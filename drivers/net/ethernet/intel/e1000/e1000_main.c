/*******************************************************************************

  Intel PRO/1000 Linux driver
  Copyright(c) 1999 - 2006 Intel Corporation.

  This program is free software; you can redistribute it and/or modify it
  under the terms and conditions of the GNU General Public License,
  version 2, as published by the Free Software Foundation.

  This program is distributed in the hope it will be useful, but WITHOUT
  ANY WARRANTY; without even the implied warranty of MERCHANTABILITY or
  FITNESS FOR A PARTICULAR PURPOSE.  See the GNU General Public License for
  more details.

  You should have received a copy of the GNU General Public License along with
  this program; if not, write to the Free Software Foundation, Inc.,
  51 Franklin St - Fifth Floor, Boston, MA 02110-1301 USA.

  The full GNU General Public License is included in this distribution in
  the file called "COPYING".

  Contact Information:
  Linux NICS <linux.nics@intel.com>
  e1000-devel Mailing List <e1000-devel@lists.sourceforge.net>
  Intel Corporation, 5200 N.E. Elam Young Parkway, Hillsboro, OR 97124-6497

*******************************************************************************/

#include "e1000.h"
#include <net/ip6_checksum.h>
#include <linux/io.h>
#include <linux/prefetch.h>
#include <linux/bitops.h>
#include <linux/if_vlan.h>

char e1000_driver_name[] = "e1000";
static char e1000_driver_string[] = "Intel(R) PRO/1000 Network Driver";
#define DRV_VERSION "7.3.21-k8-NAPI"
const char e1000_driver_version[] = DRV_VERSION;
static const char e1000_copyright[] = "Copyright (c) 1999-2006 Intel Corporation.";

/* e1000_pci_tbl - PCI Device ID Table
 *
 * Last entry must be all 0s
 *
 * Macro expands to...
 *   {PCI_DEVICE(PCI_VENDOR_ID_INTEL, device_id)}
 */
static DEFINE_PCI_DEVICE_TABLE(e1000_pci_tbl) = {
	INTEL_E1000_ETHERNET_DEVICE(0x1000),
	INTEL_E1000_ETHERNET_DEVICE(0x1001),
	INTEL_E1000_ETHERNET_DEVICE(0x1004),
	INTEL_E1000_ETHERNET_DEVICE(0x1008),
	INTEL_E1000_ETHERNET_DEVICE(0x1009),
	INTEL_E1000_ETHERNET_DEVICE(0x100C),
	INTEL_E1000_ETHERNET_DEVICE(0x100D),
	INTEL_E1000_ETHERNET_DEVICE(0x100E),
	INTEL_E1000_ETHERNET_DEVICE(0x100F),
	INTEL_E1000_ETHERNET_DEVICE(0x1010),
	INTEL_E1000_ETHERNET_DEVICE(0x1011),
	INTEL_E1000_ETHERNET_DEVICE(0x1012),
	INTEL_E1000_ETHERNET_DEVICE(0x1013),
	INTEL_E1000_ETHERNET_DEVICE(0x1014),
	INTEL_E1000_ETHERNET_DEVICE(0x1015),
	INTEL_E1000_ETHERNET_DEVICE(0x1016),
	INTEL_E1000_ETHERNET_DEVICE(0x1017),
	INTEL_E1000_ETHERNET_DEVICE(0x1018),
	INTEL_E1000_ETHERNET_DEVICE(0x1019),
	INTEL_E1000_ETHERNET_DEVICE(0x101A),
	INTEL_E1000_ETHERNET_DEVICE(0x101D),
	INTEL_E1000_ETHERNET_DEVICE(0x101E),
	INTEL_E1000_ETHERNET_DEVICE(0x1026),
	INTEL_E1000_ETHERNET_DEVICE(0x1027),
	INTEL_E1000_ETHERNET_DEVICE(0x1028),
	INTEL_E1000_ETHERNET_DEVICE(0x1075),
	INTEL_E1000_ETHERNET_DEVICE(0x1076),
	INTEL_E1000_ETHERNET_DEVICE(0x1077),
	INTEL_E1000_ETHERNET_DEVICE(0x1078),
	INTEL_E1000_ETHERNET_DEVICE(0x1079),
	INTEL_E1000_ETHERNET_DEVICE(0x107A),
	INTEL_E1000_ETHERNET_DEVICE(0x107B),
	INTEL_E1000_ETHERNET_DEVICE(0x107C),
	INTEL_E1000_ETHERNET_DEVICE(0x108A),
	INTEL_E1000_ETHERNET_DEVICE(0x1099),
	INTEL_E1000_ETHERNET_DEVICE(0x10B5),
	INTEL_E1000_ETHERNET_DEVICE(0x2E6E),
	/* required last entry */
	{0,}
};

MODULE_DEVICE_TABLE(pci, e1000_pci_tbl);

int e1000_up(struct e1000_adapter *adapter);
void e1000_down(struct e1000_adapter *adapter);
void e1000_reinit_locked(struct e1000_adapter *adapter);
void e1000_reset(struct e1000_adapter *adapter);
int e1000_setup_all_tx_resources(struct e1000_adapter *adapter);
int e1000_setup_all_rx_resources(struct e1000_adapter *adapter);
void e1000_free_all_tx_resources(struct e1000_adapter *adapter);
void e1000_free_all_rx_resources(struct e1000_adapter *adapter);
static int e1000_setup_tx_resources(struct e1000_adapter *adapter,
                             struct e1000_tx_ring *txdr);
static int e1000_setup_rx_resources(struct e1000_adapter *adapter,
                             struct e1000_rx_ring *rxdr);
static void e1000_free_tx_resources(struct e1000_adapter *adapter,
                             struct e1000_tx_ring *tx_ring);
static void e1000_free_rx_resources(struct e1000_adapter *adapter,
                             struct e1000_rx_ring *rx_ring);
void e1000_update_stats(struct e1000_adapter *adapter);

static int e1000_init_module(void);
static void e1000_exit_module(void);
static int e1000_probe(struct pci_dev *pdev, const struct pci_device_id *ent);
static void __devexit e1000_remove(struct pci_dev *pdev);
static int e1000_alloc_queues(struct e1000_adapter *adapter);
static int e1000_sw_init(struct e1000_adapter *adapter);
static int e1000_open(struct net_device *netdev);
static int e1000_close(struct net_device *netdev);
static void e1000_configure_tx(struct e1000_adapter *adapter);
static void e1000_configure_rx(struct e1000_adapter *adapter);
static void e1000_setup_rctl(struct e1000_adapter *adapter);
static void e1000_clean_all_tx_rings(struct e1000_adapter *adapter);
static void e1000_clean_all_rx_rings(struct e1000_adapter *adapter);
static void e1000_clean_tx_ring(struct e1000_adapter *adapter,
                                struct e1000_tx_ring *tx_ring);
static void e1000_clean_rx_ring(struct e1000_adapter *adapter,
                                struct e1000_rx_ring *rx_ring);
static void e1000_set_rx_mode(struct net_device *netdev);
static void e1000_update_phy_info_task(struct work_struct *work);
static void e1000_watchdog(struct work_struct *work);
static void e1000_82547_tx_fifo_stall_task(struct work_struct *work);
static netdev_tx_t e1000_xmit_frame(struct sk_buff *skb,
				    struct net_device *netdev);
static struct net_device_stats * e1000_get_stats(struct net_device *netdev);
static int e1000_change_mtu(struct net_device *netdev, int new_mtu);
static int e1000_set_mac(struct net_device *netdev, void *p);
static irqreturn_t e1000_intr(int irq, void *data);
static bool e1000_clean_tx_irq(struct e1000_adapter *adapter,
			       struct e1000_tx_ring *tx_ring);
static int e1000_clean(struct napi_struct *napi, int budget);
static bool e1000_clean_rx_irq(struct e1000_adapter *adapter,
			       struct e1000_rx_ring *rx_ring,
			       int *work_done, int work_to_do);
static bool e1000_clean_jumbo_rx_irq(struct e1000_adapter *adapter,
				     struct e1000_rx_ring *rx_ring,
				     int *work_done, int work_to_do);
static void e1000_alloc_rx_buffers(struct e1000_adapter *adapter,
				   struct e1000_rx_ring *rx_ring,
				   int cleaned_count);
static void e1000_alloc_jumbo_rx_buffers(struct e1000_adapter *adapter,
					 struct e1000_rx_ring *rx_ring,
					 int cleaned_count);
static int e1000_ioctl(struct net_device *netdev, struct ifreq *ifr, int cmd);
static int e1000_mii_ioctl(struct net_device *netdev, struct ifreq *ifr,
			   int cmd);
static void e1000_enter_82542_rst(struct e1000_adapter *adapter);
static void e1000_leave_82542_rst(struct e1000_adapter *adapter);
static void e1000_tx_timeout(struct net_device *dev);
static void e1000_reset_task(struct work_struct *work);
static void e1000_smartspeed(struct e1000_adapter *adapter);
static int e1000_82547_fifo_workaround(struct e1000_adapter *adapter,
                                       struct sk_buff *skb);

static bool e1000_vlan_used(struct e1000_adapter *adapter);
static void e1000_vlan_mode(struct net_device *netdev,
			    netdev_features_t features);
static void e1000_vlan_filter_on_off(struct e1000_adapter *adapter,
				     bool filter_on);
static int e1000_vlan_rx_add_vid(struct net_device *netdev, u16 vid);
static int e1000_vlan_rx_kill_vid(struct net_device *netdev, u16 vid);
static void e1000_restore_vlan(struct e1000_adapter *adapter);

#ifdef CONFIG_PM
static int e1000_suspend(struct pci_dev *pdev, pm_message_t state);
static int e1000_resume(struct pci_dev *pdev);
#endif
static void e1000_shutdown(struct pci_dev *pdev);

#ifdef CONFIG_NET_POLL_CONTROLLER
/* for netdump / net console */
static void e1000_netpoll (struct net_device *netdev);
#endif

#define COPYBREAK_DEFAULT 256
static unsigned int copybreak __read_mostly = COPYBREAK_DEFAULT;
module_param(copybreak, uint, 0644);
MODULE_PARM_DESC(copybreak,
	"Maximum size of packet that is copied to a new buffer on receive");

static pci_ers_result_t e1000_io_error_detected(struct pci_dev *pdev,
                     pci_channel_state_t state);
static pci_ers_result_t e1000_io_slot_reset(struct pci_dev *pdev);
static void e1000_io_resume(struct pci_dev *pdev);

static struct pci_error_handlers e1000_err_handler = {
	.error_detected = e1000_io_error_detected,
	.slot_reset = e1000_io_slot_reset,
	.resume = e1000_io_resume,
};

static struct pci_driver e1000_driver = {
	.name     = e1000_driver_name,
	.id_table = e1000_pci_tbl,
	.probe    = e1000_probe,
	.remove   = __devexit_p(e1000_remove),
#ifdef CONFIG_PM
	/* Power Management Hooks */
	.suspend  = e1000_suspend,
	.resume   = e1000_resume,
#endif
	.shutdown = e1000_shutdown,
	.err_handler = &e1000_err_handler
};

MODULE_AUTHOR("Intel Corporation, <linux.nics@intel.com>");
MODULE_DESCRIPTION("Intel(R) PRO/1000 Network Driver");
MODULE_LICENSE("GPL");
MODULE_VERSION(DRV_VERSION);

#define DEFAULT_MSG_ENABLE (NETIF_MSG_DRV|NETIF_MSG_PROBE|NETIF_MSG_LINK)
static int debug = -1;
module_param(debug, int, 0);
MODULE_PARM_DESC(debug, "Debug level (0=none,...,16=all)");

/**
 * e1000_get_hw_dev - return device
 * used by hardware layer to print debugging information
 *
 **/
struct net_device *e1000_get_hw_dev(struct e1000_hw *hw)
{
	struct e1000_adapter *adapter = hw->back;
	return adapter->netdev;
}

/**
 * e1000_init_module - Driver Registration Routine
 *
 * e1000_init_module is the first routine called when the driver is
 * loaded. All it does is register with the PCI subsystem.
 **/

static int __init e1000_init_module(void)
{
	int ret;
	pr_info("%s - version %s\n", e1000_driver_string, e1000_driver_version);

	pr_info("%s\n", e1000_copyright);

	ret = pci_register_driver(&e1000_driver);
	if (copybreak != COPYBREAK_DEFAULT) {
		if (copybreak == 0)
			pr_info("copybreak disabled\n");
		else
			pr_info("copybreak enabled for "
				   "packets <= %u bytes\n", copybreak);
	}
	return ret;
}

module_init(e1000_init_module);

/**
 * e1000_exit_module - Driver Exit Cleanup Routine
 *
 * e1000_exit_module is called just before the driver is removed
 * from memory.
 **/

static void __exit e1000_exit_module(void)
{
	pci_unregister_driver(&e1000_driver);
}

module_exit(e1000_exit_module);

static int e1000_request_irq(struct e1000_adapter *adapter)
{
	struct net_device *netdev = adapter->netdev;
	irq_handler_t handler = e1000_intr;
	int irq_flags = IRQF_SHARED;
	int err;

	err = request_irq(adapter->pdev->irq, handler, irq_flags, netdev->name,
	                  netdev);
	if (err) {
		e_err(probe, "Unable to allocate interrupt Error: %d\n", err);
	}

	return err;
}

static void e1000_free_irq(struct e1000_adapter *adapter)
{
	struct net_device *netdev = adapter->netdev;

	free_irq(adapter->pdev->irq, netdev);
}

/**
 * e1000_irq_disable - Mask off interrupt generation on the NIC
 * @adapter: board private structure
 **/

static void e1000_irq_disable(struct e1000_adapter *adapter)
{
	struct e1000_hw *hw = &adapter->hw;

	ew32(IMC, ~0);
	E1000_WRITE_FLUSH();
	synchronize_irq(adapter->pdev->irq);
}

/**
 * e1000_irq_enable - Enable default interrupt generation settings
 * @adapter: board private structure
 **/

static void e1000_irq_enable(struct e1000_adapter *adapter)
{
	struct e1000_hw *hw = &adapter->hw;

	ew32(IMS, IMS_ENABLE_MASK);
	E1000_WRITE_FLUSH();
}

static void e1000_update_mng_vlan(struct e1000_adapter *adapter)
{
	struct e1000_hw *hw = &adapter->hw;
	struct net_device *netdev = adapter->netdev;
	u16 vid = hw->mng_cookie.vlan_id;
	u16 old_vid = adapter->mng_vlan_id;

	if (!e1000_vlan_used(adapter))
		return;

	if (!test_bit(vid, adapter->active_vlans)) {
		if (hw->mng_cookie.status &
		    E1000_MNG_DHCP_COOKIE_STATUS_VLAN_SUPPORT) {
			e1000_vlan_rx_add_vid(netdev, vid);
			adapter->mng_vlan_id = vid;
		} else {
			adapter->mng_vlan_id = E1000_MNG_VLAN_NONE;
		}
		if ((old_vid != (u16)E1000_MNG_VLAN_NONE) &&
		    (vid != old_vid) &&
		    !test_bit(old_vid, adapter->active_vlans))
			e1000_vlan_rx_kill_vid(netdev, old_vid);
	} else {
		adapter->mng_vlan_id = vid;
	}
}

static void e1000_init_manageability(struct e1000_adapter *adapter)
{
	struct e1000_hw *hw = &adapter->hw;

	if (adapter->en_mng_pt) {
		u32 manc = er32(MANC);

		/* disable hardware interception of ARP */
		manc &= ~(E1000_MANC_ARP_EN);

		ew32(MANC, manc);
	}
}

static void e1000_release_manageability(struct e1000_adapter *adapter)
{
	struct e1000_hw *hw = &adapter->hw;

	if (adapter->en_mng_pt) {
		u32 manc = er32(MANC);

		/* re-enable hardware interception of ARP */
		manc |= E1000_MANC_ARP_EN;

		ew32(MANC, manc);
	}
}

/**
 * e1000_configure - configure the hardware for RX and TX
 * @adapter = private board structure
 **/
static void e1000_configure(struct e1000_adapter *adapter)
{
	struct net_device *netdev = adapter->netdev;
	int i;

	e1000_set_rx_mode(netdev);

	e1000_restore_vlan(adapter);
	e1000_init_manageability(adapter);

	e1000_configure_tx(adapter);
	e1000_setup_rctl(adapter);
	e1000_configure_rx(adapter);
	/* call E1000_DESC_UNUSED which always leaves
	 * at least 1 descriptor unused to make sure
	 * next_to_use != next_to_clean */
	for (i = 0; i < adapter->num_rx_queues; i++) {
		struct e1000_rx_ring *ring = &adapter->rx_ring[i];
		adapter->alloc_rx_buf(adapter, ring,
		                      E1000_DESC_UNUSED(ring));
	}
}

int e1000_up(struct e1000_adapter *adapter)
{
	struct e1000_hw *hw = &adapter->hw;

	/* hardware has been reset, we need to reload some things */
	e1000_configure(adapter);

	clear_bit(__E1000_DOWN, &adapter->flags);

	napi_enable(&adapter->napi);

	e1000_irq_enable(adapter);

	netif_wake_queue(adapter->netdev);

	/* fire a link change interrupt to start the watchdog */
	ew32(ICS, E1000_ICS_LSC);
	return 0;
}

/**
 * e1000_power_up_phy - restore link in case the phy was powered down
 * @adapter: address of board private structure
 *
 * The phy may be powered down to save power and turn off link when the
 * driver is unloaded and wake on lan is not enabled (among others)
 * *** this routine MUST be followed by a call to e1000_reset ***
 *
 **/

void e1000_power_up_phy(struct e1000_adapter *adapter)
{
	struct e1000_hw *hw = &adapter->hw;
	u16 mii_reg = 0;

	/* Just clear the power down bit to wake the phy back up */
	if (hw->media_type == e1000_media_type_copper) {
		/* according to the manual, the phy will retain its
		 * settings across a power-down/up cycle */
		e1000_read_phy_reg(hw, PHY_CTRL, &mii_reg);
		mii_reg &= ~MII_CR_POWER_DOWN;
		e1000_write_phy_reg(hw, PHY_CTRL, mii_reg);
	}
}

static void e1000_power_down_phy(struct e1000_adapter *adapter)
{
	struct e1000_hw *hw = &adapter->hw;

	/* Power down the PHY so no link is implied when interface is down *
	 * The PHY cannot be powered down if any of the following is true *
	 * (a) WoL is enabled
	 * (b) AMT is active
	 * (c) SoL/IDER session is active */
	if (!adapter->wol && hw->mac_type >= e1000_82540 &&
	   hw->media_type == e1000_media_type_copper) {
		u16 mii_reg = 0;

		switch (hw->mac_type) {
		case e1000_82540:
		case e1000_82545:
		case e1000_82545_rev_3:
		case e1000_82546:
		case e1000_ce4100:
		case e1000_82546_rev_3:
		case e1000_82541:
		case e1000_82541_rev_2:
		case e1000_82547:
		case e1000_82547_rev_2:
			if (er32(MANC) & E1000_MANC_SMBUS_EN)
				goto out;
			break;
		default:
			goto out;
		}
		e1000_read_phy_reg(hw, PHY_CTRL, &mii_reg);
		mii_reg |= MII_CR_POWER_DOWN;
		e1000_write_phy_reg(hw, PHY_CTRL, mii_reg);
		msleep(1);
	}
out:
	return;
}

static void e1000_down_and_stop(struct e1000_adapter *adapter)
{
	set_bit(__E1000_DOWN, &adapter->flags);
	cancel_work_sync(&adapter->reset_task);
	cancel_delayed_work_sync(&adapter->watchdog_task);
	cancel_delayed_work_sync(&adapter->phy_info_task);
	cancel_delayed_work_sync(&adapter->fifo_stall_task);
}

void e1000_down(struct e1000_adapter *adapter)
{
	struct e1000_hw *hw = &adapter->hw;
	struct net_device *netdev = adapter->netdev;
	u32 rctl, tctl;


	/* disable receives in the hardware */
	rctl = er32(RCTL);
	ew32(RCTL, rctl & ~E1000_RCTL_EN);
	/* flush and sleep below */

	netif_tx_disable(netdev);

	/* disable transmits in the hardware */
	tctl = er32(TCTL);
	tctl &= ~E1000_TCTL_EN;
	ew32(TCTL, tctl);
	/* flush both disables and wait for them to finish */
	E1000_WRITE_FLUSH();
	msleep(10);

	napi_disable(&adapter->napi);

	e1000_irq_disable(adapter);

	/*
	 * Setting DOWN must be after irq_disable to prevent
	 * a screaming interrupt.  Setting DOWN also prevents
	 * tasks from rescheduling.
	 */
	e1000_down_and_stop(adapter);

	adapter->link_speed = 0;
	adapter->link_duplex = 0;
	netif_carrier_off(netdev);

	e1000_reset(adapter);
	e1000_clean_all_tx_rings(adapter);
	e1000_clean_all_rx_rings(adapter);
}

static void e1000_reinit_safe(struct e1000_adapter *adapter)
{
	while (test_and_set_bit(__E1000_RESETTING, &adapter->flags))
		msleep(1);
	mutex_lock(&adapter->mutex);
	e1000_down(adapter);
	e1000_up(adapter);
	mutex_unlock(&adapter->mutex);
	clear_bit(__E1000_RESETTING, &adapter->flags);
}

void e1000_reinit_locked(struct e1000_adapter *adapter)
{
	/* if rtnl_lock is not held the call path is bogus */
	ASSERT_RTNL();
	WARN_ON(in_interrupt());
	while (test_and_set_bit(__E1000_RESETTING, &adapter->flags))
		msleep(1);
	e1000_down(adapter);
	e1000_up(adapter);
	clear_bit(__E1000_RESETTING, &adapter->flags);
}

void e1000_reset(struct e1000_adapter *adapter)
{
	struct e1000_hw *hw = &adapter->hw;
	u32 pba = 0, tx_space, min_tx_space, min_rx_space;
	bool legacy_pba_adjust = false;
	u16 hwm;

	/* Repartition Pba for greater than 9k mtu
	 * To take effect CTRL.RST is required.
	 */

	switch (hw->mac_type) {
	case e1000_82542_rev2_0:
	case e1000_82542_rev2_1:
	case e1000_82543:
	case e1000_82544:
	case e1000_82540:
	case e1000_82541:
	case e1000_82541_rev_2:
		legacy_pba_adjust = true;
		pba = E1000_PBA_48K;
		break;
	case e1000_82545:
	case e1000_82545_rev_3:
	case e1000_82546:
	case e1000_ce4100:
	case e1000_82546_rev_3:
		pba = E1000_PBA_48K;
		break;
	case e1000_82547:
	case e1000_82547_rev_2:
		legacy_pba_adjust = true;
		pba = E1000_PBA_30K;
		break;
	case e1000_undefined:
	case e1000_num_macs:
		break;
	}

	if (legacy_pba_adjust) {
		if (hw->max_frame_size > E1000_RXBUFFER_8192)
			pba -= 8; /* allocate more FIFO for Tx */

		if (hw->mac_type == e1000_82547) {
			adapter->tx_fifo_head = 0;
			adapter->tx_head_addr = pba << E1000_TX_HEAD_ADDR_SHIFT;
			adapter->tx_fifo_size =
				(E1000_PBA_40K - pba) << E1000_PBA_BYTES_SHIFT;
			atomic_set(&adapter->tx_fifo_stall, 0);
		}
	} else if (hw->max_frame_size >  ETH_FRAME_LEN + ETH_FCS_LEN) {
		/* adjust PBA for jumbo frames */
		ew32(PBA, pba);

		/* To maintain wire speed transmits, the Tx FIFO should be
		 * large enough to accommodate two full transmit packets,
		 * rounded up to the next 1KB and expressed in KB.  Likewise,
		 * the Rx FIFO should be large enough to accommodate at least
		 * one full receive packet and is similarly rounded up and
		 * expressed in KB. */
		pba = er32(PBA);
		/* upper 16 bits has Tx packet buffer allocation size in KB */
		tx_space = pba >> 16;
		/* lower 16 bits has Rx packet buffer allocation size in KB */
		pba &= 0xffff;
		/*
		 * the tx fifo also stores 16 bytes of information about the tx
		 * but don't include ethernet FCS because hardware appends it
		 */
		min_tx_space = (hw->max_frame_size +
		                sizeof(struct e1000_tx_desc) -
		                ETH_FCS_LEN) * 2;
		min_tx_space = ALIGN(min_tx_space, 1024);
		min_tx_space >>= 10;
		/* software strips receive CRC, so leave room for it */
		min_rx_space = hw->max_frame_size;
		min_rx_space = ALIGN(min_rx_space, 1024);
		min_rx_space >>= 10;

		/* If current Tx allocation is less than the min Tx FIFO size,
		 * and the min Tx FIFO size is less than the current Rx FIFO
		 * allocation, take space away from current Rx allocation */
		if (tx_space < min_tx_space &&
		    ((min_tx_space - tx_space) < pba)) {
			pba = pba - (min_tx_space - tx_space);

			/* PCI/PCIx hardware has PBA alignment constraints */
			switch (hw->mac_type) {
			case e1000_82545 ... e1000_82546_rev_3:
				pba &= ~(E1000_PBA_8K - 1);
				break;
			default:
				break;
			}

			/* if short on rx space, rx wins and must trump tx
			 * adjustment or use Early Receive if available */
			if (pba < min_rx_space)
				pba = min_rx_space;
		}
	}

	ew32(PBA, pba);

	/*
	 * flow control settings:
	 * The high water mark must be low enough to fit one full frame
	 * (or the size used for early receive) above it in the Rx FIFO.
	 * Set it to the lower of:
	 * - 90% of the Rx FIFO size, and
	 * - the full Rx FIFO size minus the early receive size (for parts
	 *   with ERT support assuming ERT set to E1000_ERT_2048), or
	 * - the full Rx FIFO size minus one full frame
	 */
	hwm = min(((pba << 10) * 9 / 10),
		  ((pba << 10) - hw->max_frame_size));

	hw->fc_high_water = hwm & 0xFFF8;	/* 8-byte granularity */
	hw->fc_low_water = hw->fc_high_water - 8;
	hw->fc_pause_time = E1000_FC_PAUSE_TIME;
	hw->fc_send_xon = 1;
	hw->fc = hw->original_fc;

	/* Allow time for pending master requests to run */
	e1000_reset_hw(hw);
	if (hw->mac_type >= e1000_82544)
		ew32(WUC, 0);

	if (e1000_init_hw(hw))
		e_dev_err("Hardware Error\n");
	e1000_update_mng_vlan(adapter);

	/* if (adapter->hwflags & HWFLAGS_PHY_PWR_BIT) { */
	if (hw->mac_type >= e1000_82544 &&
	    hw->autoneg == 1 &&
	    hw->autoneg_advertised == ADVERTISE_1000_FULL) {
		u32 ctrl = er32(CTRL);
		/* clear phy power management bit if we are in gig only mode,
		 * which if enabled will attempt negotiation to 100Mb, which
		 * can cause a loss of link at power off or driver unload */
		ctrl &= ~E1000_CTRL_SWDPIN3;
		ew32(CTRL, ctrl);
	}

	/* Enable h/w to recognize an 802.1Q VLAN Ethernet packet */
	ew32(VET, ETHERNET_IEEE_VLAN_TYPE);

	e1000_reset_adaptive(hw);
	e1000_phy_get_info(hw, &adapter->phy_info);

	e1000_release_manageability(adapter);
}

/**
 *  Dump the eeprom for users having checksum issues
 **/
static void e1000_dump_eeprom(struct e1000_adapter *adapter)
{
	struct net_device *netdev = adapter->netdev;
	struct ethtool_eeprom eeprom;
	const struct ethtool_ops *ops = netdev->ethtool_ops;
	u8 *data;
	int i;
	u16 csum_old, csum_new = 0;

	eeprom.len = ops->get_eeprom_len(netdev);
	eeprom.offset = 0;

	data = kmalloc(eeprom.len, GFP_KERNEL);
	if (!data)
		return;

	ops->get_eeprom(netdev, &eeprom, data);

	csum_old = (data[EEPROM_CHECKSUM_REG * 2]) +
		   (data[EEPROM_CHECKSUM_REG * 2 + 1] << 8);
	for (i = 0; i < EEPROM_CHECKSUM_REG * 2; i += 2)
		csum_new += data[i] + (data[i + 1] << 8);
	csum_new = EEPROM_SUM - csum_new;

	pr_err("/*********************/\n");
	pr_err("Current EEPROM Checksum : 0x%04x\n", csum_old);
	pr_err("Calculated              : 0x%04x\n", csum_new);

	pr_err("Offset    Values\n");
	pr_err("========  ======\n");
	print_hex_dump(KERN_ERR, "", DUMP_PREFIX_OFFSET, 16, 1, data, 128, 0);

	pr_err("Include this output when contacting your support provider.\n");
	pr_err("This is not a software error! Something bad happened to\n");
	pr_err("your hardware or EEPROM image. Ignoring this problem could\n");
	pr_err("result in further problems, possibly loss of data,\n");
	pr_err("corruption or system hangs!\n");
	pr_err("The MAC Address will be reset to 00:00:00:00:00:00,\n");
	pr_err("which is invalid and requires you to set the proper MAC\n");
	pr_err("address manually before continuing to enable this network\n");
	pr_err("device. Please inspect the EEPROM dump and report the\n");
	pr_err("issue to your hardware vendor or Intel Customer Support.\n");
	pr_err("/*********************/\n");

	kfree(data);
}

/**
 * e1000_is_need_ioport - determine if an adapter needs ioport resources or not
 * @pdev: PCI device information struct
 *
 * Return true if an adapter needs ioport resources
 **/
static int e1000_is_need_ioport(struct pci_dev *pdev)
{
	switch (pdev->device) {
	case E1000_DEV_ID_82540EM:
	case E1000_DEV_ID_82540EM_LOM:
	case E1000_DEV_ID_82540EP:
	case E1000_DEV_ID_82540EP_LOM:
	case E1000_DEV_ID_82540EP_LP:
	case E1000_DEV_ID_82541EI:
	case E1000_DEV_ID_82541EI_MOBILE:
	case E1000_DEV_ID_82541ER:
	case E1000_DEV_ID_82541ER_LOM:
	case E1000_DEV_ID_82541GI:
	case E1000_DEV_ID_82541GI_LF:
	case E1000_DEV_ID_82541GI_MOBILE:
	case E1000_DEV_ID_82544EI_COPPER:
	case E1000_DEV_ID_82544EI_FIBER:
	case E1000_DEV_ID_82544GC_COPPER:
	case E1000_DEV_ID_82544GC_LOM:
	case E1000_DEV_ID_82545EM_COPPER:
	case E1000_DEV_ID_82545EM_FIBER:
	case E1000_DEV_ID_82546EB_COPPER:
	case E1000_DEV_ID_82546EB_FIBER:
	case E1000_DEV_ID_82546EB_QUAD_COPPER:
		return true;
	default:
		return false;
	}
}

static netdev_features_t e1000_fix_features(struct net_device *netdev,
	netdev_features_t features)
{
	/*
	 * Since there is no support for separate rx/tx vlan accel
	 * enable/disable make sure tx flag is always in same state as rx.
	 */
	if (features & NETIF_F_HW_VLAN_RX)
		features |= NETIF_F_HW_VLAN_TX;
	else
		features &= ~NETIF_F_HW_VLAN_TX;

	return features;
}

static int e1000_set_features(struct net_device *netdev,
	netdev_features_t features)
{
	struct e1000_adapter *adapter = netdev_priv(netdev);
	netdev_features_t changed = features ^ netdev->features;

	if (changed & NETIF_F_HW_VLAN_RX)
		e1000_vlan_mode(netdev, features);

	if (!(changed & NETIF_F_RXCSUM))
		return 0;

	adapter->rx_csum = !!(features & NETIF_F_RXCSUM);

	if (netif_running(netdev))
		e1000_reinit_locked(adapter);
	else
		e1000_reset(adapter);

	return 0;
}

static const struct net_device_ops e1000_netdev_ops = {
	.ndo_open		= e1000_open,
	.ndo_stop		= e1000_close,
	.ndo_start_xmit		= e1000_xmit_frame,
	.ndo_get_stats		= e1000_get_stats,
	.ndo_set_rx_mode	= e1000_set_rx_mode,
	.ndo_set_mac_address	= e1000_set_mac,
	.ndo_tx_timeout		= e1000_tx_timeout,
	.ndo_change_mtu		= e1000_change_mtu,
	.ndo_do_ioctl		= e1000_ioctl,
	.ndo_validate_addr	= eth_validate_addr,
	.ndo_vlan_rx_add_vid	= e1000_vlan_rx_add_vid,
	.ndo_vlan_rx_kill_vid	= e1000_vlan_rx_kill_vid,
#ifdef CONFIG_NET_POLL_CONTROLLER
	.ndo_poll_controller	= e1000_netpoll,
#endif
	.ndo_fix_features	= e1000_fix_features,
	.ndo_set_features	= e1000_set_features,
};

/**
 * e1000_init_hw_struct - initialize members of hw struct
 * @adapter: board private struct
 * @hw: structure used by e1000_hw.c
 *
 * Factors out initialization of the e1000_hw struct to its own function
 * that can be called very early at init (just after struct allocation).
 * Fields are initialized based on PCI device information and
 * OS network device settings (MTU size).
 * Returns negative error codes if MAC type setup fails.
 */
static int e1000_init_hw_struct(struct e1000_adapter *adapter,
				struct e1000_hw *hw)
{
	struct pci_dev *pdev = adapter->pdev;

	/* PCI config space info */
	hw->vendor_id = pdev->vendor;
	hw->device_id = pdev->device;
	hw->subsystem_vendor_id = pdev->subsystem_vendor;
	hw->subsystem_id = pdev->subsystem_device;
	hw->revision_id = pdev->revision;

	pci_read_config_word(pdev, PCI_COMMAND, &hw->pci_cmd_word);

	hw->max_frame_size = adapter->netdev->mtu +
			     ENET_HEADER_SIZE + ETHERNET_FCS_SIZE;
	hw->min_frame_size = MINIMUM_ETHERNET_FRAME_SIZE;

	/* identify the MAC */
	if (e1000_set_mac_type(hw)) {
		e_err(probe, "Unknown MAC Type\n");
		return -EIO;
	}

	switch (hw->mac_type) {
	default:
		break;
	case e1000_82541:
	case e1000_82547:
	case e1000_82541_rev_2:
	case e1000_82547_rev_2:
		hw->phy_init_script = 1;
		break;
	}

	e1000_set_media_type(hw);
	e1000_get_bus_info(hw);

	hw->wait_autoneg_complete = false;
	hw->tbi_compatibility_en = true;
	hw->adaptive_ifs = true;

	/* Copper options */

	if (hw->media_type == e1000_media_type_copper) {
		hw->mdix = AUTO_ALL_MODES;
		hw->disable_polarity_correction = false;
		hw->master_slave = E1000_MASTER_SLAVE;
	}

	return 0;
}

/**
 * e1000_probe - Device Initialization Routine
 * @pdev: PCI device information struct
 * @ent: entry in e1000_pci_tbl
 *
 * Returns 0 on success, negative on failure
 *
 * e1000_probe initializes an adapter identified by a pci_dev structure.
 * The OS initialization, configuring of the adapter private structure,
 * and a hardware reset occur.
 **/
static int __devinit e1000_probe(struct pci_dev *pdev,
				 const struct pci_device_id *ent)
{
	struct net_device *netdev;
	struct e1000_adapter *adapter;
	struct e1000_hw *hw;

	static int cards_found = 0;
	static int global_quad_port_a = 0; /* global ksp3 port a indication */
	int i, err, pci_using_dac;
	u16 eeprom_data = 0;
	u16 tmp = 0;
	u16 eeprom_apme_mask = E1000_EEPROM_APME;
	int bars, need_ioport;

	/* do not allocate ioport bars when not needed */
	need_ioport = e1000_is_need_ioport(pdev);
	if (need_ioport) {
		bars = pci_select_bars(pdev, IORESOURCE_MEM | IORESOURCE_IO);
		err = pci_enable_device(pdev);
	} else {
		bars = pci_select_bars(pdev, IORESOURCE_MEM);
		err = pci_enable_device_mem(pdev);
	}
	if (err)
		return err;

	err = pci_request_selected_regions(pdev, bars, e1000_driver_name);
	if (err)
		goto err_pci_reg;

	pci_set_master(pdev);
	err = pci_save_state(pdev);
	if (err)
		goto err_alloc_etherdev;

	err = -ENOMEM;
	netdev = alloc_etherdev(sizeof(struct e1000_adapter));
	if (!netdev)
		goto err_alloc_etherdev;

	SET_NETDEV_DEV(netdev, &pdev->dev);

	pci_set_drvdata(pdev, netdev);
	adapter = netdev_priv(netdev);
	adapter->netdev = netdev;
	adapter->pdev = pdev;
	adapter->msg_enable = netif_msg_init(debug, DEFAULT_MSG_ENABLE);
	adapter->bars = bars;
	adapter->need_ioport = need_ioport;

	hw = &adapter->hw;
	hw->back = adapter;

	err = -EIO;
	hw->hw_addr = pci_ioremap_bar(pdev, BAR_0);
	if (!hw->hw_addr)
		goto err_ioremap;

	if (adapter->need_ioport) {
		for (i = BAR_1; i <= BAR_5; i++) {
			if (pci_resource_len(pdev, i) == 0)
				continue;
			if (pci_resource_flags(pdev, i) & IORESOURCE_IO) {
				hw->io_base = pci_resource_start(pdev, i);
				break;
			}
		}
	}

	/* make ready for any if (hw->...) below */
	err = e1000_init_hw_struct(adapter, hw);
	if (err)
		goto err_sw_init;

	/*
	 * there is a workaround being applied below that limits
	 * 64-bit DMA addresses to 64-bit hardware.  There are some
	 * 32-bit adapters that Tx hang when given 64-bit DMA addresses
	 */
	pci_using_dac = 0;
	if ((hw->bus_type == e1000_bus_type_pcix) &&
	    !dma_set_mask(&pdev->dev, DMA_BIT_MASK(64))) {
		/*
		 * according to DMA-API-HOWTO, coherent calls will always
		 * succeed if the set call did
		 */
		dma_set_coherent_mask(&pdev->dev, DMA_BIT_MASK(64));
		pci_using_dac = 1;
	} else {
		err = dma_set_mask(&pdev->dev, DMA_BIT_MASK(32));
		if (err) {
			pr_err("No usable DMA config, aborting\n");
			goto err_dma;
		}
		dma_set_coherent_mask(&pdev->dev, DMA_BIT_MASK(32));
	}

	netdev->netdev_ops = &e1000_netdev_ops;
	e1000_set_ethtool_ops(netdev);
	netdev->watchdog_timeo = 5 * HZ;
	netif_napi_add(netdev, &adapter->napi, e1000_clean, 64);

	strncpy(netdev->name, pci_name(pdev), sizeof(netdev->name) - 1);

	adapter->bd_number = cards_found;

	/* setup the private structure */

	err = e1000_sw_init(adapter);
	if (err)
		goto err_sw_init;

	err = -EIO;
	if (hw->mac_type == e1000_ce4100) {
		hw->ce4100_gbe_mdio_base_virt =
					ioremap(pci_resource_start(pdev, BAR_1),
		                                pci_resource_len(pdev, BAR_1));

		if (!hw->ce4100_gbe_mdio_base_virt)
			goto err_mdio_ioremap;
	}

	if (hw->mac_type >= e1000_82543) {
		netdev->hw_features = NETIF_F_SG |
				   NETIF_F_HW_CSUM |
				   NETIF_F_HW_VLAN_RX;
		netdev->features = NETIF_F_HW_VLAN_TX |
				   NETIF_F_HW_VLAN_FILTER;
	}

	if ((hw->mac_type >= e1000_82544) &&
	   (hw->mac_type != e1000_82547))
		netdev->hw_features |= NETIF_F_TSO;

	netdev->priv_flags |= IFF_SUPP_NOFCS;

	netdev->features |= netdev->hw_features;
	netdev->hw_features |= NETIF_F_RXCSUM;
	netdev->hw_features |= NETIF_F_RXFCS;

	if (pci_using_dac) {
		netdev->features |= NETIF_F_HIGHDMA;
		netdev->vlan_features |= NETIF_F_HIGHDMA;
	}

	netdev->vlan_features |= NETIF_F_TSO;
	netdev->vlan_features |= NETIF_F_HW_CSUM;
	netdev->vlan_features |= NETIF_F_SG;

	netdev->priv_flags |= IFF_UNICAST_FLT;

	adapter->en_mng_pt = e1000_enable_mng_pass_thru(hw);

	/* initialize eeprom parameters */
	if (e1000_init_eeprom_params(hw)) {
		e_err(probe, "EEPROM initialization failed\n");
		goto err_eeprom;
	}

	/* before reading the EEPROM, reset the controller to
	 * put the device in a known good starting state */

	e1000_reset_hw(hw);

	/* make sure the EEPROM is good */
	if (e1000_validate_eeprom_checksum(hw) < 0) {
		e_err(probe, "The EEPROM Checksum Is Not Valid\n");
		e1000_dump_eeprom(adapter);
		/*
		 * set MAC address to all zeroes to invalidate and temporary
		 * disable this device for the user. This blocks regular
		 * traffic while still permitting ethtool ioctls from reaching
		 * the hardware as well as allowing the user to run the
		 * interface after manually setting a hw addr using
		 * `ip set address`
		 */
		memset(hw->mac_addr, 0, netdev->addr_len);
	} else {
		/* copy the MAC address out of the EEPROM */
		if (e1000_read_mac_addr(hw))
			e_err(probe, "EEPROM Read Error\n");
	}
	/* don't block initalization here due to bad MAC address */
	memcpy(netdev->dev_addr, hw->mac_addr, netdev->addr_len);
	memcpy(netdev->perm_addr, hw->mac_addr, netdev->addr_len);

	if (!is_valid_ether_addr(netdev->perm_addr))
		e_err(probe, "Invalid MAC Address\n");


	INIT_DELAYED_WORK(&adapter->watchdog_task, e1000_watchdog);
	INIT_DELAYED_WORK(&adapter->fifo_stall_task,
			  e1000_82547_tx_fifo_stall_task);
	INIT_DELAYED_WORK(&adapter->phy_info_task, e1000_update_phy_info_task);
	INIT_WORK(&adapter->reset_task, e1000_reset_task);

	e1000_check_options(adapter);

	/* Initial Wake on LAN setting
	 * If APM wake is enabled in the EEPROM,
	 * enable the ACPI Magic Packet filter
	 */

	switch (hw->mac_type) {
	case e1000_82542_rev2_0:
	case e1000_82542_rev2_1:
	case e1000_82543:
		break;
	case e1000_82544:
		e1000_read_eeprom(hw,
			EEPROM_INIT_CONTROL2_REG, 1, &eeprom_data);
		eeprom_apme_mask = E1000_EEPROM_82544_APM;
		break;
	case e1000_82546:
	case e1000_82546_rev_3:
		if (er32(STATUS) & E1000_STATUS_FUNC_1){
			e1000_read_eeprom(hw,
				EEPROM_INIT_CONTROL3_PORT_B, 1, &eeprom_data);
			break;
		}
		/* Fall Through */
	default:
		e1000_read_eeprom(hw,
			EEPROM_INIT_CONTROL3_PORT_A, 1, &eeprom_data);
		break;
	}
	if (eeprom_data & eeprom_apme_mask)
		adapter->eeprom_wol |= E1000_WUFC_MAG;

	/* now that we have the eeprom settings, apply the special cases
	 * where the eeprom may be wrong or the board simply won't support
	 * wake on lan on a particular port */
	switch (pdev->device) {
	case E1000_DEV_ID_82546GB_PCIE:
		adapter->eeprom_wol = 0;
		break;
	case E1000_DEV_ID_82546EB_FIBER:
	case E1000_DEV_ID_82546GB_FIBER:
		/* Wake events only supported on port A for dual fiber
		 * regardless of eeprom setting */
		if (er32(STATUS) & E1000_STATUS_FUNC_1)
			adapter->eeprom_wol = 0;
		break;
	case E1000_DEV_ID_82546GB_QUAD_COPPER_KSP3:
		/* if quad port adapter, disable WoL on all but port A */
		if (global_quad_port_a != 0)
			adapter->eeprom_wol = 0;
		else
			adapter->quad_port_a = true;
		/* Reset for multiple quad port adapters */
		if (++global_quad_port_a == 4)
			global_quad_port_a = 0;
		break;
	}

	/* initialize the wol settings based on the eeprom settings */
	adapter->wol = adapter->eeprom_wol;
	device_set_wakeup_enable(&adapter->pdev->dev, adapter->wol);

	/* Auto detect PHY address */
	if (hw->mac_type == e1000_ce4100) {
		for (i = 0; i < 32; i++) {
			hw->phy_addr = i;
			e1000_read_phy_reg(hw, PHY_ID2, &tmp);
			if (tmp == 0 || tmp == 0xFF) {
				if (i == 31)
					goto err_eeprom;
				continue;
			} else
				break;
		}
	}

	/* reset the hardware with the new settings */
	e1000_reset(adapter);

	strcpy(netdev->name, "eth%d");
	err = register_netdev(netdev);
	if (err)
		goto err_register;

	e1000_vlan_filter_on_off(adapter, false);

	/* print bus type/speed/width info */
	e_info(probe, "(PCI%s:%dMHz:%d-bit) %pM\n",
	       ((hw->bus_type == e1000_bus_type_pcix) ? "-X" : ""),
	       ((hw->bus_speed == e1000_bus_speed_133) ? 133 :
		(hw->bus_speed == e1000_bus_speed_120) ? 120 :
		(hw->bus_speed == e1000_bus_speed_100) ? 100 :
		(hw->bus_speed == e1000_bus_speed_66) ? 66 : 33),
	       ((hw->bus_width == e1000_bus_width_64) ? 64 : 32),
	       netdev->dev_addr);

	/* carrier off reporting is important to ethtool even BEFORE open */
	netif_carrier_off(netdev);

	e_info(probe, "Intel(R) PRO/1000 Network Connection\n");

	cards_found++;
	return 0;

err_register:
err_eeprom:
	e1000_phy_hw_reset(hw);

	if (hw->flash_address)
		iounmap(hw->flash_address);
	kfree(adapter->tx_ring);
	kfree(adapter->rx_ring);
err_dma:
err_sw_init:
err_mdio_ioremap:
	iounmap(hw->ce4100_gbe_mdio_base_virt);
	iounmap(hw->hw_addr);
err_ioremap:
	free_netdev(netdev);
err_alloc_etherdev:
	pci_release_selected_regions(pdev, bars);
err_pci_reg:
	pci_disable_device(pdev);
	return err;
}

/**
 * e1000_remove - Device Removal Routine
 * @pdev: PCI device information struct
 *
 * e1000_remove is called by the PCI subsystem to alert the driver
 * that it should release a PCI device.  The could be caused by a
 * Hot-Plug event, or because the driver is going to be removed from
 * memory.
 **/

static void __devexit e1000_remove(struct pci_dev *pdev)
{
	struct net_device *netdev = pci_get_drvdata(pdev);
	struct e1000_adapter *adapter = netdev_priv(netdev);
	struct e1000_hw *hw = &adapter->hw;

	e1000_down_and_stop(adapter);
	e1000_release_manageability(adapter);

	unregister_netdev(netdev);

	e1000_phy_hw_reset(hw);

	kfree(adapter->tx_ring);
	kfree(adapter->rx_ring);

	if (hw->mac_type == e1000_ce4100)
		iounmap(hw->ce4100_gbe_mdio_base_virt);
	iounmap(hw->hw_addr);
	if (hw->flash_address)
		iounmap(hw->flash_address);
	pci_release_selected_regions(pdev, adapter->bars);

	free_netdev(netdev);

	pci_disable_device(pdev);
}

/**
 * e1000_sw_init - Initialize general software structures (struct e1000_adapter)
 * @adapter: board private structure to initialize
 *
 * e1000_sw_init initializes the Adapter private data structure.
 * e1000_init_hw_struct MUST be called before this function
 **/

static int __devinit e1000_sw_init(struct e1000_adapter *adapter)
{
	adapter->rx_buffer_len = MAXIMUM_ETHERNET_VLAN_SIZE;

	adapter->num_tx_queues = 1;
	adapter->num_rx_queues = 1;

	if (e1000_alloc_queues(adapter)) {
		e_err(probe, "Unable to allocate memory for queues\n");
		return -ENOMEM;
	}

	/* Explicitly disable IRQ since the NIC can be in any state. */
	e1000_irq_disable(adapter);

	spin_lock_init(&adapter->stats_lock);
	mutex_init(&adapter->mutex);

	set_bit(__E1000_DOWN, &adapter->flags);

	return 0;
}

/**
 * e1000_alloc_queues - Allocate memory for all rings
 * @adapter: board private structure to initialize
 *
 * We allocate one ring per queue at run-time since we don't know the
 * number of queues at compile-time.
 **/

static int __devinit e1000_alloc_queues(struct e1000_adapter *adapter)
{
	adapter->tx_ring = kcalloc(adapter->num_tx_queues,
	                           sizeof(struct e1000_tx_ring), GFP_KERNEL);
	if (!adapter->tx_ring)
		return -ENOMEM;

	adapter->rx_ring = kcalloc(adapter->num_rx_queues,
	                           sizeof(struct e1000_rx_ring), GFP_KERNEL);
	if (!adapter->rx_ring) {
		kfree(adapter->tx_ring);
		return -ENOMEM;
	}

	return E1000_SUCCESS;
}

/**
 * e1000_open - Called when a network interface is made active
 * @netdev: network interface device structure
 *
 * Returns 0 on success, negative value on failure
 *
 * The open entry point is called when a network interface is made
 * active by the system (IFF_UP).  At this point all resources needed
 * for transmit and receive operations are allocated, the interrupt
 * handler is registered with the OS, the watchdog task is started,
 * and the stack is notified that the interface is ready.
 **/

static int e1000_open(struct net_device *netdev)
{
	struct e1000_adapter *adapter = netdev_priv(netdev);
	struct e1000_hw *hw = &adapter->hw;
	int err;

	/* disallow open during test */
	if (test_bit(__E1000_TESTING, &adapter->flags))
		return -EBUSY;

	netif_carrier_off(netdev);

	/* allocate transmit descriptors */
	err = e1000_setup_all_tx_resources(adapter);
	if (err)
		goto err_setup_tx;

	/* allocate receive descriptors */
	err = e1000_setup_all_rx_resources(adapter);
	if (err)
		goto err_setup_rx;

	e1000_power_up_phy(adapter);

	adapter->mng_vlan_id = E1000_MNG_VLAN_NONE;
	if ((hw->mng_cookie.status &
			  E1000_MNG_DHCP_COOKIE_STATUS_VLAN_SUPPORT)) {
		e1000_update_mng_vlan(adapter);
	}

	/* before we allocate an interrupt, we must be ready to handle it.
	 * Setting DEBUG_SHIRQ in the kernel makes it fire an interrupt
	 * as soon as we call pci_request_irq, so we have to setup our
	 * clean_rx handler before we do so.  */
	e1000_configure(adapter);

	err = e1000_request_irq(adapter);
	if (err)
		goto err_req_irq;

	/* From here on the code is the same as e1000_up() */
	clear_bit(__E1000_DOWN, &adapter->flags);

	napi_enable(&adapter->napi);

	e1000_irq_enable(adapter);

	netif_start_queue(netdev);

	/* fire a link status change interrupt to start the watchdog */
	ew32(ICS, E1000_ICS_LSC);

	return E1000_SUCCESS;

err_req_irq:
	e1000_power_down_phy(adapter);
	e1000_free_all_rx_resources(adapter);
err_setup_rx:
	e1000_free_all_tx_resources(adapter);
err_setup_tx:
	e1000_reset(adapter);

	return err;
}

/**
 * e1000_close - Disables a network interface
 * @netdev: network interface device structure
 *
 * Returns 0, this is not allowed to fail
 *
 * The close entry point is called when an interface is de-activated
 * by the OS.  The hardware is still under the drivers control, but
 * needs to be disabled.  A global MAC reset is issued to stop the
 * hardware, and all transmit and receive resources are freed.
 **/

static int e1000_close(struct net_device *netdev)
{
	struct e1000_adapter *adapter = netdev_priv(netdev);
	struct e1000_hw *hw = &adapter->hw;

	WARN_ON(test_bit(__E1000_RESETTING, &adapter->flags));
	e1000_down(adapter);
	e1000_power_down_phy(adapter);
	e1000_free_irq(adapter);

	e1000_free_all_tx_resources(adapter);
	e1000_free_all_rx_resources(adapter);

	/* kill manageability vlan ID if supported, but not if a vlan with
	 * the same ID is registered on the host OS (let 8021q kill it) */
	if ((hw->mng_cookie.status &
			  E1000_MNG_DHCP_COOKIE_STATUS_VLAN_SUPPORT) &&
	     !test_bit(adapter->mng_vlan_id, adapter->active_vlans)) {
		e1000_vlan_rx_kill_vid(netdev, adapter->mng_vlan_id);
	}

	return 0;
}

/**
 * e1000_check_64k_bound - check that memory doesn't cross 64kB boundary
 * @adapter: address of board private structure
 * @start: address of beginning of memory
 * @len: length of memory
 **/
static bool e1000_check_64k_bound(struct e1000_adapter *adapter, void *start,
				  unsigned long len)
{
	struct e1000_hw *hw = &adapter->hw;
	unsigned long begin = (unsigned long)start;
	unsigned long end = begin + len;

	/* First rev 82545 and 82546 need to not allow any memory
	 * write location to cross 64k boundary due to errata 23 */
	if (hw->mac_type == e1000_82545 ||
	    hw->mac_type == e1000_ce4100 ||
	    hw->mac_type == e1000_82546) {
		return ((begin ^ (end - 1)) >> 16) != 0 ? false : true;
	}

	return true;
}

/**
 * e1000_setup_tx_resources - allocate Tx resources (Descriptors)
 * @adapter: board private structure
 * @txdr:    tx descriptor ring (for a specific queue) to setup
 *
 * Return 0 on success, negative on failure
 **/

static int e1000_setup_tx_resources(struct e1000_adapter *adapter,
				    struct e1000_tx_ring *txdr)
{
	struct pci_dev *pdev = adapter->pdev;
	int size;

	size = sizeof(struct e1000_buffer) * txdr->count;
	txdr->buffer_info = vzalloc(size);
	if (!txdr->buffer_info) {
		e_err(probe, "Unable to allocate memory for the Tx descriptor "
		      "ring\n");
		return -ENOMEM;
	}

	/* round up to nearest 4K */

	txdr->size = txdr->count * sizeof(struct e1000_tx_desc);
	txdr->size = ALIGN(txdr->size, 4096);

	txdr->desc = dma_alloc_coherent(&pdev->dev, txdr->size, &txdr->dma,
					GFP_KERNEL);
	if (!txdr->desc) {
setup_tx_desc_die:
		vfree(txdr->buffer_info);
		e_err(probe, "Unable to allocate memory for the Tx descriptor "
		      "ring\n");
		return -ENOMEM;
	}

	/* Fix for errata 23, can't cross 64kB boundary */
	if (!e1000_check_64k_bound(adapter, txdr->desc, txdr->size)) {
		void *olddesc = txdr->desc;
		dma_addr_t olddma = txdr->dma;
		e_err(tx_err, "txdr align check failed: %u bytes at %p\n",
		      txdr->size, txdr->desc);
		/* Try again, without freeing the previous */
		txdr->desc = dma_alloc_coherent(&pdev->dev, txdr->size,
						&txdr->dma, GFP_KERNEL);
		/* Failed allocation, critical failure */
		if (!txdr->desc) {
			dma_free_coherent(&pdev->dev, txdr->size, olddesc,
					  olddma);
			goto setup_tx_desc_die;
		}

		if (!e1000_check_64k_bound(adapter, txdr->desc, txdr->size)) {
			/* give up */
			dma_free_coherent(&pdev->dev, txdr->size, txdr->desc,
					  txdr->dma);
			dma_free_coherent(&pdev->dev, txdr->size, olddesc,
					  olddma);
			e_err(probe, "Unable to allocate aligned memory "
			      "for the transmit descriptor ring\n");
			vfree(txdr->buffer_info);
			return -ENOMEM;
		} else {
			/* Free old allocation, new allocation was successful */
			dma_free_coherent(&pdev->dev, txdr->size, olddesc,
					  olddma);
		}
	}
	memset(txdr->desc, 0, txdr->size);

	txdr->next_to_use = 0;
	txdr->next_to_clean = 0;

	return 0;
}

/**
 * e1000_setup_all_tx_resources - wrapper to allocate Tx resources
 * 				  (Descriptors) for all queues
 * @adapter: board private structure
 *
 * Return 0 on success, negative on failure
 **/

int e1000_setup_all_tx_resources(struct e1000_adapter *adapter)
{
	int i, err = 0;

	for (i = 0; i < adapter->num_tx_queues; i++) {
		err = e1000_setup_tx_resources(adapter, &adapter->tx_ring[i]);
		if (err) {
			e_err(probe, "Allocation for Tx Queue %u failed\n", i);
			for (i-- ; i >= 0; i--)
				e1000_free_tx_resources(adapter,
							&adapter->tx_ring[i]);
			break;
		}
	}

	return err;
}

/**
 * e1000_configure_tx - Configure 8254x Transmit Unit after Reset
 * @adapter: board private structure
 *
 * Configure the Tx unit of the MAC after a reset.
 **/

static void e1000_configure_tx(struct e1000_adapter *adapter)
{
	u64 tdba;
	struct e1000_hw *hw = &adapter->hw;
	u32 tdlen, tctl, tipg;
	u32 ipgr1, ipgr2;

	/* Setup the HW Tx Head and Tail descriptor pointers */

	switch (adapter->num_tx_queues) {
	case 1:
	default:
		tdba = adapter->tx_ring[0].dma;
		tdlen = adapter->tx_ring[0].count *
			sizeof(struct e1000_tx_desc);
		ew32(TDLEN, tdlen);
		ew32(TDBAH, (tdba >> 32));
		ew32(TDBAL, (tdba & 0x00000000ffffffffULL));
		ew32(TDT, 0);
		ew32(TDH, 0);
		adapter->tx_ring[0].tdh = ((hw->mac_type >= e1000_82543) ? E1000_TDH : E1000_82542_TDH);
		adapter->tx_ring[0].tdt = ((hw->mac_type >= e1000_82543) ? E1000_TDT : E1000_82542_TDT);
		break;
	}

	/* Set the default values for the Tx Inter Packet Gap timer */
	if ((hw->media_type == e1000_media_type_fiber ||
	     hw->media_type == e1000_media_type_internal_serdes))
		tipg = DEFAULT_82543_TIPG_IPGT_FIBER;
	else
		tipg = DEFAULT_82543_TIPG_IPGT_COPPER;

	switch (hw->mac_type) {
	case e1000_82542_rev2_0:
	case e1000_82542_rev2_1:
		tipg = DEFAULT_82542_TIPG_IPGT;
		ipgr1 = DEFAULT_82542_TIPG_IPGR1;
		ipgr2 = DEFAULT_82542_TIPG_IPGR2;
		break;
	default:
		ipgr1 = DEFAULT_82543_TIPG_IPGR1;
		ipgr2 = DEFAULT_82543_TIPG_IPGR2;
		break;
	}
	tipg |= ipgr1 << E1000_TIPG_IPGR1_SHIFT;
	tipg |= ipgr2 << E1000_TIPG_IPGR2_SHIFT;
	ew32(TIPG, tipg);

	/* Set the Tx Interrupt Delay register */

	ew32(TIDV, adapter->tx_int_delay);
	if (hw->mac_type >= e1000_82540)
		ew32(TADV, adapter->tx_abs_int_delay);

	/* Program the Transmit Control Register */

	tctl = er32(TCTL);
	tctl &= ~E1000_TCTL_CT;
	tctl |= E1000_TCTL_PSP | E1000_TCTL_RTLC |
		(E1000_COLLISION_THRESHOLD << E1000_CT_SHIFT);

	e1000_config_collision_dist(hw);

	/* Setup Transmit Descriptor Settings for eop descriptor */
	adapter->txd_cmd = E1000_TXD_CMD_EOP | E1000_TXD_CMD_IFCS;

	/* only set IDE if we are delaying interrupts using the timers */
	if (adapter->tx_int_delay)
		adapter->txd_cmd |= E1000_TXD_CMD_IDE;

	if (hw->mac_type < e1000_82543)
		adapter->txd_cmd |= E1000_TXD_CMD_RPS;
	else
		adapter->txd_cmd |= E1000_TXD_CMD_RS;

	/* Cache if we're 82544 running in PCI-X because we'll
	 * need this to apply a workaround later in the send path. */
	if (hw->mac_type == e1000_82544 &&
	    hw->bus_type == e1000_bus_type_pcix)
		adapter->pcix_82544 = true;

	ew32(TCTL, tctl);

}

/**
 * e1000_setup_rx_resources - allocate Rx resources (Descriptors)
 * @adapter: board private structure
 * @rxdr:    rx descriptor ring (for a specific queue) to setup
 *
 * Returns 0 on success, negative on failure
 **/

static int e1000_setup_rx_resources(struct e1000_adapter *adapter,
				    struct e1000_rx_ring *rxdr)
{
	struct pci_dev *pdev = adapter->pdev;
	int size, desc_len;

	size = sizeof(struct e1000_buffer) * rxdr->count;
	rxdr->buffer_info = vzalloc(size);
	if (!rxdr->buffer_info) {
		e_err(probe, "Unable to allocate memory for the Rx descriptor "
		      "ring\n");
		return -ENOMEM;
	}

	desc_len = sizeof(struct e1000_rx_desc);

	/* Round up to nearest 4K */

	rxdr->size = rxdr->count * desc_len;
	rxdr->size = ALIGN(rxdr->size, 4096);

	rxdr->desc = dma_alloc_coherent(&pdev->dev, rxdr->size, &rxdr->dma,
					GFP_KERNEL);

	if (!rxdr->desc) {
		e_err(probe, "Unable to allocate memory for the Rx descriptor "
		      "ring\n");
setup_rx_desc_die:
		vfree(rxdr->buffer_info);
		return -ENOMEM;
	}

	/* Fix for errata 23, can't cross 64kB boundary */
	if (!e1000_check_64k_bound(adapter, rxdr->desc, rxdr->size)) {
		void *olddesc = rxdr->desc;
		dma_addr_t olddma = rxdr->dma;
		e_err(rx_err, "rxdr align check failed: %u bytes at %p\n",
		      rxdr->size, rxdr->desc);
		/* Try again, without freeing the previous */
		rxdr->desc = dma_alloc_coherent(&pdev->dev, rxdr->size,
						&rxdr->dma, GFP_KERNEL);
		/* Failed allocation, critical failure */
		if (!rxdr->desc) {
			dma_free_coherent(&pdev->dev, rxdr->size, olddesc,
					  olddma);
			e_err(probe, "Unable to allocate memory for the Rx "
			      "descriptor ring\n");
			goto setup_rx_desc_die;
		}

		if (!e1000_check_64k_bound(adapter, rxdr->desc, rxdr->size)) {
			/* give up */
			dma_free_coherent(&pdev->dev, rxdr->size, rxdr->desc,
					  rxdr->dma);
			dma_free_coherent(&pdev->dev, rxdr->size, olddesc,
					  olddma);
			e_err(probe, "Unable to allocate aligned memory for "
			      "the Rx descriptor ring\n");
			goto setup_rx_desc_die;
		} else {
			/* Free old allocation, new allocation was successful */
			dma_free_coherent(&pdev->dev, rxdr->size, olddesc,
					  olddma);
		}
	}
	memset(rxdr->desc, 0, rxdr->size);

	rxdr->next_to_clean = 0;
	rxdr->next_to_use = 0;
	rxdr->rx_skb_top = NULL;

	return 0;
}

/**
 * e1000_setup_all_rx_resources - wrapper to allocate Rx resources
 * 				  (Descriptors) for all queues
 * @adapter: board private structure
 *
 * Return 0 on success, negative on failure
 **/

int e1000_setup_all_rx_resources(struct e1000_adapter *adapter)
{
	int i, err = 0;

	for (i = 0; i < adapter->num_rx_queues; i++) {
		err = e1000_setup_rx_resources(adapter, &adapter->rx_ring[i]);
		if (err) {
			e_err(probe, "Allocation for Rx Queue %u failed\n", i);
			for (i-- ; i >= 0; i--)
				e1000_free_rx_resources(adapter,
							&adapter->rx_ring[i]);
			break;
		}
	}

	return err;
}

/**
 * e1000_setup_rctl - configure the receive control registers
 * @adapter: Board private structure
 **/
static void e1000_setup_rctl(struct e1000_adapter *adapter)
{
	struct e1000_hw *hw = &adapter->hw;
	u32 rctl;

	rctl = er32(RCTL);

	rctl &= ~(3 << E1000_RCTL_MO_SHIFT);

	rctl |= E1000_RCTL_BAM | E1000_RCTL_LBM_NO |
		E1000_RCTL_RDMTS_HALF |
		(hw->mc_filter_type << E1000_RCTL_MO_SHIFT);

	if (hw->tbi_compatibility_on == 1)
		rctl |= E1000_RCTL_SBP;
	else
		rctl &= ~E1000_RCTL_SBP;

	if (adapter->netdev->mtu <= ETH_DATA_LEN)
		rctl &= ~E1000_RCTL_LPE;
	else
		rctl |= E1000_RCTL_LPE;

	/* Setup buffer sizes */
	rctl &= ~E1000_RCTL_SZ_4096;
	rctl |= E1000_RCTL_BSEX;
	switch (adapter->rx_buffer_len) {
		case E1000_RXBUFFER_2048:
		default:
			rctl |= E1000_RCTL_SZ_2048;
			rctl &= ~E1000_RCTL_BSEX;
			break;
		case E1000_RXBUFFER_4096:
			rctl |= E1000_RCTL_SZ_4096;
			break;
		case E1000_RXBUFFER_8192:
			rctl |= E1000_RCTL_SZ_8192;
			break;
		case E1000_RXBUFFER_16384:
			rctl |= E1000_RCTL_SZ_16384;
			break;
	}

	ew32(RCTL, rctl);
}

/**
 * e1000_configure_rx - Configure 8254x Receive Unit after Reset
 * @adapter: board private structure
 *
 * Configure the Rx unit of the MAC after a reset.
 **/

static void e1000_configure_rx(struct e1000_adapter *adapter)
{
	u64 rdba;
	struct e1000_hw *hw = &adapter->hw;
	u32 rdlen, rctl, rxcsum;

	if (adapter->netdev->mtu > ETH_DATA_LEN) {
		rdlen = adapter->rx_ring[0].count *
		        sizeof(struct e1000_rx_desc);
		adapter->clean_rx = e1000_clean_jumbo_rx_irq;
		adapter->alloc_rx_buf = e1000_alloc_jumbo_rx_buffers;
	} else {
		rdlen = adapter->rx_ring[0].count *
		        sizeof(struct e1000_rx_desc);
		adapter->clean_rx = e1000_clean_rx_irq;
		adapter->alloc_rx_buf = e1000_alloc_rx_buffers;
	}

	/* disable receives while setting up the descriptors */
	rctl = er32(RCTL);
	ew32(RCTL, rctl & ~E1000_RCTL_EN);

	/* set the Receive Delay Timer Register */
	ew32(RDTR, adapter->rx_int_delay);

	if (hw->mac_type >= e1000_82540) {
		ew32(RADV, adapter->rx_abs_int_delay);
		if (adapter->itr_setting != 0)
			ew32(ITR, 1000000000 / (adapter->itr * 256));
	}

	/* Setup the HW Rx Head and Tail Descriptor Pointers and
	 * the Base and Length of the Rx Descriptor Ring */
	switch (adapter->num_rx_queues) {
	case 1:
	default:
		rdba = adapter->rx_ring[0].dma;
		ew32(RDLEN, rdlen);
		ew32(RDBAH, (rdba >> 32));
		ew32(RDBAL, (rdba & 0x00000000ffffffffULL));
		ew32(RDT, 0);
		ew32(RDH, 0);
		adapter->rx_ring[0].rdh = ((hw->mac_type >= e1000_82543) ? E1000_RDH : E1000_82542_RDH);
		adapter->rx_ring[0].rdt = ((hw->mac_type >= e1000_82543) ? E1000_RDT : E1000_82542_RDT);
		break;
	}

	/* Enable 82543 Receive Checksum Offload for TCP and UDP */
	if (hw->mac_type >= e1000_82543) {
		rxcsum = er32(RXCSUM);
		if (adapter->rx_csum)
			rxcsum |= E1000_RXCSUM_TUOFL;
		else
			/* don't need to clear IPPCSE as it defaults to 0 */
			rxcsum &= ~E1000_RXCSUM_TUOFL;
		ew32(RXCSUM, rxcsum);
	}

	/* Enable Receives */
	ew32(RCTL, rctl | E1000_RCTL_EN);
}

/**
 * e1000_free_tx_resources - Free Tx Resources per Queue
 * @adapter: board private structure
 * @tx_ring: Tx descriptor ring for a specific queue
 *
 * Free all transmit software resources
 **/

static void e1000_free_tx_resources(struct e1000_adapter *adapter,
				    struct e1000_tx_ring *tx_ring)
{
	struct pci_dev *pdev = adapter->pdev;

	e1000_clean_tx_ring(adapter, tx_ring);

	vfree(tx_ring->buffer_info);
	tx_ring->buffer_info = NULL;

	dma_free_coherent(&pdev->dev, tx_ring->size, tx_ring->desc,
			  tx_ring->dma);

	tx_ring->desc = NULL;
}

/**
 * e1000_free_all_tx_resources - Free Tx Resources for All Queues
 * @adapter: board private structure
 *
 * Free all transmit software resources
 **/

void e1000_free_all_tx_resources(struct e1000_adapter *adapter)
{
	int i;

	for (i = 0; i < adapter->num_tx_queues; i++)
		e1000_free_tx_resources(adapter, &adapter->tx_ring[i]);
}

static void e1000_unmap_and_free_tx_resource(struct e1000_adapter *adapter,
					     struct e1000_buffer *buffer_info)
{
	if (buffer_info->dma) {
		if (buffer_info->mapped_as_page)
			dma_unmap_page(&adapter->pdev->dev, buffer_info->dma,
				       buffer_info->length, DMA_TO_DEVICE);
		else
			dma_unmap_single(&adapter->pdev->dev, buffer_info->dma,
					 buffer_info->length,
					 DMA_TO_DEVICE);
		buffer_info->dma = 0;
	}
	if (buffer_info->skb) {
		dev_kfree_skb_any(buffer_info->skb);
		buffer_info->skb = NULL;
	}
	buffer_info->time_stamp = 0;
	/* buffer_info must be completely set up in the transmit path */
}

/**
 * e1000_clean_tx_ring - Free Tx Buffers
 * @adapter: board private structure
 * @tx_ring: ring to be cleaned
 **/

static void e1000_clean_tx_ring(struct e1000_adapter *adapter,
				struct e1000_tx_ring *tx_ring)
{
	struct e1000_hw *hw = &adapter->hw;
	struct e1000_buffer *buffer_info;
	unsigned long size;
	unsigned int i;

	/* Free all the Tx ring sk_buffs */

	for (i = 0; i < tx_ring->count; i++) {
		buffer_info = &tx_ring->buffer_info[i];
		e1000_unmap_and_free_tx_resource(adapter, buffer_info);
	}

	size = sizeof(struct e1000_buffer) * tx_ring->count;
	memset(tx_ring->buffer_info, 0, size);

	/* Zero out the descriptor ring */

	memset(tx_ring->desc, 0, tx_ring->size);

	tx_ring->next_to_use = 0;
	tx_ring->next_to_clean = 0;
	tx_ring->last_tx_tso = false;

	writel(0, hw->hw_addr + tx_ring->tdh);
	writel(0, hw->hw_addr + tx_ring->tdt);
}

/**
 * e1000_clean_all_tx_rings - Free Tx Buffers for all queues
 * @adapter: board private structure
 **/

static void e1000_clean_all_tx_rings(struct e1000_adapter *adapter)
{
	int i;

	for (i = 0; i < adapter->num_tx_queues; i++)
		e1000_clean_tx_ring(adapter, &adapter->tx_ring[i]);
}

/**
 * e1000_free_rx_resources - Free Rx Resources
 * @adapter: board private structure
 * @rx_ring: ring to clean the resources from
 *
 * Free all receive software resources
 **/

static void e1000_free_rx_resources(struct e1000_adapter *adapter,
				    struct e1000_rx_ring *rx_ring)
{
	struct pci_dev *pdev = adapter->pdev;

	e1000_clean_rx_ring(adapter, rx_ring);

	vfree(rx_ring->buffer_info);
	rx_ring->buffer_info = NULL;

	dma_free_coherent(&pdev->dev, rx_ring->size, rx_ring->desc,
			  rx_ring->dma);

	rx_ring->desc = NULL;
}

/**
 * e1000_free_all_rx_resources - Free Rx Resources for All Queues
 * @adapter: board private structure
 *
 * Free all receive software resources
 **/

void e1000_free_all_rx_resources(struct e1000_adapter *adapter)
{
	int i;

	for (i = 0; i < adapter->num_rx_queues; i++)
		e1000_free_rx_resources(adapter, &adapter->rx_ring[i]);
}

/**
 * e1000_clean_rx_ring - Free Rx Buffers per Queue
 * @adapter: board private structure
 * @rx_ring: ring to free buffers from
 **/

static void e1000_clean_rx_ring(struct e1000_adapter *adapter,
				struct e1000_rx_ring *rx_ring)
{
	struct e1000_hw *hw = &adapter->hw;
	struct e1000_buffer *buffer_info;
	struct pci_dev *pdev = adapter->pdev;
	unsigned long size;
	unsigned int i;

	/* Free all the Rx ring sk_buffs */
	for (i = 0; i < rx_ring->count; i++) {
		buffer_info = &rx_ring->buffer_info[i];
		if (buffer_info->dma &&
		    adapter->clean_rx == e1000_clean_rx_irq) {
			dma_unmap_single(&pdev->dev, buffer_info->dma,
			                 buffer_info->length,
					 DMA_FROM_DEVICE);
		} else if (buffer_info->dma &&
		           adapter->clean_rx == e1000_clean_jumbo_rx_irq) {
			dma_unmap_page(&pdev->dev, buffer_info->dma,
				       buffer_info->length,
				       DMA_FROM_DEVICE);
		}

		buffer_info->dma = 0;
		if (buffer_info->page) {
			put_page(buffer_info->page);
			buffer_info->page = NULL;
		}
		if (buffer_info->skb) {
			dev_kfree_skb(buffer_info->skb);
			buffer_info->skb = NULL;
		}
	}

	/* there also may be some cached data from a chained receive */
	if (rx_ring->rx_skb_top) {
		dev_kfree_skb(rx_ring->rx_skb_top);
		rx_ring->rx_skb_top = NULL;
	}

	size = sizeof(struct e1000_buffer) * rx_ring->count;
	memset(rx_ring->buffer_info, 0, size);

	/* Zero out the descriptor ring */
	memset(rx_ring->desc, 0, rx_ring->size);

	rx_ring->next_to_clean = 0;
	rx_ring->next_to_use = 0;

	writel(0, hw->hw_addr + rx_ring->rdh);
	writel(0, hw->hw_addr + rx_ring->rdt);
}

/**
 * e1000_clean_all_rx_rings - Free Rx Buffers for all queues
 * @adapter: board private structure
 **/

static void e1000_clean_all_rx_rings(struct e1000_adapter *adapter)
{
	int i;

	for (i = 0; i < adapter->num_rx_queues; i++)
		e1000_clean_rx_ring(adapter, &adapter->rx_ring[i]);
}

/* The 82542 2.0 (revision 2) needs to have the receive unit in reset
 * and memory write and invalidate disabled for certain operations
 */
static void e1000_enter_82542_rst(struct e1000_adapter *adapter)
{
	struct e1000_hw *hw = &adapter->hw;
	struct net_device *netdev = adapter->netdev;
	u32 rctl;

	e1000_pci_clear_mwi(hw);

	rctl = er32(RCTL);
	rctl |= E1000_RCTL_RST;
	ew32(RCTL, rctl);
	E1000_WRITE_FLUSH();
	mdelay(5);

	if (netif_running(netdev))
		e1000_clean_all_rx_rings(adapter);
}

static void e1000_leave_82542_rst(struct e1000_adapter *adapter)
{
	struct e1000_hw *hw = &adapter->hw;
	struct net_device *netdev = adapter->netdev;
	u32 rctl;

	rctl = er32(RCTL);
	rctl &= ~E1000_RCTL_RST;
	ew32(RCTL, rctl);
	E1000_WRITE_FLUSH();
	mdelay(5);

	if (hw->pci_cmd_word & PCI_COMMAND_INVALIDATE)
		e1000_pci_set_mwi(hw);

	if (netif_running(netdev)) {
		/* No need to loop, because 82542 supports only 1 queue */
		struct e1000_rx_ring *ring = &adapter->rx_ring[0];
		e1000_configure_rx(adapter);
		adapter->alloc_rx_buf(adapter, ring, E1000_DESC_UNUSED(ring));
	}
}

/**
 * e1000_set_mac - Change the Ethernet Address of the NIC
 * @netdev: network interface device structure
 * @p: pointer to an address structure
 *
 * Returns 0 on success, negative on failure
 **/

static int e1000_set_mac(struct net_device *netdev, void *p)
{
	struct e1000_adapter *adapter = netdev_priv(netdev);
	struct e1000_hw *hw = &adapter->hw;
	struct sockaddr *addr = p;

	if (!is_valid_ether_addr(addr->sa_data))
		return -EADDRNOTAVAIL;

	/* 82542 2.0 needs to be in reset to write receive address registers */

	if (hw->mac_type == e1000_82542_rev2_0)
		e1000_enter_82542_rst(adapter);

	memcpy(netdev->dev_addr, addr->sa_data, netdev->addr_len);
	memcpy(hw->mac_addr, addr->sa_data, netdev->addr_len);

	e1000_rar_set(hw, hw->mac_addr, 0);

	if (hw->mac_type == e1000_82542_rev2_0)
		e1000_leave_82542_rst(adapter);

	return 0;
}

/**
 * e1000_set_rx_mode - Secondary Unicast, Multicast and Promiscuous mode set
 * @netdev: network interface device structure
 *
 * The set_rx_mode entry point is called whenever the unicast or multicast
 * address lists or the network interface flags are updated. This routine is
 * responsible for configuring the hardware for proper unicast, multicast,
 * promiscuous mode, and all-multi behavior.
 **/

static void e1000_set_rx_mode(struct net_device *netdev)
{
	struct e1000_adapter *adapter = netdev_priv(netdev);
	struct e1000_hw *hw = &adapter->hw;
	struct netdev_hw_addr *ha;
	bool use_uc = false;
	u32 rctl;
	u32 hash_value;
	int i, rar_entries = E1000_RAR_ENTRIES;
	int mta_reg_count = E1000_NUM_MTA_REGISTERS;
	u32 *mcarray = kcalloc(mta_reg_count, sizeof(u32), GFP_ATOMIC);

	if (!mcarray) {
		e_err(probe, "memory allocation failed\n");
		return;
	}

	/* Check for Promiscuous and All Multicast modes */

	rctl = er32(RCTL);

	if (netdev->flags & IFF_PROMISC) {
		rctl |= (E1000_RCTL_UPE | E1000_RCTL_MPE);
		rctl &= ~E1000_RCTL_VFE;
	} else {
		if (netdev->flags & IFF_ALLMULTI)
			rctl |= E1000_RCTL_MPE;
		else
			rctl &= ~E1000_RCTL_MPE;
		/* Enable VLAN filter if there is a VLAN */
		if (e1000_vlan_used(adapter))
			rctl |= E1000_RCTL_VFE;
	}

	if (netdev_uc_count(netdev) > rar_entries - 1) {
		rctl |= E1000_RCTL_UPE;
	} else if (!(netdev->flags & IFF_PROMISC)) {
		rctl &= ~E1000_RCTL_UPE;
		use_uc = true;
	}

	ew32(RCTL, rctl);

	/* 82542 2.0 needs to be in reset to write receive address registers */

	if (hw->mac_type == e1000_82542_rev2_0)
		e1000_enter_82542_rst(adapter);

	/* load the first 14 addresses into the exact filters 1-14. Unicast
	 * addresses take precedence to avoid disabling unicast filtering
	 * when possible.
	 *
	 * RAR 0 is used for the station MAC address
	 * if there are not 14 addresses, go ahead and clear the filters
	 */
	i = 1;
	if (use_uc)
		netdev_for_each_uc_addr(ha, netdev) {
			if (i == rar_entries)
				break;
			e1000_rar_set(hw, ha->addr, i++);
		}

	netdev_for_each_mc_addr(ha, netdev) {
		if (i == rar_entries) {
			/* load any remaining addresses into the hash table */
			u32 hash_reg, hash_bit, mta;
			hash_value = e1000_hash_mc_addr(hw, ha->addr);
			hash_reg = (hash_value >> 5) & 0x7F;
			hash_bit = hash_value & 0x1F;
			mta = (1 << hash_bit);
			mcarray[hash_reg] |= mta;
		} else {
			e1000_rar_set(hw, ha->addr, i++);
		}
	}

	for (; i < rar_entries; i++) {
		E1000_WRITE_REG_ARRAY(hw, RA, i << 1, 0);
		E1000_WRITE_FLUSH();
		E1000_WRITE_REG_ARRAY(hw, RA, (i << 1) + 1, 0);
		E1000_WRITE_FLUSH();
	}

	/* write the hash table completely, write from bottom to avoid
	 * both stupid write combining chipsets, and flushing each write */
	for (i = mta_reg_count - 1; i >= 0 ; i--) {
		/*
		 * If we are on an 82544 has an errata where writing odd
		 * offsets overwrites the previous even offset, but writing
		 * backwards over the range solves the issue by always
		 * writing the odd offset first
		 */
		E1000_WRITE_REG_ARRAY(hw, MTA, i, mcarray[i]);
	}
	E1000_WRITE_FLUSH();

	if (hw->mac_type == e1000_82542_rev2_0)
		e1000_leave_82542_rst(adapter);

	kfree(mcarray);
}

/**
 * e1000_update_phy_info_task - get phy info
 * @work: work struct contained inside adapter struct
 *
 * Need to wait a few seconds after link up to get diagnostic information from
 * the phy
 */
static void e1000_update_phy_info_task(struct work_struct *work)
{
	struct e1000_adapter *adapter = container_of(work,
						     struct e1000_adapter,
						     phy_info_task.work);
	if (test_bit(__E1000_DOWN, &adapter->flags))
		return;
	mutex_lock(&adapter->mutex);
	e1000_phy_get_info(&adapter->hw, &adapter->phy_info);
	mutex_unlock(&adapter->mutex);
}

/**
 * e1000_82547_tx_fifo_stall_task - task to complete work
 * @work: work struct contained inside adapter struct
 **/
static void e1000_82547_tx_fifo_stall_task(struct work_struct *work)
{
	struct e1000_adapter *adapter = container_of(work,
						     struct e1000_adapter,
						     fifo_stall_task.work);
	struct e1000_hw *hw = &adapter->hw;
	struct net_device *netdev = adapter->netdev;
	u32 tctl;

	if (test_bit(__E1000_DOWN, &adapter->flags))
		return;
	mutex_lock(&adapter->mutex);
	if (atomic_read(&adapter->tx_fifo_stall)) {
		if ((er32(TDT) == er32(TDH)) &&
		   (er32(TDFT) == er32(TDFH)) &&
		   (er32(TDFTS) == er32(TDFHS))) {
			tctl = er32(TCTL);
			ew32(TCTL, tctl & ~E1000_TCTL_EN);
			ew32(TDFT, adapter->tx_head_addr);
			ew32(TDFH, adapter->tx_head_addr);
			ew32(TDFTS, adapter->tx_head_addr);
			ew32(TDFHS, adapter->tx_head_addr);
			ew32(TCTL, tctl);
			E1000_WRITE_FLUSH();

			adapter->tx_fifo_head = 0;
			atomic_set(&adapter->tx_fifo_stall, 0);
			netif_wake_queue(netdev);
		} else if (!test_bit(__E1000_DOWN, &adapter->flags)) {
			schedule_delayed_work(&adapter->fifo_stall_task, 1);
		}
	}
	mutex_unlock(&adapter->mutex);
}

bool e1000_has_link(struct e1000_adapter *adapter)
{
	struct e1000_hw *hw = &adapter->hw;
	bool link_active = false;

	/* get_link_status is set on LSC (link status) interrupt or rx
	 * sequence error interrupt (except on intel ce4100).
	 * get_link_status will stay false until the
	 * e1000_check_for_link establishes link for copper adapters
	 * ONLY
	 */
	switch (hw->media_type) {
	case e1000_media_type_copper:
		if (hw->mac_type == e1000_ce4100)
			hw->get_link_status = 1;
		if (hw->get_link_status) {
			e1000_check_for_link(hw);
			link_active = !hw->get_link_status;
		} else {
			link_active = true;
		}
		break;
	case e1000_media_type_fiber:
		e1000_check_for_link(hw);
		link_active = !!(er32(STATUS) & E1000_STATUS_LU);
		break;
	case e1000_media_type_internal_serdes:
		e1000_check_for_link(hw);
		link_active = hw->serdes_has_link;
		break;
	default:
		break;
	}

	return link_active;
}

/**
 * e1000_watchdog - work function
 * @work: work struct contained inside adapter struct
 **/
static void e1000_watchdog(struct work_struct *work)
{
	struct e1000_adapter *adapter = container_of(work,
						     struct e1000_adapter,
						     watchdog_task.work);
	struct e1000_hw *hw = &adapter->hw;
	struct net_device *netdev = adapter->netdev;
	struct e1000_tx_ring *txdr = adapter->tx_ring;
	u32 link, tctl;

	if (test_bit(__E1000_DOWN, &adapter->flags))
		return;

	mutex_lock(&adapter->mutex);
	link = e1000_has_link(adapter);
	if ((netif_carrier_ok(netdev)) && link)
		goto link_up;

	if (link) {
		if (!netif_carrier_ok(netdev)) {
			u32 ctrl;
			bool txb2b = true;
			/* update snapshot of PHY registers on LSC */
			e1000_get_speed_and_duplex(hw,
			                           &adapter->link_speed,
			                           &adapter->link_duplex);

			ctrl = er32(CTRL);
			pr_info("%s NIC Link is Up %d Mbps %s, "
				"Flow Control: %s\n",
				netdev->name,
				adapter->link_speed,
				adapter->link_duplex == FULL_DUPLEX ?
				"Full Duplex" : "Half Duplex",
				((ctrl & E1000_CTRL_TFCE) && (ctrl &
				E1000_CTRL_RFCE)) ? "RX/TX" : ((ctrl &
				E1000_CTRL_RFCE) ? "RX" : ((ctrl &
				E1000_CTRL_TFCE) ? "TX" : "None")));

			/* adjust timeout factor according to speed/duplex */
			adapter->tx_timeout_factor = 1;
			switch (adapter->link_speed) {
			case SPEED_10:
				txb2b = false;
				adapter->tx_timeout_factor = 16;
				break;
			case SPEED_100:
				txb2b = false;
				/* maybe add some timeout factor ? */
				break;
			}

			/* enable transmits in the hardware */
			tctl = er32(TCTL);
			tctl |= E1000_TCTL_EN;
			ew32(TCTL, tctl);

			netif_carrier_on(netdev);
			if (!test_bit(__E1000_DOWN, &adapter->flags))
				schedule_delayed_work(&adapter->phy_info_task,
						      2 * HZ);
			adapter->smartspeed = 0;
		}
	} else {
		if (netif_carrier_ok(netdev)) {
			adapter->link_speed = 0;
			adapter->link_duplex = 0;
			pr_info("%s NIC Link is Down\n",
				netdev->name);
			netif_carrier_off(netdev);

			if (!test_bit(__E1000_DOWN, &adapter->flags))
				schedule_delayed_work(&adapter->phy_info_task,
						      2 * HZ);
		}

		e1000_smartspeed(adapter);
	}

link_up:
	e1000_update_stats(adapter);

	hw->tx_packet_delta = adapter->stats.tpt - adapter->tpt_old;
	adapter->tpt_old = adapter->stats.tpt;
	hw->collision_delta = adapter->stats.colc - adapter->colc_old;
	adapter->colc_old = adapter->stats.colc;

	adapter->gorcl = adapter->stats.gorcl - adapter->gorcl_old;
	adapter->gorcl_old = adapter->stats.gorcl;
	adapter->gotcl = adapter->stats.gotcl - adapter->gotcl_old;
	adapter->gotcl_old = adapter->stats.gotcl;

	e1000_update_adaptive(hw);

	if (!netif_carrier_ok(netdev)) {
		if (E1000_DESC_UNUSED(txdr) + 1 < txdr->count) {
			/* We've lost link, so the controller stops DMA,
			 * but we've got queued Tx work that's never going
			 * to get done, so reset controller to flush Tx.
			 * (Do the reset outside of interrupt context). */
			adapter->tx_timeout_count++;
			schedule_work(&adapter->reset_task);
			/* exit immediately since reset is imminent */
			goto unlock;
		}
	}

	/* Simple mode for Interrupt Throttle Rate (ITR) */
	if (hw->mac_type >= e1000_82540 && adapter->itr_setting == 4) {
		/*
		 * Symmetric Tx/Rx gets a reduced ITR=2000;
		 * Total asymmetrical Tx or Rx gets ITR=8000;
		 * everyone else is between 2000-8000.
		 */
		u32 goc = (adapter->gotcl + adapter->gorcl) / 10000;
		u32 dif = (adapter->gotcl > adapter->gorcl ?
			    adapter->gotcl - adapter->gorcl :
			    adapter->gorcl - adapter->gotcl) / 10000;
		u32 itr = goc > 0 ? (dif * 6000 / goc + 2000) : 8000;

		ew32(ITR, 1000000000 / (itr * 256));
	}

	/* Cause software interrupt to ensure rx ring is cleaned */
	ew32(ICS, E1000_ICS_RXDMT0);

	/* Force detection of hung controller every watchdog period */
	adapter->detect_tx_hung = true;

	/* Reschedule the task */
	if (!test_bit(__E1000_DOWN, &adapter->flags))
		schedule_delayed_work(&adapter->watchdog_task, 2 * HZ);

unlock:
	mutex_unlock(&adapter->mutex);
}

enum latency_range {
	lowest_latency = 0,
	low_latency = 1,
	bulk_latency = 2,
	latency_invalid = 255
};

/**
 * e1000_update_itr - update the dynamic ITR value based on statistics
 * @adapter: pointer to adapter
 * @itr_setting: current adapter->itr
 * @packets: the number of packets during this measurement interval
 * @bytes: the number of bytes during this measurement interval
 *
 *      Stores a new ITR value based on packets and byte
 *      counts during the last interrupt.  The advantage of per interrupt
 *      computation is faster updates and more accurate ITR for the current
 *      traffic pattern.  Constants in this function were computed
 *      based on theoretical maximum wire speed and thresholds were set based
 *      on testing data as well as attempting to minimize response time
 *      while increasing bulk throughput.
 *      this functionality is controlled by the InterruptThrottleRate module
 *      parameter (see e1000_param.c)
 **/
static unsigned int e1000_update_itr(struct e1000_adapter *adapter,
				     u16 itr_setting, int packets, int bytes)
{
	unsigned int retval = itr_setting;
	struct e1000_hw *hw = &adapter->hw;

	if (unlikely(hw->mac_type < e1000_82540))
		goto update_itr_done;

	if (packets == 0)
		goto update_itr_done;

	switch (itr_setting) {
	case lowest_latency:
		/* jumbo frames get bulk treatment*/
		if (bytes/packets > 8000)
			retval = bulk_latency;
		else if ((packets < 5) && (bytes > 512))
			retval = low_latency;
		break;
	case low_latency:  /* 50 usec aka 20000 ints/s */
		if (bytes > 10000) {
			/* jumbo frames need bulk latency setting */
			if (bytes/packets > 8000)
				retval = bulk_latency;
			else if ((packets < 10) || ((bytes/packets) > 1200))
				retval = bulk_latency;
			else if ((packets > 35))
				retval = lowest_latency;
		} else if (bytes/packets > 2000)
			retval = bulk_latency;
		else if (packets <= 2 && bytes < 512)
			retval = lowest_latency;
		break;
	case bulk_latency: /* 250 usec aka 4000 ints/s */
		if (bytes > 25000) {
			if (packets > 35)
				retval = low_latency;
		} else if (bytes < 6000) {
			retval = low_latency;
		}
		break;
	}

update_itr_done:
	return retval;
}

static void e1000_set_itr(struct e1000_adapter *adapter)
{
	struct e1000_hw *hw = &adapter->hw;
	u16 current_itr;
	u32 new_itr = adapter->itr;

	if (unlikely(hw->mac_type < e1000_82540))
		return;

	/* for non-gigabit speeds, just fix the interrupt rate at 4000 */
	if (unlikely(adapter->link_speed != SPEED_1000)) {
		current_itr = 0;
		new_itr = 4000;
		goto set_itr_now;
	}

	adapter->tx_itr = e1000_update_itr(adapter,
	                            adapter->tx_itr,
	                            adapter->total_tx_packets,
	                            adapter->total_tx_bytes);
	/* conservative mode (itr 3) eliminates the lowest_latency setting */
	if (adapter->itr_setting == 3 && adapter->tx_itr == lowest_latency)
		adapter->tx_itr = low_latency;

	adapter->rx_itr = e1000_update_itr(adapter,
	                            adapter->rx_itr,
	                            adapter->total_rx_packets,
	                            adapter->total_rx_bytes);
	/* conservative mode (itr 3) eliminates the lowest_latency setting */
	if (adapter->itr_setting == 3 && adapter->rx_itr == lowest_latency)
		adapter->rx_itr = low_latency;

	current_itr = max(adapter->rx_itr, adapter->tx_itr);

	switch (current_itr) {
	/* counts and packets in update_itr are dependent on these numbers */
	case lowest_latency:
		new_itr = 70000;
		break;
	case low_latency:
		new_itr = 20000; /* aka hwitr = ~200 */
		break;
	case bulk_latency:
		new_itr = 4000;
		break;
	default:
		break;
	}

set_itr_now:
	if (new_itr != adapter->itr) {
		/* this attempts to bias the interrupt rate towards Bulk
		 * by adding intermediate steps when interrupt rate is
		 * increasing */
		new_itr = new_itr > adapter->itr ?
		             min(adapter->itr + (new_itr >> 2), new_itr) :
		             new_itr;
		adapter->itr = new_itr;
		ew32(ITR, 1000000000 / (new_itr * 256));
	}
}

#define E1000_TX_FLAGS_CSUM		0x00000001
#define E1000_TX_FLAGS_VLAN		0x00000002
#define E1000_TX_FLAGS_TSO		0x00000004
#define E1000_TX_FLAGS_IPV4		0x00000008
#define E1000_TX_FLAGS_NO_FCS		0x00000010
#define E1000_TX_FLAGS_VLAN_MASK	0xffff0000
#define E1000_TX_FLAGS_VLAN_SHIFT	16

static int e1000_tso(struct e1000_adapter *adapter,
		     struct e1000_tx_ring *tx_ring, struct sk_buff *skb)
{
	struct e1000_context_desc *context_desc;
	struct e1000_buffer *buffer_info;
	unsigned int i;
	u32 cmd_length = 0;
	u16 ipcse = 0, tucse, mss;
	u8 ipcss, ipcso, tucss, tucso, hdr_len;
	int err;

	if (skb_is_gso(skb)) {
		if (skb_header_cloned(skb)) {
			err = pskb_expand_head(skb, 0, 0, GFP_ATOMIC);
			if (err)
				return err;
		}

		hdr_len = skb_transport_offset(skb) + tcp_hdrlen(skb);
		mss = skb_shinfo(skb)->gso_size;
		if (skb->protocol == htons(ETH_P_IP)) {
			struct iphdr *iph = ip_hdr(skb);
			iph->tot_len = 0;
			iph->check = 0;
			tcp_hdr(skb)->check = ~csum_tcpudp_magic(iph->saddr,
								 iph->daddr, 0,
								 IPPROTO_TCP,
								 0);
			cmd_length = E1000_TXD_CMD_IP;
			ipcse = skb_transport_offset(skb) - 1;
		} else if (skb->protocol == htons(ETH_P_IPV6)) {
			ipv6_hdr(skb)->payload_len = 0;
			tcp_hdr(skb)->check =
				~csum_ipv6_magic(&ipv6_hdr(skb)->saddr,
						 &ipv6_hdr(skb)->daddr,
						 0, IPPROTO_TCP, 0);
			ipcse = 0;
		}
		ipcss = skb_network_offset(skb);
		ipcso = (void *)&(ip_hdr(skb)->check) - (void *)skb->data;
		tucss = skb_transport_offset(skb);
		tucso = (void *)&(tcp_hdr(skb)->check) - (void *)skb->data;
		tucse = 0;

		cmd_length |= (E1000_TXD_CMD_DEXT | E1000_TXD_CMD_TSE |
			       E1000_TXD_CMD_TCP | (skb->len - (hdr_len)));

		i = tx_ring->next_to_use;
		context_desc = E1000_CONTEXT_DESC(*tx_ring, i);
		buffer_info = &tx_ring->buffer_info[i];

		context_desc->lower_setup.ip_fields.ipcss  = ipcss;
		context_desc->lower_setup.ip_fields.ipcso  = ipcso;
		context_desc->lower_setup.ip_fields.ipcse  = cpu_to_le16(ipcse);
		context_desc->upper_setup.tcp_fields.tucss = tucss;
		context_desc->upper_setup.tcp_fields.tucso = tucso;
		context_desc->upper_setup.tcp_fields.tucse = cpu_to_le16(tucse);
		context_desc->tcp_seg_setup.fields.mss     = cpu_to_le16(mss);
		context_desc->tcp_seg_setup.fields.hdr_len = hdr_len;
		context_desc->cmd_and_length = cpu_to_le32(cmd_length);

		buffer_info->time_stamp = jiffies;
		buffer_info->next_to_watch = i;

		if (++i == tx_ring->count) i = 0;
		tx_ring->next_to_use = i;

		return true;
	}
	return false;
}

static bool e1000_tx_csum(struct e1000_adapter *adapter,
			  struct e1000_tx_ring *tx_ring, struct sk_buff *skb)
{
	struct e1000_context_desc *context_desc;
	struct e1000_buffer *buffer_info;
	unsigned int i;
	u8 css;
	u32 cmd_len = E1000_TXD_CMD_DEXT;

	if (skb->ip_summed != CHECKSUM_PARTIAL)
		return false;

	switch (skb->protocol) {
	case cpu_to_be16(ETH_P_IP):
		if (ip_hdr(skb)->protocol == IPPROTO_TCP)
			cmd_len |= E1000_TXD_CMD_TCP;
		break;
	case cpu_to_be16(ETH_P_IPV6):
		/* XXX not handling all IPV6 headers */
		if (ipv6_hdr(skb)->nexthdr == IPPROTO_TCP)
			cmd_len |= E1000_TXD_CMD_TCP;
		break;
	default:
		if (unlikely(net_ratelimit()))
			e_warn(drv, "checksum_partial proto=%x!\n",
			       skb->protocol);
		break;
	}

	css = skb_checksum_start_offset(skb);

	i = tx_ring->next_to_use;
	buffer_info = &tx_ring->buffer_info[i];
	context_desc = E1000_CONTEXT_DESC(*tx_ring, i);

	context_desc->lower_setup.ip_config = 0;
	context_desc->upper_setup.tcp_fields.tucss = css;
	context_desc->upper_setup.tcp_fields.tucso =
		css + skb->csum_offset;
	context_desc->upper_setup.tcp_fields.tucse = 0;
	context_desc->tcp_seg_setup.data = 0;
	context_desc->cmd_and_length = cpu_to_le32(cmd_len);

	buffer_info->time_stamp = jiffies;
	buffer_info->next_to_watch = i;

	if (unlikely(++i == tx_ring->count)) i = 0;
	tx_ring->next_to_use = i;

	return true;
}

#define E1000_MAX_TXD_PWR	12
#define E1000_MAX_DATA_PER_TXD	(1<<E1000_MAX_TXD_PWR)

static int e1000_tx_map(struct e1000_adapter *adapter,
			struct e1000_tx_ring *tx_ring,
			struct sk_buff *skb, unsigned int first,
			unsigned int max_per_txd, unsigned int nr_frags,
			unsigned int mss)
{
	struct e1000_hw *hw = &adapter->hw;
	struct pci_dev *pdev = adapter->pdev;
	struct e1000_buffer *buffer_info;
	unsigned int len = skb_headlen(skb);
	unsigned int offset = 0, size, count = 0, i;
	unsigned int f, bytecount, segs;

	i = tx_ring->next_to_use;

	while (len) {
		buffer_info = &tx_ring->buffer_info[i];
		size = min(len, max_per_txd);
		/* Workaround for Controller erratum --
		 * descriptor for non-tso packet in a linear SKB that follows a
		 * tso gets written back prematurely before the data is fully
		 * DMA'd to the controller */
		if (!skb->data_len && tx_ring->last_tx_tso &&
		    !skb_is_gso(skb)) {
			tx_ring->last_tx_tso = false;
			size -= 4;
		}

		/* Workaround for premature desc write-backs
		 * in TSO mode.  Append 4-byte sentinel desc */
		if (unlikely(mss && !nr_frags && size == len && size > 8))
			size -= 4;
		/* work-around for errata 10 and it applies
		 * to all controllers in PCI-X mode
		 * The fix is to make sure that the first descriptor of a
		 * packet is smaller than 2048 - 16 - 16 (or 2016) bytes
		 */
		if (unlikely((hw->bus_type == e1000_bus_type_pcix) &&
		                (size > 2015) && count == 0))
		        size = 2015;

		/* Workaround for potential 82544 hang in PCI-X.  Avoid
		 * terminating buffers within evenly-aligned dwords. */
		if (unlikely(adapter->pcix_82544 &&
		   !((unsigned long)(skb->data + offset + size - 1) & 4) &&
		   size > 4))
			size -= 4;

		buffer_info->length = size;
		/* set time_stamp *before* dma to help avoid a possible race */
		buffer_info->time_stamp = jiffies;
		buffer_info->mapped_as_page = false;
		buffer_info->dma = dma_map_single(&pdev->dev,
						  skb->data + offset,
						  size,	DMA_TO_DEVICE);
		if (dma_mapping_error(&pdev->dev, buffer_info->dma))
			goto dma_error;
		buffer_info->next_to_watch = i;

		len -= size;
		offset += size;
		count++;
		if (len) {
			i++;
			if (unlikely(i == tx_ring->count))
				i = 0;
		}
	}

	for (f = 0; f < nr_frags; f++) {
		const struct skb_frag_struct *frag;

		frag = &skb_shinfo(skb)->frags[f];
		len = skb_frag_size(frag);
		offset = 0;

		while (len) {
			unsigned long bufend;
			i++;
			if (unlikely(i == tx_ring->count))
				i = 0;

			buffer_info = &tx_ring->buffer_info[i];
			size = min(len, max_per_txd);
			/* Workaround for premature desc write-backs
			 * in TSO mode.  Append 4-byte sentinel desc */
			if (unlikely(mss && f == (nr_frags-1) && size == len && size > 8))
				size -= 4;
			/* Workaround for potential 82544 hang in PCI-X.
			 * Avoid terminating buffers within evenly-aligned
			 * dwords. */
			bufend = (unsigned long)
				page_to_phys(skb_frag_page(frag));
			bufend += offset + size - 1;
			if (unlikely(adapter->pcix_82544 &&
				     !(bufend & 4) &&
				     size > 4))
				size -= 4;

			buffer_info->length = size;
			buffer_info->time_stamp = jiffies;
			buffer_info->mapped_as_page = true;
			buffer_info->dma = skb_frag_dma_map(&pdev->dev, frag,
						offset, size, DMA_TO_DEVICE);
			if (dma_mapping_error(&pdev->dev, buffer_info->dma))
				goto dma_error;
			buffer_info->next_to_watch = i;

			len -= size;
			offset += size;
			count++;
		}
	}

	segs = skb_shinfo(skb)->gso_segs ?: 1;
	/* multiply data chunks by size of headers */
	bytecount = ((segs - 1) * skb_headlen(skb)) + skb->len;

	tx_ring->buffer_info[i].skb = skb;
	tx_ring->buffer_info[i].segs = segs;
	tx_ring->buffer_info[i].bytecount = bytecount;
	tx_ring->buffer_info[first].next_to_watch = i;

	return count;

dma_error:
	dev_err(&pdev->dev, "TX DMA map failed\n");
	buffer_info->dma = 0;
	if (count)
		count--;

	while (count--) {
		if (i==0)
			i += tx_ring->count;
		i--;
		buffer_info = &tx_ring->buffer_info[i];
		e1000_unmap_and_free_tx_resource(adapter, buffer_info);
	}

	return 0;
}

static void e1000_tx_queue(struct e1000_adapter *adapter,
			   struct e1000_tx_ring *tx_ring, int tx_flags,
			   int count)
{
	struct e1000_hw *hw = &adapter->hw;
	struct e1000_tx_desc *tx_desc = NULL;
	struct e1000_buffer *buffer_info;
	u32 txd_upper = 0, txd_lower = E1000_TXD_CMD_IFCS;
	unsigned int i;

	if (likely(tx_flags & E1000_TX_FLAGS_TSO)) {
		txd_lower |= E1000_TXD_CMD_DEXT | E1000_TXD_DTYP_D |
		             E1000_TXD_CMD_TSE;
		txd_upper |= E1000_TXD_POPTS_TXSM << 8;

		if (likely(tx_flags & E1000_TX_FLAGS_IPV4))
			txd_upper |= E1000_TXD_POPTS_IXSM << 8;
	}

	if (likely(tx_flags & E1000_TX_FLAGS_CSUM)) {
		txd_lower |= E1000_TXD_CMD_DEXT | E1000_TXD_DTYP_D;
		txd_upper |= E1000_TXD_POPTS_TXSM << 8;
	}

	if (unlikely(tx_flags & E1000_TX_FLAGS_VLAN)) {
		txd_lower |= E1000_TXD_CMD_VLE;
		txd_upper |= (tx_flags & E1000_TX_FLAGS_VLAN_MASK);
	}

	if (unlikely(tx_flags & E1000_TX_FLAGS_NO_FCS))
		txd_lower &= ~(E1000_TXD_CMD_IFCS);

	i = tx_ring->next_to_use;

	while (count--) {
		buffer_info = &tx_ring->buffer_info[i];
		tx_desc = E1000_TX_DESC(*tx_ring, i);
		tx_desc->buffer_addr = cpu_to_le64(buffer_info->dma);
		tx_desc->lower.data =
			cpu_to_le32(txd_lower | buffer_info->length);
		tx_desc->upper.data = cpu_to_le32(txd_upper);
		if (unlikely(++i == tx_ring->count)) i = 0;
	}

	tx_desc->lower.data |= cpu_to_le32(adapter->txd_cmd);

	/* txd_cmd re-enables FCS, so we'll re-disable it here as desired. */
	if (unlikely(tx_flags & E1000_TX_FLAGS_NO_FCS))
		tx_desc->lower.data &= ~(cpu_to_le32(E1000_TXD_CMD_IFCS));

	/* Force memory writes to complete before letting h/w
	 * know there are new descriptors to fetch.  (Only
	 * applicable for weak-ordered memory model archs,
	 * such as IA-64). */
	wmb();

	tx_ring->next_to_use = i;
	writel(i, hw->hw_addr + tx_ring->tdt);
	/* we need this if more than one processor can write to our tail
	 * at a time, it syncronizes IO on IA64/Altix systems */
	mmiowb();
}

/**
 * 82547 workaround to avoid controller hang in half-duplex environment.
 * The workaround is to avoid queuing a large packet that would span
 * the internal Tx FIFO ring boundary by notifying the stack to resend
 * the packet at a later time.  This gives the Tx FIFO an opportunity to
 * flush all packets.  When that occurs, we reset the Tx FIFO pointers
 * to the beginning of the Tx FIFO.
 **/

#define E1000_FIFO_HDR			0x10
#define E1000_82547_PAD_LEN		0x3E0

static int e1000_82547_fifo_workaround(struct e1000_adapter *adapter,
				       struct sk_buff *skb)
{
	u32 fifo_space = adapter->tx_fifo_size - adapter->tx_fifo_head;
	u32 skb_fifo_len = skb->len + E1000_FIFO_HDR;

	skb_fifo_len = ALIGN(skb_fifo_len, E1000_FIFO_HDR);

	if (adapter->link_duplex != HALF_DUPLEX)
		goto no_fifo_stall_required;

	if (atomic_read(&adapter->tx_fifo_stall))
		return 1;

	if (skb_fifo_len >= (E1000_82547_PAD_LEN + fifo_space)) {
		atomic_set(&adapter->tx_fifo_stall, 1);
		return 1;
	}

no_fifo_stall_required:
	adapter->tx_fifo_head += skb_fifo_len;
	if (adapter->tx_fifo_head >= adapter->tx_fifo_size)
		adapter->tx_fifo_head -= adapter->tx_fifo_size;
	return 0;
}

static int __e1000_maybe_stop_tx(struct net_device *netdev, int size)
{
	struct e1000_adapter *adapter = netdev_priv(netdev);
	struct e1000_tx_ring *tx_ring = adapter->tx_ring;

	netif_stop_queue(netdev);
	/* Herbert's original patch had:
	 *  smp_mb__after_netif_stop_queue();
	 * but since that doesn't exist yet, just open code it. */
	smp_mb();

	/* We need to check again in a case another CPU has just
	 * made room available. */
	if (likely(E1000_DESC_UNUSED(tx_ring) < size))
		return -EBUSY;

	/* A reprieve! */
	netif_start_queue(netdev);
	++adapter->restart_queue;
	return 0;
}

static int e1000_maybe_stop_tx(struct net_device *netdev,
                               struct e1000_tx_ring *tx_ring, int size)
{
	if (likely(E1000_DESC_UNUSED(tx_ring) >= size))
		return 0;
	return __e1000_maybe_stop_tx(netdev, size);
}

#define TXD_USE_COUNT(S, X) (((S) >> (X)) + 1 )
static netdev_tx_t e1000_xmit_frame(struct sk_buff *skb,
				    struct net_device *netdev)
{
	struct e1000_adapter *adapter = netdev_priv(netdev);
	struct e1000_hw *hw = &adapter->hw;
	struct e1000_tx_ring *tx_ring;
	unsigned int first, max_per_txd = E1000_MAX_DATA_PER_TXD;
	unsigned int max_txd_pwr = E1000_MAX_TXD_PWR;
	unsigned int tx_flags = 0;
	unsigned int len = skb_headlen(skb);
	unsigned int nr_frags;
	unsigned int mss;
	int count = 0;
	int tso;
	unsigned int f;

	/* This goes back to the question of how to logically map a tx queue
	 * to a flow.  Right now, performance is impacted slightly negatively
	 * if using multiple tx queues.  If the stack breaks away from a
	 * single qdisc implementation, we can look at this again. */
	tx_ring = adapter->tx_ring;

	if (unlikely(skb->len <= 0)) {
		dev_kfree_skb_any(skb);
		return NETDEV_TX_OK;
	}

	mss = skb_shinfo(skb)->gso_size;
	/* The controller does a simple calculation to
	 * make sure there is enough room in the FIFO before
	 * initiating the DMA for each buffer.  The calc is:
	 * 4 = ceil(buffer len/mss).  To make sure we don't
	 * overrun the FIFO, adjust the max buffer len if mss
	 * drops. */
	if (mss) {
		u8 hdr_len;
		max_per_txd = min(mss << 2, max_per_txd);
		max_txd_pwr = fls(max_per_txd) - 1;

		hdr_len = skb_transport_offset(skb) + tcp_hdrlen(skb);
		if (skb->data_len && hdr_len == len) {
			switch (hw->mac_type) {
				unsigned int pull_size;
			case e1000_82544:
				/* Make sure we have room to chop off 4 bytes,
				 * and that the end alignment will work out to
				 * this hardware's requirements
				 * NOTE: this is a TSO only workaround
				 * if end byte alignment not correct move us
				 * into the next dword */
				if ((unsigned long)(skb_tail_pointer(skb) - 1) & 4)
					break;
				/* fall through */
				pull_size = min((unsigned int)4, skb->data_len);
				if (!__pskb_pull_tail(skb, pull_size)) {
					e_err(drv, "__pskb_pull_tail "
					      "failed.\n");
					dev_kfree_skb_any(skb);
					return NETDEV_TX_OK;
				}
				len = skb_headlen(skb);
				break;
			default:
				/* do nothing */
				break;
			}
		}
	}

	/* reserve a descriptor for the offload context */
	if ((mss) || (skb->ip_summed == CHECKSUM_PARTIAL))
		count++;
	count++;

	/* Controller Erratum workaround */
	if (!skb->data_len && tx_ring->last_tx_tso && !skb_is_gso(skb))
		count++;

	count += TXD_USE_COUNT(len, max_txd_pwr);

	if (adapter->pcix_82544)
		count++;

	/* work-around for errata 10 and it applies to all controllers
	 * in PCI-X mode, so add one more descriptor to the count
	 */
	if (unlikely((hw->bus_type == e1000_bus_type_pcix) &&
			(len > 2015)))
		count++;

	nr_frags = skb_shinfo(skb)->nr_frags;
	for (f = 0; f < nr_frags; f++)
		count += TXD_USE_COUNT(skb_frag_size(&skb_shinfo(skb)->frags[f]),
				       max_txd_pwr);
	if (adapter->pcix_82544)
		count += nr_frags;

	/* need: count + 2 desc gap to keep tail from touching
	 * head, otherwise try next time */
	if (unlikely(e1000_maybe_stop_tx(netdev, tx_ring, count + 2)))
		return NETDEV_TX_BUSY;

	if (unlikely((hw->mac_type == e1000_82547) &&
		     (e1000_82547_fifo_workaround(adapter, skb)))) {
		netif_stop_queue(netdev);
		if (!test_bit(__E1000_DOWN, &adapter->flags))
			schedule_delayed_work(&adapter->fifo_stall_task, 1);
		return NETDEV_TX_BUSY;
	}

	if (vlan_tx_tag_present(skb)) {
		tx_flags |= E1000_TX_FLAGS_VLAN;
		tx_flags |= (vlan_tx_tag_get(skb) << E1000_TX_FLAGS_VLAN_SHIFT);
	}

	first = tx_ring->next_to_use;

	tso = e1000_tso(adapter, tx_ring, skb);
	if (tso < 0) {
		dev_kfree_skb_any(skb);
		return NETDEV_TX_OK;
	}

	if (likely(tso)) {
		if (likely(hw->mac_type != e1000_82544))
			tx_ring->last_tx_tso = true;
		tx_flags |= E1000_TX_FLAGS_TSO;
	} else if (likely(e1000_tx_csum(adapter, tx_ring, skb)))
		tx_flags |= E1000_TX_FLAGS_CSUM;

	if (likely(skb->protocol == htons(ETH_P_IP)))
		tx_flags |= E1000_TX_FLAGS_IPV4;

	if (unlikely(skb->no_fcs))
		tx_flags |= E1000_TX_FLAGS_NO_FCS;

	count = e1000_tx_map(adapter, tx_ring, skb, first, max_per_txd,
	                     nr_frags, mss);

	if (count) {
		e1000_tx_queue(adapter, tx_ring, tx_flags, count);
		/* Make sure there is space in the ring for the next send. */
		e1000_maybe_stop_tx(netdev, tx_ring, MAX_SKB_FRAGS + 2);

	} else {
		dev_kfree_skb_any(skb);
		tx_ring->buffer_info[first].time_stamp = 0;
		tx_ring->next_to_use = first;
	}

	return NETDEV_TX_OK;
}

#define NUM_REGS 38 /* 1 based count */
static void e1000_regdump(struct e1000_adapter *adapter)
{
	struct e1000_hw *hw = &adapter->hw;
	u32 regs[NUM_REGS];
	u32 *regs_buff = regs;
	int i = 0;

	static const char * const reg_name[] = {
		"CTRL",  "STATUS",
		"RCTL", "RDLEN", "RDH", "RDT", "RDTR",
		"TCTL", "TDBAL", "TDBAH", "TDLEN", "TDH", "TDT",
		"TIDV", "TXDCTL", "TADV", "TARC0",
		"TDBAL1", "TDBAH1", "TDLEN1", "TDH1", "TDT1",
		"TXDCTL1", "TARC1",
		"CTRL_EXT", "ERT", "RDBAL", "RDBAH",
		"TDFH", "TDFT", "TDFHS", "TDFTS", "TDFPC",
		"RDFH", "RDFT", "RDFHS", "RDFTS", "RDFPC"
	};

	regs_buff[0]  = er32(CTRL);
	regs_buff[1]  = er32(STATUS);

	regs_buff[2]  = er32(RCTL);
	regs_buff[3]  = er32(RDLEN);
	regs_buff[4]  = er32(RDH);
	regs_buff[5]  = er32(RDT);
	regs_buff[6]  = er32(RDTR);

	regs_buff[7]  = er32(TCTL);
	regs_buff[8]  = er32(TDBAL);
	regs_buff[9]  = er32(TDBAH);
	regs_buff[10] = er32(TDLEN);
	regs_buff[11] = er32(TDH);
	regs_buff[12] = er32(TDT);
	regs_buff[13] = er32(TIDV);
	regs_buff[14] = er32(TXDCTL);
	regs_buff[15] = er32(TADV);
	regs_buff[16] = er32(TARC0);

	regs_buff[17] = er32(TDBAL1);
	regs_buff[18] = er32(TDBAH1);
	regs_buff[19] = er32(TDLEN1);
	regs_buff[20] = er32(TDH1);
	regs_buff[21] = er32(TDT1);
	regs_buff[22] = er32(TXDCTL1);
	regs_buff[23] = er32(TARC1);
	regs_buff[24] = er32(CTRL_EXT);
	regs_buff[25] = er32(ERT);
	regs_buff[26] = er32(RDBAL0);
	regs_buff[27] = er32(RDBAH0);
	regs_buff[28] = er32(TDFH);
	regs_buff[29] = er32(TDFT);
	regs_buff[30] = er32(TDFHS);
	regs_buff[31] = er32(TDFTS);
	regs_buff[32] = er32(TDFPC);
	regs_buff[33] = er32(RDFH);
	regs_buff[34] = er32(RDFT);
	regs_buff[35] = er32(RDFHS);
	regs_buff[36] = er32(RDFTS);
	regs_buff[37] = er32(RDFPC);

	pr_info("Register dump\n");
	for (i = 0; i < NUM_REGS; i++)
		pr_info("%-15s  %08x\n", reg_name[i], regs_buff[i]);
}

/*
 * e1000_dump: Print registers, tx ring and rx ring
 */
static void e1000_dump(struct e1000_adapter *adapter)
{
	/* this code doesn't handle multiple rings */
	struct e1000_tx_ring *tx_ring = adapter->tx_ring;
	struct e1000_rx_ring *rx_ring = adapter->rx_ring;
	int i;

	if (!netif_msg_hw(adapter))
		return;

	/* Print Registers */
	e1000_regdump(adapter);

	/*
	 * transmit dump
	 */
	pr_info("TX Desc ring0 dump\n");

	/* Transmit Descriptor Formats - DEXT[29] is 0 (Legacy) or 1 (Extended)
	 *
	 * Legacy Transmit Descriptor
	 *   +--------------------------------------------------------------+
	 * 0 |         Buffer Address [63:0] (Reserved on Write Back)       |
	 *   +--------------------------------------------------------------+
	 * 8 | Special  |    CSS     | Status |  CMD    |  CSO   |  Length  |
	 *   +--------------------------------------------------------------+
	 *   63       48 47        36 35    32 31     24 23    16 15        0
	 *
	 * Extended Context Descriptor (DTYP=0x0) for TSO or checksum offload
	 *   63      48 47    40 39       32 31             16 15    8 7      0
	 *   +----------------------------------------------------------------+
	 * 0 |  TUCSE  | TUCS0  |   TUCSS   |     IPCSE       | IPCS0 | IPCSS |
	 *   +----------------------------------------------------------------+
	 * 8 |   MSS   | HDRLEN | RSV | STA | TUCMD | DTYP |      PAYLEN      |
	 *   +----------------------------------------------------------------+
	 *   63      48 47    40 39 36 35 32 31   24 23  20 19                0
	 *
	 * Extended Data Descriptor (DTYP=0x1)
	 *   +----------------------------------------------------------------+
	 * 0 |                     Buffer Address [63:0]                      |
	 *   +----------------------------------------------------------------+
	 * 8 | VLAN tag |  POPTS  | Rsvd | Status | Command | DTYP |  DTALEN  |
	 *   +----------------------------------------------------------------+
	 *   63       48 47     40 39  36 35    32 31     24 23  20 19        0
	 */
	pr_info("Tc[desc]     [Ce CoCsIpceCoS] [MssHlRSCm0Plen] [bi->dma       ] leng  ntw timestmp         bi->skb\n");
	pr_info("Td[desc]     [address 63:0  ] [VlaPoRSCm1Dlen] [bi->dma       ] leng  ntw timestmp         bi->skb\n");

	if (!netif_msg_tx_done(adapter))
		goto rx_ring_summary;

	for (i = 0; tx_ring->desc && (i < tx_ring->count); i++) {
		struct e1000_tx_desc *tx_desc = E1000_TX_DESC(*tx_ring, i);
		struct e1000_buffer *buffer_info = &tx_ring->buffer_info[i];
<<<<<<< HEAD
		struct my_u { u64 a; u64 b; };
=======
		struct my_u { __le64 a; __le64 b; };
>>>>>>> 711e1bfb
		struct my_u *u = (struct my_u *)tx_desc;
		const char *type;

		if (i == tx_ring->next_to_use && i == tx_ring->next_to_clean)
			type = "NTC/U";
		else if (i == tx_ring->next_to_use)
			type = "NTU";
		else if (i == tx_ring->next_to_clean)
			type = "NTC";
		else
			type = "";

		pr_info("T%c[0x%03X]    %016llX %016llX %016llX %04X  %3X %016llX %p %s\n",
			((le64_to_cpu(u->b) & (1<<20)) ? 'd' : 'c'), i,
			le64_to_cpu(u->a), le64_to_cpu(u->b),
			(u64)buffer_info->dma, buffer_info->length,
			buffer_info->next_to_watch,
			(u64)buffer_info->time_stamp, buffer_info->skb, type);
	}

rx_ring_summary:
	/*
	 * receive dump
	 */
	pr_info("\nRX Desc ring dump\n");

	/* Legacy Receive Descriptor Format
	 *
	 * +-----------------------------------------------------+
	 * |                Buffer Address [63:0]                |
	 * +-----------------------------------------------------+
	 * | VLAN Tag | Errors | Status 0 | Packet csum | Length |
	 * +-----------------------------------------------------+
	 * 63       48 47    40 39      32 31         16 15      0
	 */
	pr_info("R[desc]      [address 63:0  ] [vl er S cks ln] [bi->dma       ] [bi->skb]\n");

	if (!netif_msg_rx_status(adapter))
		goto exit;

	for (i = 0; rx_ring->desc && (i < rx_ring->count); i++) {
		struct e1000_rx_desc *rx_desc = E1000_RX_DESC(*rx_ring, i);
		struct e1000_buffer *buffer_info = &rx_ring->buffer_info[i];
<<<<<<< HEAD
		struct my_u { u64 a; u64 b; };
=======
		struct my_u { __le64 a; __le64 b; };
>>>>>>> 711e1bfb
		struct my_u *u = (struct my_u *)rx_desc;
		const char *type;

		if (i == rx_ring->next_to_use)
			type = "NTU";
		else if (i == rx_ring->next_to_clean)
			type = "NTC";
		else
			type = "";

		pr_info("R[0x%03X]     %016llX %016llX %016llX %p %s\n",
			i, le64_to_cpu(u->a), le64_to_cpu(u->b),
			(u64)buffer_info->dma, buffer_info->skb, type);
	} /* for */

	/* dump the descriptor caches */
	/* rx */
	pr_info("Rx descriptor cache in 64bit format\n");
	for (i = 0x6000; i <= 0x63FF ; i += 0x10) {
		pr_info("R%04X: %08X|%08X %08X|%08X\n",
			i,
			readl(adapter->hw.hw_addr + i+4),
			readl(adapter->hw.hw_addr + i),
			readl(adapter->hw.hw_addr + i+12),
			readl(adapter->hw.hw_addr + i+8));
	}
	/* tx */
	pr_info("Tx descriptor cache in 64bit format\n");
	for (i = 0x7000; i <= 0x73FF ; i += 0x10) {
		pr_info("T%04X: %08X|%08X %08X|%08X\n",
			i,
			readl(adapter->hw.hw_addr + i+4),
			readl(adapter->hw.hw_addr + i),
			readl(adapter->hw.hw_addr + i+12),
			readl(adapter->hw.hw_addr + i+8));
	}
exit:
	return;
}

/**
 * e1000_tx_timeout - Respond to a Tx Hang
 * @netdev: network interface device structure
 **/

static void e1000_tx_timeout(struct net_device *netdev)
{
	struct e1000_adapter *adapter = netdev_priv(netdev);

	/* Do the reset outside of interrupt context */
	adapter->tx_timeout_count++;
	schedule_work(&adapter->reset_task);
}

static void e1000_reset_task(struct work_struct *work)
{
	struct e1000_adapter *adapter =
		container_of(work, struct e1000_adapter, reset_task);

	if (test_bit(__E1000_DOWN, &adapter->flags))
		return;
	e_err(drv, "Reset adapter\n");
	e1000_reinit_safe(adapter);
}

/**
 * e1000_get_stats - Get System Network Statistics
 * @netdev: network interface device structure
 *
 * Returns the address of the device statistics structure.
 * The statistics are actually updated from the watchdog.
 **/

static struct net_device_stats *e1000_get_stats(struct net_device *netdev)
{
	/* only return the current stats */
	return &netdev->stats;
}

/**
 * e1000_change_mtu - Change the Maximum Transfer Unit
 * @netdev: network interface device structure
 * @new_mtu: new value for maximum frame size
 *
 * Returns 0 on success, negative on failure
 **/

static int e1000_change_mtu(struct net_device *netdev, int new_mtu)
{
	struct e1000_adapter *adapter = netdev_priv(netdev);
	struct e1000_hw *hw = &adapter->hw;
	int max_frame = new_mtu + ENET_HEADER_SIZE + ETHERNET_FCS_SIZE;

	if ((max_frame < MINIMUM_ETHERNET_FRAME_SIZE) ||
	    (max_frame > MAX_JUMBO_FRAME_SIZE)) {
		e_err(probe, "Invalid MTU setting\n");
		return -EINVAL;
	}

	/* Adapter-specific max frame size limits. */
	switch (hw->mac_type) {
	case e1000_undefined ... e1000_82542_rev2_1:
		if (max_frame > (ETH_FRAME_LEN + ETH_FCS_LEN)) {
			e_err(probe, "Jumbo Frames not supported.\n");
			return -EINVAL;
		}
		break;
	default:
		/* Capable of supporting up to MAX_JUMBO_FRAME_SIZE limit. */
		break;
	}

	while (test_and_set_bit(__E1000_RESETTING, &adapter->flags))
		msleep(1);
	/* e1000_down has a dependency on max_frame_size */
	hw->max_frame_size = max_frame;
	if (netif_running(netdev))
		e1000_down(adapter);

	/* NOTE: netdev_alloc_skb reserves 16 bytes, and typically NET_IP_ALIGN
	 * means we reserve 2 more, this pushes us to allocate from the next
	 * larger slab size.
	 * i.e. RXBUFFER_2048 --> size-4096 slab
	 *  however with the new *_jumbo_rx* routines, jumbo receives will use
	 *  fragmented skbs */

	if (max_frame <= E1000_RXBUFFER_2048)
		adapter->rx_buffer_len = E1000_RXBUFFER_2048;
	else
#if (PAGE_SIZE >= E1000_RXBUFFER_16384)
		adapter->rx_buffer_len = E1000_RXBUFFER_16384;
#elif (PAGE_SIZE >= E1000_RXBUFFER_4096)
		adapter->rx_buffer_len = PAGE_SIZE;
#endif

	/* adjust allocation if LPE protects us, and we aren't using SBP */
	if (!hw->tbi_compatibility_on &&
	    ((max_frame == (ETH_FRAME_LEN + ETH_FCS_LEN)) ||
	     (max_frame == MAXIMUM_ETHERNET_VLAN_SIZE)))
		adapter->rx_buffer_len = MAXIMUM_ETHERNET_VLAN_SIZE;

	pr_info("%s changing MTU from %d to %d\n",
		netdev->name, netdev->mtu, new_mtu);
	netdev->mtu = new_mtu;

	if (netif_running(netdev))
		e1000_up(adapter);
	else
		e1000_reset(adapter);

	clear_bit(__E1000_RESETTING, &adapter->flags);

	return 0;
}

/**
 * e1000_update_stats - Update the board statistics counters
 * @adapter: board private structure
 **/

void e1000_update_stats(struct e1000_adapter *adapter)
{
	struct net_device *netdev = adapter->netdev;
	struct e1000_hw *hw = &adapter->hw;
	struct pci_dev *pdev = adapter->pdev;
	unsigned long flags;
	u16 phy_tmp;

#define PHY_IDLE_ERROR_COUNT_MASK 0x00FF

	/*
	 * Prevent stats update while adapter is being reset, or if the pci
	 * connection is down.
	 */
	if (adapter->link_speed == 0)
		return;
	if (pci_channel_offline(pdev))
		return;

	spin_lock_irqsave(&adapter->stats_lock, flags);

	/* these counters are modified from e1000_tbi_adjust_stats,
	 * called from the interrupt context, so they must only
	 * be written while holding adapter->stats_lock
	 */

	adapter->stats.crcerrs += er32(CRCERRS);
	adapter->stats.gprc += er32(GPRC);
	adapter->stats.gorcl += er32(GORCL);
	adapter->stats.gorch += er32(GORCH);
	adapter->stats.bprc += er32(BPRC);
	adapter->stats.mprc += er32(MPRC);
	adapter->stats.roc += er32(ROC);

	adapter->stats.prc64 += er32(PRC64);
	adapter->stats.prc127 += er32(PRC127);
	adapter->stats.prc255 += er32(PRC255);
	adapter->stats.prc511 += er32(PRC511);
	adapter->stats.prc1023 += er32(PRC1023);
	adapter->stats.prc1522 += er32(PRC1522);

	adapter->stats.symerrs += er32(SYMERRS);
	adapter->stats.mpc += er32(MPC);
	adapter->stats.scc += er32(SCC);
	adapter->stats.ecol += er32(ECOL);
	adapter->stats.mcc += er32(MCC);
	adapter->stats.latecol += er32(LATECOL);
	adapter->stats.dc += er32(DC);
	adapter->stats.sec += er32(SEC);
	adapter->stats.rlec += er32(RLEC);
	adapter->stats.xonrxc += er32(XONRXC);
	adapter->stats.xontxc += er32(XONTXC);
	adapter->stats.xoffrxc += er32(XOFFRXC);
	adapter->stats.xofftxc += er32(XOFFTXC);
	adapter->stats.fcruc += er32(FCRUC);
	adapter->stats.gptc += er32(GPTC);
	adapter->stats.gotcl += er32(GOTCL);
	adapter->stats.gotch += er32(GOTCH);
	adapter->stats.rnbc += er32(RNBC);
	adapter->stats.ruc += er32(RUC);
	adapter->stats.rfc += er32(RFC);
	adapter->stats.rjc += er32(RJC);
	adapter->stats.torl += er32(TORL);
	adapter->stats.torh += er32(TORH);
	adapter->stats.totl += er32(TOTL);
	adapter->stats.toth += er32(TOTH);
	adapter->stats.tpr += er32(TPR);

	adapter->stats.ptc64 += er32(PTC64);
	adapter->stats.ptc127 += er32(PTC127);
	adapter->stats.ptc255 += er32(PTC255);
	adapter->stats.ptc511 += er32(PTC511);
	adapter->stats.ptc1023 += er32(PTC1023);
	adapter->stats.ptc1522 += er32(PTC1522);

	adapter->stats.mptc += er32(MPTC);
	adapter->stats.bptc += er32(BPTC);

	/* used for adaptive IFS */

	hw->tx_packet_delta = er32(TPT);
	adapter->stats.tpt += hw->tx_packet_delta;
	hw->collision_delta = er32(COLC);
	adapter->stats.colc += hw->collision_delta;

	if (hw->mac_type >= e1000_82543) {
		adapter->stats.algnerrc += er32(ALGNERRC);
		adapter->stats.rxerrc += er32(RXERRC);
		adapter->stats.tncrs += er32(TNCRS);
		adapter->stats.cexterr += er32(CEXTERR);
		adapter->stats.tsctc += er32(TSCTC);
		adapter->stats.tsctfc += er32(TSCTFC);
	}

	/* Fill out the OS statistics structure */
	netdev->stats.multicast = adapter->stats.mprc;
	netdev->stats.collisions = adapter->stats.colc;

	/* Rx Errors */

	/* RLEC on some newer hardware can be incorrect so build
	* our own version based on RUC and ROC */
	netdev->stats.rx_errors = adapter->stats.rxerrc +
		adapter->stats.crcerrs + adapter->stats.algnerrc +
		adapter->stats.ruc + adapter->stats.roc +
		adapter->stats.cexterr;
	adapter->stats.rlerrc = adapter->stats.ruc + adapter->stats.roc;
	netdev->stats.rx_length_errors = adapter->stats.rlerrc;
	netdev->stats.rx_crc_errors = adapter->stats.crcerrs;
	netdev->stats.rx_frame_errors = adapter->stats.algnerrc;
	netdev->stats.rx_missed_errors = adapter->stats.mpc;

	/* Tx Errors */
	adapter->stats.txerrc = adapter->stats.ecol + adapter->stats.latecol;
	netdev->stats.tx_errors = adapter->stats.txerrc;
	netdev->stats.tx_aborted_errors = adapter->stats.ecol;
	netdev->stats.tx_window_errors = adapter->stats.latecol;
	netdev->stats.tx_carrier_errors = adapter->stats.tncrs;
	if (hw->bad_tx_carr_stats_fd &&
	    adapter->link_duplex == FULL_DUPLEX) {
		netdev->stats.tx_carrier_errors = 0;
		adapter->stats.tncrs = 0;
	}

	/* Tx Dropped needs to be maintained elsewhere */

	/* Phy Stats */
	if (hw->media_type == e1000_media_type_copper) {
		if ((adapter->link_speed == SPEED_1000) &&
		   (!e1000_read_phy_reg(hw, PHY_1000T_STATUS, &phy_tmp))) {
			phy_tmp &= PHY_IDLE_ERROR_COUNT_MASK;
			adapter->phy_stats.idle_errors += phy_tmp;
		}

		if ((hw->mac_type <= e1000_82546) &&
		   (hw->phy_type == e1000_phy_m88) &&
		   !e1000_read_phy_reg(hw, M88E1000_RX_ERR_CNTR, &phy_tmp))
			adapter->phy_stats.receive_errors += phy_tmp;
	}

	/* Management Stats */
	if (hw->has_smbus) {
		adapter->stats.mgptc += er32(MGTPTC);
		adapter->stats.mgprc += er32(MGTPRC);
		adapter->stats.mgpdc += er32(MGTPDC);
	}

	spin_unlock_irqrestore(&adapter->stats_lock, flags);
}

/**
 * e1000_intr - Interrupt Handler
 * @irq: interrupt number
 * @data: pointer to a network interface device structure
 **/

static irqreturn_t e1000_intr(int irq, void *data)
{
	struct net_device *netdev = data;
	struct e1000_adapter *adapter = netdev_priv(netdev);
	struct e1000_hw *hw = &adapter->hw;
	u32 icr = er32(ICR);

	if (unlikely((!icr)))
		return IRQ_NONE;  /* Not our interrupt */

	/*
	 * we might have caused the interrupt, but the above
	 * read cleared it, and just in case the driver is
	 * down there is nothing to do so return handled
	 */
	if (unlikely(test_bit(__E1000_DOWN, &adapter->flags)))
		return IRQ_HANDLED;

	if (unlikely(icr & (E1000_ICR_RXSEQ | E1000_ICR_LSC))) {
		hw->get_link_status = 1;
		/* guard against interrupt when we're going down */
		if (!test_bit(__E1000_DOWN, &adapter->flags))
			schedule_delayed_work(&adapter->watchdog_task, 1);
	}

	/* disable interrupts, without the synchronize_irq bit */
	ew32(IMC, ~0);
	E1000_WRITE_FLUSH();

	if (likely(napi_schedule_prep(&adapter->napi))) {
		adapter->total_tx_bytes = 0;
		adapter->total_tx_packets = 0;
		adapter->total_rx_bytes = 0;
		adapter->total_rx_packets = 0;
		__napi_schedule(&adapter->napi);
	} else {
		/* this really should not happen! if it does it is basically a
		 * bug, but not a hard error, so enable ints and continue */
		if (!test_bit(__E1000_DOWN, &adapter->flags))
			e1000_irq_enable(adapter);
	}

	return IRQ_HANDLED;
}

/**
 * e1000_clean - NAPI Rx polling callback
 * @adapter: board private structure
 **/
static int e1000_clean(struct napi_struct *napi, int budget)
{
	struct e1000_adapter *adapter = container_of(napi, struct e1000_adapter, napi);
	int tx_clean_complete = 0, work_done = 0;

	tx_clean_complete = e1000_clean_tx_irq(adapter, &adapter->tx_ring[0]);

	adapter->clean_rx(adapter, &adapter->rx_ring[0], &work_done, budget);

	if (!tx_clean_complete)
		work_done = budget;

	/* If budget not fully consumed, exit the polling mode */
	if (work_done < budget) {
		if (likely(adapter->itr_setting & 3))
			e1000_set_itr(adapter);
		napi_complete(napi);
		if (!test_bit(__E1000_DOWN, &adapter->flags))
			e1000_irq_enable(adapter);
	}

	return work_done;
}

/**
 * e1000_clean_tx_irq - Reclaim resources after transmit completes
 * @adapter: board private structure
 **/
static bool e1000_clean_tx_irq(struct e1000_adapter *adapter,
			       struct e1000_tx_ring *tx_ring)
{
	struct e1000_hw *hw = &adapter->hw;
	struct net_device *netdev = adapter->netdev;
	struct e1000_tx_desc *tx_desc, *eop_desc;
	struct e1000_buffer *buffer_info;
	unsigned int i, eop;
	unsigned int count = 0;
	unsigned int total_tx_bytes=0, total_tx_packets=0;

	i = tx_ring->next_to_clean;
	eop = tx_ring->buffer_info[i].next_to_watch;
	eop_desc = E1000_TX_DESC(*tx_ring, eop);

	while ((eop_desc->upper.data & cpu_to_le32(E1000_TXD_STAT_DD)) &&
	       (count < tx_ring->count)) {
		bool cleaned = false;
		rmb();	/* read buffer_info after eop_desc */
		for ( ; !cleaned; count++) {
			tx_desc = E1000_TX_DESC(*tx_ring, i);
			buffer_info = &tx_ring->buffer_info[i];
			cleaned = (i == eop);

			if (cleaned) {
				total_tx_packets += buffer_info->segs;
				total_tx_bytes += buffer_info->bytecount;
			}
			e1000_unmap_and_free_tx_resource(adapter, buffer_info);
			tx_desc->upper.data = 0;

			if (unlikely(++i == tx_ring->count)) i = 0;
		}

		eop = tx_ring->buffer_info[i].next_to_watch;
		eop_desc = E1000_TX_DESC(*tx_ring, eop);
	}

	tx_ring->next_to_clean = i;

#define TX_WAKE_THRESHOLD 32
	if (unlikely(count && netif_carrier_ok(netdev) &&
		     E1000_DESC_UNUSED(tx_ring) >= TX_WAKE_THRESHOLD)) {
		/* Make sure that anybody stopping the queue after this
		 * sees the new next_to_clean.
		 */
		smp_mb();

		if (netif_queue_stopped(netdev) &&
		    !(test_bit(__E1000_DOWN, &adapter->flags))) {
			netif_wake_queue(netdev);
			++adapter->restart_queue;
		}
	}

	if (adapter->detect_tx_hung) {
		/* Detect a transmit hang in hardware, this serializes the
		 * check with the clearing of time_stamp and movement of i */
		adapter->detect_tx_hung = false;
		if (tx_ring->buffer_info[eop].time_stamp &&
		    time_after(jiffies, tx_ring->buffer_info[eop].time_stamp +
		               (adapter->tx_timeout_factor * HZ)) &&
		    !(er32(STATUS) & E1000_STATUS_TXOFF)) {

			/* detected Tx unit hang */
			e_err(drv, "Detected Tx Unit Hang\n"
			      "  Tx Queue             <%lu>\n"
			      "  TDH                  <%x>\n"
			      "  TDT                  <%x>\n"
			      "  next_to_use          <%x>\n"
			      "  next_to_clean        <%x>\n"
			      "buffer_info[next_to_clean]\n"
			      "  time_stamp           <%lx>\n"
			      "  next_to_watch        <%x>\n"
			      "  jiffies              <%lx>\n"
			      "  next_to_watch.status <%x>\n",
				(unsigned long)((tx_ring - adapter->tx_ring) /
					sizeof(struct e1000_tx_ring)),
				readl(hw->hw_addr + tx_ring->tdh),
				readl(hw->hw_addr + tx_ring->tdt),
				tx_ring->next_to_use,
				tx_ring->next_to_clean,
				tx_ring->buffer_info[eop].time_stamp,
				eop,
				jiffies,
				eop_desc->upper.fields.status);
			e1000_dump(adapter);
			netif_stop_queue(netdev);
		}
	}
	adapter->total_tx_bytes += total_tx_bytes;
	adapter->total_tx_packets += total_tx_packets;
	netdev->stats.tx_bytes += total_tx_bytes;
	netdev->stats.tx_packets += total_tx_packets;
	return count < tx_ring->count;
}

/**
 * e1000_rx_checksum - Receive Checksum Offload for 82543
 * @adapter:     board private structure
 * @status_err:  receive descriptor status and error fields
 * @csum:        receive descriptor csum field
 * @sk_buff:     socket buffer with received data
 **/

static void e1000_rx_checksum(struct e1000_adapter *adapter, u32 status_err,
			      u32 csum, struct sk_buff *skb)
{
	struct e1000_hw *hw = &adapter->hw;
	u16 status = (u16)status_err;
	u8 errors = (u8)(status_err >> 24);

	skb_checksum_none_assert(skb);

	/* 82543 or newer only */
	if (unlikely(hw->mac_type < e1000_82543)) return;
	/* Ignore Checksum bit is set */
	if (unlikely(status & E1000_RXD_STAT_IXSM)) return;
	/* TCP/UDP checksum error bit is set */
	if (unlikely(errors & E1000_RXD_ERR_TCPE)) {
		/* let the stack verify checksum errors */
		adapter->hw_csum_err++;
		return;
	}
	/* TCP/UDP Checksum has not been calculated */
	if (!(status & E1000_RXD_STAT_TCPCS))
		return;

	/* It must be a TCP or UDP packet with a valid checksum */
	if (likely(status & E1000_RXD_STAT_TCPCS)) {
		/* TCP checksum is good */
		skb->ip_summed = CHECKSUM_UNNECESSARY;
	}
	adapter->hw_csum_good++;
}

/**
 * e1000_consume_page - helper function
 **/
static void e1000_consume_page(struct e1000_buffer *bi, struct sk_buff *skb,
                               u16 length)
{
	bi->page = NULL;
	skb->len += length;
	skb->data_len += length;
	skb->truesize += PAGE_SIZE;
}

/**
 * e1000_receive_skb - helper function to handle rx indications
 * @adapter: board private structure
 * @status: descriptor status field as written by hardware
 * @vlan: descriptor vlan field as written by hardware (no le/be conversion)
 * @skb: pointer to sk_buff to be indicated to stack
 */
static void e1000_receive_skb(struct e1000_adapter *adapter, u8 status,
			      __le16 vlan, struct sk_buff *skb)
{
	skb->protocol = eth_type_trans(skb, adapter->netdev);

	if (status & E1000_RXD_STAT_VP) {
		u16 vid = le16_to_cpu(vlan) & E1000_RXD_SPC_VLAN_MASK;

		__vlan_hwaccel_put_tag(skb, vid);
	}
	napi_gro_receive(&adapter->napi, skb);
}

/**
 * e1000_clean_jumbo_rx_irq - Send received data up the network stack; legacy
 * @adapter: board private structure
 * @rx_ring: ring to clean
 * @work_done: amount of napi work completed this call
 * @work_to_do: max amount of work allowed for this call to do
 *
 * the return value indicates whether actual cleaning was done, there
 * is no guarantee that everything was cleaned
 */
static bool e1000_clean_jumbo_rx_irq(struct e1000_adapter *adapter,
				     struct e1000_rx_ring *rx_ring,
				     int *work_done, int work_to_do)
{
	struct e1000_hw *hw = &adapter->hw;
	struct net_device *netdev = adapter->netdev;
	struct pci_dev *pdev = adapter->pdev;
	struct e1000_rx_desc *rx_desc, *next_rxd;
	struct e1000_buffer *buffer_info, *next_buffer;
	unsigned long irq_flags;
	u32 length;
	unsigned int i;
	int cleaned_count = 0;
	bool cleaned = false;
	unsigned int total_rx_bytes=0, total_rx_packets=0;

	i = rx_ring->next_to_clean;
	rx_desc = E1000_RX_DESC(*rx_ring, i);
	buffer_info = &rx_ring->buffer_info[i];

	while (rx_desc->status & E1000_RXD_STAT_DD) {
		struct sk_buff *skb;
		u8 status;

		if (*work_done >= work_to_do)
			break;
		(*work_done)++;
		rmb(); /* read descriptor and rx_buffer_info after status DD */

		status = rx_desc->status;
		skb = buffer_info->skb;
		buffer_info->skb = NULL;

		if (++i == rx_ring->count) i = 0;
		next_rxd = E1000_RX_DESC(*rx_ring, i);
		prefetch(next_rxd);

		next_buffer = &rx_ring->buffer_info[i];

		cleaned = true;
		cleaned_count++;
		dma_unmap_page(&pdev->dev, buffer_info->dma,
			       buffer_info->length, DMA_FROM_DEVICE);
		buffer_info->dma = 0;

		length = le16_to_cpu(rx_desc->length);

		/* errors is only valid for DD + EOP descriptors */
		if (unlikely((status & E1000_RXD_STAT_EOP) &&
		    (rx_desc->errors & E1000_RXD_ERR_FRAME_ERR_MASK))) {
			u8 last_byte = *(skb->data + length - 1);
			if (TBI_ACCEPT(hw, status, rx_desc->errors, length,
				       last_byte)) {
				spin_lock_irqsave(&adapter->stats_lock,
				                  irq_flags);
				e1000_tbi_adjust_stats(hw, &adapter->stats,
				                       length, skb->data);
				spin_unlock_irqrestore(&adapter->stats_lock,
				                       irq_flags);
				length--;
			} else {
				/* recycle both page and skb */
				buffer_info->skb = skb;
				/* an error means any chain goes out the window
				 * too */
				if (rx_ring->rx_skb_top)
					dev_kfree_skb(rx_ring->rx_skb_top);
				rx_ring->rx_skb_top = NULL;
				goto next_desc;
			}
		}

#define rxtop rx_ring->rx_skb_top
		if (!(status & E1000_RXD_STAT_EOP)) {
			/* this descriptor is only the beginning (or middle) */
			if (!rxtop) {
				/* this is the beginning of a chain */
				rxtop = skb;
				skb_fill_page_desc(rxtop, 0, buffer_info->page,
				                   0, length);
			} else {
				/* this is the middle of a chain */
				skb_fill_page_desc(rxtop,
				    skb_shinfo(rxtop)->nr_frags,
				    buffer_info->page, 0, length);
				/* re-use the skb, only consumed the page */
				buffer_info->skb = skb;
			}
			e1000_consume_page(buffer_info, rxtop, length);
			goto next_desc;
		} else {
			if (rxtop) {
				/* end of the chain */
				skb_fill_page_desc(rxtop,
				    skb_shinfo(rxtop)->nr_frags,
				    buffer_info->page, 0, length);
				/* re-use the current skb, we only consumed the
				 * page */
				buffer_info->skb = skb;
				skb = rxtop;
				rxtop = NULL;
				e1000_consume_page(buffer_info, skb, length);
			} else {
				/* no chain, got EOP, this buf is the packet
				 * copybreak to save the put_page/alloc_page */
				if (length <= copybreak &&
				    skb_tailroom(skb) >= length) {
					u8 *vaddr;
					vaddr = kmap_atomic(buffer_info->page);
					memcpy(skb_tail_pointer(skb), vaddr, length);
					kunmap_atomic(vaddr);
					/* re-use the page, so don't erase
					 * buffer_info->page */
					skb_put(skb, length);
				} else {
					skb_fill_page_desc(skb, 0,
					                   buffer_info->page, 0,
				                           length);
					e1000_consume_page(buffer_info, skb,
					                   length);
				}
			}
		}

		/* Receive Checksum Offload XXX recompute due to CRC strip? */
		e1000_rx_checksum(adapter,
		                  (u32)(status) |
		                  ((u32)(rx_desc->errors) << 24),
		                  le16_to_cpu(rx_desc->csum), skb);

		total_rx_bytes += (skb->len - 4); /* don't count FCS */
		if (likely(!(netdev->features & NETIF_F_RXFCS)))
			pskb_trim(skb, skb->len - 4);
		total_rx_packets++;

		/* eth type trans needs skb->data to point to something */
		if (!pskb_may_pull(skb, ETH_HLEN)) {
			e_err(drv, "pskb_may_pull failed.\n");
			dev_kfree_skb(skb);
			goto next_desc;
		}

		e1000_receive_skb(adapter, status, rx_desc->special, skb);

next_desc:
		rx_desc->status = 0;

		/* return some buffers to hardware, one at a time is too slow */
		if (unlikely(cleaned_count >= E1000_RX_BUFFER_WRITE)) {
			adapter->alloc_rx_buf(adapter, rx_ring, cleaned_count);
			cleaned_count = 0;
		}

		/* use prefetched values */
		rx_desc = next_rxd;
		buffer_info = next_buffer;
	}
	rx_ring->next_to_clean = i;

	cleaned_count = E1000_DESC_UNUSED(rx_ring);
	if (cleaned_count)
		adapter->alloc_rx_buf(adapter, rx_ring, cleaned_count);

	adapter->total_rx_packets += total_rx_packets;
	adapter->total_rx_bytes += total_rx_bytes;
	netdev->stats.rx_bytes += total_rx_bytes;
	netdev->stats.rx_packets += total_rx_packets;
	return cleaned;
}

/*
 * this should improve performance for small packets with large amounts
 * of reassembly being done in the stack
 */
static void e1000_check_copybreak(struct net_device *netdev,
				 struct e1000_buffer *buffer_info,
				 u32 length, struct sk_buff **skb)
{
	struct sk_buff *new_skb;

	if (length > copybreak)
		return;

	new_skb = netdev_alloc_skb_ip_align(netdev, length);
	if (!new_skb)
		return;

	skb_copy_to_linear_data_offset(new_skb, -NET_IP_ALIGN,
				       (*skb)->data - NET_IP_ALIGN,
				       length + NET_IP_ALIGN);
	/* save the skb in buffer_info as good */
	buffer_info->skb = *skb;
	*skb = new_skb;
}

/**
 * e1000_clean_rx_irq - Send received data up the network stack; legacy
 * @adapter: board private structure
 * @rx_ring: ring to clean
 * @work_done: amount of napi work completed this call
 * @work_to_do: max amount of work allowed for this call to do
 */
static bool e1000_clean_rx_irq(struct e1000_adapter *adapter,
			       struct e1000_rx_ring *rx_ring,
			       int *work_done, int work_to_do)
{
	struct e1000_hw *hw = &adapter->hw;
	struct net_device *netdev = adapter->netdev;
	struct pci_dev *pdev = adapter->pdev;
	struct e1000_rx_desc *rx_desc, *next_rxd;
	struct e1000_buffer *buffer_info, *next_buffer;
	unsigned long flags;
	u32 length;
	unsigned int i;
	int cleaned_count = 0;
	bool cleaned = false;
	unsigned int total_rx_bytes=0, total_rx_packets=0;

	i = rx_ring->next_to_clean;
	rx_desc = E1000_RX_DESC(*rx_ring, i);
	buffer_info = &rx_ring->buffer_info[i];

	while (rx_desc->status & E1000_RXD_STAT_DD) {
		struct sk_buff *skb;
		u8 status;

		if (*work_done >= work_to_do)
			break;
		(*work_done)++;
		rmb(); /* read descriptor and rx_buffer_info after status DD */

		status = rx_desc->status;
		skb = buffer_info->skb;
		buffer_info->skb = NULL;

		prefetch(skb->data - NET_IP_ALIGN);

		if (++i == rx_ring->count) i = 0;
		next_rxd = E1000_RX_DESC(*rx_ring, i);
		prefetch(next_rxd);

		next_buffer = &rx_ring->buffer_info[i];

		cleaned = true;
		cleaned_count++;
		dma_unmap_single(&pdev->dev, buffer_info->dma,
				 buffer_info->length, DMA_FROM_DEVICE);
		buffer_info->dma = 0;

		length = le16_to_cpu(rx_desc->length);
		/* !EOP means multiple descriptors were used to store a single
		 * packet, if thats the case we need to toss it.  In fact, we
		 * to toss every packet with the EOP bit clear and the next
		 * frame that _does_ have the EOP bit set, as it is by
		 * definition only a frame fragment
		 */
		if (unlikely(!(status & E1000_RXD_STAT_EOP)))
			adapter->discarding = true;

		if (adapter->discarding) {
			/* All receives must fit into a single buffer */
			e_dbg("Receive packet consumed multiple buffers\n");
			/* recycle */
			buffer_info->skb = skb;
			if (status & E1000_RXD_STAT_EOP)
				adapter->discarding = false;
			goto next_desc;
		}

		if (unlikely(rx_desc->errors & E1000_RXD_ERR_FRAME_ERR_MASK)) {
			u8 last_byte = *(skb->data + length - 1);
			if (TBI_ACCEPT(hw, status, rx_desc->errors, length,
				       last_byte)) {
				spin_lock_irqsave(&adapter->stats_lock, flags);
				e1000_tbi_adjust_stats(hw, &adapter->stats,
				                       length, skb->data);
				spin_unlock_irqrestore(&adapter->stats_lock,
				                       flags);
				length--;
			} else {
				/* recycle */
				buffer_info->skb = skb;
				goto next_desc;
			}
		}

		total_rx_bytes += (length - 4); /* don't count FCS */
		total_rx_packets++;

		if (likely(!(netdev->features & NETIF_F_RXFCS)))
			/* adjust length to remove Ethernet CRC, this must be
			 * done after the TBI_ACCEPT workaround above
			 */
			length -= 4;

		e1000_check_copybreak(netdev, buffer_info, length, &skb);

		skb_put(skb, length);

		/* Receive Checksum Offload */
		e1000_rx_checksum(adapter,
				  (u32)(status) |
				  ((u32)(rx_desc->errors) << 24),
				  le16_to_cpu(rx_desc->csum), skb);

		e1000_receive_skb(adapter, status, rx_desc->special, skb);

next_desc:
		rx_desc->status = 0;

		/* return some buffers to hardware, one at a time is too slow */
		if (unlikely(cleaned_count >= E1000_RX_BUFFER_WRITE)) {
			adapter->alloc_rx_buf(adapter, rx_ring, cleaned_count);
			cleaned_count = 0;
		}

		/* use prefetched values */
		rx_desc = next_rxd;
		buffer_info = next_buffer;
	}
	rx_ring->next_to_clean = i;

	cleaned_count = E1000_DESC_UNUSED(rx_ring);
	if (cleaned_count)
		adapter->alloc_rx_buf(adapter, rx_ring, cleaned_count);

	adapter->total_rx_packets += total_rx_packets;
	adapter->total_rx_bytes += total_rx_bytes;
	netdev->stats.rx_bytes += total_rx_bytes;
	netdev->stats.rx_packets += total_rx_packets;
	return cleaned;
}

/**
 * e1000_alloc_jumbo_rx_buffers - Replace used jumbo receive buffers
 * @adapter: address of board private structure
 * @rx_ring: pointer to receive ring structure
 * @cleaned_count: number of buffers to allocate this pass
 **/

static void
e1000_alloc_jumbo_rx_buffers(struct e1000_adapter *adapter,
                             struct e1000_rx_ring *rx_ring, int cleaned_count)
{
	struct net_device *netdev = adapter->netdev;
	struct pci_dev *pdev = adapter->pdev;
	struct e1000_rx_desc *rx_desc;
	struct e1000_buffer *buffer_info;
	struct sk_buff *skb;
	unsigned int i;
	unsigned int bufsz = 256 - 16 /*for skb_reserve */ ;

	i = rx_ring->next_to_use;
	buffer_info = &rx_ring->buffer_info[i];

	while (cleaned_count--) {
		skb = buffer_info->skb;
		if (skb) {
			skb_trim(skb, 0);
			goto check_page;
		}

		skb = netdev_alloc_skb_ip_align(netdev, bufsz);
		if (unlikely(!skb)) {
			/* Better luck next round */
			adapter->alloc_rx_buff_failed++;
			break;
		}

		/* Fix for errata 23, can't cross 64kB boundary */
		if (!e1000_check_64k_bound(adapter, skb->data, bufsz)) {
			struct sk_buff *oldskb = skb;
			e_err(rx_err, "skb align check failed: %u bytes at "
			      "%p\n", bufsz, skb->data);
			/* Try again, without freeing the previous */
			skb = netdev_alloc_skb_ip_align(netdev, bufsz);
			/* Failed allocation, critical failure */
			if (!skb) {
				dev_kfree_skb(oldskb);
				adapter->alloc_rx_buff_failed++;
				break;
			}

			if (!e1000_check_64k_bound(adapter, skb->data, bufsz)) {
				/* give up */
				dev_kfree_skb(skb);
				dev_kfree_skb(oldskb);
				break; /* while (cleaned_count--) */
			}

			/* Use new allocation */
			dev_kfree_skb(oldskb);
		}
		buffer_info->skb = skb;
		buffer_info->length = adapter->rx_buffer_len;
check_page:
		/* allocate a new page if necessary */
		if (!buffer_info->page) {
			buffer_info->page = alloc_page(GFP_ATOMIC);
			if (unlikely(!buffer_info->page)) {
				adapter->alloc_rx_buff_failed++;
				break;
			}
		}

		if (!buffer_info->dma) {
			buffer_info->dma = dma_map_page(&pdev->dev,
			                                buffer_info->page, 0,
							buffer_info->length,
							DMA_FROM_DEVICE);
			if (dma_mapping_error(&pdev->dev, buffer_info->dma)) {
				put_page(buffer_info->page);
				dev_kfree_skb(skb);
				buffer_info->page = NULL;
				buffer_info->skb = NULL;
				buffer_info->dma = 0;
				adapter->alloc_rx_buff_failed++;
				break; /* while !buffer_info->skb */
			}
		}

		rx_desc = E1000_RX_DESC(*rx_ring, i);
		rx_desc->buffer_addr = cpu_to_le64(buffer_info->dma);

		if (unlikely(++i == rx_ring->count))
			i = 0;
		buffer_info = &rx_ring->buffer_info[i];
	}

	if (likely(rx_ring->next_to_use != i)) {
		rx_ring->next_to_use = i;
		if (unlikely(i-- == 0))
			i = (rx_ring->count - 1);

		/* Force memory writes to complete before letting h/w
		 * know there are new descriptors to fetch.  (Only
		 * applicable for weak-ordered memory model archs,
		 * such as IA-64). */
		wmb();
		writel(i, adapter->hw.hw_addr + rx_ring->rdt);
	}
}

/**
 * e1000_alloc_rx_buffers - Replace used receive buffers; legacy & extended
 * @adapter: address of board private structure
 **/

static void e1000_alloc_rx_buffers(struct e1000_adapter *adapter,
				   struct e1000_rx_ring *rx_ring,
				   int cleaned_count)
{
	struct e1000_hw *hw = &adapter->hw;
	struct net_device *netdev = adapter->netdev;
	struct pci_dev *pdev = adapter->pdev;
	struct e1000_rx_desc *rx_desc;
	struct e1000_buffer *buffer_info;
	struct sk_buff *skb;
	unsigned int i;
	unsigned int bufsz = adapter->rx_buffer_len;

	i = rx_ring->next_to_use;
	buffer_info = &rx_ring->buffer_info[i];

	while (cleaned_count--) {
		skb = buffer_info->skb;
		if (skb) {
			skb_trim(skb, 0);
			goto map_skb;
		}

		skb = netdev_alloc_skb_ip_align(netdev, bufsz);
		if (unlikely(!skb)) {
			/* Better luck next round */
			adapter->alloc_rx_buff_failed++;
			break;
		}

		/* Fix for errata 23, can't cross 64kB boundary */
		if (!e1000_check_64k_bound(adapter, skb->data, bufsz)) {
			struct sk_buff *oldskb = skb;
			e_err(rx_err, "skb align check failed: %u bytes at "
			      "%p\n", bufsz, skb->data);
			/* Try again, without freeing the previous */
			skb = netdev_alloc_skb_ip_align(netdev, bufsz);
			/* Failed allocation, critical failure */
			if (!skb) {
				dev_kfree_skb(oldskb);
				adapter->alloc_rx_buff_failed++;
				break;
			}

			if (!e1000_check_64k_bound(adapter, skb->data, bufsz)) {
				/* give up */
				dev_kfree_skb(skb);
				dev_kfree_skb(oldskb);
				adapter->alloc_rx_buff_failed++;
				break; /* while !buffer_info->skb */
			}

			/* Use new allocation */
			dev_kfree_skb(oldskb);
		}
		buffer_info->skb = skb;
		buffer_info->length = adapter->rx_buffer_len;
map_skb:
		buffer_info->dma = dma_map_single(&pdev->dev,
						  skb->data,
						  buffer_info->length,
						  DMA_FROM_DEVICE);
		if (dma_mapping_error(&pdev->dev, buffer_info->dma)) {
			dev_kfree_skb(skb);
			buffer_info->skb = NULL;
			buffer_info->dma = 0;
			adapter->alloc_rx_buff_failed++;
			break; /* while !buffer_info->skb */
		}

		/*
		 * XXX if it was allocated cleanly it will never map to a
		 * boundary crossing
		 */

		/* Fix for errata 23, can't cross 64kB boundary */
		if (!e1000_check_64k_bound(adapter,
					(void *)(unsigned long)buffer_info->dma,
					adapter->rx_buffer_len)) {
			e_err(rx_err, "dma align check failed: %u bytes at "
			      "%p\n", adapter->rx_buffer_len,
			      (void *)(unsigned long)buffer_info->dma);
			dev_kfree_skb(skb);
			buffer_info->skb = NULL;

			dma_unmap_single(&pdev->dev, buffer_info->dma,
					 adapter->rx_buffer_len,
					 DMA_FROM_DEVICE);
			buffer_info->dma = 0;

			adapter->alloc_rx_buff_failed++;
			break; /* while !buffer_info->skb */
		}
		rx_desc = E1000_RX_DESC(*rx_ring, i);
		rx_desc->buffer_addr = cpu_to_le64(buffer_info->dma);

		if (unlikely(++i == rx_ring->count))
			i = 0;
		buffer_info = &rx_ring->buffer_info[i];
	}

	if (likely(rx_ring->next_to_use != i)) {
		rx_ring->next_to_use = i;
		if (unlikely(i-- == 0))
			i = (rx_ring->count - 1);

		/* Force memory writes to complete before letting h/w
		 * know there are new descriptors to fetch.  (Only
		 * applicable for weak-ordered memory model archs,
		 * such as IA-64). */
		wmb();
		writel(i, hw->hw_addr + rx_ring->rdt);
	}
}

/**
 * e1000_smartspeed - Workaround for SmartSpeed on 82541 and 82547 controllers.
 * @adapter:
 **/

static void e1000_smartspeed(struct e1000_adapter *adapter)
{
	struct e1000_hw *hw = &adapter->hw;
	u16 phy_status;
	u16 phy_ctrl;

	if ((hw->phy_type != e1000_phy_igp) || !hw->autoneg ||
	   !(hw->autoneg_advertised & ADVERTISE_1000_FULL))
		return;

	if (adapter->smartspeed == 0) {
		/* If Master/Slave config fault is asserted twice,
		 * we assume back-to-back */
		e1000_read_phy_reg(hw, PHY_1000T_STATUS, &phy_status);
		if (!(phy_status & SR_1000T_MS_CONFIG_FAULT)) return;
		e1000_read_phy_reg(hw, PHY_1000T_STATUS, &phy_status);
		if (!(phy_status & SR_1000T_MS_CONFIG_FAULT)) return;
		e1000_read_phy_reg(hw, PHY_1000T_CTRL, &phy_ctrl);
		if (phy_ctrl & CR_1000T_MS_ENABLE) {
			phy_ctrl &= ~CR_1000T_MS_ENABLE;
			e1000_write_phy_reg(hw, PHY_1000T_CTRL,
					    phy_ctrl);
			adapter->smartspeed++;
			if (!e1000_phy_setup_autoneg(hw) &&
			   !e1000_read_phy_reg(hw, PHY_CTRL,
				   	       &phy_ctrl)) {
				phy_ctrl |= (MII_CR_AUTO_NEG_EN |
					     MII_CR_RESTART_AUTO_NEG);
				e1000_write_phy_reg(hw, PHY_CTRL,
						    phy_ctrl);
			}
		}
		return;
	} else if (adapter->smartspeed == E1000_SMARTSPEED_DOWNSHIFT) {
		/* If still no link, perhaps using 2/3 pair cable */
		e1000_read_phy_reg(hw, PHY_1000T_CTRL, &phy_ctrl);
		phy_ctrl |= CR_1000T_MS_ENABLE;
		e1000_write_phy_reg(hw, PHY_1000T_CTRL, phy_ctrl);
		if (!e1000_phy_setup_autoneg(hw) &&
		   !e1000_read_phy_reg(hw, PHY_CTRL, &phy_ctrl)) {
			phy_ctrl |= (MII_CR_AUTO_NEG_EN |
				     MII_CR_RESTART_AUTO_NEG);
			e1000_write_phy_reg(hw, PHY_CTRL, phy_ctrl);
		}
	}
	/* Restart process after E1000_SMARTSPEED_MAX iterations */
	if (adapter->smartspeed++ == E1000_SMARTSPEED_MAX)
		adapter->smartspeed = 0;
}

/**
 * e1000_ioctl -
 * @netdev:
 * @ifreq:
 * @cmd:
 **/

static int e1000_ioctl(struct net_device *netdev, struct ifreq *ifr, int cmd)
{
	switch (cmd) {
	case SIOCGMIIPHY:
	case SIOCGMIIREG:
	case SIOCSMIIREG:
		return e1000_mii_ioctl(netdev, ifr, cmd);
	default:
		return -EOPNOTSUPP;
	}
}

/**
 * e1000_mii_ioctl -
 * @netdev:
 * @ifreq:
 * @cmd:
 **/

static int e1000_mii_ioctl(struct net_device *netdev, struct ifreq *ifr,
			   int cmd)
{
	struct e1000_adapter *adapter = netdev_priv(netdev);
	struct e1000_hw *hw = &adapter->hw;
	struct mii_ioctl_data *data = if_mii(ifr);
	int retval;
	u16 mii_reg;
	unsigned long flags;

	if (hw->media_type != e1000_media_type_copper)
		return -EOPNOTSUPP;

	switch (cmd) {
	case SIOCGMIIPHY:
		data->phy_id = hw->phy_addr;
		break;
	case SIOCGMIIREG:
		spin_lock_irqsave(&adapter->stats_lock, flags);
		if (e1000_read_phy_reg(hw, data->reg_num & 0x1F,
				   &data->val_out)) {
			spin_unlock_irqrestore(&adapter->stats_lock, flags);
			return -EIO;
		}
		spin_unlock_irqrestore(&adapter->stats_lock, flags);
		break;
	case SIOCSMIIREG:
		if (data->reg_num & ~(0x1F))
			return -EFAULT;
		mii_reg = data->val_in;
		spin_lock_irqsave(&adapter->stats_lock, flags);
		if (e1000_write_phy_reg(hw, data->reg_num,
					mii_reg)) {
			spin_unlock_irqrestore(&adapter->stats_lock, flags);
			return -EIO;
		}
		spin_unlock_irqrestore(&adapter->stats_lock, flags);
		if (hw->media_type == e1000_media_type_copper) {
			switch (data->reg_num) {
			case PHY_CTRL:
				if (mii_reg & MII_CR_POWER_DOWN)
					break;
				if (mii_reg & MII_CR_AUTO_NEG_EN) {
					hw->autoneg = 1;
					hw->autoneg_advertised = 0x2F;
				} else {
					u32 speed;
					if (mii_reg & 0x40)
						speed = SPEED_1000;
					else if (mii_reg & 0x2000)
						speed = SPEED_100;
					else
						speed = SPEED_10;
					retval = e1000_set_spd_dplx(
						adapter, speed,
						((mii_reg & 0x100)
						 ? DUPLEX_FULL :
						 DUPLEX_HALF));
					if (retval)
						return retval;
				}
				if (netif_running(adapter->netdev))
					e1000_reinit_locked(adapter);
				else
					e1000_reset(adapter);
				break;
			case M88E1000_PHY_SPEC_CTRL:
			case M88E1000_EXT_PHY_SPEC_CTRL:
				if (e1000_phy_reset(hw))
					return -EIO;
				break;
			}
		} else {
			switch (data->reg_num) {
			case PHY_CTRL:
				if (mii_reg & MII_CR_POWER_DOWN)
					break;
				if (netif_running(adapter->netdev))
					e1000_reinit_locked(adapter);
				else
					e1000_reset(adapter);
				break;
			}
		}
		break;
	default:
		return -EOPNOTSUPP;
	}
	return E1000_SUCCESS;
}

void e1000_pci_set_mwi(struct e1000_hw *hw)
{
	struct e1000_adapter *adapter = hw->back;
	int ret_val = pci_set_mwi(adapter->pdev);

	if (ret_val)
		e_err(probe, "Error in setting MWI\n");
}

void e1000_pci_clear_mwi(struct e1000_hw *hw)
{
	struct e1000_adapter *adapter = hw->back;

	pci_clear_mwi(adapter->pdev);
}

int e1000_pcix_get_mmrbc(struct e1000_hw *hw)
{
	struct e1000_adapter *adapter = hw->back;
	return pcix_get_mmrbc(adapter->pdev);
}

void e1000_pcix_set_mmrbc(struct e1000_hw *hw, int mmrbc)
{
	struct e1000_adapter *adapter = hw->back;
	pcix_set_mmrbc(adapter->pdev, mmrbc);
}

void e1000_io_write(struct e1000_hw *hw, unsigned long port, u32 value)
{
	outl(value, port);
}

static bool e1000_vlan_used(struct e1000_adapter *adapter)
{
	u16 vid;

	for_each_set_bit(vid, adapter->active_vlans, VLAN_N_VID)
		return true;
	return false;
}

static void __e1000_vlan_mode(struct e1000_adapter *adapter,
			      netdev_features_t features)
{
	struct e1000_hw *hw = &adapter->hw;
	u32 ctrl;

	ctrl = er32(CTRL);
	if (features & NETIF_F_HW_VLAN_RX) {
		/* enable VLAN tag insert/strip */
		ctrl |= E1000_CTRL_VME;
	} else {
		/* disable VLAN tag insert/strip */
		ctrl &= ~E1000_CTRL_VME;
	}
	ew32(CTRL, ctrl);
}
static void e1000_vlan_filter_on_off(struct e1000_adapter *adapter,
				     bool filter_on)
{
	struct e1000_hw *hw = &adapter->hw;
	u32 rctl;

	if (!test_bit(__E1000_DOWN, &adapter->flags))
		e1000_irq_disable(adapter);

	__e1000_vlan_mode(adapter, adapter->netdev->features);
	if (filter_on) {
		/* enable VLAN receive filtering */
		rctl = er32(RCTL);
		rctl &= ~E1000_RCTL_CFIEN;
		if (!(adapter->netdev->flags & IFF_PROMISC))
			rctl |= E1000_RCTL_VFE;
		ew32(RCTL, rctl);
		e1000_update_mng_vlan(adapter);
	} else {
		/* disable VLAN receive filtering */
		rctl = er32(RCTL);
		rctl &= ~E1000_RCTL_VFE;
		ew32(RCTL, rctl);
	}

	if (!test_bit(__E1000_DOWN, &adapter->flags))
		e1000_irq_enable(adapter);
}

static void e1000_vlan_mode(struct net_device *netdev,
			    netdev_features_t features)
{
	struct e1000_adapter *adapter = netdev_priv(netdev);

	if (!test_bit(__E1000_DOWN, &adapter->flags))
		e1000_irq_disable(adapter);

	__e1000_vlan_mode(adapter, features);

	if (!test_bit(__E1000_DOWN, &adapter->flags))
		e1000_irq_enable(adapter);
}

static int e1000_vlan_rx_add_vid(struct net_device *netdev, u16 vid)
{
	struct e1000_adapter *adapter = netdev_priv(netdev);
	struct e1000_hw *hw = &adapter->hw;
	u32 vfta, index;

	if ((hw->mng_cookie.status &
	     E1000_MNG_DHCP_COOKIE_STATUS_VLAN_SUPPORT) &&
	    (vid == adapter->mng_vlan_id))
		return 0;

	if (!e1000_vlan_used(adapter))
		e1000_vlan_filter_on_off(adapter, true);

	/* add VID to filter table */
	index = (vid >> 5) & 0x7F;
	vfta = E1000_READ_REG_ARRAY(hw, VFTA, index);
	vfta |= (1 << (vid & 0x1F));
	e1000_write_vfta(hw, index, vfta);

	set_bit(vid, adapter->active_vlans);

	return 0;
}

static int e1000_vlan_rx_kill_vid(struct net_device *netdev, u16 vid)
{
	struct e1000_adapter *adapter = netdev_priv(netdev);
	struct e1000_hw *hw = &adapter->hw;
	u32 vfta, index;

	if (!test_bit(__E1000_DOWN, &adapter->flags))
		e1000_irq_disable(adapter);
	if (!test_bit(__E1000_DOWN, &adapter->flags))
		e1000_irq_enable(adapter);

	/* remove VID from filter table */
	index = (vid >> 5) & 0x7F;
	vfta = E1000_READ_REG_ARRAY(hw, VFTA, index);
	vfta &= ~(1 << (vid & 0x1F));
	e1000_write_vfta(hw, index, vfta);

	clear_bit(vid, adapter->active_vlans);

	if (!e1000_vlan_used(adapter))
		e1000_vlan_filter_on_off(adapter, false);

	return 0;
}

static void e1000_restore_vlan(struct e1000_adapter *adapter)
{
	u16 vid;

	if (!e1000_vlan_used(adapter))
		return;

	e1000_vlan_filter_on_off(adapter, true);
	for_each_set_bit(vid, adapter->active_vlans, VLAN_N_VID)
		e1000_vlan_rx_add_vid(adapter->netdev, vid);
}

int e1000_set_spd_dplx(struct e1000_adapter *adapter, u32 spd, u8 dplx)
{
	struct e1000_hw *hw = &adapter->hw;

	hw->autoneg = 0;

	/* Make sure dplx is at most 1 bit and lsb of speed is not set
	 * for the switch() below to work */
	if ((spd & 1) || (dplx & ~1))
		goto err_inval;

	/* Fiber NICs only allow 1000 gbps Full duplex */
	if ((hw->media_type == e1000_media_type_fiber) &&
	    spd != SPEED_1000 &&
	    dplx != DUPLEX_FULL)
		goto err_inval;

	switch (spd + dplx) {
	case SPEED_10 + DUPLEX_HALF:
		hw->forced_speed_duplex = e1000_10_half;
		break;
	case SPEED_10 + DUPLEX_FULL:
		hw->forced_speed_duplex = e1000_10_full;
		break;
	case SPEED_100 + DUPLEX_HALF:
		hw->forced_speed_duplex = e1000_100_half;
		break;
	case SPEED_100 + DUPLEX_FULL:
		hw->forced_speed_duplex = e1000_100_full;
		break;
	case SPEED_1000 + DUPLEX_FULL:
		hw->autoneg = 1;
		hw->autoneg_advertised = ADVERTISE_1000_FULL;
		break;
	case SPEED_1000 + DUPLEX_HALF: /* not supported */
	default:
		goto err_inval;
	}
	return 0;

err_inval:
	e_err(probe, "Unsupported Speed/Duplex configuration\n");
	return -EINVAL;
}

static int __e1000_shutdown(struct pci_dev *pdev, bool *enable_wake)
{
	struct net_device *netdev = pci_get_drvdata(pdev);
	struct e1000_adapter *adapter = netdev_priv(netdev);
	struct e1000_hw *hw = &adapter->hw;
	u32 ctrl, ctrl_ext, rctl, status;
	u32 wufc = adapter->wol;
#ifdef CONFIG_PM
	int retval = 0;
#endif

	netif_device_detach(netdev);

	if (netif_running(netdev)) {
		WARN_ON(test_bit(__E1000_RESETTING, &adapter->flags));
		e1000_down(adapter);
	}

#ifdef CONFIG_PM
	retval = pci_save_state(pdev);
	if (retval)
		return retval;
#endif

	status = er32(STATUS);
	if (status & E1000_STATUS_LU)
		wufc &= ~E1000_WUFC_LNKC;

	if (wufc) {
		e1000_setup_rctl(adapter);
		e1000_set_rx_mode(netdev);

		rctl = er32(RCTL);

		/* turn on all-multi mode if wake on multicast is enabled */
		if (wufc & E1000_WUFC_MC)
			rctl |= E1000_RCTL_MPE;

		/* enable receives in the hardware */
		ew32(RCTL, rctl | E1000_RCTL_EN);

		if (hw->mac_type >= e1000_82540) {
			ctrl = er32(CTRL);
			/* advertise wake from D3Cold */
			#define E1000_CTRL_ADVD3WUC 0x00100000
			/* phy power management enable */
			#define E1000_CTRL_EN_PHY_PWR_MGMT 0x00200000
			ctrl |= E1000_CTRL_ADVD3WUC |
				E1000_CTRL_EN_PHY_PWR_MGMT;
			ew32(CTRL, ctrl);
		}

		if (hw->media_type == e1000_media_type_fiber ||
		    hw->media_type == e1000_media_type_internal_serdes) {
			/* keep the laser running in D3 */
			ctrl_ext = er32(CTRL_EXT);
			ctrl_ext |= E1000_CTRL_EXT_SDP7_DATA;
			ew32(CTRL_EXT, ctrl_ext);
		}

		ew32(WUC, E1000_WUC_PME_EN);
		ew32(WUFC, wufc);
	} else {
		ew32(WUC, 0);
		ew32(WUFC, 0);
	}

	e1000_release_manageability(adapter);

	*enable_wake = !!wufc;

	/* make sure adapter isn't asleep if manageability is enabled */
	if (adapter->en_mng_pt)
		*enable_wake = true;

	if (netif_running(netdev))
		e1000_free_irq(adapter);

	pci_disable_device(pdev);

	return 0;
}

#ifdef CONFIG_PM
static int e1000_suspend(struct pci_dev *pdev, pm_message_t state)
{
	int retval;
	bool wake;

	retval = __e1000_shutdown(pdev, &wake);
	if (retval)
		return retval;

	if (wake) {
		pci_prepare_to_sleep(pdev);
	} else {
		pci_wake_from_d3(pdev, false);
		pci_set_power_state(pdev, PCI_D3hot);
	}

	return 0;
}

static int e1000_resume(struct pci_dev *pdev)
{
	struct net_device *netdev = pci_get_drvdata(pdev);
	struct e1000_adapter *adapter = netdev_priv(netdev);
	struct e1000_hw *hw = &adapter->hw;
	u32 err;

	pci_set_power_state(pdev, PCI_D0);
	pci_restore_state(pdev);
	pci_save_state(pdev);

	if (adapter->need_ioport)
		err = pci_enable_device(pdev);
	else
		err = pci_enable_device_mem(pdev);
	if (err) {
		pr_err("Cannot enable PCI device from suspend\n");
		return err;
	}
	pci_set_master(pdev);

	pci_enable_wake(pdev, PCI_D3hot, 0);
	pci_enable_wake(pdev, PCI_D3cold, 0);

	if (netif_running(netdev)) {
		err = e1000_request_irq(adapter);
		if (err)
			return err;
	}

	e1000_power_up_phy(adapter);
	e1000_reset(adapter);
	ew32(WUS, ~0);

	e1000_init_manageability(adapter);

	if (netif_running(netdev))
		e1000_up(adapter);

	netif_device_attach(netdev);

	return 0;
}
#endif

static void e1000_shutdown(struct pci_dev *pdev)
{
	bool wake;

	__e1000_shutdown(pdev, &wake);

	if (system_state == SYSTEM_POWER_OFF) {
		pci_wake_from_d3(pdev, wake);
		pci_set_power_state(pdev, PCI_D3hot);
	}
}

#ifdef CONFIG_NET_POLL_CONTROLLER
/*
 * Polling 'interrupt' - used by things like netconsole to send skbs
 * without having to re-enable interrupts. It's not called while
 * the interrupt routine is executing.
 */
static void e1000_netpoll(struct net_device *netdev)
{
	struct e1000_adapter *adapter = netdev_priv(netdev);

	disable_irq(adapter->pdev->irq);
	e1000_intr(adapter->pdev->irq, netdev);
	enable_irq(adapter->pdev->irq);
}
#endif

/**
 * e1000_io_error_detected - called when PCI error is detected
 * @pdev: Pointer to PCI device
 * @state: The current pci connection state
 *
 * This function is called after a PCI bus error affecting
 * this device has been detected.
 */
static pci_ers_result_t e1000_io_error_detected(struct pci_dev *pdev,
						pci_channel_state_t state)
{
	struct net_device *netdev = pci_get_drvdata(pdev);
	struct e1000_adapter *adapter = netdev_priv(netdev);

	netif_device_detach(netdev);

	if (state == pci_channel_io_perm_failure)
		return PCI_ERS_RESULT_DISCONNECT;

	if (netif_running(netdev))
		e1000_down(adapter);
	pci_disable_device(pdev);

	/* Request a slot slot reset. */
	return PCI_ERS_RESULT_NEED_RESET;
}

/**
 * e1000_io_slot_reset - called after the pci bus has been reset.
 * @pdev: Pointer to PCI device
 *
 * Restart the card from scratch, as if from a cold-boot. Implementation
 * resembles the first-half of the e1000_resume routine.
 */
static pci_ers_result_t e1000_io_slot_reset(struct pci_dev *pdev)
{
	struct net_device *netdev = pci_get_drvdata(pdev);
	struct e1000_adapter *adapter = netdev_priv(netdev);
	struct e1000_hw *hw = &adapter->hw;
	int err;

	if (adapter->need_ioport)
		err = pci_enable_device(pdev);
	else
		err = pci_enable_device_mem(pdev);
	if (err) {
		pr_err("Cannot re-enable PCI device after reset.\n");
		return PCI_ERS_RESULT_DISCONNECT;
	}
	pci_set_master(pdev);

	pci_enable_wake(pdev, PCI_D3hot, 0);
	pci_enable_wake(pdev, PCI_D3cold, 0);

	e1000_reset(adapter);
	ew32(WUS, ~0);

	return PCI_ERS_RESULT_RECOVERED;
}

/**
 * e1000_io_resume - called when traffic can start flowing again.
 * @pdev: Pointer to PCI device
 *
 * This callback is called when the error recovery driver tells us that
 * its OK to resume normal operation. Implementation resembles the
 * second-half of the e1000_resume routine.
 */
static void e1000_io_resume(struct pci_dev *pdev)
{
	struct net_device *netdev = pci_get_drvdata(pdev);
	struct e1000_adapter *adapter = netdev_priv(netdev);

	e1000_init_manageability(adapter);

	if (netif_running(netdev)) {
		if (e1000_up(adapter)) {
			pr_info("can't bring device back up after reset\n");
			return;
		}
	}

	netif_device_attach(netdev);
}

/* e1000_main.c */<|MERGE_RESOLUTION|>--- conflicted
+++ resolved
@@ -3380,11 +3380,7 @@
 	for (i = 0; tx_ring->desc && (i < tx_ring->count); i++) {
 		struct e1000_tx_desc *tx_desc = E1000_TX_DESC(*tx_ring, i);
 		struct e1000_buffer *buffer_info = &tx_ring->buffer_info[i];
-<<<<<<< HEAD
-		struct my_u { u64 a; u64 b; };
-=======
 		struct my_u { __le64 a; __le64 b; };
->>>>>>> 711e1bfb
 		struct my_u *u = (struct my_u *)tx_desc;
 		const char *type;
 
@@ -3428,11 +3424,7 @@
 	for (i = 0; rx_ring->desc && (i < rx_ring->count); i++) {
 		struct e1000_rx_desc *rx_desc = E1000_RX_DESC(*rx_ring, i);
 		struct e1000_buffer *buffer_info = &rx_ring->buffer_info[i];
-<<<<<<< HEAD
-		struct my_u { u64 a; u64 b; };
-=======
 		struct my_u { __le64 a; __le64 b; };
->>>>>>> 711e1bfb
 		struct my_u *u = (struct my_u *)rx_desc;
 		const char *type;
 
