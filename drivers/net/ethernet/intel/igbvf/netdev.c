--- conflicted
+++ resolved
@@ -725,13 +725,8 @@
 		adapter->tx_ring->itr_range = low_latency;
 
 	new_itr = igbvf_range_to_itr(adapter->tx_ring->itr_range);
-<<<<<<< HEAD
-
-
-=======
-
-
->>>>>>> 711e1bfb
+
+
 	if (new_itr != adapter->tx_ring->itr_val) {
 		u32 current_itr = adapter->tx_ring->itr_val;
 		/*
@@ -2736,22 +2731,14 @@
 			netdev->addr_len);
 	}
 
-<<<<<<< HEAD
-	if (!is_valid_ether_addr(netdev->perm_addr)) {
-=======
 	if (!is_valid_ether_addr(netdev->dev_addr)) {
->>>>>>> 711e1bfb
 		dev_err(&pdev->dev, "Invalid MAC Address: %pM\n",
 		        netdev->dev_addr);
 		err = -EIO;
 		goto err_hw_init;
 	}
 
-<<<<<<< HEAD
-	memcpy(netdev->perm_addr, adapter->hw.mac.addr, netdev->addr_len);
-=======
 	memcpy(netdev->perm_addr, netdev->dev_addr, netdev->addr_len);
->>>>>>> 711e1bfb
 
 	setup_timer(&adapter->watchdog_timer, &igbvf_watchdog,
 	            (unsigned long) adapter);
