/*******************************************************************************
 *
 * Intel Ethernet Controller XL710 Family Linux Driver
 * Copyright(c) 2013 - 2014 Intel Corporation.
 *
 * This program is free software; you can redistribute it and/or modify it
 * under the terms and conditions of the GNU General Public License,
 * version 2, as published by the Free Software Foundation.
 *
 * This program is distributed in the hope it will be useful, but WITHOUT
 * ANY WARRANTY; without even the implied warranty of MERCHANTABILITY or
 * FITNESS FOR A PARTICULAR PURPOSE.  See the GNU General Public License for
 * more details.
 *
 * You should have received a copy of the GNU General Public License along
 * with this program.  If not, see <http://www.gnu.org/licenses/>.
 *
 * The full GNU General Public License is included in this distribution in
 * the file called "COPYING".
 *
 * Contact Information:
 * e1000-devel Mailing List <e1000-devel@lists.sourceforge.net>
 * Intel Corporation, 5200 N.E. Elam Young Parkway, Hillsboro, OR 97124-6497
 *
 ******************************************************************************/

#include "i40e.h"

/***********************misc routines*****************************/

/**
 * i40e_vc_disable_vf
 * @pf: pointer to the pf info
 * @vf: pointer to the vf info
 *
 * Disable the VF through a SW reset
 **/
static inline void i40e_vc_disable_vf(struct i40e_pf *pf, struct i40e_vf *vf)
{
	struct i40e_hw *hw = &pf->hw;
	u32 reg;

	reg = rd32(hw, I40E_VPGEN_VFRTRIG(vf->vf_id));
	reg |= I40E_VPGEN_VFRTRIG_VFSWR_MASK;
	wr32(hw, I40E_VPGEN_VFRTRIG(vf->vf_id), reg);
	i40e_flush(hw);
}

/**
 * i40e_vc_isvalid_vsi_id
 * @vf: pointer to the vf info
 * @vsi_id: vf relative vsi id
 *
 * check for the valid vsi id
 **/
static inline bool i40e_vc_isvalid_vsi_id(struct i40e_vf *vf, u8 vsi_id)
{
	struct i40e_pf *pf = vf->pf;

	return pf->vsi[vsi_id]->vf_id == vf->vf_id;
}

/**
 * i40e_vc_isvalid_queue_id
 * @vf: pointer to the vf info
 * @vsi_id: vsi id
 * @qid: vsi relative queue id
 *
 * check for the valid queue id
 **/
static inline bool i40e_vc_isvalid_queue_id(struct i40e_vf *vf, u8 vsi_id,
					    u8 qid)
{
	struct i40e_pf *pf = vf->pf;

	return qid < pf->vsi[vsi_id]->num_queue_pairs;
}

/**
 * i40e_vc_isvalid_vector_id
 * @vf: pointer to the vf info
 * @vector_id: vf relative vector id
 *
 * check for the valid vector id
 **/
static inline bool i40e_vc_isvalid_vector_id(struct i40e_vf *vf, u8 vector_id)
{
	struct i40e_pf *pf = vf->pf;

	return vector_id < pf->hw.func_caps.num_msix_vectors_vf;
}

/***********************vf resource mgmt routines*****************/

/**
 * i40e_vc_get_pf_queue_id
 * @vf: pointer to the vf info
 * @vsi_idx: index of VSI in PF struct
 * @vsi_queue_id: vsi relative queue id
 *
 * return pf relative queue id
 **/
static u16 i40e_vc_get_pf_queue_id(struct i40e_vf *vf, u8 vsi_idx,
				   u8 vsi_queue_id)
{
	struct i40e_pf *pf = vf->pf;
	struct i40e_vsi *vsi = pf->vsi[vsi_idx];
	u16 pf_queue_id = I40E_QUEUE_END_OF_LIST;

	if (le16_to_cpu(vsi->info.mapping_flags) &
	    I40E_AQ_VSI_QUE_MAP_NONCONTIG)
		pf_queue_id =
			le16_to_cpu(vsi->info.queue_mapping[vsi_queue_id]);
	else
		pf_queue_id = le16_to_cpu(vsi->info.queue_mapping[0]) +
			      vsi_queue_id;

	return pf_queue_id;
}

/**
 * i40e_config_irq_link_list
 * @vf: pointer to the vf info
 * @vsi_idx: index of VSI in PF struct
 * @vecmap: irq map info
 *
 * configure irq link list from the map
 **/
static void i40e_config_irq_link_list(struct i40e_vf *vf, u16 vsi_idx,
				      struct i40e_virtchnl_vector_map *vecmap)
{
	unsigned long linklistmap = 0, tempmap;
	struct i40e_pf *pf = vf->pf;
	struct i40e_hw *hw = &pf->hw;
	u16 vsi_queue_id, pf_queue_id;
	enum i40e_queue_type qtype;
	u16 next_q, vector_id;
	u32 reg, reg_idx;
	u16 itr_idx = 0;

	vector_id = vecmap->vector_id;
	/* setup the head */
	if (0 == vector_id)
		reg_idx = I40E_VPINT_LNKLST0(vf->vf_id);
	else
		reg_idx = I40E_VPINT_LNKLSTN(
		     ((pf->hw.func_caps.num_msix_vectors_vf - 1) * vf->vf_id) +
		     (vector_id - 1));

	if (vecmap->rxq_map == 0 && vecmap->txq_map == 0) {
		/* Special case - No queues mapped on this vector */
		wr32(hw, reg_idx, I40E_VPINT_LNKLST0_FIRSTQ_INDX_MASK);
		goto irq_list_done;
	}
	tempmap = vecmap->rxq_map;
	for_each_set_bit(vsi_queue_id, &tempmap, I40E_MAX_VSI_QP) {
		linklistmap |= (1 <<
				(I40E_VIRTCHNL_SUPPORTED_QTYPES *
				 vsi_queue_id));
	}

	tempmap = vecmap->txq_map;
	for_each_set_bit(vsi_queue_id, &tempmap, I40E_MAX_VSI_QP) {
		linklistmap |= (1 <<
				(I40E_VIRTCHNL_SUPPORTED_QTYPES * vsi_queue_id
				 + 1));
	}

	next_q = find_first_bit(&linklistmap,
				(I40E_MAX_VSI_QP *
				 I40E_VIRTCHNL_SUPPORTED_QTYPES));
	vsi_queue_id = next_q/I40E_VIRTCHNL_SUPPORTED_QTYPES;
	qtype = next_q%I40E_VIRTCHNL_SUPPORTED_QTYPES;
	pf_queue_id = i40e_vc_get_pf_queue_id(vf, vsi_idx, vsi_queue_id);
	reg = ((qtype << I40E_VPINT_LNKLSTN_FIRSTQ_TYPE_SHIFT) | pf_queue_id);

	wr32(hw, reg_idx, reg);

	while (next_q < (I40E_MAX_VSI_QP * I40E_VIRTCHNL_SUPPORTED_QTYPES)) {
		switch (qtype) {
		case I40E_QUEUE_TYPE_RX:
			reg_idx = I40E_QINT_RQCTL(pf_queue_id);
			itr_idx = vecmap->rxitr_idx;
			break;
		case I40E_QUEUE_TYPE_TX:
			reg_idx = I40E_QINT_TQCTL(pf_queue_id);
			itr_idx = vecmap->txitr_idx;
			break;
		default:
			break;
		}

		next_q = find_next_bit(&linklistmap,
				       (I40E_MAX_VSI_QP *
					I40E_VIRTCHNL_SUPPORTED_QTYPES),
				       next_q + 1);
		if (next_q <
		    (I40E_MAX_VSI_QP * I40E_VIRTCHNL_SUPPORTED_QTYPES)) {
			vsi_queue_id = next_q / I40E_VIRTCHNL_SUPPORTED_QTYPES;
			qtype = next_q % I40E_VIRTCHNL_SUPPORTED_QTYPES;
			pf_queue_id = i40e_vc_get_pf_queue_id(vf, vsi_idx,
							      vsi_queue_id);
		} else {
			pf_queue_id = I40E_QUEUE_END_OF_LIST;
			qtype = 0;
		}

		/* format for the RQCTL & TQCTL regs is same */
		reg = (vector_id) |
		    (qtype << I40E_QINT_RQCTL_NEXTQ_TYPE_SHIFT) |
		    (pf_queue_id << I40E_QINT_RQCTL_NEXTQ_INDX_SHIFT) |
		    (1 << I40E_QINT_RQCTL_CAUSE_ENA_SHIFT) |
		    (itr_idx << I40E_QINT_RQCTL_ITR_INDX_SHIFT);
		wr32(hw, reg_idx, reg);
	}

irq_list_done:
	i40e_flush(hw);
}

/**
 * i40e_config_vsi_tx_queue
 * @vf: pointer to the vf info
 * @vsi_idx: index of VSI in PF struct
 * @vsi_queue_id: vsi relative queue index
 * @info: config. info
 *
 * configure tx queue
 **/
static int i40e_config_vsi_tx_queue(struct i40e_vf *vf, u16 vsi_idx,
				    u16 vsi_queue_id,
				    struct i40e_virtchnl_txq_info *info)
{
	struct i40e_pf *pf = vf->pf;
	struct i40e_hw *hw = &pf->hw;
	struct i40e_hmc_obj_txq tx_ctx;
	u16 pf_queue_id;
	u32 qtx_ctl;
	int ret = 0;

	pf_queue_id = i40e_vc_get_pf_queue_id(vf, vsi_idx, vsi_queue_id);

	/* clear the context structure first */
	memset(&tx_ctx, 0, sizeof(struct i40e_hmc_obj_txq));

	/* only set the required fields */
	tx_ctx.base = info->dma_ring_addr / 128;
	tx_ctx.qlen = info->ring_len;
	tx_ctx.rdylist = le16_to_cpu(pf->vsi[vsi_idx]->info.qs_handle[0]);
	tx_ctx.rdylist_act = 0;
	tx_ctx.head_wb_ena = info->headwb_enabled;
	tx_ctx.head_wb_addr = info->dma_headwb_addr;

	/* clear the context in the HMC */
	ret = i40e_clear_lan_tx_queue_context(hw, pf_queue_id);
	if (ret) {
		dev_err(&pf->pdev->dev,
			"Failed to clear VF LAN Tx queue context %d, error: %d\n",
			pf_queue_id, ret);
		ret = -ENOENT;
		goto error_context;
	}

	/* set the context in the HMC */
	ret = i40e_set_lan_tx_queue_context(hw, pf_queue_id, &tx_ctx);
	if (ret) {
		dev_err(&pf->pdev->dev,
			"Failed to set VF LAN Tx queue context %d error: %d\n",
			pf_queue_id, ret);
		ret = -ENOENT;
		goto error_context;
	}

	/* associate this queue with the PCI VF function */
	qtx_ctl = I40E_QTX_CTL_VF_QUEUE;
	qtx_ctl |= ((hw->pf_id << I40E_QTX_CTL_PF_INDX_SHIFT)
		    & I40E_QTX_CTL_PF_INDX_MASK);
	qtx_ctl |= (((vf->vf_id + hw->func_caps.vf_base_id)
		     << I40E_QTX_CTL_VFVM_INDX_SHIFT)
		    & I40E_QTX_CTL_VFVM_INDX_MASK);
	wr32(hw, I40E_QTX_CTL(pf_queue_id), qtx_ctl);
	i40e_flush(hw);

error_context:
	return ret;
}

/**
 * i40e_config_vsi_rx_queue
 * @vf: pointer to the vf info
 * @vsi_idx: index of VSI in PF struct
 * @vsi_queue_id: vsi relative queue index
 * @info: config. info
 *
 * configure rx queue
 **/
static int i40e_config_vsi_rx_queue(struct i40e_vf *vf, u16 vsi_idx,
				    u16 vsi_queue_id,
				    struct i40e_virtchnl_rxq_info *info)
{
	struct i40e_pf *pf = vf->pf;
	struct i40e_hw *hw = &pf->hw;
	struct i40e_hmc_obj_rxq rx_ctx;
	u16 pf_queue_id;
	int ret = 0;

	pf_queue_id = i40e_vc_get_pf_queue_id(vf, vsi_idx, vsi_queue_id);

	/* clear the context structure first */
	memset(&rx_ctx, 0, sizeof(struct i40e_hmc_obj_rxq));

	/* only set the required fields */
	rx_ctx.base = info->dma_ring_addr / 128;
	rx_ctx.qlen = info->ring_len;

	if (info->splithdr_enabled) {
		rx_ctx.hsplit_0 = I40E_RX_SPLIT_L2      |
				  I40E_RX_SPLIT_IP      |
				  I40E_RX_SPLIT_TCP_UDP |
				  I40E_RX_SPLIT_SCTP;
		/* header length validation */
		if (info->hdr_size > ((2 * 1024) - 64)) {
			ret = -EINVAL;
			goto error_param;
		}
		rx_ctx.hbuff = info->hdr_size >> I40E_RXQ_CTX_HBUFF_SHIFT;

		/* set splitalways mode 10b */
		rx_ctx.dtype = 0x2;
	}

	/* databuffer length validation */
	if (info->databuffer_size > ((16 * 1024) - 128)) {
		ret = -EINVAL;
		goto error_param;
	}
	rx_ctx.dbuff = info->databuffer_size >> I40E_RXQ_CTX_DBUFF_SHIFT;

	/* max pkt. length validation */
	if (info->max_pkt_size >= (16 * 1024) || info->max_pkt_size < 64) {
		ret = -EINVAL;
		goto error_param;
	}
	rx_ctx.rxmax = info->max_pkt_size;

	/* enable 32bytes desc always */
	rx_ctx.dsize = 1;

	/* default values */
	rx_ctx.lrxqthresh = 2;
	rx_ctx.crcstrip = 1;
	rx_ctx.prefena = 1;

	/* clear the context in the HMC */
	ret = i40e_clear_lan_rx_queue_context(hw, pf_queue_id);
	if (ret) {
		dev_err(&pf->pdev->dev,
			"Failed to clear VF LAN Rx queue context %d, error: %d\n",
			pf_queue_id, ret);
		ret = -ENOENT;
		goto error_param;
	}

	/* set the context in the HMC */
	ret = i40e_set_lan_rx_queue_context(hw, pf_queue_id, &rx_ctx);
	if (ret) {
		dev_err(&pf->pdev->dev,
			"Failed to set VF LAN Rx queue context %d error: %d\n",
			pf_queue_id, ret);
		ret = -ENOENT;
		goto error_param;
	}

error_param:
	return ret;
}

/**
 * i40e_alloc_vsi_res
 * @vf: pointer to the vf info
 * @type: type of VSI to allocate
 *
 * alloc vf vsi context & resources
 **/
static int i40e_alloc_vsi_res(struct i40e_vf *vf, enum i40e_vsi_type type)
{
	struct i40e_mac_filter *f = NULL;
	struct i40e_pf *pf = vf->pf;
	struct i40e_vsi *vsi;
	int ret = 0;

	vsi = i40e_vsi_setup(pf, type, pf->vsi[pf->lan_vsi]->seid, vf->vf_id);

	if (!vsi) {
		dev_err(&pf->pdev->dev,
			"add vsi failed for vf %d, aq_err %d\n",
			vf->vf_id, pf->hw.aq.asq_last_status);
		ret = -ENOENT;
		goto error_alloc_vsi_res;
	}
	if (type == I40E_VSI_SRIOV) {
		u8 brdcast[ETH_ALEN] = {0xff, 0xff, 0xff, 0xff, 0xff, 0xff};
		vf->lan_vsi_index = vsi->idx;
		vf->lan_vsi_id = vsi->id;
		dev_info(&pf->pdev->dev,
			 "VF %d assigned LAN VSI index %d, VSI id %d\n",
			 vf->vf_id, vsi->idx, vsi->id);
		/* If the port VLAN has been configured and then the
		 * VF driver was removed then the VSI port VLAN
		 * configuration was destroyed.  Check if there is
		 * a port VLAN and restore the VSI configuration if
		 * needed.
		 */
		if (vf->port_vlan_id)
			i40e_vsi_add_pvid(vsi, vf->port_vlan_id);
		f = i40e_add_filter(vsi, vf->default_lan_addr.addr,
				    vf->port_vlan_id, true, false);
		if (!f)
			dev_info(&pf->pdev->dev,
				 "Could not allocate VF MAC addr\n");
		f = i40e_add_filter(vsi, brdcast, vf->port_vlan_id,
				    true, false);
		if (!f)
			dev_info(&pf->pdev->dev,
				 "Could not allocate VF broadcast filter\n");
	}

	/* program mac filter */
	ret = i40e_sync_vsi_filters(vsi);
	if (ret)
		dev_err(&pf->pdev->dev, "Unable to program ucast filters\n");

	/* Set VF bandwidth if specified */
	if (vf->tx_rate) {
		ret = i40e_aq_config_vsi_bw_limit(&pf->hw, vsi->seid,
						  vf->tx_rate / 50, 0, NULL);
		if (ret)
			dev_err(&pf->pdev->dev, "Unable to set tx rate, VF %d, error code %d.\n",
				vf->vf_id, ret);
	}

error_alloc_vsi_res:
	return ret;
}

/**
 * i40e_enable_vf_mappings
 * @vf: pointer to the vf info
 *
 * enable vf mappings
 **/
static void i40e_enable_vf_mappings(struct i40e_vf *vf)
{
	struct i40e_pf *pf = vf->pf;
	struct i40e_hw *hw = &pf->hw;
	u32 reg, total_queue_pairs = 0;
	int j;

	/* Tell the hardware we're using noncontiguous mapping. HW requires
	 * that VF queues be mapped using this method, even when they are
	 * contiguous in real life
	 */
	wr32(hw, I40E_VSILAN_QBASE(vf->lan_vsi_id),
	     I40E_VSILAN_QBASE_VSIQTABLE_ENA_MASK);

	/* enable VF vplan_qtable mappings */
	reg = I40E_VPLAN_MAPENA_TXRX_ENA_MASK;
	wr32(hw, I40E_VPLAN_MAPENA(vf->vf_id), reg);

	/* map PF queues to VF queues */
	for (j = 0; j < pf->vsi[vf->lan_vsi_index]->num_queue_pairs; j++) {
		u16 qid = i40e_vc_get_pf_queue_id(vf, vf->lan_vsi_index, j);
		reg = (qid & I40E_VPLAN_QTABLE_QINDEX_MASK);
		wr32(hw, I40E_VPLAN_QTABLE(total_queue_pairs, vf->vf_id), reg);
		total_queue_pairs++;
	}

	/* map PF queues to VSI */
	for (j = 0; j < 7; j++) {
		if (j * 2 >= pf->vsi[vf->lan_vsi_index]->num_queue_pairs) {
			reg = 0x07FF07FF;	/* unused */
		} else {
			u16 qid = i40e_vc_get_pf_queue_id(vf, vf->lan_vsi_index,
							  j * 2);
			reg = qid;
			qid = i40e_vc_get_pf_queue_id(vf, vf->lan_vsi_index,
						      (j * 2) + 1);
			reg |= qid << 16;
		}
		wr32(hw, I40E_VSILAN_QTABLE(j, vf->lan_vsi_id), reg);
	}

	i40e_flush(hw);
}

/**
 * i40e_disable_vf_mappings
 * @vf: pointer to the vf info
 *
 * disable vf mappings
 **/
static void i40e_disable_vf_mappings(struct i40e_vf *vf)
{
	struct i40e_pf *pf = vf->pf;
	struct i40e_hw *hw = &pf->hw;
	int i;

	/* disable qp mappings */
	wr32(hw, I40E_VPLAN_MAPENA(vf->vf_id), 0);
	for (i = 0; i < I40E_MAX_VSI_QP; i++)
		wr32(hw, I40E_VPLAN_QTABLE(i, vf->vf_id),
		     I40E_QUEUE_END_OF_LIST);
	i40e_flush(hw);
}

/**
 * i40e_free_vf_res
 * @vf: pointer to the vf info
 *
 * free vf resources
 **/
static void i40e_free_vf_res(struct i40e_vf *vf)
{
	struct i40e_pf *pf = vf->pf;
	struct i40e_hw *hw = &pf->hw;
	u32 reg_idx, reg;
	int i, msix_vf;

	/* free vsi & disconnect it from the parent uplink */
	if (vf->lan_vsi_index) {
		i40e_vsi_release(pf->vsi[vf->lan_vsi_index]);
		vf->lan_vsi_index = 0;
		vf->lan_vsi_id = 0;
	}
	msix_vf = pf->hw.func_caps.num_msix_vectors_vf;

	/* disable interrupts so the VF starts in a known state */
	for (i = 0; i < msix_vf; i++) {
		/* format is same for both registers */
		if (0 == i)
			reg_idx = I40E_VFINT_DYN_CTL0(vf->vf_id);
		else
			reg_idx = I40E_VFINT_DYN_CTLN(((msix_vf - 1) *
						      (vf->vf_id))
						     + (i - 1));
		wr32(hw, reg_idx, I40E_VFINT_DYN_CTLN_CLEARPBA_MASK);
		i40e_flush(hw);
	}

	/* clear the irq settings */
	for (i = 0; i < msix_vf; i++) {
		/* format is same for both registers */
		if (0 == i)
			reg_idx = I40E_VPINT_LNKLST0(vf->vf_id);
		else
			reg_idx = I40E_VPINT_LNKLSTN(((msix_vf - 1) *
						      (vf->vf_id))
						     + (i - 1));
		reg = (I40E_VPINT_LNKLSTN_FIRSTQ_TYPE_MASK |
		       I40E_VPINT_LNKLSTN_FIRSTQ_INDX_MASK);
		wr32(hw, reg_idx, reg);
		i40e_flush(hw);
	}
	/* reset some of the state varibles keeping
	 * track of the resources
	 */
	vf->num_queue_pairs = 0;
	vf->vf_states = 0;
}

/**
 * i40e_alloc_vf_res
 * @vf: pointer to the vf info
 *
 * allocate vf resources
 **/
static int i40e_alloc_vf_res(struct i40e_vf *vf)
{
	struct i40e_pf *pf = vf->pf;
	int total_queue_pairs = 0;
	int ret;

	/* allocate hw vsi context & associated resources */
	ret = i40e_alloc_vsi_res(vf, I40E_VSI_SRIOV);
	if (ret)
		goto error_alloc;
	total_queue_pairs += pf->vsi[vf->lan_vsi_index]->num_queue_pairs;
	set_bit(I40E_VIRTCHNL_VF_CAP_PRIVILEGE, &vf->vf_caps);

	/* store the total qps number for the runtime
	 * vf req validation
	 */
	vf->num_queue_pairs = total_queue_pairs;

	/* vf is now completely initialized */
	set_bit(I40E_VF_STAT_INIT, &vf->vf_states);

error_alloc:
	if (ret)
		i40e_free_vf_res(vf);

	return ret;
}

#define VF_DEVICE_STATUS 0xAA
#define VF_TRANS_PENDING_MASK 0x20
/**
 * i40e_quiesce_vf_pci
 * @vf: pointer to the vf structure
 *
 * Wait for VF PCI transactions to be cleared after reset. Returns -EIO
 * if the transactions never clear.
 **/
static int i40e_quiesce_vf_pci(struct i40e_vf *vf)
{
	struct i40e_pf *pf = vf->pf;
	struct i40e_hw *hw = &pf->hw;
	int vf_abs_id, i;
	u32 reg;

	vf_abs_id = vf->vf_id + hw->func_caps.vf_base_id;

	wr32(hw, I40E_PF_PCI_CIAA,
	     VF_DEVICE_STATUS | (vf_abs_id << I40E_PF_PCI_CIAA_VF_NUM_SHIFT));
	for (i = 0; i < 100; i++) {
		reg = rd32(hw, I40E_PF_PCI_CIAD);
		if ((reg & VF_TRANS_PENDING_MASK) == 0)
			return 0;
		udelay(1);
	}
	return -EIO;
}

/**
 * i40e_reset_vf
 * @vf: pointer to the vf structure
 * @flr: VFLR was issued or not
 *
 * reset the vf
 **/
void i40e_reset_vf(struct i40e_vf *vf, bool flr)
{
	struct i40e_pf *pf = vf->pf;
	struct i40e_hw *hw = &pf->hw;
	bool rsd = false;
	int i;
	u32 reg;

	/* warn the VF */
	clear_bit(I40E_VF_STAT_ACTIVE, &vf->vf_states);

	/* In the case of a VFLR, the HW has already reset the VF and we
	 * just need to clean up, so don't hit the VFRTRIG register.
	 */
	if (!flr) {
		/* reset vf using VPGEN_VFRTRIG reg */
		reg = rd32(hw, I40E_VPGEN_VFRTRIG(vf->vf_id));
		reg |= I40E_VPGEN_VFRTRIG_VFSWR_MASK;
		wr32(hw, I40E_VPGEN_VFRTRIG(vf->vf_id), reg);
		i40e_flush(hw);
	}

	if (i40e_quiesce_vf_pci(vf))
		dev_err(&pf->pdev->dev, "VF %d PCI transactions stuck\n",
			vf->vf_id);

	/* poll VPGEN_VFRSTAT reg to make sure
	 * that reset is complete
	 */
	for (i = 0; i < 100; i++) {
		/* vf reset requires driver to first reset the
		 * vf and then poll the status register to make sure
		 * that the requested op was completed
		 * successfully
		 */
		udelay(10);
		reg = rd32(hw, I40E_VPGEN_VFRSTAT(vf->vf_id));
		if (reg & I40E_VPGEN_VFRSTAT_VFRD_MASK) {
			rsd = true;
			break;
		}
	}

	if (!rsd)
		dev_err(&pf->pdev->dev, "VF reset check timeout on VF %d\n",
			vf->vf_id);
	wr32(hw, I40E_VFGEN_RSTAT1(vf->vf_id), I40E_VFR_COMPLETED);
	/* clear the reset bit in the VPGEN_VFRTRIG reg */
	reg = rd32(hw, I40E_VPGEN_VFRTRIG(vf->vf_id));
	reg &= ~I40E_VPGEN_VFRTRIG_VFSWR_MASK;
	wr32(hw, I40E_VPGEN_VFRTRIG(vf->vf_id), reg);

	/* On initial reset, we won't have any queues */
	if (vf->lan_vsi_index == 0)
		goto complete_reset;

	i40e_vsi_control_rings(pf->vsi[vf->lan_vsi_index], false);
complete_reset:
	/* reallocate vf resources to reset the VSI state */
	i40e_free_vf_res(vf);
	i40e_alloc_vf_res(vf);
	i40e_enable_vf_mappings(vf);
	set_bit(I40E_VF_STAT_ACTIVE, &vf->vf_states);

	/* tell the VF the reset is done */
	wr32(hw, I40E_VFGEN_RSTAT1(vf->vf_id), I40E_VFR_VFACTIVE);
	i40e_flush(hw);
}

/**
 * i40e_vfs_are_assigned
 * @pf: pointer to the pf structure
 *
 * Determine if any VFs are assigned to VMs
 **/
static bool i40e_vfs_are_assigned(struct i40e_pf *pf)
{
	struct pci_dev *pdev = pf->pdev;
	struct pci_dev *vfdev;

	/* loop through all the VFs to see if we own any that are assigned */
	vfdev = pci_get_device(PCI_VENDOR_ID_INTEL, I40E_DEV_ID_VF , NULL);
	while (vfdev) {
		/* if we don't own it we don't care */
		if (vfdev->is_virtfn && pci_physfn(vfdev) == pdev) {
			/* if it is assigned we cannot release it */
			if (vfdev->dev_flags & PCI_DEV_FLAGS_ASSIGNED)
				return true;
		}

		vfdev = pci_get_device(PCI_VENDOR_ID_INTEL,
				       I40E_DEV_ID_VF,
				       vfdev);
	}

	return false;
}
#ifdef CONFIG_PCI_IOV

/**
 * i40e_enable_pf_switch_lb
 * @pf: pointer to the pf structure
 *
 * enable switch loop back or die - no point in a return value
 **/
static void i40e_enable_pf_switch_lb(struct i40e_pf *pf)
{
	struct i40e_vsi *vsi = pf->vsi[pf->lan_vsi];
	struct i40e_vsi_context ctxt;
	int aq_ret;

	ctxt.seid = pf->main_vsi_seid;
	ctxt.pf_num = pf->hw.pf_id;
	ctxt.vf_num = 0;
	aq_ret = i40e_aq_get_vsi_params(&pf->hw, &ctxt, NULL);
	if (aq_ret) {
		dev_info(&pf->pdev->dev,
			 "%s couldn't get pf vsi config, err %d, aq_err %d\n",
			 __func__, aq_ret, pf->hw.aq.asq_last_status);
		return;
	}
	ctxt.flags = I40E_AQ_VSI_TYPE_PF;
	ctxt.info.valid_sections = cpu_to_le16(I40E_AQ_VSI_PROP_SWITCH_VALID);
	ctxt.info.switch_id |= cpu_to_le16(I40E_AQ_VSI_SW_ID_FLAG_ALLOW_LB);

	aq_ret = i40e_aq_update_vsi_params(&vsi->back->hw, &ctxt, NULL);
	if (aq_ret) {
		dev_info(&pf->pdev->dev,
			 "%s: update vsi switch failed, aq_err=%d\n",
			 __func__, vsi->back->hw.aq.asq_last_status);
	}
}
#endif

/**
 * i40e_disable_pf_switch_lb
 * @pf: pointer to the pf structure
 *
 * disable switch loop back or die - no point in a return value
 **/
static void i40e_disable_pf_switch_lb(struct i40e_pf *pf)
{
	struct i40e_vsi *vsi = pf->vsi[pf->lan_vsi];
	struct i40e_vsi_context ctxt;
	int aq_ret;

	ctxt.seid = pf->main_vsi_seid;
	ctxt.pf_num = pf->hw.pf_id;
	ctxt.vf_num = 0;
	aq_ret = i40e_aq_get_vsi_params(&pf->hw, &ctxt, NULL);
	if (aq_ret) {
		dev_info(&pf->pdev->dev,
			 "%s couldn't get pf vsi config, err %d, aq_err %d\n",
			 __func__, aq_ret, pf->hw.aq.asq_last_status);
		return;
	}
	ctxt.flags = I40E_AQ_VSI_TYPE_PF;
	ctxt.info.valid_sections = cpu_to_le16(I40E_AQ_VSI_PROP_SWITCH_VALID);
	ctxt.info.switch_id &= ~cpu_to_le16(I40E_AQ_VSI_SW_ID_FLAG_ALLOW_LB);

	aq_ret = i40e_aq_update_vsi_params(&vsi->back->hw, &ctxt, NULL);
	if (aq_ret) {
		dev_info(&pf->pdev->dev,
			 "%s: update vsi switch failed, aq_err=%d\n",
			 __func__, vsi->back->hw.aq.asq_last_status);
	}
}

/**
 * i40e_free_vfs
 * @pf: pointer to the pf structure
 *
 * free vf resources
 **/
void i40e_free_vfs(struct i40e_pf *pf)
{
	struct i40e_hw *hw = &pf->hw;
	u32 reg_idx, bit_idx;
	int i, tmp, vf_id;

	if (!pf->vf)
		return;

	/* Disable interrupt 0 so we don't try to handle the VFLR. */
	i40e_irq_dynamic_disable_icr0(pf);

	mdelay(10); /* let any messages in transit get finished up */
	/* free up vf resources */
	tmp = pf->num_alloc_vfs;
	pf->num_alloc_vfs = 0;
	for (i = 0; i < tmp; i++) {
		if (test_bit(I40E_VF_STAT_INIT, &pf->vf[i].vf_states))
			i40e_free_vf_res(&pf->vf[i]);
		/* disable qp mappings */
		i40e_disable_vf_mappings(&pf->vf[i]);
	}

	kfree(pf->vf);
	pf->vf = NULL;

	/* This check is for when the driver is unloaded while VFs are
	 * assigned. Setting the number of VFs to 0 through sysfs is caught
	 * before this function ever gets called.
	 */
	if (!i40e_vfs_are_assigned(pf)) {
		pci_disable_sriov(pf->pdev);
		/* Acknowledge VFLR for all VFS. Without this, VFs will fail to
		 * work correctly when SR-IOV gets re-enabled.
		 */
		for (vf_id = 0; vf_id < tmp; vf_id++) {
			reg_idx = (hw->func_caps.vf_base_id + vf_id) / 32;
			bit_idx = (hw->func_caps.vf_base_id + vf_id) % 32;
			wr32(hw, I40E_GLGEN_VFLRSTAT(reg_idx), (1 << bit_idx));
		}
		i40e_disable_pf_switch_lb(pf);
	} else {
		dev_warn(&pf->pdev->dev,
			 "unable to disable SR-IOV because VFs are assigned.\n");
	}

	/* Re-enable interrupt 0. */
	i40e_irq_dynamic_enable_icr0(pf);
}

#ifdef CONFIG_PCI_IOV
/**
 * i40e_alloc_vfs
 * @pf: pointer to the pf structure
 * @num_alloc_vfs: number of vfs to allocate
 *
 * allocate vf resources
 **/
int i40e_alloc_vfs(struct i40e_pf *pf, u16 num_alloc_vfs)
{
	struct i40e_vf *vfs;
	int i, ret = 0;

	/* Disable interrupt 0 so we don't try to handle the VFLR. */
	i40e_irq_dynamic_disable_icr0(pf);

	/* Check to see if we're just allocating resources for extant VFs */
	if (pci_num_vf(pf->pdev) != num_alloc_vfs) {
		ret = pci_enable_sriov(pf->pdev, num_alloc_vfs);
		if (ret) {
			dev_err(&pf->pdev->dev,
				"Failed to enable SR-IOV, error %d.\n", ret);
			pf->num_alloc_vfs = 0;
			goto err_iov;
		}
	}
	/* allocate memory */
	vfs = kcalloc(num_alloc_vfs, sizeof(struct i40e_vf), GFP_KERNEL);
	if (!vfs) {
		ret = -ENOMEM;
		goto err_alloc;
	}
	pf->vf = vfs;

	/* apply default profile */
	for (i = 0; i < num_alloc_vfs; i++) {
		vfs[i].pf = pf;
		vfs[i].parent_type = I40E_SWITCH_ELEMENT_TYPE_VEB;
		vfs[i].vf_id = i;

		/* assign default capabilities */
		set_bit(I40E_VIRTCHNL_VF_CAP_L2, &vfs[i].vf_caps);
		vfs[i].spoofchk = true;
		/* vf resources get allocated during reset */
		i40e_reset_vf(&vfs[i], false);

		/* enable vf vplan_qtable mappings */
		i40e_enable_vf_mappings(&vfs[i]);
	}
	pf->num_alloc_vfs = num_alloc_vfs;

	i40e_enable_pf_switch_lb(pf);
err_alloc:
	if (ret)
		i40e_free_vfs(pf);
err_iov:
	/* Re-enable interrupt 0. */
	i40e_irq_dynamic_enable_icr0(pf);
	return ret;
}

#endif
/**
 * i40e_pci_sriov_enable
 * @pdev: pointer to a pci_dev structure
 * @num_vfs: number of vfs to allocate
 *
 * Enable or change the number of VFs
 **/
static int i40e_pci_sriov_enable(struct pci_dev *pdev, int num_vfs)
{
#ifdef CONFIG_PCI_IOV
	struct i40e_pf *pf = pci_get_drvdata(pdev);
	int pre_existing_vfs = pci_num_vf(pdev);
	int err = 0;

	dev_info(&pdev->dev, "Allocating %d VFs.\n", num_vfs);
	if (pre_existing_vfs && pre_existing_vfs != num_vfs)
		i40e_free_vfs(pf);
	else if (pre_existing_vfs && pre_existing_vfs == num_vfs)
		goto out;

	if (num_vfs > pf->num_req_vfs) {
		err = -EPERM;
		goto err_out;
	}

	err = i40e_alloc_vfs(pf, num_vfs);
	if (err) {
		dev_warn(&pdev->dev, "Failed to enable SR-IOV: %d\n", err);
		goto err_out;
	}

out:
	return num_vfs;

err_out:
	return err;
#endif
	return 0;
}

/**
 * i40e_pci_sriov_configure
 * @pdev: pointer to a pci_dev structure
 * @num_vfs: number of vfs to allocate
 *
 * Enable or change the number of VFs. Called when the user updates the number
 * of VFs in sysfs.
 **/
int i40e_pci_sriov_configure(struct pci_dev *pdev, int num_vfs)
{
	struct i40e_pf *pf = pci_get_drvdata(pdev);

	if (num_vfs)
		return i40e_pci_sriov_enable(pdev, num_vfs);

	if (!i40e_vfs_are_assigned(pf)) {
		i40e_free_vfs(pf);
	} else {
		dev_warn(&pdev->dev, "Unable to free VFs because some are assigned to VMs.\n");
		return -EINVAL;
	}
	return 0;
}

/***********************virtual channel routines******************/

/**
 * i40e_vc_send_msg_to_vf
 * @vf: pointer to the vf info
 * @v_opcode: virtual channel opcode
 * @v_retval: virtual channel return value
 * @msg: pointer to the msg buffer
 * @msglen: msg length
 *
 * send msg to vf
 **/
static int i40e_vc_send_msg_to_vf(struct i40e_vf *vf, u32 v_opcode,
				  u32 v_retval, u8 *msg, u16 msglen)
{
<<<<<<< HEAD
	struct i40e_pf *pf = vf->pf;
	struct i40e_hw *hw = &pf->hw;
	int abs_vf_id = vf->vf_id + hw->func_caps.vf_base_id;
=======
	struct i40e_pf *pf;
	struct i40e_hw *hw;
	int abs_vf_id;
>>>>>>> 7af142f7
	i40e_status aq_ret;

	/* validate the request */
	if (!vf || vf->vf_id >= vf->pf->num_alloc_vfs)
		return -EINVAL;

	pf = vf->pf;
	hw = &pf->hw;
	abs_vf_id = vf->vf_id + hw->func_caps.vf_base_id;

	/* single place to detect unsuccessful return values */
	if (v_retval) {
		vf->num_invalid_msgs++;
		dev_err(&pf->pdev->dev, "Failed opcode %d Error: %d\n",
			v_opcode, v_retval);
		if (vf->num_invalid_msgs >
		    I40E_DEFAULT_NUM_INVALID_MSGS_ALLOWED) {
			dev_err(&pf->pdev->dev,
				"Number of invalid messages exceeded for VF %d\n",
				vf->vf_id);
			dev_err(&pf->pdev->dev, "Use PF Control I/F to enable the VF\n");
			set_bit(I40E_VF_STAT_DISABLED, &vf->vf_states);
		}
	} else {
		vf->num_valid_msgs++;
	}

	aq_ret = i40e_aq_send_msg_to_vf(hw, abs_vf_id,	v_opcode, v_retval,
					msg, msglen, NULL);
	if (aq_ret) {
		dev_err(&pf->pdev->dev,
			"Unable to send the message to VF %d aq_err %d\n",
			vf->vf_id, pf->hw.aq.asq_last_status);
		return -EIO;
	}

	return 0;
}

/**
 * i40e_vc_send_resp_to_vf
 * @vf: pointer to the vf info
 * @opcode: operation code
 * @retval: return value
 *
 * send resp msg to vf
 **/
static int i40e_vc_send_resp_to_vf(struct i40e_vf *vf,
				   enum i40e_virtchnl_ops opcode,
				   i40e_status retval)
{
	return i40e_vc_send_msg_to_vf(vf, opcode, retval, NULL, 0);
}

/**
 * i40e_vc_get_version_msg
 * @vf: pointer to the vf info
 *
 * called from the vf to request the API version used by the PF
 **/
static int i40e_vc_get_version_msg(struct i40e_vf *vf)
{
	struct i40e_virtchnl_version_info info = {
		I40E_VIRTCHNL_VERSION_MAJOR, I40E_VIRTCHNL_VERSION_MINOR
	};

	return i40e_vc_send_msg_to_vf(vf, I40E_VIRTCHNL_OP_VERSION,
				      I40E_SUCCESS, (u8 *)&info,
				      sizeof(struct
					     i40e_virtchnl_version_info));
}

/**
 * i40e_vc_get_vf_resources_msg
 * @vf: pointer to the vf info
 * @msg: pointer to the msg buffer
 * @msglen: msg length
 *
 * called from the vf to request its resources
 **/
static int i40e_vc_get_vf_resources_msg(struct i40e_vf *vf)
{
	struct i40e_virtchnl_vf_resource *vfres = NULL;
	struct i40e_pf *pf = vf->pf;
	i40e_status aq_ret = 0;
	struct i40e_vsi *vsi;
	int i = 0, len = 0;
	int num_vsis = 1;
	int ret;

	if (!test_bit(I40E_VF_STAT_INIT, &vf->vf_states)) {
		aq_ret = I40E_ERR_PARAM;
		goto err;
	}

	len = (sizeof(struct i40e_virtchnl_vf_resource) +
	       sizeof(struct i40e_virtchnl_vsi_resource) * num_vsis);

	vfres = kzalloc(len, GFP_KERNEL);
	if (!vfres) {
		aq_ret = I40E_ERR_NO_MEMORY;
		len = 0;
		goto err;
	}

	vfres->vf_offload_flags = I40E_VIRTCHNL_VF_OFFLOAD_L2;
	vsi = pf->vsi[vf->lan_vsi_index];
	if (!vsi->info.pvid)
		vfres->vf_offload_flags |= I40E_VIRTCHNL_VF_OFFLOAD_VLAN;

	vfres->num_vsis = num_vsis;
	vfres->num_queue_pairs = vf->num_queue_pairs;
	vfres->max_vectors = pf->hw.func_caps.num_msix_vectors_vf;
	if (vf->lan_vsi_index) {
		vfres->vsi_res[i].vsi_id = vf->lan_vsi_index;
		vfres->vsi_res[i].vsi_type = I40E_VSI_SRIOV;
		vfres->vsi_res[i].num_queue_pairs =
		    pf->vsi[vf->lan_vsi_index]->num_queue_pairs;
		memcpy(vfres->vsi_res[i].default_mac_addr,
		       vf->default_lan_addr.addr, ETH_ALEN);
		i++;
	}
	set_bit(I40E_VF_STAT_ACTIVE, &vf->vf_states);

err:
	/* send the response back to the vf */
	ret = i40e_vc_send_msg_to_vf(vf, I40E_VIRTCHNL_OP_GET_VF_RESOURCES,
				     aq_ret, (u8 *)vfres, len);

	kfree(vfres);
	return ret;
}

/**
 * i40e_vc_reset_vf_msg
 * @vf: pointer to the vf info
 * @msg: pointer to the msg buffer
 * @msglen: msg length
 *
 * called from the vf to reset itself,
 * unlike other virtchnl messages, pf driver
 * doesn't send the response back to the vf
 **/
static void i40e_vc_reset_vf_msg(struct i40e_vf *vf)
{
	if (test_bit(I40E_VF_STAT_ACTIVE, &vf->vf_states))
		i40e_reset_vf(vf, false);
}

/**
 * i40e_vc_config_promiscuous_mode_msg
 * @vf: pointer to the vf info
 * @msg: pointer to the msg buffer
 * @msglen: msg length
 *
 * called from the vf to configure the promiscuous mode of
 * vf vsis
 **/
static int i40e_vc_config_promiscuous_mode_msg(struct i40e_vf *vf,
					       u8 *msg, u16 msglen)
{
	struct i40e_virtchnl_promisc_info *info =
	    (struct i40e_virtchnl_promisc_info *)msg;
	struct i40e_pf *pf = vf->pf;
	struct i40e_hw *hw = &pf->hw;
	struct i40e_vsi *vsi;
	bool allmulti = false;
	i40e_status aq_ret;

	if (!test_bit(I40E_VF_STAT_ACTIVE, &vf->vf_states) ||
	    !test_bit(I40E_VIRTCHNL_VF_CAP_PRIVILEGE, &vf->vf_caps) ||
	    !i40e_vc_isvalid_vsi_id(vf, info->vsi_id) ||
	    (pf->vsi[info->vsi_id]->type != I40E_VSI_FCOE)) {
		aq_ret = I40E_ERR_PARAM;
		goto error_param;
	}
	vsi = pf->vsi[info->vsi_id];
	if (info->flags & I40E_FLAG_VF_MULTICAST_PROMISC)
		allmulti = true;
	aq_ret = i40e_aq_set_vsi_multicast_promiscuous(hw, vsi->seid,
						       allmulti, NULL);

error_param:
	/* send the response to the vf */
	return i40e_vc_send_resp_to_vf(vf,
				       I40E_VIRTCHNL_OP_CONFIG_PROMISCUOUS_MODE,
				       aq_ret);
}

/**
 * i40e_vc_config_queues_msg
 * @vf: pointer to the vf info
 * @msg: pointer to the msg buffer
 * @msglen: msg length
 *
 * called from the vf to configure the rx/tx
 * queues
 **/
static int i40e_vc_config_queues_msg(struct i40e_vf *vf, u8 *msg, u16 msglen)
{
	struct i40e_virtchnl_vsi_queue_config_info *qci =
	    (struct i40e_virtchnl_vsi_queue_config_info *)msg;
	struct i40e_virtchnl_queue_pair_info *qpi;
	u16 vsi_id, vsi_queue_id;
	i40e_status aq_ret = 0;
	int i;

	if (!test_bit(I40E_VF_STAT_ACTIVE, &vf->vf_states)) {
		aq_ret = I40E_ERR_PARAM;
		goto error_param;
	}

	vsi_id = qci->vsi_id;
	if (!i40e_vc_isvalid_vsi_id(vf, vsi_id)) {
		aq_ret = I40E_ERR_PARAM;
		goto error_param;
	}
	for (i = 0; i < qci->num_queue_pairs; i++) {
		qpi = &qci->qpair[i];
		vsi_queue_id = qpi->txq.queue_id;
		if ((qpi->txq.vsi_id != vsi_id) ||
		    (qpi->rxq.vsi_id != vsi_id) ||
		    (qpi->rxq.queue_id != vsi_queue_id) ||
		    !i40e_vc_isvalid_queue_id(vf, vsi_id, vsi_queue_id)) {
			aq_ret = I40E_ERR_PARAM;
			goto error_param;
		}

		if (i40e_config_vsi_rx_queue(vf, vsi_id, vsi_queue_id,
					     &qpi->rxq) ||
		    i40e_config_vsi_tx_queue(vf, vsi_id, vsi_queue_id,
					     &qpi->txq)) {
			aq_ret = I40E_ERR_PARAM;
			goto error_param;
		}
	}

error_param:
	/* send the response to the vf */
	return i40e_vc_send_resp_to_vf(vf, I40E_VIRTCHNL_OP_CONFIG_VSI_QUEUES,
				       aq_ret);
}

/**
 * i40e_vc_config_irq_map_msg
 * @vf: pointer to the vf info
 * @msg: pointer to the msg buffer
 * @msglen: msg length
 *
 * called from the vf to configure the irq to
 * queue map
 **/
static int i40e_vc_config_irq_map_msg(struct i40e_vf *vf, u8 *msg, u16 msglen)
{
	struct i40e_virtchnl_irq_map_info *irqmap_info =
	    (struct i40e_virtchnl_irq_map_info *)msg;
	struct i40e_virtchnl_vector_map *map;
	u16 vsi_id, vsi_queue_id, vector_id;
	i40e_status aq_ret = 0;
	unsigned long tempmap;
	int i;

	if (!test_bit(I40E_VF_STAT_ACTIVE, &vf->vf_states)) {
		aq_ret = I40E_ERR_PARAM;
		goto error_param;
	}

	for (i = 0; i < irqmap_info->num_vectors; i++) {
		map = &irqmap_info->vecmap[i];

		vector_id = map->vector_id;
		vsi_id = map->vsi_id;
		/* validate msg params */
		if (!i40e_vc_isvalid_vector_id(vf, vector_id) ||
		    !i40e_vc_isvalid_vsi_id(vf, vsi_id)) {
			aq_ret = I40E_ERR_PARAM;
			goto error_param;
		}

		/* lookout for the invalid queue index */
		tempmap = map->rxq_map;
		for_each_set_bit(vsi_queue_id, &tempmap, I40E_MAX_VSI_QP) {
			if (!i40e_vc_isvalid_queue_id(vf, vsi_id,
						      vsi_queue_id)) {
				aq_ret = I40E_ERR_PARAM;
				goto error_param;
			}
		}

		tempmap = map->txq_map;
		for_each_set_bit(vsi_queue_id, &tempmap, I40E_MAX_VSI_QP) {
			if (!i40e_vc_isvalid_queue_id(vf, vsi_id,
						      vsi_queue_id)) {
				aq_ret = I40E_ERR_PARAM;
				goto error_param;
			}
		}

		i40e_config_irq_link_list(vf, vsi_id, map);
	}
error_param:
	/* send the response to the vf */
	return i40e_vc_send_resp_to_vf(vf, I40E_VIRTCHNL_OP_CONFIG_IRQ_MAP,
				       aq_ret);
}

/**
 * i40e_vc_enable_queues_msg
 * @vf: pointer to the vf info
 * @msg: pointer to the msg buffer
 * @msglen: msg length
 *
 * called from the vf to enable all or specific queue(s)
 **/
static int i40e_vc_enable_queues_msg(struct i40e_vf *vf, u8 *msg, u16 msglen)
{
	struct i40e_virtchnl_queue_select *vqs =
	    (struct i40e_virtchnl_queue_select *)msg;
	struct i40e_pf *pf = vf->pf;
	u16 vsi_id = vqs->vsi_id;
	i40e_status aq_ret = 0;

	if (!test_bit(I40E_VF_STAT_ACTIVE, &vf->vf_states)) {
		aq_ret = I40E_ERR_PARAM;
		goto error_param;
	}

	if (!i40e_vc_isvalid_vsi_id(vf, vsi_id)) {
		aq_ret = I40E_ERR_PARAM;
		goto error_param;
	}

	if ((0 == vqs->rx_queues) && (0 == vqs->tx_queues)) {
		aq_ret = I40E_ERR_PARAM;
		goto error_param;
	}
	if (i40e_vsi_control_rings(pf->vsi[vsi_id], true))
		aq_ret = I40E_ERR_TIMEOUT;
error_param:
	/* send the response to the vf */
	return i40e_vc_send_resp_to_vf(vf, I40E_VIRTCHNL_OP_ENABLE_QUEUES,
				       aq_ret);
}

/**
 * i40e_vc_disable_queues_msg
 * @vf: pointer to the vf info
 * @msg: pointer to the msg buffer
 * @msglen: msg length
 *
 * called from the vf to disable all or specific
 * queue(s)
 **/
static int i40e_vc_disable_queues_msg(struct i40e_vf *vf, u8 *msg, u16 msglen)
{
	struct i40e_virtchnl_queue_select *vqs =
	    (struct i40e_virtchnl_queue_select *)msg;
	struct i40e_pf *pf = vf->pf;
	u16 vsi_id = vqs->vsi_id;
	i40e_status aq_ret = 0;

	if (!test_bit(I40E_VF_STAT_ACTIVE, &vf->vf_states)) {
		aq_ret = I40E_ERR_PARAM;
		goto error_param;
	}

	if (!i40e_vc_isvalid_vsi_id(vf, vqs->vsi_id)) {
		aq_ret = I40E_ERR_PARAM;
		goto error_param;
	}

	if ((0 == vqs->rx_queues) && (0 == vqs->tx_queues)) {
		aq_ret = I40E_ERR_PARAM;
		goto error_param;
	}
	if (i40e_vsi_control_rings(pf->vsi[vsi_id], false))
		aq_ret = I40E_ERR_TIMEOUT;

error_param:
	/* send the response to the vf */
	return i40e_vc_send_resp_to_vf(vf, I40E_VIRTCHNL_OP_DISABLE_QUEUES,
				       aq_ret);
}

/**
 * i40e_vc_get_stats_msg
 * @vf: pointer to the vf info
 * @msg: pointer to the msg buffer
 * @msglen: msg length
 *
 * called from the vf to get vsi stats
 **/
static int i40e_vc_get_stats_msg(struct i40e_vf *vf, u8 *msg, u16 msglen)
{
	struct i40e_virtchnl_queue_select *vqs =
	    (struct i40e_virtchnl_queue_select *)msg;
	struct i40e_pf *pf = vf->pf;
	struct i40e_eth_stats stats;
	i40e_status aq_ret = 0;
	struct i40e_vsi *vsi;

	memset(&stats, 0, sizeof(struct i40e_eth_stats));

	if (!test_bit(I40E_VF_STAT_ACTIVE, &vf->vf_states)) {
		aq_ret = I40E_ERR_PARAM;
		goto error_param;
	}

	if (!i40e_vc_isvalid_vsi_id(vf, vqs->vsi_id)) {
		aq_ret = I40E_ERR_PARAM;
		goto error_param;
	}

	vsi = pf->vsi[vqs->vsi_id];
	if (!vsi) {
		aq_ret = I40E_ERR_PARAM;
		goto error_param;
	}
	i40e_update_eth_stats(vsi);
	stats = vsi->eth_stats;

error_param:
	/* send the response back to the vf */
	return i40e_vc_send_msg_to_vf(vf, I40E_VIRTCHNL_OP_GET_STATS, aq_ret,
				      (u8 *)&stats, sizeof(stats));
}

/**
 * i40e_check_vf_permission
 * @vf: pointer to the vf info
 * @macaddr: pointer to the MAC Address being checked
 *
 * Check if the VF has permission to add or delete unicast MAC address
 * filters and return error code -EPERM if not.  Then check if the
 * address filter requested is broadcast or zero and if so return
 * an invalid MAC address error code.
 **/
static inline int i40e_check_vf_permission(struct i40e_vf *vf, u8 *macaddr)
{
	struct i40e_pf *pf = vf->pf;
	int ret = 0;

	if (is_broadcast_ether_addr(macaddr) ||
		   is_zero_ether_addr(macaddr)) {
		dev_err(&pf->pdev->dev, "invalid VF MAC addr %pM\n", macaddr);
		ret = I40E_ERR_INVALID_MAC_ADDR;
	} else if (vf->pf_set_mac && !is_multicast_ether_addr(macaddr) &&
		   !ether_addr_equal(macaddr, vf->default_lan_addr.addr)) {
		/* If the host VMM administrator has set the VF MAC address
		 * administratively via the ndo_set_vf_mac command then deny
		 * permission to the VF to add or delete unicast MAC addresses.
		 * The VF may request to set the MAC address filter already
		 * assigned to it so do not return an error in that case.
		 */
		dev_err(&pf->pdev->dev,
			"VF attempting to override administratively set MAC address\nPlease reload the VF driver to resume normal operation\n");
		ret = -EPERM;
	}
	return ret;
}

/**
 * i40e_vc_add_mac_addr_msg
 * @vf: pointer to the vf info
 * @msg: pointer to the msg buffer
 * @msglen: msg length
 *
 * add guest mac address filter
 **/
static int i40e_vc_add_mac_addr_msg(struct i40e_vf *vf, u8 *msg, u16 msglen)
{
	struct i40e_virtchnl_ether_addr_list *al =
	    (struct i40e_virtchnl_ether_addr_list *)msg;
	struct i40e_pf *pf = vf->pf;
	struct i40e_vsi *vsi = NULL;
	u16 vsi_id = al->vsi_id;
	i40e_status ret = 0;
	int i;

	if (!test_bit(I40E_VF_STAT_ACTIVE, &vf->vf_states) ||
	    !test_bit(I40E_VIRTCHNL_VF_CAP_PRIVILEGE, &vf->vf_caps) ||
	    !i40e_vc_isvalid_vsi_id(vf, vsi_id)) {
		ret = I40E_ERR_PARAM;
		goto error_param;
	}

	for (i = 0; i < al->num_elements; i++) {
		ret = i40e_check_vf_permission(vf, al->list[i].addr);
		if (ret)
			goto error_param;
	}
	vsi = pf->vsi[vsi_id];

	/* add new addresses to the list */
	for (i = 0; i < al->num_elements; i++) {
		struct i40e_mac_filter *f;

		f = i40e_find_mac(vsi, al->list[i].addr, true, false);
		if (!f) {
			if (i40e_is_vsi_in_vlan(vsi))
				f = i40e_put_mac_in_vlan(vsi, al->list[i].addr,
							 true, false);
			else
				f = i40e_add_filter(vsi, al->list[i].addr, -1,
						    true, false);
		}

		if (!f) {
			dev_err(&pf->pdev->dev,
				"Unable to add VF MAC filter\n");
			ret = I40E_ERR_PARAM;
			goto error_param;
		}
	}

	/* program the updated filter list */
	if (i40e_sync_vsi_filters(vsi))
		dev_err(&pf->pdev->dev, "Unable to program VF MAC filters\n");

error_param:
	/* send the response to the vf */
	return i40e_vc_send_resp_to_vf(vf, I40E_VIRTCHNL_OP_ADD_ETHER_ADDRESS,
				       ret);
}

/**
 * i40e_vc_del_mac_addr_msg
 * @vf: pointer to the vf info
 * @msg: pointer to the msg buffer
 * @msglen: msg length
 *
 * remove guest mac address filter
 **/
static int i40e_vc_del_mac_addr_msg(struct i40e_vf *vf, u8 *msg, u16 msglen)
{
	struct i40e_virtchnl_ether_addr_list *al =
	    (struct i40e_virtchnl_ether_addr_list *)msg;
	struct i40e_pf *pf = vf->pf;
	struct i40e_vsi *vsi = NULL;
	u16 vsi_id = al->vsi_id;
	i40e_status ret = 0;
	int i;

	if (!test_bit(I40E_VF_STAT_ACTIVE, &vf->vf_states) ||
	    !test_bit(I40E_VIRTCHNL_VF_CAP_PRIVILEGE, &vf->vf_caps) ||
	    !i40e_vc_isvalid_vsi_id(vf, vsi_id)) {
		ret = I40E_ERR_PARAM;
		goto error_param;
	}

	for (i = 0; i < al->num_elements; i++) {
		if (is_broadcast_ether_addr(al->list[i].addr) ||
		    is_zero_ether_addr(al->list[i].addr)) {
			dev_err(&pf->pdev->dev, "invalid VF MAC addr %pM\n",
				al->list[i].addr);
			ret = I40E_ERR_INVALID_MAC_ADDR;
			goto error_param;
		}
	}
	vsi = pf->vsi[vsi_id];

	/* delete addresses from the list */
	for (i = 0; i < al->num_elements; i++)
		i40e_del_filter(vsi, al->list[i].addr,
				I40E_VLAN_ANY, true, false);

	/* program the updated filter list */
	if (i40e_sync_vsi_filters(vsi))
		dev_err(&pf->pdev->dev, "Unable to program VF MAC filters\n");

error_param:
	/* send the response to the vf */
	return i40e_vc_send_resp_to_vf(vf, I40E_VIRTCHNL_OP_DEL_ETHER_ADDRESS,
				       ret);
}

/**
 * i40e_vc_add_vlan_msg
 * @vf: pointer to the vf info
 * @msg: pointer to the msg buffer
 * @msglen: msg length
 *
 * program guest vlan id
 **/
static int i40e_vc_add_vlan_msg(struct i40e_vf *vf, u8 *msg, u16 msglen)
{
	struct i40e_virtchnl_vlan_filter_list *vfl =
	    (struct i40e_virtchnl_vlan_filter_list *)msg;
	struct i40e_pf *pf = vf->pf;
	struct i40e_vsi *vsi = NULL;
	u16 vsi_id = vfl->vsi_id;
	i40e_status aq_ret = 0;
	int i;

	if (!test_bit(I40E_VF_STAT_ACTIVE, &vf->vf_states) ||
	    !test_bit(I40E_VIRTCHNL_VF_CAP_PRIVILEGE, &vf->vf_caps) ||
	    !i40e_vc_isvalid_vsi_id(vf, vsi_id)) {
		aq_ret = I40E_ERR_PARAM;
		goto error_param;
	}

	for (i = 0; i < vfl->num_elements; i++) {
		if (vfl->vlan_id[i] > I40E_MAX_VLANID) {
			aq_ret = I40E_ERR_PARAM;
			dev_err(&pf->pdev->dev,
				"invalid VF VLAN id %d\n", vfl->vlan_id[i]);
			goto error_param;
		}
	}
	vsi = pf->vsi[vsi_id];
	if (vsi->info.pvid) {
		aq_ret = I40E_ERR_PARAM;
		goto error_param;
	}

	i40e_vlan_stripping_enable(vsi);
	for (i = 0; i < vfl->num_elements; i++) {
		/* add new VLAN filter */
		int ret = i40e_vsi_add_vlan(vsi, vfl->vlan_id[i]);
		if (ret)
			dev_err(&pf->pdev->dev,
				"Unable to add VF vlan filter %d, error %d\n",
				vfl->vlan_id[i], ret);
	}

error_param:
	/* send the response to the vf */
	return i40e_vc_send_resp_to_vf(vf, I40E_VIRTCHNL_OP_ADD_VLAN, aq_ret);
}

/**
 * i40e_vc_remove_vlan_msg
 * @vf: pointer to the vf info
 * @msg: pointer to the msg buffer
 * @msglen: msg length
 *
 * remove programmed guest vlan id
 **/
static int i40e_vc_remove_vlan_msg(struct i40e_vf *vf, u8 *msg, u16 msglen)
{
	struct i40e_virtchnl_vlan_filter_list *vfl =
	    (struct i40e_virtchnl_vlan_filter_list *)msg;
	struct i40e_pf *pf = vf->pf;
	struct i40e_vsi *vsi = NULL;
	u16 vsi_id = vfl->vsi_id;
	i40e_status aq_ret = 0;
	int i;

	if (!test_bit(I40E_VF_STAT_ACTIVE, &vf->vf_states) ||
	    !test_bit(I40E_VIRTCHNL_VF_CAP_PRIVILEGE, &vf->vf_caps) ||
	    !i40e_vc_isvalid_vsi_id(vf, vsi_id)) {
		aq_ret = I40E_ERR_PARAM;
		goto error_param;
	}

	for (i = 0; i < vfl->num_elements; i++) {
		if (vfl->vlan_id[i] > I40E_MAX_VLANID) {
			aq_ret = I40E_ERR_PARAM;
			goto error_param;
		}
	}

	vsi = pf->vsi[vsi_id];
	if (vsi->info.pvid) {
		aq_ret = I40E_ERR_PARAM;
		goto error_param;
	}

	for (i = 0; i < vfl->num_elements; i++) {
		int ret = i40e_vsi_kill_vlan(vsi, vfl->vlan_id[i]);
		if (ret)
			dev_err(&pf->pdev->dev,
				"Unable to delete VF vlan filter %d, error %d\n",
				vfl->vlan_id[i], ret);
	}

error_param:
	/* send the response to the vf */
	return i40e_vc_send_resp_to_vf(vf, I40E_VIRTCHNL_OP_DEL_VLAN, aq_ret);
}

/**
 * i40e_vc_validate_vf_msg
 * @vf: pointer to the vf info
 * @msg: pointer to the msg buffer
 * @msglen: msg length
 * @msghndl: msg handle
 *
 * validate msg
 **/
static int i40e_vc_validate_vf_msg(struct i40e_vf *vf, u32 v_opcode,
				   u32 v_retval, u8 *msg, u16 msglen)
{
	bool err_msg_format = false;
	int valid_len;

	/* Check if VF is disabled. */
	if (test_bit(I40E_VF_STAT_DISABLED, &vf->vf_states))
		return I40E_ERR_PARAM;

	/* Validate message length. */
	switch (v_opcode) {
	case I40E_VIRTCHNL_OP_VERSION:
		valid_len = sizeof(struct i40e_virtchnl_version_info);
		break;
	case I40E_VIRTCHNL_OP_RESET_VF:
	case I40E_VIRTCHNL_OP_GET_VF_RESOURCES:
		valid_len = 0;
		break;
	case I40E_VIRTCHNL_OP_CONFIG_TX_QUEUE:
		valid_len = sizeof(struct i40e_virtchnl_txq_info);
		break;
	case I40E_VIRTCHNL_OP_CONFIG_RX_QUEUE:
		valid_len = sizeof(struct i40e_virtchnl_rxq_info);
		break;
	case I40E_VIRTCHNL_OP_CONFIG_VSI_QUEUES:
		valid_len = sizeof(struct i40e_virtchnl_vsi_queue_config_info);
		if (msglen >= valid_len) {
			struct i40e_virtchnl_vsi_queue_config_info *vqc =
			    (struct i40e_virtchnl_vsi_queue_config_info *)msg;
			valid_len += (vqc->num_queue_pairs *
				      sizeof(struct
					     i40e_virtchnl_queue_pair_info));
			if (vqc->num_queue_pairs == 0)
				err_msg_format = true;
		}
		break;
	case I40E_VIRTCHNL_OP_CONFIG_IRQ_MAP:
		valid_len = sizeof(struct i40e_virtchnl_irq_map_info);
		if (msglen >= valid_len) {
			struct i40e_virtchnl_irq_map_info *vimi =
			    (struct i40e_virtchnl_irq_map_info *)msg;
			valid_len += (vimi->num_vectors *
				      sizeof(struct i40e_virtchnl_vector_map));
			if (vimi->num_vectors == 0)
				err_msg_format = true;
		}
		break;
	case I40E_VIRTCHNL_OP_ENABLE_QUEUES:
	case I40E_VIRTCHNL_OP_DISABLE_QUEUES:
		valid_len = sizeof(struct i40e_virtchnl_queue_select);
		break;
	case I40E_VIRTCHNL_OP_ADD_ETHER_ADDRESS:
	case I40E_VIRTCHNL_OP_DEL_ETHER_ADDRESS:
		valid_len = sizeof(struct i40e_virtchnl_ether_addr_list);
		if (msglen >= valid_len) {
			struct i40e_virtchnl_ether_addr_list *veal =
			    (struct i40e_virtchnl_ether_addr_list *)msg;
			valid_len += veal->num_elements *
			    sizeof(struct i40e_virtchnl_ether_addr);
			if (veal->num_elements == 0)
				err_msg_format = true;
		}
		break;
	case I40E_VIRTCHNL_OP_ADD_VLAN:
	case I40E_VIRTCHNL_OP_DEL_VLAN:
		valid_len = sizeof(struct i40e_virtchnl_vlan_filter_list);
		if (msglen >= valid_len) {
			struct i40e_virtchnl_vlan_filter_list *vfl =
			    (struct i40e_virtchnl_vlan_filter_list *)msg;
			valid_len += vfl->num_elements * sizeof(u16);
			if (vfl->num_elements == 0)
				err_msg_format = true;
		}
		break;
	case I40E_VIRTCHNL_OP_CONFIG_PROMISCUOUS_MODE:
		valid_len = sizeof(struct i40e_virtchnl_promisc_info);
		break;
	case I40E_VIRTCHNL_OP_GET_STATS:
		valid_len = sizeof(struct i40e_virtchnl_queue_select);
		break;
	/* These are always errors coming from the VF. */
	case I40E_VIRTCHNL_OP_EVENT:
	case I40E_VIRTCHNL_OP_UNKNOWN:
	default:
		return -EPERM;
		break;
	}
	/* few more checks */
	if ((valid_len != msglen) || (err_msg_format)) {
		i40e_vc_send_resp_to_vf(vf, v_opcode, I40E_ERR_PARAM);
		return -EINVAL;
	} else {
		return 0;
	}
}

/**
 * i40e_vc_process_vf_msg
 * @pf: pointer to the pf structure
 * @vf_id: source vf id
 * @msg: pointer to the msg buffer
 * @msglen: msg length
 * @msghndl: msg handle
 *
 * called from the common aeq/arq handler to
 * process request from vf
 **/
int i40e_vc_process_vf_msg(struct i40e_pf *pf, u16 vf_id, u32 v_opcode,
			   u32 v_retval, u8 *msg, u16 msglen)
{
	struct i40e_hw *hw = &pf->hw;
	unsigned int local_vf_id = vf_id - hw->func_caps.vf_base_id;
	struct i40e_vf *vf;
	int ret;

	pf->vf_aq_requests++;
	if (local_vf_id >= pf->num_alloc_vfs)
		return -EINVAL;
	vf = &(pf->vf[local_vf_id]);
	/* perform basic checks on the msg */
	ret = i40e_vc_validate_vf_msg(vf, v_opcode, v_retval, msg, msglen);

	if (ret) {
		dev_err(&pf->pdev->dev, "Invalid message from vf %d, opcode %d, len %d\n",
			local_vf_id, v_opcode, msglen);
		return ret;
	}

	switch (v_opcode) {
	case I40E_VIRTCHNL_OP_VERSION:
		ret = i40e_vc_get_version_msg(vf);
		break;
	case I40E_VIRTCHNL_OP_GET_VF_RESOURCES:
		ret = i40e_vc_get_vf_resources_msg(vf);
		break;
	case I40E_VIRTCHNL_OP_RESET_VF:
		i40e_vc_reset_vf_msg(vf);
		ret = 0;
		break;
	case I40E_VIRTCHNL_OP_CONFIG_PROMISCUOUS_MODE:
		ret = i40e_vc_config_promiscuous_mode_msg(vf, msg, msglen);
		break;
	case I40E_VIRTCHNL_OP_CONFIG_VSI_QUEUES:
		ret = i40e_vc_config_queues_msg(vf, msg, msglen);
		break;
	case I40E_VIRTCHNL_OP_CONFIG_IRQ_MAP:
		ret = i40e_vc_config_irq_map_msg(vf, msg, msglen);
		break;
	case I40E_VIRTCHNL_OP_ENABLE_QUEUES:
		ret = i40e_vc_enable_queues_msg(vf, msg, msglen);
		break;
	case I40E_VIRTCHNL_OP_DISABLE_QUEUES:
		ret = i40e_vc_disable_queues_msg(vf, msg, msglen);
		break;
	case I40E_VIRTCHNL_OP_ADD_ETHER_ADDRESS:
		ret = i40e_vc_add_mac_addr_msg(vf, msg, msglen);
		break;
	case I40E_VIRTCHNL_OP_DEL_ETHER_ADDRESS:
		ret = i40e_vc_del_mac_addr_msg(vf, msg, msglen);
		break;
	case I40E_VIRTCHNL_OP_ADD_VLAN:
		ret = i40e_vc_add_vlan_msg(vf, msg, msglen);
		break;
	case I40E_VIRTCHNL_OP_DEL_VLAN:
		ret = i40e_vc_remove_vlan_msg(vf, msg, msglen);
		break;
	case I40E_VIRTCHNL_OP_GET_STATS:
		ret = i40e_vc_get_stats_msg(vf, msg, msglen);
		break;
	case I40E_VIRTCHNL_OP_UNKNOWN:
	default:
		dev_err(&pf->pdev->dev, "Unsupported opcode %d from vf %d\n",
			v_opcode, local_vf_id);
		ret = i40e_vc_send_resp_to_vf(vf, v_opcode,
					      I40E_ERR_NOT_IMPLEMENTED);
		break;
	}

	return ret;
}

/**
 * i40e_vc_process_vflr_event
 * @pf: pointer to the pf structure
 *
 * called from the vlfr irq handler to
 * free up vf resources and state variables
 **/
int i40e_vc_process_vflr_event(struct i40e_pf *pf)
{
	u32 reg, reg_idx, bit_idx, vf_id;
	struct i40e_hw *hw = &pf->hw;
	struct i40e_vf *vf;

	if (!test_bit(__I40E_VFLR_EVENT_PENDING, &pf->state))
		return 0;

	clear_bit(__I40E_VFLR_EVENT_PENDING, &pf->state);
	for (vf_id = 0; vf_id < pf->num_alloc_vfs; vf_id++) {
		reg_idx = (hw->func_caps.vf_base_id + vf_id) / 32;
		bit_idx = (hw->func_caps.vf_base_id + vf_id) % 32;
		/* read GLGEN_VFLRSTAT register to find out the flr vfs */
		vf = &pf->vf[vf_id];
		reg = rd32(hw, I40E_GLGEN_VFLRSTAT(reg_idx));
		if (reg & (1 << bit_idx)) {
			/* clear the bit in GLGEN_VFLRSTAT */
			wr32(hw, I40E_GLGEN_VFLRSTAT(reg_idx), (1 << bit_idx));

			if (!test_bit(__I40E_DOWN, &pf->state))
				i40e_reset_vf(vf, true);
		}
	}

	/* re-enable vflr interrupt cause */
	reg = rd32(hw, I40E_PFINT_ICR0_ENA);
	reg |= I40E_PFINT_ICR0_ENA_VFLR_MASK;
	wr32(hw, I40E_PFINT_ICR0_ENA, reg);
	i40e_flush(hw);

	return 0;
}

/**
 * i40e_vc_vf_broadcast
 * @pf: pointer to the pf structure
 * @opcode: operation code
 * @retval: return value
 * @msg: pointer to the msg buffer
 * @msglen: msg length
 *
 * send a message to all VFs on a given PF
 **/
static void i40e_vc_vf_broadcast(struct i40e_pf *pf,
				 enum i40e_virtchnl_ops v_opcode,
				 i40e_status v_retval, u8 *msg,
				 u16 msglen)
{
	struct i40e_hw *hw = &pf->hw;
	struct i40e_vf *vf = pf->vf;
	int abs_vf_id = vf->vf_id + hw->func_caps.vf_base_id;
	int i;

	for (i = 0; i < pf->num_alloc_vfs; i++, vf++) {
		int abs_vf_id = vf->vf_id + hw->func_caps.vf_base_id;
		/* Not all vfs are enabled so skip the ones that are not */
		if (!test_bit(I40E_VF_STAT_INIT, &vf->vf_states) &&
		    !test_bit(I40E_VF_STAT_ACTIVE, &vf->vf_states))
			continue;

		/* Ignore return value on purpose - a given VF may fail, but
		 * we need to keep going and send to all of them
		 */
		i40e_aq_send_msg_to_vf(hw, abs_vf_id, v_opcode, v_retval,
				       msg, msglen, NULL);
<<<<<<< HEAD
		vf++;
		abs_vf_id = vf->vf_id + hw->func_caps.vf_base_id;
=======
>>>>>>> 7af142f7
	}
}

/**
 * i40e_vc_notify_link_state
 * @pf: pointer to the pf structure
 *
 * send a link status message to all VFs on a given PF
 **/
void i40e_vc_notify_link_state(struct i40e_pf *pf)
{
	struct i40e_virtchnl_pf_event pfe;
	struct i40e_hw *hw = &pf->hw;
	struct i40e_vf *vf = pf->vf;
	struct i40e_link_status *ls = &pf->hw.phy.link_info;
	int abs_vf_id = vf->vf_id + hw->func_caps.vf_base_id;
	int i;

	pfe.event = I40E_VIRTCHNL_EVENT_LINK_CHANGE;
	pfe.severity = I40E_PF_EVENT_SEVERITY_INFO;
	for (i = 0; i < pf->num_alloc_vfs; i++, vf++) {
		int abs_vf_id = vf->vf_id + hw->func_caps.vf_base_id;
		if (vf->link_forced) {
			pfe.event_data.link_event.link_status = vf->link_up;
			pfe.event_data.link_event.link_speed =
				(vf->link_up ? I40E_LINK_SPEED_40GB : 0);
		} else {
			pfe.event_data.link_event.link_status =
				ls->link_info & I40E_AQ_LINK_UP;
			pfe.event_data.link_event.link_speed = ls->link_speed;
		}
		i40e_aq_send_msg_to_vf(hw, abs_vf_id, I40E_VIRTCHNL_OP_EVENT,
				       0, (u8 *)&pfe, sizeof(pfe),
				       NULL);
<<<<<<< HEAD
		vf++;
		abs_vf_id = vf->vf_id + hw->func_caps.vf_base_id;
=======
>>>>>>> 7af142f7
	}
}

/**
 * i40e_vc_notify_reset
 * @pf: pointer to the pf structure
 *
 * indicate a pending reset to all VFs on a given PF
 **/
void i40e_vc_notify_reset(struct i40e_pf *pf)
{
	struct i40e_virtchnl_pf_event pfe;

	pfe.event = I40E_VIRTCHNL_EVENT_RESET_IMPENDING;
	pfe.severity = I40E_PF_EVENT_SEVERITY_CERTAIN_DOOM;
	i40e_vc_vf_broadcast(pf, I40E_VIRTCHNL_OP_EVENT, I40E_SUCCESS,
			     (u8 *)&pfe, sizeof(struct i40e_virtchnl_pf_event));
}

/**
 * i40e_vc_notify_vf_reset
 * @vf: pointer to the vf structure
 *
 * indicate a pending reset to the given VF
 **/
void i40e_vc_notify_vf_reset(struct i40e_vf *vf)
{
	struct i40e_virtchnl_pf_event pfe;
<<<<<<< HEAD
	int abs_vf_id = vf->vf_id + vf->pf->hw.func_caps.vf_base_id;
=======
	int abs_vf_id;

	/* validate the request */
	if (!vf || vf->vf_id >= vf->pf->num_alloc_vfs)
		return;

	/* verify if the VF is in either init or active before proceeding */
	if (!test_bit(I40E_VF_STAT_INIT, &vf->vf_states) &&
	    !test_bit(I40E_VF_STAT_ACTIVE, &vf->vf_states))
		return;

	abs_vf_id = vf->vf_id + vf->pf->hw.func_caps.vf_base_id;
>>>>>>> 7af142f7

	pfe.event = I40E_VIRTCHNL_EVENT_RESET_IMPENDING;
	pfe.severity = I40E_PF_EVENT_SEVERITY_CERTAIN_DOOM;
	i40e_aq_send_msg_to_vf(&vf->pf->hw, abs_vf_id, I40E_VIRTCHNL_OP_EVENT,
			       I40E_SUCCESS, (u8 *)&pfe,
			       sizeof(struct i40e_virtchnl_pf_event), NULL);
}

/**
 * i40e_ndo_set_vf_mac
 * @netdev: network interface device structure
 * @vf_id: vf identifier
 * @mac: mac address
 *
 * program vf mac address
 **/
int i40e_ndo_set_vf_mac(struct net_device *netdev, int vf_id, u8 *mac)
{
	struct i40e_netdev_priv *np = netdev_priv(netdev);
	struct i40e_vsi *vsi = np->vsi;
	struct i40e_pf *pf = vsi->back;
	struct i40e_mac_filter *f;
	struct i40e_vf *vf;
	int ret = 0;

	/* validate the request */
	if (vf_id >= pf->num_alloc_vfs) {
		dev_err(&pf->pdev->dev,
			"Invalid VF Identifier %d\n", vf_id);
		ret = -EINVAL;
		goto error_param;
	}

	vf = &(pf->vf[vf_id]);
	vsi = pf->vsi[vf->lan_vsi_index];
	if (!test_bit(I40E_VF_STAT_INIT, &vf->vf_states)) {
		dev_err(&pf->pdev->dev,
			"Uninitialized VF %d\n", vf_id);
		ret = -EINVAL;
		goto error_param;
	}

	if (!is_valid_ether_addr(mac)) {
		dev_err(&pf->pdev->dev,
			"Invalid VF ethernet address\n");
		ret = -EINVAL;
		goto error_param;
	}

	/* delete the temporary mac address */
	i40e_del_filter(vsi, vf->default_lan_addr.addr, vf->port_vlan_id,
			true, false);

	/* Delete all the filters for this VSI - we're going to kill it
	 * anyway.
	 */
	list_for_each_entry(f, &vsi->mac_filter_list, list)
		i40e_del_filter(vsi, f->macaddr, f->vlan, true, false);

	dev_info(&pf->pdev->dev, "Setting MAC %pM on VF %d\n", mac, vf_id);
	/* program mac filter */
	if (i40e_sync_vsi_filters(vsi)) {
		dev_err(&pf->pdev->dev, "Unable to program ucast filters\n");
		ret = -EIO;
		goto error_param;
	}
	ether_addr_copy(vf->default_lan_addr.addr, mac);
	vf->pf_set_mac = true;
	/* Force the VF driver stop so it has to reload with new MAC address */
	i40e_vc_disable_vf(pf, vf);
	dev_info(&pf->pdev->dev, "Reload the VF driver to make this change effective.\n");
	ret = 0;

error_param:
	return ret;
}

/**
 * i40e_ndo_set_vf_port_vlan
 * @netdev: network interface device structure
 * @vf_id: vf identifier
 * @vlan_id: mac address
 * @qos: priority setting
 *
 * program vf vlan id and/or qos
 **/
int i40e_ndo_set_vf_port_vlan(struct net_device *netdev,
			      int vf_id, u16 vlan_id, u8 qos)
{
	struct i40e_netdev_priv *np = netdev_priv(netdev);
	struct i40e_pf *pf = np->vsi->back;
	struct i40e_vsi *vsi;
	struct i40e_vf *vf;
	int ret = 0;

	/* validate the request */
	if (vf_id >= pf->num_alloc_vfs) {
		dev_err(&pf->pdev->dev, "Invalid VF Identifier %d\n", vf_id);
		ret = -EINVAL;
		goto error_pvid;
	}

	if ((vlan_id > I40E_MAX_VLANID) || (qos > 7)) {
		dev_err(&pf->pdev->dev, "Invalid VF Parameters\n");
		ret = -EINVAL;
		goto error_pvid;
	}

	vf = &(pf->vf[vf_id]);
	vsi = pf->vsi[vf->lan_vsi_index];
	if (!test_bit(I40E_VF_STAT_INIT, &vf->vf_states)) {
		dev_err(&pf->pdev->dev, "Uninitialized VF %d\n", vf_id);
		ret = -EINVAL;
		goto error_pvid;
	}

	if (vsi->info.pvid == 0 && i40e_is_vsi_in_vlan(vsi)) {
		dev_err(&pf->pdev->dev,
			"VF %d has already configured VLAN filters and the administrator is requesting a port VLAN override.\nPlease unload and reload the VF driver for this change to take effect.\n",
			vf_id);
		/* Administrator Error - knock the VF offline until he does
		 * the right thing by reconfiguring his network correctly
		 * and then reloading the VF driver.
		 */
		i40e_vc_disable_vf(pf, vf);
	}

	/* Check for condition where there was already a port VLAN ID
	 * filter set and now it is being deleted by setting it to zero.
	 * Additionally check for the condition where there was a port
	 * VLAN but now there is a new and different port VLAN being set.
	 * Before deleting all the old VLAN filters we must add new ones
	 * with -1 (I40E_VLAN_ANY) or otherwise we're left with all our
	 * MAC addresses deleted.
	 */
	if ((!(vlan_id || qos) ||
	    (vlan_id | qos) != le16_to_cpu(vsi->info.pvid)) &&
	    vsi->info.pvid)
		ret = i40e_vsi_add_vlan(vsi, I40E_VLAN_ANY);

	if (vsi->info.pvid) {
		/* kill old VLAN */
		ret = i40e_vsi_kill_vlan(vsi, (le16_to_cpu(vsi->info.pvid) &
					       VLAN_VID_MASK));
		if (ret) {
			dev_info(&vsi->back->pdev->dev,
				 "remove VLAN failed, ret=%d, aq_err=%d\n",
				 ret, pf->hw.aq.asq_last_status);
		}
	}
	if (vlan_id || qos)
		ret = i40e_vsi_add_pvid(vsi,
				vlan_id | (qos << I40E_VLAN_PRIORITY_SHIFT));
	else
		i40e_vsi_remove_pvid(vsi);

	if (vlan_id) {
		dev_info(&pf->pdev->dev, "Setting VLAN %d, QOS 0x%x on VF %d\n",
			 vlan_id, qos, vf_id);

		/* add new VLAN filter */
		ret = i40e_vsi_add_vlan(vsi, vlan_id);
		if (ret) {
			dev_info(&vsi->back->pdev->dev,
				 "add VF VLAN failed, ret=%d aq_err=%d\n", ret,
				 vsi->back->hw.aq.asq_last_status);
			goto error_pvid;
		}
		/* Kill non-vlan MAC filters - ignore error return since
		 * there might not be any non-vlan MAC filters.
		 */
		i40e_vsi_kill_vlan(vsi, I40E_VLAN_ANY);
	}

	if (ret) {
		dev_err(&pf->pdev->dev, "Unable to update VF vsi context\n");
		goto error_pvid;
	}
	/* The Port VLAN needs to be saved across resets the same as the
	 * default LAN MAC address.
	 */
	vf->port_vlan_id = le16_to_cpu(vsi->info.pvid);
	ret = 0;

error_pvid:
	return ret;
}

#define I40E_BW_CREDIT_DIVISOR 50     /* 50Mbps per BW credit */
#define I40E_MAX_BW_INACTIVE_ACCUM 4  /* device can accumulate 4 credits max */
/**
 * i40e_ndo_set_vf_bw
 * @netdev: network interface device structure
 * @vf_id: vf identifier
 * @tx_rate: tx rate
 *
 * configure vf tx rate
 **/
int i40e_ndo_set_vf_bw(struct net_device *netdev, int vf_id, int min_tx_rate,
		       int max_tx_rate)
{
	struct i40e_netdev_priv *np = netdev_priv(netdev);
	struct i40e_pf *pf = np->vsi->back;
	struct i40e_vsi *vsi;
	struct i40e_vf *vf;
	int speed = 0;
	int ret = 0;

	/* validate the request */
	if (vf_id >= pf->num_alloc_vfs) {
		dev_err(&pf->pdev->dev, "Invalid VF Identifier %d.\n", vf_id);
		ret = -EINVAL;
		goto error;
	}

	if (min_tx_rate) {
		dev_err(&pf->pdev->dev, "Invalid min tx rate (%d) (greater than 0) specified for vf %d.\n",
			min_tx_rate, vf_id);
		return -EINVAL;
	}

	vf = &(pf->vf[vf_id]);
	vsi = pf->vsi[vf->lan_vsi_index];
	if (!test_bit(I40E_VF_STAT_INIT, &vf->vf_states)) {
		dev_err(&pf->pdev->dev, "Uninitialized VF %d.\n", vf_id);
		ret = -EINVAL;
		goto error;
	}

	switch (pf->hw.phy.link_info.link_speed) {
	case I40E_LINK_SPEED_40GB:
		speed = 40000;
		break;
	case I40E_LINK_SPEED_10GB:
		speed = 10000;
		break;
	case I40E_LINK_SPEED_1GB:
		speed = 1000;
		break;
	default:
		break;
	}

	if (max_tx_rate > speed) {
		dev_err(&pf->pdev->dev, "Invalid max tx rate %d specified for vf %d.",
			max_tx_rate, vf->vf_id);
		ret = -EINVAL;
		goto error;
	}

	if ((max_tx_rate < 50) && (max_tx_rate > 0)) {
		dev_warn(&pf->pdev->dev, "Setting max Tx rate to minimum usable value of 50Mbps.\n");
		max_tx_rate = 50;
	}

	/* Tx rate credits are in values of 50Mbps, 0 is disabled*/
	ret = i40e_aq_config_vsi_bw_limit(&pf->hw, vsi->seid,
					  max_tx_rate / I40E_BW_CREDIT_DIVISOR,
					  I40E_MAX_BW_INACTIVE_ACCUM, NULL);
	if (ret) {
		dev_err(&pf->pdev->dev, "Unable to set max tx rate, error code %d.\n",
			ret);
		ret = -EIO;
		goto error;
	}
	vf->tx_rate = max_tx_rate;
error:
	return ret;
}

/**
 * i40e_ndo_get_vf_config
 * @netdev: network interface device structure
 * @vf_id: vf identifier
 * @ivi: vf configuration structure
 *
 * return vf configuration
 **/
int i40e_ndo_get_vf_config(struct net_device *netdev,
			   int vf_id, struct ifla_vf_info *ivi)
{
	struct i40e_netdev_priv *np = netdev_priv(netdev);
	struct i40e_vsi *vsi = np->vsi;
	struct i40e_pf *pf = vsi->back;
	struct i40e_vf *vf;
	int ret = 0;

	/* validate the request */
	if (vf_id >= pf->num_alloc_vfs) {
		dev_err(&pf->pdev->dev, "Invalid VF Identifier %d\n", vf_id);
		ret = -EINVAL;
		goto error_param;
	}

	vf = &(pf->vf[vf_id]);
	/* first vsi is always the LAN vsi */
	vsi = pf->vsi[vf->lan_vsi_index];
	if (!test_bit(I40E_VF_STAT_INIT, &vf->vf_states)) {
		dev_err(&pf->pdev->dev, "Uninitialized VF %d\n", vf_id);
		ret = -EINVAL;
		goto error_param;
	}

	ivi->vf = vf_id;

	memcpy(&ivi->mac, vf->default_lan_addr.addr, ETH_ALEN);

	ivi->max_tx_rate = vf->tx_rate;
	ivi->min_tx_rate = 0;
	ivi->vlan = le16_to_cpu(vsi->info.pvid) & I40E_VLAN_MASK;
	ivi->qos = (le16_to_cpu(vsi->info.pvid) & I40E_PRIORITY_MASK) >>
		   I40E_VLAN_PRIORITY_SHIFT;
	if (vf->link_forced == false)
		ivi->linkstate = IFLA_VF_LINK_STATE_AUTO;
	else if (vf->link_up == true)
		ivi->linkstate = IFLA_VF_LINK_STATE_ENABLE;
	else
		ivi->linkstate = IFLA_VF_LINK_STATE_DISABLE;
	ivi->spoofchk = vf->spoofchk;
	ret = 0;

error_param:
	return ret;
}

/**
 * i40e_ndo_set_vf_link_state
 * @netdev: network interface device structure
 * @vf_id: vf identifier
 * @link: required link state
 *
 * Set the link state of a specified VF, regardless of physical link state
 **/
int i40e_ndo_set_vf_link_state(struct net_device *netdev, int vf_id, int link)
{
	struct i40e_netdev_priv *np = netdev_priv(netdev);
	struct i40e_pf *pf = np->vsi->back;
	struct i40e_virtchnl_pf_event pfe;
	struct i40e_hw *hw = &pf->hw;
	struct i40e_vf *vf;
	int abs_vf_id;
	int ret = 0;

	/* validate the request */
	if (vf_id >= pf->num_alloc_vfs) {
		dev_err(&pf->pdev->dev, "Invalid VF Identifier %d\n", vf_id);
		ret = -EINVAL;
		goto error_out;
	}

	vf = &pf->vf[vf_id];
	abs_vf_id = vf->vf_id + hw->func_caps.vf_base_id;

	pfe.event = I40E_VIRTCHNL_EVENT_LINK_CHANGE;
	pfe.severity = I40E_PF_EVENT_SEVERITY_INFO;

	switch (link) {
	case IFLA_VF_LINK_STATE_AUTO:
		vf->link_forced = false;
		pfe.event_data.link_event.link_status =
			pf->hw.phy.link_info.link_info & I40E_AQ_LINK_UP;
		pfe.event_data.link_event.link_speed =
			pf->hw.phy.link_info.link_speed;
		break;
	case IFLA_VF_LINK_STATE_ENABLE:
		vf->link_forced = true;
		vf->link_up = true;
		pfe.event_data.link_event.link_status = true;
		pfe.event_data.link_event.link_speed = I40E_LINK_SPEED_40GB;
		break;
	case IFLA_VF_LINK_STATE_DISABLE:
		vf->link_forced = true;
		vf->link_up = false;
		pfe.event_data.link_event.link_status = false;
		pfe.event_data.link_event.link_speed = 0;
		break;
	default:
		ret = -EINVAL;
		goto error_out;
	}
	/* Notify the VF of its new link state */
	i40e_aq_send_msg_to_vf(hw, abs_vf_id, I40E_VIRTCHNL_OP_EVENT,
			       0, (u8 *)&pfe, sizeof(pfe), NULL);

error_out:
	return ret;
}

/**
 * i40e_ndo_set_vf_spoofchk
 * @netdev: network interface device structure
 * @vf_id: vf identifier
 * @enable: flag to enable or disable feature
 *
 * Enable or disable VF spoof checking
 **/
int i40e_ndo_set_vf_spoofck(struct net_device *netdev, int vf_id, bool enable)
{
	struct i40e_netdev_priv *np = netdev_priv(netdev);
	struct i40e_vsi *vsi = np->vsi;
	struct i40e_pf *pf = vsi->back;
	struct i40e_vsi_context ctxt;
	struct i40e_hw *hw = &pf->hw;
	struct i40e_vf *vf;
	int ret = 0;

	/* validate the request */
	if (vf_id >= pf->num_alloc_vfs) {
		dev_err(&pf->pdev->dev, "Invalid VF Identifier %d\n", vf_id);
		ret = -EINVAL;
		goto out;
	}

	vf = &(pf->vf[vf_id]);

	if (enable == vf->spoofchk)
		goto out;

	vf->spoofchk = enable;
	memset(&ctxt, 0, sizeof(ctxt));
	ctxt.seid = pf->vsi[vf->lan_vsi_index]->seid;
	ctxt.pf_num = pf->hw.pf_id;
	ctxt.info.valid_sections = cpu_to_le16(I40E_AQ_VSI_PROP_SECURITY_VALID);
	if (enable)
		ctxt.info.sec_flags |= I40E_AQ_VSI_SEC_FLAG_ENABLE_MAC_CHK;
	ret = i40e_aq_update_vsi_params(hw, &ctxt, NULL);
	if (ret) {
		dev_err(&pf->pdev->dev, "Error %d updating VSI parameters\n",
			ret);
		ret = -EIO;
	}
out:
	return ret;
}<|MERGE_RESOLUTION|>--- conflicted
+++ resolved
@@ -1003,15 +1003,9 @@
 static int i40e_vc_send_msg_to_vf(struct i40e_vf *vf, u32 v_opcode,
 				  u32 v_retval, u8 *msg, u16 msglen)
 {
-<<<<<<< HEAD
-	struct i40e_pf *pf = vf->pf;
-	struct i40e_hw *hw = &pf->hw;
-	int abs_vf_id = vf->vf_id + hw->func_caps.vf_base_id;
-=======
 	struct i40e_pf *pf;
 	struct i40e_hw *hw;
 	int abs_vf_id;
->>>>>>> 7af142f7
 	i40e_status aq_ret;
 
 	/* validate the request */
@@ -1942,7 +1936,6 @@
 {
 	struct i40e_hw *hw = &pf->hw;
 	struct i40e_vf *vf = pf->vf;
-	int abs_vf_id = vf->vf_id + hw->func_caps.vf_base_id;
 	int i;
 
 	for (i = 0; i < pf->num_alloc_vfs; i++, vf++) {
@@ -1957,11 +1950,6 @@
 		 */
 		i40e_aq_send_msg_to_vf(hw, abs_vf_id, v_opcode, v_retval,
 				       msg, msglen, NULL);
-<<<<<<< HEAD
-		vf++;
-		abs_vf_id = vf->vf_id + hw->func_caps.vf_base_id;
-=======
->>>>>>> 7af142f7
 	}
 }
 
@@ -1977,7 +1965,6 @@
 	struct i40e_hw *hw = &pf->hw;
 	struct i40e_vf *vf = pf->vf;
 	struct i40e_link_status *ls = &pf->hw.phy.link_info;
-	int abs_vf_id = vf->vf_id + hw->func_caps.vf_base_id;
 	int i;
 
 	pfe.event = I40E_VIRTCHNL_EVENT_LINK_CHANGE;
@@ -1996,11 +1983,6 @@
 		i40e_aq_send_msg_to_vf(hw, abs_vf_id, I40E_VIRTCHNL_OP_EVENT,
 				       0, (u8 *)&pfe, sizeof(pfe),
 				       NULL);
-<<<<<<< HEAD
-		vf++;
-		abs_vf_id = vf->vf_id + hw->func_caps.vf_base_id;
-=======
->>>>>>> 7af142f7
 	}
 }
 
@@ -2029,9 +2011,6 @@
 void i40e_vc_notify_vf_reset(struct i40e_vf *vf)
 {
 	struct i40e_virtchnl_pf_event pfe;
-<<<<<<< HEAD
-	int abs_vf_id = vf->vf_id + vf->pf->hw.func_caps.vf_base_id;
-=======
 	int abs_vf_id;
 
 	/* validate the request */
@@ -2044,7 +2023,6 @@
 		return;
 
 	abs_vf_id = vf->vf_id + vf->pf->hw.func_caps.vf_base_id;
->>>>>>> 7af142f7
 
 	pfe.event = I40E_VIRTCHNL_EVENT_RESET_IMPENDING;
 	pfe.severity = I40E_PF_EVENT_SEVERITY_CERTAIN_DOOM;
