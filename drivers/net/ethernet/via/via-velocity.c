--- conflicted
+++ resolved
@@ -2858,18 +2858,11 @@
 	netif_napi_add(netdev, &vptr->napi, velocity_poll,
 							VELOCITY_NAPI_WEIGHT);
 
-<<<<<<< HEAD
-	dev->hw_features = NETIF_F_IP_CSUM | NETIF_F_SG |
-			   NETIF_F_HW_VLAN_CTAG_TX;
-	dev->features |= NETIF_F_HW_VLAN_CTAG_TX | NETIF_F_HW_VLAN_CTAG_FILTER |
-			 NETIF_F_HW_VLAN_CTAG_RX | NETIF_F_IP_CSUM;
-=======
 	netdev->hw_features = NETIF_F_IP_CSUM | NETIF_F_SG |
 			   NETIF_F_HW_VLAN_CTAG_TX;
 	netdev->features |= NETIF_F_HW_VLAN_CTAG_TX |
 			NETIF_F_HW_VLAN_CTAG_FILTER | NETIF_F_HW_VLAN_CTAG_RX |
 			NETIF_F_IP_CSUM;
->>>>>>> d0e0ac97
 
 	ret = register_netdev(netdev);
 	if (ret < 0)
