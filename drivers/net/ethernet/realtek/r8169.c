--- conflicted
+++ resolved
@@ -4240,7 +4240,6 @@
 	if (cap) {
 		u16 ctl;
 
-<<<<<<< HEAD
 		pci_read_config_word(pdev, cap + PCI_EXP_LNKCTL, &ctl);
 		ctl |= PCI_EXP_LNKCTL_CLKREQ_EN;
 		pci_write_config_word(pdev, cap + PCI_EXP_LNKCTL, ctl);
@@ -4257,16 +4256,6 @@
 	ASF | \
 	PktCntrDisable | \
 	Mac_dbgo_sel)
-=======
-	/*
-	 * Rx and Tx descriptors needs 256 bytes alignment.
-	 * dma_alloc_coherent provides more.
-	 */
-	tp->TxDescArray = dma_alloc_coherent(&pdev->dev, R8169_TX_RING_BYTES,
-					     &tp->TxPhyAddr, GFP_KERNEL);
-	if (!tp->TxDescArray)
-		goto err_pm_runtime_put;
->>>>>>> 409a3e98
 
 static void rtl_hw_start_8168bb(void __iomem *ioaddr, struct pci_dev *pdev)
 {
@@ -5679,7 +5668,7 @@
 	pm_runtime_get_sync(&pdev->dev);
 
 	/*
-	 * Rx and Tx desscriptors needs 256 bytes alignment.
+	 * Rx and Tx desscriptors need 256 bytes alignment.
 	 * dma_alloc_coherent provides more.
 	 */
 	tp->TxDescArray = dma_alloc_coherent(&pdev->dev, R8169_TX_RING_BYTES,
