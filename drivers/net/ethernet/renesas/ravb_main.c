--- conflicted
+++ resolved
@@ -1817,13 +1817,6 @@
 		ravb_write(ndev, (ravb_read(ndev, CCC) & ~CCC_OPC) |
 			   CCC_OPC_CONFIG | CCC_GAC | CCC_CSEL_HPB, CCC);
 	}
-<<<<<<< HEAD
-
-	/* Set CSEL value */
-	ravb_write(ndev, (ravb_read(ndev, CCC) & ~CCC_CSEL) | CCC_CSEL_HPB,
-		   CCC);
-=======
->>>>>>> f3c87e99
 
 	/* Set GTI value */
 	error = ravb_set_gti(ndev);
