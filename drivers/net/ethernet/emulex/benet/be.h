/*
 * Copyright (C) 2005 - 2011 Emulex
 * All rights reserved.
 *
 * This program is free software; you can redistribute it and/or
 * modify it under the terms of the GNU General Public License version 2
 * as published by the Free Software Foundation.  The full GNU General
 * Public License is included in this distribution in the file called COPYING.
 *
 * Contact Information:
 * linux-drivers@emulex.com
 *
 * Emulex
 * 3333 Susan Street
 * Costa Mesa, CA 92626
 */

#ifndef BE_H
#define BE_H

#include <linux/pci.h>
#include <linux/etherdevice.h>
#include <linux/delay.h>
#include <net/tcp.h>
#include <net/ip.h>
#include <net/ipv6.h>
#include <linux/if_vlan.h>
#include <linux/workqueue.h>
#include <linux/interrupt.h>
#include <linux/firmware.h>
#include <linux/slab.h>
#include <linux/u64_stats_sync.h>

#include "be_hw.h"
#include "be_roce.h"

#define DRV_VER			"4.2.220u"
#define DRV_NAME		"be2net"
#define BE_NAME			"ServerEngines BladeEngine2 10Gbps NIC"
#define BE3_NAME		"ServerEngines BladeEngine3 10Gbps NIC"
#define OC_NAME			"Emulex OneConnect 10Gbps NIC"
#define OC_NAME_BE		OC_NAME	"(be3)"
#define OC_NAME_LANCER		OC_NAME "(Lancer)"
#define OC_NAME_SH		OC_NAME "(Skyhawk)"
#define DRV_DESC		"ServerEngines BladeEngine 10Gbps NIC Driver"

#define BE_VENDOR_ID 		0x19a2
#define EMULEX_VENDOR_ID	0x10df
#define BE_DEVICE_ID1		0x211
#define BE_DEVICE_ID2		0x221
#define OC_DEVICE_ID1		0x700	/* Device Id for BE2 cards */
#define OC_DEVICE_ID2		0x710	/* Device Id for BE3 cards */
#define OC_DEVICE_ID3		0xe220	/* Device id for Lancer cards */
#define OC_DEVICE_ID4           0xe228   /* Device id for VF in Lancer */
#define OC_DEVICE_ID5		0x720	/* Device Id for Skyhawk cards */
#define OC_SUBSYS_DEVICE_ID1	0xE602
#define OC_SUBSYS_DEVICE_ID2	0xE642
#define OC_SUBSYS_DEVICE_ID3	0xE612
#define OC_SUBSYS_DEVICE_ID4	0xE652

static inline char *nic_name(struct pci_dev *pdev)
{
	switch (pdev->device) {
	case OC_DEVICE_ID1:
		return OC_NAME;
	case OC_DEVICE_ID2:
		return OC_NAME_BE;
	case OC_DEVICE_ID3:
	case OC_DEVICE_ID4:
		return OC_NAME_LANCER;
	case BE_DEVICE_ID2:
		return BE3_NAME;
	case OC_DEVICE_ID5:
		return OC_NAME_SH;
	default:
		return BE_NAME;
	}
}

/* Number of bytes of an RX frame that are copied to skb->data */
#define BE_HDR_LEN		((u16) 64)
/* allocate extra space to allow tunneling decapsulation without head reallocation */
#define BE_RX_SKB_ALLOC_SIZE (BE_HDR_LEN + 64)

#define BE_MAX_JUMBO_FRAME_SIZE	9018
#define BE_MIN_MTU		256

#define BE_NUM_VLANS_SUPPORTED	64
#define BE_MAX_EQD		96u
#define	BE_MAX_TX_FRAG_COUNT	30

#define EVNT_Q_LEN		1024
#define TX_Q_LEN		2048
#define TX_CQ_LEN		1024
#define RX_Q_LEN		1024	/* Does not support any other value */
#define RX_CQ_LEN		1024
#define MCC_Q_LEN		128	/* total size not to exceed 8 pages */
#define MCC_CQ_LEN		256

#define BE3_MAX_RSS_QS		8
#define BE2_MAX_RSS_QS		4
#define MAX_RSS_QS		BE3_MAX_RSS_QS
#define MAX_RX_QS		(MAX_RSS_QS + 1) /* RSS qs + 1 def Rx */

#define MAX_TX_QS		8
#define MAX_ROCE_EQS		5
#define MAX_MSIX_VECTORS	(MAX_RSS_QS + MAX_ROCE_EQS) /* RSS qs + RoCE */
#define BE_TX_BUDGET		256
#define BE_NAPI_WEIGHT		64
#define MAX_RX_POST		BE_NAPI_WEIGHT /* Frags posted at a time */
#define RX_FRAGS_REFILL_WM	(RX_Q_LEN - MAX_RX_POST)

#define FW_VER_LEN		32

struct be_dma_mem {
	void *va;
	dma_addr_t dma;
	u32 size;
};

struct be_queue_info {
	struct be_dma_mem dma_mem;
	u16 len;
	u16 entry_size;	/* Size of an element in the queue */
	u16 id;
	u16 tail, head;
	bool created;
	atomic_t used;	/* Number of valid elements in the queue */
};

static inline u32 MODULO(u16 val, u16 limit)
{
	BUG_ON(limit & (limit - 1));
	return val & (limit - 1);
}

static inline void index_adv(u16 *index, u16 val, u16 limit)
{
	*index = MODULO((*index + val), limit);
}

static inline void index_inc(u16 *index, u16 limit)
{
	*index = MODULO((*index + 1), limit);
}

static inline void *queue_head_node(struct be_queue_info *q)
{
	return q->dma_mem.va + q->head * q->entry_size;
}

static inline void *queue_tail_node(struct be_queue_info *q)
{
	return q->dma_mem.va + q->tail * q->entry_size;
}

static inline void *queue_index_node(struct be_queue_info *q, u16 index)
{
	return q->dma_mem.va + index * q->entry_size;
}

static inline void queue_head_inc(struct be_queue_info *q)
{
	index_inc(&q->head, q->len);
}

static inline void index_dec(u16 *index, u16 limit)
{
	*index = MODULO((*index - 1), limit);
}

static inline void queue_tail_inc(struct be_queue_info *q)
{
	index_inc(&q->tail, q->len);
}

struct be_eq_obj {
	struct be_queue_info q;
	char desc[32];

	/* Adaptive interrupt coalescing (AIC) info */
	bool enable_aic;
	u32 min_eqd;		/* in usecs */
	u32 max_eqd;		/* in usecs */
	u32 eqd;		/* configured val when aic is off */
	u32 cur_eqd;		/* in usecs */

	u8 idx;			/* array index */
	u16 tx_budget;
	struct napi_struct napi;
	struct be_adapter *adapter;
} ____cacheline_aligned_in_smp;

struct be_mcc_obj {
	struct be_queue_info q;
	struct be_queue_info cq;
	bool rearm_cq;
};

struct be_tx_stats {
	u64 tx_bytes;
	u64 tx_pkts;
	u64 tx_reqs;
	u64 tx_wrbs;
	u64 tx_compl;
	ulong tx_jiffies;
	u32 tx_stops;
	struct u64_stats_sync sync;
	struct u64_stats_sync sync_compl;
};

struct be_tx_obj {
	struct be_queue_info q;
	struct be_queue_info cq;
	/* Remember the skbs that were transmitted */
	struct sk_buff *sent_skb_list[TX_Q_LEN];
	struct be_tx_stats stats;
} ____cacheline_aligned_in_smp;

/* Struct to remember the pages posted for rx frags */
struct be_rx_page_info {
	struct page *page;
	DEFINE_DMA_UNMAP_ADDR(bus);
	u16 page_offset;
	bool last_page_user;
};

struct be_rx_stats {
	u64 rx_bytes;
	u64 rx_pkts;
	u64 rx_pkts_prev;
	ulong rx_jiffies;
	u32 rx_drops_no_skbs;	/* skb allocation errors */
	u32 rx_drops_no_frags;	/* HW has no fetched frags */
	u32 rx_post_fail;	/* page post alloc failures */
	u32 rx_compl;
	u32 rx_mcast_pkts;
	u32 rx_compl_err;	/* completions with err set */
	u32 rx_pps;		/* pkts per second */
	struct u64_stats_sync sync;
};

struct be_rx_compl_info {
	u32 rss_hash;
	u16 vlan_tag;
	u16 pkt_size;
	u16 rxq_idx;
	u16 port;
	u8 vlanf;
	u8 num_rcvd;
	u8 err;
	u8 ipf;
	u8 tcpf;
	u8 udpf;
	u8 ip_csum;
	u8 l4_csum;
	u8 ipv6;
	u8 vtm;
	u8 pkt_type;
};

struct be_rx_obj {
	struct be_adapter *adapter;
	struct be_queue_info q;
	struct be_queue_info cq;
	struct be_rx_compl_info rxcp;
	struct be_rx_page_info page_info_tbl[RX_Q_LEN];
	struct be_rx_stats stats;
	u8 rss_id;
	bool rx_post_starved;	/* Zero rx frags have been posted to BE */
} ____cacheline_aligned_in_smp;

struct be_drv_stats {
	u32 be_on_die_temperature;
	u32 eth_red_drops;
	u32 rx_drops_no_pbuf;
	u32 rx_drops_no_txpb;
	u32 rx_drops_no_erx_descr;
	u32 rx_drops_no_tpre_descr;
	u32 rx_drops_too_many_frags;
	u32 forwarded_packets;
	u32 rx_drops_mtu;
	u32 rx_crc_errors;
	u32 rx_alignment_symbol_errors;
	u32 rx_pause_frames;
	u32 rx_priority_pause_frames;
	u32 rx_control_frames;
	u32 rx_in_range_errors;
	u32 rx_out_range_errors;
	u32 rx_frame_too_long;
	u32 rx_address_mismatch_drops;
	u32 rx_dropped_too_small;
	u32 rx_dropped_too_short;
	u32 rx_dropped_header_too_small;
	u32 rx_dropped_tcp_length;
	u32 rx_dropped_runt;
	u32 rx_ip_checksum_errs;
	u32 rx_tcp_checksum_errs;
	u32 rx_udp_checksum_errs;
	u32 tx_pauseframes;
	u32 tx_priority_pauseframes;
	u32 tx_controlframes;
	u32 rxpp_fifo_overflow_drop;
	u32 rx_input_fifo_overflow_drop;
	u32 pmem_fifo_overflow_drop;
	u32 jabber_events;
};

struct be_vf_cfg {
	unsigned char mac_addr[ETH_ALEN];
	int if_handle;
	int pmac_id;
	u16 def_vid;
	u16 vlan_tag;
	u32 tx_rate;
};

#define BE_FLAGS_LINK_STATUS_INIT		1
#define BE_FLAGS_WORKER_SCHEDULED		(1 << 3)
#define BE_UC_PMAC_COUNT		30
#define BE_VF_UC_PMAC_COUNT		2

struct phy_info {
	u8 transceiver;
	u8 autoneg;
	u8 fc_autoneg;
	u8 port_type;
	u16 phy_type;
	u16 interface_type;
	u32 misc_params;
	u16 auto_speeds_supported;
	u16 fixed_speeds_supported;
	int link_speed;
	int forced_port_speed;
	u32 dac_cable_len;
	u32 advertising;
	u32 supported;
};

struct be_adapter {
	struct pci_dev *pdev;
	struct net_device *netdev;

	u8 __iomem *csr;
	u8 __iomem *db;		/* Door Bell */

	struct mutex mbox_lock; /* For serializing mbox cmds to BE card */
	struct be_dma_mem mbox_mem;
	/* Mbox mem is adjusted to align to 16 bytes. The allocated addr
	 * is stored for freeing purpose */
	struct be_dma_mem mbox_mem_alloced;

	struct be_mcc_obj mcc_obj;
	spinlock_t mcc_lock;	/* For serializing mcc cmds to BE card */
	spinlock_t mcc_cq_lock;

	u32 num_msix_vec;
	u32 num_evt_qs;
	struct be_eq_obj eq_obj[MAX_MSIX_VECTORS];
	struct msix_entry msix_entries[MAX_MSIX_VECTORS];
	bool isr_registered;

	/* TX Rings */
	u32 num_tx_qs;
	struct be_tx_obj tx_obj[MAX_TX_QS];

	/* Rx rings */
	u32 num_rx_qs;
	struct be_rx_obj rx_obj[MAX_RX_QS];
	u32 big_page_size;	/* Compounded page size shared by rx wrbs */

	u8 eq_next_idx;
	struct be_drv_stats drv_stats;

	u16 vlans_added;
	u16 max_vlans;	/* Number of vlans supported */
	u8 vlan_tag[VLAN_N_VID];
	u8 vlan_prio_bmap;	/* Available Priority BitMap */
	u16 recommended_prio;	/* Recommended Priority */
	struct be_dma_mem rx_filter; /* Cmd DMA mem for rx-filter */

	struct be_dma_mem stats_cmd;
	/* Work queue used to perform periodic tasks like getting statistics */
	struct delayed_work work;
	u16 work_counter;

	u32 flags;
	/* Ethtool knobs and info */
	char fw_ver[FW_VER_LEN];
	int if_handle;		/* Used to configure filtering */
	u32 *pmac_id;		/* MAC addr handle used by BE card */
	u32 beacon_state;	/* for set_phys_id */

	bool eeh_err;
	bool ue_detected;
	bool fw_timeout;
	u32 port_num;
	bool promiscuous;
	u32 function_mode;
	u32 function_caps;
	u32 rx_fc;		/* Rx flow control */
	u32 tx_fc;		/* Tx flow control */
	bool stats_cmd_sent;
	u8 generation;		/* BladeEngine ASIC generation */
	u32 if_type;
	struct {
		u8 __iomem *base;	/* Door Bell */
		u32 size;
		u32 total_size;
		u64 io_addr;
	} roce_db;
	u32 num_msix_roce_vec;
	struct ocrdma_dev *ocrdma_dev;
	struct list_head entry;

	u32 flash_status;
	struct completion flash_compl;

	u32 num_vfs;
	u8 is_virtfn;
	struct be_vf_cfg *vf_cfg;
	bool be3_native;
	u32 sli_family;
	u8 hba_port_num;
	u16 pvid;
	struct phy_info phy;
	u8 wol_cap;
	bool wol;
	u32 max_pmac_cnt;	/* Max secondary UC MACs programmable */
	u32 uc_macs;		/* Count of secondary UC MAC programmed */
};

#define be_physfn(adapter) (!adapter->is_virtfn)
#define	sriov_enabled(adapter)		(adapter->num_vfs > 0)
#define for_all_vfs(adapter, vf_cfg, i)					\
	for (i = 0, vf_cfg = &adapter->vf_cfg[i]; i < adapter->num_vfs;	\
		i++, vf_cfg++)

/* BladeEngine Generation numbers */
#define BE_GEN2 2
#define BE_GEN3 3

#define ON				1
#define OFF				0
#define lancer_chip(adapter)	((adapter->pdev->device == OC_DEVICE_ID3) || \
				 (adapter->pdev->device == OC_DEVICE_ID4))

#define be_roce_supported(adapter) ((adapter->if_type == SLI_INTF_TYPE_3 || \
				adapter->sli_family == SKYHAWK_SLI_FAMILY) && \
				(adapter->function_mode & RDMA_ENABLED))

extern const struct ethtool_ops be_ethtool_ops;

#define msix_enabled(adapter)		(adapter->num_msix_vec > 0)
#define num_irqs(adapter)		(msix_enabled(adapter) ?	\
						adapter->num_msix_vec : 1)
#define tx_stats(txo)			(&(txo)->stats)
#define rx_stats(rxo)			(&(rxo)->stats)

/* The default RXQ is the last RXQ */
#define default_rxo(adpt)		(&adpt->rx_obj[adpt->num_rx_qs - 1])

#define for_all_rx_queues(adapter, rxo, i)				\
	for (i = 0, rxo = &adapter->rx_obj[i]; i < adapter->num_rx_qs;	\
		i++, rxo++)

/* Skip the default non-rss queue (last one)*/
#define for_all_rss_queues(adapter, rxo, i)				\
	for (i = 0, rxo = &adapter->rx_obj[i]; i < (adapter->num_rx_qs - 1);\
		i++, rxo++)

#define for_all_tx_queues(adapter, txo, i)				\
	for (i = 0, txo = &adapter->tx_obj[i]; i < adapter->num_tx_qs;	\
		i++, txo++)

#define for_all_evt_queues(adapter, eqo, i)				\
	for (i = 0, eqo = &adapter->eq_obj[i]; i < adapter->num_evt_qs; \
		i++, eqo++)

#define is_mcc_eqo(eqo)			(eqo->idx == 0)
#define mcc_eqo(adapter)		(&adapter->eq_obj[0])

#define PAGE_SHIFT_4K		12
#define PAGE_SIZE_4K		(1 << PAGE_SHIFT_4K)

/* Returns number of pages spanned by the data starting at the given addr */
#define PAGES_4K_SPANNED(_address, size) 				\
		((u32)((((size_t)(_address) & (PAGE_SIZE_4K - 1)) + 	\
			(size) + (PAGE_SIZE_4K - 1)) >> PAGE_SHIFT_4K))

/* Returns bit offset within a DWORD of a bitfield */
#define AMAP_BIT_OFFSET(_struct, field)  				\
		(((size_t)&(((_struct *)0)->field))%32)

/* Returns the bit mask of the field that is NOT shifted into location. */
static inline u32 amap_mask(u32 bitsize)
{
	return (bitsize == 32 ? 0xFFFFFFFF : (1 << bitsize) - 1);
}

static inline void
amap_set(void *ptr, u32 dw_offset, u32 mask, u32 offset, u32 value)
{
	u32 *dw = (u32 *) ptr + dw_offset;
	*dw &= ~(mask << offset);
	*dw |= (mask & value) << offset;
}

#define AMAP_SET_BITS(_struct, field, ptr, val)				\
		amap_set(ptr,						\
			offsetof(_struct, field)/32,			\
			amap_mask(sizeof(((_struct *)0)->field)),	\
			AMAP_BIT_OFFSET(_struct, field),		\
			val)

static inline u32 amap_get(void *ptr, u32 dw_offset, u32 mask, u32 offset)
{
	u32 *dw = (u32 *) ptr;
	return mask & (*(dw + dw_offset) >> offset);
}

#define AMAP_GET_BITS(_struct, field, ptr)				\
		amap_get(ptr,						\
			offsetof(_struct, field)/32,			\
			amap_mask(sizeof(((_struct *)0)->field)),	\
			AMAP_BIT_OFFSET(_struct, field))

#define be_dws_cpu_to_le(wrb, len)	swap_dws(wrb, len)
#define be_dws_le_to_cpu(wrb, len)	swap_dws(wrb, len)
static inline void swap_dws(void *wrb, int len)
{
#ifdef __BIG_ENDIAN
	u32 *dw = wrb;
	BUG_ON(len % 4);
	do {
		*dw = cpu_to_le32(*dw);
		dw++;
		len -= 4;
	} while (len);
#endif				/* __BIG_ENDIAN */
}

static inline u8 is_tcp_pkt(struct sk_buff *skb)
{
	u8 val = 0;

	if (ip_hdr(skb)->version == 4)
		val = (ip_hdr(skb)->protocol == IPPROTO_TCP);
	else if (ip_hdr(skb)->version == 6)
		val = (ipv6_hdr(skb)->nexthdr == NEXTHDR_TCP);

	return val;
}

static inline u8 is_udp_pkt(struct sk_buff *skb)
{
	u8 val = 0;

	if (ip_hdr(skb)->version == 4)
		val = (ip_hdr(skb)->protocol == IPPROTO_UDP);
	else if (ip_hdr(skb)->version == 6)
		val = (ipv6_hdr(skb)->nexthdr == NEXTHDR_UDP);

	return val;
}

static inline void be_check_sriov_fn_type(struct be_adapter *adapter)
{
	u32 sli_intf;

	pci_read_config_dword(adapter->pdev, SLI_INTF_REG_OFFSET, &sli_intf);
	adapter->is_virtfn = (sli_intf & SLI_INTF_FT_MASK) ? 1 : 0;
}

static inline void be_vf_eth_addr_generate(struct be_adapter *adapter, u8 *mac)
{
	u32 addr;

	addr = jhash(adapter->netdev->dev_addr, ETH_ALEN, 0);

	mac[5] = (u8)(addr & 0xFF);
	mac[4] = (u8)((addr >> 8) & 0xFF);
	mac[3] = (u8)((addr >> 16) & 0xFF);
	/* Use the OUI from the current MAC address */
	memcpy(mac, adapter->netdev->dev_addr, 3);
}

static inline bool be_multi_rxq(const struct be_adapter *adapter)
{
	return adapter->num_rx_qs > 1;
}

static inline bool be_error(struct be_adapter *adapter)
{
	return adapter->eeh_err || adapter->ue_detected || adapter->fw_timeout;
}

static inline bool be_is_wol_excluded(struct be_adapter *adapter)
{
	struct pci_dev *pdev = adapter->pdev;

	if (!be_physfn(adapter))
		return true;

	switch (pdev->subsystem_device) {
	case OC_SUBSYS_DEVICE_ID1:
	case OC_SUBSYS_DEVICE_ID2:
	case OC_SUBSYS_DEVICE_ID3:
	case OC_SUBSYS_DEVICE_ID4:
		return true;
	default:
		return false;
	}
}

static inline bool be_type_2_3(struct be_adapter *adapter)
{
	return (adapter->if_type == SLI_INTF_TYPE_2 ||
		adapter->if_type == SLI_INTF_TYPE_3) ? true : false;
}

extern void be_cq_notify(struct be_adapter *adapter, u16 qid, bool arm,
		u16 num_popped);
extern void be_link_status_update(struct be_adapter *adapter, u8 link_status);
extern void be_parse_stats(struct be_adapter *adapter);
extern int be_load_fw(struct be_adapter *adapter, u8 *func);
extern bool be_is_wol_supported(struct be_adapter *adapter);
<<<<<<< HEAD

/*
 * internal function to initialize-cleanup roce device.
 */
extern void be_roce_dev_add(struct be_adapter *);
extern void be_roce_dev_remove(struct be_adapter *);

/*
 * internal function to open-close roce device during ifup-ifdown.
 */
extern void be_roce_dev_open(struct be_adapter *);
extern void be_roce_dev_close(struct be_adapter *);

=======
extern bool be_pause_supported(struct be_adapter *adapter);
>>>>>>> d2cf3361
#endif				/* BE_H */<|MERGE_RESOLUTION|>--- conflicted
+++ resolved
@@ -625,7 +625,7 @@
 extern void be_parse_stats(struct be_adapter *adapter);
 extern int be_load_fw(struct be_adapter *adapter, u8 *func);
 extern bool be_is_wol_supported(struct be_adapter *adapter);
-<<<<<<< HEAD
+extern bool be_pause_supported(struct be_adapter *adapter);
 
 /*
  * internal function to initialize-cleanup roce device.
@@ -639,7 +639,4 @@
 extern void be_roce_dev_open(struct be_adapter *);
 extern void be_roce_dev_close(struct be_adapter *);
 
-=======
-extern bool be_pause_supported(struct be_adapter *adapter);
->>>>>>> d2cf3361
 #endif				/* BE_H */