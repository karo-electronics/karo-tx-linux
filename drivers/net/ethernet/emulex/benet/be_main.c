--- conflicted
+++ resolved
@@ -1975,7 +1975,9 @@
 	u32 sliport_status = 0, sliport_err1 = 0, sliport_err2 = 0;
 	u32 i;
 
-<<<<<<< HEAD
+	if (adapter->eeh_err || adapter->ue_detected)
+		return;
+
 	if (lancer_chip(adapter)) {
 		sliport_status = ioread32(adapter->db + SLIPORT_STATUS_OFFSET);
 		if (sliport_status & SLIPORT_STATUS_ERR_MASK) {
@@ -1994,29 +1996,6 @@
 		pci_read_config_dword(adapter->pdev,
 				PCICFG_UE_STATUS_HI_MASK, &ue_hi_mask);
 
-=======
-	if (adapter->eeh_err || adapter->ue_detected)
-		return;
-
-	if (lancer_chip(adapter)) {
-		sliport_status = ioread32(adapter->db + SLIPORT_STATUS_OFFSET);
-		if (sliport_status & SLIPORT_STATUS_ERR_MASK) {
-			sliport_err1 = ioread32(adapter->db +
-					SLIPORT_ERROR1_OFFSET);
-			sliport_err2 = ioread32(adapter->db +
-					SLIPORT_ERROR2_OFFSET);
-		}
-	} else {
-		pci_read_config_dword(adapter->pdev,
-				PCICFG_UE_STATUS_LOW, &ue_lo);
-		pci_read_config_dword(adapter->pdev,
-				PCICFG_UE_STATUS_HIGH, &ue_hi);
-		pci_read_config_dword(adapter->pdev,
-				PCICFG_UE_STATUS_LOW_MASK, &ue_lo_mask);
-		pci_read_config_dword(adapter->pdev,
-				PCICFG_UE_STATUS_HI_MASK, &ue_hi_mask);
-
->>>>>>> adc9300e
 		ue_lo = (ue_lo & (~ue_lo_mask));
 		ue_hi = (ue_hi & (~ue_hi_mask));
 	}
@@ -2061,12 +2040,7 @@
 	struct be_rx_obj *rxo;
 	int i;
 
-<<<<<<< HEAD
-	if (!adapter->ue_detected)
-		be_detect_dump_ue(adapter);
-=======
 	be_detect_dump_ue(adapter);
->>>>>>> adc9300e
 
 	/* when interrupts are not yet enabled, just reap any pending
 	* mcc completions */
