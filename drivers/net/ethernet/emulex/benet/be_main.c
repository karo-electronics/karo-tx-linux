--- conflicted
+++ resolved
@@ -1986,7 +1986,9 @@
 	u32 sliport_status = 0, sliport_err1 = 0, sliport_err2 = 0;
 	u32 i;
 
-<<<<<<< HEAD
+	if (adapter->eeh_err || adapter->ue_detected)
+		return;
+
 	if (lancer_chip(adapter)) {
 		sliport_status = ioread32(adapter->db + SLIPORT_STATUS_OFFSET);
 		if (sliport_status & SLIPORT_STATUS_ERR_MASK) {
@@ -2005,29 +2007,6 @@
 		pci_read_config_dword(adapter->pdev,
 				PCICFG_UE_STATUS_HI_MASK, &ue_hi_mask);
 
-=======
-	if (adapter->eeh_err || adapter->ue_detected)
-		return;
-
-	if (lancer_chip(adapter)) {
-		sliport_status = ioread32(adapter->db + SLIPORT_STATUS_OFFSET);
-		if (sliport_status & SLIPORT_STATUS_ERR_MASK) {
-			sliport_err1 = ioread32(adapter->db +
-					SLIPORT_ERROR1_OFFSET);
-			sliport_err2 = ioread32(adapter->db +
-					SLIPORT_ERROR2_OFFSET);
-		}
-	} else {
-		pci_read_config_dword(adapter->pdev,
-				PCICFG_UE_STATUS_LOW, &ue_lo);
-		pci_read_config_dword(adapter->pdev,
-				PCICFG_UE_STATUS_HIGH, &ue_hi);
-		pci_read_config_dword(adapter->pdev,
-				PCICFG_UE_STATUS_LOW_MASK, &ue_lo_mask);
-		pci_read_config_dword(adapter->pdev,
-				PCICFG_UE_STATUS_HI_MASK, &ue_hi_mask);
-
->>>>>>> f84ea779
 		ue_lo = (ue_lo & (~ue_lo_mask));
 		ue_hi = (ue_hi & (~ue_hi_mask));
 	}
@@ -2062,52 +2041,6 @@
 			"sliport error1 0x%x\n", sliport_err1);
 		dev_err(&adapter->pdev->dev,
 			"sliport error2 0x%x\n", sliport_err2);
-<<<<<<< HEAD
-	}
-}
-
-static void be_worker(struct work_struct *work)
-{
-	struct be_adapter *adapter =
-		container_of(work, struct be_adapter, work.work);
-	struct be_rx_obj *rxo;
-	int i;
-
-	if (!adapter->ue_detected)
-		be_detect_dump_ue(adapter);
-
-	/* when interrupts are not yet enabled, just reap any pending
-	* mcc completions */
-	if (!netif_running(adapter->netdev)) {
-		int mcc_compl, status = 0;
-
-		mcc_compl = be_process_mcc(adapter, &status);
-
-		if (mcc_compl) {
-			struct be_mcc_obj *mcc_obj = &adapter->mcc_obj;
-			be_cq_notify(adapter, mcc_obj->cq.id, false, mcc_compl);
-		}
-
-		goto reschedule;
-	}
-
-	if (!adapter->stats_cmd_sent) {
-		if (lancer_chip(adapter))
-			lancer_cmd_get_pport_stats(adapter,
-						&adapter->stats_cmd);
-		else
-			be_cmd_get_stats(adapter, &adapter->stats_cmd);
-	}
-
-	for_all_rx_queues(adapter, rxo, i) {
-		be_rx_eqd_update(adapter, rxo);
-
-		if (rxo->rx_post_starved) {
-			rxo->rx_post_starved = false;
-			be_post_rx_frags(rxo, GFP_KERNEL);
-		}
-=======
->>>>>>> f84ea779
 	}
 }
 
