--- conflicted
+++ resolved
@@ -2797,12 +2797,8 @@
 		goto err_deinit;
 	}
 
-<<<<<<< HEAD
-	netdev_info(dev, "mac: %pM\n", dev->dev_addr);
-=======
 	netdev_info(dev, "Using %s mac address %pM\n", mac_from,
 		    dev->dev_addr);
->>>>>>> d0e0ac97
 
 	platform_set_drvdata(pdev, pp->dev);
 
