/*
 * Copyright (c) 2015-2016, Mellanox Technologies. All rights reserved.
 *
 * This software is available to you under a choice of one of two
 * licenses.  You may choose to be licensed under the terms of the GNU
 * General Public License (GPL) Version 2, available from the file
 * COPYING in the main directory of this source tree, or the
 * OpenIB.org BSD license below:
 *
 *     Redistribution and use in source and binary forms, with or
 *     without modification, are permitted provided that the following
 *     conditions are met:
 *
 *      - Redistributions of source code must retain the above
 *        copyright notice, this list of conditions and the following
 *        disclaimer.
 *
 *      - Redistributions in binary form must reproduce the above
 *        copyright notice, this list of conditions and the following
 *        disclaimer in the documentation and/or other materials
 *        provided with the distribution.
 *
 * THE SOFTWARE IS PROVIDED "AS IS", WITHOUT WARRANTY OF ANY KIND,
 * EXPRESS OR IMPLIED, INCLUDING BUT NOT LIMITED TO THE WARRANTIES OF
 * MERCHANTABILITY, FITNESS FOR A PARTICULAR PURPOSE AND
 * NONINFRINGEMENT. IN NO EVENT SHALL THE AUTHORS OR COPYRIGHT HOLDERS
 * BE LIABLE FOR ANY CLAIM, DAMAGES OR OTHER LIABILITY, WHETHER IN AN
 * ACTION OF CONTRACT, TORT OR OTHERWISE, ARISING FROM, OUT OF OR IN
 * CONNECTION WITH THE SOFTWARE OR THE USE OR OTHER DEALINGS IN THE
 * SOFTWARE.
 */

#include <linux/tcp.h>
#include <linux/if_vlan.h>
#include "en.h"

#define MLX5E_SQ_NOPS_ROOM  MLX5_SEND_WQE_MAX_WQEBBS
#define MLX5E_SQ_STOP_ROOM (MLX5_SEND_WQE_MAX_WQEBBS +\
			    MLX5E_SQ_NOPS_ROOM)

void mlx5e_send_nop(struct mlx5e_sq *sq, bool notify_hw)
{
	struct mlx5_wq_cyc                *wq  = &sq->wq;

	u16 pi = sq->pc & wq->sz_m1;
	struct mlx5e_tx_wqe              *wqe  = mlx5_wq_cyc_get_wqe(wq, pi);

	struct mlx5_wqe_ctrl_seg         *cseg = &wqe->ctrl;

	memset(cseg, 0, sizeof(*cseg));

	cseg->opmod_idx_opcode = cpu_to_be32((sq->pc << 8) | MLX5_OPCODE_NOP);
	cseg->qpn_ds           = cpu_to_be32((sq->sqn << 8) | 0x01);

	sq->skb[pi] = NULL;
	sq->pc++;

	if (notify_hw) {
		cseg->fm_ce_se = MLX5_WQE_CTRL_CQ_UPDATE;
		mlx5e_tx_notify_hw(sq, wqe, 0);
	}
}

static inline void mlx5e_tx_dma_unmap(struct device *pdev,
				      struct mlx5e_sq_dma *dma)
{
	switch (dma->type) {
	case MLX5E_DMA_MAP_SINGLE:
		dma_unmap_single(pdev, dma->addr, dma->size, DMA_TO_DEVICE);
		break;
	case MLX5E_DMA_MAP_PAGE:
		dma_unmap_page(pdev, dma->addr, dma->size, DMA_TO_DEVICE);
		break;
	default:
		WARN_ONCE(true, "mlx5e_tx_dma_unmap unknown DMA type!\n");
	}
}

static inline void mlx5e_dma_push(struct mlx5e_sq *sq,
				  dma_addr_t addr,
				  u32 size,
				  enum mlx5e_dma_map_type map_type)
{
	sq->dma_fifo[sq->dma_fifo_pc & sq->dma_fifo_mask].addr = addr;
	sq->dma_fifo[sq->dma_fifo_pc & sq->dma_fifo_mask].size = size;
	sq->dma_fifo[sq->dma_fifo_pc & sq->dma_fifo_mask].type = map_type;
	sq->dma_fifo_pc++;
}

static inline struct mlx5e_sq_dma *mlx5e_dma_get(struct mlx5e_sq *sq, u32 i)
{
	return &sq->dma_fifo[i & sq->dma_fifo_mask];
}

static void mlx5e_dma_unmap_wqe_err(struct mlx5e_sq *sq, u8 num_dma)
{
	int i;

	for (i = 0; i < num_dma; i++) {
		struct mlx5e_sq_dma *last_pushed_dma =
			mlx5e_dma_get(sq, --sq->dma_fifo_pc);

		mlx5e_tx_dma_unmap(sq->pdev, last_pushed_dma);
	}
}

u16 mlx5e_select_queue(struct net_device *dev, struct sk_buff *skb,
		       void *accel_priv, select_queue_fallback_t fallback)
{
	struct mlx5e_priv *priv = netdev_priv(dev);
	int channel_ix = fallback(dev, skb);
	int up = (netdev_get_num_tc(dev) && skb_vlan_tag_present(skb)) ?
		 skb->vlan_tci >> VLAN_PRIO_SHIFT : 0;

	return priv->channeltc_to_txq_map[channel_ix][up];
}

static inline u16 mlx5e_get_inline_hdr_size(struct mlx5e_sq *sq,
					    struct sk_buff *skb, bool bf)
{
	/* Some NIC TX decisions, e.g loopback, are based on the packet
	 * headers and occur before the data gather.
	 * Therefore these headers must be copied into the WQE
	 */
#define MLX5E_MIN_INLINE ETH_HLEN

	if (bf) {
		u16 ihs = skb_headlen(skb);

		if (skb_vlan_tag_present(skb))
			ihs += VLAN_HLEN;

		if (ihs <= sq->max_inline)
			return skb_headlen(skb);
	}

	return MLX5E_MIN_INLINE;
}

static inline void mlx5e_tx_skb_pull_inline(unsigned char **skb_data,
					    unsigned int *skb_len,
					    unsigned int len)
{
	*skb_len -= len;
	*skb_data += len;
}

static inline void mlx5e_insert_vlan(void *start, struct sk_buff *skb, u16 ihs,
				     unsigned char **skb_data,
				     unsigned int *skb_len)
{
	struct vlan_ethhdr *vhdr = (struct vlan_ethhdr *)start;
	int cpy1_sz = 2 * ETH_ALEN;
	int cpy2_sz = ihs - cpy1_sz;

	memcpy(vhdr, *skb_data, cpy1_sz);
	mlx5e_tx_skb_pull_inline(skb_data, skb_len, cpy1_sz);
	vhdr->h_vlan_proto = skb->vlan_proto;
	vhdr->h_vlan_TCI = cpu_to_be16(skb_vlan_tag_get(skb));
	memcpy(&vhdr->h_vlan_encapsulated_proto, *skb_data, cpy2_sz);
	mlx5e_tx_skb_pull_inline(skb_data, skb_len, cpy2_sz);
}

static netdev_tx_t mlx5e_sq_xmit(struct mlx5e_sq *sq, struct sk_buff *skb)
{
	struct mlx5_wq_cyc       *wq   = &sq->wq;

	u16 pi = sq->pc & wq->sz_m1;
	struct mlx5e_tx_wqe      *wqe  = mlx5_wq_cyc_get_wqe(wq, pi);
	struct mlx5e_tx_wqe_info *wi   = &sq->wqe_info[pi];

	struct mlx5_wqe_ctrl_seg *cseg = &wqe->ctrl;
	struct mlx5_wqe_eth_seg  *eseg = &wqe->eth;
	struct mlx5_wqe_data_seg *dseg;

	unsigned char *skb_data = skb->data;
	unsigned int skb_len = skb->len;
	u8  opcode = MLX5_OPCODE_SEND;
	dma_addr_t dma_addr = 0;
	unsigned int num_bytes;
	bool bf = false;
	u16 headlen;
	u16 ds_cnt;
	u16 ihs;
	int i;

	memset(wqe, 0, sizeof(*wqe));

	if (likely(skb->ip_summed == CHECKSUM_PARTIAL)) {
		eseg->cs_flags = MLX5_ETH_WQE_L3_CSUM;
		if (skb->encapsulation) {
			eseg->cs_flags |= MLX5_ETH_WQE_L3_INNER_CSUM |
					  MLX5_ETH_WQE_L4_INNER_CSUM;
			sq->stats.csum_offload_inner++;
		} else {
			eseg->cs_flags |= MLX5_ETH_WQE_L4_CSUM;
		}
	} else
		sq->stats.csum_offload_none++;

	if (sq->cc != sq->prev_cc) {
		sq->prev_cc = sq->cc;
		sq->bf_budget = (sq->cc == sq->pc) ? MLX5E_SQ_BF_BUDGET : 0;
	}

	if (skb_is_gso(skb)) {
		eseg->mss    = cpu_to_be16(skb_shinfo(skb)->gso_size);
		opcode       = MLX5_OPCODE_LSO;
<<<<<<< HEAD
		ihs          = skb_transport_offset(skb) + tcp_hdrlen(skb);
		payload_len  = skb->len - ihs;
		num_bytes = skb->len + (skb_shinfo(skb)->gso_segs - 1) * ihs;
		sq->stats.tso_packets++;
		sq->stats.tso_bytes += payload_len;
=======

		if (skb->encapsulation) {
			ihs = skb_inner_transport_offset(skb) + inner_tcp_hdrlen(skb);
			sq->stats.tso_inner_packets++;
			sq->stats.tso_inner_bytes += skb->len - ihs;
		} else {
			ihs = skb_transport_offset(skb) + tcp_hdrlen(skb);
			sq->stats.tso_packets++;
			sq->stats.tso_bytes += skb->len - ihs;
		}

		wi->num_bytes = skb->len +
				(skb_shinfo(skb)->gso_segs - 1) * ihs;
>>>>>>> d66ab514
	} else {
		bf = sq->bf_budget &&
		     !skb->xmit_more &&
		     !skb_shinfo(skb)->nr_frags;
		ihs = mlx5e_get_inline_hdr_size(sq, skb, bf);
		num_bytes = max_t(unsigned int, skb->len, ETH_ZLEN);
	}

	wi->num_bytes = num_bytes;

	if (skb_vlan_tag_present(skb)) {
		mlx5e_insert_vlan(eseg->inline_hdr_start, skb, ihs, &skb_data,
				  &skb_len);
		ihs += VLAN_HLEN;
	} else {
		memcpy(eseg->inline_hdr_start, skb_data, ihs);
		mlx5e_tx_skb_pull_inline(&skb_data, &skb_len, ihs);
	}

	eseg->inline_hdr_sz = cpu_to_be16(ihs);

	ds_cnt  = sizeof(*wqe) / MLX5_SEND_WQE_DS;
	ds_cnt += DIV_ROUND_UP(ihs - sizeof(eseg->inline_hdr_start),
			       MLX5_SEND_WQE_DS);
	dseg    = (struct mlx5_wqe_data_seg *)cseg + ds_cnt;

	wi->num_dma = 0;

	headlen = skb_len - skb->data_len;
	if (headlen) {
		dma_addr = dma_map_single(sq->pdev, skb_data, headlen,
					  DMA_TO_DEVICE);
		if (unlikely(dma_mapping_error(sq->pdev, dma_addr)))
			goto dma_unmap_wqe_err;

		dseg->addr       = cpu_to_be64(dma_addr);
		dseg->lkey       = sq->mkey_be;
		dseg->byte_count = cpu_to_be32(headlen);

		mlx5e_dma_push(sq, dma_addr, headlen, MLX5E_DMA_MAP_SINGLE);
		wi->num_dma++;

		dseg++;
	}

	for (i = 0; i < skb_shinfo(skb)->nr_frags; i++) {
		struct skb_frag_struct *frag = &skb_shinfo(skb)->frags[i];
		int fsz = skb_frag_size(frag);

		dma_addr = skb_frag_dma_map(sq->pdev, frag, 0, fsz,
					    DMA_TO_DEVICE);
		if (unlikely(dma_mapping_error(sq->pdev, dma_addr)))
			goto dma_unmap_wqe_err;

		dseg->addr       = cpu_to_be64(dma_addr);
		dseg->lkey       = sq->mkey_be;
		dseg->byte_count = cpu_to_be32(fsz);

		mlx5e_dma_push(sq, dma_addr, fsz, MLX5E_DMA_MAP_PAGE);
		wi->num_dma++;

		dseg++;
	}

	ds_cnt += wi->num_dma;

	cseg->opmod_idx_opcode = cpu_to_be32((sq->pc << 8) | opcode);
	cseg->qpn_ds           = cpu_to_be32((sq->sqn << 8) | ds_cnt);

	sq->skb[pi] = skb;

	wi->num_wqebbs = DIV_ROUND_UP(ds_cnt, MLX5_SEND_WQEBB_NUM_DS);
	sq->pc += wi->num_wqebbs;

	netdev_tx_sent_queue(sq->txq, wi->num_bytes);

	if (unlikely(skb_shinfo(skb)->tx_flags & SKBTX_HW_TSTAMP))
		skb_shinfo(skb)->tx_flags |= SKBTX_IN_PROGRESS;

	if (unlikely(!mlx5e_sq_has_room_for(sq, MLX5E_SQ_STOP_ROOM))) {
		netif_tx_stop_queue(sq->txq);
		sq->stats.stopped++;
	}

	if (!skb->xmit_more || netif_xmit_stopped(sq->txq)) {
		int bf_sz = 0;

		if (bf && test_bit(MLX5E_SQ_STATE_BF_ENABLE, &sq->state))
			bf_sz = wi->num_wqebbs << 3;

		cseg->fm_ce_se = MLX5_WQE_CTRL_CQ_UPDATE;
		mlx5e_tx_notify_hw(sq, wqe, bf_sz);
	}

	/* fill sq edge with nops to avoid wqe wrap around */
	while ((sq->pc & wq->sz_m1) > sq->edge)
		mlx5e_send_nop(sq, false);

	sq->bf_budget = bf ? sq->bf_budget - 1 : 0;

	sq->stats.packets++;
	sq->stats.bytes += num_bytes;
	return NETDEV_TX_OK;

dma_unmap_wqe_err:
	sq->stats.dropped++;
	mlx5e_dma_unmap_wqe_err(sq, wi->num_dma);

	dev_kfree_skb_any(skb);

	return NETDEV_TX_OK;
}

netdev_tx_t mlx5e_xmit(struct sk_buff *skb, struct net_device *dev)
{
	struct mlx5e_priv *priv = netdev_priv(dev);
	struct mlx5e_sq *sq = priv->txq_to_sq_map[skb_get_queue_mapping(skb)];

	return mlx5e_sq_xmit(sq, skb);
}

bool mlx5e_poll_tx_cq(struct mlx5e_cq *cq)
{
	struct mlx5e_sq *sq;
	u32 dma_fifo_cc;
	u32 nbytes;
	u16 npkts;
	u16 sqcc;
	int i;

	sq = container_of(cq, struct mlx5e_sq, cq);

	npkts = 0;
	nbytes = 0;

	/* sq->cc must be updated only after mlx5_cqwq_update_db_record(),
	 * otherwise a cq overrun may occur
	 */
	sqcc = sq->cc;

	/* avoid dirtying sq cache line every cqe */
	dma_fifo_cc = sq->dma_fifo_cc;

	for (i = 0; i < MLX5E_TX_CQ_POLL_BUDGET; i++) {
		struct mlx5_cqe64 *cqe;
		u16 wqe_counter;
		bool last_wqe;

		cqe = mlx5e_get_cqe(cq);
		if (!cqe)
			break;

		mlx5_cqwq_pop(&cq->wq);

		wqe_counter = be16_to_cpu(cqe->wqe_counter);

		do {
			struct mlx5e_tx_wqe_info *wi;
			struct sk_buff *skb;
			u16 ci;
			int j;

			last_wqe = (sqcc == wqe_counter);

			ci = sqcc & sq->wq.sz_m1;
			skb = sq->skb[ci];
			wi = &sq->wqe_info[ci];

			if (unlikely(!skb)) { /* nop */
				sq->stats.nop++;
				sqcc++;
				continue;
			}

			if (unlikely(skb_shinfo(skb)->tx_flags &
				     SKBTX_HW_TSTAMP)) {
				struct skb_shared_hwtstamps hwts = {};

				mlx5e_fill_hwstamp(sq->tstamp,
						   get_cqe_ts(cqe), &hwts);
				skb_tstamp_tx(skb, &hwts);
			}

			for (j = 0; j < wi->num_dma; j++) {
				struct mlx5e_sq_dma *dma =
					mlx5e_dma_get(sq, dma_fifo_cc++);

				mlx5e_tx_dma_unmap(sq->pdev, dma);
			}

			npkts++;
			nbytes += wi->num_bytes;
			sqcc += wi->num_wqebbs;
			dev_kfree_skb(skb);
		} while (!last_wqe);
	}

	mlx5_cqwq_update_db_record(&cq->wq);

	/* ensure cq space is freed before enabling more cqes */
	wmb();

	sq->dma_fifo_cc = dma_fifo_cc;
	sq->cc = sqcc;

	netdev_tx_completed_queue(sq->txq, npkts, nbytes);

	if (netif_tx_queue_stopped(sq->txq) &&
	    mlx5e_sq_has_room_for(sq, MLX5E_SQ_STOP_ROOM) &&
	    likely(test_bit(MLX5E_SQ_STATE_WAKE_TXQ_ENABLE, &sq->state))) {
				netif_tx_wake_queue(sq->txq);
				sq->stats.wake++;
	}

	return (i == MLX5E_TX_CQ_POLL_BUDGET);
}<|MERGE_RESOLUTION|>--- conflicted
+++ resolved
@@ -206,13 +206,6 @@
 	if (skb_is_gso(skb)) {
 		eseg->mss    = cpu_to_be16(skb_shinfo(skb)->gso_size);
 		opcode       = MLX5_OPCODE_LSO;
-<<<<<<< HEAD
-		ihs          = skb_transport_offset(skb) + tcp_hdrlen(skb);
-		payload_len  = skb->len - ihs;
-		num_bytes = skb->len + (skb_shinfo(skb)->gso_segs - 1) * ihs;
-		sq->stats.tso_packets++;
-		sq->stats.tso_bytes += payload_len;
-=======
 
 		if (skb->encapsulation) {
 			ihs = skb_inner_transport_offset(skb) + inner_tcp_hdrlen(skb);
@@ -224,9 +217,7 @@
 			sq->stats.tso_bytes += skb->len - ihs;
 		}
 
-		wi->num_bytes = skb->len +
-				(skb_shinfo(skb)->gso_segs - 1) * ihs;
->>>>>>> d66ab514
+		num_bytes = skb->len + (skb_shinfo(skb)->gso_segs - 1) * ihs;
 	} else {
 		bf = sq->bf_budget &&
 		     !skb->xmit_more &&
