--- conflicted
+++ resolved
@@ -692,7 +692,6 @@
 	struct list_head steer_entries[MLX4_NUM_STEERS];
 };
 
-<<<<<<< HEAD
 struct mlx4_net_trans_rule_hw_ctrl {
 	__be32 ctrl;
 	__be32 vf_vep_port;
@@ -767,11 +766,11 @@
 		struct mlx4_net_trans_rule_hw_ipv4 ipv4;
 		struct mlx4_net_trans_rule_hw_tcp_udp tcp_udp;
 	};
-=======
+};
+
 enum {
 	MLX4_PCI_DEV_IS_VF		= 1 << 0,
 	MLX4_PCI_DEV_FORCE_SENSE_PORT	= 1 << 1,
->>>>>>> 198b18df
 };
 
 struct mlx4_priv {
