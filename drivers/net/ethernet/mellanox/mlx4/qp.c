/*
 * Copyright (c) 2004 Topspin Communications.  All rights reserved.
 * Copyright (c) 2005, 2006, 2007 Cisco Systems, Inc. All rights reserved.
 * Copyright (c) 2005, 2006, 2007, 2008 Mellanox Technologies. All rights reserved.
 * Copyright (c) 2004 Voltaire, Inc. All rights reserved.
 *
 * This software is available to you under a choice of one of two
 * licenses.  You may choose to be licensed under the terms of the GNU
 * General Public License (GPL) Version 2, available from the file
 * COPYING in the main directory of this source tree, or the
 * OpenIB.org BSD license below:
 *
 *     Redistribution and use in source and binary forms, with or
 *     without modification, are permitted provided that the following
 *     conditions are met:
 *
 *      - Redistributions of source code must retain the above
 *        copyright notice, this list of conditions and the following
 *        disclaimer.
 *
 *      - Redistributions in binary form must reproduce the above
 *        copyright notice, this list of conditions and the following
 *        disclaimer in the documentation and/or other materials
 *        provided with the distribution.
 *
 * THE SOFTWARE IS PROVIDED "AS IS", WITHOUT WARRANTY OF ANY KIND,
 * EXPRESS OR IMPLIED, INCLUDING BUT NOT LIMITED TO THE WARRANTIES OF
 * MERCHANTABILITY, FITNESS FOR A PARTICULAR PURPOSE AND
 * NONINFRINGEMENT. IN NO EVENT SHALL THE AUTHORS OR COPYRIGHT HOLDERS
 * BE LIABLE FOR ANY CLAIM, DAMAGES OR OTHER LIABILITY, WHETHER IN AN
 * ACTION OF CONTRACT, TORT OR OTHERWISE, ARISING FROM, OUT OF OR IN
 * CONNECTION WITH THE SOFTWARE OR THE USE OR OTHER DEALINGS IN THE
 * SOFTWARE.
 */

#include <linux/gfp.h>
#include <linux/export.h>
<<<<<<< HEAD
=======
#include <linux/init.h>

>>>>>>> a8e510f6
#include <linux/mlx4/cmd.h>
#include <linux/mlx4/qp.h>

#include "mlx4.h"
#include "icm.h"

void mlx4_qp_event(struct mlx4_dev *dev, u32 qpn, int event_type)
{
	struct mlx4_qp_table *qp_table = &mlx4_priv(dev)->qp_table;
	struct mlx4_qp *qp;

	spin_lock(&qp_table->lock);

	qp = __mlx4_qp_lookup(dev, qpn);
	if (qp)
		atomic_inc(&qp->refcount);

	spin_unlock(&qp_table->lock);

	if (!qp) {
		mlx4_dbg(dev, "Async event for none existent QP %08x\n", qpn);
		return;
	}

	qp->event(qp, event_type);

	if (atomic_dec_and_test(&qp->refcount))
		complete(&qp->free);
}

static int is_qp0(struct mlx4_dev *dev, struct mlx4_qp *qp)
{
	return qp->qpn >= dev->caps.sqp_start &&
		qp->qpn <= dev->caps.sqp_start + 1;
}

static int __mlx4_qp_modify(struct mlx4_dev *dev, struct mlx4_mtt *mtt,
		     enum mlx4_qp_state cur_state, enum mlx4_qp_state new_state,
		     struct mlx4_qp_context *context,
		     enum mlx4_qp_optpar optpar,
		     int sqd_event, struct mlx4_qp *qp, int native)
{
	static const u16 op[MLX4_QP_NUM_STATE][MLX4_QP_NUM_STATE] = {
		[MLX4_QP_STATE_RST] = {
			[MLX4_QP_STATE_RST]	= MLX4_CMD_2RST_QP,
			[MLX4_QP_STATE_ERR]	= MLX4_CMD_2ERR_QP,
			[MLX4_QP_STATE_INIT]	= MLX4_CMD_RST2INIT_QP,
		},
		[MLX4_QP_STATE_INIT]  = {
			[MLX4_QP_STATE_RST]	= MLX4_CMD_2RST_QP,
			[MLX4_QP_STATE_ERR]	= MLX4_CMD_2ERR_QP,
			[MLX4_QP_STATE_INIT]	= MLX4_CMD_INIT2INIT_QP,
			[MLX4_QP_STATE_RTR]	= MLX4_CMD_INIT2RTR_QP,
		},
		[MLX4_QP_STATE_RTR]   = {
			[MLX4_QP_STATE_RST]	= MLX4_CMD_2RST_QP,
			[MLX4_QP_STATE_ERR]	= MLX4_CMD_2ERR_QP,
			[MLX4_QP_STATE_RTS]	= MLX4_CMD_RTR2RTS_QP,
		},
		[MLX4_QP_STATE_RTS]   = {
			[MLX4_QP_STATE_RST]	= MLX4_CMD_2RST_QP,
			[MLX4_QP_STATE_ERR]	= MLX4_CMD_2ERR_QP,
			[MLX4_QP_STATE_RTS]	= MLX4_CMD_RTS2RTS_QP,
			[MLX4_QP_STATE_SQD]	= MLX4_CMD_RTS2SQD_QP,
		},
		[MLX4_QP_STATE_SQD] = {
			[MLX4_QP_STATE_RST]	= MLX4_CMD_2RST_QP,
			[MLX4_QP_STATE_ERR]	= MLX4_CMD_2ERR_QP,
			[MLX4_QP_STATE_RTS]	= MLX4_CMD_SQD2RTS_QP,
			[MLX4_QP_STATE_SQD]	= MLX4_CMD_SQD2SQD_QP,
		},
		[MLX4_QP_STATE_SQER] = {
			[MLX4_QP_STATE_RST]	= MLX4_CMD_2RST_QP,
			[MLX4_QP_STATE_ERR]	= MLX4_CMD_2ERR_QP,
			[MLX4_QP_STATE_RTS]	= MLX4_CMD_SQERR2RTS_QP,
		},
		[MLX4_QP_STATE_ERR] = {
			[MLX4_QP_STATE_RST]	= MLX4_CMD_2RST_QP,
			[MLX4_QP_STATE_ERR]	= MLX4_CMD_2ERR_QP,
		}
	};

	struct mlx4_priv *priv = mlx4_priv(dev);
	struct mlx4_cmd_mailbox *mailbox;
	int ret = 0;
	u8 port;

	if (cur_state >= MLX4_QP_NUM_STATE || new_state >= MLX4_QP_NUM_STATE ||
	    !op[cur_state][new_state])
		return -EINVAL;

	if (op[cur_state][new_state] == MLX4_CMD_2RST_QP) {
		ret = mlx4_cmd(dev, 0, qp->qpn, 2,
			MLX4_CMD_2RST_QP, MLX4_CMD_TIME_CLASS_A, native);
		if (mlx4_is_master(dev) && cur_state != MLX4_QP_STATE_ERR &&
		    cur_state != MLX4_QP_STATE_RST &&
		    is_qp0(dev, qp)) {
			port = (qp->qpn & 1) + 1;
			priv->mfunc.master.qp0_state[port].qp0_active = 0;
		}
		return ret;
	}

	mailbox = mlx4_alloc_cmd_mailbox(dev);
	if (IS_ERR(mailbox))
		return PTR_ERR(mailbox);

	if (cur_state == MLX4_QP_STATE_RST && new_state == MLX4_QP_STATE_INIT) {
		u64 mtt_addr = mlx4_mtt_addr(dev, mtt);
		context->mtt_base_addr_h = mtt_addr >> 32;
		context->mtt_base_addr_l = cpu_to_be32(mtt_addr & 0xffffffff);
		context->log_page_size   = mtt->page_shift - MLX4_ICM_PAGE_SHIFT;
	}

	port = ((context->pri_path.sched_queue >> 6) & 1) + 1;
	if (dev->caps.port_type[port] == MLX4_PORT_TYPE_ETH)
		context->pri_path.sched_queue = (context->pri_path.sched_queue &
						0xc3);

	*(__be32 *) mailbox->buf = cpu_to_be32(optpar);
	memcpy(mailbox->buf + 8, context, sizeof *context);

	((struct mlx4_qp_context *) (mailbox->buf + 8))->local_qpn =
		cpu_to_be32(qp->qpn);

	ret = mlx4_cmd(dev, mailbox->dma | dev->caps.function,
		       qp->qpn | (!!sqd_event << 31),
		       new_state == MLX4_QP_STATE_RST ? 2 : 0,
		       op[cur_state][new_state], MLX4_CMD_TIME_CLASS_C, native);

	mlx4_free_cmd_mailbox(dev, mailbox);
	return ret;
}

int mlx4_qp_modify(struct mlx4_dev *dev, struct mlx4_mtt *mtt,
		   enum mlx4_qp_state cur_state, enum mlx4_qp_state new_state,
		   struct mlx4_qp_context *context,
		   enum mlx4_qp_optpar optpar,
		   int sqd_event, struct mlx4_qp *qp)
{
	return __mlx4_qp_modify(dev, mtt, cur_state, new_state, context,
				optpar, sqd_event, qp, 0);
}
EXPORT_SYMBOL_GPL(mlx4_qp_modify);

int __mlx4_qp_reserve_range(struct mlx4_dev *dev, int cnt, int align,
				   int *base)
{
	struct mlx4_priv *priv = mlx4_priv(dev);
	struct mlx4_qp_table *qp_table = &priv->qp_table;

	*base = mlx4_bitmap_alloc_range(&qp_table->bitmap, cnt, align);
	if (*base == -1)
		return -ENOMEM;

	return 0;
}

int mlx4_qp_reserve_range(struct mlx4_dev *dev, int cnt, int align, int *base)
{
	u64 in_param;
	u64 out_param;
	int err;

	if (mlx4_is_mfunc(dev)) {
		set_param_l(&in_param, cnt);
		set_param_h(&in_param, align);
		err = mlx4_cmd_imm(dev, in_param, &out_param,
				   RES_QP, RES_OP_RESERVE,
				   MLX4_CMD_ALLOC_RES,
				   MLX4_CMD_TIME_CLASS_A, MLX4_CMD_WRAPPED);
		if (err)
			return err;

		*base = get_param_l(&out_param);
		return 0;
	}
	return __mlx4_qp_reserve_range(dev, cnt, align, base);
}
EXPORT_SYMBOL_GPL(mlx4_qp_reserve_range);

void __mlx4_qp_release_range(struct mlx4_dev *dev, int base_qpn, int cnt)
{
	struct mlx4_priv *priv = mlx4_priv(dev);
	struct mlx4_qp_table *qp_table = &priv->qp_table;

	if (mlx4_is_qp_reserved(dev, (u32) base_qpn))
		return;
	mlx4_bitmap_free_range(&qp_table->bitmap, base_qpn, cnt);
}

void mlx4_qp_release_range(struct mlx4_dev *dev, int base_qpn, int cnt)
{
	u64 in_param;
	int err;

	if (mlx4_is_mfunc(dev)) {
		set_param_l(&in_param, base_qpn);
		set_param_h(&in_param, cnt);
		err = mlx4_cmd(dev, in_param, RES_QP, RES_OP_RESERVE,
			       MLX4_CMD_FREE_RES,
			       MLX4_CMD_TIME_CLASS_A, MLX4_CMD_WRAPPED);
		if (err) {
			mlx4_warn(dev, "Failed to release qp range"
				  " base:%d cnt:%d\n", base_qpn, cnt);
		}
	} else
		 __mlx4_qp_release_range(dev, base_qpn, cnt);
}
EXPORT_SYMBOL_GPL(mlx4_qp_release_range);

int __mlx4_qp_alloc_icm(struct mlx4_dev *dev, int qpn)
{
	struct mlx4_priv *priv = mlx4_priv(dev);
	struct mlx4_qp_table *qp_table = &priv->qp_table;
	int err;

	err = mlx4_table_get(dev, &qp_table->qp_table, qpn);
	if (err)
		goto err_out;

	err = mlx4_table_get(dev, &qp_table->auxc_table, qpn);
	if (err)
		goto err_put_qp;

	err = mlx4_table_get(dev, &qp_table->altc_table, qpn);
	if (err)
		goto err_put_auxc;

	err = mlx4_table_get(dev, &qp_table->rdmarc_table, qpn);
	if (err)
		goto err_put_altc;

	err = mlx4_table_get(dev, &qp_table->cmpt_table, qpn);
	if (err)
		goto err_put_rdmarc;

	return 0;

err_put_rdmarc:
	mlx4_table_put(dev, &qp_table->rdmarc_table, qpn);

err_put_altc:
	mlx4_table_put(dev, &qp_table->altc_table, qpn);

err_put_auxc:
	mlx4_table_put(dev, &qp_table->auxc_table, qpn);

err_put_qp:
	mlx4_table_put(dev, &qp_table->qp_table, qpn);

err_out:
	return err;
}

static int mlx4_qp_alloc_icm(struct mlx4_dev *dev, int qpn)
{
	u64 param;

	if (mlx4_is_mfunc(dev)) {
		set_param_l(&param, qpn);
		return mlx4_cmd_imm(dev, param, &param, RES_QP, RES_OP_MAP_ICM,
				    MLX4_CMD_ALLOC_RES, MLX4_CMD_TIME_CLASS_A,
				    MLX4_CMD_WRAPPED);
	}
	return __mlx4_qp_alloc_icm(dev, qpn);
}

void __mlx4_qp_free_icm(struct mlx4_dev *dev, int qpn)
{
	struct mlx4_priv *priv = mlx4_priv(dev);
	struct mlx4_qp_table *qp_table = &priv->qp_table;

	mlx4_table_put(dev, &qp_table->cmpt_table, qpn);
	mlx4_table_put(dev, &qp_table->rdmarc_table, qpn);
	mlx4_table_put(dev, &qp_table->altc_table, qpn);
	mlx4_table_put(dev, &qp_table->auxc_table, qpn);
	mlx4_table_put(dev, &qp_table->qp_table, qpn);
}

static void mlx4_qp_free_icm(struct mlx4_dev *dev, int qpn)
{
	u64 in_param;

	if (mlx4_is_mfunc(dev)) {
		set_param_l(&in_param, qpn);
		if (mlx4_cmd(dev, in_param, RES_QP, RES_OP_MAP_ICM,
			     MLX4_CMD_FREE_RES, MLX4_CMD_TIME_CLASS_A,
			     MLX4_CMD_WRAPPED))
			mlx4_warn(dev, "Failed to free icm of qp:%d\n", qpn);
	} else
		__mlx4_qp_free_icm(dev, qpn);
}

int mlx4_qp_alloc(struct mlx4_dev *dev, int qpn, struct mlx4_qp *qp)
{
	struct mlx4_priv *priv = mlx4_priv(dev);
	struct mlx4_qp_table *qp_table = &priv->qp_table;
	int err;

	if (!qpn)
		return -EINVAL;

	qp->qpn = qpn;

	err = mlx4_qp_alloc_icm(dev, qpn);
	if (err)
		return err;

	spin_lock_irq(&qp_table->lock);
	err = radix_tree_insert(&dev->qp_table_tree, qp->qpn &
				(dev->caps.num_qps - 1), qp);
	spin_unlock_irq(&qp_table->lock);
	if (err)
		goto err_icm;

	atomic_set(&qp->refcount, 1);
	init_completion(&qp->free);

	return 0;

err_icm:
	mlx4_qp_free_icm(dev, qpn);
	return err;
}

EXPORT_SYMBOL_GPL(mlx4_qp_alloc);

void mlx4_qp_remove(struct mlx4_dev *dev, struct mlx4_qp *qp)
{
	struct mlx4_qp_table *qp_table = &mlx4_priv(dev)->qp_table;
	unsigned long flags;

	spin_lock_irqsave(&qp_table->lock, flags);
	radix_tree_delete(&dev->qp_table_tree, qp->qpn & (dev->caps.num_qps - 1));
	spin_unlock_irqrestore(&qp_table->lock, flags);
}
EXPORT_SYMBOL_GPL(mlx4_qp_remove);

void mlx4_qp_free(struct mlx4_dev *dev, struct mlx4_qp *qp)
{
	if (atomic_dec_and_test(&qp->refcount))
		complete(&qp->free);
	wait_for_completion(&qp->free);

	mlx4_qp_free_icm(dev, qp->qpn);
}
EXPORT_SYMBOL_GPL(mlx4_qp_free);

static int mlx4_CONF_SPECIAL_QP(struct mlx4_dev *dev, u32 base_qpn)
{
	return mlx4_cmd(dev, 0, base_qpn, 0, MLX4_CMD_CONF_SPECIAL_QP,
			MLX4_CMD_TIME_CLASS_B, MLX4_CMD_NATIVE);
}

int mlx4_init_qp_table(struct mlx4_dev *dev)
{
	struct mlx4_qp_table *qp_table = &mlx4_priv(dev)->qp_table;
	int err;
	int reserved_from_top = 0;

	spin_lock_init(&qp_table->lock);
	INIT_RADIX_TREE(&dev->qp_table_tree, GFP_ATOMIC);
	if (mlx4_is_slave(dev))
		return 0;

	/*
	 * We reserve 2 extra QPs per port for the special QPs.  The
	 * block of special QPs must be aligned to a multiple of 8, so
	 * round up.
	 *
	 * We also reserve the MSB of the 24-bit QP number to indicate
	 * that a QP is an XRC QP.
	 */
	dev->caps.sqp_start =
		ALIGN(dev->caps.reserved_qps_cnt[MLX4_QP_REGION_FW], 8);

	{
		int sort[MLX4_NUM_QP_REGION];
		int i, j, tmp;
		int last_base = dev->caps.num_qps;

		for (i = 1; i < MLX4_NUM_QP_REGION; ++i)
			sort[i] = i;

		for (i = MLX4_NUM_QP_REGION; i > 0; --i) {
			for (j = 2; j < i; ++j) {
				if (dev->caps.reserved_qps_cnt[sort[j]] >
				    dev->caps.reserved_qps_cnt[sort[j - 1]]) {
					tmp             = sort[j];
					sort[j]         = sort[j - 1];
					sort[j - 1]     = tmp;
				}
			}
		}

		for (i = 1; i < MLX4_NUM_QP_REGION; ++i) {
			last_base -= dev->caps.reserved_qps_cnt[sort[i]];
			dev->caps.reserved_qps_base[sort[i]] = last_base;
			reserved_from_top +=
				dev->caps.reserved_qps_cnt[sort[i]];
		}

	}

	err = mlx4_bitmap_init(&qp_table->bitmap, dev->caps.num_qps,
			       (1 << 23) - 1, dev->caps.sqp_start + 8,
			       reserved_from_top);
	if (err)
		return err;

	return mlx4_CONF_SPECIAL_QP(dev, dev->caps.sqp_start);
}

void mlx4_cleanup_qp_table(struct mlx4_dev *dev)
{
	if (mlx4_is_slave(dev))
		return;

	mlx4_CONF_SPECIAL_QP(dev, 0);
	mlx4_bitmap_cleanup(&mlx4_priv(dev)->qp_table.bitmap);
}

int mlx4_qp_query(struct mlx4_dev *dev, struct mlx4_qp *qp,
		  struct mlx4_qp_context *context)
{
	struct mlx4_cmd_mailbox *mailbox;
	int err;

	mailbox = mlx4_alloc_cmd_mailbox(dev);
	if (IS_ERR(mailbox))
		return PTR_ERR(mailbox);

	err = mlx4_cmd_box(dev, 0, mailbox->dma, qp->qpn, 0,
			   MLX4_CMD_QUERY_QP, MLX4_CMD_TIME_CLASS_A,
			   MLX4_CMD_WRAPPED);
	if (!err)
		memcpy(context, mailbox->buf + 8, sizeof *context);

	mlx4_free_cmd_mailbox(dev, mailbox);
	return err;
}
EXPORT_SYMBOL_GPL(mlx4_qp_query);

int mlx4_qp_to_ready(struct mlx4_dev *dev, struct mlx4_mtt *mtt,
		     struct mlx4_qp_context *context,
		     struct mlx4_qp *qp, enum mlx4_qp_state *qp_state)
{
	int err;
	int i;
	enum mlx4_qp_state states[] = {
		MLX4_QP_STATE_RST,
		MLX4_QP_STATE_INIT,
		MLX4_QP_STATE_RTR,
		MLX4_QP_STATE_RTS
	};

	for (i = 0; i < ARRAY_SIZE(states) - 1; i++) {
		context->flags &= cpu_to_be32(~(0xf << 28));
		context->flags |= cpu_to_be32(states[i + 1] << 28);
		err = mlx4_qp_modify(dev, mtt, states[i], states[i + 1],
				     context, 0, 0, qp);
		if (err) {
			mlx4_err(dev, "Failed to bring QP to state: "
				 "%d with error: %d\n",
				 states[i + 1], err);
			return err;
		}

		*qp_state = states[i + 1];
	}

	return 0;
}
EXPORT_SYMBOL_GPL(mlx4_qp_to_ready);<|MERGE_RESOLUTION|>--- conflicted
+++ resolved
@@ -35,11 +35,8 @@
 
 #include <linux/gfp.h>
 #include <linux/export.h>
-<<<<<<< HEAD
-=======
 #include <linux/init.h>
 
->>>>>>> a8e510f6
 #include <linux/mlx4/cmd.h>
 #include <linux/mlx4/qp.h>
 
