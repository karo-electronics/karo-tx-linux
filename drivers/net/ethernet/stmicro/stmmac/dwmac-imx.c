// SPDX-License-Identifier: GPL-2.0
/*
 * dwmac-imx.c - DWMAC Specific Glue layer for NXP imx8
 *
 * Copyright 2020 NXP
 *
 */

#include <linux/clk.h>
#include <linux/gpio/consumer.h>
#include <linux/kernel.h>
#include <linux/mfd/syscon.h>
#include <linux/module.h>
#include <linux/of.h>
#include <linux/of_device.h>
#include <linux/of_net.h>
#include <linux/phy.h>
#include <linux/platform_device.h>
#include <linux/pm_wakeirq.h>
#include <linux/regmap.h>
#include <linux/slab.h>
#include <linux/stmmac.h>
#include <linux/regulator/consumer.h>

#include "stmmac_platform.h"

#ifdef CONFIG_IMX_SCU_SOC
#include <dt-bindings/firmware/imx/rsrc.h>
#include <linux/firmware/imx/sci.h>
#endif

#define GPR_ENET_QOS_INTF_MODE_MASK	GENMASK(21, 16)
#define GPR_ENET_QOS_INTF_SEL_MII	(0x0 << 16)
#define GPR_ENET_QOS_INTF_SEL_RMII	(0x4 << 16)
#define GPR_ENET_QOS_INTF_SEL_RGMII	(0x1 << 16)
#define GPR_ENET_QOS_CLK_GEN_EN		(0x1 << 19)
#define GPR_ENET_QOS_CLK_TX_CLK_SEL	(0x1 << 20)
#define GPR_ENET_QOS_RGMII_EN		(0x1 << 21)

#define MX93_GPR_ENET_QOS_INTF_MODE_MASK	GENMASK(3, 0)
#define MX93_GPR_ENET_QOS_INTF_SEL_MII  	(0x0 << 1)
#define MX93_GPR_ENET_QOS_INTF_SEL_RMII 	(0x4 << 1)
#define MX93_GPR_ENET_QOS_INTF_SEL_RGMII	(0x1 << 1)
#define MX93_GPR_ENET_QOS_CLK_GEN_EN		(0x1 << 0)

#define DMA_BUS_MODE			0x00001000
#define DMA_BUS_MODE_SFT_RESET		(0x1 << 0)
#define RMII_RESET_SPEED		(0x3 << 14)
#define BASET10_RESET_SPEED		(0x2 << 14)
#define RGMII_RESET_SPEED		(0x0 << 14)
#define CTRL_SPEED_MASK			(0x3 << 14)

struct imx_dwmac_ops {
	u32 addr_width;
	bool mac_txclk_auto_adj;

	int (*fix_soc_reset)(void *priv, void __iomem *ioaddr);
	int (*set_intf_mode)(struct plat_stmmacenet_data *plat_dat);
	int (*set_stop_mode)(struct plat_stmmacenet_data *plat_dat, bool is_en);
};

struct imx_priv_data {
	struct device *dev;
	struct clk *clk_tx;
	struct clk *clk_mem;
	struct regmap *intf_regmap;
	u32 intf_reg_off;
	bool rmii_refclk_ext;
	void __iomem *base_addr;

	const struct imx_dwmac_ops *ops;
	struct plat_stmmacenet_data *plat_dat;
	struct regulator *phy_supply;
};

static int imx8mp_set_intf_mode(struct plat_stmmacenet_data *plat_dat)
{
	struct imx_priv_data *dwmac = plat_dat->bsp_priv;
	int val;

	switch (plat_dat->interface) {
	case PHY_INTERFACE_MODE_MII:
		val = GPR_ENET_QOS_INTF_SEL_MII;
		break;
	case PHY_INTERFACE_MODE_RMII:
		val = GPR_ENET_QOS_INTF_SEL_RMII;
		val |= (dwmac->rmii_refclk_ext ? 0 : GPR_ENET_QOS_CLK_TX_CLK_SEL);
		break;
	case PHY_INTERFACE_MODE_RGMII:
	case PHY_INTERFACE_MODE_RGMII_ID:
	case PHY_INTERFACE_MODE_RGMII_RXID:
	case PHY_INTERFACE_MODE_RGMII_TXID:
		val = GPR_ENET_QOS_INTF_SEL_RGMII |
		      GPR_ENET_QOS_RGMII_EN;
		break;
	default:
		pr_err("imx dwmac doesn't support %d interface\n",
		       plat_dat->interface);
		return -EINVAL;
	}

	val |= GPR_ENET_QOS_CLK_GEN_EN;
	return regmap_update_bits(dwmac->intf_regmap, dwmac->intf_reg_off,
				  GPR_ENET_QOS_INTF_MODE_MASK, val);
};

static int
imx8dxl_set_intf_mode(struct plat_stmmacenet_data *plat_dat)
{
	int ret = 0;

	/* TBD: depends on imx8dxl scu interfaces to be upstreamed */
#ifdef CONFIG_IMX_SCU_SOC
	struct imx_sc_ipc *ipc_handle;
	int val;

	ret = imx_scu_get_handle(&ipc_handle);
	if (ret)
		return ret;

	switch (plat_dat->interface) {
	case PHY_INTERFACE_MODE_MII:
		val = GPR_ENET_QOS_INTF_SEL_MII;
		break;
	case PHY_INTERFACE_MODE_RMII:
		val = GPR_ENET_QOS_INTF_SEL_RMII;
		break;
	case PHY_INTERFACE_MODE_RGMII:
	case PHY_INTERFACE_MODE_RGMII_ID:
	case PHY_INTERFACE_MODE_RGMII_RXID:
	case PHY_INTERFACE_MODE_RGMII_TXID:
		val = GPR_ENET_QOS_INTF_SEL_RGMII;
		break;
	default:
		pr_err("imx dwmac doesn't support %d interface\n",
		       plat_dat->interface);
		return -EINVAL;
	}

	ret = imx_sc_misc_set_control(ipc_handle, IMX_SC_R_ENET_1,
				      IMX_SC_C_INTF_SEL, val >> 16);
	ret |= imx_sc_misc_set_control(ipc_handle, IMX_SC_R_ENET_1,
				       IMX_SC_C_CLK_GEN_EN, 0x1);
#endif

	return ret;
}

static int
imx8mp_set_stop_mode(struct plat_stmmacenet_data *plat_dat, bool is_en)
{
	/* TBD */
	return 0;
};

static int
imx8dxl_set_stop_mode(struct plat_stmmacenet_data *plat_dat, bool is_en)
{
	/* TBD */
	return 0;
};

static int imx93_set_intf_mode(struct plat_stmmacenet_data *plat_dat)
{
	struct imx_priv_data *dwmac = plat_dat->bsp_priv;
	int val;

	switch (plat_dat->interface) {
	case PHY_INTERFACE_MODE_MII:
		val = MX93_GPR_ENET_QOS_INTF_SEL_MII;
		break;
	case PHY_INTERFACE_MODE_RMII:
		val = MX93_GPR_ENET_QOS_INTF_SEL_RMII;
		break;
	case PHY_INTERFACE_MODE_RGMII:
	case PHY_INTERFACE_MODE_RGMII_ID:
	case PHY_INTERFACE_MODE_RGMII_RXID:
	case PHY_INTERFACE_MODE_RGMII_TXID:
		val = MX93_GPR_ENET_QOS_INTF_SEL_RGMII;
		break;
	default:
		pr_debug("imx dwmac doesn't support %d interface\n",
			 plat_dat->interface);
		return -EINVAL;
	}

	val |= MX93_GPR_ENET_QOS_CLK_GEN_EN;
	return regmap_update_bits(dwmac->intf_regmap, dwmac->intf_reg_off,
				  MX93_GPR_ENET_QOS_INTF_MODE_MASK, val);
};

static int imx_dwmac_clks_config(void *priv, bool enabled)
{
	struct imx_priv_data *dwmac = priv;
	int ret = 0;

	if (enabled) {
		ret = clk_prepare_enable(dwmac->clk_mem);
		if (ret) {
			dev_err(dwmac->dev, "mem clock enable failed\n");
			return ret;
		}

		ret = clk_prepare_enable(dwmac->clk_tx);
		if (ret) {
			dev_err(dwmac->dev, "tx clock enable failed\n");
			clk_disable_unprepare(dwmac->clk_mem);
			return ret;
		}
	} else {
		clk_disable_unprepare(dwmac->clk_tx);
		clk_disable_unprepare(dwmac->clk_mem);
	}

	return ret;
}

static int imx_dwmac_init(struct platform_device *pdev, void *priv)
{
	struct imx_priv_data *dwmac = priv;
	struct plat_stmmacenet_data *plat_dat = dwmac->plat_dat;
	int ret;

	if (dwmac->phy_supply) {
		ret = regulator_enable(dwmac->phy_supply);
		if (ret) {
			dev_err(&pdev->dev,
				"Failed to enable 'phy-supply' regulator: %d\n",
				ret);
			return ret;
		}
	}

	if (dwmac->ops->set_stop_mode) {
		ret = dwmac->ops->set_stop_mode(plat_dat, false);
		if (ret)
			return ret;
	}

	if (dwmac->ops->set_intf_mode) {
		ret = dwmac->ops->set_intf_mode(plat_dat);
		if (ret)
			return ret;
	}

	return 0;
}

static void imx_dwmac_exit(struct platform_device *pdev, void *priv)
{
	struct imx_priv_data *dwmac = priv;
	struct plat_stmmacenet_data *plat_dat = dwmac->plat_dat;
	int ret;

	if (dwmac->ops->set_stop_mode) {
		ret = dwmac->ops->set_stop_mode(plat_dat, true);
		if (ret) {
			dev_err(dwmac->dev, "enter stop mode failed %d\n", ret);
			return;
		}
	}

	if (dwmac->phy_supply)
		regulator_disable(dwmac->phy_supply);
}

static void imx_dwmac_fix_speed(void *priv, unsigned int speed)
{
	struct imx_priv_data *dwmac = priv;
	struct plat_stmmacenet_data *plat_dat = dwmac->plat_dat;
	unsigned long rate;
	int err;

	if (dwmac->ops->mac_txclk_auto_adj ||
	    (plat_dat->interface == PHY_INTERFACE_MODE_RMII) ||
	    (plat_dat->interface == PHY_INTERFACE_MODE_MII))
		return;

	switch (speed) {
	case SPEED_1000:
		rate = 125000000;
		break;
	case SPEED_100:
		rate = 25000000;
		break;
	case SPEED_10:
		rate = 2500000;
		break;
	default:
		dev_err(dwmac->dev, "invalid speed %u\n", speed);
		return;
	}

	err = clk_set_rate(dwmac->clk_tx, rate);
	if (err < 0)
		dev_err(dwmac->dev, "failed to set tx rate %lu\n", rate);
}

static bool imx_dwmac_is_fixed_link(struct imx_priv_data *dwmac)
{
	struct plat_stmmacenet_data *plat_dat;
	struct device_node *dn;

	if (!dwmac || !dwmac->plat_dat)
		return false;

	plat_dat = dwmac->plat_dat;
	dn = of_get_child_by_name(dwmac->dev->of_node, "fixed-link");
	if (!dn)
		return false;

	if (plat_dat->phy_node == dn || plat_dat->phylink_node == dn)
		return true;

	return false;
}

static void imx_dwmac_fix_speed_mx93(void *priv, unsigned int speed)
{
	struct plat_stmmacenet_data *plat_dat;
	struct imx_priv_data *dwmac = priv;
	int val, ctrl, old_ctrl;

	imx_dwmac_fix_speed(priv, speed);

	old_ctrl = readl(dwmac->base_addr + MAC_CTRL_REG);
	plat_dat = dwmac->plat_dat;
	ctrl = old_ctrl & ~CTRL_SPEED_MASK;

	/* by default ctrl will be SPEED_1000 */
	if (speed == SPEED_100)
		ctrl |= RMII_RESET_SPEED;
	if (speed == SPEED_10)
		ctrl |= BASET10_RESET_SPEED;

	if (imx_dwmac_is_fixed_link(dwmac)) {
		writel(ctrl, dwmac->base_addr + MAC_CTRL_REG);

		/* Ensure the settings for CTRL are applied */
		wmb();

		val = MX93_GPR_ENET_QOS_INTF_SEL_RGMII;
		regmap_update_bits(dwmac->intf_regmap, dwmac->intf_reg_off,
				   MX93_GPR_ENET_QOS_INTF_MODE_MASK, val);
		usleep_range(50, 100);
		val = MX93_GPR_ENET_QOS_INTF_SEL_RGMII | MX93_GPR_ENET_QOS_CLK_GEN_EN;
		regmap_update_bits(dwmac->intf_regmap, dwmac->intf_reg_off,
				   MX93_GPR_ENET_QOS_INTF_MODE_MASK, val);

		writel(old_ctrl, dwmac->base_addr + MAC_CTRL_REG);
	}
}

static int imx_dwmac_mx93_reset(void *priv, void __iomem *ioaddr)
{
	struct plat_stmmacenet_data *plat_dat = priv;
	u32 value = readl(ioaddr + DMA_BUS_MODE);

	/* DMA SW reset */
	value |= DMA_BUS_MODE_SFT_RESET;
	writel(value, ioaddr + DMA_BUS_MODE);

	if (plat_dat->interface == PHY_INTERFACE_MODE_RMII) {
		usleep_range(100, 200);
		writel(RMII_RESET_SPEED, ioaddr + MAC_CTRL_REG);
	}

	return readl_poll_timeout(ioaddr + DMA_BUS_MODE, value,
				 !(value & DMA_BUS_MODE_SFT_RESET),
				 10000, 1000000);
}

static int
imx_dwmac_parse_dt(struct imx_priv_data *dwmac, struct device *dev)
{
	struct device_node *np = dev->of_node;
	int err = 0;

	if (of_get_property(np, "snps,rmii_refclk_ext", NULL))
		dwmac->rmii_refclk_ext = true;

	dwmac->clk_tx = devm_clk_get(dev, "tx");
	if (IS_ERR(dwmac->clk_tx)) {
		dev_err(dev, "failed to get tx clock\n");
		return PTR_ERR(dwmac->clk_tx);
	}

	dwmac->clk_mem = NULL;

	if (of_machine_is_compatible("fsl,imx8dxl") ||
	    of_machine_is_compatible("fsl,imx93")) {
		dwmac->clk_mem = devm_clk_get(dev, "mem");
		if (IS_ERR(dwmac->clk_mem)) {
			dev_err(dev, "failed to get mem clock\n");
			return PTR_ERR(dwmac->clk_mem);
		}
	}

	if (of_machine_is_compatible("fsl,imx8mp") ||
	    of_machine_is_compatible("fsl,imx93")) {
		/* Binding doc describes the propety:
		   is required by i.MX8MP, i.MX93.
		   is optinoal for i.MX8DXL.
		 */
		dwmac->intf_regmap = syscon_regmap_lookup_by_phandle(np, "intf_mode");
		if (IS_ERR(dwmac->intf_regmap))
			return PTR_ERR(dwmac->intf_regmap);

		err = of_property_read_u32_index(np, "intf_mode", 1, &dwmac->intf_reg_off);
		if (err) {
			dev_err(dev, "Can't get intf mode reg offset (%d)\n", err);
			return err;
		}
	}

	dwmac->phy_supply = devm_regulator_get_optional(dev, "phy");
	if (IS_ERR(dwmac->phy_supply)) {
		if (PTR_ERR(dwmac->phy_supply) == -EPROBE_DEFER)
			return -EPROBE_DEFER;

		dev_info(dev, "no phy-supply regulator found: %ld\n",
			 PTR_ERR(dwmac->phy_supply));
		dwmac->phy_supply = NULL;
	}

	return err;
}

static int imx_dwmac_probe(struct platform_device *pdev)
{
	struct plat_stmmacenet_data *plat_dat;
	struct stmmac_resources stmmac_res;
	struct imx_priv_data *dwmac;
	const struct imx_dwmac_ops *data;
	int ret;

	ret = stmmac_get_platform_resources(pdev, &stmmac_res);
	if (ret)
		return ret;

	dwmac = devm_kzalloc(&pdev->dev, sizeof(*dwmac), GFP_KERNEL);
	if (!dwmac)
		return -ENOMEM;

	plat_dat = stmmac_probe_config_dt(pdev, stmmac_res.mac);
	if (IS_ERR(plat_dat))
		return PTR_ERR(plat_dat);

	data = of_device_get_match_data(&pdev->dev);
	if (!data) {
		dev_err(&pdev->dev, "failed to get match data\n");
		ret = -EINVAL;
		goto err_match_data;
	}

	dwmac->ops = data;
	dwmac->dev = &pdev->dev;

	ret = imx_dwmac_parse_dt(dwmac, &pdev->dev);
	if (ret) {
		dev_err(&pdev->dev, "failed to parse OF data\n");
		goto err_parse_dt;
	}

<<<<<<< HEAD
	ret = dma_set_mask_and_coherent(&pdev->dev,
					DMA_BIT_MASK(dwmac->ops->addr_width));
	if (ret) {
		dev_err(&pdev->dev, "DMA mask set failed\n");
		goto err_dma_mask;
	}

=======
	plat_dat->host_dma_width = dwmac->ops->addr_width;
>>>>>>> 04b05c55
	plat_dat->init = imx_dwmac_init;
	plat_dat->exit = imx_dwmac_exit;
	plat_dat->clks_config = imx_dwmac_clks_config;
	plat_dat->fix_mac_speed = imx_dwmac_fix_speed;
	if (of_machine_is_compatible("fsl,imx93"))
		plat_dat->fix_mac_speed = imx_dwmac_fix_speed_mx93;
	plat_dat->bsp_priv = dwmac;
	dwmac->plat_dat = plat_dat;
	dwmac->base_addr = stmmac_res.addr;

	ret = imx_dwmac_clks_config(dwmac, true);
	if (ret)
		goto err_clks_config;

	ret = imx_dwmac_init(pdev, dwmac);
	if (ret)
		goto err_dwmac_init;

	dwmac->plat_dat->fix_soc_reset = dwmac->ops->fix_soc_reset;

	ret = stmmac_dvr_probe(&pdev->dev, plat_dat, &stmmac_res);
	if (ret)
		goto err_drv_probe;

	return 0;

err_drv_probe:
	imx_dwmac_exit(pdev, plat_dat->bsp_priv);
err_dwmac_init:
	imx_dwmac_clks_config(dwmac, false);
	if (dwmac->phy_supply)
		regulator_disable(dwmac->phy_supply);
err_clks_config:
err_dma_mask:
err_parse_dt:
err_match_data:
	stmmac_remove_config_dt(pdev, plat_dat);
	return ret;
}

static struct imx_dwmac_ops imx8mp_dwmac_data = {
	.addr_width = 34,
	.mac_txclk_auto_adj = false,
	.set_intf_mode = imx8mp_set_intf_mode,
	.set_stop_mode = imx8mp_set_stop_mode,
};

static struct imx_dwmac_ops imx8dxl_dwmac_data = {
	.addr_width = 32,
	.mac_txclk_auto_adj = true,
	.set_intf_mode = imx8dxl_set_intf_mode,
	.set_stop_mode = imx8dxl_set_stop_mode,
};

static struct imx_dwmac_ops imx93_dwmac_data = {
	.addr_width = 32,
	.mac_txclk_auto_adj = true,
	.set_intf_mode = imx93_set_intf_mode,
	.fix_soc_reset = imx_dwmac_mx93_reset,
};

static const struct of_device_id imx_dwmac_match[] = {
	{ .compatible = "nxp,imx8mp-dwmac-eqos", .data = &imx8mp_dwmac_data },
	{ .compatible = "nxp,imx8dxl-dwmac-eqos", .data = &imx8dxl_dwmac_data },
	{ .compatible = "nxp,imx93-dwmac-eqos", .data = &imx93_dwmac_data },
	{ }
};
MODULE_DEVICE_TABLE(of, imx_dwmac_match);

static struct platform_driver imx_dwmac_driver = {
	.probe  = imx_dwmac_probe,
	.remove = stmmac_pltfr_remove,
	.driver = {
		.name		= "imx-dwmac",
		.pm		= &stmmac_pltfr_pm_ops,
		.of_match_table = imx_dwmac_match,
	},
};
module_platform_driver(imx_dwmac_driver);

MODULE_AUTHOR("NXP");
MODULE_DESCRIPTION("NXP imx8 DWMAC Specific Glue layer");
MODULE_LICENSE("GPL v2");<|MERGE_RESOLUTION|>--- conflicted
+++ resolved
@@ -94,8 +94,8 @@
 		      GPR_ENET_QOS_RGMII_EN;
 		break;
 	default:
-		pr_err("imx dwmac doesn't support %d interface\n",
-		       plat_dat->interface);
+		pr_debug("imx dwmac doesn't support %d interface\n",
+			 plat_dat->interface);
 		return -EINVAL;
 	}
 
@@ -132,8 +132,8 @@
 		val = GPR_ENET_QOS_INTF_SEL_RGMII;
 		break;
 	default:
-		pr_err("imx dwmac doesn't support %d interface\n",
-		       plat_dat->interface);
+		pr_debug("imx dwmac doesn't support %d interface\n",
+			 plat_dat->interface);
 		return -EINVAL;
 	}
 
@@ -462,7 +462,6 @@
 		goto err_parse_dt;
 	}
 
-<<<<<<< HEAD
 	ret = dma_set_mask_and_coherent(&pdev->dev,
 					DMA_BIT_MASK(dwmac->ops->addr_width));
 	if (ret) {
@@ -470,9 +469,6 @@
 		goto err_dma_mask;
 	}
 
-=======
-	plat_dat->host_dma_width = dwmac->ops->addr_width;
->>>>>>> 04b05c55
 	plat_dat->init = imx_dwmac_init;
 	plat_dat->exit = imx_dwmac_exit;
 	plat_dat->clks_config = imx_dwmac_clks_config;
