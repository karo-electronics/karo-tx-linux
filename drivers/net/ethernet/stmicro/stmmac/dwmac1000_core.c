--- conflicted
+++ resolved
@@ -152,11 +152,7 @@
 #endif
 	writel(value, ioaddr + GMAC_FRAME_FILTER);
 
-<<<<<<< HEAD
-	CHIP_DBG(KERN_INFO "\tFilter: 0x%08x\n\tHash: HI 0x%08x, LO 0x%08x\n",
-=======
 	pr_debug("\tFilter: 0x%08x\n\tHash: HI 0x%08x, LO 0x%08x\n",
->>>>>>> d0e0ac97
 		 readl(ioaddr + GMAC_FRAME_FILTER),
 		 readl(ioaddr + GMAC_HASH_HIGH), readl(ioaddr + GMAC_HASH_LOW));
 }
@@ -207,25 +203,6 @@
 	int ret = 0;
 
 	/* Not used events (e.g. MMC interrupts) are not handled. */
-<<<<<<< HEAD
-	if ((intr_status & mmc_tx_irq)) {
-		CHIP_DBG(KERN_INFO "GMAC: MMC tx interrupt: 0x%08x\n",
-			 readl(ioaddr + GMAC_MMC_TX_INTR));
-		x->mmc_tx_irq_n++;
-	}
-	if (unlikely(intr_status & mmc_rx_irq)) {
-		CHIP_DBG(KERN_INFO "GMAC: MMC rx interrupt: 0x%08x\n",
-			 readl(ioaddr + GMAC_MMC_RX_INTR));
-		x->mmc_rx_irq_n++;
-	}
-	if (unlikely(intr_status & mmc_rx_csum_offload_irq)) {
-		CHIP_DBG(KERN_INFO "GMAC: MMC rx csum offload: 0x%08x\n",
-			 readl(ioaddr + GMAC_MMC_RX_CSUM_OFFLOAD));
-		x->mmc_rx_csum_offload_irq_n++;
-	}
-	if (unlikely(intr_status & pmt_irq)) {
-		CHIP_DBG(KERN_INFO "GMAC: received Magic frame\n");
-=======
 	if ((intr_status & mmc_tx_irq))
 		x->mmc_tx_irq_n++;
 	if (unlikely(intr_status & mmc_rx_irq))
@@ -233,7 +210,6 @@
 	if (unlikely(intr_status & mmc_rx_csum_offload_irq))
 		x->mmc_rx_csum_offload_irq_n++;
 	if (unlikely(intr_status & pmt_irq)) {
->>>>>>> d0e0ac97
 		/* clear the PMT bits 5 and 6 by reading the PMT status reg */
 		readl(ioaddr + GMAC_PMT);
 		x->irq_receive_pmt_irq_n++;
@@ -242,29 +218,6 @@
 	if (intr_status & lpiis_irq) {
 		/* Clean LPI interrupt by reading the Reg 12 */
 		ret = readl(ioaddr + LPI_CTRL_STATUS);
-<<<<<<< HEAD
-
-		if (ret & LPI_CTRL_STATUS_TLPIEN) {
-			CHIP_DBG(KERN_INFO "GMAC TX entered in LPI\n");
-			x->irq_tx_path_in_lpi_mode_n++;
-		}
-		if (ret & LPI_CTRL_STATUS_TLPIEX) {
-			CHIP_DBG(KERN_INFO "GMAC TX exit from LPI\n");
-			x->irq_tx_path_exit_lpi_mode_n++;
-		}
-		if (ret & LPI_CTRL_STATUS_RLPIEN) {
-			CHIP_DBG(KERN_INFO "GMAC RX entered in LPI\n");
-			x->irq_rx_path_in_lpi_mode_n++;
-		}
-		if (ret & LPI_CTRL_STATUS_RLPIEX) {
-			CHIP_DBG(KERN_INFO "GMAC RX exit from LPI\n");
-			x->irq_rx_path_exit_lpi_mode_n++;
-		}
-	}
-
-	if ((intr_status & pcs_ane_irq) || (intr_status & pcs_link_irq)) {
-		CHIP_DBG(KERN_INFO "GMAC PCS ANE IRQ\n");
-=======
 
 		if (ret & LPI_CTRL_STATUS_TLPIEN)
 			x->irq_tx_path_in_lpi_mode_n++;
@@ -277,16 +230,11 @@
 	}
 
 	if ((intr_status & pcs_ane_irq) || (intr_status & pcs_link_irq)) {
->>>>>>> d0e0ac97
 		readl(ioaddr + GMAC_AN_STATUS);
 		x->irq_pcs_ane_n++;
 	}
 	if (intr_status & rgmii_irq) {
 		u32 status = readl(ioaddr + GMAC_S_R_GMII);
-<<<<<<< HEAD
-		CHIP_DBG(KERN_INFO "GMAC RGMII/SGMII interrupt\n");
-=======
->>>>>>> d0e0ac97
 		x->irq_rgmii_n++;
 
 		/* Save and dump the link status. */
@@ -303,20 +251,12 @@
 				x->pcs_speed = SPEED_10;
 
 			x->pcs_link = 1;
-<<<<<<< HEAD
-			pr_debug("Link is Up - %d/%s\n", (int)x->pcs_speed,
-				 x->pcs_duplex ? "Full" : "Half");
-		} else {
-			x->pcs_link = 0;
-			pr_debug("Link is Down\n");
-=======
 			pr_debug("%s: Link is Up - %d/%s\n", __func__,
 				 (int)x->pcs_speed,
 				 x->pcs_duplex ? "Full" : "Half");
 		} else {
 			x->pcs_link = 0;
 			pr_debug("%s: Link is Down\n", __func__);
->>>>>>> d0e0ac97
 		}
 	}
 
