// SPDX-License-Identifier: GPL-2.0-only
/*******************************************************************************
  This contains the functions to handle the platform driver.

  Copyright (C) 2007-2011  STMicroelectronics Ltd


  Author: Giuseppe Cavallaro <peppe.cavallaro@st.com>
*******************************************************************************/

#include <linux/platform_device.h>
#include <linux/module.h>
#include <linux/io.h>
#include <linux/of.h>
#include <linux/of_net.h>
#include <linux/of_device.h>
#include <linux/of_mdio.h>

#include "stmmac.h"
#include "stmmac_platform.h"

#ifdef CONFIG_OF

/**
 * dwmac1000_validate_mcast_bins - validates the number of Multicast filter bins
 * @dev: struct device of the platform device
 * @mcast_bins: Multicast filtering bins
 * Description:
 * this function validates the number of Multicast filtering bins specified
 * by the configuration through the device tree. The Synopsys GMAC supports
 * 64 bins, 128 bins, or 256 bins. "bins" refer to the division of CRC
 * number space. 64 bins correspond to 6 bits of the CRC, 128 corresponds
 * to 7 bits, and 256 refers to 8 bits of the CRC. Any other setting is
 * invalid and will cause the filtering algorithm to use Multicast
 * promiscuous mode.
 */
static int dwmac1000_validate_mcast_bins(struct device *dev, int mcast_bins)
{
	int x = mcast_bins;

	switch (x) {
	case HASH_TABLE_SIZE:
	case 128:
	case 256:
		break;
	default:
		x = 0;
		dev_info(dev, "Hash table entries set to unexpected value %d\n",
			 mcast_bins);
		break;
	}
	return x;
}

/**
 * dwmac1000_validate_ucast_entries - validate the Unicast address entries
 * @dev: struct device of the platform device
 * @ucast_entries: number of Unicast address entries
 * Description:
 * This function validates the number of Unicast address entries supported
 * by a particular Synopsys 10/100/1000 controller. The Synopsys controller
 * supports 1..32, 64, or 128 Unicast filter entries for it's Unicast filter
 * logic. This function validates a valid, supported configuration is
 * selected, and defaults to 1 Unicast address if an unsupported
 * configuration is selected.
 */
static int dwmac1000_validate_ucast_entries(struct device *dev,
					    int ucast_entries)
{
	int x = ucast_entries;

	switch (x) {
	case 1 ... 32:
	case 64:
	case 128:
		break;
	default:
		x = 1;
		dev_info(dev, "Unicast table entries set to unexpected value %d\n",
			 ucast_entries);
		break;
	}
	return x;
}

/**
 * stmmac_axi_setup - parse DT parameters for programming the AXI register
 * @pdev: platform device
 * Description:
 * if required, from device-tree the AXI internal register can be tuned
 * by using platform parameters.
 */
static struct stmmac_axi *stmmac_axi_setup(struct platform_device *pdev)
{
	struct device_node *np;
	struct stmmac_axi *axi;

	np = of_parse_phandle(pdev->dev.of_node, "snps,axi-config", 0);
	if (!np)
		return NULL;

	axi = devm_kzalloc(&pdev->dev, sizeof(*axi), GFP_KERNEL);
	if (!axi) {
		of_node_put(np);
		return ERR_PTR(-ENOMEM);
	}

	axi->axi_lpi_en = of_property_read_bool(np, "snps,lpi_en");
	axi->axi_xit_frm = of_property_read_bool(np, "snps,xit_frm");
	axi->axi_kbbe = of_property_read_bool(np, "snps,axi_kbbe");
	axi->axi_fb = of_property_read_bool(np, "snps,axi_fb");
	axi->axi_mb = of_property_read_bool(np, "snps,axi_mb");
	axi->axi_rb =  of_property_read_bool(np, "snps,axi_rb");

	if (of_property_read_u32(np, "snps,wr_osr_lmt", &axi->axi_wr_osr_lmt))
		axi->axi_wr_osr_lmt = 1;
	if (of_property_read_u32(np, "snps,rd_osr_lmt", &axi->axi_rd_osr_lmt))
		axi->axi_rd_osr_lmt = 1;
	of_property_read_u32_array(np, "snps,blen", axi->axi_blen, AXI_BLEN);
	of_node_put(np);

	return axi;
}

/**
 * stmmac_mtl_setup - parse DT parameters for multiple queues configuration
 * @pdev: platform device
 */
static int stmmac_mtl_setup(struct platform_device *pdev,
			    struct plat_stmmacenet_data *plat)
{
	struct device_node *q_node;
	struct device_node *rx_node;
	struct device_node *tx_node;
	u8 queue = 0;
	int ret = 0;

	/* For backwards-compatibility with device trees that don't have any
	 * snps,mtl-rx-config or snps,mtl-tx-config properties, we fall back
	 * to one RX and TX queues each.
	 */
	plat->rx_queues_to_use = 1;
	plat->tx_queues_to_use = 1;

	/* First Queue must always be in DCB mode. As MTL_QUEUE_DCB = 1 we need
	 * to always set this, otherwise Queue will be classified as AVB
	 * (because MTL_QUEUE_AVB = 0).
	 */
	plat->rx_queues_cfg[0].mode_to_use = MTL_QUEUE_DCB;
	plat->tx_queues_cfg[0].mode_to_use = MTL_QUEUE_DCB;

	rx_node = of_parse_phandle(pdev->dev.of_node, "snps,mtl-rx-config", 0);
	if (!rx_node)
		return ret;

	tx_node = of_parse_phandle(pdev->dev.of_node, "snps,mtl-tx-config", 0);
	if (!tx_node) {
		of_node_put(rx_node);
		return ret;
	}

	/* Processing RX queues common config */
	if (of_property_read_u32(rx_node, "snps,rx-queues-to-use",
				 &plat->rx_queues_to_use))
		plat->rx_queues_to_use = 1;

	if (of_property_read_bool(rx_node, "snps,rx-sched-sp"))
		plat->rx_sched_algorithm = MTL_RX_ALGORITHM_SP;
	else if (of_property_read_bool(rx_node, "snps,rx-sched-wsp"))
		plat->rx_sched_algorithm = MTL_RX_ALGORITHM_WSP;
	else
		plat->rx_sched_algorithm = MTL_RX_ALGORITHM_SP;

	/* Processing individual RX queue config */
	for_each_child_of_node(rx_node, q_node) {
		if (queue >= plat->rx_queues_to_use)
			break;

		if (of_property_read_bool(q_node, "snps,dcb-algorithm"))
			plat->rx_queues_cfg[queue].mode_to_use = MTL_QUEUE_DCB;
		else if (of_property_read_bool(q_node, "snps,avb-algorithm"))
			plat->rx_queues_cfg[queue].mode_to_use = MTL_QUEUE_AVB;
		else
			plat->rx_queues_cfg[queue].mode_to_use = MTL_QUEUE_DCB;

		if (of_property_read_u32(q_node, "snps,map-to-dma-channel",
					 &plat->rx_queues_cfg[queue].chan))
			plat->rx_queues_cfg[queue].chan = queue;
		/* TODO: Dynamic mapping to be included in the future */

		if (of_property_read_u32(q_node, "snps,priority",
					&plat->rx_queues_cfg[queue].prio)) {
			plat->rx_queues_cfg[queue].prio = 0;
			plat->rx_queues_cfg[queue].use_prio = false;
		} else {
			plat->rx_queues_cfg[queue].use_prio = true;
		}

		/* RX queue specific packet type routing */
		if (of_property_read_bool(q_node, "snps,route-avcp"))
			plat->rx_queues_cfg[queue].pkt_route = PACKET_AVCPQ;
		else if (of_property_read_bool(q_node, "snps,route-ptp"))
			plat->rx_queues_cfg[queue].pkt_route = PACKET_PTPQ;
		else if (of_property_read_bool(q_node, "snps,route-dcbcp"))
			plat->rx_queues_cfg[queue].pkt_route = PACKET_DCBCPQ;
		else if (of_property_read_bool(q_node, "snps,route-up"))
			plat->rx_queues_cfg[queue].pkt_route = PACKET_UPQ;
		else if (of_property_read_bool(q_node, "snps,route-multi-broad"))
			plat->rx_queues_cfg[queue].pkt_route = PACKET_MCBCQ;
		else
			plat->rx_queues_cfg[queue].pkt_route = 0x0;

		queue++;
	}
	if (queue != plat->rx_queues_to_use) {
		ret = -EINVAL;
		dev_err(&pdev->dev, "Not all RX queues were configured\n");
		goto out;
	}

	/* Processing TX queues common config */
	if (of_property_read_u32(tx_node, "snps,tx-queues-to-use",
				 &plat->tx_queues_to_use))
		plat->tx_queues_to_use = 1;

	if (of_property_read_bool(tx_node, "snps,tx-sched-wrr"))
		plat->tx_sched_algorithm = MTL_TX_ALGORITHM_WRR;
	else if (of_property_read_bool(tx_node, "snps,tx-sched-wfq"))
		plat->tx_sched_algorithm = MTL_TX_ALGORITHM_WFQ;
	else if (of_property_read_bool(tx_node, "snps,tx-sched-dwrr"))
		plat->tx_sched_algorithm = MTL_TX_ALGORITHM_DWRR;
	else if (of_property_read_bool(tx_node, "snps,tx-sched-sp"))
		plat->tx_sched_algorithm = MTL_TX_ALGORITHM_SP;
	else
		plat->tx_sched_algorithm = MTL_TX_ALGORITHM_SP;

	queue = 0;

	/* Processing individual TX queue config */
	for_each_child_of_node(tx_node, q_node) {
		if (queue >= plat->tx_queues_to_use)
			break;

		if (of_property_read_u32(q_node, "snps,weight",
					 &plat->tx_queues_cfg[queue].weight))
			plat->tx_queues_cfg[queue].weight = 0x10 + queue;

		if (of_property_read_bool(q_node, "snps,dcb-algorithm")) {
			plat->tx_queues_cfg[queue].mode_to_use = MTL_QUEUE_DCB;
		} else if (of_property_read_bool(q_node,
						 "snps,avb-algorithm")) {
			plat->tx_queues_cfg[queue].mode_to_use = MTL_QUEUE_AVB;

			/* Credit Base Shaper parameters used by AVB */
			if (of_property_read_u32(q_node, "snps,send_slope",
				&plat->tx_queues_cfg[queue].send_slope))
				plat->tx_queues_cfg[queue].send_slope = 0x0;
			if (of_property_read_u32(q_node, "snps,idle_slope",
				&plat->tx_queues_cfg[queue].idle_slope))
				plat->tx_queues_cfg[queue].idle_slope = 0x0;
			if (of_property_read_u32(q_node, "snps,high_credit",
				&plat->tx_queues_cfg[queue].high_credit))
				plat->tx_queues_cfg[queue].high_credit = 0x0;
			if (of_property_read_u32(q_node, "snps,low_credit",
				&plat->tx_queues_cfg[queue].low_credit))
				plat->tx_queues_cfg[queue].low_credit = 0x0;
		} else {
			plat->tx_queues_cfg[queue].mode_to_use = MTL_QUEUE_DCB;
		}

		if (of_property_read_u32(q_node, "snps,priority",
					&plat->tx_queues_cfg[queue].prio)) {
			plat->tx_queues_cfg[queue].prio = 0;
			plat->tx_queues_cfg[queue].use_prio = false;
		} else {
			plat->tx_queues_cfg[queue].use_prio = true;
		}

		queue++;
	}
	if (queue != plat->tx_queues_to_use) {
		ret = -EINVAL;
		dev_err(&pdev->dev, "Not all TX queues were configured\n");
		goto out;
	}

out:
	of_node_put(rx_node);
	of_node_put(tx_node);
	of_node_put(q_node);

	return ret;
}

/**
 * stmmac_dt_phy - parse device-tree driver parameters to allocate PHY resources
 * @plat: driver data platform structure
 * @np: device tree node
 * @dev: device pointer
 * Description:
 * The mdio bus will be allocated in case of a phy transceiver is on board;
 * it will be NULL if the fixed-link is configured.
 * If there is the "snps,dwmac-mdio" sub-node the mdio will be allocated
 * in any case (for DSA, mdio must be registered even if fixed-link).
 * The table below sums the supported configurations:
 *	-------------------------------
 *	snps,phy-addr	|     Y
 *	-------------------------------
 *	phy-handle	|     Y
 *	-------------------------------
 *	fixed-link	|     N
 *	-------------------------------
 *	snps,dwmac-mdio	|
 *	  even if	|     Y
 *	fixed-link	|
 *	-------------------------------
 *
 * It returns 0 in case of success otherwise -ENODEV.
 */
static int stmmac_dt_phy(struct plat_stmmacenet_data *plat,
			 struct device_node *np, struct device *dev)
{
<<<<<<< HEAD
	bool mdio = false;
=======
	bool mdio = !of_phy_is_fixed_link(np);
>>>>>>> cff670b3
	static const struct of_device_id need_mdio_ids[] = {
		{ .compatible = "snps,dwc-qos-ethernet-4.10" },
		{},
	};

	if (of_match_node(need_mdio_ids, np)) {
		plat->mdio_node = of_get_child_by_name(np, "mdio");
	} else {
		/**
		 * If snps,dwmac-mdio is passed from DT, always register
		 * the MDIO
		 */
		for_each_child_of_node(np, plat->mdio_node) {
			if (of_device_is_compatible(plat->mdio_node,
						    "snps,dwmac-mdio"))
				break;
		}
	}

	if (plat->mdio_node) {
		dev_dbg(dev, "Found MDIO subnode\n");
		mdio = true;
	}

	if (mdio) {
		plat->mdio_bus_data =
			devm_kzalloc(dev, sizeof(struct stmmac_mdio_bus_data),
				     GFP_KERNEL);
		if (!plat->mdio_bus_data)
			return -ENOMEM;

		plat->mdio_bus_data->needs_reset = true;
	}

	return 0;
}

/**
 * stmmac_of_get_mac_mode - retrieves the interface of the MAC
 * @np - device-tree node
 * Description:
 * Similar to `of_get_phy_mode()`, this function will retrieve (from
 * the device-tree) the interface mode on the MAC side. This assumes
 * that there is mode converter in-between the MAC & PHY
 * (e.g. GMII-to-RGMII).
 */
static int stmmac_of_get_mac_mode(struct device_node *np)
{
	const char *pm;
	int err, i;

	err = of_property_read_string(np, "mac-mode", &pm);
	if (err < 0)
		return err;

	for (i = 0; i < PHY_INTERFACE_MODE_MAX; i++) {
		if (!strcasecmp(pm, phy_modes(i)))
			return i;
	}

	return -ENODEV;
}

/**
 * stmmac_probe_config_dt - parse device-tree driver parameters
 * @pdev: platform_device structure
 * @mac: MAC address to use
 * Description:
 * this function is to read the driver parameters from device-tree and
 * set some private fields that will be used by the main at runtime.
 */
struct plat_stmmacenet_data *
stmmac_probe_config_dt(struct platform_device *pdev, const char **mac)
{
	struct device_node *np = pdev->dev.of_node;
	struct plat_stmmacenet_data *plat;
	struct stmmac_dma_cfg *dma_cfg;
	int rc;

	plat = devm_kzalloc(&pdev->dev, sizeof(*plat), GFP_KERNEL);
	if (!plat)
		return ERR_PTR(-ENOMEM);

	*mac = of_get_mac_address(np);
	if (IS_ERR(*mac)) {
		if (PTR_ERR(*mac) == -EPROBE_DEFER)
			return ERR_CAST(*mac);

		*mac = NULL;
	}

	plat->phy_interface = of_get_phy_mode(np);
	if (plat->phy_interface < 0)
		return ERR_PTR(plat->phy_interface);

	plat->interface = stmmac_of_get_mac_mode(np);
	if (plat->interface < 0)
		plat->interface = plat->phy_interface;

	/* Some wrapper drivers still rely on phy_node. Let's save it while
	 * they are not converted to phylink. */
	plat->phy_node = of_parse_phandle(np, "phy-handle", 0);

	/* PHYLINK automatically parses the phy-handle property */
	plat->phylink_node = np;

	/* Get max speed of operation from device tree */
	if (of_property_read_u32(np, "max-speed", &plat->max_speed))
		plat->max_speed = -1;

	plat->bus_id = of_alias_get_id(np, "ethernet");
	if (plat->bus_id < 0)
		plat->bus_id = 0;

	/* Default to phy auto-detection */
	plat->phy_addr = -1;

	/* Default to get clk_csr from stmmac_clk_crs_set(),
	 * or get clk_csr from device tree.
	 */
	plat->clk_csr = -1;
	of_property_read_u32(np, "clk_csr", &plat->clk_csr);

	/* "snps,phy-addr" is not a standard property. Mark it as deprecated
	 * and warn of its use. Remove this when phy node support is added.
	 */
	if (of_property_read_u32(np, "snps,phy-addr", &plat->phy_addr) == 0)
		dev_warn(&pdev->dev, "snps,phy-addr property is deprecated\n");

	/* To Configure PHY by using all device-tree supported properties */
	rc = stmmac_dt_phy(plat, np, &pdev->dev);
	if (rc)
		return ERR_PTR(rc);

	of_property_read_u32(np, "tx-fifo-depth", &plat->tx_fifo_size);

	of_property_read_u32(np, "rx-fifo-depth", &plat->rx_fifo_size);

	plat->force_sf_dma_mode =
		of_property_read_bool(np, "snps,force_sf_dma_mode");

	plat->en_tx_lpi_clockgating =
		of_property_read_bool(np, "snps,en-tx-lpi-clockgating");

	/* Set the maxmtu to a default of JUMBO_LEN in case the
	 * parameter is not present in the device tree.
	 */
	plat->maxmtu = JUMBO_LEN;

	/* Set default value for multicast hash bins */
	plat->multicast_filter_bins = HASH_TABLE_SIZE;

	/* Set default value for unicast filter entries */
	plat->unicast_filter_entries = 1;

	/*
	 * Currently only the properties needed on SPEAr600
	 * are provided. All other properties should be added
	 * once needed on other platforms.
	 */
	if (of_device_is_compatible(np, "st,spear600-gmac") ||
		of_device_is_compatible(np, "snps,dwmac-3.50a") ||
		of_device_is_compatible(np, "snps,dwmac-3.70a") ||
		of_device_is_compatible(np, "snps,dwmac")) {
		/* Note that the max-frame-size parameter as defined in the
		 * ePAPR v1.1 spec is defined as max-frame-size, it's
		 * actually used as the IEEE definition of MAC Client
		 * data, or MTU. The ePAPR specification is confusing as
		 * the definition is max-frame-size, but usage examples
		 * are clearly MTUs
		 */
		of_property_read_u32(np, "max-frame-size", &plat->maxmtu);
		of_property_read_u32(np, "snps,multicast-filter-bins",
				     &plat->multicast_filter_bins);
		of_property_read_u32(np, "snps,perfect-filter-entries",
				     &plat->unicast_filter_entries);
		plat->unicast_filter_entries = dwmac1000_validate_ucast_entries(
				&pdev->dev, plat->unicast_filter_entries);
		plat->multicast_filter_bins = dwmac1000_validate_mcast_bins(
				&pdev->dev, plat->multicast_filter_bins);
		plat->has_gmac = 1;
		plat->pmt = 1;
	}

	if (of_device_is_compatible(np, "snps,dwmac-4.00") ||
	    of_device_is_compatible(np, "snps,dwmac-4.10a") ||
	    of_device_is_compatible(np, "snps,dwmac-4.20a") ||
	    of_device_is_compatible(np, "snps,dwmac-5.10a")) {
		plat->has_gmac4 = 1;
		plat->has_gmac = 0;
		plat->pmt = 1;
		plat->tso_en = of_property_read_bool(np, "snps,tso");
	}

	if (of_device_is_compatible(np, "snps,dwmac-3.610") ||
		of_device_is_compatible(np, "snps,dwmac-3.710")) {
		plat->enh_desc = 1;
		plat->bugged_jumbo = 1;
		plat->force_sf_dma_mode = 1;
	}

	if (of_device_is_compatible(np, "snps,dwxgmac")) {
		plat->has_xgmac = 1;
		plat->pmt = 1;
		plat->tso_en = of_property_read_bool(np, "snps,tso");
	}

	dma_cfg = devm_kzalloc(&pdev->dev, sizeof(*dma_cfg),
			       GFP_KERNEL);
	if (!dma_cfg) {
		stmmac_remove_config_dt(pdev, plat);
		return ERR_PTR(-ENOMEM);
	}
	plat->dma_cfg = dma_cfg;

	of_property_read_u32(np, "snps,pbl", &dma_cfg->pbl);
	if (!dma_cfg->pbl)
		dma_cfg->pbl = DEFAULT_DMA_PBL;
	of_property_read_u32(np, "snps,txpbl", &dma_cfg->txpbl);
	of_property_read_u32(np, "snps,rxpbl", &dma_cfg->rxpbl);
	dma_cfg->pblx8 = !of_property_read_bool(np, "snps,no-pbl-x8");

	dma_cfg->aal = of_property_read_bool(np, "snps,aal");
	dma_cfg->fixed_burst = of_property_read_bool(np, "snps,fixed-burst");
	dma_cfg->mixed_burst = of_property_read_bool(np, "snps,mixed-burst");

	plat->force_thresh_dma_mode = of_property_read_bool(np, "snps,force_thresh_dma_mode");
	if (plat->force_thresh_dma_mode) {
		plat->force_sf_dma_mode = 0;
		dev_warn(&pdev->dev,
			 "force_sf_dma_mode is ignored if force_thresh_dma_mode is set.\n");
	}

	of_property_read_u32(np, "snps,ps-speed", &plat->mac_port_sel_speed);

	plat->axi = stmmac_axi_setup(pdev);

	rc = stmmac_mtl_setup(pdev, plat);
	if (rc) {
		stmmac_remove_config_dt(pdev, plat);
		return ERR_PTR(rc);
	}

	/* clock setup */
	if (!of_device_is_compatible(np, "snps,dwc-qos-ethernet-4.10")) {
		plat->stmmac_clk = devm_clk_get(&pdev->dev,
						STMMAC_RESOURCE_NAME);
		if (IS_ERR(plat->stmmac_clk)) {
			dev_warn(&pdev->dev, "Cannot get CSR clock\n");
			plat->stmmac_clk = NULL;
		}
		clk_prepare_enable(plat->stmmac_clk);
	}

	plat->pclk = devm_clk_get(&pdev->dev, "pclk");
	if (IS_ERR(plat->pclk)) {
		if (PTR_ERR(plat->pclk) == -EPROBE_DEFER)
			goto error_pclk_get;

		plat->pclk = NULL;
	}
	clk_prepare_enable(plat->pclk);

	/* Fall-back to main clock in case of no PTP ref is passed */
	plat->clk_ptp_ref = devm_clk_get(&pdev->dev, "ptp_ref");
	if (IS_ERR(plat->clk_ptp_ref)) {
		plat->clk_ptp_rate = clk_get_rate(plat->stmmac_clk);
		plat->clk_ptp_ref = NULL;
		dev_warn(&pdev->dev, "PTP uses main clock\n");
	} else {
		plat->clk_ptp_rate = clk_get_rate(plat->clk_ptp_ref);
		dev_dbg(&pdev->dev, "PTP rate %d\n", plat->clk_ptp_rate);
	}

	plat->stmmac_rst = devm_reset_control_get(&pdev->dev,
						  STMMAC_RESOURCE_NAME);
	if (IS_ERR(plat->stmmac_rst)) {
		if (PTR_ERR(plat->stmmac_rst) == -EPROBE_DEFER)
			goto error_hw_init;

		dev_info(&pdev->dev, "no reset control found\n");
		plat->stmmac_rst = NULL;
	}

	return plat;

error_hw_init:
	clk_disable_unprepare(plat->pclk);
error_pclk_get:
	clk_disable_unprepare(plat->stmmac_clk);

	return ERR_PTR(-EPROBE_DEFER);
}

/**
 * stmmac_remove_config_dt - undo the effects of stmmac_probe_config_dt()
 * @pdev: platform_device structure
 * @plat: driver data platform structure
 *
 * Release resources claimed by stmmac_probe_config_dt().
 */
void stmmac_remove_config_dt(struct platform_device *pdev,
			     struct plat_stmmacenet_data *plat)
{
	of_node_put(plat->phy_node);
	of_node_put(plat->mdio_node);
}
#else
struct plat_stmmacenet_data *
stmmac_probe_config_dt(struct platform_device *pdev, const char **mac)
{
	return ERR_PTR(-EINVAL);
}

void stmmac_remove_config_dt(struct platform_device *pdev,
			     struct plat_stmmacenet_data *plat)
{
}
#endif /* CONFIG_OF */
EXPORT_SYMBOL_GPL(stmmac_probe_config_dt);
EXPORT_SYMBOL_GPL(stmmac_remove_config_dt);

int stmmac_get_platform_resources(struct platform_device *pdev,
				  struct stmmac_resources *stmmac_res)
{
	struct resource *res;

	memset(stmmac_res, 0, sizeof(*stmmac_res));

	/* Get IRQ information early to have an ability to ask for deferred
	 * probe if needed before we went too far with resource allocation.
	 */
	stmmac_res->irq = platform_get_irq_byname(pdev, "macirq");
	if (stmmac_res->irq < 0)
		return stmmac_res->irq;

	/* On some platforms e.g. SPEAr the wake up irq differs from the mac irq
	 * The external wake up irq can be passed through the platform code
	 * named as "eth_wake_irq"
	 *
	 * In case the wake up interrupt is not passed from the platform
	 * so the driver will continue to use the mac irq (ndev->irq)
	 */
	stmmac_res->wol_irq = platform_get_irq_byname_optional(pdev, "eth_wake_irq");
	if (stmmac_res->wol_irq < 0) {
		if (stmmac_res->wol_irq == -EPROBE_DEFER)
			return -EPROBE_DEFER;
		stmmac_res->wol_irq = stmmac_res->irq;
	}

	stmmac_res->lpi_irq = platform_get_irq_byname_optional(pdev, "eth_lpi");
	if (stmmac_res->lpi_irq == -EPROBE_DEFER)
		return -EPROBE_DEFER;

	res = platform_get_resource(pdev, IORESOURCE_MEM, 0);
	stmmac_res->addr = devm_ioremap_resource(&pdev->dev, res);

	return PTR_ERR_OR_ZERO(stmmac_res->addr);
}
EXPORT_SYMBOL_GPL(stmmac_get_platform_resources);

/**
 * stmmac_pltfr_remove
 * @pdev: platform device pointer
 * Description: this function calls the main to free the net resources
 * and calls the platforms hook and release the resources (e.g. mem).
 */
int stmmac_pltfr_remove(struct platform_device *pdev)
{
	struct net_device *ndev = platform_get_drvdata(pdev);
	struct stmmac_priv *priv = netdev_priv(ndev);
	struct plat_stmmacenet_data *plat = priv->plat;
	int ret = stmmac_dvr_remove(&pdev->dev);

	if (plat->exit && ndev && netif_running(ndev))
		plat->exit(pdev, plat->bsp_priv);

	stmmac_remove_config_dt(pdev, plat);

	return ret;
}
EXPORT_SYMBOL_GPL(stmmac_pltfr_remove);

#ifdef CONFIG_PM_SLEEP
/**
 * stmmac_pltfr_suspend
 * @dev: device pointer
 * Description: this function is invoked when suspend the driver and it direcly
 * call the main suspend function and then, if required, on some platform, it
 * can call an exit helper.
 */
static int stmmac_pltfr_suspend(struct device *dev)
{
	int ret;
	struct net_device *ndev = dev_get_drvdata(dev);
	struct stmmac_priv *priv = netdev_priv(ndev);
	struct platform_device *pdev = to_platform_device(dev);

	ret = stmmac_suspend(dev);
	if (priv->plat->exit && ndev && netif_running(ndev))
		priv->plat->exit(pdev, priv->plat->bsp_priv);

	return ret;
}

/**
 * stmmac_pltfr_resume
 * @dev: device pointer
 * Description: this function is invoked when resume the driver before calling
 * the main resume function, on some platforms, it can call own init helper
 * if required.
 */
static int stmmac_pltfr_resume(struct device *dev)
{
	struct net_device *ndev = dev_get_drvdata(dev);
	struct stmmac_priv *priv = netdev_priv(ndev);
	struct platform_device *pdev = to_platform_device(dev);

	if (priv->plat->init && ndev && netif_running(ndev))
		priv->plat->init(pdev, priv->plat->bsp_priv);

	return stmmac_resume(dev);
}
#endif /* CONFIG_PM_SLEEP */

SIMPLE_DEV_PM_OPS(stmmac_pltfr_pm_ops, stmmac_pltfr_suspend,
				       stmmac_pltfr_resume);
EXPORT_SYMBOL_GPL(stmmac_pltfr_pm_ops);

MODULE_DESCRIPTION("STMMAC 10/100/1000 Ethernet platform support");
MODULE_AUTHOR("Giuseppe Cavallaro <peppe.cavallaro@st.com>");
MODULE_LICENSE("GPL");<|MERGE_RESOLUTION|>--- conflicted
+++ resolved
@@ -320,11 +320,7 @@
 static int stmmac_dt_phy(struct plat_stmmacenet_data *plat,
 			 struct device_node *np, struct device *dev)
 {
-<<<<<<< HEAD
-	bool mdio = false;
-=======
 	bool mdio = !of_phy_is_fixed_link(np);
->>>>>>> cff670b3
 	static const struct of_device_id need_mdio_ids[] = {
 		{ .compatible = "snps,dwc-qos-ethernet-4.10" },
 		{},
