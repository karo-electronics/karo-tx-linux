/*
 * This file is part of the Chelsio T4 Ethernet driver for Linux.
 *
 * Copyright (c) 2003-2010 Chelsio Communications, Inc. All rights reserved.
 *
 * This software is available to you under a choice of one of two
 * licenses.  You may choose to be licensed under the terms of the GNU
 * General Public License (GPL) Version 2, available from the file
 * COPYING in the main directory of this source tree, or the
 * OpenIB.org BSD license below:
 *
 *     Redistribution and use in source and binary forms, with or
 *     without modification, are permitted provided that the following
 *     conditions are met:
 *
 *      - Redistributions of source code must retain the above
 *        copyright notice, this list of conditions and the following
 *        disclaimer.
 *
 *      - Redistributions in binary form must reproduce the above
 *        copyright notice, this list of conditions and the following
 *        disclaimer in the documentation and/or other materials
 *        provided with the distribution.
 *
 * THE SOFTWARE IS PROVIDED "AS IS", WITHOUT WARRANTY OF ANY KIND,
 * EXPRESS OR IMPLIED, INCLUDING BUT NOT LIMITED TO THE WARRANTIES OF
 * MERCHANTABILITY, FITNESS FOR A PARTICULAR PURPOSE AND
 * NONINFRINGEMENT. IN NO EVENT SHALL THE AUTHORS OR COPYRIGHT HOLDERS
 * BE LIABLE FOR ANY CLAIM, DAMAGES OR OTHER LIABILITY, WHETHER IN AN
 * ACTION OF CONTRACT, TORT OR OTHERWISE, ARISING FROM, OUT OF OR IN
 * CONNECTION WITH THE SOFTWARE OR THE USE OR OTHER DEALINGS IN THE
 * SOFTWARE.
 */

#define pr_fmt(fmt) KBUILD_MODNAME ": " fmt

#include <linux/bitmap.h>
#include <linux/crc32.h>
#include <linux/ctype.h>
#include <linux/debugfs.h>
#include <linux/err.h>
#include <linux/etherdevice.h>
#include <linux/firmware.h>
#include <linux/if.h>
#include <linux/if_vlan.h>
#include <linux/init.h>
#include <linux/log2.h>
#include <linux/mdio.h>
#include <linux/module.h>
#include <linux/moduleparam.h>
#include <linux/mutex.h>
#include <linux/netdevice.h>
#include <linux/pci.h>
#include <linux/aer.h>
#include <linux/rtnetlink.h>
#include <linux/sched.h>
#include <linux/seq_file.h>
#include <linux/sockios.h>
#include <linux/vmalloc.h>
#include <linux/workqueue.h>
#include <net/neighbour.h>
#include <net/netevent.h>
#include <asm/uaccess.h>

#include "cxgb4.h"
#include "t4_regs.h"
#include "t4_msg.h"
#include "t4fw_api.h"
#include "l2t.h"

#define DRV_VERSION "1.3.0-ko"
#define DRV_DESC "Chelsio T4 Network Driver"

/*
 * Max interrupt hold-off timer value in us.  Queues fall back to this value
 * under extreme memory pressure so it's largish to give the system time to
 * recover.
 */
#define MAX_SGE_TIMERVAL 200U

enum {
	/*
	 * Physical Function provisioning constants.
	 */
	PFRES_NVI = 4,			/* # of Virtual Interfaces */
	PFRES_NETHCTRL = 128,		/* # of EQs used for ETH or CTRL Qs */
	PFRES_NIQFLINT = 128,		/* # of ingress Qs/w Free List(s)/intr
					 */
	PFRES_NEQ = 256,		/* # of egress queues */
	PFRES_NIQ = 0,			/* # of ingress queues */
	PFRES_TC = 0,			/* PCI-E traffic class */
	PFRES_NEXACTF = 128,		/* # of exact MPS filters */

	PFRES_R_CAPS = FW_CMD_CAP_PF,
	PFRES_WX_CAPS = FW_CMD_CAP_PF,

#ifdef CONFIG_PCI_IOV
	/*
	 * Virtual Function provisioning constants.  We need two extra Ingress
	 * Queues with Interrupt capability to serve as the VF's Firmware
	 * Event Queue and Forwarded Interrupt Queue (when using MSI mode) --
	 * neither will have Free Lists associated with them).  For each
	 * Ethernet/Control Egress Queue and for each Free List, we need an
	 * Egress Context.
	 */
	VFRES_NPORTS = 1,		/* # of "ports" per VF */
	VFRES_NQSETS = 2,		/* # of "Queue Sets" per VF */

	VFRES_NVI = VFRES_NPORTS,	/* # of Virtual Interfaces */
	VFRES_NETHCTRL = VFRES_NQSETS,	/* # of EQs used for ETH or CTRL Qs */
	VFRES_NIQFLINT = VFRES_NQSETS+2,/* # of ingress Qs/w Free List(s)/intr */
	VFRES_NEQ = VFRES_NQSETS*2,	/* # of egress queues */
	VFRES_NIQ = 0,			/* # of non-fl/int ingress queues */
	VFRES_TC = 0,			/* PCI-E traffic class */
	VFRES_NEXACTF = 16,		/* # of exact MPS filters */

	VFRES_R_CAPS = FW_CMD_CAP_DMAQ|FW_CMD_CAP_VF|FW_CMD_CAP_PORT,
	VFRES_WX_CAPS = FW_CMD_CAP_DMAQ|FW_CMD_CAP_VF,
#endif
};

/*
 * Provide a Port Access Rights Mask for the specified PF/VF.  This is very
 * static and likely not to be useful in the long run.  We really need to
 * implement some form of persistent configuration which the firmware
 * controls.
 */
static unsigned int pfvfres_pmask(struct adapter *adapter,
				  unsigned int pf, unsigned int vf)
{
	unsigned int portn, portvec;

	/*
	 * Give PF's access to all of the ports.
	 */
	if (vf == 0)
		return FW_PFVF_CMD_PMASK_MASK;

	/*
	 * For VFs, we'll assign them access to the ports based purely on the
	 * PF.  We assign active ports in order, wrapping around if there are
	 * fewer active ports than PFs: e.g. active port[pf % nports].
	 * Unfortunately the adapter's port_info structs haven't been
	 * initialized yet so we have to compute this.
	 */
	if (adapter->params.nports == 0)
		return 0;

	portn = pf % adapter->params.nports;
	portvec = adapter->params.portvec;
	for (;;) {
		/*
		 * Isolate the lowest set bit in the port vector.  If we're at
		 * the port number that we want, return that as the pmask.
		 * otherwise mask that bit out of the port vector and
		 * decrement our port number ...
		 */
		unsigned int pmask = portvec ^ (portvec & (portvec-1));
		if (portn == 0)
			return pmask;
		portn--;
		portvec &= ~pmask;
	}
	/*NOTREACHED*/
}

enum {
	MAX_TXQ_ENTRIES      = 16384,
	MAX_CTRL_TXQ_ENTRIES = 1024,
	MAX_RSPQ_ENTRIES     = 16384,
	MAX_RX_BUFFERS       = 16384,
	MIN_TXQ_ENTRIES      = 32,
	MIN_CTRL_TXQ_ENTRIES = 32,
	MIN_RSPQ_ENTRIES     = 128,
	MIN_FL_ENTRIES       = 16
};

#define DFLT_MSG_ENABLE (NETIF_MSG_DRV | NETIF_MSG_PROBE | NETIF_MSG_LINK | \
			 NETIF_MSG_TIMER | NETIF_MSG_IFDOWN | NETIF_MSG_IFUP |\
			 NETIF_MSG_RX_ERR | NETIF_MSG_TX_ERR)

#define CH_DEVICE(devid, data) { PCI_VDEVICE(CHELSIO, devid), (data) }

static DEFINE_PCI_DEVICE_TABLE(cxgb4_pci_tbl) = {
	CH_DEVICE(0xa000, 0),  /* PE10K */
	CH_DEVICE(0x4001, -1),
	CH_DEVICE(0x4002, -1),
	CH_DEVICE(0x4003, -1),
	CH_DEVICE(0x4004, -1),
	CH_DEVICE(0x4005, -1),
	CH_DEVICE(0x4006, -1),
	CH_DEVICE(0x4007, -1),
	CH_DEVICE(0x4008, -1),
	CH_DEVICE(0x4009, -1),
	CH_DEVICE(0x400a, -1),
	CH_DEVICE(0x4401, 4),
	CH_DEVICE(0x4402, 4),
	CH_DEVICE(0x4403, 4),
	CH_DEVICE(0x4404, 4),
	CH_DEVICE(0x4405, 4),
	CH_DEVICE(0x4406, 4),
	CH_DEVICE(0x4407, 4),
	CH_DEVICE(0x4408, 4),
	CH_DEVICE(0x4409, 4),
	CH_DEVICE(0x440a, 4),
	CH_DEVICE(0x440d, 4),
	CH_DEVICE(0x440e, 4),
	{ 0, }
};

#define FW_FNAME "cxgb4/t4fw.bin"
#define FW_CFNAME "cxgb4/t4-config.txt"

MODULE_DESCRIPTION(DRV_DESC);
MODULE_AUTHOR("Chelsio Communications");
MODULE_LICENSE("Dual BSD/GPL");
MODULE_VERSION(DRV_VERSION);
MODULE_DEVICE_TABLE(pci, cxgb4_pci_tbl);
MODULE_FIRMWARE(FW_FNAME);

/*
 * Normally we're willing to become the firmware's Master PF but will be happy
 * if another PF has already become the Master and initialized the adapter.
 * Setting "force_init" will cause this driver to forcibly establish itself as
 * the Master PF and initialize the adapter.
 */
static uint force_init;

module_param(force_init, uint, 0644);
MODULE_PARM_DESC(force_init, "Forcibly become Master PF and initialize adapter");

/*
 * Normally if the firmware we connect to has Configuration File support, we
 * use that and only fall back to the old Driver-based initialization if the
 * Configuration File fails for some reason.  If force_old_init is set, then
 * we'll always use the old Driver-based initialization sequence.
 */
static uint force_old_init;

module_param(force_old_init, uint, 0644);
MODULE_PARM_DESC(force_old_init, "Force old initialization sequence");

static int dflt_msg_enable = DFLT_MSG_ENABLE;

module_param(dflt_msg_enable, int, 0644);
MODULE_PARM_DESC(dflt_msg_enable, "Chelsio T4 default message enable bitmap");

/*
 * The driver uses the best interrupt scheme available on a platform in the
 * order MSI-X, MSI, legacy INTx interrupts.  This parameter determines which
 * of these schemes the driver may consider as follows:
 *
 * msi = 2: choose from among all three options
 * msi = 1: only consider MSI and INTx interrupts
 * msi = 0: force INTx interrupts
 */
static int msi = 2;

module_param(msi, int, 0644);
MODULE_PARM_DESC(msi, "whether to use INTx (0), MSI (1) or MSI-X (2)");

/*
 * Queue interrupt hold-off timer values.  Queues default to the first of these
 * upon creation.
 */
static unsigned int intr_holdoff[SGE_NTIMERS - 1] = { 5, 10, 20, 50, 100 };

module_param_array(intr_holdoff, uint, NULL, 0644);
MODULE_PARM_DESC(intr_holdoff, "values for queue interrupt hold-off timers "
		 "0..4 in microseconds");

static unsigned int intr_cnt[SGE_NCOUNTERS - 1] = { 4, 8, 16 };

module_param_array(intr_cnt, uint, NULL, 0644);
MODULE_PARM_DESC(intr_cnt,
		 "thresholds 1..3 for queue interrupt packet counters");

/*
 * Normally we tell the chip to deliver Ingress Packets into our DMA buffers
 * offset by 2 bytes in order to have the IP headers line up on 4-byte
 * boundaries.  This is a requirement for many architectures which will throw
 * a machine check fault if an attempt is made to access one of the 4-byte IP
 * header fields on a non-4-byte boundary.  And it's a major performance issue
 * even on some architectures which allow it like some implementations of the
 * x86 ISA.  However, some architectures don't mind this and for some very
 * edge-case performance sensitive applications (like forwarding large volumes
 * of small packets), setting this DMA offset to 0 will decrease the number of
 * PCI-E Bus transfers enough to measurably affect performance.
 */
static int rx_dma_offset = 2;

static bool vf_acls;

#ifdef CONFIG_PCI_IOV
module_param(vf_acls, bool, 0644);
MODULE_PARM_DESC(vf_acls, "if set enable virtualization L2 ACL enforcement");

static unsigned int num_vf[4];

module_param_array(num_vf, uint, NULL, 0644);
MODULE_PARM_DESC(num_vf, "number of VFs for each of PFs 0-3");
#endif

/*
 * The filter TCAM has a fixed portion and a variable portion.  The fixed
 * portion can match on source/destination IP IPv4/IPv6 addresses and TCP/UDP
 * ports.  The variable portion is 36 bits which can include things like Exact
 * Match MAC Index (9 bits), Ether Type (16 bits), IP Protocol (8 bits),
 * [Inner] VLAN Tag (17 bits), etc. which, if all were somehow selected, would
 * far exceed the 36-bit budget for this "compressed" header portion of the
 * filter.  Thus, we have a scarce resource which must be carefully managed.
 *
 * By default we set this up to mostly match the set of filter matching
 * capabilities of T3 but with accommodations for some of T4's more
 * interesting features:
 *
 *   { IP Fragment (1), MPS Match Type (3), IP Protocol (8),
 *     [Inner] VLAN (17), Port (3), FCoE (1) }
 */
enum {
	TP_VLAN_PRI_MAP_DEFAULT = HW_TPL_FR_MT_PR_IV_P_FC,
	TP_VLAN_PRI_MAP_FIRST = FCOE_SHIFT,
	TP_VLAN_PRI_MAP_LAST = FRAGMENTATION_SHIFT,
};

static unsigned int tp_vlan_pri_map = TP_VLAN_PRI_MAP_DEFAULT;

static struct dentry *cxgb4_debugfs_root;

static LIST_HEAD(adapter_list);
static DEFINE_MUTEX(uld_mutex);
static struct cxgb4_uld_info ulds[CXGB4_ULD_MAX];
static const char *uld_str[] = { "RDMA", "iSCSI" };

static void link_report(struct net_device *dev)
{
	if (!netif_carrier_ok(dev))
		netdev_info(dev, "link down\n");
	else {
		static const char *fc[] = { "no", "Rx", "Tx", "Tx/Rx" };

		const char *s = "10Mbps";
		const struct port_info *p = netdev_priv(dev);

		switch (p->link_cfg.speed) {
		case SPEED_10000:
			s = "10Gbps";
			break;
		case SPEED_1000:
			s = "1000Mbps";
			break;
		case SPEED_100:
			s = "100Mbps";
			break;
		}

		netdev_info(dev, "link up, %s, full-duplex, %s PAUSE\n", s,
			    fc[p->link_cfg.fc]);
	}
}

void t4_os_link_changed(struct adapter *adapter, int port_id, int link_stat)
{
	struct net_device *dev = adapter->port[port_id];

	/* Skip changes from disabled ports. */
	if (netif_running(dev) && link_stat != netif_carrier_ok(dev)) {
		if (link_stat)
			netif_carrier_on(dev);
		else
			netif_carrier_off(dev);

		link_report(dev);
	}
}

void t4_os_portmod_changed(const struct adapter *adap, int port_id)
{
	static const char *mod_str[] = {
		NULL, "LR", "SR", "ER", "passive DA", "active DA", "LRM"
	};

	const struct net_device *dev = adap->port[port_id];
	const struct port_info *pi = netdev_priv(dev);

	if (pi->mod_type == FW_PORT_MOD_TYPE_NONE)
		netdev_info(dev, "port module unplugged\n");
	else if (pi->mod_type < ARRAY_SIZE(mod_str))
		netdev_info(dev, "%s module inserted\n", mod_str[pi->mod_type]);
}

/*
 * Configure the exact and hash address filters to handle a port's multicast
 * and secondary unicast MAC addresses.
 */
static int set_addr_filters(const struct net_device *dev, bool sleep)
{
	u64 mhash = 0;
	u64 uhash = 0;
	bool free = true;
	u16 filt_idx[7];
	const u8 *addr[7];
	int ret, naddr = 0;
	const struct netdev_hw_addr *ha;
	int uc_cnt = netdev_uc_count(dev);
	int mc_cnt = netdev_mc_count(dev);
	const struct port_info *pi = netdev_priv(dev);
	unsigned int mb = pi->adapter->fn;

	/* first do the secondary unicast addresses */
	netdev_for_each_uc_addr(ha, dev) {
		addr[naddr++] = ha->addr;
		if (--uc_cnt == 0 || naddr >= ARRAY_SIZE(addr)) {
			ret = t4_alloc_mac_filt(pi->adapter, mb, pi->viid, free,
					naddr, addr, filt_idx, &uhash, sleep);
			if (ret < 0)
				return ret;

			free = false;
			naddr = 0;
		}
	}

	/* next set up the multicast addresses */
	netdev_for_each_mc_addr(ha, dev) {
		addr[naddr++] = ha->addr;
		if (--mc_cnt == 0 || naddr >= ARRAY_SIZE(addr)) {
			ret = t4_alloc_mac_filt(pi->adapter, mb, pi->viid, free,
					naddr, addr, filt_idx, &mhash, sleep);
			if (ret < 0)
				return ret;

			free = false;
			naddr = 0;
		}
	}

	return t4_set_addr_hash(pi->adapter, mb, pi->viid, uhash != 0,
				uhash | mhash, sleep);
}

int dbfifo_int_thresh = 10; /* 10 == 640 entry threshold */
module_param(dbfifo_int_thresh, int, 0644);
MODULE_PARM_DESC(dbfifo_int_thresh, "doorbell fifo interrupt threshold");

/*
 * usecs to sleep while draining the dbfifo
 */
static int dbfifo_drain_delay = 1000;
module_param(dbfifo_drain_delay, int, 0644);
MODULE_PARM_DESC(dbfifo_drain_delay,
		 "usecs to sleep while draining the dbfifo");

/*
 * Set Rx properties of a port, such as promiscruity, address filters, and MTU.
 * If @mtu is -1 it is left unchanged.
 */
static int set_rxmode(struct net_device *dev, int mtu, bool sleep_ok)
{
	int ret;
	struct port_info *pi = netdev_priv(dev);

	ret = set_addr_filters(dev, sleep_ok);
	if (ret == 0)
		ret = t4_set_rxmode(pi->adapter, pi->adapter->fn, pi->viid, mtu,
				    (dev->flags & IFF_PROMISC) ? 1 : 0,
				    (dev->flags & IFF_ALLMULTI) ? 1 : 0, 1, -1,
				    sleep_ok);
	return ret;
}

static struct workqueue_struct *workq;

/**
 *	link_start - enable a port
 *	@dev: the port to enable
 *
 *	Performs the MAC and PHY actions needed to enable a port.
 */
static int link_start(struct net_device *dev)
{
	int ret;
	struct port_info *pi = netdev_priv(dev);
	unsigned int mb = pi->adapter->fn;

	/*
	 * We do not set address filters and promiscuity here, the stack does
	 * that step explicitly.
	 */
	ret = t4_set_rxmode(pi->adapter, mb, pi->viid, dev->mtu, -1, -1, -1,
			    !!(dev->features & NETIF_F_HW_VLAN_RX), true);
	if (ret == 0) {
		ret = t4_change_mac(pi->adapter, mb, pi->viid,
				    pi->xact_addr_filt, dev->dev_addr, true,
				    true);
		if (ret >= 0) {
			pi->xact_addr_filt = ret;
			ret = 0;
		}
	}
	if (ret == 0)
		ret = t4_link_start(pi->adapter, mb, pi->tx_chan,
				    &pi->link_cfg);
	if (ret == 0)
		ret = t4_enable_vi(pi->adapter, mb, pi->viid, true, true);
	return ret;
}

/*
 * Response queue handler for the FW event queue.
 */
static int fwevtq_handler(struct sge_rspq *q, const __be64 *rsp,
			  const struct pkt_gl *gl)
{
	u8 opcode = ((const struct rss_header *)rsp)->opcode;

	rsp++;                                          /* skip RSS header */
	if (likely(opcode == CPL_SGE_EGR_UPDATE)) {
		const struct cpl_sge_egr_update *p = (void *)rsp;
		unsigned int qid = EGR_QID(ntohl(p->opcode_qid));
		struct sge_txq *txq;

		txq = q->adap->sge.egr_map[qid - q->adap->sge.egr_start];
		txq->restarts++;
		if ((u8 *)txq < (u8 *)q->adap->sge.ofldtxq) {
			struct sge_eth_txq *eq;

			eq = container_of(txq, struct sge_eth_txq, q);
			netif_tx_wake_queue(eq->txq);
		} else {
			struct sge_ofld_txq *oq;

			oq = container_of(txq, struct sge_ofld_txq, q);
			tasklet_schedule(&oq->qresume_tsk);
		}
	} else if (opcode == CPL_FW6_MSG || opcode == CPL_FW4_MSG) {
		const struct cpl_fw6_msg *p = (void *)rsp;

		if (p->type == 0)
			t4_handle_fw_rpl(q->adap, p->data);
	} else if (opcode == CPL_L2T_WRITE_RPL) {
		const struct cpl_l2t_write_rpl *p = (void *)rsp;

		do_l2t_write_rpl(q->adap, p);
	} else
		dev_err(q->adap->pdev_dev,
			"unexpected CPL %#x on FW event queue\n", opcode);
	return 0;
}

/**
 *	uldrx_handler - response queue handler for ULD queues
 *	@q: the response queue that received the packet
 *	@rsp: the response queue descriptor holding the offload message
 *	@gl: the gather list of packet fragments
 *
 *	Deliver an ingress offload packet to a ULD.  All processing is done by
 *	the ULD, we just maintain statistics.
 */
static int uldrx_handler(struct sge_rspq *q, const __be64 *rsp,
			 const struct pkt_gl *gl)
{
	struct sge_ofld_rxq *rxq = container_of(q, struct sge_ofld_rxq, rspq);

	if (ulds[q->uld].rx_handler(q->adap->uld_handle[q->uld], rsp, gl)) {
		rxq->stats.nomem++;
		return -1;
	}
	if (gl == NULL)
		rxq->stats.imm++;
	else if (gl == CXGB4_MSG_AN)
		rxq->stats.an++;
	else
		rxq->stats.pkts++;
	return 0;
}

static void disable_msi(struct adapter *adapter)
{
	if (adapter->flags & USING_MSIX) {
		pci_disable_msix(adapter->pdev);
		adapter->flags &= ~USING_MSIX;
	} else if (adapter->flags & USING_MSI) {
		pci_disable_msi(adapter->pdev);
		adapter->flags &= ~USING_MSI;
	}
}

/*
 * Interrupt handler for non-data events used with MSI-X.
 */
static irqreturn_t t4_nondata_intr(int irq, void *cookie)
{
	struct adapter *adap = cookie;

	u32 v = t4_read_reg(adap, MYPF_REG(PL_PF_INT_CAUSE));
	if (v & PFSW) {
		adap->swintr = 1;
		t4_write_reg(adap, MYPF_REG(PL_PF_INT_CAUSE), v);
	}
	t4_slow_intr_handler(adap);
	return IRQ_HANDLED;
}

/*
 * Name the MSI-X interrupts.
 */
static void name_msix_vecs(struct adapter *adap)
{
	int i, j, msi_idx = 2, n = sizeof(adap->msix_info[0].desc);

	/* non-data interrupts */
	snprintf(adap->msix_info[0].desc, n, "%s", adap->port[0]->name);

	/* FW events */
	snprintf(adap->msix_info[1].desc, n, "%s-FWeventq",
		 adap->port[0]->name);

	/* Ethernet queues */
	for_each_port(adap, j) {
		struct net_device *d = adap->port[j];
		const struct port_info *pi = netdev_priv(d);

		for (i = 0; i < pi->nqsets; i++, msi_idx++)
			snprintf(adap->msix_info[msi_idx].desc, n, "%s-Rx%d",
				 d->name, i);
	}

	/* offload queues */
	for_each_ofldrxq(&adap->sge, i)
		snprintf(adap->msix_info[msi_idx++].desc, n, "%s-ofld%d",
			 adap->port[0]->name, i);

	for_each_rdmarxq(&adap->sge, i)
		snprintf(adap->msix_info[msi_idx++].desc, n, "%s-rdma%d",
			 adap->port[0]->name, i);
}

static int request_msix_queue_irqs(struct adapter *adap)
{
	struct sge *s = &adap->sge;
	int err, ethqidx, ofldqidx = 0, rdmaqidx = 0, msi_index = 2;

	err = request_irq(adap->msix_info[1].vec, t4_sge_intr_msix, 0,
			  adap->msix_info[1].desc, &s->fw_evtq);
	if (err)
		return err;

	for_each_ethrxq(s, ethqidx) {
		err = request_irq(adap->msix_info[msi_index].vec,
				  t4_sge_intr_msix, 0,
				  adap->msix_info[msi_index].desc,
				  &s->ethrxq[ethqidx].rspq);
		if (err)
			goto unwind;
		msi_index++;
	}
	for_each_ofldrxq(s, ofldqidx) {
		err = request_irq(adap->msix_info[msi_index].vec,
				  t4_sge_intr_msix, 0,
				  adap->msix_info[msi_index].desc,
				  &s->ofldrxq[ofldqidx].rspq);
		if (err)
			goto unwind;
		msi_index++;
	}
	for_each_rdmarxq(s, rdmaqidx) {
		err = request_irq(adap->msix_info[msi_index].vec,
				  t4_sge_intr_msix, 0,
				  adap->msix_info[msi_index].desc,
				  &s->rdmarxq[rdmaqidx].rspq);
		if (err)
			goto unwind;
		msi_index++;
	}
	return 0;

unwind:
	while (--rdmaqidx >= 0)
		free_irq(adap->msix_info[--msi_index].vec,
			 &s->rdmarxq[rdmaqidx].rspq);
	while (--ofldqidx >= 0)
		free_irq(adap->msix_info[--msi_index].vec,
			 &s->ofldrxq[ofldqidx].rspq);
	while (--ethqidx >= 0)
		free_irq(adap->msix_info[--msi_index].vec,
			 &s->ethrxq[ethqidx].rspq);
	free_irq(adap->msix_info[1].vec, &s->fw_evtq);
	return err;
}

static void free_msix_queue_irqs(struct adapter *adap)
{
	int i, msi_index = 2;
	struct sge *s = &adap->sge;

	free_irq(adap->msix_info[1].vec, &s->fw_evtq);
	for_each_ethrxq(s, i)
		free_irq(adap->msix_info[msi_index++].vec, &s->ethrxq[i].rspq);
	for_each_ofldrxq(s, i)
		free_irq(adap->msix_info[msi_index++].vec, &s->ofldrxq[i].rspq);
	for_each_rdmarxq(s, i)
		free_irq(adap->msix_info[msi_index++].vec, &s->rdmarxq[i].rspq);
}

/**
 *	write_rss - write the RSS table for a given port
 *	@pi: the port
 *	@queues: array of queue indices for RSS
 *
 *	Sets up the portion of the HW RSS table for the port's VI to distribute
 *	packets to the Rx queues in @queues.
 */
static int write_rss(const struct port_info *pi, const u16 *queues)
{
	u16 *rss;
	int i, err;
	const struct sge_eth_rxq *q = &pi->adapter->sge.ethrxq[pi->first_qset];

	rss = kmalloc(pi->rss_size * sizeof(u16), GFP_KERNEL);
	if (!rss)
		return -ENOMEM;

	/* map the queue indices to queue ids */
	for (i = 0; i < pi->rss_size; i++, queues++)
		rss[i] = q[*queues].rspq.abs_id;

	err = t4_config_rss_range(pi->adapter, pi->adapter->fn, pi->viid, 0,
				  pi->rss_size, rss, pi->rss_size);
	kfree(rss);
	return err;
}

/**
 *	setup_rss - configure RSS
 *	@adap: the adapter
 *
 *	Sets up RSS for each port.
 */
static int setup_rss(struct adapter *adap)
{
	int i, err;

	for_each_port(adap, i) {
		const struct port_info *pi = adap2pinfo(adap, i);

		err = write_rss(pi, pi->rss);
		if (err)
			return err;
	}
	return 0;
}

/*
 * Return the channel of the ingress queue with the given qid.
 */
static unsigned int rxq_to_chan(const struct sge *p, unsigned int qid)
{
	qid -= p->ingr_start;
	return netdev2pinfo(p->ingr_map[qid]->netdev)->tx_chan;
}

/*
 * Wait until all NAPI handlers are descheduled.
 */
static void quiesce_rx(struct adapter *adap)
{
	int i;

	for (i = 0; i < ARRAY_SIZE(adap->sge.ingr_map); i++) {
		struct sge_rspq *q = adap->sge.ingr_map[i];

		if (q && q->handler)
			napi_disable(&q->napi);
	}
}

/*
 * Enable NAPI scheduling and interrupt generation for all Rx queues.
 */
static void enable_rx(struct adapter *adap)
{
	int i;

	for (i = 0; i < ARRAY_SIZE(adap->sge.ingr_map); i++) {
		struct sge_rspq *q = adap->sge.ingr_map[i];

		if (!q)
			continue;
		if (q->handler)
			napi_enable(&q->napi);
		/* 0-increment GTS to start the timer and enable interrupts */
		t4_write_reg(adap, MYPF_REG(SGE_PF_GTS),
			     SEINTARM(q->intr_params) |
			     INGRESSQID(q->cntxt_id));
	}
}

/**
 *	setup_sge_queues - configure SGE Tx/Rx/response queues
 *	@adap: the adapter
 *
 *	Determines how many sets of SGE queues to use and initializes them.
 *	We support multiple queue sets per port if we have MSI-X, otherwise
 *	just one queue set per port.
 */
static int setup_sge_queues(struct adapter *adap)
{
	int err, msi_idx, i, j;
	struct sge *s = &adap->sge;

	bitmap_zero(s->starving_fl, MAX_EGRQ);
	bitmap_zero(s->txq_maperr, MAX_EGRQ);

	if (adap->flags & USING_MSIX)
		msi_idx = 1;         /* vector 0 is for non-queue interrupts */
	else {
		err = t4_sge_alloc_rxq(adap, &s->intrq, false, adap->port[0], 0,
				       NULL, NULL);
		if (err)
			return err;
		msi_idx = -((int)s->intrq.abs_id + 1);
	}

	err = t4_sge_alloc_rxq(adap, &s->fw_evtq, true, adap->port[0],
			       msi_idx, NULL, fwevtq_handler);
	if (err) {
freeout:	t4_free_sge_resources(adap);
		return err;
	}

	for_each_port(adap, i) {
		struct net_device *dev = adap->port[i];
		struct port_info *pi = netdev_priv(dev);
		struct sge_eth_rxq *q = &s->ethrxq[pi->first_qset];
		struct sge_eth_txq *t = &s->ethtxq[pi->first_qset];

		for (j = 0; j < pi->nqsets; j++, q++) {
			if (msi_idx > 0)
				msi_idx++;
			err = t4_sge_alloc_rxq(adap, &q->rspq, false, dev,
					       msi_idx, &q->fl,
					       t4_ethrx_handler);
			if (err)
				goto freeout;
			q->rspq.idx = j;
			memset(&q->stats, 0, sizeof(q->stats));
		}
		for (j = 0; j < pi->nqsets; j++, t++) {
			err = t4_sge_alloc_eth_txq(adap, t, dev,
					netdev_get_tx_queue(dev, j),
					s->fw_evtq.cntxt_id);
			if (err)
				goto freeout;
		}
	}

	j = s->ofldqsets / adap->params.nports; /* ofld queues per channel */
	for_each_ofldrxq(s, i) {
		struct sge_ofld_rxq *q = &s->ofldrxq[i];
		struct net_device *dev = adap->port[i / j];

		if (msi_idx > 0)
			msi_idx++;
		err = t4_sge_alloc_rxq(adap, &q->rspq, false, dev, msi_idx,
				       &q->fl, uldrx_handler);
		if (err)
			goto freeout;
		memset(&q->stats, 0, sizeof(q->stats));
		s->ofld_rxq[i] = q->rspq.abs_id;
		err = t4_sge_alloc_ofld_txq(adap, &s->ofldtxq[i], dev,
					    s->fw_evtq.cntxt_id);
		if (err)
			goto freeout;
	}

	for_each_rdmarxq(s, i) {
		struct sge_ofld_rxq *q = &s->rdmarxq[i];

		if (msi_idx > 0)
			msi_idx++;
		err = t4_sge_alloc_rxq(adap, &q->rspq, false, adap->port[i],
				       msi_idx, &q->fl, uldrx_handler);
		if (err)
			goto freeout;
		memset(&q->stats, 0, sizeof(q->stats));
		s->rdma_rxq[i] = q->rspq.abs_id;
	}

	for_each_port(adap, i) {
		/*
		 * Note that ->rdmarxq[i].rspq.cntxt_id below is 0 if we don't
		 * have RDMA queues, and that's the right value.
		 */
		err = t4_sge_alloc_ctrl_txq(adap, &s->ctrlq[i], adap->port[i],
					    s->fw_evtq.cntxt_id,
					    s->rdmarxq[i].rspq.cntxt_id);
		if (err)
			goto freeout;
	}

	t4_write_reg(adap, MPS_TRC_RSS_CONTROL,
		     RSSCONTROL(netdev2pinfo(adap->port[0])->tx_chan) |
		     QUEUENUMBER(s->ethrxq[0].rspq.abs_id));
	return 0;
}

/*
 * Returns 0 if new FW was successfully loaded, a positive errno if a load was
 * started but failed, and a negative errno if flash load couldn't start.
 */
static int upgrade_fw(struct adapter *adap)
{
	int ret;
	u32 vers;
	const struct fw_hdr *hdr;
	const struct firmware *fw;
	struct device *dev = adap->pdev_dev;

	ret = request_firmware(&fw, FW_FNAME, dev);
	if (ret < 0) {
		dev_err(dev, "unable to load firmware image " FW_FNAME
			", error %d\n", ret);
		return ret;
	}

	hdr = (const struct fw_hdr *)fw->data;
	vers = ntohl(hdr->fw_ver);
	if (FW_HDR_FW_VER_MAJOR_GET(vers) != FW_VERSION_MAJOR) {
		ret = -EINVAL;              /* wrong major version, won't do */
		goto out;
	}

	/*
	 * If the flash FW is unusable or we found something newer, load it.
	 */
	if (FW_HDR_FW_VER_MAJOR_GET(adap->params.fw_vers) != FW_VERSION_MAJOR ||
	    vers > adap->params.fw_vers) {
		dev_info(dev, "upgrading firmware ...\n");
		ret = t4_fw_upgrade(adap, adap->mbox, fw->data, fw->size,
				    /*force=*/false);
		if (!ret)
			dev_info(dev, "firmware successfully upgraded to "
				 FW_FNAME " (%d.%d.%d.%d)\n",
				 FW_HDR_FW_VER_MAJOR_GET(vers),
				 FW_HDR_FW_VER_MINOR_GET(vers),
				 FW_HDR_FW_VER_MICRO_GET(vers),
				 FW_HDR_FW_VER_BUILD_GET(vers));
		else
			dev_err(dev, "firmware upgrade failed! err=%d\n", -ret);
	} else {
		/*
		 * Tell our caller that we didn't upgrade the firmware.
		 */
		ret = -EINVAL;
	}

out:	release_firmware(fw);
	return ret;
}

/*
 * Allocate a chunk of memory using kmalloc or, if that fails, vmalloc.
 * The allocated memory is cleared.
 */
void *t4_alloc_mem(size_t size)
{
	void *p = kzalloc(size, GFP_KERNEL);

	if (!p)
		p = vzalloc(size);
	return p;
}

/*
 * Free memory allocated through alloc_mem().
 */
static void t4_free_mem(void *addr)
{
	if (is_vmalloc_addr(addr))
		vfree(addr);
	else
		kfree(addr);
}

static inline int is_offload(const struct adapter *adap)
{
	return adap->params.offload;
}

/*
 * Implementation of ethtool operations.
 */

static u32 get_msglevel(struct net_device *dev)
{
	return netdev2adap(dev)->msg_enable;
}

static void set_msglevel(struct net_device *dev, u32 val)
{
	netdev2adap(dev)->msg_enable = val;
}

static char stats_strings[][ETH_GSTRING_LEN] = {
	"TxOctetsOK         ",
	"TxFramesOK         ",
	"TxBroadcastFrames  ",
	"TxMulticastFrames  ",
	"TxUnicastFrames    ",
	"TxErrorFrames      ",

	"TxFrames64         ",
	"TxFrames65To127    ",
	"TxFrames128To255   ",
	"TxFrames256To511   ",
	"TxFrames512To1023  ",
	"TxFrames1024To1518 ",
	"TxFrames1519ToMax  ",

	"TxFramesDropped    ",
	"TxPauseFrames      ",
	"TxPPP0Frames       ",
	"TxPPP1Frames       ",
	"TxPPP2Frames       ",
	"TxPPP3Frames       ",
	"TxPPP4Frames       ",
	"TxPPP5Frames       ",
	"TxPPP6Frames       ",
	"TxPPP7Frames       ",

	"RxOctetsOK         ",
	"RxFramesOK         ",
	"RxBroadcastFrames  ",
	"RxMulticastFrames  ",
	"RxUnicastFrames    ",

	"RxFramesTooLong    ",
	"RxJabberErrors     ",
	"RxFCSErrors        ",
	"RxLengthErrors     ",
	"RxSymbolErrors     ",
	"RxRuntFrames       ",

	"RxFrames64         ",
	"RxFrames65To127    ",
	"RxFrames128To255   ",
	"RxFrames256To511   ",
	"RxFrames512To1023  ",
	"RxFrames1024To1518 ",
	"RxFrames1519ToMax  ",

	"RxPauseFrames      ",
	"RxPPP0Frames       ",
	"RxPPP1Frames       ",
	"RxPPP2Frames       ",
	"RxPPP3Frames       ",
	"RxPPP4Frames       ",
	"RxPPP5Frames       ",
	"RxPPP6Frames       ",
	"RxPPP7Frames       ",

	"RxBG0FramesDropped ",
	"RxBG1FramesDropped ",
	"RxBG2FramesDropped ",
	"RxBG3FramesDropped ",
	"RxBG0FramesTrunc   ",
	"RxBG1FramesTrunc   ",
	"RxBG2FramesTrunc   ",
	"RxBG3FramesTrunc   ",

	"TSO                ",
	"TxCsumOffload      ",
	"RxCsumGood         ",
	"VLANextractions    ",
	"VLANinsertions     ",
	"GROpackets         ",
	"GROmerged          ",
};

static int get_sset_count(struct net_device *dev, int sset)
{
	switch (sset) {
	case ETH_SS_STATS:
		return ARRAY_SIZE(stats_strings);
	default:
		return -EOPNOTSUPP;
	}
}

#define T4_REGMAP_SIZE (160 * 1024)

static int get_regs_len(struct net_device *dev)
{
	return T4_REGMAP_SIZE;
}

static int get_eeprom_len(struct net_device *dev)
{
	return EEPROMSIZE;
}

static void get_drvinfo(struct net_device *dev, struct ethtool_drvinfo *info)
{
	struct adapter *adapter = netdev2adap(dev);

	strlcpy(info->driver, KBUILD_MODNAME, sizeof(info->driver));
	strlcpy(info->version, DRV_VERSION, sizeof(info->version));
	strlcpy(info->bus_info, pci_name(adapter->pdev),
		sizeof(info->bus_info));

	if (adapter->params.fw_vers)
		snprintf(info->fw_version, sizeof(info->fw_version),
			"%u.%u.%u.%u, TP %u.%u.%u.%u",
			FW_HDR_FW_VER_MAJOR_GET(adapter->params.fw_vers),
			FW_HDR_FW_VER_MINOR_GET(adapter->params.fw_vers),
			FW_HDR_FW_VER_MICRO_GET(adapter->params.fw_vers),
			FW_HDR_FW_VER_BUILD_GET(adapter->params.fw_vers),
			FW_HDR_FW_VER_MAJOR_GET(adapter->params.tp_vers),
			FW_HDR_FW_VER_MINOR_GET(adapter->params.tp_vers),
			FW_HDR_FW_VER_MICRO_GET(adapter->params.tp_vers),
			FW_HDR_FW_VER_BUILD_GET(adapter->params.tp_vers));
}

static void get_strings(struct net_device *dev, u32 stringset, u8 *data)
{
	if (stringset == ETH_SS_STATS)
		memcpy(data, stats_strings, sizeof(stats_strings));
}

/*
 * port stats maintained per queue of the port.  They should be in the same
 * order as in stats_strings above.
 */
struct queue_port_stats {
	u64 tso;
	u64 tx_csum;
	u64 rx_csum;
	u64 vlan_ex;
	u64 vlan_ins;
	u64 gro_pkts;
	u64 gro_merged;
};

static void collect_sge_port_stats(const struct adapter *adap,
		const struct port_info *p, struct queue_port_stats *s)
{
	int i;
	const struct sge_eth_txq *tx = &adap->sge.ethtxq[p->first_qset];
	const struct sge_eth_rxq *rx = &adap->sge.ethrxq[p->first_qset];

	memset(s, 0, sizeof(*s));
	for (i = 0; i < p->nqsets; i++, rx++, tx++) {
		s->tso += tx->tso;
		s->tx_csum += tx->tx_cso;
		s->rx_csum += rx->stats.rx_cso;
		s->vlan_ex += rx->stats.vlan_ex;
		s->vlan_ins += tx->vlan_ins;
		s->gro_pkts += rx->stats.lro_pkts;
		s->gro_merged += rx->stats.lro_merged;
	}
}

static void get_stats(struct net_device *dev, struct ethtool_stats *stats,
		      u64 *data)
{
	struct port_info *pi = netdev_priv(dev);
	struct adapter *adapter = pi->adapter;

	t4_get_port_stats(adapter, pi->tx_chan, (struct port_stats *)data);

	data += sizeof(struct port_stats) / sizeof(u64);
	collect_sge_port_stats(adapter, pi, (struct queue_port_stats *)data);
}

/*
 * Return a version number to identify the type of adapter.  The scheme is:
 * - bits 0..9: chip version
 * - bits 10..15: chip revision
 * - bits 16..23: register dump version
 */
static inline unsigned int mk_adap_vers(const struct adapter *ap)
{
	return 4 | (ap->params.rev << 10) | (1 << 16);
}

static void reg_block_dump(struct adapter *ap, void *buf, unsigned int start,
			   unsigned int end)
{
	u32 *p = buf + start;

	for ( ; start <= end; start += sizeof(u32))
		*p++ = t4_read_reg(ap, start);
}

static void get_regs(struct net_device *dev, struct ethtool_regs *regs,
		     void *buf)
{
	static const unsigned int reg_ranges[] = {
		0x1008, 0x1108,
		0x1180, 0x11b4,
		0x11fc, 0x123c,
		0x1300, 0x173c,
		0x1800, 0x18fc,
		0x3000, 0x30d8,
		0x30e0, 0x5924,
		0x5960, 0x59d4,
		0x5a00, 0x5af8,
		0x6000, 0x6098,
		0x6100, 0x6150,
		0x6200, 0x6208,
		0x6240, 0x6248,
		0x6280, 0x6338,
		0x6370, 0x638c,
		0x6400, 0x643c,
		0x6500, 0x6524,
		0x6a00, 0x6a38,
		0x6a60, 0x6a78,
		0x6b00, 0x6b84,
		0x6bf0, 0x6c84,
		0x6cf0, 0x6d84,
		0x6df0, 0x6e84,
		0x6ef0, 0x6f84,
		0x6ff0, 0x7084,
		0x70f0, 0x7184,
		0x71f0, 0x7284,
		0x72f0, 0x7384,
		0x73f0, 0x7450,
		0x7500, 0x7530,
		0x7600, 0x761c,
		0x7680, 0x76cc,
		0x7700, 0x7798,
		0x77c0, 0x77fc,
		0x7900, 0x79fc,
		0x7b00, 0x7c38,
		0x7d00, 0x7efc,
		0x8dc0, 0x8e1c,
		0x8e30, 0x8e78,
		0x8ea0, 0x8f6c,
		0x8fc0, 0x9074,
		0x90fc, 0x90fc,
		0x9400, 0x9458,
		0x9600, 0x96bc,
		0x9800, 0x9808,
		0x9820, 0x983c,
		0x9850, 0x9864,
		0x9c00, 0x9c6c,
		0x9c80, 0x9cec,
		0x9d00, 0x9d6c,
		0x9d80, 0x9dec,
		0x9e00, 0x9e6c,
		0x9e80, 0x9eec,
		0x9f00, 0x9f6c,
		0x9f80, 0x9fec,
		0xd004, 0xd03c,
		0xdfc0, 0xdfe0,
		0xe000, 0xea7c,
		0xf000, 0x11190,
		0x19040, 0x1906c,
		0x19078, 0x19080,
		0x1908c, 0x19124,
		0x19150, 0x191b0,
		0x191d0, 0x191e8,
		0x19238, 0x1924c,
		0x193f8, 0x19474,
		0x19490, 0x194f8,
		0x19800, 0x19f30,
		0x1a000, 0x1a06c,
		0x1a0b0, 0x1a120,
		0x1a128, 0x1a138,
		0x1a190, 0x1a1c4,
		0x1a1fc, 0x1a1fc,
		0x1e040, 0x1e04c,
		0x1e284, 0x1e28c,
		0x1e2c0, 0x1e2c0,
		0x1e2e0, 0x1e2e0,
		0x1e300, 0x1e384,
		0x1e3c0, 0x1e3c8,
		0x1e440, 0x1e44c,
		0x1e684, 0x1e68c,
		0x1e6c0, 0x1e6c0,
		0x1e6e0, 0x1e6e0,
		0x1e700, 0x1e784,
		0x1e7c0, 0x1e7c8,
		0x1e840, 0x1e84c,
		0x1ea84, 0x1ea8c,
		0x1eac0, 0x1eac0,
		0x1eae0, 0x1eae0,
		0x1eb00, 0x1eb84,
		0x1ebc0, 0x1ebc8,
		0x1ec40, 0x1ec4c,
		0x1ee84, 0x1ee8c,
		0x1eec0, 0x1eec0,
		0x1eee0, 0x1eee0,
		0x1ef00, 0x1ef84,
		0x1efc0, 0x1efc8,
		0x1f040, 0x1f04c,
		0x1f284, 0x1f28c,
		0x1f2c0, 0x1f2c0,
		0x1f2e0, 0x1f2e0,
		0x1f300, 0x1f384,
		0x1f3c0, 0x1f3c8,
		0x1f440, 0x1f44c,
		0x1f684, 0x1f68c,
		0x1f6c0, 0x1f6c0,
		0x1f6e0, 0x1f6e0,
		0x1f700, 0x1f784,
		0x1f7c0, 0x1f7c8,
		0x1f840, 0x1f84c,
		0x1fa84, 0x1fa8c,
		0x1fac0, 0x1fac0,
		0x1fae0, 0x1fae0,
		0x1fb00, 0x1fb84,
		0x1fbc0, 0x1fbc8,
		0x1fc40, 0x1fc4c,
		0x1fe84, 0x1fe8c,
		0x1fec0, 0x1fec0,
		0x1fee0, 0x1fee0,
		0x1ff00, 0x1ff84,
		0x1ffc0, 0x1ffc8,
		0x20000, 0x2002c,
		0x20100, 0x2013c,
		0x20190, 0x201c8,
		0x20200, 0x20318,
		0x20400, 0x20528,
		0x20540, 0x20614,
		0x21000, 0x21040,
		0x2104c, 0x21060,
		0x210c0, 0x210ec,
		0x21200, 0x21268,
		0x21270, 0x21284,
		0x212fc, 0x21388,
		0x21400, 0x21404,
		0x21500, 0x21518,
		0x2152c, 0x2153c,
		0x21550, 0x21554,
		0x21600, 0x21600,
		0x21608, 0x21628,
		0x21630, 0x2163c,
		0x21700, 0x2171c,
		0x21780, 0x2178c,
		0x21800, 0x21c38,
		0x21c80, 0x21d7c,
		0x21e00, 0x21e04,
		0x22000, 0x2202c,
		0x22100, 0x2213c,
		0x22190, 0x221c8,
		0x22200, 0x22318,
		0x22400, 0x22528,
		0x22540, 0x22614,
		0x23000, 0x23040,
		0x2304c, 0x23060,
		0x230c0, 0x230ec,
		0x23200, 0x23268,
		0x23270, 0x23284,
		0x232fc, 0x23388,
		0x23400, 0x23404,
		0x23500, 0x23518,
		0x2352c, 0x2353c,
		0x23550, 0x23554,
		0x23600, 0x23600,
		0x23608, 0x23628,
		0x23630, 0x2363c,
		0x23700, 0x2371c,
		0x23780, 0x2378c,
		0x23800, 0x23c38,
		0x23c80, 0x23d7c,
		0x23e00, 0x23e04,
		0x24000, 0x2402c,
		0x24100, 0x2413c,
		0x24190, 0x241c8,
		0x24200, 0x24318,
		0x24400, 0x24528,
		0x24540, 0x24614,
		0x25000, 0x25040,
		0x2504c, 0x25060,
		0x250c0, 0x250ec,
		0x25200, 0x25268,
		0x25270, 0x25284,
		0x252fc, 0x25388,
		0x25400, 0x25404,
		0x25500, 0x25518,
		0x2552c, 0x2553c,
		0x25550, 0x25554,
		0x25600, 0x25600,
		0x25608, 0x25628,
		0x25630, 0x2563c,
		0x25700, 0x2571c,
		0x25780, 0x2578c,
		0x25800, 0x25c38,
		0x25c80, 0x25d7c,
		0x25e00, 0x25e04,
		0x26000, 0x2602c,
		0x26100, 0x2613c,
		0x26190, 0x261c8,
		0x26200, 0x26318,
		0x26400, 0x26528,
		0x26540, 0x26614,
		0x27000, 0x27040,
		0x2704c, 0x27060,
		0x270c0, 0x270ec,
		0x27200, 0x27268,
		0x27270, 0x27284,
		0x272fc, 0x27388,
		0x27400, 0x27404,
		0x27500, 0x27518,
		0x2752c, 0x2753c,
		0x27550, 0x27554,
		0x27600, 0x27600,
		0x27608, 0x27628,
		0x27630, 0x2763c,
		0x27700, 0x2771c,
		0x27780, 0x2778c,
		0x27800, 0x27c38,
		0x27c80, 0x27d7c,
		0x27e00, 0x27e04
	};

	int i;
	struct adapter *ap = netdev2adap(dev);

	regs->version = mk_adap_vers(ap);

	memset(buf, 0, T4_REGMAP_SIZE);
	for (i = 0; i < ARRAY_SIZE(reg_ranges); i += 2)
		reg_block_dump(ap, buf, reg_ranges[i], reg_ranges[i + 1]);
}

static int restart_autoneg(struct net_device *dev)
{
	struct port_info *p = netdev_priv(dev);

	if (!netif_running(dev))
		return -EAGAIN;
	if (p->link_cfg.autoneg != AUTONEG_ENABLE)
		return -EINVAL;
	t4_restart_aneg(p->adapter, p->adapter->fn, p->tx_chan);
	return 0;
}

static int identify_port(struct net_device *dev,
			 enum ethtool_phys_id_state state)
{
	unsigned int val;
	struct adapter *adap = netdev2adap(dev);

	if (state == ETHTOOL_ID_ACTIVE)
		val = 0xffff;
	else if (state == ETHTOOL_ID_INACTIVE)
		val = 0;
	else
		return -EINVAL;

	return t4_identify_port(adap, adap->fn, netdev2pinfo(dev)->viid, val);
}

static unsigned int from_fw_linkcaps(unsigned int type, unsigned int caps)
{
	unsigned int v = 0;

	if (type == FW_PORT_TYPE_BT_SGMII || type == FW_PORT_TYPE_BT_XFI ||
	    type == FW_PORT_TYPE_BT_XAUI) {
		v |= SUPPORTED_TP;
		if (caps & FW_PORT_CAP_SPEED_100M)
			v |= SUPPORTED_100baseT_Full;
		if (caps & FW_PORT_CAP_SPEED_1G)
			v |= SUPPORTED_1000baseT_Full;
		if (caps & FW_PORT_CAP_SPEED_10G)
			v |= SUPPORTED_10000baseT_Full;
	} else if (type == FW_PORT_TYPE_KX4 || type == FW_PORT_TYPE_KX) {
		v |= SUPPORTED_Backplane;
		if (caps & FW_PORT_CAP_SPEED_1G)
			v |= SUPPORTED_1000baseKX_Full;
		if (caps & FW_PORT_CAP_SPEED_10G)
			v |= SUPPORTED_10000baseKX4_Full;
	} else if (type == FW_PORT_TYPE_KR)
		v |= SUPPORTED_Backplane | SUPPORTED_10000baseKR_Full;
	else if (type == FW_PORT_TYPE_BP_AP)
		v |= SUPPORTED_Backplane | SUPPORTED_10000baseR_FEC |
		     SUPPORTED_10000baseKR_Full | SUPPORTED_1000baseKX_Full;
	else if (type == FW_PORT_TYPE_BP4_AP)
		v |= SUPPORTED_Backplane | SUPPORTED_10000baseR_FEC |
		     SUPPORTED_10000baseKR_Full | SUPPORTED_1000baseKX_Full |
		     SUPPORTED_10000baseKX4_Full;
	else if (type == FW_PORT_TYPE_FIBER_XFI ||
		 type == FW_PORT_TYPE_FIBER_XAUI || type == FW_PORT_TYPE_SFP)
		v |= SUPPORTED_FIBRE;

	if (caps & FW_PORT_CAP_ANEG)
		v |= SUPPORTED_Autoneg;
	return v;
}

static unsigned int to_fw_linkcaps(unsigned int caps)
{
	unsigned int v = 0;

	if (caps & ADVERTISED_100baseT_Full)
		v |= FW_PORT_CAP_SPEED_100M;
	if (caps & ADVERTISED_1000baseT_Full)
		v |= FW_PORT_CAP_SPEED_1G;
	if (caps & ADVERTISED_10000baseT_Full)
		v |= FW_PORT_CAP_SPEED_10G;
	return v;
}

static int get_settings(struct net_device *dev, struct ethtool_cmd *cmd)
{
	const struct port_info *p = netdev_priv(dev);

	if (p->port_type == FW_PORT_TYPE_BT_SGMII ||
	    p->port_type == FW_PORT_TYPE_BT_XFI ||
	    p->port_type == FW_PORT_TYPE_BT_XAUI)
		cmd->port = PORT_TP;
	else if (p->port_type == FW_PORT_TYPE_FIBER_XFI ||
		 p->port_type == FW_PORT_TYPE_FIBER_XAUI)
		cmd->port = PORT_FIBRE;
	else if (p->port_type == FW_PORT_TYPE_SFP) {
		if (p->mod_type == FW_PORT_MOD_TYPE_TWINAX_PASSIVE ||
		    p->mod_type == FW_PORT_MOD_TYPE_TWINAX_ACTIVE)
			cmd->port = PORT_DA;
		else
			cmd->port = PORT_FIBRE;
	} else
		cmd->port = PORT_OTHER;

	if (p->mdio_addr >= 0) {
		cmd->phy_address = p->mdio_addr;
		cmd->transceiver = XCVR_EXTERNAL;
		cmd->mdio_support = p->port_type == FW_PORT_TYPE_BT_SGMII ?
			MDIO_SUPPORTS_C22 : MDIO_SUPPORTS_C45;
	} else {
		cmd->phy_address = 0;  /* not really, but no better option */
		cmd->transceiver = XCVR_INTERNAL;
		cmd->mdio_support = 0;
	}

	cmd->supported = from_fw_linkcaps(p->port_type, p->link_cfg.supported);
	cmd->advertising = from_fw_linkcaps(p->port_type,
					    p->link_cfg.advertising);
	ethtool_cmd_speed_set(cmd,
			      netif_carrier_ok(dev) ? p->link_cfg.speed : 0);
	cmd->duplex = DUPLEX_FULL;
	cmd->autoneg = p->link_cfg.autoneg;
	cmd->maxtxpkt = 0;
	cmd->maxrxpkt = 0;
	return 0;
}

static unsigned int speed_to_caps(int speed)
{
	if (speed == SPEED_100)
		return FW_PORT_CAP_SPEED_100M;
	if (speed == SPEED_1000)
		return FW_PORT_CAP_SPEED_1G;
	if (speed == SPEED_10000)
		return FW_PORT_CAP_SPEED_10G;
	return 0;
}

static int set_settings(struct net_device *dev, struct ethtool_cmd *cmd)
{
	unsigned int cap;
	struct port_info *p = netdev_priv(dev);
	struct link_config *lc = &p->link_cfg;
	u32 speed = ethtool_cmd_speed(cmd);

	if (cmd->duplex != DUPLEX_FULL)     /* only full-duplex supported */
		return -EINVAL;

	if (!(lc->supported & FW_PORT_CAP_ANEG)) {
		/*
		 * PHY offers a single speed.  See if that's what's
		 * being requested.
		 */
		if (cmd->autoneg == AUTONEG_DISABLE &&
		    (lc->supported & speed_to_caps(speed)))
			return 0;
		return -EINVAL;
	}

	if (cmd->autoneg == AUTONEG_DISABLE) {
		cap = speed_to_caps(speed);

		if (!(lc->supported & cap) || (speed == SPEED_1000) ||
		    (speed == SPEED_10000))
			return -EINVAL;
		lc->requested_speed = cap;
		lc->advertising = 0;
	} else {
		cap = to_fw_linkcaps(cmd->advertising);
		if (!(lc->supported & cap))
			return -EINVAL;
		lc->requested_speed = 0;
		lc->advertising = cap | FW_PORT_CAP_ANEG;
	}
	lc->autoneg = cmd->autoneg;

	if (netif_running(dev))
		return t4_link_start(p->adapter, p->adapter->fn, p->tx_chan,
				     lc);
	return 0;
}

static void get_pauseparam(struct net_device *dev,
			   struct ethtool_pauseparam *epause)
{
	struct port_info *p = netdev_priv(dev);

	epause->autoneg = (p->link_cfg.requested_fc & PAUSE_AUTONEG) != 0;
	epause->rx_pause = (p->link_cfg.fc & PAUSE_RX) != 0;
	epause->tx_pause = (p->link_cfg.fc & PAUSE_TX) != 0;
}

static int set_pauseparam(struct net_device *dev,
			  struct ethtool_pauseparam *epause)
{
	struct port_info *p = netdev_priv(dev);
	struct link_config *lc = &p->link_cfg;

	if (epause->autoneg == AUTONEG_DISABLE)
		lc->requested_fc = 0;
	else if (lc->supported & FW_PORT_CAP_ANEG)
		lc->requested_fc = PAUSE_AUTONEG;
	else
		return -EINVAL;

	if (epause->rx_pause)
		lc->requested_fc |= PAUSE_RX;
	if (epause->tx_pause)
		lc->requested_fc |= PAUSE_TX;
	if (netif_running(dev))
		return t4_link_start(p->adapter, p->adapter->fn, p->tx_chan,
				     lc);
	return 0;
}

static void get_sge_param(struct net_device *dev, struct ethtool_ringparam *e)
{
	const struct port_info *pi = netdev_priv(dev);
	const struct sge *s = &pi->adapter->sge;

	e->rx_max_pending = MAX_RX_BUFFERS;
	e->rx_mini_max_pending = MAX_RSPQ_ENTRIES;
	e->rx_jumbo_max_pending = 0;
	e->tx_max_pending = MAX_TXQ_ENTRIES;

	e->rx_pending = s->ethrxq[pi->first_qset].fl.size - 8;
	e->rx_mini_pending = s->ethrxq[pi->first_qset].rspq.size;
	e->rx_jumbo_pending = 0;
	e->tx_pending = s->ethtxq[pi->first_qset].q.size;
}

static int set_sge_param(struct net_device *dev, struct ethtool_ringparam *e)
{
	int i;
	const struct port_info *pi = netdev_priv(dev);
	struct adapter *adapter = pi->adapter;
	struct sge *s = &adapter->sge;

	if (e->rx_pending > MAX_RX_BUFFERS || e->rx_jumbo_pending ||
	    e->tx_pending > MAX_TXQ_ENTRIES ||
	    e->rx_mini_pending > MAX_RSPQ_ENTRIES ||
	    e->rx_mini_pending < MIN_RSPQ_ENTRIES ||
	    e->rx_pending < MIN_FL_ENTRIES || e->tx_pending < MIN_TXQ_ENTRIES)
		return -EINVAL;

	if (adapter->flags & FULL_INIT_DONE)
		return -EBUSY;

	for (i = 0; i < pi->nqsets; ++i) {
		s->ethtxq[pi->first_qset + i].q.size = e->tx_pending;
		s->ethrxq[pi->first_qset + i].fl.size = e->rx_pending + 8;
		s->ethrxq[pi->first_qset + i].rspq.size = e->rx_mini_pending;
	}
	return 0;
}

static int closest_timer(const struct sge *s, int time)
{
	int i, delta, match = 0, min_delta = INT_MAX;

	for (i = 0; i < ARRAY_SIZE(s->timer_val); i++) {
		delta = time - s->timer_val[i];
		if (delta < 0)
			delta = -delta;
		if (delta < min_delta) {
			min_delta = delta;
			match = i;
		}
	}
	return match;
}

static int closest_thres(const struct sge *s, int thres)
{
	int i, delta, match = 0, min_delta = INT_MAX;

	for (i = 0; i < ARRAY_SIZE(s->counter_val); i++) {
		delta = thres - s->counter_val[i];
		if (delta < 0)
			delta = -delta;
		if (delta < min_delta) {
			min_delta = delta;
			match = i;
		}
	}
	return match;
}

/*
 * Return a queue's interrupt hold-off time in us.  0 means no timer.
 */
static unsigned int qtimer_val(const struct adapter *adap,
			       const struct sge_rspq *q)
{
	unsigned int idx = q->intr_params >> 1;

	return idx < SGE_NTIMERS ? adap->sge.timer_val[idx] : 0;
}

/**
 *	set_rxq_intr_params - set a queue's interrupt holdoff parameters
 *	@adap: the adapter
 *	@q: the Rx queue
 *	@us: the hold-off time in us, or 0 to disable timer
 *	@cnt: the hold-off packet count, or 0 to disable counter
 *
 *	Sets an Rx queue's interrupt hold-off time and packet count.  At least
 *	one of the two needs to be enabled for the queue to generate interrupts.
 */
static int set_rxq_intr_params(struct adapter *adap, struct sge_rspq *q,
			       unsigned int us, unsigned int cnt)
{
	if ((us | cnt) == 0)
		cnt = 1;

	if (cnt) {
		int err;
		u32 v, new_idx;

		new_idx = closest_thres(&adap->sge, cnt);
		if (q->desc && q->pktcnt_idx != new_idx) {
			/* the queue has already been created, update it */
			v = FW_PARAMS_MNEM(FW_PARAMS_MNEM_DMAQ) |
			    FW_PARAMS_PARAM_X(FW_PARAMS_PARAM_DMAQ_IQ_INTCNTTHRESH) |
			    FW_PARAMS_PARAM_YZ(q->cntxt_id);
			err = t4_set_params(adap, adap->fn, adap->fn, 0, 1, &v,
					    &new_idx);
			if (err)
				return err;
		}
		q->pktcnt_idx = new_idx;
	}

	us = us == 0 ? 6 : closest_timer(&adap->sge, us);
	q->intr_params = QINTR_TIMER_IDX(us) | (cnt > 0 ? QINTR_CNT_EN : 0);
	return 0;
}

static int set_coalesce(struct net_device *dev, struct ethtool_coalesce *c)
{
	const struct port_info *pi = netdev_priv(dev);
	struct adapter *adap = pi->adapter;

	return set_rxq_intr_params(adap, &adap->sge.ethrxq[pi->first_qset].rspq,
			c->rx_coalesce_usecs, c->rx_max_coalesced_frames);
}

static int get_coalesce(struct net_device *dev, struct ethtool_coalesce *c)
{
	const struct port_info *pi = netdev_priv(dev);
	const struct adapter *adap = pi->adapter;
	const struct sge_rspq *rq = &adap->sge.ethrxq[pi->first_qset].rspq;

	c->rx_coalesce_usecs = qtimer_val(adap, rq);
	c->rx_max_coalesced_frames = (rq->intr_params & QINTR_CNT_EN) ?
		adap->sge.counter_val[rq->pktcnt_idx] : 0;
	return 0;
}

/**
 *	eeprom_ptov - translate a physical EEPROM address to virtual
 *	@phys_addr: the physical EEPROM address
 *	@fn: the PCI function number
 *	@sz: size of function-specific area
 *
 *	Translate a physical EEPROM address to virtual.  The first 1K is
 *	accessed through virtual addresses starting at 31K, the rest is
 *	accessed through virtual addresses starting at 0.
 *
 *	The mapping is as follows:
 *	[0..1K) -> [31K..32K)
 *	[1K..1K+A) -> [31K-A..31K)
 *	[1K+A..ES) -> [0..ES-A-1K)
 *
 *	where A = @fn * @sz, and ES = EEPROM size.
 */
static int eeprom_ptov(unsigned int phys_addr, unsigned int fn, unsigned int sz)
{
	fn *= sz;
	if (phys_addr < 1024)
		return phys_addr + (31 << 10);
	if (phys_addr < 1024 + fn)
		return 31744 - fn + phys_addr - 1024;
	if (phys_addr < EEPROMSIZE)
		return phys_addr - 1024 - fn;
	return -EINVAL;
}

/*
 * The next two routines implement eeprom read/write from physical addresses.
 */
static int eeprom_rd_phys(struct adapter *adap, unsigned int phys_addr, u32 *v)
{
	int vaddr = eeprom_ptov(phys_addr, adap->fn, EEPROMPFSIZE);

	if (vaddr >= 0)
		vaddr = pci_read_vpd(adap->pdev, vaddr, sizeof(u32), v);
	return vaddr < 0 ? vaddr : 0;
}

static int eeprom_wr_phys(struct adapter *adap, unsigned int phys_addr, u32 v)
{
	int vaddr = eeprom_ptov(phys_addr, adap->fn, EEPROMPFSIZE);

	if (vaddr >= 0)
		vaddr = pci_write_vpd(adap->pdev, vaddr, sizeof(u32), &v);
	return vaddr < 0 ? vaddr : 0;
}

#define EEPROM_MAGIC 0x38E2F10C

static int get_eeprom(struct net_device *dev, struct ethtool_eeprom *e,
		      u8 *data)
{
	int i, err = 0;
	struct adapter *adapter = netdev2adap(dev);

	u8 *buf = kmalloc(EEPROMSIZE, GFP_KERNEL);
	if (!buf)
		return -ENOMEM;

	e->magic = EEPROM_MAGIC;
	for (i = e->offset & ~3; !err && i < e->offset + e->len; i += 4)
		err = eeprom_rd_phys(adapter, i, (u32 *)&buf[i]);

	if (!err)
		memcpy(data, buf + e->offset, e->len);
	kfree(buf);
	return err;
}

static int set_eeprom(struct net_device *dev, struct ethtool_eeprom *eeprom,
		      u8 *data)
{
	u8 *buf;
	int err = 0;
	u32 aligned_offset, aligned_len, *p;
	struct adapter *adapter = netdev2adap(dev);

	if (eeprom->magic != EEPROM_MAGIC)
		return -EINVAL;

	aligned_offset = eeprom->offset & ~3;
	aligned_len = (eeprom->len + (eeprom->offset & 3) + 3) & ~3;

	if (adapter->fn > 0) {
		u32 start = 1024 + adapter->fn * EEPROMPFSIZE;

		if (aligned_offset < start ||
		    aligned_offset + aligned_len > start + EEPROMPFSIZE)
			return -EPERM;
	}

	if (aligned_offset != eeprom->offset || aligned_len != eeprom->len) {
		/*
		 * RMW possibly needed for first or last words.
		 */
		buf = kmalloc(aligned_len, GFP_KERNEL);
		if (!buf)
			return -ENOMEM;
		err = eeprom_rd_phys(adapter, aligned_offset, (u32 *)buf);
		if (!err && aligned_len > 4)
			err = eeprom_rd_phys(adapter,
					     aligned_offset + aligned_len - 4,
					     (u32 *)&buf[aligned_len - 4]);
		if (err)
			goto out;
		memcpy(buf + (eeprom->offset & 3), data, eeprom->len);
	} else
		buf = data;

	err = t4_seeprom_wp(adapter, false);
	if (err)
		goto out;

	for (p = (u32 *)buf; !err && aligned_len; aligned_len -= 4, p++) {
		err = eeprom_wr_phys(adapter, aligned_offset, *p);
		aligned_offset += 4;
	}

	if (!err)
		err = t4_seeprom_wp(adapter, true);
out:
	if (buf != data)
		kfree(buf);
	return err;
}

static int set_flash(struct net_device *netdev, struct ethtool_flash *ef)
{
	int ret;
	const struct firmware *fw;
	struct adapter *adap = netdev2adap(netdev);

	ef->data[sizeof(ef->data) - 1] = '\0';
	ret = request_firmware(&fw, ef->data, adap->pdev_dev);
	if (ret < 0)
		return ret;

	ret = t4_load_fw(adap, fw->data, fw->size);
	release_firmware(fw);
	if (!ret)
		dev_info(adap->pdev_dev, "loaded firmware %s\n", ef->data);
	return ret;
}

#define WOL_SUPPORTED (WAKE_BCAST | WAKE_MAGIC)
#define BCAST_CRC 0xa0ccc1a6

static void get_wol(struct net_device *dev, struct ethtool_wolinfo *wol)
{
	wol->supported = WAKE_BCAST | WAKE_MAGIC;
	wol->wolopts = netdev2adap(dev)->wol;
	memset(&wol->sopass, 0, sizeof(wol->sopass));
}

static int set_wol(struct net_device *dev, struct ethtool_wolinfo *wol)
{
	int err = 0;
	struct port_info *pi = netdev_priv(dev);

	if (wol->wolopts & ~WOL_SUPPORTED)
		return -EINVAL;
	t4_wol_magic_enable(pi->adapter, pi->tx_chan,
			    (wol->wolopts & WAKE_MAGIC) ? dev->dev_addr : NULL);
	if (wol->wolopts & WAKE_BCAST) {
		err = t4_wol_pat_enable(pi->adapter, pi->tx_chan, 0xfe, ~0ULL,
					~0ULL, 0, false);
		if (!err)
			err = t4_wol_pat_enable(pi->adapter, pi->tx_chan, 1,
						~6ULL, ~0ULL, BCAST_CRC, true);
	} else
		t4_wol_pat_enable(pi->adapter, pi->tx_chan, 0, 0, 0, 0, false);
	return err;
}

static int cxgb_set_features(struct net_device *dev, netdev_features_t features)
{
	const struct port_info *pi = netdev_priv(dev);
	netdev_features_t changed = dev->features ^ features;
	int err;

	if (!(changed & NETIF_F_HW_VLAN_RX))
		return 0;

	err = t4_set_rxmode(pi->adapter, pi->adapter->fn, pi->viid, -1,
			    -1, -1, -1,
			    !!(features & NETIF_F_HW_VLAN_RX), true);
	if (unlikely(err))
		dev->features = features ^ NETIF_F_HW_VLAN_RX;
	return err;
}

static u32 get_rss_table_size(struct net_device *dev)
{
	const struct port_info *pi = netdev_priv(dev);

	return pi->rss_size;
}

static int get_rss_table(struct net_device *dev, u32 *p)
{
	const struct port_info *pi = netdev_priv(dev);
	unsigned int n = pi->rss_size;

	while (n--)
		p[n] = pi->rss[n];
	return 0;
}

static int set_rss_table(struct net_device *dev, const u32 *p)
{
	unsigned int i;
	struct port_info *pi = netdev_priv(dev);

	for (i = 0; i < pi->rss_size; i++)
		pi->rss[i] = p[i];
	if (pi->adapter->flags & FULL_INIT_DONE)
		return write_rss(pi, pi->rss);
	return 0;
}

static int get_rxnfc(struct net_device *dev, struct ethtool_rxnfc *info,
		     u32 *rules)
{
	const struct port_info *pi = netdev_priv(dev);

	switch (info->cmd) {
	case ETHTOOL_GRXFH: {
		unsigned int v = pi->rss_mode;

		info->data = 0;
		switch (info->flow_type) {
		case TCP_V4_FLOW:
			if (v & FW_RSS_VI_CONFIG_CMD_IP4FOURTUPEN)
				info->data = RXH_IP_SRC | RXH_IP_DST |
					     RXH_L4_B_0_1 | RXH_L4_B_2_3;
			else if (v & FW_RSS_VI_CONFIG_CMD_IP4TWOTUPEN)
				info->data = RXH_IP_SRC | RXH_IP_DST;
			break;
		case UDP_V4_FLOW:
			if ((v & FW_RSS_VI_CONFIG_CMD_IP4FOURTUPEN) &&
			    (v & FW_RSS_VI_CONFIG_CMD_UDPEN))
				info->data = RXH_IP_SRC | RXH_IP_DST |
					     RXH_L4_B_0_1 | RXH_L4_B_2_3;
			else if (v & FW_RSS_VI_CONFIG_CMD_IP4TWOTUPEN)
				info->data = RXH_IP_SRC | RXH_IP_DST;
			break;
		case SCTP_V4_FLOW:
		case AH_ESP_V4_FLOW:
		case IPV4_FLOW:
			if (v & FW_RSS_VI_CONFIG_CMD_IP4TWOTUPEN)
				info->data = RXH_IP_SRC | RXH_IP_DST;
			break;
		case TCP_V6_FLOW:
			if (v & FW_RSS_VI_CONFIG_CMD_IP6FOURTUPEN)
				info->data = RXH_IP_SRC | RXH_IP_DST |
					     RXH_L4_B_0_1 | RXH_L4_B_2_3;
			else if (v & FW_RSS_VI_CONFIG_CMD_IP6TWOTUPEN)
				info->data = RXH_IP_SRC | RXH_IP_DST;
			break;
		case UDP_V6_FLOW:
			if ((v & FW_RSS_VI_CONFIG_CMD_IP6FOURTUPEN) &&
			    (v & FW_RSS_VI_CONFIG_CMD_UDPEN))
				info->data = RXH_IP_SRC | RXH_IP_DST |
					     RXH_L4_B_0_1 | RXH_L4_B_2_3;
			else if (v & FW_RSS_VI_CONFIG_CMD_IP6TWOTUPEN)
				info->data = RXH_IP_SRC | RXH_IP_DST;
			break;
		case SCTP_V6_FLOW:
		case AH_ESP_V6_FLOW:
		case IPV6_FLOW:
			if (v & FW_RSS_VI_CONFIG_CMD_IP6TWOTUPEN)
				info->data = RXH_IP_SRC | RXH_IP_DST;
			break;
		}
		return 0;
	}
	case ETHTOOL_GRXRINGS:
		info->data = pi->nqsets;
		return 0;
	}
	return -EOPNOTSUPP;
}

static const struct ethtool_ops cxgb_ethtool_ops = {
	.get_settings      = get_settings,
	.set_settings      = set_settings,
	.get_drvinfo       = get_drvinfo,
	.get_msglevel      = get_msglevel,
	.set_msglevel      = set_msglevel,
	.get_ringparam     = get_sge_param,
	.set_ringparam     = set_sge_param,
	.get_coalesce      = get_coalesce,
	.set_coalesce      = set_coalesce,
	.get_eeprom_len    = get_eeprom_len,
	.get_eeprom        = get_eeprom,
	.set_eeprom        = set_eeprom,
	.get_pauseparam    = get_pauseparam,
	.set_pauseparam    = set_pauseparam,
	.get_link          = ethtool_op_get_link,
	.get_strings       = get_strings,
	.set_phys_id       = identify_port,
	.nway_reset        = restart_autoneg,
	.get_sset_count    = get_sset_count,
	.get_ethtool_stats = get_stats,
	.get_regs_len      = get_regs_len,
	.get_regs          = get_regs,
	.get_wol           = get_wol,
	.set_wol           = set_wol,
	.get_rxnfc         = get_rxnfc,
	.get_rxfh_indir_size = get_rss_table_size,
	.get_rxfh_indir    = get_rss_table,
	.set_rxfh_indir    = set_rss_table,
	.flash_device      = set_flash,
};

/*
 * debugfs support
 */
static ssize_t mem_read(struct file *file, char __user *buf, size_t count,
			loff_t *ppos)
{
	loff_t pos = *ppos;
	loff_t avail = file->f_path.dentry->d_inode->i_size;
	unsigned int mem = (uintptr_t)file->private_data & 3;
	struct adapter *adap = file->private_data - mem;

	if (pos < 0)
		return -EINVAL;
	if (pos >= avail)
		return 0;
	if (count > avail - pos)
		count = avail - pos;

	while (count) {
		size_t len;
		int ret, ofst;
		__be32 data[16];

		if (mem == MEM_MC)
			ret = t4_mc_read(adap, pos, data, NULL);
		else
			ret = t4_edc_read(adap, mem, pos, data, NULL);
		if (ret)
			return ret;

		ofst = pos % sizeof(data);
		len = min(count, sizeof(data) - ofst);
		if (copy_to_user(buf, (u8 *)data + ofst, len))
			return -EFAULT;

		buf += len;
		pos += len;
		count -= len;
	}
	count = pos - *ppos;
	*ppos = pos;
	return count;
}

static const struct file_operations mem_debugfs_fops = {
	.owner   = THIS_MODULE,
	.open    = simple_open,
	.read    = mem_read,
	.llseek  = default_llseek,
};

static void __devinit add_debugfs_mem(struct adapter *adap, const char *name,
				      unsigned int idx, unsigned int size_mb)
{
	struct dentry *de;

	de = debugfs_create_file(name, S_IRUSR, adap->debugfs_root,
				 (void *)adap + idx, &mem_debugfs_fops);
	if (de && de->d_inode)
		de->d_inode->i_size = size_mb << 20;
}

static int __devinit setup_debugfs(struct adapter *adap)
{
	int i;

	if (IS_ERR_OR_NULL(adap->debugfs_root))
		return -1;

	i = t4_read_reg(adap, MA_TARGET_MEM_ENABLE);
	if (i & EDRAM0_ENABLE)
		add_debugfs_mem(adap, "edc0", MEM_EDC0, 5);
	if (i & EDRAM1_ENABLE)
		add_debugfs_mem(adap, "edc1", MEM_EDC1, 5);
	if (i & EXT_MEM_ENABLE)
		add_debugfs_mem(adap, "mc", MEM_MC,
			EXT_MEM_SIZE_GET(t4_read_reg(adap, MA_EXT_MEMORY_BAR)));
	if (adap->l2t)
		debugfs_create_file("l2t", S_IRUSR, adap->debugfs_root, adap,
				    &t4_l2t_fops);
	return 0;
}

/*
 * upper-layer driver support
 */

/*
 * Allocate an active-open TID and set it to the supplied value.
 */
int cxgb4_alloc_atid(struct tid_info *t, void *data)
{
	int atid = -1;

	spin_lock_bh(&t->atid_lock);
	if (t->afree) {
		union aopen_entry *p = t->afree;

		atid = p - t->atid_tab;
		t->afree = p->next;
		p->data = data;
		t->atids_in_use++;
	}
	spin_unlock_bh(&t->atid_lock);
	return atid;
}
EXPORT_SYMBOL(cxgb4_alloc_atid);

/*
 * Release an active-open TID.
 */
void cxgb4_free_atid(struct tid_info *t, unsigned int atid)
{
	union aopen_entry *p = &t->atid_tab[atid];

	spin_lock_bh(&t->atid_lock);
	p->next = t->afree;
	t->afree = p;
	t->atids_in_use--;
	spin_unlock_bh(&t->atid_lock);
}
EXPORT_SYMBOL(cxgb4_free_atid);

/*
 * Allocate a server TID and set it to the supplied value.
 */
int cxgb4_alloc_stid(struct tid_info *t, int family, void *data)
{
	int stid;

	spin_lock_bh(&t->stid_lock);
	if (family == PF_INET) {
		stid = find_first_zero_bit(t->stid_bmap, t->nstids);
		if (stid < t->nstids)
			__set_bit(stid, t->stid_bmap);
		else
			stid = -1;
	} else {
		stid = bitmap_find_free_region(t->stid_bmap, t->nstids, 2);
		if (stid < 0)
			stid = -1;
	}
	if (stid >= 0) {
		t->stid_tab[stid].data = data;
		stid += t->stid_base;
		t->stids_in_use++;
	}
	spin_unlock_bh(&t->stid_lock);
	return stid;
}
EXPORT_SYMBOL(cxgb4_alloc_stid);

/*
 * Release a server TID.
 */
void cxgb4_free_stid(struct tid_info *t, unsigned int stid, int family)
{
	stid -= t->stid_base;
	spin_lock_bh(&t->stid_lock);
	if (family == PF_INET)
		__clear_bit(stid, t->stid_bmap);
	else
		bitmap_release_region(t->stid_bmap, stid, 2);
	t->stid_tab[stid].data = NULL;
	t->stids_in_use--;
	spin_unlock_bh(&t->stid_lock);
}
EXPORT_SYMBOL(cxgb4_free_stid);

/*
 * Populate a TID_RELEASE WR.  Caller must properly size the skb.
 */
static void mk_tid_release(struct sk_buff *skb, unsigned int chan,
			   unsigned int tid)
{
	struct cpl_tid_release *req;

	set_wr_txq(skb, CPL_PRIORITY_SETUP, chan);
	req = (struct cpl_tid_release *)__skb_put(skb, sizeof(*req));
	INIT_TP_WR(req, tid);
	OPCODE_TID(req) = htonl(MK_OPCODE_TID(CPL_TID_RELEASE, tid));
}

/*
 * Queue a TID release request and if necessary schedule a work queue to
 * process it.
 */
static void cxgb4_queue_tid_release(struct tid_info *t, unsigned int chan,
				    unsigned int tid)
{
	void **p = &t->tid_tab[tid];
	struct adapter *adap = container_of(t, struct adapter, tids);

	spin_lock_bh(&adap->tid_release_lock);
	*p = adap->tid_release_head;
	/* Low 2 bits encode the Tx channel number */
	adap->tid_release_head = (void **)((uintptr_t)p | chan);
	if (!adap->tid_release_task_busy) {
		adap->tid_release_task_busy = true;
		queue_work(workq, &adap->tid_release_task);
	}
	spin_unlock_bh(&adap->tid_release_lock);
}

/*
 * Process the list of pending TID release requests.
 */
static void process_tid_release_list(struct work_struct *work)
{
	struct sk_buff *skb;
	struct adapter *adap;

	adap = container_of(work, struct adapter, tid_release_task);

	spin_lock_bh(&adap->tid_release_lock);
	while (adap->tid_release_head) {
		void **p = adap->tid_release_head;
		unsigned int chan = (uintptr_t)p & 3;
		p = (void *)p - chan;

		adap->tid_release_head = *p;
		*p = NULL;
		spin_unlock_bh(&adap->tid_release_lock);

		while (!(skb = alloc_skb(sizeof(struct cpl_tid_release),
					 GFP_KERNEL)))
			schedule_timeout_uninterruptible(1);

		mk_tid_release(skb, chan, p - adap->tids.tid_tab);
		t4_ofld_send(adap, skb);
		spin_lock_bh(&adap->tid_release_lock);
	}
	adap->tid_release_task_busy = false;
	spin_unlock_bh(&adap->tid_release_lock);
}

/*
 * Release a TID and inform HW.  If we are unable to allocate the release
 * message we defer to a work queue.
 */
void cxgb4_remove_tid(struct tid_info *t, unsigned int chan, unsigned int tid)
{
	void *old;
	struct sk_buff *skb;
	struct adapter *adap = container_of(t, struct adapter, tids);

	old = t->tid_tab[tid];
	skb = alloc_skb(sizeof(struct cpl_tid_release), GFP_ATOMIC);
	if (likely(skb)) {
		t->tid_tab[tid] = NULL;
		mk_tid_release(skb, chan, tid);
		t4_ofld_send(adap, skb);
	} else
		cxgb4_queue_tid_release(t, chan, tid);
	if (old)
		atomic_dec(&t->tids_in_use);
}
EXPORT_SYMBOL(cxgb4_remove_tid);

/*
 * Allocate and initialize the TID tables.  Returns 0 on success.
 */
static int tid_init(struct tid_info *t)
{
	size_t size;
	unsigned int natids = t->natids;

	size = t->ntids * sizeof(*t->tid_tab) + natids * sizeof(*t->atid_tab) +
	       t->nstids * sizeof(*t->stid_tab) +
	       BITS_TO_LONGS(t->nstids) * sizeof(long);
	t->tid_tab = t4_alloc_mem(size);
	if (!t->tid_tab)
		return -ENOMEM;

	t->atid_tab = (union aopen_entry *)&t->tid_tab[t->ntids];
	t->stid_tab = (struct serv_entry *)&t->atid_tab[natids];
	t->stid_bmap = (unsigned long *)&t->stid_tab[t->nstids];
	spin_lock_init(&t->stid_lock);
	spin_lock_init(&t->atid_lock);

	t->stids_in_use = 0;
	t->afree = NULL;
	t->atids_in_use = 0;
	atomic_set(&t->tids_in_use, 0);

	/* Setup the free list for atid_tab and clear the stid bitmap. */
	if (natids) {
		while (--natids)
			t->atid_tab[natids - 1].next = &t->atid_tab[natids];
		t->afree = t->atid_tab;
	}
	bitmap_zero(t->stid_bmap, t->nstids);
	return 0;
}

/**
 *	cxgb4_create_server - create an IP server
 *	@dev: the device
 *	@stid: the server TID
 *	@sip: local IP address to bind server to
 *	@sport: the server's TCP port
 *	@queue: queue to direct messages from this server to
 *
 *	Create an IP server for the given port and address.
 *	Returns <0 on error and one of the %NET_XMIT_* values on success.
 */
int cxgb4_create_server(const struct net_device *dev, unsigned int stid,
			__be32 sip, __be16 sport, unsigned int queue)
{
	unsigned int chan;
	struct sk_buff *skb;
	struct adapter *adap;
	struct cpl_pass_open_req *req;

	skb = alloc_skb(sizeof(*req), GFP_KERNEL);
	if (!skb)
		return -ENOMEM;

	adap = netdev2adap(dev);
	req = (struct cpl_pass_open_req *)__skb_put(skb, sizeof(*req));
	INIT_TP_WR(req, 0);
	OPCODE_TID(req) = htonl(MK_OPCODE_TID(CPL_PASS_OPEN_REQ, stid));
	req->local_port = sport;
	req->peer_port = htons(0);
	req->local_ip = sip;
	req->peer_ip = htonl(0);
	chan = rxq_to_chan(&adap->sge, queue);
	req->opt0 = cpu_to_be64(TX_CHAN(chan));
	req->opt1 = cpu_to_be64(CONN_POLICY_ASK |
				SYN_RSS_ENABLE | SYN_RSS_QUEUE(queue));
	return t4_mgmt_tx(adap, skb);
}
EXPORT_SYMBOL(cxgb4_create_server);

/**
 *	cxgb4_best_mtu - find the entry in the MTU table closest to an MTU
 *	@mtus: the HW MTU table
 *	@mtu: the target MTU
 *	@idx: index of selected entry in the MTU table
 *
 *	Returns the index and the value in the HW MTU table that is closest to
 *	but does not exceed @mtu, unless @mtu is smaller than any value in the
 *	table, in which case that smallest available value is selected.
 */
unsigned int cxgb4_best_mtu(const unsigned short *mtus, unsigned short mtu,
			    unsigned int *idx)
{
	unsigned int i = 0;

	while (i < NMTUS - 1 && mtus[i + 1] <= mtu)
		++i;
	if (idx)
		*idx = i;
	return mtus[i];
}
EXPORT_SYMBOL(cxgb4_best_mtu);

/**
 *	cxgb4_port_chan - get the HW channel of a port
 *	@dev: the net device for the port
 *
 *	Return the HW Tx channel of the given port.
 */
unsigned int cxgb4_port_chan(const struct net_device *dev)
{
	return netdev2pinfo(dev)->tx_chan;
}
EXPORT_SYMBOL(cxgb4_port_chan);

unsigned int cxgb4_dbfifo_count(const struct net_device *dev, int lpfifo)
{
	struct adapter *adap = netdev2adap(dev);
	u32 v;

	v = t4_read_reg(adap, A_SGE_DBFIFO_STATUS);
	return lpfifo ? G_LP_COUNT(v) : G_HP_COUNT(v);
}
EXPORT_SYMBOL(cxgb4_dbfifo_count);

/**
 *	cxgb4_port_viid - get the VI id of a port
 *	@dev: the net device for the port
 *
 *	Return the VI id of the given port.
 */
unsigned int cxgb4_port_viid(const struct net_device *dev)
{
	return netdev2pinfo(dev)->viid;
}
EXPORT_SYMBOL(cxgb4_port_viid);

/**
 *	cxgb4_port_idx - get the index of a port
 *	@dev: the net device for the port
 *
 *	Return the index of the given port.
 */
unsigned int cxgb4_port_idx(const struct net_device *dev)
{
	return netdev2pinfo(dev)->port_id;
}
EXPORT_SYMBOL(cxgb4_port_idx);

void cxgb4_get_tcp_stats(struct pci_dev *pdev, struct tp_tcp_stats *v4,
			 struct tp_tcp_stats *v6)
{
	struct adapter *adap = pci_get_drvdata(pdev);

	spin_lock(&adap->stats_lock);
	t4_tp_get_tcp_stats(adap, v4, v6);
	spin_unlock(&adap->stats_lock);
}
EXPORT_SYMBOL(cxgb4_get_tcp_stats);

void cxgb4_iscsi_init(struct net_device *dev, unsigned int tag_mask,
		      const unsigned int *pgsz_order)
{
	struct adapter *adap = netdev2adap(dev);

	t4_write_reg(adap, ULP_RX_ISCSI_TAGMASK, tag_mask);
	t4_write_reg(adap, ULP_RX_ISCSI_PSZ, HPZ0(pgsz_order[0]) |
		     HPZ1(pgsz_order[1]) | HPZ2(pgsz_order[2]) |
		     HPZ3(pgsz_order[3]));
}
EXPORT_SYMBOL(cxgb4_iscsi_init);

int cxgb4_flush_eq_cache(struct net_device *dev)
{
	struct adapter *adap = netdev2adap(dev);
	int ret;

	ret = t4_fwaddrspace_write(adap, adap->mbox,
				   0xe1000000 + A_SGE_CTXT_CMD, 0x20000000);
	return ret;
}
EXPORT_SYMBOL(cxgb4_flush_eq_cache);

static int read_eq_indices(struct adapter *adap, u16 qid, u16 *pidx, u16 *cidx)
{
	u32 addr = t4_read_reg(adap, A_SGE_DBQ_CTXT_BADDR) + 24 * qid + 8;
	__be64 indices;
	int ret;

	ret = t4_mem_win_read_len(adap, addr, (__be32 *)&indices, 8);
	if (!ret) {
		*cidx = (be64_to_cpu(indices) >> 25) & 0xffff;
		*pidx = (be64_to_cpu(indices) >> 9) & 0xffff;
	}
	return ret;
}

int cxgb4_sync_txq_pidx(struct net_device *dev, u16 qid, u16 pidx,
			u16 size)
{
	struct adapter *adap = netdev2adap(dev);
	u16 hw_pidx, hw_cidx;
	int ret;

	ret = read_eq_indices(adap, qid, &hw_pidx, &hw_cidx);
	if (ret)
		goto out;

	if (pidx != hw_pidx) {
		u16 delta;

		if (pidx >= hw_pidx)
			delta = pidx - hw_pidx;
		else
			delta = size - hw_pidx + pidx;
		wmb();
		t4_write_reg(adap, MYPF_REG(SGE_PF_KDOORBELL),
			     QID(qid) | PIDX(delta));
	}
out:
	return ret;
}
EXPORT_SYMBOL(cxgb4_sync_txq_pidx);

static struct pci_driver cxgb4_driver;

static void check_neigh_update(struct neighbour *neigh)
{
	const struct device *parent;
	const struct net_device *netdev = neigh->dev;

	if (netdev->priv_flags & IFF_802_1Q_VLAN)
		netdev = vlan_dev_real_dev(netdev);
	parent = netdev->dev.parent;
	if (parent && parent->driver == &cxgb4_driver.driver)
		t4_l2t_update(dev_get_drvdata(parent), neigh);
}

static int netevent_cb(struct notifier_block *nb, unsigned long event,
		       void *data)
{
	switch (event) {
	case NETEVENT_NEIGH_UPDATE:
		check_neigh_update(data);
		break;
	case NETEVENT_REDIRECT:
	default:
		break;
	}
	return 0;
}

static bool netevent_registered;
static struct notifier_block cxgb4_netevent_nb = {
	.notifier_call = netevent_cb
};

static void drain_db_fifo(struct adapter *adap, int usecs)
{
	u32 v;

	do {
		set_current_state(TASK_UNINTERRUPTIBLE);
		schedule_timeout(usecs_to_jiffies(usecs));
		v = t4_read_reg(adap, A_SGE_DBFIFO_STATUS);
		if (G_LP_COUNT(v) == 0 && G_HP_COUNT(v) == 0)
			break;
	} while (1);
}

static void disable_txq_db(struct sge_txq *q)
{
	spin_lock_irq(&q->db_lock);
	q->db_disabled = 1;
	spin_unlock_irq(&q->db_lock);
}

static void enable_txq_db(struct sge_txq *q)
{
	spin_lock_irq(&q->db_lock);
	q->db_disabled = 0;
	spin_unlock_irq(&q->db_lock);
}

static void disable_dbs(struct adapter *adap)
{
	int i;

	for_each_ethrxq(&adap->sge, i)
		disable_txq_db(&adap->sge.ethtxq[i].q);
	for_each_ofldrxq(&adap->sge, i)
		disable_txq_db(&adap->sge.ofldtxq[i].q);
	for_each_port(adap, i)
		disable_txq_db(&adap->sge.ctrlq[i].q);
}

static void enable_dbs(struct adapter *adap)
{
	int i;

	for_each_ethrxq(&adap->sge, i)
		enable_txq_db(&adap->sge.ethtxq[i].q);
	for_each_ofldrxq(&adap->sge, i)
		enable_txq_db(&adap->sge.ofldtxq[i].q);
	for_each_port(adap, i)
		enable_txq_db(&adap->sge.ctrlq[i].q);
}

static void sync_txq_pidx(struct adapter *adap, struct sge_txq *q)
{
	u16 hw_pidx, hw_cidx;
	int ret;

	spin_lock_bh(&q->db_lock);
	ret = read_eq_indices(adap, (u16)q->cntxt_id, &hw_pidx, &hw_cidx);
	if (ret)
		goto out;
	if (q->db_pidx != hw_pidx) {
		u16 delta;

		if (q->db_pidx >= hw_pidx)
			delta = q->db_pidx - hw_pidx;
		else
			delta = q->size - hw_pidx + q->db_pidx;
		wmb();
		t4_write_reg(adap, MYPF_REG(SGE_PF_KDOORBELL),
			     QID(q->cntxt_id) | PIDX(delta));
	}
out:
	q->db_disabled = 0;
	spin_unlock_bh(&q->db_lock);
	if (ret)
		CH_WARN(adap, "DB drop recovery failed.\n");
}
static void recover_all_queues(struct adapter *adap)
{
	int i;

	for_each_ethrxq(&adap->sge, i)
		sync_txq_pidx(adap, &adap->sge.ethtxq[i].q);
	for_each_ofldrxq(&adap->sge, i)
		sync_txq_pidx(adap, &adap->sge.ofldtxq[i].q);
	for_each_port(adap, i)
		sync_txq_pidx(adap, &adap->sge.ctrlq[i].q);
}

static void notify_rdma_uld(struct adapter *adap, enum cxgb4_control cmd)
{
	mutex_lock(&uld_mutex);
	if (adap->uld_handle[CXGB4_ULD_RDMA])
		ulds[CXGB4_ULD_RDMA].control(adap->uld_handle[CXGB4_ULD_RDMA],
				cmd);
	mutex_unlock(&uld_mutex);
}

static void process_db_full(struct work_struct *work)
{
	struct adapter *adap;

	adap = container_of(work, struct adapter, db_full_task);

	notify_rdma_uld(adap, CXGB4_CONTROL_DB_FULL);
	drain_db_fifo(adap, dbfifo_drain_delay);
	t4_set_reg_field(adap, SGE_INT_ENABLE3,
			 DBFIFO_HP_INT | DBFIFO_LP_INT,
			 DBFIFO_HP_INT | DBFIFO_LP_INT);
	notify_rdma_uld(adap, CXGB4_CONTROL_DB_EMPTY);
}

static void process_db_drop(struct work_struct *work)
{
	struct adapter *adap;

	adap = container_of(work, struct adapter, db_drop_task);

	t4_set_reg_field(adap, A_SGE_DOORBELL_CONTROL, F_DROPPED_DB, 0);
	disable_dbs(adap);
	notify_rdma_uld(adap, CXGB4_CONTROL_DB_DROP);
	drain_db_fifo(adap, 1);
	recover_all_queues(adap);
	enable_dbs(adap);
}

void t4_db_full(struct adapter *adap)
{
	t4_set_reg_field(adap, SGE_INT_ENABLE3,
			 DBFIFO_HP_INT | DBFIFO_LP_INT, 0);
	queue_work(workq, &adap->db_full_task);
}

void t4_db_dropped(struct adapter *adap)
{
	queue_work(workq, &adap->db_drop_task);
}

static void uld_attach(struct adapter *adap, unsigned int uld)
{
	void *handle;
	struct cxgb4_lld_info lli;

	lli.pdev = adap->pdev;
	lli.l2t = adap->l2t;
	lli.tids = &adap->tids;
	lli.ports = adap->port;
	lli.vr = &adap->vres;
	lli.mtus = adap->params.mtus;
	if (uld == CXGB4_ULD_RDMA) {
		lli.rxq_ids = adap->sge.rdma_rxq;
		lli.nrxq = adap->sge.rdmaqs;
	} else if (uld == CXGB4_ULD_ISCSI) {
		lli.rxq_ids = adap->sge.ofld_rxq;
		lli.nrxq = adap->sge.ofldqsets;
	}
	lli.ntxq = adap->sge.ofldqsets;
	lli.nchan = adap->params.nports;
	lli.nports = adap->params.nports;
	lli.wr_cred = adap->params.ofldq_wr_cred;
	lli.adapter_type = adap->params.rev;
	lli.iscsi_iolen = MAXRXDATA_GET(t4_read_reg(adap, TP_PARA_REG2));
	lli.udb_density = 1 << QUEUESPERPAGEPF0_GET(
			t4_read_reg(adap, SGE_EGRESS_QUEUES_PER_PAGE_PF) >>
			(adap->fn * 4));
	lli.ucq_density = 1 << QUEUESPERPAGEPF0_GET(
			t4_read_reg(adap, SGE_INGRESS_QUEUES_PER_PAGE_PF) >>
			(adap->fn * 4));
	lli.gts_reg = adap->regs + MYPF_REG(SGE_PF_GTS);
	lli.db_reg = adap->regs + MYPF_REG(SGE_PF_KDOORBELL);
	lli.fw_vers = adap->params.fw_vers;
	lli.dbfifo_int_thresh = dbfifo_int_thresh;

	handle = ulds[uld].add(&lli);
	if (IS_ERR(handle)) {
		dev_warn(adap->pdev_dev,
			 "could not attach to the %s driver, error %ld\n",
			 uld_str[uld], PTR_ERR(handle));
		return;
	}

	adap->uld_handle[uld] = handle;

	if (!netevent_registered) {
		register_netevent_notifier(&cxgb4_netevent_nb);
		netevent_registered = true;
	}

	if (adap->flags & FULL_INIT_DONE)
		ulds[uld].state_change(handle, CXGB4_STATE_UP);
}

static void attach_ulds(struct adapter *adap)
{
	unsigned int i;

	mutex_lock(&uld_mutex);
	list_add_tail(&adap->list_node, &adapter_list);
	for (i = 0; i < CXGB4_ULD_MAX; i++)
		if (ulds[i].add)
			uld_attach(adap, i);
	mutex_unlock(&uld_mutex);
}

static void detach_ulds(struct adapter *adap)
{
	unsigned int i;

	mutex_lock(&uld_mutex);
	list_del(&adap->list_node);
	for (i = 0; i < CXGB4_ULD_MAX; i++)
		if (adap->uld_handle[i]) {
			ulds[i].state_change(adap->uld_handle[i],
					     CXGB4_STATE_DETACH);
			adap->uld_handle[i] = NULL;
		}
	if (netevent_registered && list_empty(&adapter_list)) {
		unregister_netevent_notifier(&cxgb4_netevent_nb);
		netevent_registered = false;
	}
	mutex_unlock(&uld_mutex);
}

static void notify_ulds(struct adapter *adap, enum cxgb4_state new_state)
{
	unsigned int i;

	mutex_lock(&uld_mutex);
	for (i = 0; i < CXGB4_ULD_MAX; i++)
		if (adap->uld_handle[i])
			ulds[i].state_change(adap->uld_handle[i], new_state);
	mutex_unlock(&uld_mutex);
}

/**
 *	cxgb4_register_uld - register an upper-layer driver
 *	@type: the ULD type
 *	@p: the ULD methods
 *
 *	Registers an upper-layer driver with this driver and notifies the ULD
 *	about any presently available devices that support its type.  Returns
 *	%-EBUSY if a ULD of the same type is already registered.
 */
int cxgb4_register_uld(enum cxgb4_uld type, const struct cxgb4_uld_info *p)
{
	int ret = 0;
	struct adapter *adap;

	if (type >= CXGB4_ULD_MAX)
		return -EINVAL;
	mutex_lock(&uld_mutex);
	if (ulds[type].add) {
		ret = -EBUSY;
		goto out;
	}
	ulds[type] = *p;
	list_for_each_entry(adap, &adapter_list, list_node)
		uld_attach(adap, type);
out:	mutex_unlock(&uld_mutex);
	return ret;
}
EXPORT_SYMBOL(cxgb4_register_uld);

/**
 *	cxgb4_unregister_uld - unregister an upper-layer driver
 *	@type: the ULD type
 *
 *	Unregisters an existing upper-layer driver.
 */
int cxgb4_unregister_uld(enum cxgb4_uld type)
{
	struct adapter *adap;

	if (type >= CXGB4_ULD_MAX)
		return -EINVAL;
	mutex_lock(&uld_mutex);
	list_for_each_entry(adap, &adapter_list, list_node)
		adap->uld_handle[type] = NULL;
	ulds[type].add = NULL;
	mutex_unlock(&uld_mutex);
	return 0;
}
EXPORT_SYMBOL(cxgb4_unregister_uld);

/**
 *	cxgb_up - enable the adapter
 *	@adap: adapter being enabled
 *
 *	Called when the first port is enabled, this function performs the
 *	actions necessary to make an adapter operational, such as completing
 *	the initialization of HW modules, and enabling interrupts.
 *
 *	Must be called with the rtnl lock held.
 */
static int cxgb_up(struct adapter *adap)
{
	int err;

	err = setup_sge_queues(adap);
	if (err)
		goto out;
	err = setup_rss(adap);
	if (err)
		goto freeq;

	if (adap->flags & USING_MSIX) {
		name_msix_vecs(adap);
		err = request_irq(adap->msix_info[0].vec, t4_nondata_intr, 0,
				  adap->msix_info[0].desc, adap);
		if (err)
			goto irq_err;

		err = request_msix_queue_irqs(adap);
		if (err) {
			free_irq(adap->msix_info[0].vec, adap);
			goto irq_err;
		}
	} else {
		err = request_irq(adap->pdev->irq, t4_intr_handler(adap),
				  (adap->flags & USING_MSI) ? 0 : IRQF_SHARED,
				  adap->port[0]->name, adap);
		if (err)
			goto irq_err;
	}
	enable_rx(adap);
	t4_sge_start(adap);
	t4_intr_enable(adap);
	adap->flags |= FULL_INIT_DONE;
	notify_ulds(adap, CXGB4_STATE_UP);
 out:
	return err;
 irq_err:
	dev_err(adap->pdev_dev, "request_irq failed, err %d\n", err);
 freeq:
	t4_free_sge_resources(adap);
	goto out;
}

static void cxgb_down(struct adapter *adapter)
{
	t4_intr_disable(adapter);
	cancel_work_sync(&adapter->tid_release_task);
	cancel_work_sync(&adapter->db_full_task);
	cancel_work_sync(&adapter->db_drop_task);
	adapter->tid_release_task_busy = false;
	adapter->tid_release_head = NULL;

	if (adapter->flags & USING_MSIX) {
		free_msix_queue_irqs(adapter);
		free_irq(adapter->msix_info[0].vec, adapter);
	} else
		free_irq(adapter->pdev->irq, adapter);
	quiesce_rx(adapter);
	t4_sge_stop(adapter);
	t4_free_sge_resources(adapter);
	adapter->flags &= ~FULL_INIT_DONE;
}

/*
 * net_device operations
 */
static int cxgb_open(struct net_device *dev)
{
	int err;
	struct port_info *pi = netdev_priv(dev);
	struct adapter *adapter = pi->adapter;

	netif_carrier_off(dev);

	if (!(adapter->flags & FULL_INIT_DONE)) {
		err = cxgb_up(adapter);
		if (err < 0)
			return err;
	}

	err = link_start(dev);
	if (!err)
		netif_tx_start_all_queues(dev);
	return err;
}

static int cxgb_close(struct net_device *dev)
{
	struct port_info *pi = netdev_priv(dev);
	struct adapter *adapter = pi->adapter;

	netif_tx_stop_all_queues(dev);
	netif_carrier_off(dev);
	return t4_enable_vi(adapter, adapter->fn, pi->viid, false, false);
}

static struct rtnl_link_stats64 *cxgb_get_stats(struct net_device *dev,
						struct rtnl_link_stats64 *ns)
{
	struct port_stats stats;
	struct port_info *p = netdev_priv(dev);
	struct adapter *adapter = p->adapter;

	spin_lock(&adapter->stats_lock);
	t4_get_port_stats(adapter, p->tx_chan, &stats);
	spin_unlock(&adapter->stats_lock);

	ns->tx_bytes   = stats.tx_octets;
	ns->tx_packets = stats.tx_frames;
	ns->rx_bytes   = stats.rx_octets;
	ns->rx_packets = stats.rx_frames;
	ns->multicast  = stats.rx_mcast_frames;

	/* detailed rx_errors */
	ns->rx_length_errors = stats.rx_jabber + stats.rx_too_long +
			       stats.rx_runt;
	ns->rx_over_errors   = 0;
	ns->rx_crc_errors    = stats.rx_fcs_err;
	ns->rx_frame_errors  = stats.rx_symbol_err;
	ns->rx_fifo_errors   = stats.rx_ovflow0 + stats.rx_ovflow1 +
			       stats.rx_ovflow2 + stats.rx_ovflow3 +
			       stats.rx_trunc0 + stats.rx_trunc1 +
			       stats.rx_trunc2 + stats.rx_trunc3;
	ns->rx_missed_errors = 0;

	/* detailed tx_errors */
	ns->tx_aborted_errors   = 0;
	ns->tx_carrier_errors   = 0;
	ns->tx_fifo_errors      = 0;
	ns->tx_heartbeat_errors = 0;
	ns->tx_window_errors    = 0;

	ns->tx_errors = stats.tx_error_frames;
	ns->rx_errors = stats.rx_symbol_err + stats.rx_fcs_err +
		ns->rx_length_errors + stats.rx_len_err + ns->rx_fifo_errors;
	return ns;
}

static int cxgb_ioctl(struct net_device *dev, struct ifreq *req, int cmd)
{
	unsigned int mbox;
	int ret = 0, prtad, devad;
	struct port_info *pi = netdev_priv(dev);
	struct mii_ioctl_data *data = (struct mii_ioctl_data *)&req->ifr_data;

	switch (cmd) {
	case SIOCGMIIPHY:
		if (pi->mdio_addr < 0)
			return -EOPNOTSUPP;
		data->phy_id = pi->mdio_addr;
		break;
	case SIOCGMIIREG:
	case SIOCSMIIREG:
		if (mdio_phy_id_is_c45(data->phy_id)) {
			prtad = mdio_phy_id_prtad(data->phy_id);
			devad = mdio_phy_id_devad(data->phy_id);
		} else if (data->phy_id < 32) {
			prtad = data->phy_id;
			devad = 0;
			data->reg_num &= 0x1f;
		} else
			return -EINVAL;

		mbox = pi->adapter->fn;
		if (cmd == SIOCGMIIREG)
			ret = t4_mdio_rd(pi->adapter, mbox, prtad, devad,
					 data->reg_num, &data->val_out);
		else
			ret = t4_mdio_wr(pi->adapter, mbox, prtad, devad,
					 data->reg_num, data->val_in);
		break;
	default:
		return -EOPNOTSUPP;
	}
	return ret;
}

static void cxgb_set_rxmode(struct net_device *dev)
{
	/* unfortunately we can't return errors to the stack */
	set_rxmode(dev, -1, false);
}

static int cxgb_change_mtu(struct net_device *dev, int new_mtu)
{
	int ret;
	struct port_info *pi = netdev_priv(dev);

	if (new_mtu < 81 || new_mtu > MAX_MTU)         /* accommodate SACK */
		return -EINVAL;
	ret = t4_set_rxmode(pi->adapter, pi->adapter->fn, pi->viid, new_mtu, -1,
			    -1, -1, -1, true);
	if (!ret)
		dev->mtu = new_mtu;
	return ret;
}

static int cxgb_set_mac_addr(struct net_device *dev, void *p)
{
	int ret;
	struct sockaddr *addr = p;
	struct port_info *pi = netdev_priv(dev);

	if (!is_valid_ether_addr(addr->sa_data))
		return -EADDRNOTAVAIL;

	ret = t4_change_mac(pi->adapter, pi->adapter->fn, pi->viid,
			    pi->xact_addr_filt, addr->sa_data, true, true);
	if (ret < 0)
		return ret;

	memcpy(dev->dev_addr, addr->sa_data, dev->addr_len);
	pi->xact_addr_filt = ret;
	return 0;
}

#ifdef CONFIG_NET_POLL_CONTROLLER
static void cxgb_netpoll(struct net_device *dev)
{
	struct port_info *pi = netdev_priv(dev);
	struct adapter *adap = pi->adapter;

	if (adap->flags & USING_MSIX) {
		int i;
		struct sge_eth_rxq *rx = &adap->sge.ethrxq[pi->first_qset];

		for (i = pi->nqsets; i; i--, rx++)
			t4_sge_intr_msix(0, &rx->rspq);
	} else
		t4_intr_handler(adap)(0, adap);
}
#endif

static const struct net_device_ops cxgb4_netdev_ops = {
	.ndo_open             = cxgb_open,
	.ndo_stop             = cxgb_close,
	.ndo_start_xmit       = t4_eth_xmit,
	.ndo_get_stats64      = cxgb_get_stats,
	.ndo_set_rx_mode      = cxgb_set_rxmode,
	.ndo_set_mac_address  = cxgb_set_mac_addr,
	.ndo_set_features     = cxgb_set_features,
	.ndo_validate_addr    = eth_validate_addr,
	.ndo_do_ioctl         = cxgb_ioctl,
	.ndo_change_mtu       = cxgb_change_mtu,
#ifdef CONFIG_NET_POLL_CONTROLLER
	.ndo_poll_controller  = cxgb_netpoll,
#endif
};

void t4_fatal_err(struct adapter *adap)
{
	t4_set_reg_field(adap, SGE_CONTROL, GLOBALENABLE, 0);
	t4_intr_disable(adap);
	dev_alert(adap->pdev_dev, "encountered fatal error, adapter stopped\n");
}

static void setup_memwin(struct adapter *adap)
{
	u32 bar0;

	bar0 = pci_resource_start(adap->pdev, 0);  /* truncation intentional */
	t4_write_reg(adap, PCIE_MEM_ACCESS_REG(PCIE_MEM_ACCESS_BASE_WIN, 0),
		     (bar0 + MEMWIN0_BASE) | BIR(0) |
		     WINDOW(ilog2(MEMWIN0_APERTURE) - 10));
	t4_write_reg(adap, PCIE_MEM_ACCESS_REG(PCIE_MEM_ACCESS_BASE_WIN, 1),
		     (bar0 + MEMWIN1_BASE) | BIR(0) |
		     WINDOW(ilog2(MEMWIN1_APERTURE) - 10));
	t4_write_reg(adap, PCIE_MEM_ACCESS_REG(PCIE_MEM_ACCESS_BASE_WIN, 2),
		     (bar0 + MEMWIN2_BASE) | BIR(0) |
		     WINDOW(ilog2(MEMWIN2_APERTURE) - 10));
}

static void setup_memwin_rdma(struct adapter *adap)
{
	if (adap->vres.ocq.size) {
		unsigned int start, sz_kb;

		start = pci_resource_start(adap->pdev, 2) +
			OCQ_WIN_OFFSET(adap->pdev, &adap->vres);
		sz_kb = roundup_pow_of_two(adap->vres.ocq.size) >> 10;
		t4_write_reg(adap,
			     PCIE_MEM_ACCESS_REG(PCIE_MEM_ACCESS_BASE_WIN, 3),
			     start | BIR(1) | WINDOW(ilog2(sz_kb)));
		t4_write_reg(adap,
			     PCIE_MEM_ACCESS_REG(PCIE_MEM_ACCESS_OFFSET, 3),
			     adap->vres.ocq.start);
		t4_read_reg(adap,
			    PCIE_MEM_ACCESS_REG(PCIE_MEM_ACCESS_OFFSET, 3));
	}
}

static int adap_init1(struct adapter *adap, struct fw_caps_config_cmd *c)
{
	u32 v;
	int ret;

	/* get device capabilities */
	memset(c, 0, sizeof(*c));
	c->op_to_write = htonl(FW_CMD_OP(FW_CAPS_CONFIG_CMD) |
			       FW_CMD_REQUEST | FW_CMD_READ);
	c->retval_len16 = htonl(FW_LEN16(*c));
	ret = t4_wr_mbox(adap, adap->fn, c, sizeof(*c), c);
	if (ret < 0)
		return ret;

	/* select capabilities we'll be using */
	if (c->niccaps & htons(FW_CAPS_CONFIG_NIC_VM)) {
		if (!vf_acls)
			c->niccaps ^= htons(FW_CAPS_CONFIG_NIC_VM);
		else
			c->niccaps = htons(FW_CAPS_CONFIG_NIC_VM);
	} else if (vf_acls) {
		dev_err(adap->pdev_dev, "virtualization ACLs not supported");
		return ret;
	}
	c->op_to_write = htonl(FW_CMD_OP(FW_CAPS_CONFIG_CMD) |
			       FW_CMD_REQUEST | FW_CMD_WRITE);
	ret = t4_wr_mbox(adap, adap->fn, c, sizeof(*c), NULL);
	if (ret < 0)
		return ret;

	ret = t4_config_glbl_rss(adap, adap->fn,
				 FW_RSS_GLB_CONFIG_CMD_MODE_BASICVIRTUAL,
				 FW_RSS_GLB_CONFIG_CMD_TNLMAPEN |
				 FW_RSS_GLB_CONFIG_CMD_TNLALLLKP);
	if (ret < 0)
		return ret;

	ret = t4_cfg_pfvf(adap, adap->fn, adap->fn, 0, MAX_EGRQ, 64, MAX_INGQ,
			  0, 0, 4, 0xf, 0xf, 16, FW_CMD_CAP_PF, FW_CMD_CAP_PF);
	if (ret < 0)
		return ret;

	t4_sge_init(adap);

	/* tweak some settings */
	t4_write_reg(adap, TP_SHIFT_CNT, 0x64f8849);
	t4_write_reg(adap, ULP_RX_TDDP_PSZ, HPZ0(PAGE_SHIFT - 12));
	t4_write_reg(adap, TP_PIO_ADDR, TP_INGRESS_CONFIG);
	v = t4_read_reg(adap, TP_PIO_DATA);
	t4_write_reg(adap, TP_PIO_DATA, v & ~CSUM_HAS_PSEUDO_HDR);

	/* get basic stuff going */
	return t4_early_init(adap, adap->fn);
}

/*
 * Max # of ATIDs.  The absolute HW max is 16K but we keep it lower.
 */
#define MAX_ATIDS 8192U

/*
 * Phase 0 of initialization: contact FW, obtain config, perform basic init.
 *
 * If the firmware we're dealing with has Configuration File support, then
 * we use that to perform all configuration
 */

/*
 * Tweak configuration based on module parameters, etc.  Most of these have
 * defaults assigned to them by Firmware Configuration Files (if we're using
 * them) but need to be explicitly set if we're using hard-coded
 * initialization.  But even in the case of using Firmware Configuration
 * Files, we'd like to expose the ability to change these via module
 * parameters so these are essentially common tweaks/settings for
 * Configuration Files and hard-coded initialization ...
 */
static int adap_init0_tweaks(struct adapter *adapter)
{
	/*
	 * Fix up various Host-Dependent Parameters like Page Size, Cache
	 * Line Size, etc.  The firmware default is for a 4KB Page Size and
	 * 64B Cache Line Size ...
	 */
	t4_fixup_host_params(adapter, PAGE_SIZE, L1_CACHE_BYTES);

	/*
	 * Process module parameters which affect early initialization.
	 */
	if (rx_dma_offset != 2 && rx_dma_offset != 0) {
		dev_err(&adapter->pdev->dev,
			"Ignoring illegal rx_dma_offset=%d, using 2\n",
			rx_dma_offset);
		rx_dma_offset = 2;
	}
	t4_set_reg_field(adapter, SGE_CONTROL,
			 PKTSHIFT_MASK,
			 PKTSHIFT(rx_dma_offset));

	/*
	 * Don't include the "IP Pseudo Header" in CPL_RX_PKT checksums: Linux
	 * adds the pseudo header itself.
	 */
	t4_tp_wr_bits_indirect(adapter, TP_INGRESS_CONFIG,
			       CSUM_HAS_PSEUDO_HDR, 0);

	return 0;
}

/*
 * Attempt to initialize the adapter via a Firmware Configuration File.
 */
static int adap_init0_config(struct adapter *adapter, int reset)
{
	struct fw_caps_config_cmd caps_cmd;
	const struct firmware *cf;
	unsigned long mtype = 0, maddr = 0;
	u32 finiver, finicsum, cfcsum;
	int ret, using_flash;

	/*
	 * Reset device if necessary.
	 */
	if (reset) {
		ret = t4_fw_reset(adapter, adapter->mbox,
				  PIORSTMODE | PIORST);
		if (ret < 0)
			goto bye;
	}

	/*
	 * If we have a T4 configuration file under /lib/firmware/cxgb4/,
	 * then use that.  Otherwise, use the configuration file stored
	 * in the adapter flash ...
	 */
	ret = request_firmware(&cf, FW_CFNAME, adapter->pdev_dev);
	if (ret < 0) {
		using_flash = 1;
		mtype = FW_MEMTYPE_CF_FLASH;
		maddr = t4_flash_cfg_addr(adapter);
	} else {
		u32 params[7], val[7];

		using_flash = 0;
		if (cf->size >= FLASH_CFG_MAX_SIZE)
			ret = -ENOMEM;
		else {
			params[0] = (FW_PARAMS_MNEM(FW_PARAMS_MNEM_DEV) |
			     FW_PARAMS_PARAM_X(FW_PARAMS_PARAM_DEV_CF));
			ret = t4_query_params(adapter, adapter->mbox,
					      adapter->fn, 0, 1, params, val);
			if (ret == 0) {
				/*
				 * For t4_memory_write() below addresses and
				 * sizes have to be in terms of multiples of 4
				 * bytes.  So, if the Configuration File isn't
				 * a multiple of 4 bytes in length we'll have
				 * to write that out separately since we can't
				 * guarantee that the bytes following the
				 * residual byte in the buffer returned by
				 * request_firmware() are zeroed out ...
				 */
				size_t resid = cf->size & 0x3;
				size_t size = cf->size & ~0x3;
				__be32 *data = (__be32 *)cf->data;

				mtype = FW_PARAMS_PARAM_Y_GET(val[0]);
				maddr = FW_PARAMS_PARAM_Z_GET(val[0]) << 16;

				ret = t4_memory_write(adapter, mtype, maddr,
						      size, data);
				if (ret == 0 && resid != 0) {
					union {
						__be32 word;
						char buf[4];
					} last;
					int i;

					last.word = data[size >> 2];
					for (i = resid; i < 4; i++)
						last.buf[i] = 0;
					ret = t4_memory_write(adapter, mtype,
							      maddr + size,
							      4, &last.word);
				}
			}
		}

		release_firmware(cf);
		if (ret)
			goto bye;
	}

	/*
	 * Issue a Capability Configuration command to the firmware to get it
	 * to parse the Configuration File.  We don't use t4_fw_config_file()
	 * because we want the ability to modify various features after we've
	 * processed the configuration file ...
	 */
	memset(&caps_cmd, 0, sizeof(caps_cmd));
	caps_cmd.op_to_write =
		htonl(FW_CMD_OP(FW_CAPS_CONFIG_CMD) |
		      FW_CMD_REQUEST |
		      FW_CMD_READ);
	caps_cmd.retval_len16 =
		htonl(FW_CAPS_CONFIG_CMD_CFVALID |
		      FW_CAPS_CONFIG_CMD_MEMTYPE_CF(mtype) |
		      FW_CAPS_CONFIG_CMD_MEMADDR64K_CF(maddr >> 16) |
		      FW_LEN16(caps_cmd));
	ret = t4_wr_mbox(adapter, adapter->mbox, &caps_cmd, sizeof(caps_cmd),
			 &caps_cmd);
	if (ret < 0)
		goto bye;

	finiver = ntohl(caps_cmd.finiver);
	finicsum = ntohl(caps_cmd.finicsum);
	cfcsum = ntohl(caps_cmd.cfcsum);
	if (finicsum != cfcsum)
		dev_warn(adapter->pdev_dev, "Configuration File checksum "\
			 "mismatch: [fini] csum=%#x, computed csum=%#x\n",
			 finicsum, cfcsum);

	/*
<<<<<<< HEAD
	 * If we're a pure NIC driver then disable all offloading facilities.
	 * This will allow the firmware to optimize aspects of the hardware
	 * configuration which will result in improved performance.
	 */
	caps_cmd.ofldcaps = 0;
	caps_cmd.iscsicaps = 0;
	caps_cmd.rdmacaps = 0;
	caps_cmd.fcoecaps = 0;

	/*
=======
>>>>>>> 593d3dfe
	 * And now tell the firmware to use the configuration we just loaded.
	 */
	caps_cmd.op_to_write =
		htonl(FW_CMD_OP(FW_CAPS_CONFIG_CMD) |
		      FW_CMD_REQUEST |
		      FW_CMD_WRITE);
	caps_cmd.retval_len16 = htonl(FW_LEN16(caps_cmd));
	ret = t4_wr_mbox(adapter, adapter->mbox, &caps_cmd, sizeof(caps_cmd),
			 NULL);
	if (ret < 0)
		goto bye;

	/*
	 * Tweak configuration based on system architecture, module
	 * parameters, etc.
	 */
	ret = adap_init0_tweaks(adapter);
	if (ret < 0)
		goto bye;

	/*
	 * And finally tell the firmware to initialize itself using the
	 * parameters from the Configuration File.
	 */
	ret = t4_fw_initialize(adapter, adapter->mbox);
	if (ret < 0)
		goto bye;

	/*
	 * Return successfully and note that we're operating with parameters
	 * not supplied by the driver, rather than from hard-wired
	 * initialization constants burried in the driver.
	 */
	adapter->flags |= USING_SOFT_PARAMS;
	dev_info(adapter->pdev_dev, "Successfully configured using Firmware "\
		 "Configuration File %s, version %#x, computed checksum %#x\n",
		 (using_flash
		  ? "in device FLASH"
		  : "/lib/firmware/" FW_CFNAME),
		 finiver, cfcsum);
	return 0;

	/*
	 * Something bad happened.  Return the error ...  (If the "error"
	 * is that there's no Configuration File on the adapter we don't
	 * want to issue a warning since this is fairly common.)
	 */
bye:
	if (ret != -ENOENT)
		dev_warn(adapter->pdev_dev, "Configuration file error %d\n",
			 -ret);
	return ret;
}

/*
 * Attempt to initialize the adapter via hard-coded, driver supplied
 * parameters ...
 */
static int adap_init0_no_config(struct adapter *adapter, int reset)
{
	struct sge *s = &adapter->sge;
	struct fw_caps_config_cmd caps_cmd;
	u32 v;
	int i, ret;

	/*
	 * Reset device if necessary
	 */
	if (reset) {
		ret = t4_fw_reset(adapter, adapter->mbox,
				  PIORSTMODE | PIORST);
		if (ret < 0)
			goto bye;
	}

	/*
	 * Get device capabilities and select which we'll be using.
	 */
	memset(&caps_cmd, 0, sizeof(caps_cmd));
	caps_cmd.op_to_write = htonl(FW_CMD_OP(FW_CAPS_CONFIG_CMD) |
				     FW_CMD_REQUEST | FW_CMD_READ);
	caps_cmd.retval_len16 = htonl(FW_LEN16(caps_cmd));
	ret = t4_wr_mbox(adapter, adapter->mbox, &caps_cmd, sizeof(caps_cmd),
			 &caps_cmd);
	if (ret < 0)
		goto bye;

	if (caps_cmd.niccaps & htons(FW_CAPS_CONFIG_NIC_VM)) {
		if (!vf_acls)
			caps_cmd.niccaps ^= htons(FW_CAPS_CONFIG_NIC_VM);
		else
			caps_cmd.niccaps = htons(FW_CAPS_CONFIG_NIC_VM);
	} else if (vf_acls) {
		dev_err(adapter->pdev_dev, "virtualization ACLs not supported");
		goto bye;
	}
	caps_cmd.op_to_write = htonl(FW_CMD_OP(FW_CAPS_CONFIG_CMD) |
			      FW_CMD_REQUEST | FW_CMD_WRITE);
	ret = t4_wr_mbox(adapter, adapter->mbox, &caps_cmd, sizeof(caps_cmd),
			 NULL);
	if (ret < 0)
		goto bye;

	/*
	 * Tweak configuration based on system architecture, module
	 * parameters, etc.
	 */
	ret = adap_init0_tweaks(adapter);
	if (ret < 0)
		goto bye;

	/*
	 * Select RSS Global Mode we want to use.  We use "Basic Virtual"
	 * mode which maps each Virtual Interface to its own section of
	 * the RSS Table and we turn on all map and hash enables ...
	 */
	adapter->flags |= RSS_TNLALLLOOKUP;
	ret = t4_config_glbl_rss(adapter, adapter->mbox,
				 FW_RSS_GLB_CONFIG_CMD_MODE_BASICVIRTUAL,
				 FW_RSS_GLB_CONFIG_CMD_TNLMAPEN |
				 FW_RSS_GLB_CONFIG_CMD_HASHTOEPLITZ |
				 ((adapter->flags & RSS_TNLALLLOOKUP) ?
					FW_RSS_GLB_CONFIG_CMD_TNLALLLKP : 0));
	if (ret < 0)
		goto bye;

	/*
	 * Set up our own fundamental resource provisioning ...
	 */
	ret = t4_cfg_pfvf(adapter, adapter->mbox, adapter->fn, 0,
			  PFRES_NEQ, PFRES_NETHCTRL,
			  PFRES_NIQFLINT, PFRES_NIQ,
			  PFRES_TC, PFRES_NVI,
			  FW_PFVF_CMD_CMASK_MASK,
			  pfvfres_pmask(adapter, adapter->fn, 0),
			  PFRES_NEXACTF,
			  PFRES_R_CAPS, PFRES_WX_CAPS);
	if (ret < 0)
		goto bye;

	/*
	 * Perform low level SGE initialization.  We need to do this before we
	 * send the firmware the INITIALIZE command because that will cause
	 * any other PF Drivers which are waiting for the Master
	 * Initialization to proceed forward.
	 */
	for (i = 0; i < SGE_NTIMERS - 1; i++)
		s->timer_val[i] = min(intr_holdoff[i], MAX_SGE_TIMERVAL);
	s->timer_val[SGE_NTIMERS - 1] = MAX_SGE_TIMERVAL;
	s->counter_val[0] = 1;
	for (i = 1; i < SGE_NCOUNTERS; i++)
		s->counter_val[i] = min(intr_cnt[i - 1],
					THRESHOLD_0_GET(THRESHOLD_0_MASK));
	t4_sge_init(adapter);

#ifdef CONFIG_PCI_IOV
	/*
	 * Provision resource limits for Virtual Functions.  We currently
	 * grant them all the same static resource limits except for the Port
	 * Access Rights Mask which we're assigning based on the PF.  All of
	 * the static provisioning stuff for both the PF and VF really needs
	 * to be managed in a persistent manner for each device which the
	 * firmware controls.
	 */
	{
		int pf, vf;

		for (pf = 0; pf < ARRAY_SIZE(num_vf); pf++) {
			if (num_vf[pf] <= 0)
				continue;

			/* VF numbering starts at 1! */
			for (vf = 1; vf <= num_vf[pf]; vf++) {
				ret = t4_cfg_pfvf(adapter, adapter->mbox,
						  pf, vf,
						  VFRES_NEQ, VFRES_NETHCTRL,
						  VFRES_NIQFLINT, VFRES_NIQ,
						  VFRES_TC, VFRES_NVI,
						  FW_PFVF_CMD_CMASK_GET(
						  FW_PFVF_CMD_CMASK_MASK),
						  pfvfres_pmask(
						  adapter, pf, vf),
						  VFRES_NEXACTF,
						  VFRES_R_CAPS, VFRES_WX_CAPS);
				if (ret < 0)
					dev_warn(adapter->pdev_dev,
						 "failed to "\
						 "provision pf/vf=%d/%d; "
						 "err=%d\n", pf, vf, ret);
			}
		}
	}
#endif

	/*
	 * Set up the default filter mode.  Later we'll want to implement this
	 * via a firmware command, etc. ...  This needs to be done before the
	 * firmare initialization command ...  If the selected set of fields
	 * isn't equal to the default value, we'll need to make sure that the
	 * field selections will fit in the 36-bit budget.
	 */
	if (tp_vlan_pri_map != TP_VLAN_PRI_MAP_DEFAULT) {
		int j, bits = 0;

		for (j = TP_VLAN_PRI_MAP_FIRST; j <= TP_VLAN_PRI_MAP_LAST; j++)
			switch (tp_vlan_pri_map & (1 << j)) {
			case 0:
				/* compressed filter field not enabled */
				break;
			case FCOE_MASK:
				bits +=  1;
				break;
			case PORT_MASK:
				bits +=  3;
				break;
			case VNIC_ID_MASK:
				bits += 17;
				break;
			case VLAN_MASK:
				bits += 17;
				break;
			case TOS_MASK:
				bits +=  8;
				break;
			case PROTOCOL_MASK:
				bits +=  8;
				break;
			case ETHERTYPE_MASK:
				bits += 16;
				break;
			case MACMATCH_MASK:
				bits +=  9;
				break;
			case MPSHITTYPE_MASK:
				bits +=  3;
				break;
			case FRAGMENTATION_MASK:
				bits +=  1;
				break;
			}

		if (bits > 36) {
			dev_err(adapter->pdev_dev,
				"tp_vlan_pri_map=%#x needs %d bits > 36;"\
				" using %#x\n", tp_vlan_pri_map, bits,
				TP_VLAN_PRI_MAP_DEFAULT);
			tp_vlan_pri_map = TP_VLAN_PRI_MAP_DEFAULT;
		}
	}
	v = tp_vlan_pri_map;
	t4_write_indirect(adapter, TP_PIO_ADDR, TP_PIO_DATA,
			  &v, 1, TP_VLAN_PRI_MAP);

	/*
	 * We need Five Tuple Lookup mode to be set in TP_GLOBAL_CONFIG order
	 * to support any of the compressed filter fields above.  Newer
	 * versions of the firmware do this automatically but it doesn't hurt
	 * to set it here.  Meanwhile, we do _not_ need to set Lookup Every
	 * Packet in TP_INGRESS_CONFIG to support matching non-TCP packets
	 * since the firmware automatically turns this on and off when we have
	 * a non-zero number of filters active (since it does have a
	 * performance impact).
	 */
	if (tp_vlan_pri_map)
		t4_set_reg_field(adapter, TP_GLOBAL_CONFIG,
				 FIVETUPLELOOKUP_MASK,
				 FIVETUPLELOOKUP_MASK);

	/*
	 * Tweak some settings.
	 */
	t4_write_reg(adapter, TP_SHIFT_CNT, SYNSHIFTMAX(6) |
		     RXTSHIFTMAXR1(4) | RXTSHIFTMAXR2(15) |
		     PERSHIFTBACKOFFMAX(8) | PERSHIFTMAX(8) |
		     KEEPALIVEMAXR1(4) | KEEPALIVEMAXR2(9));

	/*
	 * Get basic stuff going by issuing the Firmware Initialize command.
	 * Note that this _must_ be after all PFVF commands ...
	 */
	ret = t4_fw_initialize(adapter, adapter->mbox);
	if (ret < 0)
		goto bye;

	/*
	 * Return successfully!
	 */
	dev_info(adapter->pdev_dev, "Successfully configured using built-in "\
		 "driver parameters\n");
	return 0;

	/*
	 * Something bad happened.  Return the error ...
	 */
bye:
	return ret;
}

/*
 * Phase 0 of initialization: contact FW, obtain config, perform basic init.
 */
static int adap_init0(struct adapter *adap)
{
	int ret;
	u32 v, port_vec;
	enum dev_state state;
	u32 params[7], val[7];
	struct fw_caps_config_cmd caps_cmd;
	int reset = 1, j;

	/*
	 * Contact FW, advertising Master capability (and potentially forcing
	 * ourselves as the Master PF if our module parameter force_init is
	 * set).
	 */
	ret = t4_fw_hello(adap, adap->mbox, adap->fn,
			  force_init ? MASTER_MUST : MASTER_MAY,
			  &state);
	if (ret < 0) {
		dev_err(adap->pdev_dev, "could not connect to FW, error %d\n",
			ret);
		return ret;
	}
	if (ret == adap->mbox)
		adap->flags |= MASTER_PF;
	if (force_init && state == DEV_STATE_INIT)
		state = DEV_STATE_UNINIT;

	/*
	 * If we're the Master PF Driver and the device is uninitialized,
	 * then let's consider upgrading the firmware ...  (We always want
	 * to check the firmware version number in order to A. get it for
	 * later reporting and B. to warn if the currently loaded firmware
	 * is excessively mismatched relative to the driver.)
	 */
	ret = t4_check_fw_version(adap);
	if ((adap->flags & MASTER_PF) && state != DEV_STATE_INIT) {
		if (ret == -EINVAL || ret > 0) {
			if (upgrade_fw(adap) >= 0) {
				/*
				 * Note that the chip was reset as part of the
				 * firmware upgrade so we don't reset it again
				 * below and grab the new firmware version.
				 */
				reset = 0;
				ret = t4_check_fw_version(adap);
			}
		}
		if (ret < 0)
			return ret;
	}

	/*
	 * Grab VPD parameters.  This should be done after we establish a
	 * connection to the firmware since some of the VPD parameters
	 * (notably the Core Clock frequency) are retrieved via requests to
	 * the firmware.  On the other hand, we need these fairly early on
	 * so we do this right after getting ahold of the firmware.
	 */
	ret = get_vpd_params(adap, &adap->params.vpd);
	if (ret < 0)
		goto bye;

	/*
	 * Find out what ports are available to us.  Note that we need to do
	 * this before calling adap_init0_no_config() since it needs nports
	 * and portvec ...
	 */
	v =
	    FW_PARAMS_MNEM(FW_PARAMS_MNEM_DEV) |
	    FW_PARAMS_PARAM_X(FW_PARAMS_PARAM_DEV_PORTVEC);
	ret = t4_query_params(adap, adap->mbox, adap->fn, 0, 1, &v, &port_vec);
	if (ret < 0)
		goto bye;

	adap->params.nports = hweight32(port_vec);
	adap->params.portvec = port_vec;

	/*
	 * If the firmware is initialized already (and we're not forcing a
	 * master initialization), note that we're living with existing
	 * adapter parameters.  Otherwise, it's time to try initializing the
	 * adapter ...
	 */
	if (state == DEV_STATE_INIT) {
		dev_info(adap->pdev_dev, "Coming up as %s: "\
			 "Adapter already initialized\n",
			 adap->flags & MASTER_PF ? "MASTER" : "SLAVE");
		adap->flags |= USING_SOFT_PARAMS;
	} else {
		dev_info(adap->pdev_dev, "Coming up as MASTER: "\
			 "Initializing adapter\n");

		/*
		 * If the firmware doesn't support Configuration
		 * Files warn user and exit,
		 */
		if (ret < 0)
			dev_warn(adap->pdev_dev, "Firmware doesn't support "
				 "configuration file.\n");
		if (force_old_init)
			ret = adap_init0_no_config(adap, reset);
		else {
			/*
			 * Find out whether we're dealing with a version of
			 * the firmware which has configuration file support.
			 */
			params[0] = (FW_PARAMS_MNEM(FW_PARAMS_MNEM_DEV) |
				     FW_PARAMS_PARAM_X(FW_PARAMS_PARAM_DEV_CF));
			ret = t4_query_params(adap, adap->mbox, adap->fn, 0, 1,
					      params, val);

			/*
			 * If the firmware doesn't support Configuration
			 * Files, use the old Driver-based, hard-wired
			 * initialization.  Otherwise, try using the
			 * Configuration File support and fall back to the
			 * Driver-based initialization if there's no
			 * Configuration File found.
			 */
			if (ret < 0)
				ret = adap_init0_no_config(adap, reset);
			else {
				/*
				 * The firmware provides us with a memory
				 * buffer where we can load a Configuration
				 * File from the host if we want to override
				 * the Configuration File in flash.
				 */

				ret = adap_init0_config(adap, reset);
				if (ret == -ENOENT) {
					dev_info(adap->pdev_dev,
					    "No Configuration File present "
					    "on adapter.  Using hard-wired "
					    "configuration parameters.\n");
					ret = adap_init0_no_config(adap, reset);
				}
			}
		}
		if (ret < 0) {
			dev_err(adap->pdev_dev,
				"could not initialize adapter, error %d\n",
				-ret);
			goto bye;
		}
	}

	/*
	 * If we're living with non-hard-coded parameters (either from a
	 * Firmware Configuration File or values programmed by a different PF
	 * Driver), give the SGE code a chance to pull in anything that it
	 * needs ...  Note that this must be called after we retrieve our VPD
	 * parameters in order to know how to convert core ticks to seconds.
	 */
	if (adap->flags & USING_SOFT_PARAMS) {
		ret = t4_sge_init(adap);
		if (ret < 0)
			goto bye;
	}

	if (is_bypass_device(adap->pdev->device))
		adap->params.bypass = 1;

	/*
	 * Grab some of our basic fundamental operating parameters.
	 */
#define FW_PARAM_DEV(param) \
	(FW_PARAMS_MNEM(FW_PARAMS_MNEM_DEV) | \
	FW_PARAMS_PARAM_X(FW_PARAMS_PARAM_DEV_##param))

#define FW_PARAM_PFVF(param) \
	FW_PARAMS_MNEM(FW_PARAMS_MNEM_PFVF) | \
	FW_PARAMS_PARAM_X(FW_PARAMS_PARAM_PFVF_##param)|  \
	FW_PARAMS_PARAM_Y(0) | \
	FW_PARAMS_PARAM_Z(0)

	params[0] = FW_PARAM_PFVF(EQ_START);
	params[1] = FW_PARAM_PFVF(L2T_START);
	params[2] = FW_PARAM_PFVF(L2T_END);
	params[3] = FW_PARAM_PFVF(FILTER_START);
	params[4] = FW_PARAM_PFVF(FILTER_END);
	params[5] = FW_PARAM_PFVF(IQFLINT_START);
	ret = t4_query_params(adap, adap->mbox, adap->fn, 0, 6, params, val);
	if (ret < 0)
		goto bye;
	adap->sge.egr_start = val[0];
	adap->l2t_start = val[1];
	adap->l2t_end = val[2];
	adap->tids.ftid_base = val[3];
	adap->tids.nftids = val[4] - val[3] + 1;
	adap->sge.ingr_start = val[5];

	/* query params related to active filter region */
	params[0] = FW_PARAM_PFVF(ACTIVE_FILTER_START);
	params[1] = FW_PARAM_PFVF(ACTIVE_FILTER_END);
	ret = t4_query_params(adap, adap->mbox, adap->fn, 0, 2, params, val);
	/* If Active filter size is set we enable establishing
	 * offload connection through firmware work request
	 */
	if ((val[0] != val[1]) && (ret >= 0)) {
		adap->flags |= FW_OFLD_CONN;
		adap->tids.aftid_base = val[0];
		adap->tids.aftid_end = val[1];
	}

	/*
	 * Get device capabilities so we can determine what resources we need
	 * to manage.
	 */
	memset(&caps_cmd, 0, sizeof(caps_cmd));
	caps_cmd.op_to_write = htonl(FW_CMD_OP(FW_CAPS_CONFIG_CMD) |
				     FW_CMD_REQUEST | FW_CMD_READ);
	caps_cmd.retval_len16 = htonl(FW_LEN16(caps_cmd));
	ret = t4_wr_mbox(adap, adap->mbox, &caps_cmd, sizeof(caps_cmd),
			 &caps_cmd);
	if (ret < 0)
		goto bye;

	if (caps_cmd.ofldcaps) {
		/* query offload-related parameters */
		params[0] = FW_PARAM_DEV(NTID);
		params[1] = FW_PARAM_PFVF(SERVER_START);
		params[2] = FW_PARAM_PFVF(SERVER_END);
		params[3] = FW_PARAM_PFVF(TDDP_START);
		params[4] = FW_PARAM_PFVF(TDDP_END);
		params[5] = FW_PARAM_DEV(FLOWC_BUFFIFO_SZ);
		ret = t4_query_params(adap, adap->mbox, adap->fn, 0, 6,
				      params, val);
		if (ret < 0)
			goto bye;
		adap->tids.ntids = val[0];
		adap->tids.natids = min(adap->tids.ntids / 2, MAX_ATIDS);
		adap->tids.stid_base = val[1];
		adap->tids.nstids = val[2] - val[1] + 1;
		/*
		 * Setup server filter region. Divide the availble filter
		 * region into two parts. Regular filters get 1/3rd and server
		 * filters get 2/3rd part. This is only enabled if workarond
		 * path is enabled.
		 * 1. For regular filters.
		 * 2. Server filter: This are special filters which are used
		 * to redirect SYN packets to offload queue.
		 */
		if (adap->flags & FW_OFLD_CONN && !is_bypass(adap)) {
			adap->tids.sftid_base = adap->tids.ftid_base +
					DIV_ROUND_UP(adap->tids.nftids, 3);
			adap->tids.nsftids = adap->tids.nftids -
					 DIV_ROUND_UP(adap->tids.nftids, 3);
			adap->tids.nftids = adap->tids.sftid_base -
						adap->tids.ftid_base;
		}
		adap->vres.ddp.start = val[3];
		adap->vres.ddp.size = val[4] - val[3] + 1;
		adap->params.ofldq_wr_cred = val[5];

		adap->params.offload = 1;
	}
	if (caps_cmd.rdmacaps) {
		params[0] = FW_PARAM_PFVF(STAG_START);
		params[1] = FW_PARAM_PFVF(STAG_END);
		params[2] = FW_PARAM_PFVF(RQ_START);
		params[3] = FW_PARAM_PFVF(RQ_END);
		params[4] = FW_PARAM_PFVF(PBL_START);
		params[5] = FW_PARAM_PFVF(PBL_END);
		ret = t4_query_params(adap, adap->mbox, adap->fn, 0, 6,
				      params, val);
		if (ret < 0)
			goto bye;
		adap->vres.stag.start = val[0];
		adap->vres.stag.size = val[1] - val[0] + 1;
		adap->vres.rq.start = val[2];
		adap->vres.rq.size = val[3] - val[2] + 1;
		adap->vres.pbl.start = val[4];
		adap->vres.pbl.size = val[5] - val[4] + 1;

		params[0] = FW_PARAM_PFVF(SQRQ_START);
		params[1] = FW_PARAM_PFVF(SQRQ_END);
		params[2] = FW_PARAM_PFVF(CQ_START);
		params[3] = FW_PARAM_PFVF(CQ_END);
		params[4] = FW_PARAM_PFVF(OCQ_START);
		params[5] = FW_PARAM_PFVF(OCQ_END);
		ret = t4_query_params(adap, 0, 0, 0, 6, params, val);
		if (ret < 0)
			goto bye;
		adap->vres.qp.start = val[0];
		adap->vres.qp.size = val[1] - val[0] + 1;
		adap->vres.cq.start = val[2];
		adap->vres.cq.size = val[3] - val[2] + 1;
		adap->vres.ocq.start = val[4];
		adap->vres.ocq.size = val[5] - val[4] + 1;
	}
	if (caps_cmd.iscsicaps) {
		params[0] = FW_PARAM_PFVF(ISCSI_START);
		params[1] = FW_PARAM_PFVF(ISCSI_END);
		ret = t4_query_params(adap, adap->mbox, adap->fn, 0, 2,
				      params, val);
		if (ret < 0)
			goto bye;
		adap->vres.iscsi.start = val[0];
		adap->vres.iscsi.size = val[1] - val[0] + 1;
	}
#undef FW_PARAM_PFVF
#undef FW_PARAM_DEV

	/*
	 * These are finalized by FW initialization, load their values now.
	 */
	v = t4_read_reg(adap, TP_TIMER_RESOLUTION);
	adap->params.tp.tre = TIMERRESOLUTION_GET(v);
	adap->params.tp.dack_re = DELAYEDACKRESOLUTION_GET(v);
	t4_read_mtu_tbl(adap, adap->params.mtus, NULL);
	t4_load_mtus(adap, adap->params.mtus, adap->params.a_wnd,
		     adap->params.b_wnd);

	/* MODQ_REQ_MAP defaults to setting queues 0-3 to chan 0-3 */
	for (j = 0; j < NCHAN; j++)
		adap->params.tp.tx_modq[j] = j;

	adap->flags |= FW_OK;
	return 0;

	/*
	 * Something bad happened.  If a command timed out or failed with EIO
	 * FW does not operate within its spec or something catastrophic
	 * happened to HW/FW, stop issuing commands.
	 */
bye:
	if (ret != -ETIMEDOUT && ret != -EIO)
		t4_fw_bye(adap, adap->mbox);
	return ret;
}

/* EEH callbacks */

static pci_ers_result_t eeh_err_detected(struct pci_dev *pdev,
					 pci_channel_state_t state)
{
	int i;
	struct adapter *adap = pci_get_drvdata(pdev);

	if (!adap)
		goto out;

	rtnl_lock();
	adap->flags &= ~FW_OK;
	notify_ulds(adap, CXGB4_STATE_START_RECOVERY);
	for_each_port(adap, i) {
		struct net_device *dev = adap->port[i];

		netif_device_detach(dev);
		netif_carrier_off(dev);
	}
	if (adap->flags & FULL_INIT_DONE)
		cxgb_down(adap);
	rtnl_unlock();
	pci_disable_device(pdev);
out:	return state == pci_channel_io_perm_failure ?
		PCI_ERS_RESULT_DISCONNECT : PCI_ERS_RESULT_NEED_RESET;
}

static pci_ers_result_t eeh_slot_reset(struct pci_dev *pdev)
{
	int i, ret;
	struct fw_caps_config_cmd c;
	struct adapter *adap = pci_get_drvdata(pdev);

	if (!adap) {
		pci_restore_state(pdev);
		pci_save_state(pdev);
		return PCI_ERS_RESULT_RECOVERED;
	}

	if (pci_enable_device(pdev)) {
		dev_err(&pdev->dev, "cannot reenable PCI device after reset\n");
		return PCI_ERS_RESULT_DISCONNECT;
	}

	pci_set_master(pdev);
	pci_restore_state(pdev);
	pci_save_state(pdev);
	pci_cleanup_aer_uncorrect_error_status(pdev);

	if (t4_wait_dev_ready(adap) < 0)
		return PCI_ERS_RESULT_DISCONNECT;
	if (t4_fw_hello(adap, adap->fn, adap->fn, MASTER_MUST, NULL))
		return PCI_ERS_RESULT_DISCONNECT;
	adap->flags |= FW_OK;
	if (adap_init1(adap, &c))
		return PCI_ERS_RESULT_DISCONNECT;

	for_each_port(adap, i) {
		struct port_info *p = adap2pinfo(adap, i);

		ret = t4_alloc_vi(adap, adap->fn, p->tx_chan, adap->fn, 0, 1,
				  NULL, NULL);
		if (ret < 0)
			return PCI_ERS_RESULT_DISCONNECT;
		p->viid = ret;
		p->xact_addr_filt = -1;
	}

	t4_load_mtus(adap, adap->params.mtus, adap->params.a_wnd,
		     adap->params.b_wnd);
	setup_memwin(adap);
	if (cxgb_up(adap))
		return PCI_ERS_RESULT_DISCONNECT;
	return PCI_ERS_RESULT_RECOVERED;
}

static void eeh_resume(struct pci_dev *pdev)
{
	int i;
	struct adapter *adap = pci_get_drvdata(pdev);

	if (!adap)
		return;

	rtnl_lock();
	for_each_port(adap, i) {
		struct net_device *dev = adap->port[i];

		if (netif_running(dev)) {
			link_start(dev);
			cxgb_set_rxmode(dev);
		}
		netif_device_attach(dev);
	}
	rtnl_unlock();
}

static const struct pci_error_handlers cxgb4_eeh = {
	.error_detected = eeh_err_detected,
	.slot_reset     = eeh_slot_reset,
	.resume         = eeh_resume,
};

static inline bool is_10g_port(const struct link_config *lc)
{
	return (lc->supported & FW_PORT_CAP_SPEED_10G) != 0;
}

static inline void init_rspq(struct sge_rspq *q, u8 timer_idx, u8 pkt_cnt_idx,
			     unsigned int size, unsigned int iqe_size)
{
	q->intr_params = QINTR_TIMER_IDX(timer_idx) |
			 (pkt_cnt_idx < SGE_NCOUNTERS ? QINTR_CNT_EN : 0);
	q->pktcnt_idx = pkt_cnt_idx < SGE_NCOUNTERS ? pkt_cnt_idx : 0;
	q->iqe_len = iqe_size;
	q->size = size;
}

/*
 * Perform default configuration of DMA queues depending on the number and type
 * of ports we found and the number of available CPUs.  Most settings can be
 * modified by the admin prior to actual use.
 */
static void __devinit cfg_queues(struct adapter *adap)
{
	struct sge *s = &adap->sge;
	int i, q10g = 0, n10g = 0, qidx = 0;

	for_each_port(adap, i)
		n10g += is_10g_port(&adap2pinfo(adap, i)->link_cfg);

	/*
	 * We default to 1 queue per non-10G port and up to # of cores queues
	 * per 10G port.
	 */
	if (n10g)
		q10g = (MAX_ETH_QSETS - (adap->params.nports - n10g)) / n10g;
	if (q10g > netif_get_num_default_rss_queues())
		q10g = netif_get_num_default_rss_queues();

	for_each_port(adap, i) {
		struct port_info *pi = adap2pinfo(adap, i);

		pi->first_qset = qidx;
		pi->nqsets = is_10g_port(&pi->link_cfg) ? q10g : 1;
		qidx += pi->nqsets;
	}

	s->ethqsets = qidx;
	s->max_ethqsets = qidx;   /* MSI-X may lower it later */

	if (is_offload(adap)) {
		/*
		 * For offload we use 1 queue/channel if all ports are up to 1G,
		 * otherwise we divide all available queues amongst the channels
		 * capped by the number of available cores.
		 */
		if (n10g) {
			i = min_t(int, ARRAY_SIZE(s->ofldrxq),
				  num_online_cpus());
			s->ofldqsets = roundup(i, adap->params.nports);
		} else
			s->ofldqsets = adap->params.nports;
		/* For RDMA one Rx queue per channel suffices */
		s->rdmaqs = adap->params.nports;
	}

	for (i = 0; i < ARRAY_SIZE(s->ethrxq); i++) {
		struct sge_eth_rxq *r = &s->ethrxq[i];

		init_rspq(&r->rspq, 0, 0, 1024, 64);
		r->fl.size = 72;
	}

	for (i = 0; i < ARRAY_SIZE(s->ethtxq); i++)
		s->ethtxq[i].q.size = 1024;

	for (i = 0; i < ARRAY_SIZE(s->ctrlq); i++)
		s->ctrlq[i].q.size = 512;

	for (i = 0; i < ARRAY_SIZE(s->ofldtxq); i++)
		s->ofldtxq[i].q.size = 1024;

	for (i = 0; i < ARRAY_SIZE(s->ofldrxq); i++) {
		struct sge_ofld_rxq *r = &s->ofldrxq[i];

		init_rspq(&r->rspq, 0, 0, 1024, 64);
		r->rspq.uld = CXGB4_ULD_ISCSI;
		r->fl.size = 72;
	}

	for (i = 0; i < ARRAY_SIZE(s->rdmarxq); i++) {
		struct sge_ofld_rxq *r = &s->rdmarxq[i];

		init_rspq(&r->rspq, 0, 0, 511, 64);
		r->rspq.uld = CXGB4_ULD_RDMA;
		r->fl.size = 72;
	}

	init_rspq(&s->fw_evtq, 6, 0, 512, 64);
	init_rspq(&s->intrq, 6, 0, 2 * MAX_INGQ, 64);
}

/*
 * Reduce the number of Ethernet queues across all ports to at most n.
 * n provides at least one queue per port.
 */
static void __devinit reduce_ethqs(struct adapter *adap, int n)
{
	int i;
	struct port_info *pi;

	while (n < adap->sge.ethqsets)
		for_each_port(adap, i) {
			pi = adap2pinfo(adap, i);
			if (pi->nqsets > 1) {
				pi->nqsets--;
				adap->sge.ethqsets--;
				if (adap->sge.ethqsets <= n)
					break;
			}
		}

	n = 0;
	for_each_port(adap, i) {
		pi = adap2pinfo(adap, i);
		pi->first_qset = n;
		n += pi->nqsets;
	}
}

/* 2 MSI-X vectors needed for the FW queue and non-data interrupts */
#define EXTRA_VECS 2

static int __devinit enable_msix(struct adapter *adap)
{
	int ofld_need = 0;
	int i, err, want, need;
	struct sge *s = &adap->sge;
	unsigned int nchan = adap->params.nports;
	struct msix_entry entries[MAX_INGQ + 1];

	for (i = 0; i < ARRAY_SIZE(entries); ++i)
		entries[i].entry = i;

	want = s->max_ethqsets + EXTRA_VECS;
	if (is_offload(adap)) {
		want += s->rdmaqs + s->ofldqsets;
		/* need nchan for each possible ULD */
		ofld_need = 2 * nchan;
	}
	need = adap->params.nports + EXTRA_VECS + ofld_need;

	while ((err = pci_enable_msix(adap->pdev, entries, want)) >= need)
		want = err;

	if (!err) {
		/*
		 * Distribute available vectors to the various queue groups.
		 * Every group gets its minimum requirement and NIC gets top
		 * priority for leftovers.
		 */
		i = want - EXTRA_VECS - ofld_need;
		if (i < s->max_ethqsets) {
			s->max_ethqsets = i;
			if (i < s->ethqsets)
				reduce_ethqs(adap, i);
		}
		if (is_offload(adap)) {
			i = want - EXTRA_VECS - s->max_ethqsets;
			i -= ofld_need - nchan;
			s->ofldqsets = (i / nchan) * nchan;  /* round down */
		}
		for (i = 0; i < want; ++i)
			adap->msix_info[i].vec = entries[i].vector;
	} else if (err > 0)
		dev_info(adap->pdev_dev,
			 "only %d MSI-X vectors left, not using MSI-X\n", err);
	return err;
}

#undef EXTRA_VECS

static int __devinit init_rss(struct adapter *adap)
{
	unsigned int i, j;

	for_each_port(adap, i) {
		struct port_info *pi = adap2pinfo(adap, i);

		pi->rss = kcalloc(pi->rss_size, sizeof(u16), GFP_KERNEL);
		if (!pi->rss)
			return -ENOMEM;
		for (j = 0; j < pi->rss_size; j++)
			pi->rss[j] = ethtool_rxfh_indir_default(j, pi->nqsets);
	}
	return 0;
}

static void __devinit print_port_info(const struct net_device *dev)
{
	static const char *base[] = {
		"R XFI", "R XAUI", "T SGMII", "T XFI", "T XAUI", "KX4", "CX4",
		"KX", "KR", "R SFP+", "KR/KX", "KR/KX/KX4"
	};

	char buf[80];
	char *bufp = buf;
	const char *spd = "";
	const struct port_info *pi = netdev_priv(dev);
	const struct adapter *adap = pi->adapter;

	if (adap->params.pci.speed == PCI_EXP_LNKSTA_CLS_2_5GB)
		spd = " 2.5 GT/s";
	else if (adap->params.pci.speed == PCI_EXP_LNKSTA_CLS_5_0GB)
		spd = " 5 GT/s";

	if (pi->link_cfg.supported & FW_PORT_CAP_SPEED_100M)
		bufp += sprintf(bufp, "100/");
	if (pi->link_cfg.supported & FW_PORT_CAP_SPEED_1G)
		bufp += sprintf(bufp, "1000/");
	if (pi->link_cfg.supported & FW_PORT_CAP_SPEED_10G)
		bufp += sprintf(bufp, "10G/");
	if (bufp != buf)
		--bufp;
	sprintf(bufp, "BASE-%s", base[pi->port_type]);

	netdev_info(dev, "Chelsio %s rev %d %s %sNIC PCIe x%d%s%s\n",
		    adap->params.vpd.id, adap->params.rev, buf,
		    is_offload(adap) ? "R" : "", adap->params.pci.width, spd,
		    (adap->flags & USING_MSIX) ? " MSI-X" :
		    (adap->flags & USING_MSI) ? " MSI" : "");
	netdev_info(dev, "S/N: %s, E/C: %s\n",
		    adap->params.vpd.sn, adap->params.vpd.ec);
}

static void __devinit enable_pcie_relaxed_ordering(struct pci_dev *dev)
{
	pcie_capability_set_word(dev, PCI_EXP_DEVCTL, PCI_EXP_DEVCTL_RELAX_EN);
}

/*
 * Free the following resources:
 * - memory used for tables
 * - MSI/MSI-X
 * - net devices
 * - resources FW is holding for us
 */
static void free_some_resources(struct adapter *adapter)
{
	unsigned int i;

	t4_free_mem(adapter->l2t);
	t4_free_mem(adapter->tids.tid_tab);
	disable_msi(adapter);

	for_each_port(adapter, i)
		if (adapter->port[i]) {
			kfree(adap2pinfo(adapter, i)->rss);
			free_netdev(adapter->port[i]);
		}
	if (adapter->flags & FW_OK)
		t4_fw_bye(adapter, adapter->fn);
}

#define TSO_FLAGS (NETIF_F_TSO | NETIF_F_TSO6 | NETIF_F_TSO_ECN)
#define VLAN_FEAT (NETIF_F_SG | NETIF_F_IP_CSUM | TSO_FLAGS | \
		   NETIF_F_IPV6_CSUM | NETIF_F_HIGHDMA)

static int __devinit init_one(struct pci_dev *pdev,
			      const struct pci_device_id *ent)
{
	int func, i, err;
	struct port_info *pi;
	bool highdma = false;
	struct adapter *adapter = NULL;

	printk_once(KERN_INFO "%s - version %s\n", DRV_DESC, DRV_VERSION);

	err = pci_request_regions(pdev, KBUILD_MODNAME);
	if (err) {
		/* Just info, some other driver may have claimed the device. */
		dev_info(&pdev->dev, "cannot obtain PCI resources\n");
		return err;
	}

	/* We control everything through one PF */
	func = PCI_FUNC(pdev->devfn);
	if (func != ent->driver_data) {
		pci_save_state(pdev);        /* to restore SR-IOV later */
		goto sriov;
	}

	err = pci_enable_device(pdev);
	if (err) {
		dev_err(&pdev->dev, "cannot enable PCI device\n");
		goto out_release_regions;
	}

	if (!pci_set_dma_mask(pdev, DMA_BIT_MASK(64))) {
		highdma = true;
		err = pci_set_consistent_dma_mask(pdev, DMA_BIT_MASK(64));
		if (err) {
			dev_err(&pdev->dev, "unable to obtain 64-bit DMA for "
				"coherent allocations\n");
			goto out_disable_device;
		}
	} else {
		err = pci_set_dma_mask(pdev, DMA_BIT_MASK(32));
		if (err) {
			dev_err(&pdev->dev, "no usable DMA configuration\n");
			goto out_disable_device;
		}
	}

	pci_enable_pcie_error_reporting(pdev);
	enable_pcie_relaxed_ordering(pdev);
	pci_set_master(pdev);
	pci_save_state(pdev);

	adapter = kzalloc(sizeof(*adapter), GFP_KERNEL);
	if (!adapter) {
		err = -ENOMEM;
		goto out_disable_device;
	}

	adapter->regs = pci_ioremap_bar(pdev, 0);
	if (!adapter->regs) {
		dev_err(&pdev->dev, "cannot map device registers\n");
		err = -ENOMEM;
		goto out_free_adapter;
	}

	adapter->pdev = pdev;
	adapter->pdev_dev = &pdev->dev;
	adapter->mbox = func;
	adapter->fn = func;
	adapter->msg_enable = dflt_msg_enable;
	memset(adapter->chan_map, 0xff, sizeof(adapter->chan_map));

	spin_lock_init(&adapter->stats_lock);
	spin_lock_init(&adapter->tid_release_lock);

	INIT_WORK(&adapter->tid_release_task, process_tid_release_list);
	INIT_WORK(&adapter->db_full_task, process_db_full);
	INIT_WORK(&adapter->db_drop_task, process_db_drop);

	err = t4_prep_adapter(adapter);
	if (err)
		goto out_unmap_bar;
	setup_memwin(adapter);
	err = adap_init0(adapter);
	setup_memwin_rdma(adapter);
	if (err)
		goto out_unmap_bar;

	for_each_port(adapter, i) {
		struct net_device *netdev;

		netdev = alloc_etherdev_mq(sizeof(struct port_info),
					   MAX_ETH_QSETS);
		if (!netdev) {
			err = -ENOMEM;
			goto out_free_dev;
		}

		SET_NETDEV_DEV(netdev, &pdev->dev);

		adapter->port[i] = netdev;
		pi = netdev_priv(netdev);
		pi->adapter = adapter;
		pi->xact_addr_filt = -1;
		pi->port_id = i;
		netdev->irq = pdev->irq;

		netdev->hw_features = NETIF_F_SG | TSO_FLAGS |
			NETIF_F_IP_CSUM | NETIF_F_IPV6_CSUM |
			NETIF_F_RXCSUM | NETIF_F_RXHASH |
			NETIF_F_HW_VLAN_TX | NETIF_F_HW_VLAN_RX;
		if (highdma)
			netdev->hw_features |= NETIF_F_HIGHDMA;
		netdev->features |= netdev->hw_features;
		netdev->vlan_features = netdev->features & VLAN_FEAT;

		netdev->priv_flags |= IFF_UNICAST_FLT;

		netdev->netdev_ops = &cxgb4_netdev_ops;
		SET_ETHTOOL_OPS(netdev, &cxgb_ethtool_ops);
	}

	pci_set_drvdata(pdev, adapter);

	if (adapter->flags & FW_OK) {
		err = t4_port_init(adapter, func, func, 0);
		if (err)
			goto out_free_dev;
	}

	/*
	 * Configure queues and allocate tables now, they can be needed as
	 * soon as the first register_netdev completes.
	 */
	cfg_queues(adapter);

	adapter->l2t = t4_init_l2t();
	if (!adapter->l2t) {
		/* We tolerate a lack of L2T, giving up some functionality */
		dev_warn(&pdev->dev, "could not allocate L2T, continuing\n");
		adapter->params.offload = 0;
	}

	if (is_offload(adapter) && tid_init(&adapter->tids) < 0) {
		dev_warn(&pdev->dev, "could not allocate TID table, "
			 "continuing\n");
		adapter->params.offload = 0;
	}

	/* See what interrupts we'll be using */
	if (msi > 1 && enable_msix(adapter) == 0)
		adapter->flags |= USING_MSIX;
	else if (msi > 0 && pci_enable_msi(pdev) == 0)
		adapter->flags |= USING_MSI;

	err = init_rss(adapter);
	if (err)
		goto out_free_dev;

	/*
	 * The card is now ready to go.  If any errors occur during device
	 * registration we do not fail the whole card but rather proceed only
	 * with the ports we manage to register successfully.  However we must
	 * register at least one net device.
	 */
	for_each_port(adapter, i) {
		pi = adap2pinfo(adapter, i);
		netif_set_real_num_tx_queues(adapter->port[i], pi->nqsets);
		netif_set_real_num_rx_queues(adapter->port[i], pi->nqsets);

		err = register_netdev(adapter->port[i]);
		if (err)
			break;
		adapter->chan_map[pi->tx_chan] = i;
		print_port_info(adapter->port[i]);
	}
	if (i == 0) {
		dev_err(&pdev->dev, "could not register any net devices\n");
		goto out_free_dev;
	}
	if (err) {
		dev_warn(&pdev->dev, "only %d net devices registered\n", i);
		err = 0;
	}

	if (cxgb4_debugfs_root) {
		adapter->debugfs_root = debugfs_create_dir(pci_name(pdev),
							   cxgb4_debugfs_root);
		setup_debugfs(adapter);
	}

	/* PCIe EEH recovery on powerpc platforms needs fundamental reset */
	pdev->needs_freset = 1;

	if (is_offload(adapter))
		attach_ulds(adapter);

sriov:
#ifdef CONFIG_PCI_IOV
	if (func < ARRAY_SIZE(num_vf) && num_vf[func] > 0)
		if (pci_enable_sriov(pdev, num_vf[func]) == 0)
			dev_info(&pdev->dev,
				 "instantiated %u virtual functions\n",
				 num_vf[func]);
#endif
	return 0;

 out_free_dev:
	free_some_resources(adapter);
 out_unmap_bar:
	iounmap(adapter->regs);
 out_free_adapter:
	kfree(adapter);
 out_disable_device:
	pci_disable_pcie_error_reporting(pdev);
	pci_disable_device(pdev);
 out_release_regions:
	pci_release_regions(pdev);
	pci_set_drvdata(pdev, NULL);
	return err;
}

static void __devexit remove_one(struct pci_dev *pdev)
{
	struct adapter *adapter = pci_get_drvdata(pdev);

#ifdef CONFIG_PCI_IOV
	pci_disable_sriov(pdev);

#endif

	if (adapter) {
		int i;

		if (is_offload(adapter))
			detach_ulds(adapter);

		for_each_port(adapter, i)
			if (adapter->port[i]->reg_state == NETREG_REGISTERED)
				unregister_netdev(adapter->port[i]);

		if (adapter->debugfs_root)
			debugfs_remove_recursive(adapter->debugfs_root);

		if (adapter->flags & FULL_INIT_DONE)
			cxgb_down(adapter);

		free_some_resources(adapter);
		iounmap(adapter->regs);
		kfree(adapter);
		pci_disable_pcie_error_reporting(pdev);
		pci_disable_device(pdev);
		pci_release_regions(pdev);
		pci_set_drvdata(pdev, NULL);
	} else
		pci_release_regions(pdev);
}

static struct pci_driver cxgb4_driver = {
	.name     = KBUILD_MODNAME,
	.id_table = cxgb4_pci_tbl,
	.probe    = init_one,
	.remove   = __devexit_p(remove_one),
	.err_handler = &cxgb4_eeh,
};

static int __init cxgb4_init_module(void)
{
	int ret;

	workq = create_singlethread_workqueue("cxgb4");
	if (!workq)
		return -ENOMEM;

	/* Debugfs support is optional, just warn if this fails */
	cxgb4_debugfs_root = debugfs_create_dir(KBUILD_MODNAME, NULL);
	if (!cxgb4_debugfs_root)
		pr_warning("could not create debugfs entry, continuing\n");

	ret = pci_register_driver(&cxgb4_driver);
	if (ret < 0)
		debugfs_remove(cxgb4_debugfs_root);
	return ret;
}

static void __exit cxgb4_cleanup_module(void)
{
	pci_unregister_driver(&cxgb4_driver);
	debugfs_remove(cxgb4_debugfs_root);  /* NULL ok */
	flush_workqueue(workq);
	destroy_workqueue(workq);
}

module_init(cxgb4_init_module);
module_exit(cxgb4_cleanup_module);<|MERGE_RESOLUTION|>--- conflicted
+++ resolved
@@ -3416,19 +3416,6 @@
 			 finicsum, cfcsum);
 
 	/*
-<<<<<<< HEAD
-	 * If we're a pure NIC driver then disable all offloading facilities.
-	 * This will allow the firmware to optimize aspects of the hardware
-	 * configuration which will result in improved performance.
-	 */
-	caps_cmd.ofldcaps = 0;
-	caps_cmd.iscsicaps = 0;
-	caps_cmd.rdmacaps = 0;
-	caps_cmd.fcoecaps = 0;
-
-	/*
-=======
->>>>>>> 593d3dfe
 	 * And now tell the firmware to use the configuration we just loaded.
 	 */
 	caps_cmd.op_to_write =
