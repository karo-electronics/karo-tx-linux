/*
 * This file is part of the Chelsio T4 Ethernet driver for Linux.
 *
 * Copyright (c) 2003-2010 Chelsio Communications, Inc. All rights reserved.
 *
 * This software is available to you under a choice of one of two
 * licenses.  You may choose to be licensed under the terms of the GNU
 * General Public License (GPL) Version 2, available from the file
 * COPYING in the main directory of this source tree, or the
 * OpenIB.org BSD license below:
 *
 *     Redistribution and use in source and binary forms, with or
 *     without modification, are permitted provided that the following
 *     conditions are met:
 *
 *      - Redistributions of source code must retain the above
 *        copyright notice, this list of conditions and the following
 *        disclaimer.
 *
 *      - Redistributions in binary form must reproduce the above
 *        copyright notice, this list of conditions and the following
 *        disclaimer in the documentation and/or other materials
 *        provided with the distribution.
 *
 * THE SOFTWARE IS PROVIDED "AS IS", WITHOUT WARRANTY OF ANY KIND,
 * EXPRESS OR IMPLIED, INCLUDING BUT NOT LIMITED TO THE WARRANTIES OF
 * MERCHANTABILITY, FITNESS FOR A PARTICULAR PURPOSE AND
 * NONINFRINGEMENT. IN NO EVENT SHALL THE AUTHORS OR COPYRIGHT HOLDERS
 * BE LIABLE FOR ANY CLAIM, DAMAGES OR OTHER LIABILITY, WHETHER IN AN
 * ACTION OF CONTRACT, TORT OR OTHERWISE, ARISING FROM, OUT OF OR IN
 * CONNECTION WITH THE SOFTWARE OR THE USE OR OTHER DEALINGS IN THE
 * SOFTWARE.
 */

#define pr_fmt(fmt) KBUILD_MODNAME ": " fmt

#include <linux/bitmap.h>
#include <linux/crc32.h>
#include <linux/ctype.h>
#include <linux/debugfs.h>
#include <linux/err.h>
#include <linux/etherdevice.h>
#include <linux/firmware.h>
#include <linux/if.h>
#include <linux/if_vlan.h>
#include <linux/init.h>
#include <linux/log2.h>
#include <linux/mdio.h>
#include <linux/module.h>
#include <linux/moduleparam.h>
#include <linux/mutex.h>
#include <linux/netdevice.h>
#include <linux/pci.h>
#include <linux/aer.h>
#include <linux/rtnetlink.h>
#include <linux/sched.h>
#include <linux/seq_file.h>
#include <linux/sockios.h>
#include <linux/vmalloc.h>
#include <linux/workqueue.h>
#include <net/neighbour.h>
#include <net/netevent.h>
#include <asm/uaccess.h>

#include "cxgb4.h"
#include "t4_regs.h"
#include "t4_msg.h"
#include "t4fw_api.h"
#include "l2t.h"

#define DRV_VERSION "1.3.0-ko"
#define DRV_DESC "Chelsio T4 Network Driver"

/*
 * Max interrupt hold-off timer value in us.  Queues fall back to this value
 * under extreme memory pressure so it's largish to give the system time to
 * recover.
 */
#define MAX_SGE_TIMERVAL 200U

enum {
	/*
	 * Physical Function provisioning constants.
	 */
	PFRES_NVI = 4,			/* # of Virtual Interfaces */
	PFRES_NETHCTRL = 128,		/* # of EQs used for ETH or CTRL Qs */
	PFRES_NIQFLINT = 128,		/* # of ingress Qs/w Free List(s)/intr
					 */
	PFRES_NEQ = 256,		/* # of egress queues */
	PFRES_NIQ = 0,			/* # of ingress queues */
	PFRES_TC = 0,			/* PCI-E traffic class */
	PFRES_NEXACTF = 128,		/* # of exact MPS filters */

	PFRES_R_CAPS = FW_CMD_CAP_PF,
	PFRES_WX_CAPS = FW_CMD_CAP_PF,

#ifdef CONFIG_PCI_IOV
	/*
	 * Virtual Function provisioning constants.  We need two extra Ingress
	 * Queues with Interrupt capability to serve as the VF's Firmware
	 * Event Queue and Forwarded Interrupt Queue (when using MSI mode) --
	 * neither will have Free Lists associated with them).  For each
	 * Ethernet/Control Egress Queue and for each Free List, we need an
	 * Egress Context.
	 */
	VFRES_NPORTS = 1,		/* # of "ports" per VF */
	VFRES_NQSETS = 2,		/* # of "Queue Sets" per VF */

	VFRES_NVI = VFRES_NPORTS,	/* # of Virtual Interfaces */
	VFRES_NETHCTRL = VFRES_NQSETS,	/* # of EQs used for ETH or CTRL Qs */
	VFRES_NIQFLINT = VFRES_NQSETS+2,/* # of ingress Qs/w Free List(s)/intr */
	VFRES_NEQ = VFRES_NQSETS*2,	/* # of egress queues */
	VFRES_NIQ = 0,			/* # of non-fl/int ingress queues */
	VFRES_TC = 0,			/* PCI-E traffic class */
	VFRES_NEXACTF = 16,		/* # of exact MPS filters */

	VFRES_R_CAPS = FW_CMD_CAP_DMAQ|FW_CMD_CAP_VF|FW_CMD_CAP_PORT,
	VFRES_WX_CAPS = FW_CMD_CAP_DMAQ|FW_CMD_CAP_VF,
#endif
};

/*
 * Provide a Port Access Rights Mask for the specified PF/VF.  This is very
 * static and likely not to be useful in the long run.  We really need to
 * implement some form of persistent configuration which the firmware
 * controls.
 */
static unsigned int pfvfres_pmask(struct adapter *adapter,
				  unsigned int pf, unsigned int vf)
{
	unsigned int portn, portvec;

	/*
	 * Give PF's access to all of the ports.
	 */
	if (vf == 0)
		return FW_PFVF_CMD_PMASK_MASK;

	/*
	 * For VFs, we'll assign them access to the ports based purely on the
	 * PF.  We assign active ports in order, wrapping around if there are
	 * fewer active ports than PFs: e.g. active port[pf % nports].
	 * Unfortunately the adapter's port_info structs haven't been
	 * initialized yet so we have to compute this.
	 */
	if (adapter->params.nports == 0)
		return 0;

	portn = pf % adapter->params.nports;
	portvec = adapter->params.portvec;
	for (;;) {
		/*
		 * Isolate the lowest set bit in the port vector.  If we're at
		 * the port number that we want, return that as the pmask.
		 * otherwise mask that bit out of the port vector and
		 * decrement our port number ...
		 */
		unsigned int pmask = portvec ^ (portvec & (portvec-1));
		if (portn == 0)
			return pmask;
		portn--;
		portvec &= ~pmask;
	}
	/*NOTREACHED*/
}

enum {
	MAX_TXQ_ENTRIES      = 16384,
	MAX_CTRL_TXQ_ENTRIES = 1024,
	MAX_RSPQ_ENTRIES     = 16384,
	MAX_RX_BUFFERS       = 16384,
	MIN_TXQ_ENTRIES      = 32,
	MIN_CTRL_TXQ_ENTRIES = 32,
	MIN_RSPQ_ENTRIES     = 128,
	MIN_FL_ENTRIES       = 16
};

#define DFLT_MSG_ENABLE (NETIF_MSG_DRV | NETIF_MSG_PROBE | NETIF_MSG_LINK | \
			 NETIF_MSG_TIMER | NETIF_MSG_IFDOWN | NETIF_MSG_IFUP |\
			 NETIF_MSG_RX_ERR | NETIF_MSG_TX_ERR)

#define CH_DEVICE(devid, data) { PCI_VDEVICE(CHELSIO, devid), (data) }

static DEFINE_PCI_DEVICE_TABLE(cxgb4_pci_tbl) = {
	CH_DEVICE(0xa000, 0),  /* PE10K */
	CH_DEVICE(0x4001, -1),
	CH_DEVICE(0x4002, -1),
	CH_DEVICE(0x4003, -1),
	CH_DEVICE(0x4004, -1),
	CH_DEVICE(0x4005, -1),
	CH_DEVICE(0x4006, -1),
	CH_DEVICE(0x4007, -1),
	CH_DEVICE(0x4008, -1),
	CH_DEVICE(0x4009, -1),
	CH_DEVICE(0x400a, -1),
	CH_DEVICE(0x4401, 4),
	CH_DEVICE(0x4402, 4),
	CH_DEVICE(0x4403, 4),
	CH_DEVICE(0x4404, 4),
	CH_DEVICE(0x4405, 4),
	CH_DEVICE(0x4406, 4),
	CH_DEVICE(0x4407, 4),
	CH_DEVICE(0x4408, 4),
	CH_DEVICE(0x4409, 4),
	CH_DEVICE(0x440a, 4),
	CH_DEVICE(0x440d, 4),
	CH_DEVICE(0x440e, 4),
	{ 0, }
};

#define FW_FNAME "cxgb4/t4fw.bin"
#define FW_CFNAME "cxgb4/t4-config.txt"

MODULE_DESCRIPTION(DRV_DESC);
MODULE_AUTHOR("Chelsio Communications");
MODULE_LICENSE("Dual BSD/GPL");
MODULE_VERSION(DRV_VERSION);
MODULE_DEVICE_TABLE(pci, cxgb4_pci_tbl);
MODULE_FIRMWARE(FW_FNAME);

/*
 * Normally we're willing to become the firmware's Master PF but will be happy
 * if another PF has already become the Master and initialized the adapter.
 * Setting "force_init" will cause this driver to forcibly establish itself as
 * the Master PF and initialize the adapter.
 */
static uint force_init;

module_param(force_init, uint, 0644);
MODULE_PARM_DESC(force_init, "Forcibly become Master PF and initialize adapter");

/*
 * Normally if the firmware we connect to has Configuration File support, we
 * use that and only fall back to the old Driver-based initialization if the
 * Configuration File fails for some reason.  If force_old_init is set, then
 * we'll always use the old Driver-based initialization sequence.
 */
static uint force_old_init;

module_param(force_old_init, uint, 0644);
MODULE_PARM_DESC(force_old_init, "Force old initialization sequence");

static int dflt_msg_enable = DFLT_MSG_ENABLE;

module_param(dflt_msg_enable, int, 0644);
MODULE_PARM_DESC(dflt_msg_enable, "Chelsio T4 default message enable bitmap");

/*
 * The driver uses the best interrupt scheme available on a platform in the
 * order MSI-X, MSI, legacy INTx interrupts.  This parameter determines which
 * of these schemes the driver may consider as follows:
 *
 * msi = 2: choose from among all three options
 * msi = 1: only consider MSI and INTx interrupts
 * msi = 0: force INTx interrupts
 */
static int msi = 2;

module_param(msi, int, 0644);
MODULE_PARM_DESC(msi, "whether to use INTx (0), MSI (1) or MSI-X (2)");

/*
 * Queue interrupt hold-off timer values.  Queues default to the first of these
 * upon creation.
 */
static unsigned int intr_holdoff[SGE_NTIMERS - 1] = { 5, 10, 20, 50, 100 };

module_param_array(intr_holdoff, uint, NULL, 0644);
MODULE_PARM_DESC(intr_holdoff, "values for queue interrupt hold-off timers "
		 "0..4 in microseconds");

static unsigned int intr_cnt[SGE_NCOUNTERS - 1] = { 4, 8, 16 };

module_param_array(intr_cnt, uint, NULL, 0644);
MODULE_PARM_DESC(intr_cnt,
		 "thresholds 1..3 for queue interrupt packet counters");

/*
 * Normally we tell the chip to deliver Ingress Packets into our DMA buffers
 * offset by 2 bytes in order to have the IP headers line up on 4-byte
 * boundaries.  This is a requirement for many architectures which will throw
 * a machine check fault if an attempt is made to access one of the 4-byte IP
 * header fields on a non-4-byte boundary.  And it's a major performance issue
 * even on some architectures which allow it like some implementations of the
 * x86 ISA.  However, some architectures don't mind this and for some very
 * edge-case performance sensitive applications (like forwarding large volumes
 * of small packets), setting this DMA offset to 0 will decrease the number of
 * PCI-E Bus transfers enough to measurably affect performance.
 */
static int rx_dma_offset = 2;

static bool vf_acls;

#ifdef CONFIG_PCI_IOV
module_param(vf_acls, bool, 0644);
MODULE_PARM_DESC(vf_acls, "if set enable virtualization L2 ACL enforcement");

static unsigned int num_vf[4];

module_param_array(num_vf, uint, NULL, 0644);
MODULE_PARM_DESC(num_vf, "number of VFs for each of PFs 0-3");
#endif

/*
 * The filter TCAM has a fixed portion and a variable portion.  The fixed
 * portion can match on source/destination IP IPv4/IPv6 addresses and TCP/UDP
 * ports.  The variable portion is 36 bits which can include things like Exact
 * Match MAC Index (9 bits), Ether Type (16 bits), IP Protocol (8 bits),
 * [Inner] VLAN Tag (17 bits), etc. which, if all were somehow selected, would
 * far exceed the 36-bit budget for this "compressed" header portion of the
 * filter.  Thus, we have a scarce resource which must be carefully managed.
 *
 * By default we set this up to mostly match the set of filter matching
 * capabilities of T3 but with accommodations for some of T4's more
 * interesting features:
 *
 *   { IP Fragment (1), MPS Match Type (3), IP Protocol (8),
 *     [Inner] VLAN (17), Port (3), FCoE (1) }
 */
enum {
	TP_VLAN_PRI_MAP_DEFAULT = HW_TPL_FR_MT_PR_IV_P_FC,
	TP_VLAN_PRI_MAP_FIRST = FCOE_SHIFT,
	TP_VLAN_PRI_MAP_LAST = FRAGMENTATION_SHIFT,
};

static unsigned int tp_vlan_pri_map = TP_VLAN_PRI_MAP_DEFAULT;

static struct dentry *cxgb4_debugfs_root;

static LIST_HEAD(adapter_list);
static DEFINE_MUTEX(uld_mutex);
static struct cxgb4_uld_info ulds[CXGB4_ULD_MAX];
static const char *uld_str[] = { "RDMA", "iSCSI" };

static void link_report(struct net_device *dev)
{
	if (!netif_carrier_ok(dev))
		netdev_info(dev, "link down\n");
	else {
		static const char *fc[] = { "no", "Rx", "Tx", "Tx/Rx" };

		const char *s = "10Mbps";
		const struct port_info *p = netdev_priv(dev);

		switch (p->link_cfg.speed) {
		case SPEED_10000:
			s = "10Gbps";
			break;
		case SPEED_1000:
			s = "1000Mbps";
			break;
		case SPEED_100:
			s = "100Mbps";
			break;
		}

		netdev_info(dev, "link up, %s, full-duplex, %s PAUSE\n", s,
			    fc[p->link_cfg.fc]);
	}
}

void t4_os_link_changed(struct adapter *adapter, int port_id, int link_stat)
{
	struct net_device *dev = adapter->port[port_id];

	/* Skip changes from disabled ports. */
	if (netif_running(dev) && link_stat != netif_carrier_ok(dev)) {
		if (link_stat)
			netif_carrier_on(dev);
		else
			netif_carrier_off(dev);

		link_report(dev);
	}
}

void t4_os_portmod_changed(const struct adapter *adap, int port_id)
{
	static const char *mod_str[] = {
		NULL, "LR", "SR", "ER", "passive DA", "active DA", "LRM"
	};

	const struct net_device *dev = adap->port[port_id];
	const struct port_info *pi = netdev_priv(dev);

	if (pi->mod_type == FW_PORT_MOD_TYPE_NONE)
		netdev_info(dev, "port module unplugged\n");
	else if (pi->mod_type < ARRAY_SIZE(mod_str))
		netdev_info(dev, "%s module inserted\n", mod_str[pi->mod_type]);
}

/*
 * Configure the exact and hash address filters to handle a port's multicast
 * and secondary unicast MAC addresses.
 */
static int set_addr_filters(const struct net_device *dev, bool sleep)
{
	u64 mhash = 0;
	u64 uhash = 0;
	bool free = true;
	u16 filt_idx[7];
	const u8 *addr[7];
	int ret, naddr = 0;
	const struct netdev_hw_addr *ha;
	int uc_cnt = netdev_uc_count(dev);
	int mc_cnt = netdev_mc_count(dev);
	const struct port_info *pi = netdev_priv(dev);
	unsigned int mb = pi->adapter->fn;

	/* first do the secondary unicast addresses */
	netdev_for_each_uc_addr(ha, dev) {
		addr[naddr++] = ha->addr;
		if (--uc_cnt == 0 || naddr >= ARRAY_SIZE(addr)) {
			ret = t4_alloc_mac_filt(pi->adapter, mb, pi->viid, free,
					naddr, addr, filt_idx, &uhash, sleep);
			if (ret < 0)
				return ret;

			free = false;
			naddr = 0;
		}
	}

	/* next set up the multicast addresses */
	netdev_for_each_mc_addr(ha, dev) {
		addr[naddr++] = ha->addr;
		if (--mc_cnt == 0 || naddr >= ARRAY_SIZE(addr)) {
			ret = t4_alloc_mac_filt(pi->adapter, mb, pi->viid, free,
					naddr, addr, filt_idx, &mhash, sleep);
			if (ret < 0)
				return ret;

			free = false;
			naddr = 0;
		}
	}

	return t4_set_addr_hash(pi->adapter, mb, pi->viid, uhash != 0,
				uhash | mhash, sleep);
}

int dbfifo_int_thresh = 10; /* 10 == 640 entry threshold */
module_param(dbfifo_int_thresh, int, 0644);
MODULE_PARM_DESC(dbfifo_int_thresh, "doorbell fifo interrupt threshold");

/*
 * usecs to sleep while draining the dbfifo
 */
static int dbfifo_drain_delay = 1000;
module_param(dbfifo_drain_delay, int, 0644);
MODULE_PARM_DESC(dbfifo_drain_delay,
		 "usecs to sleep while draining the dbfifo");

/*
 * Set Rx properties of a port, such as promiscruity, address filters, and MTU.
 * If @mtu is -1 it is left unchanged.
 */
static int set_rxmode(struct net_device *dev, int mtu, bool sleep_ok)
{
	int ret;
	struct port_info *pi = netdev_priv(dev);

	ret = set_addr_filters(dev, sleep_ok);
	if (ret == 0)
		ret = t4_set_rxmode(pi->adapter, pi->adapter->fn, pi->viid, mtu,
				    (dev->flags & IFF_PROMISC) ? 1 : 0,
				    (dev->flags & IFF_ALLMULTI) ? 1 : 0, 1, -1,
				    sleep_ok);
	return ret;
}

static struct workqueue_struct *workq;

/**
 *	link_start - enable a port
 *	@dev: the port to enable
 *
 *	Performs the MAC and PHY actions needed to enable a port.
 */
static int link_start(struct net_device *dev)
{
	int ret;
	struct port_info *pi = netdev_priv(dev);
	unsigned int mb = pi->adapter->fn;

	/*
	 * We do not set address filters and promiscuity here, the stack does
	 * that step explicitly.
	 */
	ret = t4_set_rxmode(pi->adapter, mb, pi->viid, dev->mtu, -1, -1, -1,
			    !!(dev->features & NETIF_F_HW_VLAN_RX), true);
	if (ret == 0) {
		ret = t4_change_mac(pi->adapter, mb, pi->viid,
				    pi->xact_addr_filt, dev->dev_addr, true,
				    true);
		if (ret >= 0) {
			pi->xact_addr_filt = ret;
			ret = 0;
		}
	}
	if (ret == 0)
		ret = t4_link_start(pi->adapter, mb, pi->tx_chan,
				    &pi->link_cfg);
	if (ret == 0)
		ret = t4_enable_vi(pi->adapter, mb, pi->viid, true, true);
	return ret;
}

/*
 * Response queue handler for the FW event queue.
 */
static int fwevtq_handler(struct sge_rspq *q, const __be64 *rsp,
			  const struct pkt_gl *gl)
{
	u8 opcode = ((const struct rss_header *)rsp)->opcode;

	rsp++;                                          /* skip RSS header */
	if (likely(opcode == CPL_SGE_EGR_UPDATE)) {
		const struct cpl_sge_egr_update *p = (void *)rsp;
		unsigned int qid = EGR_QID(ntohl(p->opcode_qid));
		struct sge_txq *txq;

		txq = q->adap->sge.egr_map[qid - q->adap->sge.egr_start];
		txq->restarts++;
		if ((u8 *)txq < (u8 *)q->adap->sge.ofldtxq) {
			struct sge_eth_txq *eq;

			eq = container_of(txq, struct sge_eth_txq, q);
			netif_tx_wake_queue(eq->txq);
		} else {
			struct sge_ofld_txq *oq;

			oq = container_of(txq, struct sge_ofld_txq, q);
			tasklet_schedule(&oq->qresume_tsk);
		}
	} else if (opcode == CPL_FW6_MSG || opcode == CPL_FW4_MSG) {
		const struct cpl_fw6_msg *p = (void *)rsp;

		if (p->type == 0)
			t4_handle_fw_rpl(q->adap, p->data);
	} else if (opcode == CPL_L2T_WRITE_RPL) {
		const struct cpl_l2t_write_rpl *p = (void *)rsp;

		do_l2t_write_rpl(q->adap, p);
	} else
		dev_err(q->adap->pdev_dev,
			"unexpected CPL %#x on FW event queue\n", opcode);
	return 0;
}

/**
 *	uldrx_handler - response queue handler for ULD queues
 *	@q: the response queue that received the packet
 *	@rsp: the response queue descriptor holding the offload message
 *	@gl: the gather list of packet fragments
 *
 *	Deliver an ingress offload packet to a ULD.  All processing is done by
 *	the ULD, we just maintain statistics.
 */
static int uldrx_handler(struct sge_rspq *q, const __be64 *rsp,
			 const struct pkt_gl *gl)
{
	struct sge_ofld_rxq *rxq = container_of(q, struct sge_ofld_rxq, rspq);

	if (ulds[q->uld].rx_handler(q->adap->uld_handle[q->uld], rsp, gl)) {
		rxq->stats.nomem++;
		return -1;
	}
	if (gl == NULL)
		rxq->stats.imm++;
	else if (gl == CXGB4_MSG_AN)
		rxq->stats.an++;
	else
		rxq->stats.pkts++;
	return 0;
}

static void disable_msi(struct adapter *adapter)
{
	if (adapter->flags & USING_MSIX) {
		pci_disable_msix(adapter->pdev);
		adapter->flags &= ~USING_MSIX;
	} else if (adapter->flags & USING_MSI) {
		pci_disable_msi(adapter->pdev);
		adapter->flags &= ~USING_MSI;
	}
}

/*
 * Interrupt handler for non-data events used with MSI-X.
 */
static irqreturn_t t4_nondata_intr(int irq, void *cookie)
{
	struct adapter *adap = cookie;

	u32 v = t4_read_reg(adap, MYPF_REG(PL_PF_INT_CAUSE));
	if (v & PFSW) {
		adap->swintr = 1;
		t4_write_reg(adap, MYPF_REG(PL_PF_INT_CAUSE), v);
	}
	t4_slow_intr_handler(adap);
	return IRQ_HANDLED;
}

/*
 * Name the MSI-X interrupts.
 */
static void name_msix_vecs(struct adapter *adap)
{
	int i, j, msi_idx = 2, n = sizeof(adap->msix_info[0].desc);

	/* non-data interrupts */
	snprintf(adap->msix_info[0].desc, n, "%s", adap->port[0]->name);

	/* FW events */
	snprintf(adap->msix_info[1].desc, n, "%s-FWeventq",
		 adap->port[0]->name);

	/* Ethernet queues */
	for_each_port(adap, j) {
		struct net_device *d = adap->port[j];
		const struct port_info *pi = netdev_priv(d);

		for (i = 0; i < pi->nqsets; i++, msi_idx++)
			snprintf(adap->msix_info[msi_idx].desc, n, "%s-Rx%d",
				 d->name, i);
	}

	/* offload queues */
	for_each_ofldrxq(&adap->sge, i)
		snprintf(adap->msix_info[msi_idx++].desc, n, "%s-ofld%d",
			 adap->port[0]->name, i);

	for_each_rdmarxq(&adap->sge, i)
		snprintf(adap->msix_info[msi_idx++].desc, n, "%s-rdma%d",
			 adap->port[0]->name, i);
}

static int request_msix_queue_irqs(struct adapter *adap)
{
	struct sge *s = &adap->sge;
	int err, ethqidx, ofldqidx = 0, rdmaqidx = 0, msi_index = 2;

	err = request_irq(adap->msix_info[1].vec, t4_sge_intr_msix, 0,
			  adap->msix_info[1].desc, &s->fw_evtq);
	if (err)
		return err;

	for_each_ethrxq(s, ethqidx) {
		err = request_irq(adap->msix_info[msi_index].vec,
				  t4_sge_intr_msix, 0,
				  adap->msix_info[msi_index].desc,
				  &s->ethrxq[ethqidx].rspq);
		if (err)
			goto unwind;
		msi_index++;
	}
	for_each_ofldrxq(s, ofldqidx) {
		err = request_irq(adap->msix_info[msi_index].vec,
				  t4_sge_intr_msix, 0,
				  adap->msix_info[msi_index].desc,
				  &s->ofldrxq[ofldqidx].rspq);
		if (err)
			goto unwind;
		msi_index++;
	}
	for_each_rdmarxq(s, rdmaqidx) {
		err = request_irq(adap->msix_info[msi_index].vec,
				  t4_sge_intr_msix, 0,
				  adap->msix_info[msi_index].desc,
				  &s->rdmarxq[rdmaqidx].rspq);
		if (err)
			goto unwind;
		msi_index++;
	}
	return 0;

unwind:
	while (--rdmaqidx >= 0)
		free_irq(adap->msix_info[--msi_index].vec,
			 &s->rdmarxq[rdmaqidx].rspq);
	while (--ofldqidx >= 0)
		free_irq(adap->msix_info[--msi_index].vec,
			 &s->ofldrxq[ofldqidx].rspq);
	while (--ethqidx >= 0)
		free_irq(adap->msix_info[--msi_index].vec,
			 &s->ethrxq[ethqidx].rspq);
	free_irq(adap->msix_info[1].vec, &s->fw_evtq);
	return err;
}

static void free_msix_queue_irqs(struct adapter *adap)
{
	int i, msi_index = 2;
	struct sge *s = &adap->sge;

	free_irq(adap->msix_info[1].vec, &s->fw_evtq);
	for_each_ethrxq(s, i)
		free_irq(adap->msix_info[msi_index++].vec, &s->ethrxq[i].rspq);
	for_each_ofldrxq(s, i)
		free_irq(adap->msix_info[msi_index++].vec, &s->ofldrxq[i].rspq);
	for_each_rdmarxq(s, i)
		free_irq(adap->msix_info[msi_index++].vec, &s->rdmarxq[i].rspq);
}

/**
 *	write_rss - write the RSS table for a given port
 *	@pi: the port
 *	@queues: array of queue indices for RSS
 *
 *	Sets up the portion of the HW RSS table for the port's VI to distribute
 *	packets to the Rx queues in @queues.
 */
static int write_rss(const struct port_info *pi, const u16 *queues)
{
	u16 *rss;
	int i, err;
	const struct sge_eth_rxq *q = &pi->adapter->sge.ethrxq[pi->first_qset];

	rss = kmalloc(pi->rss_size * sizeof(u16), GFP_KERNEL);
	if (!rss)
		return -ENOMEM;

	/* map the queue indices to queue ids */
	for (i = 0; i < pi->rss_size; i++, queues++)
		rss[i] = q[*queues].rspq.abs_id;

	err = t4_config_rss_range(pi->adapter, pi->adapter->fn, pi->viid, 0,
				  pi->rss_size, rss, pi->rss_size);
	kfree(rss);
	return err;
}

/**
 *	setup_rss - configure RSS
 *	@adap: the adapter
 *
 *	Sets up RSS for each port.
 */
static int setup_rss(struct adapter *adap)
{
	int i, err;

	for_each_port(adap, i) {
		const struct port_info *pi = adap2pinfo(adap, i);

		err = write_rss(pi, pi->rss);
		if (err)
			return err;
	}
	return 0;
}

/*
 * Return the channel of the ingress queue with the given qid.
 */
static unsigned int rxq_to_chan(const struct sge *p, unsigned int qid)
{
	qid -= p->ingr_start;
	return netdev2pinfo(p->ingr_map[qid]->netdev)->tx_chan;
}

/*
 * Wait until all NAPI handlers are descheduled.
 */
static void quiesce_rx(struct adapter *adap)
{
	int i;

	for (i = 0; i < ARRAY_SIZE(adap->sge.ingr_map); i++) {
		struct sge_rspq *q = adap->sge.ingr_map[i];

		if (q && q->handler)
			napi_disable(&q->napi);
	}
}

/*
 * Enable NAPI scheduling and interrupt generation for all Rx queues.
 */
static void enable_rx(struct adapter *adap)
{
	int i;

	for (i = 0; i < ARRAY_SIZE(adap->sge.ingr_map); i++) {
		struct sge_rspq *q = adap->sge.ingr_map[i];

		if (!q)
			continue;
		if (q->handler)
			napi_enable(&q->napi);
		/* 0-increment GTS to start the timer and enable interrupts */
		t4_write_reg(adap, MYPF_REG(SGE_PF_GTS),
			     SEINTARM(q->intr_params) |
			     INGRESSQID(q->cntxt_id));
	}
}

/**
 *	setup_sge_queues - configure SGE Tx/Rx/response queues
 *	@adap: the adapter
 *
 *	Determines how many sets of SGE queues to use and initializes them.
 *	We support multiple queue sets per port if we have MSI-X, otherwise
 *	just one queue set per port.
 */
static int setup_sge_queues(struct adapter *adap)
{
	int err, msi_idx, i, j;
	struct sge *s = &adap->sge;

	bitmap_zero(s->starving_fl, MAX_EGRQ);
	bitmap_zero(s->txq_maperr, MAX_EGRQ);

	if (adap->flags & USING_MSIX)
		msi_idx = 1;         /* vector 0 is for non-queue interrupts */
	else {
		err = t4_sge_alloc_rxq(adap, &s->intrq, false, adap->port[0], 0,
				       NULL, NULL);
		if (err)
			return err;
		msi_idx = -((int)s->intrq.abs_id + 1);
	}

	err = t4_sge_alloc_rxq(adap, &s->fw_evtq, true, adap->port[0],
			       msi_idx, NULL, fwevtq_handler);
	if (err) {
freeout:	t4_free_sge_resources(adap);
		return err;
	}

	for_each_port(adap, i) {
		struct net_device *dev = adap->port[i];
		struct port_info *pi = netdev_priv(dev);
		struct sge_eth_rxq *q = &s->ethrxq[pi->first_qset];
		struct sge_eth_txq *t = &s->ethtxq[pi->first_qset];

		for (j = 0; j < pi->nqsets; j++, q++) {
			if (msi_idx > 0)
				msi_idx++;
			err = t4_sge_alloc_rxq(adap, &q->rspq, false, dev,
					       msi_idx, &q->fl,
					       t4_ethrx_handler);
			if (err)
				goto freeout;
			q->rspq.idx = j;
			memset(&q->stats, 0, sizeof(q->stats));
		}
		for (j = 0; j < pi->nqsets; j++, t++) {
			err = t4_sge_alloc_eth_txq(adap, t, dev,
					netdev_get_tx_queue(dev, j),
					s->fw_evtq.cntxt_id);
			if (err)
				goto freeout;
		}
	}

	j = s->ofldqsets / adap->params.nports; /* ofld queues per channel */
	for_each_ofldrxq(s, i) {
		struct sge_ofld_rxq *q = &s->ofldrxq[i];
		struct net_device *dev = adap->port[i / j];

		if (msi_idx > 0)
			msi_idx++;
		err = t4_sge_alloc_rxq(adap, &q->rspq, false, dev, msi_idx,
				       &q->fl, uldrx_handler);
		if (err)
			goto freeout;
		memset(&q->stats, 0, sizeof(q->stats));
		s->ofld_rxq[i] = q->rspq.abs_id;
		err = t4_sge_alloc_ofld_txq(adap, &s->ofldtxq[i], dev,
					    s->fw_evtq.cntxt_id);
		if (err)
			goto freeout;
	}

	for_each_rdmarxq(s, i) {
		struct sge_ofld_rxq *q = &s->rdmarxq[i];

		if (msi_idx > 0)
			msi_idx++;
		err = t4_sge_alloc_rxq(adap, &q->rspq, false, adap->port[i],
				       msi_idx, &q->fl, uldrx_handler);
		if (err)
			goto freeout;
		memset(&q->stats, 0, sizeof(q->stats));
		s->rdma_rxq[i] = q->rspq.abs_id;
	}

	for_each_port(adap, i) {
		/*
		 * Note that ->rdmarxq[i].rspq.cntxt_id below is 0 if we don't
		 * have RDMA queues, and that's the right value.
		 */
		err = t4_sge_alloc_ctrl_txq(adap, &s->ctrlq[i], adap->port[i],
					    s->fw_evtq.cntxt_id,
					    s->rdmarxq[i].rspq.cntxt_id);
		if (err)
			goto freeout;
	}

	t4_write_reg(adap, MPS_TRC_RSS_CONTROL,
		     RSSCONTROL(netdev2pinfo(adap->port[0])->tx_chan) |
		     QUEUENUMBER(s->ethrxq[0].rspq.abs_id));
	return 0;
}

/*
 * Returns 0 if new FW was successfully loaded, a positive errno if a load was
 * started but failed, and a negative errno if flash load couldn't start.
 */
static int upgrade_fw(struct adapter *adap)
{
	int ret;
	u32 vers;
	const struct fw_hdr *hdr;
	const struct firmware *fw;
	struct device *dev = adap->pdev_dev;

	ret = request_firmware(&fw, FW_FNAME, dev);
	if (ret < 0) {
		dev_err(dev, "unable to load firmware image " FW_FNAME
			", error %d\n", ret);
		return ret;
	}

	hdr = (const struct fw_hdr *)fw->data;
	vers = ntohl(hdr->fw_ver);
	if (FW_HDR_FW_VER_MAJOR_GET(vers) != FW_VERSION_MAJOR) {
		ret = -EINVAL;              /* wrong major version, won't do */
		goto out;
	}

	/*
	 * If the flash FW is unusable or we found something newer, load it.
	 */
	if (FW_HDR_FW_VER_MAJOR_GET(adap->params.fw_vers) != FW_VERSION_MAJOR ||
	    vers > adap->params.fw_vers) {
		dev_info(dev, "upgrading firmware ...\n");
		ret = t4_fw_upgrade(adap, adap->mbox, fw->data, fw->size,
				    /*force=*/false);
		if (!ret)
			dev_info(dev, "firmware successfully upgraded to "
				 FW_FNAME " (%d.%d.%d.%d)\n",
				 FW_HDR_FW_VER_MAJOR_GET(vers),
				 FW_HDR_FW_VER_MINOR_GET(vers),
				 FW_HDR_FW_VER_MICRO_GET(vers),
				 FW_HDR_FW_VER_BUILD_GET(vers));
		else
			dev_err(dev, "firmware upgrade failed! err=%d\n", -ret);
	} else {
		/*
		 * Tell our caller that we didn't upgrade the firmware.
		 */
		ret = -EINVAL;
	}

out:	release_firmware(fw);
	return ret;
}

/*
 * Allocate a chunk of memory using kmalloc or, if that fails, vmalloc.
 * The allocated memory is cleared.
 */
void *t4_alloc_mem(size_t size)
{
	void *p = kzalloc(size, GFP_KERNEL);

	if (!p)
		p = vzalloc(size);
	return p;
}

/*
 * Free memory allocated through alloc_mem().
 */
static void t4_free_mem(void *addr)
{
	if (is_vmalloc_addr(addr))
		vfree(addr);
	else
		kfree(addr);
}

static inline int is_offload(const struct adapter *adap)
{
	return adap->params.offload;
}

/*
 * Implementation of ethtool operations.
 */

static u32 get_msglevel(struct net_device *dev)
{
	return netdev2adap(dev)->msg_enable;
}

static void set_msglevel(struct net_device *dev, u32 val)
{
	netdev2adap(dev)->msg_enable = val;
}

static char stats_strings[][ETH_GSTRING_LEN] = {
	"TxOctetsOK         ",
	"TxFramesOK         ",
	"TxBroadcastFrames  ",
	"TxMulticastFrames  ",
	"TxUnicastFrames    ",
	"TxErrorFrames      ",

	"TxFrames64         ",
	"TxFrames65To127    ",
	"TxFrames128To255   ",
	"TxFrames256To511   ",
	"TxFrames512To1023  ",
	"TxFrames1024To1518 ",
	"TxFrames1519ToMax  ",

	"TxFramesDropped    ",
	"TxPauseFrames      ",
	"TxPPP0Frames       ",
	"TxPPP1Frames       ",
	"TxPPP2Frames       ",
	"TxPPP3Frames       ",
	"TxPPP4Frames       ",
	"TxPPP5Frames       ",
	"TxPPP6Frames       ",
	"TxPPP7Frames       ",

	"RxOctetsOK         ",
	"RxFramesOK         ",
	"RxBroadcastFrames  ",
	"RxMulticastFrames  ",
	"RxUnicastFrames    ",

	"RxFramesTooLong    ",
	"RxJabberErrors     ",
	"RxFCSErrors        ",
	"RxLengthErrors     ",
	"RxSymbolErrors     ",
	"RxRuntFrames       ",

	"RxFrames64         ",
	"RxFrames65To127    ",
	"RxFrames128To255   ",
	"RxFrames256To511   ",
	"RxFrames512To1023  ",
	"RxFrames1024To1518 ",
	"RxFrames1519ToMax  ",

	"RxPauseFrames      ",
	"RxPPP0Frames       ",
	"RxPPP1Frames       ",
	"RxPPP2Frames       ",
	"RxPPP3Frames       ",
	"RxPPP4Frames       ",
	"RxPPP5Frames       ",
	"RxPPP6Frames       ",
	"RxPPP7Frames       ",

	"RxBG0FramesDropped ",
	"RxBG1FramesDropped ",
	"RxBG2FramesDropped ",
	"RxBG3FramesDropped ",
	"RxBG0FramesTrunc   ",
	"RxBG1FramesTrunc   ",
	"RxBG2FramesTrunc   ",
	"RxBG3FramesTrunc   ",

	"TSO                ",
	"TxCsumOffload      ",
	"RxCsumGood         ",
	"VLANextractions    ",
	"VLANinsertions     ",
	"GROpackets         ",
	"GROmerged          ",
};

static int get_sset_count(struct net_device *dev, int sset)
{
	switch (sset) {
	case ETH_SS_STATS:
		return ARRAY_SIZE(stats_strings);
	default:
		return -EOPNOTSUPP;
	}
}

#define T4_REGMAP_SIZE (160 * 1024)

static int get_regs_len(struct net_device *dev)
{
	return T4_REGMAP_SIZE;
}

static int get_eeprom_len(struct net_device *dev)
{
	return EEPROMSIZE;
}

static void get_drvinfo(struct net_device *dev, struct ethtool_drvinfo *info)
{
	struct adapter *adapter = netdev2adap(dev);

	strlcpy(info->driver, KBUILD_MODNAME, sizeof(info->driver));
	strlcpy(info->version, DRV_VERSION, sizeof(info->version));
	strlcpy(info->bus_info, pci_name(adapter->pdev),
		sizeof(info->bus_info));

	if (adapter->params.fw_vers)
		snprintf(info->fw_version, sizeof(info->fw_version),
			"%u.%u.%u.%u, TP %u.%u.%u.%u",
			FW_HDR_FW_VER_MAJOR_GET(adapter->params.fw_vers),
			FW_HDR_FW_VER_MINOR_GET(adapter->params.fw_vers),
			FW_HDR_FW_VER_MICRO_GET(adapter->params.fw_vers),
			FW_HDR_FW_VER_BUILD_GET(adapter->params.fw_vers),
			FW_HDR_FW_VER_MAJOR_GET(adapter->params.tp_vers),
			FW_HDR_FW_VER_MINOR_GET(adapter->params.tp_vers),
			FW_HDR_FW_VER_MICRO_GET(adapter->params.tp_vers),
			FW_HDR_FW_VER_BUILD_GET(adapter->params.tp_vers));
}

static void get_strings(struct net_device *dev, u32 stringset, u8 *data)
{
	if (stringset == ETH_SS_STATS)
		memcpy(data, stats_strings, sizeof(stats_strings));
}

/*
 * port stats maintained per queue of the port.  They should be in the same
 * order as in stats_strings above.
 */
struct queue_port_stats {
	u64 tso;
	u64 tx_csum;
	u64 rx_csum;
	u64 vlan_ex;
	u64 vlan_ins;
	u64 gro_pkts;
	u64 gro_merged;
};

static void collect_sge_port_stats(const struct adapter *adap,
		const struct port_info *p, struct queue_port_stats *s)
{
	int i;
	const struct sge_eth_txq *tx = &adap->sge.ethtxq[p->first_qset];
	const struct sge_eth_rxq *rx = &adap->sge.ethrxq[p->first_qset];

	memset(s, 0, sizeof(*s));
	for (i = 0; i < p->nqsets; i++, rx++, tx++) {
		s->tso += tx->tso;
		s->tx_csum += tx->tx_cso;
		s->rx_csum += rx->stats.rx_cso;
		s->vlan_ex += rx->stats.vlan_ex;
		s->vlan_ins += tx->vlan_ins;
		s->gro_pkts += rx->stats.lro_pkts;
		s->gro_merged += rx->stats.lro_merged;
	}
}

static void get_stats(struct net_device *dev, struct ethtool_stats *stats,
		      u64 *data)
{
	struct port_info *pi = netdev_priv(dev);
	struct adapter *adapter = pi->adapter;

	t4_get_port_stats(adapter, pi->tx_chan, (struct port_stats *)data);

	data += sizeof(struct port_stats) / sizeof(u64);
	collect_sge_port_stats(adapter, pi, (struct queue_port_stats *)data);
}

/*
 * Return a version number to identify the type of adapter.  The scheme is:
 * - bits 0..9: chip version
 * - bits 10..15: chip revision
 * - bits 16..23: register dump version
 */
static inline unsigned int mk_adap_vers(const struct adapter *ap)
{
	return 4 | (ap->params.rev << 10) | (1 << 16);
}

static void reg_block_dump(struct adapter *ap, void *buf, unsigned int start,
			   unsigned int end)
{
	u32 *p = buf + start;

	for ( ; start <= end; start += sizeof(u32))
		*p++ = t4_read_reg(ap, start);
}

static void get_regs(struct net_device *dev, struct ethtool_regs *regs,
		     void *buf)
{
	static const unsigned int reg_ranges[] = {
		0x1008, 0x1108,
		0x1180, 0x11b4,
		0x11fc, 0x123c,
		0x1300, 0x173c,
		0x1800, 0x18fc,
		0x3000, 0x30d8,
		0x30e0, 0x5924,
		0x5960, 0x59d4,
		0x5a00, 0x5af8,
		0x6000, 0x6098,
		0x6100, 0x6150,
		0x6200, 0x6208,
		0x6240, 0x6248,
		0x6280, 0x6338,
		0x6370, 0x638c,
		0x6400, 0x643c,
		0x6500, 0x6524,
		0x6a00, 0x6a38,
		0x6a60, 0x6a78,
		0x6b00, 0x6b84,
		0x6bf0, 0x6c84,
		0x6cf0, 0x6d84,
		0x6df0, 0x6e84,
		0x6ef0, 0x6f84,
		0x6ff0, 0x7084,
		0x70f0, 0x7184,
		0x71f0, 0x7284,
		0x72f0, 0x7384,
		0x73f0, 0x7450,
		0x7500, 0x7530,
		0x7600, 0x761c,
		0x7680, 0x76cc,
		0x7700, 0x7798,
		0x77c0, 0x77fc,
		0x7900, 0x79fc,
		0x7b00, 0x7c38,
		0x7d00, 0x7efc,
		0x8dc0, 0x8e1c,
		0x8e30, 0x8e78,
		0x8ea0, 0x8f6c,
		0x8fc0, 0x9074,
		0x90fc, 0x90fc,
		0x9400, 0x9458,
		0x9600, 0x96bc,
		0x9800, 0x9808,
		0x9820, 0x983c,
		0x9850, 0x9864,
		0x9c00, 0x9c6c,
		0x9c80, 0x9cec,
		0x9d00, 0x9d6c,
		0x9d80, 0x9dec,
		0x9e00, 0x9e6c,
		0x9e80, 0x9eec,
		0x9f00, 0x9f6c,
		0x9f80, 0x9fec,
		0xd004, 0xd03c,
		0xdfc0, 0xdfe0,
		0xe000, 0xea7c,
		0xf000, 0x11190,
		0x19040, 0x1906c,
		0x19078, 0x19080,
		0x1908c, 0x19124,
		0x19150, 0x191b0,
		0x191d0, 0x191e8,
		0x19238, 0x1924c,
		0x193f8, 0x19474,
		0x19490, 0x194f8,
		0x19800, 0x19f30,
		0x1a000, 0x1a06c,
		0x1a0b0, 0x1a120,
		0x1a128, 0x1a138,
		0x1a190, 0x1a1c4,
		0x1a1fc, 0x1a1fc,
		0x1e040, 0x1e04c,
		0x1e284, 0x1e28c,
		0x1e2c0, 0x1e2c0,
		0x1e2e0, 0x1e2e0,
		0x1e300, 0x1e384,
		0x1e3c0, 0x1e3c8,
		0x1e440, 0x1e44c,
		0x1e684, 0x1e68c,
		0x1e6c0, 0x1e6c0,
		0x1e6e0, 0x1e6e0,
		0x1e700, 0x1e784,
		0x1e7c0, 0x1e7c8,
		0x1e840, 0x1e84c,
		0x1ea84, 0x1ea8c,
		0x1eac0, 0x1eac0,
		0x1eae0, 0x1eae0,
		0x1eb00, 0x1eb84,
		0x1ebc0, 0x1ebc8,
		0x1ec40, 0x1ec4c,
		0x1ee84, 0x1ee8c,
		0x1eec0, 0x1eec0,
		0x1eee0, 0x1eee0,
		0x1ef00, 0x1ef84,
		0x1efc0, 0x1efc8,
		0x1f040, 0x1f04c,
		0x1f284, 0x1f28c,
		0x1f2c0, 0x1f2c0,
		0x1f2e0, 0x1f2e0,
		0x1f300, 0x1f384,
		0x1f3c0, 0x1f3c8,
		0x1f440, 0x1f44c,
		0x1f684, 0x1f68c,
		0x1f6c0, 0x1f6c0,
		0x1f6e0, 0x1f6e0,
		0x1f700, 0x1f784,
		0x1f7c0, 0x1f7c8,
		0x1f840, 0x1f84c,
		0x1fa84, 0x1fa8c,
		0x1fac0, 0x1fac0,
		0x1fae0, 0x1fae0,
		0x1fb00, 0x1fb84,
		0x1fbc0, 0x1fbc8,
		0x1fc40, 0x1fc4c,
		0x1fe84, 0x1fe8c,
		0x1fec0, 0x1fec0,
		0x1fee0, 0x1fee0,
		0x1ff00, 0x1ff84,
		0x1ffc0, 0x1ffc8,
		0x20000, 0x2002c,
		0x20100, 0x2013c,
		0x20190, 0x201c8,
		0x20200, 0x20318,
		0x20400, 0x20528,
		0x20540, 0x20614,
		0x21000, 0x21040,
		0x2104c, 0x21060,
		0x210c0, 0x210ec,
		0x21200, 0x21268,
		0x21270, 0x21284,
		0x212fc, 0x21388,
		0x21400, 0x21404,
		0x21500, 0x21518,
		0x2152c, 0x2153c,
		0x21550, 0x21554,
		0x21600, 0x21600,
		0x21608, 0x21628,
		0x21630, 0x2163c,
		0x21700, 0x2171c,
		0x21780, 0x2178c,
		0x21800, 0x21c38,
		0x21c80, 0x21d7c,
		0x21e00, 0x21e04,
		0x22000, 0x2202c,
		0x22100, 0x2213c,
		0x22190, 0x221c8,
		0x22200, 0x22318,
		0x22400, 0x22528,
		0x22540, 0x22614,
		0x23000, 0x23040,
		0x2304c, 0x23060,
		0x230c0, 0x230ec,
		0x23200, 0x23268,
		0x23270, 0x23284,
		0x232fc, 0x23388,
		0x23400, 0x23404,
		0x23500, 0x23518,
		0x2352c, 0x2353c,
		0x23550, 0x23554,
		0x23600, 0x23600,
		0x23608, 0x23628,
		0x23630, 0x2363c,
		0x23700, 0x2371c,
		0x23780, 0x2378c,
		0x23800, 0x23c38,
		0x23c80, 0x23d7c,
		0x23e00, 0x23e04,
		0x24000, 0x2402c,
		0x24100, 0x2413c,
		0x24190, 0x241c8,
		0x24200, 0x24318,
		0x24400, 0x24528,
		0x24540, 0x24614,
		0x25000, 0x25040,
		0x2504c, 0x25060,
		0x250c0, 0x250ec,
		0x25200, 0x25268,
		0x25270, 0x25284,
		0x252fc, 0x25388,
		0x25400, 0x25404,
		0x25500, 0x25518,
		0x2552c, 0x2553c,
		0x25550, 0x25554,
		0x25600, 0x25600,
		0x25608, 0x25628,
		0x25630, 0x2563c,
		0x25700, 0x2571c,
		0x25780, 0x2578c,
		0x25800, 0x25c38,
		0x25c80, 0x25d7c,
		0x25e00, 0x25e04,
		0x26000, 0x2602c,
		0x26100, 0x2613c,
		0x26190, 0x261c8,
		0x26200, 0x26318,
		0x26400, 0x26528,
		0x26540, 0x26614,
		0x27000, 0x27040,
		0x2704c, 0x27060,
		0x270c0, 0x270ec,
		0x27200, 0x27268,
		0x27270, 0x27284,
		0x272fc, 0x27388,
		0x27400, 0x27404,
		0x27500, 0x27518,
		0x2752c, 0x2753c,
		0x27550, 0x27554,
		0x27600, 0x27600,
		0x27608, 0x27628,
		0x27630, 0x2763c,
		0x27700, 0x2771c,
		0x27780, 0x2778c,
		0x27800, 0x27c38,
		0x27c80, 0x27d7c,
		0x27e00, 0x27e04
	};

	int i;
	struct adapter *ap = netdev2adap(dev);

	regs->version = mk_adap_vers(ap);

	memset(buf, 0, T4_REGMAP_SIZE);
	for (i = 0; i < ARRAY_SIZE(reg_ranges); i += 2)
		reg_block_dump(ap, buf, reg_ranges[i], reg_ranges[i + 1]);
}

static int restart_autoneg(struct net_device *dev)
{
	struct port_info *p = netdev_priv(dev);

	if (!netif_running(dev))
		return -EAGAIN;
	if (p->link_cfg.autoneg != AUTONEG_ENABLE)
		return -EINVAL;
	t4_restart_aneg(p->adapter, p->adapter->fn, p->tx_chan);
	return 0;
}

static int identify_port(struct net_device *dev,
			 enum ethtool_phys_id_state state)
{
	unsigned int val;
	struct adapter *adap = netdev2adap(dev);

	if (state == ETHTOOL_ID_ACTIVE)
		val = 0xffff;
	else if (state == ETHTOOL_ID_INACTIVE)
		val = 0;
	else
		return -EINVAL;

	return t4_identify_port(adap, adap->fn, netdev2pinfo(dev)->viid, val);
}

static unsigned int from_fw_linkcaps(unsigned int type, unsigned int caps)
{
	unsigned int v = 0;

	if (type == FW_PORT_TYPE_BT_SGMII || type == FW_PORT_TYPE_BT_XFI ||
	    type == FW_PORT_TYPE_BT_XAUI) {
		v |= SUPPORTED_TP;
		if (caps & FW_PORT_CAP_SPEED_100M)
			v |= SUPPORTED_100baseT_Full;
		if (caps & FW_PORT_CAP_SPEED_1G)
			v |= SUPPORTED_1000baseT_Full;
		if (caps & FW_PORT_CAP_SPEED_10G)
			v |= SUPPORTED_10000baseT_Full;
	} else if (type == FW_PORT_TYPE_KX4 || type == FW_PORT_TYPE_KX) {
		v |= SUPPORTED_Backplane;
		if (caps & FW_PORT_CAP_SPEED_1G)
			v |= SUPPORTED_1000baseKX_Full;
		if (caps & FW_PORT_CAP_SPEED_10G)
			v |= SUPPORTED_10000baseKX4_Full;
	} else if (type == FW_PORT_TYPE_KR)
		v |= SUPPORTED_Backplane | SUPPORTED_10000baseKR_Full;
	else if (type == FW_PORT_TYPE_BP_AP)
		v |= SUPPORTED_Backplane | SUPPORTED_10000baseR_FEC |
		     SUPPORTED_10000baseKR_Full | SUPPORTED_1000baseKX_Full;
	else if (type == FW_PORT_TYPE_BP4_AP)
		v |= SUPPORTED_Backplane | SUPPORTED_10000baseR_FEC |
		     SUPPORTED_10000baseKR_Full | SUPPORTED_1000baseKX_Full |
		     SUPPORTED_10000baseKX4_Full;
	else if (type == FW_PORT_TYPE_FIBER_XFI ||
		 type == FW_PORT_TYPE_FIBER_XAUI || type == FW_PORT_TYPE_SFP)
		v |= SUPPORTED_FIBRE;

	if (caps & FW_PORT_CAP_ANEG)
		v |= SUPPORTED_Autoneg;
	return v;
}

static unsigned int to_fw_linkcaps(unsigned int caps)
{
	unsigned int v = 0;

	if (caps & ADVERTISED_100baseT_Full)
		v |= FW_PORT_CAP_SPEED_100M;
	if (caps & ADVERTISED_1000baseT_Full)
		v |= FW_PORT_CAP_SPEED_1G;
	if (caps & ADVERTISED_10000baseT_Full)
		v |= FW_PORT_CAP_SPEED_10G;
	return v;
}

static int get_settings(struct net_device *dev, struct ethtool_cmd *cmd)
{
	const struct port_info *p = netdev_priv(dev);

	if (p->port_type == FW_PORT_TYPE_BT_SGMII ||
	    p->port_type == FW_PORT_TYPE_BT_XFI ||
	    p->port_type == FW_PORT_TYPE_BT_XAUI)
		cmd->port = PORT_TP;
	else if (p->port_type == FW_PORT_TYPE_FIBER_XFI ||
		 p->port_type == FW_PORT_TYPE_FIBER_XAUI)
		cmd->port = PORT_FIBRE;
	else if (p->port_type == FW_PORT_TYPE_SFP) {
		if (p->mod_type == FW_PORT_MOD_TYPE_TWINAX_PASSIVE ||
		    p->mod_type == FW_PORT_MOD_TYPE_TWINAX_ACTIVE)
			cmd->port = PORT_DA;
		else
			cmd->port = PORT_FIBRE;
	} else
		cmd->port = PORT_OTHER;

	if (p->mdio_addr >= 0) {
		cmd->phy_address = p->mdio_addr;
		cmd->transceiver = XCVR_EXTERNAL;
		cmd->mdio_support = p->port_type == FW_PORT_TYPE_BT_SGMII ?
			MDIO_SUPPORTS_C22 : MDIO_SUPPORTS_C45;
	} else {
		cmd->phy_address = 0;  /* not really, but no better option */
		cmd->transceiver = XCVR_INTERNAL;
		cmd->mdio_support = 0;
	}

	cmd->supported = from_fw_linkcaps(p->port_type, p->link_cfg.supported);
	cmd->advertising = from_fw_linkcaps(p->port_type,
					    p->link_cfg.advertising);
	ethtool_cmd_speed_set(cmd,
			      netif_carrier_ok(dev) ? p->link_cfg.speed : 0);
	cmd->duplex = DUPLEX_FULL;
	cmd->autoneg = p->link_cfg.autoneg;
	cmd->maxtxpkt = 0;
	cmd->maxrxpkt = 0;
	return 0;
}

static unsigned int speed_to_caps(int speed)
{
	if (speed == SPEED_100)
		return FW_PORT_CAP_SPEED_100M;
	if (speed == SPEED_1000)
		return FW_PORT_CAP_SPEED_1G;
	if (speed == SPEED_10000)
		return FW_PORT_CAP_SPEED_10G;
	return 0;
}

static int set_settings(struct net_device *dev, struct ethtool_cmd *cmd)
{
	unsigned int cap;
	struct port_info *p = netdev_priv(dev);
	struct link_config *lc = &p->link_cfg;
	u32 speed = ethtool_cmd_speed(cmd);

	if (cmd->duplex != DUPLEX_FULL)     /* only full-duplex supported */
		return -EINVAL;

	if (!(lc->supported & FW_PORT_CAP_ANEG)) {
		/*
		 * PHY offers a single speed.  See if that's what's
		 * being requested.
		 */
		if (cmd->autoneg == AUTONEG_DISABLE &&
		    (lc->supported & speed_to_caps(speed)))
			return 0;
		return -EINVAL;
	}

	if (cmd->autoneg == AUTONEG_DISABLE) {
		cap = speed_to_caps(speed);

		if (!(lc->supported & cap) || (speed == SPEED_1000) ||
		    (speed == SPEED_10000))
			return -EINVAL;
		lc->requested_speed = cap;
		lc->advertising = 0;
	} else {
		cap = to_fw_linkcaps(cmd->advertising);
		if (!(lc->supported & cap))
			return -EINVAL;
		lc->requested_speed = 0;
		lc->advertising = cap | FW_PORT_CAP_ANEG;
	}
	lc->autoneg = cmd->autoneg;

	if (netif_running(dev))
		return t4_link_start(p->adapter, p->adapter->fn, p->tx_chan,
				     lc);
	return 0;
}

static void get_pauseparam(struct net_device *dev,
			   struct ethtool_pauseparam *epause)
{
	struct port_info *p = netdev_priv(dev);

	epause->autoneg = (p->link_cfg.requested_fc & PAUSE_AUTONEG) != 0;
	epause->rx_pause = (p->link_cfg.fc & PAUSE_RX) != 0;
	epause->tx_pause = (p->link_cfg.fc & PAUSE_TX) != 0;
}

static int set_pauseparam(struct net_device *dev,
			  struct ethtool_pauseparam *epause)
{
	struct port_info *p = netdev_priv(dev);
	struct link_config *lc = &p->link_cfg;

	if (epause->autoneg == AUTONEG_DISABLE)
		lc->requested_fc = 0;
	else if (lc->supported & FW_PORT_CAP_ANEG)
		lc->requested_fc = PAUSE_AUTONEG;
	else
		return -EINVAL;

	if (epause->rx_pause)
		lc->requested_fc |= PAUSE_RX;
	if (epause->tx_pause)
		lc->requested_fc |= PAUSE_TX;
	if (netif_running(dev))
		return t4_link_start(p->adapter, p->adapter->fn, p->tx_chan,
				     lc);
	return 0;
}

static void get_sge_param(struct net_device *dev, struct ethtool_ringparam *e)
{
	const struct port_info *pi = netdev_priv(dev);
	const struct sge *s = &pi->adapter->sge;

	e->rx_max_pending = MAX_RX_BUFFERS;
	e->rx_mini_max_pending = MAX_RSPQ_ENTRIES;
	e->rx_jumbo_max_pending = 0;
	e->tx_max_pending = MAX_TXQ_ENTRIES;

	e->rx_pending = s->ethrxq[pi->first_qset].fl.size - 8;
	e->rx_mini_pending = s->ethrxq[pi->first_qset].rspq.size;
	e->rx_jumbo_pending = 0;
	e->tx_pending = s->ethtxq[pi->first_qset].q.size;
}

static int set_sge_param(struct net_device *dev, struct ethtool_ringparam *e)
{
	int i;
	const struct port_info *pi = netdev_priv(dev);
	struct adapter *adapter = pi->adapter;
	struct sge *s = &adapter->sge;

	if (e->rx_pending > MAX_RX_BUFFERS || e->rx_jumbo_pending ||
	    e->tx_pending > MAX_TXQ_ENTRIES ||
	    e->rx_mini_pending > MAX_RSPQ_ENTRIES ||
	    e->rx_mini_pending < MIN_RSPQ_ENTRIES ||
	    e->rx_pending < MIN_FL_ENTRIES || e->tx_pending < MIN_TXQ_ENTRIES)
		return -EINVAL;

	if (adapter->flags & FULL_INIT_DONE)
		return -EBUSY;

	for (i = 0; i < pi->nqsets; ++i) {
		s->ethtxq[pi->first_qset + i].q.size = e->tx_pending;
		s->ethrxq[pi->first_qset + i].fl.size = e->rx_pending + 8;
		s->ethrxq[pi->first_qset + i].rspq.size = e->rx_mini_pending;
	}
	return 0;
}

static int closest_timer(const struct sge *s, int time)
{
	int i, delta, match = 0, min_delta = INT_MAX;

	for (i = 0; i < ARRAY_SIZE(s->timer_val); i++) {
		delta = time - s->timer_val[i];
		if (delta < 0)
			delta = -delta;
		if (delta < min_delta) {
			min_delta = delta;
			match = i;
		}
	}
	return match;
}

static int closest_thres(const struct sge *s, int thres)
{
	int i, delta, match = 0, min_delta = INT_MAX;

	for (i = 0; i < ARRAY_SIZE(s->counter_val); i++) {
		delta = thres - s->counter_val[i];
		if (delta < 0)
			delta = -delta;
		if (delta < min_delta) {
			min_delta = delta;
			match = i;
		}
	}
	return match;
}

/*
 * Return a queue's interrupt hold-off time in us.  0 means no timer.
 */
static unsigned int qtimer_val(const struct adapter *adap,
			       const struct sge_rspq *q)
{
	unsigned int idx = q->intr_params >> 1;

	return idx < SGE_NTIMERS ? adap->sge.timer_val[idx] : 0;
}

/**
 *	set_rxq_intr_params - set a queue's interrupt holdoff parameters
 *	@adap: the adapter
 *	@q: the Rx queue
 *	@us: the hold-off time in us, or 0 to disable timer
 *	@cnt: the hold-off packet count, or 0 to disable counter
 *
 *	Sets an Rx queue's interrupt hold-off time and packet count.  At least
 *	one of the two needs to be enabled for the queue to generate interrupts.
 */
static int set_rxq_intr_params(struct adapter *adap, struct sge_rspq *q,
			       unsigned int us, unsigned int cnt)
{
	if ((us | cnt) == 0)
		cnt = 1;

	if (cnt) {
		int err;
		u32 v, new_idx;

		new_idx = closest_thres(&adap->sge, cnt);
		if (q->desc && q->pktcnt_idx != new_idx) {
			/* the queue has already been created, update it */
			v = FW_PARAMS_MNEM(FW_PARAMS_MNEM_DMAQ) |
			    FW_PARAMS_PARAM_X(FW_PARAMS_PARAM_DMAQ_IQ_INTCNTTHRESH) |
			    FW_PARAMS_PARAM_YZ(q->cntxt_id);
			err = t4_set_params(adap, adap->fn, adap->fn, 0, 1, &v,
					    &new_idx);
			if (err)
				return err;
		}
		q->pktcnt_idx = new_idx;
	}

	us = us == 0 ? 6 : closest_timer(&adap->sge, us);
	q->intr_params = QINTR_TIMER_IDX(us) | (cnt > 0 ? QINTR_CNT_EN : 0);
	return 0;
}

static int set_coalesce(struct net_device *dev, struct ethtool_coalesce *c)
{
	const struct port_info *pi = netdev_priv(dev);
	struct adapter *adap = pi->adapter;

	return set_rxq_intr_params(adap, &adap->sge.ethrxq[pi->first_qset].rspq,
			c->rx_coalesce_usecs, c->rx_max_coalesced_frames);
}

static int get_coalesce(struct net_device *dev, struct ethtool_coalesce *c)
{
	const struct port_info *pi = netdev_priv(dev);
	const struct adapter *adap = pi->adapter;
	const struct sge_rspq *rq = &adap->sge.ethrxq[pi->first_qset].rspq;

	c->rx_coalesce_usecs = qtimer_val(adap, rq);
	c->rx_max_coalesced_frames = (rq->intr_params & QINTR_CNT_EN) ?
		adap->sge.counter_val[rq->pktcnt_idx] : 0;
	return 0;
}

/**
 *	eeprom_ptov - translate a physical EEPROM address to virtual
 *	@phys_addr: the physical EEPROM address
 *	@fn: the PCI function number
 *	@sz: size of function-specific area
 *
 *	Translate a physical EEPROM address to virtual.  The first 1K is
 *	accessed through virtual addresses starting at 31K, the rest is
 *	accessed through virtual addresses starting at 0.
 *
 *	The mapping is as follows:
 *	[0..1K) -> [31K..32K)
 *	[1K..1K+A) -> [31K-A..31K)
 *	[1K+A..ES) -> [0..ES-A-1K)
 *
 *	where A = @fn * @sz, and ES = EEPROM size.
 */
static int eeprom_ptov(unsigned int phys_addr, unsigned int fn, unsigned int sz)
{
	fn *= sz;
	if (phys_addr < 1024)
		return phys_addr + (31 << 10);
	if (phys_addr < 1024 + fn)
		return 31744 - fn + phys_addr - 1024;
	if (phys_addr < EEPROMSIZE)
		return phys_addr - 1024 - fn;
	return -EINVAL;
}

/*
 * The next two routines implement eeprom read/write from physical addresses.
 */
static int eeprom_rd_phys(struct adapter *adap, unsigned int phys_addr, u32 *v)
{
	int vaddr = eeprom_ptov(phys_addr, adap->fn, EEPROMPFSIZE);

	if (vaddr >= 0)
		vaddr = pci_read_vpd(adap->pdev, vaddr, sizeof(u32), v);
	return vaddr < 0 ? vaddr : 0;
}

static int eeprom_wr_phys(struct adapter *adap, unsigned int phys_addr, u32 v)
{
	int vaddr = eeprom_ptov(phys_addr, adap->fn, EEPROMPFSIZE);

	if (vaddr >= 0)
		vaddr = pci_write_vpd(adap->pdev, vaddr, sizeof(u32), &v);
	return vaddr < 0 ? vaddr : 0;
}

#define EEPROM_MAGIC 0x38E2F10C

static int get_eeprom(struct net_device *dev, struct ethtool_eeprom *e,
		      u8 *data)
{
	int i, err = 0;
	struct adapter *adapter = netdev2adap(dev);

	u8 *buf = kmalloc(EEPROMSIZE, GFP_KERNEL);
	if (!buf)
		return -ENOMEM;

	e->magic = EEPROM_MAGIC;
	for (i = e->offset & ~3; !err && i < e->offset + e->len; i += 4)
		err = eeprom_rd_phys(adapter, i, (u32 *)&buf[i]);

	if (!err)
		memcpy(data, buf + e->offset, e->len);
	kfree(buf);
	return err;
}

static int set_eeprom(struct net_device *dev, struct ethtool_eeprom *eeprom,
		      u8 *data)
{
	u8 *buf;
	int err = 0;
	u32 aligned_offset, aligned_len, *p;
	struct adapter *adapter = netdev2adap(dev);

	if (eeprom->magic != EEPROM_MAGIC)
		return -EINVAL;

	aligned_offset = eeprom->offset & ~3;
	aligned_len = (eeprom->len + (eeprom->offset & 3) + 3) & ~3;

	if (adapter->fn > 0) {
		u32 start = 1024 + adapter->fn * EEPROMPFSIZE;

		if (aligned_offset < start ||
		    aligned_offset + aligned_len > start + EEPROMPFSIZE)
			return -EPERM;
	}

	if (aligned_offset != eeprom->offset || aligned_len != eeprom->len) {
		/*
		 * RMW possibly needed for first or last words.
		 */
		buf = kmalloc(aligned_len, GFP_KERNEL);
		if (!buf)
			return -ENOMEM;
		err = eeprom_rd_phys(adapter, aligned_offset, (u32 *)buf);
		if (!err && aligned_len > 4)
			err = eeprom_rd_phys(adapter,
					     aligned_offset + aligned_len - 4,
					     (u32 *)&buf[aligned_len - 4]);
		if (err)
			goto out;
		memcpy(buf + (eeprom->offset & 3), data, eeprom->len);
	} else
		buf = data;

	err = t4_seeprom_wp(adapter, false);
	if (err)
		goto out;

	for (p = (u32 *)buf; !err && aligned_len; aligned_len -= 4, p++) {
		err = eeprom_wr_phys(adapter, aligned_offset, *p);
		aligned_offset += 4;
	}

	if (!err)
		err = t4_seeprom_wp(adapter, true);
out:
	if (buf != data)
		kfree(buf);
	return err;
}

static int set_flash(struct net_device *netdev, struct ethtool_flash *ef)
{
	int ret;
	const struct firmware *fw;
	struct adapter *adap = netdev2adap(netdev);

	ef->data[sizeof(ef->data) - 1] = '\0';
	ret = request_firmware(&fw, ef->data, adap->pdev_dev);
	if (ret < 0)
		return ret;

	ret = t4_load_fw(adap, fw->data, fw->size);
	release_firmware(fw);
	if (!ret)
		dev_info(adap->pdev_dev, "loaded firmware %s\n", ef->data);
	return ret;
}

#define WOL_SUPPORTED (WAKE_BCAST | WAKE_MAGIC)
#define BCAST_CRC 0xa0ccc1a6

static void get_wol(struct net_device *dev, struct ethtool_wolinfo *wol)
{
	wol->supported = WAKE_BCAST | WAKE_MAGIC;
	wol->wolopts = netdev2adap(dev)->wol;
	memset(&wol->sopass, 0, sizeof(wol->sopass));
}

static int set_wol(struct net_device *dev, struct ethtool_wolinfo *wol)
{
	int err = 0;
	struct port_info *pi = netdev_priv(dev);

	if (wol->wolopts & ~WOL_SUPPORTED)
		return -EINVAL;
	t4_wol_magic_enable(pi->adapter, pi->tx_chan,
			    (wol->wolopts & WAKE_MAGIC) ? dev->dev_addr : NULL);
	if (wol->wolopts & WAKE_BCAST) {
		err = t4_wol_pat_enable(pi->adapter, pi->tx_chan, 0xfe, ~0ULL,
					~0ULL, 0, false);
		if (!err)
			err = t4_wol_pat_enable(pi->adapter, pi->tx_chan, 1,
						~6ULL, ~0ULL, BCAST_CRC, true);
	} else
		t4_wol_pat_enable(pi->adapter, pi->tx_chan, 0, 0, 0, 0, false);
	return err;
}

static int cxgb_set_features(struct net_device *dev, netdev_features_t features)
{
	const struct port_info *pi = netdev_priv(dev);
	netdev_features_t changed = dev->features ^ features;
	int err;

	if (!(changed & NETIF_F_HW_VLAN_RX))
		return 0;

	err = t4_set_rxmode(pi->adapter, pi->adapter->fn, pi->viid, -1,
			    -1, -1, -1,
			    !!(features & NETIF_F_HW_VLAN_RX), true);
	if (unlikely(err))
		dev->features = features ^ NETIF_F_HW_VLAN_RX;
	return err;
}

static u32 get_rss_table_size(struct net_device *dev)
{
	const struct port_info *pi = netdev_priv(dev);

	return pi->rss_size;
}

static int get_rss_table(struct net_device *dev, u32 *p)
{
	const struct port_info *pi = netdev_priv(dev);
	unsigned int n = pi->rss_size;

	while (n--)
		p[n] = pi->rss[n];
	return 0;
}

static int set_rss_table(struct net_device *dev, const u32 *p)
{
	unsigned int i;
	struct port_info *pi = netdev_priv(dev);

	for (i = 0; i < pi->rss_size; i++)
		pi->rss[i] = p[i];
	if (pi->adapter->flags & FULL_INIT_DONE)
		return write_rss(pi, pi->rss);
	return 0;
}

static int get_rxnfc(struct net_device *dev, struct ethtool_rxnfc *info,
		     u32 *rules)
{
	const struct port_info *pi = netdev_priv(dev);

	switch (info->cmd) {
	case ETHTOOL_GRXFH: {
		unsigned int v = pi->rss_mode;

		info->data = 0;
		switch (info->flow_type) {
		case TCP_V4_FLOW:
			if (v & FW_RSS_VI_CONFIG_CMD_IP4FOURTUPEN)
				info->data = RXH_IP_SRC | RXH_IP_DST |
					     RXH_L4_B_0_1 | RXH_L4_B_2_3;
			else if (v & FW_RSS_VI_CONFIG_CMD_IP4TWOTUPEN)
				info->data = RXH_IP_SRC | RXH_IP_DST;
			break;
		case UDP_V4_FLOW:
			if ((v & FW_RSS_VI_CONFIG_CMD_IP4FOURTUPEN) &&
			    (v & FW_RSS_VI_CONFIG_CMD_UDPEN))
				info->data = RXH_IP_SRC | RXH_IP_DST |
					     RXH_L4_B_0_1 | RXH_L4_B_2_3;
			else if (v & FW_RSS_VI_CONFIG_CMD_IP4TWOTUPEN)
				info->data = RXH_IP_SRC | RXH_IP_DST;
			break;
		case SCTP_V4_FLOW:
		case AH_ESP_V4_FLOW:
		case IPV4_FLOW:
			if (v & FW_RSS_VI_CONFIG_CMD_IP4TWOTUPEN)
				info->data = RXH_IP_SRC | RXH_IP_DST;
			break;
		case TCP_V6_FLOW:
			if (v & FW_RSS_VI_CONFIG_CMD_IP6FOURTUPEN)
				info->data = RXH_IP_SRC | RXH_IP_DST |
					     RXH_L4_B_0_1 | RXH_L4_B_2_3;
			else if (v & FW_RSS_VI_CONFIG_CMD_IP6TWOTUPEN)
				info->data = RXH_IP_SRC | RXH_IP_DST;
			break;
		case UDP_V6_FLOW:
			if ((v & FW_RSS_VI_CONFIG_CMD_IP6FOURTUPEN) &&
			    (v & FW_RSS_VI_CONFIG_CMD_UDPEN))
				info->data = RXH_IP_SRC | RXH_IP_DST |
					     RXH_L4_B_0_1 | RXH_L4_B_2_3;
			else if (v & FW_RSS_VI_CONFIG_CMD_IP6TWOTUPEN)
				info->data = RXH_IP_SRC | RXH_IP_DST;
			break;
		case SCTP_V6_FLOW:
		case AH_ESP_V6_FLOW:
		case IPV6_FLOW:
			if (v & FW_RSS_VI_CONFIG_CMD_IP6TWOTUPEN)
				info->data = RXH_IP_SRC | RXH_IP_DST;
			break;
		}
		return 0;
	}
	case ETHTOOL_GRXRINGS:
		info->data = pi->nqsets;
		return 0;
	}
	return -EOPNOTSUPP;
}

static const struct ethtool_ops cxgb_ethtool_ops = {
	.get_settings      = get_settings,
	.set_settings      = set_settings,
	.get_drvinfo       = get_drvinfo,
	.get_msglevel      = get_msglevel,
	.set_msglevel      = set_msglevel,
	.get_ringparam     = get_sge_param,
	.set_ringparam     = set_sge_param,
	.get_coalesce      = get_coalesce,
	.set_coalesce      = set_coalesce,
	.get_eeprom_len    = get_eeprom_len,
	.get_eeprom        = get_eeprom,
	.set_eeprom        = set_eeprom,
	.get_pauseparam    = get_pauseparam,
	.set_pauseparam    = set_pauseparam,
	.get_link          = ethtool_op_get_link,
	.get_strings       = get_strings,
	.set_phys_id       = identify_port,
	.nway_reset        = restart_autoneg,
	.get_sset_count    = get_sset_count,
	.get_ethtool_stats = get_stats,
	.get_regs_len      = get_regs_len,
	.get_regs          = get_regs,
	.get_wol           = get_wol,
	.set_wol           = set_wol,
	.get_rxnfc         = get_rxnfc,
	.get_rxfh_indir_size = get_rss_table_size,
	.get_rxfh_indir    = get_rss_table,
	.set_rxfh_indir    = set_rss_table,
	.flash_device      = set_flash,
};

/*
 * debugfs support
 */
static ssize_t mem_read(struct file *file, char __user *buf, size_t count,
			loff_t *ppos)
{
	loff_t pos = *ppos;
	loff_t avail = file->f_path.dentry->d_inode->i_size;
	unsigned int mem = (uintptr_t)file->private_data & 3;
	struct adapter *adap = file->private_data - mem;

	if (pos < 0)
		return -EINVAL;
	if (pos >= avail)
		return 0;
	if (count > avail - pos)
		count = avail - pos;

	while (count) {
		size_t len;
		int ret, ofst;
		__be32 data[16];

		if (mem == MEM_MC)
			ret = t4_mc_read(adap, pos, data, NULL);
		else
			ret = t4_edc_read(adap, mem, pos, data, NULL);
		if (ret)
			return ret;

		ofst = pos % sizeof(data);
		len = min(count, sizeof(data) - ofst);
		if (copy_to_user(buf, (u8 *)data + ofst, len))
			return -EFAULT;

		buf += len;
		pos += len;
		count -= len;
	}
	count = pos - *ppos;
	*ppos = pos;
	return count;
}

static const struct file_operations mem_debugfs_fops = {
	.owner   = THIS_MODULE,
	.open    = simple_open,
	.read    = mem_read,
	.llseek  = default_llseek,
};

static void __devinit add_debugfs_mem(struct adapter *adap, const char *name,
				      unsigned int idx, unsigned int size_mb)
{
	struct dentry *de;

	de = debugfs_create_file(name, S_IRUSR, adap->debugfs_root,
				 (void *)adap + idx, &mem_debugfs_fops);
	if (de && de->d_inode)
		de->d_inode->i_size = size_mb << 20;
}

static int __devinit setup_debugfs(struct adapter *adap)
{
	int i;

	if (IS_ERR_OR_NULL(adap->debugfs_root))
		return -1;

	i = t4_read_reg(adap, MA_TARGET_MEM_ENABLE);
	if (i & EDRAM0_ENABLE)
		add_debugfs_mem(adap, "edc0", MEM_EDC0, 5);
	if (i & EDRAM1_ENABLE)
		add_debugfs_mem(adap, "edc1", MEM_EDC1, 5);
	if (i & EXT_MEM_ENABLE)
		add_debugfs_mem(adap, "mc", MEM_MC,
			EXT_MEM_SIZE_GET(t4_read_reg(adap, MA_EXT_MEMORY_BAR)));
	if (adap->l2t)
		debugfs_create_file("l2t", S_IRUSR, adap->debugfs_root, adap,
				    &t4_l2t_fops);
	return 0;
}

/*
 * upper-layer driver support
 */

/*
 * Allocate an active-open TID and set it to the supplied value.
 */
int cxgb4_alloc_atid(struct tid_info *t, void *data)
{
	int atid = -1;

	spin_lock_bh(&t->atid_lock);
	if (t->afree) {
		union aopen_entry *p = t->afree;

		atid = p - t->atid_tab;
		t->afree = p->next;
		p->data = data;
		t->atids_in_use++;
	}
	spin_unlock_bh(&t->atid_lock);
	return atid;
}
EXPORT_SYMBOL(cxgb4_alloc_atid);

/*
 * Release an active-open TID.
 */
void cxgb4_free_atid(struct tid_info *t, unsigned int atid)
{
	union aopen_entry *p = &t->atid_tab[atid];

	spin_lock_bh(&t->atid_lock);
	p->next = t->afree;
	t->afree = p;
	t->atids_in_use--;
	spin_unlock_bh(&t->atid_lock);
}
EXPORT_SYMBOL(cxgb4_free_atid);

/*
 * Allocate a server TID and set it to the supplied value.
 */
int cxgb4_alloc_stid(struct tid_info *t, int family, void *data)
{
	int stid;

	spin_lock_bh(&t->stid_lock);
	if (family == PF_INET) {
		stid = find_first_zero_bit(t->stid_bmap, t->nstids);
		if (stid < t->nstids)
			__set_bit(stid, t->stid_bmap);
		else
			stid = -1;
	} else {
		stid = bitmap_find_free_region(t->stid_bmap, t->nstids, 2);
		if (stid < 0)
			stid = -1;
	}
	if (stid >= 0) {
		t->stid_tab[stid].data = data;
		stid += t->stid_base;
		t->stids_in_use++;
	}
	spin_unlock_bh(&t->stid_lock);
	return stid;
}
EXPORT_SYMBOL(cxgb4_alloc_stid);

/*
 * Release a server TID.
 */
void cxgb4_free_stid(struct tid_info *t, unsigned int stid, int family)
{
	stid -= t->stid_base;
	spin_lock_bh(&t->stid_lock);
	if (family == PF_INET)
		__clear_bit(stid, t->stid_bmap);
	else
		bitmap_release_region(t->stid_bmap, stid, 2);
	t->stid_tab[stid].data = NULL;
	t->stids_in_use--;
	spin_unlock_bh(&t->stid_lock);
}
EXPORT_SYMBOL(cxgb4_free_stid);

/*
 * Populate a TID_RELEASE WR.  Caller must properly size the skb.
 */
static void mk_tid_release(struct sk_buff *skb, unsigned int chan,
			   unsigned int tid)
{
	struct cpl_tid_release *req;

	set_wr_txq(skb, CPL_PRIORITY_SETUP, chan);
	req = (struct cpl_tid_release *)__skb_put(skb, sizeof(*req));
	INIT_TP_WR(req, tid);
	OPCODE_TID(req) = htonl(MK_OPCODE_TID(CPL_TID_RELEASE, tid));
}

/*
 * Queue a TID release request and if necessary schedule a work queue to
 * process it.
 */
static void cxgb4_queue_tid_release(struct tid_info *t, unsigned int chan,
				    unsigned int tid)
{
	void **p = &t->tid_tab[tid];
	struct adapter *adap = container_of(t, struct adapter, tids);

	spin_lock_bh(&adap->tid_release_lock);
	*p = adap->tid_release_head;
	/* Low 2 bits encode the Tx channel number */
	adap->tid_release_head = (void **)((uintptr_t)p | chan);
	if (!adap->tid_release_task_busy) {
		adap->tid_release_task_busy = true;
		queue_work(workq, &adap->tid_release_task);
	}
	spin_unlock_bh(&adap->tid_release_lock);
}

/*
 * Process the list of pending TID release requests.
 */
static void process_tid_release_list(struct work_struct *work)
{
	struct sk_buff *skb;
	struct adapter *adap;

	adap = container_of(work, struct adapter, tid_release_task);

	spin_lock_bh(&adap->tid_release_lock);
	while (adap->tid_release_head) {
		void **p = adap->tid_release_head;
		unsigned int chan = (uintptr_t)p & 3;
		p = (void *)p - chan;

		adap->tid_release_head = *p;
		*p = NULL;
		spin_unlock_bh(&adap->tid_release_lock);

		while (!(skb = alloc_skb(sizeof(struct cpl_tid_release),
					 GFP_KERNEL)))
			schedule_timeout_uninterruptible(1);

		mk_tid_release(skb, chan, p - adap->tids.tid_tab);
		t4_ofld_send(adap, skb);
		spin_lock_bh(&adap->tid_release_lock);
	}
	adap->tid_release_task_busy = false;
	spin_unlock_bh(&adap->tid_release_lock);
}

/*
 * Release a TID and inform HW.  If we are unable to allocate the release
 * message we defer to a work queue.
 */
void cxgb4_remove_tid(struct tid_info *t, unsigned int chan, unsigned int tid)
{
	void *old;
	struct sk_buff *skb;
	struct adapter *adap = container_of(t, struct adapter, tids);

	old = t->tid_tab[tid];
	skb = alloc_skb(sizeof(struct cpl_tid_release), GFP_ATOMIC);
	if (likely(skb)) {
		t->tid_tab[tid] = NULL;
		mk_tid_release(skb, chan, tid);
		t4_ofld_send(adap, skb);
	} else
		cxgb4_queue_tid_release(t, chan, tid);
	if (old)
		atomic_dec(&t->tids_in_use);
}
EXPORT_SYMBOL(cxgb4_remove_tid);

/*
 * Allocate and initialize the TID tables.  Returns 0 on success.
 */
static int tid_init(struct tid_info *t)
{
	size_t size;
	unsigned int natids = t->natids;

	size = t->ntids * sizeof(*t->tid_tab) + natids * sizeof(*t->atid_tab) +
	       t->nstids * sizeof(*t->stid_tab) +
	       BITS_TO_LONGS(t->nstids) * sizeof(long);
	t->tid_tab = t4_alloc_mem(size);
	if (!t->tid_tab)
		return -ENOMEM;

	t->atid_tab = (union aopen_entry *)&t->tid_tab[t->ntids];
	t->stid_tab = (struct serv_entry *)&t->atid_tab[natids];
	t->stid_bmap = (unsigned long *)&t->stid_tab[t->nstids];
	spin_lock_init(&t->stid_lock);
	spin_lock_init(&t->atid_lock);

	t->stids_in_use = 0;
	t->afree = NULL;
	t->atids_in_use = 0;
	atomic_set(&t->tids_in_use, 0);

	/* Setup the free list for atid_tab and clear the stid bitmap. */
	if (natids) {
		while (--natids)
			t->atid_tab[natids - 1].next = &t->atid_tab[natids];
		t->afree = t->atid_tab;
	}
	bitmap_zero(t->stid_bmap, t->nstids);
	return 0;
}

/**
 *	cxgb4_create_server - create an IP server
 *	@dev: the device
 *	@stid: the server TID
 *	@sip: local IP address to bind server to
 *	@sport: the server's TCP port
 *	@queue: queue to direct messages from this server to
 *
 *	Create an IP server for the given port and address.
 *	Returns <0 on error and one of the %NET_XMIT_* values on success.
 */
int cxgb4_create_server(const struct net_device *dev, unsigned int stid,
			__be32 sip, __be16 sport, unsigned int queue)
{
	unsigned int chan;
	struct sk_buff *skb;
	struct adapter *adap;
	struct cpl_pass_open_req *req;

	skb = alloc_skb(sizeof(*req), GFP_KERNEL);
	if (!skb)
		return -ENOMEM;

	adap = netdev2adap(dev);
	req = (struct cpl_pass_open_req *)__skb_put(skb, sizeof(*req));
	INIT_TP_WR(req, 0);
	OPCODE_TID(req) = htonl(MK_OPCODE_TID(CPL_PASS_OPEN_REQ, stid));
	req->local_port = sport;
	req->peer_port = htons(0);
	req->local_ip = sip;
	req->peer_ip = htonl(0);
	chan = rxq_to_chan(&adap->sge, queue);
	req->opt0 = cpu_to_be64(TX_CHAN(chan));
	req->opt1 = cpu_to_be64(CONN_POLICY_ASK |
				SYN_RSS_ENABLE | SYN_RSS_QUEUE(queue));
	return t4_mgmt_tx(adap, skb);
}
EXPORT_SYMBOL(cxgb4_create_server);

/**
 *	cxgb4_best_mtu - find the entry in the MTU table closest to an MTU
 *	@mtus: the HW MTU table
 *	@mtu: the target MTU
 *	@idx: index of selected entry in the MTU table
 *
 *	Returns the index and the value in the HW MTU table that is closest to
 *	but does not exceed @mtu, unless @mtu is smaller than any value in the
 *	table, in which case that smallest available value is selected.
 */
unsigned int cxgb4_best_mtu(const unsigned short *mtus, unsigned short mtu,
			    unsigned int *idx)
{
	unsigned int i = 0;

	while (i < NMTUS - 1 && mtus[i + 1] <= mtu)
		++i;
	if (idx)
		*idx = i;
	return mtus[i];
}
EXPORT_SYMBOL(cxgb4_best_mtu);

/**
 *	cxgb4_port_chan - get the HW channel of a port
 *	@dev: the net device for the port
 *
 *	Return the HW Tx channel of the given port.
 */
unsigned int cxgb4_port_chan(const struct net_device *dev)
{
	return netdev2pinfo(dev)->tx_chan;
}
EXPORT_SYMBOL(cxgb4_port_chan);

unsigned int cxgb4_dbfifo_count(const struct net_device *dev, int lpfifo)
{
	struct adapter *adap = netdev2adap(dev);
	u32 v;

	v = t4_read_reg(adap, A_SGE_DBFIFO_STATUS);
	return lpfifo ? G_LP_COUNT(v) : G_HP_COUNT(v);
}
EXPORT_SYMBOL(cxgb4_dbfifo_count);

/**
 *	cxgb4_port_viid - get the VI id of a port
 *	@dev: the net device for the port
 *
 *	Return the VI id of the given port.
 */
unsigned int cxgb4_port_viid(const struct net_device *dev)
{
	return netdev2pinfo(dev)->viid;
}
EXPORT_SYMBOL(cxgb4_port_viid);

/**
 *	cxgb4_port_idx - get the index of a port
 *	@dev: the net device for the port
 *
 *	Return the index of the given port.
 */
unsigned int cxgb4_port_idx(const struct net_device *dev)
{
	return netdev2pinfo(dev)->port_id;
}
EXPORT_SYMBOL(cxgb4_port_idx);

void cxgb4_get_tcp_stats(struct pci_dev *pdev, struct tp_tcp_stats *v4,
			 struct tp_tcp_stats *v6)
{
	struct adapter *adap = pci_get_drvdata(pdev);

	spin_lock(&adap->stats_lock);
	t4_tp_get_tcp_stats(adap, v4, v6);
	spin_unlock(&adap->stats_lock);
}
EXPORT_SYMBOL(cxgb4_get_tcp_stats);

void cxgb4_iscsi_init(struct net_device *dev, unsigned int tag_mask,
		      const unsigned int *pgsz_order)
{
	struct adapter *adap = netdev2adap(dev);

	t4_write_reg(adap, ULP_RX_ISCSI_TAGMASK, tag_mask);
	t4_write_reg(adap, ULP_RX_ISCSI_PSZ, HPZ0(pgsz_order[0]) |
		     HPZ1(pgsz_order[1]) | HPZ2(pgsz_order[2]) |
		     HPZ3(pgsz_order[3]));
}
EXPORT_SYMBOL(cxgb4_iscsi_init);

int cxgb4_flush_eq_cache(struct net_device *dev)
{
	struct adapter *adap = netdev2adap(dev);
	int ret;

	ret = t4_fwaddrspace_write(adap, adap->mbox,
				   0xe1000000 + A_SGE_CTXT_CMD, 0x20000000);
	return ret;
}
EXPORT_SYMBOL(cxgb4_flush_eq_cache);

static int read_eq_indices(struct adapter *adap, u16 qid, u16 *pidx, u16 *cidx)
{
	u32 addr = t4_read_reg(adap, A_SGE_DBQ_CTXT_BADDR) + 24 * qid + 8;
	__be64 indices;
	int ret;

	ret = t4_mem_win_read_len(adap, addr, (__be32 *)&indices, 8);
	if (!ret) {
		*cidx = (be64_to_cpu(indices) >> 25) & 0xffff;
		*pidx = (be64_to_cpu(indices) >> 9) & 0xffff;
	}
	return ret;
}

int cxgb4_sync_txq_pidx(struct net_device *dev, u16 qid, u16 pidx,
			u16 size)
{
	struct adapter *adap = netdev2adap(dev);
	u16 hw_pidx, hw_cidx;
	int ret;

	ret = read_eq_indices(adap, qid, &hw_pidx, &hw_cidx);
	if (ret)
		goto out;

	if (pidx != hw_pidx) {
		u16 delta;

		if (pidx >= hw_pidx)
			delta = pidx - hw_pidx;
		else
			delta = size - hw_pidx + pidx;
		wmb();
		t4_write_reg(adap, MYPF_REG(SGE_PF_KDOORBELL),
			     QID(qid) | PIDX(delta));
	}
out:
	return ret;
}
EXPORT_SYMBOL(cxgb4_sync_txq_pidx);

static struct pci_driver cxgb4_driver;

static void check_neigh_update(struct neighbour *neigh)
{
	const struct device *parent;
	const struct net_device *netdev = neigh->dev;

	if (netdev->priv_flags & IFF_802_1Q_VLAN)
		netdev = vlan_dev_real_dev(netdev);
	parent = netdev->dev.parent;
	if (parent && parent->driver == &cxgb4_driver.driver)
		t4_l2t_update(dev_get_drvdata(parent), neigh);
}

static int netevent_cb(struct notifier_block *nb, unsigned long event,
		       void *data)
{
	switch (event) {
	case NETEVENT_NEIGH_UPDATE:
		check_neigh_update(data);
		break;
	case NETEVENT_REDIRECT:
	default:
		break;
	}
	return 0;
}

static bool netevent_registered;
static struct notifier_block cxgb4_netevent_nb = {
	.notifier_call = netevent_cb
};

static void drain_db_fifo(struct adapter *adap, int usecs)
{
	u32 v;

	do {
		set_current_state(TASK_UNINTERRUPTIBLE);
		schedule_timeout(usecs_to_jiffies(usecs));
		v = t4_read_reg(adap, A_SGE_DBFIFO_STATUS);
		if (G_LP_COUNT(v) == 0 && G_HP_COUNT(v) == 0)
			break;
	} while (1);
}

static void disable_txq_db(struct sge_txq *q)
{
	spin_lock_irq(&q->db_lock);
	q->db_disabled = 1;
	spin_unlock_irq(&q->db_lock);
}

static void enable_txq_db(struct sge_txq *q)
{
	spin_lock_irq(&q->db_lock);
	q->db_disabled = 0;
	spin_unlock_irq(&q->db_lock);
}

static void disable_dbs(struct adapter *adap)
{
	int i;

	for_each_ethrxq(&adap->sge, i)
		disable_txq_db(&adap->sge.ethtxq[i].q);
	for_each_ofldrxq(&adap->sge, i)
		disable_txq_db(&adap->sge.ofldtxq[i].q);
	for_each_port(adap, i)
		disable_txq_db(&adap->sge.ctrlq[i].q);
}

static void enable_dbs(struct adapter *adap)
{
	int i;

	for_each_ethrxq(&adap->sge, i)
		enable_txq_db(&adap->sge.ethtxq[i].q);
	for_each_ofldrxq(&adap->sge, i)
		enable_txq_db(&adap->sge.ofldtxq[i].q);
	for_each_port(adap, i)
		enable_txq_db(&adap->sge.ctrlq[i].q);
}

static void sync_txq_pidx(struct adapter *adap, struct sge_txq *q)
{
	u16 hw_pidx, hw_cidx;
	int ret;

	spin_lock_bh(&q->db_lock);
	ret = read_eq_indices(adap, (u16)q->cntxt_id, &hw_pidx, &hw_cidx);
	if (ret)
		goto out;
	if (q->db_pidx != hw_pidx) {
		u16 delta;

		if (q->db_pidx >= hw_pidx)
			delta = q->db_pidx - hw_pidx;
		else
			delta = q->size - hw_pidx + q->db_pidx;
		wmb();
		t4_write_reg(adap, MYPF_REG(SGE_PF_KDOORBELL),
			     QID(q->cntxt_id) | PIDX(delta));
	}
out:
	q->db_disabled = 0;
	spin_unlock_bh(&q->db_lock);
	if (ret)
		CH_WARN(adap, "DB drop recovery failed.\n");
}
static void recover_all_queues(struct adapter *adap)
{
	int i;

	for_each_ethrxq(&adap->sge, i)
		sync_txq_pidx(adap, &adap->sge.ethtxq[i].q);
	for_each_ofldrxq(&adap->sge, i)
		sync_txq_pidx(adap, &adap->sge.ofldtxq[i].q);
	for_each_port(adap, i)
		sync_txq_pidx(adap, &adap->sge.ctrlq[i].q);
}

static void notify_rdma_uld(struct adapter *adap, enum cxgb4_control cmd)
{
	mutex_lock(&uld_mutex);
	if (adap->uld_handle[CXGB4_ULD_RDMA])
		ulds[CXGB4_ULD_RDMA].control(adap->uld_handle[CXGB4_ULD_RDMA],
				cmd);
	mutex_unlock(&uld_mutex);
}

static void process_db_full(struct work_struct *work)
{
	struct adapter *adap;

	adap = container_of(work, struct adapter, db_full_task);

	notify_rdma_uld(adap, CXGB4_CONTROL_DB_FULL);
	drain_db_fifo(adap, dbfifo_drain_delay);
	t4_set_reg_field(adap, SGE_INT_ENABLE3,
			 DBFIFO_HP_INT | DBFIFO_LP_INT,
			 DBFIFO_HP_INT | DBFIFO_LP_INT);
	notify_rdma_uld(adap, CXGB4_CONTROL_DB_EMPTY);
}

static void process_db_drop(struct work_struct *work)
{
	struct adapter *adap;

	adap = container_of(work, struct adapter, db_drop_task);

	t4_set_reg_field(adap, A_SGE_DOORBELL_CONTROL, F_DROPPED_DB, 0);
	disable_dbs(adap);
	notify_rdma_uld(adap, CXGB4_CONTROL_DB_DROP);
	drain_db_fifo(adap, 1);
	recover_all_queues(adap);
	enable_dbs(adap);
}

void t4_db_full(struct adapter *adap)
{
	t4_set_reg_field(adap, SGE_INT_ENABLE3,
			 DBFIFO_HP_INT | DBFIFO_LP_INT, 0);
	queue_work(workq, &adap->db_full_task);
}

void t4_db_dropped(struct adapter *adap)
{
	queue_work(workq, &adap->db_drop_task);
}

static void uld_attach(struct adapter *adap, unsigned int uld)
{
	void *handle;
	struct cxgb4_lld_info lli;

	lli.pdev = adap->pdev;
	lli.l2t = adap->l2t;
	lli.tids = &adap->tids;
	lli.ports = adap->port;
	lli.vr = &adap->vres;
	lli.mtus = adap->params.mtus;
	if (uld == CXGB4_ULD_RDMA) {
		lli.rxq_ids = adap->sge.rdma_rxq;
		lli.nrxq = adap->sge.rdmaqs;
	} else if (uld == CXGB4_ULD_ISCSI) {
		lli.rxq_ids = adap->sge.ofld_rxq;
		lli.nrxq = adap->sge.ofldqsets;
	}
	lli.ntxq = adap->sge.ofldqsets;
	lli.nchan = adap->params.nports;
	lli.nports = adap->params.nports;
	lli.wr_cred = adap->params.ofldq_wr_cred;
	lli.adapter_type = adap->params.rev;
	lli.iscsi_iolen = MAXRXDATA_GET(t4_read_reg(adap, TP_PARA_REG2));
	lli.udb_density = 1 << QUEUESPERPAGEPF0_GET(
			t4_read_reg(adap, SGE_EGRESS_QUEUES_PER_PAGE_PF) >>
			(adap->fn * 4));
	lli.ucq_density = 1 << QUEUESPERPAGEPF0_GET(
			t4_read_reg(adap, SGE_INGRESS_QUEUES_PER_PAGE_PF) >>
			(adap->fn * 4));
	lli.gts_reg = adap->regs + MYPF_REG(SGE_PF_GTS);
	lli.db_reg = adap->regs + MYPF_REG(SGE_PF_KDOORBELL);
	lli.fw_vers = adap->params.fw_vers;
	lli.dbfifo_int_thresh = dbfifo_int_thresh;

	handle = ulds[uld].add(&lli);
	if (IS_ERR(handle)) {
		dev_warn(adap->pdev_dev,
			 "could not attach to the %s driver, error %ld\n",
			 uld_str[uld], PTR_ERR(handle));
		return;
	}

	adap->uld_handle[uld] = handle;

	if (!netevent_registered) {
		register_netevent_notifier(&cxgb4_netevent_nb);
		netevent_registered = true;
	}

	if (adap->flags & FULL_INIT_DONE)
		ulds[uld].state_change(handle, CXGB4_STATE_UP);
}

static void attach_ulds(struct adapter *adap)
{
	unsigned int i;

	mutex_lock(&uld_mutex);
	list_add_tail(&adap->list_node, &adapter_list);
	for (i = 0; i < CXGB4_ULD_MAX; i++)
		if (ulds[i].add)
			uld_attach(adap, i);
	mutex_unlock(&uld_mutex);
}

static void detach_ulds(struct adapter *adap)
{
	unsigned int i;

	mutex_lock(&uld_mutex);
	list_del(&adap->list_node);
	for (i = 0; i < CXGB4_ULD_MAX; i++)
		if (adap->uld_handle[i]) {
			ulds[i].state_change(adap->uld_handle[i],
					     CXGB4_STATE_DETACH);
			adap->uld_handle[i] = NULL;
		}
	if (netevent_registered && list_empty(&adapter_list)) {
		unregister_netevent_notifier(&cxgb4_netevent_nb);
		netevent_registered = false;
	}
	mutex_unlock(&uld_mutex);
}

static void notify_ulds(struct adapter *adap, enum cxgb4_state new_state)
{
	unsigned int i;

	mutex_lock(&uld_mutex);
	for (i = 0; i < CXGB4_ULD_MAX; i++)
		if (adap->uld_handle[i])
			ulds[i].state_change(adap->uld_handle[i], new_state);
	mutex_unlock(&uld_mutex);
}

/**
 *	cxgb4_register_uld - register an upper-layer driver
 *	@type: the ULD type
 *	@p: the ULD methods
 *
 *	Registers an upper-layer driver with this driver and notifies the ULD
 *	about any presently available devices that support its type.  Returns
 *	%-EBUSY if a ULD of the same type is already registered.
 */
int cxgb4_register_uld(enum cxgb4_uld type, const struct cxgb4_uld_info *p)
{
	int ret = 0;
	struct adapter *adap;

	if (type >= CXGB4_ULD_MAX)
		return -EINVAL;
	mutex_lock(&uld_mutex);
	if (ulds[type].add) {
		ret = -EBUSY;
		goto out;
	}
	ulds[type] = *p;
	list_for_each_entry(adap, &adapter_list, list_node)
		uld_attach(adap, type);
out:	mutex_unlock(&uld_mutex);
	return ret;
}
EXPORT_SYMBOL(cxgb4_register_uld);

/**
 *	cxgb4_unregister_uld - unregister an upper-layer driver
 *	@type: the ULD type
 *
 *	Unregisters an existing upper-layer driver.
 */
int cxgb4_unregister_uld(enum cxgb4_uld type)
{
	struct adapter *adap;

	if (type >= CXGB4_ULD_MAX)
		return -EINVAL;
	mutex_lock(&uld_mutex);
	list_for_each_entry(adap, &adapter_list, list_node)
		adap->uld_handle[type] = NULL;
	ulds[type].add = NULL;
	mutex_unlock(&uld_mutex);
	return 0;
}
EXPORT_SYMBOL(cxgb4_unregister_uld);

/**
 *	cxgb_up - enable the adapter
 *	@adap: adapter being enabled
 *
 *	Called when the first port is enabled, this function performs the
 *	actions necessary to make an adapter operational, such as completing
 *	the initialization of HW modules, and enabling interrupts.
 *
 *	Must be called with the rtnl lock held.
 */
static int cxgb_up(struct adapter *adap)
{
	int err;

	err = setup_sge_queues(adap);
	if (err)
		goto out;
	err = setup_rss(adap);
	if (err)
		goto freeq;

	if (adap->flags & USING_MSIX) {
		name_msix_vecs(adap);
		err = request_irq(adap->msix_info[0].vec, t4_nondata_intr, 0,
				  adap->msix_info[0].desc, adap);
		if (err)
			goto irq_err;

		err = request_msix_queue_irqs(adap);
		if (err) {
			free_irq(adap->msix_info[0].vec, adap);
			goto irq_err;
		}
	} else {
		err = request_irq(adap->pdev->irq, t4_intr_handler(adap),
				  (adap->flags & USING_MSI) ? 0 : IRQF_SHARED,
				  adap->port[0]->name, adap);
		if (err)
			goto irq_err;
	}
	enable_rx(adap);
	t4_sge_start(adap);
	t4_intr_enable(adap);
	adap->flags |= FULL_INIT_DONE;
	notify_ulds(adap, CXGB4_STATE_UP);
 out:
	return err;
 irq_err:
	dev_err(adap->pdev_dev, "request_irq failed, err %d\n", err);
 freeq:
	t4_free_sge_resources(adap);
	goto out;
}

static void cxgb_down(struct adapter *adapter)
{
	t4_intr_disable(adapter);
	cancel_work_sync(&adapter->tid_release_task);
	cancel_work_sync(&adapter->db_full_task);
	cancel_work_sync(&adapter->db_drop_task);
	adapter->tid_release_task_busy = false;
	adapter->tid_release_head = NULL;

	if (adapter->flags & USING_MSIX) {
		free_msix_queue_irqs(adapter);
		free_irq(adapter->msix_info[0].vec, adapter);
	} else
		free_irq(adapter->pdev->irq, adapter);
	quiesce_rx(adapter);
	t4_sge_stop(adapter);
	t4_free_sge_resources(adapter);
	adapter->flags &= ~FULL_INIT_DONE;
}

/*
 * net_device operations
 */
static int cxgb_open(struct net_device *dev)
{
	int err;
	struct port_info *pi = netdev_priv(dev);
	struct adapter *adapter = pi->adapter;

	netif_carrier_off(dev);

	if (!(adapter->flags & FULL_INIT_DONE)) {
		err = cxgb_up(adapter);
		if (err < 0)
			return err;
	}

	err = link_start(dev);
	if (!err)
		netif_tx_start_all_queues(dev);
	return err;
}

static int cxgb_close(struct net_device *dev)
{
	struct port_info *pi = netdev_priv(dev);
	struct adapter *adapter = pi->adapter;

	netif_tx_stop_all_queues(dev);
	netif_carrier_off(dev);
	return t4_enable_vi(adapter, adapter->fn, pi->viid, false, false);
}

static struct rtnl_link_stats64 *cxgb_get_stats(struct net_device *dev,
						struct rtnl_link_stats64 *ns)
{
	struct port_stats stats;
	struct port_info *p = netdev_priv(dev);
	struct adapter *adapter = p->adapter;

	spin_lock(&adapter->stats_lock);
	t4_get_port_stats(adapter, p->tx_chan, &stats);
	spin_unlock(&adapter->stats_lock);

	ns->tx_bytes   = stats.tx_octets;
	ns->tx_packets = stats.tx_frames;
	ns->rx_bytes   = stats.rx_octets;
	ns->rx_packets = stats.rx_frames;
	ns->multicast  = stats.rx_mcast_frames;

	/* detailed rx_errors */
	ns->rx_length_errors = stats.rx_jabber + stats.rx_too_long +
			       stats.rx_runt;
	ns->rx_over_errors   = 0;
	ns->rx_crc_errors    = stats.rx_fcs_err;
	ns->rx_frame_errors  = stats.rx_symbol_err;
	ns->rx_fifo_errors   = stats.rx_ovflow0 + stats.rx_ovflow1 +
			       stats.rx_ovflow2 + stats.rx_ovflow3 +
			       stats.rx_trunc0 + stats.rx_trunc1 +
			       stats.rx_trunc2 + stats.rx_trunc3;
	ns->rx_missed_errors = 0;

	/* detailed tx_errors */
	ns->tx_aborted_errors   = 0;
	ns->tx_carrier_errors   = 0;
	ns->tx_fifo_errors      = 0;
	ns->tx_heartbeat_errors = 0;
	ns->tx_window_errors    = 0;

	ns->tx_errors = stats.tx_error_frames;
	ns->rx_errors = stats.rx_symbol_err + stats.rx_fcs_err +
		ns->rx_length_errors + stats.rx_len_err + ns->rx_fifo_errors;
	return ns;
}

static int cxgb_ioctl(struct net_device *dev, struct ifreq *req, int cmd)
{
	unsigned int mbox;
	int ret = 0, prtad, devad;
	struct port_info *pi = netdev_priv(dev);
	struct mii_ioctl_data *data = (struct mii_ioctl_data *)&req->ifr_data;

	switch (cmd) {
	case SIOCGMIIPHY:
		if (pi->mdio_addr < 0)
			return -EOPNOTSUPP;
		data->phy_id = pi->mdio_addr;
		break;
	case SIOCGMIIREG:
	case SIOCSMIIREG:
		if (mdio_phy_id_is_c45(data->phy_id)) {
			prtad = mdio_phy_id_prtad(data->phy_id);
			devad = mdio_phy_id_devad(data->phy_id);
		} else if (data->phy_id < 32) {
			prtad = data->phy_id;
			devad = 0;
			data->reg_num &= 0x1f;
		} else
			return -EINVAL;

		mbox = pi->adapter->fn;
		if (cmd == SIOCGMIIREG)
			ret = t4_mdio_rd(pi->adapter, mbox, prtad, devad,
					 data->reg_num, &data->val_out);
		else
			ret = t4_mdio_wr(pi->adapter, mbox, prtad, devad,
					 data->reg_num, data->val_in);
		break;
	default:
		return -EOPNOTSUPP;
	}
	return ret;
}

static void cxgb_set_rxmode(struct net_device *dev)
{
	/* unfortunately we can't return errors to the stack */
	set_rxmode(dev, -1, false);
}

static int cxgb_change_mtu(struct net_device *dev, int new_mtu)
{
	int ret;
	struct port_info *pi = netdev_priv(dev);

	if (new_mtu < 81 || new_mtu > MAX_MTU)         /* accommodate SACK */
		return -EINVAL;
	ret = t4_set_rxmode(pi->adapter, pi->adapter->fn, pi->viid, new_mtu, -1,
			    -1, -1, -1, true);
	if (!ret)
		dev->mtu = new_mtu;
	return ret;
}

static int cxgb_set_mac_addr(struct net_device *dev, void *p)
{
	int ret;
	struct sockaddr *addr = p;
	struct port_info *pi = netdev_priv(dev);

	if (!is_valid_ether_addr(addr->sa_data))
		return -EADDRNOTAVAIL;

	ret = t4_change_mac(pi->adapter, pi->adapter->fn, pi->viid,
			    pi->xact_addr_filt, addr->sa_data, true, true);
	if (ret < 0)
		return ret;

	memcpy(dev->dev_addr, addr->sa_data, dev->addr_len);
	pi->xact_addr_filt = ret;
	return 0;
}

#ifdef CONFIG_NET_POLL_CONTROLLER
static void cxgb_netpoll(struct net_device *dev)
{
	struct port_info *pi = netdev_priv(dev);
	struct adapter *adap = pi->adapter;

	if (adap->flags & USING_MSIX) {
		int i;
		struct sge_eth_rxq *rx = &adap->sge.ethrxq[pi->first_qset];

		for (i = pi->nqsets; i; i--, rx++)
			t4_sge_intr_msix(0, &rx->rspq);
	} else
		t4_intr_handler(adap)(0, adap);
}
#endif

static const struct net_device_ops cxgb4_netdev_ops = {
	.ndo_open             = cxgb_open,
	.ndo_stop             = cxgb_close,
	.ndo_start_xmit       = t4_eth_xmit,
	.ndo_get_stats64      = cxgb_get_stats,
	.ndo_set_rx_mode      = cxgb_set_rxmode,
	.ndo_set_mac_address  = cxgb_set_mac_addr,
	.ndo_set_features     = cxgb_set_features,
	.ndo_validate_addr    = eth_validate_addr,
	.ndo_do_ioctl         = cxgb_ioctl,
	.ndo_change_mtu       = cxgb_change_mtu,
#ifdef CONFIG_NET_POLL_CONTROLLER
	.ndo_poll_controller  = cxgb_netpoll,
#endif
};

void t4_fatal_err(struct adapter *adap)
{
	t4_set_reg_field(adap, SGE_CONTROL, GLOBALENABLE, 0);
	t4_intr_disable(adap);
	dev_alert(adap->pdev_dev, "encountered fatal error, adapter stopped\n");
}

static void setup_memwin(struct adapter *adap)
{
	u32 bar0;

	bar0 = pci_resource_start(adap->pdev, 0);  /* truncation intentional */
	t4_write_reg(adap, PCIE_MEM_ACCESS_REG(PCIE_MEM_ACCESS_BASE_WIN, 0),
		     (bar0 + MEMWIN0_BASE) | BIR(0) |
		     WINDOW(ilog2(MEMWIN0_APERTURE) - 10));
	t4_write_reg(adap, PCIE_MEM_ACCESS_REG(PCIE_MEM_ACCESS_BASE_WIN, 1),
		     (bar0 + MEMWIN1_BASE) | BIR(0) |
		     WINDOW(ilog2(MEMWIN1_APERTURE) - 10));
	t4_write_reg(adap, PCIE_MEM_ACCESS_REG(PCIE_MEM_ACCESS_BASE_WIN, 2),
		     (bar0 + MEMWIN2_BASE) | BIR(0) |
		     WINDOW(ilog2(MEMWIN2_APERTURE) - 10));
}

static void setup_memwin_rdma(struct adapter *adap)
{
	if (adap->vres.ocq.size) {
		unsigned int start, sz_kb;

		start = pci_resource_start(adap->pdev, 2) +
			OCQ_WIN_OFFSET(adap->pdev, &adap->vres);
		sz_kb = roundup_pow_of_two(adap->vres.ocq.size) >> 10;
		t4_write_reg(adap,
			     PCIE_MEM_ACCESS_REG(PCIE_MEM_ACCESS_BASE_WIN, 3),
			     start | BIR(1) | WINDOW(ilog2(sz_kb)));
		t4_write_reg(adap,
			     PCIE_MEM_ACCESS_REG(PCIE_MEM_ACCESS_OFFSET, 3),
			     adap->vres.ocq.start);
		t4_read_reg(adap,
			    PCIE_MEM_ACCESS_REG(PCIE_MEM_ACCESS_OFFSET, 3));
	}
}

static int adap_init1(struct adapter *adap, struct fw_caps_config_cmd *c)
{
	u32 v;
	int ret;

	/* get device capabilities */
	memset(c, 0, sizeof(*c));
	c->op_to_write = htonl(FW_CMD_OP(FW_CAPS_CONFIG_CMD) |
			       FW_CMD_REQUEST | FW_CMD_READ);
	c->retval_len16 = htonl(FW_LEN16(*c));
	ret = t4_wr_mbox(adap, adap->fn, c, sizeof(*c), c);
	if (ret < 0)
		return ret;

	/* select capabilities we'll be using */
	if (c->niccaps & htons(FW_CAPS_CONFIG_NIC_VM)) {
		if (!vf_acls)
			c->niccaps ^= htons(FW_CAPS_CONFIG_NIC_VM);
		else
			c->niccaps = htons(FW_CAPS_CONFIG_NIC_VM);
	} else if (vf_acls) {
		dev_err(adap->pdev_dev, "virtualization ACLs not supported");
		return ret;
	}
	c->op_to_write = htonl(FW_CMD_OP(FW_CAPS_CONFIG_CMD) |
			       FW_CMD_REQUEST | FW_CMD_WRITE);
	ret = t4_wr_mbox(adap, adap->fn, c, sizeof(*c), NULL);
	if (ret < 0)
		return ret;

	ret = t4_config_glbl_rss(adap, adap->fn,
				 FW_RSS_GLB_CONFIG_CMD_MODE_BASICVIRTUAL,
				 FW_RSS_GLB_CONFIG_CMD_TNLMAPEN |
				 FW_RSS_GLB_CONFIG_CMD_TNLALLLKP);
	if (ret < 0)
		return ret;

	ret = t4_cfg_pfvf(adap, adap->fn, adap->fn, 0, MAX_EGRQ, 64, MAX_INGQ,
			  0, 0, 4, 0xf, 0xf, 16, FW_CMD_CAP_PF, FW_CMD_CAP_PF);
	if (ret < 0)
		return ret;

	t4_sge_init(adap);

	/* tweak some settings */
	t4_write_reg(adap, TP_SHIFT_CNT, 0x64f8849);
	t4_write_reg(adap, ULP_RX_TDDP_PSZ, HPZ0(PAGE_SHIFT - 12));
	t4_write_reg(adap, TP_PIO_ADDR, TP_INGRESS_CONFIG);
	v = t4_read_reg(adap, TP_PIO_DATA);
	t4_write_reg(adap, TP_PIO_DATA, v & ~CSUM_HAS_PSEUDO_HDR);

	/* get basic stuff going */
	return t4_early_init(adap, adap->fn);
}

/*
 * Max # of ATIDs.  The absolute HW max is 16K but we keep it lower.
 */
#define MAX_ATIDS 8192U

/*
 * Phase 0 of initialization: contact FW, obtain config, perform basic init.
 *
 * If the firmware we're dealing with has Configuration File support, then
 * we use that to perform all configuration
 */

/*
 * Tweak configuration based on module parameters, etc.  Most of these have
 * defaults assigned to them by Firmware Configuration Files (if we're using
 * them) but need to be explicitly set if we're using hard-coded
 * initialization.  But even in the case of using Firmware Configuration
 * Files, we'd like to expose the ability to change these via module
 * parameters so these are essentially common tweaks/settings for
 * Configuration Files and hard-coded initialization ...
 */
static int adap_init0_tweaks(struct adapter *adapter)
{
	/*
	 * Fix up various Host-Dependent Parameters like Page Size, Cache
	 * Line Size, etc.  The firmware default is for a 4KB Page Size and
	 * 64B Cache Line Size ...
	 */
	t4_fixup_host_params(adapter, PAGE_SIZE, L1_CACHE_BYTES);

	/*
	 * Process module parameters which affect early initialization.
	 */
	if (rx_dma_offset != 2 && rx_dma_offset != 0) {
		dev_err(&adapter->pdev->dev,
			"Ignoring illegal rx_dma_offset=%d, using 2\n",
			rx_dma_offset);
		rx_dma_offset = 2;
	}
	t4_set_reg_field(adapter, SGE_CONTROL,
			 PKTSHIFT_MASK,
			 PKTSHIFT(rx_dma_offset));

	/*
	 * Don't include the "IP Pseudo Header" in CPL_RX_PKT checksums: Linux
	 * adds the pseudo header itself.
	 */
	t4_tp_wr_bits_indirect(adapter, TP_INGRESS_CONFIG,
			       CSUM_HAS_PSEUDO_HDR, 0);

	return 0;
}

/*
 * Attempt to initialize the adapter via a Firmware Configuration File.
 */
static int adap_init0_config(struct adapter *adapter, int reset)
{
	struct fw_caps_config_cmd caps_cmd;
	const struct firmware *cf;
	unsigned long mtype = 0, maddr = 0;
	u32 finiver, finicsum, cfcsum;
	int ret, using_flash;

	/*
	 * Reset device if necessary.
	 */
	if (reset) {
		ret = t4_fw_reset(adapter, adapter->mbox,
				  PIORSTMODE | PIORST);
		if (ret < 0)
			goto bye;
	}

	/*
	 * If we have a T4 configuration file under /lib/firmware/cxgb4/,
	 * then use that.  Otherwise, use the configuration file stored
	 * in the adapter flash ...
	 */
	ret = request_firmware(&cf, FW_CFNAME, adapter->pdev_dev);
	if (ret < 0) {
		using_flash = 1;
		mtype = FW_MEMTYPE_CF_FLASH;
		maddr = t4_flash_cfg_addr(adapter);
	} else {
		u32 params[7], val[7];

		using_flash = 0;
		if (cf->size >= FLASH_CFG_MAX_SIZE)
			ret = -ENOMEM;
		else {
			params[0] = (FW_PARAMS_MNEM(FW_PARAMS_MNEM_DEV) |
			     FW_PARAMS_PARAM_X(FW_PARAMS_PARAM_DEV_CF));
			ret = t4_query_params(adapter, adapter->mbox,
					      adapter->fn, 0, 1, params, val);
			if (ret == 0) {
				/*
				 * For t4_memory_write() below addresses and
				 * sizes have to be in terms of multiples of 4
				 * bytes.  So, if the Configuration File isn't
				 * a multiple of 4 bytes in length we'll have
				 * to write that out separately since we can't
				 * guarantee that the bytes following the
				 * residual byte in the buffer returned by
				 * request_firmware() are zeroed out ...
				 */
				size_t resid = cf->size & 0x3;
				size_t size = cf->size & ~0x3;
				__be32 *data = (__be32 *)cf->data;

				mtype = FW_PARAMS_PARAM_Y_GET(val[0]);
				maddr = FW_PARAMS_PARAM_Z_GET(val[0]) << 16;

				ret = t4_memory_write(adapter, mtype, maddr,
						      size, data);
				if (ret == 0 && resid != 0) {
					union {
						__be32 word;
						char buf[4];
					} last;
					int i;

					last.word = data[size >> 2];
					for (i = resid; i < 4; i++)
						last.buf[i] = 0;
					ret = t4_memory_write(adapter, mtype,
							      maddr + size,
							      4, &last.word);
				}
			}
		}

		release_firmware(cf);
		if (ret)
			goto bye;
	}

	/*
	 * Issue a Capability Configuration command to the firmware to get it
	 * to parse the Configuration File.  We don't use t4_fw_config_file()
	 * because we want the ability to modify various features after we've
	 * processed the configuration file ...
	 */
	memset(&caps_cmd, 0, sizeof(caps_cmd));
	caps_cmd.op_to_write =
		htonl(FW_CMD_OP(FW_CAPS_CONFIG_CMD) |
		      FW_CMD_REQUEST |
		      FW_CMD_READ);
	caps_cmd.retval_len16 =
		htonl(FW_CAPS_CONFIG_CMD_CFVALID |
		      FW_CAPS_CONFIG_CMD_MEMTYPE_CF(mtype) |
		      FW_CAPS_CONFIG_CMD_MEMADDR64K_CF(maddr >> 16) |
		      FW_LEN16(caps_cmd));
	ret = t4_wr_mbox(adapter, adapter->mbox, &caps_cmd, sizeof(caps_cmd),
			 &caps_cmd);
	if (ret < 0)
		goto bye;

	finiver = ntohl(caps_cmd.finiver);
	finicsum = ntohl(caps_cmd.finicsum);
	cfcsum = ntohl(caps_cmd.cfcsum);
	if (finicsum != cfcsum)
		dev_warn(adapter->pdev_dev, "Configuration File checksum "\
			 "mismatch: [fini] csum=%#x, computed csum=%#x\n",
			 finicsum, cfcsum);

	/*
	 * If we're a pure NIC driver then disable all offloading facilities.
	 * This will allow the firmware to optimize aspects of the hardware
	 * configuration which will result in improved performance.
	 */
	caps_cmd.ofldcaps = 0;
	caps_cmd.iscsicaps = 0;
	caps_cmd.rdmacaps = 0;
	caps_cmd.fcoecaps = 0;

	/*
	 * And now tell the firmware to use the configuration we just loaded.
	 */
	caps_cmd.op_to_write =
		htonl(FW_CMD_OP(FW_CAPS_CONFIG_CMD) |
		      FW_CMD_REQUEST |
		      FW_CMD_WRITE);
	caps_cmd.retval_len16 = htonl(FW_LEN16(caps_cmd));
	ret = t4_wr_mbox(adapter, adapter->mbox, &caps_cmd, sizeof(caps_cmd),
			 NULL);
	if (ret < 0)
		goto bye;

	/*
	 * Tweak configuration based on system architecture, module
	 * parameters, etc.
	 */
	ret = adap_init0_tweaks(adapter);
	if (ret < 0)
		goto bye;

	/*
	 * And finally tell the firmware to initialize itself using the
	 * parameters from the Configuration File.
	 */
	ret = t4_fw_initialize(adapter, adapter->mbox);
	if (ret < 0)
		goto bye;

	/*
	 * Return successfully and note that we're operating with parameters
	 * not supplied by the driver, rather than from hard-wired
	 * initialization constants burried in the driver.
	 */
	adapter->flags |= USING_SOFT_PARAMS;
	dev_info(adapter->pdev_dev, "Successfully configured using Firmware "\
		 "Configuration File %s, version %#x, computed checksum %#x\n",
		 (using_flash
		  ? "in device FLASH"
		  : "/lib/firmware/" FW_CFNAME),
		 finiver, cfcsum);
	return 0;

	/*
	 * Something bad happened.  Return the error ...  (If the "error"
	 * is that there's no Configuration File on the adapter we don't
	 * want to issue a warning since this is fairly common.)
	 */
bye:
	if (ret != -ENOENT)
		dev_warn(adapter->pdev_dev, "Configuration file error %d\n",
			 -ret);
	return ret;
}

/*
 * Attempt to initialize the adapter via hard-coded, driver supplied
 * parameters ...
 */
static int adap_init0_no_config(struct adapter *adapter, int reset)
{
	struct sge *s = &adapter->sge;
	struct fw_caps_config_cmd caps_cmd;
	u32 v;
	int i, ret;

	/*
	 * Reset device if necessary
	 */
	if (reset) {
		ret = t4_fw_reset(adapter, adapter->mbox,
				  PIORSTMODE | PIORST);
		if (ret < 0)
			goto bye;
	}

	/*
	 * Get device capabilities and select which we'll be using.
	 */
	memset(&caps_cmd, 0, sizeof(caps_cmd));
	caps_cmd.op_to_write = htonl(FW_CMD_OP(FW_CAPS_CONFIG_CMD) |
				     FW_CMD_REQUEST | FW_CMD_READ);
	caps_cmd.retval_len16 = htonl(FW_LEN16(caps_cmd));
	ret = t4_wr_mbox(adapter, adapter->mbox, &caps_cmd, sizeof(caps_cmd),
			 &caps_cmd);
	if (ret < 0)
		goto bye;

#ifndef CONFIG_CHELSIO_T4_OFFLOAD
	/*
	 * If we're a pure NIC driver then disable all offloading facilities.
	 * This will allow the firmware to optimize aspects of the hardware
	 * configuration which will result in improved performance.
	 */
	caps_cmd.ofldcaps = 0;
	caps_cmd.iscsicaps = 0;
	caps_cmd.rdmacaps = 0;
	caps_cmd.fcoecaps = 0;
#endif

	if (caps_cmd.niccaps & htons(FW_CAPS_CONFIG_NIC_VM)) {
		if (!vf_acls)
			caps_cmd.niccaps ^= htons(FW_CAPS_CONFIG_NIC_VM);
		else
			caps_cmd.niccaps = htons(FW_CAPS_CONFIG_NIC_VM);
	} else if (vf_acls) {
		dev_err(adapter->pdev_dev, "virtualization ACLs not supported");
		goto bye;
	}
	caps_cmd.op_to_write = htonl(FW_CMD_OP(FW_CAPS_CONFIG_CMD) |
			      FW_CMD_REQUEST | FW_CMD_WRITE);
	ret = t4_wr_mbox(adapter, adapter->mbox, &caps_cmd, sizeof(caps_cmd),
			 NULL);
	if (ret < 0)
		goto bye;

	/*
	 * Tweak configuration based on system architecture, module
	 * parameters, etc.
	 */
	ret = adap_init0_tweaks(adapter);
	if (ret < 0)
		goto bye;

	/*
	 * Select RSS Global Mode we want to use.  We use "Basic Virtual"
	 * mode which maps each Virtual Interface to its own section of
	 * the RSS Table and we turn on all map and hash enables ...
	 */
	adapter->flags |= RSS_TNLALLLOOKUP;
	ret = t4_config_glbl_rss(adapter, adapter->mbox,
				 FW_RSS_GLB_CONFIG_CMD_MODE_BASICVIRTUAL,
				 FW_RSS_GLB_CONFIG_CMD_TNLMAPEN |
				 FW_RSS_GLB_CONFIG_CMD_HASHTOEPLITZ |
				 ((adapter->flags & RSS_TNLALLLOOKUP) ?
					FW_RSS_GLB_CONFIG_CMD_TNLALLLKP : 0));
	if (ret < 0)
		goto bye;

	/*
	 * Set up our own fundamental resource provisioning ...
	 */
	ret = t4_cfg_pfvf(adapter, adapter->mbox, adapter->fn, 0,
			  PFRES_NEQ, PFRES_NETHCTRL,
			  PFRES_NIQFLINT, PFRES_NIQ,
			  PFRES_TC, PFRES_NVI,
			  FW_PFVF_CMD_CMASK_MASK,
			  pfvfres_pmask(adapter, adapter->fn, 0),
			  PFRES_NEXACTF,
			  PFRES_R_CAPS, PFRES_WX_CAPS);
	if (ret < 0)
		goto bye;

	/*
	 * Perform low level SGE initialization.  We need to do this before we
	 * send the firmware the INITIALIZE command because that will cause
	 * any other PF Drivers which are waiting for the Master
	 * Initialization to proceed forward.
	 */
	for (i = 0; i < SGE_NTIMERS - 1; i++)
		s->timer_val[i] = min(intr_holdoff[i], MAX_SGE_TIMERVAL);
	s->timer_val[SGE_NTIMERS - 1] = MAX_SGE_TIMERVAL;
	s->counter_val[0] = 1;
	for (i = 1; i < SGE_NCOUNTERS; i++)
		s->counter_val[i] = min(intr_cnt[i - 1],
					THRESHOLD_0_GET(THRESHOLD_0_MASK));
	t4_sge_init(adapter);

#ifdef CONFIG_PCI_IOV
	/*
	 * Provision resource limits for Virtual Functions.  We currently
	 * grant them all the same static resource limits except for the Port
	 * Access Rights Mask which we're assigning based on the PF.  All of
	 * the static provisioning stuff for both the PF and VF really needs
	 * to be managed in a persistent manner for each device which the
	 * firmware controls.
	 */
	{
		int pf, vf;

		for (pf = 0; pf < ARRAY_SIZE(num_vf); pf++) {
			if (num_vf[pf] <= 0)
				continue;

			/* VF numbering starts at 1! */
			for (vf = 1; vf <= num_vf[pf]; vf++) {
				ret = t4_cfg_pfvf(adapter, adapter->mbox,
						  pf, vf,
						  VFRES_NEQ, VFRES_NETHCTRL,
						  VFRES_NIQFLINT, VFRES_NIQ,
						  VFRES_TC, VFRES_NVI,
						  FW_PFVF_CMD_CMASK_GET(
						  FW_PFVF_CMD_CMASK_MASK),
						  pfvfres_pmask(
						  adapter, pf, vf),
						  VFRES_NEXACTF,
						  VFRES_R_CAPS, VFRES_WX_CAPS);
				if (ret < 0)
					dev_warn(adapter->pdev_dev,
						 "failed to "\
						 "provision pf/vf=%d/%d; "
						 "err=%d\n", pf, vf, ret);
			}
		}
	}
#endif

	/*
	 * Set up the default filter mode.  Later we'll want to implement this
	 * via a firmware command, etc. ...  This needs to be done before the
	 * firmare initialization command ...  If the selected set of fields
	 * isn't equal to the default value, we'll need to make sure that the
	 * field selections will fit in the 36-bit budget.
	 */
	if (tp_vlan_pri_map != TP_VLAN_PRI_MAP_DEFAULT) {
<<<<<<< HEAD
		int i, bits = 0;

		for (i = TP_VLAN_PRI_MAP_FIRST; i <= TP_VLAN_PRI_MAP_LAST; i++)
			switch (tp_vlan_pri_map & (1 << i)) {
=======
		int j, bits = 0;

		for (j = TP_VLAN_PRI_MAP_FIRST; j <= TP_VLAN_PRI_MAP_LAST; j++)
			switch (tp_vlan_pri_map & (1 << j)) {
>>>>>>> ddffeb8c
			case 0:
				/* compressed filter field not enabled */
				break;
			case FCOE_MASK:
				bits +=  1;
				break;
			case PORT_MASK:
				bits +=  3;
				break;
			case VNIC_ID_MASK:
				bits += 17;
				break;
			case VLAN_MASK:
				bits += 17;
				break;
			case TOS_MASK:
				bits +=  8;
				break;
			case PROTOCOL_MASK:
				bits +=  8;
				break;
			case ETHERTYPE_MASK:
				bits += 16;
				break;
			case MACMATCH_MASK:
				bits +=  9;
				break;
			case MPSHITTYPE_MASK:
				bits +=  3;
				break;
			case FRAGMENTATION_MASK:
				bits +=  1;
				break;
			}

		if (bits > 36) {
			dev_err(adapter->pdev_dev,
				"tp_vlan_pri_map=%#x needs %d bits > 36;"\
				" using %#x\n", tp_vlan_pri_map, bits,
				TP_VLAN_PRI_MAP_DEFAULT);
			tp_vlan_pri_map = TP_VLAN_PRI_MAP_DEFAULT;
		}
	}
	v = tp_vlan_pri_map;
	t4_write_indirect(adapter, TP_PIO_ADDR, TP_PIO_DATA,
			  &v, 1, TP_VLAN_PRI_MAP);

	/*
	 * We need Five Tuple Lookup mode to be set in TP_GLOBAL_CONFIG order
	 * to support any of the compressed filter fields above.  Newer
	 * versions of the firmware do this automatically but it doesn't hurt
	 * to set it here.  Meanwhile, we do _not_ need to set Lookup Every
	 * Packet in TP_INGRESS_CONFIG to support matching non-TCP packets
	 * since the firmware automatically turns this on and off when we have
	 * a non-zero number of filters active (since it does have a
	 * performance impact).
	 */
	if (tp_vlan_pri_map)
		t4_set_reg_field(adapter, TP_GLOBAL_CONFIG,
				 FIVETUPLELOOKUP_MASK,
				 FIVETUPLELOOKUP_MASK);

	/*
	 * Tweak some settings.
	 */
	t4_write_reg(adapter, TP_SHIFT_CNT, SYNSHIFTMAX(6) |
		     RXTSHIFTMAXR1(4) | RXTSHIFTMAXR2(15) |
		     PERSHIFTBACKOFFMAX(8) | PERSHIFTMAX(8) |
		     KEEPALIVEMAXR1(4) | KEEPALIVEMAXR2(9));

	/*
	 * Get basic stuff going by issuing the Firmware Initialize command.
	 * Note that this _must_ be after all PFVF commands ...
	 */
	ret = t4_fw_initialize(adapter, adapter->mbox);
	if (ret < 0)
		goto bye;

	/*
	 * Return successfully!
	 */
	dev_info(adapter->pdev_dev, "Successfully configured using built-in "\
		 "driver parameters\n");
	return 0;

	/*
	 * Something bad happened.  Return the error ...
	 */
bye:
	return ret;
}

/*
 * Phase 0 of initialization: contact FW, obtain config, perform basic init.
 */
static int adap_init0(struct adapter *adap)
{
	int ret;
	u32 v, port_vec;
	enum dev_state state;
	u32 params[7], val[7];
	int reset = 1, j;

	/*
	 * Contact FW, advertising Master capability (and potentially forcing
	 * ourselves as the Master PF if our module parameter force_init is
	 * set).
	 */
	ret = t4_fw_hello(adap, adap->mbox, adap->fn,
			  force_init ? MASTER_MUST : MASTER_MAY,
			  &state);
	if (ret < 0) {
		dev_err(adap->pdev_dev, "could not connect to FW, error %d\n",
			ret);
		return ret;
	}
	if (ret == adap->mbox)
		adap->flags |= MASTER_PF;
	if (force_init && state == DEV_STATE_INIT)
		state = DEV_STATE_UNINIT;

	/*
	 * If we're the Master PF Driver and the device is uninitialized,
	 * then let's consider upgrading the firmware ...  (We always want
	 * to check the firmware version number in order to A. get it for
	 * later reporting and B. to warn if the currently loaded firmware
	 * is excessively mismatched relative to the driver.)
	 */
	ret = t4_check_fw_version(adap);
	if ((adap->flags & MASTER_PF) && state != DEV_STATE_INIT) {
		if (ret == -EINVAL || ret > 0) {
			if (upgrade_fw(adap) >= 0) {
				/*
				 * Note that the chip was reset as part of the
				 * firmware upgrade so we don't reset it again
				 * below and grab the new firmware version.
				 */
				reset = 0;
				ret = t4_check_fw_version(adap);
			}
		}
		if (ret < 0)
			return ret;
	}

	/*
	 * Grab VPD parameters.  This should be done after we establish a
	 * connection to the firmware since some of the VPD parameters
	 * (notably the Core Clock frequency) are retrieved via requests to
	 * the firmware.  On the other hand, we need these fairly early on
	 * so we do this right after getting ahold of the firmware.
	 */
	ret = get_vpd_params(adap, &adap->params.vpd);
	if (ret < 0)
		goto bye;

	/*
	 * Find out what ports are available to us.  Note that we need to do
	 * this before calling adap_init0_no_config() since it needs nports
	 * and portvec ...
	 */
	v =
	    FW_PARAMS_MNEM(FW_PARAMS_MNEM_DEV) |
	    FW_PARAMS_PARAM_X(FW_PARAMS_PARAM_DEV_PORTVEC);
	ret = t4_query_params(adap, adap->mbox, adap->fn, 0, 1, &v, &port_vec);
	if (ret < 0)
		goto bye;

	adap->params.nports = hweight32(port_vec);
	adap->params.portvec = port_vec;

	/*
	 * If the firmware is initialized already (and we're not forcing a
	 * master initialization), note that we're living with existing
	 * adapter parameters.  Otherwise, it's time to try initializing the
	 * adapter ...
	 */
	if (state == DEV_STATE_INIT) {
		dev_info(adap->pdev_dev, "Coming up as %s: "\
			 "Adapter already initialized\n",
			 adap->flags & MASTER_PF ? "MASTER" : "SLAVE");
		adap->flags |= USING_SOFT_PARAMS;
	} else {
		dev_info(adap->pdev_dev, "Coming up as MASTER: "\
			 "Initializing adapter\n");

		/*
		 * If the firmware doesn't support Configuration
		 * Files warn user and exit,
		 */
		if (ret < 0)
			dev_warn(adap->pdev_dev, "Firmware doesn't support "
				 "configuration file.\n");
		if (force_old_init)
			ret = adap_init0_no_config(adap, reset);
		else {
			/*
			 * Find out whether we're dealing with a version of
			 * the firmware which has configuration file support.
			 */
			params[0] = (FW_PARAMS_MNEM(FW_PARAMS_MNEM_DEV) |
				     FW_PARAMS_PARAM_X(FW_PARAMS_PARAM_DEV_CF));
			ret = t4_query_params(adap, adap->mbox, adap->fn, 0, 1,
					      params, val);

			/*
			 * If the firmware doesn't support Configuration
			 * Files, use the old Driver-based, hard-wired
			 * initialization.  Otherwise, try using the
			 * Configuration File support and fall back to the
			 * Driver-based initialization if there's no
			 * Configuration File found.
			 */
			if (ret < 0)
				ret = adap_init0_no_config(adap, reset);
			else {
				/*
				 * The firmware provides us with a memory
				 * buffer where we can load a Configuration
				 * File from the host if we want to override
				 * the Configuration File in flash.
				 */

				ret = adap_init0_config(adap, reset);
				if (ret == -ENOENT) {
					dev_info(adap->pdev_dev,
					    "No Configuration File present "
					    "on adapter.  Using hard-wired "
					    "configuration parameters.\n");
					ret = adap_init0_no_config(adap, reset);
				}
			}
		}
		if (ret < 0) {
			dev_err(adap->pdev_dev,
				"could not initialize adapter, error %d\n",
				-ret);
			goto bye;
		}
	}

	/*
	 * If we're living with non-hard-coded parameters (either from a
	 * Firmware Configuration File or values programmed by a different PF
	 * Driver), give the SGE code a chance to pull in anything that it
	 * needs ...  Note that this must be called after we retrieve our VPD
	 * parameters in order to know how to convert core ticks to seconds.
	 */
	if (adap->flags & USING_SOFT_PARAMS) {
		ret = t4_sge_init(adap);
		if (ret < 0)
			goto bye;
	}

	/*
	 * Grab some of our basic fundamental operating parameters.
	 */
#define FW_PARAM_DEV(param) \
	(FW_PARAMS_MNEM(FW_PARAMS_MNEM_DEV) | \
	FW_PARAMS_PARAM_X(FW_PARAMS_PARAM_DEV_##param))

#define FW_PARAM_PFVF(param) \
	FW_PARAMS_MNEM(FW_PARAMS_MNEM_PFVF) | \
	FW_PARAMS_PARAM_X(FW_PARAMS_PARAM_PFVF_##param)|  \
	FW_PARAMS_PARAM_Y(0) | \
	FW_PARAMS_PARAM_Z(0)

	params[0] = FW_PARAM_PFVF(EQ_START);
	params[1] = FW_PARAM_PFVF(L2T_START);
	params[2] = FW_PARAM_PFVF(L2T_END);
	params[3] = FW_PARAM_PFVF(FILTER_START);
	params[4] = FW_PARAM_PFVF(FILTER_END);
	params[5] = FW_PARAM_PFVF(IQFLINT_START);
	ret = t4_query_params(adap, adap->mbox, adap->fn, 0, 6, params, val);
	if (ret < 0)
		goto bye;
	adap->sge.egr_start = val[0];
	adap->l2t_start = val[1];
	adap->l2t_end = val[2];
	adap->tids.ftid_base = val[3];
	adap->tids.nftids = val[4] - val[3] + 1;
	adap->sge.ingr_start = val[5];

	/* query params related to active filter region */
	params[0] = FW_PARAM_PFVF(ACTIVE_FILTER_START);
	params[1] = FW_PARAM_PFVF(ACTIVE_FILTER_END);
	ret = t4_query_params(adap, adap->mbox, adap->fn, 0, 2, params, val);
	/* If Active filter size is set we enable establishing
	 * offload connection through firmware work request
	 */
	if ((val[0] != val[1]) && (ret >= 0)) {
		adap->flags |= FW_OFLD_CONN;
		adap->tids.aftid_base = val[0];
		adap->tids.aftid_end = val[1];
	}

#ifdef CONFIG_CHELSIO_T4_OFFLOAD
	/*
	 * Get device capabilities so we can determine what resources we need
	 * to manage.
	 */
	memset(&caps_cmd, 0, sizeof(caps_cmd));
	caps_cmd.op_to_write = htonl(V_FW_CMD_OP(FW_CAPS_CONFIG_CMD) |
				     FW_CMD_REQUEST | FW_CMD_READ);
	caps_cmd.retval_len16 = htonl(FW_LEN16(caps_cmd));
	ret = t4_wr_mbox(adap, adap->mbox, &caps_cmd, sizeof(caps_cmd),
			 &caps_cmd);
	if (ret < 0)
		goto bye;

	if (caps_cmd.ofldcaps) {
		/* query offload-related parameters */
		params[0] = FW_PARAM_DEV(NTID);
		params[1] = FW_PARAM_PFVF(SERVER_START);
		params[2] = FW_PARAM_PFVF(SERVER_END);
		params[3] = FW_PARAM_PFVF(TDDP_START);
		params[4] = FW_PARAM_PFVF(TDDP_END);
		params[5] = FW_PARAM_DEV(FLOWC_BUFFIFO_SZ);
		ret = t4_query_params(adap, adap->mbox, adap->fn, 0, 6,
				      params, val);
		if (ret < 0)
			goto bye;
		adap->tids.ntids = val[0];
		adap->tids.natids = min(adap->tids.ntids / 2, MAX_ATIDS);
		adap->tids.stid_base = val[1];
		adap->tids.nstids = val[2] - val[1] + 1;
		/*
		 * Setup server filter region. Divide the availble filter
		 * region into two parts. Regular filters get 1/3rd and server
		 * filters get 2/3rd part. This is only enabled if workarond
		 * path is enabled.
		 * 1. For regular filters.
		 * 2. Server filter: This are special filters which are used
		 * to redirect SYN packets to offload queue.
		 */
		if (adap->flags & FW_OFLD_CONN && !is_bypass(adap)) {
			adap->tids.sftid_base = adap->tids.ftid_base +
					DIV_ROUND_UP(adap->tids.nftids, 3);
			adap->tids.nsftids = adap->tids.nftids -
					 DIV_ROUND_UP(adap->tids.nftids, 3);
			adap->tids.nftids = adap->tids.sftid_base -
						adap->tids.ftid_base;
		}
		adap->vres.ddp.start = val[3];
		adap->vres.ddp.size = val[4] - val[3] + 1;
		adap->params.ofldq_wr_cred = val[5];

		params[0] = FW_PARAM_PFVF(ETHOFLD_START);
		params[1] = FW_PARAM_PFVF(ETHOFLD_END);
		ret = t4_query_params(adap, adap->mbox, adap->fn, 0, 2,
				      params, val);
		if ((val[0] != val[1]) && (ret >= 0)) {
			adap->tids.uotid_base = val[0];
			adap->tids.nuotids = val[1] - val[0] + 1;
		}

		adap->params.offload = 1;
	}
	if (caps_cmd.rdmacaps) {
		params[0] = FW_PARAM_PFVF(STAG_START);
		params[1] = FW_PARAM_PFVF(STAG_END);
		params[2] = FW_PARAM_PFVF(RQ_START);
		params[3] = FW_PARAM_PFVF(RQ_END);
		params[4] = FW_PARAM_PFVF(PBL_START);
		params[5] = FW_PARAM_PFVF(PBL_END);
		ret = t4_query_params(adap, adap->mbox, adap->fn, 0, 6,
				      params, val);
		if (ret < 0)
			goto bye;
		adap->vres.stag.start = val[0];
		adap->vres.stag.size = val[1] - val[0] + 1;
		adap->vres.rq.start = val[2];
		adap->vres.rq.size = val[3] - val[2] + 1;
		adap->vres.pbl.start = val[4];
		adap->vres.pbl.size = val[5] - val[4] + 1;

		params[0] = FW_PARAM_PFVF(SQRQ_START);
		params[1] = FW_PARAM_PFVF(SQRQ_END);
		params[2] = FW_PARAM_PFVF(CQ_START);
		params[3] = FW_PARAM_PFVF(CQ_END);
		params[4] = FW_PARAM_PFVF(OCQ_START);
		params[5] = FW_PARAM_PFVF(OCQ_END);
		ret = t4_query_params(adap, 0, 0, 0, 6, params, val);
		if (ret < 0)
			goto bye;
		adap->vres.qp.start = val[0];
		adap->vres.qp.size = val[1] - val[0] + 1;
		adap->vres.cq.start = val[2];
		adap->vres.cq.size = val[3] - val[2] + 1;
		adap->vres.ocq.start = val[4];
		adap->vres.ocq.size = val[5] - val[4] + 1;
	}
	if (caps_cmd.iscsicaps) {
		params[0] = FW_PARAM_PFVF(ISCSI_START);
		params[1] = FW_PARAM_PFVF(ISCSI_END);
		ret = t4_query_params(adap, adap->mbox, adap->fn, 0, 2,
				      params, val);
		if (ret < 0)
			goto bye;
		adap->vres.iscsi.start = val[0];
		adap->vres.iscsi.size = val[1] - val[0] + 1;
	}
#undef FW_PARAM_PFVF
#undef FW_PARAM_DEV
#endif /* CONFIG_CHELSIO_T4_OFFLOAD */

	/*
	 * These are finalized by FW initialization, load their values now.
	 */
	v = t4_read_reg(adap, TP_TIMER_RESOLUTION);
	adap->params.tp.tre = TIMERRESOLUTION_GET(v);
	adap->params.tp.dack_re = DELAYEDACKRESOLUTION_GET(v);
	t4_read_mtu_tbl(adap, adap->params.mtus, NULL);
	t4_load_mtus(adap, adap->params.mtus, adap->params.a_wnd,
		     adap->params.b_wnd);

	/* MODQ_REQ_MAP defaults to setting queues 0-3 to chan 0-3 */
	for (j = 0; j < NCHAN; j++)
		adap->params.tp.tx_modq[j] = j;

	adap->flags |= FW_OK;
	return 0;

	/*
	 * Something bad happened.  If a command timed out or failed with EIO
	 * FW does not operate within its spec or something catastrophic
	 * happened to HW/FW, stop issuing commands.
	 */
bye:
	if (ret != -ETIMEDOUT && ret != -EIO)
		t4_fw_bye(adap, adap->mbox);
	return ret;
}

/* EEH callbacks */

static pci_ers_result_t eeh_err_detected(struct pci_dev *pdev,
					 pci_channel_state_t state)
{
	int i;
	struct adapter *adap = pci_get_drvdata(pdev);

	if (!adap)
		goto out;

	rtnl_lock();
	adap->flags &= ~FW_OK;
	notify_ulds(adap, CXGB4_STATE_START_RECOVERY);
	for_each_port(adap, i) {
		struct net_device *dev = adap->port[i];

		netif_device_detach(dev);
		netif_carrier_off(dev);
	}
	if (adap->flags & FULL_INIT_DONE)
		cxgb_down(adap);
	rtnl_unlock();
	pci_disable_device(pdev);
out:	return state == pci_channel_io_perm_failure ?
		PCI_ERS_RESULT_DISCONNECT : PCI_ERS_RESULT_NEED_RESET;
}

static pci_ers_result_t eeh_slot_reset(struct pci_dev *pdev)
{
	int i, ret;
	struct fw_caps_config_cmd c;
	struct adapter *adap = pci_get_drvdata(pdev);

	if (!adap) {
		pci_restore_state(pdev);
		pci_save_state(pdev);
		return PCI_ERS_RESULT_RECOVERED;
	}

	if (pci_enable_device(pdev)) {
		dev_err(&pdev->dev, "cannot reenable PCI device after reset\n");
		return PCI_ERS_RESULT_DISCONNECT;
	}

	pci_set_master(pdev);
	pci_restore_state(pdev);
	pci_save_state(pdev);
	pci_cleanup_aer_uncorrect_error_status(pdev);

	if (t4_wait_dev_ready(adap) < 0)
		return PCI_ERS_RESULT_DISCONNECT;
	if (t4_fw_hello(adap, adap->fn, adap->fn, MASTER_MUST, NULL))
		return PCI_ERS_RESULT_DISCONNECT;
	adap->flags |= FW_OK;
	if (adap_init1(adap, &c))
		return PCI_ERS_RESULT_DISCONNECT;

	for_each_port(adap, i) {
		struct port_info *p = adap2pinfo(adap, i);

		ret = t4_alloc_vi(adap, adap->fn, p->tx_chan, adap->fn, 0, 1,
				  NULL, NULL);
		if (ret < 0)
			return PCI_ERS_RESULT_DISCONNECT;
		p->viid = ret;
		p->xact_addr_filt = -1;
	}

	t4_load_mtus(adap, adap->params.mtus, adap->params.a_wnd,
		     adap->params.b_wnd);
	setup_memwin(adap);
	if (cxgb_up(adap))
		return PCI_ERS_RESULT_DISCONNECT;
	return PCI_ERS_RESULT_RECOVERED;
}

static void eeh_resume(struct pci_dev *pdev)
{
	int i;
	struct adapter *adap = pci_get_drvdata(pdev);

	if (!adap)
		return;

	rtnl_lock();
	for_each_port(adap, i) {
		struct net_device *dev = adap->port[i];

		if (netif_running(dev)) {
			link_start(dev);
			cxgb_set_rxmode(dev);
		}
		netif_device_attach(dev);
	}
	rtnl_unlock();
}

static const struct pci_error_handlers cxgb4_eeh = {
	.error_detected = eeh_err_detected,
	.slot_reset     = eeh_slot_reset,
	.resume         = eeh_resume,
};

static inline bool is_10g_port(const struct link_config *lc)
{
	return (lc->supported & FW_PORT_CAP_SPEED_10G) != 0;
}

static inline void init_rspq(struct sge_rspq *q, u8 timer_idx, u8 pkt_cnt_idx,
			     unsigned int size, unsigned int iqe_size)
{
	q->intr_params = QINTR_TIMER_IDX(timer_idx) |
			 (pkt_cnt_idx < SGE_NCOUNTERS ? QINTR_CNT_EN : 0);
	q->pktcnt_idx = pkt_cnt_idx < SGE_NCOUNTERS ? pkt_cnt_idx : 0;
	q->iqe_len = iqe_size;
	q->size = size;
}

/*
 * Perform default configuration of DMA queues depending on the number and type
 * of ports we found and the number of available CPUs.  Most settings can be
 * modified by the admin prior to actual use.
 */
static void __devinit cfg_queues(struct adapter *adap)
{
	struct sge *s = &adap->sge;
	int i, q10g = 0, n10g = 0, qidx = 0;

	for_each_port(adap, i)
		n10g += is_10g_port(&adap2pinfo(adap, i)->link_cfg);

	/*
	 * We default to 1 queue per non-10G port and up to # of cores queues
	 * per 10G port.
	 */
	if (n10g)
		q10g = (MAX_ETH_QSETS - (adap->params.nports - n10g)) / n10g;
	if (q10g > netif_get_num_default_rss_queues())
		q10g = netif_get_num_default_rss_queues();

	for_each_port(adap, i) {
		struct port_info *pi = adap2pinfo(adap, i);

		pi->first_qset = qidx;
		pi->nqsets = is_10g_port(&pi->link_cfg) ? q10g : 1;
		qidx += pi->nqsets;
	}

	s->ethqsets = qidx;
	s->max_ethqsets = qidx;   /* MSI-X may lower it later */

	if (is_offload(adap)) {
		/*
		 * For offload we use 1 queue/channel if all ports are up to 1G,
		 * otherwise we divide all available queues amongst the channels
		 * capped by the number of available cores.
		 */
		if (n10g) {
			i = min_t(int, ARRAY_SIZE(s->ofldrxq),
				  num_online_cpus());
			s->ofldqsets = roundup(i, adap->params.nports);
		} else
			s->ofldqsets = adap->params.nports;
		/* For RDMA one Rx queue per channel suffices */
		s->rdmaqs = adap->params.nports;
	}

	for (i = 0; i < ARRAY_SIZE(s->ethrxq); i++) {
		struct sge_eth_rxq *r = &s->ethrxq[i];

		init_rspq(&r->rspq, 0, 0, 1024, 64);
		r->fl.size = 72;
	}

	for (i = 0; i < ARRAY_SIZE(s->ethtxq); i++)
		s->ethtxq[i].q.size = 1024;

	for (i = 0; i < ARRAY_SIZE(s->ctrlq); i++)
		s->ctrlq[i].q.size = 512;

	for (i = 0; i < ARRAY_SIZE(s->ofldtxq); i++)
		s->ofldtxq[i].q.size = 1024;

	for (i = 0; i < ARRAY_SIZE(s->ofldrxq); i++) {
		struct sge_ofld_rxq *r = &s->ofldrxq[i];

		init_rspq(&r->rspq, 0, 0, 1024, 64);
		r->rspq.uld = CXGB4_ULD_ISCSI;
		r->fl.size = 72;
	}

	for (i = 0; i < ARRAY_SIZE(s->rdmarxq); i++) {
		struct sge_ofld_rxq *r = &s->rdmarxq[i];

		init_rspq(&r->rspq, 0, 0, 511, 64);
		r->rspq.uld = CXGB4_ULD_RDMA;
		r->fl.size = 72;
	}

	init_rspq(&s->fw_evtq, 6, 0, 512, 64);
	init_rspq(&s->intrq, 6, 0, 2 * MAX_INGQ, 64);
}

/*
 * Reduce the number of Ethernet queues across all ports to at most n.
 * n provides at least one queue per port.
 */
static void __devinit reduce_ethqs(struct adapter *adap, int n)
{
	int i;
	struct port_info *pi;

	while (n < adap->sge.ethqsets)
		for_each_port(adap, i) {
			pi = adap2pinfo(adap, i);
			if (pi->nqsets > 1) {
				pi->nqsets--;
				adap->sge.ethqsets--;
				if (adap->sge.ethqsets <= n)
					break;
			}
		}

	n = 0;
	for_each_port(adap, i) {
		pi = adap2pinfo(adap, i);
		pi->first_qset = n;
		n += pi->nqsets;
	}
}

/* 2 MSI-X vectors needed for the FW queue and non-data interrupts */
#define EXTRA_VECS 2

static int __devinit enable_msix(struct adapter *adap)
{
	int ofld_need = 0;
	int i, err, want, need;
	struct sge *s = &adap->sge;
	unsigned int nchan = adap->params.nports;
	struct msix_entry entries[MAX_INGQ + 1];

	for (i = 0; i < ARRAY_SIZE(entries); ++i)
		entries[i].entry = i;

	want = s->max_ethqsets + EXTRA_VECS;
	if (is_offload(adap)) {
		want += s->rdmaqs + s->ofldqsets;
		/* need nchan for each possible ULD */
		ofld_need = 2 * nchan;
	}
	need = adap->params.nports + EXTRA_VECS + ofld_need;

	while ((err = pci_enable_msix(adap->pdev, entries, want)) >= need)
		want = err;

	if (!err) {
		/*
		 * Distribute available vectors to the various queue groups.
		 * Every group gets its minimum requirement and NIC gets top
		 * priority for leftovers.
		 */
		i = want - EXTRA_VECS - ofld_need;
		if (i < s->max_ethqsets) {
			s->max_ethqsets = i;
			if (i < s->ethqsets)
				reduce_ethqs(adap, i);
		}
		if (is_offload(adap)) {
			i = want - EXTRA_VECS - s->max_ethqsets;
			i -= ofld_need - nchan;
			s->ofldqsets = (i / nchan) * nchan;  /* round down */
		}
		for (i = 0; i < want; ++i)
			adap->msix_info[i].vec = entries[i].vector;
	} else if (err > 0)
		dev_info(adap->pdev_dev,
			 "only %d MSI-X vectors left, not using MSI-X\n", err);
	return err;
}

#undef EXTRA_VECS

static int __devinit init_rss(struct adapter *adap)
{
	unsigned int i, j;

	for_each_port(adap, i) {
		struct port_info *pi = adap2pinfo(adap, i);

		pi->rss = kcalloc(pi->rss_size, sizeof(u16), GFP_KERNEL);
		if (!pi->rss)
			return -ENOMEM;
		for (j = 0; j < pi->rss_size; j++)
			pi->rss[j] = ethtool_rxfh_indir_default(j, pi->nqsets);
	}
	return 0;
}

static void __devinit print_port_info(const struct net_device *dev)
{
	static const char *base[] = {
		"R XFI", "R XAUI", "T SGMII", "T XFI", "T XAUI", "KX4", "CX4",
		"KX", "KR", "R SFP+", "KR/KX", "KR/KX/KX4"
	};

	char buf[80];
	char *bufp = buf;
	const char *spd = "";
	const struct port_info *pi = netdev_priv(dev);
	const struct adapter *adap = pi->adapter;

	if (adap->params.pci.speed == PCI_EXP_LNKSTA_CLS_2_5GB)
		spd = " 2.5 GT/s";
	else if (adap->params.pci.speed == PCI_EXP_LNKSTA_CLS_5_0GB)
		spd = " 5 GT/s";

	if (pi->link_cfg.supported & FW_PORT_CAP_SPEED_100M)
		bufp += sprintf(bufp, "100/");
	if (pi->link_cfg.supported & FW_PORT_CAP_SPEED_1G)
		bufp += sprintf(bufp, "1000/");
	if (pi->link_cfg.supported & FW_PORT_CAP_SPEED_10G)
		bufp += sprintf(bufp, "10G/");
	if (bufp != buf)
		--bufp;
	sprintf(bufp, "BASE-%s", base[pi->port_type]);

	netdev_info(dev, "Chelsio %s rev %d %s %sNIC PCIe x%d%s%s\n",
		    adap->params.vpd.id, adap->params.rev, buf,
		    is_offload(adap) ? "R" : "", adap->params.pci.width, spd,
		    (adap->flags & USING_MSIX) ? " MSI-X" :
		    (adap->flags & USING_MSI) ? " MSI" : "");
	netdev_info(dev, "S/N: %s, E/C: %s\n",
		    adap->params.vpd.sn, adap->params.vpd.ec);
}

static void __devinit enable_pcie_relaxed_ordering(struct pci_dev *dev)
{
	pcie_capability_set_word(dev, PCI_EXP_DEVCTL, PCI_EXP_DEVCTL_RELAX_EN);
}

/*
 * Free the following resources:
 * - memory used for tables
 * - MSI/MSI-X
 * - net devices
 * - resources FW is holding for us
 */
static void free_some_resources(struct adapter *adapter)
{
	unsigned int i;

	t4_free_mem(adapter->l2t);
	t4_free_mem(adapter->tids.tid_tab);
	disable_msi(adapter);

	for_each_port(adapter, i)
		if (adapter->port[i]) {
			kfree(adap2pinfo(adapter, i)->rss);
			free_netdev(adapter->port[i]);
		}
	if (adapter->flags & FW_OK)
		t4_fw_bye(adapter, adapter->fn);
}

#define TSO_FLAGS (NETIF_F_TSO | NETIF_F_TSO6 | NETIF_F_TSO_ECN)
#define VLAN_FEAT (NETIF_F_SG | NETIF_F_IP_CSUM | TSO_FLAGS | \
		   NETIF_F_IPV6_CSUM | NETIF_F_HIGHDMA)

static int __devinit init_one(struct pci_dev *pdev,
			      const struct pci_device_id *ent)
{
	int func, i, err;
	struct port_info *pi;
	bool highdma = false;
	struct adapter *adapter = NULL;

	printk_once(KERN_INFO "%s - version %s\n", DRV_DESC, DRV_VERSION);

	err = pci_request_regions(pdev, KBUILD_MODNAME);
	if (err) {
		/* Just info, some other driver may have claimed the device. */
		dev_info(&pdev->dev, "cannot obtain PCI resources\n");
		return err;
	}

	/* We control everything through one PF */
	func = PCI_FUNC(pdev->devfn);
	if (func != ent->driver_data) {
		pci_save_state(pdev);        /* to restore SR-IOV later */
		goto sriov;
	}

	err = pci_enable_device(pdev);
	if (err) {
		dev_err(&pdev->dev, "cannot enable PCI device\n");
		goto out_release_regions;
	}

	if (!pci_set_dma_mask(pdev, DMA_BIT_MASK(64))) {
		highdma = true;
		err = pci_set_consistent_dma_mask(pdev, DMA_BIT_MASK(64));
		if (err) {
			dev_err(&pdev->dev, "unable to obtain 64-bit DMA for "
				"coherent allocations\n");
			goto out_disable_device;
		}
	} else {
		err = pci_set_dma_mask(pdev, DMA_BIT_MASK(32));
		if (err) {
			dev_err(&pdev->dev, "no usable DMA configuration\n");
			goto out_disable_device;
		}
	}

	pci_enable_pcie_error_reporting(pdev);
	enable_pcie_relaxed_ordering(pdev);
	pci_set_master(pdev);
	pci_save_state(pdev);

	adapter = kzalloc(sizeof(*adapter), GFP_KERNEL);
	if (!adapter) {
		err = -ENOMEM;
		goto out_disable_device;
	}

	adapter->regs = pci_ioremap_bar(pdev, 0);
	if (!adapter->regs) {
		dev_err(&pdev->dev, "cannot map device registers\n");
		err = -ENOMEM;
		goto out_free_adapter;
	}

	adapter->pdev = pdev;
	adapter->pdev_dev = &pdev->dev;
	adapter->mbox = func;
	adapter->fn = func;
	adapter->msg_enable = dflt_msg_enable;
	memset(adapter->chan_map, 0xff, sizeof(adapter->chan_map));

	spin_lock_init(&adapter->stats_lock);
	spin_lock_init(&adapter->tid_release_lock);

	INIT_WORK(&adapter->tid_release_task, process_tid_release_list);
	INIT_WORK(&adapter->db_full_task, process_db_full);
	INIT_WORK(&adapter->db_drop_task, process_db_drop);

	err = t4_prep_adapter(adapter);
	if (err)
		goto out_unmap_bar;
	setup_memwin(adapter);
	err = adap_init0(adapter);
	setup_memwin_rdma(adapter);
	if (err)
		goto out_unmap_bar;

	for_each_port(adapter, i) {
		struct net_device *netdev;

		netdev = alloc_etherdev_mq(sizeof(struct port_info),
					   MAX_ETH_QSETS);
		if (!netdev) {
			err = -ENOMEM;
			goto out_free_dev;
		}

		SET_NETDEV_DEV(netdev, &pdev->dev);

		adapter->port[i] = netdev;
		pi = netdev_priv(netdev);
		pi->adapter = adapter;
		pi->xact_addr_filt = -1;
		pi->port_id = i;
		netdev->irq = pdev->irq;

		netdev->hw_features = NETIF_F_SG | TSO_FLAGS |
			NETIF_F_IP_CSUM | NETIF_F_IPV6_CSUM |
			NETIF_F_RXCSUM | NETIF_F_RXHASH |
			NETIF_F_HW_VLAN_TX | NETIF_F_HW_VLAN_RX;
		if (highdma)
			netdev->hw_features |= NETIF_F_HIGHDMA;
		netdev->features |= netdev->hw_features;
		netdev->vlan_features = netdev->features & VLAN_FEAT;

		netdev->priv_flags |= IFF_UNICAST_FLT;

		netdev->netdev_ops = &cxgb4_netdev_ops;
		SET_ETHTOOL_OPS(netdev, &cxgb_ethtool_ops);
	}

	pci_set_drvdata(pdev, adapter);

	if (adapter->flags & FW_OK) {
		err = t4_port_init(adapter, func, func, 0);
		if (err)
			goto out_free_dev;
	}

	/*
	 * Configure queues and allocate tables now, they can be needed as
	 * soon as the first register_netdev completes.
	 */
	cfg_queues(adapter);

	adapter->l2t = t4_init_l2t();
	if (!adapter->l2t) {
		/* We tolerate a lack of L2T, giving up some functionality */
		dev_warn(&pdev->dev, "could not allocate L2T, continuing\n");
		adapter->params.offload = 0;
	}

	if (is_offload(adapter) && tid_init(&adapter->tids) < 0) {
		dev_warn(&pdev->dev, "could not allocate TID table, "
			 "continuing\n");
		adapter->params.offload = 0;
	}

	/* See what interrupts we'll be using */
	if (msi > 1 && enable_msix(adapter) == 0)
		adapter->flags |= USING_MSIX;
	else if (msi > 0 && pci_enable_msi(pdev) == 0)
		adapter->flags |= USING_MSI;

	err = init_rss(adapter);
	if (err)
		goto out_free_dev;

	/*
	 * The card is now ready to go.  If any errors occur during device
	 * registration we do not fail the whole card but rather proceed only
	 * with the ports we manage to register successfully.  However we must
	 * register at least one net device.
	 */
	for_each_port(adapter, i) {
		pi = adap2pinfo(adapter, i);
		netif_set_real_num_tx_queues(adapter->port[i], pi->nqsets);
		netif_set_real_num_rx_queues(adapter->port[i], pi->nqsets);

		err = register_netdev(adapter->port[i]);
		if (err)
			break;
		adapter->chan_map[pi->tx_chan] = i;
		print_port_info(adapter->port[i]);
	}
	if (i == 0) {
		dev_err(&pdev->dev, "could not register any net devices\n");
		goto out_free_dev;
	}
	if (err) {
		dev_warn(&pdev->dev, "only %d net devices registered\n", i);
		err = 0;
	}

	if (cxgb4_debugfs_root) {
		adapter->debugfs_root = debugfs_create_dir(pci_name(pdev),
							   cxgb4_debugfs_root);
		setup_debugfs(adapter);
	}

	/* PCIe EEH recovery on powerpc platforms needs fundamental reset */
	pdev->needs_freset = 1;

	if (is_offload(adapter))
		attach_ulds(adapter);

sriov:
#ifdef CONFIG_PCI_IOV
	if (func < ARRAY_SIZE(num_vf) && num_vf[func] > 0)
		if (pci_enable_sriov(pdev, num_vf[func]) == 0)
			dev_info(&pdev->dev,
				 "instantiated %u virtual functions\n",
				 num_vf[func]);
#endif
	return 0;

 out_free_dev:
	free_some_resources(adapter);
 out_unmap_bar:
	iounmap(adapter->regs);
 out_free_adapter:
	kfree(adapter);
 out_disable_device:
	pci_disable_pcie_error_reporting(pdev);
	pci_disable_device(pdev);
 out_release_regions:
	pci_release_regions(pdev);
	pci_set_drvdata(pdev, NULL);
	return err;
}

static void __devexit remove_one(struct pci_dev *pdev)
{
	struct adapter *adapter = pci_get_drvdata(pdev);

#ifdef CONFIG_PCI_IOV
	pci_disable_sriov(pdev);

#endif

	if (adapter) {
		int i;

		if (is_offload(adapter))
			detach_ulds(adapter);

		for_each_port(adapter, i)
			if (adapter->port[i]->reg_state == NETREG_REGISTERED)
				unregister_netdev(adapter->port[i]);

		if (adapter->debugfs_root)
			debugfs_remove_recursive(adapter->debugfs_root);

		if (adapter->flags & FULL_INIT_DONE)
			cxgb_down(adapter);

		free_some_resources(adapter);
		iounmap(adapter->regs);
		kfree(adapter);
		pci_disable_pcie_error_reporting(pdev);
		pci_disable_device(pdev);
		pci_release_regions(pdev);
		pci_set_drvdata(pdev, NULL);
	} else
		pci_release_regions(pdev);
}

static struct pci_driver cxgb4_driver = {
	.name     = KBUILD_MODNAME,
	.id_table = cxgb4_pci_tbl,
	.probe    = init_one,
	.remove   = __devexit_p(remove_one),
	.err_handler = &cxgb4_eeh,
};

static int __init cxgb4_init_module(void)
{
	int ret;

	workq = create_singlethread_workqueue("cxgb4");
	if (!workq)
		return -ENOMEM;

	/* Debugfs support is optional, just warn if this fails */
	cxgb4_debugfs_root = debugfs_create_dir(KBUILD_MODNAME, NULL);
	if (!cxgb4_debugfs_root)
		pr_warning("could not create debugfs entry, continuing\n");

	ret = pci_register_driver(&cxgb4_driver);
	if (ret < 0)
		debugfs_remove(cxgb4_debugfs_root);
	return ret;
}

static void __exit cxgb4_cleanup_module(void)
{
	pci_unregister_driver(&cxgb4_driver);
	debugfs_remove(cxgb4_debugfs_root);  /* NULL ok */
	flush_workqueue(workq);
	destroy_workqueue(workq);
}

module_init(cxgb4_init_module);
module_exit(cxgb4_cleanup_module);<|MERGE_RESOLUTION|>--- conflicted
+++ resolved
@@ -3640,17 +3640,10 @@
 	 * field selections will fit in the 36-bit budget.
 	 */
 	if (tp_vlan_pri_map != TP_VLAN_PRI_MAP_DEFAULT) {
-<<<<<<< HEAD
-		int i, bits = 0;
-
-		for (i = TP_VLAN_PRI_MAP_FIRST; i <= TP_VLAN_PRI_MAP_LAST; i++)
-			switch (tp_vlan_pri_map & (1 << i)) {
-=======
 		int j, bits = 0;
 
 		for (j = TP_VLAN_PRI_MAP_FIRST; j <= TP_VLAN_PRI_MAP_LAST; j++)
 			switch (tp_vlan_pri_map & (1 << j)) {
->>>>>>> ddffeb8c
 			case 0:
 				/* compressed filter field not enabled */
 				break;
