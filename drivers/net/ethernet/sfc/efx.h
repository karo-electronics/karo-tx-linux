/****************************************************************************
 * Driver for Solarflare Solarstorm network controllers and boards
 * Copyright 2005-2006 Fen Systems Ltd.
 * Copyright 2006-2010 Solarflare Communications Inc.
 *
 * This program is free software; you can redistribute it and/or modify it
 * under the terms of the GNU General Public License version 2 as published
 * by the Free Software Foundation, incorporated herein by reference.
 */

#ifndef EFX_EFX_H
#define EFX_EFX_H

#include "net_driver.h"
#include "filter.h"

<<<<<<< HEAD
/* PCI IDs */
#define BETHPAGE_A_P_DEVID      0x0803
#define SIENA_A_P_DEVID         0x0813

=======
>>>>>>> a8e510f6
/* Solarstorm controllers use BAR 0 for I/O space and BAR 2(&3) for memory */
#define EFX_MEM_BAR 2

/* TX */
extern int efx_probe_tx_queue(struct efx_tx_queue *tx_queue);
extern void efx_remove_tx_queue(struct efx_tx_queue *tx_queue);
extern void efx_init_tx_queue(struct efx_tx_queue *tx_queue);
extern void efx_init_tx_queue_core_txq(struct efx_tx_queue *tx_queue);
extern void efx_fini_tx_queue(struct efx_tx_queue *tx_queue);
extern void efx_release_tx_buffers(struct efx_tx_queue *tx_queue);
extern netdev_tx_t
efx_hard_start_xmit(struct sk_buff *skb, struct net_device *net_dev);
extern netdev_tx_t
efx_enqueue_skb(struct efx_tx_queue *tx_queue, struct sk_buff *skb);
extern void efx_xmit_done(struct efx_tx_queue *tx_queue, unsigned int index);
extern int efx_setup_tc(struct net_device *net_dev, u8 num_tc);

/* RX */
extern int efx_probe_rx_queue(struct efx_rx_queue *rx_queue);
extern void efx_remove_rx_queue(struct efx_rx_queue *rx_queue);
extern void efx_init_rx_queue(struct efx_rx_queue *rx_queue);
extern void efx_fini_rx_queue(struct efx_rx_queue *rx_queue);
extern void efx_rx_strategy(struct efx_channel *channel);
extern void efx_fast_push_rx_descriptors(struct efx_rx_queue *rx_queue);
extern void efx_rx_slow_fill(unsigned long context);
extern void __efx_rx_packet(struct efx_channel *channel,
			    struct efx_rx_buffer *rx_buf, bool checksummed);
extern void efx_rx_packet(struct efx_rx_queue *rx_queue, unsigned int index,
			  unsigned int len, bool checksummed, bool discard);
extern void efx_schedule_slow_fill(struct efx_rx_queue *rx_queue);

#define EFX_MAX_DMAQ_SIZE 4096UL
#define EFX_DEFAULT_DMAQ_SIZE 1024UL
#define EFX_MIN_DMAQ_SIZE 512UL

#define EFX_MAX_EVQ_SIZE 16384UL
#define EFX_MIN_EVQ_SIZE 512UL

/* The smallest [rt]xq_entries that the driver supports. Callers of
 * efx_wake_queue() assume that they can subsequently send at least one
 * skb. Falcon/A1 may require up to three descriptors per skb_frag. */
#define EFX_MIN_RING_SIZE (roundup_pow_of_two(2 * 3 * MAX_SKB_FRAGS))

/* Filters */
extern int efx_probe_filters(struct efx_nic *efx);
extern void efx_restore_filters(struct efx_nic *efx);
extern void efx_remove_filters(struct efx_nic *efx);
extern int efx_filter_insert_filter(struct efx_nic *efx,
				    struct efx_filter_spec *spec,
				    bool replace);
extern int efx_filter_remove_filter(struct efx_nic *efx,
				    struct efx_filter_spec *spec);
extern void efx_filter_clear_rx(struct efx_nic *efx,
				enum efx_filter_priority priority);
#ifdef CONFIG_RFS_ACCEL
extern int efx_filter_rfs(struct net_device *net_dev, const struct sk_buff *skb,
			  u16 rxq_index, u32 flow_id);
extern bool __efx_filter_rfs_expire(struct efx_nic *efx, unsigned quota);
static inline void efx_filter_rfs_expire(struct efx_channel *channel)
{
	if (channel->rfs_filters_added >= 60 &&
	    __efx_filter_rfs_expire(channel->efx, 100))
		channel->rfs_filters_added -= 60;
}
#define efx_filter_rfs_enabled() 1
#else
static inline void efx_filter_rfs_expire(struct efx_channel *channel) {}
#define efx_filter_rfs_enabled() 0
#endif

/* Channels */
extern void efx_process_channel_now(struct efx_channel *channel);
extern int
efx_realloc_channels(struct efx_nic *efx, u32 rxq_entries, u32 txq_entries);

/* Ports */
extern int efx_reconfigure_port(struct efx_nic *efx);
extern int __efx_reconfigure_port(struct efx_nic *efx);

/* Ethtool support */
extern const struct ethtool_ops efx_ethtool_ops;

/* Reset handling */
extern int efx_reset(struct efx_nic *efx, enum reset_type method);
extern void efx_reset_down(struct efx_nic *efx, enum reset_type method);
extern int efx_reset_up(struct efx_nic *efx, enum reset_type method, bool ok);

/* Global */
extern void efx_schedule_reset(struct efx_nic *efx, enum reset_type type);
extern int efx_init_irq_moderation(struct efx_nic *efx, unsigned int tx_usecs,
				   unsigned int rx_usecs, bool rx_adaptive,
				   bool rx_may_override_tx);
extern void efx_get_irq_moderation(struct efx_nic *efx, unsigned int *tx_usecs,
				   unsigned int *rx_usecs, bool *rx_adaptive);

/* Dummy PHY ops for PHY drivers */
extern int efx_port_dummy_op_int(struct efx_nic *efx);
extern void efx_port_dummy_op_void(struct efx_nic *efx);


/* MTD */
#ifdef CONFIG_SFC_MTD
extern int efx_mtd_probe(struct efx_nic *efx);
extern void efx_mtd_rename(struct efx_nic *efx);
extern void efx_mtd_remove(struct efx_nic *efx);
#else
static inline int efx_mtd_probe(struct efx_nic *efx) { return 0; }
static inline void efx_mtd_rename(struct efx_nic *efx) {}
static inline void efx_mtd_remove(struct efx_nic *efx) {}
#endif

static inline void efx_schedule_channel(struct efx_channel *channel)
{
	netif_vdbg(channel->efx, intr, channel->efx->net_dev,
		   "channel %d scheduling NAPI poll on CPU%d\n",
		   channel->channel, raw_smp_processor_id());
	channel->work_pending = true;

	napi_schedule(&channel->napi_str);
}

extern void efx_link_status_changed(struct efx_nic *efx);
extern void efx_link_set_advertising(struct efx_nic *efx, u32);
extern void efx_link_set_wanted_fc(struct efx_nic *efx, u8);

#endif /* EFX_EFX_H */<|MERGE_RESOLUTION|>--- conflicted
+++ resolved
@@ -14,13 +14,6 @@
 #include "net_driver.h"
 #include "filter.h"
 
-<<<<<<< HEAD
-/* PCI IDs */
-#define BETHPAGE_A_P_DEVID      0x0803
-#define SIENA_A_P_DEVID         0x0813
-
-=======
->>>>>>> a8e510f6
 /* Solarstorm controllers use BAR 0 for I/O space and BAR 2(&3) for memory */
 #define EFX_MEM_BAR 2
 
