--- conflicted
+++ resolved
@@ -36,11 +36,7 @@
 #define EFX_RECYCLE_RING_SIZE_NOIOMMU (2 * EFX_RX_PREFERRED_BATCH)
 
 /* Size of buffer allocated for skb header area. */
-<<<<<<< HEAD
-#define EFX_SKB_HEADERS  64u
-=======
 #define EFX_SKB_HEADERS  128u
->>>>>>> d0e0ac97
 
 /* This is the percentage fill level below which new RX descriptors
  * will be added to the RX descriptor ring.
@@ -223,16 +219,6 @@
 			       state->dma_addr,
 			       PAGE_SIZE << efx->rx_buffer_order,
 			       DMA_FROM_DEVICE);
-<<<<<<< HEAD
-	}
-}
-
-static void efx_free_rx_buffer(struct efx_rx_buffer *rx_buf)
-{
-	if (rx_buf->page) {
-		put_page(rx_buf->page);
-		rx_buf->page = NULL;
-=======
 	}
 }
 
@@ -274,44 +260,6 @@
 		rx_queue->page_ring[index] = page;
 		++rx_queue->page_add;
 		return;
->>>>>>> d0e0ac97
-	}
-	++rx_queue->page_recycle_full;
-	efx_unmap_rx_buffer(efx, rx_buf);
-	put_page(rx_buf->page);
-}
-
-/* Attempt to recycle the page if there is an RX recycle ring; the page can
- * only be added if this is the final RX buffer, to prevent pages being used in
- * the descriptor ring and appearing in the recycle ring simultaneously.
- */
-static void efx_recycle_rx_page(struct efx_channel *channel,
-				struct efx_rx_buffer *rx_buf)
-{
-<<<<<<< HEAD
-	struct page *page = rx_buf->page;
-	struct efx_rx_queue *rx_queue = efx_channel_get_rx_queue(channel);
-	struct efx_nic *efx = rx_queue->efx;
-	unsigned index;
-
-	/* Only recycle the page after processing the final buffer. */
-	if (!(rx_buf->flags & EFX_RX_BUF_LAST_IN_PAGE))
-		return;
-
-	index = rx_queue->page_add & rx_queue->page_ptr_mask;
-	if (rx_queue->page_ring[index] == NULL) {
-		unsigned read_index = rx_queue->page_remove &
-			rx_queue->page_ptr_mask;
-
-		/* The next slot in the recycle ring is available, but
-		 * increment page_remove if the read pointer currently
-		 * points here.
-		 */
-		if (read_index == index)
-			++rx_queue->page_remove;
-		rx_queue->page_ring[index] = page;
-		++rx_queue->page_add;
-		return;
 	}
 	++rx_queue->page_recycle_full;
 	efx_unmap_rx_buffer(efx, rx_buf);
@@ -334,28 +282,6 @@
 }
 
 /* Recycle the pages that are used by buffers that have just been received. */
-static void efx_recycle_rx_buffers(struct efx_channel *channel,
-				   struct efx_rx_buffer *rx_buf,
-				   unsigned int n_frags)
-{
-	struct efx_rx_queue *rx_queue = efx_channel_get_rx_queue(channel);
-
-	do {
-		efx_recycle_rx_page(channel, rx_buf);
-=======
-	/* Release the page reference we hold for the buffer. */
-	if (rx_buf->page)
-		put_page(rx_buf->page);
-
-	/* If this is the last buffer in a page, unmap and free it. */
-	if (rx_buf->flags & EFX_RX_BUF_LAST_IN_PAGE) {
-		efx_unmap_rx_buffer(rx_queue->efx, rx_buf);
-		efx_free_rx_buffer(rx_buf);
-	}
-	rx_buf->page = NULL;
-}
-
-/* Recycle the pages that are used by buffers that have just been received. */
 static void efx_recycle_rx_pages(struct efx_channel *channel,
 				 struct efx_rx_buffer *rx_buf,
 				 unsigned int n_frags)
@@ -378,7 +304,6 @@
 
 	do {
 		efx_free_rx_buffer(rx_buf);
->>>>>>> d0e0ac97
 		rx_buf = efx_rx_buf_next(rx_queue, rx_buf);
 	} while (--n_frags);
 }
@@ -622,12 +547,7 @@
 	 */
 	if (unlikely(rx_buf->flags & EFX_RX_PKT_DISCARD)) {
 		efx_rx_flush_packet(channel);
-<<<<<<< HEAD
-		put_page(rx_buf->page);
-		efx_recycle_rx_buffers(channel, rx_buf, n_frags);
-=======
 		efx_discard_rx_packet(channel, rx_buf, n_frags);
->>>>>>> d0e0ac97
 		return;
 	}
 
@@ -663,15 +583,9 @@
 		efx_sync_rx_buffer(efx, rx_buf, rx_buf->len);
 	}
 
-<<<<<<< HEAD
-	/* All fragments have been DMA-synced, so recycle buffers and pages. */
-	rx_buf = efx_rx_buffer(rx_queue, index);
-	efx_recycle_rx_buffers(channel, rx_buf, n_frags);
-=======
 	/* All fragments have been DMA-synced, so recycle pages. */
 	rx_buf = efx_rx_buffer(rx_queue, index);
 	efx_recycle_rx_pages(channel, rx_buf, n_frags);
->>>>>>> d0e0ac97
 
 	/* Pipeline receives so that we give time for packet headers to be
 	 * prefetched into cache.
@@ -728,11 +642,7 @@
 	if (unlikely(!(efx->net_dev->features & NETIF_F_RXCSUM)))
 		rx_buf->flags &= ~EFX_RX_PKT_CSUMMED;
 
-<<<<<<< HEAD
-	if (!channel->type->receive_skb)
-=======
 	if ((rx_buf->flags & EFX_RX_PKT_TCP) && !channel->type->receive_skb)
->>>>>>> d0e0ac97
 		efx_rx_packet_gro(channel, rx_buf, channel->rx_pkt_n_frags, eh);
 	else
 		efx_rx_deliver(channel, eh, rx_buf, channel->rx_pkt_n_frags);
@@ -780,11 +690,7 @@
 #ifdef CONFIG_PPC64
 	bufs_in_recycle_ring = EFX_RECYCLE_RING_SIZE_IOMMU;
 #else
-<<<<<<< HEAD
-	if (efx->pci_dev->dev.iommu_group)
-=======
 	if (iommu_present(&pci_bus_type))
->>>>>>> d0e0ac97
 		bufs_in_recycle_ring = EFX_RECYCLE_RING_SIZE_IOMMU;
 	else
 		bufs_in_recycle_ring = EFX_RECYCLE_RING_SIZE_NOIOMMU;
