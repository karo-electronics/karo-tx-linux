--- conflicted
+++ resolved
@@ -128,16 +128,6 @@
  */
 void sgdma_reset(struct altera_tse_private *priv)
 {
-<<<<<<< HEAD
-=======
-	u32 *ptxdescripmem = priv->tx_dma_desc;
-	u32 txdescriplen   = priv->txdescmem;
-	u32 *prxdescripmem = priv->rx_dma_desc;
-	u32 rxdescriplen   = priv->rxdescmem;
-	struct sgdma_csr *ptxsgdma = priv->tx_dma_csr;
-	struct sgdma_csr *prxsgdma = priv->rx_dma_csr;
-
->>>>>>> b6052af6
 	/* Initialize descriptor memory to 0 */
 	memset_io(priv->tx_dma_desc, 0, priv->txdescmem);
 	memset_io(priv->rx_dma_desc, 0, priv->rxdescmem);
@@ -172,24 +162,14 @@
 
 void sgdma_clear_rxirq(struct altera_tse_private *priv)
 {
-<<<<<<< HEAD
 	tse_set_bit(priv->rx_dma_csr, sgdma_csroffs(control),
 		    SGDMA_CTRLREG_CLRINT);
-=======
-	struct sgdma_csr *csr = priv->rx_dma_csr;
-	tse_set_bit(&csr->control, SGDMA_CTRLREG_CLRINT);
->>>>>>> b6052af6
 }
 
 void sgdma_clear_txirq(struct altera_tse_private *priv)
 {
-<<<<<<< HEAD
 	tse_set_bit(priv->tx_dma_csr, sgdma_csroffs(control),
 		    SGDMA_CTRLREG_CLRINT);
-=======
-	struct sgdma_csr *csr = priv->tx_dma_csr;
-	tse_set_bit(&csr->control, SGDMA_CTRLREG_CLRINT);
->>>>>>> b6052af6
 }
 
 /* transmits buffer through SGDMA. Returns number of buffers
@@ -199,13 +179,7 @@
  */
 int sgdma_tx_buffer(struct altera_tse_private *priv, struct tse_buffer *buffer)
 {
-<<<<<<< HEAD
-	struct sgdma_descrip __iomem *descbase =
-		(struct sgdma_descrip __iomem *)priv->tx_dma_desc;
-=======
-	int pktstx = 0;
-	struct sgdma_descrip *descbase = priv->tx_dma_desc;
->>>>>>> b6052af6
+	struct sgdma_descrip __iomem *descbase = priv->tx_dma_desc;
 
 	struct sgdma_descrip __iomem *cdesc = &descbase[0];
 	struct sgdma_descrip __iomem *ndesc = &descbase[1];
@@ -238,10 +212,6 @@
 u32 sgdma_tx_completions(struct altera_tse_private *priv)
 {
 	u32 ready = 0;
-<<<<<<< HEAD
-=======
-	struct sgdma_descrip *desc = priv->tx_dma_desc;
->>>>>>> b6052af6
 
 	if (!sgdma_txbusy(priv) &&
 	    ((csrrd8(priv->tx_dma_desc, sgdma_descroffs(control))
@@ -269,19 +239,8 @@
  */
 u32 sgdma_rx_status(struct altera_tse_private *priv)
 {
-<<<<<<< HEAD
-	struct sgdma_descrip __iomem *base =
-		(struct sgdma_descrip __iomem *)priv->rx_dma_desc;
+	struct sgdma_descrip __iomem *base = priv->rx_dma_desc;
 	struct sgdma_descrip __iomem *desc = NULL;
-=======
-	struct sgdma_csr *csr = priv->rx_dma_csr;
-	struct sgdma_descrip *base = priv->rx_dma_desc;
-	struct sgdma_descrip *desc = NULL;
-	int pktsrx;
-	unsigned int rxstatus = 0;
-	unsigned int pktlength = 0;
-	unsigned int pktstatus = 0;
->>>>>>> b6052af6
 	struct tse_buffer *rxbuffer = NULL;
 	unsigned int rxstatus = 0;
 
@@ -387,18 +346,10 @@
  */
 static int sgdma_async_read(struct altera_tse_private *priv)
 {
-<<<<<<< HEAD
-	struct sgdma_descrip __iomem *descbase =
-		(struct sgdma_descrip __iomem *)priv->rx_dma_desc;
+	struct sgdma_descrip __iomem *descbase = priv->rx_dma_desc;
 
 	struct sgdma_descrip __iomem *cdesc = &descbase[0];
 	struct sgdma_descrip __iomem *ndesc = &descbase[1];
-=======
-	struct sgdma_csr *csr = priv->rx_dma_csr;
-	struct sgdma_descrip *descbase = priv->rx_dma_desc;
-	struct sgdma_descrip *cdesc = &descbase[0];
-	struct sgdma_descrip *ndesc = &descbase[1];
->>>>>>> b6052af6
 
 	struct tse_buffer *rxbuffer = NULL;
 
@@ -441,11 +392,6 @@
 static int sgdma_async_write(struct altera_tse_private *priv,
 			     struct sgdma_descrip __iomem *desc)
 {
-<<<<<<< HEAD
-=======
-	struct sgdma_csr *csr = priv->tx_dma_csr;
-
->>>>>>> b6052af6
 	if (sgdma_txbusy(priv))
 		return 0;
 
@@ -567,13 +513,8 @@
  */
 static int sgdma_rxbusy(struct altera_tse_private *priv)
 {
-<<<<<<< HEAD
 	return csrrd32(priv->rx_dma_csr, sgdma_csroffs(status))
 		       & SGDMA_STSREG_BUSY;
-=======
-	struct sgdma_csr *csr = priv->rx_dma_csr;
-	return ioread32(&csr->status) & SGDMA_STSREG_BUSY;
->>>>>>> b6052af6
 }
 
 /* waits for the tx sgdma to finish it's current operation, returns 0
@@ -582,10 +523,6 @@
 static int sgdma_txbusy(struct altera_tse_private *priv)
 {
 	int delay = 0;
-<<<<<<< HEAD
-=======
-	struct sgdma_csr *csr = priv->tx_dma_csr;
->>>>>>> b6052af6
 
 	/* if DMA is busy, wait for current transactino to finish */
 	while ((csrrd32(priv->tx_dma_csr, sgdma_csroffs(status))
