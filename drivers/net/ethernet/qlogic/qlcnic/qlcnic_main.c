--- conflicted
+++ resolved
@@ -52,13 +52,6 @@
 MODULE_PARM_DESC(load_fw_file, "Load firmware from (0=flash, 1=file)");
 module_param_named(load_fw_file, qlcnic_load_fw_file, int, 0444);
 
-<<<<<<< HEAD
-int qlcnic_config_npars;
-module_param(qlcnic_config_npars, int, 0444);
-MODULE_PARM_DESC(qlcnic_config_npars, "Configure NPARs (0=disabled, 1=enabled)");
-
-=======
->>>>>>> d0e0ac97
 static int qlcnic_probe(struct pci_dev *pdev, const struct pci_device_id *ent);
 static void qlcnic_remove(struct pci_dev *pdev);
 static int qlcnic_open(struct net_device *netdev);
@@ -66,10 +59,6 @@
 static void qlcnic_tx_timeout(struct net_device *netdev);
 static void qlcnic_attach_work(struct work_struct *work);
 static void qlcnic_fwinit_work(struct work_struct *work);
-<<<<<<< HEAD
-static void qlcnic_fw_poll_work(struct work_struct *work);
-=======
->>>>>>> d0e0ac97
 #ifdef CONFIG_NET_POLL_CONTROLLER
 static void qlcnic_poll_controller(struct net_device *netdev);
 #endif
@@ -91,19 +80,11 @@
 static int qlcnicvf_start_firmware(struct qlcnic_adapter *);
 static int qlcnic_vlan_rx_add(struct net_device *, __be16, u16);
 static int qlcnic_vlan_rx_del(struct net_device *, __be16, u16);
-<<<<<<< HEAD
 
 static u32 qlcnic_vlan_tx_check(struct qlcnic_adapter *adapter)
 {
 	struct qlcnic_hardware_context *ahw = adapter->ahw;
 
-=======
-
-static u32 qlcnic_vlan_tx_check(struct qlcnic_adapter *adapter)
-{
-	struct qlcnic_hardware_context *ahw = adapter->ahw;
-
->>>>>>> d0e0ac97
 	if (adapter->pdev->device == PCI_DEVICE_ID_QLOGIC_QLE824X)
 		return ahw->capabilities & QLCNIC_FW_CAPABILITY_FVLANTX;
 	else
@@ -377,14 +358,6 @@
 		return ndo_dflt_fdb_del(ndm, tb, netdev, addr);
 
 	if (adapter->flags & QLCNIC_ESWITCH_ENABLED) {
-<<<<<<< HEAD
-		if (is_unicast_ether_addr(addr))
-			err = qlcnic_nic_del_mac(adapter, addr);
-		else if (is_multicast_ether_addr(addr))
-			err = dev_mc_del(netdev, addr);
-		else
-			err =  -EINVAL;
-=======
 		if (is_unicast_ether_addr(addr)) {
 			err = dev_uc_del(netdev, addr);
 			if (!err)
@@ -394,7 +367,6 @@
 		} else {
 			err =  -EINVAL;
 		}
->>>>>>> d0e0ac97
 	}
 	return err;
 }
@@ -417,14 +389,6 @@
 	if (ether_addr_equal(addr, adapter->mac_addr))
 		return err;
 
-<<<<<<< HEAD
-	if (is_unicast_ether_addr(addr))
-		err = qlcnic_nic_add_mac(adapter, addr, 0);
-	else if (is_multicast_ether_addr(addr))
-		err = dev_mc_add_excl(netdev, addr);
-	else
-		err = -EINVAL;
-=======
 	if (is_unicast_ether_addr(addr)) {
 		if (netdev_uc_count(netdev) < adapter->ahw->max_uc_count)
 			err = dev_uc_add_excl(netdev, addr);
@@ -435,7 +399,6 @@
 	} else {
 		err = -EINVAL;
 	}
->>>>>>> d0e0ac97
 
 	return err;
 }
@@ -487,10 +450,7 @@
 	.ndo_set_vf_tx_rate	= qlcnic_sriov_set_vf_tx_rate,
 	.ndo_get_vf_config	= qlcnic_sriov_get_vf_config,
 	.ndo_set_vf_vlan	= qlcnic_sriov_set_vf_vlan,
-<<<<<<< HEAD
-=======
 	.ndo_set_vf_spoofchk	= qlcnic_sriov_set_vf_spoofchk,
->>>>>>> d0e0ac97
 #endif
 };
 
@@ -507,11 +467,8 @@
 	.napi_add		= qlcnic_82xx_napi_add,
 	.napi_del		= qlcnic_82xx_napi_del,
 	.config_ipaddr		= qlcnic_82xx_config_ipaddr,
-<<<<<<< HEAD
-=======
 	.shutdown		= qlcnic_82xx_shutdown,
 	.resume			= qlcnic_82xx_resume,
->>>>>>> d0e0ac97
 	.clear_legacy_intr	= qlcnic_82xx_clear_legacy_intr,
 };
 
@@ -555,10 +512,7 @@
 	.config_promisc_mode		= qlcnic_82xx_nic_set_promisc,
 	.change_l2_filter		= qlcnic_82xx_change_filter,
 	.get_board_info			= qlcnic_82xx_get_board_info,
-<<<<<<< HEAD
-=======
 	.set_mac_filter_count		= qlcnic_82xx_set_mac_filter_count,
->>>>>>> d0e0ac97
 	.free_mac_list			= qlcnic_82xx_free_mac_list,
 };
 
@@ -683,19 +637,11 @@
 	err = qlcnic_enable_msix(adapter, num_msix);
 	if (err == -ENOMEM || !err)
 		return err;
-<<<<<<< HEAD
 
 	err = qlcnic_enable_msi_legacy(adapter);
 	if (!err)
 		return err;
 
-=======
-
-	err = qlcnic_enable_msi_legacy(adapter);
-	if (!err)
-		return err;
-
->>>>>>> d0e0ac97
 	return -EIO;
 }
 
@@ -716,7 +662,6 @@
 }
 
 static void qlcnic_cleanup_pci_map(struct qlcnic_hardware_context *ahw)
-<<<<<<< HEAD
 {
 	if (ahw->pci_base0 != NULL)
 		iounmap(ahw->pci_base0);
@@ -724,15 +669,6 @@
 
 static int qlcnic_get_act_pci_func(struct qlcnic_adapter *adapter)
 {
-=======
-{
-	if (ahw->pci_base0 != NULL)
-		iounmap(ahw->pci_base0);
-}
-
-static int qlcnic_get_act_pci_func(struct qlcnic_adapter *adapter)
-{
->>>>>>> d0e0ac97
 	struct qlcnic_pci_info *pci_info;
 	int ret;
 
@@ -845,27 +781,10 @@
 	if (ret)
 		goto err_lock;
 
-<<<<<<< HEAD
-	if (qlcnic_config_npars) {
-		for (i = 0; i < ahw->act_pci_func; i++) {
-			id = adapter->npars[i].pci_func;
-			if (id == ahw->pci_func)
-				continue;
-			data |= (qlcnic_config_npars &
-					QLC_DEV_SET_DRV(0xf, id));
-		}
-	} else {
-		data = QLC_SHARED_REG_RD32(adapter, QLCNIC_DRV_OP_MODE);
-		data = (data & ~QLC_DEV_SET_DRV(0xf, ahw->pci_func)) |
-			(QLC_DEV_SET_DRV(QLCNIC_MGMT_FUNC,
-					 ahw->pci_func));
-	}
-=======
 	id = ahw->pci_func;
 	data = QLC_SHARED_REG_RD32(adapter, QLCNIC_DRV_OP_MODE);
 	data = (data & ~QLC_DEV_SET_DRV(0xf, id)) |
 	       QLC_DEV_SET_DRV(QLCNIC_MGMT_FUNC, id);
->>>>>>> d0e0ac97
 	QLC_SHARED_REG_WR32(adapter, QLCNIC_DRV_OP_MODE, data);
 	qlcnic_api_unlock(adapter);
 err_lock:
@@ -1075,11 +994,7 @@
 	if (adapter->ahw->capabilities & QLCNIC_FW_CAPABILITY_MORE_CAPS) {
 		u32 temp;
 		temp = QLCRD32(adapter, CRB_FW_CAPABILITIES_2);
-<<<<<<< HEAD
-		adapter->ahw->capabilities2 = temp;
-=======
 		adapter->ahw->extra_capability[0] = temp;
->>>>>>> d0e0ac97
 	}
 	adapter->ahw->max_mac_filters = nic_info.max_mac_filters;
 	adapter->ahw->max_mtu = nic_info.max_mtu;
@@ -1494,18 +1409,6 @@
 			for (ring = 0; ring < num_sds_rings; ring++) {
 				sds_ring = &recv_ctx->sds_rings[ring];
 				if (qlcnic_82xx_check(adapter) &&
-<<<<<<< HEAD
-				    (ring == (num_sds_rings - 1)))
-					snprintf(sds_ring->name,
-						 sizeof(sds_ring->name),
-						 "qlcnic-%s[Tx0+Rx%d]",
-						 netdev->name, ring);
-				else
-					snprintf(sds_ring->name,
-						 sizeof(sds_ring->name),
-						 "qlcnic-%s[Rx%d]",
-						 netdev->name, ring);
-=======
 				    (ring == (num_sds_rings - 1))) {
 					if (!(adapter->flags &
 					      QLCNIC_MSIX_ENABLED))
@@ -1523,7 +1426,6 @@
 						 "%s-rx-%d",
 						 netdev->name, ring);
 				}
->>>>>>> d0e0ac97
 				err = request_irq(sds_ring->irq, handler, flags,
 						  sds_ring->name, sds_ring);
 				if (err)
@@ -1538,11 +1440,7 @@
 			     ring++) {
 				tx_ring = &adapter->tx_ring[ring];
 				snprintf(tx_ring->name, sizeof(tx_ring->name),
-<<<<<<< HEAD
-					 "qlcnic-%s[Tx%d]", netdev->name, ring);
-=======
 					 "%s-tx-%d", netdev->name, ring);
->>>>>>> d0e0ac97
 				err = request_irq(tx_ring->irq, handler, flags,
 						  tx_ring->name, tx_ring);
 				if (err)
@@ -1586,20 +1484,6 @@
 static void qlcnic_get_lro_mss_capability(struct qlcnic_adapter *adapter)
 {
 	u32 capab = 0;
-<<<<<<< HEAD
-
-	if (qlcnic_82xx_check(adapter)) {
-		if (adapter->ahw->capabilities2 &
-		    QLCNIC_FW_CAPABILITY_2_LRO_MAX_TCP_SEG)
-			adapter->flags |= QLCNIC_FW_LRO_MSS_CAP;
-	} else {
-		capab = adapter->ahw->capabilities;
-		if (QLC_83XX_GET_FW_LRO_MSS_CAPABILITY(capab))
-			adapter->flags |= QLCNIC_FW_LRO_MSS_CAP;
-	}
-}
-
-=======
 
 	if (qlcnic_82xx_check(adapter)) {
 		if (adapter->ahw->extra_capability[0] &
@@ -1612,7 +1496,6 @@
 	}
 }
 
->>>>>>> d0e0ac97
 int __qlcnic_up(struct qlcnic_adapter *adapter, struct net_device *netdev)
 {
 	int ring;
@@ -1954,8 +1837,6 @@
 	return err;
 }
 
-<<<<<<< HEAD
-=======
 void qlcnic_82xx_set_mac_filter_count(struct qlcnic_adapter *adapter)
 {
 	struct qlcnic_hardware_context *ahw = adapter->ahw;
@@ -1972,7 +1853,6 @@
 	ahw->max_uc_count = count;
 }
 
->>>>>>> d0e0ac97
 int
 qlcnic_setup_netdev(struct qlcnic_adapter *adapter, struct net_device *netdev,
 		    int pci_using_dac)
@@ -1982,11 +1862,7 @@
 
 	adapter->rx_csum = 1;
 	adapter->ahw->mc_enabled = 0;
-<<<<<<< HEAD
-	adapter->ahw->max_mc_count = QLCNIC_MAX_MC_COUNT;
-=======
 	qlcnic_set_mac_filter_count(adapter);
->>>>>>> d0e0ac97
 
 	netdev->netdev_ops	   = &qlcnic_netdev_ops;
 	netdev->watchdog_timeo     = QLCNIC_WATCHDOG_TIMEOUTVALUE * HZ;
@@ -1997,7 +1873,6 @@
 		SET_ETHTOOL_OPS(netdev, &qlcnic_sriov_vf_ethtool_ops);
 	else
 		SET_ETHTOOL_OPS(netdev, &qlcnic_ethtool_ops);
-<<<<<<< HEAD
 
 	netdev->features |= (NETIF_F_SG | NETIF_F_IP_CSUM | NETIF_F_RXCSUM |
 			     NETIF_F_IPV6_CSUM | NETIF_F_GRO |
@@ -2025,36 +1900,7 @@
 		netdev->features |= NETIF_F_LRO;
 
 	netdev->hw_features = netdev->features;
-=======
-
-	netdev->features |= (NETIF_F_SG | NETIF_F_IP_CSUM | NETIF_F_RXCSUM |
-			     NETIF_F_IPV6_CSUM | NETIF_F_GRO |
-			     NETIF_F_HW_VLAN_CTAG_RX);
-	netdev->vlan_features |= (NETIF_F_SG | NETIF_F_IP_CSUM |
-				  NETIF_F_IPV6_CSUM);
-
-	if (QLCNIC_IS_TSO_CAPABLE(adapter)) {
-		netdev->features |= (NETIF_F_TSO | NETIF_F_TSO6);
-		netdev->vlan_features |= (NETIF_F_TSO | NETIF_F_TSO6);
-	}
-
-	if (pci_using_dac) {
-		netdev->features |= NETIF_F_HIGHDMA;
-		netdev->vlan_features |= NETIF_F_HIGHDMA;
-	}
-
-	if (qlcnic_vlan_tx_check(adapter))
-		netdev->features |= (NETIF_F_HW_VLAN_CTAG_TX);
-
-	if (qlcnic_sriov_vf_check(adapter))
-		netdev->features |= NETIF_F_HW_VLAN_CTAG_FILTER;
-
-	if (adapter->ahw->capabilities & QLCNIC_FW_CAPABILITY_HW_LRO)
-		netdev->features |= NETIF_F_LRO;
-
-	netdev->hw_features = netdev->features;
 	netdev->priv_flags |= IFF_UNICAST_FLT;
->>>>>>> d0e0ac97
 	netdev->irq = adapter->msix_entries[0].vector;
 
 	err = register_netdev(netdev);
@@ -2104,7 +1950,6 @@
 	int ring, vector, index;
 	struct qlcnic_host_tx_ring *tx_ring;
 	struct qlcnic_cmd_buffer *cmd_buf_arr;
-<<<<<<< HEAD
 
 	tx_ring = kcalloc(adapter->max_drv_tx_rings,
 			  sizeof(struct qlcnic_host_tx_ring), GFP_KERNEL);
@@ -2113,16 +1958,6 @@
 
 	adapter->tx_ring = tx_ring;
 
-=======
-
-	tx_ring = kcalloc(adapter->max_drv_tx_rings,
-			  sizeof(struct qlcnic_host_tx_ring), GFP_KERNEL);
-	if (tx_ring == NULL)
-		return -ENOMEM;
-
-	adapter->tx_ring = tx_ring;
-
->>>>>>> d0e0ac97
 	for (ring = 0; ring < adapter->max_drv_tx_rings; ring++) {
 		tx_ring = &adapter->tx_ring[ring];
 		tx_ring->num_desc = adapter->num_txd;
@@ -2148,8 +1983,6 @@
 		}
 	}
 	return 0;
-<<<<<<< HEAD
-=======
 }
 
 void qlcnic_set_drv_version(struct qlcnic_adapter *adapter)
@@ -2165,7 +1998,6 @@
 	if ((ahw->capabilities & QLCNIC_FW_CAPABILITY_MORE_CAPS) &&
 	    (ahw->extra_capability[0] & QLCNIC_FW_CAPABILITY_SET_DRV_VER))
 		qlcnic_fw_cmd_set_drv_version(adapter, fw_cmd);
->>>>>>> d0e0ac97
 }
 
 static int
@@ -2175,10 +2007,6 @@
 	struct qlcnic_adapter *adapter = NULL;
 	struct qlcnic_hardware_context *ahw;
 	int err, pci_using_dac = -1;
-<<<<<<< HEAD
-	u32 capab2;
-=======
->>>>>>> d0e0ac97
 	char board_name[QLCNIC_MAX_BOARD_NAME_LEN + 19]; /* MAC + ": " + name */
 
 	if (pdev->is_virtfn)
@@ -2318,7 +2146,6 @@
 		dev_err(&pdev->dev, "Failed to setup interrupt\n");
 		goto err_out_disable_msi;
 	}
-<<<<<<< HEAD
 
 	if (qlcnic_83xx_check(adapter)) {
 		err = qlcnic_83xx_setup_mbx_intr(adapter);
@@ -2326,15 +2153,6 @@
 			goto err_out_disable_msi;
 	}
 
-=======
-
-	if (qlcnic_83xx_check(adapter)) {
-		err = qlcnic_83xx_setup_mbx_intr(adapter);
-		if (err)
-			goto err_out_disable_msi;
-	}
-
->>>>>>> d0e0ac97
 	err = qlcnic_get_act_pci_func(adapter);
 	if (err)
 		goto err_out_disable_mbx_intr;
@@ -2343,17 +2161,7 @@
 	if (err)
 		goto err_out_disable_mbx_intr;
 
-<<<<<<< HEAD
-	if (qlcnic_82xx_check(adapter)) {
-		if (ahw->capabilities & QLCNIC_FW_CAPABILITY_MORE_CAPS) {
-			capab2 = QLCRD32(adapter, CRB_FW_CAPABILITIES_2);
-			if (capab2 & QLCNIC_FW_CAPABILITY_2_OCBB)
-				qlcnic_fw_cmd_set_drv_version(adapter);
-		}
-	}
-=======
 	qlcnic_set_drv_version(adapter);
->>>>>>> d0e0ac97
 
 	pci_set_drvdata(pdev, adapter);
 
@@ -2469,40 +2277,6 @@
 	kfree(ahw);
 	free_netdev(netdev);
 }
-<<<<<<< HEAD
-static int __qlcnic_shutdown(struct pci_dev *pdev)
-{
-	struct qlcnic_adapter *adapter = pci_get_drvdata(pdev);
-	struct net_device *netdev = adapter->netdev;
-	int retval;
-
-	netif_device_detach(netdev);
-
-	qlcnic_cancel_idc_work(adapter);
-
-	if (netif_running(netdev))
-		qlcnic_down(adapter, netdev);
-
-	qlcnic_sriov_cleanup(adapter);
-	if (qlcnic_82xx_check(adapter))
-		qlcnic_clr_all_drv_state(adapter, 0);
-
-	clear_bit(__QLCNIC_RESETTING, &adapter->state);
-
-	retval = pci_save_state(pdev);
-	if (retval)
-		return retval;
-	if (qlcnic_82xx_check(adapter)) {
-		if (qlcnic_wol_supported(adapter)) {
-			pci_enable_wake(pdev, PCI_D3cold, 1);
-			pci_enable_wake(pdev, PCI_D3hot, 1);
-		}
-	}
-
-	return 0;
-}
-=======
->>>>>>> d0e0ac97
 
 static void qlcnic_shutdown(struct pci_dev *pdev)
 {
@@ -2538,27 +2312,7 @@
 	pci_set_master(pdev);
 	pci_restore_state(pdev);
 
-<<<<<<< HEAD
-	err = qlcnic_start_firmware(adapter);
-	if (err) {
-		dev_err(&pdev->dev, "failed to start firmware\n");
-		return err;
-	}
-
-	if (netif_running(netdev)) {
-		err = qlcnic_up(adapter, netdev);
-		if (err)
-			goto done;
-
-		qlcnic_restore_indev_addr(netdev, NETDEV_UP);
-	}
-done:
-	netif_device_attach(netdev);
-	qlcnic_schedule_work(adapter, qlcnic_fw_poll_work, FW_POLL_DELAY);
-	return 0;
-=======
 	return  __qlcnic_resume(adapter);
->>>>>>> d0e0ac97
 }
 #endif
 
