--- conflicted
+++ resolved
@@ -190,11 +190,7 @@
 
 	ppsc->swrf_processing = true;
 
-<<<<<<< HEAD
-	if (ppsc->inactive_pwrstate == ERFOFF &&
-=======
 	if (ppsc->inactive_pwrstate == ERFON &&
->>>>>>> 55922c9d
 	    rtlhal->interface == INTF_PCI) {
 		if ((ppsc->reg_rfps_level & RT_RF_OFF_LEVL_ASPM) &&
 		    RT_IN_PS_LEVEL(ppsc, RT_PS_LEVEL_ASPM) &&
