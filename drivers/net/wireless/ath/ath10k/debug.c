/*
 * Copyright (c) 2005-2011 Atheros Communications Inc.
 * Copyright (c) 2011-2013 Qualcomm Atheros, Inc.
 *
 * Permission to use, copy, modify, and/or distribute this software for any
 * purpose with or without fee is hereby granted, provided that the above
 * copyright notice and this permission notice appear in all copies.
 *
 * THE SOFTWARE IS PROVIDED "AS IS" AND THE AUTHOR DISCLAIMS ALL WARRANTIES
 * WITH REGARD TO THIS SOFTWARE INCLUDING ALL IMPLIED WARRANTIES OF
 * MERCHANTABILITY AND FITNESS. IN NO EVENT SHALL THE AUTHOR BE LIABLE FOR
 * ANY SPECIAL, DIRECT, INDIRECT, OR CONSEQUENTIAL DAMAGES OR ANY DAMAGES
 * WHATSOEVER RESULTING FROM LOSS OF USE, DATA OR PROFITS, WHETHER IN AN
 * ACTION OF CONTRACT, NEGLIGENCE OR OTHER TORTIOUS ACTION, ARISING OUT OF
 * OR IN CONNECTION WITH THE USE OR PERFORMANCE OF THIS SOFTWARE.
 */

#include <linux/module.h>
#include <linux/debugfs.h>

#include "core.h"
#include "debug.h"

/* ms */
#define ATH10K_DEBUG_HTT_STATS_INTERVAL 1000

static int ath10k_printk(const char *level, const char *fmt, ...)
{
	struct va_format vaf;
	va_list args;
	int rtn;

	va_start(args, fmt);

	vaf.fmt = fmt;
	vaf.va = &args;

	rtn = printk("%sath10k: %pV", level, &vaf);

	va_end(args);

	return rtn;
}

int ath10k_info(const char *fmt, ...)
{
	struct va_format vaf = {
		.fmt = fmt,
	};
	va_list args;
	int ret;

	va_start(args, fmt);
	vaf.va = &args;
	ret = ath10k_printk(KERN_INFO, "%pV", &vaf);
	trace_ath10k_log_info(&vaf);
	va_end(args);

	return ret;
}
EXPORT_SYMBOL(ath10k_info);

int ath10k_err(const char *fmt, ...)
{
	struct va_format vaf = {
		.fmt = fmt,
	};
	va_list args;
	int ret;

	va_start(args, fmt);
	vaf.va = &args;
	ret = ath10k_printk(KERN_ERR, "%pV", &vaf);
	trace_ath10k_log_err(&vaf);
	va_end(args);

	return ret;
}
EXPORT_SYMBOL(ath10k_err);

int ath10k_warn(const char *fmt, ...)
{
	struct va_format vaf = {
		.fmt = fmt,
	};
	va_list args;
	int ret = 0;

	va_start(args, fmt);
	vaf.va = &args;

	if (net_ratelimit())
		ret = ath10k_printk(KERN_WARNING, "%pV", &vaf);

	trace_ath10k_log_warn(&vaf);

	va_end(args);

	return ret;
}
EXPORT_SYMBOL(ath10k_warn);

#ifdef CONFIG_ATH10K_DEBUGFS

void ath10k_debug_read_service_map(struct ath10k *ar,
				   void *service_map,
				   size_t map_size)
{
	memcpy(ar->debug.wmi_service_bitmap, service_map, map_size);
}

static ssize_t ath10k_read_wmi_services(struct file *file,
					char __user *user_buf,
					size_t count, loff_t *ppos)
{
	struct ath10k *ar = file->private_data;
	char *buf;
	unsigned int len = 0, buf_len = 1500;
	const char *status;
	ssize_t ret_cnt;
	int i;

	buf = kzalloc(buf_len, GFP_KERNEL);
	if (!buf)
		return -ENOMEM;

	mutex_lock(&ar->conf_mutex);

	if (len > buf_len)
		len = buf_len;

	for (i = 0; i < WMI_SERVICE_LAST; i++) {
		if (WMI_SERVICE_IS_ENABLED(ar->debug.wmi_service_bitmap, i))
			status = "enabled";
		else
			status = "disabled";

		len += scnprintf(buf + len, buf_len - len,
				 "0x%02x - %20s - %s\n",
				 i, wmi_service_name(i), status);
	}

	ret_cnt = simple_read_from_buffer(user_buf, count, ppos, buf, len);

	mutex_unlock(&ar->conf_mutex);

	kfree(buf);
	return ret_cnt;
}

static const struct file_operations fops_wmi_services = {
	.read = ath10k_read_wmi_services,
	.open = simple_open,
	.owner = THIS_MODULE,
	.llseek = default_llseek,
};

void ath10k_debug_read_target_stats(struct ath10k *ar,
				    struct wmi_stats_event *ev)
{
	u8 *tmp = ev->data;
	struct ath10k_target_stats *stats;
	int num_pdev_stats, num_vdev_stats, num_peer_stats;
	struct wmi_pdev_stats *ps;
	int i;

	spin_lock_bh(&ar->data_lock);

	stats = &ar->debug.target_stats;

	num_pdev_stats = __le32_to_cpu(ev->num_pdev_stats); /* 0 or 1 */
	num_vdev_stats = __le32_to_cpu(ev->num_vdev_stats); /* 0 or max vdevs */
	num_peer_stats = __le32_to_cpu(ev->num_peer_stats); /* 0 or max peers */

	if (num_pdev_stats) {
		ps = (struct wmi_pdev_stats *)tmp;

		stats->ch_noise_floor = __le32_to_cpu(ps->chan_nf);
		stats->tx_frame_count = __le32_to_cpu(ps->tx_frame_count);
		stats->rx_frame_count = __le32_to_cpu(ps->rx_frame_count);
		stats->rx_clear_count = __le32_to_cpu(ps->rx_clear_count);
		stats->cycle_count = __le32_to_cpu(ps->cycle_count);
		stats->phy_err_count = __le32_to_cpu(ps->phy_err_count);
		stats->chan_tx_power = __le32_to_cpu(ps->chan_tx_pwr);

		stats->comp_queued = __le32_to_cpu(ps->wal.tx.comp_queued);
		stats->comp_delivered =
			__le32_to_cpu(ps->wal.tx.comp_delivered);
		stats->msdu_enqued = __le32_to_cpu(ps->wal.tx.msdu_enqued);
		stats->mpdu_enqued = __le32_to_cpu(ps->wal.tx.mpdu_enqued);
		stats->wmm_drop = __le32_to_cpu(ps->wal.tx.wmm_drop);
		stats->local_enqued = __le32_to_cpu(ps->wal.tx.local_enqued);
		stats->local_freed = __le32_to_cpu(ps->wal.tx.local_freed);
		stats->hw_queued = __le32_to_cpu(ps->wal.tx.hw_queued);
		stats->hw_reaped = __le32_to_cpu(ps->wal.tx.hw_reaped);
		stats->underrun = __le32_to_cpu(ps->wal.tx.underrun);
		stats->tx_abort = __le32_to_cpu(ps->wal.tx.tx_abort);
		stats->mpdus_requed = __le32_to_cpu(ps->wal.tx.mpdus_requed);
		stats->tx_ko = __le32_to_cpu(ps->wal.tx.tx_ko);
		stats->data_rc = __le32_to_cpu(ps->wal.tx.data_rc);
		stats->self_triggers = __le32_to_cpu(ps->wal.tx.self_triggers);
		stats->sw_retry_failure =
			__le32_to_cpu(ps->wal.tx.sw_retry_failure);
		stats->illgl_rate_phy_err =
			__le32_to_cpu(ps->wal.tx.illgl_rate_phy_err);
		stats->pdev_cont_xretry =
			__le32_to_cpu(ps->wal.tx.pdev_cont_xretry);
		stats->pdev_tx_timeout =
			__le32_to_cpu(ps->wal.tx.pdev_tx_timeout);
		stats->pdev_resets = __le32_to_cpu(ps->wal.tx.pdev_resets);
		stats->phy_underrun = __le32_to_cpu(ps->wal.tx.phy_underrun);
		stats->txop_ovf = __le32_to_cpu(ps->wal.tx.txop_ovf);

		stats->mid_ppdu_route_change =
			__le32_to_cpu(ps->wal.rx.mid_ppdu_route_change);
		stats->status_rcvd = __le32_to_cpu(ps->wal.rx.status_rcvd);
		stats->r0_frags = __le32_to_cpu(ps->wal.rx.r0_frags);
		stats->r1_frags = __le32_to_cpu(ps->wal.rx.r1_frags);
		stats->r2_frags = __le32_to_cpu(ps->wal.rx.r2_frags);
		stats->r3_frags = __le32_to_cpu(ps->wal.rx.r3_frags);
		stats->htt_msdus = __le32_to_cpu(ps->wal.rx.htt_msdus);
		stats->htt_mpdus = __le32_to_cpu(ps->wal.rx.htt_mpdus);
		stats->loc_msdus = __le32_to_cpu(ps->wal.rx.loc_msdus);
		stats->loc_mpdus = __le32_to_cpu(ps->wal.rx.loc_mpdus);
		stats->oversize_amsdu =
			__le32_to_cpu(ps->wal.rx.oversize_amsdu);
		stats->phy_errs = __le32_to_cpu(ps->wal.rx.phy_errs);
		stats->phy_err_drop = __le32_to_cpu(ps->wal.rx.phy_err_drop);
		stats->mpdu_errs = __le32_to_cpu(ps->wal.rx.mpdu_errs);

		tmp += sizeof(struct wmi_pdev_stats);
	}

	/* 0 or max vdevs */
	/* Currently firmware does not support VDEV stats */
	if (num_vdev_stats) {
		struct wmi_vdev_stats *vdev_stats;

		for (i = 0; i < num_vdev_stats; i++) {
			vdev_stats = (struct wmi_vdev_stats *)tmp;
			tmp += sizeof(struct wmi_vdev_stats);
		}
	}

	if (num_peer_stats) {
		struct wmi_peer_stats *peer_stats;
		struct ath10k_peer_stat *s;

		stats->peers = num_peer_stats;

		for (i = 0; i < num_peer_stats; i++) {
			peer_stats = (struct wmi_peer_stats *)tmp;
			s = &stats->peer_stat[i];

			WMI_MAC_ADDR_TO_CHAR_ARRAY(&peer_stats->peer_macaddr,
						   s->peer_macaddr);
			s->peer_rssi = __le32_to_cpu(peer_stats->peer_rssi);
			s->peer_tx_rate =
				__le32_to_cpu(peer_stats->peer_tx_rate);

			tmp += sizeof(struct wmi_peer_stats);
		}
	}

	spin_unlock_bh(&ar->data_lock);
	complete(&ar->debug.event_stats_compl);
}

static ssize_t ath10k_read_fw_stats(struct file *file, char __user *user_buf,
				    size_t count, loff_t *ppos)
{
	struct ath10k *ar = file->private_data;
	struct ath10k_target_stats *fw_stats;
	char *buf = NULL;
	unsigned int len = 0, buf_len = 2500;
	ssize_t ret_cnt = 0;
	long left;
	int i;
	int ret;

	fw_stats = &ar->debug.target_stats;

	mutex_lock(&ar->conf_mutex);

	if (ar->state != ATH10K_STATE_ON)
		goto exit;

	buf = kzalloc(buf_len, GFP_KERNEL);
	if (!buf)
		goto exit;

	ret = ath10k_wmi_request_stats(ar, WMI_REQUEST_PEER_STAT);
	if (ret) {
		ath10k_warn("could not request stats (%d)\n", ret);
		goto exit;
	}

	left = wait_for_completion_timeout(&ar->debug.event_stats_compl, 1*HZ);
	if (left <= 0)
		goto exit;

	spin_lock_bh(&ar->data_lock);
	len += scnprintf(buf + len, buf_len - len, "\n");
	len += scnprintf(buf + len, buf_len - len, "%30s\n",
			 "ath10k PDEV stats");
	len += scnprintf(buf + len, buf_len - len, "%30s\n\n",
				 "=================");

	len += scnprintf(buf + len, buf_len - len, "%30s %10d\n",
			 "Channel noise floor", fw_stats->ch_noise_floor);
	len += scnprintf(buf + len, buf_len - len, "%30s %10u\n",
			 "Channel TX power", fw_stats->chan_tx_power);
	len += scnprintf(buf + len, buf_len - len, "%30s %10u\n",
			 "TX frame count", fw_stats->tx_frame_count);
	len += scnprintf(buf + len, buf_len - len, "%30s %10u\n",
			 "RX frame count", fw_stats->rx_frame_count);
	len += scnprintf(buf + len, buf_len - len, "%30s %10u\n",
			 "RX clear count", fw_stats->rx_clear_count);
	len += scnprintf(buf + len, buf_len - len, "%30s %10u\n",
			 "Cycle count", fw_stats->cycle_count);
	len += scnprintf(buf + len, buf_len - len, "%30s %10u\n",
			 "PHY error count", fw_stats->phy_err_count);

	len += scnprintf(buf + len, buf_len - len, "\n");
	len += scnprintf(buf + len, buf_len - len, "%30s\n",
			 "ath10k PDEV TX stats");
	len += scnprintf(buf + len, buf_len - len, "%30s\n\n",
				 "=================");

	len += scnprintf(buf + len, buf_len - len, "%30s %10d\n",
			 "HTT cookies queued", fw_stats->comp_queued);
	len += scnprintf(buf + len, buf_len - len, "%30s %10d\n",
			 "HTT cookies disp.", fw_stats->comp_delivered);
	len += scnprintf(buf + len, buf_len - len, "%30s %10d\n",
			 "MSDU queued", fw_stats->msdu_enqued);
	len += scnprintf(buf + len, buf_len - len, "%30s %10d\n",
			 "MPDU queued", fw_stats->mpdu_enqued);
	len += scnprintf(buf + len, buf_len - len, "%30s %10d\n",
			 "MSDUs dropped", fw_stats->wmm_drop);
	len += scnprintf(buf + len, buf_len - len, "%30s %10d\n",
			 "Local enqued", fw_stats->local_enqued);
	len += scnprintf(buf + len, buf_len - len, "%30s %10d\n",
			 "Local freed", fw_stats->local_freed);
	len += scnprintf(buf + len, buf_len - len, "%30s %10d\n",
			 "HW queued", fw_stats->hw_queued);
	len += scnprintf(buf + len, buf_len - len, "%30s %10d\n",
			 "PPDUs reaped", fw_stats->hw_reaped);
	len += scnprintf(buf + len, buf_len - len, "%30s %10d\n",
			 "Num underruns", fw_stats->underrun);
	len += scnprintf(buf + len, buf_len - len, "%30s %10d\n",
			 "PPDUs cleaned", fw_stats->tx_abort);
	len += scnprintf(buf + len, buf_len - len, "%30s %10d\n",
			 "MPDUs requed", fw_stats->mpdus_requed);
	len += scnprintf(buf + len, buf_len - len, "%30s %10d\n",
			 "Excessive retries", fw_stats->tx_ko);
	len += scnprintf(buf + len, buf_len - len, "%30s %10d\n",
			 "HW rate", fw_stats->data_rc);
	len += scnprintf(buf + len, buf_len - len, "%30s %10d\n",
			 "Sched self tiggers", fw_stats->self_triggers);
	len += scnprintf(buf + len, buf_len - len, "%30s %10d\n",
			 "Dropped due to SW retries",
			 fw_stats->sw_retry_failure);
	len += scnprintf(buf + len, buf_len - len, "%30s %10d\n",
			 "Illegal rate phy errors",
			 fw_stats->illgl_rate_phy_err);
	len += scnprintf(buf + len, buf_len - len, "%30s %10d\n",
			 "Pdev continous xretry", fw_stats->pdev_cont_xretry);
	len += scnprintf(buf + len, buf_len - len, "%30s %10d\n",
			 "TX timeout", fw_stats->pdev_tx_timeout);
	len += scnprintf(buf + len, buf_len - len, "%30s %10d\n",
			 "PDEV resets", fw_stats->pdev_resets);
	len += scnprintf(buf + len, buf_len - len, "%30s %10d\n",
			 "PHY underrun", fw_stats->phy_underrun);
	len += scnprintf(buf + len, buf_len - len, "%30s %10d\n",
			 "MPDU is more than txop limit", fw_stats->txop_ovf);

	len += scnprintf(buf + len, buf_len - len, "\n");
	len += scnprintf(buf + len, buf_len - len, "%30s\n",
			 "ath10k PDEV RX stats");
	len += scnprintf(buf + len, buf_len - len, "%30s\n\n",
				 "=================");

	len += scnprintf(buf + len, buf_len - len, "%30s %10d\n",
			 "Mid PPDU route change",
			 fw_stats->mid_ppdu_route_change);
	len += scnprintf(buf + len, buf_len - len, "%30s %10d\n",
			 "Tot. number of statuses", fw_stats->status_rcvd);
	len += scnprintf(buf + len, buf_len - len, "%30s %10d\n",
			 "Extra frags on rings 0", fw_stats->r0_frags);
	len += scnprintf(buf + len, buf_len - len, "%30s %10d\n",
			 "Extra frags on rings 1", fw_stats->r1_frags);
	len += scnprintf(buf + len, buf_len - len, "%30s %10d\n",
			 "Extra frags on rings 2", fw_stats->r2_frags);
	len += scnprintf(buf + len, buf_len - len, "%30s %10d\n",
			 "Extra frags on rings 3", fw_stats->r3_frags);
	len += scnprintf(buf + len, buf_len - len, "%30s %10d\n",
			 "MSDUs delivered to HTT", fw_stats->htt_msdus);
	len += scnprintf(buf + len, buf_len - len, "%30s %10d\n",
			 "MPDUs delivered to HTT", fw_stats->htt_mpdus);
	len += scnprintf(buf + len, buf_len - len, "%30s %10d\n",
			 "MSDUs delivered to stack", fw_stats->loc_msdus);
	len += scnprintf(buf + len, buf_len - len, "%30s %10d\n",
			 "MPDUs delivered to stack", fw_stats->loc_mpdus);
	len += scnprintf(buf + len, buf_len - len, "%30s %10d\n",
			 "Oversized AMSUs", fw_stats->oversize_amsdu);
	len += scnprintf(buf + len, buf_len - len, "%30s %10d\n",
			 "PHY errors", fw_stats->phy_errs);
	len += scnprintf(buf + len, buf_len - len, "%30s %10d\n",
			 "PHY errors drops", fw_stats->phy_err_drop);
	len += scnprintf(buf + len, buf_len - len, "%30s %10d\n",
			 "MPDU errors (FCS, MIC, ENC)", fw_stats->mpdu_errs);

	len += scnprintf(buf + len, buf_len - len, "\n");
	len += scnprintf(buf + len, buf_len - len, "%30s\n",
			 "ath10k PEER stats");
	len += scnprintf(buf + len, buf_len - len, "%30s\n\n",
				 "=================");

	for (i = 0; i < fw_stats->peers; i++) {
		len += scnprintf(buf + len, buf_len - len, "%30s %pM\n",
				 "Peer MAC address",
				 fw_stats->peer_stat[i].peer_macaddr);
		len += scnprintf(buf + len, buf_len - len, "%30s %u\n",
				 "Peer RSSI", fw_stats->peer_stat[i].peer_rssi);
		len += scnprintf(buf + len, buf_len - len, "%30s %u\n",
				 "Peer TX rate",
				 fw_stats->peer_stat[i].peer_tx_rate);
		len += scnprintf(buf + len, buf_len - len, "\n");
	}
	spin_unlock_bh(&ar->data_lock);

	if (len > buf_len)
		len = buf_len;

	ret_cnt = simple_read_from_buffer(user_buf, count, ppos, buf, len);

exit:
	mutex_unlock(&ar->conf_mutex);
	kfree(buf);
	return ret_cnt;
}

static const struct file_operations fops_fw_stats = {
	.read = ath10k_read_fw_stats,
	.open = simple_open,
	.owner = THIS_MODULE,
	.llseek = default_llseek,
};

static ssize_t ath10k_read_simulate_fw_crash(struct file *file,
					     char __user *user_buf,
					     size_t count, loff_t *ppos)
{
	const char buf[] = "To simulate firmware crash write the keyword"
			   " `crash` to this file.\nThis will force firmware"
			   " to report a crash to the host system.\n";
	return simple_read_from_buffer(user_buf, count, ppos, buf, strlen(buf));
}

static ssize_t ath10k_write_simulate_fw_crash(struct file *file,
					      const char __user *user_buf,
					      size_t count, loff_t *ppos)
{
	struct ath10k *ar = file->private_data;
	char buf[32] = {};
	int ret;

	mutex_lock(&ar->conf_mutex);

	simple_write_to_buffer(buf, sizeof(buf) - 1, ppos, user_buf, count);
	if (strcmp(buf, "crash") && strcmp(buf, "crash\n")) {
		ret = -EINVAL;
		goto exit;
	}

	if (ar->state != ATH10K_STATE_ON &&
	    ar->state != ATH10K_STATE_RESTARTED) {
		ret = -ENETDOWN;
		goto exit;
	}

	ath10k_info("simulating firmware crash\n");

	ret = ath10k_wmi_force_fw_hang(ar, WMI_FORCE_FW_HANG_ASSERT, 0);
	if (ret)
		ath10k_warn("failed to force fw hang (%d)\n", ret);

	if (ret == 0)
		ret = count;

exit:
	mutex_unlock(&ar->conf_mutex);
	return ret;
}

static const struct file_operations fops_simulate_fw_crash = {
	.read = ath10k_read_simulate_fw_crash,
	.write = ath10k_write_simulate_fw_crash,
	.open = simple_open,
	.owner = THIS_MODULE,
	.llseek = default_llseek,
};

static ssize_t ath10k_read_chip_id(struct file *file, char __user *user_buf,
				   size_t count, loff_t *ppos)
{
	struct ath10k *ar = file->private_data;
	unsigned int len;
	char buf[50];

	len = scnprintf(buf, sizeof(buf), "0x%08x\n", ar->chip_id);

	return simple_read_from_buffer(user_buf, count, ppos, buf, len);
}

static const struct file_operations fops_chip_id = {
	.read = ath10k_read_chip_id,
	.open = simple_open,
	.owner = THIS_MODULE,
	.llseek = default_llseek,
};

static int ath10k_debug_htt_stats_req(struct ath10k *ar)
{
	u64 cookie;
	int ret;

	lockdep_assert_held(&ar->conf_mutex);

	if (ar->debug.htt_stats_mask == 0)
		/* htt stats are disabled */
		return 0;

	if (ar->state != ATH10K_STATE_ON)
		return 0;

	cookie = get_jiffies_64();

	ret = ath10k_htt_h2t_stats_req(&ar->htt, ar->debug.htt_stats_mask,
				       cookie);
	if (ret) {
		ath10k_warn("failed to send htt stats request: %d\n", ret);
		return ret;
	}

	queue_delayed_work(ar->workqueue, &ar->debug.htt_stats_dwork,
			   msecs_to_jiffies(ATH10K_DEBUG_HTT_STATS_INTERVAL));

	return 0;
}

static void ath10k_debug_htt_stats_dwork(struct work_struct *work)
{
	struct ath10k *ar = container_of(work, struct ath10k,
					 debug.htt_stats_dwork.work);

	mutex_lock(&ar->conf_mutex);

	ath10k_debug_htt_stats_req(ar);

	mutex_unlock(&ar->conf_mutex);
}

static ssize_t ath10k_read_htt_stats_mask(struct file *file,
					    char __user *user_buf,
					    size_t count, loff_t *ppos)
{
	struct ath10k *ar = file->private_data;
	char buf[32];
	unsigned int len;

	len = scnprintf(buf, sizeof(buf), "%lu\n", ar->debug.htt_stats_mask);

	return simple_read_from_buffer(user_buf, count, ppos, buf, len);
}

static ssize_t ath10k_write_htt_stats_mask(struct file *file,
					     const char __user *user_buf,
					     size_t count, loff_t *ppos)
{
	struct ath10k *ar = file->private_data;
	unsigned long mask;
	int ret;

	ret = kstrtoul_from_user(user_buf, count, 0, &mask);
	if (ret)
		return ret;

	/* max 8 bit masks (for now) */
	if (mask > 0xff)
		return -E2BIG;

	mutex_lock(&ar->conf_mutex);

	ar->debug.htt_stats_mask = mask;

	ret = ath10k_debug_htt_stats_req(ar);
	if (ret)
		goto out;

	ret = count;

out:
	mutex_unlock(&ar->conf_mutex);

	return ret;
}

static const struct file_operations fops_htt_stats_mask = {
	.read = ath10k_read_htt_stats_mask,
	.write = ath10k_write_htt_stats_mask,
	.open = simple_open,
	.owner = THIS_MODULE,
	.llseek = default_llseek,
};

int ath10k_debug_start(struct ath10k *ar)
{
	int ret;

<<<<<<< HEAD
=======
	lockdep_assert_held(&ar->conf_mutex);

>>>>>>> 01925efd
	ret = ath10k_debug_htt_stats_req(ar);
	if (ret)
		/* continue normally anyway, this isn't serious */
		ath10k_warn("failed to start htt stats workqueue: %d\n", ret);

	return 0;
}

void ath10k_debug_stop(struct ath10k *ar)
{
<<<<<<< HEAD
	cancel_delayed_work_sync(&ar->debug.htt_stats_dwork);
=======
	lockdep_assert_held(&ar->conf_mutex);

	/* Must not use _sync to avoid deadlock, we do that in
	 * ath10k_debug_destroy(). The check for htt_stats_mask is to avoid
	 * warning from del_timer(). */
	if (ar->debug.htt_stats_mask != 0)
		cancel_delayed_work(&ar->debug.htt_stats_dwork);
>>>>>>> 01925efd
}

int ath10k_debug_create(struct ath10k *ar)
{
	ar->debug.debugfs_phy = debugfs_create_dir("ath10k",
						   ar->hw->wiphy->debugfsdir);

	if (!ar->debug.debugfs_phy)
		return -ENOMEM;

	INIT_DELAYED_WORK(&ar->debug.htt_stats_dwork,
			  ath10k_debug_htt_stats_dwork);

	init_completion(&ar->debug.event_stats_compl);

	debugfs_create_file("fw_stats", S_IRUSR, ar->debug.debugfs_phy, ar,
			    &fops_fw_stats);

	debugfs_create_file("wmi_services", S_IRUSR, ar->debug.debugfs_phy, ar,
			    &fops_wmi_services);

	debugfs_create_file("simulate_fw_crash", S_IRUSR, ar->debug.debugfs_phy,
			    ar, &fops_simulate_fw_crash);

	debugfs_create_file("chip_id", S_IRUSR, ar->debug.debugfs_phy,
			    ar, &fops_chip_id);

	debugfs_create_file("htt_stats_mask", S_IRUSR, ar->debug.debugfs_phy,
			    ar, &fops_htt_stats_mask);

	return 0;
}

<<<<<<< HEAD
=======
void ath10k_debug_destroy(struct ath10k *ar)
{
	cancel_delayed_work_sync(&ar->debug.htt_stats_dwork);
}

>>>>>>> 01925efd
#endif /* CONFIG_ATH10K_DEBUGFS */

#ifdef CONFIG_ATH10K_DEBUG
void ath10k_dbg(enum ath10k_debug_mask mask, const char *fmt, ...)
{
	struct va_format vaf;
	va_list args;

	va_start(args, fmt);

	vaf.fmt = fmt;
	vaf.va = &args;

	if (ath10k_debug_mask & mask)
		ath10k_printk(KERN_DEBUG, "%pV", &vaf);

	trace_ath10k_log_dbg(mask, &vaf);

	va_end(args);
}
EXPORT_SYMBOL(ath10k_dbg);

void ath10k_dbg_dump(enum ath10k_debug_mask mask,
		     const char *msg, const char *prefix,
		     const void *buf, size_t len)
{
	if (ath10k_debug_mask & mask) {
		if (msg)
			ath10k_dbg(mask, "%s\n", msg);

		print_hex_dump_bytes(prefix, DUMP_PREFIX_OFFSET, buf, len);
	}

	/* tracing code doesn't like null strings :/ */
	trace_ath10k_log_dbg_dump(msg ? msg : "", prefix ? prefix : "",
				  buf, len);
}
EXPORT_SYMBOL(ath10k_dbg_dump);

#endif /* CONFIG_ATH10K_DEBUG */<|MERGE_RESOLUTION|>--- conflicted
+++ resolved
@@ -618,11 +618,8 @@
 {
 	int ret;
 
-<<<<<<< HEAD
-=======
 	lockdep_assert_held(&ar->conf_mutex);
 
->>>>>>> 01925efd
 	ret = ath10k_debug_htt_stats_req(ar);
 	if (ret)
 		/* continue normally anyway, this isn't serious */
@@ -633,9 +630,6 @@
 
 void ath10k_debug_stop(struct ath10k *ar)
 {
-<<<<<<< HEAD
-	cancel_delayed_work_sync(&ar->debug.htt_stats_dwork);
-=======
 	lockdep_assert_held(&ar->conf_mutex);
 
 	/* Must not use _sync to avoid deadlock, we do that in
@@ -643,7 +637,6 @@
 	 * warning from del_timer(). */
 	if (ar->debug.htt_stats_mask != 0)
 		cancel_delayed_work(&ar->debug.htt_stats_dwork);
->>>>>>> 01925efd
 }
 
 int ath10k_debug_create(struct ath10k *ar)
@@ -677,14 +670,11 @@
 	return 0;
 }
 
-<<<<<<< HEAD
-=======
 void ath10k_debug_destroy(struct ath10k *ar)
 {
 	cancel_delayed_work_sync(&ar->debug.htt_stats_dwork);
 }
 
->>>>>>> 01925efd
 #endif /* CONFIG_ATH10K_DEBUGFS */
 
 #ifdef CONFIG_ATH10K_DEBUG
