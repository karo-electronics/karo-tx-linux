/*
 * Copyright (c) 2005-2011 Atheros Communications Inc.
 * Copyright (c) 2011-2013 Qualcomm Atheros, Inc.
 *
 * Permission to use, copy, modify, and/or distribute this software for any
 * purpose with or without fee is hereby granted, provided that the above
 * copyright notice and this permission notice appear in all copies.
 *
 * THE SOFTWARE IS PROVIDED "AS IS" AND THE AUTHOR DISCLAIMS ALL WARRANTIES
 * WITH REGARD TO THIS SOFTWARE INCLUDING ALL IMPLIED WARRANTIES OF
 * MERCHANTABILITY AND FITNESS. IN NO EVENT SHALL THE AUTHOR BE LIABLE FOR
 * ANY SPECIAL, DIRECT, INDIRECT, OR CONSEQUENTIAL DAMAGES OR ANY DAMAGES
 * WHATSOEVER RESULTING FROM LOSS OF USE, DATA OR PROFITS, WHETHER IN AN
 * ACTION OF CONTRACT, NEGLIGENCE OR OTHER TORTIOUS ACTION, ARISING OUT OF
 * OR IN CONNECTION WITH THE USE OR PERFORMANCE OF THIS SOFTWARE.
 */

#ifndef _CORE_H_
#define _CORE_H_

#include <linux/completion.h>
#include <linux/if_ether.h>
#include <linux/types.h>
#include <linux/pci.h>

#include "htt.h"
#include "htc.h"
#include "hw.h"
#include "targaddrs.h"
#include "wmi.h"
#include "../ath.h"
#include "../regd.h"

#define MS(_v, _f) (((_v) & _f##_MASK) >> _f##_LSB)
#define SM(_v, _f) (((_v) << _f##_LSB) & _f##_MASK)
#define WO(_f)      ((_f##_OFFSET) >> 2)

#define ATH10K_SCAN_ID 0
#define WMI_READY_TIMEOUT (5 * HZ)
#define ATH10K_FLUSH_TIMEOUT_HZ (5*HZ)
#define ATH10K_NUM_CHANS 38

/* Antenna noise floor */
#define ATH10K_DEFAULT_NOISE_FLOOR -95

#define ATH10K_MAX_NUM_MGMT_PENDING 16

struct ath10k;

struct ath10k_skb_cb {
	dma_addr_t paddr;
	bool is_mapped;
	bool is_aborted;
	u8 vdev_id;

	struct {
<<<<<<< HEAD
		u8 vdev_id;
=======
>>>>>>> 01925efd
		u8 tid;
		bool is_offchan;

		u8 frag_len;
		u8 pad_len;
	} __packed htt;
} __packed;

static inline struct ath10k_skb_cb *ATH10K_SKB_CB(struct sk_buff *skb)
{
	BUILD_BUG_ON(sizeof(struct ath10k_skb_cb) >
		     IEEE80211_TX_INFO_DRIVER_DATA_SIZE);
	return (struct ath10k_skb_cb *)&IEEE80211_SKB_CB(skb)->driver_data;
}

static inline int ath10k_skb_map(struct device *dev, struct sk_buff *skb)
{
	if (ATH10K_SKB_CB(skb)->is_mapped)
		return -EINVAL;

	ATH10K_SKB_CB(skb)->paddr = dma_map_single(dev, skb->data, skb->len,
						   DMA_TO_DEVICE);

	if (unlikely(dma_mapping_error(dev, ATH10K_SKB_CB(skb)->paddr)))
		return -EIO;

	ATH10K_SKB_CB(skb)->is_mapped = true;
	return 0;
}

static inline int ath10k_skb_unmap(struct device *dev, struct sk_buff *skb)
{
	if (!ATH10K_SKB_CB(skb)->is_mapped)
		return -EINVAL;

	dma_unmap_single(dev, ATH10K_SKB_CB(skb)->paddr, skb->len,
			 DMA_TO_DEVICE);
	ATH10K_SKB_CB(skb)->is_mapped = false;
	return 0;
}

static inline u32 host_interest_item_address(u32 item_offset)
{
	return QCA988X_HOST_INTEREST_ADDRESS + item_offset;
}

struct ath10k_bmi {
	bool done_sent;
};

#define ATH10K_MAX_MEM_REQS 16

struct ath10k_mem_chunk {
	void *vaddr;
	dma_addr_t paddr;
	u32 len;
	u32 req_id;
};

struct ath10k_wmi {
	enum ath10k_htc_ep_id eid;
	struct completion service_ready;
	struct completion unified_ready;
	wait_queue_head_t tx_credits_wq;
<<<<<<< HEAD
=======
	struct wmi_cmd_map *cmd;
	struct wmi_vdev_param_map *vdev_param;
	struct wmi_pdev_param_map *pdev_param;

	u32 num_mem_chunks;
	struct ath10k_mem_chunk mem_chunks[ATH10K_MAX_MEM_REQS];
>>>>>>> 01925efd
};

struct ath10k_peer_stat {
	u8 peer_macaddr[ETH_ALEN];
	u32 peer_rssi;
	u32 peer_tx_rate;
};

struct ath10k_target_stats {
	/* PDEV stats */
	s32 ch_noise_floor;
	u32 tx_frame_count;
	u32 rx_frame_count;
	u32 rx_clear_count;
	u32 cycle_count;
	u32 phy_err_count;
	u32 chan_tx_power;

	/* PDEV TX stats */
	s32 comp_queued;
	s32 comp_delivered;
	s32 msdu_enqued;
	s32 mpdu_enqued;
	s32 wmm_drop;
	s32 local_enqued;
	s32 local_freed;
	s32 hw_queued;
	s32 hw_reaped;
	s32 underrun;
	s32 tx_abort;
	s32 mpdus_requed;
	u32 tx_ko;
	u32 data_rc;
	u32 self_triggers;
	u32 sw_retry_failure;
	u32 illgl_rate_phy_err;
	u32 pdev_cont_xretry;
	u32 pdev_tx_timeout;
	u32 pdev_resets;
	u32 phy_underrun;
	u32 txop_ovf;

	/* PDEV RX stats */
	s32 mid_ppdu_route_change;
	s32 status_rcvd;
	s32 r0_frags;
	s32 r1_frags;
	s32 r2_frags;
	s32 r3_frags;
	s32 htt_msdus;
	s32 htt_mpdus;
	s32 loc_msdus;
	s32 loc_mpdus;
	s32 oversize_amsdu;
	s32 phy_errs;
	s32 phy_err_drop;
	s32 mpdu_errs;

	/* VDEV STATS */

	/* PEER STATS */
	u8 peers;
	struct ath10k_peer_stat peer_stat[TARGET_NUM_PEERS];

	/* TODO: Beacon filter stats */

};

#define ATH10K_MAX_NUM_PEER_IDS (1 << 11) /* htt rx_desc limit */

struct ath10k_peer {
	struct list_head list;
	int vdev_id;
	u8 addr[ETH_ALEN];
	DECLARE_BITMAP(peer_ids, ATH10K_MAX_NUM_PEER_IDS);
	struct ieee80211_key_conf *keys[WMI_MAX_KEY_INDEX + 1];
};

#define ATH10K_VDEV_SETUP_TIMEOUT_HZ (5*HZ)

struct ath10k_vif {
	struct list_head list;

	u32 vdev_id;
	enum wmi_vdev_type vdev_type;
	enum wmi_vdev_subtype vdev_subtype;
	u32 beacon_interval;
	u32 dtim_period;
	struct sk_buff *beacon;

	struct ath10k *ar;
	struct ieee80211_vif *vif;

	struct work_struct wep_key_work;
	struct ieee80211_key_conf *wep_keys[WMI_MAX_KEY_INDEX + 1];
	u8 def_wep_key_idx;
	u8 def_wep_key_newidx;

	u16 tx_seq_no;

	union {
		struct {
			u8 bssid[ETH_ALEN];
			u32 uapsd;
		} sta;
		struct {
			/* 127 stations; wmi limit */
			u8 tim_bitmap[16];
			u8 tim_len;
			u32 ssid_len;
			u8 ssid[IEEE80211_MAX_SSID_LEN];
			bool hidden_ssid;
			/* P2P_IE with NoA attribute for P2P_GO case */
			u32 noa_len;
			u8 *noa_data;
		} ap;
		struct {
			u8 bssid[ETH_ALEN];
		} ibss;
	} u;
};

struct ath10k_vif_iter {
	u32 vdev_id;
	struct ath10k_vif *arvif;
};

struct ath10k_debug {
	struct dentry *debugfs_phy;

	struct ath10k_target_stats target_stats;
	u32 wmi_service_bitmap[WMI_SERVICE_BM_SIZE];

	struct completion event_stats_compl;

	unsigned long htt_stats_mask;
	struct delayed_work htt_stats_dwork;
};

enum ath10k_state {
	ATH10K_STATE_OFF = 0,
	ATH10K_STATE_ON,

	/* When doing firmware recovery the device is first powered down.
	 * mac80211 is supposed to call in to start() hook later on. It is
	 * however possible that driver unloading and firmware crash overlap.
	 * mac80211 can wait on conf_mutex in stop() while the device is
	 * stopped in ath10k_core_restart() work holding conf_mutex. The state
	 * RESTARTED means that the device is up and mac80211 has started hw
	 * reconfiguration. Once mac80211 is done with the reconfiguration we
	 * set the state to STATE_ON in restart_complete(). */
	ATH10K_STATE_RESTARTING,
	ATH10K_STATE_RESTARTED,

	/* The device has crashed while restarting hw. This state is like ON
	 * but commands are blocked in HTC and -ECOMM response is given. This
	 * prevents completion timeouts and makes the driver more responsive to
	 * userspace commands. This is also prevents recursive recovery. */
	ATH10K_STATE_WEDGED,
};

enum ath10k_fw_features {
	/* wmi_mgmt_rx_hdr contains extra RSSI information */
	ATH10K_FW_FEATURE_EXT_WMI_MGMT_RX = 0,

<<<<<<< HEAD
=======
	/* firmware from 10X branch */
	ATH10K_FW_FEATURE_WMI_10X = 1,

	/* firmware support tx frame management over WMI, otherwise it's HTT */
	ATH10K_FW_FEATURE_HAS_WMI_MGMT_TX = 2,

>>>>>>> 01925efd
	/* keep last */
	ATH10K_FW_FEATURE_COUNT,
};

struct ath10k {
	struct ath_common ath_common;
	struct ieee80211_hw *hw;
	struct device *dev;
	u8 mac_addr[ETH_ALEN];

	u32 chip_id;
	u32 target_version;
	u8 fw_version_major;
	u32 fw_version_minor;
	u16 fw_version_release;
	u16 fw_version_build;
	u32 phy_capability;
	u32 hw_min_tx_power;
	u32 hw_max_tx_power;
	u32 ht_cap_info;
	u32 vht_cap_info;
	u32 num_rf_chains;

	DECLARE_BITMAP(fw_features, ATH10K_FW_FEATURE_COUNT);

	struct targetdef *targetdef;
	struct hostdef *hostdef;

	bool p2p;

	struct {
		void *priv;
		const struct ath10k_hif_ops *ops;
	} hif;

	wait_queue_head_t event_queue;
	bool is_target_paused;

	struct ath10k_bmi bmi;
	struct ath10k_wmi wmi;
	struct ath10k_htc htc;
	struct ath10k_htt htt;

	struct ath10k_hw_params {
		u32 id;
		const char *name;
		u32 patch_load_addr;

		struct ath10k_hw_params_fw {
			const char *dir;
			const char *fw;
			const char *otp;
			const char *board;
		} fw;
	} hw_params;

	const struct firmware *board;
	const void *board_data;
	size_t board_len;

	const struct firmware *otp;
	const void *otp_data;
	size_t otp_len;

	const struct firmware *firmware;
	const void *firmware_data;
	size_t firmware_len;

	int fw_api;

	struct {
		struct completion started;
		struct completion completed;
		struct completion on_channel;
		struct timer_list timeout;
		bool is_roc;
		bool in_progress;
		bool aborting;
		int vdev_id;
		int roc_freq;
	} scan;

	struct {
		struct ieee80211_supported_band sbands[IEEE80211_NUM_BANDS];
	} mac;

	/* should never be NULL; needed for regular htt rx */
	struct ieee80211_channel *rx_channel;

	/* valid during scan; needed for mgmt rx during scan */
	struct ieee80211_channel *scan_channel;

	int free_vdev_map;
	int monitor_vdev_id;
	bool monitor_enabled;
	bool monitor_present;
	unsigned int filter_flags;

	struct wmi_pdev_set_wmm_params_arg wmm_params;
	struct completion install_key_done;

	struct completion vdev_setup_done;

	struct workqueue_struct *workqueue;

	/* prevents concurrent FW reconfiguration */
	struct mutex conf_mutex;

	/* protects shared structure data */
	spinlock_t data_lock;

	struct list_head arvifs;
	struct list_head peers;
	wait_queue_head_t peer_mapping_wq;

	struct work_struct offchan_tx_work;
	struct sk_buff_head offchan_tx_queue;
	struct completion offchan_tx_completed;
	struct sk_buff *offchan_tx_skb;

	struct work_struct wmi_mgmt_tx_work;
	struct sk_buff_head wmi_mgmt_tx_queue;

	enum ath10k_state state;

	struct work_struct restart_work;

	/* cycle count is reported twice for each visited channel during scan.
	 * access protected by data_lock */
	u32 survey_last_rx_clear_count;
	u32 survey_last_cycle_count;
	struct survey_info survey[ATH10K_NUM_CHANS];

#ifdef CONFIG_ATH10K_DEBUGFS
	struct ath10k_debug debug;
#endif
};

struct ath10k *ath10k_core_create(void *hif_priv, struct device *dev,
				  const struct ath10k_hif_ops *hif_ops);
void ath10k_core_destroy(struct ath10k *ar);

int ath10k_core_start(struct ath10k *ar);
void ath10k_core_stop(struct ath10k *ar);
int ath10k_core_register(struct ath10k *ar, u32 chip_id);
void ath10k_core_unregister(struct ath10k *ar);

#endif /* _CORE_H_ */<|MERGE_RESOLUTION|>--- conflicted
+++ resolved
@@ -54,10 +54,6 @@
 	u8 vdev_id;
 
 	struct {
-<<<<<<< HEAD
-		u8 vdev_id;
-=======
->>>>>>> 01925efd
 		u8 tid;
 		bool is_offchan;
 
@@ -122,15 +118,12 @@
 	struct completion service_ready;
 	struct completion unified_ready;
 	wait_queue_head_t tx_credits_wq;
-<<<<<<< HEAD
-=======
 	struct wmi_cmd_map *cmd;
 	struct wmi_vdev_param_map *vdev_param;
 	struct wmi_pdev_param_map *pdev_param;
 
 	u32 num_mem_chunks;
 	struct ath10k_mem_chunk mem_chunks[ATH10K_MAX_MEM_REQS];
->>>>>>> 01925efd
 };
 
 struct ath10k_peer_stat {
@@ -296,15 +289,12 @@
 	/* wmi_mgmt_rx_hdr contains extra RSSI information */
 	ATH10K_FW_FEATURE_EXT_WMI_MGMT_RX = 0,
 
-<<<<<<< HEAD
-=======
 	/* firmware from 10X branch */
 	ATH10K_FW_FEATURE_WMI_10X = 1,
 
 	/* firmware support tx frame management over WMI, otherwise it's HTT */
 	ATH10K_FW_FEATURE_HAS_WMI_MGMT_TX = 2,
 
->>>>>>> 01925efd
 	/* keep last */
 	ATH10K_FW_FEATURE_COUNT,
 };
