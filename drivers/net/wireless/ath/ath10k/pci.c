--- conflicted
+++ resolved
@@ -720,23 +720,8 @@
 			"ath10k tx: data: ",
 			nbuf->data, nbuf->len);
 
-<<<<<<< HEAD
-	/* Make sure we have resources to handle this request */
-	spin_lock_bh(&pipe_info->pipe_lock);
-	if (!pipe_info->num_sends_allowed) {
-		ath10k_warn("Pipe: %d is full\n", pipe_id);
-		spin_unlock_bh(&pipe_info->pipe_lock);
-		return -ENOSR;
-	}
-	pipe_info->num_sends_allowed--;
-	spin_unlock_bh(&pipe_info->pipe_lock);
-
-	ret = ath10k_ce_sendlist_send(ce_hdl, nbuf, transfer_id,
-				      skb_cb->paddr, len, flags);
-=======
 	ret = ath10k_ce_send(ce_hdl, nbuf, skb_cb->paddr, len, transfer_id,
 			     flags);
->>>>>>> 01925efd
 	if (ret)
 		ath10k_warn("CE send failed: %p\n", nbuf);
 
@@ -746,18 +731,7 @@
 static u16 ath10k_pci_hif_get_free_queue_number(struct ath10k *ar, u8 pipe)
 {
 	struct ath10k_pci *ar_pci = ath10k_pci_priv(ar);
-<<<<<<< HEAD
-	struct ath10k_pci_pipe *pipe_info = &(ar_pci->pipe_info[pipe]);
-	int ret;
-
-	spin_lock_bh(&pipe_info->pipe_lock);
-	ret = pipe_info->num_sends_allowed;
-	spin_unlock_bh(&pipe_info->pipe_lock);
-
-	return ret;
-=======
 	return ath10k_ce_num_free_src_entries(ar_pci->pipe_info[pipe].ce_hdl);
->>>>>>> 01925efd
 }
 
 static void ath10k_pci_hif_dump_area(struct ath10k *ar)
