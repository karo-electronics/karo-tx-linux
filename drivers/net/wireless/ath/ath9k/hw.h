/*
 * Copyright (c) 2008-2011 Atheros Communications Inc.
 *
 * Permission to use, copy, modify, and/or distribute this software for any
 * purpose with or without fee is hereby granted, provided that the above
 * copyright notice and this permission notice appear in all copies.
 *
 * THE SOFTWARE IS PROVIDED "AS IS" AND THE AUTHOR DISCLAIMS ALL WARRANTIES
 * WITH REGARD TO THIS SOFTWARE INCLUDING ALL IMPLIED WARRANTIES OF
 * MERCHANTABILITY AND FITNESS. IN NO EVENT SHALL THE AUTHOR BE LIABLE FOR
 * ANY SPECIAL, DIRECT, INDIRECT, OR CONSEQUENTIAL DAMAGES OR ANY DAMAGES
 * WHATSOEVER RESULTING FROM LOSS OF USE, DATA OR PROFITS, WHETHER IN AN
 * ACTION OF CONTRACT, NEGLIGENCE OR OTHER TORTIOUS ACTION, ARISING OUT OF
 * OR IN CONNECTION WITH THE USE OR PERFORMANCE OF THIS SOFTWARE.
 */

#ifndef HW_H
#define HW_H

#include <linux/if_ether.h>
#include <linux/delay.h>
#include <linux/io.h>

#include "mac.h"
#include "ani.h"
#include "eeprom.h"
#include "calib.h"
#include "reg.h"
#include "phy.h"
#include "btcoex.h"

#include "../regd.h"

#define ATHEROS_VENDOR_ID	0x168c

#define AR5416_DEVID_PCI	0x0023
#define AR5416_DEVID_PCIE	0x0024
#define AR9160_DEVID_PCI	0x0027
#define AR9280_DEVID_PCI	0x0029
#define AR9280_DEVID_PCIE	0x002a
#define AR9285_DEVID_PCIE	0x002b
#define AR2427_DEVID_PCIE	0x002c
#define AR9287_DEVID_PCI	0x002d
#define AR9287_DEVID_PCIE	0x002e
#define AR9300_DEVID_PCIE	0x0030
#define AR9300_DEVID_AR9340	0x0031
#define AR9300_DEVID_AR9485_PCIE 0x0032
#define AR9300_DEVID_AR9580	0x0033
#define AR9300_DEVID_AR9462	0x0034
#define AR9300_DEVID_AR9330	0x0035

#define AR5416_AR9100_DEVID	0x000b

#define	AR_SUBVENDOR_ID_NOG	0x0e11
#define AR_SUBVENDOR_ID_NEW_A	0x7065
#define AR5416_MAGIC		0x19641014

#define AR9280_COEX2WIRE_SUBSYSID	0x309b
#define AT9285_COEX3WIRE_SA_SUBSYSID	0x30aa
#define AT9285_COEX3WIRE_DA_SUBSYSID	0x30ab

#define ATH_AMPDU_LIMIT_MAX        (64 * 1024 - 1)

#define	ATH_DEFAULT_NOISE_FLOOR -95

#define ATH9K_RSSI_BAD			-128

#define ATH9K_NUM_CHANNELS	38

/* Register read/write primitives */
#define REG_WRITE(_ah, _reg, _val) \
	(_ah)->reg_ops.write((_ah), (_val), (_reg))

#define REG_READ(_ah, _reg) \
	(_ah)->reg_ops.read((_ah), (_reg))

#define REG_READ_MULTI(_ah, _addr, _val, _cnt)		\
	(_ah)->reg_ops.multi_read((_ah), (_addr), (_val), (_cnt))

#define REG_RMW(_ah, _reg, _set, _clr) \
	(_ah)->reg_ops.rmw((_ah), (_reg), (_set), (_clr))

#define ENABLE_REGWRITE_BUFFER(_ah)					\
	do {								\
		if ((_ah)->reg_ops.enable_write_buffer)	\
			(_ah)->reg_ops.enable_write_buffer((_ah)); \
	} while (0)

#define REGWRITE_BUFFER_FLUSH(_ah)					\
	do {								\
		if ((_ah)->reg_ops.write_flush)		\
			(_ah)->reg_ops.write_flush((_ah));	\
	} while (0)

#define PR_EEP(_s, _val)						\
	do {								\
		len += snprintf(buf + len, size - len, "%20s : %10d\n",	\
				_s, (_val));				\
	} while (0)

#define SM(_v, _f)  (((_v) << _f##_S) & _f)
#define MS(_v, _f)  (((_v) & _f) >> _f##_S)
#define REG_RMW_FIELD(_a, _r, _f, _v) \
	REG_RMW(_a, _r, (((_v) << _f##_S) & _f), (_f))
#define REG_READ_FIELD(_a, _r, _f) \
	(((REG_READ(_a, _r) & _f) >> _f##_S))
#define REG_SET_BIT(_a, _r, _f) \
	REG_RMW(_a, _r, (_f), 0)
#define REG_CLR_BIT(_a, _r, _f) \
	REG_RMW(_a, _r, 0, (_f))

#define DO_DELAY(x) do {					\
		if (((++(x) % 64) == 0) &&			\
		    (ath9k_hw_common(ah)->bus_ops->ath_bus_type	\
			!= ATH_USB))				\
			udelay(1);				\
	} while (0)

#define REG_WRITE_ARRAY(iniarray, column, regWr) \
	ath9k_hw_write_array(ah, iniarray, column, &(regWr))

#define AR_GPIO_OUTPUT_MUX_AS_OUTPUT             0
#define AR_GPIO_OUTPUT_MUX_AS_PCIE_ATTENTION_LED 1
#define AR_GPIO_OUTPUT_MUX_AS_PCIE_POWER_LED     2
#define AR_GPIO_OUTPUT_MUX_AS_TX_FRAME           3
#define AR_GPIO_OUTPUT_MUX_AS_RX_CLEAR_EXTERNAL  4
#define AR_GPIO_OUTPUT_MUX_AS_MAC_NETWORK_LED    5
#define AR_GPIO_OUTPUT_MUX_AS_MAC_POWER_LED      6
#define AR_GPIO_OUTPUT_MUX_AS_MCI_WLAN_DATA      0x16
#define AR_GPIO_OUTPUT_MUX_AS_MCI_WLAN_CLK       0x17
#define AR_GPIO_OUTPUT_MUX_AS_MCI_BT_DATA        0x18
#define AR_GPIO_OUTPUT_MUX_AS_MCI_BT_CLK         0x19
#define AR_GPIO_OUTPUT_MUX_AS_WL_IN_TX           0x14
#define AR_GPIO_OUTPUT_MUX_AS_WL_IN_RX           0x13
#define AR_GPIO_OUTPUT_MUX_AS_BT_IN_TX           9
#define AR_GPIO_OUTPUT_MUX_AS_BT_IN_RX           8
#define AR_GPIO_OUTPUT_MUX_AS_RUCKUS_STROBE      0x1d
#define AR_GPIO_OUTPUT_MUX_AS_RUCKUS_DATA        0x1e

#define AR_GPIOD_MASK               0x00001FFF
#define AR_GPIO_BIT(_gpio)          (1 << (_gpio))

#define BASE_ACTIVATE_DELAY         100
#define RTC_PLL_SETTLE_DELAY        (AR_SREV_9340(ah) ? 1000 : 100)
#define COEF_SCALE_S                24
#define HT40_CHANNEL_CENTER_SHIFT   10

#define ATH9K_ANTENNA0_CHAINMASK    0x1
#define ATH9K_ANTENNA1_CHAINMASK    0x2

#define ATH9K_NUM_DMA_DEBUG_REGS    8
#define ATH9K_NUM_QUEUES            10

#define MAX_RATE_POWER              63
#define AH_WAIT_TIMEOUT             100000 /* (us) */
#define AH_TSF_WRITE_TIMEOUT        100    /* (us) */
#define AH_TIME_QUANTUM             10
#define AR_KEYTABLE_SIZE            128
#define POWER_UP_TIME               10000
#define SPUR_RSSI_THRESH            40
#define UPPER_5G_SUB_BAND_START		5700
#define MID_5G_SUB_BAND_START		5400

#define CAB_TIMEOUT_VAL             10
#define BEACON_TIMEOUT_VAL          10
#define MIN_BEACON_TIMEOUT_VAL      1
#define SLEEP_SLOP                  3

#define INIT_CONFIG_STATUS          0x00000000
#define INIT_RSSI_THR               0x00000700
#define INIT_BCON_CNTRL_REG         0x00000000

#define TU_TO_USEC(_tu)             ((_tu) << 10)

#define ATH9K_HW_RX_HP_QDEPTH	16
#define ATH9K_HW_RX_LP_QDEPTH	128

#define PAPRD_GAIN_TABLE_ENTRIES	32
#define PAPRD_TABLE_SZ			24
#define PAPRD_IDEAL_AGC2_PWR_RANGE	0xe0

enum ath_hw_txq_subtype {
	ATH_TXQ_AC_BE = 0,
	ATH_TXQ_AC_BK = 1,
	ATH_TXQ_AC_VI = 2,
	ATH_TXQ_AC_VO = 3,
};

enum ath_ini_subsys {
	ATH_INI_PRE = 0,
	ATH_INI_CORE,
	ATH_INI_POST,
	ATH_INI_NUM_SPLIT,
};

enum ath9k_hw_caps {
	ATH9K_HW_CAP_HT                         = BIT(0),
	ATH9K_HW_CAP_RFSILENT                   = BIT(1),
<<<<<<< HEAD
	ATH9K_HW_CAP_CST                        = BIT(2),
	ATH9K_HW_CAP_AUTOSLEEP                  = BIT(4),
	ATH9K_HW_CAP_4KB_SPLITTRANS             = BIT(5),
	ATH9K_HW_CAP_EDMA			= BIT(6),
	ATH9K_HW_CAP_RAC_SUPPORTED		= BIT(7),
	ATH9K_HW_CAP_LDPC			= BIT(8),
	ATH9K_HW_CAP_FASTCLOCK			= BIT(9),
	ATH9K_HW_CAP_SGI_20			= BIT(10),
	ATH9K_HW_CAP_PAPRD			= BIT(11),
	ATH9K_HW_CAP_ANT_DIV_COMB		= BIT(12),
	ATH9K_HW_CAP_2GHZ			= BIT(13),
	ATH9K_HW_CAP_5GHZ			= BIT(14),
	ATH9K_HW_CAP_APM			= BIT(15),
	ATH9K_HW_CAP_RTT			= BIT(16),
	ATH9K_HW_CAP_MCI			= BIT(17),
=======
	ATH9K_HW_CAP_AUTOSLEEP                  = BIT(2),
	ATH9K_HW_CAP_4KB_SPLITTRANS             = BIT(3),
	ATH9K_HW_CAP_EDMA			= BIT(4),
	ATH9K_HW_CAP_RAC_SUPPORTED		= BIT(5),
	ATH9K_HW_CAP_LDPC			= BIT(6),
	ATH9K_HW_CAP_FASTCLOCK			= BIT(7),
	ATH9K_HW_CAP_SGI_20			= BIT(8),
	ATH9K_HW_CAP_PAPRD			= BIT(9),
	ATH9K_HW_CAP_ANT_DIV_COMB		= BIT(10),
	ATH9K_HW_CAP_2GHZ			= BIT(11),
	ATH9K_HW_CAP_5GHZ			= BIT(12),
	ATH9K_HW_CAP_APM			= BIT(13),
	ATH9K_HW_CAP_RTT			= BIT(14),
	ATH9K_HW_CAP_MCI			= BIT(15),
	ATH9K_HW_CAP_DFS			= BIT(16),
>>>>>>> 5bd5e9a6
};

struct ath9k_hw_capabilities {
	u32 hw_caps; /* ATH9K_HW_CAP_* from ath9k_hw_caps */
	u16 rts_aggr_limit;
	u8 tx_chainmask;
	u8 rx_chainmask;
	u8 max_txchains;
	u8 max_rxchains;
	u8 num_gpio_pins;
	u8 rx_hp_qdepth;
	u8 rx_lp_qdepth;
	u8 rx_status_len;
	u8 tx_desc_len;
	u8 txs_len;
	u16 pcie_lcr_offset;
	bool pcie_lcr_extsync_en;
};

struct ath9k_ops_config {
	int dma_beacon_response_time;
	int sw_beacon_response_time;
	int additional_swba_backoff;
	int ack_6mb;
	u32 cwm_ignore_extcca;
	bool pcieSerDesWrite;
	u8 pcie_clock_req;
	u32 pcie_waen;
	u8 analog_shiftreg;
	u8 paprd_disable;
	u32 ofdm_trig_low;
	u32 ofdm_trig_high;
	u32 cck_trig_high;
	u32 cck_trig_low;
	u32 enable_ani;
	int serialize_regmode;
	bool rx_intr_mitigation;
	bool tx_intr_mitigation;
#define SPUR_DISABLE        	0
#define SPUR_ENABLE_IOCTL   	1
#define SPUR_ENABLE_EEPROM  	2
#define AR_SPUR_5413_1      	1640
#define AR_SPUR_5413_2      	1200
#define AR_NO_SPUR      	0x8000
#define AR_BASE_FREQ_2GHZ   	2300
#define AR_BASE_FREQ_5GHZ   	4900
#define AR_SPUR_FEEQ_BOUND_HT40 19
#define AR_SPUR_FEEQ_BOUND_HT20 10
	int spurmode;
	u16 spurchans[AR_EEPROM_MODAL_SPURS][2];
	u8 max_txtrig_level;
	u16 ani_poll_interval; /* ANI poll interval in ms */
};

enum ath9k_int {
	ATH9K_INT_RX = 0x00000001,
	ATH9K_INT_RXDESC = 0x00000002,
	ATH9K_INT_RXHP = 0x00000001,
	ATH9K_INT_RXLP = 0x00000002,
	ATH9K_INT_RXNOFRM = 0x00000008,
	ATH9K_INT_RXEOL = 0x00000010,
	ATH9K_INT_RXORN = 0x00000020,
	ATH9K_INT_TX = 0x00000040,
	ATH9K_INT_TXDESC = 0x00000080,
	ATH9K_INT_TIM_TIMER = 0x00000100,
	ATH9K_INT_MCI = 0x00000200,
	ATH9K_INT_BB_WATCHDOG = 0x00000400,
	ATH9K_INT_TXURN = 0x00000800,
	ATH9K_INT_MIB = 0x00001000,
	ATH9K_INT_RXPHY = 0x00004000,
	ATH9K_INT_RXKCM = 0x00008000,
	ATH9K_INT_SWBA = 0x00010000,
	ATH9K_INT_BMISS = 0x00040000,
	ATH9K_INT_BNR = 0x00100000,
	ATH9K_INT_TIM = 0x00200000,
	ATH9K_INT_DTIM = 0x00400000,
	ATH9K_INT_DTIMSYNC = 0x00800000,
	ATH9K_INT_GPIO = 0x01000000,
	ATH9K_INT_CABEND = 0x02000000,
	ATH9K_INT_TSFOOR = 0x04000000,
	ATH9K_INT_GENTIMER = 0x08000000,
	ATH9K_INT_CST = 0x10000000,
	ATH9K_INT_GTT = 0x20000000,
	ATH9K_INT_FATAL = 0x40000000,
	ATH9K_INT_GLOBAL = 0x80000000,
	ATH9K_INT_BMISC = ATH9K_INT_TIM |
		ATH9K_INT_DTIM |
		ATH9K_INT_DTIMSYNC |
		ATH9K_INT_TSFOOR |
		ATH9K_INT_CABEND,
	ATH9K_INT_COMMON = ATH9K_INT_RXNOFRM |
		ATH9K_INT_RXDESC |
		ATH9K_INT_RXEOL |
		ATH9K_INT_RXORN |
		ATH9K_INT_TXURN |
		ATH9K_INT_TXDESC |
		ATH9K_INT_MIB |
		ATH9K_INT_RXPHY |
		ATH9K_INT_RXKCM |
		ATH9K_INT_SWBA |
		ATH9K_INT_BMISS |
		ATH9K_INT_GPIO,
	ATH9K_INT_NOCARD = 0xffffffff
};

#define CHANNEL_CW_INT    0x00002
#define CHANNEL_CCK       0x00020
#define CHANNEL_OFDM      0x00040
#define CHANNEL_2GHZ      0x00080
#define CHANNEL_5GHZ      0x00100
#define CHANNEL_PASSIVE   0x00200
#define CHANNEL_DYN       0x00400
#define CHANNEL_HALF      0x04000
#define CHANNEL_QUARTER   0x08000
#define CHANNEL_HT20      0x10000
#define CHANNEL_HT40PLUS  0x20000
#define CHANNEL_HT40MINUS 0x40000

#define CHANNEL_A           (CHANNEL_5GHZ|CHANNEL_OFDM)
#define CHANNEL_B           (CHANNEL_2GHZ|CHANNEL_CCK)
#define CHANNEL_G           (CHANNEL_2GHZ|CHANNEL_OFDM)
#define CHANNEL_G_HT20      (CHANNEL_2GHZ|CHANNEL_HT20)
#define CHANNEL_A_HT20      (CHANNEL_5GHZ|CHANNEL_HT20)
#define CHANNEL_G_HT40PLUS  (CHANNEL_2GHZ|CHANNEL_HT40PLUS)
#define CHANNEL_G_HT40MINUS (CHANNEL_2GHZ|CHANNEL_HT40MINUS)
#define CHANNEL_A_HT40PLUS  (CHANNEL_5GHZ|CHANNEL_HT40PLUS)
#define CHANNEL_A_HT40MINUS (CHANNEL_5GHZ|CHANNEL_HT40MINUS)
#define CHANNEL_ALL				\
	(CHANNEL_OFDM|				\
	 CHANNEL_CCK|				\
	 CHANNEL_2GHZ |				\
	 CHANNEL_5GHZ |				\
	 CHANNEL_HT20 |				\
	 CHANNEL_HT40PLUS |			\
	 CHANNEL_HT40MINUS)

#define MAX_RTT_TABLE_ENTRY     6
#define RTT_HIST_MAX            3
struct ath9k_rtt_hist {
	u32 table[AR9300_MAX_CHAINS][RTT_HIST_MAX][MAX_RTT_TABLE_ENTRY];
	u8 num_readings;
};

#define MAX_IQCAL_MEASUREMENT	8
#define MAX_CL_TAB_ENTRY	16

struct ath9k_hw_cal_data {
	u16 channel;
	u32 channelFlags;
	int32_t CalValid;
	int8_t iCoff;
	int8_t qCoff;
	bool paprd_done;
	bool nfcal_pending;
	bool nfcal_interference;
	bool done_txiqcal_once;
	bool done_txclcal_once;
	u16 small_signal_gain[AR9300_MAX_CHAINS];
	u32 pa_table[AR9300_MAX_CHAINS][PAPRD_TABLE_SZ];
	u32 num_measures[AR9300_MAX_CHAINS];
	int tx_corr_coeff[MAX_IQCAL_MEASUREMENT][AR9300_MAX_CHAINS];
	u32 tx_clcal[AR9300_MAX_CHAINS][MAX_CL_TAB_ENTRY];
	struct ath9k_nfcal_hist nfCalHist[NUM_NF_READINGS];
	struct ath9k_rtt_hist rtt_hist;
};

struct ath9k_channel {
	struct ieee80211_channel *chan;
	struct ar5416AniState ani;
	u16 channel;
	u32 channelFlags;
	u32 chanmode;
	s16 noisefloor;
};

#define IS_CHAN_G(_c) ((((_c)->channelFlags & (CHANNEL_G)) == CHANNEL_G) || \
       (((_c)->channelFlags & CHANNEL_G_HT20) == CHANNEL_G_HT20) || \
       (((_c)->channelFlags & CHANNEL_G_HT40PLUS) == CHANNEL_G_HT40PLUS) || \
       (((_c)->channelFlags & CHANNEL_G_HT40MINUS) == CHANNEL_G_HT40MINUS))
#define IS_CHAN_OFDM(_c) (((_c)->channelFlags & CHANNEL_OFDM) != 0)
#define IS_CHAN_5GHZ(_c) (((_c)->channelFlags & CHANNEL_5GHZ) != 0)
#define IS_CHAN_2GHZ(_c) (((_c)->channelFlags & CHANNEL_2GHZ) != 0)
#define IS_CHAN_HALF_RATE(_c) (((_c)->channelFlags & CHANNEL_HALF) != 0)
#define IS_CHAN_QUARTER_RATE(_c) (((_c)->channelFlags & CHANNEL_QUARTER) != 0)
#define IS_CHAN_A_FAST_CLOCK(_ah, _c)			\
	((((_c)->channelFlags & CHANNEL_5GHZ) != 0) &&	\
	 ((_ah)->caps.hw_caps & ATH9K_HW_CAP_FASTCLOCK))

/* These macros check chanmode and not channelFlags */
#define IS_CHAN_B(_c) ((_c)->chanmode == CHANNEL_B)
#define IS_CHAN_HT20(_c) (((_c)->chanmode == CHANNEL_A_HT20) ||	\
			  ((_c)->chanmode == CHANNEL_G_HT20))
#define IS_CHAN_HT40(_c) (((_c)->chanmode == CHANNEL_A_HT40PLUS) ||	\
			  ((_c)->chanmode == CHANNEL_A_HT40MINUS) ||	\
			  ((_c)->chanmode == CHANNEL_G_HT40PLUS) ||	\
			  ((_c)->chanmode == CHANNEL_G_HT40MINUS))
#define IS_CHAN_HT(_c) (IS_CHAN_HT20((_c)) || IS_CHAN_HT40((_c)))

enum ath9k_power_mode {
	ATH9K_PM_AWAKE = 0,
	ATH9K_PM_FULL_SLEEP,
	ATH9K_PM_NETWORK_SLEEP,
	ATH9K_PM_UNDEFINED
};

enum ser_reg_mode {
	SER_REG_MODE_OFF = 0,
	SER_REG_MODE_ON = 1,
	SER_REG_MODE_AUTO = 2,
};

enum ath9k_rx_qtype {
	ATH9K_RX_QUEUE_HP,
	ATH9K_RX_QUEUE_LP,
	ATH9K_RX_QUEUE_MAX,
};

enum mci_message_header {		/* length of payload */
	MCI_LNA_CTRL     = 0x10,        /* len = 0 */
	MCI_CONT_NACK    = 0x20,        /* len = 0 */
	MCI_CONT_INFO    = 0x30,        /* len = 4 */
	MCI_CONT_RST     = 0x40,        /* len = 0 */
	MCI_SCHD_INFO    = 0x50,        /* len = 16 */
	MCI_CPU_INT      = 0x60,        /* len = 4 */
	MCI_SYS_WAKING   = 0x70,        /* len = 0 */
	MCI_GPM          = 0x80,        /* len = 16 */
	MCI_LNA_INFO     = 0x90,        /* len = 1 */
	MCI_LNA_STATE    = 0x94,
	MCI_LNA_TAKE     = 0x98,
	MCI_LNA_TRANS    = 0x9c,
	MCI_SYS_SLEEPING = 0xa0,        /* len = 0 */
	MCI_REQ_WAKE     = 0xc0,        /* len = 0 */
	MCI_DEBUG_16     = 0xfe,        /* len = 2 */
	MCI_REMOTE_RESET = 0xff         /* len = 16 */
};

enum ath_mci_gpm_coex_profile_type {
	MCI_GPM_COEX_PROFILE_UNKNOWN,
	MCI_GPM_COEX_PROFILE_RFCOMM,
	MCI_GPM_COEX_PROFILE_A2DP,
	MCI_GPM_COEX_PROFILE_HID,
	MCI_GPM_COEX_PROFILE_BNEP,
	MCI_GPM_COEX_PROFILE_VOICE,
	MCI_GPM_COEX_PROFILE_MAX
};

/* MCI GPM/Coex opcode/type definitions */
enum {
	MCI_GPM_COEX_W_GPM_PAYLOAD      = 1,
	MCI_GPM_COEX_B_GPM_TYPE         = 4,
	MCI_GPM_COEX_B_GPM_OPCODE       = 5,
	/* MCI_GPM_WLAN_CAL_REQ, MCI_GPM_WLAN_CAL_DONE */
	MCI_GPM_WLAN_CAL_W_SEQUENCE     = 2,

	/* MCI_GPM_COEX_VERSION_QUERY */
	/* MCI_GPM_COEX_VERSION_RESPONSE */
	MCI_GPM_COEX_B_MAJOR_VERSION    = 6,
	MCI_GPM_COEX_B_MINOR_VERSION    = 7,
	/* MCI_GPM_COEX_STATUS_QUERY */
	MCI_GPM_COEX_B_BT_BITMAP        = 6,
	MCI_GPM_COEX_B_WLAN_BITMAP      = 7,
	/* MCI_GPM_COEX_HALT_BT_GPM */
	MCI_GPM_COEX_B_HALT_STATE       = 6,
	/* MCI_GPM_COEX_WLAN_CHANNELS */
	MCI_GPM_COEX_B_CHANNEL_MAP      = 6,
	/* MCI_GPM_COEX_BT_PROFILE_INFO */
	MCI_GPM_COEX_B_PROFILE_TYPE     = 6,
	MCI_GPM_COEX_B_PROFILE_LINKID   = 7,
	MCI_GPM_COEX_B_PROFILE_STATE    = 8,
	MCI_GPM_COEX_B_PROFILE_ROLE     = 9,
	MCI_GPM_COEX_B_PROFILE_RATE     = 10,
	MCI_GPM_COEX_B_PROFILE_VOTYPE   = 11,
	MCI_GPM_COEX_H_PROFILE_T        = 12,
	MCI_GPM_COEX_B_PROFILE_W        = 14,
	MCI_GPM_COEX_B_PROFILE_A        = 15,
	/* MCI_GPM_COEX_BT_STATUS_UPDATE */
	MCI_GPM_COEX_B_STATUS_TYPE      = 6,
	MCI_GPM_COEX_B_STATUS_LINKID    = 7,
	MCI_GPM_COEX_B_STATUS_STATE     = 8,
	/* MCI_GPM_COEX_BT_UPDATE_FLAGS */
	MCI_GPM_COEX_W_BT_FLAGS         = 6,
	MCI_GPM_COEX_B_BT_FLAGS_OP      = 10
};

enum mci_gpm_subtype {
	MCI_GPM_BT_CAL_REQ      = 0,
	MCI_GPM_BT_CAL_GRANT    = 1,
	MCI_GPM_BT_CAL_DONE     = 2,
	MCI_GPM_WLAN_CAL_REQ    = 3,
	MCI_GPM_WLAN_CAL_GRANT  = 4,
	MCI_GPM_WLAN_CAL_DONE   = 5,
	MCI_GPM_COEX_AGENT      = 0x0c,
	MCI_GPM_RSVD_PATTERN    = 0xfe,
	MCI_GPM_RSVD_PATTERN32  = 0xfefefefe,
	MCI_GPM_BT_DEBUG        = 0xff
};

enum mci_bt_state {
	MCI_BT_SLEEP,
	MCI_BT_AWAKE,
	MCI_BT_CAL_START,
	MCI_BT_CAL
};

/* Type of state query */
enum mci_state_type {
	MCI_STATE_ENABLE,
	MCI_STATE_INIT_GPM_OFFSET,
	MCI_STATE_NEXT_GPM_OFFSET,
	MCI_STATE_LAST_GPM_OFFSET,
	MCI_STATE_BT,
	MCI_STATE_SET_BT_SLEEP,
	MCI_STATE_SET_BT_AWAKE,
	MCI_STATE_SET_BT_CAL_START,
	MCI_STATE_SET_BT_CAL,
	MCI_STATE_LAST_SCHD_MSG_OFFSET,
	MCI_STATE_REMOTE_SLEEP,
	MCI_STATE_CONT_RSSI_POWER,
	MCI_STATE_CONT_PRIORITY,
	MCI_STATE_CONT_TXRX,
	MCI_STATE_RESET_REQ_WAKE,
	MCI_STATE_SEND_WLAN_COEX_VERSION,
	MCI_STATE_SET_BT_COEX_VERSION,
	MCI_STATE_SEND_WLAN_CHANNELS,
	MCI_STATE_SEND_VERSION_QUERY,
	MCI_STATE_SEND_STATUS_QUERY,
	MCI_STATE_NEED_FLUSH_BT_INFO,
	MCI_STATE_SET_CONCUR_TX_PRI,
	MCI_STATE_RECOVER_RX,
	MCI_STATE_NEED_FTP_STOMP,
	MCI_STATE_NEED_TUNING,
	MCI_STATE_DEBUG,
	MCI_STATE_MAX
};

enum mci_gpm_coex_opcode {
	MCI_GPM_COEX_VERSION_QUERY,
	MCI_GPM_COEX_VERSION_RESPONSE,
	MCI_GPM_COEX_STATUS_QUERY,
	MCI_GPM_COEX_HALT_BT_GPM,
	MCI_GPM_COEX_WLAN_CHANNELS,
	MCI_GPM_COEX_BT_PROFILE_INFO,
	MCI_GPM_COEX_BT_STATUS_UPDATE,
	MCI_GPM_COEX_BT_UPDATE_FLAGS
};

#define MCI_GPM_NOMORE  0
#define MCI_GPM_MORE    1
#define MCI_GPM_INVALID 0xffffffff

#define MCI_GPM_RECYCLE(_p_gpm)	do {			  \
	*(((u32 *)_p_gpm) + MCI_GPM_COEX_W_GPM_PAYLOAD) = \
				MCI_GPM_RSVD_PATTERN32;   \
} while (0)

#define MCI_GPM_TYPE(_p_gpm)	\
	(*(((u8 *)(_p_gpm)) + MCI_GPM_COEX_B_GPM_TYPE) & 0xff)

#define MCI_GPM_OPCODE(_p_gpm)	\
	(*(((u8 *)(_p_gpm)) + MCI_GPM_COEX_B_GPM_OPCODE) & 0xff)

#define MCI_GPM_SET_CAL_TYPE(_p_gpm, _cal_type)	do {			   \
	*(((u8 *)(_p_gpm)) + MCI_GPM_COEX_B_GPM_TYPE) = (_cal_type) & 0xff;\
} while (0)

#define MCI_GPM_SET_TYPE_OPCODE(_p_gpm, _type, _opcode) do {		   \
	*(((u8 *)(_p_gpm)) + MCI_GPM_COEX_B_GPM_TYPE) = (_type) & 0xff;	   \
	*(((u8 *)(_p_gpm)) + MCI_GPM_COEX_B_GPM_OPCODE) = (_opcode) & 0xff;\
} while (0)

#define MCI_GPM_IS_CAL_TYPE(_type) ((_type) <= MCI_GPM_WLAN_CAL_DONE)

struct ath9k_beacon_state {
	u32 bs_nexttbtt;
	u32 bs_nextdtim;
	u32 bs_intval;
#define ATH9K_TSFOOR_THRESHOLD    0x00004240 /* 16k us */
	u32 bs_dtimperiod;
	u16 bs_cfpperiod;
	u16 bs_cfpmaxduration;
	u32 bs_cfpnext;
	u16 bs_timoffset;
	u16 bs_bmissthreshold;
	u32 bs_sleepduration;
	u32 bs_tsfoor_threshold;
};

struct chan_centers {
	u16 synth_center;
	u16 ctl_center;
	u16 ext_center;
};

enum {
	ATH9K_RESET_POWER_ON,
	ATH9K_RESET_WARM,
	ATH9K_RESET_COLD,
};

struct ath9k_hw_version {
	u32 magic;
	u16 devid;
	u16 subvendorid;
	u32 macVersion;
	u16 macRev;
	u16 phyRev;
	u16 analog5GhzRev;
	u16 analog2GhzRev;
	enum ath_usb_dev usbdev;
};

/* Generic TSF timer definitions */

#define ATH_MAX_GEN_TIMER	16

#define AR_GENTMR_BIT(_index)	(1 << (_index))

/*
 * Using de Bruijin sequence to look up 1's index in a 32 bit number
 * debruijn32 = 0000 0111 0111 1100 1011 0101 0011 0001
 */
#define debruijn32 0x077CB531U

struct ath_gen_timer_configuration {
	u32 next_addr;
	u32 period_addr;
	u32 mode_addr;
	u32 mode_mask;
};

struct ath_gen_timer {
	void (*trigger)(void *arg);
	void (*overflow)(void *arg);
	void *arg;
	u8 index;
};

struct ath_gen_timer_table {
	u32 gen_timer_index[32];
	struct ath_gen_timer *timers[ATH_MAX_GEN_TIMER];
	union {
		unsigned long timer_bits;
		u16 val;
	} timer_mask;
};

struct ath_hw_antcomb_conf {
	u8 main_lna_conf;
	u8 alt_lna_conf;
	u8 fast_div_bias;
	u8 main_gaintb;
	u8 alt_gaintb;
	int lna1_lna2_delta;
	u8 div_group;
};

/**
 * struct ath_hw_radar_conf - radar detection initialization parameters
 *
 * @pulse_inband: threshold for checking the ratio of in-band power
 *	to total power for short radar pulses (half dB steps)
 * @pulse_inband_step: threshold for checking an in-band power to total
 *	power ratio increase for short radar pulses (half dB steps)
 * @pulse_height: threshold for detecting the beginning of a short
 *	radar pulse (dB step)
 * @pulse_rssi: threshold for detecting if a short radar pulse is
 *	gone (dB step)
 * @pulse_maxlen: maximum pulse length (0.8 us steps)
 *
 * @radar_rssi: RSSI threshold for starting long radar detection (dB steps)
 * @radar_inband: threshold for checking the ratio of in-band power
 *	to total power for long radar pulses (half dB steps)
 * @fir_power: threshold for detecting the end of a long radar pulse (dB)
 *
 * @ext_channel: enable extension channel radar detection
 */
struct ath_hw_radar_conf {
	unsigned int pulse_inband;
	unsigned int pulse_inband_step;
	unsigned int pulse_height;
	unsigned int pulse_rssi;
	unsigned int pulse_maxlen;

	unsigned int radar_rssi;
	unsigned int radar_inband;
	int fir_power;

	bool ext_channel;
};

/**
 * struct ath_hw_private_ops - callbacks used internally by hardware code
 *
 * This structure contains private callbacks designed to only be used internally
 * by the hardware core.
 *
 * @init_cal_settings: setup types of calibrations supported
 * @init_cal: starts actual calibration
 *
 * @init_mode_regs: Initializes mode registers
 * @init_mode_gain_regs: Initialize TX/RX gain registers
 *
 * @rf_set_freq: change frequency
 * @spur_mitigate_freq: spur mitigation
 * @rf_alloc_ext_banks:
 * @rf_free_ext_banks:
 * @set_rf_regs:
 * @compute_pll_control: compute the PLL control value to use for
 *	AR_RTC_PLL_CONTROL for a given channel
 * @setup_calibration: set up calibration
 * @iscal_supported: used to query if a type of calibration is supported
 *
 * @ani_cache_ini_regs: cache the values for ANI from the initial
 *	register settings through the register initialization.
 */
struct ath_hw_private_ops {
	/* Calibration ops */
	void (*init_cal_settings)(struct ath_hw *ah);
	bool (*init_cal)(struct ath_hw *ah, struct ath9k_channel *chan);

	void (*init_mode_regs)(struct ath_hw *ah);
	void (*init_mode_gain_regs)(struct ath_hw *ah);
	void (*setup_calibration)(struct ath_hw *ah,
				  struct ath9k_cal_list *currCal);

	/* PHY ops */
	int (*rf_set_freq)(struct ath_hw *ah,
			   struct ath9k_channel *chan);
	void (*spur_mitigate_freq)(struct ath_hw *ah,
				   struct ath9k_channel *chan);
	int (*rf_alloc_ext_banks)(struct ath_hw *ah);
	void (*rf_free_ext_banks)(struct ath_hw *ah);
	bool (*set_rf_regs)(struct ath_hw *ah,
			    struct ath9k_channel *chan,
			    u16 modesIndex);
	void (*set_channel_regs)(struct ath_hw *ah, struct ath9k_channel *chan);
	void (*init_bb)(struct ath_hw *ah,
			struct ath9k_channel *chan);
	int (*process_ini)(struct ath_hw *ah, struct ath9k_channel *chan);
	void (*olc_init)(struct ath_hw *ah);
	void (*set_rfmode)(struct ath_hw *ah, struct ath9k_channel *chan);
	void (*mark_phy_inactive)(struct ath_hw *ah);
	void (*set_delta_slope)(struct ath_hw *ah, struct ath9k_channel *chan);
	bool (*rfbus_req)(struct ath_hw *ah);
	void (*rfbus_done)(struct ath_hw *ah);
	void (*restore_chainmask)(struct ath_hw *ah);
	u32 (*compute_pll_control)(struct ath_hw *ah,
				   struct ath9k_channel *chan);
	bool (*ani_control)(struct ath_hw *ah, enum ath9k_ani_cmd cmd,
			    int param);
	void (*do_getnf)(struct ath_hw *ah, int16_t nfarray[NUM_NF_READINGS]);
	void (*set_radar_params)(struct ath_hw *ah,
				 struct ath_hw_radar_conf *conf);
	int (*fast_chan_change)(struct ath_hw *ah, struct ath9k_channel *chan,
				u8 *ini_reloaded);

	/* ANI */
	void (*ani_cache_ini_regs)(struct ath_hw *ah);
};

/**
 * struct ath_hw_ops - callbacks used by hardware code and driver code
 *
 * This structure contains callbacks designed to to be used internally by
 * hardware code and also by the lower level driver.
 *
 * @config_pci_powersave:
 * @calibrate: periodic calibration for NF, ANI, IQ, ADC gain, ADC-DC
 */
struct ath_hw_ops {
	void (*config_pci_powersave)(struct ath_hw *ah,
				     bool power_off);
	void (*rx_enable)(struct ath_hw *ah);
	void (*set_desc_link)(void *ds, u32 link);
	bool (*calibrate)(struct ath_hw *ah,
			  struct ath9k_channel *chan,
			  u8 rxchainmask,
			  bool longcal);
	bool (*get_isr)(struct ath_hw *ah, enum ath9k_int *masked);
	void (*set_txdesc)(struct ath_hw *ah, void *ds,
			   struct ath_tx_info *i);
	int (*proc_txdesc)(struct ath_hw *ah, void *ds,
			   struct ath_tx_status *ts);
	void (*antdiv_comb_conf_get)(struct ath_hw *ah,
			struct ath_hw_antcomb_conf *antconf);
	void (*antdiv_comb_conf_set)(struct ath_hw *ah,
			struct ath_hw_antcomb_conf *antconf);

};

struct ath_nf_limits {
	s16 max;
	s16 min;
	s16 nominal;
};

enum ath_cal_list {
	TX_IQ_CAL         =	BIT(0),
	TX_IQ_ON_AGC_CAL  =	BIT(1),
	TX_CL_CAL         =	BIT(2),
};

/* ah_flags */
#define AH_USE_EEPROM   0x1
#define AH_UNPLUGGED    0x2 /* The card has been physically removed. */
#define AH_FASTCC       0x4

struct ath_hw {
	struct ath_ops reg_ops;

	struct ieee80211_hw *hw;
	struct ath_common common;
	struct ath9k_hw_version hw_version;
	struct ath9k_ops_config config;
	struct ath9k_hw_capabilities caps;
	struct ath9k_channel channels[ATH9K_NUM_CHANNELS];
	struct ath9k_channel *curchan;

	union {
		struct ar5416_eeprom_def def;
		struct ar5416_eeprom_4k map4k;
		struct ar9287_eeprom map9287;
		struct ar9300_eeprom ar9300_eep;
	} eeprom;
	const struct eeprom_ops *eep_ops;

	bool sw_mgmt_crypto;
	bool is_pciexpress;
	bool aspm_enabled;
	bool is_monitoring;
	bool need_an_top2_fixup;
	u16 tx_trig_level;

	u32 nf_regs[6];
	struct ath_nf_limits nf_2g;
	struct ath_nf_limits nf_5g;
	u16 rfsilent;
	u32 rfkill_gpio;
	u32 rfkill_polarity;
	u32 ah_flags;

	bool htc_reset_init;

	enum nl80211_iftype opmode;
	enum ath9k_power_mode power_mode;

	s8 noise;
	struct ath9k_hw_cal_data *caldata;
	struct ath9k_pacal_info pacal_info;
	struct ar5416Stats stats;
	struct ath9k_tx_queue_info txq[ATH9K_NUM_TX_QUEUES];

	int16_t curchan_rad_index;
	enum ath9k_int imask;
	u32 imrs2_reg;
	u32 txok_interrupt_mask;
	u32 txerr_interrupt_mask;
	u32 txdesc_interrupt_mask;
	u32 txeol_interrupt_mask;
	u32 txurn_interrupt_mask;
	atomic_t intr_ref_cnt;
	bool chip_fullsleep;
	u32 atim_window;
	u32 modes_index;

	/* Calibration */
	u32 supp_cals;
	struct ath9k_cal_list iq_caldata;
	struct ath9k_cal_list adcgain_caldata;
	struct ath9k_cal_list adcdc_caldata;
	struct ath9k_cal_list tempCompCalData;
	struct ath9k_cal_list *cal_list;
	struct ath9k_cal_list *cal_list_last;
	struct ath9k_cal_list *cal_list_curr;
#define totalPowerMeasI meas0.unsign
#define totalPowerMeasQ meas1.unsign
#define totalIqCorrMeas meas2.sign
#define totalAdcIOddPhase  meas0.unsign
#define totalAdcIEvenPhase meas1.unsign
#define totalAdcQOddPhase  meas2.unsign
#define totalAdcQEvenPhase meas3.unsign
#define totalAdcDcOffsetIOddPhase  meas0.sign
#define totalAdcDcOffsetIEvenPhase meas1.sign
#define totalAdcDcOffsetQOddPhase  meas2.sign
#define totalAdcDcOffsetQEvenPhase meas3.sign
	union {
		u32 unsign[AR5416_MAX_CHAINS];
		int32_t sign[AR5416_MAX_CHAINS];
	} meas0;
	union {
		u32 unsign[AR5416_MAX_CHAINS];
		int32_t sign[AR5416_MAX_CHAINS];
	} meas1;
	union {
		u32 unsign[AR5416_MAX_CHAINS];
		int32_t sign[AR5416_MAX_CHAINS];
	} meas2;
	union {
		u32 unsign[AR5416_MAX_CHAINS];
		int32_t sign[AR5416_MAX_CHAINS];
	} meas3;
	u16 cal_samples;
	u8 enabled_cals;

	u32 sta_id1_defaults;
	u32 misc_mode;
	enum {
		AUTO_32KHZ,
		USE_32KHZ,
		DONT_USE_32KHZ,
	} enable_32kHz_clock;

	/* Private to hardware code */
	struct ath_hw_private_ops private_ops;
	/* Accessed by the lower level driver */
	struct ath_hw_ops ops;

	/* Used to program the radio on non single-chip devices */
	u32 *analogBank0Data;
	u32 *analogBank1Data;
	u32 *analogBank2Data;
	u32 *analogBank3Data;
	u32 *analogBank6Data;
	u32 *analogBank6TPCData;
	u32 *analogBank7Data;
	u32 *addac5416_21;
	u32 *bank6Temp;

	u8 txpower_limit;
	int coverage_class;
	u32 slottime;
	u32 globaltxtimeout;

	/* ANI */
	u32 proc_phyerr;
	u32 aniperiod;
	int totalSizeDesired[5];
	int coarse_high[5];
	int coarse_low[5];
	int firpwr[5];
	enum ath9k_ani_cmd ani_function;

	/* Bluetooth coexistance */
	struct ath_btcoex_hw btcoex_hw;

	u32 intr_txqs;
	u8 txchainmask;
	u8 rxchainmask;

	struct ath_hw_radar_conf radar_conf;

	u32 originalGain[22];
	int initPDADC;
	int PDADCdelta;
	int led_pin;
	u32 gpio_mask;
	u32 gpio_val;

	struct ar5416IniArray iniModes;
	struct ar5416IniArray iniCommon;
	struct ar5416IniArray iniBank0;
	struct ar5416IniArray iniBB_RfGain;
	struct ar5416IniArray iniBank1;
	struct ar5416IniArray iniBank2;
	struct ar5416IniArray iniBank3;
	struct ar5416IniArray iniBank6;
	struct ar5416IniArray iniBank6TPC;
	struct ar5416IniArray iniBank7;
	struct ar5416IniArray iniAddac;
	struct ar5416IniArray iniPcieSerdes;
	struct ar5416IniArray iniPcieSerdesLowPower;
	struct ar5416IniArray iniModesAdditional;
	struct ar5416IniArray iniModesAdditional_40M;
	struct ar5416IniArray iniModesRxGain;
	struct ar5416IniArray iniModesTxGain;
	struct ar5416IniArray iniModes_9271_1_0_only;
	struct ar5416IniArray iniCckfirNormal;
	struct ar5416IniArray iniCckfirJapan2484;
	struct ar5416IniArray ini_japan2484;
	struct ar5416IniArray iniCommon_normal_cck_fir_coeff_9271;
	struct ar5416IniArray iniCommon_japan_2484_cck_fir_coeff_9271;
	struct ar5416IniArray iniModes_9271_ANI_reg;
	struct ar5416IniArray iniModes_high_power_tx_gain_9271;
	struct ar5416IniArray iniModes_normal_power_tx_gain_9271;
	struct ar5416IniArray ini_radio_post_sys2ant;
	struct ar5416IniArray ini_BTCOEX_MAX_TXPWR;

	struct ar5416IniArray iniMac[ATH_INI_NUM_SPLIT];
	struct ar5416IniArray iniBB[ATH_INI_NUM_SPLIT];
	struct ar5416IniArray iniRadio[ATH_INI_NUM_SPLIT];
	struct ar5416IniArray iniSOC[ATH_INI_NUM_SPLIT];

	u32 intr_gen_timer_trigger;
	u32 intr_gen_timer_thresh;
	struct ath_gen_timer_table hw_gen_timers;

	struct ar9003_txs *ts_ring;
	void *ts_start;
	u32 ts_paddr_start;
	u32 ts_paddr_end;
	u16 ts_tail;
	u8 ts_size;

	u32 bb_watchdog_last_status;
	u32 bb_watchdog_timeout_ms; /* in ms, 0 to disable */
	u8 bb_hang_rx_ofdm; /* true if bb hang due to rx_ofdm */

	unsigned int paprd_target_power;
	unsigned int paprd_training_power;
	unsigned int paprd_ratemask;
	unsigned int paprd_ratemask_ht40;
	bool paprd_table_write_done;
	u32 paprd_gain_table_entries[PAPRD_GAIN_TABLE_ENTRIES];
	u8 paprd_gain_table_index[PAPRD_GAIN_TABLE_ENTRIES];
	/*
	 * Store the permanent value of Reg 0x4004in WARegVal
	 * so we dont have to R/M/W. We should not be reading
	 * this register when in sleep states.
	 */
	u32 WARegVal;

	/* Enterprise mode cap */
	u32 ent_mode;

	bool is_clk_25mhz;
	int (*get_mac_revision)(void);
	int (*external_reset)(void);
};

struct ath_bus_ops {
	enum ath_bus_type ath_bus_type;
	void (*read_cachesize)(struct ath_common *common, int *csz);
	bool (*eeprom_read)(struct ath_common *common, u32 off, u16 *data);
	void (*bt_coex_prep)(struct ath_common *common);
	void (*extn_synch_en)(struct ath_common *common);
	void (*aspm_init)(struct ath_common *common);
};

static inline struct ath_common *ath9k_hw_common(struct ath_hw *ah)
{
	return &ah->common;
}

static inline struct ath_regulatory *ath9k_hw_regulatory(struct ath_hw *ah)
{
	return &(ath9k_hw_common(ah)->regulatory);
}

static inline struct ath_hw_private_ops *ath9k_hw_private_ops(struct ath_hw *ah)
{
	return &ah->private_ops;
}

static inline struct ath_hw_ops *ath9k_hw_ops(struct ath_hw *ah)
{
	return &ah->ops;
}

static inline u8 get_streams(int mask)
{
	return !!(mask & BIT(0)) + !!(mask & BIT(1)) + !!(mask & BIT(2));
}

/* Initialization, Detach, Reset */
const char *ath9k_hw_probe(u16 vendorid, u16 devid);
void ath9k_hw_deinit(struct ath_hw *ah);
int ath9k_hw_init(struct ath_hw *ah);
int ath9k_hw_reset(struct ath_hw *ah, struct ath9k_channel *chan,
		   struct ath9k_hw_cal_data *caldata, bool bChannelChange);
int ath9k_hw_fill_cap_info(struct ath_hw *ah);
u32 ath9k_regd_get_ctl(struct ath_regulatory *reg, struct ath9k_channel *chan);

/* GPIO / RFKILL / Antennae */
void ath9k_hw_cfg_gpio_input(struct ath_hw *ah, u32 gpio);
u32 ath9k_hw_gpio_get(struct ath_hw *ah, u32 gpio);
void ath9k_hw_cfg_output(struct ath_hw *ah, u32 gpio,
			 u32 ah_signal_type);
void ath9k_hw_set_gpio(struct ath_hw *ah, u32 gpio, u32 val);
u32 ath9k_hw_getdefantenna(struct ath_hw *ah);
void ath9k_hw_setantenna(struct ath_hw *ah, u32 antenna);

/* General Operation */
bool ath9k_hw_wait(struct ath_hw *ah, u32 reg, u32 mask, u32 val, u32 timeout);
void ath9k_hw_write_array(struct ath_hw *ah, struct ar5416IniArray *array,
			  int column, unsigned int *writecnt);
u32 ath9k_hw_reverse_bits(u32 val, u32 n);
u16 ath9k_hw_computetxtime(struct ath_hw *ah,
			   u8 phy, int kbps,
			   u32 frameLen, u16 rateix, bool shortPreamble);
void ath9k_hw_get_channel_centers(struct ath_hw *ah,
				  struct ath9k_channel *chan,
				  struct chan_centers *centers);
u32 ath9k_hw_getrxfilter(struct ath_hw *ah);
void ath9k_hw_setrxfilter(struct ath_hw *ah, u32 bits);
bool ath9k_hw_phy_disable(struct ath_hw *ah);
bool ath9k_hw_disable(struct ath_hw *ah);
void ath9k_hw_set_txpowerlimit(struct ath_hw *ah, u32 limit, bool test);
void ath9k_hw_setopmode(struct ath_hw *ah);
void ath9k_hw_setmcastfilter(struct ath_hw *ah, u32 filter0, u32 filter1);
void ath9k_hw_write_associd(struct ath_hw *ah);
u32 ath9k_hw_gettsf32(struct ath_hw *ah);
u64 ath9k_hw_gettsf64(struct ath_hw *ah);
void ath9k_hw_settsf64(struct ath_hw *ah, u64 tsf64);
void ath9k_hw_reset_tsf(struct ath_hw *ah);
void ath9k_hw_set_tsfadjust(struct ath_hw *ah, u32 setting);
void ath9k_hw_init_global_settings(struct ath_hw *ah);
u32 ar9003_get_pll_sqsum_dvc(struct ath_hw *ah);
void ath9k_hw_set11nmac2040(struct ath_hw *ah);
void ath9k_hw_beaconinit(struct ath_hw *ah, u32 next_beacon, u32 beacon_period);
void ath9k_hw_set_sta_beacon_timers(struct ath_hw *ah,
				    const struct ath9k_beacon_state *bs);
bool ath9k_hw_check_alive(struct ath_hw *ah);

bool ath9k_hw_setpower(struct ath_hw *ah, enum ath9k_power_mode mode);

/* Generic hw timer primitives */
struct ath_gen_timer *ath_gen_timer_alloc(struct ath_hw *ah,
					  void (*trigger)(void *),
					  void (*overflow)(void *),
					  void *arg,
					  u8 timer_index);
void ath9k_hw_gen_timer_start(struct ath_hw *ah,
			      struct ath_gen_timer *timer,
			      u32 timer_next,
			      u32 timer_period);
void ath9k_hw_gen_timer_stop(struct ath_hw *ah, struct ath_gen_timer *timer);

void ath_gen_timer_free(struct ath_hw *ah, struct ath_gen_timer *timer);
void ath_gen_timer_isr(struct ath_hw *hw);

void ath9k_hw_name(struct ath_hw *ah, char *hw_name, size_t len);

/* HTC */
void ath9k_hw_htc_resetinit(struct ath_hw *ah);

/* PHY */
void ath9k_hw_get_delta_slope_vals(struct ath_hw *ah, u32 coef_scaled,
				   u32 *coef_mantissa, u32 *coef_exponent);
void ath9k_hw_apply_txpower(struct ath_hw *ah, struct ath9k_channel *chan);

/*
 * Code Specific to AR5008, AR9001 or AR9002,
 * we stuff these here to avoid callbacks for AR9003.
 */
void ar9002_hw_cck_chan14_spread(struct ath_hw *ah);
int ar9002_hw_rf_claim(struct ath_hw *ah);
void ar9002_hw_enable_async_fifo(struct ath_hw *ah);

/*
 * Code specific to AR9003, we stuff these here to avoid callbacks
 * for older families
 */
void ar9003_hw_bb_watchdog_config(struct ath_hw *ah);
void ar9003_hw_bb_watchdog_read(struct ath_hw *ah);
void ar9003_hw_bb_watchdog_dbg_info(struct ath_hw *ah);
void ar9003_hw_disable_phy_restart(struct ath_hw *ah);
void ar9003_paprd_enable(struct ath_hw *ah, bool val);
void ar9003_paprd_populate_single_table(struct ath_hw *ah,
					struct ath9k_hw_cal_data *caldata,
					int chain);
int ar9003_paprd_create_curve(struct ath_hw *ah,
			      struct ath9k_hw_cal_data *caldata, int chain);
int ar9003_paprd_setup_gain_table(struct ath_hw *ah, int chain);
int ar9003_paprd_init_table(struct ath_hw *ah);
bool ar9003_paprd_is_done(struct ath_hw *ah);
void ar9003_hw_set_paprd_txdesc(struct ath_hw *ah, void *ds, u8 chains);

/* Hardware family op attach helpers */
void ar5008_hw_attach_phy_ops(struct ath_hw *ah);
void ar9002_hw_attach_phy_ops(struct ath_hw *ah);
void ar9003_hw_attach_phy_ops(struct ath_hw *ah);

void ar9002_hw_attach_calib_ops(struct ath_hw *ah);
void ar9003_hw_attach_calib_ops(struct ath_hw *ah);

void ar9002_hw_attach_ops(struct ath_hw *ah);
void ar9003_hw_attach_ops(struct ath_hw *ah);

void ar9002_hw_load_ani_reg(struct ath_hw *ah, struct ath9k_channel *chan);
/*
 * ANI work can be shared between all families but a next
 * generation implementation of ANI will be used only for AR9003 only
 * for now as the other families still need to be tested with the same
 * next generation ANI. Feel free to start testing it though for the
 * older families (AR5008, AR9001, AR9002) by using modparam_force_new_ani.
 */
extern int modparam_force_new_ani;
void ath9k_ani_reset(struct ath_hw *ah, bool is_scanning);
void ath9k_hw_proc_mib_event(struct ath_hw *ah);
void ath9k_hw_ani_monitor(struct ath_hw *ah, struct ath9k_channel *chan);

bool ar9003_mci_send_message(struct ath_hw *ah, u8 header, u32 flag,
			     u32 *payload, u8 len, bool wait_done,
			     bool check_bt);
void ar9003_mci_mute_bt(struct ath_hw *ah);
u32 ar9003_mci_state(struct ath_hw *ah, u32 state_type, u32 *p_data);
void ar9003_mci_setup(struct ath_hw *ah, u32 gpm_addr, void *gpm_buf,
		      u16 len, u32 sched_addr);
void ar9003_mci_cleanup(struct ath_hw *ah);
void ar9003_mci_send_coex_halt_bt_gpm(struct ath_hw *ah, bool halt,
				      bool wait_done);
u32 ar9003_mci_wait_for_gpm(struct ath_hw *ah, u8 gpm_type,
			    u8 gpm_opcode, int time_out);
void ar9003_mci_2g5g_changed(struct ath_hw *ah, bool is_2g);
void ar9003_mci_disable_interrupt(struct ath_hw *ah);
void ar9003_mci_enable_interrupt(struct ath_hw *ah);
void ar9003_mci_2g5g_switch(struct ath_hw *ah, bool wait_done);
void ar9003_mci_reset(struct ath_hw *ah, bool en_int, bool is_2g,
		      bool is_full_sleep);
bool ar9003_mci_check_int(struct ath_hw *ah, u32 ints);
void ar9003_mci_remote_reset(struct ath_hw *ah, bool wait_done);
void ar9003_mci_send_sys_waking(struct ath_hw *ah, bool wait_done);
void ar9003_mci_send_lna_transfer(struct ath_hw *ah, bool wait_done);
void ar9003_mci_sync_bt_state(struct ath_hw *ah);
void ar9003_mci_get_interrupt(struct ath_hw *ah, u32 *raw_intr,
			      u32 *rx_msg_intr);

#define ATH9K_CLOCK_RATE_CCK		22
#define ATH9K_CLOCK_RATE_5GHZ_OFDM	40
#define ATH9K_CLOCK_RATE_2GHZ_OFDM	44
#define ATH9K_CLOCK_FAST_RATE_5GHZ_OFDM 44

#endif<|MERGE_RESOLUTION|>--- conflicted
+++ resolved
@@ -196,23 +196,6 @@
 enum ath9k_hw_caps {
 	ATH9K_HW_CAP_HT                         = BIT(0),
 	ATH9K_HW_CAP_RFSILENT                   = BIT(1),
-<<<<<<< HEAD
-	ATH9K_HW_CAP_CST                        = BIT(2),
-	ATH9K_HW_CAP_AUTOSLEEP                  = BIT(4),
-	ATH9K_HW_CAP_4KB_SPLITTRANS             = BIT(5),
-	ATH9K_HW_CAP_EDMA			= BIT(6),
-	ATH9K_HW_CAP_RAC_SUPPORTED		= BIT(7),
-	ATH9K_HW_CAP_LDPC			= BIT(8),
-	ATH9K_HW_CAP_FASTCLOCK			= BIT(9),
-	ATH9K_HW_CAP_SGI_20			= BIT(10),
-	ATH9K_HW_CAP_PAPRD			= BIT(11),
-	ATH9K_HW_CAP_ANT_DIV_COMB		= BIT(12),
-	ATH9K_HW_CAP_2GHZ			= BIT(13),
-	ATH9K_HW_CAP_5GHZ			= BIT(14),
-	ATH9K_HW_CAP_APM			= BIT(15),
-	ATH9K_HW_CAP_RTT			= BIT(16),
-	ATH9K_HW_CAP_MCI			= BIT(17),
-=======
 	ATH9K_HW_CAP_AUTOSLEEP                  = BIT(2),
 	ATH9K_HW_CAP_4KB_SPLITTRANS             = BIT(3),
 	ATH9K_HW_CAP_EDMA			= BIT(4),
@@ -228,7 +211,6 @@
 	ATH9K_HW_CAP_RTT			= BIT(14),
 	ATH9K_HW_CAP_MCI			= BIT(15),
 	ATH9K_HW_CAP_DFS			= BIT(16),
->>>>>>> 5bd5e9a6
 };
 
 struct ath9k_hw_capabilities {
