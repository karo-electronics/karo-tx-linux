/*
 * Copyright (c) 2008-2011 Atheros Communications Inc.
 *
 * Permission to use, copy, modify, and/or distribute this software for any
 * purpose with or without fee is hereby granted, provided that the above
 * copyright notice and this permission notice appear in all copies.
 *
 * THE SOFTWARE IS PROVIDED "AS IS" AND THE AUTHOR DISCLAIMS ALL WARRANTIES
 * WITH REGARD TO THIS SOFTWARE INCLUDING ALL IMPLIED WARRANTIES OF
 * MERCHANTABILITY AND FITNESS. IN NO EVENT SHALL THE AUTHOR BE LIABLE FOR
 * ANY SPECIAL, DIRECT, INDIRECT, OR CONSEQUENTIAL DAMAGES OR ANY DAMAGES
 * WHATSOEVER RESULTING FROM LOSS OF USE, DATA OR PROFITS, WHETHER IN AN
 * ACTION OF CONTRACT, NEGLIGENCE OR OTHER TORTIOUS ACTION, ARISING OUT OF
 * OR IN CONNECTION WITH THE USE OR PERFORMANCE OF THIS SOFTWARE.
 */

#ifndef HW_H
#define HW_H

#include <linux/if_ether.h>
#include <linux/delay.h>
#include <linux/io.h>

#include "mac.h"
#include "ani.h"
#include "eeprom.h"
#include "calib.h"
#include "reg.h"
#include "phy.h"
#include "btcoex.h"

#include "../regd.h"

#define ATHEROS_VENDOR_ID	0x168c

#define AR5416_DEVID_PCI	0x0023
#define AR5416_DEVID_PCIE	0x0024
#define AR9160_DEVID_PCI	0x0027
#define AR9280_DEVID_PCI	0x0029
#define AR9280_DEVID_PCIE	0x002a
#define AR9285_DEVID_PCIE	0x002b
#define AR2427_DEVID_PCIE	0x002c
#define AR9287_DEVID_PCI	0x002d
#define AR9287_DEVID_PCIE	0x002e
#define AR9300_DEVID_PCIE	0x0030
#define AR9300_DEVID_AR9340	0x0031
#define AR9300_DEVID_AR9485_PCIE 0x0032
#define AR9300_DEVID_AR9580	0x0033
#define AR9300_DEVID_AR9462	0x0034
#define AR9300_DEVID_AR9330	0x0035

#define AR5416_AR9100_DEVID	0x000b

#define	AR_SUBVENDOR_ID_NOG	0x0e11
#define AR_SUBVENDOR_ID_NEW_A	0x7065
#define AR5416_MAGIC		0x19641014

#define AR9280_COEX2WIRE_SUBSYSID	0x309b
#define AT9285_COEX3WIRE_SA_SUBSYSID	0x30aa
#define AT9285_COEX3WIRE_DA_SUBSYSID	0x30ab

#define ATH_AMPDU_LIMIT_MAX        (64 * 1024 - 1)

#define	ATH_DEFAULT_NOISE_FLOOR -95

#define ATH9K_RSSI_BAD			-128

#define ATH9K_NUM_CHANNELS	38

/* Register read/write primitives */
#define REG_WRITE(_ah, _reg, _val) \
	(_ah)->reg_ops.write((_ah), (_val), (_reg))

#define REG_READ(_ah, _reg) \
	(_ah)->reg_ops.read((_ah), (_reg))

#define REG_READ_MULTI(_ah, _addr, _val, _cnt)		\
	(_ah)->reg_ops.multi_read((_ah), (_addr), (_val), (_cnt))

#define REG_RMW(_ah, _reg, _set, _clr) \
	(_ah)->reg_ops.rmw((_ah), (_reg), (_set), (_clr))

#define ENABLE_REGWRITE_BUFFER(_ah)					\
	do {								\
		if ((_ah)->reg_ops.enable_write_buffer)	\
			(_ah)->reg_ops.enable_write_buffer((_ah)); \
	} while (0)

#define REGWRITE_BUFFER_FLUSH(_ah)					\
	do {								\
		if ((_ah)->reg_ops.write_flush)		\
			(_ah)->reg_ops.write_flush((_ah));	\
	} while (0)

#define PR_EEP(_s, _val)						\
	do {								\
		len += snprintf(buf + len, size - len, "%20s : %10d\n",	\
				_s, (_val));				\
	} while (0)

#define SM(_v, _f)  (((_v) << _f##_S) & _f)
#define MS(_v, _f)  (((_v) & _f) >> _f##_S)
#define REG_RMW_FIELD(_a, _r, _f, _v) \
	REG_RMW(_a, _r, (((_v) << _f##_S) & _f), (_f))
#define REG_READ_FIELD(_a, _r, _f) \
	(((REG_READ(_a, _r) & _f) >> _f##_S))
#define REG_SET_BIT(_a, _r, _f) \
	REG_RMW(_a, _r, (_f), 0)
#define REG_CLR_BIT(_a, _r, _f) \
	REG_RMW(_a, _r, 0, (_f))

#define DO_DELAY(x) do {					\
		if (((++(x) % 64) == 0) &&			\
		    (ath9k_hw_common(ah)->bus_ops->ath_bus_type	\
			!= ATH_USB))				\
			udelay(1);				\
	} while (0)

#define REG_WRITE_ARRAY(iniarray, column, regWr) \
	ath9k_hw_write_array(ah, iniarray, column, &(regWr))

#define AR_GPIO_OUTPUT_MUX_AS_OUTPUT             0
#define AR_GPIO_OUTPUT_MUX_AS_PCIE_ATTENTION_LED 1
#define AR_GPIO_OUTPUT_MUX_AS_PCIE_POWER_LED     2
#define AR_GPIO_OUTPUT_MUX_AS_TX_FRAME           3
#define AR_GPIO_OUTPUT_MUX_AS_RX_CLEAR_EXTERNAL  4
#define AR_GPIO_OUTPUT_MUX_AS_MAC_NETWORK_LED    5
#define AR_GPIO_OUTPUT_MUX_AS_MAC_POWER_LED      6
#define AR_GPIO_OUTPUT_MUX_AS_MCI_WLAN_DATA      0x16
#define AR_GPIO_OUTPUT_MUX_AS_MCI_WLAN_CLK       0x17
#define AR_GPIO_OUTPUT_MUX_AS_MCI_BT_DATA        0x18
#define AR_GPIO_OUTPUT_MUX_AS_MCI_BT_CLK         0x19
#define AR_GPIO_OUTPUT_MUX_AS_WL_IN_TX           0x14
#define AR_GPIO_OUTPUT_MUX_AS_WL_IN_RX           0x13
#define AR_GPIO_OUTPUT_MUX_AS_BT_IN_TX           9
#define AR_GPIO_OUTPUT_MUX_AS_BT_IN_RX           8
#define AR_GPIO_OUTPUT_MUX_AS_RUCKUS_STROBE      0x1d
#define AR_GPIO_OUTPUT_MUX_AS_RUCKUS_DATA        0x1e

#define AR_GPIOD_MASK               0x00001FFF
#define AR_GPIO_BIT(_gpio)          (1 << (_gpio))

#define BASE_ACTIVATE_DELAY         100
#define RTC_PLL_SETTLE_DELAY        (AR_SREV_9340(ah) ? 1000 : 100)
#define COEF_SCALE_S                24
#define HT40_CHANNEL_CENTER_SHIFT   10

#define ATH9K_ANTENNA0_CHAINMASK    0x1
#define ATH9K_ANTENNA1_CHAINMASK    0x2

#define ATH9K_NUM_DMA_DEBUG_REGS    8
#define ATH9K_NUM_QUEUES            10

#define MAX_RATE_POWER              63
#define AH_WAIT_TIMEOUT             100000 /* (us) */
#define AH_TSF_WRITE_TIMEOUT        100    /* (us) */
#define AH_TIME_QUANTUM             10
#define AR_KEYTABLE_SIZE            128
#define POWER_UP_TIME               10000
#define SPUR_RSSI_THRESH            40
#define UPPER_5G_SUB_BAND_START		5700
#define MID_5G_SUB_BAND_START		5400

#define CAB_TIMEOUT_VAL             10
#define BEACON_TIMEOUT_VAL          10
#define MIN_BEACON_TIMEOUT_VAL      1
#define SLEEP_SLOP                  3

#define INIT_CONFIG_STATUS          0x00000000
#define INIT_RSSI_THR               0x00000700
#define INIT_BCON_CNTRL_REG         0x00000000

#define TU_TO_USEC(_tu)             ((_tu) << 10)

#define ATH9K_HW_RX_HP_QDEPTH	16
#define ATH9K_HW_RX_LP_QDEPTH	128

#define PAPRD_GAIN_TABLE_ENTRIES	32
#define PAPRD_TABLE_SZ			24
#define PAPRD_IDEAL_AGC2_PWR_RANGE	0xe0

enum ath_hw_txq_subtype {
	ATH_TXQ_AC_BE = 0,
	ATH_TXQ_AC_BK = 1,
	ATH_TXQ_AC_VI = 2,
	ATH_TXQ_AC_VO = 3,
};

enum ath_ini_subsys {
	ATH_INI_PRE = 0,
	ATH_INI_CORE,
	ATH_INI_POST,
	ATH_INI_NUM_SPLIT,
};

enum ath9k_hw_caps {
	ATH9K_HW_CAP_HT                         = BIT(0),
	ATH9K_HW_CAP_RFSILENT                   = BIT(1),
	ATH9K_HW_CAP_CST                        = BIT(2),
	ATH9K_HW_CAP_AUTOSLEEP                  = BIT(4),
	ATH9K_HW_CAP_4KB_SPLITTRANS             = BIT(5),
	ATH9K_HW_CAP_EDMA			= BIT(6),
	ATH9K_HW_CAP_RAC_SUPPORTED		= BIT(7),
	ATH9K_HW_CAP_LDPC			= BIT(8),
	ATH9K_HW_CAP_FASTCLOCK			= BIT(9),
	ATH9K_HW_CAP_SGI_20			= BIT(10),
	ATH9K_HW_CAP_PAPRD			= BIT(11),
	ATH9K_HW_CAP_ANT_DIV_COMB		= BIT(12),
	ATH9K_HW_CAP_2GHZ			= BIT(13),
	ATH9K_HW_CAP_5GHZ			= BIT(14),
	ATH9K_HW_CAP_APM			= BIT(15),
	ATH9K_HW_CAP_RTT			= BIT(16),
	ATH9K_HW_CAP_MCI			= BIT(17),
<<<<<<< HEAD
=======
	ATH9K_HW_CAP_DFS			= BIT(18),
>>>>>>> d66be829
};

struct ath9k_hw_capabilities {
	u32 hw_caps; /* ATH9K_HW_CAP_* from ath9k_hw_caps */
	u16 rts_aggr_limit;
	u8 tx_chainmask;
	u8 rx_chainmask;
	u8 max_txchains;
	u8 max_rxchains;
	u8 num_gpio_pins;
	u8 rx_hp_qdepth;
	u8 rx_lp_qdepth;
	u8 rx_status_len;
	u8 tx_desc_len;
	u8 txs_len;
	u16 pcie_lcr_offset;
	bool pcie_lcr_extsync_en;
};

struct ath9k_ops_config {
	int dma_beacon_response_time;
	int sw_beacon_response_time;
	int additional_swba_backoff;
	int ack_6mb;
	u32 cwm_ignore_extcca;
	bool pcieSerDesWrite;
	u8 pcie_clock_req;
	u32 pcie_waen;
	u8 analog_shiftreg;
	u8 paprd_disable;
	u32 ofdm_trig_low;
	u32 ofdm_trig_high;
	u32 cck_trig_high;
	u32 cck_trig_low;
	u32 enable_ani;
	int serialize_regmode;
	bool rx_intr_mitigation;
	bool tx_intr_mitigation;
#define SPUR_DISABLE        	0
#define SPUR_ENABLE_IOCTL   	1
#define SPUR_ENABLE_EEPROM  	2
#define AR_SPUR_5413_1      	1640
#define AR_SPUR_5413_2      	1200
#define AR_NO_SPUR      	0x8000
#define AR_BASE_FREQ_2GHZ   	2300
#define AR_BASE_FREQ_5GHZ   	4900
#define AR_SPUR_FEEQ_BOUND_HT40 19
#define AR_SPUR_FEEQ_BOUND_HT20 10
	int spurmode;
	u16 spurchans[AR_EEPROM_MODAL_SPURS][2];
	u8 max_txtrig_level;
	u16 ani_poll_interval; /* ANI poll interval in ms */
};

enum ath9k_int {
	ATH9K_INT_RX = 0x00000001,
	ATH9K_INT_RXDESC = 0x00000002,
	ATH9K_INT_RXHP = 0x00000001,
	ATH9K_INT_RXLP = 0x00000002,
	ATH9K_INT_RXNOFRM = 0x00000008,
	ATH9K_INT_RXEOL = 0x00000010,
	ATH9K_INT_RXORN = 0x00000020,
	ATH9K_INT_TX = 0x00000040,
	ATH9K_INT_TXDESC = 0x00000080,
	ATH9K_INT_TIM_TIMER = 0x00000100,
	ATH9K_INT_MCI = 0x00000200,
	ATH9K_INT_BB_WATCHDOG = 0x00000400,
	ATH9K_INT_TXURN = 0x00000800,
	ATH9K_INT_MIB = 0x00001000,
	ATH9K_INT_RXPHY = 0x00004000,
	ATH9K_INT_RXKCM = 0x00008000,
	ATH9K_INT_SWBA = 0x00010000,
	ATH9K_INT_BMISS = 0x00040000,
	ATH9K_INT_BNR = 0x00100000,
	ATH9K_INT_TIM = 0x00200000,
	ATH9K_INT_DTIM = 0x00400000,
	ATH9K_INT_DTIMSYNC = 0x00800000,
	ATH9K_INT_GPIO = 0x01000000,
	ATH9K_INT_CABEND = 0x02000000,
	ATH9K_INT_TSFOOR = 0x04000000,
	ATH9K_INT_GENTIMER = 0x08000000,
	ATH9K_INT_CST = 0x10000000,
	ATH9K_INT_GTT = 0x20000000,
	ATH9K_INT_FATAL = 0x40000000,
	ATH9K_INT_GLOBAL = 0x80000000,
	ATH9K_INT_BMISC = ATH9K_INT_TIM |
		ATH9K_INT_DTIM |
		ATH9K_INT_DTIMSYNC |
		ATH9K_INT_TSFOOR |
		ATH9K_INT_CABEND,
	ATH9K_INT_COMMON = ATH9K_INT_RXNOFRM |
		ATH9K_INT_RXDESC |
		ATH9K_INT_RXEOL |
		ATH9K_INT_RXORN |
		ATH9K_INT_TXURN |
		ATH9K_INT_TXDESC |
		ATH9K_INT_MIB |
		ATH9K_INT_RXPHY |
		ATH9K_INT_RXKCM |
		ATH9K_INT_SWBA |
		ATH9K_INT_BMISS |
		ATH9K_INT_GPIO,
	ATH9K_INT_NOCARD = 0xffffffff
};

#define CHANNEL_CW_INT    0x00002
#define CHANNEL_CCK       0x00020
#define CHANNEL_OFDM      0x00040
#define CHANNEL_2GHZ      0x00080
#define CHANNEL_5GHZ      0x00100
#define CHANNEL_PASSIVE   0x00200
#define CHANNEL_DYN       0x00400
#define CHANNEL_HALF      0x04000
#define CHANNEL_QUARTER   0x08000
#define CHANNEL_HT20      0x10000
#define CHANNEL_HT40PLUS  0x20000
#define CHANNEL_HT40MINUS 0x40000

#define CHANNEL_A           (CHANNEL_5GHZ|CHANNEL_OFDM)
#define CHANNEL_B           (CHANNEL_2GHZ|CHANNEL_CCK)
#define CHANNEL_G           (CHANNEL_2GHZ|CHANNEL_OFDM)
#define CHANNEL_G_HT20      (CHANNEL_2GHZ|CHANNEL_HT20)
#define CHANNEL_A_HT20      (CHANNEL_5GHZ|CHANNEL_HT20)
#define CHANNEL_G_HT40PLUS  (CHANNEL_2GHZ|CHANNEL_HT40PLUS)
#define CHANNEL_G_HT40MINUS (CHANNEL_2GHZ|CHANNEL_HT40MINUS)
#define CHANNEL_A_HT40PLUS  (CHANNEL_5GHZ|CHANNEL_HT40PLUS)
#define CHANNEL_A_HT40MINUS (CHANNEL_5GHZ|CHANNEL_HT40MINUS)
#define CHANNEL_ALL				\
	(CHANNEL_OFDM|				\
	 CHANNEL_CCK|				\
	 CHANNEL_2GHZ |				\
	 CHANNEL_5GHZ |				\
	 CHANNEL_HT20 |				\
	 CHANNEL_HT40PLUS |			\
	 CHANNEL_HT40MINUS)

#define MAX_RTT_TABLE_ENTRY     6
#define RTT_HIST_MAX            3
struct ath9k_rtt_hist {
	u32 table[AR9300_MAX_CHAINS][RTT_HIST_MAX][MAX_RTT_TABLE_ENTRY];
	u8 num_readings;
};

#define MAX_IQCAL_MEASUREMENT	8
#define MAX_CL_TAB_ENTRY	16

struct ath9k_hw_cal_data {
	u16 channel;
	u32 channelFlags;
	int32_t CalValid;
	int8_t iCoff;
	int8_t qCoff;
	bool paprd_done;
	bool nfcal_pending;
	bool nfcal_interference;
	bool done_txiqcal_once;
	bool done_txclcal_once;
	u16 small_signal_gain[AR9300_MAX_CHAINS];
	u32 pa_table[AR9300_MAX_CHAINS][PAPRD_TABLE_SZ];
	u32 num_measures[AR9300_MAX_CHAINS];
	int tx_corr_coeff[MAX_IQCAL_MEASUREMENT][AR9300_MAX_CHAINS];
	u32 tx_clcal[AR9300_MAX_CHAINS][MAX_CL_TAB_ENTRY];
	struct ath9k_nfcal_hist nfCalHist[NUM_NF_READINGS];
	struct ath9k_rtt_hist rtt_hist;
};

struct ath9k_channel {
	struct ieee80211_channel *chan;
	struct ar5416AniState ani;
	u16 channel;
	u32 channelFlags;
	u32 chanmode;
	s16 noisefloor;
};

#define IS_CHAN_G(_c) ((((_c)->channelFlags & (CHANNEL_G)) == CHANNEL_G) || \
       (((_c)->channelFlags & CHANNEL_G_HT20) == CHANNEL_G_HT20) || \
       (((_c)->channelFlags & CHANNEL_G_HT40PLUS) == CHANNEL_G_HT40PLUS) || \
       (((_c)->channelFlags & CHANNEL_G_HT40MINUS) == CHANNEL_G_HT40MINUS))
#define IS_CHAN_OFDM(_c) (((_c)->channelFlags & CHANNEL_OFDM) != 0)
#define IS_CHAN_5GHZ(_c) (((_c)->channelFlags & CHANNEL_5GHZ) != 0)
#define IS_CHAN_2GHZ(_c) (((_c)->channelFlags & CHANNEL_2GHZ) != 0)
#define IS_CHAN_HALF_RATE(_c) (((_c)->channelFlags & CHANNEL_HALF) != 0)
#define IS_CHAN_QUARTER_RATE(_c) (((_c)->channelFlags & CHANNEL_QUARTER) != 0)
#define IS_CHAN_A_FAST_CLOCK(_ah, _c)			\
	((((_c)->channelFlags & CHANNEL_5GHZ) != 0) &&	\
	 ((_ah)->caps.hw_caps & ATH9K_HW_CAP_FASTCLOCK))

/* These macros check chanmode and not channelFlags */
#define IS_CHAN_B(_c) ((_c)->chanmode == CHANNEL_B)
#define IS_CHAN_HT20(_c) (((_c)->chanmode == CHANNEL_A_HT20) ||	\
			  ((_c)->chanmode == CHANNEL_G_HT20))
#define IS_CHAN_HT40(_c) (((_c)->chanmode == CHANNEL_A_HT40PLUS) ||	\
			  ((_c)->chanmode == CHANNEL_A_HT40MINUS) ||	\
			  ((_c)->chanmode == CHANNEL_G_HT40PLUS) ||	\
			  ((_c)->chanmode == CHANNEL_G_HT40MINUS))
#define IS_CHAN_HT(_c) (IS_CHAN_HT20((_c)) || IS_CHAN_HT40((_c)))

enum ath9k_power_mode {
	ATH9K_PM_AWAKE = 0,
	ATH9K_PM_FULL_SLEEP,
	ATH9K_PM_NETWORK_SLEEP,
	ATH9K_PM_UNDEFINED
};

enum ser_reg_mode {
	SER_REG_MODE_OFF = 0,
	SER_REG_MODE_ON = 1,
	SER_REG_MODE_AUTO = 2,
};

enum ath9k_rx_qtype {
	ATH9K_RX_QUEUE_HP,
	ATH9K_RX_QUEUE_LP,
	ATH9K_RX_QUEUE_MAX,
};

enum mci_message_header {		/* length of payload */
	MCI_LNA_CTRL     = 0x10,        /* len = 0 */
	MCI_CONT_NACK    = 0x20,        /* len = 0 */
	MCI_CONT_INFO    = 0x30,        /* len = 4 */
	MCI_CONT_RST     = 0x40,        /* len = 0 */
	MCI_SCHD_INFO    = 0x50,        /* len = 16 */
	MCI_CPU_INT      = 0x60,        /* len = 4 */
	MCI_SYS_WAKING   = 0x70,        /* len = 0 */
	MCI_GPM          = 0x80,        /* len = 16 */
	MCI_LNA_INFO     = 0x90,        /* len = 1 */
	MCI_LNA_STATE    = 0x94,
	MCI_LNA_TAKE     = 0x98,
	MCI_LNA_TRANS    = 0x9c,
	MCI_SYS_SLEEPING = 0xa0,        /* len = 0 */
	MCI_REQ_WAKE     = 0xc0,        /* len = 0 */
	MCI_DEBUG_16     = 0xfe,        /* len = 2 */
	MCI_REMOTE_RESET = 0xff         /* len = 16 */
};

enum ath_mci_gpm_coex_profile_type {
	MCI_GPM_COEX_PROFILE_UNKNOWN,
	MCI_GPM_COEX_PROFILE_RFCOMM,
	MCI_GPM_COEX_PROFILE_A2DP,
	MCI_GPM_COEX_PROFILE_HID,
	MCI_GPM_COEX_PROFILE_BNEP,
	MCI_GPM_COEX_PROFILE_VOICE,
	MCI_GPM_COEX_PROFILE_MAX
};

/* MCI GPM/Coex opcode/type definitions */
enum {
	MCI_GPM_COEX_W_GPM_PAYLOAD      = 1,
	MCI_GPM_COEX_B_GPM_TYPE         = 4,
	MCI_GPM_COEX_B_GPM_OPCODE       = 5,
	/* MCI_GPM_WLAN_CAL_REQ, MCI_GPM_WLAN_CAL_DONE */
	MCI_GPM_WLAN_CAL_W_SEQUENCE     = 2,

	/* MCI_GPM_COEX_VERSION_QUERY */
	/* MCI_GPM_COEX_VERSION_RESPONSE */
	MCI_GPM_COEX_B_MAJOR_VERSION    = 6,
	MCI_GPM_COEX_B_MINOR_VERSION    = 7,
	/* MCI_GPM_COEX_STATUS_QUERY */
	MCI_GPM_COEX_B_BT_BITMAP        = 6,
	MCI_GPM_COEX_B_WLAN_BITMAP      = 7,
	/* MCI_GPM_COEX_HALT_BT_GPM */
	MCI_GPM_COEX_B_HALT_STATE       = 6,
	/* MCI_GPM_COEX_WLAN_CHANNELS */
	MCI_GPM_COEX_B_CHANNEL_MAP      = 6,
	/* MCI_GPM_COEX_BT_PROFILE_INFO */
	MCI_GPM_COEX_B_PROFILE_TYPE     = 6,
	MCI_GPM_COEX_B_PROFILE_LINKID   = 7,
	MCI_GPM_COEX_B_PROFILE_STATE    = 8,
	MCI_GPM_COEX_B_PROFILE_ROLE     = 9,
	MCI_GPM_COEX_B_PROFILE_RATE     = 10,
	MCI_GPM_COEX_B_PROFILE_VOTYPE   = 11,
	MCI_GPM_COEX_H_PROFILE_T        = 12,
	MCI_GPM_COEX_B_PROFILE_W        = 14,
	MCI_GPM_COEX_B_PROFILE_A        = 15,
	/* MCI_GPM_COEX_BT_STATUS_UPDATE */
	MCI_GPM_COEX_B_STATUS_TYPE      = 6,
	MCI_GPM_COEX_B_STATUS_LINKID    = 7,
	MCI_GPM_COEX_B_STATUS_STATE     = 8,
	/* MCI_GPM_COEX_BT_UPDATE_FLAGS */
	MCI_GPM_COEX_W_BT_FLAGS         = 6,
	MCI_GPM_COEX_B_BT_FLAGS_OP      = 10
};

enum mci_gpm_subtype {
	MCI_GPM_BT_CAL_REQ      = 0,
	MCI_GPM_BT_CAL_GRANT    = 1,
	MCI_GPM_BT_CAL_DONE     = 2,
	MCI_GPM_WLAN_CAL_REQ    = 3,
	MCI_GPM_WLAN_CAL_GRANT  = 4,
	MCI_GPM_WLAN_CAL_DONE   = 5,
	MCI_GPM_COEX_AGENT      = 0x0c,
	MCI_GPM_RSVD_PATTERN    = 0xfe,
	MCI_GPM_RSVD_PATTERN32  = 0xfefefefe,
	MCI_GPM_BT_DEBUG        = 0xff
};

enum mci_bt_state {
	MCI_BT_SLEEP,
	MCI_BT_AWAKE,
	MCI_BT_CAL_START,
	MCI_BT_CAL
};

/* Type of state query */
enum mci_state_type {
	MCI_STATE_ENABLE,
	MCI_STATE_INIT_GPM_OFFSET,
	MCI_STATE_NEXT_GPM_OFFSET,
	MCI_STATE_LAST_GPM_OFFSET,
	MCI_STATE_BT,
	MCI_STATE_SET_BT_SLEEP,
	MCI_STATE_SET_BT_AWAKE,
	MCI_STATE_SET_BT_CAL_START,
	MCI_STATE_SET_BT_CAL,
	MCI_STATE_LAST_SCHD_MSG_OFFSET,
	MCI_STATE_REMOTE_SLEEP,
	MCI_STATE_CONT_RSSI_POWER,
	MCI_STATE_CONT_PRIORITY,
	MCI_STATE_CONT_TXRX,
	MCI_STATE_RESET_REQ_WAKE,
	MCI_STATE_SEND_WLAN_COEX_VERSION,
	MCI_STATE_SET_BT_COEX_VERSION,
	MCI_STATE_SEND_WLAN_CHANNELS,
	MCI_STATE_SEND_VERSION_QUERY,
	MCI_STATE_SEND_STATUS_QUERY,
	MCI_STATE_NEED_FLUSH_BT_INFO,
	MCI_STATE_SET_CONCUR_TX_PRI,
	MCI_STATE_RECOVER_RX,
	MCI_STATE_NEED_FTP_STOMP,
	MCI_STATE_NEED_TUNING,
	MCI_STATE_DEBUG,
	MCI_STATE_MAX
};

enum mci_gpm_coex_opcode {
	MCI_GPM_COEX_VERSION_QUERY,
	MCI_GPM_COEX_VERSION_RESPONSE,
	MCI_GPM_COEX_STATUS_QUERY,
	MCI_GPM_COEX_HALT_BT_GPM,
	MCI_GPM_COEX_WLAN_CHANNELS,
	MCI_GPM_COEX_BT_PROFILE_INFO,
	MCI_GPM_COEX_BT_STATUS_UPDATE,
	MCI_GPM_COEX_BT_UPDATE_FLAGS
};

#define MCI_GPM_NOMORE  0
#define MCI_GPM_MORE    1
#define MCI_GPM_INVALID 0xffffffff

#define MCI_GPM_RECYCLE(_p_gpm)	do {			  \
	*(((u32 *)_p_gpm) + MCI_GPM_COEX_W_GPM_PAYLOAD) = \
				MCI_GPM_RSVD_PATTERN32;   \
} while (0)

#define MCI_GPM_TYPE(_p_gpm)	\
	(*(((u8 *)(_p_gpm)) + MCI_GPM_COEX_B_GPM_TYPE) & 0xff)

#define MCI_GPM_OPCODE(_p_gpm)	\
	(*(((u8 *)(_p_gpm)) + MCI_GPM_COEX_B_GPM_OPCODE) & 0xff)

#define MCI_GPM_SET_CAL_TYPE(_p_gpm, _cal_type)	do {			   \
	*(((u8 *)(_p_gpm)) + MCI_GPM_COEX_B_GPM_TYPE) = (_cal_type) & 0xff;\
} while (0)

#define MCI_GPM_SET_TYPE_OPCODE(_p_gpm, _type, _opcode) do {		   \
	*(((u8 *)(_p_gpm)) + MCI_GPM_COEX_B_GPM_TYPE) = (_type) & 0xff;	   \
	*(((u8 *)(_p_gpm)) + MCI_GPM_COEX_B_GPM_OPCODE) = (_opcode) & 0xff;\
} while (0)

#define MCI_GPM_IS_CAL_TYPE(_type) ((_type) <= MCI_GPM_WLAN_CAL_DONE)

struct ath9k_beacon_state {
	u32 bs_nexttbtt;
	u32 bs_nextdtim;
	u32 bs_intval;
#define ATH9K_TSFOOR_THRESHOLD    0x00004240 /* 16k us */
	u32 bs_dtimperiod;
	u16 bs_cfpperiod;
	u16 bs_cfpmaxduration;
	u32 bs_cfpnext;
	u16 bs_timoffset;
	u16 bs_bmissthreshold;
	u32 bs_sleepduration;
	u32 bs_tsfoor_threshold;
};

struct chan_centers {
	u16 synth_center;
	u16 ctl_center;
	u16 ext_center;
};

enum {
	ATH9K_RESET_POWER_ON,
	ATH9K_RESET_WARM,
	ATH9K_RESET_COLD,
};

struct ath9k_hw_version {
	u32 magic;
	u16 devid;
	u16 subvendorid;
	u32 macVersion;
	u16 macRev;
	u16 phyRev;
	u16 analog5GhzRev;
	u16 analog2GhzRev;
	enum ath_usb_dev usbdev;
};

/* Generic TSF timer definitions */

#define ATH_MAX_GEN_TIMER	16

#define AR_GENTMR_BIT(_index)	(1 << (_index))

/*
 * Using de Bruijin sequence to look up 1's index in a 32 bit number
 * debruijn32 = 0000 0111 0111 1100 1011 0101 0011 0001
 */
#define debruijn32 0x077CB531U

struct ath_gen_timer_configuration {
	u32 next_addr;
	u32 period_addr;
	u32 mode_addr;
	u32 mode_mask;
};

struct ath_gen_timer {
	void (*trigger)(void *arg);
	void (*overflow)(void *arg);
	void *arg;
	u8 index;
};

struct ath_gen_timer_table {
	u32 gen_timer_index[32];
	struct ath_gen_timer *timers[ATH_MAX_GEN_TIMER];
	union {
		unsigned long timer_bits;
		u16 val;
	} timer_mask;
};

struct ath_hw_antcomb_conf {
	u8 main_lna_conf;
	u8 alt_lna_conf;
	u8 fast_div_bias;
	u8 main_gaintb;
	u8 alt_gaintb;
	int lna1_lna2_delta;
	u8 div_group;
};

/**
 * struct ath_hw_radar_conf - radar detection initialization parameters
 *
 * @pulse_inband: threshold for checking the ratio of in-band power
 *	to total power for short radar pulses (half dB steps)
 * @pulse_inband_step: threshold for checking an in-band power to total
 *	power ratio increase for short radar pulses (half dB steps)
 * @pulse_height: threshold for detecting the beginning of a short
 *	radar pulse (dB step)
 * @pulse_rssi: threshold for detecting if a short radar pulse is
 *	gone (dB step)
 * @pulse_maxlen: maximum pulse length (0.8 us steps)
 *
 * @radar_rssi: RSSI threshold for starting long radar detection (dB steps)
 * @radar_inband: threshold for checking the ratio of in-band power
 *	to total power for long radar pulses (half dB steps)
 * @fir_power: threshold for detecting the end of a long radar pulse (dB)
 *
 * @ext_channel: enable extension channel radar detection
 */
struct ath_hw_radar_conf {
	unsigned int pulse_inband;
	unsigned int pulse_inband_step;
	unsigned int pulse_height;
	unsigned int pulse_rssi;
	unsigned int pulse_maxlen;

	unsigned int radar_rssi;
	unsigned int radar_inband;
	int fir_power;

	bool ext_channel;
};

/**
 * struct ath_hw_private_ops - callbacks used internally by hardware code
 *
 * This structure contains private callbacks designed to only be used internally
 * by the hardware core.
 *
 * @init_cal_settings: setup types of calibrations supported
 * @init_cal: starts actual calibration
 *
 * @init_mode_regs: Initializes mode registers
 * @init_mode_gain_regs: Initialize TX/RX gain registers
 *
 * @rf_set_freq: change frequency
 * @spur_mitigate_freq: spur mitigation
 * @rf_alloc_ext_banks:
 * @rf_free_ext_banks:
 * @set_rf_regs:
 * @compute_pll_control: compute the PLL control value to use for
 *	AR_RTC_PLL_CONTROL for a given channel
 * @setup_calibration: set up calibration
 * @iscal_supported: used to query if a type of calibration is supported
 *
 * @ani_cache_ini_regs: cache the values for ANI from the initial
 *	register settings through the register initialization.
 */
struct ath_hw_private_ops {
	/* Calibration ops */
	void (*init_cal_settings)(struct ath_hw *ah);
	bool (*init_cal)(struct ath_hw *ah, struct ath9k_channel *chan);

	void (*init_mode_regs)(struct ath_hw *ah);
	void (*init_mode_gain_regs)(struct ath_hw *ah);
	void (*setup_calibration)(struct ath_hw *ah,
				  struct ath9k_cal_list *currCal);

	/* PHY ops */
	int (*rf_set_freq)(struct ath_hw *ah,
			   struct ath9k_channel *chan);
	void (*spur_mitigate_freq)(struct ath_hw *ah,
				   struct ath9k_channel *chan);
	int (*rf_alloc_ext_banks)(struct ath_hw *ah);
	void (*rf_free_ext_banks)(struct ath_hw *ah);
	bool (*set_rf_regs)(struct ath_hw *ah,
			    struct ath9k_channel *chan,
			    u16 modesIndex);
	void (*set_channel_regs)(struct ath_hw *ah, struct ath9k_channel *chan);
	void (*init_bb)(struct ath_hw *ah,
			struct ath9k_channel *chan);
	int (*process_ini)(struct ath_hw *ah, struct ath9k_channel *chan);
	void (*olc_init)(struct ath_hw *ah);
	void (*set_rfmode)(struct ath_hw *ah, struct ath9k_channel *chan);
	void (*mark_phy_inactive)(struct ath_hw *ah);
	void (*set_delta_slope)(struct ath_hw *ah, struct ath9k_channel *chan);
	bool (*rfbus_req)(struct ath_hw *ah);
	void (*rfbus_done)(struct ath_hw *ah);
	void (*restore_chainmask)(struct ath_hw *ah);
	u32 (*compute_pll_control)(struct ath_hw *ah,
				   struct ath9k_channel *chan);
	bool (*ani_control)(struct ath_hw *ah, enum ath9k_ani_cmd cmd,
			    int param);
	void (*do_getnf)(struct ath_hw *ah, int16_t nfarray[NUM_NF_READINGS]);
	void (*set_radar_params)(struct ath_hw *ah,
				 struct ath_hw_radar_conf *conf);
	int (*fast_chan_change)(struct ath_hw *ah, struct ath9k_channel *chan,
				u8 *ini_reloaded);

	/* ANI */
	void (*ani_cache_ini_regs)(struct ath_hw *ah);
};

/**
 * struct ath_hw_ops - callbacks used by hardware code and driver code
 *
 * This structure contains callbacks designed to to be used internally by
 * hardware code and also by the lower level driver.
 *
 * @config_pci_powersave:
 * @calibrate: periodic calibration for NF, ANI, IQ, ADC gain, ADC-DC
 */
struct ath_hw_ops {
	void (*config_pci_powersave)(struct ath_hw *ah,
				     bool power_off);
	void (*rx_enable)(struct ath_hw *ah);
	void (*set_desc_link)(void *ds, u32 link);
	bool (*calibrate)(struct ath_hw *ah,
			  struct ath9k_channel *chan,
			  u8 rxchainmask,
			  bool longcal);
	bool (*get_isr)(struct ath_hw *ah, enum ath9k_int *masked);
	void (*set_txdesc)(struct ath_hw *ah, void *ds,
			   struct ath_tx_info *i);
	int (*proc_txdesc)(struct ath_hw *ah, void *ds,
			   struct ath_tx_status *ts);
	void (*antdiv_comb_conf_get)(struct ath_hw *ah,
			struct ath_hw_antcomb_conf *antconf);
	void (*antdiv_comb_conf_set)(struct ath_hw *ah,
			struct ath_hw_antcomb_conf *antconf);

};

struct ath_nf_limits {
	s16 max;
	s16 min;
	s16 nominal;
};

enum ath_cal_list {
	TX_IQ_CAL         =	BIT(0),
	TX_IQ_ON_AGC_CAL  =	BIT(1),
	TX_CL_CAL         =	BIT(2),
};

/* ah_flags */
#define AH_USE_EEPROM   0x1
#define AH_UNPLUGGED    0x2 /* The card has been physically removed. */
#define AH_FASTCC       0x4

struct ath_hw {
	struct ath_ops reg_ops;

	struct ieee80211_hw *hw;
	struct ath_common common;
	struct ath9k_hw_version hw_version;
	struct ath9k_ops_config config;
	struct ath9k_hw_capabilities caps;
	struct ath9k_channel channels[ATH9K_NUM_CHANNELS];
	struct ath9k_channel *curchan;

	union {
		struct ar5416_eeprom_def def;
		struct ar5416_eeprom_4k map4k;
		struct ar9287_eeprom map9287;
		struct ar9300_eeprom ar9300_eep;
	} eeprom;
	const struct eeprom_ops *eep_ops;

	bool sw_mgmt_crypto;
	bool is_pciexpress;
	bool aspm_enabled;
	bool is_monitoring;
	bool need_an_top2_fixup;
	u16 tx_trig_level;

	u32 nf_regs[6];
	struct ath_nf_limits nf_2g;
	struct ath_nf_limits nf_5g;
	u16 rfsilent;
	u32 rfkill_gpio;
	u32 rfkill_polarity;
	u32 ah_flags;

	bool htc_reset_init;

	enum nl80211_iftype opmode;
	enum ath9k_power_mode power_mode;

	s8 noise;
	struct ath9k_hw_cal_data *caldata;
	struct ath9k_pacal_info pacal_info;
	struct ar5416Stats stats;
	struct ath9k_tx_queue_info txq[ATH9K_NUM_TX_QUEUES];

	int16_t curchan_rad_index;
	enum ath9k_int imask;
	u32 imrs2_reg;
	u32 txok_interrupt_mask;
	u32 txerr_interrupt_mask;
	u32 txdesc_interrupt_mask;
	u32 txeol_interrupt_mask;
	u32 txurn_interrupt_mask;
	atomic_t intr_ref_cnt;
	bool chip_fullsleep;
	u32 atim_window;
	u32 modes_index;

	/* Calibration */
	u32 supp_cals;
	struct ath9k_cal_list iq_caldata;
	struct ath9k_cal_list adcgain_caldata;
	struct ath9k_cal_list adcdc_caldata;
	struct ath9k_cal_list tempCompCalData;
	struct ath9k_cal_list *cal_list;
	struct ath9k_cal_list *cal_list_last;
	struct ath9k_cal_list *cal_list_curr;
#define totalPowerMeasI meas0.unsign
#define totalPowerMeasQ meas1.unsign
#define totalIqCorrMeas meas2.sign
#define totalAdcIOddPhase  meas0.unsign
#define totalAdcIEvenPhase meas1.unsign
#define totalAdcQOddPhase  meas2.unsign
#define totalAdcQEvenPhase meas3.unsign
#define totalAdcDcOffsetIOddPhase  meas0.sign
#define totalAdcDcOffsetIEvenPhase meas1.sign
#define totalAdcDcOffsetQOddPhase  meas2.sign
#define totalAdcDcOffsetQEvenPhase meas3.sign
	union {
		u32 unsign[AR5416_MAX_CHAINS];
		int32_t sign[AR5416_MAX_CHAINS];
	} meas0;
	union {
		u32 unsign[AR5416_MAX_CHAINS];
		int32_t sign[AR5416_MAX_CHAINS];
	} meas1;
	union {
		u32 unsign[AR5416_MAX_CHAINS];
		int32_t sign[AR5416_MAX_CHAINS];
	} meas2;
	union {
		u32 unsign[AR5416_MAX_CHAINS];
		int32_t sign[AR5416_MAX_CHAINS];
	} meas3;
	u16 cal_samples;
	u8 enabled_cals;

	u32 sta_id1_defaults;
	u32 misc_mode;
	enum {
		AUTO_32KHZ,
		USE_32KHZ,
		DONT_USE_32KHZ,
	} enable_32kHz_clock;

	/* Private to hardware code */
	struct ath_hw_private_ops private_ops;
	/* Accessed by the lower level driver */
	struct ath_hw_ops ops;

	/* Used to program the radio on non single-chip devices */
	u32 *analogBank0Data;
	u32 *analogBank1Data;
	u32 *analogBank2Data;
	u32 *analogBank3Data;
	u32 *analogBank6Data;
	u32 *analogBank6TPCData;
	u32 *analogBank7Data;
	u32 *addac5416_21;
	u32 *bank6Temp;

	u8 txpower_limit;
	int coverage_class;
	u32 slottime;
	u32 globaltxtimeout;

	/* ANI */
	u32 proc_phyerr;
	u32 aniperiod;
	int totalSizeDesired[5];
	int coarse_high[5];
	int coarse_low[5];
	int firpwr[5];
	enum ath9k_ani_cmd ani_function;

	/* Bluetooth coexistance */
	struct ath_btcoex_hw btcoex_hw;

	u32 intr_txqs;
	u8 txchainmask;
	u8 rxchainmask;

	struct ath_hw_radar_conf radar_conf;

	u32 originalGain[22];
	int initPDADC;
	int PDADCdelta;
	int led_pin;
	u32 gpio_mask;
	u32 gpio_val;

	struct ar5416IniArray iniModes;
	struct ar5416IniArray iniCommon;
	struct ar5416IniArray iniBank0;
	struct ar5416IniArray iniBB_RfGain;
	struct ar5416IniArray iniBank1;
	struct ar5416IniArray iniBank2;
	struct ar5416IniArray iniBank3;
	struct ar5416IniArray iniBank6;
	struct ar5416IniArray iniBank6TPC;
	struct ar5416IniArray iniBank7;
	struct ar5416IniArray iniAddac;
	struct ar5416IniArray iniPcieSerdes;
	struct ar5416IniArray iniPcieSerdesLowPower;
	struct ar5416IniArray iniModesAdditional;
	struct ar5416IniArray iniModesAdditional_40M;
	struct ar5416IniArray iniModesRxGain;
	struct ar5416IniArray iniModesTxGain;
	struct ar5416IniArray iniModes_9271_1_0_only;
	struct ar5416IniArray iniCckfirNormal;
	struct ar5416IniArray iniCckfirJapan2484;
	struct ar5416IniArray ini_japan2484;
	struct ar5416IniArray iniCommon_normal_cck_fir_coeff_9271;
	struct ar5416IniArray iniCommon_japan_2484_cck_fir_coeff_9271;
	struct ar5416IniArray iniModes_9271_ANI_reg;
	struct ar5416IniArray iniModes_high_power_tx_gain_9271;
	struct ar5416IniArray iniModes_normal_power_tx_gain_9271;
	struct ar5416IniArray ini_radio_post_sys2ant;
	struct ar5416IniArray ini_BTCOEX_MAX_TXPWR;

	struct ar5416IniArray iniMac[ATH_INI_NUM_SPLIT];
	struct ar5416IniArray iniBB[ATH_INI_NUM_SPLIT];
	struct ar5416IniArray iniRadio[ATH_INI_NUM_SPLIT];
	struct ar5416IniArray iniSOC[ATH_INI_NUM_SPLIT];

	u32 intr_gen_timer_trigger;
	u32 intr_gen_timer_thresh;
	struct ath_gen_timer_table hw_gen_timers;

	struct ar9003_txs *ts_ring;
	void *ts_start;
	u32 ts_paddr_start;
	u32 ts_paddr_end;
	u16 ts_tail;
	u8 ts_size;

	u32 bb_watchdog_last_status;
	u32 bb_watchdog_timeout_ms; /* in ms, 0 to disable */
	u8 bb_hang_rx_ofdm; /* true if bb hang due to rx_ofdm */

	unsigned int paprd_target_power;
	unsigned int paprd_training_power;
	unsigned int paprd_ratemask;
	unsigned int paprd_ratemask_ht40;
	bool paprd_table_write_done;
	u32 paprd_gain_table_entries[PAPRD_GAIN_TABLE_ENTRIES];
	u8 paprd_gain_table_index[PAPRD_GAIN_TABLE_ENTRIES];
	/*
	 * Store the permanent value of Reg 0x4004in WARegVal
	 * so we dont have to R/M/W. We should not be reading
	 * this register when in sleep states.
	 */
	u32 WARegVal;

	/* Enterprise mode cap */
	u32 ent_mode;

	bool is_clk_25mhz;
	int (*get_mac_revision)(void);
	int (*external_reset)(void);
};

struct ath_bus_ops {
	enum ath_bus_type ath_bus_type;
	void (*read_cachesize)(struct ath_common *common, int *csz);
	bool (*eeprom_read)(struct ath_common *common, u32 off, u16 *data);
	void (*bt_coex_prep)(struct ath_common *common);
	void (*extn_synch_en)(struct ath_common *common);
	void (*aspm_init)(struct ath_common *common);
};

static inline struct ath_common *ath9k_hw_common(struct ath_hw *ah)
{
	return &ah->common;
}

static inline struct ath_regulatory *ath9k_hw_regulatory(struct ath_hw *ah)
{
	return &(ath9k_hw_common(ah)->regulatory);
}

static inline struct ath_hw_private_ops *ath9k_hw_private_ops(struct ath_hw *ah)
{
	return &ah->private_ops;
}

static inline struct ath_hw_ops *ath9k_hw_ops(struct ath_hw *ah)
{
	return &ah->ops;
}

static inline u8 get_streams(int mask)
{
	return !!(mask & BIT(0)) + !!(mask & BIT(1)) + !!(mask & BIT(2));
}

/* Initialization, Detach, Reset */
const char *ath9k_hw_probe(u16 vendorid, u16 devid);
void ath9k_hw_deinit(struct ath_hw *ah);
int ath9k_hw_init(struct ath_hw *ah);
int ath9k_hw_reset(struct ath_hw *ah, struct ath9k_channel *chan,
		   struct ath9k_hw_cal_data *caldata, bool bChannelChange);
int ath9k_hw_fill_cap_info(struct ath_hw *ah);
u32 ath9k_regd_get_ctl(struct ath_regulatory *reg, struct ath9k_channel *chan);

/* GPIO / RFKILL / Antennae */
void ath9k_hw_cfg_gpio_input(struct ath_hw *ah, u32 gpio);
u32 ath9k_hw_gpio_get(struct ath_hw *ah, u32 gpio);
void ath9k_hw_cfg_output(struct ath_hw *ah, u32 gpio,
			 u32 ah_signal_type);
void ath9k_hw_set_gpio(struct ath_hw *ah, u32 gpio, u32 val);
u32 ath9k_hw_getdefantenna(struct ath_hw *ah);
void ath9k_hw_setantenna(struct ath_hw *ah, u32 antenna);

/* General Operation */
bool ath9k_hw_wait(struct ath_hw *ah, u32 reg, u32 mask, u32 val, u32 timeout);
void ath9k_hw_write_array(struct ath_hw *ah, struct ar5416IniArray *array,
			  int column, unsigned int *writecnt);
u32 ath9k_hw_reverse_bits(u32 val, u32 n);
u16 ath9k_hw_computetxtime(struct ath_hw *ah,
			   u8 phy, int kbps,
			   u32 frameLen, u16 rateix, bool shortPreamble);
void ath9k_hw_get_channel_centers(struct ath_hw *ah,
				  struct ath9k_channel *chan,
				  struct chan_centers *centers);
u32 ath9k_hw_getrxfilter(struct ath_hw *ah);
void ath9k_hw_setrxfilter(struct ath_hw *ah, u32 bits);
bool ath9k_hw_phy_disable(struct ath_hw *ah);
bool ath9k_hw_disable(struct ath_hw *ah);
void ath9k_hw_set_txpowerlimit(struct ath_hw *ah, u32 limit, bool test);
void ath9k_hw_setopmode(struct ath_hw *ah);
void ath9k_hw_setmcastfilter(struct ath_hw *ah, u32 filter0, u32 filter1);
void ath9k_hw_write_associd(struct ath_hw *ah);
u32 ath9k_hw_gettsf32(struct ath_hw *ah);
u64 ath9k_hw_gettsf64(struct ath_hw *ah);
void ath9k_hw_settsf64(struct ath_hw *ah, u64 tsf64);
void ath9k_hw_reset_tsf(struct ath_hw *ah);
void ath9k_hw_set_tsfadjust(struct ath_hw *ah, u32 setting);
void ath9k_hw_init_global_settings(struct ath_hw *ah);
u32 ar9003_get_pll_sqsum_dvc(struct ath_hw *ah);
void ath9k_hw_set11nmac2040(struct ath_hw *ah);
void ath9k_hw_beaconinit(struct ath_hw *ah, u32 next_beacon, u32 beacon_period);
void ath9k_hw_set_sta_beacon_timers(struct ath_hw *ah,
				    const struct ath9k_beacon_state *bs);
bool ath9k_hw_check_alive(struct ath_hw *ah);

bool ath9k_hw_setpower(struct ath_hw *ah, enum ath9k_power_mode mode);

/* Generic hw timer primitives */
struct ath_gen_timer *ath_gen_timer_alloc(struct ath_hw *ah,
					  void (*trigger)(void *),
					  void (*overflow)(void *),
					  void *arg,
					  u8 timer_index);
void ath9k_hw_gen_timer_start(struct ath_hw *ah,
			      struct ath_gen_timer *timer,
			      u32 timer_next,
			      u32 timer_period);
void ath9k_hw_gen_timer_stop(struct ath_hw *ah, struct ath_gen_timer *timer);

void ath_gen_timer_free(struct ath_hw *ah, struct ath_gen_timer *timer);
void ath_gen_timer_isr(struct ath_hw *hw);

void ath9k_hw_name(struct ath_hw *ah, char *hw_name, size_t len);

/* HTC */
void ath9k_hw_htc_resetinit(struct ath_hw *ah);

/* PHY */
void ath9k_hw_get_delta_slope_vals(struct ath_hw *ah, u32 coef_scaled,
				   u32 *coef_mantissa, u32 *coef_exponent);
void ath9k_hw_apply_txpower(struct ath_hw *ah, struct ath9k_channel *chan);

/*
 * Code Specific to AR5008, AR9001 or AR9002,
 * we stuff these here to avoid callbacks for AR9003.
 */
void ar9002_hw_cck_chan14_spread(struct ath_hw *ah);
int ar9002_hw_rf_claim(struct ath_hw *ah);
void ar9002_hw_enable_async_fifo(struct ath_hw *ah);

/*
 * Code specific to AR9003, we stuff these here to avoid callbacks
 * for older families
 */
void ar9003_hw_bb_watchdog_config(struct ath_hw *ah);
void ar9003_hw_bb_watchdog_read(struct ath_hw *ah);
void ar9003_hw_bb_watchdog_dbg_info(struct ath_hw *ah);
void ar9003_hw_disable_phy_restart(struct ath_hw *ah);
void ar9003_paprd_enable(struct ath_hw *ah, bool val);
void ar9003_paprd_populate_single_table(struct ath_hw *ah,
					struct ath9k_hw_cal_data *caldata,
					int chain);
int ar9003_paprd_create_curve(struct ath_hw *ah,
			      struct ath9k_hw_cal_data *caldata, int chain);
int ar9003_paprd_setup_gain_table(struct ath_hw *ah, int chain);
int ar9003_paprd_init_table(struct ath_hw *ah);
bool ar9003_paprd_is_done(struct ath_hw *ah);
void ar9003_hw_set_paprd_txdesc(struct ath_hw *ah, void *ds, u8 chains);

/* Hardware family op attach helpers */
void ar5008_hw_attach_phy_ops(struct ath_hw *ah);
void ar9002_hw_attach_phy_ops(struct ath_hw *ah);
void ar9003_hw_attach_phy_ops(struct ath_hw *ah);

void ar9002_hw_attach_calib_ops(struct ath_hw *ah);
void ar9003_hw_attach_calib_ops(struct ath_hw *ah);

void ar9002_hw_attach_ops(struct ath_hw *ah);
void ar9003_hw_attach_ops(struct ath_hw *ah);

void ar9002_hw_load_ani_reg(struct ath_hw *ah, struct ath9k_channel *chan);
/*
 * ANI work can be shared between all families but a next
 * generation implementation of ANI will be used only for AR9003 only
 * for now as the other families still need to be tested with the same
 * next generation ANI. Feel free to start testing it though for the
 * older families (AR5008, AR9001, AR9002) by using modparam_force_new_ani.
 */
extern int modparam_force_new_ani;
void ath9k_ani_reset(struct ath_hw *ah, bool is_scanning);
void ath9k_hw_proc_mib_event(struct ath_hw *ah);
void ath9k_hw_ani_monitor(struct ath_hw *ah, struct ath9k_channel *chan);

bool ar9003_mci_send_message(struct ath_hw *ah, u8 header, u32 flag,
			     u32 *payload, u8 len, bool wait_done,
			     bool check_bt);
void ar9003_mci_mute_bt(struct ath_hw *ah);
u32 ar9003_mci_state(struct ath_hw *ah, u32 state_type, u32 *p_data);
void ar9003_mci_setup(struct ath_hw *ah, u32 gpm_addr, void *gpm_buf,
		      u16 len, u32 sched_addr);
void ar9003_mci_cleanup(struct ath_hw *ah);
void ar9003_mci_send_coex_halt_bt_gpm(struct ath_hw *ah, bool halt,
				      bool wait_done);
u32 ar9003_mci_wait_for_gpm(struct ath_hw *ah, u8 gpm_type,
			    u8 gpm_opcode, int time_out);
void ar9003_mci_2g5g_changed(struct ath_hw *ah, bool is_2g);
void ar9003_mci_disable_interrupt(struct ath_hw *ah);
void ar9003_mci_enable_interrupt(struct ath_hw *ah);
void ar9003_mci_2g5g_switch(struct ath_hw *ah, bool wait_done);
void ar9003_mci_reset(struct ath_hw *ah, bool en_int, bool is_2g,
		      bool is_full_sleep);
bool ar9003_mci_check_int(struct ath_hw *ah, u32 ints);
void ar9003_mci_remote_reset(struct ath_hw *ah, bool wait_done);
void ar9003_mci_send_sys_waking(struct ath_hw *ah, bool wait_done);
void ar9003_mci_send_lna_transfer(struct ath_hw *ah, bool wait_done);
void ar9003_mci_sync_bt_state(struct ath_hw *ah);
void ar9003_mci_get_interrupt(struct ath_hw *ah, u32 *raw_intr,
			      u32 *rx_msg_intr);

#define ATH9K_CLOCK_RATE_CCK		22
#define ATH9K_CLOCK_RATE_5GHZ_OFDM	40
#define ATH9K_CLOCK_RATE_2GHZ_OFDM	44
#define ATH9K_CLOCK_FAST_RATE_5GHZ_OFDM 44

#endif<|MERGE_RESOLUTION|>--- conflicted
+++ resolved
@@ -211,10 +211,7 @@
 	ATH9K_HW_CAP_APM			= BIT(15),
 	ATH9K_HW_CAP_RTT			= BIT(16),
 	ATH9K_HW_CAP_MCI			= BIT(17),
-<<<<<<< HEAD
-=======
 	ATH9K_HW_CAP_DFS			= BIT(18),
->>>>>>> d66be829
 };
 
 struct ath9k_hw_capabilities {
