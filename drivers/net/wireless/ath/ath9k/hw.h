--- conflicted
+++ resolved
@@ -196,22 +196,6 @@
 enum ath9k_hw_caps {
 	ATH9K_HW_CAP_HT                         = BIT(0),
 	ATH9K_HW_CAP_RFSILENT                   = BIT(1),
-<<<<<<< HEAD
-	ATH9K_HW_CAP_CST                        = BIT(2),
-	ATH9K_HW_CAP_AUTOSLEEP                  = BIT(4),
-	ATH9K_HW_CAP_4KB_SPLITTRANS             = BIT(5),
-	ATH9K_HW_CAP_EDMA			= BIT(6),
-	ATH9K_HW_CAP_RAC_SUPPORTED		= BIT(7),
-	ATH9K_HW_CAP_LDPC			= BIT(8),
-	ATH9K_HW_CAP_FASTCLOCK			= BIT(9),
-	ATH9K_HW_CAP_SGI_20			= BIT(10),
-	ATH9K_HW_CAP_PAPRD			= BIT(11),
-	ATH9K_HW_CAP_ANT_DIV_COMB		= BIT(12),
-	ATH9K_HW_CAP_2GHZ			= BIT(13),
-	ATH9K_HW_CAP_5GHZ			= BIT(14),
-	ATH9K_HW_CAP_APM			= BIT(15),
-	ATH9K_HW_CAP_RTT			= BIT(16),
-=======
 	ATH9K_HW_CAP_AUTOSLEEP                  = BIT(2),
 	ATH9K_HW_CAP_4KB_SPLITTRANS             = BIT(3),
 	ATH9K_HW_CAP_EDMA			= BIT(4),
@@ -231,7 +215,6 @@
 	ATH9K_HW_CAP_MCI			= 0,
 #endif
 	ATH9K_HW_CAP_DFS			= BIT(16),
->>>>>>> dcd6c922
 };
 
 struct ath9k_hw_capabilities {
@@ -1223,8 +1206,6 @@
 void ath9k_hw_proc_mib_event(struct ath_hw *ah);
 void ath9k_hw_ani_monitor(struct ath_hw *ah, struct ath9k_channel *chan);
 
-<<<<<<< HEAD
-=======
 bool ar9003_mci_send_message(struct ath_hw *ah, u8 header, u32 flag,
 			     u32 *payload, u8 len, bool wait_done,
 			     bool check_bt);
@@ -1261,7 +1242,6 @@
 #define ath9k_hw_get_btcoex_scheme(...) ATH_BTCOEX_CFG_NONE
 #endif
 
->>>>>>> dcd6c922
 #define ATH9K_CLOCK_RATE_CCK		22
 #define ATH9K_CLOCK_RATE_5GHZ_OFDM	40
 #define ATH9K_CLOCK_RATE_2GHZ_OFDM	44
