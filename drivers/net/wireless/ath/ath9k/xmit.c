--- conflicted
+++ resolved
@@ -2027,7 +2027,6 @@
 	setup_frame_info(hw, sta, skb, frmlen);
 	return 0;
 }
-<<<<<<< HEAD
 
 
 /* Upon failure caller should free skb */
@@ -2050,30 +2049,6 @@
 	if (ret)
 	    return ret;
 
-=======
-
-
-/* Upon failure caller should free skb */
-int ath_tx_start(struct ieee80211_hw *hw, struct sk_buff *skb,
-		 struct ath_tx_control *txctl)
-{
-	struct ieee80211_hdr *hdr;
-	struct ieee80211_tx_info *info = IEEE80211_SKB_CB(skb);
-	struct ieee80211_sta *sta = txctl->sta;
-	struct ieee80211_vif *vif = info->control.vif;
-	struct ath_softc *sc = hw->priv;
-	struct ath_txq *txq = txctl->txq;
-	struct ath_atx_tid *tid = NULL;
-	struct ath_buf *bf;
-	u8 tidno;
-	int q;
-	int ret;
-
-	ret = ath_tx_prepare(hw, skb, txctl);
-	if (ret)
-	    return ret;
-
->>>>>>> 0f817ed5
 	hdr = (struct ieee80211_hdr *) skb->data;
 	/*
 	 * At this point, the vif, hw_key and sta pointers in the tx control
