--- conflicted
+++ resolved
@@ -21,10 +21,7 @@
 #include <linux/ath9k_platform.h>
 #include <linux/module.h>
 #include <linux/relay.h>
-<<<<<<< HEAD
-=======
 #include <net/ieee80211_radiotap.h>
->>>>>>> d0e0ac97
 
 #include "ath9k.h"
 
@@ -514,8 +511,6 @@
 	sc->spec_config.endless = false;
 	sc->spec_config.period = 0xFF;
 	sc->spec_config.fft_period = 0xF;
-<<<<<<< HEAD
-=======
 }
 
 static void ath9k_init_platform(struct ath_softc *sc)
@@ -537,7 +532,6 @@
 	} else if (sc->driver_data & ATH9K_PCI_CUS217) {
 		ath_info(common, "CUS217 card detected\n");
 	}
->>>>>>> d0e0ac97
 }
 
 static void ath9k_eeprom_request_cb(const struct firmware *eeprom_blob,
@@ -785,8 +779,6 @@
 		.radar_detect_widths =	BIT(NL80211_CHAN_NO_HT) |
 					BIT(NL80211_CHAN_HT20),
 	}
-<<<<<<< HEAD
-=======
 };
 
 #ifdef CONFIG_PM
@@ -795,7 +787,6 @@
 	.n_patterns = MAX_NUM_USER_PATTERN,
 	.pattern_min_len = 1,
 	.pattern_max_len = MAX_PATTERN_SIZE,
->>>>>>> d0e0ac97
 };
 #endif
 
@@ -812,12 +803,9 @@
 		IEEE80211_HW_SPECTRUM_MGMT |
 		IEEE80211_HW_REPORTS_TX_ACK_STATUS |
 		IEEE80211_HW_SUPPORTS_RC_TABLE;
-<<<<<<< HEAD
-=======
 
 	if (sc->sc_ah->caps.hw_caps & ATH9K_HW_CAP_HT) {
 		hw->flags |= IEEE80211_HW_AMPDU_AGGREGATION;
->>>>>>> d0e0ac97
 
 		if (AR_SREV_9280_20_OR_LATER(ah))
 			hw->radiotap_mcs_details |=
