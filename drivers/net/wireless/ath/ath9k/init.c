--- conflicted
+++ resolved
@@ -431,21 +431,12 @@
 		}
 	} else {
 		struct ath_rxbuf *bf;
-<<<<<<< HEAD
 
 		bsize = sizeof(struct ath_rxbuf) * nbuf;
 		bf = devm_kzalloc(sc->dev, bsize, GFP_KERNEL);
 		if (!bf)
 			return -ENOMEM;
 
-=======
-
-		bsize = sizeof(struct ath_rxbuf) * nbuf;
-		bf = devm_kzalloc(sc->dev, bsize, GFP_KERNEL);
-		if (!bf)
-			return -ENOMEM;
-
->>>>>>> 01925efd
 		for (i = 0; i < nbuf; i++, bf++, ds += (desc_len * ndesc)) {
 			bf->bf_desc = ds;
 			bf->bf_daddr = DS2PHYS(dd, ds);
