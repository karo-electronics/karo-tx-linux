/*
 * Copyright (c) 2008-2011 Atheros Communications Inc.
 *
 * Permission to use, copy, modify, and/or distribute this software for any
 * purpose with or without fee is hereby granted, provided that the above
 * copyright notice and this permission notice appear in all copies.
 *
 * THE SOFTWARE IS PROVIDED "AS IS" AND THE AUTHOR DISCLAIMS ALL WARRANTIES
 * WITH REGARD TO THIS SOFTWARE INCLUDING ALL IMPLIED WARRANTIES OF
 * MERCHANTABILITY AND FITNESS. IN NO EVENT SHALL THE AUTHOR BE LIABLE FOR
 * ANY SPECIAL, DIRECT, INDIRECT, OR CONSEQUENTIAL DAMAGES OR ANY DAMAGES
 * WHATSOEVER RESULTING FROM LOSS OF USE, DATA OR PROFITS, WHETHER IN AN
 * ACTION OF CONTRACT, NEGLIGENCE OR OTHER TORTIOUS ACTION, ARISING OUT OF
 * OR IN CONNECTION WITH THE USE OR PERFORMANCE OF THIS SOFTWARE.
 */

#define pr_fmt(fmt) KBUILD_MODNAME ": " fmt

#include <linux/nl80211.h>
#include <linux/pci.h>
#include <linux/pci-aspm.h>
#include <linux/ath9k_platform.h>
#include <linux/module.h>
#include "ath9k.h"

static DEFINE_PCI_DEVICE_TABLE(ath_pci_id_table) = {
	{ PCI_VDEVICE(ATHEROS, 0x0023) }, /* PCI   */
	{ PCI_VDEVICE(ATHEROS, 0x0024) }, /* PCI-E */
	{ PCI_VDEVICE(ATHEROS, 0x0027) }, /* PCI   */
	{ PCI_VDEVICE(ATHEROS, 0x0029) }, /* PCI   */
	{ PCI_VDEVICE(ATHEROS, 0x002A) }, /* PCI-E */
	{ PCI_VDEVICE(ATHEROS, 0x002B) }, /* PCI-E */
	{ PCI_VDEVICE(ATHEROS, 0x002C) }, /* PCI-E 802.11n bonded out */
	{ PCI_VDEVICE(ATHEROS, 0x002D) }, /* PCI   */
	{ PCI_VDEVICE(ATHEROS, 0x002E) }, /* PCI-E */
	{ PCI_VDEVICE(ATHEROS, 0x0030) }, /* PCI-E  AR9300 */

	/* PCI-E CUS198 */
	{ PCI_DEVICE_SUB(PCI_VENDOR_ID_ATHEROS,
			 0x0032,
			 PCI_VENDOR_ID_AZWAVE,
			 0x2086),
	  .driver_data = ATH9K_PCI_CUS198 },
	{ PCI_DEVICE_SUB(PCI_VENDOR_ID_ATHEROS,
			 0x0032,
			 PCI_VENDOR_ID_AZWAVE,
			 0x1237),
	  .driver_data = ATH9K_PCI_CUS198 },
	{ PCI_DEVICE_SUB(PCI_VENDOR_ID_ATHEROS,
			 0x0032,
			 PCI_VENDOR_ID_AZWAVE,
			 0x2126),
	  .driver_data = ATH9K_PCI_CUS198 },

	/* PCI-E CUS230 */
	{ PCI_DEVICE_SUB(PCI_VENDOR_ID_ATHEROS,
			 0x0032,
			 PCI_VENDOR_ID_AZWAVE,
			 0x2152),
	  .driver_data = ATH9K_PCI_CUS230 },
	{ PCI_DEVICE_SUB(PCI_VENDOR_ID_ATHEROS,
			 0x0032,
			 PCI_VENDOR_ID_FOXCONN,
			 0xE075),
	  .driver_data = ATH9K_PCI_CUS230 },

	{ PCI_VDEVICE(ATHEROS, 0x0032) }, /* PCI-E  AR9485 */
	{ PCI_VDEVICE(ATHEROS, 0x0033) }, /* PCI-E  AR9580 */

	/* PCI-E CUS217 */
	{ PCI_DEVICE_SUB(PCI_VENDOR_ID_ATHEROS,
			 0x0034,
			 PCI_VENDOR_ID_AZWAVE,
			 0x2116),
	  .driver_data = ATH9K_PCI_CUS217 },
	{ PCI_DEVICE_SUB(PCI_VENDOR_ID_ATHEROS,
			 0x0034,
			 0x11AD, /* LITEON */
			 0x6661),
	  .driver_data = ATH9K_PCI_CUS217 },

	/* AR9462 with WoW support */
	{ PCI_DEVICE_SUB(PCI_VENDOR_ID_ATHEROS,
			 0x0034,
			 PCI_VENDOR_ID_ATHEROS,
			 0x3117),
	  .driver_data = ATH9K_PCI_WOW },
	{ PCI_DEVICE_SUB(PCI_VENDOR_ID_ATHEROS,
			 0x0034,
			 PCI_VENDOR_ID_LENOVO,
			 0x3214),
	  .driver_data = ATH9K_PCI_WOW },
	{ PCI_DEVICE_SUB(PCI_VENDOR_ID_ATHEROS,
			 0x0034,
			 PCI_VENDOR_ID_ATTANSIC,
			 0x0091),
	  .driver_data = ATH9K_PCI_WOW },
	{ PCI_DEVICE_SUB(PCI_VENDOR_ID_ATHEROS,
			 0x0034,
			 PCI_VENDOR_ID_AZWAVE,
			 0x2110),
	  .driver_data = ATH9K_PCI_WOW },
	{ PCI_DEVICE_SUB(PCI_VENDOR_ID_ATHEROS,
			 0x0034,
			 PCI_VENDOR_ID_ASUSTEK,
			 0x850E),
	  .driver_data = ATH9K_PCI_WOW },
	{ PCI_DEVICE_SUB(PCI_VENDOR_ID_ATHEROS,
			 0x0034,
			 0x11AD, /* LITEON */
			 0x6631),
	  .driver_data = ATH9K_PCI_WOW },
	{ PCI_DEVICE_SUB(PCI_VENDOR_ID_ATHEROS,
			 0x0034,
			 0x11AD, /* LITEON */
			 0x6641),
	  .driver_data = ATH9K_PCI_WOW },
	{ PCI_DEVICE_SUB(PCI_VENDOR_ID_ATHEROS,
			 0x0034,
			 PCI_VENDOR_ID_HP,
			 0x1864),
	  .driver_data = ATH9K_PCI_WOW },
	{ PCI_DEVICE_SUB(PCI_VENDOR_ID_ATHEROS,
			 0x0034,
			 0x14CD, /* USI */
			 0x0063),
	  .driver_data = ATH9K_PCI_WOW },
	{ PCI_DEVICE_SUB(PCI_VENDOR_ID_ATHEROS,
			 0x0034,
			 0x14CD, /* USI */
			 0x0064),
	  .driver_data = ATH9K_PCI_WOW },
	{ PCI_DEVICE_SUB(PCI_VENDOR_ID_ATHEROS,
			 0x0034,
			 0x10CF, /* Fujitsu */
			 0x1783),
	  .driver_data = ATH9K_PCI_WOW },

	{ PCI_VDEVICE(ATHEROS, 0x0034) }, /* PCI-E  AR9462 */
	{ PCI_VDEVICE(ATHEROS, 0x0037) }, /* PCI-E  AR1111/AR9485 */
	{ PCI_VDEVICE(ATHEROS, 0x0036) }, /* PCI-E  AR9565 */
	{ 0 }
};


/* return bus cachesize in 4B word units */
static void ath_pci_read_cachesize(struct ath_common *common, int *csz)
{
	struct ath_softc *sc = (struct ath_softc *) common->priv;
	u8 u8tmp;

	pci_read_config_byte(to_pci_dev(sc->dev), PCI_CACHE_LINE_SIZE, &u8tmp);
	*csz = (int)u8tmp;

	/*
	 * This check was put in to avoid "unpleasant" consequences if
	 * the bootrom has not fully initialized all PCI devices.
	 * Sometimes the cache line size register is not set
	 */

	if (*csz == 0)
		*csz = DEFAULT_CACHELINE >> 2;   /* Use the default size */
}

static bool ath_pci_eeprom_read(struct ath_common *common, u32 off, u16 *data)
{
	struct ath_softc *sc = (struct ath_softc *) common->priv;
	struct ath9k_platform_data *pdata = sc->dev->platform_data;

	if (pdata) {
		if (off >= (ARRAY_SIZE(pdata->eeprom_data))) {
			ath_err(common,
				"%s: eeprom read failed, offset %08x is out of range\n",
				__func__, off);
		}

		*data = pdata->eeprom_data[off];
	} else {
		struct ath_hw *ah = (struct ath_hw *) common->ah;

		common->ops->read(ah, AR5416_EEPROM_OFFSET +
				      (off << AR5416_EEPROM_S));

		if (!ath9k_hw_wait(ah,
				   AR_EEPROM_STATUS_DATA,
				   AR_EEPROM_STATUS_DATA_BUSY |
				   AR_EEPROM_STATUS_DATA_PROT_ACCESS, 0,
				   AH_WAIT_TIMEOUT)) {
			return false;
		}

		*data = MS(common->ops->read(ah, AR_EEPROM_STATUS_DATA),
			   AR_EEPROM_STATUS_DATA_VAL);
	}

	return true;
}

/* Need to be called after we discover btcoex capabilities */
static void ath_pci_aspm_init(struct ath_common *common)
{
	struct ath_softc *sc = (struct ath_softc *) common->priv;
	struct ath_hw *ah = sc->sc_ah;
	struct pci_dev *pdev = to_pci_dev(sc->dev);
	struct pci_dev *parent;
	u16 aspm;

	if (!ah->is_pciexpress)
		return;

	parent = pdev->bus->self;
	if (!parent)
		return;

	if ((ath9k_hw_get_btcoex_scheme(ah) != ATH_BTCOEX_CFG_NONE) &&
	    (AR_SREV_9285(ah))) {
		/* Bluetooth coexistence requires disabling ASPM. */
		pcie_capability_clear_word(pdev, PCI_EXP_LNKCTL,
			PCI_EXP_LNKCTL_ASPM_L0S | PCI_EXP_LNKCTL_ASPM_L1);

		/*
		 * Both upstream and downstream PCIe components should
		 * have the same ASPM settings.
		 */
		pcie_capability_clear_word(parent, PCI_EXP_LNKCTL,
			PCI_EXP_LNKCTL_ASPM_L0S | PCI_EXP_LNKCTL_ASPM_L1);

		ath_info(common, "Disabling ASPM since BTCOEX is enabled\n");
		return;
	}

	pcie_capability_read_word(parent, PCI_EXP_LNKCTL, &aspm);
	if (aspm & (PCI_EXP_LNKCTL_ASPM_L0S | PCI_EXP_LNKCTL_ASPM_L1)) {
		ah->aspm_enabled = true;
		/* Initialize PCIe PM and SERDES registers. */
		ath9k_hw_configpcipowersave(ah, false);
		ath_info(common, "ASPM enabled: 0x%x\n", aspm);
	}
}

static const struct ath_bus_ops ath_pci_bus_ops = {
	.ath_bus_type = ATH_PCI,
	.read_cachesize = ath_pci_read_cachesize,
	.eeprom_read = ath_pci_eeprom_read,
	.aspm_init = ath_pci_aspm_init,
};

static int ath_pci_probe(struct pci_dev *pdev, const struct pci_device_id *id)
{
	struct ath_softc *sc;
	struct ieee80211_hw *hw;
	u8 csz;
	u32 val;
	int ret = 0;
	char hw_name[64];

	if (pcim_enable_device(pdev))
		return -EIO;

	ret =  pci_set_dma_mask(pdev, DMA_BIT_MASK(32));
	if (ret) {
		pr_err("32-bit DMA not available\n");
		return ret;
	}

	ret = pci_set_consistent_dma_mask(pdev, DMA_BIT_MASK(32));
	if (ret) {
		pr_err("32-bit DMA consistent DMA enable failed\n");
		return ret;
	}

	/*
	 * Cache line size is used to size and align various
	 * structures used to communicate with the hardware.
	 */
	pci_read_config_byte(pdev, PCI_CACHE_LINE_SIZE, &csz);
	if (csz == 0) {
		/*
		 * Linux 2.4.18 (at least) writes the cache line size
		 * register as a 16-bit wide register which is wrong.
		 * We must have this setup properly for rx buffer
		 * DMA to work so force a reasonable value here if it
		 * comes up zero.
		 */
		csz = L1_CACHE_BYTES / sizeof(u32);
		pci_write_config_byte(pdev, PCI_CACHE_LINE_SIZE, csz);
	}
	/*
	 * The default setting of latency timer yields poor results,
	 * set it to the value used by other systems. It may be worth
	 * tweaking this setting more.
	 */
	pci_write_config_byte(pdev, PCI_LATENCY_TIMER, 0xa8);

	pci_set_master(pdev);

	/*
	 * Disable the RETRY_TIMEOUT register (0x41) to keep
	 * PCI Tx retries from interfering with C3 CPU state.
	 */
	pci_read_config_dword(pdev, 0x40, &val);
	if ((val & 0x0000ff00) != 0)
		pci_write_config_dword(pdev, 0x40, val & 0xffff00ff);

	ret = pcim_iomap_regions(pdev, BIT(0), "ath9k");
	if (ret) {
		dev_err(&pdev->dev, "PCI memory region reserve error\n");
		return -ENODEV;
	}

	hw = ieee80211_alloc_hw(sizeof(struct ath_softc), &ath9k_ops);
	if (!hw) {
		dev_err(&pdev->dev, "No memory for ieee80211_hw\n");
		return -ENOMEM;
	}

	SET_IEEE80211_DEV(hw, &pdev->dev);
	pci_set_drvdata(pdev, hw);

	sc = hw->priv;
	sc->hw = hw;
	sc->dev = &pdev->dev;
	sc->mem = pcim_iomap_table(pdev)[0];
<<<<<<< HEAD
=======
	sc->driver_data = id->driver_data;
>>>>>>> d0e0ac97

	/* Will be cleared in ath9k_start() */
	set_bit(SC_OP_INVALID, &sc->sc_flags);

	ret = request_irq(pdev->irq, ath_isr, IRQF_SHARED, "ath9k", sc);
	if (ret) {
		dev_err(&pdev->dev, "request_irq failed\n");
		goto err_irq;
	}

	sc->irq = pdev->irq;

	ret = ath9k_init_device(id->device, sc, &ath_pci_bus_ops);
	if (ret) {
		dev_err(&pdev->dev, "Failed to initialize device\n");
		goto err_init;
	}

	ath9k_hw_name(sc->sc_ah, hw_name, sizeof(hw_name));
	wiphy_info(hw->wiphy, "%s mem=0x%lx, irq=%d\n",
		   hw_name, (unsigned long)sc->mem, pdev->irq);

	return 0;

err_init:
	free_irq(sc->irq, sc);
err_irq:
	ieee80211_free_hw(hw);
	return ret;
}

static void ath_pci_remove(struct pci_dev *pdev)
{
	struct ieee80211_hw *hw = pci_get_drvdata(pdev);
	struct ath_softc *sc = hw->priv;

	if (!is_ath9k_unloaded)
		sc->sc_ah->ah_flags |= AH_UNPLUGGED;
	ath9k_deinit_device(sc);
	free_irq(sc->irq, sc);
	ieee80211_free_hw(sc->hw);
}

#ifdef CONFIG_PM_SLEEP

static int ath_pci_suspend(struct device *device)
{
	struct pci_dev *pdev = to_pci_dev(device);
	struct ieee80211_hw *hw = pci_get_drvdata(pdev);
	struct ath_softc *sc = hw->priv;

	if (sc->wow_enabled)
		return 0;

	/* The device has to be moved to FULLSLEEP forcibly.
	 * Otherwise the chip never moved to full sleep,
	 * when no interface is up.
	 */
	ath9k_stop_btcoex(sc);
	ath9k_hw_disable(sc->sc_ah);
	ath9k_hw_setpower(sc->sc_ah, ATH9K_PM_FULL_SLEEP);

	return 0;
}

static int ath_pci_resume(struct device *device)
{
	struct pci_dev *pdev = to_pci_dev(device);
	struct ieee80211_hw *hw = pci_get_drvdata(pdev);
	struct ath_softc *sc = hw->priv;
	struct ath_hw *ah = sc->sc_ah;
	struct ath_common *common = ath9k_hw_common(ah);
	u32 val;

	/*
	 * Suspend/Resume resets the PCI configuration space, so we have to
	 * re-disable the RETRY_TIMEOUT register (0x41) to keep
	 * PCI Tx retries from interfering with C3 CPU state
	 */
	pci_read_config_dword(pdev, 0x40, &val);
	if ((val & 0x0000ff00) != 0)
		pci_write_config_dword(pdev, 0x40, val & 0xffff00ff);

	ath_pci_aspm_init(common);
	ah->reset_power_on = false;

	return 0;
}

static SIMPLE_DEV_PM_OPS(ath9k_pm_ops, ath_pci_suspend, ath_pci_resume);

#define ATH9K_PM_OPS	(&ath9k_pm_ops)

#else /* !CONFIG_PM_SLEEP */

#define ATH9K_PM_OPS	NULL

#endif /* !CONFIG_PM_SLEEP */


MODULE_DEVICE_TABLE(pci, ath_pci_id_table);

static struct pci_driver ath_pci_driver = {
	.name       = "ath9k",
	.id_table   = ath_pci_id_table,
	.probe      = ath_pci_probe,
	.remove     = ath_pci_remove,
	.driver.pm  = ATH9K_PM_OPS,
};

int ath_pci_init(void)
{
	return pci_register_driver(&ath_pci_driver);
}

void ath_pci_exit(void)
{
	pci_unregister_driver(&ath_pci_driver);
}<|MERGE_RESOLUTION|>--- conflicted
+++ resolved
@@ -321,10 +321,7 @@
 	sc->hw = hw;
 	sc->dev = &pdev->dev;
 	sc->mem = pcim_iomap_table(pdev)[0];
-<<<<<<< HEAD
-=======
 	sc->driver_data = id->driver_data;
->>>>>>> d0e0ac97
 
 	/* Will be cleared in ath9k_start() */
 	set_bit(SC_OP_INVALID, &sc->sc_flags);
