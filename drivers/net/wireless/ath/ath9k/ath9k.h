/*
 * Copyright (c) 2008-2011 Atheros Communications Inc.
 *
 * Permission to use, copy, modify, and/or distribute this software for any
 * purpose with or without fee is hereby granted, provided that the above
 * copyright notice and this permission notice appear in all copies.
 *
 * THE SOFTWARE IS PROVIDED "AS IS" AND THE AUTHOR DISCLAIMS ALL WARRANTIES
 * WITH REGARD TO THIS SOFTWARE INCLUDING ALL IMPLIED WARRANTIES OF
 * MERCHANTABILITY AND FITNESS. IN NO EVENT SHALL THE AUTHOR BE LIABLE FOR
 * ANY SPECIAL, DIRECT, INDIRECT, OR CONSEQUENTIAL DAMAGES OR ANY DAMAGES
 * WHATSOEVER RESULTING FROM LOSS OF USE, DATA OR PROFITS, WHETHER IN AN
 * ACTION OF CONTRACT, NEGLIGENCE OR OTHER TORTIOUS ACTION, ARISING OUT OF
 * OR IN CONNECTION WITH THE USE OR PERFORMANCE OF THIS SOFTWARE.
 */

#ifndef ATH9K_H
#define ATH9K_H

#include <linux/etherdevice.h>
#include <linux/device.h>
#include <linux/interrupt.h>
#include <linux/leds.h>
#include <linux/completion.h>

#include "debug.h"
#include "common.h"
#include "mci.h"
#include "dfs.h"

/*
 * Header for the ath9k.ko driver core *only* -- hw code nor any other driver
 * should rely on this file or its contents.
 */

struct ath_node;

/* Macro to expand scalars to 64-bit objects */

#define	ito64(x) (sizeof(x) == 1) ?			\
	(((unsigned long long int)(x)) & (0xff)) :	\
	(sizeof(x) == 2) ?				\
	(((unsigned long long int)(x)) & 0xffff) :	\
	((sizeof(x) == 4) ?				\
	 (((unsigned long long int)(x)) & 0xffffffff) : \
	 (unsigned long long int)(x))

/* increment with wrap-around */
#define INCR(_l, _sz)   do {			\
		(_l)++;				\
		(_l) &= ((_sz) - 1);		\
	} while (0)

/* decrement with wrap-around */
#define DECR(_l,  _sz)  do {			\
		(_l)--;				\
		(_l) &= ((_sz) - 1);		\
	} while (0)

#define TSF_TO_TU(_h,_l) \
	((((u32)(_h)) << 22) | (((u32)(_l)) >> 10))

#define	ATH_TXQ_SETUP(sc, i)        ((sc)->tx.txqsetup & (1<<i))

struct ath_config {
	u16 txpowlimit;
	u8 cabqReadytime;
};

/*************************/
/* Descriptor Management */
/*************************/

#define ATH_TXBUF_RESET(_bf) do {				\
		(_bf)->bf_stale = false;			\
		(_bf)->bf_lastbf = NULL;			\
		(_bf)->bf_next = NULL;				\
		memset(&((_bf)->bf_state), 0,			\
		       sizeof(struct ath_buf_state));		\
	} while (0)

#define ATH_RXBUF_RESET(_bf) do {		\
		(_bf)->bf_stale = false;	\
	} while (0)

/**
 * enum buffer_type - Buffer type flags
 *
 * @BUF_AMPDU: This buffer is an ampdu, as part of an aggregate (during TX)
 * @BUF_AGGR: Indicates whether the buffer can be aggregated
 *	(used in aggregation scheduling)
 */
enum buffer_type {
	BUF_AMPDU		= BIT(0),
	BUF_AGGR		= BIT(1),
};

#define bf_isampdu(bf)		(bf->bf_state.bf_type & BUF_AMPDU)
#define bf_isaggr(bf)		(bf->bf_state.bf_type & BUF_AGGR)

#define ATH_TXSTATUS_RING_SIZE 512

#define	DS2PHYS(_dd, _ds)						\
	((_dd)->dd_desc_paddr + ((caddr_t)(_ds) - (caddr_t)(_dd)->dd_desc))
#define ATH_DESC_4KB_BOUND_CHECK(_daddr) ((((_daddr) & 0xFFF) > 0xF7F) ? 1 : 0)
#define ATH_DESC_4KB_BOUND_NUM_SKIPPED(_len) ((_len) / 4096)

struct ath_descdma {
	void *dd_desc;
	dma_addr_t dd_desc_paddr;
	u32 dd_desc_len;
};

int ath_descdma_setup(struct ath_softc *sc, struct ath_descdma *dd,
		      struct list_head *head, const char *name,
		      int nbuf, int ndesc, bool is_tx);

/***********/
/* RX / TX */
/***********/

#define ATH_RXBUF               512
#define ATH_TXBUF               512
#define ATH_TXBUF_RESERVE       5
#define ATH_MAX_QDEPTH          (ATH_TXBUF / 4 - ATH_TXBUF_RESERVE)
#define ATH_TXMAXTRY            13

#define TID_TO_WME_AC(_tid)				\
	((((_tid) == 0) || ((_tid) == 3)) ? IEEE80211_AC_BE :	\
	 (((_tid) == 1) || ((_tid) == 2)) ? IEEE80211_AC_BK :	\
	 (((_tid) == 4) || ((_tid) == 5)) ? IEEE80211_AC_VI :	\
	 IEEE80211_AC_VO)

#define ATH_AGGR_DELIM_SZ          4
#define ATH_AGGR_MINPLEN           256 /* in bytes, minimum packet length */
/* number of delimiters for encryption padding */
#define ATH_AGGR_ENCRYPTDELIM      10
/* minimum h/w qdepth to be sustained to maximize aggregation */
#define ATH_AGGR_MIN_QDEPTH        2
#define ATH_AMPDU_SUBFRAME_DEFAULT 32

#define IEEE80211_SEQ_SEQ_SHIFT    4
#define IEEE80211_SEQ_MAX          4096
#define IEEE80211_WEP_IVLEN        3
#define IEEE80211_WEP_KIDLEN       1
#define IEEE80211_WEP_CRCLEN       4
#define IEEE80211_MAX_MPDU_LEN     (3840 + FCS_LEN +		\
				    (IEEE80211_WEP_IVLEN +	\
				     IEEE80211_WEP_KIDLEN +	\
				     IEEE80211_WEP_CRCLEN))

/* return whether a bit at index _n in bitmap _bm is set
 * _sz is the size of the bitmap  */
#define ATH_BA_ISSET(_bm, _n)  (((_n) < (WME_BA_BMP_SIZE)) &&		\
				((_bm)[(_n) >> 5] & (1 << ((_n) & 31))))

/* return block-ack bitmap index given sequence and starting sequence */
#define ATH_BA_INDEX(_st, _seq) (((_seq) - (_st)) & (IEEE80211_SEQ_MAX - 1))

/* return the seqno for _start + _offset */
#define ATH_BA_INDEX2SEQ(_seq, _offset) (((_seq) + (_offset)) & (IEEE80211_SEQ_MAX - 1))

/* returns delimiter padding required given the packet length */
#define ATH_AGGR_GET_NDELIM(_len)					\
       (((_len) >= ATH_AGGR_MINPLEN) ? 0 :                             \
        DIV_ROUND_UP(ATH_AGGR_MINPLEN - (_len), ATH_AGGR_DELIM_SZ))

#define BAW_WITHIN(_start, _bawsz, _seqno) \
	((((_seqno) - (_start)) & 4095) < (_bawsz))

#define ATH_AN_2_TID(_an, _tidno)  (&(_an)->tid[(_tidno)])

#define IS_CCK_RATE(rate) ((rate >= 0x18) && (rate <= 0x1e))

#define ATH_TX_COMPLETE_POLL_INT	1000

enum ATH_AGGR_STATUS {
	ATH_AGGR_DONE,
	ATH_AGGR_BAW_CLOSED,
	ATH_AGGR_LIMITED,
};

#define ATH_TXFIFO_DEPTH 8
struct ath_txq {
	int mac80211_qnum; /* mac80211 queue number, -1 means not mac80211 Q */
	u32 axq_qnum; /* ath9k hardware queue number */
	void *axq_link;
	struct list_head axq_q;
	spinlock_t axq_lock;
	u32 axq_depth;
	u32 axq_ampdu_depth;
	bool stopped;
	bool axq_tx_inprogress;
	struct list_head axq_acq;
	struct list_head txq_fifo[ATH_TXFIFO_DEPTH];
	u8 txq_headidx;
	u8 txq_tailidx;
	int pending_frames;
	struct sk_buff_head complete_q;
};

struct ath_atx_ac {
	struct ath_txq *txq;
	int sched;
	struct list_head list;
	struct list_head tid_q;
	bool clear_ps_filter;
};

struct ath_frame_info {
	struct ath_buf *bf;
	int framelen;
	enum ath9k_key_type keytype;
	u8 keyix;
	u8 retries;
	u8 rtscts_rate;
};

struct ath_buf_state {
	u8 bf_type;
	u8 bfs_paprd;
	u8 ndelim;
	u16 seqno;
	unsigned long bfs_paprd_timestamp;
};

struct ath_buf {
	struct list_head list;
	struct ath_buf *bf_lastbf;	/* last buf of this unit (a frame or
					   an aggregate) */
	struct ath_buf *bf_next;	/* next subframe in the aggregate */
	struct sk_buff *bf_mpdu;	/* enclosing frame structure */
	void *bf_desc;			/* virtual addr of desc */
	dma_addr_t bf_daddr;		/* physical addr of desc */
	dma_addr_t bf_buf_addr;	/* physical addr of data buffer, for DMA */
	bool bf_stale;
	struct ieee80211_tx_rate rates[4];
	struct ath_buf_state bf_state;
};

struct ath_atx_tid {
	struct list_head list;
	struct sk_buff_head buf_q;
	struct ath_node *an;
	struct ath_atx_ac *ac;
	unsigned long tx_buf[BITS_TO_LONGS(ATH_TID_MAX_BUFS)];
	int bar_index;
	u16 seq_start;
	u16 seq_next;
	u16 baw_size;
	int tidno;
	int baw_head;   /* first un-acked tx buffer */
	int baw_tail;   /* next unused tx buffer slot */
	bool sched;
	bool paused;
	bool active;
};

struct ath_node {
	struct ath_softc *sc;
	struct ieee80211_sta *sta; /* station struct we're part of */
	struct ieee80211_vif *vif; /* interface with which we're associated */
	struct ath_atx_tid tid[IEEE80211_NUM_TIDS];
	struct ath_atx_ac ac[IEEE80211_NUM_ACS];
	int ps_key;

	u16 maxampdu;
	u8 mpdudensity;

	bool sleeping;

#if defined(CONFIG_MAC80211_DEBUGFS) && defined(CONFIG_ATH9K_DEBUGFS)
	struct dentry *node_stat;
#endif
};

struct ath_tx_control {
	struct ath_txq *txq;
	struct ath_node *an;
	u8 paprd;
	struct ieee80211_sta *sta;
};

#define ATH_TX_ERROR        0x01

/**
 * @txq_map:  Index is mac80211 queue number.  This is
 *  not necessarily the same as the hardware queue number
 *  (axq_qnum).
 */
struct ath_tx {
	u16 seq_no;
	u32 txqsetup;
	spinlock_t txbuflock;
	struct list_head txbuf;
	struct ath_txq txq[ATH9K_NUM_TX_QUEUES];
	struct ath_descdma txdma;
	struct ath_txq *txq_map[IEEE80211_NUM_ACS];
	struct ath_txq *uapsdq;
	u32 txq_max_pending[IEEE80211_NUM_ACS];
	u16 max_aggr_framelen[IEEE80211_NUM_ACS][4][32];
};

struct ath_rx_edma {
	struct sk_buff_head rx_fifo;
	u32 rx_fifo_hwsize;
};

struct ath_rx {
	u8 defant;
	u8 rxotherant;
	bool discard_next;
	u32 *rxlink;
	u32 num_pkts;
	unsigned int rxfilter;
	struct list_head rxbuf;
	struct ath_descdma rxdma;
	struct ath_rx_edma rx_edma[ATH9K_RX_QUEUE_MAX];

	struct sk_buff *frag;

	u32 ampdu_ref;
};

int ath_startrecv(struct ath_softc *sc);
bool ath_stoprecv(struct ath_softc *sc);
u32 ath_calcrxfilter(struct ath_softc *sc);
int ath_rx_init(struct ath_softc *sc, int nbufs);
void ath_rx_cleanup(struct ath_softc *sc);
int ath_rx_tasklet(struct ath_softc *sc, int flush, bool hp);
struct ath_txq *ath_txq_setup(struct ath_softc *sc, int qtype, int subtype);
void ath_txq_lock(struct ath_softc *sc, struct ath_txq *txq);
void ath_txq_unlock(struct ath_softc *sc, struct ath_txq *txq);
void ath_txq_unlock_complete(struct ath_softc *sc, struct ath_txq *txq);
void ath_tx_cleanupq(struct ath_softc *sc, struct ath_txq *txq);
bool ath_drain_all_txq(struct ath_softc *sc);
void ath_draintxq(struct ath_softc *sc, struct ath_txq *txq);
void ath_tx_node_init(struct ath_softc *sc, struct ath_node *an);
void ath_tx_node_cleanup(struct ath_softc *sc, struct ath_node *an);
void ath_txq_schedule(struct ath_softc *sc, struct ath_txq *txq);
int ath_tx_init(struct ath_softc *sc, int nbufs);
int ath_txq_update(struct ath_softc *sc, int qnum,
		   struct ath9k_tx_queue_info *q);
void ath_update_max_aggr_framelen(struct ath_softc *sc, int queue, int txop);
int ath_tx_start(struct ieee80211_hw *hw, struct sk_buff *skb,
		 struct ath_tx_control *txctl);
void ath_tx_cabq(struct ieee80211_hw *hw, struct ieee80211_vif *vif,
		 struct sk_buff *skb);
void ath_tx_tasklet(struct ath_softc *sc);
void ath_tx_edma_tasklet(struct ath_softc *sc);
int ath_tx_aggr_start(struct ath_softc *sc, struct ieee80211_sta *sta,
		      u16 tid, u16 *ssn);
void ath_tx_aggr_stop(struct ath_softc *sc, struct ieee80211_sta *sta, u16 tid);
void ath_tx_aggr_resume(struct ath_softc *sc, struct ieee80211_sta *sta, u16 tid);

void ath_tx_aggr_wakeup(struct ath_softc *sc, struct ath_node *an);
void ath_tx_aggr_sleep(struct ieee80211_sta *sta, struct ath_softc *sc,
		       struct ath_node *an);
void ath9k_release_buffered_frames(struct ieee80211_hw *hw,
				   struct ieee80211_sta *sta,
				   u16 tids, int nframes,
				   enum ieee80211_frame_release_type reason,
				   bool more_data);

/********/
/* VIFs */
/********/

struct ath_vif {
	int av_bslot;
	bool primary_sta_vif;
	__le64 tsf_adjust; /* TSF adjustment for staggered beacons */
	struct ath_buf *av_bcbuf;
};

/*******************/
/* Beacon Handling */
/*******************/

/*
 * Regardless of the number of beacons we stagger, (i.e. regardless of the
 * number of BSSIDs) if a given beacon does not go out even after waiting this
 * number of beacon intervals, the game's up.
 */
#define BSTUCK_THRESH           	9
#define	ATH_BCBUF               	8
#define ATH_DEFAULT_BINTVAL     	100 /* TU */
#define ATH_DEFAULT_BMISS_LIMIT 	10
#define IEEE80211_MS_TO_TU(x)           (((x) * 1000) / 1024)

struct ath_beacon_config {
	int beacon_interval;
	u16 listen_interval;
	u16 dtim_period;
	u16 bmiss_timeout;
	u8 dtim_count;
	bool enable_beacon;
	bool ibss_creator;
};

struct ath_beacon {
	enum {
		OK,		/* no change needed */
		UPDATE,		/* update pending */
		COMMIT		/* beacon sent, commit change */
	} updateslot;		/* slot time update fsm */

	u32 beaconq;
	u32 bmisscnt;
	u32 bc_tstamp;
	struct ieee80211_vif *bslot[ATH_BCBUF];
	int slottime;
	int slotupdate;
	struct ath9k_tx_queue_info beacon_qi;
	struct ath_descdma bdma;
	struct ath_txq *cabq;
	struct list_head bbuf;

	bool tx_processed;
	bool tx_last;
};

void ath9k_beacon_tasklet(unsigned long data);
bool ath9k_allow_beacon_config(struct ath_softc *sc, struct ieee80211_vif *vif);
void ath9k_beacon_config(struct ath_softc *sc, struct ieee80211_vif *vif,
			 u32 changed);
void ath9k_beacon_assign_slot(struct ath_softc *sc, struct ieee80211_vif *vif);
void ath9k_beacon_remove_slot(struct ath_softc *sc, struct ieee80211_vif *vif);
void ath9k_set_tsfadjust(struct ath_softc *sc, struct ieee80211_vif *vif);
void ath9k_set_beacon(struct ath_softc *sc);

/*******************/
/* Link Monitoring */
/*******************/

#define ATH_STA_SHORT_CALINTERVAL 1000    /* 1 second */
#define ATH_AP_SHORT_CALINTERVAL  100     /* 100 ms */
#define ATH_ANI_POLLINTERVAL_OLD  100     /* 100 ms */
#define ATH_ANI_POLLINTERVAL_NEW  1000    /* 1000 ms */
#define ATH_LONG_CALINTERVAL_INT  1000    /* 1000 ms */
#define ATH_LONG_CALINTERVAL      30000   /* 30 seconds */
#define ATH_RESTART_CALINTERVAL   1200000 /* 20 minutes */
#define ATH_ANI_MAX_SKIP_COUNT  10

#define ATH_PAPRD_TIMEOUT	100 /* msecs */
#define ATH_PLL_WORK_INTERVAL   100

void ath_tx_complete_poll_work(struct work_struct *work);
void ath_reset_work(struct work_struct *work);
void ath_hw_check(struct work_struct *work);
void ath_hw_pll_work(struct work_struct *work);
void ath_rx_poll(unsigned long data);
void ath_start_rx_poll(struct ath_softc *sc, u8 nbeacon);
void ath_paprd_calibrate(struct work_struct *work);
void ath_ani_calibrate(unsigned long data);
void ath_start_ani(struct ath_softc *sc);
void ath_stop_ani(struct ath_softc *sc);
void ath_check_ani(struct ath_softc *sc);
int ath_update_survey_stats(struct ath_softc *sc);
void ath_update_survey_nf(struct ath_softc *sc, int channel);
void ath9k_queue_reset(struct ath_softc *sc, enum ath_reset_type type);

/**********/
/* BTCOEX */
/**********/

#define ATH_DUMP_BTCOEX(_s, _val)				\
	do {							\
		len += snprintf(buf + len, size - len,		\
				"%20s : %10d\n", _s, (_val));	\
	} while (0)

enum bt_op_flags {
	BT_OP_PRIORITY_DETECTED,
	BT_OP_SCAN,
};

struct ath_btcoex {
	bool hw_timer_enabled;
	spinlock_t btcoex_lock;
	struct timer_list period_timer; /* Timer for BT period */
	u32 bt_priority_cnt;
	unsigned long bt_priority_time;
	unsigned long op_flags;
	int bt_stomp_type; /* Types of BT stomping */
	u32 btcoex_no_stomp; /* in usec */
	u32 btcoex_period; /* in msec */
	u32 btscan_no_stomp; /* in usec */
	u32 duty_cycle;
	u32 bt_wait_time;
	int rssi_count;
	struct ath_gen_timer *no_stomp_timer; /* Timer for no BT stomping */
	struct ath_mci_profile mci;
	u8 stomp_audio;
};

#ifdef CONFIG_ATH9K_BTCOEX_SUPPORT
int ath9k_init_btcoex(struct ath_softc *sc);
void ath9k_deinit_btcoex(struct ath_softc *sc);
void ath9k_start_btcoex(struct ath_softc *sc);
void ath9k_stop_btcoex(struct ath_softc *sc);
void ath9k_btcoex_timer_resume(struct ath_softc *sc);
void ath9k_btcoex_timer_pause(struct ath_softc *sc);
void ath9k_btcoex_handle_interrupt(struct ath_softc *sc, u32 status);
u16 ath9k_btcoex_aggr_limit(struct ath_softc *sc, u32 max_4ms_framelen);
void ath9k_btcoex_stop_gen_timer(struct ath_softc *sc);
int ath9k_dump_btcoex(struct ath_softc *sc, u8 *buf, u32 size);
#else
static inline int ath9k_init_btcoex(struct ath_softc *sc)
{
	return 0;
}
static inline void ath9k_deinit_btcoex(struct ath_softc *sc)
{
}
static inline void ath9k_start_btcoex(struct ath_softc *sc)
{
}
static inline void ath9k_stop_btcoex(struct ath_softc *sc)
{
}
static inline void ath9k_btcoex_handle_interrupt(struct ath_softc *sc,
						 u32 status)
{
}
static inline u16 ath9k_btcoex_aggr_limit(struct ath_softc *sc,
					  u32 max_4ms_framelen)
{
	return 0;
}
static inline void ath9k_btcoex_stop_gen_timer(struct ath_softc *sc)
{
}
static inline int ath9k_dump_btcoex(struct ath_softc *sc, u8 *buf, u32 size)
{
	return 0;
}
#endif /* CONFIG_ATH9K_BTCOEX_SUPPORT */

struct ath9k_wow_pattern {
	u8 pattern_bytes[MAX_PATTERN_SIZE];
	u8 mask_bytes[MAX_PATTERN_SIZE];
	u32 pattern_len;
};

/********************/
/*   LED Control    */
/********************/

#define ATH_LED_PIN_DEF 		1
#define ATH_LED_PIN_9287		8
#define ATH_LED_PIN_9300		10
#define ATH_LED_PIN_9485		6
#define ATH_LED_PIN_9462		4

#ifdef CONFIG_MAC80211_LEDS
void ath_init_leds(struct ath_softc *sc);
void ath_deinit_leds(struct ath_softc *sc);
void ath_fill_led_pin(struct ath_softc *sc);
#else
static inline void ath_init_leds(struct ath_softc *sc)
{
}

static inline void ath_deinit_leds(struct ath_softc *sc)
{
}
static inline void ath_fill_led_pin(struct ath_softc *sc)
{
}
#endif

/*******************************/
/* Antenna diversity/combining */
/*******************************/

#define ATH_ANT_RX_CURRENT_SHIFT 4
#define ATH_ANT_RX_MAIN_SHIFT 2
#define ATH_ANT_RX_MASK 0x3

#define ATH_ANT_DIV_COMB_SHORT_SCAN_INTR 50
#define ATH_ANT_DIV_COMB_SHORT_SCAN_PKTCOUNT 0x100
#define ATH_ANT_DIV_COMB_MAX_PKTCOUNT 0x200
#define ATH_ANT_DIV_COMB_INIT_COUNT 95
#define ATH_ANT_DIV_COMB_MAX_COUNT 100
#define ATH_ANT_DIV_COMB_ALT_ANT_RATIO 30
#define ATH_ANT_DIV_COMB_ALT_ANT_RATIO2 20

#define ATH_ANT_DIV_COMB_LNA1_LNA2_SWITCH_DELTA -1
#define ATH_ANT_DIV_COMB_LNA1_DELTA_HI -4
#define ATH_ANT_DIV_COMB_LNA1_DELTA_MID -2
#define ATH_ANT_DIV_COMB_LNA1_DELTA_LOW 2

enum ath9k_ant_div_comb_lna_conf {
	ATH_ANT_DIV_COMB_LNA1_MINUS_LNA2,
	ATH_ANT_DIV_COMB_LNA2,
	ATH_ANT_DIV_COMB_LNA1,
	ATH_ANT_DIV_COMB_LNA1_PLUS_LNA2,
};

struct ath_ant_comb {
	u16 count;
	u16 total_pkt_count;
	bool scan;
	bool scan_not_start;
	int main_total_rssi;
	int alt_total_rssi;
	int alt_recv_cnt;
	int main_recv_cnt;
	int rssi_lna1;
	int rssi_lna2;
	int rssi_add;
	int rssi_sub;
	int rssi_first;
	int rssi_second;
	int rssi_third;
	bool alt_good;
	int quick_scan_cnt;
	int main_conf;
	enum ath9k_ant_div_comb_lna_conf first_quick_scan_conf;
	enum ath9k_ant_div_comb_lna_conf second_quick_scan_conf;
	bool first_ratio;
	bool second_ratio;
	unsigned long scan_start_time;
};

void ath_ant_comb_scan(struct ath_softc *sc, struct ath_rx_status *rs);
void ath_ant_comb_update(struct ath_softc *sc);

/********************/
/* Main driver core */
/********************/

#define ATH9K_PCI_CUS198 0x0001
#define ATH9K_PCI_CUS230 0x0002
#define ATH9K_PCI_CUS217 0x0004
#define ATH9K_PCI_WOW    0x0008

/*
 * Default cache line size, in bytes.
 * Used when PCI device not fully initialized by bootrom/BIOS
*/
#define DEFAULT_CACHELINE       32
#define ATH_REGCLASSIDS_MAX     10
#define ATH_CABQ_READY_TIME     80      /* % of beacon interval */
#define ATH_MAX_SW_RETRIES      30
#define ATH_CHAN_MAX            255

#define ATH_TXPOWER_MAX         100     /* .5 dBm units */
#define ATH_RATE_DUMMY_MARKER   0

enum sc_op_flags {
	SC_OP_INVALID,
	SC_OP_BEACONS,
	SC_OP_ANI_RUN,
	SC_OP_PRIM_STA_VIF,
	SC_OP_HW_RESET,
	SC_OP_SCANNING,
};

/* Powersave flags */
#define PS_WAIT_FOR_BEACON        BIT(0)
#define PS_WAIT_FOR_CAB           BIT(1)
#define PS_WAIT_FOR_PSPOLL_DATA   BIT(2)
#define PS_WAIT_FOR_TX_ACK        BIT(3)
#define PS_BEACON_SYNC            BIT(4)
#define PS_WAIT_FOR_ANI           BIT(5)

struct ath_rate_table;

struct ath9k_vif_iter_data {
	u8 hw_macaddr[ETH_ALEN]; /* address of the first vif */
	u8 mask[ETH_ALEN]; /* bssid mask */
	bool has_hw_macaddr;

	int naps;      /* number of AP vifs */
	int nmeshes;   /* number of mesh vifs */
	int nstations; /* number of station vifs */
	int nwds;      /* number of WDS vifs */
	int nadhocs;   /* number of adhoc vifs */
};

/* enum spectral_mode:
 *
 * @SPECTRAL_DISABLED: spectral mode is disabled
 * @SPECTRAL_BACKGROUND: hardware sends samples when it is not busy with
 *	something else.
 * @SPECTRAL_MANUAL: spectral scan is enabled, triggering for samples
 *	is performed manually.
 * @SPECTRAL_CHANSCAN: Like manual, but also triggered when changing channels
 *	during a channel scan.
 */
enum spectral_mode {
	SPECTRAL_DISABLED = 0,
	SPECTRAL_BACKGROUND,
	SPECTRAL_MANUAL,
	SPECTRAL_CHANSCAN,
};

struct ath_softc {
	struct ieee80211_hw *hw;
	struct device *dev;

	struct survey_info *cur_survey;
	struct survey_info survey[ATH9K_NUM_CHANNELS];

	struct tasklet_struct intr_tq;
	struct tasklet_struct bcon_tasklet;
	struct ath_hw *sc_ah;
	void __iomem *mem;
	int irq;
	spinlock_t sc_serial_rw;
	spinlock_t sc_pm_lock;
	spinlock_t sc_pcu_lock;
	struct mutex mutex;
	struct work_struct paprd_work;
	struct work_struct hw_check_work;
	struct work_struct hw_reset_work;
	struct completion paprd_complete;

	unsigned int hw_busy_count;
	unsigned long sc_flags;
	unsigned long driver_data;

	u32 intrstatus;
	u16 ps_flags; /* PS_* */
	u16 curtxpow;
	bool ps_enabled;
	bool ps_idle;
	short nbcnvifs;
	short nvifs;
	unsigned long ps_usecount;

	struct ath_config config;
	struct ath_rx rx;
	struct ath_tx tx;
	struct ath_beacon beacon;
	struct ieee80211_supported_band sbands[IEEE80211_NUM_BANDS];

#ifdef CONFIG_MAC80211_LEDS
	bool led_registered;
	char led_name[32];
	struct led_classdev led_cdev;
#endif

	struct ath9k_hw_cal_data caldata;
	int last_rssi;

#ifdef CONFIG_ATH9K_DEBUGFS
	struct ath9k_debug debug;
#endif
	struct ath_beacon_config cur_beacon_conf;
	struct delayed_work tx_complete_work;
	struct delayed_work hw_pll_work;
	struct timer_list rx_poll_timer;

#ifdef CONFIG_ATH9K_BTCOEX_SUPPORT
	struct ath_btcoex btcoex;
	struct ath_mci_coex mci_coex;
	struct work_struct mci_work;
#endif

	struct ath_descdma txsdma;

	struct ath_ant_comb ant_comb;
	u8 ant_tx, ant_rx;
	struct dfs_pattern_detector *dfs_detector;
	u32 wow_enabled;
	/* relay(fs) channel for spectral scan */
	struct rchan *rfs_chan_spec_scan;
	enum spectral_mode spectral_mode;
	struct ath_spec_scan spec_config;
<<<<<<< HEAD
	int scanning;
=======
>>>>>>> d0e0ac97

#ifdef CONFIG_PM_SLEEP
	atomic_t wow_got_bmiss_intr;
	atomic_t wow_sleep_proc_intr; /* in the middle of WoW sleep ? */
	u32 wow_intr_before_sleep;
#endif
};

#define SPECTRAL_SCAN_BITMASK		0x10
/* Radar info packet format, used for DFS and spectral formats. */
struct ath_radar_info {
	u8 pulse_length_pri;
	u8 pulse_length_ext;
	u8 pulse_bw_info;
} __packed;

/* The HT20 spectral data has 4 bytes of additional information at it's end.
 *
 * [7:0]: all bins {max_magnitude[1:0], bitmap_weight[5:0]}
 * [7:0]: all bins  max_magnitude[9:2]
 * [7:0]: all bins {max_index[5:0], max_magnitude[11:10]}
 * [3:0]: max_exp (shift amount to size max bin to 8-bit unsigned)
 */
struct ath_ht20_mag_info {
	u8 all_bins[3];
	u8 max_exp;
} __packed;

#define SPECTRAL_HT20_NUM_BINS		56

/* WARNING: don't actually use this struct! MAC may vary the amount of
 * data by -1/+2. This struct is for reference only.
 */
struct ath_ht20_fft_packet {
	u8 data[SPECTRAL_HT20_NUM_BINS];
	struct ath_ht20_mag_info mag_info;
	struct ath_radar_info radar_info;
} __packed;

#define SPECTRAL_HT20_TOTAL_DATA_LEN	(sizeof(struct ath_ht20_fft_packet))

/* Dynamic 20/40 mode:
 *
 * [7:0]: lower bins {max_magnitude[1:0], bitmap_weight[5:0]}
 * [7:0]: lower bins  max_magnitude[9:2]
 * [7:0]: lower bins {max_index[5:0], max_magnitude[11:10]}
 * [7:0]: upper bins {max_magnitude[1:0], bitmap_weight[5:0]}
 * [7:0]: upper bins  max_magnitude[9:2]
 * [7:0]: upper bins {max_index[5:0], max_magnitude[11:10]}
 * [3:0]: max_exp (shift amount to size max bin to 8-bit unsigned)
 */
struct ath_ht20_40_mag_info {
	u8 lower_bins[3];
	u8 upper_bins[3];
	u8 max_exp;
} __packed;

#define SPECTRAL_HT20_40_NUM_BINS		128

/* WARNING: don't actually use this struct! MAC may vary the amount of
 * data. This struct is for reference only.
 */
struct ath_ht20_40_fft_packet {
	u8 data[SPECTRAL_HT20_40_NUM_BINS];
	struct ath_ht20_40_mag_info mag_info;
	struct ath_radar_info radar_info;
} __packed;


#define SPECTRAL_HT20_40_TOTAL_DATA_LEN	(sizeof(struct ath_ht20_40_fft_packet))

/* grabs the max magnitude from the all/upper/lower bins */
static inline u16 spectral_max_magnitude(u8 *bins)
{
	return (bins[0] & 0xc0) >> 6 |
	       (bins[1] & 0xff) << 2 |
	       (bins[2] & 0x03) << 10;
}

/* return the max magnitude from the all/upper/lower bins */
static inline u8 spectral_max_index(u8 *bins)
{
	s8 m = (bins[2] & 0xfc) >> 2;

	/* TODO: this still doesn't always report the right values ... */
	if (m > 32)
		m |= 0xe0;
	else
		m &= ~0xe0;

	return m + 29;
}

/* return the bitmap weight from the all/upper/lower bins */
static inline u8 spectral_bitmap_weight(u8 *bins)
{
	return bins[0] & 0x3f;
}

/* FFT sample format given to userspace via debugfs.
 *
 * Please keep the type/length at the front position and change
 * other fields after adding another sample type
 *
 * TODO: this might need rework when switching to nl80211-based
 * interface.
 */
enum ath_fft_sample_type {
	ATH_FFT_SAMPLE_HT20 = 1,
};

struct fft_sample_tlv {
	u8 type;	/* see ath_fft_sample */
	__be16 length;
	/* type dependent data follows */
} __packed;

struct fft_sample_ht20 {
	struct fft_sample_tlv tlv;

	u8 max_exp;

	__be16 freq;
	s8 rssi;
	s8 noise;

	__be16 max_magnitude;
	u8 max_index;
	u8 bitmap_weight;

	__be64 tsf;

	u8 data[SPECTRAL_HT20_NUM_BINS];
} __packed;

void ath9k_tasklet(unsigned long data);
int ath_cabq_update(struct ath_softc *);

static inline void ath_read_cachesize(struct ath_common *common, int *csz)
{
	common->bus_ops->read_cachesize(common, csz);
}

extern struct ieee80211_ops ath9k_ops;
extern int ath9k_modparam_nohwcrypt;
extern int led_blink;
extern bool is_ath9k_unloaded;

u8 ath9k_parse_mpdudensity(u8 mpdudensity);
irqreturn_t ath_isr(int irq, void *dev);
int ath9k_init_device(u16 devid, struct ath_softc *sc,
		    const struct ath_bus_ops *bus_ops);
void ath9k_deinit_device(struct ath_softc *sc);
void ath9k_set_hw_capab(struct ath_softc *sc, struct ieee80211_hw *hw);
void ath9k_reload_chainmask_settings(struct ath_softc *sc);

bool ath9k_uses_beacons(int type);
void ath9k_spectral_scan_trigger(struct ieee80211_hw *hw);
int ath9k_spectral_scan_config(struct ieee80211_hw *hw,
			       enum spectral_mode spectral_mode);


#ifdef CONFIG_ATH9K_PCI
int ath_pci_init(void);
void ath_pci_exit(void);
#else
static inline int ath_pci_init(void) { return 0; };
static inline void ath_pci_exit(void) {};
#endif

#ifdef CONFIG_ATH9K_AHB
int ath_ahb_init(void);
void ath_ahb_exit(void);
#else
static inline int ath_ahb_init(void) { return 0; };
static inline void ath_ahb_exit(void) {};
#endif

void ath9k_ps_wakeup(struct ath_softc *sc);
void ath9k_ps_restore(struct ath_softc *sc);

u8 ath_txchainmask_reduction(struct ath_softc *sc, u8 chainmask, u32 rate);

void ath_start_rfkill_poll(struct ath_softc *sc);
extern void ath9k_rfkill_poll_state(struct ieee80211_hw *hw);
void ath9k_calculate_iter_data(struct ieee80211_hw *hw,
			       struct ieee80211_vif *vif,
			       struct ath9k_vif_iter_data *iter_data);

#endif /* ATH9K_H */<|MERGE_RESOLUTION|>--- conflicted
+++ resolved
@@ -770,10 +770,6 @@
 	struct rchan *rfs_chan_spec_scan;
 	enum spectral_mode spectral_mode;
 	struct ath_spec_scan spec_config;
-<<<<<<< HEAD
-	int scanning;
-=======
->>>>>>> d0e0ac97
 
 #ifdef CONFIG_PM_SLEEP
 	atomic_t wow_got_bmiss_intr;
