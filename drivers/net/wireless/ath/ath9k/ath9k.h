--- conflicted
+++ resolved
@@ -256,11 +256,6 @@
 struct ath_node {
 #ifdef CONFIG_ATH9K_DEBUGFS
 	struct list_head list; /* for sc->nodes */
-<<<<<<< HEAD
-	struct ieee80211_sta *sta; /* station struct we're part of */
-	struct ieee80211_vif *vif; /* interface with which we're associated */
-=======
->>>>>>> 5bd5e9a6
 #endif
 	struct ieee80211_sta *sta; /* station struct we're part of */
 	struct ieee80211_vif *vif; /* interface with which we're associated */
