/*
 * Copyright (c) 2010-2011 Atheros Communications Inc.
 *
 * Permission to use, copy, modify, and/or distribute this software for any
 * purpose with or without fee is hereby granted, provided that the above
 * copyright notice and this permission notice appear in all copies.
 *
 * THE SOFTWARE IS PROVIDED "AS IS" AND THE AUTHOR DISCLAIMS ALL WARRANTIES
 * WITH REGARD TO THIS SOFTWARE INCLUDING ALL IMPLIED WARRANTIES OF
 * MERCHANTABILITY AND FITNESS. IN NO EVENT SHALL THE AUTHOR BE LIABLE FOR
 * ANY SPECIAL, DIRECT, INDIRECT, OR CONSEQUENTIAL DAMAGES OR ANY DAMAGES
 * WHATSOEVER RESULTING FROM LOSS OF USE, DATA OR PROFITS, WHETHER IN AN
 * ACTION OF CONTRACT, NEGLIGENCE OR OTHER TORTIOUS ACTION, ARISING OUT OF
 * OR IN CONNECTION WITH THE USE OR PERFORMANCE OF THIS SOFTWARE.
 */

#ifndef HTC_USB_H
#define HTC_USB_H

#define MAJOR_VERSION_REQ 1
<<<<<<< HEAD
#define MINOR_VERSION_REQ 2
=======
#define MINOR_VERSION_REQ 3
>>>>>>> 55922c9d

#define IS_AR7010_DEVICE(_v) (((_v) == AR9280_USB) || ((_v) == AR9287_USB))

#define AR9271_FIRMWARE       0x501000
#define AR9271_FIRMWARE_TEXT  0x903000
#define AR7010_FIRMWARE_TEXT  0x906000

#define FIRMWARE_DOWNLOAD       0x30
#define FIRMWARE_DOWNLOAD_COMP  0x31

#define ATH_USB_RX_STREAM_MODE_TAG 0x4e00
#define ATH_USB_TX_STREAM_MODE_TAG 0x697e

/* FIXME: Verify these numbers (with Windows) */
#define MAX_TX_URB_NUM  8
#define MAX_TX_BUF_NUM  256
#define MAX_TX_BUF_SIZE 32768
#define MAX_TX_AGGR_NUM 20

#define MAX_RX_URB_NUM  8
#define MAX_RX_BUF_SIZE 16384
#define MAX_PKT_NUM_IN_TRANSFER 10

#define MAX_REG_OUT_URB_NUM  1
#define MAX_REG_IN_URB_NUM   64

#define MAX_REG_IN_BUF_SIZE 64

/* USB Endpoint definition */
#define USB_WLAN_TX_PIPE  1
#define USB_WLAN_RX_PIPE  2
#define USB_REG_IN_PIPE   3
#define USB_REG_OUT_PIPE  4

#define HIF_USB_MAX_RXPIPES 2
#define HIF_USB_MAX_TXPIPES 4

struct tx_buf {
	u8 *buf;
	u16 len;
	u16 offset;
	struct urb *urb;
	struct sk_buff_head skb_queue;
	struct hif_device_usb *hif_dev;
	struct list_head list;
};

#define HIF_USB_TX_STOP  BIT(0)
#define HIF_USB_TX_FLUSH BIT(1)

struct hif_usb_tx {
	u8 flags;
	u8 tx_buf_cnt;
	u16 tx_skb_cnt;
	struct sk_buff_head tx_skb_queue;
	struct list_head tx_buf;
	struct list_head tx_pending;
	spinlock_t tx_lock;
};

struct cmd_buf {
	struct sk_buff *skb;
	struct hif_device_usb *hif_dev;
};

#define HIF_USB_START BIT(0)

struct hif_device_usb {
	u16 device_id;
	struct usb_device *udev;
	struct usb_interface *interface;
	const struct firmware *firmware;
	struct htc_target *htc_handle;
	struct hif_usb_tx tx;
	struct usb_anchor regout_submitted;
	struct usb_anchor rx_submitted;
	struct usb_anchor reg_in_submitted;
	struct usb_anchor mgmt_submitted;
	struct sk_buff *remain_skb;
	const char *fw_name;
	int rx_remain_len;
	int rx_pkt_len;
	int rx_transfer_len;
	int rx_pad_len;
	spinlock_t rx_lock;
	u8 flags; /* HIF_USB_* */
};

int ath9k_hif_usb_init(void);
void ath9k_hif_usb_exit(void);

#endif /* HTC_USB_H */<|MERGE_RESOLUTION|>--- conflicted
+++ resolved
@@ -18,11 +18,7 @@
 #define HTC_USB_H
 
 #define MAJOR_VERSION_REQ 1
-<<<<<<< HEAD
-#define MINOR_VERSION_REQ 2
-=======
 #define MINOR_VERSION_REQ 3
->>>>>>> 55922c9d
 
 #define IS_AR7010_DEVICE(_v) (((_v) == AR9280_USB) || ((_v) == AR9287_USB))
 
