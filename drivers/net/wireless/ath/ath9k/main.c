--- conflicted
+++ resolved
@@ -644,11 +644,6 @@
 	spin_lock(&sc->nodes_lock);
 	list_add(&an->list, &sc->nodes);
 	spin_unlock(&sc->nodes_lock);
-<<<<<<< HEAD
-	an->sta = sta;
-	an->vif = vif;
-=======
->>>>>>> d66be829
 #endif
 	an->sta = sta;
 	an->vif = vif;
@@ -1242,29 +1237,16 @@
 
 	if (!ah->curchan)
 		ah->curchan = ath9k_cmn_get_curchannel(hw, ah);
-<<<<<<< HEAD
 
 	ath9k_hw_reset(ah, ah->curchan, ah->caldata, false);
 	ath9k_hw_phy_disable(ah);
 
 	ath9k_hw_configpcipowersave(ah, true);
-=======
-
-	ath9k_hw_reset(ah, ah->curchan, ah->caldata, false);
-	ath9k_hw_phy_disable(ah);
-
-	ath9k_hw_configpcipowersave(ah, true);
 
 	spin_unlock_bh(&sc->sc_pcu_lock);
->>>>>>> d66be829
-
-	spin_unlock_bh(&sc->sc_pcu_lock);
-
-<<<<<<< HEAD
+
 	ath9k_ps_restore(sc);
 
-=======
->>>>>>> d66be829
 	sc->sc_flags |= SC_OP_INVALID;
 	sc->ps_idle = prev_idle;
 
