/*
 * This file is part of wl1271
 *
 * Copyright (C) 2009 Nokia Corporation
 *
 * Contact: Luciano Coelho <luciano.coelho@nokia.com>
 *
 * This program is free software; you can redistribute it and/or
 * modify it under the terms of the GNU General Public License
 * version 2 as published by the Free Software Foundation.
 *
 * This program is distributed in the hope that it will be useful, but
 * WITHOUT ANY WARRANTY; without even the implied warranty of
 * MERCHANTABILITY or FITNESS FOR A PARTICULAR PURPOSE.  See the GNU
 * General Public License for more details.
 *
 * You should have received a copy of the GNU General Public License
 * along with this program; if not, write to the Free Software
 * Foundation, Inc., 51 Franklin St, Fifth Floor, Boston, MA
 * 02110-1301 USA
 *
 */

#ifndef __CONF_H__
#define __CONF_H__

enum {
	CONF_HW_BIT_RATE_1MBPS   = BIT(0),
	CONF_HW_BIT_RATE_2MBPS   = BIT(1),
	CONF_HW_BIT_RATE_5_5MBPS = BIT(2),
	CONF_HW_BIT_RATE_6MBPS   = BIT(3),
	CONF_HW_BIT_RATE_9MBPS   = BIT(4),
	CONF_HW_BIT_RATE_11MBPS  = BIT(5),
	CONF_HW_BIT_RATE_12MBPS  = BIT(6),
	CONF_HW_BIT_RATE_18MBPS  = BIT(7),
	CONF_HW_BIT_RATE_22MBPS  = BIT(8),
	CONF_HW_BIT_RATE_24MBPS  = BIT(9),
	CONF_HW_BIT_RATE_36MBPS  = BIT(10),
	CONF_HW_BIT_RATE_48MBPS  = BIT(11),
	CONF_HW_BIT_RATE_54MBPS  = BIT(12),
	CONF_HW_BIT_RATE_MCS_0   = BIT(13),
	CONF_HW_BIT_RATE_MCS_1   = BIT(14),
	CONF_HW_BIT_RATE_MCS_2   = BIT(15),
	CONF_HW_BIT_RATE_MCS_3   = BIT(16),
	CONF_HW_BIT_RATE_MCS_4   = BIT(17),
	CONF_HW_BIT_RATE_MCS_5   = BIT(18),
	CONF_HW_BIT_RATE_MCS_6   = BIT(19),
	CONF_HW_BIT_RATE_MCS_7   = BIT(20)
};

enum {
	CONF_HW_RATE_INDEX_1MBPS   = 0,
	CONF_HW_RATE_INDEX_2MBPS   = 1,
	CONF_HW_RATE_INDEX_5_5MBPS = 2,
	CONF_HW_RATE_INDEX_6MBPS   = 3,
	CONF_HW_RATE_INDEX_9MBPS   = 4,
	CONF_HW_RATE_INDEX_11MBPS  = 5,
	CONF_HW_RATE_INDEX_12MBPS  = 6,
	CONF_HW_RATE_INDEX_18MBPS  = 7,
	CONF_HW_RATE_INDEX_22MBPS  = 8,
	CONF_HW_RATE_INDEX_24MBPS  = 9,
	CONF_HW_RATE_INDEX_36MBPS  = 10,
	CONF_HW_RATE_INDEX_48MBPS  = 11,
	CONF_HW_RATE_INDEX_54MBPS  = 12,
	CONF_HW_RATE_INDEX_MAX     = CONF_HW_RATE_INDEX_54MBPS,
};

enum {
	CONF_HW_RXTX_RATE_MCS7 = 0,
	CONF_HW_RXTX_RATE_MCS6,
	CONF_HW_RXTX_RATE_MCS5,
	CONF_HW_RXTX_RATE_MCS4,
	CONF_HW_RXTX_RATE_MCS3,
	CONF_HW_RXTX_RATE_MCS2,
	CONF_HW_RXTX_RATE_MCS1,
	CONF_HW_RXTX_RATE_MCS0,
	CONF_HW_RXTX_RATE_54,
	CONF_HW_RXTX_RATE_48,
	CONF_HW_RXTX_RATE_36,
	CONF_HW_RXTX_RATE_24,
	CONF_HW_RXTX_RATE_22,
	CONF_HW_RXTX_RATE_18,
	CONF_HW_RXTX_RATE_12,
	CONF_HW_RXTX_RATE_11,
	CONF_HW_RXTX_RATE_9,
	CONF_HW_RXTX_RATE_6,
	CONF_HW_RXTX_RATE_5_5,
	CONF_HW_RXTX_RATE_2,
	CONF_HW_RXTX_RATE_1,
	CONF_HW_RXTX_RATE_MAX,
	CONF_HW_RXTX_RATE_UNSUPPORTED = 0xff
};

enum {
	CONF_SG_DISABLE = 0,
	CONF_SG_PROTECTIVE,
	CONF_SG_OPPORTUNISTIC
};

enum {
	/*
	 * Configure the min and max time BT gains the antenna
	 * in WLAN / BT master basic rate
	 *
	 * Range: 0 - 255 (ms)
	 */
	CONF_SG_ACL_BT_MASTER_MIN_BR = 0,
	CONF_SG_ACL_BT_MASTER_MAX_BR,

	/*
	 * Configure the min and max time BT gains the antenna
	 * in WLAN / BT slave basic rate
	 *
	 * Range: 0 - 255 (ms)
	 */
	CONF_SG_ACL_BT_SLAVE_MIN_BR,
	CONF_SG_ACL_BT_SLAVE_MAX_BR,

	/*
	 * Configure the min and max time BT gains the antenna
	 * in WLAN / BT master EDR
	 *
	 * Range: 0 - 255 (ms)
	 */
	CONF_SG_ACL_BT_MASTER_MIN_EDR,
	CONF_SG_ACL_BT_MASTER_MAX_EDR,

	/*
	 * Configure the min and max time BT gains the antenna
	 * in WLAN / BT slave EDR
	 *
	 * Range: 0 - 255 (ms)
	 */
	CONF_SG_ACL_BT_SLAVE_MIN_EDR,
	CONF_SG_ACL_BT_SLAVE_MAX_EDR,

	/*
	 * The maximum time WLAN can gain the antenna
	 * in WLAN PSM / BT master/slave BR
	 *
	 * Range: 0 - 255 (ms)
	 */
	CONF_SG_ACL_WLAN_PS_MASTER_BR,
	CONF_SG_ACL_WLAN_PS_SLAVE_BR,

	/*
	 * The maximum time WLAN can gain the antenna
	 * in WLAN PSM / BT master/slave EDR
	 *
	 * Range: 0 - 255 (ms)
	 */
	CONF_SG_ACL_WLAN_PS_MASTER_EDR,
	CONF_SG_ACL_WLAN_PS_SLAVE_EDR,

	/* TODO: explain these values */
	CONF_SG_ACL_WLAN_ACTIVE_MASTER_MIN_BR,
	CONF_SG_ACL_WLAN_ACTIVE_MASTER_MAX_BR,
	CONF_SG_ACL_WLAN_ACTIVE_SLAVE_MIN_BR,
	CONF_SG_ACL_WLAN_ACTIVE_SLAVE_MAX_BR,
	CONF_SG_ACL_WLAN_ACTIVE_MASTER_MIN_EDR,
	CONF_SG_ACL_WLAN_ACTIVE_MASTER_MAX_EDR,
	CONF_SG_ACL_WLAN_ACTIVE_SLAVE_MIN_EDR,
	CONF_SG_ACL_WLAN_ACTIVE_SLAVE_MAX_EDR,

	CONF_SG_ACL_ACTIVE_SCAN_WLAN_BR,
	CONF_SG_ACL_ACTIVE_SCAN_WLAN_EDR,
	CONF_SG_ACL_PASSIVE_SCAN_BT_BR,
	CONF_SG_ACL_PASSIVE_SCAN_WLAN_BR,
	CONF_SG_ACL_PASSIVE_SCAN_BT_EDR,
	CONF_SG_ACL_PASSIVE_SCAN_WLAN_EDR,

	/*
	 * Compensation percentage of probe requests when scan initiated
	 * during BT voice/ACL link.
	 *
	 * Range: 0 - 255 (%)
	 */
	CONF_SG_AUTO_SCAN_PROBE_REQ,

	/*
	 * Compensation percentage of probe requests when active scan initiated
	 * during BT voice
	 *
	 * Range: 0 - 255 (%)
	 */
	CONF_SG_ACTIVE_SCAN_DURATION_FACTOR_HV3,

	/*
	 * Compensation percentage of WLAN active scan window if initiated
	 * during BT A2DP
	 *
	 * Range: 0 - 1000 (%)
	 */
	CONF_SG_ACTIVE_SCAN_DURATION_FACTOR_A2DP,

	/*
	 * Compensation percentage of WLAN passive scan window if initiated
	 * during BT A2DP BR
	 *
	 * Range: 0 - 1000 (%)
	 */
	CONF_SG_PASSIVE_SCAN_DURATION_FACTOR_A2DP_BR,

	/*
	 * Compensation percentage of WLAN passive scan window if initiated
	 * during BT A2DP EDR
	 *
	 * Range: 0 - 1000 (%)
	 */
	CONF_SG_PASSIVE_SCAN_DURATION_FACTOR_A2DP_EDR,

	/*
	 * Compensation percentage of WLAN passive scan window if initiated
	 * during BT voice
	 *
	 * Range: 0 - 1000 (%)
	 */
	CONF_SG_PASSIVE_SCAN_DURATION_FACTOR_HV3,

	/* TODO: explain these values */
	CONF_SG_CONSECUTIVE_HV3_IN_PASSIVE_SCAN,
	CONF_SG_BCN_HV3_COLLISION_THRESH_IN_PASSIVE_SCAN,
	CONF_SG_TX_RX_PROTECTION_BWIDTH_IN_PASSIVE_SCAN,

	/*
	 * Defines whether the SG will force WLAN host to enter/exit PSM
	 *
	 * Range: 1 - SG can force, 0 - host handles PSM
	 */
	CONF_SG_STA_FORCE_PS_IN_BT_SCO,

	/*
	 * Defines antenna configuration (single/dual antenna)
	 *
	 * Range: 0 - single antenna, 1 - dual antenna
	 */
	CONF_SG_ANTENNA_CONFIGURATION,

	/*
	 * The threshold (percent) of max consecutive beacon misses before
	 * increasing priority of beacon reception.
	 *
	 * Range: 0 - 100 (%)
	 */
	CONF_SG_BEACON_MISS_PERCENT,

	/*
	 * Protection time of the DHCP procedure.
	 *
	 * Range: 0 - 100000 (ms)
	 */
	CONF_SG_DHCP_TIME,

	/*
	 * RX guard time before the beginning of a new BT voice frame during
	 * which no new WLAN trigger frame is transmitted.
	 *
	 * Range: 0 - 100000 (us)
	 */
	CONF_SG_RXT,

	/*
	 * TX guard time before the beginning of a new BT voice frame during
	 * which no new WLAN frame is transmitted.
	 *
	 * Range: 0 - 100000 (us)
	 */

	CONF_SG_TXT,

	/*
	 * Enable adaptive RXT/TXT algorithm. If disabled, the host values
	 * will be utilized.
	 *
	 * Range: 0 - disable, 1 - enable
	 */
	CONF_SG_ADAPTIVE_RXT_TXT,

	/* TODO: explain this value */
	CONF_SG_GENERAL_USAGE_BIT_MAP,

	/*
	 * Number of consecutive BT voice frames not interrupted by WLAN
	 *
	 * Range: 0 - 100
	 */
	CONF_SG_HV3_MAX_SERVED,

	/*
	 * The used WLAN legacy service period during active BT ACL link
	 *
	 * Range: 0 - 255 (ms)
	 */
	CONF_SG_PS_POLL_TIMEOUT,

	/*
	 * The used WLAN UPSD service period during active BT ACL link
	 *
	 * Range: 0 - 255 (ms)
	 */
	CONF_SG_UPSD_TIMEOUT,

	CONF_SG_CONSECUTIVE_CTS_THRESHOLD,
	CONF_SG_STA_RX_WINDOW_AFTER_DTIM,
	CONF_SG_STA_CONNECTION_PROTECTION_TIME,

	/* AP params */
	CONF_AP_BEACON_MISS_TX,
	CONF_AP_RX_WINDOW_AFTER_BEACON,
	CONF_AP_BEACON_WINDOW_INTERVAL,
	CONF_AP_CONNECTION_PROTECTION_TIME,
	CONF_AP_BT_ACL_VAL_BT_SERVE_TIME,
	CONF_AP_BT_ACL_VAL_WL_SERVE_TIME,

	CONF_SG_TEMP_PARAM_1,
	CONF_SG_TEMP_PARAM_2,
	CONF_SG_TEMP_PARAM_3,
	CONF_SG_TEMP_PARAM_4,
	CONF_SG_TEMP_PARAM_5,
	CONF_SG_TEMP_PARAM_6,
	CONF_SG_TEMP_PARAM_7,
	CONF_SG_TEMP_PARAM_8,
	CONF_SG_TEMP_PARAM_9,
	CONF_SG_TEMP_PARAM_10,

	CONF_SG_PARAMS_MAX,
	CONF_SG_PARAMS_ALL = 0xff
};

struct conf_sg_settings {
	u32 params[CONF_SG_PARAMS_MAX];
	u8 state;
};

enum conf_rx_queue_type {
	CONF_RX_QUEUE_TYPE_LOW_PRIORITY,  /* All except the high priority */
	CONF_RX_QUEUE_TYPE_HIGH_PRIORITY, /* Management and voice packets */
};

struct conf_rx_settings {
	/*
	 * The maximum amount of time, in TU, before the
	 * firmware discards the MSDU.
	 *
	 * Range: 0 - 0xFFFFFFFF
	 */
	u32 rx_msdu_life_time;

	/*
	 * Packet detection threshold in the PHY.
	 *
	 * FIXME: details unknown.
	 */
	u32 packet_detection_threshold;

	/*
	 * The longest time the STA will wait to receive traffic from the AP
	 * after a PS-poll has been transmitted.
	 *
	 * Range: 0 - 200000
	 */
	u16 ps_poll_timeout;
	/*
	 * The longest time the STA will wait to receive traffic from the AP
	 * after a frame has been sent from an UPSD enabled queue.
	 *
	 * Range: 0 - 200000
	 */
	u16 upsd_timeout;

	/*
	 * The number of octets in an MPDU, below which an RTS/CTS
	 * handshake is not performed.
	 *
	 * Range: 0 - 4096
	 */
	u16 rts_threshold;

	/*
	 * The RX Clear Channel Assessment threshold in the PHY
	 * (the energy threshold).
	 *
	 * Range: ENABLE_ENERGY_D  == 0x140A
	 *        DISABLE_ENERGY_D == 0xFFEF
	 */
	u16 rx_cca_threshold;

	/*
	 * Occupied Rx mem-blocks number which requires interrupting the host
	 * (0 = no buffering, 0xffff = disabled).
	 *
	 * Range: u16
	 */
	u16 irq_blk_threshold;

	/*
	 * Rx packets number which requires interrupting the host
	 * (0 = no buffering).
	 *
	 * Range: u16
	 */
	u16 irq_pkt_threshold;

	/*
	 * Max time in msec the FW may delay RX-Complete interrupt.
	 *
	 * Range: 1 - 100
	 */
	u16 irq_timeout;

	/*
	 * The RX queue type.
	 *
	 * Range: RX_QUEUE_TYPE_RX_LOW_PRIORITY, RX_QUEUE_TYPE_RX_HIGH_PRIORITY,
	 */
	u8 queue_type;
};

#define CONF_TX_MAX_RATE_CLASSES       8

#define CONF_TX_RATE_MASK_UNSPECIFIED  0
#define CONF_TX_RATE_MASK_BASIC        (CONF_HW_BIT_RATE_1MBPS | \
					CONF_HW_BIT_RATE_2MBPS)
#define CONF_TX_RATE_RETRY_LIMIT       10

/*
 * Rates supported for data packets when operating as AP. Note the absence
 * of the 22Mbps rate. There is a FW limitation on 12 rates so we must drop
 * one. The rate dropped is not mandatory under any operating mode.
 */
#define CONF_TX_AP_ENABLED_RATES       (CONF_HW_BIT_RATE_1MBPS | \
	CONF_HW_BIT_RATE_2MBPS | CONF_HW_BIT_RATE_5_5MBPS |      \
	CONF_HW_BIT_RATE_6MBPS | CONF_HW_BIT_RATE_9MBPS |        \
	CONF_HW_BIT_RATE_11MBPS | CONF_HW_BIT_RATE_12MBPS |      \
	CONF_HW_BIT_RATE_18MBPS | CONF_HW_BIT_RATE_24MBPS |      \
	CONF_HW_BIT_RATE_36MBPS | CONF_HW_BIT_RATE_48MBPS |      \
	CONF_HW_BIT_RATE_54MBPS)

#define CONF_TX_OFDM_RATES (CONF_HW_BIT_RATE_6MBPS |             \
	CONF_HW_BIT_RATE_12MBPS | CONF_HW_BIT_RATE_24MBPS |      \
	CONF_HW_BIT_RATE_36MBPS | CONF_HW_BIT_RATE_48MBPS |      \
	CONF_HW_BIT_RATE_54MBPS)

#define CONF_TX_MCS_RATES (CONF_HW_BIT_RATE_MCS_0 |              \
	CONF_HW_BIT_RATE_MCS_1 | CONF_HW_BIT_RATE_MCS_2 |        \
	CONF_HW_BIT_RATE_MCS_3 | CONF_HW_BIT_RATE_MCS_4 |        \
	CONF_HW_BIT_RATE_MCS_5 | CONF_HW_BIT_RATE_MCS_6 |        \
	CONF_HW_BIT_RATE_MCS_7)

/*
 * Default rates for management traffic when operating in AP mode. This
 * should be configured according to the basic rate set of the AP
 */
#define CONF_TX_AP_DEFAULT_MGMT_RATES  (CONF_HW_BIT_RATE_1MBPS | \
	CONF_HW_BIT_RATE_2MBPS | CONF_HW_BIT_RATE_5_5MBPS)

/*
 * Default rates for working as IBSS. use 11b rates
 */
#define CONF_TX_IBSS_DEFAULT_RATES  (CONF_HW_BIT_RATE_1MBPS |       \
		CONF_HW_BIT_RATE_2MBPS | CONF_HW_BIT_RATE_5_5MBPS | \
		CONF_HW_BIT_RATE_11MBPS);

struct conf_tx_rate_class {

	/*
	 * The rates enabled for this rate class.
	 *
	 * Range: CONF_HW_BIT_RATE_* bit mask
	 */
	u32 enabled_rates;

	/*
	 * The dot11 short retry limit used for TX retries.
	 *
	 * Range: u8
	 */
	u8 short_retry_limit;

	/*
	 * The dot11 long retry limit used for TX retries.
	 *
	 * Range: u8
	 */
	u8 long_retry_limit;

	/*
	 * Flags controlling the attributes of TX transmission.
	 *
	 * Range: bit 0: Truncate - when set, FW attempts to send a frame stop
	 *               when the total valid per-rate attempts have
	 *               been exhausted; otherwise transmissions
	 *               will continue at the lowest available rate
	 *               until the appropriate one of the
	 *               short_retry_limit, long_retry_limit,
	 *               dot11_max_transmit_msdu_life_time, or
	 *               max_tx_life_time, is exhausted.
	 *            1: Preamble Override - indicates if the preamble type
	 *               should be used in TX.
	 *            2: Preamble Type - the type of the preamble to be used by
	 *               the policy (0 - long preamble, 1 - short preamble.
	 */
	u8 aflags;
};

#define CONF_TX_MAX_AC_COUNT 4

/* Slot number setting to start transmission at PIFS interval */
#define CONF_TX_AIFS_PIFS 1
/* Slot number setting to start transmission at DIFS interval normal
 * DCF access */
#define CONF_TX_AIFS_DIFS 2


enum conf_tx_ac {
	CONF_TX_AC_BE = 0,         /* best effort / legacy */
	CONF_TX_AC_BK = 1,         /* background */
	CONF_TX_AC_VI = 2,         /* video */
	CONF_TX_AC_VO = 3,         /* voice */
	CONF_TX_AC_CTS2SELF = 4,   /* fictitious AC, follows AC_VO */
	CONF_TX_AC_ANY_TID = 0x1f
};

struct conf_tx_ac_category {
	/*
	 * The AC class identifier.
	 *
	 * Range: enum conf_tx_ac
	 */
	u8 ac;

	/*
	 * The contention window minimum size (in slots) for the access
	 * class.
	 *
	 * Range: u8
	 */
	u8 cw_min;

	/*
	 * The contention window maximum size (in slots) for the access
	 * class.
	 *
	 * Range: u8
	 */
	u16 cw_max;

	/*
	 * The AIF value (in slots) for the access class.
	 *
	 * Range: u8
	 */
	u8 aifsn;

	/*
	 * The TX Op Limit (in microseconds) for the access class.
	 *
	 * Range: u16
	 */
	u16 tx_op_limit;
};

#define CONF_TX_MAX_TID_COUNT 8

/* Allow TX BA on all TIDs but 6,7. These are currently reserved in the FW */
#define CONF_TX_BA_ENABLED_TID_BITMAP 0x3F

enum {
	CONF_CHANNEL_TYPE_DCF = 0,   /* DC/LEGACY*/
	CONF_CHANNEL_TYPE_EDCF = 1,  /* EDCA*/
	CONF_CHANNEL_TYPE_HCCA = 2,  /* HCCA*/
};

enum {
	CONF_PS_SCHEME_LEGACY = 0,
	CONF_PS_SCHEME_UPSD_TRIGGER = 1,
	CONF_PS_SCHEME_LEGACY_PSPOLL = 2,
	CONF_PS_SCHEME_SAPSD = 3,
};

enum {
	CONF_ACK_POLICY_LEGACY = 0,
	CONF_ACK_POLICY_NO_ACK = 1,
	CONF_ACK_POLICY_BLOCK = 2,
};


struct conf_tx_tid {
	u8 queue_id;
	u8 channel_type;
	u8 tsid;
	u8 ps_scheme;
	u8 ack_policy;
	u32 apsd_conf[2];
};

struct conf_tx_settings {
	/*
	 * The TX ED value for TELEC Enable/Disable.
	 *
	 * Range: 0, 1
	 */
	u8 tx_energy_detection;

	/*
	 * Configuration for rate classes for TX (currently only one
	 * rate class supported). Used in non-AP mode.
	 */
	struct conf_tx_rate_class sta_rc_conf;

	/*
	 * Configuration for access categories for TX rate control.
	 */
	u8 ac_conf_count;
	struct conf_tx_ac_category ac_conf[CONF_TX_MAX_AC_COUNT];

	/*
	 * AP-mode - allow this number of TX retries to a station before an
	 * event is triggered from FW.
	 * In AP-mode the hlids of unreachable stations are given in the
	 * "sta_tx_retry_exceeded" member in the event mailbox.
	 */
	u8 max_tx_retries;

	/*
	 * AP-mode - after this number of seconds a connected station is
	 * considered inactive.
	 */
	u16 ap_aging_period;

	/*
	 * Configuration for TID parameters.
	 */
	u8 tid_conf_count;
	struct conf_tx_tid tid_conf[CONF_TX_MAX_TID_COUNT];

	/*
	 * The TX fragmentation threshold.
	 *
	 * Range: u16
	 */
	u16 frag_threshold;

	/*
	 * Max time in msec the FW may delay frame TX-Complete interrupt.
	 *
	 * Range: u16
	 */
	u16 tx_compl_timeout;

	/*
	 * Completed TX packet count which requires to issue the TX-Complete
	 * interrupt.
	 *
	 * Range: u16
	 */
	u16 tx_compl_threshold;

	/*
	 * The rate used for control messages and scanning on the 2.4GHz band
	 *
	 * Range: CONF_HW_BIT_RATE_* bit mask
	 */
	u32 basic_rate;

	/*
	 * The rate used for control messages and scanning on the 5GHz band
	 *
	 * Range: CONF_HW_BIT_RATE_* bit mask
	 */
	u32 basic_rate_5;

	/*
	 * TX retry limits for templates
	 */
	u8 tmpl_short_retry_limit;
	u8 tmpl_long_retry_limit;
};

enum {
	CONF_WAKE_UP_EVENT_BEACON    = 0x01, /* Wake on every Beacon*/
	CONF_WAKE_UP_EVENT_DTIM      = 0x02, /* Wake on every DTIM*/
	CONF_WAKE_UP_EVENT_N_DTIM    = 0x04, /* Wake every Nth DTIM */
	CONF_WAKE_UP_EVENT_N_BEACONS = 0x08, /* Wake every Nth beacon */
	CONF_WAKE_UP_EVENT_BITS_MASK = 0x0F
};

#define CONF_MAX_BCN_FILT_IE_COUNT 32

#define CONF_BCN_RULE_PASS_ON_CHANGE         BIT(0)
#define CONF_BCN_RULE_PASS_ON_APPEARANCE     BIT(1)

#define CONF_BCN_IE_OUI_LEN    3
#define CONF_BCN_IE_VER_LEN    2

struct conf_bcn_filt_rule {
	/*
	 * IE number to which to associate a rule.
	 *
	 * Range: u8
	 */
	u8 ie;

	/*
	 * Rule to associate with the specific ie.
	 *
	 * Range: CONF_BCN_RULE_PASS_ON_*
	 */
	u8 rule;

	/*
	 * OUI for the vendor specifie IE (221)
	 */
	u8 oui[CONF_BCN_IE_OUI_LEN];

	/*
	 * Type for the vendor specifie IE (221)
	 */
	u8 type;

	/*
	 * Version for the vendor specifie IE (221)
	 */
	u8 version[CONF_BCN_IE_VER_LEN];
};

#define CONF_MAX_RSSI_SNR_TRIGGERS 8

enum {
	CONF_TRIG_METRIC_RSSI_BEACON = 0,
	CONF_TRIG_METRIC_RSSI_DATA,
	CONF_TRIG_METRIC_SNR_BEACON,
	CONF_TRIG_METRIC_SNR_DATA
};

enum {
	CONF_TRIG_EVENT_TYPE_LEVEL = 0,
	CONF_TRIG_EVENT_TYPE_EDGE
};

enum {
	CONF_TRIG_EVENT_DIR_LOW = 0,
	CONF_TRIG_EVENT_DIR_HIGH,
	CONF_TRIG_EVENT_DIR_BIDIR
};

struct conf_sig_weights {

	/*
	 * RSSI from beacons average weight.
	 *
	 * Range: u8
	 */
	u8 rssi_bcn_avg_weight;

	/*
	 * RSSI from data average weight.
	 *
	 * Range: u8
	 */
	u8 rssi_pkt_avg_weight;

	/*
	 * SNR from beacons average weight.
	 *
	 * Range: u8
	 */
	u8 snr_bcn_avg_weight;

	/*
	 * SNR from data average weight.
	 *
	 * Range: u8
	 */
	u8 snr_pkt_avg_weight;
};

enum conf_bcn_filt_mode {
	CONF_BCN_FILT_MODE_DISABLED = 0,
	CONF_BCN_FILT_MODE_ENABLED = 1
};

enum conf_bet_mode {
	CONF_BET_MODE_DISABLE = 0,
	CONF_BET_MODE_ENABLE = 1,
};

struct conf_conn_settings {
	/*
	 * Firmware wakeup conditions configuration. The host may set only
	 * one bit.
	 *
	 * Range: CONF_WAKE_UP_EVENT_*
	 */
	u8 wake_up_event;

	/*
	 * Listen interval for beacons or Dtims.
	 *
	 * Range: 0 for beacon and Dtim wakeup
	 *        1-10 for x Dtims
	 *        1-255 for x beacons
	 */
	u8 listen_interval;

	/*
	 * Enable or disable the beacon filtering.
	 *
	 * Range: CONF_BCN_FILT_MODE_*
	 */
	enum conf_bcn_filt_mode bcn_filt_mode;

	/*
	 * Configure Beacon filter pass-thru rules.
	 */
	u8 bcn_filt_ie_count;
	struct conf_bcn_filt_rule bcn_filt_ie[CONF_MAX_BCN_FILT_IE_COUNT];

	/*
	 * The number of consecutive beacons to lose, before the firmware
	 * becomes out of synch.
	 *
	 * Range: u32
	 */
	u32 synch_fail_thold;

	/*
	 * After out-of-synch, the number of TU's to wait without a further
	 * received beacon (or probe response) before issuing the BSS_EVENT_LOSE
	 * event.
	 *
	 * Range: u32
	 */
	u32 bss_lose_timeout;

	/*
	 * Beacon receive timeout.
	 *
	 * Range: u32
	 */
	u32 beacon_rx_timeout;

	/*
	 * Broadcast receive timeout.
	 *
	 * Range: u32
	 */
	u32 broadcast_timeout;

	/*
	 * Enable/disable reception of broadcast packets in power save mode
	 *
	 * Range: 1 - enable, 0 - disable
	 */
	u8 rx_broadcast_in_ps;

	/*
	 * Consecutive PS Poll failures before sending event to driver
	 *
	 * Range: u8
	 */
	u8 ps_poll_threshold;

	/*
	 * PS Poll failure recovery ACTIVE period length
	 *
	 * Range: u32 (ms)
	 */
	u32 ps_poll_recovery_period;

	/*
	 * Configuration of signal average weights.
	 */
	struct conf_sig_weights sig_weights;

	/*
	 * Specifies if beacon early termination procedure is enabled or
	 * disabled.
	 *
	 * Range: CONF_BET_MODE_*
	 */
	u8 bet_enable;

	/*
	 * Specifies the maximum number of consecutive beacons that may be
	 * early terminated. After this number is reached at least one full
	 * beacon must be correctly received in FW before beacon ET
	 * resumes.
	 *
	 * Range 0 - 255
	 */
	u8 bet_max_consecutive;

	/*
	 * Specifies the maximum number of times to try PSM entry if it fails
	 * (if sending the appropriate null-func message fails.)
	 *
	 * Range 0 - 255
	 */
	u8 psm_entry_retries;

	/*
	 * Specifies the maximum number of times to try PSM exit if it fails
	 * (if sending the appropriate null-func message fails.)
	 *
	 * Range 0 - 255
	 */
	u8 psm_exit_retries;

	/*
	 * Specifies the maximum number of times to try transmit the PSM entry
	 * null-func frame for each PSM entry attempt
	 *
	 * Range 0 - 255
	 */
	u8 psm_entry_nullfunc_retries;

	/*
	 *
	 * Specifies the interval of the connection keep-alive null-func
	 * frame in ms.
	 *
	 * Range: 1000 - 3600000
	 */
	u32 keep_alive_interval;

	/*
	 * Maximum listen interval supported by the driver in units of beacons.
	 *
	 * Range: u16
	 */
	u8 max_listen_interval;
};

enum {
	CONF_REF_CLK_19_2_E,
	CONF_REF_CLK_26_E,
	CONF_REF_CLK_38_4_E,
	CONF_REF_CLK_52_E,
	CONF_REF_CLK_38_4_M_XTAL,
	CONF_REF_CLK_26_M_XTAL,
};

enum single_dual_band_enum {
	CONF_SINGLE_BAND,
	CONF_DUAL_BAND
};

#define CONF_RSSI_AND_PROCESS_COMPENSATION_SIZE 15
#define CONF_NUMBER_OF_SUB_BANDS_5  7
#define CONF_NUMBER_OF_RATE_GROUPS  6
#define CONF_NUMBER_OF_CHANNELS_2_4 14
#define CONF_NUMBER_OF_CHANNELS_5   35

struct conf_itrim_settings {
	/* enable dco itrim */
	u8 enable;

	/* moderation timeout in microsecs from the last TX */
	u32 timeout;
};

struct conf_pm_config_settings {
	/*
	 * Host clock settling time
	 *
	 * Range: 0 - 30000 us
	 */
	u32 host_clk_settling_time;

	/*
	 * Host fast wakeup support
	 *
	 * Range: true, false
	 */
	bool host_fast_wakeup_support;
};

struct conf_roam_trigger_settings {
	/*
	 * The minimum interval between two trigger events.
	 *
	 * Range: 0 - 60000 ms
	 */
	u16 trigger_pacing;

	/*
	 * The weight for rssi/beacon average calculation
	 *
	 * Range: 0 - 255
	 */
	u8 avg_weight_rssi_beacon;

	/*
	 * The weight for rssi/data frame average calculation
	 *
	 * Range: 0 - 255
	 */
	u8 avg_weight_rssi_data;

	/*
	 * The weight for snr/beacon average calculation
	 *
	 * Range: 0 - 255
	 */
	u8 avg_weight_snr_beacon;

	/*
	 * The weight for snr/data frame average calculation
	 *
	 * Range: 0 - 255
	 */
	u8 avg_weight_snr_data;
};

struct conf_scan_settings {
	/*
	 * The minimum time to wait on each channel for active scans
	 *
	 * Range: u32 tu/1000
	 */
	u32 min_dwell_time_active;

	/*
	 * The maximum time to wait on each channel for active scans
	 *
	 * Range: u32 tu/1000
	 */
	u32 max_dwell_time_active;

	/*
	 * The minimum time to wait on each channel for passive scans
	 *
	 * Range: u32 tu/1000
	 */
	u32 min_dwell_time_passive;

	/*
	 * The maximum time to wait on each channel for passive scans
	 *
	 * Range: u32 tu/1000
	 */
	u32 max_dwell_time_passive;

	/*
	 * Number of probe requests to transmit on each active scan channel
	 *
	 * Range: u8
	 */
	u16 num_probe_reqs;

};

struct conf_sched_scan_settings {
	/* minimum time to wait on the channel for active scans (in TUs) */
	u16 min_dwell_time_active;

	/* maximum time to wait on the channel for active scans (in TUs) */
	u16 max_dwell_time_active;

	/* time to wait on the channel for passive scans (in TUs) */
	u32 dwell_time_passive;

	/* time to wait on the channel for DFS scans (in TUs) */
	u32 dwell_time_dfs;

	/* number of probe requests to send on each channel in active scans */
	u8 num_probe_reqs;

	/* RSSI threshold to be used for filtering */
	s8 rssi_threshold;

	/* SNR threshold to be used for filtering */
	s8 snr_threshold;
};

/* these are number of channels on the band divided by two, rounded up */
#define CONF_TX_PWR_COMPENSATION_LEN_2 7
#define CONF_TX_PWR_COMPENSATION_LEN_5 18

struct conf_rf_settings {
	/*
	 * Per channel power compensation for 2.4GHz
	 *
	 * Range: s8
	 */
	u8 tx_per_channel_power_compensation_2[CONF_TX_PWR_COMPENSATION_LEN_2];

	/*
	 * Per channel power compensation for 5GHz
	 *
	 * Range: s8
	 */
	u8 tx_per_channel_power_compensation_5[CONF_TX_PWR_COMPENSATION_LEN_5];
};

struct conf_ht_setting {
	u8 rx_ba_win_size;
	u8 tx_ba_win_size;
	u16 inactivity_timeout;

	/* bitmap of enabled TIDs for TX BA sessions */
	u8 tx_ba_tid_bitmap;
};

struct conf_memory_settings {
	/* Number of stations supported in IBSS mode */
	u8 num_stations;

	/* Number of ssid profiles used in IBSS mode */
	u8 ssid_profiles;

	/* Number of memory buffers allocated to rx pool */
	u8 rx_block_num;

	/* Minimum number of blocks allocated to tx pool */
	u8 tx_min_block_num;

	/* Disable/Enable dynamic memory */
	u8 dynamic_memory;

	/*
	 * Minimum required free tx memory blocks in order to assure optimum
	 * performance
	 *
	 * Range: 0-120
	 */
	u8 min_req_tx_blocks;

	/*
	 * Minimum required free rx memory blocks in order to assure optimum
	 * performance
	 *
	 * Range: 0-120
	 */
	u8 min_req_rx_blocks;

	/*
	 * Minimum number of mem blocks (free+used) guaranteed for TX
	 *
	 * Range: 0-120
	 */
	u8 tx_min;
};

struct conf_fm_coex {
	u8 enable;
	u8 swallow_period;
	u8 n_divider_fref_set_1;
	u8 n_divider_fref_set_2;
	u16 m_divider_fref_set_1;
	u16 m_divider_fref_set_2;
	u32 coex_pll_stabilization_time;
	u16 ldo_stabilization_time;
	u8 fm_disturbed_band_margin;
	u8 swallow_clk_diff;
};

struct conf_rx_streaming_settings {
	/*
	 * RX Streaming duration (in msec) from last tx/rx
	 *
	 * Range: u32
	 */
	u32 duration;

	/*
	 * Bitmap of tids to be polled during RX streaming.
	 * (Note: it doesn't look like it really matters)
	 *
	 * Range: 0x1-0xff
	 */
	u8 queues;

	/*
	 * RX Streaming interval.
	 * (Note:this value is also used as the rx streaming timeout)
	 * Range: 0 (disabled), 10 - 100
	 */
	u8 interval;

	/*
	 * enable rx streaming also when there is no coex activity
	 */
	u8 always;
};

struct conf_fwlog {
	/* Continuous or on-demand */
	u8 mode;

	/*
	 * Number of memory blocks dedicated for the FW logger
	 *
	 * Range: 1-3, or 0 to disable the FW logger
	 */
	u8 mem_blocks;

	/* Minimum log level threshold */
	u8 severity;

	/* Include/exclude timestamps from the log messages */
	u8 timestamp;

	/* See enum wl1271_fwlogger_output */
	u8 output;

	/* Regulates the frequency of log messages */
	u8 threshold;
};

#define ACX_RATE_MGMT_NUM_OF_RATES 13
struct conf_rate_policy_settings {
	u16 rate_retry_score;
	u16 per_add;
	u16 per_th1;
	u16 per_th2;
	u16 max_per;
	u8 inverse_curiosity_factor;
	u8 tx_fail_low_th;
	u8 tx_fail_high_th;
	u8 per_alpha_shift;
	u8 per_add_shift;
	u8 per_beta1_shift;
	u8 per_beta2_shift;
	u8 rate_check_up;
	u8 rate_check_down;
	u8 rate_retry_policy[ACX_RATE_MGMT_NUM_OF_RATES];
};

<<<<<<< HEAD
=======
struct conf_hangover_settings {
	u32 recover_time;
	u8 hangover_period;
	u8 dynamic_mode;
	u8 early_termination_mode;
	u8 max_period;
	u8 min_period;
	u8 increase_delta;
	u8 decrease_delta;
	u8 quiet_time;
	u8 increase_time;
	u8 window_size;
};

>>>>>>> ed46fdfc
struct conf_drv_settings {
	struct conf_sg_settings sg;
	struct conf_rx_settings rx;
	struct conf_tx_settings tx;
	struct conf_conn_settings conn;
	struct conf_itrim_settings itrim;
	struct conf_pm_config_settings pm_config;
	struct conf_roam_trigger_settings roam_trigger;
	struct conf_scan_settings scan;
	struct conf_sched_scan_settings sched_scan;
	struct conf_rf_settings rf;
	struct conf_ht_setting ht;
	struct conf_memory_settings mem_wl127x;
	struct conf_memory_settings mem_wl128x;
	struct conf_fm_coex fm_coex;
	struct conf_rx_streaming_settings rx_streaming;
	struct conf_fwlog fwlog;
	struct conf_rate_policy_settings rate;
<<<<<<< HEAD
=======
	struct conf_hangover_settings hangover;
>>>>>>> ed46fdfc
	u8 hci_io_ds;
};

#endif<|MERGE_RESOLUTION|>--- conflicted
+++ resolved
@@ -1228,8 +1228,6 @@
 	u8 rate_retry_policy[ACX_RATE_MGMT_NUM_OF_RATES];
 };
 
-<<<<<<< HEAD
-=======
 struct conf_hangover_settings {
 	u32 recover_time;
 	u8 hangover_period;
@@ -1244,7 +1242,6 @@
 	u8 window_size;
 };
 
->>>>>>> ed46fdfc
 struct conf_drv_settings {
 	struct conf_sg_settings sg;
 	struct conf_rx_settings rx;
@@ -1263,10 +1260,7 @@
 	struct conf_rx_streaming_settings rx_streaming;
 	struct conf_fwlog fwlog;
 	struct conf_rate_policy_settings rate;
-<<<<<<< HEAD
-=======
 	struct conf_hangover_settings hangover;
->>>>>>> ed46fdfc
 	u8 hci_io_ds;
 };
 
