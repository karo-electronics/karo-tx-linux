--- conflicted
+++ resolved
@@ -484,11 +484,7 @@
 
 	cmd->timeout = timeout;
 
-<<<<<<< HEAD
-	ret = wl1251_cmd_send(wl, CMD_SCAN, cmd, sizeof(*cmd));
-=======
 	ret = wl1251_cmd_send(wl, CMD_TRIGGER_SCAN_TO, cmd, sizeof(*cmd));
->>>>>>> 062c1825
 	if (ret < 0) {
 		wl1251_error("cmd trigger scan to failed: %d", ret);
 		goto out;
