--- conflicted
+++ resolved
@@ -674,14 +674,6 @@
 	if (ret < 0)
 		return ret;
 
-<<<<<<< HEAD
-	/* PHY layer config */
-	ret = wl1271_init_phy_config(wl);
-	if (ret < 0)
-		goto out_free_memmap;
-
-=======
->>>>>>> d66be829
 	ret = wl12xx_acx_mem_cfg(wl);
 	if (ret < 0)
 		goto out_free_memmap;
@@ -1451,11 +1443,7 @@
 	if (hlid == WL12XX_INVALID_LINK_ID ||
 	    (wlvif && !test_bit(hlid, wlvif->links_map))) {
 		wl1271_debug(DEBUG_TX, "DROP skb hlid %d q %d", hlid, q);
-<<<<<<< HEAD
-		dev_kfree_skb(skb);
-=======
 		ieee80211_free_txskb(hw, skb);
->>>>>>> d66be829
 		goto out;
 	}
 
