--- conflicted
+++ resolved
@@ -4530,12 +4530,8 @@
 		BIT(NL80211_IFTYPE_ADHOC) | BIT(NL80211_IFTYPE_AP) |
 		BIT(NL80211_IFTYPE_P2P_CLIENT) | BIT(NL80211_IFTYPE_P2P_GO);
 	wl->hw->wiphy->max_scan_ssids = 1;
-<<<<<<< HEAD
-	wl->hw->wiphy->max_sched_scan_ssids = 1;
-=======
 	wl->hw->wiphy->max_sched_scan_ssids = 16;
 	wl->hw->wiphy->max_match_sets = 16;
->>>>>>> c9df56b4
 	/*
 	 * Maximum length of elements in scanning probe request templates
 	 * should be the maximum length possible for a template, without
