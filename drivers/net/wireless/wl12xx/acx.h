--- conflicted
+++ resolved
@@ -1231,10 +1231,6 @@
 int wl1271_acx_mem_map(struct wl1271 *wl,
 		       struct acx_header *mem_map, size_t len);
 int wl1271_acx_rx_msdu_life_time(struct wl1271 *wl);
-<<<<<<< HEAD
-int wl1271_acx_pd_threshold(struct wl1271 *wl);
-=======
->>>>>>> d66be829
 int wl1271_acx_slot(struct wl1271 *wl, struct wl12xx_vif *wlvif,
 		    enum acx_slot_type slot_time);
 int wl1271_acx_group_address_tbl(struct wl1271 *wl, struct wl12xx_vif *wlvif,
