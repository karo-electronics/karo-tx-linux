--- conflicted
+++ resolved
@@ -409,7 +409,6 @@
 {
 	struct wl12xx_cmd_role_disable *cmd;
 	int ret;
-<<<<<<< HEAD
 
 	wl1271_debug(DEBUG_CMD, "cmd role disable");
 
@@ -482,80 +481,6 @@
 
 	wl1271_debug(DEBUG_CMD, "cmd role start dev %d", wl->dev_role_id);
 
-=======
-
-	wl1271_debug(DEBUG_CMD, "cmd role disable");
-
-	if (WARN_ON(*role_id == WL12XX_INVALID_ROLE_ID))
-		return -ENOENT;
-
-	cmd = kzalloc(sizeof(*cmd), GFP_KERNEL);
-	if (!cmd) {
-		ret = -ENOMEM;
-		goto out;
-	}
-	cmd->role_id = *role_id;
-
-	ret = wl1271_cmd_send(wl, CMD_ROLE_DISABLE, cmd, sizeof(*cmd), 0);
-	if (ret < 0) {
-		wl1271_error("failed to initiate cmd role disable");
-		goto out_free;
-	}
-
-	__clear_bit(*role_id, wl->roles_map);
-	*role_id = WL12XX_INVALID_ROLE_ID;
-
-out_free:
-	kfree(cmd);
-
-out:
-	return ret;
-}
-
-static int wl12xx_allocate_link(struct wl1271 *wl, u8 *hlid)
-{
-	u8 link = find_first_zero_bit(wl->links_map, WL12XX_MAX_LINKS);
-	if (link >= WL12XX_MAX_LINKS)
-		return -EBUSY;
-
-	__set_bit(link, wl->links_map);
-	*hlid = link;
-	return 0;
-}
-
-static void wl12xx_free_link(struct wl1271 *wl, u8 *hlid)
-{
-	if (*hlid == WL12XX_INVALID_LINK_ID)
-		return;
-
-	__clear_bit(*hlid, wl->links_map);
-	*hlid = WL12XX_INVALID_LINK_ID;
-}
-
-static int wl12xx_get_new_session_id(struct wl1271 *wl)
-{
-	if (wl->session_counter >= SESSION_COUNTER_MAX)
-		wl->session_counter = 0;
-
-	wl->session_counter++;
-
-	return wl->session_counter;
-}
-
-int wl12xx_cmd_role_start_dev(struct wl1271 *wl)
-{
-	struct wl12xx_cmd_role_start *cmd;
-	int ret;
-
-	cmd = kzalloc(sizeof(*cmd), GFP_KERNEL);
-	if (!cmd) {
-		ret = -ENOMEM;
-		goto out;
-	}
-
-	wl1271_debug(DEBUG_CMD, "cmd role start dev %d", wl->dev_role_id);
-
->>>>>>> da3ba88a
 	cmd->role_id = wl->dev_role_id;
 	if (wl->band == IEEE80211_BAND_5GHZ)
 		cmd->band = WL12XX_BAND_5GHZ;
@@ -571,7 +496,6 @@
 
 	wl1271_debug(DEBUG_CMD, "role start: roleid=%d, hlid=%d, session=%d",
 		     cmd->role_id, cmd->device.hlid, cmd->device.session);
-<<<<<<< HEAD
 
 	ret = wl1271_cmd_send(wl, CMD_ROLE_START, cmd, sizeof(*cmd), 0);
 	if (ret < 0) {
@@ -626,62 +550,6 @@
 		goto out_free;
 	}
 
-=======
-
-	ret = wl1271_cmd_send(wl, CMD_ROLE_START, cmd, sizeof(*cmd), 0);
-	if (ret < 0) {
-		wl1271_error("failed to initiate cmd role enable");
-		goto err_hlid;
-	}
-
-	goto out_free;
-
-err_hlid:
-	/* clear links on error */
-	__clear_bit(wl->dev_hlid, wl->links_map);
-	wl->dev_hlid = WL12XX_INVALID_LINK_ID;
-
-
-out_free:
-	kfree(cmd);
-
-out:
-	return ret;
-}
-
-int wl12xx_cmd_role_stop_dev(struct wl1271 *wl)
-{
-	struct wl12xx_cmd_role_stop *cmd;
-	int ret;
-
-	if (WARN_ON(wl->dev_hlid == WL12XX_INVALID_LINK_ID))
-		return -EINVAL;
-
-	cmd = kzalloc(sizeof(*cmd), GFP_KERNEL);
-	if (!cmd) {
-		ret = -ENOMEM;
-		goto out;
-	}
-
-	wl1271_debug(DEBUG_CMD, "cmd role stop dev");
-
-	cmd->role_id = wl->dev_role_id;
-	cmd->disc_type = DISCONNECT_IMMEDIATE;
-	cmd->reason = cpu_to_le16(WLAN_REASON_UNSPECIFIED);
-
-	ret = wl1271_cmd_send(wl, CMD_ROLE_STOP, cmd, sizeof(*cmd), 0);
-	if (ret < 0) {
-		wl1271_error("failed to initiate cmd role stop");
-		goto out_free;
-	}
-
-	ret = wl1271_cmd_wait_for_event(wl, DISCONNECT_EVENT_COMPLETE_ID);
-	if (ret < 0) {
-		wl1271_error("cmd role stop dev event completion error");
-		goto out_free;
-	}
-
->>>>>>> da3ba88a
 	wl12xx_free_link(wl, &wl->dev_hlid);
 
 out_free:
@@ -810,19 +678,11 @@
 	}
 
 	ret = wl12xx_allocate_link(wl, &wl->ap_global_hlid);
-<<<<<<< HEAD
 	if (ret < 0)
 		goto out_free;
 
 	ret = wl12xx_allocate_link(wl, &wl->ap_bcast_hlid);
 	if (ret < 0)
-=======
-	if (ret < 0)
-		goto out_free;
-
-	ret = wl12xx_allocate_link(wl, &wl->ap_bcast_hlid);
-	if (ret < 0)
->>>>>>> da3ba88a
 		goto out_free_global;
 
 	cmd->role_id = wl->role_id;
@@ -1553,11 +1413,7 @@
 int wl12xx_cmd_add_peer(struct wl1271 *wl, struct ieee80211_sta *sta, u8 hlid)
 {
 	struct wl12xx_cmd_add_peer *cmd;
-<<<<<<< HEAD
-	int ret;
-=======
 	int i, ret;
->>>>>>> da3ba88a
 	u32 sta_rates;
 
 	wl1271_debug(DEBUG_CMD, "cmd add peer %d", (int)hlid);
@@ -1568,28 +1424,10 @@
 		goto out;
 	}
 
-<<<<<<< HEAD
-	/* currently we don't support UAPSD */
-	cmd->sp_len = 0;
-
-=======
->>>>>>> da3ba88a
 	memcpy(cmd->addr, sta->addr, ETH_ALEN);
 	cmd->bss_index = WL1271_AP_BSS_INDEX;
 	cmd->aid = sta->aid;
 	cmd->hlid = hlid;
-<<<<<<< HEAD
-	cmd->wmm = sta->wme ? 1 : 0;
-
-	sta_rates = sta->supp_rates[wl->band];
-	if (sta->ht_cap.ht_supported)
-		sta_rates |= sta->ht_cap.mcs.rx_mask[0] << HW_HT_RATES_OFFSET;
-
-	cmd->supported_rates =
-		cpu_to_le32(wl1271_tx_enabled_rates_get(wl, sta_rates));
-
-	wl1271_debug(DEBUG_CMD, "new peer rates: 0x%x", cmd->supported_rates);
-=======
 	cmd->sp_len = sta->max_sp;
 	cmd->wmm = sta->wme ? 1 : 0;
 
@@ -1608,7 +1446,6 @@
 
 	wl1271_debug(DEBUG_CMD, "new peer rates=0x%x queues=0x%x",
 		     cmd->supported_rates, sta->uapsd_queues);
->>>>>>> da3ba88a
 
 	ret = wl1271_cmd_send(wl, CMD_ADD_PEER, cmd, sizeof(*cmd), 0);
 	if (ret < 0) {
