/*

  Broadcom B43 wireless driver

  G PHY LO (LocalOscillator) Measuring and Control routines

  Copyright (c) 2005 Martin Langer <martin-langer@gmx.de>,
  Copyright (c) 2005, 2006 Stefano Brivio <stefano.brivio@polimi.it>
  Copyright (c) 2005-2007 Michael Buesch <mb@bu3sch.de>
  Copyright (c) 2005, 2006 Danny van Dyk <kugelfang@gentoo.org>
  Copyright (c) 2005, 2006 Andreas Jaggi <andreas.jaggi@waterwave.ch>

  This program is free software; you can redistribute it and/or modify
  it under the terms of the GNU General Public License as published by
  the Free Software Foundation; either version 2 of the License, or
  (at your option) any later version.

  This program is distributed in the hope that it will be useful,
  but WITHOUT ANY WARRANTY; without even the implied warranty of
  MERCHANTABILITY or FITNESS FOR A PARTICULAR PURPOSE.  See the
  GNU General Public License for more details.

  You should have received a copy of the GNU General Public License
  along with this program; see the file COPYING.  If not, write to
  the Free Software Foundation, Inc., 51 Franklin Steet, Fifth Floor,
  Boston, MA 02110-1301, USA.

*/

#include "b43.h"
#include "lo.h"
#include "phy_g.h"
#include "main.h"

#include <linux/delay.h>
#include <linux/sched.h>
#include <linux/slab.h>


static struct b43_lo_calib *b43_find_lo_calib(struct b43_txpower_lo_control *lo,
					      const struct b43_bbatt *bbatt,
					       const struct b43_rfatt *rfatt)
{
	struct b43_lo_calib *c;

	list_for_each_entry(c, &lo->calib_list, list) {
		if (!b43_compare_bbatt(&c->bbatt, bbatt))
			continue;
		if (!b43_compare_rfatt(&c->rfatt, rfatt))
			continue;
		return c;
	}

	return NULL;
}

/* Write the LocalOscillator Control (adjust) value-pair. */
static void b43_lo_write(struct b43_wldev *dev, struct b43_loctl *control)
{
	struct b43_phy *phy = &dev->phy;
	u16 value;

	if (B43_DEBUG) {
		if (unlikely(abs(control->i) > 16 || abs(control->q) > 16)) {
			b43dbg(dev->wl, "Invalid LO control pair "
			       "(I: %d, Q: %d)\n", control->i, control->q);
			dump_stack();
			return;
		}
	}
	B43_WARN_ON(phy->type != B43_PHYTYPE_G);

	value = (u8) (control->q);
	value |= ((u8) (control->i)) << 8;
	b43_phy_write(dev, B43_PHY_LO_CTL, value);
}

static u16 lo_measure_feedthrough(struct b43_wldev *dev,
				  u16 lna, u16 pga, u16 trsw_rx)
{
	struct b43_phy *phy = &dev->phy;
	u16 rfover;
	u16 feedthrough;

	if (phy->gmode) {
		lna <<= B43_PHY_RFOVERVAL_LNA_SHIFT;
		pga <<= B43_PHY_RFOVERVAL_PGA_SHIFT;

		B43_WARN_ON(lna & ~B43_PHY_RFOVERVAL_LNA);
		B43_WARN_ON(pga & ~B43_PHY_RFOVERVAL_PGA);
/*FIXME This assertion fails		B43_WARN_ON(trsw_rx & ~(B43_PHY_RFOVERVAL_TRSWRX |
				    B43_PHY_RFOVERVAL_BW));
*/
		trsw_rx &= (B43_PHY_RFOVERVAL_TRSWRX | B43_PHY_RFOVERVAL_BW);

		/* Construct the RF Override Value */
		rfover = B43_PHY_RFOVERVAL_UNK;
		rfover |= pga;
		rfover |= lna;
		rfover |= trsw_rx;
<<<<<<< HEAD
		if ((dev->sdev->bus->sprom.boardflags_lo & B43_BFL_EXTLNA)
=======
		if ((dev->dev->bus_sprom->boardflags_lo & B43_BFL_EXTLNA)
>>>>>>> b55ebc27
		    && phy->rev > 6)
			rfover |= B43_PHY_RFOVERVAL_EXTLNA;

		b43_phy_write(dev, B43_PHY_PGACTL, 0xE300);
		b43_phy_write(dev, B43_PHY_RFOVERVAL, rfover);
		udelay(10);
		rfover |= B43_PHY_RFOVERVAL_BW_LBW;
		b43_phy_write(dev, B43_PHY_RFOVERVAL, rfover);
		udelay(10);
		rfover |= B43_PHY_RFOVERVAL_BW_LPF;
		b43_phy_write(dev, B43_PHY_RFOVERVAL, rfover);
		udelay(10);
		b43_phy_write(dev, B43_PHY_PGACTL, 0xF300);
	} else {
		pga |= B43_PHY_PGACTL_UNKNOWN;
		b43_phy_write(dev, B43_PHY_PGACTL, pga);
		udelay(10);
		pga |= B43_PHY_PGACTL_LOWBANDW;
		b43_phy_write(dev, B43_PHY_PGACTL, pga);
		udelay(10);
		pga |= B43_PHY_PGACTL_LPF;
		b43_phy_write(dev, B43_PHY_PGACTL, pga);
	}
	udelay(21);
	feedthrough = b43_phy_read(dev, B43_PHY_LO_LEAKAGE);

	/* This is a good place to check if we need to relax a bit,
	 * as this is the main function called regularly
	 * in the LO calibration. */
	cond_resched();

	return feedthrough;
}

/* TXCTL Register and Value Table.
 * Returns the "TXCTL Register".
 * "value" is the "TXCTL Value".
 * "pad_mix_gain" is the PAD Mixer Gain.
 */
static u16 lo_txctl_register_table(struct b43_wldev *dev,
				   u16 *value, u16 *pad_mix_gain)
{
	struct b43_phy *phy = &dev->phy;
	u16 reg, v, padmix;

	if (phy->type == B43_PHYTYPE_B) {
		v = 0x30;
		if (phy->radio_rev <= 5) {
			reg = 0x43;
			padmix = 0;
		} else {
			reg = 0x52;
			padmix = 5;
		}
	} else {
		if (phy->rev >= 2 && phy->radio_rev == 8) {
			reg = 0x43;
			v = 0x10;
			padmix = 2;
		} else {
			reg = 0x52;
			v = 0x30;
			padmix = 5;
		}
	}
	if (value)
		*value = v;
	if (pad_mix_gain)
		*pad_mix_gain = padmix;

	return reg;
}

static void lo_measure_txctl_values(struct b43_wldev *dev)
{
	struct b43_phy *phy = &dev->phy;
	struct b43_phy_g *gphy = phy->g;
	struct b43_txpower_lo_control *lo = gphy->lo_control;
	u16 reg, mask;
	u16 trsw_rx, pga;
	u16 radio_pctl_reg;

	static const u8 tx_bias_values[] = {
		0x09, 0x08, 0x0A, 0x01, 0x00,
		0x02, 0x05, 0x04, 0x06,
	};
	static const u8 tx_magn_values[] = {
		0x70, 0x40,
	};

	if (!has_loopback_gain(phy)) {
		radio_pctl_reg = 6;
		trsw_rx = 2;
		pga = 0;
	} else {
		int lb_gain;	/* Loopback gain (in dB) */

		trsw_rx = 0;
		lb_gain = gphy->max_lb_gain / 2;
		if (lb_gain > 10) {
			radio_pctl_reg = 0;
			pga = abs(10 - lb_gain) / 6;
			pga = clamp_val(pga, 0, 15);
		} else {
			int cmp_val;
			int tmp;

			pga = 0;
			cmp_val = 0x24;
			if ((phy->rev >= 2) &&
			    (phy->radio_ver == 0x2050) && (phy->radio_rev == 8))
				cmp_val = 0x3C;
			tmp = lb_gain;
			if ((10 - lb_gain) < cmp_val)
				tmp = (10 - lb_gain);
			if (tmp < 0)
				tmp += 6;
			else
				tmp += 3;
			cmp_val /= 4;
			tmp /= 4;
			if (tmp >= cmp_val)
				radio_pctl_reg = cmp_val;
			else
				radio_pctl_reg = tmp;
		}
	}
	b43_radio_maskset(dev, 0x43, 0xFFF0, radio_pctl_reg);
	b43_gphy_set_baseband_attenuation(dev, 2);

	reg = lo_txctl_register_table(dev, &mask, NULL);
	mask = ~mask;
	b43_radio_mask(dev, reg, mask);

	if (has_tx_magnification(phy)) {
		int i, j;
		int feedthrough;
		int min_feedth = 0xFFFF;
		u8 tx_magn, tx_bias;

		for (i = 0; i < ARRAY_SIZE(tx_magn_values); i++) {
			tx_magn = tx_magn_values[i];
			b43_radio_maskset(dev, 0x52, 0xFF0F, tx_magn);
			for (j = 0; j < ARRAY_SIZE(tx_bias_values); j++) {
				tx_bias = tx_bias_values[j];
				b43_radio_maskset(dev, 0x52, 0xFFF0, tx_bias);
				feedthrough =
				    lo_measure_feedthrough(dev, 0, pga,
							   trsw_rx);
				if (feedthrough < min_feedth) {
					lo->tx_bias = tx_bias;
					lo->tx_magn = tx_magn;
					min_feedth = feedthrough;
				}
				if (lo->tx_bias == 0)
					break;
			}
			b43_radio_write16(dev, 0x52,
					  (b43_radio_read16(dev, 0x52)
					   & 0xFF00) | lo->tx_bias | lo->
					  tx_magn);
		}
	} else {
		lo->tx_magn = 0;
		lo->tx_bias = 0;
		b43_radio_mask(dev, 0x52, 0xFFF0);	/* TX bias == 0 */
	}
	lo->txctl_measured_time = jiffies;
}

static void lo_read_power_vector(struct b43_wldev *dev)
{
	struct b43_phy *phy = &dev->phy;
	struct b43_phy_g *gphy = phy->g;
	struct b43_txpower_lo_control *lo = gphy->lo_control;
	int i;
	u64 tmp;
	u64 power_vector = 0;

	for (i = 0; i < 8; i += 2) {
		tmp = b43_shm_read16(dev, B43_SHM_SHARED, 0x310 + i);
		power_vector |= (tmp << (i * 8));
		/* Clear the vector on the device. */
		b43_shm_write16(dev, B43_SHM_SHARED, 0x310 + i, 0);
	}
	if (power_vector)
		lo->power_vector = power_vector;
	lo->pwr_vec_read_time = jiffies;
}

/* 802.11/LO/GPHY/MeasuringGains */
static void lo_measure_gain_values(struct b43_wldev *dev,
				   s16 max_rx_gain, int use_trsw_rx)
{
	struct b43_phy *phy = &dev->phy;
	struct b43_phy_g *gphy = phy->g;
	u16 tmp;

	if (max_rx_gain < 0)
		max_rx_gain = 0;

	if (has_loopback_gain(phy)) {
		int trsw_rx_gain;

		if (use_trsw_rx) {
			trsw_rx_gain = gphy->trsw_rx_gain / 2;
			if (max_rx_gain >= trsw_rx_gain) {
				trsw_rx_gain = max_rx_gain - trsw_rx_gain;
			}
		} else
			trsw_rx_gain = max_rx_gain;
		if (trsw_rx_gain < 9) {
			gphy->lna_lod_gain = 0;
		} else {
			gphy->lna_lod_gain = 1;
			trsw_rx_gain -= 8;
		}
		trsw_rx_gain = clamp_val(trsw_rx_gain, 0, 0x2D);
		gphy->pga_gain = trsw_rx_gain / 3;
		if (gphy->pga_gain >= 5) {
			gphy->pga_gain -= 5;
			gphy->lna_gain = 2;
		} else
			gphy->lna_gain = 0;
	} else {
		gphy->lna_gain = 0;
		gphy->trsw_rx_gain = 0x20;
		if (max_rx_gain >= 0x14) {
			gphy->lna_lod_gain = 1;
			gphy->pga_gain = 2;
		} else if (max_rx_gain >= 0x12) {
			gphy->lna_lod_gain = 1;
			gphy->pga_gain = 1;
		} else if (max_rx_gain >= 0xF) {
			gphy->lna_lod_gain = 1;
			gphy->pga_gain = 0;
		} else {
			gphy->lna_lod_gain = 0;
			gphy->pga_gain = 0;
		}
	}

	tmp = b43_radio_read16(dev, 0x7A);
	if (gphy->lna_lod_gain == 0)
		tmp &= ~0x0008;
	else
		tmp |= 0x0008;
	b43_radio_write16(dev, 0x7A, tmp);
}

struct lo_g_saved_values {
	u8 old_channel;

	/* Core registers */
	u16 reg_3F4;
	u16 reg_3E2;

	/* PHY registers */
	u16 phy_lo_mask;
	u16 phy_extg_01;
	u16 phy_dacctl_hwpctl;
	u16 phy_dacctl;
	u16 phy_cck_14;
	u16 phy_hpwr_tssictl;
	u16 phy_analogover;
	u16 phy_analogoverval;
	u16 phy_rfover;
	u16 phy_rfoverval;
	u16 phy_classctl;
	u16 phy_cck_3E;
	u16 phy_crs0;
	u16 phy_pgactl;
	u16 phy_cck_2A;
	u16 phy_syncctl;
	u16 phy_cck_30;
	u16 phy_cck_06;

	/* Radio registers */
	u16 radio_43;
	u16 radio_7A;
	u16 radio_52;
};

static void lo_measure_setup(struct b43_wldev *dev,
			     struct lo_g_saved_values *sav)
{
<<<<<<< HEAD
	struct ssb_sprom *sprom = &dev->sdev->bus->sprom;
=======
	struct ssb_sprom *sprom = dev->dev->bus_sprom;
>>>>>>> b55ebc27
	struct b43_phy *phy = &dev->phy;
	struct b43_phy_g *gphy = phy->g;
	struct b43_txpower_lo_control *lo = gphy->lo_control;
	u16 tmp;

	if (b43_has_hardware_pctl(dev)) {
		sav->phy_lo_mask = b43_phy_read(dev, B43_PHY_LO_MASK);
		sav->phy_extg_01 = b43_phy_read(dev, B43_PHY_EXTG(0x01));
		sav->phy_dacctl_hwpctl = b43_phy_read(dev, B43_PHY_DACCTL);
		sav->phy_cck_14 = b43_phy_read(dev, B43_PHY_CCK(0x14));
		sav->phy_hpwr_tssictl = b43_phy_read(dev, B43_PHY_HPWR_TSSICTL);

		b43_phy_set(dev, B43_PHY_HPWR_TSSICTL, 0x100);
		b43_phy_set(dev, B43_PHY_EXTG(0x01), 0x40);
		b43_phy_set(dev, B43_PHY_DACCTL, 0x40);
		b43_phy_set(dev, B43_PHY_CCK(0x14), 0x200);
	}
	if (phy->type == B43_PHYTYPE_B &&
	    phy->radio_ver == 0x2050 && phy->radio_rev < 6) {
		b43_phy_write(dev, B43_PHY_CCK(0x16), 0x410);
		b43_phy_write(dev, B43_PHY_CCK(0x17), 0x820);
	}
	if (phy->rev >= 2) {
		sav->phy_analogover = b43_phy_read(dev, B43_PHY_ANALOGOVER);
		sav->phy_analogoverval =
		    b43_phy_read(dev, B43_PHY_ANALOGOVERVAL);
		sav->phy_rfover = b43_phy_read(dev, B43_PHY_RFOVER);
		sav->phy_rfoverval = b43_phy_read(dev, B43_PHY_RFOVERVAL);
		sav->phy_classctl = b43_phy_read(dev, B43_PHY_CLASSCTL);
		sav->phy_cck_3E = b43_phy_read(dev, B43_PHY_CCK(0x3E));
		sav->phy_crs0 = b43_phy_read(dev, B43_PHY_CRS0);

		b43_phy_mask(dev, B43_PHY_CLASSCTL, 0xFFFC);
		b43_phy_mask(dev, B43_PHY_CRS0, 0x7FFF);
		b43_phy_set(dev, B43_PHY_ANALOGOVER, 0x0003);
		b43_phy_mask(dev, B43_PHY_ANALOGOVERVAL, 0xFFFC);
		if (phy->type == B43_PHYTYPE_G) {
			if ((phy->rev >= 7) &&
			    (sprom->boardflags_lo & B43_BFL_EXTLNA)) {
				b43_phy_write(dev, B43_PHY_RFOVER, 0x933);
			} else {
				b43_phy_write(dev, B43_PHY_RFOVER, 0x133);
			}
		} else {
			b43_phy_write(dev, B43_PHY_RFOVER, 0);
		}
		b43_phy_write(dev, B43_PHY_CCK(0x3E), 0);
	}
	sav->reg_3F4 = b43_read16(dev, 0x3F4);
	sav->reg_3E2 = b43_read16(dev, 0x3E2);
	sav->radio_43 = b43_radio_read16(dev, 0x43);
	sav->radio_7A = b43_radio_read16(dev, 0x7A);
	sav->phy_pgactl = b43_phy_read(dev, B43_PHY_PGACTL);
	sav->phy_cck_2A = b43_phy_read(dev, B43_PHY_CCK(0x2A));
	sav->phy_syncctl = b43_phy_read(dev, B43_PHY_SYNCCTL);
	sav->phy_dacctl = b43_phy_read(dev, B43_PHY_DACCTL);

	if (!has_tx_magnification(phy)) {
		sav->radio_52 = b43_radio_read16(dev, 0x52);
		sav->radio_52 &= 0x00F0;
	}
	if (phy->type == B43_PHYTYPE_B) {
		sav->phy_cck_30 = b43_phy_read(dev, B43_PHY_CCK(0x30));
		sav->phy_cck_06 = b43_phy_read(dev, B43_PHY_CCK(0x06));
		b43_phy_write(dev, B43_PHY_CCK(0x30), 0x00FF);
		b43_phy_write(dev, B43_PHY_CCK(0x06), 0x3F3F);
	} else {
		b43_write16(dev, 0x3E2, b43_read16(dev, 0x3E2)
			    | 0x8000);
	}
	b43_write16(dev, 0x3F4, b43_read16(dev, 0x3F4)
		    & 0xF000);

	tmp =
	    (phy->type == B43_PHYTYPE_G) ? B43_PHY_LO_MASK : B43_PHY_CCK(0x2E);
	b43_phy_write(dev, tmp, 0x007F);

	tmp = sav->phy_syncctl;
	b43_phy_write(dev, B43_PHY_SYNCCTL, tmp & 0xFF7F);
	tmp = sav->radio_7A;
	b43_radio_write16(dev, 0x007A, tmp & 0xFFF0);

	b43_phy_write(dev, B43_PHY_CCK(0x2A), 0x8A3);
	if (phy->type == B43_PHYTYPE_G ||
	    (phy->type == B43_PHYTYPE_B &&
	     phy->radio_ver == 0x2050 && phy->radio_rev >= 6)) {
		b43_phy_write(dev, B43_PHY_CCK(0x2B), 0x1003);
	} else
		b43_phy_write(dev, B43_PHY_CCK(0x2B), 0x0802);
	if (phy->rev >= 2)
		b43_dummy_transmission(dev, false, true);
	b43_gphy_channel_switch(dev, 6, 0);
	b43_radio_read16(dev, 0x51);	/* dummy read */
	if (phy->type == B43_PHYTYPE_G)
		b43_phy_write(dev, B43_PHY_CCK(0x2F), 0);

	/* Re-measure the txctl values, if needed. */
	if (time_before(lo->txctl_measured_time,
			jiffies - B43_LO_TXCTL_EXPIRE))
		lo_measure_txctl_values(dev);

	if (phy->type == B43_PHYTYPE_G && phy->rev >= 3) {
		b43_phy_write(dev, B43_PHY_LO_MASK, 0xC078);
	} else {
		if (phy->type == B43_PHYTYPE_B)
			b43_phy_write(dev, B43_PHY_CCK(0x2E), 0x8078);
		else
			b43_phy_write(dev, B43_PHY_LO_MASK, 0x8078);
	}
}

static void lo_measure_restore(struct b43_wldev *dev,
			       struct lo_g_saved_values *sav)
{
	struct b43_phy *phy = &dev->phy;
	struct b43_phy_g *gphy = phy->g;
	u16 tmp;

	if (phy->rev >= 2) {
		b43_phy_write(dev, B43_PHY_PGACTL, 0xE300);
		tmp = (gphy->pga_gain << 8);
		b43_phy_write(dev, B43_PHY_RFOVERVAL, tmp | 0xA0);
		udelay(5);
		b43_phy_write(dev, B43_PHY_RFOVERVAL, tmp | 0xA2);
		udelay(2);
		b43_phy_write(dev, B43_PHY_RFOVERVAL, tmp | 0xA3);
	} else {
		tmp = (gphy->pga_gain | 0xEFA0);
		b43_phy_write(dev, B43_PHY_PGACTL, tmp);
	}
	if (phy->type == B43_PHYTYPE_G) {
		if (phy->rev >= 3)
			b43_phy_write(dev, B43_PHY_CCK(0x2E), 0xC078);
		else
			b43_phy_write(dev, B43_PHY_CCK(0x2E), 0x8078);
		if (phy->rev >= 2)
			b43_phy_write(dev, B43_PHY_CCK(0x2F), 0x0202);
		else
			b43_phy_write(dev, B43_PHY_CCK(0x2F), 0x0101);
	}
	b43_write16(dev, 0x3F4, sav->reg_3F4);
	b43_phy_write(dev, B43_PHY_PGACTL, sav->phy_pgactl);
	b43_phy_write(dev, B43_PHY_CCK(0x2A), sav->phy_cck_2A);
	b43_phy_write(dev, B43_PHY_SYNCCTL, sav->phy_syncctl);
	b43_phy_write(dev, B43_PHY_DACCTL, sav->phy_dacctl);
	b43_radio_write16(dev, 0x43, sav->radio_43);
	b43_radio_write16(dev, 0x7A, sav->radio_7A);
	if (!has_tx_magnification(phy)) {
		tmp = sav->radio_52;
		b43_radio_maskset(dev, 0x52, 0xFF0F, tmp);
	}
	b43_write16(dev, 0x3E2, sav->reg_3E2);
	if (phy->type == B43_PHYTYPE_B &&
	    phy->radio_ver == 0x2050 && phy->radio_rev <= 5) {
		b43_phy_write(dev, B43_PHY_CCK(0x30), sav->phy_cck_30);
		b43_phy_write(dev, B43_PHY_CCK(0x06), sav->phy_cck_06);
	}
	if (phy->rev >= 2) {
		b43_phy_write(dev, B43_PHY_ANALOGOVER, sav->phy_analogover);
		b43_phy_write(dev, B43_PHY_ANALOGOVERVAL,
			      sav->phy_analogoverval);
		b43_phy_write(dev, B43_PHY_CLASSCTL, sav->phy_classctl);
		b43_phy_write(dev, B43_PHY_RFOVER, sav->phy_rfover);
		b43_phy_write(dev, B43_PHY_RFOVERVAL, sav->phy_rfoverval);
		b43_phy_write(dev, B43_PHY_CCK(0x3E), sav->phy_cck_3E);
		b43_phy_write(dev, B43_PHY_CRS0, sav->phy_crs0);
	}
	if (b43_has_hardware_pctl(dev)) {
		tmp = (sav->phy_lo_mask & 0xBFFF);
		b43_phy_write(dev, B43_PHY_LO_MASK, tmp);
		b43_phy_write(dev, B43_PHY_EXTG(0x01), sav->phy_extg_01);
		b43_phy_write(dev, B43_PHY_DACCTL, sav->phy_dacctl_hwpctl);
		b43_phy_write(dev, B43_PHY_CCK(0x14), sav->phy_cck_14);
		b43_phy_write(dev, B43_PHY_HPWR_TSSICTL, sav->phy_hpwr_tssictl);
	}
	b43_gphy_channel_switch(dev, sav->old_channel, 1);
}

struct b43_lo_g_statemachine {
	int current_state;
	int nr_measured;
	int state_val_multiplier;
	u16 lowest_feedth;
	struct b43_loctl min_loctl;
};

/* Loop over each possible value in this state. */
static int lo_probe_possible_loctls(struct b43_wldev *dev,
				    struct b43_loctl *probe_loctl,
				    struct b43_lo_g_statemachine *d)
{
	struct b43_phy *phy = &dev->phy;
	struct b43_phy_g *gphy = phy->g;
	struct b43_loctl test_loctl;
	struct b43_loctl orig_loctl;
	struct b43_loctl prev_loctl = {
		.i = -100,
		.q = -100,
	};
	int i;
	int begin, end;
	int found_lower = 0;
	u16 feedth;

	static const struct b43_loctl modifiers[] = {
		{.i = 1,.q = 1,},
		{.i = 1,.q = 0,},
		{.i = 1,.q = -1,},
		{.i = 0,.q = -1,},
		{.i = -1,.q = -1,},
		{.i = -1,.q = 0,},
		{.i = -1,.q = 1,},
		{.i = 0,.q = 1,},
	};

	if (d->current_state == 0) {
		begin = 1;
		end = 8;
	} else if (d->current_state % 2 == 0) {
		begin = d->current_state - 1;
		end = d->current_state + 1;
	} else {
		begin = d->current_state - 2;
		end = d->current_state + 2;
	}
	if (begin < 1)
		begin += 8;
	if (end > 8)
		end -= 8;

	memcpy(&orig_loctl, probe_loctl, sizeof(struct b43_loctl));
	i = begin;
	d->current_state = i;
	while (1) {
		B43_WARN_ON(!(i >= 1 && i <= 8));
		memcpy(&test_loctl, &orig_loctl, sizeof(struct b43_loctl));
		test_loctl.i += modifiers[i - 1].i * d->state_val_multiplier;
		test_loctl.q += modifiers[i - 1].q * d->state_val_multiplier;
		if ((test_loctl.i != prev_loctl.i ||
		     test_loctl.q != prev_loctl.q) &&
		    (abs(test_loctl.i) <= 16 && abs(test_loctl.q) <= 16)) {
			b43_lo_write(dev, &test_loctl);
			feedth = lo_measure_feedthrough(dev, gphy->lna_gain,
							gphy->pga_gain,
							gphy->trsw_rx_gain);
			if (feedth < d->lowest_feedth) {
				memcpy(probe_loctl, &test_loctl,
				       sizeof(struct b43_loctl));
				found_lower = 1;
				d->lowest_feedth = feedth;
				if ((d->nr_measured < 2) &&
				    !has_loopback_gain(phy))
					break;
			}
		}
		memcpy(&prev_loctl, &test_loctl, sizeof(prev_loctl));
		if (i == end)
			break;
		if (i == 8)
			i = 1;
		else
			i++;
		d->current_state = i;
	}

	return found_lower;
}

static void lo_probe_loctls_statemachine(struct b43_wldev *dev,
					 struct b43_loctl *loctl,
					 int *max_rx_gain)
{
	struct b43_phy *phy = &dev->phy;
	struct b43_phy_g *gphy = phy->g;
	struct b43_lo_g_statemachine d;
	u16 feedth;
	int found_lower;
	struct b43_loctl probe_loctl;
	int max_repeat = 1, repeat_cnt = 0;

	d.nr_measured = 0;
	d.state_val_multiplier = 1;
	if (has_loopback_gain(phy))
		d.state_val_multiplier = 3;

	memcpy(&d.min_loctl, loctl, sizeof(struct b43_loctl));
	if (has_loopback_gain(phy))
		max_repeat = 4;
	do {
		b43_lo_write(dev, &d.min_loctl);
		feedth = lo_measure_feedthrough(dev, gphy->lna_gain,
						gphy->pga_gain,
						gphy->trsw_rx_gain);
		if (feedth < 0x258) {
			if (feedth >= 0x12C)
				*max_rx_gain += 6;
			else
				*max_rx_gain += 3;
			feedth = lo_measure_feedthrough(dev, gphy->lna_gain,
							gphy->pga_gain,
							gphy->trsw_rx_gain);
		}
		d.lowest_feedth = feedth;

		d.current_state = 0;
		do {
			B43_WARN_ON(!
				    (d.current_state >= 0
				     && d.current_state <= 8));
			memcpy(&probe_loctl, &d.min_loctl,
			       sizeof(struct b43_loctl));
			found_lower =
			    lo_probe_possible_loctls(dev, &probe_loctl, &d);
			if (!found_lower)
				break;
			if ((probe_loctl.i == d.min_loctl.i) &&
			    (probe_loctl.q == d.min_loctl.q))
				break;
			memcpy(&d.min_loctl, &probe_loctl,
			       sizeof(struct b43_loctl));
			d.nr_measured++;
		} while (d.nr_measured < 24);
		memcpy(loctl, &d.min_loctl, sizeof(struct b43_loctl));

		if (has_loopback_gain(phy)) {
			if (d.lowest_feedth > 0x1194)
				*max_rx_gain -= 6;
			else if (d.lowest_feedth < 0x5DC)
				*max_rx_gain += 3;
			if (repeat_cnt == 0) {
				if (d.lowest_feedth <= 0x5DC) {
					d.state_val_multiplier = 1;
					repeat_cnt++;
				} else
					d.state_val_multiplier = 2;
			} else if (repeat_cnt == 2)
				d.state_val_multiplier = 1;
		}
		lo_measure_gain_values(dev, *max_rx_gain,
				       has_loopback_gain(phy));
	} while (++repeat_cnt < max_repeat);
}

static
struct b43_lo_calib *b43_calibrate_lo_setting(struct b43_wldev *dev,
					      const struct b43_bbatt *bbatt,
					      const struct b43_rfatt *rfatt)
{
	struct b43_phy *phy = &dev->phy;
	struct b43_phy_g *gphy = phy->g;
	struct b43_loctl loctl = {
		.i = 0,
		.q = 0,
	};
	int max_rx_gain;
	struct b43_lo_calib *cal;
	struct lo_g_saved_values uninitialized_var(saved_regs);
	/* Values from the "TXCTL Register and Value Table" */
	u16 txctl_reg;
	u16 txctl_value;
	u16 pad_mix_gain;

	saved_regs.old_channel = phy->channel;
	b43_mac_suspend(dev);
	lo_measure_setup(dev, &saved_regs);

	txctl_reg = lo_txctl_register_table(dev, &txctl_value, &pad_mix_gain);

	b43_radio_maskset(dev, 0x43, 0xFFF0, rfatt->att);
	b43_radio_maskset(dev, txctl_reg, ~txctl_value, (rfatt->with_padmix ? txctl_value :0));

	max_rx_gain = rfatt->att * 2;
	max_rx_gain += bbatt->att / 2;
	if (rfatt->with_padmix)
		max_rx_gain -= pad_mix_gain;
	if (has_loopback_gain(phy))
		max_rx_gain += gphy->max_lb_gain;
	lo_measure_gain_values(dev, max_rx_gain,
			       has_loopback_gain(phy));

	b43_gphy_set_baseband_attenuation(dev, bbatt->att);
	lo_probe_loctls_statemachine(dev, &loctl, &max_rx_gain);

	lo_measure_restore(dev, &saved_regs);
	b43_mac_enable(dev);

	if (b43_debug(dev, B43_DBG_LO)) {
		b43dbg(dev->wl, "LO: Calibrated for BB(%u), RF(%u,%u) "
		       "=> I=%d Q=%d\n",
		       bbatt->att, rfatt->att, rfatt->with_padmix,
		       loctl.i, loctl.q);
	}

	cal = kmalloc(sizeof(*cal), GFP_KERNEL);
	if (!cal) {
		b43warn(dev->wl, "LO calib: out of memory\n");
		return NULL;
	}
	memcpy(&cal->bbatt, bbatt, sizeof(*bbatt));
	memcpy(&cal->rfatt, rfatt, sizeof(*rfatt));
	memcpy(&cal->ctl, &loctl, sizeof(loctl));
	cal->calib_time = jiffies;
	INIT_LIST_HEAD(&cal->list);

	return cal;
}

/* Get a calibrated LO setting for the given attenuation values.
 * Might return a NULL pointer under OOM! */
static
struct b43_lo_calib *b43_get_calib_lo_settings(struct b43_wldev *dev,
					       const struct b43_bbatt *bbatt,
					       const struct b43_rfatt *rfatt)
{
	struct b43_txpower_lo_control *lo = dev->phy.g->lo_control;
	struct b43_lo_calib *c;

	c = b43_find_lo_calib(lo, bbatt, rfatt);
	if (c)
		return c;
	/* Not in the list of calibrated LO settings.
	 * Calibrate it now. */
	c = b43_calibrate_lo_setting(dev, bbatt, rfatt);
	if (!c)
		return NULL;
	list_add(&c->list, &lo->calib_list);

	return c;
}

void b43_gphy_dc_lt_init(struct b43_wldev *dev, bool update_all)
{
	struct b43_phy *phy = &dev->phy;
	struct b43_phy_g *gphy = phy->g;
	struct b43_txpower_lo_control *lo = gphy->lo_control;
	int i;
	int rf_offset, bb_offset;
	const struct b43_rfatt *rfatt;
	const struct b43_bbatt *bbatt;
	u64 power_vector;
	bool table_changed = 0;

	BUILD_BUG_ON(B43_DC_LT_SIZE != 32);
	B43_WARN_ON(lo->rfatt_list.len * lo->bbatt_list.len > 64);

	power_vector = lo->power_vector;
	if (!update_all && !power_vector)
		return; /* Nothing to do. */

	/* Suspend the MAC now to avoid continuous suspend/enable
	 * cycles in the loop. */
	b43_mac_suspend(dev);

	for (i = 0; i < B43_DC_LT_SIZE * 2; i++) {
		struct b43_lo_calib *cal;
		int idx;
		u16 val;

		if (!update_all && !(power_vector & (((u64)1ULL) << i)))
			continue;
		/* Update the table entry for this power_vector bit.
		 * The table rows are RFatt entries and columns are BBatt. */
		bb_offset = i / lo->rfatt_list.len;
		rf_offset = i % lo->rfatt_list.len;
		bbatt = &(lo->bbatt_list.list[bb_offset]);
		rfatt = &(lo->rfatt_list.list[rf_offset]);

		cal = b43_calibrate_lo_setting(dev, bbatt, rfatt);
		if (!cal) {
			b43warn(dev->wl, "LO: Could not "
				"calibrate DC table entry\n");
			continue;
		}
		/*FIXME: Is Q really in the low nibble? */
		val = (u8)(cal->ctl.q);
		val |= ((u8)(cal->ctl.i)) << 4;
		kfree(cal);

		/* Get the index into the hardware DC LT. */
		idx = i / 2;
		/* Change the table in memory. */
		if (i % 2) {
			/* Change the high byte. */
			lo->dc_lt[idx] = (lo->dc_lt[idx] & 0x00FF)
					 | ((val & 0x00FF) << 8);
		} else {
			/* Change the low byte. */
			lo->dc_lt[idx] = (lo->dc_lt[idx] & 0xFF00)
					 | (val & 0x00FF);
		}
		table_changed = 1;
	}
	if (table_changed) {
		/* The table changed in memory. Update the hardware table. */
		for (i = 0; i < B43_DC_LT_SIZE; i++)
			b43_phy_write(dev, 0x3A0 + i, lo->dc_lt[i]);
	}
	b43_mac_enable(dev);
}

/* Fixup the RF attenuation value for the case where we are
 * using the PAD mixer. */
static inline void b43_lo_fixup_rfatt(struct b43_rfatt *rf)
{
	if (!rf->with_padmix)
		return;
	if ((rf->att != 1) && (rf->att != 2) && (rf->att != 3))
		rf->att = 4;
}

void b43_lo_g_adjust(struct b43_wldev *dev)
{
	struct b43_phy_g *gphy = dev->phy.g;
	struct b43_lo_calib *cal;
	struct b43_rfatt rf;

	memcpy(&rf, &gphy->rfatt, sizeof(rf));
	b43_lo_fixup_rfatt(&rf);

	cal = b43_get_calib_lo_settings(dev, &gphy->bbatt, &rf);
	if (!cal)
		return;
	b43_lo_write(dev, &cal->ctl);
}

void b43_lo_g_adjust_to(struct b43_wldev *dev,
			u16 rfatt, u16 bbatt, u16 tx_control)
{
	struct b43_rfatt rf;
	struct b43_bbatt bb;
	struct b43_lo_calib *cal;

	memset(&rf, 0, sizeof(rf));
	memset(&bb, 0, sizeof(bb));
	rf.att = rfatt;
	bb.att = bbatt;
	b43_lo_fixup_rfatt(&rf);
	cal = b43_get_calib_lo_settings(dev, &bb, &rf);
	if (!cal)
		return;
	b43_lo_write(dev, &cal->ctl);
}

/* Periodic LO maintanance work */
void b43_lo_g_maintanance_work(struct b43_wldev *dev)
{
	struct b43_phy *phy = &dev->phy;
	struct b43_phy_g *gphy = phy->g;
	struct b43_txpower_lo_control *lo = gphy->lo_control;
	unsigned long now;
	unsigned long expire;
	struct b43_lo_calib *cal, *tmp;
	bool current_item_expired = 0;
	bool hwpctl;

	if (!lo)
		return;
	now = jiffies;
	hwpctl = b43_has_hardware_pctl(dev);

	if (hwpctl) {
		/* Read the power vector and update it, if needed. */
		expire = now - B43_LO_PWRVEC_EXPIRE;
		if (time_before(lo->pwr_vec_read_time, expire)) {
			lo_read_power_vector(dev);
			b43_gphy_dc_lt_init(dev, 0);
		}
		//FIXME Recalc the whole DC table from time to time?
	}

	if (hwpctl)
		return;
	/* Search for expired LO settings. Remove them.
	 * Recalibrate the current setting, if expired. */
	expire = now - B43_LO_CALIB_EXPIRE;
	list_for_each_entry_safe(cal, tmp, &lo->calib_list, list) {
		if (!time_before(cal->calib_time, expire))
			continue;
		/* This item expired. */
		if (b43_compare_bbatt(&cal->bbatt, &gphy->bbatt) &&
		    b43_compare_rfatt(&cal->rfatt, &gphy->rfatt)) {
			B43_WARN_ON(current_item_expired);
			current_item_expired = 1;
		}
		if (b43_debug(dev, B43_DBG_LO)) {
			b43dbg(dev->wl, "LO: Item BB(%u), RF(%u,%u), "
			       "I=%d, Q=%d expired\n",
			       cal->bbatt.att, cal->rfatt.att,
			       cal->rfatt.with_padmix,
			       cal->ctl.i, cal->ctl.q);
		}
		list_del(&cal->list);
		kfree(cal);
	}
	if (current_item_expired || unlikely(list_empty(&lo->calib_list))) {
		/* Recalibrate currently used LO setting. */
		if (b43_debug(dev, B43_DBG_LO))
			b43dbg(dev->wl, "LO: Recalibrating current LO setting\n");
		cal = b43_calibrate_lo_setting(dev, &gphy->bbatt, &gphy->rfatt);
		if (cal) {
			list_add(&cal->list, &lo->calib_list);
			b43_lo_write(dev, &cal->ctl);
		} else
			b43warn(dev->wl, "Failed to recalibrate current LO setting\n");
	}
}

void b43_lo_g_cleanup(struct b43_wldev *dev)
{
	struct b43_txpower_lo_control *lo = dev->phy.g->lo_control;
	struct b43_lo_calib *cal, *tmp;

	if (!lo)
		return;
	list_for_each_entry_safe(cal, tmp, &lo->calib_list, list) {
		list_del(&cal->list);
		kfree(cal);
	}
}

/* LO Initialization */
void b43_lo_g_init(struct b43_wldev *dev)
{
	if (b43_has_hardware_pctl(dev)) {
		lo_read_power_vector(dev);
		b43_gphy_dc_lt_init(dev, 1);
	}
}<|MERGE_RESOLUTION|>--- conflicted
+++ resolved
@@ -98,11 +98,7 @@
 		rfover |= pga;
 		rfover |= lna;
 		rfover |= trsw_rx;
-<<<<<<< HEAD
-		if ((dev->sdev->bus->sprom.boardflags_lo & B43_BFL_EXTLNA)
-=======
 		if ((dev->dev->bus_sprom->boardflags_lo & B43_BFL_EXTLNA)
->>>>>>> b55ebc27
 		    && phy->rev > 6)
 			rfover |= B43_PHY_RFOVERVAL_EXTLNA;
 
@@ -389,11 +385,7 @@
 static void lo_measure_setup(struct b43_wldev *dev,
 			     struct lo_g_saved_values *sav)
 {
-<<<<<<< HEAD
-	struct ssb_sprom *sprom = &dev->sdev->bus->sprom;
-=======
 	struct ssb_sprom *sprom = dev->dev->bus_sprom;
->>>>>>> b55ebc27
 	struct b43_phy *phy = &dev->phy;
 	struct b43_phy_g *gphy = phy->g;
 	struct b43_txpower_lo_control *lo = gphy->lo_control;
