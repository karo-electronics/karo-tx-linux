/*

  Broadcom B43 wireless driver
  LED control

  Copyright (c) 2005 Martin Langer <martin-langer@gmx.de>,
  Copyright (c) 2005 Stefano Brivio <stefano.brivio@polimi.it>
  Copyright (c) 2005-2007 Michael Buesch <mb@bu3sch.de>
  Copyright (c) 2005 Danny van Dyk <kugelfang@gentoo.org>
  Copyright (c) 2005 Andreas Jaggi <andreas.jaggi@waterwave.ch>

  This program is free software; you can redistribute it and/or modify
  it under the terms of the GNU General Public License as published by
  the Free Software Foundation; either version 2 of the License, or
  (at your option) any later version.

  This program is distributed in the hope that it will be useful,
  but WITHOUT ANY WARRANTY; without even the implied warranty of
  MERCHANTABILITY or FITNESS FOR A PARTICULAR PURPOSE.  See the
  GNU General Public License for more details.

  You should have received a copy of the GNU General Public License
  along with this program; see the file COPYING.  If not, write to
  the Free Software Foundation, Inc., 51 Franklin Steet, Fifth Floor,
  Boston, MA 02110-1301, USA.

*/

#include "b43.h"
#include "leds.h"
#include "rfkill.h"


static void b43_led_turn_on(struct b43_wldev *dev, u8 led_index,
			    bool activelow)
{
	u16 ctl;

	ctl = b43_read16(dev, B43_MMIO_GPIO_CONTROL);
	if (activelow)
		ctl &= ~(1 << led_index);
	else
		ctl |= (1 << led_index);
	b43_write16(dev, B43_MMIO_GPIO_CONTROL, ctl);
}

static void b43_led_turn_off(struct b43_wldev *dev, u8 led_index,
			     bool activelow)
{
	u16 ctl;

	ctl = b43_read16(dev, B43_MMIO_GPIO_CONTROL);
	if (activelow)
		ctl |= (1 << led_index);
	else
		ctl &= ~(1 << led_index);
	b43_write16(dev, B43_MMIO_GPIO_CONTROL, ctl);
}

static void b43_led_update(struct b43_wldev *dev,
			   struct b43_led *led)
{
	bool radio_enabled;
	bool turn_on;

	if (!led->wl)
		return;

	radio_enabled = (dev->phy.radio_on && dev->radio_hw_enable);

	/* The led->state read is racy, but we don't care. In case we raced
	 * with the brightness_set handler, we will be called again soon
	 * to fixup our state. */
	if (radio_enabled)
		turn_on = atomic_read(&led->state) != LED_OFF;
	else
		turn_on = 0;
	if (turn_on == led->hw_state)
		return;
	led->hw_state = turn_on;

	if (turn_on)
		b43_led_turn_on(dev, led->index, led->activelow);
	else
		b43_led_turn_off(dev, led->index, led->activelow);
}

static void b43_leds_work(struct work_struct *work)
{
	struct b43_leds *leds = container_of(work, struct b43_leds, work);
	struct b43_wl *wl = container_of(leds, struct b43_wl, leds);
	struct b43_wldev *dev;

	mutex_lock(&wl->mutex);
	dev = wl->current_dev;
	if (unlikely(!dev || b43_status(dev) < B43_STAT_STARTED))
		goto out_unlock;

	b43_led_update(dev, &wl->leds.led_tx);
	b43_led_update(dev, &wl->leds.led_rx);
	b43_led_update(dev, &wl->leds.led_radio);
	b43_led_update(dev, &wl->leds.led_assoc);

out_unlock:
	mutex_unlock(&wl->mutex);
}

/* Callback from the LED subsystem. */
static void b43_led_brightness_set(struct led_classdev *led_dev,
				   enum led_brightness brightness)
{
	struct b43_led *led = container_of(led_dev, struct b43_led, led_dev);
	struct b43_wl *wl = led->wl;

	if (likely(!wl->leds.stop)) {
		atomic_set(&led->state, brightness);
		ieee80211_queue_work(wl->hw, &wl->leds.work);
	}
}

static int b43_register_led(struct b43_wldev *dev, struct b43_led *led,
			    const char *name, const char *default_trigger,
			    u8 led_index, bool activelow)
{
	int err;

	if (led->wl)
		return -EEXIST;
	if (!default_trigger)
		return -EINVAL;
	led->wl = dev->wl;
	led->index = led_index;
	led->activelow = activelow;
	strncpy(led->name, name, sizeof(led->name));
	atomic_set(&led->state, 0);

	led->led_dev.name = led->name;
	led->led_dev.default_trigger = default_trigger;
	led->led_dev.brightness_set = b43_led_brightness_set;

	err = led_classdev_register(dev->sdev->dev, &led->led_dev);
	if (err) {
		b43warn(dev->wl, "LEDs: Failed to register %s\n", name);
		led->wl = NULL;
		return err;
	}

	return 0;
}

static void b43_unregister_led(struct b43_led *led)
{
	if (!led->wl)
		return;
	led_classdev_unregister(&led->led_dev);
	led->wl = NULL;
}

static void b43_map_led(struct b43_wldev *dev,
			u8 led_index,
			enum b43_led_behaviour behaviour,
			bool activelow)
{
	struct ieee80211_hw *hw = dev->wl->hw;
	char name[B43_LED_MAX_NAME_LEN + 1];

	/* Map the b43 specific LED behaviour value to the
	 * generic LED triggers. */
	switch (behaviour) {
	case B43_LED_INACTIVE:
	case B43_LED_OFF:
	case B43_LED_ON:
		break;
	case B43_LED_ACTIVITY:
	case B43_LED_TRANSFER:
	case B43_LED_APTRANSFER:
		snprintf(name, sizeof(name),
			 "b43-%s::tx", wiphy_name(hw->wiphy));
		b43_register_led(dev, &dev->wl->leds.led_tx, name,
				 ieee80211_get_tx_led_name(hw),
				 led_index, activelow);
		snprintf(name, sizeof(name),
			 "b43-%s::rx", wiphy_name(hw->wiphy));
		b43_register_led(dev, &dev->wl->leds.led_rx, name,
				 ieee80211_get_rx_led_name(hw),
				 led_index, activelow);
		break;
	case B43_LED_RADIO_ALL:
	case B43_LED_RADIO_A:
	case B43_LED_RADIO_B:
	case B43_LED_MODE_BG:
		snprintf(name, sizeof(name),
			 "b43-%s::radio", wiphy_name(hw->wiphy));
		b43_register_led(dev, &dev->wl->leds.led_radio, name,
				 ieee80211_get_radio_led_name(hw),
				 led_index, activelow);
		break;
	case B43_LED_WEIRD:
	case B43_LED_ASSOC:
		snprintf(name, sizeof(name),
			 "b43-%s::assoc", wiphy_name(hw->wiphy));
		b43_register_led(dev, &dev->wl->leds.led_assoc, name,
				 ieee80211_get_assoc_led_name(hw),
				 led_index, activelow);
		break;
	default:
		b43warn(dev->wl, "LEDs: Unknown behaviour 0x%02X\n",
			behaviour);
		break;
	}
}

static void b43_led_get_sprominfo(struct b43_wldev *dev,
				  unsigned int led_index,
				  enum b43_led_behaviour *behaviour,
				  bool *activelow)
{
<<<<<<< HEAD
	struct ssb_bus *bus = dev->sdev->bus;
=======
>>>>>>> b55ebc27
	u8 sprom[4];

	sprom[0] = dev->dev->bus_sprom->gpio0;
	sprom[1] = dev->dev->bus_sprom->gpio1;
	sprom[2] = dev->dev->bus_sprom->gpio2;
	sprom[3] = dev->dev->bus_sprom->gpio3;

	if (sprom[led_index] == 0xFF) {
		/* There is no LED information in the SPROM
		 * for this LED. Hardcode it here. */
		*activelow = 0;
		switch (led_index) {
		case 0:
			*behaviour = B43_LED_ACTIVITY;
			*activelow = 1;
			if (dev->dev->board_vendor == PCI_VENDOR_ID_COMPAQ)
				*behaviour = B43_LED_RADIO_ALL;
			break;
		case 1:
			*behaviour = B43_LED_RADIO_B;
			if (dev->dev->board_vendor == PCI_VENDOR_ID_ASUSTEK)
				*behaviour = B43_LED_ASSOC;
			break;
		case 2:
			*behaviour = B43_LED_RADIO_A;
			break;
		case 3:
			*behaviour = B43_LED_OFF;
			break;
		default:
			*behaviour = B43_LED_OFF;
			B43_WARN_ON(1);
			return;
		}
	} else {
		*behaviour = sprom[led_index] & B43_LED_BEHAVIOUR;
		*activelow = !!(sprom[led_index] & B43_LED_ACTIVELOW);
	}
}

void b43_leds_init(struct b43_wldev *dev)
{
	struct b43_led *led;
	unsigned int i;
	enum b43_led_behaviour behaviour;
	bool activelow;

	/* Sync the RF-kill LED state (if we have one) with radio and switch states. */
	led = &dev->wl->leds.led_radio;
	if (led->wl) {
		if (dev->phy.radio_on && b43_is_hw_radio_enabled(dev)) {
			b43_led_turn_on(dev, led->index, led->activelow);
			led->hw_state = 1;
			atomic_set(&led->state, 1);
		} else {
			b43_led_turn_off(dev, led->index, led->activelow);
			led->hw_state = 0;
			atomic_set(&led->state, 0);
		}
	}

	/* Initialize TX/RX/ASSOC leds */
	led = &dev->wl->leds.led_tx;
	if (led->wl) {
		b43_led_turn_off(dev, led->index, led->activelow);
		led->hw_state = 0;
		atomic_set(&led->state, 0);
	}
	led = &dev->wl->leds.led_rx;
	if (led->wl) {
		b43_led_turn_off(dev, led->index, led->activelow);
		led->hw_state = 0;
		atomic_set(&led->state, 0);
	}
	led = &dev->wl->leds.led_assoc;
	if (led->wl) {
		b43_led_turn_off(dev, led->index, led->activelow);
		led->hw_state = 0;
		atomic_set(&led->state, 0);
	}

	/* Initialize other LED states. */
	for (i = 0; i < B43_MAX_NR_LEDS; i++) {
		b43_led_get_sprominfo(dev, i, &behaviour, &activelow);
		switch (behaviour) {
		case B43_LED_OFF:
			b43_led_turn_off(dev, i, activelow);
			break;
		case B43_LED_ON:
			b43_led_turn_on(dev, i, activelow);
			break;
		default:
			/* Leave others as-is. */
			break;
		}
	}

	dev->wl->leds.stop = 0;
}

void b43_leds_exit(struct b43_wldev *dev)
{
	struct b43_leds *leds = &dev->wl->leds;

	b43_led_turn_off(dev, leds->led_tx.index, leds->led_tx.activelow);
	b43_led_turn_off(dev, leds->led_rx.index, leds->led_rx.activelow);
	b43_led_turn_off(dev, leds->led_assoc.index, leds->led_assoc.activelow);
	b43_led_turn_off(dev, leds->led_radio.index, leds->led_radio.activelow);
}

void b43_leds_stop(struct b43_wldev *dev)
{
	struct b43_leds *leds = &dev->wl->leds;

	leds->stop = 1;
	cancel_work_sync(&leds->work);
}

void b43_leds_register(struct b43_wldev *dev)
{
	unsigned int i;
	enum b43_led_behaviour behaviour;
	bool activelow;

	INIT_WORK(&dev->wl->leds.work, b43_leds_work);

	/* Register the LEDs to the LED subsystem. */
	for (i = 0; i < B43_MAX_NR_LEDS; i++) {
		b43_led_get_sprominfo(dev, i, &behaviour, &activelow);
		b43_map_led(dev, i, behaviour, activelow);
	}
}

void b43_leds_unregister(struct b43_wl *wl)
{
	struct b43_leds *leds = &wl->leds;

	b43_unregister_led(&leds->led_tx);
	b43_unregister_led(&leds->led_rx);
	b43_unregister_led(&leds->led_assoc);
	b43_unregister_led(&leds->led_radio);
}<|MERGE_RESOLUTION|>--- conflicted
+++ resolved
@@ -138,7 +138,7 @@
 	led->led_dev.default_trigger = default_trigger;
 	led->led_dev.brightness_set = b43_led_brightness_set;
 
-	err = led_classdev_register(dev->sdev->dev, &led->led_dev);
+	err = led_classdev_register(dev->dev->dev, &led->led_dev);
 	if (err) {
 		b43warn(dev->wl, "LEDs: Failed to register %s\n", name);
 		led->wl = NULL;
@@ -215,10 +215,6 @@
 				  enum b43_led_behaviour *behaviour,
 				  bool *activelow)
 {
-<<<<<<< HEAD
-	struct ssb_bus *bus = dev->sdev->bus;
-=======
->>>>>>> b55ebc27
 	u8 sprom[4];
 
 	sprom[0] = dev->dev->bus_sprom->gpio0;
