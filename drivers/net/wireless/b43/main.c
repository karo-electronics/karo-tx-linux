--- conflicted
+++ resolved
@@ -2697,20 +2697,12 @@
 /* http://bcm-v4.sipsolutions.net/802.11/PHY/N/MacPhyClkSet */
 void b43_mac_phy_clock_set(struct b43_wldev *dev, bool on)
 {
-<<<<<<< HEAD
-	u32 tmslow = ssb_read32(dev->dev, SSB_TMSLOW);
-=======
 	u32 tmslow = ssb_read32(dev->sdev, SSB_TMSLOW);
->>>>>>> 55922c9d
 	if (on)
 		tmslow |= B43_TMSLOW_MACPHYCLKEN;
 	else
 		tmslow &= ~B43_TMSLOW_MACPHYCLKEN;
-<<<<<<< HEAD
-	ssb_write32(dev->dev, SSB_TMSLOW, tmslow);
-=======
 	ssb_write32(dev->sdev, SSB_TMSLOW, tmslow);
->>>>>>> 55922c9d
 }
 
 static void b43_adjust_opmode(struct b43_wldev *dev)
@@ -4239,28 +4231,16 @@
 
 static void b43_imcfglo_timeouts_workaround(struct b43_wldev *dev)
 {
-<<<<<<< HEAD
-	struct ssb_bus *bus = dev->dev->bus;
-=======
 	struct ssb_bus *bus = dev->sdev->bus;
->>>>>>> 55922c9d
 	u32 tmp;
 
 	if ((bus->chip_id == 0x4311 && bus->chip_rev == 2) ||
 	    (bus->chip_id == 0x4312)) {
-<<<<<<< HEAD
-		tmp = ssb_read32(dev->dev, SSB_IMCFGLO);
-		tmp &= ~SSB_IMCFGLO_REQTO;
-		tmp &= ~SSB_IMCFGLO_SERTO;
-		tmp |= 0x3;
-		ssb_write32(dev->dev, SSB_IMCFGLO, tmp);
-=======
 		tmp = ssb_read32(dev->sdev, SSB_IMCFGLO);
 		tmp &= ~SSB_IMCFGLO_REQTO;
 		tmp &= ~SSB_IMCFGLO_SERTO;
 		tmp |= 0x3;
 		ssb_write32(dev->sdev, SSB_IMCFGLO, tmp);
->>>>>>> 55922c9d
 		ssb_commit_settings(bus);
 	}
 }
