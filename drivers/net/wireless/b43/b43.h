--- conflicted
+++ resolved
@@ -629,16 +629,6 @@
 	 * from the mac80211 subsystem. */
 	u16 mac80211_initially_registered_queues;
 
-<<<<<<< HEAD
-	/* R/W lock for data transmission.
-	 * Transmissions on 2+ queues can run concurrently, but somebody else
-	 * might sync with TX by write_lock_irqsave()'ing. */
-	rwlock_t tx_lock;
-	/* Lock for LEDs access. */
-	spinlock_t leds_lock;
-
-=======
->>>>>>> 71623855
 	/* We can only have one operating interface (802.11 core)
 	 * at a time. General information about this interface follows.
 	 */
@@ -689,12 +679,9 @@
 	struct work_struct tx_work;
 	/* Queue of packets to be transmitted. */
 	struct sk_buff_head tx_queue;
-<<<<<<< HEAD
-=======
 
 	/* The device LEDs. */
 	struct b43_leds leds;
->>>>>>> 71623855
 };
 
 /* The type of the firmware file. */
