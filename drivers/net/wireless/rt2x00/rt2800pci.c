/*
	Copyright (C) 2009 - 2010 Ivo van Doorn <IvDoorn@gmail.com>
	Copyright (C) 2009 Alban Browaeys <prahal@yahoo.com>
	Copyright (C) 2009 Felix Fietkau <nbd@openwrt.org>
	Copyright (C) 2009 Luis Correia <luis.f.correia@gmail.com>
	Copyright (C) 2009 Mattias Nissler <mattias.nissler@gmx.de>
	Copyright (C) 2009 Mark Asselstine <asselsm@gmail.com>
	Copyright (C) 2009 Xose Vazquez Perez <xose.vazquez@gmail.com>
	Copyright (C) 2009 Bart Zolnierkiewicz <bzolnier@gmail.com>
	<http://rt2x00.serialmonkey.com>

	This program is free software; you can redistribute it and/or modify
	it under the terms of the GNU General Public License as published by
	the Free Software Foundation; either version 2 of the License, or
	(at your option) any later version.

	This program is distributed in the hope that it will be useful,
	but WITHOUT ANY WARRANTY; without even the implied warranty of
	MERCHANTABILITY or FITNESS FOR A PARTICULAR PURPOSE. See the
	GNU General Public License for more details.

	You should have received a copy of the GNU General Public License
	along with this program; if not, write to the
	Free Software Foundation, Inc.,
	59 Temple Place - Suite 330, Boston, MA 02111-1307, USA.
 */

/*
	Module: rt2800pci
	Abstract: rt2800pci device specific routines.
	Supported chipsets: RT2800E & RT2800ED.
 */

#include <linux/delay.h>
#include <linux/etherdevice.h>
#include <linux/init.h>
#include <linux/kernel.h>
#include <linux/module.h>
#include <linux/pci.h>
#include <linux/platform_device.h>
#include <linux/eeprom_93cx6.h>

#include "rt2x00.h"
#include "rt2x00mmio.h"
#include "rt2x00pci.h"
#include "rt2x00soc.h"
#include "rt2800lib.h"
#include "rt2800.h"
#include "rt2800pci.h"

/*
 * Allow hardware encryption to be disabled.
 */
static bool modparam_nohwcrypt = false;
module_param_named(nohwcrypt, modparam_nohwcrypt, bool, S_IRUGO);
MODULE_PARM_DESC(nohwcrypt, "Disable hardware encryption.");

static bool rt2800pci_hwcrypt_disabled(struct rt2x00_dev *rt2x00dev)
{
	return modparam_nohwcrypt;
}

static void rt2800pci_mcu_status(struct rt2x00_dev *rt2x00dev, const u8 token)
{
	unsigned int i;
	u32 reg;

	/*
	 * SOC devices don't support MCU requests.
	 */
	if (rt2x00_is_soc(rt2x00dev))
		return;

	for (i = 0; i < 200; i++) {
		rt2x00mmio_register_read(rt2x00dev, H2M_MAILBOX_CID, &reg);

		if ((rt2x00_get_field32(reg, H2M_MAILBOX_CID_CMD0) == token) ||
		    (rt2x00_get_field32(reg, H2M_MAILBOX_CID_CMD1) == token) ||
		    (rt2x00_get_field32(reg, H2M_MAILBOX_CID_CMD2) == token) ||
		    (rt2x00_get_field32(reg, H2M_MAILBOX_CID_CMD3) == token))
			break;

		udelay(REGISTER_BUSY_DELAY);
	}

	if (i == 200)
		rt2x00_err(rt2x00dev, "MCU request failed, no response from hardware\n");

	rt2x00mmio_register_write(rt2x00dev, H2M_MAILBOX_STATUS, ~0);
	rt2x00mmio_register_write(rt2x00dev, H2M_MAILBOX_CID, ~0);
}

#if defined(CONFIG_SOC_RT288X) || defined(CONFIG_SOC_RT305X)
static int rt2800pci_read_eeprom_soc(struct rt2x00_dev *rt2x00dev)
{
	void __iomem *base_addr = ioremap(0x1F040000, EEPROM_SIZE);

	if (!base_addr)
		return -ENOMEM;

	memcpy_fromio(rt2x00dev->eeprom, base_addr, EEPROM_SIZE);

	iounmap(base_addr);
	return 0;
}
#else
static inline int rt2800pci_read_eeprom_soc(struct rt2x00_dev *rt2x00dev)
{
	return -ENOMEM;
}
#endif /* CONFIG_SOC_RT288X || CONFIG_SOC_RT305X */

#ifdef CONFIG_PCI
static void rt2800pci_eepromregister_read(struct eeprom_93cx6 *eeprom)
{
	struct rt2x00_dev *rt2x00dev = eeprom->data;
	u32 reg;

	rt2x00mmio_register_read(rt2x00dev, E2PROM_CSR, &reg);

	eeprom->reg_data_in = !!rt2x00_get_field32(reg, E2PROM_CSR_DATA_IN);
	eeprom->reg_data_out = !!rt2x00_get_field32(reg, E2PROM_CSR_DATA_OUT);
	eeprom->reg_data_clock =
	    !!rt2x00_get_field32(reg, E2PROM_CSR_DATA_CLOCK);
	eeprom->reg_chip_select =
	    !!rt2x00_get_field32(reg, E2PROM_CSR_CHIP_SELECT);
}

static void rt2800pci_eepromregister_write(struct eeprom_93cx6 *eeprom)
{
	struct rt2x00_dev *rt2x00dev = eeprom->data;
	u32 reg = 0;

	rt2x00_set_field32(&reg, E2PROM_CSR_DATA_IN, !!eeprom->reg_data_in);
	rt2x00_set_field32(&reg, E2PROM_CSR_DATA_OUT, !!eeprom->reg_data_out);
	rt2x00_set_field32(&reg, E2PROM_CSR_DATA_CLOCK,
			   !!eeprom->reg_data_clock);
	rt2x00_set_field32(&reg, E2PROM_CSR_CHIP_SELECT,
			   !!eeprom->reg_chip_select);

	rt2x00mmio_register_write(rt2x00dev, E2PROM_CSR, reg);
}

static int rt2800pci_read_eeprom_pci(struct rt2x00_dev *rt2x00dev)
{
	struct eeprom_93cx6 eeprom;
	u32 reg;

	rt2x00mmio_register_read(rt2x00dev, E2PROM_CSR, &reg);

	eeprom.data = rt2x00dev;
	eeprom.register_read = rt2800pci_eepromregister_read;
	eeprom.register_write = rt2800pci_eepromregister_write;
	switch (rt2x00_get_field32(reg, E2PROM_CSR_TYPE))
	{
	case 0:
		eeprom.width = PCI_EEPROM_WIDTH_93C46;
		break;
	case 1:
		eeprom.width = PCI_EEPROM_WIDTH_93C66;
		break;
	default:
		eeprom.width = PCI_EEPROM_WIDTH_93C86;
		break;
	}
	eeprom.reg_data_in = 0;
	eeprom.reg_data_out = 0;
	eeprom.reg_data_clock = 0;
	eeprom.reg_chip_select = 0;

	eeprom_93cx6_multiread(&eeprom, EEPROM_BASE, rt2x00dev->eeprom,
			       EEPROM_SIZE / sizeof(u16));

	return 0;
}

static int rt2800pci_efuse_detect(struct rt2x00_dev *rt2x00dev)
{
	return rt2800_efuse_detect(rt2x00dev);
}

static inline int rt2800pci_read_eeprom_efuse(struct rt2x00_dev *rt2x00dev)
{
	return rt2800_read_eeprom_efuse(rt2x00dev);
}
#else
static inline int rt2800pci_read_eeprom_pci(struct rt2x00_dev *rt2x00dev)
{
	return -EOPNOTSUPP;
}

static inline int rt2800pci_efuse_detect(struct rt2x00_dev *rt2x00dev)
{
	return 0;
}

static inline int rt2800pci_read_eeprom_efuse(struct rt2x00_dev *rt2x00dev)
{
	return -EOPNOTSUPP;
}
#endif /* CONFIG_PCI */

/*
 * Queue handlers.
 */
static void rt2800pci_start_queue(struct data_queue *queue)
{
	struct rt2x00_dev *rt2x00dev = queue->rt2x00dev;
	u32 reg;

	switch (queue->qid) {
	case QID_RX:
		rt2x00mmio_register_read(rt2x00dev, MAC_SYS_CTRL, &reg);
		rt2x00_set_field32(&reg, MAC_SYS_CTRL_ENABLE_RX, 1);
		rt2x00mmio_register_write(rt2x00dev, MAC_SYS_CTRL, reg);
		break;
	case QID_BEACON:
		rt2x00mmio_register_read(rt2x00dev, BCN_TIME_CFG, &reg);
		rt2x00_set_field32(&reg, BCN_TIME_CFG_TSF_TICKING, 1);
		rt2x00_set_field32(&reg, BCN_TIME_CFG_TBTT_ENABLE, 1);
		rt2x00_set_field32(&reg, BCN_TIME_CFG_BEACON_GEN, 1);
		rt2x00mmio_register_write(rt2x00dev, BCN_TIME_CFG, reg);

		rt2x00mmio_register_read(rt2x00dev, INT_TIMER_EN, &reg);
		rt2x00_set_field32(&reg, INT_TIMER_EN_PRE_TBTT_TIMER, 1);
		rt2x00mmio_register_write(rt2x00dev, INT_TIMER_EN, reg);
		break;
	default:
		break;
	}
}

static void rt2800pci_kick_queue(struct data_queue *queue)
{
	struct rt2x00_dev *rt2x00dev = queue->rt2x00dev;
	struct queue_entry *entry;

	switch (queue->qid) {
	case QID_AC_VO:
	case QID_AC_VI:
	case QID_AC_BE:
	case QID_AC_BK:
		entry = rt2x00queue_get_entry(queue, Q_INDEX);
		rt2x00mmio_register_write(rt2x00dev, TX_CTX_IDX(queue->qid),
					  entry->entry_idx);
		break;
	case QID_MGMT:
		entry = rt2x00queue_get_entry(queue, Q_INDEX);
		rt2x00mmio_register_write(rt2x00dev, TX_CTX_IDX(5),
					  entry->entry_idx);
		break;
	default:
		break;
	}
}

static void rt2800pci_stop_queue(struct data_queue *queue)
{
	struct rt2x00_dev *rt2x00dev = queue->rt2x00dev;
	u32 reg;

	switch (queue->qid) {
	case QID_RX:
		rt2x00mmio_register_read(rt2x00dev, MAC_SYS_CTRL, &reg);
		rt2x00_set_field32(&reg, MAC_SYS_CTRL_ENABLE_RX, 0);
		rt2x00mmio_register_write(rt2x00dev, MAC_SYS_CTRL, reg);
		break;
	case QID_BEACON:
		rt2x00mmio_register_read(rt2x00dev, BCN_TIME_CFG, &reg);
		rt2x00_set_field32(&reg, BCN_TIME_CFG_TSF_TICKING, 0);
		rt2x00_set_field32(&reg, BCN_TIME_CFG_TBTT_ENABLE, 0);
		rt2x00_set_field32(&reg, BCN_TIME_CFG_BEACON_GEN, 0);
		rt2x00mmio_register_write(rt2x00dev, BCN_TIME_CFG, reg);

		rt2x00mmio_register_read(rt2x00dev, INT_TIMER_EN, &reg);
		rt2x00_set_field32(&reg, INT_TIMER_EN_PRE_TBTT_TIMER, 0);
		rt2x00mmio_register_write(rt2x00dev, INT_TIMER_EN, reg);

		/*
		 * Wait for current invocation to finish. The tasklet
		 * won't be scheduled anymore afterwards since we disabled
		 * the TBTT and PRE TBTT timer.
		 */
		tasklet_kill(&rt2x00dev->tbtt_tasklet);
		tasklet_kill(&rt2x00dev->pretbtt_tasklet);

		break;
	default:
		break;
	}
}

/*
 * Firmware functions
 */
static char *rt2800pci_get_firmware_name(struct rt2x00_dev *rt2x00dev)
{
	/*
	 * Chip rt3290 use specific 4KB firmware named rt3290.bin.
	 */
	if (rt2x00_rt(rt2x00dev, RT3290))
		return FIRMWARE_RT3290;
	else
		return FIRMWARE_RT2860;
}

static int rt2800pci_write_firmware(struct rt2x00_dev *rt2x00dev,
				    const u8 *data, const size_t len)
{
	u32 reg;

	/*
	 * enable Host program ram write selection
	 */
	reg = 0;
	rt2x00_set_field32(&reg, PBF_SYS_CTRL_HOST_RAM_WRITE, 1);
	rt2x00mmio_register_write(rt2x00dev, PBF_SYS_CTRL, reg);

	/*
	 * Write firmware to device.
	 */
	rt2x00mmio_register_multiwrite(rt2x00dev, FIRMWARE_IMAGE_BASE,
				       data, len);

	rt2x00mmio_register_write(rt2x00dev, PBF_SYS_CTRL, 0x00000);
	rt2x00mmio_register_write(rt2x00dev, PBF_SYS_CTRL, 0x00001);

	rt2x00mmio_register_write(rt2x00dev, H2M_BBP_AGENT, 0);
	rt2x00mmio_register_write(rt2x00dev, H2M_MAILBOX_CSR, 0);

	return 0;
}

/*
 * Initialization functions.
 */
static bool rt2800pci_get_entry_state(struct queue_entry *entry)
{
	struct queue_entry_priv_mmio *entry_priv = entry->priv_data;
	u32 word;

	if (entry->queue->qid == QID_RX) {
		rt2x00_desc_read(entry_priv->desc, 1, &word);

		return (!rt2x00_get_field32(word, RXD_W1_DMA_DONE));
	} else {
		rt2x00_desc_read(entry_priv->desc, 1, &word);

		return (!rt2x00_get_field32(word, TXD_W1_DMA_DONE));
	}
}

static void rt2800pci_clear_entry(struct queue_entry *entry)
{
	struct queue_entry_priv_mmio *entry_priv = entry->priv_data;
	struct skb_frame_desc *skbdesc = get_skb_frame_desc(entry->skb);
	struct rt2x00_dev *rt2x00dev = entry->queue->rt2x00dev;
	u32 word;

	if (entry->queue->qid == QID_RX) {
		rt2x00_desc_read(entry_priv->desc, 0, &word);
		rt2x00_set_field32(&word, RXD_W0_SDP0, skbdesc->skb_dma);
		rt2x00_desc_write(entry_priv->desc, 0, word);

		rt2x00_desc_read(entry_priv->desc, 1, &word);
		rt2x00_set_field32(&word, RXD_W1_DMA_DONE, 0);
		rt2x00_desc_write(entry_priv->desc, 1, word);

		/*
		 * Set RX IDX in register to inform hardware that we have
		 * handled this entry and it is available for reuse again.
		 */
		rt2x00mmio_register_write(rt2x00dev, RX_CRX_IDX,
					  entry->entry_idx);
	} else {
		rt2x00_desc_read(entry_priv->desc, 1, &word);
		rt2x00_set_field32(&word, TXD_W1_DMA_DONE, 1);
		rt2x00_desc_write(entry_priv->desc, 1, word);
	}
}

static int rt2800pci_init_queues(struct rt2x00_dev *rt2x00dev)
{
	struct queue_entry_priv_mmio *entry_priv;

	/*
	 * Initialize registers.
	 */
	entry_priv = rt2x00dev->tx[0].entries[0].priv_data;
	rt2x00mmio_register_write(rt2x00dev, TX_BASE_PTR0,
				  entry_priv->desc_dma);
	rt2x00mmio_register_write(rt2x00dev, TX_MAX_CNT0,
				  rt2x00dev->tx[0].limit);
	rt2x00mmio_register_write(rt2x00dev, TX_CTX_IDX0, 0);
	rt2x00mmio_register_write(rt2x00dev, TX_DTX_IDX0, 0);

	entry_priv = rt2x00dev->tx[1].entries[0].priv_data;
	rt2x00mmio_register_write(rt2x00dev, TX_BASE_PTR1,
				  entry_priv->desc_dma);
	rt2x00mmio_register_write(rt2x00dev, TX_MAX_CNT1,
				  rt2x00dev->tx[1].limit);
	rt2x00mmio_register_write(rt2x00dev, TX_CTX_IDX1, 0);
	rt2x00mmio_register_write(rt2x00dev, TX_DTX_IDX1, 0);

	entry_priv = rt2x00dev->tx[2].entries[0].priv_data;
	rt2x00mmio_register_write(rt2x00dev, TX_BASE_PTR2,
				  entry_priv->desc_dma);
	rt2x00mmio_register_write(rt2x00dev, TX_MAX_CNT2,
				  rt2x00dev->tx[2].limit);
	rt2x00mmio_register_write(rt2x00dev, TX_CTX_IDX2, 0);
	rt2x00mmio_register_write(rt2x00dev, TX_DTX_IDX2, 0);

	entry_priv = rt2x00dev->tx[3].entries[0].priv_data;
	rt2x00mmio_register_write(rt2x00dev, TX_BASE_PTR3,
				  entry_priv->desc_dma);
	rt2x00mmio_register_write(rt2x00dev, TX_MAX_CNT3,
				  rt2x00dev->tx[3].limit);
	rt2x00mmio_register_write(rt2x00dev, TX_CTX_IDX3, 0);
	rt2x00mmio_register_write(rt2x00dev, TX_DTX_IDX3, 0);

	rt2x00mmio_register_write(rt2x00dev, TX_BASE_PTR4, 0);
	rt2x00mmio_register_write(rt2x00dev, TX_MAX_CNT4, 0);
	rt2x00mmio_register_write(rt2x00dev, TX_CTX_IDX4, 0);
	rt2x00mmio_register_write(rt2x00dev, TX_DTX_IDX4, 0);

	rt2x00mmio_register_write(rt2x00dev, TX_BASE_PTR5, 0);
	rt2x00mmio_register_write(rt2x00dev, TX_MAX_CNT5, 0);
	rt2x00mmio_register_write(rt2x00dev, TX_CTX_IDX5, 0);
	rt2x00mmio_register_write(rt2x00dev, TX_DTX_IDX5, 0);

	entry_priv = rt2x00dev->rx->entries[0].priv_data;
	rt2x00mmio_register_write(rt2x00dev, RX_BASE_PTR,
				  entry_priv->desc_dma);
	rt2x00mmio_register_write(rt2x00dev, RX_MAX_CNT,
				  rt2x00dev->rx[0].limit);
	rt2x00mmio_register_write(rt2x00dev, RX_CRX_IDX,
				  rt2x00dev->rx[0].limit - 1);
	rt2x00mmio_register_write(rt2x00dev, RX_DRX_IDX, 0);

	rt2800_disable_wpdma(rt2x00dev);

	rt2x00mmio_register_write(rt2x00dev, DELAY_INT_CFG, 0);

	return 0;
}

/*
 * Device state switch handlers.
 */
static void rt2800pci_toggle_irq(struct rt2x00_dev *rt2x00dev,
				 enum dev_state state)
{
	u32 reg;
	unsigned long flags;

	/*
	 * When interrupts are being enabled, the interrupt registers
	 * should clear the register to assure a clean state.
	 */
	if (state == STATE_RADIO_IRQ_ON) {
		rt2x00mmio_register_read(rt2x00dev, INT_SOURCE_CSR, &reg);
		rt2x00mmio_register_write(rt2x00dev, INT_SOURCE_CSR, reg);
	}

	spin_lock_irqsave(&rt2x00dev->irqmask_lock, flags);
	reg = 0;
	if (state == STATE_RADIO_IRQ_ON) {
		rt2x00_set_field32(&reg, INT_MASK_CSR_RX_DONE, 1);
		rt2x00_set_field32(&reg, INT_MASK_CSR_TBTT, 1);
		rt2x00_set_field32(&reg, INT_MASK_CSR_PRE_TBTT, 1);
		rt2x00_set_field32(&reg, INT_MASK_CSR_TX_FIFO_STATUS, 1);
		rt2x00_set_field32(&reg, INT_MASK_CSR_AUTO_WAKEUP, 1);
	}
	rt2x00mmio_register_write(rt2x00dev, INT_MASK_CSR, reg);
	spin_unlock_irqrestore(&rt2x00dev->irqmask_lock, flags);

	if (state == STATE_RADIO_IRQ_OFF) {
		/*
		 * Wait for possibly running tasklets to finish.
		 */
		tasklet_kill(&rt2x00dev->txstatus_tasklet);
		tasklet_kill(&rt2x00dev->rxdone_tasklet);
		tasklet_kill(&rt2x00dev->autowake_tasklet);
		tasklet_kill(&rt2x00dev->tbtt_tasklet);
		tasklet_kill(&rt2x00dev->pretbtt_tasklet);
	}
}

static int rt2800pci_init_registers(struct rt2x00_dev *rt2x00dev)
{
	u32 reg;

	/*
	 * Reset DMA indexes
	 */
	rt2x00mmio_register_read(rt2x00dev, WPDMA_RST_IDX, &reg);
	rt2x00_set_field32(&reg, WPDMA_RST_IDX_DTX_IDX0, 1);
	rt2x00_set_field32(&reg, WPDMA_RST_IDX_DTX_IDX1, 1);
	rt2x00_set_field32(&reg, WPDMA_RST_IDX_DTX_IDX2, 1);
	rt2x00_set_field32(&reg, WPDMA_RST_IDX_DTX_IDX3, 1);
	rt2x00_set_field32(&reg, WPDMA_RST_IDX_DTX_IDX4, 1);
	rt2x00_set_field32(&reg, WPDMA_RST_IDX_DTX_IDX5, 1);
	rt2x00_set_field32(&reg, WPDMA_RST_IDX_DRX_IDX0, 1);
	rt2x00mmio_register_write(rt2x00dev, WPDMA_RST_IDX, reg);

	rt2x00mmio_register_write(rt2x00dev, PBF_SYS_CTRL, 0x00000e1f);
	rt2x00mmio_register_write(rt2x00dev, PBF_SYS_CTRL, 0x00000e00);

	if (rt2x00_is_pcie(rt2x00dev) &&
	    (rt2x00_rt(rt2x00dev, RT3572) ||
	     rt2x00_rt(rt2x00dev, RT5390) ||
	     rt2x00_rt(rt2x00dev, RT5392))) {
		rt2x00mmio_register_read(rt2x00dev, AUX_CTRL, &reg);
		rt2x00_set_field32(&reg, AUX_CTRL_FORCE_PCIE_CLK, 1);
		rt2x00_set_field32(&reg, AUX_CTRL_WAKE_PCIE_EN, 1);
		rt2x00mmio_register_write(rt2x00dev, AUX_CTRL, reg);
	}

	rt2x00mmio_register_write(rt2x00dev, PWR_PIN_CFG, 0x00000003);

	reg = 0;
	rt2x00_set_field32(&reg, MAC_SYS_CTRL_RESET_CSR, 1);
	rt2x00_set_field32(&reg, MAC_SYS_CTRL_RESET_BBP, 1);
	rt2x00mmio_register_write(rt2x00dev, MAC_SYS_CTRL, reg);

	rt2x00mmio_register_write(rt2x00dev, MAC_SYS_CTRL, 0x00000000);

	return 0;
}

static int rt2800pci_enable_radio(struct rt2x00_dev *rt2x00dev)
{
	int retval;

	/* Wait for DMA, ignore error until we initialize queues. */
	rt2800_wait_wpdma_ready(rt2x00dev);

	if (unlikely(rt2800pci_init_queues(rt2x00dev)))
		return -EIO;

	retval = rt2800_enable_radio(rt2x00dev);
	if (retval)
		return retval;

	/* After resume MCU_BOOT_SIGNAL will trash these. */
	rt2x00mmio_register_write(rt2x00dev, H2M_MAILBOX_STATUS, ~0);
	rt2x00mmio_register_write(rt2x00dev, H2M_MAILBOX_CID, ~0);

	rt2800_mcu_request(rt2x00dev, MCU_SLEEP, TOKEN_RADIO_OFF, 0xff, 0x02);
	rt2800pci_mcu_status(rt2x00dev, TOKEN_RADIO_OFF);

	rt2800_mcu_request(rt2x00dev, MCU_WAKEUP, TOKEN_WAKEUP, 0, 0);
	rt2800pci_mcu_status(rt2x00dev, TOKEN_WAKEUP);

	return retval;
}

static void rt2800pci_disable_radio(struct rt2x00_dev *rt2x00dev)
{
	if (rt2x00_is_soc(rt2x00dev)) {
		rt2800_disable_radio(rt2x00dev);
		rt2x00mmio_register_write(rt2x00dev, PWR_PIN_CFG, 0);
		rt2x00mmio_register_write(rt2x00dev, TX_PIN_CFG, 0);
	}
}

static int rt2800pci_set_state(struct rt2x00_dev *rt2x00dev,
			       enum dev_state state)
{
	if (state == STATE_AWAKE) {
		rt2800_mcu_request(rt2x00dev, MCU_WAKEUP, TOKEN_WAKEUP,
				   0, 0x02);
		rt2800pci_mcu_status(rt2x00dev, TOKEN_WAKEUP);
	} else if (state == STATE_SLEEP) {
		rt2x00mmio_register_write(rt2x00dev, H2M_MAILBOX_STATUS,
					  0xffffffff);
		rt2x00mmio_register_write(rt2x00dev, H2M_MAILBOX_CID,
					  0xffffffff);
		rt2800_mcu_request(rt2x00dev, MCU_SLEEP, TOKEN_SLEEP,
				   0xff, 0x01);
	}

	return 0;
}

static int rt2800pci_set_device_state(struct rt2x00_dev *rt2x00dev,
				      enum dev_state state)
{
	int retval = 0;

	switch (state) {
	case STATE_RADIO_ON:
		retval = rt2800pci_enable_radio(rt2x00dev);
		break;
	case STATE_RADIO_OFF:
		/*
		 * After the radio has been disabled, the device should
		 * be put to sleep for powersaving.
		 */
		rt2800pci_disable_radio(rt2x00dev);
		rt2800pci_set_state(rt2x00dev, STATE_SLEEP);
		break;
	case STATE_RADIO_IRQ_ON:
	case STATE_RADIO_IRQ_OFF:
		rt2800pci_toggle_irq(rt2x00dev, state);
		break;
	case STATE_DEEP_SLEEP:
	case STATE_SLEEP:
	case STATE_STANDBY:
	case STATE_AWAKE:
		retval = rt2800pci_set_state(rt2x00dev, state);
		break;
	default:
		retval = -ENOTSUPP;
		break;
	}

	if (unlikely(retval))
		rt2x00_err(rt2x00dev, "Device failed to enter state %d (%d)\n",
			   state, retval);

	return retval;
}

/*
 * TX descriptor initialization
 */
static __le32 *rt2800pci_get_txwi(struct queue_entry *entry)
{
	return (__le32 *) entry->skb->data;
}

static void rt2800pci_write_tx_desc(struct queue_entry *entry,
				    struct txentry_desc *txdesc)
{
	struct skb_frame_desc *skbdesc = get_skb_frame_desc(entry->skb);
	struct queue_entry_priv_mmio *entry_priv = entry->priv_data;
	__le32 *txd = entry_priv->desc;
	u32 word;
	const unsigned int txwi_size = entry->queue->winfo_size;

	/*
	 * The buffers pointed by SD_PTR0/SD_LEN0 and SD_PTR1/SD_LEN1
	 * must contains a TXWI structure + 802.11 header + padding + 802.11
	 * data. We choose to have SD_PTR0/SD_LEN0 only contains TXWI and
	 * SD_PTR1/SD_LEN1 contains 802.11 header + padding + 802.11
	 * data. It means that LAST_SEC0 is always 0.
	 */

	/*
	 * Initialize TX descriptor
	 */
	word = 0;
	rt2x00_set_field32(&word, TXD_W0_SD_PTR0, skbdesc->skb_dma);
	rt2x00_desc_write(txd, 0, word);

	word = 0;
	rt2x00_set_field32(&word, TXD_W1_SD_LEN1, entry->skb->len);
	rt2x00_set_field32(&word, TXD_W1_LAST_SEC1,
			   !test_bit(ENTRY_TXD_MORE_FRAG, &txdesc->flags));
	rt2x00_set_field32(&word, TXD_W1_BURST,
			   test_bit(ENTRY_TXD_BURST, &txdesc->flags));
	rt2x00_set_field32(&word, TXD_W1_SD_LEN0, txwi_size);
	rt2x00_set_field32(&word, TXD_W1_LAST_SEC0, 0);
	rt2x00_set_field32(&word, TXD_W1_DMA_DONE, 0);
	rt2x00_desc_write(txd, 1, word);

	word = 0;
	rt2x00_set_field32(&word, TXD_W2_SD_PTR1,
			   skbdesc->skb_dma + txwi_size);
	rt2x00_desc_write(txd, 2, word);

	word = 0;
	rt2x00_set_field32(&word, TXD_W3_WIV,
			   !test_bit(ENTRY_TXD_ENCRYPT_IV, &txdesc->flags));
	rt2x00_set_field32(&word, TXD_W3_QSEL, 2);
	rt2x00_desc_write(txd, 3, word);

	/*
	 * Register descriptor details in skb frame descriptor.
	 */
	skbdesc->desc = txd;
	skbdesc->desc_len = TXD_DESC_SIZE;
}

/*
 * RX control handlers
 */
static void rt2800pci_fill_rxdone(struct queue_entry *entry,
				  struct rxdone_entry_desc *rxdesc)
{
	struct queue_entry_priv_mmio *entry_priv = entry->priv_data;
	__le32 *rxd = entry_priv->desc;
	u32 word;

	rt2x00_desc_read(rxd, 3, &word);

	if (rt2x00_get_field32(word, RXD_W3_CRC_ERROR))
		rxdesc->flags |= RX_FLAG_FAILED_FCS_CRC;

	/*
	 * Unfortunately we don't know the cipher type used during
	 * decryption. This prevents us from correct providing
	 * correct statistics through debugfs.
	 */
	rxdesc->cipher_status = rt2x00_get_field32(word, RXD_W3_CIPHER_ERROR);

	if (rt2x00_get_field32(word, RXD_W3_DECRYPTED)) {
		/*
		 * Hardware has stripped IV/EIV data from 802.11 frame during
		 * decryption. Unfortunately the descriptor doesn't contain
		 * any fields with the EIV/IV data either, so they can't
		 * be restored by rt2x00lib.
		 */
		rxdesc->flags |= RX_FLAG_IV_STRIPPED;

		/*
		 * The hardware has already checked the Michael Mic and has
		 * stripped it from the frame. Signal this to mac80211.
		 */
		rxdesc->flags |= RX_FLAG_MMIC_STRIPPED;

		if (rxdesc->cipher_status == RX_CRYPTO_SUCCESS)
			rxdesc->flags |= RX_FLAG_DECRYPTED;
		else if (rxdesc->cipher_status == RX_CRYPTO_FAIL_MIC)
			rxdesc->flags |= RX_FLAG_MMIC_ERROR;
	}

	if (rt2x00_get_field32(word, RXD_W3_MY_BSS))
		rxdesc->dev_flags |= RXDONE_MY_BSS;

	if (rt2x00_get_field32(word, RXD_W3_L2PAD))
		rxdesc->dev_flags |= RXDONE_L2PAD;

	/*
	 * Process the RXWI structure that is at the start of the buffer.
	 */
	rt2800_process_rxwi(entry, rxdesc);
}

/*
 * Interrupt functions.
 */
static void rt2800pci_wakeup(struct rt2x00_dev *rt2x00dev)
{
	struct ieee80211_conf conf = { .flags = 0 };
	struct rt2x00lib_conf libconf = { .conf = &conf };

	rt2800_config(rt2x00dev, &libconf, IEEE80211_CONF_CHANGE_PS);
}

static bool rt2800pci_txdone_entry_check(struct queue_entry *entry, u32 status)
{
	__le32 *txwi;
	u32 word;
	int wcid, tx_wcid;

	wcid = rt2x00_get_field32(status, TX_STA_FIFO_WCID);

	txwi = rt2800_drv_get_txwi(entry);
	rt2x00_desc_read(txwi, 1, &word);
	tx_wcid = rt2x00_get_field32(word, TXWI_W1_WIRELESS_CLI_ID);

	return (tx_wcid == wcid);
}

static bool rt2800pci_txdone_find_entry(struct queue_entry *entry, void *data)
{
	u32 status = *(u32 *)data;

	/*
	 * rt2800pci hardware might reorder frames when exchanging traffic
	 * with multiple BA enabled STAs.
	 *
	 * For example, a tx queue
	 *    [ STA1 | STA2 | STA1 | STA2 ]
	 * can result in tx status reports
	 *    [ STA1 | STA1 | STA2 | STA2 ]
	 * when the hw decides to aggregate the frames for STA1 into one AMPDU.
	 *
	 * To mitigate this effect, associate the tx status to the first frame
	 * in the tx queue with a matching wcid.
	 */
	if (rt2800pci_txdone_entry_check(entry, status) &&
	    !test_bit(ENTRY_DATA_STATUS_SET, &entry->flags)) {
		/*
		 * Got a matching frame, associate the tx status with
		 * the frame
		 */
		entry->status = status;
		set_bit(ENTRY_DATA_STATUS_SET, &entry->flags);
		return true;
	}

	/* Check the next frame */
	return false;
}

static bool rt2800pci_txdone_match_first(struct queue_entry *entry, void *data)
{
	u32 status = *(u32 *)data;

	/*
	 * Find the first frame without tx status and assign this status to it
	 * regardless if it matches or not.
	 */
	if (!test_bit(ENTRY_DATA_STATUS_SET, &entry->flags)) {
		/*
		 * Got a matching frame, associate the tx status with
		 * the frame
		 */
		entry->status = status;
		set_bit(ENTRY_DATA_STATUS_SET, &entry->flags);
		return true;
	}

	/* Check the next frame */
	return false;
}
static bool rt2800pci_txdone_release_entries(struct queue_entry *entry,
					     void *data)
{
	if (test_bit(ENTRY_DATA_STATUS_SET, &entry->flags)) {
		rt2800_txdone_entry(entry, entry->status,
				    rt2800pci_get_txwi(entry));
		return false;
	}

	/* No more frames to release */
	return true;
}

static bool rt2800pci_txdone(struct rt2x00_dev *rt2x00dev)
{
	struct data_queue *queue;
	u32 status;
	u8 qid;
	int max_tx_done = 16;

	while (kfifo_get(&rt2x00dev->txstatus_fifo, &status)) {
		qid = rt2x00_get_field32(status, TX_STA_FIFO_PID_QUEUE);
		if (unlikely(qid >= QID_RX)) {
			/*
			 * Unknown queue, this shouldn't happen. Just drop
			 * this tx status.
			 */
			rt2x00_warn(rt2x00dev, "Got TX status report with unexpected pid %u, dropping\n",
				    qid);
			break;
		}

		queue = rt2x00queue_get_tx_queue(rt2x00dev, qid);
		if (unlikely(queue == NULL)) {
			/*
			 * The queue is NULL, this shouldn't happen. Stop
			 * processing here and drop the tx status
			 */
			rt2x00_warn(rt2x00dev, "Got TX status for an unavailable queue %u, dropping\n",
				    qid);
			break;
		}

		if (unlikely(rt2x00queue_empty(queue))) {
			/*
			 * The queue is empty. Stop processing here
			 * and drop the tx status.
			 */
			rt2x00_warn(rt2x00dev, "Got TX status for an empty queue %u, dropping\n",
				    qid);
			break;
		}

		/*
		 * Let's associate this tx status with the first
		 * matching frame.
		 */
		if (!rt2x00queue_for_each_entry(queue, Q_INDEX_DONE,
						Q_INDEX, &status,
						rt2800pci_txdone_find_entry)) {
			/*
			 * We cannot match the tx status to any frame, so just
			 * use the first one.
			 */
			if (!rt2x00queue_for_each_entry(queue, Q_INDEX_DONE,
							Q_INDEX, &status,
							rt2800pci_txdone_match_first)) {
				rt2x00_warn(rt2x00dev, "No frame found for TX status on queue %u, dropping\n",
					    qid);
				break;
			}
		}

		/*
		 * Release all frames with a valid tx status.
		 */
		rt2x00queue_for_each_entry(queue, Q_INDEX_DONE,
					   Q_INDEX, NULL,
					   rt2800pci_txdone_release_entries);

		if (--max_tx_done == 0)
			break;
	}

	return !max_tx_done;
}

static inline void rt2800pci_enable_interrupt(struct rt2x00_dev *rt2x00dev,
					      struct rt2x00_field32 irq_field)
{
	u32 reg;

	/*
	 * Enable a single interrupt. The interrupt mask register
	 * access needs locking.
	 */
	spin_lock_irq(&rt2x00dev->irqmask_lock);
	rt2x00mmio_register_read(rt2x00dev, INT_MASK_CSR, &reg);
	rt2x00_set_field32(&reg, irq_field, 1);
	rt2x00mmio_register_write(rt2x00dev, INT_MASK_CSR, reg);
	spin_unlock_irq(&rt2x00dev->irqmask_lock);
}

static void rt2800pci_txstatus_tasklet(unsigned long data)
{
	struct rt2x00_dev *rt2x00dev = (struct rt2x00_dev *)data;
	if (rt2800pci_txdone(rt2x00dev))
		tasklet_schedule(&rt2x00dev->txstatus_tasklet);

	/*
	 * No need to enable the tx status interrupt here as we always
	 * leave it enabled to minimize the possibility of a tx status
	 * register overflow. See comment in interrupt handler.
	 */
}

static void rt2800pci_pretbtt_tasklet(unsigned long data)
{
	struct rt2x00_dev *rt2x00dev = (struct rt2x00_dev *)data;
	rt2x00lib_pretbtt(rt2x00dev);
	if (test_bit(DEVICE_STATE_ENABLED_RADIO, &rt2x00dev->flags))
		rt2800pci_enable_interrupt(rt2x00dev, INT_MASK_CSR_PRE_TBTT);
}

static void rt2800pci_tbtt_tasklet(unsigned long data)
{
	struct rt2x00_dev *rt2x00dev = (struct rt2x00_dev *)data;
	struct rt2800_drv_data *drv_data = rt2x00dev->drv_data;
	u32 reg;

	rt2x00lib_beacondone(rt2x00dev);

	if (rt2x00dev->intf_ap_count) {
		/*
		 * The rt2800pci hardware tbtt timer is off by 1us per tbtt
		 * causing beacon skew and as a result causing problems with
		 * some powersaving clients over time. Shorten the beacon
		 * interval every 64 beacons by 64us to mitigate this effect.
		 */
		if (drv_data->tbtt_tick == (BCN_TBTT_OFFSET - 2)) {
			rt2x00mmio_register_read(rt2x00dev, BCN_TIME_CFG, &reg);
			rt2x00_set_field32(&reg, BCN_TIME_CFG_BEACON_INTERVAL,
					   (rt2x00dev->beacon_int * 16) - 1);
			rt2x00mmio_register_write(rt2x00dev, BCN_TIME_CFG, reg);
		} else if (drv_data->tbtt_tick == (BCN_TBTT_OFFSET - 1)) {
			rt2x00mmio_register_read(rt2x00dev, BCN_TIME_CFG, &reg);
			rt2x00_set_field32(&reg, BCN_TIME_CFG_BEACON_INTERVAL,
					   (rt2x00dev->beacon_int * 16));
			rt2x00mmio_register_write(rt2x00dev, BCN_TIME_CFG, reg);
		}
		drv_data->tbtt_tick++;
		drv_data->tbtt_tick %= BCN_TBTT_OFFSET;
	}

	if (test_bit(DEVICE_STATE_ENABLED_RADIO, &rt2x00dev->flags))
		rt2800pci_enable_interrupt(rt2x00dev, INT_MASK_CSR_TBTT);
}

static void rt2800pci_rxdone_tasklet(unsigned long data)
{
	struct rt2x00_dev *rt2x00dev = (struct rt2x00_dev *)data;
	if (rt2x00mmio_rxdone(rt2x00dev))
		tasklet_schedule(&rt2x00dev->rxdone_tasklet);
	else if (test_bit(DEVICE_STATE_ENABLED_RADIO, &rt2x00dev->flags))
		rt2800pci_enable_interrupt(rt2x00dev, INT_MASK_CSR_RX_DONE);
}

static void rt2800pci_autowake_tasklet(unsigned long data)
{
	struct rt2x00_dev *rt2x00dev = (struct rt2x00_dev *)data;
	rt2800pci_wakeup(rt2x00dev);
	if (test_bit(DEVICE_STATE_ENABLED_RADIO, &rt2x00dev->flags))
		rt2800pci_enable_interrupt(rt2x00dev, INT_MASK_CSR_AUTO_WAKEUP);
}

static void rt2800pci_txstatus_interrupt(struct rt2x00_dev *rt2x00dev)
{
	u32 status;
	int i;

	/*
	 * The TX_FIFO_STATUS interrupt needs special care. We should
	 * read TX_STA_FIFO but we should do it immediately as otherwise
	 * the register can overflow and we would lose status reports.
	 *
	 * Hence, read the TX_STA_FIFO register and copy all tx status
	 * reports into a kernel FIFO which is handled in the txstatus
	 * tasklet. We use a tasklet to process the tx status reports
	 * because we can schedule the tasklet multiple times (when the
	 * interrupt fires again during tx status processing).
	 *
	 * Furthermore we don't disable the TX_FIFO_STATUS
	 * interrupt here but leave it enabled so that the TX_STA_FIFO
	 * can also be read while the tx status tasklet gets executed.
	 *
	 * Since we have only one producer and one consumer we don't
	 * need to lock the kfifo.
	 */
<<<<<<< HEAD
	for (i = 0; i < rt2x00dev->ops->tx->entry_num; i++) {
=======
	for (i = 0; i < rt2x00dev->tx->limit; i++) {
>>>>>>> d0e0ac97
		rt2x00mmio_register_read(rt2x00dev, TX_STA_FIFO, &status);

		if (!rt2x00_get_field32(status, TX_STA_FIFO_VALID))
			break;

		if (!kfifo_put(&rt2x00dev->txstatus_fifo, &status)) {
			rt2x00_warn(rt2x00dev, "TX status FIFO overrun, drop tx status report\n");
			break;
		}
	}

	/* Schedule the tasklet for processing the tx status. */
	tasklet_schedule(&rt2x00dev->txstatus_tasklet);
}

static irqreturn_t rt2800pci_interrupt(int irq, void *dev_instance)
{
	struct rt2x00_dev *rt2x00dev = dev_instance;
	u32 reg, mask;

	/* Read status and ACK all interrupts */
	rt2x00mmio_register_read(rt2x00dev, INT_SOURCE_CSR, &reg);
	rt2x00mmio_register_write(rt2x00dev, INT_SOURCE_CSR, reg);

	if (!reg)
		return IRQ_NONE;

	if (!test_bit(DEVICE_STATE_ENABLED_RADIO, &rt2x00dev->flags))
		return IRQ_HANDLED;

	/*
	 * Since INT_MASK_CSR and INT_SOURCE_CSR use the same bits
	 * for interrupts and interrupt masks we can just use the value of
	 * INT_SOURCE_CSR to create the interrupt mask.
	 */
	mask = ~reg;

	if (rt2x00_get_field32(reg, INT_SOURCE_CSR_TX_FIFO_STATUS)) {
		rt2800pci_txstatus_interrupt(rt2x00dev);
		/*
		 * Never disable the TX_FIFO_STATUS interrupt.
		 */
		rt2x00_set_field32(&mask, INT_MASK_CSR_TX_FIFO_STATUS, 1);
	}

	if (rt2x00_get_field32(reg, INT_SOURCE_CSR_PRE_TBTT))
		tasklet_hi_schedule(&rt2x00dev->pretbtt_tasklet);

	if (rt2x00_get_field32(reg, INT_SOURCE_CSR_TBTT))
		tasklet_hi_schedule(&rt2x00dev->tbtt_tasklet);

	if (rt2x00_get_field32(reg, INT_SOURCE_CSR_RX_DONE))
		tasklet_schedule(&rt2x00dev->rxdone_tasklet);

	if (rt2x00_get_field32(reg, INT_SOURCE_CSR_AUTO_WAKEUP))
		tasklet_schedule(&rt2x00dev->autowake_tasklet);

	/*
	 * Disable all interrupts for which a tasklet was scheduled right now,
	 * the tasklet will reenable the appropriate interrupts.
	 */
	spin_lock(&rt2x00dev->irqmask_lock);
	rt2x00mmio_register_read(rt2x00dev, INT_MASK_CSR, &reg);
	reg &= mask;
	rt2x00mmio_register_write(rt2x00dev, INT_MASK_CSR, reg);
	spin_unlock(&rt2x00dev->irqmask_lock);

	return IRQ_HANDLED;
}

/*
 * Device probe functions.
 */
static int rt2800pci_read_eeprom(struct rt2x00_dev *rt2x00dev)
{
	int retval;

	if (rt2x00_is_soc(rt2x00dev))
		retval = rt2800pci_read_eeprom_soc(rt2x00dev);
	else if (rt2800pci_efuse_detect(rt2x00dev))
		retval = rt2800pci_read_eeprom_efuse(rt2x00dev);
	else
		retval = rt2800pci_read_eeprom_pci(rt2x00dev);

	return retval;
}

static const struct ieee80211_ops rt2800pci_mac80211_ops = {
	.tx			= rt2x00mac_tx,
	.start			= rt2x00mac_start,
	.stop			= rt2x00mac_stop,
	.add_interface		= rt2x00mac_add_interface,
	.remove_interface	= rt2x00mac_remove_interface,
	.config			= rt2x00mac_config,
	.configure_filter	= rt2x00mac_configure_filter,
	.set_key		= rt2x00mac_set_key,
	.sw_scan_start		= rt2x00mac_sw_scan_start,
	.sw_scan_complete	= rt2x00mac_sw_scan_complete,
	.get_stats		= rt2x00mac_get_stats,
	.get_tkip_seq		= rt2800_get_tkip_seq,
	.set_rts_threshold	= rt2800_set_rts_threshold,
	.sta_add		= rt2x00mac_sta_add,
	.sta_remove		= rt2x00mac_sta_remove,
	.bss_info_changed	= rt2x00mac_bss_info_changed,
	.conf_tx		= rt2800_conf_tx,
	.get_tsf		= rt2800_get_tsf,
	.rfkill_poll		= rt2x00mac_rfkill_poll,
	.ampdu_action		= rt2800_ampdu_action,
	.flush			= rt2x00mac_flush,
	.get_survey		= rt2800_get_survey,
	.get_ringparam		= rt2x00mac_get_ringparam,
	.tx_frames_pending	= rt2x00mac_tx_frames_pending,
};

static const struct rt2800_ops rt2800pci_rt2800_ops = {
	.register_read		= rt2x00mmio_register_read,
	.register_read_lock	= rt2x00mmio_register_read, /* same for PCI */
	.register_write		= rt2x00mmio_register_write,
	.register_write_lock	= rt2x00mmio_register_write, /* same for PCI */
	.register_multiread	= rt2x00mmio_register_multiread,
	.register_multiwrite	= rt2x00mmio_register_multiwrite,
	.regbusy_read		= rt2x00mmio_regbusy_read,
	.read_eeprom		= rt2800pci_read_eeprom,
	.hwcrypt_disabled	= rt2800pci_hwcrypt_disabled,
	.drv_write_firmware	= rt2800pci_write_firmware,
	.drv_init_registers	= rt2800pci_init_registers,
	.drv_get_txwi		= rt2800pci_get_txwi,
};

static const struct rt2x00lib_ops rt2800pci_rt2x00_ops = {
	.irq_handler		= rt2800pci_interrupt,
	.txstatus_tasklet	= rt2800pci_txstatus_tasklet,
	.pretbtt_tasklet	= rt2800pci_pretbtt_tasklet,
	.tbtt_tasklet		= rt2800pci_tbtt_tasklet,
	.rxdone_tasklet		= rt2800pci_rxdone_tasklet,
	.autowake_tasklet	= rt2800pci_autowake_tasklet,
	.probe_hw		= rt2800_probe_hw,
	.get_firmware_name	= rt2800pci_get_firmware_name,
	.check_firmware		= rt2800_check_firmware,
	.load_firmware		= rt2800_load_firmware,
	.initialize		= rt2x00mmio_initialize,
	.uninitialize		= rt2x00mmio_uninitialize,
	.get_entry_state	= rt2800pci_get_entry_state,
	.clear_entry		= rt2800pci_clear_entry,
	.set_device_state	= rt2800pci_set_device_state,
	.rfkill_poll		= rt2800_rfkill_poll,
	.link_stats		= rt2800_link_stats,
	.reset_tuner		= rt2800_reset_tuner,
	.link_tuner		= rt2800_link_tuner,
	.gain_calibration	= rt2800_gain_calibration,
	.vco_calibration	= rt2800_vco_calibration,
	.start_queue		= rt2800pci_start_queue,
	.kick_queue		= rt2800pci_kick_queue,
	.stop_queue		= rt2800pci_stop_queue,
	.flush_queue		= rt2x00mmio_flush_queue,
	.write_tx_desc		= rt2800pci_write_tx_desc,
	.write_tx_data		= rt2800_write_tx_data,
	.write_beacon		= rt2800_write_beacon,
	.clear_beacon		= rt2800_clear_beacon,
	.fill_rxdone		= rt2800pci_fill_rxdone,
	.config_shared_key	= rt2800_config_shared_key,
	.config_pairwise_key	= rt2800_config_pairwise_key,
	.config_filter		= rt2800_config_filter,
	.config_intf		= rt2800_config_intf,
	.config_erp		= rt2800_config_erp,
	.config_ant		= rt2800_config_ant,
	.config			= rt2800_config,
	.sta_add		= rt2800_sta_add,
	.sta_remove		= rt2800_sta_remove,
};

<<<<<<< HEAD
static const struct data_queue_desc rt2800pci_queue_rx = {
	.entry_num		= 128,
	.data_size		= AGGREGATION_SIZE,
	.desc_size		= RXD_DESC_SIZE,
	.winfo_size		= RXWI_DESC_SIZE,
	.priv_size		= sizeof(struct queue_entry_priv_mmio),
};

static const struct data_queue_desc rt2800pci_queue_tx = {
	.entry_num		= 64,
	.data_size		= AGGREGATION_SIZE,
	.desc_size		= TXD_DESC_SIZE,
	.winfo_size		= TXWI_DESC_SIZE,
	.priv_size		= sizeof(struct queue_entry_priv_mmio),
};

static const struct data_queue_desc rt2800pci_queue_bcn = {
	.entry_num		= 8,
	.data_size		= 0, /* No DMA required for beacons */
	.desc_size		= TXD_DESC_SIZE,
	.winfo_size		= TXWI_DESC_SIZE,
	.priv_size		= sizeof(struct queue_entry_priv_mmio),
};
=======
static void rt2800pci_queue_init(struct data_queue *queue)
{
	switch (queue->qid) {
	case QID_RX:
		queue->limit = 128;
		queue->data_size = AGGREGATION_SIZE;
		queue->desc_size = RXD_DESC_SIZE;
		queue->winfo_size = RXWI_DESC_SIZE_4WORDS;
		queue->priv_size = sizeof(struct queue_entry_priv_mmio);
		break;

	case QID_AC_VO:
	case QID_AC_VI:
	case QID_AC_BE:
	case QID_AC_BK:
		queue->limit = 64;
		queue->data_size = AGGREGATION_SIZE;
		queue->desc_size = TXD_DESC_SIZE;
		queue->winfo_size = TXWI_DESC_SIZE_4WORDS;
		queue->priv_size = sizeof(struct queue_entry_priv_mmio);
		break;

	case QID_BEACON:
		queue->limit = 8;
		queue->data_size = 0; /* No DMA required for beacons */
		queue->desc_size = TXD_DESC_SIZE;
		queue->winfo_size = TXWI_DESC_SIZE_4WORDS;
		queue->priv_size = sizeof(struct queue_entry_priv_mmio);
		break;

	case QID_ATIM:
		/* fallthrough */
	default:
		BUG();
		break;
	}
}
>>>>>>> d0e0ac97

static const struct rt2x00_ops rt2800pci_ops = {
	.name			= KBUILD_MODNAME,
	.drv_data_size		= sizeof(struct rt2800_drv_data),
	.max_ap_intf		= 8,
	.eeprom_size		= EEPROM_SIZE,
	.rf_size		= RF_SIZE,
	.tx_queues		= NUM_TX_QUEUES,
	.queue_init		= rt2800pci_queue_init,
	.lib			= &rt2800pci_rt2x00_ops,
	.drv			= &rt2800pci_rt2800_ops,
	.hw			= &rt2800pci_mac80211_ops,
#ifdef CONFIG_RT2X00_LIB_DEBUGFS
	.debugfs		= &rt2800_rt2x00debug,
#endif /* CONFIG_RT2X00_LIB_DEBUGFS */
};

/*
 * RT2800pci module information.
 */
#ifdef CONFIG_PCI
static DEFINE_PCI_DEVICE_TABLE(rt2800pci_device_table) = {
	{ PCI_DEVICE(0x1814, 0x0601) },
	{ PCI_DEVICE(0x1814, 0x0681) },
	{ PCI_DEVICE(0x1814, 0x0701) },
	{ PCI_DEVICE(0x1814, 0x0781) },
	{ PCI_DEVICE(0x1814, 0x3090) },
	{ PCI_DEVICE(0x1814, 0x3091) },
	{ PCI_DEVICE(0x1814, 0x3092) },
	{ PCI_DEVICE(0x1432, 0x7708) },
	{ PCI_DEVICE(0x1432, 0x7727) },
	{ PCI_DEVICE(0x1432, 0x7728) },
	{ PCI_DEVICE(0x1432, 0x7738) },
	{ PCI_DEVICE(0x1432, 0x7748) },
	{ PCI_DEVICE(0x1432, 0x7758) },
	{ PCI_DEVICE(0x1432, 0x7768) },
	{ PCI_DEVICE(0x1462, 0x891a) },
	{ PCI_DEVICE(0x1a3b, 0x1059) },
#ifdef CONFIG_RT2800PCI_RT3290
	{ PCI_DEVICE(0x1814, 0x3290) },
#endif
#ifdef CONFIG_RT2800PCI_RT33XX
	{ PCI_DEVICE(0x1814, 0x3390) },
#endif
#ifdef CONFIG_RT2800PCI_RT35XX
	{ PCI_DEVICE(0x1432, 0x7711) },
	{ PCI_DEVICE(0x1432, 0x7722) },
	{ PCI_DEVICE(0x1814, 0x3060) },
	{ PCI_DEVICE(0x1814, 0x3062) },
	{ PCI_DEVICE(0x1814, 0x3562) },
	{ PCI_DEVICE(0x1814, 0x3592) },
	{ PCI_DEVICE(0x1814, 0x3593) },
	{ PCI_DEVICE(0x1814, 0x359f) },
#endif
#ifdef CONFIG_RT2800PCI_RT53XX
	{ PCI_DEVICE(0x1814, 0x5360) },
	{ PCI_DEVICE(0x1814, 0x5362) },
	{ PCI_DEVICE(0x1814, 0x5390) },
	{ PCI_DEVICE(0x1814, 0x5392) },
	{ PCI_DEVICE(0x1814, 0x539a) },
	{ PCI_DEVICE(0x1814, 0x539b) },
	{ PCI_DEVICE(0x1814, 0x539f) },
#endif
	{ 0, }
};
#endif /* CONFIG_PCI */

MODULE_AUTHOR(DRV_PROJECT);
MODULE_VERSION(DRV_VERSION);
MODULE_DESCRIPTION("Ralink RT2800 PCI & PCMCIA Wireless LAN driver.");
MODULE_SUPPORTED_DEVICE("Ralink RT2860 PCI & PCMCIA chipset based cards");
#ifdef CONFIG_PCI
MODULE_FIRMWARE(FIRMWARE_RT2860);
MODULE_DEVICE_TABLE(pci, rt2800pci_device_table);
#endif /* CONFIG_PCI */
MODULE_LICENSE("GPL");

#if defined(CONFIG_SOC_RT288X) || defined(CONFIG_SOC_RT305X)
static int rt2800soc_probe(struct platform_device *pdev)
{
	return rt2x00soc_probe(pdev, &rt2800pci_ops);
}

static struct platform_driver rt2800soc_driver = {
	.driver		= {
		.name		= "rt2800_wmac",
		.owner		= THIS_MODULE,
		.mod_name	= KBUILD_MODNAME,
	},
	.probe		= rt2800soc_probe,
	.remove		= rt2x00soc_remove,
	.suspend	= rt2x00soc_suspend,
	.resume		= rt2x00soc_resume,
};
#endif /* CONFIG_SOC_RT288X || CONFIG_SOC_RT305X */

#ifdef CONFIG_PCI
static int rt2800pci_probe(struct pci_dev *pci_dev,
			   const struct pci_device_id *id)
{
	return rt2x00pci_probe(pci_dev, &rt2800pci_ops);
}

static struct pci_driver rt2800pci_driver = {
	.name		= KBUILD_MODNAME,
	.id_table	= rt2800pci_device_table,
	.probe		= rt2800pci_probe,
	.remove		= rt2x00pci_remove,
	.suspend	= rt2x00pci_suspend,
	.resume		= rt2x00pci_resume,
};
#endif /* CONFIG_PCI */

static int __init rt2800pci_init(void)
{
	int ret = 0;

#if defined(CONFIG_SOC_RT288X) || defined(CONFIG_SOC_RT305X)
	ret = platform_driver_register(&rt2800soc_driver);
	if (ret)
		return ret;
#endif
#ifdef CONFIG_PCI
	ret = pci_register_driver(&rt2800pci_driver);
	if (ret) {
#if defined(CONFIG_SOC_RT288X) || defined(CONFIG_SOC_RT305X)
		platform_driver_unregister(&rt2800soc_driver);
#endif
		return ret;
	}
#endif

	return ret;
}

static void __exit rt2800pci_exit(void)
{
#ifdef CONFIG_PCI
	pci_unregister_driver(&rt2800pci_driver);
#endif
#if defined(CONFIG_SOC_RT288X) || defined(CONFIG_SOC_RT305X)
	platform_driver_unregister(&rt2800soc_driver);
#endif
}

module_init(rt2800pci_init);
module_exit(rt2800pci_exit);<|MERGE_RESOLUTION|>--- conflicted
+++ resolved
@@ -1015,11 +1015,7 @@
 	 * Since we have only one producer and one consumer we don't
 	 * need to lock the kfifo.
 	 */
-<<<<<<< HEAD
-	for (i = 0; i < rt2x00dev->ops->tx->entry_num; i++) {
-=======
 	for (i = 0; i < rt2x00dev->tx->limit; i++) {
->>>>>>> d0e0ac97
 		rt2x00mmio_register_read(rt2x00dev, TX_STA_FIFO, &status);
 
 		if (!rt2x00_get_field32(status, TX_STA_FIFO_VALID))
@@ -1191,31 +1187,6 @@
 	.sta_remove		= rt2800_sta_remove,
 };
 
-<<<<<<< HEAD
-static const struct data_queue_desc rt2800pci_queue_rx = {
-	.entry_num		= 128,
-	.data_size		= AGGREGATION_SIZE,
-	.desc_size		= RXD_DESC_SIZE,
-	.winfo_size		= RXWI_DESC_SIZE,
-	.priv_size		= sizeof(struct queue_entry_priv_mmio),
-};
-
-static const struct data_queue_desc rt2800pci_queue_tx = {
-	.entry_num		= 64,
-	.data_size		= AGGREGATION_SIZE,
-	.desc_size		= TXD_DESC_SIZE,
-	.winfo_size		= TXWI_DESC_SIZE,
-	.priv_size		= sizeof(struct queue_entry_priv_mmio),
-};
-
-static const struct data_queue_desc rt2800pci_queue_bcn = {
-	.entry_num		= 8,
-	.data_size		= 0, /* No DMA required for beacons */
-	.desc_size		= TXD_DESC_SIZE,
-	.winfo_size		= TXWI_DESC_SIZE,
-	.priv_size		= sizeof(struct queue_entry_priv_mmio),
-};
-=======
 static void rt2800pci_queue_init(struct data_queue *queue)
 {
 	switch (queue->qid) {
@@ -1253,7 +1224,6 @@
 		break;
 	}
 }
->>>>>>> d0e0ac97
 
 static const struct rt2x00_ops rt2800pci_ops = {
 	.name			= KBUILD_MODNAME,
