/*
	Copyright (C) 2010 Willow Garage <http://www.willowgarage.com>
	Copyright (C) 2009 - 2010 Ivo van Doorn <IvDoorn@gmail.com>
	Copyright (C) 2009 Mattias Nissler <mattias.nissler@gmx.de>
	Copyright (C) 2009 Felix Fietkau <nbd@openwrt.org>
	Copyright (C) 2009 Xose Vazquez Perez <xose.vazquez@gmail.com>
	Copyright (C) 2009 Axel Kollhofer <rain_maker@root-forum.org>
	<http://rt2x00.serialmonkey.com>

	This program is free software; you can redistribute it and/or modify
	it under the terms of the GNU General Public License as published by
	the Free Software Foundation; either version 2 of the License, or
	(at your option) any later version.

	This program is distributed in the hope that it will be useful,
	but WITHOUT ANY WARRANTY; without even the implied warranty of
	MERCHANTABILITY or FITNESS FOR A PARTICULAR PURPOSE. See the
	GNU General Public License for more details.

	You should have received a copy of the GNU General Public License
	along with this program; if not, write to the
	Free Software Foundation, Inc.,
	59 Temple Place - Suite 330, Boston, MA 02111-1307, USA.
 */

/*
	Module: rt2800usb
	Abstract: rt2800usb device specific routines.
	Supported chipsets: RT2800U.
 */

#include <linux/delay.h>
#include <linux/etherdevice.h>
#include <linux/init.h>
#include <linux/kernel.h>
#include <linux/module.h>
#include <linux/usb.h>

#include "rt2x00.h"
#include "rt2x00usb.h"
#include "rt2800lib.h"
#include "rt2800.h"
#include "rt2800usb.h"

/*
 * Allow hardware encryption to be disabled.
 */
static int modparam_nohwcrypt;
module_param_named(nohwcrypt, modparam_nohwcrypt, bool, S_IRUGO);
MODULE_PARM_DESC(nohwcrypt, "Disable hardware encryption.");

/*
 * Queue handlers.
 */
static void rt2800usb_start_queue(struct data_queue *queue)
{
	struct rt2x00_dev *rt2x00dev = queue->rt2x00dev;
	u32 reg;

	switch (queue->qid) {
	case QID_RX:
		rt2x00usb_register_read(rt2x00dev, MAC_SYS_CTRL, &reg);
		rt2x00_set_field32(&reg, MAC_SYS_CTRL_ENABLE_RX, 1);
		rt2x00usb_register_write(rt2x00dev, MAC_SYS_CTRL, reg);
		break;
	case QID_BEACON:
		rt2x00usb_register_read(rt2x00dev, BCN_TIME_CFG, &reg);
		rt2x00_set_field32(&reg, BCN_TIME_CFG_TSF_TICKING, 1);
		rt2x00_set_field32(&reg, BCN_TIME_CFG_TBTT_ENABLE, 1);
		rt2x00_set_field32(&reg, BCN_TIME_CFG_BEACON_GEN, 1);
		rt2x00usb_register_write(rt2x00dev, BCN_TIME_CFG, reg);
		break;
	default:
		break;
	}
}

static void rt2800usb_stop_queue(struct data_queue *queue)
{
	struct rt2x00_dev *rt2x00dev = queue->rt2x00dev;
	u32 reg;

	switch (queue->qid) {
	case QID_RX:
		rt2x00usb_register_read(rt2x00dev, MAC_SYS_CTRL, &reg);
		rt2x00_set_field32(&reg, MAC_SYS_CTRL_ENABLE_RX, 0);
		rt2x00usb_register_write(rt2x00dev, MAC_SYS_CTRL, reg);
		break;
	case QID_BEACON:
		rt2x00usb_register_read(rt2x00dev, BCN_TIME_CFG, &reg);
		rt2x00_set_field32(&reg, BCN_TIME_CFG_TSF_TICKING, 0);
		rt2x00_set_field32(&reg, BCN_TIME_CFG_TBTT_ENABLE, 0);
		rt2x00_set_field32(&reg, BCN_TIME_CFG_BEACON_GEN, 0);
		rt2x00usb_register_write(rt2x00dev, BCN_TIME_CFG, reg);
		break;
	default:
		break;
	}
}

/*
 * test if there is an entry in any TX queue for which DMA is done
 * but the TX status has not been returned yet
 */
static bool rt2800usb_txstatus_pending(struct rt2x00_dev *rt2x00dev)
{
	struct data_queue *queue;

	tx_queue_for_each(rt2x00dev, queue) {
		if (rt2x00queue_get_entry(queue, Q_INDEX_DMA_DONE) !=
		    rt2x00queue_get_entry(queue, Q_INDEX_DONE))
			return true;
	}
	return false;
}

static bool rt2800usb_tx_sta_fifo_read_completed(struct rt2x00_dev *rt2x00dev,
						 int urb_status, u32 tx_status)
{
	if (urb_status) {
		WARNING(rt2x00dev, "rt2x00usb_register_read_async failed: %d\n", urb_status);
		return false;
	}

	/* try to read all TX_STA_FIFO entries before scheduling txdone_work */
	if (rt2x00_get_field32(tx_status, TX_STA_FIFO_VALID)) {
		if (!kfifo_put(&rt2x00dev->txstatus_fifo, &tx_status)) {
			WARNING(rt2x00dev, "TX status FIFO overrun, "
				"drop tx status report.\n");
			queue_work(rt2x00dev->workqueue, &rt2x00dev->txdone_work);
		} else
			return true;
	} else if (!kfifo_is_empty(&rt2x00dev->txstatus_fifo)) {
		queue_work(rt2x00dev->workqueue, &rt2x00dev->txdone_work);
	} else if (rt2800usb_txstatus_pending(rt2x00dev)) {
		mod_timer(&rt2x00dev->txstatus_timer, jiffies + msecs_to_jiffies(2));
	}

	return false;
}

static void rt2800usb_tx_dma_done(struct queue_entry *entry)
{
	struct rt2x00_dev *rt2x00dev = entry->queue->rt2x00dev;

	rt2x00usb_register_read_async(rt2x00dev, TX_STA_FIFO,
				      rt2800usb_tx_sta_fifo_read_completed);
}

static void rt2800usb_tx_sta_fifo_timeout(unsigned long data)
{
	struct rt2x00_dev *rt2x00dev = (struct rt2x00_dev *)data;

	rt2x00usb_register_read_async(rt2x00dev, TX_STA_FIFO,
				      rt2800usb_tx_sta_fifo_read_completed);
}

/*
 * Firmware functions
 */
static char *rt2800usb_get_firmware_name(struct rt2x00_dev *rt2x00dev)
{
	return FIRMWARE_RT2870;
}

static int rt2800usb_write_firmware(struct rt2x00_dev *rt2x00dev,
				    const u8 *data, const size_t len)
{
	int status;
	u32 offset;
	u32 length;

	/*
	 * Check which section of the firmware we need.
	 */
	if (rt2x00_rt(rt2x00dev, RT2860) ||
	    rt2x00_rt(rt2x00dev, RT2872) ||
	    rt2x00_rt(rt2x00dev, RT3070)) {
		offset = 0;
		length = 4096;
	} else {
		offset = 4096;
		length = 4096;
	}

	/*
	 * Write firmware to device.
	 */
	rt2x00usb_register_multiwrite(rt2x00dev, FIRMWARE_IMAGE_BASE,
				      data + offset, length);

	rt2x00usb_register_write(rt2x00dev, H2M_MAILBOX_CID, ~0);
	rt2x00usb_register_write(rt2x00dev, H2M_MAILBOX_STATUS, ~0);

	/*
	 * Send firmware request to device to load firmware,
	 * we need to specify a long timeout time.
	 */
	status = rt2x00usb_vendor_request_sw(rt2x00dev, USB_DEVICE_MODE,
					     0, USB_MODE_FIRMWARE,
					     REGISTER_TIMEOUT_FIRMWARE);
	if (status < 0) {
		ERROR(rt2x00dev, "Failed to write Firmware to device.\n");
		return status;
	}

	msleep(10);
	rt2x00usb_register_write(rt2x00dev, H2M_MAILBOX_CSR, 0);

	return 0;
}

/*
 * Device state switch handlers.
 */
static int rt2800usb_init_registers(struct rt2x00_dev *rt2x00dev)
{
	u32 reg;

	/*
	 * Wait until BBP and RF are ready.
	 */
	if (rt2800_wait_csr_ready(rt2x00dev))
		return -EBUSY;

	rt2x00usb_register_read(rt2x00dev, PBF_SYS_CTRL, &reg);
	rt2x00usb_register_write(rt2x00dev, PBF_SYS_CTRL, reg & ~0x00002000);

	rt2x00usb_register_write(rt2x00dev, PWR_PIN_CFG, 0x00000003);

	rt2x00usb_register_read(rt2x00dev, MAC_SYS_CTRL, &reg);
	rt2x00_set_field32(&reg, MAC_SYS_CTRL_RESET_CSR, 1);
	rt2x00_set_field32(&reg, MAC_SYS_CTRL_RESET_BBP, 1);
	rt2x00usb_register_write(rt2x00dev, MAC_SYS_CTRL, reg);

	rt2x00usb_register_write(rt2x00dev, USB_DMA_CFG, 0x00000000);

	rt2x00usb_vendor_request_sw(rt2x00dev, USB_DEVICE_MODE, 0,
				    USB_MODE_RESET, REGISTER_TIMEOUT);

	rt2x00usb_register_write(rt2x00dev, MAC_SYS_CTRL, 0x00000000);

	return 0;
}

static int rt2800usb_enable_radio(struct rt2x00_dev *rt2x00dev)
{
	u32 reg;

	if (unlikely(rt2800_wait_wpdma_ready(rt2x00dev)))
		return -EIO;

	rt2x00usb_register_read(rt2x00dev, USB_DMA_CFG, &reg);
	rt2x00_set_field32(&reg, USB_DMA_CFG_PHY_CLEAR, 0);
	rt2x00_set_field32(&reg, USB_DMA_CFG_RX_BULK_AGG_EN, 0);
	rt2x00_set_field32(&reg, USB_DMA_CFG_RX_BULK_AGG_TIMEOUT, 128);
	/*
	 * Total room for RX frames in kilobytes, PBF might still exceed
	 * this limit so reduce the number to prevent errors.
	 */
	rt2x00_set_field32(&reg, USB_DMA_CFG_RX_BULK_AGG_LIMIT,
			   ((rt2x00dev->ops->rx->entry_num * DATA_FRAME_SIZE)
			    / 1024) - 3);
	rt2x00_set_field32(&reg, USB_DMA_CFG_RX_BULK_EN, 1);
	rt2x00_set_field32(&reg, USB_DMA_CFG_TX_BULK_EN, 1);
	rt2x00usb_register_write(rt2x00dev, USB_DMA_CFG, reg);

	return rt2800_enable_radio(rt2x00dev);
}

static void rt2800usb_disable_radio(struct rt2x00_dev *rt2x00dev)
{
	rt2800_disable_radio(rt2x00dev);
	rt2x00usb_disable_radio(rt2x00dev);
}

static int rt2800usb_set_state(struct rt2x00_dev *rt2x00dev,
			       enum dev_state state)
{
	if (state == STATE_AWAKE)
		rt2800_mcu_request(rt2x00dev, MCU_WAKEUP, 0xff, 0, 2);
	else
		rt2800_mcu_request(rt2x00dev, MCU_SLEEP, 0xff, 0xff, 2);

	return 0;
}

static int rt2800usb_set_device_state(struct rt2x00_dev *rt2x00dev,
				      enum dev_state state)
{
	int retval = 0;

	switch (state) {
	case STATE_RADIO_ON:
		/*
		 * Before the radio can be enabled, the device first has
		 * to be woken up. After that it needs a bit of time
		 * to be fully awake and then the radio can be enabled.
		 */
		rt2800usb_set_state(rt2x00dev, STATE_AWAKE);
		msleep(1);
		retval = rt2800usb_enable_radio(rt2x00dev);
		break;
	case STATE_RADIO_OFF:
		/*
		 * After the radio has been disabled, the device should
		 * be put to sleep for powersaving.
		 */
		rt2800usb_disable_radio(rt2x00dev);
		rt2800usb_set_state(rt2x00dev, STATE_SLEEP);
		break;
	case STATE_RADIO_IRQ_ON:
	case STATE_RADIO_IRQ_OFF:
		/* No support, but no error either */
		break;
	case STATE_DEEP_SLEEP:
	case STATE_SLEEP:
	case STATE_STANDBY:
	case STATE_AWAKE:
		retval = rt2800usb_set_state(rt2x00dev, state);
		break;
	default:
		retval = -ENOTSUPP;
		break;
	}

	if (unlikely(retval))
		ERROR(rt2x00dev, "Device failed to enter state %d (%d).\n",
		      state, retval);

	return retval;
}

/*
 * Watchdog handlers
 */
static void rt2800usb_watchdog(struct rt2x00_dev *rt2x00dev)
{
	unsigned int i;
	u32 reg;

	rt2x00usb_register_read(rt2x00dev, TXRXQ_PCNT, &reg);
	if (rt2x00_get_field32(reg, TXRXQ_PCNT_TX0Q)) {
		WARNING(rt2x00dev, "TX HW queue 0 timed out,"
			" invoke forced kick\n");

		rt2x00usb_register_write(rt2x00dev, PBF_CFG, 0xf40012);

		for (i = 0; i < 10; i++) {
			udelay(10);
			if (!rt2x00_get_field32(reg, TXRXQ_PCNT_TX0Q))
				break;
		}

		rt2x00usb_register_write(rt2x00dev, PBF_CFG, 0xf40006);
	}

	rt2x00usb_register_read(rt2x00dev, TXRXQ_PCNT, &reg);
	if (rt2x00_get_field32(reg, TXRXQ_PCNT_TX1Q)) {
		WARNING(rt2x00dev, "TX HW queue 1 timed out,"
			" invoke forced kick\n");

		rt2x00usb_register_write(rt2x00dev, PBF_CFG, 0xf4000a);

		for (i = 0; i < 10; i++) {
			udelay(10);
			if (!rt2x00_get_field32(reg, TXRXQ_PCNT_TX1Q))
				break;
		}

		rt2x00usb_register_write(rt2x00dev, PBF_CFG, 0xf40006);
	}

	rt2x00usb_watchdog(rt2x00dev);
}

/*
 * TX descriptor initialization
 */
static __le32 *rt2800usb_get_txwi(struct queue_entry *entry)
{
	if (entry->queue->qid == QID_BEACON)
		return (__le32 *) (entry->skb->data);
	else
		return (__le32 *) (entry->skb->data + TXINFO_DESC_SIZE);
}

static void rt2800usb_write_tx_desc(struct queue_entry *entry,
				    struct txentry_desc *txdesc)
{
	struct skb_frame_desc *skbdesc = get_skb_frame_desc(entry->skb);
	__le32 *txi = (__le32 *) entry->skb->data;
	u32 word;

	/*
	 * Initialize TXINFO descriptor
	 */
	rt2x00_desc_read(txi, 0, &word);

	/*
	 * The size of TXINFO_W0_USB_DMA_TX_PKT_LEN is
	 * TXWI + 802.11 header + L2 pad + payload + pad,
	 * so need to decrease size of TXINFO and USB end pad.
	 */
	rt2x00_set_field32(&word, TXINFO_W0_USB_DMA_TX_PKT_LEN,
			   entry->skb->len - TXINFO_DESC_SIZE - 4);
	rt2x00_set_field32(&word, TXINFO_W0_WIV,
			   !test_bit(ENTRY_TXD_ENCRYPT_IV, &txdesc->flags));
	rt2x00_set_field32(&word, TXINFO_W0_QSEL, 2);
	rt2x00_set_field32(&word, TXINFO_W0_SW_USE_LAST_ROUND, 0);
	rt2x00_set_field32(&word, TXINFO_W0_USB_DMA_NEXT_VALID, 0);
	rt2x00_set_field32(&word, TXINFO_W0_USB_DMA_TX_BURST,
			   test_bit(ENTRY_TXD_BURST, &txdesc->flags));
	rt2x00_desc_write(txi, 0, word);

	/*
	 * Register descriptor details in skb frame descriptor.
	 */
	skbdesc->flags |= SKBDESC_DESC_IN_SKB;
	skbdesc->desc = txi;
	skbdesc->desc_len = TXINFO_DESC_SIZE + TXWI_DESC_SIZE;
}

static void rt2800usb_write_tx_data(struct queue_entry *entry,
					struct txentry_desc *txdesc)
{
	unsigned int len;
	int err;

	rt2800_write_tx_data(entry, txdesc);

	/*
	 * pad(1~3 bytes) is added after each 802.11 payload.
	 * USB end pad(4 bytes) is added at each USB bulk out packet end.
	 * TX frame format is :
	 * | TXINFO | TXWI | 802.11 header | L2 pad | payload | pad | USB end pad |
	 *                 |<------------- tx_pkt_len ------------->|
	 */
	len = roundup(entry->skb->len, 4) + 4;
	err = skb_padto(entry->skb, len);
	if (unlikely(err)) {
		WARNING(entry->queue->rt2x00dev, "TX SKB padding error, out of memory\n");
		return;
	}

	entry->skb->len = len;
}

/*
 * TX data initialization
 */
static int rt2800usb_get_tx_data_len(struct queue_entry *entry)
{
	return entry->skb->len;
}

/*
 * TX control handlers
 */
static bool rt2800usb_txdone_entry_check(struct queue_entry *entry, u32 reg)
{
	__le32 *txwi;
	u32 word;
	int wcid, ack, pid;
	int tx_wcid, tx_ack, tx_pid;

	if (test_bit(ENTRY_OWNER_DEVICE_DATA, &entry->flags) ||
	    !test_bit(ENTRY_DATA_STATUS_PENDING, &entry->flags)) {
		WARNING(entry->queue->rt2x00dev,
			"Data pending for entry %u in queue %u\n",
			entry->entry_idx, entry->queue->qid);
		cond_resched();
		return false;
	}

	wcid	= rt2x00_get_field32(reg, TX_STA_FIFO_WCID);
	ack	= rt2x00_get_field32(reg, TX_STA_FIFO_TX_ACK_REQUIRED);
	pid	= rt2x00_get_field32(reg, TX_STA_FIFO_PID_TYPE);

	/*
	 * This frames has returned with an IO error,
	 * so the status report is not intended for this
	 * frame.
	 */
	if (test_bit(ENTRY_DATA_IO_FAILED, &entry->flags)) {
		rt2x00lib_txdone_noinfo(entry, TXDONE_FAILURE);
		return false;
	}

	/*
	 * Validate if this TX status report is intended for
	 * this entry by comparing the WCID/ACK/PID fields.
	 */
	txwi = rt2800usb_get_txwi(entry);

	rt2x00_desc_read(txwi, 1, &word);
	tx_wcid = rt2x00_get_field32(word, TXWI_W1_WIRELESS_CLI_ID);
	tx_ack  = rt2x00_get_field32(word, TXWI_W1_ACK);
	tx_pid  = rt2x00_get_field32(word, TXWI_W1_PACKETID);

	if ((wcid != tx_wcid) || (ack != tx_ack) || (pid != tx_pid)) {
		WARNING(entry->queue->rt2x00dev,
			"TX status report missed for queue %d entry %d\n",
		entry->queue->qid, entry->entry_idx);
		rt2x00lib_txdone_noinfo(entry, TXDONE_UNKNOWN);
		return false;
	}

	return true;
}

static void rt2800usb_txdone(struct rt2x00_dev *rt2x00dev)
{
	struct data_queue *queue;
	struct queue_entry *entry;
	u32 reg;
	u8 qid;

	while (kfifo_get(&rt2x00dev->txstatus_fifo, &reg)) {

		/* TX_STA_FIFO_PID_QUEUE is a 2-bit field, thus
		 * qid is guaranteed to be one of the TX QIDs
		 */
		qid = rt2x00_get_field32(reg, TX_STA_FIFO_PID_QUEUE);
		queue = rt2x00queue_get_tx_queue(rt2x00dev, qid);
		if (unlikely(!queue)) {
			WARNING(rt2x00dev, "Got TX status for an unavailable "
					   "queue %u, dropping\n", qid);
			continue;
		}

		/*
		 * Inside each queue, we process each entry in a chronological
		 * order. We first check that the queue is not empty.
		 */
		entry = NULL;
		while (!rt2x00queue_empty(queue)) {
			entry = rt2x00queue_get_entry(queue, Q_INDEX_DONE);
			if (rt2800usb_txdone_entry_check(entry, reg))
				break;
			entry = NULL;
		}

		if (entry)
			rt2800_txdone_entry(entry, reg,
<<<<<<< HEAD
				    rt2800usb_get_txwi(entry));
=======
					    rt2800usb_get_txwi(entry));
>>>>>>> da3ba88a
	}
}

static void rt2800usb_work_txdone(struct work_struct *work)
{
	struct rt2x00_dev *rt2x00dev =
	    container_of(work, struct rt2x00_dev, txdone_work);
	struct data_queue *queue;
	struct queue_entry *entry;

	rt2800usb_txdone(rt2x00dev);

	/*
	 * Process any trailing TX status reports for IO failures,
	 * we loop until we find the first non-IO error entry. This
	 * can either be a frame which is free, is being uploaded,
	 * or has completed the upload but didn't have an entry
	 * in the TX_STAT_FIFO register yet.
	 */
	tx_queue_for_each(rt2x00dev, queue) {
		while (!rt2x00queue_empty(queue)) {
			entry = rt2x00queue_get_entry(queue, Q_INDEX_DONE);

			if (test_bit(ENTRY_OWNER_DEVICE_DATA, &entry->flags) ||
			    !test_bit(ENTRY_DATA_STATUS_PENDING, &entry->flags))
				break;

			if (test_bit(ENTRY_DATA_IO_FAILED, &entry->flags))
				rt2x00lib_txdone_noinfo(entry, TXDONE_FAILURE);
			else if (rt2x00queue_status_timeout(entry))
				rt2x00lib_txdone_noinfo(entry, TXDONE_UNKNOWN);
			else
				break;
		}
	}

	/*
	 * The hw may delay sending the packet after DMA complete
	 * if the medium is busy, thus the TX_STA_FIFO entry is
	 * also delayed -> use a timer to retrieve it.
	 */
	if (rt2800usb_txstatus_pending(rt2x00dev))
		mod_timer(&rt2x00dev->txstatus_timer, jiffies + msecs_to_jiffies(2));
}

/*
 * RX control handlers
 */
static void rt2800usb_fill_rxdone(struct queue_entry *entry,
				  struct rxdone_entry_desc *rxdesc)
{
	struct skb_frame_desc *skbdesc = get_skb_frame_desc(entry->skb);
	__le32 *rxi = (__le32 *)entry->skb->data;
	__le32 *rxd;
	u32 word;
	int rx_pkt_len;

	/*
	 * Copy descriptor to the skbdesc->desc buffer, making it safe from
	 * moving of frame data in rt2x00usb.
	 */
	memcpy(skbdesc->desc, rxi, skbdesc->desc_len);

	/*
	 * RX frame format is :
	 * | RXINFO | RXWI | header | L2 pad | payload | pad | RXD | USB pad |
	 *          |<------------ rx_pkt_len -------------->|
	 */
	rt2x00_desc_read(rxi, 0, &word);
	rx_pkt_len = rt2x00_get_field32(word, RXINFO_W0_USB_DMA_RX_PKT_LEN);

	/*
	 * Remove the RXINFO structure from the sbk.
	 */
	skb_pull(entry->skb, RXINFO_DESC_SIZE);

	/*
	 * FIXME: we need to check for rx_pkt_len validity
	 */
	rxd = (__le32 *)(entry->skb->data + rx_pkt_len);

	/*
	 * It is now safe to read the descriptor on all architectures.
	 */
	rt2x00_desc_read(rxd, 0, &word);

	if (rt2x00_get_field32(word, RXD_W0_CRC_ERROR))
		rxdesc->flags |= RX_FLAG_FAILED_FCS_CRC;

	rxdesc->cipher_status = rt2x00_get_field32(word, RXD_W0_CIPHER_ERROR);

	if (rt2x00_get_field32(word, RXD_W0_DECRYPTED)) {
		/*
		 * Hardware has stripped IV/EIV data from 802.11 frame during
		 * decryption. Unfortunately the descriptor doesn't contain
		 * any fields with the EIV/IV data either, so they can't
		 * be restored by rt2x00lib.
		 */
		rxdesc->flags |= RX_FLAG_IV_STRIPPED;

		/*
		 * The hardware has already checked the Michael Mic and has
		 * stripped it from the frame. Signal this to mac80211.
		 */
		rxdesc->flags |= RX_FLAG_MMIC_STRIPPED;

		if (rxdesc->cipher_status == RX_CRYPTO_SUCCESS)
			rxdesc->flags |= RX_FLAG_DECRYPTED;
		else if (rxdesc->cipher_status == RX_CRYPTO_FAIL_MIC)
			rxdesc->flags |= RX_FLAG_MMIC_ERROR;
	}

	if (rt2x00_get_field32(word, RXD_W0_MY_BSS))
		rxdesc->dev_flags |= RXDONE_MY_BSS;

	if (rt2x00_get_field32(word, RXD_W0_L2PAD))
		rxdesc->dev_flags |= RXDONE_L2PAD;

	/*
	 * Remove RXD descriptor from end of buffer.
	 */
	skb_trim(entry->skb, rx_pkt_len);

	/*
	 * Process the RXWI structure.
	 */
	rt2800_process_rxwi(entry, rxdesc);
}

/*
 * Device probe functions.
 */
static int rt2800usb_validate_eeprom(struct rt2x00_dev *rt2x00dev)
{
	if (rt2800_efuse_detect(rt2x00dev))
		rt2800_read_eeprom_efuse(rt2x00dev);
	else
		rt2x00usb_eeprom_read(rt2x00dev, rt2x00dev->eeprom,
				      EEPROM_SIZE);

	return rt2800_validate_eeprom(rt2x00dev);
}

static int rt2800usb_probe_hw(struct rt2x00_dev *rt2x00dev)
{
	int retval;

	/*
	 * Allocate eeprom data.
	 */
	retval = rt2800usb_validate_eeprom(rt2x00dev);
	if (retval)
		return retval;

	retval = rt2800_init_eeprom(rt2x00dev);
	if (retval)
		return retval;

	/*
	 * Initialize hw specifications.
	 */
	retval = rt2800_probe_hw_mode(rt2x00dev);
	if (retval)
		return retval;

	/*
	 * This device has multiple filters for control frames
	 * and has a separate filter for PS Poll frames.
	 */
	__set_bit(CAPABILITY_CONTROL_FILTERS, &rt2x00dev->cap_flags);
	__set_bit(CAPABILITY_CONTROL_FILTER_PSPOLL, &rt2x00dev->cap_flags);

	/*
	 * This device requires firmware.
	 */
	__set_bit(REQUIRE_FIRMWARE, &rt2x00dev->cap_flags);
	__set_bit(REQUIRE_L2PAD, &rt2x00dev->cap_flags);
	if (!modparam_nohwcrypt)
		__set_bit(CAPABILITY_HW_CRYPTO, &rt2x00dev->cap_flags);
	__set_bit(CAPABILITY_LINK_TUNING, &rt2x00dev->cap_flags);
	__set_bit(REQUIRE_HT_TX_DESC, &rt2x00dev->cap_flags);
	__set_bit(REQUIRE_TXSTATUS_FIFO, &rt2x00dev->cap_flags);
	__set_bit(REQUIRE_PS_AUTOWAKE, &rt2x00dev->cap_flags);

	setup_timer(&rt2x00dev->txstatus_timer,
		    rt2800usb_tx_sta_fifo_timeout,
		    (unsigned long) rt2x00dev);

	/*
	 * Set the rssi offset.
	 */
	rt2x00dev->rssi_offset = DEFAULT_RSSI_OFFSET;

	/*
	 * Overwrite TX done handler
	 */
	PREPARE_WORK(&rt2x00dev->txdone_work, rt2800usb_work_txdone);

	return 0;
}

static const struct ieee80211_ops rt2800usb_mac80211_ops = {
	.tx			= rt2x00mac_tx,
	.start			= rt2x00mac_start,
	.stop			= rt2x00mac_stop,
	.add_interface		= rt2x00mac_add_interface,
	.remove_interface	= rt2x00mac_remove_interface,
	.config			= rt2x00mac_config,
	.configure_filter	= rt2x00mac_configure_filter,
	.set_tim		= rt2x00mac_set_tim,
	.set_key		= rt2x00mac_set_key,
	.sw_scan_start		= rt2x00mac_sw_scan_start,
	.sw_scan_complete	= rt2x00mac_sw_scan_complete,
	.get_stats		= rt2x00mac_get_stats,
	.get_tkip_seq		= rt2800_get_tkip_seq,
	.set_rts_threshold	= rt2800_set_rts_threshold,
	.sta_add		= rt2x00mac_sta_add,
	.sta_remove		= rt2x00mac_sta_remove,
	.bss_info_changed	= rt2x00mac_bss_info_changed,
	.conf_tx		= rt2800_conf_tx,
	.get_tsf		= rt2800_get_tsf,
	.rfkill_poll		= rt2x00mac_rfkill_poll,
	.ampdu_action		= rt2800_ampdu_action,
	.flush			= rt2x00mac_flush,
	.get_survey		= rt2800_get_survey,
	.get_ringparam		= rt2x00mac_get_ringparam,
	.tx_frames_pending	= rt2x00mac_tx_frames_pending,
};

static const struct rt2800_ops rt2800usb_rt2800_ops = {
	.register_read		= rt2x00usb_register_read,
	.register_read_lock	= rt2x00usb_register_read_lock,
	.register_write		= rt2x00usb_register_write,
	.register_write_lock	= rt2x00usb_register_write_lock,
	.register_multiread	= rt2x00usb_register_multiread,
	.register_multiwrite	= rt2x00usb_register_multiwrite,
	.regbusy_read		= rt2x00usb_regbusy_read,
	.drv_write_firmware	= rt2800usb_write_firmware,
	.drv_init_registers	= rt2800usb_init_registers,
	.drv_get_txwi		= rt2800usb_get_txwi,
};

static const struct rt2x00lib_ops rt2800usb_rt2x00_ops = {
	.probe_hw		= rt2800usb_probe_hw,
	.get_firmware_name	= rt2800usb_get_firmware_name,
	.check_firmware		= rt2800_check_firmware,
	.load_firmware		= rt2800_load_firmware,
	.initialize		= rt2x00usb_initialize,
	.uninitialize		= rt2x00usb_uninitialize,
	.clear_entry		= rt2x00usb_clear_entry,
	.set_device_state	= rt2800usb_set_device_state,
	.rfkill_poll		= rt2800_rfkill_poll,
	.link_stats		= rt2800_link_stats,
	.reset_tuner		= rt2800_reset_tuner,
	.link_tuner		= rt2800_link_tuner,
	.gain_calibration	= rt2800_gain_calibration,
	.watchdog		= rt2800usb_watchdog,
	.start_queue		= rt2800usb_start_queue,
	.kick_queue		= rt2x00usb_kick_queue,
	.stop_queue		= rt2800usb_stop_queue,
	.flush_queue		= rt2x00usb_flush_queue,
	.tx_dma_done		= rt2800usb_tx_dma_done,
	.write_tx_desc		= rt2800usb_write_tx_desc,
	.write_tx_data		= rt2800usb_write_tx_data,
	.write_beacon		= rt2800_write_beacon,
	.clear_beacon		= rt2800_clear_beacon,
	.get_tx_data_len	= rt2800usb_get_tx_data_len,
	.fill_rxdone		= rt2800usb_fill_rxdone,
	.config_shared_key	= rt2800_config_shared_key,
	.config_pairwise_key	= rt2800_config_pairwise_key,
	.config_filter		= rt2800_config_filter,
	.config_intf		= rt2800_config_intf,
	.config_erp		= rt2800_config_erp,
	.config_ant		= rt2800_config_ant,
	.config			= rt2800_config,
	.sta_add		= rt2800_sta_add,
	.sta_remove		= rt2800_sta_remove,
};

static const struct data_queue_desc rt2800usb_queue_rx = {
	.entry_num		= 128,
	.data_size		= AGGREGATION_SIZE,
	.desc_size		= RXINFO_DESC_SIZE + RXWI_DESC_SIZE,
	.priv_size		= sizeof(struct queue_entry_priv_usb),
};

static const struct data_queue_desc rt2800usb_queue_tx = {
	.entry_num		= 64,
	.data_size		= AGGREGATION_SIZE,
	.desc_size		= TXINFO_DESC_SIZE + TXWI_DESC_SIZE,
	.priv_size		= sizeof(struct queue_entry_priv_usb),
};

static const struct data_queue_desc rt2800usb_queue_bcn = {
	.entry_num		= 8,
	.data_size		= MGMT_FRAME_SIZE,
	.desc_size		= TXINFO_DESC_SIZE + TXWI_DESC_SIZE,
	.priv_size		= sizeof(struct queue_entry_priv_usb),
};

static const struct rt2x00_ops rt2800usb_ops = {
	.name			= KBUILD_MODNAME,
	.max_sta_intf		= 1,
	.max_ap_intf		= 8,
	.eeprom_size		= EEPROM_SIZE,
	.rf_size		= RF_SIZE,
	.tx_queues		= NUM_TX_QUEUES,
	.extra_tx_headroom	= TXINFO_DESC_SIZE + TXWI_DESC_SIZE,
	.rx			= &rt2800usb_queue_rx,
	.tx			= &rt2800usb_queue_tx,
	.bcn			= &rt2800usb_queue_bcn,
	.lib			= &rt2800usb_rt2x00_ops,
	.drv			= &rt2800usb_rt2800_ops,
	.hw			= &rt2800usb_mac80211_ops,
#ifdef CONFIG_RT2X00_LIB_DEBUGFS
	.debugfs		= &rt2800_rt2x00debug,
#endif /* CONFIG_RT2X00_LIB_DEBUGFS */
};

/*
 * rt2800usb module information.
 */
static struct usb_device_id rt2800usb_device_table[] = {
	/* Abocom */
	{ USB_DEVICE(0x07b8, 0x2870) },
	{ USB_DEVICE(0x07b8, 0x2770) },
	{ USB_DEVICE(0x07b8, 0x3070) },
	{ USB_DEVICE(0x07b8, 0x3071) },
	{ USB_DEVICE(0x07b8, 0x3072) },
	{ USB_DEVICE(0x1482, 0x3c09) },
	/* AirTies */
	{ USB_DEVICE(0x1eda, 0x2012) },
	{ USB_DEVICE(0x1eda, 0x2310) },
	/* Allwin */
	{ USB_DEVICE(0x8516, 0x2070) },
	{ USB_DEVICE(0x8516, 0x2770) },
	{ USB_DEVICE(0x8516, 0x2870) },
	{ USB_DEVICE(0x8516, 0x3070) },
	{ USB_DEVICE(0x8516, 0x3071) },
	{ USB_DEVICE(0x8516, 0x3072) },
	/* Alpha Networks */
	{ USB_DEVICE(0x14b2, 0x3c06) },
	{ USB_DEVICE(0x14b2, 0x3c07) },
	{ USB_DEVICE(0x14b2, 0x3c09) },
	{ USB_DEVICE(0x14b2, 0x3c12) },
	{ USB_DEVICE(0x14b2, 0x3c23) },
	{ USB_DEVICE(0x14b2, 0x3c25) },
	{ USB_DEVICE(0x14b2, 0x3c27) },
	{ USB_DEVICE(0x14b2, 0x3c28) },
	{ USB_DEVICE(0x14b2, 0x3c2c) },
	/* Amit */
	{ USB_DEVICE(0x15c5, 0x0008) },
	/* Askey */
	{ USB_DEVICE(0x1690, 0x0740) },
	/* ASUS */
	{ USB_DEVICE(0x0b05, 0x1731) },
	{ USB_DEVICE(0x0b05, 0x1732) },
	{ USB_DEVICE(0x0b05, 0x1742) },
	{ USB_DEVICE(0x0b05, 0x1784) },
	{ USB_DEVICE(0x1761, 0x0b05) },
	/* AzureWave */
	{ USB_DEVICE(0x13d3, 0x3247) },
	{ USB_DEVICE(0x13d3, 0x3273) },
	{ USB_DEVICE(0x13d3, 0x3305) },
	{ USB_DEVICE(0x13d3, 0x3307) },
	{ USB_DEVICE(0x13d3, 0x3321) },
	/* Belkin */
	{ USB_DEVICE(0x050d, 0x8053) },
	{ USB_DEVICE(0x050d, 0x805c) },
	{ USB_DEVICE(0x050d, 0x815c) },
	{ USB_DEVICE(0x050d, 0x825b) },
	{ USB_DEVICE(0x050d, 0x935a) },
	{ USB_DEVICE(0x050d, 0x935b) },
	/* Buffalo */
	{ USB_DEVICE(0x0411, 0x00e8) },
	{ USB_DEVICE(0x0411, 0x016f) },
	{ USB_DEVICE(0x0411, 0x01a2) },
	/* Corega */
	{ USB_DEVICE(0x07aa, 0x002f) },
	{ USB_DEVICE(0x07aa, 0x003c) },
	{ USB_DEVICE(0x07aa, 0x003f) },
	{ USB_DEVICE(0x18c5, 0x0012) },
	/* D-Link */
	{ USB_DEVICE(0x07d1, 0x3c09) },
	{ USB_DEVICE(0x07d1, 0x3c0a) },
	{ USB_DEVICE(0x07d1, 0x3c0d) },
	{ USB_DEVICE(0x07d1, 0x3c0e) },
	{ USB_DEVICE(0x07d1, 0x3c0f) },
	{ USB_DEVICE(0x07d1, 0x3c11) },
	{ USB_DEVICE(0x07d1, 0x3c16) },
	/* Draytek */
	{ USB_DEVICE(0x07fa, 0x7712) },
	/* DVICO */
	{ USB_DEVICE(0x0fe9, 0xb307) },
	/* Edimax */
	{ USB_DEVICE(0x7392, 0x7711) },
	{ USB_DEVICE(0x7392, 0x7717) },
	{ USB_DEVICE(0x7392, 0x7718) },
	/* Encore */
	{ USB_DEVICE(0x203d, 0x1480) },
	{ USB_DEVICE(0x203d, 0x14a9) },
	/* EnGenius */
	{ USB_DEVICE(0x1740, 0x9701) },
	{ USB_DEVICE(0x1740, 0x9702) },
	{ USB_DEVICE(0x1740, 0x9703) },
	{ USB_DEVICE(0x1740, 0x9705) },
	{ USB_DEVICE(0x1740, 0x9706) },
	{ USB_DEVICE(0x1740, 0x9707) },
	{ USB_DEVICE(0x1740, 0x9708) },
	{ USB_DEVICE(0x1740, 0x9709) },
	/* Gemtek */
	{ USB_DEVICE(0x15a9, 0x0012) },
	/* Gigabyte */
	{ USB_DEVICE(0x1044, 0x800b) },
	{ USB_DEVICE(0x1044, 0x800d) },
	/* Hawking */
	{ USB_DEVICE(0x0e66, 0x0001) },
	{ USB_DEVICE(0x0e66, 0x0003) },
	{ USB_DEVICE(0x0e66, 0x0009) },
	{ USB_DEVICE(0x0e66, 0x000b) },
	{ USB_DEVICE(0x0e66, 0x0013) },
	{ USB_DEVICE(0x0e66, 0x0017) },
	{ USB_DEVICE(0x0e66, 0x0018) },
	/* I-O DATA */
	{ USB_DEVICE(0x04bb, 0x0945) },
	{ USB_DEVICE(0x04bb, 0x0947) },
	{ USB_DEVICE(0x04bb, 0x0948) },
	/* Linksys */
	{ USB_DEVICE(0x13b1, 0x0031) },
	{ USB_DEVICE(0x1737, 0x0070) },
	{ USB_DEVICE(0x1737, 0x0071) },
	/* Logitec */
	{ USB_DEVICE(0x0789, 0x0162) },
	{ USB_DEVICE(0x0789, 0x0163) },
	{ USB_DEVICE(0x0789, 0x0164) },
	{ USB_DEVICE(0x0789, 0x0166) },
	/* Motorola */
	{ USB_DEVICE(0x100d, 0x9031) },
	/* MSI */
	{ USB_DEVICE(0x0db0, 0x3820) },
	{ USB_DEVICE(0x0db0, 0x3821) },
	{ USB_DEVICE(0x0db0, 0x3822) },
	{ USB_DEVICE(0x0db0, 0x3870) },
	{ USB_DEVICE(0x0db0, 0x3871) },
	{ USB_DEVICE(0x0db0, 0x6899) },
	{ USB_DEVICE(0x0db0, 0x821a) },
	{ USB_DEVICE(0x0db0, 0x822a) },
	{ USB_DEVICE(0x0db0, 0x822b) },
	{ USB_DEVICE(0x0db0, 0x822c) },
	{ USB_DEVICE(0x0db0, 0x870a) },
	{ USB_DEVICE(0x0db0, 0x871a) },
	{ USB_DEVICE(0x0db0, 0x871b) },
	{ USB_DEVICE(0x0db0, 0x871c) },
	{ USB_DEVICE(0x0db0, 0x899a) },
	/* Para */
	{ USB_DEVICE(0x20b8, 0x8888) },
	/* Pegatron */
	{ USB_DEVICE(0x1d4d, 0x000c) },
	{ USB_DEVICE(0x1d4d, 0x000e) },
	{ USB_DEVICE(0x1d4d, 0x0011) },
	/* Philips */
	{ USB_DEVICE(0x0471, 0x200f) },
	/* Planex */
	{ USB_DEVICE(0x2019, 0xab25) },
	{ USB_DEVICE(0x2019, 0xed06) },
	/* Quanta */
	{ USB_DEVICE(0x1a32, 0x0304) },
	/* Ralink */
	{ USB_DEVICE(0x148f, 0x2070) },
	{ USB_DEVICE(0x148f, 0x2770) },
	{ USB_DEVICE(0x148f, 0x2870) },
	{ USB_DEVICE(0x148f, 0x3070) },
	{ USB_DEVICE(0x148f, 0x3071) },
	{ USB_DEVICE(0x148f, 0x3072) },
	/* Samsung */
	{ USB_DEVICE(0x04e8, 0x2018) },
	/* Siemens */
	{ USB_DEVICE(0x129b, 0x1828) },
	/* Sitecom */
	{ USB_DEVICE(0x0df6, 0x0017) },
	{ USB_DEVICE(0x0df6, 0x002b) },
	{ USB_DEVICE(0x0df6, 0x002c) },
	{ USB_DEVICE(0x0df6, 0x002d) },
	{ USB_DEVICE(0x0df6, 0x0039) },
	{ USB_DEVICE(0x0df6, 0x003b) },
	{ USB_DEVICE(0x0df6, 0x003d) },
	{ USB_DEVICE(0x0df6, 0x003e) },
	{ USB_DEVICE(0x0df6, 0x003f) },
	{ USB_DEVICE(0x0df6, 0x0040) },
	{ USB_DEVICE(0x0df6, 0x0042) },
	{ USB_DEVICE(0x0df6, 0x0047) },
	{ USB_DEVICE(0x0df6, 0x0048) },
	{ USB_DEVICE(0x0df6, 0x0051) },
	{ USB_DEVICE(0x0df6, 0x005f) },
	{ USB_DEVICE(0x0df6, 0x0060) },
	/* SMC */
	{ USB_DEVICE(0x083a, 0x6618) },
	{ USB_DEVICE(0x083a, 0x7511) },
	{ USB_DEVICE(0x083a, 0x7512) },
	{ USB_DEVICE(0x083a, 0x7522) },
	{ USB_DEVICE(0x083a, 0x8522) },
	{ USB_DEVICE(0x083a, 0xa618) },
	{ USB_DEVICE(0x083a, 0xa701) },
	{ USB_DEVICE(0x083a, 0xa702) },
	{ USB_DEVICE(0x083a, 0xa703) },
	{ USB_DEVICE(0x083a, 0xb522) },
	/* Sparklan */
	{ USB_DEVICE(0x15a9, 0x0006) },
	/* Sweex */
	{ USB_DEVICE(0x177f, 0x0302) },
	/* U-Media */
	{ USB_DEVICE(0x157e, 0x300e) },
	{ USB_DEVICE(0x157e, 0x3013) },
	/* ZCOM */
	{ USB_DEVICE(0x0cde, 0x0022) },
	{ USB_DEVICE(0x0cde, 0x0025) },
	/* Zinwell */
	{ USB_DEVICE(0x5a57, 0x0280) },
	{ USB_DEVICE(0x5a57, 0x0282) },
	{ USB_DEVICE(0x5a57, 0x0283) },
	{ USB_DEVICE(0x5a57, 0x5257) },
	/* Zyxel */
	{ USB_DEVICE(0x0586, 0x3416) },
	{ USB_DEVICE(0x0586, 0x3418) },
	{ USB_DEVICE(0x0586, 0x341e) },
	{ USB_DEVICE(0x0586, 0x343e) },
#ifdef CONFIG_RT2800USB_RT33XX
	/* Belkin */
	{ USB_DEVICE(0x050d, 0x945b) },
	/* Ralink */
	{ USB_DEVICE(0x148f, 0x3370) },
	{ USB_DEVICE(0x148f, 0x8070) },
	/* Sitecom */
	{ USB_DEVICE(0x0df6, 0x0050) },
#endif
#ifdef CONFIG_RT2800USB_RT35XX
	/* Allwin */
	{ USB_DEVICE(0x8516, 0x3572) },
	/* Askey */
	{ USB_DEVICE(0x1690, 0x0744) },
	/* Cisco */
	{ USB_DEVICE(0x167b, 0x4001) },
	/* EnGenius */
	{ USB_DEVICE(0x1740, 0x9801) },
	/* I-O DATA */
	{ USB_DEVICE(0x04bb, 0x0944) },
	/* Linksys */
	{ USB_DEVICE(0x13b1, 0x002f) },
	{ USB_DEVICE(0x1737, 0x0079) },
	/* Ralink */
	{ USB_DEVICE(0x148f, 0x3572) },
	/* Sitecom */
	{ USB_DEVICE(0x0df6, 0x0041) },
	{ USB_DEVICE(0x0df6, 0x0062) },
	/* Toshiba */
	{ USB_DEVICE(0x0930, 0x0a07) },
	/* Zinwell */
	{ USB_DEVICE(0x5a57, 0x0284) },
#endif
#ifdef CONFIG_RT2800USB_RT53XX
	/* Azurewave */
	{ USB_DEVICE(0x13d3, 0x3329) },
	{ USB_DEVICE(0x13d3, 0x3365) },
	/* Ralink */
	{ USB_DEVICE(0x148f, 0x5370) },
	{ USB_DEVICE(0x148f, 0x5372) },
#endif
#ifdef CONFIG_RT2800USB_UNKNOWN
	/*
	 * Unclear what kind of devices these are (they aren't supported by the
	 * vendor linux driver).
	 */
	/* Abocom */
	{ USB_DEVICE(0x07b8, 0x3073) },
	{ USB_DEVICE(0x07b8, 0x3074) },
	/* Alpha Networks */
	{ USB_DEVICE(0x14b2, 0x3c08) },
	{ USB_DEVICE(0x14b2, 0x3c11) },
	/* Amigo */
	{ USB_DEVICE(0x0e0b, 0x9031) },
	{ USB_DEVICE(0x0e0b, 0x9041) },
	/* ASUS */
	{ USB_DEVICE(0x0b05, 0x166a) },
	{ USB_DEVICE(0x0b05, 0x1760) },
	{ USB_DEVICE(0x0b05, 0x1761) },
	{ USB_DEVICE(0x0b05, 0x1790) },
	{ USB_DEVICE(0x0b05, 0x179d) },
	/* AzureWave */
	{ USB_DEVICE(0x13d3, 0x3262) },
	{ USB_DEVICE(0x13d3, 0x3284) },
	{ USB_DEVICE(0x13d3, 0x3322) },
	/* Belkin */
	{ USB_DEVICE(0x050d, 0x1003) },
	{ USB_DEVICE(0x050d, 0x825a) },
	/* Buffalo */
	{ USB_DEVICE(0x0411, 0x012e) },
	{ USB_DEVICE(0x0411, 0x0148) },
	{ USB_DEVICE(0x0411, 0x0150) },
	{ USB_DEVICE(0x0411, 0x015d) },
	/* Corega */
	{ USB_DEVICE(0x07aa, 0x0041) },
	{ USB_DEVICE(0x07aa, 0x0042) },
	{ USB_DEVICE(0x18c5, 0x0008) },
	/* D-Link */
	{ USB_DEVICE(0x07d1, 0x3c0b) },
	{ USB_DEVICE(0x07d1, 0x3c13) },
	{ USB_DEVICE(0x07d1, 0x3c15) },
	{ USB_DEVICE(0x07d1, 0x3c17) },
	{ USB_DEVICE(0x2001, 0x3c17) },
	/* Edimax */
	{ USB_DEVICE(0x7392, 0x4085) },
	{ USB_DEVICE(0x7392, 0x7722) },
	/* Encore */
	{ USB_DEVICE(0x203d, 0x14a1) },
	/* Gemtek */
	{ USB_DEVICE(0x15a9, 0x0010) },
	/* Gigabyte */
	{ USB_DEVICE(0x1044, 0x800c) },
	/* Huawei */
	{ USB_DEVICE(0x148f, 0xf101) },
	/* I-O DATA */
	{ USB_DEVICE(0x04bb, 0x094b) },
	/* LevelOne */
	{ USB_DEVICE(0x1740, 0x0605) },
	{ USB_DEVICE(0x1740, 0x0615) },
	/* Linksys */
	{ USB_DEVICE(0x1737, 0x0077) },
	{ USB_DEVICE(0x1737, 0x0078) },
	/* Logitec */
	{ USB_DEVICE(0x0789, 0x0168) },
	{ USB_DEVICE(0x0789, 0x0169) },
	/* Motorola */
	{ USB_DEVICE(0x100d, 0x9032) },
	/* Ovislink */
	{ USB_DEVICE(0x1b75, 0x3071) },
	{ USB_DEVICE(0x1b75, 0x3072) },
	/* Pegatron */
	{ USB_DEVICE(0x05a6, 0x0101) },
	{ USB_DEVICE(0x1d4d, 0x0002) },
	{ USB_DEVICE(0x1d4d, 0x0010) },
	/* Planex */
	{ USB_DEVICE(0x2019, 0x5201) },
	{ USB_DEVICE(0x2019, 0xab24) },
	/* Qcom */
	{ USB_DEVICE(0x18e8, 0x6259) },
	/* RadioShack */
	{ USB_DEVICE(0x08b9, 0x1197) },
	/* Sitecom */
	{ USB_DEVICE(0x0df6, 0x003c) },
	{ USB_DEVICE(0x0df6, 0x004a) },
	{ USB_DEVICE(0x0df6, 0x004d) },
	{ USB_DEVICE(0x0df6, 0x0053) },
	/* SMC */
	{ USB_DEVICE(0x083a, 0xa512) },
	{ USB_DEVICE(0x083a, 0xc522) },
	{ USB_DEVICE(0x083a, 0xd522) },
	{ USB_DEVICE(0x083a, 0xf511) },
	/* Sweex */
	{ USB_DEVICE(0x177f, 0x0153) },
	{ USB_DEVICE(0x177f, 0x0313) },
	/* Zyxel */
	{ USB_DEVICE(0x0586, 0x341a) },
#endif
	{ 0, }
};

MODULE_AUTHOR(DRV_PROJECT);
MODULE_VERSION(DRV_VERSION);
MODULE_DESCRIPTION("Ralink RT2800 USB Wireless LAN driver.");
MODULE_SUPPORTED_DEVICE("Ralink RT2870 USB chipset based cards");
MODULE_DEVICE_TABLE(usb, rt2800usb_device_table);
MODULE_FIRMWARE(FIRMWARE_RT2870);
MODULE_LICENSE("GPL");

static int rt2800usb_probe(struct usb_interface *usb_intf,
			   const struct usb_device_id *id)
{
	return rt2x00usb_probe(usb_intf, &rt2800usb_ops);
}

static struct usb_driver rt2800usb_driver = {
	.name		= KBUILD_MODNAME,
	.id_table	= rt2800usb_device_table,
	.probe		= rt2800usb_probe,
	.disconnect	= rt2x00usb_disconnect,
	.suspend	= rt2x00usb_suspend,
	.resume		= rt2x00usb_resume,
};

static int __init rt2800usb_init(void)
{
	return usb_register(&rt2800usb_driver);
}

static void __exit rt2800usb_exit(void)
{
	usb_deregister(&rt2800usb_driver);
}

module_init(rt2800usb_init);
module_exit(rt2800usb_exit);<|MERGE_RESOLUTION|>--- conflicted
+++ resolved
@@ -543,11 +543,7 @@
 
 		if (entry)
 			rt2800_txdone_entry(entry, reg,
-<<<<<<< HEAD
-				    rt2800usb_get_txwi(entry));
-=======
 					    rt2800usb_get_txwi(entry));
->>>>>>> da3ba88a
 	}
 }
 
