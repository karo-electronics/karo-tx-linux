/*
	Copyright (C) 2010 Willow Garage <http://www.willowgarage.com>
	Copyright (C) 2004 - 2010 Ivo van Doorn <IvDoorn@gmail.com>
	Copyright (C) 2004 - 2009 Gertjan van Wingerde <gwingerde@gmail.com>
	<http://rt2x00.serialmonkey.com>

	This program is free software; you can redistribute it and/or modify
	it under the terms of the GNU General Public License as published by
	the Free Software Foundation; either version 2 of the License, or
	(at your option) any later version.

	This program is distributed in the hope that it will be useful,
	but WITHOUT ANY WARRANTY; without even the implied warranty of
	MERCHANTABILITY or FITNESS FOR A PARTICULAR PURPOSE. See the
	GNU General Public License for more details.

	You should have received a copy of the GNU General Public License
	along with this program; if not, write to the
	Free Software Foundation, Inc.,
	59 Temple Place - Suite 330, Boston, MA 02111-1307, USA.
 */

/*
	Module: rt2x00lib
	Abstract: rt2x00 queue specific routines.
 */

#include <linux/slab.h>
#include <linux/kernel.h>
#include <linux/module.h>
#include <linux/dma-mapping.h>

#include "rt2x00.h"
#include "rt2x00lib.h"

struct sk_buff *rt2x00queue_alloc_rxskb(struct queue_entry *entry)
{
	struct rt2x00_dev *rt2x00dev = entry->queue->rt2x00dev;
	struct sk_buff *skb;
	struct skb_frame_desc *skbdesc;
	unsigned int frame_size;
	unsigned int head_size = 0;
	unsigned int tail_size = 0;

	/*
	 * The frame size includes descriptor size, because the
	 * hardware directly receive the frame into the skbuffer.
	 */
	frame_size = entry->queue->data_size + entry->queue->desc_size;

	/*
	 * The payload should be aligned to a 4-byte boundary,
	 * this means we need at least 3 bytes for moving the frame
	 * into the correct offset.
	 */
	head_size = 4;

	/*
	 * For IV/EIV/ICV assembly we must make sure there is
	 * at least 8 bytes bytes available in headroom for IV/EIV
	 * and 8 bytes for ICV data as tailroon.
	 */
	if (test_bit(CONFIG_SUPPORT_HW_CRYPTO, &rt2x00dev->flags)) {
		head_size += 8;
		tail_size += 8;
	}

	/*
	 * Allocate skbuffer.
	 */
	skb = dev_alloc_skb(frame_size + head_size + tail_size);
	if (!skb)
		return NULL;

	/*
	 * Make sure we not have a frame with the requested bytes
	 * available in the head and tail.
	 */
	skb_reserve(skb, head_size);
	skb_put(skb, frame_size);

	/*
	 * Populate skbdesc.
	 */
	skbdesc = get_skb_frame_desc(skb);
	memset(skbdesc, 0, sizeof(*skbdesc));
	skbdesc->entry = entry;

	if (test_bit(DRIVER_REQUIRE_DMA, &rt2x00dev->flags)) {
		skbdesc->skb_dma = dma_map_single(rt2x00dev->dev,
						  skb->data,
						  skb->len,
						  DMA_FROM_DEVICE);
		skbdesc->flags |= SKBDESC_DMA_MAPPED_RX;
	}

	return skb;
}

void rt2x00queue_map_txskb(struct queue_entry *entry)
{
<<<<<<< HEAD
	struct skb_frame_desc *skbdesc = get_skb_frame_desc(skb);

	skbdesc->skb_dma =
	    dma_map_single(rt2x00dev->dev, skb->data, skb->len, DMA_TO_DEVICE);
=======
	struct device *dev = entry->queue->rt2x00dev->dev;
	struct skb_frame_desc *skbdesc = get_skb_frame_desc(entry->skb);

	skbdesc->skb_dma =
	    dma_map_single(dev, entry->skb->data, entry->skb->len, DMA_TO_DEVICE);
>>>>>>> 45f53cc9
	skbdesc->flags |= SKBDESC_DMA_MAPPED_TX;
}
EXPORT_SYMBOL_GPL(rt2x00queue_map_txskb);

void rt2x00queue_unmap_skb(struct queue_entry *entry)
{
	struct device *dev = entry->queue->rt2x00dev->dev;
	struct skb_frame_desc *skbdesc = get_skb_frame_desc(entry->skb);

	if (skbdesc->flags & SKBDESC_DMA_MAPPED_RX) {
		dma_unmap_single(dev, skbdesc->skb_dma, entry->skb->len,
				 DMA_FROM_DEVICE);
		skbdesc->flags &= ~SKBDESC_DMA_MAPPED_RX;
<<<<<<< HEAD
	}

	if (skbdesc->flags & SKBDESC_DMA_MAPPED_TX) {
		dma_unmap_single(rt2x00dev->dev, skbdesc->skb_dma, skb->len,
=======
	} else if (skbdesc->flags & SKBDESC_DMA_MAPPED_TX) {
		dma_unmap_single(dev, skbdesc->skb_dma, entry->skb->len,
>>>>>>> 45f53cc9
				 DMA_TO_DEVICE);
		skbdesc->flags &= ~SKBDESC_DMA_MAPPED_TX;
	}
}
EXPORT_SYMBOL_GPL(rt2x00queue_unmap_skb);

void rt2x00queue_free_skb(struct queue_entry *entry)
{
	if (!entry->skb)
		return;

	rt2x00queue_unmap_skb(entry);
	dev_kfree_skb_any(entry->skb);
	entry->skb = NULL;
}

void rt2x00queue_align_frame(struct sk_buff *skb)
{
	unsigned int frame_length = skb->len;
	unsigned int align = ALIGN_SIZE(skb, 0);

	if (!align)
		return;

	skb_push(skb, align);
	memmove(skb->data, skb->data + align, frame_length);
	skb_trim(skb, frame_length);
}

void rt2x00queue_align_payload(struct sk_buff *skb, unsigned int header_length)
{
	unsigned int frame_length = skb->len;
	unsigned int align = ALIGN_SIZE(skb, header_length);

	if (!align)
		return;

	skb_push(skb, align);
	memmove(skb->data, skb->data + align, frame_length);
	skb_trim(skb, frame_length);
}

void rt2x00queue_insert_l2pad(struct sk_buff *skb, unsigned int header_length)
{
	unsigned int payload_length = skb->len - header_length;
	unsigned int header_align = ALIGN_SIZE(skb, 0);
	unsigned int payload_align = ALIGN_SIZE(skb, header_length);
	unsigned int l2pad = payload_length ? L2PAD_SIZE(header_length) : 0;

	/*
	 * Adjust the header alignment if the payload needs to be moved more
	 * than the header.
	 */
	if (payload_align > header_align)
		header_align += 4;

	/* There is nothing to do if no alignment is needed */
	if (!header_align)
		return;

	/* Reserve the amount of space needed in front of the frame */
	skb_push(skb, header_align);

	/*
	 * Move the header.
	 */
	memmove(skb->data, skb->data + header_align, header_length);

	/* Move the payload, if present and if required */
	if (payload_length && payload_align)
		memmove(skb->data + header_length + l2pad,
			skb->data + header_length + l2pad + payload_align,
			payload_length);

	/* Trim the skb to the correct size */
	skb_trim(skb, header_length + l2pad + payload_length);
}

void rt2x00queue_remove_l2pad(struct sk_buff *skb, unsigned int header_length)
{
	unsigned int l2pad = L2PAD_SIZE(header_length);

	if (!l2pad)
		return;

	memmove(skb->data + l2pad, skb->data, header_length);
	skb_pull(skb, l2pad);
}

static void rt2x00queue_create_tx_descriptor_seq(struct queue_entry *entry,
						 struct txentry_desc *txdesc)
{
	struct ieee80211_tx_info *tx_info = IEEE80211_SKB_CB(entry->skb);
	struct ieee80211_hdr *hdr = (struct ieee80211_hdr *)entry->skb->data;
	struct rt2x00_intf *intf = vif_to_intf(tx_info->control.vif);
	unsigned long irqflags;

	if (!(tx_info->flags & IEEE80211_TX_CTL_ASSIGN_SEQ) ||
	    unlikely(!tx_info->control.vif))
		return;

	/*
	 * Hardware should insert sequence counter.
	 * FIXME: We insert a software sequence counter first for
	 * hardware that doesn't support hardware sequence counting.
	 *
	 * This is wrong because beacons are not getting sequence
	 * numbers assigned properly.
	 *
	 * A secondary problem exists for drivers that cannot toggle
	 * sequence counting per-frame, since those will override the
	 * sequence counter given by mac80211.
	 */
	spin_lock_irqsave(&intf->seqlock, irqflags);

	if (test_bit(ENTRY_TXD_FIRST_FRAGMENT, &txdesc->flags))
		intf->seqno += 0x10;
	hdr->seq_ctrl &= cpu_to_le16(IEEE80211_SCTL_FRAG);
	hdr->seq_ctrl |= cpu_to_le16(intf->seqno);

	spin_unlock_irqrestore(&intf->seqlock, irqflags);

	__set_bit(ENTRY_TXD_GENERATE_SEQ, &txdesc->flags);
}

static void rt2x00queue_create_tx_descriptor_plcp(struct queue_entry *entry,
						  struct txentry_desc *txdesc,
						  const struct rt2x00_rate *hwrate)
{
	struct rt2x00_dev *rt2x00dev = entry->queue->rt2x00dev;
	struct ieee80211_tx_info *tx_info = IEEE80211_SKB_CB(entry->skb);
	struct ieee80211_tx_rate *txrate = &tx_info->control.rates[0];
	unsigned int data_length;
	unsigned int duration;
	unsigned int residual;

	/* Data length + CRC + Crypto overhead (IV/EIV/ICV/MIC) */
	data_length = entry->skb->len + 4;
	data_length += rt2x00crypto_tx_overhead(rt2x00dev, entry->skb);

	/*
	 * PLCP setup
	 * Length calculation depends on OFDM/CCK rate.
	 */
	txdesc->signal = hwrate->plcp;
	txdesc->service = 0x04;

	if (hwrate->flags & DEV_RATE_OFDM) {
		txdesc->length_high = (data_length >> 6) & 0x3f;
		txdesc->length_low = data_length & 0x3f;
	} else {
		/*
		 * Convert length to microseconds.
		 */
		residual = GET_DURATION_RES(data_length, hwrate->bitrate);
		duration = GET_DURATION(data_length, hwrate->bitrate);

		if (residual != 0) {
			duration++;

			/*
			 * Check if we need to set the Length Extension
			 */
			if (hwrate->bitrate == 110 && residual <= 30)
				txdesc->service |= 0x80;
		}

		txdesc->length_high = (duration >> 8) & 0xff;
		txdesc->length_low = duration & 0xff;

		/*
		 * When preamble is enabled we should set the
		 * preamble bit for the signal.
		 */
		if (txrate->flags & IEEE80211_TX_RC_USE_SHORT_PREAMBLE)
			txdesc->signal |= 0x08;
	}
}

static void rt2x00queue_create_tx_descriptor(struct queue_entry *entry,
					     struct txentry_desc *txdesc)
{
	struct rt2x00_dev *rt2x00dev = entry->queue->rt2x00dev;
	struct ieee80211_tx_info *tx_info = IEEE80211_SKB_CB(entry->skb);
	struct ieee80211_hdr *hdr = (struct ieee80211_hdr *)entry->skb->data;
	struct ieee80211_rate *rate =
	    ieee80211_get_tx_rate(rt2x00dev->hw, tx_info);
	const struct rt2x00_rate *hwrate;

	memset(txdesc, 0, sizeof(*txdesc));

	/*
	 * Initialize information from queue
	 */
	txdesc->qid = entry->queue->qid;
	txdesc->cw_min = entry->queue->cw_min;
	txdesc->cw_max = entry->queue->cw_max;
	txdesc->aifs = entry->queue->aifs;

	/*
	 * Header and frame information.
	 */
	txdesc->length = entry->skb->len;
	txdesc->header_length = ieee80211_get_hdrlen_from_skb(entry->skb);

	/*
	 * Check whether this frame is to be acked.
	 */
	if (!(tx_info->flags & IEEE80211_TX_CTL_NO_ACK))
		__set_bit(ENTRY_TXD_ACK, &txdesc->flags);

	/*
	 * Check if this is a RTS/CTS frame
	 */
	if (ieee80211_is_rts(hdr->frame_control) ||
	    ieee80211_is_cts(hdr->frame_control)) {
		__set_bit(ENTRY_TXD_BURST, &txdesc->flags);
		if (ieee80211_is_rts(hdr->frame_control))
			__set_bit(ENTRY_TXD_RTS_FRAME, &txdesc->flags);
		else
			__set_bit(ENTRY_TXD_CTS_FRAME, &txdesc->flags);
		if (tx_info->control.rts_cts_rate_idx >= 0)
			rate =
			    ieee80211_get_rts_cts_rate(rt2x00dev->hw, tx_info);
	}

	/*
	 * Determine retry information.
	 */
	txdesc->retry_limit = tx_info->control.rates[0].count - 1;
	if (txdesc->retry_limit >= rt2x00dev->long_retry)
		__set_bit(ENTRY_TXD_RETRY_MODE, &txdesc->flags);

	/*
	 * Check if more fragments are pending
	 */
	if (ieee80211_has_morefrags(hdr->frame_control)) {
		__set_bit(ENTRY_TXD_BURST, &txdesc->flags);
		__set_bit(ENTRY_TXD_MORE_FRAG, &txdesc->flags);
	}

	/*
	 * Check if more frames (!= fragments) are pending
	 */
	if (tx_info->flags & IEEE80211_TX_CTL_MORE_FRAMES)
		__set_bit(ENTRY_TXD_BURST, &txdesc->flags);

	/*
	 * Beacons and probe responses require the tsf timestamp
	 * to be inserted into the frame, except for a frame that has been injected
	 * through a monitor interface. This latter is needed for testing a
	 * monitor interface.
	 */
	if ((ieee80211_is_beacon(hdr->frame_control) ||
	    ieee80211_is_probe_resp(hdr->frame_control)) &&
	    (!(tx_info->flags & IEEE80211_TX_CTL_INJECTED)))
		__set_bit(ENTRY_TXD_REQ_TIMESTAMP, &txdesc->flags);

	/*
	 * Determine with what IFS priority this frame should be send.
	 * Set ifs to IFS_SIFS when the this is not the first fragment,
	 * or this fragment came after RTS/CTS.
	 */
	if ((tx_info->flags & IEEE80211_TX_CTL_FIRST_FRAGMENT) &&
	    !test_bit(ENTRY_TXD_RTS_FRAME, &txdesc->flags)) {
		__set_bit(ENTRY_TXD_FIRST_FRAGMENT, &txdesc->flags);
		txdesc->ifs = IFS_BACKOFF;
	} else
		txdesc->ifs = IFS_SIFS;

	/*
	 * Determine rate modulation.
	 */
	hwrate = rt2x00_get_rate(rate->hw_value);
	txdesc->rate_mode = RATE_MODE_CCK;
	if (hwrate->flags & DEV_RATE_OFDM)
		txdesc->rate_mode = RATE_MODE_OFDM;

	/*
	 * Apply TX descriptor handling by components
	 */
	rt2x00crypto_create_tx_descriptor(entry, txdesc);
	rt2x00ht_create_tx_descriptor(entry, txdesc, hwrate);
	rt2x00queue_create_tx_descriptor_seq(entry, txdesc);
	rt2x00queue_create_tx_descriptor_plcp(entry, txdesc, hwrate);
}

static int rt2x00queue_write_tx_data(struct queue_entry *entry,
				     struct txentry_desc *txdesc)
{
	struct rt2x00_dev *rt2x00dev = entry->queue->rt2x00dev;

	/*
	 * This should not happen, we already checked the entry
	 * was ours. When the hardware disagrees there has been
	 * a queue corruption!
	 */
	if (unlikely(rt2x00dev->ops->lib->get_entry_state &&
		     rt2x00dev->ops->lib->get_entry_state(entry))) {
		ERROR(rt2x00dev,
		      "Corrupt queue %d, accessing entry which is not ours.\n"
		      "Please file bug report to %s.\n",
		      entry->queue->qid, DRV_PROJECT);
		return -EINVAL;
	}

	/*
	 * Add the requested extra tx headroom in front of the skb.
	 */
	skb_push(entry->skb, rt2x00dev->ops->extra_tx_headroom);
	memset(entry->skb->data, 0, rt2x00dev->ops->extra_tx_headroom);

	/*
	 * Call the driver's write_tx_data function, if it exists.
	 */
	if (rt2x00dev->ops->lib->write_tx_data)
		rt2x00dev->ops->lib->write_tx_data(entry, txdesc);

	/*
	 * Map the skb to DMA.
	 */
	if (test_bit(DRIVER_REQUIRE_DMA, &rt2x00dev->flags))
<<<<<<< HEAD
		rt2x00queue_map_txskb(rt2x00dev, entry->skb);
=======
		rt2x00queue_map_txskb(entry);
>>>>>>> 45f53cc9

	return 0;
}

static void rt2x00queue_write_tx_descriptor(struct queue_entry *entry,
					    struct txentry_desc *txdesc)
{
	struct data_queue *queue = entry->queue;
<<<<<<< HEAD
	struct rt2x00_dev *rt2x00dev = queue->rt2x00dev;
=======
>>>>>>> 45f53cc9

	queue->rt2x00dev->ops->lib->write_tx_desc(entry, txdesc);

	/*
	 * All processing on the frame has been completed, this means
	 * it is now ready to be dumped to userspace through debugfs.
	 */
<<<<<<< HEAD
	rt2x00debug_dump_frame(rt2x00dev, DUMP_FRAME_TX, entry->skb);
=======
	rt2x00debug_dump_frame(queue->rt2x00dev, DUMP_FRAME_TX, entry->skb);
>>>>>>> 45f53cc9
}

static void rt2x00queue_kick_tx_queue(struct queue_entry *entry,
				      struct txentry_desc *txdesc)
{
	struct data_queue *queue = entry->queue;
	struct rt2x00_dev *rt2x00dev = queue->rt2x00dev;

	/*
	 * Check if we need to kick the queue, there are however a few rules
	 *	1) Don't kick unless this is the last in frame in a burst.
	 *	   When the burst flag is set, this frame is always followed
	 *	   by another frame which in some way are related to eachother.
	 *	   This is true for fragments, RTS or CTS-to-self frames.
	 *	2) Rule 1 can be broken when the available entries
	 *	   in the queue are less then a certain threshold.
	 */
	if (rt2x00queue_threshold(queue) ||
	    !test_bit(ENTRY_TXD_BURST, &txdesc->flags))
		rt2x00dev->ops->lib->kick_tx_queue(queue);
}

int rt2x00queue_write_tx_frame(struct data_queue *queue, struct sk_buff *skb,
			       bool local)
{
	struct ieee80211_tx_info *tx_info;
	struct queue_entry *entry = rt2x00queue_get_entry(queue, Q_INDEX);
	struct txentry_desc txdesc;
	struct skb_frame_desc *skbdesc;
	u8 rate_idx, rate_flags;

	if (unlikely(rt2x00queue_full(queue)))
		return -ENOBUFS;

	if (unlikely(test_and_set_bit(ENTRY_OWNER_DEVICE_DATA,
				      &entry->flags))) {
		ERROR(queue->rt2x00dev,
		      "Arrived at non-free entry in the non-full queue %d.\n"
		      "Please file bug report to %s.\n",
		      queue->qid, DRV_PROJECT);
		return -EINVAL;
	}

	/*
	 * Copy all TX descriptor information into txdesc,
	 * after that we are free to use the skb->cb array
	 * for our information.
	 */
	entry->skb = skb;
	rt2x00queue_create_tx_descriptor(entry, &txdesc);

	/*
	 * All information is retrieved from the skb->cb array,
	 * now we should claim ownership of the driver part of that
	 * array, preserving the bitrate index and flags.
	 */
	tx_info = IEEE80211_SKB_CB(skb);
	rate_idx = tx_info->control.rates[0].idx;
	rate_flags = tx_info->control.rates[0].flags;
	skbdesc = get_skb_frame_desc(skb);
	memset(skbdesc, 0, sizeof(*skbdesc));
	skbdesc->entry = entry;
	skbdesc->tx_rate_idx = rate_idx;
	skbdesc->tx_rate_flags = rate_flags;

	if (local)
		skbdesc->flags |= SKBDESC_NOT_MAC80211;

	/*
	 * When hardware encryption is supported, and this frame
	 * is to be encrypted, we should strip the IV/EIV data from
	 * the frame so we can provide it to the driver separately.
	 */
	if (test_bit(ENTRY_TXD_ENCRYPT, &txdesc.flags) &&
	    !test_bit(ENTRY_TXD_ENCRYPT_IV, &txdesc.flags)) {
		if (test_bit(DRIVER_REQUIRE_COPY_IV, &queue->rt2x00dev->flags))
			rt2x00crypto_tx_copy_iv(skb, &txdesc);
		else
			rt2x00crypto_tx_remove_iv(skb, &txdesc);
	}

	/*
	 * When DMA allocation is required we should guarentee to the
	 * driver that the DMA is aligned to a 4-byte boundary.
	 * However some drivers require L2 padding to pad the payload
	 * rather then the header. This could be a requirement for
	 * PCI and USB devices, while header alignment only is valid
	 * for PCI devices.
	 */
	if (test_bit(DRIVER_REQUIRE_L2PAD, &queue->rt2x00dev->flags))
		rt2x00queue_insert_l2pad(entry->skb, txdesc.header_length);
	else if (test_bit(DRIVER_REQUIRE_DMA, &queue->rt2x00dev->flags))
		rt2x00queue_align_frame(entry->skb);

	/*
	 * It could be possible that the queue was corrupted and this
	 * call failed. Since we always return NETDEV_TX_OK to mac80211,
	 * this frame will simply be dropped.
	 */
	if (unlikely(rt2x00queue_write_tx_data(entry, &txdesc))) {
		clear_bit(ENTRY_OWNER_DEVICE_DATA, &entry->flags);
		entry->skb = NULL;
		return -EIO;
	}

	set_bit(ENTRY_DATA_PENDING, &entry->flags);

	rt2x00queue_index_inc(queue, Q_INDEX);
	rt2x00queue_write_tx_descriptor(entry, &txdesc);
	rt2x00queue_kick_tx_queue(entry, &txdesc);

	return 0;
}

int rt2x00queue_update_beacon(struct rt2x00_dev *rt2x00dev,
			      struct ieee80211_vif *vif,
			      const bool enable_beacon)
{
	struct rt2x00_intf *intf = vif_to_intf(vif);
	struct skb_frame_desc *skbdesc;
	struct txentry_desc txdesc;

	if (unlikely(!intf->beacon))
		return -ENOBUFS;

	mutex_lock(&intf->beacon_skb_mutex);

	/*
	 * Clean up the beacon skb.
	 */
	rt2x00queue_free_skb(intf->beacon);

	if (!enable_beacon) {
		rt2x00dev->ops->lib->kill_tx_queue(intf->beacon->queue);
		mutex_unlock(&intf->beacon_skb_mutex);
		return 0;
	}

	intf->beacon->skb = ieee80211_beacon_get(rt2x00dev->hw, vif);
	if (!intf->beacon->skb) {
		mutex_unlock(&intf->beacon_skb_mutex);
		return -ENOMEM;
	}

	/*
	 * Copy all TX descriptor information into txdesc,
	 * after that we are free to use the skb->cb array
	 * for our information.
	 */
	rt2x00queue_create_tx_descriptor(intf->beacon, &txdesc);

	/*
	 * Fill in skb descriptor
	 */
	skbdesc = get_skb_frame_desc(intf->beacon->skb);
	memset(skbdesc, 0, sizeof(*skbdesc));
	skbdesc->entry = intf->beacon;

	/*
	 * Send beacon to hardware and enable beacon genaration..
	 */
	rt2x00dev->ops->lib->write_beacon(intf->beacon, &txdesc);

	mutex_unlock(&intf->beacon_skb_mutex);

	return 0;
}

void rt2x00queue_for_each_entry(struct data_queue *queue,
				enum queue_index start,
				enum queue_index end,
				void (*fn)(struct queue_entry *entry))
{
	unsigned long irqflags;
	unsigned int index_start;
	unsigned int index_end;
	unsigned int i;

	if (unlikely(start >= Q_INDEX_MAX || end >= Q_INDEX_MAX)) {
		ERROR(queue->rt2x00dev,
		      "Entry requested from invalid index range (%d - %d)\n",
		      start, end);
		return;
	}

	/*
	 * Only protect the range we are going to loop over,
	 * if during our loop a extra entry is set to pending
	 * it should not be kicked during this run, since it
	 * is part of another TX operation.
	 */
	spin_lock_irqsave(&queue->lock, irqflags);
	index_start = queue->index[start];
	index_end = queue->index[end];
	spin_unlock_irqrestore(&queue->lock, irqflags);

	/*
	 * Start from the TX done pointer, this guarentees that we will
	 * send out all frames in the correct order.
	 */
	if (index_start < index_end) {
		for (i = index_start; i < index_end; i++)
			fn(&queue->entries[i]);
	} else {
		for (i = index_start; i < queue->limit; i++)
			fn(&queue->entries[i]);

		for (i = 0; i < index_end; i++)
			fn(&queue->entries[i]);
	}
}
EXPORT_SYMBOL_GPL(rt2x00queue_for_each_entry);

struct data_queue *rt2x00queue_get_queue(struct rt2x00_dev *rt2x00dev,
					 const enum data_queue_qid queue)
{
	int atim = test_bit(DRIVER_REQUIRE_ATIM_QUEUE, &rt2x00dev->flags);

	if (queue == QID_RX)
		return rt2x00dev->rx;

	if (queue < rt2x00dev->ops->tx_queues && rt2x00dev->tx)
		return &rt2x00dev->tx[queue];

	if (!rt2x00dev->bcn)
		return NULL;

	if (queue == QID_BEACON)
		return &rt2x00dev->bcn[0];
	else if (queue == QID_ATIM && atim)
		return &rt2x00dev->bcn[1];

	return NULL;
}
EXPORT_SYMBOL_GPL(rt2x00queue_get_queue);

struct queue_entry *rt2x00queue_get_entry(struct data_queue *queue,
					  enum queue_index index)
{
	struct queue_entry *entry;
	unsigned long irqflags;

	if (unlikely(index >= Q_INDEX_MAX)) {
		ERROR(queue->rt2x00dev,
		      "Entry requested from invalid index type (%d)\n", index);
		return NULL;
	}

	spin_lock_irqsave(&queue->lock, irqflags);

	entry = &queue->entries[queue->index[index]];

	spin_unlock_irqrestore(&queue->lock, irqflags);

	return entry;
}
EXPORT_SYMBOL_GPL(rt2x00queue_get_entry);

void rt2x00queue_index_inc(struct data_queue *queue, enum queue_index index)
{
	unsigned long irqflags;

	if (unlikely(index >= Q_INDEX_MAX)) {
		ERROR(queue->rt2x00dev,
		      "Index change on invalid index type (%d)\n", index);
		return;
	}

	spin_lock_irqsave(&queue->lock, irqflags);

	queue->index[index]++;
	if (queue->index[index] >= queue->limit)
		queue->index[index] = 0;

	queue->last_action[index] = jiffies;

	if (index == Q_INDEX) {
		queue->length++;
		queue->last_index = jiffies;
	} else if (index == Q_INDEX_DONE) {
		queue->length--;
		queue->count++;
		queue->last_index_done = jiffies;
	}

	spin_unlock_irqrestore(&queue->lock, irqflags);
}

static void rt2x00queue_reset(struct data_queue *queue)
{
	unsigned long irqflags;
	unsigned int i;

	spin_lock_irqsave(&queue->lock, irqflags);

	queue->count = 0;
	queue->length = 0;
<<<<<<< HEAD
	queue->last_index = jiffies;
	queue->last_index_done = jiffies;
	memset(queue->index, 0, sizeof(queue->index));
=======

	for (i = 0; i < Q_INDEX_MAX; i++) {
		queue->index[i] = 0;
		queue->last_action[i] = jiffies;
	}
>>>>>>> 45f53cc9

	spin_unlock_irqrestore(&queue->lock, irqflags);
}

void rt2x00queue_stop_queues(struct rt2x00_dev *rt2x00dev)
{
	struct data_queue *queue;

	txall_queue_for_each(rt2x00dev, queue)
		rt2x00dev->ops->lib->kill_tx_queue(queue);
}

void rt2x00queue_init_queues(struct rt2x00_dev *rt2x00dev)
{
	struct data_queue *queue;
	unsigned int i;

	queue_for_each(rt2x00dev, queue) {
		rt2x00queue_reset(queue);

		for (i = 0; i < queue->limit; i++) {
			rt2x00dev->ops->lib->clear_entry(&queue->entries[i]);
			if (queue->qid == QID_RX)
				rt2x00queue_index_inc(queue, Q_INDEX);
		}
	}
}

static int rt2x00queue_alloc_entries(struct data_queue *queue,
				     const struct data_queue_desc *qdesc)
{
	struct queue_entry *entries;
	unsigned int entry_size;
	unsigned int i;

	rt2x00queue_reset(queue);

	queue->limit = qdesc->entry_num;
	queue->threshold = DIV_ROUND_UP(qdesc->entry_num, 10);
	queue->data_size = qdesc->data_size;
	queue->desc_size = qdesc->desc_size;

	/*
	 * Allocate all queue entries.
	 */
	entry_size = sizeof(*entries) + qdesc->priv_size;
	entries = kcalloc(queue->limit, entry_size, GFP_KERNEL);
	if (!entries)
		return -ENOMEM;

#define QUEUE_ENTRY_PRIV_OFFSET(__base, __index, __limit, __esize, __psize) \
	( ((char *)(__base)) + ((__limit) * (__esize)) + \
	    ((__index) * (__psize)) )

	for (i = 0; i < queue->limit; i++) {
		entries[i].flags = 0;
		entries[i].queue = queue;
		entries[i].skb = NULL;
		entries[i].entry_idx = i;
		entries[i].priv_data =
		    QUEUE_ENTRY_PRIV_OFFSET(entries, i, queue->limit,
					    sizeof(*entries), qdesc->priv_size);
	}

#undef QUEUE_ENTRY_PRIV_OFFSET

	queue->entries = entries;

	return 0;
}

static void rt2x00queue_free_skbs(struct data_queue *queue)
{
	unsigned int i;

	if (!queue->entries)
		return;

	for (i = 0; i < queue->limit; i++) {
		rt2x00queue_free_skb(&queue->entries[i]);
	}
}

static int rt2x00queue_alloc_rxskbs(struct data_queue *queue)
{
	unsigned int i;
	struct sk_buff *skb;

	for (i = 0; i < queue->limit; i++) {
		skb = rt2x00queue_alloc_rxskb(&queue->entries[i]);
		if (!skb)
			return -ENOMEM;
		queue->entries[i].skb = skb;
	}

	return 0;
}

int rt2x00queue_initialize(struct rt2x00_dev *rt2x00dev)
{
	struct data_queue *queue;
	int status;

	status = rt2x00queue_alloc_entries(rt2x00dev->rx, rt2x00dev->ops->rx);
	if (status)
		goto exit;

	tx_queue_for_each(rt2x00dev, queue) {
		status = rt2x00queue_alloc_entries(queue, rt2x00dev->ops->tx);
		if (status)
			goto exit;
	}

	status = rt2x00queue_alloc_entries(rt2x00dev->bcn, rt2x00dev->ops->bcn);
	if (status)
		goto exit;

	if (test_bit(DRIVER_REQUIRE_ATIM_QUEUE, &rt2x00dev->flags)) {
		status = rt2x00queue_alloc_entries(&rt2x00dev->bcn[1],
						   rt2x00dev->ops->atim);
		if (status)
			goto exit;
	}

	status = rt2x00queue_alloc_rxskbs(rt2x00dev->rx);
	if (status)
		goto exit;

	return 0;

exit:
	ERROR(rt2x00dev, "Queue entries allocation failed.\n");

	rt2x00queue_uninitialize(rt2x00dev);

	return status;
}

void rt2x00queue_uninitialize(struct rt2x00_dev *rt2x00dev)
{
	struct data_queue *queue;

	rt2x00queue_free_skbs(rt2x00dev->rx);

	queue_for_each(rt2x00dev, queue) {
		kfree(queue->entries);
		queue->entries = NULL;
	}
}

static void rt2x00queue_init(struct rt2x00_dev *rt2x00dev,
			     struct data_queue *queue, enum data_queue_qid qid)
{
	spin_lock_init(&queue->lock);

	queue->rt2x00dev = rt2x00dev;
	queue->qid = qid;
	queue->txop = 0;
	queue->aifs = 2;
	queue->cw_min = 5;
	queue->cw_max = 10;
}

int rt2x00queue_allocate(struct rt2x00_dev *rt2x00dev)
{
	struct data_queue *queue;
	enum data_queue_qid qid;
	unsigned int req_atim =
	    !!test_bit(DRIVER_REQUIRE_ATIM_QUEUE, &rt2x00dev->flags);

	/*
	 * We need the following queues:
	 * RX: 1
	 * TX: ops->tx_queues
	 * Beacon: 1
	 * Atim: 1 (if required)
	 */
	rt2x00dev->data_queues = 2 + rt2x00dev->ops->tx_queues + req_atim;

	queue = kcalloc(rt2x00dev->data_queues, sizeof(*queue), GFP_KERNEL);
	if (!queue) {
		ERROR(rt2x00dev, "Queue allocation failed.\n");
		return -ENOMEM;
	}

	/*
	 * Initialize pointers
	 */
	rt2x00dev->rx = queue;
	rt2x00dev->tx = &queue[1];
	rt2x00dev->bcn = &queue[1 + rt2x00dev->ops->tx_queues];

	/*
	 * Initialize queue parameters.
	 * RX: qid = QID_RX
	 * TX: qid = QID_AC_BE + index
	 * TX: cw_min: 2^5 = 32.
	 * TX: cw_max: 2^10 = 1024.
	 * BCN: qid = QID_BEACON
	 * ATIM: qid = QID_ATIM
	 */
	rt2x00queue_init(rt2x00dev, rt2x00dev->rx, QID_RX);

	qid = QID_AC_BE;
	tx_queue_for_each(rt2x00dev, queue)
		rt2x00queue_init(rt2x00dev, queue, qid++);

	rt2x00queue_init(rt2x00dev, &rt2x00dev->bcn[0], QID_BEACON);
	if (req_atim)
		rt2x00queue_init(rt2x00dev, &rt2x00dev->bcn[1], QID_ATIM);

	return 0;
}

void rt2x00queue_free(struct rt2x00_dev *rt2x00dev)
{
	kfree(rt2x00dev->rx);
	rt2x00dev->rx = NULL;
	rt2x00dev->tx = NULL;
	rt2x00dev->bcn = NULL;
}<|MERGE_RESOLUTION|>--- conflicted
+++ resolved
@@ -99,18 +99,11 @@
 
 void rt2x00queue_map_txskb(struct queue_entry *entry)
 {
-<<<<<<< HEAD
-	struct skb_frame_desc *skbdesc = get_skb_frame_desc(skb);
-
-	skbdesc->skb_dma =
-	    dma_map_single(rt2x00dev->dev, skb->data, skb->len, DMA_TO_DEVICE);
-=======
 	struct device *dev = entry->queue->rt2x00dev->dev;
 	struct skb_frame_desc *skbdesc = get_skb_frame_desc(entry->skb);
 
 	skbdesc->skb_dma =
 	    dma_map_single(dev, entry->skb->data, entry->skb->len, DMA_TO_DEVICE);
->>>>>>> 45f53cc9
 	skbdesc->flags |= SKBDESC_DMA_MAPPED_TX;
 }
 EXPORT_SYMBOL_GPL(rt2x00queue_map_txskb);
@@ -124,15 +117,8 @@
 		dma_unmap_single(dev, skbdesc->skb_dma, entry->skb->len,
 				 DMA_FROM_DEVICE);
 		skbdesc->flags &= ~SKBDESC_DMA_MAPPED_RX;
-<<<<<<< HEAD
-	}
-
-	if (skbdesc->flags & SKBDESC_DMA_MAPPED_TX) {
-		dma_unmap_single(rt2x00dev->dev, skbdesc->skb_dma, skb->len,
-=======
 	} else if (skbdesc->flags & SKBDESC_DMA_MAPPED_TX) {
 		dma_unmap_single(dev, skbdesc->skb_dma, entry->skb->len,
->>>>>>> 45f53cc9
 				 DMA_TO_DEVICE);
 		skbdesc->flags &= ~SKBDESC_DMA_MAPPED_TX;
 	}
@@ -455,11 +441,7 @@
 	 * Map the skb to DMA.
 	 */
 	if (test_bit(DRIVER_REQUIRE_DMA, &rt2x00dev->flags))
-<<<<<<< HEAD
-		rt2x00queue_map_txskb(rt2x00dev, entry->skb);
-=======
 		rt2x00queue_map_txskb(entry);
->>>>>>> 45f53cc9
 
 	return 0;
 }
@@ -468,10 +450,6 @@
 					    struct txentry_desc *txdesc)
 {
 	struct data_queue *queue = entry->queue;
-<<<<<<< HEAD
-	struct rt2x00_dev *rt2x00dev = queue->rt2x00dev;
-=======
->>>>>>> 45f53cc9
 
 	queue->rt2x00dev->ops->lib->write_tx_desc(entry, txdesc);
 
@@ -479,11 +457,7 @@
 	 * All processing on the frame has been completed, this means
 	 * it is now ready to be dumped to userspace through debugfs.
 	 */
-<<<<<<< HEAD
-	rt2x00debug_dump_frame(rt2x00dev, DUMP_FRAME_TX, entry->skb);
-=======
 	rt2x00debug_dump_frame(queue->rt2x00dev, DUMP_FRAME_TX, entry->skb);
->>>>>>> 45f53cc9
 }
 
 static void rt2x00queue_kick_tx_queue(struct queue_entry *entry,
@@ -762,11 +736,9 @@
 
 	if (index == Q_INDEX) {
 		queue->length++;
-		queue->last_index = jiffies;
 	} else if (index == Q_INDEX_DONE) {
 		queue->length--;
 		queue->count++;
-		queue->last_index_done = jiffies;
 	}
 
 	spin_unlock_irqrestore(&queue->lock, irqflags);
@@ -781,17 +753,11 @@
 
 	queue->count = 0;
 	queue->length = 0;
-<<<<<<< HEAD
-	queue->last_index = jiffies;
-	queue->last_index_done = jiffies;
-	memset(queue->index, 0, sizeof(queue->index));
-=======
 
 	for (i = 0; i < Q_INDEX_MAX; i++) {
 		queue->index[i] = 0;
 		queue->last_action[i] = jiffies;
 	}
->>>>>>> 45f53cc9
 
 	spin_unlock_irqrestore(&queue->lock, irqflags);
 }
