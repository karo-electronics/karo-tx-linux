--- conflicted
+++ resolved
@@ -2110,11 +2110,7 @@
 	while (check_bssid_list_item(bssid, bssid_len, buf, len)) {
 		if (rndis_bss_info_update(usbdev, bssid) && match_bssid &&
 		    matched) {
-<<<<<<< HEAD
-			if (!ether_addr_equal(bssid->mac, match_bssid))
-=======
 			if (ether_addr_equal(bssid->mac, match_bssid))
->>>>>>> bd0a521e
 				*matched = true;
 		}
 
