--- conflicted
+++ resolved
@@ -10,10 +10,7 @@
 #include <linux/wait.h>
 #include <linux/slab.h>
 #include <linux/sched.h>
-<<<<<<< HEAD
-=======
 #include <linux/wait.h>
->>>>>>> 45f53cc9
 #include <linux/ieee80211.h>
 #include <net/cfg80211.h>
 #include <asm/unaligned.h>
@@ -484,10 +481,6 @@
 	struct cmd_ds_802_11_scan_rsp *scanresp = (void *)resp;
 	int bsssize;
 	const u8 *pos;
-<<<<<<< HEAD
-	u16 nr_sets;
-=======
->>>>>>> 45f53cc9
 	const u8 *tsfdesc;
 	int tsfsize;
 	int i;
@@ -496,20 +489,11 @@
 	lbs_deb_enter(LBS_DEB_CFG80211);
 
 	bsssize = get_unaligned_le16(&scanresp->bssdescriptsize);
-<<<<<<< HEAD
-	nr_sets = le16_to_cpu(scanresp->nr_sets);
-
-	lbs_deb_scan("scan response: %d BSSs (%d bytes); resp size %d bytes\n",
-			nr_sets, bsssize, le16_to_cpu(resp->size));
-
-	if (nr_sets == 0) {
-=======
 
 	lbs_deb_scan("scan response: %d BSSs (%d bytes); resp size %d bytes\n",
 			scanresp->nr_sets, bsssize, le16_to_cpu(resp->size));
 
 	if (scanresp->nr_sets == 0) {
->>>>>>> 45f53cc9
 		ret = 0;
 		goto done;
 	}
@@ -541,46 +525,31 @@
 
 	pos = scanresp->bssdesc_and_tlvbuffer;
 
-<<<<<<< HEAD
-	tsfdesc = pos + bsssize;
-	tsfsize = 4 + 8 * scanresp->nr_sets;
-=======
 	lbs_deb_hex(LBS_DEB_SCAN, "SCAN_RSP", scanresp->bssdesc_and_tlvbuffer,
 			scanresp->bssdescriptsize);
 
 	tsfdesc = pos + bsssize;
 	tsfsize = 4 + 8 * scanresp->nr_sets;
 	lbs_deb_hex(LBS_DEB_SCAN, "SCAN_TSF", (u8 *) tsfdesc, tsfsize);
->>>>>>> 45f53cc9
 
 	/* Validity check: we expect a Marvell-Local TLV */
 	i = get_unaligned_le16(tsfdesc);
 	tsfdesc += 2;
-<<<<<<< HEAD
-	if (i != TLV_TYPE_TSFTIMESTAMP)
-		goto done;
-=======
 	if (i != TLV_TYPE_TSFTIMESTAMP) {
 		lbs_deb_scan("scan response: invalid TSF Timestamp %d\n", i);
 		goto done;
 	}
 
->>>>>>> 45f53cc9
 	/* Validity check: the TLV holds TSF values with 8 bytes each, so
 	 * the size in the TLV must match the nr_sets value */
 	i = get_unaligned_le16(tsfdesc);
 	tsfdesc += 2;
-<<<<<<< HEAD
-	if (i / 8 != scanresp->nr_sets)
-		goto done;
-=======
 	if (i / 8 != scanresp->nr_sets) {
 		lbs_deb_scan("scan response: invalid number of TSF timestamp "
 			     "sets (expected %d got %d)\n", scanresp->nr_sets,
 			     i / 8);
 		goto done;
 	}
->>>>>>> 45f53cc9
 
 	for (i = 0; i < scanresp->nr_sets; i++) {
 		const u8 *bssid;
@@ -622,16 +591,11 @@
 			id = *pos++;
 			elen = *pos++;
 			left -= 2;
-<<<<<<< HEAD
-			if (elen > left || elen == 0)
-				goto done;
-=======
 			if (elen > left || elen == 0) {
 				lbs_deb_scan("scan response: invalid IE fmt\n");
 				goto done;
 			}
 
->>>>>>> 45f53cc9
 			if (id == WLAN_EID_DS_PARAMS)
 				chan_no = *pos;
 			if (id == WLAN_EID_SSID) {
@@ -662,13 +626,9 @@
 					capa, intvl, ie, ielen,
 					LBS_SCAN_RSSI_TO_MBM(rssi),
 					GFP_KERNEL);
-<<<<<<< HEAD
-		}
-=======
 		} else
 			lbs_deb_scan("scan response: missing BSS channel IE\n");
 
->>>>>>> 45f53cc9
 		tsfdesc += 8;
 	}
 	ret = 0;
@@ -1158,11 +1118,7 @@
 	lbs_deb_hex(LBS_DEB_ASSOC, "Common Rates", tmp, pos - tmp);
 
 	/* add auth type TLV */
-<<<<<<< HEAD
-	if (priv->fwrelease >= 0x09000000)
-=======
 	if (MRVL_FW_MAJOR_REV(priv->fwrelease) >= 9)
->>>>>>> 45f53cc9
 		pos += lbs_add_auth_type_tlv(pos, sme->auth_type);
 
 	/* add WPA/WPA2 TLV */
@@ -1173,12 +1129,9 @@
 		(u16)(pos - (u8 *) &cmd->iebuf);
 	cmd->hdr.size = cpu_to_le16(len);
 
-<<<<<<< HEAD
-=======
 	lbs_deb_hex(LBS_DEB_ASSOC, "ASSOC_CMD", (u8 *) cmd,
 			le16_to_cpu(cmd->hdr.size));
 
->>>>>>> 45f53cc9
 	/* store for later use */
 	memcpy(priv->assoc_bss, bss->bssid, ETH_ALEN);
 
@@ -1186,19 +1139,11 @@
 	if (ret)
 		goto done;
 
-<<<<<<< HEAD
-
-=======
->>>>>>> 45f53cc9
 	/* generate connect message to cfg80211 */
 
 	resp = (void *) cmd; /* recast for easier field access */
 	status = le16_to_cpu(resp->statuscode);
 
-<<<<<<< HEAD
-	/* Convert statis code of old firmware */
-	if (priv->fwrelease < 0x09000000)
-=======
 	/* Older FW versions map the IEEE 802.11 Status Code in the association
 	 * response to the following values returned in resp->statuscode:
 	 *
@@ -1216,7 +1161,6 @@
 	 *                                    association response from the AP)
 	 */
 	if (MRVL_FW_MAJOR_REV(priv->fwrelease) <= 8) {
->>>>>>> 45f53cc9
 		switch (status) {
 		case 0:
 			break;
@@ -1238,13 +1182,6 @@
 			break;
 		default:
 			lbs_deb_assoc("association failure %d\n", status);
-<<<<<<< HEAD
-			status = WLAN_STATUS_UNSPECIFIED_FAILURE;
-	}
-
-	lbs_deb_assoc("status %d, capability 0x%04x\n", status,
-		      le16_to_cpu(resp->capability));
-=======
 			/* v5 OLPC firmware does return the AP status code if
 			 * it's not one of the values above.  Let that through.
 			 */
@@ -1255,7 +1192,6 @@
 	lbs_deb_assoc("status %d, statuscode 0x%04x, capability 0x%04x, "
 		      "aid 0x%04x\n", status, le16_to_cpu(resp->statuscode),
 		      le16_to_cpu(resp->capability), le16_to_cpu(resp->aid));
->>>>>>> 45f53cc9
 
 	resp_ie_len = le16_to_cpu(resp->hdr.size)
 		- sizeof(resp->hdr)
@@ -1275,10 +1211,6 @@
 			netif_tx_wake_all_queues(priv->dev);
 	}
 
-<<<<<<< HEAD
-
-=======
->>>>>>> 45f53cc9
 done:
 	lbs_deb_leave_args(LBS_DEB_CFG80211, "ret %d", ret);
 	return ret;
@@ -1508,11 +1440,7 @@
 
 
 static int lbs_cfg_add_key(struct wiphy *wiphy, struct net_device *netdev,
-<<<<<<< HEAD
-			   u8 idx, const u8 *mac_addr,
-=======
 			   u8 idx, bool pairwise, const u8 *mac_addr,
->>>>>>> 45f53cc9
 			   struct key_params *params)
 {
 	struct lbs_private *priv = wiphy_priv(wiphy);
@@ -1572,11 +1500,7 @@
 
 
 static int lbs_cfg_del_key(struct wiphy *wiphy, struct net_device *netdev,
-<<<<<<< HEAD
-			   u8 key_index, const u8 *mac_addr)
-=======
 			   u8 key_index, bool pairwise, const u8 *mac_addr)
->>>>>>> 45f53cc9
 {
 
 	lbs_deb_enter(LBS_DEB_CFG80211);
