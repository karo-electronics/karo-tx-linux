/* ZD1211 USB-WLAN driver for Linux
 *
 * Copyright (C) 2005-2007 Ulrich Kunitz <kune@deine-taler.de>
 * Copyright (C) 2006-2007 Daniel Drake <dsd@gentoo.org>
 * Copyright (C) 2006-2007 Michael Wu <flamingice@sourmilk.net>
 *
 * This program is free software; you can redistribute it and/or modify
 * it under the terms of the GNU General Public License as published by
 * the Free Software Foundation; either version 2 of the License, or
 * (at your option) any later version.
 *
 * This program is distributed in the hope that it will be useful,
 * but WITHOUT ANY WARRANTY; without even the implied warranty of
 * MERCHANTABILITY or FITNESS FOR A PARTICULAR PURPOSE.  See the
 * GNU General Public License for more details.
 *
 * You should have received a copy of the GNU General Public License
 * along with this program; if not, write to the Free Software
 * Foundation, Inc., 59 Temple Place, Suite 330, Boston, MA 02111-1307 USA
 */

#include <linux/kernel.h>
#include <linux/init.h>
#include <linux/firmware.h>
#include <linux/device.h>
#include <linux/errno.h>
#include <linux/slab.h>
#include <linux/skbuff.h>
#include <linux/usb.h>
#include <linux/workqueue.h>
#include <net/mac80211.h>
#include <asm/unaligned.h>

#include "zd_def.h"
#include "zd_mac.h"
#include "zd_usb.h"

static struct usb_device_id usb_ids[] = {
	/* ZD1211 */
	{ USB_DEVICE(0x0105, 0x145f), .driver_info = DEVICE_ZD1211 },
	{ USB_DEVICE(0x0586, 0x3401), .driver_info = DEVICE_ZD1211 },
	{ USB_DEVICE(0x0586, 0x3402), .driver_info = DEVICE_ZD1211 },
	{ USB_DEVICE(0x0586, 0x3407), .driver_info = DEVICE_ZD1211 },
	{ USB_DEVICE(0x0586, 0x3409), .driver_info = DEVICE_ZD1211 },
	{ USB_DEVICE(0x079b, 0x004a), .driver_info = DEVICE_ZD1211 },
	{ USB_DEVICE(0x07b8, 0x6001), .driver_info = DEVICE_ZD1211 },
	{ USB_DEVICE(0x0ace, 0x1211), .driver_info = DEVICE_ZD1211 },
	{ USB_DEVICE(0x0ace, 0xa211), .driver_info = DEVICE_ZD1211 },
	{ USB_DEVICE(0x0b05, 0x170c), .driver_info = DEVICE_ZD1211 },
	{ USB_DEVICE(0x0b3b, 0x1630), .driver_info = DEVICE_ZD1211 },
	{ USB_DEVICE(0x0b3b, 0x5630), .driver_info = DEVICE_ZD1211 },
	{ USB_DEVICE(0x0df6, 0x9071), .driver_info = DEVICE_ZD1211 },
	{ USB_DEVICE(0x0df6, 0x9075), .driver_info = DEVICE_ZD1211 },
	{ USB_DEVICE(0x126f, 0xa006), .driver_info = DEVICE_ZD1211 },
	{ USB_DEVICE(0x129b, 0x1666), .driver_info = DEVICE_ZD1211 },
	{ USB_DEVICE(0x13b1, 0x001e), .driver_info = DEVICE_ZD1211 },
	{ USB_DEVICE(0x1435, 0x0711), .driver_info = DEVICE_ZD1211 },
	{ USB_DEVICE(0x14ea, 0xab10), .driver_info = DEVICE_ZD1211 },
	{ USB_DEVICE(0x14ea, 0xab13), .driver_info = DEVICE_ZD1211 },
	{ USB_DEVICE(0x157e, 0x300a), .driver_info = DEVICE_ZD1211 },
	{ USB_DEVICE(0x157e, 0x300b), .driver_info = DEVICE_ZD1211 },
	{ USB_DEVICE(0x157e, 0x3204), .driver_info = DEVICE_ZD1211 },
	{ USB_DEVICE(0x157e, 0x3207), .driver_info = DEVICE_ZD1211 },
	{ USB_DEVICE(0x1740, 0x2000), .driver_info = DEVICE_ZD1211 },
	{ USB_DEVICE(0x6891, 0xa727), .driver_info = DEVICE_ZD1211 },
	/* ZD1211B */
	{ USB_DEVICE(0x0053, 0x5301), .driver_info = DEVICE_ZD1211B },
	{ USB_DEVICE(0x0409, 0x0248), .driver_info = DEVICE_ZD1211B },
	{ USB_DEVICE(0x0411, 0x00da), .driver_info = DEVICE_ZD1211B },
	{ USB_DEVICE(0x0471, 0x1236), .driver_info = DEVICE_ZD1211B },
	{ USB_DEVICE(0x0471, 0x1237), .driver_info = DEVICE_ZD1211B },
	{ USB_DEVICE(0x050d, 0x705c), .driver_info = DEVICE_ZD1211B },
	{ USB_DEVICE(0x054c, 0x0257), .driver_info = DEVICE_ZD1211B },
	{ USB_DEVICE(0x0586, 0x340a), .driver_info = DEVICE_ZD1211B },
	{ USB_DEVICE(0x0586, 0x340f), .driver_info = DEVICE_ZD1211B },
	{ USB_DEVICE(0x0586, 0x3410), .driver_info = DEVICE_ZD1211B },
	{ USB_DEVICE(0x0586, 0x3412), .driver_info = DEVICE_ZD1211B },
	{ USB_DEVICE(0x0586, 0x3413), .driver_info = DEVICE_ZD1211B },
	{ USB_DEVICE(0x079b, 0x0062), .driver_info = DEVICE_ZD1211B },
	{ USB_DEVICE(0x07b8, 0x6001), .driver_info = DEVICE_ZD1211B },
	{ USB_DEVICE(0x07fa, 0x1196), .driver_info = DEVICE_ZD1211B },
	{ USB_DEVICE(0x083a, 0x4505), .driver_info = DEVICE_ZD1211B },
	{ USB_DEVICE(0x083a, 0xe501), .driver_info = DEVICE_ZD1211B },
	{ USB_DEVICE(0x083a, 0xe503), .driver_info = DEVICE_ZD1211B },
	{ USB_DEVICE(0x083a, 0xe506), .driver_info = DEVICE_ZD1211B },
	{ USB_DEVICE(0x0ace, 0x1215), .driver_info = DEVICE_ZD1211B },
	{ USB_DEVICE(0x0ace, 0xb215), .driver_info = DEVICE_ZD1211B },
	{ USB_DEVICE(0x0b05, 0x171b), .driver_info = DEVICE_ZD1211B },
	{ USB_DEVICE(0x0baf, 0x0121), .driver_info = DEVICE_ZD1211B },
	{ USB_DEVICE(0x0cde, 0x001a), .driver_info = DEVICE_ZD1211B },
	{ USB_DEVICE(0x0df6, 0x0036), .driver_info = DEVICE_ZD1211B },
	{ USB_DEVICE(0x129b, 0x1667), .driver_info = DEVICE_ZD1211B },
	{ USB_DEVICE(0x13b1, 0x0024), .driver_info = DEVICE_ZD1211B },
	{ USB_DEVICE(0x157e, 0x300d), .driver_info = DEVICE_ZD1211B },
	{ USB_DEVICE(0x1582, 0x6003), .driver_info = DEVICE_ZD1211B },
	{ USB_DEVICE(0x2019, 0x5303), .driver_info = DEVICE_ZD1211B },
	{ USB_DEVICE(0x2019, 0xed01), .driver_info = DEVICE_ZD1211B },
	/* "Driverless" devices that need ejecting */
	{ USB_DEVICE(0x0ace, 0x2011), .driver_info = DEVICE_INSTALLER },
	{ USB_DEVICE(0x0ace, 0x20ff), .driver_info = DEVICE_INSTALLER },
	{}
};

MODULE_LICENSE("GPL");
MODULE_DESCRIPTION("USB driver for devices with the ZD1211 chip.");
MODULE_AUTHOR("Ulrich Kunitz");
MODULE_AUTHOR("Daniel Drake");
MODULE_VERSION("1.0");
MODULE_DEVICE_TABLE(usb, usb_ids);

#define FW_ZD1211_PREFIX	"zd1211/zd1211_"
#define FW_ZD1211B_PREFIX	"zd1211/zd1211b_"

static bool check_read_regs(struct zd_usb *usb, struct usb_req_read_regs *req,
			    unsigned int count);

/* USB device initialization */
static void int_urb_complete(struct urb *urb);

static int request_fw_file(
	const struct firmware **fw, const char *name, struct device *device)
{
	int r;

	dev_dbg_f(device, "fw name %s\n", name);

	r = request_firmware(fw, name, device);
	if (r)
		dev_err(device,
		       "Could not load firmware file %s. Error number %d\n",
		       name, r);
	return r;
}

static inline u16 get_bcdDevice(const struct usb_device *udev)
{
	return le16_to_cpu(udev->descriptor.bcdDevice);
}

enum upload_code_flags {
	REBOOT = 1,
};

/* Ensures that MAX_TRANSFER_SIZE is even. */
#define MAX_TRANSFER_SIZE (USB_MAX_TRANSFER_SIZE & ~1)

static int upload_code(struct usb_device *udev,
	const u8 *data, size_t size, u16 code_offset, int flags)
{
	u8 *p;
	int r;

	/* USB request blocks need "kmalloced" buffers.
	 */
	p = kmalloc(MAX_TRANSFER_SIZE, GFP_KERNEL);
	if (!p) {
		dev_err(&udev->dev, "out of memory\n");
		r = -ENOMEM;
		goto error;
	}

	size &= ~1;
	while (size > 0) {
		size_t transfer_size = size <= MAX_TRANSFER_SIZE ?
			size : MAX_TRANSFER_SIZE;

		dev_dbg_f(&udev->dev, "transfer size %zu\n", transfer_size);

		memcpy(p, data, transfer_size);
		r = usb_control_msg(udev, usb_sndctrlpipe(udev, 0),
			USB_REQ_FIRMWARE_DOWNLOAD,
			USB_DIR_OUT | USB_TYPE_VENDOR,
			code_offset, 0, p, transfer_size, 1000 /* ms */);
		if (r < 0) {
			dev_err(&udev->dev,
			       "USB control request for firmware upload"
			       " failed. Error number %d\n", r);
			goto error;
		}
		transfer_size = r & ~1;

		size -= transfer_size;
		data += transfer_size;
		code_offset += transfer_size/sizeof(u16);
	}

	if (flags & REBOOT) {
		u8 ret;

		/* Use "DMA-aware" buffer. */
		r = usb_control_msg(udev, usb_rcvctrlpipe(udev, 0),
			USB_REQ_FIRMWARE_CONFIRM,
			USB_DIR_IN | USB_TYPE_VENDOR,
			0, 0, p, sizeof(ret), 5000 /* ms */);
		if (r != sizeof(ret)) {
			dev_err(&udev->dev,
				"control request firmeware confirmation failed."
				" Return value %d\n", r);
			if (r >= 0)
				r = -ENODEV;
			goto error;
		}
		ret = p[0];
		if (ret & 0x80) {
			dev_err(&udev->dev,
				"Internal error while downloading."
				" Firmware confirm return value %#04x\n",
				(unsigned int)ret);
			r = -ENODEV;
			goto error;
		}
		dev_dbg_f(&udev->dev, "firmware confirm return value %#04x\n",
			(unsigned int)ret);
	}

	r = 0;
error:
	kfree(p);
	return r;
}

static u16 get_word(const void *data, u16 offset)
{
	const __le16 *p = data;
	return le16_to_cpu(p[offset]);
}

static char *get_fw_name(struct zd_usb *usb, char *buffer, size_t size,
	               const char* postfix)
{
	scnprintf(buffer, size, "%s%s",
		usb->is_zd1211b ?
			FW_ZD1211B_PREFIX : FW_ZD1211_PREFIX,
		postfix);
	return buffer;
}

static int handle_version_mismatch(struct zd_usb *usb,
	const struct firmware *ub_fw)
{
	struct usb_device *udev = zd_usb_to_usbdev(usb);
	const struct firmware *ur_fw = NULL;
	int offset;
	int r = 0;
	char fw_name[128];

	r = request_fw_file(&ur_fw,
		get_fw_name(usb, fw_name, sizeof(fw_name), "ur"),
		&udev->dev);
	if (r)
		goto error;

	r = upload_code(udev, ur_fw->data, ur_fw->size, FW_START, REBOOT);
	if (r)
		goto error;

	offset = (E2P_BOOT_CODE_OFFSET * sizeof(u16));
	r = upload_code(udev, ub_fw->data + offset, ub_fw->size - offset,
		E2P_START + E2P_BOOT_CODE_OFFSET, REBOOT);

	/* At this point, the vendor driver downloads the whole firmware
	 * image, hacks around with version IDs, and uploads it again,
	 * completely overwriting the boot code. We do not do this here as
	 * it is not required on any tested devices, and it is suspected to
	 * cause problems. */
error:
	release_firmware(ur_fw);
	return r;
}

static int upload_firmware(struct zd_usb *usb)
{
	int r;
	u16 fw_bcdDevice;
	u16 bcdDevice;
	struct usb_device *udev = zd_usb_to_usbdev(usb);
	const struct firmware *ub_fw = NULL;
	const struct firmware *uph_fw = NULL;
	char fw_name[128];

	bcdDevice = get_bcdDevice(udev);

	r = request_fw_file(&ub_fw,
		get_fw_name(usb, fw_name, sizeof(fw_name), "ub"),
		&udev->dev);
	if (r)
		goto error;

	fw_bcdDevice = get_word(ub_fw->data, E2P_DATA_OFFSET);

	if (fw_bcdDevice != bcdDevice) {
		dev_info(&udev->dev,
			"firmware version %#06x and device bootcode version "
			"%#06x differ\n", fw_bcdDevice, bcdDevice);
		if (bcdDevice <= 0x4313)
			dev_warn(&udev->dev, "device has old bootcode, please "
				"report success or failure\n");

		r = handle_version_mismatch(usb, ub_fw);
		if (r)
			goto error;
	} else {
		dev_dbg_f(&udev->dev,
			"firmware device id %#06x is equal to the "
			"actual device id\n", fw_bcdDevice);
	}


	r = request_fw_file(&uph_fw,
		get_fw_name(usb, fw_name, sizeof(fw_name), "uphr"),
		&udev->dev);
	if (r)
		goto error;

	r = upload_code(udev, uph_fw->data, uph_fw->size, FW_START, REBOOT);
	if (r) {
		dev_err(&udev->dev,
			"Could not upload firmware code uph. Error number %d\n",
			r);
	}

	/* FALL-THROUGH */
error:
	release_firmware(ub_fw);
	release_firmware(uph_fw);
	return r;
}

MODULE_FIRMWARE(FW_ZD1211B_PREFIX "ur");
MODULE_FIRMWARE(FW_ZD1211_PREFIX "ur");
MODULE_FIRMWARE(FW_ZD1211B_PREFIX "ub");
MODULE_FIRMWARE(FW_ZD1211_PREFIX "ub");
MODULE_FIRMWARE(FW_ZD1211B_PREFIX "uphr");
MODULE_FIRMWARE(FW_ZD1211_PREFIX "uphr");

/* Read data from device address space using "firmware interface" which does
 * not require firmware to be loaded. */
int zd_usb_read_fw(struct zd_usb *usb, zd_addr_t addr, u8 *data, u16 len)
{
	int r;
	struct usb_device *udev = zd_usb_to_usbdev(usb);
	u8 *buf;

	/* Use "DMA-aware" buffer. */
	buf = kmalloc(len, GFP_KERNEL);
	if (!buf)
		return -ENOMEM;
	r = usb_control_msg(udev, usb_rcvctrlpipe(udev, 0),
		USB_REQ_FIRMWARE_READ_DATA, USB_DIR_IN | 0x40, addr, 0,
		buf, len, 5000);
	if (r < 0) {
		dev_err(&udev->dev,
			"read over firmware interface failed: %d\n", r);
		goto exit;
	} else if (r != len) {
		dev_err(&udev->dev,
			"incomplete read over firmware interface: %d/%d\n",
			r, len);
		r = -EIO;
		goto exit;
	}
	r = 0;
	memcpy(data, buf, len);
exit:
	kfree(buf);
	return r;
}

#define urb_dev(urb) (&(urb)->dev->dev)

static inline void handle_regs_int_override(struct urb *urb)
{
	struct zd_usb *usb = urb->context;
	struct zd_usb_interrupt *intr = &usb->intr;

	spin_lock(&intr->lock);
	if (atomic_read(&intr->read_regs_enabled)) {
		atomic_set(&intr->read_regs_enabled, 0);
		intr->read_regs_int_overridden = 1;
		complete(&intr->read_regs.completion);
	}
	spin_unlock(&intr->lock);
}

static inline void handle_regs_int(struct urb *urb)
{
	struct zd_usb *usb = urb->context;
	struct zd_usb_interrupt *intr = &usb->intr;
	int len;
	u16 int_num;

	ZD_ASSERT(in_interrupt());
	spin_lock(&intr->lock);

	int_num = le16_to_cpu(*(__le16 *)(urb->transfer_buffer+2));
	if (int_num == CR_INTERRUPT) {
		struct zd_mac *mac = zd_hw_mac(zd_usb_to_hw(urb->context));
		spin_lock(&mac->lock);
		memcpy(&mac->intr_buffer, urb->transfer_buffer,
				USB_MAX_EP_INT_BUFFER);
		spin_unlock(&mac->lock);
		schedule_work(&mac->process_intr);
	} else if (atomic_read(&intr->read_regs_enabled)) {
		len = urb->actual_length;
		intr->read_regs.length = urb->actual_length;
		if (len > sizeof(intr->read_regs.buffer))
			len = sizeof(intr->read_regs.buffer);

		memcpy(intr->read_regs.buffer, urb->transfer_buffer, len);

		/* Sometimes USB_INT_ID_REGS is not overridden, but comes after
		 * USB_INT_ID_RETRY_FAILED. Read-reg retry then gets this
		 * delayed USB_INT_ID_REGS, but leaves USB_INT_ID_REGS of
		 * retry unhandled. Next read-reg command then might catch
		 * this wrong USB_INT_ID_REGS. Fix by ignoring wrong reads.
		 */
		if (!check_read_regs(usb, intr->read_regs.req,
						intr->read_regs.req_count))
			goto out;

		atomic_set(&intr->read_regs_enabled, 0);
		intr->read_regs_int_overridden = 0;
		complete(&intr->read_regs.completion);

		goto out;
	}

out:
	spin_unlock(&intr->lock);

	/* CR_INTERRUPT might override read_reg too. */
	if (int_num == CR_INTERRUPT && atomic_read(&intr->read_regs_enabled))
		handle_regs_int_override(urb);
}

static void int_urb_complete(struct urb *urb)
{
	int r;
	struct usb_int_header *hdr;
	struct zd_usb *usb;
	struct zd_usb_interrupt *intr;

	switch (urb->status) {
	case 0:
		break;
	case -ESHUTDOWN:
	case -EINVAL:
	case -ENODEV:
	case -ENOENT:
	case -ECONNRESET:
	case -EPIPE:
		dev_dbg_f(urb_dev(urb), "urb %p error %d\n", urb, urb->status);
		return;
	default:
		dev_dbg_f(urb_dev(urb), "urb %p error %d\n", urb, urb->status);
		goto resubmit;
	}

	if (urb->actual_length < sizeof(hdr)) {
		dev_dbg_f(urb_dev(urb), "error: urb %p to small\n", urb);
		goto resubmit;
	}

	hdr = urb->transfer_buffer;
	if (hdr->type != USB_INT_TYPE) {
		dev_dbg_f(urb_dev(urb), "error: urb %p wrong type\n", urb);
		goto resubmit;
	}

	/* USB_INT_ID_RETRY_FAILED triggered by tx-urb submit can override
	 * pending USB_INT_ID_REGS causing read command timeout.
	 */
	usb = urb->context;
	intr = &usb->intr;
	if (hdr->id != USB_INT_ID_REGS && atomic_read(&intr->read_regs_enabled))
		handle_regs_int_override(urb);

	switch (hdr->id) {
	case USB_INT_ID_REGS:
		handle_regs_int(urb);
		break;
	case USB_INT_ID_RETRY_FAILED:
		zd_mac_tx_failed(urb);
		break;
	default:
		dev_dbg_f(urb_dev(urb), "error: urb %p unknown id %x\n", urb,
			(unsigned int)hdr->id);
		goto resubmit;
	}

resubmit:
	r = usb_submit_urb(urb, GFP_ATOMIC);
	if (r) {
		dev_dbg_f(urb_dev(urb), "error: resubmit urb %p err code %d\n",
			  urb, r);
		/* TODO: add worker to reset intr->urb */
	}
	return;
}

static inline int int_urb_interval(struct usb_device *udev)
{
	switch (udev->speed) {
	case USB_SPEED_HIGH:
		return 4;
	case USB_SPEED_LOW:
		return 10;
	case USB_SPEED_FULL:
	default:
		return 1;
	}
}

static inline int usb_int_enabled(struct zd_usb *usb)
{
	unsigned long flags;
	struct zd_usb_interrupt *intr = &usb->intr;
	struct urb *urb;

	spin_lock_irqsave(&intr->lock, flags);
	urb = intr->urb;
	spin_unlock_irqrestore(&intr->lock, flags);
	return urb != NULL;
}

int zd_usb_enable_int(struct zd_usb *usb)
{
	int r;
	struct usb_device *udev = zd_usb_to_usbdev(usb);
	struct zd_usb_interrupt *intr = &usb->intr;
	struct urb *urb;

	dev_dbg_f(zd_usb_dev(usb), "\n");

	urb = usb_alloc_urb(0, GFP_KERNEL);
	if (!urb) {
		r = -ENOMEM;
		goto out;
	}

	ZD_ASSERT(!irqs_disabled());
	spin_lock_irq(&intr->lock);
	if (intr->urb) {
		spin_unlock_irq(&intr->lock);
		r = 0;
		goto error_free_urb;
	}
	intr->urb = urb;
	spin_unlock_irq(&intr->lock);

	r = -ENOMEM;
	intr->buffer = usb_alloc_coherent(udev, USB_MAX_EP_INT_BUFFER,
					  GFP_KERNEL, &intr->buffer_dma);
	if (!intr->buffer) {
		dev_dbg_f(zd_usb_dev(usb),
			"couldn't allocate transfer_buffer\n");
		goto error_set_urb_null;
	}

	usb_fill_int_urb(urb, udev, usb_rcvintpipe(udev, EP_INT_IN),
			 intr->buffer, USB_MAX_EP_INT_BUFFER,
			 int_urb_complete, usb,
			 intr->interval);
	urb->transfer_dma = intr->buffer_dma;
	urb->transfer_flags |= URB_NO_TRANSFER_DMA_MAP;

	dev_dbg_f(zd_usb_dev(usb), "submit urb %p\n", intr->urb);
	r = usb_submit_urb(urb, GFP_KERNEL);
	if (r) {
		dev_dbg_f(zd_usb_dev(usb),
			 "Couldn't submit urb. Error number %d\n", r);
		goto error;
	}

	return 0;
error:
	usb_free_coherent(udev, USB_MAX_EP_INT_BUFFER,
			  intr->buffer, intr->buffer_dma);
error_set_urb_null:
	spin_lock_irq(&intr->lock);
	intr->urb = NULL;
	spin_unlock_irq(&intr->lock);
error_free_urb:
	usb_free_urb(urb);
out:
	return r;
}

void zd_usb_disable_int(struct zd_usb *usb)
{
	unsigned long flags;
	struct usb_device *udev = zd_usb_to_usbdev(usb);
	struct zd_usb_interrupt *intr = &usb->intr;
	struct urb *urb;
	void *buffer;
	dma_addr_t buffer_dma;

	spin_lock_irqsave(&intr->lock, flags);
	urb = intr->urb;
	if (!urb) {
		spin_unlock_irqrestore(&intr->lock, flags);
		return;
	}
	intr->urb = NULL;
	buffer = intr->buffer;
	buffer_dma = intr->buffer_dma;
	intr->buffer = NULL;
	spin_unlock_irqrestore(&intr->lock, flags);

	usb_kill_urb(urb);
	dev_dbg_f(zd_usb_dev(usb), "urb %p killed\n", urb);
	usb_free_urb(urb);

	if (buffer)
		usb_free_coherent(udev, USB_MAX_EP_INT_BUFFER,
				  buffer, buffer_dma);
}

static void handle_rx_packet(struct zd_usb *usb, const u8 *buffer,
			     unsigned int length)
{
	int i;
	const struct rx_length_info *length_info;

	if (length < sizeof(struct rx_length_info)) {
		/* It's not a complete packet anyhow. */
		dev_dbg_f(zd_usb_dev(usb), "invalid, small RX packet : %d\n",
					   length);
		return;
	}
	length_info = (struct rx_length_info *)
		(buffer + length - sizeof(struct rx_length_info));

	/* It might be that three frames are merged into a single URB
	 * transaction. We have to check for the length info tag.
	 *
	 * While testing we discovered that length_info might be unaligned,
	 * because if USB transactions are merged, the last packet will not
	 * be padded. Unaligned access might also happen if the length_info
	 * structure is not present.
	 */
	if (get_unaligned_le16(&length_info->tag) == RX_LENGTH_INFO_TAG)
	{
		unsigned int l, k, n;
		for (i = 0, l = 0;; i++) {
			k = get_unaligned_le16(&length_info->length[i]);
			if (k == 0)
				return;
			n = l+k;
			if (n > length)
				return;
			zd_mac_rx(zd_usb_to_hw(usb), buffer+l, k);
			if (i >= 2)
				return;
			l = (n+3) & ~3;
		}
	} else {
		zd_mac_rx(zd_usb_to_hw(usb), buffer, length);
	}
}

static void rx_urb_complete(struct urb *urb)
{
	int r;
	struct zd_usb *usb;
	struct zd_usb_rx *rx;
	const u8 *buffer;
	unsigned int length;

	switch (urb->status) {
	case 0:
		break;
	case -ESHUTDOWN:
	case -EINVAL:
	case -ENODEV:
	case -ENOENT:
	case -ECONNRESET:
	case -EPIPE:
		dev_dbg_f(urb_dev(urb), "urb %p error %d\n", urb, urb->status);
		return;
	default:
		dev_dbg_f(urb_dev(urb), "urb %p error %d\n", urb, urb->status);
		goto resubmit;
	}

	buffer = urb->transfer_buffer;
	length = urb->actual_length;
	usb = urb->context;
	rx = &usb->rx;

	tasklet_schedule(&rx->reset_timer_tasklet);

	if (length%rx->usb_packet_size > rx->usb_packet_size-4) {
		/* If there is an old first fragment, we don't care. */
		dev_dbg_f(urb_dev(urb), "*** first fragment ***\n");
		ZD_ASSERT(length <= ARRAY_SIZE(rx->fragment));
		spin_lock(&rx->lock);
		memcpy(rx->fragment, buffer, length);
		rx->fragment_length = length;
		spin_unlock(&rx->lock);
		goto resubmit;
	}

	spin_lock(&rx->lock);
	if (rx->fragment_length > 0) {
		/* We are on a second fragment, we believe */
		ZD_ASSERT(length + rx->fragment_length <=
			  ARRAY_SIZE(rx->fragment));
		dev_dbg_f(urb_dev(urb), "*** second fragment ***\n");
		memcpy(rx->fragment+rx->fragment_length, buffer, length);
		handle_rx_packet(usb, rx->fragment,
			         rx->fragment_length + length);
		rx->fragment_length = 0;
		spin_unlock(&rx->lock);
	} else {
		spin_unlock(&rx->lock);
		handle_rx_packet(usb, buffer, length);
	}

resubmit:
	r = usb_submit_urb(urb, GFP_ATOMIC);
	if (r)
		dev_dbg_f(urb_dev(urb), "urb %p resubmit error %d\n", urb, r);
}

static struct urb *alloc_rx_urb(struct zd_usb *usb)
{
	struct usb_device *udev = zd_usb_to_usbdev(usb);
	struct urb *urb;
	void *buffer;

	urb = usb_alloc_urb(0, GFP_KERNEL);
	if (!urb)
		return NULL;
	buffer = usb_alloc_coherent(udev, USB_MAX_RX_SIZE, GFP_KERNEL,
				    &urb->transfer_dma);
	if (!buffer) {
		usb_free_urb(urb);
		return NULL;
	}

	usb_fill_bulk_urb(urb, udev, usb_rcvbulkpipe(udev, EP_DATA_IN),
			  buffer, USB_MAX_RX_SIZE,
			  rx_urb_complete, usb);
	urb->transfer_flags |= URB_NO_TRANSFER_DMA_MAP;

	return urb;
}

static void free_rx_urb(struct urb *urb)
{
	if (!urb)
		return;
	usb_free_coherent(urb->dev, urb->transfer_buffer_length,
			  urb->transfer_buffer, urb->transfer_dma);
	usb_free_urb(urb);
}

static int __zd_usb_enable_rx(struct zd_usb *usb)
{
	int i, r;
	struct zd_usb_rx *rx = &usb->rx;
	struct urb **urbs;

	dev_dbg_f(zd_usb_dev(usb), "\n");

	r = -ENOMEM;
	urbs = kcalloc(RX_URBS_COUNT, sizeof(struct urb *), GFP_KERNEL);
	if (!urbs)
		goto error;
	for (i = 0; i < RX_URBS_COUNT; i++) {
		urbs[i] = alloc_rx_urb(usb);
		if (!urbs[i])
			goto error;
	}

	ZD_ASSERT(!irqs_disabled());
	spin_lock_irq(&rx->lock);
	if (rx->urbs) {
		spin_unlock_irq(&rx->lock);
		r = 0;
		goto error;
	}
	rx->urbs = urbs;
	rx->urbs_count = RX_URBS_COUNT;
	spin_unlock_irq(&rx->lock);

	for (i = 0; i < RX_URBS_COUNT; i++) {
		r = usb_submit_urb(urbs[i], GFP_KERNEL);
		if (r)
			goto error_submit;
	}

	return 0;
error_submit:
	for (i = 0; i < RX_URBS_COUNT; i++) {
		usb_kill_urb(urbs[i]);
	}
	spin_lock_irq(&rx->lock);
	rx->urbs = NULL;
	rx->urbs_count = 0;
	spin_unlock_irq(&rx->lock);
error:
	if (urbs) {
		for (i = 0; i < RX_URBS_COUNT; i++)
			free_rx_urb(urbs[i]);
	}
	return r;
}

int zd_usb_enable_rx(struct zd_usb *usb)
{
	int r;
	struct zd_usb_rx *rx = &usb->rx;

	mutex_lock(&rx->setup_mutex);
	r = __zd_usb_enable_rx(usb);
	mutex_unlock(&rx->setup_mutex);

	zd_usb_reset_rx_idle_timer(usb);

	return r;
}

static void __zd_usb_disable_rx(struct zd_usb *usb)
{
	int i;
	unsigned long flags;
	struct urb **urbs;
	unsigned int count;
	struct zd_usb_rx *rx = &usb->rx;

	spin_lock_irqsave(&rx->lock, flags);
	urbs = rx->urbs;
	count = rx->urbs_count;
	spin_unlock_irqrestore(&rx->lock, flags);
	if (!urbs)
		return;

	for (i = 0; i < count; i++) {
		usb_kill_urb(urbs[i]);
		free_rx_urb(urbs[i]);
	}
	kfree(urbs);

	spin_lock_irqsave(&rx->lock, flags);
	rx->urbs = NULL;
	rx->urbs_count = 0;
	spin_unlock_irqrestore(&rx->lock, flags);
}

void zd_usb_disable_rx(struct zd_usb *usb)
{
	struct zd_usb_rx *rx = &usb->rx;

	mutex_lock(&rx->setup_mutex);
	__zd_usb_disable_rx(usb);
	mutex_unlock(&rx->setup_mutex);

	tasklet_kill(&rx->reset_timer_tasklet);
	cancel_delayed_work_sync(&rx->idle_work);
}

static void zd_usb_reset_rx(struct zd_usb *usb)
{
	bool do_reset;
	struct zd_usb_rx *rx = &usb->rx;
	unsigned long flags;

	mutex_lock(&rx->setup_mutex);

	spin_lock_irqsave(&rx->lock, flags);
	do_reset = rx->urbs != NULL;
	spin_unlock_irqrestore(&rx->lock, flags);

	if (do_reset) {
		__zd_usb_disable_rx(usb);
		__zd_usb_enable_rx(usb);
	}

	mutex_unlock(&rx->setup_mutex);

	if (do_reset)
		zd_usb_reset_rx_idle_timer(usb);
}

/**
 * zd_usb_disable_tx - disable transmission
 * @usb: the zd1211rw-private USB structure
 *
 * Frees all URBs in the free list and marks the transmission as disabled.
 */
void zd_usb_disable_tx(struct zd_usb *usb)
{
	struct zd_usb_tx *tx = &usb->tx;
	unsigned long flags;

	atomic_set(&tx->enabled, 0);

	/* kill all submitted tx-urbs */
	usb_kill_anchored_urbs(&tx->submitted);

	spin_lock_irqsave(&tx->lock, flags);
	WARN_ON(!skb_queue_empty(&tx->submitted_skbs));
	WARN_ON(tx->submitted_urbs != 0);
	tx->submitted_urbs = 0;
	spin_unlock_irqrestore(&tx->lock, flags);

	/* The stopped state is ignored, relying on ieee80211_wake_queues()
	 * in a potentionally following zd_usb_enable_tx().
	 */
}

/**
 * zd_usb_enable_tx - enables transmission
 * @usb: a &struct zd_usb pointer
 *
 * This function enables transmission and prepares the &zd_usb_tx data
 * structure.
 */
void zd_usb_enable_tx(struct zd_usb *usb)
{
	unsigned long flags;
	struct zd_usb_tx *tx = &usb->tx;

	spin_lock_irqsave(&tx->lock, flags);
	atomic_set(&tx->enabled, 1);
	tx->submitted_urbs = 0;
	ieee80211_wake_queues(zd_usb_to_hw(usb));
	tx->stopped = 0;
	spin_unlock_irqrestore(&tx->lock, flags);
}

static void tx_dec_submitted_urbs(struct zd_usb *usb)
{
	struct zd_usb_tx *tx = &usb->tx;
	unsigned long flags;

	spin_lock_irqsave(&tx->lock, flags);
	--tx->submitted_urbs;
	if (tx->stopped && tx->submitted_urbs <= ZD_USB_TX_LOW) {
		ieee80211_wake_queues(zd_usb_to_hw(usb));
		tx->stopped = 0;
	}
	spin_unlock_irqrestore(&tx->lock, flags);
}

static void tx_inc_submitted_urbs(struct zd_usb *usb)
{
	struct zd_usb_tx *tx = &usb->tx;
	unsigned long flags;

	spin_lock_irqsave(&tx->lock, flags);
	++tx->submitted_urbs;
	if (!tx->stopped && tx->submitted_urbs > ZD_USB_TX_HIGH) {
		ieee80211_stop_queues(zd_usb_to_hw(usb));
		tx->stopped = 1;
	}
	spin_unlock_irqrestore(&tx->lock, flags);
}

/**
 * tx_urb_complete - completes the execution of an URB
 * @urb: a URB
 *
 * This function is called if the URB has been transferred to a device or an
 * error has happened.
 */
static void tx_urb_complete(struct urb *urb)
{
	int r;
	struct sk_buff *skb;
	struct ieee80211_tx_info *info;
	struct zd_usb *usb;
	struct zd_usb_tx *tx;

	skb = (struct sk_buff *)urb->context;
	info = IEEE80211_SKB_CB(skb);
	/*
	 * grab 'usb' pointer before handing off the skb (since
	 * it might be freed by zd_mac_tx_to_dev or mac80211)
	 */
	usb = &zd_hw_mac(info->rate_driver_data[0])->chip.usb;
	tx = &usb->tx;

	switch (urb->status) {
	case 0:
		break;
	case -ESHUTDOWN:
	case -EINVAL:
	case -ENODEV:
	case -ENOENT:
	case -ECONNRESET:
	case -EPIPE:
		dev_dbg_f(urb_dev(urb), "urb %p error %d\n", urb, urb->status);
		break;
	default:
		dev_dbg_f(urb_dev(urb), "urb %p error %d\n", urb, urb->status);
		goto resubmit;
	}
free_urb:
	skb_unlink(skb, &usb->tx.submitted_skbs);
	zd_mac_tx_to_dev(skb, urb->status);
	usb_free_urb(urb);
	tx_dec_submitted_urbs(usb);
	return;
resubmit:
	usb_anchor_urb(urb, &tx->submitted);
	r = usb_submit_urb(urb, GFP_ATOMIC);
	if (r) {
		usb_unanchor_urb(urb);
		dev_dbg_f(urb_dev(urb), "error resubmit urb %p %d\n", urb, r);
		goto free_urb;
	}
}

/**
 * zd_usb_tx: initiates transfer of a frame of the device
 *
 * @usb: the zd1211rw-private USB structure
 * @skb: a &struct sk_buff pointer
 *
 * This function tranmits a frame to the device. It doesn't wait for
 * completion. The frame must contain the control set and have all the
 * control set information available.
 *
 * The function returns 0 if the transfer has been successfully initiated.
 */
int zd_usb_tx(struct zd_usb *usb, struct sk_buff *skb)
{
	int r;
	struct ieee80211_tx_info *info = IEEE80211_SKB_CB(skb);
	struct usb_device *udev = zd_usb_to_usbdev(usb);
	struct urb *urb;
	struct zd_usb_tx *tx = &usb->tx;

	if (!atomic_read(&tx->enabled)) {
		r = -ENOENT;
		goto out;
	}

	urb = usb_alloc_urb(0, GFP_ATOMIC);
	if (!urb) {
		r = -ENOMEM;
		goto out;
	}

	usb_fill_bulk_urb(urb, udev, usb_sndbulkpipe(udev, EP_DATA_OUT),
		          skb->data, skb->len, tx_urb_complete, skb);

	info->rate_driver_data[1] = (void *)jiffies;
	skb_queue_tail(&tx->submitted_skbs, skb);
	usb_anchor_urb(urb, &tx->submitted);

	r = usb_submit_urb(urb, GFP_ATOMIC);
	if (r) {
		dev_dbg_f(zd_usb_dev(usb), "error submit urb %p %d\n", urb, r);
		usb_unanchor_urb(urb);
		skb_unlink(skb, &tx->submitted_skbs);
		goto error;
	}
	tx_inc_submitted_urbs(usb);
	return 0;
error:
	usb_free_urb(urb);
out:
	return r;
}

static bool zd_tx_timeout(struct zd_usb *usb)
{
	struct zd_usb_tx *tx = &usb->tx;
	struct sk_buff_head *q = &tx->submitted_skbs;
	struct sk_buff *skb, *skbnext;
	struct ieee80211_tx_info *info;
	unsigned long flags, trans_start;
	bool have_timedout = false;

	spin_lock_irqsave(&q->lock, flags);
	skb_queue_walk_safe(q, skb, skbnext) {
		info = IEEE80211_SKB_CB(skb);
		trans_start = (unsigned long)info->rate_driver_data[1];

		if (time_is_before_jiffies(trans_start + ZD_TX_TIMEOUT)) {
			have_timedout = true;
			break;
		}
	}
	spin_unlock_irqrestore(&q->lock, flags);

	return have_timedout;
}

static void zd_tx_watchdog_handler(struct work_struct *work)
{
	struct zd_usb *usb =
		container_of(work, struct zd_usb, tx.watchdog_work.work);
	struct zd_usb_tx *tx = &usb->tx;

	if (!atomic_read(&tx->enabled) || !tx->watchdog_enabled)
		goto out;
	if (!zd_tx_timeout(usb))
		goto out;

	/* TX halted, try reset */
	dev_warn(zd_usb_dev(usb), "TX-stall detected, reseting device...");

	usb_queue_reset_device(usb->intf);

	/* reset will stop this worker, don't rearm */
	return;
out:
	queue_delayed_work(zd_workqueue, &tx->watchdog_work,
			   ZD_TX_WATCHDOG_INTERVAL);
}

void zd_tx_watchdog_enable(struct zd_usb *usb)
{
	struct zd_usb_tx *tx = &usb->tx;

	if (!tx->watchdog_enabled) {
		dev_dbg_f(zd_usb_dev(usb), "\n");
		queue_delayed_work(zd_workqueue, &tx->watchdog_work,
				   ZD_TX_WATCHDOG_INTERVAL);
		tx->watchdog_enabled = 1;
	}
}

void zd_tx_watchdog_disable(struct zd_usb *usb)
{
	struct zd_usb_tx *tx = &usb->tx;

	if (tx->watchdog_enabled) {
		dev_dbg_f(zd_usb_dev(usb), "\n");
		tx->watchdog_enabled = 0;
		cancel_delayed_work_sync(&tx->watchdog_work);
	}
}

static void zd_rx_idle_timer_handler(struct work_struct *work)
{
	struct zd_usb *usb =
		container_of(work, struct zd_usb, rx.idle_work.work);
	struct zd_mac *mac = zd_usb_to_mac(usb);

	if (!test_bit(ZD_DEVICE_RUNNING, &mac->flags))
		return;

	dev_dbg_f(zd_usb_dev(usb), "\n");

	/* 30 seconds since last rx, reset rx */
	zd_usb_reset_rx(usb);
}

static void zd_usb_reset_rx_idle_timer_tasklet(unsigned long param)
{
	struct zd_usb *usb = (struct zd_usb *)param;

	zd_usb_reset_rx_idle_timer(usb);
}

void zd_usb_reset_rx_idle_timer(struct zd_usb *usb)
{
	struct zd_usb_rx *rx = &usb->rx;

	cancel_delayed_work(&rx->idle_work);
	queue_delayed_work(zd_workqueue, &rx->idle_work, ZD_RX_IDLE_INTERVAL);
}

static inline void init_usb_interrupt(struct zd_usb *usb)
{
	struct zd_usb_interrupt *intr = &usb->intr;

	spin_lock_init(&intr->lock);
	intr->interval = int_urb_interval(zd_usb_to_usbdev(usb));
	init_completion(&intr->read_regs.completion);
	atomic_set(&intr->read_regs_enabled, 0);
	intr->read_regs.cr_int_addr = cpu_to_le16((u16)CR_INTERRUPT);
}

static inline void init_usb_rx(struct zd_usb *usb)
{
	struct zd_usb_rx *rx = &usb->rx;

	spin_lock_init(&rx->lock);
	mutex_init(&rx->setup_mutex);
	if (interface_to_usbdev(usb->intf)->speed == USB_SPEED_HIGH) {
		rx->usb_packet_size = 512;
	} else {
		rx->usb_packet_size = 64;
	}
	ZD_ASSERT(rx->fragment_length == 0);
	INIT_DELAYED_WORK(&rx->idle_work, zd_rx_idle_timer_handler);
	rx->reset_timer_tasklet.func = zd_usb_reset_rx_idle_timer_tasklet;
	rx->reset_timer_tasklet.data = (unsigned long)usb;
}

static inline void init_usb_tx(struct zd_usb *usb)
{
	struct zd_usb_tx *tx = &usb->tx;

	spin_lock_init(&tx->lock);
	atomic_set(&tx->enabled, 0);
	tx->stopped = 0;
	skb_queue_head_init(&tx->submitted_skbs);
	init_usb_anchor(&tx->submitted);
	tx->submitted_urbs = 0;
	tx->watchdog_enabled = 0;
	INIT_DELAYED_WORK(&tx->watchdog_work, zd_tx_watchdog_handler);
}

void zd_usb_init(struct zd_usb *usb, struct ieee80211_hw *hw,
	         struct usb_interface *intf)
{
	memset(usb, 0, sizeof(*usb));
	usb->intf = usb_get_intf(intf);
	usb_set_intfdata(usb->intf, hw);
	init_usb_anchor(&usb->submitted_cmds);
	init_usb_interrupt(usb);
	init_usb_tx(usb);
	init_usb_rx(usb);
}

void zd_usb_clear(struct zd_usb *usb)
{
	usb_set_intfdata(usb->intf, NULL);
	usb_put_intf(usb->intf);
	ZD_MEMCLEAR(usb, sizeof(*usb));
	/* FIXME: usb_interrupt, usb_tx, usb_rx? */
}

static const char *speed(enum usb_device_speed speed)
{
	switch (speed) {
	case USB_SPEED_LOW:
		return "low";
	case USB_SPEED_FULL:
		return "full";
	case USB_SPEED_HIGH:
		return "high";
	default:
		return "unknown speed";
	}
}

static int scnprint_id(struct usb_device *udev, char *buffer, size_t size)
{
	return scnprintf(buffer, size, "%04hx:%04hx v%04hx %s",
		le16_to_cpu(udev->descriptor.idVendor),
		le16_to_cpu(udev->descriptor.idProduct),
		get_bcdDevice(udev),
		speed(udev->speed));
}

int zd_usb_scnprint_id(struct zd_usb *usb, char *buffer, size_t size)
{
	struct usb_device *udev = interface_to_usbdev(usb->intf);
	return scnprint_id(udev, buffer, size);
}

#ifdef DEBUG
static void print_id(struct usb_device *udev)
{
	char buffer[40];

	scnprint_id(udev, buffer, sizeof(buffer));
	buffer[sizeof(buffer)-1] = 0;
	dev_dbg_f(&udev->dev, "%s\n", buffer);
}
#else
#define print_id(udev) do { } while (0)
#endif

static int eject_installer(struct usb_interface *intf)
{
	struct usb_device *udev = interface_to_usbdev(intf);
	struct usb_host_interface *iface_desc = &intf->altsetting[0];
	struct usb_endpoint_descriptor *endpoint;
	unsigned char *cmd;
	u8 bulk_out_ep;
	int r;

	/* Find bulk out endpoint */
	for (r = 1; r >= 0; r--) {
		endpoint = &iface_desc->endpoint[r].desc;
		if (usb_endpoint_dir_out(endpoint) &&
		    usb_endpoint_xfer_bulk(endpoint)) {
			bulk_out_ep = endpoint->bEndpointAddress;
			break;
		}
	}
	if (r == -1) {
		dev_err(&udev->dev,
			"zd1211rw: Could not find bulk out endpoint\n");
		return -ENODEV;
	}

	cmd = kzalloc(31, GFP_KERNEL);
	if (cmd == NULL)
		return -ENODEV;

	/* USB bulk command block */
	cmd[0] = 0x55;	/* bulk command signature */
	cmd[1] = 0x53;	/* bulk command signature */
	cmd[2] = 0x42;	/* bulk command signature */
	cmd[3] = 0x43;	/* bulk command signature */
	cmd[14] = 6;	/* command length */

	cmd[15] = 0x1b;	/* SCSI command: START STOP UNIT */
	cmd[19] = 0x2;	/* eject disc */

	dev_info(&udev->dev, "Ejecting virtual installer media...\n");
	r = usb_bulk_msg(udev, usb_sndbulkpipe(udev, bulk_out_ep),
		cmd, 31, NULL, 2000);
	kfree(cmd);
	if (r)
		return r;

	/* At this point, the device disconnects and reconnects with the real
	 * ID numbers. */

	usb_set_intfdata(intf, NULL);
	return 0;
}

int zd_usb_init_hw(struct zd_usb *usb)
{
	int r;
	struct zd_mac *mac = zd_usb_to_mac(usb);

	dev_dbg_f(zd_usb_dev(usb), "\n");

	r = upload_firmware(usb);
	if (r) {
		dev_err(zd_usb_dev(usb),
		       "couldn't load firmware. Error number %d\n", r);
		return r;
	}

	r = usb_reset_configuration(zd_usb_to_usbdev(usb));
	if (r) {
		dev_dbg_f(zd_usb_dev(usb),
			"couldn't reset configuration. Error number %d\n", r);
		return r;
	}

	r = zd_mac_init_hw(mac->hw);
	if (r) {
		dev_dbg_f(zd_usb_dev(usb),
		         "couldn't initialize mac. Error number %d\n", r);
		return r;
	}

	usb->initialized = 1;
	return 0;
}

static int probe(struct usb_interface *intf, const struct usb_device_id *id)
{
	int r;
	struct usb_device *udev = interface_to_usbdev(intf);
	struct zd_usb *usb;
	struct ieee80211_hw *hw = NULL;

	print_id(udev);

	if (id->driver_info & DEVICE_INSTALLER)
		return eject_installer(intf);

	switch (udev->speed) {
	case USB_SPEED_LOW:
	case USB_SPEED_FULL:
	case USB_SPEED_HIGH:
		break;
	default:
		dev_dbg_f(&intf->dev, "Unknown USB speed\n");
		r = -ENODEV;
		goto error;
	}

	r = usb_reset_device(udev);
	if (r) {
		dev_err(&intf->dev,
			"couldn't reset usb device. Error number %d\n", r);
		goto error;
	}

	hw = zd_mac_alloc_hw(intf);
	if (hw == NULL) {
		r = -ENOMEM;
		goto error;
	}

	usb = &zd_hw_mac(hw)->chip.usb;
	usb->is_zd1211b = (id->driver_info == DEVICE_ZD1211B) != 0;

	r = zd_mac_preinit_hw(hw);
	if (r) {
		dev_dbg_f(&intf->dev,
		         "couldn't initialize mac. Error number %d\n", r);
		goto error;
	}

	r = ieee80211_register_hw(hw);
	if (r) {
		dev_dbg_f(&intf->dev,
			 "couldn't register device. Error number %d\n", r);
		goto error;
	}

	dev_dbg_f(&intf->dev, "successful\n");
	dev_info(&intf->dev, "%s\n", wiphy_name(hw->wiphy));
	return 0;
error:
	usb_reset_device(interface_to_usbdev(intf));
	if (hw) {
		zd_mac_clear(zd_hw_mac(hw));
		ieee80211_free_hw(hw);
	}
	return r;
}

static void disconnect(struct usb_interface *intf)
{
	struct ieee80211_hw *hw = zd_intf_to_hw(intf);
	struct zd_mac *mac;
	struct zd_usb *usb;

	/* Either something really bad happened, or we're just dealing with
	 * a DEVICE_INSTALLER. */
	if (hw == NULL)
		return;

	mac = zd_hw_mac(hw);
	usb = &mac->chip.usb;

	dev_dbg_f(zd_usb_dev(usb), "\n");

	ieee80211_unregister_hw(hw);

	/* Just in case something has gone wrong! */
	zd_usb_disable_tx(usb);
	zd_usb_disable_rx(usb);
	zd_usb_disable_int(usb);

	/* If the disconnect has been caused by a removal of the
	 * driver module, the reset allows reloading of the driver. If the
	 * reset will not be executed here, the upload of the firmware in the
	 * probe function caused by the reloading of the driver will fail.
	 */
	usb_reset_device(interface_to_usbdev(intf));

	zd_mac_clear(mac);
	ieee80211_free_hw(hw);
	dev_dbg(&intf->dev, "disconnected\n");
}

static void zd_usb_resume(struct zd_usb *usb)
{
	struct zd_mac *mac = zd_usb_to_mac(usb);
	int r;

	dev_dbg_f(zd_usb_dev(usb), "\n");

	r = zd_op_start(zd_usb_to_hw(usb));
	if (r < 0) {
		dev_warn(zd_usb_dev(usb), "Device resume failed "
			 "with error code %d. Retrying...\n", r);
		if (usb->was_running)
			set_bit(ZD_DEVICE_RUNNING, &mac->flags);
		usb_queue_reset_device(usb->intf);
		return;
	}

	if (mac->type != NL80211_IFTYPE_UNSPECIFIED) {
		r = zd_restore_settings(mac);
		if (r < 0) {
			dev_dbg(zd_usb_dev(usb),
				"failed to restore settings, %d\n", r);
			return;
		}
	}
}

static void zd_usb_stop(struct zd_usb *usb)
{
	dev_dbg_f(zd_usb_dev(usb), "\n");

	zd_op_stop(zd_usb_to_hw(usb));

	zd_usb_disable_tx(usb);
	zd_usb_disable_rx(usb);
	zd_usb_disable_int(usb);

	usb->initialized = 0;
}

static int pre_reset(struct usb_interface *intf)
{
	struct ieee80211_hw *hw = usb_get_intfdata(intf);
	struct zd_mac *mac;
	struct zd_usb *usb;

	if (!hw || intf->condition != USB_INTERFACE_BOUND)
		return 0;

	mac = zd_hw_mac(hw);
	usb = &mac->chip.usb;

	usb->was_running = test_bit(ZD_DEVICE_RUNNING, &mac->flags);

	zd_usb_stop(usb);

	mutex_lock(&mac->chip.mutex);
	return 0;
}

static int post_reset(struct usb_interface *intf)
{
	struct ieee80211_hw *hw = usb_get_intfdata(intf);
	struct zd_mac *mac;
	struct zd_usb *usb;

	if (!hw || intf->condition != USB_INTERFACE_BOUND)
		return 0;

	mac = zd_hw_mac(hw);
	usb = &mac->chip.usb;

	mutex_unlock(&mac->chip.mutex);

	if (usb->was_running)
		zd_usb_resume(usb);
	return 0;
}

static struct usb_driver driver = {
	.name		= KBUILD_MODNAME,
	.id_table	= usb_ids,
	.probe		= probe,
	.disconnect	= disconnect,
	.pre_reset	= pre_reset,
	.post_reset	= post_reset,
};

struct workqueue_struct *zd_workqueue;

static int __init usb_init(void)
{
	int r;

	pr_debug("%s usb_init()\n", driver.name);

	zd_workqueue = create_singlethread_workqueue(driver.name);
	if (zd_workqueue == NULL) {
		printk(KERN_ERR "%s couldn't create workqueue\n", driver.name);
		return -ENOMEM;
	}

	r = usb_register(&driver);
	if (r) {
		destroy_workqueue(zd_workqueue);
		printk(KERN_ERR "%s usb_register() failed. Error number %d\n",
		       driver.name, r);
		return r;
	}

	pr_debug("%s initialized\n", driver.name);
	return 0;
}

static void __exit usb_exit(void)
{
	pr_debug("%s usb_exit()\n", driver.name);
	usb_deregister(&driver);
	destroy_workqueue(zd_workqueue);
}

module_init(usb_init);
module_exit(usb_exit);

static int zd_ep_regs_out_msg(struct usb_device *udev, void *data, int len,
			      int *actual_length, int timeout)
{
	/* In USB 2.0 mode EP_REGS_OUT endpoint is interrupt type. However in
	 * USB 1.1 mode endpoint is bulk. Select correct type URB by endpoint
	 * descriptor.
	 */
	struct usb_host_endpoint *ep;
	unsigned int pipe;

	pipe = usb_sndintpipe(udev, EP_REGS_OUT);
	ep = usb_pipe_endpoint(udev, pipe);
	if (!ep)
		return -EINVAL;

	if (usb_endpoint_xfer_int(&ep->desc)) {
		return usb_interrupt_msg(udev, pipe, data, len,
					 actual_length, timeout);
	} else {
		pipe = usb_sndbulkpipe(udev, EP_REGS_OUT);
		return usb_bulk_msg(udev, pipe, data, len, actual_length,
				    timeout);
	}
}

static int usb_int_regs_length(unsigned int count)
{
	return sizeof(struct usb_int_regs) + count * sizeof(struct reg_data);
}

static void prepare_read_regs_int(struct zd_usb *usb,
				  struct usb_req_read_regs *req,
				  unsigned int count)
{
	struct zd_usb_interrupt *intr = &usb->intr;

	spin_lock_irq(&intr->lock);
	atomic_set(&intr->read_regs_enabled, 1);
	intr->read_regs.req = req;
	intr->read_regs.req_count = count;
	INIT_COMPLETION(intr->read_regs.completion);
	spin_unlock_irq(&intr->lock);
}

static void disable_read_regs_int(struct zd_usb *usb)
{
	struct zd_usb_interrupt *intr = &usb->intr;

	spin_lock_irq(&intr->lock);
	atomic_set(&intr->read_regs_enabled, 0);
	spin_unlock_irq(&intr->lock);
}

static bool check_read_regs(struct zd_usb *usb, struct usb_req_read_regs *req,
			    unsigned int count)
{
	int i;
	struct zd_usb_interrupt *intr = &usb->intr;
	struct read_regs_int *rr = &intr->read_regs;
	struct usb_int_regs *regs = (struct usb_int_regs *)rr->buffer;

	/* The created block size seems to be larger than expected.
	 * However results appear to be correct.
	 */
	if (rr->length < usb_int_regs_length(count)) {
		dev_dbg_f(zd_usb_dev(usb),
			 "error: actual length %d less than expected %d\n",
			 rr->length, usb_int_regs_length(count));
		return false;
	}

	if (rr->length > sizeof(rr->buffer)) {
		dev_dbg_f(zd_usb_dev(usb),
			 "error: actual length %d exceeds buffer size %zu\n",
			 rr->length, sizeof(rr->buffer));
		return false;
	}

	for (i = 0; i < count; i++) {
		struct reg_data *rd = &regs->regs[i];
		if (rd->addr != req->addr[i]) {
			dev_dbg_f(zd_usb_dev(usb),
				 "rd[%d] addr %#06hx expected %#06hx\n", i,
				 le16_to_cpu(rd->addr),
				 le16_to_cpu(req->addr[i]));
			return false;
		}
	}

	return true;
}

static int get_results(struct zd_usb *usb, u16 *values,
		       struct usb_req_read_regs *req, unsigned int count,
		       bool *retry)
{
	int r;
	int i;
	struct zd_usb_interrupt *intr = &usb->intr;
	struct read_regs_int *rr = &intr->read_regs;
	struct usb_int_regs *regs = (struct usb_int_regs *)rr->buffer;

	spin_lock_irq(&intr->lock);

	r = -EIO;

	/* Read failed because firmware bug? */
	*retry = !!intr->read_regs_int_overridden;
	if (*retry)
		goto error_unlock;

	if (!check_read_regs(usb, req, count)) {
		dev_dbg_f(zd_usb_dev(usb), "error: invalid read regs\n");
		goto error_unlock;
	}

	for (i = 0; i < count; i++) {
		struct reg_data *rd = &regs->regs[i];
		values[i] = le16_to_cpu(rd->value);
	}

	r = 0;
error_unlock:
	spin_unlock_irq(&intr->lock);
	return r;
}

int zd_usb_ioread16v(struct zd_usb *usb, u16 *values,
	             const zd_addr_t *addresses, unsigned int count)
{
	int r, i, req_len, actual_req_len, try_count = 0;
	struct usb_device *udev;
	struct usb_req_read_regs *req = NULL;
	unsigned long timeout;
	bool retry = false;

	if (count < 1) {
		dev_dbg_f(zd_usb_dev(usb), "error: count is zero\n");
		return -EINVAL;
	}
	if (count > USB_MAX_IOREAD16_COUNT) {
		dev_dbg_f(zd_usb_dev(usb),
			 "error: count %u exceeds possible max %u\n",
			 count, USB_MAX_IOREAD16_COUNT);
		return -EINVAL;
	}
	if (in_atomic()) {
		dev_dbg_f(zd_usb_dev(usb),
			 "error: io in atomic context not supported\n");
		return -EWOULDBLOCK;
	}
	if (!usb_int_enabled(usb)) {
		dev_dbg_f(zd_usb_dev(usb),
			  "error: usb interrupt not enabled\n");
		return -EWOULDBLOCK;
	}

	ZD_ASSERT(mutex_is_locked(&zd_usb_to_chip(usb)->mutex));
	BUILD_BUG_ON(sizeof(struct usb_req_read_regs) + USB_MAX_IOREAD16_COUNT *
		     sizeof(__le16) > sizeof(usb->req_buf));
	BUG_ON(sizeof(struct usb_req_read_regs) + count * sizeof(__le16) >
	       sizeof(usb->req_buf));

	req_len = sizeof(struct usb_req_read_regs) + count * sizeof(__le16);
	req = (void *)usb->req_buf;

	req->id = cpu_to_le16(USB_REQ_READ_REGS);
	for (i = 0; i < count; i++)
		req->addr[i] = cpu_to_le16((u16)addresses[i]);

retry_read:
	try_count++;
	udev = zd_usb_to_usbdev(usb);
<<<<<<< HEAD
	prepare_read_regs_int(usb);
=======
	prepare_read_regs_int(usb, req, count);
>>>>>>> acfe7d74
	r = zd_ep_regs_out_msg(udev, req, req_len, &actual_req_len, 50 /*ms*/);
	if (r) {
		dev_dbg_f(zd_usb_dev(usb),
			"error in zd_ep_regs_out_msg(). Error number %d\n", r);
		goto error;
	}
	if (req_len != actual_req_len) {
		dev_dbg_f(zd_usb_dev(usb), "error in zd_ep_regs_out_msg()\n"
			" req_len %d != actual_req_len %d\n",
			req_len, actual_req_len);
		r = -EIO;
		goto error;
	}

	timeout = wait_for_completion_timeout(&usb->intr.read_regs.completion,
					      msecs_to_jiffies(50));
	if (!timeout) {
		disable_read_regs_int(usb);
		dev_dbg_f(zd_usb_dev(usb), "read timed out\n");
		r = -ETIMEDOUT;
		goto error;
	}

	r = get_results(usb, values, req, count, &retry);
	if (retry && try_count < 20) {
		dev_dbg_f(zd_usb_dev(usb), "read retry, tries so far: %d\n",
				try_count);
		goto retry_read;
	}
error:
	return r;
}

static void iowrite16v_urb_complete(struct urb *urb)
{
	struct zd_usb *usb = urb->context;

	if (urb->status && !usb->cmd_error)
		usb->cmd_error = urb->status;

	if (!usb->cmd_error &&
			urb->actual_length != urb->transfer_buffer_length)
		usb->cmd_error = -EIO;
}

static int zd_submit_waiting_urb(struct zd_usb *usb, bool last)
{
	int r = 0;
	struct urb *urb = usb->urb_async_waiting;

	if (!urb)
		return 0;

	usb->urb_async_waiting = NULL;

	if (!last)
		urb->transfer_flags |= URB_NO_INTERRUPT;

	usb_anchor_urb(urb, &usb->submitted_cmds);
	r = usb_submit_urb(urb, GFP_KERNEL);
	if (r) {
		usb_unanchor_urb(urb);
		dev_dbg_f(zd_usb_dev(usb),
			"error in usb_submit_urb(). Error number %d\n", r);
		goto error;
	}

	/* fall-through with r == 0 */
error:
	usb_free_urb(urb);
	return r;
}

void zd_usb_iowrite16v_async_start(struct zd_usb *usb)
{
	ZD_ASSERT(usb_anchor_empty(&usb->submitted_cmds));
	ZD_ASSERT(usb->urb_async_waiting == NULL);
	ZD_ASSERT(!usb->in_async);

	ZD_ASSERT(mutex_is_locked(&zd_usb_to_chip(usb)->mutex));

	usb->in_async = 1;
	usb->cmd_error = 0;
	usb->urb_async_waiting = NULL;
}

int zd_usb_iowrite16v_async_end(struct zd_usb *usb, unsigned int timeout)
{
	int r;

	ZD_ASSERT(mutex_is_locked(&zd_usb_to_chip(usb)->mutex));
	ZD_ASSERT(usb->in_async);

	/* Submit last iowrite16v URB */
	r = zd_submit_waiting_urb(usb, true);
	if (r) {
		dev_dbg_f(zd_usb_dev(usb),
			"error in zd_submit_waiting_usb(). "
			"Error number %d\n", r);

		usb_kill_anchored_urbs(&usb->submitted_cmds);
		goto error;
	}

	if (timeout)
		timeout = usb_wait_anchor_empty_timeout(&usb->submitted_cmds,
							timeout);
	if (!timeout) {
		usb_kill_anchored_urbs(&usb->submitted_cmds);
		if (usb->cmd_error == -ENOENT) {
			dev_dbg_f(zd_usb_dev(usb), "timed out");
			r = -ETIMEDOUT;
			goto error;
		}
	}

	r = usb->cmd_error;
error:
	usb->in_async = 0;
	return r;
}

int zd_usb_iowrite16v_async(struct zd_usb *usb, const struct zd_ioreq16 *ioreqs,
			    unsigned int count)
{
	int r;
	struct usb_device *udev;
	struct usb_req_write_regs *req = NULL;
	int i, req_len;
	struct urb *urb;
	struct usb_host_endpoint *ep;

	ZD_ASSERT(mutex_is_locked(&zd_usb_to_chip(usb)->mutex));
	ZD_ASSERT(usb->in_async);

	if (count == 0)
		return 0;
	if (count > USB_MAX_IOWRITE16_COUNT) {
		dev_dbg_f(zd_usb_dev(usb),
			"error: count %u exceeds possible max %u\n",
			count, USB_MAX_IOWRITE16_COUNT);
		return -EINVAL;
	}
	if (in_atomic()) {
		dev_dbg_f(zd_usb_dev(usb),
			"error: io in atomic context not supported\n");
		return -EWOULDBLOCK;
	}

	udev = zd_usb_to_usbdev(usb);

	ep = usb_pipe_endpoint(udev, usb_sndintpipe(udev, EP_REGS_OUT));
	if (!ep)
		return -ENOENT;

	urb = usb_alloc_urb(0, GFP_KERNEL);
	if (!urb)
		return -ENOMEM;

	req_len = sizeof(struct usb_req_write_regs) +
		  count * sizeof(struct reg_data);
	req = kmalloc(req_len, GFP_KERNEL);
	if (!req) {
		r = -ENOMEM;
		goto error;
	}

	req->id = cpu_to_le16(USB_REQ_WRITE_REGS);
	for (i = 0; i < count; i++) {
		struct reg_data *rw  = &req->reg_writes[i];
		rw->addr = cpu_to_le16((u16)ioreqs[i].addr);
		rw->value = cpu_to_le16(ioreqs[i].value);
	}

	/* In USB 2.0 mode endpoint is interrupt type. However in USB 1.1 mode
	 * endpoint is bulk. Select correct type URB by endpoint descriptor.
	 */
	if (usb_endpoint_xfer_int(&ep->desc))
		usb_fill_int_urb(urb, udev, usb_sndintpipe(udev, EP_REGS_OUT),
				 req, req_len, iowrite16v_urb_complete, usb,
				 ep->desc.bInterval);
	else
		usb_fill_bulk_urb(urb, udev, usb_sndbulkpipe(udev, EP_REGS_OUT),
				  req, req_len, iowrite16v_urb_complete, usb);

	urb->transfer_flags |= URB_FREE_BUFFER;

	/* Submit previous URB */
	r = zd_submit_waiting_urb(usb, false);
	if (r) {
		dev_dbg_f(zd_usb_dev(usb),
			"error in zd_submit_waiting_usb(). "
			"Error number %d\n", r);
		goto error;
	}

	/* Delay submit so that URB_NO_INTERRUPT flag can be set for all URBs
	 * of currect batch except for very last.
	 */
	usb->urb_async_waiting = urb;
	return 0;
error:
	usb_free_urb(urb);
	return r;
}

int zd_usb_iowrite16v(struct zd_usb *usb, const struct zd_ioreq16 *ioreqs,
			unsigned int count)
{
	int r;

	zd_usb_iowrite16v_async_start(usb);
	r = zd_usb_iowrite16v_async(usb, ioreqs, count);
	if (r) {
		zd_usb_iowrite16v_async_end(usb, 0);
		return r;
	}
	return zd_usb_iowrite16v_async_end(usb, 50 /* ms */);
}

int zd_usb_rfwrite(struct zd_usb *usb, u32 value, u8 bits)
{
	int r;
	struct usb_device *udev;
	struct usb_req_rfwrite *req = NULL;
	int i, req_len, actual_req_len;
	u16 bit_value_template;

	if (in_atomic()) {
		dev_dbg_f(zd_usb_dev(usb),
			"error: io in atomic context not supported\n");
		return -EWOULDBLOCK;
	}
	if (bits < USB_MIN_RFWRITE_BIT_COUNT) {
		dev_dbg_f(zd_usb_dev(usb),
			"error: bits %d are smaller than"
			" USB_MIN_RFWRITE_BIT_COUNT %d\n",
			bits, USB_MIN_RFWRITE_BIT_COUNT);
		return -EINVAL;
	}
	if (bits > USB_MAX_RFWRITE_BIT_COUNT) {
		dev_dbg_f(zd_usb_dev(usb),
			"error: bits %d exceed USB_MAX_RFWRITE_BIT_COUNT %d\n",
			bits, USB_MAX_RFWRITE_BIT_COUNT);
		return -EINVAL;
	}
#ifdef DEBUG
	if (value & (~0UL << bits)) {
		dev_dbg_f(zd_usb_dev(usb),
			"error: value %#09x has bits >= %d set\n",
			value, bits);
		return -EINVAL;
	}
#endif /* DEBUG */

	dev_dbg_f(zd_usb_dev(usb), "value %#09x bits %d\n", value, bits);

	r = zd_usb_ioread16(usb, &bit_value_template, ZD_CR203);
	if (r) {
		dev_dbg_f(zd_usb_dev(usb),
			"error %d: Couldn't read ZD_CR203\n", r);
		return r;
	}
	bit_value_template &= ~(RF_IF_LE|RF_CLK|RF_DATA);

	ZD_ASSERT(mutex_is_locked(&zd_usb_to_chip(usb)->mutex));
	BUILD_BUG_ON(sizeof(struct usb_req_rfwrite) +
		     USB_MAX_RFWRITE_BIT_COUNT * sizeof(__le16) >
		     sizeof(usb->req_buf));
	BUG_ON(sizeof(struct usb_req_rfwrite) + bits * sizeof(__le16) >
	       sizeof(usb->req_buf));

	req_len = sizeof(struct usb_req_rfwrite) + bits * sizeof(__le16);
	req = (void *)usb->req_buf;

	req->id = cpu_to_le16(USB_REQ_WRITE_RF);
	/* 1: 3683a, but not used in ZYDAS driver */
	req->value = cpu_to_le16(2);
	req->bits = cpu_to_le16(bits);

	for (i = 0; i < bits; i++) {
		u16 bv = bit_value_template;
		if (value & (1 << (bits-1-i)))
			bv |= RF_DATA;
		req->bit_values[i] = cpu_to_le16(bv);
	}

	udev = zd_usb_to_usbdev(usb);
	r = zd_ep_regs_out_msg(udev, req, req_len, &actual_req_len, 50 /*ms*/);
	if (r) {
		dev_dbg_f(zd_usb_dev(usb),
			"error in zd_ep_regs_out_msg(). Error number %d\n", r);
		goto out;
	}
	if (req_len != actual_req_len) {
		dev_dbg_f(zd_usb_dev(usb), "error in zd_ep_regs_out_msg()"
			" req_len %d != actual_req_len %d\n",
			req_len, actual_req_len);
		r = -EIO;
		goto out;
	}

	/* FALL-THROUGH with r == 0 */
out:
	return r;
}<|MERGE_RESOLUTION|>--- conflicted
+++ resolved
@@ -1752,11 +1752,7 @@
 retry_read:
 	try_count++;
 	udev = zd_usb_to_usbdev(usb);
-<<<<<<< HEAD
-	prepare_read_regs_int(usb);
-=======
 	prepare_read_regs_int(usb, req, count);
->>>>>>> acfe7d74
 	r = zd_ep_regs_out_msg(udev, req, req_len, &actual_req_len, 50 /*ms*/);
 	if (r) {
 		dev_dbg_f(zd_usb_dev(usb),
