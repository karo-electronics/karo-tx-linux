/*
 * Firmware I/O code for mac80211 Prism54 drivers
 *
 * Copyright (c) 2006, Michael Wu <flamingice@sourmilk.net>
 * Copyright (c) 2007-2009, Christian Lamparter <chunkeey@web.de>
 * Copyright 2008, Johannes Berg <johannes@sipsolutions.net>
 *
 * Based on:
 * - the islsm (softmac prism54) driver, which is:
 *   Copyright 2004-2006 Jean-Baptiste Note <jbnote@gmail.com>, et al.
 * - stlc45xx driver
 *   Copyright (C) 2008 Nokia Corporation and/or its subsidiary(-ies).
 *
 * This program is free software; you can redistribute it and/or modify
 * it under the terms of the GNU General Public License version 2 as
 * published by the Free Software Foundation.
 */

#include <linux/init.h>
#include <linux/slab.h>
#include <linux/firmware.h>
#include <linux/etherdevice.h>

#include <net/mac80211.h>

#include "p54.h"
#include "eeprom.h"
#include "lmac.h"

int p54_parse_firmware(struct ieee80211_hw *dev, const struct firmware *fw)
{
	struct p54_common *priv = dev->priv;
	struct exp_if *exp_if;
	struct bootrec *bootrec;
	u32 *data = (u32 *)fw->data;
	u32 *end_data = (u32 *)fw->data + (fw->size >> 2);
	u8 *fw_version = NULL;
	size_t len;
	int i;
	int maxlen;

	if (priv->rx_start)
		return 0;

	while (data < end_data && *data)
		data++;

	while (data < end_data && !*data)
		data++;

	bootrec = (struct bootrec *) data;

	while (bootrec->data <= end_data && (bootrec->data +
	       (len = le32_to_cpu(bootrec->len))) <= end_data) {
		u32 code = le32_to_cpu(bootrec->code);
		switch (code) {
		case BR_CODE_COMPONENT_ID:
			priv->fw_interface = be32_to_cpup((__be32 *)
					     bootrec->data);
			switch (priv->fw_interface) {
			case FW_LM86:
			case FW_LM20:
			case FW_LM87: {
				char *iftype = (char *)bootrec->data;
				wiphy_info(priv->hw->wiphy,
					   "p54 detected a LM%c%c firmware\n",
					   iftype[2], iftype[3]);
				break;
				}
			case FW_FMAC:
			default:
				wiphy_err(priv->hw->wiphy,
					  "unsupported firmware\n");
				return -ENODEV;
			}
			break;
		case BR_CODE_COMPONENT_VERSION:
			/* 24 bytes should be enough for all firmwares */
			if (strnlen((unsigned char *) bootrec->data, 24) < 24)
				fw_version = (unsigned char *) bootrec->data;
			break;
		case BR_CODE_DESCR: {
			struct bootrec_desc *desc =
				(struct bootrec_desc *)bootrec->data;
			priv->rx_start = le32_to_cpu(desc->rx_start);
			/* FIXME add sanity checking */
			priv->rx_end = le32_to_cpu(desc->rx_end) - 0x3500;
			priv->headroom = desc->headroom;
			priv->tailroom = desc->tailroom;
			priv->privacy_caps = desc->privacy_caps;
			priv->rx_keycache_size = desc->rx_keycache_size;
			if (le32_to_cpu(bootrec->len) == 11)
				priv->rx_mtu = le16_to_cpu(desc->rx_mtu);
			else
				priv->rx_mtu = (size_t)
					0x620 - priv->tx_hdr_len;
			maxlen = priv->tx_hdr_len + /* USB devices */
				 sizeof(struct p54_rx_data) +
				 4 + /* rx alignment */
				 IEEE80211_MAX_FRAG_THRESHOLD;
			if (priv->rx_mtu > maxlen && PAGE_SIZE == 4096) {
				printk(KERN_INFO "p54: rx_mtu reduced from %d "
				       "to %d\n", priv->rx_mtu, maxlen);
				priv->rx_mtu = maxlen;
			}
			break;
			}
		case BR_CODE_EXPOSED_IF:
			exp_if = (struct exp_if *) bootrec->data;
			for (i = 0; i < (len * sizeof(*exp_if) / 4); i++)
				if (exp_if[i].if_id == cpu_to_le16(IF_ID_LMAC))
					priv->fw_var = le16_to_cpu(exp_if[i].variant);
			break;
		case BR_CODE_DEPENDENT_IF:
			break;
		case BR_CODE_END_OF_BRA:
		case LEGACY_BR_CODE_END_OF_BRA:
			end_data = NULL;
			break;
		default:
			break;
		}
		bootrec = (struct bootrec *)&bootrec->data[len];
	}

	if (fw_version)
		wiphy_info(priv->hw->wiphy,
<<<<<<< HEAD
			   "fw rev %s - softmac protocol %x.%x\n",
=======
			   "FW rev %s - Softmac protocol %x.%x\n",
>>>>>>> 062c1825
			   fw_version, priv->fw_var >> 8, priv->fw_var & 0xff);

	if (priv->fw_var < 0x500)
		wiphy_info(priv->hw->wiphy,
			   "you are using an obsolete firmware. "
			   "visit http://wireless.kernel.org/en/users/Drivers/p54 "
			   "and grab one for \"kernel >= 2.6.28\"!\n");

	if (priv->fw_var >= 0x300) {
		/* Firmware supports QoS, use it! */

		if (priv->fw_var >= 0x500) {
			priv->tx_stats[P54_QUEUE_AC_VO].limit = 16;
			priv->tx_stats[P54_QUEUE_AC_VI].limit = 16;
			priv->tx_stats[P54_QUEUE_AC_BE].limit = 16;
			priv->tx_stats[P54_QUEUE_AC_BK].limit = 16;
		} else {
			priv->tx_stats[P54_QUEUE_AC_VO].limit = 3;
			priv->tx_stats[P54_QUEUE_AC_VI].limit = 4;
			priv->tx_stats[P54_QUEUE_AC_BE].limit = 3;
			priv->tx_stats[P54_QUEUE_AC_BK].limit = 2;
		}
		priv->hw->queues = P54_QUEUE_AC_NUM;
	}

	wiphy_info(priv->hw->wiphy,
		   "cryptographic accelerator WEP:%s, TKIP:%s, CCMP:%s\n",
		   (priv->privacy_caps & BR_DESC_PRIV_CAP_WEP) ? "YES" : "no",
		   (priv->privacy_caps &
		    (BR_DESC_PRIV_CAP_TKIP | BR_DESC_PRIV_CAP_MICHAEL))
		   ? "YES" : "no",
		   (priv->privacy_caps & BR_DESC_PRIV_CAP_AESCCMP)
		   ? "YES" : "no");

	if (priv->rx_keycache_size) {
		/*
		 * NOTE:
		 *
		 * The firmware provides at most 255 (0 - 254) slots
		 * for keys which are then used to offload decryption.
		 * As a result the 255 entry (aka 0xff) can be used
		 * safely by the driver to mark keys that didn't fit
		 * into the full cache. This trick saves us from
		 * keeping a extra list for uploaded keys.
		 */

		priv->used_rxkeys = kzalloc(BITS_TO_LONGS(
			priv->rx_keycache_size), GFP_KERNEL);

		if (!priv->used_rxkeys)
			return -ENOMEM;
	}

	return 0;
}
EXPORT_SYMBOL_GPL(p54_parse_firmware);

static struct sk_buff *p54_alloc_skb(struct p54_common *priv, u16 hdr_flags,
				     u16 payload_len, u16 type, gfp_t memflags)
{
	struct p54_hdr *hdr;
	struct sk_buff *skb;
	size_t frame_len = sizeof(*hdr) + payload_len;

	if (frame_len > P54_MAX_CTRL_FRAME_LEN)
		return NULL;

	if (unlikely(skb_queue_len(&priv->tx_pending) > 64))
		return NULL;

	skb = __dev_alloc_skb(priv->tx_hdr_len + frame_len, memflags);
	if (!skb)
		return NULL;
	skb_reserve(skb, priv->tx_hdr_len);

	hdr = (struct p54_hdr *) skb_put(skb, sizeof(*hdr));
	hdr->flags = cpu_to_le16(hdr_flags);
	hdr->len = cpu_to_le16(payload_len);
	hdr->type = cpu_to_le16(type);
	hdr->tries = hdr->rts_tries = 0;
	return skb;
}

int p54_download_eeprom(struct p54_common *priv, void *buf,
			u16 offset, u16 len)
{
	struct p54_eeprom_lm86 *eeprom_hdr;
	struct sk_buff *skb;
	size_t eeprom_hdr_size;
	int ret = 0;

	if (priv->fw_var >= 0x509)
		eeprom_hdr_size = sizeof(*eeprom_hdr);
	else
		eeprom_hdr_size = 0x4;

	skb = p54_alloc_skb(priv, P54_HDR_FLAG_CONTROL, eeprom_hdr_size +
			    len, P54_CONTROL_TYPE_EEPROM_READBACK,
			    GFP_KERNEL);
	if (unlikely(!skb))
		return -ENOMEM;

	mutex_lock(&priv->eeprom_mutex);
	priv->eeprom = buf;
	eeprom_hdr = (struct p54_eeprom_lm86 *) skb_put(skb,
		eeprom_hdr_size + len);

	if (priv->fw_var < 0x509) {
		eeprom_hdr->v1.offset = cpu_to_le16(offset);
		eeprom_hdr->v1.len = cpu_to_le16(len);
	} else {
		eeprom_hdr->v2.offset = cpu_to_le32(offset);
		eeprom_hdr->v2.len = cpu_to_le16(len);
		eeprom_hdr->v2.magic2 = 0xf;
		memcpy(eeprom_hdr->v2.magic, (const char *)"LOCK", 4);
	}

	p54_tx(priv, skb);

	if (!wait_for_completion_interruptible_timeout(
	     &priv->eeprom_comp, HZ)) {
		wiphy_err(priv->hw->wiphy, "device does not respond!\n");
		ret = -EBUSY;
	}
	priv->eeprom = NULL;
	mutex_unlock(&priv->eeprom_mutex);
	return ret;
}

int p54_update_beacon_tim(struct p54_common *priv, u16 aid, bool set)
{
	struct sk_buff *skb;
	struct p54_tim *tim;

	skb = p54_alloc_skb(priv, P54_HDR_FLAG_CONTROL_OPSET, sizeof(*tim),
			    P54_CONTROL_TYPE_TIM, GFP_ATOMIC);
	if (unlikely(!skb))
		return -ENOMEM;

	tim = (struct p54_tim *) skb_put(skb, sizeof(*tim));
	tim->count = 1;
	tim->entry[0] = cpu_to_le16(set ? (aid | 0x8000) : aid);
	p54_tx(priv, skb);
	return 0;
}

int p54_sta_unlock(struct p54_common *priv, u8 *addr)
{
	struct sk_buff *skb;
	struct p54_sta_unlock *sta;

	skb = p54_alloc_skb(priv, P54_HDR_FLAG_CONTROL_OPSET, sizeof(*sta),
			    P54_CONTROL_TYPE_PSM_STA_UNLOCK, GFP_ATOMIC);
	if (unlikely(!skb))
		return -ENOMEM;

	sta = (struct p54_sta_unlock *)skb_put(skb, sizeof(*sta));
	memcpy(sta->addr, addr, ETH_ALEN);
	p54_tx(priv, skb);
	return 0;
}

int p54_tx_cancel(struct p54_common *priv, __le32 req_id)
{
	struct sk_buff *skb;
	struct p54_txcancel *cancel;
	u32 _req_id = le32_to_cpu(req_id);

	if (unlikely(_req_id < priv->rx_start || _req_id > priv->rx_end))
		return -EINVAL;

	skb = p54_alloc_skb(priv, P54_HDR_FLAG_CONTROL_OPSET, sizeof(*cancel),
			    P54_CONTROL_TYPE_TXCANCEL, GFP_ATOMIC);
	if (unlikely(!skb))
		return -ENOMEM;

	cancel = (struct p54_txcancel *)skb_put(skb, sizeof(*cancel));
	cancel->req_id = req_id;
	p54_tx(priv, skb);
	return 0;
}

int p54_setup_mac(struct p54_common *priv)
{
	struct sk_buff *skb;
	struct p54_setup_mac *setup;
	u16 mode;

	skb = p54_alloc_skb(priv, P54_HDR_FLAG_CONTROL_OPSET, sizeof(*setup),
			    P54_CONTROL_TYPE_SETUP, GFP_ATOMIC);
	if (!skb)
		return -ENOMEM;

	setup = (struct p54_setup_mac *) skb_put(skb, sizeof(*setup));
	if (!(priv->hw->conf.flags & IEEE80211_CONF_IDLE)) {
		switch (priv->mode) {
		case NL80211_IFTYPE_STATION:
			mode = P54_FILTER_TYPE_STATION;
			break;
		case NL80211_IFTYPE_AP:
			mode = P54_FILTER_TYPE_AP;
			break;
		case NL80211_IFTYPE_ADHOC:
		case NL80211_IFTYPE_MESH_POINT:
			mode = P54_FILTER_TYPE_IBSS;
			break;
		case NL80211_IFTYPE_MONITOR:
			mode = P54_FILTER_TYPE_PROMISCUOUS;
			break;
		default:
			mode = P54_FILTER_TYPE_HIBERNATE;
			break;
		}

		/*
		 * "TRANSPARENT and PROMISCUOUS are mutually exclusive"
		 * STSW45X0C LMAC API - page 12
		 */
		if (((priv->filter_flags & FIF_PROMISC_IN_BSS) ||
		     (priv->filter_flags & FIF_OTHER_BSS)) &&
		    (mode != P54_FILTER_TYPE_PROMISCUOUS))
			mode |= P54_FILTER_TYPE_TRANSPARENT;
	} else {
		mode = P54_FILTER_TYPE_HIBERNATE;
	}

	setup->mac_mode = cpu_to_le16(mode);
	memcpy(setup->mac_addr, priv->mac_addr, ETH_ALEN);
	memcpy(setup->bssid, priv->bssid, ETH_ALEN);
	setup->rx_antenna = 2 & priv->rx_diversity_mask; /* automatic */
	setup->rx_align = 0;
	if (priv->fw_var < 0x500) {
		setup->v1.basic_rate_mask = cpu_to_le32(priv->basic_rate_mask);
		memset(setup->v1.rts_rates, 0, 8);
		setup->v1.rx_addr = cpu_to_le32(priv->rx_end);
		setup->v1.max_rx = cpu_to_le16(priv->rx_mtu);
		setup->v1.rxhw = cpu_to_le16(priv->rxhw);
		setup->v1.wakeup_timer = cpu_to_le16(priv->wakeup_timer);
		setup->v1.unalloc0 = cpu_to_le16(0);
	} else {
		setup->v2.rx_addr = cpu_to_le32(priv->rx_end);
		setup->v2.max_rx = cpu_to_le16(priv->rx_mtu);
		setup->v2.rxhw = cpu_to_le16(priv->rxhw);
		setup->v2.timer = cpu_to_le16(priv->wakeup_timer);
		setup->v2.truncate = cpu_to_le16(48896);
		setup->v2.basic_rate_mask = cpu_to_le32(priv->basic_rate_mask);
		setup->v2.sbss_offset = 0;
		setup->v2.mcast_window = 0;
		setup->v2.rx_rssi_threshold = 0;
		setup->v2.rx_ed_threshold = 0;
		setup->v2.ref_clock = cpu_to_le32(644245094);
		setup->v2.lpf_bandwidth = cpu_to_le16(65535);
		setup->v2.osc_start_delay = cpu_to_le16(65535);
	}
	p54_tx(priv, skb);
	return 0;
}

int p54_scan(struct p54_common *priv, u16 mode, u16 dwell)
{
	struct sk_buff *skb;
	struct p54_hdr *hdr;
	struct p54_scan_head *head;
	struct p54_iq_autocal_entry *iq_autocal;
	union p54_scan_body_union *body;
	struct p54_scan_tail_rate *rate;
	struct pda_rssi_cal_entry *rssi;
	unsigned int i;
	void *entry;
	int band = priv->hw->conf.channel->band;
	__le16 freq = cpu_to_le16(priv->hw->conf.channel->center_freq);

	skb = p54_alloc_skb(priv, P54_HDR_FLAG_CONTROL_OPSET, sizeof(*head) +
			    2 + sizeof(*iq_autocal) + sizeof(*body) +
			    sizeof(*rate) + 2 * sizeof(*rssi),
			    P54_CONTROL_TYPE_SCAN, GFP_ATOMIC);
	if (!skb)
		return -ENOMEM;

	head = (struct p54_scan_head *) skb_put(skb, sizeof(*head));
	memset(head->scan_params, 0, sizeof(head->scan_params));
	head->mode = cpu_to_le16(mode);
	head->dwell = cpu_to_le16(dwell);
	head->freq = freq;

	if (priv->rxhw == PDR_SYNTH_FRONTEND_LONGBOW) {
		__le16 *pa_power_points = (__le16 *) skb_put(skb, 2);
		*pa_power_points = cpu_to_le16(0x0c);
	}

	iq_autocal = (void *) skb_put(skb, sizeof(*iq_autocal));
	for (i = 0; i < priv->iq_autocal_len; i++) {
		if (priv->iq_autocal[i].freq != freq)
			continue;

		memcpy(iq_autocal, &priv->iq_autocal[i].params,
		       sizeof(struct p54_iq_autocal_entry));
		break;
	}
	if (i == priv->iq_autocal_len)
		goto err;

	if (priv->rxhw == PDR_SYNTH_FRONTEND_LONGBOW)
		body = (void *) skb_put(skb, sizeof(body->longbow));
	else
		body = (void *) skb_put(skb, sizeof(body->normal));

	for (i = 0; i < priv->output_limit->entries; i++) {
		__le16 *entry_freq = (void *) (priv->output_limit->data +
				     priv->output_limit->entry_size * i);

		if (*entry_freq != freq)
			continue;

		if (priv->rxhw == PDR_SYNTH_FRONTEND_LONGBOW) {
			memcpy(&body->longbow.power_limits,
			       (void *) entry_freq + sizeof(__le16),
			       priv->output_limit->entry_size);
		} else {
			struct pda_channel_output_limit *limits =
			       (void *) entry_freq;

			body->normal.val_barker = 0x38;
			body->normal.val_bpsk = body->normal.dup_bpsk =
				limits->val_bpsk;
			body->normal.val_qpsk = body->normal.dup_qpsk =
				limits->val_qpsk;
			body->normal.val_16qam = body->normal.dup_16qam =
				limits->val_16qam;
			body->normal.val_64qam = body->normal.dup_64qam =
				limits->val_64qam;
		}
		break;
	}
	if (i == priv->output_limit->entries)
		goto err;

	entry = (void *)(priv->curve_data->data + priv->curve_data->offset);
	for (i = 0; i < priv->curve_data->entries; i++) {
		if (*((__le16 *)entry) != freq) {
			entry += priv->curve_data->entry_size;
			continue;
		}

		if (priv->rxhw == PDR_SYNTH_FRONTEND_LONGBOW) {
			memcpy(&body->longbow.curve_data,
				(void *) entry + sizeof(__le16),
				priv->curve_data->entry_size);
		} else {
			struct p54_scan_body *chan = &body->normal;
			struct pda_pa_curve_data *curve_data =
				(void *) priv->curve_data->data;

			entry += sizeof(__le16);
			chan->pa_points_per_curve = 8;
			memset(chan->curve_data, 0, sizeof(*chan->curve_data));
			memcpy(chan->curve_data, entry,
			       sizeof(struct p54_pa_curve_data_sample) *
			       min((u8)8, curve_data->points_per_channel));
		}
		break;
	}
	if (i == priv->curve_data->entries)
		goto err;

	if ((priv->fw_var >= 0x500) && (priv->fw_var < 0x509)) {
		rate = (void *) skb_put(skb, sizeof(*rate));
		rate->basic_rate_mask = cpu_to_le32(priv->basic_rate_mask);
		for (i = 0; i < sizeof(rate->rts_rates); i++)
			rate->rts_rates[i] = i;
	}

	rssi = (struct pda_rssi_cal_entry *) skb_put(skb, sizeof(*rssi));
	rssi->mul = cpu_to_le16(priv->rssical_db[band].mul);
	rssi->add = cpu_to_le16(priv->rssical_db[band].add);
	if (priv->rxhw == PDR_SYNTH_FRONTEND_LONGBOW) {
		/* Longbow frontend needs ever more */
		rssi = (void *) skb_put(skb, sizeof(*rssi));
		rssi->mul = cpu_to_le16(priv->rssical_db[band].longbow_unkn);
		rssi->add = cpu_to_le16(priv->rssical_db[band].longbow_unk2);
	}

	if (priv->fw_var >= 0x509) {
		rate = (void *) skb_put(skb, sizeof(*rate));
		rate->basic_rate_mask = cpu_to_le32(priv->basic_rate_mask);
		for (i = 0; i < sizeof(rate->rts_rates); i++)
			rate->rts_rates[i] = i;
	}

	hdr = (struct p54_hdr *) skb->data;
	hdr->len = cpu_to_le16(skb->len - sizeof(*hdr));

	p54_tx(priv, skb);
	return 0;

err:
	wiphy_err(priv->hw->wiphy, "frequency change to channel %d failed.\n",
		  ieee80211_frequency_to_channel(
			  priv->hw->conf.channel->center_freq));

	dev_kfree_skb_any(skb);
	return -EINVAL;
}

int p54_set_leds(struct p54_common *priv)
{
	struct sk_buff *skb;
	struct p54_led *led;

	skb = p54_alloc_skb(priv, P54_HDR_FLAG_CONTROL_OPSET, sizeof(*led),
			    P54_CONTROL_TYPE_LED, GFP_ATOMIC);
	if (unlikely(!skb))
		return -ENOMEM;

	led = (struct p54_led *) skb_put(skb, sizeof(*led));
	led->flags = cpu_to_le16(0x0003);
	led->mask[0] = led->mask[1] = cpu_to_le16(priv->softled_state);
	led->delay[0] = cpu_to_le16(1);
	led->delay[1] = cpu_to_le16(0);
	p54_tx(priv, skb);
	return 0;
}

int p54_set_edcf(struct p54_common *priv)
{
	struct sk_buff *skb;
	struct p54_edcf *edcf;

	skb = p54_alloc_skb(priv, P54_HDR_FLAG_CONTROL_OPSET, sizeof(*edcf),
			    P54_CONTROL_TYPE_DCFINIT, GFP_ATOMIC);
	if (unlikely(!skb))
		return -ENOMEM;

	edcf = (struct p54_edcf *)skb_put(skb, sizeof(*edcf));
	if (priv->use_short_slot) {
		edcf->slottime = 9;
		edcf->sifs = 0x10;
		edcf->eofpad = 0x00;
	} else {
		edcf->slottime = 20;
		edcf->sifs = 0x0a;
		edcf->eofpad = 0x06;
	}
	/* (see prism54/isl_oid.h for further details) */
	edcf->frameburst = cpu_to_le16(0);
	edcf->round_trip_delay = cpu_to_le16(0);
	edcf->flags = 0;
	memset(edcf->mapping, 0, sizeof(edcf->mapping));
	memcpy(edcf->queue, priv->qos_params, sizeof(edcf->queue));
	p54_tx(priv, skb);
	return 0;
}

int p54_set_ps(struct p54_common *priv)
{
	struct sk_buff *skb;
	struct p54_psm *psm;
	unsigned int i;
	u16 mode;

	if (priv->hw->conf.flags & IEEE80211_CONF_PS &&
	    !priv->powersave_override)
		mode = P54_PSM | P54_PSM_BEACON_TIMEOUT | P54_PSM_DTIM |
		       P54_PSM_CHECKSUM | P54_PSM_MCBC;
	else
		mode = P54_PSM_CAM;

	skb = p54_alloc_skb(priv, P54_HDR_FLAG_CONTROL_OPSET, sizeof(*psm),
			    P54_CONTROL_TYPE_PSM, GFP_ATOMIC);
	if (!skb)
		return -ENOMEM;

	psm = (struct p54_psm *)skb_put(skb, sizeof(*psm));
	psm->mode = cpu_to_le16(mode);
	psm->aid = cpu_to_le16(priv->aid);
	for (i = 0; i < ARRAY_SIZE(psm->intervals); i++) {
		psm->intervals[i].interval =
			cpu_to_le16(priv->hw->conf.listen_interval);
		psm->intervals[i].periods = cpu_to_le16(1);
	}

	psm->beacon_rssi_skip_max = 200;
	psm->rssi_delta_threshold = 0;
	psm->nr = 1;
	psm->exclude[0] = WLAN_EID_TIM;

	p54_tx(priv, skb);
	return 0;
}

int p54_init_xbow_synth(struct p54_common *priv)
{
	struct sk_buff *skb;
	struct p54_xbow_synth *xbow;

	skb = p54_alloc_skb(priv, P54_HDR_FLAG_CONTROL_OPSET, sizeof(*xbow),
			    P54_CONTROL_TYPE_XBOW_SYNTH_CFG, GFP_KERNEL);
	if (unlikely(!skb))
		return -ENOMEM;

	xbow = (struct p54_xbow_synth *)skb_put(skb, sizeof(*xbow));
	xbow->magic1 = cpu_to_le16(0x1);
	xbow->magic2 = cpu_to_le16(0x2);
	xbow->freq = cpu_to_le16(5390);
	memset(xbow->padding, 0, sizeof(xbow->padding));
	p54_tx(priv, skb);
	return 0;
}

int p54_upload_key(struct p54_common *priv, u8 algo, int slot, u8 idx, u8 len,
		   u8 *addr, u8* key)
{
	struct sk_buff *skb;
	struct p54_keycache *rxkey;

	skb = p54_alloc_skb(priv, P54_HDR_FLAG_CONTROL_OPSET, sizeof(*rxkey),
			    P54_CONTROL_TYPE_RX_KEYCACHE, GFP_KERNEL);
	if (unlikely(!skb))
		return -ENOMEM;

	rxkey = (struct p54_keycache *)skb_put(skb, sizeof(*rxkey));
	rxkey->entry = slot;
	rxkey->key_id = idx;
	rxkey->key_type = algo;
	if (addr)
		memcpy(rxkey->mac, addr, ETH_ALEN);
	else
		memset(rxkey->mac, ~0, ETH_ALEN);

	switch (algo) {
	case P54_CRYPTO_WEP:
	case P54_CRYPTO_AESCCMP:
		rxkey->key_len = min_t(u8, 16, len);
		memcpy(rxkey->key, key, rxkey->key_len);
		break;

	case P54_CRYPTO_TKIPMICHAEL:
		rxkey->key_len = 24;
		memcpy(rxkey->key, key, 16);
		memcpy(&(rxkey->key[16]), &(key
			[NL80211_TKIP_DATA_OFFSET_RX_MIC_KEY]), 8);
		break;

	case P54_CRYPTO_NONE:
		rxkey->key_len = 0;
		memset(rxkey->key, 0, sizeof(rxkey->key));
		break;

	default:
		wiphy_err(priv->hw->wiphy,
			  "invalid cryptographic algorithm: %d\n", algo);
		dev_kfree_skb(skb);
		return -EINVAL;
	}

	p54_tx(priv, skb);
	return 0;
}

int p54_fetch_statistics(struct p54_common *priv)
{
	struct ieee80211_tx_info *txinfo;
	struct p54_tx_info *p54info;
	struct sk_buff *skb;

	skb = p54_alloc_skb(priv, P54_HDR_FLAG_CONTROL,
			    sizeof(struct p54_statistics),
			    P54_CONTROL_TYPE_STAT_READBACK, GFP_KERNEL);
	if (!skb)
		return -ENOMEM;

	/*
	 * The statistic feedback causes some extra headaches here, if it
	 * is not to crash/corrupt the firmware data structures.
	 *
	 * Unlike all other Control Get OIDs we can not use helpers like
	 * skb_put to reserve the space for the data we're requesting.
	 * Instead the extra frame length -which will hold the results later-
	 * will only be told to the p54_assign_address, so that following
	 * frames won't be placed into the  allegedly empty area.
	 */
	txinfo = IEEE80211_SKB_CB(skb);
	p54info = (void *) txinfo->rate_driver_data;
	p54info->extra_len = sizeof(struct p54_statistics);

	p54_tx(priv, skb);
	return 0;
}<|MERGE_RESOLUTION|>--- conflicted
+++ resolved
@@ -125,11 +125,7 @@
 
 	if (fw_version)
 		wiphy_info(priv->hw->wiphy,
-<<<<<<< HEAD
-			   "fw rev %s - softmac protocol %x.%x\n",
-=======
 			   "FW rev %s - Softmac protocol %x.%x\n",
->>>>>>> 062c1825
 			   fw_version, priv->fw_var >> 8, priv->fw_var & 0xff);
 
 	if (priv->fw_var < 0x500)
