--- conflicted
+++ resolved
@@ -118,11 +118,8 @@
  *	commands from user applicaiton to read data in sram
  *
  * @IWL_TM_CMD_APP2DEV_LOAD_WOWLAN_FW: load Weak On Wireless LAN uCode image
-<<<<<<< HEAD
-=======
  * @IWL_TM_CMD_APP2DEV_GET_FW_VERSION: retrieve uCode version
  * @IWL_TM_CMD_APP2DEV_GET_DEVICE_ID: retrieve ID information in device
->>>>>>> 5bd5e9a6
  *
  */
 enum iwl_tm_cmd_t {
@@ -148,13 +145,9 @@
 	IWL_TM_CMD_APP2DEV_READ_SRAM		= 20,
 	IWL_TM_CMD_APP2DEV_DUMP_SRAM		= 21,
 	IWL_TM_CMD_APP2DEV_LOAD_WOWLAN_FW	= 22,
-<<<<<<< HEAD
-	IWL_TM_CMD_MAX				= 23,
-=======
 	IWL_TM_CMD_APP2DEV_GET_FW_VERSION	= 23,
 	IWL_TM_CMD_APP2DEV_GET_DEVICE_ID	= 24,
 	IWL_TM_CMD_MAX				= 25,
->>>>>>> 5bd5e9a6
 };
 
 /*
@@ -236,8 +229,6 @@
  *	When IWL_TM_ATTR_COMMAND is IWL_TM_CMD_APP2DEV_DUMP_SRAM,
  *	IWL_TM_ATTR_SRAM_DUMP for the data in sram
  *
-<<<<<<< HEAD
-=======
  * @IWL_TM_ATTR_FW_VERSION:
  *	When IWL_TM_ATTR_COMMAND is IWL_TM_CMD_APP2DEV_GET_FW_VERSION,
  *	IWL_TM_ATTR_FW_VERSION for the uCode version
@@ -246,7 +237,6 @@
  *	When IWL_TM_ATTR_COMMAND is IWL_TM_CMD_APP2DEV_GET_DEVICE_ID,
  *	IWL_TM_ATTR_DEVICE_ID for the device ID information
  *
->>>>>>> 5bd5e9a6
  */
 enum iwl_tm_attr_t {
 	IWL_TM_ATTR_NOT_APPLICABLE		= 0,
@@ -267,13 +257,9 @@
 	IWL_TM_ATTR_SRAM_ADDR			= 15,
 	IWL_TM_ATTR_SRAM_SIZE			= 16,
 	IWL_TM_ATTR_SRAM_DUMP			= 17,
-<<<<<<< HEAD
-	IWL_TM_ATTR_MAX				= 18,
-=======
 	IWL_TM_ATTR_FW_VERSION			= 18,
 	IWL_TM_ATTR_DEVICE_ID			= 19,
 	IWL_TM_ATTR_MAX				= 20,
->>>>>>> 5bd5e9a6
 };
 
 /* uCode trace buffer */
