/******************************************************************************
 *
 * This file is provided under a dual BSD/GPLv2 license.  When using or
 * redistributing this file, you may do so under either license.
 *
 * GPL LICENSE SUMMARY
 *
 * Copyright(c) 2010 - 2011 Intel Corporation. All rights reserved.
 *
 * This program is free software; you can redistribute it and/or modify
 * it under the terms of version 2 of the GNU General Public License as
 * published by the Free Software Foundation.
 *
 * This program is distributed in the hope that it will be useful, but
 * WITHOUT ANY WARRANTY; without even the implied warranty of
 * MERCHANTABILITY or FITNESS FOR A PARTICULAR PURPOSE.  See the GNU
 * General Public License for more details.
 *
 * You should have received a copy of the GNU General Public License
 * along with this program; if not, write to the Free Software
 * Foundation, Inc., 51 Franklin Street, Fifth Floor, Boston, MA 02110,
 * USA
 *
 * The full GNU General Public License is included in this distribution
 * in the file called LICENSE.GPL.
 *
 * Contact Information:
 *  Intel Linux Wireless <ilw@linux.intel.com>
 * Intel Corporation, 5200 N.E. Elam Young Parkway, Hillsboro, OR 97124-6497
 *
 * BSD LICENSE
 *
 * Copyright(c) 2010 - 2011 Intel Corporation. All rights reserved.
 * All rights reserved.
 *
 * Redistribution and use in source and binary forms, with or without
 * modification, are permitted provided that the following conditions
 * are met:
 *
 *  * Redistributions of source code must retain the above copyright
 *    notice, this list of conditions and the following disclaimer.
 *  * Redistributions in binary form must reproduce the above copyright
 *    notice, this list of conditions and the following disclaimer in
 *    the documentation and/or other materials provided with the
 *    distribution.
 *  * Neither the name Intel Corporation nor the names of its
 *    contributors may be used to endorse or promote products derived
 *    from this software without specific prior written permission.
 *
 * THIS SOFTWARE IS PROVIDED BY THE COPYRIGHT HOLDERS AND CONTRIBUTORS
 * "AS IS" AND ANY EXPRESS OR IMPLIED WARRANTIES, INCLUDING, BUT NOT
 * LIMITED TO, THE IMPLIED WARRANTIES OF MERCHANTABILITY AND FITNESS FOR
 * A PARTICULAR PURPOSE ARE DISCLAIMED. IN NO EVENT SHALL THE COPYRIGHT
 * OWNER OR CONTRIBUTORS BE LIABLE FOR ANY DIRECT, INDIRECT, INCIDENTAL,
 * SPECIAL, EXEMPLARY, OR CONSEQUENTIAL DAMAGES (INCLUDING, BUT NOT
 * LIMITED TO, PROCUREMENT OF SUBSTITUTE GOODS OR SERVICES; LOSS OF USE,
 * DATA, OR PROFITS; OR BUSINESS INTERRUPTION) HOWEVER CAUSED AND ON ANY
 * THEORY OF LIABILITY, WHETHER IN CONTRACT, STRICT LIABILITY, OR TORT
 * (INCLUDING NEGLIGENCE OR OTHERWISE) ARISING IN ANY WAY OUT OF THE USE
 * OF THIS SOFTWARE, EVEN IF ADVISED OF THE POSSIBILITY OF SUCH DAMAGE.
 *
 *****************************************************************************/
#ifndef __IWL_TESTMODE_H__
#define __IWL_TESTMODE_H__

#include <linux/types.h>


/*
 * Commands from user space to kernel space(IWL_TM_CMD_ID_APP2DEV_XX) and
 * from and kernel space to user space(IWL_TM_CMD_ID_DEV2APP_XX).
 * The command ID is carried with IWL_TM_ATTR_COMMAND.
 *
 * @IWL_TM_CMD_APP2DEV_UCODE:
 *	commands from user application to the uCode,
 *	the actual uCode host command ID is carried with
 *	IWL_TM_ATTR_UCODE_CMD_ID
 *
 * @IWL_TM_CMD_APP2DEV_DIRECT_REG_READ32:
 * @IWL_TM_CMD_APP2DEV_DIRECT_REG_WRITE32:
 * @IWL_TM_CMD_APP2DEV_DIRECT_REG_WRITE8:
 *	commands from user applicaiton to access register
 *
 * @IWL_TM_CMD_APP2DEV_GET_DEVICENAME: retrieve device name
 * @IWL_TM_CMD_APP2DEV_LOAD_INIT_FW: load initial uCode image
 * @IWL_TM_CMD_APP2DEV_CFG_INIT_CALIB: perform calibration
 * @IWL_TM_CMD_APP2DEV_LOAD_RUNTIME_FW: load runtime uCode image
 * @IWL_TM_CMD_APP2DEV_GET_EEPROM: request EEPROM data
 * @IWL_TM_CMD_APP2DEV_FIXRATE_REQ: set fix MCS
 *	commands fom user space for pure driver level operations
 *
 * @IWL_TM_CMD_APP2DEV_BEGIN_TRACE:
 * @IWL_TM_CMD_APP2DEV_END_TRACE:
 * @IWL_TM_CMD_APP2DEV_READ_TRACE:
 *	commands fom user space for uCode trace operations
 *
 * @IWL_TM_CMD_DEV2APP_SYNC_RSP:
 *	commands from kernel space to carry the synchronous response
 *	to user application
 * @IWL_TM_CMD_DEV2APP_UCODE_RX_PKT:
 *	commands from kernel space to multicast the spontaneous messages
 *	to user application
 * @IWL_TM_CMD_DEV2APP_EEPROM_RSP:
 *	commands from kernel space to carry the eeprom response
 *	to user application
 *
 * @IWL_TM_CMD_APP2DEV_OWNERSHIP:
 *	commands from user application to own change the ownership of the uCode
 *	if application has the ownership, the only host command from
 *	testmode will deliver to uCode. Default owner is driver
<<<<<<< HEAD
=======
 *
>>>>>>> f589cf4f
 * @IWL_TM_CMD_APP2DEV_INDIRECT_REG_READ32:
 * @IWL_TM_CMD_APP2DEV_INDIRECT_REG_WRITE32:
 *	commands from user applicaiton to indirectly access peripheral register
 *
<<<<<<< HEAD
=======
 * @IWL_TM_CMD_APP2DEV_READ_SRAM:
 * @IWL_TM_CMD_APP2DEV_DUMP_SRAM:
 *	commands from user applicaiton to read data in sram
 *
 * @IWL_TM_CMD_APP2DEV_LOAD_WOWLAN_FW: load Weak On Wireless LAN uCode image
 *
>>>>>>> f589cf4f
 */
enum iwl_tm_cmd_t {
	IWL_TM_CMD_APP2DEV_UCODE		= 1,
	IWL_TM_CMD_APP2DEV_DIRECT_REG_READ32	= 2,
	IWL_TM_CMD_APP2DEV_DIRECT_REG_WRITE32	= 3,
	IWL_TM_CMD_APP2DEV_DIRECT_REG_WRITE8	= 4,
	IWL_TM_CMD_APP2DEV_GET_DEVICENAME	= 5,
	IWL_TM_CMD_APP2DEV_LOAD_INIT_FW		= 6,
	IWL_TM_CMD_APP2DEV_CFG_INIT_CALIB	= 7,
	IWL_TM_CMD_APP2DEV_LOAD_RUNTIME_FW	= 8,
	IWL_TM_CMD_APP2DEV_GET_EEPROM		= 9,
	IWL_TM_CMD_APP2DEV_FIXRATE_REQ		= 10,
	IWL_TM_CMD_APP2DEV_BEGIN_TRACE		= 11,
	IWL_TM_CMD_APP2DEV_END_TRACE		= 12,
	IWL_TM_CMD_APP2DEV_READ_TRACE		= 13,
	IWL_TM_CMD_DEV2APP_SYNC_RSP		= 14,
	IWL_TM_CMD_DEV2APP_UCODE_RX_PKT		= 15,
	IWL_TM_CMD_DEV2APP_EEPROM_RSP		= 16,
	IWL_TM_CMD_APP2DEV_OWNERSHIP		= 17,
	IWL_TM_CMD_APP2DEV_INDIRECT_REG_READ32	= 18,
	IWL_TM_CMD_APP2DEV_INDIRECT_REG_WRITE32	= 19,
<<<<<<< HEAD
	IWL_TM_CMD_MAX				= 20,
=======
	IWL_TM_CMD_APP2DEV_READ_SRAM		= 20,
	IWL_TM_CMD_APP2DEV_DUMP_SRAM		= 21,
	IWL_TM_CMD_APP2DEV_LOAD_WOWLAN_FW	= 22,
	IWL_TM_CMD_MAX				= 23,
>>>>>>> f589cf4f
};

/*
 * Atrribute filed in testmode command
 * See enum iwl_tm_cmd_t.
 *
 * @IWL_TM_ATTR_NOT_APPLICABLE:
 *	The attribute is not applicable or invalid
 * @IWL_TM_ATTR_COMMAND:
 *	From user space to kernel space:
 *	the command either destines to ucode, driver, or register;
 *	From kernel space to user space:
 *	the command either carries synchronous response,
 *	or the spontaneous message multicast from the device;
 *
 * @IWL_TM_ATTR_UCODE_CMD_ID:
 * @IWL_TM_ATTR_UCODE_CMD_DATA:
 *	When IWL_TM_ATTR_COMMAND is IWL_TM_CMD_APP2DEV_UCODE,
 *	The mandatory fields are :
 *	IWL_TM_ATTR_UCODE_CMD_ID for recognizable command ID;
 *	IWL_TM_ATTR_COMMAND_FLAG for the flags of the commands;
 *	The optional fields are:
 *	IWL_TM_ATTR_UCODE_CMD_DATA for the actual command payload
 *	to the ucode
 *
 * @IWL_TM_ATTR_REG_OFFSET:
 * @IWL_TM_ATTR_REG_VALUE8:
 * @IWL_TM_ATTR_REG_VALUE32:
 *	When IWL_TM_ATTR_COMMAND is IWL_TM_CMD_APP2DEV_REG_XXX,
 *	The mandatory fields are:
 *	IWL_TM_ATTR_REG_OFFSET for the offset of the target register;
 *	IWL_TM_ATTR_REG_VALUE8 or IWL_TM_ATTR_REG_VALUE32 for value
 *
 * @IWL_TM_ATTR_SYNC_RSP:
 *	When IWL_TM_ATTR_COMMAND is IWL_TM_CMD_DEV2APP_SYNC_RSP,
 *	The mandatory fields are:
 *	IWL_TM_ATTR_SYNC_RSP for the data content responding to the user
 *	application command
 *
 * @IWL_TM_ATTR_UCODE_RX_PKT:
 *	When IWL_TM_ATTR_COMMAND is IWL_TM_CMD_DEV2APP_UCODE_RX_PKT,
 *	The mandatory fields are:
 *	IWL_TM_ATTR_UCODE_RX_PKT for the data content multicast to the user
 *	application
 *
 * @IWL_TM_ATTR_EEPROM:
 *	When IWL_TM_ATTR_COMMAND is IWL_TM_CMD_DEV2APP_EEPROM,
 *	The mandatory fields are:
 *	IWL_TM_ATTR_EEPROM for the data content responging to the user
 *	application
 *
 * @IWL_TM_ATTR_TRACE_ADDR:
 * @IWL_TM_ATTR_TRACE_SIZE:
 * @IWL_TM_ATTR_TRACE_DUMP:
 *	When IWL_TM_ATTR_COMMAND is IWL_TM_CMD_APP2DEV_XXX_TRACE,
 *	The mandatory fields are:
 *	IWL_TM_ATTR_MEM_TRACE_ADDR for the trace address
 *	IWL_TM_ATTR_MEM_TRACE_SIZE for the trace buffer size
 *	IWL_TM_ATTR_MEM_TRACE_DUMP for the trace dump
 *
 * @IWL_TM_ATTR_FIXRATE:
 *	When IWL_TM_ATTR_COMMAND is IWL_TM_CMD_APP2DEV_FIXRATE_REQ,
 *	The mandatory fields are:
 *	IWL_TM_ATTR_FIXRATE for the fixed rate
 *
 * @IWL_TM_ATTR_UCODE_OWNER:
 *	When IWL_TM_ATTR_COMMAND is IWL_TM_CMD_APP2DEV_OWNERSHIP,
 *	The mandatory fields are:
 *	IWL_TM_ATTR_UCODE_OWNER for the new owner
 *
 * @IWL_TM_ATTR_SRAM_ADDR:
 * @IWL_TM_ATTR_SRAM_SIZE:
 *	When IWL_TM_ATTR_COMMAND is IWL_TM_CMD_APP2DEV_READ_SRAM,
 *	The mandatory fields are:
 *	IWL_TM_ATTR_SRAM_ADDR for the address in sram
 *	IWL_TM_ATTR_SRAM_SIZE for the buffer size of data reading
 *
 * @IWL_TM_ATTR_SRAM_DUMP:
 *	When IWL_TM_ATTR_COMMAND is IWL_TM_CMD_APP2DEV_DUMP_SRAM,
 *	IWL_TM_ATTR_SRAM_DUMP for the data in sram
 *
 */
enum iwl_tm_attr_t {
	IWL_TM_ATTR_NOT_APPLICABLE		= 0,
	IWL_TM_ATTR_COMMAND			= 1,
	IWL_TM_ATTR_UCODE_CMD_ID		= 2,
	IWL_TM_ATTR_UCODE_CMD_DATA		= 3,
	IWL_TM_ATTR_REG_OFFSET			= 4,
	IWL_TM_ATTR_REG_VALUE8			= 5,
	IWL_TM_ATTR_REG_VALUE32			= 6,
	IWL_TM_ATTR_SYNC_RSP			= 7,
	IWL_TM_ATTR_UCODE_RX_PKT		= 8,
	IWL_TM_ATTR_EEPROM			= 9,
	IWL_TM_ATTR_TRACE_ADDR			= 10,
	IWL_TM_ATTR_TRACE_SIZE			= 11,
	IWL_TM_ATTR_TRACE_DUMP			= 12,
	IWL_TM_ATTR_FIXRATE			= 13,
	IWL_TM_ATTR_UCODE_OWNER			= 14,
	IWL_TM_ATTR_SRAM_ADDR			= 15,
	IWL_TM_ATTR_SRAM_SIZE			= 16,
	IWL_TM_ATTR_SRAM_DUMP			= 17,
	IWL_TM_ATTR_MAX				= 18,
};

/* uCode trace buffer */
#define TRACE_BUFF_SIZE_MAX	0x200000
#define TRACE_BUFF_SIZE_MIN	0x20000
#define TRACE_BUFF_SIZE_DEF	TRACE_BUFF_SIZE_MIN
#define TRACE_BUFF_PADD		0x2000

/* Maximum data size of each dump it packet */
#define DUMP_CHUNK_SIZE		(PAGE_SIZE - 1024)

#endif<|MERGE_RESOLUTION|>--- conflicted
+++ resolved
@@ -108,23 +108,17 @@
  *	commands from user application to own change the ownership of the uCode
  *	if application has the ownership, the only host command from
  *	testmode will deliver to uCode. Default owner is driver
-<<<<<<< HEAD
-=======
- *
->>>>>>> f589cf4f
+ *
  * @IWL_TM_CMD_APP2DEV_INDIRECT_REG_READ32:
  * @IWL_TM_CMD_APP2DEV_INDIRECT_REG_WRITE32:
  *	commands from user applicaiton to indirectly access peripheral register
  *
-<<<<<<< HEAD
-=======
  * @IWL_TM_CMD_APP2DEV_READ_SRAM:
  * @IWL_TM_CMD_APP2DEV_DUMP_SRAM:
  *	commands from user applicaiton to read data in sram
  *
  * @IWL_TM_CMD_APP2DEV_LOAD_WOWLAN_FW: load Weak On Wireless LAN uCode image
  *
->>>>>>> f589cf4f
  */
 enum iwl_tm_cmd_t {
 	IWL_TM_CMD_APP2DEV_UCODE		= 1,
@@ -146,14 +140,10 @@
 	IWL_TM_CMD_APP2DEV_OWNERSHIP		= 17,
 	IWL_TM_CMD_APP2DEV_INDIRECT_REG_READ32	= 18,
 	IWL_TM_CMD_APP2DEV_INDIRECT_REG_WRITE32	= 19,
-<<<<<<< HEAD
-	IWL_TM_CMD_MAX				= 20,
-=======
 	IWL_TM_CMD_APP2DEV_READ_SRAM		= 20,
 	IWL_TM_CMD_APP2DEV_DUMP_SRAM		= 21,
 	IWL_TM_CMD_APP2DEV_LOAD_WOWLAN_FW	= 22,
 	IWL_TM_CMD_MAX				= 23,
->>>>>>> f589cf4f
 };
 
 /*
