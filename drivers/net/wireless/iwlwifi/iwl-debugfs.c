--- conflicted
+++ resolved
@@ -236,17 +236,10 @@
 	if (!priv->dbgfs_sram_offset && !priv->dbgfs_sram_len) {
 		struct iwl_trans *trans = trans(priv);
 		priv->dbgfs_sram_offset = 0x800000;
-<<<<<<< HEAD
-		if (priv->ucode_type == IWL_UCODE_INIT)
-			priv->dbgfs_sram_len = trans(priv)->ucode_init.data.len;
-		else
-			priv->dbgfs_sram_len = trans(priv)->ucode_rt.data.len;
-=======
 		if (trans->shrd->ucode_type == IWL_UCODE_INIT)
 			priv->dbgfs_sram_len = trans->ucode_init.data.len;
 		else
 			priv->dbgfs_sram_len = trans->ucode_rt.data.len;
->>>>>>> f589cf4f
 	}
 	len = priv->dbgfs_sram_len;
 
