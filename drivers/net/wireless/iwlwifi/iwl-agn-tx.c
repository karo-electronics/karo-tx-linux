--- conflicted
+++ resolved
@@ -463,7 +463,6 @@
 		r->flags |= IEEE80211_TX_RC_SHORT_GI;
 	r->idx = iwlagn_hwrate_to_mac80211_idx(rate_n_flags, info->band);
 }
-<<<<<<< HEAD
 
 #ifdef CONFIG_IWLWIFI_DEBUG
 const char *iwl_get_tx_fail_reason(u32 status)
@@ -500,44 +499,6 @@
 
 	return "UNKNOWN";
 
-=======
-
-#ifdef CONFIG_IWLWIFI_DEBUG
-const char *iwl_get_tx_fail_reason(u32 status)
-{
-#define TX_STATUS_FAIL(x) case TX_STATUS_FAIL_ ## x: return #x
-#define TX_STATUS_POSTPONE(x) case TX_STATUS_POSTPONE_ ## x: return #x
-
-	switch (status & TX_STATUS_MSK) {
-	case TX_STATUS_SUCCESS:
-		return "SUCCESS";
-	TX_STATUS_POSTPONE(DELAY);
-	TX_STATUS_POSTPONE(FEW_BYTES);
-	TX_STATUS_POSTPONE(BT_PRIO);
-	TX_STATUS_POSTPONE(QUIET_PERIOD);
-	TX_STATUS_POSTPONE(CALC_TTAK);
-	TX_STATUS_FAIL(INTERNAL_CROSSED_RETRY);
-	TX_STATUS_FAIL(SHORT_LIMIT);
-	TX_STATUS_FAIL(LONG_LIMIT);
-	TX_STATUS_FAIL(FIFO_UNDERRUN);
-	TX_STATUS_FAIL(DRAIN_FLOW);
-	TX_STATUS_FAIL(RFKILL_FLUSH);
-	TX_STATUS_FAIL(LIFE_EXPIRE);
-	TX_STATUS_FAIL(DEST_PS);
-	TX_STATUS_FAIL(HOST_ABORTED);
-	TX_STATUS_FAIL(BT_RETRY);
-	TX_STATUS_FAIL(STA_INVALID);
-	TX_STATUS_FAIL(FRAG_DROPPED);
-	TX_STATUS_FAIL(TID_DISABLE);
-	TX_STATUS_FAIL(FIFO_FLUSHED);
-	TX_STATUS_FAIL(INSUFFICIENT_CF_POLL);
-	TX_STATUS_FAIL(PASSIVE_NO_RX);
-	TX_STATUS_FAIL(NO_BEACON_ON_RADAR);
-	}
-
-	return "UNKNOWN";
-
->>>>>>> da3ba88a
 #undef TX_STATUS_FAIL
 #undef TX_STATUS_POSTPONE
 }
@@ -940,11 +901,7 @@
 			   ba_resp->scd_ssn);
 
 	/* Mark that the expected block-ack response arrived */
-<<<<<<< HEAD
-	agg->wait_for_ba = 0;
-=======
 	agg->wait_for_ba = false;
->>>>>>> da3ba88a
 
 	/* Sanity check values reported by uCode */
 	if (ba_resp->txed_2_done > ba_resp->txed) {
