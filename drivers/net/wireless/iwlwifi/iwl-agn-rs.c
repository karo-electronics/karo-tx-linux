/******************************************************************************
 *
 * Copyright(c) 2005 - 2011 Intel Corporation. All rights reserved.
 *
 * This program is free software; you can redistribute it and/or modify it
 * under the terms of version 2 of the GNU General Public License as
 * published by the Free Software Foundation.
 *
 * This program is distributed in the hope that it will be useful, but WITHOUT
 * ANY WARRANTY; without even the implied warranty of MERCHANTABILITY or
 * FITNESS FOR A PARTICULAR PURPOSE.  See the GNU General Public License for
 * more details.
 *
 * You should have received a copy of the GNU General Public License along with
 * this program; if not, write to the Free Software Foundation, Inc.,
 * 51 Franklin Street, Fifth Floor, Boston, MA 02110, USA
 *
 * The full GNU General Public License is included in this distribution in the
 * file called LICENSE.
 *
 * Contact Information:
 *  Intel Linux Wireless <ilw@linux.intel.com>
 * Intel Corporation, 5200 N.E. Elam Young Parkway, Hillsboro, OR 97124-6497
 *
 *****************************************************************************/
#include <linux/kernel.h>
#include <linux/init.h>
#include <linux/skbuff.h>
#include <linux/slab.h>
#include <linux/wireless.h>
#include <net/mac80211.h>

#include <linux/netdevice.h>
#include <linux/etherdevice.h>
#include <linux/delay.h>

#include <linux/workqueue.h>

#include "iwl-dev.h"
#include "iwl-sta.h"
#include "iwl-core.h"
#include "iwl-agn.h"

#define RS_NAME "iwl-agn-rs"

#define NUM_TRY_BEFORE_ANT_TOGGLE 1
#define IWL_NUMBER_TRY      1
#define IWL_HT_NUMBER_TRY   3

#define IWL_RATE_MAX_WINDOW		62	/* # tx in history window */
#define IWL_RATE_MIN_FAILURE_TH		6	/* min failures to calc tpt */
#define IWL_RATE_MIN_SUCCESS_TH		8	/* min successes to calc tpt */

/* max allowed rate miss before sync LQ cmd */
#define IWL_MISSED_RATE_MAX		15
/* max time to accum history 2 seconds */
#define IWL_RATE_SCALE_FLUSH_INTVL   (3*HZ)

static u8 rs_ht_to_legacy[] = {
	IWL_RATE_6M_INDEX, IWL_RATE_6M_INDEX,
	IWL_RATE_6M_INDEX, IWL_RATE_6M_INDEX,
	IWL_RATE_6M_INDEX,
	IWL_RATE_6M_INDEX, IWL_RATE_9M_INDEX,
	IWL_RATE_12M_INDEX, IWL_RATE_18M_INDEX,
	IWL_RATE_24M_INDEX, IWL_RATE_36M_INDEX,
	IWL_RATE_48M_INDEX, IWL_RATE_54M_INDEX
};

static const u8 ant_toggle_lookup[] = {
	/*ANT_NONE -> */ ANT_NONE,
	/*ANT_A    -> */ ANT_B,
	/*ANT_B    -> */ ANT_C,
	/*ANT_AB   -> */ ANT_BC,
	/*ANT_C    -> */ ANT_A,
	/*ANT_AC   -> */ ANT_AB,
	/*ANT_BC   -> */ ANT_AC,
	/*ANT_ABC  -> */ ANT_ABC,
};

#define IWL_DECLARE_RATE_INFO(r, s, ip, in, rp, rn, pp, np)    \
	[IWL_RATE_##r##M_INDEX] = { IWL_RATE_##r##M_PLCP,      \
				    IWL_RATE_SISO_##s##M_PLCP, \
				    IWL_RATE_MIMO2_##s##M_PLCP,\
				    IWL_RATE_MIMO3_##s##M_PLCP,\
				    IWL_RATE_##r##M_IEEE,      \
				    IWL_RATE_##ip##M_INDEX,    \
				    IWL_RATE_##in##M_INDEX,    \
				    IWL_RATE_##rp##M_INDEX,    \
				    IWL_RATE_##rn##M_INDEX,    \
				    IWL_RATE_##pp##M_INDEX,    \
				    IWL_RATE_##np##M_INDEX }

/*
 * Parameter order:
 *   rate, ht rate, prev rate, next rate, prev tgg rate, next tgg rate
 *
 * If there isn't a valid next or previous rate then INV is used which
 * maps to IWL_RATE_INVALID
 *
 */
const struct iwl_rate_info iwl_rates[IWL_RATE_COUNT] = {
	IWL_DECLARE_RATE_INFO(1, INV, INV, 2, INV, 2, INV, 2),    /*  1mbps */
	IWL_DECLARE_RATE_INFO(2, INV, 1, 5, 1, 5, 1, 5),          /*  2mbps */
	IWL_DECLARE_RATE_INFO(5, INV, 2, 6, 2, 11, 2, 11),        /*5.5mbps */
	IWL_DECLARE_RATE_INFO(11, INV, 9, 12, 9, 12, 5, 18),      /* 11mbps */
	IWL_DECLARE_RATE_INFO(6, 6, 5, 9, 5, 11, 5, 11),        /*  6mbps */
	IWL_DECLARE_RATE_INFO(9, 6, 6, 11, 6, 11, 5, 11),       /*  9mbps */
	IWL_DECLARE_RATE_INFO(12, 12, 11, 18, 11, 18, 11, 18),   /* 12mbps */
	IWL_DECLARE_RATE_INFO(18, 18, 12, 24, 12, 24, 11, 24),   /* 18mbps */
	IWL_DECLARE_RATE_INFO(24, 24, 18, 36, 18, 36, 18, 36),   /* 24mbps */
	IWL_DECLARE_RATE_INFO(36, 36, 24, 48, 24, 48, 24, 48),   /* 36mbps */
	IWL_DECLARE_RATE_INFO(48, 48, 36, 54, 36, 54, 36, 54),   /* 48mbps */
	IWL_DECLARE_RATE_INFO(54, 54, 48, INV, 48, INV, 48, INV),/* 54mbps */
	IWL_DECLARE_RATE_INFO(60, 60, 48, INV, 48, INV, 48, INV),/* 60mbps */
	/* FIXME:RS:          ^^    should be INV (legacy) */
};

static inline u8 rs_extract_rate(u32 rate_n_flags)
{
	return (u8)(rate_n_flags & RATE_MCS_RATE_MSK);
}

static int iwl_hwrate_to_plcp_idx(u32 rate_n_flags)
{
	int idx = 0;

	/* HT rate format */
	if (rate_n_flags & RATE_MCS_HT_MSK) {
		idx = rs_extract_rate(rate_n_flags);

		if (idx >= IWL_RATE_MIMO3_6M_PLCP)
			idx = idx - IWL_RATE_MIMO3_6M_PLCP;
		else if (idx >= IWL_RATE_MIMO2_6M_PLCP)
			idx = idx - IWL_RATE_MIMO2_6M_PLCP;

		idx += IWL_FIRST_OFDM_RATE;
		/* skip 9M not supported in ht*/
		if (idx >= IWL_RATE_9M_INDEX)
			idx += 1;
		if ((idx >= IWL_FIRST_OFDM_RATE) && (idx <= IWL_LAST_OFDM_RATE))
			return idx;

	/* legacy rate format, search for match in table */
	} else {
		for (idx = 0; idx < ARRAY_SIZE(iwl_rates); idx++)
			if (iwl_rates[idx].plcp ==
					rs_extract_rate(rate_n_flags))
				return idx;
	}

	return -1;
}

static void rs_rate_scale_perform(struct iwl_priv *priv,
				   struct sk_buff *skb,
				   struct ieee80211_sta *sta,
				   struct iwl_lq_sta *lq_sta);
static void rs_fill_link_cmd(struct iwl_priv *priv,
			     struct iwl_lq_sta *lq_sta, u32 rate_n_flags);
static void rs_stay_in_table(struct iwl_lq_sta *lq_sta, bool force_search);


#ifdef CONFIG_MAC80211_DEBUGFS
static void rs_dbgfs_set_mcs(struct iwl_lq_sta *lq_sta,
			     u32 *rate_n_flags, int index);
#else
static void rs_dbgfs_set_mcs(struct iwl_lq_sta *lq_sta,
			     u32 *rate_n_flags, int index)
{}
#endif

/**
 * The following tables contain the expected throughput metrics for all rates
 *
 *	1, 2, 5.5, 11, 6, 9, 12, 18, 24, 36, 48, 54, 60 MBits
 *
 * where invalid entries are zeros.
 *
 * CCK rates are only valid in legacy table and will only be used in G
 * (2.4 GHz) band.
 */

static s32 expected_tpt_legacy[IWL_RATE_COUNT] = {
	7, 13, 35, 58, 40, 57, 72, 98, 121, 154, 177, 186, 0
};

static s32 expected_tpt_siso20MHz[4][IWL_RATE_COUNT] = {
	{0, 0, 0, 0, 42, 0,  76, 102, 124, 159, 183, 193, 202}, /* Norm */
	{0, 0, 0, 0, 46, 0,  82, 110, 132, 168, 192, 202, 210}, /* SGI */
	{0, 0, 0, 0, 47, 0,  91, 133, 171, 242, 305, 334, 362}, /* AGG */
	{0, 0, 0, 0, 52, 0, 101, 145, 187, 264, 330, 361, 390}, /* AGG+SGI */
};

static s32 expected_tpt_siso40MHz[4][IWL_RATE_COUNT] = {
	{0, 0, 0, 0,  77, 0, 127, 160, 184, 220, 242, 250, 257}, /* Norm */
	{0, 0, 0, 0,  83, 0, 135, 169, 193, 229, 250, 257, 264}, /* SGI */
	{0, 0, 0, 0,  94, 0, 177, 249, 313, 423, 512, 550, 586}, /* AGG */
	{0, 0, 0, 0, 104, 0, 193, 270, 338, 454, 545, 584, 620}, /* AGG+SGI */
};

static s32 expected_tpt_mimo2_20MHz[4][IWL_RATE_COUNT] = {
	{0, 0, 0, 0,  74, 0, 123, 155, 179, 214, 236, 244, 251}, /* Norm */
	{0, 0, 0, 0,  81, 0, 131, 164, 188, 223, 243, 251, 257}, /* SGI */
	{0, 0, 0, 0,  89, 0, 167, 235, 296, 402, 488, 526, 560}, /* AGG */
	{0, 0, 0, 0,  97, 0, 182, 255, 320, 431, 520, 558, 593}, /* AGG+SGI*/
};

static s32 expected_tpt_mimo2_40MHz[4][IWL_RATE_COUNT] = {
	{0, 0, 0, 0, 123, 0, 182, 214, 235, 264, 279, 285, 289}, /* Norm */
	{0, 0, 0, 0, 131, 0, 191, 222, 242, 270, 284, 289, 293}, /* SGI */
	{0, 0, 0, 0, 171, 0, 305, 410, 496, 634, 731, 771, 805}, /* AGG */
	{0, 0, 0, 0, 186, 0, 329, 439, 527, 667, 764, 803, 838}, /* AGG+SGI */
};

static s32 expected_tpt_mimo3_20MHz[4][IWL_RATE_COUNT] = {
	{0, 0, 0, 0,  99, 0, 153, 186, 208, 239, 256, 263, 268}, /* Norm */
	{0, 0, 0, 0, 106, 0, 162, 194, 215, 246, 262, 268, 273}, /* SGI */
	{0, 0, 0, 0, 134, 0, 249, 346, 431, 574, 685, 732, 775}, /* AGG */
	{0, 0, 0, 0, 148, 0, 272, 376, 465, 614, 727, 775, 818}, /* AGG+SGI */
};

static s32 expected_tpt_mimo3_40MHz[4][IWL_RATE_COUNT] = {
	{0, 0, 0, 0, 152, 0, 211, 239, 255, 279,  290,  294,  297}, /* Norm */
	{0, 0, 0, 0, 160, 0, 219, 245, 261, 284,  294,  297,  300}, /* SGI */
	{0, 0, 0, 0, 254, 0, 443, 584, 695, 868,  984, 1030, 1070}, /* AGG */
	{0, 0, 0, 0, 277, 0, 478, 624, 737, 911, 1026, 1070, 1109}, /* AGG+SGI */
};

/* mbps, mcs */
static const struct iwl_rate_mcs_info iwl_rate_mcs[IWL_RATE_COUNT] = {
	{  "1", "BPSK DSSS"},
	{  "2", "QPSK DSSS"},
	{"5.5", "BPSK CCK"},
	{ "11", "QPSK CCK"},
	{  "6", "BPSK 1/2"},
	{  "9", "BPSK 1/2"},
	{ "12", "QPSK 1/2"},
	{ "18", "QPSK 3/4"},
	{ "24", "16QAM 1/2"},
	{ "36", "16QAM 3/4"},
	{ "48", "64QAM 2/3"},
	{ "54", "64QAM 3/4"},
	{ "60", "64QAM 5/6"},
};

#define MCS_INDEX_PER_STREAM	(8)

static void rs_rate_scale_clear_window(struct iwl_rate_scale_data *window)
{
	window->data = 0;
	window->success_counter = 0;
	window->success_ratio = IWL_INVALID_VALUE;
	window->counter = 0;
	window->average_tpt = IWL_INVALID_VALUE;
	window->stamp = 0;
}

static inline u8 rs_is_valid_ant(u8 valid_antenna, u8 ant_type)
{
	return (ant_type & valid_antenna) == ant_type;
}

/*
 *	removes the old data from the statistics. All data that is older than
 *	TID_MAX_TIME_DIFF, will be deleted.
 */
static void rs_tl_rm_old_stats(struct iwl_traffic_load *tl, u32 curr_time)
{
	/* The oldest age we want to keep */
	u32 oldest_time = curr_time - TID_MAX_TIME_DIFF;

	while (tl->queue_count &&
	       (tl->time_stamp < oldest_time)) {
		tl->total -= tl->packet_count[tl->head];
		tl->packet_count[tl->head] = 0;
		tl->time_stamp += TID_QUEUE_CELL_SPACING;
		tl->queue_count--;
		tl->head++;
		if (tl->head >= TID_QUEUE_MAX_SIZE)
			tl->head = 0;
	}
}

/*
 *	increment traffic load value for tid and also remove
 *	any old values if passed the certain time period
 */
static u8 rs_tl_add_packet(struct iwl_lq_sta *lq_data,
			   struct ieee80211_hdr *hdr)
{
	u32 curr_time = jiffies_to_msecs(jiffies);
	u32 time_diff;
	s32 index;
	struct iwl_traffic_load *tl = NULL;
	u8 tid;

	if (ieee80211_is_data_qos(hdr->frame_control)) {
		u8 *qc = ieee80211_get_qos_ctl(hdr);
		tid = qc[0] & 0xf;
	} else
		return MAX_TID_COUNT;

	if (unlikely(tid >= TID_MAX_LOAD_COUNT))
		return MAX_TID_COUNT;

	tl = &lq_data->load[tid];

	curr_time -= curr_time % TID_ROUND_VALUE;

	/* Happens only for the first packet. Initialize the data */
	if (!(tl->queue_count)) {
		tl->total = 1;
		tl->time_stamp = curr_time;
		tl->queue_count = 1;
		tl->head = 0;
		tl->packet_count[0] = 1;
		return MAX_TID_COUNT;
	}

	time_diff = TIME_WRAP_AROUND(tl->time_stamp, curr_time);
	index = time_diff / TID_QUEUE_CELL_SPACING;

	/* The history is too long: remove data that is older than */
	/* TID_MAX_TIME_DIFF */
	if (index >= TID_QUEUE_MAX_SIZE)
		rs_tl_rm_old_stats(tl, curr_time);

	index = (tl->head + index) % TID_QUEUE_MAX_SIZE;
	tl->packet_count[index] = tl->packet_count[index] + 1;
	tl->total = tl->total + 1;

	if ((index + 1) > tl->queue_count)
		tl->queue_count = index + 1;

	return tid;
}

#ifdef CONFIG_MAC80211_DEBUGFS
static void rs_program_fix_rate(struct iwl_priv *priv,
				struct iwl_lq_sta *lq_sta)
{
	struct iwl_station_priv *sta_priv =
		container_of(lq_sta, struct iwl_station_priv, lq_sta);
	struct iwl_rxon_context *ctx = sta_priv->common.ctx;

	lq_sta->active_legacy_rate = 0x0FFF;	/* 1 - 54 MBits, includes CCK */
	lq_sta->active_siso_rate   = 0x1FD0;	/* 6 - 60 MBits, no 9, no CCK */
	lq_sta->active_mimo2_rate  = 0x1FD0;	/* 6 - 60 MBits, no 9, no CCK */
	lq_sta->active_mimo3_rate  = 0x1FD0;	/* 6 - 60 MBits, no 9, no CCK */

	lq_sta->dbg_fixed_rate = priv->dbg_fixed_rate;

	IWL_DEBUG_RATE(priv, "sta_id %d rate 0x%X\n",
		lq_sta->lq.sta_id, priv->dbg_fixed_rate);

	if (priv->dbg_fixed_rate) {
		rs_fill_link_cmd(NULL, lq_sta, priv->dbg_fixed_rate);
		iwl_send_lq_cmd(lq_sta->drv, ctx, &lq_sta->lq, CMD_ASYNC,
				false);
	}
}
#endif

/*
	get the traffic load value for tid
*/
static u32 rs_tl_get_load(struct iwl_lq_sta *lq_data, u8 tid)
{
	u32 curr_time = jiffies_to_msecs(jiffies);
	u32 time_diff;
	s32 index;
	struct iwl_traffic_load *tl = NULL;

	if (tid >= TID_MAX_LOAD_COUNT)
		return 0;

	tl = &(lq_data->load[tid]);

	curr_time -= curr_time % TID_ROUND_VALUE;

	if (!(tl->queue_count))
		return 0;

	time_diff = TIME_WRAP_AROUND(tl->time_stamp, curr_time);
	index = time_diff / TID_QUEUE_CELL_SPACING;

	/* The history is too long: remove data that is older than */
	/* TID_MAX_TIME_DIFF */
	if (index >= TID_QUEUE_MAX_SIZE)
		rs_tl_rm_old_stats(tl, curr_time);

	return tl->total;
}

static int rs_tl_turn_on_agg_for_tid(struct iwl_priv *priv,
				      struct iwl_lq_sta *lq_data, u8 tid,
				      struct ieee80211_sta *sta)
{
	int ret = -EAGAIN;
	u32 load;

	/*
	 * Don't create TX aggregation sessions when in high
	 * BT traffic, as they would just be disrupted by BT.
	 */
	if (priv->bt_traffic_load >= IWL_BT_COEX_TRAFFIC_LOAD_HIGH) {
		IWL_ERR(priv, "BT traffic (%d), no aggregation allowed\n",
			priv->bt_traffic_load);
		return ret;
	}

	load = rs_tl_get_load(lq_data, tid);

	if (load > IWL_AGG_LOAD_THRESHOLD) {
		IWL_DEBUG_HT(priv, "Starting Tx agg: STA: %pM tid: %d\n",
				sta->addr, tid);
		ret = ieee80211_start_tx_ba_session(sta, tid, 5000);
		if (ret == -EAGAIN) {
			/*
			 * driver and mac80211 is out of sync
			 * this might be cause by reloading firmware
			 * stop the tx ba session here
			 */
			IWL_ERR(priv, "Fail start Tx agg on tid: %d\n",
				tid);
			ieee80211_stop_tx_ba_session(sta, tid);
		}
	} else {
		IWL_ERR(priv, "Aggregation not enabled for tid %d "
			"because load = %u\n", tid, load);
	}
	return ret;
}

static void rs_tl_turn_on_agg(struct iwl_priv *priv, u8 tid,
			      struct iwl_lq_sta *lq_data,
			      struct ieee80211_sta *sta)
{
	if (tid < TID_MAX_LOAD_COUNT)
		rs_tl_turn_on_agg_for_tid(priv, lq_data, tid, sta);
	else
		IWL_ERR(priv, "tid exceeds max load count: %d/%d\n",
			tid, TID_MAX_LOAD_COUNT);
}

static inline int get_num_of_ant_from_rate(u32 rate_n_flags)
{
	return !!(rate_n_flags & RATE_MCS_ANT_A_MSK) +
	       !!(rate_n_flags & RATE_MCS_ANT_B_MSK) +
	       !!(rate_n_flags & RATE_MCS_ANT_C_MSK);
}

/*
 * Static function to get the expected throughput from an iwl_scale_tbl_info
 * that wraps a NULL pointer check
 */
static s32 get_expected_tpt(struct iwl_scale_tbl_info *tbl, int rs_index)
{
	if (tbl->expected_tpt)
		return tbl->expected_tpt[rs_index];
	return 0;
}

/**
 * rs_collect_tx_data - Update the success/failure sliding window
 *
 * We keep a sliding window of the last 62 packets transmitted
 * at this rate.  window->data contains the bitmask of successful
 * packets.
 */
static int rs_collect_tx_data(struct iwl_scale_tbl_info *tbl,
			      int scale_index, int attempts, int successes)
{
	struct iwl_rate_scale_data *window = NULL;
	static const u64 mask = (((u64)1) << (IWL_RATE_MAX_WINDOW - 1));
	s32 fail_count, tpt;

	if (scale_index < 0 || scale_index >= IWL_RATE_COUNT)
		return -EINVAL;

	/* Select window for current tx bit rate */
	window = &(tbl->win[scale_index]);

	/* Get expected throughput */
	tpt = get_expected_tpt(tbl, scale_index);

	/*
	 * Keep track of only the latest 62 tx frame attempts in this rate's
	 * history window; anything older isn't really relevant any more.
	 * If we have filled up the sliding window, drop the oldest attempt;
	 * if the oldest attempt (highest bit in bitmap) shows "success",
	 * subtract "1" from the success counter (this is the main reason
	 * we keep these bitmaps!).
	 */
	while (attempts > 0) {
		if (window->counter >= IWL_RATE_MAX_WINDOW) {

			/* remove earliest */
			window->counter = IWL_RATE_MAX_WINDOW - 1;

			if (window->data & mask) {
				window->data &= ~mask;
				window->success_counter--;
			}
		}

		/* Increment frames-attempted counter */
		window->counter++;

		/* Shift bitmap by one frame to throw away oldest history */
		window->data <<= 1;

		/* Mark the most recent #successes attempts as successful */
		if (successes > 0) {
			window->success_counter++;
			window->data |= 0x1;
			successes--;
		}

		attempts--;
	}

	/* Calculate current success ratio, avoid divide-by-0! */
	if (window->counter > 0)
		window->success_ratio = 128 * (100 * window->success_counter)
					/ window->counter;
	else
		window->success_ratio = IWL_INVALID_VALUE;

	fail_count = window->counter - window->success_counter;

	/* Calculate average throughput, if we have enough history. */
	if ((fail_count >= IWL_RATE_MIN_FAILURE_TH) ||
	    (window->success_counter >= IWL_RATE_MIN_SUCCESS_TH))
		window->average_tpt = (window->success_ratio * tpt + 64) / 128;
	else
		window->average_tpt = IWL_INVALID_VALUE;

	/* Tag this window as having been updated */
	window->stamp = jiffies;

	return 0;
}

/*
 * Fill uCode API rate_n_flags field, based on "search" or "active" table.
 */
/* FIXME:RS:remove this function and put the flags statically in the table */
static u32 rate_n_flags_from_tbl(struct iwl_priv *priv,
				 struct iwl_scale_tbl_info *tbl,
				 int index, u8 use_green)
{
	u32 rate_n_flags = 0;

	if (is_legacy(tbl->lq_type)) {
		rate_n_flags = iwl_rates[index].plcp;
		if (index >= IWL_FIRST_CCK_RATE && index <= IWL_LAST_CCK_RATE)
			rate_n_flags |= RATE_MCS_CCK_MSK;

	} else if (is_Ht(tbl->lq_type)) {
		if (index > IWL_LAST_OFDM_RATE) {
			IWL_ERR(priv, "Invalid HT rate index %d\n", index);
			index = IWL_LAST_OFDM_RATE;
		}
		rate_n_flags = RATE_MCS_HT_MSK;

		if (is_siso(tbl->lq_type))
			rate_n_flags |=	iwl_rates[index].plcp_siso;
		else if (is_mimo2(tbl->lq_type))
			rate_n_flags |=	iwl_rates[index].plcp_mimo2;
		else
			rate_n_flags |=	iwl_rates[index].plcp_mimo3;
	} else {
		IWL_ERR(priv, "Invalid tbl->lq_type %d\n", tbl->lq_type);
	}

	rate_n_flags |= ((tbl->ant_type << RATE_MCS_ANT_POS) &
						     RATE_MCS_ANT_ABC_MSK);

	if (is_Ht(tbl->lq_type)) {
		if (tbl->is_ht40) {
			if (tbl->is_dup)
				rate_n_flags |= RATE_MCS_DUP_MSK;
			else
				rate_n_flags |= RATE_MCS_HT40_MSK;
		}
		if (tbl->is_SGI)
			rate_n_flags |= RATE_MCS_SGI_MSK;

		if (use_green) {
			rate_n_flags |= RATE_MCS_GF_MSK;
			if (is_siso(tbl->lq_type) && tbl->is_SGI) {
				rate_n_flags &= ~RATE_MCS_SGI_MSK;
				IWL_ERR(priv, "GF was set with SGI:SISO\n");
			}
		}
	}
	return rate_n_flags;
}

/*
 * Interpret uCode API's rate_n_flags format,
 * fill "search" or "active" tx mode table.
 */
static int rs_get_tbl_info_from_mcs(const u32 rate_n_flags,
				    enum ieee80211_band band,
				    struct iwl_scale_tbl_info *tbl,
				    int *rate_idx)
{
	u32 ant_msk = (rate_n_flags & RATE_MCS_ANT_ABC_MSK);
	u8 num_of_ant = get_num_of_ant_from_rate(rate_n_flags);
	u8 mcs;

	memset(tbl, 0, sizeof(struct iwl_scale_tbl_info));
	*rate_idx = iwl_hwrate_to_plcp_idx(rate_n_flags);

	if (*rate_idx  == IWL_RATE_INVALID) {
		*rate_idx = -1;
		return -EINVAL;
	}
	tbl->is_SGI = 0;	/* default legacy setup */
	tbl->is_ht40 = 0;
	tbl->is_dup = 0;
	tbl->ant_type = (ant_msk >> RATE_MCS_ANT_POS);
	tbl->lq_type = LQ_NONE;
	tbl->max_search = IWL_MAX_SEARCH;

	/* legacy rate format */
	if (!(rate_n_flags & RATE_MCS_HT_MSK)) {
		if (num_of_ant == 1) {
			if (band == IEEE80211_BAND_5GHZ)
				tbl->lq_type = LQ_A;
			else
				tbl->lq_type = LQ_G;
		}
	/* HT rate format */
	} else {
		if (rate_n_flags & RATE_MCS_SGI_MSK)
			tbl->is_SGI = 1;

		if ((rate_n_flags & RATE_MCS_HT40_MSK) ||
		    (rate_n_flags & RATE_MCS_DUP_MSK))
			tbl->is_ht40 = 1;

		if (rate_n_flags & RATE_MCS_DUP_MSK)
			tbl->is_dup = 1;

		mcs = rs_extract_rate(rate_n_flags);

		/* SISO */
		if (mcs <= IWL_RATE_SISO_60M_PLCP) {
			if (num_of_ant == 1)
				tbl->lq_type = LQ_SISO; /*else NONE*/
		/* MIMO2 */
		} else if (mcs <= IWL_RATE_MIMO2_60M_PLCP) {
			if (num_of_ant == 2)
				tbl->lq_type = LQ_MIMO2;
		/* MIMO3 */
		} else {
			if (num_of_ant == 3) {
				tbl->max_search = IWL_MAX_11N_MIMO3_SEARCH;
				tbl->lq_type = LQ_MIMO3;
			}
		}
	}
	return 0;
}

/* switch to another antenna/antennas and return 1 */
/* if no other valid antenna found, return 0 */
static int rs_toggle_antenna(u32 valid_ant, u32 *rate_n_flags,
			     struct iwl_scale_tbl_info *tbl)
{
	u8 new_ant_type;

	if (!tbl->ant_type || tbl->ant_type > ANT_ABC)
		return 0;

	if (!rs_is_valid_ant(valid_ant, tbl->ant_type))
		return 0;

	new_ant_type = ant_toggle_lookup[tbl->ant_type];

	while ((new_ant_type != tbl->ant_type) &&
	       !rs_is_valid_ant(valid_ant, new_ant_type))
		new_ant_type = ant_toggle_lookup[new_ant_type];

	if (new_ant_type == tbl->ant_type)
		return 0;

	tbl->ant_type = new_ant_type;
	*rate_n_flags &= ~RATE_MCS_ANT_ABC_MSK;
	*rate_n_flags |= new_ant_type << RATE_MCS_ANT_POS;
	return 1;
}

/**
 * Green-field mode is valid if the station supports it and
 * there are no non-GF stations present in the BSS.
 */
static bool rs_use_green(struct ieee80211_sta *sta)
{
	struct iwl_station_priv *sta_priv = (void *)sta->drv_priv;
	struct iwl_rxon_context *ctx = sta_priv->common.ctx;

	return (sta->ht_cap.cap & IEEE80211_HT_CAP_GRN_FLD) &&
		!(ctx->ht.non_gf_sta_present);
}

/**
 * rs_get_supported_rates - get the available rates
 *
 * if management frame or broadcast frame only return
 * basic available rates.
 *
 */
static u16 rs_get_supported_rates(struct iwl_lq_sta *lq_sta,
				  struct ieee80211_hdr *hdr,
				  enum iwl_table_type rate_type)
{
	if (is_legacy(rate_type)) {
		return lq_sta->active_legacy_rate;
	} else {
		if (is_siso(rate_type))
			return lq_sta->active_siso_rate;
		else if (is_mimo2(rate_type))
			return lq_sta->active_mimo2_rate;
		else
			return lq_sta->active_mimo3_rate;
	}
}

static u16 rs_get_adjacent_rate(struct iwl_priv *priv, u8 index, u16 rate_mask,
				int rate_type)
{
	u8 high = IWL_RATE_INVALID;
	u8 low = IWL_RATE_INVALID;

	/* 802.11A or ht walks to the next literal adjacent rate in
	 * the rate table */
	if (is_a_band(rate_type) || !is_legacy(rate_type)) {
		int i;
		u32 mask;

		/* Find the previous rate that is in the rate mask */
		i = index - 1;
		for (mask = (1 << i); i >= 0; i--, mask >>= 1) {
			if (rate_mask & mask) {
				low = i;
				break;
			}
		}

		/* Find the next rate that is in the rate mask */
		i = index + 1;
		for (mask = (1 << i); i < IWL_RATE_COUNT; i++, mask <<= 1) {
			if (rate_mask & mask) {
				high = i;
				break;
			}
		}

		return (high << 8) | low;
	}

	low = index;
	while (low != IWL_RATE_INVALID) {
		low = iwl_rates[low].prev_rs;
		if (low == IWL_RATE_INVALID)
			break;
		if (rate_mask & (1 << low))
			break;
		IWL_DEBUG_RATE(priv, "Skipping masked lower rate: %d\n", low);
	}

	high = index;
	while (high != IWL_RATE_INVALID) {
		high = iwl_rates[high].next_rs;
		if (high == IWL_RATE_INVALID)
			break;
		if (rate_mask & (1 << high))
			break;
		IWL_DEBUG_RATE(priv, "Skipping masked higher rate: %d\n", high);
	}

	return (high << 8) | low;
}

static u32 rs_get_lower_rate(struct iwl_lq_sta *lq_sta,
			     struct iwl_scale_tbl_info *tbl,
			     u8 scale_index, u8 ht_possible)
{
	s32 low;
	u16 rate_mask;
	u16 high_low;
	u8 switch_to_legacy = 0;
	u8 is_green = lq_sta->is_green;
	struct iwl_priv *priv = lq_sta->drv;

	/* check if we need to switch from HT to legacy rates.
	 * assumption is that mandatory rates (1Mbps or 6Mbps)
	 * are always supported (spec demand) */
	if (!is_legacy(tbl->lq_type) && (!ht_possible || !scale_index)) {
		switch_to_legacy = 1;
		scale_index = rs_ht_to_legacy[scale_index];
		if (lq_sta->band == IEEE80211_BAND_5GHZ)
			tbl->lq_type = LQ_A;
		else
			tbl->lq_type = LQ_G;

		if (num_of_ant(tbl->ant_type) > 1)
			tbl->ant_type =
				first_antenna(priv->hw_params.valid_tx_ant);

		tbl->is_ht40 = 0;
		tbl->is_SGI = 0;
		tbl->max_search = IWL_MAX_SEARCH;
	}

	rate_mask = rs_get_supported_rates(lq_sta, NULL, tbl->lq_type);

	/* Mask with station rate restriction */
	if (is_legacy(tbl->lq_type)) {
		/* supp_rates has no CCK bits in A mode */
		if (lq_sta->band == IEEE80211_BAND_5GHZ)
			rate_mask  = (u16)(rate_mask &
			   (lq_sta->supp_rates << IWL_FIRST_OFDM_RATE));
		else
			rate_mask = (u16)(rate_mask & lq_sta->supp_rates);
	}

	/* If we switched from HT to legacy, check current rate */
	if (switch_to_legacy && (rate_mask & (1 << scale_index))) {
		low = scale_index;
		goto out;
	}

	high_low = rs_get_adjacent_rate(lq_sta->drv, scale_index, rate_mask,
					tbl->lq_type);
	low = high_low & 0xff;

	if (low == IWL_RATE_INVALID)
		low = scale_index;

out:
	return rate_n_flags_from_tbl(lq_sta->drv, tbl, low, is_green);
}

/*
 * Simple function to compare two rate scale table types
 */
static bool table_type_matches(struct iwl_scale_tbl_info *a,
			       struct iwl_scale_tbl_info *b)
{
	return (a->lq_type == b->lq_type) && (a->ant_type == b->ant_type) &&
		(a->is_SGI == b->is_SGI);
}

static void rs_bt_update_lq(struct iwl_priv *priv, struct iwl_rxon_context *ctx,
			    struct iwl_lq_sta *lq_sta)
{
	struct iwl_scale_tbl_info *tbl;
	bool full_concurrent = priv->bt_full_concurrent;
	unsigned long flags;

	if (priv->bt_ant_couple_ok) {
		/*
		 * Is there a need to switch between
		 * full concurrency and 3-wire?
		 */
		spin_lock_irqsave(&priv->lock, flags);
		if (priv->bt_ci_compliance && priv->bt_ant_couple_ok)
			full_concurrent = true;
		else
			full_concurrent = false;
		spin_unlock_irqrestore(&priv->lock, flags);
	}
	if ((priv->bt_traffic_load != priv->last_bt_traffic_load) ||
	    (priv->bt_full_concurrent != full_concurrent)) {
		priv->bt_full_concurrent = full_concurrent;

		/* Update uCode's rate table. */
		tbl = &(lq_sta->lq_info[lq_sta->active_tbl]);
		rs_fill_link_cmd(priv, lq_sta, tbl->current_rate);
		iwl_send_lq_cmd(priv, ctx, &lq_sta->lq, CMD_ASYNC, false);

		queue_work(priv->workqueue, &priv->bt_full_concurrency);
	}
}

/*
 * mac80211 sends us Tx status
 */
static void rs_tx_status(void *priv_r, struct ieee80211_supported_band *sband,
			 struct ieee80211_sta *sta, void *priv_sta,
			 struct sk_buff *skb)
{
	int legacy_success;
	int retries;
	int rs_index, mac_index, i;
	struct iwl_lq_sta *lq_sta = priv_sta;
	struct iwl_link_quality_cmd *table;
	struct ieee80211_hdr *hdr = (struct ieee80211_hdr *)skb->data;
	struct iwl_priv *priv = (struct iwl_priv *)priv_r;
	struct ieee80211_tx_info *info = IEEE80211_SKB_CB(skb);
	enum mac80211_rate_control_flags mac_flags;
	u32 tx_rate;
	struct iwl_scale_tbl_info tbl_type;
	struct iwl_scale_tbl_info *curr_tbl, *other_tbl, *tmp_tbl;
	struct iwl_station_priv *sta_priv = (void *)sta->drv_priv;
	struct iwl_rxon_context *ctx = sta_priv->common.ctx;

	IWL_DEBUG_RATE_LIMIT(priv, "get frame ack response, update rate scale window\n");

	/* Treat uninitialized rate scaling data same as non-existing. */
	if (!lq_sta) {
		IWL_DEBUG_RATE(priv, "Station rate scaling not created yet.\n");
		return;
	} else if (!lq_sta->drv) {
		IWL_DEBUG_RATE(priv, "Rate scaling not initialized yet.\n");
		return;
	}

	if (!ieee80211_is_data(hdr->frame_control) ||
	    info->flags & IEEE80211_TX_CTL_NO_ACK)
		return;

	/* This packet was aggregated but doesn't carry status info */
	if ((info->flags & IEEE80211_TX_CTL_AMPDU) &&
	    !(info->flags & IEEE80211_TX_STAT_AMPDU))
		return;

	/*
	 * Ignore this Tx frame response if its initial rate doesn't match
	 * that of latest Link Quality command.  There may be stragglers
	 * from a previous Link Quality command, but we're no longer interested
	 * in those; they're either from the "active" mode while we're trying
	 * to check "search" mode, or a prior "search" mode after we've moved
	 * to a new "search" mode (which might become the new "active" mode).
	 */
	table = &lq_sta->lq;
	tx_rate = le32_to_cpu(table->rs_table[0].rate_n_flags);
	rs_get_tbl_info_from_mcs(tx_rate, priv->band, &tbl_type, &rs_index);
	if (priv->band == IEEE80211_BAND_5GHZ)
		rs_index -= IWL_FIRST_OFDM_RATE;
	mac_flags = info->status.rates[0].flags;
	mac_index = info->status.rates[0].idx;
	/* For HT packets, map MCS to PLCP */
	if (mac_flags & IEEE80211_TX_RC_MCS) {
		mac_index &= RATE_MCS_CODE_MSK;	/* Remove # of streams */
		if (mac_index >= (IWL_RATE_9M_INDEX - IWL_FIRST_OFDM_RATE))
			mac_index++;
		/*
		 * mac80211 HT index is always zero-indexed; we need to move
		 * HT OFDM rates after CCK rates in 2.4 GHz band
		 */
		if (priv->band == IEEE80211_BAND_2GHZ)
			mac_index += IWL_FIRST_OFDM_RATE;
	}
	/* Here we actually compare this rate to the latest LQ command */
	if ((mac_index < 0) ||
	    (tbl_type.is_SGI != !!(mac_flags & IEEE80211_TX_RC_SHORT_GI)) ||
	    (tbl_type.is_ht40 != !!(mac_flags & IEEE80211_TX_RC_40_MHZ_WIDTH)) ||
	    (tbl_type.is_dup != !!(mac_flags & IEEE80211_TX_RC_DUP_DATA)) ||
	    (tbl_type.ant_type != info->antenna_sel_tx) ||
	    (!!(tx_rate & RATE_MCS_HT_MSK) != !!(mac_flags & IEEE80211_TX_RC_MCS)) ||
	    (!!(tx_rate & RATE_MCS_GF_MSK) != !!(mac_flags & IEEE80211_TX_RC_GREEN_FIELD)) ||
	    (rs_index != mac_index)) {
		IWL_DEBUG_RATE(priv, "initial rate %d does not match %d (0x%x)\n", mac_index, rs_index, tx_rate);
		/*
		 * Since rates mis-match, the last LQ command may have failed.
		 * After IWL_MISSED_RATE_MAX mis-matches, resync the uCode with
		 * ... driver.
		 */
		lq_sta->missed_rate_counter++;
		if (lq_sta->missed_rate_counter > IWL_MISSED_RATE_MAX) {
			lq_sta->missed_rate_counter = 0;
			iwl_send_lq_cmd(priv, ctx, &lq_sta->lq, CMD_ASYNC, false);
		}
		/* Regardless, ignore this status info for outdated rate */
		return;
	} else
		/* Rate did match, so reset the missed_rate_counter */
		lq_sta->missed_rate_counter = 0;

	/* Figure out if rate scale algorithm is in active or search table */
	if (table_type_matches(&tbl_type,
				&(lq_sta->lq_info[lq_sta->active_tbl]))) {
		curr_tbl = &(lq_sta->lq_info[lq_sta->active_tbl]);
		other_tbl = &(lq_sta->lq_info[1 - lq_sta->active_tbl]);
	} else if (table_type_matches(&tbl_type,
				&lq_sta->lq_info[1 - lq_sta->active_tbl])) {
		curr_tbl = &(lq_sta->lq_info[1 - lq_sta->active_tbl]);
		other_tbl = &(lq_sta->lq_info[lq_sta->active_tbl]);
	} else {
		IWL_DEBUG_RATE(priv, "Neither active nor search matches tx rate\n");
		tmp_tbl = &(lq_sta->lq_info[lq_sta->active_tbl]);
		IWL_DEBUG_RATE(priv, "active- lq:%x, ant:%x, SGI:%d\n",
			tmp_tbl->lq_type, tmp_tbl->ant_type, tmp_tbl->is_SGI);
		tmp_tbl = &(lq_sta->lq_info[1 - lq_sta->active_tbl]);
		IWL_DEBUG_RATE(priv, "search- lq:%x, ant:%x, SGI:%d\n",
			tmp_tbl->lq_type, tmp_tbl->ant_type, tmp_tbl->is_SGI);
		IWL_DEBUG_RATE(priv, "actual- lq:%x, ant:%x, SGI:%d\n",
			tbl_type.lq_type, tbl_type.ant_type, tbl_type.is_SGI);
		/*
		 * no matching table found, let's by-pass the data collection
		 * and continue to perform rate scale to find the rate table
		 */
		rs_stay_in_table(lq_sta, true);
		goto done;
	}

	/*
	 * Updating the frame history depends on whether packets were
	 * aggregated.
	 *
	 * For aggregation, all packets were transmitted at the same rate, the
	 * first index into rate scale table.
	 */
	if (info->flags & IEEE80211_TX_STAT_AMPDU) {
		tx_rate = le32_to_cpu(table->rs_table[0].rate_n_flags);
		rs_get_tbl_info_from_mcs(tx_rate, priv->band, &tbl_type,
				&rs_index);
		rs_collect_tx_data(curr_tbl, rs_index,
				   info->status.ampdu_len,
				   info->status.ampdu_ack_len);

		/* Update success/fail counts if not searching for new mode */
		if (lq_sta->stay_in_tbl) {
			lq_sta->total_success += info->status.ampdu_ack_len;
			lq_sta->total_failed += (info->status.ampdu_len -
					info->status.ampdu_ack_len);
		}
	} else {
	/*
	 * For legacy, update frame history with for each Tx retry.
	 */
		retries = info->status.rates[0].count - 1;
		/* HW doesn't send more than 15 retries */
		retries = min(retries, 15);

		/* The last transmission may have been successful */
		legacy_success = !!(info->flags & IEEE80211_TX_STAT_ACK);
		/* Collect data for each rate used during failed TX attempts */
		for (i = 0; i <= retries; ++i) {
			tx_rate = le32_to_cpu(table->rs_table[i].rate_n_flags);
			rs_get_tbl_info_from_mcs(tx_rate, priv->band,
					&tbl_type, &rs_index);
			/*
			 * Only collect stats if retried rate is in the same RS
			 * table as active/search.
			 */
			if (table_type_matches(&tbl_type, curr_tbl))
				tmp_tbl = curr_tbl;
			else if (table_type_matches(&tbl_type, other_tbl))
				tmp_tbl = other_tbl;
			else
				continue;
			rs_collect_tx_data(tmp_tbl, rs_index, 1,
					   i < retries ? 0 : legacy_success);
		}

		/* Update success/fail counts if not searching for new mode */
		if (lq_sta->stay_in_tbl) {
			lq_sta->total_success += legacy_success;
			lq_sta->total_failed += retries + (1 - legacy_success);
		}
	}
	/* The last TX rate is cached in lq_sta; it's set in if/else above */
	lq_sta->last_rate_n_flags = tx_rate;
done:
	/* See if there's a better rate or modulation mode to try. */
	if (sta && sta->supp_rates[sband->band])
		rs_rate_scale_perform(priv, skb, sta, lq_sta);
#ifdef CONFIG_MAC80211_DEBUGFS
	if (priv->dbg_fixed_rate != lq_sta->dbg_fixed_rate)
		rs_program_fix_rate(priv, lq_sta);
#endif
	if (priv->cfg->bt_params && priv->cfg->bt_params->advanced_bt_coexist)
		rs_bt_update_lq(priv, ctx, lq_sta);
}

/*
 * Begin a period of staying with a selected modulation mode.
 * Set "stay_in_tbl" flag to prevent any mode switches.
 * Set frame tx success limits according to legacy vs. high-throughput,
 * and reset overall (spanning all rates) tx success history statistics.
 * These control how long we stay using same modulation mode before
 * searching for a new mode.
 */
static void rs_set_stay_in_table(struct iwl_priv *priv, u8 is_legacy,
				 struct iwl_lq_sta *lq_sta)
{
	IWL_DEBUG_RATE(priv, "we are staying in the same table\n");
	lq_sta->stay_in_tbl = 1;	/* only place this gets set */
	if (is_legacy) {
		lq_sta->table_count_limit = IWL_LEGACY_TABLE_COUNT;
		lq_sta->max_failure_limit = IWL_LEGACY_FAILURE_LIMIT;
		lq_sta->max_success_limit = IWL_LEGACY_SUCCESS_LIMIT;
	} else {
		lq_sta->table_count_limit = IWL_NONE_LEGACY_TABLE_COUNT;
		lq_sta->max_failure_limit = IWL_NONE_LEGACY_FAILURE_LIMIT;
		lq_sta->max_success_limit = IWL_NONE_LEGACY_SUCCESS_LIMIT;
	}
	lq_sta->table_count = 0;
	lq_sta->total_failed = 0;
	lq_sta->total_success = 0;
	lq_sta->flush_timer = jiffies;
	lq_sta->action_counter = 0;
}

/*
 * Find correct throughput table for given mode of modulation
 */
static void rs_set_expected_tpt_table(struct iwl_lq_sta *lq_sta,
				      struct iwl_scale_tbl_info *tbl)
{
	/* Used to choose among HT tables */
	s32 (*ht_tbl_pointer)[IWL_RATE_COUNT];

	/* Check for invalid LQ type */
	if (WARN_ON_ONCE(!is_legacy(tbl->lq_type) && !is_Ht(tbl->lq_type))) {
		tbl->expected_tpt = expected_tpt_legacy;
		return;
	}

	/* Legacy rates have only one table */
	if (is_legacy(tbl->lq_type)) {
		tbl->expected_tpt = expected_tpt_legacy;
		return;
	}

	/* Choose among many HT tables depending on number of streams
	 * (SISO/MIMO2/MIMO3), channel width (20/40), SGI, and aggregation
	 * status */
	if (is_siso(tbl->lq_type) && (!tbl->is_ht40 || lq_sta->is_dup))
		ht_tbl_pointer = expected_tpt_siso20MHz;
	else if (is_siso(tbl->lq_type))
		ht_tbl_pointer = expected_tpt_siso40MHz;
	else if (is_mimo2(tbl->lq_type) && (!tbl->is_ht40 || lq_sta->is_dup))
		ht_tbl_pointer = expected_tpt_mimo2_20MHz;
	else if (is_mimo2(tbl->lq_type))
		ht_tbl_pointer = expected_tpt_mimo2_40MHz;
	else if (is_mimo3(tbl->lq_type) && (!tbl->is_ht40 || lq_sta->is_dup))
		ht_tbl_pointer = expected_tpt_mimo3_20MHz;
	else /* if (is_mimo3(tbl->lq_type)) <-- must be true */
		ht_tbl_pointer = expected_tpt_mimo3_40MHz;

	if (!tbl->is_SGI && !lq_sta->is_agg)		/* Normal */
		tbl->expected_tpt = ht_tbl_pointer[0];
	else if (tbl->is_SGI && !lq_sta->is_agg)	/* SGI */
		tbl->expected_tpt = ht_tbl_pointer[1];
	else if (!tbl->is_SGI && lq_sta->is_agg)	/* AGG */
		tbl->expected_tpt = ht_tbl_pointer[2];
	else						/* AGG+SGI */
		tbl->expected_tpt = ht_tbl_pointer[3];
}

/*
 * Find starting rate for new "search" high-throughput mode of modulation.
 * Goal is to find lowest expected rate (under perfect conditions) that is
 * above the current measured throughput of "active" mode, to give new mode
 * a fair chance to prove itself without too many challenges.
 *
 * This gets called when transitioning to more aggressive modulation
 * (i.e. legacy to SISO or MIMO, or SISO to MIMO), as well as less aggressive
 * (i.e. MIMO to SISO).  When moving to MIMO, bit rate will typically need
 * to decrease to match "active" throughput.  When moving from MIMO to SISO,
 * bit rate will typically need to increase, but not if performance was bad.
 */
static s32 rs_get_best_rate(struct iwl_priv *priv,
			    struct iwl_lq_sta *lq_sta,
			    struct iwl_scale_tbl_info *tbl,	/* "search" */
			    u16 rate_mask, s8 index)
{
	/* "active" values */
	struct iwl_scale_tbl_info *active_tbl =
	    &(lq_sta->lq_info[lq_sta->active_tbl]);
	s32 active_sr = active_tbl->win[index].success_ratio;
	s32 active_tpt = active_tbl->expected_tpt[index];

	/* expected "search" throughput */
	s32 *tpt_tbl = tbl->expected_tpt;

	s32 new_rate, high, low, start_hi;
	u16 high_low;
	s8 rate = index;

	new_rate = high = low = start_hi = IWL_RATE_INVALID;

	for (; ;) {
		high_low = rs_get_adjacent_rate(priv, rate, rate_mask,
						tbl->lq_type);

		low = high_low & 0xff;
		high = (high_low >> 8) & 0xff;

		/*
		 * Lower the "search" bit rate, to give new "search" mode
		 * approximately the same throughput as "active" if:
		 *
		 * 1) "Active" mode has been working modestly well (but not
		 *    great), and expected "search" throughput (under perfect
		 *    conditions) at candidate rate is above the actual
		 *    measured "active" throughput (but less than expected
		 *    "active" throughput under perfect conditions).
		 * OR
		 * 2) "Active" mode has been working perfectly or very well
		 *    and expected "search" throughput (under perfect
		 *    conditions) at candidate rate is above expected
		 *    "active" throughput (under perfect conditions).
		 */
		if ((((100 * tpt_tbl[rate]) > lq_sta->last_tpt) &&
		     ((active_sr > IWL_RATE_DECREASE_TH) &&
		      (active_sr <= IWL_RATE_HIGH_TH) &&
		      (tpt_tbl[rate] <= active_tpt))) ||
		    ((active_sr >= IWL_RATE_SCALE_SWITCH) &&
		     (tpt_tbl[rate] > active_tpt))) {

			/* (2nd or later pass)
			 * If we've already tried to raise the rate, and are
			 * now trying to lower it, use the higher rate. */
			if (start_hi != IWL_RATE_INVALID) {
				new_rate = start_hi;
				break;
			}

			new_rate = rate;

			/* Loop again with lower rate */
			if (low != IWL_RATE_INVALID)
				rate = low;

			/* Lower rate not available, use the original */
			else
				break;

		/* Else try to raise the "search" rate to match "active" */
		} else {
			/* (2nd or later pass)
			 * If we've already tried to lower the rate, and are
			 * now trying to raise it, use the lower rate. */
			if (new_rate != IWL_RATE_INVALID)
				break;

			/* Loop again with higher rate */
			else if (high != IWL_RATE_INVALID) {
				start_hi = high;
				rate = high;

			/* Higher rate not available, use the original */
			} else {
				new_rate = rate;
				break;
			}
		}
	}

	return new_rate;
}

/*
 * Set up search table for MIMO2
 */
static int rs_switch_to_mimo2(struct iwl_priv *priv,
			     struct iwl_lq_sta *lq_sta,
			     struct ieee80211_conf *conf,
			     struct ieee80211_sta *sta,
			     struct iwl_scale_tbl_info *tbl, int index)
{
	u16 rate_mask;
	s32 rate;
	s8 is_green = lq_sta->is_green;
	struct iwl_station_priv *sta_priv = (void *)sta->drv_priv;
	struct iwl_rxon_context *ctx = sta_priv->common.ctx;

	if (!conf_is_ht(conf) || !sta->ht_cap.ht_supported)
		return -1;

	if (((sta->ht_cap.cap & IEEE80211_HT_CAP_SM_PS) >> 2)
						== WLAN_HT_CAP_SM_PS_STATIC)
		return -1;

	/* Need both Tx chains/antennas to support MIMO */
	if (priv->hw_params.tx_chains_num < 2)
		return -1;

	IWL_DEBUG_RATE(priv, "LQ: try to switch to MIMO2\n");

	tbl->lq_type = LQ_MIMO2;
	tbl->is_dup = lq_sta->is_dup;
	tbl->action = 0;
	tbl->max_search = IWL_MAX_SEARCH;
	rate_mask = lq_sta->active_mimo2_rate;

	if (iwl_is_ht40_tx_allowed(priv, ctx, &sta->ht_cap))
		tbl->is_ht40 = 1;
	else
		tbl->is_ht40 = 0;

	rs_set_expected_tpt_table(lq_sta, tbl);

	rate = rs_get_best_rate(priv, lq_sta, tbl, rate_mask, index);

	IWL_DEBUG_RATE(priv, "LQ: MIMO2 best rate %d mask %X\n", rate, rate_mask);
	if ((rate == IWL_RATE_INVALID) || !((1 << rate) & rate_mask)) {
		IWL_DEBUG_RATE(priv, "Can't switch with index %d rate mask %x\n",
						rate, rate_mask);
		return -1;
	}
	tbl->current_rate = rate_n_flags_from_tbl(priv, tbl, rate, is_green);

	IWL_DEBUG_RATE(priv, "LQ: Switch to new mcs %X index is green %X\n",
		     tbl->current_rate, is_green);
	return 0;
}

/*
 * Set up search table for MIMO3
 */
static int rs_switch_to_mimo3(struct iwl_priv *priv,
			     struct iwl_lq_sta *lq_sta,
			     struct ieee80211_conf *conf,
			     struct ieee80211_sta *sta,
			     struct iwl_scale_tbl_info *tbl, int index)
{
	u16 rate_mask;
	s32 rate;
	s8 is_green = lq_sta->is_green;
	struct iwl_station_priv *sta_priv = (void *)sta->drv_priv;
	struct iwl_rxon_context *ctx = sta_priv->common.ctx;

	if (!conf_is_ht(conf) || !sta->ht_cap.ht_supported)
		return -1;

	if (((sta->ht_cap.cap & IEEE80211_HT_CAP_SM_PS) >> 2)
						== WLAN_HT_CAP_SM_PS_STATIC)
		return -1;

	/* Need both Tx chains/antennas to support MIMO */
	if (priv->hw_params.tx_chains_num < 3)
		return -1;

	IWL_DEBUG_RATE(priv, "LQ: try to switch to MIMO3\n");

	tbl->lq_type = LQ_MIMO3;
	tbl->is_dup = lq_sta->is_dup;
	tbl->action = 0;
	tbl->max_search = IWL_MAX_11N_MIMO3_SEARCH;
	rate_mask = lq_sta->active_mimo3_rate;

	if (iwl_is_ht40_tx_allowed(priv, ctx, &sta->ht_cap))
		tbl->is_ht40 = 1;
	else
		tbl->is_ht40 = 0;

	rs_set_expected_tpt_table(lq_sta, tbl);

	rate = rs_get_best_rate(priv, lq_sta, tbl, rate_mask, index);

	IWL_DEBUG_RATE(priv, "LQ: MIMO3 best rate %d mask %X\n",
		rate, rate_mask);
	if ((rate == IWL_RATE_INVALID) || !((1 << rate) & rate_mask)) {
		IWL_DEBUG_RATE(priv, "Can't switch with index %d rate mask %x\n",
						rate, rate_mask);
		return -1;
	}
	tbl->current_rate = rate_n_flags_from_tbl(priv, tbl, rate, is_green);

	IWL_DEBUG_RATE(priv, "LQ: Switch to new mcs %X index is green %X\n",
		     tbl->current_rate, is_green);
	return 0;
}

/*
 * Set up search table for SISO
 */
static int rs_switch_to_siso(struct iwl_priv *priv,
			     struct iwl_lq_sta *lq_sta,
			     struct ieee80211_conf *conf,
			     struct ieee80211_sta *sta,
			     struct iwl_scale_tbl_info *tbl, int index)
{
	u16 rate_mask;
	u8 is_green = lq_sta->is_green;
	s32 rate;
	struct iwl_station_priv *sta_priv = (void *)sta->drv_priv;
	struct iwl_rxon_context *ctx = sta_priv->common.ctx;

	if (!conf_is_ht(conf) || !sta->ht_cap.ht_supported)
		return -1;

	IWL_DEBUG_RATE(priv, "LQ: try to switch to SISO\n");

	tbl->is_dup = lq_sta->is_dup;
	tbl->lq_type = LQ_SISO;
	tbl->action = 0;
	tbl->max_search = IWL_MAX_SEARCH;
	rate_mask = lq_sta->active_siso_rate;

	if (iwl_is_ht40_tx_allowed(priv, ctx, &sta->ht_cap))
		tbl->is_ht40 = 1;
	else
		tbl->is_ht40 = 0;

	if (is_green)
		tbl->is_SGI = 0; /*11n spec: no SGI in SISO+Greenfield*/

	rs_set_expected_tpt_table(lq_sta, tbl);
	rate = rs_get_best_rate(priv, lq_sta, tbl, rate_mask, index);

	IWL_DEBUG_RATE(priv, "LQ: get best rate %d mask %X\n", rate, rate_mask);
	if ((rate == IWL_RATE_INVALID) || !((1 << rate) & rate_mask)) {
		IWL_DEBUG_RATE(priv, "can not switch with index %d rate mask %x\n",
			     rate, rate_mask);
		return -1;
	}
	tbl->current_rate = rate_n_flags_from_tbl(priv, tbl, rate, is_green);
	IWL_DEBUG_RATE(priv, "LQ: Switch to new mcs %X index is green %X\n",
		     tbl->current_rate, is_green);
	return 0;
}

/*
 * Try to switch to new modulation mode from legacy
 */
static int rs_move_legacy_other(struct iwl_priv *priv,
				struct iwl_lq_sta *lq_sta,
				struct ieee80211_conf *conf,
				struct ieee80211_sta *sta,
				int index)
{
	struct iwl_scale_tbl_info *tbl = &(lq_sta->lq_info[lq_sta->active_tbl]);
	struct iwl_scale_tbl_info *search_tbl =
				&(lq_sta->lq_info[(1 - lq_sta->active_tbl)]);
	struct iwl_rate_scale_data *window = &(tbl->win[index]);
	u32 sz = (sizeof(struct iwl_scale_tbl_info) -
		  (sizeof(struct iwl_rate_scale_data) * IWL_RATE_COUNT));
	u8 start_action;
	u8 valid_tx_ant = priv->hw_params.valid_tx_ant;
	u8 tx_chains_num = priv->hw_params.tx_chains_num;
	int ret = 0;
	u8 update_search_tbl_counter = 0;

	switch (priv->bt_traffic_load) {
	case IWL_BT_COEX_TRAFFIC_LOAD_NONE:
		/* nothing */
		break;
	case IWL_BT_COEX_TRAFFIC_LOAD_LOW:
		/* avoid antenna B unless MIMO */
		valid_tx_ant = first_antenna(priv->hw_params.valid_tx_ant);
		if (tbl->action == IWL_LEGACY_SWITCH_ANTENNA2)
			tbl->action = IWL_LEGACY_SWITCH_ANTENNA1;
		break;
	case IWL_BT_COEX_TRAFFIC_LOAD_HIGH:
	case IWL_BT_COEX_TRAFFIC_LOAD_CONTINUOUS:
		/* avoid antenna B and MIMO */
		valid_tx_ant = first_antenna(priv->hw_params.valid_tx_ant);
		if (tbl->action >= IWL_LEGACY_SWITCH_ANTENNA2 &&
		    tbl->action != IWL_LEGACY_SWITCH_SISO)
			tbl->action = IWL_LEGACY_SWITCH_SISO;
		break;
	default:
		IWL_ERR(priv, "Invalid BT load %d", priv->bt_traffic_load);
		break;
	}

	if (!iwl_ht_enabled(priv))
		/* stay in Legacy */
		tbl->action = IWL_LEGACY_SWITCH_ANTENNA1;
	else if (iwl_tx_ant_restriction(priv) == IWL_ANT_OK_SINGLE &&
		   tbl->action > IWL_LEGACY_SWITCH_SISO)
		tbl->action = IWL_LEGACY_SWITCH_SISO;

	/* configure as 1x1 if bt full concurrency */
	if (priv->bt_full_concurrent) {
		if (!iwl_ht_enabled(priv))
			tbl->action = IWL_LEGACY_SWITCH_ANTENNA1;
		else if (tbl->action >= IWL_LEGACY_SWITCH_ANTENNA2)
			tbl->action = IWL_LEGACY_SWITCH_SISO;
		valid_tx_ant = first_antenna(priv->hw_params.valid_tx_ant);
	}

	start_action = tbl->action;
	for (; ;) {
		lq_sta->action_counter++;
		switch (tbl->action) {
		case IWL_LEGACY_SWITCH_ANTENNA1:
		case IWL_LEGACY_SWITCH_ANTENNA2:
			IWL_DEBUG_RATE(priv, "LQ: Legacy toggle Antenna\n");

			if ((tbl->action == IWL_LEGACY_SWITCH_ANTENNA1 &&
							tx_chains_num <= 1) ||
			    (tbl->action == IWL_LEGACY_SWITCH_ANTENNA2 &&
							tx_chains_num <= 2))
				break;

			/* Don't change antenna if success has been great */
			if (window->success_ratio >= IWL_RS_GOOD_RATIO &&
			    !priv->bt_full_concurrent &&
			    priv->bt_traffic_load ==
					IWL_BT_COEX_TRAFFIC_LOAD_NONE)
				break;

			/* Set up search table to try other antenna */
			memcpy(search_tbl, tbl, sz);

			if (rs_toggle_antenna(valid_tx_ant,
				&search_tbl->current_rate, search_tbl)) {
				update_search_tbl_counter = 1;
				rs_set_expected_tpt_table(lq_sta, search_tbl);
				goto out;
			}
			break;
		case IWL_LEGACY_SWITCH_SISO:
			IWL_DEBUG_RATE(priv, "LQ: Legacy switch to SISO\n");

			/* Set up search table to try SISO */
			memcpy(search_tbl, tbl, sz);
			search_tbl->is_SGI = 0;
			ret = rs_switch_to_siso(priv, lq_sta, conf, sta,
						 search_tbl, index);
			if (!ret) {
				lq_sta->action_counter = 0;
				goto out;
			}

			break;
		case IWL_LEGACY_SWITCH_MIMO2_AB:
		case IWL_LEGACY_SWITCH_MIMO2_AC:
		case IWL_LEGACY_SWITCH_MIMO2_BC:
			IWL_DEBUG_RATE(priv, "LQ: Legacy switch to MIMO2\n");

			/* Set up search table to try MIMO */
			memcpy(search_tbl, tbl, sz);
			search_tbl->is_SGI = 0;

			if (tbl->action == IWL_LEGACY_SWITCH_MIMO2_AB)
				search_tbl->ant_type = ANT_AB;
			else if (tbl->action == IWL_LEGACY_SWITCH_MIMO2_AC)
				search_tbl->ant_type = ANT_AC;
			else
				search_tbl->ant_type = ANT_BC;

			if (!rs_is_valid_ant(valid_tx_ant, search_tbl->ant_type))
				break;

			ret = rs_switch_to_mimo2(priv, lq_sta, conf, sta,
						 search_tbl, index);
			if (!ret) {
				lq_sta->action_counter = 0;
				goto out;
			}
			break;

		case IWL_LEGACY_SWITCH_MIMO3_ABC:
			IWL_DEBUG_RATE(priv, "LQ: Legacy switch to MIMO3\n");

			/* Set up search table to try MIMO3 */
			memcpy(search_tbl, tbl, sz);
			search_tbl->is_SGI = 0;

			search_tbl->ant_type = ANT_ABC;

			if (!rs_is_valid_ant(valid_tx_ant, search_tbl->ant_type))
				break;

			ret = rs_switch_to_mimo3(priv, lq_sta, conf, sta,
						 search_tbl, index);
			if (!ret) {
				lq_sta->action_counter = 0;
				goto out;
			}
			break;
		}
		tbl->action++;
		if (tbl->action > IWL_LEGACY_SWITCH_MIMO3_ABC)
			tbl->action = IWL_LEGACY_SWITCH_ANTENNA1;

		if (tbl->action == start_action)
			break;

	}
	search_tbl->lq_type = LQ_NONE;
	return 0;

out:
	lq_sta->search_better_tbl = 1;
	tbl->action++;
	if (tbl->action > IWL_LEGACY_SWITCH_MIMO3_ABC)
		tbl->action = IWL_LEGACY_SWITCH_ANTENNA1;
	if (update_search_tbl_counter)
		search_tbl->action = tbl->action;
	return 0;

}

/*
 * Try to switch to new modulation mode from SISO
 */
static int rs_move_siso_to_other(struct iwl_priv *priv,
				 struct iwl_lq_sta *lq_sta,
				 struct ieee80211_conf *conf,
				 struct ieee80211_sta *sta, int index)
{
	u8 is_green = lq_sta->is_green;
	struct iwl_scale_tbl_info *tbl = &(lq_sta->lq_info[lq_sta->active_tbl]);
	struct iwl_scale_tbl_info *search_tbl =
				&(lq_sta->lq_info[(1 - lq_sta->active_tbl)]);
	struct iwl_rate_scale_data *window = &(tbl->win[index]);
	struct ieee80211_sta_ht_cap *ht_cap = &sta->ht_cap;
	u32 sz = (sizeof(struct iwl_scale_tbl_info) -
		  (sizeof(struct iwl_rate_scale_data) * IWL_RATE_COUNT));
	u8 start_action;
	u8 valid_tx_ant = priv->hw_params.valid_tx_ant;
	u8 tx_chains_num = priv->hw_params.tx_chains_num;
	u8 update_search_tbl_counter = 0;
	int ret;

	switch (priv->bt_traffic_load) {
	case IWL_BT_COEX_TRAFFIC_LOAD_NONE:
		/* nothing */
		break;
	case IWL_BT_COEX_TRAFFIC_LOAD_LOW:
		/* avoid antenna B unless MIMO */
		valid_tx_ant = first_antenna(priv->hw_params.valid_tx_ant);
		if (tbl->action == IWL_SISO_SWITCH_ANTENNA2)
			tbl->action = IWL_SISO_SWITCH_ANTENNA1;
		break;
	case IWL_BT_COEX_TRAFFIC_LOAD_HIGH:
	case IWL_BT_COEX_TRAFFIC_LOAD_CONTINUOUS:
		/* avoid antenna B and MIMO */
		valid_tx_ant = first_antenna(priv->hw_params.valid_tx_ant);
		if (tbl->action != IWL_SISO_SWITCH_ANTENNA1)
			tbl->action = IWL_SISO_SWITCH_ANTENNA1;
		break;
	default:
		IWL_ERR(priv, "Invalid BT load %d", priv->bt_traffic_load);
		break;
	}

	if (iwl_tx_ant_restriction(priv) == IWL_ANT_OK_SINGLE &&
	    tbl->action > IWL_SISO_SWITCH_ANTENNA2) {
		/* stay in SISO */
		tbl->action = IWL_SISO_SWITCH_ANTENNA1;
	}

	/* configure as 1x1 if bt full concurrency */
	if (priv->bt_full_concurrent) {
		valid_tx_ant = first_antenna(priv->hw_params.valid_tx_ant);
		if (tbl->action >= IWL_LEGACY_SWITCH_ANTENNA2)
			tbl->action = IWL_SISO_SWITCH_ANTENNA1;
	}

	start_action = tbl->action;
	for (;;) {
		lq_sta->action_counter++;
		switch (tbl->action) {
		case IWL_SISO_SWITCH_ANTENNA1:
		case IWL_SISO_SWITCH_ANTENNA2:
			IWL_DEBUG_RATE(priv, "LQ: SISO toggle Antenna\n");
			if ((tbl->action == IWL_SISO_SWITCH_ANTENNA1 &&
						tx_chains_num <= 1) ||
			    (tbl->action == IWL_SISO_SWITCH_ANTENNA2 &&
						tx_chains_num <= 2))
				break;

			if (window->success_ratio >= IWL_RS_GOOD_RATIO &&
			    !priv->bt_full_concurrent &&
			    priv->bt_traffic_load ==
					IWL_BT_COEX_TRAFFIC_LOAD_NONE)
				break;

			memcpy(search_tbl, tbl, sz);
			if (rs_toggle_antenna(valid_tx_ant,
				       &search_tbl->current_rate, search_tbl)) {
				update_search_tbl_counter = 1;
				goto out;
			}
			break;
		case IWL_SISO_SWITCH_MIMO2_AB:
		case IWL_SISO_SWITCH_MIMO2_AC:
		case IWL_SISO_SWITCH_MIMO2_BC:
			IWL_DEBUG_RATE(priv, "LQ: SISO switch to MIMO2\n");
			memcpy(search_tbl, tbl, sz);
			search_tbl->is_SGI = 0;

			if (tbl->action == IWL_SISO_SWITCH_MIMO2_AB)
				search_tbl->ant_type = ANT_AB;
			else if (tbl->action == IWL_SISO_SWITCH_MIMO2_AC)
				search_tbl->ant_type = ANT_AC;
			else
				search_tbl->ant_type = ANT_BC;

			if (!rs_is_valid_ant(valid_tx_ant, search_tbl->ant_type))
				break;

			ret = rs_switch_to_mimo2(priv, lq_sta, conf, sta,
						 search_tbl, index);
			if (!ret)
				goto out;
			break;
		case IWL_SISO_SWITCH_GI:
			if (!tbl->is_ht40 && !(ht_cap->cap &
						IEEE80211_HT_CAP_SGI_20))
				break;
			if (tbl->is_ht40 && !(ht_cap->cap &
						IEEE80211_HT_CAP_SGI_40))
				break;

			IWL_DEBUG_RATE(priv, "LQ: SISO toggle SGI/NGI\n");

			memcpy(search_tbl, tbl, sz);
			if (is_green) {
				if (!tbl->is_SGI)
					break;
				else
					IWL_ERR(priv,
						"SGI was set in GF+SISO\n");
			}
			search_tbl->is_SGI = !tbl->is_SGI;
			rs_set_expected_tpt_table(lq_sta, search_tbl);
			if (tbl->is_SGI) {
				s32 tpt = lq_sta->last_tpt / 100;
				if (tpt >= search_tbl->expected_tpt[index])
					break;
			}
			search_tbl->current_rate =
				rate_n_flags_from_tbl(priv, search_tbl,
						      index, is_green);
			update_search_tbl_counter = 1;
			goto out;
		case IWL_SISO_SWITCH_MIMO3_ABC:
			IWL_DEBUG_RATE(priv, "LQ: SISO switch to MIMO3\n");
			memcpy(search_tbl, tbl, sz);
			search_tbl->is_SGI = 0;
			search_tbl->ant_type = ANT_ABC;

			if (!rs_is_valid_ant(valid_tx_ant, search_tbl->ant_type))
				break;

			ret = rs_switch_to_mimo3(priv, lq_sta, conf, sta,
						 search_tbl, index);
			if (!ret)
				goto out;
			break;
		}
		tbl->action++;
		if (tbl->action > IWL_LEGACY_SWITCH_MIMO3_ABC)
			tbl->action = IWL_SISO_SWITCH_ANTENNA1;

		if (tbl->action == start_action)
			break;
	}
	search_tbl->lq_type = LQ_NONE;
	return 0;

 out:
	lq_sta->search_better_tbl = 1;
	tbl->action++;
	if (tbl->action > IWL_SISO_SWITCH_MIMO3_ABC)
		tbl->action = IWL_SISO_SWITCH_ANTENNA1;
	if (update_search_tbl_counter)
		search_tbl->action = tbl->action;

	return 0;
}

/*
 * Try to switch to new modulation mode from MIMO2
 */
static int rs_move_mimo2_to_other(struct iwl_priv *priv,
				 struct iwl_lq_sta *lq_sta,
				 struct ieee80211_conf *conf,
				 struct ieee80211_sta *sta, int index)
{
	s8 is_green = lq_sta->is_green;
	struct iwl_scale_tbl_info *tbl = &(lq_sta->lq_info[lq_sta->active_tbl]);
	struct iwl_scale_tbl_info *search_tbl =
				&(lq_sta->lq_info[(1 - lq_sta->active_tbl)]);
	struct iwl_rate_scale_data *window = &(tbl->win[index]);
	struct ieee80211_sta_ht_cap *ht_cap = &sta->ht_cap;
	u32 sz = (sizeof(struct iwl_scale_tbl_info) -
		  (sizeof(struct iwl_rate_scale_data) * IWL_RATE_COUNT));
	u8 start_action;
	u8 valid_tx_ant = priv->hw_params.valid_tx_ant;
	u8 tx_chains_num = priv->hw_params.tx_chains_num;
	u8 update_search_tbl_counter = 0;
	int ret;

	switch (priv->bt_traffic_load) {
	case IWL_BT_COEX_TRAFFIC_LOAD_NONE:
		/* nothing */
		break;
	case IWL_BT_COEX_TRAFFIC_LOAD_HIGH:
	case IWL_BT_COEX_TRAFFIC_LOAD_CONTINUOUS:
		/* avoid antenna B and MIMO */
		if (tbl->action != IWL_MIMO2_SWITCH_SISO_A)
			tbl->action = IWL_MIMO2_SWITCH_SISO_A;
		break;
	case IWL_BT_COEX_TRAFFIC_LOAD_LOW:
		/* avoid antenna B unless MIMO */
		if (tbl->action == IWL_MIMO2_SWITCH_SISO_B ||
		    tbl->action == IWL_MIMO2_SWITCH_SISO_C)
			tbl->action = IWL_MIMO2_SWITCH_SISO_A;
		break;
	default:
		IWL_ERR(priv, "Invalid BT load %d", priv->bt_traffic_load);
		break;
	}

	if ((iwl_tx_ant_restriction(priv) == IWL_ANT_OK_SINGLE) &&
	    (tbl->action < IWL_MIMO2_SWITCH_SISO_A ||
	     tbl->action > IWL_MIMO2_SWITCH_SISO_C)) {
		/* switch in SISO */
		tbl->action = IWL_MIMO2_SWITCH_SISO_A;
	}

	/* configure as 1x1 if bt full concurrency */
	if (priv->bt_full_concurrent &&
	    (tbl->action < IWL_MIMO2_SWITCH_SISO_A ||
	     tbl->action > IWL_MIMO2_SWITCH_SISO_C))
		tbl->action = IWL_MIMO2_SWITCH_SISO_A;

	start_action = tbl->action;
	for (;;) {
		lq_sta->action_counter++;
		switch (tbl->action) {
		case IWL_MIMO2_SWITCH_ANTENNA1:
		case IWL_MIMO2_SWITCH_ANTENNA2:
			IWL_DEBUG_RATE(priv, "LQ: MIMO2 toggle Antennas\n");

			if (tx_chains_num <= 2)
				break;

			if (window->success_ratio >= IWL_RS_GOOD_RATIO)
				break;

			memcpy(search_tbl, tbl, sz);
			if (rs_toggle_antenna(valid_tx_ant,
				       &search_tbl->current_rate, search_tbl)) {
				update_search_tbl_counter = 1;
				goto out;
			}
			break;
		case IWL_MIMO2_SWITCH_SISO_A:
		case IWL_MIMO2_SWITCH_SISO_B:
		case IWL_MIMO2_SWITCH_SISO_C:
			IWL_DEBUG_RATE(priv, "LQ: MIMO2 switch to SISO\n");

			/* Set up new search table for SISO */
			memcpy(search_tbl, tbl, sz);

			if (tbl->action == IWL_MIMO2_SWITCH_SISO_A)
				search_tbl->ant_type = ANT_A;
			else if (tbl->action == IWL_MIMO2_SWITCH_SISO_B)
				search_tbl->ant_type = ANT_B;
			else
				search_tbl->ant_type = ANT_C;

			if (!rs_is_valid_ant(valid_tx_ant, search_tbl->ant_type))
				break;

			ret = rs_switch_to_siso(priv, lq_sta, conf, sta,
						 search_tbl, index);
			if (!ret)
				goto out;

			break;

		case IWL_MIMO2_SWITCH_GI:
			if (!tbl->is_ht40 && !(ht_cap->cap &
						IEEE80211_HT_CAP_SGI_20))
				break;
			if (tbl->is_ht40 && !(ht_cap->cap &
						IEEE80211_HT_CAP_SGI_40))
				break;

			IWL_DEBUG_RATE(priv, "LQ: MIMO2 toggle SGI/NGI\n");

			/* Set up new search table for MIMO2 */
			memcpy(search_tbl, tbl, sz);
			search_tbl->is_SGI = !tbl->is_SGI;
			rs_set_expected_tpt_table(lq_sta, search_tbl);
			/*
			 * If active table already uses the fastest possible
			 * modulation (dual stream with short guard interval),
			 * and it's working well, there's no need to look
			 * for a better type of modulation!
			 */
			if (tbl->is_SGI) {
				s32 tpt = lq_sta->last_tpt / 100;
				if (tpt >= search_tbl->expected_tpt[index])
					break;
			}
			search_tbl->current_rate =
				rate_n_flags_from_tbl(priv, search_tbl,
						      index, is_green);
			update_search_tbl_counter = 1;
			goto out;

		case IWL_MIMO2_SWITCH_MIMO3_ABC:
			IWL_DEBUG_RATE(priv, "LQ: MIMO2 switch to MIMO3\n");
			memcpy(search_tbl, tbl, sz);
			search_tbl->is_SGI = 0;
			search_tbl->ant_type = ANT_ABC;

			if (!rs_is_valid_ant(valid_tx_ant, search_tbl->ant_type))
				break;

			ret = rs_switch_to_mimo3(priv, lq_sta, conf, sta,
						 search_tbl, index);
			if (!ret)
				goto out;

			break;
		}
		tbl->action++;
		if (tbl->action > IWL_MIMO2_SWITCH_MIMO3_ABC)
			tbl->action = IWL_MIMO2_SWITCH_ANTENNA1;

		if (tbl->action == start_action)
			break;
	}
	search_tbl->lq_type = LQ_NONE;
	return 0;
 out:
	lq_sta->search_better_tbl = 1;
	tbl->action++;
	if (tbl->action > IWL_MIMO2_SWITCH_MIMO3_ABC)
		tbl->action = IWL_MIMO2_SWITCH_ANTENNA1;
	if (update_search_tbl_counter)
		search_tbl->action = tbl->action;

	return 0;

}

/*
 * Try to switch to new modulation mode from MIMO3
 */
static int rs_move_mimo3_to_other(struct iwl_priv *priv,
				 struct iwl_lq_sta *lq_sta,
				 struct ieee80211_conf *conf,
				 struct ieee80211_sta *sta, int index)
{
	s8 is_green = lq_sta->is_green;
	struct iwl_scale_tbl_info *tbl = &(lq_sta->lq_info[lq_sta->active_tbl]);
	struct iwl_scale_tbl_info *search_tbl =
				&(lq_sta->lq_info[(1 - lq_sta->active_tbl)]);
	struct iwl_rate_scale_data *window = &(tbl->win[index]);
	struct ieee80211_sta_ht_cap *ht_cap = &sta->ht_cap;
	u32 sz = (sizeof(struct iwl_scale_tbl_info) -
		  (sizeof(struct iwl_rate_scale_data) * IWL_RATE_COUNT));
	u8 start_action;
	u8 valid_tx_ant = priv->hw_params.valid_tx_ant;
	u8 tx_chains_num = priv->hw_params.tx_chains_num;
	int ret;
	u8 update_search_tbl_counter = 0;

	switch (priv->bt_traffic_load) {
	case IWL_BT_COEX_TRAFFIC_LOAD_NONE:
		/* nothing */
		break;
	case IWL_BT_COEX_TRAFFIC_LOAD_HIGH:
	case IWL_BT_COEX_TRAFFIC_LOAD_CONTINUOUS:
		/* avoid antenna B and MIMO */
		if (tbl->action != IWL_MIMO3_SWITCH_SISO_A)
			tbl->action = IWL_MIMO3_SWITCH_SISO_A;
		break;
	case IWL_BT_COEX_TRAFFIC_LOAD_LOW:
		/* avoid antenna B unless MIMO */
		if (tbl->action == IWL_MIMO3_SWITCH_SISO_B ||
		    tbl->action == IWL_MIMO3_SWITCH_SISO_C)
			tbl->action = IWL_MIMO3_SWITCH_SISO_A;
		break;
	default:
		IWL_ERR(priv, "Invalid BT load %d", priv->bt_traffic_load);
		break;
	}

	if ((iwl_tx_ant_restriction(priv) == IWL_ANT_OK_SINGLE) &&
	    (tbl->action < IWL_MIMO3_SWITCH_SISO_A ||
	     tbl->action > IWL_MIMO3_SWITCH_SISO_C)) {
		/* switch in SISO */
		tbl->action = IWL_MIMO3_SWITCH_SISO_A;
	}

	/* configure as 1x1 if bt full concurrency */
	if (priv->bt_full_concurrent &&
	    (tbl->action < IWL_MIMO3_SWITCH_SISO_A ||
	     tbl->action > IWL_MIMO3_SWITCH_SISO_C))
		tbl->action = IWL_MIMO3_SWITCH_SISO_A;

	start_action = tbl->action;
	for (;;) {
		lq_sta->action_counter++;
		switch (tbl->action) {
		case IWL_MIMO3_SWITCH_ANTENNA1:
		case IWL_MIMO3_SWITCH_ANTENNA2:
			IWL_DEBUG_RATE(priv, "LQ: MIMO3 toggle Antennas\n");

			if (tx_chains_num <= 3)
				break;

			if (window->success_ratio >= IWL_RS_GOOD_RATIO)
				break;

			memcpy(search_tbl, tbl, sz);
			if (rs_toggle_antenna(valid_tx_ant,
				       &search_tbl->current_rate, search_tbl))
				goto out;
			break;
		case IWL_MIMO3_SWITCH_SISO_A:
		case IWL_MIMO3_SWITCH_SISO_B:
		case IWL_MIMO3_SWITCH_SISO_C:
			IWL_DEBUG_RATE(priv, "LQ: MIMO3 switch to SISO\n");

			/* Set up new search table for SISO */
			memcpy(search_tbl, tbl, sz);

			if (tbl->action == IWL_MIMO3_SWITCH_SISO_A)
				search_tbl->ant_type = ANT_A;
			else if (tbl->action == IWL_MIMO3_SWITCH_SISO_B)
				search_tbl->ant_type = ANT_B;
			else
				search_tbl->ant_type = ANT_C;

			if (!rs_is_valid_ant(valid_tx_ant, search_tbl->ant_type))
				break;

			ret = rs_switch_to_siso(priv, lq_sta, conf, sta,
						 search_tbl, index);
			if (!ret)
				goto out;

			break;

		case IWL_MIMO3_SWITCH_MIMO2_AB:
		case IWL_MIMO3_SWITCH_MIMO2_AC:
		case IWL_MIMO3_SWITCH_MIMO2_BC:
			IWL_DEBUG_RATE(priv, "LQ: MIMO3 switch to MIMO2\n");

			memcpy(search_tbl, tbl, sz);
			search_tbl->is_SGI = 0;
			if (tbl->action == IWL_MIMO3_SWITCH_MIMO2_AB)
				search_tbl->ant_type = ANT_AB;
			else if (tbl->action == IWL_MIMO3_SWITCH_MIMO2_AC)
				search_tbl->ant_type = ANT_AC;
			else
				search_tbl->ant_type = ANT_BC;

			if (!rs_is_valid_ant(valid_tx_ant, search_tbl->ant_type))
				break;

			ret = rs_switch_to_mimo2(priv, lq_sta, conf, sta,
						 search_tbl, index);
			if (!ret)
				goto out;

			break;

		case IWL_MIMO3_SWITCH_GI:
			if (!tbl->is_ht40 && !(ht_cap->cap &
						IEEE80211_HT_CAP_SGI_20))
				break;
			if (tbl->is_ht40 && !(ht_cap->cap &
						IEEE80211_HT_CAP_SGI_40))
				break;

			IWL_DEBUG_RATE(priv, "LQ: MIMO3 toggle SGI/NGI\n");

			/* Set up new search table for MIMO */
			memcpy(search_tbl, tbl, sz);
			search_tbl->is_SGI = !tbl->is_SGI;
			rs_set_expected_tpt_table(lq_sta, search_tbl);
			/*
			 * If active table already uses the fastest possible
			 * modulation (dual stream with short guard interval),
			 * and it's working well, there's no need to look
			 * for a better type of modulation!
			 */
			if (tbl->is_SGI) {
				s32 tpt = lq_sta->last_tpt / 100;
				if (tpt >= search_tbl->expected_tpt[index])
					break;
			}
			search_tbl->current_rate =
				rate_n_flags_from_tbl(priv, search_tbl,
						      index, is_green);
			update_search_tbl_counter = 1;
			goto out;
		}
		tbl->action++;
		if (tbl->action > IWL_MIMO3_SWITCH_GI)
			tbl->action = IWL_MIMO3_SWITCH_ANTENNA1;

		if (tbl->action == start_action)
			break;
	}
	search_tbl->lq_type = LQ_NONE;
	return 0;
 out:
	lq_sta->search_better_tbl = 1;
	tbl->action++;
	if (tbl->action > IWL_MIMO3_SWITCH_GI)
		tbl->action = IWL_MIMO3_SWITCH_ANTENNA1;
	if (update_search_tbl_counter)
		search_tbl->action = tbl->action;

	return 0;

}

/*
 * Check whether we should continue using same modulation mode, or
 * begin search for a new mode, based on:
 * 1) # tx successes or failures while using this mode
 * 2) # times calling this function
 * 3) elapsed time in this mode (not used, for now)
 */
static void rs_stay_in_table(struct iwl_lq_sta *lq_sta, bool force_search)
{
	struct iwl_scale_tbl_info *tbl;
	int i;
	int active_tbl;
	int flush_interval_passed = 0;
	struct iwl_priv *priv;

	priv = lq_sta->drv;
	active_tbl = lq_sta->active_tbl;

	tbl = &(lq_sta->lq_info[active_tbl]);

	/* If we've been disallowing search, see if we should now allow it */
	if (lq_sta->stay_in_tbl) {

		/* Elapsed time using current modulation mode */
		if (lq_sta->flush_timer)
			flush_interval_passed =
			time_after(jiffies,
					(unsigned long)(lq_sta->flush_timer +
					IWL_RATE_SCALE_FLUSH_INTVL));

		/*
		 * Check if we should allow search for new modulation mode.
		 * If many frames have failed or succeeded, or we've used
		 * this same modulation for a long time, allow search, and
		 * reset history stats that keep track of whether we should
		 * allow a new search.  Also (below) reset all bitmaps and
		 * stats in active history.
		 */
		if (force_search ||
		    (lq_sta->total_failed > lq_sta->max_failure_limit) ||
		    (lq_sta->total_success > lq_sta->max_success_limit) ||
		    ((!lq_sta->search_better_tbl) && (lq_sta->flush_timer)
		     && (flush_interval_passed))) {
			IWL_DEBUG_RATE(priv, "LQ: stay is expired %d %d %d\n:",
				     lq_sta->total_failed,
				     lq_sta->total_success,
				     flush_interval_passed);

			/* Allow search for new mode */
			lq_sta->stay_in_tbl = 0;	/* only place reset */
			lq_sta->total_failed = 0;
			lq_sta->total_success = 0;
			lq_sta->flush_timer = 0;

		/*
		 * Else if we've used this modulation mode enough repetitions
		 * (regardless of elapsed time or success/failure), reset
		 * history bitmaps and rate-specific stats for all rates in
		 * active table.
		 */
		} else {
			lq_sta->table_count++;
			if (lq_sta->table_count >=
			    lq_sta->table_count_limit) {
				lq_sta->table_count = 0;

				IWL_DEBUG_RATE(priv, "LQ: stay in table clear win\n");
				for (i = 0; i < IWL_RATE_COUNT; i++)
					rs_rate_scale_clear_window(
						&(tbl->win[i]));
			}
		}

		/* If transitioning to allow "search", reset all history
		 * bitmaps and stats in active table (this will become the new
		 * "search" table). */
		if (!lq_sta->stay_in_tbl) {
			for (i = 0; i < IWL_RATE_COUNT; i++)
				rs_rate_scale_clear_window(&(tbl->win[i]));
		}
	}
}

/*
 * setup rate table in uCode
 * return rate_n_flags as used in the table
 */
static void rs_update_rate_tbl(struct iwl_priv *priv,
			       struct iwl_rxon_context *ctx,
			       struct iwl_lq_sta *lq_sta,
			       struct iwl_scale_tbl_info *tbl,
			       int index, u8 is_green)
{
	u32 rate;

	/* Update uCode's rate table. */
	rate = rate_n_flags_from_tbl(priv, tbl, index, is_green);
	rs_fill_link_cmd(priv, lq_sta, rate);
	iwl_send_lq_cmd(priv, ctx, &lq_sta->lq, CMD_ASYNC, false);
}

/*
 * Do rate scaling and search for new modulation mode.
 */
static void rs_rate_scale_perform(struct iwl_priv *priv,
				  struct sk_buff *skb,
				  struct ieee80211_sta *sta,
				  struct iwl_lq_sta *lq_sta)
{
	struct ieee80211_hw *hw = priv->hw;
	struct ieee80211_conf *conf = &hw->conf;
	struct ieee80211_tx_info *info = IEEE80211_SKB_CB(skb);
	struct ieee80211_hdr *hdr = (struct ieee80211_hdr *)skb->data;
	int low = IWL_RATE_INVALID;
	int high = IWL_RATE_INVALID;
	int index;
	int i;
	struct iwl_rate_scale_data *window = NULL;
	int current_tpt = IWL_INVALID_VALUE;
	int low_tpt = IWL_INVALID_VALUE;
	int high_tpt = IWL_INVALID_VALUE;
	u32 fail_count;
	s8 scale_action = 0;
	u16 rate_mask;
	u8 update_lq = 0;
	struct iwl_scale_tbl_info *tbl, *tbl1;
	u16 rate_scale_index_msk = 0;
	u8 is_green = 0;
	u8 active_tbl = 0;
	u8 done_search = 0;
	u16 high_low;
	s32 sr;
	u8 tid = MAX_TID_COUNT;
	struct iwl_tid_data *tid_data;
	struct iwl_station_priv *sta_priv = (void *)sta->drv_priv;
	struct iwl_rxon_context *ctx = sta_priv->common.ctx;

	IWL_DEBUG_RATE(priv, "rate scale calculate new rate for skb\n");

	/* Send management frames and NO_ACK data using lowest rate. */
	/* TODO: this could probably be improved.. */
	if (!ieee80211_is_data(hdr->frame_control) ||
	    info->flags & IEEE80211_TX_CTL_NO_ACK)
		return;

	if (!sta || !lq_sta)
		return;

	lq_sta->supp_rates = sta->supp_rates[lq_sta->band];

	tid = rs_tl_add_packet(lq_sta, hdr);
	if ((tid != MAX_TID_COUNT) && (lq_sta->tx_agg_tid_en & (1 << tid))) {
		tid_data = &priv->stations[lq_sta->lq.sta_id].tid[tid];
		if (tid_data->agg.state == IWL_AGG_OFF)
			lq_sta->is_agg = 0;
		else
			lq_sta->is_agg = 1;
	} else
		lq_sta->is_agg = 0;

	/*
	 * Select rate-scale / modulation-mode table to work with in
	 * the rest of this function:  "search" if searching for better
	 * modulation mode, or "active" if doing rate scaling within a mode.
	 */
	if (!lq_sta->search_better_tbl)
		active_tbl = lq_sta->active_tbl;
	else
		active_tbl = 1 - lq_sta->active_tbl;

	tbl = &(lq_sta->lq_info[active_tbl]);
	if (is_legacy(tbl->lq_type))
		lq_sta->is_green = 0;
	else
		lq_sta->is_green = rs_use_green(sta);
	is_green = lq_sta->is_green;

	/* current tx rate */
	index = lq_sta->last_txrate_idx;

	IWL_DEBUG_RATE(priv, "Rate scale index %d for type %d\n", index,
		       tbl->lq_type);

	/* rates available for this association, and for modulation mode */
	rate_mask = rs_get_supported_rates(lq_sta, hdr, tbl->lq_type);

	IWL_DEBUG_RATE(priv, "mask 0x%04X\n", rate_mask);

	/* mask with station rate restriction */
	if (is_legacy(tbl->lq_type)) {
		if (lq_sta->band == IEEE80211_BAND_5GHZ)
			/* supp_rates has no CCK bits in A mode */
			rate_scale_index_msk = (u16) (rate_mask &
				(lq_sta->supp_rates << IWL_FIRST_OFDM_RATE));
		else
			rate_scale_index_msk = (u16) (rate_mask &
						      lq_sta->supp_rates);

	} else
		rate_scale_index_msk = rate_mask;

	if (!rate_scale_index_msk)
		rate_scale_index_msk = rate_mask;

	if (!((1 << index) & rate_scale_index_msk)) {
		IWL_ERR(priv, "Current Rate is not valid\n");
		if (lq_sta->search_better_tbl) {
			/* revert to active table if search table is not valid*/
			tbl->lq_type = LQ_NONE;
			lq_sta->search_better_tbl = 0;
			tbl = &(lq_sta->lq_info[lq_sta->active_tbl]);
			/* get "active" rate info */
			index = iwl_hwrate_to_plcp_idx(tbl->current_rate);
			rs_update_rate_tbl(priv, ctx, lq_sta, tbl,
					   index, is_green);
		}
		return;
	}

	/* Get expected throughput table and history window for current rate */
	if (!tbl->expected_tpt) {
		IWL_ERR(priv, "tbl->expected_tpt is NULL\n");
		return;
	}

	/* force user max rate if set by user */
	if ((lq_sta->max_rate_idx != -1) &&
	    (lq_sta->max_rate_idx < index)) {
		index = lq_sta->max_rate_idx;
		update_lq = 1;
		window = &(tbl->win[index]);
		goto lq_update;
	}

	window = &(tbl->win[index]);

	/*
	 * If there is not enough history to calculate actual average
	 * throughput, keep analyzing results of more tx frames, without
	 * changing rate or mode (bypass most of the rest of this function).
	 * Set up new rate table in uCode only if old rate is not supported
	 * in current association (use new rate found above).
	 */
	fail_count = window->counter - window->success_counter;
	if ((fail_count < IWL_RATE_MIN_FAILURE_TH) &&
			(window->success_counter < IWL_RATE_MIN_SUCCESS_TH)) {
		IWL_DEBUG_RATE(priv, "LQ: still below TH. succ=%d total=%d "
			       "for index %d\n",
			       window->success_counter, window->counter, index);

		/* Can't calculate this yet; not enough history */
		window->average_tpt = IWL_INVALID_VALUE;

		/* Should we stay with this modulation mode,
		 * or search for a new one? */
		rs_stay_in_table(lq_sta, false);

		goto out;
	}
	/* Else we have enough samples; calculate estimate of
	 * actual average throughput */
	if (window->average_tpt != ((window->success_ratio *
			tbl->expected_tpt[index] + 64) / 128)) {
		IWL_ERR(priv, "expected_tpt should have been calculated by now\n");
		window->average_tpt = ((window->success_ratio *
					tbl->expected_tpt[index] + 64) / 128);
	}

	/* If we are searching for better modulation mode, check success. */
	if (lq_sta->search_better_tbl &&
	    (iwl_tx_ant_restriction(priv) == IWL_ANT_OK_MULTI)) {
		/* If good success, continue using the "search" mode;
		 * no need to send new link quality command, since we're
		 * continuing to use the setup that we've been trying. */
		if (window->average_tpt > lq_sta->last_tpt) {

			IWL_DEBUG_RATE(priv, "LQ: SWITCHING TO NEW TABLE "
					"suc=%d cur-tpt=%d old-tpt=%d\n",
					window->success_ratio,
					window->average_tpt,
					lq_sta->last_tpt);

			if (!is_legacy(tbl->lq_type))
				lq_sta->enable_counter = 1;

			/* Swap tables; "search" becomes "active" */
			lq_sta->active_tbl = active_tbl;
			current_tpt = window->average_tpt;

		/* Else poor success; go back to mode in "active" table */
		} else {

			IWL_DEBUG_RATE(priv, "LQ: GOING BACK TO THE OLD TABLE "
					"suc=%d cur-tpt=%d old-tpt=%d\n",
					window->success_ratio,
					window->average_tpt,
					lq_sta->last_tpt);

			/* Nullify "search" table */
			tbl->lq_type = LQ_NONE;

			/* Revert to "active" table */
			active_tbl = lq_sta->active_tbl;
			tbl = &(lq_sta->lq_info[active_tbl]);

			/* Revert to "active" rate and throughput info */
			index = iwl_hwrate_to_plcp_idx(tbl->current_rate);
			current_tpt = lq_sta->last_tpt;

			/* Need to set up a new rate table in uCode */
			update_lq = 1;
		}

		/* Either way, we've made a decision; modulation mode
		 * search is done, allow rate adjustment next time. */
		lq_sta->search_better_tbl = 0;
		done_search = 1;	/* Don't switch modes below! */
		goto lq_update;
	}

	/* (Else) not in search of better modulation mode, try for better
	 * starting rate, while staying in this mode. */
	high_low = rs_get_adjacent_rate(priv, index, rate_scale_index_msk,
					tbl->lq_type);
	low = high_low & 0xff;
	high = (high_low >> 8) & 0xff;

	/* If user set max rate, dont allow higher than user constrain */
	if ((lq_sta->max_rate_idx != -1) &&
	    (lq_sta->max_rate_idx < high))
		high = IWL_RATE_INVALID;

	sr = window->success_ratio;

	/* Collect measured throughputs for current and adjacent rates */
	current_tpt = window->average_tpt;
	if (low != IWL_RATE_INVALID)
		low_tpt = tbl->win[low].average_tpt;
	if (high != IWL_RATE_INVALID)
		high_tpt = tbl->win[high].average_tpt;

	scale_action = 0;

	/* Too many failures, decrease rate */
	if ((sr <= IWL_RATE_DECREASE_TH) || (current_tpt == 0)) {
		IWL_DEBUG_RATE(priv, "decrease rate because of low success_ratio\n");
		scale_action = -1;

	/* No throughput measured yet for adjacent rates; try increase. */
	} else if ((low_tpt == IWL_INVALID_VALUE) &&
		   (high_tpt == IWL_INVALID_VALUE)) {

		if (high != IWL_RATE_INVALID && sr >= IWL_RATE_INCREASE_TH)
			scale_action = 1;
		else if (low != IWL_RATE_INVALID)
			scale_action = 0;
	}

	/* Both adjacent throughputs are measured, but neither one has better
	 * throughput; we're using the best rate, don't change it! */
	else if ((low_tpt != IWL_INVALID_VALUE) &&
		 (high_tpt != IWL_INVALID_VALUE) &&
		 (low_tpt < current_tpt) &&
		 (high_tpt < current_tpt))
		scale_action = 0;

	/* At least one adjacent rate's throughput is measured,
	 * and may have better performance. */
	else {
		/* Higher adjacent rate's throughput is measured */
		if (high_tpt != IWL_INVALID_VALUE) {
			/* Higher rate has better throughput */
			if (high_tpt > current_tpt &&
					sr >= IWL_RATE_INCREASE_TH) {
				scale_action = 1;
			} else {
				scale_action = 0;
			}

		/* Lower adjacent rate's throughput is measured */
		} else if (low_tpt != IWL_INVALID_VALUE) {
			/* Lower rate has better throughput */
			if (low_tpt > current_tpt) {
				IWL_DEBUG_RATE(priv,
				    "decrease rate because of low tpt\n");
				scale_action = -1;
			} else if (sr >= IWL_RATE_INCREASE_TH) {
				scale_action = 1;
			}
		}
	}

	/* Sanity check; asked for decrease, but success rate or throughput
	 * has been good at old rate.  Don't change it. */
	if ((scale_action == -1) && (low != IWL_RATE_INVALID) &&
		    ((sr > IWL_RATE_HIGH_TH) ||
		     (current_tpt > (100 * tbl->expected_tpt[low]))))
		scale_action = 0;
	if (!iwl_ht_enabled(priv) && !is_legacy(tbl->lq_type))
		scale_action = -1;
	if (iwl_tx_ant_restriction(priv) != IWL_ANT_OK_MULTI &&
		(is_mimo2(tbl->lq_type) || is_mimo3(tbl->lq_type)))
		scale_action = -1;

	if ((priv->bt_traffic_load >= IWL_BT_COEX_TRAFFIC_LOAD_HIGH) &&
	     (is_mimo2(tbl->lq_type) || is_mimo3(tbl->lq_type))) {
		if (lq_sta->last_bt_traffic > priv->bt_traffic_load) {
			/*
			 * don't set scale_action, don't want to scale up if
			 * the rate scale doesn't otherwise think that is a
			 * good idea.
			 */
		} else if (lq_sta->last_bt_traffic <= priv->bt_traffic_load) {
			scale_action = -1;
		}
	}
	lq_sta->last_bt_traffic = priv->bt_traffic_load;

	if ((priv->bt_traffic_load >= IWL_BT_COEX_TRAFFIC_LOAD_HIGH) &&
	     (is_mimo2(tbl->lq_type) || is_mimo3(tbl->lq_type))) {
		/* search for a new modulation */
		rs_stay_in_table(lq_sta, true);
		goto lq_update;
	}

	switch (scale_action) {
	case -1:
		/* Decrease starting rate, update uCode's rate table */
		if (low != IWL_RATE_INVALID) {
			update_lq = 1;
			index = low;
		}

		break;
	case 1:
		/* Increase starting rate, update uCode's rate table */
		if (high != IWL_RATE_INVALID) {
			update_lq = 1;
			index = high;
		}

		break;
	case 0:
		/* No change */
	default:
		break;
	}

	IWL_DEBUG_RATE(priv, "choose rate scale index %d action %d low %d "
		    "high %d type %d\n",
		     index, scale_action, low, high, tbl->lq_type);

lq_update:
	/* Replace uCode's rate table for the destination station. */
	if (update_lq)
		rs_update_rate_tbl(priv, ctx, lq_sta, tbl, index, is_green);

	if (iwl_tx_ant_restriction(priv) == IWL_ANT_OK_MULTI) {
		/* Should we stay with this modulation mode,
		 * or search for a new one? */
	  rs_stay_in_table(lq_sta, false);
	}
	/*
	 * Search for new modulation mode if we're:
	 * 1)  Not changing rates right now
	 * 2)  Not just finishing up a search
	 * 3)  Allowing a new search
	 */
	if (!update_lq && !done_search && !lq_sta->stay_in_tbl && window->counter) {
		/* Save current throughput to compare with "search" throughput*/
		lq_sta->last_tpt = current_tpt;

		/* Select a new "search" modulation mode to try.
		 * If one is found, set up the new "search" table. */
		if (is_legacy(tbl->lq_type))
			rs_move_legacy_other(priv, lq_sta, conf, sta, index);
		else if (is_siso(tbl->lq_type))
			rs_move_siso_to_other(priv, lq_sta, conf, sta, index);
		else if (is_mimo2(tbl->lq_type))
			rs_move_mimo2_to_other(priv, lq_sta, conf, sta, index);
		else
			rs_move_mimo3_to_other(priv, lq_sta, conf, sta, index);

		/* If new "search" mode was selected, set up in uCode table */
		if (lq_sta->search_better_tbl) {
			/* Access the "search" table, clear its history. */
			tbl = &(lq_sta->lq_info[(1 - lq_sta->active_tbl)]);
			for (i = 0; i < IWL_RATE_COUNT; i++)
				rs_rate_scale_clear_window(&(tbl->win[i]));

			/* Use new "search" start rate */
			index = iwl_hwrate_to_plcp_idx(tbl->current_rate);

			IWL_DEBUG_RATE(priv, "Switch current  mcs: %X index: %d\n",
				     tbl->current_rate, index);
			rs_fill_link_cmd(priv, lq_sta, tbl->current_rate);
			iwl_send_lq_cmd(priv, ctx, &lq_sta->lq, CMD_ASYNC, false);
		} else
			done_search = 1;
	}

	if (done_search && !lq_sta->stay_in_tbl) {
		/* If the "active" (non-search) mode was legacy,
		 * and we've tried switching antennas,
		 * but we haven't been able to try HT modes (not available),
		 * stay with best antenna legacy modulation for a while
		 * before next round of mode comparisons. */
		tbl1 = &(lq_sta->lq_info[lq_sta->active_tbl]);
		if (is_legacy(tbl1->lq_type) && !conf_is_ht(conf) &&
		    lq_sta->action_counter > tbl1->max_search) {
			IWL_DEBUG_RATE(priv, "LQ: STAY in legacy table\n");
			rs_set_stay_in_table(priv, 1, lq_sta);
		}

		/* If we're in an HT mode, and all 3 mode switch actions
		 * have been tried and compared, stay in this best modulation
		 * mode for a while before next round of mode comparisons. */
		if (lq_sta->enable_counter &&
		    (lq_sta->action_counter >= tbl1->max_search) &&
		    iwl_ht_enabled(priv)) {
			if ((lq_sta->last_tpt > IWL_AGG_TPT_THREHOLD) &&
			    (lq_sta->tx_agg_tid_en & (1 << tid)) &&
			    (tid != MAX_TID_COUNT)) {
				tid_data =
				   &priv->stations[lq_sta->lq.sta_id].tid[tid];
				if (tid_data->agg.state == IWL_AGG_OFF) {
					IWL_DEBUG_RATE(priv,
						       "try to aggregate tid %d\n",
						       tid);
					rs_tl_turn_on_agg(priv, tid,
							  lq_sta, sta);
				}
			}
			rs_set_stay_in_table(priv, 0, lq_sta);
		}
	}

out:
	tbl->current_rate = rate_n_flags_from_tbl(priv, tbl, index, is_green);
	i = index;
	lq_sta->last_txrate_idx = i;
}

/**
 * rs_initialize_lq - Initialize a station's hardware rate table
 *
 * The uCode's station table contains a table of fallback rates
 * for automatic fallback during transmission.
 *
 * NOTE: This sets up a default set of values.  These will be replaced later
 *       if the driver's iwl-agn-rs rate scaling algorithm is used, instead of
 *       rc80211_simple.
 *
 * NOTE: Run REPLY_ADD_STA command to set up station table entry, before
 *       calling this function (which runs REPLY_TX_LINK_QUALITY_CMD,
 *       which requires station table entry to exist).
 */
static void rs_initialize_lq(struct iwl_priv *priv,
			     struct ieee80211_conf *conf,
			     struct ieee80211_sta *sta,
			     struct iwl_lq_sta *lq_sta)
{
	struct iwl_scale_tbl_info *tbl;
	int rate_idx;
	int i;
	u32 rate;
	u8 use_green = rs_use_green(sta);
	u8 active_tbl = 0;
	u8 valid_tx_ant;
	struct iwl_station_priv *sta_priv;
	struct iwl_rxon_context *ctx;

	if (!sta || !lq_sta)
		return;

	sta_priv = (void *)sta->drv_priv;
	ctx = sta_priv->common.ctx;

	i = lq_sta->last_txrate_idx;

	valid_tx_ant = priv->hw_params.valid_tx_ant;

	if (!lq_sta->search_better_tbl)
		active_tbl = lq_sta->active_tbl;
	else
		active_tbl = 1 - lq_sta->active_tbl;

	tbl = &(lq_sta->lq_info[active_tbl]);

	if ((i < 0) || (i >= IWL_RATE_COUNT))
		i = 0;

	rate = iwl_rates[i].plcp;
	tbl->ant_type = first_antenna(valid_tx_ant);
	rate |= tbl->ant_type << RATE_MCS_ANT_POS;

	if (i >= IWL_FIRST_CCK_RATE && i <= IWL_LAST_CCK_RATE)
		rate |= RATE_MCS_CCK_MSK;

	rs_get_tbl_info_from_mcs(rate, priv->band, tbl, &rate_idx);
	if (!rs_is_valid_ant(valid_tx_ant, tbl->ant_type))
	    rs_toggle_antenna(valid_tx_ant, &rate, tbl);

	rate = rate_n_flags_from_tbl(priv, tbl, rate_idx, use_green);
	tbl->current_rate = rate;
	rs_set_expected_tpt_table(lq_sta, tbl);
	rs_fill_link_cmd(NULL, lq_sta, rate);
	priv->stations[lq_sta->lq.sta_id].lq = &lq_sta->lq;
	iwl_send_lq_cmd(priv, ctx, &lq_sta->lq, CMD_SYNC, true);
}

static void rs_get_rate(void *priv_r, struct ieee80211_sta *sta, void *priv_sta,
			struct ieee80211_tx_rate_control *txrc)
{

	struct sk_buff *skb = txrc->skb;
	struct ieee80211_supported_band *sband = txrc->sband;
	struct iwl_priv *priv __maybe_unused = (struct iwl_priv *)priv_r;
	struct ieee80211_tx_info *info = IEEE80211_SKB_CB(skb);
	struct iwl_lq_sta *lq_sta = priv_sta;
	int rate_idx;

	IWL_DEBUG_RATE_LIMIT(priv, "rate scale calculate new rate for skb\n");

	/* Get max rate if user set max rate */
	if (lq_sta) {
		lq_sta->max_rate_idx = txrc->max_rate_idx;
		if ((sband->band == IEEE80211_BAND_5GHZ) &&
		    (lq_sta->max_rate_idx != -1))
			lq_sta->max_rate_idx += IWL_FIRST_OFDM_RATE;
		if ((lq_sta->max_rate_idx < 0) ||
		    (lq_sta->max_rate_idx >= IWL_RATE_COUNT))
			lq_sta->max_rate_idx = -1;
	}

	/* Treat uninitialized rate scaling data same as non-existing. */
	if (lq_sta && !lq_sta->drv) {
		IWL_DEBUG_RATE(priv, "Rate scaling not initialized yet.\n");
		priv_sta = NULL;
	}

	/* Send management frames and NO_ACK data using lowest rate. */
	if (rate_control_send_low(sta, priv_sta, txrc))
		return;

	rate_idx  = lq_sta->last_txrate_idx;

	if (lq_sta->last_rate_n_flags & RATE_MCS_HT_MSK) {
		rate_idx -= IWL_FIRST_OFDM_RATE;
		/* 6M and 9M shared same MCS index */
		rate_idx = (rate_idx > 0) ? (rate_idx - 1) : 0;
		if (rs_extract_rate(lq_sta->last_rate_n_flags) >=
		    IWL_RATE_MIMO3_6M_PLCP)
			rate_idx = rate_idx + (2 * MCS_INDEX_PER_STREAM);
		else if (rs_extract_rate(lq_sta->last_rate_n_flags) >=
			 IWL_RATE_MIMO2_6M_PLCP)
			rate_idx = rate_idx + MCS_INDEX_PER_STREAM;
		info->control.rates[0].flags = IEEE80211_TX_RC_MCS;
		if (lq_sta->last_rate_n_flags & RATE_MCS_SGI_MSK)
			info->control.rates[0].flags |= IEEE80211_TX_RC_SHORT_GI;
		if (lq_sta->last_rate_n_flags & RATE_MCS_DUP_MSK)
			info->control.rates[0].flags |= IEEE80211_TX_RC_DUP_DATA;
		if (lq_sta->last_rate_n_flags & RATE_MCS_HT40_MSK)
			info->control.rates[0].flags |= IEEE80211_TX_RC_40_MHZ_WIDTH;
		if (lq_sta->last_rate_n_flags & RATE_MCS_GF_MSK)
			info->control.rates[0].flags |= IEEE80211_TX_RC_GREEN_FIELD;
	} else {
		/* Check for invalid rates */
		if ((rate_idx < 0) || (rate_idx >= IWL_RATE_COUNT_LEGACY) ||
				((sband->band == IEEE80211_BAND_5GHZ) &&
				 (rate_idx < IWL_FIRST_OFDM_RATE)))
			rate_idx = rate_lowest_index(sband, sta);
		/* On valid 5 GHz rate, adjust index */
		else if (sband->band == IEEE80211_BAND_5GHZ)
			rate_idx -= IWL_FIRST_OFDM_RATE;
		info->control.rates[0].flags = 0;
	}
	info->control.rates[0].idx = rate_idx;

}

static void *rs_alloc_sta(void *priv_rate, struct ieee80211_sta *sta,
			  gfp_t gfp)
{
	struct iwl_station_priv *sta_priv = (struct iwl_station_priv *) sta->drv_priv;
	struct iwl_priv *priv;

	priv = (struct iwl_priv *)priv_rate;
	IWL_DEBUG_RATE(priv, "create station rate scale window\n");

	return &sta_priv->lq_sta;
}

/*
 * Called after adding a new station to initialize rate scaling
 */
void iwl_rs_rate_init(struct iwl_priv *priv, struct ieee80211_sta *sta, u8 sta_id)
{
	int i, j;
	struct ieee80211_hw *hw = priv->hw;
	struct ieee80211_conf *conf = &priv->hw->conf;
	struct ieee80211_sta_ht_cap *ht_cap = &sta->ht_cap;
	struct iwl_station_priv *sta_priv;
	struct iwl_lq_sta *lq_sta;
	struct ieee80211_supported_band *sband;

	sta_priv = (struct iwl_station_priv *) sta->drv_priv;
	lq_sta = &sta_priv->lq_sta;
	sband = hw->wiphy->bands[conf->channel->band];


	lq_sta->lq.sta_id = sta_id;

	for (j = 0; j < LQ_SIZE; j++)
		for (i = 0; i < IWL_RATE_COUNT; i++)
			rs_rate_scale_clear_window(&lq_sta->lq_info[j].win[i]);

	lq_sta->flush_timer = 0;
	lq_sta->supp_rates = sta->supp_rates[sband->band];
	for (j = 0; j < LQ_SIZE; j++)
		for (i = 0; i < IWL_RATE_COUNT; i++)
			rs_rate_scale_clear_window(&lq_sta->lq_info[j].win[i]);

	IWL_DEBUG_RATE(priv, "LQ: *** rate scale station global init for station %d ***\n",
		       sta_id);
	/* TODO: what is a good starting rate for STA? About middle? Maybe not
	 * the lowest or the highest rate.. Could consider using RSSI from
	 * previous packets? Need to have IEEE 802.1X auth succeed immediately
	 * after assoc.. */

	lq_sta->is_dup = 0;
	lq_sta->max_rate_idx = -1;
	lq_sta->missed_rate_counter = IWL_MISSED_RATE_MAX;
	lq_sta->is_green = rs_use_green(sta);
	lq_sta->active_legacy_rate = priv->active_rate & ~(0x1000);
	lq_sta->band = priv->band;
	/*
	 * active_siso_rate mask includes 9 MBits (bit 5), and CCK (bits 0-3),
	 * supp_rates[] does not; shift to convert format, force 9 MBits off.
	 */
	lq_sta->active_siso_rate = ht_cap->mcs.rx_mask[0] << 1;
	lq_sta->active_siso_rate |= ht_cap->mcs.rx_mask[0] & 0x1;
	lq_sta->active_siso_rate &= ~((u16)0x2);
	lq_sta->active_siso_rate <<= IWL_FIRST_OFDM_RATE;

	/* Same here */
	lq_sta->active_mimo2_rate = ht_cap->mcs.rx_mask[1] << 1;
	lq_sta->active_mimo2_rate |= ht_cap->mcs.rx_mask[1] & 0x1;
	lq_sta->active_mimo2_rate &= ~((u16)0x2);
	lq_sta->active_mimo2_rate <<= IWL_FIRST_OFDM_RATE;

	lq_sta->active_mimo3_rate = ht_cap->mcs.rx_mask[2] << 1;
	lq_sta->active_mimo3_rate |= ht_cap->mcs.rx_mask[2] & 0x1;
	lq_sta->active_mimo3_rate &= ~((u16)0x2);
	lq_sta->active_mimo3_rate <<= IWL_FIRST_OFDM_RATE;

	IWL_DEBUG_RATE(priv, "SISO-RATE=%X MIMO2-RATE=%X MIMO3-RATE=%X\n",
		     lq_sta->active_siso_rate,
		     lq_sta->active_mimo2_rate,
		     lq_sta->active_mimo3_rate);

	/* These values will be overridden later */
	lq_sta->lq.general_params.single_stream_ant_msk =
		first_antenna(priv->hw_params.valid_tx_ant);
	lq_sta->lq.general_params.dual_stream_ant_msk =
		priv->hw_params.valid_tx_ant &
		~first_antenna(priv->hw_params.valid_tx_ant);
	if (!lq_sta->lq.general_params.dual_stream_ant_msk) {
		lq_sta->lq.general_params.dual_stream_ant_msk = ANT_AB;
	} else if (num_of_ant(priv->hw_params.valid_tx_ant) == 2) {
		lq_sta->lq.general_params.dual_stream_ant_msk =
			priv->hw_params.valid_tx_ant;
	}

	/* as default allow aggregation for all tids */
	lq_sta->tx_agg_tid_en = IWL_AGG_ALL_TID;
	lq_sta->drv = priv;

	/* Set last_txrate_idx to lowest rate */
	lq_sta->last_txrate_idx = rate_lowest_index(sband, sta);
	if (sband->band == IEEE80211_BAND_5GHZ)
		lq_sta->last_txrate_idx += IWL_FIRST_OFDM_RATE;
	lq_sta->is_agg = 0;

	priv->dbg_fixed_rate = 0;
#ifdef CONFIG_MAC80211_DEBUGFS
	lq_sta->dbg_fixed_rate = 0;
#endif

	rs_initialize_lq(priv, conf, sta, lq_sta);
}

static void rs_fill_link_cmd(struct iwl_priv *priv,
			     struct iwl_lq_sta *lq_sta, u32 new_rate)
{
	struct iwl_scale_tbl_info tbl_type;
	int index = 0;
	int rate_idx;
	int repeat_rate = 0;
	u8 ant_toggle_cnt = 0;
	u8 use_ht_possible = 1;
	u8 valid_tx_ant = 0;
	struct iwl_station_priv *sta_priv =
		container_of(lq_sta, struct iwl_station_priv, lq_sta);
	struct iwl_link_quality_cmd *lq_cmd = &lq_sta->lq;

	/* Override starting rate (index 0) if needed for debug purposes */
	rs_dbgfs_set_mcs(lq_sta, &new_rate, index);

	/* Interpret new_rate (rate_n_flags) */
	rs_get_tbl_info_from_mcs(new_rate, lq_sta->band,
				  &tbl_type, &rate_idx);

	if (priv && priv->bt_full_concurrent) {
		/* 1x1 only */
		tbl_type.ant_type =
			first_antenna(priv->hw_params.valid_tx_ant);
	}

	/* How many times should we repeat the initial rate? */
	if (is_legacy(tbl_type.lq_type)) {
		ant_toggle_cnt = 1;
		repeat_rate = IWL_NUMBER_TRY;
	} else {
		repeat_rate = min(IWL_HT_NUMBER_TRY,
				  LINK_QUAL_AGG_DISABLE_START_DEF - 1);
	}

	lq_cmd->general_params.mimo_delimiter =
			is_mimo(tbl_type.lq_type) ? 1 : 0;

	/* Fill 1st table entry (index 0) */
	lq_cmd->rs_table[index].rate_n_flags = cpu_to_le32(new_rate);

	if (num_of_ant(tbl_type.ant_type) == 1) {
		lq_cmd->general_params.single_stream_ant_msk =
						tbl_type.ant_type;
	} else if (num_of_ant(tbl_type.ant_type) == 2) {
		lq_cmd->general_params.dual_stream_ant_msk =
						tbl_type.ant_type;
	} /* otherwise we don't modify the existing value */

	index++;
	repeat_rate--;
	if (priv) {
		if (priv->bt_full_concurrent)
			valid_tx_ant = ANT_A;
		else
			valid_tx_ant = priv->hw_params.valid_tx_ant;
	}

	/* Fill rest of rate table */
	while (index < LINK_QUAL_MAX_RETRY_NUM) {
		/* Repeat initial/next rate.
		 * For legacy IWL_NUMBER_TRY == 1, this loop will not execute.
		 * For HT IWL_HT_NUMBER_TRY == 3, this executes twice. */
		while (repeat_rate > 0 && (index < LINK_QUAL_MAX_RETRY_NUM)) {
			if (is_legacy(tbl_type.lq_type)) {
				if (ant_toggle_cnt < NUM_TRY_BEFORE_ANT_TOGGLE)
					ant_toggle_cnt++;
				else if (priv &&
					 rs_toggle_antenna(valid_tx_ant,
							&new_rate, &tbl_type))
					ant_toggle_cnt = 1;
			}

			/* Override next rate if needed for debug purposes */
			rs_dbgfs_set_mcs(lq_sta, &new_rate, index);

			/* Fill next table entry */
			lq_cmd->rs_table[index].rate_n_flags =
					cpu_to_le32(new_rate);
			repeat_rate--;
			index++;
		}

		rs_get_tbl_info_from_mcs(new_rate, lq_sta->band, &tbl_type,
						&rate_idx);

		if (priv && priv->bt_full_concurrent) {
			/* 1x1 only */
			tbl_type.ant_type =
				first_antenna(priv->hw_params.valid_tx_ant);
		}

		/* Indicate to uCode which entries might be MIMO.
		 * If initial rate was MIMO, this will finally end up
		 * as (IWL_HT_NUMBER_TRY * 2), after 2nd pass, otherwise 0. */
		if (is_mimo(tbl_type.lq_type))
			lq_cmd->general_params.mimo_delimiter = index;

		/* Get next rate */
		new_rate = rs_get_lower_rate(lq_sta, &tbl_type, rate_idx,
					     use_ht_possible);

		/* How many times should we repeat the next rate? */
		if (is_legacy(tbl_type.lq_type)) {
			if (ant_toggle_cnt < NUM_TRY_BEFORE_ANT_TOGGLE)
				ant_toggle_cnt++;
			else if (priv &&
				 rs_toggle_antenna(valid_tx_ant,
						   &new_rate, &tbl_type))
				ant_toggle_cnt = 1;

			repeat_rate = IWL_NUMBER_TRY;
		} else {
			repeat_rate = IWL_HT_NUMBER_TRY;
		}

		/* Don't allow HT rates after next pass.
		 * rs_get_lower_rate() will change type to LQ_A or LQ_G. */
		use_ht_possible = 0;

		/* Override next rate if needed for debug purposes */
		rs_dbgfs_set_mcs(lq_sta, &new_rate, index);

		/* Fill next table entry */
		lq_cmd->rs_table[index].rate_n_flags = cpu_to_le32(new_rate);

		index++;
		repeat_rate--;
	}

	lq_cmd->agg_params.agg_frame_cnt_limit =
		sta_priv->max_agg_bufsize ?: LINK_QUAL_AGG_FRAME_LIMIT_DEF;
	lq_cmd->agg_params.agg_dis_start_th = LINK_QUAL_AGG_DISABLE_START_DEF;

	lq_cmd->agg_params.agg_time_limit =
		cpu_to_le16(LINK_QUAL_AGG_TIME_LIMIT_DEF);
	/*
	 * overwrite if needed, pass aggregation time limit
	 * to uCode in uSec
	 */
	if (priv && priv->cfg->bt_params &&
	    priv->cfg->bt_params->agg_time_limit &&
	    priv->bt_traffic_load >= IWL_BT_COEX_TRAFFIC_LOAD_HIGH)
		lq_cmd->agg_params.agg_time_limit =
			cpu_to_le16(priv->cfg->bt_params->agg_time_limit);
}

static void *rs_alloc(struct ieee80211_hw *hw, struct dentry *debugfsdir)
{
	return hw->priv;
}
/* rate scale requires free function to be implemented */
static void rs_free(void *priv_rate)
{
	return;
}

static void rs_free_sta(void *priv_r, struct ieee80211_sta *sta,
			void *priv_sta)
{
	struct iwl_priv *priv __maybe_unused = priv_r;

	IWL_DEBUG_RATE(priv, "enter\n");
	IWL_DEBUG_RATE(priv, "leave\n");
}

#ifdef CONFIG_MAC80211_DEBUGFS
static int open_file_generic(struct inode *inode, struct file *file)
{
	file->private_data = inode->i_private;
	return 0;
}
static void rs_dbgfs_set_mcs(struct iwl_lq_sta *lq_sta,
			     u32 *rate_n_flags, int index)
{
	struct iwl_priv *priv;
	u8 valid_tx_ant;
	u8 ant_sel_tx;

	priv = lq_sta->drv;
	valid_tx_ant = priv->hw_params.valid_tx_ant;
	if (lq_sta->dbg_fixed_rate) {
		ant_sel_tx =
		  ((lq_sta->dbg_fixed_rate & RATE_MCS_ANT_ABC_MSK)
		  >> RATE_MCS_ANT_POS);
		if ((valid_tx_ant & ant_sel_tx) == ant_sel_tx) {
			*rate_n_flags = lq_sta->dbg_fixed_rate;
			IWL_DEBUG_RATE(priv, "Fixed rate ON\n");
		} else {
			lq_sta->dbg_fixed_rate = 0;
			priv->dbg_fixed_rate = 0;
			IWL_ERR(priv,
			    "Invalid antenna selection 0x%X, Valid is 0x%X\n",
			    ant_sel_tx, valid_tx_ant);
			IWL_DEBUG_RATE(priv, "Fixed rate OFF\n");
		}
	} else {
		IWL_DEBUG_RATE(priv, "Fixed rate OFF\n");
	}
}

static ssize_t rs_sta_dbgfs_scale_table_write(struct file *file,
			const char __user *user_buf, size_t count, loff_t *ppos)
{
	struct iwl_lq_sta *lq_sta = file->private_data;
	struct iwl_priv *priv;
	char buf[64];
	size_t buf_size;
	u32 parsed_rate;


	priv = lq_sta->drv;
	memset(buf, 0, sizeof(buf));
	buf_size = min(count, sizeof(buf) -  1);
	if (copy_from_user(buf, user_buf, buf_size))
		return -EFAULT;

	if (sscanf(buf, "%x", &parsed_rate) == 1)
		priv->dbg_fixed_rate = lq_sta->dbg_fixed_rate = parsed_rate;
	else
		priv->dbg_fixed_rate = lq_sta->dbg_fixed_rate = 0;

	rs_program_fix_rate(priv, lq_sta);

	return count;
}

static ssize_t rs_sta_dbgfs_scale_table_read(struct file *file,
			char __user *user_buf, size_t count, loff_t *ppos)
{
	char *buff;
	int desc = 0;
	int i = 0;
	int index = 0;
	ssize_t ret;

	struct iwl_lq_sta *lq_sta = file->private_data;
	struct iwl_priv *priv;
	struct iwl_scale_tbl_info *tbl = &(lq_sta->lq_info[lq_sta->active_tbl]);

	priv = lq_sta->drv;
	buff = kmalloc(1024, GFP_KERNEL);
	if (!buff)
		return -ENOMEM;

	desc += sprintf(buff+desc, "sta_id %d\n", lq_sta->lq.sta_id);
	desc += sprintf(buff+desc, "failed=%d success=%d rate=0%X\n",
			lq_sta->total_failed, lq_sta->total_success,
			lq_sta->active_legacy_rate);
	desc += sprintf(buff+desc, "fixed rate 0x%X\n",
			priv->dbg_fixed_rate);
	desc += sprintf(buff+desc, "valid_tx_ant %s%s%s\n",
	    (priv->hw_params.valid_tx_ant & ANT_A) ? "ANT_A," : "",
	    (priv->hw_params.valid_tx_ant & ANT_B) ? "ANT_B," : "",
	    (priv->hw_params.valid_tx_ant & ANT_C) ? "ANT_C" : "");
	desc += sprintf(buff+desc, "lq type %s\n",
	   (is_legacy(tbl->lq_type)) ? "legacy" : "HT");
	if (is_Ht(tbl->lq_type)) {
		desc += sprintf(buff+desc, " %s",
		   (is_siso(tbl->lq_type)) ? "SISO" :
		   ((is_mimo2(tbl->lq_type)) ? "MIMO2" : "MIMO3"));
		   desc += sprintf(buff+desc, " %s",
		   (tbl->is_ht40) ? "40MHz" : "20MHz");
		   desc += sprintf(buff+desc, " %s %s %s\n", (tbl->is_SGI) ? "SGI" : "",
		   (lq_sta->is_green) ? "GF enabled" : "",
		   (lq_sta->is_agg) ? "AGG on" : "");
	}
	desc += sprintf(buff+desc, "last tx rate=0x%X\n",
		lq_sta->last_rate_n_flags);
	desc += sprintf(buff+desc, "general:"
		"flags=0x%X mimo-d=%d s-ant0x%x d-ant=0x%x\n",
		lq_sta->lq.general_params.flags,
		lq_sta->lq.general_params.mimo_delimiter,
		lq_sta->lq.general_params.single_stream_ant_msk,
		lq_sta->lq.general_params.dual_stream_ant_msk);

	desc += sprintf(buff+desc, "agg:"
			"time_limit=%d dist_start_th=%d frame_cnt_limit=%d\n",
			le16_to_cpu(lq_sta->lq.agg_params.agg_time_limit),
			lq_sta->lq.agg_params.agg_dis_start_th,
			lq_sta->lq.agg_params.agg_frame_cnt_limit);

	desc += sprintf(buff+desc,
			"Start idx [0]=0x%x [1]=0x%x [2]=0x%x [3]=0x%x\n",
			lq_sta->lq.general_params.start_rate_index[0],
			lq_sta->lq.general_params.start_rate_index[1],
			lq_sta->lq.general_params.start_rate_index[2],
			lq_sta->lq.general_params.start_rate_index[3]);

	for (i = 0; i < LINK_QUAL_MAX_RETRY_NUM; i++) {
		index = iwl_hwrate_to_plcp_idx(
			le32_to_cpu(lq_sta->lq.rs_table[i].rate_n_flags));
		if (is_legacy(tbl->lq_type)) {
			desc += sprintf(buff+desc, " rate[%d] 0x%X %smbps\n",
				i, le32_to_cpu(lq_sta->lq.rs_table[i].rate_n_flags),
				iwl_rate_mcs[index].mbps);
		} else {
			desc += sprintf(buff+desc, " rate[%d] 0x%X %smbps (%s)\n",
				i, le32_to_cpu(lq_sta->lq.rs_table[i].rate_n_flags),
				iwl_rate_mcs[index].mbps, iwl_rate_mcs[index].mcs);
		}
	}

	ret = simple_read_from_buffer(user_buf, count, ppos, buff, desc);
	kfree(buff);
	return ret;
}

static const struct file_operations rs_sta_dbgfs_scale_table_ops = {
	.write = rs_sta_dbgfs_scale_table_write,
	.read = rs_sta_dbgfs_scale_table_read,
	.open = open_file_generic,
	.llseek = default_llseek,
};
static ssize_t rs_sta_dbgfs_stats_table_read(struct file *file,
			char __user *user_buf, size_t count, loff_t *ppos)
{
	char *buff;
	int desc = 0;
	int i, j;
	ssize_t ret;

	struct iwl_lq_sta *lq_sta = file->private_data;

	buff = kmalloc(1024, GFP_KERNEL);
	if (!buff)
		return -ENOMEM;

	for (i = 0; i < LQ_SIZE; i++) {
		desc += sprintf(buff+desc,
				"%s type=%d SGI=%d HT40=%d DUP=%d GF=%d\n"
				"rate=0x%X\n",
				lq_sta->active_tbl == i ? "*" : "x",
				lq_sta->lq_info[i].lq_type,
				lq_sta->lq_info[i].is_SGI,
				lq_sta->lq_info[i].is_ht40,
				lq_sta->lq_info[i].is_dup,
				lq_sta->is_green,
				lq_sta->lq_info[i].current_rate);
		for (j = 0; j < IWL_RATE_COUNT; j++) {
			desc += sprintf(buff+desc,
				"counter=%d success=%d %%=%d\n",
				lq_sta->lq_info[i].win[j].counter,
				lq_sta->lq_info[i].win[j].success_counter,
				lq_sta->lq_info[i].win[j].success_ratio);
		}
	}
	ret = simple_read_from_buffer(user_buf, count, ppos, buff, desc);
	kfree(buff);
	return ret;
}

static const struct file_operations rs_sta_dbgfs_stats_table_ops = {
	.read = rs_sta_dbgfs_stats_table_read,
	.open = open_file_generic,
	.llseek = default_llseek,
};

static ssize_t rs_sta_dbgfs_rate_scale_data_read(struct file *file,
			char __user *user_buf, size_t count, loff_t *ppos)
{
<<<<<<< HEAD
	char buff[120];
	int desc = 0;

=======
>>>>>>> 55922c9d
	struct iwl_lq_sta *lq_sta = file->private_data;
	struct iwl_scale_tbl_info *tbl = &lq_sta->lq_info[lq_sta->active_tbl];
	char buff[120];
	int desc = 0;

	if (is_Ht(tbl->lq_type))
		desc += sprintf(buff+desc,
				"Bit Rate= %d Mb/s\n",
				tbl->expected_tpt[lq_sta->last_txrate_idx]);
	else
		desc += sprintf(buff+desc,
				"Bit Rate= %d Mb/s\n",
				iwl_rates[lq_sta->last_txrate_idx].ieee >> 1);

	return simple_read_from_buffer(user_buf, count, ppos, buff, desc);
}

static const struct file_operations rs_sta_dbgfs_rate_scale_data_ops = {
	.read = rs_sta_dbgfs_rate_scale_data_read,
	.open = open_file_generic,
	.llseek = default_llseek,
};

static void rs_add_debugfs(void *priv, void *priv_sta,
					struct dentry *dir)
{
	struct iwl_lq_sta *lq_sta = priv_sta;
	lq_sta->rs_sta_dbgfs_scale_table_file =
		debugfs_create_file("rate_scale_table", S_IRUSR | S_IWUSR, dir,
				lq_sta, &rs_sta_dbgfs_scale_table_ops);
	lq_sta->rs_sta_dbgfs_stats_table_file =
		debugfs_create_file("rate_stats_table", S_IRUSR, dir,
			lq_sta, &rs_sta_dbgfs_stats_table_ops);
	lq_sta->rs_sta_dbgfs_rate_scale_data_file =
		debugfs_create_file("rate_scale_data", S_IRUSR, dir,
			lq_sta, &rs_sta_dbgfs_rate_scale_data_ops);
	lq_sta->rs_sta_dbgfs_tx_agg_tid_en_file =
		debugfs_create_u8("tx_agg_tid_enable", S_IRUSR | S_IWUSR, dir,
		&lq_sta->tx_agg_tid_en);

}

static void rs_remove_debugfs(void *priv, void *priv_sta)
{
	struct iwl_lq_sta *lq_sta = priv_sta;
	debugfs_remove(lq_sta->rs_sta_dbgfs_scale_table_file);
	debugfs_remove(lq_sta->rs_sta_dbgfs_stats_table_file);
	debugfs_remove(lq_sta->rs_sta_dbgfs_rate_scale_data_file);
	debugfs_remove(lq_sta->rs_sta_dbgfs_tx_agg_tid_en_file);
}
#endif

/*
 * Initialization of rate scaling information is done by driver after
 * the station is added. Since mac80211 calls this function before a
 * station is added we ignore it.
 */
static void rs_rate_init_stub(void *priv_r, struct ieee80211_supported_band *sband,
			 struct ieee80211_sta *sta, void *priv_sta)
{
}
static struct rate_control_ops rs_ops = {
	.module = NULL,
	.name = RS_NAME,
	.tx_status = rs_tx_status,
	.get_rate = rs_get_rate,
	.rate_init = rs_rate_init_stub,
	.alloc = rs_alloc,
	.free = rs_free,
	.alloc_sta = rs_alloc_sta,
	.free_sta = rs_free_sta,
#ifdef CONFIG_MAC80211_DEBUGFS
	.add_sta_debugfs = rs_add_debugfs,
	.remove_sta_debugfs = rs_remove_debugfs,
#endif
};

int iwlagn_rate_control_register(void)
{
	return ieee80211_rate_control_register(&rs_ops);
}

void iwlagn_rate_control_unregister(void)
{
	ieee80211_rate_control_unregister(&rs_ops);
}
<|MERGE_RESOLUTION|>--- conflicted
+++ resolved
@@ -3266,12 +3266,6 @@
 static ssize_t rs_sta_dbgfs_rate_scale_data_read(struct file *file,
 			char __user *user_buf, size_t count, loff_t *ppos)
 {
-<<<<<<< HEAD
-	char buff[120];
-	int desc = 0;
-
-=======
->>>>>>> 55922c9d
 	struct iwl_lq_sta *lq_sta = file->private_data;
 	struct iwl_scale_tbl_info *tbl = &lq_sta->lq_info[lq_sta->active_tbl];
 	char buff[120];
