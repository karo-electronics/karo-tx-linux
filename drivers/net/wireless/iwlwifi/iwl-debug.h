/******************************************************************************
 *
 * Copyright(c) 2003 - 2011 Intel Corporation. All rights reserved.
 *
 * Portions of this file are derived from the ipw3945 project.
 *
 * This program is free software; you can redistribute it and/or modify it
 * under the terms of version 2 of the GNU General Public License as
 * published by the Free Software Foundation.
 *
 * This program is distributed in the hope that it will be useful, but WITHOUT
 * ANY WARRANTY; without even the implied warranty of MERCHANTABILITY or
 * FITNESS FOR A PARTICULAR PURPOSE.  See the GNU General Public License for
 * more details.
 *
 * You should have received a copy of the GNU General Public License along with
 * this program; if not, write to the Free Software Foundation, Inc.,
 * 51 Franklin Street, Fifth Floor, Boston, MA 02110, USA
 *
 * The full GNU General Public License is included in this distribution in the
 * file called LICENSE.
 *
 * Contact Information:
 *  Intel Linux Wireless <ilw@linux.intel.com>
 * Intel Corporation, 5200 N.E. Elam Young Parkway, Hillsboro, OR 97124-6497
 *
 *****************************************************************************/

#ifndef __iwl_debug_h__
#define __iwl_debug_h__

#include "iwl-bus.h"
#include "iwl-shared.h"

struct iwl_priv;

/*No matter what is m (priv, bus, trans), this will work */
#define IWL_ERR(m, f, a...) dev_err(bus(m)->dev, f, ## a)
#define IWL_WARN(m, f, a...) dev_warn(bus(m)->dev, f, ## a)
#define IWL_INFO(m, f, a...) dev_info(bus(m)->dev, f, ## a)
#define IWL_CRIT(m, f, a...) dev_crit(bus(m)->dev, f, ## a)

#define iwl_print_hex_error(m, p, len)					\
do {									\
	print_hex_dump(KERN_ERR, "iwl data: ",				\
		       DUMP_PREFIX_OFFSET, 16, 1, p, len, 1);		\
} while (0)

#ifdef CONFIG_IWLWIFI_DEBUG
#define IWL_DEBUG(m, level, fmt, ...)					\
do {									\
	if (iwl_get_debug_level((m)->shrd) & (level))			\
		dev_err(bus(m)->dev, "%c %s " fmt,			\
			in_interrupt() ? 'I' : 'U', __func__,		\
			##__VA_ARGS__);					\
} while (0)

#define IWL_DEBUG_LIMIT(m, level, fmt, ...)				\
do {									\
	if (iwl_get_debug_level((m)->shrd) & (level) &&			\
	    net_ratelimit())						\
		dev_err(bus(m)->dev, "%c %s " fmt,			\
			in_interrupt() ? 'I' : 'U', __func__,		\
			##__VA_ARGS__);					\
} while (0)

#define iwl_print_hex_dump(m, level, p, len)				\
do {                                            			\
	if (iwl_get_debug_level((m)->shrd) & level)			\
		print_hex_dump(KERN_DEBUG, "iwl data: ",		\
			       DUMP_PREFIX_OFFSET, 16, 1, p, len, 1);	\
} while (0)

#define IWL_DEBUG_QUIET_RFKILL(p, fmt, ...)				\
do {									\
	if (!iwl_is_rfkill(p->shrd))					\
		dev_err(bus(p)->dev, "%s%c %s " fmt,			\
			"",						\
			in_interrupt() ? 'I' : 'U', __func__,		\
			##__VA_ARGS__);					\
	else if	(iwl_get_debug_level(p->shrd) & IWL_DL_RADIO)		\
		dev_err(bus(p)->dev, "%s%c %s " fmt,			\
			"(RFKILL) ",					\
			in_interrupt() ? 'I' : 'U', __func__,		\
			##__VA_ARGS__);					\
} while (0)

#else
#define IWL_DEBUG(m, level, fmt, args...)
#define IWL_DEBUG_LIMIT(m, level, fmt, args...)
#define iwl_print_hex_dump(m, level, p, len)
#define IWL_DEBUG_QUIET_RFKILL(p, fmt, args...)	\
do {							\
	if (!iwl_is_rfkill(p->shrd))			\
		IWL_ERR(p, fmt, ##args);		\
} while (0)
#endif				/* CONFIG_IWLWIFI_DEBUG */

#ifdef CONFIG_IWLWIFI_DEBUGFS
int iwl_dbgfs_register(struct iwl_priv *priv, const char *name);
void iwl_dbgfs_unregister(struct iwl_priv *priv);
#else
static inline int iwl_dbgfs_register(struct iwl_priv *priv, const char *name)
{
	return 0;
}
static inline void iwl_dbgfs_unregister(struct iwl_priv *priv)
{
}
#endif				/* CONFIG_IWLWIFI_DEBUGFS */

/*
 * To use the debug system:
 *
 * If you are defining a new debug classification, simply add it to the #define
 * list here in the form of
 *
 * #define IWL_DL_xxxx VALUE
 *
 * where xxxx should be the name of the classification (for example, WEP).
 *
 * You then need to either add a IWL_xxxx_DEBUG() macro definition for your
 * classification, or use IWL_DEBUG(IWL_DL_xxxx, ...) whenever you want
 * to send output to that classification.
 *
 * The active debug levels can be accessed via files
 *
 *	/sys/module/iwlwifi/parameters/debug
 * when CONFIG_IWLWIFI_DEBUG=y.
 *
 *	/sys/kernel/debug/phy0/iwlwifi/debug/debug_level
 * when CONFIG_IWLWIFI_DEBUGFS=y.
 *
 */

/* 0x0000000F - 0x00000001 */
#define IWL_DL_INFO		0x00000001
#define IWL_DL_MAC80211		0x00000002
#define IWL_DL_HCMD		0x00000004
#define IWL_DL_STATE		0x00000008
/* 0x000000F0 - 0x00000010 */
#define IWL_DL_EEPROM		0x00000040
#define IWL_DL_RADIO		0x00000080
/* 0x00000F00 - 0x00000100 */
#define IWL_DL_POWER		0x00000100
#define IWL_DL_TEMP		0x00000200
#define IWL_DL_SCAN		0x00000800
/* 0x0000F000 - 0x00001000 */
#define IWL_DL_ASSOC		0x00001000
#define IWL_DL_DROP		0x00002000
#define IWL_DL_COEX		0x00008000
/* 0x000F0000 - 0x00010000 */
#define IWL_DL_FW		0x00010000
#define IWL_DL_RF_KILL		0x00020000
#define IWL_DL_FW_ERRORS	0x00040000
#define IWL_DL_LED		0x00080000
/* 0x00F00000 - 0x00100000 */
#define IWL_DL_RATE		0x00100000
#define IWL_DL_CALIB		0x00200000
#define IWL_DL_WEP		0x00400000
#define IWL_DL_TX		0x00800000
/* 0x0F000000 - 0x01000000 */
#define IWL_DL_RX		0x01000000
#define IWL_DL_ISR		0x02000000
#define IWL_DL_HT		0x04000000
/* 0xF0000000 - 0x10000000 */
<<<<<<< HEAD
#define IWL_DL_11H		(1 << 28)
#define IWL_DL_STATS		(1 << 29)
#define IWL_DL_TX_REPLY		(1 << 30)
#define IWL_DL_TX_QUEUES	(1 << 31)
=======
#define IWL_DL_11H		0x10000000
#define IWL_DL_STATS		0x20000000
#define IWL_DL_TX_REPLY		0x40000000
#define IWL_DL_TX_QUEUES	0x80000000
>>>>>>> 4e79fada

#define IWL_DEBUG_INFO(p, f, a...)	IWL_DEBUG(p, IWL_DL_INFO, f, ## a)
#define IWL_DEBUG_MAC80211(p, f, a...)	IWL_DEBUG(p, IWL_DL_MAC80211, f, ## a)
#define IWL_DEBUG_TEMP(p, f, a...)	IWL_DEBUG(p, IWL_DL_TEMP, f, ## a)
#define IWL_DEBUG_SCAN(p, f, a...)	IWL_DEBUG(p, IWL_DL_SCAN, f, ## a)
#define IWL_DEBUG_RX(p, f, a...)	IWL_DEBUG(p, IWL_DL_RX, f, ## a)
#define IWL_DEBUG_TX(p, f, a...)	IWL_DEBUG(p, IWL_DL_TX, f, ## a)
#define IWL_DEBUG_ISR(p, f, a...)	IWL_DEBUG(p, IWL_DL_ISR, f, ## a)
#define IWL_DEBUG_LED(p, f, a...)	IWL_DEBUG(p, IWL_DL_LED, f, ## a)
#define IWL_DEBUG_WEP(p, f, a...)	IWL_DEBUG(p, IWL_DL_WEP, f, ## a)
#define IWL_DEBUG_HC(p, f, a...)	IWL_DEBUG(p, IWL_DL_HCMD, f, ## a)
#define IWL_DEBUG_EEPROM(p, f, a...)	IWL_DEBUG(p, IWL_DL_EEPROM, f, ## a)
#define IWL_DEBUG_CALIB(p, f, a...)	IWL_DEBUG(p, IWL_DL_CALIB, f, ## a)
#define IWL_DEBUG_FW(p, f, a...)	IWL_DEBUG(p, IWL_DL_FW, f, ## a)
#define IWL_DEBUG_RF_KILL(p, f, a...)	IWL_DEBUG(p, IWL_DL_RF_KILL, f, ## a)
#define IWL_DEBUG_FW_ERRORS(p, f, a...)	IWL_DEBUG(p, IWL_DL_FW_ERRORS, f, ## a)
#define IWL_DEBUG_DROP(p, f, a...)	IWL_DEBUG(p, IWL_DL_DROP, f, ## a)
#define IWL_DEBUG_DROP_LIMIT(p, f, a...)	\
		IWL_DEBUG_LIMIT(p, IWL_DL_DROP, f, ## a)
#define IWL_DEBUG_COEX(p, f, a...)	IWL_DEBUG(p, IWL_DL_COEX, f, ## a)
#define IWL_DEBUG_RATE(p, f, a...)	IWL_DEBUG(p, IWL_DL_RATE, f, ## a)
#define IWL_DEBUG_RATE_LIMIT(p, f, a...)	\
		IWL_DEBUG_LIMIT(p, IWL_DL_RATE, f, ## a)
#define IWL_DEBUG_ASSOC(p, f, a...)	\
		IWL_DEBUG(p, IWL_DL_ASSOC | IWL_DL_INFO, f, ## a)
#define IWL_DEBUG_ASSOC_LIMIT(p, f, a...)	\
		IWL_DEBUG_LIMIT(p, IWL_DL_ASSOC | IWL_DL_INFO, f, ## a)
#define IWL_DEBUG_HT(p, f, a...)	IWL_DEBUG(p, IWL_DL_HT, f, ## a)
#define IWL_DEBUG_STATS(p, f, a...)	IWL_DEBUG(p, IWL_DL_STATS, f, ## a)
#define IWL_DEBUG_STATS_LIMIT(p, f, a...)	\
		IWL_DEBUG_LIMIT(p, IWL_DL_STATS, f, ## a)
#define IWL_DEBUG_TX_REPLY(p, f, a...)	IWL_DEBUG(p, IWL_DL_TX_REPLY, f, ## a)
<<<<<<< HEAD
#define IWL_DEBUG_TX_REPLY_LIMIT(p, f, a...) \
		IWL_DEBUG_LIMIT(p, IWL_DL_TX_REPLY, f, ## a)
=======
>>>>>>> 4e79fada
#define IWL_DEBUG_TX_QUEUES(p, f, a...)	IWL_DEBUG(p, IWL_DL_TX_QUEUES, f, ## a)
#define IWL_DEBUG_RADIO(p, f, a...)	IWL_DEBUG(p, IWL_DL_RADIO, f, ## a)
#define IWL_DEBUG_POWER(p, f, a...)	IWL_DEBUG(p, IWL_DL_POWER, f, ## a)
#define IWL_DEBUG_11H(p, f, a...)	IWL_DEBUG(p, IWL_DL_11H, f, ## a)

#endif<|MERGE_RESOLUTION|>--- conflicted
+++ resolved
@@ -164,17 +164,10 @@
 #define IWL_DL_ISR		0x02000000
 #define IWL_DL_HT		0x04000000
 /* 0xF0000000 - 0x10000000 */
-<<<<<<< HEAD
-#define IWL_DL_11H		(1 << 28)
-#define IWL_DL_STATS		(1 << 29)
-#define IWL_DL_TX_REPLY		(1 << 30)
-#define IWL_DL_TX_QUEUES	(1 << 31)
-=======
 #define IWL_DL_11H		0x10000000
 #define IWL_DL_STATS		0x20000000
 #define IWL_DL_TX_REPLY		0x40000000
 #define IWL_DL_TX_QUEUES	0x80000000
->>>>>>> 4e79fada
 
 #define IWL_DEBUG_INFO(p, f, a...)	IWL_DEBUG(p, IWL_DL_INFO, f, ## a)
 #define IWL_DEBUG_MAC80211(p, f, a...)	IWL_DEBUG(p, IWL_DL_MAC80211, f, ## a)
@@ -207,11 +200,6 @@
 #define IWL_DEBUG_STATS_LIMIT(p, f, a...)	\
 		IWL_DEBUG_LIMIT(p, IWL_DL_STATS, f, ## a)
 #define IWL_DEBUG_TX_REPLY(p, f, a...)	IWL_DEBUG(p, IWL_DL_TX_REPLY, f, ## a)
-<<<<<<< HEAD
-#define IWL_DEBUG_TX_REPLY_LIMIT(p, f, a...) \
-		IWL_DEBUG_LIMIT(p, IWL_DL_TX_REPLY, f, ## a)
-=======
->>>>>>> 4e79fada
 #define IWL_DEBUG_TX_QUEUES(p, f, a...)	IWL_DEBUG(p, IWL_DL_TX_QUEUES, f, ## a)
 #define IWL_DEBUG_RADIO(p, f, a...)	IWL_DEBUG(p, IWL_DL_RADIO, f, ## a)
 #define IWL_DEBUG_POWER(p, f, a...)	IWL_DEBUG(p, IWL_DL_POWER, f, ## a)
