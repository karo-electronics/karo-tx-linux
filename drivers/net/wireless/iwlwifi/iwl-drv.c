/******************************************************************************
 *
 * This file is provided under a dual BSD/GPLv2 license.  When using or
 * redistributing this file, you may do so under either license.
 *
 * GPL LICENSE SUMMARY
 *
 * Copyright(c) 2007 - 2012 Intel Corporation. All rights reserved.
 *
 * This program is free software; you can redistribute it and/or modify
 * it under the terms of version 2 of the GNU General Public License as
 * published by the Free Software Foundation.
 *
 * This program is distributed in the hope that it will be useful, but
 * WITHOUT ANY WARRANTY; without even the implied warranty of
 * MERCHANTABILITY or FITNESS FOR A PARTICULAR PURPOSE.  See the GNU
 * General Public License for more details.
 *
 * You should have received a copy of the GNU General Public License
 * along with this program; if not, write to the Free Software
 * Foundation, Inc., 51 Franklin Street, Fifth Floor, Boston, MA 02110,
 * USA
 *
 * The full GNU General Public License is included in this distribution
 * in the file called LICENSE.GPL.
 *
 * Contact Information:
 *  Intel Linux Wireless <ilw@linux.intel.com>
 * Intel Corporation, 5200 N.E. Elam Young Parkway, Hillsboro, OR 97124-6497
 *
 * BSD LICENSE
 *
 * Copyright(c) 2005 - 2012 Intel Corporation. All rights reserved.
 * All rights reserved.
 *
 * Redistribution and use in source and binary forms, with or without
 * modification, are permitted provided that the following conditions
 * are met:
 *
 *  * Redistributions of source code must retain the above copyright
 *    notice, this list of conditions and the following disclaimer.
 *  * Redistributions in binary form must reproduce the above copyright
 *    notice, this list of conditions and the following disclaimer in
 *    the documentation and/or other materials provided with the
 *    distribution.
 *  * Neither the name Intel Corporation nor the names of its
 *    contributors may be used to endorse or promote products derived
 *    from this software without specific prior written permission.
 *
 * THIS SOFTWARE IS PROVIDED BY THE COPYRIGHT HOLDERS AND CONTRIBUTORS
 * "AS IS" AND ANY EXPRESS OR IMPLIED WARRANTIES, INCLUDING, BUT NOT
 * LIMITED TO, THE IMPLIED WARRANTIES OF MERCHANTABILITY AND FITNESS FOR
 * A PARTICULAR PURPOSE ARE DISCLAIMED. IN NO EVENT SHALL THE COPYRIGHT
 * OWNER OR CONTRIBUTORS BE LIABLE FOR ANY DIRECT, INDIRECT, INCIDENTAL,
 * SPECIAL, EXEMPLARY, OR CONSEQUENTIAL DAMAGES (INCLUDING, BUT NOT
 * LIMITED TO, PROCUREMENT OF SUBSTITUTE GOODS OR SERVICES; LOSS OF USE,
 * DATA, OR PROFITS; OR BUSINESS INTERRUPTION) HOWEVER CAUSED AND ON ANY
 * THEORY OF LIABILITY, WHETHER IN CONTRACT, STRICT LIABILITY, OR TORT
 * (INCLUDING NEGLIGENCE OR OTHERWISE) ARISING IN ANY WAY OUT OF THE USE
 * OF THIS SOFTWARE, EVEN IF ADVISED OF THE POSSIBILITY OF SUCH DAMAGE.
 *
 *****************************************************************************/
#include <linux/completion.h>
#include <linux/dma-mapping.h>
#include <linux/firmware.h>
#include <linux/module.h>

#include "iwl-drv.h"
#include "iwl-debug.h"
#include "iwl-trans.h"
#include "iwl-op-mode.h"
#include "iwl-agn-hw.h"
#include "iwl-fw.h"
#include "iwl-config.h"
#include "iwl-modparams.h"

/* private includes */
#include "iwl-fw-file.h"

/**
 * struct iwl_drv - drv common data
 * @fw: the iwl_fw structure
 * @op_mode: the running op_mode
 * @trans: transport layer
 * @dev: for debug prints only
 * @cfg: configuration struct
 * @fw_index: firmware revision to try loading
 * @firmware_name: composite filename of ucode file to load
 * @request_firmware_complete: the firmware has been obtained from user space
 */
struct iwl_drv {
	struct iwl_fw fw;

	struct iwl_op_mode *op_mode;
	struct iwl_trans *trans;
	struct device *dev;
	const struct iwl_cfg *cfg;

	int fw_index;                   /* firmware we're trying to load */
	char firmware_name[25];         /* name of firmware file to load */

	struct completion request_firmware_complete;
};



/*
 * struct fw_sec: Just for the image parsing proccess.
 * For the fw storage we are using struct fw_desc.
 */
struct fw_sec {
	const void *data;		/* the sec data */
	size_t size;			/* section size */
	u32 offset;			/* offset of writing in the device */
};

static void iwl_free_fw_desc(struct iwl_drv *drv, struct fw_desc *desc)
{
	if (desc->v_addr)
		dma_free_coherent(drv->trans->dev, desc->len,
				  desc->v_addr, desc->p_addr);
	desc->v_addr = NULL;
	desc->len = 0;
}

static void iwl_free_fw_img(struct iwl_drv *drv, struct fw_img *img)
{
	int i;
	for (i = 0; i < IWL_UCODE_SECTION_MAX; i++)
		iwl_free_fw_desc(drv, &img->sec[i]);
}

static void iwl_dealloc_ucode(struct iwl_drv *drv)
{
	int i;
	for (i = 0; i < IWL_UCODE_TYPE_MAX; i++)
		iwl_free_fw_img(drv, drv->fw.img + i);
}

static int iwl_alloc_fw_desc(struct iwl_drv *drv, struct fw_desc *desc,
		      struct fw_sec *sec)
{
	if (!sec || !sec->size) {
		desc->v_addr = NULL;
		return -EINVAL;
	}

	desc->v_addr = dma_alloc_coherent(drv->trans->dev, sec->size,
					  &desc->p_addr, GFP_KERNEL);
	if (!desc->v_addr)
		return -ENOMEM;

	desc->len = sec->size;
	desc->offset = sec->offset;
	memcpy(desc->v_addr, sec->data, sec->size);
	return 0;
}

static void iwl_ucode_callback(const struct firmware *ucode_raw, void *context);

#define UCODE_EXPERIMENTAL_INDEX	100
#define UCODE_EXPERIMENTAL_TAG		"exp"

static int iwl_request_firmware(struct iwl_drv *drv, bool first)
{
	const char *name_pre = drv->cfg->fw_name_pre;
	char tag[8];

	if (first) {
#ifdef CONFIG_IWLWIFI_DEBUG_EXPERIMENTAL_UCODE
		drv->fw_index = UCODE_EXPERIMENTAL_INDEX;
		strcpy(tag, UCODE_EXPERIMENTAL_TAG);
	} else if (drv->fw_index == UCODE_EXPERIMENTAL_INDEX) {
#endif
		drv->fw_index = drv->cfg->ucode_api_max;
		sprintf(tag, "%d", drv->fw_index);
	} else {
		drv->fw_index--;
		sprintf(tag, "%d", drv->fw_index);
	}

	if (drv->fw_index < drv->cfg->ucode_api_min) {
		IWL_ERR(drv, "no suitable firmware found!\n");
		return -ENOENT;
	}

	sprintf(drv->firmware_name, "%s%s%s", name_pre, tag, ".ucode");

	IWL_DEBUG_INFO(drv, "attempting to load firmware %s'%s'\n",
		       (drv->fw_index == UCODE_EXPERIMENTAL_INDEX)
				? "EXPERIMENTAL " : "",
		       drv->firmware_name);

	return request_firmware_nowait(THIS_MODULE, 1, drv->firmware_name,
				       drv->trans->dev,
				       GFP_KERNEL, drv, iwl_ucode_callback);
}

struct fw_img_parsing {
	struct fw_sec sec[IWL_UCODE_SECTION_MAX];
	int sec_counter;
};

/*
 * struct fw_sec_parsing: to extract fw section and it's offset from tlv
 */
struct fw_sec_parsing {
	__le32 offset;
	const u8 data[];
} __packed;

/**
 * struct iwl_tlv_calib_data - parse the default calib data from TLV
 *
 * @ucode_type: the uCode to which the following default calib relates.
 * @calib: default calibrations.
 */
struct iwl_tlv_calib_data {
	__le32 ucode_type;
	__le64 calib;
} __packed;

struct iwl_firmware_pieces {
	struct fw_img_parsing img[IWL_UCODE_TYPE_MAX];

	u32 init_evtlog_ptr, init_evtlog_size, init_errlog_ptr;
	u32 inst_evtlog_ptr, inst_evtlog_size, inst_errlog_ptr;
};

/*
 * These functions are just to extract uCode section data from the pieces
 * structure.
 */
static struct fw_sec *get_sec(struct iwl_firmware_pieces *pieces,
			      enum iwl_ucode_type type,
			      int  sec)
{
	return &pieces->img[type].sec[sec];
}

static void set_sec_data(struct iwl_firmware_pieces *pieces,
			 enum iwl_ucode_type type,
			 int sec,
			 const void *data)
{
	pieces->img[type].sec[sec].data = data;
}

static void set_sec_size(struct iwl_firmware_pieces *pieces,
			 enum iwl_ucode_type type,
			 int sec,
			 size_t size)
{
	pieces->img[type].sec[sec].size = size;
}

static size_t get_sec_size(struct iwl_firmware_pieces *pieces,
			   enum iwl_ucode_type type,
			   int sec)
{
	return pieces->img[type].sec[sec].size;
}

static void set_sec_offset(struct iwl_firmware_pieces *pieces,
			   enum iwl_ucode_type type,
			   int sec,
			   u32 offset)
{
	pieces->img[type].sec[sec].offset = offset;
}

/*
 * Gets uCode section from tlv.
 */
static int iwl_store_ucode_sec(struct iwl_firmware_pieces *pieces,
			       const void *data, enum iwl_ucode_type type,
			       int size)
{
	struct fw_img_parsing *img;
	struct fw_sec *sec;
	struct fw_sec_parsing *sec_parse;

	if (WARN_ON(!pieces || !data || type >= IWL_UCODE_TYPE_MAX))
		return -1;

	sec_parse = (struct fw_sec_parsing *)data;

	img = &pieces->img[type];
	sec = &img->sec[img->sec_counter];

	sec->offset = le32_to_cpu(sec_parse->offset);
	sec->data = sec_parse->data;
	sec->size = size - sizeof(sec_parse->offset);

	++img->sec_counter;

	return 0;
}

static int iwl_set_default_calib(struct iwl_drv *drv, const u8 *data)
{
	struct iwl_tlv_calib_data *def_calib =
					(struct iwl_tlv_calib_data *)data;
	u32 ucode_type = le32_to_cpu(def_calib->ucode_type);
	if (ucode_type >= IWL_UCODE_TYPE_MAX) {
		IWL_ERR(drv, "Wrong ucode_type %u for default calibration.\n",
			ucode_type);
		return -EINVAL;
	}
	drv->fw.default_calib[ucode_type] = le64_to_cpu(def_calib->calib);
	return 0;
}

static int iwl_parse_v1_v2_firmware(struct iwl_drv *drv,
				    const struct firmware *ucode_raw,
				    struct iwl_firmware_pieces *pieces)
{
	struct iwl_ucode_header *ucode = (void *)ucode_raw->data;
	u32 api_ver, hdr_size, build;
	char buildstr[25];
	const u8 *src;

	drv->fw.ucode_ver = le32_to_cpu(ucode->ver);
	api_ver = IWL_UCODE_API(drv->fw.ucode_ver);

	switch (api_ver) {
	default:
		hdr_size = 28;
		if (ucode_raw->size < hdr_size) {
			IWL_ERR(drv, "File size too small!\n");
			return -EINVAL;
		}
		build = le32_to_cpu(ucode->u.v2.build);
		set_sec_size(pieces, IWL_UCODE_REGULAR, IWL_UCODE_SECTION_INST,
			     le32_to_cpu(ucode->u.v2.inst_size));
		set_sec_size(pieces, IWL_UCODE_REGULAR, IWL_UCODE_SECTION_DATA,
			     le32_to_cpu(ucode->u.v2.data_size));
		set_sec_size(pieces, IWL_UCODE_INIT, IWL_UCODE_SECTION_INST,
			     le32_to_cpu(ucode->u.v2.init_size));
		set_sec_size(pieces, IWL_UCODE_INIT, IWL_UCODE_SECTION_DATA,
			     le32_to_cpu(ucode->u.v2.init_data_size));
		src = ucode->u.v2.data;
		break;
	case 0:
	case 1:
	case 2:
		hdr_size = 24;
		if (ucode_raw->size < hdr_size) {
			IWL_ERR(drv, "File size too small!\n");
			return -EINVAL;
		}
		build = 0;
		set_sec_size(pieces, IWL_UCODE_REGULAR, IWL_UCODE_SECTION_INST,
			     le32_to_cpu(ucode->u.v1.inst_size));
		set_sec_size(pieces, IWL_UCODE_REGULAR, IWL_UCODE_SECTION_DATA,
			     le32_to_cpu(ucode->u.v1.data_size));
		set_sec_size(pieces, IWL_UCODE_INIT, IWL_UCODE_SECTION_INST,
			     le32_to_cpu(ucode->u.v1.init_size));
		set_sec_size(pieces, IWL_UCODE_INIT, IWL_UCODE_SECTION_DATA,
			     le32_to_cpu(ucode->u.v1.init_data_size));
		src = ucode->u.v1.data;
		break;
	}

	if (build)
		sprintf(buildstr, " build %u%s", build,
		       (drv->fw_index == UCODE_EXPERIMENTAL_INDEX)
				? " (EXP)" : "");
	else
		buildstr[0] = '\0';

	snprintf(drv->fw.fw_version,
		 sizeof(drv->fw.fw_version),
		 "%u.%u.%u.%u%s",
		 IWL_UCODE_MAJOR(drv->fw.ucode_ver),
		 IWL_UCODE_MINOR(drv->fw.ucode_ver),
		 IWL_UCODE_API(drv->fw.ucode_ver),
		 IWL_UCODE_SERIAL(drv->fw.ucode_ver),
		 buildstr);

	/* Verify size of file vs. image size info in file's header */

	if (ucode_raw->size != hdr_size +
	    get_sec_size(pieces, IWL_UCODE_REGULAR, IWL_UCODE_SECTION_INST) +
	    get_sec_size(pieces, IWL_UCODE_REGULAR, IWL_UCODE_SECTION_DATA) +
	    get_sec_size(pieces, IWL_UCODE_INIT, IWL_UCODE_SECTION_INST) +
	    get_sec_size(pieces, IWL_UCODE_INIT, IWL_UCODE_SECTION_DATA)) {

		IWL_ERR(drv,
			"uCode file size %d does not match expected size\n",
			(int)ucode_raw->size);
		return -EINVAL;
	}


	set_sec_data(pieces, IWL_UCODE_REGULAR, IWL_UCODE_SECTION_INST, src);
	src += get_sec_size(pieces, IWL_UCODE_REGULAR, IWL_UCODE_SECTION_INST);
	set_sec_offset(pieces, IWL_UCODE_REGULAR, IWL_UCODE_SECTION_INST,
		       IWLAGN_RTC_INST_LOWER_BOUND);
	set_sec_data(pieces, IWL_UCODE_REGULAR, IWL_UCODE_SECTION_DATA, src);
	src += get_sec_size(pieces, IWL_UCODE_REGULAR, IWL_UCODE_SECTION_DATA);
	set_sec_offset(pieces, IWL_UCODE_REGULAR, IWL_UCODE_SECTION_DATA,
		       IWLAGN_RTC_DATA_LOWER_BOUND);
	set_sec_data(pieces, IWL_UCODE_INIT, IWL_UCODE_SECTION_INST, src);
	src += get_sec_size(pieces, IWL_UCODE_INIT, IWL_UCODE_SECTION_INST);
	set_sec_offset(pieces, IWL_UCODE_INIT, IWL_UCODE_SECTION_INST,
		       IWLAGN_RTC_INST_LOWER_BOUND);
	set_sec_data(pieces, IWL_UCODE_INIT, IWL_UCODE_SECTION_DATA, src);
	src += get_sec_size(pieces, IWL_UCODE_INIT, IWL_UCODE_SECTION_DATA);
	set_sec_offset(pieces, IWL_UCODE_INIT, IWL_UCODE_SECTION_DATA,
		       IWLAGN_RTC_DATA_LOWER_BOUND);
	return 0;
}

static int iwl_parse_tlv_firmware(struct iwl_drv *drv,
				const struct firmware *ucode_raw,
				struct iwl_firmware_pieces *pieces,
				struct iwl_ucode_capabilities *capa)
{
	struct iwl_tlv_ucode_header *ucode = (void *)ucode_raw->data;
	struct iwl_ucode_tlv *tlv;
	size_t len = ucode_raw->size;
	const u8 *data;
	u32 tlv_len;
	enum iwl_ucode_tlv_type tlv_type;
	const u8 *tlv_data;
	char buildstr[25];
	u32 build;

	if (len < sizeof(*ucode)) {
		IWL_ERR(drv, "uCode has invalid length: %zd\n", len);
		return -EINVAL;
	}

	if (ucode->magic != cpu_to_le32(IWL_TLV_UCODE_MAGIC)) {
		IWL_ERR(drv, "invalid uCode magic: 0X%x\n",
			le32_to_cpu(ucode->magic));
		return -EINVAL;
	}

	drv->fw.ucode_ver = le32_to_cpu(ucode->ver);
	build = le32_to_cpu(ucode->build);

	if (build)
		sprintf(buildstr, " build %u%s", build,
		       (drv->fw_index == UCODE_EXPERIMENTAL_INDEX)
				? " (EXP)" : "");
	else
		buildstr[0] = '\0';

	snprintf(drv->fw.fw_version,
		 sizeof(drv->fw.fw_version),
		 "%u.%u.%u.%u%s",
		 IWL_UCODE_MAJOR(drv->fw.ucode_ver),
		 IWL_UCODE_MINOR(drv->fw.ucode_ver),
		 IWL_UCODE_API(drv->fw.ucode_ver),
		 IWL_UCODE_SERIAL(drv->fw.ucode_ver),
		 buildstr);

	data = ucode->data;

	len -= sizeof(*ucode);

	while (len >= sizeof(*tlv)) {
		len -= sizeof(*tlv);
		tlv = (void *)data;

		tlv_len = le32_to_cpu(tlv->length);
		tlv_type = le32_to_cpu(tlv->type);
		tlv_data = tlv->data;

		if (len < tlv_len) {
			IWL_ERR(drv, "invalid TLV len: %zd/%u\n",
				len, tlv_len);
			return -EINVAL;
		}
		len -= ALIGN(tlv_len, 4);
		data += sizeof(*tlv) + ALIGN(tlv_len, 4);

		switch (tlv_type) {
		case IWL_UCODE_TLV_INST:
			set_sec_data(pieces, IWL_UCODE_REGULAR,
				     IWL_UCODE_SECTION_INST, tlv_data);
			set_sec_size(pieces, IWL_UCODE_REGULAR,
				     IWL_UCODE_SECTION_INST, tlv_len);
			set_sec_offset(pieces, IWL_UCODE_REGULAR,
				       IWL_UCODE_SECTION_INST,
				       IWLAGN_RTC_INST_LOWER_BOUND);
			break;
		case IWL_UCODE_TLV_DATA:
			set_sec_data(pieces, IWL_UCODE_REGULAR,
				     IWL_UCODE_SECTION_DATA, tlv_data);
			set_sec_size(pieces, IWL_UCODE_REGULAR,
				     IWL_UCODE_SECTION_DATA, tlv_len);
			set_sec_offset(pieces, IWL_UCODE_REGULAR,
				       IWL_UCODE_SECTION_DATA,
				       IWLAGN_RTC_DATA_LOWER_BOUND);
			break;
		case IWL_UCODE_TLV_INIT:
			set_sec_data(pieces, IWL_UCODE_INIT,
				     IWL_UCODE_SECTION_INST, tlv_data);
			set_sec_size(pieces, IWL_UCODE_INIT,
				     IWL_UCODE_SECTION_INST, tlv_len);
			set_sec_offset(pieces, IWL_UCODE_INIT,
				       IWL_UCODE_SECTION_INST,
				       IWLAGN_RTC_INST_LOWER_BOUND);
			break;
		case IWL_UCODE_TLV_INIT_DATA:
			set_sec_data(pieces, IWL_UCODE_INIT,
				     IWL_UCODE_SECTION_DATA, tlv_data);
			set_sec_size(pieces, IWL_UCODE_INIT,
				     IWL_UCODE_SECTION_DATA, tlv_len);
			set_sec_offset(pieces, IWL_UCODE_INIT,
				       IWL_UCODE_SECTION_DATA,
				       IWLAGN_RTC_DATA_LOWER_BOUND);
			break;
		case IWL_UCODE_TLV_BOOT:
			IWL_ERR(drv, "Found unexpected BOOT ucode\n");
			break;
		case IWL_UCODE_TLV_PROBE_MAX_LEN:
			if (tlv_len != sizeof(u32))
				goto invalid_tlv_len;
			capa->max_probe_length =
					le32_to_cpup((__le32 *)tlv_data);
			break;
		case IWL_UCODE_TLV_PAN:
			if (tlv_len)
				goto invalid_tlv_len;
			capa->flags |= IWL_UCODE_TLV_FLAGS_PAN;
			break;
		case IWL_UCODE_TLV_FLAGS:
			/* must be at least one u32 */
			if (tlv_len < sizeof(u32))
				goto invalid_tlv_len;
			/* and a proper number of u32s */
			if (tlv_len % sizeof(u32))
				goto invalid_tlv_len;
			/*
			 * This driver only reads the first u32 as
			 * right now no more features are defined,
			 * if that changes then either the driver
			 * will not work with the new firmware, or
			 * it'll not take advantage of new features.
			 */
			capa->flags = le32_to_cpup((__le32 *)tlv_data);
			break;
		case IWL_UCODE_TLV_INIT_EVTLOG_PTR:
			if (tlv_len != sizeof(u32))
				goto invalid_tlv_len;
			pieces->init_evtlog_ptr =
					le32_to_cpup((__le32 *)tlv_data);
			break;
		case IWL_UCODE_TLV_INIT_EVTLOG_SIZE:
			if (tlv_len != sizeof(u32))
				goto invalid_tlv_len;
			pieces->init_evtlog_size =
					le32_to_cpup((__le32 *)tlv_data);
			break;
		case IWL_UCODE_TLV_INIT_ERRLOG_PTR:
			if (tlv_len != sizeof(u32))
				goto invalid_tlv_len;
			pieces->init_errlog_ptr =
					le32_to_cpup((__le32 *)tlv_data);
			break;
		case IWL_UCODE_TLV_RUNT_EVTLOG_PTR:
			if (tlv_len != sizeof(u32))
				goto invalid_tlv_len;
			pieces->inst_evtlog_ptr =
					le32_to_cpup((__le32 *)tlv_data);
			break;
		case IWL_UCODE_TLV_RUNT_EVTLOG_SIZE:
			if (tlv_len != sizeof(u32))
				goto invalid_tlv_len;
			pieces->inst_evtlog_size =
					le32_to_cpup((__le32 *)tlv_data);
			break;
		case IWL_UCODE_TLV_RUNT_ERRLOG_PTR:
			if (tlv_len != sizeof(u32))
				goto invalid_tlv_len;
			pieces->inst_errlog_ptr =
					le32_to_cpup((__le32 *)tlv_data);
			break;
		case IWL_UCODE_TLV_ENHANCE_SENS_TBL:
			if (tlv_len)
				goto invalid_tlv_len;
			drv->fw.enhance_sensitivity_table = true;
			break;
		case IWL_UCODE_TLV_WOWLAN_INST:
			set_sec_data(pieces, IWL_UCODE_WOWLAN,
				     IWL_UCODE_SECTION_INST, tlv_data);
			set_sec_size(pieces, IWL_UCODE_WOWLAN,
				     IWL_UCODE_SECTION_INST, tlv_len);
			set_sec_offset(pieces, IWL_UCODE_WOWLAN,
				       IWL_UCODE_SECTION_INST,
				       IWLAGN_RTC_INST_LOWER_BOUND);
			break;
		case IWL_UCODE_TLV_WOWLAN_DATA:
			set_sec_data(pieces, IWL_UCODE_WOWLAN,
				     IWL_UCODE_SECTION_DATA, tlv_data);
			set_sec_size(pieces, IWL_UCODE_WOWLAN,
				     IWL_UCODE_SECTION_DATA, tlv_len);
			set_sec_offset(pieces, IWL_UCODE_WOWLAN,
				       IWL_UCODE_SECTION_DATA,
				       IWLAGN_RTC_DATA_LOWER_BOUND);
			break;
		case IWL_UCODE_TLV_PHY_CALIBRATION_SIZE:
			if (tlv_len != sizeof(u32))
				goto invalid_tlv_len;
			capa->standard_phy_calibration_size =
					le32_to_cpup((__le32 *)tlv_data);
			break;
		 case IWL_UCODE_TLV_SEC_RT:
			iwl_store_ucode_sec(pieces, tlv_data, IWL_UCODE_REGULAR,
					    tlv_len);
			drv->fw.mvm_fw = true;
			break;
		case IWL_UCODE_TLV_SEC_INIT:
			iwl_store_ucode_sec(pieces, tlv_data, IWL_UCODE_INIT,
					    tlv_len);
			drv->fw.mvm_fw = true;
			break;
		case IWL_UCODE_TLV_SEC_WOWLAN:
			iwl_store_ucode_sec(pieces, tlv_data, IWL_UCODE_WOWLAN,
					    tlv_len);
			drv->fw.mvm_fw = true;
			break;
		case IWL_UCODE_TLV_DEF_CALIB:
			if (tlv_len != sizeof(struct iwl_tlv_calib_data))
				goto invalid_tlv_len;
			if (iwl_set_default_calib(drv, tlv_data))
				goto tlv_error;
			break;
		case IWL_UCODE_TLV_PHY_SKU:
			if (tlv_len != sizeof(u32))
				goto invalid_tlv_len;
			drv->fw.phy_config = le32_to_cpup((__le32 *)tlv_data);
			break;
		default:
			IWL_DEBUG_INFO(drv, "unknown TLV: %d\n", tlv_type);
			break;
		}
	}

	if (len) {
		IWL_ERR(drv, "invalid TLV after parsing: %zd\n", len);
		iwl_print_hex_dump(drv, IWL_DL_FW, (u8 *)data, len);
		return -EINVAL;
	}

	return 0;

 invalid_tlv_len:
	IWL_ERR(drv, "TLV %d has invalid size: %u\n", tlv_type, tlv_len);
 tlv_error:
	iwl_print_hex_dump(drv, IWL_DL_FW, tlv_data, tlv_len);

	return -EINVAL;
}

static int alloc_pci_desc(struct iwl_drv *drv,
			  struct iwl_firmware_pieces *pieces,
			  enum iwl_ucode_type type)
{
	int i;
	for (i = 0;
	     i < IWL_UCODE_SECTION_MAX && get_sec_size(pieces, type, i);
	     i++)
		if (iwl_alloc_fw_desc(drv, &(drv->fw.img[type].sec[i]),
						get_sec(pieces, type, i)))
			return -1;
	return 0;
}

static int validate_sec_sizes(struct iwl_drv *drv,
			      struct iwl_firmware_pieces *pieces,
			      const struct iwl_cfg *cfg)
{
	IWL_DEBUG_INFO(drv, "f/w package hdr runtime inst size = %Zd\n",
		get_sec_size(pieces, IWL_UCODE_REGULAR,
			     IWL_UCODE_SECTION_INST));
	IWL_DEBUG_INFO(drv, "f/w package hdr runtime data size = %Zd\n",
		get_sec_size(pieces, IWL_UCODE_REGULAR,
			     IWL_UCODE_SECTION_DATA));
	IWL_DEBUG_INFO(drv, "f/w package hdr init inst size = %Zd\n",
		get_sec_size(pieces, IWL_UCODE_INIT, IWL_UCODE_SECTION_INST));
	IWL_DEBUG_INFO(drv, "f/w package hdr init data size = %Zd\n",
		get_sec_size(pieces, IWL_UCODE_INIT, IWL_UCODE_SECTION_DATA));

	/* Verify that uCode images will fit in card's SRAM. */
	if (get_sec_size(pieces, IWL_UCODE_REGULAR, IWL_UCODE_SECTION_INST) >
							cfg->max_inst_size) {
		IWL_ERR(drv, "uCode instr len %Zd too large to fit in\n",
			get_sec_size(pieces, IWL_UCODE_REGULAR,
						IWL_UCODE_SECTION_INST));
		return -1;
	}

	if (get_sec_size(pieces, IWL_UCODE_REGULAR, IWL_UCODE_SECTION_DATA) >
							cfg->max_data_size) {
		IWL_ERR(drv, "uCode data len %Zd too large to fit in\n",
			get_sec_size(pieces, IWL_UCODE_REGULAR,
						IWL_UCODE_SECTION_DATA));
		return -1;
	}

	 if (get_sec_size(pieces, IWL_UCODE_INIT, IWL_UCODE_SECTION_INST) >
							cfg->max_inst_size) {
		IWL_ERR(drv, "uCode init instr len %Zd too large to fit in\n",
			get_sec_size(pieces, IWL_UCODE_INIT,
						IWL_UCODE_SECTION_INST));
		return -1;
	}

	if (get_sec_size(pieces, IWL_UCODE_INIT, IWL_UCODE_SECTION_DATA) >
							cfg->max_data_size) {
		IWL_ERR(drv, "uCode init data len %Zd too large to fit in\n",
			get_sec_size(pieces, IWL_UCODE_REGULAR,
						IWL_UCODE_SECTION_DATA));
		return -1;
	}
	return 0;
}


/**
 * iwl_ucode_callback - callback when firmware was loaded
 *
 * If loaded successfully, copies the firmware into buffers
 * for the card to fetch (via DMA).
 */
static void iwl_ucode_callback(const struct firmware *ucode_raw, void *context)
{
	struct iwl_drv *drv = context;
	struct iwl_fw *fw = &drv->fw;
	struct iwl_ucode_header *ucode;
	int err;
	struct iwl_firmware_pieces pieces;
	const unsigned int api_max = drv->cfg->ucode_api_max;
	unsigned int api_ok = drv->cfg->ucode_api_ok;
	const unsigned int api_min = drv->cfg->ucode_api_min;
	u32 api_ver;
	int i;

	fw->ucode_capa.max_probe_length = 200;
	fw->ucode_capa.standard_phy_calibration_size =
			IWL_DEFAULT_STANDARD_PHY_CALIBRATE_TBL_SIZE;

	if (!api_ok)
		api_ok = api_max;

	memset(&pieces, 0, sizeof(pieces));

	if (!ucode_raw) {
		if (drv->fw_index <= api_ok)
			IWL_ERR(drv,
				"request for firmware file '%s' failed.\n",
				drv->firmware_name);
		goto try_again;
	}

	IWL_DEBUG_INFO(drv, "Loaded firmware file '%s' (%zd bytes).\n",
		       drv->firmware_name, ucode_raw->size);

	/* Make sure that we got at least the API version number */
	if (ucode_raw->size < 4) {
		IWL_ERR(drv, "File size way too small!\n");
		goto try_again;
	}

	/* Data from ucode file:  header followed by uCode images */
	ucode = (struct iwl_ucode_header *)ucode_raw->data;

	if (ucode->ver)
		err = iwl_parse_v1_v2_firmware(drv, ucode_raw, &pieces);
	else
		err = iwl_parse_tlv_firmware(drv, ucode_raw, &pieces,
					   &fw->ucode_capa);

	if (err)
		goto try_again;

	api_ver = IWL_UCODE_API(drv->fw.ucode_ver);

	/*
	 * api_ver should match the api version forming part of the
	 * firmware filename ... but we don't check for that and only rely
	 * on the API version read from firmware header from here on forward
	 */
	/* no api version check required for experimental uCode */
	if (drv->fw_index != UCODE_EXPERIMENTAL_INDEX) {
		if (api_ver < api_min || api_ver > api_max) {
			IWL_ERR(drv,
				"Driver unable to support your firmware API. "
				"Driver supports v%u, firmware is v%u.\n",
				api_max, api_ver);
			goto try_again;
		}

		if (api_ver < api_ok) {
			if (api_ok != api_max)
				IWL_ERR(drv, "Firmware has old API version, "
					"expected v%u through v%u, got v%u.\n",
					api_ok, api_max, api_ver);
			else
				IWL_ERR(drv, "Firmware has old API version, "
					"expected v%u, got v%u.\n",
					api_max, api_ver);
			IWL_ERR(drv, "New firmware can be obtained from "
				      "http://www.intellinuxwireless.org/.\n");
		}
	}

	IWL_INFO(drv, "loaded firmware version %s", drv->fw.fw_version);

	/*
	 * In mvm uCode there is no difference between data and instructions
	 * sections.
	 */
	if (!fw->mvm_fw && validate_sec_sizes(drv, &pieces, drv->cfg))
		goto try_again;

	/* Allocate ucode buffers for card's bus-master loading ... */

	/* Runtime instructions and 2 copies of data:
	 * 1) unmodified from disk
	 * 2) backup cache for save/restore during power-downs */
	for (i = 0; i < IWL_UCODE_TYPE_MAX; i++)
		if (alloc_pci_desc(drv, &pieces, i))
			goto err_pci_alloc;

	/* Now that we can no longer fail, copy information */

	/*
	 * The (size - 16) / 12 formula is based on the information recorded
	 * for each event, which is of mode 1 (including timestamp) for all
	 * new microcodes that include this information.
	 */
	fw->init_evtlog_ptr = pieces.init_evtlog_ptr;
	if (pieces.init_evtlog_size)
		fw->init_evtlog_size = (pieces.init_evtlog_size - 16)/12;
	else
		fw->init_evtlog_size =
			drv->cfg->base_params->max_event_log_size;
	fw->init_errlog_ptr = pieces.init_errlog_ptr;
	fw->inst_evtlog_ptr = pieces.inst_evtlog_ptr;
	if (pieces.inst_evtlog_size)
		fw->inst_evtlog_size = (pieces.inst_evtlog_size - 16)/12;
	else
		fw->inst_evtlog_size =
			drv->cfg->base_params->max_event_log_size;
	fw->inst_errlog_ptr = pieces.inst_errlog_ptr;

	/*
	 * figure out the offset of chain noise reset and gain commands
	 * base on the size of standard phy calibration commands table size
	 */
	if (fw->ucode_capa.standard_phy_calibration_size >
	    IWL_MAX_PHY_CALIBRATE_TBL_SIZE)
		fw->ucode_capa.standard_phy_calibration_size =
			IWL_MAX_STANDARD_PHY_CALIBRATE_TBL_SIZE;

	/* We have our copies now, allow OS release its copies */
	release_firmware(ucode_raw);
	complete(&drv->request_firmware_complete);

	drv->op_mode = iwl_dvm_ops.start(drv->trans, drv->cfg, &drv->fw);

	if (!drv->op_mode)
		goto out_unbind;

	return;

 try_again:
	/* try next, if any */
	release_firmware(ucode_raw);
	if (iwl_request_firmware(drv, false))
		goto out_unbind;
	return;

 err_pci_alloc:
	IWL_ERR(drv, "failed to allocate pci memory\n");
	iwl_dealloc_ucode(drv);
	release_firmware(ucode_raw);
 out_unbind:
	complete(&drv->request_firmware_complete);
	device_release_driver(drv->trans->dev);
}

struct iwl_drv *iwl_drv_start(struct iwl_trans *trans,
			      const struct iwl_cfg *cfg)
{
	struct iwl_drv *drv;
	int ret;

	drv = kzalloc(sizeof(*drv), GFP_KERNEL);
<<<<<<< HEAD
	if (!drv) {
		dev_printk(KERN_ERR, trans->dev, "Couldn't allocate iwl_drv");
		return NULL;
	}
=======
	if (!drv)
		return NULL;

>>>>>>> 0a9b3782
	drv->trans = trans;
	drv->dev = trans->dev;
	drv->cfg = cfg;

	init_completion(&drv->request_firmware_complete);

	ret = iwl_request_firmware(drv, true);

	if (ret) {
		IWL_ERR(trans, "Couldn't request the fw\n");
		kfree(drv);
		drv = NULL;
	}

	return drv;
}

void iwl_drv_stop(struct iwl_drv *drv)
{
	wait_for_completion(&drv->request_firmware_complete);

	/* op_mode can be NULL if its start failed */
	if (drv->op_mode)
		iwl_op_mode_stop(drv->op_mode);

	iwl_dealloc_ucode(drv);

	kfree(drv);
}


/* shared module parameters */
struct iwl_mod_params iwlwifi_mod_params = {
	.amsdu_size_8K = 1,
	.restart_fw = 1,
	.plcp_check = true,
	.bt_coex_active = true,
	.power_level = IWL_POWER_INDEX_1,
	.bt_ch_announce = true,
	.auto_agg = true,
	/* the rest are 0 by default */
};

#ifdef CONFIG_IWLWIFI_DEBUG
module_param_named(debug, iwlwifi_mod_params.debug_level, uint,
		   S_IRUGO | S_IWUSR);
MODULE_PARM_DESC(debug, "debug output mask");
#endif

module_param_named(swcrypto, iwlwifi_mod_params.sw_crypto, int, S_IRUGO);
MODULE_PARM_DESC(swcrypto, "using crypto in software (default 0 [hardware])");
module_param_named(11n_disable, iwlwifi_mod_params.disable_11n, uint, S_IRUGO);
MODULE_PARM_DESC(11n_disable,
	"disable 11n functionality, bitmap: 1: full, 2: agg TX, 4: agg RX");
module_param_named(amsdu_size_8K, iwlwifi_mod_params.amsdu_size_8K,
		   int, S_IRUGO);
MODULE_PARM_DESC(amsdu_size_8K, "enable 8K amsdu size");
module_param_named(fw_restart, iwlwifi_mod_params.restart_fw, int, S_IRUGO);
MODULE_PARM_DESC(fw_restart, "restart firmware in case of error");

module_param_named(antenna_coupling, iwlwifi_mod_params.ant_coupling,
		   int, S_IRUGO);
MODULE_PARM_DESC(antenna_coupling,
		 "specify antenna coupling in dB (defualt: 0 dB)");

module_param_named(bt_ch_inhibition, iwlwifi_mod_params.bt_ch_announce,
		   bool, S_IRUGO);
MODULE_PARM_DESC(bt_ch_inhibition,
		 "Enable BT channel inhibition (default: enable)");

module_param_named(plcp_check, iwlwifi_mod_params.plcp_check, bool, S_IRUGO);
MODULE_PARM_DESC(plcp_check, "Check plcp health (default: 1 [enabled])");

module_param_named(wd_disable, iwlwifi_mod_params.wd_disable, int, S_IRUGO);
MODULE_PARM_DESC(wd_disable,
		"Disable stuck queue watchdog timer 0=system default, "
		"1=disable, 2=enable (default: 0)");

/*
 * set bt_coex_active to true, uCode will do kill/defer
 * every time the priority line is asserted (BT is sending signals on the
 * priority line in the PCIx).
 * set bt_coex_active to false, uCode will ignore the BT activity and
 * perform the normal operation
 *
 * User might experience transmit issue on some platform due to WiFi/BT
 * co-exist problem. The possible behaviors are:
 *   Able to scan and finding all the available AP
 *   Not able to associate with any AP
 * On those platforms, WiFi communication can be restored by set
 * "bt_coex_active" module parameter to "false"
 *
 * default: bt_coex_active = true (BT_COEX_ENABLE)
 */
module_param_named(bt_coex_active, iwlwifi_mod_params.bt_coex_active,
		bool, S_IRUGO);
MODULE_PARM_DESC(bt_coex_active, "enable wifi/bt co-exist (default: enable)");

module_param_named(led_mode, iwlwifi_mod_params.led_mode, int, S_IRUGO);
MODULE_PARM_DESC(led_mode, "0=system default, "
		"1=On(RF On)/Off(RF Off), 2=blinking, 3=Off (default: 0)");

module_param_named(power_save, iwlwifi_mod_params.power_save,
		bool, S_IRUGO);
MODULE_PARM_DESC(power_save,
		 "enable WiFi power management (default: disable)");

module_param_named(power_level, iwlwifi_mod_params.power_level,
		int, S_IRUGO);
MODULE_PARM_DESC(power_level,
		 "default power save level (range from 1 - 5, default: 1)");

module_param_named(auto_agg, iwlwifi_mod_params.auto_agg,
		bool, S_IRUGO);
MODULE_PARM_DESC(auto_agg,
<<<<<<< HEAD
		 "enable agg w/o check traffic load (default: enable)");
=======
		 "enable agg w/o check traffic load (default: enable)");

module_param_named(5ghz_disable, iwlwifi_mod_params.disable_5ghz,
		bool, S_IRUGO);
MODULE_PARM_DESC(5ghz_disable, "disable 5GHz band (default: 0 [enabled])");
>>>>>>> 0a9b3782
<|MERGE_RESOLUTION|>--- conflicted
+++ resolved
@@ -893,16 +893,9 @@
 	int ret;
 
 	drv = kzalloc(sizeof(*drv), GFP_KERNEL);
-<<<<<<< HEAD
-	if (!drv) {
-		dev_printk(KERN_ERR, trans->dev, "Couldn't allocate iwl_drv");
-		return NULL;
-	}
-=======
 	if (!drv)
 		return NULL;
 
->>>>>>> 0a9b3782
 	drv->trans = trans;
 	drv->dev = trans->dev;
 	drv->cfg = cfg;
@@ -1018,12 +1011,8 @@
 module_param_named(auto_agg, iwlwifi_mod_params.auto_agg,
 		bool, S_IRUGO);
 MODULE_PARM_DESC(auto_agg,
-<<<<<<< HEAD
-		 "enable agg w/o check traffic load (default: enable)");
-=======
 		 "enable agg w/o check traffic load (default: enable)");
 
 module_param_named(5ghz_disable, iwlwifi_mod_params.disable_5ghz,
 		bool, S_IRUGO);
-MODULE_PARM_DESC(5ghz_disable, "disable 5GHz band (default: 0 [enabled])");
->>>>>>> 0a9b3782
+MODULE_PARM_DESC(5ghz_disable, "disable 5GHz band (default: 0 [enabled])");