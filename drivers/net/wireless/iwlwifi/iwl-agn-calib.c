--- conflicted
+++ resolved
@@ -90,25 +90,15 @@
 	};
 	struct iwl_calib_result *res;
 
-<<<<<<< HEAD
-	list_for_each_entry(res, &priv->calib_results, list) {
-=======
 	list_for_each_entry(res, &trans->calib_results, list) {
->>>>>>> d66be829
 		int ret;
 
 		hcmd.len[0] = res->cmd_len;
 		hcmd.data[0] = &res->hdr;
 		hcmd.dataflags[0] = IWL_HCMD_DFL_NOCOPY;
-<<<<<<< HEAD
-		ret = iwl_trans_send_cmd(trans(priv), &hcmd);
-		if (ret) {
-			IWL_ERR(priv, "Error %d on calib cmd %d\n",
-=======
 		ret = iwl_trans_send_cmd(trans, &hcmd);
 		if (ret) {
 			IWL_ERR(trans, "Error %d on calib cmd %d\n",
->>>>>>> d66be829
 				ret, res->hdr.op_code);
 			return ret;
 		}
@@ -117,11 +107,7 @@
 	return 0;
 }
 
-<<<<<<< HEAD
-int iwl_calib_set(struct iwl_priv *priv,
-=======
 int iwl_calib_set(struct iwl_trans *trans,
->>>>>>> d66be829
 		  const struct iwl_calib_hdr *cmd, int len)
 {
 	struct iwl_calib_result *res, *tmp;
@@ -133,11 +119,7 @@
 	memcpy(&res->hdr, cmd, len);
 	res->cmd_len = len;
 
-<<<<<<< HEAD
-	list_for_each_entry(tmp, &priv->calib_results, list) {
-=======
 	list_for_each_entry(tmp, &trans->calib_results, list) {
->>>>>>> d66be829
 		if (tmp->hdr.op_code == res->hdr.op_code) {
 			list_replace(&tmp->list, &res->list);
 			kfree(tmp);
@@ -146,11 +128,7 @@
 	}
 
 	/* wasn't in list already */
-<<<<<<< HEAD
-	list_add_tail(&res->list, &priv->calib_results);
-=======
 	list_add_tail(&res->list, &trans->calib_results);
->>>>>>> d66be829
 
 	return 0;
 }
@@ -159,11 +137,7 @@
 {
 	struct iwl_calib_result *res, *tmp;
 
-<<<<<<< HEAD
-	list_for_each_entry_safe(res, tmp, &priv->calib_results, list) {
-=======
 	list_for_each_entry_safe(res, tmp, &trans->calib_results, list) {
->>>>>>> d66be829
 		list_del(&res->list);
 		kfree(res);
 	}
