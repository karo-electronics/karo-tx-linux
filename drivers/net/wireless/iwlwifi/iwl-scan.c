/******************************************************************************
 *
 * GPL LICENSE SUMMARY
 *
 * Copyright(c) 2008 - 2011 Intel Corporation. All rights reserved.
 *
 * This program is free software; you can redistribute it and/or modify
 * it under the terms of version 2 of the GNU General Public License as
 * published by the Free Software Foundation.
 *
 * This program is distributed in the hope that it will be useful, but
 * WITHOUT ANY WARRANTY; without even the implied warranty of
 * MERCHANTABILITY or FITNESS FOR A PARTICULAR PURPOSE.  See the GNU
 * General Public License for more details.
 *
 * You should have received a copy of the GNU General Public License
 * along with this program; if not, write to the Free Software
 * Foundation, Inc., 51 Franklin Street, Fifth Floor, Boston, MA 02110,
 * USA
 *
 * The full GNU General Public License is included in this distribution
 * in the file called LICENSE.GPL.
 *
 * Contact Information:
 *  Intel Linux Wireless <ilw@linux.intel.com>
 * Intel Corporation, 5200 N.E. Elam Young Parkway, Hillsboro, OR 97124-6497
 *****************************************************************************/
#include <linux/slab.h>
#include <linux/types.h>
#include <linux/etherdevice.h>
#include <net/mac80211.h>

#include "iwl-eeprom.h"
#include "iwl-dev.h"
#include "iwl-core.h"
#include "iwl-io.h"
#include "iwl-agn.h"
#include "iwl-trans.h"

/* For active scan, listen ACTIVE_DWELL_TIME (msec) on each channel after
 * sending probe req.  This should be set long enough to hear probe responses
 * from more than one AP.  */
#define IWL_ACTIVE_DWELL_TIME_24    (30)       /* all times in msec */
#define IWL_ACTIVE_DWELL_TIME_52    (20)

#define IWL_ACTIVE_DWELL_FACTOR_24GHZ (3)
#define IWL_ACTIVE_DWELL_FACTOR_52GHZ (2)

/* For passive scan, listen PASSIVE_DWELL_TIME (msec) on each channel.
 * Must be set longer than active dwell time.
 * For the most reliable scan, set > AP beacon interval (typically 100msec). */
#define IWL_PASSIVE_DWELL_TIME_24   (20)       /* all times in msec */
#define IWL_PASSIVE_DWELL_TIME_52   (10)
#define IWL_PASSIVE_DWELL_BASE      (100)
#define IWL_CHANNEL_TUNE_TIME       5

static int iwl_send_scan_abort(struct iwl_priv *priv)
{
	int ret;
	struct iwl_rx_packet *pkt;
	struct iwl_host_cmd cmd = {
		.id = REPLY_SCAN_ABORT_CMD,
		.flags = CMD_SYNC | CMD_WANT_SKB,
	};

	/* Exit instantly with error when device is not ready
	 * to receive scan abort command or it does not perform
	 * hardware scan currently */
	if (!test_bit(STATUS_READY, &priv->shrd->status) ||
	    !test_bit(STATUS_GEO_CONFIGURED, &priv->shrd->status) ||
	    !test_bit(STATUS_SCAN_HW, &priv->shrd->status) ||
	    test_bit(STATUS_FW_ERROR, &priv->shrd->status) ||
	    test_bit(STATUS_EXIT_PENDING, &priv->shrd->status))
		return -EIO;

	ret = iwl_trans_send_cmd(trans(priv), &cmd);
	if (ret)
		return ret;

	pkt = (struct iwl_rx_packet *)cmd.reply_page;
	if (pkt->u.status != CAN_ABORT_STATUS) {
		/* The scan abort will return 1 for success or
		 * 2 for "failure".  A failure condition can be
		 * due to simply not being in an active scan which
		 * can occur if we send the scan abort before we
		 * the microcode has notified us that a scan is
		 * completed. */
		IWL_DEBUG_SCAN(priv, "SCAN_ABORT ret %d.\n", pkt->u.status);
		ret = -EIO;
	}

	iwl_free_pages(priv->shrd, cmd.reply_page);
	return ret;
}

static void iwl_complete_scan(struct iwl_priv *priv, bool aborted)
{
	/* check if scan was requested from mac80211 */
	if (priv->scan_request) {
		IWL_DEBUG_SCAN(priv, "Complete scan in mac80211\n");
		ieee80211_scan_completed(priv->hw, aborted);
	}

	if (priv->scan_type == IWL_SCAN_ROC) {
		ieee80211_remain_on_channel_expired(priv->hw);
		priv->hw_roc_channel = NULL;
		schedule_delayed_work(&priv->hw_roc_disable_work, 10 * HZ);
	}

	priv->scan_type = IWL_SCAN_NORMAL;
	priv->scan_vif = NULL;
	priv->scan_request = NULL;
}

static void iwl_process_scan_complete(struct iwl_priv *priv)
{
	bool aborted;

	lockdep_assert_held(&priv->shrd->mutex);

	if (!test_and_clear_bit(STATUS_SCAN_COMPLETE, &priv->shrd->status))
		return;

	IWL_DEBUG_SCAN(priv, "Completed scan.\n");

	cancel_delayed_work(&priv->scan_check);

	aborted = test_and_clear_bit(STATUS_SCAN_ABORTING, &priv->shrd->status);
	if (aborted)
		IWL_DEBUG_SCAN(priv, "Aborted scan completed.\n");

	if (!test_and_clear_bit(STATUS_SCANNING, &priv->shrd->status)) {
		IWL_DEBUG_SCAN(priv, "Scan already completed.\n");
		goto out_settings;
	}

	if (priv->scan_type == IWL_SCAN_ROC) {
		ieee80211_remain_on_channel_expired(priv->hw);
		priv->hw_roc_channel = NULL;
		schedule_delayed_work(&priv->hw_roc_disable_work, 10 * HZ);
	}

	if (priv->scan_type != IWL_SCAN_NORMAL && !aborted) {
		int err;

		/* Check if mac80211 requested scan during our internal scan */
		if (priv->scan_request == NULL)
			goto out_complete;

		/* If so request a new scan */
		err = iwl_scan_initiate(priv, priv->scan_vif, IWL_SCAN_NORMAL,
					priv->scan_request->channels[0]->band);
		if (err) {
			IWL_DEBUG_SCAN(priv,
				"failed to initiate pending scan: %d\n", err);
			aborted = true;
			goto out_complete;
		}

		return;
	}

out_complete:
	iwl_complete_scan(priv, aborted);

out_settings:
	/* Can we still talk to firmware ? */
	if (!iwl_is_ready_rf(priv->shrd))
		return;

	iwlagn_post_scan(priv);
}

void iwl_force_scan_end(struct iwl_priv *priv)
{
	lockdep_assert_held(&priv->shrd->mutex);

	if (!test_bit(STATUS_SCANNING, &priv->shrd->status)) {
		IWL_DEBUG_SCAN(priv, "Forcing scan end while not scanning\n");
		return;
	}

	IWL_DEBUG_SCAN(priv, "Forcing scan end\n");
	clear_bit(STATUS_SCANNING, &priv->shrd->status);
	clear_bit(STATUS_SCAN_HW, &priv->shrd->status);
	clear_bit(STATUS_SCAN_ABORTING, &priv->shrd->status);
	clear_bit(STATUS_SCAN_COMPLETE, &priv->shrd->status);
	iwl_complete_scan(priv, true);
}

static void iwl_do_scan_abort(struct iwl_priv *priv)
{
	int ret;

	lockdep_assert_held(&priv->shrd->mutex);

	if (!test_bit(STATUS_SCANNING, &priv->shrd->status)) {
		IWL_DEBUG_SCAN(priv, "Not performing scan to abort\n");
		return;
	}

	if (test_and_set_bit(STATUS_SCAN_ABORTING, &priv->shrd->status)) {
		IWL_DEBUG_SCAN(priv, "Scan abort in progress\n");
		return;
	}

	ret = iwl_send_scan_abort(priv);
	if (ret) {
		IWL_DEBUG_SCAN(priv, "Send scan abort failed %d\n", ret);
		iwl_force_scan_end(priv);
	} else
		IWL_DEBUG_SCAN(priv, "Successfully send scan abort\n");
}

/**
 * iwl_scan_cancel - Cancel any currently executing HW scan
 */
int iwl_scan_cancel(struct iwl_priv *priv)
{
	IWL_DEBUG_SCAN(priv, "Queuing abort scan\n");
	queue_work(priv->shrd->workqueue, &priv->abort_scan);
	return 0;
}

/**
 * iwl_scan_cancel_timeout - Cancel any currently executing HW scan
 * @ms: amount of time to wait (in milliseconds) for scan to abort
 *
 */
void iwl_scan_cancel_timeout(struct iwl_priv *priv, unsigned long ms)
{
	unsigned long timeout = jiffies + msecs_to_jiffies(ms);

	lockdep_assert_held(&priv->shrd->mutex);

	IWL_DEBUG_SCAN(priv, "Scan cancel timeout\n");

	iwl_do_scan_abort(priv);

	while (time_before_eq(jiffies, timeout)) {
		if (!test_bit(STATUS_SCAN_HW, &priv->shrd->status))
			goto finished;
		msleep(20);
	}

	return;

 finished:
	/*
	 * Now STATUS_SCAN_HW is clear. This means that the
	 * device finished, but the background work is going
	 * to execute at best as soon as we release the mutex.
	 * Since we need to be able to issue a new scan right
	 * after this function returns, run the complete here.
	 * The STATUS_SCAN_COMPLETE bit will then be cleared
	 * and prevent the background work from "completing"
	 * a possible new scan.
	 */
	iwl_process_scan_complete(priv);
}

/* Service response to REPLY_SCAN_CMD (0x80) */
static int iwl_rx_reply_scan(struct iwl_priv *priv,
			      struct iwl_rx_mem_buffer *rxb,
			      struct iwl_device_cmd *cmd)
{
#ifdef CONFIG_IWLWIFI_DEBUG
	struct iwl_rx_packet *pkt = rxb_addr(rxb);
	struct iwl_scanreq_notification *notif =
	    (struct iwl_scanreq_notification *)pkt->u.raw;

	IWL_DEBUG_SCAN(priv, "Scan request status = 0x%x\n", notif->status);
#endif
	return 0;
}

/* Service SCAN_START_NOTIFICATION (0x82) */
static int iwl_rx_scan_start_notif(struct iwl_priv *priv,
				    struct iwl_rx_mem_buffer *rxb,
				    struct iwl_device_cmd *cmd)
{
	struct iwl_rx_packet *pkt = rxb_addr(rxb);
	struct iwl_scanstart_notification *notif =
	    (struct iwl_scanstart_notification *)pkt->u.raw;
	priv->scan_start_tsf = le32_to_cpu(notif->tsf_low);
	IWL_DEBUG_SCAN(priv, "Scan start: "
		       "%d [802.11%s] "
		       "(TSF: 0x%08X:%08X) - %d (beacon timer %u)\n",
		       notif->channel,
		       notif->band ? "bg" : "a",
		       le32_to_cpu(notif->tsf_high),
		       le32_to_cpu(notif->tsf_low),
		       notif->status, notif->beacon_timer);

	if (priv->scan_type == IWL_SCAN_ROC &&
	    !priv->hw_roc_start_notified) {
		ieee80211_ready_on_channel(priv->hw);
		priv->hw_roc_start_notified = true;
	}

	return 0;
}

/* Service SCAN_RESULTS_NOTIFICATION (0x83) */
static int iwl_rx_scan_results_notif(struct iwl_priv *priv,
				      struct iwl_rx_mem_buffer *rxb,
				      struct iwl_device_cmd *cmd)
{
#ifdef CONFIG_IWLWIFI_DEBUG
	struct iwl_rx_packet *pkt = rxb_addr(rxb);
	struct iwl_scanresults_notification *notif =
	    (struct iwl_scanresults_notification *)pkt->u.raw;

	IWL_DEBUG_SCAN(priv, "Scan ch.res: "
		       "%d [802.11%s] "
		       "probe status: %u:%u "
		       "(TSF: 0x%08X:%08X) - %d "
		       "elapsed=%lu usec\n",
		       notif->channel,
		       notif->band ? "bg" : "a",
		       notif->probe_status, notif->num_probe_not_sent,
		       le32_to_cpu(notif->tsf_high),
		       le32_to_cpu(notif->tsf_low),
		       le32_to_cpu(notif->statistics[0]),
		       le32_to_cpu(notif->tsf_low) - priv->scan_start_tsf);
#endif
	return 0;
}

/* Service SCAN_COMPLETE_NOTIFICATION (0x84) */
static int iwl_rx_scan_complete_notif(struct iwl_priv *priv,
				       struct iwl_rx_mem_buffer *rxb,
				       struct iwl_device_cmd *cmd)
{
	struct iwl_rx_packet *pkt = rxb_addr(rxb);
	struct iwl_scancomplete_notification *scan_notif = (void *)pkt->u.raw;

	IWL_DEBUG_SCAN(priv, "Scan complete: %d channels (TSF 0x%08X:%08X) - %d\n",
		       scan_notif->scanned_channels,
		       scan_notif->tsf_low,
		       scan_notif->tsf_high, scan_notif->status);

	IWL_DEBUG_SCAN(priv, "Scan on %sGHz took %dms\n",
		       (priv->scan_band == IEEE80211_BAND_2GHZ) ? "2.4" : "5.2",
		       jiffies_to_msecs(jiffies - priv->scan_start));

	/*
	 * When aborting, we run the scan completed background work inline
	 * and the background work must then do nothing. The SCAN_COMPLETE
	 * bit helps implement that logic and thus needs to be set before
	 * queueing the work. Also, since the scan abort waits for SCAN_HW
	 * to clear, we need to set SCAN_COMPLETE before clearing SCAN_HW
	 * to avoid a race there.
	 */
	set_bit(STATUS_SCAN_COMPLETE, &priv->shrd->status);
	clear_bit(STATUS_SCAN_HW, &priv->shrd->status);
	queue_work(priv->shrd->workqueue, &priv->scan_completed);

	if (priv->iw_mode != NL80211_IFTYPE_ADHOC &&
	    iwl_advanced_bt_coexist(priv) &&
	    priv->bt_status != scan_notif->bt_status) {
		if (scan_notif->bt_status) {
			/* BT on */
			if (!priv->bt_ch_announce)
				priv->bt_traffic_load =
					IWL_BT_COEX_TRAFFIC_LOAD_HIGH;
			/*
			 * otherwise, no traffic load information provided
			 * no changes made
			 */
		} else {
			/* BT off */
			priv->bt_traffic_load =
				IWL_BT_COEX_TRAFFIC_LOAD_NONE;
		}
		priv->bt_status = scan_notif->bt_status;
		queue_work(priv->shrd->workqueue,
			   &priv->bt_traffic_change_work);
	}
	return 0;
}

void iwl_setup_rx_scan_handlers(struct iwl_priv *priv)
{
	/* scan handlers */
	priv->rx_handlers[REPLY_SCAN_CMD] = iwl_rx_reply_scan;
	priv->rx_handlers[SCAN_START_NOTIFICATION] = iwl_rx_scan_start_notif;
	priv->rx_handlers[SCAN_RESULTS_NOTIFICATION] =
					iwl_rx_scan_results_notif;
	priv->rx_handlers[SCAN_COMPLETE_NOTIFICATION] =
					iwl_rx_scan_complete_notif;
}

static u16 iwl_get_active_dwell_time(struct iwl_priv *priv,
				     enum ieee80211_band band, u8 n_probes)
{
	if (band == IEEE80211_BAND_5GHZ)
		return IWL_ACTIVE_DWELL_TIME_52 +
			IWL_ACTIVE_DWELL_FACTOR_52GHZ * (n_probes + 1);
	else
		return IWL_ACTIVE_DWELL_TIME_24 +
			IWL_ACTIVE_DWELL_FACTOR_24GHZ * (n_probes + 1);
}

static u16 iwl_limit_dwell(struct iwl_priv *priv, u16 dwell_time)
{
	struct iwl_rxon_context *ctx;

	/*
	 * If we're associated, we clamp the dwell time 98%
	 * of the smallest beacon interval (minus 2 * channel
	 * tune time)
	 */
	for_each_context(priv, ctx) {
		u16 value;

		if (!iwl_is_associated_ctx(ctx))
			continue;
		value = ctx->beacon_int;
		if (!value)
			value = IWL_PASSIVE_DWELL_BASE;
		value = (value * 98) / 100 - IWL_CHANNEL_TUNE_TIME * 2;
		dwell_time = min(value, dwell_time);
	}

	return dwell_time;
}

static u16 iwl_get_passive_dwell_time(struct iwl_priv *priv,
				      enum ieee80211_band band)
{
	u16 passive = (band == IEEE80211_BAND_2GHZ) ?
	    IWL_PASSIVE_DWELL_BASE + IWL_PASSIVE_DWELL_TIME_24 :
	    IWL_PASSIVE_DWELL_BASE + IWL_PASSIVE_DWELL_TIME_52;

	return iwl_limit_dwell(priv, passive);
}

static int iwl_get_single_channel_for_scan(struct iwl_priv *priv,
					   struct ieee80211_vif *vif,
					   enum ieee80211_band band,
					   struct iwl_scan_channel *scan_ch)
{
	const struct ieee80211_supported_band *sband;
	u16 passive_dwell = 0;
	u16 active_dwell = 0;
	int added = 0;
	u16 channel = 0;

	sband = iwl_get_hw_mode(priv, band);
	if (!sband) {
		IWL_ERR(priv, "invalid band\n");
		return added;
	}

	active_dwell = iwl_get_active_dwell_time(priv, band, 0);
	passive_dwell = iwl_get_passive_dwell_time(priv, band);

	if (passive_dwell <= active_dwell)
		passive_dwell = active_dwell + 1;

	channel = iwl_get_single_channel_number(priv, band);
	if (channel) {
		scan_ch->channel = cpu_to_le16(channel);
		scan_ch->type = SCAN_CHANNEL_TYPE_PASSIVE;
		scan_ch->active_dwell = cpu_to_le16(active_dwell);
		scan_ch->passive_dwell = cpu_to_le16(passive_dwell);
		/* Set txpower levels to defaults */
		scan_ch->dsp_atten = 110;
		if (band == IEEE80211_BAND_5GHZ)
			scan_ch->tx_gain = ((1 << 5) | (3 << 3)) | 3;
		else
			scan_ch->tx_gain = ((1 << 5) | (5 << 3));
		added++;
	} else
		IWL_ERR(priv, "no valid channel found\n");
	return added;
}

static int iwl_get_channels_for_scan(struct iwl_priv *priv,
				     struct ieee80211_vif *vif,
				     enum ieee80211_band band,
				     u8 is_active, u8 n_probes,
				     struct iwl_scan_channel *scan_ch)
{
	struct ieee80211_channel *chan;
	const struct ieee80211_supported_band *sband;
	const struct iwl_channel_info *ch_info;
	u16 passive_dwell = 0;
	u16 active_dwell = 0;
	int added, i;
	u16 channel;

	sband = iwl_get_hw_mode(priv, band);
	if (!sband)
		return 0;

	active_dwell = iwl_get_active_dwell_time(priv, band, n_probes);
	passive_dwell = iwl_get_passive_dwell_time(priv, band);

	if (passive_dwell <= active_dwell)
		passive_dwell = active_dwell + 1;

	for (i = 0, added = 0; i < priv->scan_request->n_channels; i++) {
		chan = priv->scan_request->channels[i];

		if (chan->band != band)
			continue;

		channel = chan->hw_value;
		scan_ch->channel = cpu_to_le16(channel);

		ch_info = iwl_get_channel_info(priv, band, channel);
		if (!is_channel_valid(ch_info)) {
			IWL_DEBUG_SCAN(priv,
				       "Channel %d is INVALID for this band.\n",
				       channel);
			continue;
		}

		if (!is_active || is_channel_passive(ch_info) ||
		    (chan->flags & IEEE80211_CHAN_PASSIVE_SCAN))
			scan_ch->type = SCAN_CHANNEL_TYPE_PASSIVE;
		else
			scan_ch->type = SCAN_CHANNEL_TYPE_ACTIVE;

		if (n_probes)
			scan_ch->type |= IWL_SCAN_PROBE_MASK(n_probes);

		scan_ch->active_dwell = cpu_to_le16(active_dwell);
		scan_ch->passive_dwell = cpu_to_le16(passive_dwell);

		/* Set txpower levels to defaults */
		scan_ch->dsp_atten = 110;

		/* NOTE: if we were doing 6Mb OFDM for scans we'd use
		 * power level:
		 * scan_ch->tx_gain = ((1 << 5) | (2 << 3)) | 3;
		 */
		if (band == IEEE80211_BAND_5GHZ)
			scan_ch->tx_gain = ((1 << 5) | (3 << 3)) | 3;
		else
			scan_ch->tx_gain = ((1 << 5) | (5 << 3));

		IWL_DEBUG_SCAN(priv, "Scanning ch=%d prob=0x%X [%s %d]\n",
			       channel, le32_to_cpu(scan_ch->type),
			       (scan_ch->type & SCAN_CHANNEL_TYPE_ACTIVE) ?
				"ACTIVE" : "PASSIVE",
			       (scan_ch->type & SCAN_CHANNEL_TYPE_ACTIVE) ?
			       active_dwell : passive_dwell);

		scan_ch++;
		added++;
	}

	IWL_DEBUG_SCAN(priv, "total channels to scan %d\n", added);
	return added;
}

static int iwlagn_request_scan(struct iwl_priv *priv, struct ieee80211_vif *vif)
{
	struct iwl_host_cmd cmd = {
		.id = REPLY_SCAN_CMD,
		.len = { sizeof(struct iwl_scan_cmd), },
		.flags = CMD_SYNC,
	};
	struct iwl_scan_cmd *scan;
	struct iwl_rxon_context *ctx = &priv->contexts[IWL_RXON_CTX_BSS];
	u32 rate_flags = 0;
	u16 cmd_len;
	u16 rx_chain = 0;
	enum ieee80211_band band;
	u8 n_probes = 0;
	u8 rx_ant = hw_params(priv).valid_rx_ant;
	u8 rate;
	bool is_active = false;
	int  chan_mod;
	u8 active_chains;
	u8 scan_tx_antennas = hw_params(priv).valid_tx_ant;
	int ret;

	lockdep_assert_held(&priv->shrd->mutex);

	if (vif)
		ctx = iwl_rxon_ctx_from_vif(vif);

	if (!priv->scan_cmd) {
		priv->scan_cmd = kmalloc(sizeof(struct iwl_scan_cmd) +
					 IWL_MAX_SCAN_SIZE, GFP_KERNEL);
		if (!priv->scan_cmd) {
			IWL_DEBUG_SCAN(priv,
				       "fail to allocate memory for scan\n");
			return -ENOMEM;
		}
	}
	scan = priv->scan_cmd;
	memset(scan, 0, sizeof(struct iwl_scan_cmd) + IWL_MAX_SCAN_SIZE);

	scan->quiet_plcp_th = IWL_PLCP_QUIET_THRESH;
	scan->quiet_time = IWL_ACTIVE_QUIET_TIME;

	if (priv->scan_type != IWL_SCAN_ROC &&
	    iwl_is_any_associated(priv)) {
		u16 interval = 0;
		u32 extra;
		u32 suspend_time = 100;
		u32 scan_suspend_time = 100;

		IWL_DEBUG_INFO(priv, "Scanning while associated...\n");
		switch (priv->scan_type) {
		case IWL_SCAN_ROC:
			WARN_ON(1);
			break;
		case IWL_SCAN_RADIO_RESET:
			interval = 0;
			break;
		case IWL_SCAN_NORMAL:
			interval = vif->bss_conf.beacon_int;
			break;
		}

		scan->suspend_time = 0;
		scan->max_out_time = cpu_to_le32(200 * 1024);
		if (!interval)
			interval = suspend_time;

		extra = (suspend_time / interval) << 22;
		scan_suspend_time = (extra |
		    ((suspend_time % interval) * 1024));
		scan->suspend_time = cpu_to_le32(scan_suspend_time);
		IWL_DEBUG_SCAN(priv, "suspend_time 0x%X beacon interval %d\n",
			       scan_suspend_time, interval);
	} else if (priv->scan_type == IWL_SCAN_ROC) {
		scan->suspend_time = 0;
		scan->max_out_time = 0;
		scan->quiet_time = 0;
		scan->quiet_plcp_th = 0;
	}

	switch (priv->scan_type) {
	case IWL_SCAN_RADIO_RESET:
		IWL_DEBUG_SCAN(priv, "Start internal passive scan.\n");
		break;
	case IWL_SCAN_NORMAL:
		if (priv->scan_request->n_ssids) {
			int i, p = 0;
			IWL_DEBUG_SCAN(priv, "Kicking off active scan\n");
			for (i = 0; i < priv->scan_request->n_ssids; i++) {
				/* always does wildcard anyway */
				if (!priv->scan_request->ssids[i].ssid_len)
					continue;
				scan->direct_scan[p].id = WLAN_EID_SSID;
				scan->direct_scan[p].len =
					priv->scan_request->ssids[i].ssid_len;
				memcpy(scan->direct_scan[p].ssid,
				       priv->scan_request->ssids[i].ssid,
				       priv->scan_request->ssids[i].ssid_len);
				n_probes++;
				p++;
			}
			is_active = true;
		} else
			IWL_DEBUG_SCAN(priv, "Start passive scan.\n");
		break;
	case IWL_SCAN_ROC:
		IWL_DEBUG_SCAN(priv, "Start ROC scan.\n");
		break;
	}

	scan->tx_cmd.tx_flags = TX_CMD_FLG_SEQ_CTL_MSK;
	scan->tx_cmd.sta_id = ctx->bcast_sta_id;
	scan->tx_cmd.stop_time.life_time = TX_CMD_LIFE_TIME_INFINITE;

	switch (priv->scan_band) {
	case IEEE80211_BAND_2GHZ:
		scan->flags = RXON_FLG_BAND_24G_MSK | RXON_FLG_AUTO_DETECT_MSK;
		chan_mod = le32_to_cpu(
			priv->contexts[IWL_RXON_CTX_BSS].active.flags &
						RXON_FLG_CHANNEL_MODE_MSK)
				       >> RXON_FLG_CHANNEL_MODE_POS;
		if (chan_mod == CHANNEL_MODE_PURE_40) {
			rate = IWL_RATE_6M_PLCP;
		} else {
			rate = IWL_RATE_1M_PLCP;
			rate_flags = RATE_MCS_CCK_MSK;
		}
		/*
		 * Internal scans are passive, so we can indiscriminately set
		 * the BT ignore flag on 2.4 GHz since it applies to TX only.
		 */
		if (priv->cfg->bt_params &&
		    priv->cfg->bt_params->advanced_bt_coexist)
			scan->tx_cmd.tx_flags |= TX_CMD_FLG_IGNORE_BT;
		break;
	case IEEE80211_BAND_5GHZ:
		rate = IWL_RATE_6M_PLCP;
		break;
	default:
		IWL_WARN(priv, "Invalid scan band\n");
		return -EIO;
	}

	/*
	 * If active scanning is requested but a certain channel is
	 * marked passive, we can do active scanning if we detect
	 * transmissions.
	 *
	 * There is an issue with some firmware versions that triggers
	 * a sysassert on a "good CRC threshold" of zero (== disabled),
	 * on a radar channel even though this means that we should NOT
	 * send probes.
	 *
	 * The "good CRC threshold" is the number of frames that we
	 * need to receive during our dwell time on a channel before
	 * sending out probes -- setting this to a huge value will
	 * mean we never reach it, but at the same time work around
	 * the aforementioned issue. Thus use IWL_GOOD_CRC_TH_NEVER
	 * here instead of IWL_GOOD_CRC_TH_DISABLED.
	 *
	 * This was fixed in later versions along with some other
	 * scan changes, and the threshold behaves as a flag in those
	 * versions.
	 */
	if (priv->new_scan_threshold_behaviour)
		scan->good_CRC_th = is_active ? IWL_GOOD_CRC_TH_DEFAULT :
						IWL_GOOD_CRC_TH_DISABLED;
	else
		scan->good_CRC_th = is_active ? IWL_GOOD_CRC_TH_DEFAULT :
						IWL_GOOD_CRC_TH_NEVER;

	band = priv->scan_band;

	if (priv->cfg->scan_rx_antennas[band])
		rx_ant = priv->cfg->scan_rx_antennas[band];

	if (band == IEEE80211_BAND_2GHZ &&
	    priv->cfg->bt_params &&
	    priv->cfg->bt_params->advanced_bt_coexist) {
		/* transmit 2.4 GHz probes only on first antenna */
		scan_tx_antennas = first_antenna(scan_tx_antennas);
	}

	priv->scan_tx_ant[band] = iwl_toggle_tx_ant(priv,
						    priv->scan_tx_ant[band],
						    scan_tx_antennas);
	rate_flags |= iwl_ant_idx_to_flags(priv->scan_tx_ant[band]);
	scan->tx_cmd.rate_n_flags = iwl_hw_set_rate_n_flags(rate, rate_flags);

	/* In power save mode use one chain, otherwise use all chains */
	if (test_bit(STATUS_POWER_PMI, &priv->shrd->status)) {
		/* rx_ant has been set to all valid chains previously */
		active_chains = rx_ant &
				((u8)(priv->chain_noise_data.active_chains));
		if (!active_chains)
			active_chains = rx_ant;

		IWL_DEBUG_SCAN(priv, "chain_noise_data.active_chains: %u\n",
				priv->chain_noise_data.active_chains);

		rx_ant = first_antenna(active_chains);
	}
	if (priv->cfg->bt_params &&
	    priv->cfg->bt_params->advanced_bt_coexist &&
	    priv->bt_full_concurrent) {
		/* operated as 1x1 in full concurrency mode */
		rx_ant = first_antenna(rx_ant);
	}

	/* MIMO is not used here, but value is required */
	rx_chain |=
		hw_params(priv).valid_rx_ant << RXON_RX_CHAIN_VALID_POS;
	rx_chain |= rx_ant << RXON_RX_CHAIN_FORCE_MIMO_SEL_POS;
	rx_chain |= rx_ant << RXON_RX_CHAIN_FORCE_SEL_POS;
	rx_chain |= 0x1 << RXON_RX_CHAIN_DRIVER_FORCE_POS;
	scan->rx_chain = cpu_to_le16(rx_chain);
	switch (priv->scan_type) {
	case IWL_SCAN_NORMAL:
		cmd_len = iwl_fill_probe_req(priv,
					(struct ieee80211_mgmt *)scan->data,
					vif->addr,
					priv->scan_request->ie,
					priv->scan_request->ie_len,
					IWL_MAX_SCAN_SIZE - sizeof(*scan));
		break;
	case IWL_SCAN_RADIO_RESET:
	case IWL_SCAN_ROC:
		/* use bcast addr, will not be transmitted but must be valid */
		cmd_len = iwl_fill_probe_req(priv,
					(struct ieee80211_mgmt *)scan->data,
					iwl_bcast_addr, NULL, 0,
					IWL_MAX_SCAN_SIZE - sizeof(*scan));
		break;
	default:
		BUG();
	}
	scan->tx_cmd.len = cpu_to_le16(cmd_len);

	scan->filter_flags |= (RXON_FILTER_ACCEPT_GRP_MSK |
			       RXON_FILTER_BCON_AWARE_MSK);

	switch (priv->scan_type) {
	case IWL_SCAN_RADIO_RESET:
		scan->channel_count =
			iwl_get_single_channel_for_scan(priv, vif, band,
				(void *)&scan->data[cmd_len]);
		break;
	case IWL_SCAN_NORMAL:
		scan->channel_count =
			iwl_get_channels_for_scan(priv, vif, band,
				is_active, n_probes,
				(void *)&scan->data[cmd_len]);
		break;
	case IWL_SCAN_ROC: {
		struct iwl_scan_channel *scan_ch;
		int n_chan, i;
		u16 dwell;

		dwell = iwl_limit_dwell(priv, priv->hw_roc_duration);
		n_chan = DIV_ROUND_UP(priv->hw_roc_duration, dwell);

		scan->channel_count = n_chan;

		scan_ch = (void *)&scan->data[cmd_len];

		for (i = 0; i < n_chan; i++) {
			scan_ch->type = SCAN_CHANNEL_TYPE_PASSIVE;
			scan_ch->channel =
				cpu_to_le16(priv->hw_roc_channel->hw_value);

			if (i == n_chan - 1)
				dwell = priv->hw_roc_duration - i * dwell;

			scan_ch->active_dwell =
			scan_ch->passive_dwell = cpu_to_le16(dwell);

			/* Set txpower levels to defaults */
			scan_ch->dsp_atten = 110;

			/* NOTE: if we were doing 6Mb OFDM for scans we'd use
			 * power level:
			 * scan_ch->tx_gain = ((1 << 5) | (2 << 3)) | 3;
			 */
			if (priv->hw_roc_channel->band == IEEE80211_BAND_5GHZ)
				scan_ch->tx_gain = ((1 << 5) | (3 << 3)) | 3;
			else
				scan_ch->tx_gain = ((1 << 5) | (5 << 3));

			scan_ch++;
		}
		}

		break;
	}

	if (scan->channel_count == 0) {
		IWL_DEBUG_SCAN(priv, "channel count %d\n", scan->channel_count);
		return -EIO;
	}

	cmd.len[0] += le16_to_cpu(scan->tx_cmd.len) +
	    scan->channel_count * sizeof(struct iwl_scan_channel);
	cmd.data[0] = scan;
	cmd.dataflags[0] = IWL_HCMD_DFL_NOCOPY;
	scan->len = cpu_to_le16(cmd.len[0]);

	/* set scan bit here for PAN params */
	set_bit(STATUS_SCAN_HW, &priv->shrd->status);

	ret = iwlagn_set_pan_params(priv);
	if (ret)
		return ret;

	ret = iwl_trans_send_cmd(trans(priv), &cmd);
	if (ret) {
		clear_bit(STATUS_SCAN_HW, &priv->shrd->status);
		iwlagn_set_pan_params(priv);
	}

	return ret;
}

void iwl_init_scan_params(struct iwl_priv *priv)
{
	u8 ant_idx = fls(hw_params(priv).valid_tx_ant) - 1;
	if (!priv->scan_tx_ant[IEEE80211_BAND_5GHZ])
		priv->scan_tx_ant[IEEE80211_BAND_5GHZ] = ant_idx;
	if (!priv->scan_tx_ant[IEEE80211_BAND_2GHZ])
		priv->scan_tx_ant[IEEE80211_BAND_2GHZ] = ant_idx;
}

int __must_check iwl_scan_initiate(struct iwl_priv *priv,
				   struct ieee80211_vif *vif,
				   enum iwl_scan_type scan_type,
				   enum ieee80211_band band)
{
	int ret;

	lockdep_assert_held(&priv->shrd->mutex);

	cancel_delayed_work(&priv->scan_check);

	if (!iwl_is_ready_rf(priv->shrd)) {
		IWL_WARN(priv, "Request scan called when driver not ready.\n");
		return -EIO;
	}

	if (test_bit(STATUS_SCAN_HW, &priv->shrd->status)) {
		IWL_DEBUG_SCAN(priv,
			"Multiple concurrent scan requests in parallel.\n");
		return -EBUSY;
	}

	if (test_bit(STATUS_SCAN_ABORTING, &priv->shrd->status)) {
		IWL_DEBUG_SCAN(priv, "Scan request while abort pending.\n");
		return -EBUSY;
	}

	IWL_DEBUG_SCAN(priv, "Starting %sscan...\n",
			scan_type == IWL_SCAN_NORMAL ? "" :
			scan_type == IWL_SCAN_ROC ? "remain-on-channel " :
			"internal short ");

	set_bit(STATUS_SCANNING, &priv->shrd->status);
	priv->scan_type = scan_type;
	priv->scan_start = jiffies;
	priv->scan_band = band;

	ret = iwlagn_request_scan(priv, vif);
	if (ret) {
		clear_bit(STATUS_SCANNING, &priv->shrd->status);
		priv->scan_type = IWL_SCAN_NORMAL;
		return ret;
	}

	queue_delayed_work(priv->shrd->workqueue, &priv->scan_check,
			   IWL_SCAN_CHECK_WATCHDOG);

	return 0;
}

int iwlagn_mac_hw_scan(struct ieee80211_hw *hw,
		    struct ieee80211_vif *vif,
		    struct cfg80211_scan_request *req)
{
	struct iwl_priv *priv = hw->priv;
	int ret;

	IWL_DEBUG_MAC80211(priv, "enter\n");

	if (req->n_channels == 0)
		return -EINVAL;

<<<<<<< HEAD
	mutex_lock(&priv->mutex);
=======
	mutex_lock(&priv->shrd->mutex);
>>>>>>> b835c0f4

	/*
	 * If an internal scan is in progress, just set
	 * up the scan_request as per above.
	 */
	if (priv->scan_type != IWL_SCAN_NORMAL) {
		IWL_DEBUG_SCAN(priv,
			       "SCAN request during internal scan - defer\n");
		priv->scan_request = req;
		priv->scan_vif = vif;
		ret = 0;
	} else {
		priv->scan_request = req;
		priv->scan_vif = vif;
		/*
		 * mac80211 will only ask for one band at a time
		 * so using channels[0] here is ok
		 */
		ret = iwl_scan_initiate(priv, vif, IWL_SCAN_NORMAL,
					req->channels[0]->band);
		if (ret) {
			priv->scan_request = NULL;
			priv->scan_vif = NULL;
		}
	}

	IWL_DEBUG_MAC80211(priv, "leave\n");

<<<<<<< HEAD
	mutex_unlock(&priv->mutex);
=======
	mutex_unlock(&priv->shrd->mutex);
>>>>>>> b835c0f4

	return ret;
}

/*
 * internal short scan, this function should only been called while associated.
 * It will reset and tune the radio to prevent possible RF related problem
 */
void iwl_internal_short_hw_scan(struct iwl_priv *priv)
{
	queue_work(priv->shrd->workqueue, &priv->start_internal_scan);
}

static void iwl_bg_start_internal_scan(struct work_struct *work)
{
	struct iwl_priv *priv =
		container_of(work, struct iwl_priv, start_internal_scan);

	IWL_DEBUG_SCAN(priv, "Start internal scan\n");

	mutex_lock(&priv->shrd->mutex);

	if (priv->scan_type == IWL_SCAN_RADIO_RESET) {
		IWL_DEBUG_SCAN(priv, "Internal scan already in progress\n");
		goto unlock;
	}

	if (test_bit(STATUS_SCANNING, &priv->shrd->status)) {
		IWL_DEBUG_SCAN(priv, "Scan already in progress.\n");
		goto unlock;
	}

	if (iwl_scan_initiate(priv, NULL, IWL_SCAN_RADIO_RESET, priv->band))
		IWL_DEBUG_SCAN(priv, "failed to start internal short scan\n");
 unlock:
	mutex_unlock(&priv->shrd->mutex);
}

static void iwl_bg_scan_check(struct work_struct *data)
{
	struct iwl_priv *priv =
	    container_of(data, struct iwl_priv, scan_check.work);

	IWL_DEBUG_SCAN(priv, "Scan check work\n");

	/* Since we are here firmware does not finish scan and
	 * most likely is in bad shape, so we don't bother to
	 * send abort command, just force scan complete to mac80211 */
	mutex_lock(&priv->shrd->mutex);
	iwl_force_scan_end(priv);
	mutex_unlock(&priv->shrd->mutex);
}

/**
 * iwl_fill_probe_req - fill in all required fields and IE for probe request
 */

u16 iwl_fill_probe_req(struct iwl_priv *priv, struct ieee80211_mgmt *frame,
		       const u8 *ta, const u8 *ies, int ie_len, int left)
{
	int len = 0;
	u8 *pos = NULL;

	/* Make sure there is enough space for the probe request,
	 * two mandatory IEs and the data */
	left -= 24;
	if (left < 0)
		return 0;

	frame->frame_control = cpu_to_le16(IEEE80211_STYPE_PROBE_REQ);
	memcpy(frame->da, iwl_bcast_addr, ETH_ALEN);
	memcpy(frame->sa, ta, ETH_ALEN);
	memcpy(frame->bssid, iwl_bcast_addr, ETH_ALEN);
	frame->seq_ctrl = 0;

	len += 24;

	/* ...next IE... */
	pos = &frame->u.probe_req.variable[0];

	/* fill in our indirect SSID IE */
	left -= 2;
	if (left < 0)
		return 0;
	*pos++ = WLAN_EID_SSID;
	*pos++ = 0;

	len += 2;

	if (WARN_ON(left < ie_len))
		return len;

	if (ies && ie_len) {
		memcpy(pos, ies, ie_len);
		len += ie_len;
	}

	return (u16)len;
}

static void iwl_bg_abort_scan(struct work_struct *work)
{
	struct iwl_priv *priv = container_of(work, struct iwl_priv, abort_scan);

	IWL_DEBUG_SCAN(priv, "Abort scan work\n");

	/* We keep scan_check work queued in case when firmware will not
	 * report back scan completed notification */
	mutex_lock(&priv->shrd->mutex);
	iwl_scan_cancel_timeout(priv, 200);
	mutex_unlock(&priv->shrd->mutex);
}

static void iwl_bg_scan_completed(struct work_struct *work)
{
	struct iwl_priv *priv =
		container_of(work, struct iwl_priv, scan_completed);

	mutex_lock(&priv->shrd->mutex);
	iwl_process_scan_complete(priv);
	mutex_unlock(&priv->shrd->mutex);
}

void iwl_setup_scan_deferred_work(struct iwl_priv *priv)
{
	INIT_WORK(&priv->scan_completed, iwl_bg_scan_completed);
	INIT_WORK(&priv->abort_scan, iwl_bg_abort_scan);
	INIT_WORK(&priv->start_internal_scan, iwl_bg_start_internal_scan);
	INIT_DELAYED_WORK(&priv->scan_check, iwl_bg_scan_check);
}

void iwl_cancel_scan_deferred_work(struct iwl_priv *priv)
{
	cancel_work_sync(&priv->start_internal_scan);
	cancel_work_sync(&priv->abort_scan);
	cancel_work_sync(&priv->scan_completed);

	if (cancel_delayed_work_sync(&priv->scan_check)) {
		mutex_lock(&priv->shrd->mutex);
		iwl_force_scan_end(priv);
		mutex_unlock(&priv->shrd->mutex);
	}
}<|MERGE_RESOLUTION|>--- conflicted
+++ resolved
@@ -950,11 +950,7 @@
 	if (req->n_channels == 0)
 		return -EINVAL;
 
-<<<<<<< HEAD
-	mutex_lock(&priv->mutex);
-=======
 	mutex_lock(&priv->shrd->mutex);
->>>>>>> b835c0f4
 
 	/*
 	 * If an internal scan is in progress, just set
@@ -983,11 +979,7 @@
 
 	IWL_DEBUG_MAC80211(priv, "leave\n");
 
-<<<<<<< HEAD
-	mutex_unlock(&priv->mutex);
-=======
 	mutex_unlock(&priv->shrd->mutex);
->>>>>>> b835c0f4
 
 	return ret;
 }
