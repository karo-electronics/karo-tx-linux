--- conflicted
+++ resolved
@@ -221,10 +221,6 @@
 		       le32_to_cpu(notif->tsf_low),
 		       notif->status, notif->beacon_timer);
 
-<<<<<<< HEAD
-	if (priv->scan_type == IWL_SCAN_ROC)
-		ieee80211_ready_on_channel(priv->hw);
-=======
 	if (priv->scan_type == IWL_SCAN_ROC &&
 	    !priv->hw_roc_start_notified) {
 		ieee80211_ready_on_channel(priv->hw);
@@ -232,7 +228,6 @@
 	}
 
 	return 0;
->>>>>>> ed46fdfc
 }
 
 /* Service SCAN_RESULTS_NOTIFICATION (0x83) */
@@ -876,20 +871,6 @@
 		return -EINVAL;
 
 	mutex_lock(&priv->shrd->mutex);
-<<<<<<< HEAD
-=======
-
-	if (test_bit(STATUS_SCANNING, &priv->shrd->status) &&
-	    priv->scan_type != IWL_SCAN_NORMAL) {
-		IWL_DEBUG_SCAN(priv, "Scan already in progress.\n");
-		ret = -EAGAIN;
-		goto out_unlock;
-	}
-
-	/* mac80211 will only ask for one band at a time */
-	priv->scan_request = req;
-	priv->scan_vif = vif;
->>>>>>> ed46fdfc
 
 	/*
 	 * If an internal scan is in progress, just set
@@ -918,10 +899,6 @@
 
 	IWL_DEBUG_MAC80211(priv, "leave\n");
 
-<<<<<<< HEAD
-=======
-out_unlock:
->>>>>>> ed46fdfc
 	mutex_unlock(&priv->shrd->mutex);
 
 	return ret;
