--- conflicted
+++ resolved
@@ -221,10 +221,6 @@
 		       le32_to_cpu(notif->tsf_low),
 		       notif->status, notif->beacon_timer);
 
-<<<<<<< HEAD
-	if (priv->scan_type == IWL_SCAN_ROC)
-		ieee80211_ready_on_channel(priv->hw);
-=======
 	if (priv->scan_type == IWL_SCAN_ROC &&
 	    !priv->hw_roc_start_notified) {
 		ieee80211_ready_on_channel(priv->hw);
@@ -232,7 +228,6 @@
 	}
 
 	return 0;
->>>>>>> ed46fdfc
 }
 
 /* Service SCAN_RESULTS_NOTIFICATION (0x83) */
