--- conflicted
+++ resolved
@@ -576,11 +576,8 @@
 
 	spin_lock_bh(&txq->lock);
 	while (q->write_ptr != q->read_ptr) {
-<<<<<<< HEAD
-=======
 		IWL_DEBUG_TX_REPLY(trans, "Q %d Free %d\n",
 				   txq_id, q->read_ptr);
->>>>>>> d0e0ac97
 		iwl_pcie_txq_free_tfd(trans, txq);
 		q->read_ptr = iwl_queue_inc_wrap(q->read_ptr, q->n_bd);
 	}
@@ -935,15 +932,12 @@
 		return;
 
 	spin_lock_bh(&txq->lock);
-<<<<<<< HEAD
-=======
 
 	if (!txq->active) {
 		IWL_DEBUG_TX_QUEUES(trans, "Q %d inactive - ignoring idx %d\n",
 				    txq_id, ssn);
 		goto out;
 	}
->>>>>>> d0e0ac97
 
 	if (txq->q.read_ptr == tfd_num)
 		goto out;
@@ -1591,12 +1585,8 @@
 	if (test_bit(STATUS_FW_ERROR, &trans_pcie->status))
 		return -EIO;
 
-<<<<<<< HEAD
-	if (test_bit(STATUS_RFKILL, &trans_pcie->status)) {
-=======
 	if (!(cmd->flags & CMD_SEND_IN_RFKILL) &&
 	    test_bit(STATUS_RFKILL, &trans_pcie->status)) {
->>>>>>> d0e0ac97
 		IWL_DEBUG_RF_KILL(trans, "Dropping CMD 0x%x: RF KILL\n",
 				  cmd->id);
 		return -ERFKILL;
@@ -1641,16 +1631,9 @@
 	 * the BA.
 	 * Check here that the packets are in the right place on the ring.
 	 */
-<<<<<<< HEAD
-#ifdef CONFIG_IWLWIFI_DEBUG
-	wifi_seq = IEEE80211_SEQ_TO_SN(le16_to_cpu(hdr->seq_ctrl));
-	WARN_ONCE((iwl_read_prph(trans, SCD_AGGR_SEL) & BIT(txq_id)) &&
-		  ((wifi_seq & 0xff) != q->write_ptr),
-=======
 	wifi_seq = IEEE80211_SEQ_TO_SN(le16_to_cpu(hdr->seq_ctrl));
 	WARN_ONCE(trans_pcie->txq[txq_id].ampdu &&
 		  (wifi_seq & 0xff) != q->write_ptr,
->>>>>>> d0e0ac97
 		  "Q: %d WiFi Seq %d tfdNum %d",
 		  txq_id, wifi_seq, q->write_ptr);
 
@@ -1695,7 +1678,6 @@
 
 	/* there must be data left over for TB1 or this code must be changed */
 	BUILD_BUG_ON(sizeof(struct iwl_tx_cmd) < IWL_HCMD_SCRATCHBUF_SIZE);
-<<<<<<< HEAD
 
 	/* map the data for TB1 */
 	tb1_addr = ((u8 *)&dev_cmd->hdr) + IWL_HCMD_SCRATCHBUF_SIZE;
@@ -1704,16 +1686,6 @@
 		goto out_err;
 	iwl_pcie_txq_build_tfd(trans, txq, tb1_phys, tb1_len, 0);
 
-=======
-
-	/* map the data for TB1 */
-	tb1_addr = ((u8 *)&dev_cmd->hdr) + IWL_HCMD_SCRATCHBUF_SIZE;
-	tb1_phys = dma_map_single(trans->dev, tb1_addr, tb1_len, DMA_TO_DEVICE);
-	if (unlikely(dma_mapping_error(trans->dev, tb1_phys)))
-		goto out_err;
-	iwl_pcie_txq_build_tfd(trans, txq, tb1_phys, tb1_len, 0);
-
->>>>>>> d0e0ac97
 	/*
 	 * Set up TFD's third entry to point directly to remainder
 	 * of skb, if any (802.11 null frames have no payload).
