--- conflicted
+++ resolved
@@ -328,17 +328,10 @@
 {
 	struct iwl_trans_pcie *trans_pcie = IWL_TRANS_GET_PCIE_TRANS(trans);
 	int i;
-<<<<<<< HEAD
 
 	for (i = 0; i < trans->cfg->base_params->num_of_queues; i++) {
 		struct iwl_txq *txq = &trans_pcie->txq[i];
 
-=======
-
-	for (i = 0; i < trans->cfg->base_params->num_of_queues; i++) {
-		struct iwl_txq *txq = &trans_pcie->txq[i];
-
->>>>>>> 5f407acb
 		spin_lock(&txq->lock);
 		if (trans_pcie->txq[i].need_update) {
 			iwl_pcie_txq_inc_wr_ptr(trans, txq);
@@ -1794,11 +1787,7 @@
 		mod_timer(&txq->stuck_timer, jiffies + trans_pcie->wd_timeout);
 
 	/* Tell device the write index *just past* this latest filled TFD */
-<<<<<<< HEAD
-	q->write_ptr = iwl_queue_inc_wrap(q->write_ptr, q->n_bd);
-=======
 	q->write_ptr = iwl_queue_inc_wrap(q->write_ptr);
->>>>>>> 5f407acb
 	if (!wait_write_ptr)
 		iwl_pcie_txq_inc_wr_ptr(trans, txq);
 
