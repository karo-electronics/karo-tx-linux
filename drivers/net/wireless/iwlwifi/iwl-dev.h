/******************************************************************************
 *
 * Copyright(c) 2003 - 2010 Intel Corporation. All rights reserved.
 *
 * This program is free software; you can redistribute it and/or modify it
 * under the terms of version 2 of the GNU General Public License as
 * published by the Free Software Foundation.
 *
 * This program is distributed in the hope that it will be useful, but WITHOUT
 * ANY WARRANTY; without even the implied warranty of MERCHANTABILITY or
 * FITNESS FOR A PARTICULAR PURPOSE.  See the GNU General Public License for
 * more details.
 *
 * You should have received a copy of the GNU General Public License along with
 * this program; if not, write to the Free Software Foundation, Inc.,
 * 51 Franklin Street, Fifth Floor, Boston, MA 02110, USA
 *
 * The full GNU General Public License is included in this distribution in the
 * file called LICENSE.
 *
 * Contact Information:
 *  Intel Linux Wireless <ilw@linux.intel.com>
 * Intel Corporation, 5200 N.E. Elam Young Parkway, Hillsboro, OR 97124-6497
 *
 *****************************************************************************/
/*
 * Please use this file (iwl-dev.h) for driver implementation definitions.
 * Please use iwl-commands.h for uCode API definitions.
 * Please use iwl-4965-hw.h for hardware-related definitions.
 */

#ifndef __iwl_dev_h__
#define __iwl_dev_h__

#include <linux/pci.h> /* for struct pci_device_id */
#include <linux/kernel.h>
#include <net/ieee80211_radiotap.h>

#include "iwl-eeprom.h"
#include "iwl-csr.h"
#include "iwl-prph.h"
#include "iwl-fh.h"
#include "iwl-debug.h"
#include "iwl-4965-hw.h"
#include "iwl-3945-hw.h"
#include "iwl-agn-hw.h"
#include "iwl-led.h"
#include "iwl-power.h"
#include "iwl-agn-rs.h"
#include "iwl-agn-tt.h"

struct iwl_tx_queue;

/* CT-KILL constants */
#define CT_KILL_THRESHOLD_LEGACY   110 /* in Celsius */
#define CT_KILL_THRESHOLD	   114 /* in Celsius */
#define CT_KILL_EXIT_THRESHOLD     95  /* in Celsius */

/* Default noise level to report when noise measurement is not available.
 *   This may be because we're:
 *   1)  Not associated (4965, no beacon statistics being sent to driver)
 *   2)  Scanning (noise measurement does not apply to associated channel)
 *   3)  Receiving CCK (3945 delivers noise info only for OFDM frames)
 * Use default noise value of -127 ... this is below the range of measurable
 *   Rx dBm for either 3945 or 4965, so it can indicate "unmeasurable" to user.
 *   Also, -127 works better than 0 when averaging frames with/without
 *   noise info (e.g. averaging might be done in app); measured dBm values are
 *   always negative ... using a negative value as the default keeps all
 *   averages within an s8's (used in some apps) range of negative values. */
#define IWL_NOISE_MEAS_NOT_AVAILABLE (-127)

/*
 * RTS threshold here is total size [2347] minus 4 FCS bytes
 * Per spec:
 *   a value of 0 means RTS on all data/management packets
 *   a value > max MSDU size means no RTS
 * else RTS for data/management frames where MPDU is larger
 *   than RTS value.
 */
#define DEFAULT_RTS_THRESHOLD     2347U
#define MIN_RTS_THRESHOLD         0U
#define MAX_RTS_THRESHOLD         2347U
#define MAX_MSDU_SIZE		  2304U
#define MAX_MPDU_SIZE		  2346U
#define DEFAULT_BEACON_INTERVAL   100U
#define	DEFAULT_SHORT_RETRY_LIMIT 7U
#define	DEFAULT_LONG_RETRY_LIMIT  4U

struct iwl_rx_mem_buffer {
	dma_addr_t page_dma;
	struct page *page;
	struct list_head list;
};

#define rxb_addr(r) page_address(r->page)

/* defined below */
struct iwl_device_cmd;

struct iwl_cmd_meta {
	/* only for SYNC commands, iff the reply skb is wanted */
	struct iwl_host_cmd *source;
	/*
	 * only for ASYNC commands
	 * (which is somewhat stupid -- look at iwl-sta.c for instance
	 * which duplicates a bunch of code because the callback isn't
	 * invoked for SYNC commands, if it were and its result passed
	 * through it would be simpler...)
	 */
	void (*callback)(struct iwl_priv *priv,
			 struct iwl_device_cmd *cmd,
			 struct iwl_rx_packet *pkt);

	/* The CMD_SIZE_HUGE flag bit indicates that the command
	 * structure is stored at the end of the shared queue memory. */
	u32 flags;

	DEFINE_DMA_UNMAP_ADDR(mapping);
	DEFINE_DMA_UNMAP_LEN(len);
};

/*
 * Generic queue structure
 *
 * Contains common data for Rx and Tx queues
 */
struct iwl_queue {
	int n_bd;              /* number of BDs in this queue */
	int write_ptr;       /* 1-st empty entry (index) host_w*/
	int read_ptr;         /* last used entry (index) host_r*/
	/* use for monitoring and recovering the stuck queue */
<<<<<<< HEAD
	int last_read_ptr;      /* storing the last read_ptr */
	/* number of time read_ptr and last_read_ptr are the same */
	u8 repeat_same_read_ptr;
=======
>>>>>>> 3cbea436
	dma_addr_t dma_addr;   /* physical addr for BD's */
	int n_window;	       /* safe queue window */
	u32 id;
	int low_mark;	       /* low watermark, resume queue if free
				* space more than this */
	int high_mark;         /* high watermark, stop queue if free
				* space less than this */
} __packed;

/* One for each TFD */
struct iwl_tx_info {
	struct sk_buff *skb;
	struct iwl_rxon_context *ctx;
};

/**
 * struct iwl_tx_queue - Tx Queue for DMA
 * @q: generic Rx/Tx queue descriptor
 * @bd: base of circular buffer of TFDs
 * @cmd: array of command/TX buffer pointers
 * @meta: array of meta data for each command/tx buffer
 * @dma_addr_cmd: physical address of cmd/tx buffer array
 * @txb: array of per-TFD driver data
 * @time_stamp: time (in jiffies) of last read_ptr change
 * @need_update: indicates need to update read/write index
 * @sched_retry: indicates queue is high-throughput aggregation (HT AGG) enabled
 *
 * A Tx queue consists of circular buffer of BDs (a.k.a. TFDs, transmit frame
 * descriptors) and required locking structures.
 */
#define TFD_TX_CMD_SLOTS 256
#define TFD_CMD_SLOTS 32

struct iwl_tx_queue {
	struct iwl_queue q;
	void *tfds;
	struct iwl_device_cmd **cmd;
	struct iwl_cmd_meta *meta;
	struct iwl_tx_info *txb;
	unsigned long time_stamp;
	u8 need_update;
	u8 sched_retry;
	u8 active;
	u8 swq_id;
};

#define IWL_NUM_SCAN_RATES         (2)

struct iwl4965_channel_tgd_info {
	u8 type;
	s8 max_power;
};

struct iwl4965_channel_tgh_info {
	s64 last_radar_time;
};

#define IWL4965_MAX_RATE (33)

struct iwl3945_clip_group {
	/* maximum power level to prevent clipping for each rate, derived by
	 *   us from this band's saturation power in EEPROM */
	const s8 clip_powers[IWL_MAX_RATES];
};

/* current Tx power values to use, one for each rate for each channel.
 * requested power is limited by:
 * -- regulatory EEPROM limits for this channel
 * -- hardware capabilities (clip-powers)
 * -- spectrum management
 * -- user preference (e.g. iwconfig)
 * when requested power is set, base power index must also be set. */
struct iwl3945_channel_power_info {
	struct iwl3945_tx_power tpc;	/* actual radio and DSP gain settings */
	s8 power_table_index;	/* actual (compenst'd) index into gain table */
	s8 base_power_index;	/* gain index for power at factory temp. */
	s8 requested_power;	/* power (dBm) requested for this chnl/rate */
};

/* current scan Tx power values to use, one for each scan rate for each
 * channel. */
struct iwl3945_scan_power_info {
	struct iwl3945_tx_power tpc;	/* actual radio and DSP gain settings */
	s8 power_table_index;	/* actual (compenst'd) index into gain table */
	s8 requested_power;	/* scan pwr (dBm) requested for chnl/rate */
};

/*
 * One for each channel, holds all channel setup data
 * Some of the fields (e.g. eeprom and flags/max_power_avg) are redundant
 *     with one another!
 */
struct iwl_channel_info {
	struct iwl4965_channel_tgd_info tgd;
	struct iwl4965_channel_tgh_info tgh;
	struct iwl_eeprom_channel eeprom;	/* EEPROM regulatory limit */
	struct iwl_eeprom_channel ht40_eeprom;	/* EEPROM regulatory limit for
						 * HT40 channel */

	u8 channel;	  /* channel number */
	u8 flags;	  /* flags copied from EEPROM */
	s8 max_power_avg; /* (dBm) regul. eeprom, normal Tx, any rate */
	s8 curr_txpow;	  /* (dBm) regulatory/spectrum/user (not h/w) limit */
	s8 min_power;	  /* always 0 */
	s8 scan_power;	  /* (dBm) regul. eeprom, direct scans, any rate */

	u8 group_index;	  /* 0-4, maps channel to group1/2/3/4/5 */
	u8 band_index;	  /* 0-4, maps channel to band1/2/3/4/5 */
	enum ieee80211_band band;

	/* HT40 channel info */
	s8 ht40_max_power_avg;	/* (dBm) regul. eeprom, normal Tx, any rate */
	u8 ht40_flags;		/* flags copied from EEPROM */
	u8 ht40_extension_channel; /* HT_IE_EXT_CHANNEL_* */

	/* Radio/DSP gain settings for each "normal" data Tx rate.
	 * These include, in addition to RF and DSP gain, a few fields for
	 *   remembering/modifying gain settings (indexes). */
	struct iwl3945_channel_power_info power_info[IWL4965_MAX_RATE];

	/* Radio/DSP gain settings for each scan rate, for directed scans. */
	struct iwl3945_scan_power_info scan_pwr_info[IWL_NUM_SCAN_RATES];
};

#define IWL_TX_FIFO_BK		0	/* shared */
#define IWL_TX_FIFO_BE		1
#define IWL_TX_FIFO_VI		2	/* shared */
#define IWL_TX_FIFO_VO		3
#define IWL_TX_FIFO_BK_IPAN	IWL_TX_FIFO_BK
#define IWL_TX_FIFO_BE_IPAN	4
#define IWL_TX_FIFO_VI_IPAN	IWL_TX_FIFO_VI
#define IWL_TX_FIFO_VO_IPAN	5
#define IWL_TX_FIFO_UNUSED	-1

/* Minimum number of queues. MAX_NUM is defined in hw specific files.
 * Set the minimum to accommodate the 4 standard TX queues, 1 command
 * queue, 2 (unused) HCCA queues, and 4 HT queues (one for each AC) */
#define IWL_MIN_NUM_QUEUES	10

/*
 * Command queue depends on iPAN support.
 */
#define IWL_DEFAULT_CMD_QUEUE_NUM	4
#define IWL_IPAN_CMD_QUEUE_NUM		9

/*
 * This queue number is required for proper operation
 * because the ucode will stop/start the scheduler as
 * required.
 */
#define IWL_IPAN_MCAST_QUEUE		8

#define IEEE80211_DATA_LEN              2304
#define IEEE80211_4ADDR_LEN             30
#define IEEE80211_HLEN                  (IEEE80211_4ADDR_LEN)
#define IEEE80211_FRAME_LEN             (IEEE80211_DATA_LEN + IEEE80211_HLEN)

struct iwl_frame {
	union {
		struct ieee80211_hdr frame;
		struct iwl_tx_beacon_cmd beacon;
		u8 raw[IEEE80211_FRAME_LEN];
		u8 cmd[360];
	} u;
	struct list_head list;
};

#define SEQ_TO_SN(seq) (((seq) & IEEE80211_SCTL_SEQ) >> 4)
#define SN_TO_SEQ(ssn) (((ssn) << 4) & IEEE80211_SCTL_SEQ)
#define MAX_SN ((IEEE80211_SCTL_SEQ) >> 4)

enum {
	CMD_SYNC = 0,
	CMD_SIZE_NORMAL = 0,
	CMD_NO_SKB = 0,
	CMD_SIZE_HUGE = (1 << 0),
	CMD_ASYNC = (1 << 1),
	CMD_WANT_SKB = (1 << 2),
};

#define DEF_CMD_PAYLOAD_SIZE 320

/**
 * struct iwl_device_cmd
 *
 * For allocation of the command and tx queues, this establishes the overall
 * size of the largest command we send to uCode, except for a scan command
 * (which is relatively huge; space is allocated separately).
 */
struct iwl_device_cmd {
	struct iwl_cmd_header hdr;	/* uCode API */
	union {
		u32 flags;
		u8 val8;
		u16 val16;
		u32 val32;
		struct iwl_tx_cmd tx;
		struct iwl6000_channel_switch_cmd chswitch;
		u8 payload[DEF_CMD_PAYLOAD_SIZE];
	} __packed cmd;
} __packed;

#define TFD_MAX_PAYLOAD_SIZE (sizeof(struct iwl_device_cmd))


struct iwl_host_cmd {
	const void *data;
	unsigned long reply_page;
	void (*callback)(struct iwl_priv *priv,
			 struct iwl_device_cmd *cmd,
			 struct iwl_rx_packet *pkt);
	u32 flags;
	u16 len;
	u8 id;
};

#define SUP_RATE_11A_MAX_NUM_CHANNELS  8
#define SUP_RATE_11B_MAX_NUM_CHANNELS  4
#define SUP_RATE_11G_MAX_NUM_CHANNELS  12

/**
 * struct iwl_rx_queue - Rx queue
 * @bd: driver's pointer to buffer of receive buffer descriptors (rbd)
 * @bd_dma: bus address of buffer of receive buffer descriptors (rbd)
 * @read: Shared index to newest available Rx buffer
 * @write: Shared index to oldest written Rx packet
 * @free_count: Number of pre-allocated buffers in rx_free
 * @rx_free: list of free SKBs for use
 * @rx_used: List of Rx buffers with no SKB
 * @need_update: flag to indicate we need to update read/write index
 * @rb_stts: driver's pointer to receive buffer status
 * @rb_stts_dma: bus address of receive buffer status
 *
 * NOTE:  rx_free and rx_used are used as a FIFO for iwl_rx_mem_buffers
 */
struct iwl_rx_queue {
	__le32 *bd;
	dma_addr_t bd_dma;
	struct iwl_rx_mem_buffer pool[RX_QUEUE_SIZE + RX_FREE_BUFFERS];
	struct iwl_rx_mem_buffer *queue[RX_QUEUE_SIZE];
	u32 read;
	u32 write;
	u32 free_count;
	u32 write_actual;
	struct list_head rx_free;
	struct list_head rx_used;
	int need_update;
	struct iwl_rb_status *rb_stts;
	dma_addr_t rb_stts_dma;
	spinlock_t lock;
};

#define IWL_SUPPORTED_RATES_IE_LEN         8

#define MAX_TID_COUNT        9

#define IWL_INVALID_RATE     0xFF
#define IWL_INVALID_VALUE    -1

/**
 * struct iwl_ht_agg -- aggregation status while waiting for block-ack
 * @txq_id: Tx queue used for Tx attempt
 * @frame_count: # frames attempted by Tx command
 * @wait_for_ba: Expect block-ack before next Tx reply
 * @start_idx: Index of 1st Transmit Frame Descriptor (TFD) in Tx window
 * @bitmap0: Low order bitmap, one bit for each frame pending ACK in Tx window
 * @bitmap1: High order, one bit for each frame pending ACK in Tx window
 * @rate_n_flags: Rate at which Tx was attempted
 *
 * If REPLY_TX indicates that aggregation was attempted, driver must wait
 * for block ack (REPLY_COMPRESSED_BA).  This struct stores tx reply info
 * until block ack arrives.
 */
struct iwl_ht_agg {
	u16 txq_id;
	u16 frame_count;
	u16 wait_for_ba;
	u16 start_idx;
	u64 bitmap;
	u32 rate_n_flags;
#define IWL_AGG_OFF 0
#define IWL_AGG_ON 1
#define IWL_EMPTYING_HW_QUEUE_ADDBA 2
#define IWL_EMPTYING_HW_QUEUE_DELBA 3
	u8 state;
};


struct iwl_tid_data {
	u16 seq_number; /* agn only */
	u16 tfds_in_queue;
	struct iwl_ht_agg agg;
};

struct iwl_hw_key {
	u32 cipher;
	int keylen;
	u8 keyidx;
	u8 key[32];
};

union iwl_ht_rate_supp {
	u16 rates;
	struct {
		u8 siso_rate;
		u8 mimo_rate;
	};
};

#define CFG_HT_RX_AMPDU_FACTOR_8K   (0x0)
#define CFG_HT_RX_AMPDU_FACTOR_16K  (0x1)
#define CFG_HT_RX_AMPDU_FACTOR_32K  (0x2)
#define CFG_HT_RX_AMPDU_FACTOR_64K  (0x3)
#define CFG_HT_RX_AMPDU_FACTOR_DEF  CFG_HT_RX_AMPDU_FACTOR_64K
#define CFG_HT_RX_AMPDU_FACTOR_MAX  CFG_HT_RX_AMPDU_FACTOR_64K
#define CFG_HT_RX_AMPDU_FACTOR_MIN  CFG_HT_RX_AMPDU_FACTOR_8K

/*
 * Maximal MPDU density for TX aggregation
 * 4 - 2us density
 * 5 - 4us density
 * 6 - 8us density
 * 7 - 16us density
 */
#define CFG_HT_MPDU_DENSITY_2USEC   (0x4)
#define CFG_HT_MPDU_DENSITY_4USEC   (0x5)
#define CFG_HT_MPDU_DENSITY_8USEC   (0x6)
#define CFG_HT_MPDU_DENSITY_16USEC  (0x7)
#define CFG_HT_MPDU_DENSITY_DEF CFG_HT_MPDU_DENSITY_4USEC
#define CFG_HT_MPDU_DENSITY_MAX CFG_HT_MPDU_DENSITY_16USEC
#define CFG_HT_MPDU_DENSITY_MIN     (0x1)

struct iwl_ht_config {
	bool single_chain_sufficient;
	enum ieee80211_smps_mode smps; /* current smps mode */
};

/* QoS structures */
struct iwl_qos_info {
	int qos_active;
	struct iwl_qosparam_cmd def_qos_parm;
};

/*
 * Structure should be accessed with sta_lock held. When station addition
 * is in progress (IWL_STA_UCODE_INPROGRESS) it is possible to access only
 * the commands (iwl_addsta_cmd and iwl_link_quality_cmd) without sta_lock
 * held.
 */
struct iwl_station_entry {
	struct iwl_addsta_cmd sta;
	struct iwl_tid_data tid[MAX_TID_COUNT];
	u8 used, ctxid;
	struct iwl_hw_key keyinfo;
	struct iwl_link_quality_cmd *lq;
};

struct iwl_station_priv_common {
	struct iwl_rxon_context *ctx;
	u8 sta_id;
};

/*
 * iwl_station_priv: Driver's private station information
 *
 * When mac80211 creates a station it reserves some space (hw->sta_data_size)
 * in the structure for use by driver. This structure is places in that
 * space.
 *
 * The common struct MUST be first because it is shared between
 * 3945 and agn!
 */
struct iwl_station_priv {
	struct iwl_station_priv_common common;
	struct iwl_lq_sta lq_sta;
	atomic_t pending_frames;
	bool client;
	bool asleep;
};

/**
 * struct iwl_vif_priv - driver's private per-interface information
 *
 * When mac80211 allocates a virtual interface, it can allocate
 * space for us to put data into.
 */
struct iwl_vif_priv {
	struct iwl_rxon_context *ctx;
	u8 ibss_bssid_sta_id;
};

/* one for each uCode image (inst/data, boot/init/runtime) */
struct fw_desc {
	void *v_addr;		/* access by driver */
	dma_addr_t p_addr;	/* access by card's busmaster DMA */
	u32 len;		/* bytes */
};

/* v1/v2 uCode file layout */
struct iwl_ucode_header {
	__le32 ver;	/* major/minor/API/serial */
	union {
		struct {
			__le32 inst_size;	/* bytes of runtime code */
			__le32 data_size;	/* bytes of runtime data */
			__le32 init_size;	/* bytes of init code */
			__le32 init_data_size;	/* bytes of init data */
			__le32 boot_size;	/* bytes of bootstrap code */
			u8 data[0];		/* in same order as sizes */
		} v1;
		struct {
			__le32 build;		/* build number */
			__le32 inst_size;	/* bytes of runtime code */
			__le32 data_size;	/* bytes of runtime data */
			__le32 init_size;	/* bytes of init code */
			__le32 init_data_size;	/* bytes of init data */
			__le32 boot_size;	/* bytes of bootstrap code */
			u8 data[0];		/* in same order as sizes */
		} v2;
	} u;
};

/*
 * new TLV uCode file layout
 *
 * The new TLV file format contains TLVs, that each specify
 * some piece of data. To facilitate "groups", for example
 * different instruction image with different capabilities,
 * bundled with the same init image, an alternative mechanism
 * is provided:
 * When the alternative field is 0, that means that the item
 * is always valid. When it is non-zero, then it is only
 * valid in conjunction with items of the same alternative,
 * in which case the driver (user) selects one alternative
 * to use.
 */

enum iwl_ucode_tlv_type {
	IWL_UCODE_TLV_INVALID		= 0, /* unused */
	IWL_UCODE_TLV_INST		= 1,
	IWL_UCODE_TLV_DATA		= 2,
	IWL_UCODE_TLV_INIT		= 3,
	IWL_UCODE_TLV_INIT_DATA		= 4,
	IWL_UCODE_TLV_BOOT		= 5,
	IWL_UCODE_TLV_PROBE_MAX_LEN	= 6, /* a u32 value */
	IWL_UCODE_TLV_PAN		= 7,
	IWL_UCODE_TLV_RUNT_EVTLOG_PTR	= 8,
	IWL_UCODE_TLV_RUNT_EVTLOG_SIZE	= 9,
	IWL_UCODE_TLV_RUNT_ERRLOG_PTR	= 10,
	IWL_UCODE_TLV_INIT_EVTLOG_PTR	= 11,
	IWL_UCODE_TLV_INIT_EVTLOG_SIZE	= 12,
	IWL_UCODE_TLV_INIT_ERRLOG_PTR	= 13,
	IWL_UCODE_TLV_ENHANCE_SENS_TBL	= 14,
	IWL_UCODE_TLV_PHY_CALIBRATION_SIZE = 15,
};

struct iwl_ucode_tlv {
	__le16 type;		/* see above */
	__le16 alternative;	/* see comment */
	__le32 length;		/* not including type/length fields */
	u8 data[0];
} __packed;

#define IWL_TLV_UCODE_MAGIC	0x0a4c5749

struct iwl_tlv_ucode_header {
	/*
	 * The TLV style ucode header is distinguished from
	 * the v1/v2 style header by first four bytes being
	 * zero, as such is an invalid combination of
	 * major/minor/API/serial versions.
	 */
	__le32 zero;
	__le32 magic;
	u8 human_readable[64];
	__le32 ver;		/* major/minor/API/serial */
	__le32 build;
	__le64 alternatives;	/* bitmask of valid alternatives */
	/*
	 * The data contained herein has a TLV layout,
	 * see above for the TLV header and types.
	 * Note that each TLV is padded to a length
	 * that is a multiple of 4 for alignment.
	 */
	u8 data[0];
};

struct iwl4965_ibss_seq {
	u8 mac[ETH_ALEN];
	u16 seq_num;
	u16 frag_num;
	unsigned long packet_time;
	struct list_head list;
};

struct iwl_sensitivity_ranges {
	u16 min_nrg_cck;
	u16 max_nrg_cck;

	u16 nrg_th_cck;
	u16 nrg_th_ofdm;

	u16 auto_corr_min_ofdm;
	u16 auto_corr_min_ofdm_mrc;
	u16 auto_corr_min_ofdm_x1;
	u16 auto_corr_min_ofdm_mrc_x1;

	u16 auto_corr_max_ofdm;
	u16 auto_corr_max_ofdm_mrc;
	u16 auto_corr_max_ofdm_x1;
	u16 auto_corr_max_ofdm_mrc_x1;

	u16 auto_corr_max_cck;
	u16 auto_corr_max_cck_mrc;
	u16 auto_corr_min_cck;
	u16 auto_corr_min_cck_mrc;

	u16 barker_corr_th_min;
	u16 barker_corr_th_min_mrc;
	u16 nrg_th_cca;
};


#define KELVIN_TO_CELSIUS(x) ((x)-273)
#define CELSIUS_TO_KELVIN(x) ((x)+273)


/**
 * struct iwl_hw_params
 * @max_txq_num: Max # Tx queues supported
 * @dma_chnl_num: Number of Tx DMA/FIFO channels
 * @scd_bc_tbls_size: size of scheduler byte count tables
 * @tfd_size: TFD size
 * @tx/rx_chains_num: Number of TX/RX chains
 * @valid_tx/rx_ant: usable antennas
 * @max_rxq_size: Max # Rx frames in Rx queue (must be power-of-2)
 * @max_rxq_log: Log-base-2 of max_rxq_size
 * @rx_page_order: Rx buffer page order
 * @rx_wrt_ptr_reg: FH{39}_RSCSR_CHNL0_WPTR
 * @max_stations:
 * @ht40_channel: is 40MHz width possible in band 2.4
 * BIT(IEEE80211_BAND_5GHZ) BIT(IEEE80211_BAND_5GHZ)
 * @sw_crypto: 0 for hw, 1 for sw
 * @max_xxx_size: for ucode uses
 * @ct_kill_threshold: temperature threshold
 * @beacon_time_tsf_bits: number of valid tsf bits for beacon time
 * @calib_init_cfg: setup initial calibrations for the hw
 * @calib_rt_cfg: setup runtime calibrations for the hw
 * @struct iwl_sensitivity_ranges: range of sensitivity values
 */
struct iwl_hw_params {
	u8 max_txq_num;
	u8 dma_chnl_num;
	u16 scd_bc_tbls_size;
	u32 tfd_size;
	u8  tx_chains_num;
	u8  rx_chains_num;
	u8  valid_tx_ant;
	u8  valid_rx_ant;
	u16 max_rxq_size;
	u16 max_rxq_log;
	u32 rx_page_order;
	u32 rx_wrt_ptr_reg;
	u8  max_stations;
	u8  ht40_channel;
	u8  max_beacon_itrvl;	/* in 1024 ms */
	u32 max_inst_size;
	u32 max_data_size;
	u32 max_bsm_size;
	u32 ct_kill_threshold; /* value in hw-dependent units */
	u32 ct_kill_exit_threshold; /* value in hw-dependent units */
				    /* for 1000, 6000 series and up */
	u16 beacon_time_tsf_bits;
	u32 calib_init_cfg;
	u32 calib_rt_cfg;
	const struct iwl_sensitivity_ranges *sens;
};


/******************************************************************************
 *
 * Functions implemented in core module which are forward declared here
 * for use by iwl-[4-5].c
 *
 * NOTE:  The implementation of these functions are not hardware specific
 * which is why they are in the core module files.
 *
 * Naming convention --
 * iwl_         <-- Is part of iwlwifi
 * iwlXXXX_     <-- Hardware specific (implemented in iwl-XXXX.c for XXXX)
 * iwl4965_bg_      <-- Called from work queue context
 * iwl4965_mac_     <-- mac80211 callback
 *
 ****************************************************************************/
extern void iwl_update_chain_flags(struct iwl_priv *priv);
extern const u8 iwl_bcast_addr[ETH_ALEN];
extern int iwl_rxq_stop(struct iwl_priv *priv);
extern void iwl_txq_ctx_stop(struct iwl_priv *priv);
extern int iwl_queue_space(const struct iwl_queue *q);
static inline int iwl_queue_used(const struct iwl_queue *q, int i)
{
	return q->write_ptr >= q->read_ptr ?
		(i >= q->read_ptr && i < q->write_ptr) :
		!(i < q->read_ptr && i >= q->write_ptr);
}


static inline u8 get_cmd_index(struct iwl_queue *q, u32 index, int is_huge)
{
	/*
	 * This is for init calibration result and scan command which
	 * required buffer > TFD_MAX_PAYLOAD_SIZE,
	 * the big buffer at end of command array
	 */
	if (is_huge)
		return q->n_window;	/* must be power of 2 */

	/* Otherwise, use normal size buffers */
	return index & (q->n_window - 1);
}


struct iwl_dma_ptr {
	dma_addr_t dma;
	void *addr;
	size_t size;
};

#define IWL_OPERATION_MODE_AUTO     0
#define IWL_OPERATION_MODE_HT_ONLY  1
#define IWL_OPERATION_MODE_MIXED    2
#define IWL_OPERATION_MODE_20MHZ    3

#define IWL_TX_CRC_SIZE 4
#define IWL_TX_DELIMITER_SIZE 4

#define TX_POWER_IWL_ILLEGAL_VOLTAGE -10000

/* Sensitivity and chain noise calibration */
#define INITIALIZATION_VALUE		0xFFFF
#define IWL4965_CAL_NUM_BEACONS		20
#define IWL_CAL_NUM_BEACONS		16
#define MAXIMUM_ALLOWED_PATHLOSS	15

#define CHAIN_NOISE_MAX_DELTA_GAIN_CODE 3

#define MAX_FA_OFDM  50
#define MIN_FA_OFDM  5
#define MAX_FA_CCK   50
#define MIN_FA_CCK   5

#define AUTO_CORR_STEP_OFDM       1

#define AUTO_CORR_STEP_CCK     3
#define AUTO_CORR_MAX_TH_CCK   160

#define NRG_DIFF               2
#define NRG_STEP_CCK           2
#define NRG_MARGIN             8
#define MAX_NUMBER_CCK_NO_FA 100

#define AUTO_CORR_CCK_MIN_VAL_DEF    (125)

#define CHAIN_A             0
#define CHAIN_B             1
#define CHAIN_C             2
#define CHAIN_NOISE_DELTA_GAIN_INIT_VAL 4
#define ALL_BAND_FILTER			0xFF00
#define IN_BAND_FILTER			0xFF
#define MIN_AVERAGE_NOISE_MAX_VALUE	0xFFFFFFFF

#define NRG_NUM_PREV_STAT_L     20
#define NUM_RX_CHAINS           3

enum iwl4965_false_alarm_state {
	IWL_FA_TOO_MANY = 0,
	IWL_FA_TOO_FEW = 1,
	IWL_FA_GOOD_RANGE = 2,
};

enum iwl4965_chain_noise_state {
	IWL_CHAIN_NOISE_ALIVE = 0,  /* must be 0 */
	IWL_CHAIN_NOISE_ACCUMULATE,
	IWL_CHAIN_NOISE_CALIBRATED,
	IWL_CHAIN_NOISE_DONE,
};

enum iwl4965_calib_enabled_state {
	IWL_CALIB_DISABLED = 0,  /* must be 0 */
	IWL_CALIB_ENABLED = 1,
};


/*
 * enum iwl_calib
 * defines the order in which results of initial calibrations
 * should be sent to the runtime uCode
 */
enum iwl_calib {
	IWL_CALIB_XTAL,
	IWL_CALIB_DC,
	IWL_CALIB_LO,
	IWL_CALIB_TX_IQ,
	IWL_CALIB_TX_IQ_PERD,
	IWL_CALIB_BASE_BAND,
	IWL_CALIB_TEMP_OFFSET,
	IWL_CALIB_MAX
};

/* Opaque calibration results */
struct iwl_calib_result {
	void *buf;
	size_t buf_len;
};

enum ucode_type {
	UCODE_NONE = 0,
	UCODE_INIT,
	UCODE_RT
};

/* Sensitivity calib data */
struct iwl_sensitivity_data {
	u32 auto_corr_ofdm;
	u32 auto_corr_ofdm_mrc;
	u32 auto_corr_ofdm_x1;
	u32 auto_corr_ofdm_mrc_x1;
	u32 auto_corr_cck;
	u32 auto_corr_cck_mrc;

	u32 last_bad_plcp_cnt_ofdm;
	u32 last_fa_cnt_ofdm;
	u32 last_bad_plcp_cnt_cck;
	u32 last_fa_cnt_cck;

	u32 nrg_curr_state;
	u32 nrg_prev_state;
	u32 nrg_value[10];
	u8  nrg_silence_rssi[NRG_NUM_PREV_STAT_L];
	u32 nrg_silence_ref;
	u32 nrg_energy_idx;
	u32 nrg_silence_idx;
	u32 nrg_th_cck;
	s32 nrg_auto_corr_silence_diff;
	u32 num_in_cck_no_fa;
	u32 nrg_th_ofdm;

	u16 barker_corr_th_min;
	u16 barker_corr_th_min_mrc;
	u16 nrg_th_cca;
};

/* Chain noise (differential Rx gain) calib data */
struct iwl_chain_noise_data {
	u32 active_chains;
	u32 chain_noise_a;
	u32 chain_noise_b;
	u32 chain_noise_c;
	u32 chain_signal_a;
	u32 chain_signal_b;
	u32 chain_signal_c;
	u16 beacon_count;
	u8 disconn_array[NUM_RX_CHAINS];
	u8 delta_gain_code[NUM_RX_CHAINS];
	u8 radio_write;
	u8 state;
};

#define	EEPROM_SEM_TIMEOUT 10		/* milliseconds */
#define EEPROM_SEM_RETRY_LIMIT 1000	/* number of attempts (not time) */

#define IWL_TRAFFIC_ENTRIES	(256)
#define IWL_TRAFFIC_ENTRY_SIZE  (64)

enum {
	MEASUREMENT_READY = (1 << 0),
	MEASUREMENT_ACTIVE = (1 << 1),
};

enum iwl_nvm_type {
	NVM_DEVICE_TYPE_EEPROM = 0,
	NVM_DEVICE_TYPE_OTP,
};

/*
 * Two types of OTP memory access modes
 *   IWL_OTP_ACCESS_ABSOLUTE - absolute address mode,
 * 			        based on physical memory addressing
 *   IWL_OTP_ACCESS_RELATIVE - relative address mode,
 * 			       based on logical memory addressing
 */
enum iwl_access_mode {
	IWL_OTP_ACCESS_ABSOLUTE,
	IWL_OTP_ACCESS_RELATIVE,
};

/**
 * enum iwl_pa_type - Power Amplifier type
 * @IWL_PA_SYSTEM:  based on uCode configuration
 * @IWL_PA_INTERNAL: use Internal only
 */
enum iwl_pa_type {
	IWL_PA_SYSTEM = 0,
	IWL_PA_INTERNAL = 1,
};

/* interrupt statistics */
struct isr_statistics {
	u32 hw;
	u32 sw;
	u32 err_code;
	u32 sch;
	u32 alive;
	u32 rfkill;
	u32 ctkill;
	u32 wakeup;
	u32 rx;
	u32 rx_handlers[REPLY_MAX];
	u32 tx;
	u32 unhandled;
};

/* reply_tx_statistics (for _agn devices) */
struct reply_tx_error_statistics {
	u32 pp_delay;
	u32 pp_few_bytes;
	u32 pp_bt_prio;
	u32 pp_quiet_period;
	u32 pp_calc_ttak;
	u32 int_crossed_retry;
	u32 short_limit;
	u32 long_limit;
	u32 fifo_underrun;
	u32 drain_flow;
	u32 rfkill_flush;
	u32 life_expire;
	u32 dest_ps;
	u32 host_abort;
	u32 bt_retry;
	u32 sta_invalid;
	u32 frag_drop;
	u32 tid_disable;
	u32 fifo_flush;
	u32 insuff_cf_poll;
	u32 fail_hw_drop;
	u32 sta_color_mismatch;
	u32 unknown;
};

/* reply_agg_tx_statistics (for _agn devices) */
struct reply_agg_tx_error_statistics {
	u32 underrun;
	u32 bt_prio;
	u32 few_bytes;
	u32 abort;
	u32 last_sent_ttl;
	u32 last_sent_try;
	u32 last_sent_bt_kill;
	u32 scd_query;
	u32 bad_crc32;
	u32 response;
	u32 dump_tx;
	u32 delay_tx;
	u32 unknown;
};

#ifdef CONFIG_IWLWIFI_DEBUGFS
/* management statistics */
enum iwl_mgmt_stats {
	MANAGEMENT_ASSOC_REQ = 0,
	MANAGEMENT_ASSOC_RESP,
	MANAGEMENT_REASSOC_REQ,
	MANAGEMENT_REASSOC_RESP,
	MANAGEMENT_PROBE_REQ,
	MANAGEMENT_PROBE_RESP,
	MANAGEMENT_BEACON,
	MANAGEMENT_ATIM,
	MANAGEMENT_DISASSOC,
	MANAGEMENT_AUTH,
	MANAGEMENT_DEAUTH,
	MANAGEMENT_ACTION,
	MANAGEMENT_MAX,
};
/* control statistics */
enum iwl_ctrl_stats {
	CONTROL_BACK_REQ =  0,
	CONTROL_BACK,
	CONTROL_PSPOLL,
	CONTROL_RTS,
	CONTROL_CTS,
	CONTROL_ACK,
	CONTROL_CFEND,
	CONTROL_CFENDACK,
	CONTROL_MAX,
};

struct traffic_stats {
	u32 mgmt[MANAGEMENT_MAX];
	u32 ctrl[CONTROL_MAX];
	u32 data_cnt;
	u64 data_bytes;
};
#else
struct traffic_stats {
	u64 data_bytes;
};
#endif

/*
 * iwl_switch_rxon: "channel switch" structure
 *
 * @ switch_in_progress: channel switch in progress
 * @ channel: new channel
 */
struct iwl_switch_rxon {
	bool switch_in_progress;
	__le16 channel;
};

/*
 * schedule the timer to wake up every UCODE_TRACE_PERIOD milliseconds
 * to perform continuous uCode event logging operation if enabled
 */
#define UCODE_TRACE_PERIOD (100)

/*
 * iwl_event_log: current uCode event log position
 *
 * @ucode_trace: enable/disable ucode continuous trace timer
 * @num_wraps: how many times the event buffer wraps
 * @next_entry:  the entry just before the next one that uCode would fill
 * @non_wraps_count: counter for no wrap detected when dump ucode events
 * @wraps_once_count: counter for wrap once detected when dump ucode events
 * @wraps_more_count: counter for wrap more than once detected
 *		      when dump ucode events
 */
struct iwl_event_log {
	bool ucode_trace;
	u32 num_wraps;
	u32 next_entry;
	int non_wraps_count;
	int wraps_once_count;
	int wraps_more_count;
};

/*
 * host interrupt timeout value
 * used with setting interrupt coalescing timer
 * the CSR_INT_COALESCING is an 8 bit register in 32-usec unit
 *
 * default interrupt coalescing timer is 64 x 32 = 2048 usecs
 * default interrupt coalescing calibration timer is 16 x 32 = 512 usecs
 */
#define IWL_HOST_INT_TIMEOUT_MAX	(0xFF)
#define IWL_HOST_INT_TIMEOUT_DEF	(0x40)
#define IWL_HOST_INT_TIMEOUT_MIN	(0x0)
#define IWL_HOST_INT_CALIB_TIMEOUT_MAX	(0xFF)
#define IWL_HOST_INT_CALIB_TIMEOUT_DEF	(0x10)
#define IWL_HOST_INT_CALIB_TIMEOUT_MIN	(0x0)

/*
 * This is the threshold value of plcp error rate per 100mSecs.  It is
 * used to set and check for the validity of plcp_delta.
 */
#define IWL_MAX_PLCP_ERR_THRESHOLD_MIN	(1)
#define IWL_MAX_PLCP_ERR_THRESHOLD_DEF	(50)
#define IWL_MAX_PLCP_ERR_LONG_THRESHOLD_DEF	(100)
#define IWL_MAX_PLCP_ERR_EXT_LONG_THRESHOLD_DEF	(200)
#define IWL_MAX_PLCP_ERR_THRESHOLD_MAX	(255)
#define IWL_MAX_PLCP_ERR_THRESHOLD_DISABLE	(0)

#define IWL_DELAY_NEXT_FORCE_RF_RESET  (HZ*3)
#define IWL_DELAY_NEXT_FORCE_FW_RELOAD (HZ*5)

<<<<<<< HEAD
/* timer constants use to monitor and recover stuck tx queues in mSecs */
#define IWL_DEF_MONITORING_PERIOD	(1000)
#define IWL_LONG_MONITORING_PERIOD	(5000)
#define IWL_ONE_HUNDRED_MSECS   (100)
#define IWL_MAX_MONITORING_PERIOD	(60000)
=======
/* TX queue watchdog timeouts in mSecs */
#define IWL_DEF_WD_TIMEOUT	(2000)
#define IWL_LONG_WD_TIMEOUT	(10000)
#define IWL_MAX_WD_TIMEOUT	(120000)
>>>>>>> 3cbea436

/* BT Antenna Coupling Threshold (dB) */
#define IWL_BT_ANTENNA_COUPLING_THRESHOLD	(35)

enum iwl_reset {
	IWL_RF_RESET = 0,
	IWL_FW_RESET,
	IWL_MAX_FORCE_RESET,
};

struct iwl_force_reset {
	int reset_request_count;
	int reset_success_count;
	int reset_reject_count;
	unsigned long reset_duration;
	unsigned long last_force_reset_jiffies;
};

/* extend beacon time format bit shifting  */
/*
 * for _3945 devices
 * bits 31:24 - extended
 * bits 23:0  - interval
 */
#define IWL3945_EXT_BEACON_TIME_POS	24
/*
 * for _agn devices
 * bits 31:22 - extended
 * bits 21:0  - interval
 */
#define IWLAGN_EXT_BEACON_TIME_POS	22

enum iwl_rxon_context_id {
	IWL_RXON_CTX_BSS,
	IWL_RXON_CTX_PAN,

	NUM_IWL_RXON_CTX
};

struct iwl_rxon_context {
	struct ieee80211_vif *vif;

	const u8 *ac_to_fifo;
	const u8 *ac_to_queue;
	u8 mcast_queue;

	/*
	 * We could use the vif to indicate active, but we
	 * also need it to be active during disabling when
	 * we already removed the vif for type setting.
	 */
	bool always_active, is_active;

<<<<<<< HEAD
=======
	bool ht_need_multiple_chains;

>>>>>>> 3cbea436
	enum iwl_rxon_context_id ctxid;

	u32 interface_modes, exclusive_interface_modes;
	u8 unused_devtype, ap_devtype, ibss_devtype, station_devtype;

	/*
	 * We declare this const so it can only be
	 * changed via explicit cast within the
	 * routines that actually update the physical
	 * hardware.
	 */
	const struct iwl_rxon_cmd active;
	struct iwl_rxon_cmd staging;

	struct iwl_rxon_time_cmd timing;

	struct iwl_qos_info qos_data;

	u8 bcast_sta_id, ap_sta_id;

	u8 rxon_cmd, rxon_assoc_cmd, rxon_timing_cmd;
	u8 qos_cmd;
	u8 wep_key_cmd;

	struct iwl_wep_key wep_keys[WEP_KEYS_MAX];
	u8 key_mapping_keys;

	__le32 station_flags;

	struct {
		bool non_gf_sta_present;
		u8 protection;
		bool enabled, is_40mhz;
		u8 extension_chan_offset;
	} ht;
};

struct iwl_priv {

	/* ieee device used by generic ieee processing code */
	struct ieee80211_hw *hw;
	struct ieee80211_channel *ieee_channels;
	struct ieee80211_rate *ieee_rates;
	struct iwl_cfg *cfg;

	/* temporary frame storage list */
	struct list_head free_frames;
	int frames_count;

	enum ieee80211_band band;
	int alloc_rxb_page;

	void (*rx_handlers[REPLY_MAX])(struct iwl_priv *priv,
				       struct iwl_rx_mem_buffer *rxb);

	struct ieee80211_supported_band bands[IEEE80211_NUM_BANDS];

	/* spectrum measurement report caching */
	struct iwl_spectrum_notification measure_report;
	u8 measurement_status;

	/* ucode beacon time */
	u32 ucode_beacon_time;
	int missed_beacon_threshold;

	/* track IBSS manager (last beacon) status */
	u32 ibss_manager;

	/* storing the jiffies when the plcp error rate is received */
	unsigned long plcp_jiffies;

	/* force reset */
	struct iwl_force_reset force_reset[IWL_MAX_FORCE_RESET];

	/* we allocate array of iwl_channel_info for NIC's valid channels.
	 *    Access via channel # using indirect index array */
	struct iwl_channel_info *channel_info;	/* channel info array */
	u8 channel_count;	/* # of channels */

	/* thermal calibration */
	s32 temperature;	/* degrees Kelvin */
	s32 last_temperature;

	/* init calibration results */
	struct iwl_calib_result calib_results[IWL_CALIB_MAX];

	/* Scan related variables */
	unsigned long scan_start;
	unsigned long scan_start_tsf;
	void *scan_cmd;
	enum ieee80211_band scan_band;
	struct cfg80211_scan_request *scan_request;
	struct ieee80211_vif *scan_vif;
	bool is_internal_short_scan;
	u8 scan_tx_ant[IEEE80211_NUM_BANDS];
	u8 mgmt_tx_ant;

	/* spinlock */
	spinlock_t lock;	/* protect general shared data */
	spinlock_t hcmd_lock;	/* protect hcmd */
	spinlock_t reg_lock;	/* protect hw register access */
	struct mutex mutex;
	struct mutex sync_cmd_mutex; /* enable serialization of sync commands */

	/* basic pci-network driver stuff */
	struct pci_dev *pci_dev;

	/* pci hardware address support */
	void __iomem *hw_base;
	u32  hw_rev;
	u32  hw_wa_rev;
	u8   rev_id;

	/* microcode/device supports multiple contexts */
	u8 valid_contexts;

	/* command queue number */
	u8 cmd_queue;

	/* max number of station keys */
	u8 sta_key_max_num;

	/* EEPROM MAC addresses */
	struct mac_address addresses[2];

	/* uCode images, save to reload in case of failure */
	int fw_index;			/* firmware we're trying to load */
	u32 ucode_ver;			/* version of ucode, copy of
					   iwl_ucode.ver */
	struct fw_desc ucode_code;	/* runtime inst */
	struct fw_desc ucode_data;	/* runtime data original */
	struct fw_desc ucode_data_backup;	/* runtime data save/restore */
	struct fw_desc ucode_init;	/* initialization inst */
	struct fw_desc ucode_init_data;	/* initialization data */
	struct fw_desc ucode_boot;	/* bootstrap inst */
	enum ucode_type ucode_type;
	u8 ucode_write_complete;	/* the image write is complete */
	char firmware_name[25];

	struct iwl_rxon_context contexts[NUM_IWL_RXON_CTX];

	struct iwl_switch_rxon switch_rxon;

	/* 1st responses from initialize and runtime uCode images.
	 * _agn's initialize alive response contains some calibration data. */
	struct iwl_init_alive_resp card_alive_init;
	struct iwl_alive_resp card_alive;

	unsigned long last_blink_time;
	u8 last_blink_rate;
	u8 allow_blinking;
	u64 led_tpt;

	u16 active_rate;

	u8 start_calib;
	struct iwl_sensitivity_data sensitivity_data;
	struct iwl_chain_noise_data chain_noise_data;
	bool enhance_sensitivity_table;
	__le16 sensitivity_tbl[HD_TABLE_SIZE];
	__le16 enhance_sensitivity_tbl[ENHANCE_HD_TABLE_ENTRIES];

	struct iwl_ht_config current_ht_config;

	/* Rate scaling data */
	u8 retry_rate;

	wait_queue_head_t wait_command_queue;

	int activity_timer_active;

	/* Rx and Tx DMA processing queues */
	struct iwl_rx_queue rxq;
	struct iwl_tx_queue *txq;
	unsigned long txq_ctx_active_msk;
	struct iwl_dma_ptr  kw;	/* keep warm address */
	struct iwl_dma_ptr  scd_bc_tbls;

	u32 scd_base_addr;	/* scheduler sram base address */

	unsigned long status;

	/* counts mgmt, ctl, and data packets */
	struct traffic_stats tx_stats;
	struct traffic_stats rx_stats;

	/* counts interrupts */
	struct isr_statistics isr_stats;

	struct iwl_power_mgr power_data;
	struct iwl_tt_mgmt thermal_throttle;

	/* context information */
	u8 bssid[ETH_ALEN]; /* used only on 3945 but filled by core */

	/* station table variables */

	/* Note: if lock and sta_lock are needed, lock must be acquired first */
	spinlock_t sta_lock;
	int num_stations;
	struct iwl_station_entry stations[IWL_STATION_COUNT];
	unsigned long ucode_key_table;

	/* queue refcounts */
#define IWL_MAX_HW_QUEUES	32
	unsigned long queue_stopped[BITS_TO_LONGS(IWL_MAX_HW_QUEUES)];
	/* for each AC */
	atomic_t queue_stop_count[4];

	/* Indication if ieee80211_ops->open has been called */
	u8 is_open;

	u8 mac80211_registered;

	/* eeprom -- this is in the card's little endian byte order */
	u8 *eeprom;
	int    nvm_device_type;
	struct iwl_eeprom_calib_info *calib_info;

	enum nl80211_iftype iw_mode;

	/* Last Rx'd beacon timestamp */
	u64 timestamp;

	union {
#if defined(CONFIG_IWL3945) || defined(CONFIG_IWL3945_MODULE)
		struct {
			void *shared_virt;
			dma_addr_t shared_phys;

			struct delayed_work thermal_periodic;
			struct delayed_work rfkill_poll;

			struct iwl3945_notif_statistics statistics;
#ifdef CONFIG_IWLWIFI_DEBUGFS
			struct iwl3945_notif_statistics accum_statistics;
			struct iwl3945_notif_statistics delta_statistics;
			struct iwl3945_notif_statistics max_delta;
#endif

			u32 sta_supp_rates;
			int last_rx_rssi;	/* From Rx packet statistics */

			/* Rx'd packet timing information */
			u32 last_beacon_time;
			u64 last_tsf;

			/*
			 * each calibration channel group in the
			 * EEPROM has a derived clip setting for
			 * each rate.
			 */
			const struct iwl3945_clip_group clip_groups[5];

		} _3945;
#endif
#if defined(CONFIG_IWLAGN) || defined(CONFIG_IWLAGN_MODULE)
		struct {
			/* INT ICT Table */
			__le32 *ict_tbl;
			void *ict_tbl_vir;
			dma_addr_t ict_tbl_dma;
			dma_addr_t aligned_ict_tbl_dma;
			int ict_index;
			u32 inta;
			bool use_ict;
			/*
			 * reporting the number of tids has AGG on. 0 means
			 * no AGGREGATION
			 */
			u8 agg_tids_count;

			struct iwl_rx_phy_res last_phy_res;
			bool last_phy_res_valid;

			struct completion firmware_loading_complete;

			u32 init_evtlog_ptr, init_evtlog_size, init_errlog_ptr;
			u32 inst_evtlog_ptr, inst_evtlog_size, inst_errlog_ptr;

			/*
			 * chain noise reset and gain commands are the
			 * two extra calibration commands follows the standard
			 * phy calibration commands
			 */
			u8 phy_calib_chain_noise_reset_cmd;
			u8 phy_calib_chain_noise_gain_cmd;

			struct iwl_notif_statistics statistics;
			struct iwl_bt_notif_statistics statistics_bt;
			/* counts reply_tx error */
			struct reply_tx_error_statistics reply_tx_stats;
			struct reply_agg_tx_error_statistics reply_agg_tx_stats;
#ifdef CONFIG_IWLWIFI_DEBUGFS
			struct iwl_notif_statistics accum_statistics;
			struct iwl_notif_statistics delta_statistics;
			struct iwl_notif_statistics max_delta;
			struct iwl_bt_notif_statistics accum_statistics_bt;
			struct iwl_bt_notif_statistics delta_statistics_bt;
			struct iwl_bt_notif_statistics max_delta_bt;
#endif
		} _agn;
#endif
	};

	/* bt coex */
<<<<<<< HEAD
	u8 bt_status;
	u8 bt_traffic_load, notif_bt_traffic_load;
=======
	u8 bt_enable_flag;
	u8 bt_status;
	u8 bt_traffic_load, last_bt_traffic_load;
>>>>>>> 3cbea436
	bool bt_ch_announce;
	bool bt_sco_active;
	bool bt_full_concurrent;
	bool bt_ant_couple_ok;
	__le32 kill_ack_mask;
	__le32 kill_cts_mask;
	__le16 bt_valid;
	u16 bt_on_thresh;
	u16 bt_duration;
	u16 dynamic_frag_thresh;
<<<<<<< HEAD
	u16 dynamic_agg_thresh;
=======
>>>>>>> 3cbea436
	u8 bt_ci_compliance;
	struct work_struct bt_traffic_change_work;

	struct iwl_hw_params hw_params;

	u32 inta_mask;

	struct workqueue_struct *workqueue;

	struct work_struct restart;
	struct work_struct scan_completed;
	struct work_struct rx_replenish;
	struct work_struct abort_scan;

	struct work_struct beacon_update;
	struct iwl_rxon_context *beacon_ctx;
	struct sk_buff *beacon_skb;

	struct work_struct tt_work;
	struct work_struct ct_enter;
	struct work_struct ct_exit;
	struct work_struct start_internal_scan;
	struct work_struct tx_flush;
	struct work_struct bt_full_concurrency;
	struct work_struct bt_runtime_config;

	struct tasklet_struct irq_tasklet;

	struct delayed_work init_alive_start;
	struct delayed_work alive_start;
	struct delayed_work scan_check;

	/* TX Power */
	s8 tx_power_user_lmt;
	s8 tx_power_device_lmt;
	s8 tx_power_lmt_in_half_dbm; /* max tx power in half-dBm format */
	s8 tx_power_next;


#ifdef CONFIG_IWLWIFI_DEBUG
	/* debugging info */
	u32 debug_level; /* per device debugging will override global
			    iwl_debug_level if set */
#endif /* CONFIG_IWLWIFI_DEBUG */
#ifdef CONFIG_IWLWIFI_DEBUGFS
	/* debugfs */
	u16 tx_traffic_idx;
	u16 rx_traffic_idx;
	u8 *tx_traffic;
	u8 *rx_traffic;
	struct dentry *debugfs_dir;
	u32 dbgfs_sram_offset, dbgfs_sram_len;
	bool disable_ht40;
#endif /* CONFIG_IWLWIFI_DEBUGFS */

	struct work_struct txpower_work;
	u32 disable_sens_cal;
	u32 disable_chain_noise_cal;
	u32 disable_tx_power_cal;
	struct work_struct run_time_calib_work;
	struct timer_list statistics_periodic;
	struct timer_list ucode_trace;
<<<<<<< HEAD
	struct timer_list monitor_recover;
=======
	struct timer_list watchdog;
>>>>>>> 3cbea436
	bool hw_ready;

	struct iwl_event_log event_log;
}; /*iwl_priv */

static inline void iwl_txq_ctx_activate(struct iwl_priv *priv, int txq_id)
{
	set_bit(txq_id, &priv->txq_ctx_active_msk);
}

static inline void iwl_txq_ctx_deactivate(struct iwl_priv *priv, int txq_id)
{
	clear_bit(txq_id, &priv->txq_ctx_active_msk);
}

#ifdef CONFIG_IWLWIFI_DEBUG
/*
 * iwl_get_debug_level: Return active debug level for device
 *
 * Using sysfs it is possible to set per device debug level. This debug
 * level will be used if set, otherwise the global debug level which can be
 * set via module parameter is used.
 */
static inline u32 iwl_get_debug_level(struct iwl_priv *priv)
{
	if (priv->debug_level)
		return priv->debug_level;
	else
		return iwl_debug_level;
}
#else
static inline u32 iwl_get_debug_level(struct iwl_priv *priv)
{
	return iwl_debug_level;
}
#endif


static inline struct ieee80211_hdr *iwl_tx_queue_get_hdr(struct iwl_priv *priv,
							 int txq_id, int idx)
{
	if (priv->txq[txq_id].txb[idx].skb)
		return (struct ieee80211_hdr *)priv->txq[txq_id].
				txb[idx].skb->data;
	return NULL;
}

static inline struct iwl_rxon_context *
iwl_rxon_ctx_from_vif(struct ieee80211_vif *vif)
{
	struct iwl_vif_priv *vif_priv = (void *)vif->drv_priv;

	return vif_priv->ctx;
}

#define for_each_context(priv, ctx)				\
	for (ctx = &priv->contexts[IWL_RXON_CTX_BSS];		\
	     ctx < &priv->contexts[NUM_IWL_RXON_CTX]; ctx++)	\
		if (priv->valid_contexts & BIT(ctx->ctxid))

static inline int iwl_is_associated(struct iwl_priv *priv,
				    enum iwl_rxon_context_id ctxid)
{
	return (priv->contexts[ctxid].active.filter_flags &
			RXON_FILTER_ASSOC_MSK) ? 1 : 0;
}

static inline int iwl_is_any_associated(struct iwl_priv *priv)
{
	return iwl_is_associated(priv, IWL_RXON_CTX_BSS);
}

static inline int iwl_is_associated_ctx(struct iwl_rxon_context *ctx)
{
	return (ctx->active.filter_flags & RXON_FILTER_ASSOC_MSK) ? 1 : 0;
}

static inline int is_channel_valid(const struct iwl_channel_info *ch_info)
{
	if (ch_info == NULL)
		return 0;
	return (ch_info->flags & EEPROM_CHANNEL_VALID) ? 1 : 0;
}

static inline int is_channel_radar(const struct iwl_channel_info *ch_info)
{
	return (ch_info->flags & EEPROM_CHANNEL_RADAR) ? 1 : 0;
}

static inline u8 is_channel_a_band(const struct iwl_channel_info *ch_info)
{
	return ch_info->band == IEEE80211_BAND_5GHZ;
}

static inline u8 is_channel_bg_band(const struct iwl_channel_info *ch_info)
{
	return ch_info->band == IEEE80211_BAND_2GHZ;
}

static inline int is_channel_passive(const struct iwl_channel_info *ch)
{
	return (!(ch->flags & EEPROM_CHANNEL_ACTIVE)) ? 1 : 0;
}

static inline int is_channel_ibss(const struct iwl_channel_info *ch)
{
	return ((ch->flags & EEPROM_CHANNEL_IBSS)) ? 1 : 0;
}

static inline void __iwl_free_pages(struct iwl_priv *priv, struct page *page)
{
	__free_pages(page, priv->hw_params.rx_page_order);
	priv->alloc_rxb_page--;
}

static inline void iwl_free_pages(struct iwl_priv *priv, unsigned long page)
{
	free_pages(page, priv->hw_params.rx_page_order);
	priv->alloc_rxb_page--;
}
#endif				/* __iwl_dev_h__ */<|MERGE_RESOLUTION|>--- conflicted
+++ resolved
@@ -129,12 +129,6 @@
 	int write_ptr;       /* 1-st empty entry (index) host_w*/
 	int read_ptr;         /* last used entry (index) host_r*/
 	/* use for monitoring and recovering the stuck queue */
-<<<<<<< HEAD
-	int last_read_ptr;      /* storing the last read_ptr */
-	/* number of time read_ptr and last_read_ptr are the same */
-	u8 repeat_same_read_ptr;
-=======
->>>>>>> 3cbea436
 	dma_addr_t dma_addr;   /* physical addr for BD's */
 	int n_window;	       /* safe queue window */
 	u32 id;
@@ -1109,18 +1103,10 @@
 #define IWL_DELAY_NEXT_FORCE_RF_RESET  (HZ*3)
 #define IWL_DELAY_NEXT_FORCE_FW_RELOAD (HZ*5)
 
-<<<<<<< HEAD
-/* timer constants use to monitor and recover stuck tx queues in mSecs */
-#define IWL_DEF_MONITORING_PERIOD	(1000)
-#define IWL_LONG_MONITORING_PERIOD	(5000)
-#define IWL_ONE_HUNDRED_MSECS   (100)
-#define IWL_MAX_MONITORING_PERIOD	(60000)
-=======
 /* TX queue watchdog timeouts in mSecs */
 #define IWL_DEF_WD_TIMEOUT	(2000)
 #define IWL_LONG_WD_TIMEOUT	(10000)
 #define IWL_MAX_WD_TIMEOUT	(120000)
->>>>>>> 3cbea436
 
 /* BT Antenna Coupling Threshold (dB) */
 #define IWL_BT_ANTENNA_COUPLING_THRESHOLD	(35)
@@ -1174,11 +1160,8 @@
 	 */
 	bool always_active, is_active;
 
-<<<<<<< HEAD
-=======
 	bool ht_need_multiple_chains;
 
->>>>>>> 3cbea436
 	enum iwl_rxon_context_id ctxid;
 
 	u32 interface_modes, exclusive_interface_modes;
@@ -1485,14 +1468,9 @@
 	};
 
 	/* bt coex */
-<<<<<<< HEAD
-	u8 bt_status;
-	u8 bt_traffic_load, notif_bt_traffic_load;
-=======
 	u8 bt_enable_flag;
 	u8 bt_status;
 	u8 bt_traffic_load, last_bt_traffic_load;
->>>>>>> 3cbea436
 	bool bt_ch_announce;
 	bool bt_sco_active;
 	bool bt_full_concurrent;
@@ -1503,10 +1481,6 @@
 	u16 bt_on_thresh;
 	u16 bt_duration;
 	u16 dynamic_frag_thresh;
-<<<<<<< HEAD
-	u16 dynamic_agg_thresh;
-=======
->>>>>>> 3cbea436
 	u8 bt_ci_compliance;
 	struct work_struct bt_traffic_change_work;
 
@@ -1569,11 +1543,7 @@
 	struct work_struct run_time_calib_work;
 	struct timer_list statistics_periodic;
 	struct timer_list ucode_trace;
-<<<<<<< HEAD
-	struct timer_list monitor_recover;
-=======
 	struct timer_list watchdog;
->>>>>>> 3cbea436
 	bool hw_ready;
 
 	struct iwl_event_log event_log;
