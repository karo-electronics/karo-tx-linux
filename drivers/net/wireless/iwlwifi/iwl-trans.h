--- conflicted
+++ resolved
@@ -220,16 +220,6 @@
 	struct fw_desc data;	/* firmware data image */
 };
 
-<<<<<<< HEAD
-enum iwl_ucode_type {
-	IWL_UCODE_NONE,
-	IWL_UCODE_REGULAR,
-	IWL_UCODE_INIT,
-	IWL_UCODE_WOWLAN,
-};
-
-=======
->>>>>>> f589cf4f
 /**
  * struct iwl_trans - transport common data
  * @ops - pointer to iwl_trans_ops
