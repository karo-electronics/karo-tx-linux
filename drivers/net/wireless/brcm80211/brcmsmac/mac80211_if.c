--- conflicted
+++ resolved
@@ -21,10 +21,7 @@
 #include <linux/firmware.h>
 #include <linux/interrupt.h>
 #include <linux/module.h>
-<<<<<<< HEAD
-=======
 #include <linux/bcma/bcma.h>
->>>>>>> 5bd5e9a6
 #include <net/mac80211.h>
 #include <defs.h>
 #include "nicpci.h"
@@ -873,11 +870,7 @@
 */
 static void brcms_remove(struct bcma_device *pdev)
 {
-<<<<<<< HEAD
-	struct ieee80211_hw *hw = pci_get_drvdata(pdev);
-=======
 	struct ieee80211_hw *hw = bcma_get_drvdata(pdev);
->>>>>>> 5bd5e9a6
 	struct brcms_info *wl = hw->priv;
 
 	if (wl->wlc) {
