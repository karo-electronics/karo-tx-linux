/*
 * Copyright (c) 2010 Broadcom Corporation
 *
 * Permission to use, copy, modify, and/or distribute this software for any
 * purpose with or without fee is hereby granted, provided that the above
 * copyright notice and this permission notice appear in all copies.
 *
 * THE SOFTWARE IS PROVIDED "AS IS" AND THE AUTHOR DISCLAIMS ALL WARRANTIES
 * WITH REGARD TO THIS SOFTWARE INCLUDING ALL IMPLIED WARRANTIES OF
 * MERCHANTABILITY AND FITNESS. IN NO EVENT SHALL THE AUTHOR BE LIABLE FOR ANY
 * SPECIAL, DIRECT, INDIRECT, OR CONSEQUENTIAL DAMAGES OR ANY DAMAGES
 * WHATSOEVER RESULTING FROM LOSS OF USE, DATA OR PROFITS, WHETHER IN AN ACTION
 * OF CONTRACT, NEGLIGENCE OR OTHER TORTIOUS ACTION, ARISING OUT OF OR IN
 * CONNECTION WITH THE USE OR PERFORMANCE OF THIS SOFTWARE.
 *
 * File contents: support functions for PCI/PCIe
 */

#define pr_fmt(fmt) KBUILD_MODNAME ": " fmt

#include <linux/delay.h>
#include <linux/pci.h>

#include <defs.h>
#include <chipcommon.h>
#include <brcmu_utils.h>
#include <brcm_hw_ids.h>
#include <soc.h>
#include "types.h"
#include "pub.h"
#include "pmu.h"
#include "srom.h"
#include "nicpci.h"
#include "aiutils.h"

/* slow_clk_ctl */
 /* slow clock source mask */
#define SCC_SS_MASK		0x00000007
 /* source of slow clock is LPO */
#define	SCC_SS_LPO		0x00000000
 /* source of slow clock is crystal */
#define	SCC_SS_XTAL		0x00000001
 /* source of slow clock is PCI */
#define	SCC_SS_PCI		0x00000002
 /* LPOFreqSel, 1: 160Khz, 0: 32KHz */
#define SCC_LF			0x00000200
 /* LPOPowerDown, 1: LPO is disabled, 0: LPO is enabled */
#define SCC_LP			0x00000400
 /* ForceSlowClk, 1: sb/cores running on slow clock, 0: power logic control */
#define SCC_FS			0x00000800
 /* IgnorePllOffReq, 1/0:
  *  power logic ignores/honors PLL clock disable requests from core
  */
#define SCC_IP			0x00001000
 /* XtalControlEn, 1/0:
  *  power logic does/doesn't disable crystal when appropriate
  */
#define SCC_XC			0x00002000
 /* XtalPU (RO), 1/0: crystal running/disabled */
#define SCC_XP			0x00004000
 /* ClockDivider (SlowClk = 1/(4+divisor)) */
#define SCC_CD_MASK		0xffff0000
#define SCC_CD_SHIFT		16

/* system_clk_ctl */
 /* ILPen: Enable Idle Low Power */
#define	SYCC_IE			0x00000001
 /* ALPen: Enable Active Low Power */
#define	SYCC_AE			0x00000002
 /* ForcePLLOn */
#define	SYCC_FP			0x00000004
 /* Force ALP (or HT if ALPen is not set */
#define	SYCC_AR			0x00000008
 /* Force HT */
#define	SYCC_HR			0x00000010
 /* ClkDiv  (ILP = 1/(4 * (divisor + 1)) */
#define SYCC_CD_MASK		0xffff0000
#define SYCC_CD_SHIFT		16

#define CST4329_SPROM_OTP_SEL_MASK	0x00000003
 /* OTP is powered up, use def. CIS, no SPROM */
#define CST4329_DEFCIS_SEL		0
 /* OTP is powered up, SPROM is present */
#define CST4329_SPROM_SEL		1
 /* OTP is powered up, no SPROM */
#define CST4329_OTP_SEL			2
 /* OTP is powered down, SPROM is present */
#define CST4329_OTP_PWRDN		3

#define CST4329_SPI_SDIO_MODE_MASK	0x00000004
#define CST4329_SPI_SDIO_MODE_SHIFT	2

/* 43224 chip-specific ChipControl register bits */
#define CCTRL43224_GPIO_TOGGLE          0x8000
 /* 12 mA drive strength */
#define CCTRL_43224A0_12MA_LED_DRIVE    0x00F000F0
 /* 12 mA drive strength for later 43224s */
#define CCTRL_43224B0_12MA_LED_DRIVE    0xF0

/* 43236 Chip specific ChipStatus register bits */
#define CST43236_SFLASH_MASK		0x00000040
#define CST43236_OTP_MASK		0x00000080
#define CST43236_HSIC_MASK		0x00000100	/* USB/HSIC */
#define CST43236_BP_CLK			0x00000200	/* 120/96Mbps */
#define CST43236_BOOT_MASK		0x00001800
#define CST43236_BOOT_SHIFT		11
#define CST43236_BOOT_FROM_SRAM		0 /* boot from SRAM, ARM in reset */
#define CST43236_BOOT_FROM_ROM		1 /* boot from ROM */
#define CST43236_BOOT_FROM_FLASH	2 /* boot from FLASH */
#define CST43236_BOOT_FROM_INVALID	3

/* 4331 chip-specific ChipControl register bits */
 /* 0 disable */
#define CCTRL4331_BT_COEXIST		(1<<0)
 /* 0 SECI is disabled (JTAG functional) */
#define CCTRL4331_SECI			(1<<1)
 /* 0 disable */
#define CCTRL4331_EXT_LNA		(1<<2)
 /* sprom/gpio13-15 mux */
#define CCTRL4331_SPROM_GPIO13_15       (1<<3)
 /* 0 ext pa disable, 1 ext pa enabled */
#define CCTRL4331_EXTPA_EN		(1<<4)
 /* set drive out GPIO_CLK on sprom_cs pin */
#define CCTRL4331_GPIOCLK_ON_SPROMCS	(1<<5)
 /* use sprom_cs pin as PCIE mdio interface */
#define CCTRL4331_PCIE_MDIO_ON_SPROMCS	(1<<6)
 /* aband extpa will be at gpio2/5 and sprom_dout */
#define CCTRL4331_EXTPA_ON_GPIO2_5	(1<<7)
 /* override core control on pipe_AuxClkEnable */
#define CCTRL4331_OVR_PIPEAUXCLKEN	(1<<8)
 /* override core control on pipe_AuxPowerDown */
#define CCTRL4331_OVR_PIPEAUXPWRDOWN	(1<<9)
 /* pcie_auxclkenable */
#define CCTRL4331_PCIE_AUXCLKEN		(1<<10)
 /* pcie_pipe_pllpowerdown */
#define CCTRL4331_PCIE_PIPE_PLLDOWN	(1<<11)
 /* enable bt_shd0 at gpio4 */
#define CCTRL4331_BT_SHD0_ON_GPIO4	(1<<16)
 /* enable bt_shd1 at gpio5 */
#define CCTRL4331_BT_SHD1_ON_GPIO5	(1<<17)

/* 4331 Chip specific ChipStatus register bits */
 /* crystal frequency 20/40Mhz */
#define	CST4331_XTAL_FREQ		0x00000001
#define	CST4331_SPROM_PRESENT		0x00000002
#define	CST4331_OTP_PRESENT		0x00000004
#define	CST4331_LDO_RF			0x00000008
#define	CST4331_LDO_PAR			0x00000010

/* 4319 chip-specific ChipStatus register bits */
#define	CST4319_SPI_CPULESSUSB		0x00000001
#define	CST4319_SPI_CLK_POL		0x00000002
#define	CST4319_SPI_CLK_PH		0x00000008
 /* gpio [7:6], SDIO CIS selection */
#define	CST4319_SPROM_OTP_SEL_MASK	0x000000c0
#define	CST4319_SPROM_OTP_SEL_SHIFT	6
 /* use default CIS, OTP is powered up */
#define	CST4319_DEFCIS_SEL		0x00000000
 /* use SPROM, OTP is powered up */
#define	CST4319_SPROM_SEL		0x00000040
 /* use OTP, OTP is powered up */
#define	CST4319_OTP_SEL			0x00000080
 /* use SPROM, OTP is powered down */
#define	CST4319_OTP_PWRDN		0x000000c0
 /* gpio [8], sdio/usb mode */
#define	CST4319_SDIO_USB_MODE		0x00000100
#define	CST4319_REMAP_SEL_MASK		0x00000600
#define	CST4319_ILPDIV_EN		0x00000800
#define	CST4319_XTAL_PD_POL		0x00001000
#define	CST4319_LPO_SEL			0x00002000
#define	CST4319_RES_INIT_MODE		0x0000c000
 /* PALDO is configured with external PNP */
#define	CST4319_PALDO_EXTPNP		0x00010000
#define	CST4319_CBUCK_MODE_MASK		0x00060000
#define CST4319_CBUCK_MODE_BURST	0x00020000
#define CST4319_CBUCK_MODE_LPBURST	0x00060000
#define	CST4319_RCAL_VALID		0x01000000
#define	CST4319_RCAL_VALUE_MASK		0x3e000000
#define	CST4319_RCAL_VALUE_SHIFT	25

/* 4336 chip-specific ChipStatus register bits */
#define	CST4336_SPI_MODE_MASK		0x00000001
#define	CST4336_SPROM_PRESENT		0x00000002
#define	CST4336_OTP_PRESENT		0x00000004
#define	CST4336_ARMREMAP_0		0x00000008
#define	CST4336_ILPDIV_EN_MASK		0x00000010
#define	CST4336_ILPDIV_EN_SHIFT		4
#define	CST4336_XTAL_PD_POL_MASK	0x00000020
#define	CST4336_XTAL_PD_POL_SHIFT	5
#define	CST4336_LPO_SEL_MASK		0x00000040
#define	CST4336_LPO_SEL_SHIFT		6
#define	CST4336_RES_INIT_MODE_MASK	0x00000180
#define	CST4336_RES_INIT_MODE_SHIFT	7
#define	CST4336_CBUCK_MODE_MASK		0x00000600
#define	CST4336_CBUCK_MODE_SHIFT	9

/* 4313 chip-specific ChipStatus register bits */
#define	CST4313_SPROM_PRESENT			1
#define	CST4313_OTP_PRESENT			2
#define	CST4313_SPROM_OTP_SEL_MASK		0x00000002
#define	CST4313_SPROM_OTP_SEL_SHIFT		0

/* 4313 Chip specific ChipControl register bits */
 /* 12 mA drive strengh for later 4313 */
#define CCTRL_4313_12MA_LED_DRIVE    0x00000007

/* Manufacturer Ids */
#define	MFGID_ARM		0x43b
#define	MFGID_BRCM		0x4bf
#define	MFGID_MIPS		0x4a7

/* Enumeration ROM registers */
#define	ER_EROMENTRY		0x000
#define	ER_REMAPCONTROL		0xe00
#define	ER_REMAPSELECT		0xe04
#define	ER_MASTERSELECT		0xe10
#define	ER_ITCR			0xf00
#define	ER_ITIP			0xf04

/* Erom entries */
#define	ER_TAG			0xe
#define	ER_TAG1			0x6
#define	ER_VALID		1
#define	ER_CI			0
#define	ER_MP			2
#define	ER_ADD			4
#define	ER_END			0xe
#define	ER_BAD			0xffffffff

/* EROM CompIdentA */
#define	CIA_MFG_MASK		0xfff00000
#define	CIA_MFG_SHIFT		20
#define	CIA_CID_MASK		0x000fff00
#define	CIA_CID_SHIFT		8
#define	CIA_CCL_MASK		0x000000f0
#define	CIA_CCL_SHIFT		4

/* EROM CompIdentB */
#define	CIB_REV_MASK		0xff000000
#define	CIB_REV_SHIFT		24
#define	CIB_NSW_MASK		0x00f80000
#define	CIB_NSW_SHIFT		19
#define	CIB_NMW_MASK		0x0007c000
#define	CIB_NMW_SHIFT		14
#define	CIB_NSP_MASK		0x00003e00
#define	CIB_NSP_SHIFT		9
#define	CIB_NMP_MASK		0x000001f0
#define	CIB_NMP_SHIFT		4

/* EROM AddrDesc */
#define	AD_ADDR_MASK		0xfffff000
#define	AD_SP_MASK		0x00000f00
#define	AD_SP_SHIFT		8
#define	AD_ST_MASK		0x000000c0
#define	AD_ST_SHIFT		6
#define	AD_ST_SLAVE		0x00000000
#define	AD_ST_BRIDGE		0x00000040
#define	AD_ST_SWRAP		0x00000080
#define	AD_ST_MWRAP		0x000000c0
#define	AD_SZ_MASK		0x00000030
#define	AD_SZ_SHIFT		4
#define	AD_SZ_4K		0x00000000
#define	AD_SZ_8K		0x00000010
#define	AD_SZ_16K		0x00000020
#define	AD_SZ_SZD		0x00000030
#define	AD_AG32			0x00000008
#define	AD_ADDR_ALIGN		0x00000fff
#define	AD_SZ_BASE		0x00001000	/* 4KB */

/* EROM SizeDesc */
#define	SD_SZ_MASK		0xfffff000
#define	SD_SG32			0x00000008
#define	SD_SZ_ALIGN		0x00000fff

/* PCI config space bit 4 for 4306c0 slow clock source */
#define	PCI_CFG_GPIO_SCS	0x10
/* PCI config space GPIO 14 for Xtal power-up */
#define PCI_CFG_GPIO_XTAL	0x40
/* PCI config space GPIO 15 for PLL power-down */
#define PCI_CFG_GPIO_PLL	0x80

/* power control defines */
#define PLL_DELAY		150	/* us pll on delay */
#define FREF_DELAY		200	/* us fref change delay */
#define	XTAL_ON_DELAY		1000	/* us crystal power-on delay */

/* resetctrl */
#define	AIRC_RESET		1

#define	NOREV		-1	/* Invalid rev */

/* GPIO Based LED powersave defines */
#define DEFAULT_GPIO_ONTIME	10	/* Default: 10% on */
#define DEFAULT_GPIO_OFFTIME	90	/* Default: 10% on */

/* When Srom support present, fields in sromcontrol */
#define	SRC_START		0x80000000
#define	SRC_BUSY		0x80000000
#define	SRC_OPCODE		0x60000000
#define	SRC_OP_READ		0x00000000
#define	SRC_OP_WRITE		0x20000000
#define	SRC_OP_WRDIS		0x40000000
#define	SRC_OP_WREN		0x60000000
#define	SRC_OTPSEL		0x00000010
#define	SRC_LOCK		0x00000008
#define	SRC_SIZE_MASK		0x00000006
#define	SRC_SIZE_1K		0x00000000
#define	SRC_SIZE_4K		0x00000002
#define	SRC_SIZE_16K		0x00000004
#define	SRC_SIZE_SHIFT		1
#define	SRC_PRESENT		0x00000001

/* External PA enable mask */
#define GPIO_CTRL_EPA_EN_MASK 0x40

#define DEFAULT_GPIOTIMERVAL \
	((DEFAULT_GPIO_ONTIME << GPIO_ONTIME_SHIFT) | DEFAULT_GPIO_OFFTIME)

#define	BADIDX		(SI_MAXCORES + 1)

#define	IS_SIM(chippkg)	\
	((chippkg == HDLSIM_PKG_ID) || (chippkg == HWSIM_PKG_ID))

#define PCI(sih)	(ai_get_buscoretype(sih) == PCI_CORE_ID)
#define PCIE(sih)	(ai_get_buscoretype(sih) == PCIE_CORE_ID)

#define PCI_FORCEHT(sih) (PCIE(sih) && (ai_get_chip_id(sih) == BCM4716_CHIP_ID))

#ifdef BCMDBG
#define	SI_MSG(fmt, ...)	pr_debug(fmt, ##__VA_ARGS__)
#else
#define	SI_MSG(fmt, ...)	no_printk(fmt, ##__VA_ARGS__)
#endif				/* BCMDBG */

#define	GOODCOREADDR(x, b) \
	(((x) >= (b)) && ((x) < ((b) + SI_MAXCORES * SI_CORE_SIZE)) && \
		IS_ALIGNED((x), SI_CORE_SIZE))

struct aidmp {
	u32 oobselina30;	/* 0x000 */
	u32 oobselina74;	/* 0x004 */
	u32 PAD[6];
	u32 oobselinb30;	/* 0x020 */
	u32 oobselinb74;	/* 0x024 */
	u32 PAD[6];
	u32 oobselinc30;	/* 0x040 */
	u32 oobselinc74;	/* 0x044 */
	u32 PAD[6];
	u32 oobselind30;	/* 0x060 */
	u32 oobselind74;	/* 0x064 */
	u32 PAD[38];
	u32 oobselouta30;	/* 0x100 */
	u32 oobselouta74;	/* 0x104 */
	u32 PAD[6];
	u32 oobseloutb30;	/* 0x120 */
	u32 oobseloutb74;	/* 0x124 */
	u32 PAD[6];
	u32 oobseloutc30;	/* 0x140 */
	u32 oobseloutc74;	/* 0x144 */
	u32 PAD[6];
	u32 oobseloutd30;	/* 0x160 */
	u32 oobseloutd74;	/* 0x164 */
	u32 PAD[38];
	u32 oobsynca;	/* 0x200 */
	u32 oobseloutaen;	/* 0x204 */
	u32 PAD[6];
	u32 oobsyncb;	/* 0x220 */
	u32 oobseloutben;	/* 0x224 */
	u32 PAD[6];
	u32 oobsyncc;	/* 0x240 */
	u32 oobseloutcen;	/* 0x244 */
	u32 PAD[6];
	u32 oobsyncd;	/* 0x260 */
	u32 oobseloutden;	/* 0x264 */
	u32 PAD[38];
	u32 oobaextwidth;	/* 0x300 */
	u32 oobainwidth;	/* 0x304 */
	u32 oobaoutwidth;	/* 0x308 */
	u32 PAD[5];
	u32 oobbextwidth;	/* 0x320 */
	u32 oobbinwidth;	/* 0x324 */
	u32 oobboutwidth;	/* 0x328 */
	u32 PAD[5];
	u32 oobcextwidth;	/* 0x340 */
	u32 oobcinwidth;	/* 0x344 */
	u32 oobcoutwidth;	/* 0x348 */
	u32 PAD[5];
	u32 oobdextwidth;	/* 0x360 */
	u32 oobdinwidth;	/* 0x364 */
	u32 oobdoutwidth;	/* 0x368 */
	u32 PAD[37];
	u32 ioctrlset;	/* 0x400 */
	u32 ioctrlclear;	/* 0x404 */
	u32 ioctrl;		/* 0x408 */
	u32 PAD[61];
	u32 iostatus;	/* 0x500 */
	u32 PAD[127];
	u32 ioctrlwidth;	/* 0x700 */
	u32 iostatuswidth;	/* 0x704 */
	u32 PAD[62];
	u32 resetctrl;	/* 0x800 */
	u32 resetstatus;	/* 0x804 */
	u32 resetreadid;	/* 0x808 */
	u32 resetwriteid;	/* 0x80c */
	u32 PAD[60];
	u32 errlogctrl;	/* 0x900 */
	u32 errlogdone;	/* 0x904 */
	u32 errlogstatus;	/* 0x908 */
	u32 errlogaddrlo;	/* 0x90c */
	u32 errlogaddrhi;	/* 0x910 */
	u32 errlogid;	/* 0x914 */
	u32 errloguser;	/* 0x918 */
	u32 errlogflags;	/* 0x91c */
	u32 PAD[56];
	u32 intstatus;	/* 0xa00 */
	u32 PAD[127];
	u32 config;		/* 0xe00 */
	u32 PAD[63];
	u32 itcr;		/* 0xf00 */
	u32 PAD[3];
	u32 itipooba;	/* 0xf10 */
	u32 itipoobb;	/* 0xf14 */
	u32 itipoobc;	/* 0xf18 */
	u32 itipoobd;	/* 0xf1c */
	u32 PAD[4];
	u32 itipoobaout;	/* 0xf30 */
	u32 itipoobbout;	/* 0xf34 */
	u32 itipoobcout;	/* 0xf38 */
	u32 itipoobdout;	/* 0xf3c */
	u32 PAD[4];
	u32 itopooba;	/* 0xf50 */
	u32 itopoobb;	/* 0xf54 */
	u32 itopoobc;	/* 0xf58 */
	u32 itopoobd;	/* 0xf5c */
	u32 PAD[4];
	u32 itopoobain;	/* 0xf70 */
	u32 itopoobbin;	/* 0xf74 */
	u32 itopoobcin;	/* 0xf78 */
	u32 itopoobdin;	/* 0xf7c */
	u32 PAD[4];
	u32 itopreset;	/* 0xf90 */
	u32 PAD[15];
	u32 peripherialid4;	/* 0xfd0 */
	u32 peripherialid5;	/* 0xfd4 */
	u32 peripherialid6;	/* 0xfd8 */
	u32 peripherialid7;	/* 0xfdc */
	u32 peripherialid0;	/* 0xfe0 */
	u32 peripherialid1;	/* 0xfe4 */
	u32 peripherialid2;	/* 0xfe8 */
	u32 peripherialid3;	/* 0xfec */
	u32 componentid0;	/* 0xff0 */
	u32 componentid1;	/* 0xff4 */
	u32 componentid2;	/* 0xff8 */
	u32 componentid3;	/* 0xffc */
};

/* return true if PCIE capability exists in the pci config space */
static bool ai_ispcie(struct si_info *sii)
{
	u8 cap_ptr;

	cap_ptr =
	    pcicore_find_pci_capability(sii->pcibus, PCI_CAP_ID_EXP, NULL,
					NULL);
	if (!cap_ptr)
		return false;

	return true;
}

static bool ai_buscore_prep(struct si_info *sii)
{
	/* kludge to enable the clock on the 4306 which lacks a slowclock */
	if (!ai_ispcie(sii))
		ai_clkctl_xtal(&sii->pub, XTAL | PLL, ON);
	return true;
}

static bool
ai_buscore_setup(struct si_info *sii, struct bcma_device *cc)
{
	struct bcma_device *pci = NULL;
	struct bcma_device *pcie = NULL;
	struct bcma_device *core;


	/* no cores found, bail out */
	if (cc->bus->nr_cores == 0)
		return false;

	/* get chipcommon rev */
	sii->pub.ccrev = cc->id.rev;

	/* get chipcommon chipstatus */
	if (ai_get_ccrev(&sii->pub) >= 11)
		sii->chipst = bcma_read32(cc, CHIPCREGOFFS(chipstatus));

	/* get chipcommon capabilites */
	sii->pub.cccaps = bcma_read32(cc, CHIPCREGOFFS(capabilities));

	/* get pmu rev and caps */
	if (ai_get_cccaps(&sii->pub) & CC_CAP_PMU) {
		sii->pub.pmucaps = bcma_read32(cc,
					       CHIPCREGOFFS(pmucapabilities));
		sii->pub.pmurev = sii->pub.pmucaps & PCAP_REV_MASK;
	}

	/* figure out buscore */
	list_for_each_entry(core, &cc->bus->cores, list) {
		uint cid, crev;

		cid = core->id.id;
		crev = core->id.rev;

		if (cid == PCI_CORE_ID) {
			pci = core;
		} else if (cid == PCIE_CORE_ID) {
			pcie = core;
		}
	}

	if (pci && pcie) {
		if (ai_ispcie(sii))
			pci = NULL;
		else
			pcie = NULL;
	}
	if (pci) {
		sii->buscore = pci;
	} else if (pcie) {
		sii->buscore = pcie;
	}

	/* fixup necessary chip/core configurations */
	if (!sii->pch) {
		sii->pch = pcicore_init(&sii->pub, sii->icbus->drv_pci.core);
		if (sii->pch == NULL)
			return false;
	}
	if (ai_pci_fixcfg(&sii->pub))
		return false;

	return true;
}

/*
 * get boardtype and boardrev
 */
static __used void ai_nvram_process(struct si_info *sii)
{
	uint w = 0;

	/* do a pci config read to get subsystem id and subvendor id */
	pci_read_config_dword(sii->pcibus, PCI_SUBSYSTEM_VENDOR_ID, &w);

	sii->pub.boardvendor = w & 0xffff;
	sii->pub.boardtype = (w >> 16) & 0xffff;
}

static struct si_info *ai_doattach(struct si_info *sii,
				   struct bcma_bus *pbus)
{
	struct si_pub *sih = &sii->pub;
	u32 w, savewin;
	struct bcma_device *cc;
	uint socitype;

	memset((unsigned char *) sii, 0, sizeof(struct si_info));

	savewin = 0;

	sii->icbus = pbus;
	sii->pcibus = pbus->host_pci;

	/* switch to Chipcommon core */
	cc = pbus->drv_cc.core;

	/* bus/core/clk setup for register access */
	if (!ai_buscore_prep(sii))
		return NULL;

	/*
	 * ChipID recognition.
	 *   We assume we can read chipid at offset 0 from the regs arg.
	 *   If we add other chiptypes (or if we need to support old sdio
	 *   hosts w/o chipcommon), some way of recognizing them needs to
	 *   be added here.
	 */
	w = bcma_read32(cc, CHIPCREGOFFS(chipid));
	socitype = (w & CID_TYPE_MASK) >> CID_TYPE_SHIFT;
	/* Might as wll fill in chip id rev & pkg */
	sih->chip = w & CID_ID_MASK;
	sih->chiprev = (w & CID_REV_MASK) >> CID_REV_SHIFT;
	sih->chippkg = (w & CID_PKG_MASK) >> CID_PKG_SHIFT;

	/* scan for cores */
<<<<<<< HEAD
	if (socitype == SOCI_AI) {
		SI_MSG("Found chip type AI (0x%08x)\n", w);
		/* pass chipc address instead of original core base */
		ai_scan(&sii->pub, cc);
	} else {
		/* Found chip of unknown type */
		return NULL;
	}
	/* no cores found, bail out */
	if (sii->numcores == 0)
=======
	if (socitype != SOCI_AI)
>>>>>>> d646960f
		return NULL;

	SI_MSG("Found chip type AI (0x%08x)\n", w);
	if (!ai_buscore_setup(sii, cc))
		goto exit;

	/* Init nvram from sprom/otp if they exist */
	if (srom_var_init(&sii->pub))
		goto exit;

	ai_nvram_process(sii);

	/* === NVRAM, clock is ready === */
	bcma_write32(cc, CHIPCREGOFFS(gpiopullup), 0);
	bcma_write32(cc, CHIPCREGOFFS(gpiopulldown), 0);

	/* PMU specific initializations */
	if (ai_get_cccaps(sih) & CC_CAP_PMU) {
		si_pmu_init(sih);
		(void)si_pmu_measure_alpclk(sih);
		si_pmu_res_init(sih);
	}

	/* setup the GPIO based LED powersave register */
	w = getintvar(sih, BRCMS_SROM_LEDDC);
	if (w == 0)
		w = DEFAULT_GPIOTIMERVAL;
	ai_cc_reg(sih, offsetof(struct chipcregs, gpiotimerval),
		  ~0, w);

	if (PCIE(sih))
		pcicore_attach(sii->pch, SI_DOATTACH);

	if (ai_get_chip_id(sih) == BCM43224_CHIP_ID) {
		/*
		 * enable 12 mA drive strenth for 43224 and
		 * set chipControl register bit 15
		 */
<<<<<<< HEAD
		if (sih->chiprev == 0) {
			SI_MSG("Applying 43224A0 WARs\n");
			ai_corereg(sih, SI_CC_IDX,
				   offsetof(struct chipcregs, chipcontrol),
				   CCTRL43224_GPIO_TOGGLE,
				   CCTRL43224_GPIO_TOGGLE);
			si_pmu_chipcontrol(sih, 0, CCTRL_43224A0_12MA_LED_DRIVE,
					   CCTRL_43224A0_12MA_LED_DRIVE);
		}
		if (sih->chiprev >= 1) {
=======
		if (ai_get_chiprev(sih) == 0) {
			SI_MSG("Applying 43224A0 WARs\n");
			ai_cc_reg(sih, offsetof(struct chipcregs, chipcontrol),
				  CCTRL43224_GPIO_TOGGLE,
				  CCTRL43224_GPIO_TOGGLE);
			si_pmu_chipcontrol(sih, 0, CCTRL_43224A0_12MA_LED_DRIVE,
					   CCTRL_43224A0_12MA_LED_DRIVE);
		}
		if (ai_get_chiprev(sih) >= 1) {
>>>>>>> d646960f
			SI_MSG("Applying 43224B0+ WARs\n");
			si_pmu_chipcontrol(sih, 0, CCTRL_43224B0_12MA_LED_DRIVE,
					   CCTRL_43224B0_12MA_LED_DRIVE);
		}
	}

	if (ai_get_chip_id(sih) == BCM4313_CHIP_ID) {
		/*
		 * enable 12 mA drive strenth for 4313 and
		 * set chipControl register bit 1
		 */
		SI_MSG("Applying 4313 WARs\n");
		si_pmu_chipcontrol(sih, 0, CCTRL_4313_12MA_LED_DRIVE,
				   CCTRL_4313_12MA_LED_DRIVE);
	}

	return sii;

 exit:
	if (sii->pch)
		pcicore_deinit(sii->pch);
	sii->pch = NULL;

	return NULL;
}

/*
 * Allocate a si handle and do the attach.
 */
struct si_pub *
ai_attach(struct bcma_bus *pbus)
{
	struct si_info *sii;

	/* alloc struct si_info */
	sii = kmalloc(sizeof(struct si_info), GFP_ATOMIC);
	if (sii == NULL)
		return NULL;

	if (ai_doattach(sii, pbus) == NULL) {
		kfree(sii);
		return NULL;
	}

	return (struct si_pub *) sii;
}

/* may be called with core in reset */
void ai_detach(struct si_pub *sih)
{
	struct si_info *sii;

	struct si_pub *si_local = NULL;
	memcpy(&si_local, &sih, sizeof(struct si_pub **));

	sii = (struct si_info *)sih;

	if (sii == NULL)
		return;

	if (sii->pch)
		pcicore_deinit(sii->pch);
	sii->pch = NULL;

	srom_free_vars(sih);
	kfree(sii);
}

/* return index of coreid or BADIDX if not found */
struct bcma_device *ai_findcore(struct si_pub *sih, u16 coreid, u16 coreunit)
{
	struct bcma_device *core;
	struct si_info *sii;
	uint found;

	sii = (struct si_info *)sih;

	found = 0;

	list_for_each_entry(core, &sii->icbus->cores, list)
		if (core->id.id == coreid) {
			if (found == coreunit)
				return core;
			found++;
		}

	return NULL;
}

/*
 * read/modify chipcommon core register.
 */
uint ai_cc_reg(struct si_pub *sih, uint regoff, u32 mask, u32 val)
{
	struct bcma_device *cc;
	u32 w;
	struct si_info *sii;

	sii = (struct si_info *)sih;
	cc = sii->icbus->drv_cc.core;

	/* mask and set */
	if (mask || val) {
		bcma_maskset32(cc, regoff, ~mask, val);
	}

	/* readback */
	w = bcma_read32(cc, regoff);

	return w;
}

/* return the slow clock source - LPO, XTAL, or PCI */
static uint ai_slowclk_src(struct si_pub *sih, struct bcma_device *cc)
{
	struct si_info *sii;
	u32 val;

	sii = (struct si_info *)sih;
	if (ai_get_ccrev(&sii->pub) < 6) {
		pci_read_config_dword(sii->pcibus, PCI_GPIO_OUT,
				      &val);
		if (val & PCI_CFG_GPIO_SCS)
			return SCC_SS_PCI;
		return SCC_SS_XTAL;
	} else if (ai_get_ccrev(&sii->pub) < 10) {
		return bcma_read32(cc, CHIPCREGOFFS(slow_clk_ctl)) &
		       SCC_SS_MASK;
	} else			/* Insta-clock */
		return SCC_SS_XTAL;
}

/*
* return the ILP (slowclock) min or max frequency
* precondition: we've established the chip has dynamic clk control
*/
static uint ai_slowclk_freq(struct si_pub *sih, bool max_freq,
			    struct bcma_device *cc)
{
	u32 slowclk;
	uint div;

	slowclk = ai_slowclk_src(sih, cc);
	if (ai_get_ccrev(sih) < 6) {
		if (slowclk == SCC_SS_PCI)
			return max_freq ? (PCIMAXFREQ / 64)
				: (PCIMINFREQ / 64);
		else
			return max_freq ? (XTALMAXFREQ / 32)
				: (XTALMINFREQ / 32);
	} else if (ai_get_ccrev(sih) < 10) {
		div = 4 *
		    (((bcma_read32(cc, CHIPCREGOFFS(slow_clk_ctl)) &
		      SCC_CD_MASK) >> SCC_CD_SHIFT) + 1);
		if (slowclk == SCC_SS_LPO)
			return max_freq ? LPOMAXFREQ : LPOMINFREQ;
		else if (slowclk == SCC_SS_XTAL)
			return max_freq ? (XTALMAXFREQ / div)
				: (XTALMINFREQ / div);
		else if (slowclk == SCC_SS_PCI)
			return max_freq ? (PCIMAXFREQ / div)
				: (PCIMINFREQ / div);
	} else {
		/* Chipc rev 10 is InstaClock */
		div = bcma_read32(cc, CHIPCREGOFFS(system_clk_ctl));
		div = 4 * ((div >> SYCC_CD_SHIFT) + 1);
		return max_freq ? XTALMAXFREQ : (XTALMINFREQ / div);
	}
	return 0;
}

static void
ai_clkctl_setdelay(struct si_pub *sih, struct bcma_device *cc)
{
	uint slowmaxfreq, pll_delay, slowclk;
	uint pll_on_delay, fref_sel_delay;

	pll_delay = PLL_DELAY;

	/*
	 * If the slow clock is not sourced by the xtal then
	 * add the xtal_on_delay since the xtal will also be
	 * powered down by dynamic clk control logic.
	 */

	slowclk = ai_slowclk_src(sih, cc);
	if (slowclk != SCC_SS_XTAL)
		pll_delay += XTAL_ON_DELAY;

	/* Starting with 4318 it is ILP that is used for the delays */
	slowmaxfreq =
	    ai_slowclk_freq(sih,
			    (ai_get_ccrev(sih) >= 10) ? false : true, cc);

	pll_on_delay = ((slowmaxfreq * pll_delay) + 999999) / 1000000;
	fref_sel_delay = ((slowmaxfreq * FREF_DELAY) + 999999) / 1000000;

	bcma_write32(cc, CHIPCREGOFFS(pll_on_delay), pll_on_delay);
	bcma_write32(cc, CHIPCREGOFFS(fref_sel_delay), fref_sel_delay);
}

/* initialize power control delay registers */
void ai_clkctl_init(struct si_pub *sih)
{
	struct bcma_device *cc;

	if (!(ai_get_cccaps(sih) & CC_CAP_PWR_CTL))
		return;

	cc = ai_findcore(sih, BCMA_CORE_CHIPCOMMON, 0);
	if (cc == NULL)
		return;

	/* set all Instaclk chip ILP to 1 MHz */
	if (ai_get_ccrev(sih) >= 10)
		bcma_maskset32(cc, CHIPCREGOFFS(system_clk_ctl), SYCC_CD_MASK,
			       (ILP_DIV_1MHZ << SYCC_CD_SHIFT));

	ai_clkctl_setdelay(sih, cc);
}

/*
 * return the value suitable for writing to the
 * dot11 core FAST_PWRUP_DELAY register
 */
u16 ai_clkctl_fast_pwrup_delay(struct si_pub *sih)
{
	struct si_info *sii;
	struct bcma_device *cc;
	uint slowminfreq;
	u16 fpdelay;

	sii = (struct si_info *)sih;
	if (ai_get_cccaps(sih) & CC_CAP_PMU) {
		fpdelay = si_pmu_fast_pwrup_delay(sih);
		return fpdelay;
	}

	if (!(ai_get_cccaps(sih) & CC_CAP_PWR_CTL))
		return 0;

	fpdelay = 0;
	cc = ai_findcore(sih, CC_CORE_ID, 0);
	if (cc) {
		slowminfreq = ai_slowclk_freq(sih, false, cc);
		fpdelay = (((bcma_read32(cc, CHIPCREGOFFS(pll_on_delay)) + 2)
			    * 1000000) + (slowminfreq - 1)) / slowminfreq;
	}
	return fpdelay;
}

/* turn primary xtal and/or pll off/on */
int ai_clkctl_xtal(struct si_pub *sih, uint what, bool on)
{
	struct si_info *sii;
	u32 in, out, outen;

	sii = (struct si_info *)sih;

	/* pcie core doesn't have any mapping to control the xtal pu */
	if (PCIE(sih))
		return -1;

	pci_read_config_dword(sii->pcibus, PCI_GPIO_IN, &in);
	pci_read_config_dword(sii->pcibus, PCI_GPIO_OUT, &out);
	pci_read_config_dword(sii->pcibus, PCI_GPIO_OUTEN, &outen);

	/*
	 * Avoid glitching the clock if GPRS is already using it.
	 * We can't actually read the state of the PLLPD so we infer it
	 * by the value of XTAL_PU which *is* readable via gpioin.
	 */
	if (on && (in & PCI_CFG_GPIO_XTAL))
		return 0;

	if (what & XTAL)
		outen |= PCI_CFG_GPIO_XTAL;
	if (what & PLL)
		outen |= PCI_CFG_GPIO_PLL;

	if (on) {
		/* turn primary xtal on */
		if (what & XTAL) {
			out |= PCI_CFG_GPIO_XTAL;
			if (what & PLL)
				out |= PCI_CFG_GPIO_PLL;
			pci_write_config_dword(sii->pcibus,
					       PCI_GPIO_OUT, out);
			pci_write_config_dword(sii->pcibus,
					       PCI_GPIO_OUTEN, outen);
			udelay(XTAL_ON_DELAY);
		}

		/* turn pll on */
		if (what & PLL) {
			out &= ~PCI_CFG_GPIO_PLL;
			pci_write_config_dword(sii->pcibus,
					       PCI_GPIO_OUT, out);
			mdelay(2);
		}
	} else {
		if (what & XTAL)
			out &= ~PCI_CFG_GPIO_XTAL;
		if (what & PLL)
			out |= PCI_CFG_GPIO_PLL;
		pci_write_config_dword(sii->pcibus,
				       PCI_GPIO_OUT, out);
		pci_write_config_dword(sii->pcibus,
				       PCI_GPIO_OUTEN, outen);
	}

	return 0;
}

/* clk control mechanism through chipcommon, no policy checking */
static bool _ai_clkctl_cc(struct si_info *sii, uint mode)
{
	struct bcma_device *cc;
	u32 scc;

	/* chipcommon cores prior to rev6 don't support dynamic clock control */
	if (ai_get_ccrev(&sii->pub) < 6)
		return false;

	cc = ai_findcore(&sii->pub, BCMA_CORE_CHIPCOMMON, 0);

	if (!(ai_get_cccaps(&sii->pub) & CC_CAP_PWR_CTL) &&
	    (ai_get_ccrev(&sii->pub) < 20))
		return mode == CLK_FAST;

	switch (mode) {
	case CLK_FAST:		/* FORCEHT, fast (pll) clock */
		if (ai_get_ccrev(&sii->pub) < 10) {
			/*
			 * don't forget to force xtal back
			 * on before we clear SCC_DYN_XTAL..
			 */
			ai_clkctl_xtal(&sii->pub, XTAL, ON);
			bcma_maskset32(cc, CHIPCREGOFFS(slow_clk_ctl),
				       (SCC_XC | SCC_FS | SCC_IP), SCC_IP);
		} else if (ai_get_ccrev(&sii->pub) < 20) {
			bcma_set32(cc, CHIPCREGOFFS(system_clk_ctl), SYCC_HR);
		} else {
			bcma_set32(cc, CHIPCREGOFFS(clk_ctl_st), CCS_FORCEHT);
		}

		/* wait for the PLL */
		if (ai_get_cccaps(&sii->pub) & CC_CAP_PMU) {
			u32 htavail = CCS_HTAVAIL;
			SPINWAIT(((bcma_read32(cc, CHIPCREGOFFS(clk_ctl_st)) &
				   htavail) == 0), PMU_MAX_TRANSITION_DLY);
		} else {
			udelay(PLL_DELAY);
		}
		break;

	case CLK_DYNAMIC:	/* enable dynamic clock control */
		if (ai_get_ccrev(&sii->pub) < 10) {
			scc = bcma_read32(cc, CHIPCREGOFFS(slow_clk_ctl));
			scc &= ~(SCC_FS | SCC_IP | SCC_XC);
			if ((scc & SCC_SS_MASK) != SCC_SS_XTAL)
				scc |= SCC_XC;
			bcma_write32(cc, CHIPCREGOFFS(slow_clk_ctl), scc);

			/*
			 * for dynamic control, we have to
			 * release our xtal_pu "force on"
			 */
			if (scc & SCC_XC)
				ai_clkctl_xtal(&sii->pub, XTAL, OFF);
		} else if (ai_get_ccrev(&sii->pub) < 20) {
			/* Instaclock */
			bcma_mask32(cc, CHIPCREGOFFS(system_clk_ctl), ~SYCC_HR);
		} else {
			bcma_mask32(cc, CHIPCREGOFFS(clk_ctl_st), ~CCS_FORCEHT);
		}
		break;

	default:
		break;
	}

	return mode == CLK_FAST;
}

/*
 *  clock control policy function throught chipcommon
 *
 *    set dynamic clk control mode (forceslow, forcefast, dynamic)
 *    returns true if we are forcing fast clock
 *    this is a wrapper over the next internal function
 *      to allow flexible policy settings for outside caller
 */
bool ai_clkctl_cc(struct si_pub *sih, uint mode)
{
	struct si_info *sii;

	sii = (struct si_info *)sih;

	/* chipcommon cores prior to rev6 don't support dynamic clock control */
	if (ai_get_ccrev(sih) < 6)
		return false;

	if (PCI_FORCEHT(sih))
		return mode == CLK_FAST;

	return _ai_clkctl_cc(sii, mode);
}

void ai_pci_up(struct si_pub *sih)
{
	struct si_info *sii;

	sii = (struct si_info *)sih;

	if (PCI_FORCEHT(sih))
		_ai_clkctl_cc(sii, CLK_FAST);

	if (PCIE(sih))
		pcicore_up(sii->pch, SI_PCIUP);

}

/* Unconfigure and/or apply various WARs when system is going to sleep mode */
void ai_pci_sleep(struct si_pub *sih)
{
	struct si_info *sii;

	sii = (struct si_info *)sih;

	pcicore_sleep(sii->pch);
}

/* Unconfigure and/or apply various WARs when going down */
void ai_pci_down(struct si_pub *sih)
{
	struct si_info *sii;

	sii = (struct si_info *)sih;

	/* release FORCEHT since chip is going to "down" state */
	if (PCI_FORCEHT(sih))
		_ai_clkctl_cc(sii, CLK_DYNAMIC);

	pcicore_down(sii->pch, SI_PCIDOWN);
}

/*
 * Configure the pci core for pci client (NIC) action
 * coremask is the bitvec of cores by index to be enabled.
 */
void ai_pci_setup(struct si_pub *sih, uint coremask)
{
	struct si_info *sii;
	u32 w;

	sii = (struct si_info *)sih;

	/*
	 * Enable sb->pci interrupts.  Assume
	 * PCI rev 2.3 support was added in pci core rev 6 and things changed..
	 */
	if (PCIE(sih) || (PCI(sih) && (ai_get_buscorerev(sih) >= 6))) {
		/* pci config write to set this core bit in PCIIntMask */
		pci_read_config_dword(sii->pcibus, PCI_INT_MASK, &w);
		w |= (coremask << PCI_SBIM_SHIFT);
		pci_write_config_dword(sii->pcibus, PCI_INT_MASK, w);
	}

	if (PCI(sih)) {
		pcicore_pci_setup(sii->pch);
	}
}

/*
 * Fixup SROMless PCI device's configuration.
 * The current core may be changed upon return.
 */
int ai_pci_fixcfg(struct si_pub *sih)
{
	struct si_info *sii = (struct si_info *)sih;

	/* Fixup PI in SROM shadow area to enable the correct PCI core access */
	/* check 'pi' is correct and fix it if not */
	pcicore_fixcfg(sii->pch);
	pcicore_hwup(sii->pch);
	return 0;
}

/* mask&set gpiocontrol bits */
u32 ai_gpiocontrol(struct si_pub *sih, u32 mask, u32 val, u8 priority)
{
	uint regoff;

	regoff = offsetof(struct chipcregs, gpiocontrol);
	return ai_cc_reg(sih, regoff, mask, val);
}

void ai_chipcontrl_epa4331(struct si_pub *sih, bool on)
{
	struct bcma_device *cc;
	u32 val;

	cc = ai_findcore(sih, CC_CORE_ID, 0);

	if (on) {
		if (ai_get_chippkg(sih) == 9 || ai_get_chippkg(sih) == 0xb)
			/* Ext PA Controls for 4331 12x9 Package */
			bcma_set32(cc, CHIPCREGOFFS(chipcontrol),
				   CCTRL4331_EXTPA_EN |
				   CCTRL4331_EXTPA_ON_GPIO2_5);
		else
			/* Ext PA Controls for 4331 12x12 Package */
			bcma_set32(cc, CHIPCREGOFFS(chipcontrol),
				   CCTRL4331_EXTPA_EN);
	} else {
		val &= ~(CCTRL4331_EXTPA_EN | CCTRL4331_EXTPA_ON_GPIO2_5);
		bcma_mask32(cc, CHIPCREGOFFS(chipcontrol),
			    ~(CCTRL4331_EXTPA_EN | CCTRL4331_EXTPA_ON_GPIO2_5));
	}
}

/* Enable BT-COEX & Ex-PA for 4313 */
void ai_epa_4313war(struct si_pub *sih)
{
	struct bcma_device *cc;

	cc = ai_findcore(sih, CC_CORE_ID, 0);

	/* EPA Fix */
	bcma_set32(cc, CHIPCREGOFFS(gpiocontrol), GPIO_CTRL_EPA_EN_MASK);
}

/* check if the device is removed */
bool ai_deviceremoved(struct si_pub *sih)
{
	u32 w;
	struct si_info *sii;

	sii = (struct si_info *)sih;

	pci_read_config_dword(sii->pcibus, PCI_VENDOR_ID, &w);
	if ((w & 0xFFFF) != PCI_VENDOR_ID_BROADCOM)
		return true;

	return false;
}

bool ai_is_sprom_available(struct si_pub *sih)
{
	struct si_info *sii = (struct si_info *)sih;

	if (ai_get_ccrev(sih) >= 31) {
		struct bcma_device *cc;
		u32 sromctrl;

		if ((ai_get_cccaps(sih) & CC_CAP_SROM) == 0)
			return false;

		cc = ai_findcore(sih, BCMA_CORE_CHIPCOMMON, 0);
		sromctrl = bcma_read32(cc, CHIPCREGOFFS(sromcontrol));
		return sromctrl & SRC_PRESENT;
	}

	switch (ai_get_chip_id(sih)) {
	case BCM4313_CHIP_ID:
		return (sii->chipst & CST4313_SPROM_PRESENT) != 0;
	default:
		return true;
	}
}

bool ai_is_otp_disabled(struct si_pub *sih)
{
	struct si_info *sii = (struct si_info *)sih;

	switch (ai_get_chip_id(sih)) {
	case BCM4313_CHIP_ID:
		return (sii->chipst & CST4313_OTP_PRESENT) == 0;
		/* These chips always have their OTP on */
	case BCM43224_CHIP_ID:
	case BCM43225_CHIP_ID:
	default:
		return false;
	}
}

uint ai_get_buscoretype(struct si_pub *sih)
{
	struct si_info *sii = (struct si_info *)sih;
	return sii->buscore->id.id;
}

uint ai_get_buscorerev(struct si_pub *sih)
{
	struct si_info *sii = (struct si_info *)sih;
	return sii->buscore->id.rev;
}<|MERGE_RESOLUTION|>--- conflicted
+++ resolved
@@ -594,20 +594,7 @@
 	sih->chippkg = (w & CID_PKG_MASK) >> CID_PKG_SHIFT;
 
 	/* scan for cores */
-<<<<<<< HEAD
-	if (socitype == SOCI_AI) {
-		SI_MSG("Found chip type AI (0x%08x)\n", w);
-		/* pass chipc address instead of original core base */
-		ai_scan(&sii->pub, cc);
-	} else {
-		/* Found chip of unknown type */
-		return NULL;
-	}
-	/* no cores found, bail out */
-	if (sii->numcores == 0)
-=======
 	if (socitype != SOCI_AI)
->>>>>>> d646960f
 		return NULL;
 
 	SI_MSG("Found chip type AI (0x%08x)\n", w);
@@ -646,18 +633,6 @@
 		 * enable 12 mA drive strenth for 43224 and
 		 * set chipControl register bit 15
 		 */
-<<<<<<< HEAD
-		if (sih->chiprev == 0) {
-			SI_MSG("Applying 43224A0 WARs\n");
-			ai_corereg(sih, SI_CC_IDX,
-				   offsetof(struct chipcregs, chipcontrol),
-				   CCTRL43224_GPIO_TOGGLE,
-				   CCTRL43224_GPIO_TOGGLE);
-			si_pmu_chipcontrol(sih, 0, CCTRL_43224A0_12MA_LED_DRIVE,
-					   CCTRL_43224A0_12MA_LED_DRIVE);
-		}
-		if (sih->chiprev >= 1) {
-=======
 		if (ai_get_chiprev(sih) == 0) {
 			SI_MSG("Applying 43224A0 WARs\n");
 			ai_cc_reg(sih, offsetof(struct chipcregs, chipcontrol),
@@ -667,7 +642,6 @@
 					   CCTRL_43224A0_12MA_LED_DRIVE);
 		}
 		if (ai_get_chiprev(sih) >= 1) {
->>>>>>> d646960f
 			SI_MSG("Applying 43224B0+ WARs\n");
 			si_pmu_chipcontrol(sih, 0, CCTRL_43224B0_12MA_LED_DRIVE,
 					   CCTRL_43224B0_12MA_LED_DRIVE);
