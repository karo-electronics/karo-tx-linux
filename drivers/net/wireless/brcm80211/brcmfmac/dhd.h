/*
 * Copyright (c) 2010 Broadcom Corporation
 *
 * Permission to use, copy, modify, and/or distribute this software for any
 * purpose with or without fee is hereby granted, provided that the above
 * copyright notice and this permission notice appear in all copies.
 *
 * THE SOFTWARE IS PROVIDED "AS IS" AND THE AUTHOR DISCLAIMS ALL WARRANTIES
 * WITH REGARD TO THIS SOFTWARE INCLUDING ALL IMPLIED WARRANTIES OF
 * MERCHANTABILITY AND FITNESS. IN NO EVENT SHALL THE AUTHOR BE LIABLE FOR ANY
 * SPECIAL, DIRECT, INDIRECT, OR CONSEQUENTIAL DAMAGES OR ANY DAMAGES
 * WHATSOEVER RESULTING FROM LOSS OF USE, DATA OR PROFITS, WHETHER IN AN ACTION
 * OF CONTRACT, NEGLIGENCE OR OTHER TORTIOUS ACTION, ARISING OUT OF OR IN
 * CONNECTION WITH THE USE OR PERFORMANCE OF THIS SOFTWARE.
 */

/****************
 * Common types *
 */

#ifndef _BRCMF_H_
#define _BRCMF_H_

#define BRCMF_VERSION_STR		"4.218.248.5"

/*******************************************************************************
 * IO codes that are interpreted by dongle firmware
 ******************************************************************************/
#define BRCMF_C_UP				2
#define BRCMF_C_SET_PROMISC			10
#define BRCMF_C_GET_RATE			12
#define BRCMF_C_GET_INFRA			19
#define BRCMF_C_SET_INFRA			20
#define BRCMF_C_GET_AUTH			21
#define BRCMF_C_SET_AUTH			22
#define BRCMF_C_GET_BSSID			23
#define BRCMF_C_GET_SSID			25
#define BRCMF_C_SET_SSID			26
#define BRCMF_C_GET_CHANNEL			29
#define BRCMF_C_GET_SRL				31
#define BRCMF_C_GET_LRL				33
#define BRCMF_C_GET_RADIO			37
#define BRCMF_C_SET_RADIO			38
#define BRCMF_C_GET_PHYTYPE			39
#define BRCMF_C_SET_KEY				45
#define BRCMF_C_SET_PASSIVE_SCAN		49
#define BRCMF_C_SCAN				50
#define BRCMF_C_SCAN_RESULTS			51
#define BRCMF_C_DISASSOC			52
#define BRCMF_C_REASSOC				53
#define BRCMF_C_SET_ROAM_TRIGGER		55
#define BRCMF_C_SET_ROAM_DELTA			57
#define BRCMF_C_GET_DTIMPRD			77
#define BRCMF_C_SET_COUNTRY			84
#define BRCMF_C_GET_PM				85
#define BRCMF_C_SET_PM				86
#define BRCMF_C_GET_AP				117
#define BRCMF_C_SET_AP				118
#define BRCMF_C_GET_RSSI			127
#define BRCMF_C_GET_WSEC			133
#define BRCMF_C_SET_WSEC			134
#define BRCMF_C_GET_PHY_NOISE			135
#define BRCMF_C_GET_BSS_INFO			136
#define BRCMF_C_SET_SCAN_CHANNEL_TIME		185
#define BRCMF_C_SET_SCAN_UNASSOC_TIME		187
#define BRCMF_C_SCB_DEAUTHENTICATE_FOR_REASON	201
#define BRCMF_C_GET_VALID_CHANNELS		217
#define BRCMF_C_GET_KEY_PRIMARY			235
#define BRCMF_C_SET_KEY_PRIMARY			236
#define BRCMF_C_SET_SCAN_PASSIVE_TIME		258
#define BRCMF_C_GET_VAR				262
#define BRCMF_C_SET_VAR				263

/* phy types (returned by WLC_GET_PHYTPE) */
#define	WLC_PHY_TYPE_A		0
#define	WLC_PHY_TYPE_B		1
#define	WLC_PHY_TYPE_G		2
#define	WLC_PHY_TYPE_N		4
#define	WLC_PHY_TYPE_LP		5
#define	WLC_PHY_TYPE_SSN	6
#define	WLC_PHY_TYPE_HT		7
#define	WLC_PHY_TYPE_LCN	8
#define	WLC_PHY_TYPE_NULL	0xf

#define BRCMF_EVENTING_MASK_LEN	16

#define TOE_TX_CSUM_OL		0x00000001
#define TOE_RX_CSUM_OL		0x00000002

<<<<<<< HEAD
#define	BRCMF_BSS_INFO_VERSION	108 /* curr ver of brcmf_bss_info_le struct */
=======
#define	BRCMF_BSS_INFO_VERSION	109 /* curr ver of brcmf_bss_info_le struct */
>>>>>>> d66be829

/* size of brcmf_scan_params not including variable length array */
#define BRCMF_SCAN_PARAMS_FIXED_SIZE 64

/* masks for channel and ssid count */
#define BRCMF_SCAN_PARAMS_COUNT_MASK 0x0000ffff
#define BRCMF_SCAN_PARAMS_NSSID_SHIFT 16

#define BRCMF_SCAN_ACTION_START      1
#define BRCMF_SCAN_ACTION_CONTINUE   2
#define WL_SCAN_ACTION_ABORT      3

#define BRCMF_ISCAN_REQ_VERSION 1

/* brcmf_iscan_results status values */
#define BRCMF_SCAN_RESULTS_SUCCESS	0
#define BRCMF_SCAN_RESULTS_PARTIAL	1
#define BRCMF_SCAN_RESULTS_PENDING	2
#define BRCMF_SCAN_RESULTS_ABORTED	3
#define BRCMF_SCAN_RESULTS_NO_MEM	4

/* Indicates this key is using soft encrypt */
#define WL_SOFT_KEY	(1 << 0)
/* primary (ie tx) key */
#define BRCMF_PRIMARY_KEY	(1 << 1)
/* Reserved for backward compat */
#define WL_KF_RES_4	(1 << 4)
/* Reserved for backward compat */
#define WL_KF_RES_5	(1 << 5)
/* Indicates a group key for a IBSS PEER */
#define WL_IBSS_PEER_GROUP_KEY	(1 << 6)

/* For supporting multiple interfaces */
#define BRCMF_MAX_IFS	16

#define DOT11_BSSTYPE_ANY			2
#define DOT11_MAX_DEFAULT_KEYS	4

#define BRCMF_EVENT_MSG_LINK		0x01
#define BRCMF_EVENT_MSG_FLUSHTXQ	0x02
#define BRCMF_EVENT_MSG_GROUP		0x04

struct brcmf_event_msg {
	__be16 version;
	__be16 flags;
	__be32 event_type;
	__be32 status;
	__be32 reason;
	__be32 auth_type;
	__be32 datalen;
	u8 addr[ETH_ALEN];
	char ifname[IFNAMSIZ];
} __packed;

struct brcm_ethhdr {
	u16 subtype;
	u16 length;
	u8 version;
	u8 oui[3];
	u16 usr_subtype;
} __packed;

struct brcmf_event {
	struct ethhdr eth;
	struct brcm_ethhdr hdr;
	struct brcmf_event_msg msg;
} __packed;

struct dngl_stats {
	unsigned long rx_packets;	/* total packets received */
	unsigned long tx_packets;	/* total packets transmitted */
	unsigned long rx_bytes;	/* total bytes received */
	unsigned long tx_bytes;	/* total bytes transmitted */
	unsigned long rx_errors;	/* bad packets received */
	unsigned long tx_errors;	/* packet transmit problems */
	unsigned long rx_dropped;	/* packets dropped by dongle */
	unsigned long tx_dropped;	/* packets dropped by dongle */
	unsigned long multicast;	/* multicast packets received */
};

/* event codes sent by the dongle to this driver */
#define BRCMF_E_SET_SSID			0
#define BRCMF_E_JOIN				1
#define BRCMF_E_START				2
#define BRCMF_E_AUTH				3
#define BRCMF_E_AUTH_IND			4
#define BRCMF_E_DEAUTH				5
#define BRCMF_E_DEAUTH_IND			6
#define BRCMF_E_ASSOC				7
#define BRCMF_E_ASSOC_IND			8
#define BRCMF_E_REASSOC				9
#define BRCMF_E_REASSOC_IND			10
#define BRCMF_E_DISASSOC			11
#define BRCMF_E_DISASSOC_IND			12
#define BRCMF_E_QUIET_START			13
#define BRCMF_E_QUIET_END			14
#define BRCMF_E_BEACON_RX			15
#define BRCMF_E_LINK				16
#define BRCMF_E_MIC_ERROR			17
#define BRCMF_E_NDIS_LINK			18
#define BRCMF_E_ROAM				19
#define BRCMF_E_TXFAIL				20
#define BRCMF_E_PMKID_CACHE			21
#define BRCMF_E_RETROGRADE_TSF			22
#define BRCMF_E_PRUNE				23
#define BRCMF_E_AUTOAUTH			24
#define BRCMF_E_EAPOL_MSG			25
#define BRCMF_E_SCAN_COMPLETE			26
#define BRCMF_E_ADDTS_IND			27
#define BRCMF_E_DELTS_IND			28
#define BRCMF_E_BCNSENT_IND			29
#define BRCMF_E_BCNRX_MSG			30
#define BRCMF_E_BCNLOST_MSG			31
#define BRCMF_E_ROAM_PREP			32
#define BRCMF_E_PFN_NET_FOUND			33
#define BRCMF_E_PFN_NET_LOST			34
#define BRCMF_E_RESET_COMPLETE			35
#define BRCMF_E_JOIN_START			36
#define BRCMF_E_ROAM_START			37
#define BRCMF_E_ASSOC_START			38
#define BRCMF_E_IBSS_ASSOC			39
#define BRCMF_E_RADIO				40
#define BRCMF_E_PSM_WATCHDOG			41
#define BRCMF_E_PROBREQ_MSG			44
#define BRCMF_E_SCAN_CONFIRM_IND		45
#define BRCMF_E_PSK_SUP				46
#define BRCMF_E_COUNTRY_CODE_CHANGED		47
#define	BRCMF_E_EXCEEDED_MEDIUM_TIME		48
#define BRCMF_E_ICV_ERROR			49
#define BRCMF_E_UNICAST_DECODE_ERROR		50
#define BRCMF_E_MULTICAST_DECODE_ERROR		51
#define BRCMF_E_TRACE				52
#define BRCMF_E_IF				54
#define BRCMF_E_RSSI				56
#define BRCMF_E_PFN_SCAN_COMPLETE		57
#define BRCMF_E_EXTLOG_MSG			58
#define BRCMF_E_ACTION_FRAME			59
#define BRCMF_E_ACTION_FRAME_COMPLETE		60
#define BRCMF_E_PRE_ASSOC_IND			61
#define BRCMF_E_PRE_REASSOC_IND			62
#define BRCMF_E_CHANNEL_ADOPTED			63
#define BRCMF_E_AP_STARTED			64
#define BRCMF_E_DFS_AP_STOP			65
#define BRCMF_E_DFS_AP_RESUME			66
#define BRCMF_E_RESERVED1			67
#define BRCMF_E_RESERVED2			68
#define BRCMF_E_ESCAN_RESULT			69
#define BRCMF_E_ACTION_FRAME_OFF_CHAN_COMPLETE	70
#define BRCMF_E_DCS_REQUEST			73

#define BRCMF_E_FIFO_CREDIT_MAP			74

#define BRCMF_E_LAST				75

#define BRCMF_E_STATUS_SUCCESS			0
#define BRCMF_E_STATUS_FAIL			1
#define BRCMF_E_STATUS_TIMEOUT			2
#define BRCMF_E_STATUS_NO_NETWORKS		3
#define BRCMF_E_STATUS_ABORT			4
#define BRCMF_E_STATUS_NO_ACK			5
#define BRCMF_E_STATUS_UNSOLICITED		6
#define BRCMF_E_STATUS_ATTEMPT			7
#define BRCMF_E_STATUS_PARTIAL			8
#define BRCMF_E_STATUS_NEWSCAN			9
#define BRCMF_E_STATUS_NEWASSOC			10
#define BRCMF_E_STATUS_11HQUIET			11
#define BRCMF_E_STATUS_SUPPRESS			12
#define BRCMF_E_STATUS_NOCHANS			13
#define BRCMF_E_STATUS_CS_ABORT			15
#define BRCMF_E_STATUS_ERROR			16

#define BRCMF_E_REASON_INITIAL_ASSOC		0
#define BRCMF_E_REASON_LOW_RSSI			1
#define BRCMF_E_REASON_DEAUTH			2
#define BRCMF_E_REASON_DISASSOC			3
#define BRCMF_E_REASON_BCNS_LOST		4
#define BRCMF_E_REASON_MINTXRATE		9
#define BRCMF_E_REASON_TXFAIL			10

#define BRCMF_E_REASON_FAST_ROAM_FAILED		5
#define BRCMF_E_REASON_DIRECTED_ROAM		6
#define BRCMF_E_REASON_TSPEC_REJECTED		7
#define BRCMF_E_REASON_BETTER_AP		8

#define BRCMF_E_PRUNE_ENCR_MISMATCH		1
#define BRCMF_E_PRUNE_BCAST_BSSID		2
#define BRCMF_E_PRUNE_MAC_DENY			3
#define BRCMF_E_PRUNE_MAC_NA			4
#define BRCMF_E_PRUNE_REG_PASSV			5
#define BRCMF_E_PRUNE_SPCT_MGMT			6
#define BRCMF_E_PRUNE_RADAR			7
#define BRCMF_E_RSN_MISMATCH			8
#define BRCMF_E_PRUNE_NO_COMMON_RATES		9
#define BRCMF_E_PRUNE_BASIC_RATES		10
#define BRCMF_E_PRUNE_CIPHER_NA			12
#define BRCMF_E_PRUNE_KNOWN_STA			13
#define BRCMF_E_PRUNE_WDS_PEER			15
#define BRCMF_E_PRUNE_QBSS_LOAD			16
#define BRCMF_E_PRUNE_HOME_AP			17

#define BRCMF_E_SUP_OTHER			0
#define BRCMF_E_SUP_DECRYPT_KEY_DATA		1
#define BRCMF_E_SUP_BAD_UCAST_WEP128		2
#define BRCMF_E_SUP_BAD_UCAST_WEP40		3
#define BRCMF_E_SUP_UNSUP_KEY_LEN		4
#define BRCMF_E_SUP_PW_KEY_CIPHER		5
#define BRCMF_E_SUP_MSG3_TOO_MANY_IE		6
#define BRCMF_E_SUP_MSG3_IE_MISMATCH		7
#define BRCMF_E_SUP_NO_INSTALL_FLAG		8
#define BRCMF_E_SUP_MSG3_NO_GTK			9
#define BRCMF_E_SUP_GRP_KEY_CIPHER		10
#define BRCMF_E_SUP_GRP_MSG1_NO_GTK		11
#define BRCMF_E_SUP_GTK_DECRYPT_FAIL		12
#define BRCMF_E_SUP_SEND_FAIL			13
#define BRCMF_E_SUP_DEAUTH			14

#define BRCMF_E_IF_ADD				1
#define BRCMF_E_IF_DEL				2
#define BRCMF_E_IF_CHANGE			3

#define BRCMF_E_IF_ROLE_STA			0
#define BRCMF_E_IF_ROLE_AP			1
#define BRCMF_E_IF_ROLE_WDS			2

#define BRCMF_E_LINK_BCN_LOSS			1
#define BRCMF_E_LINK_DISASSOC			2
#define BRCMF_E_LINK_ASSOC_REC			3
#define BRCMF_E_LINK_BSSCFG_DIS			4

/* The level of bus communication with the dongle */
enum brcmf_bus_state {
	BRCMF_BUS_DOWN,		/* Not ready for frame transfers */
	BRCMF_BUS_LOAD,		/* Download access only (CPU reset) */
	BRCMF_BUS_DATA		/* Ready for frame transfers */
};

/* Pattern matching filter. Specifies an offset within received packets to
 * start matching, the pattern to match, the size of the pattern, and a bitmask
 * that indicates which bits within the pattern should be matched.
 */
struct brcmf_pkt_filter_pattern_le {
	/*
	 * Offset within received packet to start pattern matching.
	 * Offset '0' is the first byte of the ethernet header.
	 */
	__le32 offset;
	/* Size of the pattern.  Bitmask must be the same size.*/
	__le32 size_bytes;
	/*
	 * Variable length mask and pattern data. mask starts at offset 0.
	 * Pattern immediately follows mask.
	 */
	u8 mask_and_pattern[1];
};

/* IOVAR "pkt_filter_add" parameter. Used to install packet filters. */
struct brcmf_pkt_filter_le {
	__le32 id;		/* Unique filter id, specified by app. */
	__le32 type;		/* Filter type (WL_PKT_FILTER_TYPE_xxx). */
	__le32 negate_match;	/* Negate the result of filter matches */
	union {			/* Filter definitions */
		struct brcmf_pkt_filter_pattern_le pattern; /* Filter pattern */
	} u;
};

/* IOVAR "pkt_filter_enable" parameter. */
struct brcmf_pkt_filter_enable_le {
	__le32 id;		/* Unique filter id */
	__le32 enable;		/* Enable/disable bool */
};

/* BSS info structure
 * Applications MUST CHECK ie_offset field and length field to access IEs and
 * next bss_info structure in a vector (in struct brcmf_scan_results)
 */
struct brcmf_bss_info_le {
	__le32 version;		/* version field */
	__le32 length;		/* byte length of data in this record,
				 * starting at version and including IEs
				 */
	u8 BSSID[ETH_ALEN];
	__le16 beacon_period;	/* units are Kusec */
	__le16 capability;	/* Capability information */
	u8 SSID_len;
	u8 SSID[32];
	struct {
		__le32 count;   /* # rates in this set */
		u8 rates[16]; /* rates in 500kbps units w/hi bit set if basic */
	} rateset;		/* supported rates */
	__le16 chanspec;	/* chanspec for bss */
	__le16 atim_window;	/* units are Kusec */
	u8 dtim_period;	/* DTIM period */
	__le16 RSSI;		/* receive signal strength (in dBm) */
	s8 phy_noise;		/* noise (in dBm) */

	u8 n_cap;		/* BSS is 802.11N Capable */
	/* 802.11N BSS Capabilities (based on HT_CAP_*): */
	__le32 nbss_cap;
	u8 ctl_ch;		/* 802.11N BSS control channel number */
	__le32 reserved32[1];	/* Reserved for expansion of BSS properties */
	u8 flags;		/* flags */
	u8 reserved[3];	/* Reserved for expansion of BSS properties */
	u8 basic_mcs[MCSSET_LEN];	/* 802.11N BSS required MCS set */

	__le16 ie_offset;	/* offset at which IEs start, from beginning */
	__le32 ie_length;	/* byte length of Information Elements */
	__le16 SNR;		/* average SNR of during frame reception */
	/* Add new fields here */
	/* variable length Information Elements */
};

struct brcm_rateset_le {
	/* # rates in this set */
	__le32 count;
	/* rates in 500kbps units w/hi bit set if basic */
	u8 rates[WL_NUMRATES];
};

struct brcmf_ssid {
	u32 SSID_len;
	unsigned char SSID[32];
};

struct brcmf_ssid_le {
	__le32 SSID_len;
	unsigned char SSID[32];
};

struct brcmf_scan_params_le {
	struct brcmf_ssid_le ssid_le;	/* default: {0, ""} */
	u8 bssid[ETH_ALEN];	/* default: bcast */
	s8 bss_type;		/* default: any,
				 * DOT11_BSSTYPE_ANY/INFRASTRUCTURE/INDEPENDENT
				 */
	u8 scan_type;	/* flags, 0 use default */
	__le32 nprobes;	  /* -1 use default, number of probes per channel */
	__le32 active_time;	/* -1 use default, dwell time per channel for
				 * active scanning
				 */
	__le32 passive_time;	/* -1 use default, dwell time per channel
				 * for passive scanning
				 */
	__le32 home_time;	/* -1 use default, dwell time for the
				 * home channel between channel scans
				 */
	__le32 channel_num;	/* count of channels and ssids that follow
				 *
				 * low half is count of channels in
				 * channel_list, 0 means default (use all
				 * available channels)
				 *
				 * high half is entries in struct brcmf_ssid
				 * array that follows channel_list, aligned for
				 * s32 (4 bytes) meaning an odd channel count
				 * implies a 2-byte pad between end of
				 * channel_list and first ssid
				 *
				 * if ssid count is zero, single ssid in the
				 * fixed parameter portion is assumed, otherwise
				 * ssid in the fixed portion is ignored
				 */
	__le16 channel_list[1];	/* list of chanspecs */
};

/* incremental scan struct */
struct brcmf_iscan_params_le {
	__le32 version;
	__le16 action;
	__le16 scan_duration;
	struct brcmf_scan_params_le params_le;
};

struct brcmf_scan_results {
	u32 buflen;
	u32 version;
	u32 count;
	struct brcmf_bss_info_le bss_info_le[];
};

struct brcmf_scan_results_le {
	__le32 buflen;
	__le32 version;
	__le32 count;
};

/* used for association with a specific BSSID and chanspec list */
struct brcmf_assoc_params_le {
	/* 00:00:00:00:00:00: broadcast scan */
	u8 bssid[ETH_ALEN];
	/* 0: all available channels, otherwise count of chanspecs in
	 * chanspec_list */
	__le32 chanspec_num;
	/* list of chanspecs */
	__le16 chanspec_list[1];
};

/* used for join with or without a specific bssid and channel list */
struct brcmf_join_params {
	struct brcmf_ssid_le ssid_le;
	struct brcmf_assoc_params_le params_le;
};

/* incremental scan results struct */
struct brcmf_iscan_results {
	union {
		u32 status;
		__le32 status_le;
	};
	union {
		struct brcmf_scan_results results;
		struct brcmf_scan_results_le results_le;
	};
};

/* size of brcmf_iscan_results not including variable length array */
#define BRCMF_ISCAN_RESULTS_FIXED_SIZE \
	(sizeof(struct brcmf_scan_results) + \
	 offsetof(struct brcmf_iscan_results, results))

struct brcmf_wsec_key {
	u32 index;		/* key index */
	u32 len;		/* key length */
	u8 data[WLAN_MAX_KEY_LEN];	/* key data */
	u32 pad_1[18];
	u32 algo;	/* CRYPTO_ALGO_AES_CCM, CRYPTO_ALGO_WEP128, etc */
	u32 flags;	/* misc flags */
	u32 pad_2[3];
	u32 iv_initialized;	/* has IV been initialized already? */
	u32 pad_3;
	/* Rx IV */
	struct {
		u32 hi;	/* upper 32 bits of IV */
		u16 lo;	/* lower 16 bits of IV */
	} rxiv;
	u32 pad_4[2];
	u8 ea[ETH_ALEN];	/* per station */
};

/*
 * dongle requires same struct as above but with fields in little endian order
 */
struct brcmf_wsec_key_le {
	__le32 index;		/* key index */
	__le32 len;		/* key length */
	u8 data[WLAN_MAX_KEY_LEN];	/* key data */
	__le32 pad_1[18];
	__le32 algo;	/* CRYPTO_ALGO_AES_CCM, CRYPTO_ALGO_WEP128, etc */
	__le32 flags;	/* misc flags */
	__le32 pad_2[3];
	__le32 iv_initialized;	/* has IV been initialized already? */
	__le32 pad_3;
	/* Rx IV */
	struct {
		__le32 hi;	/* upper 32 bits of IV */
		__le16 lo;	/* lower 16 bits of IV */
	} rxiv;
	__le32 pad_4[2];
	u8 ea[ETH_ALEN];	/* per station */
};

/* Used to get specific STA parameters */
struct brcmf_scb_val_le {
	__le32 val;
	u8 ea[ETH_ALEN];
};

/* channel encoding */
struct brcmf_channel_info_le {
	__le32 hw_channel;
	__le32 target_channel;
	__le32 scan_channel;
};

/* Bus independent dongle command */
struct brcmf_dcmd {
	uint cmd;		/* common dongle cmd definition */
	void *buf;		/* pointer to user buffer */
	uint len;		/* length of user buffer */
	u8 set;			/* get or set request (optional) */
	uint used;		/* bytes read or written (optional) */
	uint needed;		/* bytes needed (optional) */
};

struct brcmf_bus {
	u8 type;		/* bus type */
	void *bus_priv;		/* pointer to bus private structure */
	enum brcmf_bus_state state;
};

/* Forward decls for struct brcmf_pub (see below) */
struct brcmf_sdio;		/* device bus info */
struct brcmf_proto;	/* device communication protocol info */
struct brcmf_info;	/* device driver info */
struct brcmf_cfg80211_dev; /* cfg80211 device info */

/* Common structure for module and instance linkage */
struct brcmf_pub {
	/* Linkage ponters */
	struct brcmf_sdio *bus;
	struct brcmf_bus *bus_if;
	struct brcmf_proto *prot;
	struct brcmf_info *info;
	struct brcmf_cfg80211_dev *config;
	struct device *dev;		/* fullmac dongle device pointer */

	/* Internal brcmf items */
	bool up;		/* Driver up/down (to OS) */
	bool txoff;		/* Transmit flow-controlled */
	uint hdrlen;		/* Total BRCMF header length (proto + bus) */
	uint maxctl;		/* Max size rxctl request from proto to bus */
	uint rxsz;		/* Rx buffer size bus module should use */
	u8 wme_dp;		/* wme discard priority */

	/* Dongle media info */
	bool iswl;		/* Dongle-resident driver is wl */
	unsigned long drv_version;	/* Version of dongle-resident driver */
	u8 mac[ETH_ALEN];		/* MAC address obtained from dongle */
	struct dngl_stats dstats;	/* Stats for dongle-based data */

	/* Additional stats for the bus level */

	/* Data packets sent to dongle */
	unsigned long tx_packets;
	/* Multicast data packets sent to dongle */
	unsigned long tx_multicast;
	/* Errors in sending data to dongle */
	unsigned long tx_errors;
	/* Control packets sent to dongle */
	unsigned long tx_ctlpkts;
	/* Errors sending control frames to dongle */
	unsigned long tx_ctlerrs;
	/* Packets sent up the network interface */
	unsigned long rx_packets;
	/* Multicast packets sent up the network interface */
	unsigned long rx_multicast;
	/* Errors processing rx data packets */
	unsigned long rx_errors;
	/* Control frames processed from dongle */
	unsigned long rx_ctlpkts;

	/* Errors in processing rx control frames */
	unsigned long rx_ctlerrs;
	/* Packets dropped locally (no memory) */
	unsigned long rx_dropped;
	/* Packets flushed due to unscheduled sendup thread */
	unsigned long rx_flushed;
	/* Number of times dpc scheduled by watchdog timer */
	unsigned long wd_dpc_sched;

	/* Number of packets where header read-ahead was used. */
	unsigned long rx_readahead_cnt;
	/* Number of tx packets we had to realloc for headroom */
	unsigned long tx_realloc;
	/* Number of flow control pkts recvd */
	unsigned long fc_packets;

	/* Last error return */
	int bcmerror;
	uint tickcnt;

	/* Last error from dongle */
	int dongle_error;

	/* Suspend disable flag  flag */
	int suspend_disable_flag;	/* "1" to disable all extra powersaving
					 during suspend */
	int in_suspend;		/* flag set to 1 when early suspend called */
	int dtim_skip;		/* dtim skip , default 0 means wake each dtim */

	/* Pkt filter defination */
	char *pktfilter[100];
	int pktfilter_count;

	u8 country_code[BRCM_CNTRY_BUF_SZ];
	char eventmask[BRCMF_EVENTING_MASK_LEN];
};

struct brcmf_if_event {
	u8 ifidx;
	u8 action;
	u8 flags;
	u8 bssidx;
};

struct bcmevent_name {
	uint event;
	const char *name;
};

extern const struct bcmevent_name bcmevent_names[];

extern uint brcmf_c_mkiovar(char *name, char *data, uint datalen,
			  char *buf, uint len);

/* Indication from bus module regarding presence/insertion of dongle.
 * Return struct brcmf_pub pointer, used as handle to OS module in later calls.
 * Returned structure should have bus and prot pointers filled in.
 * bus_hdrlen specifies required headroom for bus module header.
 */
extern struct brcmf_pub *brcmf_attach(struct brcmf_sdio *bus,
				      uint bus_hdrlen, struct device *dev);
extern int brcmf_net_attach(struct brcmf_pub *drvr, int idx);
extern int brcmf_netdev_wait_pend8021x(struct net_device *ndev);

extern s32 brcmf_exec_dcmd(struct net_device *dev, u32 cmd, void *arg, u32 len);

/* Indication from bus module regarding removal/absence of dongle */
extern void brcmf_detach(struct brcmf_pub *drvr);

/* Indication from bus module to change flow-control state */
extern void brcmf_txflowcontrol(struct brcmf_pub *drvr, int ifidx, bool on);

extern bool brcmf_c_prec_enq(struct brcmf_pub *drvr, struct pktq *q,
			 struct sk_buff *pkt, int prec);

/* Receive frame for delivery to OS.  Callee disposes of rxp. */
extern void brcmf_rx_frame(struct brcmf_pub *drvr, int ifidx,
			   struct sk_buff_head *rxlist);
static inline void brcmf_rx_packet(struct brcmf_pub *drvr, int ifidx,
				   struct sk_buff *pkt)
{
	struct sk_buff_head q;

	skb_queue_head_init(&q);
	skb_queue_tail(&q, pkt);
	brcmf_rx_frame(drvr, ifidx, &q);
}

/* Return pointer to interface name */
extern char *brcmf_ifname(struct brcmf_pub *drvr, int idx);

/* Notify tx completion */
extern void brcmf_txcomplete(struct brcmf_pub *drvr, struct sk_buff *txp,
			     bool success);

/* Query dongle */
extern int brcmf_proto_cdc_query_dcmd(struct brcmf_pub *drvr, int ifidx,
				       uint cmd, void *buf, uint len);

/* OS independent layer functions */
extern int brcmf_os_proto_block(struct brcmf_pub *drvr);
extern int brcmf_os_proto_unblock(struct brcmf_pub *drvr);
#ifdef BCMDBG
extern int brcmf_write_to_file(struct brcmf_pub *drvr, const u8 *buf, int size);
#endif				/* BCMDBG */

extern int brcmf_ifname2idx(struct brcmf_info *drvr_priv, char *name);
extern int brcmf_c_host_event(struct brcmf_info *drvr_priv, int *idx,
			      void *pktdata, struct brcmf_event_msg *,
			      void **data_ptr);

extern int brcmf_add_if(struct brcmf_info *drvr_priv, int ifidx,
			char *name, u8 *mac_addr);
extern void brcmf_del_if(struct brcmf_info *drvr_priv, int ifidx);

/* Send packet to dongle via data channel */
extern int brcmf_sendpkt(struct brcmf_pub *drvr, int ifidx,\
			 struct sk_buff *pkt);

extern int brcmf_bus_start(struct brcmf_pub *drvr);

extern void brcmf_c_pktfilter_offload_set(struct brcmf_pub *drvr, char *arg);
extern void brcmf_c_pktfilter_offload_enable(struct brcmf_pub *drvr, char *arg,
					     int enable, int master_mode);

#define	BRCMF_DCMD_SMLEN	256	/* "small" cmd buffer required */
#define BRCMF_DCMD_MEDLEN	1536	/* "med" cmd buffer required */
#define	BRCMF_DCMD_MAXLEN	8192	/* max length cmd buffer required */

/* message levels */
#define BRCMF_ERROR_VAL	0x0001
#define BRCMF_TRACE_VAL	0x0002
#define BRCMF_INFO_VAL	0x0004
#define BRCMF_DATA_VAL	0x0008
#define BRCMF_CTL_VAL	0x0010
#define BRCMF_TIMER_VAL	0x0020
#define BRCMF_HDRS_VAL	0x0040
#define BRCMF_BYTES_VAL	0x0080
#define BRCMF_INTR_VAL	0x0100
#define BRCMF_GLOM_VAL	0x0400
#define BRCMF_EVENT_VAL	0x0800
#define BRCMF_BTA_VAL	0x1000
#define BRCMF_ISCAN_VAL 0x2000

/* Enter idle immediately (no timeout) */
#define BRCMF_IDLE_IMMEDIATE	(-1)
#define BRCMF_IDLE_ACTIVE	0	/* Do not request any SD clock change
				 when idle */
#define BRCMF_IDLE_INTERVAL	1

#endif				/* _BRCMF_H_ */<|MERGE_RESOLUTION|>--- conflicted
+++ resolved
@@ -87,11 +87,7 @@
 #define TOE_TX_CSUM_OL		0x00000001
 #define TOE_RX_CSUM_OL		0x00000002
 
-<<<<<<< HEAD
-#define	BRCMF_BSS_INFO_VERSION	108 /* curr ver of brcmf_bss_info_le struct */
-=======
 #define	BRCMF_BSS_INFO_VERSION	109 /* curr ver of brcmf_bss_info_le struct */
->>>>>>> d66be829
 
 /* size of brcmf_scan_params not including variable length array */
 #define BRCMF_SCAN_PARAMS_FIXED_SIZE 64
