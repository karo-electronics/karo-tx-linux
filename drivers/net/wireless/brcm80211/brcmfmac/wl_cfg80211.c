--- conflicted
+++ resolved
@@ -3754,10 +3754,6 @@
 
 static void brcmf_wiphy_pno_params(struct wiphy *wiphy)
 {
-<<<<<<< HEAD
-#ifndef CONFIG_BRCMISCAN
-=======
->>>>>>> b8d9e572
 	/* scheduled scan settings */
 	wiphy->max_sched_scan_ssids = BRCMF_PNO_MAX_PFN_COUNT;
 	wiphy->max_match_sets = BRCMF_PNO_MAX_PFN_COUNT;
