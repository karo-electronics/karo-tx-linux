--- conflicted
+++ resolved
@@ -1174,11 +1174,6 @@
 	int errcode;
 	u8 doff, sfdoff;
 
-<<<<<<< HEAD
-	bool usechain = bus->use_rxchain;
-
-=======
->>>>>>> d0e0ac97
 	struct brcmf_sdio_read rd_new;
 
 	/* If packets, issue read(s) and send up packet chain */
@@ -2015,26 +2010,6 @@
 		}
 		spin_unlock_irqrestore(&bus->sdiodev->irq_en_lock, flags);
 	}
-<<<<<<< HEAD
-}
-
-static inline void brcmf_sdbrcm_adddpctsk(struct brcmf_sdio *bus)
-{
-	struct list_head *new_hd;
-	unsigned long flags;
-
-	if (in_interrupt())
-		new_hd = kzalloc(sizeof(struct list_head), GFP_ATOMIC);
-	else
-		new_hd = kzalloc(sizeof(struct list_head), GFP_KERNEL);
-	if (new_hd == NULL)
-		return;
-
-	spin_lock_irqsave(&bus->dpc_tl_lock, flags);
-	list_add_tail(new_hd, &bus->dpc_tsklst);
-	spin_unlock_irqrestore(&bus->dpc_tl_lock, flags);
-=======
->>>>>>> d0e0ac97
 }
 
 static int brcmf_sdio_intr_rstatus(struct brcmf_sdio *bus)
@@ -2833,7 +2808,6 @@
 	nbytes = error;
 
 	error = brcmf_sdio_trap_info(bus, &sh, data+nbytes, count);
-<<<<<<< HEAD
 	if (error < 0)
 		goto done;
 	nbytes += error;
@@ -2842,16 +2816,6 @@
 	if (error < 0)
 		goto done;
 	nbytes += error;
-=======
-	if (error < 0)
-		goto done;
-	nbytes += error;
-
-	error = brcmf_sdio_dump_console(bus, &sh, data+nbytes, count);
-	if (error < 0)
-		goto done;
-	nbytes += error;
->>>>>>> d0e0ac97
 
 	error = nbytes;
 	*ppos += nbytes;
@@ -3497,26 +3461,6 @@
 	return (atomic_read(&bus->ipend) > 0);
 }
 
-<<<<<<< HEAD
-static bool brcmf_sdbrcm_chipmatch(u16 chipid)
-{
-	if (chipid == BCM43143_CHIP_ID)
-		return true;
-	if (chipid == BCM43241_CHIP_ID)
-		return true;
-	if (chipid == BCM4329_CHIP_ID)
-		return true;
-	if (chipid == BCM4330_CHIP_ID)
-		return true;
-	if (chipid == BCM4334_CHIP_ID)
-		return true;
-	if (chipid == BCM4335_CHIP_ID)
-		return true;
-	return false;
-}
-
-=======
->>>>>>> d0e0ac97
 static void brcmf_sdio_dataworker(struct work_struct *work)
 {
 	struct brcmf_sdio *bus = container_of(work, struct brcmf_sdio,
@@ -3596,14 +3540,6 @@
 		goto fail;
 	}
 
-<<<<<<< HEAD
-	if (brcmf_sdbrcm_kso_init(bus)) {
-		brcmf_err("error enabling KSO\n");
-		goto fail;
-	}
-
-=======
->>>>>>> d0e0ac97
 	if ((bus->sdiodev->pdata) && (bus->sdiodev->pdata->drive_strength))
 		drivestrength = bus->sdiodev->pdata->drive_strength;
 	else
@@ -3696,10 +3632,6 @@
 	/* Query the F2 block size, set roundup accordingly */
 	bus->blocksize = bus->sdiodev->func[2]->cur_blksize;
 	bus->roundup = min(max_roundup, bus->blocksize);
-
-	/* SR state */
-	bus->sleeping = false;
-	bus->sr_enabled = false;
 
 	/* SR state */
 	bus->sleeping = false;
