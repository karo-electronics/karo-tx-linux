/*
 * Copyright (c) 2010 Broadcom Corporation
 *
 * Permission to use, copy, modify, and/or distribute this software for any
 * purpose with or without fee is hereby granted, provided that the above
 * copyright notice and this permission notice appear in all copies.
 *
 * THE SOFTWARE IS PROVIDED "AS IS" AND THE AUTHOR DISCLAIMS ALL WARRANTIES
 * WITH REGARD TO THIS SOFTWARE INCLUDING ALL IMPLIED WARRANTIES OF
 * MERCHANTABILITY AND FITNESS. IN NO EVENT SHALL THE AUTHOR BE LIABLE FOR ANY
 * SPECIAL, DIRECT, INDIRECT, OR CONSEQUENTIAL DAMAGES OR ANY DAMAGES
 * WHATSOEVER RESULTING FROM LOSS OF USE, DATA OR PROFITS, WHETHER IN AN ACTION
 * OF CONTRACT, NEGLIGENCE OR OTHER TORTIOUS ACTION, ARISING OUT OF OR IN
 * CONNECTION WITH THE USE OR PERFORMANCE OF THIS SOFTWARE.
 */

#include <linux/kernel.h>
#include <linux/etherdevice.h>
#include <linux/module.h>
#include <net/cfg80211.h>
#include <net/rtnetlink.h>
#include <brcmu_utils.h>
#include <brcmu_wifi.h>

#include "dhd.h"
#include "dhd_bus.h"
#include "dhd_proto.h"
#include "dhd_dbg.h"
#include "fwil_types.h"
#include "p2p.h"
#include "wl_cfg80211.h"
#include "fwil.h"
#include "fwsignal.h"

MODULE_AUTHOR("Broadcom Corporation");
MODULE_DESCRIPTION("Broadcom 802.11 wireless LAN fullmac driver.");
MODULE_LICENSE("Dual BSD/GPL");

#define MAX_WAIT_FOR_8021X_TX		50	/* msecs */

/* Error bits */
int brcmf_msg_level;
module_param_named(debug, brcmf_msg_level, int, S_IRUSR | S_IWUSR);
MODULE_PARM_DESC(debug, "level of debug output");

/* P2P0 enable */
static int brcmf_p2p_enable;
#ifdef CONFIG_BRCMDBG
module_param_named(p2pon, brcmf_p2p_enable, int, 0);
MODULE_PARM_DESC(p2pon, "enable p2p management functionality");
#endif

char *brcmf_ifname(struct brcmf_pub *drvr, int ifidx)
{
	if (ifidx < 0 || ifidx >= BRCMF_MAX_IFS) {
		brcmf_err("ifidx %d out of range\n", ifidx);
		return "<if_bad>";
	}

	if (drvr->iflist[ifidx] == NULL) {
		brcmf_err("null i/f %d\n", ifidx);
		return "<if_null>";
	}

	if (drvr->iflist[ifidx]->ndev)
		return drvr->iflist[ifidx]->ndev->name;

	return "<if_none>";
}

static void _brcmf_set_multicast_list(struct work_struct *work)
{
	struct brcmf_if *ifp;
	struct net_device *ndev;
	struct netdev_hw_addr *ha;
	u32 cmd_value, cnt;
	__le32 cnt_le;
	char *buf, *bufp;
	u32 buflen;
	s32 err;

	ifp = container_of(work, struct brcmf_if, multicast_work);

	brcmf_dbg(TRACE, "Enter, idx=%d\n", ifp->bssidx);

	ndev = ifp->ndev;

	/* Determine initial value of allmulti flag */
	cmd_value = (ndev->flags & IFF_ALLMULTI) ? true : false;

	/* Send down the multicast list first. */
	cnt = netdev_mc_count(ndev);
	buflen = sizeof(cnt) + (cnt * ETH_ALEN);
	buf = kmalloc(buflen, GFP_ATOMIC);
	if (!buf)
		return;
	bufp = buf;

	cnt_le = cpu_to_le32(cnt);
	memcpy(bufp, &cnt_le, sizeof(cnt_le));
	bufp += sizeof(cnt_le);

	netdev_for_each_mc_addr(ha, ndev) {
		if (!cnt)
			break;
		memcpy(bufp, ha->addr, ETH_ALEN);
		bufp += ETH_ALEN;
		cnt--;
	}

	err = brcmf_fil_iovar_data_set(ifp, "mcast_list", buf, buflen);
	if (err < 0) {
		brcmf_err("Setting mcast_list failed, %d\n", err);
		cmd_value = cnt ? true : cmd_value;
	}

	kfree(buf);

	/*
	 * Now send the allmulti setting.  This is based on the setting in the
	 * net_device flags, but might be modified above to be turned on if we
	 * were trying to set some addresses and dongle rejected it...
	 */
	err = brcmf_fil_iovar_int_set(ifp, "allmulti", cmd_value);
	if (err < 0)
		brcmf_err("Setting allmulti failed, %d\n", err);

	/*Finally, pick up the PROMISC flag */
	cmd_value = (ndev->flags & IFF_PROMISC) ? true : false;
	err = brcmf_fil_cmd_int_set(ifp, BRCMF_C_SET_PROMISC, cmd_value);
	if (err < 0)
		brcmf_err("Setting BRCMF_C_SET_PROMISC failed, %d\n",
			  err);
}

static void
_brcmf_set_mac_address(struct work_struct *work)
{
	struct brcmf_if *ifp;
	s32 err;

	ifp = container_of(work, struct brcmf_if, setmacaddr_work);

	brcmf_dbg(TRACE, "Enter, idx=%d\n", ifp->bssidx);

	err = brcmf_fil_iovar_data_set(ifp, "cur_etheraddr", ifp->mac_addr,
				       ETH_ALEN);
	if (err < 0) {
		brcmf_err("Setting cur_etheraddr failed, %d\n", err);
	} else {
		brcmf_dbg(TRACE, "MAC address updated to %pM\n",
			  ifp->mac_addr);
		memcpy(ifp->ndev->dev_addr, ifp->mac_addr, ETH_ALEN);
	}
}

static int brcmf_netdev_set_mac_address(struct net_device *ndev, void *addr)
{
	struct brcmf_if *ifp = netdev_priv(ndev);
	struct sockaddr *sa = (struct sockaddr *)addr;

	memcpy(&ifp->mac_addr, sa->sa_data, ETH_ALEN);
	schedule_work(&ifp->setmacaddr_work);
	return 0;
}

static void brcmf_netdev_set_multicast_list(struct net_device *ndev)
{
	struct brcmf_if *ifp = netdev_priv(ndev);

	schedule_work(&ifp->multicast_work);
}

static netdev_tx_t brcmf_netdev_start_xmit(struct sk_buff *skb,
					   struct net_device *ndev)
{
	int ret;
	struct brcmf_if *ifp = netdev_priv(ndev);
	struct brcmf_pub *drvr = ifp->drvr;
	struct ethhdr *eh;

<<<<<<< HEAD
	brcmf_dbg(TRACE, "Enter, idx=%d\n", ifp->bssidx);
=======
	brcmf_dbg(DATA, "Enter, idx=%d\n", ifp->bssidx);
>>>>>>> d0e0ac97

	/* Can the device send data? */
	if (drvr->bus_if->state != BRCMF_BUS_DATA) {
		brcmf_err("xmit rejected state=%d\n", drvr->bus_if->state);
		netif_stop_queue(ndev);
		dev_kfree_skb(skb);
		ret = -ENODEV;
		goto done;
	}

	if (!drvr->iflist[ifp->bssidx]) {
		brcmf_err("bad ifidx %d\n", ifp->bssidx);
		netif_stop_queue(ndev);
		dev_kfree_skb(skb);
		ret = -ENODEV;
		goto done;
	}

	/* Make sure there's enough room for any header */
	if (skb_headroom(skb) < drvr->hdrlen) {
		struct sk_buff *skb2;

		brcmf_dbg(INFO, "%s: insufficient headroom\n",
			  brcmf_ifname(drvr, ifp->bssidx));
		drvr->bus_if->tx_realloc++;
		skb2 = skb_realloc_headroom(skb, drvr->hdrlen);
		dev_kfree_skb(skb);
		skb = skb2;
		if (skb == NULL) {
			brcmf_err("%s: skb_realloc_headroom failed\n",
				  brcmf_ifname(drvr, ifp->bssidx));
			ret = -ENOMEM;
			goto done;
		}
	}

	/* validate length for ether packet */
	if (skb->len < sizeof(*eh)) {
		ret = -EINVAL;
		dev_kfree_skb(skb);
		goto done;
	}

	ret = brcmf_fws_process_skb(ifp, skb);

done:
	if (ret) {
		ifp->stats.tx_dropped++;
	} else {
		ifp->stats.tx_packets++;
		ifp->stats.tx_bytes += skb->len;
	}

	/* Return ok: we always eat the packet */
	return NETDEV_TX_OK;
}

void brcmf_txflowblock_if(struct brcmf_if *ifp,
			  enum brcmf_netif_stop_reason reason, bool state)
{
<<<<<<< HEAD
=======
	unsigned long flags;

>>>>>>> d0e0ac97
	if (!ifp)
		return;

	brcmf_dbg(TRACE, "enter: idx=%d stop=0x%X reason=%d state=%d\n",
		  ifp->bssidx, ifp->netif_stop, reason, state);
<<<<<<< HEAD
=======

	spin_lock_irqsave(&ifp->netif_stop_lock, flags);
>>>>>>> d0e0ac97
	if (state) {
		if (!ifp->netif_stop)
			netif_stop_queue(ifp->ndev);
		ifp->netif_stop |= reason;
	} else {
		ifp->netif_stop &= ~reason;
		if (!ifp->netif_stop)
			netif_wake_queue(ifp->ndev);
	}
<<<<<<< HEAD
=======
	spin_unlock_irqrestore(&ifp->netif_stop_lock, flags);
>>>>>>> d0e0ac97
}

void brcmf_txflowblock(struct device *dev, bool state)
{
	struct brcmf_bus *bus_if = dev_get_drvdata(dev);
	struct brcmf_pub *drvr = bus_if->drvr;
	int i;

	brcmf_dbg(TRACE, "Enter\n");

<<<<<<< HEAD
	for (i = 0; i < BRCMF_MAX_IFS; i++)
		brcmf_txflowblock_if(drvr->iflist[i],
				     BRCMF_NETIF_STOP_REASON_BLOCK_BUS, state);
=======
	if (brcmf_fws_fc_active(drvr->fws)) {
		brcmf_fws_bus_blocked(drvr, state);
	} else {
		for (i = 0; i < BRCMF_MAX_IFS; i++)
			brcmf_txflowblock_if(drvr->iflist[i],
					     BRCMF_NETIF_STOP_REASON_BLOCK_BUS,
					     state);
	}
>>>>>>> d0e0ac97
}

void brcmf_rx_frames(struct device *dev, struct sk_buff_head *skb_list)
{
	struct sk_buff *skb, *pnext;
	struct brcmf_if *ifp;
	struct brcmf_bus *bus_if = dev_get_drvdata(dev);
	struct brcmf_pub *drvr = bus_if->drvr;
	u8 ifidx;
	int ret;

	brcmf_dbg(DATA, "Enter\n");

	skb_queue_walk_safe(skb_list, skb, pnext) {
		skb_unlink(skb, skb_list);

		/* process and remove protocol-specific header */
		ret = brcmf_proto_hdrpull(drvr, drvr->fw_signals, &ifidx, skb);
		ifp = drvr->iflist[ifidx];

		if (ret || !ifp || !ifp->ndev) {
			if ((ret != -ENODATA) && ifp)
				ifp->stats.rx_errors++;
			brcmu_pkt_buf_free_skb(skb);
			continue;
		}

<<<<<<< HEAD
		/* Get the protocol, maintain skb around eth_type_trans()
		 * The main reason for this hack is for the limitation of
		 * Linux 2.4 where 'eth_type_trans' uses the
		 * 'net->hard_header_len'
		 * to perform skb_pull inside vs ETH_HLEN. Since to avoid
		 * coping of the packet coming from the network stack to add
		 * BDC, Hardware header etc, during network interface
		 * registration
		 * we set the 'net->hard_header_len' to ETH_HLEN + extra space
		 * required
		 * for BDC, Hardware header etc. and not just the ETH_HLEN
		 */
		eth = skb->data;
		len = skb->len;

=======
>>>>>>> d0e0ac97
		skb->dev = ifp->ndev;
		skb->protocol = eth_type_trans(skb, skb->dev);

		if (skb->pkt_type == PACKET_MULTICAST)
			ifp->stats.multicast++;
<<<<<<< HEAD

		skb->data = eth;
		skb->len = len;

		/* Strip header, count, deliver upward */
		skb_pull(skb, ETH_HLEN);
=======
>>>>>>> d0e0ac97

		/* Process special event packets */
		brcmf_fweh_process_skb(drvr, skb);

		if (!(ifp->ndev->flags & IFF_UP)) {
			brcmu_pkt_buf_free_skb(skb);
			continue;
		}

		ifp->stats.rx_bytes += skb->len;
		ifp->stats.rx_packets++;

		if (in_interrupt())
			netif_rx(skb);
		else
			/* If the receive is not processed inside an ISR,
			 * the softirqd must be woken explicitly to service the
			 * NET_RX_SOFTIRQ. This is handled by netif_rx_ni().
			 */
			netif_rx_ni(skb);
	}
}

void brcmf_txfinalize(struct brcmf_pub *drvr, struct sk_buff *txp,
		      bool success)
{
	struct brcmf_if *ifp;
	struct ethhdr *eh;
	u8 ifidx;
	u16 type;
	int res;

	res = brcmf_proto_hdrpull(drvr, false, &ifidx, txp);
<<<<<<< HEAD

	ifp = drvr->iflist[ifidx];
	if (!ifp)
		goto done;

	if (res == 0) {
		eh = (struct ethhdr *)(txp->data);
		type = ntohs(eh->h_proto);

		if (type == ETH_P_PAE) {
			atomic_dec(&ifp->pend_8021x_cnt);
			if (waitqueue_active(&ifp->pend_8021x_wait))
				wake_up(&ifp->pend_8021x_wait);
		}
	}
	if (!success)
		ifp->stats.tx_errors++;
done:
	brcmu_pkt_buf_free_skb(txp);
}

=======

	ifp = drvr->iflist[ifidx];
	if (!ifp)
		goto done;

	if (res == 0) {
		eh = (struct ethhdr *)(txp->data);
		type = ntohs(eh->h_proto);

		if (type == ETH_P_PAE) {
			atomic_dec(&ifp->pend_8021x_cnt);
			if (waitqueue_active(&ifp->pend_8021x_wait))
				wake_up(&ifp->pend_8021x_wait);
		}
	}
	if (!success)
		ifp->stats.tx_errors++;
done:
	brcmu_pkt_buf_free_skb(txp);
}

>>>>>>> d0e0ac97
void brcmf_txcomplete(struct device *dev, struct sk_buff *txp, bool success)
{
	struct brcmf_bus *bus_if = dev_get_drvdata(dev);
	struct brcmf_pub *drvr = bus_if->drvr;

	/* await txstatus signal for firmware if active */
	if (brcmf_fws_fc_active(drvr->fws)) {
		if (!success)
			brcmf_fws_bustxfail(drvr->fws, txp);
	} else {
		brcmf_txfinalize(drvr, txp, success);
	}
}

static struct net_device_stats *brcmf_netdev_get_stats(struct net_device *ndev)
{
	struct brcmf_if *ifp = netdev_priv(ndev);

	brcmf_dbg(TRACE, "Enter, idx=%d\n", ifp->bssidx);

	return &ifp->stats;
}

/*
 * Set current toe component enables in toe_ol iovar,
 * and set toe global enable iovar
 */
static int brcmf_toe_set(struct brcmf_if *ifp, u32 toe_ol)
{
	s32 err;

	err = brcmf_fil_iovar_int_set(ifp, "toe_ol", toe_ol);
	if (err < 0) {
		brcmf_err("Setting toe_ol failed, %d\n", err);
		return err;
	}

	err = brcmf_fil_iovar_int_set(ifp, "toe", (toe_ol != 0));
	if (err < 0)
		brcmf_err("Setting toe failed, %d\n", err);

	return err;

}

static void brcmf_ethtool_get_drvinfo(struct net_device *ndev,
				    struct ethtool_drvinfo *info)
{
	struct brcmf_if *ifp = netdev_priv(ndev);
	struct brcmf_pub *drvr = ifp->drvr;

	strlcpy(info->driver, KBUILD_MODNAME, sizeof(info->driver));
	snprintf(info->version, sizeof(info->version), "%lu",
		 drvr->drv_version);
	strlcpy(info->bus_info, dev_name(drvr->bus_if->dev),
		sizeof(info->bus_info));
}

static const struct ethtool_ops brcmf_ethtool_ops = {
	.get_drvinfo = brcmf_ethtool_get_drvinfo,
};

static int brcmf_ethtool(struct brcmf_if *ifp, void __user *uaddr)
{
	struct brcmf_pub *drvr = ifp->drvr;
	struct ethtool_drvinfo info;
	char drvname[sizeof(info.driver)];
	u32 cmd;
	struct ethtool_value edata;
	u32 toe_cmpnt, csum_dir;
	int ret;

	brcmf_dbg(TRACE, "Enter, idx=%d\n", ifp->bssidx);

	/* all ethtool calls start with a cmd word */
	if (copy_from_user(&cmd, uaddr, sizeof(u32)))
		return -EFAULT;

	switch (cmd) {
	case ETHTOOL_GDRVINFO:
		/* Copy out any request driver name */
		if (copy_from_user(&info, uaddr, sizeof(info)))
			return -EFAULT;
		strncpy(drvname, info.driver, sizeof(info.driver));
		drvname[sizeof(info.driver) - 1] = '\0';

		/* clear struct for return */
		memset(&info, 0, sizeof(info));
		info.cmd = cmd;

		/* if requested, identify ourselves */
		if (strcmp(drvname, "?dhd") == 0) {
			sprintf(info.driver, "dhd");
			strcpy(info.version, BRCMF_VERSION_STR);
		}
		/* report dongle driver type */
		else
			sprintf(info.driver, "wl");

		sprintf(info.version, "%lu", drvr->drv_version);
		if (copy_to_user(uaddr, &info, sizeof(info)))
			return -EFAULT;
		brcmf_dbg(TRACE, "given %*s, returning %s\n",
			  (int)sizeof(drvname), drvname, info.driver);
		break;

		/* Get toe offload components from dongle */
	case ETHTOOL_GRXCSUM:
	case ETHTOOL_GTXCSUM:
		ret = brcmf_fil_iovar_int_get(ifp, "toe_ol", &toe_cmpnt);
		if (ret < 0)
			return ret;

		csum_dir =
		    (cmd == ETHTOOL_GTXCSUM) ? TOE_TX_CSUM_OL : TOE_RX_CSUM_OL;

		edata.cmd = cmd;
		edata.data = (toe_cmpnt & csum_dir) ? 1 : 0;

		if (copy_to_user(uaddr, &edata, sizeof(edata)))
			return -EFAULT;
		break;

		/* Set toe offload components in dongle */
	case ETHTOOL_SRXCSUM:
	case ETHTOOL_STXCSUM:
		if (copy_from_user(&edata, uaddr, sizeof(edata)))
			return -EFAULT;

		/* Read the current settings, update and write back */
		ret = brcmf_fil_iovar_int_get(ifp, "toe_ol", &toe_cmpnt);
		if (ret < 0)
			return ret;

		csum_dir =
		    (cmd == ETHTOOL_STXCSUM) ? TOE_TX_CSUM_OL : TOE_RX_CSUM_OL;

		if (edata.data != 0)
			toe_cmpnt |= csum_dir;
		else
			toe_cmpnt &= ~csum_dir;

		ret = brcmf_toe_set(ifp, toe_cmpnt);
		if (ret < 0)
			return ret;

		/* If setting TX checksum mode, tell Linux the new mode */
		if (cmd == ETHTOOL_STXCSUM) {
			if (edata.data)
				ifp->ndev->features |= NETIF_F_IP_CSUM;
			else
				ifp->ndev->features &= ~NETIF_F_IP_CSUM;
		}

		break;

	default:
		return -EOPNOTSUPP;
	}

	return 0;
}

static int brcmf_netdev_ioctl_entry(struct net_device *ndev, struct ifreq *ifr,
				    int cmd)
{
	struct brcmf_if *ifp = netdev_priv(ndev);
	struct brcmf_pub *drvr = ifp->drvr;

	brcmf_dbg(TRACE, "Enter, idx=%d, cmd=0x%04x\n", ifp->bssidx, cmd);

	if (!drvr->iflist[ifp->bssidx])
		return -1;

	if (cmd == SIOCETHTOOL)
		return brcmf_ethtool(ifp, ifr->ifr_data);

	return -EOPNOTSUPP;
}

static int brcmf_netdev_stop(struct net_device *ndev)
{
	struct brcmf_if *ifp = netdev_priv(ndev);

	brcmf_dbg(TRACE, "Enter, idx=%d\n", ifp->bssidx);

	brcmf_cfg80211_down(ndev);

	/* Set state and stop OS transmissions */
	netif_stop_queue(ndev);

	return 0;
}

static int brcmf_netdev_open(struct net_device *ndev)
{
	struct brcmf_if *ifp = netdev_priv(ndev);
	struct brcmf_pub *drvr = ifp->drvr;
	struct brcmf_bus *bus_if = drvr->bus_if;
	u32 toe_ol;
	s32 ret = 0;

	brcmf_dbg(TRACE, "Enter, idx=%d\n", ifp->bssidx);

	/* If bus is not ready, can't continue */
	if (bus_if->state != BRCMF_BUS_DATA) {
		brcmf_err("failed bus is not ready\n");
		return -EAGAIN;
	}

	atomic_set(&ifp->pend_8021x_cnt, 0);

	/* Get current TOE mode from dongle */
	if (brcmf_fil_iovar_int_get(ifp, "toe_ol", &toe_ol) >= 0
	    && (toe_ol & TOE_TX_CSUM_OL) != 0)
		ndev->features |= NETIF_F_IP_CSUM;
	else
		ndev->features &= ~NETIF_F_IP_CSUM;

	/* Allow transmit calls */
	netif_start_queue(ndev);
	if (brcmf_cfg80211_up(ndev)) {
		brcmf_err("failed to bring up cfg80211\n");
		return -1;
	}

	return ret;
}

static const struct net_device_ops brcmf_netdev_ops_pri = {
	.ndo_open = brcmf_netdev_open,
	.ndo_stop = brcmf_netdev_stop,
	.ndo_get_stats = brcmf_netdev_get_stats,
	.ndo_do_ioctl = brcmf_netdev_ioctl_entry,
	.ndo_start_xmit = brcmf_netdev_start_xmit,
	.ndo_set_mac_address = brcmf_netdev_set_mac_address,
	.ndo_set_rx_mode = brcmf_netdev_set_multicast_list
};

int brcmf_net_attach(struct brcmf_if *ifp, bool rtnl_locked)
{
	struct brcmf_pub *drvr = ifp->drvr;
	struct net_device *ndev;
	s32 err;

	brcmf_dbg(TRACE, "Enter, idx=%d mac=%pM\n", ifp->bssidx,
		  ifp->mac_addr);
	ndev = ifp->ndev;

	/* set appropriate operations */
	ndev->netdev_ops = &brcmf_netdev_ops_pri;

	ndev->hard_header_len += drvr->hdrlen;
	ndev->ethtool_ops = &brcmf_ethtool_ops;

	drvr->rxsz = ndev->mtu + ndev->hard_header_len +
			      drvr->hdrlen;

	/* set the mac address */
	memcpy(ndev->dev_addr, ifp->mac_addr, ETH_ALEN);

	INIT_WORK(&ifp->setmacaddr_work, _brcmf_set_mac_address);
	INIT_WORK(&ifp->multicast_work, _brcmf_set_multicast_list);

	if (rtnl_locked)
		err = register_netdevice(ndev);
	else
		err = register_netdev(ndev);
	if (err != 0) {
		brcmf_err("couldn't register the net device\n");
		goto fail;
	}

	brcmf_dbg(INFO, "%s: Broadcom Dongle Host Driver\n", ndev->name);

	ndev->destructor = free_netdev;
	return 0;

fail:
	drvr->iflist[ifp->bssidx] = NULL;
	ndev->netdev_ops = NULL;
	free_netdev(ndev);
	return -EBADE;
}

static int brcmf_net_p2p_open(struct net_device *ndev)
{
	brcmf_dbg(TRACE, "Enter\n");

	return brcmf_cfg80211_up(ndev);
}

static int brcmf_net_p2p_stop(struct net_device *ndev)
{
	brcmf_dbg(TRACE, "Enter\n");

	return brcmf_cfg80211_down(ndev);
}

static int brcmf_net_p2p_do_ioctl(struct net_device *ndev,
				  struct ifreq *ifr, int cmd)
{
	brcmf_dbg(TRACE, "Enter\n");
	return 0;
}

static netdev_tx_t brcmf_net_p2p_start_xmit(struct sk_buff *skb,
					    struct net_device *ndev)
{
	if (skb)
		dev_kfree_skb_any(skb);

	return NETDEV_TX_OK;
}

static const struct net_device_ops brcmf_netdev_ops_p2p = {
	.ndo_open = brcmf_net_p2p_open,
	.ndo_stop = brcmf_net_p2p_stop,
	.ndo_do_ioctl = brcmf_net_p2p_do_ioctl,
	.ndo_start_xmit = brcmf_net_p2p_start_xmit
};

static int brcmf_net_p2p_attach(struct brcmf_if *ifp)
{
	struct net_device *ndev;

	brcmf_dbg(TRACE, "Enter, idx=%d mac=%pM\n", ifp->bssidx,
		  ifp->mac_addr);
	ndev = ifp->ndev;

	ndev->netdev_ops = &brcmf_netdev_ops_p2p;

	/* set the mac address */
	memcpy(ndev->dev_addr, ifp->mac_addr, ETH_ALEN);

	if (register_netdev(ndev) != 0) {
		brcmf_err("couldn't register the p2p net device\n");
		goto fail;
	}

	brcmf_dbg(INFO, "%s: Broadcom Dongle Host Driver\n", ndev->name);

	return 0;

fail:
	ifp->drvr->iflist[ifp->bssidx] = NULL;
	ndev->netdev_ops = NULL;
	free_netdev(ndev);
	return -EBADE;
}

struct brcmf_if *brcmf_add_if(struct brcmf_pub *drvr, s32 bssidx, s32 ifidx,
			      char *name, u8 *mac_addr)
{
	struct brcmf_if *ifp;
	struct net_device *ndev;

	brcmf_dbg(TRACE, "Enter, idx=%d, ifidx=%d\n", bssidx, ifidx);

	ifp = drvr->iflist[bssidx];
	/*
	 * Delete the existing interface before overwriting it
	 * in case we missed the BRCMF_E_IF_DEL event.
	 */
	if (ifp) {
		brcmf_err("ERROR: netdev:%s already exists\n",
			  ifp->ndev->name);
		if (ifidx) {
			netif_stop_queue(ifp->ndev);
			unregister_netdev(ifp->ndev);
			free_netdev(ifp->ndev);
			drvr->iflist[bssidx] = NULL;
		} else {
			brcmf_err("ignore IF event\n");
			return ERR_PTR(-EINVAL);
		}
	}

	if (!brcmf_p2p_enable && bssidx == 1) {
		/* this is P2P_DEVICE interface */
		brcmf_dbg(INFO, "allocate non-netdev interface\n");
		ifp = kzalloc(sizeof(*ifp), GFP_KERNEL);
		if (!ifp)
			return ERR_PTR(-ENOMEM);
	} else {
		brcmf_dbg(INFO, "allocate netdev interface\n");
		/* Allocate netdev, including space for private structure */
		ndev = alloc_netdev(sizeof(*ifp), name, ether_setup);
		if (!ndev)
			return ERR_PTR(-ENOMEM);

		ifp = netdev_priv(ndev);
		ifp->ndev = ndev;
	}

	ifp->drvr = drvr;
	drvr->iflist[bssidx] = ifp;
	ifp->ifidx = ifidx;
	ifp->bssidx = bssidx;

	init_waitqueue_head(&ifp->pend_8021x_wait);
<<<<<<< HEAD
=======
	spin_lock_init(&ifp->netif_stop_lock);
>>>>>>> d0e0ac97

	if (mac_addr != NULL)
		memcpy(ifp->mac_addr, mac_addr, ETH_ALEN);

	brcmf_dbg(TRACE, " ==== pid:%x, if:%s (%pM) created ===\n",
		  current->pid, name, ifp->mac_addr);

	return ifp;
}

void brcmf_del_if(struct brcmf_pub *drvr, s32 bssidx)
{
	struct brcmf_if *ifp;

	ifp = drvr->iflist[bssidx];
	drvr->iflist[bssidx] = NULL;
	if (!ifp) {
		brcmf_err("Null interface, idx=%d\n", bssidx);
		return;
	}
	brcmf_dbg(TRACE, "Enter, idx=%d, ifidx=%d\n", bssidx, ifp->ifidx);
	if (ifp->ndev) {
		if (bssidx == 0) {
			if (ifp->ndev->netdev_ops == &brcmf_netdev_ops_pri) {
				rtnl_lock();
				brcmf_netdev_stop(ifp->ndev);
				rtnl_unlock();
			}
		} else {
			netif_stop_queue(ifp->ndev);
		}

		if (ifp->ndev->netdev_ops == &brcmf_netdev_ops_pri) {
			cancel_work_sync(&ifp->setmacaddr_work);
			cancel_work_sync(&ifp->multicast_work);
		}
		/* unregister will take care of freeing it */
		unregister_netdev(ifp->ndev);
		if (bssidx == 0)
			brcmf_cfg80211_detach(drvr->config);
	} else {
		kfree(ifp);
	}
}

int brcmf_attach(uint bus_hdrlen, struct device *dev)
{
	struct brcmf_pub *drvr = NULL;
	int ret = 0;

	brcmf_dbg(TRACE, "Enter\n");

	/* Allocate primary brcmf_info */
	drvr = kzalloc(sizeof(struct brcmf_pub), GFP_ATOMIC);
	if (!drvr)
		return -ENOMEM;

	mutex_init(&drvr->proto_block);

	/* Link to bus module */
	drvr->hdrlen = bus_hdrlen;
	drvr->bus_if = dev_get_drvdata(dev);
	drvr->bus_if->drvr = drvr;

	/* create device debugfs folder */
	brcmf_debugfs_attach(drvr);

	/* Attach and link in the protocol */
	ret = brcmf_proto_attach(drvr);
	if (ret != 0) {
		brcmf_err("brcmf_prot_attach failed\n");
		goto fail;
	}

	/* attach firmware event handler */
	brcmf_fweh_attach(drvr);

	INIT_LIST_HEAD(&drvr->bus_if->dcmd_list);

	return ret;

fail:
	brcmf_detach(dev);

	return ret;
}

int brcmf_bus_start(struct device *dev)
{
	int ret = -1;
	struct brcmf_bus *bus_if = dev_get_drvdata(dev);
	struct brcmf_pub *drvr = bus_if->drvr;
	struct brcmf_if *ifp;
	struct brcmf_if *p2p_ifp;

	brcmf_dbg(TRACE, "\n");

	/* Bring up the bus */
	ret = brcmf_bus_init(bus_if);
	if (ret != 0) {
		brcmf_err("brcmf_sdbrcm_bus_init failed %d\n", ret);
		return ret;
	}

	/* add primary networking interface */
	ifp = brcmf_add_if(drvr, 0, 0, "wlan%d", NULL);
	if (IS_ERR(ifp))
		return PTR_ERR(ifp);

	if (brcmf_p2p_enable)
		p2p_ifp = brcmf_add_if(drvr, 1, 0, "p2p%d", NULL);
	else
		p2p_ifp = NULL;
	if (IS_ERR(p2p_ifp))
		p2p_ifp = NULL;

	/* signal bus ready */
	bus_if->state = BRCMF_BUS_DATA;

	/* Bus is ready, do any initialization */
	ret = brcmf_c_preinit_dcmds(ifp);
	if (ret < 0)
		goto fail;

	drvr->fw_signals = true;
	ret = brcmf_fws_init(drvr);
	if (ret < 0)
		goto fail;

	brcmf_fws_add_interface(ifp);

	drvr->config = brcmf_cfg80211_attach(drvr, bus_if->dev);
	if (drvr->config == NULL) {
		ret = -ENOMEM;
		goto fail;
	}

	ret = brcmf_fweh_activate_events(ifp);
	if (ret < 0)
		goto fail;

	ret = brcmf_net_attach(ifp, false);
fail:
	if (ret < 0) {
		brcmf_err("failed: %d\n", ret);
		if (drvr->config)
			brcmf_cfg80211_detach(drvr->config);
		if (drvr->fws) {
			brcmf_fws_del_interface(ifp);
			brcmf_fws_deinit(drvr);
		}
<<<<<<< HEAD
=======
		if (drvr->iflist[0]) {
			free_netdev(ifp->ndev);
			drvr->iflist[0] = NULL;
		}
>>>>>>> d0e0ac97
		if (p2p_ifp) {
			free_netdev(p2p_ifp->ndev);
			drvr->iflist[1] = NULL;
		}
		return ret;
	}
	if ((brcmf_p2p_enable) && (p2p_ifp))
		if (brcmf_net_p2p_attach(p2p_ifp) < 0)
			brcmf_p2p_enable = 0;

	return 0;
}

static void brcmf_bus_detach(struct brcmf_pub *drvr)
{
	brcmf_dbg(TRACE, "Enter\n");

	if (drvr) {
		/* Stop the protocol module */
		brcmf_proto_stop(drvr);

		/* Stop the bus module */
		brcmf_bus_stop(drvr->bus_if);
	}
}

void brcmf_dev_reset(struct device *dev)
{
	struct brcmf_bus *bus_if = dev_get_drvdata(dev);
	struct brcmf_pub *drvr = bus_if->drvr;

	if (drvr == NULL)
		return;

	if (drvr->iflist[0])
		brcmf_fil_cmd_int_set(drvr->iflist[0], BRCMF_C_TERMINATED, 1);
}

void brcmf_detach(struct device *dev)
{
	s32 i;
	struct brcmf_bus *bus_if = dev_get_drvdata(dev);
	struct brcmf_pub *drvr = bus_if->drvr;

	brcmf_dbg(TRACE, "Enter\n");

	if (drvr == NULL)
		return;

	/* stop firmware event handling */
	brcmf_fweh_detach(drvr);

	/* make sure primary interface removed last */
	for (i = BRCMF_MAX_IFS-1; i > -1; i--)
		if (drvr->iflist[i]) {
			brcmf_fws_del_interface(drvr->iflist[i]);
			brcmf_del_if(drvr, i);
		}

	brcmf_bus_detach(drvr);

	if (drvr->prot)
		brcmf_proto_detach(drvr);

	brcmf_fws_deinit(drvr);

	brcmf_debugfs_detach(drvr);
	bus_if->drvr = NULL;
	kfree(drvr);
}

static int brcmf_get_pend_8021x_cnt(struct brcmf_if *ifp)
{
	return atomic_read(&ifp->pend_8021x_cnt);
}

int brcmf_netdev_wait_pend8021x(struct net_device *ndev)
{
	struct brcmf_if *ifp = netdev_priv(ndev);
	int err;

	err = wait_event_timeout(ifp->pend_8021x_wait,
				 !brcmf_get_pend_8021x_cnt(ifp),
				 msecs_to_jiffies(MAX_WAIT_FOR_8021X_TX));

	WARN_ON(!err);

	return !err;
}

/*
 * return chip id and rev of the device encoded in u32.
 */
u32 brcmf_get_chip_info(struct brcmf_if *ifp)
{
	struct brcmf_bus *bus = ifp->drvr->bus_if;

	return bus->chip << 4 | bus->chiprev;
}

static void brcmf_driver_init(struct work_struct *work)
{
	brcmf_debugfs_init();

#ifdef CONFIG_BRCMFMAC_SDIO
	brcmf_sdio_init();
#endif
#ifdef CONFIG_BRCMFMAC_USB
	brcmf_usb_init();
#endif
}
static DECLARE_WORK(brcmf_driver_work, brcmf_driver_init);

static int __init brcmfmac_module_init(void)
{
	if (!schedule_work(&brcmf_driver_work))
		return -EBUSY;

	return 0;
}

static void __exit brcmfmac_module_exit(void)
{
	cancel_work_sync(&brcmf_driver_work);

#ifdef CONFIG_BRCMFMAC_SDIO
	brcmf_sdio_exit();
#endif
#ifdef CONFIG_BRCMFMAC_USB
	brcmf_usb_exit();
#endif
	brcmf_debugfs_exit();
}

module_init(brcmfmac_module_init);
module_exit(brcmfmac_module_exit);<|MERGE_RESOLUTION|>--- conflicted
+++ resolved
@@ -179,11 +179,7 @@
 	struct brcmf_pub *drvr = ifp->drvr;
 	struct ethhdr *eh;
 
-<<<<<<< HEAD
-	brcmf_dbg(TRACE, "Enter, idx=%d\n", ifp->bssidx);
-=======
 	brcmf_dbg(DATA, "Enter, idx=%d\n", ifp->bssidx);
->>>>>>> d0e0ac97
 
 	/* Can the device send data? */
 	if (drvr->bus_if->state != BRCMF_BUS_DATA) {
@@ -244,21 +240,15 @@
 void brcmf_txflowblock_if(struct brcmf_if *ifp,
 			  enum brcmf_netif_stop_reason reason, bool state)
 {
-<<<<<<< HEAD
-=======
 	unsigned long flags;
 
->>>>>>> d0e0ac97
 	if (!ifp)
 		return;
 
 	brcmf_dbg(TRACE, "enter: idx=%d stop=0x%X reason=%d state=%d\n",
 		  ifp->bssidx, ifp->netif_stop, reason, state);
-<<<<<<< HEAD
-=======
 
 	spin_lock_irqsave(&ifp->netif_stop_lock, flags);
->>>>>>> d0e0ac97
 	if (state) {
 		if (!ifp->netif_stop)
 			netif_stop_queue(ifp->ndev);
@@ -268,10 +258,7 @@
 		if (!ifp->netif_stop)
 			netif_wake_queue(ifp->ndev);
 	}
-<<<<<<< HEAD
-=======
 	spin_unlock_irqrestore(&ifp->netif_stop_lock, flags);
->>>>>>> d0e0ac97
 }
 
 void brcmf_txflowblock(struct device *dev, bool state)
@@ -282,11 +269,6 @@
 
 	brcmf_dbg(TRACE, "Enter\n");
 
-<<<<<<< HEAD
-	for (i = 0; i < BRCMF_MAX_IFS; i++)
-		brcmf_txflowblock_if(drvr->iflist[i],
-				     BRCMF_NETIF_STOP_REASON_BLOCK_BUS, state);
-=======
 	if (brcmf_fws_fc_active(drvr->fws)) {
 		brcmf_fws_bus_blocked(drvr, state);
 	} else {
@@ -295,7 +277,6 @@
 					     BRCMF_NETIF_STOP_REASON_BLOCK_BUS,
 					     state);
 	}
->>>>>>> d0e0ac97
 }
 
 void brcmf_rx_frames(struct device *dev, struct sk_buff_head *skb_list)
@@ -323,38 +304,11 @@
 			continue;
 		}
 
-<<<<<<< HEAD
-		/* Get the protocol, maintain skb around eth_type_trans()
-		 * The main reason for this hack is for the limitation of
-		 * Linux 2.4 where 'eth_type_trans' uses the
-		 * 'net->hard_header_len'
-		 * to perform skb_pull inside vs ETH_HLEN. Since to avoid
-		 * coping of the packet coming from the network stack to add
-		 * BDC, Hardware header etc, during network interface
-		 * registration
-		 * we set the 'net->hard_header_len' to ETH_HLEN + extra space
-		 * required
-		 * for BDC, Hardware header etc. and not just the ETH_HLEN
-		 */
-		eth = skb->data;
-		len = skb->len;
-
-=======
->>>>>>> d0e0ac97
 		skb->dev = ifp->ndev;
 		skb->protocol = eth_type_trans(skb, skb->dev);
 
 		if (skb->pkt_type == PACKET_MULTICAST)
 			ifp->stats.multicast++;
-<<<<<<< HEAD
-
-		skb->data = eth;
-		skb->len = len;
-
-		/* Strip header, count, deliver upward */
-		skb_pull(skb, ETH_HLEN);
-=======
->>>>>>> d0e0ac97
 
 		/* Process special event packets */
 		brcmf_fweh_process_skb(drvr, skb);
@@ -388,7 +342,6 @@
 	int res;
 
 	res = brcmf_proto_hdrpull(drvr, false, &ifidx, txp);
-<<<<<<< HEAD
 
 	ifp = drvr->iflist[ifidx];
 	if (!ifp)
@@ -410,29 +363,6 @@
 	brcmu_pkt_buf_free_skb(txp);
 }
 
-=======
-
-	ifp = drvr->iflist[ifidx];
-	if (!ifp)
-		goto done;
-
-	if (res == 0) {
-		eh = (struct ethhdr *)(txp->data);
-		type = ntohs(eh->h_proto);
-
-		if (type == ETH_P_PAE) {
-			atomic_dec(&ifp->pend_8021x_cnt);
-			if (waitqueue_active(&ifp->pend_8021x_wait))
-				wake_up(&ifp->pend_8021x_wait);
-		}
-	}
-	if (!success)
-		ifp->stats.tx_errors++;
-done:
-	brcmu_pkt_buf_free_skb(txp);
-}
-
->>>>>>> d0e0ac97
 void brcmf_txcomplete(struct device *dev, struct sk_buff *txp, bool success)
 {
 	struct brcmf_bus *bus_if = dev_get_drvdata(dev);
@@ -834,10 +764,7 @@
 	ifp->bssidx = bssidx;
 
 	init_waitqueue_head(&ifp->pend_8021x_wait);
-<<<<<<< HEAD
-=======
 	spin_lock_init(&ifp->netif_stop_lock);
->>>>>>> d0e0ac97
 
 	if (mac_addr != NULL)
 		memcpy(ifp->mac_addr, mac_addr, ETH_ALEN);
@@ -989,13 +916,10 @@
 			brcmf_fws_del_interface(ifp);
 			brcmf_fws_deinit(drvr);
 		}
-<<<<<<< HEAD
-=======
 		if (drvr->iflist[0]) {
 			free_netdev(ifp->ndev);
 			drvr->iflist[0] = NULL;
 		}
->>>>>>> d0e0ac97
 		if (p2p_ifp) {
 			free_netdev(p2p_ifp->ndev);
 			drvr->iflist[1] = NULL;
