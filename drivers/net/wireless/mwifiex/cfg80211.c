--- conflicted
+++ resolved
@@ -1926,14 +1926,8 @@
 		return -EBUSY;
 	}
 
-<<<<<<< HEAD
-	priv->user_scan_cfg = kzalloc(sizeof(struct mwifiex_user_scan_cfg),
-				      GFP_KERNEL);
-	if (!priv->user_scan_cfg)
-=======
 	user_scan_cfg = kzalloc(sizeof(*user_scan_cfg), GFP_KERNEL);
 	if (!user_scan_cfg)
->>>>>>> d0e0ac97
 		return -ENOMEM;
 
 	priv->scan_request = request;
@@ -2476,10 +2470,7 @@
 	.change_beacon = mwifiex_cfg80211_change_beacon,
 	.set_cqm_rssi_config = mwifiex_cfg80211_set_cqm_rssi_config,
 	.set_antenna = mwifiex_cfg80211_set_antenna,
-<<<<<<< HEAD
-=======
 	.del_station = mwifiex_cfg80211_del_station,
->>>>>>> d0e0ac97
 #ifdef CONFIG_PM
 	.suspend = mwifiex_cfg80211_suspend,
 	.resume = mwifiex_cfg80211_resume,
@@ -2566,15 +2557,7 @@
 	wiphy_apply_custom_regulatory(wiphy, &mwifiex_world_regdom_custom);
 
 #ifdef CONFIG_PM
-<<<<<<< HEAD
-	wiphy->wowlan.flags = WIPHY_WOWLAN_MAGIC_PKT;
-	wiphy->wowlan.n_patterns = MWIFIEX_MAX_FILTERS;
-	wiphy->wowlan.pattern_min_len = 1;
-	wiphy->wowlan.pattern_max_len = MWIFIEX_MAX_PATTERN_LEN;
-	wiphy->wowlan.max_pkt_offset = MWIFIEX_MAX_OFFSET_LEN;
-=======
 	wiphy->wowlan = &mwifiex_wowlan_support;
->>>>>>> d0e0ac97
 #endif
 
 	wiphy->probe_resp_offload = NL80211_PROBE_RESP_OFFLOAD_SUPPORT_WPS |
