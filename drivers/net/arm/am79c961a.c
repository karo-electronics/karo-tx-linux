--- conflicted
+++ resolved
@@ -199,19 +199,6 @@
 
 static void am79c961_mc_hash(char *addr, u16 *hash)
 {
-<<<<<<< HEAD
-	if (addr[0] & 0x01) {
-		int idx, bit;
-		u32 crc;
-
-		crc = ether_crc_le(ETH_ALEN, addr);
-
-		idx = crc >> 30;
-		bit = (crc >> 26) & 15;
-
-		hash[idx] |= 1 << bit;
-	}
-=======
 	int idx, bit;
 	u32 crc;
 
@@ -221,7 +208,6 @@
 	bit = (crc >> 26) & 15;
 
 	hash[idx] |= 1 << bit;
->>>>>>> acfe7d74
 }
 
 static unsigned int am79c961_get_rx_mode(struct net_device *dev, u16 *hash)
