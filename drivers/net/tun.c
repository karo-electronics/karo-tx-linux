/*
 *  TUN - Universal TUN/TAP device driver.
 *  Copyright (C) 1999-2002 Maxim Krasnyansky <maxk@qualcomm.com>
 *
 *  This program is free software; you can redistribute it and/or modify
 *  it under the terms of the GNU General Public License as published by
 *  the Free Software Foundation; either version 2 of the License, or
 *  (at your option) any later version.
 *
 *  This program is distributed in the hope that it will be useful,
 *  but WITHOUT ANY WARRANTY; without even the implied warranty of
 *  MERCHANTABILITY or FITNESS FOR A PARTICULAR PURPOSE. See the
 *  GNU General Public License for more details.
 *
 *  $Id: tun.c,v 1.15 2002/03/01 02:44:24 maxk Exp $
 */

/*
 *  Changes:
 *
 *  Mike Kershaw <dragorn@kismetwireless.net> 2005/08/14
 *    Add TUNSETLINK ioctl to set the link encapsulation
 *
 *  Mark Smith <markzzzsmith@yahoo.com.au>
 *    Use eth_random_addr() for tap MAC address.
 *
 *  Harald Roelle <harald.roelle@ifi.lmu.de>  2004/04/20
 *    Fixes in packet dropping, queue length setting and queue wakeup.
 *    Increased default tx queue length.
 *    Added ethtool API.
 *    Minor cleanups
 *
 *  Daniel Podlejski <underley@underley.eu.org>
 *    Modifications for 2.3.99-pre5 kernel.
 */

#define pr_fmt(fmt) KBUILD_MODNAME ": " fmt

#define DRV_NAME	"tun"
#define DRV_VERSION	"1.6"
#define DRV_DESCRIPTION	"Universal TUN/TAP device driver"
#define DRV_COPYRIGHT	"(C) 1999-2004 Max Krasnyansky <maxk@qualcomm.com>"

#include <linux/module.h>
#include <linux/errno.h>
#include <linux/kernel.h>
#include <linux/major.h>
#include <linux/slab.h>
#include <linux/poll.h>
#include <linux/fcntl.h>
#include <linux/init.h>
#include <linux/skbuff.h>
#include <linux/netdevice.h>
#include <linux/etherdevice.h>
#include <linux/miscdevice.h>
#include <linux/ethtool.h>
#include <linux/rtnetlink.h>
#include <linux/compat.h>
#include <linux/if.h>
#include <linux/if_arp.h>
#include <linux/if_ether.h>
#include <linux/if_tun.h>
#include <linux/crc32.h>
#include <linux/nsproxy.h>
#include <linux/virtio_net.h>
#include <linux/rcupdate.h>
#include <net/net_namespace.h>
#include <net/netns/generic.h>
#include <net/rtnetlink.h>
#include <net/sock.h>

#include <asm/uaccess.h>

/* Uncomment to enable debugging */
/* #define TUN_DEBUG 1 */

#ifdef TUN_DEBUG
static int debug;

#define tun_debug(level, tun, fmt, args...)			\
do {								\
	if (tun->debug)						\
		netdev_printk(level, tun->dev, fmt, ##args);	\
} while (0)
#define DBG1(level, fmt, args...)				\
do {								\
	if (debug == 2)						\
		printk(level fmt, ##args);			\
} while (0)
#else
#define tun_debug(level, tun, fmt, args...)			\
do {								\
	if (0)							\
		netdev_printk(level, tun->dev, fmt, ##args);	\
} while (0)
#define DBG1(level, fmt, args...)				\
do {								\
	if (0)							\
		printk(level fmt, ##args);			\
} while (0)
#endif

#define GOODCOPY_LEN 128

#define FLT_EXACT_COUNT 8
struct tap_filter {
	unsigned int    count;    /* Number of addrs. Zero means disabled */
	u32             mask[2];  /* Mask of the hashed addrs */
	unsigned char	addr[FLT_EXACT_COUNT][ETH_ALEN];
};

/* DEFAULT_MAX_NUM_RSS_QUEUES were choosed to let the rx/tx queues allocated for
 * the netdevice to be fit in one page. So we can make sure the success of
 * memory allocation. TODO: increase the limit. */
#define MAX_TAP_QUEUES DEFAULT_MAX_NUM_RSS_QUEUES
#define MAX_TAP_FLOWS  4096

#define TUN_FLOW_EXPIRE (3 * HZ)

/* A tun_file connects an open character device to a tuntap netdevice. It
 * also contains all socket related strctures (except sock_fprog and tap_filter)
 * to serve as one transmit queue for tuntap device. The sock_fprog and
 * tap_filter were kept in tun_struct since they were used for filtering for the
 * netdevice not for a specific queue (at least I didn't see the requirement for
 * this).
 *
 * RCU usage:
 * The tun_file and tun_struct are loosely coupled, the pointer from one to the
 * other can only be read while rcu_read_lock or rtnl_lock is held.
 */
struct tun_file {
	struct sock sk;
	struct socket socket;
	struct socket_wq wq;
	struct tun_struct __rcu *tun;
	struct net *net;
	struct fasync_struct *fasync;
	/* only used for fasnyc */
	unsigned int flags;
	u16 queue_index;
	struct list_head next;
	struct tun_struct *detached;
};

struct tun_flow_entry {
	struct hlist_node hash_link;
	struct rcu_head rcu;
	struct tun_struct *tun;

	u32 rxhash;
	int queue_index;
	unsigned long updated;
};

#define TUN_NUM_FLOW_ENTRIES 1024

/* Since the socket were moved to tun_file, to preserve the behavior of persist
 * device, socket filter, sndbuf and vnet header size were restore when the
 * file were attached to a persist device.
 */
struct tun_struct {
	struct tun_file __rcu	*tfiles[MAX_TAP_QUEUES];
	unsigned int            numqueues;
	unsigned int 		flags;
	kuid_t			owner;
	kgid_t			group;

	struct net_device	*dev;
	netdev_features_t	set_features;
#define TUN_USER_FEATURES (NETIF_F_HW_CSUM|NETIF_F_TSO_ECN|NETIF_F_TSO| \
			  NETIF_F_TSO6|NETIF_F_UFO)

	int			vnet_hdr_sz;
	int			sndbuf;
	struct tap_filter	txflt;
	struct sock_fprog	fprog;
	/* protected by rtnl lock */
	bool			filter_attached;
#ifdef TUN_DEBUG
	int debug;
#endif
	spinlock_t lock;
	struct hlist_head flows[TUN_NUM_FLOW_ENTRIES];
	struct timer_list flow_gc_timer;
	unsigned long ageing_time;
	unsigned int numdisabled;
	struct list_head disabled;
	void *security;
	u32 flow_count;
};

static inline u32 tun_hashfn(u32 rxhash)
{
	return rxhash & 0x3ff;
}

static struct tun_flow_entry *tun_flow_find(struct hlist_head *head, u32 rxhash)
{
	struct tun_flow_entry *e;

	hlist_for_each_entry_rcu(e, head, hash_link) {
		if (e->rxhash == rxhash)
			return e;
	}
	return NULL;
}

static struct tun_flow_entry *tun_flow_create(struct tun_struct *tun,
					      struct hlist_head *head,
					      u32 rxhash, u16 queue_index)
{
	struct tun_flow_entry *e = kmalloc(sizeof(*e), GFP_ATOMIC);

	if (e) {
		tun_debug(KERN_INFO, tun, "create flow: hash %u index %u\n",
			  rxhash, queue_index);
		e->updated = jiffies;
		e->rxhash = rxhash;
		e->queue_index = queue_index;
		e->tun = tun;
		hlist_add_head_rcu(&e->hash_link, head);
		++tun->flow_count;
	}
	return e;
}

static void tun_flow_delete(struct tun_struct *tun, struct tun_flow_entry *e)
{
	tun_debug(KERN_INFO, tun, "delete flow: hash %u index %u\n",
		  e->rxhash, e->queue_index);
	hlist_del_rcu(&e->hash_link);
	kfree_rcu(e, rcu);
	--tun->flow_count;
}

static void tun_flow_flush(struct tun_struct *tun)
{
	int i;

	spin_lock_bh(&tun->lock);
	for (i = 0; i < TUN_NUM_FLOW_ENTRIES; i++) {
		struct tun_flow_entry *e;
		struct hlist_node *n;

		hlist_for_each_entry_safe(e, n, &tun->flows[i], hash_link)
			tun_flow_delete(tun, e);
	}
	spin_unlock_bh(&tun->lock);
}

static void tun_flow_delete_by_queue(struct tun_struct *tun, u16 queue_index)
{
	int i;

	spin_lock_bh(&tun->lock);
	for (i = 0; i < TUN_NUM_FLOW_ENTRIES; i++) {
		struct tun_flow_entry *e;
		struct hlist_node *n;

		hlist_for_each_entry_safe(e, n, &tun->flows[i], hash_link) {
			if (e->queue_index == queue_index)
				tun_flow_delete(tun, e);
		}
	}
	spin_unlock_bh(&tun->lock);
}

static void tun_flow_cleanup(unsigned long data)
{
	struct tun_struct *tun = (struct tun_struct *)data;
	unsigned long delay = tun->ageing_time;
	unsigned long next_timer = jiffies + delay;
	unsigned long count = 0;
	int i;

	tun_debug(KERN_INFO, tun, "tun_flow_cleanup\n");

	spin_lock_bh(&tun->lock);
	for (i = 0; i < TUN_NUM_FLOW_ENTRIES; i++) {
		struct tun_flow_entry *e;
		struct hlist_node *n;

		hlist_for_each_entry_safe(e, n, &tun->flows[i], hash_link) {
			unsigned long this_timer;
			count++;
			this_timer = e->updated + delay;
			if (time_before_eq(this_timer, jiffies))
				tun_flow_delete(tun, e);
			else if (time_before(this_timer, next_timer))
				next_timer = this_timer;
		}
	}

	if (count)
		mod_timer(&tun->flow_gc_timer, round_jiffies_up(next_timer));
	spin_unlock_bh(&tun->lock);
}

static void tun_flow_update(struct tun_struct *tun, u32 rxhash,
			    struct tun_file *tfile)
{
	struct hlist_head *head;
	struct tun_flow_entry *e;
	unsigned long delay = tun->ageing_time;
	u16 queue_index = tfile->queue_index;

	if (!rxhash)
		return;
	else
		head = &tun->flows[tun_hashfn(rxhash)];

	rcu_read_lock();

	/* We may get a very small possibility of OOO during switching, not
	 * worth to optimize.*/
	if (tun->numqueues == 1 || tfile->detached)
		goto unlock;

	e = tun_flow_find(head, rxhash);
	if (likely(e)) {
		/* TODO: keep queueing to old queue until it's empty? */
		e->queue_index = queue_index;
		e->updated = jiffies;
	} else {
		spin_lock_bh(&tun->lock);
		if (!tun_flow_find(head, rxhash) &&
		    tun->flow_count < MAX_TAP_FLOWS)
			tun_flow_create(tun, head, rxhash, queue_index);

		if (!timer_pending(&tun->flow_gc_timer))
			mod_timer(&tun->flow_gc_timer,
				  round_jiffies_up(jiffies + delay));
		spin_unlock_bh(&tun->lock);
	}

unlock:
	rcu_read_unlock();
}

/* We try to identify a flow through its rxhash first. The reason that
 * we do not check rxq no. is becuase some cards(e.g 82599), chooses
 * the rxq based on the txq where the last packet of the flow comes. As
 * the userspace application move between processors, we may get a
 * different rxq no. here. If we could not get rxhash, then we would
 * hope the rxq no. may help here.
 */
static u16 tun_select_queue(struct net_device *dev, struct sk_buff *skb)
{
	struct tun_struct *tun = netdev_priv(dev);
	struct tun_flow_entry *e;
	u32 txq = 0;
	u32 numqueues = 0;

	rcu_read_lock();
	numqueues = ACCESS_ONCE(tun->numqueues);

	txq = skb_get_rxhash(skb);
	if (txq) {
		e = tun_flow_find(&tun->flows[tun_hashfn(txq)], txq);
		if (e)
			txq = e->queue_index;
		else
			/* use multiply and shift instead of expensive divide */
			txq = ((u64)txq * numqueues) >> 32;
	} else if (likely(skb_rx_queue_recorded(skb))) {
		txq = skb_get_rx_queue(skb);
		while (unlikely(txq >= numqueues))
			txq -= numqueues;
	}

	rcu_read_unlock();
	return txq;
}

static inline bool tun_not_capable(struct tun_struct *tun)
{
	const struct cred *cred = current_cred();
	struct net *net = dev_net(tun->dev);

	return ((uid_valid(tun->owner) && !uid_eq(cred->euid, tun->owner)) ||
		  (gid_valid(tun->group) && !in_egroup_p(tun->group))) &&
		!ns_capable(net->user_ns, CAP_NET_ADMIN);
}

static void tun_set_real_num_queues(struct tun_struct *tun)
{
	netif_set_real_num_tx_queues(tun->dev, tun->numqueues);
	netif_set_real_num_rx_queues(tun->dev, tun->numqueues);
}

static void tun_disable_queue(struct tun_struct *tun, struct tun_file *tfile)
{
	tfile->detached = tun;
	list_add_tail(&tfile->next, &tun->disabled);
	++tun->numdisabled;
}

static struct tun_struct *tun_enable_queue(struct tun_file *tfile)
{
	struct tun_struct *tun = tfile->detached;

	tfile->detached = NULL;
	list_del_init(&tfile->next);
	--tun->numdisabled;
	return tun;
}

static void __tun_detach(struct tun_file *tfile, bool clean)
{
	struct tun_file *ntfile;
	struct tun_struct *tun;

	tun = rtnl_dereference(tfile->tun);

	if (tun && !tfile->detached) {
		u16 index = tfile->queue_index;
		BUG_ON(index >= tun->numqueues);

		rcu_assign_pointer(tun->tfiles[index],
				   tun->tfiles[tun->numqueues - 1]);
		ntfile = rtnl_dereference(tun->tfiles[index]);
		ntfile->queue_index = index;

		--tun->numqueues;
		if (clean) {
			rcu_assign_pointer(tfile->tun, NULL);
			sock_put(&tfile->sk);
		} else
			tun_disable_queue(tun, tfile);

		synchronize_net();
		tun_flow_delete_by_queue(tun, tun->numqueues + 1);
		/* Drop read queue */
		skb_queue_purge(&tfile->sk.sk_receive_queue);
		tun_set_real_num_queues(tun);
	} else if (tfile->detached && clean) {
		tun = tun_enable_queue(tfile);
		sock_put(&tfile->sk);
	}

	if (clean) {
		if (tun && tun->numqueues == 0 && tun->numdisabled == 0) {
			netif_carrier_off(tun->dev);

			if (!(tun->flags & TUN_PERSIST) &&
			    tun->dev->reg_state == NETREG_REGISTERED)
				unregister_netdevice(tun->dev);
		}

		BUG_ON(!test_bit(SOCK_EXTERNALLY_ALLOCATED,
				 &tfile->socket.flags));
		sk_release_kernel(&tfile->sk);
	}
}

static void tun_detach(struct tun_file *tfile, bool clean)
{
	rtnl_lock();
	__tun_detach(tfile, clean);
	rtnl_unlock();
}

static void tun_detach_all(struct net_device *dev)
{
	struct tun_struct *tun = netdev_priv(dev);
	struct tun_file *tfile, *tmp;
	int i, n = tun->numqueues;

	for (i = 0; i < n; i++) {
		tfile = rtnl_dereference(tun->tfiles[i]);
		BUG_ON(!tfile);
		wake_up_all(&tfile->wq.wait);
		rcu_assign_pointer(tfile->tun, NULL);
		--tun->numqueues;
	}
	list_for_each_entry(tfile, &tun->disabled, next) {
		wake_up_all(&tfile->wq.wait);
		rcu_assign_pointer(tfile->tun, NULL);
	}
	BUG_ON(tun->numqueues != 0);

	synchronize_net();
	for (i = 0; i < n; i++) {
		tfile = rtnl_dereference(tun->tfiles[i]);
		/* Drop read queue */
		skb_queue_purge(&tfile->sk.sk_receive_queue);
		sock_put(&tfile->sk);
	}
	list_for_each_entry_safe(tfile, tmp, &tun->disabled, next) {
		tun_enable_queue(tfile);
		skb_queue_purge(&tfile->sk.sk_receive_queue);
		sock_put(&tfile->sk);
	}
	BUG_ON(tun->numdisabled != 0);

	if (tun->flags & TUN_PERSIST)
		module_put(THIS_MODULE);
}

static int tun_attach(struct tun_struct *tun, struct file *file)
{
	struct tun_file *tfile = file->private_data;
	int err;

	err = security_tun_dev_attach(tfile->socket.sk, tun->security);
	if (err < 0)
		goto out;

	err = -EINVAL;
	if (rtnl_dereference(tfile->tun) && !tfile->detached)
		goto out;

	err = -EBUSY;
	if (!(tun->flags & TUN_TAP_MQ) && tun->numqueues == 1)
		goto out;

	err = -E2BIG;
	if (!tfile->detached &&
	    tun->numqueues + tun->numdisabled == MAX_TAP_QUEUES)
		goto out;

	err = 0;

	/* Re-attach the filter to presist device */
	if (tun->filter_attached == true) {
		err = sk_attach_filter(&tun->fprog, tfile->socket.sk);
		if (!err)
			goto out;
	}
	tfile->queue_index = tun->numqueues;
	rcu_assign_pointer(tfile->tun, tun);
	rcu_assign_pointer(tun->tfiles[tun->numqueues], tfile);
	tun->numqueues++;

	if (tfile->detached)
		tun_enable_queue(tfile);
	else
		sock_hold(&tfile->sk);

	tun_set_real_num_queues(tun);

	/* device is allowed to go away first, so no need to hold extra
	 * refcnt.
	 */

out:
	return err;
}

static struct tun_struct *__tun_get(struct tun_file *tfile)
{
	struct tun_struct *tun;

	rcu_read_lock();
	tun = rcu_dereference(tfile->tun);
	if (tun)
		dev_hold(tun->dev);
	rcu_read_unlock();

	return tun;
}

static struct tun_struct *tun_get(struct file *file)
{
	return __tun_get(file->private_data);
}

static void tun_put(struct tun_struct *tun)
{
	dev_put(tun->dev);
}

/* TAP filtering */
static void addr_hash_set(u32 *mask, const u8 *addr)
{
	int n = ether_crc(ETH_ALEN, addr) >> 26;
	mask[n >> 5] |= (1 << (n & 31));
}

static unsigned int addr_hash_test(const u32 *mask, const u8 *addr)
{
	int n = ether_crc(ETH_ALEN, addr) >> 26;
	return mask[n >> 5] & (1 << (n & 31));
}

static int update_filter(struct tap_filter *filter, void __user *arg)
{
	struct { u8 u[ETH_ALEN]; } *addr;
	struct tun_filter uf;
	int err, alen, n, nexact;

	if (copy_from_user(&uf, arg, sizeof(uf)))
		return -EFAULT;

	if (!uf.count) {
		/* Disabled */
		filter->count = 0;
		return 0;
	}

	alen = ETH_ALEN * uf.count;
	addr = kmalloc(alen, GFP_KERNEL);
	if (!addr)
		return -ENOMEM;

	if (copy_from_user(addr, arg + sizeof(uf), alen)) {
		err = -EFAULT;
		goto done;
	}

	/* The filter is updated without holding any locks. Which is
	 * perfectly safe. We disable it first and in the worst
	 * case we'll accept a few undesired packets. */
	filter->count = 0;
	wmb();

	/* Use first set of addresses as an exact filter */
	for (n = 0; n < uf.count && n < FLT_EXACT_COUNT; n++)
		memcpy(filter->addr[n], addr[n].u, ETH_ALEN);

	nexact = n;

	/* Remaining multicast addresses are hashed,
	 * unicast will leave the filter disabled. */
	memset(filter->mask, 0, sizeof(filter->mask));
	for (; n < uf.count; n++) {
		if (!is_multicast_ether_addr(addr[n].u)) {
			err = 0; /* no filter */
			goto done;
		}
		addr_hash_set(filter->mask, addr[n].u);
	}

	/* For ALLMULTI just set the mask to all ones.
	 * This overrides the mask populated above. */
	if ((uf.flags & TUN_FLT_ALLMULTI))
		memset(filter->mask, ~0, sizeof(filter->mask));

	/* Now enable the filter */
	wmb();
	filter->count = nexact;

	/* Return the number of exact filters */
	err = nexact;

done:
	kfree(addr);
	return err;
}

/* Returns: 0 - drop, !=0 - accept */
static int run_filter(struct tap_filter *filter, const struct sk_buff *skb)
{
	/* Cannot use eth_hdr(skb) here because skb_mac_hdr() is incorrect
	 * at this point. */
	struct ethhdr *eh = (struct ethhdr *) skb->data;
	int i;

	/* Exact match */
	for (i = 0; i < filter->count; i++)
		if (ether_addr_equal(eh->h_dest, filter->addr[i]))
			return 1;

	/* Inexact match (multicast only) */
	if (is_multicast_ether_addr(eh->h_dest))
		return addr_hash_test(filter->mask, eh->h_dest);

	return 0;
}

/*
 * Checks whether the packet is accepted or not.
 * Returns: 0 - drop, !=0 - accept
 */
static int check_filter(struct tap_filter *filter, const struct sk_buff *skb)
{
	if (!filter->count)
		return 1;

	return run_filter(filter, skb);
}

/* Network device part of the driver */

static const struct ethtool_ops tun_ethtool_ops;

/* Net device detach from fd. */
static void tun_net_uninit(struct net_device *dev)
{
	tun_detach_all(dev);
}

/* Net device open. */
static int tun_net_open(struct net_device *dev)
{
	netif_tx_start_all_queues(dev);
	return 0;
}

/* Net device close. */
static int tun_net_close(struct net_device *dev)
{
	netif_tx_stop_all_queues(dev);
	return 0;
}

/* Net device start xmit */
static netdev_tx_t tun_net_xmit(struct sk_buff *skb, struct net_device *dev)
{
	struct tun_struct *tun = netdev_priv(dev);
	int txq = skb->queue_mapping;
	struct tun_file *tfile;

	rcu_read_lock();
	tfile = rcu_dereference(tun->tfiles[txq]);

	/* Drop packet if interface is not attached */
	if (txq >= tun->numqueues)
		goto drop;

	tun_debug(KERN_INFO, tun, "tun_net_xmit %d\n", skb->len);

	BUG_ON(!tfile);

	/* Drop if the filter does not like it.
	 * This is a noop if the filter is disabled.
	 * Filter can be enabled only for the TAP devices. */
	if (!check_filter(&tun->txflt, skb))
		goto drop;

	if (tfile->socket.sk->sk_filter &&
	    sk_filter(tfile->socket.sk, skb))
		goto drop;

	/* Limit the number of packets queued by dividing txq length with the
	 * number of queues.
	 */
	if (skb_queue_len(&tfile->socket.sk->sk_receive_queue)
			  >= dev->tx_queue_len / tun->numqueues)
		goto drop;

	/* Orphan the skb - required as we might hang on to it
	 * for indefinite time. */
	if (unlikely(skb_orphan_frags(skb, GFP_ATOMIC)))
		goto drop;
	skb_orphan(skb);

	nf_reset(skb);

	/* Enqueue packet */
	skb_queue_tail(&tfile->socket.sk->sk_receive_queue, skb);

	/* Notify and wake up reader process */
	if (tfile->flags & TUN_FASYNC)
		kill_fasync(&tfile->fasync, SIGIO, POLL_IN);
	wake_up_interruptible_poll(&tfile->wq.wait, POLLIN |
				   POLLRDNORM | POLLRDBAND);

	rcu_read_unlock();
	return NETDEV_TX_OK;

drop:
	dev->stats.tx_dropped++;
	skb_tx_error(skb);
	kfree_skb(skb);
	rcu_read_unlock();
	return NETDEV_TX_OK;
}

static void tun_net_mclist(struct net_device *dev)
{
	/*
	 * This callback is supposed to deal with mc filter in
	 * _rx_ path and has nothing to do with the _tx_ path.
	 * In rx path we always accept everything userspace gives us.
	 */
}

#define MIN_MTU 68
#define MAX_MTU 65535

static int
tun_net_change_mtu(struct net_device *dev, int new_mtu)
{
	if (new_mtu < MIN_MTU || new_mtu + dev->hard_header_len > MAX_MTU)
		return -EINVAL;
	dev->mtu = new_mtu;
	return 0;
}

static netdev_features_t tun_net_fix_features(struct net_device *dev,
	netdev_features_t features)
{
	struct tun_struct *tun = netdev_priv(dev);

	return (features & tun->set_features) | (features & ~TUN_USER_FEATURES);
}
#ifdef CONFIG_NET_POLL_CONTROLLER
static void tun_poll_controller(struct net_device *dev)
{
	/*
	 * Tun only receives frames when:
	 * 1) the char device endpoint gets data from user space
	 * 2) the tun socket gets a sendmsg call from user space
	 * Since both of those are syncronous operations, we are guaranteed
	 * never to have pending data when we poll for it
	 * so theres nothing to do here but return.
	 * We need this though so netpoll recognizes us as an interface that
	 * supports polling, which enables bridge devices in virt setups to
	 * still use netconsole
	 */
	return;
}
#endif
static const struct net_device_ops tun_netdev_ops = {
	.ndo_uninit		= tun_net_uninit,
	.ndo_open		= tun_net_open,
	.ndo_stop		= tun_net_close,
	.ndo_start_xmit		= tun_net_xmit,
	.ndo_change_mtu		= tun_net_change_mtu,
	.ndo_fix_features	= tun_net_fix_features,
	.ndo_select_queue	= tun_select_queue,
#ifdef CONFIG_NET_POLL_CONTROLLER
	.ndo_poll_controller	= tun_poll_controller,
#endif
};

static const struct net_device_ops tap_netdev_ops = {
	.ndo_uninit		= tun_net_uninit,
	.ndo_open		= tun_net_open,
	.ndo_stop		= tun_net_close,
	.ndo_start_xmit		= tun_net_xmit,
	.ndo_change_mtu		= tun_net_change_mtu,
	.ndo_fix_features	= tun_net_fix_features,
	.ndo_set_rx_mode	= tun_net_mclist,
	.ndo_set_mac_address	= eth_mac_addr,
	.ndo_validate_addr	= eth_validate_addr,
	.ndo_select_queue	= tun_select_queue,
#ifdef CONFIG_NET_POLL_CONTROLLER
	.ndo_poll_controller	= tun_poll_controller,
#endif
};

static void tun_flow_init(struct tun_struct *tun)
{
	int i;

	for (i = 0; i < TUN_NUM_FLOW_ENTRIES; i++)
		INIT_HLIST_HEAD(&tun->flows[i]);

	tun->ageing_time = TUN_FLOW_EXPIRE;
	setup_timer(&tun->flow_gc_timer, tun_flow_cleanup, (unsigned long)tun);
	mod_timer(&tun->flow_gc_timer,
		  round_jiffies_up(jiffies + tun->ageing_time));
}

static void tun_flow_uninit(struct tun_struct *tun)
{
	del_timer_sync(&tun->flow_gc_timer);
	tun_flow_flush(tun);
}

/* Initialize net device. */
static void tun_net_init(struct net_device *dev)
{
	struct tun_struct *tun = netdev_priv(dev);

	switch (tun->flags & TUN_TYPE_MASK) {
	case TUN_TUN_DEV:
		dev->netdev_ops = &tun_netdev_ops;

		/* Point-to-Point TUN Device */
		dev->hard_header_len = 0;
		dev->addr_len = 0;
		dev->mtu = 1500;

		/* Zero header length */
		dev->type = ARPHRD_NONE;
		dev->flags = IFF_POINTOPOINT | IFF_NOARP | IFF_MULTICAST;
		dev->tx_queue_len = TUN_READQ_SIZE;  /* We prefer our own queue length */
		break;

	case TUN_TAP_DEV:
		dev->netdev_ops = &tap_netdev_ops;
		/* Ethernet TAP Device */
		ether_setup(dev);
		dev->priv_flags &= ~IFF_TX_SKB_SHARING;
		dev->priv_flags |= IFF_LIVE_ADDR_CHANGE;

		eth_hw_addr_random(dev);

		dev->tx_queue_len = TUN_READQ_SIZE;  /* We prefer our own queue length */
		break;
	}
}

/* Character device part */

/* Poll */
static unsigned int tun_chr_poll(struct file *file, poll_table *wait)
{
	struct tun_file *tfile = file->private_data;
	struct tun_struct *tun = __tun_get(tfile);
	struct sock *sk;
	unsigned int mask = 0;

	if (!tun)
		return POLLERR;

	sk = tfile->socket.sk;

	tun_debug(KERN_INFO, tun, "tun_chr_poll\n");

	poll_wait(file, &tfile->wq.wait, wait);

	if (!skb_queue_empty(&sk->sk_receive_queue))
		mask |= POLLIN | POLLRDNORM;

	if (sock_writeable(sk) ||
	    (!test_and_set_bit(SOCK_ASYNC_NOSPACE, &sk->sk_socket->flags) &&
	     sock_writeable(sk)))
		mask |= POLLOUT | POLLWRNORM;

	if (tun->dev->reg_state != NETREG_REGISTERED)
		mask = POLLERR;

	tun_put(tun);
	return mask;
}

/* prepad is the amount to reserve at front.  len is length after that.
 * linear is a hint as to how much to copy (usually headers). */
static struct sk_buff *tun_alloc_skb(struct tun_file *tfile,
				     size_t prepad, size_t len,
				     size_t linear, int noblock)
{
	struct sock *sk = tfile->socket.sk;
	struct sk_buff *skb;
	int err;

	/* Under a page?  Don't bother with paged skb. */
	if (prepad + len < PAGE_SIZE || !linear)
		linear = len;

	skb = sock_alloc_send_pskb(sk, prepad + linear, len - linear, noblock,
				   &err);
	if (!skb)
		return ERR_PTR(err);

	skb_reserve(skb, prepad);
	skb_put(skb, linear);
	skb->data_len = len - linear;
	skb->len += len - linear;

	return skb;
}

/* set skb frags from iovec, this can move to core network code for reuse */
static int zerocopy_sg_from_iovec(struct sk_buff *skb, const struct iovec *from,
				  int offset, size_t count)
{
	int len = iov_length(from, count) - offset;
	int copy = skb_headlen(skb);
	int size, offset1 = 0;
	int i = 0;

	/* Skip over from offset */
	while (count && (offset >= from->iov_len)) {
		offset -= from->iov_len;
		++from;
		--count;
	}

	/* copy up to skb headlen */
	while (count && (copy > 0)) {
		size = min_t(unsigned int, copy, from->iov_len - offset);
		if (copy_from_user(skb->data + offset1, from->iov_base + offset,
				   size))
			return -EFAULT;
		if (copy > size) {
			++from;
			--count;
			offset = 0;
		} else
			offset += size;
		copy -= size;
		offset1 += size;
	}

	if (len == offset1)
		return 0;

	while (count--) {
		struct page *page[MAX_SKB_FRAGS];
		int num_pages;
		unsigned long base;
		unsigned long truesize;

		len = from->iov_len - offset;
		if (!len) {
			offset = 0;
			++from;
			continue;
		}
		base = (unsigned long)from->iov_base + offset;
		size = ((base & ~PAGE_MASK) + len + ~PAGE_MASK) >> PAGE_SHIFT;
		if (i + size > MAX_SKB_FRAGS)
			return -EMSGSIZE;
		num_pages = get_user_pages_fast(base, size, 0, &page[i]);
		if (num_pages != size) {
			int j;

			for (j = 0; j < num_pages; j++)
				put_page(page[i + j]);
			return -EFAULT;
		}
		truesize = size * PAGE_SIZE;
		skb->data_len += len;
		skb->len += len;
		skb->truesize += truesize;
		atomic_add(truesize, &skb->sk->sk_wmem_alloc);
		while (len) {
			int off = base & ~PAGE_MASK;
			int size = min_t(int, len, PAGE_SIZE - off);
			__skb_fill_page_desc(skb, i, page[i], off, size);
			skb_shinfo(skb)->nr_frags++;
			/* increase sk_wmem_alloc */
			base += size;
			len -= size;
			i++;
		}
		offset = 0;
		++from;
	}
	return 0;
}

/* Get packet from user space buffer */
static ssize_t tun_get_user(struct tun_struct *tun, struct tun_file *tfile,
			    void *msg_control, const struct iovec *iv,
			    size_t total_len, size_t count, int noblock)
{
	struct tun_pi pi = { 0, cpu_to_be16(ETH_P_IP) };
	struct sk_buff *skb;
	size_t len = total_len, align = NET_SKB_PAD, linear;
	struct virtio_net_hdr gso = { 0 };
	int offset = 0;
	int copylen;
	bool zerocopy = false;
	int err;
	u32 rxhash;

	if (!(tun->flags & TUN_NO_PI)) {
		if ((len -= sizeof(pi)) > total_len)
			return -EINVAL;

		if (memcpy_fromiovecend((void *)&pi, iv, 0, sizeof(pi)))
			return -EFAULT;
		offset += sizeof(pi);
	}

	if (tun->flags & TUN_VNET_HDR) {
		if ((len -= tun->vnet_hdr_sz) > total_len)
			return -EINVAL;

		if (memcpy_fromiovecend((void *)&gso, iv, offset, sizeof(gso)))
			return -EFAULT;

		if ((gso.flags & VIRTIO_NET_HDR_F_NEEDS_CSUM) &&
		    gso.csum_start + gso.csum_offset + 2 > gso.hdr_len)
			gso.hdr_len = gso.csum_start + gso.csum_offset + 2;

		if (gso.hdr_len > len)
			return -EINVAL;
		offset += tun->vnet_hdr_sz;
	}

	if ((tun->flags & TUN_TYPE_MASK) == TUN_TAP_DEV) {
		align += NET_IP_ALIGN;
		if (unlikely(len < ETH_HLEN ||
			     (gso.hdr_len && gso.hdr_len < ETH_HLEN)))
			return -EINVAL;
	}

	if (msg_control)
		zerocopy = true;

	if (zerocopy) {
		/* Userspace may produce vectors with count greater than
		 * MAX_SKB_FRAGS, so we need to linearize parts of the skb
		 * to let the rest of data to be fit in the frags.
		 */
		if (count > MAX_SKB_FRAGS) {
			copylen = iov_length(iv, count - MAX_SKB_FRAGS);
			if (copylen < offset)
				copylen = 0;
			else
				copylen -= offset;
		} else
				copylen = 0;
		/* There are 256 bytes to be copied in skb, so there is enough
		 * room for skb expand head in case it is used.
		 * The rest of the buffer is mapped from userspace.
		 */
		if (copylen < gso.hdr_len)
			copylen = gso.hdr_len;
		if (!copylen)
			copylen = GOODCOPY_LEN;
		linear = copylen;
	} else {
		copylen = len;
		linear = gso.hdr_len;
	}

	skb = tun_alloc_skb(tfile, align, copylen, linear, noblock);
	if (IS_ERR(skb)) {
		if (PTR_ERR(skb) != -EAGAIN)
			tun->dev->stats.rx_dropped++;
		return PTR_ERR(skb);
	}

	if (zerocopy)
		err = zerocopy_sg_from_iovec(skb, iv, offset, count);
	else
		err = skb_copy_datagram_from_iovec(skb, 0, iv, offset, len);

	if (err) {
		tun->dev->stats.rx_dropped++;
		kfree_skb(skb);
		return -EFAULT;
	}

	if (gso.flags & VIRTIO_NET_HDR_F_NEEDS_CSUM) {
		if (!skb_partial_csum_set(skb, gso.csum_start,
					  gso.csum_offset)) {
			tun->dev->stats.rx_frame_errors++;
			kfree_skb(skb);
			return -EINVAL;
		}
	}

	switch (tun->flags & TUN_TYPE_MASK) {
	case TUN_TUN_DEV:
		if (tun->flags & TUN_NO_PI) {
			switch (skb->data[0] & 0xf0) {
			case 0x40:
				pi.proto = htons(ETH_P_IP);
				break;
			case 0x60:
				pi.proto = htons(ETH_P_IPV6);
				break;
			default:
				tun->dev->stats.rx_dropped++;
				kfree_skb(skb);
				return -EINVAL;
			}
		}

		skb_reset_mac_header(skb);
		skb->protocol = pi.proto;
		skb->dev = tun->dev;
		break;
	case TUN_TAP_DEV:
		skb->protocol = eth_type_trans(skb, tun->dev);
		break;
	}

	if (gso.gso_type != VIRTIO_NET_HDR_GSO_NONE) {
		pr_debug("GSO!\n");
		switch (gso.gso_type & ~VIRTIO_NET_HDR_GSO_ECN) {
		case VIRTIO_NET_HDR_GSO_TCPV4:
			skb_shinfo(skb)->gso_type = SKB_GSO_TCPV4;
			break;
		case VIRTIO_NET_HDR_GSO_TCPV6:
			skb_shinfo(skb)->gso_type = SKB_GSO_TCPV6;
			break;
		case VIRTIO_NET_HDR_GSO_UDP:
			skb_shinfo(skb)->gso_type = SKB_GSO_UDP;
			break;
		default:
			tun->dev->stats.rx_frame_errors++;
			kfree_skb(skb);
			return -EINVAL;
		}

		if (gso.gso_type & VIRTIO_NET_HDR_GSO_ECN)
			skb_shinfo(skb)->gso_type |= SKB_GSO_TCP_ECN;

		skb_shinfo(skb)->gso_size = gso.gso_size;
		if (skb_shinfo(skb)->gso_size == 0) {
			tun->dev->stats.rx_frame_errors++;
			kfree_skb(skb);
			return -EINVAL;
		}

		/* Header must be checked, and gso_segs computed. */
		skb_shinfo(skb)->gso_type |= SKB_GSO_DODGY;
		skb_shinfo(skb)->gso_segs = 0;
	}

	/* copy skb_ubuf_info for callback when skb has no error */
	if (zerocopy) {
		skb_shinfo(skb)->destructor_arg = msg_control;
		skb_shinfo(skb)->tx_flags |= SKBTX_DEV_ZEROCOPY;
		skb_shinfo(skb)->tx_flags |= SKBTX_SHARED_FRAG;
	}

	skb_reset_network_header(skb);
	skb_probe_transport_header(skb, 0);

	rxhash = skb_get_rxhash(skb);
	netif_rx_ni(skb);

	tun->dev->stats.rx_packets++;
	tun->dev->stats.rx_bytes += len;

	tun_flow_update(tun, rxhash, tfile);
	return total_len;
}

static ssize_t tun_chr_aio_write(struct kiocb *iocb, const struct iovec *iv,
			      unsigned long count, loff_t pos)
{
	struct file *file = iocb->ki_filp;
	struct tun_struct *tun = tun_get(file);
	struct tun_file *tfile = file->private_data;
	ssize_t result;

	if (!tun)
		return -EBADFD;

	tun_debug(KERN_INFO, tun, "tun_chr_write %ld\n", count);

	result = tun_get_user(tun, tfile, NULL, iv, iov_length(iv, count),
			      count, file->f_flags & O_NONBLOCK);

	tun_put(tun);
	return result;
}

/* Put packet to the user space buffer */
static ssize_t tun_put_user(struct tun_struct *tun,
			    struct tun_file *tfile,
			    struct sk_buff *skb,
			    const struct iovec *iv, int len)
{
	struct tun_pi pi = { 0, skb->protocol };
	ssize_t total = 0;

	if (!(tun->flags & TUN_NO_PI)) {
		if ((len -= sizeof(pi)) < 0)
			return -EINVAL;

		if (len < skb->len) {
			/* Packet will be striped */
			pi.flags |= TUN_PKT_STRIP;
		}

		if (memcpy_toiovecend(iv, (void *) &pi, 0, sizeof(pi)))
			return -EFAULT;
		total += sizeof(pi);
	}

	if (tun->flags & TUN_VNET_HDR) {
		struct virtio_net_hdr gso = { 0 }; /* no info leak */
		if ((len -= tun->vnet_hdr_sz) < 0)
			return -EINVAL;

		if (skb_is_gso(skb)) {
			struct skb_shared_info *sinfo = skb_shinfo(skb);

			/* This is a hint as to how much should be linear. */
			gso.hdr_len = skb_headlen(skb);
			gso.gso_size = sinfo->gso_size;
			if (sinfo->gso_type & SKB_GSO_TCPV4)
				gso.gso_type = VIRTIO_NET_HDR_GSO_TCPV4;
			else if (sinfo->gso_type & SKB_GSO_TCPV6)
				gso.gso_type = VIRTIO_NET_HDR_GSO_TCPV6;
			else if (sinfo->gso_type & SKB_GSO_UDP)
				gso.gso_type = VIRTIO_NET_HDR_GSO_UDP;
			else {
				pr_err("unexpected GSO type: "
				       "0x%x, gso_size %d, hdr_len %d\n",
				       sinfo->gso_type, gso.gso_size,
				       gso.hdr_len);
				print_hex_dump(KERN_ERR, "tun: ",
					       DUMP_PREFIX_NONE,
					       16, 1, skb->head,
					       min((int)gso.hdr_len, 64), true);
				WARN_ON_ONCE(1);
				return -EINVAL;
			}
			if (sinfo->gso_type & SKB_GSO_TCP_ECN)
				gso.gso_type |= VIRTIO_NET_HDR_GSO_ECN;
		} else
			gso.gso_type = VIRTIO_NET_HDR_GSO_NONE;

		if (skb->ip_summed == CHECKSUM_PARTIAL) {
			gso.flags = VIRTIO_NET_HDR_F_NEEDS_CSUM;
			gso.csum_start = skb_checksum_start_offset(skb);
			gso.csum_offset = skb->csum_offset;
		} else if (skb->ip_summed == CHECKSUM_UNNECESSARY) {
			gso.flags = VIRTIO_NET_HDR_F_DATA_VALID;
		} /* else everything is zero */

		if (unlikely(memcpy_toiovecend(iv, (void *)&gso, total,
					       sizeof(gso))))
			return -EFAULT;
		total += tun->vnet_hdr_sz;
	}

	len = min_t(int, skb->len, len);

	skb_copy_datagram_const_iovec(skb, 0, iv, total, len);
	total += skb->len;

	tun->dev->stats.tx_packets++;
	tun->dev->stats.tx_bytes += len;

	return total;
}

static ssize_t tun_do_read(struct tun_struct *tun, struct tun_file *tfile,
			   struct kiocb *iocb, const struct iovec *iv,
			   ssize_t len, int noblock)
{
	DECLARE_WAITQUEUE(wait, current);
	struct sk_buff *skb;
	ssize_t ret = 0;

	tun_debug(KERN_INFO, tun, "tun_do_read\n");

	if (unlikely(!noblock))
		add_wait_queue(&tfile->wq.wait, &wait);
	while (len) {
		current->state = TASK_INTERRUPTIBLE;

		/* Read frames from the queue */
		if (!(skb = skb_dequeue(&tfile->socket.sk->sk_receive_queue))) {
			if (noblock) {
				ret = -EAGAIN;
				break;
			}
			if (signal_pending(current)) {
				ret = -ERESTARTSYS;
				break;
			}
			if (tun->dev->reg_state != NETREG_REGISTERED) {
				ret = -EIO;
				break;
			}

			/* Nothing to read, let's sleep */
			schedule();
			continue;
		}

		ret = tun_put_user(tun, tfile, skb, iv, len);
		kfree_skb(skb);
		break;
	}

	current->state = TASK_RUNNING;
	if (unlikely(!noblock))
		remove_wait_queue(&tfile->wq.wait, &wait);

	return ret;
}

static ssize_t tun_chr_aio_read(struct kiocb *iocb, const struct iovec *iv,
			    unsigned long count, loff_t pos)
{
	struct file *file = iocb->ki_filp;
	struct tun_file *tfile = file->private_data;
	struct tun_struct *tun = __tun_get(tfile);
	ssize_t len, ret;

	if (!tun)
		return -EBADFD;
	len = iov_length(iv, count);
	if (len < 0) {
		ret = -EINVAL;
		goto out;
	}

	ret = tun_do_read(tun, tfile, iocb, iv, len,
			  file->f_flags & O_NONBLOCK);
	ret = min_t(ssize_t, ret, len);
out:
	tun_put(tun);
	return ret;
}

static void tun_free_netdev(struct net_device *dev)
{
	struct tun_struct *tun = netdev_priv(dev);

	BUG_ON(!(list_empty(&tun->disabled)));
	tun_flow_uninit(tun);
	security_tun_dev_free_security(tun->security);
	free_netdev(dev);
}

static void tun_setup(struct net_device *dev)
{
	struct tun_struct *tun = netdev_priv(dev);

	tun->owner = INVALID_UID;
	tun->group = INVALID_GID;

	dev->ethtool_ops = &tun_ethtool_ops;
	dev->destructor = tun_free_netdev;
}

/* Trivial set of netlink ops to allow deleting tun or tap
 * device with netlink.
 */
static int tun_validate(struct nlattr *tb[], struct nlattr *data[])
{
	return -EINVAL;
}

static struct rtnl_link_ops tun_link_ops __read_mostly = {
	.kind		= DRV_NAME,
	.priv_size	= sizeof(struct tun_struct),
	.setup		= tun_setup,
	.validate	= tun_validate,
};

static void tun_sock_write_space(struct sock *sk)
{
	struct tun_file *tfile;
	wait_queue_head_t *wqueue;

	if (!sock_writeable(sk))
		return;

	if (!test_and_clear_bit(SOCK_ASYNC_NOSPACE, &sk->sk_socket->flags))
		return;

	wqueue = sk_sleep(sk);
	if (wqueue && waitqueue_active(wqueue))
		wake_up_interruptible_sync_poll(wqueue, POLLOUT |
						POLLWRNORM | POLLWRBAND);

	tfile = container_of(sk, struct tun_file, sk);
	kill_fasync(&tfile->fasync, SIGIO, POLL_OUT);
}

static int tun_sendmsg(struct kiocb *iocb, struct socket *sock,
		       struct msghdr *m, size_t total_len)
{
	int ret;
	struct tun_file *tfile = container_of(sock, struct tun_file, socket);
	struct tun_struct *tun = __tun_get(tfile);

	if (!tun)
		return -EBADFD;
	ret = tun_get_user(tun, tfile, m->msg_control, m->msg_iov, total_len,
			   m->msg_iovlen, m->msg_flags & MSG_DONTWAIT);
	tun_put(tun);
	return ret;
}


static int tun_recvmsg(struct kiocb *iocb, struct socket *sock,
		       struct msghdr *m, size_t total_len,
		       int flags)
{
	struct tun_file *tfile = container_of(sock, struct tun_file, socket);
	struct tun_struct *tun = __tun_get(tfile);
	int ret;

	if (!tun)
		return -EBADFD;

	if (flags & ~(MSG_DONTWAIT|MSG_TRUNC)) {
		ret = -EINVAL;
		goto out;
	}
	ret = tun_do_read(tun, tfile, iocb, m->msg_iov, total_len,
			  flags & MSG_DONTWAIT);
	if (ret > total_len) {
		m->msg_flags |= MSG_TRUNC;
		ret = flags & MSG_TRUNC ? ret : total_len;
	}
out:
	tun_put(tun);
	return ret;
}

static int tun_release(struct socket *sock)
{
	if (sock->sk)
		sock_put(sock->sk);
	return 0;
}

/* Ops structure to mimic raw sockets with tun */
static const struct proto_ops tun_socket_ops = {
	.sendmsg = tun_sendmsg,
	.recvmsg = tun_recvmsg,
	.release = tun_release,
};

static struct proto tun_proto = {
	.name		= "tun",
	.owner		= THIS_MODULE,
	.obj_size	= sizeof(struct tun_file),
};

static int tun_flags(struct tun_struct *tun)
{
	int flags = 0;

	if (tun->flags & TUN_TUN_DEV)
		flags |= IFF_TUN;
	else
		flags |= IFF_TAP;

	if (tun->flags & TUN_NO_PI)
		flags |= IFF_NO_PI;

	/* This flag has no real effect.  We track the value for backwards
	 * compatibility.
	 */
	if (tun->flags & TUN_ONE_QUEUE)
		flags |= IFF_ONE_QUEUE;

	if (tun->flags & TUN_VNET_HDR)
		flags |= IFF_VNET_HDR;

	if (tun->flags & TUN_TAP_MQ)
		flags |= IFF_MULTI_QUEUE;

	if (tun->flags & TUN_PERSIST)
		flags |= IFF_PERSIST;

	return flags;
}

static ssize_t tun_show_flags(struct device *dev, struct device_attribute *attr,
			      char *buf)
{
	struct tun_struct *tun = netdev_priv(to_net_dev(dev));
	return sprintf(buf, "0x%x\n", tun_flags(tun));
}

static ssize_t tun_show_owner(struct device *dev, struct device_attribute *attr,
			      char *buf)
{
	struct tun_struct *tun = netdev_priv(to_net_dev(dev));
	return uid_valid(tun->owner)?
		sprintf(buf, "%u\n",
			from_kuid_munged(current_user_ns(), tun->owner)):
		sprintf(buf, "-1\n");
}

static ssize_t tun_show_group(struct device *dev, struct device_attribute *attr,
			      char *buf)
{
	struct tun_struct *tun = netdev_priv(to_net_dev(dev));
	return gid_valid(tun->group) ?
		sprintf(buf, "%u\n",
			from_kgid_munged(current_user_ns(), tun->group)):
		sprintf(buf, "-1\n");
}

static DEVICE_ATTR(tun_flags, 0444, tun_show_flags, NULL);
static DEVICE_ATTR(owner, 0444, tun_show_owner, NULL);
static DEVICE_ATTR(group, 0444, tun_show_group, NULL);

static int tun_set_iff(struct net *net, struct file *file, struct ifreq *ifr)
{
	struct tun_struct *tun;
	struct tun_file *tfile = file->private_data;
	struct net_device *dev;
	int err;

	if (tfile->detached)
		return -EINVAL;

	dev = __dev_get_by_name(net, ifr->ifr_name);
	if (dev) {
		if (ifr->ifr_flags & IFF_TUN_EXCL)
			return -EBUSY;
		if ((ifr->ifr_flags & IFF_TUN) && dev->netdev_ops == &tun_netdev_ops)
			tun = netdev_priv(dev);
		else if ((ifr->ifr_flags & IFF_TAP) && dev->netdev_ops == &tap_netdev_ops)
			tun = netdev_priv(dev);
		else
			return -EINVAL;

		if (!!(ifr->ifr_flags & IFF_MULTI_QUEUE) !=
		    !!(tun->flags & TUN_TAP_MQ))
			return -EINVAL;

		if (tun_not_capable(tun))
			return -EPERM;
		err = security_tun_dev_open(tun->security);
		if (err < 0)
			return err;

		err = tun_attach(tun, file);
		if (err < 0)
			return err;

		if (tun->flags & TUN_TAP_MQ &&
		    (tun->numqueues + tun->numdisabled > 1)) {
			/* One or more queue has already been attached, no need
			 * to initialize the device again.
			 */
			return 0;
		}
	}
	else {
		char *name;
		unsigned long flags = 0;
		int queues = ifr->ifr_flags & IFF_MULTI_QUEUE ?
			     MAX_TAP_QUEUES : 1;

		if (!ns_capable(net->user_ns, CAP_NET_ADMIN))
			return -EPERM;
		err = security_tun_dev_create();
		if (err < 0)
			return err;

		/* Set dev type */
		if (ifr->ifr_flags & IFF_TUN) {
			/* TUN device */
			flags |= TUN_TUN_DEV;
			name = "tun%d";
		} else if (ifr->ifr_flags & IFF_TAP) {
			/* TAP device */
			flags |= TUN_TAP_DEV;
			name = "tap%d";
		} else
			return -EINVAL;

		if (*ifr->ifr_name)
			name = ifr->ifr_name;

		dev = alloc_netdev_mqs(sizeof(struct tun_struct), name,
				       tun_setup, queues, queues);

		if (!dev)
			return -ENOMEM;

		dev_net_set(dev, net);
		dev->rtnl_link_ops = &tun_link_ops;

		tun = netdev_priv(dev);
		tun->dev = dev;
		tun->flags = flags;
		tun->txflt.count = 0;
		tun->vnet_hdr_sz = sizeof(struct virtio_net_hdr);

		tun->filter_attached = false;
		tun->sndbuf = tfile->socket.sk->sk_sndbuf;

		spin_lock_init(&tun->lock);

		err = security_tun_dev_alloc_security(&tun->security);
<<<<<<< HEAD
		if (err < 0)
			goto err_free_dev;

		tun_net_init(dev);

		err = tun_flow_init(tun);
=======
>>>>>>> d0e0ac97
		if (err < 0)
			goto err_free_dev;

		tun_net_init(dev);
		tun_flow_init(tun);

		dev->hw_features = NETIF_F_SG | NETIF_F_FRAGLIST |
			TUN_USER_FEATURES;
		dev->features = dev->hw_features;
		dev->vlan_features = dev->features;

		INIT_LIST_HEAD(&tun->disabled);
		err = tun_attach(tun, file);
		if (err < 0)
			goto err_free_dev;

		err = register_netdevice(tun->dev);
		if (err < 0)
			goto err_free_dev;

		if (device_create_file(&tun->dev->dev, &dev_attr_tun_flags) ||
		    device_create_file(&tun->dev->dev, &dev_attr_owner) ||
		    device_create_file(&tun->dev->dev, &dev_attr_group))
			pr_err("Failed to create tun sysfs files\n");
	}

	netif_carrier_on(tun->dev);

	tun_debug(KERN_INFO, tun, "tun_set_iff\n");

	if (ifr->ifr_flags & IFF_NO_PI)
		tun->flags |= TUN_NO_PI;
	else
		tun->flags &= ~TUN_NO_PI;

	/* This flag has no real effect.  We track the value for backwards
	 * compatibility.
	 */
	if (ifr->ifr_flags & IFF_ONE_QUEUE)
		tun->flags |= TUN_ONE_QUEUE;
	else
		tun->flags &= ~TUN_ONE_QUEUE;

	if (ifr->ifr_flags & IFF_VNET_HDR)
		tun->flags |= TUN_VNET_HDR;
	else
		tun->flags &= ~TUN_VNET_HDR;

	if (ifr->ifr_flags & IFF_MULTI_QUEUE)
		tun->flags |= TUN_TAP_MQ;
	else
		tun->flags &= ~TUN_TAP_MQ;

	/* Make sure persistent devices do not get stuck in
	 * xoff state.
	 */
	if (netif_running(tun->dev))
		netif_tx_wake_all_queues(tun->dev);

	strcpy(ifr->ifr_name, tun->dev->name);
	return 0;

 err_free_dev:
	free_netdev(dev);
	return err;
}

static void tun_get_iff(struct net *net, struct tun_struct *tun,
		       struct ifreq *ifr)
{
	tun_debug(KERN_INFO, tun, "tun_get_iff\n");

	strcpy(ifr->ifr_name, tun->dev->name);

	ifr->ifr_flags = tun_flags(tun);

}

/* This is like a cut-down ethtool ops, except done via tun fd so no
 * privs required. */
static int set_offload(struct tun_struct *tun, unsigned long arg)
{
	netdev_features_t features = 0;

	if (arg & TUN_F_CSUM) {
		features |= NETIF_F_HW_CSUM;
		arg &= ~TUN_F_CSUM;

		if (arg & (TUN_F_TSO4|TUN_F_TSO6)) {
			if (arg & TUN_F_TSO_ECN) {
				features |= NETIF_F_TSO_ECN;
				arg &= ~TUN_F_TSO_ECN;
			}
			if (arg & TUN_F_TSO4)
				features |= NETIF_F_TSO;
			if (arg & TUN_F_TSO6)
				features |= NETIF_F_TSO6;
			arg &= ~(TUN_F_TSO4|TUN_F_TSO6);
		}

		if (arg & TUN_F_UFO) {
			features |= NETIF_F_UFO;
			arg &= ~TUN_F_UFO;
		}
	}

	/* This gives the user a way to test for new features in future by
	 * trying to set them. */
	if (arg)
		return -EINVAL;

	tun->set_features = features;
	netdev_update_features(tun->dev);

	return 0;
}

static void tun_detach_filter(struct tun_struct *tun, int n)
{
	int i;
	struct tun_file *tfile;

	for (i = 0; i < n; i++) {
		tfile = rtnl_dereference(tun->tfiles[i]);
		sk_detach_filter(tfile->socket.sk);
	}

	tun->filter_attached = false;
}

static int tun_attach_filter(struct tun_struct *tun)
{
	int i, ret = 0;
	struct tun_file *tfile;

	for (i = 0; i < tun->numqueues; i++) {
		tfile = rtnl_dereference(tun->tfiles[i]);
		ret = sk_attach_filter(&tun->fprog, tfile->socket.sk);
		if (ret) {
			tun_detach_filter(tun, i);
			return ret;
		}
	}

	tun->filter_attached = true;
	return ret;
}

static void tun_set_sndbuf(struct tun_struct *tun)
{
	struct tun_file *tfile;
	int i;

	for (i = 0; i < tun->numqueues; i++) {
		tfile = rtnl_dereference(tun->tfiles[i]);
		tfile->socket.sk->sk_sndbuf = tun->sndbuf;
	}
}

static int tun_set_queue(struct file *file, struct ifreq *ifr)
{
	struct tun_file *tfile = file->private_data;
	struct tun_struct *tun;
	int ret = 0;

	rtnl_lock();

	if (ifr->ifr_flags & IFF_ATTACH_QUEUE) {
		tun = tfile->detached;
		if (!tun) {
			ret = -EINVAL;
			goto unlock;
		}
		ret = security_tun_dev_attach_queue(tun->security);
		if (ret < 0)
			goto unlock;
		ret = tun_attach(tun, file);
	} else if (ifr->ifr_flags & IFF_DETACH_QUEUE) {
		tun = rtnl_dereference(tfile->tun);
		if (!tun || !(tun->flags & TUN_TAP_MQ) || tfile->detached)
			ret = -EINVAL;
		else
			__tun_detach(tfile, false);
	} else
		ret = -EINVAL;

unlock:
	rtnl_unlock();
	return ret;
}

static long __tun_chr_ioctl(struct file *file, unsigned int cmd,
			    unsigned long arg, int ifreq_len)
{
	struct tun_file *tfile = file->private_data;
	struct tun_struct *tun;
	void __user* argp = (void __user*)arg;
	struct ifreq ifr;
	kuid_t owner;
	kgid_t group;
	int sndbuf;
	int vnet_hdr_sz;
	int ret;

	if (cmd == TUNSETIFF || cmd == TUNSETQUEUE || _IOC_TYPE(cmd) == 0x89) {
		if (copy_from_user(&ifr, argp, ifreq_len))
			return -EFAULT;
	} else {
		memset(&ifr, 0, sizeof(ifr));
	}
	if (cmd == TUNGETFEATURES) {
		/* Currently this just means: "what IFF flags are valid?".
		 * This is needed because we never checked for invalid flags on
		 * TUNSETIFF. */
		return put_user(IFF_TUN | IFF_TAP | IFF_NO_PI | IFF_ONE_QUEUE |
				IFF_VNET_HDR | IFF_MULTI_QUEUE,
				(unsigned int __user*)argp);
	} else if (cmd == TUNSETQUEUE)
		return tun_set_queue(file, &ifr);

	ret = 0;
	rtnl_lock();

	tun = __tun_get(tfile);
	if (cmd == TUNSETIFF && !tun) {
		ifr.ifr_name[IFNAMSIZ-1] = '\0';

		ret = tun_set_iff(tfile->net, file, &ifr);

		if (ret)
			goto unlock;

		if (copy_to_user(argp, &ifr, ifreq_len))
			ret = -EFAULT;
		goto unlock;
	}

	ret = -EBADFD;
	if (!tun)
		goto unlock;

	tun_debug(KERN_INFO, tun, "tun_chr_ioctl cmd %u\n", cmd);

	ret = 0;
	switch (cmd) {
	case TUNGETIFF:
		tun_get_iff(current->nsproxy->net_ns, tun, &ifr);

		if (copy_to_user(argp, &ifr, ifreq_len))
			ret = -EFAULT;
		break;

	case TUNSETNOCSUM:
		/* Disable/Enable checksum */

		/* [unimplemented] */
		tun_debug(KERN_INFO, tun, "ignored: set checksum %s\n",
			  arg ? "disabled" : "enabled");
		break;

	case TUNSETPERSIST:
		/* Disable/Enable persist mode. Keep an extra reference to the
		 * module to prevent the module being unprobed.
		 */
		if (arg && !(tun->flags & TUN_PERSIST)) {
			tun->flags |= TUN_PERSIST;
			__module_get(THIS_MODULE);
		}
		if (!arg && (tun->flags & TUN_PERSIST)) {
			tun->flags &= ~TUN_PERSIST;
			module_put(THIS_MODULE);
		}

		tun_debug(KERN_INFO, tun, "persist %s\n",
			  arg ? "enabled" : "disabled");
		break;

	case TUNSETOWNER:
		/* Set owner of the device */
		owner = make_kuid(current_user_ns(), arg);
		if (!uid_valid(owner)) {
			ret = -EINVAL;
			break;
		}
		tun->owner = owner;
		tun_debug(KERN_INFO, tun, "owner set to %u\n",
			  from_kuid(&init_user_ns, tun->owner));
		break;

	case TUNSETGROUP:
		/* Set group of the device */
		group = make_kgid(current_user_ns(), arg);
		if (!gid_valid(group)) {
			ret = -EINVAL;
			break;
		}
		tun->group = group;
		tun_debug(KERN_INFO, tun, "group set to %u\n",
			  from_kgid(&init_user_ns, tun->group));
		break;

	case TUNSETLINK:
		/* Only allow setting the type when the interface is down */
		if (tun->dev->flags & IFF_UP) {
			tun_debug(KERN_INFO, tun,
				  "Linktype set failed because interface is up\n");
			ret = -EBUSY;
		} else {
			tun->dev->type = (int) arg;
			tun_debug(KERN_INFO, tun, "linktype set to %d\n",
				  tun->dev->type);
			ret = 0;
		}
		break;

#ifdef TUN_DEBUG
	case TUNSETDEBUG:
		tun->debug = arg;
		break;
#endif
	case TUNSETOFFLOAD:
		ret = set_offload(tun, arg);
		break;

	case TUNSETTXFILTER:
		/* Can be set only for TAPs */
		ret = -EINVAL;
		if ((tun->flags & TUN_TYPE_MASK) != TUN_TAP_DEV)
			break;
		ret = update_filter(&tun->txflt, (void __user *)arg);
		break;

	case SIOCGIFHWADDR:
		/* Get hw address */
		memcpy(ifr.ifr_hwaddr.sa_data, tun->dev->dev_addr, ETH_ALEN);
		ifr.ifr_hwaddr.sa_family = tun->dev->type;
		if (copy_to_user(argp, &ifr, ifreq_len))
			ret = -EFAULT;
		break;

	case SIOCSIFHWADDR:
		/* Set hw address */
		tun_debug(KERN_DEBUG, tun, "set hw address: %pM\n",
			  ifr.ifr_hwaddr.sa_data);

		ret = dev_set_mac_address(tun->dev, &ifr.ifr_hwaddr);
		break;

	case TUNGETSNDBUF:
		sndbuf = tfile->socket.sk->sk_sndbuf;
		if (copy_to_user(argp, &sndbuf, sizeof(sndbuf)))
			ret = -EFAULT;
		break;

	case TUNSETSNDBUF:
		if (copy_from_user(&sndbuf, argp, sizeof(sndbuf))) {
			ret = -EFAULT;
			break;
		}

		tun->sndbuf = sndbuf;
		tun_set_sndbuf(tun);
		break;

	case TUNGETVNETHDRSZ:
		vnet_hdr_sz = tun->vnet_hdr_sz;
		if (copy_to_user(argp, &vnet_hdr_sz, sizeof(vnet_hdr_sz)))
			ret = -EFAULT;
		break;

	case TUNSETVNETHDRSZ:
		if (copy_from_user(&vnet_hdr_sz, argp, sizeof(vnet_hdr_sz))) {
			ret = -EFAULT;
			break;
		}
		if (vnet_hdr_sz < (int)sizeof(struct virtio_net_hdr)) {
			ret = -EINVAL;
			break;
		}

		tun->vnet_hdr_sz = vnet_hdr_sz;
		break;

	case TUNATTACHFILTER:
		/* Can be set only for TAPs */
		ret = -EINVAL;
		if ((tun->flags & TUN_TYPE_MASK) != TUN_TAP_DEV)
			break;
		ret = -EFAULT;
		if (copy_from_user(&tun->fprog, argp, sizeof(tun->fprog)))
			break;

		ret = tun_attach_filter(tun);
		break;

	case TUNDETACHFILTER:
		/* Can be set only for TAPs */
		ret = -EINVAL;
		if ((tun->flags & TUN_TYPE_MASK) != TUN_TAP_DEV)
			break;
		ret = 0;
		tun_detach_filter(tun, tun->numqueues);
		break;

	default:
		ret = -EINVAL;
		break;
	}

unlock:
	rtnl_unlock();
	if (tun)
		tun_put(tun);
	return ret;
}

static long tun_chr_ioctl(struct file *file,
			  unsigned int cmd, unsigned long arg)
{
	return __tun_chr_ioctl(file, cmd, arg, sizeof (struct ifreq));
}

#ifdef CONFIG_COMPAT
static long tun_chr_compat_ioctl(struct file *file,
			 unsigned int cmd, unsigned long arg)
{
	switch (cmd) {
	case TUNSETIFF:
	case TUNGETIFF:
	case TUNSETTXFILTER:
	case TUNGETSNDBUF:
	case TUNSETSNDBUF:
	case SIOCGIFHWADDR:
	case SIOCSIFHWADDR:
		arg = (unsigned long)compat_ptr(arg);
		break;
	default:
		arg = (compat_ulong_t)arg;
		break;
	}

	/*
	 * compat_ifreq is shorter than ifreq, so we must not access beyond
	 * the end of that structure. All fields that are used in this
	 * driver are compatible though, we don't need to convert the
	 * contents.
	 */
	return __tun_chr_ioctl(file, cmd, arg, sizeof(struct compat_ifreq));
}
#endif /* CONFIG_COMPAT */

static int tun_chr_fasync(int fd, struct file *file, int on)
{
	struct tun_file *tfile = file->private_data;
	int ret;

	if ((ret = fasync_helper(fd, file, on, &tfile->fasync)) < 0)
		goto out;

	if (on) {
		ret = __f_setown(file, task_pid(current), PIDTYPE_PID, 0);
		if (ret)
			goto out;
		tfile->flags |= TUN_FASYNC;
	} else
		tfile->flags &= ~TUN_FASYNC;
	ret = 0;
out:
	return ret;
}

static int tun_chr_open(struct inode *inode, struct file * file)
{
	struct tun_file *tfile;

	DBG1(KERN_INFO, "tunX: tun_chr_open\n");

	tfile = (struct tun_file *)sk_alloc(&init_net, AF_UNSPEC, GFP_KERNEL,
					    &tun_proto);
	if (!tfile)
		return -ENOMEM;
	rcu_assign_pointer(tfile->tun, NULL);
	tfile->net = get_net(current->nsproxy->net_ns);
	tfile->flags = 0;

	rcu_assign_pointer(tfile->socket.wq, &tfile->wq);
	init_waitqueue_head(&tfile->wq.wait);

	tfile->socket.file = file;
	tfile->socket.ops = &tun_socket_ops;

	sock_init_data(&tfile->socket, &tfile->sk);
	sk_change_net(&tfile->sk, tfile->net);

	tfile->sk.sk_write_space = tun_sock_write_space;
	tfile->sk.sk_sndbuf = INT_MAX;

	file->private_data = tfile;
	set_bit(SOCK_EXTERNALLY_ALLOCATED, &tfile->socket.flags);
	INIT_LIST_HEAD(&tfile->next);

	sock_set_flag(&tfile->sk, SOCK_ZEROCOPY);

	return 0;
}

static int tun_chr_close(struct inode *inode, struct file *file)
{
	struct tun_file *tfile = file->private_data;
	struct net *net = tfile->net;

	tun_detach(tfile, true);
	put_net(net);

	return 0;
}

static const struct file_operations tun_fops = {
	.owner	= THIS_MODULE,
	.llseek = no_llseek,
	.read  = do_sync_read,
	.aio_read  = tun_chr_aio_read,
	.write = do_sync_write,
	.aio_write = tun_chr_aio_write,
	.poll	= tun_chr_poll,
	.unlocked_ioctl	= tun_chr_ioctl,
#ifdef CONFIG_COMPAT
	.compat_ioctl = tun_chr_compat_ioctl,
#endif
	.open	= tun_chr_open,
	.release = tun_chr_close,
	.fasync = tun_chr_fasync
};

static struct miscdevice tun_miscdev = {
	.minor = TUN_MINOR,
	.name = "tun",
	.nodename = "net/tun",
	.fops = &tun_fops,
};

/* ethtool interface */

static int tun_get_settings(struct net_device *dev, struct ethtool_cmd *cmd)
{
	cmd->supported		= 0;
	cmd->advertising	= 0;
	ethtool_cmd_speed_set(cmd, SPEED_10);
	cmd->duplex		= DUPLEX_FULL;
	cmd->port		= PORT_TP;
	cmd->phy_address	= 0;
	cmd->transceiver	= XCVR_INTERNAL;
	cmd->autoneg		= AUTONEG_DISABLE;
	cmd->maxtxpkt		= 0;
	cmd->maxrxpkt		= 0;
	return 0;
}

static void tun_get_drvinfo(struct net_device *dev, struct ethtool_drvinfo *info)
{
	struct tun_struct *tun = netdev_priv(dev);

	strlcpy(info->driver, DRV_NAME, sizeof(info->driver));
	strlcpy(info->version, DRV_VERSION, sizeof(info->version));

	switch (tun->flags & TUN_TYPE_MASK) {
	case TUN_TUN_DEV:
		strlcpy(info->bus_info, "tun", sizeof(info->bus_info));
		break;
	case TUN_TAP_DEV:
		strlcpy(info->bus_info, "tap", sizeof(info->bus_info));
		break;
	}
}

static u32 tun_get_msglevel(struct net_device *dev)
{
#ifdef TUN_DEBUG
	struct tun_struct *tun = netdev_priv(dev);
	return tun->debug;
#else
	return -EOPNOTSUPP;
#endif
}

static void tun_set_msglevel(struct net_device *dev, u32 value)
{
#ifdef TUN_DEBUG
	struct tun_struct *tun = netdev_priv(dev);
	tun->debug = value;
#endif
}

static const struct ethtool_ops tun_ethtool_ops = {
	.get_settings	= tun_get_settings,
	.get_drvinfo	= tun_get_drvinfo,
	.get_msglevel	= tun_get_msglevel,
	.set_msglevel	= tun_set_msglevel,
	.get_link	= ethtool_op_get_link,
};


static int __init tun_init(void)
{
	int ret = 0;

	pr_info("%s, %s\n", DRV_DESCRIPTION, DRV_VERSION);
	pr_info("%s\n", DRV_COPYRIGHT);

	ret = rtnl_link_register(&tun_link_ops);
	if (ret) {
		pr_err("Can't register link_ops\n");
		goto err_linkops;
	}

	ret = misc_register(&tun_miscdev);
	if (ret) {
		pr_err("Can't register misc device %d\n", TUN_MINOR);
		goto err_misc;
	}
	return  0;
err_misc:
	rtnl_link_unregister(&tun_link_ops);
err_linkops:
	return ret;
}

static void tun_cleanup(void)
{
	misc_deregister(&tun_miscdev);
	rtnl_link_unregister(&tun_link_ops);
}

/* Get an underlying socket object from tun file.  Returns error unless file is
 * attached to a device.  The returned object works like a packet socket, it
 * can be used for sock_sendmsg/sock_recvmsg.  The caller is responsible for
 * holding a reference to the file for as long as the socket is in use. */
struct socket *tun_get_socket(struct file *file)
{
	struct tun_file *tfile;
	if (file->f_op != &tun_fops)
		return ERR_PTR(-EINVAL);
	tfile = file->private_data;
	if (!tfile)
		return ERR_PTR(-EBADFD);
	return &tfile->socket;
}
EXPORT_SYMBOL_GPL(tun_get_socket);

module_init(tun_init);
module_exit(tun_cleanup);
MODULE_DESCRIPTION(DRV_DESCRIPTION);
MODULE_AUTHOR(DRV_COPYRIGHT);
MODULE_LICENSE("GPL");
MODULE_ALIAS_MISCDEV(TUN_MINOR);
MODULE_ALIAS("devname:net/tun");<|MERGE_RESOLUTION|>--- conflicted
+++ resolved
@@ -1661,15 +1661,6 @@
 		spin_lock_init(&tun->lock);
 
 		err = security_tun_dev_alloc_security(&tun->security);
-<<<<<<< HEAD
-		if (err < 0)
-			goto err_free_dev;
-
-		tun_net_init(dev);
-
-		err = tun_flow_init(tun);
-=======
->>>>>>> d0e0ac97
 		if (err < 0)
 			goto err_free_dev;
 
