--- conflicted
+++ resolved
@@ -205,7 +205,6 @@
 	}
 	return NULL;
 }
-<<<<<<< HEAD
 
 static struct tun_flow_entry *tun_flow_create(struct tun_struct *tun,
 					      struct hlist_head *head,
@@ -299,11 +298,12 @@
 }
 
 static void tun_flow_update(struct tun_struct *tun, u32 rxhash,
-			    u16 queue_index)
+			    struct tun_file *tfile)
 {
 	struct hlist_head *head;
 	struct tun_flow_entry *e;
 	unsigned long delay = tun->ageing_time;
+	u16 queue_index = tfile->queue_index;
 
 	if (!rxhash)
 		return;
@@ -312,7 +312,9 @@
 
 	rcu_read_lock();
 
-	if (tun->numqueues == 1)
+	/* We may get a very small possibility of OOO during switching, not
+	 * worth to optimize.*/
+	if (tun->numqueues == 1 || tfile->detached)
 		goto unlock;
 
 	e = tun_flow_find(head, rxhash);
@@ -389,194 +391,6 @@
 
 static void tun_disable_queue(struct tun_struct *tun, struct tun_file *tfile)
 {
-=======
-
-static struct tun_flow_entry *tun_flow_create(struct tun_struct *tun,
-					      struct hlist_head *head,
-					      u32 rxhash, u16 queue_index)
-{
-	struct tun_flow_entry *e = kmalloc(sizeof(*e), GFP_ATOMIC);
-
-	if (e) {
-		tun_debug(KERN_INFO, tun, "create flow: hash %u index %u\n",
-			  rxhash, queue_index);
-		e->updated = jiffies;
-		e->rxhash = rxhash;
-		e->queue_index = queue_index;
-		e->tun = tun;
-		hlist_add_head_rcu(&e->hash_link, head);
-		++tun->flow_count;
-	}
-	return e;
-}
-
-static void tun_flow_delete(struct tun_struct *tun, struct tun_flow_entry *e)
-{
-	tun_debug(KERN_INFO, tun, "delete flow: hash %u index %u\n",
-		  e->rxhash, e->queue_index);
-	hlist_del_rcu(&e->hash_link);
-	kfree_rcu(e, rcu);
-	--tun->flow_count;
-}
-
-static void tun_flow_flush(struct tun_struct *tun)
-{
-	int i;
-
-	spin_lock_bh(&tun->lock);
-	for (i = 0; i < TUN_NUM_FLOW_ENTRIES; i++) {
-		struct tun_flow_entry *e;
-		struct hlist_node *h, *n;
-
-		hlist_for_each_entry_safe(e, h, n, &tun->flows[i], hash_link)
-			tun_flow_delete(tun, e);
-	}
-	spin_unlock_bh(&tun->lock);
-}
-
-static void tun_flow_delete_by_queue(struct tun_struct *tun, u16 queue_index)
-{
-	int i;
-
-	spin_lock_bh(&tun->lock);
-	for (i = 0; i < TUN_NUM_FLOW_ENTRIES; i++) {
-		struct tun_flow_entry *e;
-		struct hlist_node *h, *n;
-
-		hlist_for_each_entry_safe(e, h, n, &tun->flows[i], hash_link) {
-			if (e->queue_index == queue_index)
-				tun_flow_delete(tun, e);
-		}
-	}
-	spin_unlock_bh(&tun->lock);
-}
-
-static void tun_flow_cleanup(unsigned long data)
-{
-	struct tun_struct *tun = (struct tun_struct *)data;
-	unsigned long delay = tun->ageing_time;
-	unsigned long next_timer = jiffies + delay;
-	unsigned long count = 0;
-	int i;
-
-	tun_debug(KERN_INFO, tun, "tun_flow_cleanup\n");
-
-	spin_lock_bh(&tun->lock);
-	for (i = 0; i < TUN_NUM_FLOW_ENTRIES; i++) {
-		struct tun_flow_entry *e;
-		struct hlist_node *h, *n;
-
-		hlist_for_each_entry_safe(e, h, n, &tun->flows[i], hash_link) {
-			unsigned long this_timer;
-			count++;
-			this_timer = e->updated + delay;
-			if (time_before_eq(this_timer, jiffies))
-				tun_flow_delete(tun, e);
-			else if (time_before(this_timer, next_timer))
-				next_timer = this_timer;
-		}
-	}
-
-	if (count)
-		mod_timer(&tun->flow_gc_timer, round_jiffies_up(next_timer));
-	spin_unlock_bh(&tun->lock);
-}
-
-static void tun_flow_update(struct tun_struct *tun, u32 rxhash,
-			    struct tun_file *tfile)
-{
-	struct hlist_head *head;
-	struct tun_flow_entry *e;
-	unsigned long delay = tun->ageing_time;
-	u16 queue_index = tfile->queue_index;
-
-	if (!rxhash)
-		return;
-	else
-		head = &tun->flows[tun_hashfn(rxhash)];
-
-	rcu_read_lock();
-
-	/* We may get a very small possibility of OOO during switching, not
-	 * worth to optimize.*/
-	if (tun->numqueues == 1 || tfile->detached)
-		goto unlock;
-
-	e = tun_flow_find(head, rxhash);
-	if (likely(e)) {
-		/* TODO: keep queueing to old queue until it's empty? */
-		e->queue_index = queue_index;
-		e->updated = jiffies;
-	} else {
-		spin_lock_bh(&tun->lock);
-		if (!tun_flow_find(head, rxhash) &&
-		    tun->flow_count < MAX_TAP_FLOWS)
-			tun_flow_create(tun, head, rxhash, queue_index);
-
-		if (!timer_pending(&tun->flow_gc_timer))
-			mod_timer(&tun->flow_gc_timer,
-				  round_jiffies_up(jiffies + delay));
-		spin_unlock_bh(&tun->lock);
-	}
-
-unlock:
-	rcu_read_unlock();
-}
-
-/* We try to identify a flow through its rxhash first. The reason that
- * we do not check rxq no. is becuase some cards(e.g 82599), chooses
- * the rxq based on the txq where the last packet of the flow comes. As
- * the userspace application move between processors, we may get a
- * different rxq no. here. If we could not get rxhash, then we would
- * hope the rxq no. may help here.
- */
-static u16 tun_select_queue(struct net_device *dev, struct sk_buff *skb)
-{
-	struct tun_struct *tun = netdev_priv(dev);
-	struct tun_flow_entry *e;
-	u32 txq = 0;
-	u32 numqueues = 0;
-
-	rcu_read_lock();
-	numqueues = tun->numqueues;
-
-	txq = skb_get_rxhash(skb);
-	if (txq) {
-		e = tun_flow_find(&tun->flows[tun_hashfn(txq)], txq);
-		if (e)
-			txq = e->queue_index;
-		else
-			/* use multiply and shift instead of expensive divide */
-			txq = ((u64)txq * numqueues) >> 32;
-	} else if (likely(skb_rx_queue_recorded(skb))) {
-		txq = skb_get_rx_queue(skb);
-		while (unlikely(txq >= numqueues))
-			txq -= numqueues;
-	}
-
-	rcu_read_unlock();
-	return txq;
-}
-
-static inline bool tun_not_capable(struct tun_struct *tun)
-{
-	const struct cred *cred = current_cred();
-	struct net *net = dev_net(tun->dev);
-
-	return ((uid_valid(tun->owner) && !uid_eq(cred->euid, tun->owner)) ||
-		  (gid_valid(tun->group) && !in_egroup_p(tun->group))) &&
-		!ns_capable(net->user_ns, CAP_NET_ADMIN);
-}
-
-static void tun_set_real_num_queues(struct tun_struct *tun)
-{
-	netif_set_real_num_tx_queues(tun->dev, tun->numqueues);
-	netif_set_real_num_rx_queues(tun->dev, tun->numqueues);
-}
-
-static void tun_disable_queue(struct tun_struct *tun, struct tun_file *tfile)
-{
->>>>>>> 836dc9e3
 	tfile->detached = tun;
 	list_add_tail(&tfile->next, &tun->disabled);
 	++tun->numdisabled;
@@ -600,35 +414,21 @@
 
 	tun = rtnl_dereference(tfile->tun);
 
-<<<<<<< HEAD
-	if (tun) {
-=======
 	if (tun && !tfile->detached) {
->>>>>>> 836dc9e3
 		u16 index = tfile->queue_index;
 		BUG_ON(index >= tun->numqueues);
 		dev = tun->dev;
 
 		rcu_assign_pointer(tun->tfiles[index],
 				   tun->tfiles[tun->numqueues - 1]);
-<<<<<<< HEAD
-		rcu_assign_pointer(tfile->tun, NULL);
-=======
->>>>>>> 836dc9e3
 		ntfile = rtnl_dereference(tun->tfiles[index]);
 		ntfile->queue_index = index;
 
 		--tun->numqueues;
-<<<<<<< HEAD
-		if (clean)
-			sock_put(&tfile->sk);
-		else
-=======
 		if (clean) {
 			rcu_assign_pointer(tfile->tun, NULL);
 			sock_put(&tfile->sk);
 		} else
->>>>>>> 836dc9e3
 			tun_disable_queue(tun, tfile);
 
 		synchronize_net();
@@ -642,12 +442,6 @@
 	}
 
 	if (clean) {
-<<<<<<< HEAD
-		if (tun && tun->numqueues == 0 && tun->numdisabled == 0 &&
-		    !(tun->flags & TUN_PERSIST))
-			if (tun->dev->reg_state == NETREG_REGISTERED)
-				unregister_netdevice(tun->dev);
-=======
 		if (tun && tun->numqueues == 0 && tun->numdisabled == 0) {
 			netif_carrier_off(tun->dev);
 
@@ -655,7 +449,6 @@
 			    tun->dev->reg_state == NETREG_REGISTERED)
 				unregister_netdevice(tun->dev);
 		}
->>>>>>> 836dc9e3
 
 		BUG_ON(!test_bit(SOCK_EXTERNALLY_ALLOCATED,
 				 &tfile->socket.flags));
@@ -683,13 +476,10 @@
 		rcu_assign_pointer(tfile->tun, NULL);
 		--tun->numqueues;
 	}
-<<<<<<< HEAD
-=======
 	list_for_each_entry(tfile, &tun->disabled, next) {
 		wake_up_all(&tfile->wq.wait);
 		rcu_assign_pointer(tfile->tun, NULL);
 	}
->>>>>>> 836dc9e3
 	BUG_ON(tun->numqueues != 0);
 
 	synchronize_net();
@@ -720,11 +510,7 @@
 		goto out;
 
 	err = -EINVAL;
-<<<<<<< HEAD
-	if (rtnl_dereference(tfile->tun))
-=======
 	if (rtnl_dereference(tfile->tun) && !tfile->detached)
->>>>>>> 836dc9e3
 		goto out;
 
 	err = -EBUSY;
@@ -1423,11 +1209,7 @@
 	tun->dev->stats.rx_packets++;
 	tun->dev->stats.rx_bytes += len;
 
-<<<<<<< HEAD
-	tun_flow_update(tun, rxhash, tfile->queue_index);
-=======
 	tun_flow_update(tun, rxhash, tfile);
->>>>>>> 836dc9e3
 	return total_len;
 }
 
@@ -1886,11 +1668,6 @@
 		    device_create_file(&tun->dev->dev, &dev_attr_owner) ||
 		    device_create_file(&tun->dev->dev, &dev_attr_group))
 			pr_err("Failed to create tun sysfs files\n");
-<<<<<<< HEAD
-
-		netif_carrier_on(tun->dev);
-=======
->>>>>>> 836dc9e3
 	}
 
 	netif_carrier_on(tun->dev);
@@ -2046,11 +1823,7 @@
 		ret = tun_attach(tun, file);
 	} else if (ifr->ifr_flags & IFF_DETACH_QUEUE) {
 		tun = rtnl_dereference(tfile->tun);
-<<<<<<< HEAD
-		if (!tun || !(tun->flags & TUN_TAP_MQ))
-=======
 		if (!tun || !(tun->flags & TUN_TAP_MQ) || tfile->detached)
->>>>>>> 836dc9e3
 			ret = -EINVAL;
 		else
 			__tun_detach(tfile, false);
