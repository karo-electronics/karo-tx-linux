--- conflicted
+++ resolved
@@ -33,11 +33,8 @@
 	port_index = team_num_to_port_index(team,
 					    rr_priv(team)->sent_packets++);
 	port = team_get_port_by_index_rcu(team, port_index);
-<<<<<<< HEAD
-=======
 	if (unlikely(!port))
 		goto drop;
->>>>>>> d0e0ac97
 	port = team_get_first_port_txable_rcu(team, port);
 	if (unlikely(!port))
 		goto drop;
