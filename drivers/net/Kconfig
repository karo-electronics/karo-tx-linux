#
# Network device configuration
#

config HAVE_NET_MACB
	bool

menuconfig NETDEVICES
	default y if UML
	depends on NET
	bool "Network device support"
	---help---
	  You can say N here if you don't intend to connect your Linux box to
	  any other computer at all.

	  You'll have to say Y if your computer contains a network card that
	  you want to use under Linux. If you are going to run SLIP or PPP over
	  telephone line or null modem cable you need say Y here. Connecting
	  two machines with parallel ports using PLIP needs this, as well as
	  AX.25/KISS for sending Internet traffic over amateur radio links.

	  See also "The Linux Network Administrator's Guide" by Olaf Kirch and
	  Terry Dawson. Available at <http://www.tldp.org/guides.html>.

	  If unsure, say Y.

# All the following symbols are dependent on NETDEVICES - do not repeat
# that for each of the symbols.
if NETDEVICES

config IFB
	tristate "Intermediate Functional Block support"
	depends on NET_CLS_ACT
	---help---
	  This is an intermediate driver that allows sharing of
	  resources.
	  To compile this driver as a module, choose M here: the module
	  will be called ifb.  If you want to use more than one ifb
	  device at a time, you need to compile this driver as a module.
	  Instead of 'ifb', the devices will then be called 'ifb0',
	  'ifb1' etc.
	  Look at the iproute2 documentation directory for usage etc

config DUMMY
	tristate "Dummy net driver support"
	---help---
	  This is essentially a bit-bucket device (i.e. traffic you send to
	  this device is consigned into oblivion) with a configurable IP
	  address. It is most commonly used in order to make your currently
	  inactive SLIP address seem like a real address for local programs.
	  If you use SLIP or PPP, you might want to say Y here. Since this
	  thing often comes in handy, the default is Y. It won't enlarge your
	  kernel either. What a deal. Read about it in the Network
	  Administrator's Guide, available from
	  <http://www.tldp.org/docs.html#guide>.

	  To compile this driver as a module, choose M here: the module
	  will be called dummy.  If you want to use more than one dummy
	  device at a time, you need to compile this driver as a module.
	  Instead of 'dummy', the devices will then be called 'dummy0',
	  'dummy1' etc.

config BONDING
	tristate "Bonding driver support"
	depends on INET
	depends on IPV6 || IPV6=n
	---help---
	  Say 'Y' or 'M' if you wish to be able to 'bond' multiple Ethernet
	  Channels together. This is called 'Etherchannel' by Cisco,
	  'Trunking' by Sun, 802.3ad by the IEEE, and 'Bonding' in Linux.

	  The driver supports multiple bonding modes to allow for both high
	  performance and high availability operation.

	  Refer to <file:Documentation/networking/bonding.txt> for more
	  information.

	  To compile this driver as a module, choose M here: the module
	  will be called bonding.

config MACVLAN
	tristate "MAC-VLAN support (EXPERIMENTAL)"
	depends on EXPERIMENTAL
	---help---
	  This allows one to create virtual interfaces that map packets to
	  or from specific MAC addresses to a particular interface.

	  Macvlan devices can be added using the "ip" command from the
	  iproute2 package starting with the iproute2-2.6.23 release:

	  "ip link add link <real dev> [ address MAC ] [ NAME ] type macvlan"

	  To compile this driver as a module, choose M here: the module
	  will be called macvlan.

config MACVTAP
	tristate "MAC-VLAN based tap driver (EXPERIMENTAL)"
	depends on MACVLAN
	help
	  This adds a specialized tap character device driver that is based
	  on the MAC-VLAN network interface, called macvtap. A macvtap device
	  can be added in the same way as a macvlan device, using 'type
	  macvlan', and then be accessed through the tap user space interface.

	  To compile this driver as a module, choose M here: the module
	  will be called macvtap.

config EQUALIZER
	tristate "EQL (serial line load balancing) support"
	---help---
	  If you have two serial connections to some other computer (this
	  usually requires two modems and two telephone lines) and you use
	  SLIP (the protocol for sending Internet traffic over telephone
	  lines) or PPP (a better SLIP) on them, you can make them behave like
	  one double speed connection using this driver.  Naturally, this has
	  to be supported at the other end as well, either with a similar EQL
	  Linux driver or with a Livingston Portmaster 2e.

	  Say Y if you want this and read
	  <file:Documentation/networking/eql.txt>.  You may also want to read
	  section 6.2 of the NET-3-HOWTO, available from
	  <http://www.tldp.org/docs.html#howto>.

	  To compile this driver as a module, choose M here: the module
	  will be called eql.  If unsure, say N.

config TUN
	tristate "Universal TUN/TAP device driver support"
	select CRC32
	---help---
	  TUN/TAP provides packet reception and transmission for user space
	  programs.  It can be viewed as a simple Point-to-Point or Ethernet
	  device, which instead of receiving packets from a physical media,
	  receives them from user space program and instead of sending packets
	  via physical media writes them to the user space program.

	  When a program opens /dev/net/tun, driver creates and registers
	  corresponding net device tunX or tapX.  After a program closed above
	  devices, driver will automatically delete tunXX or tapXX device and
	  all routes corresponding to it.

	  Please read <file:Documentation/networking/tuntap.txt> for more
	  information.

	  To compile this driver as a module, choose M here: the module
	  will be called tun.

	  If you don't know what to use this for, you don't need it.

config VETH
	tristate "Virtual ethernet pair device"
	---help---
	  This device is a local ethernet tunnel. Devices are created in pairs.
	  When one end receives the packet it appears on its pair and vice
	  versa.

config NET_SB1000
	tristate "General Instruments Surfboard 1000"
	depends on PNP
	---help---
	  This is a driver for the General Instrument (also known as
	  NextLevel) SURFboard 1000 internal
	  cable modem. This is an ISA card which is used by a number of cable
	  TV companies to provide cable modem access. It's a one-way
	  downstream-only cable modem, meaning that your upstream net link is
	  provided by your regular phone modem.

	  At present this driver only compiles as a module, so say M here if
	  you have this card. The module will be called sb1000. Then read
	  <file:Documentation/networking/README.sb1000> for information on how
	  to use this module, as it needs special ppp scripts for establishing
	  a connection. Further documentation and the necessary scripts can be
	  found at:

	  <http://www.jacksonville.net/~fventuri/>
	  <http://home.adelphia.net/~siglercm/sb1000.html>
	  <http://linuxpower.cx/~cable/>

	  If you don't have this card, of course say N.

source "drivers/net/arcnet/Kconfig"

config MII
	tristate "Generic Media Independent Interface device support"
	help
	  Most ethernet controllers have MII transceiver either as an external
	  or internal device.  It is safe to say Y or M here even if your
	  ethernet card lacks MII.

source "drivers/net/phy/Kconfig"

#
#	Ethernet
#

menuconfig NET_ETHERNET
	bool "Ethernet (10 or 100Mbit)"
	depends on !UML
	---help---
	  Ethernet (also called IEEE 802.3 or ISO 8802-2) is the most common
	  type of Local Area Network (LAN) in universities and companies.

	  Common varieties of Ethernet are: 10BASE-2 or Thinnet (10 Mbps over
	  coaxial cable, linking computers in a chain), 10BASE-T or twisted
	  pair (10 Mbps over twisted pair cable, linking computers to central
	  hubs), 10BASE-F (10 Mbps over optical fiber links, using hubs),
	  100BASE-TX (100 Mbps over two twisted pair cables, using hubs),
	  100BASE-T4 (100 Mbps over 4 standard voice-grade twisted pair
	  cables, using hubs), 100BASE-FX (100 Mbps over optical fiber links)
	  [the 100BASE varieties are also known as Fast Ethernet], and Gigabit
	  Ethernet (1 Gbps over optical fiber or short copper links).

	  If your Linux machine will be connected to an Ethernet and you have
	  an Ethernet network interface card (NIC) installed in your computer,
	  say Y here and read the Ethernet-HOWTO, available from
	  <http://www.tldp.org/docs.html#howto>. You will then also have
	  to say Y to the driver for your particular NIC.

	  Note that the answer to this question won't directly affect the
	  kernel: saying N will just cause the configurator to skip all
	  the questions about Ethernet network cards. If unsure, say N.

if NET_ETHERNET

config MACB
	tristate "Atmel MACB support"
	depends on HAVE_NET_MACB
	select PHYLIB
	help
	  The Atmel MACB ethernet interface is found on many AT32 and AT91
	  parts. Say Y to include support for the MACB chip.

	  To compile this driver as a module, choose M here: the module
	  will be called macb.

source "drivers/net/arm/Kconfig"

config AX88796
	tristate "ASIX AX88796 NE2000 clone support"
	depends on ARM || MIPS || SUPERH
	select CRC32
	select MII
	help
	  AX88796 driver, using platform bus to provide
	  chip detection and resources

config AX88796_93CX6
	bool "ASIX AX88796 external 93CX6 eeprom support"
	depends on AX88796
	select EEPROM_93CX6
	help
	  Select this if your platform comes with an external 93CX6 eeprom.

config MACE
	tristate "MACE (Power Mac ethernet) support"
	depends on PPC_PMAC && PPC32
	select CRC32
	help
	  Power Macintoshes and clones with Ethernet built-in on the
	  motherboard will usually use a MACE (Medium Access Control for
	  Ethernet) interface. Say Y to include support for the MACE chip.

	  To compile this driver as a module, choose M here: the module
	  will be called mace.

config MACE_AAUI_PORT
	bool "Use AAUI port instead of TP by default"
	depends on MACE
	help
	  Some Apple machines (notably the Apple Network Server) which use the
	  MACE ethernet chip have an Apple AUI port (small 15-pin connector),
	  instead of an 8-pin RJ45 connector for twisted-pair ethernet.  Say
	  Y here if you have such a machine.  If unsure, say N.
	  The driver will default to AAUI on ANS anyway, and if you use it as
	  a module, you can provide the port_aaui=0|1 to force the driver.

config BMAC
	tristate "BMAC (G3 ethernet) support"
	depends on PPC_PMAC && PPC32
	select CRC32
	help
	  Say Y for support of BMAC Ethernet interfaces. These are used on G3
	  computers.

	  To compile this driver as a module, choose M here: the module
	  will be called bmac.

config ARIADNE
	tristate "Ariadne support"
	depends on ZORRO
	help
	  If you have a Village Tronic Ariadne Ethernet adapter, say Y.
	  Otherwise, say N.

	  To compile this driver as a module, choose M here: the module
	  will be called ariadne.

config A2065
	tristate "A2065 support"
	depends on ZORRO
	select CRC32
	help
	  If you have a Commodore A2065 Ethernet adapter, say Y. Otherwise,
	  say N.

	  To compile this driver as a module, choose M here: the module
	  will be called a2065.

config HYDRA
	tristate "Hydra support"
	depends on ZORRO
	select CRC32
	help
	  If you have a Hydra Ethernet adapter, say Y. Otherwise, say N.

	  To compile this driver as a module, choose M here: the module
	  will be called hydra.

config ZORRO8390
	tristate "Zorro NS8390-based Ethernet support"
	depends on ZORRO
	select CRC32
	help
	  This driver is for Zorro Ethernet cards using an NS8390-compatible
	  chipset, like the Village Tronic Ariadne II and the Individual
	  Computers X-Surf Ethernet cards. If you have such a card, say Y.
	  Otherwise, say N.

	  To compile this driver as a module, choose M here: the module
	  will be called zorro8390.

config APNE
	tristate "PCMCIA NE2000 support"
	depends on AMIGA_PCMCIA
	select CRC32
	help
	  If you have a PCMCIA NE2000 compatible adapter, say Y.  Otherwise,
	  say N.

	  To compile this driver as a module, choose M here: the module
	  will be called apne.

config MAC8390
	bool "Macintosh NS 8390 based ethernet cards"
	depends on MAC
	select CRC32
	help
	  If you want to include a driver to support Nubus or LC-PDS
	  Ethernet cards using an NS8390 chipset or its equivalent, say Y
	  and read the Ethernet-HOWTO, available from
	  <http://www.tldp.org/docs.html#howto>.

config MAC89x0
	tristate "Macintosh CS89x0 based ethernet cards"
	depends on MAC
	---help---
	  Support for CS89x0 chipset based Ethernet cards.  If you have a
	  Nubus or LC-PDS network (Ethernet) card of this type, say Y and
	  read the Ethernet-HOWTO, available from
	  <http://www.tldp.org/docs.html#howto>.

	  To compile this driver as a module, choose M here. This module will
	  be called mac89x0.

config MACSONIC
	tristate "Macintosh SONIC based ethernet (onboard, NuBus, LC, CS)"
	depends on MAC
	---help---
	  Support for NatSemi SONIC based Ethernet devices.  This includes
	  the onboard Ethernet in many Quadras as well as some LC-PDS,
	  a few Nubus and all known Comm Slot Ethernet cards.  If you have
	  one of these say Y and read the Ethernet-HOWTO, available from
	  <http://www.tldp.org/docs.html#howto>.

	  To compile this driver as a module, choose M here. This module will
	  be called macsonic.

config MACMACE
	bool "Macintosh (AV) onboard MACE ethernet"
	depends on MAC
	select CRC32
	help
	  Support for the onboard AMD 79C940 MACE Ethernet controller used in
	  the 660AV and 840AV Macintosh.  If you have one of these Macintoshes
	  say Y and read the Ethernet-HOWTO, available from
	  <http://www.tldp.org/docs.html#howto>.

config MVME147_NET
	tristate "MVME147 (Lance) Ethernet support"
	depends on MVME147
	select CRC32
	help
	  Support for the on-board Ethernet interface on the Motorola MVME147
	  single-board computer.  Say Y here to include the
	  driver for this chip in your kernel.
	  To compile this driver as a module, choose M here.

config MVME16x_NET
	tristate "MVME16x Ethernet support"
	depends on MVME16x
	help
	  This is the driver for the Ethernet interface on the Motorola
	  MVME162, 166, 167, 172 and 177 boards.  Say Y here to include the
	  driver for this chip in your kernel.
	  To compile this driver as a module, choose M here.

config BVME6000_NET
	tristate "BVME6000 Ethernet support"
	depends on BVME6000
	help
	  This is the driver for the Ethernet interface on BVME4000 and
	  BVME6000 VME boards.  Say Y here to include the driver for this chip
	  in your kernel.
	  To compile this driver as a module, choose M here.

config ATARILANCE
	tristate "Atari Lance support"
	depends on ATARI
	help
	  Say Y to include support for several Atari Ethernet adapters based
	  on the AMD Lance chipset: RieblCard (with or without battery), or
	  PAMCard VME (also the version by Rhotron, with different addresses).

config SUN3LANCE
	tristate "Sun3/Sun3x on-board LANCE support"
	depends on SUN3 || SUN3X
	help
	  Most Sun3 and Sun3x motherboards (including the 3/50, 3/60 and 3/80)
	  featured an AMD Lance 10Mbit Ethernet controller on board; say Y
	  here to compile in the Linux driver for this and enable Ethernet.
	  General Linux information on the Sun 3 and 3x series (now
	  discontinued) is at
	  <http://www.angelfire.com/ca2/tech68k/sun3.html>.

	  If you're not building a kernel for a Sun 3, say N.

config SUN3_82586
	bool "Sun3 on-board Intel 82586 support"
	depends on SUN3
	help
	  This driver enables support for the on-board Intel 82586 based
	  Ethernet adapter found on Sun 3/1xx and 3/2xx motherboards.  Note
	  that this driver does not support 82586-based adapters on additional
	  VME boards.

config HPLANCE
	bool "HP on-board LANCE support"
	depends on DIO
	select CRC32
	help
	  If you want to use the builtin "LANCE" Ethernet controller on an
	  HP300 machine, say Y here.

config LASI_82596
	tristate "Lasi ethernet"
	depends on GSC
	help
	  Say Y here to support the builtin Intel 82596 ethernet controller
	  found in Hewlett-Packard PA-RISC machines with 10Mbit ethernet.

config SNI_82596
	tristate "SNI RM ethernet"
	depends on NET_ETHERNET && SNI_RM
	help
	  Say Y here to support the on-board Intel 82596 ethernet controller
	  built into SNI RM machines.

config KORINA
	tristate "Korina (IDT RC32434) Ethernet support"
	depends on NET_ETHERNET && MIKROTIK_RB532
	help
	  If you have a Mikrotik RouterBoard 500 or IDT RC32434
	  based system say Y. Otherwise say N.

config MIPS_JAZZ_SONIC
	tristate "MIPS JAZZ onboard SONIC Ethernet support"
	depends on MACH_JAZZ
	help
	  This is the driver for the onboard card of MIPS Magnum 4000,
	  Acer PICA, Olivetti M700-10 and a few other identical OEM systems.

config XTENSA_XT2000_SONIC
	tristate "Xtensa XT2000 onboard SONIC Ethernet support"
	depends on XTENSA_PLATFORM_XT2000
	help
	  This is the driver for the onboard card of the Xtensa XT2000 board.

config MIPS_AU1X00_ENET
	tristate "MIPS AU1000 Ethernet support"
	depends on MIPS_ALCHEMY
	select PHYLIB
	select CRC32
	help
	  If you have an Alchemy Semi AU1X00 based system
	  say Y.  Otherwise, say N.

config SGI_IOC3_ETH
	bool "SGI IOC3 Ethernet"
	depends on PCI && SGI_IP27
	select CRC32
	select MII
	help
	  If you have a network (Ethernet) card of this type, say Y and read
	  the Ethernet-HOWTO, available from
	  <http://www.tldp.org/docs.html#howto>.

config MIPS_SIM_NET
	tristate "MIPS simulator Network device"
	depends on MIPS_SIM
	help
	  The MIPSNET device is a simple Ethernet network device which is
	  emulated by the MIPS Simulator.
	  If you are not using a MIPSsim or are unsure, say N.

config SGI_O2MACE_ETH
	tristate "SGI O2 MACE Fast Ethernet support"
	depends on SGI_IP32=y

config STNIC
	tristate "National DP83902AV  support"
	depends on SUPERH
	select CRC32
	help
	  Support for cards based on the National Semiconductor DP83902AV
	  ST-NIC Serial Network Interface Controller for Twisted Pair.  This
	  is a 10Mbit/sec Ethernet controller.  Product overview and specs at
	  <http://www.national.com/pf/DP/DP83902A.html>.

	  If unsure, say N.

config SH_ETH
	tristate "Renesas SuperH Ethernet support"
	depends on SUPERH && \
		(CPU_SUBTYPE_SH7710 || CPU_SUBTYPE_SH7712 || \
		 CPU_SUBTYPE_SH7763 || CPU_SUBTYPE_SH7619 || \
		 CPU_SUBTYPE_SH7724 || CPU_SUBTYPE_SH7757)
	select CRC32
	select MII
	select MDIO_BITBANG
	select PHYLIB
	help
	  Renesas SuperH Ethernet device driver.
	  This driver supporting CPUs are:
		- SH7710, SH7712, SH7763, SH7619, SH7724, and SH7757.

config SUNLANCE
	tristate "Sun LANCE support"
	depends on SBUS
	select CRC32
	help
	  This driver supports the "le" interface present on all 32-bit Sparc
	  systems, on some older Ultra systems and as an Sbus option.  These
	  cards are based on the AMD Lance chipset, which is better known
	  via the NE2100 cards.

	  To compile this driver as a module, choose M here: the module
	  will be called sunlance.

config HAPPYMEAL
	tristate "Sun Happy Meal 10/100baseT support"
	depends on SBUS || PCI
	select CRC32
	help
	  This driver supports the "hme" interface present on most Ultra
	  systems and as an option on older Sbus systems. This driver supports
	  both PCI and Sbus devices. This driver also supports the "qfe" quad
	  100baseT device available in both PCI and Sbus configurations.

	  To compile this driver as a module, choose M here: the module
	  will be called sunhme.

config SUNBMAC
	tristate "Sun BigMAC 10/100baseT support (EXPERIMENTAL)"
	depends on SBUS && EXPERIMENTAL
	select CRC32
	help
	  This driver supports the "be" interface available as an Sbus option.
	  This is Sun's older 100baseT Ethernet device.

	  To compile this driver as a module, choose M here: the module
	  will be called sunbmac.

config SUNQE
	tristate "Sun QuadEthernet support"
	depends on SBUS
	select CRC32
	help
	  This driver supports the "qe" 10baseT Ethernet device, available as
	  an Sbus option. Note that this is not the same as Quad FastEthernet
	  "qfe" which is supported by the Happy Meal driver instead.

	  To compile this driver as a module, choose M here: the module
	  will be called sunqe.

config SUNGEM
	tristate "Sun GEM support"
	depends on PCI
	select CRC32
	help
	  Support for the Sun GEM chip, aka Sun GigabitEthernet/P 2.0.  See also
	  <http://www.sun.com/products-n-solutions/hardware/docs/pdf/806-3985-10.pdf>.

config CASSINI
	tristate "Sun Cassini support"
	depends on PCI
	select CRC32
	help
	  Support for the Sun Cassini chip, aka Sun GigaSwift Ethernet. See also
	  <http://www.sun.com/products-n-solutions/hardware/docs/pdf/817-4341-10.pdf>

config SUNVNET
	tristate "Sun Virtual Network support"
	depends on SUN_LDOMS
	help
	  Support for virtual network devices under Sun Logical Domains.

config NET_VENDOR_3COM
	bool "3COM cards"
	depends on ISA || EISA || MCA || PCI
	help
	  If you have a network (Ethernet) card belonging to this class, say Y
	  and read the Ethernet-HOWTO, available from
	  <http://www.tldp.org/docs.html#howto>.

	  Note that the answer to this question doesn't directly affect the
	  kernel: saying N will just cause the configurator to skip all
	  the questions about 3COM cards. If you say Y, you will be asked for
	  your specific card in the following questions.

config EL1
	tristate "3c501 \"EtherLink\" support"
	depends on NET_VENDOR_3COM && ISA
	---help---
	  If you have a network (Ethernet) card of this type, say Y and read
	  the Ethernet-HOWTO, available from
	  <http://www.tldp.org/docs.html#howto>.  Also, consider buying a
	  new card, since the 3c501 is slow, broken, and obsolete: you will
	  have problems.  Some people suggest to ping ("man ping") a nearby
	  machine every minute ("man cron") when using this card.

	  To compile this driver as a module, choose M here. The module
	  will be called 3c501.

config EL2
	tristate "3c503 \"EtherLink II\" support"
	depends on NET_VENDOR_3COM && ISA
	select CRC32
	help
	  If you have a network (Ethernet) card of this type, say Y and read
	  the Ethernet-HOWTO, available from
	  <http://www.tldp.org/docs.html#howto>.

	  To compile this driver as a module, choose M here. The module
	  will be called 3c503.

config ELPLUS
	tristate "3c505 \"EtherLink Plus\" support"
	depends on NET_VENDOR_3COM && ISA && ISA_DMA_API
	---help---
	  Information about this network (Ethernet) card can be found in
	  <file:Documentation/networking/3c505.txt>.  If you have a card of
	  this type, say Y and read the Ethernet-HOWTO, available from
	  <http://www.tldp.org/docs.html#howto>.

	  To compile this driver as a module, choose M here. The module
	  will be called 3c505.

config EL16
	tristate "3c507 \"EtherLink 16\" support (EXPERIMENTAL)"
	depends on NET_VENDOR_3COM && ISA && EXPERIMENTAL
	help
	  If you have a network (Ethernet) card of this type, say Y and read
	  the Ethernet-HOWTO, available from
	  <http://www.tldp.org/docs.html#howto>.

	  To compile this driver as a module, choose M here. The module
	  will be called 3c507.

config EL3
	tristate "3c509/3c529 (MCA)/3c579 \"EtherLink III\" support"
	depends on NET_VENDOR_3COM && (ISA || EISA || MCA)
	---help---
	  If you have a network (Ethernet) card belonging to the 3Com
	  EtherLinkIII series, say Y and read the Ethernet-HOWTO, available
	  from <http://www.tldp.org/docs.html#howto>.

	  If your card is not working you may need to use the DOS
	  setup disk to disable Plug & Play mode, and to select the default
	  media type.

	  To compile this driver as a module, choose M here. The module
	  will be called 3c509.

config 3C515
	tristate "3c515 ISA \"Fast EtherLink\""
	depends on NET_VENDOR_3COM && (ISA || EISA) && ISA_DMA_API
	help
	  If you have a 3Com ISA EtherLink XL "Corkscrew" 3c515 Fast Ethernet
	  network card, say Y and read the Ethernet-HOWTO, available from
	  <http://www.tldp.org/docs.html#howto>.

	  To compile this driver as a module, choose M here. The module
	  will be called 3c515.

config ELMC
	tristate "3c523 \"EtherLink/MC\" support"
	depends on NET_VENDOR_3COM && MCA_LEGACY
	help
	  If you have a network (Ethernet) card of this type, say Y and read
	  the Ethernet-HOWTO, available from
	  <http://www.tldp.org/docs.html#howto>.

	  To compile this driver as a module, choose M here. The module
	  will be called 3c523.

config ELMC_II
	tristate "3c527 \"EtherLink/MC 32\" support (EXPERIMENTAL)"
	depends on NET_VENDOR_3COM && MCA && MCA_LEGACY
	help
	  If you have a network (Ethernet) card of this type, say Y and read
	  the Ethernet-HOWTO, available from
	  <http://www.tldp.org/docs.html#howto>.

	  To compile this driver as a module, choose M here. The module
	  will be called 3c527.

config VORTEX
	tristate "3c590/3c900 series (592/595/597) \"Vortex/Boomerang\" support"
	depends on NET_VENDOR_3COM && (PCI || EISA)
	select MII
	---help---
	  This option enables driver support for a large number of 10Mbps and
	  10/100Mbps EISA, PCI and PCMCIA 3Com network cards:

	  "Vortex"    (Fast EtherLink 3c590/3c592/3c595/3c597) EISA and PCI
	  "Boomerang" (EtherLink XL 3c900 or 3c905)            PCI
	  "Cyclone"   (3c540/3c900/3c905/3c980/3c575/3c656)    PCI and Cardbus
	  "Tornado"   (3c905)                                  PCI
	  "Hurricane" (3c555/3cSOHO)                           PCI

	  If you have such a card, say Y and read the Ethernet-HOWTO,
	  available from <http://www.tldp.org/docs.html#howto>. More
	  specific information is in
	  <file:Documentation/networking/vortex.txt> and in the comments at
	  the beginning of <file:drivers/net/3c59x.c>.

	  To compile this support as a module, choose M here.

config TYPHOON
	tristate "3cr990 series \"Typhoon\" support"
	depends on NET_VENDOR_3COM && PCI
	select CRC32
	---help---
	  This option enables driver support for the 3cr990 series of cards:

	  3C990-TX, 3CR990-TX-95, 3CR990-TX-97, 3CR990-FX-95, 3CR990-FX-97,
	  3CR990SVR, 3CR990SVR95, 3CR990SVR97, 3CR990-FX-95 Server,
	  3CR990-FX-97 Server, 3C990B-TX-M, 3C990BSVR

	  If you have a network (Ethernet) card of this type, say Y and read
	  the Ethernet-HOWTO, available from
	  <http://www.tldp.org/docs.html#howto>.

	  To compile this driver as a module, choose M here. The module
	  will be called typhoon.

config LANCE
	tristate "AMD LANCE and PCnet (AT1500 and NE2100) support"
	depends on ISA && ISA_DMA_API
	help
	  If you have a network (Ethernet) card of this type, say Y and read
	  the Ethernet-HOWTO, available from
	  <http://www.tldp.org/docs.html#howto>. Some LinkSys cards are
	  of this type.

	  To compile this driver as a module, choose M here: the module
	  will be called lance.  This is recommended.

config NET_VENDOR_SMC
	bool "Western Digital/SMC cards"
	depends on ISA || MCA || EISA || MAC
	help
	  If you have a network (Ethernet) card belonging to this class, say Y
	  and read the Ethernet-HOWTO, available from
	  <http://www.tldp.org/docs.html#howto>.

	  Note that the answer to this question doesn't directly affect the
	  kernel: saying N will just cause the configurator to skip all
	  the questions about Western Digital cards. If you say Y, you will be
	  asked for your specific card in the following questions.

config WD80x3
	tristate "WD80*3 support"
	depends on NET_VENDOR_SMC && ISA
	select CRC32
	help
	  If you have a network (Ethernet) card of this type, say Y and read
	  the Ethernet-HOWTO, available from
	  <http://www.tldp.org/docs.html#howto>.

	  To compile this driver as a module, choose M here. The module
	  will be called wd.

config ULTRAMCA
	tristate "SMC Ultra MCA support"
	depends on NET_VENDOR_SMC && MCA
	select CRC32
	help
	  If you have a network (Ethernet) card of this type and are running
	  an MCA based system (PS/2), say Y and read the Ethernet-HOWTO,
	  available from <http://www.tldp.org/docs.html#howto>.

	  To compile this driver as a module, choose M here. The module
	  will be called smc-mca.

config ULTRA
	tristate "SMC Ultra support"
	depends on NET_VENDOR_SMC && ISA
	select CRC32
	---help---
	  If you have a network (Ethernet) card of this type, say Y and read
	  the Ethernet-HOWTO, available from
	  <http://www.tldp.org/docs.html#howto>.

	  Important: There have been many reports that, with some motherboards
	  mixing an SMC Ultra and an Adaptec AHA154x SCSI card (or compatible,
	  such as some BusLogic models) causes corruption problems with many
	  operating systems. The Linux smc-ultra driver has a work-around for
	  this but keep it in mind if you have such a SCSI card and have
	  problems.

	  To compile this driver as a module, choose M here. The module
	  will be called smc-ultra.

config ULTRA32
	tristate "SMC Ultra32 EISA support"
	depends on NET_VENDOR_SMC && EISA
	select CRC32
	help
	  If you have a network (Ethernet) card of this type, say Y and read
	  the Ethernet-HOWTO, available from
	  <http://www.tldp.org/docs.html#howto>.

	  To compile this driver as a module, choose M here. The module
	  will be called smc-ultra32.

config BFIN_MAC
	tristate "Blackfin on-chip MAC support"
	depends on NET_ETHERNET && (BF516 || BF518 || BF526 || BF527 || BF536 || BF537)
	select CRC32
	select MII
	select PHYLIB
	select BFIN_MAC_USE_L1 if DMA_UNCACHED_NONE
	help
	  This is the driver for Blackfin on-chip mac device. Say Y if you want it
	  compiled into the kernel. This driver is also available as a module
	  ( = code which can be inserted in and removed from the running kernel
	  whenever you want). The module will be called bfin_mac.

config BFIN_MAC_USE_L1
	bool "Use L1 memory for rx/tx packets"
	depends on BFIN_MAC && (BF527 || BF537)
	default y
	help
	  To get maximum network performance, you should use L1 memory as rx/tx buffers.
	  Say N here if you want to reserve L1 memory for other uses.

config BFIN_TX_DESC_NUM
	int "Number of transmit buffer packets"
	depends on BFIN_MAC
	range 6 10 if BFIN_MAC_USE_L1
	range 10 100
	default "10"
	help
	  Set the number of buffer packets used in driver.

config BFIN_RX_DESC_NUM
	int "Number of receive buffer packets"
	depends on BFIN_MAC
	range 20 100 if BFIN_MAC_USE_L1
	range 20 800
	default "20"
	help
	  Set the number of buffer packets used in driver.

config BFIN_MAC_USE_HWSTAMP
	bool "Use IEEE 1588 hwstamp"
	depends on BFIN_MAC && BF518
	default y
	help
	  To support the IEEE 1588 Precision Time Protocol (PTP), select y here

config SMC9194
	tristate "SMC 9194 support"
	depends on NET_VENDOR_SMC && (ISA || MAC && BROKEN)
	select CRC32
	---help---
	  This is support for the SMC9xxx based Ethernet cards. Choose this
	  option if you have a DELL laptop with the docking station, or
	  another SMC9192/9194 based chipset.  Say Y if you want it compiled
	  into the kernel, and read the file
	  <file:Documentation/networking/smc9.txt> and the Ethernet-HOWTO,
	  available from <http://www.tldp.org/docs.html#howto>.

	  To compile this driver as a module, choose M here. The module
	  will be called smc9194.

config SMC91X
	tristate "SMC 91C9x/91C1xxx support"
	select CRC32
	select MII
	depends on ARM || M32R || SUPERH || \
		MIPS || BLACKFIN || MN10300 || COLDFIRE
	help
	  This is a driver for SMC's 91x series of Ethernet chipsets,
	  including the SMC91C94 and the SMC91C111. Say Y if you want it
	  compiled into the kernel, and read the file
	  <file:Documentation/networking/smc9.txt>  and the Ethernet-HOWTO,
	  available from  <http://www.tldp.org/docs.html#howto>.

	  This driver is also available as a module ( = code which can be
	  inserted in and removed from the running kernel whenever you want).
	  The module will be called smc91x.  If you want to compile it as a
	  module, say M here and read <file:Documentation/kbuild/modules.txt>.

config PXA168_ETH
	tristate "Marvell pxa168 ethernet support"
	depends on CPU_PXA168
	select PHYLIB
	help
	  This driver supports the pxa168 Ethernet ports.

	  To compile this driver as a module, choose M here. The module
	  will be called pxa168_eth.

config NET_NETX
	tristate "NetX Ethernet support"
	select MII
	depends on ARCH_NETX
	help
	  This is support for the Hilscher netX builtin Ethernet ports

	  To compile this driver as a module, choose M here. The module
	  will be called netx-eth.

config TI_DAVINCI_EMAC
	tristate "TI DaVinci EMAC Support"
	depends on ARM && ( ARCH_DAVINCI || ARCH_OMAP3 )
	select TI_DAVINCI_MDIO
	select TI_DAVINCI_CPDMA
	select PHYLIB
	help
	  This driver supports TI's DaVinci Ethernet .

	  To compile this driver as a module, choose M here: the module
	  will be called davinci_emac_driver.  This is recommended.

config TI_DAVINCI_MDIO
	tristate "TI DaVinci MDIO Support"
	depends on ARM && ( ARCH_DAVINCI || ARCH_OMAP3 )
	select PHYLIB
	help
	  This driver supports TI's DaVinci MDIO module.

	  To compile this driver as a module, choose M here: the module
	  will be called davinci_mdio.  This is recommended.

config TI_DAVINCI_CPDMA
	tristate "TI DaVinci CPDMA Support"
	depends on ARM && ( ARCH_DAVINCI || ARCH_OMAP3 )
	help
	  This driver supports TI's DaVinci CPDMA dma engine.

	  To compile this driver as a module, choose M here: the module
	  will be called davinci_cpdma.  This is recommended.

config DM9000
	tristate "DM9000 support"
	depends on ARM || BLACKFIN || MIPS
	select CRC32
	select MII
	---help---
	  Support for DM9000 chipset.

	  To compile this driver as a module, choose M here.  The module
	  will be called dm9000.

config DM9000_DEBUGLEVEL
	int "DM9000 maximum debug level"
	depends on DM9000
	default 4
	help
	  The maximum level of debugging code compiled into the DM9000
	  driver.

config DM9000_FORCE_SIMPLE_PHY_POLL
	bool "Force simple NSR based PHY polling"
	depends on DM9000
	---help---
	  This configuration forces the DM9000 to use the NSR's LinkStatus
	  bit to determine if the link is up or down instead of the more
	  costly MII PHY reads. Note, this will not work if the chip is
	  operating with an external PHY.

config ENC28J60
	tristate "ENC28J60 support"
	depends on EXPERIMENTAL && SPI && NET_ETHERNET
	select CRC32
	---help---
	  Support for the Microchip EN28J60 ethernet chip.

	  To compile this driver as a module, choose M here. The module will be
	  called enc28j60.

config ENC28J60_WRITEVERIFY
	bool "Enable write verify"
	depends on ENC28J60
	---help---
	  Enable the verify after the buffer write useful for debugging purpose.
	  If unsure, say N.

config ETHOC
	tristate "OpenCores 10/100 Mbps Ethernet MAC support"
	depends on NET_ETHERNET && HAS_IOMEM && HAS_DMA
	select MII
	select PHYLIB
	select CRC32
	select BITREVERSE
	help
	  Say Y here if you want to use the OpenCores 10/100 Mbps Ethernet MAC.

config GRETH
	tristate "Aeroflex Gaisler GRETH Ethernet MAC support"
	depends on SPARC
	select PHYLIB
	select CRC32
	help
	  Say Y here if you want to use the Aeroflex Gaisler GRETH Ethernet MAC.

config SMC911X
	tristate "SMSC LAN911[5678] support"
	select CRC32
	select MII
	depends on ARM || SUPERH || MN10300
	help
	  This is a driver for SMSC's LAN911x series of Ethernet chipsets
	  including the new LAN9115, LAN9116, LAN9117, and LAN9118.
	  Say Y if you want it compiled into the kernel, 
	  and read the Ethernet-HOWTO, available from
	  <http://www.tldp.org/docs.html#howto>.

	  This driver is also available as a module. The module will be 
	  called smc911x.  If you want to compile it as a module, say M 
	  here and read <file:Documentation/kbuild/modules.txt>

config SMSC911X
	tristate "SMSC LAN911x/LAN921x families embedded ethernet support"
	depends on ARM || SUPERH || BLACKFIN || MIPS || MN10300
	select CRC32
	select MII
	select PHYLIB
	---help---
	  Say Y here if you want support for SMSC LAN911x and LAN921x families
	  of ethernet controllers.

	  To compile this driver as a module, choose M here and read
	  <file:Documentation/networking/net-modules.txt>. The module
	  will be called smsc911x.

config SMSC911X_ARCH_HOOKS
	def_bool n
	depends on SMSC911X
	help
	  If the arch enables this, it allows the arch to implement various
	  hooks for more comprehensive interrupt control and also to override
	  the source of the MAC address.

config NET_VENDOR_RACAL
	bool "Racal-Interlan (Micom) NI cards"
	depends on ISA
	help
	  If you have a network (Ethernet) card belonging to this class, such
	  as the NI5010, NI5210 or NI6210, say Y and read the Ethernet-HOWTO,
	  available from <http://www.tldp.org/docs.html#howto>.

	  Note that the answer to this question doesn't directly affect the
	  kernel: saying N will just cause the configurator to skip all
	  the questions about NI cards. If you say Y, you will be asked for
	  your specific card in the following questions.

config NI5010
	tristate "NI5010 support (EXPERIMENTAL)"
	depends on NET_VENDOR_RACAL && ISA && EXPERIMENTAL && BROKEN_ON_SMP
	---help---
	  If you have a network (Ethernet) card of this type, say Y and read
	  the Ethernet-HOWTO, available from
	  <http://www.tldp.org/docs.html#howto>. Note that this is still
	  experimental code.

	  To compile this driver as a module, choose M here. The module
	  will be called ni5010.

config NI52
	tristate "NI5210 support"
	depends on NET_VENDOR_RACAL && ISA
	help
	  If you have a network (Ethernet) card of this type, say Y and read
	  the Ethernet-HOWTO, available from
	  <http://www.tldp.org/docs.html#howto>.

	  To compile this driver as a module, choose M here. The module
	  will be called ni52.

config NI65
	tristate "NI6510 support"
	depends on NET_VENDOR_RACAL && ISA && ISA_DMA_API
	help
	  If you have a network (Ethernet) card of this type, say Y and read
	  the Ethernet-HOWTO, available from
	  <http://www.tldp.org/docs.html#howto>.

	  To compile this driver as a module, choose M here. The module
	  will be called ni65.

config DNET
	tristate "Dave ethernet support (DNET)"
	depends on NET_ETHERNET && HAS_IOMEM
	select PHYLIB
	help
	  The Dave ethernet interface (DNET) is found on Qong Board FPGA.
	  Say Y to include support for the DNET chip.

	  To compile this driver as a module, choose M here: the module
	  will be called dnet.

source "drivers/net/tulip/Kconfig"

config AT1700
	tristate "AT1700/1720 support (EXPERIMENTAL)"
	depends on (ISA || MCA_LEGACY) && EXPERIMENTAL
	select CRC32
	---help---
	  If you have a network (Ethernet) card of this type, say Y and read
	  the Ethernet-HOWTO, available from
	  <http://www.tldp.org/docs.html#howto>.

	  To compile this driver as a module, choose M here. The module
	  will be called at1700.

config DEPCA
	tristate "DEPCA, DE10x, DE200, DE201, DE202, DE422 support"
	depends on ISA || EISA || MCA
	select CRC32
	---help---
	  If you have a network (Ethernet) card of this type, say Y and read
	  the Ethernet-HOWTO, available from
	  <http://www.tldp.org/docs.html#howto> as well as
	  <file:drivers/net/depca.c>.

	  To compile this driver as a module, choose M here. The module
	  will be called depca.

config HP100
	tristate "HP 10/100VG PCLAN (ISA, EISA, PCI) support"
	depends on ISA || EISA || PCI
	help
	  If you have a network (Ethernet) card of this type, say Y and read
	  the Ethernet-HOWTO, available from
	  <http://www.tldp.org/docs.html#howto>.

	  To compile this driver as a module, choose M here. The module
	  will be called hp100.

config NET_ISA
	bool "Other ISA cards"
	depends on ISA
	---help---
	  If your network (Ethernet) card hasn't been mentioned yet and its
	  bus system (that's the way the cards talks to the other components
	  of your computer) is ISA (as opposed to EISA, VLB or PCI), say Y.
	  Make sure you know the name of your card. Read the Ethernet-HOWTO,
	  available from <http://www.tldp.org/docs.html#howto>.

	  If unsure, say Y.

	  Note that the answer to this question doesn't directly affect the
	  kernel: saying N will just cause the configurator to skip all
	  the remaining ISA network card questions. If you say Y, you will be
	  asked for your specific card in the following questions.

config E2100
	tristate "Cabletron E21xx support"
	depends on NET_ISA
	select CRC32
	help
	  If you have a network (Ethernet) card of this type, say Y and read
	  the Ethernet-HOWTO, available from
	  <http://www.tldp.org/docs.html#howto>.

	  To compile this driver as a module, choose M here. The module
	  will be called e2100.

config EWRK3
	tristate "EtherWORKS 3 (DE203, DE204, DE205) support"
	depends on NET_ISA
	select CRC32
	---help---
	  This driver supports the DE203, DE204 and DE205 network (Ethernet)
	  cards. If this is for you, say Y and read
	  <file:Documentation/networking/ewrk3.txt> in the kernel source as
	  well as the Ethernet-HOWTO, available from
	  <http://www.tldp.org/docs.html#howto>.

	  To compile this driver as a module, choose M here. The module
	  will be called ewrk3.

config EEXPRESS
	tristate "EtherExpress 16 support"
	depends on NET_ISA
	---help---
	  If you have an EtherExpress16 network (Ethernet) card, say Y and
	  read the Ethernet-HOWTO, available from
	  <http://www.tldp.org/docs.html#howto>.  Note that the Intel
	  EtherExpress16 card used to be regarded as a very poor choice
	  because the driver was very unreliable. We now have a new driver
	  that should do better.

	  To compile this driver as a module, choose M here. The module
	  will be called eexpress.

config EEXPRESS_PRO
	tristate "EtherExpressPro support/EtherExpress 10 (i82595) support"
	depends on NET_ISA
	---help---
	  If you have a network (Ethernet) card of this type, say Y. This
	  driver supports Intel i82595{FX,TX} based boards. Note however
	  that the EtherExpress PRO/100 Ethernet card has its own separate
	  driver.  Please read the Ethernet-HOWTO, available from
	  <http://www.tldp.org/docs.html#howto>.

	  To compile this driver as a module, choose M here. The module
	  will be called eepro.

config HPLAN_PLUS
	tristate "HP PCLAN+ (27247B and 27252A) support"
	depends on NET_ISA
	select CRC32
	help
	  If you have a network (Ethernet) card of this type, say Y and read
	  the Ethernet-HOWTO, available from
	  <http://www.tldp.org/docs.html#howto>.

	  To compile this driver as a module, choose M here. The module
	  will be called hp-plus.

config HPLAN
	tristate "HP PCLAN (27245 and other 27xxx series) support"
	depends on NET_ISA
	select CRC32
	help
	  If you have a network (Ethernet) card of this type, say Y and read
	  the Ethernet-HOWTO, available from
	  <http://www.tldp.org/docs.html#howto>.

	  To compile this driver as a module, choose M here. The module
	  will be called hp.

config LP486E
	tristate "LP486E on board Ethernet"
	depends on NET_ISA
	help
	  Say Y here to support the 82596-based on-board Ethernet controller
	  for the Panther motherboard, which is one of the two shipped in the
	  Intel Professional Workstation.

config ETH16I
	tristate "ICL EtherTeam 16i/32 support"
	depends on NET_ISA
	help
	  If you have a network (Ethernet) card of this type, say Y and read
	  the Ethernet-HOWTO, available from
	  <http://www.tldp.org/docs.html#howto>.

	  To compile this driver as a module, choose M here. The module
	  will be called eth16i.

config NE2000
	tristate "NE2000/NE1000 support"
	depends on NET_ISA || (Q40 && m) || M32R || MACH_TX49XX
	select CRC32
	---help---
	  If you have a network (Ethernet) card of this type, say Y and read
	  the Ethernet-HOWTO, available from
	  <http://www.tldp.org/docs.html#howto>.  Many Ethernet cards
	  without a specific driver are compatible with NE2000.

	  If you have a PCI NE2000 card however, say N here and Y to "PCI
	  NE2000 and clone support" under "EISA, VLB, PCI and on board
	  controllers" below. If you have a NE2000 card and are running on
	  an MCA system (a bus system used on some IBM PS/2 computers and
	  laptops), say N here and Y to "NE/2 (ne2000 MCA version) support",
	  below.

	  To compile this driver as a module, choose M here. The module
	  will be called ne.

config ZNET
	tristate "Zenith Z-Note support (EXPERIMENTAL)"
	depends on NET_ISA && EXPERIMENTAL && ISA_DMA_API
	help
	  The Zenith Z-Note notebook computer has a built-in network
	  (Ethernet) card, and this is the Linux driver for it. Note that the
	  IBM Thinkpad 300 is compatible with the Z-Note and is also supported
	  by this driver. Read the Ethernet-HOWTO, available from
	  <http://www.tldp.org/docs.html#howto>.

config SEEQ8005
	tristate "SEEQ8005 support (EXPERIMENTAL)"
	depends on NET_ISA && EXPERIMENTAL
	help
	  This is a driver for the SEEQ 8005 network (Ethernet) card.  If this
	  is for you, read the Ethernet-HOWTO, available from
	  <http://www.tldp.org/docs.html#howto>.

	  To compile this driver as a module, choose M here. The module
	  will be called seeq8005.

config NE2_MCA
	tristate "NE/2 (ne2000 MCA version) support"
	depends on MCA_LEGACY
	select CRC32
	help
	  If you have a network (Ethernet) card of this type, say Y and read
	  the Ethernet-HOWTO, available from
	  <http://www.tldp.org/docs.html#howto>.

	  To compile this driver as a module, choose M here. The module
	  will be called ne2.

config IBMLANA
	tristate "IBM LAN Adapter/A support"
	depends on MCA
	---help---
	  This is a Micro Channel Ethernet adapter.  You need to set
	  CONFIG_MCA to use this driver.  It is both available as an in-kernel
	  driver and as a module.

	  To compile this driver as a module, choose M here. The only
	  currently supported card is the IBM LAN Adapter/A for Ethernet.  It
	  will both support 16K and 32K memory windows, however a 32K window
	  gives a better security against packet losses.  Usage of multiple
	  boards with this driver should be possible, but has not been tested
	  up to now due to lack of hardware.

config IBMVETH
	tristate "IBM LAN Virtual Ethernet support"
	depends on PPC_PSERIES
	---help---
	  This driver supports virtual ethernet adapters on newer IBM iSeries
	  and pSeries systems.

	  To compile this driver as a module, choose M here. The module will
	  be called ibmveth.

source "drivers/net/ibm_newemac/Kconfig"

config NET_PCI
	bool "EISA, VLB, PCI and on board controllers"
	depends on ISA || EISA || PCI
	help
	  This is another class of network cards which attach directly to the
	  bus. If you have one of those, say Y and read the Ethernet-HOWTO,
	  available from <http://www.tldp.org/docs.html#howto>.

	  Note that the answer to this question doesn't directly affect the
	  kernel: saying N will just cause the configurator to skip all
	  the questions about this class of network cards. If you say Y, you
	  will be asked for your specific card in the following questions. If
	  you are unsure, say Y.

config PCNET32
	tristate "AMD PCnet32 PCI support"
	depends on NET_PCI && PCI
	select CRC32
	select MII
	help
	  If you have a PCnet32 or PCnetPCI based network (Ethernet) card,
	  answer Y here and read the Ethernet-HOWTO, available from
	  <http://www.tldp.org/docs.html#howto>.

	  To compile this driver as a module, choose M here. The module
	  will be called pcnet32.

config AMD8111_ETH
	tristate "AMD 8111 (new PCI lance) support"
	depends on NET_PCI && PCI
	select CRC32
	select MII
	help
	  If you have an AMD 8111-based PCI lance ethernet card,
	  answer Y here and read the Ethernet-HOWTO, available from
	  <http://www.tldp.org/docs.html#howto>.

	  To compile this driver as a module, choose M here. The module
	  will be called amd8111e.

config ADAPTEC_STARFIRE
	tristate "Adaptec Starfire/DuraLAN support"
	depends on NET_PCI && PCI
	select CRC32
	select MII
	help
	  Say Y here if you have an Adaptec Starfire (or DuraLAN) PCI network
	  adapter. The DuraLAN chip is used on the 64 bit PCI boards from
	  Adaptec e.g. the ANA-6922A. The older 32 bit boards use the tulip
	  driver.

	  To compile this driver as a module, choose M here: the module
	  will be called starfire.  This is recommended.

config AC3200
	tristate "Ansel Communications EISA 3200 support (EXPERIMENTAL)"
	depends on NET_PCI && (ISA || EISA) && EXPERIMENTAL
	select CRC32
	help
	  If you have a network (Ethernet) card of this type, say Y and read
	  the Ethernet-HOWTO, available from
	  <http://www.tldp.org/docs.html#howto>.

	  To compile this driver as a module, choose M here. The module
	  will be called ac3200.

config KSZ884X_PCI
	tristate "Micrel KSZ8841/2 PCI"
	depends on NET_PCI && PCI
	select MII
	select CRC32
	help
	  This PCI driver is for Micrel KSZ8841/KSZ8842 PCI Ethernet chip.

	  To compile this driver as a module, choose M here. The module
	  will be called ksz884x.

config APRICOT
	tristate "Apricot Xen-II on board Ethernet"
	depends on NET_PCI && ISA
	help
	  If you have a network (Ethernet) controller of this type, say Y and
	  read the Ethernet-HOWTO, available from
	  <http://www.tldp.org/docs.html#howto>.

	  To compile this driver as a module, choose M here. The module
	  will be called apricot.

config B44
	tristate "Broadcom 440x/47xx ethernet support"
	depends on SSB_POSSIBLE && HAS_DMA
	select SSB
	select MII
	help
	  If you have a network (Ethernet) controller of this type, say Y
	  or M and read the Ethernet-HOWTO, available from
	  <http://www.tldp.org/docs.html#howto>.

	  To compile this driver as a module, choose M here. The module
	  will be called b44.

# Auto-select SSB PCI-HOST support, if possible
config B44_PCI_AUTOSELECT
	bool
	depends on B44 && SSB_PCIHOST_POSSIBLE
	select SSB_PCIHOST
	default y

# Auto-select SSB PCICORE driver, if possible
config B44_PCICORE_AUTOSELECT
	bool
	depends on B44 && SSB_DRIVER_PCICORE_POSSIBLE
	select SSB_DRIVER_PCICORE
	default y

config B44_PCI
	bool
	depends on B44_PCI_AUTOSELECT && B44_PCICORE_AUTOSELECT
	default y

config FORCEDETH
	tristate "nForce Ethernet support"
	depends on NET_PCI && PCI
	help
	  If you have a network (Ethernet) controller of this type, say Y and
	  read the Ethernet-HOWTO, available from
	  <http://www.tldp.org/docs.html#howto>.

	  To compile this driver as a module, choose M here. The module
	  will be called forcedeth.

config CS89x0
	tristate "CS89x0 support"
	depends on NET_ETHERNET && (ISA || EISA || MACH_IXDP2351 \
		|| ARCH_IXDP2X01 || MACH_MX31ADS)
	---help---
	  Support for CS89x0 chipset based Ethernet cards. If you have a
	  network (Ethernet) card of this type, say Y and read the
	  Ethernet-HOWTO, available from
	  <http://www.tldp.org/docs.html#howto> as well as
	  <file:Documentation/networking/cs89x0.txt>.

	  To compile this driver as a module, choose M here. The module
	  will be called cs89x0.

config CS89x0_NONISA_IRQ
	def_bool y
	depends on CS89x0 != n
	depends on MACH_IXDP2351 || ARCH_IXDP2X01 || MACH_MX31ADS

config TC35815
	tristate "TOSHIBA TC35815 Ethernet support"
	depends on NET_PCI && PCI && MIPS
	select PHYLIB

config E100
	tristate "Intel(R) PRO/100+ support"
	depends on NET_PCI && PCI
	select MII
	---help---
	  This driver supports Intel(R) PRO/100 family of adapters.
	  To verify that your adapter is supported, find the board ID number 
	  on the adapter. Look for a label that has a barcode and a number 
	  in the format 123456-001 (six digits hyphen three digits). 

	  Use the above information and the Adapter & Driver ID Guide at:

	  <http://support.intel.com/support/network/adapter/pro100/21397.htm>

          to identify the adapter.

	  For the latest Intel PRO/100 network driver for Linux, see:

	  <http://www.intel.com/p/en_US/support/highlights/network/pro100plus>

	  More specific information on configuring the driver is in 
	  <file:Documentation/networking/e100.txt>.

	  To compile this driver as a module, choose M here. The module
	  will be called e100.

config LNE390
	tristate "Mylex EISA LNE390A/B support (EXPERIMENTAL)"
	depends on NET_PCI && EISA && EXPERIMENTAL
	select CRC32
	help
	  If you have a network (Ethernet) card of this type, say Y and read
	  the Ethernet-HOWTO, available from
	  <http://www.tldp.org/docs.html#howto>.

	  To compile this driver as a module, choose M here. The module
	  will be called lne390.

config FEALNX
	tristate "Myson MTD-8xx PCI Ethernet support"
	depends on NET_PCI && PCI
	select CRC32
	select MII
	help
	  Say Y here to support the Myson MTD-800 family of PCI-based Ethernet 
	  cards. <http://www.myson.com.tw/>

config NATSEMI
	tristate "National Semiconductor DP8381x series PCI Ethernet support"
	depends on NET_PCI && PCI
	select CRC32
	help
	  This driver is for the National Semiconductor DP83810 series,
	  which is used in cards from PureData, NetGear, Linksys
	  and others, including the 83815 chip.
	  More specific information and updates are available from
	  <http://www.scyld.com/network/natsemi.html>.

config NE2K_PCI
	tristate "PCI NE2000 and clones support (see help)"
	depends on NET_PCI && PCI
	select CRC32
	---help---
	  This driver is for NE2000 compatible PCI cards. It will not work
	  with ISA NE2000 cards (they have their own driver, "NE2000/NE1000
	  support" below). If you have a PCI NE2000 network (Ethernet) card,
	  say Y and read the Ethernet-HOWTO, available from
	  <http://www.tldp.org/docs.html#howto>.

	  This driver also works for the following NE2000 clone cards:
	  RealTek RTL-8029  Winbond 89C940  Compex RL2000  KTI ET32P2
	  NetVin NV5000SC   Via 86C926      SureCom NE34   Winbond
	  Holtek HT80232    Holtek HT80229

	  To compile this driver as a module, choose M here. The module
	  will be called ne2k-pci.

config NE3210
	tristate "Novell/Eagle/Microdyne NE3210 EISA support (EXPERIMENTAL)"
	depends on NET_PCI && EISA && EXPERIMENTAL
	select CRC32
	---help---
	  If you have a network (Ethernet) card of this type, say Y and read
	  the Ethernet-HOWTO, available from
	  <http://www.tldp.org/docs.html#howto>.  Note that this driver
	  will NOT WORK for NE3200 cards as they are completely different.

	  To compile this driver as a module, choose M here. The module
	  will be called ne3210.

config ES3210
	tristate "Racal-Interlan EISA ES3210 support (EXPERIMENTAL)"
	depends on NET_PCI && EISA && EXPERIMENTAL
	select CRC32
	help
	  If you have a network (Ethernet) card of this type, say Y and read
	  the Ethernet-HOWTO, available from
	  <http://www.tldp.org/docs.html#howto>.

	  To compile this driver as a module, choose M here. The module
	  will be called es3210.

config 8139CP
	tristate "RealTek RTL-8139 C+ PCI Fast Ethernet Adapter support (EXPERIMENTAL)"
	depends on NET_PCI && PCI && EXPERIMENTAL
	select CRC32
	select MII
	help
	  This is a driver for the Fast Ethernet PCI network cards based on
	  the RTL8139C+ chips. If you have one of those, say Y and read
	  the Ethernet-HOWTO, available from
	  <http://www.tldp.org/docs.html#howto>.

	  To compile this driver as a module, choose M here: the module
	  will be called 8139cp.  This is recommended.

config 8139TOO
	tristate "RealTek RTL-8129/8130/8139 PCI Fast Ethernet Adapter support"
	depends on NET_PCI && PCI
	select CRC32
	select MII
	---help---
	  This is a driver for the Fast Ethernet PCI network cards based on
	  the RTL 8129/8130/8139 chips. If you have one of those, say Y and
	  read the Ethernet-HOWTO <http://www.tldp.org/docs.html#howto>.

	  To compile this driver as a module, choose M here: the module
	  will be called 8139too.  This is recommended.

config 8139TOO_PIO
	bool "Use PIO instead of MMIO"
	default y
	depends on 8139TOO
	help
	  This instructs the driver to use programmed I/O ports (PIO) instead
	  of PCI shared memory (MMIO).  This can possibly solve some problems
	  in case your mainboard has memory consistency issues.  If unsure,
	  say N.

config 8139TOO_TUNE_TWISTER
	bool "Support for uncommon RTL-8139 rev. K (automatic channel equalization)"
	depends on 8139TOO
	help
	  This implements a function which might come in handy in case you
	  are using low quality on long cabling. It is required for RealTek
	  RTL-8139 revision K boards, and totally unused otherwise.  It tries
	  to match the transceiver to the cable characteristics. This is
	  experimental since hardly documented by the manufacturer.
	  If unsure, say Y.

config 8139TOO_8129
	bool "Support for older RTL-8129/8130 boards"
	depends on 8139TOO
	help
	  This enables support for the older and uncommon RTL-8129 and
	  RTL-8130 chips, which support MII via an external transceiver,
	  instead of an internal one.  Disabling this option will save some
	  memory by making the code size smaller.  If unsure, say Y.

config 8139_OLD_RX_RESET
	bool "Use older RX-reset method"
	depends on 8139TOO
	help
	  The 8139too driver was recently updated to contain a more rapid
	  reset sequence, in the face of severe receive errors.  This "new"
	  RX-reset method should be adequate for all boards.  But if you
	  experience problems, you can enable this option to restore the
	  old RX-reset behavior.  If unsure, say N.

config R6040
	tristate "RDC R6040 Fast Ethernet Adapter support"
	depends on NET_PCI && PCI
	select CRC32
	select MII
	select PHYLIB
	help
	  This is a driver for the R6040 Fast Ethernet MACs found in the
	  the RDC R-321x System-on-chips.

	  To compile this driver as a module, choose M here: the module
	  will be called r6040. This is recommended.

config SIS900
	tristate "SiS 900/7016 PCI Fast Ethernet Adapter support"
	depends on NET_PCI && PCI
	select CRC32
	select MII
	---help---
	  This is a driver for the Fast Ethernet PCI network cards based on
	  the SiS 900 and SiS 7016 chips. The SiS 900 core is also embedded in
	  SiS 630 and SiS 540 chipsets.

	  This driver also supports AMD 79C901 HomePNA so that you can use
	  your phone line as a network cable.

	  To compile this driver as a module, choose M here: the module
	  will be called sis900.  This is recommended.

config EPIC100
	tristate "SMC EtherPower II"
	depends on NET_PCI && PCI
	select CRC32
	select MII
	help
	  This driver is for the SMC EtherPower II 9432 PCI Ethernet NIC,
	  which is based on the SMC83c17x (EPIC/100).
	  More specific information and updates are available from
	  <http://www.scyld.com/network/epic100.html>.

config SMSC9420
	tristate "SMSC LAN9420 PCI ethernet adapter support"
	depends on NET_PCI && PCI
	select CRC32
	select PHYLIB
	select SMSC_PHY
	help
	  This is a driver for SMSC's LAN9420 PCI ethernet adapter.
	  Say Y if you want it compiled into the kernel,
	  and read the Ethernet-HOWTO, available from
	  <http://www.tldp.org/docs.html#howto>.

	  This driver is also available as a module. The module will be
	  called smsc9420.  If you want to compile it as a module, say M
	  here and read <file:Documentation/kbuild/modules.txt>

config SUNDANCE
	tristate "Sundance Alta support"
	depends on NET_PCI && PCI
	select CRC32
	select MII
	help
	  This driver is for the Sundance "Alta" chip.
	  More specific information and updates are available from
	  <http://www.scyld.com/network/sundance.html>.

config SUNDANCE_MMIO
	bool "Use MMIO instead of PIO"
	depends on SUNDANCE
	help
	  Enable memory-mapped I/O for interaction with Sundance NIC registers.
	  Do NOT enable this by default, PIO (enabled when MMIO is disabled)
	  is known to solve bugs on certain chips.

	  If unsure, say N.

config TLAN
	tristate "TI ThunderLAN support"
	depends on NET_PCI && (PCI || EISA)
	---help---
	  If you have a PCI Ethernet network card based on the ThunderLAN chip
	  which is supported by this driver, say Y and read the
	  Ethernet-HOWTO, available from
	  <http://www.tldp.org/docs.html#howto>.

	  Devices currently supported by this driver are Compaq Netelligent,
	  Compaq NetFlex and Olicom cards.  Please read the file
	  <file:Documentation/networking/tlan.txt> for more details.

	  To compile this driver as a module, choose M here. The module
	  will be called tlan.

	  Please email feedback to <torben.mathiasen@compaq.com>.

config KS8842
	tristate "Micrel KSZ8841/42 with generic bus interface"
	depends on HAS_IOMEM && DMA_ENGINE
	help
	 This platform driver is for KSZ8841(1-port) / KS8842(2-port)
	 ethernet switch chip (managed, VLAN, QoS) from Micrel or
	 Timberdale(FPGA).

config KS8851
       tristate "Micrel KS8851 SPI"
       depends on SPI
       select MII
	select CRC32
       help
         SPI driver for Micrel KS8851 SPI attached network chip.

config KS8851_MLL
	tristate "Micrel KS8851 MLL"
	depends on HAS_IOMEM
	select MII
	help
	  This platform driver is for Micrel KS8851 Address/data bus
	  multiplexed network chip.

config VIA_RHINE
	tristate "VIA Rhine support"
	depends on NET_PCI && PCI
	select CRC32
	select MII
	help
	  If you have a VIA "Rhine" based network card (Rhine-I (VT86C100A),
	  Rhine-II (VT6102), or Rhine-III (VT6105)), say Y here. Rhine-type
	  Ethernet functions can also be found integrated on South Bridges
	  (e.g. VT8235).

	  To compile this driver as a module, choose M here. The module
	  will be called via-rhine.

config VIA_RHINE_MMIO
	bool "Use MMIO instead of PIO"
	depends on VIA_RHINE
	help
	  This instructs the driver to use PCI shared memory (MMIO) instead of
	  programmed I/O ports (PIO). Enabling this gives an improvement in
	  processing time in parts of the driver.

	  If unsure, say Y.

config SC92031
	tristate "Silan SC92031 PCI Fast Ethernet Adapter driver (EXPERIMENTAL)"
	depends on NET_PCI && PCI && EXPERIMENTAL
	select CRC32
	---help---
	  This is a driver for the Fast Ethernet PCI network cards based on
	  the Silan SC92031 chip (sometimes also called Rsltek 8139D). If you
	  have one of these, say Y here.

	  To compile this driver as a module, choose M here: the module
	  will be called sc92031.  This is recommended.

config CPMAC
	tristate "TI AR7 CPMAC Ethernet support (EXPERIMENTAL)"
	depends on NET_ETHERNET && EXPERIMENTAL && AR7
	select PHYLIB
	help
	  TI AR7 CPMAC Ethernet support

config NET_POCKET
	bool "Pocket and portable adapters"
	depends on PARPORT
	---help---
	  Cute little network (Ethernet) devices which attach to the parallel
	  port ("pocket adapters"), commonly used with laptops. If you have
	  one of those, say Y and read the Ethernet-HOWTO, available from
	  <http://www.tldp.org/docs.html#howto>.

	  If you want to plug a network (or some other) card into the PCMCIA
	  (or PC-card) slot of your laptop instead (PCMCIA is the standard for
	  credit card size extension cards used by all modern laptops), you
	  need the pcmcia-cs package (location contained in the file
	  <file:Documentation/Changes>) and you can say N here.

	  Laptop users should read the Linux Laptop home page at
	  <http://www.linux-on-laptops.com/> or
	  Tuxmobil - Linux on Mobile Computers at <http://www.tuxmobil.org/>.

	  Note that the answer to this question doesn't directly affect the
	  kernel: saying N will just cause the configurator to skip all
	  the questions about this class of network devices. If you say Y, you
	  will be asked for your specific device in the following questions.

config ATP
	tristate "AT-LAN-TEC/RealTek pocket adapter support"
	depends on NET_POCKET && PARPORT && X86
	select CRC32
	---help---
	  This is a network (Ethernet) device which attaches to your parallel
	  port. Read <file:drivers/net/atp.c> as well as the Ethernet-HOWTO,
	  available from <http://www.tldp.org/docs.html#howto>, if you
	  want to use this.  If you intend to use this driver, you should have
	  said N to the "Parallel printer support", because the two drivers
	  don't like each other.

	  To compile this driver as a module, choose M here: the module
	  will be called atp.

config DE600
	tristate "D-Link DE600 pocket adapter support"
	depends on NET_POCKET && PARPORT
	---help---
	  This is a network (Ethernet) device which attaches to your parallel
	  port. Read <file:Documentation/networking/DLINK.txt> as well as the
	  Ethernet-HOWTO, available from
	  <http://www.tldp.org/docs.html#howto>, if you want to use
	  this. It is possible to have several devices share a single parallel
	  port and it is safe to compile the corresponding drivers into the
	  kernel.

	  To compile this driver as a module, choose M here: the module
	  will be called de600.

config DE620
	tristate "D-Link DE620 pocket adapter support"
	depends on NET_POCKET && PARPORT
	---help---
	  This is a network (Ethernet) device which attaches to your parallel
	  port. Read <file:Documentation/networking/DLINK.txt> as well as the
	  Ethernet-HOWTO, available from
	  <http://www.tldp.org/docs.html#howto>, if you want to use
	  this. It is possible to have several devices share a single parallel
	  port and it is safe to compile the corresponding drivers into the
	  kernel.

	  To compile this driver as a module, choose M here: the module
	  will be called de620.

config SGISEEQ
	tristate "SGI Seeq ethernet controller support"
	depends on SGI_HAS_SEEQ
	help
	  Say Y here if you have an Seeq based Ethernet network card. This is
	  used in many Silicon Graphics machines.

config DECLANCE
	tristate "DEC LANCE ethernet controller support"
	depends on MACH_DECSTATION
	select CRC32
	help
	  This driver is for the series of Ethernet controllers produced by
	  DEC (now Compaq) based on the AMD Lance chipset, including the
	  DEPCA series.  (This chipset is better known via the NE2100 cards.)

config 68360_ENET
	bool "Motorola 68360 ethernet controller"
	depends on M68360
	help
	  Say Y here if you want to use the built-in ethernet controller of
	  the Motorola 68360 processor.

config FEC
	bool "FEC ethernet controller (of ColdFire and some i.MX CPUs)"
	depends on M523x || M527x || M5272 || M528x || M520x || M532x || \
		MACH_MX27 || ARCH_MX35 || ARCH_MX25 || ARCH_MX5
	select PHYLIB
	help
	  Say Y here if you want to use the built-in 10/100 Fast ethernet
	  controller on some Motorola ColdFire and Freescale i.MX processors.

config FEC2
	bool "Second FEC ethernet controller (on some ColdFire CPUs)"
	depends on FEC
	help
	  Say Y here if you want to use the second built-in 10/100 Fast
	  ethernet controller on some Motorola ColdFire processors.

config FEC_MPC52xx
	tristate "MPC52xx FEC driver"
	depends on PPC_MPC52xx && PPC_BESTCOMM
	select CRC32
	select PHYLIB
	select PPC_BESTCOMM_FEC
	---help---
	  This option enables support for the MPC5200's on-chip
	  Fast Ethernet Controller
	  If compiled as module, it will be called fec_mpc52xx.

config FEC_MPC52xx_MDIO
	bool "MPC52xx FEC MDIO bus driver"
	depends on FEC_MPC52xx
	default y
	---help---
	  The MPC5200's FEC can connect to the Ethernet either with
	  an external MII PHY chip or 10 Mbps 7-wire interface
	  (Motorola? industry standard).
	  If your board uses an external PHY connected to FEC, enable this.
	  If not sure, enable.
	  If compiled as module, it will be called fec_mpc52xx_phy.

config NE_H8300
	tristate "NE2000 compatible support for H8/300"
	depends on H8300
	help
	  Say Y here if you want to use the NE2000 compatible
	  controller on the Renesas H8/300 processor.

config ATL2
	tristate "Atheros L2 Fast Ethernet support"
	depends on PCI
	select CRC32
	select MII
	help
	  This driver supports the Atheros L2 fast ethernet adapter.

	  To compile this driver as a module, choose M here.  The module
	  will be called atl2.

config XILINX_EMACLITE
	tristate "Xilinx 10/100 Ethernet Lite support"
	depends on PPC32 || MICROBLAZE
	select PHYLIB
	help
	  This driver supports the 10/100 Ethernet Lite from Xilinx.

config BCM63XX_ENET
	tristate "Broadcom 63xx internal mac support"
	depends on BCM63XX
	select MII
	select PHYLIB
	help
	  This driver supports the ethernet MACs in the Broadcom 63xx
	  MIPS chipset family (BCM63XX).

source "drivers/net/fs_enet/Kconfig"

source "drivers/net/octeon/Kconfig"

endif # NET_ETHERNET

#
#	Gigabit Ethernet
#

menuconfig NETDEV_1000
	bool "Ethernet (1000 Mbit)"
	depends on !UML
	default y
	---help---
	  Ethernet (also called IEEE 802.3 or ISO 8802-2) is the most common
	  type of Local Area Network (LAN) in universities and companies.

	  Say Y here to get to see options for Gigabit Ethernet drivers.
	  This option alone does not add any kernel code.
	  Note that drivers supporting both 100 and 1000 MBit may be listed
	  under "Ethernet (10 or 100MBit)" instead.

	  If you say N, all options in this submenu will be skipped and disabled.

if NETDEV_1000

config ACENIC
	tristate "Alteon AceNIC/3Com 3C985/NetGear GA620 Gigabit support"
	depends on PCI
	---help---
	  Say Y here if you have an Alteon AceNIC, 3Com 3C985(B), NetGear
	  GA620, SGI Gigabit or Farallon PN9000-SX PCI Gigabit Ethernet
	  adapter. The driver allows for using the Jumbo Frame option (9000
	  bytes/frame) however it requires that your switches can handle this
	  as well. To enable Jumbo Frames, add `mtu 9000' to your ifconfig
	  line.

	  To compile this driver as a module, choose M here: the
	  module will be called acenic.

config ACENIC_OMIT_TIGON_I
	bool "Omit support for old Tigon I based AceNICs"
	depends on ACENIC
	help
	  Say Y here if you only have Tigon II based AceNICs and want to leave
	  out support for the older Tigon I based cards which are no longer
	  being sold (ie. the original Alteon AceNIC and 3Com 3C985 (non B
	  version)).  This will reduce the size of the driver object by
	  app. 100KB.  If you are not sure whether your card is a Tigon I or a
	  Tigon II, say N here.

	  The safe and default value for this is N.

config DL2K
	tristate "DL2000/TC902x-based Gigabit Ethernet support"
	depends on PCI
	select CRC32
	help
	  This driver supports DL2000/TC902x-based Gigabit ethernet cards,
	  which includes
	  D-Link DGE-550T Gigabit Ethernet Adapter.
	  D-Link DL2000-based Gigabit Ethernet Adapter.
	  Sundance/Tamarack TC902x Gigabit Ethernet Adapter.

	  To compile this driver as a module, choose M here: the
	  module will be called dl2k.

config E1000
	tristate "Intel(R) PRO/1000 Gigabit Ethernet support"
	depends on PCI
	---help---
	  This driver supports Intel(R) PRO/1000 gigabit ethernet family of
	  adapters.  For more information on how to identify your adapter, go 
	  to the Adapter & Driver ID Guide at:

	  <http://support.intel.com/support/network/adapter/pro100/21397.htm>

	  For general information and support, go to the Intel support
	  website at:

	  <http://support.intel.com>

	  More specific information on configuring the driver is in 
	  <file:Documentation/networking/e1000.txt>.

	  To compile this driver as a module, choose M here. The module
	  will be called e1000.

config E1000E
	tristate "Intel(R) PRO/1000 PCI-Express Gigabit Ethernet support"
	depends on PCI && (!SPARC32 || BROKEN)
	---help---
	  This driver supports the PCI-Express Intel(R) PRO/1000 gigabit
	  ethernet family of adapters. For PCI or PCI-X e1000 adapters,
	  use the regular e1000 driver For more information on how to
	  identify your adapter, go to the Adapter & Driver ID Guide at:

	  <http://support.intel.com/support/network/adapter/pro100/21397.htm>

	  For general information and support, go to the Intel support
	  website at:

	  <http://support.intel.com>

	  To compile this driver as a module, choose M here. The module
	  will be called e1000e.

config IP1000
	tristate "IP1000 Gigabit Ethernet support"
	depends on PCI && EXPERIMENTAL
	select MII
	---help---
	  This driver supports IP1000 gigabit Ethernet cards.

	  To compile this driver as a module, choose M here: the module
	  will be called ipg.  This is recommended.

config IGB
       tristate "Intel(R) 82575/82576 PCI-Express Gigabit Ethernet support"
       depends on PCI
       ---help---
         This driver supports Intel(R) 82575/82576 gigabit ethernet family of
         adapters.  For more information on how to identify your adapter, go
         to the Adapter & Driver ID Guide at:

         <http://support.intel.com/support/network/adapter/pro100/21397.htm>

         For general information and support, go to the Intel support
         website at:

         <http://support.intel.com>

         More specific information on configuring the driver is in
         <file:Documentation/networking/e1000.txt>.

         To compile this driver as a module, choose M here. The module
         will be called igb.

config IGB_DCA
	bool "Direct Cache Access (DCA) Support"
	default y
	depends on IGB && DCA && !(IGB=y && DCA=m)
	---help---
	  Say Y here if you want to use Direct Cache Access (DCA) in the
	  driver.  DCA is a method for warming the CPU cache before data
	  is used, with the intent of lessening the impact of cache misses.

config IGBVF
       tristate "Intel(R) 82576 Virtual Function Ethernet support"
       depends on PCI
       ---help---
         This driver supports Intel(R) 82576 virtual functions.  For more
         information on how to identify your adapter, go to the Adapter &
         Driver ID Guide at:

         <http://support.intel.com/support/network/adapter/pro100/21397.htm>

         For general information and support, go to the Intel support
         website at:

         <http://support.intel.com>

         More specific information on configuring the driver is in
         <file:Documentation/networking/e1000.txt>.

         To compile this driver as a module, choose M here. The module
         will be called igbvf.

source "drivers/net/ixp2000/Kconfig"

config MYRI_SBUS
	tristate "MyriCOM Gigabit Ethernet support"
	depends on SBUS
	help
	  This driver supports MyriCOM Sbus gigabit Ethernet cards.

	  To compile this driver as a module, choose M here: the module
	  will be called myri_sbus.  This is recommended.

config NS83820
	tristate "National Semiconductor DP83820 support"
	depends on PCI
	help
	  This is a driver for the National Semiconductor DP83820 series
	  of gigabit ethernet MACs.  Cards using this chipset include
	  the D-Link DGE-500T, PureData's PDP8023Z-TG, SMC's SMC9462TX,
	  SOHO-GA2000T, SOHO-GA2500T.  The driver supports the use of
	  zero copy.

config HAMACHI
	tristate "Packet Engines Hamachi GNIC-II support"
	depends on PCI
	select MII
	help
	  If you have a Gigabit Ethernet card of this type, say Y and read
	  the Ethernet-HOWTO, available from
	  <http://www.tldp.org/docs.html#howto>.

	  To compile this driver as a module, choose M here. The module will be
	  called hamachi.

config YELLOWFIN
	tristate "Packet Engines Yellowfin Gigabit-NIC support (EXPERIMENTAL)"
	depends on PCI && EXPERIMENTAL
	select CRC32
	---help---
	  Say Y here if you have a Packet Engines G-NIC PCI Gigabit Ethernet
	  adapter or the SYM53C885 Ethernet controller. The Gigabit adapter is
	  used by the Beowulf Linux cluster project.  See
	  <http://cesdis.gsfc.nasa.gov/linux/drivers/yellowfin.html> for more
	  information about this driver in particular and Beowulf in general.

	  To compile this driver as a module, choose M here: the module
	  will be called yellowfin.  This is recommended.

config R8169
	tristate "Realtek 8169 gigabit ethernet support"
	depends on PCI
	select CRC32
	select MII
	---help---
	  Say Y here if you have a Realtek 8169 PCI Gigabit Ethernet adapter.

	  To compile this driver as a module, choose M here: the module
	  will be called r8169.  This is recommended.

config R8169_VLAN
	bool "VLAN support"
	depends on R8169 && VLAN_8021Q
	---help---
	  Say Y here for the r8169 driver to support the functions required
	  by the kernel 802.1Q code.

	  If in doubt, say Y.

config SB1250_MAC
	tristate "SB1250 Gigabit Ethernet support"
	depends on SIBYTE_SB1xxx_SOC
	select PHYLIB
	---help---
	  This driver supports Gigabit Ethernet interfaces based on the
	  Broadcom SiByte family of System-On-a-Chip parts.  They include
	  the BCM1120, BCM1125, BCM1125H, BCM1250, BCM1255, BCM1280, BCM1455
	  and BCM1480 chips.

	  To compile this driver as a module, choose M here: the module
	  will be called sb1250-mac.

config SIS190
	tristate "SiS190/SiS191 gigabit ethernet support"
	depends on PCI
	select CRC32
	select MII
	---help---
	  Say Y here if you have a SiS 190 PCI Fast Ethernet adapter or
	  a SiS 191 PCI Gigabit Ethernet adapter. Both are expected to
	  appear in lan on motherboard designs which are based on SiS 965
	  and SiS 966 south bridge.

	  To compile this driver as a module, choose M here: the module
	  will be called sis190.  This is recommended.

config SKGE
	tristate "New SysKonnect GigaEthernet support"
	depends on PCI
	select CRC32
	---help---
	  This driver support the Marvell Yukon or SysKonnect SK-98xx/SK-95xx
	  and related Gigabit Ethernet adapters. It is a new smaller driver
	  with better performance and more complete ethtool support.

	  It does not support the link failover and network management 
	  features that "portable" vendor supplied sk98lin driver does.

	  This driver supports adapters based on the original Yukon chipset:
	  Marvell 88E8001, Belkin F5D5005, CNet GigaCard, DLink DGE-530T,
	  Linksys EG1032/EG1064, 3Com 3C940/3C940B, SysKonnect SK-9871/9872.

	  It does not support the newer Yukon2 chipset: a separate driver,
	  sky2, is provided for Yukon2-based adapters.

	  To compile this driver as a module, choose M here: the module
	  will be called skge.  This is recommended.

config SKGE_DEBUG
       bool "Debugging interface"
       depends on SKGE && DEBUG_FS
       help
	 This option adds the ability to dump driver state for debugging.
	 The file /sys/kernel/debug/skge/ethX displays the state of the internal
	 transmit and receive rings.

	 If unsure, say N.

config SKY2
	tristate "SysKonnect Yukon2 support"
	depends on PCI
	select CRC32
	---help---
	  This driver supports Gigabit Ethernet adapters based on the
	  Marvell Yukon 2 chipset:
	  Marvell 88E8021/88E8022/88E8035/88E8036/88E8038/88E8050/88E8052/
	  88E8053/88E8055/88E8061/88E8062, SysKonnect SK-9E21D/SK-9S21

	  There is companion driver for the older Marvell Yukon and
	  Genesis based adapters: skge.

	  To compile this driver as a module, choose M here: the module
	  will be called sky2.  This is recommended.

config SKY2_DEBUG
       bool "Debugging interface"
       depends on SKY2 && DEBUG_FS
       help
	 This option adds the ability to dump driver state for debugging.
	 The file /sys/kernel/debug/sky2/ethX displays the state of the internal
	 transmit and receive rings.

	 If unsure, say N.

config VIA_VELOCITY
	tristate "VIA Velocity support"
	depends on PCI
	select CRC32
	select CRC_CCITT
	select MII
	help
	  If you have a VIA "Velocity" based network card say Y here.

	  To compile this driver as a module, choose M here. The module
	  will be called via-velocity.

config TIGON3
	tristate "Broadcom Tigon3 support"
	depends on PCI
	select PHYLIB
	help
	  This driver supports Broadcom Tigon3 based gigabit Ethernet cards.

	  To compile this driver as a module, choose M here: the module
	  will be called tg3.  This is recommended.

config BNX2
	tristate "Broadcom NetXtremeII support"
	depends on PCI
	select CRC32
	select FW_LOADER
	help
	  This driver supports Broadcom NetXtremeII gigabit Ethernet cards.

	  To compile this driver as a module, choose M here: the module
	  will be called bnx2.  This is recommended.

config CNIC
	tristate "Broadcom CNIC support"
	depends on PCI
	select BNX2
	select UIO
	help
	  This driver supports offload features of Broadcom NetXtremeII
	  gigabit Ethernet cards.

	  To compile this driver as a module, choose M here: the module
	  will be called cnic.  This is recommended.

config SPIDER_NET
	tristate "Spider Gigabit Ethernet driver"
	depends on PCI && (PPC_IBM_CELL_BLADE || PPC_CELLEB)
	select FW_LOADER
	help
	  This driver supports the Gigabit Ethernet chips present on the
	  Cell Processor-Based Blades from IBM.

config TSI108_ETH
	   tristate "Tundra TSI108 gigabit Ethernet support"
	   depends on TSI108_BRIDGE
	   help
	     This driver supports Tundra TSI108 gigabit Ethernet ports.
	     To compile this driver as a module, choose M here: the module
	     will be called tsi108_eth.

config GELIC_NET
	tristate "PS3 Gigabit Ethernet driver"
	depends on PPC_PS3
	select PS3_SYS_MANAGER
	help
	  This driver supports the network device on the PS3 game
	  console.  This driver has built-in support for Ethernet.

	  To compile this driver as a module, choose M here: the
	  module will be called ps3_gelic.

config GELIC_WIRELESS
	bool "PS3 Wireless support"
	depends on WLAN
	depends on GELIC_NET
	select WIRELESS_EXT
	help
	  This option adds the support for the wireless feature of PS3.
	  If you have the wireless-less model of PS3 or have no plan to
	  use wireless feature, disabling this option saves memory.  As
	  the driver automatically distinguishes the models, you can
	  safely enable this option even if you have a wireless-less model.

config FSL_PQ_MDIO
	tristate "Freescale PQ MDIO"
	depends on FSL_SOC
	select PHYLIB
	help
	  This driver supports the MDIO bus used by the gianfar and UCC drivers.

config GIANFAR
	tristate "Gianfar Ethernet"
	depends on FSL_SOC
	select FSL_PQ_MDIO
	select PHYLIB
	select CRC32
	help
	  This driver supports the Gigabit TSEC on the MPC83xx, MPC85xx,
	  and MPC86xx family of chips, and the FEC on the 8540.

config UCC_GETH
	tristate "Freescale QE Gigabit Ethernet"
	depends on QUICC_ENGINE
	select FSL_PQ_MDIO
	select PHYLIB
	help
	  This driver supports the Gigabit Ethernet mode of the QUICC Engine,
	  which is available on some Freescale SOCs.

config UGETH_TX_ON_DEMAND
	bool "Transmit on Demand support"
	depends on UCC_GETH

config MV643XX_ETH
	tristate "Marvell Discovery (643XX) and Orion ethernet support"
	depends on (MV64X60 || PPC32 || PLAT_ORION) && INET
	select INET_LRO
	select PHYLIB
	help
	  This driver supports the gigabit ethernet MACs in the
	  Marvell Discovery PPC/MIPS chipset family (MV643XX) and
	  in the Marvell Orion ARM SoC family.

	  Some boards that use the Discovery chipset are the Momenco
	  Ocelot C and Jaguar ATX and Pegasos II.

config XILINX_LL_TEMAC
	tristate "Xilinx LL TEMAC (LocalLink Tri-mode Ethernet MAC) driver"
	depends on PPC || MICROBLAZE
	select PHYLIB
	help
	  This driver supports the Xilinx 10/100/1000 LocalLink TEMAC
	  core used in Xilinx Spartan and Virtex FPGAs

config QLA3XXX
	tristate "QLogic QLA3XXX Network Driver Support"
	depends on PCI
	help
	  This driver supports QLogic ISP3XXX gigabit Ethernet cards.

	  To compile this driver as a module, choose M here: the module
	  will be called qla3xxx.

config ATL1
	tristate "Atheros/Attansic L1 Gigabit Ethernet support"
	depends on PCI
	select CRC32
	select MII
	help
	  This driver supports the Atheros/Attansic L1 gigabit ethernet
	  adapter.

	  To compile this driver as a module, choose M here.  The module
	  will be called atl1.

config ATL1E
	tristate "Atheros L1E Gigabit Ethernet support (EXPERIMENTAL)"
	depends on PCI && EXPERIMENTAL
	select CRC32
	select MII
	help
	  This driver supports the Atheros L1E gigabit ethernet adapter.

	  To compile this driver as a module, choose M here.  The module
	  will be called atl1e.

config ATL1C
	tristate "Atheros L1C Gigabit Ethernet support (EXPERIMENTAL)"
	depends on PCI && EXPERIMENTAL
	select CRC32
	select MII
	help
	  This driver supports the Atheros L1C gigabit ethernet adapter.

	  To compile this driver as a module, choose M here.  The module
	  will be called atl1c.

config JME
	tristate "JMicron(R) PCI-Express Gigabit Ethernet support"
	depends on PCI
	select CRC32
	select MII
	---help---
	  This driver supports the PCI-Express gigabit ethernet adapters
	  based on JMicron JMC250 chipset.

	  To compile this driver as a module, choose M here. The module
	  will be called jme.

config S6GMAC
	tristate "S6105 GMAC ethernet support"
	depends on XTENSA_VARIANT_S6000
	select PHYLIB
	help
	  This driver supports the on chip ethernet device on the
	  S6105 xtensa processor.

	  To compile this driver as a module, choose M here. The module
	  will be called s6gmac.

source "drivers/net/stmmac/Kconfig"

config PCH_GBE
	tristate "PCH Gigabit Ethernet"
	depends on PCI
	select MII
	---help---
	  This is a gigabit ethernet driver for Topcliff PCH.
	  Topcliff PCH is the platform controller hub that is used in Intel's
	  general embedded platform.
	  Topcliff PCH has Gigabit Ethernet interface.
	  Using this interface, it is able to access system devices connected
	  to Gigabit Ethernet.
	  This driver enables Gigabit Ethernet function.

endif # NETDEV_1000

#
#	10 Gigabit Ethernet
#

menuconfig NETDEV_10000
	bool "Ethernet (10000 Mbit)"
	depends on !UML
	default y
	---help---
	  Say Y here to get to see options for 10 Gigabit Ethernet drivers.
	  This option alone does not add any kernel code.

	  If you say N, all options in this submenu will be skipped and disabled.

if NETDEV_10000

config MDIO
	tristate

config CHELSIO_T1
        tristate "Chelsio 10Gb Ethernet support"
        depends on PCI
	select CRC32
	select MDIO
        help
          This driver supports Chelsio gigabit and 10-gigabit
          Ethernet cards. More information about adapter features and
	  performance tuning is in <file:Documentation/networking/cxgb.txt>.

          For general information about Chelsio and our products, visit
          our website at <http://www.chelsio.com>.

          For customer support, please visit our customer support page at
          <http://www.chelsio.com/support.html>.

          Please send feedback to <linux-bugs@chelsio.com>.

          To compile this driver as a module, choose M here: the module
          will be called cxgb.

config CHELSIO_T1_1G
        bool "Chelsio gigabit Ethernet support"
        depends on CHELSIO_T1
        help
          Enables support for Chelsio's gigabit Ethernet PCI cards.  If you
          are using only 10G cards say 'N' here.

config CHELSIO_T3_DEPENDS
	tristate
	depends on PCI && INET
	default y

config CHELSIO_T3
	tristate "Chelsio Communications T3 10Gb Ethernet support"
	depends on CHELSIO_T3_DEPENDS
	select FW_LOADER
	select MDIO
	help
	  This driver supports Chelsio T3-based gigabit and 10Gb Ethernet
	  adapters.

	  For general information about Chelsio and our products, visit
	  our website at <http://www.chelsio.com>.

	  For customer support, please visit our customer support page at
	  <http://www.chelsio.com/support.html>.

	  Please send feedback to <linux-bugs@chelsio.com>.

	  To compile this driver as a module, choose M here: the module
	  will be called cxgb3.

config CHELSIO_T4_DEPENDS
	tristate
	depends on PCI && INET
	default y

config CHELSIO_T4
	tristate "Chelsio Communications T4 Ethernet support"
	depends on CHELSIO_T4_DEPENDS
	select FW_LOADER
	select MDIO
	help
	  This driver supports Chelsio T4-based gigabit and 10Gb Ethernet
	  adapters.

	  For general information about Chelsio and our products, visit
	  our website at <http://www.chelsio.com>.

	  For customer support, please visit our customer support page at
	  <http://www.chelsio.com/support.html>.

	  Please send feedback to <linux-bugs@chelsio.com>.

	  To compile this driver as a module choose M here; the module
	  will be called cxgb4.

config CHELSIO_T4VF_DEPENDS
	tristate
	depends on PCI && INET
	default y

config CHELSIO_T4VF
	tristate "Chelsio Communications T4 Virtual Function Ethernet support"
	depends on CHELSIO_T4VF_DEPENDS
	help
	  This driver supports Chelsio T4-based gigabit and 10Gb Ethernet
	  adapters with PCI-E SR-IOV Virtual Functions.

	  For general information about Chelsio and our products, visit
	  our website at <http://www.chelsio.com>.

	  For customer support, please visit our customer support page at
<<<<<<< HEAD
	  <http://www.chelsio.com/support.htm>.
=======
	  <http://www.chelsio.com/support.html>.
>>>>>>> 45f53cc9

	  Please send feedback to <linux-bugs@chelsio.com>.

	  To compile this driver as a module choose M here; the module
	  will be called cxgb4vf.

config EHEA
	tristate "eHEA Ethernet support"
	depends on IBMEBUS && INET && SPARSEMEM
	select INET_LRO
	---help---
	  This driver supports the IBM pSeries eHEA ethernet adapter.

	  To compile the driver as a module, choose M here. The module
	  will be called ehea.

config ENIC
	tristate "Cisco VIC Ethernet NIC Support"
	depends on PCI && INET
	help
	  This enables the support for the Cisco VIC Ethernet card.

config IXGBE
	tristate "Intel(R) 10GbE PCI Express adapters support"
	depends on PCI && INET
	select MDIO
	---help---
	  This driver supports Intel(R) 10GbE PCI Express family of
	  adapters.  For more information on how to identify your adapter, go
	  to the Adapter & Driver ID Guide at:

	  <http://support.intel.com/support/network/adapter/pro100/21397.htm>

	  For general information and support, go to the Intel support
	  website at:

	  <http://support.intel.com>

	  To compile this driver as a module, choose M here. The module
	  will be called ixgbe.

config IXGBE_DCA
	bool "Direct Cache Access (DCA) Support"
	default y
	depends on IXGBE && DCA && !(IXGBE=y && DCA=m)
	---help---
	  Say Y here if you want to use Direct Cache Access (DCA) in the
	  driver.  DCA is a method for warming the CPU cache before data
	  is used, with the intent of lessening the impact of cache misses.

config IXGBE_DCB
	bool "Data Center Bridging (DCB) Support"
	default n
	depends on IXGBE && DCB
	---help---
	  Say Y here if you want to use Data Center Bridging (DCB) in the
	  driver.

	  If unsure, say N.

config IXGBEVF
       tristate "Intel(R) 82599 Virtual Function Ethernet support"
       depends on PCI_MSI
       ---help---
         This driver supports Intel(R) 82599 virtual functions.  For more
         information on how to identify your adapter, go to the Adapter &
         Driver ID Guide at:

         <http://support.intel.com/support/network/sb/CS-008441.htm>

         For general information and support, go to the Intel support
         website at:

         <http://support.intel.com>

         More specific information on configuring the driver is in
         <file:Documentation/networking/ixgbevf.txt>.

         To compile this driver as a module, choose M here. The module
         will be called ixgbevf.  MSI-X interrupt support is required
         for this driver to work correctly.

config IXGB
	tristate "Intel(R) PRO/10GbE support"
	depends on PCI
	---help---
	  This driver supports Intel(R) PRO/10GbE family of adapters for
	  PCI-X type cards. For PCI-E type cards, use the "ixgbe" driver
	  instead. For more information on how to identify your adapter, go
	  to the Adapter & Driver ID Guide at:

	  <http://support.intel.com/support/network/adapter/pro100/21397.htm>

	  For general information and support, go to the Intel support
	  website at:

	  <http://support.intel.com>

	  More specific information on configuring the driver is in 
	  <file:Documentation/networking/ixgb.txt>.

	  To compile this driver as a module, choose M here. The module
	  will be called ixgb.

config S2IO
	tristate "S2IO 10Gbe XFrame NIC"
	depends on PCI
	---help---
	  This driver supports the 10Gbe XFrame NIC of S2IO. 
	  More specific information on configuring the driver is in 
	  <file:Documentation/networking/s2io.txt>.

config VXGE
	tristate "Neterion X3100 Series 10GbE PCIe Server Adapter"
	depends on PCI && INET
	---help---
	  This driver supports Neterion Inc's X3100 Series 10 GbE PCIe
	  I/O Virtualized Server Adapter.
	  More specific information on configuring the driver is in
	  <file:Documentation/networking/vxge.txt>.

config VXGE_DEBUG_TRACE_ALL
	bool "Enabling All Debug trace statments in driver"
	default n
	depends on VXGE
	---help---
	  Say Y here if you want to enabling all the debug trace statements in
	  driver. By  default only few debug trace statements are enabled.

config MYRI10GE
	tristate "Myricom Myri-10G Ethernet support"
	depends on PCI && INET
	select FW_LOADER
	select CRC32
	select INET_LRO
	---help---
	  This driver supports Myricom Myri-10G Dual Protocol interface in
	  Ethernet mode. If the eeprom on your board is not recent enough,
	  you will need a newer firmware image.
	  You may get this image or more information, at:

	  <http://www.myri.com/scs/download-Myri10GE.html>

	  To compile this driver as a module, choose M here. The module
	  will be called myri10ge.

config MYRI10GE_DCA
	bool "Direct Cache Access (DCA) Support"
	default y
	depends on MYRI10GE && DCA && !(MYRI10GE=y && DCA=m)
	---help---
	  Say Y here if you want to use Direct Cache Access (DCA) in the
	  driver.  DCA is a method for warming the CPU cache before data
	  is used, with the intent of lessening the impact of cache misses.

config NETXEN_NIC
	tristate "NetXen Multi port (1/10) Gigabit Ethernet NIC"
	depends on PCI
	select FW_LOADER
	help
	  This enables the support for NetXen's Gigabit Ethernet card.

config NIU
	tristate "Sun Neptune 10Gbit Ethernet support"
	depends on PCI
	select CRC32
	help
	  This enables support for cards based upon Sun's
	  Neptune chipset.

config PASEMI_MAC
	tristate "PA Semi 1/10Gbit MAC"
	depends on PPC_PASEMI && PCI && INET
	select PHYLIB
	select INET_LRO
	help
	  This driver supports the on-chip 1/10Gbit Ethernet controller on
	  PA Semi's PWRficient line of chips.

config MLX4_EN
	tristate "Mellanox Technologies 10Gbit Ethernet support"
	depends on PCI && INET
	select MLX4_CORE
	select INET_LRO
	help
	  This driver supports Mellanox Technologies ConnectX Ethernet
	  devices.

config MLX4_CORE
	tristate
	depends on PCI
	default n

config MLX4_DEBUG
	bool "Verbose debugging output" if (MLX4_CORE && EMBEDDED)
	depends on MLX4_CORE
	default y
	---help---
	  This option causes debugging code to be compiled into the
	  mlx4_core driver.  The output can be turned on via the
	  debug_level module parameter (which can also be set after
	  the driver is loaded through sysfs).

config TEHUTI
	tristate "Tehuti Networks 10G Ethernet"
	depends on PCI
	help
	  Tehuti Networks 10G Ethernet NIC

config BNX2X
	tristate "Broadcom NetXtremeII 10Gb support"
	depends on PCI
	select FW_LOADER
	select ZLIB_INFLATE
	select LIBCRC32C
	select MDIO
	help
	  This driver supports Broadcom NetXtremeII 10 gigabit Ethernet cards.
	  To compile this driver as a module, choose M here: the module
	  will be called bnx2x.  This is recommended.

config QLCNIC
	tristate "QLOGIC QLCNIC 1/10Gb Converged Ethernet NIC Support"
	depends on PCI
	select FW_LOADER
	help
	  This driver supports QLogic QLE8240 and QLE8242 Converged Ethernet
	  devices.

config QLGE
	tristate "QLogic QLGE 10Gb Ethernet Driver Support"
	depends on PCI
	help
	  This driver supports QLogic ISP8XXX 10Gb Ethernet cards.

	  To compile this driver as a module, choose M here: the module
	  will be called qlge.

config BNA
        tristate "Brocade 1010/1020 10Gb Ethernet Driver support"
        depends on PCI
        ---help---
          This driver supports Brocade 1010/1020 10Gb CEE capable Ethernet
          cards.
          To compile this driver as a module, choose M here: the module
          will be called bna.

          For general information and support, go to the Brocade support
          website at:

          <http://support.brocade.com>

source "drivers/net/sfc/Kconfig"

source "drivers/net/benet/Kconfig"

endif # NETDEV_10000

source "drivers/net/tokenring/Kconfig"

source "drivers/net/wireless/Kconfig"

source "drivers/net/wimax/Kconfig"

source "drivers/net/usb/Kconfig"

source "drivers/net/pcmcia/Kconfig"

source "drivers/net/wan/Kconfig"

source "drivers/atm/Kconfig"

source "drivers/ieee802154/Kconfig"

source "drivers/s390/net/Kconfig"

source "drivers/net/caif/Kconfig"

config XEN_NETDEV_FRONTEND
	tristate "Xen network device frontend driver"
	depends on XEN
	default y
	help
	  The network device frontend driver allows the kernel to
	  access network devices exported exported by a virtual
	  machine containing a physical network device driver. The
	  frontend driver is intended for unprivileged guest domains;
	  if you are compiling a kernel for a Xen guest, you almost
	  certainly want to enable this.

config ISERIES_VETH
	tristate "iSeries Virtual Ethernet driver support"
	depends on PPC_ISERIES

config RIONET
	tristate "RapidIO Ethernet over messaging driver support"
	depends on RAPIDIO

config RIONET_TX_SIZE
	int "Number of outbound queue entries"
	depends on RIONET
	default "128"

config RIONET_RX_SIZE
	int "Number of inbound queue entries"
	depends on RIONET
	default "128"

config FDDI
	tristate "FDDI driver support"
	depends on (PCI || EISA || TC)
	help
	  Fiber Distributed Data Interface is a high speed local area network
	  design; essentially a replacement for high speed Ethernet. FDDI can
	  run over copper or fiber. If you are connected to such a network and
	  want a driver for the FDDI card in your computer, say Y here (and
	  then also Y to the driver for your FDDI card, below). Most people
	  will say N.

config DEFXX
	tristate "Digital DEFTA/DEFEA/DEFPA adapter support"
	depends on FDDI && (PCI || EISA || TC)
	---help---
	  This is support for the DIGITAL series of TURBOchannel (DEFTA),
	  EISA (DEFEA) and PCI (DEFPA) controllers which can connect you
	  to a local FDDI network.

	  To compile this driver as a module, choose M here: the module
	  will be called defxx.  If unsure, say N.

config DEFXX_MMIO
	bool
	prompt "Use MMIO instead of PIO" if PCI || EISA
	depends on DEFXX
	default n if PCI || EISA
	default y
	---help---
	  This instructs the driver to use EISA or PCI memory-mapped I/O
	  (MMIO) as appropriate instead of programmed I/O ports (PIO).
	  Enabling this gives an improvement in processing time in parts
	  of the driver, but it may cause problems with EISA (DEFEA)
	  adapters.  TURBOchannel does not have the concept of I/O ports,
	  so MMIO is always used for these (DEFTA) adapters.

	  If unsure, say N.

config SKFP
	tristate "SysKonnect FDDI PCI support"
	depends on FDDI && PCI
	select BITREVERSE
	---help---
	  Say Y here if you have a SysKonnect FDDI PCI adapter.
	  The following adapters are supported by this driver:
	  - SK-5521 (SK-NET FDDI-UP)
	  - SK-5522 (SK-NET FDDI-UP DAS)
	  - SK-5541 (SK-NET FDDI-FP)
	  - SK-5543 (SK-NET FDDI-LP)
	  - SK-5544 (SK-NET FDDI-LP DAS)
	  - SK-5821 (SK-NET FDDI-UP64)
	  - SK-5822 (SK-NET FDDI-UP64 DAS)
	  - SK-5841 (SK-NET FDDI-FP64)
	  - SK-5843 (SK-NET FDDI-LP64)
	  - SK-5844 (SK-NET FDDI-LP64 DAS)
	  - Netelligent 100 FDDI DAS Fibre SC
	  - Netelligent 100 FDDI SAS Fibre SC
	  - Netelligent 100 FDDI DAS UTP
	  - Netelligent 100 FDDI SAS UTP
	  - Netelligent 100 FDDI SAS Fibre MIC

	  Read <file:Documentation/networking/skfp.txt> for information about
	  the driver.

	  Questions concerning this driver can be addressed to:
	  <linux@syskonnect.de>

	  To compile this driver as a module, choose M here: the module
	  will be called skfp.  This is recommended.

config HIPPI
	bool "HIPPI driver support (EXPERIMENTAL)"
	depends on EXPERIMENTAL && INET && PCI
	help
	  HIgh Performance Parallel Interface (HIPPI) is a 800Mbit/sec and
	  1600Mbit/sec dual-simplex switched or point-to-point network. HIPPI
	  can run over copper (25m) or fiber (300m on multi-mode or 10km on
	  single-mode). HIPPI networks are commonly used for clusters and to
	  connect to super computers. If you are connected to a HIPPI network
	  and have a HIPPI network card in your computer that you want to use
	  under Linux, say Y here (you must also remember to enable the driver
	  for your HIPPI card below). Most people will say N here.

config ROADRUNNER
	tristate "Essential RoadRunner HIPPI PCI adapter support (EXPERIMENTAL)"
	depends on HIPPI && PCI
	help
	  Say Y here if this is your PCI HIPPI network card.

	  To compile this driver as a module, choose M here: the module
	  will be called rrunner.  If unsure, say N.

config ROADRUNNER_LARGE_RINGS
	bool "Use large TX/RX rings (EXPERIMENTAL)"
	depends on ROADRUNNER
	help
	  If you say Y here, the RoadRunner driver will preallocate up to 2 MB
	  of additional memory to allow for fastest operation, both for
	  transmitting and receiving. This memory cannot be used by any other
	  kernel code or by user space programs. Say Y here only if you have
	  the memory.

config PLIP
	tristate "PLIP (parallel port) support"
	depends on PARPORT
	---help---
	  PLIP (Parallel Line Internet Protocol) is used to create a
	  reasonably fast mini network consisting of two (or, rarely, more)
	  local machines.  A PLIP link from a Linux box is a popular means to
	  install a Linux distribution on a machine which doesn't have a
	  CD-ROM drive (a minimal system has to be transferred with floppies
	  first). The kernels on both machines need to have this PLIP option
	  enabled for this to work.

	  The PLIP driver has two modes, mode 0 and mode 1.  The parallel
	  ports (the connectors at the computers with 25 holes) are connected
	  with "null printer" or "Turbo Laplink" cables which can transmit 4
	  bits at a time (mode 0) or with special PLIP cables, to be used on
	  bidirectional parallel ports only, which can transmit 8 bits at a
	  time (mode 1); you can find the wiring of these cables in
	  <file:Documentation/networking/PLIP.txt>.  The cables can be up to
	  15m long.  Mode 0 works also if one of the machines runs DOS/Windows
	  and has some PLIP software installed, e.g. the Crynwr PLIP packet
	  driver (<http://oak.oakland.edu/simtel.net/msdos/pktdrvr-pre.html>)
	  and winsock or NCSA's telnet.

	  If you want to use PLIP, say Y and read the PLIP mini-HOWTO as well
	  as the NET-3-HOWTO, both available from
	  <http://www.tldp.org/docs.html#howto>.  Note that the PLIP
	  protocol has been changed and this PLIP driver won't work together
	  with the PLIP support in Linux versions 1.0.x.  This option enlarges
	  your kernel by about 8 KB.

	  To compile this driver as a module, choose M here. The module
	  will be called plip. If unsure, say Y or M, in case you buy
	  a laptop later.

config PPP
	tristate "PPP (point-to-point protocol) support"
	select SLHC
	---help---
	  PPP (Point to Point Protocol) is a newer and better SLIP.  It serves
	  the same purpose: sending Internet traffic over telephone (and other
	  serial) lines.  Ask your access provider if they support it, because
	  otherwise you can't use it; most Internet access providers these
	  days support PPP rather than SLIP.

	  To use PPP, you need an additional program called pppd as described
	  in the PPP-HOWTO, available at
	  <http://www.tldp.org/docs.html#howto>.  Make sure that you have
	  the version of pppd recommended in <file:Documentation/Changes>.
	  The PPP option enlarges your kernel by about 16 KB.

	  There are actually two versions of PPP: the traditional PPP for
	  asynchronous lines, such as regular analog phone lines, and
	  synchronous PPP which can be used over digital ISDN lines for
	  example.  If you want to use PPP over phone lines or other
	  asynchronous serial lines, you need to say Y (or M) here and also to
	  the next option, "PPP support for async serial ports".  For PPP over
	  synchronous lines, you should say Y (or M) here and to "Support
	  synchronous PPP", below.

	  If you said Y to "Version information on all symbols" above, then
	  you cannot compile the PPP driver into the kernel; you can then only
	  compile it as a module. To compile this driver as a module, choose M
	  here. The module will be called ppp_generic.

config PPP_MULTILINK
	bool "PPP multilink support (EXPERIMENTAL)"
	depends on PPP && EXPERIMENTAL
	help
	  PPP multilink is a protocol (defined in RFC 1990) which allows you
	  to combine several (logical or physical) lines into one logical PPP
	  connection, so that you can utilize your full bandwidth.

	  This has to be supported at the other end as well and you need a
	  version of the pppd daemon which understands the multilink protocol.

	  If unsure, say N.

config PPP_FILTER
	bool "PPP filtering"
	depends on PPP
	help
	  Say Y here if you want to be able to filter the packets passing over
	  PPP interfaces.  This allows you to control which packets count as
	  activity (i.e. which packets will reset the idle timer or bring up
	  a demand-dialed link) and which packets are to be dropped entirely.
	  You need to say Y here if you wish to use the pass-filter and
	  active-filter options to pppd.

	  If unsure, say N.

config PPP_ASYNC
	tristate "PPP support for async serial ports"
	depends on PPP
	select CRC_CCITT
	---help---
	  Say Y (or M) here if you want to be able to use PPP over standard
	  asynchronous serial ports, such as COM1 or COM2 on a PC.  If you use
	  a modem (not a synchronous or ISDN modem) to contact your ISP, you
	  need this option.

	  To compile this driver as a module, choose M here.

	  If unsure, say Y.

config PPP_SYNC_TTY
	tristate "PPP support for sync tty ports"
	depends on PPP
	help
	  Say Y (or M) here if you want to be able to use PPP over synchronous
	  (HDLC) tty devices, such as the SyncLink adapter. These devices
	  are often used for high-speed leased lines like T1/E1.

	  To compile this driver as a module, choose M here.

config PPP_DEFLATE
	tristate "PPP Deflate compression"
	depends on PPP
	select ZLIB_INFLATE
	select ZLIB_DEFLATE
	---help---
	  Support for the Deflate compression method for PPP, which uses the
	  Deflate algorithm (the same algorithm that gzip uses) to compress
	  each PPP packet before it is sent over the wire.  The machine at the
	  other end of the PPP link (usually your ISP) has to support the
	  Deflate compression method as well for this to be useful.  Even if
	  they don't support it, it is safe to say Y here.

	  To compile this driver as a module, choose M here.

config PPP_BSDCOMP
	tristate "PPP BSD-Compress compression"
	depends on PPP
	---help---
	  Support for the BSD-Compress compression method for PPP, which uses
	  the LZW compression method to compress each PPP packet before it is
	  sent over the wire. The machine at the other end of the PPP link
	  (usually your ISP) has to support the BSD-Compress compression
	  method as well for this to be useful. Even if they don't support it,
	  it is safe to say Y here.

	  The PPP Deflate compression method ("PPP Deflate compression",
	  above) is preferable to BSD-Compress, because it compresses better
	  and is patent-free.

	  Note that the BSD compression code will always be compiled as a
	  module; it is called bsd_comp and will show up in the directory
	  modules once you have said "make modules". If unsure, say N.

config PPP_MPPE
       tristate "PPP MPPE compression (encryption) (EXPERIMENTAL)"
       depends on PPP && EXPERIMENTAL
       select CRYPTO
       select CRYPTO_SHA1
       select CRYPTO_ARC4
       select CRYPTO_ECB
       ---help---
         Support for the MPPE Encryption protocol, as employed by the
	 Microsoft Point-to-Point Tunneling Protocol.

	 See http://pptpclient.sourceforge.net/ for information on
	 configuring PPTP clients and servers to utilize this method.

config PPPOE
	tristate "PPP over Ethernet (EXPERIMENTAL)"
	depends on EXPERIMENTAL && PPP
	help
	  Support for PPP over Ethernet.

	  This driver requires the latest version of pppd from the CVS
	  repository at cvs.samba.org.  Alternatively, see the 
	  RoaringPenguin package (<http://www.roaringpenguin.com/pppoe>)
	  which contains instruction on how to use this driver (under 
	  the heading "Kernel mode PPPoE").

config PPTP
	tristate "PPP over IPv4 (PPTP) (EXPERIMENTAL)"
	depends on EXPERIMENTAL && PPP && NET_IPGRE_DEMUX
	help
	  Support for PPP over IPv4.(Point-to-Point Tunneling Protocol)

	  This driver requires pppd plugin to work in client mode or
	  modified pptpd (poptop) to work in server mode.
	  See http://accel-pptp.sourceforge.net/ for information how to
	  utilize this module.

config PPPOATM
	tristate "PPP over ATM"
	depends on ATM && PPP
	help
	  Support PPP (Point to Point Protocol) encapsulated in ATM frames.
	  This implementation does not yet comply with section 8 of RFC2364,
	  which can lead to bad results if the ATM peer loses state and
	  changes its encapsulation unilaterally.

config PPPOL2TP
	tristate "PPP over L2TP (EXPERIMENTAL)"
	depends on EXPERIMENTAL && L2TP && PPP
	help
	  Support for PPP-over-L2TP socket family. L2TP is a protocol
	  used by ISPs and enterprises to tunnel PPP traffic over UDP
	  tunnels. L2TP is replacing PPTP for VPN uses.

config SLIP
	tristate "SLIP (serial line) support"
	---help---
	  Say Y if you intend to use SLIP or CSLIP (compressed SLIP) to
	  connect to your Internet service provider or to connect to some
	  other local Unix box or if you want to configure your Linux box as a
	  Slip/CSlip server for other people to dial in. SLIP (Serial Line
	  Internet Protocol) is a protocol used to send Internet traffic over
	  serial connections such as telephone lines or null modem cables;
	  nowadays, the protocol PPP is more commonly used for this same
	  purpose.

	  Normally, your access provider has to support SLIP in order for you
	  to be able to use it, but there is now a SLIP emulator called SLiRP
	  around (available from
	  <ftp://ibiblio.org/pub/Linux/system/network/serial/>) which
	  allows you to use SLIP over a regular dial up shell connection. If
	  you plan to use SLiRP, make sure to say Y to CSLIP, below. The
	  NET-3-HOWTO, available from
	  <http://www.tldp.org/docs.html#howto>, explains how to
	  configure SLIP. Note that you don't need this option if you just
	  want to run term (term is a program which gives you almost full
	  Internet connectivity if you have a regular dial up shell account on
	  some Internet connected Unix computer. Read
	  <http://www.bart.nl/~patrickr/term-howto/Term-HOWTO.html>). SLIP
	  support will enlarge your kernel by about 4 KB. If unsure, say N.

	  To compile this driver as a module, choose M here. The module
	  will be called slip.

config SLIP_COMPRESSED
	bool "CSLIP compressed headers"
	depends on SLIP
	select SLHC
	---help---
	  This protocol is faster than SLIP because it uses compression on the
	  TCP/IP headers (not on the data itself), but it has to be supported
	  on both ends. Ask your access provider if you are not sure and
	  answer Y, just in case. You will still be able to use plain SLIP. If
	  you plan to use SLiRP, the SLIP emulator (available from
	  <ftp://ibiblio.org/pub/Linux/system/network/serial/>) which
	  allows you to use SLIP over a regular dial up shell connection, you
	  definitely want to say Y here. The NET-3-HOWTO, available from
	  <http://www.tldp.org/docs.html#howto>, explains how to configure
	  CSLIP. This won't enlarge your kernel.

config SLHC
	tristate
	help
	  This option enables Van Jacobsen serial line header compression
	  routines.

config SLIP_SMART
	bool "Keepalive and linefill"
	depends on SLIP
	help
	  Adds additional capabilities to the SLIP driver to support the
	  RELCOM line fill and keepalive monitoring. Ideal on poor quality
	  analogue lines.

config SLIP_MODE_SLIP6
	bool "Six bit SLIP encapsulation"
	depends on SLIP
	help
	  Just occasionally you may need to run IP over hostile serial
	  networks that don't pass all control characters or are only seven
	  bit. Saying Y here adds an extra mode you can use with SLIP:
	  "slip6". In this mode, SLIP will only send normal ASCII symbols over
	  the serial device. Naturally, this has to be supported at the other
	  end of the link as well. It's good enough, for example, to run IP
	  over the async ports of a Camtec JNT Pad. If unsure, say N.

config NET_FC
	bool "Fibre Channel driver support"
	depends on SCSI && PCI
	help
	  Fibre Channel is a high speed serial protocol mainly used to connect
	  large storage devices to the computer; it is compatible with and
	  intended to replace SCSI.

	  If you intend to use Fibre Channel, you need to have a Fibre channel
	  adaptor card in your computer; say Y here and to the driver for your
	  adaptor below. You also should have said Y to "SCSI support" and
	  "SCSI generic support".

config NETCONSOLE
	tristate "Network console logging support"
	---help---
	If you want to log kernel messages over the network, enable this.
	See <file:Documentation/networking/netconsole.txt> for details.

config NETCONSOLE_DYNAMIC
	bool "Dynamic reconfiguration of logging targets"
	depends on NETCONSOLE && SYSFS
	select CONFIGFS_FS
	help
	  This option enables the ability to dynamically reconfigure target
	  parameters (interface, IP addresses, port numbers, MAC addresses)
	  at runtime through a userspace interface exported using configfs.
	  See <file:Documentation/networking/netconsole.txt> for details.

config NETPOLL
	def_bool NETCONSOLE

config NETPOLL_TRAP
	bool "Netpoll traffic trapping"
	default n
	depends on NETPOLL

config NET_POLL_CONTROLLER
	def_bool NETPOLL

config VIRTIO_NET
	tristate "Virtio network driver (EXPERIMENTAL)"
	depends on EXPERIMENTAL && VIRTIO
	---help---
	  This is the virtual network driver for virtio.  It can be used with
          lguest or QEMU based VMMs (like KVM or Xen).  Say Y or M.

config VMXNET3
       tristate "VMware VMXNET3 ethernet driver"
       depends on PCI && INET
       help
         This driver supports VMware's vmxnet3 virtual ethernet NIC.
         To compile this driver as a module, choose M here: the
         module will be called vmxnet3.

endif # NETDEVICES<|MERGE_RESOLUTION|>--- conflicted
+++ resolved
@@ -2666,11 +2666,7 @@
 	  our website at <http://www.chelsio.com>.
 
 	  For customer support, please visit our customer support page at
-<<<<<<< HEAD
-	  <http://www.chelsio.com/support.htm>.
-=======
 	  <http://www.chelsio.com/support.html>.
->>>>>>> 45f53cc9
 
 	  Please send feedback to <linux-bugs@chelsio.com>.
 
