/****************************************************************************
 * Driver for Solarflare Solarstorm network controllers and boards
 * Copyright 2005-2006 Fen Systems Ltd.
 * Copyright 2006-2009 Solarflare Communications Inc.
 *
 * This program is free software; you can redistribute it and/or modify it
 * under the terms of the GNU General Public License version 2 as published
 * by the Free Software Foundation, incorporated herein by reference.
 */

#include <linux/bitops.h>
#include <linux/delay.h>
#include <linux/pci.h>
#include <linux/module.h>
#include <linux/slab.h>
#include <linux/random.h>
#include "net_driver.h"
#include "bitfield.h"
#include "efx.h"
#include "nic.h"
#include "mac.h"
#include "spi.h"
#include "regs.h"
#include "io.h"
#include "phy.h"
#include "workarounds.h"
#include "mcdi.h"
#include "mcdi_pcol.h"

/* Hardware control for SFC9000 family including SFL9021 (aka Siena). */

static void siena_init_wol(struct efx_nic *efx);


static void siena_push_irq_moderation(struct efx_channel *channel)
{
	efx_dword_t timer_cmd;

	if (channel->irq_moderation)
		EFX_POPULATE_DWORD_2(timer_cmd,
				     FRF_CZ_TC_TIMER_MODE,
				     FFE_CZ_TIMER_MODE_INT_HLDOFF,
				     FRF_CZ_TC_TIMER_VAL,
				     channel->irq_moderation - 1);
	else
		EFX_POPULATE_DWORD_2(timer_cmd,
				     FRF_CZ_TC_TIMER_MODE,
				     FFE_CZ_TIMER_MODE_DIS,
				     FRF_CZ_TC_TIMER_VAL, 0);
	efx_writed_page_locked(channel->efx, &timer_cmd, FR_BZ_TIMER_COMMAND_P0,
			       channel->channel);
}

static void siena_push_multicast_hash(struct efx_nic *efx)
{
	WARN_ON(!mutex_is_locked(&efx->mac_lock));

	efx_mcdi_rpc(efx, MC_CMD_SET_MCAST_HASH,
		     efx->multicast_hash.byte, sizeof(efx->multicast_hash),
		     NULL, 0, NULL);
}

static int siena_mdio_write(struct net_device *net_dev,
			    int prtad, int devad, u16 addr, u16 value)
{
	struct efx_nic *efx = netdev_priv(net_dev);
	uint32_t status;
	int rc;

	rc = efx_mcdi_mdio_write(efx, efx->mdio_bus, prtad, devad,
				 addr, value, &status);
	if (rc)
		return rc;
	if (status != MC_CMD_MDIO_STATUS_GOOD)
		return -EIO;

	return 0;
}

static int siena_mdio_read(struct net_device *net_dev,
			   int prtad, int devad, u16 addr)
{
	struct efx_nic *efx = netdev_priv(net_dev);
	uint16_t value;
	uint32_t status;
	int rc;

	rc = efx_mcdi_mdio_read(efx, efx->mdio_bus, prtad, devad,
				addr, &value, &status);
	if (rc)
		return rc;
	if (status != MC_CMD_MDIO_STATUS_GOOD)
		return -EIO;

	return (int)value;
}

/* This call is responsible for hooking in the MAC and PHY operations */
static int siena_probe_port(struct efx_nic *efx)
{
	int rc;

	/* Hook in PHY operations table */
	efx->phy_op = &efx_mcdi_phy_ops;

	/* Set up MDIO structure for PHY */
	efx->mdio.mode_support = MDIO_SUPPORTS_C45 | MDIO_EMULATE_C22;
	efx->mdio.mdio_read = siena_mdio_read;
	efx->mdio.mdio_write = siena_mdio_write;

	/* Fill out MDIO structure, loopback modes, and initial link state */
	rc = efx->phy_op->probe(efx);
	if (rc != 0)
		return rc;

	/* Allocate buffer for stats */
	rc = efx_nic_alloc_buffer(efx, &efx->stats_buffer,
				  MC_CMD_MAC_NSTATS * sizeof(u64));
	if (rc)
		return rc;
	netif_dbg(efx, probe, efx->net_dev,
		  "stats buffer at %llx (virt %p phys %llx)\n",
		  (u64)efx->stats_buffer.dma_addr,
		  efx->stats_buffer.addr,
		  (u64)virt_to_phys(efx->stats_buffer.addr));

	efx_mcdi_mac_stats(efx, efx->stats_buffer.dma_addr, 0, 0, 1);

	return 0;
}

static void siena_remove_port(struct efx_nic *efx)
{
	efx->phy_op->remove(efx);
	efx_nic_free_buffer(efx, &efx->stats_buffer);
}

static const struct efx_nic_register_test siena_register_tests[] = {
	{ FR_AZ_ADR_REGION,
	  EFX_OWORD32(0x0003FFFF, 0x0003FFFF, 0x0003FFFF, 0x0003FFFF) },
	{ FR_CZ_USR_EV_CFG,
	  EFX_OWORD32(0x000103FF, 0x00000000, 0x00000000, 0x00000000) },
	{ FR_AZ_RX_CFG,
	  EFX_OWORD32(0xFFFFFFFE, 0xFFFFFFFF, 0x0003FFFF, 0x00000000) },
	{ FR_AZ_TX_CFG,
	  EFX_OWORD32(0x7FFF0037, 0xFFFF8000, 0xFFFFFFFF, 0x03FFFFFF) },
	{ FR_AZ_TX_RESERVED,
	  EFX_OWORD32(0xFFFEFE80, 0x1FFFFFFF, 0x020000FE, 0x007FFFFF) },
	{ FR_AZ_SRM_TX_DC_CFG,
	  EFX_OWORD32(0x001FFFFF, 0x00000000, 0x00000000, 0x00000000) },
	{ FR_AZ_RX_DC_CFG,
	  EFX_OWORD32(0x00000003, 0x00000000, 0x00000000, 0x00000000) },
	{ FR_AZ_RX_DC_PF_WM,
	  EFX_OWORD32(0x000003FF, 0x00000000, 0x00000000, 0x00000000) },
	{ FR_BZ_DP_CTRL,
	  EFX_OWORD32(0x00000FFF, 0x00000000, 0x00000000, 0x00000000) },
	{ FR_BZ_RX_RSS_TKEY,
	  EFX_OWORD32(0xFFFFFFFF, 0xFFFFFFFF, 0xFFFFFFFF, 0xFFFFFFFF) },
	{ FR_CZ_RX_RSS_IPV6_REG1,
	  EFX_OWORD32(0xFFFFFFFF, 0xFFFFFFFF, 0xFFFFFFFF, 0xFFFFFFFF) },
	{ FR_CZ_RX_RSS_IPV6_REG2,
	  EFX_OWORD32(0xFFFFFFFF, 0xFFFFFFFF, 0xFFFFFFFF, 0xFFFFFFFF) },
	{ FR_CZ_RX_RSS_IPV6_REG3,
	  EFX_OWORD32(0xFFFFFFFF, 0xFFFFFFFF, 0x00000007, 0x00000000) },
};

static int siena_test_registers(struct efx_nic *efx)
{
	return efx_nic_test_registers(efx, siena_register_tests,
				      ARRAY_SIZE(siena_register_tests));
}

/**************************************************************************
 *
 * Device reset
 *
 **************************************************************************
 */

static int siena_reset_hw(struct efx_nic *efx, enum reset_type method)
{
	int rc;

	/* Recover from a failed assertion pre-reset */
	rc = efx_mcdi_handle_assertion(efx);
	if (rc)
		return rc;

	if (method == RESET_TYPE_WORLD)
		return efx_mcdi_reset_mc(efx);
	else
		return efx_mcdi_reset_port(efx);
}

static int siena_probe_nvconfig(struct efx_nic *efx)
{
	int rc;

	rc = efx_mcdi_get_board_cfg(efx, efx->mac_address, NULL);
	if (rc)
		return rc;

	return 0;
}

static int siena_probe_nic(struct efx_nic *efx)
{
	struct siena_nic_data *nic_data;
	bool already_attached = 0;
	efx_oword_t reg;
	int rc;

	/* Allocate storage for hardware specific data */
	nic_data = kzalloc(sizeof(struct siena_nic_data), GFP_KERNEL);
	if (!nic_data)
		return -ENOMEM;
	efx->nic_data = nic_data;

	if (efx_nic_fpga_ver(efx) != 0) {
		netif_err(efx, probe, efx->net_dev,
			  "Siena FPGA not supported\n");
		rc = -ENODEV;
		goto fail1;
	}

	efx_reado(efx, &reg, FR_AZ_CS_DEBUG);
	efx->net_dev->dev_id = EFX_OWORD_FIELD(reg, FRF_CZ_CS_PORT_NUM) - 1;

	efx_mcdi_init(efx);

	/* Recover from a failed assertion before probing */
	rc = efx_mcdi_handle_assertion(efx);
	if (rc)
		goto fail1;

	rc = efx_mcdi_fwver(efx, &nic_data->fw_version, &nic_data->fw_build);
	if (rc) {
		netif_err(efx, probe, efx->net_dev,
			  "Failed to read MCPU firmware version - rc %d\n", rc);
		goto fail1; /* MCPU absent? */
	}

	/* Let the BMC know that the driver is now in charge of link and
	 * filter settings. We must do this before we reset the NIC */
	rc = efx_mcdi_drv_attach(efx, true, &already_attached);
	if (rc) {
		netif_err(efx, probe, efx->net_dev,
			  "Unable to register driver with MCPU\n");
		goto fail2;
	}
	if (already_attached)
		/* Not a fatal error */
		netif_err(efx, probe, efx->net_dev,
			  "Host already registered with MCPU\n");

	/* Now we can reset the NIC */
	rc = siena_reset_hw(efx, RESET_TYPE_ALL);
	if (rc) {
		netif_err(efx, probe, efx->net_dev, "failed to reset NIC\n");
		goto fail3;
	}

	siena_init_wol(efx);

	/* Allocate memory for INT_KER */
	rc = efx_nic_alloc_buffer(efx, &efx->irq_status, sizeof(efx_oword_t));
	if (rc)
		goto fail4;
	BUG_ON(efx->irq_status.dma_addr & 0x0f);

	netif_dbg(efx, probe, efx->net_dev,
		  "INT_KER at %llx (virt %p phys %llx)\n",
		  (unsigned long long)efx->irq_status.dma_addr,
		  efx->irq_status.addr,
		  (unsigned long long)virt_to_phys(efx->irq_status.addr));

	/* Read in the non-volatile configuration */
	rc = siena_probe_nvconfig(efx);
	if (rc == -EINVAL) {
		netif_err(efx, probe, efx->net_dev,
			  "NVRAM is invalid therefore using defaults\n");
		efx->phy_type = PHY_TYPE_NONE;
		efx->mdio.prtad = MDIO_PRTAD_NONE;
	} else if (rc) {
		goto fail5;
	}

	return 0;

fail5:
	efx_nic_free_buffer(efx, &efx->irq_status);
fail4:
fail3:
	efx_mcdi_drv_attach(efx, false, NULL);
fail2:
fail1:
	kfree(efx->nic_data);
	return rc;
}

/* This call performs hardware-specific global initialisation, such as
 * defining the descriptor cache sizes and number of RSS channels.
 * It does not set up any buffers, descriptor rings or event queues.
 */
static int siena_init_nic(struct efx_nic *efx)
{
	efx_oword_t temp;
	int rc;

	/* Recover from a failed assertion post-reset */
	rc = efx_mcdi_handle_assertion(efx);
	if (rc)
		return rc;

	/* Squash TX of packets of 16 bytes or less */
	efx_reado(efx, &temp, FR_AZ_TX_RESERVED);
	EFX_SET_OWORD_FIELD(temp, FRF_BZ_TX_FLUSH_MIN_LEN_EN, 1);
	efx_writeo(efx, &temp, FR_AZ_TX_RESERVED);

	/* Do not enable TX_NO_EOP_DISC_EN, since it limits packets to 16
	 * descriptors (which is bad).
	 */
	efx_reado(efx, &temp, FR_AZ_TX_CFG);
	EFX_SET_OWORD_FIELD(temp, FRF_AZ_TX_NO_EOP_DISC_EN, 0);
	EFX_SET_OWORD_FIELD(temp, FRF_CZ_TX_FILTER_EN_BIT, 1);
	efx_writeo(efx, &temp, FR_AZ_TX_CFG);

	efx_reado(efx, &temp, FR_AZ_RX_CFG);
	EFX_SET_OWORD_FIELD(temp, FRF_BZ_RX_DESC_PUSH_EN, 0);
	EFX_SET_OWORD_FIELD(temp, FRF_BZ_RX_INGR_EN, 1);
	/* Enable hash insertion. This is broken for the 'Falcon' hash
	 * if IPv6 hashing is also enabled, so also select Toeplitz
	 * TCP/IPv4 and IPv4 hashes. */
	EFX_SET_OWORD_FIELD(temp, FRF_BZ_RX_HASH_INSRT_HDR, 1);
	EFX_SET_OWORD_FIELD(temp, FRF_BZ_RX_HASH_ALG, 1);
	EFX_SET_OWORD_FIELD(temp, FRF_BZ_RX_IP_HASH, 1);
	efx_writeo(efx, &temp, FR_AZ_RX_CFG);

	/* Set hash key for IPv4 */
	memcpy(&temp, efx->rx_hash_key, sizeof(temp));
	efx_writeo(efx, &temp, FR_BZ_RX_RSS_TKEY);

	/* Enable IPv6 RSS */
	BUILD_BUG_ON(sizeof(efx->rx_hash_key) <
		     2 * sizeof(temp) + FRF_CZ_RX_RSS_IPV6_TKEY_HI_WIDTH / 8 ||
		     FRF_CZ_RX_RSS_IPV6_TKEY_HI_LBN != 0);
	memcpy(&temp, efx->rx_hash_key, sizeof(temp));
	efx_writeo(efx, &temp, FR_CZ_RX_RSS_IPV6_REG1);
	memcpy(&temp, efx->rx_hash_key + sizeof(temp), sizeof(temp));
	efx_writeo(efx, &temp, FR_CZ_RX_RSS_IPV6_REG2);
	EFX_POPULATE_OWORD_2(temp, FRF_CZ_RX_RSS_IPV6_THASH_ENABLE, 1,
			     FRF_CZ_RX_RSS_IPV6_IP_THASH_ENABLE, 1);
	memcpy(&temp, efx->rx_hash_key + 2 * sizeof(temp),
	       FRF_CZ_RX_RSS_IPV6_TKEY_HI_WIDTH / 8);
	efx_writeo(efx, &temp, FR_CZ_RX_RSS_IPV6_REG3);

	if (efx_nic_rx_xoff_thresh >= 0 || efx_nic_rx_xon_thresh >= 0)
		/* No MCDI operation has been defined to set thresholds */
		netif_err(efx, hw, efx->net_dev,
			  "ignoring RX flow control thresholds\n");

	/* Enable event logging */
	rc = efx_mcdi_log_ctrl(efx, true, false, 0);
	if (rc)
		return rc;

	/* Set destination of both TX and RX Flush events */
	EFX_POPULATE_OWORD_1(temp, FRF_BZ_FLS_EVQ_ID, 0);
	efx_writeo(efx, &temp, FR_BZ_DP_CTRL);

	EFX_POPULATE_OWORD_1(temp, FRF_CZ_USREV_DIS, 1);
	efx_writeo(efx, &temp, FR_CZ_USR_EV_CFG);

	efx_nic_init_common(efx);
	return 0;
}

static void siena_remove_nic(struct efx_nic *efx)
{
	efx_nic_free_buffer(efx, &efx->irq_status);

	siena_reset_hw(efx, RESET_TYPE_ALL);

	/* Relinquish the device back to the BMC */
	if (efx_nic_has_mc(efx))
		efx_mcdi_drv_attach(efx, false, NULL);

	/* Tear down the private nic state */
	kfree(efx->nic_data);
	efx->nic_data = NULL;
}

#define STATS_GENERATION_INVALID ((u64)(-1))

static int siena_try_update_nic_stats(struct efx_nic *efx)
{
	u64 *dma_stats;
	struct efx_mac_stats *mac_stats;
	u64 generation_start;
	u64 generation_end;

	mac_stats = &efx->mac_stats;
	dma_stats = (u64 *)efx->stats_buffer.addr;

	generation_end = dma_stats[MC_CMD_MAC_GENERATION_END];
	if (generation_end == STATS_GENERATION_INVALID)
		return 0;
	rmb();

#define MAC_STAT(M, D) \
	mac_stats->M = dma_stats[MC_CMD_MAC_ ## D]

	MAC_STAT(tx_bytes, TX_BYTES);
	MAC_STAT(tx_bad_bytes, TX_BAD_BYTES);
	mac_stats->tx_good_bytes = (mac_stats->tx_bytes -
				    mac_stats->tx_bad_bytes);
	MAC_STAT(tx_packets, TX_PKTS);
	MAC_STAT(tx_bad, TX_BAD_FCS_PKTS);
	MAC_STAT(tx_pause, TX_PAUSE_PKTS);
	MAC_STAT(tx_control, TX_CONTROL_PKTS);
	MAC_STAT(tx_unicast, TX_UNICAST_PKTS);
	MAC_STAT(tx_multicast, TX_MULTICAST_PKTS);
	MAC_STAT(tx_broadcast, TX_BROADCAST_PKTS);
	MAC_STAT(tx_lt64, TX_LT64_PKTS);
	MAC_STAT(tx_64, TX_64_PKTS);
	MAC_STAT(tx_65_to_127, TX_65_TO_127_PKTS);
	MAC_STAT(tx_128_to_255, TX_128_TO_255_PKTS);
	MAC_STAT(tx_256_to_511, TX_256_TO_511_PKTS);
	MAC_STAT(tx_512_to_1023, TX_512_TO_1023_PKTS);
	MAC_STAT(tx_1024_to_15xx, TX_1024_TO_15XX_PKTS);
	MAC_STAT(tx_15xx_to_jumbo, TX_15XX_TO_JUMBO_PKTS);
	MAC_STAT(tx_gtjumbo, TX_GTJUMBO_PKTS);
	mac_stats->tx_collision = 0;
	MAC_STAT(tx_single_collision, TX_SINGLE_COLLISION_PKTS);
	MAC_STAT(tx_multiple_collision, TX_MULTIPLE_COLLISION_PKTS);
	MAC_STAT(tx_excessive_collision, TX_EXCESSIVE_COLLISION_PKTS);
	MAC_STAT(tx_deferred, TX_DEFERRED_PKTS);
	MAC_STAT(tx_late_collision, TX_LATE_COLLISION_PKTS);
	mac_stats->tx_collision = (mac_stats->tx_single_collision +
				   mac_stats->tx_multiple_collision +
				   mac_stats->tx_excessive_collision +
				   mac_stats->tx_late_collision);
	MAC_STAT(tx_excessive_deferred, TX_EXCESSIVE_DEFERRED_PKTS);
	MAC_STAT(tx_non_tcpudp, TX_NON_TCPUDP_PKTS);
	MAC_STAT(tx_mac_src_error, TX_MAC_SRC_ERR_PKTS);
	MAC_STAT(tx_ip_src_error, TX_IP_SRC_ERR_PKTS);
	MAC_STAT(rx_bytes, RX_BYTES);
	MAC_STAT(rx_bad_bytes, RX_BAD_BYTES);
	mac_stats->rx_good_bytes = (mac_stats->rx_bytes -
				    mac_stats->rx_bad_bytes);
	MAC_STAT(rx_packets, RX_PKTS);
	MAC_STAT(rx_good, RX_GOOD_PKTS);
	MAC_STAT(rx_bad, RX_BAD_FCS_PKTS);
	MAC_STAT(rx_pause, RX_PAUSE_PKTS);
	MAC_STAT(rx_control, RX_CONTROL_PKTS);
	MAC_STAT(rx_unicast, RX_UNICAST_PKTS);
	MAC_STAT(rx_multicast, RX_MULTICAST_PKTS);
	MAC_STAT(rx_broadcast, RX_BROADCAST_PKTS);
	MAC_STAT(rx_lt64, RX_UNDERSIZE_PKTS);
	MAC_STAT(rx_64, RX_64_PKTS);
	MAC_STAT(rx_65_to_127, RX_65_TO_127_PKTS);
	MAC_STAT(rx_128_to_255, RX_128_TO_255_PKTS);
	MAC_STAT(rx_256_to_511, RX_256_TO_511_PKTS);
	MAC_STAT(rx_512_to_1023, RX_512_TO_1023_PKTS);
	MAC_STAT(rx_1024_to_15xx, RX_1024_TO_15XX_PKTS);
	MAC_STAT(rx_15xx_to_jumbo, RX_15XX_TO_JUMBO_PKTS);
	MAC_STAT(rx_gtjumbo, RX_GTJUMBO_PKTS);
	mac_stats->rx_bad_lt64 = 0;
	mac_stats->rx_bad_64_to_15xx = 0;
	mac_stats->rx_bad_15xx_to_jumbo = 0;
	MAC_STAT(rx_bad_gtjumbo, RX_JABBER_PKTS);
	MAC_STAT(rx_overflow, RX_OVERFLOW_PKTS);
	mac_stats->rx_missed = 0;
	MAC_STAT(rx_false_carrier, RX_FALSE_CARRIER_PKTS);
	MAC_STAT(rx_symbol_error, RX_SYMBOL_ERROR_PKTS);
	MAC_STAT(rx_align_error, RX_ALIGN_ERROR_PKTS);
	MAC_STAT(rx_length_error, RX_LENGTH_ERROR_PKTS);
	MAC_STAT(rx_internal_error, RX_INTERNAL_ERROR_PKTS);
	mac_stats->rx_good_lt64 = 0;

	efx->n_rx_nodesc_drop_cnt = dma_stats[MC_CMD_MAC_RX_NODESC_DROPS];

#undef MAC_STAT

	rmb();
	generation_start = dma_stats[MC_CMD_MAC_GENERATION_START];
	if (generation_end != generation_start)
		return -EAGAIN;

	return 0;
}

static void siena_update_nic_stats(struct efx_nic *efx)
{
	int retry;

	/* If we're unlucky enough to read statistics wduring the DMA, wait
	 * up to 10ms for it to finish (typically takes <500us) */
	for (retry = 0; retry < 100; ++retry) {
		if (siena_try_update_nic_stats(efx) == 0)
			return;
		udelay(100);
	}

	/* Use the old values instead */
}

static void siena_start_nic_stats(struct efx_nic *efx)
{
	u64 *dma_stats = (u64 *)efx->stats_buffer.addr;

	dma_stats[MC_CMD_MAC_GENERATION_END] = STATS_GENERATION_INVALID;

	efx_mcdi_mac_stats(efx, efx->stats_buffer.dma_addr,
			   MC_CMD_MAC_NSTATS * sizeof(u64), 1, 0);
}

static void siena_stop_nic_stats(struct efx_nic *efx)
{
	efx_mcdi_mac_stats(efx, efx->stats_buffer.dma_addr, 0, 0, 0);
}

void siena_print_fwver(struct efx_nic *efx, char *buf, size_t len)
{
	struct siena_nic_data *nic_data = efx->nic_data;
	snprintf(buf, len, "%u.%u.%u.%u",
		 (unsigned int)(nic_data->fw_version >> 48),
		 (unsigned int)(nic_data->fw_version >> 32 & 0xffff),
		 (unsigned int)(nic_data->fw_version >> 16 & 0xffff),
		 (unsigned int)(nic_data->fw_version & 0xffff));
}

/**************************************************************************
 *
 * Wake on LAN
 *
 **************************************************************************
 */

static void siena_get_wol(struct efx_nic *efx, struct ethtool_wolinfo *wol)
{
	struct siena_nic_data *nic_data = efx->nic_data;

	wol->supported = WAKE_MAGIC;
	if (nic_data->wol_filter_id != -1)
		wol->wolopts = WAKE_MAGIC;
	else
		wol->wolopts = 0;
	memset(&wol->sopass, 0, sizeof(wol->sopass));
}


static int siena_set_wol(struct efx_nic *efx, u32 type)
{
	struct siena_nic_data *nic_data = efx->nic_data;
	int rc;

	if (type & ~WAKE_MAGIC)
		return -EINVAL;

	if (type & WAKE_MAGIC) {
		if (nic_data->wol_filter_id != -1)
			efx_mcdi_wol_filter_remove(efx,
						   nic_data->wol_filter_id);
		rc = efx_mcdi_wol_filter_set_magic(efx, efx->mac_address,
						   &nic_data->wol_filter_id);
		if (rc)
			goto fail;

		pci_wake_from_d3(efx->pci_dev, true);
	} else {
		rc = efx_mcdi_wol_filter_reset(efx);
		nic_data->wol_filter_id = -1;
		pci_wake_from_d3(efx->pci_dev, false);
		if (rc)
			goto fail;
	}

	return 0;
 fail:
	netif_err(efx, hw, efx->net_dev, "%s failed: type=%d rc=%d\n",
		  __func__, type, rc);
	return rc;
}


static void siena_init_wol(struct efx_nic *efx)
{
	struct siena_nic_data *nic_data = efx->nic_data;
	int rc;

	rc = efx_mcdi_wol_filter_get_magic(efx, &nic_data->wol_filter_id);

	if (rc != 0) {
		/* If it failed, attempt to get into a synchronised
		 * state with MC by resetting any set WoL filters */
		efx_mcdi_wol_filter_reset(efx);
		nic_data->wol_filter_id = -1;
	} else if (nic_data->wol_filter_id != -1) {
		pci_wake_from_d3(efx->pci_dev, true);
	}
}


/**************************************************************************
 *
 * Revision-dependent attributes used by efx.c and nic.c
 *
 **************************************************************************
 */

struct efx_nic_type siena_a0_nic_type = {
	.probe = siena_probe_nic,
	.remove = siena_remove_nic,
	.init = siena_init_nic,
	.fini = efx_port_dummy_op_void,
	.monitor = NULL,
	.reset = siena_reset_hw,
	.probe_port = siena_probe_port,
	.remove_port = siena_remove_port,
	.prepare_flush = efx_port_dummy_op_void,
	.update_stats = siena_update_nic_stats,
	.start_stats = siena_start_nic_stats,
	.stop_stats = siena_stop_nic_stats,
	.set_id_led = efx_mcdi_set_id_led,
	.push_irq_moderation = siena_push_irq_moderation,
	.push_multicast_hash = siena_push_multicast_hash,
	.reconfigure_port = efx_mcdi_phy_reconfigure,
	.get_wol = siena_get_wol,
	.set_wol = siena_set_wol,
	.resume_wol = siena_init_wol,
	.test_registers = siena_test_registers,
	.test_nvram = efx_mcdi_nvram_test_all,
	.default_mac_ops = &efx_mcdi_mac_operations,

	.revision = EFX_REV_SIENA_A0,
	.mem_map_size = (FR_CZ_MC_TREG_SMEM +
			 FR_CZ_MC_TREG_SMEM_STEP * FR_CZ_MC_TREG_SMEM_ROWS),
	.txd_ptr_tbl_base = FR_BZ_TX_DESC_PTR_TBL,
	.rxd_ptr_tbl_base = FR_BZ_RX_DESC_PTR_TBL,
	.buf_tbl_base = FR_BZ_BUF_FULL_TBL,
	.evq_ptr_tbl_base = FR_BZ_EVQ_PTR_TBL,
	.evq_rptr_tbl_base = FR_BZ_EVQ_RPTR,
	.max_dma_mask = DMA_BIT_MASK(FSF_AZ_TX_KER_BUF_ADDR_WIDTH),
	.rx_buffer_hash_size = 0x10,
	.rx_buffer_padding = 0,
	.max_interrupt_mode = EFX_INT_MODE_MSIX,
	.phys_addr_channels = 32, /* Hardware limit is 64, but the legacy
				   * interrupt handler only supports 32
				   * channels */
	.tx_dc_base = 0x88000,
	.rx_dc_base = 0x68000,
	.offload_features = (NETIF_F_IP_CSUM | NETIF_F_IPV6_CSUM |
<<<<<<< HEAD
			     NETIF_F_RXHASH),
=======
			     NETIF_F_RXHASH | NETIF_F_NTUPLE),
>>>>>>> 45f53cc9
	.reset_world_flags = ETH_RESET_MGMT << ETH_RESET_SHARED_SHIFT,
};<|MERGE_RESOLUTION|>--- conflicted
+++ resolved
@@ -651,10 +651,6 @@
 	.tx_dc_base = 0x88000,
 	.rx_dc_base = 0x68000,
 	.offload_features = (NETIF_F_IP_CSUM | NETIF_F_IPV6_CSUM |
-<<<<<<< HEAD
-			     NETIF_F_RXHASH),
-=======
 			     NETIF_F_RXHASH | NETIF_F_NTUPLE),
->>>>>>> 45f53cc9
 	.reset_world_flags = ETH_RESET_MGMT << ETH_RESET_SHARED_SHIFT,
 };