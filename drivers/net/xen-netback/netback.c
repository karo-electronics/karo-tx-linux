--- conflicted
+++ resolved
@@ -47,8 +47,6 @@
 #include <asm/xen/hypercall.h>
 #include <asm/xen/page.h>
 
-<<<<<<< HEAD
-=======
 /* Provide an option to disable split event channels at load time as
  * event channels are limited resource. Split event channels are
  * enabled by default.
@@ -56,7 +54,6 @@
 bool separate_tx_rx_irq = 1;
 module_param(separate_tx_rx_irq, bool, 0644);
 
->>>>>>> d0e0ac97
 /*
  * This is the maximum slots a skb can have. If a guest sends a skb
  * which exceeds this limit it is considered malicious.
@@ -967,7 +964,6 @@
 				   work_to_do);
 			netbk_fatal_tx_err(vif);
 			return -ENODATA;
-<<<<<<< HEAD
 		}
 
 		/* This guest is really using too many slots and
@@ -981,21 +977,6 @@
 			return -E2BIG;
 		}
 
-=======
-		}
-
-		/* This guest is really using too many slots and
-		 * considered malicious.
-		 */
-		if (unlikely(slots >= fatal_skb_slots)) {
-			netdev_err(vif->dev,
-				   "Malicious frontend using %d slots, threshold %u\n",
-				   slots, fatal_skb_slots);
-			netbk_fatal_tx_err(vif);
-			return -E2BIG;
-		}
-
->>>>>>> d0e0ac97
 		/* Xen network protocol had implicit dependency on
 		 * MAX_SKB_FRAGS. XEN_NETBK_LEGACY_SLOTS_MAX is set to
 		 * the historical MAX_SKB_FRAGS value 18 to honor the
@@ -1909,14 +1890,8 @@
 		return -ENODEV;
 
 	if (fatal_skb_slots < XEN_NETBK_LEGACY_SLOTS_MAX) {
-<<<<<<< HEAD
-		printk(KERN_INFO
-		       "xen-netback: fatal_skb_slots too small (%d), bump it to XEN_NETBK_LEGACY_SLOTS_MAX (%d)\n",
-		       fatal_skb_slots, XEN_NETBK_LEGACY_SLOTS_MAX);
-=======
 		pr_info("fatal_skb_slots too small (%d), bump it to XEN_NETBK_LEGACY_SLOTS_MAX (%d)\n",
 			fatal_skb_slots, XEN_NETBK_LEGACY_SLOTS_MAX);
->>>>>>> d0e0ac97
 		fatal_skb_slots = XEN_NETBK_LEGACY_SLOTS_MAX;
 	}
 
