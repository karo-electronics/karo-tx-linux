#define	USE_PCI_CLOCK
static const char rcsid[] =
"Revision: 3.4.5 Date: 2002/03/07 ";

/*
 * pc300.c	Cyclades-PC300(tm) Driver.
 *
 * Author:	Ivan Passos <ivan@cyclades.com>
 * Maintainer:	PC300 Maintainer <pc300@cyclades.com>
 *
 * Copyright:	(c) 1999-2003 Cyclades Corp.
 *
 *	This program is free software; you can redistribute it and/or
 *	modify it under the terms of the GNU General Public License
 *	as published by the Free Software Foundation; either version
 *	2 of the License, or (at your option) any later version.
 *	
 *	Using tabstop = 4.
 * 
 * $Log: pc300_drv.c,v $
 * Revision 3.23  2002/03/20 13:58:40  henrique
 * Fixed ortographic mistakes
 *
 * Revision 3.22  2002/03/13 16:56:56  henrique
 * Take out the debug messages
 *
 * Revision 3.21  2002/03/07 14:17:09  henrique
 * License data fixed
 *
 * Revision 3.20  2002/01/17 17:58:52  ivan
 * Support for PC300-TE/M (PMC).
 *
 * Revision 3.19  2002/01/03 17:08:47  daniela
 * Enables DMA reception when the SCA-II disables it improperly.
 *
 * Revision 3.18  2001/12/03 18:47:50  daniela
 * Esthetic changes.
 *
 * Revision 3.17  2001/10/19 16:50:13  henrique
 * Patch to kernel 2.4.12 and new generic hdlc.
 *
 * Revision 3.16  2001/10/16 15:12:31  regina
 * clear statistics
 *
 * Revision 3.11 to 3.15  2001/10/11 20:26:04  daniela
 * More DMA fixes for noisy lines.
 * Return the size of bad frames in dma_get_rx_frame_size, so that the Rx buffer
 * descriptors can be cleaned by dma_buf_read (called in cpc_net_rx).
 * Renamed dma_start routine to rx_dma_start. Improved Rx statistics.
 * Fixed BOF interrupt treatment. Created dma_start routine.
 * Changed min and max to cpc_min and cpc_max.
 *
 * Revision 3.10  2001/08/06 12:01:51  regina
 * Fixed problem in DSR_DE bit.
 *
 * Revision 3.9  2001/07/18 19:27:26  daniela
 * Added some history comments.
 *
 * Revision 3.8  2001/07/12 13:11:19  regina
 * bug fix - DCD-OFF in pc300 tty driver
 *
 * Revision 3.3 to 3.7  2001/07/06 15:00:20  daniela
 * Removing kernel 2.4.3 and previous support.
 * DMA transmission bug fix.
 * MTU check in cpc_net_rx fixed.
 * Boot messages reviewed.
 * New configuration parameters (line code, CRC calculation and clock).
 *
 * Revision 3.2 2001/06/22 13:13:02  regina
 * MLPPP implementation. Changed the header of message trace to include
 * the device name. New format : "hdlcX[R/T]: ".
 * Default configuration changed.
 *
 * Revision 3.1 2001/06/15 regina
 * in cpc_queue_xmit, netif_stop_queue is called if don't have free descriptor
 * upping major version number
 *
 * Revision 1.1.1.1  2001/06/13 20:25:04  daniela
 * PC300 initial CVS version (3.4.0-pre1)
 *
 * Revision 3.0.1.2 2001/06/08 daniela
 * Did some changes in the DMA programming implementation to avoid the 
 * occurrence of a SCA-II bug when CDA is accessed during a DMA transfer.
 *
 * Revision 3.0.1.1 2001/05/02 daniela
 * Added kernel 2.4.3 support.
 * 
 * Revision 3.0.1.0 2001/03/13 daniela, henrique
 * Added Frame Relay Support.
 * Driver now uses HDLC generic driver to provide protocol support.
 * 
 * Revision 3.0.0.8 2001/03/02 daniela
 * Fixed ram size detection. 
 * Changed SIOCGPC300CONF ioctl, to give hw information to pc300util.
 * 
 * Revision 3.0.0.7 2001/02/23 daniela
 * netif_stop_queue called before the SCA-II transmition commands in 
 * cpc_queue_xmit, and with interrupts disabled to avoid race conditions with 
 * transmition interrupts.
 * Fixed falc_check_status for Unframed E1.
 * 
 * Revision 3.0.0.6 2000/12/13 daniela
 * Implemented pc300util support: trace, statistics, status and loopback
 * tests for the PC300 TE boards.
 * 
 * Revision 3.0.0.5 2000/12/12 ivan
 * Added support for Unframed E1.
 * Implemented monitor mode.
 * Fixed DCD sensitivity on the second channel.
 * Driver now complies with new PCI kernel architecture.
 *
 * Revision 3.0.0.4 2000/09/28 ivan
 * Implemented DCD sensitivity.
 * Moved hardware-specific open to the end of cpc_open, to avoid race
 * conditions with early reception interrupts.
 * Included code for [request|release]_mem_region().
 * Changed location of pc300.h .
 * Minor code revision (contrib. of Jeff Garzik).
 *
 * Revision 3.0.0.3 2000/07/03 ivan
 * Previous bugfix for the framing errors with external clock made X21
 * boards stop working. This version fixes it.
 *
 * Revision 3.0.0.2 2000/06/23 ivan
 * Revisited cpc_queue_xmit to prevent race conditions on Tx DMA buffer
 * handling when Tx timeouts occur.
 * Revisited Rx statistics.
 * Fixed a bug in the SCA-II programming that would cause framing errors
 * when external clock was configured.
 *
 * Revision 3.0.0.1 2000/05/26 ivan
 * Added logic in the SCA interrupt handler so that no board can monopolize
 * the driver.
 * Request PLX I/O region, although driver doesn't use it, to avoid
 * problems with other drivers accessing it.
 *
 * Revision 3.0.0.0 2000/05/15 ivan
 * Did some changes in the DMA programming implementation to avoid the
 * occurrence of a SCA-II bug in the second channel.
 * Implemented workaround for PLX9050 bug that would cause a system lockup
 * in certain systems, depending on the MMIO addresses allocated to the
 * board.
 * Fixed the FALC chip programming to avoid synchronization problems in the
 * second channel (TE only).
 * Implemented a cleaner and faster Tx DMA descriptor cleanup procedure in
 * cpc_queue_xmit().
 * Changed the built-in driver implementation so that the driver can use the
 * general 'hdlcN' naming convention instead of proprietary device names.
 * Driver load messages are now device-centric, instead of board-centric.
 * Dynamic allocation of net_device structures.
 * Code is now compliant with the new module interface (module_[init|exit]).
 * Make use of the PCI helper functions to access PCI resources.
 *
 * Revision 2.0.0.0 2000/04/15 ivan
 * Added support for the PC300/TE boards (T1/FT1/E1/FE1).
 *
 * Revision 1.1.0.0 2000/02/28 ivan
 * Major changes in the driver architecture.
 * Softnet compliancy implemented.
 * Driver now reports physical instead of virtual memory addresses.
 * Added cpc_change_mtu function.
 *
 * Revision 1.0.0.0 1999/12/16 ivan
 * First official release.
 * Support for 1- and 2-channel boards (which use distinct PCI Device ID's).
 * Support for monolythic installation (i.e., drv built into the kernel).
 * X.25 additional checking when lapb_[dis]connect_request returns an error.
 * SCA programming now covers X.21 as well.
 *
 * Revision 0.3.1.0 1999/11/18 ivan
 * Made X.25 support configuration-dependent (as it depends on external 
 * modules to work).
 * Changed X.25-specific function names to comply with adopted convention.
 * Fixed typos in X.25 functions that would cause compile errors (Daniela).
 * Fixed bug in ch_config that would disable interrupts on a previously 
 * enabled channel if the other channel on the same board was enabled later.
 *
 * Revision 0.3.0.0 1999/11/16 daniela
 * X.25 support.
 *
 * Revision 0.2.3.0 1999/11/15 ivan
 * Function cpc_ch_status now provides more detailed information.
 * Added support for X.21 clock configuration.
 * Changed TNR1 setting in order to prevent Tx FIFO overaccesses by the SCA.
 * Now using PCI clock instead of internal oscillator clock for the SCA.
 *
 * Revision 0.2.2.0 1999/11/10 ivan
 * Changed the *_dma_buf_check functions so that they would print only 
 * the useful info instead of the whole buffer descriptor bank.
 * Fixed bug in cpc_queue_xmit that would eventually crash the system 
 * in case of a packet drop.
 * Implemented TX underrun handling.
 * Improved SCA fine tuning to boost up its performance.
 *
 * Revision 0.2.1.0 1999/11/03 ivan
 * Added functions *dma_buf_pt_init to allow independent initialization 
 * of the next-descr. and DMA buffer pointers on the DMA descriptors.
 * Kernel buffer release and tbusy clearing is now done in the interrupt 
 * handler.
 * Fixed bug in cpc_open that would cause an interface reopen to fail.
 * Added a protocol-specific code section in cpc_net_rx.
 * Removed printk level defs (they might be added back after the beta phase).
 *
 * Revision 0.2.0.0 1999/10/28 ivan
 * Revisited the code so that new protocols can be easily added / supported. 
 *
 * Revision 0.1.0.1 1999/10/20 ivan
 * Mostly "esthetic" changes.
 *
 * Revision 0.1.0.0 1999/10/11 ivan
 * Initial version.
 *
 */

#define pr_fmt(fmt) KBUILD_MODNAME ": " fmt

#include <linux/module.h>
#include <linux/kernel.h>
#include <linux/mm.h>
#include <linux/ioport.h>
#include <linux/pci.h>
#include <linux/errno.h>
#include <linux/string.h>
#include <linux/init.h>
#include <linux/delay.h>
#include <linux/net.h>
#include <linux/skbuff.h>
#include <linux/if_arp.h>
#include <linux/netdevice.h>
#include <linux/etherdevice.h>
#include <linux/spinlock.h>
#include <linux/if.h>
#include <linux/slab.h>
#include <net/arp.h>

#include <asm/io.h>
#include <asm/uaccess.h>

#include "pc300.h"

#define	CPC_LOCK(card,flags)		\
		do {						\
		spin_lock_irqsave(&card->card_lock, flags);	\
		} while (0)

#define CPC_UNLOCK(card,flags)			\
		do {							\
		spin_unlock_irqrestore(&card->card_lock, flags);	\
		} while (0)

#undef	PC300_DEBUG_PCI
#undef	PC300_DEBUG_INTR
#undef	PC300_DEBUG_TX
#undef	PC300_DEBUG_RX
#undef	PC300_DEBUG_OTHER

static DEFINE_PCI_DEVICE_TABLE(cpc_pci_dev_id) = {
	/* PC300/RSV or PC300/X21, 2 chan */
	{0x120e, 0x300, PCI_ANY_ID, PCI_ANY_ID, 0, 0, 0x300},
	/* PC300/RSV or PC300/X21, 1 chan */
	{0x120e, 0x301, PCI_ANY_ID, PCI_ANY_ID, 0, 0, 0x301},
	/* PC300/TE, 2 chan */
	{0x120e, 0x310, PCI_ANY_ID, PCI_ANY_ID, 0, 0, 0x310},
	/* PC300/TE, 1 chan */
	{0x120e, 0x311, PCI_ANY_ID, PCI_ANY_ID, 0, 0, 0x311},
	/* PC300/TE-M, 2 chan */
	{0x120e, 0x320, PCI_ANY_ID, PCI_ANY_ID, 0, 0, 0x320},
	/* PC300/TE-M, 1 chan */
	{0x120e, 0x321, PCI_ANY_ID, PCI_ANY_ID, 0, 0, 0x321},
	/* End of table */
	{0,},
};
MODULE_DEVICE_TABLE(pci, cpc_pci_dev_id);

#ifndef cpc_min
#define	cpc_min(a,b)	(((a)<(b))?(a):(b))
#endif
#ifndef cpc_max
#define	cpc_max(a,b)	(((a)>(b))?(a):(b))
#endif

/* prototypes */
static void tx_dma_buf_pt_init(pc300_t *, int);
static void tx_dma_buf_init(pc300_t *, int);
static void rx_dma_buf_pt_init(pc300_t *, int);
static void rx_dma_buf_init(pc300_t *, int);
static void tx_dma_buf_check(pc300_t *, int);
static void rx_dma_buf_check(pc300_t *, int);
static irqreturn_t cpc_intr(int, void *);
static int clock_rate_calc(u32, u32, int *);
static u32 detect_ram(pc300_t *);
static void plx_init(pc300_t *);
static void cpc_trace(struct net_device *, struct sk_buff *, char);
static int cpc_attach(struct net_device *, unsigned short, unsigned short);
static int cpc_close(struct net_device *dev);

#ifdef CONFIG_PC300_MLPPP
void cpc_tty_init(pc300dev_t * dev);
void cpc_tty_unregister_service(pc300dev_t * pc300dev);
void cpc_tty_receive(pc300dev_t * pc300dev);
void cpc_tty_trigger_poll(pc300dev_t * pc300dev);
void cpc_tty_reset_var(void);
#endif

/************************/
/***   DMA Routines   ***/
/************************/
static void tx_dma_buf_pt_init(pc300_t * card, int ch)
{
	int i;
	int ch_factor = ch * N_DMA_TX_BUF;
	volatile pcsca_bd_t __iomem *ptdescr = (card->hw.rambase
			               + DMA_TX_BD_BASE + ch_factor * sizeof(pcsca_bd_t));

	for (i = 0; i < N_DMA_TX_BUF; i++, ptdescr++) {
		cpc_writel(&ptdescr->next, (u32)(DMA_TX_BD_BASE +
			(ch_factor + ((i + 1) & (N_DMA_TX_BUF - 1))) * sizeof(pcsca_bd_t)));
		cpc_writel(&ptdescr->ptbuf,
			   (u32)(DMA_TX_BASE + (ch_factor + i) * BD_DEF_LEN));
	}
}

static void tx_dma_buf_init(pc300_t * card, int ch)
{
	int i;
	int ch_factor = ch * N_DMA_TX_BUF;
	volatile pcsca_bd_t __iomem *ptdescr = (card->hw.rambase
			       + DMA_TX_BD_BASE + ch_factor * sizeof(pcsca_bd_t));

	for (i = 0; i < N_DMA_TX_BUF; i++, ptdescr++) {
		memset_io(ptdescr, 0, sizeof(pcsca_bd_t));
		cpc_writew(&ptdescr->len, 0);
		cpc_writeb(&ptdescr->status, DST_OSB);
	}
	tx_dma_buf_pt_init(card, ch);
}

static void rx_dma_buf_pt_init(pc300_t * card, int ch)
{
	int i;
	int ch_factor = ch * N_DMA_RX_BUF;
	volatile pcsca_bd_t __iomem *ptdescr = (card->hw.rambase
				       + DMA_RX_BD_BASE + ch_factor * sizeof(pcsca_bd_t));

	for (i = 0; i < N_DMA_RX_BUF; i++, ptdescr++) {
		cpc_writel(&ptdescr->next, (u32)(DMA_RX_BD_BASE +
			(ch_factor + ((i + 1) & (N_DMA_RX_BUF - 1))) * sizeof(pcsca_bd_t)));
		cpc_writel(&ptdescr->ptbuf,
			   (u32)(DMA_RX_BASE + (ch_factor + i) * BD_DEF_LEN));
	}
}

static void rx_dma_buf_init(pc300_t * card, int ch)
{
	int i;
	int ch_factor = ch * N_DMA_RX_BUF;
	volatile pcsca_bd_t __iomem *ptdescr = (card->hw.rambase
				       + DMA_RX_BD_BASE + ch_factor * sizeof(pcsca_bd_t));

	for (i = 0; i < N_DMA_RX_BUF; i++, ptdescr++) {
		memset_io(ptdescr, 0, sizeof(pcsca_bd_t));
		cpc_writew(&ptdescr->len, 0);
		cpc_writeb(&ptdescr->status, 0);
	}
	rx_dma_buf_pt_init(card, ch);
}

static void tx_dma_buf_check(pc300_t * card, int ch)
{
	volatile pcsca_bd_t __iomem *ptdescr;
	int i;
	u16 first_bd = card->chan[ch].tx_first_bd;
	u16 next_bd = card->chan[ch].tx_next_bd;

	printk("#CH%d: f_bd = %d(0x%08zx), n_bd = %d(0x%08zx)\n", ch,
	       first_bd, TX_BD_ADDR(ch, first_bd),
	       next_bd, TX_BD_ADDR(ch, next_bd));
	for (i = first_bd,
	     ptdescr = (card->hw.rambase + TX_BD_ADDR(ch, first_bd));
	     i != ((next_bd + 1) & (N_DMA_TX_BUF - 1));
	     i = (i + 1) & (N_DMA_TX_BUF - 1), 
		 ptdescr = (card->hw.rambase + TX_BD_ADDR(ch, i))) {
		printk("\n CH%d TX%d: next=0x%x, ptbuf=0x%x, ST=0x%x, len=%d",
		       ch, i, cpc_readl(&ptdescr->next),
		       cpc_readl(&ptdescr->ptbuf),
		       cpc_readb(&ptdescr->status), cpc_readw(&ptdescr->len));
	}
	printk("\n");
}

#ifdef	PC300_DEBUG_OTHER
/* Show all TX buffer descriptors */
static void tx1_dma_buf_check(pc300_t * card, int ch)
{
	volatile pcsca_bd_t __iomem *ptdescr;
	int i;
	u16 first_bd = card->chan[ch].tx_first_bd;
	u16 next_bd = card->chan[ch].tx_next_bd;
	u32 scabase = card->hw.scabase;

	printk ("\nnfree_tx_bd = %d\n", card->chan[ch].nfree_tx_bd);
	printk("#CH%d: f_bd = %d(0x%08x), n_bd = %d(0x%08x)\n", ch,
	       first_bd, TX_BD_ADDR(ch, first_bd),
	       next_bd, TX_BD_ADDR(ch, next_bd));
	printk("TX_CDA=0x%08x, TX_EDA=0x%08x\n",
	       cpc_readl(scabase + DTX_REG(CDAL, ch)),
	       cpc_readl(scabase + DTX_REG(EDAL, ch)));
	for (i = 0; i < N_DMA_TX_BUF; i++) {
		ptdescr = (card->hw.rambase + TX_BD_ADDR(ch, i));
		printk("\n CH%d TX%d: next=0x%x, ptbuf=0x%x, ST=0x%x, len=%d",
		       ch, i, cpc_readl(&ptdescr->next),
		       cpc_readl(&ptdescr->ptbuf),
		       cpc_readb(&ptdescr->status), cpc_readw(&ptdescr->len));
	}
	printk("\n");
}
#endif

static void rx_dma_buf_check(pc300_t * card, int ch)
{
	volatile pcsca_bd_t __iomem *ptdescr;
	int i;
	u16 first_bd = card->chan[ch].rx_first_bd;
	u16 last_bd = card->chan[ch].rx_last_bd;
	int ch_factor;

	ch_factor = ch * N_DMA_RX_BUF;
	printk("#CH%d: f_bd = %d, l_bd = %d\n", ch, first_bd, last_bd);
	for (i = 0, ptdescr = (card->hw.rambase +
					      DMA_RX_BD_BASE + ch_factor * sizeof(pcsca_bd_t));
	     i < N_DMA_RX_BUF; i++, ptdescr++) {
		if (cpc_readb(&ptdescr->status) & DST_OSB)
			printk ("\n CH%d RX%d: next=0x%x, ptbuf=0x%x, ST=0x%x, len=%d",
				 ch, i, cpc_readl(&ptdescr->next),
				 cpc_readl(&ptdescr->ptbuf),
				 cpc_readb(&ptdescr->status),
				 cpc_readw(&ptdescr->len));
	}
	printk("\n");
}

static int dma_get_rx_frame_size(pc300_t * card, int ch)
{
	volatile pcsca_bd_t __iomem *ptdescr;
	u16 first_bd = card->chan[ch].rx_first_bd;
	int rcvd = 0;
	volatile u8 status;

	ptdescr = (card->hw.rambase + RX_BD_ADDR(ch, first_bd));
	while ((status = cpc_readb(&ptdescr->status)) & DST_OSB) {
		rcvd += cpc_readw(&ptdescr->len);
		first_bd = (first_bd + 1) & (N_DMA_RX_BUF - 1);
		if ((status & DST_EOM) || (first_bd == card->chan[ch].rx_last_bd)) {
			/* Return the size of a good frame or incomplete bad frame 
			* (dma_buf_read will clean the buffer descriptors in this case). */
			return rcvd;
		}
		ptdescr = (card->hw.rambase + cpc_readl(&ptdescr->next));
	}
	return -1;
}

/*
 * dma_buf_write: writes a frame to the Tx DMA buffers
 * NOTE: this function writes one frame at a time.
 */
static int dma_buf_write(pc300_t *card, int ch, u8 *ptdata, int len)
{
	int i, nchar;
	volatile pcsca_bd_t __iomem *ptdescr;
	int tosend = len;
	u8 nbuf = ((len - 1) / BD_DEF_LEN) + 1;

	if (nbuf >= card->chan[ch].nfree_tx_bd) {
		return -ENOMEM;
	}

	for (i = 0; i < nbuf; i++) {
		ptdescr = (card->hw.rambase +
					  TX_BD_ADDR(ch, card->chan[ch].tx_next_bd));
		nchar = cpc_min(BD_DEF_LEN, tosend);
		if (cpc_readb(&ptdescr->status) & DST_OSB) {
			memcpy_toio((card->hw.rambase + cpc_readl(&ptdescr->ptbuf)),
				    &ptdata[len - tosend], nchar);
			cpc_writew(&ptdescr->len, nchar);
			card->chan[ch].nfree_tx_bd--;
			if ((i + 1) == nbuf) {
				/* This must be the last BD to be used */
				cpc_writeb(&ptdescr->status, DST_EOM);
			} else {
				cpc_writeb(&ptdescr->status, 0);
			}
		} else {
			return -ENOMEM;
		}
		tosend -= nchar;
		card->chan[ch].tx_next_bd =
			(card->chan[ch].tx_next_bd + 1) & (N_DMA_TX_BUF - 1);
	}
	/* If it gets to here, it means we have sent the whole frame */
	return 0;
}

/*
 * dma_buf_read: reads a frame from the Rx DMA buffers
 * NOTE: this function reads one frame at a time.
 */
static int dma_buf_read(pc300_t * card, int ch, struct sk_buff *skb)
{
	int nchar;
	pc300ch_t *chan = (pc300ch_t *) & card->chan[ch];
	volatile pcsca_bd_t __iomem *ptdescr;
	int rcvd = 0;
	volatile u8 status;

	ptdescr = (card->hw.rambase +
				  RX_BD_ADDR(ch, chan->rx_first_bd));
	while ((status = cpc_readb(&ptdescr->status)) & DST_OSB) {
		nchar = cpc_readw(&ptdescr->len);
		if ((status & (DST_OVR | DST_CRC | DST_RBIT | DST_SHRT | DST_ABT)) ||
		    (nchar > BD_DEF_LEN)) {

			if (nchar > BD_DEF_LEN)
				status |= DST_RBIT;
			rcvd = -status;
			/* Discard remaining descriptors used by the bad frame */
			while (chan->rx_first_bd != chan->rx_last_bd) {
				cpc_writeb(&ptdescr->status, 0);
				chan->rx_first_bd = (chan->rx_first_bd+1) & (N_DMA_RX_BUF-1);
				if (status & DST_EOM)
					break;
				ptdescr = (card->hw.rambase +
							  cpc_readl(&ptdescr->next));
				status = cpc_readb(&ptdescr->status);
			}
			break;
		}
		if (nchar != 0) {
			if (skb) {
				memcpy_fromio(skb_put(skb, nchar),
				 (card->hw.rambase+cpc_readl(&ptdescr->ptbuf)),nchar);
			}
			rcvd += nchar;
		}
		cpc_writeb(&ptdescr->status, 0);
		cpc_writeb(&ptdescr->len, 0);
		chan->rx_first_bd = (chan->rx_first_bd + 1) & (N_DMA_RX_BUF - 1);

		if (status & DST_EOM)
			break;

		ptdescr = (card->hw.rambase + cpc_readl(&ptdescr->next));
	}

	if (rcvd != 0) {
		/* Update pointer */
		chan->rx_last_bd = (chan->rx_first_bd - 1) & (N_DMA_RX_BUF - 1);
		/* Update EDA */
		cpc_writel(card->hw.scabase + DRX_REG(EDAL, ch),
			   RX_BD_ADDR(ch, chan->rx_last_bd));
	}
	return rcvd;
}

static void tx_dma_stop(pc300_t * card, int ch)
{
	void __iomem *scabase = card->hw.scabase;
	u8 drr_ena_bit = 1 << (5 + 2 * ch);
	u8 drr_rst_bit = 1 << (1 + 2 * ch);

	/* Disable DMA */
	cpc_writeb(scabase + DRR, drr_ena_bit);
	cpc_writeb(scabase + DRR, drr_rst_bit & ~drr_ena_bit);
}

static void rx_dma_stop(pc300_t * card, int ch)
{
	void __iomem *scabase = card->hw.scabase;
	u8 drr_ena_bit = 1 << (4 + 2 * ch);
	u8 drr_rst_bit = 1 << (2 * ch);

	/* Disable DMA */
	cpc_writeb(scabase + DRR, drr_ena_bit);
	cpc_writeb(scabase + DRR, drr_rst_bit & ~drr_ena_bit);
}

static void rx_dma_start(pc300_t * card, int ch)
{
	void __iomem *scabase = card->hw.scabase;
	pc300ch_t *chan = (pc300ch_t *) & card->chan[ch];
	
	/* Start DMA */
	cpc_writel(scabase + DRX_REG(CDAL, ch),
		   RX_BD_ADDR(ch, chan->rx_first_bd));
	if (cpc_readl(scabase + DRX_REG(CDAL,ch)) !=
				  RX_BD_ADDR(ch, chan->rx_first_bd)) {
		cpc_writel(scabase + DRX_REG(CDAL, ch),
				   RX_BD_ADDR(ch, chan->rx_first_bd));
	}
	cpc_writel(scabase + DRX_REG(EDAL, ch),
		   RX_BD_ADDR(ch, chan->rx_last_bd));
	cpc_writew(scabase + DRX_REG(BFLL, ch), BD_DEF_LEN);
	cpc_writeb(scabase + DSR_RX(ch), DSR_DE);
	if (!(cpc_readb(scabase + DSR_RX(ch)) & DSR_DE)) {
	cpc_writeb(scabase + DSR_RX(ch), DSR_DE);
	}
}

/*************************/
/***   FALC Routines   ***/
/*************************/
static void falc_issue_cmd(pc300_t *card, int ch, u8 cmd)
{
	void __iomem *falcbase = card->hw.falcbase;
	unsigned long i = 0;

	while (cpc_readb(falcbase + F_REG(SIS, ch)) & SIS_CEC) {
		if (i++ >= PC300_FALC_MAXLOOP) {
			printk("%s: FALC command locked(cmd=0x%x).\n",
			       card->chan[ch].d.name, cmd);
			break;
		}
	}
	cpc_writeb(falcbase + F_REG(CMDR, ch), cmd);
}

static void falc_intr_enable(pc300_t * card, int ch)
{
	pc300ch_t *chan = (pc300ch_t *) & card->chan[ch];
	pc300chconf_t *conf = (pc300chconf_t *) & chan->conf;
	falc_t *pfalc = (falc_t *) & chan->falc;
	void __iomem *falcbase = card->hw.falcbase;

	/* Interrupt pins are open-drain */
	cpc_writeb(falcbase + F_REG(IPC, ch),
		   cpc_readb(falcbase + F_REG(IPC, ch)) & ~IPC_IC0);
	/* Conters updated each second */
	cpc_writeb(falcbase + F_REG(FMR1, ch),
		   cpc_readb(falcbase + F_REG(FMR1, ch)) | FMR1_ECM);
	/* Enable SEC and ES interrupts  */
	cpc_writeb(falcbase + F_REG(IMR3, ch),
		   cpc_readb(falcbase + F_REG(IMR3, ch)) & ~(IMR3_SEC | IMR3_ES));
	if (conf->fr_mode == PC300_FR_UNFRAMED) {
		cpc_writeb(falcbase + F_REG(IMR4, ch),
			   cpc_readb(falcbase + F_REG(IMR4, ch)) & ~(IMR4_LOS));
	} else {
		cpc_writeb(falcbase + F_REG(IMR4, ch),
			   cpc_readb(falcbase + F_REG(IMR4, ch)) &
			   ~(IMR4_LFA | IMR4_AIS | IMR4_LOS | IMR4_SLIP));
	}
	if (conf->media == IF_IFACE_T1) {
		cpc_writeb(falcbase + F_REG(IMR3, ch),
			   cpc_readb(falcbase + F_REG(IMR3, ch)) & ~IMR3_LLBSC);
	} else {
		cpc_writeb(falcbase + F_REG(IPC, ch),
			   cpc_readb(falcbase + F_REG(IPC, ch)) | IPC_SCI);
		if (conf->fr_mode == PC300_FR_UNFRAMED) {
			cpc_writeb(falcbase + F_REG(IMR2, ch),
				   cpc_readb(falcbase + F_REG(IMR2, ch)) & ~(IMR2_LOS));
		} else {
			cpc_writeb(falcbase + F_REG(IMR2, ch),
				   cpc_readb(falcbase + F_REG(IMR2, ch)) &
				   ~(IMR2_FAR | IMR2_LFA | IMR2_AIS | IMR2_LOS));
			if (pfalc->multiframe_mode) {
				cpc_writeb(falcbase + F_REG(IMR2, ch),
					   cpc_readb(falcbase + F_REG(IMR2, ch)) & 
					   ~(IMR2_T400MS | IMR2_MFAR));
			} else {
				cpc_writeb(falcbase + F_REG(IMR2, ch),
					   cpc_readb(falcbase + F_REG(IMR2, ch)) | 
					   IMR2_T400MS | IMR2_MFAR);
			}
		}
	}
}

static void falc_open_timeslot(pc300_t * card, int ch, int timeslot)
{
	void __iomem *falcbase = card->hw.falcbase;
	u8 tshf = card->chan[ch].falc.offset;

	cpc_writeb(falcbase + F_REG((ICB1 + (timeslot - tshf) / 8), ch),
		   cpc_readb(falcbase + F_REG((ICB1 + (timeslot - tshf) / 8), ch)) & 
		   	~(0x80 >> ((timeslot - tshf) & 0x07)));
	cpc_writeb(falcbase + F_REG((TTR1 + timeslot / 8), ch),
		   cpc_readb(falcbase + F_REG((TTR1 + timeslot / 8), ch)) | 
   			(0x80 >> (timeslot & 0x07)));
	cpc_writeb(falcbase + F_REG((RTR1 + timeslot / 8), ch),
		   cpc_readb(falcbase + F_REG((RTR1 + timeslot / 8), ch)) | 
			(0x80 >> (timeslot & 0x07)));
}

static void falc_close_timeslot(pc300_t * card, int ch, int timeslot)
{
	void __iomem *falcbase = card->hw.falcbase;
	u8 tshf = card->chan[ch].falc.offset;

	cpc_writeb(falcbase + F_REG((ICB1 + (timeslot - tshf) / 8), ch),
		   cpc_readb(falcbase + F_REG((ICB1 + (timeslot - tshf) / 8), ch)) | 
		   (0x80 >> ((timeslot - tshf) & 0x07)));
	cpc_writeb(falcbase + F_REG((TTR1 + timeslot / 8), ch),
		   cpc_readb(falcbase + F_REG((TTR1 + timeslot / 8), ch)) & 
		   ~(0x80 >> (timeslot & 0x07)));
	cpc_writeb(falcbase + F_REG((RTR1 + timeslot / 8), ch),
		   cpc_readb(falcbase + F_REG((RTR1 + timeslot / 8), ch)) & 
		   ~(0x80 >> (timeslot & 0x07)));
}

static void falc_close_all_timeslots(pc300_t * card, int ch)
{
	pc300ch_t *chan = (pc300ch_t *) & card->chan[ch];
	pc300chconf_t *conf = (pc300chconf_t *) & chan->conf;
	void __iomem *falcbase = card->hw.falcbase;

	cpc_writeb(falcbase + F_REG(ICB1, ch), 0xff);
	cpc_writeb(falcbase + F_REG(TTR1, ch), 0);
	cpc_writeb(falcbase + F_REG(RTR1, ch), 0);
	cpc_writeb(falcbase + F_REG(ICB2, ch), 0xff);
	cpc_writeb(falcbase + F_REG(TTR2, ch), 0);
	cpc_writeb(falcbase + F_REG(RTR2, ch), 0);
	cpc_writeb(falcbase + F_REG(ICB3, ch), 0xff);
	cpc_writeb(falcbase + F_REG(TTR3, ch), 0);
	cpc_writeb(falcbase + F_REG(RTR3, ch), 0);
	if (conf->media == IF_IFACE_E1) {
		cpc_writeb(falcbase + F_REG(ICB4, ch), 0xff);
		cpc_writeb(falcbase + F_REG(TTR4, ch), 0);
		cpc_writeb(falcbase + F_REG(RTR4, ch), 0);
	}
}

static void falc_open_all_timeslots(pc300_t * card, int ch)
{
	pc300ch_t *chan = (pc300ch_t *) & card->chan[ch];
	pc300chconf_t *conf = (pc300chconf_t *) & chan->conf;
	void __iomem *falcbase = card->hw.falcbase;

	cpc_writeb(falcbase + F_REG(ICB1, ch), 0);
	if (conf->fr_mode == PC300_FR_UNFRAMED) {
		cpc_writeb(falcbase + F_REG(TTR1, ch), 0xff);
		cpc_writeb(falcbase + F_REG(RTR1, ch), 0xff);
	} else {
		/* Timeslot 0 is never enabled */
		cpc_writeb(falcbase + F_REG(TTR1, ch), 0x7f);
		cpc_writeb(falcbase + F_REG(RTR1, ch), 0x7f);
	}
	cpc_writeb(falcbase + F_REG(ICB2, ch), 0);
	cpc_writeb(falcbase + F_REG(TTR2, ch), 0xff);
	cpc_writeb(falcbase + F_REG(RTR2, ch), 0xff);
	cpc_writeb(falcbase + F_REG(ICB3, ch), 0);
	cpc_writeb(falcbase + F_REG(TTR3, ch), 0xff);
	cpc_writeb(falcbase + F_REG(RTR3, ch), 0xff);
	if (conf->media == IF_IFACE_E1) {
		cpc_writeb(falcbase + F_REG(ICB4, ch), 0);
		cpc_writeb(falcbase + F_REG(TTR4, ch), 0xff);
		cpc_writeb(falcbase + F_REG(RTR4, ch), 0xff);
	} else {
		cpc_writeb(falcbase + F_REG(ICB4, ch), 0xff);
		cpc_writeb(falcbase + F_REG(TTR4, ch), 0x80);
		cpc_writeb(falcbase + F_REG(RTR4, ch), 0x80);
	}
}

static void falc_init_timeslot(pc300_t * card, int ch)
{
	pc300ch_t *chan = (pc300ch_t *) & card->chan[ch];
	pc300chconf_t *conf = (pc300chconf_t *) & chan->conf;
	falc_t *pfalc = (falc_t *) & chan->falc;
	int tslot;

	for (tslot = 0; tslot < pfalc->num_channels; tslot++) {
		if (conf->tslot_bitmap & (1 << tslot)) {
			// Channel enabled
			falc_open_timeslot(card, ch, tslot + 1);
		} else {
			// Channel disabled
			falc_close_timeslot(card, ch, tslot + 1);
		}
	}
}

static void falc_enable_comm(pc300_t * card, int ch)
{
	pc300ch_t *chan = (pc300ch_t *) & card->chan[ch];
	falc_t *pfalc = (falc_t *) & chan->falc;

	if (pfalc->full_bandwidth) {
		falc_open_all_timeslots(card, ch);
	} else {
		falc_init_timeslot(card, ch);
	}
	// CTS/DCD ON
	cpc_writeb(card->hw.falcbase + card->hw.cpld_reg1,
		   cpc_readb(card->hw.falcbase + card->hw.cpld_reg1) &
		   ~((CPLD_REG1_FALC_DCD | CPLD_REG1_FALC_CTS) << (2 * ch)));
}

static void falc_disable_comm(pc300_t * card, int ch)
{
	pc300ch_t *chan = (pc300ch_t *) & card->chan[ch];
	falc_t *pfalc = (falc_t *) & chan->falc;

	if (pfalc->loop_active != 2) {
		falc_close_all_timeslots(card, ch);
	}
	// CTS/DCD OFF
	cpc_writeb(card->hw.falcbase + card->hw.cpld_reg1,
		   cpc_readb(card->hw.falcbase + card->hw.cpld_reg1) |
		   ((CPLD_REG1_FALC_DCD | CPLD_REG1_FALC_CTS) << (2 * ch)));
}

static void falc_init_t1(pc300_t * card, int ch)
{
	pc300ch_t *chan = (pc300ch_t *) & card->chan[ch];
	pc300chconf_t *conf = (pc300chconf_t *) & chan->conf;
	falc_t *pfalc = (falc_t *) & chan->falc;
	void __iomem *falcbase = card->hw.falcbase;
	u8 dja = (ch ? (LIM2_DJA2 | LIM2_DJA1) : 0);

	/* Switch to T1 mode (PCM 24) */
	cpc_writeb(falcbase + F_REG(FMR1, ch), FMR1_PMOD);

	/* Wait 20 us for setup */
	udelay(20);

	/* Transmit Buffer Size (1 frame) */
	cpc_writeb(falcbase + F_REG(SIC1, ch), SIC1_XBS0);

	/* Clock mode */
	if (conf->phys_settings.clock_type == CLOCK_INT) { /* Master mode */
		cpc_writeb(falcbase + F_REG(LIM0, ch),
			   cpc_readb(falcbase + F_REG(LIM0, ch)) | LIM0_MAS);
	} else { /* Slave mode */
		cpc_writeb(falcbase + F_REG(LIM0, ch),
			   cpc_readb(falcbase + F_REG(LIM0, ch)) & ~LIM0_MAS);
		cpc_writeb(falcbase + F_REG(LOOP, ch),
			   cpc_readb(falcbase + F_REG(LOOP, ch)) & ~LOOP_RTM);
	}

	cpc_writeb(falcbase + F_REG(IPC, ch), IPC_SCI);
	cpc_writeb(falcbase + F_REG(FMR0, ch),
		   cpc_readb(falcbase + F_REG(FMR0, ch)) &
		   ~(FMR0_XC0 | FMR0_XC1 | FMR0_RC0 | FMR0_RC1));

	switch (conf->lcode) {
		case PC300_LC_AMI:
			cpc_writeb(falcbase + F_REG(FMR0, ch),
				   cpc_readb(falcbase + F_REG(FMR0, ch)) |
				   FMR0_XC1 | FMR0_RC1);
			/* Clear Channel register to ON for all channels */
			cpc_writeb(falcbase + F_REG(CCB1, ch), 0xff);
			cpc_writeb(falcbase + F_REG(CCB2, ch), 0xff);
			cpc_writeb(falcbase + F_REG(CCB3, ch), 0xff);
			break;

		case PC300_LC_B8ZS:
			cpc_writeb(falcbase + F_REG(FMR0, ch),
				   cpc_readb(falcbase + F_REG(FMR0, ch)) |
				   FMR0_XC0 | FMR0_XC1 | FMR0_RC0 | FMR0_RC1);
			break;

		case PC300_LC_NRZ:
			cpc_writeb(falcbase + F_REG(FMR0, ch),
				   cpc_readb(falcbase + F_REG(FMR0, ch)) | 0x00);
			break;
	}

	cpc_writeb(falcbase + F_REG(LIM0, ch),
		   cpc_readb(falcbase + F_REG(LIM0, ch)) | LIM0_ELOS);
	cpc_writeb(falcbase + F_REG(LIM0, ch),
		   cpc_readb(falcbase + F_REG(LIM0, ch)) & ~(LIM0_SCL1 | LIM0_SCL0));
	/* Set interface mode to 2 MBPS */
	cpc_writeb(falcbase + F_REG(FMR1, ch),
		   cpc_readb(falcbase + F_REG(FMR1, ch)) | FMR1_IMOD);

	switch (conf->fr_mode) {
		case PC300_FR_ESF:
			pfalc->multiframe_mode = 0;
			cpc_writeb(falcbase + F_REG(FMR4, ch),
				   cpc_readb(falcbase + F_REG(FMR4, ch)) | FMR4_FM1);
			cpc_writeb(falcbase + F_REG(FMR1, ch),
				   cpc_readb(falcbase + F_REG(FMR1, ch)) | 
				   FMR1_CRC | FMR1_EDL);
			cpc_writeb(falcbase + F_REG(XDL1, ch), 0);
			cpc_writeb(falcbase + F_REG(XDL2, ch), 0);
			cpc_writeb(falcbase + F_REG(XDL3, ch), 0);
			cpc_writeb(falcbase + F_REG(FMR0, ch),
				   cpc_readb(falcbase + F_REG(FMR0, ch)) & ~FMR0_SRAF);
			cpc_writeb(falcbase + F_REG(FMR2, ch),
				   cpc_readb(falcbase + F_REG(FMR2,ch)) | FMR2_MCSP | FMR2_SSP);
			break;

		case PC300_FR_D4:
			pfalc->multiframe_mode = 1;
			cpc_writeb(falcbase + F_REG(FMR4, ch),
				   cpc_readb(falcbase + F_REG(FMR4, ch)) &
				   ~(FMR4_FM1 | FMR4_FM0));
			cpc_writeb(falcbase + F_REG(FMR0, ch),
				   cpc_readb(falcbase + F_REG(FMR0, ch)) | FMR0_SRAF);
			cpc_writeb(falcbase + F_REG(FMR2, ch),
				   cpc_readb(falcbase + F_REG(FMR2, ch)) & ~FMR2_SSP);
			break;
	}

	/* Enable Automatic Resynchronization */
	cpc_writeb(falcbase + F_REG(FMR4, ch),
		   cpc_readb(falcbase + F_REG(FMR4, ch)) | FMR4_AUTO);

	/* Transmit Automatic Remote Alarm */
	cpc_writeb(falcbase + F_REG(FMR2, ch),
		   cpc_readb(falcbase + F_REG(FMR2, ch)) | FMR2_AXRA);

	/* Channel translation mode 1 : one to one */
	cpc_writeb(falcbase + F_REG(FMR1, ch),
		   cpc_readb(falcbase + F_REG(FMR1, ch)) | FMR1_CTM);

	/* No signaling */
	cpc_writeb(falcbase + F_REG(FMR1, ch),
		   cpc_readb(falcbase + F_REG(FMR1, ch)) & ~FMR1_SIGM);
	cpc_writeb(falcbase + F_REG(FMR5, ch),
		   cpc_readb(falcbase + F_REG(FMR5, ch)) &
		   ~(FMR5_EIBR | FMR5_SRS));
	cpc_writeb(falcbase + F_REG(CCR1, ch), 0);

	cpc_writeb(falcbase + F_REG(LIM1, ch),
		   cpc_readb(falcbase + F_REG(LIM1, ch)) | LIM1_RIL0 | LIM1_RIL1);

	switch (conf->lbo) {
			/* Provides proper Line Build Out */
		case PC300_LBO_0_DB:
			cpc_writeb(falcbase + F_REG(LIM2, ch), (LIM2_LOS1 | dja));
			cpc_writeb(falcbase + F_REG(XPM0, ch), 0x5a);
			cpc_writeb(falcbase + F_REG(XPM1, ch), 0x8f);
			cpc_writeb(falcbase + F_REG(XPM2, ch), 0x20);
			break;
		case PC300_LBO_7_5_DB:
			cpc_writeb(falcbase + F_REG(LIM2, ch), (0x40 | LIM2_LOS1 | dja));
			cpc_writeb(falcbase + F_REG(XPM0, ch), 0x11);
			cpc_writeb(falcbase + F_REG(XPM1, ch), 0x02);
			cpc_writeb(falcbase + F_REG(XPM2, ch), 0x20);
			break;
		case PC300_LBO_15_DB:
			cpc_writeb(falcbase + F_REG(LIM2, ch), (0x80 | LIM2_LOS1 | dja));
			cpc_writeb(falcbase + F_REG(XPM0, ch), 0x8e);
			cpc_writeb(falcbase + F_REG(XPM1, ch), 0x01);
			cpc_writeb(falcbase + F_REG(XPM2, ch), 0x20);
			break;
		case PC300_LBO_22_5_DB:
			cpc_writeb(falcbase + F_REG(LIM2, ch), (0xc0 | LIM2_LOS1 | dja));
			cpc_writeb(falcbase + F_REG(XPM0, ch), 0x09);
			cpc_writeb(falcbase + F_REG(XPM1, ch), 0x01);
			cpc_writeb(falcbase + F_REG(XPM2, ch), 0x20);
			break;
	}

	/* Transmit Clock-Slot Offset */
	cpc_writeb(falcbase + F_REG(XC0, ch),
		   cpc_readb(falcbase + F_REG(XC0, ch)) | 0x01);
	/* Transmit Time-slot Offset */
	cpc_writeb(falcbase + F_REG(XC1, ch), 0x3e);
	/* Receive  Clock-Slot offset */
	cpc_writeb(falcbase + F_REG(RC0, ch), 0x05);
	/* Receive  Time-slot offset */
	cpc_writeb(falcbase + F_REG(RC1, ch), 0x00);

	/* LOS Detection after 176 consecutive 0s */
	cpc_writeb(falcbase + F_REG(PCDR, ch), 0x0a);
	/* LOS Recovery after 22 ones in the time window of PCD */
	cpc_writeb(falcbase + F_REG(PCRR, ch), 0x15);

	cpc_writeb(falcbase + F_REG(IDLE, ch), 0x7f);

	if (conf->fr_mode == PC300_FR_ESF_JAPAN) {
		cpc_writeb(falcbase + F_REG(RC1, ch),
			   cpc_readb(falcbase + F_REG(RC1, ch)) | 0x80);
	}

	falc_close_all_timeslots(card, ch);
}

static void falc_init_e1(pc300_t * card, int ch)
{
	pc300ch_t *chan = (pc300ch_t *) & card->chan[ch];
	pc300chconf_t *conf = (pc300chconf_t *) & chan->conf;
	falc_t *pfalc = (falc_t *) & chan->falc;
	void __iomem *falcbase = card->hw.falcbase;
	u8 dja = (ch ? (LIM2_DJA2 | LIM2_DJA1) : 0);

	/* Switch to E1 mode (PCM 30) */
	cpc_writeb(falcbase + F_REG(FMR1, ch),
		   cpc_readb(falcbase + F_REG(FMR1, ch)) & ~FMR1_PMOD);

	/* Clock mode */
	if (conf->phys_settings.clock_type == CLOCK_INT) { /* Master mode */
		cpc_writeb(falcbase + F_REG(LIM0, ch),
			   cpc_readb(falcbase + F_REG(LIM0, ch)) | LIM0_MAS);
	} else { /* Slave mode */
		cpc_writeb(falcbase + F_REG(LIM0, ch),
			   cpc_readb(falcbase + F_REG(LIM0, ch)) & ~LIM0_MAS);
	}
	cpc_writeb(falcbase + F_REG(LOOP, ch),
		   cpc_readb(falcbase + F_REG(LOOP, ch)) & ~LOOP_SFM);

	cpc_writeb(falcbase + F_REG(IPC, ch), IPC_SCI);
	cpc_writeb(falcbase + F_REG(FMR0, ch),
		   cpc_readb(falcbase + F_REG(FMR0, ch)) &
		   ~(FMR0_XC0 | FMR0_XC1 | FMR0_RC0 | FMR0_RC1));

	switch (conf->lcode) {
		case PC300_LC_AMI:
			cpc_writeb(falcbase + F_REG(FMR0, ch),
				   cpc_readb(falcbase + F_REG(FMR0, ch)) |
				   FMR0_XC1 | FMR0_RC1);
			break;

		case PC300_LC_HDB3:
			cpc_writeb(falcbase + F_REG(FMR0, ch),
				   cpc_readb(falcbase + F_REG(FMR0, ch)) |
				   FMR0_XC0 | FMR0_XC1 | FMR0_RC0 | FMR0_RC1);
			break;

		case PC300_LC_NRZ:
			break;
	}

	cpc_writeb(falcbase + F_REG(LIM0, ch),
		   cpc_readb(falcbase + F_REG(LIM0, ch)) & ~(LIM0_SCL1 | LIM0_SCL0));
	/* Set interface mode to 2 MBPS */
	cpc_writeb(falcbase + F_REG(FMR1, ch),
		   cpc_readb(falcbase + F_REG(FMR1, ch)) | FMR1_IMOD);

	cpc_writeb(falcbase + F_REG(XPM0, ch), 0x18);
	cpc_writeb(falcbase + F_REG(XPM1, ch), 0x03);
	cpc_writeb(falcbase + F_REG(XPM2, ch), 0x00);

	switch (conf->fr_mode) {
		case PC300_FR_MF_CRC4:
			pfalc->multiframe_mode = 1;
			cpc_writeb(falcbase + F_REG(FMR1, ch),
				   cpc_readb(falcbase + F_REG(FMR1, ch)) | FMR1_XFS);
			cpc_writeb(falcbase + F_REG(FMR2, ch),
				   cpc_readb(falcbase + F_REG(FMR2, ch)) | FMR2_RFS1);
			cpc_writeb(falcbase + F_REG(FMR2, ch),
				   cpc_readb(falcbase + F_REG(FMR2, ch)) & ~FMR2_RFS0);
			cpc_writeb(falcbase + F_REG(FMR3, ch),
				   cpc_readb(falcbase + F_REG(FMR3, ch)) & ~FMR3_EXTIW);

			/* MultiFrame Resynchronization */
			cpc_writeb(falcbase + F_REG(FMR1, ch),
				   cpc_readb(falcbase + F_REG(FMR1, ch)) | FMR1_MFCS);

			/* Automatic Loss of Multiframe > 914 CRC errors */
			cpc_writeb(falcbase + F_REG(FMR2, ch),
				   cpc_readb(falcbase + F_REG(FMR2, ch)) | FMR2_ALMF);

			/* S1 and SI1/SI2 spare Bits set to 1 */
			cpc_writeb(falcbase + F_REG(XSP, ch),
				   cpc_readb(falcbase + F_REG(XSP, ch)) & ~XSP_AXS);
			cpc_writeb(falcbase + F_REG(XSP, ch),
				   cpc_readb(falcbase + F_REG(XSP, ch)) | XSP_EBP);
			cpc_writeb(falcbase + F_REG(XSP, ch),
				   cpc_readb(falcbase + F_REG(XSP, ch)) | XSP_XS13 | XSP_XS15);

			/* Automatic Force Resynchronization */
			cpc_writeb(falcbase + F_REG(FMR1, ch),
				   cpc_readb(falcbase + F_REG(FMR1, ch)) | FMR1_AFR);

			/* Transmit Automatic Remote Alarm */
			cpc_writeb(falcbase + F_REG(FMR2, ch),
				   cpc_readb(falcbase + F_REG(FMR2, ch)) | FMR2_AXRA);

			/* Transmit Spare Bits for National Use (Y, Sn, Sa) */
			cpc_writeb(falcbase + F_REG(XSW, ch),
				   cpc_readb(falcbase + F_REG(XSW, ch)) |
				   XSW_XY0 | XSW_XY1 | XSW_XY2 | XSW_XY3 | XSW_XY4);
			break;

		case PC300_FR_MF_NON_CRC4:
		case PC300_FR_D4:
			pfalc->multiframe_mode = 0;
			cpc_writeb(falcbase + F_REG(FMR1, ch),
				   cpc_readb(falcbase + F_REG(FMR1, ch)) & ~FMR1_XFS);
			cpc_writeb(falcbase + F_REG(FMR2, ch),
				   cpc_readb(falcbase + F_REG(FMR2, ch)) & 
				   ~(FMR2_RFS1 | FMR2_RFS0));
			cpc_writeb(falcbase + F_REG(XSW, ch),
				   cpc_readb(falcbase + F_REG(XSW, ch)) | XSW_XSIS);
			cpc_writeb(falcbase + F_REG(XSP, ch),
				   cpc_readb(falcbase + F_REG(XSP, ch)) | XSP_XSIF);

			/* Automatic Force Resynchronization */
			cpc_writeb(falcbase + F_REG(FMR1, ch),
				   cpc_readb(falcbase + F_REG(FMR1, ch)) | FMR1_AFR);

			/* Transmit Automatic Remote Alarm */
			cpc_writeb(falcbase + F_REG(FMR2, ch),
				   cpc_readb(falcbase + F_REG(FMR2, ch)) | FMR2_AXRA);

			/* Transmit Spare Bits for National Use (Y, Sn, Sa) */
			cpc_writeb(falcbase + F_REG(XSW, ch),
				   cpc_readb(falcbase + F_REG(XSW, ch)) |
				   XSW_XY0 | XSW_XY1 | XSW_XY2 | XSW_XY3 | XSW_XY4);
			break;

		case PC300_FR_UNFRAMED:
			pfalc->multiframe_mode = 0;
			cpc_writeb(falcbase + F_REG(FMR1, ch),
				   cpc_readb(falcbase + F_REG(FMR1, ch)) & ~FMR1_XFS);
			cpc_writeb(falcbase + F_REG(FMR2, ch),
				   cpc_readb(falcbase + F_REG(FMR2, ch)) & 
				   ~(FMR2_RFS1 | FMR2_RFS0));
			cpc_writeb(falcbase + F_REG(XSP, ch),
				   cpc_readb(falcbase + F_REG(XSP, ch)) | XSP_TT0);
			cpc_writeb(falcbase + F_REG(XSW, ch),
				   cpc_readb(falcbase + F_REG(XSW, ch)) & 
				   ~(XSW_XTM|XSW_XY0|XSW_XY1|XSW_XY2|XSW_XY3|XSW_XY4));
			cpc_writeb(falcbase + F_REG(TSWM, ch), 0xff);
			cpc_writeb(falcbase + F_REG(FMR2, ch),
				   cpc_readb(falcbase + F_REG(FMR2, ch)) |
				   (FMR2_RTM | FMR2_DAIS));
			cpc_writeb(falcbase + F_REG(FMR2, ch),
				   cpc_readb(falcbase + F_REG(FMR2, ch)) & ~FMR2_AXRA);
			cpc_writeb(falcbase + F_REG(FMR1, ch),
				   cpc_readb(falcbase + F_REG(FMR1, ch)) & ~FMR1_AFR);
			pfalc->sync = 1;
			cpc_writeb(falcbase + card->hw.cpld_reg2,
				   cpc_readb(falcbase + card->hw.cpld_reg2) |
				   (CPLD_REG2_FALC_LED2 << (2 * ch)));
			break;
	}

	/* No signaling */
	cpc_writeb(falcbase + F_REG(XSP, ch),
		   cpc_readb(falcbase + F_REG(XSP, ch)) & ~XSP_CASEN);
	cpc_writeb(falcbase + F_REG(CCR1, ch), 0);

	cpc_writeb(falcbase + F_REG(LIM1, ch),
		   cpc_readb(falcbase + F_REG(LIM1, ch)) | LIM1_RIL0 | LIM1_RIL1);
	cpc_writeb(falcbase + F_REG(LIM2, ch), (LIM2_LOS1 | dja));

	/* Transmit Clock-Slot Offset */
	cpc_writeb(falcbase + F_REG(XC0, ch),
		   cpc_readb(falcbase + F_REG(XC0, ch)) | 0x01);
	/* Transmit Time-slot Offset */
	cpc_writeb(falcbase + F_REG(XC1, ch), 0x3e);
	/* Receive  Clock-Slot offset */
	cpc_writeb(falcbase + F_REG(RC0, ch), 0x05);
	/* Receive  Time-slot offset */
	cpc_writeb(falcbase + F_REG(RC1, ch), 0x00);

	/* LOS Detection after 176 consecutive 0s */
	cpc_writeb(falcbase + F_REG(PCDR, ch), 0x0a);
	/* LOS Recovery after 22 ones in the time window of PCD */
	cpc_writeb(falcbase + F_REG(PCRR, ch), 0x15);

	cpc_writeb(falcbase + F_REG(IDLE, ch), 0x7f);

	falc_close_all_timeslots(card, ch);
}

static void falc_init_hdlc(pc300_t * card, int ch)
{
	void __iomem *falcbase = card->hw.falcbase;
	pc300ch_t *chan = (pc300ch_t *) & card->chan[ch];
	pc300chconf_t *conf = (pc300chconf_t *) & chan->conf;

	/* Enable transparent data transfer */
	if (conf->fr_mode == PC300_FR_UNFRAMED) {
		cpc_writeb(falcbase + F_REG(MODE, ch), 0);
	} else {
		cpc_writeb(falcbase + F_REG(MODE, ch),
			   cpc_readb(falcbase + F_REG(MODE, ch)) |
			   (MODE_HRAC | MODE_MDS2));
		cpc_writeb(falcbase + F_REG(RAH2, ch), 0xff);
		cpc_writeb(falcbase + F_REG(RAH1, ch), 0xff);
		cpc_writeb(falcbase + F_REG(RAL2, ch), 0xff);
		cpc_writeb(falcbase + F_REG(RAL1, ch), 0xff);
	}

	/* Tx/Rx reset  */
	falc_issue_cmd(card, ch, CMDR_RRES | CMDR_XRES | CMDR_SRES);

	/* Enable interrupt sources */
	falc_intr_enable(card, ch);
}

static void te_config(pc300_t * card, int ch)
{
	pc300ch_t *chan = (pc300ch_t *) & card->chan[ch];
	pc300chconf_t *conf = (pc300chconf_t *) & chan->conf;
	falc_t *pfalc = (falc_t *) & chan->falc;
	void __iomem *falcbase = card->hw.falcbase;
	u8 dummy;
	unsigned long flags;

	memset(pfalc, 0, sizeof(falc_t));
	switch (conf->media) {
		case IF_IFACE_T1:
			pfalc->num_channels = NUM_OF_T1_CHANNELS;
			pfalc->offset = 1;
			break;
		case IF_IFACE_E1:
			pfalc->num_channels = NUM_OF_E1_CHANNELS;
			pfalc->offset = 0;
			break;
	}
	if (conf->tslot_bitmap == 0xffffffffUL)
		pfalc->full_bandwidth = 1;
	else
		pfalc->full_bandwidth = 0;

	CPC_LOCK(card, flags);
	/* Reset the FALC chip */
	cpc_writeb(card->hw.falcbase + card->hw.cpld_reg1,
		   cpc_readb(card->hw.falcbase + card->hw.cpld_reg1) |
		   (CPLD_REG1_FALC_RESET << (2 * ch)));
	udelay(10000);
	cpc_writeb(card->hw.falcbase + card->hw.cpld_reg1,
		   cpc_readb(card->hw.falcbase + card->hw.cpld_reg1) &
		   ~(CPLD_REG1_FALC_RESET << (2 * ch)));

	if (conf->media == IF_IFACE_T1) {
		falc_init_t1(card, ch);
	} else {
		falc_init_e1(card, ch);
	}
	falc_init_hdlc(card, ch);
	if (conf->rx_sens == PC300_RX_SENS_SH) {
		cpc_writeb(falcbase + F_REG(LIM0, ch),
			   cpc_readb(falcbase + F_REG(LIM0, ch)) & ~LIM0_EQON);
	} else {
		cpc_writeb(falcbase + F_REG(LIM0, ch),
			   cpc_readb(falcbase + F_REG(LIM0, ch)) | LIM0_EQON);
	}
	cpc_writeb(card->hw.falcbase + card->hw.cpld_reg2,
		   cpc_readb(card->hw.falcbase + card->hw.cpld_reg2) |
		   ((CPLD_REG2_FALC_TX_CLK | CPLD_REG2_FALC_RX_CLK) << (2 * ch)));

	/* Clear all interrupt registers */
	dummy = cpc_readb(falcbase + F_REG(FISR0, ch)) +
		cpc_readb(falcbase + F_REG(FISR1, ch)) +
		cpc_readb(falcbase + F_REG(FISR2, ch)) +
		cpc_readb(falcbase + F_REG(FISR3, ch));
	CPC_UNLOCK(card, flags);
}

static void falc_check_status(pc300_t * card, int ch, unsigned char frs0)
{
	pc300ch_t *chan = (pc300ch_t *) & card->chan[ch];
	pc300chconf_t *conf = (pc300chconf_t *) & chan->conf;
	falc_t *pfalc = (falc_t *) & chan->falc;
	void __iomem *falcbase = card->hw.falcbase;

	/* Verify LOS */
	if (frs0 & FRS0_LOS) {
		if (!pfalc->red_alarm) {
			pfalc->red_alarm = 1;
			pfalc->los++;
			if (!pfalc->blue_alarm) {
				// EVENT_FALC_ABNORMAL
				if (conf->media == IF_IFACE_T1) {
					/* Disable this interrupt as it may otherwise interfere 
					 * with other working boards. */
					cpc_writeb(falcbase + F_REG(IMR0, ch), 
						   cpc_readb(falcbase + F_REG(IMR0, ch))
						   | IMR0_PDEN);
				}
				falc_disable_comm(card, ch);
				// EVENT_FALC_ABNORMAL
			}
		}
	} else {
		if (pfalc->red_alarm) {
			pfalc->red_alarm = 0;
			pfalc->losr++;
		}
	}

	if (conf->fr_mode != PC300_FR_UNFRAMED) {
		/* Verify AIS alarm */
		if (frs0 & FRS0_AIS) {
			if (!pfalc->blue_alarm) {
				pfalc->blue_alarm = 1;
				pfalc->ais++;
				// EVENT_AIS
				if (conf->media == IF_IFACE_T1) {
					/* Disable this interrupt as it may otherwise interfere with                       other working boards. */
					cpc_writeb(falcbase + F_REG(IMR0, ch),
						   cpc_readb(falcbase + F_REG(IMR0, ch)) | IMR0_PDEN);
				}
				falc_disable_comm(card, ch);
				// EVENT_AIS
			}
		} else {
			pfalc->blue_alarm = 0;
		}

		/* Verify LFA */
		if (frs0 & FRS0_LFA) {
			if (!pfalc->loss_fa) {
				pfalc->loss_fa = 1;
				pfalc->lfa++;
				if (!pfalc->blue_alarm && !pfalc->red_alarm) {
					// EVENT_FALC_ABNORMAL
					if (conf->media == IF_IFACE_T1) {
						/* Disable this interrupt as it may otherwise 
						 * interfere with other working boards. */
						cpc_writeb(falcbase + F_REG(IMR0, ch),
							   cpc_readb(falcbase + F_REG(IMR0, ch))
							   | IMR0_PDEN);
					}
					falc_disable_comm(card, ch);
					// EVENT_FALC_ABNORMAL
				}
			}
		} else {
			if (pfalc->loss_fa) {
				pfalc->loss_fa = 0;
				pfalc->farec++;
			}
		}

		/* Verify LMFA */
		if (pfalc->multiframe_mode && (frs0 & FRS0_LMFA)) {
			/* D4 or CRC4 frame mode */
			if (!pfalc->loss_mfa) {
				pfalc->loss_mfa = 1;
				pfalc->lmfa++;
				if (!pfalc->blue_alarm && !pfalc->red_alarm &&
				    !pfalc->loss_fa) {
					// EVENT_FALC_ABNORMAL
					if (conf->media == IF_IFACE_T1) {
						/* Disable this interrupt as it may otherwise 
						 * interfere with other working boards. */
						cpc_writeb(falcbase + F_REG(IMR0, ch),
							   cpc_readb(falcbase + F_REG(IMR0, ch))
							   | IMR0_PDEN);
					}
					falc_disable_comm(card, ch);
					// EVENT_FALC_ABNORMAL
				}
			}
		} else {
			pfalc->loss_mfa = 0;
		}

		/* Verify Remote Alarm */
		if (frs0 & FRS0_RRA) {
			if (!pfalc->yellow_alarm) {
				pfalc->yellow_alarm = 1;
				pfalc->rai++;
				if (pfalc->sync) {
					// EVENT_RAI
					falc_disable_comm(card, ch);
					// EVENT_RAI
				}
			}
		} else {
			pfalc->yellow_alarm = 0;
		}
	} /* if !PC300_UNFRAMED */

	if (pfalc->red_alarm || pfalc->loss_fa ||
	    pfalc->loss_mfa || pfalc->blue_alarm) {
		if (pfalc->sync) {
			pfalc->sync = 0;
			chan->d.line_off++;
			cpc_writeb(falcbase + card->hw.cpld_reg2,
				   cpc_readb(falcbase + card->hw.cpld_reg2) &
				   ~(CPLD_REG2_FALC_LED2 << (2 * ch)));
		}
	} else {
		if (!pfalc->sync) {
			pfalc->sync = 1;
			chan->d.line_on++;
			cpc_writeb(falcbase + card->hw.cpld_reg2,
				   cpc_readb(falcbase + card->hw.cpld_reg2) |
				   (CPLD_REG2_FALC_LED2 << (2 * ch)));
		}
	}

	if (pfalc->sync && !pfalc->yellow_alarm) {
		if (!pfalc->active) {
			// EVENT_FALC_NORMAL
			if (pfalc->loop_active) {
				return;
			}
			if (conf->media == IF_IFACE_T1) {
				cpc_writeb(falcbase + F_REG(IMR0, ch),
					   cpc_readb(falcbase + F_REG(IMR0, ch)) & ~IMR0_PDEN);
			}
			falc_enable_comm(card, ch);
			// EVENT_FALC_NORMAL
			pfalc->active = 1;
		}
	} else {
		if (pfalc->active) {
			pfalc->active = 0;
		}
	}
}

static void falc_update_stats(pc300_t * card, int ch)
{
	pc300ch_t *chan = (pc300ch_t *) & card->chan[ch];
	pc300chconf_t *conf = (pc300chconf_t *) & chan->conf;
	falc_t *pfalc = (falc_t *) & chan->falc;
	void __iomem *falcbase = card->hw.falcbase;
	u16 counter;

	counter = cpc_readb(falcbase + F_REG(FECL, ch));
	counter |= cpc_readb(falcbase + F_REG(FECH, ch)) << 8;
	pfalc->fec += counter;

	counter = cpc_readb(falcbase + F_REG(CVCL, ch));
	counter |= cpc_readb(falcbase + F_REG(CVCH, ch)) << 8;
	pfalc->cvc += counter;

	counter = cpc_readb(falcbase + F_REG(CECL, ch));
	counter |= cpc_readb(falcbase + F_REG(CECH, ch)) << 8;
	pfalc->cec += counter;

	counter = cpc_readb(falcbase + F_REG(EBCL, ch));
	counter |= cpc_readb(falcbase + F_REG(EBCH, ch)) << 8;
	pfalc->ebc += counter;

	if (cpc_readb(falcbase + F_REG(LCR1, ch)) & LCR1_EPRM) {
		mdelay(10);
		counter = cpc_readb(falcbase + F_REG(BECL, ch));
		counter |= cpc_readb(falcbase + F_REG(BECH, ch)) << 8;
		pfalc->bec += counter;

		if (((conf->media == IF_IFACE_T1) &&
		     (cpc_readb(falcbase + F_REG(FRS1, ch)) & FRS1_LLBAD) &&
		     (!(cpc_readb(falcbase + F_REG(FRS1, ch)) & FRS1_PDEN))) ||
		    ((conf->media == IF_IFACE_E1) &&
		     (cpc_readb(falcbase + F_REG(RSP, ch)) & RSP_LLBAD))) {
			pfalc->prbs = 2;
		} else {
			pfalc->prbs = 1;
		}
	}
}

/*----------------------------------------------------------------------------
 * falc_remote_loop
 *----------------------------------------------------------------------------
 * Description:	In the remote loopback mode the clock and data recovered
 *		from the line inputs RL1/2 or RDIP/RDIN are routed back
 *		to the line outputs XL1/2 or XDOP/XDON via the analog
 *		transmitter. As in normal mode they are processed by
 *		the synchronizer and then sent to the system interface.
 *----------------------------------------------------------------------------
 */
static void falc_remote_loop(pc300_t * card, int ch, int loop_on)
{
	pc300ch_t *chan = (pc300ch_t *) & card->chan[ch];
	pc300chconf_t *conf = (pc300chconf_t *) & chan->conf;
	falc_t *pfalc = (falc_t *) & chan->falc;
	void __iomem *falcbase = card->hw.falcbase;

	if (loop_on) {
		// EVENT_FALC_ABNORMAL
		if (conf->media == IF_IFACE_T1) {
			/* Disable this interrupt as it may otherwise interfere with 
			 * other working boards. */
			cpc_writeb(falcbase + F_REG(IMR0, ch),
				   cpc_readb(falcbase + F_REG(IMR0, ch)) | IMR0_PDEN);
		}
		falc_disable_comm(card, ch);
		// EVENT_FALC_ABNORMAL
		cpc_writeb(falcbase + F_REG(LIM1, ch),
			   cpc_readb(falcbase + F_REG(LIM1, ch)) | LIM1_RL);
		pfalc->loop_active = 1;
	} else {
		cpc_writeb(falcbase + F_REG(LIM1, ch),
			   cpc_readb(falcbase + F_REG(LIM1, ch)) & ~LIM1_RL);
		pfalc->sync = 0;
		cpc_writeb(falcbase + card->hw.cpld_reg2,
			   cpc_readb(falcbase + card->hw.cpld_reg2) &
			   ~(CPLD_REG2_FALC_LED2 << (2 * ch)));
		pfalc->active = 0;
		falc_issue_cmd(card, ch, CMDR_XRES);
		pfalc->loop_active = 0;
	}
}

/*----------------------------------------------------------------------------
 * falc_local_loop
 *----------------------------------------------------------------------------
 * Description: The local loopback mode disconnects the receive lines 
 *		RL1/RL2 resp. RDIP/RDIN from the receiver. Instead of the
 *		signals coming from the line the data provided by system
 *		interface are routed through the analog receiver back to
 *		the system interface. The unipolar bit stream will be
 *		undisturbed transmitted on the line. Receiver and transmitter
 *		coding must be identical.
 *----------------------------------------------------------------------------
 */
static void falc_local_loop(pc300_t * card, int ch, int loop_on)
{
	pc300ch_t *chan = (pc300ch_t *) & card->chan[ch];
	falc_t *pfalc = (falc_t *) & chan->falc;
	void __iomem *falcbase = card->hw.falcbase;

	if (loop_on) {
		cpc_writeb(falcbase + F_REG(LIM0, ch),
			   cpc_readb(falcbase + F_REG(LIM0, ch)) | LIM0_LL);
		pfalc->loop_active = 1;
	} else {
		cpc_writeb(falcbase + F_REG(LIM0, ch),
			   cpc_readb(falcbase + F_REG(LIM0, ch)) & ~LIM0_LL);
		pfalc->loop_active = 0;
	}
}

/*----------------------------------------------------------------------------
 * falc_payload_loop
 *----------------------------------------------------------------------------
 * Description: This routine allows to enable/disable payload loopback.
 *		When the payload loop is activated, the received 192 bits
 *		of payload data will be looped back to the transmit
 *		direction. The framing bits, CRC6 and DL bits are not 
 *		looped. They are originated by the FALC-LH transmitter.
 *----------------------------------------------------------------------------
 */
static void falc_payload_loop(pc300_t * card, int ch, int loop_on)
{
	pc300ch_t *chan = (pc300ch_t *) & card->chan[ch];
	pc300chconf_t *conf = (pc300chconf_t *) & chan->conf;
	falc_t *pfalc = (falc_t *) & chan->falc;
	void __iomem *falcbase = card->hw.falcbase;

	if (loop_on) {
		// EVENT_FALC_ABNORMAL
		if (conf->media == IF_IFACE_T1) {
			/* Disable this interrupt as it may otherwise interfere with 
			 * other working boards. */
			cpc_writeb(falcbase + F_REG(IMR0, ch),
				   cpc_readb(falcbase + F_REG(IMR0, ch)) | IMR0_PDEN);
		}
		falc_disable_comm(card, ch);
		// EVENT_FALC_ABNORMAL
		cpc_writeb(falcbase + F_REG(FMR2, ch),
			   cpc_readb(falcbase + F_REG(FMR2, ch)) | FMR2_PLB);
		if (conf->media == IF_IFACE_T1) {
			cpc_writeb(falcbase + F_REG(FMR4, ch),
				   cpc_readb(falcbase + F_REG(FMR4, ch)) | FMR4_TM);
		} else {
			cpc_writeb(falcbase + F_REG(FMR5, ch),
				   cpc_readb(falcbase + F_REG(FMR5, ch)) | XSP_TT0);
		}
		falc_open_all_timeslots(card, ch);
		pfalc->loop_active = 2;
	} else {
		cpc_writeb(falcbase + F_REG(FMR2, ch),
			   cpc_readb(falcbase + F_REG(FMR2, ch)) & ~FMR2_PLB);
		if (conf->media == IF_IFACE_T1) {
			cpc_writeb(falcbase + F_REG(FMR4, ch),
				   cpc_readb(falcbase + F_REG(FMR4, ch)) & ~FMR4_TM);
		} else {
			cpc_writeb(falcbase + F_REG(FMR5, ch),
				   cpc_readb(falcbase + F_REG(FMR5, ch)) & ~XSP_TT0);
		}
		pfalc->sync = 0;
		cpc_writeb(falcbase + card->hw.cpld_reg2,
			   cpc_readb(falcbase + card->hw.cpld_reg2) &
			   ~(CPLD_REG2_FALC_LED2 << (2 * ch)));
		pfalc->active = 0;
		falc_issue_cmd(card, ch, CMDR_XRES);
		pfalc->loop_active = 0;
	}
}

/*----------------------------------------------------------------------------
 * turn_off_xlu
 *----------------------------------------------------------------------------
 * Description:	Turns XLU bit off in the proper register
 *----------------------------------------------------------------------------
 */
static void turn_off_xlu(pc300_t * card, int ch)
{
	pc300ch_t *chan = (pc300ch_t *) & card->chan[ch];
	pc300chconf_t *conf = (pc300chconf_t *) & chan->conf;
	void __iomem *falcbase = card->hw.falcbase;

	if (conf->media == IF_IFACE_T1) {
		cpc_writeb(falcbase + F_REG(FMR5, ch),
			   cpc_readb(falcbase + F_REG(FMR5, ch)) & ~FMR5_XLU);
	} else {
		cpc_writeb(falcbase + F_REG(FMR3, ch),
			   cpc_readb(falcbase + F_REG(FMR3, ch)) & ~FMR3_XLU);
	}
}

/*----------------------------------------------------------------------------
 * turn_off_xld
 *----------------------------------------------------------------------------
 * Description: Turns XLD bit off in the proper register
 *----------------------------------------------------------------------------
 */
static void turn_off_xld(pc300_t * card, int ch)
{
	pc300ch_t *chan = (pc300ch_t *) & card->chan[ch];
	pc300chconf_t *conf = (pc300chconf_t *) & chan->conf;
	void __iomem *falcbase = card->hw.falcbase;

	if (conf->media == IF_IFACE_T1) {
		cpc_writeb(falcbase + F_REG(FMR5, ch),
			   cpc_readb(falcbase + F_REG(FMR5, ch)) & ~FMR5_XLD);
	} else {
		cpc_writeb(falcbase + F_REG(FMR3, ch),
			   cpc_readb(falcbase + F_REG(FMR3, ch)) & ~FMR3_XLD);
	}
}

/*----------------------------------------------------------------------------
 * falc_generate_loop_up_code
 *----------------------------------------------------------------------------
 * Description:	This routine writes the proper FALC chip register in order
 *		to generate a LOOP activation code over a T1/E1 line.
 *----------------------------------------------------------------------------
 */
static void falc_generate_loop_up_code(pc300_t * card, int ch)
{
	pc300ch_t *chan = (pc300ch_t *) & card->chan[ch];
	pc300chconf_t *conf = (pc300chconf_t *) & chan->conf;
	falc_t *pfalc = (falc_t *) & chan->falc;
	void __iomem *falcbase = card->hw.falcbase;

	if (conf->media == IF_IFACE_T1) {
		cpc_writeb(falcbase + F_REG(FMR5, ch),
			   cpc_readb(falcbase + F_REG(FMR5, ch)) | FMR5_XLU);
	} else {
		cpc_writeb(falcbase + F_REG(FMR3, ch),
			   cpc_readb(falcbase + F_REG(FMR3, ch)) | FMR3_XLU);
	}
	// EVENT_FALC_ABNORMAL
	if (conf->media == IF_IFACE_T1) {
		/* Disable this interrupt as it may otherwise interfere with 
		 * other working boards. */
		cpc_writeb(falcbase + F_REG(IMR0, ch),
			   cpc_readb(falcbase + F_REG(IMR0, ch)) | IMR0_PDEN);
	}
	falc_disable_comm(card, ch);
	// EVENT_FALC_ABNORMAL
	pfalc->loop_gen = 1;
}

/*----------------------------------------------------------------------------
 * falc_generate_loop_down_code
 *----------------------------------------------------------------------------
 * Description:	This routine writes the proper FALC chip register in order
 *		to generate a LOOP deactivation code over a T1/E1 line.
 *----------------------------------------------------------------------------
 */
static void falc_generate_loop_down_code(pc300_t * card, int ch)
{
	pc300ch_t *chan = (pc300ch_t *) & card->chan[ch];
	pc300chconf_t *conf = (pc300chconf_t *) & chan->conf;
	falc_t *pfalc = (falc_t *) & chan->falc;
	void __iomem *falcbase = card->hw.falcbase;

	if (conf->media == IF_IFACE_T1) {
		cpc_writeb(falcbase + F_REG(FMR5, ch),
			   cpc_readb(falcbase + F_REG(FMR5, ch)) | FMR5_XLD);
	} else {
		cpc_writeb(falcbase + F_REG(FMR3, ch),
			   cpc_readb(falcbase + F_REG(FMR3, ch)) | FMR3_XLD);
	}
	pfalc->sync = 0;
	cpc_writeb(falcbase + card->hw.cpld_reg2,
		   cpc_readb(falcbase + card->hw.cpld_reg2) &
		   ~(CPLD_REG2_FALC_LED2 << (2 * ch)));
	pfalc->active = 0;
//?    falc_issue_cmd(card, ch, CMDR_XRES);
	pfalc->loop_gen = 0;
}

/*----------------------------------------------------------------------------
 * falc_pattern_test
 *----------------------------------------------------------------------------
 * Description:	This routine generates a pattern code and checks
 *		it on the reception side.
 *----------------------------------------------------------------------------
 */
static void falc_pattern_test(pc300_t * card, int ch, unsigned int activate)
{
	pc300ch_t *chan = (pc300ch_t *) & card->chan[ch];
	pc300chconf_t *conf = (pc300chconf_t *) & chan->conf;
	falc_t *pfalc = (falc_t *) & chan->falc;
	void __iomem *falcbase = card->hw.falcbase;

	if (activate) {
		pfalc->prbs = 1;
		pfalc->bec = 0;
		if (conf->media == IF_IFACE_T1) {
			/* Disable local loop activation/deactivation detect */
			cpc_writeb(falcbase + F_REG(IMR3, ch),
				   cpc_readb(falcbase + F_REG(IMR3, ch)) | IMR3_LLBSC);
		} else {
			/* Disable local loop activation/deactivation detect */
			cpc_writeb(falcbase + F_REG(IMR1, ch),
				   cpc_readb(falcbase + F_REG(IMR1, ch)) | IMR1_LLBSC);
		}
		/* Activates generation and monitoring of PRBS 
		 * (Pseudo Random Bit Sequence) */
		cpc_writeb(falcbase + F_REG(LCR1, ch),
			   cpc_readb(falcbase + F_REG(LCR1, ch)) | LCR1_EPRM | LCR1_XPRBS);
	} else {
		pfalc->prbs = 0;
		/* Deactivates generation and monitoring of PRBS 
		 * (Pseudo Random Bit Sequence) */
		cpc_writeb(falcbase + F_REG(LCR1, ch),
			   cpc_readb(falcbase+F_REG(LCR1,ch)) & ~(LCR1_EPRM | LCR1_XPRBS));
		if (conf->media == IF_IFACE_T1) {
			/* Enable local loop activation/deactivation detect */
			cpc_writeb(falcbase + F_REG(IMR3, ch),
				   cpc_readb(falcbase + F_REG(IMR3, ch)) & ~IMR3_LLBSC);
		} else {
			/* Enable local loop activation/deactivation detect */
			cpc_writeb(falcbase + F_REG(IMR1, ch),
				   cpc_readb(falcbase + F_REG(IMR1, ch)) & ~IMR1_LLBSC);
		}
	}
}

/*----------------------------------------------------------------------------
 * falc_pattern_test_error
 *----------------------------------------------------------------------------
 * Description:	This routine returns the bit error counter value
 *----------------------------------------------------------------------------
 */
static u16 falc_pattern_test_error(pc300_t * card, int ch)
{
	pc300ch_t *chan = (pc300ch_t *) & card->chan[ch];
	falc_t *pfalc = (falc_t *) & chan->falc;

	return pfalc->bec;
}

/**********************************/
/***   Net Interface Routines   ***/
/**********************************/

static void
cpc_trace(struct net_device *dev, struct sk_buff *skb_main, char rx_tx)
{
	struct sk_buff *skb;

	if ((skb = dev_alloc_skb(10 + skb_main->len)) == NULL) {
		printk("%s: out of memory\n", dev->name);
		return;
	}
	skb_put(skb, 10 + skb_main->len);

	skb->dev = dev;
	skb->protocol = htons(ETH_P_CUST);
	skb_reset_mac_header(skb);
	skb->pkt_type = PACKET_HOST;
	skb->len = 10 + skb_main->len;

	skb_copy_to_linear_data(skb, dev->name, 5);
	skb->data[5] = '[';
	skb->data[6] = rx_tx;
	skb->data[7] = ']';
	skb->data[8] = ':';
	skb->data[9] = ' ';
	skb_copy_from_linear_data(skb_main, &skb->data[10], skb_main->len);

	netif_rx(skb);
}

static void cpc_tx_timeout(struct net_device *dev)
{
	pc300dev_t *d = (pc300dev_t *) dev_to_hdlc(dev)->priv;
	pc300ch_t *chan = (pc300ch_t *) d->chan;
	pc300_t *card = (pc300_t *) chan->card;
	int ch = chan->channel;
	unsigned long flags;
	u8 ilar;

	dev->stats.tx_errors++;
	dev->stats.tx_aborted_errors++;
	CPC_LOCK(card, flags);
	if ((ilar = cpc_readb(card->hw.scabase + ILAR)) != 0) {
		printk("%s: ILAR=0x%x\n", dev->name, ilar);
		cpc_writeb(card->hw.scabase + ILAR, ilar);
		cpc_writeb(card->hw.scabase + DMER, 0x80);
	}
	if (card->hw.type == PC300_TE) {
		cpc_writeb(card->hw.falcbase + card->hw.cpld_reg2,
			   cpc_readb(card->hw.falcbase + card->hw.cpld_reg2) &
			   ~(CPLD_REG2_FALC_LED1 << (2 * ch)));
	}
	dev->trans_start = jiffies; /* prevent tx timeout */
	CPC_UNLOCK(card, flags);
	netif_wake_queue(dev);
}

static int cpc_queue_xmit(struct sk_buff *skb, struct net_device *dev)
{
	pc300dev_t *d = (pc300dev_t *) dev_to_hdlc(dev)->priv;
	pc300ch_t *chan = (pc300ch_t *) d->chan;
	pc300_t *card = (pc300_t *) chan->card;
	int ch = chan->channel;
	unsigned long flags;
#ifdef PC300_DEBUG_TX
	int i;
#endif

	if (!netif_carrier_ok(dev)) {
		/* DCD must be OFF: drop packet */
		dev_kfree_skb(skb);
		dev->stats.tx_errors++;
		dev->stats.tx_carrier_errors++;
		return 0;
	} else if (cpc_readb(card->hw.scabase + M_REG(ST3, ch)) & ST3_DCD) {
		printk("%s: DCD is OFF. Going administrative down.\n", dev->name);
		dev->stats.tx_errors++;
		dev->stats.tx_carrier_errors++;
		dev_kfree_skb(skb);
		netif_carrier_off(dev);
		CPC_LOCK(card, flags);
		cpc_writeb(card->hw.scabase + M_REG(CMD, ch), CMD_TX_BUF_CLR);
		if (card->hw.type == PC300_TE) {
			cpc_writeb(card->hw.falcbase + card->hw.cpld_reg2,
				   cpc_readb(card->hw.falcbase + card->hw.cpld_reg2) & 
				   			~(CPLD_REG2_FALC_LED1 << (2 * ch)));
		}
		CPC_UNLOCK(card, flags);
		netif_wake_queue(dev);
		return 0;
	}

	/* Write buffer to DMA buffers */
	if (dma_buf_write(card, ch, (u8 *)skb->data, skb->len) != 0) {
//		printk("%s: write error. Dropping TX packet.\n", dev->name);
		netif_stop_queue(dev);
		dev_kfree_skb(skb);
		dev->stats.tx_errors++;
		dev->stats.tx_dropped++;
		return 0;
	}
#ifdef PC300_DEBUG_TX
	printk("%s T:", dev->name);
	for (i = 0; i < skb->len; i++)
		printk(" %02x", *(skb->data + i));
	printk("\n");
#endif

	if (d->trace_on) {
		cpc_trace(dev, skb, 'T');
	}

	/* Start transmission */
	CPC_LOCK(card, flags);
	/* verify if it has more than one free descriptor */
	if (card->chan[ch].nfree_tx_bd <= 1) {
		/* don't have so stop the queue */
		netif_stop_queue(dev);
	}
	cpc_writel(card->hw.scabase + DTX_REG(EDAL, ch),
		   TX_BD_ADDR(ch, chan->tx_next_bd));
	cpc_writeb(card->hw.scabase + M_REG(CMD, ch), CMD_TX_ENA);
	cpc_writeb(card->hw.scabase + DSR_TX(ch), DSR_DE);
	if (card->hw.type == PC300_TE) {
		cpc_writeb(card->hw.falcbase + card->hw.cpld_reg2,
			   cpc_readb(card->hw.falcbase + card->hw.cpld_reg2) |
			   (CPLD_REG2_FALC_LED1 << (2 * ch)));
	}
	CPC_UNLOCK(card, flags);
	dev_kfree_skb(skb);

	return 0;
}

static void cpc_net_rx(struct net_device *dev)
{
	pc300dev_t *d = (pc300dev_t *) dev_to_hdlc(dev)->priv;
	pc300ch_t *chan = (pc300ch_t *) d->chan;
	pc300_t *card = (pc300_t *) chan->card;
	int ch = chan->channel;
#ifdef PC300_DEBUG_RX
	int i;
#endif
	int rxb;
	struct sk_buff *skb;

	while (1) {
		if ((rxb = dma_get_rx_frame_size(card, ch)) == -1)
			return;

		if (!netif_carrier_ok(dev)) {
			/* DCD must be OFF: drop packet */
		    printk("%s : DCD is OFF - drop %d rx bytes\n", dev->name, rxb); 
			skb = NULL;
		} else {
			if (rxb > (dev->mtu + 40)) { /* add headers */
				printk("%s : MTU exceeded %d\n", dev->name, rxb); 
				skb = NULL;
			} else {
				skb = dev_alloc_skb(rxb);
				if (skb == NULL) {
					printk("%s: Memory squeeze!!\n", dev->name);
					return;
				}
				skb->dev = dev;
			}
		}

		if (((rxb = dma_buf_read(card, ch, skb)) <= 0) || (skb == NULL)) {
#ifdef PC300_DEBUG_RX
			printk("%s: rxb = %x\n", dev->name, rxb);
#endif
			if ((skb == NULL) && (rxb > 0)) {
				/* rxb > dev->mtu */
				dev->stats.rx_errors++;
				dev->stats.rx_length_errors++;
				continue;
			}

			if (rxb < 0) {	/* Invalid frame */
				rxb = -rxb;
				if (rxb & DST_OVR) {
					dev->stats.rx_errors++;
					dev->stats.rx_fifo_errors++;
				}
				if (rxb & DST_CRC) {
					dev->stats.rx_errors++;
					dev->stats.rx_crc_errors++;
				}
				if (rxb & (DST_RBIT | DST_SHRT | DST_ABT)) {
					dev->stats.rx_errors++;
					dev->stats.rx_frame_errors++;
				}
			}
			if (skb) {
				dev_kfree_skb_irq(skb);
			}
			continue;
		}

		dev->stats.rx_bytes += rxb;

#ifdef PC300_DEBUG_RX
		printk("%s R:", dev->name);
		for (i = 0; i < skb->len; i++)
			printk(" %02x", *(skb->data + i));
		printk("\n");
#endif
		if (d->trace_on) {
			cpc_trace(dev, skb, 'R');
		}
		dev->stats.rx_packets++;
		skb->protocol = hdlc_type_trans(skb, dev);
		netif_rx(skb);
	}
}

/************************************/
/***   PC300 Interrupt Routines   ***/
/************************************/
static void sca_tx_intr(pc300dev_t *dev)
{
	pc300ch_t *chan = (pc300ch_t *)dev->chan; 
	pc300_t *card = (pc300_t *)chan->card; 
	int ch = chan->channel; 
	volatile pcsca_bd_t __iomem * ptdescr; 

    /* Clean up descriptors from previous transmission */
	ptdescr = (card->hw.rambase +
						TX_BD_ADDR(ch,chan->tx_first_bd));
	while ((cpc_readl(card->hw.scabase + DTX_REG(CDAL,ch)) !=
		TX_BD_ADDR(ch,chan->tx_first_bd)) &&
	       (cpc_readb(&ptdescr->status) & DST_OSB)) {
		dev->dev->stats.tx_packets++;
		dev->dev->stats.tx_bytes += cpc_readw(&ptdescr->len);
		cpc_writeb(&ptdescr->status, DST_OSB);
		cpc_writew(&ptdescr->len, 0);
		chan->nfree_tx_bd++;
		chan->tx_first_bd = (chan->tx_first_bd + 1) & (N_DMA_TX_BUF - 1);
		ptdescr = (card->hw.rambase + TX_BD_ADDR(ch,chan->tx_first_bd));
    }

#ifdef CONFIG_PC300_MLPPP
	if (chan->conf.proto == PC300_PROTO_MLPPP) {
			cpc_tty_trigger_poll(dev);
	} else {
#endif
	/* Tell the upper layer we are ready to transmit more packets */
		netif_wake_queue(dev->dev);
#ifdef CONFIG_PC300_MLPPP
	}
#endif
}

static void sca_intr(pc300_t * card)
{
	void __iomem *scabase = card->hw.scabase;
	volatile u32 status;
	int ch;
	int intr_count = 0;
	unsigned char dsr_rx;

	while ((status = cpc_readl(scabase + ISR0)) != 0) {
		for (ch = 0; ch < card->hw.nchan; ch++) {
			pc300ch_t *chan = &card->chan[ch];
			pc300dev_t *d = &chan->d;
			struct net_device *dev = d->dev;

			spin_lock(&card->card_lock);

	    /**** Reception ****/
			if (status & IR0_DRX((IR0_DMIA | IR0_DMIB), ch)) {
				u8 drx_stat = cpc_readb(scabase + DSR_RX(ch));

				/* Clear RX interrupts */
				cpc_writeb(scabase + DSR_RX(ch), drx_stat | DSR_DWE);

#ifdef PC300_DEBUG_INTR
				printk ("sca_intr: RX intr chan[%d] (st=0x%08lx, dsr=0x%02x)\n",
					 ch, status, drx_stat);
#endif
				if (status & IR0_DRX(IR0_DMIA, ch)) {
					if (drx_stat & DSR_BOF) {
#ifdef CONFIG_PC300_MLPPP
						if (chan->conf.proto == PC300_PROTO_MLPPP) {
							/* verify if driver is TTY */
							if ((cpc_readb(scabase + DSR_RX(ch)) & DSR_DE)) {
								rx_dma_stop(card, ch);
							}
							cpc_tty_receive(d);
							rx_dma_start(card, ch);
						} else 
#endif
						{
							if ((cpc_readb(scabase + DSR_RX(ch)) & DSR_DE)) {
								rx_dma_stop(card, ch);
							}
							cpc_net_rx(dev);
							/* Discard invalid frames */
							dev->stats.rx_errors++;
							dev->stats.rx_over_errors++;
							chan->rx_first_bd = 0;
							chan->rx_last_bd = N_DMA_RX_BUF - 1;
							rx_dma_start(card, ch);
						}
					}
				}
				if (status & IR0_DRX(IR0_DMIB, ch)) {
					if (drx_stat & DSR_EOM) {
						if (card->hw.type == PC300_TE) {
							cpc_writeb(card->hw.falcbase +
								   card->hw.cpld_reg2,
								   cpc_readb (card->hw.falcbase +
								    	card->hw.cpld_reg2) |
								   (CPLD_REG2_FALC_LED1 << (2 * ch)));
						}
#ifdef CONFIG_PC300_MLPPP
						if (chan->conf.proto == PC300_PROTO_MLPPP) {
							/* verify if driver is TTY */
							cpc_tty_receive(d);
						} else {
							cpc_net_rx(dev);
						}
#else
						cpc_net_rx(dev);
#endif
						if (card->hw.type == PC300_TE) {
							cpc_writeb(card->hw.falcbase +
								   card->hw.cpld_reg2,
								   cpc_readb (card->hw.falcbase +
								    		card->hw.cpld_reg2) &
								   ~ (CPLD_REG2_FALC_LED1 << (2 * ch)));
						}
					}
				}
				if (!(dsr_rx = cpc_readb(scabase + DSR_RX(ch)) & DSR_DE)) {
#ifdef PC300_DEBUG_INTR
		printk("%s: RX intr chan[%d] (st=0x%08lx, dsr=0x%02x, dsr2=0x%02x)\n",
			dev->name, ch, status, drx_stat, dsr_rx);
#endif
					cpc_writeb(scabase + DSR_RX(ch), (dsr_rx | DSR_DE) & 0xfe);
				}
			}

	    /**** Transmission ****/
			if (status & IR0_DTX((IR0_EFT | IR0_DMIA | IR0_DMIB), ch)) {
				u8 dtx_stat = cpc_readb(scabase + DSR_TX(ch));

				/* Clear TX interrupts */
				cpc_writeb(scabase + DSR_TX(ch), dtx_stat | DSR_DWE);

#ifdef PC300_DEBUG_INTR
				printk ("sca_intr: TX intr chan[%d] (st=0x%08lx, dsr=0x%02x)\n",
					 ch, status, dtx_stat);
#endif
				if (status & IR0_DTX(IR0_EFT, ch)) {
					if (dtx_stat & DSR_UDRF) {
						if (cpc_readb (scabase + M_REG(TBN, ch)) != 0) {
							cpc_writeb(scabase + M_REG(CMD,ch), CMD_TX_BUF_CLR);
						}
						if (card->hw.type == PC300_TE) {
							cpc_writeb(card->hw.falcbase + card->hw.cpld_reg2,
								   cpc_readb (card->hw.falcbase + 
										   card->hw.cpld_reg2) &
								   ~ (CPLD_REG2_FALC_LED1 << (2 * ch)));
						}
						dev->stats.tx_errors++;
						dev->stats.tx_fifo_errors++;
						sca_tx_intr(d);
					}
				}
				if (status & IR0_DTX(IR0_DMIA, ch)) {
					if (dtx_stat & DSR_BOF) {
					}
				}
				if (status & IR0_DTX(IR0_DMIB, ch)) {
					if (dtx_stat & DSR_EOM) {
						if (card->hw.type == PC300_TE) {
							cpc_writeb(card->hw.falcbase + card->hw.cpld_reg2,
								   cpc_readb (card->hw.falcbase +
								    			card->hw.cpld_reg2) &
								   ~ (CPLD_REG2_FALC_LED1 << (2 * ch)));
						}
						sca_tx_intr(d);
					}
				}
			}

	    /**** MSCI ****/
			if (status & IR0_M(IR0_RXINTA, ch)) {
				u8 st1 = cpc_readb(scabase + M_REG(ST1, ch));

				/* Clear MSCI interrupts */
				cpc_writeb(scabase + M_REG(ST1, ch), st1);

#ifdef PC300_DEBUG_INTR
				printk("sca_intr: MSCI intr chan[%d] (st=0x%08lx, st1=0x%02x)\n",
					 ch, status, st1);
#endif
				if (st1 & ST1_CDCD) {	/* DCD changed */
					if (cpc_readb(scabase + M_REG(ST3, ch)) & ST3_DCD) {
						printk ("%s: DCD is OFF. Going administrative down.\n",
							 dev->name);
#ifdef CONFIG_PC300_MLPPP
						if (chan->conf.proto != PC300_PROTO_MLPPP) {
							netif_carrier_off(dev);
						}
#else
						netif_carrier_off(dev);

#endif
						card->chan[ch].d.line_off++;
					} else {	/* DCD = 1 */
						printk ("%s: DCD is ON. Going administrative up.\n",
							 dev->name);
#ifdef CONFIG_PC300_MLPPP
						if (chan->conf.proto != PC300_PROTO_MLPPP)
							/* verify if driver is not TTY */
#endif
							netif_carrier_on(dev);
						card->chan[ch].d.line_on++;
					}
				}
			}
			spin_unlock(&card->card_lock);
		}
		if (++intr_count == 10)
			/* Too much work at this board. Force exit */
			break;
	}
}

static void falc_t1_loop_detection(pc300_t *card, int ch, u8 frs1)
{
	pc300ch_t *chan = (pc300ch_t *) & card->chan[ch];
	falc_t *pfalc = (falc_t *) & chan->falc;
	void __iomem *falcbase = card->hw.falcbase;

	if (((cpc_readb(falcbase + F_REG(LCR1, ch)) & LCR1_XPRBS) == 0) &&
	    !pfalc->loop_gen) {
		if (frs1 & FRS1_LLBDD) {
			// A Line Loop Back Deactivation signal detected
			if (pfalc->loop_active) {
				falc_remote_loop(card, ch, 0);
			}
		} else {
			if ((frs1 & FRS1_LLBAD) &&
			    ((cpc_readb(falcbase + F_REG(LCR1, ch)) & LCR1_EPRM) == 0)) {
				// A Line Loop Back Activation signal detected  
				if (!pfalc->loop_active) {
					falc_remote_loop(card, ch, 1);
				}
			}
		}
	}
}

static void falc_e1_loop_detection(pc300_t *card, int ch, u8 rsp)
{
	pc300ch_t *chan = (pc300ch_t *) & card->chan[ch];
	falc_t *pfalc = (falc_t *) & chan->falc;
	void __iomem *falcbase = card->hw.falcbase;

	if (((cpc_readb(falcbase + F_REG(LCR1, ch)) & LCR1_XPRBS) == 0) &&
	    !pfalc->loop_gen) {
		if (rsp & RSP_LLBDD) {
			// A Line Loop Back Deactivation signal detected
			if (pfalc->loop_active) {
				falc_remote_loop(card, ch, 0);
			}
		} else {
			if ((rsp & RSP_LLBAD) &&
			    ((cpc_readb(falcbase + F_REG(LCR1, ch)) & LCR1_EPRM) == 0)) {
				// A Line Loop Back Activation signal detected  
				if (!pfalc->loop_active) {
					falc_remote_loop(card, ch, 1);
				}
			}
		}
	}
}

static void falc_t1_intr(pc300_t * card, int ch)
{
	pc300ch_t *chan = (pc300ch_t *) & card->chan[ch];
	falc_t *pfalc = (falc_t *) & chan->falc;
	void __iomem *falcbase = card->hw.falcbase;
	u8 isr0, isr3, gis;
	u8 dummy;

	while ((gis = cpc_readb(falcbase + F_REG(GIS, ch))) != 0) {
		if (gis & GIS_ISR0) {
			isr0 = cpc_readb(falcbase + F_REG(FISR0, ch));
			if (isr0 & FISR0_PDEN) {
				/* Read the bit to clear the situation */
				if (cpc_readb(falcbase + F_REG(FRS1, ch)) &
				    FRS1_PDEN) {
					pfalc->pden++;
				}
			}
		}

		if (gis & GIS_ISR1) {
			dummy = cpc_readb(falcbase + F_REG(FISR1, ch));
		}

		if (gis & GIS_ISR2) {
			dummy = cpc_readb(falcbase + F_REG(FISR2, ch));
		}

		if (gis & GIS_ISR3) {
			isr3 = cpc_readb(falcbase + F_REG(FISR3, ch));
			if (isr3 & FISR3_SEC) {
				pfalc->sec++;
				falc_update_stats(card, ch);
				falc_check_status(card, ch,
						  cpc_readb(falcbase + F_REG(FRS0, ch)));
			}
			if (isr3 & FISR3_ES) {
				pfalc->es++;
			}
			if (isr3 & FISR3_LLBSC) {
				falc_t1_loop_detection(card, ch,
						       cpc_readb(falcbase + F_REG(FRS1, ch)));
			}
		}
	}
}

static void falc_e1_intr(pc300_t * card, int ch)
{
	pc300ch_t *chan = (pc300ch_t *) & card->chan[ch];
	falc_t *pfalc = (falc_t *) & chan->falc;
	void __iomem *falcbase = card->hw.falcbase;
	u8 isr1, isr2, isr3, gis, rsp;
	u8 dummy;

	while ((gis = cpc_readb(falcbase + F_REG(GIS, ch))) != 0) {
		rsp = cpc_readb(falcbase + F_REG(RSP, ch));

		if (gis & GIS_ISR0) {
			dummy = cpc_readb(falcbase + F_REG(FISR0, ch));
		}
		if (gis & GIS_ISR1) {
			isr1 = cpc_readb(falcbase + F_REG(FISR1, ch));
			if (isr1 & FISR1_XMB) {
				if ((pfalc->xmb_cause & 2) &&
				    pfalc->multiframe_mode) {
					if (cpc_readb (falcbase + F_REG(FRS0, ch)) & 
									(FRS0_LOS | FRS0_AIS | FRS0_LFA)) {
						cpc_writeb(falcbase + F_REG(XSP, ch),
							   cpc_readb(falcbase + F_REG(XSP, ch))
							   & ~XSP_AXS);
					} else {
						cpc_writeb(falcbase + F_REG(XSP, ch),
							   cpc_readb(falcbase + F_REG(XSP, ch))
							   | XSP_AXS);
					}
				}
				pfalc->xmb_cause = 0;
				cpc_writeb(falcbase + F_REG(IMR1, ch),
					   cpc_readb(falcbase + F_REG(IMR1, ch)) | IMR1_XMB);
			}
			if (isr1 & FISR1_LLBSC) {
				falc_e1_loop_detection(card, ch, rsp);
			}
		}
		if (gis & GIS_ISR2) {
			isr2 = cpc_readb(falcbase + F_REG(FISR2, ch));
			if (isr2 & FISR2_T400MS) {
				cpc_writeb(falcbase + F_REG(XSW, ch),
					   cpc_readb(falcbase + F_REG(XSW, ch)) | XSW_XRA);
			}
			if (isr2 & FISR2_MFAR) {
				cpc_writeb(falcbase + F_REG(XSW, ch),
					   cpc_readb(falcbase + F_REG(XSW, ch)) & ~XSW_XRA);
			}
			if (isr2 & (FISR2_FAR | FISR2_LFA | FISR2_AIS | FISR2_LOS)) {
				pfalc->xmb_cause |= 2;
				cpc_writeb(falcbase + F_REG(IMR1, ch),
					   cpc_readb(falcbase + F_REG(IMR1, ch)) & ~IMR1_XMB);
			}
		}
		if (gis & GIS_ISR3) {
			isr3 = cpc_readb(falcbase + F_REG(FISR3, ch));
			if (isr3 & FISR3_SEC) {
				pfalc->sec++;
				falc_update_stats(card, ch);
				falc_check_status(card, ch,
						  cpc_readb(falcbase + F_REG(FRS0, ch)));
			}
			if (isr3 & FISR3_ES) {
				pfalc->es++;
			}
		}
	}
}

static void falc_intr(pc300_t * card)
{
	int ch;

	for (ch = 0; ch < card->hw.nchan; ch++) {
		pc300ch_t *chan = &card->chan[ch];
		pc300chconf_t *conf = (pc300chconf_t *) & chan->conf;

		if (conf->media == IF_IFACE_T1) {
			falc_t1_intr(card, ch);
		} else {
			falc_e1_intr(card, ch);
		}
	}
}

static irqreturn_t cpc_intr(int irq, void *dev_id)
{
	pc300_t *card = dev_id;
	volatile u8 plx_status;

	if (!card) {
#ifdef PC300_DEBUG_INTR
		printk("cpc_intr: spurious intr %d\n", irq);
#endif
		return IRQ_NONE;		/* spurious intr */
	}

	if (!card->hw.rambase) {
#ifdef PC300_DEBUG_INTR
		printk("cpc_intr: spurious intr2 %d\n", irq);
#endif
		return IRQ_NONE;		/* spurious intr */
	}

	switch (card->hw.type) {
		case PC300_RSV:
		case PC300_X21:
			sca_intr(card);
			break;

		case PC300_TE:
			while ( (plx_status = (cpc_readb(card->hw.plxbase + card->hw.intctl_reg) &
				 (PLX_9050_LINT1_STATUS | PLX_9050_LINT2_STATUS))) != 0) {
				if (plx_status & PLX_9050_LINT1_STATUS) {	/* SCA Interrupt */
					sca_intr(card);
				}
				if (plx_status & PLX_9050_LINT2_STATUS) {	/* FALC Interrupt */
					falc_intr(card);
				}
			}
			break;
	}
	return IRQ_HANDLED;
}

static void cpc_sca_status(pc300_t * card, int ch)
{
	u8 ilar;
	void __iomem *scabase = card->hw.scabase;
	unsigned long flags;

	tx_dma_buf_check(card, ch);
	rx_dma_buf_check(card, ch);
	ilar = cpc_readb(scabase + ILAR);
	printk ("ILAR=0x%02x, WCRL=0x%02x, PCR=0x%02x, BTCR=0x%02x, BOLR=0x%02x\n",
		 ilar, cpc_readb(scabase + WCRL), cpc_readb(scabase + PCR),
		 cpc_readb(scabase + BTCR), cpc_readb(scabase + BOLR));
	printk("TX_CDA=0x%08x, TX_EDA=0x%08x\n",
	       cpc_readl(scabase + DTX_REG(CDAL, ch)),
	       cpc_readl(scabase + DTX_REG(EDAL, ch)));
	printk("RX_CDA=0x%08x, RX_EDA=0x%08x, BFL=0x%04x\n",
	       cpc_readl(scabase + DRX_REG(CDAL, ch)),
	       cpc_readl(scabase + DRX_REG(EDAL, ch)),
	       cpc_readw(scabase + DRX_REG(BFLL, ch)));
	printk("DMER=0x%02x, DSR_TX=0x%02x, DSR_RX=0x%02x\n",
	       cpc_readb(scabase + DMER), cpc_readb(scabase + DSR_TX(ch)),
	       cpc_readb(scabase + DSR_RX(ch)));
	printk("DMR_TX=0x%02x, DMR_RX=0x%02x, DIR_TX=0x%02x, DIR_RX=0x%02x\n",
	       cpc_readb(scabase + DMR_TX(ch)), cpc_readb(scabase + DMR_RX(ch)),
	       cpc_readb(scabase + DIR_TX(ch)),
	       cpc_readb(scabase + DIR_RX(ch)));
	printk("DCR_TX=0x%02x, DCR_RX=0x%02x, FCT_TX=0x%02x, FCT_RX=0x%02x\n",
	       cpc_readb(scabase + DCR_TX(ch)), cpc_readb(scabase + DCR_RX(ch)),
	       cpc_readb(scabase + FCT_TX(ch)),
	       cpc_readb(scabase + FCT_RX(ch)));
	printk("MD0=0x%02x, MD1=0x%02x, MD2=0x%02x, MD3=0x%02x, IDL=0x%02x\n",
	       cpc_readb(scabase + M_REG(MD0, ch)),
	       cpc_readb(scabase + M_REG(MD1, ch)),
	       cpc_readb(scabase + M_REG(MD2, ch)),
	       cpc_readb(scabase + M_REG(MD3, ch)),
	       cpc_readb(scabase + M_REG(IDL, ch)));
	printk("CMD=0x%02x, SA0=0x%02x, SA1=0x%02x, TFN=0x%02x, CTL=0x%02x\n",
	       cpc_readb(scabase + M_REG(CMD, ch)),
	       cpc_readb(scabase + M_REG(SA0, ch)),
	       cpc_readb(scabase + M_REG(SA1, ch)),
	       cpc_readb(scabase + M_REG(TFN, ch)),
	       cpc_readb(scabase + M_REG(CTL, ch)));
	printk("ST0=0x%02x, ST1=0x%02x, ST2=0x%02x, ST3=0x%02x, ST4=0x%02x\n",
	       cpc_readb(scabase + M_REG(ST0, ch)),
	       cpc_readb(scabase + M_REG(ST1, ch)),
	       cpc_readb(scabase + M_REG(ST2, ch)),
	       cpc_readb(scabase + M_REG(ST3, ch)),
	       cpc_readb(scabase + M_REG(ST4, ch)));
	printk ("CST0=0x%02x, CST1=0x%02x, CST2=0x%02x, CST3=0x%02x, FST=0x%02x\n",
		 cpc_readb(scabase + M_REG(CST0, ch)),
		 cpc_readb(scabase + M_REG(CST1, ch)),
		 cpc_readb(scabase + M_REG(CST2, ch)),
		 cpc_readb(scabase + M_REG(CST3, ch)),
		 cpc_readb(scabase + M_REG(FST, ch)));
	printk("TRC0=0x%02x, TRC1=0x%02x, RRC=0x%02x, TBN=0x%02x, RBN=0x%02x\n",
	       cpc_readb(scabase + M_REG(TRC0, ch)),
	       cpc_readb(scabase + M_REG(TRC1, ch)),
	       cpc_readb(scabase + M_REG(RRC, ch)),
	       cpc_readb(scabase + M_REG(TBN, ch)),
	       cpc_readb(scabase + M_REG(RBN, ch)));
	printk("TFS=0x%02x, TNR0=0x%02x, TNR1=0x%02x, RNR=0x%02x\n",
	       cpc_readb(scabase + M_REG(TFS, ch)),
	       cpc_readb(scabase + M_REG(TNR0, ch)),
	       cpc_readb(scabase + M_REG(TNR1, ch)),
	       cpc_readb(scabase + M_REG(RNR, ch)));
	printk("TCR=0x%02x, RCR=0x%02x, TNR1=0x%02x, RNR=0x%02x\n",
	       cpc_readb(scabase + M_REG(TCR, ch)),
	       cpc_readb(scabase + M_REG(RCR, ch)),
	       cpc_readb(scabase + M_REG(TNR1, ch)),
	       cpc_readb(scabase + M_REG(RNR, ch)));
	printk("TXS=0x%02x, RXS=0x%02x, EXS=0x%02x, TMCT=0x%02x, TMCR=0x%02x\n",
	       cpc_readb(scabase + M_REG(TXS, ch)),
	       cpc_readb(scabase + M_REG(RXS, ch)),
	       cpc_readb(scabase + M_REG(EXS, ch)),
	       cpc_readb(scabase + M_REG(TMCT, ch)),
	       cpc_readb(scabase + M_REG(TMCR, ch)));
	printk("IE0=0x%02x, IE1=0x%02x, IE2=0x%02x, IE4=0x%02x, FIE=0x%02x\n",
	       cpc_readb(scabase + M_REG(IE0, ch)),
	       cpc_readb(scabase + M_REG(IE1, ch)),
	       cpc_readb(scabase + M_REG(IE2, ch)),
	       cpc_readb(scabase + M_REG(IE4, ch)),
	       cpc_readb(scabase + M_REG(FIE, ch)));
	printk("IER0=0x%08x\n", cpc_readl(scabase + IER0));

	if (ilar != 0) {
		CPC_LOCK(card, flags);
		cpc_writeb(scabase + ILAR, ilar);
		cpc_writeb(scabase + DMER, 0x80);
		CPC_UNLOCK(card, flags);
	}
}

static void cpc_falc_status(pc300_t * card, int ch)
{
	pc300ch_t *chan = &card->chan[ch];
	falc_t *pfalc = (falc_t *) & chan->falc;
	unsigned long flags;

	CPC_LOCK(card, flags);
	printk("CH%d:   %s %s  %d channels\n",
	       ch, (pfalc->sync ? "SYNC" : ""), (pfalc->active ? "ACTIVE" : ""),
	       pfalc->num_channels);

	printk("        pden=%d,  los=%d,  losr=%d,  lfa=%d,  farec=%d\n",
	       pfalc->pden, pfalc->los, pfalc->losr, pfalc->lfa, pfalc->farec);
	printk("        lmfa=%d,  ais=%d,  sec=%d,  es=%d,  rai=%d\n",
	       pfalc->lmfa, pfalc->ais, pfalc->sec, pfalc->es, pfalc->rai);
	printk("        bec=%d,  fec=%d,  cvc=%d,  cec=%d,  ebc=%d\n",
	       pfalc->bec, pfalc->fec, pfalc->cvc, pfalc->cec, pfalc->ebc);

	printk("\n");
	printk("        STATUS: %s  %s  %s  %s  %s  %s\n",
	       (pfalc->red_alarm ? "RED" : ""),
	       (pfalc->blue_alarm ? "BLU" : ""),
	       (pfalc->yellow_alarm ? "YEL" : ""),
	       (pfalc->loss_fa ? "LFA" : ""),
	       (pfalc->loss_mfa ? "LMF" : ""), (pfalc->prbs ? "PRB" : ""));
	CPC_UNLOCK(card, flags);
}

static int cpc_change_mtu(struct net_device *dev, int new_mtu)
{
	if ((new_mtu < 128) || (new_mtu > PC300_DEF_MTU))
		return -EINVAL;
	dev->mtu = new_mtu;
	return 0;
}

static int cpc_ioctl(struct net_device *dev, struct ifreq *ifr, int cmd)
{
	pc300dev_t *d = (pc300dev_t *) dev_to_hdlc(dev)->priv;
	pc300ch_t *chan = (pc300ch_t *) d->chan;
	pc300_t *card = (pc300_t *) chan->card;
	pc300conf_t conf_aux;
	pc300chconf_t *conf = (pc300chconf_t *) & chan->conf;
	int ch = chan->channel;
	void __user *arg = ifr->ifr_data;
	struct if_settings *settings = &ifr->ifr_settings;
	void __iomem *scabase = card->hw.scabase;

	if (!capable(CAP_NET_ADMIN))
		return -EPERM;

	switch (cmd) {
		case SIOCGPC300CONF:
#ifdef CONFIG_PC300_MLPPP
			if (conf->proto != PC300_PROTO_MLPPP) {
				conf->proto = /* FIXME hdlc->proto.id */ 0;
			}
#else
			conf->proto = /* FIXME hdlc->proto.id */ 0;
#endif
			memcpy(&conf_aux.conf, conf, sizeof(pc300chconf_t));
			memcpy(&conf_aux.hw, &card->hw, sizeof(pc300hw_t));
			if (!arg || 
				copy_to_user(arg, &conf_aux, sizeof(pc300conf_t))) 
				return -EINVAL;
			return 0;
		case SIOCSPC300CONF:
			if (!capable(CAP_NET_ADMIN))
				return -EPERM;
			if (!arg || 
				copy_from_user(&conf_aux.conf, arg, sizeof(pc300chconf_t)))
				return -EINVAL;
			if (card->hw.cpld_id < 0x02 &&
			    conf_aux.conf.fr_mode == PC300_FR_UNFRAMED) {
				/* CPLD_ID < 0x02 doesn't support Unframed E1 */
				return -EINVAL;
			}
#ifdef CONFIG_PC300_MLPPP
			if (conf_aux.conf.proto == PC300_PROTO_MLPPP) {
				if (conf->proto != PC300_PROTO_MLPPP) {
					memcpy(conf, &conf_aux.conf, sizeof(pc300chconf_t));
					cpc_tty_init(d);	/* init TTY driver */
				}
			} else {
				if (conf_aux.conf.proto == 0xffff) {
					if (conf->proto == PC300_PROTO_MLPPP){ 
						/* ifdown interface */
						cpc_close(dev);
					}
				} else {
					memcpy(conf, &conf_aux.conf, sizeof(pc300chconf_t));
					/* FIXME hdlc->proto.id = conf->proto; */
				}
			}
#else
			memcpy(conf, &conf_aux.conf, sizeof(pc300chconf_t));
			/* FIXME hdlc->proto.id = conf->proto; */
#endif
			return 0;
		case SIOCGPC300STATUS:
			cpc_sca_status(card, ch);
			return 0;
		case SIOCGPC300FALCSTATUS:
			cpc_falc_status(card, ch);
			return 0;

		case SIOCGPC300UTILSTATS:
			{
				if (!arg) {	/* clear statistics */
					memset(&dev->stats, 0, sizeof(dev->stats));
					if (card->hw.type == PC300_TE) {
						memset(&chan->falc, 0, sizeof(falc_t));
					}
				} else {
					pc300stats_t pc300stats;

					memset(&pc300stats, 0, sizeof(pc300stats_t));
					pc300stats.hw_type = card->hw.type;
					pc300stats.line_on = card->chan[ch].d.line_on;
					pc300stats.line_off = card->chan[ch].d.line_off;
					memcpy(&pc300stats.gen_stats, &dev->stats,
					       sizeof(dev->stats));
					if (card->hw.type == PC300_TE)
						memcpy(&pc300stats.te_stats,&chan->falc,sizeof(falc_t));
				    	if (copy_to_user(arg, &pc300stats, sizeof(pc300stats_t)))
						return -EFAULT;
				}
				return 0;
			}

		case SIOCGPC300UTILSTATUS:
			{
				struct pc300status pc300status;

				pc300status.hw_type = card->hw.type;
				if (card->hw.type == PC300_TE) {
					pc300status.te_status.sync = chan->falc.sync;
					pc300status.te_status.red_alarm = chan->falc.red_alarm;
					pc300status.te_status.blue_alarm = chan->falc.blue_alarm;
					pc300status.te_status.loss_fa = chan->falc.loss_fa;
					pc300status.te_status.yellow_alarm =chan->falc.yellow_alarm;
					pc300status.te_status.loss_mfa = chan->falc.loss_mfa;
					pc300status.te_status.prbs = chan->falc.prbs;
				} else {
					pc300status.gen_status.dcd =
						!(cpc_readb (scabase + M_REG(ST3, ch)) & ST3_DCD);
					pc300status.gen_status.cts =
						!(cpc_readb (scabase + M_REG(ST3, ch)) & ST3_CTS);
					pc300status.gen_status.rts =
						!(cpc_readb (scabase + M_REG(CTL, ch)) & CTL_RTS);
					pc300status.gen_status.dtr =
						!(cpc_readb (scabase + M_REG(CTL, ch)) & CTL_DTR);
					/* There is no DSR in HD64572 */
				}
				if (!arg ||
				    copy_to_user(arg, &pc300status, sizeof(pc300status_t)))
					return -EINVAL;
				return 0;
			}

		case SIOCSPC300TRACE:
			/* Sets/resets a trace_flag for the respective device */
			if (!arg || copy_from_user(&d->trace_on, arg,sizeof(unsigned char)))
					return -EINVAL;
			return 0;

		case SIOCSPC300LOOPBACK:
			{
				struct pc300loopback pc300loop;

				/* TE boards only */
				if (card->hw.type != PC300_TE)
					return -EINVAL;

				if (!arg || 
					copy_from_user(&pc300loop, arg, sizeof(pc300loopback_t)))
						return -EINVAL;
				switch (pc300loop.loop_type) {
					case PC300LOCLOOP:	/* Turn the local loop on/off */
						falc_local_loop(card, ch, pc300loop.loop_on);
						return 0;

					case PC300REMLOOP:	/* Turn the remote loop on/off */
						falc_remote_loop(card, ch, pc300loop.loop_on);
						return 0;

					case PC300PAYLOADLOOP:	/* Turn the payload loop on/off */
						falc_payload_loop(card, ch, pc300loop.loop_on);
						return 0;

					case PC300GENLOOPUP:	/* Generate loop UP */
						if (pc300loop.loop_on) {
							falc_generate_loop_up_code (card, ch);
						} else {
							turn_off_xlu(card, ch);
						}
						return 0;

					case PC300GENLOOPDOWN:	/* Generate loop DOWN */
						if (pc300loop.loop_on) {
							falc_generate_loop_down_code (card, ch);
						} else {
							turn_off_xld(card, ch);
						}
						return 0;

					default:
						return -EINVAL;
				}
			}

		case SIOCSPC300PATTERNTEST:
			/* Turn the pattern test on/off and show the errors counter */
			{
				struct pc300patterntst pc300patrntst;

				/* TE boards only */
				if (card->hw.type != PC300_TE)
					return -EINVAL;

				if (card->hw.cpld_id < 0x02) {
					/* CPLD_ID < 0x02 doesn't support pattern test */
					return -EINVAL;
				}

				if (!arg || 
					copy_from_user(&pc300patrntst,arg,sizeof(pc300patterntst_t)))
						return -EINVAL;
				if (pc300patrntst.patrntst_on == 2) {
					if (chan->falc.prbs == 0) {
						falc_pattern_test(card, ch, 1);
					}
					pc300patrntst.num_errors =
						falc_pattern_test_error(card, ch);
					if (copy_to_user(arg, &pc300patrntst,
							 sizeof(pc300patterntst_t)))
							return -EINVAL;
				} else {
					falc_pattern_test(card, ch, pc300patrntst.patrntst_on);
				}
				return 0;
			}

		case SIOCWANDEV:
			switch (ifr->ifr_settings.type) {
				case IF_GET_IFACE:
				{
					const size_t size = sizeof(sync_serial_settings);
					ifr->ifr_settings.type = conf->media;
					if (ifr->ifr_settings.size < size) {
						/* data size wanted */
						ifr->ifr_settings.size = size;
						return -ENOBUFS;
					}
	
					if (copy_to_user(settings->ifs_ifsu.sync,
							 &conf->phys_settings, size)) {
						return -EFAULT;
					}
					return 0;
				}

				case IF_IFACE_V35:
				case IF_IFACE_V24:
				case IF_IFACE_X21:
				{
					const size_t size = sizeof(sync_serial_settings);

					if (!capable(CAP_NET_ADMIN)) {
						return -EPERM;
					}
					/* incorrect data len? */
					if (ifr->ifr_settings.size != size) {
						return -ENOBUFS;
					}

					if (copy_from_user(&conf->phys_settings, 
							   settings->ifs_ifsu.sync, size)) {
						return -EFAULT;
					}

					if (conf->phys_settings.loopback) {
						cpc_writeb(card->hw.scabase + M_REG(MD2, ch),
							cpc_readb(card->hw.scabase + M_REG(MD2, ch)) | 
							MD2_LOOP_MIR);
					}
					conf->media = ifr->ifr_settings.type;
					return 0;
				}

				case IF_IFACE_T1:
				case IF_IFACE_E1:
				{
					const size_t te_size = sizeof(te1_settings);
					const size_t size = sizeof(sync_serial_settings);

					if (!capable(CAP_NET_ADMIN)) {
						return -EPERM;
					}

					/* incorrect data len? */
					if (ifr->ifr_settings.size != te_size) {
						return -ENOBUFS;
					}

					if (copy_from_user(&conf->phys_settings, 
							   settings->ifs_ifsu.te1, size)) {
						return -EFAULT;
					}/* Ignoring HDLC slot_map for a while */
					
					if (conf->phys_settings.loopback) {
						cpc_writeb(card->hw.scabase + M_REG(MD2, ch),
							cpc_readb(card->hw.scabase + M_REG(MD2, ch)) | 
							MD2_LOOP_MIR);
					}
					conf->media = ifr->ifr_settings.type;
					return 0;
				}
				default:
					return hdlc_ioctl(dev, ifr, cmd);
			}

		default:
			return hdlc_ioctl(dev, ifr, cmd);
	}
}

static int clock_rate_calc(u32 rate, u32 clock, int *br_io)
{
	int br, tc;
	int br_pwr, error;

	*br_io = 0;

	if (rate == 0)
		return 0;

	for (br = 0, br_pwr = 1; br <= 9; br++, br_pwr <<= 1) {
		if ((tc = clock / br_pwr / rate) <= 0xff) {
			*br_io = br;
			break;
		}
	}

	if (tc <= 0xff) {
		error = ((rate - (clock / br_pwr / rate)) / rate) * 1000;
		/* Errors bigger than +/- 1% won't be tolerated */
		if (error < -10 || error > 10)
			return -1;
		else
			return tc;
	} else {
		return -1;
	}
}

static int ch_config(pc300dev_t * d)
{
	pc300ch_t *chan = (pc300ch_t *) d->chan;
	pc300chconf_t *conf = (pc300chconf_t *) & chan->conf;
	pc300_t *card = (pc300_t *) chan->card;
	void __iomem *scabase = card->hw.scabase;
	void __iomem *plxbase = card->hw.plxbase;
	int ch = chan->channel;
	u32 clkrate = chan->conf.phys_settings.clock_rate;
	u32 clktype = chan->conf.phys_settings.clock_type;
	u16 encoding = chan->conf.proto_settings.encoding;
	u16 parity = chan->conf.proto_settings.parity;
	u8 md0, md2;

	/* Reset the channel */
	cpc_writeb(scabase + M_REG(CMD, ch), CMD_CH_RST);

	/* Configure the SCA registers */
	switch (parity) {
		case PARITY_NONE:
			md0 = MD0_BIT_SYNC;
			break;
		case PARITY_CRC16_PR0:
			md0 = MD0_CRC16_0|MD0_CRCC0|MD0_BIT_SYNC;
			break;
		case PARITY_CRC16_PR1:
			md0 = MD0_CRC16_1|MD0_CRCC0|MD0_BIT_SYNC;
			break;
		case PARITY_CRC32_PR1_CCITT:
			md0 = MD0_CRC32|MD0_CRCC0|MD0_BIT_SYNC;
			break;
		case PARITY_CRC16_PR1_CCITT:
		default:
			md0 = MD0_CRC_CCITT|MD0_CRCC0|MD0_BIT_SYNC;
			break;
	}
	switch (encoding) {
		case ENCODING_NRZI:
			md2 = MD2_F_DUPLEX|MD2_ADPLL_X8|MD2_NRZI;
			break;
		case ENCODING_FM_MARK:	/* FM1 */
			md2 = MD2_F_DUPLEX|MD2_ADPLL_X8|MD2_FM|MD2_FM1;
			break;
		case ENCODING_FM_SPACE:	/* FM0 */
			md2 = MD2_F_DUPLEX|MD2_ADPLL_X8|MD2_FM|MD2_FM0;
			break;
		case ENCODING_MANCHESTER: /* It's not working... */
			md2 = MD2_F_DUPLEX|MD2_ADPLL_X8|MD2_FM|MD2_MANCH;
			break;
		case ENCODING_NRZ:
		default:
			md2 = MD2_F_DUPLEX|MD2_ADPLL_X8|MD2_NRZ;
			break;
	}
	cpc_writeb(scabase + M_REG(MD0, ch), md0);
	cpc_writeb(scabase + M_REG(MD1, ch), 0);
	cpc_writeb(scabase + M_REG(MD2, ch), md2);
 	cpc_writeb(scabase + M_REG(IDL, ch), 0x7e);
	cpc_writeb(scabase + M_REG(CTL, ch), CTL_URSKP | CTL_IDLC);

	/* Configure HW media */
	switch (card->hw.type) {
		case PC300_RSV:
			if (conf->media == IF_IFACE_V35) {
				cpc_writel((plxbase + card->hw.gpioc_reg),
					   cpc_readl(plxbase + card->hw.gpioc_reg) | PC300_CHMEDIA_MASK(ch));
			} else {
				cpc_writel((plxbase + card->hw.gpioc_reg),
					   cpc_readl(plxbase + card->hw.gpioc_reg) & ~PC300_CHMEDIA_MASK(ch));
			}
			break;

		case PC300_X21:
			break;

		case PC300_TE:
			te_config(card, ch);
			break;
	}

	switch (card->hw.type) {
		case PC300_RSV:
		case PC300_X21:
			if (clktype == CLOCK_INT || clktype == CLOCK_TXINT) {
				int tmc, br;

				/* Calculate the clkrate parameters */
				tmc = clock_rate_calc(clkrate, card->hw.clock, &br);
				if (tmc < 0)
					return -EIO;
				cpc_writeb(scabase + M_REG(TMCT, ch), tmc);
				cpc_writeb(scabase + M_REG(TXS, ch),
					   (TXS_DTRXC | TXS_IBRG | br));
				if (clktype == CLOCK_INT) {
					cpc_writeb(scabase + M_REG(TMCR, ch), tmc);
					cpc_writeb(scabase + M_REG(RXS, ch), 
						   (RXS_IBRG | br));
				} else {
					cpc_writeb(scabase + M_REG(TMCR, ch), 1);
					cpc_writeb(scabase + M_REG(RXS, ch), 0);
				}
	    			if (card->hw.type == PC300_X21) {
					cpc_writeb(scabase + M_REG(GPO, ch), 1);
					cpc_writeb(scabase + M_REG(EXS, ch), EXS_TES1 | EXS_RES1);
				} else {
					cpc_writeb(scabase + M_REG(EXS, ch), EXS_TES1);
				}
			} else {
				cpc_writeb(scabase + M_REG(TMCT, ch), 1);
				if (clktype == CLOCK_EXT) {
					cpc_writeb(scabase + M_REG(TXS, ch), 
						   TXS_DTRXC);
				} else {
					cpc_writeb(scabase + M_REG(TXS, ch), 
						   TXS_DTRXC|TXS_RCLK);
				}
	    			cpc_writeb(scabase + M_REG(TMCR, ch), 1);
				cpc_writeb(scabase + M_REG(RXS, ch), 0);
				if (card->hw.type == PC300_X21) {
					cpc_writeb(scabase + M_REG(GPO, ch), 0);
					cpc_writeb(scabase + M_REG(EXS, ch), EXS_TES1 | EXS_RES1);
				} else {
					cpc_writeb(scabase + M_REG(EXS, ch), EXS_TES1);
				}
			}
			break;

		case PC300_TE:
			/* SCA always receives clock from the FALC chip */
			cpc_writeb(scabase + M_REG(TMCT, ch), 1);
			cpc_writeb(scabase + M_REG(TXS, ch), 0);
			cpc_writeb(scabase + M_REG(TMCR, ch), 1);
			cpc_writeb(scabase + M_REG(RXS, ch), 0);
			cpc_writeb(scabase + M_REG(EXS, ch), 0);
			break;
	}

	/* Enable Interrupts */
	cpc_writel(scabase + IER0,
		   cpc_readl(scabase + IER0) |
		   IR0_M(IR0_RXINTA, ch) |
		   IR0_DRX(IR0_EFT | IR0_DMIA | IR0_DMIB, ch) |
		   IR0_DTX(IR0_EFT | IR0_DMIA | IR0_DMIB, ch));
	cpc_writeb(scabase + M_REG(IE0, ch),
		   cpc_readl(scabase + M_REG(IE0, ch)) | IE0_RXINTA);
	cpc_writeb(scabase + M_REG(IE1, ch),
		   cpc_readl(scabase + M_REG(IE1, ch)) | IE1_CDCD);

	return 0;
}

static int rx_config(pc300dev_t * d)
{
	pc300ch_t *chan = (pc300ch_t *) d->chan;
	pc300_t *card = (pc300_t *) chan->card;
	void __iomem *scabase = card->hw.scabase;
	int ch = chan->channel;

	cpc_writeb(scabase + DSR_RX(ch), 0);

	/* General RX settings */
	cpc_writeb(scabase + M_REG(RRC, ch), 0);
	cpc_writeb(scabase + M_REG(RNR, ch), 16);

	/* Enable reception */
	cpc_writeb(scabase + M_REG(CMD, ch), CMD_RX_CRC_INIT);
	cpc_writeb(scabase + M_REG(CMD, ch), CMD_RX_ENA);

	/* Initialize DMA stuff */
	chan->rx_first_bd = 0;
	chan->rx_last_bd = N_DMA_RX_BUF - 1;
	rx_dma_buf_init(card, ch);
	cpc_writeb(scabase + DCR_RX(ch), DCR_FCT_CLR);
	cpc_writeb(scabase + DMR_RX(ch), (DMR_TMOD | DMR_NF));
	cpc_writeb(scabase + DIR_RX(ch), (DIR_EOM | DIR_BOF));

	/* Start DMA */
	rx_dma_start(card, ch);

	return 0;
}

static int tx_config(pc300dev_t * d)
{
	pc300ch_t *chan = (pc300ch_t *) d->chan;
	pc300_t *card = (pc300_t *) chan->card;
	void __iomem *scabase = card->hw.scabase;
	int ch = chan->channel;

	cpc_writeb(scabase + DSR_TX(ch), 0);

	/* General TX settings */
	cpc_writeb(scabase + M_REG(TRC0, ch), 0);
	cpc_writeb(scabase + M_REG(TFS, ch), 32);
	cpc_writeb(scabase + M_REG(TNR0, ch), 20);
	cpc_writeb(scabase + M_REG(TNR1, ch), 48);
	cpc_writeb(scabase + M_REG(TCR, ch), 8);

	/* Enable transmission */
	cpc_writeb(scabase + M_REG(CMD, ch), CMD_TX_CRC_INIT);

	/* Initialize DMA stuff */
	chan->tx_first_bd = 0;
	chan->tx_next_bd = 0;
	tx_dma_buf_init(card, ch);
	cpc_writeb(scabase + DCR_TX(ch), DCR_FCT_CLR);
	cpc_writeb(scabase + DMR_TX(ch), (DMR_TMOD | DMR_NF));
	cpc_writeb(scabase + DIR_TX(ch), (DIR_EOM | DIR_BOF | DIR_UDRF));
	cpc_writel(scabase + DTX_REG(CDAL, ch), TX_BD_ADDR(ch, chan->tx_first_bd));
	cpc_writel(scabase + DTX_REG(EDAL, ch), TX_BD_ADDR(ch, chan->tx_next_bd));

	return 0;
}

static int cpc_attach(struct net_device *dev, unsigned short encoding,
		      unsigned short parity)
{
	pc300dev_t *d = (pc300dev_t *)dev_to_hdlc(dev)->priv;
	pc300ch_t *chan = (pc300ch_t *)d->chan;
	pc300_t *card = (pc300_t *)chan->card;
	pc300chconf_t *conf = (pc300chconf_t *)&chan->conf;

	if (card->hw.type == PC300_TE) {
		if (encoding != ENCODING_NRZ && encoding != ENCODING_NRZI) {
			return -EINVAL;
		}
	} else {
		if (encoding != ENCODING_NRZ && encoding != ENCODING_NRZI &&
		    encoding != ENCODING_FM_MARK && encoding != ENCODING_FM_SPACE) {
			/* Driver doesn't support ENCODING_MANCHESTER yet */
			return -EINVAL;
		}
	}

	if (parity != PARITY_NONE && parity != PARITY_CRC16_PR0 &&
	    parity != PARITY_CRC16_PR1 && parity != PARITY_CRC32_PR1_CCITT &&
	    parity != PARITY_CRC16_PR1_CCITT) {
		return -EINVAL;
	}

	conf->proto_settings.encoding = encoding;
	conf->proto_settings.parity = parity;
	return 0;
}

static int cpc_opench(pc300dev_t * d)
{
	pc300ch_t *chan = (pc300ch_t *) d->chan;
	pc300_t *card = (pc300_t *) chan->card;
	int ch = chan->channel, rc;
	void __iomem *scabase = card->hw.scabase;

	rc = ch_config(d);
	if (rc)
		return rc;

	rx_config(d);

	tx_config(d);

	/* Assert RTS and DTR */
	cpc_writeb(scabase + M_REG(CTL, ch),
		   cpc_readb(scabase + M_REG(CTL, ch)) & ~(CTL_RTS | CTL_DTR));

	return 0;
}

static void cpc_closech(pc300dev_t * d)
{
	pc300ch_t *chan = (pc300ch_t *) d->chan;
	pc300_t *card = (pc300_t *) chan->card;
	falc_t *pfalc = (falc_t *) & chan->falc;
	int ch = chan->channel;

	cpc_writeb(card->hw.scabase + M_REG(CMD, ch), CMD_CH_RST);
	rx_dma_stop(card, ch);
	tx_dma_stop(card, ch);

	if (card->hw.type == PC300_TE) {
		memset(pfalc, 0, sizeof(falc_t));
		cpc_writeb(card->hw.falcbase + card->hw.cpld_reg2,
			   cpc_readb(card->hw.falcbase + card->hw.cpld_reg2) &
			   ~((CPLD_REG2_FALC_TX_CLK | CPLD_REG2_FALC_RX_CLK |
			      CPLD_REG2_FALC_LED2) << (2 * ch)));
		/* Reset the FALC chip */
		cpc_writeb(card->hw.falcbase + card->hw.cpld_reg1,
			   cpc_readb(card->hw.falcbase + card->hw.cpld_reg1) |
			   (CPLD_REG1_FALC_RESET << (2 * ch)));
		udelay(10000);
		cpc_writeb(card->hw.falcbase + card->hw.cpld_reg1,
			   cpc_readb(card->hw.falcbase + card->hw.cpld_reg1) &
			   ~(CPLD_REG1_FALC_RESET << (2 * ch)));
	}
}

int cpc_open(struct net_device *dev)
{
	pc300dev_t *d = (pc300dev_t *) dev_to_hdlc(dev)->priv;
	struct ifreq ifr;
	int result;

#ifdef	PC300_DEBUG_OTHER
	printk("pc300: cpc_open");
#endif

	result = hdlc_open(dev);

	if (result)
		return result;

	sprintf(ifr.ifr_name, "%s", dev->name);
	result = cpc_opench(d);
	if (result)
		goto err_out;

	netif_start_queue(dev);
	return 0;

err_out:
	hdlc_close(dev);
	return result;
}

static int cpc_close(struct net_device *dev)
{
	pc300dev_t *d = (pc300dev_t *) dev_to_hdlc(dev)->priv;
	pc300ch_t *chan = (pc300ch_t *) d->chan;
	pc300_t *card = (pc300_t *) chan->card;
	unsigned long flags;

#ifdef	PC300_DEBUG_OTHER
	printk("pc300: cpc_close");
#endif

	netif_stop_queue(dev);

	CPC_LOCK(card, flags);
	cpc_closech(d);
	CPC_UNLOCK(card, flags);

	hdlc_close(dev);

#ifdef CONFIG_PC300_MLPPP
	if (chan->conf.proto == PC300_PROTO_MLPPP) {
		cpc_tty_unregister_service(d);
		chan->conf.proto = 0xffff;
	}
#endif

	return 0;
}

static u32 detect_ram(pc300_t * card)
{
	u32 i;
	u8 data;
	void __iomem *rambase = card->hw.rambase;

	card->hw.ramsize = PC300_RAMSIZE;
	/* Let's find out how much RAM is present on this board */
	for (i = 0; i < card->hw.ramsize; i++) {
		data = (u8)(i & 0xff);
		cpc_writeb(rambase + i, data);
		if (cpc_readb(rambase + i) != data) {
			break;
		}
	}
	return i;
}

static void plx_init(pc300_t * card)
{
	struct RUNTIME_9050 __iomem *plx_ctl = card->hw.plxbase;

	/* Reset PLX */
	cpc_writel(&plx_ctl->init_ctrl,
		   cpc_readl(&plx_ctl->init_ctrl) | 0x40000000);
	udelay(10000L);
	cpc_writel(&plx_ctl->init_ctrl,
		   cpc_readl(&plx_ctl->init_ctrl) & ~0x40000000);

	/* Reload Config. Registers from EEPROM */
	cpc_writel(&plx_ctl->init_ctrl,
		   cpc_readl(&plx_ctl->init_ctrl) | 0x20000000);
	udelay(10000L);
	cpc_writel(&plx_ctl->init_ctrl,
		   cpc_readl(&plx_ctl->init_ctrl) & ~0x20000000);

}

static inline void show_version(void)
{
	char *rcsvers, *rcsdate, *tmp;

	rcsvers = strchr(rcsid, ' ');
	rcsvers++;
	tmp = strchr(rcsvers, ' ');
	*tmp++ = '\0';
	rcsdate = strchr(tmp, ' ');
	rcsdate++;
	tmp = strrchr(rcsdate, ' ');
	*tmp = '\0';
<<<<<<< HEAD
	printk(KERN_INFO "Cyclades-PC300 driver %s %s\n", rcsvers, rcsdate);
=======
	pr_info("Cyclades-PC300 driver %s %s\n", rcsvers, rcsdate);
>>>>>>> b55ebc27
}				/* show_version */

static const struct net_device_ops cpc_netdev_ops = {
	.ndo_open		= cpc_open,
	.ndo_stop		= cpc_close,
	.ndo_tx_timeout		= cpc_tx_timeout,
	.ndo_set_mac_address	= NULL,
	.ndo_change_mtu		= cpc_change_mtu,
	.ndo_do_ioctl		= cpc_ioctl,
	.ndo_validate_addr	= eth_validate_addr,
};

static void cpc_init_card(pc300_t * card)
{
	int i, devcount = 0;
	static int board_nbr = 1;

	/* Enable interrupts on the PCI bridge */
	plx_init(card);
	cpc_writew(card->hw.plxbase + card->hw.intctl_reg,
		   cpc_readw(card->hw.plxbase + card->hw.intctl_reg) | 0x0040);

#ifdef USE_PCI_CLOCK
	/* Set board clock to PCI clock */
	cpc_writel(card->hw.plxbase + card->hw.gpioc_reg,
		   cpc_readl(card->hw.plxbase + card->hw.gpioc_reg) | 0x00000004UL);
	card->hw.clock = PC300_PCI_CLOCK;
#else
	/* Set board clock to internal oscillator clock */
	cpc_writel(card->hw.plxbase + card->hw.gpioc_reg,
		   cpc_readl(card->hw.plxbase + card->hw.gpioc_reg) & ~0x00000004UL);
	card->hw.clock = PC300_OSC_CLOCK;
#endif

	/* Detect actual on-board RAM size */
	card->hw.ramsize = detect_ram(card);

	/* Set Global SCA-II registers */
	cpc_writeb(card->hw.scabase + PCR, PCR_PR2);
	cpc_writeb(card->hw.scabase + BTCR, 0x10);
	cpc_writeb(card->hw.scabase + WCRL, 0);
	cpc_writeb(card->hw.scabase + DMER, 0x80);

	if (card->hw.type == PC300_TE) {
		u8 reg1;

		/* Check CPLD version */
		reg1 = cpc_readb(card->hw.falcbase + CPLD_REG1);
		cpc_writeb(card->hw.falcbase + CPLD_REG1, (reg1 + 0x5a));
		if (cpc_readb(card->hw.falcbase + CPLD_REG1) == reg1) {
			/* New CPLD */
			card->hw.cpld_id = cpc_readb(card->hw.falcbase + CPLD_ID_REG);
			card->hw.cpld_reg1 = CPLD_V2_REG1;
			card->hw.cpld_reg2 = CPLD_V2_REG2;
		} else {
			/* old CPLD */
			card->hw.cpld_id = 0;
			card->hw.cpld_reg1 = CPLD_REG1;
			card->hw.cpld_reg2 = CPLD_REG2;
			cpc_writeb(card->hw.falcbase + CPLD_REG1, reg1);
		}

		/* Enable the board's global clock */
		cpc_writeb(card->hw.falcbase + card->hw.cpld_reg1,
			   cpc_readb(card->hw.falcbase + card->hw.cpld_reg1) |
			   CPLD_REG1_GLOBAL_CLK);

	}

	for (i = 0; i < card->hw.nchan; i++) {
		pc300ch_t *chan = &card->chan[i];
		pc300dev_t *d = &chan->d;
		hdlc_device *hdlc;
		struct net_device *dev;

		chan->card = card;
		chan->channel = i;
		chan->conf.phys_settings.clock_rate = 0;
		chan->conf.phys_settings.clock_type = CLOCK_EXT;
		chan->conf.proto_settings.encoding = ENCODING_NRZ;
		chan->conf.proto_settings.parity = PARITY_CRC16_PR1_CCITT;
		switch (card->hw.type) {
			case PC300_TE:
				chan->conf.media = IF_IFACE_T1;
				chan->conf.lcode = PC300_LC_B8ZS;
				chan->conf.fr_mode = PC300_FR_ESF;
				chan->conf.lbo = PC300_LBO_0_DB;
				chan->conf.rx_sens = PC300_RX_SENS_SH;
				chan->conf.tslot_bitmap = 0xffffffffUL;
				break;

			case PC300_X21:
				chan->conf.media = IF_IFACE_X21;
				break;

			case PC300_RSV:
			default:
				chan->conf.media = IF_IFACE_V35;
				break;
		}
		chan->conf.proto = IF_PROTO_PPP;
		chan->tx_first_bd = 0;
		chan->tx_next_bd = 0;
		chan->rx_first_bd = 0;
		chan->rx_last_bd = N_DMA_RX_BUF - 1;
		chan->nfree_tx_bd = N_DMA_TX_BUF;

		d->chan = chan;
		d->trace_on = 0;
		d->line_on = 0;
		d->line_off = 0;

		dev = alloc_hdlcdev(d);
		if (dev == NULL)
			continue;

		hdlc = dev_to_hdlc(dev);
		hdlc->xmit = cpc_queue_xmit;
		hdlc->attach = cpc_attach;
		d->dev = dev;
		dev->mem_start = card->hw.ramphys;
		dev->mem_end = card->hw.ramphys + card->hw.ramsize - 1;
		dev->irq = card->hw.irq;
		dev->tx_queue_len = PC300_TX_QUEUE_LEN;
		dev->mtu = PC300_DEF_MTU;

		dev->netdev_ops = &cpc_netdev_ops;
		dev->watchdog_timeo = PC300_TX_TIMEOUT;

		if (register_hdlc_device(dev) == 0) {
			printk("%s: Cyclades-PC300/", dev->name);
			switch (card->hw.type) {
				case PC300_TE:
					if (card->hw.bus == PC300_PMC) {
						printk("TE-M");
					} else {
						printk("TE  ");
					}
					break;

				case PC300_X21:
					printk("X21 ");
					break;

				case PC300_RSV:
				default:
					printk("RSV ");
					break;
			}
			printk (" #%d, %dKB of RAM at 0x%08x, IRQ%d, channel %d.\n",
				 board_nbr, card->hw.ramsize / 1024,
				 card->hw.ramphys, card->hw.irq, i + 1);
			devcount++;
		} else {
			printk ("Dev%d on card(0x%08x): unable to allocate i/f name.\n",
				 i + 1, card->hw.ramphys);
			free_netdev(dev);
			continue;
		}
	}
	spin_lock_init(&card->card_lock);

	board_nbr++;
}

static int __devinit
cpc_init_one(struct pci_dev *pdev, const struct pci_device_id *ent)
{
	static int first_time = 1;
	int err, eeprom_outdated = 0;
	u16 device_id;
	pc300_t *card;

	if (first_time) {
		first_time = 0;
		show_version();
#ifdef CONFIG_PC300_MLPPP
		cpc_tty_reset_var();
#endif
	}

	if ((err = pci_enable_device(pdev)) < 0)
		return err;

	card = kzalloc(sizeof(pc300_t), GFP_KERNEL);
	if (card == NULL) {
		printk("PC300 found at RAM 0x%016llx, "
		       "but could not allocate card structure.\n",
		       (unsigned long long)pci_resource_start(pdev, 3));
		err = -ENOMEM;
		goto err_disable_dev;
	}

	err = -ENODEV;

	/* read PCI configuration area */
	device_id = ent->device;
	card->hw.irq = pdev->irq;
	card->hw.iophys = pci_resource_start(pdev, 1);
	card->hw.iosize = pci_resource_len(pdev, 1);
	card->hw.scaphys = pci_resource_start(pdev, 2);
	card->hw.scasize = pci_resource_len(pdev, 2);
	card->hw.ramphys = pci_resource_start(pdev, 3);
	card->hw.alloc_ramsize = pci_resource_len(pdev, 3);
	card->hw.falcphys = pci_resource_start(pdev, 4);
	card->hw.falcsize = pci_resource_len(pdev, 4);
	card->hw.plxphys = pci_resource_start(pdev, 5);
	card->hw.plxsize = pci_resource_len(pdev, 5);

	switch (device_id) {
		case PCI_DEVICE_ID_PC300_RX_1:
		case PCI_DEVICE_ID_PC300_TE_1:
		case PCI_DEVICE_ID_PC300_TE_M_1:
			card->hw.nchan = 1;
			break;

		case PCI_DEVICE_ID_PC300_RX_2:
		case PCI_DEVICE_ID_PC300_TE_2:
		case PCI_DEVICE_ID_PC300_TE_M_2:
		default:
			card->hw.nchan = PC300_MAXCHAN;
			break;
	}
#ifdef PC300_DEBUG_PCI
	printk("cpc (bus=0x0%x,pci_id=0x%x,", pdev->bus->number, pdev->devfn);
	printk("rev_id=%d) IRQ%d\n", pdev->revision, card->hw.irq);
	printk("cpc:found  ramaddr=0x%08lx plxaddr=0x%08lx "
	       "ctladdr=0x%08lx falcaddr=0x%08lx\n",
	       card->hw.ramphys, card->hw.plxphys, card->hw.scaphys,
	       card->hw.falcphys);
#endif
	/* Although we don't use this I/O region, we should
	 * request it from the kernel anyway, to avoid problems
	 * with other drivers accessing it. */
	if (!request_region(card->hw.iophys, card->hw.iosize, "PLX Registers")) {
		/* In case we can't allocate it, warn user */
		printk("WARNING: couldn't allocate I/O region for PC300 board "
		       "at 0x%08x!\n", card->hw.ramphys);
	}

	if (card->hw.plxphys) {
		pci_write_config_dword(pdev, PCI_BASE_ADDRESS_0, card->hw.plxphys);
	} else {
		eeprom_outdated = 1;
		card->hw.plxphys = pci_resource_start(pdev, 0);
		card->hw.plxsize = pci_resource_len(pdev, 0);
	}

	if (!request_mem_region(card->hw.plxphys, card->hw.plxsize,
				"PLX Registers")) {
		printk("PC300 found at RAM 0x%08x, "
		       "but could not allocate PLX mem region.\n",
		       card->hw.ramphys);
		goto err_release_io;
	}
	if (!request_mem_region(card->hw.ramphys, card->hw.alloc_ramsize,
				"On-board RAM")) {
		printk("PC300 found at RAM 0x%08x, "
		       "but could not allocate RAM mem region.\n",
		       card->hw.ramphys);
		goto err_release_plx;
	}
	if (!request_mem_region(card->hw.scaphys, card->hw.scasize,
				"SCA-II Registers")) {
		printk("PC300 found at RAM 0x%08x, "
		       "but could not allocate SCA mem region.\n",
		       card->hw.ramphys);
		goto err_release_ram;
	}

	card->hw.plxbase = ioremap(card->hw.plxphys, card->hw.plxsize);
	card->hw.rambase = ioremap(card->hw.ramphys, card->hw.alloc_ramsize);
	card->hw.scabase = ioremap(card->hw.scaphys, card->hw.scasize);
	switch (device_id) {
		case PCI_DEVICE_ID_PC300_TE_1:
		case PCI_DEVICE_ID_PC300_TE_2:
		case PCI_DEVICE_ID_PC300_TE_M_1:
		case PCI_DEVICE_ID_PC300_TE_M_2:
			request_mem_region(card->hw.falcphys, card->hw.falcsize,
					   "FALC Registers");
			card->hw.falcbase = ioremap(card->hw.falcphys, card->hw.falcsize);
			break;

		case PCI_DEVICE_ID_PC300_RX_1:
		case PCI_DEVICE_ID_PC300_RX_2:
		default:
			card->hw.falcbase = NULL;
			break;
	}

#ifdef PC300_DEBUG_PCI
	printk("cpc: relocate ramaddr=0x%08lx plxaddr=0x%08lx "
	       "ctladdr=0x%08lx falcaddr=0x%08lx\n",
	       card->hw.rambase, card->hw.plxbase, card->hw.scabase,
	       card->hw.falcbase);
#endif

	/* Set PCI drv pointer to the card structure */
	pci_set_drvdata(pdev, card);

	/* Set board type */
	switch (device_id) {
		case PCI_DEVICE_ID_PC300_TE_1:
		case PCI_DEVICE_ID_PC300_TE_2:
		case PCI_DEVICE_ID_PC300_TE_M_1:
		case PCI_DEVICE_ID_PC300_TE_M_2:
			card->hw.type = PC300_TE;

			if ((device_id == PCI_DEVICE_ID_PC300_TE_M_1) ||
			    (device_id == PCI_DEVICE_ID_PC300_TE_M_2)) {
				card->hw.bus = PC300_PMC;
				/* Set PLX register offsets */
				card->hw.gpioc_reg = 0x54;
				card->hw.intctl_reg = 0x4c;
			} else {
				card->hw.bus = PC300_PCI;
				/* Set PLX register offsets */
				card->hw.gpioc_reg = 0x50;
				card->hw.intctl_reg = 0x4c;
			}
			break;

		case PCI_DEVICE_ID_PC300_RX_1:
		case PCI_DEVICE_ID_PC300_RX_2:
		default:
			card->hw.bus = PC300_PCI;
			/* Set PLX register offsets */
			card->hw.gpioc_reg = 0x50;
			card->hw.intctl_reg = 0x4c;

			if ((cpc_readl(card->hw.plxbase + card->hw.gpioc_reg) & PC300_CTYPE_MASK)) {
				card->hw.type = PC300_X21;
			} else {
				card->hw.type = PC300_RSV;
			}
			break;
	}

	/* Allocate IRQ */
	if (request_irq(card->hw.irq, cpc_intr, IRQF_SHARED, "Cyclades-PC300", card)) {
		printk ("PC300 found at RAM 0x%08x, but could not allocate IRQ%d.\n",
			 card->hw.ramphys, card->hw.irq);
		goto err_io_unmap;
	}

	cpc_init_card(card);

	if (eeprom_outdated)
		printk("WARNING: PC300 with outdated EEPROM.\n");
	return 0;

err_io_unmap:
	iounmap(card->hw.plxbase);
	iounmap(card->hw.scabase);
	iounmap(card->hw.rambase);
	if (card->hw.type == PC300_TE) {
		iounmap(card->hw.falcbase);
		release_mem_region(card->hw.falcphys, card->hw.falcsize);
	}
	release_mem_region(card->hw.scaphys, card->hw.scasize);
err_release_ram:
	release_mem_region(card->hw.ramphys, card->hw.alloc_ramsize);
err_release_plx:
	release_mem_region(card->hw.plxphys, card->hw.plxsize);
err_release_io:
	release_region(card->hw.iophys, card->hw.iosize);
	kfree(card);
err_disable_dev:
	pci_disable_device(pdev);
	return err;
}

static void __devexit cpc_remove_one(struct pci_dev *pdev)
{
	pc300_t *card = pci_get_drvdata(pdev);

	if (card->hw.rambase) {
		int i;

		/* Disable interrupts on the PCI bridge */
		cpc_writew(card->hw.plxbase + card->hw.intctl_reg,
			   cpc_readw(card->hw.plxbase + card->hw.intctl_reg) & ~(0x0040));

		for (i = 0; i < card->hw.nchan; i++) {
			unregister_hdlc_device(card->chan[i].d.dev);
		}
		iounmap(card->hw.plxbase);
		iounmap(card->hw.scabase);
		iounmap(card->hw.rambase);
		release_mem_region(card->hw.plxphys, card->hw.plxsize);
		release_mem_region(card->hw.ramphys, card->hw.alloc_ramsize);
		release_mem_region(card->hw.scaphys, card->hw.scasize);
		release_region(card->hw.iophys, card->hw.iosize);
		if (card->hw.type == PC300_TE) {
			iounmap(card->hw.falcbase);
			release_mem_region(card->hw.falcphys, card->hw.falcsize);
		}
		for (i = 0; i < card->hw.nchan; i++)
			if (card->chan[i].d.dev)
				free_netdev(card->chan[i].d.dev);
		if (card->hw.irq)
			free_irq(card->hw.irq, card);
		kfree(card);
		pci_disable_device(pdev);
	}
}

static struct pci_driver cpc_driver = {
	.name           = "pc300",
	.id_table       = cpc_pci_dev_id,
	.probe          = cpc_init_one,
	.remove         = __devexit_p(cpc_remove_one),
};

static int __init cpc_init(void)
{
	return pci_register_driver(&cpc_driver);
}

static void __exit cpc_cleanup_module(void)
{
	pci_unregister_driver(&cpc_driver);
}

module_init(cpc_init);
module_exit(cpc_cleanup_module);

MODULE_DESCRIPTION("Cyclades-PC300 cards driver");
MODULE_AUTHOR(  "Author: Ivan Passos <ivan@cyclades.com>\r\n"
                "Maintainer: PC300 Maintainer <pc300@cyclades.com");
MODULE_LICENSE("GPL");
<|MERGE_RESOLUTION|>--- conflicted
+++ resolved
@@ -3244,11 +3244,7 @@
 	rcsdate++;
 	tmp = strrchr(rcsdate, ' ');
 	*tmp = '\0';
-<<<<<<< HEAD
-	printk(KERN_INFO "Cyclades-PC300 driver %s %s\n", rcsvers, rcsdate);
-=======
 	pr_info("Cyclades-PC300 driver %s %s\n", rcsvers, rcsdate);
->>>>>>> b55ebc27
 }				/* show_version */
 
 static const struct net_device_ops cpc_netdev_ops = {
