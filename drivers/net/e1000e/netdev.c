/*******************************************************************************

  Intel PRO/1000 Linux driver
<<<<<<< HEAD
  Copyright(c) 1999 - 2010 Intel Corporation.
=======
  Copyright(c) 1999 - 2011 Intel Corporation.
>>>>>>> 3cbea436

  This program is free software; you can redistribute it and/or modify it
  under the terms and conditions of the GNU General Public License,
  version 2, as published by the Free Software Foundation.

  This program is distributed in the hope it will be useful, but WITHOUT
  ANY WARRANTY; without even the implied warranty of MERCHANTABILITY or
  FITNESS FOR A PARTICULAR PURPOSE.  See the GNU General Public License for
  more details.

  You should have received a copy of the GNU General Public License along with
  this program; if not, write to the Free Software Foundation, Inc.,
  51 Franklin St - Fifth Floor, Boston, MA 02110-1301 USA.

  The full GNU General Public License is included in this distribution in
  the file called "COPYING".

  Contact Information:
  Linux NICS <linux.nics@intel.com>
  e1000-devel Mailing List <e1000-devel@lists.sourceforge.net>
  Intel Corporation, 5200 N.E. Elam Young Parkway, Hillsboro, OR 97124-6497

*******************************************************************************/

#define pr_fmt(fmt) KBUILD_MODNAME ": " fmt

#include <linux/module.h>
#include <linux/types.h>
#include <linux/init.h>
#include <linux/pci.h>
#include <linux/vmalloc.h>
#include <linux/pagemap.h>
#include <linux/delay.h>
#include <linux/netdevice.h>
#include <linux/tcp.h>
#include <linux/ipv6.h>
#include <linux/slab.h>
#include <net/checksum.h>
#include <net/ip6_checksum.h>
#include <linux/mii.h>
#include <linux/ethtool.h>
#include <linux/if_vlan.h>
#include <linux/cpu.h>
#include <linux/smp.h>
#include <linux/pm_qos_params.h>
#include <linux/pm_runtime.h>
#include <linux/aer.h>

#include "e1000.h"

#define DRV_EXTRAVERSION "-k2"

<<<<<<< HEAD
#define DRV_VERSION "1.2.7" DRV_EXTRAVERSION
=======
#define DRV_VERSION "1.2.20" DRV_EXTRAVERSION
>>>>>>> 3cbea436
char e1000e_driver_name[] = "e1000e";
const char e1000e_driver_version[] = DRV_VERSION;

static const struct e1000_info *e1000_info_tbl[] = {
	[board_82571]		= &e1000_82571_info,
	[board_82572]		= &e1000_82572_info,
	[board_82573]		= &e1000_82573_info,
	[board_82574]		= &e1000_82574_info,
	[board_82583]		= &e1000_82583_info,
	[board_80003es2lan]	= &e1000_es2_info,
	[board_ich8lan]		= &e1000_ich8_info,
	[board_ich9lan]		= &e1000_ich9_info,
	[board_ich10lan]	= &e1000_ich10_info,
	[board_pchlan]		= &e1000_pch_info,
	[board_pch2lan]		= &e1000_pch2_info,
};

struct e1000_reg_info {
	u32 ofs;
	char *name;
};

<<<<<<< HEAD
#define E1000_RDFH	0x02410 /* Rx Data FIFO Head - RW */
#define E1000_RDFT	0x02418 /* Rx Data FIFO Tail - RW */
#define E1000_RDFHS	0x02420 /* Rx Data FIFO Head Saved - RW */
#define E1000_RDFTS	0x02428 /* Rx Data FIFO Tail Saved - RW */
#define E1000_RDFPC	0x02430 /* Rx Data FIFO Packet Count - RW */

#define E1000_TDFH	0x03410 /* Tx Data FIFO Head - RW */
#define E1000_TDFT	0x03418 /* Tx Data FIFO Tail - RW */
#define E1000_TDFHS	0x03420 /* Tx Data FIFO Head Saved - RW */
#define E1000_TDFTS	0x03428 /* Tx Data FIFO Tail Saved - RW */
#define E1000_TDFPC	0x03430 /* Tx Data FIFO Packet Count - RW */
=======
#define E1000_RDFH	0x02410	/* Rx Data FIFO Head - RW */
#define E1000_RDFT	0x02418	/* Rx Data FIFO Tail - RW */
#define E1000_RDFHS	0x02420	/* Rx Data FIFO Head Saved - RW */
#define E1000_RDFTS	0x02428	/* Rx Data FIFO Tail Saved - RW */
#define E1000_RDFPC	0x02430	/* Rx Data FIFO Packet Count - RW */

#define E1000_TDFH	0x03410	/* Tx Data FIFO Head - RW */
#define E1000_TDFT	0x03418	/* Tx Data FIFO Tail - RW */
#define E1000_TDFHS	0x03420	/* Tx Data FIFO Head Saved - RW */
#define E1000_TDFTS	0x03428	/* Tx Data FIFO Tail Saved - RW */
#define E1000_TDFPC	0x03430	/* Tx Data FIFO Packet Count - RW */
>>>>>>> 3cbea436

static const struct e1000_reg_info e1000_reg_info_tbl[] = {

	/* General Registers */
	{E1000_CTRL, "CTRL"},
	{E1000_STATUS, "STATUS"},
	{E1000_CTRL_EXT, "CTRL_EXT"},

	/* Interrupt Registers */
	{E1000_ICR, "ICR"},

<<<<<<< HEAD
	/* RX Registers */
=======
	/* Rx Registers */
>>>>>>> 3cbea436
	{E1000_RCTL, "RCTL"},
	{E1000_RDLEN, "RDLEN"},
	{E1000_RDH, "RDH"},
	{E1000_RDT, "RDT"},
	{E1000_RDTR, "RDTR"},
	{E1000_RXDCTL(0), "RXDCTL"},
	{E1000_ERT, "ERT"},
	{E1000_RDBAL, "RDBAL"},
	{E1000_RDBAH, "RDBAH"},
	{E1000_RDFH, "RDFH"},
	{E1000_RDFT, "RDFT"},
	{E1000_RDFHS, "RDFHS"},
	{E1000_RDFTS, "RDFTS"},
	{E1000_RDFPC, "RDFPC"},

<<<<<<< HEAD
	/* TX Registers */
=======
	/* Tx Registers */
>>>>>>> 3cbea436
	{E1000_TCTL, "TCTL"},
	{E1000_TDBAL, "TDBAL"},
	{E1000_TDBAH, "TDBAH"},
	{E1000_TDLEN, "TDLEN"},
	{E1000_TDH, "TDH"},
	{E1000_TDT, "TDT"},
	{E1000_TIDV, "TIDV"},
	{E1000_TXDCTL(0), "TXDCTL"},
	{E1000_TADV, "TADV"},
	{E1000_TARC(0), "TARC"},
	{E1000_TDFH, "TDFH"},
	{E1000_TDFT, "TDFT"},
	{E1000_TDFHS, "TDFHS"},
	{E1000_TDFTS, "TDFTS"},
	{E1000_TDFPC, "TDFPC"},

	/* List Terminator */
	{}
};

/*
 * e1000_regdump - register printout routine
 */
static void e1000_regdump(struct e1000_hw *hw, struct e1000_reg_info *reginfo)
{
	int n = 0;
	char rname[16];
	u32 regs[8];

	switch (reginfo->ofs) {
	case E1000_RXDCTL(0):
		for (n = 0; n < 2; n++)
			regs[n] = __er32(hw, E1000_RXDCTL(n));
		break;
	case E1000_TXDCTL(0):
		for (n = 0; n < 2; n++)
			regs[n] = __er32(hw, E1000_TXDCTL(n));
		break;
	case E1000_TARC(0):
		for (n = 0; n < 2; n++)
			regs[n] = __er32(hw, E1000_TARC(n));
		break;
	default:
		printk(KERN_INFO "%-15s %08x\n",
<<<<<<< HEAD
			reginfo->name, __er32(hw, reginfo->ofs));
=======
		       reginfo->name, __er32(hw, reginfo->ofs));
>>>>>>> 3cbea436
		return;
	}

	snprintf(rname, 16, "%s%s", reginfo->name, "[0-1]");
	printk(KERN_INFO "%-15s ", rname);
	for (n = 0; n < 2; n++)
		printk(KERN_CONT "%08x ", regs[n]);
	printk(KERN_CONT "\n");
}

<<<<<<< HEAD

/*
 * e1000e_dump - Print registers, tx-ring and rx-ring
=======
/*
 * e1000e_dump - Print registers, Tx-ring and Rx-ring
>>>>>>> 3cbea436
 */
static void e1000e_dump(struct e1000_adapter *adapter)
{
	struct net_device *netdev = adapter->netdev;
	struct e1000_hw *hw = &adapter->hw;
	struct e1000_reg_info *reginfo;
	struct e1000_ring *tx_ring = adapter->tx_ring;
	struct e1000_tx_desc *tx_desc;
<<<<<<< HEAD
	struct my_u0 { u64 a; u64 b; } *u0;
=======
	struct my_u0 {
		u64 a;
		u64 b;
	} *u0;
>>>>>>> 3cbea436
	struct e1000_buffer *buffer_info;
	struct e1000_ring *rx_ring = adapter->rx_ring;
	union e1000_rx_desc_packet_split *rx_desc_ps;
	struct e1000_rx_desc *rx_desc;
<<<<<<< HEAD
	struct my_u1 { u64 a; u64 b; u64 c; u64 d; } *u1;
=======
	struct my_u1 {
		u64 a;
		u64 b;
		u64 c;
		u64 d;
	} *u1;
>>>>>>> 3cbea436
	u32 staterr;
	int i = 0;

	if (!netif_msg_hw(adapter))
		return;

	/* Print netdevice Info */
	if (netdev) {
		dev_info(&adapter->pdev->dev, "Net device Info\n");
		printk(KERN_INFO "Device Name     state            "
<<<<<<< HEAD
			"trans_start      last_rx\n");
		printk(KERN_INFO "%-15s %016lX %016lX %016lX\n",
			netdev->name,
			netdev->state,
			netdev->trans_start,
			netdev->last_rx);
=======
		       "trans_start      last_rx\n");
		printk(KERN_INFO "%-15s %016lX %016lX %016lX\n",
		       netdev->name, netdev->state, netdev->trans_start,
		       netdev->last_rx);
>>>>>>> 3cbea436
	}

	/* Print Registers */
	dev_info(&adapter->pdev->dev, "Register Dump\n");
	printk(KERN_INFO " Register Name   Value\n");
	for (reginfo = (struct e1000_reg_info *)e1000_reg_info_tbl;
	     reginfo->name; reginfo++) {
		e1000_regdump(hw, reginfo);
	}

<<<<<<< HEAD
	/* Print TX Ring Summary */
	if (!netdev || !netif_running(netdev))
		goto exit;

	dev_info(&adapter->pdev->dev, "TX Rings Summary\n");
	printk(KERN_INFO "Queue [NTU] [NTC] [bi(ntc)->dma  ]"
		" leng ntw timestamp\n");
	buffer_info = &tx_ring->buffer_info[tx_ring->next_to_clean];
	printk(KERN_INFO " %5d %5X %5X %016llX %04X %3X %016llX\n",
		0, tx_ring->next_to_use, tx_ring->next_to_clean,
		(unsigned long long)buffer_info->dma,
		buffer_info->length,
		buffer_info->next_to_watch,
		(unsigned long long)buffer_info->time_stamp);

	/* Print TX Rings */
	if (!netif_msg_tx_done(adapter))
		goto rx_ring_summary;

	dev_info(&adapter->pdev->dev, "TX Rings Dump\n");
=======
	/* Print Tx Ring Summary */
	if (!netdev || !netif_running(netdev))
		goto exit;

	dev_info(&adapter->pdev->dev, "Tx Ring Summary\n");
	printk(KERN_INFO "Queue [NTU] [NTC] [bi(ntc)->dma  ]"
	       " leng ntw timestamp\n");
	buffer_info = &tx_ring->buffer_info[tx_ring->next_to_clean];
	printk(KERN_INFO " %5d %5X %5X %016llX %04X %3X %016llX\n",
	       0, tx_ring->next_to_use, tx_ring->next_to_clean,
	       (unsigned long long)buffer_info->dma,
	       buffer_info->length,
	       buffer_info->next_to_watch,
	       (unsigned long long)buffer_info->time_stamp);

	/* Print Tx Ring */
	if (!netif_msg_tx_done(adapter))
		goto rx_ring_summary;

	dev_info(&adapter->pdev->dev, "Tx Ring Dump\n");
>>>>>>> 3cbea436

	/* Transmit Descriptor Formats - DEXT[29] is 0 (Legacy) or 1 (Extended)
	 *
	 * Legacy Transmit Descriptor
	 *   +--------------------------------------------------------------+
	 * 0 |         Buffer Address [63:0] (Reserved on Write Back)       |
	 *   +--------------------------------------------------------------+
	 * 8 | Special  |    CSS     | Status |  CMD    |  CSO   |  Length  |
	 *   +--------------------------------------------------------------+
	 *   63       48 47        36 35    32 31     24 23    16 15        0
	 *
	 * Extended Context Descriptor (DTYP=0x0) for TSO or checksum offload
	 *   63      48 47    40 39       32 31             16 15    8 7      0
	 *   +----------------------------------------------------------------+
	 * 0 |  TUCSE  | TUCS0  |   TUCSS   |     IPCSE       | IPCS0 | IPCSS |
	 *   +----------------------------------------------------------------+
	 * 8 |   MSS   | HDRLEN | RSV | STA | TUCMD | DTYP |      PAYLEN      |
	 *   +----------------------------------------------------------------+
	 *   63      48 47    40 39 36 35 32 31   24 23  20 19                0
	 *
	 * Extended Data Descriptor (DTYP=0x1)
	 *   +----------------------------------------------------------------+
	 * 0 |                     Buffer Address [63:0]                      |
	 *   +----------------------------------------------------------------+
	 * 8 | VLAN tag |  POPTS  | Rsvd | Status | Command | DTYP |  DTALEN  |
	 *   +----------------------------------------------------------------+
	 *   63       48 47     40 39  36 35    32 31     24 23  20 19        0
	 */
	printk(KERN_INFO "Tl[desc]     [address 63:0  ] [SpeCssSCmCsLen]"
<<<<<<< HEAD
		" [bi->dma       ] leng  ntw timestamp        bi->skb "
		"<-- Legacy format\n");
	printk(KERN_INFO "Tc[desc]     [Ce CoCsIpceCoS] [MssHlRSCm0Plen]"
		" [bi->dma       ] leng  ntw timestamp        bi->skb "
		"<-- Ext Context format\n");
	printk(KERN_INFO "Td[desc]     [address 63:0  ] [VlaPoRSCm1Dlen]"
		" [bi->dma       ] leng  ntw timestamp        bi->skb "
		"<-- Ext Data format\n");
=======
	       " [bi->dma       ] leng  ntw timestamp        bi->skb "
	       "<-- Legacy format\n");
	printk(KERN_INFO "Tc[desc]     [Ce CoCsIpceCoS] [MssHlRSCm0Plen]"
	       " [bi->dma       ] leng  ntw timestamp        bi->skb "
	       "<-- Ext Context format\n");
	printk(KERN_INFO "Td[desc]     [address 63:0  ] [VlaPoRSCm1Dlen]"
	       " [bi->dma       ] leng  ntw timestamp        bi->skb "
	       "<-- Ext Data format\n");
>>>>>>> 3cbea436
	for (i = 0; tx_ring->desc && (i < tx_ring->count); i++) {
		tx_desc = E1000_TX_DESC(*tx_ring, i);
		buffer_info = &tx_ring->buffer_info[i];
		u0 = (struct my_u0 *)tx_desc;
		printk(KERN_INFO "T%c[0x%03X]    %016llX %016llX %016llX "
<<<<<<< HEAD
			"%04X  %3X %016llX %p",
		       (!(le64_to_cpu(u0->b) & (1<<29)) ? 'l' :
			((le64_to_cpu(u0->b) & (1<<20)) ? 'd' : 'c')), i,
=======
		       "%04X  %3X %016llX %p",
		       (!(le64_to_cpu(u0->b) & (1 << 29)) ? 'l' :
			((le64_to_cpu(u0->b) & (1 << 20)) ? 'd' : 'c')), i,
>>>>>>> 3cbea436
		       (unsigned long long)le64_to_cpu(u0->a),
		       (unsigned long long)le64_to_cpu(u0->b),
		       (unsigned long long)buffer_info->dma,
		       buffer_info->length, buffer_info->next_to_watch,
		       (unsigned long long)buffer_info->time_stamp,
		       buffer_info->skb);
		if (i == tx_ring->next_to_use && i == tx_ring->next_to_clean)
			printk(KERN_CONT " NTC/U\n");
		else if (i == tx_ring->next_to_use)
			printk(KERN_CONT " NTU\n");
		else if (i == tx_ring->next_to_clean)
			printk(KERN_CONT " NTC\n");
		else
			printk(KERN_CONT "\n");

		if (netif_msg_pktdata(adapter) && buffer_info->dma != 0)
			print_hex_dump(KERN_INFO, "", DUMP_PREFIX_ADDRESS,
<<<<<<< HEAD
					16, 1, phys_to_virt(buffer_info->dma),
					buffer_info->length, true);
	}

	/* Print RX Rings Summary */
rx_ring_summary:
	dev_info(&adapter->pdev->dev, "RX Rings Summary\n");
	printk(KERN_INFO "Queue [NTU] [NTC]\n");
	printk(KERN_INFO " %5d %5X %5X\n", 0,
		rx_ring->next_to_use, rx_ring->next_to_clean);

	/* Print RX Rings */
	if (!netif_msg_rx_status(adapter))
		goto exit;

	dev_info(&adapter->pdev->dev, "RX Rings Dump\n");
=======
				       16, 1, phys_to_virt(buffer_info->dma),
				       buffer_info->length, true);
	}

	/* Print Rx Ring Summary */
rx_ring_summary:
	dev_info(&adapter->pdev->dev, "Rx Ring Summary\n");
	printk(KERN_INFO "Queue [NTU] [NTC]\n");
	printk(KERN_INFO " %5d %5X %5X\n", 0,
	       rx_ring->next_to_use, rx_ring->next_to_clean);

	/* Print Rx Ring */
	if (!netif_msg_rx_status(adapter))
		goto exit;

	dev_info(&adapter->pdev->dev, "Rx Ring Dump\n");
>>>>>>> 3cbea436
	switch (adapter->rx_ps_pages) {
	case 1:
	case 2:
	case 3:
		/* [Extended] Packet Split Receive Descriptor Format
		 *
		 *    +-----------------------------------------------------+
		 *  0 |                Buffer Address 0 [63:0]              |
		 *    +-----------------------------------------------------+
		 *  8 |                Buffer Address 1 [63:0]              |
		 *    +-----------------------------------------------------+
		 * 16 |                Buffer Address 2 [63:0]              |
		 *    +-----------------------------------------------------+
		 * 24 |                Buffer Address 3 [63:0]              |
		 *    +-----------------------------------------------------+
		 */
		printk(KERN_INFO "R  [desc]      [buffer 0 63:0 ] "
<<<<<<< HEAD
			"[buffer 1 63:0 ] "
=======
		       "[buffer 1 63:0 ] "
>>>>>>> 3cbea436
		       "[buffer 2 63:0 ] [buffer 3 63:0 ] [bi->dma       ] "
		       "[bi->skb] <-- Ext Pkt Split format\n");
		/* [Extended] Receive Descriptor (Write-Back) Format
		 *
		 *   63       48 47    32 31     13 12    8 7    4 3        0
		 *   +------------------------------------------------------+
		 * 0 | Packet   | IP     |  Rsvd   | MRQ   | Rsvd | MRQ RSS |
		 *   | Checksum | Ident  |         | Queue |      |  Type   |
		 *   +------------------------------------------------------+
		 * 8 | VLAN Tag | Length | Extended Error | Extended Status |
		 *   +------------------------------------------------------+
		 *   63       48 47    32 31            20 19               0
		 */
		printk(KERN_INFO "RWB[desc]      [ck ipid mrqhsh] "
<<<<<<< HEAD
			"[vl   l0 ee  es] "
=======
		       "[vl   l0 ee  es] "
>>>>>>> 3cbea436
		       "[ l3  l2  l1 hs] [reserved      ] ---------------- "
		       "[bi->skb] <-- Ext Rx Write-Back format\n");
		for (i = 0; i < rx_ring->count; i++) {
			buffer_info = &rx_ring->buffer_info[i];
			rx_desc_ps = E1000_RX_DESC_PS(*rx_ring, i);
			u1 = (struct my_u1 *)rx_desc_ps;
			staterr =
<<<<<<< HEAD
				le32_to_cpu(rx_desc_ps->wb.middle.status_error);
			if (staterr & E1000_RXD_STAT_DD) {
				/* Descriptor Done */
				printk(KERN_INFO "RWB[0x%03X]     %016llX "
					"%016llX %016llX %016llX "
					"---------------- %p", i,
					(unsigned long long)le64_to_cpu(u1->a),
					(unsigned long long)le64_to_cpu(u1->b),
					(unsigned long long)le64_to_cpu(u1->c),
					(unsigned long long)le64_to_cpu(u1->d),
					buffer_info->skb);
			} else {
				printk(KERN_INFO "R  [0x%03X]     %016llX "
					"%016llX %016llX %016llX %016llX %p", i,
					(unsigned long long)le64_to_cpu(u1->a),
					(unsigned long long)le64_to_cpu(u1->b),
					(unsigned long long)le64_to_cpu(u1->c),
					(unsigned long long)le64_to_cpu(u1->d),
					(unsigned long long)buffer_info->dma,
					buffer_info->skb);
=======
			    le32_to_cpu(rx_desc_ps->wb.middle.status_error);
			if (staterr & E1000_RXD_STAT_DD) {
				/* Descriptor Done */
				printk(KERN_INFO "RWB[0x%03X]     %016llX "
				       "%016llX %016llX %016llX "
				       "---------------- %p", i,
				       (unsigned long long)le64_to_cpu(u1->a),
				       (unsigned long long)le64_to_cpu(u1->b),
				       (unsigned long long)le64_to_cpu(u1->c),
				       (unsigned long long)le64_to_cpu(u1->d),
				       buffer_info->skb);
			} else {
				printk(KERN_INFO "R  [0x%03X]     %016llX "
				       "%016llX %016llX %016llX %016llX %p", i,
				       (unsigned long long)le64_to_cpu(u1->a),
				       (unsigned long long)le64_to_cpu(u1->b),
				       (unsigned long long)le64_to_cpu(u1->c),
				       (unsigned long long)le64_to_cpu(u1->d),
				       (unsigned long long)buffer_info->dma,
				       buffer_info->skb);
>>>>>>> 3cbea436

				if (netif_msg_pktdata(adapter))
					print_hex_dump(KERN_INFO, "",
						DUMP_PREFIX_ADDRESS, 16, 1,
						phys_to_virt(buffer_info->dma),
						adapter->rx_ps_bsize0, true);
			}

			if (i == rx_ring->next_to_use)
				printk(KERN_CONT " NTU\n");
			else if (i == rx_ring->next_to_clean)
				printk(KERN_CONT " NTC\n");
			else
				printk(KERN_CONT "\n");
		}
		break;
	default:
	case 0:
		/* Legacy Receive Descriptor Format
		 *
		 * +-----------------------------------------------------+
		 * |                Buffer Address [63:0]                |
		 * +-----------------------------------------------------+
		 * | VLAN Tag | Errors | Status 0 | Packet csum | Length |
		 * +-----------------------------------------------------+
		 * 63       48 47    40 39      32 31         16 15      0
		 */
		printk(KERN_INFO "Rl[desc]     [address 63:0  ] "
<<<<<<< HEAD
			"[vl er S cks ln] [bi->dma       ] [bi->skb] "
			"<-- Legacy format\n");
=======
		       "[vl er S cks ln] [bi->dma       ] [bi->skb] "
		       "<-- Legacy format\n");
>>>>>>> 3cbea436
		for (i = 0; rx_ring->desc && (i < rx_ring->count); i++) {
			rx_desc = E1000_RX_DESC(*rx_ring, i);
			buffer_info = &rx_ring->buffer_info[i];
			u0 = (struct my_u0 *)rx_desc;
			printk(KERN_INFO "Rl[0x%03X]    %016llX %016llX "
<<<<<<< HEAD
				"%016llX %p", i,
				(unsigned long long)le64_to_cpu(u0->a),
				(unsigned long long)le64_to_cpu(u0->b),
				(unsigned long long)buffer_info->dma,
				buffer_info->skb);
=======
			       "%016llX %p", i,
			       (unsigned long long)le64_to_cpu(u0->a),
			       (unsigned long long)le64_to_cpu(u0->b),
			       (unsigned long long)buffer_info->dma,
			       buffer_info->skb);
>>>>>>> 3cbea436
			if (i == rx_ring->next_to_use)
				printk(KERN_CONT " NTU\n");
			else if (i == rx_ring->next_to_clean)
				printk(KERN_CONT " NTC\n");
			else
				printk(KERN_CONT "\n");

			if (netif_msg_pktdata(adapter))
				print_hex_dump(KERN_INFO, "",
<<<<<<< HEAD
					DUMP_PREFIX_ADDRESS,
					16, 1, phys_to_virt(buffer_info->dma),
					adapter->rx_buffer_len, true);
=======
					       DUMP_PREFIX_ADDRESS,
					       16, 1,
					       phys_to_virt(buffer_info->dma),
					       adapter->rx_buffer_len, true);
>>>>>>> 3cbea436
		}
	}

exit:
	return;
}

/**
 * e1000_desc_unused - calculate if we have unused descriptors
 **/
static int e1000_desc_unused(struct e1000_ring *ring)
{
	if (ring->next_to_clean > ring->next_to_use)
		return ring->next_to_clean - ring->next_to_use - 1;

	return ring->count + ring->next_to_clean - ring->next_to_use - 1;
}

/**
 * e1000_receive_skb - helper function to handle Rx indications
 * @adapter: board private structure
 * @status: descriptor status field as written by hardware
 * @vlan: descriptor vlan field as written by hardware (no le/be conversion)
 * @skb: pointer to sk_buff to be indicated to stack
 **/
static void e1000_receive_skb(struct e1000_adapter *adapter,
			      struct net_device *netdev, struct sk_buff *skb,
			      u8 status, __le16 vlan)
{
	skb->protocol = eth_type_trans(skb, netdev);

	if (adapter->vlgrp && (status & E1000_RXD_STAT_VP))
		vlan_gro_receive(&adapter->napi, adapter->vlgrp,
				 le16_to_cpu(vlan), skb);
	else
		napi_gro_receive(&adapter->napi, skb);
}

/**
 * e1000_rx_checksum - Receive Checksum Offload
 * @adapter:     board private structure
 * @status_err:  receive descriptor status and error fields
 * @csum:	receive descriptor csum field
 * @sk_buff:     socket buffer with received data
 **/
static void e1000_rx_checksum(struct e1000_adapter *adapter, u32 status_err,
			      u32 csum, struct sk_buff *skb)
{
	u16 status = (u16)status_err;
	u8 errors = (u8)(status_err >> 24);

	skb_checksum_none_assert(skb);

	/* Ignore Checksum bit is set */
	if (status & E1000_RXD_STAT_IXSM)
		return;
	/* TCP/UDP checksum error bit is set */
	if (errors & E1000_RXD_ERR_TCPE) {
		/* let the stack verify checksum errors */
		adapter->hw_csum_err++;
		return;
	}

	/* TCP/UDP Checksum has not been calculated */
	if (!(status & (E1000_RXD_STAT_TCPCS | E1000_RXD_STAT_UDPCS)))
		return;

	/* It must be a TCP or UDP packet with a valid checksum */
	if (status & E1000_RXD_STAT_TCPCS) {
		/* TCP checksum is good */
		skb->ip_summed = CHECKSUM_UNNECESSARY;
	} else {
		/*
		 * IP fragment with UDP payload
		 * Hardware complements the payload checksum, so we undo it
		 * and then put the value in host order for further stack use.
		 */
		__sum16 sum = (__force __sum16)htons(csum);
		skb->csum = csum_unfold(~sum);
		skb->ip_summed = CHECKSUM_COMPLETE;
	}
	adapter->hw_csum_good++;
}

/**
 * e1000_alloc_rx_buffers - Replace used receive buffers; legacy & extended
 * @adapter: address of board private structure
 **/
static void e1000_alloc_rx_buffers(struct e1000_adapter *adapter,
				   int cleaned_count)
{
	struct net_device *netdev = adapter->netdev;
	struct pci_dev *pdev = adapter->pdev;
	struct e1000_ring *rx_ring = adapter->rx_ring;
	struct e1000_rx_desc *rx_desc;
	struct e1000_buffer *buffer_info;
	struct sk_buff *skb;
	unsigned int i;
	unsigned int bufsz = adapter->rx_buffer_len;

	i = rx_ring->next_to_use;
	buffer_info = &rx_ring->buffer_info[i];

	while (cleaned_count--) {
		skb = buffer_info->skb;
		if (skb) {
			skb_trim(skb, 0);
			goto map_skb;
		}

		skb = netdev_alloc_skb_ip_align(netdev, bufsz);
		if (!skb) {
			/* Better luck next round */
			adapter->alloc_rx_buff_failed++;
			break;
		}

		buffer_info->skb = skb;
map_skb:
		buffer_info->dma = dma_map_single(&pdev->dev, skb->data,
						  adapter->rx_buffer_len,
						  DMA_FROM_DEVICE);
		if (dma_mapping_error(&pdev->dev, buffer_info->dma)) {
<<<<<<< HEAD
			dev_err(&pdev->dev, "RX DMA map failed\n");
=======
			dev_err(&pdev->dev, "Rx DMA map failed\n");
>>>>>>> 3cbea436
			adapter->rx_dma_failed++;
			break;
		}

		rx_desc = E1000_RX_DESC(*rx_ring, i);
		rx_desc->buffer_addr = cpu_to_le64(buffer_info->dma);

		if (unlikely(!(i & (E1000_RX_BUFFER_WRITE - 1)))) {
			/*
			 * Force memory writes to complete before letting h/w
			 * know there are new descriptors to fetch.  (Only
			 * applicable for weak-ordered memory model archs,
			 * such as IA-64).
			 */
			wmb();
			writel(i, adapter->hw.hw_addr + rx_ring->tail);
		}
		i++;
		if (i == rx_ring->count)
			i = 0;
		buffer_info = &rx_ring->buffer_info[i];
	}

	rx_ring->next_to_use = i;
}

/**
 * e1000_alloc_rx_buffers_ps - Replace used receive buffers; packet split
 * @adapter: address of board private structure
 **/
static void e1000_alloc_rx_buffers_ps(struct e1000_adapter *adapter,
				      int cleaned_count)
{
	struct net_device *netdev = adapter->netdev;
	struct pci_dev *pdev = adapter->pdev;
	union e1000_rx_desc_packet_split *rx_desc;
	struct e1000_ring *rx_ring = adapter->rx_ring;
	struct e1000_buffer *buffer_info;
	struct e1000_ps_page *ps_page;
	struct sk_buff *skb;
	unsigned int i, j;

	i = rx_ring->next_to_use;
	buffer_info = &rx_ring->buffer_info[i];

	while (cleaned_count--) {
		rx_desc = E1000_RX_DESC_PS(*rx_ring, i);

		for (j = 0; j < PS_PAGE_BUFFERS; j++) {
			ps_page = &buffer_info->ps_pages[j];
			if (j >= adapter->rx_ps_pages) {
				/* all unused desc entries get hw null ptr */
				rx_desc->read.buffer_addr[j + 1] =
				    ~cpu_to_le64(0);
				continue;
			}
			if (!ps_page->page) {
				ps_page->page = alloc_page(GFP_ATOMIC);
				if (!ps_page->page) {
					adapter->alloc_rx_buff_failed++;
					goto no_buffers;
				}
				ps_page->dma = dma_map_page(&pdev->dev,
							    ps_page->page,
							    0, PAGE_SIZE,
							    DMA_FROM_DEVICE);
				if (dma_mapping_error(&pdev->dev,
						      ps_page->dma)) {
					dev_err(&adapter->pdev->dev,
						"Rx DMA page map failed\n");
					adapter->rx_dma_failed++;
					goto no_buffers;
				}
			}
			/*
			 * Refresh the desc even if buffer_addrs
			 * didn't change because each write-back
			 * erases this info.
			 */
			rx_desc->read.buffer_addr[j + 1] =
			    cpu_to_le64(ps_page->dma);
		}

		skb = netdev_alloc_skb_ip_align(netdev,
						adapter->rx_ps_bsize0);

		if (!skb) {
			adapter->alloc_rx_buff_failed++;
			break;
		}

		buffer_info->skb = skb;
		buffer_info->dma = dma_map_single(&pdev->dev, skb->data,
						  adapter->rx_ps_bsize0,
						  DMA_FROM_DEVICE);
		if (dma_mapping_error(&pdev->dev, buffer_info->dma)) {
<<<<<<< HEAD
			dev_err(&pdev->dev, "RX DMA map failed\n");
=======
			dev_err(&pdev->dev, "Rx DMA map failed\n");
>>>>>>> 3cbea436
			adapter->rx_dma_failed++;
			/* cleanup skb */
			dev_kfree_skb_any(skb);
			buffer_info->skb = NULL;
			break;
		}

		rx_desc->read.buffer_addr[0] = cpu_to_le64(buffer_info->dma);

		if (unlikely(!(i & (E1000_RX_BUFFER_WRITE - 1)))) {
			/*
			 * Force memory writes to complete before letting h/w
			 * know there are new descriptors to fetch.  (Only
			 * applicable for weak-ordered memory model archs,
			 * such as IA-64).
			 */
			wmb();
<<<<<<< HEAD
			writel(i<<1, adapter->hw.hw_addr + rx_ring->tail);
=======
			writel(i << 1, adapter->hw.hw_addr + rx_ring->tail);
>>>>>>> 3cbea436
		}

		i++;
		if (i == rx_ring->count)
			i = 0;
		buffer_info = &rx_ring->buffer_info[i];
	}

no_buffers:
	rx_ring->next_to_use = i;
}

/**
 * e1000_alloc_jumbo_rx_buffers - Replace used jumbo receive buffers
 * @adapter: address of board private structure
 * @cleaned_count: number of buffers to allocate this pass
 **/

static void e1000_alloc_jumbo_rx_buffers(struct e1000_adapter *adapter,
                                         int cleaned_count)
{
	struct net_device *netdev = adapter->netdev;
	struct pci_dev *pdev = adapter->pdev;
	struct e1000_rx_desc *rx_desc;
	struct e1000_ring *rx_ring = adapter->rx_ring;
	struct e1000_buffer *buffer_info;
	struct sk_buff *skb;
	unsigned int i;
	unsigned int bufsz = 256 - 16 /* for skb_reserve */;

	i = rx_ring->next_to_use;
	buffer_info = &rx_ring->buffer_info[i];

	while (cleaned_count--) {
		skb = buffer_info->skb;
		if (skb) {
			skb_trim(skb, 0);
			goto check_page;
		}

		skb = netdev_alloc_skb_ip_align(netdev, bufsz);
		if (unlikely(!skb)) {
			/* Better luck next round */
			adapter->alloc_rx_buff_failed++;
			break;
		}

		buffer_info->skb = skb;
check_page:
		/* allocate a new page if necessary */
		if (!buffer_info->page) {
			buffer_info->page = alloc_page(GFP_ATOMIC);
			if (unlikely(!buffer_info->page)) {
				adapter->alloc_rx_buff_failed++;
				break;
			}
		}

		if (!buffer_info->dma)
			buffer_info->dma = dma_map_page(&pdev->dev,
			                                buffer_info->page, 0,
			                                PAGE_SIZE,
							DMA_FROM_DEVICE);

		rx_desc = E1000_RX_DESC(*rx_ring, i);
		rx_desc->buffer_addr = cpu_to_le64(buffer_info->dma);

		if (unlikely(++i == rx_ring->count))
			i = 0;
		buffer_info = &rx_ring->buffer_info[i];
	}

	if (likely(rx_ring->next_to_use != i)) {
		rx_ring->next_to_use = i;
		if (unlikely(i-- == 0))
			i = (rx_ring->count - 1);

		/* Force memory writes to complete before letting h/w
		 * know there are new descriptors to fetch.  (Only
		 * applicable for weak-ordered memory model archs,
		 * such as IA-64). */
		wmb();
		writel(i, adapter->hw.hw_addr + rx_ring->tail);
	}
}

/**
 * e1000_clean_rx_irq - Send received data up the network stack; legacy
 * @adapter: board private structure
 *
 * the return value indicates whether actual cleaning was done, there
 * is no guarantee that everything was cleaned
 **/
static bool e1000_clean_rx_irq(struct e1000_adapter *adapter,
			       int *work_done, int work_to_do)
{
	struct net_device *netdev = adapter->netdev;
	struct pci_dev *pdev = adapter->pdev;
	struct e1000_hw *hw = &adapter->hw;
	struct e1000_ring *rx_ring = adapter->rx_ring;
	struct e1000_rx_desc *rx_desc, *next_rxd;
	struct e1000_buffer *buffer_info, *next_buffer;
	u32 length;
	unsigned int i;
	int cleaned_count = 0;
	bool cleaned = 0;
	unsigned int total_rx_bytes = 0, total_rx_packets = 0;

	i = rx_ring->next_to_clean;
	rx_desc = E1000_RX_DESC(*rx_ring, i);
	buffer_info = &rx_ring->buffer_info[i];

	while (rx_desc->status & E1000_RXD_STAT_DD) {
		struct sk_buff *skb;
		u8 status;

		if (*work_done >= work_to_do)
			break;
		(*work_done)++;
		rmb();	/* read descriptor and rx_buffer_info after status DD */

		status = rx_desc->status;
		skb = buffer_info->skb;
		buffer_info->skb = NULL;

		prefetch(skb->data - NET_IP_ALIGN);

		i++;
		if (i == rx_ring->count)
			i = 0;
		next_rxd = E1000_RX_DESC(*rx_ring, i);
		prefetch(next_rxd);

		next_buffer = &rx_ring->buffer_info[i];

		cleaned = 1;
		cleaned_count++;
		dma_unmap_single(&pdev->dev,
				 buffer_info->dma,
				 adapter->rx_buffer_len,
				 DMA_FROM_DEVICE);
		buffer_info->dma = 0;

		length = le16_to_cpu(rx_desc->length);

		/*
		 * !EOP means multiple descriptors were used to store a single
		 * packet, if that's the case we need to toss it.  In fact, we
		 * need to toss every packet with the EOP bit clear and the
		 * next frame that _does_ have the EOP bit set, as it is by
		 * definition only a frame fragment
		 */
		if (unlikely(!(status & E1000_RXD_STAT_EOP)))
			adapter->flags2 |= FLAG2_IS_DISCARDING;

		if (adapter->flags2 & FLAG2_IS_DISCARDING) {
			/* All receives must fit into a single buffer */
			e_dbg("Receive packet consumed multiple buffers\n");
			/* recycle */
			buffer_info->skb = skb;
			if (status & E1000_RXD_STAT_EOP)
				adapter->flags2 &= ~FLAG2_IS_DISCARDING;
			goto next_desc;
		}

		if (rx_desc->errors & E1000_RXD_ERR_FRAME_ERR_MASK) {
			/* recycle */
			buffer_info->skb = skb;
			goto next_desc;
		}

		/* adjust length to remove Ethernet CRC */
		if (!(adapter->flags2 & FLAG2_CRC_STRIPPING))
			length -= 4;

		total_rx_bytes += length;
		total_rx_packets++;

		/*
		 * code added for copybreak, this should improve
		 * performance for small packets with large amounts
		 * of reassembly being done in the stack
		 */
		if (length < copybreak) {
			struct sk_buff *new_skb =
			    netdev_alloc_skb_ip_align(netdev, length);
			if (new_skb) {
				skb_copy_to_linear_data_offset(new_skb,
							       -NET_IP_ALIGN,
							       (skb->data -
								NET_IP_ALIGN),
							       (length +
								NET_IP_ALIGN));
				/* save the skb in buffer_info as good */
				buffer_info->skb = skb;
				skb = new_skb;
			}
			/* else just continue with the old one */
		}
		/* end copybreak code */
		skb_put(skb, length);

		/* Receive Checksum Offload */
		e1000_rx_checksum(adapter,
				  (u32)(status) |
				  ((u32)(rx_desc->errors) << 24),
				  le16_to_cpu(rx_desc->csum), skb);

		e1000_receive_skb(adapter, netdev, skb,status,rx_desc->special);

next_desc:
		rx_desc->status = 0;

		/* return some buffers to hardware, one at a time is too slow */
		if (cleaned_count >= E1000_RX_BUFFER_WRITE) {
			adapter->alloc_rx_buf(adapter, cleaned_count);
			cleaned_count = 0;
		}

		/* use prefetched values */
		rx_desc = next_rxd;
		buffer_info = next_buffer;
	}
	rx_ring->next_to_clean = i;

	cleaned_count = e1000_desc_unused(rx_ring);
	if (cleaned_count)
		adapter->alloc_rx_buf(adapter, cleaned_count);

	adapter->total_rx_bytes += total_rx_bytes;
	adapter->total_rx_packets += total_rx_packets;
	netdev->stats.rx_bytes += total_rx_bytes;
	netdev->stats.rx_packets += total_rx_packets;
	return cleaned;
}

static void e1000_put_txbuf(struct e1000_adapter *adapter,
			     struct e1000_buffer *buffer_info)
{
	if (buffer_info->dma) {
		if (buffer_info->mapped_as_page)
			dma_unmap_page(&adapter->pdev->dev, buffer_info->dma,
				       buffer_info->length, DMA_TO_DEVICE);
		else
			dma_unmap_single(&adapter->pdev->dev, buffer_info->dma,
					 buffer_info->length, DMA_TO_DEVICE);
		buffer_info->dma = 0;
	}
	if (buffer_info->skb) {
		dev_kfree_skb_any(buffer_info->skb);
		buffer_info->skb = NULL;
	}
	buffer_info->time_stamp = 0;
}

static void e1000_print_hw_hang(struct work_struct *work)
{
	struct e1000_adapter *adapter = container_of(work,
	                                             struct e1000_adapter,
	                                             print_hang_task);
	struct e1000_ring *tx_ring = adapter->tx_ring;
	unsigned int i = tx_ring->next_to_clean;
	unsigned int eop = tx_ring->buffer_info[i].next_to_watch;
	struct e1000_tx_desc *eop_desc = E1000_TX_DESC(*tx_ring, eop);
	struct e1000_hw *hw = &adapter->hw;
	u16 phy_status, phy_1000t_status, phy_ext_status;
	u16 pci_status;

	e1e_rphy(hw, PHY_STATUS, &phy_status);
	e1e_rphy(hw, PHY_1000T_STATUS, &phy_1000t_status);
	e1e_rphy(hw, PHY_EXT_STATUS, &phy_ext_status);

	pci_read_config_word(adapter->pdev, PCI_STATUS, &pci_status);

	/* detected Hardware unit hang */
	e_err("Detected Hardware Unit Hang:\n"
	      "  TDH                  <%x>\n"
	      "  TDT                  <%x>\n"
	      "  next_to_use          <%x>\n"
	      "  next_to_clean        <%x>\n"
	      "buffer_info[next_to_clean]:\n"
	      "  time_stamp           <%lx>\n"
	      "  next_to_watch        <%x>\n"
	      "  jiffies              <%lx>\n"
	      "  next_to_watch.status <%x>\n"
	      "MAC Status             <%x>\n"
	      "PHY Status             <%x>\n"
	      "PHY 1000BASE-T Status  <%x>\n"
	      "PHY Extended Status    <%x>\n"
	      "PCI Status             <%x>\n",
	      readl(adapter->hw.hw_addr + tx_ring->head),
	      readl(adapter->hw.hw_addr + tx_ring->tail),
	      tx_ring->next_to_use,
	      tx_ring->next_to_clean,
	      tx_ring->buffer_info[eop].time_stamp,
	      eop,
	      jiffies,
	      eop_desc->upper.fields.status,
	      er32(STATUS),
	      phy_status,
	      phy_1000t_status,
	      phy_ext_status,
	      pci_status);
}

/**
 * e1000_clean_tx_irq - Reclaim resources after transmit completes
 * @adapter: board private structure
 *
 * the return value indicates whether actual cleaning was done, there
 * is no guarantee that everything was cleaned
 **/
static bool e1000_clean_tx_irq(struct e1000_adapter *adapter)
{
	struct net_device *netdev = adapter->netdev;
	struct e1000_hw *hw = &adapter->hw;
	struct e1000_ring *tx_ring = adapter->tx_ring;
	struct e1000_tx_desc *tx_desc, *eop_desc;
	struct e1000_buffer *buffer_info;
	unsigned int i, eop;
	unsigned int count = 0;
	unsigned int total_tx_bytes = 0, total_tx_packets = 0;

	i = tx_ring->next_to_clean;
	eop = tx_ring->buffer_info[i].next_to_watch;
	eop_desc = E1000_TX_DESC(*tx_ring, eop);

	while ((eop_desc->upper.data & cpu_to_le32(E1000_TXD_STAT_DD)) &&
	       (count < tx_ring->count)) {
		bool cleaned = false;
		rmb(); /* read buffer_info after eop_desc */
		for (; !cleaned; count++) {
			tx_desc = E1000_TX_DESC(*tx_ring, i);
			buffer_info = &tx_ring->buffer_info[i];
			cleaned = (i == eop);

			if (cleaned) {
				total_tx_packets += buffer_info->segs;
				total_tx_bytes += buffer_info->bytecount;
			}

			e1000_put_txbuf(adapter, buffer_info);
			tx_desc->upper.data = 0;

			i++;
			if (i == tx_ring->count)
				i = 0;
		}

		if (i == tx_ring->next_to_use)
			break;
		eop = tx_ring->buffer_info[i].next_to_watch;
		eop_desc = E1000_TX_DESC(*tx_ring, eop);
	}

	tx_ring->next_to_clean = i;

#define TX_WAKE_THRESHOLD 32
	if (count && netif_carrier_ok(netdev) &&
	    e1000_desc_unused(tx_ring) >= TX_WAKE_THRESHOLD) {
		/* Make sure that anybody stopping the queue after this
		 * sees the new next_to_clean.
		 */
		smp_mb();

		if (netif_queue_stopped(netdev) &&
		    !(test_bit(__E1000_DOWN, &adapter->state))) {
			netif_wake_queue(netdev);
			++adapter->restart_queue;
		}
	}

	if (adapter->detect_tx_hung) {
		/*
		 * Detect a transmit hang in hardware, this serializes the
		 * check with the clearing of time_stamp and movement of i
		 */
		adapter->detect_tx_hung = 0;
		if (tx_ring->buffer_info[i].time_stamp &&
		    time_after(jiffies, tx_ring->buffer_info[i].time_stamp
			       + (adapter->tx_timeout_factor * HZ)) &&
		    !(er32(STATUS) & E1000_STATUS_TXOFF)) {
			schedule_work(&adapter->print_hang_task);
			netif_stop_queue(netdev);
		}
	}
	adapter->total_tx_bytes += total_tx_bytes;
	adapter->total_tx_packets += total_tx_packets;
	netdev->stats.tx_bytes += total_tx_bytes;
	netdev->stats.tx_packets += total_tx_packets;
	return count < tx_ring->count;
}

/**
 * e1000_clean_rx_irq_ps - Send received data up the network stack; packet split
 * @adapter: board private structure
 *
 * the return value indicates whether actual cleaning was done, there
 * is no guarantee that everything was cleaned
 **/
static bool e1000_clean_rx_irq_ps(struct e1000_adapter *adapter,
				  int *work_done, int work_to_do)
{
	struct e1000_hw *hw = &adapter->hw;
	union e1000_rx_desc_packet_split *rx_desc, *next_rxd;
	struct net_device *netdev = adapter->netdev;
	struct pci_dev *pdev = adapter->pdev;
	struct e1000_ring *rx_ring = adapter->rx_ring;
	struct e1000_buffer *buffer_info, *next_buffer;
	struct e1000_ps_page *ps_page;
	struct sk_buff *skb;
	unsigned int i, j;
	u32 length, staterr;
	int cleaned_count = 0;
	bool cleaned = 0;
	unsigned int total_rx_bytes = 0, total_rx_packets = 0;

	i = rx_ring->next_to_clean;
	rx_desc = E1000_RX_DESC_PS(*rx_ring, i);
	staterr = le32_to_cpu(rx_desc->wb.middle.status_error);
	buffer_info = &rx_ring->buffer_info[i];

	while (staterr & E1000_RXD_STAT_DD) {
		if (*work_done >= work_to_do)
			break;
		(*work_done)++;
		skb = buffer_info->skb;
		rmb();	/* read descriptor and rx_buffer_info after status DD */

		/* in the packet split case this is header only */
		prefetch(skb->data - NET_IP_ALIGN);

		i++;
		if (i == rx_ring->count)
			i = 0;
		next_rxd = E1000_RX_DESC_PS(*rx_ring, i);
		prefetch(next_rxd);

		next_buffer = &rx_ring->buffer_info[i];

		cleaned = 1;
		cleaned_count++;
		dma_unmap_single(&pdev->dev, buffer_info->dma,
<<<<<<< HEAD
				 adapter->rx_ps_bsize0,
				 DMA_FROM_DEVICE);
=======
				 adapter->rx_ps_bsize0, DMA_FROM_DEVICE);
>>>>>>> 3cbea436
		buffer_info->dma = 0;

		/* see !EOP comment in other Rx routine */
		if (!(staterr & E1000_RXD_STAT_EOP))
			adapter->flags2 |= FLAG2_IS_DISCARDING;

		if (adapter->flags2 & FLAG2_IS_DISCARDING) {
			e_dbg("Packet Split buffers didn't pick up the full "
			      "packet\n");
			dev_kfree_skb_irq(skb);
			if (staterr & E1000_RXD_STAT_EOP)
				adapter->flags2 &= ~FLAG2_IS_DISCARDING;
			goto next_desc;
		}

		if (staterr & E1000_RXDEXT_ERR_FRAME_ERR_MASK) {
			dev_kfree_skb_irq(skb);
			goto next_desc;
		}

		length = le16_to_cpu(rx_desc->wb.middle.length0);

		if (!length) {
			e_dbg("Last part of the packet spanning multiple "
			      "descriptors\n");
			dev_kfree_skb_irq(skb);
			goto next_desc;
		}

		/* Good Receive */
		skb_put(skb, length);

		{
		/*
		 * this looks ugly, but it seems compiler issues make it
		 * more efficient than reusing j
		 */
		int l1 = le16_to_cpu(rx_desc->wb.upper.length[0]);

		/*
		 * page alloc/put takes too long and effects small packet
		 * throughput, so unsplit small packets and save the alloc/put
		 * only valid in softirq (napi) context to call kmap_*
		 */
		if (l1 && (l1 <= copybreak) &&
		    ((length + l1) <= adapter->rx_ps_bsize0)) {
			u8 *vaddr;

			ps_page = &buffer_info->ps_pages[0];

			/*
			 * there is no documentation about how to call
			 * kmap_atomic, so we can't hold the mapping
			 * very long
			 */
			dma_sync_single_for_cpu(&pdev->dev, ps_page->dma,
						PAGE_SIZE, DMA_FROM_DEVICE);
			vaddr = kmap_atomic(ps_page->page, KM_SKB_DATA_SOFTIRQ);
			memcpy(skb_tail_pointer(skb), vaddr, l1);
			kunmap_atomic(vaddr, KM_SKB_DATA_SOFTIRQ);
			dma_sync_single_for_device(&pdev->dev, ps_page->dma,
						   PAGE_SIZE, DMA_FROM_DEVICE);

			/* remove the CRC */
			if (!(adapter->flags2 & FLAG2_CRC_STRIPPING))
				l1 -= 4;

			skb_put(skb, l1);
			goto copydone;
		} /* if */
		}

		for (j = 0; j < PS_PAGE_BUFFERS; j++) {
			length = le16_to_cpu(rx_desc->wb.upper.length[j]);
			if (!length)
				break;

			ps_page = &buffer_info->ps_pages[j];
			dma_unmap_page(&pdev->dev, ps_page->dma, PAGE_SIZE,
				       DMA_FROM_DEVICE);
			ps_page->dma = 0;
			skb_fill_page_desc(skb, j, ps_page->page, 0, length);
			ps_page->page = NULL;
			skb->len += length;
			skb->data_len += length;
			skb->truesize += length;
		}

		/* strip the ethernet crc, problem is we're using pages now so
		 * this whole operation can get a little cpu intensive
		 */
		if (!(adapter->flags2 & FLAG2_CRC_STRIPPING))
			pskb_trim(skb, skb->len - 4);

copydone:
		total_rx_bytes += skb->len;
		total_rx_packets++;

		e1000_rx_checksum(adapter, staterr, le16_to_cpu(
			rx_desc->wb.lower.hi_dword.csum_ip.csum), skb);

		if (rx_desc->wb.upper.header_status &
			   cpu_to_le16(E1000_RXDPS_HDRSTAT_HDRSP))
			adapter->rx_hdr_split++;

		e1000_receive_skb(adapter, netdev, skb,
				  staterr, rx_desc->wb.middle.vlan);

next_desc:
		rx_desc->wb.middle.status_error &= cpu_to_le32(~0xFF);
		buffer_info->skb = NULL;

		/* return some buffers to hardware, one at a time is too slow */
		if (cleaned_count >= E1000_RX_BUFFER_WRITE) {
			adapter->alloc_rx_buf(adapter, cleaned_count);
			cleaned_count = 0;
		}

		/* use prefetched values */
		rx_desc = next_rxd;
		buffer_info = next_buffer;

		staterr = le32_to_cpu(rx_desc->wb.middle.status_error);
	}
	rx_ring->next_to_clean = i;

	cleaned_count = e1000_desc_unused(rx_ring);
	if (cleaned_count)
		adapter->alloc_rx_buf(adapter, cleaned_count);

	adapter->total_rx_bytes += total_rx_bytes;
	adapter->total_rx_packets += total_rx_packets;
	netdev->stats.rx_bytes += total_rx_bytes;
	netdev->stats.rx_packets += total_rx_packets;
	return cleaned;
}

/**
 * e1000_consume_page - helper function
 **/
static void e1000_consume_page(struct e1000_buffer *bi, struct sk_buff *skb,
                               u16 length)
{
	bi->page = NULL;
	skb->len += length;
	skb->data_len += length;
	skb->truesize += length;
}

/**
 * e1000_clean_jumbo_rx_irq - Send received data up the network stack; legacy
 * @adapter: board private structure
 *
 * the return value indicates whether actual cleaning was done, there
 * is no guarantee that everything was cleaned
 **/

static bool e1000_clean_jumbo_rx_irq(struct e1000_adapter *adapter,
                                     int *work_done, int work_to_do)
{
	struct net_device *netdev = adapter->netdev;
	struct pci_dev *pdev = adapter->pdev;
	struct e1000_ring *rx_ring = adapter->rx_ring;
	struct e1000_rx_desc *rx_desc, *next_rxd;
	struct e1000_buffer *buffer_info, *next_buffer;
	u32 length;
	unsigned int i;
	int cleaned_count = 0;
	bool cleaned = false;
	unsigned int total_rx_bytes=0, total_rx_packets=0;

	i = rx_ring->next_to_clean;
	rx_desc = E1000_RX_DESC(*rx_ring, i);
	buffer_info = &rx_ring->buffer_info[i];

	while (rx_desc->status & E1000_RXD_STAT_DD) {
		struct sk_buff *skb;
		u8 status;

		if (*work_done >= work_to_do)
			break;
		(*work_done)++;
		rmb();	/* read descriptor and rx_buffer_info after status DD */

		status = rx_desc->status;
		skb = buffer_info->skb;
		buffer_info->skb = NULL;

		++i;
		if (i == rx_ring->count)
			i = 0;
		next_rxd = E1000_RX_DESC(*rx_ring, i);
		prefetch(next_rxd);

		next_buffer = &rx_ring->buffer_info[i];

		cleaned = true;
		cleaned_count++;
		dma_unmap_page(&pdev->dev, buffer_info->dma, PAGE_SIZE,
			       DMA_FROM_DEVICE);
		buffer_info->dma = 0;

		length = le16_to_cpu(rx_desc->length);

		/* errors is only valid for DD + EOP descriptors */
		if (unlikely((status & E1000_RXD_STAT_EOP) &&
		    (rx_desc->errors & E1000_RXD_ERR_FRAME_ERR_MASK))) {
				/* recycle both page and skb */
				buffer_info->skb = skb;
				/* an error means any chain goes out the window
				 * too */
				if (rx_ring->rx_skb_top)
					dev_kfree_skb(rx_ring->rx_skb_top);
				rx_ring->rx_skb_top = NULL;
				goto next_desc;
		}

#define rxtop (rx_ring->rx_skb_top)
		if (!(status & E1000_RXD_STAT_EOP)) {
			/* this descriptor is only the beginning (or middle) */
			if (!rxtop) {
				/* this is the beginning of a chain */
				rxtop = skb;
				skb_fill_page_desc(rxtop, 0, buffer_info->page,
				                   0, length);
			} else {
				/* this is the middle of a chain */
				skb_fill_page_desc(rxtop,
				    skb_shinfo(rxtop)->nr_frags,
				    buffer_info->page, 0, length);
				/* re-use the skb, only consumed the page */
				buffer_info->skb = skb;
			}
			e1000_consume_page(buffer_info, rxtop, length);
			goto next_desc;
		} else {
			if (rxtop) {
				/* end of the chain */
				skb_fill_page_desc(rxtop,
				    skb_shinfo(rxtop)->nr_frags,
				    buffer_info->page, 0, length);
				/* re-use the current skb, we only consumed the
				 * page */
				buffer_info->skb = skb;
				skb = rxtop;
				rxtop = NULL;
				e1000_consume_page(buffer_info, skb, length);
			} else {
				/* no chain, got EOP, this buf is the packet
				 * copybreak to save the put_page/alloc_page */
				if (length <= copybreak &&
				    skb_tailroom(skb) >= length) {
					u8 *vaddr;
					vaddr = kmap_atomic(buffer_info->page,
					                   KM_SKB_DATA_SOFTIRQ);
					memcpy(skb_tail_pointer(skb), vaddr,
					       length);
					kunmap_atomic(vaddr,
					              KM_SKB_DATA_SOFTIRQ);
					/* re-use the page, so don't erase
					 * buffer_info->page */
					skb_put(skb, length);
				} else {
					skb_fill_page_desc(skb, 0,
					                   buffer_info->page, 0,
				                           length);
					e1000_consume_page(buffer_info, skb,
					                   length);
				}
			}
		}

		/* Receive Checksum Offload XXX recompute due to CRC strip? */
		e1000_rx_checksum(adapter,
		                  (u32)(status) |
		                  ((u32)(rx_desc->errors) << 24),
		                  le16_to_cpu(rx_desc->csum), skb);

		/* probably a little skewed due to removing CRC */
		total_rx_bytes += skb->len;
		total_rx_packets++;

		/* eth type trans needs skb->data to point to something */
		if (!pskb_may_pull(skb, ETH_HLEN)) {
			e_err("pskb_may_pull failed.\n");
			dev_kfree_skb(skb);
			goto next_desc;
		}

		e1000_receive_skb(adapter, netdev, skb, status,
		                  rx_desc->special);

next_desc:
		rx_desc->status = 0;

		/* return some buffers to hardware, one at a time is too slow */
		if (unlikely(cleaned_count >= E1000_RX_BUFFER_WRITE)) {
			adapter->alloc_rx_buf(adapter, cleaned_count);
			cleaned_count = 0;
		}

		/* use prefetched values */
		rx_desc = next_rxd;
		buffer_info = next_buffer;
	}
	rx_ring->next_to_clean = i;

	cleaned_count = e1000_desc_unused(rx_ring);
	if (cleaned_count)
		adapter->alloc_rx_buf(adapter, cleaned_count);

	adapter->total_rx_bytes += total_rx_bytes;
	adapter->total_rx_packets += total_rx_packets;
	netdev->stats.rx_bytes += total_rx_bytes;
	netdev->stats.rx_packets += total_rx_packets;
	return cleaned;
}

/**
 * e1000_clean_rx_ring - Free Rx Buffers per Queue
 * @adapter: board private structure
 **/
static void e1000_clean_rx_ring(struct e1000_adapter *adapter)
{
	struct e1000_ring *rx_ring = adapter->rx_ring;
	struct e1000_buffer *buffer_info;
	struct e1000_ps_page *ps_page;
	struct pci_dev *pdev = adapter->pdev;
	unsigned int i, j;

	/* Free all the Rx ring sk_buffs */
	for (i = 0; i < rx_ring->count; i++) {
		buffer_info = &rx_ring->buffer_info[i];
		if (buffer_info->dma) {
			if (adapter->clean_rx == e1000_clean_rx_irq)
				dma_unmap_single(&pdev->dev, buffer_info->dma,
						 adapter->rx_buffer_len,
						 DMA_FROM_DEVICE);
			else if (adapter->clean_rx == e1000_clean_jumbo_rx_irq)
				dma_unmap_page(&pdev->dev, buffer_info->dma,
				               PAGE_SIZE,
					       DMA_FROM_DEVICE);
			else if (adapter->clean_rx == e1000_clean_rx_irq_ps)
				dma_unmap_single(&pdev->dev, buffer_info->dma,
						 adapter->rx_ps_bsize0,
						 DMA_FROM_DEVICE);
			buffer_info->dma = 0;
		}

		if (buffer_info->page) {
			put_page(buffer_info->page);
			buffer_info->page = NULL;
		}

		if (buffer_info->skb) {
			dev_kfree_skb(buffer_info->skb);
			buffer_info->skb = NULL;
		}

		for (j = 0; j < PS_PAGE_BUFFERS; j++) {
			ps_page = &buffer_info->ps_pages[j];
			if (!ps_page->page)
				break;
			dma_unmap_page(&pdev->dev, ps_page->dma, PAGE_SIZE,
				       DMA_FROM_DEVICE);
			ps_page->dma = 0;
			put_page(ps_page->page);
			ps_page->page = NULL;
		}
	}

	/* there also may be some cached data from a chained receive */
	if (rx_ring->rx_skb_top) {
		dev_kfree_skb(rx_ring->rx_skb_top);
		rx_ring->rx_skb_top = NULL;
	}

	/* Zero out the descriptor ring */
	memset(rx_ring->desc, 0, rx_ring->size);

	rx_ring->next_to_clean = 0;
	rx_ring->next_to_use = 0;
	adapter->flags2 &= ~FLAG2_IS_DISCARDING;

	writel(0, adapter->hw.hw_addr + rx_ring->head);
	writel(0, adapter->hw.hw_addr + rx_ring->tail);
}

static void e1000e_downshift_workaround(struct work_struct *work)
{
	struct e1000_adapter *adapter = container_of(work,
					struct e1000_adapter, downshift_task);

	e1000e_gig_downshift_workaround_ich8lan(&adapter->hw);
}

/**
 * e1000_intr_msi - Interrupt Handler
 * @irq: interrupt number
 * @data: pointer to a network interface device structure
 **/
static irqreturn_t e1000_intr_msi(int irq, void *data)
{
	struct net_device *netdev = data;
	struct e1000_adapter *adapter = netdev_priv(netdev);
	struct e1000_hw *hw = &adapter->hw;
	u32 icr = er32(ICR);

	/*
	 * read ICR disables interrupts using IAM
	 */

	if (icr & E1000_ICR_LSC) {
		hw->mac.get_link_status = 1;
		/*
		 * ICH8 workaround-- Call gig speed drop workaround on cable
		 * disconnect (LSC) before accessing any PHY registers
		 */
		if ((adapter->flags & FLAG_LSC_GIG_SPEED_DROP) &&
		    (!(er32(STATUS) & E1000_STATUS_LU)))
			schedule_work(&adapter->downshift_task);

		/*
		 * 80003ES2LAN workaround-- For packet buffer work-around on
		 * link down event; disable receives here in the ISR and reset
		 * adapter in watchdog
		 */
		if (netif_carrier_ok(netdev) &&
		    adapter->flags & FLAG_RX_NEEDS_RESTART) {
			/* disable receives */
			u32 rctl = er32(RCTL);
			ew32(RCTL, rctl & ~E1000_RCTL_EN);
			adapter->flags |= FLAG_RX_RESTART_NOW;
		}
		/* guard against interrupt when we're going down */
		if (!test_bit(__E1000_DOWN, &adapter->state))
			mod_timer(&adapter->watchdog_timer, jiffies + 1);
	}

	if (napi_schedule_prep(&adapter->napi)) {
		adapter->total_tx_bytes = 0;
		adapter->total_tx_packets = 0;
		adapter->total_rx_bytes = 0;
		adapter->total_rx_packets = 0;
		__napi_schedule(&adapter->napi);
	}

	return IRQ_HANDLED;
}

/**
 * e1000_intr - Interrupt Handler
 * @irq: interrupt number
 * @data: pointer to a network interface device structure
 **/
static irqreturn_t e1000_intr(int irq, void *data)
{
	struct net_device *netdev = data;
	struct e1000_adapter *adapter = netdev_priv(netdev);
	struct e1000_hw *hw = &adapter->hw;
	u32 rctl, icr = er32(ICR);

	if (!icr || test_bit(__E1000_DOWN, &adapter->state))
		return IRQ_NONE;  /* Not our interrupt */

	/*
	 * IMS will not auto-mask if INT_ASSERTED is not set, and if it is
	 * not set, then the adapter didn't send an interrupt
	 */
	if (!(icr & E1000_ICR_INT_ASSERTED))
		return IRQ_NONE;

	/*
	 * Interrupt Auto-Mask...upon reading ICR,
	 * interrupts are masked.  No need for the
	 * IMC write
	 */

	if (icr & E1000_ICR_LSC) {
		hw->mac.get_link_status = 1;
		/*
		 * ICH8 workaround-- Call gig speed drop workaround on cable
		 * disconnect (LSC) before accessing any PHY registers
		 */
		if ((adapter->flags & FLAG_LSC_GIG_SPEED_DROP) &&
		    (!(er32(STATUS) & E1000_STATUS_LU)))
			schedule_work(&adapter->downshift_task);

		/*
		 * 80003ES2LAN workaround--
		 * For packet buffer work-around on link down event;
		 * disable receives here in the ISR and
		 * reset adapter in watchdog
		 */
		if (netif_carrier_ok(netdev) &&
		    (adapter->flags & FLAG_RX_NEEDS_RESTART)) {
			/* disable receives */
			rctl = er32(RCTL);
			ew32(RCTL, rctl & ~E1000_RCTL_EN);
			adapter->flags |= FLAG_RX_RESTART_NOW;
		}
		/* guard against interrupt when we're going down */
		if (!test_bit(__E1000_DOWN, &adapter->state))
			mod_timer(&adapter->watchdog_timer, jiffies + 1);
	}

	if (napi_schedule_prep(&adapter->napi)) {
		adapter->total_tx_bytes = 0;
		adapter->total_tx_packets = 0;
		adapter->total_rx_bytes = 0;
		adapter->total_rx_packets = 0;
		__napi_schedule(&adapter->napi);
	}

	return IRQ_HANDLED;
}

static irqreturn_t e1000_msix_other(int irq, void *data)
{
	struct net_device *netdev = data;
	struct e1000_adapter *adapter = netdev_priv(netdev);
	struct e1000_hw *hw = &adapter->hw;
	u32 icr = er32(ICR);

	if (!(icr & E1000_ICR_INT_ASSERTED)) {
		if (!test_bit(__E1000_DOWN, &adapter->state))
			ew32(IMS, E1000_IMS_OTHER);
		return IRQ_NONE;
	}

	if (icr & adapter->eiac_mask)
		ew32(ICS, (icr & adapter->eiac_mask));

	if (icr & E1000_ICR_OTHER) {
		if (!(icr & E1000_ICR_LSC))
			goto no_link_interrupt;
		hw->mac.get_link_status = 1;
		/* guard against interrupt when we're going down */
		if (!test_bit(__E1000_DOWN, &adapter->state))
			mod_timer(&adapter->watchdog_timer, jiffies + 1);
	}

no_link_interrupt:
	if (!test_bit(__E1000_DOWN, &adapter->state))
		ew32(IMS, E1000_IMS_LSC | E1000_IMS_OTHER);

	return IRQ_HANDLED;
}


static irqreturn_t e1000_intr_msix_tx(int irq, void *data)
{
	struct net_device *netdev = data;
	struct e1000_adapter *adapter = netdev_priv(netdev);
	struct e1000_hw *hw = &adapter->hw;
	struct e1000_ring *tx_ring = adapter->tx_ring;


	adapter->total_tx_bytes = 0;
	adapter->total_tx_packets = 0;

	if (!e1000_clean_tx_irq(adapter))
		/* Ring was not completely cleaned, so fire another interrupt */
		ew32(ICS, tx_ring->ims_val);

	return IRQ_HANDLED;
}

static irqreturn_t e1000_intr_msix_rx(int irq, void *data)
{
	struct net_device *netdev = data;
	struct e1000_adapter *adapter = netdev_priv(netdev);

	/* Write the ITR value calculated at the end of the
	 * previous interrupt.
	 */
	if (adapter->rx_ring->set_itr) {
		writel(1000000000 / (adapter->rx_ring->itr_val * 256),
		       adapter->hw.hw_addr + adapter->rx_ring->itr_register);
		adapter->rx_ring->set_itr = 0;
	}

	if (napi_schedule_prep(&adapter->napi)) {
		adapter->total_rx_bytes = 0;
		adapter->total_rx_packets = 0;
		__napi_schedule(&adapter->napi);
	}
	return IRQ_HANDLED;
}

/**
 * e1000_configure_msix - Configure MSI-X hardware
 *
 * e1000_configure_msix sets up the hardware to properly
 * generate MSI-X interrupts.
 **/
static void e1000_configure_msix(struct e1000_adapter *adapter)
{
	struct e1000_hw *hw = &adapter->hw;
	struct e1000_ring *rx_ring = adapter->rx_ring;
	struct e1000_ring *tx_ring = adapter->tx_ring;
	int vector = 0;
	u32 ctrl_ext, ivar = 0;

	adapter->eiac_mask = 0;

	/* Workaround issue with spurious interrupts on 82574 in MSI-X mode */
	if (hw->mac.type == e1000_82574) {
		u32 rfctl = er32(RFCTL);
		rfctl |= E1000_RFCTL_ACK_DIS;
		ew32(RFCTL, rfctl);
	}

#define E1000_IVAR_INT_ALLOC_VALID	0x8
	/* Configure Rx vector */
	rx_ring->ims_val = E1000_IMS_RXQ0;
	adapter->eiac_mask |= rx_ring->ims_val;
	if (rx_ring->itr_val)
		writel(1000000000 / (rx_ring->itr_val * 256),
		       hw->hw_addr + rx_ring->itr_register);
	else
		writel(1, hw->hw_addr + rx_ring->itr_register);
	ivar = E1000_IVAR_INT_ALLOC_VALID | vector;

	/* Configure Tx vector */
	tx_ring->ims_val = E1000_IMS_TXQ0;
	vector++;
	if (tx_ring->itr_val)
		writel(1000000000 / (tx_ring->itr_val * 256),
		       hw->hw_addr + tx_ring->itr_register);
	else
		writel(1, hw->hw_addr + tx_ring->itr_register);
	adapter->eiac_mask |= tx_ring->ims_val;
	ivar |= ((E1000_IVAR_INT_ALLOC_VALID | vector) << 8);

	/* set vector for Other Causes, e.g. link changes */
	vector++;
	ivar |= ((E1000_IVAR_INT_ALLOC_VALID | vector) << 16);
	if (rx_ring->itr_val)
		writel(1000000000 / (rx_ring->itr_val * 256),
		       hw->hw_addr + E1000_EITR_82574(vector));
	else
		writel(1, hw->hw_addr + E1000_EITR_82574(vector));

	/* Cause Tx interrupts on every write back */
	ivar |= (1 << 31);

	ew32(IVAR, ivar);

	/* enable MSI-X PBA support */
	ctrl_ext = er32(CTRL_EXT);
	ctrl_ext |= E1000_CTRL_EXT_PBA_CLR;

	/* Auto-Mask Other interrupts upon ICR read */
#define E1000_EIAC_MASK_82574   0x01F00000
	ew32(IAM, ~E1000_EIAC_MASK_82574 | E1000_IMS_OTHER);
	ctrl_ext |= E1000_CTRL_EXT_EIAME;
	ew32(CTRL_EXT, ctrl_ext);
	e1e_flush();
}

void e1000e_reset_interrupt_capability(struct e1000_adapter *adapter)
{
	if (adapter->msix_entries) {
		pci_disable_msix(adapter->pdev);
		kfree(adapter->msix_entries);
		adapter->msix_entries = NULL;
	} else if (adapter->flags & FLAG_MSI_ENABLED) {
		pci_disable_msi(adapter->pdev);
		adapter->flags &= ~FLAG_MSI_ENABLED;
	}
}

/**
 * e1000e_set_interrupt_capability - set MSI or MSI-X if supported
 *
 * Attempt to configure interrupts using the best available
 * capabilities of the hardware and kernel.
 **/
void e1000e_set_interrupt_capability(struct e1000_adapter *adapter)
{
	int err;
	int i;

	switch (adapter->int_mode) {
	case E1000E_INT_MODE_MSIX:
		if (adapter->flags & FLAG_HAS_MSIX) {
			adapter->num_vectors = 3; /* RxQ0, TxQ0 and other */
			adapter->msix_entries = kcalloc(adapter->num_vectors,
						      sizeof(struct msix_entry),
						      GFP_KERNEL);
			if (adapter->msix_entries) {
				for (i = 0; i < adapter->num_vectors; i++)
					adapter->msix_entries[i].entry = i;

				err = pci_enable_msix(adapter->pdev,
						      adapter->msix_entries,
						      adapter->num_vectors);
<<<<<<< HEAD
				if (err == 0) {
=======
				if (err == 0)
>>>>>>> 3cbea436
					return;
				}
			}
			/* MSI-X failed, so fall through and try MSI */
			e_err("Failed to initialize MSI-X interrupts.  "
			      "Falling back to MSI interrupts.\n");
			e1000e_reset_interrupt_capability(adapter);
		}
		adapter->int_mode = E1000E_INT_MODE_MSI;
		/* Fall through */
	case E1000E_INT_MODE_MSI:
		if (!pci_enable_msi(adapter->pdev)) {
			adapter->flags |= FLAG_MSI_ENABLED;
		} else {
			adapter->int_mode = E1000E_INT_MODE_LEGACY;
			e_err("Failed to initialize MSI interrupts.  Falling "
			      "back to legacy interrupts.\n");
		}
		/* Fall through */
	case E1000E_INT_MODE_LEGACY:
		/* Don't do anything; this is the system default */
		break;
	}

	/* store the number of vectors being used */
	adapter->num_vectors = 1;
}

/**
 * e1000_request_msix - Initialize MSI-X interrupts
 *
 * e1000_request_msix allocates MSI-X vectors and requests interrupts from the
 * kernel.
 **/
static int e1000_request_msix(struct e1000_adapter *adapter)
{
	struct net_device *netdev = adapter->netdev;
	int err = 0, vector = 0;

	if (strlen(netdev->name) < (IFNAMSIZ - 5))
		sprintf(adapter->rx_ring->name, "%s-rx-0", netdev->name);
	else
		memcpy(adapter->rx_ring->name, netdev->name, IFNAMSIZ);
	err = request_irq(adapter->msix_entries[vector].vector,
			  e1000_intr_msix_rx, 0, adapter->rx_ring->name,
			  netdev);
	if (err)
		goto out;
	adapter->rx_ring->itr_register = E1000_EITR_82574(vector);
	adapter->rx_ring->itr_val = adapter->itr;
	vector++;

	if (strlen(netdev->name) < (IFNAMSIZ - 5))
		sprintf(adapter->tx_ring->name, "%s-tx-0", netdev->name);
	else
		memcpy(adapter->tx_ring->name, netdev->name, IFNAMSIZ);
	err = request_irq(adapter->msix_entries[vector].vector,
			  e1000_intr_msix_tx, 0, adapter->tx_ring->name,
			  netdev);
	if (err)
		goto out;
	adapter->tx_ring->itr_register = E1000_EITR_82574(vector);
	adapter->tx_ring->itr_val = adapter->itr;
	vector++;

	err = request_irq(adapter->msix_entries[vector].vector,
			  e1000_msix_other, 0, netdev->name, netdev);
	if (err)
		goto out;

	e1000_configure_msix(adapter);
	return 0;
out:
	return err;
}

/**
 * e1000_request_irq - initialize interrupts
 *
 * Attempts to configure interrupts using the best available
 * capabilities of the hardware and kernel.
 **/
static int e1000_request_irq(struct e1000_adapter *adapter)
{
	struct net_device *netdev = adapter->netdev;
	int err;

	if (adapter->msix_entries) {
		err = e1000_request_msix(adapter);
		if (!err)
			return err;
		/* fall back to MSI */
		e1000e_reset_interrupt_capability(adapter);
		adapter->int_mode = E1000E_INT_MODE_MSI;
		e1000e_set_interrupt_capability(adapter);
	}
	if (adapter->flags & FLAG_MSI_ENABLED) {
		err = request_irq(adapter->pdev->irq, e1000_intr_msi, 0,
				  netdev->name, netdev);
		if (!err)
			return err;

		/* fall back to legacy interrupt */
		e1000e_reset_interrupt_capability(adapter);
		adapter->int_mode = E1000E_INT_MODE_LEGACY;
	}

	err = request_irq(adapter->pdev->irq, e1000_intr, IRQF_SHARED,
			  netdev->name, netdev);
	if (err)
		e_err("Unable to allocate interrupt, Error: %d\n", err);

	return err;
}

static void e1000_free_irq(struct e1000_adapter *adapter)
{
	struct net_device *netdev = adapter->netdev;

	if (adapter->msix_entries) {
		int vector = 0;

		free_irq(adapter->msix_entries[vector].vector, netdev);
		vector++;

		free_irq(adapter->msix_entries[vector].vector, netdev);
		vector++;

		/* Other Causes interrupt vector */
		free_irq(adapter->msix_entries[vector].vector, netdev);
		return;
	}

	free_irq(adapter->pdev->irq, netdev);
}

/**
 * e1000_irq_disable - Mask off interrupt generation on the NIC
 **/
static void e1000_irq_disable(struct e1000_adapter *adapter)
{
	struct e1000_hw *hw = &adapter->hw;

	ew32(IMC, ~0);
	if (adapter->msix_entries)
		ew32(EIAC_82574, 0);
	e1e_flush();

	if (adapter->msix_entries) {
		int i;
		for (i = 0; i < adapter->num_vectors; i++)
			synchronize_irq(adapter->msix_entries[i].vector);
	} else {
		synchronize_irq(adapter->pdev->irq);
	}
}

/**
 * e1000_irq_enable - Enable default interrupt generation settings
 **/
static void e1000_irq_enable(struct e1000_adapter *adapter)
{
	struct e1000_hw *hw = &adapter->hw;

	if (adapter->msix_entries) {
		ew32(EIAC_82574, adapter->eiac_mask & E1000_EIAC_MASK_82574);
		ew32(IMS, adapter->eiac_mask | E1000_IMS_OTHER | E1000_IMS_LSC);
	} else {
		ew32(IMS, IMS_ENABLE_MASK);
	}
	e1e_flush();
}

/**
 * e1000e_get_hw_control - get control of the h/w from f/w
 * @adapter: address of board private structure
 *
 * e1000e_get_hw_control sets {CTRL_EXT|SWSM}:DRV_LOAD bit.
 * For ASF and Pass Through versions of f/w this means that
 * the driver is loaded. For AMT version (only with 82573)
 * of the f/w this means that the network i/f is open.
 **/
void e1000e_get_hw_control(struct e1000_adapter *adapter)
{
	struct e1000_hw *hw = &adapter->hw;
	u32 ctrl_ext;
	u32 swsm;

	/* Let firmware know the driver has taken over */
	if (adapter->flags & FLAG_HAS_SWSM_ON_LOAD) {
		swsm = er32(SWSM);
		ew32(SWSM, swsm | E1000_SWSM_DRV_LOAD);
	} else if (adapter->flags & FLAG_HAS_CTRLEXT_ON_LOAD) {
		ctrl_ext = er32(CTRL_EXT);
		ew32(CTRL_EXT, ctrl_ext | E1000_CTRL_EXT_DRV_LOAD);
	}
}

/**
 * e1000e_release_hw_control - release control of the h/w to f/w
 * @adapter: address of board private structure
 *
 * e1000e_release_hw_control resets {CTRL_EXT|SWSM}:DRV_LOAD bit.
 * For ASF and Pass Through versions of f/w this means that the
 * driver is no longer loaded. For AMT version (only with 82573) i
 * of the f/w this means that the network i/f is closed.
 *
 **/
void e1000e_release_hw_control(struct e1000_adapter *adapter)
{
	struct e1000_hw *hw = &adapter->hw;
	u32 ctrl_ext;
	u32 swsm;

	/* Let firmware taken over control of h/w */
	if (adapter->flags & FLAG_HAS_SWSM_ON_LOAD) {
		swsm = er32(SWSM);
		ew32(SWSM, swsm & ~E1000_SWSM_DRV_LOAD);
	} else if (adapter->flags & FLAG_HAS_CTRLEXT_ON_LOAD) {
		ctrl_ext = er32(CTRL_EXT);
		ew32(CTRL_EXT, ctrl_ext & ~E1000_CTRL_EXT_DRV_LOAD);
	}
}

/**
 * @e1000_alloc_ring - allocate memory for a ring structure
 **/
static int e1000_alloc_ring_dma(struct e1000_adapter *adapter,
				struct e1000_ring *ring)
{
	struct pci_dev *pdev = adapter->pdev;

	ring->desc = dma_alloc_coherent(&pdev->dev, ring->size, &ring->dma,
					GFP_KERNEL);
	if (!ring->desc)
		return -ENOMEM;

	return 0;
}

/**
 * e1000e_setup_tx_resources - allocate Tx resources (Descriptors)
 * @adapter: board private structure
 *
 * Return 0 on success, negative on failure
 **/
int e1000e_setup_tx_resources(struct e1000_adapter *adapter)
{
	struct e1000_ring *tx_ring = adapter->tx_ring;
	int err = -ENOMEM, size;

	size = sizeof(struct e1000_buffer) * tx_ring->count;
	tx_ring->buffer_info = vzalloc(size);
	if (!tx_ring->buffer_info)
		goto err;

	/* round up to nearest 4K */
	tx_ring->size = tx_ring->count * sizeof(struct e1000_tx_desc);
	tx_ring->size = ALIGN(tx_ring->size, 4096);

	err = e1000_alloc_ring_dma(adapter, tx_ring);
	if (err)
		goto err;

	tx_ring->next_to_use = 0;
	tx_ring->next_to_clean = 0;

	return 0;
err:
	vfree(tx_ring->buffer_info);
	e_err("Unable to allocate memory for the transmit descriptor ring\n");
	return err;
}

/**
 * e1000e_setup_rx_resources - allocate Rx resources (Descriptors)
 * @adapter: board private structure
 *
 * Returns 0 on success, negative on failure
 **/
int e1000e_setup_rx_resources(struct e1000_adapter *adapter)
{
	struct e1000_ring *rx_ring = adapter->rx_ring;
	struct e1000_buffer *buffer_info;
	int i, size, desc_len, err = -ENOMEM;

	size = sizeof(struct e1000_buffer) * rx_ring->count;
	rx_ring->buffer_info = vzalloc(size);
	if (!rx_ring->buffer_info)
		goto err;

	for (i = 0; i < rx_ring->count; i++) {
		buffer_info = &rx_ring->buffer_info[i];
		buffer_info->ps_pages = kcalloc(PS_PAGE_BUFFERS,
						sizeof(struct e1000_ps_page),
						GFP_KERNEL);
		if (!buffer_info->ps_pages)
			goto err_pages;
	}

	desc_len = sizeof(union e1000_rx_desc_packet_split);

	/* Round up to nearest 4K */
	rx_ring->size = rx_ring->count * desc_len;
	rx_ring->size = ALIGN(rx_ring->size, 4096);

	err = e1000_alloc_ring_dma(adapter, rx_ring);
	if (err)
		goto err_pages;

	rx_ring->next_to_clean = 0;
	rx_ring->next_to_use = 0;
	rx_ring->rx_skb_top = NULL;

	return 0;

err_pages:
	for (i = 0; i < rx_ring->count; i++) {
		buffer_info = &rx_ring->buffer_info[i];
		kfree(buffer_info->ps_pages);
	}
err:
	vfree(rx_ring->buffer_info);
	e_err("Unable to allocate memory for the receive descriptor ring\n");
	return err;
}

/**
 * e1000_clean_tx_ring - Free Tx Buffers
 * @adapter: board private structure
 **/
static void e1000_clean_tx_ring(struct e1000_adapter *adapter)
{
	struct e1000_ring *tx_ring = adapter->tx_ring;
	struct e1000_buffer *buffer_info;
	unsigned long size;
	unsigned int i;

	for (i = 0; i < tx_ring->count; i++) {
		buffer_info = &tx_ring->buffer_info[i];
		e1000_put_txbuf(adapter, buffer_info);
	}

	size = sizeof(struct e1000_buffer) * tx_ring->count;
	memset(tx_ring->buffer_info, 0, size);

	memset(tx_ring->desc, 0, tx_ring->size);

	tx_ring->next_to_use = 0;
	tx_ring->next_to_clean = 0;

	writel(0, adapter->hw.hw_addr + tx_ring->head);
	writel(0, adapter->hw.hw_addr + tx_ring->tail);
}

/**
 * e1000e_free_tx_resources - Free Tx Resources per Queue
 * @adapter: board private structure
 *
 * Free all transmit software resources
 **/
void e1000e_free_tx_resources(struct e1000_adapter *adapter)
{
	struct pci_dev *pdev = adapter->pdev;
	struct e1000_ring *tx_ring = adapter->tx_ring;

	e1000_clean_tx_ring(adapter);

	vfree(tx_ring->buffer_info);
	tx_ring->buffer_info = NULL;

	dma_free_coherent(&pdev->dev, tx_ring->size, tx_ring->desc,
			  tx_ring->dma);
	tx_ring->desc = NULL;
}

/**
 * e1000e_free_rx_resources - Free Rx Resources
 * @adapter: board private structure
 *
 * Free all receive software resources
 **/

void e1000e_free_rx_resources(struct e1000_adapter *adapter)
{
	struct pci_dev *pdev = adapter->pdev;
	struct e1000_ring *rx_ring = adapter->rx_ring;
	int i;

	e1000_clean_rx_ring(adapter);

	for (i = 0; i < rx_ring->count; i++)
		kfree(rx_ring->buffer_info[i].ps_pages);

	vfree(rx_ring->buffer_info);
	rx_ring->buffer_info = NULL;

	dma_free_coherent(&pdev->dev, rx_ring->size, rx_ring->desc,
			  rx_ring->dma);
	rx_ring->desc = NULL;
}

/**
 * e1000_update_itr - update the dynamic ITR value based on statistics
 * @adapter: pointer to adapter
 * @itr_setting: current adapter->itr
 * @packets: the number of packets during this measurement interval
 * @bytes: the number of bytes during this measurement interval
 *
 *      Stores a new ITR value based on packets and byte
 *      counts during the last interrupt.  The advantage of per interrupt
 *      computation is faster updates and more accurate ITR for the current
 *      traffic pattern.  Constants in this function were computed
 *      based on theoretical maximum wire speed and thresholds were set based
 *      on testing data as well as attempting to minimize response time
 *      while increasing bulk throughput.  This functionality is controlled
 *      by the InterruptThrottleRate module parameter.
 **/
static unsigned int e1000_update_itr(struct e1000_adapter *adapter,
				     u16 itr_setting, int packets,
				     int bytes)
{
	unsigned int retval = itr_setting;

	if (packets == 0)
		goto update_itr_done;

	switch (itr_setting) {
	case lowest_latency:
		/* handle TSO and jumbo frames */
		if (bytes/packets > 8000)
			retval = bulk_latency;
		else if ((packets < 5) && (bytes > 512))
			retval = low_latency;
		break;
	case low_latency:  /* 50 usec aka 20000 ints/s */
		if (bytes > 10000) {
			/* this if handles the TSO accounting */
			if (bytes/packets > 8000)
				retval = bulk_latency;
			else if ((packets < 10) || ((bytes/packets) > 1200))
				retval = bulk_latency;
			else if ((packets > 35))
				retval = lowest_latency;
		} else if (bytes/packets > 2000) {
			retval = bulk_latency;
		} else if (packets <= 2 && bytes < 512) {
			retval = lowest_latency;
		}
		break;
	case bulk_latency: /* 250 usec aka 4000 ints/s */
		if (bytes > 25000) {
			if (packets > 35)
				retval = low_latency;
		} else if (bytes < 6000) {
			retval = low_latency;
		}
		break;
	}

update_itr_done:
	return retval;
}

static void e1000_set_itr(struct e1000_adapter *adapter)
{
	struct e1000_hw *hw = &adapter->hw;
	u16 current_itr;
	u32 new_itr = adapter->itr;

	/* for non-gigabit speeds, just fix the interrupt rate at 4000 */
	if (adapter->link_speed != SPEED_1000) {
		current_itr = 0;
		new_itr = 4000;
		goto set_itr_now;
	}

	if (adapter->flags2 & FLAG2_DISABLE_AIM) {
		new_itr = 0;
		goto set_itr_now;
	}

	adapter->tx_itr = e1000_update_itr(adapter,
				    adapter->tx_itr,
				    adapter->total_tx_packets,
				    adapter->total_tx_bytes);
	/* conservative mode (itr 3) eliminates the lowest_latency setting */
	if (adapter->itr_setting == 3 && adapter->tx_itr == lowest_latency)
		adapter->tx_itr = low_latency;

	adapter->rx_itr = e1000_update_itr(adapter,
				    adapter->rx_itr,
				    adapter->total_rx_packets,
				    adapter->total_rx_bytes);
	/* conservative mode (itr 3) eliminates the lowest_latency setting */
	if (adapter->itr_setting == 3 && adapter->rx_itr == lowest_latency)
		adapter->rx_itr = low_latency;

	current_itr = max(adapter->rx_itr, adapter->tx_itr);

	switch (current_itr) {
	/* counts and packets in update_itr are dependent on these numbers */
	case lowest_latency:
		new_itr = 70000;
		break;
	case low_latency:
		new_itr = 20000; /* aka hwitr = ~200 */
		break;
	case bulk_latency:
		new_itr = 4000;
		break;
	default:
		break;
	}

set_itr_now:
	if (new_itr != adapter->itr) {
		/*
		 * this attempts to bias the interrupt rate towards Bulk
		 * by adding intermediate steps when interrupt rate is
		 * increasing
		 */
		new_itr = new_itr > adapter->itr ?
			     min(adapter->itr + (new_itr >> 2), new_itr) :
			     new_itr;
		adapter->itr = new_itr;
		adapter->rx_ring->itr_val = new_itr;
		if (adapter->msix_entries)
			adapter->rx_ring->set_itr = 1;
		else
			if (new_itr)
				ew32(ITR, 1000000000 / (new_itr * 256));
			else
				ew32(ITR, 0);
	}
}

/**
 * e1000_alloc_queues - Allocate memory for all rings
 * @adapter: board private structure to initialize
 **/
static int __devinit e1000_alloc_queues(struct e1000_adapter *adapter)
{
	adapter->tx_ring = kzalloc(sizeof(struct e1000_ring), GFP_KERNEL);
	if (!adapter->tx_ring)
		goto err;

	adapter->rx_ring = kzalloc(sizeof(struct e1000_ring), GFP_KERNEL);
	if (!adapter->rx_ring)
		goto err;

	return 0;
err:
	e_err("Unable to allocate memory for queues\n");
	kfree(adapter->rx_ring);
	kfree(adapter->tx_ring);
	return -ENOMEM;
}

/**
 * e1000_clean - NAPI Rx polling callback
 * @napi: struct associated with this polling callback
 * @budget: amount of packets driver is allowed to process this poll
 **/
static int e1000_clean(struct napi_struct *napi, int budget)
{
	struct e1000_adapter *adapter = container_of(napi, struct e1000_adapter, napi);
	struct e1000_hw *hw = &adapter->hw;
	struct net_device *poll_dev = adapter->netdev;
	int tx_cleaned = 1, work_done = 0;

	adapter = netdev_priv(poll_dev);

	if (adapter->msix_entries &&
	    !(adapter->rx_ring->ims_val & adapter->tx_ring->ims_val))
		goto clean_rx;

	tx_cleaned = e1000_clean_tx_irq(adapter);

clean_rx:
	adapter->clean_rx(adapter, &work_done, budget);

	if (!tx_cleaned)
		work_done = budget;

	/* If budget not fully consumed, exit the polling mode */
	if (work_done < budget) {
		if (adapter->itr_setting & 3)
			e1000_set_itr(adapter);
		napi_complete(napi);
		if (!test_bit(__E1000_DOWN, &adapter->state)) {
			if (adapter->msix_entries)
				ew32(IMS, adapter->rx_ring->ims_val);
			else
				e1000_irq_enable(adapter);
		}
	}

	return work_done;
}

static void e1000_vlan_rx_add_vid(struct net_device *netdev, u16 vid)
{
	struct e1000_adapter *adapter = netdev_priv(netdev);
	struct e1000_hw *hw = &adapter->hw;
	u32 vfta, index;

	/* don't update vlan cookie if already programmed */
	if ((adapter->hw.mng_cookie.status &
	     E1000_MNG_DHCP_COOKIE_STATUS_VLAN) &&
	    (vid == adapter->mng_vlan_id))
		return;

	/* add VID to filter table */
	if (adapter->flags & FLAG_HAS_HW_VLAN_FILTER) {
		index = (vid >> 5) & 0x7F;
		vfta = E1000_READ_REG_ARRAY(hw, E1000_VFTA, index);
		vfta |= (1 << (vid & 0x1F));
		hw->mac.ops.write_vfta(hw, index, vfta);
	}
}

static void e1000_vlan_rx_kill_vid(struct net_device *netdev, u16 vid)
{
	struct e1000_adapter *adapter = netdev_priv(netdev);
	struct e1000_hw *hw = &adapter->hw;
	u32 vfta, index;

	if (!test_bit(__E1000_DOWN, &adapter->state))
		e1000_irq_disable(adapter);
	vlan_group_set_device(adapter->vlgrp, vid, NULL);

	if (!test_bit(__E1000_DOWN, &adapter->state))
		e1000_irq_enable(adapter);

	if ((adapter->hw.mng_cookie.status &
	     E1000_MNG_DHCP_COOKIE_STATUS_VLAN) &&
	    (vid == adapter->mng_vlan_id)) {
		/* release control to f/w */
		e1000e_release_hw_control(adapter);
		return;
	}

	/* remove VID from filter table */
	if (adapter->flags & FLAG_HAS_HW_VLAN_FILTER) {
		index = (vid >> 5) & 0x7F;
		vfta = E1000_READ_REG_ARRAY(hw, E1000_VFTA, index);
		vfta &= ~(1 << (vid & 0x1F));
		hw->mac.ops.write_vfta(hw, index, vfta);
	}
}

static void e1000_update_mng_vlan(struct e1000_adapter *adapter)
{
	struct net_device *netdev = adapter->netdev;
	u16 vid = adapter->hw.mng_cookie.vlan_id;
	u16 old_vid = adapter->mng_vlan_id;

	if (!adapter->vlgrp)
		return;

	if (!vlan_group_get_device(adapter->vlgrp, vid)) {
		adapter->mng_vlan_id = E1000_MNG_VLAN_NONE;
		if (adapter->hw.mng_cookie.status &
			E1000_MNG_DHCP_COOKIE_STATUS_VLAN) {
			e1000_vlan_rx_add_vid(netdev, vid);
			adapter->mng_vlan_id = vid;
		}

		if ((old_vid != (u16)E1000_MNG_VLAN_NONE) &&
				(vid != old_vid) &&
		    !vlan_group_get_device(adapter->vlgrp, old_vid))
			e1000_vlan_rx_kill_vid(netdev, old_vid);
	} else {
		adapter->mng_vlan_id = vid;
	}
}


static void e1000_vlan_rx_register(struct net_device *netdev,
				   struct vlan_group *grp)
{
	struct e1000_adapter *adapter = netdev_priv(netdev);
	struct e1000_hw *hw = &adapter->hw;
	u32 ctrl, rctl;

	if (!test_bit(__E1000_DOWN, &adapter->state))
		e1000_irq_disable(adapter);
	adapter->vlgrp = grp;

	if (grp) {
		/* enable VLAN tag insert/strip */
		ctrl = er32(CTRL);
		ctrl |= E1000_CTRL_VME;
		ew32(CTRL, ctrl);

		if (adapter->flags & FLAG_HAS_HW_VLAN_FILTER) {
			/* enable VLAN receive filtering */
			rctl = er32(RCTL);
			rctl &= ~E1000_RCTL_CFIEN;
			ew32(RCTL, rctl);
			e1000_update_mng_vlan(adapter);
		}
	} else {
		/* disable VLAN tag insert/strip */
		ctrl = er32(CTRL);
		ctrl &= ~E1000_CTRL_VME;
		ew32(CTRL, ctrl);

		if (adapter->flags & FLAG_HAS_HW_VLAN_FILTER) {
			if (adapter->mng_vlan_id !=
			    (u16)E1000_MNG_VLAN_NONE) {
				e1000_vlan_rx_kill_vid(netdev,
						       adapter->mng_vlan_id);
				adapter->mng_vlan_id = E1000_MNG_VLAN_NONE;
			}
		}
	}

	if (!test_bit(__E1000_DOWN, &adapter->state))
		e1000_irq_enable(adapter);
}

static void e1000_restore_vlan(struct e1000_adapter *adapter)
{
	u16 vid;

	e1000_vlan_rx_register(adapter->netdev, adapter->vlgrp);

	if (!adapter->vlgrp)
		return;

	for (vid = 0; vid < VLAN_N_VID; vid++) {
		if (!vlan_group_get_device(adapter->vlgrp, vid))
			continue;
		e1000_vlan_rx_add_vid(adapter->netdev, vid);
	}
}

static void e1000_init_manageability_pt(struct e1000_adapter *adapter)
{
	struct e1000_hw *hw = &adapter->hw;
	u32 manc, manc2h, mdef, i, j;

	if (!(adapter->flags & FLAG_MNG_PT_ENABLED))
		return;

	manc = er32(MANC);

	/*
	 * enable receiving management packets to the host. this will probably
	 * generate destination unreachable messages from the host OS, but
	 * the packets will be handled on SMBUS
	 */
	manc |= E1000_MANC_EN_MNG2HOST;
	manc2h = er32(MANC2H);

	switch (hw->mac.type) {
	default:
		manc2h |= (E1000_MANC2H_PORT_623 | E1000_MANC2H_PORT_664);
		break;
	case e1000_82574:
	case e1000_82583:
		/*
		 * Check if IPMI pass-through decision filter already exists;
		 * if so, enable it.
		 */
		for (i = 0, j = 0; i < 8; i++) {
			mdef = er32(MDEF(i));

			/* Ignore filters with anything other than IPMI ports */
			if (mdef & ~(E1000_MDEF_PORT_623 | E1000_MDEF_PORT_664))
				continue;

			/* Enable this decision filter in MANC2H */
			if (mdef)
				manc2h |= (1 << i);

			j |= mdef;
		}

		if (j == (E1000_MDEF_PORT_623 | E1000_MDEF_PORT_664))
			break;

		/* Create new decision filter in an empty filter */
		for (i = 0, j = 0; i < 8; i++)
			if (er32(MDEF(i)) == 0) {
				ew32(MDEF(i), (E1000_MDEF_PORT_623 |
					       E1000_MDEF_PORT_664));
				manc2h |= (1 << 1);
				j++;
				break;
			}

		if (!j)
			e_warn("Unable to create IPMI pass-through filter\n");
		break;
	}

	ew32(MANC2H, manc2h);
	ew32(MANC, manc);
}

/**
 * e1000_configure_tx - Configure Transmit Unit after Reset
 * @adapter: board private structure
 *
 * Configure the Tx unit of the MAC after a reset.
 **/
static void e1000_configure_tx(struct e1000_adapter *adapter)
{
	struct e1000_hw *hw = &adapter->hw;
	struct e1000_ring *tx_ring = adapter->tx_ring;
	u64 tdba;
	u32 tdlen, tctl, tipg, tarc;
	u32 ipgr1, ipgr2;

	/* Setup the HW Tx Head and Tail descriptor pointers */
	tdba = tx_ring->dma;
	tdlen = tx_ring->count * sizeof(struct e1000_tx_desc);
	ew32(TDBAL, (tdba & DMA_BIT_MASK(32)));
	ew32(TDBAH, (tdba >> 32));
	ew32(TDLEN, tdlen);
	ew32(TDH, 0);
	ew32(TDT, 0);
	tx_ring->head = E1000_TDH;
	tx_ring->tail = E1000_TDT;

	/* Set the default values for the Tx Inter Packet Gap timer */
	tipg = DEFAULT_82543_TIPG_IPGT_COPPER;          /*  8  */
	ipgr1 = DEFAULT_82543_TIPG_IPGR1;               /*  8  */
	ipgr2 = DEFAULT_82543_TIPG_IPGR2;               /*  6  */

	if (adapter->flags & FLAG_TIPG_MEDIUM_FOR_80003ESLAN)
		ipgr2 = DEFAULT_80003ES2LAN_TIPG_IPGR2; /*  7  */

	tipg |= ipgr1 << E1000_TIPG_IPGR1_SHIFT;
	tipg |= ipgr2 << E1000_TIPG_IPGR2_SHIFT;
	ew32(TIPG, tipg);

	/* Set the Tx Interrupt Delay register */
	ew32(TIDV, adapter->tx_int_delay);
	/* Tx irq moderation */
	ew32(TADV, adapter->tx_abs_int_delay);

	if (adapter->flags2 & FLAG2_DMA_BURST) {
		u32 txdctl = er32(TXDCTL(0));
		txdctl &= ~(E1000_TXDCTL_PTHRESH | E1000_TXDCTL_HTHRESH |
			    E1000_TXDCTL_WTHRESH);
		/*
		 * set up some performance related parameters to encourage the
		 * hardware to use the bus more efficiently in bursts, depends
		 * on the tx_int_delay to be enabled,
		 * wthresh = 5 ==> burst write a cacheline (64 bytes) at a time
		 * hthresh = 1 ==> prefetch when one or more available
		 * pthresh = 0x1f ==> prefetch if internal cache 31 or less
		 * BEWARE: this seems to work but should be considered first if
<<<<<<< HEAD
		 * there are tx hangs or other tx related bugs
=======
		 * there are Tx hangs or other Tx related bugs
>>>>>>> 3cbea436
		 */
		txdctl |= E1000_TXDCTL_DMA_BURST_ENABLE;
		ew32(TXDCTL(0), txdctl);
		/* erratum work around: set txdctl the same for both queues */
		ew32(TXDCTL(1), txdctl);
	}

	/* Program the Transmit Control Register */
	tctl = er32(TCTL);
	tctl &= ~E1000_TCTL_CT;
	tctl |= E1000_TCTL_PSP | E1000_TCTL_RTLC |
		(E1000_COLLISION_THRESHOLD << E1000_CT_SHIFT);

	if (adapter->flags & FLAG_TARC_SPEED_MODE_BIT) {
		tarc = er32(TARC(0));
		/*
		 * set the speed mode bit, we'll clear it if we're not at
		 * gigabit link later
		 */
#define SPEED_MODE_BIT (1 << 21)
		tarc |= SPEED_MODE_BIT;
		ew32(TARC(0), tarc);
	}

	/* errata: program both queues to unweighted RR */
	if (adapter->flags & FLAG_TARC_SET_BIT_ZERO) {
		tarc = er32(TARC(0));
		tarc |= 1;
		ew32(TARC(0), tarc);
		tarc = er32(TARC(1));
		tarc |= 1;
		ew32(TARC(1), tarc);
	}

	/* Setup Transmit Descriptor Settings for eop descriptor */
	adapter->txd_cmd = E1000_TXD_CMD_EOP | E1000_TXD_CMD_IFCS;

	/* only set IDE if we are delaying interrupts using the timers */
	if (adapter->tx_int_delay)
		adapter->txd_cmd |= E1000_TXD_CMD_IDE;

	/* enable Report Status bit */
	adapter->txd_cmd |= E1000_TXD_CMD_RS;

	ew32(TCTL, tctl);

	e1000e_config_collision_dist(hw);
}

/**
 * e1000_setup_rctl - configure the receive control registers
 * @adapter: Board private structure
 **/
#define PAGE_USE_COUNT(S) (((S) >> PAGE_SHIFT) + \
			   (((S) & (PAGE_SIZE - 1)) ? 1 : 0))
static void e1000_setup_rctl(struct e1000_adapter *adapter)
{
	struct e1000_hw *hw = &adapter->hw;
	u32 rctl, rfctl;
	u32 psrctl = 0;
	u32 pages = 0;

	/* Workaround Si errata on 82579 - configure jumbo frame flow */
	if (hw->mac.type == e1000_pch2lan) {
		s32 ret_val;

		if (adapter->netdev->mtu > ETH_DATA_LEN)
			ret_val = e1000_lv_jumbo_workaround_ich8lan(hw, true);
		else
			ret_val = e1000_lv_jumbo_workaround_ich8lan(hw, false);
<<<<<<< HEAD
=======

		if (ret_val)
			e_dbg("failed to enable jumbo frame workaround mode\n");
>>>>>>> 3cbea436
	}

	/* Program MC offset vector base */
	rctl = er32(RCTL);
	rctl &= ~(3 << E1000_RCTL_MO_SHIFT);
	rctl |= E1000_RCTL_EN | E1000_RCTL_BAM |
		E1000_RCTL_LBM_NO | E1000_RCTL_RDMTS_HALF |
		(adapter->hw.mac.mc_filter_type << E1000_RCTL_MO_SHIFT);

	/* Do not Store bad packets */
	rctl &= ~E1000_RCTL_SBP;

	/* Enable Long Packet receive */
	if (adapter->netdev->mtu <= ETH_DATA_LEN)
		rctl &= ~E1000_RCTL_LPE;
	else
		rctl |= E1000_RCTL_LPE;

	/* Some systems expect that the CRC is included in SMBUS traffic. The
	 * hardware strips the CRC before sending to both SMBUS (BMC) and to
	 * host memory when this is enabled
	 */
	if (adapter->flags2 & FLAG2_CRC_STRIPPING)
		rctl |= E1000_RCTL_SECRC;

	/* Workaround Si errata on 82577 PHY - configure IPG for jumbos */
	if ((hw->phy.type == e1000_phy_82577) && (rctl & E1000_RCTL_LPE)) {
		u16 phy_data;

		e1e_rphy(hw, PHY_REG(770, 26), &phy_data);
		phy_data &= 0xfff8;
		phy_data |= (1 << 2);
		e1e_wphy(hw, PHY_REG(770, 26), phy_data);

		e1e_rphy(hw, 22, &phy_data);
		phy_data &= 0x0fff;
		phy_data |= (1 << 14);
		e1e_wphy(hw, 0x10, 0x2823);
		e1e_wphy(hw, 0x11, 0x0003);
		e1e_wphy(hw, 22, phy_data);
	}

	/* Setup buffer sizes */
	rctl &= ~E1000_RCTL_SZ_4096;
	rctl |= E1000_RCTL_BSEX;
	switch (adapter->rx_buffer_len) {
	case 2048:
	default:
		rctl |= E1000_RCTL_SZ_2048;
		rctl &= ~E1000_RCTL_BSEX;
		break;
	case 4096:
		rctl |= E1000_RCTL_SZ_4096;
		break;
	case 8192:
		rctl |= E1000_RCTL_SZ_8192;
		break;
	case 16384:
		rctl |= E1000_RCTL_SZ_16384;
		break;
	}

	/*
	 * 82571 and greater support packet-split where the protocol
	 * header is placed in skb->data and the packet data is
	 * placed in pages hanging off of skb_shinfo(skb)->nr_frags.
	 * In the case of a non-split, skb->data is linearly filled,
	 * followed by the page buffers.  Therefore, skb->data is
	 * sized to hold the largest protocol header.
	 *
	 * allocations using alloc_page take too long for regular MTU
	 * so only enable packet split for jumbo frames
	 *
	 * Using pages when the page size is greater than 16k wastes
	 * a lot of memory, since we allocate 3 pages at all times
	 * per packet.
	 */
	pages = PAGE_USE_COUNT(adapter->netdev->mtu);
	if (!(adapter->flags & FLAG_HAS_ERT) && (pages <= 3) &&
	    (PAGE_SIZE <= 16384) && (rctl & E1000_RCTL_LPE))
		adapter->rx_ps_pages = pages;
	else
		adapter->rx_ps_pages = 0;

	if (adapter->rx_ps_pages) {
		/* Configure extra packet-split registers */
		rfctl = er32(RFCTL);
		rfctl |= E1000_RFCTL_EXTEN;
		/*
		 * disable packet split support for IPv6 extension headers,
		 * because some malformed IPv6 headers can hang the Rx
		 */
		rfctl |= (E1000_RFCTL_IPV6_EX_DIS |
			  E1000_RFCTL_NEW_IPV6_EXT_DIS);

		ew32(RFCTL, rfctl);

		/* Enable Packet split descriptors */
		rctl |= E1000_RCTL_DTYP_PS;

		psrctl |= adapter->rx_ps_bsize0 >>
			E1000_PSRCTL_BSIZE0_SHIFT;

		switch (adapter->rx_ps_pages) {
		case 3:
			psrctl |= PAGE_SIZE <<
				E1000_PSRCTL_BSIZE3_SHIFT;
		case 2:
			psrctl |= PAGE_SIZE <<
				E1000_PSRCTL_BSIZE2_SHIFT;
		case 1:
			psrctl |= PAGE_SIZE >>
				E1000_PSRCTL_BSIZE1_SHIFT;
			break;
		}

		ew32(PSRCTL, psrctl);
	}

	ew32(RCTL, rctl);
	/* just started the receive unit, no need to restart */
	adapter->flags &= ~FLAG_RX_RESTART_NOW;
}

/**
 * e1000_configure_rx - Configure Receive Unit after Reset
 * @adapter: board private structure
 *
 * Configure the Rx unit of the MAC after a reset.
 **/
static void e1000_configure_rx(struct e1000_adapter *adapter)
{
	struct e1000_hw *hw = &adapter->hw;
	struct e1000_ring *rx_ring = adapter->rx_ring;
	u64 rdba;
	u32 rdlen, rctl, rxcsum, ctrl_ext;

	if (adapter->rx_ps_pages) {
		/* this is a 32 byte descriptor */
		rdlen = rx_ring->count *
		    sizeof(union e1000_rx_desc_packet_split);
		adapter->clean_rx = e1000_clean_rx_irq_ps;
		adapter->alloc_rx_buf = e1000_alloc_rx_buffers_ps;
	} else if (adapter->netdev->mtu > ETH_FRAME_LEN + ETH_FCS_LEN) {
		rdlen = rx_ring->count * sizeof(struct e1000_rx_desc);
		adapter->clean_rx = e1000_clean_jumbo_rx_irq;
		adapter->alloc_rx_buf = e1000_alloc_jumbo_rx_buffers;
	} else {
		rdlen = rx_ring->count * sizeof(struct e1000_rx_desc);
		adapter->clean_rx = e1000_clean_rx_irq;
		adapter->alloc_rx_buf = e1000_alloc_rx_buffers;
	}

	/* disable receives while setting up the descriptors */
	rctl = er32(RCTL);
	ew32(RCTL, rctl & ~E1000_RCTL_EN);
	e1e_flush();
	msleep(10);

	if (adapter->flags2 & FLAG2_DMA_BURST) {
		/*
		 * set the writeback threshold (only takes effect if the RDTR
		 * is set). set GRAN=1 and write back up to 0x4 worth, and
<<<<<<< HEAD
		 * enable prefetching of 0x20 rx descriptors
=======
		 * enable prefetching of 0x20 Rx descriptors
>>>>>>> 3cbea436
		 * granularity = 01
		 * wthresh = 04,
		 * hthresh = 04,
		 * pthresh = 0x20
		 */
		ew32(RXDCTL(0), E1000_RXDCTL_DMA_BURST_ENABLE);
		ew32(RXDCTL(1), E1000_RXDCTL_DMA_BURST_ENABLE);

		/*
		 * override the delay timers for enabling bursting, only if
		 * the value was not set by the user via module options
		 */
		if (adapter->rx_int_delay == DEFAULT_RDTR)
			adapter->rx_int_delay = BURST_RDTR;
		if (adapter->rx_abs_int_delay == DEFAULT_RADV)
			adapter->rx_abs_int_delay = BURST_RADV;
	}

	/* set the Receive Delay Timer Register */
	ew32(RDTR, adapter->rx_int_delay);

	/* irq moderation */
	ew32(RADV, adapter->rx_abs_int_delay);
	if ((adapter->itr_setting != 0) && (adapter->itr != 0))
		ew32(ITR, 1000000000 / (adapter->itr * 256));

	ctrl_ext = er32(CTRL_EXT);
	/* Auto-Mask interrupts upon ICR access */
	ctrl_ext |= E1000_CTRL_EXT_IAME;
	ew32(IAM, 0xffffffff);
	ew32(CTRL_EXT, ctrl_ext);
	e1e_flush();

	/*
	 * Setup the HW Rx Head and Tail Descriptor Pointers and
	 * the Base and Length of the Rx Descriptor Ring
	 */
	rdba = rx_ring->dma;
	ew32(RDBAL, (rdba & DMA_BIT_MASK(32)));
	ew32(RDBAH, (rdba >> 32));
	ew32(RDLEN, rdlen);
	ew32(RDH, 0);
	ew32(RDT, 0);
	rx_ring->head = E1000_RDH;
	rx_ring->tail = E1000_RDT;

	/* Enable Receive Checksum Offload for TCP and UDP */
	rxcsum = er32(RXCSUM);
	if (adapter->flags & FLAG_RX_CSUM_ENABLED) {
		rxcsum |= E1000_RXCSUM_TUOFL;

		/*
		 * IPv4 payload checksum for UDP fragments must be
		 * used in conjunction with packet-split.
		 */
		if (adapter->rx_ps_pages)
			rxcsum |= E1000_RXCSUM_IPPCSE;
	} else {
		rxcsum &= ~E1000_RXCSUM_TUOFL;
		/* no need to clear IPPCSE as it defaults to 0 */
	}
	ew32(RXCSUM, rxcsum);

	/*
	 * Enable early receives on supported devices, only takes effect when
	 * packet size is equal or larger than the specified value (in 8 byte
	 * units), e.g. using jumbo frames when setting to E1000_ERT_2048
	 */
	if ((adapter->flags & FLAG_HAS_ERT) ||
	    (adapter->hw.mac.type == e1000_pch2lan)) {
		if (adapter->netdev->mtu > ETH_DATA_LEN) {
			u32 rxdctl = er32(RXDCTL(0));
			ew32(RXDCTL(0), rxdctl | 0x3);
			if (adapter->flags & FLAG_HAS_ERT)
				ew32(ERT, E1000_ERT_2048 | (1 << 13));
			/*
			 * With jumbo frames and early-receive enabled,
			 * excessive C-state transition latencies result in
			 * dropped transactions.
			 */
<<<<<<< HEAD
			pm_qos_update_request(
				&adapter->netdev->pm_qos_req, 55);
		} else {
			pm_qos_update_request(
				&adapter->netdev->pm_qos_req,
				PM_QOS_DEFAULT_VALUE);
=======
			pm_qos_update_request(&adapter->netdev->pm_qos_req, 55);
		} else {
			pm_qos_update_request(&adapter->netdev->pm_qos_req,
					      PM_QOS_DEFAULT_VALUE);
>>>>>>> 3cbea436
		}
	}

	/* Enable Receives */
	ew32(RCTL, rctl);
}

/**
 *  e1000_update_mc_addr_list - Update Multicast addresses
 *  @hw: pointer to the HW structure
 *  @mc_addr_list: array of multicast addresses to program
 *  @mc_addr_count: number of multicast addresses to program
 *
 *  Updates the Multicast Table Array.
 *  The caller must have a packed mc_addr_list of multicast addresses.
 **/
static void e1000_update_mc_addr_list(struct e1000_hw *hw, u8 *mc_addr_list,
				      u32 mc_addr_count)
{
	hw->mac.ops.update_mc_addr_list(hw, mc_addr_list, mc_addr_count);
}

/**
 * e1000_set_multi - Multicast and Promiscuous mode set
 * @netdev: network interface device structure
 *
 * The set_multi entry point is called whenever the multicast address
 * list or the network interface flags are updated.  This routine is
 * responsible for configuring the hardware for proper multicast,
 * promiscuous mode, and all-multi behavior.
 **/
static void e1000_set_multi(struct net_device *netdev)
{
	struct e1000_adapter *adapter = netdev_priv(netdev);
	struct e1000_hw *hw = &adapter->hw;
	struct netdev_hw_addr *ha;
	u8  *mta_list;
	u32 rctl;
	int i;

	/* Check for Promiscuous and All Multicast modes */

	rctl = er32(RCTL);

	if (netdev->flags & IFF_PROMISC) {
		rctl |= (E1000_RCTL_UPE | E1000_RCTL_MPE);
		rctl &= ~E1000_RCTL_VFE;
	} else {
		if (netdev->flags & IFF_ALLMULTI) {
			rctl |= E1000_RCTL_MPE;
			rctl &= ~E1000_RCTL_UPE;
		} else {
			rctl &= ~(E1000_RCTL_UPE | E1000_RCTL_MPE);
		}
		if (adapter->flags & FLAG_HAS_HW_VLAN_FILTER)
			rctl |= E1000_RCTL_VFE;
	}

	ew32(RCTL, rctl);

	if (!netdev_mc_empty(netdev)) {
		mta_list = kmalloc(netdev_mc_count(netdev) * 6, GFP_ATOMIC);
		if (!mta_list)
			return;

		/* prepare a packed array of only addresses. */
		i = 0;
		netdev_for_each_mc_addr(ha, netdev)
			memcpy(mta_list + (i++ * ETH_ALEN), ha->addr, ETH_ALEN);

		e1000_update_mc_addr_list(hw, mta_list, i);
		kfree(mta_list);
	} else {
		/*
		 * if we're called from probe, we might not have
		 * anything to do here, so clear out the list
		 */
		e1000_update_mc_addr_list(hw, NULL, 0);
	}
}

/**
 * e1000_configure - configure the hardware for Rx and Tx
 * @adapter: private board structure
 **/
static void e1000_configure(struct e1000_adapter *adapter)
{
	e1000_set_multi(adapter->netdev);

	e1000_restore_vlan(adapter);
	e1000_init_manageability_pt(adapter);

	e1000_configure_tx(adapter);
	e1000_setup_rctl(adapter);
	e1000_configure_rx(adapter);
	adapter->alloc_rx_buf(adapter, e1000_desc_unused(adapter->rx_ring));
}

/**
 * e1000e_power_up_phy - restore link in case the phy was powered down
 * @adapter: address of board private structure
 *
 * The phy may be powered down to save power and turn off link when the
 * driver is unloaded and wake on lan is not enabled (among others)
 * *** this routine MUST be followed by a call to e1000e_reset ***
 **/
void e1000e_power_up_phy(struct e1000_adapter *adapter)
{
	if (adapter->hw.phy.ops.power_up)
		adapter->hw.phy.ops.power_up(&adapter->hw);

	adapter->hw.mac.ops.setup_link(&adapter->hw);
}

/**
 * e1000_power_down_phy - Power down the PHY
 *
 * Power down the PHY so no link is implied when interface is down.
 * The PHY cannot be powered down if management or WoL is active.
 */
static void e1000_power_down_phy(struct e1000_adapter *adapter)
{
	/* WoL is enabled */
	if (adapter->wol)
		return;

	if (adapter->hw.phy.ops.power_down)
		adapter->hw.phy.ops.power_down(&adapter->hw);
}

/**
 * e1000e_reset - bring the hardware into a known good state
 *
 * This function boots the hardware and enables some settings that
 * require a configuration cycle of the hardware - those cannot be
 * set/changed during runtime. After reset the device needs to be
 * properly configured for Rx, Tx etc.
 */
void e1000e_reset(struct e1000_adapter *adapter)
{
	struct e1000_mac_info *mac = &adapter->hw.mac;
	struct e1000_fc_info *fc = &adapter->hw.fc;
	struct e1000_hw *hw = &adapter->hw;
	u32 tx_space, min_tx_space, min_rx_space;
	u32 pba = adapter->pba;
	u16 hwm;

	/* reset Packet Buffer Allocation to default */
	ew32(PBA, pba);

	if (adapter->max_frame_size > ETH_FRAME_LEN + ETH_FCS_LEN) {
		/*
		 * To maintain wire speed transmits, the Tx FIFO should be
		 * large enough to accommodate two full transmit packets,
		 * rounded up to the next 1KB and expressed in KB.  Likewise,
		 * the Rx FIFO should be large enough to accommodate at least
		 * one full receive packet and is similarly rounded up and
		 * expressed in KB.
		 */
		pba = er32(PBA);
		/* upper 16 bits has Tx packet buffer allocation size in KB */
		tx_space = pba >> 16;
		/* lower 16 bits has Rx packet buffer allocation size in KB */
		pba &= 0xffff;
		/*
		 * the Tx fifo also stores 16 bytes of information about the Tx
		 * but don't include ethernet FCS because hardware appends it
		 */
		min_tx_space = (adapter->max_frame_size +
				sizeof(struct e1000_tx_desc) -
				ETH_FCS_LEN) * 2;
		min_tx_space = ALIGN(min_tx_space, 1024);
		min_tx_space >>= 10;
		/* software strips receive CRC, so leave room for it */
		min_rx_space = adapter->max_frame_size;
		min_rx_space = ALIGN(min_rx_space, 1024);
		min_rx_space >>= 10;

		/*
		 * If current Tx allocation is less than the min Tx FIFO size,
		 * and the min Tx FIFO size is less than the current Rx FIFO
		 * allocation, take space away from current Rx allocation
		 */
		if ((tx_space < min_tx_space) &&
		    ((min_tx_space - tx_space) < pba)) {
			pba -= min_tx_space - tx_space;

			/*
			 * if short on Rx space, Rx wins and must trump Tx
			 * adjustment or use Early Receive if available
			 */
			if ((pba < min_rx_space) &&
			    (!(adapter->flags & FLAG_HAS_ERT)))
				/* ERT enabled in e1000_configure_rx */
				pba = min_rx_space;
		}

		ew32(PBA, pba);
	}

	/*
	 * flow control settings
	 *
	 * The high water mark must be low enough to fit one full frame
	 * (or the size used for early receive) above it in the Rx FIFO.
	 * Set it to the lower of:
	 * - 90% of the Rx FIFO size, and
	 * - the full Rx FIFO size minus the early receive size (for parts
	 *   with ERT support assuming ERT set to E1000_ERT_2048), or
	 * - the full Rx FIFO size minus one full frame
	 */
	if (adapter->flags & FLAG_DISABLE_FC_PAUSE_TIME)
		fc->pause_time = 0xFFFF;
	else
		fc->pause_time = E1000_FC_PAUSE_TIME;
	fc->send_xon = 1;
	fc->current_mode = fc->requested_mode;

	switch (hw->mac.type) {
	default:
		if ((adapter->flags & FLAG_HAS_ERT) &&
		    (adapter->netdev->mtu > ETH_DATA_LEN))
			hwm = min(((pba << 10) * 9 / 10),
				  ((pba << 10) - (E1000_ERT_2048 << 3)));
		else
			hwm = min(((pba << 10) * 9 / 10),
				  ((pba << 10) - adapter->max_frame_size));

		fc->high_water = hwm & E1000_FCRTH_RTH; /* 8-byte granularity */
		fc->low_water = fc->high_water - 8;
		break;
	case e1000_pchlan:
		/*
		 * Workaround PCH LOM adapter hangs with certain network
		 * loads.  If hangs persist, try disabling Tx flow control.
		 */
		if (adapter->netdev->mtu > ETH_DATA_LEN) {
			fc->high_water = 0x3500;
			fc->low_water  = 0x1500;
		} else {
			fc->high_water = 0x5000;
			fc->low_water  = 0x3000;
		}
		fc->refresh_time = 0x1000;
		break;
	case e1000_pch2lan:
		fc->high_water = 0x05C20;
		fc->low_water = 0x05048;
		fc->pause_time = 0x0650;
		fc->refresh_time = 0x0400;
		if (adapter->netdev->mtu > ETH_DATA_LEN) {
			pba = 14;
			ew32(PBA, pba);
		}
		break;
	}

	/*
	 * Disable Adaptive Interrupt Moderation if 2 full packets cannot
	 * fit in receive buffer and early-receive not supported.
	 */
	if (adapter->itr_setting & 0x3) {
		if (((adapter->max_frame_size * 2) > (pba << 10)) &&
		    !(adapter->flags & FLAG_HAS_ERT)) {
			if (!(adapter->flags2 & FLAG2_DISABLE_AIM)) {
				dev_info(&adapter->pdev->dev,
					"Interrupt Throttle Rate turned off\n");
				adapter->flags2 |= FLAG2_DISABLE_AIM;
				ew32(ITR, 0);
			}
		} else if (adapter->flags2 & FLAG2_DISABLE_AIM) {
			dev_info(&adapter->pdev->dev,
				 "Interrupt Throttle Rate turned on\n");
			adapter->flags2 &= ~FLAG2_DISABLE_AIM;
			adapter->itr = 20000;
			ew32(ITR, 1000000000 / (adapter->itr * 256));
		}
	}

	/* Allow time for pending master requests to run */
	mac->ops.reset_hw(hw);

	/*
	 * For parts with AMT enabled, let the firmware know
	 * that the network interface is in control
	 */
	if (adapter->flags & FLAG_HAS_AMT)
		e1000e_get_hw_control(adapter);

	ew32(WUC, 0);

	if (mac->ops.init_hw(hw))
		e_err("Hardware Error\n");

	e1000_update_mng_vlan(adapter);

	/* Enable h/w to recognize an 802.1Q VLAN Ethernet packet */
	ew32(VET, ETH_P_8021Q);

	e1000e_reset_adaptive(hw);

	if (!netif_running(adapter->netdev) &&
	    !test_bit(__E1000_TESTING, &adapter->state)) {
		e1000_power_down_phy(adapter);
		return;
	}

	e1000_get_phy_info(hw);

	if ((adapter->flags & FLAG_HAS_SMART_POWER_DOWN) &&
	    !(adapter->flags & FLAG_SMART_POWER_DOWN)) {
		u16 phy_data = 0;
		/*
		 * speed up time to link by disabling smart power down, ignore
		 * the return value of this function because there is nothing
		 * different we would do if it failed
		 */
		e1e_rphy(hw, IGP02E1000_PHY_POWER_MGMT, &phy_data);
		phy_data &= ~IGP02E1000_PM_SPD;
		e1e_wphy(hw, IGP02E1000_PHY_POWER_MGMT, phy_data);
	}
}

int e1000e_up(struct e1000_adapter *adapter)
{
	struct e1000_hw *hw = &adapter->hw;

	/* hardware has been reset, we need to reload some things */
	e1000_configure(adapter);

	clear_bit(__E1000_DOWN, &adapter->state);

	napi_enable(&adapter->napi);
	if (adapter->msix_entries)
		e1000_configure_msix(adapter);
	e1000_irq_enable(adapter);

	netif_wake_queue(adapter->netdev);

	/* fire a link change interrupt to start the watchdog */
	if (adapter->msix_entries)
		ew32(ICS, E1000_ICS_LSC | E1000_ICR_OTHER);
	else
		ew32(ICS, E1000_ICS_LSC);

	return 0;
}

void e1000e_down(struct e1000_adapter *adapter)
{
	struct net_device *netdev = adapter->netdev;
	struct e1000_hw *hw = &adapter->hw;
	u32 tctl, rctl;

	/*
	 * signal that we're down so the interrupt handler does not
	 * reschedule our watchdog timer
	 */
	set_bit(__E1000_DOWN, &adapter->state);

	/* disable receives in the hardware */
	rctl = er32(RCTL);
	ew32(RCTL, rctl & ~E1000_RCTL_EN);
	/* flush and sleep below */

	netif_stop_queue(netdev);

	/* disable transmits in the hardware */
	tctl = er32(TCTL);
	tctl &= ~E1000_TCTL_EN;
	ew32(TCTL, tctl);
	/* flush both disables and wait for them to finish */
	e1e_flush();
	msleep(10);

	napi_disable(&adapter->napi);
	e1000_irq_disable(adapter);

	del_timer_sync(&adapter->watchdog_timer);
	del_timer_sync(&adapter->phy_info_timer);

	netif_carrier_off(netdev);
	adapter->link_speed = 0;
	adapter->link_duplex = 0;

	if (!pci_channel_offline(adapter->pdev))
		e1000e_reset(adapter);
	e1000_clean_tx_ring(adapter);
	e1000_clean_rx_ring(adapter);

	/*
	 * TODO: for power management, we could drop the link and
	 * pci_disable_device here.
	 */
}

void e1000e_reinit_locked(struct e1000_adapter *adapter)
{
	might_sleep();
	while (test_and_set_bit(__E1000_RESETTING, &adapter->state))
		msleep(1);
	e1000e_down(adapter);
	e1000e_up(adapter);
	clear_bit(__E1000_RESETTING, &adapter->state);
}

/**
 * e1000_sw_init - Initialize general software structures (struct e1000_adapter)
 * @adapter: board private structure to initialize
 *
 * e1000_sw_init initializes the Adapter private data structure.
 * Fields are initialized based on PCI device information and
 * OS network device settings (MTU size).
 **/
static int __devinit e1000_sw_init(struct e1000_adapter *adapter)
{
	struct net_device *netdev = adapter->netdev;

	adapter->rx_buffer_len = ETH_FRAME_LEN + VLAN_HLEN + ETH_FCS_LEN;
	adapter->rx_ps_bsize0 = 128;
	adapter->max_frame_size = netdev->mtu + ETH_HLEN + ETH_FCS_LEN;
	adapter->min_frame_size = ETH_ZLEN + ETH_FCS_LEN;

	e1000e_set_interrupt_capability(adapter);

	if (e1000_alloc_queues(adapter))
		return -ENOMEM;

	/* Explicitly disable IRQ since the NIC can be in any state. */
	e1000_irq_disable(adapter);

	set_bit(__E1000_DOWN, &adapter->state);
	return 0;
}

/**
 * e1000_intr_msi_test - Interrupt Handler
 * @irq: interrupt number
 * @data: pointer to a network interface device structure
 **/
static irqreturn_t e1000_intr_msi_test(int irq, void *data)
{
	struct net_device *netdev = data;
	struct e1000_adapter *adapter = netdev_priv(netdev);
	struct e1000_hw *hw = &adapter->hw;
	u32 icr = er32(ICR);

	e_dbg("icr is %08X\n", icr);
	if (icr & E1000_ICR_RXSEQ) {
		adapter->flags &= ~FLAG_MSI_TEST_FAILED;
		wmb();
	}

	return IRQ_HANDLED;
}

/**
 * e1000_test_msi_interrupt - Returns 0 for successful test
 * @adapter: board private struct
 *
 * code flow taken from tg3.c
 **/
static int e1000_test_msi_interrupt(struct e1000_adapter *adapter)
{
	struct net_device *netdev = adapter->netdev;
	struct e1000_hw *hw = &adapter->hw;
	int err;

	/* poll_enable hasn't been called yet, so don't need disable */
	/* clear any pending events */
	er32(ICR);

	/* free the real vector and request a test handler */
	e1000_free_irq(adapter);
	e1000e_reset_interrupt_capability(adapter);

	/* Assume that the test fails, if it succeeds then the test
	 * MSI irq handler will unset this flag */
	adapter->flags |= FLAG_MSI_TEST_FAILED;

	err = pci_enable_msi(adapter->pdev);
	if (err)
		goto msi_test_failed;

	err = request_irq(adapter->pdev->irq, e1000_intr_msi_test, 0,
			  netdev->name, netdev);
	if (err) {
		pci_disable_msi(adapter->pdev);
		goto msi_test_failed;
	}

	wmb();

	e1000_irq_enable(adapter);

	/* fire an unusual interrupt on the test handler */
	ew32(ICS, E1000_ICS_RXSEQ);
	e1e_flush();
	msleep(50);

	e1000_irq_disable(adapter);

	rmb();

	if (adapter->flags & FLAG_MSI_TEST_FAILED) {
		adapter->int_mode = E1000E_INT_MODE_LEGACY;
		e_info("MSI interrupt test failed, using legacy interrupt.\n");
	} else
		e_dbg("MSI interrupt test succeeded!\n");

	free_irq(adapter->pdev->irq, netdev);
	pci_disable_msi(adapter->pdev);

msi_test_failed:
	e1000e_set_interrupt_capability(adapter);
	return e1000_request_irq(adapter);
}

/**
 * e1000_test_msi - Returns 0 if MSI test succeeds or INTx mode is restored
 * @adapter: board private struct
 *
 * code flow taken from tg3.c, called with e1000 interrupts disabled.
 **/
static int e1000_test_msi(struct e1000_adapter *adapter)
{
	int err;
	u16 pci_cmd;

	if (!(adapter->flags & FLAG_MSI_ENABLED))
		return 0;

	/* disable SERR in case the MSI write causes a master abort */
	pci_read_config_word(adapter->pdev, PCI_COMMAND, &pci_cmd);
	if (pci_cmd & PCI_COMMAND_SERR)
		pci_write_config_word(adapter->pdev, PCI_COMMAND,
				      pci_cmd & ~PCI_COMMAND_SERR);

	err = e1000_test_msi_interrupt(adapter);

	/* re-enable SERR */
	if (pci_cmd & PCI_COMMAND_SERR) {
		pci_read_config_word(adapter->pdev, PCI_COMMAND, &pci_cmd);
		pci_cmd |= PCI_COMMAND_SERR;
		pci_write_config_word(adapter->pdev, PCI_COMMAND, pci_cmd);
	}

	return err;
}

/**
 * e1000_open - Called when a network interface is made active
 * @netdev: network interface device structure
 *
 * Returns 0 on success, negative value on failure
 *
 * The open entry point is called when a network interface is made
 * active by the system (IFF_UP).  At this point all resources needed
 * for transmit and receive operations are allocated, the interrupt
 * handler is registered with the OS, the watchdog timer is started,
 * and the stack is notified that the interface is ready.
 **/
static int e1000_open(struct net_device *netdev)
{
	struct e1000_adapter *adapter = netdev_priv(netdev);
	struct e1000_hw *hw = &adapter->hw;
	struct pci_dev *pdev = adapter->pdev;
	int err;

	/* disallow open during test */
	if (test_bit(__E1000_TESTING, &adapter->state))
		return -EBUSY;

	pm_runtime_get_sync(&pdev->dev);

	netif_carrier_off(netdev);

	/* allocate transmit descriptors */
	err = e1000e_setup_tx_resources(adapter);
	if (err)
		goto err_setup_tx;

	/* allocate receive descriptors */
	err = e1000e_setup_rx_resources(adapter);
	if (err)
		goto err_setup_rx;

	/*
	 * If AMT is enabled, let the firmware know that the network
	 * interface is now open and reset the part to a known state.
	 */
	if (adapter->flags & FLAG_HAS_AMT) {
<<<<<<< HEAD
		e1000_get_hw_control(adapter);
=======
		e1000e_get_hw_control(adapter);
>>>>>>> 3cbea436
		e1000e_reset(adapter);
	}

	e1000e_power_up_phy(adapter);

	adapter->mng_vlan_id = E1000_MNG_VLAN_NONE;
	if ((adapter->hw.mng_cookie.status &
	     E1000_MNG_DHCP_COOKIE_STATUS_VLAN))
		e1000_update_mng_vlan(adapter);

	/* DMA latency requirement to workaround early-receive/jumbo issue */
	if ((adapter->flags & FLAG_HAS_ERT) ||
	    (adapter->hw.mac.type == e1000_pch2lan))
		pm_qos_add_request(&adapter->netdev->pm_qos_req,
				   PM_QOS_CPU_DMA_LATENCY,
				   PM_QOS_DEFAULT_VALUE);

	/*
	 * before we allocate an interrupt, we must be ready to handle it.
	 * Setting DEBUG_SHIRQ in the kernel makes it fire an interrupt
	 * as soon as we call pci_request_irq, so we have to setup our
	 * clean_rx handler before we do so.
	 */
	e1000_configure(adapter);

	err = e1000_request_irq(adapter);
	if (err)
		goto err_req_irq;

	/*
	 * Work around PCIe errata with MSI interrupts causing some chipsets to
	 * ignore e1000e MSI messages, which means we need to test our MSI
	 * interrupt now
	 */
	if (adapter->int_mode != E1000E_INT_MODE_LEGACY) {
		err = e1000_test_msi(adapter);
		if (err) {
			e_err("Interrupt allocation failed\n");
			goto err_req_irq;
		}
	}

	/* From here on the code is the same as e1000e_up() */
	clear_bit(__E1000_DOWN, &adapter->state);

	napi_enable(&adapter->napi);

	e1000_irq_enable(adapter);

	netif_start_queue(netdev);

	adapter->idle_check = true;
	pm_runtime_put(&pdev->dev);

	/* fire a link status change interrupt to start the watchdog */
	if (adapter->msix_entries)
		ew32(ICS, E1000_ICS_LSC | E1000_ICR_OTHER);
	else
		ew32(ICS, E1000_ICS_LSC);

	return 0;

err_req_irq:
	e1000e_release_hw_control(adapter);
	e1000_power_down_phy(adapter);
	e1000e_free_rx_resources(adapter);
err_setup_rx:
	e1000e_free_tx_resources(adapter);
err_setup_tx:
	e1000e_reset(adapter);
	pm_runtime_put_sync(&pdev->dev);

	return err;
}

/**
 * e1000_close - Disables a network interface
 * @netdev: network interface device structure
 *
 * Returns 0, this is not allowed to fail
 *
 * The close entry point is called when an interface is de-activated
 * by the OS.  The hardware is still under the drivers control, but
 * needs to be disabled.  A global MAC reset is issued to stop the
 * hardware, and all transmit and receive resources are freed.
 **/
static int e1000_close(struct net_device *netdev)
{
	struct e1000_adapter *adapter = netdev_priv(netdev);
	struct pci_dev *pdev = adapter->pdev;

	WARN_ON(test_bit(__E1000_RESETTING, &adapter->state));

	pm_runtime_get_sync(&pdev->dev);

	if (!test_bit(__E1000_DOWN, &adapter->state)) {
		e1000e_down(adapter);
		e1000_free_irq(adapter);
	}
	e1000_power_down_phy(adapter);

	e1000e_free_tx_resources(adapter);
	e1000e_free_rx_resources(adapter);

	/*
	 * kill manageability vlan ID if supported, but not if a vlan with
	 * the same ID is registered on the host OS (let 8021q kill it)
	 */
	if ((adapter->hw.mng_cookie.status &
			  E1000_MNG_DHCP_COOKIE_STATUS_VLAN) &&
	     !(adapter->vlgrp &&
	       vlan_group_get_device(adapter->vlgrp, adapter->mng_vlan_id)))
		e1000_vlan_rx_kill_vid(netdev, adapter->mng_vlan_id);

	/*
	 * If AMT is enabled, let the firmware know that the network
	 * interface is now closed
	 */
	if ((adapter->flags & FLAG_HAS_AMT) &&
	    !test_bit(__E1000_TESTING, &adapter->state))
		e1000e_release_hw_control(adapter);

	if ((adapter->flags & FLAG_HAS_ERT) ||
	    (adapter->hw.mac.type == e1000_pch2lan))
		pm_qos_remove_request(&adapter->netdev->pm_qos_req);

	pm_runtime_put_sync(&pdev->dev);

	if ((adapter->flags & FLAG_HAS_ERT) ||
	    (adapter->hw.mac.type == e1000_pch2lan))
		pm_qos_remove_request(&adapter->netdev->pm_qos_req);

	pm_runtime_put_sync(&pdev->dev);

	return 0;
}
/**
 * e1000_set_mac - Change the Ethernet Address of the NIC
 * @netdev: network interface device structure
 * @p: pointer to an address structure
 *
 * Returns 0 on success, negative on failure
 **/
static int e1000_set_mac(struct net_device *netdev, void *p)
{
	struct e1000_adapter *adapter = netdev_priv(netdev);
	struct sockaddr *addr = p;

	if (!is_valid_ether_addr(addr->sa_data))
		return -EADDRNOTAVAIL;

	memcpy(netdev->dev_addr, addr->sa_data, netdev->addr_len);
	memcpy(adapter->hw.mac.addr, addr->sa_data, netdev->addr_len);

	e1000e_rar_set(&adapter->hw, adapter->hw.mac.addr, 0);

	if (adapter->flags & FLAG_RESET_OVERWRITES_LAA) {
		/* activate the work around */
		e1000e_set_laa_state_82571(&adapter->hw, 1);

		/*
		 * Hold a copy of the LAA in RAR[14] This is done so that
		 * between the time RAR[0] gets clobbered  and the time it
		 * gets fixed (in e1000_watchdog), the actual LAA is in one
		 * of the RARs and no incoming packets directed to this port
		 * are dropped. Eventually the LAA will be in RAR[0] and
		 * RAR[14]
		 */
		e1000e_rar_set(&adapter->hw,
			      adapter->hw.mac.addr,
			      adapter->hw.mac.rar_entry_count - 1);
	}

	return 0;
}

/**
 * e1000e_update_phy_task - work thread to update phy
 * @work: pointer to our work struct
 *
 * this worker thread exists because we must acquire a
 * semaphore to read the phy, which we could msleep while
 * waiting for it, and we can't msleep in a timer.
 **/
static void e1000e_update_phy_task(struct work_struct *work)
{
	struct e1000_adapter *adapter = container_of(work,
					struct e1000_adapter, update_phy_task);
	e1000_get_phy_info(&adapter->hw);
}

/*
 * Need to wait a few seconds after link up to get diagnostic information from
 * the phy
 */
static void e1000_update_phy_info(unsigned long data)
{
	struct e1000_adapter *adapter = (struct e1000_adapter *) data;
	schedule_work(&adapter->update_phy_task);
}

/**
 * e1000e_update_phy_stats - Update the PHY statistics counters
 * @adapter: board private structure
 **/
static void e1000e_update_phy_stats(struct e1000_adapter *adapter)
{
	struct e1000_hw *hw = &adapter->hw;
	s32 ret_val;
	u16 phy_data;

	ret_val = hw->phy.ops.acquire(hw);
	if (ret_val)
		return;

	hw->phy.addr = 1;

#define HV_PHY_STATS_PAGE	778
	/*
	 * A page set is expensive so check if already on desired page.
	 * If not, set to the page with the PHY status registers.
	 */
	ret_val = e1000e_read_phy_reg_mdic(hw, IGP01E1000_PHY_PAGE_SELECT,
					   &phy_data);
	if (ret_val)
		goto release;
	if (phy_data != (HV_PHY_STATS_PAGE << IGP_PAGE_SHIFT)) {
		ret_val = e1000e_write_phy_reg_mdic(hw,
						    IGP01E1000_PHY_PAGE_SELECT,
						    (HV_PHY_STATS_PAGE <<
						     IGP_PAGE_SHIFT));
		if (ret_val)
			goto release;
	}

	/* Read/clear the upper 16-bit registers and read/accumulate lower */

	/* Single Collision Count */
	e1000e_read_phy_reg_mdic(hw, HV_SCC_UPPER & MAX_PHY_REG_ADDRESS,
				 &phy_data);
	ret_val = e1000e_read_phy_reg_mdic(hw,
					   HV_SCC_LOWER & MAX_PHY_REG_ADDRESS,
					   &phy_data);
	if (!ret_val)
		adapter->stats.scc += phy_data;

	/* Excessive Collision Count */
	e1000e_read_phy_reg_mdic(hw, HV_ECOL_UPPER & MAX_PHY_REG_ADDRESS,
				 &phy_data);
	ret_val = e1000e_read_phy_reg_mdic(hw,
					   HV_ECOL_LOWER & MAX_PHY_REG_ADDRESS,
					   &phy_data);
	if (!ret_val)
		adapter->stats.ecol += phy_data;

	/* Multiple Collision Count */
	e1000e_read_phy_reg_mdic(hw, HV_MCC_UPPER & MAX_PHY_REG_ADDRESS,
				 &phy_data);
	ret_val = e1000e_read_phy_reg_mdic(hw,
					   HV_MCC_LOWER & MAX_PHY_REG_ADDRESS,
					   &phy_data);
	if (!ret_val)
		adapter->stats.mcc += phy_data;

	/* Late Collision Count */
	e1000e_read_phy_reg_mdic(hw, HV_LATECOL_UPPER & MAX_PHY_REG_ADDRESS,
				 &phy_data);
	ret_val = e1000e_read_phy_reg_mdic(hw,
					   HV_LATECOL_LOWER &
					   MAX_PHY_REG_ADDRESS,
					   &phy_data);
	if (!ret_val)
		adapter->stats.latecol += phy_data;

	/* Collision Count - also used for adaptive IFS */
	e1000e_read_phy_reg_mdic(hw, HV_COLC_UPPER & MAX_PHY_REG_ADDRESS,
				 &phy_data);
	ret_val = e1000e_read_phy_reg_mdic(hw,
					   HV_COLC_LOWER & MAX_PHY_REG_ADDRESS,
					   &phy_data);
	if (!ret_val)
		hw->mac.collision_delta = phy_data;

	/* Defer Count */
	e1000e_read_phy_reg_mdic(hw, HV_DC_UPPER & MAX_PHY_REG_ADDRESS,
				 &phy_data);
	ret_val = e1000e_read_phy_reg_mdic(hw,
					   HV_DC_LOWER & MAX_PHY_REG_ADDRESS,
					   &phy_data);
	if (!ret_val)
		adapter->stats.dc += phy_data;

	/* Transmit with no CRS */
	e1000e_read_phy_reg_mdic(hw, HV_TNCRS_UPPER & MAX_PHY_REG_ADDRESS,
				 &phy_data);
	ret_val = e1000e_read_phy_reg_mdic(hw,
					   HV_TNCRS_LOWER & MAX_PHY_REG_ADDRESS,
					   &phy_data);
	if (!ret_val)
		adapter->stats.tncrs += phy_data;

release:
	hw->phy.ops.release(hw);
}

/**
 * e1000e_update_stats - Update the board statistics counters
 * @adapter: board private structure
 **/
void e1000e_update_stats(struct e1000_adapter *adapter)
{
	struct net_device *netdev = adapter->netdev;
	struct e1000_hw *hw = &adapter->hw;
	struct pci_dev *pdev = adapter->pdev;

	/*
	 * Prevent stats update while adapter is being reset, or if the pci
	 * connection is down.
	 */
	if (adapter->link_speed == 0)
		return;
	if (pci_channel_offline(pdev))
		return;

	adapter->stats.crcerrs += er32(CRCERRS);
	adapter->stats.gprc += er32(GPRC);
	adapter->stats.gorc += er32(GORCL);
	er32(GORCH); /* Clear gorc */
	adapter->stats.bprc += er32(BPRC);
	adapter->stats.mprc += er32(MPRC);
	adapter->stats.roc += er32(ROC);

	adapter->stats.mpc += er32(MPC);

	/* Half-duplex statistics */
	if (adapter->link_duplex == HALF_DUPLEX) {
		if (adapter->flags2 & FLAG2_HAS_PHY_STATS) {
			e1000e_update_phy_stats(adapter);
		} else {
			adapter->stats.scc += er32(SCC);
			adapter->stats.ecol += er32(ECOL);
			adapter->stats.mcc += er32(MCC);
			adapter->stats.latecol += er32(LATECOL);
			adapter->stats.dc += er32(DC);

			hw->mac.collision_delta = er32(COLC);

			if ((hw->mac.type != e1000_82574) &&
			    (hw->mac.type != e1000_82583))
				adapter->stats.tncrs += er32(TNCRS);
		}
		adapter->stats.colc += hw->mac.collision_delta;
	}

	adapter->stats.xonrxc += er32(XONRXC);
	adapter->stats.xontxc += er32(XONTXC);
	adapter->stats.xoffrxc += er32(XOFFRXC);
	adapter->stats.xofftxc += er32(XOFFTXC);
	adapter->stats.gptc += er32(GPTC);
	adapter->stats.gotc += er32(GOTCL);
	er32(GOTCH); /* Clear gotc */
	adapter->stats.rnbc += er32(RNBC);
	adapter->stats.ruc += er32(RUC);

	adapter->stats.mptc += er32(MPTC);
	adapter->stats.bptc += er32(BPTC);

	/* used for adaptive IFS */

	hw->mac.tx_packet_delta = er32(TPT);
	adapter->stats.tpt += hw->mac.tx_packet_delta;

	adapter->stats.algnerrc += er32(ALGNERRC);
	adapter->stats.rxerrc += er32(RXERRC);
	adapter->stats.cexterr += er32(CEXTERR);
	adapter->stats.tsctc += er32(TSCTC);
	adapter->stats.tsctfc += er32(TSCTFC);

	/* Fill out the OS statistics structure */
	netdev->stats.multicast = adapter->stats.mprc;
	netdev->stats.collisions = adapter->stats.colc;

	/* Rx Errors */

	/*
	 * RLEC on some newer hardware can be incorrect so build
	 * our own version based on RUC and ROC
	 */
	netdev->stats.rx_errors = adapter->stats.rxerrc +
		adapter->stats.crcerrs + adapter->stats.algnerrc +
		adapter->stats.ruc + adapter->stats.roc +
		adapter->stats.cexterr;
	netdev->stats.rx_length_errors = adapter->stats.ruc +
					      adapter->stats.roc;
	netdev->stats.rx_crc_errors = adapter->stats.crcerrs;
	netdev->stats.rx_frame_errors = adapter->stats.algnerrc;
	netdev->stats.rx_missed_errors = adapter->stats.mpc;

	/* Tx Errors */
	netdev->stats.tx_errors = adapter->stats.ecol +
				       adapter->stats.latecol;
	netdev->stats.tx_aborted_errors = adapter->stats.ecol;
	netdev->stats.tx_window_errors = adapter->stats.latecol;
	netdev->stats.tx_carrier_errors = adapter->stats.tncrs;

	/* Tx Dropped needs to be maintained elsewhere */

	/* Management Stats */
	adapter->stats.mgptc += er32(MGTPTC);
	adapter->stats.mgprc += er32(MGTPRC);
	adapter->stats.mgpdc += er32(MGTPDC);
}

/**
 * e1000_phy_read_status - Update the PHY register status snapshot
 * @adapter: board private structure
 **/
static void e1000_phy_read_status(struct e1000_adapter *adapter)
{
	struct e1000_hw *hw = &adapter->hw;
	struct e1000_phy_regs *phy = &adapter->phy_regs;
	int ret_val;

	if ((er32(STATUS) & E1000_STATUS_LU) &&
	    (adapter->hw.phy.media_type == e1000_media_type_copper)) {
		ret_val  = e1e_rphy(hw, PHY_CONTROL, &phy->bmcr);
		ret_val |= e1e_rphy(hw, PHY_STATUS, &phy->bmsr);
		ret_val |= e1e_rphy(hw, PHY_AUTONEG_ADV, &phy->advertise);
		ret_val |= e1e_rphy(hw, PHY_LP_ABILITY, &phy->lpa);
		ret_val |= e1e_rphy(hw, PHY_AUTONEG_EXP, &phy->expansion);
		ret_val |= e1e_rphy(hw, PHY_1000T_CTRL, &phy->ctrl1000);
		ret_val |= e1e_rphy(hw, PHY_1000T_STATUS, &phy->stat1000);
		ret_val |= e1e_rphy(hw, PHY_EXT_STATUS, &phy->estatus);
		if (ret_val)
			e_warn("Error reading PHY register\n");
	} else {
		/*
		 * Do not read PHY registers if link is not up
		 * Set values to typical power-on defaults
		 */
		phy->bmcr = (BMCR_SPEED1000 | BMCR_ANENABLE | BMCR_FULLDPLX);
		phy->bmsr = (BMSR_100FULL | BMSR_100HALF | BMSR_10FULL |
			     BMSR_10HALF | BMSR_ESTATEN | BMSR_ANEGCAPABLE |
			     BMSR_ERCAP);
		phy->advertise = (ADVERTISE_PAUSE_ASYM | ADVERTISE_PAUSE_CAP |
				  ADVERTISE_ALL | ADVERTISE_CSMA);
		phy->lpa = 0;
		phy->expansion = EXPANSION_ENABLENPAGE;
		phy->ctrl1000 = ADVERTISE_1000FULL;
		phy->stat1000 = 0;
		phy->estatus = (ESTATUS_1000_TFULL | ESTATUS_1000_THALF);
	}
}

static void e1000_print_link_info(struct e1000_adapter *adapter)
{
	struct e1000_hw *hw = &adapter->hw;
	u32 ctrl = er32(CTRL);

	/* Link status message must follow this format for user tools */
	printk(KERN_INFO "e1000e: %s NIC Link is Up %d Mbps %s, "
	       "Flow Control: %s\n",
	       adapter->netdev->name,
	       adapter->link_speed,
	       (adapter->link_duplex == FULL_DUPLEX) ?
	       "Full Duplex" : "Half Duplex",
	       ((ctrl & E1000_CTRL_TFCE) && (ctrl & E1000_CTRL_RFCE)) ?
	       "Rx/Tx" :
	       ((ctrl & E1000_CTRL_RFCE) ? "Rx" :
		((ctrl & E1000_CTRL_TFCE) ? "Tx" : "None")));
}

static bool e1000e_has_link(struct e1000_adapter *adapter)
{
	struct e1000_hw *hw = &adapter->hw;
	bool link_active = 0;
	s32 ret_val = 0;

	/*
	 * get_link_status is set on LSC (link status) interrupt or
	 * Rx sequence error interrupt.  get_link_status will stay
	 * false until the check_for_link establishes link
	 * for copper adapters ONLY
	 */
	switch (hw->phy.media_type) {
	case e1000_media_type_copper:
		if (hw->mac.get_link_status) {
			ret_val = hw->mac.ops.check_for_link(hw);
			link_active = !hw->mac.get_link_status;
		} else {
			link_active = 1;
		}
		break;
	case e1000_media_type_fiber:
		ret_val = hw->mac.ops.check_for_link(hw);
		link_active = !!(er32(STATUS) & E1000_STATUS_LU);
		break;
	case e1000_media_type_internal_serdes:
		ret_val = hw->mac.ops.check_for_link(hw);
		link_active = adapter->hw.mac.serdes_has_link;
		break;
	default:
	case e1000_media_type_unknown:
		break;
	}

	if ((ret_val == E1000_ERR_PHY) && (hw->phy.type == e1000_phy_igp_3) &&
	    (er32(CTRL) & E1000_PHY_CTRL_GBE_DISABLE)) {
		/* See e1000_kmrn_lock_loss_workaround_ich8lan() */
		e_info("Gigabit has been disabled, downgrading speed\n");
	}

	return link_active;
}

static void e1000e_enable_receives(struct e1000_adapter *adapter)
{
	/* make sure the receive unit is started */
	if ((adapter->flags & FLAG_RX_NEEDS_RESTART) &&
	    (adapter->flags & FLAG_RX_RESTART_NOW)) {
		struct e1000_hw *hw = &adapter->hw;
		u32 rctl = er32(RCTL);
		ew32(RCTL, rctl | E1000_RCTL_EN);
		adapter->flags &= ~FLAG_RX_RESTART_NOW;
	}
}

static void e1000e_check_82574_phy_workaround(struct e1000_adapter *adapter)
{
	struct e1000_hw *hw = &adapter->hw;

	/*
	 * With 82574 controllers, PHY needs to be checked periodically
	 * for hung state and reset, if two calls return true
	 */
	if (e1000_check_phy_82574(hw))
		adapter->phy_hang_count++;
	else
		adapter->phy_hang_count = 0;

	if (adapter->phy_hang_count > 1) {
		adapter->phy_hang_count = 0;
		schedule_work(&adapter->reset_task);
	}
}

/**
 * e1000_watchdog - Timer Call-back
 * @data: pointer to adapter cast into an unsigned long
 **/
static void e1000_watchdog(unsigned long data)
{
	struct e1000_adapter *adapter = (struct e1000_adapter *) data;

	/* Do the rest outside of interrupt context */
	schedule_work(&adapter->watchdog_task);

	/* TODO: make this use queue_delayed_work() */
}

static void e1000_watchdog_task(struct work_struct *work)
{
	struct e1000_adapter *adapter = container_of(work,
					struct e1000_adapter, watchdog_task);
	struct net_device *netdev = adapter->netdev;
	struct e1000_mac_info *mac = &adapter->hw.mac;
	struct e1000_phy_info *phy = &adapter->hw.phy;
	struct e1000_ring *tx_ring = adapter->tx_ring;
	struct e1000_hw *hw = &adapter->hw;
	u32 link, tctl;
	int tx_pending = 0;

	link = e1000e_has_link(adapter);
	if ((netif_carrier_ok(netdev)) && link) {
		/* Cancel scheduled suspend requests. */
		pm_runtime_resume(netdev->dev.parent);

		e1000e_enable_receives(adapter);
		goto link_up;
	}

	if ((e1000e_enable_tx_pkt_filtering(hw)) &&
	    (adapter->mng_vlan_id != adapter->hw.mng_cookie.vlan_id))
		e1000_update_mng_vlan(adapter);

	if (link) {
		if (!netif_carrier_ok(netdev)) {
			bool txb2b = 1;

			/* Cancel scheduled suspend requests. */
			pm_runtime_resume(netdev->dev.parent);

			/* update snapshot of PHY registers on LSC */
			e1000_phy_read_status(adapter);
			mac->ops.get_link_up_info(&adapter->hw,
						   &adapter->link_speed,
						   &adapter->link_duplex);
			e1000_print_link_info(adapter);
			/*
			 * On supported PHYs, check for duplex mismatch only
			 * if link has autonegotiated at 10/100 half
			 */
			if ((hw->phy.type == e1000_phy_igp_3 ||
			     hw->phy.type == e1000_phy_bm) &&
			    (hw->mac.autoneg == true) &&
			    (adapter->link_speed == SPEED_10 ||
			     adapter->link_speed == SPEED_100) &&
			    (adapter->link_duplex == HALF_DUPLEX)) {
				u16 autoneg_exp;

				e1e_rphy(hw, PHY_AUTONEG_EXP, &autoneg_exp);

				if (!(autoneg_exp & NWAY_ER_LP_NWAY_CAPS))
					e_info("Autonegotiated half duplex but"
					       " link partner cannot autoneg. "
					       " Try forcing full duplex if "
					       "link gets many collisions.\n");
			}

			/* adjust timeout factor according to speed/duplex */
			adapter->tx_timeout_factor = 1;
			switch (adapter->link_speed) {
			case SPEED_10:
				txb2b = 0;
				adapter->tx_timeout_factor = 16;
				break;
			case SPEED_100:
				txb2b = 0;
				adapter->tx_timeout_factor = 10;
				break;
			}

			/*
			 * workaround: re-program speed mode bit after
			 * link-up event
			 */
			if ((adapter->flags & FLAG_TARC_SPEED_MODE_BIT) &&
			    !txb2b) {
				u32 tarc0;
				tarc0 = er32(TARC(0));
				tarc0 &= ~SPEED_MODE_BIT;
				ew32(TARC(0), tarc0);
			}

			/*
			 * disable TSO for pcie and 10/100 speeds, to avoid
			 * some hardware issues
			 */
			if (!(adapter->flags & FLAG_TSO_FORCE)) {
				switch (adapter->link_speed) {
				case SPEED_10:
				case SPEED_100:
					e_info("10/100 speed: disabling TSO\n");
					netdev->features &= ~NETIF_F_TSO;
					netdev->features &= ~NETIF_F_TSO6;
					break;
				case SPEED_1000:
					netdev->features |= NETIF_F_TSO;
					netdev->features |= NETIF_F_TSO6;
					break;
				default:
					/* oops */
					break;
				}
			}

			/*
			 * enable transmits in the hardware, need to do this
			 * after setting TARC(0)
			 */
			tctl = er32(TCTL);
			tctl |= E1000_TCTL_EN;
			ew32(TCTL, tctl);

                        /*
			 * Perform any post-link-up configuration before
			 * reporting link up.
			 */
			if (phy->ops.cfg_on_link_up)
				phy->ops.cfg_on_link_up(hw);

			netif_carrier_on(netdev);

			if (!test_bit(__E1000_DOWN, &adapter->state))
				mod_timer(&adapter->phy_info_timer,
					  round_jiffies(jiffies + 2 * HZ));
		}
	} else {
		if (netif_carrier_ok(netdev)) {
			adapter->link_speed = 0;
			adapter->link_duplex = 0;
			/* Link status message must follow this format */
			printk(KERN_INFO "e1000e: %s NIC Link is Down\n",
			       adapter->netdev->name);
			netif_carrier_off(netdev);
			if (!test_bit(__E1000_DOWN, &adapter->state))
				mod_timer(&adapter->phy_info_timer,
					  round_jiffies(jiffies + 2 * HZ));

			if (adapter->flags & FLAG_RX_NEEDS_RESTART)
				schedule_work(&adapter->reset_task);
			else
				pm_schedule_suspend(netdev->dev.parent,
							LINK_TIMEOUT);
		}
	}

link_up:
	e1000e_update_stats(adapter);

	mac->tx_packet_delta = adapter->stats.tpt - adapter->tpt_old;
	adapter->tpt_old = adapter->stats.tpt;
	mac->collision_delta = adapter->stats.colc - adapter->colc_old;
	adapter->colc_old = adapter->stats.colc;

	adapter->gorc = adapter->stats.gorc - adapter->gorc_old;
	adapter->gorc_old = adapter->stats.gorc;
	adapter->gotc = adapter->stats.gotc - adapter->gotc_old;
	adapter->gotc_old = adapter->stats.gotc;

	e1000e_update_adaptive(&adapter->hw);

	if (!netif_carrier_ok(netdev)) {
		tx_pending = (e1000_desc_unused(tx_ring) + 1 <
			       tx_ring->count);
		if (tx_pending) {
			/*
			 * We've lost link, so the controller stops DMA,
			 * but we've got queued Tx work that's never going
			 * to get done, so reset controller to flush Tx.
			 * (Do the reset outside of interrupt context).
			 */
			adapter->tx_timeout_count++;
			schedule_work(&adapter->reset_task);
			/* return immediately since reset is imminent */
			return;
		}
	}

	/* Simple mode for Interrupt Throttle Rate (ITR) */
	if (adapter->itr_setting == 4) {
		/*
		 * Symmetric Tx/Rx gets a reduced ITR=2000;
		 * Total asymmetrical Tx or Rx gets ITR=8000;
		 * everyone else is between 2000-8000.
		 */
		u32 goc = (adapter->gotc + adapter->gorc) / 10000;
		u32 dif = (adapter->gotc > adapter->gorc ?
			    adapter->gotc - adapter->gorc :
			    adapter->gorc - adapter->gotc) / 10000;
		u32 itr = goc > 0 ? (dif * 6000 / goc + 2000) : 8000;

		ew32(ITR, 1000000000 / (itr * 256));
	}

	/* Cause software interrupt to ensure Rx ring is cleaned */
	if (adapter->msix_entries)
		ew32(ICS, adapter->rx_ring->ims_val);
	else
		ew32(ICS, E1000_ICS_RXDMT0);

	/* Force detection of hung controller every watchdog period */
	adapter->detect_tx_hung = 1;

<<<<<<< HEAD
	/* flush partial descriptors to memory before detecting tx hang */
=======
	/* flush partial descriptors to memory before detecting Tx hang */
>>>>>>> 3cbea436
	if (adapter->flags2 & FLAG2_DMA_BURST) {
		ew32(TIDV, adapter->tx_int_delay | E1000_TIDV_FPD);
		ew32(RDTR, adapter->rx_int_delay | E1000_RDTR_FPD);
		/*
		 * no need to flush the writes because the timeout code does
		 * an er32 first thing
		 */
	}

	/*
	 * With 82571 controllers, LAA may be overwritten due to controller
	 * reset from the other port. Set the appropriate LAA in RAR[0]
	 */
	if (e1000e_get_laa_state_82571(hw))
		e1000e_rar_set(hw, adapter->hw.mac.addr, 0);

	if (adapter->flags2 & FLAG2_CHECK_PHY_HANG)
		e1000e_check_82574_phy_workaround(adapter);

	/* Reset the timer */
	if (!test_bit(__E1000_DOWN, &adapter->state))
		mod_timer(&adapter->watchdog_timer,
			  round_jiffies(jiffies + 2 * HZ));
}

#define E1000_TX_FLAGS_CSUM		0x00000001
#define E1000_TX_FLAGS_VLAN		0x00000002
#define E1000_TX_FLAGS_TSO		0x00000004
#define E1000_TX_FLAGS_IPV4		0x00000008
#define E1000_TX_FLAGS_VLAN_MASK	0xffff0000
#define E1000_TX_FLAGS_VLAN_SHIFT	16

static int e1000_tso(struct e1000_adapter *adapter,
		     struct sk_buff *skb)
{
	struct e1000_ring *tx_ring = adapter->tx_ring;
	struct e1000_context_desc *context_desc;
	struct e1000_buffer *buffer_info;
	unsigned int i;
	u32 cmd_length = 0;
	u16 ipcse = 0, tucse, mss;
	u8 ipcss, ipcso, tucss, tucso, hdr_len;
	int err;

	if (!skb_is_gso(skb))
		return 0;

	if (skb_header_cloned(skb)) {
		err = pskb_expand_head(skb, 0, 0, GFP_ATOMIC);
		if (err)
			return err;
	}

	hdr_len = skb_transport_offset(skb) + tcp_hdrlen(skb);
	mss = skb_shinfo(skb)->gso_size;
	if (skb->protocol == htons(ETH_P_IP)) {
		struct iphdr *iph = ip_hdr(skb);
		iph->tot_len = 0;
		iph->check = 0;
		tcp_hdr(skb)->check = ~csum_tcpudp_magic(iph->saddr, iph->daddr,
		                                         0, IPPROTO_TCP, 0);
		cmd_length = E1000_TXD_CMD_IP;
		ipcse = skb_transport_offset(skb) - 1;
	} else if (skb_is_gso_v6(skb)) {
		ipv6_hdr(skb)->payload_len = 0;
		tcp_hdr(skb)->check = ~csum_ipv6_magic(&ipv6_hdr(skb)->saddr,
		                                       &ipv6_hdr(skb)->daddr,
		                                       0, IPPROTO_TCP, 0);
		ipcse = 0;
	}
	ipcss = skb_network_offset(skb);
	ipcso = (void *)&(ip_hdr(skb)->check) - (void *)skb->data;
	tucss = skb_transport_offset(skb);
	tucso = (void *)&(tcp_hdr(skb)->check) - (void *)skb->data;
	tucse = 0;

	cmd_length |= (E1000_TXD_CMD_DEXT | E1000_TXD_CMD_TSE |
	               E1000_TXD_CMD_TCP | (skb->len - (hdr_len)));

	i = tx_ring->next_to_use;
	context_desc = E1000_CONTEXT_DESC(*tx_ring, i);
	buffer_info = &tx_ring->buffer_info[i];

	context_desc->lower_setup.ip_fields.ipcss  = ipcss;
	context_desc->lower_setup.ip_fields.ipcso  = ipcso;
	context_desc->lower_setup.ip_fields.ipcse  = cpu_to_le16(ipcse);
	context_desc->upper_setup.tcp_fields.tucss = tucss;
	context_desc->upper_setup.tcp_fields.tucso = tucso;
	context_desc->upper_setup.tcp_fields.tucse = cpu_to_le16(tucse);
	context_desc->tcp_seg_setup.fields.mss     = cpu_to_le16(mss);
	context_desc->tcp_seg_setup.fields.hdr_len = hdr_len;
	context_desc->cmd_and_length = cpu_to_le32(cmd_length);

	buffer_info->time_stamp = jiffies;
	buffer_info->next_to_watch = i;

	i++;
	if (i == tx_ring->count)
		i = 0;
	tx_ring->next_to_use = i;

	return 1;
}

static bool e1000_tx_csum(struct e1000_adapter *adapter, struct sk_buff *skb)
{
	struct e1000_ring *tx_ring = adapter->tx_ring;
	struct e1000_context_desc *context_desc;
	struct e1000_buffer *buffer_info;
	unsigned int i;
	u8 css;
	u32 cmd_len = E1000_TXD_CMD_DEXT;
	__be16 protocol;

	if (skb->ip_summed != CHECKSUM_PARTIAL)
		return 0;

	if (skb->protocol == cpu_to_be16(ETH_P_8021Q))
		protocol = vlan_eth_hdr(skb)->h_vlan_encapsulated_proto;
	else
		protocol = skb->protocol;

	switch (protocol) {
	case cpu_to_be16(ETH_P_IP):
		if (ip_hdr(skb)->protocol == IPPROTO_TCP)
			cmd_len |= E1000_TXD_CMD_TCP;
		break;
	case cpu_to_be16(ETH_P_IPV6):
		/* XXX not handling all IPV6 headers */
		if (ipv6_hdr(skb)->nexthdr == IPPROTO_TCP)
			cmd_len |= E1000_TXD_CMD_TCP;
		break;
	default:
		if (unlikely(net_ratelimit()))
			e_warn("checksum_partial proto=%x!\n",
			       be16_to_cpu(protocol));
		break;
	}

	css = skb_checksum_start_offset(skb);

	i = tx_ring->next_to_use;
	buffer_info = &tx_ring->buffer_info[i];
	context_desc = E1000_CONTEXT_DESC(*tx_ring, i);

	context_desc->lower_setup.ip_config = 0;
	context_desc->upper_setup.tcp_fields.tucss = css;
	context_desc->upper_setup.tcp_fields.tucso =
				css + skb->csum_offset;
	context_desc->upper_setup.tcp_fields.tucse = 0;
	context_desc->tcp_seg_setup.data = 0;
	context_desc->cmd_and_length = cpu_to_le32(cmd_len);

	buffer_info->time_stamp = jiffies;
	buffer_info->next_to_watch = i;

	i++;
	if (i == tx_ring->count)
		i = 0;
	tx_ring->next_to_use = i;

	return 1;
}

#define E1000_MAX_PER_TXD	8192
#define E1000_MAX_TXD_PWR	12

static int e1000_tx_map(struct e1000_adapter *adapter,
			struct sk_buff *skb, unsigned int first,
			unsigned int max_per_txd, unsigned int nr_frags,
			unsigned int mss)
{
	struct e1000_ring *tx_ring = adapter->tx_ring;
	struct pci_dev *pdev = adapter->pdev;
	struct e1000_buffer *buffer_info;
	unsigned int len = skb_headlen(skb);
	unsigned int offset = 0, size, count = 0, i;
	unsigned int f, bytecount, segs;

	i = tx_ring->next_to_use;

	while (len) {
		buffer_info = &tx_ring->buffer_info[i];
		size = min(len, max_per_txd);

		buffer_info->length = size;
		buffer_info->time_stamp = jiffies;
		buffer_info->next_to_watch = i;
		buffer_info->dma = dma_map_single(&pdev->dev,
						  skb->data + offset,
<<<<<<< HEAD
						  size,	DMA_TO_DEVICE);
=======
						  size, DMA_TO_DEVICE);
>>>>>>> 3cbea436
		buffer_info->mapped_as_page = false;
		if (dma_mapping_error(&pdev->dev, buffer_info->dma))
			goto dma_error;

		len -= size;
		offset += size;
		count++;

		if (len) {
			i++;
			if (i == tx_ring->count)
				i = 0;
		}
	}

	for (f = 0; f < nr_frags; f++) {
		struct skb_frag_struct *frag;

		frag = &skb_shinfo(skb)->frags[f];
		len = frag->size;
		offset = frag->page_offset;

		while (len) {
			i++;
			if (i == tx_ring->count)
				i = 0;

			buffer_info = &tx_ring->buffer_info[i];
			size = min(len, max_per_txd);

			buffer_info->length = size;
			buffer_info->time_stamp = jiffies;
			buffer_info->next_to_watch = i;
			buffer_info->dma = dma_map_page(&pdev->dev, frag->page,
							offset, size,
							DMA_TO_DEVICE);
			buffer_info->mapped_as_page = true;
			if (dma_mapping_error(&pdev->dev, buffer_info->dma))
				goto dma_error;

			len -= size;
			offset += size;
			count++;
		}
	}

<<<<<<< HEAD
	segs = skb_shinfo(skb)->gso_segs ?: 1;
=======
	segs = skb_shinfo(skb)->gso_segs ? : 1;
>>>>>>> 3cbea436
	/* multiply data chunks by size of headers */
	bytecount = ((segs - 1) * skb_headlen(skb)) + skb->len;

	tx_ring->buffer_info[i].skb = skb;
	tx_ring->buffer_info[i].segs = segs;
	tx_ring->buffer_info[i].bytecount = bytecount;
	tx_ring->buffer_info[first].next_to_watch = i;

	return count;

dma_error:
	dev_err(&pdev->dev, "Tx DMA map failed\n");
	buffer_info->dma = 0;
	if (count)
		count--;

	while (count--) {
		if (i == 0)
			i += tx_ring->count;
		i--;
		buffer_info = &tx_ring->buffer_info[i];
		e1000_put_txbuf(adapter, buffer_info);
	}

	return 0;
}

static void e1000_tx_queue(struct e1000_adapter *adapter,
			   int tx_flags, int count)
{
	struct e1000_ring *tx_ring = adapter->tx_ring;
	struct e1000_tx_desc *tx_desc = NULL;
	struct e1000_buffer *buffer_info;
	u32 txd_upper = 0, txd_lower = E1000_TXD_CMD_IFCS;
	unsigned int i;

	if (tx_flags & E1000_TX_FLAGS_TSO) {
		txd_lower |= E1000_TXD_CMD_DEXT | E1000_TXD_DTYP_D |
			     E1000_TXD_CMD_TSE;
		txd_upper |= E1000_TXD_POPTS_TXSM << 8;

		if (tx_flags & E1000_TX_FLAGS_IPV4)
			txd_upper |= E1000_TXD_POPTS_IXSM << 8;
	}

	if (tx_flags & E1000_TX_FLAGS_CSUM) {
		txd_lower |= E1000_TXD_CMD_DEXT | E1000_TXD_DTYP_D;
		txd_upper |= E1000_TXD_POPTS_TXSM << 8;
	}

	if (tx_flags & E1000_TX_FLAGS_VLAN) {
		txd_lower |= E1000_TXD_CMD_VLE;
		txd_upper |= (tx_flags & E1000_TX_FLAGS_VLAN_MASK);
	}

	i = tx_ring->next_to_use;

	do {
		buffer_info = &tx_ring->buffer_info[i];
		tx_desc = E1000_TX_DESC(*tx_ring, i);
		tx_desc->buffer_addr = cpu_to_le64(buffer_info->dma);
		tx_desc->lower.data =
			cpu_to_le32(txd_lower | buffer_info->length);
		tx_desc->upper.data = cpu_to_le32(txd_upper);

		i++;
		if (i == tx_ring->count)
			i = 0;
	} while (--count > 0);

	tx_desc->lower.data |= cpu_to_le32(adapter->txd_cmd);

	/*
	 * Force memory writes to complete before letting h/w
	 * know there are new descriptors to fetch.  (Only
	 * applicable for weak-ordered memory model archs,
	 * such as IA-64).
	 */
	wmb();

	tx_ring->next_to_use = i;
	writel(i, adapter->hw.hw_addr + tx_ring->tail);
	/*
	 * we need this if more than one processor can write to our tail
	 * at a time, it synchronizes IO on IA64/Altix systems
	 */
	mmiowb();
}

#define MINIMUM_DHCP_PACKET_SIZE 282
static int e1000_transfer_dhcp_info(struct e1000_adapter *adapter,
				    struct sk_buff *skb)
{
	struct e1000_hw *hw =  &adapter->hw;
	u16 length, offset;

	if (vlan_tx_tag_present(skb)) {
		if (!((vlan_tx_tag_get(skb) == adapter->hw.mng_cookie.vlan_id) &&
		    (adapter->hw.mng_cookie.status &
			E1000_MNG_DHCP_COOKIE_STATUS_VLAN)))
			return 0;
	}

	if (skb->len <= MINIMUM_DHCP_PACKET_SIZE)
		return 0;

	if (((struct ethhdr *) skb->data)->h_proto != htons(ETH_P_IP))
		return 0;

	{
		const struct iphdr *ip = (struct iphdr *)((u8 *)skb->data+14);
		struct udphdr *udp;

		if (ip->protocol != IPPROTO_UDP)
			return 0;

		udp = (struct udphdr *)((u8 *)ip + (ip->ihl << 2));
		if (ntohs(udp->dest) != 67)
			return 0;

		offset = (u8 *)udp + 8 - skb->data;
		length = skb->len - offset;
		return e1000e_mng_write_dhcp_info(hw, (u8 *)udp + 8, length);
	}

	return 0;
}

static int __e1000_maybe_stop_tx(struct net_device *netdev, int size)
{
	struct e1000_adapter *adapter = netdev_priv(netdev);

	netif_stop_queue(netdev);
	/*
	 * Herbert's original patch had:
	 *  smp_mb__after_netif_stop_queue();
	 * but since that doesn't exist yet, just open code it.
	 */
	smp_mb();

	/*
	 * We need to check again in a case another CPU has just
	 * made room available.
	 */
	if (e1000_desc_unused(adapter->tx_ring) < size)
		return -EBUSY;

	/* A reprieve! */
	netif_start_queue(netdev);
	++adapter->restart_queue;
	return 0;
}

static int e1000_maybe_stop_tx(struct net_device *netdev, int size)
{
	struct e1000_adapter *adapter = netdev_priv(netdev);

	if (e1000_desc_unused(adapter->tx_ring) >= size)
		return 0;
	return __e1000_maybe_stop_tx(netdev, size);
}

#define TXD_USE_COUNT(S, X) (((S) >> (X)) + 1 )
static netdev_tx_t e1000_xmit_frame(struct sk_buff *skb,
				    struct net_device *netdev)
{
	struct e1000_adapter *adapter = netdev_priv(netdev);
	struct e1000_ring *tx_ring = adapter->tx_ring;
	unsigned int first;
	unsigned int max_per_txd = E1000_MAX_PER_TXD;
	unsigned int max_txd_pwr = E1000_MAX_TXD_PWR;
	unsigned int tx_flags = 0;
	unsigned int len = skb_headlen(skb);
	unsigned int nr_frags;
	unsigned int mss;
	int count = 0;
	int tso;
	unsigned int f;

	if (test_bit(__E1000_DOWN, &adapter->state)) {
		dev_kfree_skb_any(skb);
		return NETDEV_TX_OK;
	}

	if (skb->len <= 0) {
		dev_kfree_skb_any(skb);
		return NETDEV_TX_OK;
	}

	mss = skb_shinfo(skb)->gso_size;
	/*
	 * The controller does a simple calculation to
	 * make sure there is enough room in the FIFO before
	 * initiating the DMA for each buffer.  The calc is:
	 * 4 = ceil(buffer len/mss).  To make sure we don't
	 * overrun the FIFO, adjust the max buffer len if mss
	 * drops.
	 */
	if (mss) {
		u8 hdr_len;
		max_per_txd = min(mss << 2, max_per_txd);
		max_txd_pwr = fls(max_per_txd) - 1;

		/*
		 * TSO Workaround for 82571/2/3 Controllers -- if skb->data
		 * points to just header, pull a few bytes of payload from
		 * frags into skb->data
		 */
		hdr_len = skb_transport_offset(skb) + tcp_hdrlen(skb);
		/*
		 * we do this workaround for ES2LAN, but it is un-necessary,
		 * avoiding it could save a lot of cycles
		 */
		if (skb->data_len && (hdr_len == len)) {
			unsigned int pull_size;

			pull_size = min((unsigned int)4, skb->data_len);
			if (!__pskb_pull_tail(skb, pull_size)) {
				e_err("__pskb_pull_tail failed.\n");
				dev_kfree_skb_any(skb);
				return NETDEV_TX_OK;
			}
			len = skb_headlen(skb);
		}
	}

	/* reserve a descriptor for the offload context */
	if ((mss) || (skb->ip_summed == CHECKSUM_PARTIAL))
		count++;
	count++;

	count += TXD_USE_COUNT(len, max_txd_pwr);

	nr_frags = skb_shinfo(skb)->nr_frags;
	for (f = 0; f < nr_frags; f++)
		count += TXD_USE_COUNT(skb_shinfo(skb)->frags[f].size,
				       max_txd_pwr);

	if (adapter->hw.mac.tx_pkt_filtering)
		e1000_transfer_dhcp_info(adapter, skb);

	/*
	 * need: count + 2 desc gap to keep tail from touching
	 * head, otherwise try next time
	 */
	if (e1000_maybe_stop_tx(netdev, count + 2))
		return NETDEV_TX_BUSY;

	if (vlan_tx_tag_present(skb)) {
		tx_flags |= E1000_TX_FLAGS_VLAN;
		tx_flags |= (vlan_tx_tag_get(skb) << E1000_TX_FLAGS_VLAN_SHIFT);
	}

	first = tx_ring->next_to_use;

	tso = e1000_tso(adapter, skb);
	if (tso < 0) {
		dev_kfree_skb_any(skb);
		return NETDEV_TX_OK;
	}

	if (tso)
		tx_flags |= E1000_TX_FLAGS_TSO;
	else if (e1000_tx_csum(adapter, skb))
		tx_flags |= E1000_TX_FLAGS_CSUM;

	/*
	 * Old method was to assume IPv4 packet by default if TSO was enabled.
	 * 82571 hardware supports TSO capabilities for IPv6 as well...
	 * no longer assume, we must.
	 */
	if (skb->protocol == htons(ETH_P_IP))
		tx_flags |= E1000_TX_FLAGS_IPV4;

	/* if count is 0 then mapping error has occured */
	count = e1000_tx_map(adapter, skb, first, max_per_txd, nr_frags, mss);
	if (count) {
		e1000_tx_queue(adapter, tx_flags, count);
		/* Make sure there is space in the ring for the next send. */
		e1000_maybe_stop_tx(netdev, MAX_SKB_FRAGS + 2);

	} else {
		dev_kfree_skb_any(skb);
		tx_ring->buffer_info[first].time_stamp = 0;
		tx_ring->next_to_use = first;
	}

	return NETDEV_TX_OK;
}

/**
 * e1000_tx_timeout - Respond to a Tx Hang
 * @netdev: network interface device structure
 **/
static void e1000_tx_timeout(struct net_device *netdev)
{
	struct e1000_adapter *adapter = netdev_priv(netdev);

	/* Do the reset outside of interrupt context */
	adapter->tx_timeout_count++;
	schedule_work(&adapter->reset_task);
}

static void e1000_reset_task(struct work_struct *work)
{
	struct e1000_adapter *adapter;
	adapter = container_of(work, struct e1000_adapter, reset_task);

	if (!((adapter->flags & FLAG_RX_NEEDS_RESTART) &&
	      (adapter->flags & FLAG_RX_RESTART_NOW))) {
		e1000e_dump(adapter);
		e_err("Reset adapter\n");
	}
	e1000e_reinit_locked(adapter);
}

/**
 * e1000_get_stats - Get System Network Statistics
 * @netdev: network interface device structure
 *
 * Returns the address of the device statistics structure.
 * The statistics are actually updated from the timer callback.
 **/
static struct net_device_stats *e1000_get_stats(struct net_device *netdev)
{
	/* only return the current stats */
	return &netdev->stats;
}

/**
 * e1000_change_mtu - Change the Maximum Transfer Unit
 * @netdev: network interface device structure
 * @new_mtu: new value for maximum frame size
 *
 * Returns 0 on success, negative on failure
 **/
static int e1000_change_mtu(struct net_device *netdev, int new_mtu)
{
	struct e1000_adapter *adapter = netdev_priv(netdev);
	int max_frame = new_mtu + ETH_HLEN + ETH_FCS_LEN;

	/* Jumbo frame support */
	if ((max_frame > ETH_FRAME_LEN + ETH_FCS_LEN) &&
	    !(adapter->flags & FLAG_HAS_JUMBO_FRAMES)) {
		e_err("Jumbo Frames not supported.\n");
		return -EINVAL;
	}

	/* Supported frame sizes */
	if ((new_mtu < ETH_ZLEN + ETH_FCS_LEN + VLAN_HLEN) ||
	    (max_frame > adapter->max_hw_frame_size)) {
		e_err("Unsupported MTU setting\n");
		return -EINVAL;
	}

	/* Jumbo frame workaround on 82579 requires CRC be stripped */
	if ((adapter->hw.mac.type == e1000_pch2lan) &&
	    !(adapter->flags2 & FLAG2_CRC_STRIPPING) &&
	    (new_mtu > ETH_DATA_LEN)) {
		e_err("Jumbo Frames not supported on 82579 when CRC "
		      "stripping is disabled.\n");
		return -EINVAL;
	}

	/* 82573 Errata 17 */
	if (((adapter->hw.mac.type == e1000_82573) ||
	     (adapter->hw.mac.type == e1000_82574)) &&
	    (max_frame > ETH_FRAME_LEN + ETH_FCS_LEN)) {
		adapter->flags2 |= FLAG2_DISABLE_ASPM_L1;
		e1000e_disable_aspm(adapter->pdev, PCIE_LINK_STATE_L1);
	}

	while (test_and_set_bit(__E1000_RESETTING, &adapter->state))
		msleep(1);
	/* e1000e_down -> e1000e_reset dependent on max_frame_size & mtu */
	adapter->max_frame_size = max_frame;
	e_info("changing MTU from %d to %d\n", netdev->mtu, new_mtu);
	netdev->mtu = new_mtu;
	if (netif_running(netdev))
		e1000e_down(adapter);

	/*
	 * NOTE: netdev_alloc_skb reserves 16 bytes, and typically NET_IP_ALIGN
	 * means we reserve 2 more, this pushes us to allocate from the next
	 * larger slab size.
	 * i.e. RXBUFFER_2048 --> size-4096 slab
	 * However with the new *_jumbo_rx* routines, jumbo receives will use
	 * fragmented skbs
	 */

	if (max_frame <= 2048)
		adapter->rx_buffer_len = 2048;
	else
		adapter->rx_buffer_len = 4096;

	/* adjust allocation if LPE protects us, and we aren't using SBP */
	if ((max_frame == ETH_FRAME_LEN + ETH_FCS_LEN) ||
	     (max_frame == ETH_FRAME_LEN + VLAN_HLEN + ETH_FCS_LEN))
		adapter->rx_buffer_len = ETH_FRAME_LEN + VLAN_HLEN
					 + ETH_FCS_LEN;

	if (netif_running(netdev))
		e1000e_up(adapter);
	else
		e1000e_reset(adapter);

	clear_bit(__E1000_RESETTING, &adapter->state);

	return 0;
}

static int e1000_mii_ioctl(struct net_device *netdev, struct ifreq *ifr,
			   int cmd)
{
	struct e1000_adapter *adapter = netdev_priv(netdev);
	struct mii_ioctl_data *data = if_mii(ifr);

	if (adapter->hw.phy.media_type != e1000_media_type_copper)
		return -EOPNOTSUPP;

	switch (cmd) {
	case SIOCGMIIPHY:
		data->phy_id = adapter->hw.phy.addr;
		break;
	case SIOCGMIIREG:
		e1000_phy_read_status(adapter);

		switch (data->reg_num & 0x1F) {
		case MII_BMCR:
			data->val_out = adapter->phy_regs.bmcr;
			break;
		case MII_BMSR:
			data->val_out = adapter->phy_regs.bmsr;
			break;
		case MII_PHYSID1:
			data->val_out = (adapter->hw.phy.id >> 16);
			break;
		case MII_PHYSID2:
			data->val_out = (adapter->hw.phy.id & 0xFFFF);
			break;
		case MII_ADVERTISE:
			data->val_out = adapter->phy_regs.advertise;
			break;
		case MII_LPA:
			data->val_out = adapter->phy_regs.lpa;
			break;
		case MII_EXPANSION:
			data->val_out = adapter->phy_regs.expansion;
			break;
		case MII_CTRL1000:
			data->val_out = adapter->phy_regs.ctrl1000;
			break;
		case MII_STAT1000:
			data->val_out = adapter->phy_regs.stat1000;
			break;
		case MII_ESTATUS:
			data->val_out = adapter->phy_regs.estatus;
			break;
		default:
			return -EIO;
		}
		break;
	case SIOCSMIIREG:
	default:
		return -EOPNOTSUPP;
	}
	return 0;
}

static int e1000_ioctl(struct net_device *netdev, struct ifreq *ifr, int cmd)
{
	switch (cmd) {
	case SIOCGMIIPHY:
	case SIOCGMIIREG:
	case SIOCSMIIREG:
		return e1000_mii_ioctl(netdev, ifr, cmd);
	default:
		return -EOPNOTSUPP;
	}
}

static int e1000_init_phy_wakeup(struct e1000_adapter *adapter, u32 wufc)
{
	struct e1000_hw *hw = &adapter->hw;
	u32 i, mac_reg;
	u16 phy_reg;
	int retval = 0;

	/* copy MAC RARs to PHY RARs */
	e1000_copy_rx_addrs_to_phy_ich8lan(hw);

	/* copy MAC MTA to PHY MTA */
	for (i = 0; i < adapter->hw.mac.mta_reg_count; i++) {
		mac_reg = E1000_READ_REG_ARRAY(hw, E1000_MTA, i);
		e1e_wphy(hw, BM_MTA(i), (u16)(mac_reg & 0xFFFF));
		e1e_wphy(hw, BM_MTA(i) + 1, (u16)((mac_reg >> 16) & 0xFFFF));
	}

	/* configure PHY Rx Control register */
	e1e_rphy(&adapter->hw, BM_RCTL, &phy_reg);
	mac_reg = er32(RCTL);
	if (mac_reg & E1000_RCTL_UPE)
		phy_reg |= BM_RCTL_UPE;
	if (mac_reg & E1000_RCTL_MPE)
		phy_reg |= BM_RCTL_MPE;
	phy_reg &= ~(BM_RCTL_MO_MASK);
	if (mac_reg & E1000_RCTL_MO_3)
		phy_reg |= (((mac_reg & E1000_RCTL_MO_3) >> E1000_RCTL_MO_SHIFT)
				<< BM_RCTL_MO_SHIFT);
	if (mac_reg & E1000_RCTL_BAM)
		phy_reg |= BM_RCTL_BAM;
	if (mac_reg & E1000_RCTL_PMCF)
		phy_reg |= BM_RCTL_PMCF;
	mac_reg = er32(CTRL);
	if (mac_reg & E1000_CTRL_RFCE)
		phy_reg |= BM_RCTL_RFCE;
	e1e_wphy(&adapter->hw, BM_RCTL, phy_reg);

	/* enable PHY wakeup in MAC register */
	ew32(WUFC, wufc);
	ew32(WUC, E1000_WUC_PHY_WAKE | E1000_WUC_PME_EN);

	/* configure and enable PHY wakeup in PHY registers */
	e1e_wphy(&adapter->hw, BM_WUFC, wufc);
	e1e_wphy(&adapter->hw, BM_WUC, E1000_WUC_PME_EN);

	/* activate PHY wakeup */
	retval = hw->phy.ops.acquire(hw);
	if (retval) {
		e_err("Could not acquire PHY\n");
		return retval;
	}
	e1000e_write_phy_reg_mdic(hw, IGP01E1000_PHY_PAGE_SELECT,
	                         (BM_WUC_ENABLE_PAGE << IGP_PAGE_SHIFT));
	retval = e1000e_read_phy_reg_mdic(hw, BM_WUC_ENABLE_REG, &phy_reg);
	if (retval) {
		e_err("Could not read PHY page 769\n");
		goto out;
	}
	phy_reg |= BM_WUC_ENABLE_BIT | BM_WUC_HOST_WU_BIT;
	retval = e1000e_write_phy_reg_mdic(hw, BM_WUC_ENABLE_REG, phy_reg);
	if (retval)
		e_err("Could not set PHY Host Wakeup bit\n");
out:
	hw->phy.ops.release(hw);

	return retval;
}

static int __e1000_shutdown(struct pci_dev *pdev, bool *enable_wake,
			    bool runtime)
{
	struct net_device *netdev = pci_get_drvdata(pdev);
	struct e1000_adapter *adapter = netdev_priv(netdev);
	struct e1000_hw *hw = &adapter->hw;
	u32 ctrl, ctrl_ext, rctl, status;
	/* Runtime suspend should only enable wakeup for link changes */
	u32 wufc = runtime ? E1000_WUFC_LNKC : adapter->wol;
	int retval = 0;

	netif_device_detach(netdev);

	if (netif_running(netdev)) {
		WARN_ON(test_bit(__E1000_RESETTING, &adapter->state));
		e1000e_down(adapter);
		e1000_free_irq(adapter);
	}
	e1000e_reset_interrupt_capability(adapter);

	retval = pci_save_state(pdev);
	if (retval)
		return retval;

	status = er32(STATUS);
	if (status & E1000_STATUS_LU)
		wufc &= ~E1000_WUFC_LNKC;

	if (wufc) {
		e1000_setup_rctl(adapter);
		e1000_set_multi(netdev);

		/* turn on all-multi mode if wake on multicast is enabled */
		if (wufc & E1000_WUFC_MC) {
			rctl = er32(RCTL);
			rctl |= E1000_RCTL_MPE;
			ew32(RCTL, rctl);
		}

		ctrl = er32(CTRL);
		/* advertise wake from D3Cold */
		#define E1000_CTRL_ADVD3WUC 0x00100000
		/* phy power management enable */
		#define E1000_CTRL_EN_PHY_PWR_MGMT 0x00200000
		ctrl |= E1000_CTRL_ADVD3WUC;
		if (!(adapter->flags2 & FLAG2_HAS_PHY_WAKEUP))
			ctrl |= E1000_CTRL_EN_PHY_PWR_MGMT;
		ew32(CTRL, ctrl);

		if (adapter->hw.phy.media_type == e1000_media_type_fiber ||
		    adapter->hw.phy.media_type ==
		    e1000_media_type_internal_serdes) {
			/* keep the laser running in D3 */
			ctrl_ext = er32(CTRL_EXT);
			ctrl_ext |= E1000_CTRL_EXT_SDP3_DATA;
			ew32(CTRL_EXT, ctrl_ext);
		}

		if (adapter->flags & FLAG_IS_ICH)
			e1000e_disable_gig_wol_ich8lan(&adapter->hw);

		/* Allow time for pending master requests to run */
		e1000e_disable_pcie_master(&adapter->hw);

		if (adapter->flags2 & FLAG2_HAS_PHY_WAKEUP) {
			/* enable wakeup by the PHY */
			retval = e1000_init_phy_wakeup(adapter, wufc);
			if (retval)
				return retval;
		} else {
			/* enable wakeup by the MAC */
			ew32(WUFC, wufc);
			ew32(WUC, E1000_WUC_PME_EN);
		}
	} else {
		ew32(WUC, 0);
		ew32(WUFC, 0);
	}

	*enable_wake = !!wufc;

	/* make sure adapter isn't asleep if manageability is enabled */
	if ((adapter->flags & FLAG_MNG_PT_ENABLED) ||
	    (hw->mac.ops.check_mng_mode(hw)))
		*enable_wake = true;

	if (adapter->hw.phy.type == e1000_phy_igp_3)
		e1000e_igp3_phy_powerdown_workaround_ich8lan(&adapter->hw);

	/*
	 * Release control of h/w to f/w.  If f/w is AMT enabled, this
	 * would have already happened in close and is redundant.
	 */
	e1000e_release_hw_control(adapter);

	pci_disable_device(pdev);

	return 0;
}

static void e1000_power_off(struct pci_dev *pdev, bool sleep, bool wake)
{
	if (sleep && wake) {
		pci_prepare_to_sleep(pdev);
		return;
	}

	pci_wake_from_d3(pdev, wake);
	pci_set_power_state(pdev, PCI_D3hot);
}

static void e1000_complete_shutdown(struct pci_dev *pdev, bool sleep,
                                    bool wake)
{
	struct net_device *netdev = pci_get_drvdata(pdev);
	struct e1000_adapter *adapter = netdev_priv(netdev);

	/*
	 * The pci-e switch on some quad port adapters will report a
	 * correctable error when the MAC transitions from D0 to D3.  To
	 * prevent this we need to mask off the correctable errors on the
	 * downstream port of the pci-e switch.
	 */
	if (adapter->flags & FLAG_IS_QUAD_PORT) {
		struct pci_dev *us_dev = pdev->bus->self;
		int pos = pci_find_capability(us_dev, PCI_CAP_ID_EXP);
		u16 devctl;

		pci_read_config_word(us_dev, pos + PCI_EXP_DEVCTL, &devctl);
		pci_write_config_word(us_dev, pos + PCI_EXP_DEVCTL,
		                      (devctl & ~PCI_EXP_DEVCTL_CERE));

		e1000_power_off(pdev, sleep, wake);

		pci_write_config_word(us_dev, pos + PCI_EXP_DEVCTL, devctl);
	} else {
		e1000_power_off(pdev, sleep, wake);
	}
}

#ifdef CONFIG_PCIEASPM
static void __e1000e_disable_aspm(struct pci_dev *pdev, u16 state)
{
	pci_disable_link_state(pdev, state);
}
#else
static void __e1000e_disable_aspm(struct pci_dev *pdev, u16 state)
{
	int pos;
	u16 reg16;

	/*
	 * Both device and parent should have the same ASPM setting.
	 * Disable ASPM in downstream component first and then upstream.
	 */
	pos = pci_pcie_cap(pdev);
	pci_read_config_word(pdev, pos + PCI_EXP_LNKCTL, &reg16);
	reg16 &= ~state;
	pci_write_config_word(pdev, pos + PCI_EXP_LNKCTL, reg16);
<<<<<<< HEAD

	if (!pdev->bus->self)
		return;

=======

	if (!pdev->bus->self)
		return;

>>>>>>> 3cbea436
	pos = pci_pcie_cap(pdev->bus->self);
	pci_read_config_word(pdev->bus->self, pos + PCI_EXP_LNKCTL, &reg16);
	reg16 &= ~state;
	pci_write_config_word(pdev->bus->self, pos + PCI_EXP_LNKCTL, reg16);
}
#endif
void e1000e_disable_aspm(struct pci_dev *pdev, u16 state)
{
	dev_info(&pdev->dev, "Disabling ASPM %s %s\n",
		 (state & PCIE_LINK_STATE_L0S) ? "L0s" : "",
		 (state & PCIE_LINK_STATE_L1) ? "L1" : "");

	__e1000e_disable_aspm(pdev, state);
}

#ifdef CONFIG_PM_OPS
static bool e1000e_pm_ready(struct e1000_adapter *adapter)
{
	return !!adapter->tx_ring->buffer_info;
}

static int __e1000_resume(struct pci_dev *pdev)
{
	struct net_device *netdev = pci_get_drvdata(pdev);
	struct e1000_adapter *adapter = netdev_priv(netdev);
	struct e1000_hw *hw = &adapter->hw;
	u32 err;

	pci_set_power_state(pdev, PCI_D0);
	pci_restore_state(pdev);
	pci_save_state(pdev);
	if (adapter->flags2 & FLAG2_DISABLE_ASPM_L1)
		e1000e_disable_aspm(pdev, PCIE_LINK_STATE_L1);

	e1000e_set_interrupt_capability(adapter);
	if (netif_running(netdev)) {
		err = e1000_request_irq(adapter);
		if (err)
			return err;
	}

	e1000e_power_up_phy(adapter);

	/* report the system wakeup cause from S3/S4 */
	if (adapter->flags2 & FLAG2_HAS_PHY_WAKEUP) {
		u16 phy_data;

		e1e_rphy(&adapter->hw, BM_WUS, &phy_data);
		if (phy_data) {
			e_info("PHY Wakeup cause - %s\n",
				phy_data & E1000_WUS_EX ? "Unicast Packet" :
				phy_data & E1000_WUS_MC ? "Multicast Packet" :
				phy_data & E1000_WUS_BC ? "Broadcast Packet" :
				phy_data & E1000_WUS_MAG ? "Magic Packet" :
				phy_data & E1000_WUS_LNKC ? "Link Status "
				" Change" : "other");
		}
		e1e_wphy(&adapter->hw, BM_WUS, ~0);
	} else {
		u32 wus = er32(WUS);
		if (wus) {
			e_info("MAC Wakeup cause - %s\n",
				wus & E1000_WUS_EX ? "Unicast Packet" :
				wus & E1000_WUS_MC ? "Multicast Packet" :
				wus & E1000_WUS_BC ? "Broadcast Packet" :
				wus & E1000_WUS_MAG ? "Magic Packet" :
				wus & E1000_WUS_LNKC ? "Link Status Change" :
				"other");
		}
		ew32(WUS, ~0);
	}

	e1000e_reset(adapter);

	e1000_init_manageability_pt(adapter);

	if (netif_running(netdev))
		e1000e_up(adapter);

	netif_device_attach(netdev);

	/*
	 * If the controller has AMT, do not set DRV_LOAD until the interface
	 * is up.  For all other cases, let the f/w know that the h/w is now
	 * under the control of the driver.
	 */
	if (!(adapter->flags & FLAG_HAS_AMT))
		e1000e_get_hw_control(adapter);

	return 0;
}

#ifdef CONFIG_PM_SLEEP
static int e1000_suspend(struct device *dev)
{
	struct pci_dev *pdev = to_pci_dev(dev);
	int retval;
	bool wake;

	retval = __e1000_shutdown(pdev, &wake, false);
	if (!retval)
		e1000_complete_shutdown(pdev, true, wake);

	return retval;
}

static int e1000_resume(struct device *dev)
{
	struct pci_dev *pdev = to_pci_dev(dev);
	struct net_device *netdev = pci_get_drvdata(pdev);
	struct e1000_adapter *adapter = netdev_priv(netdev);

	if (e1000e_pm_ready(adapter))
		adapter->idle_check = true;

	return __e1000_resume(pdev);
}
#endif /* CONFIG_PM_SLEEP */

#ifdef CONFIG_PM_RUNTIME
static int e1000_runtime_suspend(struct device *dev)
{
	struct pci_dev *pdev = to_pci_dev(dev);
	struct net_device *netdev = pci_get_drvdata(pdev);
	struct e1000_adapter *adapter = netdev_priv(netdev);

	if (e1000e_pm_ready(adapter)) {
		bool wake;

		__e1000_shutdown(pdev, &wake, true);
	}

	return 0;
}

static int e1000_idle(struct device *dev)
{
	struct pci_dev *pdev = to_pci_dev(dev);
	struct net_device *netdev = pci_get_drvdata(pdev);
	struct e1000_adapter *adapter = netdev_priv(netdev);

	if (!e1000e_pm_ready(adapter))
		return 0;

	if (adapter->idle_check) {
		adapter->idle_check = false;
		if (!e1000e_has_link(adapter))
			pm_schedule_suspend(dev, MSEC_PER_SEC);
	}

	return -EBUSY;
}

static int e1000_runtime_resume(struct device *dev)
{
	struct pci_dev *pdev = to_pci_dev(dev);
	struct net_device *netdev = pci_get_drvdata(pdev);
	struct e1000_adapter *adapter = netdev_priv(netdev);

	if (!e1000e_pm_ready(adapter))
		return 0;

	adapter->idle_check = !dev->power.runtime_auto;
	return __e1000_resume(pdev);
}
#endif /* CONFIG_PM_RUNTIME */
#endif /* CONFIG_PM_OPS */

static void e1000_shutdown(struct pci_dev *pdev)
{
	bool wake = false;

	__e1000_shutdown(pdev, &wake, false);

	if (system_state == SYSTEM_POWER_OFF)
		e1000_complete_shutdown(pdev, false, wake);
}

#ifdef CONFIG_NET_POLL_CONTROLLER

static irqreturn_t e1000_intr_msix(int irq, void *data)
{
	struct net_device *netdev = data;
	struct e1000_adapter *adapter = netdev_priv(netdev);
	int vector, msix_irq;

	if (adapter->msix_entries) {
		vector = 0;
		msix_irq = adapter->msix_entries[vector].vector;
		disable_irq(msix_irq);
		e1000_intr_msix_rx(msix_irq, netdev);
		enable_irq(msix_irq);

		vector++;
		msix_irq = adapter->msix_entries[vector].vector;
		disable_irq(msix_irq);
		e1000_intr_msix_tx(msix_irq, netdev);
		enable_irq(msix_irq);

		vector++;
		msix_irq = adapter->msix_entries[vector].vector;
		disable_irq(msix_irq);
		e1000_msix_other(msix_irq, netdev);
		enable_irq(msix_irq);
	}

	return IRQ_HANDLED;
}

/*
 * Polling 'interrupt' - used by things like netconsole to send skbs
 * without having to re-enable interrupts. It's not called while
 * the interrupt routine is executing.
 */
static void e1000_netpoll(struct net_device *netdev)
{
	struct e1000_adapter *adapter = netdev_priv(netdev);

	switch (adapter->int_mode) {
	case E1000E_INT_MODE_MSIX:
		e1000_intr_msix(adapter->pdev->irq, netdev);
		break;
	case E1000E_INT_MODE_MSI:
		disable_irq(adapter->pdev->irq);
		e1000_intr_msi(adapter->pdev->irq, netdev);
		enable_irq(adapter->pdev->irq);
		break;
	default: /* E1000E_INT_MODE_LEGACY */
		disable_irq(adapter->pdev->irq);
		e1000_intr(adapter->pdev->irq, netdev);
		enable_irq(adapter->pdev->irq);
		break;
	}
}
#endif

/**
 * e1000_io_error_detected - called when PCI error is detected
 * @pdev: Pointer to PCI device
 * @state: The current pci connection state
 *
 * This function is called after a PCI bus error affecting
 * this device has been detected.
 */
static pci_ers_result_t e1000_io_error_detected(struct pci_dev *pdev,
						pci_channel_state_t state)
{
	struct net_device *netdev = pci_get_drvdata(pdev);
	struct e1000_adapter *adapter = netdev_priv(netdev);

	netif_device_detach(netdev);

	if (state == pci_channel_io_perm_failure)
		return PCI_ERS_RESULT_DISCONNECT;

	if (netif_running(netdev))
		e1000e_down(adapter);
	pci_disable_device(pdev);

	/* Request a slot slot reset. */
	return PCI_ERS_RESULT_NEED_RESET;
}

/**
 * e1000_io_slot_reset - called after the pci bus has been reset.
 * @pdev: Pointer to PCI device
 *
 * Restart the card from scratch, as if from a cold-boot. Implementation
 * resembles the first-half of the e1000_resume routine.
 */
static pci_ers_result_t e1000_io_slot_reset(struct pci_dev *pdev)
{
	struct net_device *netdev = pci_get_drvdata(pdev);
	struct e1000_adapter *adapter = netdev_priv(netdev);
	struct e1000_hw *hw = &adapter->hw;
	int err;
	pci_ers_result_t result;

	if (adapter->flags2 & FLAG2_DISABLE_ASPM_L1)
		e1000e_disable_aspm(pdev, PCIE_LINK_STATE_L1);
	err = pci_enable_device_mem(pdev);
	if (err) {
		dev_err(&pdev->dev,
			"Cannot re-enable PCI device after reset.\n");
		result = PCI_ERS_RESULT_DISCONNECT;
	} else {
		pci_set_master(pdev);
		pdev->state_saved = true;
		pci_restore_state(pdev);

		pci_enable_wake(pdev, PCI_D3hot, 0);
		pci_enable_wake(pdev, PCI_D3cold, 0);

		e1000e_reset(adapter);
		ew32(WUS, ~0);
		result = PCI_ERS_RESULT_RECOVERED;
	}

	pci_cleanup_aer_uncorrect_error_status(pdev);

	return result;
}

/**
 * e1000_io_resume - called when traffic can start flowing again.
 * @pdev: Pointer to PCI device
 *
 * This callback is called when the error recovery driver tells us that
 * its OK to resume normal operation. Implementation resembles the
 * second-half of the e1000_resume routine.
 */
static void e1000_io_resume(struct pci_dev *pdev)
{
	struct net_device *netdev = pci_get_drvdata(pdev);
	struct e1000_adapter *adapter = netdev_priv(netdev);

	e1000_init_manageability_pt(adapter);

	if (netif_running(netdev)) {
		if (e1000e_up(adapter)) {
			dev_err(&pdev->dev,
				"can't bring device back up after reset\n");
			return;
		}
	}

	netif_device_attach(netdev);

	/*
	 * If the controller has AMT, do not set DRV_LOAD until the interface
	 * is up.  For all other cases, let the f/w know that the h/w is now
	 * under the control of the driver.
	 */
	if (!(adapter->flags & FLAG_HAS_AMT))
		e1000e_get_hw_control(adapter);

}

static void e1000_print_device_info(struct e1000_adapter *adapter)
{
	struct e1000_hw *hw = &adapter->hw;
	struct net_device *netdev = adapter->netdev;
	u32 ret_val;
	u8 pba_str[E1000_PBANUM_LENGTH];

	/* print bus type/speed/width info */
	e_info("(PCI Express:2.5GB/s:%s) %pM\n",
	       /* bus width */
	       ((hw->bus.width == e1000_bus_width_pcie_x4) ? "Width x4" :
	        "Width x1"),
	       /* MAC address */
	       netdev->dev_addr);
	e_info("Intel(R) PRO/%s Network Connection\n",
	       (hw->phy.type == e1000_phy_ife) ? "10/100" : "1000");
	ret_val = e1000_read_pba_string_generic(hw, pba_str,
						E1000_PBANUM_LENGTH);
	if (ret_val)
		strncpy((char *)pba_str, "Unknown", sizeof(pba_str) - 1);
	e_info("MAC: %d, PHY: %d, PBA No: %s\n",
	       hw->mac.type, hw->phy.type, pba_str);
}

static void e1000_eeprom_checks(struct e1000_adapter *adapter)
{
	struct e1000_hw *hw = &adapter->hw;
	int ret_val;
	u16 buf = 0;

	if (hw->mac.type != e1000_82573)
		return;

	ret_val = e1000_read_nvm(hw, NVM_INIT_CONTROL2_REG, 1, &buf);
	if (!ret_val && (!(le16_to_cpu(buf) & (1 << 0)))) {
		/* Deep Smart Power Down (DSPD) */
		dev_warn(&adapter->pdev->dev,
			 "Warning: detected DSPD enabled in EEPROM\n");
	}
}

static const struct net_device_ops e1000e_netdev_ops = {
	.ndo_open		= e1000_open,
	.ndo_stop		= e1000_close,
	.ndo_start_xmit		= e1000_xmit_frame,
	.ndo_get_stats		= e1000_get_stats,
	.ndo_set_multicast_list	= e1000_set_multi,
	.ndo_set_mac_address	= e1000_set_mac,
	.ndo_change_mtu		= e1000_change_mtu,
	.ndo_do_ioctl		= e1000_ioctl,
	.ndo_tx_timeout		= e1000_tx_timeout,
	.ndo_validate_addr	= eth_validate_addr,

	.ndo_vlan_rx_register	= e1000_vlan_rx_register,
	.ndo_vlan_rx_add_vid	= e1000_vlan_rx_add_vid,
	.ndo_vlan_rx_kill_vid	= e1000_vlan_rx_kill_vid,
#ifdef CONFIG_NET_POLL_CONTROLLER
	.ndo_poll_controller	= e1000_netpoll,
#endif
};

/**
 * e1000_probe - Device Initialization Routine
 * @pdev: PCI device information struct
 * @ent: entry in e1000_pci_tbl
 *
 * Returns 0 on success, negative on failure
 *
 * e1000_probe initializes an adapter identified by a pci_dev structure.
 * The OS initialization, configuring of the adapter private structure,
 * and a hardware reset occur.
 **/
static int __devinit e1000_probe(struct pci_dev *pdev,
				 const struct pci_device_id *ent)
{
	struct net_device *netdev;
	struct e1000_adapter *adapter;
	struct e1000_hw *hw;
	const struct e1000_info *ei = e1000_info_tbl[ent->driver_data];
	resource_size_t mmio_start, mmio_len;
	resource_size_t flash_start, flash_len;

	static int cards_found;
	int i, err, pci_using_dac;
	u16 eeprom_data = 0;
	u16 eeprom_apme_mask = E1000_EEPROM_APME;

	if (ei->flags2 & FLAG2_DISABLE_ASPM_L1)
		e1000e_disable_aspm(pdev, PCIE_LINK_STATE_L1);

	err = pci_enable_device_mem(pdev);
	if (err)
		return err;

	pci_using_dac = 0;
	err = dma_set_mask(&pdev->dev, DMA_BIT_MASK(64));
	if (!err) {
		err = dma_set_coherent_mask(&pdev->dev, DMA_BIT_MASK(64));
		if (!err)
			pci_using_dac = 1;
	} else {
		err = dma_set_mask(&pdev->dev, DMA_BIT_MASK(32));
		if (err) {
			err = dma_set_coherent_mask(&pdev->dev,
						    DMA_BIT_MASK(32));
			if (err) {
				dev_err(&pdev->dev, "No usable DMA "
					"configuration, aborting\n");
				goto err_dma;
			}
		}
	}

	err = pci_request_selected_regions_exclusive(pdev,
	                                  pci_select_bars(pdev, IORESOURCE_MEM),
	                                  e1000e_driver_name);
	if (err)
		goto err_pci_reg;

	/* AER (Advanced Error Reporting) hooks */
	pci_enable_pcie_error_reporting(pdev);

	pci_set_master(pdev);
	/* PCI config space info */
	err = pci_save_state(pdev);
	if (err)
		goto err_alloc_etherdev;

	err = -ENOMEM;
	netdev = alloc_etherdev(sizeof(struct e1000_adapter));
	if (!netdev)
		goto err_alloc_etherdev;

	SET_NETDEV_DEV(netdev, &pdev->dev);

	netdev->irq = pdev->irq;

	pci_set_drvdata(pdev, netdev);
	adapter = netdev_priv(netdev);
	hw = &adapter->hw;
	adapter->netdev = netdev;
	adapter->pdev = pdev;
	adapter->ei = ei;
	adapter->pba = ei->pba;
	adapter->flags = ei->flags;
	adapter->flags2 = ei->flags2;
	adapter->hw.adapter = adapter;
	adapter->hw.mac.type = ei->mac;
	adapter->max_hw_frame_size = ei->max_hw_frame_size;
	adapter->msg_enable = (1 << NETIF_MSG_DRV | NETIF_MSG_PROBE) - 1;

	mmio_start = pci_resource_start(pdev, 0);
	mmio_len = pci_resource_len(pdev, 0);

	err = -EIO;
	adapter->hw.hw_addr = ioremap(mmio_start, mmio_len);
	if (!adapter->hw.hw_addr)
		goto err_ioremap;

	if ((adapter->flags & FLAG_HAS_FLASH) &&
	    (pci_resource_flags(pdev, 1) & IORESOURCE_MEM)) {
		flash_start = pci_resource_start(pdev, 1);
		flash_len = pci_resource_len(pdev, 1);
		adapter->hw.flash_address = ioremap(flash_start, flash_len);
		if (!adapter->hw.flash_address)
			goto err_flashmap;
	}

	/* construct the net_device struct */
	netdev->netdev_ops		= &e1000e_netdev_ops;
	e1000e_set_ethtool_ops(netdev);
	netdev->watchdog_timeo		= 5 * HZ;
	netif_napi_add(netdev, &adapter->napi, e1000_clean, 64);
	strncpy(netdev->name, pci_name(pdev), sizeof(netdev->name) - 1);

	netdev->mem_start = mmio_start;
	netdev->mem_end = mmio_start + mmio_len;

	adapter->bd_number = cards_found++;

	e1000e_check_options(adapter);

	/* setup adapter struct */
	err = e1000_sw_init(adapter);
	if (err)
		goto err_sw_init;

	memcpy(&hw->mac.ops, ei->mac_ops, sizeof(hw->mac.ops));
	memcpy(&hw->nvm.ops, ei->nvm_ops, sizeof(hw->nvm.ops));
	memcpy(&hw->phy.ops, ei->phy_ops, sizeof(hw->phy.ops));

	err = ei->get_variants(adapter);
	if (err)
		goto err_hw_init;

	if ((adapter->flags & FLAG_IS_ICH) &&
	    (adapter->flags & FLAG_READ_ONLY_NVM))
		e1000e_write_protect_nvm_ich8lan(&adapter->hw);

	hw->mac.ops.get_bus_info(&adapter->hw);

	adapter->hw.phy.autoneg_wait_to_complete = 0;

	/* Copper options */
	if (adapter->hw.phy.media_type == e1000_media_type_copper) {
		adapter->hw.phy.mdix = AUTO_ALL_MODES;
		adapter->hw.phy.disable_polarity_correction = 0;
		adapter->hw.phy.ms_type = e1000_ms_hw_default;
	}

	if (e1000_check_reset_block(&adapter->hw))
		e_info("PHY reset is blocked due to SOL/IDER session.\n");

	netdev->features = NETIF_F_SG |
			   NETIF_F_HW_CSUM |
			   NETIF_F_HW_VLAN_TX |
			   NETIF_F_HW_VLAN_RX;

	if (adapter->flags & FLAG_HAS_HW_VLAN_FILTER)
		netdev->features |= NETIF_F_HW_VLAN_FILTER;

	netdev->features |= NETIF_F_TSO;
	netdev->features |= NETIF_F_TSO6;

	netdev->vlan_features |= NETIF_F_TSO;
	netdev->vlan_features |= NETIF_F_TSO6;
	netdev->vlan_features |= NETIF_F_HW_CSUM;
	netdev->vlan_features |= NETIF_F_SG;

	if (pci_using_dac) {
		netdev->features |= NETIF_F_HIGHDMA;
		netdev->vlan_features |= NETIF_F_HIGHDMA;
	}

	if (e1000e_enable_mng_pass_thru(&adapter->hw))
		adapter->flags |= FLAG_MNG_PT_ENABLED;

	/*
	 * before reading the NVM, reset the controller to
	 * put the device in a known good starting state
	 */
	adapter->hw.mac.ops.reset_hw(&adapter->hw);

	/*
	 * systems with ASPM and others may see the checksum fail on the first
	 * attempt. Let's give it a few tries
	 */
	for (i = 0;; i++) {
		if (e1000_validate_nvm_checksum(&adapter->hw) >= 0)
			break;
		if (i == 2) {
			e_err("The NVM Checksum Is Not Valid\n");
			err = -EIO;
			goto err_eeprom;
		}
	}

	e1000_eeprom_checks(adapter);

	/* copy the MAC address */
	if (e1000e_read_mac_addr(&adapter->hw))
		e_err("NVM Read Error while reading MAC address\n");

	memcpy(netdev->dev_addr, adapter->hw.mac.addr, netdev->addr_len);
	memcpy(netdev->perm_addr, adapter->hw.mac.addr, netdev->addr_len);

	if (!is_valid_ether_addr(netdev->perm_addr)) {
		e_err("Invalid MAC Address: %pM\n", netdev->perm_addr);
		err = -EIO;
		goto err_eeprom;
	}

	init_timer(&adapter->watchdog_timer);
	adapter->watchdog_timer.function = e1000_watchdog;
	adapter->watchdog_timer.data = (unsigned long) adapter;

	init_timer(&adapter->phy_info_timer);
	adapter->phy_info_timer.function = e1000_update_phy_info;
	adapter->phy_info_timer.data = (unsigned long) adapter;

	INIT_WORK(&adapter->reset_task, e1000_reset_task);
	INIT_WORK(&adapter->watchdog_task, e1000_watchdog_task);
	INIT_WORK(&adapter->downshift_task, e1000e_downshift_workaround);
	INIT_WORK(&adapter->update_phy_task, e1000e_update_phy_task);
	INIT_WORK(&adapter->print_hang_task, e1000_print_hw_hang);
	INIT_WORK(&adapter->led_blink_task, e1000e_led_blink_task);

	/* Initialize link parameters. User can change them with ethtool */
	adapter->hw.mac.autoneg = 1;
	adapter->fc_autoneg = 1;
	adapter->hw.fc.requested_mode = e1000_fc_default;
	adapter->hw.fc.current_mode = e1000_fc_default;
	adapter->hw.phy.autoneg_advertised = 0x2f;

	/* ring size defaults */
	adapter->rx_ring->count = 256;
	adapter->tx_ring->count = 256;

	/*
	 * Initial Wake on LAN setting - If APM wake is enabled in
	 * the EEPROM, enable the ACPI Magic Packet filter
	 */
	if (adapter->flags & FLAG_APME_IN_WUC) {
		/* APME bit in EEPROM is mapped to WUC.APME */
		eeprom_data = er32(WUC);
		eeprom_apme_mask = E1000_WUC_APME;
		if (eeprom_data & E1000_WUC_PHY_WAKE)
			adapter->flags2 |= FLAG2_HAS_PHY_WAKEUP;
	} else if (adapter->flags & FLAG_APME_IN_CTRL3) {
		if (adapter->flags & FLAG_APME_CHECK_PORT_B &&
		    (adapter->hw.bus.func == 1))
			e1000_read_nvm(&adapter->hw,
				NVM_INIT_CONTROL3_PORT_B, 1, &eeprom_data);
		else
			e1000_read_nvm(&adapter->hw,
				NVM_INIT_CONTROL3_PORT_A, 1, &eeprom_data);
	}

	/* fetch WoL from EEPROM */
	if (eeprom_data & eeprom_apme_mask)
		adapter->eeprom_wol |= E1000_WUFC_MAG;

	/*
	 * now that we have the eeprom settings, apply the special cases
	 * where the eeprom may be wrong or the board simply won't support
	 * wake on lan on a particular port
	 */
	if (!(adapter->flags & FLAG_HAS_WOL))
		adapter->eeprom_wol = 0;

	/* initialize the wol settings based on the eeprom settings */
	adapter->wol = adapter->eeprom_wol;
	device_set_wakeup_enable(&adapter->pdev->dev, adapter->wol);

	/* save off EEPROM version number */
	e1000_read_nvm(&adapter->hw, 5, 1, &adapter->eeprom_vers);

	/* reset the hardware with the new settings */
	e1000e_reset(adapter);

	/*
	 * If the controller has AMT, do not set DRV_LOAD until the interface
	 * is up.  For all other cases, let the f/w know that the h/w is now
	 * under the control of the driver.
	 */
	if (!(adapter->flags & FLAG_HAS_AMT))
		e1000e_get_hw_control(adapter);

	strncpy(netdev->name, "eth%d", sizeof(netdev->name) - 1);
	err = register_netdev(netdev);
	if (err)
		goto err_register;

	/* carrier off reporting is important to ethtool even BEFORE open */
	netif_carrier_off(netdev);

	e1000_print_device_info(adapter);

	if (pci_dev_run_wake(pdev))
		pm_runtime_put_noidle(&pdev->dev);

	return 0;

err_register:
	if (!(adapter->flags & FLAG_HAS_AMT))
		e1000e_release_hw_control(adapter);
err_eeprom:
	if (!e1000_check_reset_block(&adapter->hw))
		e1000_phy_hw_reset(&adapter->hw);
err_hw_init:
	kfree(adapter->tx_ring);
	kfree(adapter->rx_ring);
err_sw_init:
	if (adapter->hw.flash_address)
		iounmap(adapter->hw.flash_address);
	e1000e_reset_interrupt_capability(adapter);
err_flashmap:
	iounmap(adapter->hw.hw_addr);
err_ioremap:
	free_netdev(netdev);
err_alloc_etherdev:
	pci_release_selected_regions(pdev,
	                             pci_select_bars(pdev, IORESOURCE_MEM));
err_pci_reg:
err_dma:
	pci_disable_device(pdev);
	return err;
}

/**
 * e1000_remove - Device Removal Routine
 * @pdev: PCI device information struct
 *
 * e1000_remove is called by the PCI subsystem to alert the driver
 * that it should release a PCI device.  The could be caused by a
 * Hot-Plug event, or because the driver is going to be removed from
 * memory.
 **/
static void __devexit e1000_remove(struct pci_dev *pdev)
{
	struct net_device *netdev = pci_get_drvdata(pdev);
	struct e1000_adapter *adapter = netdev_priv(netdev);
	bool down = test_bit(__E1000_DOWN, &adapter->state);

	/*
	 * The timers may be rescheduled, so explicitly disable them
	 * from being rescheduled.
	 */
	if (!down)
		set_bit(__E1000_DOWN, &adapter->state);
	del_timer_sync(&adapter->watchdog_timer);
	del_timer_sync(&adapter->phy_info_timer);

	cancel_work_sync(&adapter->reset_task);
	cancel_work_sync(&adapter->watchdog_task);
	cancel_work_sync(&adapter->downshift_task);
	cancel_work_sync(&adapter->update_phy_task);
	cancel_work_sync(&adapter->led_blink_task);
	cancel_work_sync(&adapter->print_hang_task);

	if (!(netdev->flags & IFF_UP))
		e1000_power_down_phy(adapter);

	/* Don't lie to e1000_close() down the road. */
	if (!down)
		clear_bit(__E1000_DOWN, &adapter->state);
	unregister_netdev(netdev);

	if (pci_dev_run_wake(pdev))
		pm_runtime_get_noresume(&pdev->dev);

	/*
	 * Release control of h/w to f/w.  If f/w is AMT enabled, this
	 * would have already happened in close and is redundant.
	 */
	e1000e_release_hw_control(adapter);

	e1000e_reset_interrupt_capability(adapter);
	kfree(adapter->tx_ring);
	kfree(adapter->rx_ring);

	iounmap(adapter->hw.hw_addr);
	if (adapter->hw.flash_address)
		iounmap(adapter->hw.flash_address);
	pci_release_selected_regions(pdev,
	                             pci_select_bars(pdev, IORESOURCE_MEM));

	free_netdev(netdev);

	/* AER disable */
	pci_disable_pcie_error_reporting(pdev);

	pci_disable_device(pdev);
}

/* PCI Error Recovery (ERS) */
static struct pci_error_handlers e1000_err_handler = {
	.error_detected = e1000_io_error_detected,
	.slot_reset = e1000_io_slot_reset,
	.resume = e1000_io_resume,
};

static DEFINE_PCI_DEVICE_TABLE(e1000_pci_tbl) = {
	{ PCI_VDEVICE(INTEL, E1000_DEV_ID_82571EB_COPPER), board_82571 },
	{ PCI_VDEVICE(INTEL, E1000_DEV_ID_82571EB_FIBER), board_82571 },
	{ PCI_VDEVICE(INTEL, E1000_DEV_ID_82571EB_QUAD_COPPER), board_82571 },
	{ PCI_VDEVICE(INTEL, E1000_DEV_ID_82571EB_QUAD_COPPER_LP), board_82571 },
	{ PCI_VDEVICE(INTEL, E1000_DEV_ID_82571EB_QUAD_FIBER), board_82571 },
	{ PCI_VDEVICE(INTEL, E1000_DEV_ID_82571EB_SERDES), board_82571 },
	{ PCI_VDEVICE(INTEL, E1000_DEV_ID_82571EB_SERDES_DUAL), board_82571 },
	{ PCI_VDEVICE(INTEL, E1000_DEV_ID_82571EB_SERDES_QUAD), board_82571 },
	{ PCI_VDEVICE(INTEL, E1000_DEV_ID_82571PT_QUAD_COPPER), board_82571 },

	{ PCI_VDEVICE(INTEL, E1000_DEV_ID_82572EI), board_82572 },
	{ PCI_VDEVICE(INTEL, E1000_DEV_ID_82572EI_COPPER), board_82572 },
	{ PCI_VDEVICE(INTEL, E1000_DEV_ID_82572EI_FIBER), board_82572 },
	{ PCI_VDEVICE(INTEL, E1000_DEV_ID_82572EI_SERDES), board_82572 },

	{ PCI_VDEVICE(INTEL, E1000_DEV_ID_82573E), board_82573 },
	{ PCI_VDEVICE(INTEL, E1000_DEV_ID_82573E_IAMT), board_82573 },
	{ PCI_VDEVICE(INTEL, E1000_DEV_ID_82573L), board_82573 },

	{ PCI_VDEVICE(INTEL, E1000_DEV_ID_82574L), board_82574 },
	{ PCI_VDEVICE(INTEL, E1000_DEV_ID_82574LA), board_82574 },
	{ PCI_VDEVICE(INTEL, E1000_DEV_ID_82583V), board_82583 },

	{ PCI_VDEVICE(INTEL, E1000_DEV_ID_80003ES2LAN_COPPER_DPT),
	  board_80003es2lan },
	{ PCI_VDEVICE(INTEL, E1000_DEV_ID_80003ES2LAN_COPPER_SPT),
	  board_80003es2lan },
	{ PCI_VDEVICE(INTEL, E1000_DEV_ID_80003ES2LAN_SERDES_DPT),
	  board_80003es2lan },
	{ PCI_VDEVICE(INTEL, E1000_DEV_ID_80003ES2LAN_SERDES_SPT),
	  board_80003es2lan },

	{ PCI_VDEVICE(INTEL, E1000_DEV_ID_ICH8_IFE), board_ich8lan },
	{ PCI_VDEVICE(INTEL, E1000_DEV_ID_ICH8_IFE_G), board_ich8lan },
	{ PCI_VDEVICE(INTEL, E1000_DEV_ID_ICH8_IFE_GT), board_ich8lan },
	{ PCI_VDEVICE(INTEL, E1000_DEV_ID_ICH8_IGP_AMT), board_ich8lan },
	{ PCI_VDEVICE(INTEL, E1000_DEV_ID_ICH8_IGP_C), board_ich8lan },
	{ PCI_VDEVICE(INTEL, E1000_DEV_ID_ICH8_IGP_M), board_ich8lan },
	{ PCI_VDEVICE(INTEL, E1000_DEV_ID_ICH8_IGP_M_AMT), board_ich8lan },
	{ PCI_VDEVICE(INTEL, E1000_DEV_ID_ICH8_82567V_3), board_ich8lan },

	{ PCI_VDEVICE(INTEL, E1000_DEV_ID_ICH9_IFE), board_ich9lan },
	{ PCI_VDEVICE(INTEL, E1000_DEV_ID_ICH9_IFE_G), board_ich9lan },
	{ PCI_VDEVICE(INTEL, E1000_DEV_ID_ICH9_IFE_GT), board_ich9lan },
	{ PCI_VDEVICE(INTEL, E1000_DEV_ID_ICH9_IGP_AMT), board_ich9lan },
	{ PCI_VDEVICE(INTEL, E1000_DEV_ID_ICH9_IGP_C), board_ich9lan },
	{ PCI_VDEVICE(INTEL, E1000_DEV_ID_ICH9_BM), board_ich9lan },
	{ PCI_VDEVICE(INTEL, E1000_DEV_ID_ICH9_IGP_M), board_ich9lan },
	{ PCI_VDEVICE(INTEL, E1000_DEV_ID_ICH9_IGP_M_AMT), board_ich9lan },
	{ PCI_VDEVICE(INTEL, E1000_DEV_ID_ICH9_IGP_M_V), board_ich9lan },

	{ PCI_VDEVICE(INTEL, E1000_DEV_ID_ICH10_R_BM_LM), board_ich9lan },
	{ PCI_VDEVICE(INTEL, E1000_DEV_ID_ICH10_R_BM_LF), board_ich9lan },
	{ PCI_VDEVICE(INTEL, E1000_DEV_ID_ICH10_R_BM_V), board_ich9lan },

	{ PCI_VDEVICE(INTEL, E1000_DEV_ID_ICH10_D_BM_LM), board_ich10lan },
	{ PCI_VDEVICE(INTEL, E1000_DEV_ID_ICH10_D_BM_LF), board_ich10lan },
	{ PCI_VDEVICE(INTEL, E1000_DEV_ID_ICH10_D_BM_V), board_ich10lan },

	{ PCI_VDEVICE(INTEL, E1000_DEV_ID_PCH_M_HV_LM), board_pchlan },
	{ PCI_VDEVICE(INTEL, E1000_DEV_ID_PCH_M_HV_LC), board_pchlan },
	{ PCI_VDEVICE(INTEL, E1000_DEV_ID_PCH_D_HV_DM), board_pchlan },
	{ PCI_VDEVICE(INTEL, E1000_DEV_ID_PCH_D_HV_DC), board_pchlan },

	{ PCI_VDEVICE(INTEL, E1000_DEV_ID_PCH2_LV_LM), board_pch2lan },
	{ PCI_VDEVICE(INTEL, E1000_DEV_ID_PCH2_LV_V), board_pch2lan },

	{ }	/* terminate list */
};
MODULE_DEVICE_TABLE(pci, e1000_pci_tbl);

#ifdef CONFIG_PM_OPS
static const struct dev_pm_ops e1000_pm_ops = {
	SET_SYSTEM_SLEEP_PM_OPS(e1000_suspend, e1000_resume)
	SET_RUNTIME_PM_OPS(e1000_runtime_suspend,
				e1000_runtime_resume, e1000_idle)
};
#endif

/* PCI Device API Driver */
static struct pci_driver e1000_driver = {
	.name     = e1000e_driver_name,
	.id_table = e1000_pci_tbl,
	.probe    = e1000_probe,
	.remove   = __devexit_p(e1000_remove),
#ifdef CONFIG_PM_OPS
	.driver.pm = &e1000_pm_ops,
#endif
	.shutdown = e1000_shutdown,
	.err_handler = &e1000_err_handler
};

/**
 * e1000_init_module - Driver Registration Routine
 *
 * e1000_init_module is the first routine called when the driver is
 * loaded. All it does is register with the PCI subsystem.
 **/
static int __init e1000_init_module(void)
{
	int ret;
	pr_info("Intel(R) PRO/1000 Network Driver - %s\n",
		e1000e_driver_version);
<<<<<<< HEAD
	pr_info("Copyright (c) 1999 - 2010 Intel Corporation.\n");
=======
	pr_info("Copyright(c) 1999 - 2011 Intel Corporation.\n");
>>>>>>> 3cbea436
	ret = pci_register_driver(&e1000_driver);

	return ret;
}
module_init(e1000_init_module);

/**
 * e1000_exit_module - Driver Exit Cleanup Routine
 *
 * e1000_exit_module is called just before the driver is removed
 * from memory.
 **/
static void __exit e1000_exit_module(void)
{
	pci_unregister_driver(&e1000_driver);
}
module_exit(e1000_exit_module);


MODULE_AUTHOR("Intel Corporation, <linux.nics@intel.com>");
MODULE_DESCRIPTION("Intel(R) PRO/1000 Network Driver");
MODULE_LICENSE("GPL");
MODULE_VERSION(DRV_VERSION);

/* e1000_main.c */<|MERGE_RESOLUTION|>--- conflicted
+++ resolved
@@ -1,11 +1,7 @@
 /*******************************************************************************
 
   Intel PRO/1000 Linux driver
-<<<<<<< HEAD
-  Copyright(c) 1999 - 2010 Intel Corporation.
-=======
   Copyright(c) 1999 - 2011 Intel Corporation.
->>>>>>> 3cbea436
 
   This program is free software; you can redistribute it and/or modify it
   under the terms and conditions of the GNU General Public License,
@@ -58,11 +54,7 @@
 
 #define DRV_EXTRAVERSION "-k2"
 
-<<<<<<< HEAD
-#define DRV_VERSION "1.2.7" DRV_EXTRAVERSION
-=======
 #define DRV_VERSION "1.2.20" DRV_EXTRAVERSION
->>>>>>> 3cbea436
 char e1000e_driver_name[] = "e1000e";
 const char e1000e_driver_version[] = DRV_VERSION;
 
@@ -85,19 +77,6 @@
 	char *name;
 };
 
-<<<<<<< HEAD
-#define E1000_RDFH	0x02410 /* Rx Data FIFO Head - RW */
-#define E1000_RDFT	0x02418 /* Rx Data FIFO Tail - RW */
-#define E1000_RDFHS	0x02420 /* Rx Data FIFO Head Saved - RW */
-#define E1000_RDFTS	0x02428 /* Rx Data FIFO Tail Saved - RW */
-#define E1000_RDFPC	0x02430 /* Rx Data FIFO Packet Count - RW */
-
-#define E1000_TDFH	0x03410 /* Tx Data FIFO Head - RW */
-#define E1000_TDFT	0x03418 /* Tx Data FIFO Tail - RW */
-#define E1000_TDFHS	0x03420 /* Tx Data FIFO Head Saved - RW */
-#define E1000_TDFTS	0x03428 /* Tx Data FIFO Tail Saved - RW */
-#define E1000_TDFPC	0x03430 /* Tx Data FIFO Packet Count - RW */
-=======
 #define E1000_RDFH	0x02410	/* Rx Data FIFO Head - RW */
 #define E1000_RDFT	0x02418	/* Rx Data FIFO Tail - RW */
 #define E1000_RDFHS	0x02420	/* Rx Data FIFO Head Saved - RW */
@@ -109,7 +88,6 @@
 #define E1000_TDFHS	0x03420	/* Tx Data FIFO Head Saved - RW */
 #define E1000_TDFTS	0x03428	/* Tx Data FIFO Tail Saved - RW */
 #define E1000_TDFPC	0x03430	/* Tx Data FIFO Packet Count - RW */
->>>>>>> 3cbea436
 
 static const struct e1000_reg_info e1000_reg_info_tbl[] = {
 
@@ -121,11 +99,7 @@
 	/* Interrupt Registers */
 	{E1000_ICR, "ICR"},
 
-<<<<<<< HEAD
-	/* RX Registers */
-=======
 	/* Rx Registers */
->>>>>>> 3cbea436
 	{E1000_RCTL, "RCTL"},
 	{E1000_RDLEN, "RDLEN"},
 	{E1000_RDH, "RDH"},
@@ -141,11 +115,7 @@
 	{E1000_RDFTS, "RDFTS"},
 	{E1000_RDFPC, "RDFPC"},
 
-<<<<<<< HEAD
-	/* TX Registers */
-=======
 	/* Tx Registers */
->>>>>>> 3cbea436
 	{E1000_TCTL, "TCTL"},
 	{E1000_TDBAL, "TDBAL"},
 	{E1000_TDBAH, "TDBAH"},
@@ -190,11 +160,7 @@
 		break;
 	default:
 		printk(KERN_INFO "%-15s %08x\n",
-<<<<<<< HEAD
-			reginfo->name, __er32(hw, reginfo->ofs));
-=======
 		       reginfo->name, __er32(hw, reginfo->ofs));
->>>>>>> 3cbea436
 		return;
 	}
 
@@ -205,14 +171,8 @@
 	printk(KERN_CONT "\n");
 }
 
-<<<<<<< HEAD
-
-/*
- * e1000e_dump - Print registers, tx-ring and rx-ring
-=======
 /*
  * e1000e_dump - Print registers, Tx-ring and Rx-ring
->>>>>>> 3cbea436
  */
 static void e1000e_dump(struct e1000_adapter *adapter)
 {
@@ -221,28 +181,20 @@
 	struct e1000_reg_info *reginfo;
 	struct e1000_ring *tx_ring = adapter->tx_ring;
 	struct e1000_tx_desc *tx_desc;
-<<<<<<< HEAD
-	struct my_u0 { u64 a; u64 b; } *u0;
-=======
 	struct my_u0 {
 		u64 a;
 		u64 b;
 	} *u0;
->>>>>>> 3cbea436
 	struct e1000_buffer *buffer_info;
 	struct e1000_ring *rx_ring = adapter->rx_ring;
 	union e1000_rx_desc_packet_split *rx_desc_ps;
 	struct e1000_rx_desc *rx_desc;
-<<<<<<< HEAD
-	struct my_u1 { u64 a; u64 b; u64 c; u64 d; } *u1;
-=======
 	struct my_u1 {
 		u64 a;
 		u64 b;
 		u64 c;
 		u64 d;
 	} *u1;
->>>>>>> 3cbea436
 	u32 staterr;
 	int i = 0;
 
@@ -253,19 +205,10 @@
 	if (netdev) {
 		dev_info(&adapter->pdev->dev, "Net device Info\n");
 		printk(KERN_INFO "Device Name     state            "
-<<<<<<< HEAD
-			"trans_start      last_rx\n");
-		printk(KERN_INFO "%-15s %016lX %016lX %016lX\n",
-			netdev->name,
-			netdev->state,
-			netdev->trans_start,
-			netdev->last_rx);
-=======
 		       "trans_start      last_rx\n");
 		printk(KERN_INFO "%-15s %016lX %016lX %016lX\n",
 		       netdev->name, netdev->state, netdev->trans_start,
 		       netdev->last_rx);
->>>>>>> 3cbea436
 	}
 
 	/* Print Registers */
@@ -276,28 +219,6 @@
 		e1000_regdump(hw, reginfo);
 	}
 
-<<<<<<< HEAD
-	/* Print TX Ring Summary */
-	if (!netdev || !netif_running(netdev))
-		goto exit;
-
-	dev_info(&adapter->pdev->dev, "TX Rings Summary\n");
-	printk(KERN_INFO "Queue [NTU] [NTC] [bi(ntc)->dma  ]"
-		" leng ntw timestamp\n");
-	buffer_info = &tx_ring->buffer_info[tx_ring->next_to_clean];
-	printk(KERN_INFO " %5d %5X %5X %016llX %04X %3X %016llX\n",
-		0, tx_ring->next_to_use, tx_ring->next_to_clean,
-		(unsigned long long)buffer_info->dma,
-		buffer_info->length,
-		buffer_info->next_to_watch,
-		(unsigned long long)buffer_info->time_stamp);
-
-	/* Print TX Rings */
-	if (!netif_msg_tx_done(adapter))
-		goto rx_ring_summary;
-
-	dev_info(&adapter->pdev->dev, "TX Rings Dump\n");
-=======
 	/* Print Tx Ring Summary */
 	if (!netdev || !netif_running(netdev))
 		goto exit;
@@ -318,7 +239,6 @@
 		goto rx_ring_summary;
 
 	dev_info(&adapter->pdev->dev, "Tx Ring Dump\n");
->>>>>>> 3cbea436
 
 	/* Transmit Descriptor Formats - DEXT[29] is 0 (Legacy) or 1 (Extended)
 	 *
@@ -348,16 +268,6 @@
 	 *   63       48 47     40 39  36 35    32 31     24 23  20 19        0
 	 */
 	printk(KERN_INFO "Tl[desc]     [address 63:0  ] [SpeCssSCmCsLen]"
-<<<<<<< HEAD
-		" [bi->dma       ] leng  ntw timestamp        bi->skb "
-		"<-- Legacy format\n");
-	printk(KERN_INFO "Tc[desc]     [Ce CoCsIpceCoS] [MssHlRSCm0Plen]"
-		" [bi->dma       ] leng  ntw timestamp        bi->skb "
-		"<-- Ext Context format\n");
-	printk(KERN_INFO "Td[desc]     [address 63:0  ] [VlaPoRSCm1Dlen]"
-		" [bi->dma       ] leng  ntw timestamp        bi->skb "
-		"<-- Ext Data format\n");
-=======
 	       " [bi->dma       ] leng  ntw timestamp        bi->skb "
 	       "<-- Legacy format\n");
 	printk(KERN_INFO "Tc[desc]     [Ce CoCsIpceCoS] [MssHlRSCm0Plen]"
@@ -366,21 +276,14 @@
 	printk(KERN_INFO "Td[desc]     [address 63:0  ] [VlaPoRSCm1Dlen]"
 	       " [bi->dma       ] leng  ntw timestamp        bi->skb "
 	       "<-- Ext Data format\n");
->>>>>>> 3cbea436
 	for (i = 0; tx_ring->desc && (i < tx_ring->count); i++) {
 		tx_desc = E1000_TX_DESC(*tx_ring, i);
 		buffer_info = &tx_ring->buffer_info[i];
 		u0 = (struct my_u0 *)tx_desc;
 		printk(KERN_INFO "T%c[0x%03X]    %016llX %016llX %016llX "
-<<<<<<< HEAD
-			"%04X  %3X %016llX %p",
-		       (!(le64_to_cpu(u0->b) & (1<<29)) ? 'l' :
-			((le64_to_cpu(u0->b) & (1<<20)) ? 'd' : 'c')), i,
-=======
 		       "%04X  %3X %016llX %p",
 		       (!(le64_to_cpu(u0->b) & (1 << 29)) ? 'l' :
 			((le64_to_cpu(u0->b) & (1 << 20)) ? 'd' : 'c')), i,
->>>>>>> 3cbea436
 		       (unsigned long long)le64_to_cpu(u0->a),
 		       (unsigned long long)le64_to_cpu(u0->b),
 		       (unsigned long long)buffer_info->dma,
@@ -398,24 +301,6 @@
 
 		if (netif_msg_pktdata(adapter) && buffer_info->dma != 0)
 			print_hex_dump(KERN_INFO, "", DUMP_PREFIX_ADDRESS,
-<<<<<<< HEAD
-					16, 1, phys_to_virt(buffer_info->dma),
-					buffer_info->length, true);
-	}
-
-	/* Print RX Rings Summary */
-rx_ring_summary:
-	dev_info(&adapter->pdev->dev, "RX Rings Summary\n");
-	printk(KERN_INFO "Queue [NTU] [NTC]\n");
-	printk(KERN_INFO " %5d %5X %5X\n", 0,
-		rx_ring->next_to_use, rx_ring->next_to_clean);
-
-	/* Print RX Rings */
-	if (!netif_msg_rx_status(adapter))
-		goto exit;
-
-	dev_info(&adapter->pdev->dev, "RX Rings Dump\n");
-=======
 				       16, 1, phys_to_virt(buffer_info->dma),
 				       buffer_info->length, true);
 	}
@@ -432,7 +317,6 @@
 		goto exit;
 
 	dev_info(&adapter->pdev->dev, "Rx Ring Dump\n");
->>>>>>> 3cbea436
 	switch (adapter->rx_ps_pages) {
 	case 1:
 	case 2:
@@ -450,11 +334,7 @@
 		 *    +-----------------------------------------------------+
 		 */
 		printk(KERN_INFO "R  [desc]      [buffer 0 63:0 ] "
-<<<<<<< HEAD
-			"[buffer 1 63:0 ] "
-=======
 		       "[buffer 1 63:0 ] "
->>>>>>> 3cbea436
 		       "[buffer 2 63:0 ] [buffer 3 63:0 ] [bi->dma       ] "
 		       "[bi->skb] <-- Ext Pkt Split format\n");
 		/* [Extended] Receive Descriptor (Write-Back) Format
@@ -469,11 +349,7 @@
 		 *   63       48 47    32 31            20 19               0
 		 */
 		printk(KERN_INFO "RWB[desc]      [ck ipid mrqhsh] "
-<<<<<<< HEAD
-			"[vl   l0 ee  es] "
-=======
 		       "[vl   l0 ee  es] "
->>>>>>> 3cbea436
 		       "[ l3  l2  l1 hs] [reserved      ] ---------------- "
 		       "[bi->skb] <-- Ext Rx Write-Back format\n");
 		for (i = 0; i < rx_ring->count; i++) {
@@ -481,28 +357,6 @@
 			rx_desc_ps = E1000_RX_DESC_PS(*rx_ring, i);
 			u1 = (struct my_u1 *)rx_desc_ps;
 			staterr =
-<<<<<<< HEAD
-				le32_to_cpu(rx_desc_ps->wb.middle.status_error);
-			if (staterr & E1000_RXD_STAT_DD) {
-				/* Descriptor Done */
-				printk(KERN_INFO "RWB[0x%03X]     %016llX "
-					"%016llX %016llX %016llX "
-					"---------------- %p", i,
-					(unsigned long long)le64_to_cpu(u1->a),
-					(unsigned long long)le64_to_cpu(u1->b),
-					(unsigned long long)le64_to_cpu(u1->c),
-					(unsigned long long)le64_to_cpu(u1->d),
-					buffer_info->skb);
-			} else {
-				printk(KERN_INFO "R  [0x%03X]     %016llX "
-					"%016llX %016llX %016llX %016llX %p", i,
-					(unsigned long long)le64_to_cpu(u1->a),
-					(unsigned long long)le64_to_cpu(u1->b),
-					(unsigned long long)le64_to_cpu(u1->c),
-					(unsigned long long)le64_to_cpu(u1->d),
-					(unsigned long long)buffer_info->dma,
-					buffer_info->skb);
-=======
 			    le32_to_cpu(rx_desc_ps->wb.middle.status_error);
 			if (staterr & E1000_RXD_STAT_DD) {
 				/* Descriptor Done */
@@ -523,7 +377,6 @@
 				       (unsigned long long)le64_to_cpu(u1->d),
 				       (unsigned long long)buffer_info->dma,
 				       buffer_info->skb);
->>>>>>> 3cbea436
 
 				if (netif_msg_pktdata(adapter))
 					print_hex_dump(KERN_INFO, "",
@@ -552,31 +405,18 @@
 		 * 63       48 47    40 39      32 31         16 15      0
 		 */
 		printk(KERN_INFO "Rl[desc]     [address 63:0  ] "
-<<<<<<< HEAD
-			"[vl er S cks ln] [bi->dma       ] [bi->skb] "
-			"<-- Legacy format\n");
-=======
 		       "[vl er S cks ln] [bi->dma       ] [bi->skb] "
 		       "<-- Legacy format\n");
->>>>>>> 3cbea436
 		for (i = 0; rx_ring->desc && (i < rx_ring->count); i++) {
 			rx_desc = E1000_RX_DESC(*rx_ring, i);
 			buffer_info = &rx_ring->buffer_info[i];
 			u0 = (struct my_u0 *)rx_desc;
 			printk(KERN_INFO "Rl[0x%03X]    %016llX %016llX "
-<<<<<<< HEAD
-				"%016llX %p", i,
-				(unsigned long long)le64_to_cpu(u0->a),
-				(unsigned long long)le64_to_cpu(u0->b),
-				(unsigned long long)buffer_info->dma,
-				buffer_info->skb);
-=======
 			       "%016llX %p", i,
 			       (unsigned long long)le64_to_cpu(u0->a),
 			       (unsigned long long)le64_to_cpu(u0->b),
 			       (unsigned long long)buffer_info->dma,
 			       buffer_info->skb);
->>>>>>> 3cbea436
 			if (i == rx_ring->next_to_use)
 				printk(KERN_CONT " NTU\n");
 			else if (i == rx_ring->next_to_clean)
@@ -586,16 +426,10 @@
 
 			if (netif_msg_pktdata(adapter))
 				print_hex_dump(KERN_INFO, "",
-<<<<<<< HEAD
-					DUMP_PREFIX_ADDRESS,
-					16, 1, phys_to_virt(buffer_info->dma),
-					adapter->rx_buffer_len, true);
-=======
 					       DUMP_PREFIX_ADDRESS,
 					       16, 1,
 					       phys_to_virt(buffer_info->dma),
 					       adapter->rx_buffer_len, true);
->>>>>>> 3cbea436
 		}
 	}
 
@@ -719,11 +553,7 @@
 						  adapter->rx_buffer_len,
 						  DMA_FROM_DEVICE);
 		if (dma_mapping_error(&pdev->dev, buffer_info->dma)) {
-<<<<<<< HEAD
-			dev_err(&pdev->dev, "RX DMA map failed\n");
-=======
 			dev_err(&pdev->dev, "Rx DMA map failed\n");
->>>>>>> 3cbea436
 			adapter->rx_dma_failed++;
 			break;
 		}
@@ -820,11 +650,7 @@
 						  adapter->rx_ps_bsize0,
 						  DMA_FROM_DEVICE);
 		if (dma_mapping_error(&pdev->dev, buffer_info->dma)) {
-<<<<<<< HEAD
-			dev_err(&pdev->dev, "RX DMA map failed\n");
-=======
 			dev_err(&pdev->dev, "Rx DMA map failed\n");
->>>>>>> 3cbea436
 			adapter->rx_dma_failed++;
 			/* cleanup skb */
 			dev_kfree_skb_any(skb);
@@ -842,11 +668,7 @@
 			 * such as IA-64).
 			 */
 			wmb();
-<<<<<<< HEAD
-			writel(i<<1, adapter->hw.hw_addr + rx_ring->tail);
-=======
 			writel(i << 1, adapter->hw.hw_addr + rx_ring->tail);
->>>>>>> 3cbea436
 		}
 
 		i++;
@@ -1290,12 +1112,7 @@
 		cleaned = 1;
 		cleaned_count++;
 		dma_unmap_single(&pdev->dev, buffer_info->dma,
-<<<<<<< HEAD
-				 adapter->rx_ps_bsize0,
-				 DMA_FROM_DEVICE);
-=======
 				 adapter->rx_ps_bsize0, DMA_FROM_DEVICE);
->>>>>>> 3cbea436
 		buffer_info->dma = 0;
 
 		/* see !EOP comment in other Rx routine */
@@ -1994,13 +1811,8 @@
 				err = pci_enable_msix(adapter->pdev,
 						      adapter->msix_entries,
 						      adapter->num_vectors);
-<<<<<<< HEAD
-				if (err == 0) {
-=======
 				if (err == 0)
->>>>>>> 3cbea436
 					return;
-				}
 			}
 			/* MSI-X failed, so fall through and try MSI */
 			e_err("Failed to initialize MSI-X interrupts.  "
@@ -2856,11 +2668,7 @@
 		 * hthresh = 1 ==> prefetch when one or more available
 		 * pthresh = 0x1f ==> prefetch if internal cache 31 or less
 		 * BEWARE: this seems to work but should be considered first if
-<<<<<<< HEAD
-		 * there are tx hangs or other tx related bugs
-=======
 		 * there are Tx hangs or other Tx related bugs
->>>>>>> 3cbea436
 		 */
 		txdctl |= E1000_TXDCTL_DMA_BURST_ENABLE;
 		ew32(TXDCTL(0), txdctl);
@@ -2931,12 +2739,9 @@
 			ret_val = e1000_lv_jumbo_workaround_ich8lan(hw, true);
 		else
 			ret_val = e1000_lv_jumbo_workaround_ich8lan(hw, false);
-<<<<<<< HEAD
-=======
 
 		if (ret_val)
 			e_dbg("failed to enable jumbo frame workaround mode\n");
->>>>>>> 3cbea436
 	}
 
 	/* Program MC offset vector base */
@@ -3100,11 +2905,7 @@
 		/*
 		 * set the writeback threshold (only takes effect if the RDTR
 		 * is set). set GRAN=1 and write back up to 0x4 worth, and
-<<<<<<< HEAD
-		 * enable prefetching of 0x20 rx descriptors
-=======
 		 * enable prefetching of 0x20 Rx descriptors
->>>>>>> 3cbea436
 		 * granularity = 01
 		 * wthresh = 04,
 		 * hthresh = 04,
@@ -3185,19 +2986,10 @@
 			 * excessive C-state transition latencies result in
 			 * dropped transactions.
 			 */
-<<<<<<< HEAD
-			pm_qos_update_request(
-				&adapter->netdev->pm_qos_req, 55);
-		} else {
-			pm_qos_update_request(
-				&adapter->netdev->pm_qos_req,
-				PM_QOS_DEFAULT_VALUE);
-=======
 			pm_qos_update_request(&adapter->netdev->pm_qos_req, 55);
 		} else {
 			pm_qos_update_request(&adapter->netdev->pm_qos_req,
 					      PM_QOS_DEFAULT_VALUE);
->>>>>>> 3cbea436
 		}
 	}
 
@@ -3790,11 +3582,7 @@
 	 * interface is now open and reset the part to a known state.
 	 */
 	if (adapter->flags & FLAG_HAS_AMT) {
-<<<<<<< HEAD
-		e1000_get_hw_control(adapter);
-=======
 		e1000e_get_hw_control(adapter);
->>>>>>> 3cbea436
 		e1000e_reset(adapter);
 	}
 
@@ -3916,12 +3704,6 @@
 	if ((adapter->flags & FLAG_HAS_AMT) &&
 	    !test_bit(__E1000_TESTING, &adapter->state))
 		e1000e_release_hw_control(adapter);
-
-	if ((adapter->flags & FLAG_HAS_ERT) ||
-	    (adapter->hw.mac.type == e1000_pch2lan))
-		pm_qos_remove_request(&adapter->netdev->pm_qos_req);
-
-	pm_runtime_put_sync(&pdev->dev);
 
 	if ((adapter->flags & FLAG_HAS_ERT) ||
 	    (adapter->hw.mac.type == e1000_pch2lan))
@@ -4559,11 +4341,7 @@
 	/* Force detection of hung controller every watchdog period */
 	adapter->detect_tx_hung = 1;
 
-<<<<<<< HEAD
-	/* flush partial descriptors to memory before detecting tx hang */
-=======
 	/* flush partial descriptors to memory before detecting Tx hang */
->>>>>>> 3cbea436
 	if (adapter->flags2 & FLAG2_DMA_BURST) {
 		ew32(TIDV, adapter->tx_int_delay | E1000_TIDV_FPD);
 		ew32(RDTR, adapter->rx_int_delay | E1000_RDTR_FPD);
@@ -4754,11 +4532,7 @@
 		buffer_info->next_to_watch = i;
 		buffer_info->dma = dma_map_single(&pdev->dev,
 						  skb->data + offset,
-<<<<<<< HEAD
-						  size,	DMA_TO_DEVICE);
-=======
 						  size, DMA_TO_DEVICE);
->>>>>>> 3cbea436
 		buffer_info->mapped_as_page = false;
 		if (dma_mapping_error(&pdev->dev, buffer_info->dma))
 			goto dma_error;
@@ -4805,11 +4579,7 @@
 		}
 	}
 
-<<<<<<< HEAD
-	segs = skb_shinfo(skb)->gso_segs ?: 1;
-=======
 	segs = skb_shinfo(skb)->gso_segs ? : 1;
->>>>>>> 3cbea436
 	/* multiply data chunks by size of headers */
 	bytecount = ((segs - 1) * skb_headlen(skb)) + skb->len;
 
@@ -5518,17 +5288,10 @@
 	pci_read_config_word(pdev, pos + PCI_EXP_LNKCTL, &reg16);
 	reg16 &= ~state;
 	pci_write_config_word(pdev, pos + PCI_EXP_LNKCTL, reg16);
-<<<<<<< HEAD
 
 	if (!pdev->bus->self)
 		return;
 
-=======
-
-	if (!pdev->bus->self)
-		return;
-
->>>>>>> 3cbea436
 	pos = pci_pcie_cap(pdev->bus->self);
 	pci_read_config_word(pdev->bus->self, pos + PCI_EXP_LNKCTL, &reg16);
 	reg16 &= ~state;
@@ -6433,11 +6196,7 @@
 	int ret;
 	pr_info("Intel(R) PRO/1000 Network Driver - %s\n",
 		e1000e_driver_version);
-<<<<<<< HEAD
-	pr_info("Copyright (c) 1999 - 2010 Intel Corporation.\n");
-=======
 	pr_info("Copyright(c) 1999 - 2011 Intel Corporation.\n");
->>>>>>> 3cbea436
 	ret = pci_register_driver(&e1000_driver);
 
 	return ret;
