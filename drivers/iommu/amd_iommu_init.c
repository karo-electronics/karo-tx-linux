--- conflicted
+++ resolved
@@ -1669,21 +1669,11 @@
 
 	amd_iommu_init_api();
 
-<<<<<<< HEAD
-	x86_platform.iommu_shutdown = disable_iommus;
-
-	if (iommu_pass_through)
-		goto out;
-=======
 	amd_iommu_init_notifier();
->>>>>>> d9875690
 
 	return 0;
 }
 
-<<<<<<< HEAD
-out:
-=======
 /****************************************************************************
  *
  * AMD IOMMU Initialization State Machine
@@ -1742,7 +1732,6 @@
 		BUG();
 	}
 
->>>>>>> d9875690
 	return ret;
 }
 
