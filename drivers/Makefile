#
# Makefile for the Linux kernel device drivers.
#
# 15 Sep 2000, Christoph Hellwig <hch@infradead.org>
# Rewritten to use lists instead of if-statements.
#

obj-y				+= gpio/
obj-$(CONFIG_PCI)		+= pci/
obj-$(CONFIG_PARISC)		+= parisc/
obj-$(CONFIG_RAPIDIO)		+= rapidio/
obj-y				+= video/
obj-y				+= idle/
obj-$(CONFIG_ACPI)		+= acpi/
obj-$(CONFIG_SFI)		+= sfi/
# PnP must come after ACPI since it will eventually need to check if acpi
# was used and do nothing if so
obj-$(CONFIG_PNP)		+= pnp/
obj-$(CONFIG_ARM_AMBA)		+= amba/
# Many drivers will want to use DMA so this has to be made available
# really early.
obj-$(CONFIG_DMA_ENGINE)	+= dma/

obj-$(CONFIG_VIRTIO)		+= virtio/
obj-$(CONFIG_XEN)		+= xen/

# regulators early, since some subsystems rely on them to initialize
obj-$(CONFIG_REGULATOR)		+= regulator/

# tty/ comes before char/ so that the VT console is the boot-time
# default.
obj-y				+= tty/
obj-y				+= char/

# gpu/ comes after char for AGP vs DRM startup
obj-y				+= gpu/

obj-$(CONFIG_CONNECTOR)		+= connector/

# i810fb and intelfb depend on char/agp/
obj-$(CONFIG_FB_I810)           += video/i810/
obj-$(CONFIG_FB_INTEL)          += video/intelfb/

obj-$(CONFIG_PARPORT)		+= parport/
obj-y				+= base/ block/ misc/ mfd/ nfc/
obj-$(CONFIG_NUBUS)		+= nubus/
obj-y				+= macintosh/
obj-$(CONFIG_IDE)		+= ide/
obj-$(CONFIG_SCSI)		+= scsi/
obj-$(CONFIG_ATA)		+= ata/
obj-$(CONFIG_TARGET_CORE)	+= target/
obj-$(CONFIG_MTD)		+= mtd/
obj-$(CONFIG_SPI)		+= spi/
obj-y				+= net/
obj-$(CONFIG_ATM)		+= atm/
obj-$(CONFIG_FUSION)		+= message/
obj-y				+= firewire/
obj-$(CONFIG_UIO)		+= uio/
obj-y				+= cdrom/
obj-y				+= auxdisplay/
obj-$(CONFIG_PCCARD)		+= pcmcia/
obj-$(CONFIG_DIO)		+= dio/
obj-$(CONFIG_SBUS)		+= sbus/
obj-$(CONFIG_ZORRO)		+= zorro/
obj-$(CONFIG_MAC)		+= macintosh/
obj-$(CONFIG_ATA_OVER_ETH)	+= block/aoe/
obj-$(CONFIG_PARIDE) 		+= block/paride/
obj-$(CONFIG_TC)		+= tc/
obj-$(CONFIG_UWB)		+= uwb/
obj-$(CONFIG_USB_OTG_UTILS)	+= usb/
obj-$(CONFIG_USB)		+= usb/
obj-$(CONFIG_PCI)		+= usb/
obj-$(CONFIG_USB_GADGET)	+= usb/
obj-$(CONFIG_SERIO)		+= input/serio/
obj-$(CONFIG_GAMEPORT)		+= input/gameport/
obj-$(CONFIG_INPUT)		+= input/
obj-$(CONFIG_I2O)		+= message/
obj-$(CONFIG_RTC_LIB)		+= rtc/
obj-y				+= i2c/ media/
obj-$(CONFIG_PPS)		+= pps/
obj-$(CONFIG_PTP_1588_CLOCK)	+= ptp/
obj-$(CONFIG_W1)		+= w1/
obj-$(CONFIG_POWER_SUPPLY)	+= power/
obj-$(CONFIG_HWMON)		+= hwmon/
obj-$(CONFIG_THERMAL)		+= thermal/
obj-$(CONFIG_WATCHDOG)		+= watchdog/
obj-$(CONFIG_PHONE)		+= telephony/
obj-$(CONFIG_MD)		+= md/
obj-$(CONFIG_BT)		+= bluetooth/
obj-$(CONFIG_ACCESSIBILITY)	+= accessibility/
obj-$(CONFIG_ISDN)		+= isdn/
obj-$(CONFIG_EDAC)		+= edac/
obj-$(CONFIG_MCA)		+= mca/
obj-$(CONFIG_EISA)		+= eisa/
obj-y				+= lguest/
obj-$(CONFIG_CPU_FREQ)		+= cpufreq/
obj-$(CONFIG_CPU_IDLE)		+= cpuidle/
obj-$(CONFIG_MMC)		+= mmc/
obj-$(CONFIG_MEMSTICK)		+= memstick/
obj-y				+= leds/
obj-$(CONFIG_INFINIBAND)	+= infiniband/
obj-$(CONFIG_SGI_SN)		+= sn/
obj-y				+= firmware/
obj-$(CONFIG_CRYPTO)		+= crypto/
obj-$(CONFIG_SUPERH)		+= sh/
obj-$(CONFIG_ARCH_SHMOBILE)	+= sh/
ifndef CONFIG_ARCH_USES_GETTIMEOFFSET
obj-y				+= clocksource/
endif
obj-$(CONFIG_DCA)		+= dca/
obj-$(CONFIG_HID)		+= hid/
obj-$(CONFIG_PPC_PS3)		+= ps3/
obj-$(CONFIG_OF)		+= of/
obj-$(CONFIG_SSB)		+= ssb/
obj-$(CONFIG_BCMA)		+= bcma/
obj-$(CONFIG_VHOST_NET)		+= vhost/
obj-$(CONFIG_VLYNQ)		+= vlynq/
obj-$(CONFIG_STAGING)		+= staging/
obj-y				+= platform/
obj-y				+= ieee802154/
#common clk code
obj-y				+= clk/

obj-$(CONFIG_HWSPINLOCK)	+= hwspinlock/
obj-$(CONFIG_NFC)		+= nfc/
obj-$(CONFIG_IOMMU_SUPPORT)	+= iommu/

# Virtualization drivers
obj-$(CONFIG_VIRT_DRIVERS)	+= virt/
<<<<<<< HEAD

obj-$(CONFIG_PM_DEVFREQ)	+= devfreq/
=======
obj-$(CONFIG_HYPERV)		+= hv/
>>>>>>> 289ea524
<|MERGE_RESOLUTION|>--- conflicted
+++ resolved
@@ -127,9 +127,6 @@
 
 # Virtualization drivers
 obj-$(CONFIG_VIRT_DRIVERS)	+= virt/
-<<<<<<< HEAD
+obj-$(CONFIG_HYPERV)		+= hv/
 
-obj-$(CONFIG_PM_DEVFREQ)	+= devfreq/
-=======
-obj-$(CONFIG_HYPERV)		+= hv/
->>>>>>> 289ea524
+obj-$(CONFIG_PM_DEVFREQ)	+= devfreq/