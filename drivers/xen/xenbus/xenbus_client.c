--- conflicted
+++ resolved
@@ -478,12 +478,6 @@
 
 	*vaddr = NULL;
 
-<<<<<<< HEAD
-	area = alloc_vm_area(PAGE_SIZE, &pte);
-	if (!area)
-		return -ENOMEM;
-
-=======
 	node = kzalloc(sizeof(*node), GFP_KERNEL);
 	if (!node)
 		return -ENOMEM;
@@ -494,7 +488,6 @@
 		return -ENOMEM;
 	}
 
->>>>>>> 2e163414
 	op.host_addr = arbitrary_virt_to_machine(pte).maddr;
 
 	if (HYPERVISOR_grant_table_op(GNTTABOP_map_grant_ref, &op, 1))
@@ -620,25 +613,12 @@
 	};
 	unsigned int level;
 
-<<<<<<< HEAD
-	/* It'd be nice if linux/vmalloc.h provided a find_vm_area(void *addr)
-	 * method so that we don't have to muck with vmalloc internals here.
-	 * We could force the user to hang on to their struct vm_struct from
-	 * xenbus_map_ring_valloc, but these 6 lines considerably simplify
-	 * this API.
-	 */
-	read_lock(&vmlist_lock);
-	for (area = vmlist; area != NULL; area = area->next) {
-		if (area->addr == vaddr)
-			break;
-=======
 	spin_lock(&xenbus_valloc_lock);
 	list_for_each_entry(node, &xenbus_valloc_pages, next) {
 		if (node->area->addr == vaddr) {
 			list_del(&node->next);
 			goto found;
 		}
->>>>>>> 2e163414
 	}
 	node = NULL;
  found:
@@ -650,11 +630,7 @@
 		return GNTST_bad_virt_addr;
 	}
 
-<<<<<<< HEAD
-	op.handle = (grant_handle_t)area->phys_addr;
-=======
 	op.handle = node->handle;
->>>>>>> 2e163414
 	op.host_addr = arbitrary_virt_to_machine(
 		lookup_address((unsigned long)vaddr, &level)).maddr;
 
