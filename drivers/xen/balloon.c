--- conflicted
+++ resolved
@@ -503,11 +503,7 @@
  * @highmem: highmem or lowmem pages
  * @return 0 on success, error otherwise
  */
-<<<<<<< HEAD
-int alloc_xenballooned_pages(int nr_pages, struct page **pages)
-=======
 int alloc_xenballooned_pages(int nr_pages, struct page **pages, bool highmem)
->>>>>>> 0930bba6
 {
 	int pgno = 0;
 	struct page *page;
