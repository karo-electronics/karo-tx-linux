/*
 * Copyright 2012 by Oracle Inc
 * Author: Konrad Rzeszutek Wilk <konrad.wilk@oracle.com>
 *
 * This code borrows ideas from https://lkml.org/lkml/2011/11/30/249
 * so many thanks go to Kevin Tian <kevin.tian@intel.com>
 * and Yu Ke <ke.yu@intel.com>.
 *
 * This program is free software; you can redistribute it and/or modify it
 * under the terms and conditions of the GNU General Public License,
 * version 2, as published by the Free Software Foundation.
 *
 * This program is distributed in the hope it will be useful, but WITHOUT
 * ANY WARRANTY; without even the implied warranty of MERCHANTABILITY or
 * FITNESS FOR A PARTICULAR PURPOSE.  See the GNU General Public License for
 * more details.
 *
 */

#define pr_fmt(fmt) KBUILD_MODNAME ": " fmt

#include <linux/cpumask.h>
#include <linux/cpufreq.h>
#include <linux/freezer.h>
#include <linux/kernel.h>
#include <linux/kthread.h>
#include <linux/init.h>
#include <linux/module.h>
#include <linux/types.h>
#include <linux/syscore_ops.h>
#include <acpi/acpi_bus.h>
#include <acpi/acpi_drivers.h>
#include <acpi/processor.h>

#include <xen/xen.h>
#include <xen/interface/platform.h>
#include <asm/xen/hypercall.h>

static int no_hypercall;
MODULE_PARM_DESC(off, "Inhibit the hypercall.");
module_param_named(off, no_hypercall, int, 0400);

/*
 * Note: Do not convert the acpi_id* below to cpumask_var_t or use cpumask_bit
 * - as those shrink to nr_cpu_bits (which is dependent on possible_cpu), which
 * can be less than what we want to put in. Instead use the 'nr_acpi_bits'
 * which is dynamically computed based on the MADT or x2APIC table.
 */
static unsigned int nr_acpi_bits;
/* Mutex to protect the acpi_ids_done - for CPU hotplug use. */
static DEFINE_MUTEX(acpi_ids_mutex);
/* Which ACPI ID we have processed from 'struct acpi_processor'. */
static unsigned long *acpi_ids_done;
/* Which ACPI ID exist in the SSDT/DSDT processor definitions. */
static unsigned long *acpi_id_present;
/* And if there is an _CST definition (or a PBLK) for the ACPI IDs */
static unsigned long *acpi_id_cst_present;

static int push_cxx_to_hypervisor(struct acpi_processor *_pr)
{
	struct xen_platform_op op = {
		.cmd			= XENPF_set_processor_pminfo,
		.interface_version	= XENPF_INTERFACE_VERSION,
		.u.set_pminfo.id	= _pr->acpi_id,
		.u.set_pminfo.type	= XEN_PM_CX,
	};
	struct xen_processor_cx *dst_cx, *dst_cx_states = NULL;
	struct acpi_processor_cx *cx;
	unsigned int i, ok;
	int ret = 0;

	dst_cx_states = kcalloc(_pr->power.count,
				sizeof(struct xen_processor_cx), GFP_KERNEL);
	if (!dst_cx_states)
		return -ENOMEM;

	for (ok = 0, i = 1; i <= _pr->power.count; i++) {
		cx = &_pr->power.states[i];
		if (!cx->valid)
			continue;

		dst_cx = &(dst_cx_states[ok++]);

		dst_cx->reg.space_id = ACPI_ADR_SPACE_SYSTEM_IO;
		if (cx->entry_method == ACPI_CSTATE_SYSTEMIO) {
			dst_cx->reg.bit_width = 8;
			dst_cx->reg.bit_offset = 0;
			dst_cx->reg.access_size = 1;
		} else {
			dst_cx->reg.space_id = ACPI_ADR_SPACE_FIXED_HARDWARE;
			if (cx->entry_method == ACPI_CSTATE_FFH) {
				/* NATIVE_CSTATE_BEYOND_HALT */
				dst_cx->reg.bit_offset = 2;
				dst_cx->reg.bit_width = 1; /* VENDOR_INTEL */
			}
			dst_cx->reg.access_size = 0;
		}
		dst_cx->reg.address = cx->address;

		dst_cx->type = cx->type;
		dst_cx->latency = cx->latency;

		dst_cx->dpcnt = 0;
		set_xen_guest_handle(dst_cx->dp, NULL);
	}
	if (!ok) {
		pr_debug("No _Cx for ACPI CPU %u\n", _pr->acpi_id);
		kfree(dst_cx_states);
		return -EINVAL;
	}
	op.u.set_pminfo.power.count = ok;
	op.u.set_pminfo.power.flags.bm_control = _pr->flags.bm_control;
	op.u.set_pminfo.power.flags.bm_check = _pr->flags.bm_check;
	op.u.set_pminfo.power.flags.has_cst = _pr->flags.has_cst;
	op.u.set_pminfo.power.flags.power_setup_done =
		_pr->flags.power_setup_done;

	set_xen_guest_handle(op.u.set_pminfo.power.states, dst_cx_states);

	if (!no_hypercall)
		ret = HYPERVISOR_dom0_op(&op);

	if (!ret) {
		pr_debug("ACPI CPU%u - C-states uploaded.\n", _pr->acpi_id);
		for (i = 1; i <= _pr->power.count; i++) {
			cx = &_pr->power.states[i];
			if (!cx->valid)
				continue;
			pr_debug("     C%d: %s %d uS\n",
				 cx->type, cx->desc, (u32)cx->latency);
		}
	} else if (ret != -EINVAL)
		/* EINVAL means the ACPI ID is incorrect - meaning the ACPI
		 * table is referencing a non-existing CPU - which can happen
		 * with broken ACPI tables. */
		pr_err("(CX): Hypervisor error (%d) for ACPI CPU%u\n",
		       ret, _pr->acpi_id);

	kfree(dst_cx_states);

	return ret;
}
static struct xen_processor_px *
xen_copy_pss_data(struct acpi_processor *_pr,
		  struct xen_processor_performance *dst_perf)
{
	struct xen_processor_px *dst_states = NULL;
	unsigned int i;

	BUILD_BUG_ON(sizeof(struct xen_processor_px) !=
		     sizeof(struct acpi_processor_px));

	dst_states = kcalloc(_pr->performance->state_count,
			     sizeof(struct xen_processor_px), GFP_KERNEL);
	if (!dst_states)
		return ERR_PTR(-ENOMEM);

	dst_perf->state_count = _pr->performance->state_count;
	for (i = 0; i < _pr->performance->state_count; i++) {
		/* Fortunatly for us, they are both the same size */
		memcpy(&(dst_states[i]), &(_pr->performance->states[i]),
		       sizeof(struct acpi_processor_px));
	}
	return dst_states;
}
static int xen_copy_psd_data(struct acpi_processor *_pr,
			     struct xen_processor_performance *dst)
{
	struct acpi_psd_package *pdomain;

	BUILD_BUG_ON(sizeof(struct xen_psd_package) !=
		     sizeof(struct acpi_psd_package));

	/* This information is enumerated only if acpi_processor_preregister_performance
	 * has been called.
	 */
	dst->shared_type = _pr->performance->shared_type;

	pdomain = &(_pr->performance->domain_info);

	/* 'acpi_processor_preregister_performance' does not parse if the
	 * num_processors <= 1, but Xen still requires it. Do it manually here.
	 */
	if (pdomain->num_processors <= 1) {
		if (pdomain->coord_type == DOMAIN_COORD_TYPE_SW_ALL)
			dst->shared_type = CPUFREQ_SHARED_TYPE_ALL;
		else if (pdomain->coord_type == DOMAIN_COORD_TYPE_HW_ALL)
			dst->shared_type = CPUFREQ_SHARED_TYPE_HW;
		else if (pdomain->coord_type == DOMAIN_COORD_TYPE_SW_ANY)
			dst->shared_type = CPUFREQ_SHARED_TYPE_ANY;

	}
	memcpy(&(dst->domain_info), pdomain, sizeof(struct acpi_psd_package));
	return 0;
}
static int xen_copy_pct_data(struct acpi_pct_register *pct,
			     struct xen_pct_register *dst_pct)
{
	/* It would be nice if you could just do 'memcpy(pct, dst_pct') but
	 * sadly the Xen structure did not have the proper padding so the
	 * descriptor field takes two (dst_pct) bytes instead of one (pct).
	 */
	dst_pct->descriptor = pct->descriptor;
	dst_pct->length = pct->length;
	dst_pct->space_id = pct->space_id;
	dst_pct->bit_width = pct->bit_width;
	dst_pct->bit_offset = pct->bit_offset;
	dst_pct->reserved = pct->reserved;
	dst_pct->address = pct->address;
	return 0;
}
static int push_pxx_to_hypervisor(struct acpi_processor *_pr)
{
	int ret = 0;
	struct xen_platform_op op = {
		.cmd			= XENPF_set_processor_pminfo,
		.interface_version	= XENPF_INTERFACE_VERSION,
		.u.set_pminfo.id	= _pr->acpi_id,
		.u.set_pminfo.type	= XEN_PM_PX,
	};
	struct xen_processor_performance *dst_perf;
	struct xen_processor_px *dst_states = NULL;

	dst_perf = &op.u.set_pminfo.perf;

	dst_perf->platform_limit = _pr->performance_platform_limit;
	dst_perf->flags |= XEN_PX_PPC;
	xen_copy_pct_data(&(_pr->performance->control_register),
			  &dst_perf->control_register);
	xen_copy_pct_data(&(_pr->performance->status_register),
			  &dst_perf->status_register);
	dst_perf->flags |= XEN_PX_PCT;
	dst_states = xen_copy_pss_data(_pr, dst_perf);
	if (!IS_ERR_OR_NULL(dst_states)) {
		set_xen_guest_handle(dst_perf->states, dst_states);
		dst_perf->flags |= XEN_PX_PSS;
	}
	if (!xen_copy_psd_data(_pr, dst_perf))
		dst_perf->flags |= XEN_PX_PSD;

	if (dst_perf->flags != (XEN_PX_PSD | XEN_PX_PSS | XEN_PX_PCT | XEN_PX_PPC)) {
		pr_warn("ACPI CPU%u missing some P-state data (%x), skipping\n",
			_pr->acpi_id, dst_perf->flags);
		ret = -ENODEV;
		goto err_free;
	}

	if (!no_hypercall)
		ret = HYPERVISOR_dom0_op(&op);

	if (!ret) {
		struct acpi_processor_performance *perf;
		unsigned int i;

		perf = _pr->performance;
		pr_debug("ACPI CPU%u - P-states uploaded.\n", _pr->acpi_id);
		for (i = 0; i < perf->state_count; i++) {
			pr_debug("     %cP%d: %d MHz, %d mW, %d uS\n",
			(i == perf->state ? '*' : ' '), i,
			(u32) perf->states[i].core_frequency,
			(u32) perf->states[i].power,
			(u32) perf->states[i].transition_latency);
		}
	} else if (ret != -EINVAL)
		/* EINVAL means the ACPI ID is incorrect - meaning the ACPI
		 * table is referencing a non-existing CPU - which can happen
		 * with broken ACPI tables. */
		pr_warn("(_PXX): Hypervisor error (%d) for ACPI CPU%u\n",
			ret, _pr->acpi_id);
err_free:
	if (!IS_ERR_OR_NULL(dst_states))
		kfree(dst_states);

	return ret;
}
static int upload_pm_data(struct acpi_processor *_pr)
{
	int err = 0;

	mutex_lock(&acpi_ids_mutex);
	if (__test_and_set_bit(_pr->acpi_id, acpi_ids_done)) {
		mutex_unlock(&acpi_ids_mutex);
		return -EBUSY;
	}
	if (_pr->flags.power)
		err = push_cxx_to_hypervisor(_pr);

	if (_pr->performance && _pr->performance->states)
		err |= push_pxx_to_hypervisor(_pr);

	mutex_unlock(&acpi_ids_mutex);
	return err;
}
static unsigned int __init get_max_acpi_id(void)
{
	struct xenpf_pcpuinfo *info;
	struct xen_platform_op op = {
		.cmd = XENPF_get_cpuinfo,
		.interface_version = XENPF_INTERFACE_VERSION,
	};
	int ret = 0;
	unsigned int i, last_cpu, max_acpi_id = 0;

	info = &op.u.pcpu_info;
	info->xen_cpuid = 0;

	ret = HYPERVISOR_dom0_op(&op);
	if (ret)
		return NR_CPUS;

	/* The max_present is the same irregardless of the xen_cpuid */
	last_cpu = op.u.pcpu_info.max_present;
	for (i = 0; i <= last_cpu; i++) {
		info->xen_cpuid = i;
		ret = HYPERVISOR_dom0_op(&op);
		if (ret)
			continue;
		max_acpi_id = max(info->acpi_id, max_acpi_id);
	}
	max_acpi_id *= 2; /* Slack for CPU hotplug support. */
	pr_debug("Max ACPI ID: %u\n", max_acpi_id);
	return max_acpi_id;
}
/*
 * The read_acpi_id and check_acpi_ids are there to support the Xen
 * oddity of virtual CPUs != physical CPUs in the initial domain.
 * The user can supply 'xen_max_vcpus=X' on the Xen hypervisor line
 * which will band the amount of CPUs the initial domain can see.
 * In general that is OK, except it plays havoc with any of the
 * for_each_[present|online]_cpu macros which are banded to the virtual
 * CPU amount.
 */
static acpi_status
read_acpi_id(acpi_handle handle, u32 lvl, void *context, void **rv)
{
	u32 acpi_id;
	acpi_status status;
	acpi_object_type acpi_type;
	unsigned long long tmp;
	union acpi_object object = { 0 };
	struct acpi_buffer buffer = { sizeof(union acpi_object), &object };
	acpi_io_address pblk = 0;

	status = acpi_get_type(handle, &acpi_type);
	if (ACPI_FAILURE(status))
		return AE_OK;

	switch (acpi_type) {
	case ACPI_TYPE_PROCESSOR:
		status = acpi_evaluate_object(handle, NULL, NULL, &buffer);
		if (ACPI_FAILURE(status))
			return AE_OK;
		acpi_id = object.processor.proc_id;
		pblk = object.processor.pblk_address;
		break;
	case ACPI_TYPE_DEVICE:
		status = acpi_evaluate_integer(handle, "_UID", NULL, &tmp);
		if (ACPI_FAILURE(status))
			return AE_OK;
		acpi_id = tmp;
		break;
	default:
		return AE_OK;
	}
	/* There are more ACPI Processor objects than in x2APIC or MADT.
	 * This can happen with incorrect ACPI SSDT declerations. */
	if (acpi_id > nr_acpi_bits) {
		pr_debug("We only have %u, trying to set %u\n",
			 nr_acpi_bits, acpi_id);
		return AE_OK;
	}
	/* OK, There is a ACPI Processor object */
	__set_bit(acpi_id, acpi_id_present);

	pr_debug("ACPI CPU%u w/ PBLK:0x%lx\n", acpi_id, (unsigned long)pblk);

	status = acpi_evaluate_object(handle, "_CST", NULL, &buffer);
	if (ACPI_FAILURE(status)) {
		if (!pblk)
			return AE_OK;
	}
	/* .. and it has a C-state */
	__set_bit(acpi_id, acpi_id_cst_present);

	return AE_OK;
}
static int check_acpi_ids(struct acpi_processor *pr_backup)
{

	if (!pr_backup)
		return -ENODEV;

	if (acpi_id_present && acpi_id_cst_present)
		/* OK, done this once .. skip to uploading */
		goto upload;

	/* All online CPUs have been processed at this stage. Now verify
	 * whether in fact "online CPUs" == physical CPUs.
	 */
	acpi_id_present = kcalloc(BITS_TO_LONGS(nr_acpi_bits), sizeof(unsigned long), GFP_KERNEL);
	if (!acpi_id_present)
		return -ENOMEM;

	acpi_id_cst_present = kcalloc(BITS_TO_LONGS(nr_acpi_bits), sizeof(unsigned long), GFP_KERNEL);
	if (!acpi_id_cst_present) {
		kfree(acpi_id_present);
		return -ENOMEM;
	}

	acpi_walk_namespace(ACPI_TYPE_PROCESSOR, ACPI_ROOT_OBJECT,
			    ACPI_UINT32_MAX,
			    read_acpi_id, NULL, NULL, NULL);
	acpi_get_devices("ACPI0007", read_acpi_id, NULL, NULL);

upload:
	if (!bitmap_equal(acpi_id_present, acpi_ids_done, nr_acpi_bits)) {
		unsigned int i;
		for_each_set_bit(i, acpi_id_present, nr_acpi_bits) {
			pr_backup->acpi_id = i;
			/* Mask out C-states if there are no _CST or PBLK */
			pr_backup->flags.power = test_bit(i, acpi_id_cst_present);
			(void)upload_pm_data(pr_backup);
		}
	}

	return 0;
}
static int __init check_prereq(void)
{
	struct cpuinfo_x86 *c = &cpu_data(0);

	if (!xen_initial_domain())
		return -ENODEV;

	if (!acpi_gbl_FADT.smi_command)
		return -ENODEV;

	if (c->x86_vendor == X86_VENDOR_INTEL) {
		if (!cpu_has(c, X86_FEATURE_EST))
			return -ENODEV;

		return 0;
	}
	if (c->x86_vendor == X86_VENDOR_AMD) {
		/* Copied from powernow-k8.h, can't include ../cpufreq/powernow
		 * as we get compile warnings for the static functions.
		 */
#define CPUID_FREQ_VOLT_CAPABILITIES    0x80000007
#define USE_HW_PSTATE                   0x00000080
		u32 eax, ebx, ecx, edx;
		cpuid(CPUID_FREQ_VOLT_CAPABILITIES, &eax, &ebx, &ecx, &edx);
		if ((edx & USE_HW_PSTATE) != USE_HW_PSTATE)
			return -ENODEV;
		return 0;
	}
	return -ENODEV;
}
/* acpi_perf_data is a pointer to percpu data. */
static struct acpi_processor_performance __percpu *acpi_perf_data;

static void free_acpi_perf_data(void)
{
	unsigned int i;

	/* Freeing a NULL pointer is OK, and alloc_percpu zeroes. */
	for_each_possible_cpu(i)
		free_cpumask_var(per_cpu_ptr(acpi_perf_data, i)
				 ->shared_cpu_map);
	free_percpu(acpi_perf_data);
}

static int xen_upload_processor_pm_data(void)
{
	struct acpi_processor *pr_backup = NULL;
	unsigned int i;
	int rc = 0;

<<<<<<< HEAD
	pr_info(DRV_NAME "Uploading Xen processor PM info\n");
=======
	pr_info("Uploading Xen processor PM info\n");
>>>>>>> d0e0ac97

	for_each_possible_cpu(i) {
		struct acpi_processor *_pr;
		_pr = per_cpu(processors, i /* APIC ID */);
		if (!_pr)
			continue;

		if (!pr_backup) {
			pr_backup = kzalloc(sizeof(struct acpi_processor), GFP_KERNEL);
			if (pr_backup)
				memcpy(pr_backup, _pr, sizeof(struct acpi_processor));
		}
		(void)upload_pm_data(_pr);
	}

	rc = check_acpi_ids(pr_backup);
	kfree(pr_backup);

	return rc;
}

static void xen_acpi_processor_resume(void)
{
	bitmap_zero(acpi_ids_done, nr_acpi_bits);
	xen_upload_processor_pm_data();
}

static struct syscore_ops xap_syscore_ops = {
	.resume	= xen_acpi_processor_resume,
};

static int __init xen_acpi_processor_init(void)
{
	unsigned int i;
	int rc = check_prereq();

	if (rc)
		return rc;

	nr_acpi_bits = get_max_acpi_id() + 1;
	acpi_ids_done = kcalloc(BITS_TO_LONGS(nr_acpi_bits), sizeof(unsigned long), GFP_KERNEL);
	if (!acpi_ids_done)
		return -ENOMEM;

	acpi_perf_data = alloc_percpu(struct acpi_processor_performance);
	if (!acpi_perf_data) {
		pr_debug("Memory allocation error for acpi_perf_data\n");
		kfree(acpi_ids_done);
		return -ENOMEM;
	}
	for_each_possible_cpu(i) {
		if (!zalloc_cpumask_var_node(
			&per_cpu_ptr(acpi_perf_data, i)->shared_cpu_map,
			GFP_KERNEL, cpu_to_node(i))) {
			rc = -ENOMEM;
			goto err_out;
		}
	}

	/* Do initialization in ACPI core. It is OK to fail here. */
	(void)acpi_processor_preregister_performance(acpi_perf_data);

	for_each_possible_cpu(i) {
		struct acpi_processor *pr;
		struct acpi_processor_performance *perf;

		pr = per_cpu(processors, i);
		perf = per_cpu_ptr(acpi_perf_data, i);
		if (!pr)
			continue;

		pr->performance = perf;
		rc = acpi_processor_get_performance_info(pr);
		if (rc)
			goto err_out;
	}

	rc = xen_upload_processor_pm_data();
	if (rc)
		goto err_unregister;

	register_syscore_ops(&xap_syscore_ops);

	return 0;
err_unregister:
	for_each_possible_cpu(i) {
		struct acpi_processor_performance *perf;
		perf = per_cpu_ptr(acpi_perf_data, i);
		acpi_processor_unregister_performance(perf, i);
	}
err_out:
	/* Freeing a NULL pointer is OK: alloc_percpu zeroes. */
	free_acpi_perf_data();
	kfree(acpi_ids_done);
	return rc;
}
static void __exit xen_acpi_processor_exit(void)
{
	int i;

	unregister_syscore_ops(&xap_syscore_ops);
	kfree(acpi_ids_done);
	kfree(acpi_id_present);
	kfree(acpi_id_cst_present);
	for_each_possible_cpu(i) {
		struct acpi_processor_performance *perf;
		perf = per_cpu_ptr(acpi_perf_data, i);
		acpi_processor_unregister_performance(perf, i);
	}
	free_acpi_perf_data();
}

MODULE_AUTHOR("Konrad Rzeszutek Wilk <konrad.wilk@oracle.com>");
MODULE_DESCRIPTION("Xen ACPI Processor P-states (and Cx) driver which uploads PM data to Xen hypervisor");
MODULE_LICENSE("GPL");

/* We want to be loaded before the CPU freq scaling drivers are loaded.
 * They are loaded in late_initcall. */
device_initcall(xen_acpi_processor_init);
module_exit(xen_acpi_processor_exit);<|MERGE_RESOLUTION|>--- conflicted
+++ resolved
@@ -475,11 +475,7 @@
 	unsigned int i;
 	int rc = 0;
 
-<<<<<<< HEAD
-	pr_info(DRV_NAME "Uploading Xen processor PM info\n");
-=======
 	pr_info("Uploading Xen processor PM info\n");
->>>>>>> d0e0ac97
 
 	for_each_possible_cpu(i) {
 		struct acpi_processor *_pr;
