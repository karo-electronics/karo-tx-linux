--- conflicted
+++ resolved
@@ -271,11 +271,7 @@
 				  GIC_LOCAL_TO_HWIRQ(GIC_LOCAL_INT_FDC));
 }
 
-<<<<<<< HEAD
-static void gic_handle_shared_int(void)
-=======
 static void gic_handle_shared_int(bool chained)
->>>>>>> 4b8a8262
 {
 	unsigned int i, intr, virq;
 	unsigned long *pcpu_mask;
