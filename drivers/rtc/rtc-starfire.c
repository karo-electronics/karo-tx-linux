--- conflicted
+++ resolved
@@ -51,14 +51,6 @@
 	return 0;
 }
 
-<<<<<<< HEAD
-static int __exit starfire_rtc_remove(struct platform_device *pdev)
-{
-	return 0;
-}
-
-=======
->>>>>>> d0e0ac97
 static struct platform_driver starfire_rtc_driver = {
 	.driver		= {
 		.name	= "rtc-starfire",
