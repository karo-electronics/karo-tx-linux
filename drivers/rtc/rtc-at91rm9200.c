--- conflicted
+++ resolved
@@ -31,12 +31,7 @@
 #include <linux/io.h>
 #include <linux/of.h>
 #include <linux/of_device.h>
-<<<<<<< HEAD
-
-#include <asm/uaccess.h>
-=======
 #include <linux/uaccess.h>
->>>>>>> d0e0ac97
 
 #include "rtc-at91rm9200.h"
 
@@ -443,10 +438,6 @@
 
 	rtc_device_unregister(rtc);
 	iounmap(at91_rtc_regs);
-<<<<<<< HEAD
-	platform_set_drvdata(pdev, NULL);
-=======
->>>>>>> d0e0ac97
 
 	return 0;
 }
@@ -484,17 +475,6 @@
 	return 0;
 }
 #endif
-<<<<<<< HEAD
-
-static SIMPLE_DEV_PM_OPS(at91_rtc_pm_ops, at91_rtc_suspend, at91_rtc_resume);
-
-static const struct of_device_id at91_rtc_dt_ids[] = {
-	{ .compatible = "atmel,at91rm9200-rtc" },
-	{ /* sentinel */ }
-};
-MODULE_DEVICE_TABLE(of, at91_rtc_dt_ids);
-=======
->>>>>>> d0e0ac97
 
 static SIMPLE_DEV_PM_OPS(at91_rtc_pm_ops, at91_rtc_suspend, at91_rtc_resume);
 
