/*
 * Real Time Clock driver for Marvell 88PM80x PMIC
 *
 * Copyright (c) 2012 Marvell International Ltd.
 *  Wenzeng Chen<wzch@marvell.com>
 *  Qiao Zhou <zhouqiao@marvell.com>
 *
 * This file is subject to the terms and conditions of the GNU General
 * Public License. See the file "COPYING" in the main directory of this
 * archive for more details.
 *
 * This program is distributed in the hope that it will be useful,
 * but WITHOUT ANY WARRANTY; without even the implied warranty of
 * MERCHANTABILITY or FITNESS FOR A PARTICULAR PURPOSE.  See the
 * GNU General Public License for more details.
 *
 * You should have received a copy of the GNU General Public License
 * along with this program; if not, write to the Free Software
 * Foundation, Inc., 59 Temple Place, Suite 330, Boston, MA  02111-1307  USA
 */

#include <linux/kernel.h>
#include <linux/module.h>
#include <linux/slab.h>
#include <linux/regmap.h>
#include <linux/mfd/core.h>
#include <linux/mfd/88pm80x.h>
#include <linux/rtc.h>

#define PM800_RTC_COUNTER1		(0xD1)
#define PM800_RTC_COUNTER2		(0xD2)
#define PM800_RTC_COUNTER3		(0xD3)
#define PM800_RTC_COUNTER4		(0xD4)
#define PM800_RTC_EXPIRE1_1		(0xD5)
#define PM800_RTC_EXPIRE1_2		(0xD6)
#define PM800_RTC_EXPIRE1_3		(0xD7)
#define PM800_RTC_EXPIRE1_4		(0xD8)
#define PM800_RTC_TRIM1			(0xD9)
#define PM800_RTC_TRIM2			(0xDA)
#define PM800_RTC_TRIM3			(0xDB)
#define PM800_RTC_TRIM4			(0xDC)
#define PM800_RTC_EXPIRE2_1		(0xDD)
#define PM800_RTC_EXPIRE2_2		(0xDE)
#define PM800_RTC_EXPIRE2_3		(0xDF)
#define PM800_RTC_EXPIRE2_4		(0xE0)

#define PM800_POWER_DOWN_LOG1	(0xE5)
#define PM800_POWER_DOWN_LOG2	(0xE6)

struct pm80x_rtc_info {
	struct pm80x_chip *chip;
	struct regmap *map;
	struct rtc_device *rtc_dev;
	struct device *dev;
	struct delayed_work calib_work;

	int irq;
	int vrtc;
};

static irqreturn_t rtc_update_handler(int irq, void *data)
{
	struct pm80x_rtc_info *info = (struct pm80x_rtc_info *)data;
	int mask;

	mask = PM800_ALARM | PM800_ALARM_WAKEUP;
	regmap_update_bits(info->map, PM800_RTC_CONTROL, mask | PM800_ALARM1_EN,
			   mask);
	rtc_update_irq(info->rtc_dev, 1, RTC_AF);
	return IRQ_HANDLED;
}

static int pm80x_rtc_alarm_irq_enable(struct device *dev, unsigned int enabled)
{
	struct pm80x_rtc_info *info = dev_get_drvdata(dev);

	if (enabled)
		regmap_update_bits(info->map, PM800_RTC_CONTROL,
				   PM800_ALARM1_EN, PM800_ALARM1_EN);
	else
		regmap_update_bits(info->map, PM800_RTC_CONTROL,
				   PM800_ALARM1_EN, 0);
	return 0;
}

/*
 * Calculate the next alarm time given the requested alarm time mask
 * and the current time.
 */
static void rtc_next_alarm_time(struct rtc_time *next, struct rtc_time *now,
				struct rtc_time *alrm)
{
	unsigned long next_time;
	unsigned long now_time;

	next->tm_year = now->tm_year;
	next->tm_mon = now->tm_mon;
	next->tm_mday = now->tm_mday;
	next->tm_hour = alrm->tm_hour;
	next->tm_min = alrm->tm_min;
	next->tm_sec = alrm->tm_sec;

	rtc_tm_to_time(now, &now_time);
	rtc_tm_to_time(next, &next_time);

	if (next_time < now_time) {
		/* Advance one day */
		next_time += 60 * 60 * 24;
		rtc_time_to_tm(next_time, next);
	}
}

static int pm80x_rtc_read_time(struct device *dev, struct rtc_time *tm)
{
	struct pm80x_rtc_info *info = dev_get_drvdata(dev);
	unsigned char buf[4];
	unsigned long ticks, base, data;
	regmap_raw_read(info->map, PM800_RTC_EXPIRE2_1, buf, 4);
	base = (buf[3] << 24) | (buf[2] << 16) | (buf[1] << 8) | buf[0];
	dev_dbg(info->dev, "%x-%x-%x-%x\n", buf[0], buf[1], buf[2], buf[3]);

	/* load 32-bit read-only counter */
	regmap_raw_read(info->map, PM800_RTC_COUNTER1, buf, 4);
	data = (buf[3] << 24) | (buf[2] << 16) | (buf[1] << 8) | buf[0];
	ticks = base + data;
	dev_dbg(info->dev, "get base:0x%lx, RO count:0x%lx, ticks:0x%lx\n",
		base, data, ticks);
	rtc_time_to_tm(ticks, tm);
	return 0;
}

static int pm80x_rtc_set_time(struct device *dev, struct rtc_time *tm)
{
	struct pm80x_rtc_info *info = dev_get_drvdata(dev);
	unsigned char buf[4];
	unsigned long ticks, base, data;
	if ((tm->tm_year < 70) || (tm->tm_year > 138)) {
		dev_dbg(info->dev,
			"Set time %d out of range. Please set time between 1970 to 2038.\n",
			1900 + tm->tm_year);
		return -EINVAL;
	}
	rtc_tm_to_time(tm, &ticks);

	/* load 32-bit read-only counter */
	regmap_raw_read(info->map, PM800_RTC_COUNTER1, buf, 4);
	data = (buf[3] << 24) | (buf[2] << 16) | (buf[1] << 8) | buf[0];
	base = ticks - data;
	dev_dbg(info->dev, "set base:0x%lx, RO count:0x%lx, ticks:0x%lx\n",
		base, data, ticks);
	buf[0] = base & 0xFF;
	buf[1] = (base >> 8) & 0xFF;
	buf[2] = (base >> 16) & 0xFF;
	buf[3] = (base >> 24) & 0xFF;
	regmap_raw_write(info->map, PM800_RTC_EXPIRE2_1, buf, 4);

	return 0;
}

static int pm80x_rtc_read_alarm(struct device *dev, struct rtc_wkalrm *alrm)
{
	struct pm80x_rtc_info *info = dev_get_drvdata(dev);
	unsigned char buf[4];
	unsigned long ticks, base, data;
	int ret;

	regmap_raw_read(info->map, PM800_RTC_EXPIRE2_1, buf, 4);
	base = (buf[3] << 24) | (buf[2] << 16) | (buf[1] << 8) | buf[0];
	dev_dbg(info->dev, "%x-%x-%x-%x\n", buf[0], buf[1], buf[2], buf[3]);

	regmap_raw_read(info->map, PM800_RTC_EXPIRE1_1, buf, 4);
	data = (buf[3] << 24) | (buf[2] << 16) | (buf[1] << 8) | buf[0];
	ticks = base + data;
	dev_dbg(info->dev, "get base:0x%lx, RO count:0x%lx, ticks:0x%lx\n",
		base, data, ticks);

	rtc_time_to_tm(ticks, &alrm->time);
	regmap_read(info->map, PM800_RTC_CONTROL, &ret);
	alrm->enabled = (ret & PM800_ALARM1_EN) ? 1 : 0;
	alrm->pending = (ret & (PM800_ALARM | PM800_ALARM_WAKEUP)) ? 1 : 0;
	return 0;
}

static int pm80x_rtc_set_alarm(struct device *dev, struct rtc_wkalrm *alrm)
{
	struct pm80x_rtc_info *info = dev_get_drvdata(dev);
	struct rtc_time now_tm, alarm_tm;
	unsigned long ticks, base, data;
	unsigned char buf[4];
	int mask;

	regmap_update_bits(info->map, PM800_RTC_CONTROL, PM800_ALARM1_EN, 0);

	regmap_raw_read(info->map, PM800_RTC_EXPIRE2_1, buf, 4);
	base = (buf[3] << 24) | (buf[2] << 16) | (buf[1] << 8) | buf[0];
	dev_dbg(info->dev, "%x-%x-%x-%x\n", buf[0], buf[1], buf[2], buf[3]);

	/* load 32-bit read-only counter */
	regmap_raw_read(info->map, PM800_RTC_COUNTER1, buf, 4);
	data = (buf[3] << 24) | (buf[2] << 16) | (buf[1] << 8) | buf[0];
	ticks = base + data;
	dev_dbg(info->dev, "get base:0x%lx, RO count:0x%lx, ticks:0x%lx\n",
		base, data, ticks);

	rtc_time_to_tm(ticks, &now_tm);
	dev_dbg(info->dev, "%s, now time : %lu\n", __func__, ticks);
	rtc_next_alarm_time(&alarm_tm, &now_tm, &alrm->time);
	/* get new ticks for alarm in 24 hours */
	rtc_tm_to_time(&alarm_tm, &ticks);
	dev_dbg(info->dev, "%s, alarm time: %lu\n", __func__, ticks);
	data = ticks - base;

	buf[0] = data & 0xff;
	buf[1] = (data >> 8) & 0xff;
	buf[2] = (data >> 16) & 0xff;
	buf[3] = (data >> 24) & 0xff;
	regmap_raw_write(info->map, PM800_RTC_EXPIRE1_1, buf, 4);
	if (alrm->enabled) {
		mask = PM800_ALARM | PM800_ALARM_WAKEUP | PM800_ALARM1_EN;
		regmap_update_bits(info->map, PM800_RTC_CONTROL, mask, mask);
	} else {
		mask = PM800_ALARM | PM800_ALARM_WAKEUP | PM800_ALARM1_EN;
		regmap_update_bits(info->map, PM800_RTC_CONTROL, mask,
				   PM800_ALARM | PM800_ALARM_WAKEUP);
	}
	return 0;
}

static const struct rtc_class_ops pm80x_rtc_ops = {
	.read_time = pm80x_rtc_read_time,
	.set_time = pm80x_rtc_set_time,
	.read_alarm = pm80x_rtc_read_alarm,
	.set_alarm = pm80x_rtc_set_alarm,
	.alarm_irq_enable = pm80x_rtc_alarm_irq_enable,
};

#ifdef CONFIG_PM_SLEEP
static int pm80x_rtc_suspend(struct device *dev)
{
	return pm80x_dev_suspend(dev);
}

static int pm80x_rtc_resume(struct device *dev)
{
	return pm80x_dev_resume(dev);
}
#endif

static SIMPLE_DEV_PM_OPS(pm80x_rtc_pm_ops, pm80x_rtc_suspend, pm80x_rtc_resume);

static int pm80x_rtc_probe(struct platform_device *pdev)
{
	struct pm80x_chip *chip = dev_get_drvdata(pdev->dev.parent);
	struct pm80x_platform_data *pm80x_pdata;
	struct pm80x_rtc_pdata *pdata = NULL;
	struct pm80x_rtc_info *info;
	struct rtc_time tm;
	unsigned long ticks = 0;
	int ret;

	pdata = pdev->dev.platform_data;
	if (pdata == NULL)
		dev_warn(&pdev->dev, "No platform data!\n");

	info =
	    devm_kzalloc(&pdev->dev, sizeof(struct pm80x_rtc_info), GFP_KERNEL);
	if (!info)
		return -ENOMEM;
	info->irq = platform_get_irq(pdev, 0);
	if (info->irq < 0) {
		dev_err(&pdev->dev, "No IRQ resource!\n");
		ret = -EINVAL;
		goto out;
	}

	info->chip = chip;
	info->map = chip->regmap;
	if (!info->map) {
		dev_err(&pdev->dev, "no regmap!\n");
		ret = -EINVAL;
		goto out;
	}

	info->dev = &pdev->dev;
	dev_set_drvdata(&pdev->dev, info);

	ret = pm80x_request_irq(chip, info->irq, rtc_update_handler,
				IRQF_ONESHOT, "rtc", info);
	if (ret < 0) {
		dev_err(chip->dev, "Failed to request IRQ: #%d: %d\n",
			info->irq, ret);
		goto out;
	}

	ret = pm80x_rtc_read_time(&pdev->dev, &tm);
	if (ret < 0) {
		dev_err(&pdev->dev, "Failed to read initial time.\n");
		goto out_rtc;
	}
	if ((tm.tm_year < 70) || (tm.tm_year > 138)) {
		tm.tm_year = 70;
		tm.tm_mon = 0;
		tm.tm_mday = 1;
		tm.tm_hour = 0;
		tm.tm_min = 0;
		tm.tm_sec = 0;
		ret = pm80x_rtc_set_time(&pdev->dev, &tm);
		if (ret < 0) {
			dev_err(&pdev->dev, "Failed to set initial time.\n");
			goto out_rtc;
		}
	}
	rtc_tm_to_time(&tm, &ticks);

	info->rtc_dev = devm_rtc_device_register(&pdev->dev, "88pm80x-rtc",
					    &pm80x_rtc_ops, THIS_MODULE);
	if (IS_ERR(info->rtc_dev)) {
		ret = PTR_ERR(info->rtc_dev);
		dev_err(&pdev->dev, "Failed to register RTC device: %d\n", ret);
		goto out_rtc;
	}
	/*
	 * enable internal XO instead of internal 3.25MHz clock since it can
	 * free running in PMIC power-down state.
	 */
	regmap_update_bits(info->map, PM800_RTC_CONTROL, PM800_RTC1_USE_XO,
			   PM800_RTC1_USE_XO);

	if (pdev->dev.parent->platform_data) {
		pm80x_pdata = pdev->dev.parent->platform_data;
		pdata = pm80x_pdata->rtc;
		if (pdata)
			info->rtc_dev->dev.platform_data = &pdata->rtc_wakeup;
	}

	device_init_wakeup(&pdev->dev, 1);

	return 0;
out_rtc:
	pm80x_free_irq(chip, info->irq, info);
out:
	return ret;
}

static int pm80x_rtc_remove(struct platform_device *pdev)
{
	struct pm80x_rtc_info *info = platform_get_drvdata(pdev);
<<<<<<< HEAD
	platform_set_drvdata(pdev, NULL);
=======
>>>>>>> d0e0ac97
	pm80x_free_irq(info->chip, info->irq, info);
	return 0;
}

static struct platform_driver pm80x_rtc_driver = {
	.driver = {
		   .name = "88pm80x-rtc",
		   .owner = THIS_MODULE,
		   .pm = &pm80x_rtc_pm_ops,
		   },
	.probe = pm80x_rtc_probe,
	.remove = pm80x_rtc_remove,
};

module_platform_driver(pm80x_rtc_driver);

MODULE_LICENSE("GPL");
MODULE_DESCRIPTION("Marvell 88PM80x RTC driver");
MODULE_AUTHOR("Qiao Zhou <zhouqiao@marvell.com>");
MODULE_ALIAS("platform:88pm80x-rtc");<|MERGE_RESOLUTION|>--- conflicted
+++ resolved
@@ -345,10 +345,6 @@
 static int pm80x_rtc_remove(struct platform_device *pdev)
 {
 	struct pm80x_rtc_info *info = platform_get_drvdata(pdev);
-<<<<<<< HEAD
-	platform_set_drvdata(pdev, NULL);
-=======
->>>>>>> d0e0ac97
 	pm80x_free_irq(info->chip, info->irq, info);
 	return 0;
 }
