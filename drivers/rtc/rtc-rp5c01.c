/*
 *  Ricoh RP5C01 RTC Driver
 *
 *  Copyright 2009 Geert Uytterhoeven
 *
 *  Based on the A3000 TOD code in arch/m68k/amiga/config.c
 *  Copyright (C) 1993 Hamish Macdonald
 */

#include <linux/io.h>
#include <linux/kernel.h>
#include <linux/module.h>
#include <linux/platform_device.h>
#include <linux/rtc.h>
#include <linux/slab.h>


enum {
	RP5C01_1_SECOND		= 0x0,	/* MODE 00 */
	RP5C01_10_SECOND	= 0x1,	/* MODE 00 */
	RP5C01_1_MINUTE		= 0x2,	/* MODE 00 and MODE 01 */
	RP5C01_10_MINUTE	= 0x3,	/* MODE 00 and MODE 01 */
	RP5C01_1_HOUR		= 0x4,	/* MODE 00 and MODE 01 */
	RP5C01_10_HOUR		= 0x5,	/* MODE 00 and MODE 01 */
	RP5C01_DAY_OF_WEEK	= 0x6,	/* MODE 00 and MODE 01 */
	RP5C01_1_DAY		= 0x7,	/* MODE 00 and MODE 01 */
	RP5C01_10_DAY		= 0x8,	/* MODE 00 and MODE 01 */
	RP5C01_1_MONTH		= 0x9,	/* MODE 00 */
	RP5C01_10_MONTH		= 0xa,	/* MODE 00 */
	RP5C01_1_YEAR		= 0xb,	/* MODE 00 */
	RP5C01_10_YEAR		= 0xc,	/* MODE 00 */

	RP5C01_12_24_SELECT	= 0xa,	/* MODE 01 */
	RP5C01_LEAP_YEAR	= 0xb,	/* MODE 01 */

	RP5C01_MODE		= 0xd,	/* all modes */
	RP5C01_TEST		= 0xe,	/* all modes */
	RP5C01_RESET		= 0xf,	/* all modes */
};

#define RP5C01_12_24_SELECT_12	(0 << 0)
#define RP5C01_12_24_SELECT_24	(1 << 0)

#define RP5C01_10_HOUR_AM	(0 << 1)
#define RP5C01_10_HOUR_PM	(1 << 1)

#define RP5C01_MODE_TIMER_EN	(1 << 3)	/* timer enable */
#define RP5C01_MODE_ALARM_EN	(1 << 2)	/* alarm enable */

#define RP5C01_MODE_MODE_MASK	(3 << 0)
#define RP5C01_MODE_MODE00	(0 << 0)	/* time */
#define RP5C01_MODE_MODE01	(1 << 0)	/* alarm, 12h/24h, leap year */
#define RP5C01_MODE_RAM_BLOCK10	(2 << 0)	/* RAM 4 bits x 13 */
#define RP5C01_MODE_RAM_BLOCK11	(3 << 0)	/* RAM 4 bits x 13 */

#define RP5C01_RESET_1HZ_PULSE	(1 << 3)
#define RP5C01_RESET_16HZ_PULSE	(1 << 2)
#define RP5C01_RESET_SECOND	(1 << 1)	/* reset divider stages for */
						/* seconds or smaller units */
#define RP5C01_RESET_ALARM	(1 << 0)	/* reset all alarm registers */


struct rp5c01_priv {
	u32 __iomem *regs;
	struct rtc_device *rtc;
	spinlock_t lock;	/* against concurrent RTC/NVRAM access */
	struct bin_attribute nvram_attr;
};

static inline unsigned int rp5c01_read(struct rp5c01_priv *priv,
				       unsigned int reg)
{
	return __raw_readl(&priv->regs[reg]) & 0xf;
}

static inline void rp5c01_write(struct rp5c01_priv *priv, unsigned int val,
				unsigned int reg)
{
	__raw_writel(val, &priv->regs[reg]);
}

static void rp5c01_lock(struct rp5c01_priv *priv)
{
	rp5c01_write(priv, RP5C01_MODE_MODE00, RP5C01_MODE);
}

static void rp5c01_unlock(struct rp5c01_priv *priv)
{
	rp5c01_write(priv, RP5C01_MODE_TIMER_EN | RP5C01_MODE_MODE01,
		     RP5C01_MODE);
}

static int rp5c01_read_time(struct device *dev, struct rtc_time *tm)
{
	struct rp5c01_priv *priv = dev_get_drvdata(dev);

	spin_lock_irq(&priv->lock);
	rp5c01_lock(priv);

	tm->tm_sec  = rp5c01_read(priv, RP5C01_10_SECOND) * 10 +
		      rp5c01_read(priv, RP5C01_1_SECOND);
	tm->tm_min  = rp5c01_read(priv, RP5C01_10_MINUTE) * 10 +
		      rp5c01_read(priv, RP5C01_1_MINUTE);
	tm->tm_hour = rp5c01_read(priv, RP5C01_10_HOUR) * 10 +
		      rp5c01_read(priv, RP5C01_1_HOUR);
	tm->tm_mday = rp5c01_read(priv, RP5C01_10_DAY) * 10 +
		      rp5c01_read(priv, RP5C01_1_DAY);
	tm->tm_wday = rp5c01_read(priv, RP5C01_DAY_OF_WEEK);
	tm->tm_mon  = rp5c01_read(priv, RP5C01_10_MONTH) * 10 +
		      rp5c01_read(priv, RP5C01_1_MONTH) - 1;
	tm->tm_year = rp5c01_read(priv, RP5C01_10_YEAR) * 10 +
		      rp5c01_read(priv, RP5C01_1_YEAR);
	if (tm->tm_year <= 69)
		tm->tm_year += 100;

	rp5c01_unlock(priv);
	spin_unlock_irq(&priv->lock);

	return rtc_valid_tm(tm);
}

static int rp5c01_set_time(struct device *dev, struct rtc_time *tm)
{
	struct rp5c01_priv *priv = dev_get_drvdata(dev);

	spin_lock_irq(&priv->lock);
	rp5c01_lock(priv);

	rp5c01_write(priv, tm->tm_sec / 10, RP5C01_10_SECOND);
	rp5c01_write(priv, tm->tm_sec % 10, RP5C01_1_SECOND);
	rp5c01_write(priv, tm->tm_min / 10, RP5C01_10_MINUTE);
	rp5c01_write(priv, tm->tm_min % 10, RP5C01_1_MINUTE);
	rp5c01_write(priv, tm->tm_hour / 10, RP5C01_10_HOUR);
	rp5c01_write(priv, tm->tm_hour % 10, RP5C01_1_HOUR);
	rp5c01_write(priv, tm->tm_mday / 10, RP5C01_10_DAY);
	rp5c01_write(priv, tm->tm_mday % 10, RP5C01_1_DAY);
	if (tm->tm_wday != -1)
		rp5c01_write(priv, tm->tm_wday, RP5C01_DAY_OF_WEEK);
	rp5c01_write(priv, (tm->tm_mon + 1) / 10, RP5C01_10_MONTH);
	rp5c01_write(priv, (tm->tm_mon + 1) % 10, RP5C01_1_MONTH);
	if (tm->tm_year >= 100)
		tm->tm_year -= 100;
	rp5c01_write(priv, tm->tm_year / 10, RP5C01_10_YEAR);
	rp5c01_write(priv, tm->tm_year % 10, RP5C01_1_YEAR);

	rp5c01_unlock(priv);
	spin_unlock_irq(&priv->lock);
	return 0;
}

static const struct rtc_class_ops rp5c01_rtc_ops = {
	.read_time	= rp5c01_read_time,
	.set_time	= rp5c01_set_time,
};


/*
 * The NVRAM is organized as 2 blocks of 13 nibbles of 4 bits.
 * We provide access to them like AmigaOS does: the high nibble of each 8-bit
 * byte is stored in BLOCK10, the low nibble in BLOCK11.
 */

static ssize_t rp5c01_nvram_read(struct file *filp, struct kobject *kobj,
				 struct bin_attribute *bin_attr,
				 char *buf, loff_t pos, size_t size)
{
	struct device *dev = container_of(kobj, struct device, kobj);
	struct rp5c01_priv *priv = dev_get_drvdata(dev);
	ssize_t count;

	spin_lock_irq(&priv->lock);

	for (count = 0; size > 0 && pos < RP5C01_MODE; count++, size--) {
		u8 data;

		rp5c01_write(priv,
			     RP5C01_MODE_TIMER_EN | RP5C01_MODE_RAM_BLOCK10,
			     RP5C01_MODE);
		data = rp5c01_read(priv, pos) << 4;
		rp5c01_write(priv,
			     RP5C01_MODE_TIMER_EN | RP5C01_MODE_RAM_BLOCK11,
			     RP5C01_MODE);
		data |= rp5c01_read(priv, pos++);
		rp5c01_write(priv, RP5C01_MODE_TIMER_EN | RP5C01_MODE_MODE01,
			     RP5C01_MODE);
		*buf++ = data;
	}

	spin_unlock_irq(&priv->lock);
	return count;
}

static ssize_t rp5c01_nvram_write(struct file *filp, struct kobject *kobj,
				  struct bin_attribute *bin_attr,
				  char *buf, loff_t pos, size_t size)
{
	struct device *dev = container_of(kobj, struct device, kobj);
	struct rp5c01_priv *priv = dev_get_drvdata(dev);
	ssize_t count;

	spin_lock_irq(&priv->lock);

	for (count = 0; size > 0 && pos < RP5C01_MODE; count++, size--) {
		u8 data = *buf++;

		rp5c01_write(priv,
			     RP5C01_MODE_TIMER_EN | RP5C01_MODE_RAM_BLOCK10,
			     RP5C01_MODE);
		rp5c01_write(priv, data >> 4, pos);
		rp5c01_write(priv,
			     RP5C01_MODE_TIMER_EN | RP5C01_MODE_RAM_BLOCK11,
			     RP5C01_MODE);
		rp5c01_write(priv, data & 0xf, pos++);
		rp5c01_write(priv, RP5C01_MODE_TIMER_EN | RP5C01_MODE_MODE01,
			     RP5C01_MODE);
	}

	spin_unlock_irq(&priv->lock);
	return count;
}

static int __init rp5c01_rtc_probe(struct platform_device *dev)
{
	struct resource *res;
	struct rp5c01_priv *priv;
	struct rtc_device *rtc;
	int error;

	res = platform_get_resource(dev, IORESOURCE_MEM, 0);
	if (!res)
		return -ENODEV;

	priv = devm_kzalloc(&dev->dev, sizeof(*priv), GFP_KERNEL);
	if (!priv)
		return -ENOMEM;

	priv->regs = devm_ioremap(&dev->dev, res->start, resource_size(res));
	if (!priv->regs)
		return -ENOMEM;

	sysfs_bin_attr_init(&priv->nvram_attr);
	priv->nvram_attr.attr.name = "nvram";
	priv->nvram_attr.attr.mode = S_IRUGO | S_IWUSR;
	priv->nvram_attr.read = rp5c01_nvram_read;
	priv->nvram_attr.write = rp5c01_nvram_write;
	priv->nvram_attr.size = RP5C01_MODE;

	spin_lock_init(&priv->lock);

	platform_set_drvdata(dev, priv);

	rtc = devm_rtc_device_register(&dev->dev, "rtc-rp5c01", &rp5c01_rtc_ops,
				  THIS_MODULE);
<<<<<<< HEAD
	if (IS_ERR(rtc)) {
		error = PTR_ERR(rtc);
		goto out;
	}
=======
	if (IS_ERR(rtc))
		return PTR_ERR(rtc);
>>>>>>> d0e0ac97
	priv->rtc = rtc;

	error = sysfs_create_bin_file(&dev->dev.kobj, &priv->nvram_attr);
	if (error)
<<<<<<< HEAD
		goto out;

	return 0;

out:
	platform_set_drvdata(dev, NULL);
	return error;
=======
		return error;

	return 0;
>>>>>>> d0e0ac97
}

static int __exit rp5c01_rtc_remove(struct platform_device *dev)
{
	struct rp5c01_priv *priv = platform_get_drvdata(dev);

	sysfs_remove_bin_file(&dev->dev.kobj, &priv->nvram_attr);
	return 0;
}

static struct platform_driver rp5c01_rtc_driver = {
	.driver	= {
		.name	= "rtc-rp5c01",
		.owner	= THIS_MODULE,
	},
	.remove	= __exit_p(rp5c01_rtc_remove),
};

module_platform_driver_probe(rp5c01_rtc_driver, rp5c01_rtc_probe);

MODULE_AUTHOR("Geert Uytterhoeven <geert@linux-m68k.org>");
MODULE_LICENSE("GPL");
MODULE_DESCRIPTION("Ricoh RP5C01 RTC driver");
MODULE_ALIAS("platform:rtc-rp5c01");<|MERGE_RESOLUTION|>--- conflicted
+++ resolved
@@ -251,32 +251,15 @@
 
 	rtc = devm_rtc_device_register(&dev->dev, "rtc-rp5c01", &rp5c01_rtc_ops,
 				  THIS_MODULE);
-<<<<<<< HEAD
-	if (IS_ERR(rtc)) {
-		error = PTR_ERR(rtc);
-		goto out;
-	}
-=======
 	if (IS_ERR(rtc))
 		return PTR_ERR(rtc);
->>>>>>> d0e0ac97
 	priv->rtc = rtc;
 
 	error = sysfs_create_bin_file(&dev->dev.kobj, &priv->nvram_attr);
 	if (error)
-<<<<<<< HEAD
-		goto out;
+		return error;
 
 	return 0;
-
-out:
-	platform_set_drvdata(dev, NULL);
-	return error;
-=======
-		return error;
-
-	return 0;
->>>>>>> d0e0ac97
 }
 
 static int __exit rp5c01_rtc_remove(struct platform_device *dev)
