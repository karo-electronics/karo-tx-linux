--- conflicted
+++ resolved
@@ -154,15 +154,8 @@
 {
 	struct coh901331_port *rtap = platform_get_drvdata(pdev);
 
-<<<<<<< HEAD
-	if (rtap) {
-		clk_unprepare(rtap->clk);
-		platform_set_drvdata(pdev, NULL);
-	}
-=======
 	if (rtap)
 		clk_unprepare(rtap->clk);
->>>>>>> d0e0ac97
 
 	return 0;
 }
@@ -288,10 +281,7 @@
 		.name = "rtc-coh901331",
 		.owner = THIS_MODULE,
 		.pm = &coh901331_pm_ops,
-<<<<<<< HEAD
-=======
 		.of_match_table = coh901331_dt_match,
->>>>>>> d0e0ac97
 	},
 	.remove = __exit_p(coh901331_remove),
 	.shutdown = coh901331_shutdown,
