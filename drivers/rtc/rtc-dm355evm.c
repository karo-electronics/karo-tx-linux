/*
 * rtc-dm355evm.c - access battery-backed counter in MSP430 firmware
 *
 * Copyright (c) 2008 by David Brownell
 *
 * This program is free software; you can redistribute it and/or
 * modify it under the terms of the GNU General Public License
 * as published by the Free Software Foundation; either version
 * 2 of the License, or (at your option) any later version.
 */
#include <linux/kernel.h>
#include <linux/init.h>
#include <linux/rtc.h>
#include <linux/platform_device.h>

#include <linux/i2c/dm355evm_msp.h>
#include <linux/module.h>


/*
 * The MSP430 firmware on the DM355 EVM uses a watch crystal to feed
 * a 1 Hz counter.  When a backup battery is supplied, that makes a
 * reasonable RTC for applications where alarms and non-NTP drift
 * compensation aren't important.
 *
 * The only real glitch is the inability to read or write all four
 * counter bytes atomically:  the count may increment in the middle
 * of an operation, causing trouble when the LSB rolls over.
 *
 * This driver was tested with firmware revision A4.
 */
union evm_time {
	u8	bytes[4];
	u32	value;
};

static int dm355evm_rtc_read_time(struct device *dev, struct rtc_time *tm)
{
	union evm_time	time;
	int		status;
	int		tries = 0;

	do {
		/*
		 * Read LSB(0) to MSB(3) bytes.  Defend against the counter
		 * rolling over by re-reading until the value is stable,
		 * and assuming the four reads take at most a few seconds.
		 */
		status = dm355evm_msp_read(DM355EVM_MSP_RTC_0);
		if (status < 0)
			return status;
		if (tries && time.bytes[0] == status)
			break;
		time.bytes[0] = status;

		status = dm355evm_msp_read(DM355EVM_MSP_RTC_1);
		if (status < 0)
			return status;
		if (tries && time.bytes[1] == status)
			break;
		time.bytes[1] = status;

		status = dm355evm_msp_read(DM355EVM_MSP_RTC_2);
		if (status < 0)
			return status;
		if (tries && time.bytes[2] == status)
			break;
		time.bytes[2] = status;

		status = dm355evm_msp_read(DM355EVM_MSP_RTC_3);
		if (status < 0)
			return status;
		if (tries && time.bytes[3] == status)
			break;
		time.bytes[3] = status;

	} while (++tries < 5);

	dev_dbg(dev, "read timestamp %08x\n", time.value);

	rtc_time_to_tm(le32_to_cpu(time.value), tm);
	return 0;
}

static int dm355evm_rtc_set_time(struct device *dev, struct rtc_time *tm)
{
	union evm_time	time;
	unsigned long	value;
	int		status;

	rtc_tm_to_time(tm, &value);
	time.value = cpu_to_le32(value);

	dev_dbg(dev, "write timestamp %08x\n", time.value);

	/*
	 * REVISIT handle non-atomic writes ... maybe just retry until
	 * byte[1] sticks (no rollover)?
	 */
	status = dm355evm_msp_write(time.bytes[0], DM355EVM_MSP_RTC_0);
	if (status < 0)
		return status;

	status = dm355evm_msp_write(time.bytes[1], DM355EVM_MSP_RTC_1);
	if (status < 0)
		return status;

	status = dm355evm_msp_write(time.bytes[2], DM355EVM_MSP_RTC_2);
	if (status < 0)
		return status;

	status = dm355evm_msp_write(time.bytes[3], DM355EVM_MSP_RTC_3);
	if (status < 0)
		return status;

	return 0;
}

static struct rtc_class_ops dm355evm_rtc_ops = {
	.read_time	= dm355evm_rtc_read_time,
	.set_time	= dm355evm_rtc_set_time,
};

/*----------------------------------------------------------------------*/

static int dm355evm_rtc_probe(struct platform_device *pdev)
{
	struct rtc_device *rtc;

	rtc = devm_rtc_device_register(&pdev->dev, pdev->name,
					&dm355evm_rtc_ops, THIS_MODULE);
	if (IS_ERR(rtc)) {
		dev_err(&pdev->dev, "can't register RTC device, err %ld\n",
			PTR_ERR(rtc));
		return PTR_ERR(rtc);
	}
	platform_set_drvdata(pdev, rtc);

	return 0;
}

<<<<<<< HEAD
static int dm355evm_rtc_remove(struct platform_device *pdev)
{
	platform_set_drvdata(pdev, NULL);
	return 0;
}

=======
>>>>>>> d0e0ac97
/*
 * I2C is used to talk to the MSP430, but this platform device is
 * exposed by an MFD driver that manages I2C communications.
 */
static struct platform_driver rtc_dm355evm_driver = {
	.probe		= dm355evm_rtc_probe,
<<<<<<< HEAD
	.remove		= dm355evm_rtc_remove,
=======
>>>>>>> d0e0ac97
	.driver		= {
		.owner	= THIS_MODULE,
		.name	= "rtc-dm355evm",
	},
};

module_platform_driver(rtc_dm355evm_driver);

MODULE_LICENSE("GPL");<|MERGE_RESOLUTION|>--- conflicted
+++ resolved
@@ -139,25 +139,12 @@
 	return 0;
 }
 
-<<<<<<< HEAD
-static int dm355evm_rtc_remove(struct platform_device *pdev)
-{
-	platform_set_drvdata(pdev, NULL);
-	return 0;
-}
-
-=======
->>>>>>> d0e0ac97
 /*
  * I2C is used to talk to the MSP430, but this platform device is
  * exposed by an MFD driver that manages I2C communications.
  */
 static struct platform_driver rtc_dm355evm_driver = {
 	.probe		= dm355evm_rtc_probe,
-<<<<<<< HEAD
-	.remove		= dm355evm_rtc_remove,
-=======
->>>>>>> d0e0ac97
 	.driver		= {
 		.owner	= THIS_MODULE,
 		.name	= "rtc-dm355evm",
