/*
 * Copyright (c) 2008-2009 Nuvoton technology corporation.
 *
 * Wan ZongShun <mcuos.com@gmail.com>
 *
 * This program is free software; you can redistribute it and/or modify
 * it under the terms of the GNU General Public License as published by
 * the Free Software Foundation;version 2 of the License.
 *
 */

#include <linux/module.h>
#include <linux/init.h>
#include <linux/platform_device.h>
#include <linux/slab.h>
#include <linux/rtc.h>
#include <linux/delay.h>
#include <linux/io.h>
#include <linux/bcd.h>

/* RTC Control Registers */
#define REG_RTC_INIR		0x00
#define REG_RTC_AER		0x04
#define REG_RTC_FCR		0x08
#define REG_RTC_TLR		0x0C
#define REG_RTC_CLR		0x10
#define REG_RTC_TSSR		0x14
#define REG_RTC_DWR		0x18
#define REG_RTC_TAR		0x1C
#define REG_RTC_CAR		0x20
#define REG_RTC_LIR		0x24
#define REG_RTC_RIER		0x28
#define REG_RTC_RIIR		0x2C
#define REG_RTC_TTR		0x30

#define RTCSET			0x01
#define AERRWENB		0x10000
#define INIRRESET		0xa5eb1357
#define AERPOWERON		0xA965
#define AERPOWEROFF		0x0000
#define LEAPYEAR		0x0001
#define TICKENB			0x80
#define TICKINTENB		0x0002
#define ALARMINTENB		0x0001
#define MODE24			0x0001

struct nuc900_rtc {
	int			irq_num;
	void __iomem		*rtc_reg;
	struct rtc_device	*rtcdev;
};

struct nuc900_bcd_time {
	int bcd_sec;
	int bcd_min;
	int bcd_hour;
	int bcd_mday;
	int bcd_mon;
	int bcd_year;
};

static irqreturn_t nuc900_rtc_interrupt(int irq, void *_rtc)
{
	struct nuc900_rtc *rtc = _rtc;
	unsigned long events = 0, rtc_irq;

	rtc_irq = __raw_readl(rtc->rtc_reg + REG_RTC_RIIR);

	if (rtc_irq & ALARMINTENB) {
		rtc_irq &= ~ALARMINTENB;
		__raw_writel(rtc_irq, rtc->rtc_reg + REG_RTC_RIIR);
		events |= RTC_AF | RTC_IRQF;
	}

	if (rtc_irq & TICKINTENB) {
		rtc_irq &= ~TICKINTENB;
		__raw_writel(rtc_irq, rtc->rtc_reg + REG_RTC_RIIR);
		events |= RTC_UF | RTC_IRQF;
	}

	rtc_update_irq(rtc->rtcdev, 1, events);

	return IRQ_HANDLED;
}

static int *check_rtc_access_enable(struct nuc900_rtc *nuc900_rtc)
{
	unsigned int timeout = 0x1000;
	__raw_writel(INIRRESET, nuc900_rtc->rtc_reg + REG_RTC_INIR);

	mdelay(10);

	__raw_writel(AERPOWERON, nuc900_rtc->rtc_reg + REG_RTC_AER);

	while (!(__raw_readl(nuc900_rtc->rtc_reg + REG_RTC_AER) & AERRWENB)
								&& timeout--)
		mdelay(1);

	if (!timeout)
		return ERR_PTR(-EPERM);

	return 0;
}

static int nuc900_rtc_bcd2bin(unsigned int timereg,
				unsigned int calreg, struct rtc_time *tm)
{
	tm->tm_mday	= bcd2bin(calreg >> 0);
	tm->tm_mon	= bcd2bin(calreg >> 8);
	tm->tm_year	= bcd2bin(calreg >> 16) + 100;

	tm->tm_sec	= bcd2bin(timereg >> 0);
	tm->tm_min	= bcd2bin(timereg >> 8);
	tm->tm_hour	= bcd2bin(timereg >> 16);

	return rtc_valid_tm(tm);
}

static void nuc900_rtc_bin2bcd(struct device *dev, struct rtc_time *settm,
						struct nuc900_bcd_time *gettm)
{
	gettm->bcd_mday = bin2bcd(settm->tm_mday) << 0;
	gettm->bcd_mon  = bin2bcd(settm->tm_mon) << 8;

	if (settm->tm_year < 100) {
		dev_warn(dev, "The year will be between 1970-1999, right?\n");
		gettm->bcd_year = bin2bcd(settm->tm_year) << 16;
	} else {
		gettm->bcd_year = bin2bcd(settm->tm_year - 100) << 16;
	}

	gettm->bcd_sec  = bin2bcd(settm->tm_sec) << 0;
	gettm->bcd_min  = bin2bcd(settm->tm_min) << 8;
	gettm->bcd_hour = bin2bcd(settm->tm_hour) << 16;
}

static int nuc900_alarm_irq_enable(struct device *dev, unsigned int enabled)
{
	struct nuc900_rtc *rtc = dev_get_drvdata(dev);

	if (enabled)
		__raw_writel(__raw_readl(rtc->rtc_reg + REG_RTC_RIER)|
				(ALARMINTENB), rtc->rtc_reg + REG_RTC_RIER);
	else
		__raw_writel(__raw_readl(rtc->rtc_reg + REG_RTC_RIER)&
				(~ALARMINTENB), rtc->rtc_reg + REG_RTC_RIER);

	return 0;
}

static int nuc900_rtc_read_time(struct device *dev, struct rtc_time *tm)
{
	struct nuc900_rtc *rtc = dev_get_drvdata(dev);
	unsigned int timeval, clrval;

	timeval = __raw_readl(rtc->rtc_reg + REG_RTC_TLR);
	clrval	= __raw_readl(rtc->rtc_reg + REG_RTC_CLR);

	return nuc900_rtc_bcd2bin(timeval, clrval, tm);
}

static int nuc900_rtc_set_time(struct device *dev, struct rtc_time *tm)
{
	struct nuc900_rtc *rtc = dev_get_drvdata(dev);
	struct nuc900_bcd_time gettm;
	unsigned long val;
	int *err;

	nuc900_rtc_bin2bcd(dev, tm, &gettm);

	err = check_rtc_access_enable(rtc);
	if (IS_ERR(err))
		return PTR_ERR(err);

	val = gettm.bcd_mday | gettm.bcd_mon | gettm.bcd_year;
	__raw_writel(val, rtc->rtc_reg + REG_RTC_CLR);

	val = gettm.bcd_sec | gettm.bcd_min | gettm.bcd_hour;
	__raw_writel(val, rtc->rtc_reg + REG_RTC_TLR);

	return 0;
}

static int nuc900_rtc_read_alarm(struct device *dev, struct rtc_wkalrm *alrm)
{
	struct nuc900_rtc *rtc = dev_get_drvdata(dev);
	unsigned int timeval, carval;

	timeval = __raw_readl(rtc->rtc_reg + REG_RTC_TAR);
	carval	= __raw_readl(rtc->rtc_reg + REG_RTC_CAR);

	return nuc900_rtc_bcd2bin(timeval, carval, &alrm->time);
}

static int nuc900_rtc_set_alarm(struct device *dev, struct rtc_wkalrm *alrm)
{
	struct nuc900_rtc *rtc = dev_get_drvdata(dev);
	struct nuc900_bcd_time tm;
	unsigned long val;
	int *err;

	nuc900_rtc_bin2bcd(dev, &alrm->time, &tm);

	err = check_rtc_access_enable(rtc);
	if (IS_ERR(err))
		return PTR_ERR(err);

	val = tm.bcd_mday | tm.bcd_mon | tm.bcd_year;
	__raw_writel(val, rtc->rtc_reg + REG_RTC_CAR);

	val = tm.bcd_sec | tm.bcd_min | tm.bcd_hour;
	__raw_writel(val, rtc->rtc_reg + REG_RTC_TAR);

	return 0;
}

static struct rtc_class_ops nuc900_rtc_ops = {
	.read_time = nuc900_rtc_read_time,
	.set_time = nuc900_rtc_set_time,
	.read_alarm = nuc900_rtc_read_alarm,
	.set_alarm = nuc900_rtc_set_alarm,
	.alarm_irq_enable = nuc900_alarm_irq_enable,
};

static int __init nuc900_rtc_probe(struct platform_device *pdev)
{
	struct resource *res;
	struct nuc900_rtc *nuc900_rtc;

	nuc900_rtc = devm_kzalloc(&pdev->dev, sizeof(struct nuc900_rtc),
				GFP_KERNEL);
	if (!nuc900_rtc) {
		dev_err(&pdev->dev, "kzalloc nuc900_rtc failed\n");
		return -ENOMEM;
	}
	res = platform_get_resource(pdev, IORESOURCE_MEM, 0);
	nuc900_rtc->rtc_reg = devm_ioremap_resource(&pdev->dev, res);
	if (IS_ERR(nuc900_rtc->rtc_reg))
		return PTR_ERR(nuc900_rtc->rtc_reg);

	platform_set_drvdata(pdev, nuc900_rtc);

	nuc900_rtc->rtcdev = devm_rtc_device_register(&pdev->dev, pdev->name,
						&nuc900_rtc_ops, THIS_MODULE);
	if (IS_ERR(nuc900_rtc->rtcdev)) {
		dev_err(&pdev->dev, "rtc device register failed\n");
		return PTR_ERR(nuc900_rtc->rtcdev);
	}

	__raw_writel(__raw_readl(nuc900_rtc->rtc_reg + REG_RTC_TSSR) | MODE24,
					nuc900_rtc->rtc_reg + REG_RTC_TSSR);

	nuc900_rtc->irq_num = platform_get_irq(pdev, 0);
	if (devm_request_irq(&pdev->dev, nuc900_rtc->irq_num,
			nuc900_rtc_interrupt, 0, "nuc900rtc", nuc900_rtc)) {
		dev_err(&pdev->dev, "NUC900 RTC request irq failed\n");
		return -EBUSY;
	}

	return 0;
<<<<<<< HEAD
}

static int __exit nuc900_rtc_remove(struct platform_device *pdev)
{
	platform_set_drvdata(pdev, NULL);

	return 0;
}

static struct platform_driver nuc900_rtc_driver = {
	.remove		= __exit_p(nuc900_rtc_remove),
=======
}

static struct platform_driver nuc900_rtc_driver = {
>>>>>>> d0e0ac97
	.driver		= {
		.name	= "nuc900-rtc",
		.owner	= THIS_MODULE,
	},
};

module_platform_driver_probe(nuc900_rtc_driver, nuc900_rtc_probe);

MODULE_AUTHOR("Wan ZongShun <mcuos.com@gmail.com>");
MODULE_DESCRIPTION("nuc910/nuc920 RTC driver");
MODULE_LICENSE("GPL");
MODULE_ALIAS("platform:nuc900-rtc");<|MERGE_RESOLUTION|>--- conflicted
+++ resolved
@@ -258,23 +258,9 @@
 	}
 
 	return 0;
-<<<<<<< HEAD
-}
-
-static int __exit nuc900_rtc_remove(struct platform_device *pdev)
-{
-	platform_set_drvdata(pdev, NULL);
-
-	return 0;
 }
 
 static struct platform_driver nuc900_rtc_driver = {
-	.remove		= __exit_p(nuc900_rtc_remove),
-=======
-}
-
-static struct platform_driver nuc900_rtc_driver = {
->>>>>>> d0e0ac97
 	.driver		= {
 		.name	= "nuc900-rtc",
 		.owner	= THIS_MODULE,
