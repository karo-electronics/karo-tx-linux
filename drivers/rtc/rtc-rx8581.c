--- conflicted
+++ resolved
@@ -251,14 +251,6 @@
 	return 0;
 }
 
-<<<<<<< HEAD
-static int rx8581_remove(struct i2c_client *client)
-{
-	return 0;
-}
-
-=======
->>>>>>> d0e0ac97
 static const struct i2c_device_id rx8581_id[] = {
 	{ "rx8581", 0 },
 	{ }
@@ -271,10 +263,6 @@
 		.owner	= THIS_MODULE,
 	},
 	.probe		= rx8581_probe,
-<<<<<<< HEAD
-	.remove		= rx8581_remove,
-=======
->>>>>>> d0e0ac97
 	.id_table	= rx8581_id,
 };
 
