--- conflicted
+++ resolved
@@ -218,24 +218,12 @@
 	return ret;
 }
 
-<<<<<<< HEAD
-static int rs5c348_remove(struct spi_device *spi)
-{
-	return 0;
-}
-
-=======
->>>>>>> d0e0ac97
 static struct spi_driver rs5c348_driver = {
 	.driver = {
 		.name	= "rtc-rs5c348",
 		.owner	= THIS_MODULE,
 	},
 	.probe	= rs5c348_probe,
-<<<<<<< HEAD
-	.remove	= rs5c348_remove,
-=======
->>>>>>> d0e0ac97
 };
 
 module_spi_driver(rs5c348_driver);
