/*
 * rtc-efi: RTC Class Driver for EFI-based systems
 *
 * Copyright (C) 2009 Hewlett-Packard Development Company, L.P.
 *
 * Author: dann frazier <dannf@hp.com>
 * Based on efirtc.c by Stephane Eranian
 *
 *  This program is free software; you can redistribute  it and/or modify it
 *  under  the terms of  the GNU General  Public License as published by the
 *  Free Software Foundation;  either version 2 of the  License, or (at your
 *  option) any later version.
 *
 */

#define pr_fmt(fmt) KBUILD_MODNAME ": " fmt

#include <linux/kernel.h>
#include <linux/module.h>
#include <linux/time.h>
#include <linux/platform_device.h>
#include <linux/rtc.h>
#include <linux/efi.h>

#define EFI_ISDST (EFI_TIME_ADJUST_DAYLIGHT|EFI_TIME_IN_DAYLIGHT)
/*
 * EFI Epoch is 1/1/1998
 */
#define EFI_RTC_EPOCH		1998

/*
 * returns day of the year [0-365]
 */
static inline int
compute_yday(efi_time_t *eft)
{
	/* efi_time_t.month is in the [1-12] so, we need -1 */
	return rtc_year_days(eft->day - 1, eft->month - 1, eft->year);
}
/*
 * returns day of the week [0-6] 0=Sunday
 *
 * Don't try to provide a year that's before 1998, please !
 */
static int
compute_wday(efi_time_t *eft)
{
	int y;
	int ndays = 0;

	if (eft->year < 1998) {
		pr_err("EFI year < 1998, invalid date\n");
		return -1;
	}

	for (y = EFI_RTC_EPOCH; y < eft->year; y++)
		ndays += 365 + (is_leap_year(y) ? 1 : 0);

	ndays += compute_yday(eft);

	/*
	 * 4=1/1/1998 was a Thursday
	 */
	return (ndays + 4) % 7;
}

static void
convert_to_efi_time(struct rtc_time *wtime, efi_time_t *eft)
{
	eft->year	= wtime->tm_year + 1900;
	eft->month	= wtime->tm_mon + 1;
	eft->day	= wtime->tm_mday;
	eft->hour	= wtime->tm_hour;
	eft->minute	= wtime->tm_min;
	eft->second	= wtime->tm_sec;
	eft->nanosecond = 0;
	eft->daylight	= wtime->tm_isdst ? EFI_ISDST : 0;
	eft->timezone	= EFI_UNSPECIFIED_TIMEZONE;
}

static void
convert_from_efi_time(efi_time_t *eft, struct rtc_time *wtime)
{
	memset(wtime, 0, sizeof(*wtime));
	wtime->tm_sec  = eft->second;
	wtime->tm_min  = eft->minute;
	wtime->tm_hour = eft->hour;
	wtime->tm_mday = eft->day;
	wtime->tm_mon  = eft->month - 1;
	wtime->tm_year = eft->year - 1900;

	/* day of the week [0-6], Sunday=0 */
	wtime->tm_wday = compute_wday(eft);

	/* day in the year [1-365]*/
	wtime->tm_yday = compute_yday(eft);


	switch (eft->daylight & EFI_ISDST) {
	case EFI_ISDST:
		wtime->tm_isdst = 1;
		break;
	case EFI_TIME_ADJUST_DAYLIGHT:
		wtime->tm_isdst = 0;
		break;
	default:
		wtime->tm_isdst = -1;
	}
}

static int efi_read_alarm(struct device *dev, struct rtc_wkalrm *wkalrm)
{
	efi_time_t eft;
	efi_status_t status;

	/*
	 * As of EFI v1.10, this call always returns an unsupported status
	 */
	status = efi.get_wakeup_time((efi_bool_t *)&wkalrm->enabled,
				     (efi_bool_t *)&wkalrm->pending, &eft);

	if (status != EFI_SUCCESS)
		return -EINVAL;

	convert_from_efi_time(&eft, &wkalrm->time);

	return rtc_valid_tm(&wkalrm->time);
}

static int efi_set_alarm(struct device *dev, struct rtc_wkalrm *wkalrm)
{
	efi_time_t eft;
	efi_status_t status;

	convert_to_efi_time(&wkalrm->time, &eft);

	/*
	 * XXX Fixme:
	 * As of EFI 0.92 with the firmware I have on my
	 * machine this call does not seem to work quite
	 * right
	 *
	 * As of v1.10, this call always returns an unsupported status
	 */
	status = efi.set_wakeup_time((efi_bool_t)wkalrm->enabled, &eft);

	dev_warn(dev, "write status is %d\n", (int)status);

	return status == EFI_SUCCESS ? 0 : -EINVAL;
}

static int efi_read_time(struct device *dev, struct rtc_time *tm)
{
	efi_status_t status;
	efi_time_t eft;
	efi_time_cap_t cap;

	status = efi.get_time(&eft, &cap);

	if (status != EFI_SUCCESS) {
		/* should never happen */
		dev_err(dev, "can't read time\n");
		return -EINVAL;
	}

	convert_from_efi_time(&eft, tm);

	return rtc_valid_tm(tm);
}

static int efi_set_time(struct device *dev, struct rtc_time *tm)
{
	efi_status_t status;
	efi_time_t eft;

	convert_to_efi_time(tm, &eft);

	status = efi.set_time(&eft);

	return status == EFI_SUCCESS ? 0 : -EINVAL;
}

static const struct rtc_class_ops efi_rtc_ops = {
	.read_time = efi_read_time,
	.set_time = efi_set_time,
	.read_alarm = efi_read_alarm,
	.set_alarm = efi_set_alarm,
};

static int __init efi_rtc_probe(struct platform_device *dev)
{
	struct rtc_device *rtc;

	rtc = devm_rtc_device_register(&dev->dev, "rtc-efi", &efi_rtc_ops,
					THIS_MODULE);
	if (IS_ERR(rtc))
		return PTR_ERR(rtc);

	platform_set_drvdata(dev, rtc);

	return 0;
}

<<<<<<< HEAD
static int __exit efi_rtc_remove(struct platform_device *dev)
{
	return 0;
}

=======
>>>>>>> d0e0ac97
static struct platform_driver efi_rtc_driver = {
	.driver = {
		.name = "rtc-efi",
		.owner = THIS_MODULE,
	},
};

module_platform_driver_probe(efi_rtc_driver, efi_rtc_probe);

MODULE_AUTHOR("dann frazier <dannf@hp.com>");
MODULE_LICENSE("GPL");
MODULE_DESCRIPTION("EFI RTC driver");<|MERGE_RESOLUTION|>--- conflicted
+++ resolved
@@ -201,14 +201,6 @@
 	return 0;
 }
 
-<<<<<<< HEAD
-static int __exit efi_rtc_remove(struct platform_device *dev)
-{
-	return 0;
-}
-
-=======
->>>>>>> d0e0ac97
 static struct platform_driver efi_rtc_driver = {
 	.driver = {
 		.name = "rtc-efi",
