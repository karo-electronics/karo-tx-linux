/*
 * Driver for TI BQ32000 RTC.
 *
 * Copyright (C) 2009 Semihalf.
 *
 * This program is free software; you can redistribute it and/or modify
 * it under the terms of the GNU General Public License version 2 as
 * published by the Free Software Foundation.
 */

#include <linux/module.h>
#include <linux/i2c.h>
#include <linux/rtc.h>
#include <linux/init.h>
#include <linux/errno.h>
#include <linux/bcd.h>

#define BQ32K_SECONDS		0x00	/* Seconds register address */
#define BQ32K_SECONDS_MASK	0x7F	/* Mask over seconds value */
#define BQ32K_STOP		0x80	/* Oscillator Stop flat */

#define BQ32K_MINUTES		0x01	/* Minutes register address */
#define BQ32K_MINUTES_MASK	0x7F	/* Mask over minutes value */
#define BQ32K_OF		0x80	/* Oscillator Failure flag */

#define BQ32K_HOURS_MASK	0x3F	/* Mask over hours value */
#define BQ32K_CENT		0x40	/* Century flag */
#define BQ32K_CENT_EN		0x80	/* Century flag enable bit */

struct bq32k_regs {
	uint8_t		seconds;
	uint8_t		minutes;
	uint8_t		cent_hours;
	uint8_t		day;
	uint8_t		date;
	uint8_t		month;
	uint8_t		years;
};

static struct i2c_driver bq32k_driver;

static int bq32k_read(struct device *dev, void *data, uint8_t off, uint8_t len)
{
	struct i2c_client *client = to_i2c_client(dev);
	struct i2c_msg msgs[] = {
		{
			.addr = client->addr,
			.flags = 0,
			.len = 1,
			.buf = &off,
		}, {
			.addr = client->addr,
			.flags = I2C_M_RD,
			.len = len,
			.buf = data,
		}
	};

	if (i2c_transfer(client->adapter, msgs, 2) == 2)
		return 0;

	return -EIO;
}

static int bq32k_write(struct device *dev, void *data, uint8_t off, uint8_t len)
{
	struct i2c_client *client = to_i2c_client(dev);
	uint8_t buffer[len + 1];

	buffer[0] = off;
	memcpy(&buffer[1], data, len);

	if (i2c_master_send(client, buffer, len + 1) == len + 1)
		return 0;

	return -EIO;
}

static int bq32k_rtc_read_time(struct device *dev, struct rtc_time *tm)
{
	struct bq32k_regs regs;
	int error;

	error = bq32k_read(dev, &regs, 0, sizeof(regs));
	if (error)
		return error;

	tm->tm_sec = bcd2bin(regs.seconds & BQ32K_SECONDS_MASK);
	tm->tm_min = bcd2bin(regs.minutes & BQ32K_SECONDS_MASK);
	tm->tm_hour = bcd2bin(regs.cent_hours & BQ32K_HOURS_MASK);
	tm->tm_mday = bcd2bin(regs.date);
	tm->tm_wday = bcd2bin(regs.day) - 1;
	tm->tm_mon = bcd2bin(regs.month) - 1;
	tm->tm_year = bcd2bin(regs.years) +
				((regs.cent_hours & BQ32K_CENT) ? 100 : 0);

	return rtc_valid_tm(tm);
}

static int bq32k_rtc_set_time(struct device *dev, struct rtc_time *tm)
{
	struct bq32k_regs regs;

	regs.seconds = bin2bcd(tm->tm_sec);
	regs.minutes = bin2bcd(tm->tm_min);
	regs.cent_hours = bin2bcd(tm->tm_hour) | BQ32K_CENT_EN;
	regs.day = bin2bcd(tm->tm_wday + 1);
	regs.date = bin2bcd(tm->tm_mday);
	regs.month = bin2bcd(tm->tm_mon + 1);

	if (tm->tm_year >= 100) {
		regs.cent_hours |= BQ32K_CENT;
		regs.years = bin2bcd(tm->tm_year - 100);
	} else
		regs.years = bin2bcd(tm->tm_year);

	return bq32k_write(dev, &regs, 0, sizeof(regs));
}

static const struct rtc_class_ops bq32k_rtc_ops = {
	.read_time	= bq32k_rtc_read_time,
	.set_time	= bq32k_rtc_set_time,
};

static int bq32k_probe(struct i2c_client *client,
				const struct i2c_device_id *id)
{
	struct device *dev = &client->dev;
	struct rtc_device *rtc;
	uint8_t reg;
	int error;

	if (!i2c_check_functionality(client->adapter, I2C_FUNC_I2C))
		return -ENODEV;

	/* Check Oscillator Stop flag */
	error = bq32k_read(dev, &reg, BQ32K_SECONDS, 1);
	if (!error && (reg & BQ32K_STOP)) {
		dev_warn(dev, "Oscillator was halted. Restarting...\n");
		reg &= ~BQ32K_STOP;
		error = bq32k_write(dev, &reg, BQ32K_SECONDS, 1);
	}
	if (error)
		return error;

	/* Check Oscillator Failure flag */
	error = bq32k_read(dev, &reg, BQ32K_MINUTES, 1);
	if (!error && (reg & BQ32K_OF)) {
		dev_warn(dev, "Oscillator Failure. Check RTC battery.\n");
		reg &= ~BQ32K_OF;
		error = bq32k_write(dev, &reg, BQ32K_MINUTES, 1);
	}
	if (error)
		return error;

	rtc = devm_rtc_device_register(&client->dev, bq32k_driver.driver.name,
						&bq32k_rtc_ops, THIS_MODULE);
	if (IS_ERR(rtc))
		return PTR_ERR(rtc);

	i2c_set_clientdata(client, rtc);

	return 0;
}

<<<<<<< HEAD
static int bq32k_remove(struct i2c_client *client)
{
	return 0;
}

=======
>>>>>>> d0e0ac97
static const struct i2c_device_id bq32k_id[] = {
	{ "bq32000", 0 },
	{ }
};
MODULE_DEVICE_TABLE(i2c, bq32k_id);

static struct i2c_driver bq32k_driver = {
	.driver = {
		.name	= "bq32k",
		.owner	= THIS_MODULE,
	},
	.probe		= bq32k_probe,
<<<<<<< HEAD
	.remove		= bq32k_remove,
=======
>>>>>>> d0e0ac97
	.id_table	= bq32k_id,
};

module_i2c_driver(bq32k_driver);

MODULE_AUTHOR("Semihalf, Piotr Ziecik <kosmo@semihalf.com>");
MODULE_DESCRIPTION("TI BQ32000 I2C RTC driver");
MODULE_LICENSE("GPL");<|MERGE_RESOLUTION|>--- conflicted
+++ resolved
@@ -163,14 +163,6 @@
 	return 0;
 }
 
-<<<<<<< HEAD
-static int bq32k_remove(struct i2c_client *client)
-{
-	return 0;
-}
-
-=======
->>>>>>> d0e0ac97
 static const struct i2c_device_id bq32k_id[] = {
 	{ "bq32000", 0 },
 	{ }
@@ -183,10 +175,6 @@
 		.owner	= THIS_MODULE,
 	},
 	.probe		= bq32k_probe,
-<<<<<<< HEAD
-	.remove		= bq32k_remove,
-=======
->>>>>>> d0e0ac97
 	.id_table	= bq32k_id,
 };
 
