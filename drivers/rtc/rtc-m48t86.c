--- conflicted
+++ resolved
@@ -166,26 +166,12 @@
 	return 0;
 }
 
-<<<<<<< HEAD
-static int m48t86_rtc_remove(struct platform_device *dev)
-{
-	platform_set_drvdata(dev, NULL);
-
-	return 0;
-}
-
-=======
->>>>>>> d0e0ac97
 static struct platform_driver m48t86_rtc_platform_driver = {
 	.driver		= {
 		.name	= "rtc-m48t86",
 		.owner	= THIS_MODULE,
 	},
 	.probe		= m48t86_rtc_probe,
-<<<<<<< HEAD
-	.remove		= m48t86_rtc_remove,
-=======
->>>>>>> d0e0ac97
 };
 
 module_platform_driver(m48t86_rtc_platform_driver);
