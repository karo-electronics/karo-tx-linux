/*
 * An rtc/i2c driver for the EM Microelectronic EM3027
 * Copyright 2011 CompuLab, Ltd.
 *
 * Author: Mike Rapoport <mike@compulab.co.il>
 *
 * Based on rtc-ds1672.c by Alessandro Zummo <a.zummo@towertech.it>
 *
 * This program is free software; you can redistribute it and/or modify
 * it under the terms of the GNU General Public License version 2 as
 * published by the Free Software Foundation.
 */

#include <linux/i2c.h>
#include <linux/rtc.h>
#include <linux/bcd.h>
#include <linux/module.h>

/* Registers */
#define EM3027_REG_ON_OFF_CTRL	0x00
#define EM3027_REG_IRQ_CTRL	0x01
#define EM3027_REG_IRQ_FLAGS	0x02
#define EM3027_REG_STATUS	0x03
#define EM3027_REG_RST_CTRL	0x04

#define EM3027_REG_WATCH_SEC	0x08
#define EM3027_REG_WATCH_MIN	0x09
#define EM3027_REG_WATCH_HOUR	0x0a
#define EM3027_REG_WATCH_DATE	0x0b
#define EM3027_REG_WATCH_DAY	0x0c
#define EM3027_REG_WATCH_MON	0x0d
#define EM3027_REG_WATCH_YEAR	0x0e

#define EM3027_REG_ALARM_SEC	0x10
#define EM3027_REG_ALARM_MIN	0x11
#define EM3027_REG_ALARM_HOUR	0x12
#define EM3027_REG_ALARM_DATE	0x13
#define EM3027_REG_ALARM_DAY	0x14
#define EM3027_REG_ALARM_MON	0x15
#define EM3027_REG_ALARM_YEAR	0x16

static struct i2c_driver em3027_driver;

static int em3027_get_time(struct device *dev, struct rtc_time *tm)
{
	struct i2c_client *client = to_i2c_client(dev);

	unsigned char addr = EM3027_REG_WATCH_SEC;
	unsigned char buf[7];

	struct i2c_msg msgs[] = {
		{/* setup read addr */
			.addr = client->addr,
			.len = 1,
			.buf = &addr
		},
		{/* read time/date */
			.addr = client->addr,
			.flags = I2C_M_RD,
			.len = 7,
			.buf = buf
		},
	};

	/* read time/date registers */
	if ((i2c_transfer(client->adapter, &msgs[0], 2)) != 2) {
		dev_err(&client->dev, "%s: read error\n", __func__);
		return -EIO;
	}

	tm->tm_sec	= bcd2bin(buf[0]);
	tm->tm_min	= bcd2bin(buf[1]);
	tm->tm_hour	= bcd2bin(buf[2]);
	tm->tm_mday	= bcd2bin(buf[3]);
	tm->tm_wday	= bcd2bin(buf[4]);
	tm->tm_mon	= bcd2bin(buf[5]);
	tm->tm_year	= bcd2bin(buf[6]) + 100;

	return 0;
}

static int em3027_set_time(struct device *dev, struct rtc_time *tm)
{
	struct i2c_client *client = to_i2c_client(dev);
	unsigned char buf[8];

	struct i2c_msg msg = {
		.addr = client->addr,
		.len = 8,
		.buf = buf,	/* write time/date */
	};

	buf[0] = EM3027_REG_WATCH_SEC;
	buf[1] = bin2bcd(tm->tm_sec);
	buf[2] = bin2bcd(tm->tm_min);
	buf[3] = bin2bcd(tm->tm_hour);
	buf[4] = bin2bcd(tm->tm_mday);
	buf[5] = bin2bcd(tm->tm_wday);
	buf[6] = bin2bcd(tm->tm_mon);
	buf[7] = bin2bcd(tm->tm_year % 100);

	/* write time/date registers */
	if ((i2c_transfer(client->adapter, &msg, 1)) != 1) {
		dev_err(&client->dev, "%s: write error\n", __func__);
		return -EIO;
	}

	return 0;
}

static const struct rtc_class_ops em3027_rtc_ops = {
	.read_time = em3027_get_time,
	.set_time = em3027_set_time,
};

static int em3027_probe(struct i2c_client *client,
			const struct i2c_device_id *id)
{
	struct rtc_device *rtc;

	if (!i2c_check_functionality(client->adapter, I2C_FUNC_I2C))
		return -ENODEV;

	rtc = devm_rtc_device_register(&client->dev, em3027_driver.driver.name,
				  &em3027_rtc_ops, THIS_MODULE);
	if (IS_ERR(rtc))
		return PTR_ERR(rtc);

	i2c_set_clientdata(client, rtc);

	return 0;
}

<<<<<<< HEAD
static int em3027_remove(struct i2c_client *client)
{
	return 0;
}

=======
>>>>>>> d0e0ac97
static struct i2c_device_id em3027_id[] = {
	{ "em3027", 0 },
	{ }
};

static struct i2c_driver em3027_driver = {
	.driver = {
		   .name = "rtc-em3027",
	},
	.probe = &em3027_probe,
	.id_table = em3027_id,
};

module_i2c_driver(em3027_driver);

MODULE_AUTHOR("Mike Rapoport <mike@compulab.co.il>");
MODULE_DESCRIPTION("EM Microelectronic EM3027 RTC driver");
MODULE_LICENSE("GPL");<|MERGE_RESOLUTION|>--- conflicted
+++ resolved
@@ -131,14 +131,6 @@
 	return 0;
 }
 
-<<<<<<< HEAD
-static int em3027_remove(struct i2c_client *client)
-{
-	return 0;
-}
-
-=======
->>>>>>> d0e0ac97
 static struct i2c_device_id em3027_id[] = {
 	{ "em3027", 0 },
 	{ }
