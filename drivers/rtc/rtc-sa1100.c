--- conflicted
+++ resolved
@@ -249,11 +249,7 @@
 
 	ret = clk_prepare_enable(info->clk);
 	if (ret)
-<<<<<<< HEAD
-		goto err_enable_clk;
-=======
 		return ret;
->>>>>>> d0e0ac97
 	/*
 	 * According to the manual we should be able to let RTTR be zero
 	 * and then a default diviser for a 32.768KHz clock is used.
@@ -307,11 +303,6 @@
 	return 0;
 err_dev:
 	clk_disable_unprepare(info->clk);
-<<<<<<< HEAD
-err_enable_clk:
-	platform_set_drvdata(pdev, NULL);
-=======
->>>>>>> d0e0ac97
 	return ret;
 }
 
@@ -319,15 +310,8 @@
 {
 	struct sa1100_rtc *info = platform_get_drvdata(pdev);
 
-<<<<<<< HEAD
-	if (info) {
-		clk_disable_unprepare(info->clk);
-		platform_set_drvdata(pdev, NULL);
-	}
-=======
 	if (info)
 		clk_disable_unprepare(info->clk);
->>>>>>> d0e0ac97
 
 	return 0;
 }
