/*
 *
 * Driver for ST M41T93 SPI RTC
 *
 * (c) 2010 Nikolaus Voss, Weinmann Medical GmbH
 *
 * This program is free software; you can redistribute it and/or modify
 * it under the terms of the GNU General Public License version 2 as
 * published by the Free Software Foundation.
 */

#include <linux/bcd.h>
#include <linux/kernel.h>
#include <linux/module.h>
#include <linux/platform_device.h>
#include <linux/rtc.h>
#include <linux/spi/spi.h>

#define M41T93_REG_SSEC			0
#define M41T93_REG_ST_SEC		1
#define M41T93_REG_MIN			2
#define M41T93_REG_CENT_HOUR		3
#define M41T93_REG_WDAY			4
#define M41T93_REG_DAY			5
#define M41T93_REG_MON			6
#define M41T93_REG_YEAR			7


#define M41T93_REG_ALM_HOUR_HT		0xc
#define M41T93_REG_FLAGS		0xf

#define M41T93_FLAG_ST			(1 << 7)
#define M41T93_FLAG_OF			(1 << 2)
#define M41T93_FLAG_BL			(1 << 4)
#define M41T93_FLAG_HT			(1 << 6)

static inline int m41t93_set_reg(struct spi_device *spi, u8 addr, u8 data)
{
	u8 buf[2];

	/* MSB must be '1' to write */
	buf[0] = addr | 0x80;
	buf[1] = data;

	return spi_write(spi, buf, sizeof(buf));
}

static int m41t93_set_time(struct device *dev, struct rtc_time *tm)
{
	struct spi_device *spi = to_spi_device(dev);
	int tmp;
	u8 buf[9] = {0x80};        /* write cmd + 8 data bytes */
	u8 * const data = &buf[1]; /* ptr to first data byte */

	dev_dbg(dev, "%s secs=%d, mins=%d, "
		"hours=%d, mday=%d, mon=%d, year=%d, wday=%d\n",
		"write", tm->tm_sec, tm->tm_min,
		tm->tm_hour, tm->tm_mday,
		tm->tm_mon, tm->tm_year, tm->tm_wday);

	if (tm->tm_year < 100) {
		dev_warn(&spi->dev, "unsupported date (before 2000-01-01).\n");
		return -EINVAL;
	}

	tmp = spi_w8r8(spi, M41T93_REG_FLAGS);
	if (tmp < 0)
		return tmp;

	if (tmp & M41T93_FLAG_OF) {
		dev_warn(&spi->dev, "OF bit is set, resetting.\n");
		m41t93_set_reg(spi, M41T93_REG_FLAGS, tmp & ~M41T93_FLAG_OF);

		tmp = spi_w8r8(spi, M41T93_REG_FLAGS);
		if (tmp < 0) {
			return tmp;
		} else if (tmp & M41T93_FLAG_OF) {
			/* OF cannot be immediately reset: oscillator has to be
			 * restarted. */
			u8 reset_osc = buf[M41T93_REG_ST_SEC] | M41T93_FLAG_ST;

			dev_warn(&spi->dev,
				 "OF bit is still set, kickstarting clock.\n");
			m41t93_set_reg(spi, M41T93_REG_ST_SEC, reset_osc);
			reset_osc &= ~M41T93_FLAG_ST;
			m41t93_set_reg(spi, M41T93_REG_ST_SEC, reset_osc);
		}
	}

	data[M41T93_REG_SSEC]		= 0;
	data[M41T93_REG_ST_SEC]		= bin2bcd(tm->tm_sec);
	data[M41T93_REG_MIN]		= bin2bcd(tm->tm_min);
	data[M41T93_REG_CENT_HOUR]	= bin2bcd(tm->tm_hour) |
						((tm->tm_year/100-1) << 6);
	data[M41T93_REG_DAY]		= bin2bcd(tm->tm_mday);
	data[M41T93_REG_WDAY]		= bin2bcd(tm->tm_wday + 1);
	data[M41T93_REG_MON]		= bin2bcd(tm->tm_mon + 1);
	data[M41T93_REG_YEAR]		= bin2bcd(tm->tm_year % 100);

	return spi_write(spi, buf, sizeof(buf));
}


static int m41t93_get_time(struct device *dev, struct rtc_time *tm)
{
	struct spi_device *spi = to_spi_device(dev);
	const u8 start_addr = 0;
	u8 buf[8];
	int century_after_1900;
	int tmp;
	int ret = 0;

	/* Check status of clock. Two states must be considered:
	   1. halt bit (HT) is set: the clock is running but update of readout
	      registers has been disabled due to power failure. This is normal
	      case after poweron. Time is valid after resetting HT bit.
	   2. oscillator fail bit (OF) is set: time is invalid.
	*/
	tmp = spi_w8r8(spi, M41T93_REG_ALM_HOUR_HT);
	if (tmp < 0)
		return tmp;

	if (tmp & M41T93_FLAG_HT) {
		dev_dbg(&spi->dev, "HT bit is set, reenable clock update.\n");
		m41t93_set_reg(spi, M41T93_REG_ALM_HOUR_HT,
			       tmp & ~M41T93_FLAG_HT);
	}

	tmp = spi_w8r8(spi, M41T93_REG_FLAGS);
	if (tmp < 0)
		return tmp;

	if (tmp & M41T93_FLAG_OF) {
		ret = -EINVAL;
		dev_warn(&spi->dev, "OF bit is set, write time to restart.\n");
	}

	if (tmp & M41T93_FLAG_BL)
		dev_warn(&spi->dev, "BL bit is set, replace battery.\n");

	/* read actual time/date */
	tmp = spi_write_then_read(spi, &start_addr, 1, buf, sizeof(buf));
	if (tmp < 0)
		return tmp;

	tm->tm_sec	= bcd2bin(buf[M41T93_REG_ST_SEC]);
	tm->tm_min	= bcd2bin(buf[M41T93_REG_MIN]);
	tm->tm_hour	= bcd2bin(buf[M41T93_REG_CENT_HOUR] & 0x3f);
	tm->tm_mday	= bcd2bin(buf[M41T93_REG_DAY]);
	tm->tm_mon	= bcd2bin(buf[M41T93_REG_MON]) - 1;
	tm->tm_wday	= bcd2bin(buf[M41T93_REG_WDAY] & 0x0f) - 1;

	century_after_1900 = (buf[M41T93_REG_CENT_HOUR] >> 6) + 1;
	tm->tm_year = bcd2bin(buf[M41T93_REG_YEAR]) + century_after_1900 * 100;

	dev_dbg(dev, "%s secs=%d, mins=%d, "
		"hours=%d, mday=%d, mon=%d, year=%d, wday=%d\n",
		"read", tm->tm_sec, tm->tm_min,
		tm->tm_hour, tm->tm_mday,
		tm->tm_mon, tm->tm_year, tm->tm_wday);

	return ret < 0 ? ret : rtc_valid_tm(tm);
}


static const struct rtc_class_ops m41t93_rtc_ops = {
	.read_time	= m41t93_get_time,
	.set_time	= m41t93_set_time,
};

static struct spi_driver m41t93_driver;

static int m41t93_probe(struct spi_device *spi)
{
	struct rtc_device *rtc;
	int res;

	spi->bits_per_word = 8;
	spi_setup(spi);

	res = spi_w8r8(spi, M41T93_REG_WDAY);
	if (res < 0 || (res & 0xf8) != 0) {
		dev_err(&spi->dev, "not found 0x%x.\n", res);
		return -ENODEV;
	}

	rtc = devm_rtc_device_register(&spi->dev, m41t93_driver.driver.name,
					&m41t93_rtc_ops, THIS_MODULE);
	if (IS_ERR(rtc))
		return PTR_ERR(rtc);

	spi_set_drvdata(spi, rtc);

<<<<<<< HEAD
	return 0;
}


static int m41t93_remove(struct spi_device *spi)
{
=======
>>>>>>> d0e0ac97
	return 0;
}

static struct spi_driver m41t93_driver = {
	.driver = {
		.name	= "rtc-m41t93",
		.owner	= THIS_MODULE,
	},
	.probe	= m41t93_probe,
<<<<<<< HEAD
	.remove = m41t93_remove,
=======
>>>>>>> d0e0ac97
};

module_spi_driver(m41t93_driver);

MODULE_AUTHOR("Nikolaus Voss <n.voss@weinmann.de>");
MODULE_DESCRIPTION("Driver for ST M41T93 SPI RTC");
MODULE_LICENSE("GPL");
MODULE_ALIAS("spi:rtc-m41t93");<|MERGE_RESOLUTION|>--- conflicted
+++ resolved
@@ -191,15 +191,6 @@
 
 	spi_set_drvdata(spi, rtc);
 
-<<<<<<< HEAD
-	return 0;
-}
-
-
-static int m41t93_remove(struct spi_device *spi)
-{
-=======
->>>>>>> d0e0ac97
 	return 0;
 }
 
@@ -209,10 +200,6 @@
 		.owner	= THIS_MODULE,
 	},
 	.probe	= m41t93_probe,
-<<<<<<< HEAD
-	.remove = m41t93_remove,
-=======
->>>>>>> d0e0ac97
 };
 
 module_spi_driver(m41t93_driver);
