--- conflicted
+++ resolved
@@ -133,8 +133,6 @@
 		return -ENODEV;
 	}
 
-<<<<<<< HEAD
-=======
 	/*
 	 * The device seems to be present. Now check if the registers
 	 * contain invalid values. If so, try to write a default date:
@@ -156,7 +154,6 @@
 		}
 	}
 
->>>>>>> e816b57a
 	rtc = rtc_device_register("r9701",
 				&spi->dev, &r9701_rtc_ops, THIS_MODULE);
 	if (IS_ERR(rtc))
