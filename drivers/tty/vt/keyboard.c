--- conflicted
+++ resolved
@@ -1085,32 +1085,21 @@
  *
  *	Handle console start. This is a wrapper for the VT layer
  *	so that we can keep kbd knowledge internal
-<<<<<<< HEAD
-=======
  *
  *	FIXME: We eventually need to hold the kbd lock here to protect
  *	the LED updating. We can't do it yet because fn_hold calls stop_tty
  *	and start_tty under the kbd_event_lock, while normal tty paths
  *	don't hold the lock. We probably need to split out an LED lock
  *	but not during an -rc release!
->>>>>>> 711e1bfb
  */
 void vt_kbd_con_start(int console)
 {
 	struct kbd_struct * kbd = kbd_table + console;
-<<<<<<< HEAD
-	unsigned long flags;
-	spin_lock_irqsave(&kbd_event_lock, flags);
-	clr_vc_kbd_led(kbd, VC_SCROLLOCK);
-	set_leds();
-	spin_unlock_irqrestore(&kbd_event_lock, flags);
-=======
 /*	unsigned long flags; */
 /*	spin_lock_irqsave(&kbd_event_lock, flags); */
 	clr_vc_kbd_led(kbd, VC_SCROLLOCK);
 	set_leds();
 /*	spin_unlock_irqrestore(&kbd_event_lock, flags); */
->>>>>>> 711e1bfb
 }
 
 /**
@@ -1119,32 +1108,21 @@
  *
  *	Handle console stop. This is a wrapper for the VT layer
  *	so that we can keep kbd knowledge internal
-<<<<<<< HEAD
-=======
  *
  *	FIXME: We eventually need to hold the kbd lock here to protect
  *	the LED updating. We can't do it yet because fn_hold calls stop_tty
  *	and start_tty under the kbd_event_lock, while normal tty paths
  *	don't hold the lock. We probably need to split out an LED lock
  *	but not during an -rc release!
->>>>>>> 711e1bfb
  */
 void vt_kbd_con_stop(int console)
 {
 	struct kbd_struct * kbd = kbd_table + console;
-<<<<<<< HEAD
-	unsigned long flags;
-	spin_lock_irqsave(&kbd_event_lock, flags);
-	set_vc_kbd_led(kbd, VC_SCROLLOCK);
-	set_leds();
-	spin_unlock_irqrestore(&kbd_event_lock, flags);
-=======
 /*	unsigned long flags; */
 /*	spin_lock_irqsave(&kbd_event_lock, flags); */
 	set_vc_kbd_led(kbd, VC_SCROLLOCK);
 	set_leds();
 /*	spin_unlock_irqrestore(&kbd_event_lock, flags); */
->>>>>>> 711e1bfb
 }
 
 /*
@@ -2066,11 +2044,7 @@
 		kbd->default_ledflagstate = ((arg >> 4) & 7);
 		set_leds();
                 spin_unlock_irqrestore(&kbd_event_lock, flags);
-<<<<<<< HEAD
-		break;
-=======
 		return 0;
->>>>>>> 711e1bfb
 
 	/* the ioctls below only set the lights, not the functions */
 	/* for those, see KDGKBLED and KDSKBLED above */
