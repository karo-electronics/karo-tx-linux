--- conflicted
+++ resolved
@@ -1896,13 +1896,6 @@
 
 	sport->devdata = of_id->data;
 
-<<<<<<< HEAD
-=======
-	if (of_device_is_stdout_path(np))
-		add_preferred_console(imx_reg.cons->name, sport->port.line,
-				      NULL);
-
->>>>>>> 731d9cae
 	return 0;
 }
 #else
