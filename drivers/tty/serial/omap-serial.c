--- conflicted
+++ resolved
@@ -1227,11 +1227,7 @@
 	struct uart_omap_port *up = dev_get_drvdata(dev);
 
 	uart_suspend_port(&serial_omap_reg, &up->port);
-<<<<<<< HEAD
-	flush_work_sync(&up->qos_work);
-=======
 	flush_work(&up->qos_work);
->>>>>>> c37d6154
 
 	return 0;
 }
