--- conflicted
+++ resolved
@@ -1118,9 +1118,6 @@
 	return pci_default_setup(priv, board, port, idx);
 }
 
-<<<<<<< HEAD
-/* This should be in linux/pci_ids.h */
-=======
 static int try_enable_msi(struct pci_dev *dev)
 {
 	/* use msi if available, but fallback to legacy otherwise */
@@ -1133,7 +1130,6 @@
 	pci_disable_msi(dev);
 }
 
->>>>>>> dcd6c922
 #define PCI_VENDOR_ID_SBSMODULARIO	0x124B
 #define PCI_SUBVENDOR_ID_SBSMODULARIO	0x124B
 #define PCI_DEVICE_ID_OCTPRO		0x0001
