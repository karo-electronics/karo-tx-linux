/*
 * Tty buffer allocation management
 */

#include <linux/types.h>
#include <linux/errno.h>
#include <linux/tty.h>
#include <linux/tty_driver.h>
#include <linux/tty_flip.h>
#include <linux/timer.h>
#include <linux/string.h>
#include <linux/slab.h>
#include <linux/sched.h>
#include <linux/init.h>
#include <linux/wait.h>
#include <linux/bitops.h>
#include <linux/delay.h>
#include <linux/module.h>

/**
 *	tty_buffer_free_all		-	free buffers used by a tty
 *	@tty: tty to free from
 *
 *	Remove all the buffers pending on a tty whether queued with data
 *	or in the free ring. Must be called when the tty is no longer in use
 *
 *	Locking: none
 */

void tty_buffer_free_all(struct tty_struct *tty)
{
	struct tty_buffer *thead;
	while ((thead = tty->buf.head) != NULL) {
		tty->buf.head = thead->next;
		kfree(thead);
	}
	while ((thead = tty->buf.free) != NULL) {
		tty->buf.free = thead->next;
		kfree(thead);
	}
	tty->buf.tail = NULL;
	tty->buf.memory_used = 0;
}

/**
 *	tty_buffer_alloc	-	allocate a tty buffer
 *	@tty: tty device
 *	@size: desired size (characters)
 *
 *	Allocate a new tty buffer to hold the desired number of characters.
 *	Return NULL if out of memory or the allocation would exceed the
 *	per device queue
 *
 *	Locking: Caller must hold tty->buf.lock
 */

static struct tty_buffer *tty_buffer_alloc(struct tty_struct *tty, size_t size)
{
	struct tty_buffer *p;

	if (tty->buf.memory_used + size > 65536)
		return NULL;
	p = kmalloc(sizeof(struct tty_buffer) + 2 * size, GFP_ATOMIC);
	if (p == NULL)
		return NULL;
	p->used = 0;
	p->size = size;
	p->next = NULL;
	p->commit = 0;
	p->read = 0;
	p->char_buf_ptr = (char *)(p->data);
	p->flag_buf_ptr = (unsigned char *)p->char_buf_ptr + size;
	tty->buf.memory_used += size;
	return p;
}

/**
 *	tty_buffer_free		-	free a tty buffer
 *	@tty: tty owning the buffer
 *	@b: the buffer to free
 *
 *	Free a tty buffer, or add it to the free list according to our
 *	internal strategy
 *
 *	Locking: Caller must hold tty->buf.lock
 */

static void tty_buffer_free(struct tty_struct *tty, struct tty_buffer *b)
{
	/* Dumb strategy for now - should keep some stats */
	tty->buf.memory_used -= b->size;
	WARN_ON(tty->buf.memory_used < 0);

	if (b->size >= 512)
		kfree(b);
	else {
		b->next = tty->buf.free;
		tty->buf.free = b;
	}
}

/**
 *	__tty_buffer_flush		-	flush full tty buffers
 *	@tty: tty to flush
 *
 *	flush all the buffers containing receive data. Caller must
 *	hold the buffer lock and must have ensured no parallel flush to
 *	ldisc is running.
 *
 *	Locking: Caller must hold tty->buf.lock
 */

static void __tty_buffer_flush(struct tty_struct *tty)
{
	struct tty_buffer *thead;

	while ((thead = tty->buf.head) != NULL) {
		tty->buf.head = thead->next;
		tty_buffer_free(tty, thead);
	}
	tty->buf.tail = NULL;
}

/**
 *	tty_buffer_flush		-	flush full tty buffers
 *	@tty: tty to flush
 *
 *	flush all the buffers containing receive data. If the buffer is
 *	being processed by flush_to_ldisc then we defer the processing
 *	to that function
 *
 *	Locking: none
 */

void tty_buffer_flush(struct tty_struct *tty)
{
	unsigned long flags;
	spin_lock_irqsave(&tty->buf.lock, flags);

	/* If the data is being pushed to the tty layer then we can't
	   process it here. Instead set a flag and the flush_to_ldisc
	   path will process the flush request before it exits */
	if (test_bit(TTY_FLUSHING, &tty->flags)) {
		set_bit(TTY_FLUSHPENDING, &tty->flags);
		spin_unlock_irqrestore(&tty->buf.lock, flags);
		wait_event(tty->read_wait,
				test_bit(TTY_FLUSHPENDING, &tty->flags) == 0);
		return;
	} else
		__tty_buffer_flush(tty);
	spin_unlock_irqrestore(&tty->buf.lock, flags);
}

/**
 *	tty_buffer_find		-	find a free tty buffer
 *	@tty: tty owning the buffer
 *	@size: characters wanted
 *
 *	Locate an existing suitable tty buffer or if we are lacking one then
 *	allocate a new one. We round our buffers off in 256 character chunks
 *	to get better allocation behaviour.
 *
 *	Locking: Caller must hold tty->buf.lock
 */

static struct tty_buffer *tty_buffer_find(struct tty_struct *tty, size_t size)
{
	struct tty_buffer **tbh = &tty->buf.free;
	while ((*tbh) != NULL) {
		struct tty_buffer *t = *tbh;
		if (t->size >= size) {
			*tbh = t->next;
			t->next = NULL;
			t->used = 0;
			t->commit = 0;
			t->read = 0;
			tty->buf.memory_used += t->size;
			return t;
		}
		tbh = &((*tbh)->next);
	}
	/* Round the buffer size out */
	size = (size + 0xFF) & ~0xFF;
	return tty_buffer_alloc(tty, size);
	/* Should possibly check if this fails for the largest buffer we
	   have queued and recycle that ? */
}

/**
 *	tty_buffer_request_room		-	grow tty buffer if needed
 *	@tty: tty structure
 *	@size: size desired
 *
 *	Make at least size bytes of linear space available for the tty
 *	buffer. If we fail return the size we managed to find.
 *
 *	Locking: Takes tty->buf.lock
 */
int tty_buffer_request_room(struct tty_struct *tty, size_t size)
{
	struct tty_buffer *b, *n;
	int left;
	unsigned long flags;

	spin_lock_irqsave(&tty->buf.lock, flags);

	/* OPTIMISATION: We could keep a per tty "zero" sized buffer to
	   remove this conditional if its worth it. This would be invisible
	   to the callers */
	if ((b = tty->buf.tail) != NULL)
		left = b->size - b->used;
	else
		left = 0;

	if (left < size) {
		/* This is the slow path - looking for new buffers to use */
		if ((n = tty_buffer_find(tty, size)) != NULL) {
			if (b != NULL) {
				b->next = n;
				b->commit = b->used;
			} else
				tty->buf.head = n;
			tty->buf.tail = n;
		} else
			size = left;
	}

	spin_unlock_irqrestore(&tty->buf.lock, flags);
	return size;
}
EXPORT_SYMBOL_GPL(tty_buffer_request_room);

/**
 *	tty_insert_flip_string_fixed_flag - Add characters to the tty buffer
 *	@tty: tty structure
 *	@chars: characters
 *	@flag: flag value for each character
 *	@size: size
 *
 *	Queue a series of bytes to the tty buffering. All the characters
 *	passed are marked with the supplied flag. Returns the number added.
 *
 *	Locking: Called functions may take tty->buf.lock
 */

int tty_insert_flip_string_fixed_flag(struct tty_struct *tty,
		const unsigned char *chars, char flag, size_t size)
{
	int copied = 0;
	do {
		int goal = min_t(size_t, size - copied, TTY_BUFFER_PAGE);
		int space = tty_buffer_request_room(tty, goal);
		struct tty_buffer *tb = tty->buf.tail;
		/* If there is no space then tb may be NULL */
		if (unlikely(space == 0))
			break;
		memcpy(tb->char_buf_ptr + tb->used, chars, space);
		memset(tb->flag_buf_ptr + tb->used, flag, space);
		tb->used += space;
		copied += space;
		chars += space;
		/* There is a small chance that we need to split the data over
		   several buffers. If this is the case we must loop */
	} while (unlikely(size > copied));
	return copied;
}
EXPORT_SYMBOL(tty_insert_flip_string_fixed_flag);

/**
 *	tty_insert_flip_string_flags	-	Add characters to the tty buffer
 *	@tty: tty structure
 *	@chars: characters
 *	@flags: flag bytes
 *	@size: size
 *
 *	Queue a series of bytes to the tty buffering. For each character
 *	the flags array indicates the status of the character. Returns the
 *	number added.
 *
 *	Locking: Called functions may take tty->buf.lock
 */

int tty_insert_flip_string_flags(struct tty_struct *tty,
		const unsigned char *chars, const char *flags, size_t size)
{
	int copied = 0;
	do {
		int goal = min_t(size_t, size - copied, TTY_BUFFER_PAGE);
		int space = tty_buffer_request_room(tty, goal);
		struct tty_buffer *tb = tty->buf.tail;
		/* If there is no space then tb may be NULL */
		if (unlikely(space == 0))
			break;
		memcpy(tb->char_buf_ptr + tb->used, chars, space);
		memcpy(tb->flag_buf_ptr + tb->used, flags, space);
		tb->used += space;
		copied += space;
		chars += space;
		flags += space;
		/* There is a small chance that we need to split the data over
		   several buffers. If this is the case we must loop */
	} while (unlikely(size > copied));
	return copied;
}
EXPORT_SYMBOL(tty_insert_flip_string_flags);

/**
 *	tty_schedule_flip	-	push characters to ldisc
 *	@tty: tty to push from
 *
 *	Takes any pending buffers and transfers their ownership to the
 *	ldisc side of the queue. It then schedules those characters for
 *	processing by the line discipline.
 *
 *	Locking: Takes tty->buf.lock
 */

void tty_schedule_flip(struct tty_struct *tty)
{
	unsigned long flags;
	spin_lock_irqsave(&tty->buf.lock, flags);
	if (tty->buf.tail != NULL)
		tty->buf.tail->commit = tty->buf.tail->used;
	spin_unlock_irqrestore(&tty->buf.lock, flags);
	schedule_work(&tty->buf.work);
}
EXPORT_SYMBOL(tty_schedule_flip);

/**
 *	tty_prepare_flip_string		-	make room for characters
 *	@tty: tty
 *	@chars: return pointer for character write area
 *	@size: desired size
 *
 *	Prepare a block of space in the buffer for data. Returns the length
 *	available and buffer pointer to the space which is now allocated and
 *	accounted for as ready for normal characters. This is used for drivers
 *	that need their own block copy routines into the buffer. There is no
 *	guarantee the buffer is a DMA target!
 *
 *	Locking: May call functions taking tty->buf.lock
 */

int tty_prepare_flip_string(struct tty_struct *tty, unsigned char **chars,
								size_t size)
{
	int space = tty_buffer_request_room(tty, size);
	if (likely(space)) {
		struct tty_buffer *tb = tty->buf.tail;
		*chars = tb->char_buf_ptr + tb->used;
		memset(tb->flag_buf_ptr + tb->used, TTY_NORMAL, space);
		tb->used += space;
	}
	return space;
}
EXPORT_SYMBOL_GPL(tty_prepare_flip_string);

/**
 *	tty_prepare_flip_string_flags	-	make room for characters
 *	@tty: tty
 *	@chars: return pointer for character write area
 *	@flags: return pointer for status flag write area
 *	@size: desired size
 *
 *	Prepare a block of space in the buffer for data. Returns the length
 *	available and buffer pointer to the space which is now allocated and
 *	accounted for as ready for characters. This is used for drivers
 *	that need their own block copy routines into the buffer. There is no
 *	guarantee the buffer is a DMA target!
 *
 *	Locking: May call functions taking tty->buf.lock
 */

int tty_prepare_flip_string_flags(struct tty_struct *tty,
			unsigned char **chars, char **flags, size_t size)
{
	int space = tty_buffer_request_room(tty, size);
	if (likely(space)) {
		struct tty_buffer *tb = tty->buf.tail;
		*chars = tb->char_buf_ptr + tb->used;
		*flags = tb->flag_buf_ptr + tb->used;
		tb->used += space;
	}
	return space;
}
EXPORT_SYMBOL_GPL(tty_prepare_flip_string_flags);



/**
 *	flush_to_ldisc
 *	@work: tty structure passed from work queue.
 *
 *	This routine is called out of the software interrupt to flush data
 *	from the buffer chain to the line discipline.
 *
 *	Locking: holds tty->buf.lock to guard buffer list. Drops the lock
 *	while invoking the line discipline receive_buf method. The
 *	receive_buf method is single threaded for each tty instance.
 */

static void flush_to_ldisc(struct work_struct *work)
{
	struct tty_struct *tty =
		container_of(work, struct tty_struct, buf.work);
	unsigned long 	flags;
	struct tty_ldisc *disc;

	disc = tty_ldisc_ref(tty);
	if (disc == NULL)	/*  !TTY_LDISC */
		return;

	spin_lock_irqsave(&tty->buf.lock, flags);

	if (!test_and_set_bit(TTY_FLUSHING, &tty->flags)) {
		struct tty_buffer *head;
		while ((head = tty->buf.head) != NULL) {
			int count;
			char *char_buf;
			unsigned char *flag_buf;

			count = head->commit - head->read;
			if (!count) {
				if (head->next == NULL)
					break;
				tty->buf.head = head->next;
				tty_buffer_free(tty, head);
				continue;
			}
			/* Ldisc or user is trying to flush the buffers
			   we are feeding to the ldisc, stop feeding the
			   line discipline as we want to empty the queue */
			if (test_bit(TTY_FLUSHPENDING, &tty->flags))
				break;
<<<<<<< HEAD
			if (!tty->receive_room || seen_tail)
=======
			if (!tty->receive_room)
>>>>>>> 33726bf2
				break;
			if (count > tty->receive_room)
				count = tty->receive_room;
			char_buf = head->char_buf_ptr + head->read;
			flag_buf = head->flag_buf_ptr + head->read;
			head->read += count;
			spin_unlock_irqrestore(&tty->buf.lock, flags);
			disc->ops->receive_buf(tty, char_buf,
							flag_buf, count);
			spin_lock_irqsave(&tty->buf.lock, flags);
		}
		clear_bit(TTY_FLUSHING, &tty->flags);
	}

	/* We may have a deferred request to flush the input buffer,
	   if so pull the chain under the lock and empty the queue */
	if (test_bit(TTY_FLUSHPENDING, &tty->flags)) {
		__tty_buffer_flush(tty);
		clear_bit(TTY_FLUSHPENDING, &tty->flags);
		wake_up(&tty->read_wait);
	}
	spin_unlock_irqrestore(&tty->buf.lock, flags);

	tty_ldisc_deref(disc);
}

/**
 *	tty_flush_to_ldisc
 *	@tty: tty to push
 *
 *	Push the terminal flip buffers to the line discipline.
 *
 *	Must not be called from IRQ context.
 */
void tty_flush_to_ldisc(struct tty_struct *tty)
{
	flush_work(&tty->buf.work);
}

/**
 *	tty_flip_buffer_push	-	terminal
 *	@tty: tty to push
 *
 *	Queue a push of the terminal flip buffers to the line discipline. This
 *	function must not be called from IRQ context if tty->low_latency is set.
 *
 *	In the event of the queue being busy for flipping the work will be
 *	held off and retried later.
 *
 *	Locking: tty buffer lock. Driver locks in low latency mode.
 */

void tty_flip_buffer_push(struct tty_struct *tty)
{
	unsigned long flags;
	spin_lock_irqsave(&tty->buf.lock, flags);
	if (tty->buf.tail != NULL)
		tty->buf.tail->commit = tty->buf.tail->used;
	spin_unlock_irqrestore(&tty->buf.lock, flags);

	if (tty->low_latency)
		flush_to_ldisc(&tty->buf.work);
	else
		schedule_work(&tty->buf.work);
}
EXPORT_SYMBOL(tty_flip_buffer_push);

/**
 *	tty_buffer_init		-	prepare a tty buffer structure
 *	@tty: tty to initialise
 *
 *	Set up the initial state of the buffer management for a tty device.
 *	Must be called before the other tty buffer functions are used.
 *
 *	Locking: none
 */

void tty_buffer_init(struct tty_struct *tty)
{
	spin_lock_init(&tty->buf.lock);
	tty->buf.head = NULL;
	tty->buf.tail = NULL;
	tty->buf.free = NULL;
	tty->buf.memory_used = 0;
	INIT_WORK(&tty->buf.work, flush_to_ldisc);
}
<|MERGE_RESOLUTION|>--- conflicted
+++ resolved
@@ -432,11 +432,7 @@
 			   line discipline as we want to empty the queue */
 			if (test_bit(TTY_FLUSHPENDING, &tty->flags))
 				break;
-<<<<<<< HEAD
-			if (!tty->receive_room || seen_tail)
-=======
 			if (!tty->receive_room)
->>>>>>> 33726bf2
 				break;
 			if (count > tty->receive_room)
 				count = tty->receive_room;
