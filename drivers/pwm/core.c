--- conflicted
+++ resolved
@@ -745,11 +745,7 @@
 {
 	struct pwm_device **ptr, *pwm;
 
-<<<<<<< HEAD
-	ptr = devres_alloc(devm_pwm_release, sizeof(**ptr), GFP_KERNEL);
-=======
 	ptr = devres_alloc(devm_pwm_release, sizeof(*ptr), GFP_KERNEL);
->>>>>>> d0e0ac97
 	if (!ptr)
 		return ERR_PTR(-ENOMEM);
 
