--- conflicted
+++ resolved
@@ -188,15 +188,12 @@
 	.owner		= THIS_MODULE,
 };
 
-<<<<<<< HEAD
-=======
 static const struct of_device_id ecap_of_match[] = {
 	{ .compatible	= "ti,am33xx-ecap" },
 	{},
 };
 MODULE_DEVICE_TABLE(of, ecap_of_match);
 
->>>>>>> 9931faca
 static int ecap_pwm_probe(struct platform_device *pdev)
 {
 	int ret;
