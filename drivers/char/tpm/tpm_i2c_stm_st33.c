--- conflicted
+++ resolved
@@ -574,44 +574,7 @@
 	return (status == TPM_STS_COMMAND_READY);
 }
 
-<<<<<<< HEAD
-static const struct file_operations tpm_st33_i2c_fops = {
-	.owner = THIS_MODULE,
-	.llseek = no_llseek,
-	.read = tpm_read,
-	.write = tpm_write,
-	.open = tpm_open,
-	.release = tpm_release,
-};
-
-static DEVICE_ATTR(pubek, S_IRUGO, tpm_show_pubek, NULL);
-static DEVICE_ATTR(pcrs, S_IRUGO, tpm_show_pcrs, NULL);
-static DEVICE_ATTR(enabled, S_IRUGO, tpm_show_enabled, NULL);
-static DEVICE_ATTR(active, S_IRUGO, tpm_show_active, NULL);
-static DEVICE_ATTR(owned, S_IRUGO, tpm_show_owned, NULL);
-static DEVICE_ATTR(temp_deactivated, S_IRUGO, tpm_show_temp_deactivated, NULL);
-static DEVICE_ATTR(caps, S_IRUGO, tpm_show_caps, NULL);
-static DEVICE_ATTR(cancel, S_IWUSR | S_IWGRP, NULL, tpm_store_cancel);
-
-static struct attribute *stm_tpm_attrs[] = {
-	&dev_attr_pubek.attr,
-	&dev_attr_pcrs.attr,
-	&dev_attr_enabled.attr,
-	&dev_attr_active.attr,
-	&dev_attr_owned.attr,
-	&dev_attr_temp_deactivated.attr,
-	&dev_attr_caps.attr,
-	&dev_attr_cancel.attr, NULL,
-};
-
-static struct attribute_group stm_tpm_attr_grp = {
-	.attrs = stm_tpm_attrs
-};
-
-static struct tpm_vendor_specific st_i2c_tpm = {
-=======
 static const struct tpm_class_ops st_i2c_tpm = {
->>>>>>> 4988abf1
 	.send = tpm_stm_i2c_send,
 	.recv = tpm_stm_i2c_recv,
 	.cancel = tpm_stm_i2c_cancel,
