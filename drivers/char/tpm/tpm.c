/*
 * Copyright (C) 2004 IBM Corporation
 *
 * Authors:
 * Leendert van Doorn <leendert@watson.ibm.com>
 * Dave Safford <safford@watson.ibm.com>
 * Reiner Sailer <sailer@watson.ibm.com>
 * Kylene Hall <kjhall@us.ibm.com>
 *
 * Maintained by: <tpmdd-devel@lists.sourceforge.net>
 *
 * Device driver for TCG/TCPA TPM (trusted platform module).
 * Specifications at www.trustedcomputinggroup.org	 
 *
 * This program is free software; you can redistribute it and/or
 * modify it under the terms of the GNU General Public License as
 * published by the Free Software Foundation, version 2 of the
 * License.
 * 
 * Note, the TPM chip is not interrupt driven (only polling)
 * and can have very long timeouts (minutes!). Hence the unusual
 * calls to msleep.
 *
 */

#include <linux/poll.h>
#include <linux/slab.h>
#include <linux/mutex.h>
#include <linux/spinlock.h>
#include <linux/freezer.h>

#include "tpm.h"
#include "tpm_eventlog.h"

enum tpm_duration {
	TPM_SHORT = 0,
	TPM_MEDIUM = 1,
	TPM_LONG = 2,
	TPM_UNDEFINED,
};

#define TPM_MAX_ORDINAL 243
#define TPM_MAX_PROTECTED_ORDINAL 12
#define TPM_PROTECTED_ORDINAL_MASK 0xFF

/*
 * Bug workaround - some TPM's don't flush the most
 * recently changed pcr on suspend, so force the flush
 * with an extend to the selected _unused_ non-volatile pcr.
 */
static int tpm_suspend_pcr;
module_param_named(suspend_pcr, tpm_suspend_pcr, uint, 0644);
MODULE_PARM_DESC(suspend_pcr,
		 "PCR to use for dummy writes to faciltate flush on suspend.");

static LIST_HEAD(tpm_chip_list);
static DEFINE_SPINLOCK(driver_lock);
static DECLARE_BITMAP(dev_mask, TPM_NUM_DEVICES);

/*
 * Array with one entry per ordinal defining the maximum amount
 * of time the chip could take to return the result.  The ordinal
 * designation of short, medium or long is defined in a table in
 * TCG Specification TPM Main Part 2 TPM Structures Section 17. The
 * values of the SHORT, MEDIUM, and LONG durations are retrieved
 * from the chip during initialization with a call to tpm_get_timeouts.
 */
static const u8 tpm_protected_ordinal_duration[TPM_MAX_PROTECTED_ORDINAL] = {
	TPM_UNDEFINED,		/* 0 */
	TPM_UNDEFINED,
	TPM_UNDEFINED,
	TPM_UNDEFINED,
	TPM_UNDEFINED,
	TPM_UNDEFINED,		/* 5 */
	TPM_UNDEFINED,
	TPM_UNDEFINED,
	TPM_UNDEFINED,
	TPM_UNDEFINED,
	TPM_SHORT,		/* 10 */
	TPM_SHORT,
};

static const u8 tpm_ordinal_duration[TPM_MAX_ORDINAL] = {
	TPM_UNDEFINED,		/* 0 */
	TPM_UNDEFINED,
	TPM_UNDEFINED,
	TPM_UNDEFINED,
	TPM_UNDEFINED,
	TPM_UNDEFINED,		/* 5 */
	TPM_UNDEFINED,
	TPM_UNDEFINED,
	TPM_UNDEFINED,
	TPM_UNDEFINED,
	TPM_SHORT,		/* 10 */
	TPM_SHORT,
	TPM_MEDIUM,
	TPM_LONG,
	TPM_LONG,
	TPM_MEDIUM,		/* 15 */
	TPM_SHORT,
	TPM_SHORT,
	TPM_MEDIUM,
	TPM_LONG,
	TPM_SHORT,		/* 20 */
	TPM_SHORT,
	TPM_MEDIUM,
	TPM_MEDIUM,
	TPM_MEDIUM,
	TPM_SHORT,		/* 25 */
	TPM_SHORT,
	TPM_MEDIUM,
	TPM_SHORT,
	TPM_SHORT,
	TPM_MEDIUM,		/* 30 */
	TPM_LONG,
	TPM_MEDIUM,
	TPM_SHORT,
	TPM_SHORT,
	TPM_SHORT,		/* 35 */
	TPM_MEDIUM,
	TPM_MEDIUM,
	TPM_UNDEFINED,
	TPM_UNDEFINED,
	TPM_MEDIUM,		/* 40 */
	TPM_LONG,
	TPM_MEDIUM,
	TPM_SHORT,
	TPM_SHORT,
	TPM_SHORT,		/* 45 */
	TPM_SHORT,
	TPM_SHORT,
	TPM_SHORT,
	TPM_LONG,
	TPM_MEDIUM,		/* 50 */
	TPM_MEDIUM,
	TPM_UNDEFINED,
	TPM_UNDEFINED,
	TPM_UNDEFINED,
	TPM_UNDEFINED,		/* 55 */
	TPM_UNDEFINED,
	TPM_UNDEFINED,
	TPM_UNDEFINED,
	TPM_UNDEFINED,
	TPM_MEDIUM,		/* 60 */
	TPM_MEDIUM,
	TPM_MEDIUM,
	TPM_SHORT,
	TPM_SHORT,
	TPM_MEDIUM,		/* 65 */
	TPM_UNDEFINED,
	TPM_UNDEFINED,
	TPM_UNDEFINED,
	TPM_UNDEFINED,
	TPM_SHORT,		/* 70 */
	TPM_SHORT,
	TPM_UNDEFINED,
	TPM_UNDEFINED,
	TPM_UNDEFINED,
	TPM_UNDEFINED,		/* 75 */
	TPM_UNDEFINED,
	TPM_UNDEFINED,
	TPM_UNDEFINED,
	TPM_UNDEFINED,
	TPM_LONG,		/* 80 */
	TPM_UNDEFINED,
	TPM_MEDIUM,
	TPM_LONG,
	TPM_SHORT,
	TPM_UNDEFINED,		/* 85 */
	TPM_UNDEFINED,
	TPM_UNDEFINED,
	TPM_UNDEFINED,
	TPM_UNDEFINED,
	TPM_SHORT,		/* 90 */
	TPM_SHORT,
	TPM_SHORT,
	TPM_SHORT,
	TPM_SHORT,
	TPM_UNDEFINED,		/* 95 */
	TPM_UNDEFINED,
	TPM_UNDEFINED,
	TPM_UNDEFINED,
	TPM_UNDEFINED,
	TPM_MEDIUM,		/* 100 */
	TPM_SHORT,
	TPM_SHORT,
	TPM_UNDEFINED,
	TPM_UNDEFINED,
	TPM_UNDEFINED,		/* 105 */
	TPM_UNDEFINED,
	TPM_UNDEFINED,
	TPM_UNDEFINED,
	TPM_UNDEFINED,
	TPM_SHORT,		/* 110 */
	TPM_SHORT,
	TPM_SHORT,
	TPM_SHORT,
	TPM_SHORT,
	TPM_SHORT,		/* 115 */
	TPM_SHORT,
	TPM_SHORT,
	TPM_UNDEFINED,
	TPM_UNDEFINED,
	TPM_LONG,		/* 120 */
	TPM_LONG,
	TPM_MEDIUM,
	TPM_UNDEFINED,
	TPM_SHORT,
	TPM_SHORT,		/* 125 */
	TPM_SHORT,
	TPM_LONG,
	TPM_SHORT,
	TPM_SHORT,
	TPM_SHORT,		/* 130 */
	TPM_MEDIUM,
	TPM_UNDEFINED,
	TPM_SHORT,
	TPM_MEDIUM,
	TPM_UNDEFINED,		/* 135 */
	TPM_UNDEFINED,
	TPM_UNDEFINED,
	TPM_UNDEFINED,
	TPM_UNDEFINED,
	TPM_SHORT,		/* 140 */
	TPM_SHORT,
	TPM_UNDEFINED,
	TPM_UNDEFINED,
	TPM_UNDEFINED,
	TPM_UNDEFINED,		/* 145 */
	TPM_UNDEFINED,
	TPM_UNDEFINED,
	TPM_UNDEFINED,
	TPM_UNDEFINED,
	TPM_SHORT,		/* 150 */
	TPM_MEDIUM,
	TPM_MEDIUM,
	TPM_SHORT,
	TPM_SHORT,
	TPM_UNDEFINED,		/* 155 */
	TPM_UNDEFINED,
	TPM_UNDEFINED,
	TPM_UNDEFINED,
	TPM_UNDEFINED,
	TPM_SHORT,		/* 160 */
	TPM_SHORT,
	TPM_SHORT,
	TPM_SHORT,
	TPM_UNDEFINED,
	TPM_UNDEFINED,		/* 165 */
	TPM_UNDEFINED,
	TPM_UNDEFINED,
	TPM_UNDEFINED,
	TPM_UNDEFINED,
	TPM_LONG,		/* 170 */
	TPM_UNDEFINED,
	TPM_UNDEFINED,
	TPM_UNDEFINED,
	TPM_UNDEFINED,
	TPM_UNDEFINED,		/* 175 */
	TPM_UNDEFINED,
	TPM_UNDEFINED,
	TPM_UNDEFINED,
	TPM_UNDEFINED,
	TPM_MEDIUM,		/* 180 */
	TPM_SHORT,
	TPM_MEDIUM,
	TPM_MEDIUM,
	TPM_MEDIUM,
	TPM_MEDIUM,		/* 185 */
	TPM_SHORT,
	TPM_UNDEFINED,
	TPM_UNDEFINED,
	TPM_UNDEFINED,
	TPM_UNDEFINED,		/* 190 */
	TPM_UNDEFINED,
	TPM_UNDEFINED,
	TPM_UNDEFINED,
	TPM_UNDEFINED,
	TPM_UNDEFINED,		/* 195 */
	TPM_UNDEFINED,
	TPM_UNDEFINED,
	TPM_UNDEFINED,
	TPM_UNDEFINED,
	TPM_SHORT,		/* 200 */
	TPM_UNDEFINED,
	TPM_UNDEFINED,
	TPM_UNDEFINED,
	TPM_SHORT,
	TPM_SHORT,		/* 205 */
	TPM_SHORT,
	TPM_SHORT,
	TPM_SHORT,
	TPM_SHORT,
	TPM_MEDIUM,		/* 210 */
	TPM_UNDEFINED,
	TPM_MEDIUM,
	TPM_MEDIUM,
	TPM_MEDIUM,
	TPM_UNDEFINED,		/* 215 */
	TPM_MEDIUM,
	TPM_UNDEFINED,
	TPM_UNDEFINED,
	TPM_SHORT,
	TPM_SHORT,		/* 220 */
	TPM_SHORT,
	TPM_SHORT,
	TPM_SHORT,
	TPM_SHORT,
	TPM_UNDEFINED,		/* 225 */
	TPM_UNDEFINED,
	TPM_UNDEFINED,
	TPM_UNDEFINED,
	TPM_UNDEFINED,
	TPM_SHORT,		/* 230 */
	TPM_LONG,
	TPM_MEDIUM,
	TPM_UNDEFINED,
	TPM_UNDEFINED,
	TPM_UNDEFINED,		/* 235 */
	TPM_UNDEFINED,
	TPM_UNDEFINED,
	TPM_UNDEFINED,
	TPM_UNDEFINED,
	TPM_SHORT,		/* 240 */
	TPM_UNDEFINED,
	TPM_MEDIUM,
};

static void user_reader_timeout(unsigned long ptr)
{
	struct tpm_chip *chip = (struct tpm_chip *) ptr;

	schedule_work(&chip->work);
}

static void timeout_work(struct work_struct *work)
{
	struct tpm_chip *chip = container_of(work, struct tpm_chip, work);

	mutex_lock(&chip->buffer_mutex);
	atomic_set(&chip->data_pending, 0);
	memset(chip->data_buffer, 0, TPM_BUFSIZE);
	mutex_unlock(&chip->buffer_mutex);
}

/*
 * Returns max number of jiffies to wait
 */
unsigned long tpm_calc_ordinal_duration(struct tpm_chip *chip,
					   u32 ordinal)
{
	int duration_idx = TPM_UNDEFINED;
	int duration = 0;

	if (ordinal < TPM_MAX_ORDINAL)
		duration_idx = tpm_ordinal_duration[ordinal];
	else if ((ordinal & TPM_PROTECTED_ORDINAL_MASK) <
		 TPM_MAX_PROTECTED_ORDINAL)
		duration_idx =
		    tpm_protected_ordinal_duration[ordinal &
						   TPM_PROTECTED_ORDINAL_MASK];

	if (duration_idx != TPM_UNDEFINED)
		duration = chip->vendor.duration[duration_idx];
	if (duration <= 0)
		return 2 * 60 * HZ;
	else
		return duration;
}
EXPORT_SYMBOL_GPL(tpm_calc_ordinal_duration);

/*
 * Internal kernel interface to transmit TPM commands
 */
static ssize_t tpm_transmit(struct tpm_chip *chip, const char *buf,
			    size_t bufsiz)
{
	ssize_t rc;
	u32 count, ordinal;
	unsigned long stop;

	if (bufsiz > TPM_BUFSIZE)
		bufsiz = TPM_BUFSIZE;

	count = be32_to_cpu(*((__be32 *) (buf + 2)));
	ordinal = be32_to_cpu(*((__be32 *) (buf + 6)));
	if (count == 0)
		return -ENODATA;
	if (count > bufsiz) {
		dev_err(chip->dev,
			"invalid count value %x %zx \n", count, bufsiz);
		return -E2BIG;
	}

	mutex_lock(&chip->tpm_mutex);

	if ((rc = chip->vendor.send(chip, (u8 *) buf, count)) < 0) {
		dev_err(chip->dev,
			"tpm_transmit: tpm_send: error %zd\n", rc);
		goto out;
	}

	if (chip->vendor.irq)
		goto out_recv;

	stop = jiffies + tpm_calc_ordinal_duration(chip, ordinal);
	do {
		u8 status = chip->vendor.status(chip);
		if ((status & chip->vendor.req_complete_mask) ==
		    chip->vendor.req_complete_val)
			goto out_recv;

		if ((status == chip->vendor.req_canceled)) {
			dev_err(chip->dev, "Operation Canceled\n");
			rc = -ECANCELED;
			goto out;
		}

		msleep(TPM_TIMEOUT);	/* CHECK */
		rmb();
	} while (time_before(jiffies, stop));

	chip->vendor.cancel(chip);
	dev_err(chip->dev, "Operation Timed out\n");
	rc = -ETIME;
	goto out;

out_recv:
	rc = chip->vendor.recv(chip, (u8 *) buf, bufsiz);
	if (rc < 0)
		dev_err(chip->dev,
			"tpm_transmit: tpm_recv: error %zd\n", rc);
out:
	mutex_unlock(&chip->tpm_mutex);
	return rc;
}

#define TPM_DIGEST_SIZE 20
#define TPM_RET_CODE_IDX 6

enum tpm_capabilities {
	TPM_CAP_FLAG = cpu_to_be32(4),
	TPM_CAP_PROP = cpu_to_be32(5),
	CAP_VERSION_1_1 = cpu_to_be32(0x06),
	CAP_VERSION_1_2 = cpu_to_be32(0x1A)
};

enum tpm_sub_capabilities {
	TPM_CAP_PROP_PCR = cpu_to_be32(0x101),
	TPM_CAP_PROP_MANUFACTURER = cpu_to_be32(0x103),
	TPM_CAP_FLAG_PERM = cpu_to_be32(0x108),
	TPM_CAP_FLAG_VOL = cpu_to_be32(0x109),
	TPM_CAP_PROP_OWNER = cpu_to_be32(0x111),
	TPM_CAP_PROP_TIS_TIMEOUT = cpu_to_be32(0x115),
	TPM_CAP_PROP_TIS_DURATION = cpu_to_be32(0x120),

};

static ssize_t transmit_cmd(struct tpm_chip *chip, struct tpm_cmd_t *cmd,
			    int len, const char *desc)
{
	int err;

	len = tpm_transmit(chip,(u8 *) cmd, len);
	if (len <  0)
		return len;
	else if (len < TPM_HEADER_SIZE)
		return -EFAULT;

	err = be32_to_cpu(cmd->header.out.return_code);
	if (err != 0)
		dev_err(chip->dev, "A TPM error (%d) occurred %s\n", err, desc);

	return err;
}

#define TPM_INTERNAL_RESULT_SIZE 200
#define TPM_TAG_RQU_COMMAND cpu_to_be16(193)
#define TPM_ORD_GET_CAP cpu_to_be32(101)
#define TPM_ORD_GET_RANDOM cpu_to_be32(70)

static const struct tpm_input_header tpm_getcap_header = {
	.tag = TPM_TAG_RQU_COMMAND,
	.length = cpu_to_be32(22),
	.ordinal = TPM_ORD_GET_CAP
};

ssize_t tpm_getcap(struct device *dev, __be32 subcap_id, cap_t *cap,
		   const char *desc)
{
	struct tpm_cmd_t tpm_cmd;
	int rc;
	struct tpm_chip *chip = dev_get_drvdata(dev);

	tpm_cmd.header.in = tpm_getcap_header;
	if (subcap_id == CAP_VERSION_1_1 || subcap_id == CAP_VERSION_1_2) {
		tpm_cmd.params.getcap_in.cap = subcap_id;
		/*subcap field not necessary */
		tpm_cmd.params.getcap_in.subcap_size = cpu_to_be32(0);
		tpm_cmd.header.in.length -= cpu_to_be32(sizeof(__be32));
	} else {
		if (subcap_id == TPM_CAP_FLAG_PERM ||
		    subcap_id == TPM_CAP_FLAG_VOL)
			tpm_cmd.params.getcap_in.cap = TPM_CAP_FLAG;
		else
			tpm_cmd.params.getcap_in.cap = TPM_CAP_PROP;
		tpm_cmd.params.getcap_in.subcap_size = cpu_to_be32(4);
		tpm_cmd.params.getcap_in.subcap = subcap_id;
	}
	rc = transmit_cmd(chip, &tpm_cmd, TPM_INTERNAL_RESULT_SIZE, desc);
	if (!rc)
		*cap = tpm_cmd.params.getcap_out.cap;
	return rc;
}

void tpm_gen_interrupt(struct tpm_chip *chip)
{
	struct	tpm_cmd_t tpm_cmd;
	ssize_t rc;

	tpm_cmd.header.in = tpm_getcap_header;
	tpm_cmd.params.getcap_in.cap = TPM_CAP_PROP;
	tpm_cmd.params.getcap_in.subcap_size = cpu_to_be32(4);
	tpm_cmd.params.getcap_in.subcap = TPM_CAP_PROP_TIS_TIMEOUT;

	rc = transmit_cmd(chip, &tpm_cmd, TPM_INTERNAL_RESULT_SIZE,
			"attempting to determine the timeouts");
}
EXPORT_SYMBOL_GPL(tpm_gen_interrupt);

int tpm_get_timeouts(struct tpm_chip *chip)
{
	struct tpm_cmd_t tpm_cmd;
	struct timeout_t *timeout_cap;
	struct duration_t *duration_cap;
	ssize_t rc;
	u32 timeout;
	unsigned int scale = 1;

	tpm_cmd.header.in = tpm_getcap_header;
	tpm_cmd.params.getcap_in.cap = TPM_CAP_PROP;
	tpm_cmd.params.getcap_in.subcap_size = cpu_to_be32(4);
	tpm_cmd.params.getcap_in.subcap = TPM_CAP_PROP_TIS_TIMEOUT;

	rc = transmit_cmd(chip, &tpm_cmd, TPM_INTERNAL_RESULT_SIZE,
			"attempting to determine the timeouts");
	if (rc)
		goto duration;

	if (be32_to_cpu(tpm_cmd.header.out.return_code) != 0 ||
	    be32_to_cpu(tpm_cmd.header.out.length)
	    != sizeof(tpm_cmd.header.out) + sizeof(u32) + 4 * sizeof(u32))
		return -EINVAL;

	timeout_cap = &tpm_cmd.params.getcap_out.cap.timeout;
	/* Don't overwrite default if value is 0 */
	timeout = be32_to_cpu(timeout_cap->a);
	if (timeout && timeout < 1000) {
		/* timeouts in msec rather usec */
		scale = 1000;
		chip->vendor.timeout_adjusted = true;
	}
	if (timeout)
		chip->vendor.timeout_a = usecs_to_jiffies(timeout * scale);
	timeout = be32_to_cpu(timeout_cap->b);
	if (timeout)
		chip->vendor.timeout_b = usecs_to_jiffies(timeout * scale);
	timeout = be32_to_cpu(timeout_cap->c);
	if (timeout)
		chip->vendor.timeout_c = usecs_to_jiffies(timeout * scale);
	timeout = be32_to_cpu(timeout_cap->d);
	if (timeout)
		chip->vendor.timeout_d = usecs_to_jiffies(timeout * scale);

duration:
	tpm_cmd.header.in = tpm_getcap_header;
	tpm_cmd.params.getcap_in.cap = TPM_CAP_PROP;
	tpm_cmd.params.getcap_in.subcap_size = cpu_to_be32(4);
	tpm_cmd.params.getcap_in.subcap = TPM_CAP_PROP_TIS_DURATION;

	rc = transmit_cmd(chip, &tpm_cmd, TPM_INTERNAL_RESULT_SIZE,
			"attempting to determine the durations");
	if (rc)
		return rc;

	if (be32_to_cpu(tpm_cmd.header.out.return_code) != 0 ||
	    be32_to_cpu(tpm_cmd.header.out.length)
	    != sizeof(tpm_cmd.header.out) + sizeof(u32) + 3 * sizeof(u32))
		return -EINVAL;

	duration_cap = &tpm_cmd.params.getcap_out.cap.duration;
	chip->vendor.duration[TPM_SHORT] =
	    usecs_to_jiffies(be32_to_cpu(duration_cap->tpm_short));
	chip->vendor.duration[TPM_MEDIUM] =
	    usecs_to_jiffies(be32_to_cpu(duration_cap->tpm_medium));
	chip->vendor.duration[TPM_LONG] =
	    usecs_to_jiffies(be32_to_cpu(duration_cap->tpm_long));

	/* The Broadcom BCM0102 chipset in a Dell Latitude D820 gets the above
	 * value wrong and apparently reports msecs rather than usecs. So we
	 * fix up the resulting too-small TPM_SHORT value to make things work.
	 * We also scale the TPM_MEDIUM and -_LONG values by 1000.
	 */
	if (chip->vendor.duration[TPM_SHORT] < (HZ / 100)) {
		chip->vendor.duration[TPM_SHORT] = HZ;
		chip->vendor.duration[TPM_MEDIUM] *= 1000;
		chip->vendor.duration[TPM_LONG] *= 1000;
		chip->vendor.duration_adjusted = true;
		dev_info(chip->dev, "Adjusting TPM timeout parameters.");
	}
	return 0;
}
EXPORT_SYMBOL_GPL(tpm_get_timeouts);

#define TPM_ORD_CONTINUE_SELFTEST 83
#define CONTINUE_SELFTEST_RESULT_SIZE 10

static struct tpm_input_header continue_selftest_header = {
	.tag = TPM_TAG_RQU_COMMAND,
	.length = cpu_to_be32(10),
	.ordinal = cpu_to_be32(TPM_ORD_CONTINUE_SELFTEST),
};

/**
 * tpm_continue_selftest -- run TPM's selftest
 * @chip: TPM chip to use
 *
 * Returns 0 on success, < 0 in case of fatal error or a value > 0 representing
 * a TPM error code.
 */
static int tpm_continue_selftest(struct tpm_chip *chip)
{
	int rc;
	struct tpm_cmd_t cmd;

	cmd.header.in = continue_selftest_header;
	rc = transmit_cmd(chip, &cmd, CONTINUE_SELFTEST_RESULT_SIZE,
			  "continue selftest");
	return rc;
}

ssize_t tpm_show_enabled(struct device * dev, struct device_attribute * attr,
			char *buf)
{
	cap_t cap;
	ssize_t rc;

	rc = tpm_getcap(dev, TPM_CAP_FLAG_PERM, &cap,
			 "attempting to determine the permanent enabled state");
	if (rc)
		return 0;

	rc = sprintf(buf, "%d\n", !cap.perm_flags.disable);
	return rc;
}
EXPORT_SYMBOL_GPL(tpm_show_enabled);

ssize_t tpm_show_active(struct device * dev, struct device_attribute * attr,
			char *buf)
{
	cap_t cap;
	ssize_t rc;

	rc = tpm_getcap(dev, TPM_CAP_FLAG_PERM, &cap,
			 "attempting to determine the permanent active state");
	if (rc)
		return 0;

	rc = sprintf(buf, "%d\n", !cap.perm_flags.deactivated);
	return rc;
}
EXPORT_SYMBOL_GPL(tpm_show_active);

ssize_t tpm_show_owned(struct device * dev, struct device_attribute * attr,
			char *buf)
{
	cap_t cap;
	ssize_t rc;

	rc = tpm_getcap(dev, TPM_CAP_PROP_OWNER, &cap,
			 "attempting to determine the owner state");
	if (rc)
		return 0;

	rc = sprintf(buf, "%d\n", cap.owned);
	return rc;
}
EXPORT_SYMBOL_GPL(tpm_show_owned);

ssize_t tpm_show_temp_deactivated(struct device * dev,
				struct device_attribute * attr, char *buf)
{
	cap_t cap;
	ssize_t rc;

	rc = tpm_getcap(dev, TPM_CAP_FLAG_VOL, &cap,
			 "attempting to determine the temporary state");
	if (rc)
		return 0;

	rc = sprintf(buf, "%d\n", cap.stclear_flags.deactivated);
	return rc;
}
EXPORT_SYMBOL_GPL(tpm_show_temp_deactivated);

/*
 * tpm_chip_find_get - return tpm_chip for given chip number
 */
static struct tpm_chip *tpm_chip_find_get(int chip_num)
{
	struct tpm_chip *pos, *chip = NULL;

	rcu_read_lock();
	list_for_each_entry_rcu(pos, &tpm_chip_list, list) {
		if (chip_num != TPM_ANY_NUM && chip_num != pos->dev_num)
			continue;

		if (try_module_get(pos->dev->driver->owner)) {
			chip = pos;
			break;
		}
	}
	rcu_read_unlock();
	return chip;
}

#define TPM_ORDINAL_PCRREAD cpu_to_be32(21)
#define READ_PCR_RESULT_SIZE 30
static struct tpm_input_header pcrread_header = {
	.tag = TPM_TAG_RQU_COMMAND,
	.length = cpu_to_be32(14),
	.ordinal = TPM_ORDINAL_PCRREAD
};

static int __tpm_pcr_read(struct tpm_chip *chip, int pcr_idx, u8 *res_buf)
{
	int rc;
	struct tpm_cmd_t cmd;

	cmd.header.in = pcrread_header;
	cmd.params.pcrread_in.pcr_idx = cpu_to_be32(pcr_idx);
	rc = transmit_cmd(chip, &cmd, READ_PCR_RESULT_SIZE,
			  "attempting to read a pcr value");

	if (rc == 0)
		memcpy(res_buf, cmd.params.pcrread_out.pcr_result,
		       TPM_DIGEST_SIZE);
	return rc;
}

/**
 * tpm_pcr_read - read a pcr value
 * @chip_num: 	tpm idx # or ANY
 * @pcr_idx:	pcr idx to retrieve
 * @res_buf: 	TPM_PCR value
 * 		size of res_buf is 20 bytes (or NULL if you don't care)
 *
 * The TPM driver should be built-in, but for whatever reason it
 * isn't, protect against the chip disappearing, by incrementing
 * the module usage count.
 */
int tpm_pcr_read(u32 chip_num, int pcr_idx, u8 *res_buf)
{
	struct tpm_chip *chip;
	int rc;

	chip = tpm_chip_find_get(chip_num);
	if (chip == NULL)
		return -ENODEV;
	rc = __tpm_pcr_read(chip, pcr_idx, res_buf);
	tpm_chip_put(chip);
	return rc;
}
EXPORT_SYMBOL_GPL(tpm_pcr_read);

/**
 * tpm_pcr_extend - extend pcr value with hash
 * @chip_num: 	tpm idx # or AN&
 * @pcr_idx:	pcr idx to extend
 * @hash: 	hash value used to extend pcr value
 *
 * The TPM driver should be built-in, but for whatever reason it
 * isn't, protect against the chip disappearing, by incrementing
 * the module usage count.
 */
#define TPM_ORD_PCR_EXTEND cpu_to_be32(20)
#define EXTEND_PCR_RESULT_SIZE 34
static struct tpm_input_header pcrextend_header = {
	.tag = TPM_TAG_RQU_COMMAND,
	.length = cpu_to_be32(34),
	.ordinal = TPM_ORD_PCR_EXTEND
};

int tpm_pcr_extend(u32 chip_num, int pcr_idx, const u8 *hash)
{
	struct tpm_cmd_t cmd;
	int rc;
	struct tpm_chip *chip;

	chip = tpm_chip_find_get(chip_num);
	if (chip == NULL)
		return -ENODEV;

	cmd.header.in = pcrextend_header;
	cmd.params.pcrextend_in.pcr_idx = cpu_to_be32(pcr_idx);
	memcpy(cmd.params.pcrextend_in.hash, hash, TPM_DIGEST_SIZE);
	rc = transmit_cmd(chip, &cmd, EXTEND_PCR_RESULT_SIZE,
			  "attempting extend a PCR value");

	tpm_chip_put(chip);
	return rc;
}
EXPORT_SYMBOL_GPL(tpm_pcr_extend);

/**
 * tpm_do_selftest - have the TPM continue its selftest and wait until it
 *                   can receive further commands
 * @chip: TPM chip to use
 *
 * Returns 0 on success, < 0 in case of fatal error or a value > 0 representing
 * a TPM error code.
 */
int tpm_do_selftest(struct tpm_chip *chip)
{
	int rc;
	unsigned int loops;
	unsigned int delay_msec = 1000;
	unsigned long duration;
	struct tpm_cmd_t cmd;

	duration = tpm_calc_ordinal_duration(chip,
	                                     TPM_ORD_CONTINUE_SELFTEST);

	loops = jiffies_to_msecs(duration) / delay_msec;

	rc = tpm_continue_selftest(chip);
	/* This may fail if there was no TPM driver during a suspend/resume
	 * cycle; some may return 10 (BAD_ORDINAL), others 28 (FAILEDSELFTEST)
	 */
	if (rc)
		return rc;

	do {
		/* Attempt to read a PCR value */
		cmd.header.in = pcrread_header;
		cmd.params.pcrread_in.pcr_idx = cpu_to_be32(0);
		rc = tpm_transmit(chip, (u8 *) &cmd, READ_PCR_RESULT_SIZE);

		if (rc < TPM_HEADER_SIZE)
			return -EFAULT;

		rc = be32_to_cpu(cmd.header.out.return_code);
		if (rc == TPM_ERR_DISABLED || rc == TPM_ERR_DEACTIVATED) {
			dev_info(chip->dev,
				 "TPM is disabled/deactivated (0x%X)\n", rc);
			/* TPM is disabled and/or deactivated; driver can
			 * proceed and TPM does handle commands for
			 * suspend/resume correctly
			 */
			return 0;
		}
		if (rc != TPM_WARN_DOING_SELFTEST)
			return rc;
		msleep(delay_msec);
	} while (--loops > 0);

	return rc;
}
EXPORT_SYMBOL_GPL(tpm_do_selftest);

int tpm_send(u32 chip_num, void *cmd, size_t buflen)
{
	struct tpm_chip *chip;
	int rc;

	chip = tpm_chip_find_get(chip_num);
	if (chip == NULL)
		return -ENODEV;

	rc = transmit_cmd(chip, cmd, buflen, "attempting tpm_cmd");

	tpm_chip_put(chip);
	return rc;
}
EXPORT_SYMBOL_GPL(tpm_send);

ssize_t tpm_show_pcrs(struct device *dev, struct device_attribute *attr,
		      char *buf)
{
	cap_t cap;
	u8 digest[TPM_DIGEST_SIZE];
	ssize_t rc;
	int i, j, num_pcrs;
	char *str = buf;
	struct tpm_chip *chip = dev_get_drvdata(dev);

	rc = tpm_getcap(dev, TPM_CAP_PROP_PCR, &cap,
			"attempting to determine the number of PCRS");
	if (rc)
		return 0;

	num_pcrs = be32_to_cpu(cap.num_pcrs);
	for (i = 0; i < num_pcrs; i++) {
		rc = __tpm_pcr_read(chip, i, digest);
		if (rc)
			break;
		str += sprintf(str, "PCR-%02d: ", i);
		for (j = 0; j < TPM_DIGEST_SIZE; j++)
			str += sprintf(str, "%02X ", digest[j]);
		str += sprintf(str, "\n");
	}
	return str - buf;
}
EXPORT_SYMBOL_GPL(tpm_show_pcrs);

#define  READ_PUBEK_RESULT_SIZE 314
#define TPM_ORD_READPUBEK cpu_to_be32(124)
static struct tpm_input_header tpm_readpubek_header = {
	.tag = TPM_TAG_RQU_COMMAND,
	.length = cpu_to_be32(30),
	.ordinal = TPM_ORD_READPUBEK
};

ssize_t tpm_show_pubek(struct device *dev, struct device_attribute *attr,
		       char *buf)
{
	u8 *data;
	struct tpm_cmd_t tpm_cmd;
	ssize_t err;
	int i, rc;
	char *str = buf;

	struct tpm_chip *chip = dev_get_drvdata(dev);

	tpm_cmd.header.in = tpm_readpubek_header;
	err = transmit_cmd(chip, &tpm_cmd, READ_PUBEK_RESULT_SIZE,
			"attempting to read the PUBEK");
	if (err)
		goto out;

	/* 
	   ignore header 10 bytes
	   algorithm 32 bits (1 == RSA )
	   encscheme 16 bits
	   sigscheme 16 bits
	   parameters (RSA 12->bytes: keybit, #primes, expbit)  
	   keylenbytes 32 bits
	   256 byte modulus
	   ignore checksum 20 bytes
	 */
	data = tpm_cmd.params.readpubek_out_buffer;
	str +=
	    sprintf(str,
		    "Algorithm: %02X %02X %02X %02X\n"
		    "Encscheme: %02X %02X\n"
		    "Sigscheme: %02X %02X\n"
		    "Parameters: %02X %02X %02X %02X "
		    "%02X %02X %02X %02X "
		    "%02X %02X %02X %02X\n"
		    "Modulus length: %d\n"
		    "Modulus:\n",
		    data[0], data[1], data[2], data[3],
		    data[4], data[5],
		    data[6], data[7],
		    data[12], data[13], data[14], data[15],
		    data[16], data[17], data[18], data[19],
		    data[20], data[21], data[22], data[23],
		    be32_to_cpu(*((__be32 *) (data + 24))));

	for (i = 0; i < 256; i++) {
		str += sprintf(str, "%02X ", data[i + 28]);
		if ((i + 1) % 16 == 0)
			str += sprintf(str, "\n");
	}
out:
	rc = str - buf;
	return rc;
}
EXPORT_SYMBOL_GPL(tpm_show_pubek);


ssize_t tpm_show_caps(struct device *dev, struct device_attribute *attr,
		      char *buf)
{
	cap_t cap;
	ssize_t rc;
	char *str = buf;

	rc = tpm_getcap(dev, TPM_CAP_PROP_MANUFACTURER, &cap,
			"attempting to determine the manufacturer");
	if (rc)
		return 0;
	str += sprintf(str, "Manufacturer: 0x%x\n",
		       be32_to_cpu(cap.manufacturer_id));

	rc = tpm_getcap(dev, CAP_VERSION_1_1, &cap,
		        "attempting to determine the 1.1 version");
	if (rc)
		return 0;
	str += sprintf(str,
		       "TCG version: %d.%d\nFirmware version: %d.%d\n",
		       cap.tpm_version.Major, cap.tpm_version.Minor,
		       cap.tpm_version.revMajor, cap.tpm_version.revMinor);
	return str - buf;
}
EXPORT_SYMBOL_GPL(tpm_show_caps);

ssize_t tpm_show_caps_1_2(struct device * dev,
			  struct device_attribute * attr, char *buf)
{
	cap_t cap;
	ssize_t rc;
	char *str = buf;

	rc = tpm_getcap(dev, TPM_CAP_PROP_MANUFACTURER, &cap,
			"attempting to determine the manufacturer");
	if (rc)
		return 0;
	str += sprintf(str, "Manufacturer: 0x%x\n",
		       be32_to_cpu(cap.manufacturer_id));
	rc = tpm_getcap(dev, CAP_VERSION_1_2, &cap,
			 "attempting to determine the 1.2 version");
	if (rc)
		return 0;
	str += sprintf(str,
		       "TCG version: %d.%d\nFirmware version: %d.%d\n",
		       cap.tpm_version_1_2.Major, cap.tpm_version_1_2.Minor,
		       cap.tpm_version_1_2.revMajor,
		       cap.tpm_version_1_2.revMinor);
	return str - buf;
}
EXPORT_SYMBOL_GPL(tpm_show_caps_1_2);

ssize_t tpm_show_durations(struct device *dev, struct device_attribute *attr,
			  char *buf)
{
	struct tpm_chip *chip = dev_get_drvdata(dev);

	if (chip->vendor.duration[TPM_LONG] == 0)
		return 0;

	return sprintf(buf, "%d %d %d [%s]\n",
		       jiffies_to_usecs(chip->vendor.duration[TPM_SHORT]),
		       jiffies_to_usecs(chip->vendor.duration[TPM_MEDIUM]),
		       jiffies_to_usecs(chip->vendor.duration[TPM_LONG]),
		       chip->vendor.duration_adjusted
		       ? "adjusted" : "original");
}
EXPORT_SYMBOL_GPL(tpm_show_durations);

ssize_t tpm_show_timeouts(struct device *dev, struct device_attribute *attr,
			  char *buf)
{
	struct tpm_chip *chip = dev_get_drvdata(dev);

	return sprintf(buf, "%d %d %d %d [%s]\n",
		       jiffies_to_usecs(chip->vendor.timeout_a),
		       jiffies_to_usecs(chip->vendor.timeout_b),
		       jiffies_to_usecs(chip->vendor.timeout_c),
		       jiffies_to_usecs(chip->vendor.timeout_d),
		       chip->vendor.timeout_adjusted
		       ? "adjusted" : "original");
}
EXPORT_SYMBOL_GPL(tpm_show_timeouts);

ssize_t tpm_store_cancel(struct device *dev, struct device_attribute *attr,
			const char *buf, size_t count)
{
	struct tpm_chip *chip = dev_get_drvdata(dev);
	if (chip == NULL)
		return 0;

	chip->vendor.cancel(chip);
	return count;
}
EXPORT_SYMBOL_GPL(tpm_store_cancel);

int wait_for_tpm_stat(struct tpm_chip *chip, u8 mask, unsigned long timeout,
			 wait_queue_head_t *queue)
{
	unsigned long stop;
	long rc;
	u8 status;

	/* check current status */
	status = chip->vendor.status(chip);
	if ((status & mask) == mask)
		return 0;

	stop = jiffies + timeout;

	if (chip->vendor.irq) {
again:
		timeout = stop - jiffies;
		if ((long)timeout <= 0)
			return -ETIME;
		rc = wait_event_interruptible_timeout(*queue,
						      ((chip->vendor.status(chip)
						      & mask) == mask),
						      timeout);
		if (rc > 0)
			return 0;
		if (rc == -ERESTARTSYS && freezing(current)) {
			clear_thread_flag(TIF_SIGPENDING);
			goto again;
		}
	} else {
		do {
			msleep(TPM_TIMEOUT);
			status = chip->vendor.status(chip);
			if ((status & mask) == mask)
				return 0;
		} while (time_before(jiffies, stop));
	}
	return -ETIME;
}
EXPORT_SYMBOL_GPL(wait_for_tpm_stat);
/*
 * Device file system interface to the TPM
 *
 * It's assured that the chip will be opened just once,
 * by the check of is_open variable, which is protected
 * by driver_lock.
 */
int tpm_open(struct inode *inode, struct file *file)
{
	int minor = iminor(inode);
	struct tpm_chip *chip = NULL, *pos;

	rcu_read_lock();
	list_for_each_entry_rcu(pos, &tpm_chip_list, list) {
		if (pos->vendor.miscdev.minor == minor) {
			chip = pos;
			get_device(chip->dev);
			break;
		}
	}
	rcu_read_unlock();

	if (!chip)
		return -ENODEV;

	if (test_and_set_bit(0, &chip->is_open)) {
		dev_dbg(chip->dev, "Another process owns this TPM\n");
		put_device(chip->dev);
		return -EBUSY;
	}

	chip->data_buffer = kzalloc(TPM_BUFSIZE, GFP_KERNEL);
	if (chip->data_buffer == NULL) {
		clear_bit(0, &chip->is_open);
		put_device(chip->dev);
		return -ENOMEM;
	}

	atomic_set(&chip->data_pending, 0);

	file->private_data = chip;
	return 0;
}
EXPORT_SYMBOL_GPL(tpm_open);

/*
 * Called on file close
 */
int tpm_release(struct inode *inode, struct file *file)
{
	struct tpm_chip *chip = file->private_data;

	del_singleshot_timer_sync(&chip->user_read_timer);
	flush_work(&chip->work);
	file->private_data = NULL;
	atomic_set(&chip->data_pending, 0);
	kzfree(chip->data_buffer);
	clear_bit(0, &chip->is_open);
	put_device(chip->dev);
	return 0;
}
EXPORT_SYMBOL_GPL(tpm_release);

ssize_t tpm_write(struct file *file, const char __user *buf,
		  size_t size, loff_t *off)
{
	struct tpm_chip *chip = file->private_data;
	size_t in_size = size, out_size;

	/* cannot perform a write until the read has cleared
	   either via tpm_read or a user_read_timer timeout */
	while (atomic_read(&chip->data_pending) != 0)
		msleep(TPM_TIMEOUT);

	mutex_lock(&chip->buffer_mutex);

	if (in_size > TPM_BUFSIZE)
		in_size = TPM_BUFSIZE;

	if (copy_from_user
	    (chip->data_buffer, (void __user *) buf, in_size)) {
		mutex_unlock(&chip->buffer_mutex);
		return -EFAULT;
	}

	/* atomic tpm command send and result receive */
	out_size = tpm_transmit(chip, chip->data_buffer, TPM_BUFSIZE);

	atomic_set(&chip->data_pending, out_size);
	mutex_unlock(&chip->buffer_mutex);

	/* Set a timeout by which the reader must come claim the result */
	mod_timer(&chip->user_read_timer, jiffies + (60 * HZ));

	return in_size;
}
EXPORT_SYMBOL_GPL(tpm_write);

ssize_t tpm_read(struct file *file, char __user *buf,
		 size_t size, loff_t *off)
{
	struct tpm_chip *chip = file->private_data;
	ssize_t ret_size;
	int rc;

	del_singleshot_timer_sync(&chip->user_read_timer);
	flush_work(&chip->work);
	ret_size = atomic_read(&chip->data_pending);
	if (ret_size > 0) {	/* relay data */
		ssize_t orig_ret_size = ret_size;
		if (size < ret_size)
			ret_size = size;

		mutex_lock(&chip->buffer_mutex);
		rc = copy_to_user(buf, chip->data_buffer, ret_size);
		memset(chip->data_buffer, 0, orig_ret_size);
		if (rc)
			ret_size = -EFAULT;

		mutex_unlock(&chip->buffer_mutex);
	}

	atomic_set(&chip->data_pending, 0);

	return ret_size;
}
EXPORT_SYMBOL_GPL(tpm_read);

void tpm_remove_hardware(struct device *dev)
{
	struct tpm_chip *chip = dev_get_drvdata(dev);

	if (chip == NULL) {
		dev_err(dev, "No device data found\n");
		return;
	}

	spin_lock(&driver_lock);
	list_del_rcu(&chip->list);
	spin_unlock(&driver_lock);
	synchronize_rcu();

	misc_deregister(&chip->vendor.miscdev);
	sysfs_remove_group(&dev->kobj, chip->vendor.attr_group);
	tpm_bios_log_teardown(chip->bios_dir);

	/* write it this way to be explicit (chip->dev == dev) */
	put_device(chip->dev);
}
EXPORT_SYMBOL_GPL(tpm_remove_hardware);

#define TPM_ORD_SAVESTATE cpu_to_be32(152)
#define SAVESTATE_RESULT_SIZE 10

static struct tpm_input_header savestate_header = {
	.tag = TPM_TAG_RQU_COMMAND,
	.length = cpu_to_be32(10),
	.ordinal = TPM_ORD_SAVESTATE
};

/*
 * We are about to suspend. Save the TPM state
 * so that it can be restored.
 */
int tpm_pm_suspend(struct device *dev)
{
	struct tpm_chip *chip = dev_get_drvdata(dev);
	struct tpm_cmd_t cmd;
	int rc;

	u8 dummy_hash[TPM_DIGEST_SIZE] = { 0 };

	if (chip == NULL)
		return -ENODEV;

	/* for buggy tpm, flush pcrs with extend to selected dummy */
	if (tpm_suspend_pcr) {
		cmd.header.in = pcrextend_header;
		cmd.params.pcrextend_in.pcr_idx = cpu_to_be32(tpm_suspend_pcr);
		memcpy(cmd.params.pcrextend_in.hash, dummy_hash,
		       TPM_DIGEST_SIZE);
		rc = transmit_cmd(chip, &cmd, EXTEND_PCR_RESULT_SIZE,
				  "extending dummy pcr before suspend");
	}

	/* now do the actual savestate */
	cmd.header.in = savestate_header;
	rc = transmit_cmd(chip, &cmd, SAVESTATE_RESULT_SIZE,
			  "sending savestate before suspend");
	return rc;
}
EXPORT_SYMBOL_GPL(tpm_pm_suspend);

/*
 * Resume from a power safe. The BIOS already restored
 * the TPM state.
 */
int tpm_pm_resume(struct device *dev)
{
	struct tpm_chip *chip = dev_get_drvdata(dev);

	if (chip == NULL)
		return -ENODEV;

	return 0;
}
EXPORT_SYMBOL_GPL(tpm_pm_resume);

#define TPM_GETRANDOM_RESULT_SIZE	18
static struct tpm_input_header tpm_getrandom_header = {
	.tag = TPM_TAG_RQU_COMMAND,
	.length = cpu_to_be32(14),
	.ordinal = TPM_ORD_GET_RANDOM
};

/**
 * tpm_get_random() - Get random bytes from the tpm's RNG
 * @chip_num: A specific chip number for the request or TPM_ANY_NUM
 * @out: destination buffer for the random bytes
 * @max: the max number of bytes to write to @out
 *
 * Returns < 0 on error and the number of bytes read on success
 */
int tpm_get_random(u32 chip_num, u8 *out, size_t max)
{
	struct tpm_chip *chip;
	struct tpm_cmd_t tpm_cmd;
	u32 recd, num_bytes = min_t(u32, max, TPM_MAX_RNG_DATA);
	int err, total = 0, retries = 5;
	u8 *dest = out;

	chip = tpm_chip_find_get(chip_num);
	if (chip == NULL)
		return -ENODEV;

	if (!out || !num_bytes || max > TPM_MAX_RNG_DATA)
		return -EINVAL;

	do {
		tpm_cmd.header.in = tpm_getrandom_header;
		tpm_cmd.params.getrandom_in.num_bytes = cpu_to_be32(num_bytes);

		err = transmit_cmd(chip, &tpm_cmd,
				   TPM_GETRANDOM_RESULT_SIZE + num_bytes,
				   "attempting get random");
		if (err)
			break;

		recd = be32_to_cpu(tpm_cmd.params.getrandom_out.rng_data_len);
		memcpy(dest, tpm_cmd.params.getrandom_out.rng_data, recd);

		dest += recd;
		total += recd;
		num_bytes -= recd;
	} while (retries-- && total < max);

	return total ? total : -EIO;
}
EXPORT_SYMBOL_GPL(tpm_get_random);

/* In case vendor provided release function, call it too.*/

void tpm_dev_vendor_release(struct tpm_chip *chip)
{
	if (!chip)
		return;

	if (chip->vendor.release)
		chip->vendor.release(chip->dev);

	clear_bit(chip->dev_num, dev_mask);
	kfree(chip->vendor.miscdev.name);
}
EXPORT_SYMBOL_GPL(tpm_dev_vendor_release);


/*
 * Once all references to platform device are down to 0,
 * release all allocated structures.
 */
static void tpm_dev_release(struct device *dev)
{
	struct tpm_chip *chip = dev_get_drvdata(dev);

	if (!chip)
		return;

	tpm_dev_vendor_release(chip);

	chip->release(dev);
	kfree(chip);
}
EXPORT_SYMBOL_GPL(tpm_dev_release);

/*
 * Called from tpm_<specific>.c probe function only for devices 
 * the driver has determined it should claim.  Prior to calling
 * this function the specific probe function has called pci_enable_device
 * upon errant exit from this function specific probe function should call
 * pci_disable_device
 */
struct tpm_chip *tpm_register_hardware(struct device *dev,
					const struct tpm_vendor_specific *entry)
{
#define DEVNAME_SIZE 7

	char *devname;
	struct tpm_chip *chip;

	/* Driver specific per-device data */
	chip = kzalloc(sizeof(*chip), GFP_KERNEL);
	devname = kmalloc(DEVNAME_SIZE, GFP_KERNEL);

	if (chip == NULL || devname == NULL)
		goto out_free;

	mutex_init(&chip->buffer_mutex);
	mutex_init(&chip->tpm_mutex);
	INIT_LIST_HEAD(&chip->list);

	INIT_WORK(&chip->work, timeout_work);

	setup_timer(&chip->user_read_timer, user_reader_timeout,
			(unsigned long)chip);

	memcpy(&chip->vendor, entry, sizeof(struct tpm_vendor_specific));

	chip->dev_num = find_first_zero_bit(dev_mask, TPM_NUM_DEVICES);

	if (chip->dev_num >= TPM_NUM_DEVICES) {
		dev_err(dev, "No available tpm device numbers\n");
		goto out_free;
	} else if (chip->dev_num == 0)
		chip->vendor.miscdev.minor = TPM_MINOR;
	else
		chip->vendor.miscdev.minor = MISC_DYNAMIC_MINOR;

	set_bit(chip->dev_num, dev_mask);

	scnprintf(devname, DEVNAME_SIZE, "%s%d", "tpm", chip->dev_num);
	chip->vendor.miscdev.name = devname;

	chip->vendor.miscdev.parent = dev;
	chip->dev = get_device(dev);
	chip->release = dev->release;
	dev->release = tpm_dev_release;
	dev_set_drvdata(dev, chip);

	if (misc_register(&chip->vendor.miscdev)) {
		dev_err(chip->dev,
			"unable to misc_register %s, minor %d\n",
			chip->vendor.miscdev.name,
			chip->vendor.miscdev.minor);
		goto put_device;
	}

	if (sysfs_create_group(&dev->kobj, chip->vendor.attr_group)) {
		misc_deregister(&chip->vendor.miscdev);
		goto put_device;
<<<<<<< HEAD
	}

	if (sys_add_ppi(&dev->kobj)) {
		misc_deregister(&chip->vendor.miscdev);
		goto put_device;
=======
>>>>>>> 227045ec
	}

	chip->bios_dir = tpm_bios_log_setup(devname);

	/* Make chip available */
	spin_lock(&driver_lock);
	list_add_rcu(&chip->list, &tpm_chip_list);
	spin_unlock(&driver_lock);

	return chip;

put_device:
	put_device(chip->dev);
out_free:
	kfree(chip);
	kfree(devname);
	return NULL;
}
EXPORT_SYMBOL_GPL(tpm_register_hardware);

MODULE_AUTHOR("Leendert van Doorn (leendert@watson.ibm.com)");
MODULE_DESCRIPTION("TPM Driver");
MODULE_VERSION("2.0");
MODULE_LICENSE("GPL");<|MERGE_RESOLUTION|>--- conflicted
+++ resolved
@@ -1474,14 +1474,11 @@
 	if (sysfs_create_group(&dev->kobj, chip->vendor.attr_group)) {
 		misc_deregister(&chip->vendor.miscdev);
 		goto put_device;
-<<<<<<< HEAD
 	}
 
 	if (sys_add_ppi(&dev->kobj)) {
 		misc_deregister(&chip->vendor.miscdev);
 		goto put_device;
-=======
->>>>>>> 227045ec
 	}
 
 	chip->bios_dir = tpm_bios_log_setup(devname);
