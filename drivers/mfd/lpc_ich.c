/*
 *  lpc_ich.c - LPC interface for Intel ICH
 *
 *  LPC bridge function of the Intel ICH contains many other
 *  functional units, such as Interrupt controllers, Timers,
 *  Power Management, System Management, GPIO, RTC, and LPC
 *  Configuration Registers.
 *
 *  This driver is derived from lpc_sch.

 *  Copyright (c) 2011 Extreme Engineering Solution, Inc.
 *  Author: Aaron Sierra <asierra@xes-inc.com>
 *
 *  This program is free software; you can redistribute it and/or modify
 *  it under the terms of the GNU General Public License 2 as published
 *  by the Free Software Foundation.
 *
 *  This program is distributed in the hope that it will be useful,
 *  but WITHOUT ANY WARRANTY; without even the implied warranty of
 *  MERCHANTABILITY or FITNESS FOR A PARTICULAR PURPOSE.  See the
 *  GNU General Public License for more details.
 *
 *  You should have received a copy of the GNU General Public License
 *  along with this program; see the file COPYING.  If not, write to
 *  the Free Software Foundation, 675 Mass Ave, Cambridge, MA 02139, USA.
 *
 *  This driver supports the following I/O Controller hubs:
 *	(See the intel documentation on http://developer.intel.com.)
 *	document number 290655-003, 290677-014: 82801AA (ICH), 82801AB (ICHO)
 *	document number 290687-002, 298242-027: 82801BA (ICH2)
 *	document number 290733-003, 290739-013: 82801CA (ICH3-S)
 *	document number 290716-001, 290718-007: 82801CAM (ICH3-M)
 *	document number 290744-001, 290745-025: 82801DB (ICH4)
 *	document number 252337-001, 252663-008: 82801DBM (ICH4-M)
 *	document number 273599-001, 273645-002: 82801E (C-ICH)
 *	document number 252516-001, 252517-028: 82801EB (ICH5), 82801ER (ICH5R)
 *	document number 300641-004, 300884-013: 6300ESB
 *	document number 301473-002, 301474-026: 82801F (ICH6)
 *	document number 313082-001, 313075-006: 631xESB, 632xESB
 *	document number 307013-003, 307014-024: 82801G (ICH7)
 *	document number 322896-001, 322897-001: NM10
 *	document number 313056-003, 313057-017: 82801H (ICH8)
 *	document number 316972-004, 316973-012: 82801I (ICH9)
 *	document number 319973-002, 319974-002: 82801J (ICH10)
 *	document number 322169-001, 322170-003: 5 Series, 3400 Series (PCH)
 *	document number 320066-003, 320257-008: EP80597 (IICH)
 *	document number 324645-001, 324646-001: Cougar Point (CPT)
 *	document number TBD : Patsburg (PBG)
 *	document number TBD : DH89xxCC
 *	document number TBD : Panther Point
 *	document number TBD : Lynx Point
 *	document number TBD : Lynx Point-LP
 *	document number TBD : Wellsburg
<<<<<<< HEAD
=======
 *	document number TBD : Avoton SoC
 *	document number TBD : Coleto Creek
>>>>>>> d0e0ac97
 */

#define pr_fmt(fmt) KBUILD_MODNAME ": " fmt

#include <linux/init.h>
#include <linux/kernel.h>
#include <linux/module.h>
#include <linux/errno.h>
#include <linux/acpi.h>
#include <linux/pci.h>
#include <linux/mfd/core.h>
#include <linux/mfd/lpc_ich.h>

#define ACPIBASE		0x40
#define ACPIBASE_GPE_OFF	0x28
#define ACPIBASE_GPE_END	0x2f
#define ACPIBASE_SMI_OFF	0x30
#define ACPIBASE_SMI_END	0x33
#define ACPIBASE_TCO_OFF	0x60
#define ACPIBASE_TCO_END	0x7f
#define ACPICTRL		0x44

#define ACPIBASE_GCS_OFF	0x3410
#define ACPIBASE_GCS_END	0x3414

#define GPIOBASE_ICH0		0x58
#define GPIOCTRL_ICH0		0x5C
#define GPIOBASE_ICH6		0x48
#define GPIOCTRL_ICH6		0x4C

#define RCBABASE		0xf0

#define wdt_io_res(i) wdt_res(0, i)
#define wdt_mem_res(i) wdt_res(ICH_RES_MEM_OFF, i)
#define wdt_res(b, i) (&wdt_ich_res[(b) + (i)])

struct lpc_ich_cfg {
	int base;
	int ctrl;
	int save;
};

struct lpc_ich_priv {
	int chipset;
	struct lpc_ich_cfg acpi;
	struct lpc_ich_cfg gpio;
};

static struct resource wdt_ich_res[] = {
	/* ACPI - TCO */
	{
		.flags = IORESOURCE_IO,
	},
	/* ACPI - SMI */
	{
		.flags = IORESOURCE_IO,
	},
	/* GCS */
	{
		.flags = IORESOURCE_MEM,
	},
};

static struct resource gpio_ich_res[] = {
	/* GPIO */
	{
		.flags = IORESOURCE_IO,
	},
	/* ACPI - GPE0 */
	{
		.flags = IORESOURCE_IO,
	},
};

enum lpc_cells {
	LPC_WDT = 0,
	LPC_GPIO,
};

static struct mfd_cell lpc_ich_cells[] = {
	[LPC_WDT] = {
		.name = "iTCO_wdt",
		.num_resources = ARRAY_SIZE(wdt_ich_res),
		.resources = wdt_ich_res,
		.ignore_resource_conflicts = true,
	},
	[LPC_GPIO] = {
		.name = "gpio_ich",
		.num_resources = ARRAY_SIZE(gpio_ich_res),
		.resources = gpio_ich_res,
		.ignore_resource_conflicts = true,
	},
};

/* chipset related info */
enum lpc_chipsets {
	LPC_ICH = 0,	/* ICH */
	LPC_ICH0,	/* ICH0 */
	LPC_ICH2,	/* ICH2 */
	LPC_ICH2M,	/* ICH2-M */
	LPC_ICH3,	/* ICH3-S */
	LPC_ICH3M,	/* ICH3-M */
	LPC_ICH4,	/* ICH4 */
	LPC_ICH4M,	/* ICH4-M */
	LPC_CICH,	/* C-ICH */
	LPC_ICH5,	/* ICH5 & ICH5R */
	LPC_6300ESB,	/* 6300ESB */
	LPC_ICH6,	/* ICH6 & ICH6R */
	LPC_ICH6M,	/* ICH6-M */
	LPC_ICH6W,	/* ICH6W & ICH6RW */
	LPC_631XESB,	/* 631xESB/632xESB */
	LPC_ICH7,	/* ICH7 & ICH7R */
	LPC_ICH7DH,	/* ICH7DH */
	LPC_ICH7M,	/* ICH7-M & ICH7-U */
	LPC_ICH7MDH,	/* ICH7-M DH */
	LPC_NM10,	/* NM10 */
	LPC_ICH8,	/* ICH8 & ICH8R */
	LPC_ICH8DH,	/* ICH8DH */
	LPC_ICH8DO,	/* ICH8DO */
	LPC_ICH8M,	/* ICH8M */
	LPC_ICH8ME,	/* ICH8M-E */
	LPC_ICH9,	/* ICH9 */
	LPC_ICH9R,	/* ICH9R */
	LPC_ICH9DH,	/* ICH9DH */
	LPC_ICH9DO,	/* ICH9DO */
	LPC_ICH9M,	/* ICH9M */
	LPC_ICH9ME,	/* ICH9M-E */
	LPC_ICH10,	/* ICH10 */
	LPC_ICH10R,	/* ICH10R */
	LPC_ICH10D,	/* ICH10D */
	LPC_ICH10DO,	/* ICH10DO */
	LPC_PCH,	/* PCH Desktop Full Featured */
	LPC_PCHM,	/* PCH Mobile Full Featured */
	LPC_P55,	/* P55 */
	LPC_PM55,	/* PM55 */
	LPC_H55,	/* H55 */
	LPC_QM57,	/* QM57 */
	LPC_H57,	/* H57 */
	LPC_HM55,	/* HM55 */
	LPC_Q57,	/* Q57 */
	LPC_HM57,	/* HM57 */
	LPC_PCHMSFF,	/* PCH Mobile SFF Full Featured */
	LPC_QS57,	/* QS57 */
	LPC_3400,	/* 3400 */
	LPC_3420,	/* 3420 */
	LPC_3450,	/* 3450 */
	LPC_EP80579,	/* EP80579 */
	LPC_CPT,	/* Cougar Point */
	LPC_CPTD,	/* Cougar Point Desktop */
	LPC_CPTM,	/* Cougar Point Mobile */
	LPC_PBG,	/* Patsburg */
	LPC_DH89XXCC,	/* DH89xxCC */
	LPC_PPT,	/* Panther Point */
	LPC_LPT,	/* Lynx Point */
	LPC_LPT_LP,	/* Lynx Point-LP */
	LPC_WBG,	/* Wellsburg */
<<<<<<< HEAD
=======
	LPC_AVN,	/* Avoton SoC */
	LPC_COLETO,	/* Coleto Creek */
>>>>>>> d0e0ac97
};

struct lpc_ich_info lpc_chipset_info[] = {
	[LPC_ICH] = {
		.name = "ICH",
		.iTCO_version = 1,
	},
	[LPC_ICH0] = {
		.name = "ICH0",
		.iTCO_version = 1,
	},
	[LPC_ICH2] = {
		.name = "ICH2",
		.iTCO_version = 1,
	},
	[LPC_ICH2M] = {
		.name = "ICH2-M",
		.iTCO_version = 1,
	},
	[LPC_ICH3] = {
		.name = "ICH3-S",
		.iTCO_version = 1,
	},
	[LPC_ICH3M] = {
		.name = "ICH3-M",
		.iTCO_version = 1,
	},
	[LPC_ICH4] = {
		.name = "ICH4",
		.iTCO_version = 1,
	},
	[LPC_ICH4M] = {
		.name = "ICH4-M",
		.iTCO_version = 1,
	},
	[LPC_CICH] = {
		.name = "C-ICH",
		.iTCO_version = 1,
	},
	[LPC_ICH5] = {
		.name = "ICH5 or ICH5R",
		.iTCO_version = 1,
	},
	[LPC_6300ESB] = {
		.name = "6300ESB",
		.iTCO_version = 1,
	},
	[LPC_ICH6] = {
		.name = "ICH6 or ICH6R",
		.iTCO_version = 2,
		.gpio_version = ICH_V6_GPIO,
	},
	[LPC_ICH6M] = {
		.name = "ICH6-M",
		.iTCO_version = 2,
		.gpio_version = ICH_V6_GPIO,
	},
	[LPC_ICH6W] = {
		.name = "ICH6W or ICH6RW",
		.iTCO_version = 2,
		.gpio_version = ICH_V6_GPIO,
	},
	[LPC_631XESB] = {
		.name = "631xESB/632xESB",
		.iTCO_version = 2,
		.gpio_version = ICH_V6_GPIO,
	},
	[LPC_ICH7] = {
		.name = "ICH7 or ICH7R",
		.iTCO_version = 2,
		.gpio_version = ICH_V7_GPIO,
	},
	[LPC_ICH7DH] = {
		.name = "ICH7DH",
		.iTCO_version = 2,
		.gpio_version = ICH_V7_GPIO,
	},
	[LPC_ICH7M] = {
		.name = "ICH7-M or ICH7-U",
		.iTCO_version = 2,
		.gpio_version = ICH_V7_GPIO,
	},
	[LPC_ICH7MDH] = {
		.name = "ICH7-M DH",
		.iTCO_version = 2,
		.gpio_version = ICH_V7_GPIO,
	},
	[LPC_NM10] = {
		.name = "NM10",
		.iTCO_version = 2,
	},
	[LPC_ICH8] = {
		.name = "ICH8 or ICH8R",
		.iTCO_version = 2,
		.gpio_version = ICH_V7_GPIO,
	},
	[LPC_ICH8DH] = {
		.name = "ICH8DH",
		.iTCO_version = 2,
		.gpio_version = ICH_V7_GPIO,
	},
	[LPC_ICH8DO] = {
		.name = "ICH8DO",
		.iTCO_version = 2,
		.gpio_version = ICH_V7_GPIO,
	},
	[LPC_ICH8M] = {
		.name = "ICH8M",
		.iTCO_version = 2,
		.gpio_version = ICH_V7_GPIO,
	},
	[LPC_ICH8ME] = {
		.name = "ICH8M-E",
		.iTCO_version = 2,
		.gpio_version = ICH_V7_GPIO,
	},
	[LPC_ICH9] = {
		.name = "ICH9",
		.iTCO_version = 2,
		.gpio_version = ICH_V9_GPIO,
	},
	[LPC_ICH9R] = {
		.name = "ICH9R",
		.iTCO_version = 2,
		.gpio_version = ICH_V9_GPIO,
	},
	[LPC_ICH9DH] = {
		.name = "ICH9DH",
		.iTCO_version = 2,
		.gpio_version = ICH_V9_GPIO,
	},
	[LPC_ICH9DO] = {
		.name = "ICH9DO",
		.iTCO_version = 2,
		.gpio_version = ICH_V9_GPIO,
	},
	[LPC_ICH9M] = {
		.name = "ICH9M",
		.iTCO_version = 2,
		.gpio_version = ICH_V9_GPIO,
	},
	[LPC_ICH9ME] = {
		.name = "ICH9M-E",
		.iTCO_version = 2,
		.gpio_version = ICH_V9_GPIO,
	},
	[LPC_ICH10] = {
		.name = "ICH10",
		.iTCO_version = 2,
		.gpio_version = ICH_V10CONS_GPIO,
	},
	[LPC_ICH10R] = {
		.name = "ICH10R",
		.iTCO_version = 2,
		.gpio_version = ICH_V10CONS_GPIO,
	},
	[LPC_ICH10D] = {
		.name = "ICH10D",
		.iTCO_version = 2,
		.gpio_version = ICH_V10CORP_GPIO,
	},
	[LPC_ICH10DO] = {
		.name = "ICH10DO",
		.iTCO_version = 2,
		.gpio_version = ICH_V10CORP_GPIO,
	},
	[LPC_PCH] = {
		.name = "PCH Desktop Full Featured",
		.iTCO_version = 2,
		.gpio_version = ICH_V5_GPIO,
	},
	[LPC_PCHM] = {
		.name = "PCH Mobile Full Featured",
		.iTCO_version = 2,
		.gpio_version = ICH_V5_GPIO,
	},
	[LPC_P55] = {
		.name = "P55",
		.iTCO_version = 2,
		.gpio_version = ICH_V5_GPIO,
	},
	[LPC_PM55] = {
		.name = "PM55",
		.iTCO_version = 2,
		.gpio_version = ICH_V5_GPIO,
	},
	[LPC_H55] = {
		.name = "H55",
		.iTCO_version = 2,
		.gpio_version = ICH_V5_GPIO,
	},
	[LPC_QM57] = {
		.name = "QM57",
		.iTCO_version = 2,
		.gpio_version = ICH_V5_GPIO,
	},
	[LPC_H57] = {
		.name = "H57",
		.iTCO_version = 2,
		.gpio_version = ICH_V5_GPIO,
	},
	[LPC_HM55] = {
		.name = "HM55",
		.iTCO_version = 2,
		.gpio_version = ICH_V5_GPIO,
	},
	[LPC_Q57] = {
		.name = "Q57",
		.iTCO_version = 2,
		.gpio_version = ICH_V5_GPIO,
	},
	[LPC_HM57] = {
		.name = "HM57",
		.iTCO_version = 2,
		.gpio_version = ICH_V5_GPIO,
	},
	[LPC_PCHMSFF] = {
		.name = "PCH Mobile SFF Full Featured",
		.iTCO_version = 2,
		.gpio_version = ICH_V5_GPIO,
	},
	[LPC_QS57] = {
		.name = "QS57",
		.iTCO_version = 2,
		.gpio_version = ICH_V5_GPIO,
	},
	[LPC_3400] = {
		.name = "3400",
		.iTCO_version = 2,
		.gpio_version = ICH_V5_GPIO,
	},
	[LPC_3420] = {
		.name = "3420",
		.iTCO_version = 2,
		.gpio_version = ICH_V5_GPIO,
	},
	[LPC_3450] = {
		.name = "3450",
		.iTCO_version = 2,
		.gpio_version = ICH_V5_GPIO,
	},
	[LPC_EP80579] = {
		.name = "EP80579",
		.iTCO_version = 2,
	},
	[LPC_CPT] = {
		.name = "Cougar Point",
		.iTCO_version = 2,
		.gpio_version = ICH_V5_GPIO,
	},
	[LPC_CPTD] = {
		.name = "Cougar Point Desktop",
		.iTCO_version = 2,
		.gpio_version = ICH_V5_GPIO,
	},
	[LPC_CPTM] = {
		.name = "Cougar Point Mobile",
		.iTCO_version = 2,
		.gpio_version = ICH_V5_GPIO,
	},
	[LPC_PBG] = {
		.name = "Patsburg",
		.iTCO_version = 2,
	},
	[LPC_DH89XXCC] = {
		.name = "DH89xxCC",
		.iTCO_version = 2,
	},
	[LPC_PPT] = {
		.name = "Panther Point",
		.iTCO_version = 2,
	},
	[LPC_LPT] = {
		.name = "Lynx Point",
		.iTCO_version = 2,
	},
	[LPC_LPT_LP] = {
		.name = "Lynx Point_LP",
		.iTCO_version = 2,
	},
	[LPC_WBG] = {
		.name = "Wellsburg",
		.iTCO_version = 2,
	},
<<<<<<< HEAD
=======
	[LPC_AVN] = {
		.name = "Avoton SoC",
		.iTCO_version = 1,
	},
	[LPC_COLETO] = {
		.name = "Coleto Creek",
		.iTCO_version = 2,
	},
>>>>>>> d0e0ac97
};

/*
 * This data only exists for exporting the supported PCI ids
 * via MODULE_DEVICE_TABLE.  We do not actually register a
 * pci_driver, because the I/O Controller Hub has also other
 * functions that probably will be registered by other drivers.
 */
static DEFINE_PCI_DEVICE_TABLE(lpc_ich_ids) = {
	{ PCI_VDEVICE(INTEL, 0x2410), LPC_ICH},
	{ PCI_VDEVICE(INTEL, 0x2420), LPC_ICH0},
	{ PCI_VDEVICE(INTEL, 0x2440), LPC_ICH2},
	{ PCI_VDEVICE(INTEL, 0x244c), LPC_ICH2M},
	{ PCI_VDEVICE(INTEL, 0x2480), LPC_ICH3},
	{ PCI_VDEVICE(INTEL, 0x248c), LPC_ICH3M},
	{ PCI_VDEVICE(INTEL, 0x24c0), LPC_ICH4},
	{ PCI_VDEVICE(INTEL, 0x24cc), LPC_ICH4M},
	{ PCI_VDEVICE(INTEL, 0x2450), LPC_CICH},
	{ PCI_VDEVICE(INTEL, 0x24d0), LPC_ICH5},
	{ PCI_VDEVICE(INTEL, 0x25a1), LPC_6300ESB},
	{ PCI_VDEVICE(INTEL, 0x2640), LPC_ICH6},
	{ PCI_VDEVICE(INTEL, 0x2641), LPC_ICH6M},
	{ PCI_VDEVICE(INTEL, 0x2642), LPC_ICH6W},
	{ PCI_VDEVICE(INTEL, 0x2670), LPC_631XESB},
	{ PCI_VDEVICE(INTEL, 0x2671), LPC_631XESB},
	{ PCI_VDEVICE(INTEL, 0x2672), LPC_631XESB},
	{ PCI_VDEVICE(INTEL, 0x2673), LPC_631XESB},
	{ PCI_VDEVICE(INTEL, 0x2674), LPC_631XESB},
	{ PCI_VDEVICE(INTEL, 0x2675), LPC_631XESB},
	{ PCI_VDEVICE(INTEL, 0x2676), LPC_631XESB},
	{ PCI_VDEVICE(INTEL, 0x2677), LPC_631XESB},
	{ PCI_VDEVICE(INTEL, 0x2678), LPC_631XESB},
	{ PCI_VDEVICE(INTEL, 0x2679), LPC_631XESB},
	{ PCI_VDEVICE(INTEL, 0x267a), LPC_631XESB},
	{ PCI_VDEVICE(INTEL, 0x267b), LPC_631XESB},
	{ PCI_VDEVICE(INTEL, 0x267c), LPC_631XESB},
	{ PCI_VDEVICE(INTEL, 0x267d), LPC_631XESB},
	{ PCI_VDEVICE(INTEL, 0x267e), LPC_631XESB},
	{ PCI_VDEVICE(INTEL, 0x267f), LPC_631XESB},
	{ PCI_VDEVICE(INTEL, 0x27b8), LPC_ICH7},
	{ PCI_VDEVICE(INTEL, 0x27b0), LPC_ICH7DH},
	{ PCI_VDEVICE(INTEL, 0x27b9), LPC_ICH7M},
	{ PCI_VDEVICE(INTEL, 0x27bd), LPC_ICH7MDH},
	{ PCI_VDEVICE(INTEL, 0x27bc), LPC_NM10},
	{ PCI_VDEVICE(INTEL, 0x2810), LPC_ICH8},
	{ PCI_VDEVICE(INTEL, 0x2812), LPC_ICH8DH},
	{ PCI_VDEVICE(INTEL, 0x2814), LPC_ICH8DO},
	{ PCI_VDEVICE(INTEL, 0x2815), LPC_ICH8M},
	{ PCI_VDEVICE(INTEL, 0x2811), LPC_ICH8ME},
	{ PCI_VDEVICE(INTEL, 0x2918), LPC_ICH9},
	{ PCI_VDEVICE(INTEL, 0x2916), LPC_ICH9R},
	{ PCI_VDEVICE(INTEL, 0x2912), LPC_ICH9DH},
	{ PCI_VDEVICE(INTEL, 0x2914), LPC_ICH9DO},
	{ PCI_VDEVICE(INTEL, 0x2919), LPC_ICH9M},
	{ PCI_VDEVICE(INTEL, 0x2917), LPC_ICH9ME},
	{ PCI_VDEVICE(INTEL, 0x3a18), LPC_ICH10},
	{ PCI_VDEVICE(INTEL, 0x3a16), LPC_ICH10R},
	{ PCI_VDEVICE(INTEL, 0x3a1a), LPC_ICH10D},
	{ PCI_VDEVICE(INTEL, 0x3a14), LPC_ICH10DO},
	{ PCI_VDEVICE(INTEL, 0x3b00), LPC_PCH},
	{ PCI_VDEVICE(INTEL, 0x3b01), LPC_PCHM},
	{ PCI_VDEVICE(INTEL, 0x3b02), LPC_P55},
	{ PCI_VDEVICE(INTEL, 0x3b03), LPC_PM55},
	{ PCI_VDEVICE(INTEL, 0x3b06), LPC_H55},
	{ PCI_VDEVICE(INTEL, 0x3b07), LPC_QM57},
	{ PCI_VDEVICE(INTEL, 0x3b08), LPC_H57},
	{ PCI_VDEVICE(INTEL, 0x3b09), LPC_HM55},
	{ PCI_VDEVICE(INTEL, 0x3b0a), LPC_Q57},
	{ PCI_VDEVICE(INTEL, 0x3b0b), LPC_HM57},
	{ PCI_VDEVICE(INTEL, 0x3b0d), LPC_PCHMSFF},
	{ PCI_VDEVICE(INTEL, 0x3b0f), LPC_QS57},
	{ PCI_VDEVICE(INTEL, 0x3b12), LPC_3400},
	{ PCI_VDEVICE(INTEL, 0x3b14), LPC_3420},
	{ PCI_VDEVICE(INTEL, 0x3b16), LPC_3450},
	{ PCI_VDEVICE(INTEL, 0x5031), LPC_EP80579},
	{ PCI_VDEVICE(INTEL, 0x1c41), LPC_CPT},
	{ PCI_VDEVICE(INTEL, 0x1c42), LPC_CPTD},
	{ PCI_VDEVICE(INTEL, 0x1c43), LPC_CPTM},
	{ PCI_VDEVICE(INTEL, 0x1c44), LPC_CPT},
	{ PCI_VDEVICE(INTEL, 0x1c45), LPC_CPT},
	{ PCI_VDEVICE(INTEL, 0x1c46), LPC_CPT},
	{ PCI_VDEVICE(INTEL, 0x1c47), LPC_CPT},
	{ PCI_VDEVICE(INTEL, 0x1c48), LPC_CPT},
	{ PCI_VDEVICE(INTEL, 0x1c49), LPC_CPT},
	{ PCI_VDEVICE(INTEL, 0x1c4a), LPC_CPT},
	{ PCI_VDEVICE(INTEL, 0x1c4b), LPC_CPT},
	{ PCI_VDEVICE(INTEL, 0x1c4c), LPC_CPT},
	{ PCI_VDEVICE(INTEL, 0x1c4d), LPC_CPT},
	{ PCI_VDEVICE(INTEL, 0x1c4e), LPC_CPT},
	{ PCI_VDEVICE(INTEL, 0x1c4f), LPC_CPT},
	{ PCI_VDEVICE(INTEL, 0x1c50), LPC_CPT},
	{ PCI_VDEVICE(INTEL, 0x1c51), LPC_CPT},
	{ PCI_VDEVICE(INTEL, 0x1c52), LPC_CPT},
	{ PCI_VDEVICE(INTEL, 0x1c53), LPC_CPT},
	{ PCI_VDEVICE(INTEL, 0x1c54), LPC_CPT},
	{ PCI_VDEVICE(INTEL, 0x1c55), LPC_CPT},
	{ PCI_VDEVICE(INTEL, 0x1c56), LPC_CPT},
	{ PCI_VDEVICE(INTEL, 0x1c57), LPC_CPT},
	{ PCI_VDEVICE(INTEL, 0x1c58), LPC_CPT},
	{ PCI_VDEVICE(INTEL, 0x1c59), LPC_CPT},
	{ PCI_VDEVICE(INTEL, 0x1c5a), LPC_CPT},
	{ PCI_VDEVICE(INTEL, 0x1c5b), LPC_CPT},
	{ PCI_VDEVICE(INTEL, 0x1c5c), LPC_CPT},
	{ PCI_VDEVICE(INTEL, 0x1c5d), LPC_CPT},
	{ PCI_VDEVICE(INTEL, 0x1c5e), LPC_CPT},
	{ PCI_VDEVICE(INTEL, 0x1c5f), LPC_CPT},
	{ PCI_VDEVICE(INTEL, 0x1d40), LPC_PBG},
	{ PCI_VDEVICE(INTEL, 0x1d41), LPC_PBG},
	{ PCI_VDEVICE(INTEL, 0x2310), LPC_DH89XXCC},
	{ PCI_VDEVICE(INTEL, 0x1e40), LPC_PPT},
	{ PCI_VDEVICE(INTEL, 0x1e41), LPC_PPT},
	{ PCI_VDEVICE(INTEL, 0x1e42), LPC_PPT},
	{ PCI_VDEVICE(INTEL, 0x1e43), LPC_PPT},
	{ PCI_VDEVICE(INTEL, 0x1e44), LPC_PPT},
	{ PCI_VDEVICE(INTEL, 0x1e45), LPC_PPT},
	{ PCI_VDEVICE(INTEL, 0x1e46), LPC_PPT},
	{ PCI_VDEVICE(INTEL, 0x1e47), LPC_PPT},
	{ PCI_VDEVICE(INTEL, 0x1e48), LPC_PPT},
	{ PCI_VDEVICE(INTEL, 0x1e49), LPC_PPT},
	{ PCI_VDEVICE(INTEL, 0x1e4a), LPC_PPT},
	{ PCI_VDEVICE(INTEL, 0x1e4b), LPC_PPT},
	{ PCI_VDEVICE(INTEL, 0x1e4c), LPC_PPT},
	{ PCI_VDEVICE(INTEL, 0x1e4d), LPC_PPT},
	{ PCI_VDEVICE(INTEL, 0x1e4e), LPC_PPT},
	{ PCI_VDEVICE(INTEL, 0x1e4f), LPC_PPT},
	{ PCI_VDEVICE(INTEL, 0x1e50), LPC_PPT},
	{ PCI_VDEVICE(INTEL, 0x1e51), LPC_PPT},
	{ PCI_VDEVICE(INTEL, 0x1e52), LPC_PPT},
	{ PCI_VDEVICE(INTEL, 0x1e53), LPC_PPT},
	{ PCI_VDEVICE(INTEL, 0x1e54), LPC_PPT},
	{ PCI_VDEVICE(INTEL, 0x1e55), LPC_PPT},
	{ PCI_VDEVICE(INTEL, 0x1e56), LPC_PPT},
	{ PCI_VDEVICE(INTEL, 0x1e57), LPC_PPT},
	{ PCI_VDEVICE(INTEL, 0x1e58), LPC_PPT},
	{ PCI_VDEVICE(INTEL, 0x1e59), LPC_PPT},
	{ PCI_VDEVICE(INTEL, 0x1e5a), LPC_PPT},
	{ PCI_VDEVICE(INTEL, 0x1e5b), LPC_PPT},
	{ PCI_VDEVICE(INTEL, 0x1e5c), LPC_PPT},
	{ PCI_VDEVICE(INTEL, 0x1e5d), LPC_PPT},
	{ PCI_VDEVICE(INTEL, 0x1e5e), LPC_PPT},
	{ PCI_VDEVICE(INTEL, 0x1e5f), LPC_PPT},
	{ PCI_VDEVICE(INTEL, 0x8c40), LPC_LPT},
	{ PCI_VDEVICE(INTEL, 0x8c41), LPC_LPT},
	{ PCI_VDEVICE(INTEL, 0x8c42), LPC_LPT},
	{ PCI_VDEVICE(INTEL, 0x8c43), LPC_LPT},
	{ PCI_VDEVICE(INTEL, 0x8c44), LPC_LPT},
	{ PCI_VDEVICE(INTEL, 0x8c45), LPC_LPT},
	{ PCI_VDEVICE(INTEL, 0x8c46), LPC_LPT},
	{ PCI_VDEVICE(INTEL, 0x8c47), LPC_LPT},
	{ PCI_VDEVICE(INTEL, 0x8c48), LPC_LPT},
	{ PCI_VDEVICE(INTEL, 0x8c49), LPC_LPT},
	{ PCI_VDEVICE(INTEL, 0x8c4a), LPC_LPT},
	{ PCI_VDEVICE(INTEL, 0x8c4b), LPC_LPT},
	{ PCI_VDEVICE(INTEL, 0x8c4c), LPC_LPT},
	{ PCI_VDEVICE(INTEL, 0x8c4d), LPC_LPT},
	{ PCI_VDEVICE(INTEL, 0x8c4e), LPC_LPT},
	{ PCI_VDEVICE(INTEL, 0x8c4f), LPC_LPT},
	{ PCI_VDEVICE(INTEL, 0x8c50), LPC_LPT},
	{ PCI_VDEVICE(INTEL, 0x8c51), LPC_LPT},
	{ PCI_VDEVICE(INTEL, 0x8c52), LPC_LPT},
	{ PCI_VDEVICE(INTEL, 0x8c53), LPC_LPT},
	{ PCI_VDEVICE(INTEL, 0x8c54), LPC_LPT},
	{ PCI_VDEVICE(INTEL, 0x8c55), LPC_LPT},
	{ PCI_VDEVICE(INTEL, 0x8c56), LPC_LPT},
	{ PCI_VDEVICE(INTEL, 0x8c57), LPC_LPT},
	{ PCI_VDEVICE(INTEL, 0x8c58), LPC_LPT},
	{ PCI_VDEVICE(INTEL, 0x8c59), LPC_LPT},
	{ PCI_VDEVICE(INTEL, 0x8c5a), LPC_LPT},
	{ PCI_VDEVICE(INTEL, 0x8c5b), LPC_LPT},
	{ PCI_VDEVICE(INTEL, 0x8c5c), LPC_LPT},
	{ PCI_VDEVICE(INTEL, 0x8c5d), LPC_LPT},
	{ PCI_VDEVICE(INTEL, 0x8c5e), LPC_LPT},
	{ PCI_VDEVICE(INTEL, 0x8c5f), LPC_LPT},
	{ PCI_VDEVICE(INTEL, 0x9c40), LPC_LPT_LP},
	{ PCI_VDEVICE(INTEL, 0x9c41), LPC_LPT_LP},
	{ PCI_VDEVICE(INTEL, 0x9c42), LPC_LPT_LP},
	{ PCI_VDEVICE(INTEL, 0x9c43), LPC_LPT_LP},
	{ PCI_VDEVICE(INTEL, 0x9c44), LPC_LPT_LP},
	{ PCI_VDEVICE(INTEL, 0x9c45), LPC_LPT_LP},
	{ PCI_VDEVICE(INTEL, 0x9c46), LPC_LPT_LP},
	{ PCI_VDEVICE(INTEL, 0x9c47), LPC_LPT_LP},
	{ PCI_VDEVICE(INTEL, 0x8d40), LPC_WBG},
	{ PCI_VDEVICE(INTEL, 0x8d41), LPC_WBG},
	{ PCI_VDEVICE(INTEL, 0x8d42), LPC_WBG},
	{ PCI_VDEVICE(INTEL, 0x8d43), LPC_WBG},
	{ PCI_VDEVICE(INTEL, 0x8d44), LPC_WBG},
	{ PCI_VDEVICE(INTEL, 0x8d45), LPC_WBG},
	{ PCI_VDEVICE(INTEL, 0x8d46), LPC_WBG},
	{ PCI_VDEVICE(INTEL, 0x8d47), LPC_WBG},
	{ PCI_VDEVICE(INTEL, 0x8d48), LPC_WBG},
	{ PCI_VDEVICE(INTEL, 0x8d49), LPC_WBG},
	{ PCI_VDEVICE(INTEL, 0x8d4a), LPC_WBG},
	{ PCI_VDEVICE(INTEL, 0x8d4b), LPC_WBG},
	{ PCI_VDEVICE(INTEL, 0x8d4c), LPC_WBG},
	{ PCI_VDEVICE(INTEL, 0x8d4d), LPC_WBG},
	{ PCI_VDEVICE(INTEL, 0x8d4e), LPC_WBG},
	{ PCI_VDEVICE(INTEL, 0x8d4f), LPC_WBG},
	{ PCI_VDEVICE(INTEL, 0x8d50), LPC_WBG},
	{ PCI_VDEVICE(INTEL, 0x8d51), LPC_WBG},
	{ PCI_VDEVICE(INTEL, 0x8d52), LPC_WBG},
	{ PCI_VDEVICE(INTEL, 0x8d53), LPC_WBG},
	{ PCI_VDEVICE(INTEL, 0x8d54), LPC_WBG},
	{ PCI_VDEVICE(INTEL, 0x8d55), LPC_WBG},
	{ PCI_VDEVICE(INTEL, 0x8d56), LPC_WBG},
	{ PCI_VDEVICE(INTEL, 0x8d57), LPC_WBG},
	{ PCI_VDEVICE(INTEL, 0x8d58), LPC_WBG},
	{ PCI_VDEVICE(INTEL, 0x8d59), LPC_WBG},
	{ PCI_VDEVICE(INTEL, 0x8d5a), LPC_WBG},
	{ PCI_VDEVICE(INTEL, 0x8d5b), LPC_WBG},
	{ PCI_VDEVICE(INTEL, 0x8d5c), LPC_WBG},
	{ PCI_VDEVICE(INTEL, 0x8d5d), LPC_WBG},
	{ PCI_VDEVICE(INTEL, 0x8d5e), LPC_WBG},
	{ PCI_VDEVICE(INTEL, 0x8d5f), LPC_WBG},
<<<<<<< HEAD
=======
	{ PCI_VDEVICE(INTEL, 0x1f38), LPC_AVN},
	{ PCI_VDEVICE(INTEL, 0x1f39), LPC_AVN},
	{ PCI_VDEVICE(INTEL, 0x1f3a), LPC_AVN},
	{ PCI_VDEVICE(INTEL, 0x1f3b), LPC_AVN},
	{ PCI_VDEVICE(INTEL, 0x2390), LPC_COLETO},
>>>>>>> d0e0ac97
	{ 0, },			/* End of list */
};
MODULE_DEVICE_TABLE(pci, lpc_ich_ids);

static void lpc_ich_restore_config_space(struct pci_dev *dev)
{
	struct lpc_ich_priv *priv = pci_get_drvdata(dev);

	if (priv->acpi.save >= 0) {
		pci_write_config_byte(dev, priv->acpi.ctrl, priv->acpi.save);
		priv->acpi.save = -1;
	}

	if (priv->gpio.save >= 0) {
		pci_write_config_byte(dev, priv->gpio.ctrl, priv->gpio.save);
		priv->gpio.save = -1;
	}
}

static void lpc_ich_enable_acpi_space(struct pci_dev *dev)
{
	struct lpc_ich_priv *priv = pci_get_drvdata(dev);
	u8 reg_save;

	pci_read_config_byte(dev, priv->acpi.ctrl, &reg_save);
	pci_write_config_byte(dev, priv->acpi.ctrl, reg_save | 0x10);
	priv->acpi.save = reg_save;
}

static void lpc_ich_enable_gpio_space(struct pci_dev *dev)
{
	struct lpc_ich_priv *priv = pci_get_drvdata(dev);
	u8 reg_save;

	pci_read_config_byte(dev, priv->gpio.ctrl, &reg_save);
	pci_write_config_byte(dev, priv->gpio.ctrl, reg_save | 0x10);
	priv->gpio.save = reg_save;
}

static void lpc_ich_finalize_cell(struct pci_dev *dev, struct mfd_cell *cell)
{
	struct lpc_ich_priv *priv = pci_get_drvdata(dev);

	cell->platform_data = &lpc_chipset_info[priv->chipset];
	cell->pdata_size = sizeof(struct lpc_ich_info);
}

/*
 * We don't check for resource conflict globally. There are 2 or 3 independent
 * GPIO groups and it's enough to have access to one of these to instantiate
 * the device.
 */
static int lpc_ich_check_conflict_gpio(struct resource *res)
{
	int ret;
	u8 use_gpio = 0;

	if (resource_size(res) >= 0x50 &&
	    !acpi_check_region(res->start + 0x40, 0x10, "LPC ICH GPIO3"))
		use_gpio |= 1 << 2;

	if (!acpi_check_region(res->start + 0x30, 0x10, "LPC ICH GPIO2"))
		use_gpio |= 1 << 1;

	ret = acpi_check_region(res->start + 0x00, 0x30, "LPC ICH GPIO1");
	if (!ret)
		use_gpio |= 1 << 0;

	return use_gpio ? use_gpio : ret;
}

static int lpc_ich_init_gpio(struct pci_dev *dev)
{
	struct lpc_ich_priv *priv = pci_get_drvdata(dev);
	u32 base_addr_cfg;
	u32 base_addr;
	int ret;
	bool acpi_conflict = false;
	struct resource *res;

	/* Setup power management base register */
	pci_read_config_dword(dev, priv->acpi.base, &base_addr_cfg);
	base_addr = base_addr_cfg & 0x0000ff80;
	if (!base_addr) {
		dev_notice(&dev->dev, "I/O space for ACPI uninitialized\n");
		lpc_ich_cells[LPC_GPIO].num_resources--;
		goto gpe0_done;
	}

	res = &gpio_ich_res[ICH_RES_GPE0];
	res->start = base_addr + ACPIBASE_GPE_OFF;
	res->end = base_addr + ACPIBASE_GPE_END;
	ret = acpi_check_resource_conflict(res);
	if (ret) {
		/*
		 * This isn't fatal for the GPIO, but we have to make sure that
		 * the platform_device subsystem doesn't see this resource
		 * or it will register an invalid region.
		 */
		lpc_ich_cells[LPC_GPIO].num_resources--;
		acpi_conflict = true;
	} else {
		lpc_ich_enable_acpi_space(dev);
	}

gpe0_done:
	/* Setup GPIO base register */
	pci_read_config_dword(dev, priv->gpio.base, &base_addr_cfg);
	base_addr = base_addr_cfg & 0x0000ff80;
	if (!base_addr) {
		dev_notice(&dev->dev, "I/O space for GPIO uninitialized\n");
		ret = -ENODEV;
		goto gpio_done;
	}

	/* Older devices provide fewer GPIO and have a smaller resource size. */
	res = &gpio_ich_res[ICH_RES_GPIO];
	res->start = base_addr;
	switch (lpc_chipset_info[priv->chipset].gpio_version) {
	case ICH_V5_GPIO:
	case ICH_V10CORP_GPIO:
		res->end = res->start + 128 - 1;
		break;
	default:
		res->end = res->start + 64 - 1;
		break;
	}

	ret = lpc_ich_check_conflict_gpio(res);
	if (ret < 0) {
		/* this isn't necessarily fatal for the GPIO */
		acpi_conflict = true;
		goto gpio_done;
	}
	lpc_chipset_info[priv->chipset].use_gpio = ret;
	lpc_ich_enable_gpio_space(dev);

	lpc_ich_finalize_cell(dev, &lpc_ich_cells[LPC_GPIO]);
	ret = mfd_add_devices(&dev->dev, -1, &lpc_ich_cells[LPC_GPIO],
			      1, NULL, 0, NULL);

gpio_done:
	if (acpi_conflict)
		pr_warn("Resource conflict(s) found affecting %s\n",
				lpc_ich_cells[LPC_GPIO].name);
	return ret;
}

static int lpc_ich_init_wdt(struct pci_dev *dev)
{
	struct lpc_ich_priv *priv = pci_get_drvdata(dev);
	u32 base_addr_cfg;
	u32 base_addr;
	int ret;
	struct resource *res;

	/* Setup power management base register */
	pci_read_config_dword(dev, priv->acpi.base, &base_addr_cfg);
	base_addr = base_addr_cfg & 0x0000ff80;
	if (!base_addr) {
		dev_notice(&dev->dev, "I/O space for ACPI uninitialized\n");
		ret = -ENODEV;
		goto wdt_done;
	}

	res = wdt_io_res(ICH_RES_IO_TCO);
	res->start = base_addr + ACPIBASE_TCO_OFF;
	res->end = base_addr + ACPIBASE_TCO_END;

	res = wdt_io_res(ICH_RES_IO_SMI);
	res->start = base_addr + ACPIBASE_SMI_OFF;
	res->end = base_addr + ACPIBASE_SMI_END;

	lpc_ich_enable_acpi_space(dev);

	/*
	 * Get the Memory-Mapped GCS register. To get access to it
	 * we have to read RCBA from PCI Config space 0xf0 and use
	 * it as base. GCS = RCBA + ICH6_GCS(0x3410).
	 */
	if (lpc_chipset_info[priv->chipset].iTCO_version == 1) {
		/* Don't register iomem for TCO ver 1 */
		lpc_ich_cells[LPC_WDT].num_resources--;
	} else {
		pci_read_config_dword(dev, RCBABASE, &base_addr_cfg);
		base_addr = base_addr_cfg & 0xffffc000;
		if (!(base_addr_cfg & 1)) {
			dev_notice(&dev->dev, "RCBA is disabled by "
					"hardware/BIOS, device disabled\n");
			ret = -ENODEV;
			goto wdt_done;
		}
		res = wdt_mem_res(ICH_RES_MEM_GCS);
		res->start = base_addr + ACPIBASE_GCS_OFF;
		res->end = base_addr + ACPIBASE_GCS_END;
	}

	lpc_ich_finalize_cell(dev, &lpc_ich_cells[LPC_WDT]);
	ret = mfd_add_devices(&dev->dev, -1, &lpc_ich_cells[LPC_WDT],
			      1, NULL, 0, NULL);

wdt_done:
	return ret;
}

static int lpc_ich_probe(struct pci_dev *dev,
				const struct pci_device_id *id)
{
	struct lpc_ich_priv *priv;
	int ret;
	bool cell_added = false;

	priv = devm_kzalloc(&dev->dev,
			    sizeof(struct lpc_ich_priv), GFP_KERNEL);
	if (!priv)
		return -ENOMEM;

	priv->chipset = id->driver_data;
	priv->acpi.save = -1;
	priv->acpi.base = ACPIBASE;
	priv->acpi.ctrl = ACPICTRL;

	priv->gpio.save = -1;
	if (priv->chipset <= LPC_ICH5) {
		priv->gpio.base = GPIOBASE_ICH0;
		priv->gpio.ctrl = GPIOCTRL_ICH0;
	} else {
		priv->gpio.base = GPIOBASE_ICH6;
		priv->gpio.ctrl = GPIOCTRL_ICH6;
	}

	pci_set_drvdata(dev, priv);

	ret = lpc_ich_init_wdt(dev);
	if (!ret)
		cell_added = true;

	ret = lpc_ich_init_gpio(dev);
	if (!ret)
		cell_added = true;

	/*
	 * We only care if at least one or none of the cells registered
	 * successfully.
	 */
	if (!cell_added) {
		dev_warn(&dev->dev, "No MFD cells added\n");
		lpc_ich_restore_config_space(dev);
		pci_set_drvdata(dev, NULL);
		return -ENODEV;
	}

	return 0;
}

static void lpc_ich_remove(struct pci_dev *dev)
{
	mfd_remove_devices(&dev->dev);
	lpc_ich_restore_config_space(dev);
	pci_set_drvdata(dev, NULL);
}

static struct pci_driver lpc_ich_driver = {
	.name		= "lpc_ich",
	.id_table	= lpc_ich_ids,
	.probe		= lpc_ich_probe,
	.remove		= lpc_ich_remove,
};

module_pci_driver(lpc_ich_driver);

MODULE_AUTHOR("Aaron Sierra <asierra@xes-inc.com>");
MODULE_DESCRIPTION("LPC interface for Intel ICH");
MODULE_LICENSE("GPL");<|MERGE_RESOLUTION|>--- conflicted
+++ resolved
@@ -51,11 +51,8 @@
  *	document number TBD : Lynx Point
  *	document number TBD : Lynx Point-LP
  *	document number TBD : Wellsburg
-<<<<<<< HEAD
-=======
  *	document number TBD : Avoton SoC
  *	document number TBD : Coleto Creek
->>>>>>> d0e0ac97
  */
 
 #define pr_fmt(fmt) KBUILD_MODNAME ": " fmt
@@ -212,11 +209,8 @@
 	LPC_LPT,	/* Lynx Point */
 	LPC_LPT_LP,	/* Lynx Point-LP */
 	LPC_WBG,	/* Wellsburg */
-<<<<<<< HEAD
-=======
 	LPC_AVN,	/* Avoton SoC */
 	LPC_COLETO,	/* Coleto Creek */
->>>>>>> d0e0ac97
 };
 
 struct lpc_ich_info lpc_chipset_info[] = {
@@ -501,8 +495,6 @@
 		.name = "Wellsburg",
 		.iTCO_version = 2,
 	},
-<<<<<<< HEAD
-=======
 	[LPC_AVN] = {
 		.name = "Avoton SoC",
 		.iTCO_version = 1,
@@ -511,7 +503,6 @@
 		.name = "Coleto Creek",
 		.iTCO_version = 2,
 	},
->>>>>>> d0e0ac97
 };
 
 /*
@@ -725,14 +716,11 @@
 	{ PCI_VDEVICE(INTEL, 0x8d5d), LPC_WBG},
 	{ PCI_VDEVICE(INTEL, 0x8d5e), LPC_WBG},
 	{ PCI_VDEVICE(INTEL, 0x8d5f), LPC_WBG},
-<<<<<<< HEAD
-=======
 	{ PCI_VDEVICE(INTEL, 0x1f38), LPC_AVN},
 	{ PCI_VDEVICE(INTEL, 0x1f39), LPC_AVN},
 	{ PCI_VDEVICE(INTEL, 0x1f3a), LPC_AVN},
 	{ PCI_VDEVICE(INTEL, 0x1f3b), LPC_AVN},
 	{ PCI_VDEVICE(INTEL, 0x2390), LPC_COLETO},
->>>>>>> d0e0ac97
 	{ 0, },			/* End of list */
 };
 MODULE_DEVICE_TABLE(pci, lpc_ich_ids);
