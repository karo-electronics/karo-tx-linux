/*
 * Copyright (C) ST-Ericsson SA 2010
 *
 * License Terms: GNU General Public License v2
 * Author: Arun R Murthy <arun.murthy@stericsson.com>
 * Author: Daniel Willerud <daniel.willerud@stericsson.com>
 * Author: Johan Palsson <johan.palsson@stericsson.com>
 */
#include <linux/init.h>
#include <linux/module.h>
#include <linux/device.h>
#include <linux/interrupt.h>
#include <linux/spinlock.h>
#include <linux/delay.h>
#include <linux/pm_runtime.h>
#include <linux/platform_device.h>
#include <linux/completion.h>
#include <linux/regulator/consumer.h>
#include <linux/err.h>
#include <linux/slab.h>
#include <linux/list.h>
#include <linux/mfd/abx500.h>
#include <linux/mfd/abx500/ab8500.h>
#include <linux/mfd/abx500/ab8500-gpadc.h>

/*
 * GPADC register offsets
 * Bank : 0x0A
 */
#define AB8500_GPADC_CTRL1_REG		0x00
#define AB8500_GPADC_CTRL2_REG		0x01
#define AB8500_GPADC_CTRL3_REG		0x02
#define AB8500_GPADC_AUTO_TIMER_REG	0x03
#define AB8500_GPADC_STAT_REG		0x04
#define AB8500_GPADC_MANDATAL_REG	0x05
#define AB8500_GPADC_MANDATAH_REG	0x06
#define AB8500_GPADC_AUTODATAL_REG	0x07
#define AB8500_GPADC_AUTODATAH_REG	0x08
#define AB8500_GPADC_MUX_CTRL_REG	0x09
#define AB8540_GPADC_MANDATA2L_REG	0x09
#define AB8540_GPADC_MANDATA2H_REG	0x0A
#define AB8540_GPADC_APEAAX_REG		0x10
#define AB8540_GPADC_APEAAT_REG		0x11
#define AB8540_GPADC_APEAAM_REG		0x12
#define AB8540_GPADC_APEAAH_REG		0x13
#define AB8540_GPADC_APEAAL_REG		0x14

/*
 * OTP register offsets
 * Bank : 0x15
 */
#define AB8500_GPADC_CAL_1		0x0F
#define AB8500_GPADC_CAL_2		0x10
#define AB8500_GPADC_CAL_3		0x11
#define AB8500_GPADC_CAL_4		0x12
#define AB8500_GPADC_CAL_5		0x13
#define AB8500_GPADC_CAL_6		0x14
#define AB8500_GPADC_CAL_7		0x15
/* New calibration for 8540 */
#define AB8540_GPADC_OTP4_REG_7	0x38
#define AB8540_GPADC_OTP4_REG_6	0x39
#define AB8540_GPADC_OTP4_REG_5	0x3A

/* gpadc constants */
#define EN_VINTCORE12			0x04
#define EN_VTVOUT			0x02
#define EN_GPADC			0x01
#define DIS_GPADC			0x00
#define AVG_1				0x00
#define AVG_4				0x20
#define AVG_8				0x40
#define AVG_16				0x60
#define ADC_SW_CONV			0x04
#define EN_ICHAR			0x80
#define BTEMP_PULL_UP			0x08
#define EN_BUF				0x40
#define DIS_ZERO			0x00
#define GPADC_BUSY			0x01
#define EN_FALLING			0x10
#define EN_TRIG_EDGE			0x02
#define EN_VBIAS_XTAL_TEMP		0x02

/* GPADC constants from AB8500 spec, UM0836 */
#define ADC_RESOLUTION			1024
#define ADC_CH_BTEMP_MIN		0
#define ADC_CH_BTEMP_MAX		1350
#define ADC_CH_DIETEMP_MIN		0
#define ADC_CH_DIETEMP_MAX		1350
#define ADC_CH_CHG_V_MIN		0
#define ADC_CH_CHG_V_MAX		20030
#define ADC_CH_ACCDET2_MIN		0
#define ADC_CH_ACCDET2_MAX		2500
#define ADC_CH_VBAT_MIN			2300
#define ADC_CH_VBAT_MAX			4800
#define ADC_CH_CHG_I_MIN		0
#define ADC_CH_CHG_I_MAX		1500
#define ADC_CH_BKBAT_MIN		0
#define ADC_CH_BKBAT_MAX		3200

/* GPADC constants from AB8540 spec */
#define ADC_CH_IBAT_MIN			(-6000) /* mA range measured by ADC for ibat*/
#define ADC_CH_IBAT_MAX			6000
#define ADC_CH_IBAT_MIN_V		(-60)	/* mV range measured by ADC for ibat*/
#define ADC_CH_IBAT_MAX_V		60
#define IBAT_VDROP_L			(-56)  /* mV */
#define IBAT_VDROP_H			56

/* This is used to not lose precision when dividing to get gain and offset */
#define CALIB_SCALE		1000
/*
 * Number of bits shift used to not lose precision
 * when dividing to get ibat gain.
 */
#define CALIB_SHIFT_IBAT	20

/* Time in ms before disabling regulator */
#define GPADC_AUDOSUSPEND_DELAY		1

#define CONVERSION_TIME			500 /* ms */

enum cal_channels {
	ADC_INPUT_VMAIN = 0,
	ADC_INPUT_BTEMP,
	ADC_INPUT_VBAT,
	ADC_INPUT_IBAT,
	NBR_CAL_INPUTS,
};

/**
 * struct adc_cal_data - Table for storing gain and offset for the calibrated
 * ADC channels
 * @gain:		Gain of the ADC channel
 * @offset:		Offset of the ADC channel
 */
struct adc_cal_data {
	s64 gain;
	s64 offset;
	u16 otp_calib_hi;
	u16 otp_calib_lo;
};

/**
 * struct ab8500_gpadc - AB8500 GPADC device information
 * @dev:			pointer to the struct device
 * @node:			a list of AB8500 GPADCs, hence prepared for
				reentrance
 * @parent:			pointer to the struct ab8500
 * @ab8500_gpadc_complete:	pointer to the struct completion, to indicate
 *				the completion of gpadc conversion
 * @ab8500_gpadc_lock:		structure of type mutex
 * @regu:			pointer to the struct regulator
 * @irq_sw:			interrupt number that is used by gpadc for Sw
 *				conversion
 * @irq_hw:			interrupt number that is used by gpadc for Hw
 *				conversion
 * @cal_data			array of ADC calibration data structs
 */
struct ab8500_gpadc {
	struct device *dev;
	struct list_head node;
	struct ab8500 *parent;
	struct completion ab8500_gpadc_complete;
	struct mutex ab8500_gpadc_lock;
	struct regulator *regu;
	int irq_sw;
	int irq_hw;
	struct adc_cal_data cal_data[NBR_CAL_INPUTS];
};

static LIST_HEAD(ab8500_gpadc_list);

/**
 * ab8500_gpadc_get() - returns a reference to the primary AB8500 GPADC
 * (i.e. the first GPADC in the instance list)
 */
struct ab8500_gpadc *ab8500_gpadc_get(char *name)
{
	struct ab8500_gpadc *gpadc;

	list_for_each_entry(gpadc, &ab8500_gpadc_list, node) {
		if (!strcmp(name, dev_name(gpadc->dev)))
		    return gpadc;
	}

	return ERR_PTR(-ENOENT);
}
EXPORT_SYMBOL(ab8500_gpadc_get);

/**
 * ab8500_gpadc_ad_to_voltage() - Convert a raw ADC value to a voltage
 */
int ab8500_gpadc_ad_to_voltage(struct ab8500_gpadc *gpadc, u8 channel,
	int ad_value)
{
	int res;

	switch (channel) {
	case MAIN_CHARGER_V:
		/* For some reason we don't have calibrated data */
		if (!gpadc->cal_data[ADC_INPUT_VMAIN].gain) {
			res = ADC_CH_CHG_V_MIN + (ADC_CH_CHG_V_MAX -
				ADC_CH_CHG_V_MIN) * ad_value /
				ADC_RESOLUTION;
			break;
		}
		/* Here we can use the calibrated data */
		res = (int) (ad_value * gpadc->cal_data[ADC_INPUT_VMAIN].gain +
			gpadc->cal_data[ADC_INPUT_VMAIN].offset) / CALIB_SCALE;
		break;

	case XTAL_TEMP:
	case BAT_CTRL:
	case BTEMP_BALL:
	case ACC_DETECT1:
	case ADC_AUX1:
	case ADC_AUX2:
		/* For some reason we don't have calibrated data */
		if (!gpadc->cal_data[ADC_INPUT_BTEMP].gain) {
			res = ADC_CH_BTEMP_MIN + (ADC_CH_BTEMP_MAX -
				ADC_CH_BTEMP_MIN) * ad_value /
				ADC_RESOLUTION;
			break;
		}
		/* Here we can use the calibrated data */
		res = (int) (ad_value * gpadc->cal_data[ADC_INPUT_BTEMP].gain +
			gpadc->cal_data[ADC_INPUT_BTEMP].offset) / CALIB_SCALE;
		break;

	case MAIN_BAT_V:
	case VBAT_TRUE_MEAS:
		/* For some reason we don't have calibrated data */
		if (!gpadc->cal_data[ADC_INPUT_VBAT].gain) {
			res = ADC_CH_VBAT_MIN + (ADC_CH_VBAT_MAX -
				ADC_CH_VBAT_MIN) * ad_value /
				ADC_RESOLUTION;
			break;
		}
		/* Here we can use the calibrated data */
		res = (int) (ad_value * gpadc->cal_data[ADC_INPUT_VBAT].gain +
			gpadc->cal_data[ADC_INPUT_VBAT].offset) / CALIB_SCALE;
		break;

	case DIE_TEMP:
		res = ADC_CH_DIETEMP_MIN +
			(ADC_CH_DIETEMP_MAX - ADC_CH_DIETEMP_MIN) * ad_value /
			ADC_RESOLUTION;
		break;

	case ACC_DETECT2:
		res = ADC_CH_ACCDET2_MIN +
			(ADC_CH_ACCDET2_MAX - ADC_CH_ACCDET2_MIN) * ad_value /
			ADC_RESOLUTION;
		break;

	case VBUS_V:
		res = ADC_CH_CHG_V_MIN +
			(ADC_CH_CHG_V_MAX - ADC_CH_CHG_V_MIN) * ad_value /
			ADC_RESOLUTION;
		break;

	case MAIN_CHARGER_C:
	case USB_CHARGER_C:
		res = ADC_CH_CHG_I_MIN +
			(ADC_CH_CHG_I_MAX - ADC_CH_CHG_I_MIN) * ad_value /
			ADC_RESOLUTION;
		break;

	case BK_BAT_V:
		res = ADC_CH_BKBAT_MIN +
			(ADC_CH_BKBAT_MAX - ADC_CH_BKBAT_MIN) * ad_value /
			ADC_RESOLUTION;
		break;

	case IBAT_VIRTUAL_CHANNEL:
		/* For some reason we don't have calibrated data */
		if (!gpadc->cal_data[ADC_INPUT_IBAT].gain) {
			res = ADC_CH_IBAT_MIN + (ADC_CH_IBAT_MAX -
				ADC_CH_IBAT_MIN) * ad_value /
				ADC_RESOLUTION;
			break;
		}
		/* Here we can use the calibrated data */
		res = (int) (ad_value * gpadc->cal_data[ADC_INPUT_IBAT].gain +
				gpadc->cal_data[ADC_INPUT_IBAT].offset)
				>> CALIB_SHIFT_IBAT;
		break;

	default:
		dev_err(gpadc->dev,
			"unknown channel, not possible to convert\n");
		res = -EINVAL;
		break;

	}
	return res;
}
EXPORT_SYMBOL(ab8500_gpadc_ad_to_voltage);

/**
 * ab8500_gpadc_sw_hw_convert() - gpadc conversion
 * @channel:	analog channel to be converted to digital data
 * @avg_sample:  number of ADC sample to average
 * @trig_egde:  selected ADC trig edge
 * @trig_timer: selected ADC trigger delay timer
 * @conv_type: selected conversion type (HW or SW conversion)
 *
 * This function converts the selected analog i/p to digital
 * data.
 */
int ab8500_gpadc_sw_hw_convert(struct ab8500_gpadc *gpadc, u8 channel,
		u8 avg_sample, u8 trig_edge, u8 trig_timer, u8 conv_type)
{
	int ad_value;
	int voltage;

	ad_value = ab8500_gpadc_read_raw(gpadc, channel, avg_sample,
			trig_edge, trig_timer, conv_type);
/* On failure retry a second time */
	if (ad_value < 0)
		ad_value = ab8500_gpadc_read_raw(gpadc, channel, avg_sample,
			trig_edge, trig_timer, conv_type);
if (ad_value < 0) {
		dev_err(gpadc->dev, "GPADC raw value failed ch: %d\n",
				channel);
		return ad_value;
	}

	voltage = ab8500_gpadc_ad_to_voltage(gpadc, channel, ad_value);
	if (voltage < 0)
		dev_err(gpadc->dev, "GPADC to voltage conversion failed ch:"
			" %d AD: 0x%x\n", channel, ad_value);

	return voltage;
}
EXPORT_SYMBOL(ab8500_gpadc_sw_hw_convert);

/**
 * ab8500_gpadc_read_raw() - gpadc read
 * @channel:	analog channel to be read
 * @avg_sample:  number of ADC sample to average
 * @trig_edge:  selected trig edge
 * @trig_timer: selected ADC trigger delay timer
 * @conv_type: selected conversion type (HW or SW conversion)
 *
 * This function obtains the raw ADC value for an hardware conversion,
 * this then needs to be converted by calling ab8500_gpadc_ad_to_voltage()
 */
int ab8500_gpadc_read_raw(struct ab8500_gpadc *gpadc, u8 channel,
		u8 avg_sample, u8 trig_edge, u8 trig_timer, u8 conv_type)
{
	int raw_data;
	raw_data = ab8500_gpadc_double_read_raw(gpadc, channel,
			avg_sample, trig_edge, trig_timer, conv_type, NULL);
	return raw_data;
}

int ab8500_gpadc_double_read_raw(struct ab8500_gpadc *gpadc, u8 channel,
		u8 avg_sample, u8 trig_edge, u8 trig_timer, u8 conv_type,
		int *ibat)
{
	int ret;
	int looplimit = 0;
	unsigned long completion_timeout;
	u8 val, low_data, high_data, low_data2, high_data2;
	u8 val_reg1 = 0;
	unsigned int delay_min = 0;
	unsigned int delay_max = 0;
	u8 data_low_addr, data_high_addr;

	if (!gpadc)
		return -ENODEV;

	/* check if convertion is supported */
	if ((gpadc->irq_sw < 0) && (conv_type == ADC_SW))
		return -ENOTSUPP;
	if ((gpadc->irq_hw < 0) && (conv_type == ADC_HW))
		return -ENOTSUPP;

	mutex_lock(&gpadc->ab8500_gpadc_lock);
	/* Enable VTVout LDO this is required for GPADC */
	pm_runtime_get_sync(gpadc->dev);

	/* Check if ADC is not busy, lock and proceed */
	do {
		ret = abx500_get_register_interruptible(gpadc->dev,
			AB8500_GPADC, AB8500_GPADC_STAT_REG, &val);
		if (ret < 0)
			goto out;
		if (!(val & GPADC_BUSY))
			break;
		msleep(10);
	} while (++looplimit < 10);
	if (looplimit >= 10 && (val & GPADC_BUSY)) {
		dev_err(gpadc->dev, "gpadc_conversion: GPADC busy");
		ret = -EINVAL;
		goto out;
	}

	/* Enable GPADC */
	val_reg1 |= EN_GPADC;

	/* Select the channel source and set average samples */
	switch (avg_sample) {
	case SAMPLE_1:
		val = channel | AVG_1;
		break;
	case SAMPLE_4:
		val = channel | AVG_4;
		break;
	case SAMPLE_8:
		val = channel | AVG_8;
		break;
	default:
		val = channel | AVG_16;
		break;
	}

	if (conv_type == ADC_HW) {
		ret = abx500_set_register_interruptible(gpadc->dev,
				AB8500_GPADC, AB8500_GPADC_CTRL3_REG, val);
		val_reg1 |= EN_TRIG_EDGE;
		if (trig_edge)
			val_reg1 |= EN_FALLING;
	}
	else
		ret = abx500_set_register_interruptible(gpadc->dev,
				AB8500_GPADC, AB8500_GPADC_CTRL2_REG, val);
	if (ret < 0) {
		dev_err(gpadc->dev,
			"gpadc_conversion: set avg samples failed\n");
		goto out;
	}

	/*
	 * Enable ADC, buffering, select rising edge and enable ADC path
	 * charging current sense if it needed, ABB 3.0 needs some special
	 * treatment too.
	 */
	switch (channel) {
	case MAIN_CHARGER_C:
	case USB_CHARGER_C:
		val_reg1 |= EN_BUF | EN_ICHAR;
		break;
	case BTEMP_BALL:
		if (!is_ab8500_2p0_or_earlier(gpadc->parent)) {
			val_reg1 |= EN_BUF | BTEMP_PULL_UP;
			/*
			* Delay might be needed for ABB8500 cut 3.0, if not,
			* remove when hardware will be availible
			*/
			delay_min = 1000; /* Delay in micro seconds */
			delay_max = 10000; /* large range to optimise sleep mode */
			break;
		}
		/* Intentional fallthrough */
	default:
		val_reg1 |= EN_BUF;
		break;
	}

	/* Write configuration to register */
	ret = abx500_set_register_interruptible(gpadc->dev,
		AB8500_GPADC, AB8500_GPADC_CTRL1_REG, val_reg1);
	if (ret < 0) {
		dev_err(gpadc->dev,
			"gpadc_conversion: set Control register failed\n");
		goto out;
	}

	if (delay_min != 0)
		usleep_range(delay_min, delay_max);

	if (conv_type == ADC_HW) {
		/* Set trigger delay timer */
		ret = abx500_set_register_interruptible(gpadc->dev,
			AB8500_GPADC, AB8500_GPADC_AUTO_TIMER_REG, trig_timer);
		if (ret < 0) {
			dev_err(gpadc->dev,
				"gpadc_conversion: trig timer failed\n");
			goto out;
		}
		completion_timeout = 2 * HZ;
		data_low_addr = AB8500_GPADC_AUTODATAL_REG;
		data_high_addr = AB8500_GPADC_AUTODATAH_REG;
	} else {
		/* Start SW conversion */
		ret = abx500_mask_and_set_register_interruptible(gpadc->dev,
			AB8500_GPADC, AB8500_GPADC_CTRL1_REG,
			ADC_SW_CONV, ADC_SW_CONV);
		if (ret < 0) {
			dev_err(gpadc->dev,
				"gpadc_conversion: start s/w conv failed\n");
			goto out;
		}
		completion_timeout = msecs_to_jiffies(CONVERSION_TIME);
		data_low_addr = AB8500_GPADC_MANDATAL_REG;
		data_high_addr = AB8500_GPADC_MANDATAH_REG;
	}

	/* wait for completion of conversion */
	if (!wait_for_completion_timeout(&gpadc->ab8500_gpadc_complete,
			completion_timeout)) {
		dev_err(gpadc->dev,
			"timeout didn't receive GPADC conv interrupt\n");
		ret = -EINVAL;
		goto out;
	}

	/* Read the converted RAW data */
	ret = abx500_get_register_interruptible(gpadc->dev,
			AB8500_GPADC, data_low_addr, &low_data);
	if (ret < 0) {
		dev_err(gpadc->dev, "gpadc_conversion: read low data failed\n");
		goto out;
	}

	ret = abx500_get_register_interruptible(gpadc->dev,
		AB8500_GPADC, data_high_addr, &high_data);
	if (ret < 0) {
		dev_err(gpadc->dev, "gpadc_conversion: read high data failed\n");
		goto out;
	}

	/* Check if double convertion is required */
	if ((channel == BAT_CTRL_AND_IBAT) ||
			(channel == VBAT_MEAS_AND_IBAT) ||
			(channel == VBAT_TRUE_MEAS_AND_IBAT) ||
			(channel == BAT_TEMP_AND_IBAT)) {

		if (conv_type == ADC_HW) {
			/* not supported */
			ret = -ENOTSUPP;
			dev_err(gpadc->dev,
				"gpadc_conversion: only SW double conversion supported\n");
			goto out;
		} else {
			/* Read the converted RAW data 2 */
			ret = abx500_get_register_interruptible(gpadc->dev,
				AB8500_GPADC, AB8540_GPADC_MANDATA2L_REG,
				&low_data2);
			if (ret < 0) {
				dev_err(gpadc->dev,
					"gpadc_conversion: read sw low data 2 failed\n");
				goto out;
			}

			ret = abx500_get_register_interruptible(gpadc->dev,
				AB8500_GPADC, AB8540_GPADC_MANDATA2H_REG,
				&high_data2);
			if (ret < 0) {
				dev_err(gpadc->dev,
					"gpadc_conversion: read sw high data 2 failed\n");
				goto out;
			}
			if (ibat != NULL) {
				*ibat = (high_data2 << 8) | low_data2;
			} else {
				dev_warn(gpadc->dev,
					"gpadc_conversion: ibat not stored\n");
			}

		}
	}

	/* Disable GPADC */
	ret = abx500_set_register_interruptible(gpadc->dev, AB8500_GPADC,
		AB8500_GPADC_CTRL1_REG, DIS_GPADC);
	if (ret < 0) {
		dev_err(gpadc->dev, "gpadc_conversion: disable gpadc failed\n");
		goto out;
	}

	/* Disable VTVout LDO this is required for GPADC */
	pm_runtime_mark_last_busy(gpadc->dev);
	pm_runtime_put_autosuspend(gpadc->dev);

	mutex_unlock(&gpadc->ab8500_gpadc_lock);

	return (high_data << 8) | low_data;

out:
	/*
	 * It has shown to be needed to turn off the GPADC if an error occurs,
	 * otherwise we might have problem when waiting for the busy bit in the
	 * GPADC status register to go low. In V1.1 there wait_for_completion
	 * seems to timeout when waiting for an interrupt.. Not seen in V2.0
	 */
	(void) abx500_set_register_interruptible(gpadc->dev, AB8500_GPADC,
		AB8500_GPADC_CTRL1_REG, DIS_GPADC);
	pm_runtime_put(gpadc->dev);
	mutex_unlock(&gpadc->ab8500_gpadc_lock);
	dev_err(gpadc->dev,
		"gpadc_conversion: Failed to AD convert channel %d\n", channel);
	return ret;
}
EXPORT_SYMBOL(ab8500_gpadc_read_raw);

/**
 * ab8500_bm_gpadcconvend_handler() - isr for gpadc conversion completion
 * @irq:	irq number
 * @data:	pointer to the data passed during request irq
 *
 * This is a interrupt service routine for gpadc conversion completion.
 * Notifies the gpadc completion is completed and the converted raw value
 * can be read from the registers.
 * Returns IRQ status(IRQ_HANDLED)
 */
static irqreturn_t ab8500_bm_gpadcconvend_handler(int irq, void *_gpadc)
{
	struct ab8500_gpadc *gpadc = _gpadc;

	complete(&gpadc->ab8500_gpadc_complete);

	return IRQ_HANDLED;
}

static int otp_cal_regs[] = {
	AB8500_GPADC_CAL_1,
	AB8500_GPADC_CAL_2,
	AB8500_GPADC_CAL_3,
	AB8500_GPADC_CAL_4,
	AB8500_GPADC_CAL_5,
	AB8500_GPADC_CAL_6,
	AB8500_GPADC_CAL_7,
};

static int otp4_cal_regs[] = {
	AB8540_GPADC_OTP4_REG_7,
	AB8540_GPADC_OTP4_REG_6,
	AB8540_GPADC_OTP4_REG_5,
};

static void ab8500_gpadc_read_calibration_data(struct ab8500_gpadc *gpadc)
{
	int i;
	int ret[ARRAY_SIZE(otp_cal_regs)];
	u8 gpadc_cal[ARRAY_SIZE(otp_cal_regs)];
	int ret_otp4[ARRAY_SIZE(otp4_cal_regs)];
	u8 gpadc_otp4[ARRAY_SIZE(otp4_cal_regs)];
	int vmain_high, vmain_low;
	int btemp_high, btemp_low;
	int vbat_high, vbat_low;
	int ibat_high, ibat_low;
	s64 V_gain, V_offset, V2A_gain, V2A_offset;
	struct ab8500 *ab8500;

	ab8500 = gpadc->parent;

	/* First we read all OTP registers and store the error code */
	for (i = 0; i < ARRAY_SIZE(otp_cal_regs); i++) {
		ret[i] = abx500_get_register_interruptible(gpadc->dev,
			AB8500_OTP_EMUL, otp_cal_regs[i],  &gpadc_cal[i]);
		if (ret[i] < 0)
			dev_err(gpadc->dev, "%s: read otp reg 0x%02x failed\n",
				__func__, otp_cal_regs[i]);
	}

	/*
	 * The ADC calibration data is stored in OTP registers.
	 * The layout of the calibration data is outlined below and a more
	 * detailed description can be found in UM0836
	 *
	 * vm_h/l = vmain_high/low
	 * bt_h/l = btemp_high/low
	 * vb_h/l = vbat_high/low
	 *
	 * Data bits 8500/9540:
	 * | 7	   | 6	   | 5	   | 4	   | 3	   | 2	   | 1	   | 0
	 * |.......|.......|.......|.......|.......|.......|.......|.......
	 * |						   | vm_h9 | vm_h8
	 * |.......|.......|.......|.......|.......|.......|.......|.......
	 * |		   | vm_h7 | vm_h6 | vm_h5 | vm_h4 | vm_h3 | vm_h2
	 * |.......|.......|.......|.......|.......|.......|.......|.......
	 * | vm_h1 | vm_h0 | vm_l4 | vm_l3 | vm_l2 | vm_l1 | vm_l0 | bt_h9
	 * |.......|.......|.......|.......|.......|.......|.......|.......
	 * | bt_h8 | bt_h7 | bt_h6 | bt_h5 | bt_h4 | bt_h3 | bt_h2 | bt_h1
	 * |.......|.......|.......|.......|.......|.......|.......|.......
	 * | bt_h0 | bt_l4 | bt_l3 | bt_l2 | bt_l1 | bt_l0 | vb_h9 | vb_h8
	 * |.......|.......|.......|.......|.......|.......|.......|.......
	 * | vb_h7 | vb_h6 | vb_h5 | vb_h4 | vb_h3 | vb_h2 | vb_h1 | vb_h0
	 * |.......|.......|.......|.......|.......|.......|.......|.......
	 * | vb_l5 | vb_l4 | vb_l3 | vb_l2 | vb_l1 | vb_l0 |
	 * |.......|.......|.......|.......|.......|.......|.......|.......
	 *
	 * Data bits 8540:
	 * OTP2
	 * | 7	   | 6	   | 5	   | 4	   | 3	   | 2	   | 1	   | 0
	 * |.......|.......|.......|.......|.......|.......|.......|.......
	 * |
	 * |.......|.......|.......|.......|.......|.......|.......|.......
	 * | vm_h9 | vm_h8 | vm_h7 | vm_h6 | vm_h5 | vm_h4 | vm_h3 | vm_h2
	 * |.......|.......|.......|.......|.......|.......|.......|.......
	 * | vm_h1 | vm_h0 | vm_l4 | vm_l3 | vm_l2 | vm_l1 | vm_l0 | bt_h9
	 * |.......|.......|.......|.......|.......|.......|.......|.......
	 * | bt_h8 | bt_h7 | bt_h6 | bt_h5 | bt_h4 | bt_h3 | bt_h2 | bt_h1
	 * |.......|.......|.......|.......|.......|.......|.......|.......
	 * | bt_h0 | bt_l4 | bt_l3 | bt_l2 | bt_l1 | bt_l0 | vb_h9 | vb_h8
	 * |.......|.......|.......|.......|.......|.......|.......|.......
	 * | vb_h7 | vb_h6 | vb_h5 | vb_h4 | vb_h3 | vb_h2 | vb_h1 | vb_h0
	 * |.......|.......|.......|.......|.......|.......|.......|.......
	 * | vb_l5 | vb_l4 | vb_l3 | vb_l2 | vb_l1 | vb_l0 |
	 * |.......|.......|.......|.......|.......|.......|.......|.......
	 *
	 * Data bits 8540:
	 * OTP4
	 * | 7	   | 6	   | 5	   | 4	   | 3	   | 2	   | 1	   | 0
	 * |.......|.......|.......|.......|.......|.......|.......|.......
	 * |					   | ib_h9 | ib_h8 | ib_h7
	 * |.......|.......|.......|.......|.......|.......|.......|.......
	 * | ib_h6 | ib_h5 | ib_h4 | ib_h3 | ib_h2 | ib_h1 | ib_h0 | ib_l5
	 * |.......|.......|.......|.......|.......|.......|.......|.......
	 * | ib_l4 | ib_l3 | ib_l2 | ib_l1 | ib_l0 |
	 *
	 *
	 * Ideal output ADC codes corresponding to injected input voltages
	 * during manufacturing is:
	 *
	 * vmain_high: Vin = 19500mV / ADC ideal code = 997
	 * vmain_low:  Vin = 315mV   / ADC ideal code = 16
	 * btemp_high: Vin = 1300mV  / ADC ideal code = 985
	 * btemp_low:  Vin = 21mV    / ADC ideal code = 16
	 * vbat_high:  Vin = 4700mV  / ADC ideal code = 982
	 * vbat_low:   Vin = 2380mV  / ADC ideal code = 33
	 */

	if (is_ab8540(ab8500)) {
		/* Calculate gain and offset for VMAIN if all reads succeeded*/
		if (!(ret[1] < 0 || ret[2] < 0)) {
			vmain_high = (((gpadc_cal[1] & 0xFF) << 2) |
				((gpadc_cal[2] & 0xC0) >> 6));
			vmain_low = ((gpadc_cal[2] & 0x3E) >> 1);

			gpadc->cal_data[ADC_INPUT_VMAIN].otp_calib_hi =
				(u16)vmain_high;
			gpadc->cal_data[ADC_INPUT_VMAIN].otp_calib_lo =
				(u16)vmain_low;

			gpadc->cal_data[ADC_INPUT_VMAIN].gain = CALIB_SCALE *
				(19500 - 315) / (vmain_high - vmain_low);
			gpadc->cal_data[ADC_INPUT_VMAIN].offset = CALIB_SCALE *
				19500 - (CALIB_SCALE * (19500 - 315) /
				(vmain_high - vmain_low)) * vmain_high;
		} else {
		gpadc->cal_data[ADC_INPUT_VMAIN].gain = 0;
		}

		/* Read IBAT calibration Data */
		for (i = 0; i < ARRAY_SIZE(otp4_cal_regs); i++) {
			ret_otp4[i] = abx500_get_register_interruptible(
					gpadc->dev, AB8500_OTP_EMUL,
					otp4_cal_regs[i],  &gpadc_otp4[i]);
			if (ret_otp4[i] < 0)
				dev_err(gpadc->dev,
					"%s: read otp4 reg 0x%02x failed\n",
					__func__, otp4_cal_regs[i]);
		}

		/* Calculate gain and offset for IBAT if all reads succeeded */
		if (!(ret_otp4[0] < 0 || ret_otp4[1] < 0 || ret_otp4[2] < 0)) {
			ibat_high = (((gpadc_otp4[0] & 0x07) << 7) |
				((gpadc_otp4[1] & 0xFE) >> 1));
			ibat_low = (((gpadc_otp4[1] & 0x01) << 5) |
				((gpadc_otp4[2] & 0xF8) >> 3));

			gpadc->cal_data[ADC_INPUT_IBAT].otp_calib_hi =
				(u16)ibat_high;
			gpadc->cal_data[ADC_INPUT_IBAT].otp_calib_lo =
				(u16)ibat_low;

			V_gain = ((IBAT_VDROP_H - IBAT_VDROP_L)
				<< CALIB_SHIFT_IBAT) / (ibat_high - ibat_low);

			V_offset = (IBAT_VDROP_H << CALIB_SHIFT_IBAT) -
				(((IBAT_VDROP_H - IBAT_VDROP_L) <<
				CALIB_SHIFT_IBAT) / (ibat_high - ibat_low))
				* ibat_high;
			/*
			 * Result obtained is in mV (at a scale factor),
			 * we need to calculate gain and offset to get mA
			 */
			V2A_gain = (ADC_CH_IBAT_MAX - ADC_CH_IBAT_MIN)/
				(ADC_CH_IBAT_MAX_V - ADC_CH_IBAT_MIN_V);
			V2A_offset = ((ADC_CH_IBAT_MAX_V * ADC_CH_IBAT_MIN -
				ADC_CH_IBAT_MAX * ADC_CH_IBAT_MIN_V)
				<< CALIB_SHIFT_IBAT)
				/ (ADC_CH_IBAT_MAX_V - ADC_CH_IBAT_MIN_V);

			gpadc->cal_data[ADC_INPUT_IBAT].gain = V_gain * V2A_gain;
			gpadc->cal_data[ADC_INPUT_IBAT].offset = V_offset *
				V2A_gain + V2A_offset;
		} else {
			gpadc->cal_data[ADC_INPUT_IBAT].gain = 0;
		}

		dev_dbg(gpadc->dev, "IBAT gain %llu offset %llu\n",
			gpadc->cal_data[ADC_INPUT_IBAT].gain,
			gpadc->cal_data[ADC_INPUT_IBAT].offset);
	} else {
		/* Calculate gain and offset for VMAIN if all reads succeeded */
		if (!(ret[0] < 0 || ret[1] < 0 || ret[2] < 0)) {
			vmain_high = (((gpadc_cal[0] & 0x03) << 8) |
				((gpadc_cal[1] & 0x3F) << 2) |
				((gpadc_cal[2] & 0xC0) >> 6));
			vmain_low = ((gpadc_cal[2] & 0x3E) >> 1);

			gpadc->cal_data[ADC_INPUT_VMAIN].otp_calib_hi =
				(u16)vmain_high;
			gpadc->cal_data[ADC_INPUT_VMAIN].otp_calib_lo =
				(u16)vmain_low;

			gpadc->cal_data[ADC_INPUT_VMAIN].gain = CALIB_SCALE *
				(19500 - 315) / (vmain_high - vmain_low);

			gpadc->cal_data[ADC_INPUT_VMAIN].offset = CALIB_SCALE *
				19500 - (CALIB_SCALE * (19500 - 315) /
				(vmain_high - vmain_low)) * vmain_high;
		} else {
			gpadc->cal_data[ADC_INPUT_VMAIN].gain = 0;
		}
	}

	/* Calculate gain and offset for BTEMP if all reads succeeded */
	if (!(ret[2] < 0 || ret[3] < 0 || ret[4] < 0)) {
		btemp_high = (((gpadc_cal[2] & 0x01) << 9) |
			(gpadc_cal[3] << 1) | ((gpadc_cal[4] & 0x80) >> 7));
		btemp_low = ((gpadc_cal[4] & 0x7C) >> 2);

		gpadc->cal_data[ADC_INPUT_BTEMP].otp_calib_hi = (u16)btemp_high;
		gpadc->cal_data[ADC_INPUT_BTEMP].otp_calib_lo = (u16)btemp_low;

		gpadc->cal_data[ADC_INPUT_BTEMP].gain =
			CALIB_SCALE * (1300 - 21) / (btemp_high - btemp_low);
		gpadc->cal_data[ADC_INPUT_BTEMP].offset = CALIB_SCALE * 1300 -
			(CALIB_SCALE * (1300 - 21) / (btemp_high - btemp_low))
			* btemp_high;
	} else {
		gpadc->cal_data[ADC_INPUT_BTEMP].gain = 0;
	}

	/* Calculate gain and offset for VBAT if all reads succeeded */
	if (!(ret[4] < 0 || ret[5] < 0 || ret[6] < 0)) {
		vbat_high = (((gpadc_cal[4] & 0x03) << 8) | gpadc_cal[5]);
		vbat_low = ((gpadc_cal[6] & 0xFC) >> 2);

		gpadc->cal_data[ADC_INPUT_VBAT].otp_calib_hi = (u16)vbat_high;
		gpadc->cal_data[ADC_INPUT_VBAT].otp_calib_lo = (u16)vbat_low;

		gpadc->cal_data[ADC_INPUT_VBAT].gain = CALIB_SCALE *
			(4700 - 2380) /	(vbat_high - vbat_low);
		gpadc->cal_data[ADC_INPUT_VBAT].offset = CALIB_SCALE * 4700 -
			(CALIB_SCALE * (4700 - 2380) /
			(vbat_high - vbat_low)) * vbat_high;
	} else {
		gpadc->cal_data[ADC_INPUT_VBAT].gain = 0;
	}

	dev_dbg(gpadc->dev, "VMAIN gain %llu offset %llu\n",
		gpadc->cal_data[ADC_INPUT_VMAIN].gain,
		gpadc->cal_data[ADC_INPUT_VMAIN].offset);

	dev_dbg(gpadc->dev, "BTEMP gain %llu offset %llu\n",
		gpadc->cal_data[ADC_INPUT_BTEMP].gain,
		gpadc->cal_data[ADC_INPUT_BTEMP].offset);

	dev_dbg(gpadc->dev, "VBAT gain %llu offset %llu\n",
		gpadc->cal_data[ADC_INPUT_VBAT].gain,
		gpadc->cal_data[ADC_INPUT_VBAT].offset);
}

static int ab8500_gpadc_runtime_suspend(struct device *dev)
{
	struct ab8500_gpadc *gpadc = dev_get_drvdata(dev);

	regulator_disable(gpadc->regu);
	return 0;
}

static int ab8500_gpadc_runtime_resume(struct device *dev)
{
	struct ab8500_gpadc *gpadc = dev_get_drvdata(dev);
	int ret;

	ret = regulator_enable(gpadc->regu);
	if (ret)
		dev_err(dev, "Failed to enable vtvout LDO: %d\n", ret);
	return ret;
}

<<<<<<< HEAD
static int ab8500_gpadc_runtime_idle(struct device *dev)
{
	pm_runtime_suspend(dev);
	return 0;
}

=======
>>>>>>> d0e0ac97
static int ab8500_gpadc_suspend(struct device *dev)
{
	struct ab8500_gpadc *gpadc = dev_get_drvdata(dev);

	mutex_lock(&gpadc->ab8500_gpadc_lock);

	pm_runtime_get_sync(dev);

	regulator_disable(gpadc->regu);
	return 0;
}

static int ab8500_gpadc_resume(struct device *dev)
{
	struct ab8500_gpadc *gpadc = dev_get_drvdata(dev);
	int ret;

	ret = regulator_enable(gpadc->regu);
	if (ret)
		dev_err(dev, "Failed to enable vtvout LDO: %d\n", ret);

	pm_runtime_mark_last_busy(gpadc->dev);
	pm_runtime_put_autosuspend(gpadc->dev);

	mutex_unlock(&gpadc->ab8500_gpadc_lock);
	return ret;
}

static int ab8500_gpadc_probe(struct platform_device *pdev)
{
	int ret = 0;
	struct ab8500_gpadc *gpadc;

	gpadc = devm_kzalloc(&pdev->dev, sizeof(struct ab8500_gpadc), GFP_KERNEL);
	if (!gpadc) {
		dev_err(&pdev->dev, "Error: No memory\n");
		return -ENOMEM;
	}

	gpadc->irq_sw = platform_get_irq_byname(pdev, "SW_CONV_END");
	if (gpadc->irq_sw < 0)
		dev_err(gpadc->dev, "failed to get platform sw_conv_end irq\n");

	gpadc->irq_hw = platform_get_irq_byname(pdev, "HW_CONV_END");
	if (gpadc->irq_hw < 0)
		dev_err(gpadc->dev, "failed to get platform hw_conv_end irq\n");

	gpadc->dev = &pdev->dev;
	gpadc->parent = dev_get_drvdata(pdev->dev.parent);
	mutex_init(&gpadc->ab8500_gpadc_lock);

	/* Initialize completion used to notify completion of conversion */
	init_completion(&gpadc->ab8500_gpadc_complete);

	/* Register interrupts */
	if (gpadc->irq_sw >= 0) {
		ret = request_threaded_irq(gpadc->irq_sw, NULL,
			ab8500_bm_gpadcconvend_handler,
			IRQF_NO_SUSPEND | IRQF_SHARED, "ab8500-gpadc-sw",
			gpadc);
		if (ret < 0) {
			dev_err(gpadc->dev,
				"Failed to register interrupt irq: %d\n",
				gpadc->irq_sw);
			goto fail;
		}
	}

	if (gpadc->irq_hw >= 0) {
		ret = request_threaded_irq(gpadc->irq_hw, NULL,
			ab8500_bm_gpadcconvend_handler,
			IRQF_NO_SUSPEND | IRQF_SHARED, "ab8500-gpadc-hw",
			gpadc);
		if (ret < 0) {
			dev_err(gpadc->dev,
				"Failed to register interrupt irq: %d\n",
				gpadc->irq_hw);
			goto fail_irq;
		}
	}

	/* VTVout LDO used to power up ab8500-GPADC */
	gpadc->regu = devm_regulator_get(&pdev->dev, "vddadc");
	if (IS_ERR(gpadc->regu)) {
		ret = PTR_ERR(gpadc->regu);
		dev_err(gpadc->dev, "failed to get vtvout LDO\n");
		goto fail_irq;
	}

	platform_set_drvdata(pdev, gpadc);

	ret = regulator_enable(gpadc->regu);
	if (ret) {
		dev_err(gpadc->dev, "Failed to enable vtvout LDO: %d\n", ret);
		goto fail_enable;
	}

	pm_runtime_set_autosuspend_delay(gpadc->dev, GPADC_AUDOSUSPEND_DELAY);
	pm_runtime_use_autosuspend(gpadc->dev);
	pm_runtime_set_active(gpadc->dev);
	pm_runtime_enable(gpadc->dev);

	ab8500_gpadc_read_calibration_data(gpadc);
	list_add_tail(&gpadc->node, &ab8500_gpadc_list);
	dev_dbg(gpadc->dev, "probe success\n");

	return 0;

fail_enable:
fail_irq:
	free_irq(gpadc->irq_sw, gpadc);
	free_irq(gpadc->irq_hw, gpadc);
fail:
	return ret;
}

static int ab8500_gpadc_remove(struct platform_device *pdev)
{
	struct ab8500_gpadc *gpadc = platform_get_drvdata(pdev);

	/* remove this gpadc entry from the list */
	list_del(&gpadc->node);
	/* remove interrupt  - completion of Sw ADC conversion */
	if (gpadc->irq_sw >= 0)
		free_irq(gpadc->irq_sw, gpadc);
	if (gpadc->irq_hw >= 0)
		free_irq(gpadc->irq_hw, gpadc);

	pm_runtime_get_sync(gpadc->dev);
	pm_runtime_disable(gpadc->dev);

	regulator_disable(gpadc->regu);

	pm_runtime_set_suspended(gpadc->dev);

	pm_runtime_put_noidle(gpadc->dev);

<<<<<<< HEAD
	kfree(gpadc);
	gpadc = NULL;
=======
>>>>>>> d0e0ac97
	return 0;
}

static const struct dev_pm_ops ab8500_gpadc_pm_ops = {
	SET_RUNTIME_PM_OPS(ab8500_gpadc_runtime_suspend,
			   ab8500_gpadc_runtime_resume,
<<<<<<< HEAD
			   ab8500_gpadc_runtime_idle)
=======
			   NULL)
>>>>>>> d0e0ac97
	SET_SYSTEM_SLEEP_PM_OPS(ab8500_gpadc_suspend,
				ab8500_gpadc_resume)

};

static struct platform_driver ab8500_gpadc_driver = {
	.probe = ab8500_gpadc_probe,
	.remove = ab8500_gpadc_remove,
	.driver = {
		.name = "ab8500-gpadc",
		.owner = THIS_MODULE,
		.pm = &ab8500_gpadc_pm_ops,
	},
};

static int __init ab8500_gpadc_init(void)
{
	return platform_driver_register(&ab8500_gpadc_driver);
}

static void __exit ab8500_gpadc_exit(void)
{
	platform_driver_unregister(&ab8500_gpadc_driver);
}

/**
 * ab8540_gpadc_get_otp() - returns OTP values
 *
 */
void ab8540_gpadc_get_otp(struct ab8500_gpadc *gpadc,
			u16 *vmain_l, u16 *vmain_h, u16 *btemp_l, u16 *btemp_h,
			u16 *vbat_l, u16 *vbat_h, u16 *ibat_l, u16 *ibat_h)
{
	*vmain_l = gpadc->cal_data[ADC_INPUT_VMAIN].otp_calib_lo;
	*vmain_h = gpadc->cal_data[ADC_INPUT_VMAIN].otp_calib_hi;
	*btemp_l = gpadc->cal_data[ADC_INPUT_BTEMP].otp_calib_lo;
	*btemp_h = gpadc->cal_data[ADC_INPUT_BTEMP].otp_calib_hi;
	*vbat_l = gpadc->cal_data[ADC_INPUT_VBAT].otp_calib_lo;
	*vbat_h = gpadc->cal_data[ADC_INPUT_VBAT].otp_calib_hi;
	*ibat_l = gpadc->cal_data[ADC_INPUT_IBAT].otp_calib_lo;
	*ibat_h = gpadc->cal_data[ADC_INPUT_IBAT].otp_calib_hi;
	return ;
}

subsys_initcall_sync(ab8500_gpadc_init);
module_exit(ab8500_gpadc_exit);

MODULE_LICENSE("GPL v2");
MODULE_AUTHOR("Arun R Murthy, Daniel Willerud, Johan Palsson,"
		"M'boumba Cedric Madianga");
MODULE_ALIAS("platform:ab8500_gpadc");
MODULE_DESCRIPTION("AB8500 GPADC driver");<|MERGE_RESOLUTION|>--- conflicted
+++ resolved
@@ -886,15 +886,6 @@
 	return ret;
 }
 
-<<<<<<< HEAD
-static int ab8500_gpadc_runtime_idle(struct device *dev)
-{
-	pm_runtime_suspend(dev);
-	return 0;
-}
-
-=======
->>>>>>> d0e0ac97
 static int ab8500_gpadc_suspend(struct device *dev)
 {
 	struct ab8500_gpadc *gpadc = dev_get_drvdata(dev);
@@ -1032,22 +1023,13 @@
 
 	pm_runtime_put_noidle(gpadc->dev);
 
-<<<<<<< HEAD
-	kfree(gpadc);
-	gpadc = NULL;
-=======
->>>>>>> d0e0ac97
 	return 0;
 }
 
 static const struct dev_pm_ops ab8500_gpadc_pm_ops = {
 	SET_RUNTIME_PM_OPS(ab8500_gpadc_runtime_suspend,
 			   ab8500_gpadc_runtime_resume,
-<<<<<<< HEAD
-			   ab8500_gpadc_runtime_idle)
-=======
 			   NULL)
->>>>>>> d0e0ac97
 	SET_SYSTEM_SLEEP_PM_OPS(ab8500_gpadc_suspend,
 				ab8500_gpadc_resume)
 
