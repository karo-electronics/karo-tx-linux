--- conflicted
+++ resolved
@@ -68,74 +68,11 @@
 	return wm831x_device_suspend(wm831x);
 }
 
-static void wm831x_spi_shutdown(struct spi_device *spi)
-{
-	struct wm831x *wm831x = dev_get_drvdata(&spi->dev);
-
-	wm831x_device_shutdown(wm831x);
-}
-
 static const struct dev_pm_ops wm831x_spi_pm = {
 	.freeze = wm831x_spi_suspend,
 	.suspend = wm831x_spi_suspend,
 };
 
-<<<<<<< HEAD
-static struct spi_driver wm8310_spi_driver = {
-	.driver = {
-		.name	= "wm8310",
-		.bus	= &spi_bus_type,
-		.owner	= THIS_MODULE,
-		.pm	= &wm831x_spi_pm,
-	},
-	.probe		= wm831x_spi_probe,
-	.remove		= __devexit_p(wm831x_spi_remove),
-};
-
-static struct spi_driver wm8311_spi_driver = {
-	.driver = {
-		.name	= "wm8311",
-		.bus	= &spi_bus_type,
-		.owner	= THIS_MODULE,
-		.pm	= &wm831x_spi_pm,
-	},
-	.probe		= wm831x_spi_probe,
-	.remove		= __devexit_p(wm831x_spi_remove),
-	.shutdown	= wm831x_spi_shutdown,
-};
-
-static struct spi_driver wm8312_spi_driver = {
-	.driver = {
-		.name	= "wm8312",
-		.bus	= &spi_bus_type,
-		.owner	= THIS_MODULE,
-		.pm	= &wm831x_spi_pm,
-	},
-	.probe		= wm831x_spi_probe,
-	.remove		= __devexit_p(wm831x_spi_remove),
-};
-
-static struct spi_driver wm8320_spi_driver = {
-	.driver = {
-		.name	= "wm8320",
-		.bus	= &spi_bus_type,
-		.owner	= THIS_MODULE,
-		.pm	= &wm831x_spi_pm,
-	},
-	.probe		= wm831x_spi_probe,
-	.remove		= __devexit_p(wm831x_spi_remove),
-};
-
-static struct spi_driver wm8321_spi_driver = {
-	.driver = {
-		.name	= "wm8321",
-		.bus	= &spi_bus_type,
-		.owner	= THIS_MODULE,
-		.pm	= &wm831x_spi_pm,
-	},
-	.probe		= wm831x_spi_probe,
-	.remove		= __devexit_p(wm831x_spi_remove),
-=======
 static const struct spi_device_id wm831x_spi_ids[] = {
 	{ "wm8310", WM8310 },
 	{ "wm8311", WM8311 },
@@ -145,7 +82,6 @@
 	{ "wm8325", WM8325 },
 	{ "wm8326", WM8326 },
 	{ },
->>>>>>> 92afb286
 };
 MODULE_DEVICE_TABLE(spi, wm831x_spi_id);
 
