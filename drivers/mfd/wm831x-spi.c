/*
 * wm831x-spi.c  --  SPI access for Wolfson WM831x PMICs
 *
 * Copyright 2009,2010 Wolfson Microelectronics PLC.
 *
 * Author: Mark Brown <broonie@opensource.wolfsonmicro.com>
 *
 *  This program is free software; you can redistribute  it and/or modify it
 *  under  the terms of  the GNU General  Public License as published by the
 *  Free Software Foundation;  either version 2 of the  License, or (at your
 *  option) any later version.
 *
 */

#include <linux/kernel.h>
#include <linux/module.h>
#include <linux/pm.h>
#include <linux/spi/spi.h>
#include <linux/regmap.h>
#include <linux/err.h>

#include <linux/mfd/wm831x/core.h>

static int __devinit wm831x_spi_probe(struct spi_device *spi)
{
	const struct spi_device_id *id = spi_get_device_id(spi);
	struct wm831x *wm831x;
	enum wm831x_parent type;
	int ret;

	type = (enum wm831x_parent)id->driver_data;

	wm831x = kzalloc(sizeof(struct wm831x), GFP_KERNEL);
	if (wm831x == NULL)
		return -ENOMEM;

	spi->bits_per_word = 16;
	spi->mode = SPI_MODE_0;

	dev_set_drvdata(&spi->dev, wm831x);
	wm831x->dev = &spi->dev;

	wm831x->regmap = regmap_init_spi(spi, &wm831x_regmap_config);
	if (IS_ERR(wm831x->regmap)) {
		ret = PTR_ERR(wm831x->regmap);
		dev_err(wm831x->dev, "Failed to allocate register map: %d\n",
			ret);
		kfree(wm831x);
		return ret;
	}

	return wm831x_device_init(wm831x, type, spi->irq);
}

static int __devexit wm831x_spi_remove(struct spi_device *spi)
{
	struct wm831x *wm831x = dev_get_drvdata(&spi->dev);

	wm831x_device_exit(wm831x);

	return 0;
}

static int wm831x_spi_suspend(struct device *dev)
{
	struct wm831x *wm831x = dev_get_drvdata(dev);

	return wm831x_device_suspend(wm831x);
}

static void wm831x_spi_shutdown(struct spi_device *spi)
{
	struct wm831x *wm831x = dev_get_drvdata(&spi->dev);

	wm831x_device_shutdown(wm831x);
}

static const struct dev_pm_ops wm831x_spi_pm = {
	.freeze = wm831x_spi_suspend,
	.suspend = wm831x_spi_suspend,
};

static const struct spi_device_id wm831x_spi_ids[] = {
	{ "wm8310", WM8310 },
	{ "wm8311", WM8311 },
	{ "wm8312", WM8312 },
	{ "wm8320", WM8320 },
	{ "wm8321", WM8321 },
	{ "wm8325", WM8325 },
	{ "wm8326", WM8326 },
	{ },
};
MODULE_DEVICE_TABLE(spi, wm831x_spi_id);

static struct spi_driver wm831x_spi_driver = {
	.driver = {
<<<<<<< HEAD
		.name	= "wm8311",
		.bus	= &spi_bus_type,
		.owner	= THIS_MODULE,
		.pm	= &wm831x_spi_pm,
	},
	.probe		= wm831x_spi_probe,
	.remove		= __devexit_p(wm831x_spi_remove),
	.shutdown	= wm831x_spi_shutdown,
};

static struct spi_driver wm8312_spi_driver = {
	.driver = {
		.name	= "wm8312",
		.bus	= &spi_bus_type,
		.owner	= THIS_MODULE,
		.pm	= &wm831x_spi_pm,
	},
	.probe		= wm831x_spi_probe,
	.remove		= __devexit_p(wm831x_spi_remove),
};

static struct spi_driver wm8320_spi_driver = {
	.driver = {
		.name	= "wm8320",
		.bus	= &spi_bus_type,
		.owner	= THIS_MODULE,
		.pm	= &wm831x_spi_pm,
	},
	.probe		= wm831x_spi_probe,
	.remove		= __devexit_p(wm831x_spi_remove),
};

static struct spi_driver wm8321_spi_driver = {
	.driver = {
		.name	= "wm8321",
		.bus	= &spi_bus_type,
		.owner	= THIS_MODULE,
		.pm	= &wm831x_spi_pm,
	},
	.probe		= wm831x_spi_probe,
	.remove		= __devexit_p(wm831x_spi_remove),
};

static struct spi_driver wm8325_spi_driver = {
	.driver = {
		.name	= "wm8325",
		.bus	= &spi_bus_type,
		.owner	= THIS_MODULE,
		.pm	= &wm831x_spi_pm,
	},
	.probe		= wm831x_spi_probe,
	.remove		= __devexit_p(wm831x_spi_remove),
};

static struct spi_driver wm8326_spi_driver = {
	.driver = {
		.name	= "wm8326",
=======
		.name	= "wm831x",
>>>>>>> dfdc4448
		.bus	= &spi_bus_type,
		.owner	= THIS_MODULE,
		.pm	= &wm831x_spi_pm,
	},
	.id_table	= wm831x_spi_ids,
	.probe		= wm831x_spi_probe,
	.remove		= __devexit_p(wm831x_spi_remove),
	.shutdown	= wm831x_spi_shutdown,
};

static int __init wm831x_spi_init(void)
{
	int ret;

	ret = spi_register_driver(&wm831x_spi_driver);
	if (ret != 0)
		pr_err("Failed to register WM831x SPI driver: %d\n", ret);

	return 0;
}
subsys_initcall(wm831x_spi_init);

static void __exit wm831x_spi_exit(void)
{
	spi_unregister_driver(&wm831x_spi_driver);
}
module_exit(wm831x_spi_exit);

MODULE_DESCRIPTION("SPI support for WM831x/2x AudioPlus PMICs");
MODULE_LICENSE("GPL");
MODULE_AUTHOR("Mark Brown");<|MERGE_RESOLUTION|>--- conflicted
+++ resolved
@@ -94,67 +94,7 @@
 
 static struct spi_driver wm831x_spi_driver = {
 	.driver = {
-<<<<<<< HEAD
-		.name	= "wm8311",
-		.bus	= &spi_bus_type,
-		.owner	= THIS_MODULE,
-		.pm	= &wm831x_spi_pm,
-	},
-	.probe		= wm831x_spi_probe,
-	.remove		= __devexit_p(wm831x_spi_remove),
-	.shutdown	= wm831x_spi_shutdown,
-};
-
-static struct spi_driver wm8312_spi_driver = {
-	.driver = {
-		.name	= "wm8312",
-		.bus	= &spi_bus_type,
-		.owner	= THIS_MODULE,
-		.pm	= &wm831x_spi_pm,
-	},
-	.probe		= wm831x_spi_probe,
-	.remove		= __devexit_p(wm831x_spi_remove),
-};
-
-static struct spi_driver wm8320_spi_driver = {
-	.driver = {
-		.name	= "wm8320",
-		.bus	= &spi_bus_type,
-		.owner	= THIS_MODULE,
-		.pm	= &wm831x_spi_pm,
-	},
-	.probe		= wm831x_spi_probe,
-	.remove		= __devexit_p(wm831x_spi_remove),
-};
-
-static struct spi_driver wm8321_spi_driver = {
-	.driver = {
-		.name	= "wm8321",
-		.bus	= &spi_bus_type,
-		.owner	= THIS_MODULE,
-		.pm	= &wm831x_spi_pm,
-	},
-	.probe		= wm831x_spi_probe,
-	.remove		= __devexit_p(wm831x_spi_remove),
-};
-
-static struct spi_driver wm8325_spi_driver = {
-	.driver = {
-		.name	= "wm8325",
-		.bus	= &spi_bus_type,
-		.owner	= THIS_MODULE,
-		.pm	= &wm831x_spi_pm,
-	},
-	.probe		= wm831x_spi_probe,
-	.remove		= __devexit_p(wm831x_spi_remove),
-};
-
-static struct spi_driver wm8326_spi_driver = {
-	.driver = {
-		.name	= "wm8326",
-=======
 		.name	= "wm831x",
->>>>>>> dfdc4448
 		.bus	= &spi_bus_type,
 		.owner	= THIS_MODULE,
 		.pm	= &wm831x_spi_pm,
