--- conflicted
+++ resolved
@@ -470,19 +470,6 @@
 	}
 };
 static const struct resource sctl_resources[] = {
-<<<<<<< HEAD
-	CELL_4K("sta2x11-sctl", STA2X11_SCTL),
-};
-static const struct resource scr_resources[] = {
-	CELL_4K("sta2x11-scr", STA2X11_SCR),
-};
-static const struct resource time_resources[] = {
-	CELL_4K("sta2x11-time", STA2X11_TIME),
-};
-
-static const struct resource apbreg_resources[] = {
-	CELL_4K("sta2x11-apbreg", STA2X11_APBREG),
-=======
 	CELL_4K(STA2X11_MFD_SCTL_NAME, STA2X11_SCTL),
 };
 static const struct resource scr_resources[] = {
@@ -494,23 +481,11 @@
 
 static const struct resource apbreg_resources[] = {
 	CELL_4K(STA2X11_MFD_APBREG_NAME, STA2X11_APBREG),
->>>>>>> 9931faca
 };
 
 #define DEV(_name, _r) \
 	{ .name = _name, .num_resources = ARRAY_SIZE(_r), .resources = _r, }
 
-<<<<<<< HEAD
-static struct mfd_cell sta2x11_mfd_bar0[] = {
-	DEV("sta2x11-gpio", gpio_resources), /* offset 0: we add pdata later */
-	DEV("sta2x11-sctl", sctl_resources),
-	DEV("sta2x11-scr", scr_resources),
-	DEV("sta2x11-time", time_resources),
-};
-
-static struct mfd_cell sta2x11_mfd_bar1[] = {
-	DEV("sta2x11-apbreg", apbreg_resources),
-=======
 static struct mfd_cell sta2x11_mfd0_bar0[] = {
 	/* offset 0: we add pdata later */
 	DEV(STA2X11_MFD_GPIO_NAME, gpio_resources),
@@ -521,7 +496,6 @@
 
 static struct mfd_cell sta2x11_mfd0_bar1[] = {
 	DEV(STA2X11_MFD_APBREG_NAME, apbreg_resources),
->>>>>>> 9931faca
 };
 
 /* Mfd 1 devices */
@@ -575,10 +549,6 @@
 	return 0;
 }
 
-<<<<<<< HEAD
-static int sta2x11_mfd_probe(struct pci_dev *pdev,
-				       const struct pci_device_id *pci_id)
-=======
 struct sta2x11_mfd_bar_setup_data {
 	struct mfd_cell *cells;
 	int ncells;
@@ -633,7 +603,6 @@
 
 static int sta2x11_mfd_probe(struct pci_dev *pdev,
 			     const struct pci_device_id *pci_id)
->>>>>>> 9931faca
 {
 	int err, i;
 	struct sta2x11_mfd_setup_data *setup_data;
