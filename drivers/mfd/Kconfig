--- conflicted
+++ resolved
@@ -543,7 +543,6 @@
 	  i.MX25 processors. They consist of a conversion queue for general
 	  purpose ADC and a queue for Touchscreens.
 
-<<<<<<< HEAD
 config MFD_IMX_FLEXIO
 	tristate "NXP i.MX FlexIO core driver support"
 	depends on OF
@@ -551,14 +550,13 @@
 	select REGMAP_MMIO
 	help
 	  Enable FlexIO core driver support.
-=======
+
 config MFD_MXC_HDMI
 	tristate "Freescale HDMI Core"
 	select MFD_CORE
 	help
 	  This is the core driver for the Freescale i.MX6 on-chip HDMI.
 	  This MFD driver connects with the video and audio drivers for HDMI.
->>>>>>> 9261a822
 
 config MFD_HI6421_PMIC
 	tristate "HiSilicon Hi6421 PMU/Codec IC"
