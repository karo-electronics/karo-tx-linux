/*
 * max8997.c - mfd core driver for the Maxim 8966 and 8997
 *
 * Copyright (C) 2011 Samsung Electronics
 * MyungJoo Ham <myungjoo.ham@smasung.com>
 *
 * This program is free software; you can redistribute it and/or modify
 * it under the terms of the GNU General Public License as published by
 * the Free Software Foundation; either version 2 of the License, or
 * (at your option) any later version.
 *
 * This program is distributed in the hope that it will be useful,
 * but WITHOUT ANY WARRANTY; without even the implied warranty of
 * MERCHANTABILITY or FITNESS FOR A PARTICULAR PURPOSE.  See the
 * GNU General Public License for more details.
 *
 * You should have received a copy of the GNU General Public License
 * along with this program; if not, write to the Free Software
 * Foundation, Inc., 59 Temple Place, Suite 330, Boston, MA  02111-1307  USA
 *
 * This driver is based on max8998.c
 */

#include <linux/slab.h>
#include <linux/i2c.h>
#include <linux/interrupt.h>
#include <linux/pm_runtime.h>
#include <linux/mutex.h>
#include <linux/mfd/core.h>
#include <linux/mfd/max8997.h>
#include <linux/mfd/max8997-private.h>

#define I2C_ADDR_PMIC	(0xCC >> 1)
#define I2C_ADDR_MUIC	(0x4A >> 1)
#define I2C_ADDR_BATTERY	(0x6C >> 1)
#define I2C_ADDR_RTC	(0x0C >> 1)
#define I2C_ADDR_HAPTIC	(0x90 >> 1)

static struct mfd_cell max8997_devs[] = {
	{ .name = "max8997-pmic", },
	{ .name = "max8997-rtc", },
	{ .name = "max8997-battery", },
	{ .name = "max8997-haptic", },
	{ .name = "max8997-muic", },
	{ .name = "max8997-flash", },
};

int max8997_read_reg(struct i2c_client *i2c, u8 reg, u8 *dest)
{
	struct max8997_dev *max8997 = i2c_get_clientdata(i2c);
	int ret;

	mutex_lock(&max8997->iolock);
	ret = i2c_smbus_read_byte_data(i2c, reg);
	mutex_unlock(&max8997->iolock);
	if (ret < 0)
		return ret;

	ret &= 0xff;
	*dest = ret;
	return 0;
}
EXPORT_SYMBOL_GPL(max8997_read_reg);

int max8997_bulk_read(struct i2c_client *i2c, u8 reg, int count, u8 *buf)
{
	struct max8997_dev *max8997 = i2c_get_clientdata(i2c);
	int ret;

	mutex_lock(&max8997->iolock);
	ret = i2c_smbus_read_i2c_block_data(i2c, reg, count, buf);
	mutex_unlock(&max8997->iolock);
	if (ret < 0)
		return ret;

	return 0;
}
EXPORT_SYMBOL_GPL(max8997_bulk_read);

int max8997_write_reg(struct i2c_client *i2c, u8 reg, u8 value)
{
	struct max8997_dev *max8997 = i2c_get_clientdata(i2c);
	int ret;

	mutex_lock(&max8997->iolock);
	ret = i2c_smbus_write_byte_data(i2c, reg, value);
	mutex_unlock(&max8997->iolock);
	return ret;
}
EXPORT_SYMBOL_GPL(max8997_write_reg);

int max8997_bulk_write(struct i2c_client *i2c, u8 reg, int count, u8 *buf)
{
	struct max8997_dev *max8997 = i2c_get_clientdata(i2c);
	int ret;

	mutex_lock(&max8997->iolock);
	ret = i2c_smbus_write_i2c_block_data(i2c, reg, count, buf);
	mutex_unlock(&max8997->iolock);
	if (ret < 0)
		return ret;

	return 0;
}
EXPORT_SYMBOL_GPL(max8997_bulk_write);

int max8997_update_reg(struct i2c_client *i2c, u8 reg, u8 val, u8 mask)
{
	struct max8997_dev *max8997 = i2c_get_clientdata(i2c);
	int ret;

	mutex_lock(&max8997->iolock);
	ret = i2c_smbus_read_byte_data(i2c, reg);
	if (ret >= 0) {
		u8 old_val = ret & 0xff;
		u8 new_val = (val & mask) | (old_val & (~mask));
		ret = i2c_smbus_write_byte_data(i2c, reg, new_val);
	}
	mutex_unlock(&max8997->iolock);
	return ret;
}
EXPORT_SYMBOL_GPL(max8997_update_reg);

static int max8997_i2c_probe(struct i2c_client *i2c,
			    const struct i2c_device_id *id)
{
	struct max8997_dev *max8997;
	struct max8997_platform_data *pdata = i2c->dev.platform_data;
	int ret = 0;

	max8997 = kzalloc(sizeof(struct max8997_dev), GFP_KERNEL);
	if (max8997 == NULL)
		return -ENOMEM;

	i2c_set_clientdata(i2c, max8997);
	max8997->dev = &i2c->dev;
	max8997->i2c = i2c;
	max8997->type = id->driver_data;
	max8997->irq = i2c->irq;

	if (!pdata)
		goto err;

	max8997->irq_base = pdata->irq_base;
	max8997->ono = pdata->ono;
<<<<<<< HEAD
	max8997->wakeup = pdata->wakeup;
=======
>>>>>>> 8df57be1

	mutex_init(&max8997->iolock);

	max8997->rtc = i2c_new_dummy(i2c->adapter, I2C_ADDR_RTC);
	i2c_set_clientdata(max8997->rtc, max8997);
	max8997->haptic = i2c_new_dummy(i2c->adapter, I2C_ADDR_HAPTIC);
	i2c_set_clientdata(max8997->haptic, max8997);
	max8997->muic = i2c_new_dummy(i2c->adapter, I2C_ADDR_MUIC);
	i2c_set_clientdata(max8997->muic, max8997);

	pm_runtime_set_active(max8997->dev);

	max8997_irq_init(max8997);

	mfd_add_devices(max8997->dev, -1, max8997_devs,
			ARRAY_SIZE(max8997_devs),
			NULL, 0);

	/*
	 * TODO: enable others (flash, muic, rtc, battery, ...) and
	 * check the return value
	 */

	if (ret < 0)
		goto err_mfd;

	/* MAX8997 has a power button input. */
	device_init_wakeup(max8997->dev, pdata->wakeup);

	return ret;

err_mfd:
	mfd_remove_devices(max8997->dev);
	i2c_unregister_device(max8997->muic);
	i2c_unregister_device(max8997->haptic);
	i2c_unregister_device(max8997->rtc);
err:
	kfree(max8997);
	return ret;
}

static int max8997_i2c_remove(struct i2c_client *i2c)
{
	struct max8997_dev *max8997 = i2c_get_clientdata(i2c);

	mfd_remove_devices(max8997->dev);
	i2c_unregister_device(max8997->muic);
	i2c_unregister_device(max8997->haptic);
	i2c_unregister_device(max8997->rtc);
	kfree(max8997);

	return 0;
}

static const struct i2c_device_id max8997_i2c_id[] = {
	{ "max8997", TYPE_MAX8997 },
	{ "max8966", TYPE_MAX8966 },
	{ }
};
MODULE_DEVICE_TABLE(i2c, max8998_i2c_id);

u8 max8997_dumpaddr_pmic[] = {
	MAX8997_REG_INT1MSK,
	MAX8997_REG_INT2MSK,
	MAX8997_REG_INT3MSK,
	MAX8997_REG_INT4MSK,
	MAX8997_REG_MAINCON1,
	MAX8997_REG_MAINCON2,
	MAX8997_REG_BUCKRAMP,
	MAX8997_REG_BUCK1CTRL,
	MAX8997_REG_BUCK1DVS1,
	MAX8997_REG_BUCK1DVS2,
	MAX8997_REG_BUCK1DVS3,
	MAX8997_REG_BUCK1DVS4,
	MAX8997_REG_BUCK1DVS5,
	MAX8997_REG_BUCK1DVS6,
	MAX8997_REG_BUCK1DVS7,
	MAX8997_REG_BUCK1DVS8,
	MAX8997_REG_BUCK2CTRL,
	MAX8997_REG_BUCK2DVS1,
	MAX8997_REG_BUCK2DVS2,
	MAX8997_REG_BUCK2DVS3,
	MAX8997_REG_BUCK2DVS4,
	MAX8997_REG_BUCK2DVS5,
	MAX8997_REG_BUCK2DVS6,
	MAX8997_REG_BUCK2DVS7,
	MAX8997_REG_BUCK2DVS8,
	MAX8997_REG_BUCK3CTRL,
	MAX8997_REG_BUCK3DVS,
	MAX8997_REG_BUCK4CTRL,
	MAX8997_REG_BUCK4DVS,
	MAX8997_REG_BUCK5CTRL,
	MAX8997_REG_BUCK5DVS1,
	MAX8997_REG_BUCK5DVS2,
	MAX8997_REG_BUCK5DVS3,
	MAX8997_REG_BUCK5DVS4,
	MAX8997_REG_BUCK5DVS5,
	MAX8997_REG_BUCK5DVS6,
	MAX8997_REG_BUCK5DVS7,
	MAX8997_REG_BUCK5DVS8,
	MAX8997_REG_BUCK6CTRL,
	MAX8997_REG_BUCK6BPSKIPCTRL,
	MAX8997_REG_BUCK7CTRL,
	MAX8997_REG_BUCK7DVS,
	MAX8997_REG_LDO1CTRL,
	MAX8997_REG_LDO2CTRL,
	MAX8997_REG_LDO3CTRL,
	MAX8997_REG_LDO4CTRL,
	MAX8997_REG_LDO5CTRL,
	MAX8997_REG_LDO6CTRL,
	MAX8997_REG_LDO7CTRL,
	MAX8997_REG_LDO8CTRL,
	MAX8997_REG_LDO9CTRL,
	MAX8997_REG_LDO10CTRL,
	MAX8997_REG_LDO11CTRL,
	MAX8997_REG_LDO12CTRL,
	MAX8997_REG_LDO13CTRL,
	MAX8997_REG_LDO14CTRL,
	MAX8997_REG_LDO15CTRL,
	MAX8997_REG_LDO16CTRL,
	MAX8997_REG_LDO17CTRL,
	MAX8997_REG_LDO18CTRL,
	MAX8997_REG_LDO21CTRL,
	MAX8997_REG_MBCCTRL1,
	MAX8997_REG_MBCCTRL2,
	MAX8997_REG_MBCCTRL3,
	MAX8997_REG_MBCCTRL4,
	MAX8997_REG_MBCCTRL5,
	MAX8997_REG_MBCCTRL6,
	MAX8997_REG_OTPCGHCVS,
	MAX8997_REG_SAFEOUTCTRL,
	MAX8997_REG_LBCNFG1,
	MAX8997_REG_LBCNFG2,
	MAX8997_REG_BBCCTRL,

	MAX8997_REG_FLASH1_CUR,
	MAX8997_REG_FLASH2_CUR,
	MAX8997_REG_MOVIE_CUR,
	MAX8997_REG_GSMB_CUR,
	MAX8997_REG_BOOST_CNTL,
	MAX8997_REG_LEN_CNTL,
	MAX8997_REG_FLASH_CNTL,
	MAX8997_REG_WDT_CNTL,
	MAX8997_REG_MAXFLASH1,
	MAX8997_REG_MAXFLASH2,
	MAX8997_REG_FLASHSTATUSMASK,

	MAX8997_REG_GPIOCNTL1,
	MAX8997_REG_GPIOCNTL2,
	MAX8997_REG_GPIOCNTL3,
	MAX8997_REG_GPIOCNTL4,
	MAX8997_REG_GPIOCNTL5,
	MAX8997_REG_GPIOCNTL6,
	MAX8997_REG_GPIOCNTL7,
	MAX8997_REG_GPIOCNTL8,
	MAX8997_REG_GPIOCNTL9,
	MAX8997_REG_GPIOCNTL10,
	MAX8997_REG_GPIOCNTL11,
	MAX8997_REG_GPIOCNTL12,

	MAX8997_REG_LDO1CONFIG,
	MAX8997_REG_LDO2CONFIG,
	MAX8997_REG_LDO3CONFIG,
	MAX8997_REG_LDO4CONFIG,
	MAX8997_REG_LDO5CONFIG,
	MAX8997_REG_LDO6CONFIG,
	MAX8997_REG_LDO7CONFIG,
	MAX8997_REG_LDO8CONFIG,
	MAX8997_REG_LDO9CONFIG,
	MAX8997_REG_LDO10CONFIG,
	MAX8997_REG_LDO11CONFIG,
	MAX8997_REG_LDO12CONFIG,
	MAX8997_REG_LDO13CONFIG,
	MAX8997_REG_LDO14CONFIG,
	MAX8997_REG_LDO15CONFIG,
	MAX8997_REG_LDO16CONFIG,
	MAX8997_REG_LDO17CONFIG,
	MAX8997_REG_LDO18CONFIG,
	MAX8997_REG_LDO21CONFIG,

	MAX8997_REG_DVSOKTIMER1,
	MAX8997_REG_DVSOKTIMER2,
	MAX8997_REG_DVSOKTIMER4,
	MAX8997_REG_DVSOKTIMER5,
};

u8 max8997_dumpaddr_muic[] = {
	MAX8997_MUIC_REG_INTMASK1,
	MAX8997_MUIC_REG_INTMASK2,
	MAX8997_MUIC_REG_INTMASK3,
	MAX8997_MUIC_REG_CDETCTRL,
	MAX8997_MUIC_REG_CONTROL1,
	MAX8997_MUIC_REG_CONTROL2,
	MAX8997_MUIC_REG_CONTROL3,
};

u8 max8997_dumpaddr_haptic[] = {
	MAX8997_HAPTIC_REG_CONF1,
	MAX8997_HAPTIC_REG_CONF2,
	MAX8997_HAPTIC_REG_DRVCONF,
	MAX8997_HAPTIC_REG_CYCLECONF1,
	MAX8997_HAPTIC_REG_CYCLECONF2,
	MAX8997_HAPTIC_REG_SIGCONF1,
	MAX8997_HAPTIC_REG_SIGCONF2,
	MAX8997_HAPTIC_REG_SIGCONF3,
	MAX8997_HAPTIC_REG_SIGCONF4,
	MAX8997_HAPTIC_REG_SIGDC1,
	MAX8997_HAPTIC_REG_SIGDC2,
	MAX8997_HAPTIC_REG_SIGPWMDC1,
	MAX8997_HAPTIC_REG_SIGPWMDC2,
	MAX8997_HAPTIC_REG_SIGPWMDC3,
	MAX8997_HAPTIC_REG_SIGPWMDC4,
};

static int max8997_freeze(struct device *dev)
{
	struct i2c_client *i2c = container_of(dev, struct i2c_client, dev);
	struct max8997_dev *max8997 = i2c_get_clientdata(i2c);
	int i;

	for (i = 0; i < ARRAY_SIZE(max8997_dumpaddr_pmic); i++)
		max8997_read_reg(i2c, max8997_dumpaddr_pmic[i],
				&max8997->reg_dump[i]);

	for (i = 0; i < ARRAY_SIZE(max8997_dumpaddr_muic); i++)
		max8997_read_reg(i2c, max8997_dumpaddr_muic[i],
				&max8997->reg_dump[i + MAX8997_REG_PMIC_END]);

	for (i = 0; i < ARRAY_SIZE(max8997_dumpaddr_haptic); i++)
		max8997_read_reg(i2c, max8997_dumpaddr_haptic[i],
				&max8997->reg_dump[i + MAX8997_REG_PMIC_END +
				MAX8997_MUIC_REG_END]);

	return 0;
}

static int max8997_restore(struct device *dev)
{
	struct i2c_client *i2c = container_of(dev, struct i2c_client, dev);
	struct max8997_dev *max8997 = i2c_get_clientdata(i2c);
	int i;

	for (i = 0; i < ARRAY_SIZE(max8997_dumpaddr_pmic); i++)
		max8997_write_reg(i2c, max8997_dumpaddr_pmic[i],
				max8997->reg_dump[i]);

	for (i = 0; i < ARRAY_SIZE(max8997_dumpaddr_muic); i++)
		max8997_write_reg(i2c, max8997_dumpaddr_muic[i],
				max8997->reg_dump[i + MAX8997_REG_PMIC_END]);

	for (i = 0; i < ARRAY_SIZE(max8997_dumpaddr_haptic); i++)
		max8997_write_reg(i2c, max8997_dumpaddr_haptic[i],
				max8997->reg_dump[i + MAX8997_REG_PMIC_END +
				MAX8997_MUIC_REG_END]);

	return 0;
}

static int max8997_suspend(struct device *dev)
{
	struct i2c_client *i2c = container_of(dev, struct i2c_client, dev);
	struct max8997_dev *max8997 = i2c_get_clientdata(i2c);

	if (device_may_wakeup(dev))
		irq_set_irq_wake(max8997->irq, 1);
	return 0;
}

static int max8997_resume(struct device *dev)
{
	struct i2c_client *i2c = container_of(dev, struct i2c_client, dev);
	struct max8997_dev *max8997 = i2c_get_clientdata(i2c);

	if (device_may_wakeup(dev))
		irq_set_irq_wake(max8997->irq, 0);
	return max8997_irq_resume(max8997);
}

const struct dev_pm_ops max8997_pm = {
	.suspend = max8997_suspend,
	.resume = max8997_resume,
	.freeze = max8997_freeze,
	.restore = max8997_restore,
};

static struct i2c_driver max8997_i2c_driver = {
	.driver = {
		   .name = "max8997",
		   .owner = THIS_MODULE,
		   .pm = &max8997_pm,
	},
	.probe = max8997_i2c_probe,
	.remove = max8997_i2c_remove,
	.id_table = max8997_i2c_id,
};

static int __init max8997_i2c_init(void)
{
	return i2c_add_driver(&max8997_i2c_driver);
}
/* init early so consumer devices can complete system boot */
subsys_initcall(max8997_i2c_init);

static void __exit max8997_i2c_exit(void)
{
	i2c_del_driver(&max8997_i2c_driver);
}
module_exit(max8997_i2c_exit);

MODULE_DESCRIPTION("MAXIM 8997 multi-function core driver");
MODULE_AUTHOR("MyungJoo Ham <myungjoo.ham@samsung.com>");
MODULE_LICENSE("GPL");<|MERGE_RESOLUTION|>--- conflicted
+++ resolved
@@ -143,10 +143,6 @@
 
 	max8997->irq_base = pdata->irq_base;
 	max8997->ono = pdata->ono;
-<<<<<<< HEAD
-	max8997->wakeup = pdata->wakeup;
-=======
->>>>>>> 8df57be1
 
 	mutex_init(&max8997->iolock);
 
