--- conflicted
+++ resolved
@@ -413,10 +413,6 @@
 	 * Map in the MSIC interrupt tree area in SRAM. This is exposed to
 	 * the clients via intel_msic_irq_read().
 	 */
-<<<<<<< HEAD
-=======
-
->>>>>>> 57d5b9c7
 	res = platform_get_resource(pdev, IORESOURCE_MEM, 0);
 	msic->irq_base = devm_ioremap_resource(&pdev->dev, res);
 	if (IS_ERR(msic->irq_base))
