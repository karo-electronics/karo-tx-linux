/*
 * wm8994-core.c  --  Device access for Wolfson WM8994
 *
 * Copyright 2009 Wolfson Microelectronics PLC.
 *
 * Author: Mark Brown <broonie@opensource.wolfsonmicro.com>
 *
 *  This program is free software; you can redistribute  it and/or modify it
 *  under  the terms of  the GNU General  Public License as published by the
 *  Free Software Foundation;  either version 2 of the  License, or (at your
 *  option) any later version.
 *
 */

#include <linux/kernel.h>
#include <linux/module.h>
#include <linux/slab.h>
#include <linux/i2c.h>
#include <linux/err.h>
#include <linux/delay.h>
#include <linux/mfd/core.h>
#include <linux/pm_runtime.h>
#include <linux/regmap.h>
#include <linux/regulator/consumer.h>
#include <linux/regulator/machine.h>

#include <linux/mfd/wm8994/core.h>
#include <linux/mfd/wm8994/pdata.h>
#include <linux/mfd/wm8994/registers.h>

static int wm8994_read(struct wm8994 *wm8994, unsigned short reg,
		       int bytes, void *dest)
{
	return regmap_raw_read(wm8994->regmap, reg, dest, bytes);
}

/**
 * wm8994_reg_read: Read a single WM8994 register.
 *
 * @wm8994: Device to read from.
 * @reg: Register to read.
 */
int wm8994_reg_read(struct wm8994 *wm8994, unsigned short reg)
{
	unsigned int val;
	int ret;

	ret = regmap_read(wm8994->regmap, reg, &val);

	if (ret < 0)
		return ret;
	else
		return val;
}
EXPORT_SYMBOL_GPL(wm8994_reg_read);

/**
 * wm8994_bulk_read: Read multiple WM8994 registers
 *
 * @wm8994: Device to read from
 * @reg: First register
 * @count: Number of registers
 * @buf: Buffer to fill.  The data will be returned big endian.
 */
int wm8994_bulk_read(struct wm8994 *wm8994, unsigned short reg,
		     int count, u16 *buf)
{
	return regmap_bulk_read(wm8994->regmap, reg, buf, count);
}

static int wm8994_write(struct wm8994 *wm8994, unsigned short reg,
			int bytes, const void *src)
{
	return regmap_raw_write(wm8994->regmap, reg, src, bytes);
}

/**
 * wm8994_reg_write: Write a single WM8994 register.
 *
 * @wm8994: Device to write to.
 * @reg: Register to write to.
 * @val: Value to write.
 */
int wm8994_reg_write(struct wm8994 *wm8994, unsigned short reg,
		     unsigned short val)
{
	return regmap_write(wm8994->regmap, reg, val);
}
EXPORT_SYMBOL_GPL(wm8994_reg_write);

/**
 * wm8994_bulk_write: Write multiple WM8994 registers
 *
 * @wm8994: Device to write to
 * @reg: First register
 * @count: Number of registers
 * @buf: Buffer to write from.  Data must be big-endian formatted.
 */
int wm8994_bulk_write(struct wm8994 *wm8994, unsigned short reg,
		      int count, const u16 *buf)
{
	return regmap_raw_write(wm8994->regmap, reg, buf, count * sizeof(u16));
}
EXPORT_SYMBOL_GPL(wm8994_bulk_write);

/**
 * wm8994_set_bits: Set the value of a bitfield in a WM8994 register
 *
 * @wm8994: Device to write to.
 * @reg: Register to write to.
 * @mask: Mask of bits to set.
 * @val: Value to set (unshifted)
 */
int wm8994_set_bits(struct wm8994 *wm8994, unsigned short reg,
		    unsigned short mask, unsigned short val)
{
	return regmap_update_bits(wm8994->regmap, reg, mask, val);
}
EXPORT_SYMBOL_GPL(wm8994_set_bits);

static struct mfd_cell wm8994_regulator_devs[] = {
	{
		.name = "wm8994-ldo",
		.id = 1,
		.pm_runtime_no_callbacks = true,
	},
	{
		.name = "wm8994-ldo",
		.id = 2,
		.pm_runtime_no_callbacks = true,
	},
};

static struct resource wm8994_codec_resources[] = {
	{
		.start = WM8994_IRQ_TEMP_SHUT,
		.end   = WM8994_IRQ_TEMP_WARN,
		.flags = IORESOURCE_IRQ,
	},
};

static struct resource wm8994_gpio_resources[] = {
	{
		.start = WM8994_IRQ_GPIO(1),
		.end   = WM8994_IRQ_GPIO(11),
		.flags = IORESOURCE_IRQ,
	},
};

static struct mfd_cell wm8994_devs[] = {
	{
		.name = "wm8994-codec",
		.num_resources = ARRAY_SIZE(wm8994_codec_resources),
		.resources = wm8994_codec_resources,
	},

	{
		.name = "wm8994-gpio",
		.num_resources = ARRAY_SIZE(wm8994_gpio_resources),
		.resources = wm8994_gpio_resources,
		.pm_runtime_no_callbacks = true,
	},
};

/*
 * Supplies for the main bulk of CODEC; the LDO supplies are ignored
 * and should be handled via the standard regulator API supply
 * management.
 */
static const char *wm8994_main_supplies[] = {
	"DBVDD",
	"DCVDD",
	"AVDD1",
	"AVDD2",
	"CPVDD",
	"SPKVDD1",
	"SPKVDD2",
};

static const char *wm8958_main_supplies[] = {
	"DBVDD1",
	"DBVDD2",
	"DBVDD3",
	"DCVDD",
	"AVDD1",
	"AVDD2",
	"CPVDD",
	"SPKVDD1",
	"SPKVDD2",
};

#ifdef CONFIG_PM
static int wm8994_suspend(struct device *dev)
{
	struct wm8994 *wm8994 = dev_get_drvdata(dev);
	int ret;

	/* Don't actually go through with the suspend if the CODEC is
	 * still active (eg, for audio passthrough from CP. */
	ret = wm8994_reg_read(wm8994, WM8994_POWER_MANAGEMENT_1);
	if (ret < 0) {
		dev_err(dev, "Failed to read power status: %d\n", ret);
	} else if (ret & WM8994_VMID_SEL_MASK) {
		dev_dbg(dev, "CODEC still active, ignoring suspend\n");
		return 0;
	}

	ret = wm8994_reg_read(wm8994, WM8994_POWER_MANAGEMENT_4);
	if (ret < 0) {
		dev_err(dev, "Failed to read power status: %d\n", ret);
	} else if (ret & (WM8994_AIF2ADCL_ENA | WM8994_AIF2ADCR_ENA |
			  WM8994_AIF1ADC2L_ENA | WM8994_AIF1ADC2R_ENA |
			  WM8994_AIF1ADC1L_ENA | WM8994_AIF1ADC1R_ENA)) {
		dev_dbg(dev, "CODEC still active, ignoring suspend\n");
		return 0;
	}

	ret = wm8994_reg_read(wm8994, WM8994_POWER_MANAGEMENT_5);
	if (ret < 0) {
		dev_err(dev, "Failed to read power status: %d\n", ret);
	} else if (ret & (WM8994_AIF2DACL_ENA | WM8994_AIF2DACR_ENA |
			  WM8994_AIF1DAC2L_ENA | WM8994_AIF1DAC2R_ENA |
			  WM8994_AIF1DAC1L_ENA | WM8994_AIF1DAC1R_ENA)) {
		dev_dbg(dev, "CODEC still active, ignoring suspend\n");
		return 0;
	}

	switch (wm8994->type) {
	case WM8958:
		ret = wm8994_reg_read(wm8994, WM8958_MIC_DETECT_1);
		if (ret < 0) {
			dev_err(dev, "Failed to read power status: %d\n", ret);
		} else if (ret & WM8958_MICD_ENA) {
			dev_dbg(dev, "CODEC still active, ignoring suspend\n");
			return 0;
		}
		break;
	default:
		break;
	}

	/* Disable LDO pulldowns while the device is suspended if we
	 * don't know that something will be driving them. */
	if (!wm8994->ldo_ena_always_driven)
		wm8994_set_bits(wm8994, WM8994_PULL_CONTROL_2,
				WM8994_LDO1ENA_PD | WM8994_LDO2ENA_PD,
				WM8994_LDO1ENA_PD | WM8994_LDO2ENA_PD);

	/* GPIO configuration state is saved here since we may be configuring
	 * the GPIO alternate functions even if we're not using the gpiolib
	 * driver for them.
	 */
	ret = wm8994_read(wm8994, WM8994_GPIO_1, WM8994_NUM_GPIO_REGS * 2,
			  &wm8994->gpio_regs);
	if (ret < 0)
		dev_err(dev, "Failed to save GPIO registers: %d\n", ret);

	/* For similar reasons we also stash the regulator states */
	ret = wm8994_read(wm8994, WM8994_LDO_1, WM8994_NUM_LDO_REGS * 2,
			  &wm8994->ldo_regs);
	if (ret < 0)
		dev_err(dev, "Failed to save LDO registers: %d\n", ret);

	/* Explicitly put the device into reset in case regulators
	 * don't get disabled in order to ensure consistent restart.
	 */
	wm8994_reg_write(wm8994, WM8994_SOFTWARE_RESET, 0x8994);

	wm8994->suspended = true;

	ret = regulator_bulk_disable(wm8994->num_supplies,
				     wm8994->supplies);
	if (ret != 0) {
		dev_err(dev, "Failed to disable supplies: %d\n", ret);
		return ret;
	}

	return 0;
}

static int wm8994_resume(struct device *dev)
{
	struct wm8994 *wm8994 = dev_get_drvdata(dev);
	int ret, i;

	/* We may have lied to the PM core about suspending */
	if (!wm8994->suspended)
		return 0;

	ret = regulator_bulk_enable(wm8994->num_supplies,
				    wm8994->supplies);
	if (ret != 0) {
		dev_err(dev, "Failed to enable supplies: %d\n", ret);
		return ret;
	}

	/* Write register at a time as we use the cache on the CPU so store
	 * it in native endian.
	 */
	for (i = 0; i < ARRAY_SIZE(wm8994->irq_masks_cur); i++) {
		ret = wm8994_reg_write(wm8994, WM8994_INTERRUPT_STATUS_1_MASK
				       + i, wm8994->irq_masks_cur[i]);
		if (ret < 0)
			dev_err(dev, "Failed to restore interrupt masks: %d\n",
				ret);
	}

	ret = wm8994_write(wm8994, WM8994_LDO_1, WM8994_NUM_LDO_REGS * 2,
			   &wm8994->ldo_regs);
	if (ret < 0)
		dev_err(dev, "Failed to restore LDO registers: %d\n", ret);

	ret = wm8994_write(wm8994, WM8994_GPIO_1, WM8994_NUM_GPIO_REGS * 2,
			   &wm8994->gpio_regs);
	if (ret < 0)
		dev_err(dev, "Failed to restore GPIO registers: %d\n", ret);

	/* Disable LDO pulldowns while the device is active */
	wm8994_set_bits(wm8994, WM8994_PULL_CONTROL_2,
			WM8994_LDO1ENA_PD | WM8994_LDO2ENA_PD,
			0);

	wm8994->suspended = false;

	return 0;
}
#endif

#ifdef CONFIG_REGULATOR
static int wm8994_ldo_in_use(struct wm8994_pdata *pdata, int ldo)
{
	struct wm8994_ldo_pdata *ldo_pdata;

	if (!pdata)
		return 0;

	ldo_pdata = &pdata->ldo[ldo];

	if (!ldo_pdata->init_data)
		return 0;

	return ldo_pdata->init_data->num_consumer_supplies != 0;
}
#else
static int wm8994_ldo_in_use(struct wm8994_pdata *pdata, int ldo)
{
	return 0;
}
#endif

static struct regmap_config wm8994_regmap_config = {
	.reg_bits = 16,
	.val_bits = 16,
};

/*
 * Instantiate the generic non-control parts of the device.
 */
static int wm8994_device_init(struct wm8994 *wm8994, int irq)
{
	struct wm8994_pdata *pdata = wm8994->dev->platform_data;
	const char *devname;
	int ret, i;

	dev_set_drvdata(wm8994->dev, wm8994);

	/* Add the on-chip regulators first for bootstrapping */
	ret = mfd_add_devices(wm8994->dev, -1,
			      wm8994_regulator_devs,
			      ARRAY_SIZE(wm8994_regulator_devs),
			      NULL, 0);
	if (ret != 0) {
		dev_err(wm8994->dev, "Failed to add children: %d\n", ret);
		goto err_regmap;
	}

	switch (wm8994->type) {
	case WM8994:
		wm8994->num_supplies = ARRAY_SIZE(wm8994_main_supplies);
		break;
	case WM8958:
		wm8994->num_supplies = ARRAY_SIZE(wm8958_main_supplies);
		break;
	default:
		BUG();
<<<<<<< HEAD
		goto err;
=======
		goto err_regmap;
>>>>>>> fec4fe26
	}

	wm8994->supplies = kzalloc(sizeof(struct regulator_bulk_data) *
				   wm8994->num_supplies,
				   GFP_KERNEL);
	if (!wm8994->supplies) {
		ret = -ENOMEM;
		goto err_regmap;
	}

	switch (wm8994->type) {
	case WM8994:
		for (i = 0; i < ARRAY_SIZE(wm8994_main_supplies); i++)
			wm8994->supplies[i].supply = wm8994_main_supplies[i];
		break;
	case WM8958:
		for (i = 0; i < ARRAY_SIZE(wm8958_main_supplies); i++)
			wm8994->supplies[i].supply = wm8958_main_supplies[i];
		break;
	default:
		BUG();
<<<<<<< HEAD
		goto err;
=======
		goto err_regmap;
>>>>>>> fec4fe26
	}
		
	ret = regulator_bulk_get(wm8994->dev, wm8994->num_supplies,
				 wm8994->supplies);
	if (ret != 0) {
		dev_err(wm8994->dev, "Failed to get supplies: %d\n", ret);
		goto err_supplies;
	}

	ret = regulator_bulk_enable(wm8994->num_supplies,
				    wm8994->supplies);
	if (ret != 0) {
		dev_err(wm8994->dev, "Failed to enable supplies: %d\n", ret);
		goto err_get;
	}

	ret = wm8994_reg_read(wm8994, WM8994_SOFTWARE_RESET);
	if (ret < 0) {
		dev_err(wm8994->dev, "Failed to read ID register\n");
		goto err_enable;
	}
	switch (ret) {
	case 0x8994:
		devname = "WM8994";
		if (wm8994->type != WM8994)
			dev_warn(wm8994->dev, "Device registered as type %d\n",
				 wm8994->type);
		wm8994->type = WM8994;
		break;
	case 0x8958:
		devname = "WM8958";
		if (wm8994->type != WM8958)
			dev_warn(wm8994->dev, "Device registered as type %d\n",
				 wm8994->type);
		wm8994->type = WM8958;
		break;
	default:
		dev_err(wm8994->dev, "Device is not a WM8994, ID is %x\n",
			ret);
		ret = -EINVAL;
		goto err_enable;
	}

	ret = wm8994_reg_read(wm8994, WM8994_CHIP_REVISION);
	if (ret < 0) {
		dev_err(wm8994->dev, "Failed to read revision register: %d\n",
			ret);
		goto err_enable;
	}

	switch (wm8994->type) {
	case WM8994:
		switch (ret) {
		case 0:
		case 1:
			dev_warn(wm8994->dev,
				 "revision %c not fully supported\n",
				 'A' + ret);
			break;
		default:
			break;
		}
		break;
	default:
		break;
	}

	dev_info(wm8994->dev, "%s revision %c\n", devname, 'A' + ret);

	if (pdata) {
		wm8994->irq_base = pdata->irq_base;
		wm8994->gpio_base = pdata->gpio_base;

		/* GPIO configuration is only applied if it's non-zero */
		for (i = 0; i < ARRAY_SIZE(pdata->gpio_defaults); i++) {
			if (pdata->gpio_defaults[i]) {
				wm8994_set_bits(wm8994, WM8994_GPIO_1 + i,
						0xffff,
						pdata->gpio_defaults[i]);
			}
		}

		wm8994->ldo_ena_always_driven = pdata->ldo_ena_always_driven;
	}

	/* Disable LDO pulldowns while the device is active */
	wm8994_set_bits(wm8994, WM8994_PULL_CONTROL_2,
			WM8994_LDO1ENA_PD | WM8994_LDO2ENA_PD,
			0);

	/* In some system designs where the regulators are not in use,
	 * we can achieve a small reduction in leakage currents by
	 * floating LDO outputs.  This bit makes no difference if the
	 * LDOs are enabled, it only affects cases where the LDOs were
	 * in operation and are then disabled.
	 */
	for (i = 0; i < WM8994_NUM_LDO_REGS; i++) {
		if (wm8994_ldo_in_use(pdata, i))
			wm8994_set_bits(wm8994, WM8994_LDO_1 + i,
					WM8994_LDO1_DISCH, WM8994_LDO1_DISCH);
		else
			wm8994_set_bits(wm8994, WM8994_LDO_1 + i,
					WM8994_LDO1_DISCH, 0);
	}

	wm8994_irq_init(wm8994);

	ret = mfd_add_devices(wm8994->dev, -1,
			      wm8994_devs, ARRAY_SIZE(wm8994_devs),
			      NULL, 0);
	if (ret != 0) {
		dev_err(wm8994->dev, "Failed to add children: %d\n", ret);
		goto err_irq;
	}

	pm_runtime_enable(wm8994->dev);
	pm_runtime_resume(wm8994->dev);

	return 0;

err_irq:
	wm8994_irq_exit(wm8994);
err_enable:
	regulator_bulk_disable(wm8994->num_supplies,
			       wm8994->supplies);
err_get:
	regulator_bulk_free(wm8994->num_supplies, wm8994->supplies);
err_supplies:
	kfree(wm8994->supplies);
err_regmap:
	regmap_exit(wm8994->regmap);
	mfd_remove_devices(wm8994->dev);
	kfree(wm8994);
	return ret;
}

static void wm8994_device_exit(struct wm8994 *wm8994)
{
	pm_runtime_disable(wm8994->dev);
	mfd_remove_devices(wm8994->dev);
	wm8994_irq_exit(wm8994);
	regulator_bulk_disable(wm8994->num_supplies,
			       wm8994->supplies);
	regulator_bulk_free(wm8994->num_supplies, wm8994->supplies);
	kfree(wm8994->supplies);
	regmap_exit(wm8994->regmap);
	kfree(wm8994);
}

static int wm8994_i2c_probe(struct i2c_client *i2c,
			    const struct i2c_device_id *id)
{
	struct wm8994 *wm8994;
	int ret;

	wm8994 = kzalloc(sizeof(struct wm8994), GFP_KERNEL);
	if (wm8994 == NULL)
		return -ENOMEM;

	i2c_set_clientdata(i2c, wm8994);
	wm8994->dev = &i2c->dev;
	wm8994->irq = i2c->irq;
	wm8994->type = id->driver_data;

	wm8994->regmap = regmap_init_i2c(i2c, &wm8994_regmap_config);
	if (IS_ERR(wm8994->regmap)) {
		ret = PTR_ERR(wm8994->regmap);
		dev_err(wm8994->dev, "Failed to allocate register map: %d\n",
			ret);
		kfree(wm8994);
		return ret;
	}

	return wm8994_device_init(wm8994, i2c->irq);
}

static int wm8994_i2c_remove(struct i2c_client *i2c)
{
	struct wm8994 *wm8994 = i2c_get_clientdata(i2c);

	wm8994_device_exit(wm8994);

	return 0;
}

static const struct i2c_device_id wm8994_i2c_id[] = {
	{ "wm8994", WM8994 },
	{ "wm8958", WM8958 },
	{ }
};
MODULE_DEVICE_TABLE(i2c, wm8994_i2c_id);

static UNIVERSAL_DEV_PM_OPS(wm8994_pm_ops, wm8994_suspend, wm8994_resume,
			    NULL);

static struct i2c_driver wm8994_i2c_driver = {
	.driver = {
		.name = "wm8994",
		.owner = THIS_MODULE,
		.pm = &wm8994_pm_ops,
	},
	.probe = wm8994_i2c_probe,
	.remove = wm8994_i2c_remove,
	.id_table = wm8994_i2c_id,
};

static int __init wm8994_i2c_init(void)
{
	int ret;

	ret = i2c_add_driver(&wm8994_i2c_driver);
	if (ret != 0)
		pr_err("Failed to register wm8994 I2C driver: %d\n", ret);

	return ret;
}
module_init(wm8994_i2c_init);

static void __exit wm8994_i2c_exit(void)
{
	i2c_del_driver(&wm8994_i2c_driver);
}
module_exit(wm8994_i2c_exit);

MODULE_DESCRIPTION("Core support for the WM8994 audio CODEC");
MODULE_LICENSE("GPL");
MODULE_AUTHOR("Mark Brown <broonie@opensource.wolfsonmicro.com>");<|MERGE_RESOLUTION|>--- conflicted
+++ resolved
@@ -383,11 +383,7 @@
 		break;
 	default:
 		BUG();
-<<<<<<< HEAD
-		goto err;
-=======
 		goto err_regmap;
->>>>>>> fec4fe26
 	}
 
 	wm8994->supplies = kzalloc(sizeof(struct regulator_bulk_data) *
@@ -409,11 +405,7 @@
 		break;
 	default:
 		BUG();
-<<<<<<< HEAD
-		goto err;
-=======
 		goto err_regmap;
->>>>>>> fec4fe26
 	}
 		
 	ret = regulator_bulk_get(wm8994->dev, wm8994->num_supplies,
