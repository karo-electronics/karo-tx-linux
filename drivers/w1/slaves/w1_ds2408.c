--- conflicted
+++ resolved
@@ -324,15 +324,12 @@
 		goto out;
 	w1_write_block(sl->master, magic, ARRAY_SIZE(magic));
 
-<<<<<<< HEAD
-=======
 	res = w1_reset_bus(sl->master);
 out:
 	mutex_unlock(&sl->master->bus_mutex);
 	return res;
 }
 
->>>>>>> d0e0ac97
 static struct bin_attribute w1_f29_sysfs_bin_files[] = {
 	{
 		.attr =	{
@@ -392,13 +389,10 @@
 	int err = 0;
 	int i;
 
-<<<<<<< HEAD
-=======
 	err = w1_f29_disable_test_mode(sl);
 	if (err)
 		return err;
 
->>>>>>> d0e0ac97
 	for (i = 0; i < ARRAY_SIZE(w1_f29_sysfs_bin_files) && !err; ++i)
 		err = sysfs_create_bin_file(
 			&sl->dev.kobj,
