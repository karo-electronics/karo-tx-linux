#
# PINCTRL infrastructure and drivers
#

config PINCTRL
	bool

if PINCTRL

menu "Pin controllers"
	depends on PINCTRL

config PINMUX
	bool "Support pin multiplexing controllers"

config PINCONF
	bool "Support pin configuration controllers"

config GENERIC_PINCONF
	bool
	select PINCONF

config DEBUG_PINCTRL
	bool "Debug PINCTRL calls"
	depends on DEBUG_KERNEL
	help
	  Say Y here to add some extra checks and diagnostics to PINCTRL calls.

config PINCTRL_BCM2835
	bool
	select PINMUX
	select PINCONF

config PINCTRL_IMX
	bool
	select PINMUX
	select PINCONF

config PINCTRL_IMX35
	bool "IMX35 pinctrl driver"
	depends on OF
	depends on SOC_IMX35
	select PINCTRL_IMX
	help
	  Say Y here to enable the imx35 pinctrl driver

config PINCTRL_IMX51
	bool "IMX51 pinctrl driver"
	depends on OF
	depends on SOC_IMX51
	select PINCTRL_IMX
	help
	  Say Y here to enable the imx51 pinctrl driver

config PINCTRL_IMX53
	bool "IMX53 pinctrl driver"
	depends on OF
	depends on SOC_IMX53
	select PINCTRL_IMX
	help
	  Say Y here to enable the imx53 pinctrl driver

config PINCTRL_IMX6Q
	bool "IMX6Q pinctrl driver"
	depends on OF
	depends on SOC_IMX6Q
	select PINCTRL_IMX
	help
	  Say Y here to enable the imx6q pinctrl driver

config PINCTRL_PXA3xx
	bool
	select PINMUX

config PINCTRL_MMP2
	bool "MMP2 pin controller driver"
	depends on ARCH_MMP
	select PINCTRL_PXA3xx
	select PINCONF

config PINCTRL_MXS
	bool

config PINCTRL_IMX23
	bool
	select PINMUX
	select PINCONF
	select PINCTRL_MXS

config PINCTRL_IMX28
	bool
	select PINMUX
	select PINCONF
	select PINCTRL_MXS

config PINCTRL_NOMADIK
	bool "Nomadik pin controller driver"
	depends on ARCH_U8500 || ARCH_NOMADIK
	select PINMUX
	select PINCONF

config PINCTRL_STN8815
	bool "STN8815 pin controller driver"
	depends on PINCTRL_NOMADIK && ARCH_NOMADIK

config PINCTRL_DB8500
	bool "DB8500 pin controller driver"
	depends on PINCTRL_NOMADIK && ARCH_U8500

config PINCTRL_DB8540
	bool "DB8540 pin controller driver"
	depends on PINCTRL_NOMADIK && ARCH_U8500

config PINCTRL_PXA168
	bool "PXA168 pin controller driver"
	depends on ARCH_MMP
	select PINCTRL_PXA3xx
	select PINCONF

config PINCTRL_PXA910
	bool "PXA910 pin controller driver"
	depends on ARCH_MMP
	select PINCTRL_PXA3xx
	select PINCONF

config PINCTRL_SINGLE
	tristate "One-register-per-pin type device tree based pinctrl driver"
	depends on OF
	select PINMUX
	select PINCONF
	help
	  This selects the device tree based generic pinctrl driver.

config PINCTRL_SIRF
	bool "CSR SiRFprimaII pin controller driver"
	depends on ARCH_PRIMA2
	select PINMUX

config PINCTRL_TEGRA
	bool

config PINCTRL_TEGRA20
	bool
	select PINMUX
	select PINCONF
	select PINCTRL_TEGRA

config PINCTRL_TEGRA30
	bool
	select PINMUX
	select PINCONF
	select PINCTRL_TEGRA

config PINCTRL_U300
	bool "U300 pin controller driver"
	depends on ARCH_U300
	select PINMUX
	select GENERIC_PINCONF

config PINCTRL_COH901
	bool "ST-Ericsson U300 COH 901 335/571 GPIO"
	depends on GPIOLIB && ARCH_U300 && PINCTRL_U300
	help
	  Say yes here to support GPIO interface on ST-Ericsson U300.
	  The names of the two IP block variants supported are
	  COH 901 335 and COH 901 571/3. They contain 3, 5 or 7
	  ports of 8 GPIO pins each.

config PINCTRL_SAMSUNG
	bool "Samsung pinctrl driver"
	select PINMUX
	select PINCONF

config PINCTRL_EXYNOS4
	bool "Pinctrl driver data for Exynos4 SoC"
	select PINCTRL_SAMSUNG

<<<<<<< HEAD
config PINCTRL_MVEBU
	bool
	depends on ARCH_MVEBU
	select PINMUX
	select PINCONF

config PINCTRL_DOVE
	bool
	select PINCTRL_MVEBU

config PINCTRL_KIRKWOOD
	bool
	select PINCTRL_MVEBU

config PINCTRL_ARMADA_370
	bool
	select PINCTRL_MVEBU

config PINCTRL_ARMADA_XP
	bool
	select PINCTRL_MVEBU

=======
>>>>>>> c37d6154
source "drivers/pinctrl/spear/Kconfig"

endmenu

endif<|MERGE_RESOLUTION|>--- conflicted
+++ resolved
@@ -175,7 +175,6 @@
 	bool "Pinctrl driver data for Exynos4 SoC"
 	select PINCTRL_SAMSUNG
 
-<<<<<<< HEAD
 config PINCTRL_MVEBU
 	bool
 	depends on ARCH_MVEBU
@@ -198,8 +197,6 @@
 	bool
 	select PINCTRL_MVEBU
 
-=======
->>>>>>> c37d6154
 source "drivers/pinctrl/spear/Kconfig"
 
 endmenu
