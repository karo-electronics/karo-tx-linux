#
# PINCTRL infrastructure and drivers
#

config PINCTRL
	bool

if PINCTRL

menu "Pin controllers"
	depends on PINCTRL

config PINMUX
	bool "Support pin multiplexing controllers"

config PINCONF
	bool "Support pin configuration controllers"

config GENERIC_PINCONF
	bool
	select PINCONF

config DEBUG_PINCTRL
	bool "Debug PINCTRL calls"
	depends on DEBUG_KERNEL
	help
	  Say Y here to add some extra checks and diagnostics to PINCTRL calls.

config PINCTRL_BCM2835
	bool
	select PINMUX
	select PINCONF

config PINCTRL_IMX
	bool
	select PINMUX
	select PINCONF

config PINCTRL_IMX35
	bool "IMX35 pinctrl driver"
	depends on OF
	depends on SOC_IMX35
	select PINCTRL_IMX
	help
	  Say Y here to enable the imx35 pinctrl driver

config PINCTRL_IMX51
	bool "IMX51 pinctrl driver"
	depends on OF
	depends on SOC_IMX51
	select PINCTRL_IMX
	help
	  Say Y here to enable the imx51 pinctrl driver

config PINCTRL_IMX53
	bool "IMX53 pinctrl driver"
	depends on OF
	depends on SOC_IMX53
	select PINCTRL_IMX
	help
	  Say Y here to enable the imx53 pinctrl driver

config PINCTRL_IMX6Q
	bool "IMX6Q pinctrl driver"
	depends on OF
	depends on SOC_IMX6Q
	select PINCTRL_IMX
	help
	  Say Y here to enable the imx6q pinctrl driver

config PINCTRL_LANTIQ
	bool
	depends on LANTIQ
	select PINMUX
	select PINCONF

config PINCTRL_PXA3xx
	bool
	select PINMUX

config PINCTRL_FALCON
	bool
	depends on SOC_FALCON
	depends on PINCTRL_LANTIQ

config PINCTRL_MMP2
	bool "MMP2 pin controller driver"
	depends on ARCH_MMP
	select PINCTRL_PXA3xx
	select PINCONF

config PINCTRL_MXS
	bool

config PINCTRL_IMX23
	bool
	select PINMUX
	select PINCONF
	select PINCTRL_MXS

config PINCTRL_IMX28
	bool
	select PINMUX
	select PINCONF
	select PINCTRL_MXS

config PINCTRL_NOMADIK
	bool "Nomadik pin controller driver"
	depends on ARCH_U8500 || ARCH_NOMADIK
	select PINMUX
	select PINCONF

config PINCTRL_STN8815
	bool "STN8815 pin controller driver"
	depends on PINCTRL_NOMADIK && ARCH_NOMADIK

config PINCTRL_DB8500
	bool "DB8500 pin controller driver"
	depends on PINCTRL_NOMADIK && ARCH_U8500

config PINCTRL_DB8540
	bool "DB8540 pin controller driver"
	depends on PINCTRL_NOMADIK && ARCH_U8500

config PINCTRL_PXA168
	bool "PXA168 pin controller driver"
	depends on ARCH_MMP
	select PINCTRL_PXA3xx
	select PINCONF

config PINCTRL_PXA910
	bool "PXA910 pin controller driver"
	depends on ARCH_MMP
	select PINCTRL_PXA3xx
	select PINCONF

config PINCTRL_SINGLE
	tristate "One-register-per-pin type device tree based pinctrl driver"
	depends on OF
	select PINMUX
	select PINCONF
	help
	  This selects the device tree based generic pinctrl driver.

config PINCTRL_SIRF
	bool "CSR SiRFprimaII/SiRFmarco pin controller driver"
	depends on ARCH_SIRF
	select PINMUX

config PINCTRL_TEGRA
	bool

config PINCTRL_TEGRA20
	bool
	select PINMUX
	select PINCONF
	select PINCTRL_TEGRA

config PINCTRL_TEGRA30
	bool
	select PINMUX
	select PINCONF
	select PINCTRL_TEGRA

config PINCTRL_U300
	bool "U300 pin controller driver"
	depends on ARCH_U300
	select PINMUX
	select GENERIC_PINCONF

config PINCTRL_COH901
	bool "ST-Ericsson U300 COH 901 335/571 GPIO"
	depends on GPIOLIB && ARCH_U300 && PINCTRL_U300
	help
	  Say yes here to support GPIO interface on ST-Ericsson U300.
	  The names of the two IP block variants supported are
	  COH 901 335 and COH 901 571/3. They contain 3, 5 or 7
	  ports of 8 GPIO pins each.

config PINCTRL_SAMSUNG
	bool
	depends on OF && GPIOLIB
	select PINMUX
	select PINCONF

config PINCTRL_EXYNOS4
	bool "Pinctrl driver data for Exynos4 SoC"
	depends on OF && GPIOLIB
	select PINCTRL_SAMSUNG

<<<<<<< HEAD
config PINCTRL_EXYNOS5440
	bool "Samsung EXYNOS5440 SoC pinctrl driver"
	select PINMUX
	select PINCONF

=======
>>>>>>> eabc5fa5
source "drivers/pinctrl/mvebu/Kconfig"

source "drivers/pinctrl/spear/Kconfig"

config PINCTRL_XWAY
	bool
	depends on SOC_TYPE_XWAY
	depends on PINCTRL_LANTIQ

endmenu

endif<|MERGE_RESOLUTION|>--- conflicted
+++ resolved
@@ -188,14 +188,11 @@
 	depends on OF && GPIOLIB
 	select PINCTRL_SAMSUNG
 
-<<<<<<< HEAD
 config PINCTRL_EXYNOS5440
 	bool "Samsung EXYNOS5440 SoC pinctrl driver"
 	select PINMUX
 	select PINCONF
 
-=======
->>>>>>> eabc5fa5
 source "drivers/pinctrl/mvebu/Kconfig"
 
 source "drivers/pinctrl/spear/Kconfig"
