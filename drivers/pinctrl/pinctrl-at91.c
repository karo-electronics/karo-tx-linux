--- conflicted
+++ resolved
@@ -1555,10 +1555,7 @@
 		goto err;
 	}
 
-<<<<<<< HEAD
-=======
 	res = platform_get_resource(pdev, IORESOURCE_MEM, 0);
->>>>>>> d0e0ac97
 	at91_chip->regbase = devm_ioremap_resource(&pdev->dev, res);
 	if (IS_ERR(at91_chip->regbase)) {
 		ret = PTR_ERR(at91_chip->regbase);
