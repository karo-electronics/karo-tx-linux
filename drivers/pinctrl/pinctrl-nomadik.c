/*
 * Generic GPIO driver for logic cells found in the Nomadik SoC
 *
 * Copyright (C) 2008,2009 STMicroelectronics
 * Copyright (C) 2009 Alessandro Rubini <rubini@unipv.it>
 *   Rewritten based on work by Prafulla WADASKAR <prafulla.wadaskar@st.com>
 * Copyright (C) 2011 Linus Walleij <linus.walleij@linaro.org>
 *
 * This program is free software; you can redistribute it and/or modify
 * it under the terms of the GNU General Public License version 2 as
 * published by the Free Software Foundation.
 */
#include <linux/kernel.h>
#include <linux/module.h>
#include <linux/init.h>
#include <linux/device.h>
#include <linux/platform_device.h>
#include <linux/io.h>
#include <linux/clk.h>
#include <linux/err.h>
#include <linux/gpio.h>
#include <linux/spinlock.h>
#include <linux/interrupt.h>
#include <linux/irq.h>
#include <linux/irqdomain.h>
#include <linux/slab.h>
#include <linux/of_device.h>
#include <linux/pinctrl/pinctrl.h>
#include <linux/pinctrl/pinmux.h>
#include <linux/pinctrl/pinconf.h>
/* Since we request GPIOs from ourself */
#include <linux/pinctrl/consumer.h>
/*
 * For the U8500 archs, use the PRCMU register interface, for the older
 * Nomadik, provide some stubs. The functions using these will only be
 * called on the U8500 series.
 */
#ifdef CONFIG_ARCH_U8500
#include <linux/mfd/dbx500-prcmu.h>
<<<<<<< HEAD
#else
static inline u32 prcmu_read(unsigned int reg) {
	return 0;
}
static inline void prcmu_write(unsigned int reg, u32 value) {}
static inline void prcmu_write_masked(unsigned int reg, u32 mask, u32 value) {}
#endif
=======
#include <linux/platform_data/pinctrl-nomadik.h>
>>>>>>> 636ffec2

#include <asm/mach/irq.h>

#include "pinctrl-nomadik.h"

/*
 * The GPIO module in the Nomadik family of Systems-on-Chip is an
 * AMBA device, managing 32 pins and alternate functions.  The logic block
 * is currently used in the Nomadik and ux500.
 *
 * Symbols in this file are called "nmk_gpio" for "nomadik gpio"
 */

struct nmk_gpio_chip {
	struct gpio_chip chip;
	struct irq_domain *domain;
	void __iomem *addr;
	struct clk *clk;
	unsigned int bank;
	unsigned int parent_irq;
	int secondary_parent_irq;
	u32 (*get_secondary_status)(unsigned int bank);
	void (*set_ioforce)(bool enable);
	spinlock_t lock;
	bool sleepmode;
	/* Keep track of configured edges */
	u32 edge_rising;
	u32 edge_falling;
	u32 real_wake;
	u32 rwimsc;
	u32 fwimsc;
	u32 rimsc;
	u32 fimsc;
	u32 pull_up;
	u32 lowemi;
};

struct nmk_pinctrl {
	struct device *dev;
	struct pinctrl_dev *pctl;
	const struct nmk_pinctrl_soc_data *soc;
};

static struct nmk_gpio_chip *
nmk_gpio_chips[DIV_ROUND_UP(ARCH_NR_GPIOS, NMK_GPIO_PER_CHIP)];

static DEFINE_SPINLOCK(nmk_gpio_slpm_lock);

#define NUM_BANKS ARRAY_SIZE(nmk_gpio_chips)

static void __nmk_gpio_set_mode(struct nmk_gpio_chip *nmk_chip,
				unsigned offset, int gpio_mode)
{
	u32 bit = 1 << offset;
	u32 afunc, bfunc;

	afunc = readl(nmk_chip->addr + NMK_GPIO_AFSLA) & ~bit;
	bfunc = readl(nmk_chip->addr + NMK_GPIO_AFSLB) & ~bit;
	if (gpio_mode & NMK_GPIO_ALT_A)
		afunc |= bit;
	if (gpio_mode & NMK_GPIO_ALT_B)
		bfunc |= bit;
	writel(afunc, nmk_chip->addr + NMK_GPIO_AFSLA);
	writel(bfunc, nmk_chip->addr + NMK_GPIO_AFSLB);
}

static void __nmk_gpio_set_slpm(struct nmk_gpio_chip *nmk_chip,
				unsigned offset, enum nmk_gpio_slpm mode)
{
	u32 bit = 1 << offset;
	u32 slpm;

	slpm = readl(nmk_chip->addr + NMK_GPIO_SLPC);
	if (mode == NMK_GPIO_SLPM_NOCHANGE)
		slpm |= bit;
	else
		slpm &= ~bit;
	writel(slpm, nmk_chip->addr + NMK_GPIO_SLPC);
}

static void __nmk_gpio_set_pull(struct nmk_gpio_chip *nmk_chip,
				unsigned offset, enum nmk_gpio_pull pull)
{
	u32 bit = 1 << offset;
	u32 pdis;

	pdis = readl(nmk_chip->addr + NMK_GPIO_PDIS);
	if (pull == NMK_GPIO_PULL_NONE) {
		pdis |= bit;
		nmk_chip->pull_up &= ~bit;
	} else {
		pdis &= ~bit;
	}

	writel(pdis, nmk_chip->addr + NMK_GPIO_PDIS);

	if (pull == NMK_GPIO_PULL_UP) {
		nmk_chip->pull_up |= bit;
		writel(bit, nmk_chip->addr + NMK_GPIO_DATS);
	} else if (pull == NMK_GPIO_PULL_DOWN) {
		nmk_chip->pull_up &= ~bit;
		writel(bit, nmk_chip->addr + NMK_GPIO_DATC);
	}
}

static void __nmk_gpio_set_lowemi(struct nmk_gpio_chip *nmk_chip,
				  unsigned offset, bool lowemi)
{
	u32 bit = BIT(offset);
	bool enabled = nmk_chip->lowemi & bit;

	if (lowemi == enabled)
		return;

	if (lowemi)
		nmk_chip->lowemi |= bit;
	else
		nmk_chip->lowemi &= ~bit;

	writel_relaxed(nmk_chip->lowemi,
		       nmk_chip->addr + NMK_GPIO_LOWEMI);
}

static void __nmk_gpio_make_input(struct nmk_gpio_chip *nmk_chip,
				  unsigned offset)
{
	writel(1 << offset, nmk_chip->addr + NMK_GPIO_DIRC);
}

static void __nmk_gpio_set_output(struct nmk_gpio_chip *nmk_chip,
				  unsigned offset, int val)
{
	if (val)
		writel(1 << offset, nmk_chip->addr + NMK_GPIO_DATS);
	else
		writel(1 << offset, nmk_chip->addr + NMK_GPIO_DATC);
}

static void __nmk_gpio_make_output(struct nmk_gpio_chip *nmk_chip,
				  unsigned offset, int val)
{
	writel(1 << offset, nmk_chip->addr + NMK_GPIO_DIRS);
	__nmk_gpio_set_output(nmk_chip, offset, val);
}

static void __nmk_gpio_set_mode_safe(struct nmk_gpio_chip *nmk_chip,
				     unsigned offset, int gpio_mode,
				     bool glitch)
{
	u32 rwimsc = nmk_chip->rwimsc;
	u32 fwimsc = nmk_chip->fwimsc;

	if (glitch && nmk_chip->set_ioforce) {
		u32 bit = BIT(offset);

		/* Prevent spurious wakeups */
		writel(rwimsc & ~bit, nmk_chip->addr + NMK_GPIO_RWIMSC);
		writel(fwimsc & ~bit, nmk_chip->addr + NMK_GPIO_FWIMSC);

		nmk_chip->set_ioforce(true);
	}

	__nmk_gpio_set_mode(nmk_chip, offset, gpio_mode);

	if (glitch && nmk_chip->set_ioforce) {
		nmk_chip->set_ioforce(false);

		writel(rwimsc, nmk_chip->addr + NMK_GPIO_RWIMSC);
		writel(fwimsc, nmk_chip->addr + NMK_GPIO_FWIMSC);
	}
}

static void
nmk_gpio_disable_lazy_irq(struct nmk_gpio_chip *nmk_chip, unsigned offset)
{
	u32 falling = nmk_chip->fimsc & BIT(offset);
	u32 rising = nmk_chip->rimsc & BIT(offset);
	int gpio = nmk_chip->chip.base + offset;
	int irq = NOMADIK_GPIO_TO_IRQ(gpio);
	struct irq_data *d = irq_get_irq_data(irq);

	if (!rising && !falling)
		return;

	if (!d || !irqd_irq_disabled(d))
		return;

	if (rising) {
		nmk_chip->rimsc &= ~BIT(offset);
		writel_relaxed(nmk_chip->rimsc,
			       nmk_chip->addr + NMK_GPIO_RIMSC);
	}

	if (falling) {
		nmk_chip->fimsc &= ~BIT(offset);
		writel_relaxed(nmk_chip->fimsc,
			       nmk_chip->addr + NMK_GPIO_FIMSC);
	}

	dev_dbg(nmk_chip->chip.dev, "%d: clearing interrupt mask\n", gpio);
}

static void nmk_prcm_altcx_set_mode(struct nmk_pinctrl *npct,
	unsigned offset, unsigned alt_num)
{
	int i;
	u16 reg;
	u8 bit;
	u8 alt_index;
	const struct prcm_gpiocr_altcx_pin_desc *pin_desc;
	const u16 *gpiocr_regs;

	if (alt_num > PRCM_IDX_GPIOCR_ALTC_MAX) {
		dev_err(npct->dev, "PRCM GPIOCR: alternate-C%i is invalid\n",
			alt_num);
		return;
	}

	for (i = 0 ; i < npct->soc->npins_altcx ; i++) {
		if (npct->soc->altcx_pins[i].pin == offset)
			break;
	}
	if (i == npct->soc->npins_altcx) {
		dev_dbg(npct->dev, "PRCM GPIOCR: pin %i is not found\n",
			offset);
		return;
	}

	pin_desc = npct->soc->altcx_pins + i;
	gpiocr_regs = npct->soc->prcm_gpiocr_registers;

	/*
	 * If alt_num is NULL, just clear current ALTCx selection
	 * to make sure we come back to a pure ALTC selection
	 */
	if (!alt_num) {
		for (i = 0 ; i < PRCM_IDX_GPIOCR_ALTC_MAX ; i++) {
			if (pin_desc->altcx[i].used == true) {
				reg = gpiocr_regs[pin_desc->altcx[i].reg_index];
				bit = pin_desc->altcx[i].control_bit;
				if (prcmu_read(reg) & BIT(bit)) {
					prcmu_write_masked(reg, BIT(bit), 0);
					dev_dbg(npct->dev,
						"PRCM GPIOCR: pin %i: alternate-C%i has been disabled\n",
						offset, i+1);
				}
			}
		}
		return;
	}

	alt_index = alt_num - 1;
	if (pin_desc->altcx[alt_index].used == false) {
		dev_warn(npct->dev,
			"PRCM GPIOCR: pin %i: alternate-C%i does not exist\n",
			offset, alt_num);
		return;
	}

	/*
	 * Check if any other ALTCx functions are activated on this pin
	 * and disable it first.
	 */
	for (i = 0 ; i < PRCM_IDX_GPIOCR_ALTC_MAX ; i++) {
		if (i == alt_index)
			continue;
		if (pin_desc->altcx[i].used == true) {
			reg = gpiocr_regs[pin_desc->altcx[i].reg_index];
			bit = pin_desc->altcx[i].control_bit;
			if (prcmu_read(reg) & BIT(bit)) {
				prcmu_write_masked(reg, BIT(bit), 0);
				dev_dbg(npct->dev,
					"PRCM GPIOCR: pin %i: alternate-C%i has been disabled\n",
					offset, i+1);
			}
		}
	}

	reg = gpiocr_regs[pin_desc->altcx[alt_index].reg_index];
	bit = pin_desc->altcx[alt_index].control_bit;
	dev_dbg(npct->dev, "PRCM GPIOCR: pin %i: alternate-C%i has been selected\n",
		offset, alt_index+1);
	prcmu_write_masked(reg, BIT(bit), BIT(bit));
}

static void __nmk_config_pin(struct nmk_gpio_chip *nmk_chip, unsigned offset,
			     pin_cfg_t cfg, bool sleep, unsigned int *slpmregs)
{
	static const char *afnames[] = {
		[NMK_GPIO_ALT_GPIO]	= "GPIO",
		[NMK_GPIO_ALT_A]	= "A",
		[NMK_GPIO_ALT_B]	= "B",
		[NMK_GPIO_ALT_C]	= "C"
	};
	static const char *pullnames[] = {
		[NMK_GPIO_PULL_NONE]	= "none",
		[NMK_GPIO_PULL_UP]	= "up",
		[NMK_GPIO_PULL_DOWN]	= "down",
		[3] /* illegal */	= "??"
	};
	static const char *slpmnames[] = {
		[NMK_GPIO_SLPM_INPUT]		= "input/wakeup",
		[NMK_GPIO_SLPM_NOCHANGE]	= "no-change/no-wakeup",
	};

	int pin = PIN_NUM(cfg);
	int pull = PIN_PULL(cfg);
	int af = PIN_ALT(cfg);
	int slpm = PIN_SLPM(cfg);
	int output = PIN_DIR(cfg);
	int val = PIN_VAL(cfg);
	bool glitch = af == NMK_GPIO_ALT_C;

	dev_dbg(nmk_chip->chip.dev, "pin %d [%#lx]: af %s, pull %s, slpm %s (%s%s)\n",
		pin, cfg, afnames[af], pullnames[pull], slpmnames[slpm],
		output ? "output " : "input",
		output ? (val ? "high" : "low") : "");

	if (sleep) {
		int slpm_pull = PIN_SLPM_PULL(cfg);
		int slpm_output = PIN_SLPM_DIR(cfg);
		int slpm_val = PIN_SLPM_VAL(cfg);

		af = NMK_GPIO_ALT_GPIO;

		/*
		 * The SLPM_* values are normal values + 1 to allow zero to
		 * mean "same as normal".
		 */
		if (slpm_pull)
			pull = slpm_pull - 1;
		if (slpm_output)
			output = slpm_output - 1;
		if (slpm_val)
			val = slpm_val - 1;

		dev_dbg(nmk_chip->chip.dev, "pin %d: sleep pull %s, dir %s, val %s\n",
			pin,
			slpm_pull ? pullnames[pull] : "same",
			slpm_output ? (output ? "output" : "input") : "same",
			slpm_val ? (val ? "high" : "low") : "same");
	}

	if (output)
		__nmk_gpio_make_output(nmk_chip, offset, val);
	else {
		__nmk_gpio_make_input(nmk_chip, offset);
		__nmk_gpio_set_pull(nmk_chip, offset, pull);
	}

	__nmk_gpio_set_lowemi(nmk_chip, offset, PIN_LOWEMI(cfg));

	/*
	 * If the pin is switching to altfunc, and there was an interrupt
	 * installed on it which has been lazy disabled, actually mask the
	 * interrupt to prevent spurious interrupts that would occur while the
	 * pin is under control of the peripheral.  Only SKE does this.
	 */
	if (af != NMK_GPIO_ALT_GPIO)
		nmk_gpio_disable_lazy_irq(nmk_chip, offset);

	/*
	 * If we've backed up the SLPM registers (glitch workaround), modify
	 * the backups since they will be restored.
	 */
	if (slpmregs) {
		if (slpm == NMK_GPIO_SLPM_NOCHANGE)
			slpmregs[nmk_chip->bank] |= BIT(offset);
		else
			slpmregs[nmk_chip->bank] &= ~BIT(offset);
	} else
		__nmk_gpio_set_slpm(nmk_chip, offset, slpm);

	__nmk_gpio_set_mode_safe(nmk_chip, offset, af, glitch);
}

/*
 * Safe sequence used to switch IOs between GPIO and Alternate-C mode:
 *  - Save SLPM registers
 *  - Set SLPM=0 for the IOs you want to switch and others to 1
 *  - Configure the GPIO registers for the IOs that are being switched
 *  - Set IOFORCE=1
 *  - Modify the AFLSA/B registers for the IOs that are being switched
 *  - Set IOFORCE=0
 *  - Restore SLPM registers
 *  - Any spurious wake up event during switch sequence to be ignored and
 *    cleared
 */
static void nmk_gpio_glitch_slpm_init(unsigned int *slpm)
{
	int i;

	for (i = 0; i < NUM_BANKS; i++) {
		struct nmk_gpio_chip *chip = nmk_gpio_chips[i];
		unsigned int temp = slpm[i];

		if (!chip)
			break;

		clk_enable(chip->clk);

		slpm[i] = readl(chip->addr + NMK_GPIO_SLPC);
		writel(temp, chip->addr + NMK_GPIO_SLPC);
	}
}

static void nmk_gpio_glitch_slpm_restore(unsigned int *slpm)
{
	int i;

	for (i = 0; i < NUM_BANKS; i++) {
		struct nmk_gpio_chip *chip = nmk_gpio_chips[i];

		if (!chip)
			break;

		writel(slpm[i], chip->addr + NMK_GPIO_SLPC);

		clk_disable(chip->clk);
	}
}

static int __nmk_config_pins(pin_cfg_t *cfgs, int num, bool sleep)
{
	static unsigned int slpm[NUM_BANKS];
	unsigned long flags;
	bool glitch = false;
	int ret = 0;
	int i;

	for (i = 0; i < num; i++) {
		if (PIN_ALT(cfgs[i]) == NMK_GPIO_ALT_C) {
			glitch = true;
			break;
		}
	}

	spin_lock_irqsave(&nmk_gpio_slpm_lock, flags);

	if (glitch) {
		memset(slpm, 0xff, sizeof(slpm));

		for (i = 0; i < num; i++) {
			int pin = PIN_NUM(cfgs[i]);
			int offset = pin % NMK_GPIO_PER_CHIP;

			if (PIN_ALT(cfgs[i]) == NMK_GPIO_ALT_C)
				slpm[pin / NMK_GPIO_PER_CHIP] &= ~BIT(offset);
		}

		nmk_gpio_glitch_slpm_init(slpm);
	}

	for (i = 0; i < num; i++) {
		struct nmk_gpio_chip *nmk_chip;
		int pin = PIN_NUM(cfgs[i]);

		nmk_chip = nmk_gpio_chips[pin / NMK_GPIO_PER_CHIP];
		if (!nmk_chip) {
			ret = -EINVAL;
			break;
		}

		clk_enable(nmk_chip->clk);
		spin_lock(&nmk_chip->lock);
		__nmk_config_pin(nmk_chip, pin % NMK_GPIO_PER_CHIP,
				 cfgs[i], sleep, glitch ? slpm : NULL);
		spin_unlock(&nmk_chip->lock);
		clk_disable(nmk_chip->clk);
	}

	if (glitch)
		nmk_gpio_glitch_slpm_restore(slpm);

	spin_unlock_irqrestore(&nmk_gpio_slpm_lock, flags);

	return ret;
}

/**
 * nmk_config_pin - configure a pin's mux attributes
 * @cfg: pin confguration
 * @sleep: Non-zero to apply the sleep mode configuration
 * Configures a pin's mode (alternate function or GPIO), its pull up status,
 * and its sleep mode based on the specified configuration.  The @cfg is
 * usually one of the SoC specific macros defined in mach/<soc>-pins.h.  These
 * are constructed using, and can be further enhanced with, the macros in
 * <linux/platform_data/pinctrl-nomadik.h>
 *
 * If a pin's mode is set to GPIO, it is configured as an input to avoid
 * side-effects.  The gpio can be manipulated later using standard GPIO API
 * calls.
 */
int nmk_config_pin(pin_cfg_t cfg, bool sleep)
{
	return __nmk_config_pins(&cfg, 1, sleep);
}
EXPORT_SYMBOL(nmk_config_pin);

/**
 * nmk_config_pins - configure several pins at once
 * @cfgs: array of pin configurations
 * @num: number of elments in the array
 *
 * Configures several pins using nmk_config_pin().  Refer to that function for
 * further information.
 */
int nmk_config_pins(pin_cfg_t *cfgs, int num)
{
	return __nmk_config_pins(cfgs, num, false);
}
EXPORT_SYMBOL(nmk_config_pins);

int nmk_config_pins_sleep(pin_cfg_t *cfgs, int num)
{
	return __nmk_config_pins(cfgs, num, true);
}
EXPORT_SYMBOL(nmk_config_pins_sleep);

/**
 * nmk_gpio_set_slpm() - configure the sleep mode of a pin
 * @gpio: pin number
 * @mode: NMK_GPIO_SLPM_INPUT or NMK_GPIO_SLPM_NOCHANGE,
 *
 * This register is actually in the pinmux layer, not the GPIO block itself.
 * The GPIO1B_SLPM register defines the GPIO mode when SLEEP/DEEP-SLEEP
 * mode is entered (i.e. when signal IOFORCE is HIGH by the platform code).
 * Each GPIO can be configured to be forced into GPIO mode when IOFORCE is
 * HIGH, overriding the normal setting defined by GPIO_AFSELx registers.
 * When IOFORCE returns LOW (by software, after SLEEP/DEEP-SLEEP exit),
 * the GPIOs return to the normal setting defined by GPIO_AFSELx registers.
 *
 * If @mode is NMK_GPIO_SLPM_INPUT, the corresponding GPIO is switched to GPIO
 * mode when signal IOFORCE is HIGH (i.e. when SLEEP/DEEP-SLEEP mode is
 * entered) regardless of the altfunction selected. Also wake-up detection is
 * ENABLED.
 *
 * If @mode is NMK_GPIO_SLPM_NOCHANGE, the corresponding GPIO remains
 * controlled by NMK_GPIO_DATC, NMK_GPIO_DATS, NMK_GPIO_DIR, NMK_GPIO_PDIS
 * (for altfunction GPIO) or respective on-chip peripherals (for other
 * altfuncs) when IOFORCE is HIGH. Also wake-up detection DISABLED.
 *
 * Note that enable_irq_wake() will automatically enable wakeup detection.
 */
int nmk_gpio_set_slpm(int gpio, enum nmk_gpio_slpm mode)
{
	struct nmk_gpio_chip *nmk_chip;
	unsigned long flags;

	nmk_chip = nmk_gpio_chips[gpio / NMK_GPIO_PER_CHIP];
	if (!nmk_chip)
		return -EINVAL;

	clk_enable(nmk_chip->clk);
	spin_lock_irqsave(&nmk_gpio_slpm_lock, flags);
	spin_lock(&nmk_chip->lock);

	__nmk_gpio_set_slpm(nmk_chip, gpio % NMK_GPIO_PER_CHIP, mode);

	spin_unlock(&nmk_chip->lock);
	spin_unlock_irqrestore(&nmk_gpio_slpm_lock, flags);
	clk_disable(nmk_chip->clk);

	return 0;
}

/**
 * nmk_gpio_set_pull() - enable/disable pull up/down on a gpio
 * @gpio: pin number
 * @pull: one of NMK_GPIO_PULL_DOWN, NMK_GPIO_PULL_UP, and NMK_GPIO_PULL_NONE
 *
 * Enables/disables pull up/down on a specified pin.  This only takes effect if
 * the pin is configured as an input (either explicitly or by the alternate
 * function).
 *
 * NOTE: If enabling the pull up/down, the caller must ensure that the GPIO is
 * configured as an input.  Otherwise, due to the way the controller registers
 * work, this function will change the value output on the pin.
 */
int nmk_gpio_set_pull(int gpio, enum nmk_gpio_pull pull)
{
	struct nmk_gpio_chip *nmk_chip;
	unsigned long flags;

	nmk_chip = nmk_gpio_chips[gpio / NMK_GPIO_PER_CHIP];
	if (!nmk_chip)
		return -EINVAL;

	clk_enable(nmk_chip->clk);
	spin_lock_irqsave(&nmk_chip->lock, flags);
	__nmk_gpio_set_pull(nmk_chip, gpio % NMK_GPIO_PER_CHIP, pull);
	spin_unlock_irqrestore(&nmk_chip->lock, flags);
	clk_disable(nmk_chip->clk);

	return 0;
}

/* Mode functions */
/**
 * nmk_gpio_set_mode() - set the mux mode of a gpio pin
 * @gpio: pin number
 * @gpio_mode: one of NMK_GPIO_ALT_GPIO, NMK_GPIO_ALT_A,
 *	       NMK_GPIO_ALT_B, and NMK_GPIO_ALT_C
 *
 * Sets the mode of the specified pin to one of the alternate functions or
 * plain GPIO.
 */
int nmk_gpio_set_mode(int gpio, int gpio_mode)
{
	struct nmk_gpio_chip *nmk_chip;
	unsigned long flags;

	nmk_chip = nmk_gpio_chips[gpio / NMK_GPIO_PER_CHIP];
	if (!nmk_chip)
		return -EINVAL;

	clk_enable(nmk_chip->clk);
	spin_lock_irqsave(&nmk_chip->lock, flags);
	__nmk_gpio_set_mode(nmk_chip, gpio % NMK_GPIO_PER_CHIP, gpio_mode);
	spin_unlock_irqrestore(&nmk_chip->lock, flags);
	clk_disable(nmk_chip->clk);

	return 0;
}
EXPORT_SYMBOL(nmk_gpio_set_mode);

int nmk_gpio_get_mode(int gpio)
{
	struct nmk_gpio_chip *nmk_chip;
	u32 afunc, bfunc, bit;

	nmk_chip = nmk_gpio_chips[gpio / NMK_GPIO_PER_CHIP];
	if (!nmk_chip)
		return -EINVAL;

	bit = 1 << (gpio % NMK_GPIO_PER_CHIP);

	clk_enable(nmk_chip->clk);

	afunc = readl(nmk_chip->addr + NMK_GPIO_AFSLA) & bit;
	bfunc = readl(nmk_chip->addr + NMK_GPIO_AFSLB) & bit;

	clk_disable(nmk_chip->clk);

	return (afunc ? NMK_GPIO_ALT_A : 0) | (bfunc ? NMK_GPIO_ALT_B : 0);
}
EXPORT_SYMBOL(nmk_gpio_get_mode);


/* IRQ functions */
static inline int nmk_gpio_get_bitmask(int gpio)
{
	return 1 << (gpio % NMK_GPIO_PER_CHIP);
}

static void nmk_gpio_irq_ack(struct irq_data *d)
{
	struct nmk_gpio_chip *nmk_chip;

	nmk_chip = irq_data_get_irq_chip_data(d);
	if (!nmk_chip)
		return;

	clk_enable(nmk_chip->clk);
	writel(nmk_gpio_get_bitmask(d->hwirq), nmk_chip->addr + NMK_GPIO_IC);
	clk_disable(nmk_chip->clk);
}

enum nmk_gpio_irq_type {
	NORMAL,
	WAKE,
};

static void __nmk_gpio_irq_modify(struct nmk_gpio_chip *nmk_chip,
				  int gpio, enum nmk_gpio_irq_type which,
				  bool enable)
{
	u32 bitmask = nmk_gpio_get_bitmask(gpio);
	u32 *rimscval;
	u32 *fimscval;
	u32 rimscreg;
	u32 fimscreg;

	if (which == NORMAL) {
		rimscreg = NMK_GPIO_RIMSC;
		fimscreg = NMK_GPIO_FIMSC;
		rimscval = &nmk_chip->rimsc;
		fimscval = &nmk_chip->fimsc;
	} else  {
		rimscreg = NMK_GPIO_RWIMSC;
		fimscreg = NMK_GPIO_FWIMSC;
		rimscval = &nmk_chip->rwimsc;
		fimscval = &nmk_chip->fwimsc;
	}

	/* we must individually set/clear the two edges */
	if (nmk_chip->edge_rising & bitmask) {
		if (enable)
			*rimscval |= bitmask;
		else
			*rimscval &= ~bitmask;
		writel(*rimscval, nmk_chip->addr + rimscreg);
	}
	if (nmk_chip->edge_falling & bitmask) {
		if (enable)
			*fimscval |= bitmask;
		else
			*fimscval &= ~bitmask;
		writel(*fimscval, nmk_chip->addr + fimscreg);
	}
}

static void __nmk_gpio_set_wake(struct nmk_gpio_chip *nmk_chip,
				int gpio, bool on)
{
	/*
	 * Ensure WAKEUP_ENABLE is on.  No need to disable it if wakeup is
	 * disabled, since setting SLPM to 1 increases power consumption, and
	 * wakeup is anyhow controlled by the RIMSC and FIMSC registers.
	 */
	if (nmk_chip->sleepmode && on) {
		__nmk_gpio_set_slpm(nmk_chip, gpio % NMK_GPIO_PER_CHIP,
				    NMK_GPIO_SLPM_WAKEUP_ENABLE);
	}

	__nmk_gpio_irq_modify(nmk_chip, gpio, WAKE, on);
}

static int nmk_gpio_irq_maskunmask(struct irq_data *d, bool enable)
{
	struct nmk_gpio_chip *nmk_chip;
	unsigned long flags;
	u32 bitmask;

	nmk_chip = irq_data_get_irq_chip_data(d);
	bitmask = nmk_gpio_get_bitmask(d->hwirq);
	if (!nmk_chip)
		return -EINVAL;

	clk_enable(nmk_chip->clk);
	spin_lock_irqsave(&nmk_gpio_slpm_lock, flags);
	spin_lock(&nmk_chip->lock);

	__nmk_gpio_irq_modify(nmk_chip, d->hwirq, NORMAL, enable);

	if (!(nmk_chip->real_wake & bitmask))
		__nmk_gpio_set_wake(nmk_chip, d->hwirq, enable);

	spin_unlock(&nmk_chip->lock);
	spin_unlock_irqrestore(&nmk_gpio_slpm_lock, flags);
	clk_disable(nmk_chip->clk);

	return 0;
}

static void nmk_gpio_irq_mask(struct irq_data *d)
{
	nmk_gpio_irq_maskunmask(d, false);
}

static void nmk_gpio_irq_unmask(struct irq_data *d)
{
	nmk_gpio_irq_maskunmask(d, true);
}

static int nmk_gpio_irq_set_wake(struct irq_data *d, unsigned int on)
{
	struct nmk_gpio_chip *nmk_chip;
	unsigned long flags;
	u32 bitmask;

	nmk_chip = irq_data_get_irq_chip_data(d);
	if (!nmk_chip)
		return -EINVAL;
	bitmask = nmk_gpio_get_bitmask(d->hwirq);

	clk_enable(nmk_chip->clk);
	spin_lock_irqsave(&nmk_gpio_slpm_lock, flags);
	spin_lock(&nmk_chip->lock);

	if (irqd_irq_disabled(d))
		__nmk_gpio_set_wake(nmk_chip, d->hwirq, on);

	if (on)
		nmk_chip->real_wake |= bitmask;
	else
		nmk_chip->real_wake &= ~bitmask;

	spin_unlock(&nmk_chip->lock);
	spin_unlock_irqrestore(&nmk_gpio_slpm_lock, flags);
	clk_disable(nmk_chip->clk);

	return 0;
}

static int nmk_gpio_irq_set_type(struct irq_data *d, unsigned int type)
{
	bool enabled = !irqd_irq_disabled(d);
	bool wake = irqd_is_wakeup_set(d);
	struct nmk_gpio_chip *nmk_chip;
	unsigned long flags;
	u32 bitmask;

	nmk_chip = irq_data_get_irq_chip_data(d);
	bitmask = nmk_gpio_get_bitmask(d->hwirq);
	if (!nmk_chip)
		return -EINVAL;
	if (type & IRQ_TYPE_LEVEL_HIGH)
		return -EINVAL;
	if (type & IRQ_TYPE_LEVEL_LOW)
		return -EINVAL;

	clk_enable(nmk_chip->clk);
	spin_lock_irqsave(&nmk_chip->lock, flags);

	if (enabled)
		__nmk_gpio_irq_modify(nmk_chip, d->hwirq, NORMAL, false);

	if (enabled || wake)
		__nmk_gpio_irq_modify(nmk_chip, d->hwirq, WAKE, false);

	nmk_chip->edge_rising &= ~bitmask;
	if (type & IRQ_TYPE_EDGE_RISING)
		nmk_chip->edge_rising |= bitmask;

	nmk_chip->edge_falling &= ~bitmask;
	if (type & IRQ_TYPE_EDGE_FALLING)
		nmk_chip->edge_falling |= bitmask;

	if (enabled)
		__nmk_gpio_irq_modify(nmk_chip, d->hwirq, NORMAL, true);

	if (enabled || wake)
		__nmk_gpio_irq_modify(nmk_chip, d->hwirq, WAKE, true);

	spin_unlock_irqrestore(&nmk_chip->lock, flags);
	clk_disable(nmk_chip->clk);

	return 0;
}

static unsigned int nmk_gpio_irq_startup(struct irq_data *d)
{
	struct nmk_gpio_chip *nmk_chip = irq_data_get_irq_chip_data(d);

	clk_enable(nmk_chip->clk);
	nmk_gpio_irq_unmask(d);
	return 0;
}

static void nmk_gpio_irq_shutdown(struct irq_data *d)
{
	struct nmk_gpio_chip *nmk_chip = irq_data_get_irq_chip_data(d);

	nmk_gpio_irq_mask(d);
	clk_disable(nmk_chip->clk);
}

static struct irq_chip nmk_gpio_irq_chip = {
	.name		= "Nomadik-GPIO",
	.irq_ack	= nmk_gpio_irq_ack,
	.irq_mask	= nmk_gpio_irq_mask,
	.irq_unmask	= nmk_gpio_irq_unmask,
	.irq_set_type	= nmk_gpio_irq_set_type,
	.irq_set_wake	= nmk_gpio_irq_set_wake,
	.irq_startup	= nmk_gpio_irq_startup,
	.irq_shutdown	= nmk_gpio_irq_shutdown,
	.flags		= IRQCHIP_MASK_ON_SUSPEND,
};

static void __nmk_gpio_irq_handler(unsigned int irq, struct irq_desc *desc,
				   u32 status)
{
	struct nmk_gpio_chip *nmk_chip;
	struct irq_chip *host_chip = irq_get_chip(irq);

	chained_irq_enter(host_chip, desc);

	nmk_chip = irq_get_handler_data(irq);
	while (status) {
		int bit = __ffs(status);

		generic_handle_irq(irq_find_mapping(nmk_chip->domain, bit));
		status &= ~BIT(bit);
	}

	chained_irq_exit(host_chip, desc);
}

static void nmk_gpio_irq_handler(unsigned int irq, struct irq_desc *desc)
{
	struct nmk_gpio_chip *nmk_chip = irq_get_handler_data(irq);
	u32 status;

	clk_enable(nmk_chip->clk);
	status = readl(nmk_chip->addr + NMK_GPIO_IS);
	clk_disable(nmk_chip->clk);

	__nmk_gpio_irq_handler(irq, desc, status);
}

static void nmk_gpio_secondary_irq_handler(unsigned int irq,
					   struct irq_desc *desc)
{
	struct nmk_gpio_chip *nmk_chip = irq_get_handler_data(irq);
	u32 status = nmk_chip->get_secondary_status(nmk_chip->bank);

	__nmk_gpio_irq_handler(irq, desc, status);
}

static int nmk_gpio_init_irq(struct nmk_gpio_chip *nmk_chip)
{
	irq_set_chained_handler(nmk_chip->parent_irq, nmk_gpio_irq_handler);
	irq_set_handler_data(nmk_chip->parent_irq, nmk_chip);

	if (nmk_chip->secondary_parent_irq >= 0) {
		irq_set_chained_handler(nmk_chip->secondary_parent_irq,
					nmk_gpio_secondary_irq_handler);
		irq_set_handler_data(nmk_chip->secondary_parent_irq, nmk_chip);
	}

	return 0;
}

/* I/O Functions */

static int nmk_gpio_request(struct gpio_chip *chip, unsigned offset)
{
	/*
	 * Map back to global GPIO space and request muxing, the direction
	 * parameter does not matter for this controller.
	 */
	int gpio = chip->base + offset;

	return pinctrl_request_gpio(gpio);
}

static void nmk_gpio_free(struct gpio_chip *chip, unsigned offset)
{
	int gpio = chip->base + offset;

	pinctrl_free_gpio(gpio);
}

static int nmk_gpio_make_input(struct gpio_chip *chip, unsigned offset)
{
	struct nmk_gpio_chip *nmk_chip =
		container_of(chip, struct nmk_gpio_chip, chip);

	clk_enable(nmk_chip->clk);

	writel(1 << offset, nmk_chip->addr + NMK_GPIO_DIRC);

	clk_disable(nmk_chip->clk);

	return 0;
}

static int nmk_gpio_get_input(struct gpio_chip *chip, unsigned offset)
{
	struct nmk_gpio_chip *nmk_chip =
		container_of(chip, struct nmk_gpio_chip, chip);
	u32 bit = 1 << offset;
	int value;

	clk_enable(nmk_chip->clk);

	value = (readl(nmk_chip->addr + NMK_GPIO_DAT) & bit) != 0;

	clk_disable(nmk_chip->clk);

	return value;
}

static void nmk_gpio_set_output(struct gpio_chip *chip, unsigned offset,
				int val)
{
	struct nmk_gpio_chip *nmk_chip =
		container_of(chip, struct nmk_gpio_chip, chip);

	clk_enable(nmk_chip->clk);

	__nmk_gpio_set_output(nmk_chip, offset, val);

	clk_disable(nmk_chip->clk);
}

static int nmk_gpio_make_output(struct gpio_chip *chip, unsigned offset,
				int val)
{
	struct nmk_gpio_chip *nmk_chip =
		container_of(chip, struct nmk_gpio_chip, chip);

	clk_enable(nmk_chip->clk);

	__nmk_gpio_make_output(nmk_chip, offset, val);

	clk_disable(nmk_chip->clk);

	return 0;
}

static int nmk_gpio_to_irq(struct gpio_chip *chip, unsigned offset)
{
	struct nmk_gpio_chip *nmk_chip =
		container_of(chip, struct nmk_gpio_chip, chip);

	return irq_find_mapping(nmk_chip->domain, offset);
}

#ifdef CONFIG_DEBUG_FS

#include <linux/seq_file.h>

static void nmk_gpio_dbg_show_one(struct seq_file *s, struct gpio_chip *chip,
				  unsigned offset, unsigned gpio)
{
	const char *label = gpiochip_is_requested(chip, offset);
	struct nmk_gpio_chip *nmk_chip =
		container_of(chip, struct nmk_gpio_chip, chip);
	int mode;
	bool is_out;
	bool pull;
	u32 bit = 1 << offset;
	const char *modes[] = {
		[NMK_GPIO_ALT_GPIO]	= "gpio",
		[NMK_GPIO_ALT_A]	= "altA",
		[NMK_GPIO_ALT_B]	= "altB",
		[NMK_GPIO_ALT_C]	= "altC",
	};

	clk_enable(nmk_chip->clk);
	is_out = !!(readl(nmk_chip->addr + NMK_GPIO_DIR) & bit);
	pull = !(readl(nmk_chip->addr + NMK_GPIO_PDIS) & bit);
	mode = nmk_gpio_get_mode(gpio);

	seq_printf(s, " gpio-%-3d (%-20.20s) %s %s %s %s",
		   gpio, label ?: "(none)",
		   is_out ? "out" : "in ",
		   chip->get
		   ? (chip->get(chip, offset) ? "hi" : "lo")
		   : "?  ",
		   (mode < 0) ? "unknown" : modes[mode],
		   pull ? "pull" : "none");

	if (label && !is_out) {
		int		irq = gpio_to_irq(gpio);
		struct irq_desc	*desc = irq_to_desc(irq);

		/* This races with request_irq(), set_irq_type(),
		 * and set_irq_wake() ... but those are "rare".
		 */
		if (irq >= 0 && desc->action) {
			char *trigger;
			u32 bitmask = nmk_gpio_get_bitmask(gpio);

			if (nmk_chip->edge_rising & bitmask)
				trigger = "edge-rising";
			else if (nmk_chip->edge_falling & bitmask)
				trigger = "edge-falling";
			else
				trigger = "edge-undefined";

			seq_printf(s, " irq-%d %s%s",
				   irq, trigger,
				   irqd_is_wakeup_set(&desc->irq_data)
				   ? " wakeup" : "");
		}
	}
	clk_disable(nmk_chip->clk);
}

static void nmk_gpio_dbg_show(struct seq_file *s, struct gpio_chip *chip)
{
	unsigned		i;
	unsigned		gpio = chip->base;

	for (i = 0; i < chip->ngpio; i++, gpio++) {
		nmk_gpio_dbg_show_one(s, chip, i, gpio);
		seq_printf(s, "\n");
	}
}

#else
static inline void nmk_gpio_dbg_show_one(struct seq_file *s,
					 struct gpio_chip *chip,
					 unsigned offset, unsigned gpio)
{
}
#define nmk_gpio_dbg_show	NULL
#endif

/* This structure is replicated for each GPIO block allocated at probe time */
static struct gpio_chip nmk_gpio_template = {
	.request		= nmk_gpio_request,
	.free			= nmk_gpio_free,
	.direction_input	= nmk_gpio_make_input,
	.get			= nmk_gpio_get_input,
	.direction_output	= nmk_gpio_make_output,
	.set			= nmk_gpio_set_output,
	.to_irq			= nmk_gpio_to_irq,
	.dbg_show		= nmk_gpio_dbg_show,
	.can_sleep		= 0,
};

void nmk_gpio_clocks_enable(void)
{
	int i;

	for (i = 0; i < NUM_BANKS; i++) {
		struct nmk_gpio_chip *chip = nmk_gpio_chips[i];

		if (!chip)
			continue;

		clk_enable(chip->clk);
	}
}

void nmk_gpio_clocks_disable(void)
{
	int i;

	for (i = 0; i < NUM_BANKS; i++) {
		struct nmk_gpio_chip *chip = nmk_gpio_chips[i];

		if (!chip)
			continue;

		clk_disable(chip->clk);
	}
}

/*
 * Called from the suspend/resume path to only keep the real wakeup interrupts
 * (those that have had set_irq_wake() called on them) as wakeup interrupts,
 * and not the rest of the interrupts which we needed to have as wakeups for
 * cpuidle.
 *
 * PM ops are not used since this needs to be done at the end, after all the
 * other drivers are done with their suspend callbacks.
 */
void nmk_gpio_wakeups_suspend(void)
{
	int i;

	for (i = 0; i < NUM_BANKS; i++) {
		struct nmk_gpio_chip *chip = nmk_gpio_chips[i];

		if (!chip)
			break;

		clk_enable(chip->clk);

		writel(chip->rwimsc & chip->real_wake,
		       chip->addr + NMK_GPIO_RWIMSC);
		writel(chip->fwimsc & chip->real_wake,
		       chip->addr + NMK_GPIO_FWIMSC);

		clk_disable(chip->clk);
	}
}

void nmk_gpio_wakeups_resume(void)
{
	int i;

	for (i = 0; i < NUM_BANKS; i++) {
		struct nmk_gpio_chip *chip = nmk_gpio_chips[i];

		if (!chip)
			break;

		clk_enable(chip->clk);

		writel(chip->rwimsc, chip->addr + NMK_GPIO_RWIMSC);
		writel(chip->fwimsc, chip->addr + NMK_GPIO_FWIMSC);

		clk_disable(chip->clk);
	}
}

/*
 * Read the pull up/pull down status.
 * A bit set in 'pull_up' means that pull up
 * is selected if pull is enabled in PDIS register.
 * Note: only pull up/down set via this driver can
 * be detected due to HW limitations.
 */
void nmk_gpio_read_pull(int gpio_bank, u32 *pull_up)
{
	if (gpio_bank < NUM_BANKS) {
		struct nmk_gpio_chip *chip = nmk_gpio_chips[gpio_bank];

		if (!chip)
			return;

		*pull_up = chip->pull_up;
	}
}

int nmk_gpio_irq_map(struct irq_domain *d, unsigned int irq,
			  irq_hw_number_t hwirq)
{
	struct nmk_gpio_chip *nmk_chip = d->host_data;

	if (!nmk_chip)
		return -EINVAL;

	irq_set_chip_and_handler(irq, &nmk_gpio_irq_chip, handle_edge_irq);
	set_irq_flags(irq, IRQF_VALID);
	irq_set_chip_data(irq, nmk_chip);
	irq_set_irq_type(irq, IRQ_TYPE_EDGE_FALLING);

	return 0;
}

const struct irq_domain_ops nmk_gpio_irq_simple_ops = {
	.map = nmk_gpio_irq_map,
	.xlate = irq_domain_xlate_twocell,
};

static int __devinit nmk_gpio_probe(struct platform_device *dev)
{
	struct nmk_gpio_platform_data *pdata = dev->dev.platform_data;
	struct device_node *np = dev->dev.of_node;
	struct nmk_gpio_chip *nmk_chip;
	struct gpio_chip *chip;
	struct resource *res;
	struct clk *clk;
	int secondary_irq;
	void __iomem *base;
	int irq_start = -1;
	int irq;
	int ret;

	if (!pdata && !np) {
		dev_err(&dev->dev, "No platform data or device tree found\n");
		return -ENODEV;
	}

	if (np) {
		pdata = devm_kzalloc(&dev->dev, sizeof(*pdata), GFP_KERNEL);
		if (!pdata)
			return -ENOMEM;

		if (of_get_property(np, "st,supports-sleepmode", NULL))
			pdata->supports_sleepmode = true;

		if (of_property_read_u32(np, "gpio-bank", &dev->id)) {
			dev_err(&dev->dev, "gpio-bank property not found\n");
			ret = -EINVAL;
			goto out;
		}

		pdata->first_gpio = dev->id * NMK_GPIO_PER_CHIP;
		pdata->num_gpio   = NMK_GPIO_PER_CHIP;
	}

	res = platform_get_resource(dev, IORESOURCE_MEM, 0);
	if (!res) {
		ret = -ENOENT;
		goto out;
	}

	irq = platform_get_irq(dev, 0);
	if (irq < 0) {
		ret = irq;
		goto out;
	}

	secondary_irq = platform_get_irq(dev, 1);
	if (secondary_irq >= 0 && !pdata->get_secondary_status) {
		ret = -EINVAL;
		goto out;
	}

	base = devm_request_and_ioremap(&dev->dev, res);
	if (!base) {
		ret = -ENOMEM;
		goto out;
	}

	clk = devm_clk_get(&dev->dev, NULL);
	if (IS_ERR(clk)) {
		ret = PTR_ERR(clk);
		goto out;
	}
	clk_prepare(clk);

	nmk_chip = devm_kzalloc(&dev->dev, sizeof(*nmk_chip), GFP_KERNEL);
	if (!nmk_chip) {
		ret = -ENOMEM;
		goto out;
	}

	/*
	 * The virt address in nmk_chip->addr is in the nomadik register space,
	 * so we can simply convert the resource address, without remapping
	 */
	nmk_chip->bank = dev->id;
	nmk_chip->clk = clk;
	nmk_chip->addr = base;
	nmk_chip->chip = nmk_gpio_template;
	nmk_chip->parent_irq = irq;
	nmk_chip->secondary_parent_irq = secondary_irq;
	nmk_chip->get_secondary_status = pdata->get_secondary_status;
	nmk_chip->set_ioforce = pdata->set_ioforce;
	nmk_chip->sleepmode = pdata->supports_sleepmode;
	spin_lock_init(&nmk_chip->lock);

	chip = &nmk_chip->chip;
	chip->base = pdata->first_gpio;
	chip->ngpio = pdata->num_gpio;
	chip->label = pdata->name ?: dev_name(&dev->dev);
	chip->dev = &dev->dev;
	chip->owner = THIS_MODULE;

	clk_enable(nmk_chip->clk);
	nmk_chip->lowemi = readl_relaxed(nmk_chip->addr + NMK_GPIO_LOWEMI);
	clk_disable(nmk_chip->clk);

#ifdef CONFIG_OF_GPIO
	chip->of_node = np;
#endif

	ret = gpiochip_add(&nmk_chip->chip);
	if (ret)
		goto out;

	BUG_ON(nmk_chip->bank >= ARRAY_SIZE(nmk_gpio_chips));

	nmk_gpio_chips[nmk_chip->bank] = nmk_chip;

	platform_set_drvdata(dev, nmk_chip);

	if (!np)
		irq_start = NOMADIK_GPIO_TO_IRQ(pdata->first_gpio);
	nmk_chip->domain = irq_domain_add_simple(NULL,
				NMK_GPIO_PER_CHIP, irq_start,
				&nmk_gpio_irq_simple_ops, nmk_chip);
	if (!nmk_chip->domain) {
		dev_err(&dev->dev, "failed to create irqdomain\n");
		ret = -ENOSYS;
		goto out;
	}

	nmk_gpio_init_irq(nmk_chip);

	dev_info(&dev->dev, "at address %p\n", nmk_chip->addr);

	return 0;

out:
	dev_err(&dev->dev, "Failure %i for GPIO %i-%i\n", ret,
		  pdata->first_gpio, pdata->first_gpio+31);

	return ret;
}

static int nmk_get_groups_cnt(struct pinctrl_dev *pctldev)
{
	struct nmk_pinctrl *npct = pinctrl_dev_get_drvdata(pctldev);

	return npct->soc->ngroups;
}

static const char *nmk_get_group_name(struct pinctrl_dev *pctldev,
				       unsigned selector)
{
	struct nmk_pinctrl *npct = pinctrl_dev_get_drvdata(pctldev);

	return npct->soc->groups[selector].name;
}

static int nmk_get_group_pins(struct pinctrl_dev *pctldev, unsigned selector,
			      const unsigned **pins,
			      unsigned *num_pins)
{
	struct nmk_pinctrl *npct = pinctrl_dev_get_drvdata(pctldev);

	*pins = npct->soc->groups[selector].pins;
	*num_pins = npct->soc->groups[selector].npins;
	return 0;
}

static struct pinctrl_gpio_range *
nmk_match_gpio_range(struct pinctrl_dev *pctldev, unsigned offset)
{
	struct nmk_pinctrl *npct = pinctrl_dev_get_drvdata(pctldev);
	int i;

	for (i = 0; i < npct->soc->gpio_num_ranges; i++) {
		struct pinctrl_gpio_range *range;

		range = &npct->soc->gpio_ranges[i];
		if (offset >= range->pin_base &&
		    offset <= (range->pin_base + range->npins - 1))
			return range;
	}
	return NULL;
}

static void nmk_pin_dbg_show(struct pinctrl_dev *pctldev, struct seq_file *s,
		   unsigned offset)
{
	struct pinctrl_gpio_range *range;
	struct gpio_chip *chip;

	range = nmk_match_gpio_range(pctldev, offset);
	if (!range || !range->gc) {
		seq_printf(s, "invalid pin offset");
		return;
	}
	chip = range->gc;
	nmk_gpio_dbg_show_one(s, chip, offset - chip->base, offset);
}

static struct pinctrl_ops nmk_pinctrl_ops = {
	.get_groups_count = nmk_get_groups_cnt,
	.get_group_name = nmk_get_group_name,
	.get_group_pins = nmk_get_group_pins,
	.pin_dbg_show = nmk_pin_dbg_show,
};

static int nmk_pmx_get_funcs_cnt(struct pinctrl_dev *pctldev)
{
	struct nmk_pinctrl *npct = pinctrl_dev_get_drvdata(pctldev);

	return npct->soc->nfunctions;
}

static const char *nmk_pmx_get_func_name(struct pinctrl_dev *pctldev,
					 unsigned function)
{
	struct nmk_pinctrl *npct = pinctrl_dev_get_drvdata(pctldev);

	return npct->soc->functions[function].name;
}

static int nmk_pmx_get_func_groups(struct pinctrl_dev *pctldev,
				   unsigned function,
				   const char * const **groups,
				   unsigned * const num_groups)
{
	struct nmk_pinctrl *npct = pinctrl_dev_get_drvdata(pctldev);

	*groups = npct->soc->functions[function].groups;
	*num_groups = npct->soc->functions[function].ngroups;

	return 0;
}

static int nmk_pmx_enable(struct pinctrl_dev *pctldev, unsigned function,
			  unsigned group)
{
	struct nmk_pinctrl *npct = pinctrl_dev_get_drvdata(pctldev);
	const struct nmk_pingroup *g;
	static unsigned int slpm[NUM_BANKS];
	unsigned long flags;
	bool glitch;
	int ret = -EINVAL;
	int i;

	g = &npct->soc->groups[group];

	if (g->altsetting < 0)
		return -EINVAL;

	dev_dbg(npct->dev, "enable group %s, %u pins\n", g->name, g->npins);

	/*
	 * If we're setting altfunc C by setting both AFSLA and AFSLB to 1,
	 * we may pass through an undesired state. In this case we take
	 * some extra care.
	 *
	 * Safe sequence used to switch IOs between GPIO and Alternate-C mode:
	 *  - Save SLPM registers (since we have a shadow register in the
	 *    nmk_chip we're using that as backup)
	 *  - Set SLPM=0 for the IOs you want to switch and others to 1
	 *  - Configure the GPIO registers for the IOs that are being switched
	 *  - Set IOFORCE=1
	 *  - Modify the AFLSA/B registers for the IOs that are being switched
	 *  - Set IOFORCE=0
	 *  - Restore SLPM registers
	 *  - Any spurious wake up event during switch sequence to be ignored
	 *    and cleared
	 *
	 * We REALLY need to save ALL slpm registers, because the external
	 * IOFORCE will switch *all* ports to their sleepmode setting to as
	 * to avoid glitches. (Not just one port!)
	 */
	glitch = ((g->altsetting & NMK_GPIO_ALT_C) == NMK_GPIO_ALT_C);

	if (glitch) {
		spin_lock_irqsave(&nmk_gpio_slpm_lock, flags);

		/* Initially don't put any pins to sleep when switching */
		memset(slpm, 0xff, sizeof(slpm));

		/*
		 * Then mask the pins that need to be sleeping now when we're
		 * switching to the ALT C function.
		 */
		for (i = 0; i < g->npins; i++)
			slpm[g->pins[i] / NMK_GPIO_PER_CHIP] &= ~BIT(g->pins[i]);
		nmk_gpio_glitch_slpm_init(slpm);
	}

	for (i = 0; i < g->npins; i++) {
		struct pinctrl_gpio_range *range;
		struct nmk_gpio_chip *nmk_chip;
		struct gpio_chip *chip;
		unsigned bit;

		range = nmk_match_gpio_range(pctldev, g->pins[i]);
		if (!range) {
			dev_err(npct->dev,
				"invalid pin offset %d in group %s at index %d\n",
				g->pins[i], g->name, i);
			goto out_glitch;
		}
		if (!range->gc) {
			dev_err(npct->dev, "GPIO chip missing in range for pin offset %d in group %s at index %d\n",
				g->pins[i], g->name, i);
			goto out_glitch;
		}
		chip = range->gc;
		nmk_chip = container_of(chip, struct nmk_gpio_chip, chip);
		dev_dbg(npct->dev, "setting pin %d to altsetting %d\n", g->pins[i], g->altsetting);

		clk_enable(nmk_chip->clk);
		bit = g->pins[i] % NMK_GPIO_PER_CHIP;
		/*
		 * If the pin is switching to altfunc, and there was an
		 * interrupt installed on it which has been lazy disabled,
		 * actually mask the interrupt to prevent spurious interrupts
		 * that would occur while the pin is under control of the
		 * peripheral. Only SKE does this.
		 */
		nmk_gpio_disable_lazy_irq(nmk_chip, bit);

		__nmk_gpio_set_mode_safe(nmk_chip, bit,
			(g->altsetting & NMK_GPIO_ALT_C), glitch);
		clk_disable(nmk_chip->clk);

		/*
		 * Call PRCM GPIOCR config function in case ALTC
		 * has been selected:
		 * - If selection is a ALTCx, some bits in PRCM GPIOCR registers
		 *   must be set.
		 * - If selection is pure ALTC and previous selection was ALTCx,
		 *   then some bits in PRCM GPIOCR registers must be cleared.
		 */
		if ((g->altsetting & NMK_GPIO_ALT_C) == NMK_GPIO_ALT_C)
			nmk_prcm_altcx_set_mode(npct, g->pins[i],
				g->altsetting >> NMK_GPIO_ALT_CX_SHIFT);
	}

	/* When all pins are successfully reconfigured we get here */
	ret = 0;

out_glitch:
	if (glitch) {
		nmk_gpio_glitch_slpm_restore(slpm);
		spin_unlock_irqrestore(&nmk_gpio_slpm_lock, flags);
	}

	return ret;
}

static void nmk_pmx_disable(struct pinctrl_dev *pctldev,
			    unsigned function, unsigned group)
{
	struct nmk_pinctrl *npct = pinctrl_dev_get_drvdata(pctldev);
	const struct nmk_pingroup *g;

	g = &npct->soc->groups[group];

	if (g->altsetting < 0)
		return;

	/* Poke out the mux, set the pin to some default state? */
	dev_dbg(npct->dev, "disable group %s, %u pins\n", g->name, g->npins);
}

int nmk_gpio_request_enable(struct pinctrl_dev *pctldev,
			    struct pinctrl_gpio_range *range,
			    unsigned offset)
{
	struct nmk_pinctrl *npct = pinctrl_dev_get_drvdata(pctldev);
	struct nmk_gpio_chip *nmk_chip;
	struct gpio_chip *chip;
	unsigned bit;

	if (!range) {
		dev_err(npct->dev, "invalid range\n");
		return -EINVAL;
	}
	if (!range->gc) {
		dev_err(npct->dev, "missing GPIO chip in range\n");
		return -EINVAL;
	}
	chip = range->gc;
	nmk_chip = container_of(chip, struct nmk_gpio_chip, chip);

	dev_dbg(npct->dev, "enable pin %u as GPIO\n", offset);

	clk_enable(nmk_chip->clk);
	bit = offset % NMK_GPIO_PER_CHIP;
	/* There is no glitch when converting any pin to GPIO */
	__nmk_gpio_set_mode(nmk_chip, bit, NMK_GPIO_ALT_GPIO);
	clk_disable(nmk_chip->clk);

	return 0;
}

void nmk_gpio_disable_free(struct pinctrl_dev *pctldev,
			   struct pinctrl_gpio_range *range,
			   unsigned offset)
{
	struct nmk_pinctrl *npct = pinctrl_dev_get_drvdata(pctldev);

	dev_dbg(npct->dev, "disable pin %u as GPIO\n", offset);
	/* Set the pin to some default state, GPIO is usually default */
}

static struct pinmux_ops nmk_pinmux_ops = {
	.get_functions_count = nmk_pmx_get_funcs_cnt,
	.get_function_name = nmk_pmx_get_func_name,
	.get_function_groups = nmk_pmx_get_func_groups,
	.enable = nmk_pmx_enable,
	.disable = nmk_pmx_disable,
	.gpio_request_enable = nmk_gpio_request_enable,
	.gpio_disable_free = nmk_gpio_disable_free,
};

int nmk_pin_config_get(struct pinctrl_dev *pctldev,
		       unsigned pin,
		       unsigned long *config)
{
	/* Not implemented */
	return -EINVAL;
}

int nmk_pin_config_set(struct pinctrl_dev *pctldev,
		       unsigned pin,
		       unsigned long config)
{
	static const char *pullnames[] = {
		[NMK_GPIO_PULL_NONE]	= "none",
		[NMK_GPIO_PULL_UP]	= "up",
		[NMK_GPIO_PULL_DOWN]	= "down",
		[3] /* illegal */	= "??"
	};
	static const char *slpmnames[] = {
		[NMK_GPIO_SLPM_INPUT]		= "input/wakeup",
		[NMK_GPIO_SLPM_NOCHANGE]	= "no-change/no-wakeup",
	};
	struct nmk_pinctrl *npct = pinctrl_dev_get_drvdata(pctldev);
	struct nmk_gpio_chip *nmk_chip;
	struct pinctrl_gpio_range *range;
	struct gpio_chip *chip;
	unsigned bit;

	/*
	 * The pin config contains pin number and altfunction fields, here
	 * we just ignore that part. It's being handled by the framework and
	 * pinmux callback respectively.
	 */
	pin_cfg_t cfg = (pin_cfg_t) config;
	int pull = PIN_PULL(cfg);
	int slpm = PIN_SLPM(cfg);
	int output = PIN_DIR(cfg);
	int val = PIN_VAL(cfg);
	bool lowemi = PIN_LOWEMI(cfg);
	bool gpiomode = PIN_GPIOMODE(cfg);
	bool sleep = PIN_SLEEPMODE(cfg);

	range = nmk_match_gpio_range(pctldev, pin);
	if (!range) {
		dev_err(npct->dev, "invalid pin offset %d\n", pin);
		return -EINVAL;
	}
	if (!range->gc) {
		dev_err(npct->dev, "GPIO chip missing in range for pin %d\n",
			pin);
		return -EINVAL;
	}
	chip = range->gc;
	nmk_chip = container_of(chip, struct nmk_gpio_chip, chip);

	if (sleep) {
		int slpm_pull = PIN_SLPM_PULL(cfg);
		int slpm_output = PIN_SLPM_DIR(cfg);
		int slpm_val = PIN_SLPM_VAL(cfg);

		/* All pins go into GPIO mode at sleep */
		gpiomode = true;

		/*
		 * The SLPM_* values are normal values + 1 to allow zero to
		 * mean "same as normal".
		 */
		if (slpm_pull)
			pull = slpm_pull - 1;
		if (slpm_output)
			output = slpm_output - 1;
		if (slpm_val)
			val = slpm_val - 1;

		dev_dbg(nmk_chip->chip.dev, "pin %d: sleep pull %s, dir %s, val %s\n",
			pin,
			slpm_pull ? pullnames[pull] : "same",
			slpm_output ? (output ? "output" : "input") : "same",
			slpm_val ? (val ? "high" : "low") : "same");
	}

	dev_dbg(nmk_chip->chip.dev, "pin %d [%#lx]: pull %s, slpm %s (%s%s), lowemi %s\n",
		pin, cfg, pullnames[pull], slpmnames[slpm],
		output ? "output " : "input",
		output ? (val ? "high" : "low") : "",
		lowemi ? "on" : "off" );

	clk_enable(nmk_chip->clk);
	bit = pin % NMK_GPIO_PER_CHIP;
	if (gpiomode)
		/* No glitch when going to GPIO mode */
		__nmk_gpio_set_mode(nmk_chip, bit, NMK_GPIO_ALT_GPIO);
	if (output)
		__nmk_gpio_make_output(nmk_chip, bit, val);
	else {
		__nmk_gpio_make_input(nmk_chip, bit);
		__nmk_gpio_set_pull(nmk_chip, bit, pull);
	}
	/* TODO: isn't this only applicable on output pins? */
	__nmk_gpio_set_lowemi(nmk_chip, bit, lowemi);

	__nmk_gpio_set_slpm(nmk_chip, bit, slpm);
	clk_disable(nmk_chip->clk);
	return 0;
}

static struct pinconf_ops nmk_pinconf_ops = {
	.pin_config_get = nmk_pin_config_get,
	.pin_config_set = nmk_pin_config_set,
};

static struct pinctrl_desc nmk_pinctrl_desc = {
	.name = "pinctrl-nomadik",
	.pctlops = &nmk_pinctrl_ops,
	.pmxops = &nmk_pinmux_ops,
	.confops = &nmk_pinconf_ops,
	.owner = THIS_MODULE,
};

static const struct of_device_id nmk_pinctrl_match[] = {
	{
		.compatible = "stericsson,nmk_pinctrl",
		.data = (void *)PINCTRL_NMK_DB8500,
	},
	{},
};

static int __devinit nmk_pinctrl_probe(struct platform_device *pdev)
{
	const struct platform_device_id *platid = platform_get_device_id(pdev);
	struct device_node *np = pdev->dev.of_node;
	struct nmk_pinctrl *npct;
	unsigned int version = 0;
	int i;

	npct = devm_kzalloc(&pdev->dev, sizeof(*npct), GFP_KERNEL);
	if (!npct)
		return -ENOMEM;

	if (platid)
		version = platid->driver_data;
	else if (np)
		version = (unsigned int)
			of_match_device(nmk_pinctrl_match, &pdev->dev)->data;

	/* Poke in other ASIC variants here */
	if (version == PINCTRL_NMK_STN8815)
		nmk_pinctrl_stn8815_init(&npct->soc);
	if (version == PINCTRL_NMK_DB8500)
		nmk_pinctrl_db8500_init(&npct->soc);
	if (version == PINCTRL_NMK_DB8540)
		nmk_pinctrl_db8540_init(&npct->soc);

	/*
	 * We need all the GPIO drivers to probe FIRST, or we will not be able
	 * to obtain references to the struct gpio_chip * for them, and we
	 * need this to proceed.
	 */
	for (i = 0; i < npct->soc->gpio_num_ranges; i++) {
		if (!nmk_gpio_chips[npct->soc->gpio_ranges[i].id]) {
			dev_warn(&pdev->dev, "GPIO chip %d not registered yet\n", i);
			return -EPROBE_DEFER;
		}
		npct->soc->gpio_ranges[i].gc = &nmk_gpio_chips[npct->soc->gpio_ranges[i].id]->chip;
	}

	nmk_pinctrl_desc.pins = npct->soc->pins;
	nmk_pinctrl_desc.npins = npct->soc->npins;
	npct->dev = &pdev->dev;
	npct->pctl = pinctrl_register(&nmk_pinctrl_desc, &pdev->dev, npct);
	if (!npct->pctl) {
		dev_err(&pdev->dev, "could not register Nomadik pinctrl driver\n");
		return -EINVAL;
	}

	/* We will handle a range of GPIO pins */
	for (i = 0; i < npct->soc->gpio_num_ranges; i++)
		pinctrl_add_gpio_range(npct->pctl, &npct->soc->gpio_ranges[i]);

	platform_set_drvdata(pdev, npct);
	dev_info(&pdev->dev, "initialized Nomadik pin control driver\n");

	return 0;
}

static const struct of_device_id nmk_gpio_match[] = {
	{ .compatible = "st,nomadik-gpio", },
	{}
};

static struct platform_driver nmk_gpio_driver = {
	.driver = {
		.owner = THIS_MODULE,
		.name = "gpio",
		.of_match_table = nmk_gpio_match,
	},
	.probe = nmk_gpio_probe,
};

static const struct platform_device_id nmk_pinctrl_id[] = {
	{ "pinctrl-stn8815", PINCTRL_NMK_STN8815 },
	{ "pinctrl-db8500", PINCTRL_NMK_DB8500 },
	{ "pinctrl-db8540", PINCTRL_NMK_DB8540 },
};

static struct platform_driver nmk_pinctrl_driver = {
	.driver = {
		.owner = THIS_MODULE,
		.name = "pinctrl-nomadik",
		.of_match_table = nmk_pinctrl_match,
	},
	.probe = nmk_pinctrl_probe,
	.id_table = nmk_pinctrl_id,
};

static int __init nmk_gpio_init(void)
{
	int ret;

	ret = platform_driver_register(&nmk_gpio_driver);
	if (ret)
		return ret;
	return platform_driver_register(&nmk_pinctrl_driver);
}

core_initcall(nmk_gpio_init);

MODULE_AUTHOR("Prafulla WADASKAR and Alessandro Rubini");
MODULE_DESCRIPTION("Nomadik GPIO Driver");
MODULE_LICENSE("GPL");<|MERGE_RESOLUTION|>--- conflicted
+++ resolved
@@ -37,7 +37,6 @@
  */
 #ifdef CONFIG_ARCH_U8500
 #include <linux/mfd/dbx500-prcmu.h>
-<<<<<<< HEAD
 #else
 static inline u32 prcmu_read(unsigned int reg) {
 	return 0;
@@ -45,9 +44,7 @@
 static inline void prcmu_write(unsigned int reg, u32 value) {}
 static inline void prcmu_write_masked(unsigned int reg, u32 mask, u32 value) {}
 #endif
-=======
 #include <linux/platform_data/pinctrl-nomadik.h>
->>>>>>> 636ffec2
 
 #include <asm/mach/irq.h>
 
