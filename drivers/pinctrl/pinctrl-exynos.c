/*
 * Exynos specific support for Samsung pinctrl/gpiolib driver with eint support.
 *
 * Copyright (c) 2012 Samsung Electronics Co., Ltd.
 *		http://www.samsung.com
 * Copyright (c) 2012 Linaro Ltd
 *		http://www.linaro.org
 *
 * Author: Thomas Abraham <thomas.ab@samsung.com>
 *
 * This program is free software; you can redistribute it and/or modify
 * it under the terms of the GNU General Public License as published by
 * the Free Software Foundation; either version 2 of the License, or
 * (at your option) any later version.
 *
 * This file contains the Samsung Exynos specific information required by the
 * the Samsung pinctrl/gpiolib driver. It also includes the implementation of
 * external gpio and wakeup interrupt support.
 */

#include <linux/module.h>
#include <linux/device.h>
#include <linux/interrupt.h>
#include <linux/irqdomain.h>
#include <linux/irq.h>
#include <linux/irqchip/chained_irq.h>
#include <linux/of_irq.h>
#include <linux/io.h>
#include <linux/slab.h>
#include <linux/spinlock.h>
#include <linux/err.h>

#include "pinctrl-samsung.h"
#include "pinctrl-exynos.h"


static struct samsung_pin_bank_type bank_type_off = {
	.fld_width = { 4, 1, 2, 2, 2, 2, },
	.reg_offset = { 0x00, 0x04, 0x08, 0x0c, 0x10, 0x14, },
};

static struct samsung_pin_bank_type bank_type_alive = {
	.fld_width = { 4, 1, 2, 2, },
	.reg_offset = { 0x00, 0x04, 0x08, 0x0c, },
};

/* list of external wakeup controllers supported */
static const struct of_device_id exynos_wkup_irq_ids[] = {
	{ .compatible = "samsung,exynos4210-wakeup-eint", },
	{ }
};

static void exynos_gpio_irq_mask(struct irq_data *irqd)
{
	struct samsung_pin_bank *bank = irq_data_get_irq_chip_data(irqd);
	struct samsung_pinctrl_drv_data *d = bank->drvdata;
	unsigned long reg_mask = d->ctrl->geint_mask + bank->eint_offset;
	unsigned long mask;
	unsigned long flags;

	spin_lock_irqsave(&bank->slock, flags);

	mask = readl(d->virt_base + reg_mask);
	mask |= 1 << irqd->hwirq;
	writel(mask, d->virt_base + reg_mask);

	spin_unlock_irqrestore(&bank->slock, flags);
}

static void exynos_gpio_irq_ack(struct irq_data *irqd)
{
	struct samsung_pin_bank *bank = irq_data_get_irq_chip_data(irqd);
	struct samsung_pinctrl_drv_data *d = bank->drvdata;
	unsigned long reg_pend = d->ctrl->geint_pend + bank->eint_offset;

	writel(1 << irqd->hwirq, d->virt_base + reg_pend);
}

static void exynos_gpio_irq_unmask(struct irq_data *irqd)
{
	struct samsung_pin_bank *bank = irq_data_get_irq_chip_data(irqd);
	struct samsung_pinctrl_drv_data *d = bank->drvdata;
	unsigned long reg_mask = d->ctrl->geint_mask + bank->eint_offset;
	unsigned long mask;
	unsigned long flags;

	/*
	 * Ack level interrupts right before unmask
	 *
	 * If we don't do this we'll get a double-interrupt.  Level triggered
	 * interrupts must not fire an interrupt if the level is not
	 * _currently_ active, even if it was active while the interrupt was
	 * masked.
	 */
	if (irqd_get_trigger_type(irqd) & IRQ_TYPE_LEVEL_MASK)
		exynos_gpio_irq_ack(irqd);

	spin_lock_irqsave(&bank->slock, flags);

	mask = readl(d->virt_base + reg_mask);
	mask &= ~(1 << irqd->hwirq);
	writel(mask, d->virt_base + reg_mask);

	spin_unlock_irqrestore(&bank->slock, flags);
}

static int exynos_gpio_irq_set_type(struct irq_data *irqd, unsigned int type)
{
	struct samsung_pin_bank *bank = irq_data_get_irq_chip_data(irqd);
	struct samsung_pin_bank_type *bank_type = bank->type;
	struct samsung_pinctrl_drv_data *d = bank->drvdata;
	struct samsung_pin_ctrl *ctrl = d->ctrl;
	unsigned int pin = irqd->hwirq;
	unsigned int shift = EXYNOS_EINT_CON_LEN * pin;
	unsigned int con, trig_type;
	unsigned long reg_con = ctrl->geint_con + bank->eint_offset;
	unsigned long flags;
	unsigned int mask;

	switch (type) {
	case IRQ_TYPE_EDGE_RISING:
		trig_type = EXYNOS_EINT_EDGE_RISING;
		break;
	case IRQ_TYPE_EDGE_FALLING:
		trig_type = EXYNOS_EINT_EDGE_FALLING;
		break;
	case IRQ_TYPE_EDGE_BOTH:
		trig_type = EXYNOS_EINT_EDGE_BOTH;
		break;
	case IRQ_TYPE_LEVEL_HIGH:
		trig_type = EXYNOS_EINT_LEVEL_HIGH;
		break;
	case IRQ_TYPE_LEVEL_LOW:
		trig_type = EXYNOS_EINT_LEVEL_LOW;
		break;
	default:
		pr_err("unsupported external interrupt type\n");
		return -EINVAL;
	}

	if (type & IRQ_TYPE_EDGE_BOTH)
		__irq_set_handler_locked(irqd->irq, handle_edge_irq);
	else
		__irq_set_handler_locked(irqd->irq, handle_level_irq);

	con = readl(d->virt_base + reg_con);
	con &= ~(EXYNOS_EINT_CON_MASK << shift);
	con |= trig_type << shift;
	writel(con, d->virt_base + reg_con);

	reg_con = bank->pctl_offset + bank_type->reg_offset[PINCFG_TYPE_FUNC];
	shift = pin * bank_type->fld_width[PINCFG_TYPE_FUNC];
	mask = (1 << bank_type->fld_width[PINCFG_TYPE_FUNC]) - 1;

	spin_lock_irqsave(&bank->slock, flags);

	con = readl(d->virt_base + reg_con);
	con &= ~(mask << shift);
	con |= EXYNOS_EINT_FUNC << shift;
	writel(con, d->virt_base + reg_con);

	spin_unlock_irqrestore(&bank->slock, flags);

	return 0;
}

/*
 * irq_chip for gpio interrupts.
 */
static struct irq_chip exynos_gpio_irq_chip = {
	.name		= "exynos_gpio_irq_chip",
	.irq_unmask	= exynos_gpio_irq_unmask,
	.irq_mask	= exynos_gpio_irq_mask,
	.irq_ack		= exynos_gpio_irq_ack,
	.irq_set_type	= exynos_gpio_irq_set_type,
};

static int exynos_gpio_irq_map(struct irq_domain *h, unsigned int virq,
					irq_hw_number_t hw)
{
	struct samsung_pin_bank *b = h->host_data;

	irq_set_chip_data(virq, b);
	irq_set_chip_and_handler(virq, &exynos_gpio_irq_chip,
					handle_level_irq);
	set_irq_flags(virq, IRQF_VALID);
	return 0;
}

/*
 * irq domain callbacks for external gpio interrupt controller.
 */
static const struct irq_domain_ops exynos_gpio_irqd_ops = {
	.map	= exynos_gpio_irq_map,
	.xlate	= irq_domain_xlate_twocell,
};

static irqreturn_t exynos_eint_gpio_irq(int irq, void *data)
{
	struct samsung_pinctrl_drv_data *d = data;
	struct samsung_pin_ctrl *ctrl = d->ctrl;
	struct samsung_pin_bank *bank = ctrl->pin_banks;
	unsigned int svc, group, pin, virq;

	svc = readl(d->virt_base + ctrl->svc);
	group = EXYNOS_SVC_GROUP(svc);
	pin = svc & EXYNOS_SVC_NUM_MASK;

	if (!group)
		return IRQ_HANDLED;
	bank += (group - 1);

	virq = irq_linear_revmap(bank->irq_domain, pin);
	if (!virq)
		return IRQ_NONE;
	generic_handle_irq(virq);
	return IRQ_HANDLED;
}

struct exynos_eint_gpio_save {
	u32 eint_con;
	u32 eint_fltcon0;
	u32 eint_fltcon1;
};

/*
 * exynos_eint_gpio_init() - setup handling of external gpio interrupts.
 * @d: driver data of samsung pinctrl driver.
 */
static int exynos_eint_gpio_init(struct samsung_pinctrl_drv_data *d)
{
	struct samsung_pin_bank *bank;
	struct device *dev = d->dev;
	int ret;
	int i;

	if (!d->irq) {
		dev_err(dev, "irq number not available\n");
		return -EINVAL;
	}

	ret = devm_request_irq(dev, d->irq, exynos_eint_gpio_irq,
					0, dev_name(dev), d);
	if (ret) {
		dev_err(dev, "irq request failed\n");
		return -ENXIO;
	}

	bank = d->ctrl->pin_banks;
	for (i = 0; i < d->ctrl->nr_banks; ++i, ++bank) {
		if (bank->eint_type != EINT_TYPE_GPIO)
			continue;
		bank->irq_domain = irq_domain_add_linear(bank->of_node,
				bank->nr_pins, &exynos_gpio_irqd_ops, bank);
		if (!bank->irq_domain) {
			dev_err(dev, "gpio irq domain add failed\n");
			ret = -ENXIO;
			goto err_domains;
		}

		bank->soc_priv = devm_kzalloc(d->dev,
			sizeof(struct exynos_eint_gpio_save), GFP_KERNEL);
		if (!bank->soc_priv) {
			irq_domain_remove(bank->irq_domain);
			ret = -ENOMEM;
			goto err_domains;
		}
	}

	return 0;
<<<<<<< HEAD

err_domains:
	for (--i, --bank; i >= 0; --i, --bank) {
		if (bank->eint_type != EINT_TYPE_GPIO)
			continue;
		irq_domain_remove(bank->irq_domain);
	}

	return ret;
}
=======
>>>>>>> d0e0ac97

err_domains:
	for (--i, --bank; i >= 0; --i, --bank) {
		if (bank->eint_type != EINT_TYPE_GPIO)
			continue;
		irq_domain_remove(bank->irq_domain);
	}

	return ret;
}

static void exynos_wkup_irq_mask(struct irq_data *irqd)
{
	struct samsung_pin_bank *b = irq_data_get_irq_chip_data(irqd);
	struct samsung_pinctrl_drv_data *d = b->drvdata;
	unsigned long reg_mask = d->ctrl->weint_mask + b->eint_offset;
	unsigned long mask;
	unsigned long flags;

	spin_lock_irqsave(&b->slock, flags);

	mask = readl(d->virt_base + reg_mask);
	mask |= 1 << irqd->hwirq;
	writel(mask, d->virt_base + reg_mask);

	spin_unlock_irqrestore(&b->slock, flags);
}

static void exynos_wkup_irq_ack(struct irq_data *irqd)
{
	struct samsung_pin_bank *b = irq_data_get_irq_chip_data(irqd);
	struct samsung_pinctrl_drv_data *d = b->drvdata;
	unsigned long pend = d->ctrl->weint_pend + b->eint_offset;

	writel(1 << irqd->hwirq, d->virt_base + pend);
}

static void exynos_wkup_irq_unmask(struct irq_data *irqd)
{
	struct samsung_pin_bank *b = irq_data_get_irq_chip_data(irqd);
	struct samsung_pinctrl_drv_data *d = b->drvdata;
	unsigned long reg_mask = d->ctrl->weint_mask + b->eint_offset;
	unsigned long mask;
	unsigned long flags;

	/*
	 * Ack level interrupts right before unmask
	 *
	 * If we don't do this we'll get a double-interrupt.  Level triggered
	 * interrupts must not fire an interrupt if the level is not
	 * _currently_ active, even if it was active while the interrupt was
	 * masked.
	 */
	if (irqd_get_trigger_type(irqd) & IRQ_TYPE_LEVEL_MASK)
		exynos_wkup_irq_ack(irqd);

	spin_lock_irqsave(&b->slock, flags);

	mask = readl(d->virt_base + reg_mask);
	mask &= ~(1 << irqd->hwirq);
	writel(mask, d->virt_base + reg_mask);

	spin_unlock_irqrestore(&b->slock, flags);
}

static int exynos_wkup_irq_set_type(struct irq_data *irqd, unsigned int type)
{
	struct samsung_pin_bank *bank = irq_data_get_irq_chip_data(irqd);
	struct samsung_pin_bank_type *bank_type = bank->type;
	struct samsung_pinctrl_drv_data *d = bank->drvdata;
	unsigned int pin = irqd->hwirq;
	unsigned long reg_con = d->ctrl->weint_con + bank->eint_offset;
	unsigned long shift = EXYNOS_EINT_CON_LEN * pin;
	unsigned long con, trig_type;
	unsigned long flags;
	unsigned int mask;

	switch (type) {
	case IRQ_TYPE_EDGE_RISING:
		trig_type = EXYNOS_EINT_EDGE_RISING;
		break;
	case IRQ_TYPE_EDGE_FALLING:
		trig_type = EXYNOS_EINT_EDGE_FALLING;
		break;
	case IRQ_TYPE_EDGE_BOTH:
		trig_type = EXYNOS_EINT_EDGE_BOTH;
		break;
	case IRQ_TYPE_LEVEL_HIGH:
		trig_type = EXYNOS_EINT_LEVEL_HIGH;
		break;
	case IRQ_TYPE_LEVEL_LOW:
		trig_type = EXYNOS_EINT_LEVEL_LOW;
		break;
	default:
		pr_err("unsupported external interrupt type\n");
		return -EINVAL;
	}

	if (type & IRQ_TYPE_EDGE_BOTH)
		__irq_set_handler_locked(irqd->irq, handle_edge_irq);
	else
		__irq_set_handler_locked(irqd->irq, handle_level_irq);

	con = readl(d->virt_base + reg_con);
	con &= ~(EXYNOS_EINT_CON_MASK << shift);
	con |= trig_type << shift;
	writel(con, d->virt_base + reg_con);

	reg_con = bank->pctl_offset + bank_type->reg_offset[PINCFG_TYPE_FUNC];
	shift = pin * bank_type->fld_width[PINCFG_TYPE_FUNC];
	mask = (1 << bank_type->fld_width[PINCFG_TYPE_FUNC]) - 1;

	spin_lock_irqsave(&bank->slock, flags);

	con = readl(d->virt_base + reg_con);
	con &= ~(mask << shift);
	con |= EXYNOS_EINT_FUNC << shift;
	writel(con, d->virt_base + reg_con);

	spin_unlock_irqrestore(&bank->slock, flags);

	return 0;
}

static u32 exynos_eint_wake_mask = 0xffffffff;

u32 exynos_get_eint_wake_mask(void)
{
	return exynos_eint_wake_mask;
}

static int exynos_wkup_irq_set_wake(struct irq_data *irqd, unsigned int on)
{
	struct samsung_pin_bank *bank = irq_data_get_irq_chip_data(irqd);
	unsigned long bit = 1UL << (2 * bank->eint_offset + irqd->hwirq);

	pr_info("wake %s for irq %d\n", on ? "enabled" : "disabled", irqd->irq);

	if (!on)
		exynos_eint_wake_mask |= bit;
	else
		exynos_eint_wake_mask &= ~bit;

	return 0;
}

/*
 * irq_chip for wakeup interrupts
 */
static struct irq_chip exynos_wkup_irq_chip = {
	.name	= "exynos_wkup_irq_chip",
	.irq_unmask	= exynos_wkup_irq_unmask,
	.irq_mask	= exynos_wkup_irq_mask,
	.irq_ack	= exynos_wkup_irq_ack,
	.irq_set_type	= exynos_wkup_irq_set_type,
	.irq_set_wake	= exynos_wkup_irq_set_wake,
};

/* interrupt handler for wakeup interrupts 0..15 */
static void exynos_irq_eint0_15(unsigned int irq, struct irq_desc *desc)
{
	struct exynos_weint_data *eintd = irq_get_handler_data(irq);
	struct samsung_pin_bank *bank = eintd->bank;
	struct irq_chip *chip = irq_get_chip(irq);
	int eint_irq;

	chained_irq_enter(chip, desc);
	chip->irq_mask(&desc->irq_data);

	if (chip->irq_ack)
		chip->irq_ack(&desc->irq_data);

	eint_irq = irq_linear_revmap(bank->irq_domain, eintd->irq);
	generic_handle_irq(eint_irq);
	chip->irq_unmask(&desc->irq_data);
	chained_irq_exit(chip, desc);
}

static inline void exynos_irq_demux_eint(unsigned long pend,
						struct irq_domain *domain)
{
	unsigned int irq;

	while (pend) {
		irq = fls(pend) - 1;
		generic_handle_irq(irq_find_mapping(domain, irq));
		pend &= ~(1 << irq);
	}
}

/* interrupt handler for wakeup interrupt 16 */
static void exynos_irq_demux_eint16_31(unsigned int irq, struct irq_desc *desc)
{
	struct irq_chip *chip = irq_get_chip(irq);
	struct exynos_muxed_weint_data *eintd = irq_get_handler_data(irq);
	struct samsung_pinctrl_drv_data *d = eintd->banks[0]->drvdata;
	struct samsung_pin_ctrl *ctrl = d->ctrl;
	unsigned long pend;
	unsigned long mask;
	int i;

	chained_irq_enter(chip, desc);

	for (i = 0; i < eintd->nr_banks; ++i) {
		struct samsung_pin_bank *b = eintd->banks[i];
		pend = readl(d->virt_base + ctrl->weint_pend + b->eint_offset);
		mask = readl(d->virt_base + ctrl->weint_mask + b->eint_offset);
		exynos_irq_demux_eint(pend & ~mask, b->irq_domain);
	}

	chained_irq_exit(chip, desc);
}

static int exynos_wkup_irq_map(struct irq_domain *h, unsigned int virq,
					irq_hw_number_t hw)
{
	irq_set_chip_and_handler(virq, &exynos_wkup_irq_chip, handle_level_irq);
	irq_set_chip_data(virq, h->host_data);
	set_irq_flags(virq, IRQF_VALID);
	return 0;
}

/*
 * irq domain callbacks for external wakeup interrupt controller.
 */
static const struct irq_domain_ops exynos_wkup_irqd_ops = {
	.map	= exynos_wkup_irq_map,
	.xlate	= irq_domain_xlate_twocell,
};

/*
 * exynos_eint_wkup_init() - setup handling of external wakeup interrupts.
 * @d: driver data of samsung pinctrl driver.
 */
static int exynos_eint_wkup_init(struct samsung_pinctrl_drv_data *d)
{
	struct device *dev = d->dev;
	struct device_node *wkup_np = NULL;
	struct device_node *np;
	struct samsung_pin_bank *bank;
	struct exynos_weint_data *weint_data;
	struct exynos_muxed_weint_data *muxed_data;
	unsigned int muxed_banks = 0;
	unsigned int i;
	int idx, irq;

	for_each_child_of_node(dev->of_node, np) {
		if (of_match_node(exynos_wkup_irq_ids, np)) {
			wkup_np = np;
			break;
		}
	}
	if (!wkup_np)
		return -ENODEV;

	bank = d->ctrl->pin_banks;
	for (i = 0; i < d->ctrl->nr_banks; ++i, ++bank) {
		if (bank->eint_type != EINT_TYPE_WKUP)
			continue;

		bank->irq_domain = irq_domain_add_linear(bank->of_node,
				bank->nr_pins, &exynos_wkup_irqd_ops, bank);
		if (!bank->irq_domain) {
			dev_err(dev, "wkup irq domain add failed\n");
			return -ENXIO;
		}

		if (!of_find_property(bank->of_node, "interrupts", NULL)) {
			bank->eint_type = EINT_TYPE_WKUP_MUX;
			++muxed_banks;
			continue;
		}

		weint_data = devm_kzalloc(dev, bank->nr_pins
					* sizeof(*weint_data), GFP_KERNEL);
		if (!weint_data) {
			dev_err(dev, "could not allocate memory for weint_data\n");
			return -ENOMEM;
		}

		for (idx = 0; idx < bank->nr_pins; ++idx) {
			irq = irq_of_parse_and_map(bank->of_node, idx);
			if (!irq) {
				dev_err(dev, "irq number for eint-%s-%d not found\n",
							bank->name, idx);
				continue;
			}
			weint_data[idx].irq = idx;
			weint_data[idx].bank = bank;
			irq_set_handler_data(irq, &weint_data[idx]);
			irq_set_chained_handler(irq, exynos_irq_eint0_15);
		}
	}

	if (!muxed_banks)
		return 0;

	irq = irq_of_parse_and_map(wkup_np, 0);
	if (!irq) {
		dev_err(dev, "irq number for muxed EINTs not found\n");
		return 0;
	}

	muxed_data = devm_kzalloc(dev, sizeof(*muxed_data)
		+ muxed_banks*sizeof(struct samsung_pin_bank *), GFP_KERNEL);
	if (!muxed_data) {
		dev_err(dev, "could not allocate memory for muxed_data\n");
		return -ENOMEM;
	}

	irq_set_chained_handler(irq, exynos_irq_demux_eint16_31);
	irq_set_handler_data(irq, muxed_data);

	bank = d->ctrl->pin_banks;
	idx = 0;
	for (i = 0; i < d->ctrl->nr_banks; ++i, ++bank) {
		if (bank->eint_type != EINT_TYPE_WKUP_MUX)
			continue;

		muxed_data->banks[idx++] = bank;
	}
	muxed_data->nr_banks = muxed_banks;

	return 0;
}

static void exynos_pinctrl_suspend_bank(
				struct samsung_pinctrl_drv_data *drvdata,
				struct samsung_pin_bank *bank)
{
	struct exynos_eint_gpio_save *save = bank->soc_priv;
	void __iomem *regs = drvdata->virt_base;

	save->eint_con = readl(regs + EXYNOS_GPIO_ECON_OFFSET
						+ bank->eint_offset);
	save->eint_fltcon0 = readl(regs + EXYNOS_GPIO_EFLTCON_OFFSET
						+ 2 * bank->eint_offset);
	save->eint_fltcon1 = readl(regs + EXYNOS_GPIO_EFLTCON_OFFSET
						+ 2 * bank->eint_offset + 4);

	pr_debug("%s: save     con %#010x\n", bank->name, save->eint_con);
	pr_debug("%s: save fltcon0 %#010x\n", bank->name, save->eint_fltcon0);
	pr_debug("%s: save fltcon1 %#010x\n", bank->name, save->eint_fltcon1);
}

static void exynos_pinctrl_suspend(struct samsung_pinctrl_drv_data *drvdata)
{
	struct samsung_pin_ctrl *ctrl = drvdata->ctrl;
	struct samsung_pin_bank *bank = ctrl->pin_banks;
	int i;

	for (i = 0; i < ctrl->nr_banks; ++i, ++bank)
		if (bank->eint_type == EINT_TYPE_GPIO)
			exynos_pinctrl_suspend_bank(drvdata, bank);
}

static void exynos_pinctrl_resume_bank(
				struct samsung_pinctrl_drv_data *drvdata,
				struct samsung_pin_bank *bank)
{
	struct exynos_eint_gpio_save *save = bank->soc_priv;
	void __iomem *regs = drvdata->virt_base;

	pr_debug("%s:     con %#010x => %#010x\n", bank->name,
			readl(regs + EXYNOS_GPIO_ECON_OFFSET
			+ bank->eint_offset), save->eint_con);
	pr_debug("%s: fltcon0 %#010x => %#010x\n", bank->name,
			readl(regs + EXYNOS_GPIO_EFLTCON_OFFSET
			+ 2 * bank->eint_offset), save->eint_fltcon0);
	pr_debug("%s: fltcon1 %#010x => %#010x\n", bank->name,
			readl(regs + EXYNOS_GPIO_EFLTCON_OFFSET
			+ 2 * bank->eint_offset + 4), save->eint_fltcon1);

	writel(save->eint_con, regs + EXYNOS_GPIO_ECON_OFFSET
						+ bank->eint_offset);
	writel(save->eint_fltcon0, regs + EXYNOS_GPIO_EFLTCON_OFFSET
						+ 2 * bank->eint_offset);
	writel(save->eint_fltcon1, regs + EXYNOS_GPIO_EFLTCON_OFFSET
						+ 2 * bank->eint_offset + 4);
}

static void exynos_pinctrl_resume(struct samsung_pinctrl_drv_data *drvdata)
{
	struct samsung_pin_ctrl *ctrl = drvdata->ctrl;
	struct samsung_pin_bank *bank = ctrl->pin_banks;
	int i;

	for (i = 0; i < ctrl->nr_banks; ++i, ++bank)
		if (bank->eint_type == EINT_TYPE_GPIO)
			exynos_pinctrl_resume_bank(drvdata, bank);
}

/* pin banks of exynos4210 pin-controller 0 */
static struct samsung_pin_bank exynos4210_pin_banks0[] = {
	EXYNOS_PIN_BANK_EINTG(8, 0x000, "gpa0", 0x00),
	EXYNOS_PIN_BANK_EINTG(6, 0x020, "gpa1", 0x04),
	EXYNOS_PIN_BANK_EINTG(8, 0x040, "gpb", 0x08),
	EXYNOS_PIN_BANK_EINTG(5, 0x060, "gpc0", 0x0c),
	EXYNOS_PIN_BANK_EINTG(5, 0x080, "gpc1", 0x10),
	EXYNOS_PIN_BANK_EINTG(4, 0x0A0, "gpd0", 0x14),
	EXYNOS_PIN_BANK_EINTG(4, 0x0C0, "gpd1", 0x18),
	EXYNOS_PIN_BANK_EINTG(5, 0x0E0, "gpe0", 0x1c),
	EXYNOS_PIN_BANK_EINTG(8, 0x100, "gpe1", 0x20),
	EXYNOS_PIN_BANK_EINTG(6, 0x120, "gpe2", 0x24),
	EXYNOS_PIN_BANK_EINTG(8, 0x140, "gpe3", 0x28),
	EXYNOS_PIN_BANK_EINTG(8, 0x160, "gpe4", 0x2c),
	EXYNOS_PIN_BANK_EINTG(8, 0x180, "gpf0", 0x30),
	EXYNOS_PIN_BANK_EINTG(8, 0x1A0, "gpf1", 0x34),
	EXYNOS_PIN_BANK_EINTG(8, 0x1C0, "gpf2", 0x38),
	EXYNOS_PIN_BANK_EINTG(6, 0x1E0, "gpf3", 0x3c),
};

/* pin banks of exynos4210 pin-controller 1 */
static struct samsung_pin_bank exynos4210_pin_banks1[] = {
	EXYNOS_PIN_BANK_EINTG(8, 0x000, "gpj0", 0x00),
	EXYNOS_PIN_BANK_EINTG(5, 0x020, "gpj1", 0x04),
	EXYNOS_PIN_BANK_EINTG(7, 0x040, "gpk0", 0x08),
	EXYNOS_PIN_BANK_EINTG(7, 0x060, "gpk1", 0x0c),
	EXYNOS_PIN_BANK_EINTG(7, 0x080, "gpk2", 0x10),
	EXYNOS_PIN_BANK_EINTG(7, 0x0A0, "gpk3", 0x14),
	EXYNOS_PIN_BANK_EINTG(8, 0x0C0, "gpl0", 0x18),
	EXYNOS_PIN_BANK_EINTG(3, 0x0E0, "gpl1", 0x1c),
	EXYNOS_PIN_BANK_EINTG(8, 0x100, "gpl2", 0x20),
	EXYNOS_PIN_BANK_EINTN(6, 0x120, "gpy0"),
	EXYNOS_PIN_BANK_EINTN(4, 0x140, "gpy1"),
	EXYNOS_PIN_BANK_EINTN(6, 0x160, "gpy2"),
	EXYNOS_PIN_BANK_EINTN(8, 0x180, "gpy3"),
	EXYNOS_PIN_BANK_EINTN(8, 0x1A0, "gpy4"),
	EXYNOS_PIN_BANK_EINTN(8, 0x1C0, "gpy5"),
	EXYNOS_PIN_BANK_EINTN(8, 0x1E0, "gpy6"),
	EXYNOS_PIN_BANK_EINTW(8, 0xC00, "gpx0", 0x00),
	EXYNOS_PIN_BANK_EINTW(8, 0xC20, "gpx1", 0x04),
	EXYNOS_PIN_BANK_EINTW(8, 0xC40, "gpx2", 0x08),
	EXYNOS_PIN_BANK_EINTW(8, 0xC60, "gpx3", 0x0c),
};

/* pin banks of exynos4210 pin-controller 2 */
static struct samsung_pin_bank exynos4210_pin_banks2[] = {
	EXYNOS_PIN_BANK_EINTN(7, 0x000, "gpz"),
};

/*
 * Samsung pinctrl driver data for Exynos4210 SoC. Exynos4210 SoC includes
 * three gpio/pin-mux/pinconfig controllers.
 */
struct samsung_pin_ctrl exynos4210_pin_ctrl[] = {
	{
		/* pin-controller instance 0 data */
		.pin_banks	= exynos4210_pin_banks0,
		.nr_banks	= ARRAY_SIZE(exynos4210_pin_banks0),
		.geint_con	= EXYNOS_GPIO_ECON_OFFSET,
		.geint_mask	= EXYNOS_GPIO_EMASK_OFFSET,
		.geint_pend	= EXYNOS_GPIO_EPEND_OFFSET,
		.svc		= EXYNOS_SVC_OFFSET,
		.eint_gpio_init = exynos_eint_gpio_init,
		.suspend	= exynos_pinctrl_suspend,
		.resume		= exynos_pinctrl_resume,
		.label		= "exynos4210-gpio-ctrl0",
	}, {
		/* pin-controller instance 1 data */
		.pin_banks	= exynos4210_pin_banks1,
		.nr_banks	= ARRAY_SIZE(exynos4210_pin_banks1),
		.geint_con	= EXYNOS_GPIO_ECON_OFFSET,
		.geint_mask	= EXYNOS_GPIO_EMASK_OFFSET,
		.geint_pend	= EXYNOS_GPIO_EPEND_OFFSET,
		.weint_con	= EXYNOS_WKUP_ECON_OFFSET,
		.weint_mask	= EXYNOS_WKUP_EMASK_OFFSET,
		.weint_pend	= EXYNOS_WKUP_EPEND_OFFSET,
		.svc		= EXYNOS_SVC_OFFSET,
		.eint_gpio_init = exynos_eint_gpio_init,
		.eint_wkup_init = exynos_eint_wkup_init,
		.suspend	= exynos_pinctrl_suspend,
		.resume		= exynos_pinctrl_resume,
		.label		= "exynos4210-gpio-ctrl1",
	}, {
		/* pin-controller instance 2 data */
		.pin_banks	= exynos4210_pin_banks2,
		.nr_banks	= ARRAY_SIZE(exynos4210_pin_banks2),
		.label		= "exynos4210-gpio-ctrl2",
	},
};

/* pin banks of exynos4x12 pin-controller 0 */
static struct samsung_pin_bank exynos4x12_pin_banks0[] = {
	EXYNOS_PIN_BANK_EINTG(8, 0x000, "gpa0", 0x00),
	EXYNOS_PIN_BANK_EINTG(6, 0x020, "gpa1", 0x04),
	EXYNOS_PIN_BANK_EINTG(8, 0x040, "gpb", 0x08),
	EXYNOS_PIN_BANK_EINTG(5, 0x060, "gpc0", 0x0c),
	EXYNOS_PIN_BANK_EINTG(5, 0x080, "gpc1", 0x10),
	EXYNOS_PIN_BANK_EINTG(4, 0x0A0, "gpd0", 0x14),
	EXYNOS_PIN_BANK_EINTG(4, 0x0C0, "gpd1", 0x18),
	EXYNOS_PIN_BANK_EINTG(8, 0x180, "gpf0", 0x30),
	EXYNOS_PIN_BANK_EINTG(8, 0x1A0, "gpf1", 0x34),
	EXYNOS_PIN_BANK_EINTG(8, 0x1C0, "gpf2", 0x38),
	EXYNOS_PIN_BANK_EINTG(6, 0x1E0, "gpf3", 0x3c),
	EXYNOS_PIN_BANK_EINTG(8, 0x240, "gpj0", 0x40),
	EXYNOS_PIN_BANK_EINTG(5, 0x260, "gpj1", 0x44),
};

/* pin banks of exynos4x12 pin-controller 1 */
static struct samsung_pin_bank exynos4x12_pin_banks1[] = {
	EXYNOS_PIN_BANK_EINTG(7, 0x040, "gpk0", 0x08),
	EXYNOS_PIN_BANK_EINTG(7, 0x060, "gpk1", 0x0c),
	EXYNOS_PIN_BANK_EINTG(7, 0x080, "gpk2", 0x10),
	EXYNOS_PIN_BANK_EINTG(7, 0x0A0, "gpk3", 0x14),
	EXYNOS_PIN_BANK_EINTG(7, 0x0C0, "gpl0", 0x18),
	EXYNOS_PIN_BANK_EINTG(2, 0x0E0, "gpl1", 0x1c),
	EXYNOS_PIN_BANK_EINTG(8, 0x100, "gpl2", 0x20),
	EXYNOS_PIN_BANK_EINTG(8, 0x260, "gpm0", 0x24),
	EXYNOS_PIN_BANK_EINTG(7, 0x280, "gpm1", 0x28),
	EXYNOS_PIN_BANK_EINTG(5, 0x2A0, "gpm2", 0x2c),
	EXYNOS_PIN_BANK_EINTG(8, 0x2C0, "gpm3", 0x30),
	EXYNOS_PIN_BANK_EINTG(8, 0x2E0, "gpm4", 0x34),
	EXYNOS_PIN_BANK_EINTN(6, 0x120, "gpy0"),
	EXYNOS_PIN_BANK_EINTN(4, 0x140, "gpy1"),
	EXYNOS_PIN_BANK_EINTN(6, 0x160, "gpy2"),
	EXYNOS_PIN_BANK_EINTN(8, 0x180, "gpy3"),
	EXYNOS_PIN_BANK_EINTN(8, 0x1A0, "gpy4"),
	EXYNOS_PIN_BANK_EINTN(8, 0x1C0, "gpy5"),
	EXYNOS_PIN_BANK_EINTN(8, 0x1E0, "gpy6"),
	EXYNOS_PIN_BANK_EINTW(8, 0xC00, "gpx0", 0x00),
	EXYNOS_PIN_BANK_EINTW(8, 0xC20, "gpx1", 0x04),
	EXYNOS_PIN_BANK_EINTW(8, 0xC40, "gpx2", 0x08),
	EXYNOS_PIN_BANK_EINTW(8, 0xC60, "gpx3", 0x0c),
};

/* pin banks of exynos4x12 pin-controller 2 */
static struct samsung_pin_bank exynos4x12_pin_banks2[] = {
	EXYNOS_PIN_BANK_EINTG(7, 0x000, "gpz", 0x00),
};

/* pin banks of exynos4x12 pin-controller 3 */
static struct samsung_pin_bank exynos4x12_pin_banks3[] = {
	EXYNOS_PIN_BANK_EINTG(8, 0x000, "gpv0", 0x00),
	EXYNOS_PIN_BANK_EINTG(8, 0x020, "gpv1", 0x04),
	EXYNOS_PIN_BANK_EINTG(8, 0x040, "gpv2", 0x08),
	EXYNOS_PIN_BANK_EINTG(8, 0x060, "gpv3", 0x0c),
	EXYNOS_PIN_BANK_EINTG(2, 0x080, "gpv4", 0x10),
};

/*
 * Samsung pinctrl driver data for Exynos4x12 SoC. Exynos4x12 SoC includes
 * four gpio/pin-mux/pinconfig controllers.
 */
struct samsung_pin_ctrl exynos4x12_pin_ctrl[] = {
	{
		/* pin-controller instance 0 data */
		.pin_banks	= exynos4x12_pin_banks0,
		.nr_banks	= ARRAY_SIZE(exynos4x12_pin_banks0),
		.geint_con	= EXYNOS_GPIO_ECON_OFFSET,
		.geint_mask	= EXYNOS_GPIO_EMASK_OFFSET,
		.geint_pend	= EXYNOS_GPIO_EPEND_OFFSET,
		.svc		= EXYNOS_SVC_OFFSET,
		.eint_gpio_init = exynos_eint_gpio_init,
		.suspend	= exynos_pinctrl_suspend,
		.resume		= exynos_pinctrl_resume,
		.label		= "exynos4x12-gpio-ctrl0",
	}, {
		/* pin-controller instance 1 data */
		.pin_banks	= exynos4x12_pin_banks1,
		.nr_banks	= ARRAY_SIZE(exynos4x12_pin_banks1),
		.geint_con	= EXYNOS_GPIO_ECON_OFFSET,
		.geint_mask	= EXYNOS_GPIO_EMASK_OFFSET,
		.geint_pend	= EXYNOS_GPIO_EPEND_OFFSET,
		.weint_con	= EXYNOS_WKUP_ECON_OFFSET,
		.weint_mask	= EXYNOS_WKUP_EMASK_OFFSET,
		.weint_pend	= EXYNOS_WKUP_EPEND_OFFSET,
		.svc		= EXYNOS_SVC_OFFSET,
		.eint_gpio_init = exynos_eint_gpio_init,
		.eint_wkup_init = exynos_eint_wkup_init,
		.suspend	= exynos_pinctrl_suspend,
		.resume		= exynos_pinctrl_resume,
		.label		= "exynos4x12-gpio-ctrl1",
	}, {
		/* pin-controller instance 2 data */
		.pin_banks	= exynos4x12_pin_banks2,
		.nr_banks	= ARRAY_SIZE(exynos4x12_pin_banks2),
		.geint_con	= EXYNOS_GPIO_ECON_OFFSET,
		.geint_mask	= EXYNOS_GPIO_EMASK_OFFSET,
		.geint_pend	= EXYNOS_GPIO_EPEND_OFFSET,
		.svc		= EXYNOS_SVC_OFFSET,
		.eint_gpio_init = exynos_eint_gpio_init,
		.suspend	= exynos_pinctrl_suspend,
		.resume		= exynos_pinctrl_resume,
		.label		= "exynos4x12-gpio-ctrl2",
	}, {
		/* pin-controller instance 3 data */
		.pin_banks	= exynos4x12_pin_banks3,
		.nr_banks	= ARRAY_SIZE(exynos4x12_pin_banks3),
		.geint_con	= EXYNOS_GPIO_ECON_OFFSET,
		.geint_mask	= EXYNOS_GPIO_EMASK_OFFSET,
		.geint_pend	= EXYNOS_GPIO_EPEND_OFFSET,
		.svc		= EXYNOS_SVC_OFFSET,
		.eint_gpio_init = exynos_eint_gpio_init,
		.suspend	= exynos_pinctrl_suspend,
		.resume		= exynos_pinctrl_resume,
		.label		= "exynos4x12-gpio-ctrl3",
	},
};

/* pin banks of exynos5250 pin-controller 0 */
static struct samsung_pin_bank exynos5250_pin_banks0[] = {
	EXYNOS_PIN_BANK_EINTG(8, 0x000, "gpa0", 0x00),
	EXYNOS_PIN_BANK_EINTG(6, 0x020, "gpa1", 0x04),
	EXYNOS_PIN_BANK_EINTG(8, 0x040, "gpa2", 0x08),
	EXYNOS_PIN_BANK_EINTG(5, 0x060, "gpb0", 0x0c),
	EXYNOS_PIN_BANK_EINTG(5, 0x080, "gpb1", 0x10),
	EXYNOS_PIN_BANK_EINTG(4, 0x0A0, "gpb2", 0x14),
	EXYNOS_PIN_BANK_EINTG(4, 0x0C0, "gpb3", 0x18),
	EXYNOS_PIN_BANK_EINTG(7, 0x0E0, "gpc0", 0x1c),
	EXYNOS_PIN_BANK_EINTG(4, 0x100, "gpc1", 0x20),
	EXYNOS_PIN_BANK_EINTG(7, 0x120, "gpc2", 0x24),
	EXYNOS_PIN_BANK_EINTG(7, 0x140, "gpc3", 0x28),
	EXYNOS_PIN_BANK_EINTG(4, 0x160, "gpd0", 0x2c),
	EXYNOS_PIN_BANK_EINTG(8, 0x180, "gpd1", 0x30),
	EXYNOS_PIN_BANK_EINTG(7, 0x2E0, "gpc4", 0x34),
	EXYNOS_PIN_BANK_EINTN(6, 0x1A0, "gpy0"),
	EXYNOS_PIN_BANK_EINTN(4, 0x1C0, "gpy1"),
	EXYNOS_PIN_BANK_EINTN(6, 0x1E0, "gpy2"),
	EXYNOS_PIN_BANK_EINTN(8, 0x200, "gpy3"),
	EXYNOS_PIN_BANK_EINTN(8, 0x220, "gpy4"),
	EXYNOS_PIN_BANK_EINTN(8, 0x240, "gpy5"),
	EXYNOS_PIN_BANK_EINTN(8, 0x260, "gpy6"),
	EXYNOS_PIN_BANK_EINTW(8, 0xC00, "gpx0", 0x00),
	EXYNOS_PIN_BANK_EINTW(8, 0xC20, "gpx1", 0x04),
	EXYNOS_PIN_BANK_EINTW(8, 0xC40, "gpx2", 0x08),
	EXYNOS_PIN_BANK_EINTW(8, 0xC60, "gpx3", 0x0c),
};

/* pin banks of exynos5250 pin-controller 1 */
static struct samsung_pin_bank exynos5250_pin_banks1[] = {
	EXYNOS_PIN_BANK_EINTG(8, 0x000, "gpe0", 0x00),
	EXYNOS_PIN_BANK_EINTG(2, 0x020, "gpe1", 0x04),
	EXYNOS_PIN_BANK_EINTG(4, 0x040, "gpf0", 0x08),
	EXYNOS_PIN_BANK_EINTG(4, 0x060, "gpf1", 0x0c),
	EXYNOS_PIN_BANK_EINTG(8, 0x080, "gpg0", 0x10),
	EXYNOS_PIN_BANK_EINTG(8, 0x0A0, "gpg1", 0x14),
	EXYNOS_PIN_BANK_EINTG(2, 0x0C0, "gpg2", 0x18),
	EXYNOS_PIN_BANK_EINTG(4, 0x0E0, "gph0", 0x1c),
	EXYNOS_PIN_BANK_EINTG(8, 0x100, "gph1", 0x20),
};

/* pin banks of exynos5250 pin-controller 2 */
static struct samsung_pin_bank exynos5250_pin_banks2[] = {
	EXYNOS_PIN_BANK_EINTG(8, 0x000, "gpv0", 0x00),
	EXYNOS_PIN_BANK_EINTG(8, 0x020, "gpv1", 0x04),
	EXYNOS_PIN_BANK_EINTG(8, 0x060, "gpv2", 0x08),
	EXYNOS_PIN_BANK_EINTG(8, 0x080, "gpv3", 0x0c),
	EXYNOS_PIN_BANK_EINTG(2, 0x0C0, "gpv4", 0x10),
};

/* pin banks of exynos5250 pin-controller 3 */
static struct samsung_pin_bank exynos5250_pin_banks3[] = {
	EXYNOS_PIN_BANK_EINTG(7, 0x000, "gpz", 0x00),
};

/*
 * Samsung pinctrl driver data for Exynos5250 SoC. Exynos5250 SoC includes
 * four gpio/pin-mux/pinconfig controllers.
 */
struct samsung_pin_ctrl exynos5250_pin_ctrl[] = {
	{
		/* pin-controller instance 0 data */
		.pin_banks	= exynos5250_pin_banks0,
		.nr_banks	= ARRAY_SIZE(exynos5250_pin_banks0),
		.geint_con	= EXYNOS_GPIO_ECON_OFFSET,
		.geint_mask	= EXYNOS_GPIO_EMASK_OFFSET,
		.geint_pend	= EXYNOS_GPIO_EPEND_OFFSET,
		.weint_con	= EXYNOS_WKUP_ECON_OFFSET,
		.weint_mask	= EXYNOS_WKUP_EMASK_OFFSET,
		.weint_pend	= EXYNOS_WKUP_EPEND_OFFSET,
		.svc		= EXYNOS_SVC_OFFSET,
		.eint_gpio_init = exynos_eint_gpio_init,
		.eint_wkup_init = exynos_eint_wkup_init,
		.suspend	= exynos_pinctrl_suspend,
		.resume		= exynos_pinctrl_resume,
		.label		= "exynos5250-gpio-ctrl0",
	}, {
		/* pin-controller instance 1 data */
		.pin_banks	= exynos5250_pin_banks1,
		.nr_banks	= ARRAY_SIZE(exynos5250_pin_banks1),
		.geint_con	= EXYNOS_GPIO_ECON_OFFSET,
		.geint_mask	= EXYNOS_GPIO_EMASK_OFFSET,
		.geint_pend	= EXYNOS_GPIO_EPEND_OFFSET,
		.svc		= EXYNOS_SVC_OFFSET,
		.eint_gpio_init = exynos_eint_gpio_init,
		.suspend	= exynos_pinctrl_suspend,
		.resume		= exynos_pinctrl_resume,
		.label		= "exynos5250-gpio-ctrl1",
	}, {
		/* pin-controller instance 2 data */
		.pin_banks	= exynos5250_pin_banks2,
		.nr_banks	= ARRAY_SIZE(exynos5250_pin_banks2),
		.geint_con	= EXYNOS_GPIO_ECON_OFFSET,
		.geint_mask	= EXYNOS_GPIO_EMASK_OFFSET,
		.geint_pend	= EXYNOS_GPIO_EPEND_OFFSET,
		.svc		= EXYNOS_SVC_OFFSET,
		.eint_gpio_init = exynos_eint_gpio_init,
		.suspend	= exynos_pinctrl_suspend,
		.resume		= exynos_pinctrl_resume,
		.label		= "exynos5250-gpio-ctrl2",
	}, {
		/* pin-controller instance 3 data */
		.pin_banks	= exynos5250_pin_banks3,
		.nr_banks	= ARRAY_SIZE(exynos5250_pin_banks3),
		.geint_con	= EXYNOS_GPIO_ECON_OFFSET,
		.geint_mask	= EXYNOS_GPIO_EMASK_OFFSET,
		.geint_pend	= EXYNOS_GPIO_EPEND_OFFSET,
		.svc		= EXYNOS_SVC_OFFSET,
		.eint_gpio_init = exynos_eint_gpio_init,
		.suspend	= exynos_pinctrl_suspend,
		.resume		= exynos_pinctrl_resume,
		.label		= "exynos5250-gpio-ctrl3",
	},
<<<<<<< HEAD
=======
};

/* pin banks of exynos5420 pin-controller 0 */
static struct samsung_pin_bank exynos5420_pin_banks0[] = {
	EXYNOS_PIN_BANK_EINTG(8, 0x000, "gpy7", 0x00),
	EXYNOS_PIN_BANK_EINTW(8, 0xC00, "gpx0", 0x00),
	EXYNOS_PIN_BANK_EINTW(8, 0xC20, "gpx1", 0x04),
	EXYNOS_PIN_BANK_EINTW(8, 0xC40, "gpx2", 0x08),
	EXYNOS_PIN_BANK_EINTW(8, 0xC60, "gpx3", 0x0c),
};

/* pin banks of exynos5420 pin-controller 1 */
static struct samsung_pin_bank exynos5420_pin_banks1[] = {
	EXYNOS_PIN_BANK_EINTG(8, 0x000, "gpc0", 0x00),
	EXYNOS_PIN_BANK_EINTG(8, 0x020, "gpc1", 0x04),
	EXYNOS_PIN_BANK_EINTG(7, 0x040, "gpc2", 0x08),
	EXYNOS_PIN_BANK_EINTG(4, 0x060, "gpc3", 0x0c),
	EXYNOS_PIN_BANK_EINTG(2, 0x080, "gpc4", 0x10),
	EXYNOS_PIN_BANK_EINTG(8, 0x0A0, "gpd1", 0x14),
	EXYNOS_PIN_BANK_EINTN(6, 0x0C0, "gpy0"),
	EXYNOS_PIN_BANK_EINTN(4, 0x0E0, "gpy1"),
	EXYNOS_PIN_BANK_EINTN(6, 0x100, "gpy2"),
	EXYNOS_PIN_BANK_EINTN(8, 0x120, "gpy3"),
	EXYNOS_PIN_BANK_EINTN(8, 0x140, "gpy4"),
	EXYNOS_PIN_BANK_EINTN(8, 0x160, "gpy5"),
	EXYNOS_PIN_BANK_EINTN(8, 0x180, "gpy6"),
};

/* pin banks of exynos5420 pin-controller 2 */
static struct samsung_pin_bank exynos5420_pin_banks2[] = {
	EXYNOS_PIN_BANK_EINTG(8, 0x000, "gpe0", 0x00),
	EXYNOS_PIN_BANK_EINTG(2, 0x020, "gpe1", 0x04),
	EXYNOS_PIN_BANK_EINTG(6, 0x040, "gpf0", 0x08),
	EXYNOS_PIN_BANK_EINTG(8, 0x060, "gpf1", 0x0c),
	EXYNOS_PIN_BANK_EINTG(8, 0x080, "gpg0", 0x10),
	EXYNOS_PIN_BANK_EINTG(8, 0x0A0, "gpg1", 0x14),
	EXYNOS_PIN_BANK_EINTG(2, 0x0C0, "gpg2", 0x18),
	EXYNOS_PIN_BANK_EINTG(4, 0x0E0, "gpj4", 0x1c),
};

/* pin banks of exynos5420 pin-controller 3 */
static struct samsung_pin_bank exynos5420_pin_banks3[] = {
	EXYNOS_PIN_BANK_EINTG(8, 0x000, "gpa0", 0x00),
	EXYNOS_PIN_BANK_EINTG(6, 0x020, "gpa1", 0x04),
	EXYNOS_PIN_BANK_EINTG(8, 0x040, "gpa2", 0x08),
	EXYNOS_PIN_BANK_EINTG(5, 0x060, "gpb0", 0x0c),
	EXYNOS_PIN_BANK_EINTG(5, 0x080, "gpb1", 0x10),
	EXYNOS_PIN_BANK_EINTG(4, 0x0A0, "gpb2", 0x14),
	EXYNOS_PIN_BANK_EINTG(8, 0x0C0, "gpb3", 0x18),
	EXYNOS_PIN_BANK_EINTG(2, 0x0E0, "gpb4", 0x1c),
	EXYNOS_PIN_BANK_EINTG(8, 0x100, "gph0", 0x20),
};

/* pin banks of exynos5420 pin-controller 4 */
static struct samsung_pin_bank exynos5420_pin_banks4[] = {
	EXYNOS_PIN_BANK_EINTG(7, 0x000, "gpz", 0x00),
};

/*
 * Samsung pinctrl driver data for Exynos5420 SoC. Exynos5420 SoC includes
 * four gpio/pin-mux/pinconfig controllers.
 */
struct samsung_pin_ctrl exynos5420_pin_ctrl[] = {
	{
		/* pin-controller instance 0 data */
		.pin_banks	= exynos5420_pin_banks0,
		.nr_banks	= ARRAY_SIZE(exynos5420_pin_banks0),
		.geint_con	= EXYNOS_GPIO_ECON_OFFSET,
		.geint_mask	= EXYNOS_GPIO_EMASK_OFFSET,
		.geint_pend	= EXYNOS_GPIO_EPEND_OFFSET,
		.weint_con	= EXYNOS_WKUP_ECON_OFFSET,
		.weint_mask	= EXYNOS_WKUP_EMASK_OFFSET,
		.weint_pend	= EXYNOS_WKUP_EPEND_OFFSET,
		.svc		= EXYNOS_SVC_OFFSET,
		.eint_gpio_init = exynos_eint_gpio_init,
		.eint_wkup_init = exynos_eint_wkup_init,
		.label		= "exynos5420-gpio-ctrl0",
	}, {
		/* pin-controller instance 1 data */
		.pin_banks	= exynos5420_pin_banks1,
		.nr_banks	= ARRAY_SIZE(exynos5420_pin_banks1),
		.geint_con	= EXYNOS_GPIO_ECON_OFFSET,
		.geint_mask	= EXYNOS_GPIO_EMASK_OFFSET,
		.geint_pend	= EXYNOS_GPIO_EPEND_OFFSET,
		.svc		= EXYNOS_SVC_OFFSET,
		.eint_gpio_init = exynos_eint_gpio_init,
		.label		= "exynos5420-gpio-ctrl1",
	}, {
		/* pin-controller instance 2 data */
		.pin_banks	= exynos5420_pin_banks2,
		.nr_banks	= ARRAY_SIZE(exynos5420_pin_banks2),
		.geint_con	= EXYNOS_GPIO_ECON_OFFSET,
		.geint_mask	= EXYNOS_GPIO_EMASK_OFFSET,
		.geint_pend	= EXYNOS_GPIO_EPEND_OFFSET,
		.svc		= EXYNOS_SVC_OFFSET,
		.eint_gpio_init = exynos_eint_gpio_init,
		.label		= "exynos5420-gpio-ctrl2",
	}, {
		/* pin-controller instance 3 data */
		.pin_banks	= exynos5420_pin_banks3,
		.nr_banks	= ARRAY_SIZE(exynos5420_pin_banks3),
		.geint_con	= EXYNOS_GPIO_ECON_OFFSET,
		.geint_mask	= EXYNOS_GPIO_EMASK_OFFSET,
		.geint_pend	= EXYNOS_GPIO_EPEND_OFFSET,
		.svc		= EXYNOS_SVC_OFFSET,
		.eint_gpio_init = exynos_eint_gpio_init,
		.label		= "exynos5420-gpio-ctrl3",
	}, {
		/* pin-controller instance 4 data */
		.pin_banks	= exynos5420_pin_banks4,
		.nr_banks	= ARRAY_SIZE(exynos5420_pin_banks4),
		.geint_con	= EXYNOS_GPIO_ECON_OFFSET,
		.geint_mask	= EXYNOS_GPIO_EMASK_OFFSET,
		.geint_pend	= EXYNOS_GPIO_EPEND_OFFSET,
		.svc		= EXYNOS_SVC_OFFSET,
		.eint_gpio_init = exynos_eint_gpio_init,
		.label		= "exynos5420-gpio-ctrl4",
	},
>>>>>>> d0e0ac97
};<|MERGE_RESOLUTION|>--- conflicted
+++ resolved
@@ -268,19 +268,6 @@
 	}
 
 	return 0;
-<<<<<<< HEAD
-
-err_domains:
-	for (--i, --bank; i >= 0; --i, --bank) {
-		if (bank->eint_type != EINT_TYPE_GPIO)
-			continue;
-		irq_domain_remove(bank->irq_domain);
-	}
-
-	return ret;
-}
-=======
->>>>>>> d0e0ac97
 
 err_domains:
 	for (--i, --bank; i >= 0; --i, --bank) {
@@ -995,8 +982,6 @@
 		.resume		= exynos_pinctrl_resume,
 		.label		= "exynos5250-gpio-ctrl3",
 	},
-<<<<<<< HEAD
-=======
 };
 
 /* pin banks of exynos5420 pin-controller 0 */
@@ -1115,5 +1100,4 @@
 		.eint_gpio_init = exynos_eint_gpio_init,
 		.label		= "exynos5420-gpio-ctrl4",
 	},
->>>>>>> d0e0ac97
 };