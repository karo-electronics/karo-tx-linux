/*
 * Internal interface between the core pin control system and the
 * pin config portions
 *
 * Copyright (C) 2011 ST-Ericsson SA
 * Written on behalf of Linaro for ST-Ericsson
 * Based on bits of regulator core, gpio core and clk core
 *
 * Author: Linus Walleij <linus.walleij@linaro.org>
 *
 * License terms: GNU General Public License (GPL) version 2
 */

#ifdef CONFIG_PINCONF

int pinconf_check_ops(struct pinctrl_dev *pctldev);
int pinconf_validate_map(struct pinctrl_map const *map, int i);
int pinconf_map_to_setting(struct pinctrl_map const *map,
			  struct pinctrl_setting *setting);
void pinconf_free_setting(struct pinctrl_setting const *setting);
int pinconf_apply_setting(struct pinctrl_setting const *setting);

/*
 * You will only be interested in these if you're using PINCONF
 * so don't supply any stubs for these.
 */
int pin_config_get_for_pin(struct pinctrl_dev *pctldev, unsigned pin,
			   unsigned long *config);
int pin_config_group_get(const char *dev_name, const char *pin_group,
			 unsigned long *config);

#else

static inline int pinconf_check_ops(struct pinctrl_dev *pctldev)
{
	return 0;
}

static inline int pinconf_validate_map(struct pinctrl_map const *map, int i)
{
	return 0;
}

static inline int pinconf_map_to_setting(struct pinctrl_map const *map,
			  struct pinctrl_setting *setting)
{
	return 0;
}

static inline void pinconf_free_setting(struct pinctrl_setting const *setting)
{
}

static inline int pinconf_apply_setting(struct pinctrl_setting const *setting)
{
	return 0;
}

#endif

#if defined(CONFIG_PINCONF) && defined(CONFIG_DEBUG_FS)

void pinconf_show_map(struct seq_file *s, struct pinctrl_map const *map);
void pinconf_show_setting(struct seq_file *s,
			  struct pinctrl_setting const *setting);
void pinconf_init_device_debugfs(struct dentry *devroot,
				 struct pinctrl_dev *pctldev);

#else

static inline void pinconf_show_map(struct seq_file *s,
				    struct pinctrl_map const *map)
{
}

static inline void pinconf_show_setting(struct seq_file *s,
			  struct pinctrl_setting const *setting)
{
}

static inline void pinconf_init_device_debugfs(struct dentry *devroot,
					       struct pinctrl_dev *pctldev)
{
}

#endif

/*
 * The following functions are available if the driver uses the generic
 * pin config.
 */

#if defined(CONFIG_GENERIC_PINCONF) && defined(CONFIG_DEBUG_FS)

void pinconf_generic_dump_pin(struct pinctrl_dev *pctldev,
			      struct seq_file *s, unsigned pin);

void pinconf_generic_dump_group(struct pinctrl_dev *pctldev,
			      struct seq_file *s, const char *gname);

void pinconf_generic_dump_config(struct pinctrl_dev *pctldev,
				 struct seq_file *s, unsigned long config);
#else

static inline void pinconf_generic_dump_pin(struct pinctrl_dev *pctldev,
					    struct seq_file *s,
					    unsigned pin)
{
	return;
}

static inline void pinconf_generic_dump_group(struct pinctrl_dev *pctldev,
					      struct seq_file *s,
					      const char *gname)
{
	return;
}

static inline void pinconf_generic_dump_config(struct pinctrl_dev *pctldev,
					       struct seq_file *s,
					       unsigned long config)
{
	return;
}
<<<<<<< HEAD
=======
#endif

#if defined(CONFIG_GENERIC_PINCONF) && defined(CONFIG_OF)
int pinconf_generic_parse_dt_config(struct device_node *np,
				    unsigned long **configs,
				    unsigned int *nconfigs);
>>>>>>> d0e0ac97
#endif<|MERGE_RESOLUTION|>--- conflicted
+++ resolved
@@ -122,13 +122,10 @@
 {
 	return;
 }
-<<<<<<< HEAD
-=======
 #endif
 
 #if defined(CONFIG_GENERIC_PINCONF) && defined(CONFIG_OF)
 int pinconf_generic_parse_dt_config(struct device_node *np,
 				    unsigned long **configs,
 				    unsigned int *nconfigs);
->>>>>>> d0e0ac97
 #endif