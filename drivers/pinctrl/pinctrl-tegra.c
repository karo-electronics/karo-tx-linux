/*
 * Driver for the NVIDIA Tegra pinmux
 *
 * Copyright (c) 2011-2012, NVIDIA CORPORATION.  All rights reserved.
 *
 * Derived from code:
 * Copyright (C) 2010 Google, Inc.
 * Copyright (C) 2010 NVIDIA Corporation
 * Copyright (C) 2009-2011 ST-Ericsson AB
 *
 * This program is free software; you can redistribute it and/or modify it
 * under the terms and conditions of the GNU General Public License,
 * version 2, as published by the Free Software Foundation.
 *
 * This program is distributed in the hope it will be useful, but WITHOUT
 * ANY WARRANTY; without even the implied warranty of MERCHANTABILITY or
 * FITNESS FOR A PARTICULAR PURPOSE.  See the GNU General Public License for
 * more details.
 */

#include <linux/err.h>
#include <linux/init.h>
#include <linux/io.h>
#include <linux/module.h>
<<<<<<< HEAD
#include <linux/of_device.h>
=======
#include <linux/of.h>
#include <linux/platform_device.h>
>>>>>>> f8d4e6bd
#include <linux/pinctrl/machine.h>
#include <linux/pinctrl/pinctrl.h>
#include <linux/pinctrl/pinmux.h>
#include <linux/pinctrl/pinconf.h>
#include <linux/slab.h>

#include <mach/pinconf-tegra.h>

#include "core.h"
#include "pinctrl-tegra.h"

struct tegra_pmx {
	struct device *dev;
	struct pinctrl_dev *pctl;

	const struct tegra_pinctrl_soc_data *soc;

	int nbanks;
	void __iomem **regs;
};

static inline u32 pmx_readl(struct tegra_pmx *pmx, u32 bank, u32 reg)
{
	return readl(pmx->regs[bank] + reg);
}

static inline void pmx_writel(struct tegra_pmx *pmx, u32 val, u32 bank, u32 reg)
{
	writel(val, pmx->regs[bank] + reg);
}

static int tegra_pinctrl_get_groups_count(struct pinctrl_dev *pctldev)
{
	struct tegra_pmx *pmx = pinctrl_dev_get_drvdata(pctldev);

	return pmx->soc->ngroups;
}

static const char *tegra_pinctrl_get_group_name(struct pinctrl_dev *pctldev,
						unsigned group)
{
	struct tegra_pmx *pmx = pinctrl_dev_get_drvdata(pctldev);

	return pmx->soc->groups[group].name;
}

static int tegra_pinctrl_get_group_pins(struct pinctrl_dev *pctldev,
					unsigned group,
					const unsigned **pins,
					unsigned *num_pins)
{
	struct tegra_pmx *pmx = pinctrl_dev_get_drvdata(pctldev);

	*pins = pmx->soc->groups[group].pins;
	*num_pins = pmx->soc->groups[group].npins;

	return 0;
}

static void tegra_pinctrl_pin_dbg_show(struct pinctrl_dev *pctldev,
				       struct seq_file *s,
				       unsigned offset)
{
	seq_printf(s, " %s", dev_name(pctldev->dev));
}

static int reserve_map(struct pinctrl_map **map, unsigned *reserved_maps,
		       unsigned *num_maps, unsigned reserve)
{
	unsigned old_num = *reserved_maps;
	unsigned new_num = *num_maps + reserve;
	struct pinctrl_map *new_map;

	if (old_num >= new_num)
		return 0;

	new_map = krealloc(*map, sizeof(*new_map) * new_num, GFP_KERNEL);
	if (!new_map)
		return -ENOMEM;

	memset(new_map + old_num, 0, (new_num - old_num) * sizeof(*new_map));

	*map = new_map;
	*reserved_maps = new_num;

	return 0;
}

static int add_map_mux(struct pinctrl_map **map, unsigned *reserved_maps,
		       unsigned *num_maps, const char *group,
		       const char *function)
{
	if (*num_maps == *reserved_maps)
		return -ENOSPC;

	(*map)[*num_maps].type = PIN_MAP_TYPE_MUX_GROUP;
	(*map)[*num_maps].data.mux.group = group;
	(*map)[*num_maps].data.mux.function = function;
	(*num_maps)++;

	return 0;
}

static int add_map_configs(struct pinctrl_map **map, unsigned *reserved_maps,
			   unsigned *num_maps, const char *group,
			   unsigned long *configs, unsigned num_configs)
{
	unsigned long *dup_configs;

	if (*num_maps == *reserved_maps)
		return -ENOSPC;

	dup_configs = kmemdup(configs, num_configs * sizeof(*dup_configs),
			      GFP_KERNEL);
	if (!dup_configs)
		return -ENOMEM;

	(*map)[*num_maps].type = PIN_MAP_TYPE_CONFIGS_GROUP;
	(*map)[*num_maps].data.configs.group_or_pin = group;
	(*map)[*num_maps].data.configs.configs = dup_configs;
	(*map)[*num_maps].data.configs.num_configs = num_configs;
	(*num_maps)++;

	return 0;
}

static int add_config(unsigned long **configs, unsigned *num_configs,
		      unsigned long config)
{
	unsigned old_num = *num_configs;
	unsigned new_num = old_num + 1;
	unsigned long *new_configs;

	new_configs = krealloc(*configs, sizeof(*new_configs) * new_num,
			       GFP_KERNEL);
	if (!new_configs)
		return -ENOMEM;

	new_configs[old_num] = config;

	*configs = new_configs;
	*num_configs = new_num;

	return 0;
}

void tegra_pinctrl_dt_free_map(struct pinctrl_dev *pctldev,
			       struct pinctrl_map *map, unsigned num_maps)
{
	int i;

	for (i = 0; i < num_maps; i++)
		if (map[i].type == PIN_MAP_TYPE_CONFIGS_GROUP)
			kfree(map[i].data.configs.configs);

	kfree(map);
}

static const struct cfg_param {
	const char *property;
	enum tegra_pinconf_param param;
} cfg_params[] = {
	{"nvidia,pull",			TEGRA_PINCONF_PARAM_PULL},
	{"nvidia,tristate",		TEGRA_PINCONF_PARAM_TRISTATE},
	{"nvidia,enable-input",		TEGRA_PINCONF_PARAM_ENABLE_INPUT},
	{"nvidia,open-drain",		TEGRA_PINCONF_PARAM_OPEN_DRAIN},
	{"nvidia,lock",			TEGRA_PINCONF_PARAM_LOCK},
	{"nvidia,io-reset",		TEGRA_PINCONF_PARAM_IORESET},
	{"nvidia,high-speed-mode",	TEGRA_PINCONF_PARAM_HIGH_SPEED_MODE},
	{"nvidia,schmitt",		TEGRA_PINCONF_PARAM_SCHMITT},
	{"nvidia,low-power-mode",	TEGRA_PINCONF_PARAM_LOW_POWER_MODE},
	{"nvidia,pull-down-strength",	TEGRA_PINCONF_PARAM_DRIVE_DOWN_STRENGTH},
	{"nvidia,pull-up-strength",	TEGRA_PINCONF_PARAM_DRIVE_UP_STRENGTH},
	{"nvidia,slew-rate-falling",	TEGRA_PINCONF_PARAM_SLEW_RATE_FALLING},
	{"nvidia,slew-rate-rising",	TEGRA_PINCONF_PARAM_SLEW_RATE_RISING},
};

int tegra_pinctrl_dt_subnode_to_map(struct device_node *np,
				    struct pinctrl_map **map,
				    unsigned *reserved_maps,
				    unsigned *num_maps)
{
	int ret, i;
	const char *function;
	u32 val;
	unsigned long config;
	unsigned long *configs = NULL;
	unsigned num_configs = 0;
	unsigned reserve;
	struct property *prop;
	const char *group;

	ret = of_property_read_string(np, "nvidia,function", &function);
	if (ret < 0)
		function = NULL;

	for (i = 0; i < ARRAY_SIZE(cfg_params); i++) {
		ret = of_property_read_u32(np, cfg_params[i].property, &val);
		if (!ret) {
			config = TEGRA_PINCONF_PACK(cfg_params[i].param, val);
			ret = add_config(&configs, &num_configs, config);
			if (ret < 0)
				goto exit;
		}
	}

	reserve = 0;
	if (function != NULL)
		reserve++;
	if (num_configs)
		reserve++;
	ret = of_property_count_strings(np, "nvidia,pins");
	if (ret < 0)
		goto exit;
	reserve *= ret;

	ret = reserve_map(map, reserved_maps, num_maps, reserve);
	if (ret < 0)
		goto exit;

	of_property_for_each_string(np, "nvidia,pins", prop, group) {
		if (function) {
			ret = add_map_mux(map, reserved_maps, num_maps,
					  group, function);
			if (ret < 0)
				goto exit;
		}

		if (num_configs) {
			ret = add_map_configs(map, reserved_maps, num_maps,
					      group, configs, num_configs);
			if (ret < 0)
				goto exit;
		}
	}

	ret = 0;

exit:
	kfree(configs);
	return ret;
}

int tegra_pinctrl_dt_node_to_map(struct pinctrl_dev *pctldev,
				 struct device_node *np_config,
				 struct pinctrl_map **map, unsigned *num_maps)
{
	unsigned reserved_maps;
	struct device_node *np;
	int ret;

	reserved_maps = 0;
	*map = NULL;
	*num_maps = 0;

	for_each_child_of_node(np_config, np) {
		ret = tegra_pinctrl_dt_subnode_to_map(np, map, &reserved_maps,
						      num_maps);
		if (ret < 0) {
			tegra_pinctrl_dt_free_map(pctldev, *map, *num_maps);
			return ret;
		}
	}

	return 0;
}

static int reserve_map(struct pinctrl_map **map, unsigned *reserved_maps,
		       unsigned *num_maps, unsigned reserve)
{
	unsigned old_num = *reserved_maps;
	unsigned new_num = *num_maps + reserve;
	struct pinctrl_map *new_map;

	if (old_num >= new_num)
		return 0;

	new_map = krealloc(*map, sizeof(*new_map) * new_num, GFP_KERNEL);
	if (!new_map)
		return -ENOMEM;

	memset(new_map + old_num, 0, (new_num - old_num) * sizeof(*new_map));

	*map = new_map;
	*reserved_maps = new_num;

	return 0;
}

static int add_map_mux(struct pinctrl_map **map, unsigned *reserved_maps,
		       unsigned *num_maps, const char *group,
		       const char *function)
{
	if (*num_maps == *reserved_maps)
		return -ENOSPC;

	(*map)[*num_maps].type = PIN_MAP_TYPE_MUX_GROUP;
	(*map)[*num_maps].data.mux.group = group;
	(*map)[*num_maps].data.mux.function = function;
	(*num_maps)++;

	return 0;
}

static int add_map_configs(struct pinctrl_map **map, unsigned *reserved_maps,
			   unsigned *num_maps, const char *group,
			   unsigned long *configs, unsigned num_configs)
{
	unsigned long *dup_configs;

	if (*num_maps == *reserved_maps)
		return -ENOSPC;

	dup_configs = kmemdup(configs, num_configs * sizeof(*dup_configs),
			      GFP_KERNEL);
	if (!dup_configs)
		return -ENOMEM;

	(*map)[*num_maps].type = PIN_MAP_TYPE_CONFIGS_GROUP;
	(*map)[*num_maps].data.configs.group_or_pin = group;
	(*map)[*num_maps].data.configs.configs = dup_configs;
	(*map)[*num_maps].data.configs.num_configs = num_configs;
	(*num_maps)++;

	return 0;
}

static int add_config(unsigned long **configs, unsigned *num_configs,
		      unsigned long config)
{
	unsigned old_num = *num_configs;
	unsigned new_num = old_num + 1;
	unsigned long *new_configs;

	new_configs = krealloc(*configs, sizeof(*new_configs) * new_num,
			       GFP_KERNEL);
	if (!new_configs)
		return -ENOMEM;

	new_configs[old_num] = config;

	*configs = new_configs;
	*num_configs = new_num;

	return 0;
}

void tegra_pinctrl_dt_free_map(struct pinctrl_dev *pctldev,
			       struct pinctrl_map *map, unsigned num_maps)
{
	int i;

	for (i = 0; i < num_maps; i++)
		if (map[i].type == PIN_MAP_TYPE_CONFIGS_GROUP)
			kfree(map[i].data.configs.configs);

	kfree(map);
}

static const struct cfg_param {
	const char *property;
	enum tegra_pinconf_param param;
} cfg_params[] = {
	{"nvidia,pull",			TEGRA_PINCONF_PARAM_PULL},
	{"nvidia,tristate",		TEGRA_PINCONF_PARAM_TRISTATE},
	{"nvidia,enable-input",		TEGRA_PINCONF_PARAM_ENABLE_INPUT},
	{"nvidia,open-drain",		TEGRA_PINCONF_PARAM_OPEN_DRAIN},
	{"nvidia,lock",			TEGRA_PINCONF_PARAM_LOCK},
	{"nvidia,io-reset",		TEGRA_PINCONF_PARAM_IORESET},
	{"nvidia,high-speed-mode",	TEGRA_PINCONF_PARAM_HIGH_SPEED_MODE},
	{"nvidia,schmitt",		TEGRA_PINCONF_PARAM_SCHMITT},
	{"nvidia,low-power-mode",	TEGRA_PINCONF_PARAM_LOW_POWER_MODE},
	{"nvidia,pull-down-strength",	TEGRA_PINCONF_PARAM_DRIVE_DOWN_STRENGTH},
	{"nvidia,pull-up-strength",	TEGRA_PINCONF_PARAM_DRIVE_UP_STRENGTH},
	{"nvidia,slew-rate-falling",	TEGRA_PINCONF_PARAM_SLEW_RATE_FALLING},
	{"nvidia,slew-rate-rising",	TEGRA_PINCONF_PARAM_SLEW_RATE_RISING},
};

int tegra_pinctrl_dt_subnode_to_map(struct device_node *np,
				    struct pinctrl_map **map,
				    unsigned *reserved_maps,
				    unsigned *num_maps)
{
	int ret, i;
	const char *function;
	u32 val;
	unsigned long config;
	unsigned long *configs = NULL;
	unsigned num_configs = 0;
	unsigned reserve;
	struct property *prop;
	const char *group;

	ret = of_property_read_string(np, "nvidia,function", &function);
	if (ret < 0)
		function = NULL;

	for (i = 0; i < ARRAY_SIZE(cfg_params); i++) {
		ret = of_property_read_u32(np, cfg_params[i].property, &val);
		if (!ret) {
			config = TEGRA_PINCONF_PACK(cfg_params[i].param, val);
			ret = add_config(&configs, &num_configs, config);
			if (ret < 0)
				goto exit;
		}
	}

	reserve = 0;
	if (function != NULL)
		reserve++;
	if (num_configs)
		reserve++;
	ret = of_property_count_strings(np, "nvidia,pins");
	if (ret < 0)
		goto exit;
	reserve *= ret;

	ret = reserve_map(map, reserved_maps, num_maps, reserve);
	if (ret < 0)
		goto exit;

	of_property_for_each_string(np, "nvidia,pins", prop, group) {
		if (function) {
			ret = add_map_mux(map, reserved_maps, num_maps,
					  group, function);
			if (ret < 0)
				goto exit;
		}

		if (num_configs) {
			ret = add_map_configs(map, reserved_maps, num_maps,
					      group, configs, num_configs);
			if (ret < 0)
				goto exit;
		}
	}

	ret = 0;

exit:
	kfree(configs);
	return ret;
}

int tegra_pinctrl_dt_node_to_map(struct pinctrl_dev *pctldev,
				 struct device_node *np_config,
				 struct pinctrl_map **map, unsigned *num_maps)
{
	unsigned reserved_maps;
	struct device_node *np;
	int ret;

	reserved_maps = 0;
	*map = NULL;
	*num_maps = 0;

	for_each_child_of_node(np_config, np) {
		ret = tegra_pinctrl_dt_subnode_to_map(np, map, &reserved_maps,
						      num_maps);
		if (ret < 0) {
			tegra_pinctrl_dt_free_map(pctldev, *map, *num_maps);
			return ret;
		}
	}

	return 0;
}

static struct pinctrl_ops tegra_pinctrl_ops = {
	.get_groups_count = tegra_pinctrl_get_groups_count,
	.get_group_name = tegra_pinctrl_get_group_name,
	.get_group_pins = tegra_pinctrl_get_group_pins,
	.pin_dbg_show = tegra_pinctrl_pin_dbg_show,
	.dt_node_to_map = tegra_pinctrl_dt_node_to_map,
	.dt_free_map = tegra_pinctrl_dt_free_map,
};

static int tegra_pinctrl_get_funcs_count(struct pinctrl_dev *pctldev)
{
	struct tegra_pmx *pmx = pinctrl_dev_get_drvdata(pctldev);

	return pmx->soc->nfunctions;
}

static const char *tegra_pinctrl_get_func_name(struct pinctrl_dev *pctldev,
					       unsigned function)
{
	struct tegra_pmx *pmx = pinctrl_dev_get_drvdata(pctldev);

	return pmx->soc->functions[function].name;
}

static int tegra_pinctrl_get_func_groups(struct pinctrl_dev *pctldev,
					 unsigned function,
					 const char * const **groups,
					 unsigned * const num_groups)
{
	struct tegra_pmx *pmx = pinctrl_dev_get_drvdata(pctldev);

	*groups = pmx->soc->functions[function].groups;
	*num_groups = pmx->soc->functions[function].ngroups;

	return 0;
}

static int tegra_pinctrl_enable(struct pinctrl_dev *pctldev, unsigned function,
			       unsigned group)
{
	struct tegra_pmx *pmx = pinctrl_dev_get_drvdata(pctldev);
	const struct tegra_pingroup *g;
	int i;
	u32 val;

	g = &pmx->soc->groups[group];

	if (g->mux_reg < 0)
		return -EINVAL;

	for (i = 0; i < ARRAY_SIZE(g->funcs); i++) {
		if (g->funcs[i] == function)
			break;
	}
	if (i == ARRAY_SIZE(g->funcs))
		return -EINVAL;

	val = pmx_readl(pmx, g->mux_bank, g->mux_reg);
	val &= ~(0x3 << g->mux_bit);
	val |= i << g->mux_bit;
	pmx_writel(pmx, val, g->mux_bank, g->mux_reg);

	return 0;
}

static void tegra_pinctrl_disable(struct pinctrl_dev *pctldev,
				  unsigned function, unsigned group)
{
	struct tegra_pmx *pmx = pinctrl_dev_get_drvdata(pctldev);
	const struct tegra_pingroup *g;
	u32 val;

	g = &pmx->soc->groups[group];

	if (g->mux_reg < 0)
		return;

	val = pmx_readl(pmx, g->mux_bank, g->mux_reg);
	val &= ~(0x3 << g->mux_bit);
	val |= g->func_safe << g->mux_bit;
	pmx_writel(pmx, val, g->mux_bank, g->mux_reg);
}

static struct pinmux_ops tegra_pinmux_ops = {
	.get_functions_count = tegra_pinctrl_get_funcs_count,
	.get_function_name = tegra_pinctrl_get_func_name,
	.get_function_groups = tegra_pinctrl_get_func_groups,
	.enable = tegra_pinctrl_enable,
	.disable = tegra_pinctrl_disable,
};

static int tegra_pinconf_reg(struct tegra_pmx *pmx,
			     const struct tegra_pingroup *g,
			     enum tegra_pinconf_param param,
			     s8 *bank, s16 *reg, s8 *bit, s8 *width)
{
	switch (param) {
	case TEGRA_PINCONF_PARAM_PULL:
		*bank = g->pupd_bank;
		*reg = g->pupd_reg;
		*bit = g->pupd_bit;
		*width = 2;
		break;
	case TEGRA_PINCONF_PARAM_TRISTATE:
		*bank = g->tri_bank;
		*reg = g->tri_reg;
		*bit = g->tri_bit;
		*width = 1;
		break;
	case TEGRA_PINCONF_PARAM_ENABLE_INPUT:
		*bank = g->einput_bank;
		*reg = g->einput_reg;
		*bit = g->einput_bit;
		*width = 1;
		break;
	case TEGRA_PINCONF_PARAM_OPEN_DRAIN:
		*bank = g->odrain_bank;
		*reg = g->odrain_reg;
		*bit = g->odrain_bit;
		*width = 1;
		break;
	case TEGRA_PINCONF_PARAM_LOCK:
		*bank = g->lock_bank;
		*reg = g->lock_reg;
		*bit = g->lock_bit;
		*width = 1;
		break;
	case TEGRA_PINCONF_PARAM_IORESET:
		*bank = g->ioreset_bank;
		*reg = g->ioreset_reg;
		*bit = g->ioreset_bit;
		*width = 1;
		break;
	case TEGRA_PINCONF_PARAM_HIGH_SPEED_MODE:
		*bank = g->drv_bank;
		*reg = g->drv_reg;
		*bit = g->hsm_bit;
		*width = 1;
		break;
	case TEGRA_PINCONF_PARAM_SCHMITT:
		*bank = g->drv_bank;
		*reg = g->drv_reg;
		*bit = g->schmitt_bit;
		*width = 1;
		break;
	case TEGRA_PINCONF_PARAM_LOW_POWER_MODE:
		*bank = g->drv_bank;
		*reg = g->drv_reg;
		*bit = g->lpmd_bit;
		*width = 1;
		break;
	case TEGRA_PINCONF_PARAM_DRIVE_DOWN_STRENGTH:
		*bank = g->drv_bank;
		*reg = g->drv_reg;
		*bit = g->drvdn_bit;
		*width = g->drvdn_width;
		break;
	case TEGRA_PINCONF_PARAM_DRIVE_UP_STRENGTH:
		*bank = g->drv_bank;
		*reg = g->drv_reg;
		*bit = g->drvup_bit;
		*width = g->drvup_width;
		break;
	case TEGRA_PINCONF_PARAM_SLEW_RATE_FALLING:
		*bank = g->drv_bank;
		*reg = g->drv_reg;
		*bit = g->slwf_bit;
		*width = g->slwf_width;
		break;
	case TEGRA_PINCONF_PARAM_SLEW_RATE_RISING:
		*bank = g->drv_bank;
		*reg = g->drv_reg;
		*bit = g->slwr_bit;
		*width = g->slwr_width;
		break;
	default:
		dev_err(pmx->dev, "Invalid config param %04x\n", param);
		return -ENOTSUPP;
	}

	if (*reg < 0) {
		dev_err(pmx->dev,
			"Config param %04x not supported on group %s\n",
			param, g->name);
		return -ENOTSUPP;
	}

	return 0;
}

static int tegra_pinconf_get(struct pinctrl_dev *pctldev,
			     unsigned pin, unsigned long *config)
{
	return -ENOTSUPP;
}

static int tegra_pinconf_set(struct pinctrl_dev *pctldev,
			     unsigned pin, unsigned long config)
{
	return -ENOTSUPP;
}

static int tegra_pinconf_group_get(struct pinctrl_dev *pctldev,
				   unsigned group, unsigned long *config)
{
	struct tegra_pmx *pmx = pinctrl_dev_get_drvdata(pctldev);
	enum tegra_pinconf_param param = TEGRA_PINCONF_UNPACK_PARAM(*config);
	u16 arg;
	const struct tegra_pingroup *g;
	int ret;
	s8 bank, bit, width;
	s16 reg;
	u32 val, mask;

	g = &pmx->soc->groups[group];

	ret = tegra_pinconf_reg(pmx, g, param, &bank, &reg, &bit, &width);
	if (ret < 0)
		return ret;

	val = pmx_readl(pmx, bank, reg);
	mask = (1 << width) - 1;
	arg = (val >> bit) & mask;

	*config = TEGRA_PINCONF_PACK(param, arg);

	return 0;
}

static int tegra_pinconf_group_set(struct pinctrl_dev *pctldev,
				   unsigned group, unsigned long config)
{
	struct tegra_pmx *pmx = pinctrl_dev_get_drvdata(pctldev);
	enum tegra_pinconf_param param = TEGRA_PINCONF_UNPACK_PARAM(config);
	u16 arg = TEGRA_PINCONF_UNPACK_ARG(config);
	const struct tegra_pingroup *g;
	int ret;
	s8 bank, bit, width;
	s16 reg;
	u32 val, mask;

	g = &pmx->soc->groups[group];

	ret = tegra_pinconf_reg(pmx, g, param, &bank, &reg, &bit, &width);
	if (ret < 0)
		return ret;

	val = pmx_readl(pmx, bank, reg);

	/* LOCK can't be cleared */
	if (param == TEGRA_PINCONF_PARAM_LOCK) {
		if ((val & BIT(bit)) && !arg)
			return -EINVAL;
	}

	/* Special-case Boolean values; allow any non-zero as true */
	if (width == 1)
		arg = !!arg;

	/* Range-check user-supplied value */
	mask = (1 << width) - 1;
	if (arg & ~mask)
		return -EINVAL;

	/* Update register */
	val &= ~(mask << bit);
	val |= arg << bit;
	pmx_writel(pmx, val, bank, reg);

	return 0;
}

static void tegra_pinconf_dbg_show(struct pinctrl_dev *pctldev,
				   struct seq_file *s, unsigned offset)
{
}

static void tegra_pinconf_group_dbg_show(struct pinctrl_dev *pctldev,
					 struct seq_file *s, unsigned selector)
{
}

struct pinconf_ops tegra_pinconf_ops = {
	.pin_config_get = tegra_pinconf_get,
	.pin_config_set = tegra_pinconf_set,
	.pin_config_group_get = tegra_pinconf_group_get,
	.pin_config_group_set = tegra_pinconf_group_set,
	.pin_config_dbg_show = tegra_pinconf_dbg_show,
	.pin_config_group_dbg_show = tegra_pinconf_group_dbg_show,
};

static struct pinctrl_gpio_range tegra_pinctrl_gpio_range = {
	.name = "Tegra GPIOs",
	.id = 0,
	.base = 0,
};

static struct pinctrl_desc tegra_pinctrl_desc = {
	.pctlops = &tegra_pinctrl_ops,
	.pmxops = &tegra_pinmux_ops,
	.confops = &tegra_pinconf_ops,
	.owner = THIS_MODULE,
};

int __devinit tegra_pinctrl_probe(struct platform_device *pdev,
			const struct tegra_pinctrl_soc_data *soc_data)
{
	struct tegra_pmx *pmx;
	struct resource *res;
	int i;

	pmx = devm_kzalloc(&pdev->dev, sizeof(*pmx), GFP_KERNEL);
	if (!pmx) {
		dev_err(&pdev->dev, "Can't alloc tegra_pmx\n");
		return -ENOMEM;
	}
	pmx->dev = &pdev->dev;
	pmx->soc = soc_data;

	tegra_pinctrl_gpio_range.npins = pmx->soc->ngpios;
	tegra_pinctrl_desc.name = dev_name(&pdev->dev);
	tegra_pinctrl_desc.pins = pmx->soc->pins;
	tegra_pinctrl_desc.npins = pmx->soc->npins;

	for (i = 0; ; i++) {
		res = platform_get_resource(pdev, IORESOURCE_MEM, i);
		if (!res)
			break;
	}
	pmx->nbanks = i;

	pmx->regs = devm_kzalloc(&pdev->dev, pmx->nbanks * sizeof(*pmx->regs),
				 GFP_KERNEL);
	if (!pmx->regs) {
		dev_err(&pdev->dev, "Can't alloc regs pointer\n");
		return -ENODEV;
	}

	for (i = 0; i < pmx->nbanks; i++) {
		res = platform_get_resource(pdev, IORESOURCE_MEM, i);
		if (!res) {
			dev_err(&pdev->dev, "Missing MEM resource\n");
			return -ENODEV;
		}

		if (!devm_request_mem_region(&pdev->dev, res->start,
					    resource_size(res),
					    dev_name(&pdev->dev))) {
			dev_err(&pdev->dev,
				"Couldn't request MEM resource %d\n", i);
			return -ENODEV;
		}

		pmx->regs[i] = devm_ioremap(&pdev->dev, res->start,
					    resource_size(res));
		if (!pmx->regs[i]) {
			dev_err(&pdev->dev, "Couldn't ioremap regs %d\n", i);
			return -ENODEV;
		}
	}

	pmx->pctl = pinctrl_register(&tegra_pinctrl_desc, &pdev->dev, pmx);
	if (IS_ERR(pmx->pctl)) {
		dev_err(&pdev->dev, "Couldn't register pinctrl driver\n");
		return PTR_ERR(pmx->pctl);
	}

	pinctrl_add_gpio_range(pmx->pctl, &tegra_pinctrl_gpio_range);

	platform_set_drvdata(pdev, pmx);

	dev_dbg(&pdev->dev, "Probed Tegra pinctrl driver\n");

	return 0;
}
EXPORT_SYMBOL_GPL(tegra_pinctrl_probe);

int __devexit tegra_pinctrl_remove(struct platform_device *pdev)
{
	struct tegra_pmx *pmx = platform_get_drvdata(pdev);

	pinctrl_remove_gpio_range(pmx->pctl, &tegra_pinctrl_gpio_range);
	pinctrl_unregister(pmx->pctl);

	return 0;
}
EXPORT_SYMBOL_GPL(tegra_pinctrl_remove);<|MERGE_RESOLUTION|>--- conflicted
+++ resolved
@@ -22,12 +22,8 @@
 #include <linux/init.h>
 #include <linux/io.h>
 #include <linux/module.h>
-<<<<<<< HEAD
-#include <linux/of_device.h>
-=======
 #include <linux/of.h>
 #include <linux/platform_device.h>
->>>>>>> f8d4e6bd
 #include <linux/pinctrl/machine.h>
 #include <linux/pinctrl/pinctrl.h>
 #include <linux/pinctrl/pinmux.h>
@@ -295,207 +291,6 @@
 	return 0;
 }
 
-static int reserve_map(struct pinctrl_map **map, unsigned *reserved_maps,
-		       unsigned *num_maps, unsigned reserve)
-{
-	unsigned old_num = *reserved_maps;
-	unsigned new_num = *num_maps + reserve;
-	struct pinctrl_map *new_map;
-
-	if (old_num >= new_num)
-		return 0;
-
-	new_map = krealloc(*map, sizeof(*new_map) * new_num, GFP_KERNEL);
-	if (!new_map)
-		return -ENOMEM;
-
-	memset(new_map + old_num, 0, (new_num - old_num) * sizeof(*new_map));
-
-	*map = new_map;
-	*reserved_maps = new_num;
-
-	return 0;
-}
-
-static int add_map_mux(struct pinctrl_map **map, unsigned *reserved_maps,
-		       unsigned *num_maps, const char *group,
-		       const char *function)
-{
-	if (*num_maps == *reserved_maps)
-		return -ENOSPC;
-
-	(*map)[*num_maps].type = PIN_MAP_TYPE_MUX_GROUP;
-	(*map)[*num_maps].data.mux.group = group;
-	(*map)[*num_maps].data.mux.function = function;
-	(*num_maps)++;
-
-	return 0;
-}
-
-static int add_map_configs(struct pinctrl_map **map, unsigned *reserved_maps,
-			   unsigned *num_maps, const char *group,
-			   unsigned long *configs, unsigned num_configs)
-{
-	unsigned long *dup_configs;
-
-	if (*num_maps == *reserved_maps)
-		return -ENOSPC;
-
-	dup_configs = kmemdup(configs, num_configs * sizeof(*dup_configs),
-			      GFP_KERNEL);
-	if (!dup_configs)
-		return -ENOMEM;
-
-	(*map)[*num_maps].type = PIN_MAP_TYPE_CONFIGS_GROUP;
-	(*map)[*num_maps].data.configs.group_or_pin = group;
-	(*map)[*num_maps].data.configs.configs = dup_configs;
-	(*map)[*num_maps].data.configs.num_configs = num_configs;
-	(*num_maps)++;
-
-	return 0;
-}
-
-static int add_config(unsigned long **configs, unsigned *num_configs,
-		      unsigned long config)
-{
-	unsigned old_num = *num_configs;
-	unsigned new_num = old_num + 1;
-	unsigned long *new_configs;
-
-	new_configs = krealloc(*configs, sizeof(*new_configs) * new_num,
-			       GFP_KERNEL);
-	if (!new_configs)
-		return -ENOMEM;
-
-	new_configs[old_num] = config;
-
-	*configs = new_configs;
-	*num_configs = new_num;
-
-	return 0;
-}
-
-void tegra_pinctrl_dt_free_map(struct pinctrl_dev *pctldev,
-			       struct pinctrl_map *map, unsigned num_maps)
-{
-	int i;
-
-	for (i = 0; i < num_maps; i++)
-		if (map[i].type == PIN_MAP_TYPE_CONFIGS_GROUP)
-			kfree(map[i].data.configs.configs);
-
-	kfree(map);
-}
-
-static const struct cfg_param {
-	const char *property;
-	enum tegra_pinconf_param param;
-} cfg_params[] = {
-	{"nvidia,pull",			TEGRA_PINCONF_PARAM_PULL},
-	{"nvidia,tristate",		TEGRA_PINCONF_PARAM_TRISTATE},
-	{"nvidia,enable-input",		TEGRA_PINCONF_PARAM_ENABLE_INPUT},
-	{"nvidia,open-drain",		TEGRA_PINCONF_PARAM_OPEN_DRAIN},
-	{"nvidia,lock",			TEGRA_PINCONF_PARAM_LOCK},
-	{"nvidia,io-reset",		TEGRA_PINCONF_PARAM_IORESET},
-	{"nvidia,high-speed-mode",	TEGRA_PINCONF_PARAM_HIGH_SPEED_MODE},
-	{"nvidia,schmitt",		TEGRA_PINCONF_PARAM_SCHMITT},
-	{"nvidia,low-power-mode",	TEGRA_PINCONF_PARAM_LOW_POWER_MODE},
-	{"nvidia,pull-down-strength",	TEGRA_PINCONF_PARAM_DRIVE_DOWN_STRENGTH},
-	{"nvidia,pull-up-strength",	TEGRA_PINCONF_PARAM_DRIVE_UP_STRENGTH},
-	{"nvidia,slew-rate-falling",	TEGRA_PINCONF_PARAM_SLEW_RATE_FALLING},
-	{"nvidia,slew-rate-rising",	TEGRA_PINCONF_PARAM_SLEW_RATE_RISING},
-};
-
-int tegra_pinctrl_dt_subnode_to_map(struct device_node *np,
-				    struct pinctrl_map **map,
-				    unsigned *reserved_maps,
-				    unsigned *num_maps)
-{
-	int ret, i;
-	const char *function;
-	u32 val;
-	unsigned long config;
-	unsigned long *configs = NULL;
-	unsigned num_configs = 0;
-	unsigned reserve;
-	struct property *prop;
-	const char *group;
-
-	ret = of_property_read_string(np, "nvidia,function", &function);
-	if (ret < 0)
-		function = NULL;
-
-	for (i = 0; i < ARRAY_SIZE(cfg_params); i++) {
-		ret = of_property_read_u32(np, cfg_params[i].property, &val);
-		if (!ret) {
-			config = TEGRA_PINCONF_PACK(cfg_params[i].param, val);
-			ret = add_config(&configs, &num_configs, config);
-			if (ret < 0)
-				goto exit;
-		}
-	}
-
-	reserve = 0;
-	if (function != NULL)
-		reserve++;
-	if (num_configs)
-		reserve++;
-	ret = of_property_count_strings(np, "nvidia,pins");
-	if (ret < 0)
-		goto exit;
-	reserve *= ret;
-
-	ret = reserve_map(map, reserved_maps, num_maps, reserve);
-	if (ret < 0)
-		goto exit;
-
-	of_property_for_each_string(np, "nvidia,pins", prop, group) {
-		if (function) {
-			ret = add_map_mux(map, reserved_maps, num_maps,
-					  group, function);
-			if (ret < 0)
-				goto exit;
-		}
-
-		if (num_configs) {
-			ret = add_map_configs(map, reserved_maps, num_maps,
-					      group, configs, num_configs);
-			if (ret < 0)
-				goto exit;
-		}
-	}
-
-	ret = 0;
-
-exit:
-	kfree(configs);
-	return ret;
-}
-
-int tegra_pinctrl_dt_node_to_map(struct pinctrl_dev *pctldev,
-				 struct device_node *np_config,
-				 struct pinctrl_map **map, unsigned *num_maps)
-{
-	unsigned reserved_maps;
-	struct device_node *np;
-	int ret;
-
-	reserved_maps = 0;
-	*map = NULL;
-	*num_maps = 0;
-
-	for_each_child_of_node(np_config, np) {
-		ret = tegra_pinctrl_dt_subnode_to_map(np, map, &reserved_maps,
-						      num_maps);
-		if (ret < 0) {
-			tegra_pinctrl_dt_free_map(pctldev, *map, *num_maps);
-			return ret;
-		}
-	}
-
-	return 0;
-}
-
 static struct pinctrl_ops tegra_pinctrl_ops = {
 	.get_groups_count = tegra_pinctrl_get_groups_count,
 	.get_group_name = tegra_pinctrl_get_group_name,
