/*
 * MMCIF eMMC driver.
 *
 * Copyright (C) 2010 Renesas Solutions Corp.
 * Yusuke Goda <yusuke.goda.sx@renesas.com>
 *
 * This program is free software; you can redistribute it and/or modify
 * it under the terms of the GNU General Public License as published by
 * the Free Software Foundation; either version 2 of the License.
 *
 *
 * TODO
 *  1. DMA
 *  2. Power management
 *  3. Handle MMC errors better
 *
 */

/*
 * The MMCIF driver is now processing MMC requests asynchronously, according
 * to the Linux MMC API requirement.
 *
 * The MMCIF driver processes MMC requests in up to 3 stages: command, optional
 * data, and optional stop. To achieve asynchronous processing each of these
 * stages is split into two halves: a top and a bottom half. The top half
 * initialises the hardware, installs a timeout handler to handle completion
 * timeouts, and returns. In case of the command stage this immediately returns
 * control to the caller, leaving all further processing to run asynchronously.
 * All further request processing is performed by the bottom halves.
 *
 * The bottom half further consists of a "hard" IRQ handler, an IRQ handler
 * thread, a DMA completion callback, if DMA is used, a timeout work, and
 * request- and stage-specific handler methods.
 *
 * Each bottom half run begins with either a hardware interrupt, a DMA callback
 * invocation, or a timeout work run. In case of an error or a successful
 * processing completion, the MMC core is informed and the request processing is
 * finished. In case processing has to continue, i.e., if data has to be read
 * from or written to the card, or if a stop command has to be sent, the next
 * top half is called, which performs the necessary hardware handling and
 * reschedules the timeout work. This returns the driver state machine into the
 * bottom half waiting state.
 */

#include <linux/bitops.h>
#include <linux/clk.h>
#include <linux/completion.h>
#include <linux/delay.h>
#include <linux/dma-mapping.h>
#include <linux/dmaengine.h>
#include <linux/mmc/card.h>
#include <linux/mmc/core.h>
#include <linux/mmc/host.h>
#include <linux/mmc/mmc.h>
#include <linux/mmc/sdio.h>
#include <linux/mmc/sh_mmcif.h>
#include <linux/mmc/slot-gpio.h>
#include <linux/mod_devicetable.h>
#include <linux/pagemap.h>
#include <linux/platform_device.h>
#include <linux/pm_qos.h>
#include <linux/pm_runtime.h>
#include <linux/spinlock.h>
#include <linux/module.h>

#define DRIVER_NAME	"sh_mmcif"
#define DRIVER_VERSION	"2010-04-28"

/* CE_CMD_SET */
#define CMD_MASK		0x3f000000
#define CMD_SET_RTYP_NO		((0 << 23) | (0 << 22))
#define CMD_SET_RTYP_6B		((0 << 23) | (1 << 22)) /* R1/R1b/R3/R4/R5 */
#define CMD_SET_RTYP_17B	((1 << 23) | (0 << 22)) /* R2 */
#define CMD_SET_RBSY		(1 << 21) /* R1b */
#define CMD_SET_CCSEN		(1 << 20)
#define CMD_SET_WDAT		(1 << 19) /* 1: on data, 0: no data */
#define CMD_SET_DWEN		(1 << 18) /* 1: write, 0: read */
#define CMD_SET_CMLTE		(1 << 17) /* 1: multi block trans, 0: single */
#define CMD_SET_CMD12EN		(1 << 16) /* 1: CMD12 auto issue */
#define CMD_SET_RIDXC_INDEX	((0 << 15) | (0 << 14)) /* index check */
#define CMD_SET_RIDXC_BITS	((0 << 15) | (1 << 14)) /* check bits check */
#define CMD_SET_RIDXC_NO	((1 << 15) | (0 << 14)) /* no check */
#define CMD_SET_CRC7C		((0 << 13) | (0 << 12)) /* CRC7 check*/
#define CMD_SET_CRC7C_BITS	((0 << 13) | (1 << 12)) /* check bits check*/
#define CMD_SET_CRC7C_INTERNAL	((1 << 13) | (0 << 12)) /* internal CRC7 check*/
#define CMD_SET_CRC16C		(1 << 10) /* 0: CRC16 check*/
#define CMD_SET_CRCSTE		(1 << 8) /* 1: not receive CRC status */
#define CMD_SET_TBIT		(1 << 7) /* 1: tran mission bit "Low" */
#define CMD_SET_OPDM		(1 << 6) /* 1: open/drain */
#define CMD_SET_CCSH		(1 << 5)
#define CMD_SET_DATW_1		((0 << 1) | (0 << 0)) /* 1bit */
#define CMD_SET_DATW_4		((0 << 1) | (1 << 0)) /* 4bit */
#define CMD_SET_DATW_8		((1 << 1) | (0 << 0)) /* 8bit */

/* CE_CMD_CTRL */
#define CMD_CTRL_BREAK		(1 << 0)

/* CE_BLOCK_SET */
#define BLOCK_SIZE_MASK		0x0000ffff

/* CE_INT */
#define INT_CCSDE		(1 << 29)
#define INT_CMD12DRE		(1 << 26)
#define INT_CMD12RBE		(1 << 25)
#define INT_CMD12CRE		(1 << 24)
#define INT_DTRANE		(1 << 23)
#define INT_BUFRE		(1 << 22)
#define INT_BUFWEN		(1 << 21)
#define INT_BUFREN		(1 << 20)
#define INT_CCSRCV		(1 << 19)
#define INT_RBSYE		(1 << 17)
#define INT_CRSPE		(1 << 16)
#define INT_CMDVIO		(1 << 15)
#define INT_BUFVIO		(1 << 14)
#define INT_WDATERR		(1 << 11)
#define INT_RDATERR		(1 << 10)
#define INT_RIDXERR		(1 << 9)
#define INT_RSPERR		(1 << 8)
#define INT_CCSTO		(1 << 5)
#define INT_CRCSTO		(1 << 4)
#define INT_WDATTO		(1 << 3)
#define INT_RDATTO		(1 << 2)
#define INT_RBSYTO		(1 << 1)
#define INT_RSPTO		(1 << 0)
#define INT_ERR_STS		(INT_CMDVIO | INT_BUFVIO | INT_WDATERR |  \
				 INT_RDATERR | INT_RIDXERR | INT_RSPERR | \
				 INT_CCSTO | INT_CRCSTO | INT_WDATTO |	  \
				 INT_RDATTO | INT_RBSYTO | INT_RSPTO)

/* CE_INT_MASK */
#define MASK_ALL		0x00000000
#define MASK_MCCSDE		(1 << 29)
#define MASK_MCMD12DRE		(1 << 26)
#define MASK_MCMD12RBE		(1 << 25)
#define MASK_MCMD12CRE		(1 << 24)
#define MASK_MDTRANE		(1 << 23)
#define MASK_MBUFRE		(1 << 22)
#define MASK_MBUFWEN		(1 << 21)
#define MASK_MBUFREN		(1 << 20)
#define MASK_MCCSRCV		(1 << 19)
#define MASK_MRBSYE		(1 << 17)
#define MASK_MCRSPE		(1 << 16)
#define MASK_MCMDVIO		(1 << 15)
#define MASK_MBUFVIO		(1 << 14)
#define MASK_MWDATERR		(1 << 11)
#define MASK_MRDATERR		(1 << 10)
#define MASK_MRIDXERR		(1 << 9)
#define MASK_MRSPERR		(1 << 8)
#define MASK_MCCSTO		(1 << 5)
#define MASK_MCRCSTO		(1 << 4)
#define MASK_MWDATTO		(1 << 3)
#define MASK_MRDATTO		(1 << 2)
#define MASK_MRBSYTO		(1 << 1)
#define MASK_MRSPTO		(1 << 0)

#define MASK_START_CMD		(MASK_MCMDVIO | MASK_MBUFVIO | MASK_MWDATERR | \
				 MASK_MRDATERR | MASK_MRIDXERR | MASK_MRSPERR | \
				 MASK_MCCSTO | MASK_MCRCSTO | MASK_MWDATTO | \
				 MASK_MRDATTO | MASK_MRBSYTO | MASK_MRSPTO)

/* CE_HOST_STS1 */
#define STS1_CMDSEQ		(1 << 31)

/* CE_HOST_STS2 */
#define STS2_CRCSTE		(1 << 31)
#define STS2_CRC16E		(1 << 30)
#define STS2_AC12CRCE		(1 << 29)
#define STS2_RSPCRC7E		(1 << 28)
#define STS2_CRCSTEBE		(1 << 27)
#define STS2_RDATEBE		(1 << 26)
#define STS2_AC12REBE		(1 << 25)
#define STS2_RSPEBE		(1 << 24)
#define STS2_AC12IDXE		(1 << 23)
#define STS2_RSPIDXE		(1 << 22)
#define STS2_CCSTO		(1 << 15)
#define STS2_RDATTO		(1 << 14)
#define STS2_DATBSYTO		(1 << 13)
#define STS2_CRCSTTO		(1 << 12)
#define STS2_AC12BSYTO		(1 << 11)
#define STS2_RSPBSYTO		(1 << 10)
#define STS2_AC12RSPTO		(1 << 9)
#define STS2_RSPTO		(1 << 8)
#define STS2_CRC_ERR		(STS2_CRCSTE | STS2_CRC16E |		\
				 STS2_AC12CRCE | STS2_RSPCRC7E | STS2_CRCSTEBE)
#define STS2_TIMEOUT_ERR	(STS2_CCSTO | STS2_RDATTO |		\
				 STS2_DATBSYTO | STS2_CRCSTTO |		\
				 STS2_AC12BSYTO | STS2_RSPBSYTO |	\
				 STS2_AC12RSPTO | STS2_RSPTO)

#define CLKDEV_EMMC_DATA	52000000 /* 52MHz */
#define CLKDEV_MMC_DATA		20000000 /* 20MHz */
#define CLKDEV_INIT		400000   /* 400 KHz */

enum mmcif_state {
	STATE_IDLE,
	STATE_REQUEST,
	STATE_IOS,
};

enum mmcif_wait_for {
	MMCIF_WAIT_FOR_REQUEST,
	MMCIF_WAIT_FOR_CMD,
	MMCIF_WAIT_FOR_MREAD,
	MMCIF_WAIT_FOR_MWRITE,
	MMCIF_WAIT_FOR_READ,
	MMCIF_WAIT_FOR_WRITE,
	MMCIF_WAIT_FOR_READ_END,
	MMCIF_WAIT_FOR_WRITE_END,
	MMCIF_WAIT_FOR_STOP,
};

struct sh_mmcif_host {
	struct mmc_host *mmc;
	struct mmc_request *mrq;
	struct platform_device *pd;
	struct clk *hclk;
	unsigned int clk;
	int bus_width;
	bool sd_error;
	bool dying;
	long timeout;
	void __iomem *addr;
	u32 *pio_ptr;
	spinlock_t lock;		/* protect sh_mmcif_host::state */
	enum mmcif_state state;
	enum mmcif_wait_for wait_for;
	struct delayed_work timeout_work;
	size_t blocksize;
	int sg_idx;
	int sg_blkidx;
	bool power;
	bool card_present;

	/* DMA support */
	struct dma_chan		*chan_rx;
	struct dma_chan		*chan_tx;
	struct completion	dma_complete;
	bool			dma_active;
};

static inline void sh_mmcif_bitset(struct sh_mmcif_host *host,
					unsigned int reg, u32 val)
{
	writel(val | readl(host->addr + reg), host->addr + reg);
}

static inline void sh_mmcif_bitclr(struct sh_mmcif_host *host,
					unsigned int reg, u32 val)
{
	writel(~val & readl(host->addr + reg), host->addr + reg);
}

static void mmcif_dma_complete(void *arg)
{
	struct sh_mmcif_host *host = arg;
	struct mmc_data *data = host->mrq->data;

	dev_dbg(&host->pd->dev, "Command completed\n");

	if (WARN(!data, "%s: NULL data in DMA completion!\n",
		 dev_name(&host->pd->dev)))
		return;

	if (data->flags & MMC_DATA_READ)
		dma_unmap_sg(host->chan_rx->device->dev,
			     data->sg, data->sg_len,
			     DMA_FROM_DEVICE);
	else
		dma_unmap_sg(host->chan_tx->device->dev,
			     data->sg, data->sg_len,
			     DMA_TO_DEVICE);

	complete(&host->dma_complete);
}

static void sh_mmcif_start_dma_rx(struct sh_mmcif_host *host)
{
	struct mmc_data *data = host->mrq->data;
	struct scatterlist *sg = data->sg;
	struct dma_async_tx_descriptor *desc = NULL;
	struct dma_chan *chan = host->chan_rx;
	dma_cookie_t cookie = -EINVAL;
	int ret;

	ret = dma_map_sg(chan->device->dev, sg, data->sg_len,
			 DMA_FROM_DEVICE);
	if (ret > 0) {
		host->dma_active = true;
		desc = dmaengine_prep_slave_sg(chan, sg, ret,
			DMA_DEV_TO_MEM, DMA_PREP_INTERRUPT | DMA_CTRL_ACK);
	}

	if (desc) {
		desc->callback = mmcif_dma_complete;
		desc->callback_param = host;
		cookie = dmaengine_submit(desc);
		sh_mmcif_bitset(host, MMCIF_CE_BUF_ACC, BUF_ACC_DMAREN);
		dma_async_issue_pending(chan);
	}
	dev_dbg(&host->pd->dev, "%s(): mapped %d -> %d, cookie %d\n",
		__func__, data->sg_len, ret, cookie);

	if (!desc) {
		/* DMA failed, fall back to PIO */
		if (ret >= 0)
			ret = -EIO;
		host->chan_rx = NULL;
		host->dma_active = false;
		dma_release_channel(chan);
		/* Free the Tx channel too */
		chan = host->chan_tx;
		if (chan) {
			host->chan_tx = NULL;
			dma_release_channel(chan);
		}
		dev_warn(&host->pd->dev,
			 "DMA failed: %d, falling back to PIO\n", ret);
		sh_mmcif_bitclr(host, MMCIF_CE_BUF_ACC, BUF_ACC_DMAREN | BUF_ACC_DMAWEN);
	}

	dev_dbg(&host->pd->dev, "%s(): desc %p, cookie %d, sg[%d]\n", __func__,
		desc, cookie, data->sg_len);
}

static void sh_mmcif_start_dma_tx(struct sh_mmcif_host *host)
{
	struct mmc_data *data = host->mrq->data;
	struct scatterlist *sg = data->sg;
	struct dma_async_tx_descriptor *desc = NULL;
	struct dma_chan *chan = host->chan_tx;
	dma_cookie_t cookie = -EINVAL;
	int ret;

	ret = dma_map_sg(chan->device->dev, sg, data->sg_len,
			 DMA_TO_DEVICE);
	if (ret > 0) {
		host->dma_active = true;
		desc = dmaengine_prep_slave_sg(chan, sg, ret,
			DMA_MEM_TO_DEV, DMA_PREP_INTERRUPT | DMA_CTRL_ACK);
	}

	if (desc) {
		desc->callback = mmcif_dma_complete;
		desc->callback_param = host;
		cookie = dmaengine_submit(desc);
		sh_mmcif_bitset(host, MMCIF_CE_BUF_ACC, BUF_ACC_DMAWEN);
		dma_async_issue_pending(chan);
	}
	dev_dbg(&host->pd->dev, "%s(): mapped %d -> %d, cookie %d\n",
		__func__, data->sg_len, ret, cookie);

	if (!desc) {
		/* DMA failed, fall back to PIO */
		if (ret >= 0)
			ret = -EIO;
		host->chan_tx = NULL;
		host->dma_active = false;
		dma_release_channel(chan);
		/* Free the Rx channel too */
		chan = host->chan_rx;
		if (chan) {
			host->chan_rx = NULL;
			dma_release_channel(chan);
		}
		dev_warn(&host->pd->dev,
			 "DMA failed: %d, falling back to PIO\n", ret);
		sh_mmcif_bitclr(host, MMCIF_CE_BUF_ACC, BUF_ACC_DMAREN | BUF_ACC_DMAWEN);
	}

	dev_dbg(&host->pd->dev, "%s(): desc %p, cookie %d\n", __func__,
		desc, cookie);
}

static void sh_mmcif_request_dma(struct sh_mmcif_host *host,
				 struct sh_mmcif_plat_data *pdata)
{
	struct resource *res = platform_get_resource(host->pd, IORESOURCE_MEM, 0);
	struct dma_slave_config cfg;
	dma_cap_mask_t mask;
	int ret;

	host->dma_active = false;

<<<<<<< HEAD
	if (!pdata)
=======
	if (pdata->slave_id_tx <= 0 || pdata->slave_id_rx <= 0)
>>>>>>> 63433250
		return;

	/* We can only either use DMA for both Tx and Rx or not use it at all */
	dma_cap_zero(mask);
	dma_cap_set(DMA_SLAVE, mask);

	host->chan_tx = dma_request_channel(mask, shdma_chan_filter,
					    (void *)pdata->slave_id_tx);
	dev_dbg(&host->pd->dev, "%s: TX: got channel %p\n", __func__,
		host->chan_tx);

	if (!host->chan_tx)
		return;

	cfg.slave_id = pdata->slave_id_tx;
	cfg.direction = DMA_MEM_TO_DEV;
	cfg.dst_addr = res->start + MMCIF_CE_DATA;
	cfg.src_addr = 0;
	ret = dmaengine_slave_config(host->chan_tx, &cfg);
	if (ret < 0)
		goto ecfgtx;

	host->chan_rx = dma_request_channel(mask, shdma_chan_filter,
					    (void *)pdata->slave_id_rx);
	dev_dbg(&host->pd->dev, "%s: RX: got channel %p\n", __func__,
		host->chan_rx);

	if (!host->chan_rx)
		goto erqrx;

	cfg.slave_id = pdata->slave_id_rx;
	cfg.direction = DMA_DEV_TO_MEM;
	cfg.dst_addr = 0;
	cfg.src_addr = res->start + MMCIF_CE_DATA;
	ret = dmaengine_slave_config(host->chan_rx, &cfg);
	if (ret < 0)
		goto ecfgrx;

	init_completion(&host->dma_complete);

	return;

ecfgrx:
	dma_release_channel(host->chan_rx);
	host->chan_rx = NULL;
erqrx:
ecfgtx:
	dma_release_channel(host->chan_tx);
	host->chan_tx = NULL;
}

static void sh_mmcif_release_dma(struct sh_mmcif_host *host)
{
	sh_mmcif_bitclr(host, MMCIF_CE_BUF_ACC, BUF_ACC_DMAREN | BUF_ACC_DMAWEN);
	/* Descriptors are freed automatically */
	if (host->chan_tx) {
		struct dma_chan *chan = host->chan_tx;
		host->chan_tx = NULL;
		dma_release_channel(chan);
	}
	if (host->chan_rx) {
		struct dma_chan *chan = host->chan_rx;
		host->chan_rx = NULL;
		dma_release_channel(chan);
	}

	host->dma_active = false;
}

static void sh_mmcif_clock_control(struct sh_mmcif_host *host, unsigned int clk)
{
	struct sh_mmcif_plat_data *p = host->pd->dev.platform_data;
	bool sup_pclk = p ? p->sup_pclk : false;

	sh_mmcif_bitclr(host, MMCIF_CE_CLK_CTRL, CLK_ENABLE);
	sh_mmcif_bitclr(host, MMCIF_CE_CLK_CTRL, CLK_CLEAR);

	if (!clk)
		return;
	if (sup_pclk && clk == host->clk)
		sh_mmcif_bitset(host, MMCIF_CE_CLK_CTRL, CLK_SUP_PCLK);
	else
		sh_mmcif_bitset(host, MMCIF_CE_CLK_CTRL, CLK_CLEAR &
				((fls(DIV_ROUND_UP(host->clk,
						   clk) - 1) - 1) << 16));

	sh_mmcif_bitset(host, MMCIF_CE_CLK_CTRL, CLK_ENABLE);
}

static void sh_mmcif_sync_reset(struct sh_mmcif_host *host)
{
	u32 tmp;

	tmp = 0x010f0000 & sh_mmcif_readl(host->addr, MMCIF_CE_CLK_CTRL);

	sh_mmcif_writel(host->addr, MMCIF_CE_VERSION, SOFT_RST_ON);
	sh_mmcif_writel(host->addr, MMCIF_CE_VERSION, SOFT_RST_OFF);
	sh_mmcif_bitset(host, MMCIF_CE_CLK_CTRL, tmp |
		SRSPTO_256 | SRBSYTO_29 | SRWDTO_29 | SCCSTO_29);
	/* byte swap on */
	sh_mmcif_bitset(host, MMCIF_CE_BUF_ACC, BUF_ACC_ATYP);
}

static int sh_mmcif_error_manage(struct sh_mmcif_host *host)
{
	u32 state1, state2;
	int ret, timeout;

	host->sd_error = false;

	state1 = sh_mmcif_readl(host->addr, MMCIF_CE_HOST_STS1);
	state2 = sh_mmcif_readl(host->addr, MMCIF_CE_HOST_STS2);
	dev_dbg(&host->pd->dev, "ERR HOST_STS1 = %08x\n", state1);
	dev_dbg(&host->pd->dev, "ERR HOST_STS2 = %08x\n", state2);

	if (state1 & STS1_CMDSEQ) {
		sh_mmcif_bitset(host, MMCIF_CE_CMD_CTRL, CMD_CTRL_BREAK);
		sh_mmcif_bitset(host, MMCIF_CE_CMD_CTRL, ~CMD_CTRL_BREAK);
		for (timeout = 10000000; timeout; timeout--) {
			if (!(sh_mmcif_readl(host->addr, MMCIF_CE_HOST_STS1)
			      & STS1_CMDSEQ))
				break;
			mdelay(1);
		}
		if (!timeout) {
			dev_err(&host->pd->dev,
				"Forced end of command sequence timeout err\n");
			return -EIO;
		}
		sh_mmcif_sync_reset(host);
		dev_dbg(&host->pd->dev, "Forced end of command sequence\n");
		return -EIO;
	}

	if (state2 & STS2_CRC_ERR) {
		dev_dbg(&host->pd->dev, ": CRC error\n");
		ret = -EIO;
	} else if (state2 & STS2_TIMEOUT_ERR) {
		dev_dbg(&host->pd->dev, ": Timeout\n");
		ret = -ETIMEDOUT;
	} else {
		dev_dbg(&host->pd->dev, ": End/Index error\n");
		ret = -EIO;
	}
	return ret;
}

static bool sh_mmcif_next_block(struct sh_mmcif_host *host, u32 *p)
{
	struct mmc_data *data = host->mrq->data;

	host->sg_blkidx += host->blocksize;

	/* data->sg->length must be a multiple of host->blocksize? */
	BUG_ON(host->sg_blkidx > data->sg->length);

	if (host->sg_blkidx == data->sg->length) {
		host->sg_blkidx = 0;
		if (++host->sg_idx < data->sg_len)
			host->pio_ptr = sg_virt(++data->sg);
	} else {
		host->pio_ptr = p;
	}

	if (host->sg_idx == data->sg_len)
		return false;

	return true;
}

static void sh_mmcif_single_read(struct sh_mmcif_host *host,
				 struct mmc_request *mrq)
{
	host->blocksize = (sh_mmcif_readl(host->addr, MMCIF_CE_BLOCK_SET) &
			   BLOCK_SIZE_MASK) + 3;

	host->wait_for = MMCIF_WAIT_FOR_READ;
	schedule_delayed_work(&host->timeout_work, host->timeout);

	/* buf read enable */
	sh_mmcif_bitset(host, MMCIF_CE_INT_MASK, MASK_MBUFREN);
}

static bool sh_mmcif_read_block(struct sh_mmcif_host *host)
{
	struct mmc_data *data = host->mrq->data;
	u32 *p = sg_virt(data->sg);
	int i;

	if (host->sd_error) {
		data->error = sh_mmcif_error_manage(host);
		return false;
	}

	for (i = 0; i < host->blocksize / 4; i++)
		*p++ = sh_mmcif_readl(host->addr, MMCIF_CE_DATA);

	/* buffer read end */
	sh_mmcif_bitset(host, MMCIF_CE_INT_MASK, MASK_MBUFRE);
	host->wait_for = MMCIF_WAIT_FOR_READ_END;

	return true;
}

static void sh_mmcif_multi_read(struct sh_mmcif_host *host,
				struct mmc_request *mrq)
{
	struct mmc_data *data = mrq->data;

	if (!data->sg_len || !data->sg->length)
		return;

	host->blocksize = sh_mmcif_readl(host->addr, MMCIF_CE_BLOCK_SET) &
		BLOCK_SIZE_MASK;

	host->wait_for = MMCIF_WAIT_FOR_MREAD;
	host->sg_idx = 0;
	host->sg_blkidx = 0;
	host->pio_ptr = sg_virt(data->sg);
	schedule_delayed_work(&host->timeout_work, host->timeout);
	sh_mmcif_bitset(host, MMCIF_CE_INT_MASK, MASK_MBUFREN);
}

static bool sh_mmcif_mread_block(struct sh_mmcif_host *host)
{
	struct mmc_data *data = host->mrq->data;
	u32 *p = host->pio_ptr;
	int i;

	if (host->sd_error) {
		data->error = sh_mmcif_error_manage(host);
		return false;
	}

	BUG_ON(!data->sg->length);

	for (i = 0; i < host->blocksize / 4; i++)
		*p++ = sh_mmcif_readl(host->addr, MMCIF_CE_DATA);

	if (!sh_mmcif_next_block(host, p))
		return false;

	schedule_delayed_work(&host->timeout_work, host->timeout);
	sh_mmcif_bitset(host, MMCIF_CE_INT_MASK, MASK_MBUFREN);

	return true;
}

static void sh_mmcif_single_write(struct sh_mmcif_host *host,
					struct mmc_request *mrq)
{
	host->blocksize = (sh_mmcif_readl(host->addr, MMCIF_CE_BLOCK_SET) &
			   BLOCK_SIZE_MASK) + 3;

	host->wait_for = MMCIF_WAIT_FOR_WRITE;
	schedule_delayed_work(&host->timeout_work, host->timeout);

	/* buf write enable */
	sh_mmcif_bitset(host, MMCIF_CE_INT_MASK, MASK_MBUFWEN);
}

static bool sh_mmcif_write_block(struct sh_mmcif_host *host)
{
	struct mmc_data *data = host->mrq->data;
	u32 *p = sg_virt(data->sg);
	int i;

	if (host->sd_error) {
		data->error = sh_mmcif_error_manage(host);
		return false;
	}

	for (i = 0; i < host->blocksize / 4; i++)
		sh_mmcif_writel(host->addr, MMCIF_CE_DATA, *p++);

	/* buffer write end */
	sh_mmcif_bitset(host, MMCIF_CE_INT_MASK, MASK_MDTRANE);
	host->wait_for = MMCIF_WAIT_FOR_WRITE_END;

	return true;
}

static void sh_mmcif_multi_write(struct sh_mmcif_host *host,
				struct mmc_request *mrq)
{
	struct mmc_data *data = mrq->data;

	if (!data->sg_len || !data->sg->length)
		return;

	host->blocksize = sh_mmcif_readl(host->addr, MMCIF_CE_BLOCK_SET) &
		BLOCK_SIZE_MASK;

	host->wait_for = MMCIF_WAIT_FOR_MWRITE;
	host->sg_idx = 0;
	host->sg_blkidx = 0;
	host->pio_ptr = sg_virt(data->sg);
	schedule_delayed_work(&host->timeout_work, host->timeout);
	sh_mmcif_bitset(host, MMCIF_CE_INT_MASK, MASK_MBUFWEN);
}

static bool sh_mmcif_mwrite_block(struct sh_mmcif_host *host)
{
	struct mmc_data *data = host->mrq->data;
	u32 *p = host->pio_ptr;
	int i;

	if (host->sd_error) {
		data->error = sh_mmcif_error_manage(host);
		return false;
	}

	BUG_ON(!data->sg->length);

	for (i = 0; i < host->blocksize / 4; i++)
		sh_mmcif_writel(host->addr, MMCIF_CE_DATA, *p++);

	if (!sh_mmcif_next_block(host, p))
		return false;

	schedule_delayed_work(&host->timeout_work, host->timeout);
	sh_mmcif_bitset(host, MMCIF_CE_INT_MASK, MASK_MBUFWEN);

	return true;
}

static void sh_mmcif_get_response(struct sh_mmcif_host *host,
						struct mmc_command *cmd)
{
	if (cmd->flags & MMC_RSP_136) {
		cmd->resp[0] = sh_mmcif_readl(host->addr, MMCIF_CE_RESP3);
		cmd->resp[1] = sh_mmcif_readl(host->addr, MMCIF_CE_RESP2);
		cmd->resp[2] = sh_mmcif_readl(host->addr, MMCIF_CE_RESP1);
		cmd->resp[3] = sh_mmcif_readl(host->addr, MMCIF_CE_RESP0);
	} else
		cmd->resp[0] = sh_mmcif_readl(host->addr, MMCIF_CE_RESP0);
}

static void sh_mmcif_get_cmd12response(struct sh_mmcif_host *host,
						struct mmc_command *cmd)
{
	cmd->resp[0] = sh_mmcif_readl(host->addr, MMCIF_CE_RESP_CMD12);
}

static u32 sh_mmcif_set_cmd(struct sh_mmcif_host *host,
			    struct mmc_request *mrq)
{
	struct mmc_data *data = mrq->data;
	struct mmc_command *cmd = mrq->cmd;
	u32 opc = cmd->opcode;
	u32 tmp = 0;

	/* Response Type check */
	switch (mmc_resp_type(cmd)) {
	case MMC_RSP_NONE:
		tmp |= CMD_SET_RTYP_NO;
		break;
	case MMC_RSP_R1:
	case MMC_RSP_R1B:
	case MMC_RSP_R3:
		tmp |= CMD_SET_RTYP_6B;
		break;
	case MMC_RSP_R2:
		tmp |= CMD_SET_RTYP_17B;
		break;
	default:
		dev_err(&host->pd->dev, "Unsupported response type.\n");
		break;
	}
	switch (opc) {
	/* RBSY */
	case MMC_SWITCH:
	case MMC_STOP_TRANSMISSION:
	case MMC_SET_WRITE_PROT:
	case MMC_CLR_WRITE_PROT:
	case MMC_ERASE:
		tmp |= CMD_SET_RBSY;
		break;
	}
	/* WDAT / DATW */
	if (data) {
		tmp |= CMD_SET_WDAT;
		switch (host->bus_width) {
		case MMC_BUS_WIDTH_1:
			tmp |= CMD_SET_DATW_1;
			break;
		case MMC_BUS_WIDTH_4:
			tmp |= CMD_SET_DATW_4;
			break;
		case MMC_BUS_WIDTH_8:
			tmp |= CMD_SET_DATW_8;
			break;
		default:
			dev_err(&host->pd->dev, "Unsupported bus width.\n");
			break;
		}
	}
	/* DWEN */
	if (opc == MMC_WRITE_BLOCK || opc == MMC_WRITE_MULTIPLE_BLOCK)
		tmp |= CMD_SET_DWEN;
	/* CMLTE/CMD12EN */
	if (opc == MMC_READ_MULTIPLE_BLOCK || opc == MMC_WRITE_MULTIPLE_BLOCK) {
		tmp |= CMD_SET_CMLTE | CMD_SET_CMD12EN;
		sh_mmcif_bitset(host, MMCIF_CE_BLOCK_SET,
				data->blocks << 16);
	}
	/* RIDXC[1:0] check bits */
	if (opc == MMC_SEND_OP_COND || opc == MMC_ALL_SEND_CID ||
	    opc == MMC_SEND_CSD || opc == MMC_SEND_CID)
		tmp |= CMD_SET_RIDXC_BITS;
	/* RCRC7C[1:0] check bits */
	if (opc == MMC_SEND_OP_COND)
		tmp |= CMD_SET_CRC7C_BITS;
	/* RCRC7C[1:0] internal CRC7 */
	if (opc == MMC_ALL_SEND_CID ||
		opc == MMC_SEND_CSD || opc == MMC_SEND_CID)
		tmp |= CMD_SET_CRC7C_INTERNAL;

	return (opc << 24) | tmp;
}

static int sh_mmcif_data_trans(struct sh_mmcif_host *host,
			       struct mmc_request *mrq, u32 opc)
{
	switch (opc) {
	case MMC_READ_MULTIPLE_BLOCK:
		sh_mmcif_multi_read(host, mrq);
		return 0;
	case MMC_WRITE_MULTIPLE_BLOCK:
		sh_mmcif_multi_write(host, mrq);
		return 0;
	case MMC_WRITE_BLOCK:
		sh_mmcif_single_write(host, mrq);
		return 0;
	case MMC_READ_SINGLE_BLOCK:
	case MMC_SEND_EXT_CSD:
		sh_mmcif_single_read(host, mrq);
		return 0;
	default:
		dev_err(&host->pd->dev, "UNSUPPORTED CMD = d'%08d\n", opc);
		return -EINVAL;
	}
}

static void sh_mmcif_start_cmd(struct sh_mmcif_host *host,
			       struct mmc_request *mrq)
{
	struct mmc_command *cmd = mrq->cmd;
	u32 opc = cmd->opcode;
	u32 mask;

	switch (opc) {
	/* response busy check */
	case MMC_SWITCH:
	case MMC_STOP_TRANSMISSION:
	case MMC_SET_WRITE_PROT:
	case MMC_CLR_WRITE_PROT:
	case MMC_ERASE:
		mask = MASK_START_CMD | MASK_MRBSYE;
		break;
	default:
		mask = MASK_START_CMD | MASK_MCRSPE;
		break;
	}

	if (mrq->data) {
		sh_mmcif_writel(host->addr, MMCIF_CE_BLOCK_SET, 0);
		sh_mmcif_writel(host->addr, MMCIF_CE_BLOCK_SET,
				mrq->data->blksz);
	}
	opc = sh_mmcif_set_cmd(host, mrq);

	sh_mmcif_writel(host->addr, MMCIF_CE_INT, 0xD80430C0);
	sh_mmcif_writel(host->addr, MMCIF_CE_INT_MASK, mask);
	/* set arg */
	sh_mmcif_writel(host->addr, MMCIF_CE_ARG, cmd->arg);
	/* set cmd */
	sh_mmcif_writel(host->addr, MMCIF_CE_CMD_SET, opc);

	host->wait_for = MMCIF_WAIT_FOR_CMD;
	schedule_delayed_work(&host->timeout_work, host->timeout);
}

static void sh_mmcif_stop_cmd(struct sh_mmcif_host *host,
			      struct mmc_request *mrq)
{
	switch (mrq->cmd->opcode) {
	case MMC_READ_MULTIPLE_BLOCK:
		sh_mmcif_bitset(host, MMCIF_CE_INT_MASK, MASK_MCMD12DRE);
		break;
	case MMC_WRITE_MULTIPLE_BLOCK:
		sh_mmcif_bitset(host, MMCIF_CE_INT_MASK, MASK_MCMD12RBE);
		break;
	default:
		dev_err(&host->pd->dev, "unsupported stop cmd\n");
		mrq->stop->error = sh_mmcif_error_manage(host);
		return;
	}

	host->wait_for = MMCIF_WAIT_FOR_STOP;
	schedule_delayed_work(&host->timeout_work, host->timeout);
}

static void sh_mmcif_request(struct mmc_host *mmc, struct mmc_request *mrq)
{
	struct sh_mmcif_host *host = mmc_priv(mmc);
	unsigned long flags;

	spin_lock_irqsave(&host->lock, flags);
	if (host->state != STATE_IDLE) {
		spin_unlock_irqrestore(&host->lock, flags);
		mrq->cmd->error = -EAGAIN;
		mmc_request_done(mmc, mrq);
		return;
	}

	host->state = STATE_REQUEST;
	spin_unlock_irqrestore(&host->lock, flags);

	switch (mrq->cmd->opcode) {
	/* MMCIF does not support SD/SDIO command */
	case MMC_SLEEP_AWAKE: /* = SD_IO_SEND_OP_COND (5) */
	case MMC_SEND_EXT_CSD: /* = SD_SEND_IF_COND (8) */
		if ((mrq->cmd->flags & MMC_CMD_MASK) != MMC_CMD_BCR)
			break;
	case MMC_APP_CMD:
		host->state = STATE_IDLE;
		mrq->cmd->error = -ETIMEDOUT;
		mmc_request_done(mmc, mrq);
		return;
	default:
		break;
	}

	host->mrq = mrq;

	sh_mmcif_start_cmd(host, mrq);
}

static int sh_mmcif_clk_update(struct sh_mmcif_host *host)
{
	int ret = clk_enable(host->hclk);

	if (!ret) {
		host->clk = clk_get_rate(host->hclk);
		host->mmc->f_max = host->clk / 2;
		host->mmc->f_min = host->clk / 512;
	}

	return ret;
}

static void sh_mmcif_set_power(struct sh_mmcif_host *host, struct mmc_ios *ios)
{
	struct sh_mmcif_plat_data *pd = host->pd->dev.platform_data;
	struct mmc_host *mmc = host->mmc;

	if (pd && pd->set_pwr)
		pd->set_pwr(host->pd, ios->power_mode != MMC_POWER_OFF);
	if (!IS_ERR(mmc->supply.vmmc))
		/* Errors ignored... */
		mmc_regulator_set_ocr(mmc, mmc->supply.vmmc,
				      ios->power_mode ? ios->vdd : 0);
}

static void sh_mmcif_set_ios(struct mmc_host *mmc, struct mmc_ios *ios)
{
	struct sh_mmcif_host *host = mmc_priv(mmc);
	unsigned long flags;

	spin_lock_irqsave(&host->lock, flags);
	if (host->state != STATE_IDLE) {
		spin_unlock_irqrestore(&host->lock, flags);
		return;
	}

	host->state = STATE_IOS;
	spin_unlock_irqrestore(&host->lock, flags);

	if (ios->power_mode == MMC_POWER_UP) {
		if (!host->card_present) {
			/* See if we also get DMA */
			sh_mmcif_request_dma(host, host->pd->dev.platform_data);
			host->card_present = true;
		}
		sh_mmcif_set_power(host, ios);
	} else if (ios->power_mode == MMC_POWER_OFF || !ios->clock) {
		/* clock stop */
		sh_mmcif_clock_control(host, 0);
		if (ios->power_mode == MMC_POWER_OFF) {
			if (host->card_present) {
				sh_mmcif_release_dma(host);
				host->card_present = false;
			}
		}
		if (host->power) {
			pm_runtime_put(&host->pd->dev);
			clk_disable(host->hclk);
			host->power = false;
			if (ios->power_mode == MMC_POWER_OFF)
				sh_mmcif_set_power(host, ios);
		}
		host->state = STATE_IDLE;
		return;
	}

	if (ios->clock) {
		if (!host->power) {
			sh_mmcif_clk_update(host);
			pm_runtime_get_sync(&host->pd->dev);
			host->power = true;
			sh_mmcif_sync_reset(host);
		}
		sh_mmcif_clock_control(host, ios->clock);
	}

	host->bus_width = ios->bus_width;
	host->state = STATE_IDLE;
}

static int sh_mmcif_get_cd(struct mmc_host *mmc)
{
	struct sh_mmcif_host *host = mmc_priv(mmc);
	struct sh_mmcif_plat_data *p = host->pd->dev.platform_data;
	int ret = mmc_gpio_get_cd(mmc);

	if (ret >= 0)
		return ret;

	if (!p || !p->get_cd)
		return -ENOSYS;
	else
		return p->get_cd(host->pd);
}

static struct mmc_host_ops sh_mmcif_ops = {
	.request	= sh_mmcif_request,
	.set_ios	= sh_mmcif_set_ios,
	.get_cd		= sh_mmcif_get_cd,
};

static bool sh_mmcif_end_cmd(struct sh_mmcif_host *host)
{
	struct mmc_command *cmd = host->mrq->cmd;
	struct mmc_data *data = host->mrq->data;
	long time;

	if (host->sd_error) {
		switch (cmd->opcode) {
		case MMC_ALL_SEND_CID:
		case MMC_SELECT_CARD:
		case MMC_APP_CMD:
			cmd->error = -ETIMEDOUT;
			host->sd_error = false;
			break;
		default:
			cmd->error = sh_mmcif_error_manage(host);
			dev_dbg(&host->pd->dev, "Cmd(d'%d) error %d\n",
				cmd->opcode, cmd->error);
			break;
		}
		return false;
	}
	if (!(cmd->flags & MMC_RSP_PRESENT)) {
		cmd->error = 0;
		return false;
	}

	sh_mmcif_get_response(host, cmd);

	if (!data)
		return false;

	if (data->flags & MMC_DATA_READ) {
		if (host->chan_rx)
			sh_mmcif_start_dma_rx(host);
	} else {
		if (host->chan_tx)
			sh_mmcif_start_dma_tx(host);
	}

	if (!host->dma_active) {
		data->error = sh_mmcif_data_trans(host, host->mrq, cmd->opcode);
		if (!data->error)
			return true;
		return false;
	}

	/* Running in the IRQ thread, can sleep */
	time = wait_for_completion_interruptible_timeout(&host->dma_complete,
							 host->timeout);
	if (host->sd_error) {
		dev_err(host->mmc->parent,
			"Error IRQ while waiting for DMA completion!\n");
		/* Woken up by an error IRQ: abort DMA */
		if (data->flags & MMC_DATA_READ)
			dmaengine_terminate_all(host->chan_rx);
		else
			dmaengine_terminate_all(host->chan_tx);
		data->error = sh_mmcif_error_manage(host);
	} else if (!time) {
		data->error = -ETIMEDOUT;
	} else if (time < 0) {
		data->error = time;
	}
	sh_mmcif_bitclr(host, MMCIF_CE_BUF_ACC,
			BUF_ACC_DMAREN | BUF_ACC_DMAWEN);
	host->dma_active = false;

	if (data->error)
		data->bytes_xfered = 0;

	return false;
}

static irqreturn_t sh_mmcif_irqt(int irq, void *dev_id)
{
	struct sh_mmcif_host *host = dev_id;
	struct mmc_request *mrq = host->mrq;
	struct mmc_data *data = mrq->data;

	cancel_delayed_work_sync(&host->timeout_work);

	/*
	 * All handlers return true, if processing continues, and false, if the
	 * request has to be completed - successfully or not
	 */
	switch (host->wait_for) {
	case MMCIF_WAIT_FOR_REQUEST:
		/* We're too late, the timeout has already kicked in */
		return IRQ_HANDLED;
	case MMCIF_WAIT_FOR_CMD:
		if (sh_mmcif_end_cmd(host))
			/* Wait for data */
			return IRQ_HANDLED;
		break;
	case MMCIF_WAIT_FOR_MREAD:
		if (sh_mmcif_mread_block(host))
			/* Wait for more data */
			return IRQ_HANDLED;
		break;
	case MMCIF_WAIT_FOR_READ:
		if (sh_mmcif_read_block(host))
			/* Wait for data end */
			return IRQ_HANDLED;
		break;
	case MMCIF_WAIT_FOR_MWRITE:
		if (sh_mmcif_mwrite_block(host))
			/* Wait data to write */
			return IRQ_HANDLED;
		break;
	case MMCIF_WAIT_FOR_WRITE:
		if (sh_mmcif_write_block(host))
			/* Wait for data end */
			return IRQ_HANDLED;
		break;
	case MMCIF_WAIT_FOR_STOP:
		if (host->sd_error) {
			mrq->stop->error = sh_mmcif_error_manage(host);
			break;
		}
		sh_mmcif_get_cmd12response(host, mrq->stop);
		mrq->stop->error = 0;
		break;
	case MMCIF_WAIT_FOR_READ_END:
	case MMCIF_WAIT_FOR_WRITE_END:
		if (host->sd_error)
			data->error = sh_mmcif_error_manage(host);
		break;
	default:
		BUG();
	}

	if (host->wait_for != MMCIF_WAIT_FOR_STOP) {
		if (!mrq->cmd->error && data && !data->error)
			data->bytes_xfered =
				data->blocks * data->blksz;

		if (mrq->stop && !mrq->cmd->error && (!data || !data->error)) {
			sh_mmcif_stop_cmd(host, mrq);
			if (!mrq->stop->error)
				return IRQ_HANDLED;
		}
	}

	host->wait_for = MMCIF_WAIT_FOR_REQUEST;
	host->state = STATE_IDLE;
	host->mrq = NULL;
	mmc_request_done(host->mmc, mrq);

	return IRQ_HANDLED;
}

static irqreturn_t sh_mmcif_intr(int irq, void *dev_id)
{
	struct sh_mmcif_host *host = dev_id;
	u32 state;
	int err = 0;

	state = sh_mmcif_readl(host->addr, MMCIF_CE_INT);

	if (state & INT_ERR_STS) {
		/* error interrupts - process first */
		sh_mmcif_writel(host->addr, MMCIF_CE_INT, ~state);
		sh_mmcif_bitclr(host, MMCIF_CE_INT_MASK, state);
		err = 1;
	} else if (state & INT_RBSYE) {
		sh_mmcif_writel(host->addr, MMCIF_CE_INT,
				~(INT_RBSYE | INT_CRSPE));
		sh_mmcif_bitclr(host, MMCIF_CE_INT_MASK, MASK_MRBSYE);
	} else if (state & INT_CRSPE) {
		sh_mmcif_writel(host->addr, MMCIF_CE_INT, ~INT_CRSPE);
		sh_mmcif_bitclr(host, MMCIF_CE_INT_MASK, MASK_MCRSPE);
	} else if (state & INT_BUFREN) {
		sh_mmcif_writel(host->addr, MMCIF_CE_INT, ~INT_BUFREN);
		sh_mmcif_bitclr(host, MMCIF_CE_INT_MASK, MASK_MBUFREN);
	} else if (state & INT_BUFWEN) {
		sh_mmcif_writel(host->addr, MMCIF_CE_INT, ~INT_BUFWEN);
		sh_mmcif_bitclr(host, MMCIF_CE_INT_MASK, MASK_MBUFWEN);
	} else if (state & INT_CMD12DRE) {
		sh_mmcif_writel(host->addr, MMCIF_CE_INT,
			~(INT_CMD12DRE | INT_CMD12RBE |
			  INT_CMD12CRE | INT_BUFRE));
		sh_mmcif_bitclr(host, MMCIF_CE_INT_MASK, MASK_MCMD12DRE);
	} else if (state & INT_BUFRE) {
		sh_mmcif_writel(host->addr, MMCIF_CE_INT, ~INT_BUFRE);
		sh_mmcif_bitclr(host, MMCIF_CE_INT_MASK, MASK_MBUFRE);
	} else if (state & INT_DTRANE) {
		sh_mmcif_writel(host->addr, MMCIF_CE_INT, ~INT_DTRANE);
		sh_mmcif_bitclr(host, MMCIF_CE_INT_MASK, MASK_MDTRANE);
	} else if (state & INT_CMD12RBE) {
		sh_mmcif_writel(host->addr, MMCIF_CE_INT,
				~(INT_CMD12RBE | INT_CMD12CRE));
		sh_mmcif_bitclr(host, MMCIF_CE_INT_MASK, MASK_MCMD12RBE);
	} else {
		dev_dbg(&host->pd->dev, "Unsupported interrupt: 0x%x\n", state);
		sh_mmcif_writel(host->addr, MMCIF_CE_INT, ~state);
		sh_mmcif_bitclr(host, MMCIF_CE_INT_MASK, state);
		err = 1;
	}
	if (err) {
		host->sd_error = true;
		dev_dbg(&host->pd->dev, "int err state = %08x\n", state);
	}
	if (state & ~(INT_CMD12RBE | INT_CMD12CRE)) {
		if (!host->dma_active)
			return IRQ_WAKE_THREAD;
		else if (host->sd_error)
			mmcif_dma_complete(host);
	} else {
		dev_dbg(&host->pd->dev, "Unexpected IRQ 0x%x\n", state);
	}

	return IRQ_HANDLED;
}

static void mmcif_timeout_work(struct work_struct *work)
{
	struct delayed_work *d = container_of(work, struct delayed_work, work);
	struct sh_mmcif_host *host = container_of(d, struct sh_mmcif_host, timeout_work);
	struct mmc_request *mrq = host->mrq;

	if (host->dying)
		/* Don't run after mmc_remove_host() */
		return;

	/*
	 * Handle races with cancel_delayed_work(), unless
	 * cancel_delayed_work_sync() is used
	 */
	switch (host->wait_for) {
	case MMCIF_WAIT_FOR_CMD:
		mrq->cmd->error = sh_mmcif_error_manage(host);
		break;
	case MMCIF_WAIT_FOR_STOP:
		mrq->stop->error = sh_mmcif_error_manage(host);
		break;
	case MMCIF_WAIT_FOR_MREAD:
	case MMCIF_WAIT_FOR_MWRITE:
	case MMCIF_WAIT_FOR_READ:
	case MMCIF_WAIT_FOR_WRITE:
	case MMCIF_WAIT_FOR_READ_END:
	case MMCIF_WAIT_FOR_WRITE_END:
		mrq->data->error = sh_mmcif_error_manage(host);
		break;
	default:
		BUG();
	}

	host->state = STATE_IDLE;
	host->wait_for = MMCIF_WAIT_FOR_REQUEST;
	host->mrq = NULL;
	mmc_request_done(host->mmc, mrq);
}

static void sh_mmcif_init_ocr(struct sh_mmcif_host *host)
{
	struct sh_mmcif_plat_data *pd = host->pd->dev.platform_data;
	struct mmc_host *mmc = host->mmc;

	mmc_regulator_get_supply(mmc);

	if (!pd)
		return;

	if (!mmc->ocr_avail)
		mmc->ocr_avail = pd->ocr;
	else if (pd->ocr)
		dev_warn(mmc_dev(mmc), "Platform OCR mask is ignored\n");
}

static int __devinit sh_mmcif_probe(struct platform_device *pdev)
{
	int ret = 0, irq[2];
	struct mmc_host *mmc;
	struct sh_mmcif_host *host;
	struct sh_mmcif_plat_data *pd = pdev->dev.platform_data;
	struct resource *res;
	void __iomem *reg;
	char clk_name[8];

	irq[0] = platform_get_irq(pdev, 0);
	irq[1] = platform_get_irq(pdev, 1);
	if (irq[0] < 0 || irq[1] < 0) {
		dev_err(&pdev->dev, "Get irq error\n");
		return -ENXIO;
	}
	res = platform_get_resource(pdev, IORESOURCE_MEM, 0);
	if (!res) {
		dev_err(&pdev->dev, "platform_get_resource error.\n");
		return -ENXIO;
	}
	reg = ioremap(res->start, resource_size(res));
	if (!reg) {
		dev_err(&pdev->dev, "ioremap error.\n");
		return -ENOMEM;
	}

	mmc = mmc_alloc_host(sizeof(struct sh_mmcif_host), &pdev->dev);
	if (!mmc) {
		ret = -ENOMEM;
		goto ealloch;
	}
	host		= mmc_priv(mmc);
	host->mmc	= mmc;
	host->addr	= reg;
	host->timeout	= 1000;

	host->pd = pdev;

	spin_lock_init(&host->lock);

	mmc->ops = &sh_mmcif_ops;
	sh_mmcif_init_ocr(host);

	mmc->caps = MMC_CAP_MMC_HIGHSPEED;
	if (pd && pd->caps)
		mmc->caps |= pd->caps;
	mmc->max_segs = 32;
	mmc->max_blk_size = 512;
	mmc->max_req_size = PAGE_CACHE_SIZE * mmc->max_segs;
	mmc->max_blk_count = mmc->max_req_size / mmc->max_blk_size;
	mmc->max_seg_size = mmc->max_req_size;

	platform_set_drvdata(pdev, host);

	pm_runtime_enable(&pdev->dev);
	host->power = false;

	snprintf(clk_name, sizeof(clk_name), "mmc%d", pdev->id);
	host->hclk = clk_get(&pdev->dev, clk_name);
	if (IS_ERR(host->hclk)) {
		ret = PTR_ERR(host->hclk);
		dev_err(&pdev->dev, "cannot get clock \"%s\": %d\n", clk_name, ret);
		goto eclkget;
	}
	ret = sh_mmcif_clk_update(host);
	if (ret < 0)
		goto eclkupdate;

	ret = pm_runtime_resume(&pdev->dev);
	if (ret < 0)
		goto eresume;

	INIT_DELAYED_WORK(&host->timeout_work, mmcif_timeout_work);

	sh_mmcif_sync_reset(host);
	sh_mmcif_writel(host->addr, MMCIF_CE_INT_MASK, MASK_ALL);

	ret = request_threaded_irq(irq[0], sh_mmcif_intr, sh_mmcif_irqt, 0, "sh_mmc:error", host);
	if (ret) {
		dev_err(&pdev->dev, "request_irq error (sh_mmc:error)\n");
		goto ereqirq0;
	}
	ret = request_threaded_irq(irq[1], sh_mmcif_intr, sh_mmcif_irqt, 0, "sh_mmc:int", host);
	if (ret) {
		dev_err(&pdev->dev, "request_irq error (sh_mmc:int)\n");
		goto ereqirq1;
	}

	if (pd && pd->use_cd_gpio) {
		ret = mmc_gpio_request_cd(mmc, pd->cd_gpio);
		if (ret < 0)
			goto erqcd;
	}

	clk_disable(host->hclk);
	ret = mmc_add_host(mmc);
	if (ret < 0)
		goto emmcaddh;

	dev_pm_qos_expose_latency_limit(&pdev->dev, 100);

	dev_info(&pdev->dev, "driver version %s\n", DRIVER_VERSION);
	dev_dbg(&pdev->dev, "chip ver H'%04x\n",
		sh_mmcif_readl(host->addr, MMCIF_CE_VERSION) & 0x0000ffff);
	return ret;

emmcaddh:
	if (pd && pd->use_cd_gpio)
		mmc_gpio_free_cd(mmc);
erqcd:
	free_irq(irq[1], host);
ereqirq1:
	free_irq(irq[0], host);
ereqirq0:
	pm_runtime_suspend(&pdev->dev);
eresume:
	clk_disable(host->hclk);
eclkupdate:
	clk_put(host->hclk);
eclkget:
	pm_runtime_disable(&pdev->dev);
	mmc_free_host(mmc);
ealloch:
	iounmap(reg);
	return ret;
}

static int __devexit sh_mmcif_remove(struct platform_device *pdev)
{
	struct sh_mmcif_host *host = platform_get_drvdata(pdev);
	struct sh_mmcif_plat_data *pd = pdev->dev.platform_data;
	int irq[2];

	host->dying = true;
	clk_enable(host->hclk);
	pm_runtime_get_sync(&pdev->dev);

	dev_pm_qos_hide_latency_limit(&pdev->dev);

	if (pd && pd->use_cd_gpio)
		mmc_gpio_free_cd(host->mmc);

	mmc_remove_host(host->mmc);
	sh_mmcif_writel(host->addr, MMCIF_CE_INT_MASK, MASK_ALL);

	/*
	 * FIXME: cancel_delayed_work(_sync)() and free_irq() race with the
	 * mmc_remove_host() call above. But swapping order doesn't help either
	 * (a query on the linux-mmc mailing list didn't bring any replies).
	 */
	cancel_delayed_work_sync(&host->timeout_work);

	if (host->addr)
		iounmap(host->addr);

	irq[0] = platform_get_irq(pdev, 0);
	irq[1] = platform_get_irq(pdev, 1);

	free_irq(irq[0], host);
	free_irq(irq[1], host);

	platform_set_drvdata(pdev, NULL);

	mmc_free_host(host->mmc);
	pm_runtime_put_sync(&pdev->dev);
	clk_disable(host->hclk);
	pm_runtime_disable(&pdev->dev);

	return 0;
}

#ifdef CONFIG_PM
static int sh_mmcif_suspend(struct device *dev)
{
	struct sh_mmcif_host *host = dev_get_drvdata(dev);
	int ret = mmc_suspend_host(host->mmc);

	if (!ret)
		sh_mmcif_writel(host->addr, MMCIF_CE_INT_MASK, MASK_ALL);

	return ret;
}

static int sh_mmcif_resume(struct device *dev)
{
	struct sh_mmcif_host *host = dev_get_drvdata(dev);

	return mmc_resume_host(host->mmc);
}
#else
#define sh_mmcif_suspend	NULL
#define sh_mmcif_resume		NULL
#endif	/* CONFIG_PM */

static const struct of_device_id mmcif_of_match[] = {
	{ .compatible = "renesas,sh-mmcif" },
	{ }
};
MODULE_DEVICE_TABLE(of, mmcif_of_match);

static const struct dev_pm_ops sh_mmcif_dev_pm_ops = {
	.suspend = sh_mmcif_suspend,
	.resume = sh_mmcif_resume,
};

static struct platform_driver sh_mmcif_driver = {
	.probe		= sh_mmcif_probe,
	.remove		= sh_mmcif_remove,
	.driver		= {
		.name	= DRIVER_NAME,
		.pm	= &sh_mmcif_dev_pm_ops,
		.owner	= THIS_MODULE,
		.of_match_table = mmcif_of_match,
	},
};

module_platform_driver(sh_mmcif_driver);

MODULE_DESCRIPTION("SuperH on-chip MMC/eMMC interface driver");
MODULE_LICENSE("GPL");
MODULE_ALIAS("platform:" DRIVER_NAME);
MODULE_AUTHOR("Yusuke Goda <yusuke.goda.sx@renesas.com>");<|MERGE_RESOLUTION|>--- conflicted
+++ resolved
@@ -381,11 +381,7 @@
 
 	host->dma_active = false;
 
-<<<<<<< HEAD
-	if (!pdata)
-=======
-	if (pdata->slave_id_tx <= 0 || pdata->slave_id_rx <= 0)
->>>>>>> 63433250
+	if (!pdata || pdata->slave_id_tx <= 0 || pdata->slave_id_rx <= 0)
 		return;
 
 	/* We can only either use DMA for both Tx and Rx or not use it at all */
