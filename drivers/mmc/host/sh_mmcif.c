--- conflicted
+++ resolved
@@ -286,11 +286,7 @@
 			 DMA_FROM_DEVICE);
 	if (ret > 0) {
 		host->dma_active = true;
-<<<<<<< HEAD
-		desc = chan->device->device_prep_slave_sg(chan, sg, ret,
-=======
 		desc = dmaengine_prep_slave_sg(chan, sg, ret,
->>>>>>> e816b57a
 			DMA_DEV_TO_MEM, DMA_PREP_INTERRUPT | DMA_CTRL_ACK);
 	}
 
@@ -339,11 +335,7 @@
 			 DMA_TO_DEVICE);
 	if (ret > 0) {
 		host->dma_active = true;
-<<<<<<< HEAD
-		desc = chan->device->device_prep_slave_sg(chan, sg, ret,
-=======
 		desc = dmaengine_prep_slave_sg(chan, sg, ret,
->>>>>>> e816b57a
 			DMA_MEM_TO_DEV, DMA_PREP_INTERRUPT | DMA_CTRL_ACK);
 	}
 
@@ -462,12 +454,8 @@
 		sh_mmcif_bitset(host, MMCIF_CE_CLK_CTRL, CLK_SUP_PCLK);
 	else
 		sh_mmcif_bitset(host, MMCIF_CE_CLK_CTRL, CLK_CLEAR &
-<<<<<<< HEAD
-				((fls(host->clk / clk) - 1) << 16));
-=======
 				((fls(DIV_ROUND_UP(host->clk,
 						   clk) - 1) - 1) << 16));
->>>>>>> e816b57a
 
 	sh_mmcif_bitset(host, MMCIF_CE_CLK_CTRL, CLK_ENABLE);
 }
@@ -841,10 +829,6 @@
 	case MMC_SET_WRITE_PROT:
 	case MMC_CLR_WRITE_PROT:
 	case MMC_ERASE:
-<<<<<<< HEAD
-	case MMC_GEN_CMD:
-=======
->>>>>>> e816b57a
 		mask = MASK_START_CMD | MASK_MRBSYE;
 		break;
 	default:
@@ -1005,7 +989,6 @@
 };
 
 static bool sh_mmcif_end_cmd(struct sh_mmcif_host *host)
-<<<<<<< HEAD
 {
 	struct mmc_command *cmd = host->mrq->cmd;
 	struct mmc_data *data = host->mrq->data;
@@ -1081,83 +1064,6 @@
 
 static irqreturn_t sh_mmcif_irqt(int irq, void *dev_id)
 {
-=======
-{
-	struct mmc_command *cmd = host->mrq->cmd;
-	struct mmc_data *data = host->mrq->data;
-	long time;
-
-	if (host->sd_error) {
-		switch (cmd->opcode) {
-		case MMC_ALL_SEND_CID:
-		case MMC_SELECT_CARD:
-		case MMC_APP_CMD:
-			cmd->error = -ETIMEDOUT;
-			host->sd_error = false;
-			break;
-		default:
-			cmd->error = sh_mmcif_error_manage(host);
-			dev_dbg(&host->pd->dev, "Cmd(d'%d) error %d\n",
-				cmd->opcode, cmd->error);
-			break;
-		}
-		return false;
-	}
-	if (!(cmd->flags & MMC_RSP_PRESENT)) {
-		cmd->error = 0;
-		return false;
-	}
-
-	sh_mmcif_get_response(host, cmd);
-
-	if (!data)
-		return false;
-
-	if (data->flags & MMC_DATA_READ) {
-		if (host->chan_rx)
-			sh_mmcif_start_dma_rx(host);
-	} else {
-		if (host->chan_tx)
-			sh_mmcif_start_dma_tx(host);
-	}
-
-	if (!host->dma_active) {
-		data->error = sh_mmcif_data_trans(host, host->mrq, cmd->opcode);
-		if (!data->error)
-			return true;
-		return false;
-	}
-
-	/* Running in the IRQ thread, can sleep */
-	time = wait_for_completion_interruptible_timeout(&host->dma_complete,
-							 host->timeout);
-	if (host->sd_error) {
-		dev_err(host->mmc->parent,
-			"Error IRQ while waiting for DMA completion!\n");
-		/* Woken up by an error IRQ: abort DMA */
-		if (data->flags & MMC_DATA_READ)
-			dmaengine_terminate_all(host->chan_rx);
-		else
-			dmaengine_terminate_all(host->chan_tx);
-		data->error = sh_mmcif_error_manage(host);
-	} else if (!time) {
-		data->error = -ETIMEDOUT;
-	} else if (time < 0) {
-		data->error = time;
-	}
-	sh_mmcif_bitclr(host, MMCIF_CE_BUF_ACC,
-			BUF_ACC_DMAREN | BUF_ACC_DMAWEN);
-	host->dma_active = false;
-
-	if (data->error)
-		data->bytes_xfered = 0;
-
-	return false;
-}
-
-static irqreturn_t sh_mmcif_irqt(int irq, void *dev_id)
-{
->>>>>>> e816b57a
 	struct sh_mmcif_host *host = dev_id;
 	struct mmc_request *mrq = host->mrq;
 	struct mmc_data *data = mrq->data;
@@ -1433,11 +1339,8 @@
 	ret = mmc_add_host(mmc);
 	if (ret < 0)
 		goto clean_up5;
-<<<<<<< HEAD
-=======
 
 	dev_pm_qos_expose_latency_limit(&pdev->dev, 100);
->>>>>>> e816b57a
 
 	dev_info(&pdev->dev, "driver version %s\n", DRIVER_VERSION);
 	dev_dbg(&pdev->dev, "chip ver H'%04x\n",
