/*
 * Freescale eSDHC i.MX controller driver for the platform bus.
 *
 * derived from the OF-version.
 *
 * Copyright (c) 2010 Pengutronix e.K.
 *   Author: Wolfram Sang <w.sang@pengutronix.de>
 *
 * This program is free software; you can redistribute it and/or modify
 * it under the terms of the GNU General Public License as published by
 * the Free Software Foundation; either version 2 of the License.
 */

#include <linux/io.h>
#include <linux/delay.h>
#include <linux/err.h>
#include <linux/clk.h>
#include <linux/gpio.h>
#include <linux/slab.h>
#include <linux/mmc/host.h>
#include <linux/mmc/mmc.h>
#include <linux/mmc/sdio.h>
#include <linux/of.h>
#include <linux/of_device.h>
#include <linux/of_gpio.h>
#include <mach/esdhc.h>
#include "sdhci-pltfm.h"
#include "sdhci-esdhc.h"

#define	SDHCI_CTRL_D3CD			0x08
/* VENDOR SPEC register */
#define SDHCI_VENDOR_SPEC		0xC0
#define  SDHCI_VENDOR_SPEC_SDIO_QUIRK	0x00000002

<<<<<<< HEAD
=======
/*
 * There is INT DMA ERR mis-match between eSDHC and STD SDHC SPEC
 * Bit25 is used in STD SPEC, and is reserved in fsl eSDHC design,
 * but bit28 is used as the INT DMA ERR in fsl eSDHC design.
 * Define this macro DMA error INT for fsl eSDHC
 */
#define  SDHCI_INT_VENDOR_SPEC_DMA_ERR	0x10000000

#define ESDHC_FLAG_GPIO_FOR_CD		(1 << 0)
>>>>>>> 612e807e
/*
 * The CMDTYPE of the CMD register (offset 0xE) should be set to
 * "11" when the STOP CMD12 is issued on imx53 to abort one
 * open ended multi-blk IO. Otherwise the TC INT wouldn't
 * be generated.
 * In exact block transfer, the controller doesn't complete the
 * operations automatically as required at the end of the
 * transfer and remains on hold if the abort command is not sent.
 * As a result, the TC flag is not asserted and SW  received timeout
 * exeception. Bit1 of Vendor Spec registor is used to fix it.
 */
#define ESDHC_FLAG_MULTIBLK_NO_INT	(1 << 1)

enum imx_esdhc_type {
	IMX25_ESDHC,
	IMX35_ESDHC,
	IMX51_ESDHC,
	IMX53_ESDHC,
};

struct pltfm_imx_data {
	int flags;
	u32 scratchpad;
	enum imx_esdhc_type devtype;
	struct esdhc_platform_data boarddata;
};

static struct platform_device_id imx_esdhc_devtype[] = {
	{
		.name = "sdhci-esdhc-imx25",
		.driver_data = IMX25_ESDHC,
	}, {
		.name = "sdhci-esdhc-imx35",
		.driver_data = IMX35_ESDHC,
	}, {
		.name = "sdhci-esdhc-imx51",
		.driver_data = IMX51_ESDHC,
	}, {
		.name = "sdhci-esdhc-imx53",
		.driver_data = IMX53_ESDHC,
	}, {
		/* sentinel */
	}
};
MODULE_DEVICE_TABLE(platform, imx_esdhc_devtype);

static const struct of_device_id imx_esdhc_dt_ids[] = {
	{ .compatible = "fsl,imx25-esdhc", .data = &imx_esdhc_devtype[IMX25_ESDHC], },
	{ .compatible = "fsl,imx35-esdhc", .data = &imx_esdhc_devtype[IMX35_ESDHC], },
	{ .compatible = "fsl,imx51-esdhc", .data = &imx_esdhc_devtype[IMX51_ESDHC], },
	{ .compatible = "fsl,imx53-esdhc", .data = &imx_esdhc_devtype[IMX53_ESDHC], },
	{ /* sentinel */ }
};
MODULE_DEVICE_TABLE(of, imx_esdhc_dt_ids);

static inline int is_imx25_esdhc(struct pltfm_imx_data *data)
{
	return data->devtype == IMX25_ESDHC;
}

static inline int is_imx35_esdhc(struct pltfm_imx_data *data)
{
	return data->devtype == IMX35_ESDHC;
}

static inline int is_imx51_esdhc(struct pltfm_imx_data *data)
{
	return data->devtype == IMX51_ESDHC;
}

static inline int is_imx53_esdhc(struct pltfm_imx_data *data)
{
	return data->devtype == IMX53_ESDHC;
}

static inline void esdhc_clrset_le(struct sdhci_host *host, u32 mask, u32 val, int reg)
{
	void __iomem *base = host->ioaddr + (reg & ~0x3);
	u32 shift = (reg & 0x3) * 8;

	writel(((readl(base) & ~(mask << shift)) | (val << shift)), base);
}

static u32 esdhc_readl_le(struct sdhci_host *host, int reg)
{
	struct sdhci_pltfm_host *pltfm_host = sdhci_priv(host);
	struct pltfm_imx_data *imx_data = pltfm_host->priv;
	struct esdhc_platform_data *boarddata = &imx_data->boarddata;

	/* fake CARD_PRESENT flag */
	u32 val = readl(host->ioaddr + reg);

	if (unlikely((reg == SDHCI_PRESENT_STATE)
			&& gpio_is_valid(boarddata->cd_gpio))) {
		if (gpio_get_value(boarddata->cd_gpio))
			/* no card, if a valid gpio says so... */
			val &= ~SDHCI_CARD_PRESENT;
		else
			/* ... in all other cases assume card is present */
			val |= SDHCI_CARD_PRESENT;
	}

	if (unlikely(reg == SDHCI_CAPABILITIES)) {
		/* In FSL esdhc IC module, only bit20 is used to indicate the
		 * ADMA2 capability of esdhc, but this bit is messed up on
		 * some SOCs (e.g. on MX25, MX35 this bit is set, but they
		 * don't actually support ADMA2). So set the BROKEN_ADMA
		 * uirk on MX25/35 platforms.
		 */

		if (val & SDHCI_CAN_DO_ADMA1) {
			val &= ~SDHCI_CAN_DO_ADMA1;
			val |= SDHCI_CAN_DO_ADMA2;
		}
	}

	if (unlikely(reg == SDHCI_INT_STATUS)) {
		if (val & SDHCI_INT_VENDOR_SPEC_DMA_ERR) {
			val &= ~SDHCI_INT_VENDOR_SPEC_DMA_ERR;
			val |= SDHCI_INT_ADMA_ERROR;
		}
	}

	return val;
}

static void esdhc_writel_le(struct sdhci_host *host, u32 val, int reg)
{
	struct sdhci_pltfm_host *pltfm_host = sdhci_priv(host);
	struct pltfm_imx_data *imx_data = pltfm_host->priv;
<<<<<<< HEAD
	struct esdhc_platform_data *boarddata = &imx_data->boarddata;

	if (unlikely((reg == SDHCI_INT_ENABLE || reg == SDHCI_SIGNAL_ENABLE)
			&& (boarddata->cd_type == ESDHC_CD_GPIO)))
		/*
		 * these interrupts won't work with a custom card_detect gpio
		 */
		val &= ~(SDHCI_INT_CARD_REMOVE | SDHCI_INT_CARD_INSERT);
=======
	u32 data;

	if (unlikely(reg == SDHCI_INT_ENABLE || reg == SDHCI_SIGNAL_ENABLE)) {
		if (imx_data->flags & ESDHC_FLAG_GPIO_FOR_CD)
			/*
			 * these interrupts won't work with a
			 * custom card_detect gpio
			 * (only applied to mx25/35)
			 */
			val &= ~(SDHCI_INT_CARD_REMOVE | SDHCI_INT_CARD_INSERT);

		if (val & SDHCI_INT_CARD_INT) {
			/*
			 * clear D3CD bit and set D3CD bit to avoid
			 * missing the card interrupt
			 * this is a eSDHC controller problem so that
			 * we need to apply the following workaround
			 * clear and set D3CD bit will make eSDHC
			 * re-sample the card interrupt, In case
			 * a card interrupt was lost, re-sample it by
			 * the following steps.
			 */
			data = readl(host->ioaddr + SDHCI_HOST_CONTROL);
			data &= ~SDHCI_CTRL_D3CD;
			writel(data, host->ioaddr + SDHCI_HOST_CONTROL);
			data |= SDHCI_CTRL_D3CD;
			writel(data, host->ioaddr + SDHCI_HOST_CONTROL);
		}
	}
>>>>>>> 612e807e

	if (unlikely((imx_data->flags & ESDHC_FLAG_MULTIBLK_NO_INT)
				&& (reg == SDHCI_INT_STATUS)
				&& (val & SDHCI_INT_DATA_END))) {
			u32 v;
			v = readl(host->ioaddr + SDHCI_VENDOR_SPEC);
			v &= ~SDHCI_VENDOR_SPEC_SDIO_QUIRK;
			writel(v, host->ioaddr + SDHCI_VENDOR_SPEC);
	}

	if (unlikely(reg == SDHCI_INT_ENABLE || reg == SDHCI_SIGNAL_ENABLE)) {
		if (val & SDHCI_INT_ADMA_ERROR) {
			val &= ~SDHCI_INT_ADMA_ERROR;
			val |= SDHCI_INT_VENDOR_SPEC_DMA_ERR;
		}
	}

	writel(val, host->ioaddr + reg);
}

static u16 esdhc_readw_le(struct sdhci_host *host, int reg)
{
	if (unlikely(reg == SDHCI_HOST_VERSION))
		reg ^= 2;

	return readw(host->ioaddr + reg);
}

static void esdhc_writew_le(struct sdhci_host *host, u16 val, int reg)
{
	struct sdhci_pltfm_host *pltfm_host = sdhci_priv(host);
	struct pltfm_imx_data *imx_data = pltfm_host->priv;

	switch (reg) {
	case SDHCI_TRANSFER_MODE:
		/*
		 * Postpone this write, we must do it together with a
		 * command write that is down below.
		 */
		if ((imx_data->flags & ESDHC_FLAG_MULTIBLK_NO_INT)
				&& (host->cmd->opcode == SD_IO_RW_EXTENDED)
				&& (host->cmd->data->blocks > 1)
				&& (host->cmd->data->flags & MMC_DATA_READ)) {
			u32 v;
			v = readl(host->ioaddr + SDHCI_VENDOR_SPEC);
			v |= SDHCI_VENDOR_SPEC_SDIO_QUIRK;
			writel(v, host->ioaddr + SDHCI_VENDOR_SPEC);
		}
		imx_data->scratchpad = val;
		return;
	case SDHCI_COMMAND:
		if ((host->cmd->opcode == MMC_STOP_TRANSMISSION)
			&& (imx_data->flags & ESDHC_FLAG_MULTIBLK_NO_INT))
			val |= SDHCI_CMD_ABORTCMD;
		writel(val << 16 | imx_data->scratchpad,
			host->ioaddr + SDHCI_TRANSFER_MODE);
		return;
	case SDHCI_BLOCK_SIZE:
		val &= ~SDHCI_MAKE_BLKSZ(0x7, 0);
		break;
	}
	esdhc_clrset_le(host, 0xffff, val, reg);
}

static void esdhc_writeb_le(struct sdhci_host *host, u8 val, int reg)
{
	u32 new_val;

	switch (reg) {
	case SDHCI_POWER_CONTROL:
		/*
		 * FSL put some DMA bits here
		 * If your board has a regulator, code should be here
		 */
		return;
	case SDHCI_HOST_CONTROL:
		/* FSL messed up here, so we can just keep those three */
		new_val = val & (SDHCI_CTRL_LED | \
				SDHCI_CTRL_4BITBUS | \
				SDHCI_CTRL_D3CD);
		/* ensure the endianess */
		new_val |= ESDHC_HOST_CONTROL_LE;
		/* DMA mode bits are shifted */
		new_val |= (val & SDHCI_CTRL_DMA_MASK) << 5;

		esdhc_clrset_le(host, 0xffff, new_val, reg);
		return;
	}
	esdhc_clrset_le(host, 0xff, val, reg);

	/*
	 * The esdhc has a design violation to SDHC spec which tells
	 * that software reset should not affect card detection circuit.
	 * But esdhc clears its SYSCTL register bits [0..2] during the
	 * software reset.  This will stop those clocks that card detection
	 * circuit relies on.  To work around it, we turn the clocks on back
	 * to keep card detection circuit functional.
	 */
	if ((reg == SDHCI_SOFTWARE_RESET) && (val & 1))
		esdhc_clrset_le(host, 0x7, 0x7, ESDHC_SYSTEM_CONTROL);
}

static unsigned int esdhc_pltfm_get_max_clock(struct sdhci_host *host)
{
	struct sdhci_pltfm_host *pltfm_host = sdhci_priv(host);

	return clk_get_rate(pltfm_host->clk);
}

static unsigned int esdhc_pltfm_get_min_clock(struct sdhci_host *host)
{
	struct sdhci_pltfm_host *pltfm_host = sdhci_priv(host);

	return clk_get_rate(pltfm_host->clk) / 256 / 16;
}

static unsigned int esdhc_pltfm_get_ro(struct sdhci_host *host)
{
	struct sdhci_pltfm_host *pltfm_host = sdhci_priv(host);
	struct pltfm_imx_data *imx_data = pltfm_host->priv;
	struct esdhc_platform_data *boarddata = &imx_data->boarddata;

	switch (boarddata->wp_type) {
	case ESDHC_WP_GPIO:
		if (gpio_is_valid(boarddata->wp_gpio))
			return gpio_get_value(boarddata->wp_gpio);
	case ESDHC_WP_CONTROLLER:
		return !(readl(host->ioaddr + SDHCI_PRESENT_STATE) &
			       SDHCI_WRITE_PROTECT);
	case ESDHC_WP_NONE:
		break;
	}

	return -ENOSYS;
}

static struct sdhci_ops sdhci_esdhc_ops = {
	.read_l = esdhc_readl_le,
	.read_w = esdhc_readw_le,
	.write_l = esdhc_writel_le,
	.write_w = esdhc_writew_le,
	.write_b = esdhc_writeb_le,
	.set_clock = esdhc_set_clock,
	.get_max_clock = esdhc_pltfm_get_max_clock,
	.get_min_clock = esdhc_pltfm_get_min_clock,
	.get_ro = esdhc_pltfm_get_ro,
};

static struct sdhci_pltfm_data sdhci_esdhc_imx_pdata = {
	.quirks = ESDHC_DEFAULT_QUIRKS | SDHCI_QUIRK_NO_HISPD_BIT
			| SDHCI_QUIRK_NO_ENDATTR_IN_NOPDESC
			| SDHCI_QUIRK_BROKEN_ADMA_ZEROLEN_DESC
			| SDHCI_QUIRK_BROKEN_CARD_DETECTION,
	.ops = &sdhci_esdhc_ops,
};

static irqreturn_t cd_irq(int irq, void *data)
{
	struct sdhci_host *sdhost = (struct sdhci_host *)data;

	tasklet_schedule(&sdhost->card_tasklet);
	return IRQ_HANDLED;
};

#ifdef CONFIG_OF
static int __devinit
sdhci_esdhc_imx_probe_dt(struct platform_device *pdev,
			 struct esdhc_platform_data *boarddata)
{
	struct device_node *np = pdev->dev.of_node;

	if (!np)
		return -ENODEV;

	if (of_get_property(np, "fsl,card-wired", NULL))
		boarddata->cd_type = ESDHC_CD_PERMANENT;

	if (of_get_property(np, "fsl,cd-controller", NULL))
		boarddata->cd_type = ESDHC_CD_CONTROLLER;

	if (of_get_property(np, "fsl,wp-controller", NULL))
		boarddata->wp_type = ESDHC_WP_CONTROLLER;

	boarddata->cd_gpio = of_get_named_gpio(np, "cd-gpios", 0);
	if (gpio_is_valid(boarddata->cd_gpio))
		boarddata->cd_type = ESDHC_CD_GPIO;

	boarddata->wp_gpio = of_get_named_gpio(np, "wp-gpios", 0);
	if (gpio_is_valid(boarddata->wp_gpio))
		boarddata->wp_type = ESDHC_WP_GPIO;

	return 0;
}
#else
static inline int
sdhci_esdhc_imx_probe_dt(struct platform_device *pdev,
			 struct esdhc_platform_data *boarddata)
{
	return -ENODEV;
}
#endif

static int __devinit sdhci_esdhc_imx_probe(struct platform_device *pdev)
{
	const struct of_device_id *of_id =
			of_match_device(imx_esdhc_dt_ids, &pdev->dev);
	struct sdhci_pltfm_host *pltfm_host;
	struct sdhci_host *host;
	struct esdhc_platform_data *boarddata;
	struct clk *clk;
	int err;
	struct pltfm_imx_data *imx_data;

	host = sdhci_pltfm_init(pdev, &sdhci_esdhc_imx_pdata);
	if (IS_ERR(host))
		return PTR_ERR(host);

	pltfm_host = sdhci_priv(host);

	imx_data = kzalloc(sizeof(struct pltfm_imx_data), GFP_KERNEL);
	if (!imx_data) {
		err = -ENOMEM;
		goto err_imx_data;
	}

	if (of_id)
		pdev->id_entry = of_id->data;
	imx_data->devtype = pdev->id_entry->driver_data;
	pltfm_host->priv = imx_data;

	clk = clk_get(mmc_dev(host->mmc), NULL);
	if (IS_ERR(clk)) {
		dev_err(mmc_dev(host->mmc), "clk err\n");
		err = PTR_ERR(clk);
		goto err_clk_get;
	}
	clk_enable(clk);
	pltfm_host->clk = clk;

	if (!is_imx25_esdhc(imx_data))
		host->quirks |= SDHCI_QUIRK_BROKEN_TIMEOUT_VAL;

	if (is_imx25_esdhc(imx_data) || is_imx35_esdhc(imx_data))
		/* Fix errata ENGcm07207 present on i.MX25 and i.MX35 */
<<<<<<< HEAD
		host->quirks |= SDHCI_QUIRK_NO_MULTIBLOCK;
=======
		host->quirks |= SDHCI_QUIRK_NO_MULTIBLOCK
			| SDHCI_QUIRK_BROKEN_ADMA;
		/* write_protect can't be routed to controller, use gpio */
		sdhci_esdhc_ops.get_ro = esdhc_pltfm_get_ro;
	}
>>>>>>> 612e807e

	if (is_imx53_esdhc(imx_data))
		imx_data->flags |= ESDHC_FLAG_MULTIBLK_NO_INT;

	boarddata = &imx_data->boarddata;
	if (sdhci_esdhc_imx_probe_dt(pdev, boarddata) < 0) {
		if (!host->mmc->parent->platform_data) {
			dev_err(mmc_dev(host->mmc), "no board data!\n");
			err = -EINVAL;
			goto no_board_data;
		}
		imx_data->boarddata = *((struct esdhc_platform_data *)
					host->mmc->parent->platform_data);
	}

	/* write_protect */
	if (boarddata->wp_type == ESDHC_WP_GPIO) {
		err = gpio_request_one(boarddata->wp_gpio, GPIOF_IN, "ESDHC_WP");
		if (err) {
			dev_warn(mmc_dev(host->mmc),
				 "no write-protect pin available!\n");
			boarddata->wp_gpio = -EINVAL;
		}
	} else {
		boarddata->wp_gpio = -EINVAL;
	}

	/* card_detect */
	if (boarddata->cd_type != ESDHC_CD_GPIO)
		boarddata->cd_gpio = -EINVAL;

	switch (boarddata->cd_type) {
	case ESDHC_CD_GPIO:
		err = gpio_request_one(boarddata->cd_gpio, GPIOF_IN, "ESDHC_CD");
		if (err) {
			dev_err(mmc_dev(host->mmc),
				"no card-detect pin available!\n");
			goto no_card_detect_pin;
		}

		err = request_irq(gpio_to_irq(boarddata->cd_gpio), cd_irq,
				 IRQF_TRIGGER_FALLING | IRQF_TRIGGER_RISING,
				 mmc_hostname(host->mmc), host);
		if (err) {
			dev_err(mmc_dev(host->mmc), "request irq error\n");
			goto no_card_detect_irq;
		}
		/* fall through */

	case ESDHC_CD_CONTROLLER:
		/* we have a working card_detect back */
		host->quirks &= ~SDHCI_QUIRK_BROKEN_CARD_DETECTION;
		break;

	case ESDHC_CD_PERMANENT:
		host->mmc->caps = MMC_CAP_NONREMOVABLE;
		break;

	case ESDHC_CD_NONE:
		break;
	}

	err = sdhci_add_host(host);
	if (err)
		goto err_add_host;

	return 0;

err_add_host:
	if (gpio_is_valid(boarddata->cd_gpio))
		free_irq(gpio_to_irq(boarddata->cd_gpio), host);
no_card_detect_irq:
	if (gpio_is_valid(boarddata->cd_gpio))
		gpio_free(boarddata->cd_gpio);
	if (gpio_is_valid(boarddata->wp_gpio))
		gpio_free(boarddata->wp_gpio);
no_card_detect_pin:
no_board_data:
	clk_disable(pltfm_host->clk);
	clk_put(pltfm_host->clk);
err_clk_get:
	kfree(imx_data);
err_imx_data:
	sdhci_pltfm_free(pdev);
	return err;
}

static int __devexit sdhci_esdhc_imx_remove(struct platform_device *pdev)
{
	struct sdhci_host *host = platform_get_drvdata(pdev);
	struct sdhci_pltfm_host *pltfm_host = sdhci_priv(host);
	struct pltfm_imx_data *imx_data = pltfm_host->priv;
	struct esdhc_platform_data *boarddata = &imx_data->boarddata;
	int dead = (readl(host->ioaddr + SDHCI_INT_STATUS) == 0xffffffff);

	sdhci_remove_host(host, dead);

	if (gpio_is_valid(boarddata->wp_gpio))
		gpio_free(boarddata->wp_gpio);

	if (gpio_is_valid(boarddata->cd_gpio)) {
		free_irq(gpio_to_irq(boarddata->cd_gpio), host);
		gpio_free(boarddata->cd_gpio);
	}

	clk_disable(pltfm_host->clk);
	clk_put(pltfm_host->clk);
	kfree(imx_data);

	sdhci_pltfm_free(pdev);

	return 0;
}

static struct platform_driver sdhci_esdhc_imx_driver = {
	.driver		= {
		.name	= "sdhci-esdhc-imx",
		.owner	= THIS_MODULE,
		.of_match_table = imx_esdhc_dt_ids,
	},
	.id_table	= imx_esdhc_devtype,
	.probe		= sdhci_esdhc_imx_probe,
	.remove		= __devexit_p(sdhci_esdhc_imx_remove),
#ifdef CONFIG_PM
	.suspend	= sdhci_pltfm_suspend,
	.resume		= sdhci_pltfm_resume,
#endif
};

static int __init sdhci_esdhc_imx_init(void)
{
	return platform_driver_register(&sdhci_esdhc_imx_driver);
}
module_init(sdhci_esdhc_imx_init);

static void __exit sdhci_esdhc_imx_exit(void)
{
	platform_driver_unregister(&sdhci_esdhc_imx_driver);
}
module_exit(sdhci_esdhc_imx_exit);

MODULE_DESCRIPTION("SDHCI driver for Freescale i.MX eSDHC");
MODULE_AUTHOR("Wolfram Sang <w.sang@pengutronix.de>");
MODULE_LICENSE("GPL v2");<|MERGE_RESOLUTION|>--- conflicted
+++ resolved
@@ -32,8 +32,6 @@
 #define SDHCI_VENDOR_SPEC		0xC0
 #define  SDHCI_VENDOR_SPEC_SDIO_QUIRK	0x00000002
 
-<<<<<<< HEAD
-=======
 /*
  * There is INT DMA ERR mis-match between eSDHC and STD SDHC SPEC
  * Bit25 is used in STD SPEC, and is reserved in fsl eSDHC design,
@@ -42,8 +40,6 @@
  */
 #define  SDHCI_INT_VENDOR_SPEC_DMA_ERR	0x10000000
 
-#define ESDHC_FLAG_GPIO_FOR_CD		(1 << 0)
->>>>>>> 612e807e
 /*
  * The CMDTYPE of the CMD register (offset 0xE) should be set to
  * "11" when the STOP CMD12 is issued on imx53 to abort one
@@ -174,20 +170,11 @@
 {
 	struct sdhci_pltfm_host *pltfm_host = sdhci_priv(host);
 	struct pltfm_imx_data *imx_data = pltfm_host->priv;
-<<<<<<< HEAD
 	struct esdhc_platform_data *boarddata = &imx_data->boarddata;
-
-	if (unlikely((reg == SDHCI_INT_ENABLE || reg == SDHCI_SIGNAL_ENABLE)
-			&& (boarddata->cd_type == ESDHC_CD_GPIO)))
-		/*
-		 * these interrupts won't work with a custom card_detect gpio
-		 */
-		val &= ~(SDHCI_INT_CARD_REMOVE | SDHCI_INT_CARD_INSERT);
-=======
 	u32 data;
 
 	if (unlikely(reg == SDHCI_INT_ENABLE || reg == SDHCI_SIGNAL_ENABLE)) {
-		if (imx_data->flags & ESDHC_FLAG_GPIO_FOR_CD)
+		if (boarddata->cd_type == ESDHC_CD_GPIO)
 			/*
 			 * these interrupts won't work with a
 			 * custom card_detect gpio
@@ -213,7 +200,6 @@
 			writel(data, host->ioaddr + SDHCI_HOST_CONTROL);
 		}
 	}
->>>>>>> 612e807e
 
 	if (unlikely((imx_data->flags & ESDHC_FLAG_MULTIBLK_NO_INT)
 				&& (reg == SDHCI_INT_STATUS)
@@ -458,15 +444,8 @@
 
 	if (is_imx25_esdhc(imx_data) || is_imx35_esdhc(imx_data))
 		/* Fix errata ENGcm07207 present on i.MX25 and i.MX35 */
-<<<<<<< HEAD
-		host->quirks |= SDHCI_QUIRK_NO_MULTIBLOCK;
-=======
 		host->quirks |= SDHCI_QUIRK_NO_MULTIBLOCK
 			| SDHCI_QUIRK_BROKEN_ADMA;
-		/* write_protect can't be routed to controller, use gpio */
-		sdhci_esdhc_ops.get_ro = esdhc_pltfm_get_ro;
-	}
->>>>>>> 612e807e
 
 	if (is_imx53_esdhc(imx_data))
 		imx_data->flags |= ESDHC_FLAG_MULTIBLK_NO_INT;
