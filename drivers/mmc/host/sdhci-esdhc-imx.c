--- conflicted
+++ resolved
@@ -382,8 +382,6 @@
 		if (is_imx6q_usdhc(imx_data))
 			writel(0, host->ioaddr + ESDHC_MIX_CTRL);
 	}
-<<<<<<< HEAD
-=======
 }
 
 static unsigned int esdhc_pltfm_get_max_clock(struct sdhci_host *host)
@@ -398,7 +396,6 @@
 		return boarddata->f_max;
 	else
 		return f_host;
->>>>>>> d0e0ac97
 }
 
 static unsigned int esdhc_pltfm_get_min_clock(struct sdhci_host *host)
@@ -463,13 +460,8 @@
 	.write_l = esdhc_writel_le,
 	.write_w = esdhc_writew_le,
 	.write_b = esdhc_writeb_le,
-<<<<<<< HEAD
-	.set_clock = esdhc_set_clock,
-	.get_max_clock = sdhci_pltfm_clk_get_max_clock,
-=======
 	.set_clock = esdhc_pltfm_set_clock,
 	.get_max_clock = esdhc_pltfm_get_max_clock,
->>>>>>> d0e0ac97
 	.get_min_clock = esdhc_pltfm_get_min_clock,
 	.get_ro = esdhc_pltfm_get_ro,
 	.platform_bus_width = esdhc_pltfm_bus_width,
@@ -512,11 +504,8 @@
 
 	of_property_read_u32(np, "bus-width", &boarddata->max_bus_width);
 
-<<<<<<< HEAD
-=======
 	of_property_read_u32(np, "max-frequency", &boarddata->f_max);
 
->>>>>>> d0e0ac97
 	return 0;
 }
 #else
