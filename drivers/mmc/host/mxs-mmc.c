/*
 * Portions copyright (C) 2003 Russell King, PXA MMCI Driver
 * Portions copyright (C) 2004-2005 Pierre Ossman, W83L51xD SD/MMC driver
 *
 * Copyright 2008 Embedded Alley Solutions, Inc.
 * Copyright 2009-2011 Freescale Semiconductor, Inc.
 *
 * This program is free software; you can redistribute it and/or modify
 * it under the terms of the GNU General Public License as published by
 * the Free Software Foundation; either version 2 of the License, or
 * (at your option) any later version.
 *
 * This program is distributed in the hope that it will be useful,
 * but WITHOUT ANY WARRANTY; without even the implied warranty of
 * MERCHANTABILITY or FITNESS FOR A PARTICULAR PURPOSE.  See the
 * GNU General Public License for more details.
 *
 * You should have received a copy of the GNU General Public License along
 * with this program; if not, write to the Free Software Foundation, Inc.,
 * 51 Franklin Street, Fifth Floor, Boston, MA 02110-1301 USA.
 */

#include <linux/kernel.h>
#include <linux/init.h>
#include <linux/ioport.h>
#include <linux/platform_device.h>
#include <linux/delay.h>
#include <linux/interrupt.h>
#include <linux/dma-mapping.h>
#include <linux/dmaengine.h>
#include <linux/highmem.h>
#include <linux/clk.h>
#include <linux/err.h>
#include <linux/completion.h>
#include <linux/mmc/host.h>
#include <linux/mmc/mmc.h>
#include <linux/mmc/sdio.h>
#include <linux/gpio.h>
#include <linux/regulator/consumer.h>
#include <linux/module.h>
#include <linux/fsl/mxs-dma.h>

#include <mach/mxs.h>
#include <mach/common.h>
#include <mach/mmc.h>

#define DRIVER_NAME	"mxs-mmc"

/* card detect polling timeout */
#define MXS_MMC_DETECT_TIMEOUT			(HZ/2)

#define SSP_VERSION_LATEST	4
#define ssp_is_old()		(host->version < SSP_VERSION_LATEST)

/* SSP registers */
#define HW_SSP_CTRL0				0x000
#define  BM_SSP_CTRL0_RUN			(1 << 29)
#define  BM_SSP_CTRL0_SDIO_IRQ_CHECK		(1 << 28)
#define  BM_SSP_CTRL0_IGNORE_CRC		(1 << 26)
#define  BM_SSP_CTRL0_READ			(1 << 25)
#define  BM_SSP_CTRL0_DATA_XFER			(1 << 24)
#define  BP_SSP_CTRL0_BUS_WIDTH			(22)
#define  BM_SSP_CTRL0_BUS_WIDTH			(0x3 << 22)
#define  BM_SSP_CTRL0_WAIT_FOR_IRQ		(1 << 21)
#define  BM_SSP_CTRL0_LONG_RESP			(1 << 19)
#define  BM_SSP_CTRL0_GET_RESP			(1 << 17)
#define  BM_SSP_CTRL0_ENABLE			(1 << 16)
#define  BP_SSP_CTRL0_XFER_COUNT		(0)
#define  BM_SSP_CTRL0_XFER_COUNT		(0xffff)
#define HW_SSP_CMD0				0x010
#define  BM_SSP_CMD0_DBL_DATA_RATE_EN		(1 << 25)
#define  BM_SSP_CMD0_SLOW_CLKING_EN		(1 << 22)
#define  BM_SSP_CMD0_CONT_CLKING_EN		(1 << 21)
#define  BM_SSP_CMD0_APPEND_8CYC		(1 << 20)
#define  BP_SSP_CMD0_BLOCK_SIZE			(16)
#define  BM_SSP_CMD0_BLOCK_SIZE			(0xf << 16)
#define  BP_SSP_CMD0_BLOCK_COUNT		(8)
#define  BM_SSP_CMD0_BLOCK_COUNT		(0xff << 8)
#define  BP_SSP_CMD0_CMD			(0)
#define  BM_SSP_CMD0_CMD			(0xff)
#define HW_SSP_CMD1				0x020
#define HW_SSP_XFER_SIZE			0x030
#define HW_SSP_BLOCK_SIZE			0x040
#define  BP_SSP_BLOCK_SIZE_BLOCK_COUNT		(4)
#define  BM_SSP_BLOCK_SIZE_BLOCK_COUNT		(0xffffff << 4)
#define  BP_SSP_BLOCK_SIZE_BLOCK_SIZE		(0)
#define  BM_SSP_BLOCK_SIZE_BLOCK_SIZE		(0xf)
#define HW_SSP_TIMING				(ssp_is_old() ? 0x050 : 0x070)
#define  BP_SSP_TIMING_TIMEOUT			(16)
#define  BM_SSP_TIMING_TIMEOUT			(0xffff << 16)
#define  BP_SSP_TIMING_CLOCK_DIVIDE		(8)
#define  BM_SSP_TIMING_CLOCK_DIVIDE		(0xff << 8)
#define  BP_SSP_TIMING_CLOCK_RATE		(0)
#define  BM_SSP_TIMING_CLOCK_RATE		(0xff)
#define HW_SSP_CTRL1				(ssp_is_old() ? 0x060 : 0x080)
#define  BM_SSP_CTRL1_SDIO_IRQ			(1 << 31)
#define  BM_SSP_CTRL1_SDIO_IRQ_EN		(1 << 30)
#define  BM_SSP_CTRL1_RESP_ERR_IRQ		(1 << 29)
#define  BM_SSP_CTRL1_RESP_ERR_IRQ_EN		(1 << 28)
#define  BM_SSP_CTRL1_RESP_TIMEOUT_IRQ		(1 << 27)
#define  BM_SSP_CTRL1_RESP_TIMEOUT_IRQ_EN	(1 << 26)
#define  BM_SSP_CTRL1_DATA_TIMEOUT_IRQ		(1 << 25)
#define  BM_SSP_CTRL1_DATA_TIMEOUT_IRQ_EN	(1 << 24)
#define  BM_SSP_CTRL1_DATA_CRC_IRQ		(1 << 23)
#define  BM_SSP_CTRL1_DATA_CRC_IRQ_EN		(1 << 22)
#define  BM_SSP_CTRL1_FIFO_UNDERRUN_IRQ		(1 << 21)
#define  BM_SSP_CTRL1_FIFO_UNDERRUN_IRQ_EN	(1 << 20)
#define  BM_SSP_CTRL1_RECV_TIMEOUT_IRQ		(1 << 17)
#define  BM_SSP_CTRL1_RECV_TIMEOUT_IRQ_EN	(1 << 16)
#define  BM_SSP_CTRL1_FIFO_OVERRUN_IRQ		(1 << 15)
#define  BM_SSP_CTRL1_FIFO_OVERRUN_IRQ_EN	(1 << 14)
#define  BM_SSP_CTRL1_DMA_ENABLE		(1 << 13)
#define  BM_SSP_CTRL1_POLARITY			(1 << 9)
#define  BP_SSP_CTRL1_WORD_LENGTH		(4)
#define  BM_SSP_CTRL1_WORD_LENGTH		(0xf << 4)
#define  BP_SSP_CTRL1_SSP_MODE			(0)
#define  BM_SSP_CTRL1_SSP_MODE			(0xf)
#define HW_SSP_SDRESP0				(ssp_is_old() ? 0x080 : 0x0a0)
#define HW_SSP_SDRESP1				(ssp_is_old() ? 0x090 : 0x0b0)
#define HW_SSP_SDRESP2				(ssp_is_old() ? 0x0a0 : 0x0c0)
#define HW_SSP_SDRESP3				(ssp_is_old() ? 0x0b0 : 0x0d0)
#define HW_SSP_STATUS				(ssp_is_old() ? 0x0c0 : 0x100)
#define  BM_SSP_STATUS_CARD_DETECT		(1 << 28)
#define  BM_SSP_STATUS_SDIO_IRQ			(1 << 17)
#define HW_SSP_VERSION				(cpu_is_mx23() ? 0x110 : 0x130)
#define  BP_SSP_VERSION_MAJOR			(24)

#define BF_SSP(value, field)	(((value) << BP_SSP_##field) & BM_SSP_##field)

#define MXS_MMC_IRQ_BITS	(BM_SSP_CTRL1_SDIO_IRQ		| \
				 BM_SSP_CTRL1_RESP_ERR_IRQ	| \
				 BM_SSP_CTRL1_RESP_TIMEOUT_IRQ	| \
				 BM_SSP_CTRL1_DATA_TIMEOUT_IRQ	| \
				 BM_SSP_CTRL1_DATA_CRC_IRQ	| \
				 BM_SSP_CTRL1_FIFO_UNDERRUN_IRQ	| \
				 BM_SSP_CTRL1_RECV_TIMEOUT_IRQ  | \
				 BM_SSP_CTRL1_FIFO_OVERRUN_IRQ)

#define SSP_PIO_NUM	3

struct mxs_mmc_host {
	struct mmc_host			*mmc;
	struct mmc_request		*mrq;
	struct mmc_command		*cmd;
	struct mmc_data			*data;

	void __iomem			*base;
	int				irq;
	struct resource			*res;
	struct resource			*dma_res;
	struct clk			*clk;
	unsigned int			clk_rate;

	struct dma_chan         	*dmach;
	struct mxs_dma_data		dma_data;
	unsigned int			dma_dir;
	enum dma_transfer_direction	slave_dirn;
	u32				ssp_pio_words[SSP_PIO_NUM];

	unsigned int			version;
	unsigned char			bus_width;
	spinlock_t			lock;
	int				sdio_irq_en;
};

static int mxs_mmc_get_ro(struct mmc_host *mmc)
{
	struct mxs_mmc_host *host = mmc_priv(mmc);
	struct mxs_mmc_platform_data *pdata =
		mmc_dev(host->mmc)->platform_data;

	if (!pdata)
		return -EFAULT;

	if (!gpio_is_valid(pdata->wp_gpio))
		return -EINVAL;

	return gpio_get_value(pdata->wp_gpio);
}

static int mxs_mmc_get_cd(struct mmc_host *mmc)
{
	struct mxs_mmc_host *host = mmc_priv(mmc);

	return !(readl(host->base + HW_SSP_STATUS) &
		 BM_SSP_STATUS_CARD_DETECT);
}

static void mxs_mmc_reset(struct mxs_mmc_host *host)
{
	u32 ctrl0, ctrl1;

	mxs_reset_block(host->base);

	ctrl0 = BM_SSP_CTRL0_IGNORE_CRC;
	ctrl1 = BF_SSP(0x3, CTRL1_SSP_MODE) |
		BF_SSP(0x7, CTRL1_WORD_LENGTH) |
		BM_SSP_CTRL1_DMA_ENABLE |
		BM_SSP_CTRL1_POLARITY |
		BM_SSP_CTRL1_RECV_TIMEOUT_IRQ_EN |
		BM_SSP_CTRL1_DATA_CRC_IRQ_EN |
		BM_SSP_CTRL1_DATA_TIMEOUT_IRQ_EN |
		BM_SSP_CTRL1_RESP_TIMEOUT_IRQ_EN |
		BM_SSP_CTRL1_RESP_ERR_IRQ_EN;

	writel(BF_SSP(0xffff, TIMING_TIMEOUT) |
	       BF_SSP(2, TIMING_CLOCK_DIVIDE) |
	       BF_SSP(0, TIMING_CLOCK_RATE),
	       host->base + HW_SSP_TIMING);

	if (host->sdio_irq_en) {
		ctrl0 |= BM_SSP_CTRL0_SDIO_IRQ_CHECK;
		ctrl1 |= BM_SSP_CTRL1_SDIO_IRQ_EN;
	}

	writel(ctrl0, host->base + HW_SSP_CTRL0);
	writel(ctrl1, host->base + HW_SSP_CTRL1);
}

static void mxs_mmc_start_cmd(struct mxs_mmc_host *host,
			      struct mmc_command *cmd);

static void mxs_mmc_request_done(struct mxs_mmc_host *host)
{
	struct mmc_command *cmd = host->cmd;
	struct mmc_data *data = host->data;
	struct mmc_request *mrq = host->mrq;

	if (mmc_resp_type(cmd) & MMC_RSP_PRESENT) {
		if (mmc_resp_type(cmd) & MMC_RSP_136) {
			cmd->resp[3] = readl(host->base + HW_SSP_SDRESP0);
			cmd->resp[2] = readl(host->base + HW_SSP_SDRESP1);
			cmd->resp[1] = readl(host->base + HW_SSP_SDRESP2);
			cmd->resp[0] = readl(host->base + HW_SSP_SDRESP3);
		} else {
			cmd->resp[0] = readl(host->base + HW_SSP_SDRESP0);
		}
	}

	if (data) {
		dma_unmap_sg(mmc_dev(host->mmc), data->sg,
			     data->sg_len, host->dma_dir);
		/*
		 * If there was an error on any block, we mark all
		 * data blocks as being in error.
		 */
		if (!data->error)
			data->bytes_xfered = data->blocks * data->blksz;
		else
			data->bytes_xfered = 0;

		host->data = NULL;
		if (mrq->stop) {
			mxs_mmc_start_cmd(host, mrq->stop);
			return;
		}
	}

	host->mrq = NULL;
	mmc_request_done(host->mmc, mrq);
}

static void mxs_mmc_dma_irq_callback(void *param)
{
	struct mxs_mmc_host *host = param;

	mxs_mmc_request_done(host);
}

static irqreturn_t mxs_mmc_irq_handler(int irq, void *dev_id)
{
	struct mxs_mmc_host *host = dev_id;
	struct mmc_command *cmd = host->cmd;
	struct mmc_data *data = host->data;
	u32 stat;

	spin_lock(&host->lock);

	stat = readl(host->base + HW_SSP_CTRL1);
	writel(stat & MXS_MMC_IRQ_BITS,
	       host->base + HW_SSP_CTRL1 + MXS_CLR_ADDR);

	if ((stat & BM_SSP_CTRL1_SDIO_IRQ) && (stat & BM_SSP_CTRL1_SDIO_IRQ_EN))
		mmc_signal_sdio_irq(host->mmc);

	spin_unlock(&host->lock);

	if (stat & BM_SSP_CTRL1_RESP_TIMEOUT_IRQ)
		cmd->error = -ETIMEDOUT;
	else if (stat & BM_SSP_CTRL1_RESP_ERR_IRQ)
		cmd->error = -EIO;

	if (data) {
		if (stat & (BM_SSP_CTRL1_DATA_TIMEOUT_IRQ |
			    BM_SSP_CTRL1_RECV_TIMEOUT_IRQ))
			data->error = -ETIMEDOUT;
		else if (stat & BM_SSP_CTRL1_DATA_CRC_IRQ)
			data->error = -EILSEQ;
		else if (stat & (BM_SSP_CTRL1_FIFO_UNDERRUN_IRQ |
				 BM_SSP_CTRL1_FIFO_OVERRUN_IRQ))
			data->error = -EIO;
	}

	return IRQ_HANDLED;
}

static struct dma_async_tx_descriptor *mxs_mmc_prep_dma(
	struct mxs_mmc_host *host, unsigned long flags)
{
	struct dma_async_tx_descriptor *desc;
	struct mmc_data *data = host->data;
	struct scatterlist * sgl;
	unsigned int sg_len;

	if (data) {
		/* data */
		dma_map_sg(mmc_dev(host->mmc), data->sg,
			   data->sg_len, host->dma_dir);
		sgl = data->sg;
		sg_len = data->sg_len;
	} else {
		/* pio */
		sgl = (struct scatterlist *) host->ssp_pio_words;
		sg_len = SSP_PIO_NUM;
	}

	desc = dmaengine_prep_slave_sg(host->dmach,
<<<<<<< HEAD
				sgl, sg_len, host->slave_dirn, append);
=======
				sgl, sg_len, host->slave_dirn, flags);
>>>>>>> dd775ae2
	if (desc) {
		desc->callback = mxs_mmc_dma_irq_callback;
		desc->callback_param = host;
	} else {
		if (data)
			dma_unmap_sg(mmc_dev(host->mmc), data->sg,
				     data->sg_len, host->dma_dir);
	}

	return desc;
}

static void mxs_mmc_bc(struct mxs_mmc_host *host)
{
	struct mmc_command *cmd = host->cmd;
	struct dma_async_tx_descriptor *desc;
	u32 ctrl0, cmd0, cmd1;

	ctrl0 = BM_SSP_CTRL0_ENABLE | BM_SSP_CTRL0_IGNORE_CRC;
	cmd0 = BF_SSP(cmd->opcode, CMD0_CMD) | BM_SSP_CMD0_APPEND_8CYC;
	cmd1 = cmd->arg;

	if (host->sdio_irq_en) {
		ctrl0 |= BM_SSP_CTRL0_SDIO_IRQ_CHECK;
		cmd0 |= BM_SSP_CMD0_CONT_CLKING_EN | BM_SSP_CMD0_SLOW_CLKING_EN;
	}

	host->ssp_pio_words[0] = ctrl0;
	host->ssp_pio_words[1] = cmd0;
	host->ssp_pio_words[2] = cmd1;
	host->dma_dir = DMA_NONE;
	host->slave_dirn = DMA_TRANS_NONE;
	desc = mxs_mmc_prep_dma(host, DMA_CTRL_ACK);
	if (!desc)
		goto out;

	dmaengine_submit(desc);
	return;

out:
	dev_warn(mmc_dev(host->mmc),
		 "%s: failed to prep dma\n", __func__);
}

static void mxs_mmc_ac(struct mxs_mmc_host *host)
{
	struct mmc_command *cmd = host->cmd;
	struct dma_async_tx_descriptor *desc;
	u32 ignore_crc, get_resp, long_resp;
	u32 ctrl0, cmd0, cmd1;

	ignore_crc = (mmc_resp_type(cmd) & MMC_RSP_CRC) ?
			0 : BM_SSP_CTRL0_IGNORE_CRC;
	get_resp = (mmc_resp_type(cmd) & MMC_RSP_PRESENT) ?
			BM_SSP_CTRL0_GET_RESP : 0;
	long_resp = (mmc_resp_type(cmd) & MMC_RSP_136) ?
			BM_SSP_CTRL0_LONG_RESP : 0;

	ctrl0 = BM_SSP_CTRL0_ENABLE | ignore_crc | get_resp | long_resp;
	cmd0 = BF_SSP(cmd->opcode, CMD0_CMD);
	cmd1 = cmd->arg;

	if (host->sdio_irq_en) {
		ctrl0 |= BM_SSP_CTRL0_SDIO_IRQ_CHECK;
		cmd0 |= BM_SSP_CMD0_CONT_CLKING_EN | BM_SSP_CMD0_SLOW_CLKING_EN;
	}

	host->ssp_pio_words[0] = ctrl0;
	host->ssp_pio_words[1] = cmd0;
	host->ssp_pio_words[2] = cmd1;
	host->dma_dir = DMA_NONE;
	host->slave_dirn = DMA_TRANS_NONE;
	desc = mxs_mmc_prep_dma(host, DMA_CTRL_ACK);
	if (!desc)
		goto out;

	dmaengine_submit(desc);
	return;

out:
	dev_warn(mmc_dev(host->mmc),
		 "%s: failed to prep dma\n", __func__);
}

static unsigned short mxs_ns_to_ssp_ticks(unsigned clock_rate, unsigned ns)
{
	const unsigned int ssp_timeout_mul = 4096;
	/*
	 * Calculate ticks in ms since ns are large numbers
	 * and might overflow
	 */
	const unsigned int clock_per_ms = clock_rate / 1000;
	const unsigned int ms = ns / 1000;
	const unsigned int ticks = ms * clock_per_ms;
	const unsigned int ssp_ticks = ticks / ssp_timeout_mul;

	WARN_ON(ssp_ticks == 0);
	return ssp_ticks;
}

static void mxs_mmc_adtc(struct mxs_mmc_host *host)
{
	struct mmc_command *cmd = host->cmd;
	struct mmc_data *data = cmd->data;
	struct dma_async_tx_descriptor *desc;
	struct scatterlist *sgl = data->sg, *sg;
	unsigned int sg_len = data->sg_len;
	int i;

	unsigned short dma_data_dir, timeout;
	enum dma_transfer_direction slave_dirn;
	unsigned int data_size = 0, log2_blksz;
	unsigned int blocks = data->blocks;

	u32 ignore_crc, get_resp, long_resp, read;
	u32 ctrl0, cmd0, cmd1, val;

	ignore_crc = (mmc_resp_type(cmd) & MMC_RSP_CRC) ?
			0 : BM_SSP_CTRL0_IGNORE_CRC;
	get_resp = (mmc_resp_type(cmd) & MMC_RSP_PRESENT) ?
			BM_SSP_CTRL0_GET_RESP : 0;
	long_resp = (mmc_resp_type(cmd) & MMC_RSP_136) ?
			BM_SSP_CTRL0_LONG_RESP : 0;

	if (data->flags & MMC_DATA_WRITE) {
		dma_data_dir = DMA_TO_DEVICE;
		slave_dirn = DMA_MEM_TO_DEV;
		read = 0;
	} else {
		dma_data_dir = DMA_FROM_DEVICE;
		slave_dirn = DMA_DEV_TO_MEM;
		read = BM_SSP_CTRL0_READ;
	}

	ctrl0 = BF_SSP(host->bus_width, CTRL0_BUS_WIDTH) |
		ignore_crc | get_resp | long_resp |
		BM_SSP_CTRL0_DATA_XFER | read |
		BM_SSP_CTRL0_WAIT_FOR_IRQ |
		BM_SSP_CTRL0_ENABLE;

	cmd0 = BF_SSP(cmd->opcode, CMD0_CMD);

	/* get logarithm to base 2 of block size for setting register */
	log2_blksz = ilog2(data->blksz);

	/*
	 * take special care of the case that data size from data->sg
	 * is not equal to blocks x blksz
	 */
	for_each_sg(sgl, sg, sg_len, i)
		data_size += sg->length;

	if (data_size != data->blocks * data->blksz)
		blocks = 1;

	/* xfer count, block size and count need to be set differently */
	if (ssp_is_old()) {
		ctrl0 |= BF_SSP(data_size, CTRL0_XFER_COUNT);
		cmd0 |= BF_SSP(log2_blksz, CMD0_BLOCK_SIZE) |
			BF_SSP(blocks - 1, CMD0_BLOCK_COUNT);
	} else {
		writel(data_size, host->base + HW_SSP_XFER_SIZE);
		writel(BF_SSP(log2_blksz, BLOCK_SIZE_BLOCK_SIZE) |
		       BF_SSP(blocks - 1, BLOCK_SIZE_BLOCK_COUNT),
		       host->base + HW_SSP_BLOCK_SIZE);
	}

	if ((cmd->opcode == MMC_STOP_TRANSMISSION) ||
	    (cmd->opcode == SD_IO_RW_EXTENDED))
		cmd0 |= BM_SSP_CMD0_APPEND_8CYC;

	cmd1 = cmd->arg;

	if (host->sdio_irq_en) {
		ctrl0 |= BM_SSP_CTRL0_SDIO_IRQ_CHECK;
		cmd0 |= BM_SSP_CMD0_CONT_CLKING_EN | BM_SSP_CMD0_SLOW_CLKING_EN;
	}

	/* set the timeout count */
	timeout = mxs_ns_to_ssp_ticks(host->clk_rate, data->timeout_ns);
	val = readl(host->base + HW_SSP_TIMING);
	val &= ~(BM_SSP_TIMING_TIMEOUT);
	val |= BF_SSP(timeout, TIMING_TIMEOUT);
	writel(val, host->base + HW_SSP_TIMING);

	/* pio */
	host->ssp_pio_words[0] = ctrl0;
	host->ssp_pio_words[1] = cmd0;
	host->ssp_pio_words[2] = cmd1;
	host->dma_dir = DMA_NONE;
	host->slave_dirn = DMA_TRANS_NONE;
	desc = mxs_mmc_prep_dma(host, 0);
	if (!desc)
		goto out;

	/* append data sg */
	WARN_ON(host->data != NULL);
	host->data = data;
	host->dma_dir = dma_data_dir;
	host->slave_dirn = slave_dirn;
	desc = mxs_mmc_prep_dma(host, DMA_PREP_INTERRUPT | DMA_CTRL_ACK);
	if (!desc)
		goto out;

	dmaengine_submit(desc);
	return;
out:
	dev_warn(mmc_dev(host->mmc),
		 "%s: failed to prep dma\n", __func__);
}

static void mxs_mmc_start_cmd(struct mxs_mmc_host *host,
			      struct mmc_command *cmd)
{
	host->cmd = cmd;

	switch (mmc_cmd_type(cmd)) {
	case MMC_CMD_BC:
		mxs_mmc_bc(host);
		break;
	case MMC_CMD_BCR:
		mxs_mmc_ac(host);
		break;
	case MMC_CMD_AC:
		mxs_mmc_ac(host);
		break;
	case MMC_CMD_ADTC:
		mxs_mmc_adtc(host);
		break;
	default:
		dev_warn(mmc_dev(host->mmc),
			 "%s: unknown MMC command\n", __func__);
		break;
	}
}

static void mxs_mmc_request(struct mmc_host *mmc, struct mmc_request *mrq)
{
	struct mxs_mmc_host *host = mmc_priv(mmc);

	WARN_ON(host->mrq != NULL);
	host->mrq = mrq;
	mxs_mmc_start_cmd(host, mrq->cmd);
}

static void mxs_mmc_set_clk_rate(struct mxs_mmc_host *host, unsigned int rate)
{
	unsigned int ssp_clk, ssp_sck;
	u32 clock_divide, clock_rate;
	u32 val;

	ssp_clk = clk_get_rate(host->clk);

	for (clock_divide = 2; clock_divide <= 254; clock_divide += 2) {
		clock_rate = DIV_ROUND_UP(ssp_clk, rate * clock_divide);
		clock_rate = (clock_rate > 0) ? clock_rate - 1 : 0;
		if (clock_rate <= 255)
			break;
	}

	if (clock_divide > 254) {
		dev_err(mmc_dev(host->mmc),
			"%s: cannot set clock to %d\n", __func__, rate);
		return;
	}

	ssp_sck = ssp_clk / clock_divide / (1 + clock_rate);

	val = readl(host->base + HW_SSP_TIMING);
	val &= ~(BM_SSP_TIMING_CLOCK_DIVIDE | BM_SSP_TIMING_CLOCK_RATE);
	val |= BF_SSP(clock_divide, TIMING_CLOCK_DIVIDE);
	val |= BF_SSP(clock_rate, TIMING_CLOCK_RATE);
	writel(val, host->base + HW_SSP_TIMING);

	host->clk_rate = ssp_sck;

	dev_dbg(mmc_dev(host->mmc),
		"%s: clock_divide %d, clock_rate %d, ssp_clk %d, rate_actual %d, rate_requested %d\n",
		__func__, clock_divide, clock_rate, ssp_clk, ssp_sck, rate);
}

static void mxs_mmc_set_ios(struct mmc_host *mmc, struct mmc_ios *ios)
{
	struct mxs_mmc_host *host = mmc_priv(mmc);

	if (ios->bus_width == MMC_BUS_WIDTH_8)
		host->bus_width = 2;
	else if (ios->bus_width == MMC_BUS_WIDTH_4)
		host->bus_width = 1;
	else
		host->bus_width = 0;

	if (ios->clock)
		mxs_mmc_set_clk_rate(host, ios->clock);
}

static void mxs_mmc_enable_sdio_irq(struct mmc_host *mmc, int enable)
{
	struct mxs_mmc_host *host = mmc_priv(mmc);
	unsigned long flags;

	spin_lock_irqsave(&host->lock, flags);

	host->sdio_irq_en = enable;

	if (enable) {
		writel(BM_SSP_CTRL0_SDIO_IRQ_CHECK,
		       host->base + HW_SSP_CTRL0 + MXS_SET_ADDR);
		writel(BM_SSP_CTRL1_SDIO_IRQ_EN,
		       host->base + HW_SSP_CTRL1 + MXS_SET_ADDR);

		if (readl(host->base + HW_SSP_STATUS) & BM_SSP_STATUS_SDIO_IRQ)
			mmc_signal_sdio_irq(host->mmc);

	} else {
		writel(BM_SSP_CTRL0_SDIO_IRQ_CHECK,
		       host->base + HW_SSP_CTRL0 + MXS_CLR_ADDR);
		writel(BM_SSP_CTRL1_SDIO_IRQ_EN,
		       host->base + HW_SSP_CTRL1 + MXS_CLR_ADDR);
	}

	spin_unlock_irqrestore(&host->lock, flags);
}

static const struct mmc_host_ops mxs_mmc_ops = {
	.request = mxs_mmc_request,
	.get_ro = mxs_mmc_get_ro,
	.get_cd = mxs_mmc_get_cd,
	.set_ios = mxs_mmc_set_ios,
	.enable_sdio_irq = mxs_mmc_enable_sdio_irq,
};

static bool mxs_mmc_dma_filter(struct dma_chan *chan, void *param)
{
	struct mxs_mmc_host *host = param;

	if (!mxs_dma_is_apbh(chan))
		return false;

	if (chan->chan_id != host->dma_res->start)
		return false;

	chan->private = &host->dma_data;

	return true;
}

static int mxs_mmc_probe(struct platform_device *pdev)
{
	struct mxs_mmc_host *host;
	struct mmc_host *mmc;
	struct resource *iores, *dmares, *r;
	struct mxs_mmc_platform_data *pdata;
	int ret = 0, irq_err, irq_dma;
	dma_cap_mask_t mask;

	iores = platform_get_resource(pdev, IORESOURCE_MEM, 0);
	dmares = platform_get_resource(pdev, IORESOURCE_DMA, 0);
	irq_err = platform_get_irq(pdev, 0);
	irq_dma = platform_get_irq(pdev, 1);
	if (!iores || !dmares || irq_err < 0 || irq_dma < 0)
		return -EINVAL;

	r = request_mem_region(iores->start, resource_size(iores), pdev->name);
	if (!r)
		return -EBUSY;

	mmc = mmc_alloc_host(sizeof(struct mxs_mmc_host), &pdev->dev);
	if (!mmc) {
		ret = -ENOMEM;
		goto out_release_mem;
	}

	host = mmc_priv(mmc);
	host->base = ioremap(r->start, resource_size(r));
	if (!host->base) {
		ret = -ENOMEM;
		goto out_mmc_free;
	}

	/* only major verion does matter */
	host->version = readl(host->base + HW_SSP_VERSION) >>
			BP_SSP_VERSION_MAJOR;

	host->mmc = mmc;
	host->res = r;
	host->dma_res = dmares;
	host->irq = irq_err;
	host->sdio_irq_en = 0;

	host->clk = clk_get(&pdev->dev, NULL);
	if (IS_ERR(host->clk)) {
		ret = PTR_ERR(host->clk);
		goto out_iounmap;
	}
	clk_prepare_enable(host->clk);

	mxs_mmc_reset(host);

	dma_cap_zero(mask);
	dma_cap_set(DMA_SLAVE, mask);
	host->dma_data.chan_irq = irq_dma;
	host->dmach = dma_request_channel(mask, mxs_mmc_dma_filter, host);
	if (!host->dmach) {
		dev_err(mmc_dev(host->mmc),
			"%s: failed to request dma\n", __func__);
		goto out_clk_put;
	}

	/* set mmc core parameters */
	mmc->ops = &mxs_mmc_ops;
	mmc->caps = MMC_CAP_SD_HIGHSPEED | MMC_CAP_MMC_HIGHSPEED |
		    MMC_CAP_SDIO_IRQ | MMC_CAP_NEEDS_POLL;

	pdata =	mmc_dev(host->mmc)->platform_data;
	if (pdata) {
		if (pdata->flags & SLOTF_8_BIT_CAPABLE)
			mmc->caps |= MMC_CAP_4_BIT_DATA | MMC_CAP_8_BIT_DATA;
		if (pdata->flags & SLOTF_4_BIT_CAPABLE)
			mmc->caps |= MMC_CAP_4_BIT_DATA;
	}

	mmc->f_min = 400000;
	mmc->f_max = 288000000;
	mmc->ocr_avail = MMC_VDD_32_33 | MMC_VDD_33_34;

	mmc->max_segs = 52;
	mmc->max_blk_size = 1 << 0xf;
	mmc->max_blk_count = (ssp_is_old()) ? 0xff : 0xffffff;
	mmc->max_req_size = (ssp_is_old()) ? 0xffff : 0xffffffff;
	mmc->max_seg_size = dma_get_max_seg_size(host->dmach->device->dev);

	platform_set_drvdata(pdev, mmc);

	ret = request_irq(host->irq, mxs_mmc_irq_handler, 0, DRIVER_NAME, host);
	if (ret)
		goto out_free_dma;

	spin_lock_init(&host->lock);

	ret = mmc_add_host(mmc);
	if (ret)
		goto out_free_irq;

	dev_info(mmc_dev(host->mmc), "initialized\n");

	return 0;

out_free_irq:
	free_irq(host->irq, host);
out_free_dma:
	if (host->dmach)
		dma_release_channel(host->dmach);
out_clk_put:
	clk_disable_unprepare(host->clk);
	clk_put(host->clk);
out_iounmap:
	iounmap(host->base);
out_mmc_free:
	mmc_free_host(mmc);
out_release_mem:
	release_mem_region(iores->start, resource_size(iores));
	return ret;
}

static int mxs_mmc_remove(struct platform_device *pdev)
{
	struct mmc_host *mmc = platform_get_drvdata(pdev);
	struct mxs_mmc_host *host = mmc_priv(mmc);
	struct resource *res = host->res;

	mmc_remove_host(mmc);

	free_irq(host->irq, host);

	platform_set_drvdata(pdev, NULL);

	if (host->dmach)
		dma_release_channel(host->dmach);

	clk_disable_unprepare(host->clk);
	clk_put(host->clk);

	iounmap(host->base);

	mmc_free_host(mmc);

	release_mem_region(res->start, resource_size(res));

	return 0;
}

#ifdef CONFIG_PM
static int mxs_mmc_suspend(struct device *dev)
{
	struct mmc_host *mmc = dev_get_drvdata(dev);
	struct mxs_mmc_host *host = mmc_priv(mmc);
	int ret = 0;

	ret = mmc_suspend_host(mmc);

	clk_disable_unprepare(host->clk);

	return ret;
}

static int mxs_mmc_resume(struct device *dev)
{
	struct mmc_host *mmc = dev_get_drvdata(dev);
	struct mxs_mmc_host *host = mmc_priv(mmc);
	int ret = 0;

	clk_prepare_enable(host->clk);

	ret = mmc_resume_host(mmc);

	return ret;
}

static const struct dev_pm_ops mxs_mmc_pm_ops = {
	.suspend	= mxs_mmc_suspend,
	.resume		= mxs_mmc_resume,
};
#endif

static struct platform_driver mxs_mmc_driver = {
	.probe		= mxs_mmc_probe,
	.remove		= mxs_mmc_remove,
	.driver		= {
		.name	= DRIVER_NAME,
		.owner	= THIS_MODULE,
#ifdef CONFIG_PM
		.pm	= &mxs_mmc_pm_ops,
#endif
	},
};

module_platform_driver(mxs_mmc_driver);

MODULE_DESCRIPTION("FREESCALE MXS MMC peripheral");
MODULE_AUTHOR("Freescale Semiconductor");
MODULE_LICENSE("GPL");<|MERGE_RESOLUTION|>--- conflicted
+++ resolved
@@ -325,11 +325,7 @@
 	}
 
 	desc = dmaengine_prep_slave_sg(host->dmach,
-<<<<<<< HEAD
-				sgl, sg_len, host->slave_dirn, append);
-=======
 				sgl, sg_len, host->slave_dirn, flags);
->>>>>>> dd775ae2
 	if (desc) {
 		desc->callback = mxs_mmc_dma_irq_callback;
 		desc->callback_param = host;
