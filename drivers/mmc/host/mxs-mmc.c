--- conflicted
+++ resolved
@@ -579,10 +579,6 @@
 	struct mxs_mmc_host *host;
 	struct mmc_host *mmc;
 	struct resource *iores;
-<<<<<<< HEAD
-	struct pinctrl *pinctrl;
-=======
->>>>>>> d0e0ac97
 	int ret = 0, irq_err;
 	struct regulator *reg_vmmc;
 	enum of_gpio_flags flags;
