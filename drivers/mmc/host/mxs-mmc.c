/*
 * Portions copyright (C) 2003 Russell King, PXA MMCI Driver
 * Portions copyright (C) 2004-2005 Pierre Ossman, W83L51xD SD/MMC driver
 *
 * Copyright 2008 Embedded Alley Solutions, Inc.
 * Copyright 2009-2011 Freescale Semiconductor, Inc.
 *
 * This program is free software; you can redistribute it and/or modify
 * it under the terms of the GNU General Public License as published by
 * the Free Software Foundation; either version 2 of the License, or
 * (at your option) any later version.
 *
 * This program is distributed in the hope that it will be useful,
 * but WITHOUT ANY WARRANTY; without even the implied warranty of
 * MERCHANTABILITY or FITNESS FOR A PARTICULAR PURPOSE.  See the
 * GNU General Public License for more details.
 *
 * You should have received a copy of the GNU General Public License along
 * with this program; if not, write to the Free Software Foundation, Inc.,
 * 51 Franklin Street, Fifth Floor, Boston, MA 02110-1301 USA.
 */

#include <linux/kernel.h>
#include <linux/init.h>
#include <linux/ioport.h>
#include <linux/platform_device.h>
#include <linux/delay.h>
#include <linux/interrupt.h>
#include <linux/dma-mapping.h>
#include <linux/dmaengine.h>
#include <linux/highmem.h>
#include <linux/clk.h>
#include <linux/err.h>
#include <linux/completion.h>
#include <linux/mmc/host.h>
#include <linux/mmc/mmc.h>
#include <linux/mmc/sdio.h>
#include <linux/gpio.h>
#include <linux/regulator/consumer.h>
#include <linux/module.h>

#include <mach/mxs.h>
#include <mach/common.h>
#include <mach/dma.h>
#include <mach/mmc.h>

#define DRIVER_NAME	"mxs-mmc"

/* card detect polling timeout */
#define MXS_MMC_DETECT_TIMEOUT			(HZ / 2)

#define SSP_VERSION_LATEST	4
#define ssp_is_old()		(host->version < SSP_VERSION_LATEST)

/* SSP registers */
#define HW_SSP_CTRL0				0x000
#define  BM_SSP_CTRL0_RUN			(1 << 29)
#define  BM_SSP_CTRL0_SDIO_IRQ_CHECK		(1 << 28)
#define  BM_SSP_CTRL0_IGNORE_CRC		(1 << 26)
#define  BM_SSP_CTRL0_READ			(1 << 25)
#define  BM_SSP_CTRL0_DATA_XFER			(1 << 24)
#define  BP_SSP_CTRL0_BUS_WIDTH			22
#define  BM_SSP_CTRL0_BUS_WIDTH			(0x3 << BP_SSP_CTRL0_BUS_WIDTH)
#define  BM_SSP_CTRL0_WAIT_FOR_IRQ		(1 << 21)
#define  BM_SSP_CTRL0_LONG_RESP			(1 << 19)
#define  BM_SSP_CTRL0_GET_RESP			(1 << 17)
#define  BM_SSP_CTRL0_ENABLE			(1 << 16)
#define  BP_SSP_CTRL0_XFER_COUNT		0
#define  BM_SSP_CTRL0_XFER_COUNT		0xffff
#define HW_SSP_CMD0				0x010
#define  BM_SSP_CMD0_DBL_DATA_RATE_EN		(1 << 25)
#define  BM_SSP_CMD0_SLOW_CLKING_EN		(1 << 22)
#define  BM_SSP_CMD0_CONT_CLKING_EN		(1 << 21)
#define  BM_SSP_CMD0_APPEND_8CYC		(1 << 20)
#define  BP_SSP_CMD0_BLOCK_SIZE			16
#define  BM_SSP_CMD0_BLOCK_SIZE			(0xf << BP_SSP_CMD0_BLOCK_SIZE)
#define  BP_SSP_CMD0_BLOCK_COUNT		8
#define  BM_SSP_CMD0_BLOCK_COUNT		(0xff << BP_SSP_CMD0_BLOCK_COUNT)
#define  BP_SSP_CMD0_CMD			0
#define  BM_SSP_CMD0_CMD			0xff
#define HW_SSP_CMD1				0x020
#define HW_SSP_XFER_SIZE			0x030
#define HW_SSP_BLOCK_SIZE			0x040
#define  BP_SSP_BLOCK_SIZE_BLOCK_COUNT		4
#define  BM_SSP_BLOCK_SIZE_BLOCK_COUNT		(0xffffff << BP_SSP_BLOCK_SIZE_BLOCK_COUNT)
#define  BP_SSP_BLOCK_SIZE_BLOCK_SIZE		0
#define  BM_SSP_BLOCK_SIZE_BLOCK_SIZE		0xf
#define HW_SSP_TIMING				(ssp_is_old() ? 0x050 : 0x070)
#define  BP_SSP_TIMING_TIMEOUT			16
#define  BM_SSP_TIMING_TIMEOUT			(0xffff << BP_SSP_TIMING_TIMEOUT)
#define  BP_SSP_TIMING_CLOCK_DIVIDE		8
#define  BM_SSP_TIMING_CLOCK_DIVIDE		(0xff << BP_SSP_TIMING_CLOCK_DIVIDE)
#define  BP_SSP_TIMING_CLOCK_RATE		0
#define  BM_SSP_TIMING_CLOCK_RATE		0xff
#define HW_SSP_CTRL1				(ssp_is_old() ? 0x060 : 0x080)
#define  BM_SSP_CTRL1_SDIO_IRQ			(1 << 31)
#define  BM_SSP_CTRL1_SDIO_IRQ_EN		(1 << 30)
#define  BM_SSP_CTRL1_RESP_ERR_IRQ		(1 << 29)
#define  BM_SSP_CTRL1_RESP_ERR_IRQ_EN		(1 << 28)
#define  BM_SSP_CTRL1_RESP_TIMEOUT_IRQ		(1 << 27)
#define  BM_SSP_CTRL1_RESP_TIMEOUT_IRQ_EN	(1 << 26)
#define  BM_SSP_CTRL1_DATA_TIMEOUT_IRQ		(1 << 25)
#define  BM_SSP_CTRL1_DATA_TIMEOUT_IRQ_EN	(1 << 24)
#define  BM_SSP_CTRL1_DATA_CRC_IRQ		(1 << 23)
#define  BM_SSP_CTRL1_DATA_CRC_IRQ_EN		(1 << 22)
#define  BM_SSP_CTRL1_FIFO_UNDERRUN_IRQ		(1 << 21)
#define  BM_SSP_CTRL1_FIFO_UNDERRUN_IRQ_EN	(1 << 20)
#define  BM_SSP_CTRL1_RECV_TIMEOUT_IRQ		(1 << 17)
#define  BM_SSP_CTRL1_RECV_TIMEOUT_IRQ_EN	(1 << 16)
#define  BM_SSP_CTRL1_FIFO_OVERRUN_IRQ		(1 << 15)
#define  BM_SSP_CTRL1_FIFO_OVERRUN_IRQ_EN	(1 << 14)
#define  BM_SSP_CTRL1_DMA_ENABLE		(1 << 13)
#define  BM_SSP_CTRL1_POLARITY			(1 << 9)
#define  BP_SSP_CTRL1_WORD_LENGTH		4
#define  BM_SSP_CTRL1_WORD_LENGTH		(0xf << BP_SSP_CTRL1_WORD_LENGTH)
#define  BP_SSP_CTRL1_SSP_MODE			0
#define  BM_SSP_CTRL1_SSP_MODE			0xf
#define HW_SSP_SDRESP0				(ssp_is_old() ? 0x080 : 0x0a0)
#define HW_SSP_SDRESP1				(ssp_is_old() ? 0x090 : 0x0b0)
#define HW_SSP_SDRESP2				(ssp_is_old() ? 0x0a0 : 0x0c0)
#define HW_SSP_SDRESP3				(ssp_is_old() ? 0x0b0 : 0x0d0)
#define HW_SSP_STATUS				(ssp_is_old() ? 0x0c0 : 0x100)
#define  BM_SSP_STATUS_CARD_DETECT		(1 << 28)
#define  BM_SSP_STATUS_SDIO_IRQ			(1 << 17)
#define HW_SSP_VERSION				(cpu_is_mx23() ? 0x110 : 0x130)
#define  BP_SSP_VERSION_MAJOR			24

#define BF_SSP(value, field)	(((value) << BP_SSP_##field) & BM_SSP_##field)

#define MXS_MMC_IRQ_BITS	(BM_SSP_CTRL1_SDIO_IRQ		| \
				 BM_SSP_CTRL1_RESP_ERR_IRQ	| \
				 BM_SSP_CTRL1_RESP_TIMEOUT_IRQ	| \
				 BM_SSP_CTRL1_DATA_TIMEOUT_IRQ	| \
				 BM_SSP_CTRL1_DATA_CRC_IRQ	| \
				 BM_SSP_CTRL1_FIFO_UNDERRUN_IRQ	| \
				 BM_SSP_CTRL1_RECV_TIMEOUT_IRQ  | \
				 BM_SSP_CTRL1_FIFO_OVERRUN_IRQ)

#define SSP_PIO_NUM	3

struct mxs_mmc_host {
	struct mmc_host			*mmc;
	struct mmc_request		*mrq;
	struct mmc_command		*cmd;
	struct mmc_data			*data;

	void __iomem			*base;
	int				irq;
	struct resource			*res;
	struct resource			*dma_res;
	struct clk			*clk;
	unsigned int			clk_rate;

	struct dma_chan			*dmach;
	struct mxs_dma_data		dma_data;
	unsigned int			dma_dir;
	enum dma_transfer_direction	slave_dirn;
	u32				ssp_pio_words[SSP_PIO_NUM];

	unsigned int			version;
	unsigned char			bus_width;
	spinlock_t			lock;
	int				sdio_irq_en;
};

static int mxs_mmc_get_ro(struct mmc_host *mmc)
{
	struct mxs_mmc_host *host = mmc_priv(mmc);
	struct mxs_mmc_platform_data *pdata =
		mmc_dev(host->mmc)->platform_data;

	if (!pdata)
		return -EFAULT;

	if (!gpio_is_valid(pdata->wp_gpio))
		return -EINVAL;

	return gpio_get_value(pdata->wp_gpio);
}

static int mxs_mmc_get_cd(struct mmc_host *mmc)
{
	struct mxs_mmc_host *host = mmc_priv(mmc);
	struct mxs_mmc_platform_data *pdata =
		mmc_dev(host->mmc)->platform_data;

	if (pdata && gpio_is_valid(pdata->cd_gpio))
<<<<<<< HEAD
		return gpio_get_value(pdata->cd_gpio);
=======
		return !gpio_get_value(pdata->cd_gpio);
>>>>>>> 19375de2

	return !(readl(host->base + HW_SSP_STATUS) &
		 BM_SSP_STATUS_CARD_DETECT);
}

static int mxs_mmc_reset(struct mxs_mmc_host *host)
{
	int ret;
	u32 ctrl0, ctrl1;

	ret = mxs_reset_block(host->base);
	if (ret)
		return ret;

	ctrl0 = BM_SSP_CTRL0_IGNORE_CRC;
	ctrl1 = BF_SSP(0x3, CTRL1_SSP_MODE) |
		BF_SSP(0x7, CTRL1_WORD_LENGTH) |
		BM_SSP_CTRL1_DMA_ENABLE |
		BM_SSP_CTRL1_POLARITY |
		BM_SSP_CTRL1_RECV_TIMEOUT_IRQ_EN |
		BM_SSP_CTRL1_DATA_CRC_IRQ_EN |
		BM_SSP_CTRL1_DATA_TIMEOUT_IRQ_EN |
		BM_SSP_CTRL1_RESP_TIMEOUT_IRQ_EN |
		BM_SSP_CTRL1_RESP_ERR_IRQ_EN;

	writel(BF_SSP(0xffff, TIMING_TIMEOUT) |
	       BF_SSP(2, TIMING_CLOCK_DIVIDE) |
	       BF_SSP(0, TIMING_CLOCK_RATE),
	       host->base + HW_SSP_TIMING);

	if (host->sdio_irq_en) {
		ctrl0 |= BM_SSP_CTRL0_SDIO_IRQ_CHECK;
		ctrl1 |= BM_SSP_CTRL1_SDIO_IRQ_EN;
	}

	writel(ctrl0, host->base + HW_SSP_CTRL0);
	writel(ctrl1, host->base + HW_SSP_CTRL1);
	return 0;
}

static void mxs_mmc_start_cmd(struct mxs_mmc_host *host,
			      struct mmc_command *cmd);

static void mxs_mmc_request_done(struct mxs_mmc_host *host)
{
	struct mmc_command *cmd = host->cmd;
	struct mmc_data *data = host->data;
	struct mmc_request *mrq = host->mrq;

	if (mmc_resp_type(cmd) & MMC_RSP_PRESENT) {
		if (mmc_resp_type(cmd) & MMC_RSP_136) {
			cmd->resp[3] = readl(host->base + HW_SSP_SDRESP0);
			cmd->resp[2] = readl(host->base + HW_SSP_SDRESP1);
			cmd->resp[1] = readl(host->base + HW_SSP_SDRESP2);
			cmd->resp[0] = readl(host->base + HW_SSP_SDRESP3);
		} else {
			cmd->resp[0] = readl(host->base + HW_SSP_SDRESP0);
		}
	}

	if (data) {
		dma_unmap_sg(mmc_dev(host->mmc), data->sg,
			     data->sg_len, host->dma_dir);
		/*
		 * If there was an error on any block, we mark all
		 * data blocks as being in error.
		 */
		if (!data->error)
			data->bytes_xfered = data->blocks * data->blksz;
		else
			data->bytes_xfered = 0;

		host->data = NULL;
		if (mrq->stop) {
			mxs_mmc_start_cmd(host, mrq->stop);
			return;
		}
	}

	host->mrq = NULL;
	mmc_request_done(host->mmc, mrq);
}

static void mxs_mmc_dma_irq_callback(void *param)
{
	struct mxs_mmc_host *host = param;

	mxs_mmc_request_done(host);
}

static irqreturn_t mxs_mmc_cd_irq_handler(int irq, void *dev_id)
{
	struct mxs_mmc_host *host = dev_id;

	mmc_detect_change(host->mmc,
			msecs_to_jiffies(100));
	return IRQ_HANDLED;
}

static irqreturn_t mxs_mmc_irq_handler(int irq, void *dev_id)
{
	struct mxs_mmc_host *host = dev_id;
	struct mmc_command *cmd = host->cmd;
	struct mmc_data *data = host->data;
	u32 stat;

	spin_lock(&host->lock);

	stat = readl(host->base + HW_SSP_CTRL1);
	writel(stat & MXS_MMC_IRQ_BITS,
		host->base + HW_SSP_CTRL1 + MXS_CLR_ADDR);

	if ((stat & BM_SSP_CTRL1_SDIO_IRQ) && (stat & BM_SSP_CTRL1_SDIO_IRQ_EN))
		mmc_signal_sdio_irq(host->mmc);

	spin_unlock(&host->lock);

	if (stat & BM_SSP_CTRL1_RESP_TIMEOUT_IRQ)
		cmd->error = -ETIMEDOUT;
	else if (stat & BM_SSP_CTRL1_RESP_ERR_IRQ)
		cmd->error = -EIO;

	if (data) {
		if (stat & (BM_SSP_CTRL1_DATA_TIMEOUT_IRQ |
			    BM_SSP_CTRL1_RECV_TIMEOUT_IRQ))
			data->error = -ETIMEDOUT;
		else if (stat & BM_SSP_CTRL1_DATA_CRC_IRQ)
			data->error = -EILSEQ;
		else if (stat & (BM_SSP_CTRL1_FIFO_UNDERRUN_IRQ |
				 BM_SSP_CTRL1_FIFO_OVERRUN_IRQ))
			data->error = -EIO;
	}

	return IRQ_HANDLED;
}

static struct dma_async_tx_descriptor *mxs_mmc_prep_dma(
	struct mxs_mmc_host *host, unsigned int append)
{
	struct dma_async_tx_descriptor *desc;
	struct mmc_data *data = host->data;
	struct scatterlist * sgl;
	unsigned int sg_len;

	if (data) {
		/* data */
		dma_map_sg(mmc_dev(host->mmc), data->sg,
			   data->sg_len, host->dma_dir);
		sgl = data->sg;
		sg_len = data->sg_len;
	} else {
		/* pio */
		sgl = (struct scatterlist *) host->ssp_pio_words;
		sg_len = SSP_PIO_NUM;
	}

	desc = host->dmach->device->device_prep_slave_sg(host->dmach,
				sgl, sg_len, host->slave_dirn, append);
	if (desc) {
		desc->callback = mxs_mmc_dma_irq_callback;
		desc->callback_param = host;
	} else {
		if (data)
			dma_unmap_sg(mmc_dev(host->mmc), data->sg,
				     data->sg_len, host->dma_dir);
	}

	return desc;
}

static void mxs_mmc_bc(struct mxs_mmc_host *host)
{
	struct mmc_command *cmd = host->cmd;
	struct dma_async_tx_descriptor *desc;
	u32 ctrl0, cmd0, cmd1;

	ctrl0 = BM_SSP_CTRL0_ENABLE | BM_SSP_CTRL0_IGNORE_CRC;
	cmd0 = BF_SSP(cmd->opcode, CMD0_CMD) | BM_SSP_CMD0_APPEND_8CYC;
	cmd1 = cmd->arg;

	if (host->sdio_irq_en) {
		ctrl0 |= BM_SSP_CTRL0_SDIO_IRQ_CHECK;
		cmd0 |= BM_SSP_CMD0_CONT_CLKING_EN | BM_SSP_CMD0_SLOW_CLKING_EN;
	}

	host->ssp_pio_words[0] = ctrl0;
	host->ssp_pio_words[1] = cmd0;
	host->ssp_pio_words[2] = cmd1;
	host->dma_dir = DMA_NONE;
	host->slave_dirn = DMA_TRANS_NONE;
	desc = mxs_mmc_prep_dma(host, 0);
	if (!desc)
		goto out;

	dmaengine_submit(desc);
	return;

out:
	dev_warn(mmc_dev(host->mmc),
		 "%s: failed to prep dma\n", __func__);
}

static void mxs_mmc_ac(struct mxs_mmc_host *host)
{
	struct mmc_command *cmd = host->cmd;
	struct dma_async_tx_descriptor *desc;
	u32 ignore_crc, get_resp, long_resp;
	u32 ctrl0, cmd0, cmd1;

	ignore_crc = (mmc_resp_type(cmd) & MMC_RSP_CRC) ?
			0 : BM_SSP_CTRL0_IGNORE_CRC;
	get_resp = (mmc_resp_type(cmd) & MMC_RSP_PRESENT) ?
			BM_SSP_CTRL0_GET_RESP : 0;
	long_resp = (mmc_resp_type(cmd) & MMC_RSP_136) ?
			BM_SSP_CTRL0_LONG_RESP : 0;

	ctrl0 = BM_SSP_CTRL0_ENABLE | ignore_crc | get_resp | long_resp;
	cmd0 = BF_SSP(cmd->opcode, CMD0_CMD);
	cmd1 = cmd->arg;

	if (host->sdio_irq_en) {
		ctrl0 |= BM_SSP_CTRL0_SDIO_IRQ_CHECK;
		cmd0 |= BM_SSP_CMD0_CONT_CLKING_EN | BM_SSP_CMD0_SLOW_CLKING_EN;
	}

	host->ssp_pio_words[0] = ctrl0;
	host->ssp_pio_words[1] = cmd0;
	host->ssp_pio_words[2] = cmd1;
	host->dma_dir = DMA_NONE;
	host->slave_dirn = DMA_TRANS_NONE;
	desc = mxs_mmc_prep_dma(host, 0);
	if (!desc)
		goto out;

	dmaengine_submit(desc);
	return;

out:
	dev_warn(mmc_dev(host->mmc),
		 "%s: failed to prep dma\n", __func__);
}

static unsigned short mxs_ns_to_ssp_ticks(unsigned clock_rate, unsigned ns)
{
	const unsigned int ssp_timeout_mul = 4096;
	/*
	 * Calculate ticks in ms since ns are large numbers
	 * and might overflow
	 */
	const unsigned int clock_per_ms = clock_rate / 1000;
	const unsigned int ms = ns / 1000;
	const unsigned int ticks = ms * clock_per_ms;
	const unsigned int ssp_ticks = ticks / ssp_timeout_mul;

	WARN_ON(ssp_ticks == 0);
	return ssp_ticks;
}

static void mxs_mmc_adtc(struct mxs_mmc_host *host)
{
	struct mmc_command *cmd = host->cmd;
	struct mmc_data *data = cmd->data;
	struct dma_async_tx_descriptor *desc;
	struct scatterlist *sgl = data->sg, *sg;
	unsigned int sg_len = data->sg_len;
	int i;

	unsigned short dma_data_dir, timeout;
	enum dma_transfer_direction slave_dirn;
	unsigned int data_size = 0, log2_blksz;
	unsigned int blocks = data->blocks;

	u32 ignore_crc, get_resp, long_resp, read;
	u32 ctrl0, cmd0, cmd1, val;

	ignore_crc = (mmc_resp_type(cmd) & MMC_RSP_CRC) ?
			0 : BM_SSP_CTRL0_IGNORE_CRC;
	get_resp = (mmc_resp_type(cmd) & MMC_RSP_PRESENT) ?
			BM_SSP_CTRL0_GET_RESP : 0;
	long_resp = (mmc_resp_type(cmd) & MMC_RSP_136) ?
			BM_SSP_CTRL0_LONG_RESP : 0;

	if (data->flags & MMC_DATA_WRITE) {
		dma_data_dir = DMA_TO_DEVICE;
		slave_dirn = DMA_MEM_TO_DEV;
		read = 0;
	} else {
		dma_data_dir = DMA_FROM_DEVICE;
		slave_dirn = DMA_DEV_TO_MEM;
		read = BM_SSP_CTRL0_READ;
	}

	ctrl0 = BF_SSP(host->bus_width, CTRL0_BUS_WIDTH) |
		ignore_crc | get_resp | long_resp |
		BM_SSP_CTRL0_DATA_XFER | read |
		BM_SSP_CTRL0_WAIT_FOR_IRQ |
		BM_SSP_CTRL0_ENABLE;

	cmd0 = BF_SSP(cmd->opcode, CMD0_CMD);

	/* get logarithm to base 2 of block size for setting register */
	log2_blksz = ilog2(data->blksz);

	/*
	 * take special care of the case that data size from data->sg
	 * is not equal to blocks x blksz
	 */
	for_each_sg(sgl, sg, sg_len, i)
		data_size += sg->length;

	if (data_size != data->blocks * data->blksz)
		blocks = 1;

	/* xfer count, block size and count need to be set differently */
	if (ssp_is_old()) {
		ctrl0 |= BF_SSP(data_size, CTRL0_XFER_COUNT);
		cmd0 |= BF_SSP(log2_blksz, CMD0_BLOCK_SIZE) |
			BF_SSP(blocks - 1, CMD0_BLOCK_COUNT);
	} else {
		writel(data_size, host->base + HW_SSP_XFER_SIZE);
		writel(BF_SSP(log2_blksz, BLOCK_SIZE_BLOCK_SIZE) |
		       BF_SSP(blocks - 1, BLOCK_SIZE_BLOCK_COUNT),
		       host->base + HW_SSP_BLOCK_SIZE);
	}

	if ((cmd->opcode == MMC_STOP_TRANSMISSION) ||
	    (cmd->opcode == SD_IO_RW_EXTENDED))
		cmd0 |= BM_SSP_CMD0_APPEND_8CYC;

	cmd1 = cmd->arg;

	if (host->sdio_irq_en) {
		ctrl0 |= BM_SSP_CTRL0_SDIO_IRQ_CHECK;
		cmd0 |= BM_SSP_CMD0_CONT_CLKING_EN | BM_SSP_CMD0_SLOW_CLKING_EN;
	}

	/* set the timeout count */
	timeout = mxs_ns_to_ssp_ticks(host->clk_rate, data->timeout_ns);
	val = readl(host->base + HW_SSP_TIMING);
	val &= ~(BM_SSP_TIMING_TIMEOUT);
	val |= BF_SSP(timeout, TIMING_TIMEOUT);
	writel(val, host->base + HW_SSP_TIMING);

	/* pio */
	host->ssp_pio_words[0] = ctrl0;
	host->ssp_pio_words[1] = cmd0;
	host->ssp_pio_words[2] = cmd1;
	host->dma_dir = DMA_NONE;
	host->slave_dirn = DMA_TRANS_NONE;
	desc = mxs_mmc_prep_dma(host, 0);
	if (!desc)
		goto out;

	/* append data sg */
	WARN_ON(host->data != NULL);
	host->data = data;
	host->dma_dir = dma_data_dir;
	host->slave_dirn = slave_dirn;
	desc = mxs_mmc_prep_dma(host, 1);
	if (!desc)
		goto out;

	dmaengine_submit(desc);
	return;
out:
	dev_warn(mmc_dev(host->mmc),
		 "%s: failed to prep dma\n", __func__);
}

static void mxs_mmc_start_cmd(struct mxs_mmc_host *host,
			      struct mmc_command *cmd)
{
	host->cmd = cmd;

	switch (mmc_cmd_type(cmd)) {
	case MMC_CMD_BC:
		mxs_mmc_bc(host);
		break;
	case MMC_CMD_BCR:
		mxs_mmc_ac(host);
		break;
	case MMC_CMD_AC:
		mxs_mmc_ac(host);
		break;
	case MMC_CMD_ADTC:
		mxs_mmc_adtc(host);
		break;
	default:
		dev_warn(mmc_dev(host->mmc),
			 "%s: unknown MMC command\n", __func__);
	}
}

static void mxs_mmc_request(struct mmc_host *mmc, struct mmc_request *mrq)
{
	struct mxs_mmc_host *host = mmc_priv(mmc);

	WARN_ON(host->mrq != NULL);
	host->mrq = mrq;
	mxs_mmc_start_cmd(host, mrq->cmd);
}

static void mxs_mmc_set_clk_rate(struct mxs_mmc_host *host, unsigned int rate)
{
	unsigned int ssp_clk, ssp_sck;
	u32 clock_divide, clock_rate;
	u32 val;

	ssp_clk = clk_get_rate(host->clk);

	for (clock_divide = 2; clock_divide <= 254; clock_divide += 2) {
		clock_rate = DIV_ROUND_UP(ssp_clk, rate * clock_divide);
		clock_rate = (clock_rate > 0) ? clock_rate - 1 : 0;
		if (clock_rate <= 255)
			break;
	}

	if (clock_divide > 254) {
		dev_err(mmc_dev(host->mmc),
			"%s: cannot set clock to %d\n", __func__, rate);
		return;
	}

	ssp_sck = ssp_clk / clock_divide / (1 + clock_rate);

	val = readl(host->base + HW_SSP_TIMING);
	val &= ~(BM_SSP_TIMING_CLOCK_DIVIDE | BM_SSP_TIMING_CLOCK_RATE);
	val |= BF_SSP(clock_divide, TIMING_CLOCK_DIVIDE);
	val |= BF_SSP(clock_rate, TIMING_CLOCK_RATE);
	writel(val, host->base + HW_SSP_TIMING);

	host->clk_rate = ssp_sck;

	dev_dbg(mmc_dev(host->mmc),
		"%s: clock_divide %d, clock_rate %d, ssp_clk %d, rate_actual %d, rate_requested %d\n",
		__func__, clock_divide, clock_rate, ssp_clk, ssp_sck, rate);
}

static void mxs_mmc_set_ios(struct mmc_host *mmc, struct mmc_ios *ios)
{
	struct mxs_mmc_host *host = mmc_priv(mmc);

	if (ios->bus_width == MMC_BUS_WIDTH_8)
		host->bus_width = 2;
	else if (ios->bus_width == MMC_BUS_WIDTH_4)
		host->bus_width = 1;
	else
		host->bus_width = 0;

	if (ios->clock)
		mxs_mmc_set_clk_rate(host, ios->clock);
}

static void mxs_mmc_enable_sdio_irq(struct mmc_host *mmc, int enable)
{
	struct mxs_mmc_host *host = mmc_priv(mmc);
	unsigned long flags;

	spin_lock_irqsave(&host->lock, flags);

	host->sdio_irq_en = enable;

	if (enable) {
		writel(BM_SSP_CTRL0_SDIO_IRQ_CHECK,
		       host->base + HW_SSP_CTRL0 + MXS_SET_ADDR);
		writel(BM_SSP_CTRL1_SDIO_IRQ_EN,
		       host->base + HW_SSP_CTRL1 + MXS_SET_ADDR);

		if (readl(host->base + HW_SSP_STATUS) & BM_SSP_STATUS_SDIO_IRQ)
			mmc_signal_sdio_irq(host->mmc);

	} else {
		writel(BM_SSP_CTRL0_SDIO_IRQ_CHECK,
		       host->base + HW_SSP_CTRL0 + MXS_CLR_ADDR);
		writel(BM_SSP_CTRL1_SDIO_IRQ_EN,
		       host->base + HW_SSP_CTRL1 + MXS_CLR_ADDR);
	}

	spin_unlock_irqrestore(&host->lock, flags);
}

static const struct mmc_host_ops mxs_mmc_ops = {
	.request = mxs_mmc_request,
	.get_ro = mxs_mmc_get_ro,
	.get_cd = mxs_mmc_get_cd,
	.set_ios = mxs_mmc_set_ios,
	.enable_sdio_irq = mxs_mmc_enable_sdio_irq,
};

static bool mxs_mmc_dma_filter(struct dma_chan *chan, void *param)
{
	struct mxs_mmc_host *host = param;

	if (!mxs_dma_is_apbh(chan))
		return false;

	if (chan->chan_id != host->dma_res->start)
		return false;

	chan->private = &host->dma_data;

	return true;
}

static int mxs_mmc_probe(struct platform_device *pdev)
{
	struct mxs_mmc_host *host;
	struct mmc_host *mmc;
	struct resource *iores, *dmares, *r;
	struct mxs_mmc_platform_data *pdata;
	int ret = 0, irq_err, irq_dma;
	dma_cap_mask_t mask;

	iores = platform_get_resource(pdev, IORESOURCE_MEM, 0);
	dmares = platform_get_resource(pdev, IORESOURCE_DMA, 0);
	irq_err = platform_get_irq(pdev, 0);
	irq_dma = platform_get_irq(pdev, 1);
	if (!iores || !dmares || irq_err < 0 || irq_dma < 0)
		return -EINVAL;

	r = request_mem_region(iores->start, resource_size(iores), pdev->name);
	if (!r)
		return -EBUSY;

	mmc = mmc_alloc_host(sizeof(struct mxs_mmc_host), &pdev->dev);
	if (!mmc) {
		ret = -ENOMEM;
		goto out_release_mem;
	}

	host = mmc_priv(mmc);
	host->base = ioremap(r->start, resource_size(r));
	if (!host->base) {
		ret = -ENOMEM;
		goto out_mmc_free;
	}

	/* only major verion does matter */
	host->version = readl(host->base + HW_SSP_VERSION) >>
			BP_SSP_VERSION_MAJOR;

	host->mmc = mmc;
	host->res = r;
	host->dma_res = dmares;
	host->irq = irq_err;
	host->sdio_irq_en = 0;

	host->clk = clk_get(&pdev->dev, NULL);
	if (IS_ERR(host->clk)) {
		ret = PTR_ERR(host->clk);
		goto out_iounmap;
	}
	ret = clk_prepare_enable(host->clk);
	if (ret) {
		dev_err(mmc_dev(host->mmc),
			"%s: failed to enable clock: %d\n", __func__, ret);
		goto out_clk_put;
	}

	ret = mxs_mmc_reset(host);
	if (ret) {
		dev_err(mmc_dev(host->mmc),
			"%s: failed to reset controller: %d\n", __func__, ret);
		goto out_clk_put;
	}

	dma_cap_zero(mask);
	dma_cap_set(DMA_SLAVE, mask);
	host->dma_data.chan_irq = irq_dma;
	host->dmach = dma_request_channel(mask, mxs_mmc_dma_filter, host);
	if (!host->dmach) {
		dev_err(mmc_dev(host->mmc),
			"%s: failed to request dma\n", __func__);
		goto out_clk_put;
	}

	/* set mmc core parameters */
	mmc->ops = &mxs_mmc_ops;
	mmc->caps = MMC_CAP_SD_HIGHSPEED | MMC_CAP_MMC_HIGHSPEED |
		    MMC_CAP_SDIO_IRQ | MMC_CAP_NEEDS_POLL;

	pdata = mmc_dev(host->mmc)->platform_data;
	if (pdata) {
		if (pdata->flags & SLOTF_8_BIT_CAPABLE)
			mmc->caps |= MMC_CAP_4_BIT_DATA | MMC_CAP_8_BIT_DATA;
		if (pdata->flags & SLOTF_4_BIT_CAPABLE)
			mmc->caps |= MMC_CAP_4_BIT_DATA;
	}

	mmc->f_min = 400000;
	mmc->f_max = 288000000;
	mmc->ocr_avail = MMC_VDD_32_33 | MMC_VDD_33_34;

	mmc->max_segs = 52;
	mmc->max_blk_size = 1 << 0xf;
	mmc->max_blk_count = (ssp_is_old()) ? 0xff : 0xffffff;
	mmc->max_req_size = (ssp_is_old()) ? 0xffff : 0xffffffff;
	mmc->max_seg_size = dma_get_max_seg_size(host->dmach->device->dev);

	platform_set_drvdata(pdev, mmc);

	ret = request_irq(host->irq, mxs_mmc_irq_handler, 0, DRIVER_NAME, host);
	if (ret)
		goto out_free_dma;

	spin_lock_init(&host->lock);

	if (gpio_is_valid(pdata->wp_gpio)) {
		ret = gpio_request(pdata->wp_gpio, "MMC-WP");
		if (ret)
			goto out_free_irq;
	}

	if (gpio_is_valid(pdata->cd_gpio)) {
		ret = gpio_request(pdata->cd_gpio, "MMC-CD");
		if (ret)
			goto out_free_wp_gpio;

		ret = request_irq(gpio_to_irq(pdata->cd_gpio),
				mxs_mmc_cd_irq_handler,
				IRQF_TRIGGER_RISING | IRQF_TRIGGER_FALLING,
				DRIVER_NAME, host);
		if (ret)
			goto out_free_cd_gpio;
		mmc->caps &= ~MMC_CAP_NEEDS_POLL;
	}

	ret = mmc_add_host(mmc);
	if (ret)
		goto out_free_cd_irq;

	dev_info(mmc_dev(host->mmc), "initialized\n");

	return 0;

out_free_cd_irq:
	if (gpio_is_valid(pdata->cd_gpio))
		free_irq(gpio_to_irq(pdata->cd_gpio), host);
out_free_cd_gpio:
	if (gpio_is_valid(pdata->cd_gpio))
		gpio_free(pdata->cd_gpio);
out_free_wp_gpio:
	if (gpio_is_valid(pdata->wp_gpio))
		gpio_free(pdata->wp_gpio);
out_free_irq:
	free_irq(host->irq, host);
out_free_dma:
	if (host->dmach)
		dma_release_channel(host->dmach);
out_clk_put:
	clk_disable_unprepare(host->clk);
	clk_put(host->clk);
out_iounmap:
	iounmap(host->base);
out_mmc_free:
	mmc_free_host(mmc);
out_release_mem:
	release_mem_region(iores->start, resource_size(iores));
	return ret;
}

static int mxs_mmc_remove(struct platform_device *pdev)
{
	struct mmc_host *mmc = platform_get_drvdata(pdev);
	struct mxs_mmc_host *host = mmc_priv(mmc);
	struct resource *res = host->res;
	struct mxs_mmc_platform_data *pdata = mmc_dev(host->mmc)->platform_data;

	mmc_remove_host(mmc);

	free_irq(host->irq, host);

	platform_set_drvdata(pdev, NULL);

	if (host->dmach)
		dma_release_channel(host->dmach);

	clk_disable_unprepare(host->clk);
	clk_put(host->clk);

	iounmap(host->base);

	mmc_free_host(mmc);

	if (gpio_is_valid(pdata->cd_gpio)) {
		free_irq(gpio_to_irq(pdata->cd_gpio), host);
		gpio_free(pdata->cd_gpio);
	}
	if (gpio_is_valid(pdata->wp_gpio))
		gpio_free(pdata->wp_gpio);

	release_mem_region(res->start, resource_size(res));

	return 0;
}

#ifdef CONFIG_PM
static int mxs_mmc_suspend(struct device *dev)
{
	struct mmc_host *mmc = dev_get_drvdata(dev);
	struct mxs_mmc_host *host = mmc_priv(mmc);
	int ret = 0;

	ret = mmc_suspend_host(mmc);

	clk_disable_unprepare(host->clk);

	return ret;
}

static int mxs_mmc_resume(struct device *dev)
{
	struct mmc_host *mmc = dev_get_drvdata(dev);
	struct mxs_mmc_host *host = mmc_priv(mmc);
	int ret = 0;

	ret = clk_prepare_enable(host->clk);
	if (ret)
		return ret;

	ret = mmc_resume_host(mmc);

	return ret;
}

static const struct dev_pm_ops mxs_mmc_pm_ops = {
	.suspend	= mxs_mmc_suspend,
	.resume		= mxs_mmc_resume,
};
#endif

static struct platform_driver mxs_mmc_driver = {
	.probe		= mxs_mmc_probe,
	.remove		= mxs_mmc_remove,
	.driver		= {
		.name	= DRIVER_NAME,
		.owner	= THIS_MODULE,
#ifdef CONFIG_PM
		.pm	= &mxs_mmc_pm_ops,
#endif
	},
};

module_platform_driver(mxs_mmc_driver);

MODULE_DESCRIPTION("FREESCALE MXS MMC peripheral");
MODULE_AUTHOR("Freescale Semiconductor");
MODULE_LICENSE("GPL");
MODULE_ALIAS("platform:mxs-mmc");<|MERGE_RESOLUTION|>--- conflicted
+++ resolved
@@ -185,11 +185,7 @@
 		mmc_dev(host->mmc)->platform_data;
 
 	if (pdata && gpio_is_valid(pdata->cd_gpio))
-<<<<<<< HEAD
-		return gpio_get_value(pdata->cd_gpio);
-=======
 		return !gpio_get_value(pdata->cd_gpio);
->>>>>>> 19375de2
 
 	return !(readl(host->base + HW_SSP_STATUS) &
 		 BM_SSP_STATUS_CARD_DETECT);
