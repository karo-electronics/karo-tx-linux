/*
 * davinci_mmc.c - TI DaVinci MMC/SD/SDIO driver
 *
 * Copyright (C) 2006 Texas Instruments.
 *       Original author: Purushotam Kumar
 * Copyright (C) 2009 David Brownell
 *
 * This program is free software; you can redistribute it and/or modify
 * it under the terms of the GNU General Public License as published by
 * the Free Software Foundation; either version 2 of the License, or
 * (at your option) any later version.
 *
 * This program is distributed in the hope that it will be useful,
 * but WITHOUT ANY WARRANTY; without even the implied warranty of
 * MERCHANTABILITY or FITNESS FOR A PARTICULAR PURPOSE.  See the
 * GNU General Public License for more details.
 *
 * You should have received a copy of the GNU General Public License
 * along with this program; if not, write to the Free Software
 * Foundation, Inc., 675 Mass Ave, Cambridge, MA 02139, USA.
 */

#include <linux/module.h>
#include <linux/ioport.h>
#include <linux/platform_device.h>
#include <linux/clk.h>
#include <linux/err.h>
#include <linux/cpufreq.h>
#include <linux/mmc/host.h>
#include <linux/io.h>
#include <linux/irq.h>
#include <linux/delay.h>
#include <linux/dmaengine.h>
#include <linux/dma-mapping.h>
#include <linux/edma.h>
#include <linux/mmc/mmc.h>

<<<<<<< HEAD
#include <mach/mmc.h>
=======
#include <linux/platform_data/mmc-davinci.h>
#include <mach/edma.h>
>>>>>>> 492e2fd7

/*
 * Register Definitions
 */
#define DAVINCI_MMCCTL       0x00 /* Control Register                  */
#define DAVINCI_MMCCLK       0x04 /* Memory Clock Control Register     */
#define DAVINCI_MMCST0       0x08 /* Status Register 0                 */
#define DAVINCI_MMCST1       0x0C /* Status Register 1                 */
#define DAVINCI_MMCIM        0x10 /* Interrupt Mask Register           */
#define DAVINCI_MMCTOR       0x14 /* Response Time-Out Register        */
#define DAVINCI_MMCTOD       0x18 /* Data Read Time-Out Register       */
#define DAVINCI_MMCBLEN      0x1C /* Block Length Register             */
#define DAVINCI_MMCNBLK      0x20 /* Number of Blocks Register         */
#define DAVINCI_MMCNBLC      0x24 /* Number of Blocks Counter Register */
#define DAVINCI_MMCDRR       0x28 /* Data Receive Register             */
#define DAVINCI_MMCDXR       0x2C /* Data Transmit Register            */
#define DAVINCI_MMCCMD       0x30 /* Command Register                  */
#define DAVINCI_MMCARGHL     0x34 /* Argument Register                 */
#define DAVINCI_MMCRSP01     0x38 /* Response Register 0 and 1         */
#define DAVINCI_MMCRSP23     0x3C /* Response Register 0 and 1         */
#define DAVINCI_MMCRSP45     0x40 /* Response Register 0 and 1         */
#define DAVINCI_MMCRSP67     0x44 /* Response Register 0 and 1         */
#define DAVINCI_MMCDRSP      0x48 /* Data Response Register            */
#define DAVINCI_MMCETOK      0x4C
#define DAVINCI_MMCCIDX      0x50 /* Command Index Register            */
#define DAVINCI_MMCCKC       0x54
#define DAVINCI_MMCTORC      0x58
#define DAVINCI_MMCTODC      0x5C
#define DAVINCI_MMCBLNC      0x60
#define DAVINCI_SDIOCTL      0x64
#define DAVINCI_SDIOST0      0x68
#define DAVINCI_SDIOIEN      0x6C
#define DAVINCI_SDIOIST      0x70
#define DAVINCI_MMCFIFOCTL   0x74 /* FIFO Control Register             */

/* DAVINCI_MMCCTL definitions */
#define MMCCTL_DATRST         (1 << 0)
#define MMCCTL_CMDRST         (1 << 1)
#define MMCCTL_WIDTH_8_BIT    (1 << 8)
#define MMCCTL_WIDTH_4_BIT    (1 << 2)
#define MMCCTL_DATEG_DISABLED (0 << 6)
#define MMCCTL_DATEG_RISING   (1 << 6)
#define MMCCTL_DATEG_FALLING  (2 << 6)
#define MMCCTL_DATEG_BOTH     (3 << 6)
#define MMCCTL_PERMDR_LE      (0 << 9)
#define MMCCTL_PERMDR_BE      (1 << 9)
#define MMCCTL_PERMDX_LE      (0 << 10)
#define MMCCTL_PERMDX_BE      (1 << 10)

/* DAVINCI_MMCCLK definitions */
#define MMCCLK_CLKEN          (1 << 8)
#define MMCCLK_CLKRT_MASK     (0xFF << 0)

/* IRQ bit definitions, for DAVINCI_MMCST0 and DAVINCI_MMCIM */
#define MMCST0_DATDNE         BIT(0)	/* data done */
#define MMCST0_BSYDNE         BIT(1)	/* busy done */
#define MMCST0_RSPDNE         BIT(2)	/* command done */
#define MMCST0_TOUTRD         BIT(3)	/* data read timeout */
#define MMCST0_TOUTRS         BIT(4)	/* command response timeout */
#define MMCST0_CRCWR          BIT(5)	/* data write CRC error */
#define MMCST0_CRCRD          BIT(6)	/* data read CRC error */
#define MMCST0_CRCRS          BIT(7)	/* command response CRC error */
#define MMCST0_DXRDY          BIT(9)	/* data transmit ready (fifo empty) */
#define MMCST0_DRRDY          BIT(10)	/* data receive ready (data in fifo)*/
#define MMCST0_DATED          BIT(11)	/* DAT3 edge detect */
#define MMCST0_TRNDNE         BIT(12)	/* transfer done */

/* DAVINCI_MMCST1 definitions */
#define MMCST1_BUSY           (1 << 0)

/* DAVINCI_MMCCMD definitions */
#define MMCCMD_CMD_MASK       (0x3F << 0)
#define MMCCMD_PPLEN          (1 << 7)
#define MMCCMD_BSYEXP         (1 << 8)
#define MMCCMD_RSPFMT_MASK    (3 << 9)
#define MMCCMD_RSPFMT_NONE    (0 << 9)
#define MMCCMD_RSPFMT_R1456   (1 << 9)
#define MMCCMD_RSPFMT_R2      (2 << 9)
#define MMCCMD_RSPFMT_R3      (3 << 9)
#define MMCCMD_DTRW           (1 << 11)
#define MMCCMD_STRMTP         (1 << 12)
#define MMCCMD_WDATX          (1 << 13)
#define MMCCMD_INITCK         (1 << 14)
#define MMCCMD_DCLR           (1 << 15)
#define MMCCMD_DMATRIG        (1 << 16)

/* DAVINCI_MMCFIFOCTL definitions */
#define MMCFIFOCTL_FIFORST    (1 << 0)
#define MMCFIFOCTL_FIFODIR_WR (1 << 1)
#define MMCFIFOCTL_FIFODIR_RD (0 << 1)
#define MMCFIFOCTL_FIFOLEV    (1 << 2) /* 0 = 128 bits, 1 = 256 bits */
#define MMCFIFOCTL_ACCWD_4    (0 << 3) /* access width of 4 bytes    */
#define MMCFIFOCTL_ACCWD_3    (1 << 3) /* access width of 3 bytes    */
#define MMCFIFOCTL_ACCWD_2    (2 << 3) /* access width of 2 bytes    */
#define MMCFIFOCTL_ACCWD_1    (3 << 3) /* access width of 1 byte     */

/* DAVINCI_SDIOST0 definitions */
#define SDIOST0_DAT1_HI       BIT(0)

/* DAVINCI_SDIOIEN definitions */
#define SDIOIEN_IOINTEN       BIT(0)

/* DAVINCI_SDIOIST definitions */
#define SDIOIST_IOINT         BIT(0)

/* MMCSD Init clock in Hz in opendrain mode */
#define MMCSD_INIT_CLOCK		200000

/*
 * One scatterlist dma "segment" is at most MAX_CCNT rw_threshold units,
 * and we handle up to MAX_NR_SG segments.  MMC_BLOCK_BOUNCE kicks in only
 * for drivers with max_segs == 1, making the segments bigger (64KB)
 * than the page or two that's otherwise typical. nr_sg (passed from
 * platform data) == 16 gives at least the same throughput boost, using
 * EDMA transfer linkage instead of spending CPU time copying pages.
 */
#define MAX_CCNT	((1 << 16) - 1)

#define MAX_NR_SG	16

static unsigned rw_threshold = 32;
module_param(rw_threshold, uint, S_IRUGO);
MODULE_PARM_DESC(rw_threshold,
		"Read/Write threshold. Default = 32");

static unsigned poll_threshold = 128;
module_param(poll_threshold, uint, S_IRUGO);
MODULE_PARM_DESC(poll_threshold,
		 "Polling transaction size threshold. Default = 128");

static unsigned poll_loopcount = 32;
module_param(poll_loopcount, uint, S_IRUGO);
MODULE_PARM_DESC(poll_loopcount,
		 "Maximum polling loop count. Default = 32");

static unsigned __initdata use_dma = 1;
module_param(use_dma, uint, 0);
MODULE_PARM_DESC(use_dma, "Whether to use DMA or not. Default = 1");

struct mmc_davinci_host {
	struct mmc_command *cmd;
	struct mmc_data *data;
	struct mmc_host *mmc;
	struct clk *clk;
	unsigned int mmc_input_clk;
	void __iomem *base;
	struct resource *mem_res;
	int mmc_irq, sdio_irq;
	unsigned char bus_mode;

#define DAVINCI_MMC_DATADIR_NONE	0
#define DAVINCI_MMC_DATADIR_READ	1
#define DAVINCI_MMC_DATADIR_WRITE	2
	unsigned char data_dir;
	unsigned char suspended;

	/* buffer is used during PIO of one scatterlist segment, and
	 * is updated along with buffer_bytes_left.  bytes_left applies
	 * to all N blocks of the PIO transfer.
	 */
	u8 *buffer;
	u32 buffer_bytes_left;
	u32 bytes_left;

	u32 rxdma, txdma;
	struct dma_chan *dma_tx;
	struct dma_chan *dma_rx;
	bool use_dma;
	bool do_dma;
	bool sdio_int;
	bool active_request;

	/* For PIO we walk scatterlists one segment at a time. */
	unsigned int		sg_len;
	struct scatterlist *sg;

	/* Version of the MMC/SD controller */
	u8 version;
	/* for ns in one cycle calculation */
	unsigned ns_in_one_cycle;
	/* Number of sg segments */
	u8 nr_sg;
#ifdef CONFIG_CPU_FREQ
	struct notifier_block	freq_transition;
#endif
};

static irqreturn_t mmc_davinci_irq(int irq, void *dev_id);

/* PIO only */
static void mmc_davinci_sg_to_buf(struct mmc_davinci_host *host)
{
	host->buffer_bytes_left = sg_dma_len(host->sg);
	host->buffer = sg_virt(host->sg);
	if (host->buffer_bytes_left > host->bytes_left)
		host->buffer_bytes_left = host->bytes_left;
}

static void davinci_fifo_data_trans(struct mmc_davinci_host *host,
					unsigned int n)
{
	u8 *p;
	unsigned int i;

	if (host->buffer_bytes_left == 0) {
		host->sg = sg_next(host->data->sg);
		mmc_davinci_sg_to_buf(host);
	}

	p = host->buffer;
	if (n > host->buffer_bytes_left)
		n = host->buffer_bytes_left;
	host->buffer_bytes_left -= n;
	host->bytes_left -= n;

	/* NOTE:  we never transfer more than rw_threshold bytes
	 * to/from the fifo here; there's no I/O overlap.
	 * This also assumes that access width( i.e. ACCWD) is 4 bytes
	 */
	if (host->data_dir == DAVINCI_MMC_DATADIR_WRITE) {
		for (i = 0; i < (n >> 2); i++) {
			writel(*((u32 *)p), host->base + DAVINCI_MMCDXR);
			p = p + 4;
		}
		if (n & 3) {
			iowrite8_rep(host->base + DAVINCI_MMCDXR, p, (n & 3));
			p = p + (n & 3);
		}
	} else {
		for (i = 0; i < (n >> 2); i++) {
			*((u32 *)p) = readl(host->base + DAVINCI_MMCDRR);
			p  = p + 4;
		}
		if (n & 3) {
			ioread8_rep(host->base + DAVINCI_MMCDRR, p, (n & 3));
			p = p + (n & 3);
		}
	}
	host->buffer = p;
}

static void mmc_davinci_start_command(struct mmc_davinci_host *host,
		struct mmc_command *cmd)
{
	u32 cmd_reg = 0;
	u32 im_val;

	dev_dbg(mmc_dev(host->mmc), "CMD%d, arg 0x%08x%s\n",
		cmd->opcode, cmd->arg,
		({ char *s;
		switch (mmc_resp_type(cmd)) {
		case MMC_RSP_R1:
			s = ", R1/R5/R6/R7 response";
			break;
		case MMC_RSP_R1B:
			s = ", R1b response";
			break;
		case MMC_RSP_R2:
			s = ", R2 response";
			break;
		case MMC_RSP_R3:
			s = ", R3/R4 response";
			break;
		default:
			s = ", (R? response)";
			break;
		}; s; }));
	host->cmd = cmd;

	switch (mmc_resp_type(cmd)) {
	case MMC_RSP_R1B:
		/* There's some spec confusion about when R1B is
		 * allowed, but if the card doesn't issue a BUSY
		 * then it's harmless for us to allow it.
		 */
		cmd_reg |= MMCCMD_BSYEXP;
		/* FALLTHROUGH */
	case MMC_RSP_R1:		/* 48 bits, CRC */
		cmd_reg |= MMCCMD_RSPFMT_R1456;
		break;
	case MMC_RSP_R2:		/* 136 bits, CRC */
		cmd_reg |= MMCCMD_RSPFMT_R2;
		break;
	case MMC_RSP_R3:		/* 48 bits, no CRC */
		cmd_reg |= MMCCMD_RSPFMT_R3;
		break;
	default:
		cmd_reg |= MMCCMD_RSPFMT_NONE;
		dev_dbg(mmc_dev(host->mmc), "unknown resp_type %04x\n",
			mmc_resp_type(cmd));
		break;
	}

	/* Set command index */
	cmd_reg |= cmd->opcode;

	/* Enable EDMA transfer triggers */
	if (host->do_dma)
		cmd_reg |= MMCCMD_DMATRIG;

	if (host->version == MMC_CTLR_VERSION_2 && host->data != NULL &&
			host->data_dir == DAVINCI_MMC_DATADIR_READ)
		cmd_reg |= MMCCMD_DMATRIG;

	/* Setting whether command involves data transfer or not */
	if (cmd->data)
		cmd_reg |= MMCCMD_WDATX;

	/* Setting whether stream or block transfer */
	if (cmd->flags & MMC_DATA_STREAM)
		cmd_reg |= MMCCMD_STRMTP;

	/* Setting whether data read or write */
	if (host->data_dir == DAVINCI_MMC_DATADIR_WRITE)
		cmd_reg |= MMCCMD_DTRW;

	if (host->bus_mode == MMC_BUSMODE_PUSHPULL)
		cmd_reg |= MMCCMD_PPLEN;

	/* set Command timeout */
	writel(0x1FFF, host->base + DAVINCI_MMCTOR);

	/* Enable interrupt (calculate here, defer until FIFO is stuffed). */
	im_val =  MMCST0_RSPDNE | MMCST0_CRCRS | MMCST0_TOUTRS;
	if (host->data_dir == DAVINCI_MMC_DATADIR_WRITE) {
		im_val |= MMCST0_DATDNE | MMCST0_CRCWR;

		if (!host->do_dma)
			im_val |= MMCST0_DXRDY;
	} else if (host->data_dir == DAVINCI_MMC_DATADIR_READ) {
		im_val |= MMCST0_DATDNE | MMCST0_CRCRD | MMCST0_TOUTRD;

		if (!host->do_dma)
			im_val |= MMCST0_DRRDY;
	}

	/*
	 * Before non-DMA WRITE commands the controller needs priming:
	 * FIFO should be populated with 32 bytes i.e. whatever is the FIFO size
	 */
	if (!host->do_dma && (host->data_dir == DAVINCI_MMC_DATADIR_WRITE))
		davinci_fifo_data_trans(host, rw_threshold);

	writel(cmd->arg, host->base + DAVINCI_MMCARGHL);
	writel(cmd_reg,  host->base + DAVINCI_MMCCMD);

	host->active_request = true;

	if (!host->do_dma && host->bytes_left <= poll_threshold) {
		u32 count = poll_loopcount;

		while (host->active_request && count--) {
			mmc_davinci_irq(0, host);
			cpu_relax();
		}
	}

	if (host->active_request)
		writel(im_val, host->base + DAVINCI_MMCIM);
}

/*----------------------------------------------------------------------*/

/* DMA infrastructure */

static void davinci_abort_dma(struct mmc_davinci_host *host)
{
	struct dma_chan *sync_dev;

	if (host->data_dir == DAVINCI_MMC_DATADIR_READ)
		sync_dev = host->dma_rx;
	else
		sync_dev = host->dma_tx;

	dmaengine_terminate_all(sync_dev);
}

static int mmc_davinci_send_dma_request(struct mmc_davinci_host *host,
		struct mmc_data *data)
{
	struct dma_chan *chan;
	struct dma_async_tx_descriptor *desc;
	int ret = 0;

	if (host->data_dir == DAVINCI_MMC_DATADIR_WRITE) {
		struct dma_slave_config dma_tx_conf = {
			.direction = DMA_MEM_TO_DEV,
			.dst_addr = host->mem_res->start + DAVINCI_MMCDXR,
			.dst_addr_width = DMA_SLAVE_BUSWIDTH_4_BYTES,
			.dst_maxburst =
				rw_threshold / DMA_SLAVE_BUSWIDTH_4_BYTES,
		};
		chan = host->dma_tx;
		dmaengine_slave_config(host->dma_tx, &dma_tx_conf);

		desc = dmaengine_prep_slave_sg(host->dma_tx,
				data->sg,
				host->sg_len,
				DMA_MEM_TO_DEV,
				DMA_PREP_INTERRUPT | DMA_CTRL_ACK);
		if (!desc) {
			dev_dbg(mmc_dev(host->mmc),
				"failed to allocate DMA TX descriptor");
			ret = -1;
			goto out;
		}
	} else {
		struct dma_slave_config dma_rx_conf = {
			.direction = DMA_DEV_TO_MEM,
			.src_addr = host->mem_res->start + DAVINCI_MMCDRR,
			.src_addr_width = DMA_SLAVE_BUSWIDTH_4_BYTES,
			.src_maxburst =
				rw_threshold / DMA_SLAVE_BUSWIDTH_4_BYTES,
		};
		chan = host->dma_rx;
		dmaengine_slave_config(host->dma_rx, &dma_rx_conf);

		desc = dmaengine_prep_slave_sg(host->dma_rx,
				data->sg,
				host->sg_len,
				DMA_DEV_TO_MEM,
				DMA_PREP_INTERRUPT | DMA_CTRL_ACK);
		if (!desc) {
			dev_dbg(mmc_dev(host->mmc),
				"failed to allocate DMA RX descriptor");
			ret = -1;
			goto out;
		}
	}

	dmaengine_submit(desc);
	dma_async_issue_pending(chan);

out:
	return ret;
}

static int mmc_davinci_start_dma_transfer(struct mmc_davinci_host *host,
		struct mmc_data *data)
{
	int i;
	int mask = rw_threshold - 1;
	int ret = 0;

	host->sg_len = dma_map_sg(mmc_dev(host->mmc), data->sg, data->sg_len,
				((data->flags & MMC_DATA_WRITE)
				? DMA_TO_DEVICE
				: DMA_FROM_DEVICE));

	/* no individual DMA segment should need a partial FIFO */
	for (i = 0; i < host->sg_len; i++) {
		if (sg_dma_len(data->sg + i) & mask) {
			dma_unmap_sg(mmc_dev(host->mmc),
					data->sg, data->sg_len,
					(data->flags & MMC_DATA_WRITE)
					? DMA_TO_DEVICE
					: DMA_FROM_DEVICE);
			return -1;
		}
	}

	host->do_dma = 1;
	ret = mmc_davinci_send_dma_request(host, data);

	return ret;
}

static void __init_or_module
davinci_release_dma_channels(struct mmc_davinci_host *host)
{
	if (!host->use_dma)
		return;

	dma_release_channel(host->dma_tx);
	dma_release_channel(host->dma_rx);
}

static int __init davinci_acquire_dma_channels(struct mmc_davinci_host *host)
{
	int r;
	dma_cap_mask_t mask;

	dma_cap_zero(mask);
	dma_cap_set(DMA_SLAVE, mask);

	host->dma_tx =
		dma_request_channel(mask, edma_filter_fn, &host->txdma);
	if (!host->dma_tx) {
		dev_err(mmc_dev(host->mmc), "Can't get dma_tx channel\n");
		return -ENODEV;
	}

	host->dma_rx =
		dma_request_channel(mask, edma_filter_fn, &host->rxdma);
	if (!host->dma_rx) {
		dev_err(mmc_dev(host->mmc), "Can't get dma_rx channel\n");
		r = -ENODEV;
		goto free_master_write;
	}

	return 0;

free_master_write:
	dma_release_channel(host->dma_tx);

	return r;
}

/*----------------------------------------------------------------------*/

static void
mmc_davinci_prepare_data(struct mmc_davinci_host *host, struct mmc_request *req)
{
	int fifo_lev = (rw_threshold == 32) ? MMCFIFOCTL_FIFOLEV : 0;
	int timeout;
	struct mmc_data *data = req->data;

	if (host->version == MMC_CTLR_VERSION_2)
		fifo_lev = (rw_threshold == 64) ? MMCFIFOCTL_FIFOLEV : 0;

	host->data = data;
	if (data == NULL) {
		host->data_dir = DAVINCI_MMC_DATADIR_NONE;
		writel(0, host->base + DAVINCI_MMCBLEN);
		writel(0, host->base + DAVINCI_MMCNBLK);
		return;
	}

	dev_dbg(mmc_dev(host->mmc), "%s %s, %d blocks of %d bytes\n",
		(data->flags & MMC_DATA_STREAM) ? "stream" : "block",
		(data->flags & MMC_DATA_WRITE) ? "write" : "read",
		data->blocks, data->blksz);
	dev_dbg(mmc_dev(host->mmc), "  DTO %d cycles + %d ns\n",
		data->timeout_clks, data->timeout_ns);
	timeout = data->timeout_clks +
		(data->timeout_ns / host->ns_in_one_cycle);
	if (timeout > 0xffff)
		timeout = 0xffff;

	writel(timeout, host->base + DAVINCI_MMCTOD);
	writel(data->blocks, host->base + DAVINCI_MMCNBLK);
	writel(data->blksz, host->base + DAVINCI_MMCBLEN);

	/* Configure the FIFO */
	switch (data->flags & MMC_DATA_WRITE) {
	case MMC_DATA_WRITE:
		host->data_dir = DAVINCI_MMC_DATADIR_WRITE;
		writel(fifo_lev | MMCFIFOCTL_FIFODIR_WR | MMCFIFOCTL_FIFORST,
			host->base + DAVINCI_MMCFIFOCTL);
		writel(fifo_lev | MMCFIFOCTL_FIFODIR_WR,
			host->base + DAVINCI_MMCFIFOCTL);
		break;

	default:
		host->data_dir = DAVINCI_MMC_DATADIR_READ;
		writel(fifo_lev | MMCFIFOCTL_FIFODIR_RD | MMCFIFOCTL_FIFORST,
			host->base + DAVINCI_MMCFIFOCTL);
		writel(fifo_lev | MMCFIFOCTL_FIFODIR_RD,
			host->base + DAVINCI_MMCFIFOCTL);
		break;
	}

	host->buffer = NULL;
	host->bytes_left = data->blocks * data->blksz;

	/* For now we try to use DMA whenever we won't need partial FIFO
	 * reads or writes, either for the whole transfer (as tested here)
	 * or for any individual scatterlist segment (tested when we call
	 * start_dma_transfer).
	 *
	 * While we *could* change that, unusual block sizes are rarely
	 * used.  The occasional fallback to PIO should't hurt.
	 */
	if (host->use_dma && (host->bytes_left & (rw_threshold - 1)) == 0
			&& mmc_davinci_start_dma_transfer(host, data) == 0) {
		/* zero this to ensure we take no PIO paths */
		host->bytes_left = 0;
	} else {
		/* Revert to CPU Copy */
		host->sg_len = data->sg_len;
		host->sg = host->data->sg;
		mmc_davinci_sg_to_buf(host);
	}
}

static void mmc_davinci_request(struct mmc_host *mmc, struct mmc_request *req)
{
	struct mmc_davinci_host *host = mmc_priv(mmc);
	unsigned long timeout = jiffies + msecs_to_jiffies(900);
	u32 mmcst1 = 0;

	/* Card may still be sending BUSY after a previous operation,
	 * typically some kind of write.  If so, we can't proceed yet.
	 */
	while (time_before(jiffies, timeout)) {
		mmcst1  = readl(host->base + DAVINCI_MMCST1);
		if (!(mmcst1 & MMCST1_BUSY))
			break;
		cpu_relax();
	}
	if (mmcst1 & MMCST1_BUSY) {
		dev_err(mmc_dev(host->mmc), "still BUSY? bad ... \n");
		req->cmd->error = -ETIMEDOUT;
		mmc_request_done(mmc, req);
		return;
	}

	host->do_dma = 0;
	mmc_davinci_prepare_data(host, req);
	mmc_davinci_start_command(host, req->cmd);
}

static unsigned int calculate_freq_for_card(struct mmc_davinci_host *host,
	unsigned int mmc_req_freq)
{
	unsigned int mmc_freq = 0, mmc_pclk = 0, mmc_push_pull_divisor = 0;

	mmc_pclk = host->mmc_input_clk;
	if (mmc_req_freq && mmc_pclk > (2 * mmc_req_freq))
		mmc_push_pull_divisor = ((unsigned int)mmc_pclk
				/ (2 * mmc_req_freq)) - 1;
	else
		mmc_push_pull_divisor = 0;

	mmc_freq = (unsigned int)mmc_pclk
		/ (2 * (mmc_push_pull_divisor + 1));

	if (mmc_freq > mmc_req_freq)
		mmc_push_pull_divisor = mmc_push_pull_divisor + 1;
	/* Convert ns to clock cycles */
	if (mmc_req_freq <= 400000)
		host->ns_in_one_cycle = (1000000) / (((mmc_pclk
				/ (2 * (mmc_push_pull_divisor + 1)))/1000));
	else
		host->ns_in_one_cycle = (1000000) / (((mmc_pclk
				/ (2 * (mmc_push_pull_divisor + 1)))/1000000));

	return mmc_push_pull_divisor;
}

static void calculate_clk_divider(struct mmc_host *mmc, struct mmc_ios *ios)
{
	unsigned int open_drain_freq = 0, mmc_pclk = 0;
	unsigned int mmc_push_pull_freq = 0;
	struct mmc_davinci_host *host = mmc_priv(mmc);

	if (ios->bus_mode == MMC_BUSMODE_OPENDRAIN) {
		u32 temp;

		/* Ignoring the init clock value passed for fixing the inter
		 * operability with different cards.
		 */
		open_drain_freq = ((unsigned int)mmc_pclk
				/ (2 * MMCSD_INIT_CLOCK)) - 1;

		if (open_drain_freq > 0xFF)
			open_drain_freq = 0xFF;

		temp = readl(host->base + DAVINCI_MMCCLK) & ~MMCCLK_CLKRT_MASK;
		temp |= open_drain_freq;
		writel(temp, host->base + DAVINCI_MMCCLK);

		/* Convert ns to clock cycles */
		host->ns_in_one_cycle = (1000000) / (MMCSD_INIT_CLOCK/1000);
	} else {
		u32 temp;
		mmc_push_pull_freq = calculate_freq_for_card(host, ios->clock);

		if (mmc_push_pull_freq > 0xFF)
			mmc_push_pull_freq = 0xFF;

		temp = readl(host->base + DAVINCI_MMCCLK) & ~MMCCLK_CLKEN;
		writel(temp, host->base + DAVINCI_MMCCLK);

		udelay(10);

		temp = readl(host->base + DAVINCI_MMCCLK) & ~MMCCLK_CLKRT_MASK;
		temp |= mmc_push_pull_freq;
		writel(temp, host->base + DAVINCI_MMCCLK);

		writel(temp | MMCCLK_CLKEN, host->base + DAVINCI_MMCCLK);

		udelay(10);
	}
}

static void mmc_davinci_set_ios(struct mmc_host *mmc, struct mmc_ios *ios)
{
	struct mmc_davinci_host *host = mmc_priv(mmc);
	struct platform_device *pdev = to_platform_device(mmc->parent);
	struct davinci_mmc_config *config = pdev->dev.platform_data;

	dev_dbg(mmc_dev(host->mmc),
		"clock %dHz busmode %d powermode %d Vdd %04x\n",
		ios->clock, ios->bus_mode, ios->power_mode,
		ios->vdd);

	switch (ios->power_mode) {
	case MMC_POWER_OFF:
		if (config && config->set_power)
			config->set_power(pdev->id, false);
		break;
	case MMC_POWER_UP:
		if (config && config->set_power)
			config->set_power(pdev->id, true);
		break;
	}

	switch (ios->bus_width) {
	case MMC_BUS_WIDTH_8:
		dev_dbg(mmc_dev(host->mmc), "Enabling 8 bit mode\n");
		writel((readl(host->base + DAVINCI_MMCCTL) &
			~MMCCTL_WIDTH_4_BIT) | MMCCTL_WIDTH_8_BIT,
			host->base + DAVINCI_MMCCTL);
		break;
	case MMC_BUS_WIDTH_4:
		dev_dbg(mmc_dev(host->mmc), "Enabling 4 bit mode\n");
		if (host->version == MMC_CTLR_VERSION_2)
			writel((readl(host->base + DAVINCI_MMCCTL) &
				~MMCCTL_WIDTH_8_BIT) | MMCCTL_WIDTH_4_BIT,
				host->base + DAVINCI_MMCCTL);
		else
			writel(readl(host->base + DAVINCI_MMCCTL) |
				MMCCTL_WIDTH_4_BIT,
				host->base + DAVINCI_MMCCTL);
		break;
	case MMC_BUS_WIDTH_1:
		dev_dbg(mmc_dev(host->mmc), "Enabling 1 bit mode\n");
		if (host->version == MMC_CTLR_VERSION_2)
			writel(readl(host->base + DAVINCI_MMCCTL) &
				~(MMCCTL_WIDTH_8_BIT | MMCCTL_WIDTH_4_BIT),
				host->base + DAVINCI_MMCCTL);
		else
			writel(readl(host->base + DAVINCI_MMCCTL) &
				~MMCCTL_WIDTH_4_BIT,
				host->base + DAVINCI_MMCCTL);
		break;
	}

	calculate_clk_divider(mmc, ios);

	host->bus_mode = ios->bus_mode;
	if (ios->power_mode == MMC_POWER_UP) {
		unsigned long timeout = jiffies + msecs_to_jiffies(50);
		bool lose = true;

		/* Send clock cycles, poll completion */
		writel(0, host->base + DAVINCI_MMCARGHL);
		writel(MMCCMD_INITCK, host->base + DAVINCI_MMCCMD);
		while (time_before(jiffies, timeout)) {
			u32 tmp = readl(host->base + DAVINCI_MMCST0);

			if (tmp & MMCST0_RSPDNE) {
				lose = false;
				break;
			}
			cpu_relax();
		}
		if (lose)
			dev_warn(mmc_dev(host->mmc), "powerup timeout\n");
	}

	/* FIXME on power OFF, reset things ... */
}

static void
mmc_davinci_xfer_done(struct mmc_davinci_host *host, struct mmc_data *data)
{
	host->data = NULL;

	if (host->mmc->caps & MMC_CAP_SDIO_IRQ) {
		/*
		 * SDIO Interrupt Detection work-around as suggested by
		 * Davinci Errata (TMS320DM355 Silicon Revision 1.1 Errata
		 * 2.1.6): Signal SDIO interrupt only if it is enabled by core
		 */
		if (host->sdio_int && !(readl(host->base + DAVINCI_SDIOST0) &
					SDIOST0_DAT1_HI)) {
			writel(SDIOIST_IOINT, host->base + DAVINCI_SDIOIST);
			mmc_signal_sdio_irq(host->mmc);
		}
	}

	if (host->do_dma) {
		davinci_abort_dma(host);

		dma_unmap_sg(mmc_dev(host->mmc), data->sg, data->sg_len,
			     (data->flags & MMC_DATA_WRITE)
			     ? DMA_TO_DEVICE
			     : DMA_FROM_DEVICE);
		host->do_dma = false;
	}
	host->data_dir = DAVINCI_MMC_DATADIR_NONE;

	if (!data->stop || (host->cmd && host->cmd->error)) {
		mmc_request_done(host->mmc, data->mrq);
		writel(0, host->base + DAVINCI_MMCIM);
		host->active_request = false;
	} else
		mmc_davinci_start_command(host, data->stop);
}

static void mmc_davinci_cmd_done(struct mmc_davinci_host *host,
				 struct mmc_command *cmd)
{
	host->cmd = NULL;

	if (cmd->flags & MMC_RSP_PRESENT) {
		if (cmd->flags & MMC_RSP_136) {
			/* response type 2 */
			cmd->resp[3] = readl(host->base + DAVINCI_MMCRSP01);
			cmd->resp[2] = readl(host->base + DAVINCI_MMCRSP23);
			cmd->resp[1] = readl(host->base + DAVINCI_MMCRSP45);
			cmd->resp[0] = readl(host->base + DAVINCI_MMCRSP67);
		} else {
			/* response types 1, 1b, 3, 4, 5, 6 */
			cmd->resp[0] = readl(host->base + DAVINCI_MMCRSP67);
		}
	}

	if (host->data == NULL || cmd->error) {
		if (cmd->error == -ETIMEDOUT)
			cmd->mrq->cmd->retries = 0;
		mmc_request_done(host->mmc, cmd->mrq);
		writel(0, host->base + DAVINCI_MMCIM);
		host->active_request = false;
	}
}

static inline void mmc_davinci_reset_ctrl(struct mmc_davinci_host *host,
								int val)
{
	u32 temp;

	temp = readl(host->base + DAVINCI_MMCCTL);
	if (val)	/* reset */
		temp |= MMCCTL_CMDRST | MMCCTL_DATRST;
	else		/* enable */
		temp &= ~(MMCCTL_CMDRST | MMCCTL_DATRST);

	writel(temp, host->base + DAVINCI_MMCCTL);
	udelay(10);
}

static void
davinci_abort_data(struct mmc_davinci_host *host, struct mmc_data *data)
{
	mmc_davinci_reset_ctrl(host, 1);
	mmc_davinci_reset_ctrl(host, 0);
}

static irqreturn_t mmc_davinci_sdio_irq(int irq, void *dev_id)
{
	struct mmc_davinci_host *host = dev_id;
	unsigned int status;

	status = readl(host->base + DAVINCI_SDIOIST);
	if (status & SDIOIST_IOINT) {
		dev_dbg(mmc_dev(host->mmc),
			"SDIO interrupt status %x\n", status);
		writel(status | SDIOIST_IOINT, host->base + DAVINCI_SDIOIST);
		mmc_signal_sdio_irq(host->mmc);
	}
	return IRQ_HANDLED;
}

static irqreturn_t mmc_davinci_irq(int irq, void *dev_id)
{
	struct mmc_davinci_host *host = (struct mmc_davinci_host *)dev_id;
	unsigned int status, qstatus;
	int end_command = 0;
	int end_transfer = 0;
	struct mmc_data *data = host->data;

	if (host->cmd == NULL && host->data == NULL) {
		status = readl(host->base + DAVINCI_MMCST0);
		dev_dbg(mmc_dev(host->mmc),
			"Spurious interrupt 0x%04x\n", status);
		/* Disable the interrupt from mmcsd */
		writel(0, host->base + DAVINCI_MMCIM);
		return IRQ_NONE;
	}

	status = readl(host->base + DAVINCI_MMCST0);
	qstatus = status;

	/* handle FIFO first when using PIO for data.
	 * bytes_left will decrease to zero as I/O progress and status will
	 * read zero over iteration because this controller status
	 * register(MMCST0) reports any status only once and it is cleared
	 * by read. So, it is not unbouned loop even in the case of
	 * non-dma.
	 */
	if (host->bytes_left && (status & (MMCST0_DXRDY | MMCST0_DRRDY))) {
		unsigned long im_val;

		/*
		 * If interrupts fire during the following loop, they will be
		 * handled by the handler, but the PIC will still buffer these.
		 * As a result, the handler will be called again to serve these
		 * needlessly. In order to avoid these spurious interrupts,
		 * keep interrupts masked during the loop.
		 */
		im_val = readl(host->base + DAVINCI_MMCIM);
		writel(0, host->base + DAVINCI_MMCIM);

		do {
			davinci_fifo_data_trans(host, rw_threshold);
			status = readl(host->base + DAVINCI_MMCST0);
			qstatus |= status;
		} while (host->bytes_left &&
			 (status & (MMCST0_DXRDY | MMCST0_DRRDY)));

		/*
		 * If an interrupt is pending, it is assumed it will fire when
		 * it is unmasked. This assumption is also taken when the MMCIM
		 * is first set. Otherwise, writing to MMCIM after reading the
		 * status is race-prone.
		 */
		writel(im_val, host->base + DAVINCI_MMCIM);
	}

	if (qstatus & MMCST0_DATDNE) {
		/* All blocks sent/received, and CRC checks passed */
		if (data != NULL) {
			if ((host->do_dma == 0) && (host->bytes_left > 0)) {
				/* if datasize < rw_threshold
				 * no RX ints are generated
				 */
				davinci_fifo_data_trans(host, host->bytes_left);
			}
			end_transfer = 1;
			data->bytes_xfered = data->blocks * data->blksz;
		} else {
			dev_err(mmc_dev(host->mmc),
					"DATDNE with no host->data\n");
		}
	}

	if (qstatus & MMCST0_TOUTRD) {
		/* Read data timeout */
		data->error = -ETIMEDOUT;
		end_transfer = 1;

		dev_dbg(mmc_dev(host->mmc),
			"read data timeout, status %x\n",
			qstatus);

		davinci_abort_data(host, data);
	}

	if (qstatus & (MMCST0_CRCWR | MMCST0_CRCRD)) {
		/* Data CRC error */
		data->error = -EILSEQ;
		end_transfer = 1;

		/* NOTE:  this controller uses CRCWR to report both CRC
		 * errors and timeouts (on writes).  MMCDRSP values are
		 * only weakly documented, but 0x9f was clearly a timeout
		 * case and the two three-bit patterns in various SD specs
		 * (101, 010) aren't part of it ...
		 */
		if (qstatus & MMCST0_CRCWR) {
			u32 temp = readb(host->base + DAVINCI_MMCDRSP);

			if (temp == 0x9f)
				data->error = -ETIMEDOUT;
		}
		dev_dbg(mmc_dev(host->mmc), "data %s %s error\n",
			(qstatus & MMCST0_CRCWR) ? "write" : "read",
			(data->error == -ETIMEDOUT) ? "timeout" : "CRC");

		davinci_abort_data(host, data);
	}

	if (qstatus & MMCST0_TOUTRS) {
		/* Command timeout */
		if (host->cmd) {
			dev_dbg(mmc_dev(host->mmc),
				"CMD%d timeout, status %x\n",
				host->cmd->opcode, qstatus);
			host->cmd->error = -ETIMEDOUT;
			if (data) {
				end_transfer = 1;
				davinci_abort_data(host, data);
			} else
				end_command = 1;
		}
	}

	if (qstatus & MMCST0_CRCRS) {
		/* Command CRC error */
		dev_dbg(mmc_dev(host->mmc), "Command CRC error\n");
		if (host->cmd) {
			host->cmd->error = -EILSEQ;
			end_command = 1;
		}
	}

	if (qstatus & MMCST0_RSPDNE) {
		/* End of command phase */
		end_command = (int) host->cmd;
	}

	if (end_command)
		mmc_davinci_cmd_done(host, host->cmd);
	if (end_transfer)
		mmc_davinci_xfer_done(host, data);
	return IRQ_HANDLED;
}

static int mmc_davinci_get_cd(struct mmc_host *mmc)
{
	struct platform_device *pdev = to_platform_device(mmc->parent);
	struct davinci_mmc_config *config = pdev->dev.platform_data;

	if (!config || !config->get_cd)
		return -ENOSYS;
	return config->get_cd(pdev->id);
}

static int mmc_davinci_get_ro(struct mmc_host *mmc)
{
	struct platform_device *pdev = to_platform_device(mmc->parent);
	struct davinci_mmc_config *config = pdev->dev.platform_data;

	if (!config || !config->get_ro)
		return -ENOSYS;
	return config->get_ro(pdev->id);
}

static void mmc_davinci_enable_sdio_irq(struct mmc_host *mmc, int enable)
{
	struct mmc_davinci_host *host = mmc_priv(mmc);

	if (enable) {
		if (!(readl(host->base + DAVINCI_SDIOST0) & SDIOST0_DAT1_HI)) {
			writel(SDIOIST_IOINT, host->base + DAVINCI_SDIOIST);
			mmc_signal_sdio_irq(host->mmc);
		} else {
			host->sdio_int = true;
			writel(readl(host->base + DAVINCI_SDIOIEN) |
			       SDIOIEN_IOINTEN, host->base + DAVINCI_SDIOIEN);
		}
	} else {
		host->sdio_int = false;
		writel(readl(host->base + DAVINCI_SDIOIEN) & ~SDIOIEN_IOINTEN,
		       host->base + DAVINCI_SDIOIEN);
	}
}

static struct mmc_host_ops mmc_davinci_ops = {
	.request	= mmc_davinci_request,
	.set_ios	= mmc_davinci_set_ios,
	.get_cd		= mmc_davinci_get_cd,
	.get_ro		= mmc_davinci_get_ro,
	.enable_sdio_irq = mmc_davinci_enable_sdio_irq,
};

/*----------------------------------------------------------------------*/

#ifdef CONFIG_CPU_FREQ
static int mmc_davinci_cpufreq_transition(struct notifier_block *nb,
				     unsigned long val, void *data)
{
	struct mmc_davinci_host *host;
	unsigned int mmc_pclk;
	struct mmc_host *mmc;
	unsigned long flags;

	host = container_of(nb, struct mmc_davinci_host, freq_transition);
	mmc = host->mmc;
	mmc_pclk = clk_get_rate(host->clk);

	if (val == CPUFREQ_POSTCHANGE) {
		spin_lock_irqsave(&mmc->lock, flags);
		host->mmc_input_clk = mmc_pclk;
		calculate_clk_divider(mmc, &mmc->ios);
		spin_unlock_irqrestore(&mmc->lock, flags);
	}

	return 0;
}

static inline int mmc_davinci_cpufreq_register(struct mmc_davinci_host *host)
{
	host->freq_transition.notifier_call = mmc_davinci_cpufreq_transition;

	return cpufreq_register_notifier(&host->freq_transition,
					 CPUFREQ_TRANSITION_NOTIFIER);
}

static inline void mmc_davinci_cpufreq_deregister(struct mmc_davinci_host *host)
{
	cpufreq_unregister_notifier(&host->freq_transition,
				    CPUFREQ_TRANSITION_NOTIFIER);
}
#else
static inline int mmc_davinci_cpufreq_register(struct mmc_davinci_host *host)
{
	return 0;
}

static inline void mmc_davinci_cpufreq_deregister(struct mmc_davinci_host *host)
{
}
#endif
static void __init init_mmcsd_host(struct mmc_davinci_host *host)
{

	mmc_davinci_reset_ctrl(host, 1);

	writel(0, host->base + DAVINCI_MMCCLK);
	writel(MMCCLK_CLKEN, host->base + DAVINCI_MMCCLK);

	writel(0x1FFF, host->base + DAVINCI_MMCTOR);
	writel(0xFFFF, host->base + DAVINCI_MMCTOD);

	mmc_davinci_reset_ctrl(host, 0);
}

static int __init davinci_mmcsd_probe(struct platform_device *pdev)
{
	struct davinci_mmc_config *pdata = pdev->dev.platform_data;
	struct mmc_davinci_host *host = NULL;
	struct mmc_host *mmc = NULL;
	struct resource *r, *mem = NULL;
	int ret = 0, irq = 0;
	size_t mem_size;

	/* REVISIT:  when we're fully converted, fail if pdata is NULL */

	ret = -ENODEV;
	r = platform_get_resource(pdev, IORESOURCE_MEM, 0);
	irq = platform_get_irq(pdev, 0);
	if (!r || irq == NO_IRQ)
		goto out;

	ret = -EBUSY;
	mem_size = resource_size(r);
	mem = request_mem_region(r->start, mem_size, pdev->name);
	if (!mem)
		goto out;

	ret = -ENOMEM;
	mmc = mmc_alloc_host(sizeof(struct mmc_davinci_host), &pdev->dev);
	if (!mmc)
		goto out;

	host = mmc_priv(mmc);
	host->mmc = mmc;	/* Important */

	r = platform_get_resource(pdev, IORESOURCE_DMA, 0);
	if (!r)
		goto out;
	host->rxdma = r->start;

	r = platform_get_resource(pdev, IORESOURCE_DMA, 1);
	if (!r)
		goto out;
	host->txdma = r->start;

	host->mem_res = mem;
	host->base = ioremap(mem->start, mem_size);
	if (!host->base)
		goto out;

	ret = -ENXIO;
	host->clk = clk_get(&pdev->dev, "MMCSDCLK");
	if (IS_ERR(host->clk)) {
		ret = PTR_ERR(host->clk);
		goto out;
	}
	clk_enable(host->clk);
	host->mmc_input_clk = clk_get_rate(host->clk);

	init_mmcsd_host(host);

	if (pdata->nr_sg)
		host->nr_sg = pdata->nr_sg - 1;

	if (host->nr_sg > MAX_NR_SG || !host->nr_sg)
		host->nr_sg = MAX_NR_SG;

	host->use_dma = use_dma;
	host->mmc_irq = irq;
	host->sdio_irq = platform_get_irq(pdev, 1);

	if (host->use_dma && davinci_acquire_dma_channels(host) != 0)
		host->use_dma = 0;

	/* REVISIT:  someday, support IRQ-driven card detection.  */
	mmc->caps |= MMC_CAP_NEEDS_POLL;
	mmc->caps |= MMC_CAP_WAIT_WHILE_BUSY;

	if (pdata && (pdata->wires == 4 || pdata->wires == 0))
		mmc->caps |= MMC_CAP_4_BIT_DATA;

	if (pdata && (pdata->wires == 8))
		mmc->caps |= (MMC_CAP_4_BIT_DATA | MMC_CAP_8_BIT_DATA);

	host->version = pdata->version;

	mmc->ops = &mmc_davinci_ops;
	mmc->f_min = 312500;
	mmc->f_max = 25000000;
	if (pdata && pdata->max_freq)
		mmc->f_max = pdata->max_freq;
	if (pdata && pdata->caps)
		mmc->caps |= pdata->caps;
	mmc->ocr_avail = MMC_VDD_32_33 | MMC_VDD_33_34;

	/* With no iommu coalescing pages, each phys_seg is a hw_seg.
	 * Each hw_seg uses one EDMA parameter RAM slot, always one
	 * channel and then usually some linked slots.
	 */
	mmc->max_segs		= MAX_NR_SG;

	/* EDMA limit per hw segment (one or two MBytes) */
	mmc->max_seg_size	= MAX_CCNT * rw_threshold;

	/* MMC/SD controller limits for multiblock requests */
	mmc->max_blk_size	= 4095;  /* BLEN is 12 bits */
	mmc->max_blk_count	= 65535; /* NBLK is 16 bits */
	mmc->max_req_size	= mmc->max_blk_size * mmc->max_blk_count;

	dev_dbg(mmc_dev(host->mmc), "max_segs=%d\n", mmc->max_segs);
	dev_dbg(mmc_dev(host->mmc), "max_blk_size=%d\n", mmc->max_blk_size);
	dev_dbg(mmc_dev(host->mmc), "max_req_size=%d\n", mmc->max_req_size);
	dev_dbg(mmc_dev(host->mmc), "max_seg_size=%d\n", mmc->max_seg_size);

	platform_set_drvdata(pdev, host);

	ret = mmc_davinci_cpufreq_register(host);
	if (ret) {
		dev_err(&pdev->dev, "failed to register cpufreq\n");
		goto cpu_freq_fail;
	}

	ret = mmc_add_host(mmc);
	if (ret < 0)
		goto out;

	ret = request_irq(irq, mmc_davinci_irq, 0, mmc_hostname(mmc), host);
	if (ret)
		goto out;

	if (host->sdio_irq >= 0) {
		ret = request_irq(host->sdio_irq, mmc_davinci_sdio_irq, 0,
				  mmc_hostname(mmc), host);
		if (!ret)
			mmc->caps |= MMC_CAP_SDIO_IRQ;
	}

	rename_region(mem, mmc_hostname(mmc));

	dev_info(mmc_dev(host->mmc), "Using %s, %d-bit mode\n",
		host->use_dma ? "DMA" : "PIO",
		(mmc->caps & MMC_CAP_4_BIT_DATA) ? 4 : 1);

	return 0;

out:
	mmc_davinci_cpufreq_deregister(host);
cpu_freq_fail:
	if (host) {
		davinci_release_dma_channels(host);

		if (host->clk) {
			clk_disable(host->clk);
			clk_put(host->clk);
		}

		if (host->base)
			iounmap(host->base);
	}

	if (mmc)
		mmc_free_host(mmc);

	if (mem)
		release_resource(mem);

	dev_dbg(&pdev->dev, "probe err %d\n", ret);

	return ret;
}

static int __exit davinci_mmcsd_remove(struct platform_device *pdev)
{
	struct mmc_davinci_host *host = platform_get_drvdata(pdev);

	platform_set_drvdata(pdev, NULL);
	if (host) {
		mmc_davinci_cpufreq_deregister(host);

		mmc_remove_host(host->mmc);
		free_irq(host->mmc_irq, host);
		if (host->mmc->caps & MMC_CAP_SDIO_IRQ)
			free_irq(host->sdio_irq, host);

		davinci_release_dma_channels(host);

		clk_disable(host->clk);
		clk_put(host->clk);

		iounmap(host->base);

		release_resource(host->mem_res);

		mmc_free_host(host->mmc);
	}

	return 0;
}

#ifdef CONFIG_PM
static int davinci_mmcsd_suspend(struct device *dev)
{
	struct platform_device *pdev = to_platform_device(dev);
	struct mmc_davinci_host *host = platform_get_drvdata(pdev);
	int ret;

	ret = mmc_suspend_host(host->mmc);
	if (!ret) {
		writel(0, host->base + DAVINCI_MMCIM);
		mmc_davinci_reset_ctrl(host, 1);
		clk_disable(host->clk);
		host->suspended = 1;
	} else {
		host->suspended = 0;
	}

	return ret;
}

static int davinci_mmcsd_resume(struct device *dev)
{
	struct platform_device *pdev = to_platform_device(dev);
	struct mmc_davinci_host *host = platform_get_drvdata(pdev);
	int ret;

	if (!host->suspended)
		return 0;

	clk_enable(host->clk);

	mmc_davinci_reset_ctrl(host, 0);
	ret = mmc_resume_host(host->mmc);
	if (!ret)
		host->suspended = 0;

	return ret;
}

static const struct dev_pm_ops davinci_mmcsd_pm = {
	.suspend        = davinci_mmcsd_suspend,
	.resume         = davinci_mmcsd_resume,
};

#define davinci_mmcsd_pm_ops (&davinci_mmcsd_pm)
#else
#define davinci_mmcsd_pm_ops NULL
#endif

static struct platform_driver davinci_mmcsd_driver = {
	.driver		= {
		.name	= "davinci_mmc",
		.owner	= THIS_MODULE,
		.pm	= davinci_mmcsd_pm_ops,
	},
	.remove		= __exit_p(davinci_mmcsd_remove),
};

static int __init davinci_mmcsd_init(void)
{
	return platform_driver_probe(&davinci_mmcsd_driver,
				     davinci_mmcsd_probe);
}
module_init(davinci_mmcsd_init);

static void __exit davinci_mmcsd_exit(void)
{
	platform_driver_unregister(&davinci_mmcsd_driver);
}
module_exit(davinci_mmcsd_exit);

MODULE_AUTHOR("Texas Instruments India");
MODULE_LICENSE("GPL");
MODULE_DESCRIPTION("MMC/SD driver for Davinci MMC controller");
MODULE_ALIAS("platform:davinci_mmc");
<|MERGE_RESOLUTION|>--- conflicted
+++ resolved
@@ -35,12 +35,7 @@
 #include <linux/edma.h>
 #include <linux/mmc/mmc.h>
 
-<<<<<<< HEAD
-#include <mach/mmc.h>
-=======
 #include <linux/platform_data/mmc-davinci.h>
-#include <mach/edma.h>
->>>>>>> 492e2fd7
 
 /*
  * Register Definitions
