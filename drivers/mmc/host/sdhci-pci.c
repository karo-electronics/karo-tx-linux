/*  linux/drivers/mmc/host/sdhci-pci.c - SDHCI on PCI bus interface
 *
 *  Copyright (C) 2005-2008 Pierre Ossman, All Rights Reserved.
 *
 * This program is free software; you can redistribute it and/or modify
 * it under the terms of the GNU General Public License as published by
 * the Free Software Foundation; either version 2 of the License, or (at
 * your option) any later version.
 *
 * Thanks to the following companies for their support:
 *
 *     - JMicron (hardware and technical support)
 */

#include <linux/delay.h>
#include <linux/highmem.h>
#include <linux/module.h>
#include <linux/pci.h>
#include <linux/dma-mapping.h>
#include <linux/slab.h>
#include <linux/device.h>
#include <linux/mmc/host.h>
#include <linux/scatterlist.h>
#include <linux/io.h>
#include <linux/gpio.h>
#include <linux/pm_runtime.h>
#include <linux/mmc/sdhci-pci-data.h>

#include "sdhci.h"

/*
 * PCI device IDs
 */
#define PCI_DEVICE_ID_INTEL_PCH_SDIO0	0x8809
#define PCI_DEVICE_ID_INTEL_PCH_SDIO1	0x880a

/*
 * PCI registers
 */

#define PCI_SDHCI_IFPIO			0x00
#define PCI_SDHCI_IFDMA			0x01
#define PCI_SDHCI_IFVENDOR		0x02

#define PCI_SLOT_INFO			0x40	/* 8 bits */
#define  PCI_SLOT_INFO_SLOTS(x)		((x >> 4) & 7)
#define  PCI_SLOT_INFO_FIRST_BAR_MASK	0x07

#define MAX_SLOTS			8

struct sdhci_pci_chip;
struct sdhci_pci_slot;

struct sdhci_pci_fixes {
	unsigned int		quirks;
	unsigned int		quirks2;
	bool			allow_runtime_pm;

	int			(*probe) (struct sdhci_pci_chip *);

	int			(*probe_slot) (struct sdhci_pci_slot *);
	void			(*remove_slot) (struct sdhci_pci_slot *, int);

	int			(*suspend) (struct sdhci_pci_chip *);
	int			(*resume) (struct sdhci_pci_chip *);
};

struct sdhci_pci_slot {
	struct sdhci_pci_chip	*chip;
	struct sdhci_host	*host;
	struct sdhci_pci_data	*data;

	int			pci_bar;
	int			rst_n_gpio;
	int			cd_gpio;
	int			cd_irq;
};

struct sdhci_pci_chip {
	struct pci_dev		*pdev;

	unsigned int		quirks;
	unsigned int		quirks2;
	bool			allow_runtime_pm;
	const struct sdhci_pci_fixes *fixes;

	int			num_slots;	/* Slots on controller */
	struct sdhci_pci_slot	*slots[MAX_SLOTS]; /* Pointers to host slots */
};


/*****************************************************************************\
 *                                                                           *
 * Hardware specific quirk handling                                          *
 *                                                                           *
\*****************************************************************************/

static int ricoh_probe(struct sdhci_pci_chip *chip)
{
	if (chip->pdev->subsystem_vendor == PCI_VENDOR_ID_SAMSUNG ||
	    chip->pdev->subsystem_vendor == PCI_VENDOR_ID_SONY)
		chip->quirks |= SDHCI_QUIRK_NO_CARD_NO_RESET;
	return 0;
}

static int ricoh_mmc_probe_slot(struct sdhci_pci_slot *slot)
{
	slot->host->caps =
		((0x21 << SDHCI_TIMEOUT_CLK_SHIFT)
			& SDHCI_TIMEOUT_CLK_MASK) |

		((0x21 << SDHCI_CLOCK_BASE_SHIFT)
			& SDHCI_CLOCK_BASE_MASK) |

		SDHCI_TIMEOUT_CLK_UNIT |
		SDHCI_CAN_VDD_330 |
		SDHCI_CAN_DO_SDMA;
	return 0;
}

static int ricoh_mmc_resume(struct sdhci_pci_chip *chip)
{
	/* Apply a delay to allow controller to settle */
	/* Otherwise it becomes confused if card state changed
		during suspend */
	msleep(500);
	return 0;
}

static const struct sdhci_pci_fixes sdhci_ricoh = {
	.probe		= ricoh_probe,
	.quirks		= SDHCI_QUIRK_32BIT_DMA_ADDR |
			  SDHCI_QUIRK_FORCE_DMA |
			  SDHCI_QUIRK_CLOCK_BEFORE_RESET,
};

static const struct sdhci_pci_fixes sdhci_ricoh_mmc = {
	.probe_slot	= ricoh_mmc_probe_slot,
	.resume		= ricoh_mmc_resume,
	.quirks		= SDHCI_QUIRK_32BIT_DMA_ADDR |
			  SDHCI_QUIRK_CLOCK_BEFORE_RESET |
			  SDHCI_QUIRK_NO_CARD_NO_RESET |
			  SDHCI_QUIRK_MISSING_CAPS
};

static const struct sdhci_pci_fixes sdhci_ene_712 = {
	.quirks		= SDHCI_QUIRK_SINGLE_POWER_WRITE |
			  SDHCI_QUIRK_BROKEN_DMA,
};

static const struct sdhci_pci_fixes sdhci_ene_714 = {
	.quirks		= SDHCI_QUIRK_SINGLE_POWER_WRITE |
			  SDHCI_QUIRK_RESET_CMD_DATA_ON_IOS |
			  SDHCI_QUIRK_BROKEN_DMA,
};

static const struct sdhci_pci_fixes sdhci_cafe = {
	.quirks		= SDHCI_QUIRK_NO_SIMULT_VDD_AND_POWER |
			  SDHCI_QUIRK_NO_BUSY_IRQ |
			  SDHCI_QUIRK_BROKEN_TIMEOUT_VAL,
};

static int mrst_hc_probe_slot(struct sdhci_pci_slot *slot)
{
	slot->host->mmc->caps |= MMC_CAP_8_BIT_DATA;
	return 0;
}

/*
 * ADMA operation is disabled for Moorestown platform due to
 * hardware bugs.
 */
static int mrst_hc_probe(struct sdhci_pci_chip *chip)
{
	/*
	 * slots number is fixed here for MRST as SDIO3/5 are never used and
	 * have hardware bugs.
	 */
	chip->num_slots = 1;
	return 0;
}

<<<<<<< HEAD
=======
static int pch_hc_probe_slot(struct sdhci_pci_slot *slot)
{
	slot->host->mmc->caps |= MMC_CAP_8_BIT_DATA;
	return 0;
}

>>>>>>> e816b57a
#ifdef CONFIG_PM_RUNTIME

static irqreturn_t sdhci_pci_sd_cd(int irq, void *dev_id)
{
	struct sdhci_pci_slot *slot = dev_id;
	struct sdhci_host *host = slot->host;

	mmc_detect_change(host->mmc, msecs_to_jiffies(200));
	return IRQ_HANDLED;
}

static void sdhci_pci_add_own_cd(struct sdhci_pci_slot *slot)
{
	int err, irq, gpio = slot->cd_gpio;

	slot->cd_gpio = -EINVAL;
	slot->cd_irq = -EINVAL;

	if (!gpio_is_valid(gpio))
		return;

	err = gpio_request(gpio, "sd_cd");
	if (err < 0)
		goto out;

	err = gpio_direction_input(gpio);
	if (err < 0)
		goto out_free;

	irq = gpio_to_irq(gpio);
	if (irq < 0)
		goto out_free;

	err = request_irq(irq, sdhci_pci_sd_cd, IRQF_TRIGGER_RISING |
			  IRQF_TRIGGER_FALLING, "sd_cd", slot);
	if (err)
		goto out_free;

	slot->cd_gpio = gpio;
	slot->cd_irq = irq;

	return;

out_free:
	gpio_free(gpio);
out:
	dev_warn(&slot->chip->pdev->dev, "failed to setup card detect wake up\n");
}

static void sdhci_pci_remove_own_cd(struct sdhci_pci_slot *slot)
{
	if (slot->cd_irq >= 0)
		free_irq(slot->cd_irq, slot);
	if (gpio_is_valid(slot->cd_gpio))
		gpio_free(slot->cd_gpio);
}

#else

static inline void sdhci_pci_add_own_cd(struct sdhci_pci_slot *slot)
{
}

static inline void sdhci_pci_remove_own_cd(struct sdhci_pci_slot *slot)
{
}

#endif

static int mfd_emmc_probe_slot(struct sdhci_pci_slot *slot)
{
	slot->host->mmc->caps |= MMC_CAP_8_BIT_DATA | MMC_CAP_NONREMOVABLE;
<<<<<<< HEAD
	slot->host->mmc->caps2 = MMC_CAP2_BOOTPART_NOACC;
=======
	slot->host->mmc->caps2 |= MMC_CAP2_BOOTPART_NOACC |
				  MMC_CAP2_HC_ERASE_SZ;
>>>>>>> e816b57a
	return 0;
}

static int mfd_sdio_probe_slot(struct sdhci_pci_slot *slot)
{
	slot->host->mmc->caps |= MMC_CAP_POWER_OFF_CARD | MMC_CAP_NONREMOVABLE;
	return 0;
}

static const struct sdhci_pci_fixes sdhci_intel_mrst_hc0 = {
	.quirks		= SDHCI_QUIRK_BROKEN_ADMA | SDHCI_QUIRK_NO_HISPD_BIT,
	.probe_slot	= mrst_hc_probe_slot,
};

static const struct sdhci_pci_fixes sdhci_intel_mrst_hc1_hc2 = {
	.quirks		= SDHCI_QUIRK_BROKEN_ADMA | SDHCI_QUIRK_NO_HISPD_BIT,
	.probe		= mrst_hc_probe,
};

static const struct sdhci_pci_fixes sdhci_intel_mfd_sd = {
	.quirks		= SDHCI_QUIRK_NO_ENDATTR_IN_NOPDESC,
	.allow_runtime_pm = true,
};

static const struct sdhci_pci_fixes sdhci_intel_mfd_sdio = {
	.quirks		= SDHCI_QUIRK_NO_ENDATTR_IN_NOPDESC,
	.quirks2	= SDHCI_QUIRK2_HOST_OFF_CARD_ON,
	.allow_runtime_pm = true,
	.probe_slot	= mfd_sdio_probe_slot,
};

static const struct sdhci_pci_fixes sdhci_intel_mfd_emmc = {
	.quirks		= SDHCI_QUIRK_NO_ENDATTR_IN_NOPDESC,
	.allow_runtime_pm = true,
	.probe_slot	= mfd_emmc_probe_slot,
<<<<<<< HEAD
=======
};

static const struct sdhci_pci_fixes sdhci_intel_pch_sdio = {
	.quirks		= SDHCI_QUIRK_BROKEN_ADMA,
	.probe_slot	= pch_hc_probe_slot,
>>>>>>> e816b57a
};

/* O2Micro extra registers */
#define O2_SD_LOCK_WP		0xD3
#define O2_SD_MULTI_VCC3V	0xEE
#define O2_SD_CLKREQ		0xEC
#define O2_SD_CAPS		0xE0
#define O2_SD_ADMA1		0xE2
#define O2_SD_ADMA2		0xE7
#define O2_SD_INF_MOD		0xF1

static int o2_probe(struct sdhci_pci_chip *chip)
{
	int ret;
	u8 scratch;

	switch (chip->pdev->device) {
	case PCI_DEVICE_ID_O2_8220:
	case PCI_DEVICE_ID_O2_8221:
	case PCI_DEVICE_ID_O2_8320:
	case PCI_DEVICE_ID_O2_8321:
		/* This extra setup is required due to broken ADMA. */
		ret = pci_read_config_byte(chip->pdev, O2_SD_LOCK_WP, &scratch);
		if (ret)
			return ret;
		scratch &= 0x7f;
		pci_write_config_byte(chip->pdev, O2_SD_LOCK_WP, scratch);

		/* Set Multi 3 to VCC3V# */
		pci_write_config_byte(chip->pdev, O2_SD_MULTI_VCC3V, 0x08);

		/* Disable CLK_REQ# support after media DET */
		ret = pci_read_config_byte(chip->pdev, O2_SD_CLKREQ, &scratch);
		if (ret)
			return ret;
		scratch |= 0x20;
		pci_write_config_byte(chip->pdev, O2_SD_CLKREQ, scratch);

		/* Choose capabilities, enable SDMA.  We have to write 0x01
		 * to the capabilities register first to unlock it.
		 */
		ret = pci_read_config_byte(chip->pdev, O2_SD_CAPS, &scratch);
		if (ret)
			return ret;
		scratch |= 0x01;
		pci_write_config_byte(chip->pdev, O2_SD_CAPS, scratch);
		pci_write_config_byte(chip->pdev, O2_SD_CAPS, 0x73);

		/* Disable ADMA1/2 */
		pci_write_config_byte(chip->pdev, O2_SD_ADMA1, 0x39);
		pci_write_config_byte(chip->pdev, O2_SD_ADMA2, 0x08);

		/* Disable the infinite transfer mode */
		ret = pci_read_config_byte(chip->pdev, O2_SD_INF_MOD, &scratch);
		if (ret)
			return ret;
		scratch |= 0x08;
		pci_write_config_byte(chip->pdev, O2_SD_INF_MOD, scratch);

		/* Lock WP */
		ret = pci_read_config_byte(chip->pdev, O2_SD_LOCK_WP, &scratch);
		if (ret)
			return ret;
		scratch |= 0x80;
		pci_write_config_byte(chip->pdev, O2_SD_LOCK_WP, scratch);
	}

	return 0;
}

static int jmicron_pmos(struct sdhci_pci_chip *chip, int on)
{
	u8 scratch;
	int ret;

	ret = pci_read_config_byte(chip->pdev, 0xAE, &scratch);
	if (ret)
		return ret;

	/*
	 * Turn PMOS on [bit 0], set over current detection to 2.4 V
	 * [bit 1:2] and enable over current debouncing [bit 6].
	 */
	if (on)
		scratch |= 0x47;
	else
		scratch &= ~0x47;

	ret = pci_write_config_byte(chip->pdev, 0xAE, scratch);
	if (ret)
		return ret;

	return 0;
}

static int jmicron_probe(struct sdhci_pci_chip *chip)
{
	int ret;
	u16 mmcdev = 0;

	if (chip->pdev->revision == 0) {
		chip->quirks |= SDHCI_QUIRK_32BIT_DMA_ADDR |
			  SDHCI_QUIRK_32BIT_DMA_SIZE |
			  SDHCI_QUIRK_32BIT_ADMA_SIZE |
			  SDHCI_QUIRK_RESET_AFTER_REQUEST |
			  SDHCI_QUIRK_BROKEN_SMALL_PIO;
	}

	/*
	 * JMicron chips can have two interfaces to the same hardware
	 * in order to work around limitations in Microsoft's driver.
	 * We need to make sure we only bind to one of them.
	 *
	 * This code assumes two things:
	 *
	 * 1. The PCI code adds subfunctions in order.
	 *
	 * 2. The MMC interface has a lower subfunction number
	 *    than the SD interface.
	 */
	if (chip->pdev->device == PCI_DEVICE_ID_JMICRON_JMB38X_SD)
		mmcdev = PCI_DEVICE_ID_JMICRON_JMB38X_MMC;
	else if (chip->pdev->device == PCI_DEVICE_ID_JMICRON_JMB388_SD)
		mmcdev = PCI_DEVICE_ID_JMICRON_JMB388_ESD;

	if (mmcdev) {
		struct pci_dev *sd_dev;

		sd_dev = NULL;
		while ((sd_dev = pci_get_device(PCI_VENDOR_ID_JMICRON,
						mmcdev, sd_dev)) != NULL) {
			if ((PCI_SLOT(chip->pdev->devfn) ==
				PCI_SLOT(sd_dev->devfn)) &&
				(chip->pdev->bus == sd_dev->bus))
				break;
		}

		if (sd_dev) {
			pci_dev_put(sd_dev);
			dev_info(&chip->pdev->dev, "Refusing to bind to "
				"secondary interface.\n");
			return -ENODEV;
		}
	}

	/*
	 * JMicron chips need a bit of a nudge to enable the power
	 * output pins.
	 */
	ret = jmicron_pmos(chip, 1);
	if (ret) {
		dev_err(&chip->pdev->dev, "Failure enabling card power\n");
		return ret;
	}

	/* quirk for unsable RO-detection on JM388 chips */
	if (chip->pdev->device == PCI_DEVICE_ID_JMICRON_JMB388_SD ||
	    chip->pdev->device == PCI_DEVICE_ID_JMICRON_JMB388_ESD)
		chip->quirks |= SDHCI_QUIRK_UNSTABLE_RO_DETECT;

	return 0;
}

static void jmicron_enable_mmc(struct sdhci_host *host, int on)
{
	u8 scratch;

	scratch = readb(host->ioaddr + 0xC0);

	if (on)
		scratch |= 0x01;
	else
		scratch &= ~0x01;

	writeb(scratch, host->ioaddr + 0xC0);
}

static int jmicron_probe_slot(struct sdhci_pci_slot *slot)
{
	if (slot->chip->pdev->revision == 0) {
		u16 version;

		version = readl(slot->host->ioaddr + SDHCI_HOST_VERSION);
		version = (version & SDHCI_VENDOR_VER_MASK) >>
			SDHCI_VENDOR_VER_SHIFT;

		/*
		 * Older versions of the chip have lots of nasty glitches
		 * in the ADMA engine. It's best just to avoid it
		 * completely.
		 */
		if (version < 0xAC)
			slot->host->quirks |= SDHCI_QUIRK_BROKEN_ADMA;
	}

	/* JM388 MMC doesn't support 1.8V while SD supports it */
	if (slot->chip->pdev->device == PCI_DEVICE_ID_JMICRON_JMB388_ESD) {
		slot->host->ocr_avail_sd = MMC_VDD_32_33 | MMC_VDD_33_34 |
			MMC_VDD_29_30 | MMC_VDD_30_31 |
			MMC_VDD_165_195; /* allow 1.8V */
		slot->host->ocr_avail_mmc = MMC_VDD_32_33 | MMC_VDD_33_34 |
			MMC_VDD_29_30 | MMC_VDD_30_31; /* no 1.8V for MMC */
	}

	/*
	 * The secondary interface requires a bit set to get the
	 * interrupts.
	 */
	if (slot->chip->pdev->device == PCI_DEVICE_ID_JMICRON_JMB38X_MMC ||
	    slot->chip->pdev->device == PCI_DEVICE_ID_JMICRON_JMB388_ESD)
		jmicron_enable_mmc(slot->host, 1);

	slot->host->mmc->caps |= MMC_CAP_BUS_WIDTH_TEST;

	return 0;
}

static void jmicron_remove_slot(struct sdhci_pci_slot *slot, int dead)
{
	if (dead)
		return;

	if (slot->chip->pdev->device == PCI_DEVICE_ID_JMICRON_JMB38X_MMC ||
	    slot->chip->pdev->device == PCI_DEVICE_ID_JMICRON_JMB388_ESD)
		jmicron_enable_mmc(slot->host, 0);
}

static int jmicron_suspend(struct sdhci_pci_chip *chip)
{
	int i;

	if (chip->pdev->device == PCI_DEVICE_ID_JMICRON_JMB38X_MMC ||
	    chip->pdev->device == PCI_DEVICE_ID_JMICRON_JMB388_ESD) {
		for (i = 0; i < chip->num_slots; i++)
			jmicron_enable_mmc(chip->slots[i]->host, 0);
	}

	return 0;
}

static int jmicron_resume(struct sdhci_pci_chip *chip)
{
	int ret, i;

	if (chip->pdev->device == PCI_DEVICE_ID_JMICRON_JMB38X_MMC ||
	    chip->pdev->device == PCI_DEVICE_ID_JMICRON_JMB388_ESD) {
		for (i = 0; i < chip->num_slots; i++)
			jmicron_enable_mmc(chip->slots[i]->host, 1);
	}

	ret = jmicron_pmos(chip, 1);
	if (ret) {
		dev_err(&chip->pdev->dev, "Failure enabling card power\n");
		return ret;
	}

	return 0;
}

static const struct sdhci_pci_fixes sdhci_o2 = {
	.probe		= o2_probe,
};

static const struct sdhci_pci_fixes sdhci_jmicron = {
	.probe		= jmicron_probe,

	.probe_slot	= jmicron_probe_slot,
	.remove_slot	= jmicron_remove_slot,

	.suspend	= jmicron_suspend,
	.resume		= jmicron_resume,
};

/* SysKonnect CardBus2SDIO extra registers */
#define SYSKT_CTRL		0x200
#define SYSKT_RDFIFO_STAT	0x204
#define SYSKT_WRFIFO_STAT	0x208
#define SYSKT_POWER_DATA	0x20c
#define   SYSKT_POWER_330	0xef
#define   SYSKT_POWER_300	0xf8
#define   SYSKT_POWER_184	0xcc
#define SYSKT_POWER_CMD		0x20d
#define   SYSKT_POWER_START	(1 << 7)
#define SYSKT_POWER_STATUS	0x20e
#define   SYSKT_POWER_STATUS_OK	(1 << 0)
#define SYSKT_BOARD_REV		0x210
#define SYSKT_CHIP_REV		0x211
#define SYSKT_CONF_DATA		0x212
#define   SYSKT_CONF_DATA_1V8	(1 << 2)
#define   SYSKT_CONF_DATA_2V5	(1 << 1)
#define   SYSKT_CONF_DATA_3V3	(1 << 0)

static int syskt_probe(struct sdhci_pci_chip *chip)
{
	if ((chip->pdev->class & 0x0000FF) == PCI_SDHCI_IFVENDOR) {
		chip->pdev->class &= ~0x0000FF;
		chip->pdev->class |= PCI_SDHCI_IFDMA;
	}
	return 0;
}

static int syskt_probe_slot(struct sdhci_pci_slot *slot)
{
	int tm, ps;

	u8 board_rev = readb(slot->host->ioaddr + SYSKT_BOARD_REV);
	u8  chip_rev = readb(slot->host->ioaddr + SYSKT_CHIP_REV);
	dev_info(&slot->chip->pdev->dev, "SysKonnect CardBus2SDIO, "
					 "board rev %d.%d, chip rev %d.%d\n",
					 board_rev >> 4, board_rev & 0xf,
					 chip_rev >> 4,  chip_rev & 0xf);
	if (chip_rev >= 0x20)
		slot->host->quirks |= SDHCI_QUIRK_FORCE_DMA;

	writeb(SYSKT_POWER_330, slot->host->ioaddr + SYSKT_POWER_DATA);
	writeb(SYSKT_POWER_START, slot->host->ioaddr + SYSKT_POWER_CMD);
	udelay(50);
	tm = 10;  /* Wait max 1 ms */
	do {
		ps = readw(slot->host->ioaddr + SYSKT_POWER_STATUS);
		if (ps & SYSKT_POWER_STATUS_OK)
			break;
		udelay(100);
	} while (--tm);
	if (!tm) {
		dev_err(&slot->chip->pdev->dev,
			"power regulator never stabilized");
		writeb(0, slot->host->ioaddr + SYSKT_POWER_CMD);
		return -ENODEV;
	}

	return 0;
}

static const struct sdhci_pci_fixes sdhci_syskt = {
	.quirks		= SDHCI_QUIRK_NO_SIMULT_VDD_AND_POWER,
	.probe		= syskt_probe,
	.probe_slot	= syskt_probe_slot,
};

static int via_probe(struct sdhci_pci_chip *chip)
{
	if (chip->pdev->revision == 0x10)
		chip->quirks |= SDHCI_QUIRK_DELAY_AFTER_POWER;

	return 0;
}

static const struct sdhci_pci_fixes sdhci_via = {
	.probe		= via_probe,
};

static const struct pci_device_id pci_ids[] __devinitdata = {
	{
		.vendor		= PCI_VENDOR_ID_RICOH,
		.device		= PCI_DEVICE_ID_RICOH_R5C822,
		.subvendor	= PCI_ANY_ID,
		.subdevice	= PCI_ANY_ID,
		.driver_data	= (kernel_ulong_t)&sdhci_ricoh,
	},

	{
		.vendor         = PCI_VENDOR_ID_RICOH,
		.device         = 0x843,
		.subvendor      = PCI_ANY_ID,
		.subdevice      = PCI_ANY_ID,
		.driver_data    = (kernel_ulong_t)&sdhci_ricoh_mmc,
	},

	{
		.vendor         = PCI_VENDOR_ID_RICOH,
		.device         = 0xe822,
		.subvendor      = PCI_ANY_ID,
		.subdevice      = PCI_ANY_ID,
		.driver_data    = (kernel_ulong_t)&sdhci_ricoh_mmc,
	},

	{
		.vendor         = PCI_VENDOR_ID_RICOH,
		.device         = 0xe823,
		.subvendor      = PCI_ANY_ID,
		.subdevice      = PCI_ANY_ID,
		.driver_data    = (kernel_ulong_t)&sdhci_ricoh_mmc,
	},

	{
		.vendor		= PCI_VENDOR_ID_ENE,
		.device		= PCI_DEVICE_ID_ENE_CB712_SD,
		.subvendor	= PCI_ANY_ID,
		.subdevice	= PCI_ANY_ID,
		.driver_data	= (kernel_ulong_t)&sdhci_ene_712,
	},

	{
		.vendor		= PCI_VENDOR_ID_ENE,
		.device		= PCI_DEVICE_ID_ENE_CB712_SD_2,
		.subvendor	= PCI_ANY_ID,
		.subdevice	= PCI_ANY_ID,
		.driver_data	= (kernel_ulong_t)&sdhci_ene_712,
	},

	{
		.vendor		= PCI_VENDOR_ID_ENE,
		.device		= PCI_DEVICE_ID_ENE_CB714_SD,
		.subvendor	= PCI_ANY_ID,
		.subdevice	= PCI_ANY_ID,
		.driver_data	= (kernel_ulong_t)&sdhci_ene_714,
	},

	{
		.vendor		= PCI_VENDOR_ID_ENE,
		.device		= PCI_DEVICE_ID_ENE_CB714_SD_2,
		.subvendor	= PCI_ANY_ID,
		.subdevice	= PCI_ANY_ID,
		.driver_data	= (kernel_ulong_t)&sdhci_ene_714,
	},

	{
		.vendor         = PCI_VENDOR_ID_MARVELL,
		.device         = PCI_DEVICE_ID_MARVELL_88ALP01_SD,
		.subvendor      = PCI_ANY_ID,
		.subdevice      = PCI_ANY_ID,
		.driver_data    = (kernel_ulong_t)&sdhci_cafe,
	},

	{
		.vendor		= PCI_VENDOR_ID_JMICRON,
		.device		= PCI_DEVICE_ID_JMICRON_JMB38X_SD,
		.subvendor	= PCI_ANY_ID,
		.subdevice	= PCI_ANY_ID,
		.driver_data	= (kernel_ulong_t)&sdhci_jmicron,
	},

	{
		.vendor		= PCI_VENDOR_ID_JMICRON,
		.device		= PCI_DEVICE_ID_JMICRON_JMB38X_MMC,
		.subvendor	= PCI_ANY_ID,
		.subdevice	= PCI_ANY_ID,
		.driver_data	= (kernel_ulong_t)&sdhci_jmicron,
	},

	{
		.vendor		= PCI_VENDOR_ID_JMICRON,
		.device		= PCI_DEVICE_ID_JMICRON_JMB388_SD,
		.subvendor	= PCI_ANY_ID,
		.subdevice	= PCI_ANY_ID,
		.driver_data	= (kernel_ulong_t)&sdhci_jmicron,
	},

	{
		.vendor		= PCI_VENDOR_ID_JMICRON,
		.device		= PCI_DEVICE_ID_JMICRON_JMB388_ESD,
		.subvendor	= PCI_ANY_ID,
		.subdevice	= PCI_ANY_ID,
		.driver_data	= (kernel_ulong_t)&sdhci_jmicron,
	},

	{
		.vendor		= PCI_VENDOR_ID_SYSKONNECT,
		.device		= 0x8000,
		.subvendor	= PCI_ANY_ID,
		.subdevice	= PCI_ANY_ID,
		.driver_data	= (kernel_ulong_t)&sdhci_syskt,
	},

	{
		.vendor		= PCI_VENDOR_ID_VIA,
		.device		= 0x95d0,
		.subvendor	= PCI_ANY_ID,
		.subdevice	= PCI_ANY_ID,
		.driver_data	= (kernel_ulong_t)&sdhci_via,
	},

	{
		.vendor		= PCI_VENDOR_ID_INTEL,
		.device		= PCI_DEVICE_ID_INTEL_MRST_SD0,
		.subvendor	= PCI_ANY_ID,
		.subdevice	= PCI_ANY_ID,
		.driver_data	= (kernel_ulong_t)&sdhci_intel_mrst_hc0,
	},

	{
		.vendor		= PCI_VENDOR_ID_INTEL,
		.device		= PCI_DEVICE_ID_INTEL_MRST_SD1,
		.subvendor	= PCI_ANY_ID,
		.subdevice	= PCI_ANY_ID,
		.driver_data	= (kernel_ulong_t)&sdhci_intel_mrst_hc1_hc2,
	},

	{
		.vendor		= PCI_VENDOR_ID_INTEL,
		.device		= PCI_DEVICE_ID_INTEL_MRST_SD2,
		.subvendor	= PCI_ANY_ID,
		.subdevice	= PCI_ANY_ID,
		.driver_data	= (kernel_ulong_t)&sdhci_intel_mrst_hc1_hc2,
	},

	{
		.vendor		= PCI_VENDOR_ID_INTEL,
		.device		= PCI_DEVICE_ID_INTEL_MFD_SD,
		.subvendor	= PCI_ANY_ID,
		.subdevice	= PCI_ANY_ID,
		.driver_data	= (kernel_ulong_t)&sdhci_intel_mfd_sd,
	},

	{
		.vendor		= PCI_VENDOR_ID_INTEL,
		.device		= PCI_DEVICE_ID_INTEL_MFD_SDIO1,
		.subvendor	= PCI_ANY_ID,
		.subdevice	= PCI_ANY_ID,
		.driver_data	= (kernel_ulong_t)&sdhci_intel_mfd_sdio,
	},

	{
		.vendor		= PCI_VENDOR_ID_INTEL,
		.device		= PCI_DEVICE_ID_INTEL_MFD_SDIO2,
		.subvendor	= PCI_ANY_ID,
		.subdevice	= PCI_ANY_ID,
		.driver_data	= (kernel_ulong_t)&sdhci_intel_mfd_sdio,
	},

	{
		.vendor		= PCI_VENDOR_ID_INTEL,
		.device		= PCI_DEVICE_ID_INTEL_MFD_EMMC0,
		.subvendor	= PCI_ANY_ID,
		.subdevice	= PCI_ANY_ID,
		.driver_data	= (kernel_ulong_t)&sdhci_intel_mfd_emmc,
	},

	{
		.vendor		= PCI_VENDOR_ID_INTEL,
		.device		= PCI_DEVICE_ID_INTEL_MFD_EMMC1,
		.subvendor	= PCI_ANY_ID,
		.subdevice	= PCI_ANY_ID,
		.driver_data	= (kernel_ulong_t)&sdhci_intel_mfd_emmc,
	},

	{
		.vendor		= PCI_VENDOR_ID_INTEL,
		.device		= PCI_DEVICE_ID_INTEL_PCH_SDIO0,
		.subvendor	= PCI_ANY_ID,
		.subdevice	= PCI_ANY_ID,
		.driver_data	= (kernel_ulong_t)&sdhci_intel_pch_sdio,
	},

	{
		.vendor		= PCI_VENDOR_ID_INTEL,
		.device		= PCI_DEVICE_ID_INTEL_PCH_SDIO1,
		.subvendor	= PCI_ANY_ID,
		.subdevice	= PCI_ANY_ID,
		.driver_data	= (kernel_ulong_t)&sdhci_intel_pch_sdio,
	},

	{
		.vendor		= PCI_VENDOR_ID_O2,
		.device		= PCI_DEVICE_ID_O2_8120,
		.subvendor	= PCI_ANY_ID,
		.subdevice	= PCI_ANY_ID,
		.driver_data	= (kernel_ulong_t)&sdhci_o2,
	},

	{
		.vendor		= PCI_VENDOR_ID_O2,
		.device		= PCI_DEVICE_ID_O2_8220,
		.subvendor	= PCI_ANY_ID,
		.subdevice	= PCI_ANY_ID,
		.driver_data	= (kernel_ulong_t)&sdhci_o2,
	},

	{
		.vendor		= PCI_VENDOR_ID_O2,
		.device		= PCI_DEVICE_ID_O2_8221,
		.subvendor	= PCI_ANY_ID,
		.subdevice	= PCI_ANY_ID,
		.driver_data	= (kernel_ulong_t)&sdhci_o2,
	},

	{
		.vendor		= PCI_VENDOR_ID_O2,
		.device		= PCI_DEVICE_ID_O2_8320,
		.subvendor	= PCI_ANY_ID,
		.subdevice	= PCI_ANY_ID,
		.driver_data	= (kernel_ulong_t)&sdhci_o2,
	},

	{
		.vendor		= PCI_VENDOR_ID_O2,
		.device		= PCI_DEVICE_ID_O2_8321,
		.subvendor	= PCI_ANY_ID,
		.subdevice	= PCI_ANY_ID,
		.driver_data	= (kernel_ulong_t)&sdhci_o2,
	},

	{	/* Generic SD host controller */
		PCI_DEVICE_CLASS((PCI_CLASS_SYSTEM_SDHCI << 8), 0xFFFF00)
	},

	{ /* end: all zeroes */ },
};

MODULE_DEVICE_TABLE(pci, pci_ids);

/*****************************************************************************\
 *                                                                           *
 * SDHCI core callbacks                                                      *
 *                                                                           *
\*****************************************************************************/

static int sdhci_pci_enable_dma(struct sdhci_host *host)
{
	struct sdhci_pci_slot *slot;
	struct pci_dev *pdev;
	int ret;

	slot = sdhci_priv(host);
	pdev = slot->chip->pdev;

	if (((pdev->class & 0xFFFF00) == (PCI_CLASS_SYSTEM_SDHCI << 8)) &&
		((pdev->class & 0x0000FF) != PCI_SDHCI_IFDMA) &&
		(host->flags & SDHCI_USE_SDMA)) {
		dev_warn(&pdev->dev, "Will use DMA mode even though HW "
			"doesn't fully claim to support it.\n");
	}

	ret = pci_set_dma_mask(pdev, DMA_BIT_MASK(32));
	if (ret)
		return ret;

	pci_set_master(pdev);

	return 0;
}

static int sdhci_pci_8bit_width(struct sdhci_host *host, int width)
{
	u8 ctrl;

	ctrl = sdhci_readb(host, SDHCI_HOST_CONTROL);

	switch (width) {
	case MMC_BUS_WIDTH_8:
		ctrl |= SDHCI_CTRL_8BITBUS;
		ctrl &= ~SDHCI_CTRL_4BITBUS;
		break;
	case MMC_BUS_WIDTH_4:
		ctrl |= SDHCI_CTRL_4BITBUS;
		ctrl &= ~SDHCI_CTRL_8BITBUS;
		break;
	default:
		ctrl &= ~(SDHCI_CTRL_8BITBUS | SDHCI_CTRL_4BITBUS);
		break;
	}

	sdhci_writeb(host, ctrl, SDHCI_HOST_CONTROL);

	return 0;
}

static void sdhci_pci_hw_reset(struct sdhci_host *host)
{
	struct sdhci_pci_slot *slot = sdhci_priv(host);
	int rst_n_gpio = slot->rst_n_gpio;

	if (!gpio_is_valid(rst_n_gpio))
		return;
	gpio_set_value_cansleep(rst_n_gpio, 0);
	/* For eMMC, minimum is 1us but give it 10us for good measure */
	udelay(10);
	gpio_set_value_cansleep(rst_n_gpio, 1);
	/* For eMMC, minimum is 200us but give it 300us for good measure */
	usleep_range(300, 1000);
}

static struct sdhci_ops sdhci_pci_ops = {
	.enable_dma	= sdhci_pci_enable_dma,
	.platform_8bit_width	= sdhci_pci_8bit_width,
	.hw_reset		= sdhci_pci_hw_reset,
};

/*****************************************************************************\
 *                                                                           *
 * Suspend/resume                                                            *
 *                                                                           *
\*****************************************************************************/

#ifdef CONFIG_PM

static int sdhci_pci_suspend(struct device *dev)
{
	struct pci_dev *pdev = to_pci_dev(dev);
	struct sdhci_pci_chip *chip;
	struct sdhci_pci_slot *slot;
	mmc_pm_flag_t slot_pm_flags;
	mmc_pm_flag_t pm_flags = 0;
	int i, ret;

	chip = pci_get_drvdata(pdev);
	if (!chip)
		return 0;

	for (i = 0; i < chip->num_slots; i++) {
		slot = chip->slots[i];
		if (!slot)
			continue;

		ret = sdhci_suspend_host(slot->host);

		if (ret)
			goto err_pci_suspend;

		slot_pm_flags = slot->host->mmc->pm_flags;
		if (slot_pm_flags & MMC_PM_WAKE_SDIO_IRQ)
			sdhci_enable_irq_wakeups(slot->host);

		pm_flags |= slot_pm_flags;
	}

	if (chip->fixes && chip->fixes->suspend) {
		ret = chip->fixes->suspend(chip);
		if (ret)
			goto err_pci_suspend;
	}

	pci_save_state(pdev);
	if (pm_flags & MMC_PM_KEEP_POWER) {
		if (pm_flags & MMC_PM_WAKE_SDIO_IRQ) {
			pci_pme_active(pdev, true);
			pci_enable_wake(pdev, PCI_D3hot, 1);
		}
		pci_set_power_state(pdev, PCI_D3hot);
	} else {
		pci_enable_wake(pdev, PCI_D3hot, 0);
		pci_disable_device(pdev);
		pci_set_power_state(pdev, PCI_D3hot);
	}

	return 0;

err_pci_suspend:
	while (--i >= 0)
		sdhci_resume_host(chip->slots[i]->host);
	return ret;
}

static int sdhci_pci_resume(struct device *dev)
{
	struct pci_dev *pdev = to_pci_dev(dev);
	struct sdhci_pci_chip *chip;
	struct sdhci_pci_slot *slot;
	int i, ret;

	chip = pci_get_drvdata(pdev);
	if (!chip)
		return 0;

	pci_set_power_state(pdev, PCI_D0);
	pci_restore_state(pdev);
	ret = pci_enable_device(pdev);
	if (ret)
		return ret;

	if (chip->fixes && chip->fixes->resume) {
		ret = chip->fixes->resume(chip);
		if (ret)
			return ret;
	}

	for (i = 0; i < chip->num_slots; i++) {
		slot = chip->slots[i];
		if (!slot)
			continue;

		ret = sdhci_resume_host(slot->host);
		if (ret)
			return ret;
	}

	return 0;
}

#else /* CONFIG_PM */

#define sdhci_pci_suspend NULL
#define sdhci_pci_resume NULL

#endif /* CONFIG_PM */

#ifdef CONFIG_PM_RUNTIME

static int sdhci_pci_runtime_suspend(struct device *dev)
{
	struct pci_dev *pdev = container_of(dev, struct pci_dev, dev);
	struct sdhci_pci_chip *chip;
	struct sdhci_pci_slot *slot;
	int i, ret;

	chip = pci_get_drvdata(pdev);
	if (!chip)
		return 0;

	for (i = 0; i < chip->num_slots; i++) {
		slot = chip->slots[i];
		if (!slot)
			continue;

		ret = sdhci_runtime_suspend_host(slot->host);

		if (ret)
			goto err_pci_runtime_suspend;
	}

	if (chip->fixes && chip->fixes->suspend) {
		ret = chip->fixes->suspend(chip);
		if (ret)
			goto err_pci_runtime_suspend;
	}

	return 0;

err_pci_runtime_suspend:
	while (--i >= 0)
		sdhci_runtime_resume_host(chip->slots[i]->host);
	return ret;
}

static int sdhci_pci_runtime_resume(struct device *dev)
{
	struct pci_dev *pdev = container_of(dev, struct pci_dev, dev);
	struct sdhci_pci_chip *chip;
	struct sdhci_pci_slot *slot;
	int i, ret;

	chip = pci_get_drvdata(pdev);
	if (!chip)
		return 0;

	if (chip->fixes && chip->fixes->resume) {
		ret = chip->fixes->resume(chip);
		if (ret)
			return ret;
	}

	for (i = 0; i < chip->num_slots; i++) {
		slot = chip->slots[i];
		if (!slot)
			continue;

		ret = sdhci_runtime_resume_host(slot->host);
		if (ret)
			return ret;
	}

	return 0;
}

static int sdhci_pci_runtime_idle(struct device *dev)
{
	return 0;
}

#else

#define sdhci_pci_runtime_suspend	NULL
#define sdhci_pci_runtime_resume	NULL
#define sdhci_pci_runtime_idle		NULL

#endif

static const struct dev_pm_ops sdhci_pci_pm_ops = {
	.suspend = sdhci_pci_suspend,
	.resume = sdhci_pci_resume,
	.runtime_suspend = sdhci_pci_runtime_suspend,
	.runtime_resume = sdhci_pci_runtime_resume,
	.runtime_idle = sdhci_pci_runtime_idle,
};

/*****************************************************************************\
 *                                                                           *
 * Device probing/removal                                                    *
 *                                                                           *
\*****************************************************************************/

static struct sdhci_pci_slot * __devinit sdhci_pci_probe_slot(
	struct pci_dev *pdev, struct sdhci_pci_chip *chip, int first_bar,
	int slotno)
{
	struct sdhci_pci_slot *slot;
	struct sdhci_host *host;
	int ret, bar = first_bar + slotno;

	if (!(pci_resource_flags(pdev, bar) & IORESOURCE_MEM)) {
		dev_err(&pdev->dev, "BAR %d is not iomem. Aborting.\n", bar);
		return ERR_PTR(-ENODEV);
	}

	if (pci_resource_len(pdev, bar) != 0x100) {
		dev_err(&pdev->dev, "Invalid iomem size. You may "
			"experience problems.\n");
	}

	if ((pdev->class & 0x0000FF) == PCI_SDHCI_IFVENDOR) {
		dev_err(&pdev->dev, "Vendor specific interface. Aborting.\n");
		return ERR_PTR(-ENODEV);
	}

	if ((pdev->class & 0x0000FF) > PCI_SDHCI_IFVENDOR) {
		dev_err(&pdev->dev, "Unknown interface. Aborting.\n");
		return ERR_PTR(-ENODEV);
	}

	host = sdhci_alloc_host(&pdev->dev, sizeof(struct sdhci_pci_slot));
	if (IS_ERR(host)) {
		dev_err(&pdev->dev, "cannot allocate host\n");
		return ERR_CAST(host);
	}

	slot = sdhci_priv(host);

	slot->chip = chip;
	slot->host = host;
	slot->pci_bar = bar;
	slot->rst_n_gpio = -EINVAL;
	slot->cd_gpio = -EINVAL;

	/* Retrieve platform data if there is any */
	if (*sdhci_pci_get_data)
		slot->data = sdhci_pci_get_data(pdev, slotno);

	if (slot->data) {
		if (slot->data->setup) {
			ret = slot->data->setup(slot->data);
			if (ret) {
				dev_err(&pdev->dev, "platform setup failed\n");
				goto free;
			}
		}
		slot->rst_n_gpio = slot->data->rst_n_gpio;
		slot->cd_gpio = slot->data->cd_gpio;
	}

	host->hw_name = "PCI";
	host->ops = &sdhci_pci_ops;
	host->quirks = chip->quirks;
	host->quirks2 = chip->quirks2;

	host->irq = pdev->irq;

	ret = pci_request_region(pdev, bar, mmc_hostname(host->mmc));
	if (ret) {
		dev_err(&pdev->dev, "cannot request region\n");
		goto cleanup;
	}

	host->ioaddr = pci_ioremap_bar(pdev, bar);
	if (!host->ioaddr) {
		dev_err(&pdev->dev, "failed to remap registers\n");
		ret = -ENOMEM;
		goto release;
	}

	if (chip->fixes && chip->fixes->probe_slot) {
		ret = chip->fixes->probe_slot(slot);
		if (ret)
			goto unmap;
	}

	if (gpio_is_valid(slot->rst_n_gpio)) {
		if (!gpio_request(slot->rst_n_gpio, "eMMC_reset")) {
			gpio_direction_output(slot->rst_n_gpio, 1);
			slot->host->mmc->caps |= MMC_CAP_HW_RESET;
		} else {
			dev_warn(&pdev->dev, "failed to request rst_n_gpio\n");
			slot->rst_n_gpio = -EINVAL;
		}
	}

	host->mmc->pm_caps = MMC_PM_KEEP_POWER | MMC_PM_WAKE_SDIO_IRQ;

	ret = sdhci_add_host(host);
	if (ret)
		goto remove;

	sdhci_pci_add_own_cd(slot);

	return slot;

remove:
	if (gpio_is_valid(slot->rst_n_gpio))
		gpio_free(slot->rst_n_gpio);

	if (chip->fixes && chip->fixes->remove_slot)
		chip->fixes->remove_slot(slot, 0);

unmap:
	iounmap(host->ioaddr);

release:
	pci_release_region(pdev, bar);

cleanup:
	if (slot->data && slot->data->cleanup)
		slot->data->cleanup(slot->data);

free:
	sdhci_free_host(host);

	return ERR_PTR(ret);
}

static void sdhci_pci_remove_slot(struct sdhci_pci_slot *slot)
{
	int dead;
	u32 scratch;

	sdhci_pci_remove_own_cd(slot);

	dead = 0;
	scratch = readl(slot->host->ioaddr + SDHCI_INT_STATUS);
	if (scratch == (u32)-1)
		dead = 1;

	sdhci_remove_host(slot->host, dead);

	if (gpio_is_valid(slot->rst_n_gpio))
		gpio_free(slot->rst_n_gpio);

	if (slot->chip->fixes && slot->chip->fixes->remove_slot)
		slot->chip->fixes->remove_slot(slot, dead);

	if (slot->data && slot->data->cleanup)
		slot->data->cleanup(slot->data);

	pci_release_region(slot->chip->pdev, slot->pci_bar);

	sdhci_free_host(slot->host);
}

static void __devinit sdhci_pci_runtime_pm_allow(struct device *dev)
{
	pm_runtime_put_noidle(dev);
	pm_runtime_allow(dev);
	pm_runtime_set_autosuspend_delay(dev, 50);
	pm_runtime_use_autosuspend(dev);
	pm_suspend_ignore_children(dev, 1);
}

static void __devexit sdhci_pci_runtime_pm_forbid(struct device *dev)
{
	pm_runtime_forbid(dev);
	pm_runtime_get_noresume(dev);
}

static int __devinit sdhci_pci_probe(struct pci_dev *pdev,
				     const struct pci_device_id *ent)
{
	struct sdhci_pci_chip *chip;
	struct sdhci_pci_slot *slot;

	u8 slots, first_bar;
	int ret, i;

	BUG_ON(pdev == NULL);
	BUG_ON(ent == NULL);

	dev_info(&pdev->dev, "SDHCI controller found [%04x:%04x] (rev %x)\n",
		 (int)pdev->vendor, (int)pdev->device, (int)pdev->revision);

	ret = pci_read_config_byte(pdev, PCI_SLOT_INFO, &slots);
	if (ret)
		return ret;

	slots = PCI_SLOT_INFO_SLOTS(slots) + 1;
	dev_dbg(&pdev->dev, "found %d slot(s)\n", slots);
	if (slots == 0)
		return -ENODEV;

	BUG_ON(slots > MAX_SLOTS);

	ret = pci_read_config_byte(pdev, PCI_SLOT_INFO, &first_bar);
	if (ret)
		return ret;

	first_bar &= PCI_SLOT_INFO_FIRST_BAR_MASK;

	if (first_bar > 5) {
		dev_err(&pdev->dev, "Invalid first BAR. Aborting.\n");
		return -ENODEV;
	}

	ret = pci_enable_device(pdev);
	if (ret)
		return ret;

	chip = kzalloc(sizeof(struct sdhci_pci_chip), GFP_KERNEL);
	if (!chip) {
		ret = -ENOMEM;
		goto err;
	}

	chip->pdev = pdev;
	chip->fixes = (const struct sdhci_pci_fixes *)ent->driver_data;
	if (chip->fixes) {
		chip->quirks = chip->fixes->quirks;
		chip->quirks2 = chip->fixes->quirks2;
		chip->allow_runtime_pm = chip->fixes->allow_runtime_pm;
	}
	chip->num_slots = slots;

	pci_set_drvdata(pdev, chip);

	if (chip->fixes && chip->fixes->probe) {
		ret = chip->fixes->probe(chip);
		if (ret)
			goto free;
	}

	slots = chip->num_slots;	/* Quirk may have changed this */

	for (i = 0; i < slots; i++) {
		slot = sdhci_pci_probe_slot(pdev, chip, first_bar, i);
		if (IS_ERR(slot)) {
			for (i--; i >= 0; i--)
				sdhci_pci_remove_slot(chip->slots[i]);
			ret = PTR_ERR(slot);
			goto free;
		}

		chip->slots[i] = slot;
	}

	if (chip->allow_runtime_pm)
		sdhci_pci_runtime_pm_allow(&pdev->dev);

	return 0;

free:
	pci_set_drvdata(pdev, NULL);
	kfree(chip);

err:
	pci_disable_device(pdev);
	return ret;
}

static void __devexit sdhci_pci_remove(struct pci_dev *pdev)
{
	int i;
	struct sdhci_pci_chip *chip;

	chip = pci_get_drvdata(pdev);

	if (chip) {
		if (chip->allow_runtime_pm)
			sdhci_pci_runtime_pm_forbid(&pdev->dev);

		for (i = 0; i < chip->num_slots; i++)
			sdhci_pci_remove_slot(chip->slots[i]);

		pci_set_drvdata(pdev, NULL);
		kfree(chip);
	}

	pci_disable_device(pdev);
}

static struct pci_driver sdhci_driver = {
	.name =		"sdhci-pci",
	.id_table =	pci_ids,
	.probe =	sdhci_pci_probe,
	.remove =	__devexit_p(sdhci_pci_remove),
	.driver =	{
		.pm =   &sdhci_pci_pm_ops
	},
};

/*****************************************************************************\
 *                                                                           *
 * Driver init/exit                                                          *
 *                                                                           *
\*****************************************************************************/

static int __init sdhci_drv_init(void)
{
	return pci_register_driver(&sdhci_driver);
}

static void __exit sdhci_drv_exit(void)
{
	pci_unregister_driver(&sdhci_driver);
}

module_init(sdhci_drv_init);
module_exit(sdhci_drv_exit);

MODULE_AUTHOR("Pierre Ossman <pierre@ossman.eu>");
MODULE_DESCRIPTION("Secure Digital Host Controller Interface PCI driver");
MODULE_LICENSE("GPL");<|MERGE_RESOLUTION|>--- conflicted
+++ resolved
@@ -180,15 +180,12 @@
 	return 0;
 }
 
-<<<<<<< HEAD
-=======
 static int pch_hc_probe_slot(struct sdhci_pci_slot *slot)
 {
 	slot->host->mmc->caps |= MMC_CAP_8_BIT_DATA;
 	return 0;
 }
 
->>>>>>> e816b57a
 #ifdef CONFIG_PM_RUNTIME
 
 static irqreturn_t sdhci_pci_sd_cd(int irq, void *dev_id)
@@ -261,12 +258,8 @@
 static int mfd_emmc_probe_slot(struct sdhci_pci_slot *slot)
 {
 	slot->host->mmc->caps |= MMC_CAP_8_BIT_DATA | MMC_CAP_NONREMOVABLE;
-<<<<<<< HEAD
-	slot->host->mmc->caps2 = MMC_CAP2_BOOTPART_NOACC;
-=======
 	slot->host->mmc->caps2 |= MMC_CAP2_BOOTPART_NOACC |
 				  MMC_CAP2_HC_ERASE_SZ;
->>>>>>> e816b57a
 	return 0;
 }
 
@@ -302,14 +295,11 @@
 	.quirks		= SDHCI_QUIRK_NO_ENDATTR_IN_NOPDESC,
 	.allow_runtime_pm = true,
 	.probe_slot	= mfd_emmc_probe_slot,
-<<<<<<< HEAD
-=======
 };
 
 static const struct sdhci_pci_fixes sdhci_intel_pch_sdio = {
 	.quirks		= SDHCI_QUIRK_BROKEN_ADMA,
 	.probe_slot	= pch_hc_probe_slot,
->>>>>>> e816b57a
 };
 
 /* O2Micro extra registers */
