--- conflicted
+++ resolved
@@ -36,10 +36,7 @@
 #define PCI_DEVICE_ID_INTEL_BYT_EMMC	0x0f14
 #define PCI_DEVICE_ID_INTEL_BYT_SDIO	0x0f15
 #define PCI_DEVICE_ID_INTEL_BYT_SD	0x0f16
-<<<<<<< HEAD
-=======
 #define PCI_DEVICE_ID_INTEL_BYT_EMMC2	0x0f50
->>>>>>> d0e0ac97
 
 /*
  * PCI registers
@@ -313,12 +310,6 @@
 	.probe_slot	= pch_hc_probe_slot,
 };
 
-<<<<<<< HEAD
-static int byt_emmc_probe_slot(struct sdhci_pci_slot *slot)
-{
-	slot->host->mmc->caps |= MMC_CAP_8_BIT_DATA | MMC_CAP_NONREMOVABLE;
-	slot->host->mmc->caps2 |= MMC_CAP2_HC_ERASE_SZ;
-=======
 static void sdhci_pci_int_hw_reset(struct sdhci_host *host)
 {
 	u8 reg;
@@ -340,7 +331,6 @@
 				 MMC_CAP_HW_RESET;
 	slot->host->mmc->caps2 |= MMC_CAP2_HC_ERASE_SZ;
 	slot->hw_reset = sdhci_pci_int_hw_reset;
->>>>>>> d0e0ac97
 	return 0;
 }
 
@@ -362,11 +352,8 @@
 };
 
 static const struct sdhci_pci_fixes sdhci_intel_byt_sd = {
-<<<<<<< HEAD
-=======
 	.quirks2	= SDHCI_QUIRK2_CARD_ON_NEEDS_BUS_ON,
 	.allow_runtime_pm = true,
->>>>>>> d0e0ac97
 };
 
 /* O2Micro extra registers */
@@ -945,8 +932,6 @@
 	},
 
 	{
-<<<<<<< HEAD
-=======
 		.vendor		= PCI_VENDOR_ID_INTEL,
 		.device		= PCI_DEVICE_ID_INTEL_BYT_EMMC2,
 		.subvendor	= PCI_ANY_ID,
@@ -955,7 +940,6 @@
 	},
 
 	{
->>>>>>> d0e0ac97
 		.vendor		= PCI_VENDOR_ID_O2,
 		.device		= PCI_DEVICE_ID_O2_8120,
 		.subvendor	= PCI_ANY_ID,
@@ -1075,8 +1059,6 @@
 	usleep_range(300, 1000);
 }
 
-<<<<<<< HEAD
-=======
 static void sdhci_pci_hw_reset(struct sdhci_host *host)
 {
 	struct sdhci_pci_slot *slot = sdhci_priv(host);
@@ -1085,7 +1067,6 @@
 		slot->hw_reset(host);
 }
 
->>>>>>> d0e0ac97
 static const struct sdhci_ops sdhci_pci_ops = {
 	.enable_dma	= sdhci_pci_enable_dma,
 	.platform_bus_width	= sdhci_pci_bus_width,
