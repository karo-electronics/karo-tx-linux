/*
 * drivers/mmc/host/omap_hsmmc.c
 *
 * Driver for OMAP2430/3430 MMC controller.
 *
 * Copyright (C) 2007 Texas Instruments.
 *
 * Authors:
 *	Syed Mohammed Khasim	<x0khasim@ti.com>
 *	Madhusudhan		<madhu.cr@ti.com>
 *	Mohit Jalori		<mjalori@ti.com>
 *
 * This file is licensed under the terms of the GNU General Public License
 * version 2. This program is licensed "as is" without any warranty of any
 * kind, whether express or implied.
 */

#include <linux/module.h>
#include <linux/init.h>
#include <linux/kernel.h>
#include <linux/debugfs.h>
#include <linux/seq_file.h>
#include <linux/interrupt.h>
#include <linux/delay.h>
#include <linux/dma-mapping.h>
#include <linux/platform_device.h>
#include <linux/workqueue.h>
#include <linux/timer.h>
#include <linux/clk.h>
#include <linux/mmc/host.h>
#include <linux/mmc/core.h>
#include <linux/mmc/mmc.h>
#include <linux/io.h>
#include <linux/semaphore.h>
#include <linux/gpio.h>
#include <linux/regulator/consumer.h>
#include <linux/pm_runtime.h>
#include <plat/dma.h>
#include <mach/hardware.h>
#include <plat/board.h>
#include <plat/mmc.h>
#include <plat/cpu.h>

/* OMAP HSMMC Host Controller Registers */
#define OMAP_HSMMC_SYSCONFIG	0x0010
#define OMAP_HSMMC_SYSSTATUS	0x0014
#define OMAP_HSMMC_CON		0x002C
#define OMAP_HSMMC_BLK		0x0104
#define OMAP_HSMMC_ARG		0x0108
#define OMAP_HSMMC_CMD		0x010C
#define OMAP_HSMMC_RSP10	0x0110
#define OMAP_HSMMC_RSP32	0x0114
#define OMAP_HSMMC_RSP54	0x0118
#define OMAP_HSMMC_RSP76	0x011C
#define OMAP_HSMMC_DATA		0x0120
#define OMAP_HSMMC_HCTL		0x0128
#define OMAP_HSMMC_SYSCTL	0x012C
#define OMAP_HSMMC_STAT		0x0130
#define OMAP_HSMMC_IE		0x0134
#define OMAP_HSMMC_ISE		0x0138
#define OMAP_HSMMC_CAPA		0x0140

#define VS18			(1 << 26)
#define VS30			(1 << 25)
#define SDVS18			(0x5 << 9)
#define SDVS30			(0x6 << 9)
#define SDVS33			(0x7 << 9)
#define SDVS_MASK		0x00000E00
#define SDVSCLR			0xFFFFF1FF
#define SDVSDET			0x00000400
#define AUTOIDLE		0x1
#define SDBP			(1 << 8)
#define DTO			0xe
#define ICE			0x1
#define ICS			0x2
#define CEN			(1 << 2)
#define CLKD_MASK		0x0000FFC0
#define CLKD_SHIFT		6
#define DTO_MASK		0x000F0000
#define DTO_SHIFT		16
#define INT_EN_MASK		0x307F0033
#define BWR_ENABLE		(1 << 4)
#define BRR_ENABLE		(1 << 5)
#define DTO_ENABLE		(1 << 20)
#define INIT_STREAM		(1 << 1)
#define DP_SELECT		(1 << 21)
#define DDIR			(1 << 4)
#define DMA_EN			0x1
#define MSBS			(1 << 5)
#define BCE			(1 << 1)
#define FOUR_BIT		(1 << 1)
#define DW8			(1 << 5)
#define CC			0x1
#define TC			0x02
#define OD			0x1
#define ERR			(1 << 15)
#define CMD_TIMEOUT		(1 << 16)
#define DATA_TIMEOUT		(1 << 20)
#define CMD_CRC			(1 << 17)
#define DATA_CRC		(1 << 21)
#define CARD_ERR		(1 << 28)
#define STAT_CLEAR		0xFFFFFFFF
#define INIT_STREAM_CMD		0x00000000
#define DUAL_VOLT_OCR_BIT	7
#define SRC			(1 << 25)
#define SRD			(1 << 26)
#define SOFTRESET		(1 << 1)
#define RESETDONE		(1 << 0)

/*
 * FIXME: Most likely all the data using these _DEVID defines should come
 * from the platform_data, or implemented in controller and slot specific
 * functions.
 */
#define OMAP_MMC1_DEVID		0
#define OMAP_MMC2_DEVID		1
#define OMAP_MMC3_DEVID		2
#define OMAP_MMC4_DEVID		3
#define OMAP_MMC5_DEVID		4

#define MMC_AUTOSUSPEND_DELAY	100
#define MMC_TIMEOUT_MS		20
#define OMAP_MMC_MASTER_CLOCK	96000000
#define OMAP_MMC_MIN_CLOCK	400000
#define OMAP_MMC_MAX_CLOCK	52000000
#define DRIVER_NAME		"omap_hsmmc"

/*
 * One controller can have multiple slots, like on some omap boards using
 * omap.c controller driver. Luckily this is not currently done on any known
 * omap_hsmmc.c device.
 */
#define mmc_slot(host)		(host->pdata->slots[host->slot_id])

/*
 * MMC Host controller read/write API's
 */
#define OMAP_HSMMC_READ(base, reg)	\
	__raw_readl((base) + OMAP_HSMMC_##reg)

#define OMAP_HSMMC_WRITE(base, reg, val) \
	__raw_writel((val), (base) + OMAP_HSMMC_##reg)

struct omap_hsmmc_next {
	unsigned int	dma_len;
	s32		cookie;
};

struct omap_hsmmc_host {
	struct	device		*dev;
	struct	mmc_host	*mmc;
	struct	mmc_request	*mrq;
	struct	mmc_command	*cmd;
	struct	mmc_data	*data;
	struct	clk		*fclk;
	struct	clk		*dbclk;
	/*
	 * vcc == configured supply
	 * vcc_aux == optional
	 *   -	MMC1, supply for DAT4..DAT7
	 *   -	MMC2/MMC2, external level shifter voltage supply, for
	 *	chip (SDIO, eMMC, etc) or transceiver (MMC2 only)
	 */
	struct	regulator	*vcc;
	struct	regulator	*vcc_aux;
	struct	work_struct	mmc_carddetect_work;
	void	__iomem		*base;
	resource_size_t		mapbase;
	spinlock_t		irq_lock; /* Prevent races with irq handler */
	unsigned int		id;
	unsigned int		dma_len;
	unsigned int		dma_sg_idx;
	unsigned char		bus_mode;
	unsigned char		power_mode;
	u32			*buffer;
	u32			bytesleft;
	int			suspended;
	int			irq;
	int			use_dma, dma_ch;
	int			dma_line_tx, dma_line_rx;
	int			slot_id;
	int			got_dbclk;
	int			response_busy;
	int			context_loss;
	int			dpm_state;
	int			vdd;
	int			protect_card;
	int			reqs_blocked;
	int			use_reg;
	int			req_in_progress;
	struct omap_hsmmc_next	next_data;

	struct	omap_mmc_platform_data	*pdata;
};

static int omap_hsmmc_card_detect(struct device *dev, int slot)
{
	struct omap_mmc_platform_data *mmc = dev->platform_data;

	/* NOTE: assumes card detect signal is active-low */
	return !gpio_get_value_cansleep(mmc->slots[0].switch_pin);
}

static int omap_hsmmc_get_wp(struct device *dev, int slot)
{
	struct omap_mmc_platform_data *mmc = dev->platform_data;

	/* NOTE: assumes write protect signal is active-high */
	return gpio_get_value_cansleep(mmc->slots[0].gpio_wp);
}

static int omap_hsmmc_get_cover_state(struct device *dev, int slot)
{
	struct omap_mmc_platform_data *mmc = dev->platform_data;

	/* NOTE: assumes card detect signal is active-low */
	return !gpio_get_value_cansleep(mmc->slots[0].switch_pin);
}

#ifdef CONFIG_PM

static int omap_hsmmc_suspend_cdirq(struct device *dev, int slot)
{
	struct omap_mmc_platform_data *mmc = dev->platform_data;

	disable_irq(mmc->slots[0].card_detect_irq);
	return 0;
}

static int omap_hsmmc_resume_cdirq(struct device *dev, int slot)
{
	struct omap_mmc_platform_data *mmc = dev->platform_data;

	enable_irq(mmc->slots[0].card_detect_irq);
	return 0;
}

#else

#define omap_hsmmc_suspend_cdirq	NULL
#define omap_hsmmc_resume_cdirq		NULL

#endif

#ifdef CONFIG_REGULATOR

static int omap_hsmmc_1_set_power(struct device *dev, int slot, int power_on,
				  int vdd)
{
	struct omap_hsmmc_host *host =
		platform_get_drvdata(to_platform_device(dev));
	int ret;

	if (mmc_slot(host).before_set_reg)
		mmc_slot(host).before_set_reg(dev, slot, power_on, vdd);

	if (power_on)
		ret = mmc_regulator_set_ocr(host->mmc, host->vcc, vdd);
	else
		ret = mmc_regulator_set_ocr(host->mmc, host->vcc, 0);

	if (mmc_slot(host).after_set_reg)
		mmc_slot(host).after_set_reg(dev, slot, power_on, vdd);

	return ret;
}

static int omap_hsmmc_235_set_power(struct device *dev, int slot, int power_on,
				   int vdd)
{
	struct omap_hsmmc_host *host =
		platform_get_drvdata(to_platform_device(dev));
	int ret = 0;

	/*
	 * If we don't see a Vcc regulator, assume it's a fixed
	 * voltage always-on regulator.
	 */
	if (!host->vcc)
		return 0;

	if (mmc_slot(host).before_set_reg)
		mmc_slot(host).before_set_reg(dev, slot, power_on, vdd);

	/*
	 * Assume Vcc regulator is used only to power the card ... OMAP
	 * VDDS is used to power the pins, optionally with a transceiver to
	 * support cards using voltages other than VDDS (1.8V nominal).  When a
	 * transceiver is used, DAT3..7 are muxed as transceiver control pins.
	 *
	 * In some cases this regulator won't support enable/disable;
	 * e.g. it's a fixed rail for a WLAN chip.
	 *
	 * In other cases vcc_aux switches interface power.  Example, for
	 * eMMC cards it represents VccQ.  Sometimes transceivers or SDIO
	 * chips/cards need an interface voltage rail too.
	 */
	if (power_on) {
		ret = mmc_regulator_set_ocr(host->mmc, host->vcc, vdd);
		/* Enable interface voltage rail, if needed */
		if (ret == 0 && host->vcc_aux) {
			ret = regulator_enable(host->vcc_aux);
			if (ret < 0)
				ret = mmc_regulator_set_ocr(host->mmc,
							host->vcc, 0);
		}
	} else {
		/* Shut down the rail */
		if (host->vcc_aux)
			ret = regulator_disable(host->vcc_aux);
		if (!ret) {
			/* Then proceed to shut down the local regulator */
			ret = mmc_regulator_set_ocr(host->mmc,
						host->vcc, 0);
		}
	}

	if (mmc_slot(host).after_set_reg)
		mmc_slot(host).after_set_reg(dev, slot, power_on, vdd);

	return ret;
}

static int omap_hsmmc_4_set_power(struct device *dev, int slot, int power_on,
					int vdd)
{
	return 0;
}

static int omap_hsmmc_1_set_sleep(struct device *dev, int slot, int sleep,
				  int vdd, int cardsleep)
{
	struct omap_hsmmc_host *host =
		platform_get_drvdata(to_platform_device(dev));
	int mode = sleep ? REGULATOR_MODE_STANDBY : REGULATOR_MODE_NORMAL;

	return regulator_set_mode(host->vcc, mode);
}

static int omap_hsmmc_235_set_sleep(struct device *dev, int slot, int sleep,
				   int vdd, int cardsleep)
{
	struct omap_hsmmc_host *host =
		platform_get_drvdata(to_platform_device(dev));
	int err, mode;

	/*
	 * If we don't see a Vcc regulator, assume it's a fixed
	 * voltage always-on regulator.
	 */
	if (!host->vcc)
		return 0;

	mode = sleep ? REGULATOR_MODE_STANDBY : REGULATOR_MODE_NORMAL;

	if (!host->vcc_aux)
		return regulator_set_mode(host->vcc, mode);

	if (cardsleep) {
		/* VCC can be turned off if card is asleep */
		if (sleep)
			err = mmc_regulator_set_ocr(host->mmc, host->vcc, 0);
		else
			err = mmc_regulator_set_ocr(host->mmc, host->vcc, vdd);
	} else
		err = regulator_set_mode(host->vcc, mode);
	if (err)
		return err;

	if (!mmc_slot(host).vcc_aux_disable_is_sleep)
		return regulator_set_mode(host->vcc_aux, mode);

	if (sleep)
		return regulator_disable(host->vcc_aux);
	else
		return regulator_enable(host->vcc_aux);
}

static int omap_hsmmc_4_set_sleep(struct device *dev, int slot, int sleep,
					int vdd, int cardsleep)
{
	return 0;
}

static int omap_hsmmc_reg_get(struct omap_hsmmc_host *host)
{
	struct regulator *reg;
	int ret = 0;
	int ocr_value = 0;

	switch (host->id) {
	case OMAP_MMC1_DEVID:
		/* On-chip level shifting via PBIAS0/PBIAS1 */
		mmc_slot(host).set_power = omap_hsmmc_1_set_power;
		mmc_slot(host).set_sleep = omap_hsmmc_1_set_sleep;
		break;
	case OMAP_MMC2_DEVID:
	case OMAP_MMC3_DEVID:
	case OMAP_MMC5_DEVID:
		/* Off-chip level shifting, or none */
		mmc_slot(host).set_power = omap_hsmmc_235_set_power;
		mmc_slot(host).set_sleep = omap_hsmmc_235_set_sleep;
		break;
	case OMAP_MMC4_DEVID:
		mmc_slot(host).set_power = omap_hsmmc_4_set_power;
		mmc_slot(host).set_sleep = omap_hsmmc_4_set_sleep;
	default:
		pr_err("MMC%d configuration not supported!\n", host->id);
		return -EINVAL;
	}

	reg = regulator_get(host->dev, "vmmc");
	if (IS_ERR(reg)) {
		dev_dbg(host->dev, "vmmc regulator missing\n");
		/*
		* HACK: until fixed.c regulator is usable,
		* we don't require a main regulator
		* for MMC2 or MMC3
		*/
		if (host->id == OMAP_MMC1_DEVID) {
			ret = PTR_ERR(reg);
			goto err;
		}
	} else {
		host->vcc = reg;
		ocr_value = mmc_regulator_get_ocrmask(reg);
		if (!mmc_slot(host).ocr_mask) {
			mmc_slot(host).ocr_mask = ocr_value;
		} else {
			if (!(mmc_slot(host).ocr_mask & ocr_value)) {
				pr_err("MMC%d ocrmask %x is not supported\n",
					host->id, mmc_slot(host).ocr_mask);
				mmc_slot(host).ocr_mask = 0;
				return -EINVAL;
			}
		}

		/* Allow an aux regulator */
		reg = regulator_get(host->dev, "vmmc_aux");
		host->vcc_aux = IS_ERR(reg) ? NULL : reg;

		/* For eMMC do not power off when not in sleep state */
		if (mmc_slot(host).no_regulator_off_init)
			return 0;
		/*
		* UGLY HACK:  workaround regulator framework bugs.
		* When the bootloader leaves a supply active, it's
		* initialized with zero usecount ... and we can't
		* disable it without first enabling it.  Until the
		* framework is fixed, we need a workaround like this
		* (which is safe for MMC, but not in general).
		*/
		if (regulator_is_enabled(host->vcc) > 0) {
			regulator_enable(host->vcc);
			regulator_disable(host->vcc);
		}
		if (host->vcc_aux) {
			if (regulator_is_enabled(reg) > 0) {
				regulator_enable(reg);
				regulator_disable(reg);
			}
		}
	}

	return 0;

err:
	mmc_slot(host).set_power = NULL;
	mmc_slot(host).set_sleep = NULL;
	return ret;
}

static void omap_hsmmc_reg_put(struct omap_hsmmc_host *host)
{
	regulator_put(host->vcc);
	regulator_put(host->vcc_aux);
	mmc_slot(host).set_power = NULL;
	mmc_slot(host).set_sleep = NULL;
}

static inline int omap_hsmmc_have_reg(void)
{
	return 1;
}

#else

static inline int omap_hsmmc_reg_get(struct omap_hsmmc_host *host)
{
	return -EINVAL;
}

static inline void omap_hsmmc_reg_put(struct omap_hsmmc_host *host)
{
}

static inline int omap_hsmmc_have_reg(void)
{
	return 0;
}

#endif

static int omap_hsmmc_gpio_init(struct omap_mmc_platform_data *pdata)
{
	int ret;

	if (gpio_is_valid(pdata->slots[0].switch_pin)) {
		if (pdata->slots[0].cover)
			pdata->slots[0].get_cover_state =
					omap_hsmmc_get_cover_state;
		else
			pdata->slots[0].card_detect = omap_hsmmc_card_detect;
		pdata->slots[0].card_detect_irq =
				gpio_to_irq(pdata->slots[0].switch_pin);
		ret = gpio_request(pdata->slots[0].switch_pin, "mmc_cd");
		if (ret)
			return ret;
		ret = gpio_direction_input(pdata->slots[0].switch_pin);
		if (ret)
			goto err_free_sp;
	} else
		pdata->slots[0].switch_pin = -EINVAL;

	if (gpio_is_valid(pdata->slots[0].gpio_wp)) {
		pdata->slots[0].get_ro = omap_hsmmc_get_wp;
		ret = gpio_request(pdata->slots[0].gpio_wp, "mmc_wp");
		if (ret)
			goto err_free_cd;
		ret = gpio_direction_input(pdata->slots[0].gpio_wp);
		if (ret)
			goto err_free_wp;
	} else
		pdata->slots[0].gpio_wp = -EINVAL;

	return 0;

err_free_wp:
	gpio_free(pdata->slots[0].gpio_wp);
err_free_cd:
	if (gpio_is_valid(pdata->slots[0].switch_pin))
err_free_sp:
		gpio_free(pdata->slots[0].switch_pin);
	return ret;
}

static void omap_hsmmc_gpio_free(struct omap_mmc_platform_data *pdata)
{
	if (gpio_is_valid(pdata->slots[0].gpio_wp))
		gpio_free(pdata->slots[0].gpio_wp);
	if (gpio_is_valid(pdata->slots[0].switch_pin))
		gpio_free(pdata->slots[0].switch_pin);
}

/*
 * Start clock to the card
 */
static void omap_hsmmc_start_clock(struct omap_hsmmc_host *host)
{
	OMAP_HSMMC_WRITE(host->base, SYSCTL,
		OMAP_HSMMC_READ(host->base, SYSCTL) | CEN);
}

/*
 * Stop clock to the card
 */
static void omap_hsmmc_stop_clock(struct omap_hsmmc_host *host)
{
	OMAP_HSMMC_WRITE(host->base, SYSCTL,
		OMAP_HSMMC_READ(host->base, SYSCTL) & ~CEN);
	if ((OMAP_HSMMC_READ(host->base, SYSCTL) & CEN) != 0x0)
		dev_dbg(mmc_dev(host->mmc), "MMC Clock is not stoped\n");
}

static void omap_hsmmc_enable_irq(struct omap_hsmmc_host *host,
				  struct mmc_command *cmd)
{
	unsigned int irq_mask;

	if (host->use_dma)
		irq_mask = INT_EN_MASK & ~(BRR_ENABLE | BWR_ENABLE);
	else
		irq_mask = INT_EN_MASK;

	/* Disable timeout for erases */
	if (cmd->opcode == MMC_ERASE)
		irq_mask &= ~DTO_ENABLE;

	OMAP_HSMMC_WRITE(host->base, STAT, STAT_CLEAR);
	OMAP_HSMMC_WRITE(host->base, ISE, irq_mask);
	OMAP_HSMMC_WRITE(host->base, IE, irq_mask);
}

static void omap_hsmmc_disable_irq(struct omap_hsmmc_host *host)
{
	OMAP_HSMMC_WRITE(host->base, ISE, 0);
	OMAP_HSMMC_WRITE(host->base, IE, 0);
	OMAP_HSMMC_WRITE(host->base, STAT, STAT_CLEAR);
}

/* Calculate divisor for the given clock frequency */
static u16 calc_divisor(struct mmc_ios *ios)
{
	u16 dsor = 0;

	if (ios->clock) {
		dsor = DIV_ROUND_UP(OMAP_MMC_MASTER_CLOCK, ios->clock);
		if (dsor > 250)
			dsor = 250;
	}

	return dsor;
}

static void omap_hsmmc_set_clock(struct omap_hsmmc_host *host)
{
	struct mmc_ios *ios = &host->mmc->ios;
	unsigned long regval;
	unsigned long timeout;

	dev_dbg(mmc_dev(host->mmc), "Set clock to %uHz\n", ios->clock);

	omap_hsmmc_stop_clock(host);

	regval = OMAP_HSMMC_READ(host->base, SYSCTL);
	regval = regval & ~(CLKD_MASK | DTO_MASK);
	regval = regval | (calc_divisor(ios) << 6) | (DTO << 16);
	OMAP_HSMMC_WRITE(host->base, SYSCTL, regval);
	OMAP_HSMMC_WRITE(host->base, SYSCTL,
		OMAP_HSMMC_READ(host->base, SYSCTL) | ICE);

	/* Wait till the ICS bit is set */
	timeout = jiffies + msecs_to_jiffies(MMC_TIMEOUT_MS);
	while ((OMAP_HSMMC_READ(host->base, SYSCTL) & ICS) != ICS
		&& time_before(jiffies, timeout))
		cpu_relax();

	omap_hsmmc_start_clock(host);
}

static void omap_hsmmc_set_bus_width(struct omap_hsmmc_host *host)
{
	struct mmc_ios *ios = &host->mmc->ios;
	u32 con;

	con = OMAP_HSMMC_READ(host->base, CON);
	switch (ios->bus_width) {
	case MMC_BUS_WIDTH_8:
		OMAP_HSMMC_WRITE(host->base, CON, con | DW8);
		break;
	case MMC_BUS_WIDTH_4:
		OMAP_HSMMC_WRITE(host->base, CON, con & ~DW8);
		OMAP_HSMMC_WRITE(host->base, HCTL,
			OMAP_HSMMC_READ(host->base, HCTL) | FOUR_BIT);
		break;
	case MMC_BUS_WIDTH_1:
		OMAP_HSMMC_WRITE(host->base, CON, con & ~DW8);
		OMAP_HSMMC_WRITE(host->base, HCTL,
			OMAP_HSMMC_READ(host->base, HCTL) & ~FOUR_BIT);
		break;
	}
}

static void omap_hsmmc_set_bus_mode(struct omap_hsmmc_host *host)
{
	struct mmc_ios *ios = &host->mmc->ios;
	u32 con;

	con = OMAP_HSMMC_READ(host->base, CON);
	if (ios->bus_mode == MMC_BUSMODE_OPENDRAIN)
		OMAP_HSMMC_WRITE(host->base, CON, con | OD);
	else
		OMAP_HSMMC_WRITE(host->base, CON, con & ~OD);
}

#ifdef CONFIG_PM

/*
 * Restore the MMC host context, if it was lost as result of a
 * power state change.
 */
static int omap_hsmmc_context_restore(struct omap_hsmmc_host *host)
{
	struct mmc_ios *ios = &host->mmc->ios;
	struct omap_mmc_platform_data *pdata = host->pdata;
	int context_loss = 0;
	u32 hctl, capa;
	unsigned long timeout;

	if (pdata->get_context_loss_count) {
		context_loss = pdata->get_context_loss_count(host->dev);
		if (context_loss < 0)
			return 1;
	}

	dev_dbg(mmc_dev(host->mmc), "context was %slost\n",
		context_loss == host->context_loss ? "not " : "");
	if (host->context_loss == context_loss)
		return 1;

	/* Wait for hardware reset */
	timeout = jiffies + msecs_to_jiffies(MMC_TIMEOUT_MS);
	while ((OMAP_HSMMC_READ(host->base, SYSSTATUS) & RESETDONE) != RESETDONE
		&& time_before(jiffies, timeout))
		;

	/* Do software reset */
	OMAP_HSMMC_WRITE(host->base, SYSCONFIG, SOFTRESET);
	timeout = jiffies + msecs_to_jiffies(MMC_TIMEOUT_MS);
	while ((OMAP_HSMMC_READ(host->base, SYSSTATUS) & RESETDONE) != RESETDONE
		&& time_before(jiffies, timeout))
		;

	OMAP_HSMMC_WRITE(host->base, SYSCONFIG,
			OMAP_HSMMC_READ(host->base, SYSCONFIG) | AUTOIDLE);

	if (host->id == OMAP_MMC1_DEVID) {
		if (host->power_mode != MMC_POWER_OFF &&
		    (1 << ios->vdd) <= MMC_VDD_23_24)
			hctl = SDVS18;
		else
			hctl = SDVS30;
		capa = VS30 | VS18;
	} else {
		hctl = SDVS18;
		capa = VS18;
	}

	OMAP_HSMMC_WRITE(host->base, HCTL,
			OMAP_HSMMC_READ(host->base, HCTL) | hctl);

	OMAP_HSMMC_WRITE(host->base, CAPA,
			OMAP_HSMMC_READ(host->base, CAPA) | capa);

	OMAP_HSMMC_WRITE(host->base, HCTL,
			OMAP_HSMMC_READ(host->base, HCTL) | SDBP);

	timeout = jiffies + msecs_to_jiffies(MMC_TIMEOUT_MS);
	while ((OMAP_HSMMC_READ(host->base, HCTL) & SDBP) != SDBP
		&& time_before(jiffies, timeout))
		;

	omap_hsmmc_disable_irq(host);

	/* Do not initialize card-specific things if the power is off */
	if (host->power_mode == MMC_POWER_OFF)
		goto out;

	omap_hsmmc_set_bus_width(host);

	omap_hsmmc_set_clock(host);

	omap_hsmmc_set_bus_mode(host);

out:
	host->context_loss = context_loss;

	dev_dbg(mmc_dev(host->mmc), "context is restored\n");
	return 0;
}

/*
 * Save the MMC host context (store the number of power state changes so far).
 */
static void omap_hsmmc_context_save(struct omap_hsmmc_host *host)
{
	struct omap_mmc_platform_data *pdata = host->pdata;
	int context_loss;

	if (pdata->get_context_loss_count) {
		context_loss = pdata->get_context_loss_count(host->dev);
		if (context_loss < 0)
			return;
		host->context_loss = context_loss;
	}
}

#else

static int omap_hsmmc_context_restore(struct omap_hsmmc_host *host)
{
	return 0;
}

static void omap_hsmmc_context_save(struct omap_hsmmc_host *host)
{
}

#endif

/*
 * Send init stream sequence to card
 * before sending IDLE command
 */
static void send_init_stream(struct omap_hsmmc_host *host)
{
	int reg = 0;
	unsigned long timeout;

	if (host->protect_card)
		return;

	disable_irq(host->irq);

	OMAP_HSMMC_WRITE(host->base, IE, INT_EN_MASK);
	OMAP_HSMMC_WRITE(host->base, CON,
		OMAP_HSMMC_READ(host->base, CON) | INIT_STREAM);
	OMAP_HSMMC_WRITE(host->base, CMD, INIT_STREAM_CMD);

	timeout = jiffies + msecs_to_jiffies(MMC_TIMEOUT_MS);
	while ((reg != CC) && time_before(jiffies, timeout))
		reg = OMAP_HSMMC_READ(host->base, STAT) & CC;

	OMAP_HSMMC_WRITE(host->base, CON,
		OMAP_HSMMC_READ(host->base, CON) & ~INIT_STREAM);

	OMAP_HSMMC_WRITE(host->base, STAT, STAT_CLEAR);
	OMAP_HSMMC_READ(host->base, STAT);

	enable_irq(host->irq);
}

static inline
int omap_hsmmc_cover_is_closed(struct omap_hsmmc_host *host)
{
	int r = 1;

	if (mmc_slot(host).get_cover_state)
		r = mmc_slot(host).get_cover_state(host->dev, host->slot_id);
	return r;
}

static ssize_t
omap_hsmmc_show_cover_switch(struct device *dev, struct device_attribute *attr,
			   char *buf)
{
	struct mmc_host *mmc = container_of(dev, struct mmc_host, class_dev);
	struct omap_hsmmc_host *host = mmc_priv(mmc);

	return sprintf(buf, "%s\n",
			omap_hsmmc_cover_is_closed(host) ? "closed" : "open");
}

static DEVICE_ATTR(cover_switch, S_IRUGO, omap_hsmmc_show_cover_switch, NULL);

static ssize_t
omap_hsmmc_show_slot_name(struct device *dev, struct device_attribute *attr,
			char *buf)
{
	struct mmc_host *mmc = container_of(dev, struct mmc_host, class_dev);
	struct omap_hsmmc_host *host = mmc_priv(mmc);

	return sprintf(buf, "%s\n", mmc_slot(host).name);
}

static DEVICE_ATTR(slot_name, S_IRUGO, omap_hsmmc_show_slot_name, NULL);

/*
 * Configure the response type and send the cmd.
 */
static void
omap_hsmmc_start_command(struct omap_hsmmc_host *host, struct mmc_command *cmd,
	struct mmc_data *data)
{
	int cmdreg = 0, resptype = 0, cmdtype = 0;

	dev_dbg(mmc_dev(host->mmc), "%s: CMD%d, argument 0x%08x\n",
		mmc_hostname(host->mmc), cmd->opcode, cmd->arg);
	host->cmd = cmd;

	omap_hsmmc_enable_irq(host, cmd);

	host->response_busy = 0;
	if (cmd->flags & MMC_RSP_PRESENT) {
		if (cmd->flags & MMC_RSP_136)
			resptype = 1;
		else if (cmd->flags & MMC_RSP_BUSY) {
			resptype = 3;
			host->response_busy = 1;
		} else
			resptype = 2;
	}

	/*
	 * Unlike OMAP1 controller, the cmdtype does not seem to be based on
	 * ac, bc, adtc, bcr. Only commands ending an open ended transfer need
	 * a val of 0x3, rest 0x0.
	 */
	if (cmd == host->mrq->stop)
		cmdtype = 0x3;

	cmdreg = (cmd->opcode << 24) | (resptype << 16) | (cmdtype << 22);

	if (data) {
		cmdreg |= DP_SELECT | MSBS | BCE;
		if (data->flags & MMC_DATA_READ)
			cmdreg |= DDIR;
		else
			cmdreg &= ~(DDIR);
	}

	if (host->use_dma)
		cmdreg |= DMA_EN;

	host->req_in_progress = 1;

	OMAP_HSMMC_WRITE(host->base, ARG, cmd->arg);
	OMAP_HSMMC_WRITE(host->base, CMD, cmdreg);
}

static int
omap_hsmmc_get_dma_dir(struct omap_hsmmc_host *host, struct mmc_data *data)
{
	if (data->flags & MMC_DATA_WRITE)
		return DMA_TO_DEVICE;
	else
		return DMA_FROM_DEVICE;
}

static void omap_hsmmc_request_done(struct omap_hsmmc_host *host, struct mmc_request *mrq)
{
	int dma_ch;

	spin_lock(&host->irq_lock);
	host->req_in_progress = 0;
	dma_ch = host->dma_ch;
	spin_unlock(&host->irq_lock);

	omap_hsmmc_disable_irq(host);
	/* Do not complete the request if DMA is still in progress */
	if (mrq->data && host->use_dma && dma_ch != -1)
		return;
	host->mrq = NULL;
	mmc_request_done(host->mmc, mrq);
}

/*
 * Notify the transfer complete to MMC core
 */
static void
omap_hsmmc_xfer_done(struct omap_hsmmc_host *host, struct mmc_data *data)
{
	if (!data) {
		struct mmc_request *mrq = host->mrq;

		/* TC before CC from CMD6 - don't know why, but it happens */
		if (host->cmd && host->cmd->opcode == 6 &&
		    host->response_busy) {
			host->response_busy = 0;
			return;
		}

		omap_hsmmc_request_done(host, mrq);
		return;
	}

	host->data = NULL;

	if (!data->error)
		data->bytes_xfered += data->blocks * (data->blksz);
	else
		data->bytes_xfered = 0;

	if (!data->stop) {
		omap_hsmmc_request_done(host, data->mrq);
		return;
	}
	omap_hsmmc_start_command(host, data->stop, NULL);
}

/*
 * Notify the core about command completion
 */
static void
omap_hsmmc_cmd_done(struct omap_hsmmc_host *host, struct mmc_command *cmd)
{
	host->cmd = NULL;

	if (cmd->flags & MMC_RSP_PRESENT) {
		if (cmd->flags & MMC_RSP_136) {
			/* response type 2 */
			cmd->resp[3] = OMAP_HSMMC_READ(host->base, RSP10);
			cmd->resp[2] = OMAP_HSMMC_READ(host->base, RSP32);
			cmd->resp[1] = OMAP_HSMMC_READ(host->base, RSP54);
			cmd->resp[0] = OMAP_HSMMC_READ(host->base, RSP76);
		} else {
			/* response types 1, 1b, 3, 4, 5, 6 */
			cmd->resp[0] = OMAP_HSMMC_READ(host->base, RSP10);
		}
	}
	if ((host->data == NULL && !host->response_busy) || cmd->error)
		omap_hsmmc_request_done(host, cmd->mrq);
}

/*
 * DMA clean up for command errors
 */
static void omap_hsmmc_dma_cleanup(struct omap_hsmmc_host *host, int errno)
{
	int dma_ch;

	host->data->error = errno;

	spin_lock(&host->irq_lock);
	dma_ch = host->dma_ch;
	host->dma_ch = -1;
	spin_unlock(&host->irq_lock);

	if (host->use_dma && dma_ch != -1) {
		dma_unmap_sg(mmc_dev(host->mmc), host->data->sg,
			host->data->sg_len,
			omap_hsmmc_get_dma_dir(host, host->data));
		omap_free_dma(dma_ch);
	}
	host->data = NULL;
}

/*
 * Readable error output
 */
#ifdef CONFIG_MMC_DEBUG
static void omap_hsmmc_dbg_report_irq(struct omap_hsmmc_host *host, u32 status)
{
	/* --- means reserved bit without definition at documentation */
	static const char *omap_hsmmc_status_bits[] = {
		"CC"  , "TC"  , "BGE", "---", "BWR" , "BRR" , "---" , "---" ,
		"CIRQ",	"OBI" , "---", "---", "---" , "---" , "---" , "ERRI",
		"CTO" , "CCRC", "CEB", "CIE", "DTO" , "DCRC", "DEB" , "---" ,
		"ACE" , "---" , "---", "---", "CERR", "BADA", "---" , "---"
	};
	char res[256];
	char *buf = res;
	int len, i;

	len = sprintf(buf, "MMC IRQ 0x%x :", status);
	buf += len;

	for (i = 0; i < ARRAY_SIZE(omap_hsmmc_status_bits); i++)
		if (status & (1 << i)) {
			len = sprintf(buf, " %s", omap_hsmmc_status_bits[i]);
			buf += len;
		}

	dev_dbg(mmc_dev(host->mmc), "%s\n", res);
}
#else
static inline void omap_hsmmc_dbg_report_irq(struct omap_hsmmc_host *host,
					     u32 status)
{
}
#endif  /* CONFIG_MMC_DEBUG */

/*
 * MMC controller internal state machines reset
 *
 * Used to reset command or data internal state machines, using respectively
 *  SRC or SRD bit of SYSCTL register
 * Can be called from interrupt context
 */
static inline void omap_hsmmc_reset_controller_fsm(struct omap_hsmmc_host *host,
						   unsigned long bit)
{
	unsigned long i = 0;
	unsigned long limit = (loops_per_jiffy *
				msecs_to_jiffies(MMC_TIMEOUT_MS));

	OMAP_HSMMC_WRITE(host->base, SYSCTL,
			 OMAP_HSMMC_READ(host->base, SYSCTL) | bit);

	/*
	 * OMAP4 ES2 and greater has an updated reset logic.
	 * Monitor a 0->1 transition first
	 */
	if (mmc_slot(host).features & HSMMC_HAS_UPDATED_RESET) {
		while ((!(OMAP_HSMMC_READ(host->base, SYSCTL) & bit))
					&& (i++ < limit))
			cpu_relax();
	}
	i = 0;

	while ((OMAP_HSMMC_READ(host->base, SYSCTL) & bit) &&
		(i++ < limit))
		cpu_relax();

	if (OMAP_HSMMC_READ(host->base, SYSCTL) & bit)
		dev_err(mmc_dev(host->mmc),
			"Timeout waiting on controller reset in %s\n",
			__func__);
}

static void omap_hsmmc_do_irq(struct omap_hsmmc_host *host, int status)
{
	struct mmc_data *data;
	int end_cmd = 0, end_trans = 0;

	if (!host->req_in_progress) {
		do {
			OMAP_HSMMC_WRITE(host->base, STAT, status);
			/* Flush posted write */
			status = OMAP_HSMMC_READ(host->base, STAT);
		} while (status & INT_EN_MASK);
		return;
	}

	data = host->data;
	dev_dbg(mmc_dev(host->mmc), "IRQ Status is %x\n", status);

	if (status & ERR) {
		omap_hsmmc_dbg_report_irq(host, status);
		if ((status & CMD_TIMEOUT) ||
			(status & CMD_CRC)) {
			if (host->cmd) {
				if (status & CMD_TIMEOUT) {
					omap_hsmmc_reset_controller_fsm(host,
									SRC);
					host->cmd->error = -ETIMEDOUT;
				} else {
					host->cmd->error = -EILSEQ;
				}
				end_cmd = 1;
			}
			if (host->data || host->response_busy) {
				if (host->data)
					omap_hsmmc_dma_cleanup(host,
								-ETIMEDOUT);
				host->response_busy = 0;
				omap_hsmmc_reset_controller_fsm(host, SRD);
			}
		}
		if ((status & DATA_TIMEOUT) ||
			(status & DATA_CRC)) {
			if (host->data || host->response_busy) {
				int err = (status & DATA_TIMEOUT) ?
						-ETIMEDOUT : -EILSEQ;

				if (host->data)
					omap_hsmmc_dma_cleanup(host, err);
				else
					host->mrq->cmd->error = err;
				host->response_busy = 0;
				omap_hsmmc_reset_controller_fsm(host, SRD);
				end_trans = 1;
			}
		}
		if (status & CARD_ERR) {
			dev_dbg(mmc_dev(host->mmc),
				"Ignoring card err CMD%d\n", host->cmd->opcode);
			if (host->cmd)
				end_cmd = 1;
			if (host->data)
				end_trans = 1;
		}
	}

	OMAP_HSMMC_WRITE(host->base, STAT, status);

	if (end_cmd || ((status & CC) && host->cmd))
		omap_hsmmc_cmd_done(host, host->cmd);
	if ((end_trans || (status & TC)) && host->mrq)
		omap_hsmmc_xfer_done(host, data);
}

/*
 * MMC controller IRQ handler
 */
static irqreturn_t omap_hsmmc_irq(int irq, void *dev_id)
{
	struct omap_hsmmc_host *host = dev_id;
	int status;

	status = OMAP_HSMMC_READ(host->base, STAT);
	do {
		omap_hsmmc_do_irq(host, status);
		/* Flush posted write */
		status = OMAP_HSMMC_READ(host->base, STAT);
	} while (status & INT_EN_MASK);

	return IRQ_HANDLED;
}

static void set_sd_bus_power(struct omap_hsmmc_host *host)
{
	unsigned long i;

	OMAP_HSMMC_WRITE(host->base, HCTL,
			 OMAP_HSMMC_READ(host->base, HCTL) | SDBP);
	for (i = 0; i < loops_per_jiffy; i++) {
		if (OMAP_HSMMC_READ(host->base, HCTL) & SDBP)
			break;
		cpu_relax();
	}
}

/*
 * Switch MMC interface voltage ... only relevant for MMC1.
 *
 * MMC2 and MMC3 use fixed 1.8V levels, and maybe a transceiver.
 * The MMC2 transceiver controls are used instead of DAT4..DAT7.
 * Some chips, like eMMC ones, use internal transceivers.
 */
static int omap_hsmmc_switch_opcond(struct omap_hsmmc_host *host, int vdd)
{
	u32 reg_val = 0;
	int ret;

	/* Disable the clocks */
	pm_runtime_put_sync(host->dev);
	if (host->got_dbclk)
		clk_disable(host->dbclk);

	/* Turn the power off */
	ret = mmc_slot(host).set_power(host->dev, host->slot_id, 0, 0);

	/* Turn the power ON with given VDD 1.8 or 3.0v */
	if (!ret)
		ret = mmc_slot(host).set_power(host->dev, host->slot_id, 1,
					       vdd);
	pm_runtime_get_sync(host->dev);
	if (host->got_dbclk)
		clk_enable(host->dbclk);

	if (ret != 0)
		goto err;

	OMAP_HSMMC_WRITE(host->base, HCTL,
		OMAP_HSMMC_READ(host->base, HCTL) & SDVSCLR);
	reg_val = OMAP_HSMMC_READ(host->base, HCTL);

	/*
	 * If a MMC dual voltage card is detected, the set_ios fn calls
	 * this fn with VDD bit set for 1.8V. Upon card removal from the
	 * slot, omap_hsmmc_set_ios sets the VDD back to 3V on MMC_POWER_OFF.
	 *
	 * Cope with a bit of slop in the range ... per data sheets:
	 *  - "1.8V" for vdds_mmc1/vdds_mmc1a can be up to 2.45V max,
	 *    but recommended values are 1.71V to 1.89V
	 *  - "3.0V" for vdds_mmc1/vdds_mmc1a can be up to 3.5V max,
	 *    but recommended values are 2.7V to 3.3V
	 *
	 * Board setup code shouldn't permit anything very out-of-range.
	 * TWL4030-family VMMC1 and VSIM regulators are fine (avoiding the
	 * middle range) but VSIM can't power DAT4..DAT7 at more than 3V.
	 */
	if ((1 << vdd) <= MMC_VDD_23_24)
		reg_val |= SDVS18;
	else
		reg_val |= SDVS30;

	OMAP_HSMMC_WRITE(host->base, HCTL, reg_val);
	set_sd_bus_power(host);

	return 0;
err:
	dev_dbg(mmc_dev(host->mmc), "Unable to switch operating voltage\n");
	return ret;
}

/* Protect the card while the cover is open */
static void omap_hsmmc_protect_card(struct omap_hsmmc_host *host)
{
	if (!mmc_slot(host).get_cover_state)
		return;

	host->reqs_blocked = 0;
	if (mmc_slot(host).get_cover_state(host->dev, host->slot_id)) {
		if (host->protect_card) {
			printk(KERN_INFO "%s: cover is closed, "
					 "card is now accessible\n",
					 mmc_hostname(host->mmc));
			host->protect_card = 0;
		}
	} else {
		if (!host->protect_card) {
			printk(KERN_INFO "%s: cover is open, "
					 "card is now inaccessible\n",
					 mmc_hostname(host->mmc));
			host->protect_card = 1;
		}
	}
}

/*
 * Work Item to notify the core about card insertion/removal
 */
static void omap_hsmmc_detect(struct work_struct *work)
{
	struct omap_hsmmc_host *host =
		container_of(work, struct omap_hsmmc_host, mmc_carddetect_work);
	struct omap_mmc_slot_data *slot = &mmc_slot(host);
	int carddetect;

	if (host->suspended)
		return;

	sysfs_notify(&host->mmc->class_dev.kobj, NULL, "cover_switch");

	if (slot->card_detect)
		carddetect = slot->card_detect(host->dev, host->slot_id);
	else {
		omap_hsmmc_protect_card(host);
		carddetect = -ENOSYS;
	}

	if (carddetect)
		mmc_detect_change(host->mmc, (HZ * 200) / 1000);
	else
		mmc_detect_change(host->mmc, (HZ * 50) / 1000);
}

/*
 * ISR for handling card insertion and removal
 */
static irqreturn_t omap_hsmmc_cd_handler(int irq, void *dev_id)
{
	struct omap_hsmmc_host *host = (struct omap_hsmmc_host *)dev_id;

	if (host->suspended)
		return IRQ_HANDLED;
	schedule_work(&host->mmc_carddetect_work);

	return IRQ_HANDLED;
}

static int omap_hsmmc_get_dma_sync_dev(struct omap_hsmmc_host *host,
				     struct mmc_data *data)
{
	int sync_dev;

	if (data->flags & MMC_DATA_WRITE)
		sync_dev = host->dma_line_tx;
	else
		sync_dev = host->dma_line_rx;
	return sync_dev;
}

static void omap_hsmmc_config_dma_params(struct omap_hsmmc_host *host,
				       struct mmc_data *data,
				       struct scatterlist *sgl)
{
	int blksz, nblk, dma_ch;

	dma_ch = host->dma_ch;
	if (data->flags & MMC_DATA_WRITE) {
		omap_set_dma_dest_params(dma_ch, 0, OMAP_DMA_AMODE_CONSTANT,
			(host->mapbase + OMAP_HSMMC_DATA), 0, 0);
		omap_set_dma_src_params(dma_ch, 0, OMAP_DMA_AMODE_POST_INC,
			sg_dma_address(sgl), 0, 0);
	} else {
		omap_set_dma_src_params(dma_ch, 0, OMAP_DMA_AMODE_CONSTANT,
			(host->mapbase + OMAP_HSMMC_DATA), 0, 0);
		omap_set_dma_dest_params(dma_ch, 0, OMAP_DMA_AMODE_POST_INC,
			sg_dma_address(sgl), 0, 0);
	}

	blksz = host->data->blksz;
	nblk = sg_dma_len(sgl) / blksz;

	omap_set_dma_transfer_params(dma_ch, OMAP_DMA_DATA_TYPE_S32,
			blksz / 4, nblk, OMAP_DMA_SYNC_FRAME,
			omap_hsmmc_get_dma_sync_dev(host, data),
			!(data->flags & MMC_DATA_WRITE));

	omap_start_dma(dma_ch);
}

/*
 * DMA call back function
 */
static void omap_hsmmc_dma_cb(int lch, u16 ch_status, void *cb_data)
{
	struct omap_hsmmc_host *host = cb_data;
	struct mmc_data *data;
	int dma_ch, req_in_progress;

	if (!(ch_status & OMAP_DMA_BLOCK_IRQ)) {
		dev_warn(mmc_dev(host->mmc), "unexpected dma status %x\n",
			ch_status);
		return;
	}

	spin_lock(&host->irq_lock);
	if (host->dma_ch < 0) {
		spin_unlock(&host->irq_lock);
		return;
	}

	data = host->mrq->data;
	host->dma_sg_idx++;
	if (host->dma_sg_idx < host->dma_len) {
		/* Fire up the next transfer. */
		omap_hsmmc_config_dma_params(host, data,
					   data->sg + host->dma_sg_idx);
		spin_unlock(&host->irq_lock);
		return;
	}

<<<<<<< HEAD
	dma_unmap_sg(mmc_dev(host->mmc), data->sg, data->sg_len,
		omap_hsmmc_get_dma_dir(host, data));
=======
	if (!data->host_cookie)
		dma_unmap_sg(mmc_dev(host->mmc), data->sg, data->sg_len,
			     omap_hsmmc_get_dma_dir(host, data));
>>>>>>> acfe7d74

	req_in_progress = host->req_in_progress;
	dma_ch = host->dma_ch;
	host->dma_ch = -1;
	spin_unlock(&host->irq_lock);

	omap_free_dma(dma_ch);

	/* If DMA has finished after TC, complete the request */
	if (!req_in_progress) {
		struct mmc_request *mrq = host->mrq;

		host->mrq = NULL;
		mmc_request_done(host->mmc, mrq);
	}
}

static int omap_hsmmc_pre_dma_transfer(struct omap_hsmmc_host *host,
				       struct mmc_data *data,
				       struct omap_hsmmc_next *next)
{
	int dma_len;

	if (!next && data->host_cookie &&
	    data->host_cookie != host->next_data.cookie) {
		printk(KERN_WARNING "[%s] invalid cookie: data->host_cookie %d"
		       " host->next_data.cookie %d\n",
		       __func__, data->host_cookie, host->next_data.cookie);
		data->host_cookie = 0;
	}

	/* Check if next job is already prepared */
	if (next ||
	    (!next && data->host_cookie != host->next_data.cookie)) {
		dma_len = dma_map_sg(mmc_dev(host->mmc), data->sg,
				     data->sg_len,
				     omap_hsmmc_get_dma_dir(host, data));

	} else {
		dma_len = host->next_data.dma_len;
		host->next_data.dma_len = 0;
	}


	if (dma_len == 0)
		return -EINVAL;

	if (next) {
		next->dma_len = dma_len;
		data->host_cookie = ++next->cookie < 0 ? 1 : next->cookie;
	} else
		host->dma_len = dma_len;

	return 0;
}

/*
 * Routine to configure and start DMA for the MMC card
 */
static int omap_hsmmc_start_dma_transfer(struct omap_hsmmc_host *host,
					struct mmc_request *req)
{
	int dma_ch = 0, ret = 0, i;
	struct mmc_data *data = req->data;

	/* Sanity check: all the SG entries must be aligned by block size. */
	for (i = 0; i < data->sg_len; i++) {
		struct scatterlist *sgl;

		sgl = data->sg + i;
		if (sgl->length % data->blksz)
			return -EINVAL;
	}
	if ((data->blksz % 4) != 0)
		/* REVISIT: The MMC buffer increments only when MSB is written.
		 * Return error for blksz which is non multiple of four.
		 */
		return -EINVAL;

	BUG_ON(host->dma_ch != -1);

	ret = omap_request_dma(omap_hsmmc_get_dma_sync_dev(host, data),
			       "MMC/SD", omap_hsmmc_dma_cb, host, &dma_ch);
	if (ret != 0) {
		dev_err(mmc_dev(host->mmc),
			"%s: omap_request_dma() failed with %d\n",
			mmc_hostname(host->mmc), ret);
		return ret;
	}
	ret = omap_hsmmc_pre_dma_transfer(host, data, NULL);
	if (ret)
		return ret;

	host->dma_ch = dma_ch;
	host->dma_sg_idx = 0;

	omap_hsmmc_config_dma_params(host, data, data->sg);

	return 0;
}

static void set_data_timeout(struct omap_hsmmc_host *host,
			     unsigned int timeout_ns,
			     unsigned int timeout_clks)
{
	unsigned int timeout, cycle_ns;
	uint32_t reg, clkd, dto = 0;

	reg = OMAP_HSMMC_READ(host->base, SYSCTL);
	clkd = (reg & CLKD_MASK) >> CLKD_SHIFT;
	if (clkd == 0)
		clkd = 1;

	cycle_ns = 1000000000 / (clk_get_rate(host->fclk) / clkd);
	timeout = timeout_ns / cycle_ns;
	timeout += timeout_clks;
	if (timeout) {
		while ((timeout & 0x80000000) == 0) {
			dto += 1;
			timeout <<= 1;
		}
		dto = 31 - dto;
		timeout <<= 1;
		if (timeout && dto)
			dto += 1;
		if (dto >= 13)
			dto -= 13;
		else
			dto = 0;
		if (dto > 14)
			dto = 14;
	}

	reg &= ~DTO_MASK;
	reg |= dto << DTO_SHIFT;
	OMAP_HSMMC_WRITE(host->base, SYSCTL, reg);
}

/*
 * Configure block length for MMC/SD cards and initiate the transfer.
 */
static int
omap_hsmmc_prepare_data(struct omap_hsmmc_host *host, struct mmc_request *req)
{
	int ret;
	host->data = req->data;

	if (req->data == NULL) {
		OMAP_HSMMC_WRITE(host->base, BLK, 0);
		/*
		 * Set an arbitrary 100ms data timeout for commands with
		 * busy signal.
		 */
		if (req->cmd->flags & MMC_RSP_BUSY)
			set_data_timeout(host, 100000000U, 0);
		return 0;
	}

	OMAP_HSMMC_WRITE(host->base, BLK, (req->data->blksz)
					| (req->data->blocks << 16));
	set_data_timeout(host, req->data->timeout_ns, req->data->timeout_clks);

	if (host->use_dma) {
		ret = omap_hsmmc_start_dma_transfer(host, req);
		if (ret != 0) {
			dev_dbg(mmc_dev(host->mmc), "MMC start dma failure\n");
			return ret;
		}
	}
	return 0;
}

static void omap_hsmmc_post_req(struct mmc_host *mmc, struct mmc_request *mrq,
				int err)
{
	struct omap_hsmmc_host *host = mmc_priv(mmc);
	struct mmc_data *data = mrq->data;

	if (host->use_dma) {
		dma_unmap_sg(mmc_dev(host->mmc), data->sg, data->sg_len,
			     omap_hsmmc_get_dma_dir(host, data));
		data->host_cookie = 0;
	}
}

static void omap_hsmmc_pre_req(struct mmc_host *mmc, struct mmc_request *mrq,
			       bool is_first_req)
{
	struct omap_hsmmc_host *host = mmc_priv(mmc);

	if (mrq->data->host_cookie) {
		mrq->data->host_cookie = 0;
		return ;
	}

	if (host->use_dma)
		if (omap_hsmmc_pre_dma_transfer(host, mrq->data,
						&host->next_data))
			mrq->data->host_cookie = 0;
}

/*
 * Request function. for read/write operation
 */
static void omap_hsmmc_request(struct mmc_host *mmc, struct mmc_request *req)
{
	struct omap_hsmmc_host *host = mmc_priv(mmc);
	int err;

	BUG_ON(host->req_in_progress);
	BUG_ON(host->dma_ch != -1);
	if (host->protect_card) {
		if (host->reqs_blocked < 3) {
			/*
			 * Ensure the controller is left in a consistent
			 * state by resetting the command and data state
			 * machines.
			 */
			omap_hsmmc_reset_controller_fsm(host, SRD);
			omap_hsmmc_reset_controller_fsm(host, SRC);
			host->reqs_blocked += 1;
		}
		req->cmd->error = -EBADF;
		if (req->data)
			req->data->error = -EBADF;
		req->cmd->retries = 0;
		mmc_request_done(mmc, req);
		return;
	} else if (host->reqs_blocked)
		host->reqs_blocked = 0;
	WARN_ON(host->mrq != NULL);
	host->mrq = req;
	err = omap_hsmmc_prepare_data(host, req);
	if (err) {
		req->cmd->error = err;
		if (req->data)
			req->data->error = err;
		host->mrq = NULL;
		mmc_request_done(mmc, req);
		return;
	}

	omap_hsmmc_start_command(host, req->cmd, req->data);
}

/* Routine to configure clock values. Exposed API to core */
static void omap_hsmmc_set_ios(struct mmc_host *mmc, struct mmc_ios *ios)
{
	struct omap_hsmmc_host *host = mmc_priv(mmc);
	int do_send_init_stream = 0;

	pm_runtime_get_sync(host->dev);

	if (ios->power_mode != host->power_mode) {
		switch (ios->power_mode) {
		case MMC_POWER_OFF:
			mmc_slot(host).set_power(host->dev, host->slot_id,
						 0, 0);
			host->vdd = 0;
			break;
		case MMC_POWER_UP:
			mmc_slot(host).set_power(host->dev, host->slot_id,
						 1, ios->vdd);
			host->vdd = ios->vdd;
			break;
		case MMC_POWER_ON:
			do_send_init_stream = 1;
			break;
		}
		host->power_mode = ios->power_mode;
	}

	/* FIXME: set registers based only on changes to ios */

	omap_hsmmc_set_bus_width(host);

	if (host->pdata->controller_flags & OMAP_HSMMC_SUPPORTS_DUAL_VOLT) {
		/* Only MMC1 can interface at 3V without some flavor
		 * of external transceiver; but they all handle 1.8V.
		 */
		if ((OMAP_HSMMC_READ(host->base, HCTL) & SDVSDET) &&
			(ios->vdd == DUAL_VOLT_OCR_BIT)) {
				/*
				 * The mmc_select_voltage fn of the core does
				 * not seem to set the power_mode to
				 * MMC_POWER_UP upon recalculating the voltage.
				 * vdd 1.8v.
				 */
			if (omap_hsmmc_switch_opcond(host, ios->vdd) != 0)
				dev_dbg(mmc_dev(host->mmc),
						"Switch operation failed\n");
		}
	}

	omap_hsmmc_set_clock(host);

	if (do_send_init_stream)
		send_init_stream(host);

	omap_hsmmc_set_bus_mode(host);

	pm_runtime_put_autosuspend(host->dev);
}

static int omap_hsmmc_get_cd(struct mmc_host *mmc)
{
	struct omap_hsmmc_host *host = mmc_priv(mmc);

	if (!mmc_slot(host).card_detect)
		return -ENOSYS;
	return mmc_slot(host).card_detect(host->dev, host->slot_id);
}

static int omap_hsmmc_get_ro(struct mmc_host *mmc)
{
	struct omap_hsmmc_host *host = mmc_priv(mmc);

	if (!mmc_slot(host).get_ro)
		return -ENOSYS;
	return mmc_slot(host).get_ro(host->dev, 0);
}

static void omap_hsmmc_init_card(struct mmc_host *mmc, struct mmc_card *card)
{
	struct omap_hsmmc_host *host = mmc_priv(mmc);

	if (mmc_slot(host).init_card)
		mmc_slot(host).init_card(card);
}

static void omap_hsmmc_conf_bus_power(struct omap_hsmmc_host *host)
{
	u32 hctl, capa, value;

	/* Only MMC1 supports 3.0V */
	if (host->pdata->controller_flags & OMAP_HSMMC_SUPPORTS_DUAL_VOLT) {
		hctl = SDVS30;
		capa = VS30 | VS18;
	} else {
		hctl = SDVS18;
		capa = VS18;
	}

	value = OMAP_HSMMC_READ(host->base, HCTL) & ~SDVS_MASK;
	OMAP_HSMMC_WRITE(host->base, HCTL, value | hctl);

	value = OMAP_HSMMC_READ(host->base, CAPA);
	OMAP_HSMMC_WRITE(host->base, CAPA, value | capa);

	/* Set the controller to AUTO IDLE mode */
	value = OMAP_HSMMC_READ(host->base, SYSCONFIG);
	OMAP_HSMMC_WRITE(host->base, SYSCONFIG, value | AUTOIDLE);

	/* Set SD bus power bit */
	set_sd_bus_power(host);
}

static int omap_hsmmc_enable_fclk(struct mmc_host *mmc)
{
	struct omap_hsmmc_host *host = mmc_priv(mmc);

	pm_runtime_get_sync(host->dev);

	return 0;
}

static int omap_hsmmc_disable_fclk(struct mmc_host *mmc, int lazy)
{
	struct omap_hsmmc_host *host = mmc_priv(mmc);

	pm_runtime_mark_last_busy(host->dev);
	pm_runtime_put_autosuspend(host->dev);

	return 0;
}

static const struct mmc_host_ops omap_hsmmc_ops = {
	.enable = omap_hsmmc_enable_fclk,
	.disable = omap_hsmmc_disable_fclk,
	.post_req = omap_hsmmc_post_req,
	.pre_req = omap_hsmmc_pre_req,
	.request = omap_hsmmc_request,
	.set_ios = omap_hsmmc_set_ios,
	.get_cd = omap_hsmmc_get_cd,
	.get_ro = omap_hsmmc_get_ro,
	.init_card = omap_hsmmc_init_card,
	/* NYET -- enable_sdio_irq */
};

#ifdef CONFIG_DEBUG_FS

static int omap_hsmmc_regs_show(struct seq_file *s, void *data)
{
	struct mmc_host *mmc = s->private;
	struct omap_hsmmc_host *host = mmc_priv(mmc);
	int context_loss = 0;

	if (host->pdata->get_context_loss_count)
		context_loss = host->pdata->get_context_loss_count(host->dev);

	seq_printf(s, "mmc%d:\n"
			" enabled:\t%d\n"
			" dpm_state:\t%d\n"
			" nesting_cnt:\t%d\n"
			" ctx_loss:\t%d:%d\n"
			"\nregs:\n",
			mmc->index, mmc->enabled ? 1 : 0,
			host->dpm_state, mmc->nesting_cnt,
			host->context_loss, context_loss);

	if (host->suspended) {
		seq_printf(s, "host suspended, can't read registers\n");
		return 0;
	}

	pm_runtime_get_sync(host->dev);

	seq_printf(s, "SYSCONFIG:\t0x%08x\n",
			OMAP_HSMMC_READ(host->base, SYSCONFIG));
	seq_printf(s, "CON:\t\t0x%08x\n",
			OMAP_HSMMC_READ(host->base, CON));
	seq_printf(s, "HCTL:\t\t0x%08x\n",
			OMAP_HSMMC_READ(host->base, HCTL));
	seq_printf(s, "SYSCTL:\t\t0x%08x\n",
			OMAP_HSMMC_READ(host->base, SYSCTL));
	seq_printf(s, "IE:\t\t0x%08x\n",
			OMAP_HSMMC_READ(host->base, IE));
	seq_printf(s, "ISE:\t\t0x%08x\n",
			OMAP_HSMMC_READ(host->base, ISE));
	seq_printf(s, "CAPA:\t\t0x%08x\n",
			OMAP_HSMMC_READ(host->base, CAPA));

	pm_runtime_mark_last_busy(host->dev);
	pm_runtime_put_autosuspend(host->dev);

	return 0;
}

static int omap_hsmmc_regs_open(struct inode *inode, struct file *file)
{
	return single_open(file, omap_hsmmc_regs_show, inode->i_private);
}

static const struct file_operations mmc_regs_fops = {
	.open           = omap_hsmmc_regs_open,
	.read           = seq_read,
	.llseek         = seq_lseek,
	.release        = single_release,
};

static void omap_hsmmc_debugfs(struct mmc_host *mmc)
{
	if (mmc->debugfs_root)
		debugfs_create_file("regs", S_IRUSR, mmc->debugfs_root,
			mmc, &mmc_regs_fops);
}

#else

static void omap_hsmmc_debugfs(struct mmc_host *mmc)
{
}

#endif

static int __init omap_hsmmc_probe(struct platform_device *pdev)
{
	struct omap_mmc_platform_data *pdata = pdev->dev.platform_data;
	struct mmc_host *mmc;
	struct omap_hsmmc_host *host = NULL;
	struct resource *res;
	int ret, irq;

	if (pdata == NULL) {
		dev_err(&pdev->dev, "Platform Data is missing\n");
		return -ENXIO;
	}

	if (pdata->nr_slots == 0) {
		dev_err(&pdev->dev, "No Slots\n");
		return -ENXIO;
	}

	res = platform_get_resource(pdev, IORESOURCE_MEM, 0);
	irq = platform_get_irq(pdev, 0);
	if (res == NULL || irq < 0)
		return -ENXIO;

	res->start += pdata->reg_offset;
	res->end += pdata->reg_offset;
	res = request_mem_region(res->start, resource_size(res), pdev->name);
	if (res == NULL)
		return -EBUSY;

	ret = omap_hsmmc_gpio_init(pdata);
	if (ret)
		goto err;

	mmc = mmc_alloc_host(sizeof(struct omap_hsmmc_host), &pdev->dev);
	if (!mmc) {
		ret = -ENOMEM;
		goto err_alloc;
	}

	host		= mmc_priv(mmc);
	host->mmc	= mmc;
	host->pdata	= pdata;
	host->dev	= &pdev->dev;
	host->use_dma	= 1;
	host->dev->dma_mask = &pdata->dma_mask;
	host->dma_ch	= -1;
	host->irq	= irq;
	host->id	= pdev->id;
	host->slot_id	= 0;
	host->mapbase	= res->start;
	host->base	= ioremap(host->mapbase, SZ_4K);
	host->power_mode = MMC_POWER_OFF;
	host->next_data.cookie = 1;

	platform_set_drvdata(pdev, host);
	INIT_WORK(&host->mmc_carddetect_work, omap_hsmmc_detect);

	mmc->ops	= &omap_hsmmc_ops;

	/*
	 * If regulator_disable can only put vcc_aux to sleep then there is
	 * no off state.
	 */
	if (mmc_slot(host).vcc_aux_disable_is_sleep)
		mmc_slot(host).no_off = 1;

	mmc->f_min	= OMAP_MMC_MIN_CLOCK;
	mmc->f_max	= OMAP_MMC_MAX_CLOCK;

	spin_lock_init(&host->irq_lock);

	host->fclk = clk_get(&pdev->dev, "fck");
	if (IS_ERR(host->fclk)) {
		ret = PTR_ERR(host->fclk);
		host->fclk = NULL;
		goto err1;
	}

	omap_hsmmc_context_save(host);

	mmc->caps |= MMC_CAP_DISABLE;

	pm_runtime_enable(host->dev);
	pm_runtime_get_sync(host->dev);
	pm_runtime_set_autosuspend_delay(host->dev, MMC_AUTOSUSPEND_DELAY);
	pm_runtime_use_autosuspend(host->dev);

	if (cpu_is_omap2430()) {
		host->dbclk = clk_get(&pdev->dev, "mmchsdb_fck");
		/*
		 * MMC can still work without debounce clock.
		 */
		if (IS_ERR(host->dbclk))
			dev_warn(mmc_dev(host->mmc),
				"Failed to get debounce clock\n");
		else
			host->got_dbclk = 1;

		if (host->got_dbclk)
			if (clk_enable(host->dbclk) != 0)
				dev_dbg(mmc_dev(host->mmc), "Enabling debounce"
							" clk failed\n");
	}

	/* Since we do only SG emulation, we can have as many segs
	 * as we want. */
	mmc->max_segs = 1024;

	mmc->max_blk_size = 512;       /* Block Length at max can be 1024 */
	mmc->max_blk_count = 0xFFFF;    /* No. of Blocks is 16 bits */
	mmc->max_req_size = mmc->max_blk_size * mmc->max_blk_count;
	mmc->max_seg_size = mmc->max_req_size;

	mmc->caps |= MMC_CAP_MMC_HIGHSPEED | MMC_CAP_SD_HIGHSPEED |
		     MMC_CAP_WAIT_WHILE_BUSY | MMC_CAP_ERASE;

	mmc->caps |= mmc_slot(host).caps;
	if (mmc->caps & MMC_CAP_8_BIT_DATA)
		mmc->caps |= MMC_CAP_4_BIT_DATA;

	if (mmc_slot(host).nonremovable)
		mmc->caps |= MMC_CAP_NONREMOVABLE;

	omap_hsmmc_conf_bus_power(host);

	/* Select DMA lines */
	switch (host->id) {
	case OMAP_MMC1_DEVID:
		host->dma_line_tx = OMAP24XX_DMA_MMC1_TX;
		host->dma_line_rx = OMAP24XX_DMA_MMC1_RX;
		break;
	case OMAP_MMC2_DEVID:
		host->dma_line_tx = OMAP24XX_DMA_MMC2_TX;
		host->dma_line_rx = OMAP24XX_DMA_MMC2_RX;
		break;
	case OMAP_MMC3_DEVID:
		host->dma_line_tx = OMAP34XX_DMA_MMC3_TX;
		host->dma_line_rx = OMAP34XX_DMA_MMC3_RX;
		break;
	case OMAP_MMC4_DEVID:
		host->dma_line_tx = OMAP44XX_DMA_MMC4_TX;
		host->dma_line_rx = OMAP44XX_DMA_MMC4_RX;
		break;
	case OMAP_MMC5_DEVID:
		host->dma_line_tx = OMAP44XX_DMA_MMC5_TX;
		host->dma_line_rx = OMAP44XX_DMA_MMC5_RX;
		break;
	default:
		dev_err(mmc_dev(host->mmc), "Invalid MMC id\n");
		goto err_irq;
	}

	/* Request IRQ for MMC operations */
	ret = request_irq(host->irq, omap_hsmmc_irq, IRQF_DISABLED,
			mmc_hostname(mmc), host);
	if (ret) {
		dev_dbg(mmc_dev(host->mmc), "Unable to grab HSMMC IRQ\n");
		goto err_irq;
	}

	if (pdata->init != NULL) {
		if (pdata->init(&pdev->dev) != 0) {
			dev_dbg(mmc_dev(host->mmc),
				"Unable to configure MMC IRQs\n");
			goto err_irq_cd_init;
		}
	}

	if (omap_hsmmc_have_reg() && !mmc_slot(host).set_power) {
		ret = omap_hsmmc_reg_get(host);
		if (ret)
			goto err_reg;
		host->use_reg = 1;
	}

	mmc->ocr_avail = mmc_slot(host).ocr_mask;

	/* Request IRQ for card detect */
	if ((mmc_slot(host).card_detect_irq)) {
		ret = request_irq(mmc_slot(host).card_detect_irq,
				  omap_hsmmc_cd_handler,
				  IRQF_TRIGGER_RISING | IRQF_TRIGGER_FALLING
					  | IRQF_DISABLED,
				  mmc_hostname(mmc), host);
		if (ret) {
			dev_dbg(mmc_dev(host->mmc),
				"Unable to grab MMC CD IRQ\n");
			goto err_irq_cd;
		}
		pdata->suspend = omap_hsmmc_suspend_cdirq;
		pdata->resume = omap_hsmmc_resume_cdirq;
	}

	omap_hsmmc_disable_irq(host);

	omap_hsmmc_protect_card(host);

	mmc_add_host(mmc);

	if (mmc_slot(host).name != NULL) {
		ret = device_create_file(&mmc->class_dev, &dev_attr_slot_name);
		if (ret < 0)
			goto err_slot_name;
	}
	if (mmc_slot(host).card_detect_irq && mmc_slot(host).get_cover_state) {
		ret = device_create_file(&mmc->class_dev,
					&dev_attr_cover_switch);
		if (ret < 0)
			goto err_slot_name;
	}

	omap_hsmmc_debugfs(mmc);
	pm_runtime_mark_last_busy(host->dev);
	pm_runtime_put_autosuspend(host->dev);

	return 0;

err_slot_name:
	mmc_remove_host(mmc);
	free_irq(mmc_slot(host).card_detect_irq, host);
err_irq_cd:
	if (host->use_reg)
		omap_hsmmc_reg_put(host);
err_reg:
	if (host->pdata->cleanup)
		host->pdata->cleanup(&pdev->dev);
err_irq_cd_init:
	free_irq(host->irq, host);
err_irq:
	pm_runtime_mark_last_busy(host->dev);
	pm_runtime_put_autosuspend(host->dev);
	clk_put(host->fclk);
	if (host->got_dbclk) {
		clk_disable(host->dbclk);
		clk_put(host->dbclk);
	}
err1:
	iounmap(host->base);
	platform_set_drvdata(pdev, NULL);
	mmc_free_host(mmc);
err_alloc:
	omap_hsmmc_gpio_free(pdata);
err:
	release_mem_region(res->start, resource_size(res));
	return ret;
}

static int omap_hsmmc_remove(struct platform_device *pdev)
{
	struct omap_hsmmc_host *host = platform_get_drvdata(pdev);
	struct resource *res;

	if (host) {
		pm_runtime_get_sync(host->dev);
		mmc_remove_host(host->mmc);
		if (host->use_reg)
			omap_hsmmc_reg_put(host);
		if (host->pdata->cleanup)
			host->pdata->cleanup(&pdev->dev);
		free_irq(host->irq, host);
		if (mmc_slot(host).card_detect_irq)
			free_irq(mmc_slot(host).card_detect_irq, host);
		flush_work_sync(&host->mmc_carddetect_work);

		pm_runtime_put_sync(host->dev);
		pm_runtime_disable(host->dev);
		clk_put(host->fclk);
		if (host->got_dbclk) {
			clk_disable(host->dbclk);
			clk_put(host->dbclk);
		}

		mmc_free_host(host->mmc);
		iounmap(host->base);
		omap_hsmmc_gpio_free(pdev->dev.platform_data);
	}

	res = platform_get_resource(pdev, IORESOURCE_MEM, 0);
	if (res)
		release_mem_region(res->start, resource_size(res));
	platform_set_drvdata(pdev, NULL);

	return 0;
}

#ifdef CONFIG_PM
static int omap_hsmmc_suspend(struct device *dev)
{
	int ret = 0;
	struct platform_device *pdev = to_platform_device(dev);
	struct omap_hsmmc_host *host = platform_get_drvdata(pdev);

	if (host && host->suspended)
		return 0;

	if (host) {
		pm_runtime_get_sync(host->dev);
		host->suspended = 1;
		if (host->pdata->suspend) {
			ret = host->pdata->suspend(&pdev->dev,
							host->slot_id);
			if (ret) {
				dev_dbg(mmc_dev(host->mmc),
					"Unable to handle MMC board"
					" level suspend\n");
				host->suspended = 0;
				return ret;
			}
		}
		cancel_work_sync(&host->mmc_carddetect_work);
		ret = mmc_suspend_host(host->mmc);

		if (ret == 0) {
			omap_hsmmc_disable_irq(host);
			OMAP_HSMMC_WRITE(host->base, HCTL,
				OMAP_HSMMC_READ(host->base, HCTL) & ~SDBP);
			if (host->got_dbclk)
				clk_disable(host->dbclk);
		} else {
			host->suspended = 0;
			if (host->pdata->resume) {
				ret = host->pdata->resume(&pdev->dev,
							  host->slot_id);
				if (ret)
					dev_dbg(mmc_dev(host->mmc),
						"Unmask interrupt failed\n");
			}
		}
		pm_runtime_put_sync(host->dev);
	}
	return ret;
}

/* Routine to resume the MMC device */
static int omap_hsmmc_resume(struct device *dev)
{
	int ret = 0;
	struct platform_device *pdev = to_platform_device(dev);
	struct omap_hsmmc_host *host = platform_get_drvdata(pdev);

	if (host && !host->suspended)
		return 0;

	if (host) {
		pm_runtime_get_sync(host->dev);

		if (host->got_dbclk)
			clk_enable(host->dbclk);

		omap_hsmmc_conf_bus_power(host);

		if (host->pdata->resume) {
			ret = host->pdata->resume(&pdev->dev, host->slot_id);
			if (ret)
				dev_dbg(mmc_dev(host->mmc),
					"Unmask interrupt failed\n");
		}

		omap_hsmmc_protect_card(host);

		/* Notify the core to resume the host */
		ret = mmc_resume_host(host->mmc);
		if (ret == 0)
			host->suspended = 0;

		pm_runtime_mark_last_busy(host->dev);
		pm_runtime_put_autosuspend(host->dev);
	}

	return ret;

}

#else
#define omap_hsmmc_suspend	NULL
#define omap_hsmmc_resume		NULL
#endif

static int omap_hsmmc_runtime_suspend(struct device *dev)
{
	struct omap_hsmmc_host *host;

	host = platform_get_drvdata(to_platform_device(dev));
	omap_hsmmc_context_save(host);
	dev_dbg(mmc_dev(host->mmc), "disabled\n");

	return 0;
}

static int omap_hsmmc_runtime_resume(struct device *dev)
{
	struct omap_hsmmc_host *host;

	host = platform_get_drvdata(to_platform_device(dev));
	omap_hsmmc_context_restore(host);
	dev_dbg(mmc_dev(host->mmc), "enabled\n");

	return 0;
}

static struct dev_pm_ops omap_hsmmc_dev_pm_ops = {
	.suspend	= omap_hsmmc_suspend,
	.resume		= omap_hsmmc_resume,
	.runtime_suspend = omap_hsmmc_runtime_suspend,
	.runtime_resume = omap_hsmmc_runtime_resume,
};

static struct platform_driver omap_hsmmc_driver = {
	.remove		= omap_hsmmc_remove,
	.driver		= {
		.name = DRIVER_NAME,
		.owner = THIS_MODULE,
		.pm = &omap_hsmmc_dev_pm_ops,
	},
};

static int __init omap_hsmmc_init(void)
{
	/* Register the MMC driver */
	return platform_driver_probe(&omap_hsmmc_driver, omap_hsmmc_probe);
}

static void __exit omap_hsmmc_cleanup(void)
{
	/* Unregister MMC driver */
	platform_driver_unregister(&omap_hsmmc_driver);
}

module_init(omap_hsmmc_init);
module_exit(omap_hsmmc_cleanup);

MODULE_DESCRIPTION("OMAP High Speed Multimedia Card driver");
MODULE_LICENSE("GPL");
MODULE_ALIAS("platform:" DRIVER_NAME);
MODULE_AUTHOR("Texas Instruments Inc");<|MERGE_RESOLUTION|>--- conflicted
+++ resolved
@@ -1394,14 +1394,9 @@
 		return;
 	}
 
-<<<<<<< HEAD
-	dma_unmap_sg(mmc_dev(host->mmc), data->sg, data->sg_len,
-		omap_hsmmc_get_dma_dir(host, data));
-=======
 	if (!data->host_cookie)
 		dma_unmap_sg(mmc_dev(host->mmc), data->sg, data->sg_len,
 			     omap_hsmmc_get_dma_dir(host, data));
->>>>>>> acfe7d74
 
 	req_in_progress = host->req_in_progress;
 	dma_ch = host->dma_ch;
