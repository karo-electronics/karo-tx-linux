--- conflicted
+++ resolved
@@ -1733,11 +1733,7 @@
 	 * Some Micron MMC cards needs longer data read timeout than
 	 * indicated in CSD.
 	 */
-<<<<<<< HEAD
-	MMC_FIXUP(CID_NAME_ANY, 0x13, 0x200, add_quirk_mmc,
-=======
 	MMC_FIXUP(CID_NAME_ANY, CID_MANFID_MICRON, 0x200, add_quirk_mmc,
->>>>>>> ed945919
 		  MMC_QUIRK_LONG_READ_TIME),
 
 	END_FIXUP
