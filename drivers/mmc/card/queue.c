--- conflicted
+++ resolved
@@ -406,23 +406,14 @@
  */
 void mmc_queue_bounce_pre(struct mmc_queue_req *mqrq)
 {
-<<<<<<< HEAD
-	if (!mq->bounce_buf)
-=======
 	if (!mqrq->bounce_buf)
->>>>>>> b55ebc27
 		return;
 
 	if (rq_data_dir(mqrq->req) != WRITE)
 		return;
 
-<<<<<<< HEAD
-	sg_copy_to_buffer(mq->bounce_sg, mq->bounce_sg_len,
-		mq->bounce_buf, mq->sg[0].length);
-=======
 	sg_copy_to_buffer(mqrq->bounce_sg, mqrq->bounce_sg_len,
 		mqrq->bounce_buf, mqrq->sg[0].length);
->>>>>>> b55ebc27
 }
 
 /*
@@ -431,22 +422,12 @@
  */
 void mmc_queue_bounce_post(struct mmc_queue_req *mqrq)
 {
-<<<<<<< HEAD
-	if (!mq->bounce_buf)
-=======
 	if (!mqrq->bounce_buf)
->>>>>>> b55ebc27
 		return;
 
 	if (rq_data_dir(mqrq->req) != READ)
 		return;
 
-<<<<<<< HEAD
-	sg_copy_from_buffer(mq->bounce_sg, mq->bounce_sg_len,
-		mq->bounce_buf, mq->sg[0].length);
-}
-=======
 	sg_copy_from_buffer(mqrq->bounce_sg, mqrq->bounce_sg_len,
 		mqrq->bounce_buf, mqrq->sg[0].length);
-}
->>>>>>> b55ebc27
+}