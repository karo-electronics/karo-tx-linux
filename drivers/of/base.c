--- conflicted
+++ resolved
@@ -194,21 +194,13 @@
 	struct device_node *np;
 	unsigned long flags;
 
-<<<<<<< HEAD
-	raw_spin_lock(&devtree_lock);
-=======
-	raw_spin_lock_irqsave(&devtree_lock, flags);
->>>>>>> d0e0ac97
+	raw_spin_lock_irqsave(&devtree_lock, flags);
 	np = prev ? prev->allnext : of_allnodes;
 	for (; np != NULL; np = np->allnext)
 		if (of_node_get(np))
 			break;
 	of_node_put(prev);
-<<<<<<< HEAD
-	raw_spin_unlock(&devtree_lock);
-=======
-	raw_spin_unlock_irqrestore(&devtree_lock, flags);
->>>>>>> d0e0ac97
+	raw_spin_unlock_irqrestore(&devtree_lock, flags);
 	return np;
 }
 EXPORT_SYMBOL(of_find_all_nodes);
@@ -432,11 +424,7 @@
 	struct device_node *next;
 	unsigned long flags;
 
-<<<<<<< HEAD
-	raw_spin_lock(&devtree_lock);
-=======
-	raw_spin_lock_irqsave(&devtree_lock, flags);
->>>>>>> d0e0ac97
+	raw_spin_lock_irqsave(&devtree_lock, flags);
 	next = prev ? prev->sibling : node->child;
 	for (; next; next = next->sibling) {
 		if (!__of_device_is_available(next))
@@ -445,11 +433,7 @@
 			break;
 	}
 	of_node_put(prev);
-<<<<<<< HEAD
-	raw_spin_unlock(&devtree_lock);
-=======
-	raw_spin_unlock_irqrestore(&devtree_lock, flags);
->>>>>>> d0e0ac97
+	raw_spin_unlock_irqrestore(&devtree_lock, flags);
 	return next;
 }
 EXPORT_SYMBOL(of_get_next_available_child);
@@ -755,20 +739,12 @@
 	struct device_node *np;
 	unsigned long flags;
 
-<<<<<<< HEAD
-	raw_spin_lock(&devtree_lock);
-=======
-	raw_spin_lock_irqsave(&devtree_lock, flags);
->>>>>>> d0e0ac97
+	raw_spin_lock_irqsave(&devtree_lock, flags);
 	for (np = of_allnodes; np; np = np->allnext)
 		if (np->phandle == handle)
 			break;
 	of_node_get(np);
-<<<<<<< HEAD
-	raw_spin_unlock(&devtree_lock);
-=======
-	raw_spin_unlock_irqrestore(&devtree_lock, flags);
->>>>>>> d0e0ac97
+	raw_spin_unlock_irqrestore(&devtree_lock, flags);
 	return np;
 }
 EXPORT_SYMBOL(of_find_node_by_phandle);
