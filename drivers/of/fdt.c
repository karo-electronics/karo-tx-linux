/*
 * Functions for working with the Flattened Device Tree data format
 *
 * Copyright 2009 Benjamin Herrenschmidt, IBM Corp
 * benh@kernel.crashing.org
 *
 * This program is free software; you can redistribute it and/or
 * modify it under the terms of the GNU General Public License
 * version 2 as published by the Free Software Foundation.
 */

#include <linux/kernel.h>
#include <linux/initrd.h>
#include <linux/module.h>
#include <linux/of.h>
#include <linux/of_fdt.h>
#include <linux/string.h>
#include <linux/errno.h>
#include <linux/slab.h>

#include <asm/setup.h>  /* for COMMAND_LINE_SIZE */
#ifdef CONFIG_PPC
#include <asm/machdep.h>
#endif /* CONFIG_PPC */

#include <asm/page.h>

char *of_fdt_get_string(struct boot_param_header *blob, u32 offset)
{
	return ((char *)blob) +
		be32_to_cpu(blob->off_dt_strings) + offset;
}

/**
 * of_fdt_get_property - Given a node in the given flat blob, return
 * the property ptr
 */
void *of_fdt_get_property(struct boot_param_header *blob,
		       unsigned long node, const char *name,
		       unsigned long *size)
{
	unsigned long p = node;

	do {
		u32 tag = be32_to_cpup((__be32 *)p);
		u32 sz, noff;
		const char *nstr;

		p += 4;
		if (tag == OF_DT_NOP)
			continue;
		if (tag != OF_DT_PROP)
			return NULL;

		sz = be32_to_cpup((__be32 *)p);
		noff = be32_to_cpup((__be32 *)(p + 4));
		p += 8;
		if (be32_to_cpu(blob->version) < 0x10)
			p = ALIGN(p, sz >= 8 ? 8 : 4);

		nstr = of_fdt_get_string(blob, noff);
		if (nstr == NULL) {
			pr_warning("Can't find property index name !\n");
			return NULL;
		}
		if (strcmp(name, nstr) == 0) {
			if (size)
				*size = sz;
			return (void *)p;
		}
		p += sz;
		p = ALIGN(p, 4);
	} while (1);
}

/**
 * of_fdt_is_compatible - Return true if given node from the given blob has
 * compat in its compatible list
 * @blob: A device tree blob
 * @node: node to test
 * @compat: compatible string to compare with compatible list.
 *
 * On match, returns a non-zero value with smaller values returned for more
 * specific compatible values.
 */
int of_fdt_is_compatible(struct boot_param_header *blob,
		      unsigned long node, const char *compat)
{
	const char *cp;
	unsigned long cplen, l, score = 0;

	cp = of_fdt_get_property(blob, node, "compatible", &cplen);
	if (cp == NULL)
		return 0;
	while (cplen > 0) {
		score++;
		if (of_compat_cmp(cp, compat, strlen(compat)) == 0)
			return score;
		l = strlen(cp) + 1;
		cp += l;
		cplen -= l;
	}

	return 0;
}

/**
 * of_fdt_match - Return true if node matches a list of compatible values
 */
int of_fdt_match(struct boot_param_header *blob, unsigned long node,
                 const char *const *compat)
{
	unsigned int tmp, score = 0;

	if (!compat)
		return 0;

	while (*compat) {
		tmp = of_fdt_is_compatible(blob, node, *compat);
		if (tmp && (score == 0 || (tmp < score)))
			score = tmp;
		compat++;
	}

	return score;
}

static void *unflatten_dt_alloc(unsigned long *mem, unsigned long size,
				       unsigned long align)
{
	void *res;

	*mem = ALIGN(*mem, align);
	res = (void *)*mem;
	*mem += size;

	return res;
}

/**
 * unflatten_dt_node - Alloc and populate a device_node from the flat tree
 * @blob: The parent device tree blob
 * @mem: Memory chunk to use for allocating device nodes and properties
 * @p: pointer to node in flat tree
 * @dad: Parent struct device_node
 * @allnextpp: pointer to ->allnext from last allocated device_node
 * @fpsize: Size of the node path up at the current depth.
 */
static unsigned long unflatten_dt_node(struct boot_param_header *blob,
				unsigned long mem,
				unsigned long *p,
				struct device_node *dad,
				struct device_node ***allnextpp,
				unsigned long fpsize)
{
	struct device_node *np;
	struct property *pp, **prev_pp = NULL;
	char *pathp;
	u32 tag;
	unsigned int l, allocl;
	int has_name = 0;
	int new_format = 0;

	tag = be32_to_cpup((__be32 *)(*p));
	if (tag != OF_DT_BEGIN_NODE) {
		pr_err("Weird tag at start of node: %x\n", tag);
		return mem;
	}
	*p += 4;
	pathp = (char *)*p;
	l = allocl = strlen(pathp) + 1;
	*p = ALIGN(*p + l, 4);

	/* version 0x10 has a more compact unit name here instead of the full
	 * path. we accumulate the full path size using "fpsize", we'll rebuild
	 * it later. We detect this because the first character of the name is
	 * not '/'.
	 */
	if ((*pathp) != '/') {
		new_format = 1;
		if (fpsize == 0) {
			/* root node: special case. fpsize accounts for path
			 * plus terminating zero. root node only has '/', so
			 * fpsize should be 2, but we want to avoid the first
			 * level nodes to have two '/' so we use fpsize 1 here
			 */
			fpsize = 1;
			allocl = 2;
			l = 1;
			*pathp = '\0';
		} else {
			/* account for '/' and path size minus terminal 0
			 * already in 'l'
			 */
			fpsize += l;
			allocl = fpsize;
		}
	}

	np = unflatten_dt_alloc(&mem, sizeof(struct device_node) + allocl,
				__alignof__(struct device_node));
	if (allnextpp) {
		char *fn;
		memset(np, 0, sizeof(*np));
		np->full_name = fn = ((char *)np) + sizeof(*np);
		if (new_format) {
			/* rebuild full path for new format */
			if (dad && dad->parent) {
				strcpy(fn, dad->full_name);
#ifdef DEBUG
				if ((strlen(fn) + l + 1) != allocl) {
					pr_debug("%s: p: %d, l: %d, a: %d\n",
						pathp, (int)strlen(fn),
						l, allocl);
				}
#endif
				fn += strlen(fn);
			}
			*(fn++) = '/';
		}
		memcpy(fn, pathp, l);

		prev_pp = &np->properties;
		**allnextpp = np;
		*allnextpp = &np->allnext;
		if (dad != NULL) {
			np->parent = dad;
			/* we temporarily use the next field as `last_child'*/
			if (dad->next == NULL)
				dad->child = np;
			else
				dad->next->sibling = np;
			dad->next = np;
		}
		kref_init(&np->kref);
	}
	/* process properties */
	while (1) {
		u32 sz, noff;
		char *pname;

		tag = be32_to_cpup((__be32 *)(*p));
		if (tag == OF_DT_NOP) {
			*p += 4;
			continue;
		}
		if (tag != OF_DT_PROP)
			break;
		*p += 4;
		sz = be32_to_cpup((__be32 *)(*p));
		noff = be32_to_cpup((__be32 *)((*p) + 4));
		*p += 8;
		if (be32_to_cpu(blob->version) < 0x10)
			*p = ALIGN(*p, sz >= 8 ? 8 : 4);

		pname = of_fdt_get_string(blob, noff);
		if (pname == NULL) {
			pr_info("Can't find property name in list !\n");
			break;
		}
		if (strcmp(pname, "name") == 0)
			has_name = 1;
		l = strlen(pname) + 1;
		pp = unflatten_dt_alloc(&mem, sizeof(struct property),
					__alignof__(struct property));
		if (allnextpp) {
			/* We accept flattened tree phandles either in
			 * ePAPR-style "phandle" properties, or the
			 * legacy "linux,phandle" properties.  If both
			 * appear and have different values, things
			 * will get weird.  Don't do that. */
			if ((strcmp(pname, "phandle") == 0) ||
			    (strcmp(pname, "linux,phandle") == 0)) {
				if (np->phandle == 0)
					np->phandle = be32_to_cpup((__be32*)*p);
			}
			/* And we process the "ibm,phandle" property
			 * used in pSeries dynamic device tree
			 * stuff */
			if (strcmp(pname, "ibm,phandle") == 0)
				np->phandle = be32_to_cpup((__be32 *)*p);
			pp->name = pname;
			pp->length = sz;
			pp->value = (void *)*p;
			*prev_pp = pp;
			prev_pp = &pp->next;
		}
		*p = ALIGN((*p) + sz, 4);
	}
	/* with version 0x10 we may not have the name property, recreate
	 * it here from the unit name if absent
	 */
	if (!has_name) {
		char *p1 = pathp, *ps = pathp, *pa = NULL;
		int sz;

		while (*p1) {
			if ((*p1) == '@')
				pa = p1;
			if ((*p1) == '/')
				ps = p1 + 1;
			p1++;
		}
		if (pa < ps)
			pa = p1;
		sz = (pa - ps) + 1;
		pp = unflatten_dt_alloc(&mem, sizeof(struct property) + sz,
					__alignof__(struct property));
		if (allnextpp) {
			pp->name = "name";
			pp->length = sz;
			pp->value = pp + 1;
			*prev_pp = pp;
			prev_pp = &pp->next;
			memcpy(pp->value, ps, sz - 1);
			((char *)pp->value)[sz - 1] = 0;
			pr_debug("fixed up name for %s -> %s\n", pathp,
				(char *)pp->value);
		}
	}
	if (allnextpp) {
		*prev_pp = NULL;
		np->name = of_get_property(np, "name", NULL);
		np->type = of_get_property(np, "device_type", NULL);

		if (!np->name)
			np->name = "<NULL>";
		if (!np->type)
			np->type = "<NULL>";
	}
	while (tag == OF_DT_BEGIN_NODE || tag == OF_DT_NOP) {
		if (tag == OF_DT_NOP)
			*p += 4;
		else
			mem = unflatten_dt_node(blob, mem, p, np, allnextpp,
						fpsize);
		tag = be32_to_cpup((__be32 *)(*p));
	}
	if (tag != OF_DT_END_NODE) {
		pr_err("Weird tag at end of node: %x\n", tag);
		return mem;
	}
	*p += 4;
	return mem;
}

/**
 * __unflatten_device_tree - create tree of device_nodes from flat blob
 *
 * unflattens a device-tree, creating the
 * tree of struct device_node. It also fills the "name" and "type"
 * pointers of the nodes so the normal device-tree walking functions
 * can be used.
 * @blob: The blob to expand
 * @mynodes: The device_node tree created by the call
 * @dt_alloc: An allocator that provides a virtual address to memory
 * for the resulting tree
 */
static void __unflatten_device_tree(struct boot_param_header *blob,
			     struct device_node **mynodes,
			     void * (*dt_alloc)(u64 size, u64 align))
{
	unsigned long start, mem, size;
	struct device_node **allnextp = mynodes;

	pr_debug(" -> unflatten_device_tree()\n");

	if (!blob) {
		pr_debug("No device tree pointer\n");
		return;
	}

	pr_debug("Unflattening device tree:\n");
	pr_debug("magic: %08x\n", be32_to_cpu(blob->magic));
	pr_debug("size: %08x\n", be32_to_cpu(blob->totalsize));
	pr_debug("version: %08x\n", be32_to_cpu(blob->version));

	if (be32_to_cpu(blob->magic) != OF_DT_HEADER) {
		pr_err("Invalid device tree blob header\n");
		return;
	}

	/* First pass, scan for size */
	start = ((unsigned long)blob) +
		be32_to_cpu(blob->off_dt_struct);
	size = unflatten_dt_node(blob, 0, &start, NULL, NULL, 0);
	size = (size | 3) + 1;

	pr_debug("  size is %lx, allocating...\n", size);

	/* Allocate memory for the expanded device tree */
	mem = (unsigned long)
		dt_alloc(size + 4, __alignof__(struct device_node));

	((__be32 *)mem)[size / 4] = cpu_to_be32(0xdeadbeef);

	pr_debug("  unflattening %lx...\n", mem);

	/* Second pass, do actual unflattening */
	start = ((unsigned long)blob) +
		be32_to_cpu(blob->off_dt_struct);
	unflatten_dt_node(blob, mem, &start, NULL, &allnextp, 0);
	if (be32_to_cpup((__be32 *)start) != OF_DT_END)
		pr_warning("Weird tag at end of tree: %08x\n", *((u32 *)start));
	if (be32_to_cpu(((__be32 *)mem)[size / 4]) != 0xdeadbeef)
		pr_warning("End of tree marker overwritten: %08x\n",
			   be32_to_cpu(((__be32 *)mem)[size / 4]));
	*allnextp = NULL;

	pr_debug(" <- unflatten_device_tree()\n");
}

static void *kernel_tree_alloc(u64 size, u64 align)
{
	return kzalloc(size, GFP_KERNEL);
}

/**
 * of_fdt_unflatten_tree - create tree of device_nodes from flat blob
 *
 * unflattens the device-tree passed by the firmware, creating the
 * tree of struct device_node. It also fills the "name" and "type"
 * pointers of the nodes so the normal device-tree walking functions
 * can be used.
 */
void of_fdt_unflatten_tree(unsigned long *blob,
			struct device_node **mynodes)
{
	struct boot_param_header *device_tree =
		(struct boot_param_header *)blob;
	__unflatten_device_tree(device_tree, mynodes, &kernel_tree_alloc);
}
EXPORT_SYMBOL_GPL(of_fdt_unflatten_tree);

/* Everything below here references initial_boot_params directly. */
int __initdata dt_root_addr_cells;
int __initdata dt_root_size_cells;

struct boot_param_header *initial_boot_params;

#ifdef CONFIG_OF_EARLY_FLATTREE

/**
 * of_scan_flat_dt - scan flattened tree blob and call callback on each.
 * @it: callback function
 * @data: context data pointer
 *
 * This function is used to scan the flattened device-tree, it is
 * used to extract the memory information at boot before we can
 * unflatten the tree
 */
int __init of_scan_flat_dt(int (*it)(unsigned long node,
				     const char *uname, int depth,
				     void *data),
			   void *data)
{
	unsigned long p = ((unsigned long)initial_boot_params) +
		be32_to_cpu(initial_boot_params->off_dt_struct);
	int rc = 0;
	int depth = -1;

	do {
		u32 tag = be32_to_cpup((__be32 *)p);
		const char *pathp;

		p += 4;
		if (tag == OF_DT_END_NODE) {
			depth--;
			continue;
		}
		if (tag == OF_DT_NOP)
			continue;
		if (tag == OF_DT_END)
			break;
		if (tag == OF_DT_PROP) {
			u32 sz = be32_to_cpup((__be32 *)p);
			p += 8;
			if (be32_to_cpu(initial_boot_params->version) < 0x10)
				p = ALIGN(p, sz >= 8 ? 8 : 4);
			p += sz;
			p = ALIGN(p, 4);
			continue;
		}
		if (tag != OF_DT_BEGIN_NODE) {
			pr_err("Invalid tag %x in flat device tree!\n", tag);
			return -EINVAL;
		}
		depth++;
		pathp = (char *)p;
		p = ALIGN(p + strlen(pathp) + 1, 4);
<<<<<<< HEAD
		if ((*pathp) == '/') {
			const char *lp, *np;
			for (lp = NULL, np = pathp; *np; np++)
				if ((*np) == '/')
					lp = np+1;
			if (lp != NULL)
				pathp = lp;
		}
=======
		if (*pathp == '/')
			pathp = kbasename(pathp);
>>>>>>> 9931faca
		rc = it(p, pathp, depth, data);
		if (rc != 0)
			break;
	} while (1);

	return rc;
}

/**
 * of_get_flat_dt_root - find the root node in the flat blob
 */
unsigned long __init of_get_flat_dt_root(void)
{
	unsigned long p = ((unsigned long)initial_boot_params) +
		be32_to_cpu(initial_boot_params->off_dt_struct);

	while (be32_to_cpup((__be32 *)p) == OF_DT_NOP)
		p += 4;
	BUG_ON(be32_to_cpup((__be32 *)p) != OF_DT_BEGIN_NODE);
	p += 4;
	return ALIGN(p + strlen((char *)p) + 1, 4);
}

/**
 * of_get_flat_dt_prop - Given a node in the flat blob, return the property ptr
 *
 * This function can be used within scan_flattened_dt callback to get
 * access to properties
 */
void *__init of_get_flat_dt_prop(unsigned long node, const char *name,
				 unsigned long *size)
{
	return of_fdt_get_property(initial_boot_params, node, name, size);
}

/**
 * of_flat_dt_is_compatible - Return true if given node has compat in compatible list
 * @node: node to test
 * @compat: compatible string to compare with compatible list.
 */
int __init of_flat_dt_is_compatible(unsigned long node, const char *compat)
{
	return of_fdt_is_compatible(initial_boot_params, node, compat);
}

/**
 * of_flat_dt_match - Return true if node matches a list of compatible values
 */
int __init of_flat_dt_match(unsigned long node, const char *const *compat)
{
	return of_fdt_match(initial_boot_params, node, compat);
}

#ifdef CONFIG_BLK_DEV_INITRD
/**
 * early_init_dt_check_for_initrd - Decode initrd location from flat tree
 * @node: reference to node containing initrd location ('chosen')
 */
void __init early_init_dt_check_for_initrd(unsigned long node)
{
	unsigned long start, end, len;
	__be32 *prop;

	pr_debug("Looking for initrd properties... ");

	prop = of_get_flat_dt_prop(node, "linux,initrd-start", &len);
	if (!prop)
		return;
	start = of_read_ulong(prop, len/4);

	prop = of_get_flat_dt_prop(node, "linux,initrd-end", &len);
	if (!prop)
		return;
	end = of_read_ulong(prop, len/4);

	early_init_dt_setup_initrd_arch(start, end);
	pr_debug("initrd_start=0x%lx  initrd_end=0x%lx\n", start, end);
}
#else
inline void early_init_dt_check_for_initrd(unsigned long node)
{
}
#endif /* CONFIG_BLK_DEV_INITRD */

/**
 * early_init_dt_scan_root - fetch the top level address and size cells
 */
int __init early_init_dt_scan_root(unsigned long node, const char *uname,
				   int depth, void *data)
{
	__be32 *prop;

	if (depth != 0)
		return 0;

	dt_root_size_cells = OF_ROOT_NODE_SIZE_CELLS_DEFAULT;
	dt_root_addr_cells = OF_ROOT_NODE_ADDR_CELLS_DEFAULT;

	prop = of_get_flat_dt_prop(node, "#size-cells", NULL);
	if (prop)
		dt_root_size_cells = be32_to_cpup(prop);
	pr_debug("dt_root_size_cells = %x\n", dt_root_size_cells);

	prop = of_get_flat_dt_prop(node, "#address-cells", NULL);
	if (prop)
		dt_root_addr_cells = be32_to_cpup(prop);
	pr_debug("dt_root_addr_cells = %x\n", dt_root_addr_cells);

	/* break now */
	return 1;
}

u64 __init dt_mem_next_cell(int s, __be32 **cellp)
{
	__be32 *p = *cellp;

	*cellp = p + s;
	return of_read_number(p, s);
}

/**
 * early_init_dt_scan_memory - Look for an parse memory nodes
 */
int __init early_init_dt_scan_memory(unsigned long node, const char *uname,
				     int depth, void *data)
{
	char *type = of_get_flat_dt_prop(node, "device_type", NULL);
	__be32 *reg, *endp;
	unsigned long l;

	/* We are scanning "memory" nodes only */
	if (type == NULL) {
		/*
		 * The longtrail doesn't have a device_type on the
		 * /memory node, so look for the node called /memory@0.
		 */
		if (depth != 1 || strcmp(uname, "memory@0") != 0)
			return 0;
	} else if (strcmp(type, "memory") != 0)
		return 0;

	reg = of_get_flat_dt_prop(node, "linux,usable-memory", &l);
	if (reg == NULL)
		reg = of_get_flat_dt_prop(node, "reg", &l);
	if (reg == NULL)
		return 0;

	endp = reg + (l / sizeof(__be32));

	pr_debug("memory scan node %s, reg size %ld, data: %x %x %x %x,\n",
	    uname, l, reg[0], reg[1], reg[2], reg[3]);

	while ((endp - reg) >= (dt_root_addr_cells + dt_root_size_cells)) {
		u64 base, size;

		base = dt_mem_next_cell(dt_root_addr_cells, &reg);
		size = dt_mem_next_cell(dt_root_size_cells, &reg);

		if (size == 0)
			continue;
		pr_debug(" - %llx ,  %llx\n", (unsigned long long)base,
		    (unsigned long long)size);

		early_init_dt_add_memory_arch(base, size);
	}

	return 0;
}

int __init early_init_dt_scan_chosen(unsigned long node, const char *uname,
				     int depth, void *data)
{
	unsigned long l;
	char *p;

	pr_debug("search \"chosen\", depth: %d, uname: %s\n", depth, uname);

	if (depth != 1 || !data ||
	    (strcmp(uname, "chosen") != 0 && strcmp(uname, "chosen@0") != 0))
		return 0;

	early_init_dt_check_for_initrd(node);

	/* Retrieve command line */
	p = of_get_flat_dt_prop(node, "bootargs", &l);
	if (p != NULL && l > 0)
		strlcpy(data, p, min((int)l, COMMAND_LINE_SIZE));

	/*
	 * CONFIG_CMDLINE is meant to be a default in case nothing else
	 * managed to set the command line, unless CONFIG_CMDLINE_FORCE
	 * is set in which case we override whatever was found earlier.
	 */
#ifdef CONFIG_CMDLINE
#ifndef CONFIG_CMDLINE_FORCE
	if (!((char *)data)[0])
#endif
		strlcpy(data, CONFIG_CMDLINE, COMMAND_LINE_SIZE);
#endif /* CONFIG_CMDLINE */

	pr_debug("Command line is: %s\n", (char*)data);

	/* break now */
	return 1;
}

/**
 * unflatten_device_tree - create tree of device_nodes from flat blob
 *
 * unflattens the device-tree passed by the firmware, creating the
 * tree of struct device_node. It also fills the "name" and "type"
 * pointers of the nodes so the normal device-tree walking functions
 * can be used.
 */
void __init unflatten_device_tree(void)
{
	__unflatten_device_tree(initial_boot_params, &of_allnodes,
				early_init_dt_alloc_memory_arch);

	/* Get pointer to "/chosen" and "/aliasas" nodes for use everywhere */
	of_alias_scan(early_init_dt_alloc_memory_arch);
}

#endif /* CONFIG_OF_EARLY_FLATTREE */<|MERGE_RESOLUTION|>--- conflicted
+++ resolved
@@ -488,19 +488,8 @@
 		depth++;
 		pathp = (char *)p;
 		p = ALIGN(p + strlen(pathp) + 1, 4);
-<<<<<<< HEAD
-		if ((*pathp) == '/') {
-			const char *lp, *np;
-			for (lp = NULL, np = pathp; *np; np++)
-				if ((*np) == '/')
-					lp = np+1;
-			if (lp != NULL)
-				pathp = lp;
-		}
-=======
 		if (*pathp == '/')
 			pathp = kbasename(pathp);
->>>>>>> 9931faca
 		rc = it(p, pathp, depth, data);
 		if (rc != 0)
 			break;
