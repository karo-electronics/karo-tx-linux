--- conflicted
+++ resolved
@@ -879,24 +879,6 @@
 		tx_thres = TX_THRESH_DFLT;
 		tx_hi_thres = 0;
 		rx_thres = RX_THRESH_DFLT;
-<<<<<<< HEAD
-	}
-
-	if (!pxa25x_ssp_comp(drv_data)
-		&& (spi->bits_per_word < 4 || spi->bits_per_word > 32)) {
-		dev_err(&spi->dev, "failed setup: ssp_type=%d, bits/wrd=%d "
-				"b/w not 4-32 for type non-PXA25x_SSP\n",
-				drv_data->ssp_type, spi->bits_per_word);
-		return -EINVAL;
-	} else if (pxa25x_ssp_comp(drv_data)
-			&& (spi->bits_per_word < 4
-				|| spi->bits_per_word > 16)) {
-		dev_err(&spi->dev, "failed setup: ssp_type=%d, bits/wrd=%d "
-				"b/w not 4-16 for type PXA25x_SSP\n",
-				drv_data->ssp_type, spi->bits_per_word);
-		return -EINVAL;
-=======
->>>>>>> d0e0ac97
 	}
 
 	/* Only alloc on first setup */
@@ -1040,38 +1022,10 @@
 }
 
 #ifdef CONFIG_ACPI
-<<<<<<< HEAD
-static int pxa2xx_spi_acpi_add_dma(struct acpi_resource *res, void *data)
-{
-	struct pxa2xx_spi_master *pdata = data;
-
-	if (res->type == ACPI_RESOURCE_TYPE_FIXED_DMA) {
-		const struct acpi_resource_fixed_dma *dma;
-
-		dma = &res->data.fixed_dma;
-		if (pdata->tx_slave_id < 0) {
-			pdata->tx_slave_id = dma->request_lines;
-			pdata->tx_chan_id = dma->channels;
-		} else if (pdata->rx_slave_id < 0) {
-			pdata->rx_slave_id = dma->request_lines;
-			pdata->rx_chan_id = dma->channels;
-		}
-	}
-
-	/* Tell the ACPI core to skip this resource */
-	return 1;
-}
-
-=======
->>>>>>> d0e0ac97
 static struct pxa2xx_spi_master *
 pxa2xx_spi_acpi_get_pdata(struct platform_device *pdev)
 {
 	struct pxa2xx_spi_master *pdata;
-<<<<<<< HEAD
-	struct list_head resource_list;
-=======
->>>>>>> d0e0ac97
 	struct acpi_device *adev;
 	struct ssp_device *ssp;
 	struct resource *res;
@@ -1081,11 +1035,7 @@
 	    acpi_bus_get_device(ACPI_HANDLE(&pdev->dev), &adev))
 		return NULL;
 
-<<<<<<< HEAD
-	pdata = devm_kzalloc(&pdev->dev, sizeof(*ssp), GFP_KERNEL);
-=======
 	pdata = devm_kzalloc(&pdev->dev, sizeof(*pdata), GFP_KERNEL);
->>>>>>> d0e0ac97
 	if (!pdata) {
 		dev_err(&pdev->dev,
 			"failed to allocate memory for platform data\n");
@@ -1101,53 +1051,27 @@
 	ssp->phys_base = res->start;
 	ssp->mmio_base = devm_ioremap_resource(&pdev->dev, res);
 	if (IS_ERR(ssp->mmio_base))
-<<<<<<< HEAD
-		return PTR_ERR(ssp->mmio_base);
-=======
 		return NULL;
->>>>>>> d0e0ac97
 
 	ssp->clk = devm_clk_get(&pdev->dev, NULL);
 	ssp->irq = platform_get_irq(pdev, 0);
 	ssp->type = LPSS_SSP;
 	ssp->pdev = pdev;
-<<<<<<< HEAD
 
 	ssp->port_id = -1;
 	if (adev->pnp.unique_id && !kstrtoint(adev->pnp.unique_id, 0, &devid))
 		ssp->port_id = devid;
 
 	pdata->num_chipselect = 1;
-	pdata->rx_slave_id = -1;
-	pdata->tx_slave_id = -1;
-
-	INIT_LIST_HEAD(&resource_list);
-	acpi_dev_get_resources(adev, &resource_list, pxa2xx_spi_acpi_add_dma,
-			       pdata);
-	acpi_dev_free_resource_list(&resource_list);
-
-	pdata->enable_dma = pdata->rx_slave_id >= 0 && pdata->tx_slave_id >= 0;
-
-=======
-
-	ssp->port_id = -1;
-	if (adev->pnp.unique_id && !kstrtoint(adev->pnp.unique_id, 0, &devid))
-		ssp->port_id = devid;
-
-	pdata->num_chipselect = 1;
 	pdata->enable_dma = true;
 
->>>>>>> d0e0ac97
 	return pdata;
 }
 
 static struct acpi_device_id pxa2xx_spi_acpi_match[] = {
 	{ "INT33C0", 0 },
 	{ "INT33C1", 0 },
-<<<<<<< HEAD
-=======
 	{ "80860F0E", 0 },
->>>>>>> d0e0ac97
 	{ },
 };
 MODULE_DEVICE_TABLE(acpi, pxa2xx_spi_acpi_match);
@@ -1245,11 +1169,7 @@
 	if (platform_info->enable_dma) {
 		status = pxa2xx_spi_dma_setup(drv_data);
 		if (status) {
-<<<<<<< HEAD
-			dev_warn(dev, "failed to setup DMA, using PIO\n");
-=======
 			dev_dbg(dev, "no DMA channels available, using PIO\n");
->>>>>>> d0e0ac97
 			platform_info->enable_dma = false;
 		}
 	}
