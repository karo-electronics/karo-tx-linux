--- conflicted
+++ resolved
@@ -1411,15 +1411,9 @@
 
 	pm_runtime_enable(&pdev->dev);
 
-<<<<<<< HEAD
-	if (spi_register_master(master)) {
-		dev_err(&pdev->dev, "cannot register SPI master\n");
-		ret = -EBUSY;
-=======
 	ret = devm_spi_register_master(&pdev->dev, master);
 	if (ret != 0) {
 		dev_err(&pdev->dev, "cannot register SPI master: %d\n", ret);
->>>>>>> 0732a9d2
 		goto err3;
 	}
 
