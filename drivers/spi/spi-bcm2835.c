--- conflicted
+++ resolved
@@ -480,11 +480,7 @@
 					 struct spi_device *spi,
 					 struct spi_transfer *tfr,
 					 u32 cs,
-<<<<<<< HEAD
-					 unsigned long xfer_time_us)
-=======
 					 unsigned long long xfer_time_us)
->>>>>>> 9fe8ecca
 {
 	struct bcm2835_spi *bs = spi_master_get_devdata(master);
 	unsigned long timeout;
