--- conflicted
+++ resolved
@@ -417,11 +417,7 @@
 
 	/* Bits per word setup */
 	bits_per_word = transfer->bits_per_word;
-<<<<<<< HEAD
-	if (bits_per_word % 16 == 0)
-=======
 	if (bits_per_word == 16)
->>>>>>> d0e0ac97
 		drv_data->ops = &bfin_sport_transfer_ops_u16;
 	else
 		drv_data->ops = &bfin_sport_transfer_ops_u8;
