/*
 *   pata_pcmcia.c - PCMCIA PATA controller driver.
 *   Copyright 2005-2006 Red Hat Inc, all rights reserved.
 *   PCMCIA ident update Copyright 2006 Marcin Juszkiewicz
 *						<openembedded@hrw.one.pl>
 *
 *  This program is free software; you can redistribute it and/or modify
 *  it under the terms of the GNU General Public License as published by
 *  the Free Software Foundation; either version 2, or (at your option)
 *  any later version.
 *
 *  This program is distributed in the hope that it will be useful,
 *  but WITHOUT ANY WARRANTY; without even the implied warranty of
 *  MERCHANTABILITY or FITNESS FOR A PARTICULAR PURPOSE.  See the
 *  GNU General Public License for more details.
 *
 *  You should have received a copy of the GNU General Public License
 *  along with this program; see the file COPYING.  If not, write to
 *  the Free Software Foundation, 675 Mass Ave, Cambridge, MA 02139, USA.
 *
 *   Heavily based upon ide-cs.c
 *   The initial developer of the original code is David A. Hinds
 *   <dahinds@users.sourceforge.net>.  Portions created by David A. Hinds
 *   are Copyright (C) 1999 David A. Hinds.  All Rights Reserved.
 */

#include <linux/kernel.h>
#include <linux/module.h>
#include <linux/init.h>
#include <linux/blkdev.h>
#include <linux/delay.h>
#include <linux/slab.h>
#include <scsi/scsi_host.h>
#include <linux/ata.h>
#include <linux/libata.h>

<<<<<<< HEAD
#include <pcmcia/cs.h>
=======
>>>>>>> 45f53cc9
#include <pcmcia/cistpl.h>
#include <pcmcia/ds.h>
#include <pcmcia/cisreg.h>
#include <pcmcia/ciscode.h>


#define DRV_NAME "pata_pcmcia"
#define DRV_VERSION "0.3.5"

/**
 *	pcmcia_set_mode	-	PCMCIA specific mode setup
 *	@link: link
 *	@r_failed_dev: Return pointer for failed device
 *
 *	Perform the tuning and setup of the devices and timings, which
 *	for PCMCIA is the same as any other controller. We wrap it however
 *	as we need to spot hardware with incorrect or missing master/slave
 *	decode, which alas is embarrassingly common in the PC world
 */

static int pcmcia_set_mode(struct ata_link *link, struct ata_device **r_failed_dev)
{
	struct ata_device *master = &link->device[0];
	struct ata_device *slave = &link->device[1];

	if (!ata_dev_enabled(master) || !ata_dev_enabled(slave))
		return ata_do_set_mode(link, r_failed_dev);

	if (memcmp(master->id + ATA_ID_FW_REV,  slave->id + ATA_ID_FW_REV,
			   ATA_ID_FW_REV_LEN + ATA_ID_PROD_LEN) == 0) {
		/* Suspicious match, but could be two cards from
		   the same vendor - check serial */
		if (memcmp(master->id + ATA_ID_SERNO, slave->id + ATA_ID_SERNO,
			   ATA_ID_SERNO_LEN) == 0 && master->id[ATA_ID_SERNO] >> 8) {
			ata_dev_printk(slave, KERN_WARNING, "is a ghost device, ignoring.\n");
			ata_dev_disable(slave);
		}
	}
	return ata_do_set_mode(link, r_failed_dev);
}

/**
 *	pcmcia_set_mode_8bit	-	PCMCIA specific mode setup
 *	@link: link
 *	@r_failed_dev: Return pointer for failed device
 *
 *	For the simple emulated 8bit stuff the less we do the better.
 */

static int pcmcia_set_mode_8bit(struct ata_link *link,
				struct ata_device **r_failed_dev)
{
	return 0;
}

/**
 *	ata_data_xfer_8bit	 -	Transfer data by 8bit PIO
 *	@dev: device to target
 *	@buf: data buffer
 *	@buflen: buffer length
 *	@rw: read/write
 *
 *	Transfer data from/to the device data register by 8 bit PIO.
 *
 *	LOCKING:
 *	Inherited from caller.
 */

static unsigned int ata_data_xfer_8bit(struct ata_device *dev,
				unsigned char *buf, unsigned int buflen, int rw)
{
	struct ata_port *ap = dev->link->ap;

	if (rw == READ)
		ioread8_rep(ap->ioaddr.data_addr, buf, buflen);
	else
		iowrite8_rep(ap->ioaddr.data_addr, buf, buflen);

	return buflen;
}

/**
 *	pcmcia_8bit_drain_fifo - Stock FIFO drain logic for SFF controllers
 *	@qc: command
 *
 *	Drain the FIFO and device of any stuck data following a command
 *	failing to complete. In some cases this is necessary before a
 *	reset will recover the device.
 *
 */
 
static void pcmcia_8bit_drain_fifo(struct ata_queued_cmd *qc)
{
	int count;
	struct ata_port *ap;

	/* We only need to flush incoming data when a command was running */
	if (qc == NULL || qc->dma_dir == DMA_TO_DEVICE)
		return;

	ap = qc->ap;

	/* Drain up to 64K of data before we give up this recovery method */
	for (count = 0; (ap->ops->sff_check_status(ap) & ATA_DRQ)
							&& count++ < 65536;)
		ioread8(ap->ioaddr.data_addr);

	if (count)
		ata_port_printk(ap, KERN_WARNING, "drained %d bytes to clear DRQ.\n",
								count);

}

static struct scsi_host_template pcmcia_sht = {
	ATA_PIO_SHT(DRV_NAME),
};

static struct ata_port_operations pcmcia_port_ops = {
	.inherits	= &ata_sff_port_ops,
	.sff_data_xfer	= ata_sff_data_xfer_noirq,
	.cable_detect	= ata_cable_40wire,
	.set_mode	= pcmcia_set_mode,
};

static struct ata_port_operations pcmcia_8bit_port_ops = {
	.inherits	= &ata_sff_port_ops,
	.sff_data_xfer	= ata_data_xfer_8bit,
	.cable_detect	= ata_cable_40wire,
	.set_mode	= pcmcia_set_mode_8bit,
	.sff_drain_fifo	= pcmcia_8bit_drain_fifo,
};


static int pcmcia_check_one_config(struct pcmcia_device *pdev, void *priv_data)
{
	int *is_kme = priv_data;

<<<<<<< HEAD
	if (cfg->vpp1.present & (1 << CISTPL_POWER_VNOM))
		pdev->conf.Vpp = cfg->vpp1.param[CISTPL_POWER_VNOM] / 10000;
	else if (dflt->vpp1.present & (1 << CISTPL_POWER_VNOM))
		pdev->conf.Vpp = dflt->vpp1.param[CISTPL_POWER_VNOM] / 10000;

	if ((cfg->io.nwin > 0) || (dflt->io.nwin > 0)) {
		cistpl_io_t *io = (cfg->io.nwin) ? &cfg->io : &dflt->io;
		pdev->io_lines = io->flags & CISTPL_IO_LINES_MASK;
		pdev->resource[0]->start = io->win[0].base;
		if (!(io->flags & CISTPL_IO_16BIT)) {
			pdev->resource[0]->flags &= ~IO_DATA_PATH_WIDTH;
			pdev->resource[0]->flags |= IO_DATA_PATH_WIDTH_8;
		}
		if (io->nwin == 2) {
			pdev->resource[0]->end = 8;
			pdev->resource[1]->start = io->win[1].base;
			pdev->resource[1]->end = (stk->is_kme) ? 2 : 1;
			if (pcmcia_request_io(pdev) != 0)
				return -ENODEV;
			stk->ctl_base = pdev->resource[1]->start;
		} else if ((io->nwin == 1) && (io->win[0].len >= 16)) {
			pdev->resource[0]->end = io->win[0].len;
			pdev->resource[1]->end = 0;
			if (pcmcia_request_io(pdev) != 0)
				return -ENODEV;
			stk->ctl_base = pdev->resource[0]->start + 0x0e;
		} else
=======
	if (!(pdev->resource[0]->flags & IO_DATA_PATH_WIDTH_8)) {
		pdev->resource[0]->flags &= ~IO_DATA_PATH_WIDTH;
		pdev->resource[0]->flags |= IO_DATA_PATH_WIDTH_AUTO;
	}
	pdev->resource[1]->flags &= ~IO_DATA_PATH_WIDTH;
	pdev->resource[1]->flags |= IO_DATA_PATH_WIDTH_8;

	if (pdev->resource[1]->end) {
		pdev->resource[0]->end = 8;
		pdev->resource[1]->end = (*is_kme) ? 2 : 1;
	} else {
		if (pdev->resource[0]->end < 16)
>>>>>>> 45f53cc9
			return -ENODEV;
	}

	return pcmcia_request_io(pdev);
}

/**
 *	pcmcia_init_one		-	attach a PCMCIA interface
 *	@pdev: pcmcia device
 *
 *	Register a PCMCIA IDE interface. Such interfaces are PIO 0 and
 *	shared IRQ.
 */

static int pcmcia_init_one(struct pcmcia_device *pdev)
{
	struct ata_host *host;
	struct ata_port *ap;
	int is_kme = 0, ret = -ENOMEM, p;
	unsigned long io_base, ctl_base;
	void __iomem *io_addr, *ctl_addr;
	int n_ports = 1;
	struct ata_port_operations *ops = &pcmcia_port_ops;

	/* Set up attributes in order to probe card and get resources */
<<<<<<< HEAD
	pdev->resource[0]->flags |= IO_DATA_PATH_WIDTH_AUTO;
	pdev->resource[1]->flags |= IO_DATA_PATH_WIDTH_8;
	pdev->conf.Attributes = CONF_ENABLE_IRQ;
	pdev->conf.IntType = INT_MEMORY_AND_IO;
=======
	pdev->config_flags |= CONF_ENABLE_IRQ | CONF_AUTO_SET_IO |
		CONF_AUTO_SET_VPP | CONF_AUTO_CHECK_VCC;
>>>>>>> 45f53cc9

	/* See if we have a manufacturer identifier. Use it to set is_kme for
	   vendor quirks */
	is_kme = ((pdev->manf_id == MANFID_KME) &&
		  ((pdev->card_id == PRODID_KME_KXLC005_A) ||
		   (pdev->card_id == PRODID_KME_KXLC005_B)));

	if (pcmcia_loop_config(pdev, pcmcia_check_one_config, &is_kme)) {
		pdev->config_flags &= ~CONF_AUTO_CHECK_VCC;
		if (pcmcia_loop_config(pdev, pcmcia_check_one_config, &is_kme))
			goto failed; /* No suitable config found */
	}
	io_base = pdev->resource[0]->start;
<<<<<<< HEAD
	ctl_base = stk->ctl_base;
=======
	if (pdev->resource[1]->end)
		ctl_base = pdev->resource[1]->start;
	else
		ctl_base = pdev->resource[0]->start + 0x0e;

>>>>>>> 45f53cc9
	if (!pdev->irq)
		goto failed;

	ret = pcmcia_enable_device(pdev);
	if (ret)
		goto failed;

	/* iomap */
	ret = -ENOMEM;
	io_addr = devm_ioport_map(&pdev->dev, io_base, 8);
	ctl_addr = devm_ioport_map(&pdev->dev, ctl_base, 1);
	if (!io_addr || !ctl_addr)
		goto failed;

	/* Success. Disable the IRQ nIEN line, do quirks */
	iowrite8(0x02, ctl_addr);
	if (is_kme)
		iowrite8(0x81, ctl_addr + 0x01);

	/* FIXME: Could be more ports at base + 0x10 but we only deal with
	   one right now */
	if (resource_size(pdev->resource[0]) >= 0x20)
		n_ports = 2;

	if (pdev->manf_id == 0x0097 && pdev->card_id == 0x1620)
		ops = &pcmcia_8bit_port_ops;
	/*
	 *	Having done the PCMCIA plumbing the ATA side is relatively
	 *	sane.
	 */
	ret = -ENOMEM;
	host = ata_host_alloc(&pdev->dev, n_ports);
	if (!host)
		goto failed;

	for (p = 0; p < n_ports; p++) {
		ap = host->ports[p];

		ap->ops = ops;
		ap->pio_mask = ATA_PIO0;	/* ISA so PIO 0 cycles */
		ap->flags |= ATA_FLAG_SLAVE_POSS;
		ap->ioaddr.cmd_addr = io_addr + 0x10 * p;
		ap->ioaddr.altstatus_addr = ctl_addr + 0x10 * p;
		ap->ioaddr.ctl_addr = ctl_addr + 0x10 * p;
		ata_sff_std_ports(&ap->ioaddr);

		ata_port_desc(ap, "cmd 0x%lx ctl 0x%lx", io_base, ctl_base);
	}

	/* activate */
	ret = ata_host_activate(host, pdev->irq, ata_sff_interrupt,
				IRQF_SHARED, &pcmcia_sht);
	if (ret)
		goto failed;

	pdev->priv = host;
	return 0;

failed:
	pcmcia_disable_device(pdev);
	return ret;
}

/**
 *	pcmcia_remove_one	-	unplug an pcmcia interface
 *	@pdev: pcmcia device
 *
 *	A PCMCIA ATA device has been unplugged. Perform the needed
 *	cleanup. Also called on module unload for any active devices.
 */

static void pcmcia_remove_one(struct pcmcia_device *pdev)
{
	struct ata_host *host = pdev->priv;

	if (host)
		ata_host_detach(host);

	pcmcia_disable_device(pdev);
}

static struct pcmcia_device_id pcmcia_devices[] = {
	PCMCIA_DEVICE_FUNC_ID(4),
	PCMCIA_DEVICE_MANF_CARD(0x0000, 0x0000),	/* Corsair */
	PCMCIA_DEVICE_MANF_CARD(0x0007, 0x0000),	/* Hitachi */
	PCMCIA_DEVICE_MANF_CARD(0x000a, 0x0000),	/* I-O Data CFA */
	PCMCIA_DEVICE_MANF_CARD(0x001c, 0x0001),	/* Mitsubishi CFA */
	PCMCIA_DEVICE_MANF_CARD(0x0032, 0x0704),
	PCMCIA_DEVICE_MANF_CARD(0x0032, 0x2904),
	PCMCIA_DEVICE_MANF_CARD(0x0045, 0x0401),	/* SanDisk CFA */
	PCMCIA_DEVICE_MANF_CARD(0x004f, 0x0000),	/* Kingston */
	PCMCIA_DEVICE_MANF_CARD(0x0097, 0x1620), 	/* TI emulated */
	PCMCIA_DEVICE_MANF_CARD(0x0098, 0x0000),	/* Toshiba */
	PCMCIA_DEVICE_MANF_CARD(0x00a4, 0x002d),
	PCMCIA_DEVICE_MANF_CARD(0x00ce, 0x0000),	/* Samsung */
	PCMCIA_DEVICE_MANF_CARD(0x0319, 0x0000),	/* Hitachi */
	PCMCIA_DEVICE_MANF_CARD(0x2080, 0x0001),
	PCMCIA_DEVICE_MANF_CARD(0x4e01, 0x0100),	/* Viking CFA */
	PCMCIA_DEVICE_MANF_CARD(0x4e01, 0x0200),	/* Lexar, Viking CFA */
	PCMCIA_DEVICE_PROD_ID123("Caravelle", "PSC-IDE ", "PSC000", 0x8c36137c, 0xd0693ab8, 0x2768a9f0),
	PCMCIA_DEVICE_PROD_ID123("CDROM", "IDE", "MCD-601p", 0x1b9179ca, 0xede88951, 0x0d902f74),
	PCMCIA_DEVICE_PROD_ID123("PCMCIA", "IDE CARD", "F1", 0x281f1c5d, 0x1907960c, 0xf7fde8b9),
	PCMCIA_DEVICE_PROD_ID12("ARGOSY", "CD-ROM", 0x78f308dc, 0x66536591),
	PCMCIA_DEVICE_PROD_ID12("ARGOSY", "PnPIDE", 0x78f308dc, 0x0c694728),
	PCMCIA_DEVICE_PROD_ID12("CNF   ", "CD-ROM", 0x46d7db81, 0x66536591),
	PCMCIA_DEVICE_PROD_ID12("CNF CD-M", "CD-ROM", 0x7d93b852, 0x66536591),
	PCMCIA_DEVICE_PROD_ID12("Creative Technology Ltd.", "PCMCIA CD-ROM Interface Card", 0xff8c8a45, 0xfe8020c4),
	PCMCIA_DEVICE_PROD_ID12("Digital Equipment Corporation.", "Digital Mobile Media CD-ROM", 0x17692a66, 0xef1dcbde),
	PCMCIA_DEVICE_PROD_ID12("EXP", "CD+GAME", 0x6f58c983, 0x63c13aaf),
	PCMCIA_DEVICE_PROD_ID12("EXP   ", "CD-ROM", 0x0a5c52fd, 0x66536591),
	PCMCIA_DEVICE_PROD_ID12("EXP   ", "PnPIDE", 0x0a5c52fd, 0x0c694728),
	PCMCIA_DEVICE_PROD_ID12("FREECOM", "PCCARD-IDE", 0x5714cbf7, 0x48e0ab8e),
	PCMCIA_DEVICE_PROD_ID12("HITACHI", "FLASH", 0xf4f43949, 0x9eb86aae),
	PCMCIA_DEVICE_PROD_ID12("HITACHI", "microdrive", 0xf4f43949, 0xa6d76178),
	PCMCIA_DEVICE_PROD_ID12("Hyperstone", "Model1", 0x3d5b9ef5, 0xca6ab420),
	PCMCIA_DEVICE_PROD_ID12("IBM", "microdrive", 0xb569a6e5, 0xa6d76178),
	PCMCIA_DEVICE_PROD_ID12("IBM", "IBM17JSSFP20", 0xb569a6e5, 0xf2508753),
	PCMCIA_DEVICE_PROD_ID12("KINGSTON", "CF CARD 1GB", 0x2e6d1829, 0x55d5bffb),
	PCMCIA_DEVICE_PROD_ID12("KINGSTON", "CF CARD 4GB", 0x2e6d1829, 0x531e7d10),
	PCMCIA_DEVICE_PROD_ID12("KINGSTON", "CF8GB", 0x2e6d1829, 0xacbe682e),
	PCMCIA_DEVICE_PROD_ID12("IO DATA", "CBIDE2      ", 0x547e66dc, 0x8671043b),
	PCMCIA_DEVICE_PROD_ID12("IO DATA", "PCIDE", 0x547e66dc, 0x5c5ab149),
	PCMCIA_DEVICE_PROD_ID12("IO DATA", "PCIDEII", 0x547e66dc, 0xb3662674),
	PCMCIA_DEVICE_PROD_ID12("LOOKMEET", "CBIDE2      ", 0xe37be2b5, 0x8671043b),
	PCMCIA_DEVICE_PROD_ID12("M-Systems", "CF300", 0x7ed2ad87, 0x7e9e78ee),
	PCMCIA_DEVICE_PROD_ID12("M-Systems", "CF500", 0x7ed2ad87, 0x7a13045c),
	PCMCIA_DEVICE_PROD_ID2("NinjaATA-", 0xebe0bd79),
	PCMCIA_DEVICE_PROD_ID12("PCMCIA", "CD-ROM", 0x281f1c5d, 0x66536591),
	PCMCIA_DEVICE_PROD_ID12("PCMCIA", "PnPIDE", 0x281f1c5d, 0x0c694728),
	PCMCIA_DEVICE_PROD_ID12("SHUTTLE TECHNOLOGY LTD.", "PCCARD-IDE/ATAPI Adapter", 0x4a3f0ba0, 0x322560e1),
	PCMCIA_DEVICE_PROD_ID12("SEAGATE", "ST1", 0x87c1b330, 0xe1f30883),
	PCMCIA_DEVICE_PROD_ID12("SAMSUNG", "04/05/06", 0x43d74cb4, 0x6a22777d),
	PCMCIA_DEVICE_PROD_ID12("SMI VENDOR", "SMI PRODUCT", 0x30896c92, 0x703cc5f6),
	PCMCIA_DEVICE_PROD_ID12("TOSHIBA", "MK2001MPL", 0xb4585a1a, 0x3489e003),
	PCMCIA_DEVICE_PROD_ID1("TRANSCEND    512M   ", 0xd0909443),
	PCMCIA_DEVICE_PROD_ID12("TRANSCEND", "TS1GCF45", 0x709b1bf1, 0xf68b6f32),
	PCMCIA_DEVICE_PROD_ID12("TRANSCEND", "TS1GCF80", 0x709b1bf1, 0x2a54d4b1),
	PCMCIA_DEVICE_PROD_ID12("TRANSCEND", "TS2GCF120", 0x709b1bf1, 0x969aa4f2),
	PCMCIA_DEVICE_PROD_ID12("TRANSCEND", "TS4GCF120", 0x709b1bf1, 0xf54a91c8),
	PCMCIA_DEVICE_PROD_ID12("TRANSCEND", "TS4GCF133", 0x709b1bf1, 0x7558f133),
	PCMCIA_DEVICE_PROD_ID12("TRANSCEND", "TS8GCF133", 0x709b1bf1, 0xb2f89b47),
	PCMCIA_DEVICE_PROD_ID12("WIT", "IDE16", 0x244e5994, 0x3e232852),
	PCMCIA_DEVICE_PROD_ID12("WEIDA", "TWTTI", 0xcc7cf69c, 0x212bb918),
	PCMCIA_DEVICE_PROD_ID1("STI Flash", 0xe4a13209),
	PCMCIA_DEVICE_PROD_ID12("STI", "Flash 5.0", 0xbf2df18d, 0x8cb57a0e),
	PCMCIA_MFC_DEVICE_PROD_ID12(1, "SanDisk", "ConnectPlus", 0x7a954bd9, 0x74be00c6),
	PCMCIA_DEVICE_PROD_ID2("Flash Card", 0x5a362506),
	PCMCIA_DEVICE_NULL,
};

MODULE_DEVICE_TABLE(pcmcia, pcmcia_devices);

static struct pcmcia_driver pcmcia_driver = {
	.owner		= THIS_MODULE,
	.name		= DRV_NAME,
	.id_table	= pcmcia_devices,
	.probe		= pcmcia_init_one,
	.remove		= pcmcia_remove_one,
};

static int __init pcmcia_init(void)
{
	return pcmcia_register_driver(&pcmcia_driver);
}

static void __exit pcmcia_exit(void)
{
	pcmcia_unregister_driver(&pcmcia_driver);
}

MODULE_AUTHOR("Alan Cox");
MODULE_DESCRIPTION("low-level driver for PCMCIA ATA");
MODULE_LICENSE("GPL");
MODULE_VERSION(DRV_VERSION);

module_init(pcmcia_init);
module_exit(pcmcia_exit);<|MERGE_RESOLUTION|>--- conflicted
+++ resolved
@@ -34,10 +34,6 @@
 #include <linux/ata.h>
 #include <linux/libata.h>
 
-<<<<<<< HEAD
-#include <pcmcia/cs.h>
-=======
->>>>>>> 45f53cc9
 #include <pcmcia/cistpl.h>
 #include <pcmcia/ds.h>
 #include <pcmcia/cisreg.h>
@@ -175,35 +171,6 @@
 {
 	int *is_kme = priv_data;
 
-<<<<<<< HEAD
-	if (cfg->vpp1.present & (1 << CISTPL_POWER_VNOM))
-		pdev->conf.Vpp = cfg->vpp1.param[CISTPL_POWER_VNOM] / 10000;
-	else if (dflt->vpp1.present & (1 << CISTPL_POWER_VNOM))
-		pdev->conf.Vpp = dflt->vpp1.param[CISTPL_POWER_VNOM] / 10000;
-
-	if ((cfg->io.nwin > 0) || (dflt->io.nwin > 0)) {
-		cistpl_io_t *io = (cfg->io.nwin) ? &cfg->io : &dflt->io;
-		pdev->io_lines = io->flags & CISTPL_IO_LINES_MASK;
-		pdev->resource[0]->start = io->win[0].base;
-		if (!(io->flags & CISTPL_IO_16BIT)) {
-			pdev->resource[0]->flags &= ~IO_DATA_PATH_WIDTH;
-			pdev->resource[0]->flags |= IO_DATA_PATH_WIDTH_8;
-		}
-		if (io->nwin == 2) {
-			pdev->resource[0]->end = 8;
-			pdev->resource[1]->start = io->win[1].base;
-			pdev->resource[1]->end = (stk->is_kme) ? 2 : 1;
-			if (pcmcia_request_io(pdev) != 0)
-				return -ENODEV;
-			stk->ctl_base = pdev->resource[1]->start;
-		} else if ((io->nwin == 1) && (io->win[0].len >= 16)) {
-			pdev->resource[0]->end = io->win[0].len;
-			pdev->resource[1]->end = 0;
-			if (pcmcia_request_io(pdev) != 0)
-				return -ENODEV;
-			stk->ctl_base = pdev->resource[0]->start + 0x0e;
-		} else
-=======
 	if (!(pdev->resource[0]->flags & IO_DATA_PATH_WIDTH_8)) {
 		pdev->resource[0]->flags &= ~IO_DATA_PATH_WIDTH;
 		pdev->resource[0]->flags |= IO_DATA_PATH_WIDTH_AUTO;
@@ -216,7 +183,6 @@
 		pdev->resource[1]->end = (*is_kme) ? 2 : 1;
 	} else {
 		if (pdev->resource[0]->end < 16)
->>>>>>> 45f53cc9
 			return -ENODEV;
 	}
 
@@ -242,15 +208,8 @@
 	struct ata_port_operations *ops = &pcmcia_port_ops;
 
 	/* Set up attributes in order to probe card and get resources */
-<<<<<<< HEAD
-	pdev->resource[0]->flags |= IO_DATA_PATH_WIDTH_AUTO;
-	pdev->resource[1]->flags |= IO_DATA_PATH_WIDTH_8;
-	pdev->conf.Attributes = CONF_ENABLE_IRQ;
-	pdev->conf.IntType = INT_MEMORY_AND_IO;
-=======
 	pdev->config_flags |= CONF_ENABLE_IRQ | CONF_AUTO_SET_IO |
 		CONF_AUTO_SET_VPP | CONF_AUTO_CHECK_VCC;
->>>>>>> 45f53cc9
 
 	/* See if we have a manufacturer identifier. Use it to set is_kme for
 	   vendor quirks */
@@ -264,15 +223,11 @@
 			goto failed; /* No suitable config found */
 	}
 	io_base = pdev->resource[0]->start;
-<<<<<<< HEAD
-	ctl_base = stk->ctl_base;
-=======
 	if (pdev->resource[1]->end)
 		ctl_base = pdev->resource[1]->start;
 	else
 		ctl_base = pdev->resource[0]->start + 0x0e;
 
->>>>>>> 45f53cc9
 	if (!pdev->irq)
 		goto failed;
 
