/*
 * sata_mv.c - Marvell SATA support
 *
 * Copyright 2008-2009: Marvell Corporation, all rights reserved.
 * Copyright 2005: EMC Corporation, all rights reserved.
 * Copyright 2005 Red Hat, Inc.  All rights reserved.
 *
 * Originally written by Brett Russ.
 * Extensive overhaul and enhancement by Mark Lord <mlord@pobox.com>.
 *
 * Please ALWAYS copy linux-ide@vger.kernel.org on emails.
 *
 * This program is free software; you can redistribute it and/or modify
 * it under the terms of the GNU General Public License as published by
 * the Free Software Foundation; version 2 of the License.
 *
 * This program is distributed in the hope that it will be useful,
 * but WITHOUT ANY WARRANTY; without even the implied warranty of
 * MERCHANTABILITY or FITNESS FOR A PARTICULAR PURPOSE.  See the
 * GNU General Public License for more details.
 *
 * You should have received a copy of the GNU General Public License
 * along with this program; if not, write to the Free Software
 * Foundation, Inc., 59 Temple Place, Suite 330, Boston, MA  02111-1307  USA
 *
 */

/*
 * sata_mv TODO list:
 *
 * --> Develop a low-power-consumption strategy, and implement it.
 *
 * --> Add sysfs attributes for per-chip / per-HC IRQ coalescing thresholds.
 *
 * --> [Experiment, Marvell value added] Is it possible to use target
 *       mode to cross-connect two Linux boxes with Marvell cards?  If so,
 *       creating LibATA target mode support would be very interesting.
 *
 *       Target mode, for those without docs, is the ability to directly
 *       connect two SATA ports.
 */

/*
 * 80x1-B2 errata PCI#11:
 *
 * Users of the 6041/6081 Rev.B2 chips (current is C0)
 * should be careful to insert those cards only onto PCI-X bus #0,
 * and only in device slots 0..7, not higher.  The chips may not
 * work correctly otherwise  (note: this is a pretty rare condition).
 */

#include <linux/kernel.h>
#include <linux/module.h>
#include <linux/pci.h>
#include <linux/init.h>
#include <linux/blkdev.h>
#include <linux/delay.h>
#include <linux/interrupt.h>
#include <linux/dmapool.h>
#include <linux/dma-mapping.h>
#include <linux/device.h>
#include <linux/clk.h>
#include <linux/platform_device.h>
#include <linux/ata_platform.h>
#include <linux/mbus.h>
#include <linux/bitops.h>
#include <linux/gfp.h>
#include <scsi/scsi_host.h>
#include <scsi/scsi_cmnd.h>
#include <scsi/scsi_device.h>
#include <linux/libata.h>

#define DRV_NAME	"sata_mv"
#define DRV_VERSION	"1.28"

/*
 * module options
 */

static int msi;
#ifdef CONFIG_PCI
module_param(msi, int, S_IRUGO);
MODULE_PARM_DESC(msi, "Enable use of PCI MSI (0=off, 1=on)");
#endif

static int irq_coalescing_io_count;
module_param(irq_coalescing_io_count, int, S_IRUGO);
MODULE_PARM_DESC(irq_coalescing_io_count,
		 "IRQ coalescing I/O count threshold (0..255)");

static int irq_coalescing_usecs;
module_param(irq_coalescing_usecs, int, S_IRUGO);
MODULE_PARM_DESC(irq_coalescing_usecs,
		 "IRQ coalescing time threshold in usecs");

enum {
	/* BAR's are enumerated in terms of pci_resource_start() terms */
	MV_PRIMARY_BAR		= 0,	/* offset 0x10: memory space */
	MV_IO_BAR		= 2,	/* offset 0x18: IO space */
	MV_MISC_BAR		= 3,	/* offset 0x1c: FLASH, NVRAM, SRAM */

	MV_MAJOR_REG_AREA_SZ	= 0x10000,	/* 64KB */
	MV_MINOR_REG_AREA_SZ	= 0x2000,	/* 8KB */

	/* For use with both IRQ coalescing methods ("all ports" or "per-HC" */
	COAL_CLOCKS_PER_USEC	= 150,		/* for calculating COAL_TIMEs */
	MAX_COAL_TIME_THRESHOLD	= ((1 << 24) - 1), /* internal clocks count */
	MAX_COAL_IO_COUNT	= 255,		/* completed I/O count */

	MV_PCI_REG_BASE		= 0,

	/*
	 * Per-chip ("all ports") interrupt coalescing feature.
	 * This is only for GEN_II / GEN_IIE hardware.
	 *
	 * Coalescing defers the interrupt until either the IO_THRESHOLD
	 * (count of completed I/Os) is met, or the TIME_THRESHOLD is met.
	 */
	COAL_REG_BASE		= 0x18000,
	IRQ_COAL_CAUSE		= (COAL_REG_BASE + 0x08),
	ALL_PORTS_COAL_IRQ	= (1 << 4),	/* all ports irq event */

	IRQ_COAL_IO_THRESHOLD   = (COAL_REG_BASE + 0xcc),
	IRQ_COAL_TIME_THRESHOLD = (COAL_REG_BASE + 0xd0),

	/*
	 * Registers for the (unused here) transaction coalescing feature:
	 */
	TRAN_COAL_CAUSE_LO	= (COAL_REG_BASE + 0x88),
	TRAN_COAL_CAUSE_HI	= (COAL_REG_BASE + 0x8c),

	SATAHC0_REG_BASE	= 0x20000,
	FLASH_CTL		= 0x1046c,
	GPIO_PORT_CTL		= 0x104f0,
	RESET_CFG		= 0x180d8,

	MV_PCI_REG_SZ		= MV_MAJOR_REG_AREA_SZ,
	MV_SATAHC_REG_SZ	= MV_MAJOR_REG_AREA_SZ,
	MV_SATAHC_ARBTR_REG_SZ	= MV_MINOR_REG_AREA_SZ,		/* arbiter */
	MV_PORT_REG_SZ		= MV_MINOR_REG_AREA_SZ,

	MV_MAX_Q_DEPTH		= 32,
	MV_MAX_Q_DEPTH_MASK	= MV_MAX_Q_DEPTH - 1,

	/* CRQB needs alignment on a 1KB boundary. Size == 1KB
	 * CRPB needs alignment on a 256B boundary. Size == 256B
	 * ePRD (SG) entries need alignment on a 16B boundary. Size == 16B
	 */
	MV_CRQB_Q_SZ		= (32 * MV_MAX_Q_DEPTH),
	MV_CRPB_Q_SZ		= (8 * MV_MAX_Q_DEPTH),
	MV_MAX_SG_CT		= 256,
	MV_SG_TBL_SZ		= (16 * MV_MAX_SG_CT),

	/* Determine hc from 0-7 port: hc = port >> MV_PORT_HC_SHIFT */
	MV_PORT_HC_SHIFT	= 2,
	MV_PORTS_PER_HC		= (1 << MV_PORT_HC_SHIFT), /* 4 */
	/* Determine hc port from 0-7 port: hardport = port & MV_PORT_MASK */
	MV_PORT_MASK		= (MV_PORTS_PER_HC - 1),   /* 3 */

	/* Host Flags */
	MV_FLAG_DUAL_HC		= (1 << 30),  /* two SATA Host Controllers */

	MV_COMMON_FLAGS		= ATA_FLAG_SATA | ATA_FLAG_NO_LEGACY |
				  ATA_FLAG_MMIO | ATA_FLAG_PIO_POLLING,

	MV_GEN_I_FLAGS		= MV_COMMON_FLAGS | ATA_FLAG_NO_ATAPI,

	MV_GEN_II_FLAGS		= MV_COMMON_FLAGS | ATA_FLAG_NCQ |
				  ATA_FLAG_PMP | ATA_FLAG_ACPI_SATA,

	MV_GEN_IIE_FLAGS	= MV_GEN_II_FLAGS | ATA_FLAG_AN,

	CRQB_FLAG_READ		= (1 << 0),
	CRQB_TAG_SHIFT		= 1,
	CRQB_IOID_SHIFT		= 6,	/* CRQB Gen-II/IIE IO Id shift */
	CRQB_PMP_SHIFT		= 12,	/* CRQB Gen-II/IIE PMP shift */
	CRQB_HOSTQ_SHIFT	= 17,	/* CRQB Gen-II/IIE HostQueTag shift */
	CRQB_CMD_ADDR_SHIFT	= 8,
	CRQB_CMD_CS		= (0x2 << 11),
	CRQB_CMD_LAST		= (1 << 15),

	CRPB_FLAG_STATUS_SHIFT	= 8,
	CRPB_IOID_SHIFT_6	= 5,	/* CRPB Gen-II IO Id shift */
	CRPB_IOID_SHIFT_7	= 7,	/* CRPB Gen-IIE IO Id shift */

	EPRD_FLAG_END_OF_TBL	= (1 << 31),

	/* PCI interface registers */

	MV_PCI_COMMAND		= 0xc00,
	MV_PCI_COMMAND_MWRCOM	= (1 << 4),	/* PCI Master Write Combining */
	MV_PCI_COMMAND_MRDTRIG	= (1 << 7),	/* PCI Master Read Trigger */

	PCI_MAIN_CMD_STS	= 0xd30,
	STOP_PCI_MASTER		= (1 << 2),
	PCI_MASTER_EMPTY	= (1 << 3),
	GLOB_SFT_RST		= (1 << 4),

	MV_PCI_MODE		= 0xd00,
	MV_PCI_MODE_MASK	= 0x30,

	MV_PCI_EXP_ROM_BAR_CTL	= 0xd2c,
	MV_PCI_DISC_TIMER	= 0xd04,
	MV_PCI_MSI_TRIGGER	= 0xc38,
	MV_PCI_SERR_MASK	= 0xc28,
	MV_PCI_XBAR_TMOUT	= 0x1d04,
	MV_PCI_ERR_LOW_ADDRESS	= 0x1d40,
	MV_PCI_ERR_HIGH_ADDRESS	= 0x1d44,
	MV_PCI_ERR_ATTRIBUTE	= 0x1d48,
	MV_PCI_ERR_COMMAND	= 0x1d50,

	PCI_IRQ_CAUSE		= 0x1d58,
	PCI_IRQ_MASK		= 0x1d5c,
	PCI_UNMASK_ALL_IRQS	= 0x7fffff,	/* bits 22-0 */

	PCIE_IRQ_CAUSE		= 0x1900,
	PCIE_IRQ_MASK		= 0x1910,
	PCIE_UNMASK_ALL_IRQS	= 0x40a,	/* assorted bits */

	/* Host Controller Main Interrupt Cause/Mask registers (1 per-chip) */
	PCI_HC_MAIN_IRQ_CAUSE	= 0x1d60,
	PCI_HC_MAIN_IRQ_MASK	= 0x1d64,
	SOC_HC_MAIN_IRQ_CAUSE	= 0x20020,
	SOC_HC_MAIN_IRQ_MASK	= 0x20024,
	ERR_IRQ			= (1 << 0),	/* shift by (2 * port #) */
	DONE_IRQ		= (1 << 1),	/* shift by (2 * port #) */
	HC0_IRQ_PEND		= 0x1ff,	/* bits 0-8 = HC0's ports */
	HC_SHIFT		= 9,		/* bits 9-17 = HC1's ports */
	DONE_IRQ_0_3		= 0x000000aa,	/* DONE_IRQ ports 0,1,2,3 */
	DONE_IRQ_4_7		= (DONE_IRQ_0_3 << HC_SHIFT),  /* 4,5,6,7 */
	PCI_ERR			= (1 << 18),
	TRAN_COAL_LO_DONE	= (1 << 19),	/* transaction coalescing */
	TRAN_COAL_HI_DONE	= (1 << 20),	/* transaction coalescing */
	PORTS_0_3_COAL_DONE	= (1 << 8),	/* HC0 IRQ coalescing */
	PORTS_4_7_COAL_DONE	= (1 << 17),	/* HC1 IRQ coalescing */
	ALL_PORTS_COAL_DONE	= (1 << 21),	/* GEN_II(E) IRQ coalescing */
	GPIO_INT		= (1 << 22),
	SELF_INT		= (1 << 23),
	TWSI_INT		= (1 << 24),
	HC_MAIN_RSVD		= (0x7f << 25),	/* bits 31-25 */
	HC_MAIN_RSVD_5		= (0x1fff << 19), /* bits 31-19 */
	HC_MAIN_RSVD_SOC	= (0x3fffffb << 6),     /* bits 31-9, 7-6 */

	/* SATAHC registers */
	HC_CFG			= 0x00,

	HC_IRQ_CAUSE		= 0x14,
	DMA_IRQ			= (1 << 0),	/* shift by port # */
	HC_COAL_IRQ		= (1 << 4),	/* IRQ coalescing */
	DEV_IRQ			= (1 << 8),	/* shift by port # */

	/*
	 * Per-HC (Host-Controller) interrupt coalescing feature.
	 * This is present on all chip generations.
	 *
	 * Coalescing defers the interrupt until either the IO_THRESHOLD
	 * (count of completed I/Os) is met, or the TIME_THRESHOLD is met.
	 */
	HC_IRQ_COAL_IO_THRESHOLD	= 0x000c,
	HC_IRQ_COAL_TIME_THRESHOLD	= 0x0010,

	SOC_LED_CTRL		= 0x2c,
	SOC_LED_CTRL_BLINK	= (1 << 0),	/* Active LED blink */
	SOC_LED_CTRL_ACT_PRESENCE = (1 << 2),	/* Multiplex dev presence */
						/*  with dev activity LED */

	/* Shadow block registers */
	SHD_BLK			= 0x100,
	SHD_CTL_AST		= 0x20,		/* ofs from SHD_BLK */

	/* SATA registers */
	SATA_STATUS		= 0x300,  /* ctrl, err regs follow status */
	SATA_ACTIVE		= 0x350,
	FIS_IRQ_CAUSE		= 0x364,
	FIS_IRQ_CAUSE_AN	= (1 << 9),	/* async notification */

	LTMODE			= 0x30c,	/* requires read-after-write */
	LTMODE_BIT8		= (1 << 8),	/* unknown, but necessary */

	PHY_MODE2		= 0x330,
	PHY_MODE3		= 0x310,

	PHY_MODE4		= 0x314,	/* requires read-after-write */
	PHY_MODE4_CFG_MASK	= 0x00000003,	/* phy internal config field */
	PHY_MODE4_CFG_VALUE	= 0x00000001,	/* phy internal config field */
	PHY_MODE4_RSVD_ZEROS	= 0x5de3fffa,	/* Gen2e always write zeros */
	PHY_MODE4_RSVD_ONES	= 0x00000005,	/* Gen2e always write ones */

	SATA_IFCTL		= 0x344,
	SATA_TESTCTL		= 0x348,
	SATA_IFSTAT		= 0x34c,
	VENDOR_UNIQUE_FIS	= 0x35c,

	FISCFG			= 0x360,
	FISCFG_WAIT_DEV_ERR	= (1 << 8),	/* wait for host on DevErr */
	FISCFG_SINGLE_SYNC	= (1 << 16),	/* SYNC on DMA activation */

	PHY_MODE9_GEN2		= 0x398,
	PHY_MODE9_GEN1		= 0x39c,
	PHYCFG_OFS		= 0x3a0,	/* only in 65n devices */

	MV5_PHY_MODE		= 0x74,
	MV5_LTMODE		= 0x30,
	MV5_PHY_CTL		= 0x0C,
	SATA_IFCFG		= 0x050,

	MV_M2_PREAMP_MASK	= 0x7e0,

	/* Port registers */
	EDMA_CFG		= 0,
	EDMA_CFG_Q_DEPTH	= 0x1f,		/* max device queue depth */
	EDMA_CFG_NCQ		= (1 << 5),	/* for R/W FPDMA queued */
	EDMA_CFG_NCQ_GO_ON_ERR	= (1 << 14),	/* continue on error */
	EDMA_CFG_RD_BRST_EXT	= (1 << 11),	/* read burst 512B */
	EDMA_CFG_WR_BUFF_LEN	= (1 << 13),	/* write buffer 512B */
	EDMA_CFG_EDMA_FBS	= (1 << 16),	/* EDMA FIS-Based Switching */
	EDMA_CFG_FBS		= (1 << 26),	/* FIS-Based Switching */

	EDMA_ERR_IRQ_CAUSE	= 0x8,
	EDMA_ERR_IRQ_MASK	= 0xc,
	EDMA_ERR_D_PAR		= (1 << 0),	/* UDMA data parity err */
	EDMA_ERR_PRD_PAR	= (1 << 1),	/* UDMA PRD parity err */
	EDMA_ERR_DEV		= (1 << 2),	/* device error */
	EDMA_ERR_DEV_DCON	= (1 << 3),	/* device disconnect */
	EDMA_ERR_DEV_CON	= (1 << 4),	/* device connected */
	EDMA_ERR_SERR		= (1 << 5),	/* SError bits [WBDST] raised */
	EDMA_ERR_SELF_DIS	= (1 << 7),	/* Gen II/IIE self-disable */
	EDMA_ERR_SELF_DIS_5	= (1 << 8),	/* Gen I self-disable */
	EDMA_ERR_BIST_ASYNC	= (1 << 8),	/* BIST FIS or Async Notify */
	EDMA_ERR_TRANS_IRQ_7	= (1 << 8),	/* Gen IIE transprt layer irq */
	EDMA_ERR_CRQB_PAR	= (1 << 9),	/* CRQB parity error */
	EDMA_ERR_CRPB_PAR	= (1 << 10),	/* CRPB parity error */
	EDMA_ERR_INTRL_PAR	= (1 << 11),	/* internal parity error */
	EDMA_ERR_IORDY		= (1 << 12),	/* IORdy timeout */

	EDMA_ERR_LNK_CTRL_RX	= (0xf << 13),	/* link ctrl rx error */
	EDMA_ERR_LNK_CTRL_RX_0	= (1 << 13),	/* transient: CRC err */
	EDMA_ERR_LNK_CTRL_RX_1	= (1 << 14),	/* transient: FIFO err */
	EDMA_ERR_LNK_CTRL_RX_2	= (1 << 15),	/* fatal: caught SYNC */
	EDMA_ERR_LNK_CTRL_RX_3	= (1 << 16),	/* transient: FIS rx err */

	EDMA_ERR_LNK_DATA_RX	= (0xf << 17),	/* link data rx error */

	EDMA_ERR_LNK_CTRL_TX	= (0x1f << 21),	/* link ctrl tx error */
	EDMA_ERR_LNK_CTRL_TX_0	= (1 << 21),	/* transient: CRC err */
	EDMA_ERR_LNK_CTRL_TX_1	= (1 << 22),	/* transient: FIFO err */
	EDMA_ERR_LNK_CTRL_TX_2	= (1 << 23),	/* transient: caught SYNC */
	EDMA_ERR_LNK_CTRL_TX_3	= (1 << 24),	/* transient: caught DMAT */
	EDMA_ERR_LNK_CTRL_TX_4	= (1 << 25),	/* transient: FIS collision */

	EDMA_ERR_LNK_DATA_TX	= (0x1f << 26),	/* link data tx error */

	EDMA_ERR_TRANS_PROTO	= (1 << 31),	/* transport protocol error */
	EDMA_ERR_OVERRUN_5	= (1 << 5),
	EDMA_ERR_UNDERRUN_5	= (1 << 6),

	EDMA_ERR_IRQ_TRANSIENT  = EDMA_ERR_LNK_CTRL_RX_0 |
				  EDMA_ERR_LNK_CTRL_RX_1 |
				  EDMA_ERR_LNK_CTRL_RX_3 |
				  EDMA_ERR_LNK_CTRL_TX,

	EDMA_EH_FREEZE		= EDMA_ERR_D_PAR |
				  EDMA_ERR_PRD_PAR |
				  EDMA_ERR_DEV_DCON |
				  EDMA_ERR_DEV_CON |
				  EDMA_ERR_SERR |
				  EDMA_ERR_SELF_DIS |
				  EDMA_ERR_CRQB_PAR |
				  EDMA_ERR_CRPB_PAR |
				  EDMA_ERR_INTRL_PAR |
				  EDMA_ERR_IORDY |
				  EDMA_ERR_LNK_CTRL_RX_2 |
				  EDMA_ERR_LNK_DATA_RX |
				  EDMA_ERR_LNK_DATA_TX |
				  EDMA_ERR_TRANS_PROTO,

	EDMA_EH_FREEZE_5	= EDMA_ERR_D_PAR |
				  EDMA_ERR_PRD_PAR |
				  EDMA_ERR_DEV_DCON |
				  EDMA_ERR_DEV_CON |
				  EDMA_ERR_OVERRUN_5 |
				  EDMA_ERR_UNDERRUN_5 |
				  EDMA_ERR_SELF_DIS_5 |
				  EDMA_ERR_CRQB_PAR |
				  EDMA_ERR_CRPB_PAR |
				  EDMA_ERR_INTRL_PAR |
				  EDMA_ERR_IORDY,

	EDMA_REQ_Q_BASE_HI	= 0x10,
	EDMA_REQ_Q_IN_PTR	= 0x14,		/* also contains BASE_LO */

	EDMA_REQ_Q_OUT_PTR	= 0x18,
	EDMA_REQ_Q_PTR_SHIFT	= 5,

	EDMA_RSP_Q_BASE_HI	= 0x1c,
	EDMA_RSP_Q_IN_PTR	= 0x20,
	EDMA_RSP_Q_OUT_PTR	= 0x24,		/* also contains BASE_LO */
	EDMA_RSP_Q_PTR_SHIFT	= 3,

	EDMA_CMD		= 0x28,		/* EDMA command register */
	EDMA_EN			= (1 << 0),	/* enable EDMA */
	EDMA_DS			= (1 << 1),	/* disable EDMA; self-negated */
	EDMA_RESET		= (1 << 2),	/* reset eng/trans/link/phy */

	EDMA_STATUS		= 0x30,		/* EDMA engine status */
	EDMA_STATUS_CACHE_EMPTY	= (1 << 6),	/* GenIIe command cache empty */
	EDMA_STATUS_IDLE	= (1 << 7),	/* GenIIe EDMA enabled/idle */

	EDMA_IORDY_TMOUT	= 0x34,
	EDMA_ARB_CFG		= 0x38,

	EDMA_HALTCOND		= 0x60,		/* GenIIe halt conditions */
	EDMA_UNKNOWN_RSVD	= 0x6C,		/* GenIIe unknown/reserved */

	BMDMA_CMD		= 0x224,	/* bmdma command register */
	BMDMA_STATUS		= 0x228,	/* bmdma status register */
	BMDMA_PRD_LOW		= 0x22c,	/* bmdma PRD addr 31:0 */
	BMDMA_PRD_HIGH		= 0x230,	/* bmdma PRD addr 63:32 */

	/* Host private flags (hp_flags) */
	MV_HP_FLAG_MSI		= (1 << 0),
	MV_HP_ERRATA_50XXB0	= (1 << 1),
	MV_HP_ERRATA_50XXB2	= (1 << 2),
	MV_HP_ERRATA_60X1B2	= (1 << 3),
	MV_HP_ERRATA_60X1C0	= (1 << 4),
	MV_HP_GEN_I		= (1 << 6),	/* Generation I: 50xx */
	MV_HP_GEN_II		= (1 << 7),	/* Generation II: 60xx */
	MV_HP_GEN_IIE		= (1 << 8),	/* Generation IIE: 6042/7042 */
	MV_HP_PCIE		= (1 << 9),	/* PCIe bus/regs: 7042 */
	MV_HP_CUT_THROUGH	= (1 << 10),	/* can use EDMA cut-through */
	MV_HP_FLAG_SOC		= (1 << 11),	/* SystemOnChip, no PCI */
	MV_HP_QUIRK_LED_BLINK_EN = (1 << 12),	/* is led blinking enabled? */

	/* Port private flags (pp_flags) */
	MV_PP_FLAG_EDMA_EN	= (1 << 0),	/* is EDMA engine enabled? */
	MV_PP_FLAG_NCQ_EN	= (1 << 1),	/* is EDMA set up for NCQ? */
	MV_PP_FLAG_FBS_EN	= (1 << 2),	/* is EDMA set up for FBS? */
	MV_PP_FLAG_DELAYED_EH	= (1 << 3),	/* delayed dev err handling */
	MV_PP_FLAG_FAKE_ATA_BUSY = (1 << 4),	/* ignore initial ATA_DRDY */
};

#define IS_GEN_I(hpriv) ((hpriv)->hp_flags & MV_HP_GEN_I)
#define IS_GEN_II(hpriv) ((hpriv)->hp_flags & MV_HP_GEN_II)
#define IS_GEN_IIE(hpriv) ((hpriv)->hp_flags & MV_HP_GEN_IIE)
#define IS_PCIE(hpriv) ((hpriv)->hp_flags & MV_HP_PCIE)
#define IS_SOC(hpriv) ((hpriv)->hp_flags & MV_HP_FLAG_SOC)

#define WINDOW_CTRL(i)		(0x20030 + ((i) << 4))
#define WINDOW_BASE(i)		(0x20034 + ((i) << 4))

enum {
	/* DMA boundary 0xffff is required by the s/g splitting
	 * we need on /length/ in mv_fill-sg().
	 */
	MV_DMA_BOUNDARY		= 0xffffU,

	/* mask of register bits containing lower 32 bits
	 * of EDMA request queue DMA address
	 */
	EDMA_REQ_Q_BASE_LO_MASK	= 0xfffffc00U,

	/* ditto, for response queue */
	EDMA_RSP_Q_BASE_LO_MASK	= 0xffffff00U,
};

enum chip_type {
	chip_504x,
	chip_508x,
	chip_5080,
	chip_604x,
	chip_608x,
	chip_6042,
	chip_7042,
	chip_soc,
};

/* Command ReQuest Block: 32B */
struct mv_crqb {
	__le32			sg_addr;
	__le32			sg_addr_hi;
	__le16			ctrl_flags;
	__le16			ata_cmd[11];
};

struct mv_crqb_iie {
	__le32			addr;
	__le32			addr_hi;
	__le32			flags;
	__le32			len;
	__le32			ata_cmd[4];
};

/* Command ResPonse Block: 8B */
struct mv_crpb {
	__le16			id;
	__le16			flags;
	__le32			tmstmp;
};

/* EDMA Physical Region Descriptor (ePRD); A.K.A. SG */
struct mv_sg {
	__le32			addr;
	__le32			flags_size;
	__le32			addr_hi;
	__le32			reserved;
};

/*
 * We keep a local cache of a few frequently accessed port
 * registers here, to avoid having to read them (very slow)
 * when switching between EDMA and non-EDMA modes.
 */
struct mv_cached_regs {
	u32			fiscfg;
	u32			ltmode;
	u32			haltcond;
	u32			unknown_rsvd;
};

struct mv_port_priv {
	struct mv_crqb		*crqb;
	dma_addr_t		crqb_dma;
	struct mv_crpb		*crpb;
	dma_addr_t		crpb_dma;
	struct mv_sg		*sg_tbl[MV_MAX_Q_DEPTH];
	dma_addr_t		sg_tbl_dma[MV_MAX_Q_DEPTH];

	unsigned int		req_idx;
	unsigned int		resp_idx;

	u32			pp_flags;
	struct mv_cached_regs	cached;
	unsigned int		delayed_eh_pmp_map;
};

struct mv_port_signal {
	u32			amps;
	u32			pre;
};

struct mv_host_priv {
	u32			hp_flags;
	unsigned int 		board_idx;
	u32			main_irq_mask;
	struct mv_port_signal	signal[8];
	const struct mv_hw_ops	*ops;
	int			n_ports;
	void __iomem		*base;
	void __iomem		*main_irq_cause_addr;
	void __iomem		*main_irq_mask_addr;
	u32			irq_cause_offset;
	u32			irq_mask_offset;
	u32			unmask_all_irqs;

#if defined(CONFIG_HAVE_CLK)
	struct clk		*clk;
#endif
	/*
	 * These consistent DMA memory pools give us guaranteed
	 * alignment for hardware-accessed data structures,
	 * and less memory waste in accomplishing the alignment.
	 */
	struct dma_pool		*crqb_pool;
	struct dma_pool		*crpb_pool;
	struct dma_pool		*sg_tbl_pool;
};

struct mv_hw_ops {
	void (*phy_errata)(struct mv_host_priv *hpriv, void __iomem *mmio,
			   unsigned int port);
	void (*enable_leds)(struct mv_host_priv *hpriv, void __iomem *mmio);
	void (*read_preamp)(struct mv_host_priv *hpriv, int idx,
			   void __iomem *mmio);
	int (*reset_hc)(struct mv_host_priv *hpriv, void __iomem *mmio,
			unsigned int n_hc);
	void (*reset_flash)(struct mv_host_priv *hpriv, void __iomem *mmio);
	void (*reset_bus)(struct ata_host *host, void __iomem *mmio);
};

static int mv_scr_read(struct ata_link *link, unsigned int sc_reg_in, u32 *val);
static int mv_scr_write(struct ata_link *link, unsigned int sc_reg_in, u32 val);
static int mv5_scr_read(struct ata_link *link, unsigned int sc_reg_in, u32 *val);
static int mv5_scr_write(struct ata_link *link, unsigned int sc_reg_in, u32 val);
static int mv_port_start(struct ata_port *ap);
static void mv_port_stop(struct ata_port *ap);
static int mv_qc_defer(struct ata_queued_cmd *qc);
static void mv_qc_prep(struct ata_queued_cmd *qc);
static void mv_qc_prep_iie(struct ata_queued_cmd *qc);
static unsigned int mv_qc_issue(struct ata_queued_cmd *qc);
static int mv_hardreset(struct ata_link *link, unsigned int *class,
			unsigned long deadline);
static void mv_eh_freeze(struct ata_port *ap);
static void mv_eh_thaw(struct ata_port *ap);
static void mv6_dev_config(struct ata_device *dev);

static void mv5_phy_errata(struct mv_host_priv *hpriv, void __iomem *mmio,
			   unsigned int port);
static void mv5_enable_leds(struct mv_host_priv *hpriv, void __iomem *mmio);
static void mv5_read_preamp(struct mv_host_priv *hpriv, int idx,
			   void __iomem *mmio);
static int mv5_reset_hc(struct mv_host_priv *hpriv, void __iomem *mmio,
			unsigned int n_hc);
static void mv5_reset_flash(struct mv_host_priv *hpriv, void __iomem *mmio);
static void mv5_reset_bus(struct ata_host *host, void __iomem *mmio);

static void mv6_phy_errata(struct mv_host_priv *hpriv, void __iomem *mmio,
			   unsigned int port);
static void mv6_enable_leds(struct mv_host_priv *hpriv, void __iomem *mmio);
static void mv6_read_preamp(struct mv_host_priv *hpriv, int idx,
			   void __iomem *mmio);
static int mv6_reset_hc(struct mv_host_priv *hpriv, void __iomem *mmio,
			unsigned int n_hc);
static void mv6_reset_flash(struct mv_host_priv *hpriv, void __iomem *mmio);
static void mv_soc_enable_leds(struct mv_host_priv *hpriv,
				      void __iomem *mmio);
static void mv_soc_read_preamp(struct mv_host_priv *hpriv, int idx,
				      void __iomem *mmio);
static int mv_soc_reset_hc(struct mv_host_priv *hpriv,
				  void __iomem *mmio, unsigned int n_hc);
static void mv_soc_reset_flash(struct mv_host_priv *hpriv,
				      void __iomem *mmio);
static void mv_soc_reset_bus(struct ata_host *host, void __iomem *mmio);
static void mv_soc_65n_phy_errata(struct mv_host_priv *hpriv,
				  void __iomem *mmio, unsigned int port);
static void mv_reset_pci_bus(struct ata_host *host, void __iomem *mmio);
static void mv_reset_channel(struct mv_host_priv *hpriv, void __iomem *mmio,
			     unsigned int port_no);
static int mv_stop_edma(struct ata_port *ap);
static int mv_stop_edma_engine(void __iomem *port_mmio);
static void mv_edma_cfg(struct ata_port *ap, int want_ncq, int want_edma);

static void mv_pmp_select(struct ata_port *ap, int pmp);
static int mv_pmp_hardreset(struct ata_link *link, unsigned int *class,
				unsigned long deadline);
static int  mv_softreset(struct ata_link *link, unsigned int *class,
				unsigned long deadline);
static void mv_pmp_error_handler(struct ata_port *ap);
static void mv_process_crpb_entries(struct ata_port *ap,
					struct mv_port_priv *pp);

static void mv_sff_irq_clear(struct ata_port *ap);
static int mv_check_atapi_dma(struct ata_queued_cmd *qc);
static void mv_bmdma_setup(struct ata_queued_cmd *qc);
static void mv_bmdma_start(struct ata_queued_cmd *qc);
static void mv_bmdma_stop(struct ata_queued_cmd *qc);
static u8   mv_bmdma_status(struct ata_port *ap);
static u8 mv_sff_check_status(struct ata_port *ap);

/* .sg_tablesize is (MV_MAX_SG_CT / 2) in the structures below
 * because we have to allow room for worst case splitting of
 * PRDs for 64K boundaries in mv_fill_sg().
 */
static struct scsi_host_template mv5_sht = {
	ATA_BASE_SHT(DRV_NAME),
	.sg_tablesize		= MV_MAX_SG_CT / 2,
	.dma_boundary		= MV_DMA_BOUNDARY,
};

static struct scsi_host_template mv6_sht = {
	ATA_NCQ_SHT(DRV_NAME),
	.can_queue		= MV_MAX_Q_DEPTH - 1,
	.sg_tablesize		= MV_MAX_SG_CT / 2,
	.dma_boundary		= MV_DMA_BOUNDARY,
};

static struct ata_port_operations mv5_ops = {
	.inherits		= &ata_sff_port_ops,

	.lost_interrupt		= ATA_OP_NULL,

	.qc_defer		= mv_qc_defer,
	.qc_prep		= mv_qc_prep,
	.qc_issue		= mv_qc_issue,

	.freeze			= mv_eh_freeze,
	.thaw			= mv_eh_thaw,
	.hardreset		= mv_hardreset,

	.scr_read		= mv5_scr_read,
	.scr_write		= mv5_scr_write,

	.port_start		= mv_port_start,
	.port_stop		= mv_port_stop,
};

static struct ata_port_operations mv6_ops = {
	.inherits		= &ata_bmdma_port_ops,

	.lost_interrupt		= ATA_OP_NULL,

	.qc_defer		= mv_qc_defer,
	.qc_prep		= mv_qc_prep,
	.qc_issue		= mv_qc_issue,

	.dev_config             = mv6_dev_config,

	.freeze			= mv_eh_freeze,
	.thaw			= mv_eh_thaw,
	.hardreset		= mv_hardreset,
	.softreset		= mv_softreset,
	.pmp_hardreset		= mv_pmp_hardreset,
	.pmp_softreset		= mv_softreset,
	.error_handler		= mv_pmp_error_handler,

	.scr_read		= mv_scr_read,
	.scr_write		= mv_scr_write,

	.sff_check_status	= mv_sff_check_status,
	.sff_irq_clear		= mv_sff_irq_clear,
	.check_atapi_dma	= mv_check_atapi_dma,
	.bmdma_setup		= mv_bmdma_setup,
	.bmdma_start		= mv_bmdma_start,
	.bmdma_stop		= mv_bmdma_stop,
	.bmdma_status		= mv_bmdma_status,

	.port_start		= mv_port_start,
	.port_stop		= mv_port_stop,
};

static struct ata_port_operations mv_iie_ops = {
	.inherits		= &mv6_ops,
	.dev_config		= ATA_OP_NULL,
	.qc_prep		= mv_qc_prep_iie,
};

static const struct ata_port_info mv_port_info[] = {
	{  /* chip_504x */
		.flags		= MV_GEN_I_FLAGS,
		.pio_mask	= ATA_PIO4,
		.udma_mask	= ATA_UDMA6,
		.port_ops	= &mv5_ops,
	},
	{  /* chip_508x */
		.flags		= MV_GEN_I_FLAGS | MV_FLAG_DUAL_HC,
		.pio_mask	= ATA_PIO4,
		.udma_mask	= ATA_UDMA6,
		.port_ops	= &mv5_ops,
	},
	{  /* chip_5080 */
		.flags		= MV_GEN_I_FLAGS | MV_FLAG_DUAL_HC,
		.pio_mask	= ATA_PIO4,
		.udma_mask	= ATA_UDMA6,
		.port_ops	= &mv5_ops,
	},
	{  /* chip_604x */
		.flags		= MV_GEN_II_FLAGS,
		.pio_mask	= ATA_PIO4,
		.udma_mask	= ATA_UDMA6,
		.port_ops	= &mv6_ops,
	},
	{  /* chip_608x */
		.flags		= MV_GEN_II_FLAGS | MV_FLAG_DUAL_HC,
		.pio_mask	= ATA_PIO4,
		.udma_mask	= ATA_UDMA6,
		.port_ops	= &mv6_ops,
	},
	{  /* chip_6042 */
		.flags		= MV_GEN_IIE_FLAGS,
		.pio_mask	= ATA_PIO4,
		.udma_mask	= ATA_UDMA6,
		.port_ops	= &mv_iie_ops,
	},
	{  /* chip_7042 */
		.flags		= MV_GEN_IIE_FLAGS,
		.pio_mask	= ATA_PIO4,
		.udma_mask	= ATA_UDMA6,
		.port_ops	= &mv_iie_ops,
	},
	{  /* chip_soc */
		.flags		= MV_GEN_IIE_FLAGS,
		.pio_mask	= ATA_PIO4,
		.udma_mask	= ATA_UDMA6,
		.port_ops	= &mv_iie_ops,
	},
};

static const struct pci_device_id mv_pci_tbl[] = {
	{ PCI_VDEVICE(MARVELL, 0x5040), chip_504x },
	{ PCI_VDEVICE(MARVELL, 0x5041), chip_504x },
	{ PCI_VDEVICE(MARVELL, 0x5080), chip_5080 },
	{ PCI_VDEVICE(MARVELL, 0x5081), chip_508x },
	/* RocketRAID 1720/174x have different identifiers */
	{ PCI_VDEVICE(TTI, 0x1720), chip_6042 },
	{ PCI_VDEVICE(TTI, 0x1740), chip_6042 },
	{ PCI_VDEVICE(TTI, 0x1742), chip_6042 },

	{ PCI_VDEVICE(MARVELL, 0x6040), chip_604x },
	{ PCI_VDEVICE(MARVELL, 0x6041), chip_604x },
	{ PCI_VDEVICE(MARVELL, 0x6042), chip_6042 },
	{ PCI_VDEVICE(MARVELL, 0x6080), chip_608x },
	{ PCI_VDEVICE(MARVELL, 0x6081), chip_608x },

	{ PCI_VDEVICE(ADAPTEC2, 0x0241), chip_604x },

	/* Adaptec 1430SA */
	{ PCI_VDEVICE(ADAPTEC2, 0x0243), chip_7042 },

	/* Marvell 7042 support */
	{ PCI_VDEVICE(MARVELL, 0x7042), chip_7042 },

	/* Highpoint RocketRAID PCIe series */
	{ PCI_VDEVICE(TTI, 0x2300), chip_7042 },
	{ PCI_VDEVICE(TTI, 0x2310), chip_7042 },

	{ }			/* terminate list */
};

static const struct mv_hw_ops mv5xxx_ops = {
	.phy_errata		= mv5_phy_errata,
	.enable_leds		= mv5_enable_leds,
	.read_preamp		= mv5_read_preamp,
	.reset_hc		= mv5_reset_hc,
	.reset_flash		= mv5_reset_flash,
	.reset_bus		= mv5_reset_bus,
};

static const struct mv_hw_ops mv6xxx_ops = {
	.phy_errata		= mv6_phy_errata,
	.enable_leds		= mv6_enable_leds,
	.read_preamp		= mv6_read_preamp,
	.reset_hc		= mv6_reset_hc,
	.reset_flash		= mv6_reset_flash,
	.reset_bus		= mv_reset_pci_bus,
};

static const struct mv_hw_ops mv_soc_ops = {
	.phy_errata		= mv6_phy_errata,
	.enable_leds		= mv_soc_enable_leds,
	.read_preamp		= mv_soc_read_preamp,
	.reset_hc		= mv_soc_reset_hc,
	.reset_flash		= mv_soc_reset_flash,
	.reset_bus		= mv_soc_reset_bus,
};

static const struct mv_hw_ops mv_soc_65n_ops = {
	.phy_errata		= mv_soc_65n_phy_errata,
	.enable_leds		= mv_soc_enable_leds,
	.reset_hc		= mv_soc_reset_hc,
	.reset_flash		= mv_soc_reset_flash,
	.reset_bus		= mv_soc_reset_bus,
};

/*
 * Functions
 */

static inline void writelfl(unsigned long data, void __iomem *addr)
{
	writel(data, addr);
	(void) readl(addr);	/* flush to avoid PCI posted write */
}

static inline unsigned int mv_hc_from_port(unsigned int port)
{
	return port >> MV_PORT_HC_SHIFT;
}

static inline unsigned int mv_hardport_from_port(unsigned int port)
{
	return port & MV_PORT_MASK;
}

/*
 * Consolidate some rather tricky bit shift calculations.
 * This is hot-path stuff, so not a function.
 * Simple code, with two return values, so macro rather than inline.
 *
 * port is the sole input, in range 0..7.
 * shift is one output, for use with main_irq_cause / main_irq_mask registers.
 * hardport is the other output, in range 0..3.
 *
 * Note that port and hardport may be the same variable in some cases.
 */
#define MV_PORT_TO_SHIFT_AND_HARDPORT(port, shift, hardport)	\
{								\
	shift    = mv_hc_from_port(port) * HC_SHIFT;		\
	hardport = mv_hardport_from_port(port);			\
	shift   += hardport * 2;				\
}

static inline void __iomem *mv_hc_base(void __iomem *base, unsigned int hc)
{
	return (base + SATAHC0_REG_BASE + (hc * MV_SATAHC_REG_SZ));
}

static inline void __iomem *mv_hc_base_from_port(void __iomem *base,
						 unsigned int port)
{
	return mv_hc_base(base, mv_hc_from_port(port));
}

static inline void __iomem *mv_port_base(void __iomem *base, unsigned int port)
{
	return  mv_hc_base_from_port(base, port) +
		MV_SATAHC_ARBTR_REG_SZ +
		(mv_hardport_from_port(port) * MV_PORT_REG_SZ);
}

static void __iomem *mv5_phy_base(void __iomem *mmio, unsigned int port)
{
	void __iomem *hc_mmio = mv_hc_base_from_port(mmio, port);
	unsigned long ofs = (mv_hardport_from_port(port) + 1) * 0x100UL;

	return hc_mmio + ofs;
}

static inline void __iomem *mv_host_base(struct ata_host *host)
{
	struct mv_host_priv *hpriv = host->private_data;
	return hpriv->base;
}

static inline void __iomem *mv_ap_base(struct ata_port *ap)
{
	return mv_port_base(mv_host_base(ap->host), ap->port_no);
}

static inline int mv_get_hc_count(unsigned long port_flags)
{
	return ((port_flags & MV_FLAG_DUAL_HC) ? 2 : 1);
}

/**
 *      mv_save_cached_regs - (re-)initialize cached port registers
 *      @ap: the port whose registers we are caching
 *
 *	Initialize the local cache of port registers,
 *	so that reading them over and over again can
 *	be avoided on the hotter paths of this driver.
 *	This saves a few microseconds each time we switch
 *	to/from EDMA mode to perform (eg.) a drive cache flush.
 */
static void mv_save_cached_regs(struct ata_port *ap)
{
	void __iomem *port_mmio = mv_ap_base(ap);
	struct mv_port_priv *pp = ap->private_data;

	pp->cached.fiscfg = readl(port_mmio + FISCFG);
	pp->cached.ltmode = readl(port_mmio + LTMODE);
	pp->cached.haltcond = readl(port_mmio + EDMA_HALTCOND);
	pp->cached.unknown_rsvd = readl(port_mmio + EDMA_UNKNOWN_RSVD);
}

/**
 *      mv_write_cached_reg - write to a cached port register
 *      @addr: hardware address of the register
 *      @old: pointer to cached value of the register
 *      @new: new value for the register
 *
 *	Write a new value to a cached register,
 *	but only if the value is different from before.
 */
static inline void mv_write_cached_reg(void __iomem *addr, u32 *old, u32 new)
{
	if (new != *old) {
		unsigned long laddr;
		*old = new;
		/*
		 * Workaround for 88SX60x1-B2 FEr SATA#13:
		 * Read-after-write is needed to prevent generating 64-bit
		 * write cycles on the PCI bus for SATA interface registers
		 * at offsets ending in 0x4 or 0xc.
		 *
		 * Looks like a lot of fuss, but it avoids an unnecessary
		 * +1 usec read-after-write delay for unaffected registers.
		 */
		laddr = (long)addr & 0xffff;
		if (laddr >= 0x300 && laddr <= 0x33c) {
			laddr &= 0x000f;
			if (laddr == 0x4 || laddr == 0xc) {
				writelfl(new, addr); /* read after write */
				return;
			}
		}
		writel(new, addr); /* unaffected by the errata */
	}
}

static void mv_set_edma_ptrs(void __iomem *port_mmio,
			     struct mv_host_priv *hpriv,
			     struct mv_port_priv *pp)
{
	u32 index;

	/*
	 * initialize request queue
	 */
	pp->req_idx &= MV_MAX_Q_DEPTH_MASK;	/* paranoia */
	index = pp->req_idx << EDMA_REQ_Q_PTR_SHIFT;

	WARN_ON(pp->crqb_dma & 0x3ff);
	writel((pp->crqb_dma >> 16) >> 16, port_mmio + EDMA_REQ_Q_BASE_HI);
	writelfl((pp->crqb_dma & EDMA_REQ_Q_BASE_LO_MASK) | index,
		 port_mmio + EDMA_REQ_Q_IN_PTR);
	writelfl(index, port_mmio + EDMA_REQ_Q_OUT_PTR);

	/*
	 * initialize response queue
	 */
	pp->resp_idx &= MV_MAX_Q_DEPTH_MASK;	/* paranoia */
	index = pp->resp_idx << EDMA_RSP_Q_PTR_SHIFT;

	WARN_ON(pp->crpb_dma & 0xff);
	writel((pp->crpb_dma >> 16) >> 16, port_mmio + EDMA_RSP_Q_BASE_HI);
	writelfl(index, port_mmio + EDMA_RSP_Q_IN_PTR);
	writelfl((pp->crpb_dma & EDMA_RSP_Q_BASE_LO_MASK) | index,
		 port_mmio + EDMA_RSP_Q_OUT_PTR);
}

static void mv_write_main_irq_mask(u32 mask, struct mv_host_priv *hpriv)
{
	/*
	 * When writing to the main_irq_mask in hardware,
	 * we must ensure exclusivity between the interrupt coalescing bits
	 * and the corresponding individual port DONE_IRQ bits.
	 *
	 * Note that this register is really an "IRQ enable" register,
	 * not an "IRQ mask" register as Marvell's naming might suggest.
	 */
	if (mask & (ALL_PORTS_COAL_DONE | PORTS_0_3_COAL_DONE))
		mask &= ~DONE_IRQ_0_3;
	if (mask & (ALL_PORTS_COAL_DONE | PORTS_4_7_COAL_DONE))
		mask &= ~DONE_IRQ_4_7;
	writelfl(mask, hpriv->main_irq_mask_addr);
}

static void mv_set_main_irq_mask(struct ata_host *host,
				 u32 disable_bits, u32 enable_bits)
{
	struct mv_host_priv *hpriv = host->private_data;
	u32 old_mask, new_mask;

	old_mask = hpriv->main_irq_mask;
	new_mask = (old_mask & ~disable_bits) | enable_bits;
	if (new_mask != old_mask) {
		hpriv->main_irq_mask = new_mask;
		mv_write_main_irq_mask(new_mask, hpriv);
	}
}

static void mv_enable_port_irqs(struct ata_port *ap,
				     unsigned int port_bits)
{
	unsigned int shift, hardport, port = ap->port_no;
	u32 disable_bits, enable_bits;

	MV_PORT_TO_SHIFT_AND_HARDPORT(port, shift, hardport);

	disable_bits = (DONE_IRQ | ERR_IRQ) << shift;
	enable_bits  = port_bits << shift;
	mv_set_main_irq_mask(ap->host, disable_bits, enable_bits);
}

static void mv_clear_and_enable_port_irqs(struct ata_port *ap,
					  void __iomem *port_mmio,
					  unsigned int port_irqs)
{
	struct mv_host_priv *hpriv = ap->host->private_data;
	int hardport = mv_hardport_from_port(ap->port_no);
	void __iomem *hc_mmio = mv_hc_base_from_port(
				mv_host_base(ap->host), ap->port_no);
	u32 hc_irq_cause;

	/* clear EDMA event indicators, if any */
	writelfl(0, port_mmio + EDMA_ERR_IRQ_CAUSE);

	/* clear pending irq events */
	hc_irq_cause = ~((DEV_IRQ | DMA_IRQ) << hardport);
	writelfl(hc_irq_cause, hc_mmio + HC_IRQ_CAUSE);

	/* clear FIS IRQ Cause */
	if (IS_GEN_IIE(hpriv))
		writelfl(0, port_mmio + FIS_IRQ_CAUSE);

	mv_enable_port_irqs(ap, port_irqs);
}

static void mv_set_irq_coalescing(struct ata_host *host,
				  unsigned int count, unsigned int usecs)
{
	struct mv_host_priv *hpriv = host->private_data;
	void __iomem *mmio = hpriv->base, *hc_mmio;
	u32 coal_enable = 0;
	unsigned long flags;
	unsigned int clks, is_dual_hc = hpriv->n_ports > MV_PORTS_PER_HC;
	const u32 coal_disable = PORTS_0_3_COAL_DONE | PORTS_4_7_COAL_DONE |
							ALL_PORTS_COAL_DONE;

	/* Disable IRQ coalescing if either threshold is zero */
	if (!usecs || !count) {
		clks = count = 0;
	} else {
		/* Respect maximum limits of the hardware */
		clks = usecs * COAL_CLOCKS_PER_USEC;
		if (clks > MAX_COAL_TIME_THRESHOLD)
			clks = MAX_COAL_TIME_THRESHOLD;
		if (count > MAX_COAL_IO_COUNT)
			count = MAX_COAL_IO_COUNT;
	}

	spin_lock_irqsave(&host->lock, flags);
	mv_set_main_irq_mask(host, coal_disable, 0);

	if (is_dual_hc && !IS_GEN_I(hpriv)) {
		/*
		 * GEN_II/GEN_IIE with dual host controllers:
		 * one set of global thresholds for the entire chip.
		 */
		writel(clks,  mmio + IRQ_COAL_TIME_THRESHOLD);
		writel(count, mmio + IRQ_COAL_IO_THRESHOLD);
		/* clear leftover coal IRQ bit */
		writel(~ALL_PORTS_COAL_IRQ, mmio + IRQ_COAL_CAUSE);
		if (count)
			coal_enable = ALL_PORTS_COAL_DONE;
		clks = count = 0; /* force clearing of regular regs below */
	}

	/*
	 * All chips: independent thresholds for each HC on the chip.
	 */
	hc_mmio = mv_hc_base_from_port(mmio, 0);
	writel(clks,  hc_mmio + HC_IRQ_COAL_TIME_THRESHOLD);
	writel(count, hc_mmio + HC_IRQ_COAL_IO_THRESHOLD);
	writel(~HC_COAL_IRQ, hc_mmio + HC_IRQ_CAUSE);
	if (count)
		coal_enable |= PORTS_0_3_COAL_DONE;
	if (is_dual_hc) {
		hc_mmio = mv_hc_base_from_port(mmio, MV_PORTS_PER_HC);
		writel(clks,  hc_mmio + HC_IRQ_COAL_TIME_THRESHOLD);
		writel(count, hc_mmio + HC_IRQ_COAL_IO_THRESHOLD);
		writel(~HC_COAL_IRQ, hc_mmio + HC_IRQ_CAUSE);
		if (count)
			coal_enable |= PORTS_4_7_COAL_DONE;
	}

	mv_set_main_irq_mask(host, 0, coal_enable);
	spin_unlock_irqrestore(&host->lock, flags);
}

/**
 *      mv_start_edma - Enable eDMA engine
 *      @base: port base address
 *      @pp: port private data
 *
 *      Verify the local cache of the eDMA state is accurate with a
 *      WARN_ON.
 *
 *      LOCKING:
 *      Inherited from caller.
 */
static void mv_start_edma(struct ata_port *ap, void __iomem *port_mmio,
			 struct mv_port_priv *pp, u8 protocol)
{
	int want_ncq = (protocol == ATA_PROT_NCQ);

	if (pp->pp_flags & MV_PP_FLAG_EDMA_EN) {
		int using_ncq = ((pp->pp_flags & MV_PP_FLAG_NCQ_EN) != 0);
		if (want_ncq != using_ncq)
			mv_stop_edma(ap);
	}
	if (!(pp->pp_flags & MV_PP_FLAG_EDMA_EN)) {
		struct mv_host_priv *hpriv = ap->host->private_data;

		mv_edma_cfg(ap, want_ncq, 1);

		mv_set_edma_ptrs(port_mmio, hpriv, pp);
		mv_clear_and_enable_port_irqs(ap, port_mmio, DONE_IRQ|ERR_IRQ);

		writelfl(EDMA_EN, port_mmio + EDMA_CMD);
		pp->pp_flags |= MV_PP_FLAG_EDMA_EN;
	}
}

static void mv_wait_for_edma_empty_idle(struct ata_port *ap)
{
	void __iomem *port_mmio = mv_ap_base(ap);
	const u32 empty_idle = (EDMA_STATUS_CACHE_EMPTY | EDMA_STATUS_IDLE);
	const int per_loop = 5, timeout = (15 * 1000 / per_loop);
	int i;

	/*
	 * Wait for the EDMA engine to finish transactions in progress.
	 * No idea what a good "timeout" value might be, but measurements
	 * indicate that it often requires hundreds of microseconds
	 * with two drives in-use.  So we use the 15msec value above
	 * as a rough guess at what even more drives might require.
	 */
	for (i = 0; i < timeout; ++i) {
		u32 edma_stat = readl(port_mmio + EDMA_STATUS);
		if ((edma_stat & empty_idle) == empty_idle)
			break;
		udelay(per_loop);
	}
	/* ata_port_printk(ap, KERN_INFO, "%s: %u+ usecs\n", __func__, i); */
}

/**
 *      mv_stop_edma_engine - Disable eDMA engine
 *      @port_mmio: io base address
 *
 *      LOCKING:
 *      Inherited from caller.
 */
static int mv_stop_edma_engine(void __iomem *port_mmio)
{
	int i;

	/* Disable eDMA.  The disable bit auto clears. */
	writelfl(EDMA_DS, port_mmio + EDMA_CMD);

	/* Wait for the chip to confirm eDMA is off. */
	for (i = 10000; i > 0; i--) {
		u32 reg = readl(port_mmio + EDMA_CMD);
		if (!(reg & EDMA_EN))
			return 0;
		udelay(10);
	}
	return -EIO;
}

static int mv_stop_edma(struct ata_port *ap)
{
	void __iomem *port_mmio = mv_ap_base(ap);
	struct mv_port_priv *pp = ap->private_data;
	int err = 0;

	if (!(pp->pp_flags & MV_PP_FLAG_EDMA_EN))
		return 0;
	pp->pp_flags &= ~MV_PP_FLAG_EDMA_EN;
	mv_wait_for_edma_empty_idle(ap);
	if (mv_stop_edma_engine(port_mmio)) {
		ata_port_printk(ap, KERN_ERR, "Unable to stop eDMA\n");
		err = -EIO;
	}
	mv_edma_cfg(ap, 0, 0);
	return err;
}

#ifdef ATA_DEBUG
static void mv_dump_mem(void __iomem *start, unsigned bytes)
{
	int b, w;
	for (b = 0; b < bytes; ) {
		DPRINTK("%p: ", start + b);
		for (w = 0; b < bytes && w < 4; w++) {
			printk("%08x ", readl(start + b));
			b += sizeof(u32);
		}
		printk("\n");
	}
}
#endif

static void mv_dump_pci_cfg(struct pci_dev *pdev, unsigned bytes)
{
#ifdef ATA_DEBUG
	int b, w;
	u32 dw;
	for (b = 0; b < bytes; ) {
		DPRINTK("%02x: ", b);
		for (w = 0; b < bytes && w < 4; w++) {
			(void) pci_read_config_dword(pdev, b, &dw);
			printk("%08x ", dw);
			b += sizeof(u32);
		}
		printk("\n");
	}
#endif
}
static void mv_dump_all_regs(void __iomem *mmio_base, int port,
			     struct pci_dev *pdev)
{
#ifdef ATA_DEBUG
	void __iomem *hc_base = mv_hc_base(mmio_base,
					   port >> MV_PORT_HC_SHIFT);
	void __iomem *port_base;
	int start_port, num_ports, p, start_hc, num_hcs, hc;

	if (0 > port) {
		start_hc = start_port = 0;
		num_ports = 8;		/* shld be benign for 4 port devs */
		num_hcs = 2;
	} else {
		start_hc = port >> MV_PORT_HC_SHIFT;
		start_port = port;
		num_ports = num_hcs = 1;
	}
	DPRINTK("All registers for port(s) %u-%u:\n", start_port,
		num_ports > 1 ? num_ports - 1 : start_port);

	if (NULL != pdev) {
		DPRINTK("PCI config space regs:\n");
		mv_dump_pci_cfg(pdev, 0x68);
	}
	DPRINTK("PCI regs:\n");
	mv_dump_mem(mmio_base+0xc00, 0x3c);
	mv_dump_mem(mmio_base+0xd00, 0x34);
	mv_dump_mem(mmio_base+0xf00, 0x4);
	mv_dump_mem(mmio_base+0x1d00, 0x6c);
	for (hc = start_hc; hc < start_hc + num_hcs; hc++) {
		hc_base = mv_hc_base(mmio_base, hc);
		DPRINTK("HC regs (HC %i):\n", hc);
		mv_dump_mem(hc_base, 0x1c);
	}
	for (p = start_port; p < start_port + num_ports; p++) {
		port_base = mv_port_base(mmio_base, p);
		DPRINTK("EDMA regs (port %i):\n", p);
		mv_dump_mem(port_base, 0x54);
		DPRINTK("SATA regs (port %i):\n", p);
		mv_dump_mem(port_base+0x300, 0x60);
	}
#endif
}

static unsigned int mv_scr_offset(unsigned int sc_reg_in)
{
	unsigned int ofs;

	switch (sc_reg_in) {
	case SCR_STATUS:
	case SCR_CONTROL:
	case SCR_ERROR:
		ofs = SATA_STATUS + (sc_reg_in * sizeof(u32));
		break;
	case SCR_ACTIVE:
		ofs = SATA_ACTIVE;   /* active is not with the others */
		break;
	default:
		ofs = 0xffffffffU;
		break;
	}
	return ofs;
}

static int mv_scr_read(struct ata_link *link, unsigned int sc_reg_in, u32 *val)
{
	unsigned int ofs = mv_scr_offset(sc_reg_in);

	if (ofs != 0xffffffffU) {
		*val = readl(mv_ap_base(link->ap) + ofs);
		return 0;
	} else
		return -EINVAL;
}

static int mv_scr_write(struct ata_link *link, unsigned int sc_reg_in, u32 val)
{
	unsigned int ofs = mv_scr_offset(sc_reg_in);

	if (ofs != 0xffffffffU) {
		void __iomem *addr = mv_ap_base(link->ap) + ofs;
		if (sc_reg_in == SCR_CONTROL) {
			/*
			 * Workaround for 88SX60x1 FEr SATA#26:
			 *
			 * COMRESETs have to take care not to accidently
			 * put the drive to sleep when writing SCR_CONTROL.
			 * Setting bits 12..15 prevents this problem.
			 *
			 * So if we see an outbound COMMRESET, set those bits.
			 * Ditto for the followup write that clears the reset.
			 *
			 * The proprietary driver does this for
			 * all chip versions, and so do we.
			 */
			if ((val & 0xf) == 1 || (readl(addr) & 0xf) == 1)
				val |= 0xf000;
		}
		writelfl(val, addr);
		return 0;
	} else
		return -EINVAL;
}

static void mv6_dev_config(struct ata_device *adev)
{
	/*
	 * Deal with Gen-II ("mv6") hardware quirks/restrictions:
	 *
	 * Gen-II does not support NCQ over a port multiplier
	 *  (no FIS-based switching).
	 */
	if (adev->flags & ATA_DFLAG_NCQ) {
		if (sata_pmp_attached(adev->link->ap)) {
			adev->flags &= ~ATA_DFLAG_NCQ;
			ata_dev_printk(adev, KERN_INFO,
				"NCQ disabled for command-based switching\n");
		}
	}
}

static int mv_qc_defer(struct ata_queued_cmd *qc)
{
	struct ata_link *link = qc->dev->link;
	struct ata_port *ap = link->ap;
	struct mv_port_priv *pp = ap->private_data;

	/*
	 * Don't allow new commands if we're in a delayed EH state
	 * for NCQ and/or FIS-based switching.
	 */
	if (pp->pp_flags & MV_PP_FLAG_DELAYED_EH)
		return ATA_DEFER_PORT;

	/* PIO commands need exclusive link: no other commands [DMA or PIO]
	 * can run concurrently.
	 * set excl_link when we want to send a PIO command in DMA mode
	 * or a non-NCQ command in NCQ mode.
	 * When we receive a command from that link, and there are no
	 * outstanding commands, mark a flag to clear excl_link and let
	 * the command go through.
	 */
	if (unlikely(ap->excl_link)) {
		if (link == ap->excl_link) {
			if (ap->nr_active_links)
				return ATA_DEFER_PORT;
			qc->flags |= ATA_QCFLAG_CLEAR_EXCL;
			return 0;
		} else
			return ATA_DEFER_PORT;
	}

	/*
	 * If the port is completely idle, then allow the new qc.
	 */
	if (ap->nr_active_links == 0)
		return 0;

	/*
	 * The port is operating in host queuing mode (EDMA) with NCQ
	 * enabled, allow multiple NCQ commands.  EDMA also allows
	 * queueing multiple DMA commands but libata core currently
	 * doesn't allow it.
	 */
	if ((pp->pp_flags & MV_PP_FLAG_EDMA_EN) &&
	    (pp->pp_flags & MV_PP_FLAG_NCQ_EN)) {
		if (ata_is_ncq(qc->tf.protocol))
			return 0;
		else {
			ap->excl_link = link;
			return ATA_DEFER_PORT;
		}
	}

	return ATA_DEFER_PORT;
}

static void mv_config_fbs(struct ata_port *ap, int want_ncq, int want_fbs)
{
	struct mv_port_priv *pp = ap->private_data;
	void __iomem *port_mmio;

	u32 fiscfg,   *old_fiscfg   = &pp->cached.fiscfg;
	u32 ltmode,   *old_ltmode   = &pp->cached.ltmode;
	u32 haltcond, *old_haltcond = &pp->cached.haltcond;

	ltmode   = *old_ltmode & ~LTMODE_BIT8;
	haltcond = *old_haltcond | EDMA_ERR_DEV;

	if (want_fbs) {
		fiscfg = *old_fiscfg | FISCFG_SINGLE_SYNC;
		ltmode = *old_ltmode | LTMODE_BIT8;
		if (want_ncq)
			haltcond &= ~EDMA_ERR_DEV;
		else
			fiscfg |=  FISCFG_WAIT_DEV_ERR;
	} else {
		fiscfg = *old_fiscfg & ~(FISCFG_SINGLE_SYNC | FISCFG_WAIT_DEV_ERR);
	}

	port_mmio = mv_ap_base(ap);
	mv_write_cached_reg(port_mmio + FISCFG, old_fiscfg, fiscfg);
	mv_write_cached_reg(port_mmio + LTMODE, old_ltmode, ltmode);
	mv_write_cached_reg(port_mmio + EDMA_HALTCOND, old_haltcond, haltcond);
}

static void mv_60x1_errata_sata25(struct ata_port *ap, int want_ncq)
{
	struct mv_host_priv *hpriv = ap->host->private_data;
	u32 old, new;

	/* workaround for 88SX60x1 FEr SATA#25 (part 1) */
	old = readl(hpriv->base + GPIO_PORT_CTL);
	if (want_ncq)
		new = old | (1 << 22);
	else
		new = old & ~(1 << 22);
	if (new != old)
		writel(new, hpriv->base + GPIO_PORT_CTL);
}

/**
 *	mv_bmdma_enable - set a magic bit on GEN_IIE to allow bmdma
 *	@ap: Port being initialized
 *
 *	There are two DMA modes on these chips:  basic DMA, and EDMA.
 *
 *	Bit-0 of the "EDMA RESERVED" register enables/disables use
 *	of basic DMA on the GEN_IIE versions of the chips.
 *
 *	This bit survives EDMA resets, and must be set for basic DMA
 *	to function, and should be cleared when EDMA is active.
 */
static void mv_bmdma_enable_iie(struct ata_port *ap, int enable_bmdma)
{
	struct mv_port_priv *pp = ap->private_data;
	u32 new, *old = &pp->cached.unknown_rsvd;

	if (enable_bmdma)
		new = *old | 1;
	else
		new = *old & ~1;
	mv_write_cached_reg(mv_ap_base(ap) + EDMA_UNKNOWN_RSVD, old, new);
}

/*
 * SOC chips have an issue whereby the HDD LEDs don't always blink
 * during I/O when NCQ is enabled. Enabling a special "LED blink" mode
 * of the SOC takes care of it, generating a steady blink rate when
 * any drive on the chip is active.
 *
 * Unfortunately, the blink mode is a global hardware setting for the SOC,
 * so we must use it whenever at least one port on the SOC has NCQ enabled.
 *
 * We turn "LED blink" off when NCQ is not in use anywhere, because the normal
 * LED operation works then, and provides better (more accurate) feedback.
 *
 * Note that this code assumes that an SOC never has more than one HC onboard.
 */
static void mv_soc_led_blink_enable(struct ata_port *ap)
{
	struct ata_host *host = ap->host;
	struct mv_host_priv *hpriv = host->private_data;
	void __iomem *hc_mmio;
	u32 led_ctrl;

	if (hpriv->hp_flags & MV_HP_QUIRK_LED_BLINK_EN)
		return;
	hpriv->hp_flags |= MV_HP_QUIRK_LED_BLINK_EN;
	hc_mmio = mv_hc_base_from_port(mv_host_base(host), ap->port_no);
	led_ctrl = readl(hc_mmio + SOC_LED_CTRL);
	writel(led_ctrl | SOC_LED_CTRL_BLINK, hc_mmio + SOC_LED_CTRL);
}

static void mv_soc_led_blink_disable(struct ata_port *ap)
{
	struct ata_host *host = ap->host;
	struct mv_host_priv *hpriv = host->private_data;
	void __iomem *hc_mmio;
	u32 led_ctrl;
	unsigned int port;

	if (!(hpriv->hp_flags & MV_HP_QUIRK_LED_BLINK_EN))
		return;

	/* disable led-blink only if no ports are using NCQ */
	for (port = 0; port < hpriv->n_ports; port++) {
		struct ata_port *this_ap = host->ports[port];
		struct mv_port_priv *pp = this_ap->private_data;

		if (pp->pp_flags & MV_PP_FLAG_NCQ_EN)
			return;
	}

	hpriv->hp_flags &= ~MV_HP_QUIRK_LED_BLINK_EN;
	hc_mmio = mv_hc_base_from_port(mv_host_base(host), ap->port_no);
	led_ctrl = readl(hc_mmio + SOC_LED_CTRL);
	writel(led_ctrl & ~SOC_LED_CTRL_BLINK, hc_mmio + SOC_LED_CTRL);
}

static void mv_edma_cfg(struct ata_port *ap, int want_ncq, int want_edma)
{
	u32 cfg;
	struct mv_port_priv *pp    = ap->private_data;
	struct mv_host_priv *hpriv = ap->host->private_data;
	void __iomem *port_mmio    = mv_ap_base(ap);

	/* set up non-NCQ EDMA configuration */
	cfg = EDMA_CFG_Q_DEPTH;		/* always 0x1f for *all* chips */
	pp->pp_flags &=
	  ~(MV_PP_FLAG_FBS_EN | MV_PP_FLAG_NCQ_EN | MV_PP_FLAG_FAKE_ATA_BUSY);

	if (IS_GEN_I(hpriv))
		cfg |= (1 << 8);	/* enab config burst size mask */

	else if (IS_GEN_II(hpriv)) {
		cfg |= EDMA_CFG_RD_BRST_EXT | EDMA_CFG_WR_BUFF_LEN;
		mv_60x1_errata_sata25(ap, want_ncq);

	} else if (IS_GEN_IIE(hpriv)) {
		int want_fbs = sata_pmp_attached(ap);
		/*
		 * Possible future enhancement:
		 *
		 * The chip can use FBS with non-NCQ, if we allow it,
		 * But first we need to have the error handling in place
		 * for this mode (datasheet section 7.3.15.4.2.3).
		 * So disallow non-NCQ FBS for now.
		 */
		want_fbs &= want_ncq;

		mv_config_fbs(ap, want_ncq, want_fbs);

		if (want_fbs) {
			pp->pp_flags |= MV_PP_FLAG_FBS_EN;
			cfg |= EDMA_CFG_EDMA_FBS; /* FIS-based switching */
		}

		cfg |= (1 << 23);	/* do not mask PM field in rx'd FIS */
		if (want_edma) {
			cfg |= (1 << 22); /* enab 4-entry host queue cache */
			if (!IS_SOC(hpriv))
				cfg |= (1 << 18); /* enab early completion */
		}
		if (hpriv->hp_flags & MV_HP_CUT_THROUGH)
			cfg |= (1 << 17); /* enab cut-thru (dis stor&forwrd) */
		mv_bmdma_enable_iie(ap, !want_edma);

		if (IS_SOC(hpriv)) {
			if (want_ncq)
				mv_soc_led_blink_enable(ap);
			else
				mv_soc_led_blink_disable(ap);
		}
	}

	if (want_ncq) {
		cfg |= EDMA_CFG_NCQ;
		pp->pp_flags |=  MV_PP_FLAG_NCQ_EN;
	}

	writelfl(cfg, port_mmio + EDMA_CFG);
}

static void mv_port_free_dma_mem(struct ata_port *ap)
{
	struct mv_host_priv *hpriv = ap->host->private_data;
	struct mv_port_priv *pp = ap->private_data;
	int tag;

	if (pp->crqb) {
		dma_pool_free(hpriv->crqb_pool, pp->crqb, pp->crqb_dma);
		pp->crqb = NULL;
	}
	if (pp->crpb) {
		dma_pool_free(hpriv->crpb_pool, pp->crpb, pp->crpb_dma);
		pp->crpb = NULL;
	}
	/*
	 * For GEN_I, there's no NCQ, so we have only a single sg_tbl.
	 * For later hardware, we have one unique sg_tbl per NCQ tag.
	 */
	for (tag = 0; tag < MV_MAX_Q_DEPTH; ++tag) {
		if (pp->sg_tbl[tag]) {
			if (tag == 0 || !IS_GEN_I(hpriv))
				dma_pool_free(hpriv->sg_tbl_pool,
					      pp->sg_tbl[tag],
					      pp->sg_tbl_dma[tag]);
			pp->sg_tbl[tag] = NULL;
		}
	}
}

/**
 *      mv_port_start - Port specific init/start routine.
 *      @ap: ATA channel to manipulate
 *
 *      Allocate and point to DMA memory, init port private memory,
 *      zero indices.
 *
 *      LOCKING:
 *      Inherited from caller.
 */
static int mv_port_start(struct ata_port *ap)
{
	struct device *dev = ap->host->dev;
	struct mv_host_priv *hpriv = ap->host->private_data;
	struct mv_port_priv *pp;
	unsigned long flags;
	int tag;

	pp = devm_kzalloc(dev, sizeof(*pp), GFP_KERNEL);
	if (!pp)
		return -ENOMEM;
	ap->private_data = pp;

	pp->crqb = dma_pool_alloc(hpriv->crqb_pool, GFP_KERNEL, &pp->crqb_dma);
	if (!pp->crqb)
		return -ENOMEM;
	memset(pp->crqb, 0, MV_CRQB_Q_SZ);

	pp->crpb = dma_pool_alloc(hpriv->crpb_pool, GFP_KERNEL, &pp->crpb_dma);
	if (!pp->crpb)
		goto out_port_free_dma_mem;
	memset(pp->crpb, 0, MV_CRPB_Q_SZ);

	/* 6041/6081 Rev. "C0" (and newer) are okay with async notify */
	if (hpriv->hp_flags & MV_HP_ERRATA_60X1C0)
		ap->flags |= ATA_FLAG_AN;
	/*
	 * For GEN_I, there's no NCQ, so we only allocate a single sg_tbl.
	 * For later hardware, we need one unique sg_tbl per NCQ tag.
	 */
	for (tag = 0; tag < MV_MAX_Q_DEPTH; ++tag) {
		if (tag == 0 || !IS_GEN_I(hpriv)) {
			pp->sg_tbl[tag] = dma_pool_alloc(hpriv->sg_tbl_pool,
					      GFP_KERNEL, &pp->sg_tbl_dma[tag]);
			if (!pp->sg_tbl[tag])
				goto out_port_free_dma_mem;
		} else {
			pp->sg_tbl[tag]     = pp->sg_tbl[0];
			pp->sg_tbl_dma[tag] = pp->sg_tbl_dma[0];
		}
	}

	spin_lock_irqsave(ap->lock, flags);
	mv_save_cached_regs(ap);
	mv_edma_cfg(ap, 0, 0);
	spin_unlock_irqrestore(ap->lock, flags);

	return 0;

out_port_free_dma_mem:
	mv_port_free_dma_mem(ap);
	return -ENOMEM;
}

/**
 *      mv_port_stop - Port specific cleanup/stop routine.
 *      @ap: ATA channel to manipulate
 *
 *      Stop DMA, cleanup port memory.
 *
 *      LOCKING:
 *      This routine uses the host lock to protect the DMA stop.
 */
static void mv_port_stop(struct ata_port *ap)
{
	unsigned long flags;

	spin_lock_irqsave(ap->lock, flags);
	mv_stop_edma(ap);
	mv_enable_port_irqs(ap, 0);
	spin_unlock_irqrestore(ap->lock, flags);
	mv_port_free_dma_mem(ap);
}

/**
 *      mv_fill_sg - Fill out the Marvell ePRD (scatter gather) entries
 *      @qc: queued command whose SG list to source from
 *
 *      Populate the SG list and mark the last entry.
 *
 *      LOCKING:
 *      Inherited from caller.
 */
static void mv_fill_sg(struct ata_queued_cmd *qc)
{
	struct mv_port_priv *pp = qc->ap->private_data;
	struct scatterlist *sg;
	struct mv_sg *mv_sg, *last_sg = NULL;
	unsigned int si;

	mv_sg = pp->sg_tbl[qc->tag];
	for_each_sg(qc->sg, sg, qc->n_elem, si) {
		dma_addr_t addr = sg_dma_address(sg);
		u32 sg_len = sg_dma_len(sg);

		while (sg_len) {
			u32 offset = addr & 0xffff;
			u32 len = sg_len;

			if (offset + len > 0x10000)
				len = 0x10000 - offset;

			mv_sg->addr = cpu_to_le32(addr & 0xffffffff);
			mv_sg->addr_hi = cpu_to_le32((addr >> 16) >> 16);
			mv_sg->flags_size = cpu_to_le32(len & 0xffff);
			mv_sg->reserved = 0;

			sg_len -= len;
			addr += len;

			last_sg = mv_sg;
			mv_sg++;
		}
	}

	if (likely(last_sg))
		last_sg->flags_size |= cpu_to_le32(EPRD_FLAG_END_OF_TBL);
	mb(); /* ensure data structure is visible to the chipset */
}

static void mv_crqb_pack_cmd(__le16 *cmdw, u8 data, u8 addr, unsigned last)
{
	u16 tmp = data | (addr << CRQB_CMD_ADDR_SHIFT) | CRQB_CMD_CS |
		(last ? CRQB_CMD_LAST : 0);
	*cmdw = cpu_to_le16(tmp);
}

/**
 *	mv_sff_irq_clear - Clear hardware interrupt after DMA.
 *	@ap: Port associated with this ATA transaction.
 *
 *	We need this only for ATAPI bmdma transactions,
 *	as otherwise we experience spurious interrupts
 *	after libata-sff handles the bmdma interrupts.
 */
static void mv_sff_irq_clear(struct ata_port *ap)
{
	mv_clear_and_enable_port_irqs(ap, mv_ap_base(ap), ERR_IRQ);
}

/**
 *	mv_check_atapi_dma - Filter ATAPI cmds which are unsuitable for DMA.
 *	@qc: queued command to check for chipset/DMA compatibility.
 *
 *	The bmdma engines cannot handle speculative data sizes
 *	(bytecount under/over flow).  So only allow DMA for
 *	data transfer commands with known data sizes.
 *
 *	LOCKING:
 *	Inherited from caller.
 */
static int mv_check_atapi_dma(struct ata_queued_cmd *qc)
{
	struct scsi_cmnd *scmd = qc->scsicmd;

	if (scmd) {
		switch (scmd->cmnd[0]) {
		case READ_6:
		case READ_10:
		case READ_12:
		case WRITE_6:
		case WRITE_10:
		case WRITE_12:
		case GPCMD_READ_CD:
		case GPCMD_SEND_DVD_STRUCTURE:
		case GPCMD_SEND_CUE_SHEET:
			return 0; /* DMA is safe */
		}
	}
	return -EOPNOTSUPP; /* use PIO instead */
}

/**
 *	mv_bmdma_setup - Set up BMDMA transaction
 *	@qc: queued command to prepare DMA for.
 *
 *	LOCKING:
 *	Inherited from caller.
 */
static void mv_bmdma_setup(struct ata_queued_cmd *qc)
{
	struct ata_port *ap = qc->ap;
	void __iomem *port_mmio = mv_ap_base(ap);
	struct mv_port_priv *pp = ap->private_data;

	mv_fill_sg(qc);

	/* clear all DMA cmd bits */
	writel(0, port_mmio + BMDMA_CMD);

	/* load PRD table addr. */
	writel((pp->sg_tbl_dma[qc->tag] >> 16) >> 16,
		port_mmio + BMDMA_PRD_HIGH);
	writelfl(pp->sg_tbl_dma[qc->tag],
		port_mmio + BMDMA_PRD_LOW);

	/* issue r/w command */
	ap->ops->sff_exec_command(ap, &qc->tf);
}

/**
 *	mv_bmdma_start - Start a BMDMA transaction
 *	@qc: queued command to start DMA on.
 *
 *	LOCKING:
 *	Inherited from caller.
 */
static void mv_bmdma_start(struct ata_queued_cmd *qc)
{
	struct ata_port *ap = qc->ap;
	void __iomem *port_mmio = mv_ap_base(ap);
	unsigned int rw = (qc->tf.flags & ATA_TFLAG_WRITE);
	u32 cmd = (rw ? 0 : ATA_DMA_WR) | ATA_DMA_START;

	/* start host DMA transaction */
	writelfl(cmd, port_mmio + BMDMA_CMD);
}

/**
 *	mv_bmdma_stop - Stop BMDMA transfer
 *	@qc: queued command to stop DMA on.
 *
 *	Clears the ATA_DMA_START flag in the bmdma control register
 *
 *	LOCKING:
 *	Inherited from caller.
 */
static void mv_bmdma_stop_ap(struct ata_port *ap)
{
	void __iomem *port_mmio = mv_ap_base(ap);
	u32 cmd;

	/* clear start/stop bit */
	cmd = readl(port_mmio + BMDMA_CMD);
	if (cmd & ATA_DMA_START) {
		cmd &= ~ATA_DMA_START;
		writelfl(cmd, port_mmio + BMDMA_CMD);
<<<<<<< HEAD

		/* one-PIO-cycle guaranteed wait, per spec, for HDMA1:0 transition */
		ata_sff_dma_pause(ap);
	}
}

=======

		/* one-PIO-cycle guaranteed wait, per spec, for HDMA1:0 transition */
		ata_sff_dma_pause(ap);
	}
}

>>>>>>> 45f53cc9
static void mv_bmdma_stop(struct ata_queued_cmd *qc)
{
	mv_bmdma_stop_ap(qc->ap);
}

/**
 *	mv_bmdma_status - Read BMDMA status
 *	@ap: port for which to retrieve DMA status.
 *
 *	Read and return equivalent of the sff BMDMA status register.
 *
 *	LOCKING:
 *	Inherited from caller.
 */
static u8 mv_bmdma_status(struct ata_port *ap)
{
	void __iomem *port_mmio = mv_ap_base(ap);
	u32 reg, status;

	/*
	 * Other bits are valid only if ATA_DMA_ACTIVE==0,
	 * and the ATA_DMA_INTR bit doesn't exist.
	 */
	reg = readl(port_mmio + BMDMA_STATUS);
	if (reg & ATA_DMA_ACTIVE)
		status = ATA_DMA_ACTIVE;
	else if (reg & ATA_DMA_ERR)
		status = (reg & ATA_DMA_ERR) | ATA_DMA_INTR;
	else {
		/*
		 * Just because DMA_ACTIVE is 0 (DMA completed),
		 * this does _not_ mean the device is "done".
		 * So we should not yet be signalling ATA_DMA_INTR
		 * in some cases.  Eg. DSM/TRIM, and perhaps others.
		 */
		mv_bmdma_stop_ap(ap);
		if (ioread8(ap->ioaddr.altstatus_addr) & ATA_BUSY)
			status = 0;
		else
			status = ATA_DMA_INTR;
	}
	return status;
}

static void mv_rw_multi_errata_sata24(struct ata_queued_cmd *qc)
{
	struct ata_taskfile *tf = &qc->tf;
	/*
	 * Workaround for 88SX60x1 FEr SATA#24.
	 *
	 * Chip may corrupt WRITEs if multi_count >= 4kB.
	 * Note that READs are unaffected.
	 *
	 * It's not clear if this errata really means "4K bytes",
	 * or if it always happens for multi_count > 7
	 * regardless of device sector_size.
	 *
	 * So, for safety, any write with multi_count > 7
	 * gets converted here into a regular PIO write instead:
	 */
	if ((tf->flags & ATA_TFLAG_WRITE) && is_multi_taskfile(tf)) {
		if (qc->dev->multi_count > 7) {
			switch (tf->command) {
			case ATA_CMD_WRITE_MULTI:
				tf->command = ATA_CMD_PIO_WRITE;
				break;
			case ATA_CMD_WRITE_MULTI_FUA_EXT:
				tf->flags &= ~ATA_TFLAG_FUA; /* ugh */
				/* fall through */
			case ATA_CMD_WRITE_MULTI_EXT:
				tf->command = ATA_CMD_PIO_WRITE_EXT;
				break;
			}
		}
	}
}

/**
 *      mv_qc_prep - Host specific command preparation.
 *      @qc: queued command to prepare
 *
 *      This routine simply redirects to the general purpose routine
 *      if command is not DMA.  Else, it handles prep of the CRQB
 *      (command request block), does some sanity checking, and calls
 *      the SG load routine.
 *
 *      LOCKING:
 *      Inherited from caller.
 */
static void mv_qc_prep(struct ata_queued_cmd *qc)
{
	struct ata_port *ap = qc->ap;
	struct mv_port_priv *pp = ap->private_data;
	__le16 *cw;
	struct ata_taskfile *tf = &qc->tf;
	u16 flags = 0;
	unsigned in_index;

	switch (tf->protocol) {
	case ATA_PROT_DMA:
		if (tf->command == ATA_CMD_DSM)
			return;
		/* fall-thru */
	case ATA_PROT_NCQ:
		break;	/* continue below */
	case ATA_PROT_PIO:
		mv_rw_multi_errata_sata24(qc);
		return;
	default:
		return;
	}

	/* Fill in command request block
	 */
	if (!(tf->flags & ATA_TFLAG_WRITE))
		flags |= CRQB_FLAG_READ;
	WARN_ON(MV_MAX_Q_DEPTH <= qc->tag);
	flags |= qc->tag << CRQB_TAG_SHIFT;
	flags |= (qc->dev->link->pmp & 0xf) << CRQB_PMP_SHIFT;

	/* get current queue index from software */
	in_index = pp->req_idx;

	pp->crqb[in_index].sg_addr =
		cpu_to_le32(pp->sg_tbl_dma[qc->tag] & 0xffffffff);
	pp->crqb[in_index].sg_addr_hi =
		cpu_to_le32((pp->sg_tbl_dma[qc->tag] >> 16) >> 16);
	pp->crqb[in_index].ctrl_flags = cpu_to_le16(flags);

	cw = &pp->crqb[in_index].ata_cmd[0];

	/* Sadly, the CRQB cannot accomodate all registers--there are
	 * only 11 bytes...so we must pick and choose required
	 * registers based on the command.  So, we drop feature and
	 * hob_feature for [RW] DMA commands, but they are needed for
	 * NCQ.  NCQ will drop hob_nsect, which is not needed there
	 * (nsect is used only for the tag; feat/hob_feat hold true nsect).
	 */
	switch (tf->command) {
	case ATA_CMD_READ:
	case ATA_CMD_READ_EXT:
	case ATA_CMD_WRITE:
	case ATA_CMD_WRITE_EXT:
	case ATA_CMD_WRITE_FUA_EXT:
		mv_crqb_pack_cmd(cw++, tf->hob_nsect, ATA_REG_NSECT, 0);
		break;
	case ATA_CMD_FPDMA_READ:
	case ATA_CMD_FPDMA_WRITE:
		mv_crqb_pack_cmd(cw++, tf->hob_feature, ATA_REG_FEATURE, 0);
		mv_crqb_pack_cmd(cw++, tf->feature, ATA_REG_FEATURE, 0);
		break;
	default:
		/* The only other commands EDMA supports in non-queued and
		 * non-NCQ mode are: [RW] STREAM DMA and W DMA FUA EXT, none
		 * of which are defined/used by Linux.  If we get here, this
		 * driver needs work.
		 *
		 * FIXME: modify libata to give qc_prep a return value and
		 * return error here.
		 */
		BUG_ON(tf->command);
		break;
	}
	mv_crqb_pack_cmd(cw++, tf->nsect, ATA_REG_NSECT, 0);
	mv_crqb_pack_cmd(cw++, tf->hob_lbal, ATA_REG_LBAL, 0);
	mv_crqb_pack_cmd(cw++, tf->lbal, ATA_REG_LBAL, 0);
	mv_crqb_pack_cmd(cw++, tf->hob_lbam, ATA_REG_LBAM, 0);
	mv_crqb_pack_cmd(cw++, tf->lbam, ATA_REG_LBAM, 0);
	mv_crqb_pack_cmd(cw++, tf->hob_lbah, ATA_REG_LBAH, 0);
	mv_crqb_pack_cmd(cw++, tf->lbah, ATA_REG_LBAH, 0);
	mv_crqb_pack_cmd(cw++, tf->device, ATA_REG_DEVICE, 0);
	mv_crqb_pack_cmd(cw++, tf->command, ATA_REG_CMD, 1);	/* last */

	if (!(qc->flags & ATA_QCFLAG_DMAMAP))
		return;
	mv_fill_sg(qc);
}

/**
 *      mv_qc_prep_iie - Host specific command preparation.
 *      @qc: queued command to prepare
 *
 *      This routine simply redirects to the general purpose routine
 *      if command is not DMA.  Else, it handles prep of the CRQB
 *      (command request block), does some sanity checking, and calls
 *      the SG load routine.
 *
 *      LOCKING:
 *      Inherited from caller.
 */
static void mv_qc_prep_iie(struct ata_queued_cmd *qc)
{
	struct ata_port *ap = qc->ap;
	struct mv_port_priv *pp = ap->private_data;
	struct mv_crqb_iie *crqb;
	struct ata_taskfile *tf = &qc->tf;
	unsigned in_index;
	u32 flags = 0;

	if ((tf->protocol != ATA_PROT_DMA) &&
	    (tf->protocol != ATA_PROT_NCQ))
		return;
	if (tf->command == ATA_CMD_DSM)
		return;  /* use bmdma for this */

	/* Fill in Gen IIE command request block */
	if (!(tf->flags & ATA_TFLAG_WRITE))
		flags |= CRQB_FLAG_READ;

	WARN_ON(MV_MAX_Q_DEPTH <= qc->tag);
	flags |= qc->tag << CRQB_TAG_SHIFT;
	flags |= qc->tag << CRQB_HOSTQ_SHIFT;
	flags |= (qc->dev->link->pmp & 0xf) << CRQB_PMP_SHIFT;

	/* get current queue index from software */
	in_index = pp->req_idx;

	crqb = (struct mv_crqb_iie *) &pp->crqb[in_index];
	crqb->addr = cpu_to_le32(pp->sg_tbl_dma[qc->tag] & 0xffffffff);
	crqb->addr_hi = cpu_to_le32((pp->sg_tbl_dma[qc->tag] >> 16) >> 16);
	crqb->flags = cpu_to_le32(flags);

	crqb->ata_cmd[0] = cpu_to_le32(
			(tf->command << 16) |
			(tf->feature << 24)
		);
	crqb->ata_cmd[1] = cpu_to_le32(
			(tf->lbal << 0) |
			(tf->lbam << 8) |
			(tf->lbah << 16) |
			(tf->device << 24)
		);
	crqb->ata_cmd[2] = cpu_to_le32(
			(tf->hob_lbal << 0) |
			(tf->hob_lbam << 8) |
			(tf->hob_lbah << 16) |
			(tf->hob_feature << 24)
		);
	crqb->ata_cmd[3] = cpu_to_le32(
			(tf->nsect << 0) |
			(tf->hob_nsect << 8)
		);

	if (!(qc->flags & ATA_QCFLAG_DMAMAP))
		return;
	mv_fill_sg(qc);
}

/**
 *	mv_sff_check_status - fetch device status, if valid
 *	@ap: ATA port to fetch status from
 *
 *	When using command issue via mv_qc_issue_fis(),
 *	the initial ATA_BUSY state does not show up in the
 *	ATA status (shadow) register.  This can confuse libata!
 *
 *	So we have a hook here to fake ATA_BUSY for that situation,
 *	until the first time a BUSY, DRQ, or ERR bit is seen.
 *
 *	The rest of the time, it simply returns the ATA status register.
 */
static u8 mv_sff_check_status(struct ata_port *ap)
{
	u8 stat = ioread8(ap->ioaddr.status_addr);
	struct mv_port_priv *pp = ap->private_data;

	if (pp->pp_flags & MV_PP_FLAG_FAKE_ATA_BUSY) {
		if (stat & (ATA_BUSY | ATA_DRQ | ATA_ERR))
			pp->pp_flags &= ~MV_PP_FLAG_FAKE_ATA_BUSY;
		else
			stat = ATA_BUSY;
	}
	return stat;
}

/**
 *	mv_send_fis - Send a FIS, using the "Vendor-Unique FIS" register
 *	@fis: fis to be sent
 *	@nwords: number of 32-bit words in the fis
 */
static unsigned int mv_send_fis(struct ata_port *ap, u32 *fis, int nwords)
{
	void __iomem *port_mmio = mv_ap_base(ap);
	u32 ifctl, old_ifctl, ifstat;
	int i, timeout = 200, final_word = nwords - 1;

	/* Initiate FIS transmission mode */
	old_ifctl = readl(port_mmio + SATA_IFCTL);
	ifctl = 0x100 | (old_ifctl & 0xf);
	writelfl(ifctl, port_mmio + SATA_IFCTL);

	/* Send all words of the FIS except for the final word */
	for (i = 0; i < final_word; ++i)
		writel(fis[i], port_mmio + VENDOR_UNIQUE_FIS);

	/* Flag end-of-transmission, and then send the final word */
	writelfl(ifctl | 0x200, port_mmio + SATA_IFCTL);
	writelfl(fis[final_word], port_mmio + VENDOR_UNIQUE_FIS);

	/*
	 * Wait for FIS transmission to complete.
	 * This typically takes just a single iteration.
	 */
	do {
		ifstat = readl(port_mmio + SATA_IFSTAT);
	} while (!(ifstat & 0x1000) && --timeout);

	/* Restore original port configuration */
	writelfl(old_ifctl, port_mmio + SATA_IFCTL);

	/* See if it worked */
	if ((ifstat & 0x3000) != 0x1000) {
		ata_port_printk(ap, KERN_WARNING,
				"%s transmission error, ifstat=%08x\n",
				__func__, ifstat);
		return AC_ERR_OTHER;
	}
	return 0;
}

/**
 *	mv_qc_issue_fis - Issue a command directly as a FIS
 *	@qc: queued command to start
 *
 *	Note that the ATA shadow registers are not updated
 *	after command issue, so the device will appear "READY"
 *	if polled, even while it is BUSY processing the command.
 *
 *	So we use a status hook to fake ATA_BUSY until the drive changes state.
 *
 *	Note: we don't get updated shadow regs on *completion*
 *	of non-data commands. So avoid sending them via this function,
 *	as they will appear to have completed immediately.
 *
 *	GEN_IIE has special registers that we could get the result tf from,
 *	but earlier chipsets do not.  For now, we ignore those registers.
 */
static unsigned int mv_qc_issue_fis(struct ata_queued_cmd *qc)
{
	struct ata_port *ap = qc->ap;
	struct mv_port_priv *pp = ap->private_data;
	struct ata_link *link = qc->dev->link;
	u32 fis[5];
	int err = 0;

	ata_tf_to_fis(&qc->tf, link->pmp, 1, (void *)fis);
	err = mv_send_fis(ap, fis, ARRAY_SIZE(fis));
	if (err)
		return err;

	switch (qc->tf.protocol) {
	case ATAPI_PROT_PIO:
		pp->pp_flags |= MV_PP_FLAG_FAKE_ATA_BUSY;
		/* fall through */
	case ATAPI_PROT_NODATA:
		ap->hsm_task_state = HSM_ST_FIRST;
		break;
	case ATA_PROT_PIO:
		pp->pp_flags |= MV_PP_FLAG_FAKE_ATA_BUSY;
		if (qc->tf.flags & ATA_TFLAG_WRITE)
			ap->hsm_task_state = HSM_ST_FIRST;
		else
			ap->hsm_task_state = HSM_ST;
		break;
	default:
		ap->hsm_task_state = HSM_ST_LAST;
		break;
	}

	if (qc->tf.flags & ATA_TFLAG_POLLING)
		ata_sff_queue_pio_task(link, 0);
	return 0;
}

/**
 *      mv_qc_issue - Initiate a command to the host
 *      @qc: queued command to start
 *
 *      This routine simply redirects to the general purpose routine
 *      if command is not DMA.  Else, it sanity checks our local
 *      caches of the request producer/consumer indices then enables
 *      DMA and bumps the request producer index.
 *
 *      LOCKING:
 *      Inherited from caller.
 */
static unsigned int mv_qc_issue(struct ata_queued_cmd *qc)
{
	static int limit_warnings = 10;
	struct ata_port *ap = qc->ap;
	void __iomem *port_mmio = mv_ap_base(ap);
	struct mv_port_priv *pp = ap->private_data;
	u32 in_index;
	unsigned int port_irqs;

	pp->pp_flags &= ~MV_PP_FLAG_FAKE_ATA_BUSY; /* paranoia */

	switch (qc->tf.protocol) {
	case ATA_PROT_DMA:
		if (qc->tf.command == ATA_CMD_DSM) {
			if (!ap->ops->bmdma_setup)  /* no bmdma on GEN_I */
				return AC_ERR_OTHER;
			break;  /* use bmdma for this */
		}
		/* fall thru */
	case ATA_PROT_NCQ:
		mv_start_edma(ap, port_mmio, pp, qc->tf.protocol);
		pp->req_idx = (pp->req_idx + 1) & MV_MAX_Q_DEPTH_MASK;
		in_index = pp->req_idx << EDMA_REQ_Q_PTR_SHIFT;

		/* Write the request in pointer to kick the EDMA to life */
		writelfl((pp->crqb_dma & EDMA_REQ_Q_BASE_LO_MASK) | in_index,
					port_mmio + EDMA_REQ_Q_IN_PTR);
		return 0;

	case ATA_PROT_PIO:
		/*
		 * Errata SATA#16, SATA#24: warn if multiple DRQs expected.
		 *
		 * Someday, we might implement special polling workarounds
		 * for these, but it all seems rather unnecessary since we
		 * normally use only DMA for commands which transfer more
		 * than a single block of data.
		 *
		 * Much of the time, this could just work regardless.
		 * So for now, just log the incident, and allow the attempt.
		 */
		if (limit_warnings > 0 && (qc->nbytes / qc->sect_size) > 1) {
			--limit_warnings;
			ata_link_printk(qc->dev->link, KERN_WARNING, DRV_NAME
					": attempting PIO w/multiple DRQ: "
					"this may fail due to h/w errata\n");
		}
		/* drop through */
	case ATA_PROT_NODATA:
	case ATAPI_PROT_PIO:
	case ATAPI_PROT_NODATA:
		if (ap->flags & ATA_FLAG_PIO_POLLING)
			qc->tf.flags |= ATA_TFLAG_POLLING;
		break;
	}

	if (qc->tf.flags & ATA_TFLAG_POLLING)
		port_irqs = ERR_IRQ;	/* mask device interrupt when polling */
	else
		port_irqs = ERR_IRQ | DONE_IRQ;	/* unmask all interrupts */

	/*
	 * We're about to send a non-EDMA capable command to the
	 * port.  Turn off EDMA so there won't be problems accessing
	 * shadow block, etc registers.
	 */
	mv_stop_edma(ap);
	mv_clear_and_enable_port_irqs(ap, mv_ap_base(ap), port_irqs);
	mv_pmp_select(ap, qc->dev->link->pmp);

	if (qc->tf.command == ATA_CMD_READ_LOG_EXT) {
		struct mv_host_priv *hpriv = ap->host->private_data;
		/*
		 * Workaround for 88SX60x1 FEr SATA#25 (part 2).
		 *
		 * After any NCQ error, the READ_LOG_EXT command
		 * from libata-eh *must* use mv_qc_issue_fis().
		 * Otherwise it might fail, due to chip errata.
		 *
		 * Rather than special-case it, we'll just *always*
		 * use this method here for READ_LOG_EXT, making for
		 * easier testing.
		 */
		if (IS_GEN_II(hpriv))
			return mv_qc_issue_fis(qc);
	}
	return ata_bmdma_qc_issue(qc);
}

static struct ata_queued_cmd *mv_get_active_qc(struct ata_port *ap)
{
	struct mv_port_priv *pp = ap->private_data;
	struct ata_queued_cmd *qc;

	if (pp->pp_flags & MV_PP_FLAG_NCQ_EN)
		return NULL;
	qc = ata_qc_from_tag(ap, ap->link.active_tag);
	if (qc && !(qc->tf.flags & ATA_TFLAG_POLLING))
		return qc;
	return NULL;
}

static void mv_pmp_error_handler(struct ata_port *ap)
{
	unsigned int pmp, pmp_map;
	struct mv_port_priv *pp = ap->private_data;

	if (pp->pp_flags & MV_PP_FLAG_DELAYED_EH) {
		/*
		 * Perform NCQ error analysis on failed PMPs
		 * before we freeze the port entirely.
		 *
		 * The failed PMPs are marked earlier by mv_pmp_eh_prep().
		 */
		pmp_map = pp->delayed_eh_pmp_map;
		pp->pp_flags &= ~MV_PP_FLAG_DELAYED_EH;
		for (pmp = 0; pmp_map != 0; pmp++) {
			unsigned int this_pmp = (1 << pmp);
			if (pmp_map & this_pmp) {
				struct ata_link *link = &ap->pmp_link[pmp];
				pmp_map &= ~this_pmp;
				ata_eh_analyze_ncq_error(link);
			}
		}
		ata_port_freeze(ap);
	}
	sata_pmp_error_handler(ap);
}

static unsigned int mv_get_err_pmp_map(struct ata_port *ap)
{
	void __iomem *port_mmio = mv_ap_base(ap);

	return readl(port_mmio + SATA_TESTCTL) >> 16;
}

static void mv_pmp_eh_prep(struct ata_port *ap, unsigned int pmp_map)
{
	struct ata_eh_info *ehi;
	unsigned int pmp;

	/*
	 * Initialize EH info for PMPs which saw device errors
	 */
	ehi = &ap->link.eh_info;
	for (pmp = 0; pmp_map != 0; pmp++) {
		unsigned int this_pmp = (1 << pmp);
		if (pmp_map & this_pmp) {
			struct ata_link *link = &ap->pmp_link[pmp];

			pmp_map &= ~this_pmp;
			ehi = &link->eh_info;
			ata_ehi_clear_desc(ehi);
			ata_ehi_push_desc(ehi, "dev err");
			ehi->err_mask |= AC_ERR_DEV;
			ehi->action |= ATA_EH_RESET;
			ata_link_abort(link);
		}
	}
}

static int mv_req_q_empty(struct ata_port *ap)
{
	void __iomem *port_mmio = mv_ap_base(ap);
	u32 in_ptr, out_ptr;

	in_ptr  = (readl(port_mmio + EDMA_REQ_Q_IN_PTR)
			>> EDMA_REQ_Q_PTR_SHIFT) & MV_MAX_Q_DEPTH_MASK;
	out_ptr = (readl(port_mmio + EDMA_REQ_Q_OUT_PTR)
			>> EDMA_REQ_Q_PTR_SHIFT) & MV_MAX_Q_DEPTH_MASK;
	return (in_ptr == out_ptr);	/* 1 == queue_is_empty */
}

static int mv_handle_fbs_ncq_dev_err(struct ata_port *ap)
{
	struct mv_port_priv *pp = ap->private_data;
	int failed_links;
	unsigned int old_map, new_map;

	/*
	 * Device error during FBS+NCQ operation:
	 *
	 * Set a port flag to prevent further I/O being enqueued.
	 * Leave the EDMA running to drain outstanding commands from this port.
	 * Perform the post-mortem/EH only when all responses are complete.
	 * Follow recovery sequence from 6042/7042 datasheet (7.3.15.4.2.2).
	 */
	if (!(pp->pp_flags & MV_PP_FLAG_DELAYED_EH)) {
		pp->pp_flags |= MV_PP_FLAG_DELAYED_EH;
		pp->delayed_eh_pmp_map = 0;
	}
	old_map = pp->delayed_eh_pmp_map;
	new_map = old_map | mv_get_err_pmp_map(ap);

	if (old_map != new_map) {
		pp->delayed_eh_pmp_map = new_map;
		mv_pmp_eh_prep(ap, new_map & ~old_map);
	}
	failed_links = hweight16(new_map);

	ata_port_printk(ap, KERN_INFO, "%s: pmp_map=%04x qc_map=%04x "
			"failed_links=%d nr_active_links=%d\n",
			__func__, pp->delayed_eh_pmp_map,
			ap->qc_active, failed_links,
			ap->nr_active_links);

	if (ap->nr_active_links <= failed_links && mv_req_q_empty(ap)) {
		mv_process_crpb_entries(ap, pp);
		mv_stop_edma(ap);
		mv_eh_freeze(ap);
		ata_port_printk(ap, KERN_INFO, "%s: done\n", __func__);
		return 1;	/* handled */
	}
	ata_port_printk(ap, KERN_INFO, "%s: waiting\n", __func__);
	return 1;	/* handled */
}

static int mv_handle_fbs_non_ncq_dev_err(struct ata_port *ap)
{
	/*
	 * Possible future enhancement:
	 *
	 * FBS+non-NCQ operation is not yet implemented.
	 * See related notes in mv_edma_cfg().
	 *
	 * Device error during FBS+non-NCQ operation:
	 *
	 * We need to snapshot the shadow registers for each failed command.
	 * Follow recovery sequence from 6042/7042 datasheet (7.3.15.4.2.3).
	 */
	return 0;	/* not handled */
}

static int mv_handle_dev_err(struct ata_port *ap, u32 edma_err_cause)
{
	struct mv_port_priv *pp = ap->private_data;

	if (!(pp->pp_flags & MV_PP_FLAG_EDMA_EN))
		return 0;	/* EDMA was not active: not handled */
	if (!(pp->pp_flags & MV_PP_FLAG_FBS_EN))
		return 0;	/* FBS was not active: not handled */

	if (!(edma_err_cause & EDMA_ERR_DEV))
		return 0;	/* non DEV error: not handled */
	edma_err_cause &= ~EDMA_ERR_IRQ_TRANSIENT;
	if (edma_err_cause & ~(EDMA_ERR_DEV | EDMA_ERR_SELF_DIS))
		return 0;	/* other problems: not handled */

	if (pp->pp_flags & MV_PP_FLAG_NCQ_EN) {
		/*
		 * EDMA should NOT have self-disabled for this case.
		 * If it did, then something is wrong elsewhere,
		 * and we cannot handle it here.
		 */
		if (edma_err_cause & EDMA_ERR_SELF_DIS) {
			ata_port_printk(ap, KERN_WARNING,
				"%s: err_cause=0x%x pp_flags=0x%x\n",
				__func__, edma_err_cause, pp->pp_flags);
			return 0; /* not handled */
		}
		return mv_handle_fbs_ncq_dev_err(ap);
	} else {
		/*
		 * EDMA should have self-disabled for this case.
		 * If it did not, then something is wrong elsewhere,
		 * and we cannot handle it here.
		 */
		if (!(edma_err_cause & EDMA_ERR_SELF_DIS)) {
			ata_port_printk(ap, KERN_WARNING,
				"%s: err_cause=0x%x pp_flags=0x%x\n",
				__func__, edma_err_cause, pp->pp_flags);
			return 0; /* not handled */
		}
		return mv_handle_fbs_non_ncq_dev_err(ap);
	}
	return 0;	/* not handled */
}

static void mv_unexpected_intr(struct ata_port *ap, int edma_was_enabled)
{
	struct ata_eh_info *ehi = &ap->link.eh_info;
	char *when = "idle";

	ata_ehi_clear_desc(ehi);
	if (edma_was_enabled) {
		when = "EDMA enabled";
	} else {
		struct ata_queued_cmd *qc = ata_qc_from_tag(ap, ap->link.active_tag);
		if (qc && (qc->tf.flags & ATA_TFLAG_POLLING))
			when = "polling";
	}
	ata_ehi_push_desc(ehi, "unexpected device interrupt while %s", when);
	ehi->err_mask |= AC_ERR_OTHER;
	ehi->action   |= ATA_EH_RESET;
	ata_port_freeze(ap);
}

/**
 *      mv_err_intr - Handle error interrupts on the port
 *      @ap: ATA channel to manipulate
 *
 *      Most cases require a full reset of the chip's state machine,
 *      which also performs a COMRESET.
 *      Also, if the port disabled DMA, update our cached copy to match.
 *
 *      LOCKING:
 *      Inherited from caller.
 */
static void mv_err_intr(struct ata_port *ap)
{
	void __iomem *port_mmio = mv_ap_base(ap);
	u32 edma_err_cause, eh_freeze_mask, serr = 0;
	u32 fis_cause = 0;
	struct mv_port_priv *pp = ap->private_data;
	struct mv_host_priv *hpriv = ap->host->private_data;
	unsigned int action = 0, err_mask = 0;
	struct ata_eh_info *ehi = &ap->link.eh_info;
	struct ata_queued_cmd *qc;
	int abort = 0;

	/*
	 * Read and clear the SError and err_cause bits.
	 * For GenIIe, if EDMA_ERR_TRANS_IRQ_7 is set, we also must read/clear
	 * the FIS_IRQ_CAUSE register before clearing edma_err_cause.
	 */
	sata_scr_read(&ap->link, SCR_ERROR, &serr);
	sata_scr_write_flush(&ap->link, SCR_ERROR, serr);

	edma_err_cause = readl(port_mmio + EDMA_ERR_IRQ_CAUSE);
	if (IS_GEN_IIE(hpriv) && (edma_err_cause & EDMA_ERR_TRANS_IRQ_7)) {
		fis_cause = readl(port_mmio + FIS_IRQ_CAUSE);
		writelfl(~fis_cause, port_mmio + FIS_IRQ_CAUSE);
	}
	writelfl(~edma_err_cause, port_mmio + EDMA_ERR_IRQ_CAUSE);

	if (edma_err_cause & EDMA_ERR_DEV) {
		/*
		 * Device errors during FIS-based switching operation
		 * require special handling.
		 */
		if (mv_handle_dev_err(ap, edma_err_cause))
			return;
	}

	qc = mv_get_active_qc(ap);
	ata_ehi_clear_desc(ehi);
	ata_ehi_push_desc(ehi, "edma_err_cause=%08x pp_flags=%08x",
			  edma_err_cause, pp->pp_flags);

	if (IS_GEN_IIE(hpriv) && (edma_err_cause & EDMA_ERR_TRANS_IRQ_7)) {
		ata_ehi_push_desc(ehi, "fis_cause=%08x", fis_cause);
		if (fis_cause & FIS_IRQ_CAUSE_AN) {
			u32 ec = edma_err_cause &
			       ~(EDMA_ERR_TRANS_IRQ_7 | EDMA_ERR_IRQ_TRANSIENT);
			sata_async_notification(ap);
			if (!ec)
				return; /* Just an AN; no need for the nukes */
			ata_ehi_push_desc(ehi, "SDB notify");
		}
	}
	/*
	 * All generations share these EDMA error cause bits:
	 */
	if (edma_err_cause & EDMA_ERR_DEV) {
		err_mask |= AC_ERR_DEV;
		action |= ATA_EH_RESET;
		ata_ehi_push_desc(ehi, "dev error");
	}
	if (edma_err_cause & (EDMA_ERR_D_PAR | EDMA_ERR_PRD_PAR |
			EDMA_ERR_CRQB_PAR | EDMA_ERR_CRPB_PAR |
			EDMA_ERR_INTRL_PAR)) {
		err_mask |= AC_ERR_ATA_BUS;
		action |= ATA_EH_RESET;
		ata_ehi_push_desc(ehi, "parity error");
	}
	if (edma_err_cause & (EDMA_ERR_DEV_DCON | EDMA_ERR_DEV_CON)) {
		ata_ehi_hotplugged(ehi);
		ata_ehi_push_desc(ehi, edma_err_cause & EDMA_ERR_DEV_DCON ?
			"dev disconnect" : "dev connect");
		action |= ATA_EH_RESET;
	}

	/*
	 * Gen-I has a different SELF_DIS bit,
	 * different FREEZE bits, and no SERR bit:
	 */
	if (IS_GEN_I(hpriv)) {
		eh_freeze_mask = EDMA_EH_FREEZE_5;
		if (edma_err_cause & EDMA_ERR_SELF_DIS_5) {
			pp->pp_flags &= ~MV_PP_FLAG_EDMA_EN;
			ata_ehi_push_desc(ehi, "EDMA self-disable");
		}
	} else {
		eh_freeze_mask = EDMA_EH_FREEZE;
		if (edma_err_cause & EDMA_ERR_SELF_DIS) {
			pp->pp_flags &= ~MV_PP_FLAG_EDMA_EN;
			ata_ehi_push_desc(ehi, "EDMA self-disable");
		}
		if (edma_err_cause & EDMA_ERR_SERR) {
			ata_ehi_push_desc(ehi, "SError=%08x", serr);
			err_mask |= AC_ERR_ATA_BUS;
			action |= ATA_EH_RESET;
		}
	}

	if (!err_mask) {
		err_mask = AC_ERR_OTHER;
		action |= ATA_EH_RESET;
	}

	ehi->serror |= serr;
	ehi->action |= action;

	if (qc)
		qc->err_mask |= err_mask;
	else
		ehi->err_mask |= err_mask;

	if (err_mask == AC_ERR_DEV) {
		/*
		 * Cannot do ata_port_freeze() here,
		 * because it would kill PIO access,
		 * which is needed for further diagnosis.
		 */
		mv_eh_freeze(ap);
		abort = 1;
	} else if (edma_err_cause & eh_freeze_mask) {
		/*
		 * Note to self: ata_port_freeze() calls ata_port_abort()
		 */
		ata_port_freeze(ap);
	} else {
		abort = 1;
	}

	if (abort) {
		if (qc)
			ata_link_abort(qc->dev->link);
		else
			ata_port_abort(ap);
	}
}

static bool mv_process_crpb_response(struct ata_port *ap,
		struct mv_crpb *response, unsigned int tag, int ncq_enabled)
{
	u8 ata_status;
	u16 edma_status = le16_to_cpu(response->flags);
<<<<<<< HEAD
	struct ata_queued_cmd *qc = ata_qc_from_tag(ap, tag);

	if (unlikely(!qc)) {
		ata_port_printk(ap, KERN_ERR, "%s: no qc for tag=%d\n",
				__func__, tag);
		return;
	}

=======

>>>>>>> 45f53cc9
	/*
	 * edma_status from a response queue entry:
	 *   LSB is from EDMA_ERR_IRQ_CAUSE (non-NCQ only).
	 *   MSB is saved ATA status from command completion.
	 */
	if (!ncq_enabled) {
		u8 err_cause = edma_status & 0xff & ~EDMA_ERR_DEV;
		if (err_cause) {
			/*
			 * Error will be seen/handled by
			 * mv_err_intr().  So do nothing at all here.
			 */
<<<<<<< HEAD
			return;
=======
			return false;
>>>>>>> 45f53cc9
		}
	}
	ata_status = edma_status >> CRPB_FLAG_STATUS_SHIFT;
	if (!ac_err_mask(ata_status))
<<<<<<< HEAD
		ata_qc_complete(qc);
	/* else: leave it for mv_err_intr() */
=======
		return true;
	/* else: leave it for mv_err_intr() */
	return false;
>>>>>>> 45f53cc9
}

static void mv_process_crpb_entries(struct ata_port *ap, struct mv_port_priv *pp)
{
	void __iomem *port_mmio = mv_ap_base(ap);
	struct mv_host_priv *hpriv = ap->host->private_data;
	u32 in_index;
	bool work_done = false;
	u32 done_mask = 0;
	int ncq_enabled = (pp->pp_flags & MV_PP_FLAG_NCQ_EN);

	/* Get the hardware queue position index */
	in_index = (readl(port_mmio + EDMA_RSP_Q_IN_PTR)
			>> EDMA_RSP_Q_PTR_SHIFT) & MV_MAX_Q_DEPTH_MASK;

	/* Process new responses from since the last time we looked */
	while (in_index != pp->resp_idx) {
		unsigned int tag;
		struct mv_crpb *response = &pp->crpb[pp->resp_idx];

		pp->resp_idx = (pp->resp_idx + 1) & MV_MAX_Q_DEPTH_MASK;

		if (IS_GEN_I(hpriv)) {
			/* 50xx: no NCQ, only one command active at a time */
			tag = ap->link.active_tag;
		} else {
			/* Gen II/IIE: get command tag from CRPB entry */
			tag = le16_to_cpu(response->id) & 0x1f;
		}
		if (mv_process_crpb_response(ap, response, tag, ncq_enabled))
			done_mask |= 1 << tag;
		work_done = true;
	}

	if (work_done) {
		ata_qc_complete_multiple(ap, ap->qc_active ^ done_mask);

		/* Update the software queue position index in hardware */
		writelfl((pp->crpb_dma & EDMA_RSP_Q_BASE_LO_MASK) |
			 (pp->resp_idx << EDMA_RSP_Q_PTR_SHIFT),
			 port_mmio + EDMA_RSP_Q_OUT_PTR);
	}
}

static void mv_port_intr(struct ata_port *ap, u32 port_cause)
{
	struct mv_port_priv *pp;
	int edma_was_enabled;

	/*
	 * Grab a snapshot of the EDMA_EN flag setting,
	 * so that we have a consistent view for this port,
	 * even if something we call of our routines changes it.
	 */
	pp = ap->private_data;
	edma_was_enabled = (pp->pp_flags & MV_PP_FLAG_EDMA_EN);
	/*
	 * Process completed CRPB response(s) before other events.
	 */
	if (edma_was_enabled && (port_cause & DONE_IRQ)) {
		mv_process_crpb_entries(ap, pp);
		if (pp->pp_flags & MV_PP_FLAG_DELAYED_EH)
			mv_handle_fbs_ncq_dev_err(ap);
	}
	/*
	 * Handle chip-reported errors, or continue on to handle PIO.
	 */
	if (unlikely(port_cause & ERR_IRQ)) {
		mv_err_intr(ap);
	} else if (!edma_was_enabled) {
		struct ata_queued_cmd *qc = mv_get_active_qc(ap);
		if (qc)
			ata_bmdma_port_intr(ap, qc);
		else
			mv_unexpected_intr(ap, edma_was_enabled);
	}
}

/**
 *      mv_host_intr - Handle all interrupts on the given host controller
 *      @host: host specific structure
 *      @main_irq_cause: Main interrupt cause register for the chip.
 *
 *      LOCKING:
 *      Inherited from caller.
 */
static int mv_host_intr(struct ata_host *host, u32 main_irq_cause)
{
	struct mv_host_priv *hpriv = host->private_data;
	void __iomem *mmio = hpriv->base, *hc_mmio;
	unsigned int handled = 0, port;

	/* If asserted, clear the "all ports" IRQ coalescing bit */
	if (main_irq_cause & ALL_PORTS_COAL_DONE)
		writel(~ALL_PORTS_COAL_IRQ, mmio + IRQ_COAL_CAUSE);

	for (port = 0; port < hpriv->n_ports; port++) {
		struct ata_port *ap = host->ports[port];
		unsigned int p, shift, hardport, port_cause;

		MV_PORT_TO_SHIFT_AND_HARDPORT(port, shift, hardport);
		/*
		 * Each hc within the host has its own hc_irq_cause register,
		 * where the interrupting ports bits get ack'd.
		 */
		if (hardport == 0) {	/* first port on this hc ? */
			u32 hc_cause = (main_irq_cause >> shift) & HC0_IRQ_PEND;
			u32 port_mask, ack_irqs;
			/*
			 * Skip this entire hc if nothing pending for any ports
			 */
			if (!hc_cause) {
				port += MV_PORTS_PER_HC - 1;
				continue;
			}
			/*
			 * We don't need/want to read the hc_irq_cause register,
			 * because doing so hurts performance, and
			 * main_irq_cause already gives us everything we need.
			 *
			 * But we do have to *write* to the hc_irq_cause to ack
			 * the ports that we are handling this time through.
			 *
			 * This requires that we create a bitmap for those
			 * ports which interrupted us, and use that bitmap
			 * to ack (only) those ports via hc_irq_cause.
			 */
			ack_irqs = 0;
			if (hc_cause & PORTS_0_3_COAL_DONE)
				ack_irqs = HC_COAL_IRQ;
			for (p = 0; p < MV_PORTS_PER_HC; ++p) {
				if ((port + p) >= hpriv->n_ports)
					break;
				port_mask = (DONE_IRQ | ERR_IRQ) << (p * 2);
				if (hc_cause & port_mask)
					ack_irqs |= (DMA_IRQ | DEV_IRQ) << p;
			}
			hc_mmio = mv_hc_base_from_port(mmio, port);
			writelfl(~ack_irqs, hc_mmio + HC_IRQ_CAUSE);
			handled = 1;
		}
		/*
		 * Handle interrupts signalled for this port:
		 */
		port_cause = (main_irq_cause >> shift) & (DONE_IRQ | ERR_IRQ);
		if (port_cause)
			mv_port_intr(ap, port_cause);
	}
	return handled;
}

static int mv_pci_error(struct ata_host *host, void __iomem *mmio)
{
	struct mv_host_priv *hpriv = host->private_data;
	struct ata_port *ap;
	struct ata_queued_cmd *qc;
	struct ata_eh_info *ehi;
	unsigned int i, err_mask, printed = 0;
	u32 err_cause;

	err_cause = readl(mmio + hpriv->irq_cause_offset);

	dev_printk(KERN_ERR, host->dev, "PCI ERROR; PCI IRQ cause=0x%08x\n",
		   err_cause);

	DPRINTK("All regs @ PCI error\n");
	mv_dump_all_regs(mmio, -1, to_pci_dev(host->dev));

	writelfl(0, mmio + hpriv->irq_cause_offset);

	for (i = 0; i < host->n_ports; i++) {
		ap = host->ports[i];
		if (!ata_link_offline(&ap->link)) {
			ehi = &ap->link.eh_info;
			ata_ehi_clear_desc(ehi);
			if (!printed++)
				ata_ehi_push_desc(ehi,
					"PCI err cause 0x%08x", err_cause);
			err_mask = AC_ERR_HOST_BUS;
			ehi->action = ATA_EH_RESET;
			qc = ata_qc_from_tag(ap, ap->link.active_tag);
			if (qc)
				qc->err_mask |= err_mask;
			else
				ehi->err_mask |= err_mask;

			ata_port_freeze(ap);
		}
	}
	return 1;	/* handled */
}

/**
 *      mv_interrupt - Main interrupt event handler
 *      @irq: unused
 *      @dev_instance: private data; in this case the host structure
 *
 *      Read the read only register to determine if any host
 *      controllers have pending interrupts.  If so, call lower level
 *      routine to handle.  Also check for PCI errors which are only
 *      reported here.
 *
 *      LOCKING:
 *      This routine holds the host lock while processing pending
 *      interrupts.
 */
static irqreturn_t mv_interrupt(int irq, void *dev_instance)
{
	struct ata_host *host = dev_instance;
	struct mv_host_priv *hpriv = host->private_data;
	unsigned int handled = 0;
	int using_msi = hpriv->hp_flags & MV_HP_FLAG_MSI;
	u32 main_irq_cause, pending_irqs;

	spin_lock(&host->lock);

	/* for MSI:  block new interrupts while in here */
	if (using_msi)
		mv_write_main_irq_mask(0, hpriv);

	main_irq_cause = readl(hpriv->main_irq_cause_addr);
	pending_irqs   = main_irq_cause & hpriv->main_irq_mask;
	/*
	 * Deal with cases where we either have nothing pending, or have read
	 * a bogus register value which can indicate HW removal or PCI fault.
	 */
	if (pending_irqs && main_irq_cause != 0xffffffffU) {
		if (unlikely((pending_irqs & PCI_ERR) && !IS_SOC(hpriv)))
			handled = mv_pci_error(host, hpriv->base);
		else
			handled = mv_host_intr(host, pending_irqs);
	}

	/* for MSI: unmask; interrupt cause bits will retrigger now */
	if (using_msi)
		mv_write_main_irq_mask(hpriv->main_irq_mask, hpriv);

	spin_unlock(&host->lock);

	return IRQ_RETVAL(handled);
}

static unsigned int mv5_scr_offset(unsigned int sc_reg_in)
{
	unsigned int ofs;

	switch (sc_reg_in) {
	case SCR_STATUS:
	case SCR_ERROR:
	case SCR_CONTROL:
		ofs = sc_reg_in * sizeof(u32);
		break;
	default:
		ofs = 0xffffffffU;
		break;
	}
	return ofs;
}

static int mv5_scr_read(struct ata_link *link, unsigned int sc_reg_in, u32 *val)
{
	struct mv_host_priv *hpriv = link->ap->host->private_data;
	void __iomem *mmio = hpriv->base;
	void __iomem *addr = mv5_phy_base(mmio, link->ap->port_no);
	unsigned int ofs = mv5_scr_offset(sc_reg_in);

	if (ofs != 0xffffffffU) {
		*val = readl(addr + ofs);
		return 0;
	} else
		return -EINVAL;
}

static int mv5_scr_write(struct ata_link *link, unsigned int sc_reg_in, u32 val)
{
	struct mv_host_priv *hpriv = link->ap->host->private_data;
	void __iomem *mmio = hpriv->base;
	void __iomem *addr = mv5_phy_base(mmio, link->ap->port_no);
	unsigned int ofs = mv5_scr_offset(sc_reg_in);

	if (ofs != 0xffffffffU) {
		writelfl(val, addr + ofs);
		return 0;
	} else
		return -EINVAL;
}

static void mv5_reset_bus(struct ata_host *host, void __iomem *mmio)
{
	struct pci_dev *pdev = to_pci_dev(host->dev);
	int early_5080;

	early_5080 = (pdev->device == 0x5080) && (pdev->revision == 0);

	if (!early_5080) {
		u32 tmp = readl(mmio + MV_PCI_EXP_ROM_BAR_CTL);
		tmp |= (1 << 0);
		writel(tmp, mmio + MV_PCI_EXP_ROM_BAR_CTL);
	}

	mv_reset_pci_bus(host, mmio);
}

static void mv5_reset_flash(struct mv_host_priv *hpriv, void __iomem *mmio)
{
	writel(0x0fcfffff, mmio + FLASH_CTL);
}

static void mv5_read_preamp(struct mv_host_priv *hpriv, int idx,
			   void __iomem *mmio)
{
	void __iomem *phy_mmio = mv5_phy_base(mmio, idx);
	u32 tmp;

	tmp = readl(phy_mmio + MV5_PHY_MODE);

	hpriv->signal[idx].pre = tmp & 0x1800;	/* bits 12:11 */
	hpriv->signal[idx].amps = tmp & 0xe0;	/* bits 7:5 */
}

static void mv5_enable_leds(struct mv_host_priv *hpriv, void __iomem *mmio)
{
	u32 tmp;

	writel(0, mmio + GPIO_PORT_CTL);

	/* FIXME: handle MV_HP_ERRATA_50XXB2 errata */

	tmp = readl(mmio + MV_PCI_EXP_ROM_BAR_CTL);
	tmp |= ~(1 << 0);
	writel(tmp, mmio + MV_PCI_EXP_ROM_BAR_CTL);
}

static void mv5_phy_errata(struct mv_host_priv *hpriv, void __iomem *mmio,
			   unsigned int port)
{
	void __iomem *phy_mmio = mv5_phy_base(mmio, port);
	const u32 mask = (1<<12) | (1<<11) | (1<<7) | (1<<6) | (1<<5);
	u32 tmp;
	int fix_apm_sq = (hpriv->hp_flags & MV_HP_ERRATA_50XXB0);

	if (fix_apm_sq) {
		tmp = readl(phy_mmio + MV5_LTMODE);
		tmp |= (1 << 19);
		writel(tmp, phy_mmio + MV5_LTMODE);

		tmp = readl(phy_mmio + MV5_PHY_CTL);
		tmp &= ~0x3;
		tmp |= 0x1;
		writel(tmp, phy_mmio + MV5_PHY_CTL);
	}

	tmp = readl(phy_mmio + MV5_PHY_MODE);
	tmp &= ~mask;
	tmp |= hpriv->signal[port].pre;
	tmp |= hpriv->signal[port].amps;
	writel(tmp, phy_mmio + MV5_PHY_MODE);
}


#undef ZERO
#define ZERO(reg) writel(0, port_mmio + (reg))
static void mv5_reset_hc_port(struct mv_host_priv *hpriv, void __iomem *mmio,
			     unsigned int port)
{
	void __iomem *port_mmio = mv_port_base(mmio, port);

	mv_reset_channel(hpriv, mmio, port);

	ZERO(0x028);	/* command */
	writel(0x11f, port_mmio + EDMA_CFG);
	ZERO(0x004);	/* timer */
	ZERO(0x008);	/* irq err cause */
	ZERO(0x00c);	/* irq err mask */
	ZERO(0x010);	/* rq bah */
	ZERO(0x014);	/* rq inp */
	ZERO(0x018);	/* rq outp */
	ZERO(0x01c);	/* respq bah */
	ZERO(0x024);	/* respq outp */
	ZERO(0x020);	/* respq inp */
	ZERO(0x02c);	/* test control */
	writel(0xbc, port_mmio + EDMA_IORDY_TMOUT);
}
#undef ZERO

#define ZERO(reg) writel(0, hc_mmio + (reg))
static void mv5_reset_one_hc(struct mv_host_priv *hpriv, void __iomem *mmio,
			unsigned int hc)
{
	void __iomem *hc_mmio = mv_hc_base(mmio, hc);
	u32 tmp;

	ZERO(0x00c);
	ZERO(0x010);
	ZERO(0x014);
	ZERO(0x018);

	tmp = readl(hc_mmio + 0x20);
	tmp &= 0x1c1c1c1c;
	tmp |= 0x03030303;
	writel(tmp, hc_mmio + 0x20);
}
#undef ZERO

static int mv5_reset_hc(struct mv_host_priv *hpriv, void __iomem *mmio,
			unsigned int n_hc)
{
	unsigned int hc, port;

	for (hc = 0; hc < n_hc; hc++) {
		for (port = 0; port < MV_PORTS_PER_HC; port++)
			mv5_reset_hc_port(hpriv, mmio,
					  (hc * MV_PORTS_PER_HC) + port);

		mv5_reset_one_hc(hpriv, mmio, hc);
	}

	return 0;
}

#undef ZERO
#define ZERO(reg) writel(0, mmio + (reg))
static void mv_reset_pci_bus(struct ata_host *host, void __iomem *mmio)
{
	struct mv_host_priv *hpriv = host->private_data;
	u32 tmp;

	tmp = readl(mmio + MV_PCI_MODE);
	tmp &= 0xff00ffff;
	writel(tmp, mmio + MV_PCI_MODE);

	ZERO(MV_PCI_DISC_TIMER);
	ZERO(MV_PCI_MSI_TRIGGER);
	writel(0x000100ff, mmio + MV_PCI_XBAR_TMOUT);
	ZERO(MV_PCI_SERR_MASK);
	ZERO(hpriv->irq_cause_offset);
	ZERO(hpriv->irq_mask_offset);
	ZERO(MV_PCI_ERR_LOW_ADDRESS);
	ZERO(MV_PCI_ERR_HIGH_ADDRESS);
	ZERO(MV_PCI_ERR_ATTRIBUTE);
	ZERO(MV_PCI_ERR_COMMAND);
}
#undef ZERO

static void mv6_reset_flash(struct mv_host_priv *hpriv, void __iomem *mmio)
{
	u32 tmp;

	mv5_reset_flash(hpriv, mmio);

	tmp = readl(mmio + GPIO_PORT_CTL);
	tmp &= 0x3;
	tmp |= (1 << 5) | (1 << 6);
	writel(tmp, mmio + GPIO_PORT_CTL);
}

/**
 *      mv6_reset_hc - Perform the 6xxx global soft reset
 *      @mmio: base address of the HBA
 *
 *      This routine only applies to 6xxx parts.
 *
 *      LOCKING:
 *      Inherited from caller.
 */
static int mv6_reset_hc(struct mv_host_priv *hpriv, void __iomem *mmio,
			unsigned int n_hc)
{
	void __iomem *reg = mmio + PCI_MAIN_CMD_STS;
	int i, rc = 0;
	u32 t;

	/* Following procedure defined in PCI "main command and status
	 * register" table.
	 */
	t = readl(reg);
	writel(t | STOP_PCI_MASTER, reg);

	for (i = 0; i < 1000; i++) {
		udelay(1);
		t = readl(reg);
		if (PCI_MASTER_EMPTY & t)
			break;
	}
	if (!(PCI_MASTER_EMPTY & t)) {
		printk(KERN_ERR DRV_NAME ": PCI master won't flush\n");
		rc = 1;
		goto done;
	}

	/* set reset */
	i = 5;
	do {
		writel(t | GLOB_SFT_RST, reg);
		t = readl(reg);
		udelay(1);
	} while (!(GLOB_SFT_RST & t) && (i-- > 0));

	if (!(GLOB_SFT_RST & t)) {
		printk(KERN_ERR DRV_NAME ": can't set global reset\n");
		rc = 1;
		goto done;
	}

	/* clear reset and *reenable the PCI master* (not mentioned in spec) */
	i = 5;
	do {
		writel(t & ~(GLOB_SFT_RST | STOP_PCI_MASTER), reg);
		t = readl(reg);
		udelay(1);
	} while ((GLOB_SFT_RST & t) && (i-- > 0));

	if (GLOB_SFT_RST & t) {
		printk(KERN_ERR DRV_NAME ": can't clear global reset\n");
		rc = 1;
	}
done:
	return rc;
}

static void mv6_read_preamp(struct mv_host_priv *hpriv, int idx,
			   void __iomem *mmio)
{
	void __iomem *port_mmio;
	u32 tmp;

	tmp = readl(mmio + RESET_CFG);
	if ((tmp & (1 << 0)) == 0) {
		hpriv->signal[idx].amps = 0x7 << 8;
		hpriv->signal[idx].pre = 0x1 << 5;
		return;
	}

	port_mmio = mv_port_base(mmio, idx);
	tmp = readl(port_mmio + PHY_MODE2);

	hpriv->signal[idx].amps = tmp & 0x700;	/* bits 10:8 */
	hpriv->signal[idx].pre = tmp & 0xe0;	/* bits 7:5 */
}

static void mv6_enable_leds(struct mv_host_priv *hpriv, void __iomem *mmio)
{
	writel(0x00000060, mmio + GPIO_PORT_CTL);
}

static void mv6_phy_errata(struct mv_host_priv *hpriv, void __iomem *mmio,
			   unsigned int port)
{
	void __iomem *port_mmio = mv_port_base(mmio, port);

	u32 hp_flags = hpriv->hp_flags;
	int fix_phy_mode2 =
		hp_flags & (MV_HP_ERRATA_60X1B2 | MV_HP_ERRATA_60X1C0);
	int fix_phy_mode4 =
		hp_flags & (MV_HP_ERRATA_60X1B2 | MV_HP_ERRATA_60X1C0);
	u32 m2, m3;

	if (fix_phy_mode2) {
		m2 = readl(port_mmio + PHY_MODE2);
		m2 &= ~(1 << 16);
		m2 |= (1 << 31);
		writel(m2, port_mmio + PHY_MODE2);

		udelay(200);

		m2 = readl(port_mmio + PHY_MODE2);
		m2 &= ~((1 << 16) | (1 << 31));
		writel(m2, port_mmio + PHY_MODE2);

		udelay(200);
	}

	/*
	 * Gen-II/IIe PHY_MODE3 errata RM#2:
	 * Achieves better receiver noise performance than the h/w default:
	 */
	m3 = readl(port_mmio + PHY_MODE3);
	m3 = (m3 & 0x1f) | (0x5555601 << 5);

	/* Guideline 88F5182 (GL# SATA-S11) */
	if (IS_SOC(hpriv))
		m3 &= ~0x1c;

	if (fix_phy_mode4) {
		u32 m4 = readl(port_mmio + PHY_MODE4);
		/*
		 * Enforce reserved-bit restrictions on GenIIe devices only.
		 * For earlier chipsets, force only the internal config field
		 *  (workaround for errata FEr SATA#10 part 1).
		 */
		if (IS_GEN_IIE(hpriv))
			m4 = (m4 & ~PHY_MODE4_RSVD_ZEROS) | PHY_MODE4_RSVD_ONES;
		else
			m4 = (m4 & ~PHY_MODE4_CFG_MASK) | PHY_MODE4_CFG_VALUE;
		writel(m4, port_mmio + PHY_MODE4);
	}
	/*
	 * Workaround for 60x1-B2 errata SATA#13:
	 * Any write to PHY_MODE4 (above) may corrupt PHY_MODE3,
	 * so we must always rewrite PHY_MODE3 after PHY_MODE4.
	 * Or ensure we use writelfl() when writing PHY_MODE4.
	 */
	writel(m3, port_mmio + PHY_MODE3);

	/* Revert values of pre-emphasis and signal amps to the saved ones */
	m2 = readl(port_mmio + PHY_MODE2);

	m2 &= ~MV_M2_PREAMP_MASK;
	m2 |= hpriv->signal[port].amps;
	m2 |= hpriv->signal[port].pre;
	m2 &= ~(1 << 16);

	/* according to mvSata 3.6.1, some IIE values are fixed */
	if (IS_GEN_IIE(hpriv)) {
		m2 &= ~0xC30FF01F;
		m2 |= 0x0000900F;
	}

	writel(m2, port_mmio + PHY_MODE2);
}

/* TODO: use the generic LED interface to configure the SATA Presence */
/* & Acitivy LEDs on the board */
static void mv_soc_enable_leds(struct mv_host_priv *hpriv,
				      void __iomem *mmio)
{
	return;
}

static void mv_soc_read_preamp(struct mv_host_priv *hpriv, int idx,
			   void __iomem *mmio)
{
	void __iomem *port_mmio;
	u32 tmp;

	port_mmio = mv_port_base(mmio, idx);
	tmp = readl(port_mmio + PHY_MODE2);

	hpriv->signal[idx].amps = tmp & 0x700;	/* bits 10:8 */
	hpriv->signal[idx].pre = tmp & 0xe0;	/* bits 7:5 */
}

#undef ZERO
#define ZERO(reg) writel(0, port_mmio + (reg))
static void mv_soc_reset_hc_port(struct mv_host_priv *hpriv,
					void __iomem *mmio, unsigned int port)
{
	void __iomem *port_mmio = mv_port_base(mmio, port);

	mv_reset_channel(hpriv, mmio, port);

	ZERO(0x028);		/* command */
	writel(0x101f, port_mmio + EDMA_CFG);
	ZERO(0x004);		/* timer */
	ZERO(0x008);		/* irq err cause */
	ZERO(0x00c);		/* irq err mask */
	ZERO(0x010);		/* rq bah */
	ZERO(0x014);		/* rq inp */
	ZERO(0x018);		/* rq outp */
	ZERO(0x01c);		/* respq bah */
	ZERO(0x024);		/* respq outp */
	ZERO(0x020);		/* respq inp */
	ZERO(0x02c);		/* test control */
	writel(0x800, port_mmio + EDMA_IORDY_TMOUT);
}

#undef ZERO

#define ZERO(reg) writel(0, hc_mmio + (reg))
static void mv_soc_reset_one_hc(struct mv_host_priv *hpriv,
				       void __iomem *mmio)
{
	void __iomem *hc_mmio = mv_hc_base(mmio, 0);

	ZERO(0x00c);
	ZERO(0x010);
	ZERO(0x014);

}

#undef ZERO

static int mv_soc_reset_hc(struct mv_host_priv *hpriv,
				  void __iomem *mmio, unsigned int n_hc)
{
	unsigned int port;

	for (port = 0; port < hpriv->n_ports; port++)
		mv_soc_reset_hc_port(hpriv, mmio, port);

	mv_soc_reset_one_hc(hpriv, mmio);

	return 0;
}

static void mv_soc_reset_flash(struct mv_host_priv *hpriv,
				      void __iomem *mmio)
{
	return;
}

static void mv_soc_reset_bus(struct ata_host *host, void __iomem *mmio)
{
	return;
}

static void mv_soc_65n_phy_errata(struct mv_host_priv *hpriv,
				  void __iomem *mmio, unsigned int port)
{
	void __iomem *port_mmio = mv_port_base(mmio, port);
	u32	reg;

	reg = readl(port_mmio + PHY_MODE3);
	reg &= ~(0x3 << 27);	/* SELMUPF (bits 28:27) to 1 */
	reg |= (0x1 << 27);
	reg &= ~(0x3 << 29);	/* SELMUPI (bits 30:29) to 1 */
	reg |= (0x1 << 29);
	writel(reg, port_mmio + PHY_MODE3);

	reg = readl(port_mmio + PHY_MODE4);
	reg &= ~0x1;	/* SATU_OD8 (bit 0) to 0, reserved bit 16 must be set */
	reg |= (0x1 << 16);
	writel(reg, port_mmio + PHY_MODE4);

	reg = readl(port_mmio + PHY_MODE9_GEN2);
	reg &= ~0xf;	/* TXAMP[3:0] (bits 3:0) to 8 */
	reg |= 0x8;
	reg &= ~(0x1 << 14);	/* TXAMP[4] (bit 14) to 0 */
	writel(reg, port_mmio + PHY_MODE9_GEN2);

	reg = readl(port_mmio + PHY_MODE9_GEN1);
	reg &= ~0xf;	/* TXAMP[3:0] (bits 3:0) to 8 */
	reg |= 0x8;
	reg &= ~(0x1 << 14);	/* TXAMP[4] (bit 14) to 0 */
	writel(reg, port_mmio + PHY_MODE9_GEN1);
}

/**
 *	soc_is_65 - check if the soc is 65 nano device
 *
 *	Detect the type of the SoC, this is done by reading the PHYCFG_OFS
 *	register, this register should contain non-zero value and it exists only
 *	in the 65 nano devices, when reading it from older devices we get 0.
 */
static bool soc_is_65n(struct mv_host_priv *hpriv)
{
	void __iomem *port0_mmio = mv_port_base(hpriv->base, 0);

	if (readl(port0_mmio + PHYCFG_OFS))
		return true;
	return false;
}

static void mv_setup_ifcfg(void __iomem *port_mmio, int want_gen2i)
{
	u32 ifcfg = readl(port_mmio + SATA_IFCFG);

	ifcfg = (ifcfg & 0xf7f) | 0x9b1000;	/* from chip spec */
	if (want_gen2i)
		ifcfg |= (1 << 7);		/* enable gen2i speed */
	writelfl(ifcfg, port_mmio + SATA_IFCFG);
}

static void mv_reset_channel(struct mv_host_priv *hpriv, void __iomem *mmio,
			     unsigned int port_no)
{
	void __iomem *port_mmio = mv_port_base(mmio, port_no);

	/*
	 * The datasheet warns against setting EDMA_RESET when EDMA is active
	 * (but doesn't say what the problem might be).  So we first try
	 * to disable the EDMA engine before doing the EDMA_RESET operation.
	 */
	mv_stop_edma_engine(port_mmio);
	writelfl(EDMA_RESET, port_mmio + EDMA_CMD);

	if (!IS_GEN_I(hpriv)) {
		/* Enable 3.0gb/s link speed: this survives EDMA_RESET */
		mv_setup_ifcfg(port_mmio, 1);
	}
	/*
	 * Strobing EDMA_RESET here causes a hard reset of the SATA transport,
	 * link, and physical layers.  It resets all SATA interface registers
	 * (except for SATA_IFCFG), and issues a COMRESET to the dev.
	 */
	writelfl(EDMA_RESET, port_mmio + EDMA_CMD);
	udelay(25);	/* allow reset propagation */
	writelfl(0, port_mmio + EDMA_CMD);

	hpriv->ops->phy_errata(hpriv, mmio, port_no);

	if (IS_GEN_I(hpriv))
		mdelay(1);
}

static void mv_pmp_select(struct ata_port *ap, int pmp)
{
	if (sata_pmp_supported(ap)) {
		void __iomem *port_mmio = mv_ap_base(ap);
		u32 reg = readl(port_mmio + SATA_IFCTL);
		int old = reg & 0xf;

		if (old != pmp) {
			reg = (reg & ~0xf) | pmp;
			writelfl(reg, port_mmio + SATA_IFCTL);
		}
	}
}

static int mv_pmp_hardreset(struct ata_link *link, unsigned int *class,
				unsigned long deadline)
{
	mv_pmp_select(link->ap, sata_srst_pmp(link));
	return sata_std_hardreset(link, class, deadline);
}

static int mv_softreset(struct ata_link *link, unsigned int *class,
				unsigned long deadline)
{
	mv_pmp_select(link->ap, sata_srst_pmp(link));
	return ata_sff_softreset(link, class, deadline);
}

static int mv_hardreset(struct ata_link *link, unsigned int *class,
			unsigned long deadline)
{
	struct ata_port *ap = link->ap;
	struct mv_host_priv *hpriv = ap->host->private_data;
	struct mv_port_priv *pp = ap->private_data;
	void __iomem *mmio = hpriv->base;
	int rc, attempts = 0, extra = 0;
	u32 sstatus;
	bool online;

	mv_reset_channel(hpriv, mmio, ap->port_no);
	pp->pp_flags &= ~MV_PP_FLAG_EDMA_EN;
	pp->pp_flags &=
	  ~(MV_PP_FLAG_FBS_EN | MV_PP_FLAG_NCQ_EN | MV_PP_FLAG_FAKE_ATA_BUSY);

	/* Workaround for errata FEr SATA#10 (part 2) */
	do {
		const unsigned long *timing =
				sata_ehc_deb_timing(&link->eh_context);

		rc = sata_link_hardreset(link, timing, deadline + extra,
					 &online, NULL);
		rc = online ? -EAGAIN : rc;
		if (rc)
			return rc;
		sata_scr_read(link, SCR_STATUS, &sstatus);
		if (!IS_GEN_I(hpriv) && ++attempts >= 5 && sstatus == 0x121) {
			/* Force 1.5gb/s link speed and try again */
			mv_setup_ifcfg(mv_ap_base(ap), 0);
			if (time_after(jiffies + HZ, deadline))
				extra = HZ; /* only extend it once, max */
		}
	} while (sstatus != 0x0 && sstatus != 0x113 && sstatus != 0x123);
	mv_save_cached_regs(ap);
	mv_edma_cfg(ap, 0, 0);

	return rc;
}

static void mv_eh_freeze(struct ata_port *ap)
{
	mv_stop_edma(ap);
	mv_enable_port_irqs(ap, 0);
}

static void mv_eh_thaw(struct ata_port *ap)
{
	struct mv_host_priv *hpriv = ap->host->private_data;
	unsigned int port = ap->port_no;
	unsigned int hardport = mv_hardport_from_port(port);
	void __iomem *hc_mmio = mv_hc_base_from_port(hpriv->base, port);
	void __iomem *port_mmio = mv_ap_base(ap);
	u32 hc_irq_cause;

	/* clear EDMA errors on this port */
	writel(0, port_mmio + EDMA_ERR_IRQ_CAUSE);

	/* clear pending irq events */
	hc_irq_cause = ~((DEV_IRQ | DMA_IRQ) << hardport);
	writelfl(hc_irq_cause, hc_mmio + HC_IRQ_CAUSE);

	mv_enable_port_irqs(ap, ERR_IRQ);
}

/**
 *      mv_port_init - Perform some early initialization on a single port.
 *      @port: libata data structure storing shadow register addresses
 *      @port_mmio: base address of the port
 *
 *      Initialize shadow register mmio addresses, clear outstanding
 *      interrupts on the port, and unmask interrupts for the future
 *      start of the port.
 *
 *      LOCKING:
 *      Inherited from caller.
 */
static void mv_port_init(struct ata_ioports *port,  void __iomem *port_mmio)
{
	void __iomem *serr, *shd_base = port_mmio + SHD_BLK;

	/* PIO related setup
	 */
	port->data_addr = shd_base + (sizeof(u32) * ATA_REG_DATA);
	port->error_addr =
		port->feature_addr = shd_base + (sizeof(u32) * ATA_REG_ERR);
	port->nsect_addr = shd_base + (sizeof(u32) * ATA_REG_NSECT);
	port->lbal_addr = shd_base + (sizeof(u32) * ATA_REG_LBAL);
	port->lbam_addr = shd_base + (sizeof(u32) * ATA_REG_LBAM);
	port->lbah_addr = shd_base + (sizeof(u32) * ATA_REG_LBAH);
	port->device_addr = shd_base + (sizeof(u32) * ATA_REG_DEVICE);
	port->status_addr =
		port->command_addr = shd_base + (sizeof(u32) * ATA_REG_STATUS);
	/* special case: control/altstatus doesn't have ATA_REG_ address */
	port->altstatus_addr = port->ctl_addr = shd_base + SHD_CTL_AST;

	/* Clear any currently outstanding port interrupt conditions */
	serr = port_mmio + mv_scr_offset(SCR_ERROR);
	writelfl(readl(serr), serr);
	writelfl(0, port_mmio + EDMA_ERR_IRQ_CAUSE);

	/* unmask all non-transient EDMA error interrupts */
	writelfl(~EDMA_ERR_IRQ_TRANSIENT, port_mmio + EDMA_ERR_IRQ_MASK);

	VPRINTK("EDMA cfg=0x%08x EDMA IRQ err cause/mask=0x%08x/0x%08x\n",
		readl(port_mmio + EDMA_CFG),
		readl(port_mmio + EDMA_ERR_IRQ_CAUSE),
		readl(port_mmio + EDMA_ERR_IRQ_MASK));
}

static unsigned int mv_in_pcix_mode(struct ata_host *host)
{
	struct mv_host_priv *hpriv = host->private_data;
	void __iomem *mmio = hpriv->base;
	u32 reg;

	if (IS_SOC(hpriv) || !IS_PCIE(hpriv))
		return 0;	/* not PCI-X capable */
	reg = readl(mmio + MV_PCI_MODE);
	if ((reg & MV_PCI_MODE_MASK) == 0)
		return 0;	/* conventional PCI mode */
	return 1;	/* chip is in PCI-X mode */
}

static int mv_pci_cut_through_okay(struct ata_host *host)
{
	struct mv_host_priv *hpriv = host->private_data;
	void __iomem *mmio = hpriv->base;
	u32 reg;

	if (!mv_in_pcix_mode(host)) {
		reg = readl(mmio + MV_PCI_COMMAND);
		if (reg & MV_PCI_COMMAND_MRDTRIG)
			return 0; /* not okay */
	}
	return 1; /* okay */
}

static void mv_60x1b2_errata_pci7(struct ata_host *host)
{
	struct mv_host_priv *hpriv = host->private_data;
	void __iomem *mmio = hpriv->base;

	/* workaround for 60x1-B2 errata PCI#7 */
	if (mv_in_pcix_mode(host)) {
		u32 reg = readl(mmio + MV_PCI_COMMAND);
		writelfl(reg & ~MV_PCI_COMMAND_MWRCOM, mmio + MV_PCI_COMMAND);
	}
}

static int mv_chip_id(struct ata_host *host, unsigned int board_idx)
{
	struct pci_dev *pdev = to_pci_dev(host->dev);
	struct mv_host_priv *hpriv = host->private_data;
	u32 hp_flags = hpriv->hp_flags;

	switch (board_idx) {
	case chip_5080:
		hpriv->ops = &mv5xxx_ops;
		hp_flags |= MV_HP_GEN_I;

		switch (pdev->revision) {
		case 0x1:
			hp_flags |= MV_HP_ERRATA_50XXB0;
			break;
		case 0x3:
			hp_flags |= MV_HP_ERRATA_50XXB2;
			break;
		default:
			dev_printk(KERN_WARNING, &pdev->dev,
			   "Applying 50XXB2 workarounds to unknown rev\n");
			hp_flags |= MV_HP_ERRATA_50XXB2;
			break;
		}
		break;

	case chip_504x:
	case chip_508x:
		hpriv->ops = &mv5xxx_ops;
		hp_flags |= MV_HP_GEN_I;

		switch (pdev->revision) {
		case 0x0:
			hp_flags |= MV_HP_ERRATA_50XXB0;
			break;
		case 0x3:
			hp_flags |= MV_HP_ERRATA_50XXB2;
			break;
		default:
			dev_printk(KERN_WARNING, &pdev->dev,
			   "Applying B2 workarounds to unknown rev\n");
			hp_flags |= MV_HP_ERRATA_50XXB2;
			break;
		}
		break;

	case chip_604x:
	case chip_608x:
		hpriv->ops = &mv6xxx_ops;
		hp_flags |= MV_HP_GEN_II;

		switch (pdev->revision) {
		case 0x7:
			mv_60x1b2_errata_pci7(host);
			hp_flags |= MV_HP_ERRATA_60X1B2;
			break;
		case 0x9:
			hp_flags |= MV_HP_ERRATA_60X1C0;
			break;
		default:
			dev_printk(KERN_WARNING, &pdev->dev,
				   "Applying B2 workarounds to unknown rev\n");
			hp_flags |= MV_HP_ERRATA_60X1B2;
			break;
		}
		break;

	case chip_7042:
		hp_flags |= MV_HP_PCIE | MV_HP_CUT_THROUGH;
		if (pdev->vendor == PCI_VENDOR_ID_TTI &&
		    (pdev->device == 0x2300 || pdev->device == 0x2310))
		{
			/*
			 * Highpoint RocketRAID PCIe 23xx series cards:
			 *
			 * Unconfigured drives are treated as "Legacy"
			 * by the BIOS, and it overwrites sector 8 with
			 * a "Lgcy" metadata block prior to Linux boot.
			 *
			 * Configured drives (RAID or JBOD) leave sector 8
			 * alone, but instead overwrite a high numbered
			 * sector for the RAID metadata.  This sector can
			 * be determined exactly, by truncating the physical
			 * drive capacity to a nice even GB value.
			 *
			 * RAID metadata is at: (dev->n_sectors & ~0xfffff)
			 *
			 * Warn the user, lest they think we're just buggy.
			 */
			printk(KERN_WARNING DRV_NAME ": Highpoint RocketRAID"
				" BIOS CORRUPTS DATA on all attached drives,"
				" regardless of if/how they are configured."
				" BEWARE!\n");
			printk(KERN_WARNING DRV_NAME ": For data safety, do not"
				" use sectors 8-9 on \"Legacy\" drives,"
				" and avoid the final two gigabytes on"
				" all RocketRAID BIOS initialized drives.\n");
		}
		/* drop through */
	case chip_6042:
		hpriv->ops = &mv6xxx_ops;
		hp_flags |= MV_HP_GEN_IIE;
		if (board_idx == chip_6042 && mv_pci_cut_through_okay(host))
			hp_flags |= MV_HP_CUT_THROUGH;

		switch (pdev->revision) {
		case 0x2: /* Rev.B0: the first/only public release */
			hp_flags |= MV_HP_ERRATA_60X1C0;
			break;
		default:
			dev_printk(KERN_WARNING, &pdev->dev,
			   "Applying 60X1C0 workarounds to unknown rev\n");
			hp_flags |= MV_HP_ERRATA_60X1C0;
			break;
		}
		break;
	case chip_soc:
		if (soc_is_65n(hpriv))
			hpriv->ops = &mv_soc_65n_ops;
		else
			hpriv->ops = &mv_soc_ops;
		hp_flags |= MV_HP_FLAG_SOC | MV_HP_GEN_IIE |
			MV_HP_ERRATA_60X1C0;
		break;

	default:
		dev_printk(KERN_ERR, host->dev,
			   "BUG: invalid board index %u\n", board_idx);
		return 1;
	}

	hpriv->hp_flags = hp_flags;
	if (hp_flags & MV_HP_PCIE) {
		hpriv->irq_cause_offset	= PCIE_IRQ_CAUSE;
		hpriv->irq_mask_offset	= PCIE_IRQ_MASK;
		hpriv->unmask_all_irqs	= PCIE_UNMASK_ALL_IRQS;
	} else {
		hpriv->irq_cause_offset	= PCI_IRQ_CAUSE;
		hpriv->irq_mask_offset	= PCI_IRQ_MASK;
		hpriv->unmask_all_irqs	= PCI_UNMASK_ALL_IRQS;
	}

	return 0;
}

/**
 *      mv_init_host - Perform some early initialization of the host.
 *	@host: ATA host to initialize
 *
 *      If possible, do an early global reset of the host.  Then do
 *      our port init and clear/unmask all/relevant host interrupts.
 *
 *      LOCKING:
 *      Inherited from caller.
 */
static int mv_init_host(struct ata_host *host)
{
	int rc = 0, n_hc, port, hc;
	struct mv_host_priv *hpriv = host->private_data;
	void __iomem *mmio = hpriv->base;

	rc = mv_chip_id(host, hpriv->board_idx);
	if (rc)
		goto done;

	if (IS_SOC(hpriv)) {
		hpriv->main_irq_cause_addr = mmio + SOC_HC_MAIN_IRQ_CAUSE;
		hpriv->main_irq_mask_addr  = mmio + SOC_HC_MAIN_IRQ_MASK;
	} else {
		hpriv->main_irq_cause_addr = mmio + PCI_HC_MAIN_IRQ_CAUSE;
		hpriv->main_irq_mask_addr  = mmio + PCI_HC_MAIN_IRQ_MASK;
	}

	/* initialize shadow irq mask with register's value */
	hpriv->main_irq_mask = readl(hpriv->main_irq_mask_addr);

	/* global interrupt mask: 0 == mask everything */
	mv_set_main_irq_mask(host, ~0, 0);

	n_hc = mv_get_hc_count(host->ports[0]->flags);

	for (port = 0; port < host->n_ports; port++)
		if (hpriv->ops->read_preamp)
			hpriv->ops->read_preamp(hpriv, port, mmio);

	rc = hpriv->ops->reset_hc(hpriv, mmio, n_hc);
	if (rc)
		goto done;

	hpriv->ops->reset_flash(hpriv, mmio);
	hpriv->ops->reset_bus(host, mmio);
	hpriv->ops->enable_leds(hpriv, mmio);

	for (port = 0; port < host->n_ports; port++) {
		struct ata_port *ap = host->ports[port];
		void __iomem *port_mmio = mv_port_base(mmio, port);

		mv_port_init(&ap->ioaddr, port_mmio);
	}

	for (hc = 0; hc < n_hc; hc++) {
		void __iomem *hc_mmio = mv_hc_base(mmio, hc);

		VPRINTK("HC%i: HC config=0x%08x HC IRQ cause "
			"(before clear)=0x%08x\n", hc,
			readl(hc_mmio + HC_CFG),
			readl(hc_mmio + HC_IRQ_CAUSE));

		/* Clear any currently outstanding hc interrupt conditions */
		writelfl(0, hc_mmio + HC_IRQ_CAUSE);
	}

	if (!IS_SOC(hpriv)) {
		/* Clear any currently outstanding host interrupt conditions */
		writelfl(0, mmio + hpriv->irq_cause_offset);

		/* and unmask interrupt generation for host regs */
		writelfl(hpriv->unmask_all_irqs, mmio + hpriv->irq_mask_offset);
	}

	/*
	 * enable only global host interrupts for now.
	 * The per-port interrupts get done later as ports are set up.
	 */
	mv_set_main_irq_mask(host, 0, PCI_ERR);
	mv_set_irq_coalescing(host, irq_coalescing_io_count,
				    irq_coalescing_usecs);
done:
	return rc;
}

static int mv_create_dma_pools(struct mv_host_priv *hpriv, struct device *dev)
{
	hpriv->crqb_pool   = dmam_pool_create("crqb_q", dev, MV_CRQB_Q_SZ,
							     MV_CRQB_Q_SZ, 0);
	if (!hpriv->crqb_pool)
		return -ENOMEM;

	hpriv->crpb_pool   = dmam_pool_create("crpb_q", dev, MV_CRPB_Q_SZ,
							     MV_CRPB_Q_SZ, 0);
	if (!hpriv->crpb_pool)
		return -ENOMEM;

	hpriv->sg_tbl_pool = dmam_pool_create("sg_tbl", dev, MV_SG_TBL_SZ,
							     MV_SG_TBL_SZ, 0);
	if (!hpriv->sg_tbl_pool)
		return -ENOMEM;

	return 0;
}

static void mv_conf_mbus_windows(struct mv_host_priv *hpriv,
				 struct mbus_dram_target_info *dram)
{
	int i;

	for (i = 0; i < 4; i++) {
		writel(0, hpriv->base + WINDOW_CTRL(i));
		writel(0, hpriv->base + WINDOW_BASE(i));
	}

	for (i = 0; i < dram->num_cs; i++) {
		struct mbus_dram_window *cs = dram->cs + i;

		writel(((cs->size - 1) & 0xffff0000) |
			(cs->mbus_attr << 8) |
			(dram->mbus_dram_target_id << 4) | 1,
			hpriv->base + WINDOW_CTRL(i));
		writel(cs->base, hpriv->base + WINDOW_BASE(i));
	}
}

/**
 *      mv_platform_probe - handle a positive probe of an soc Marvell
 *      host
 *      @pdev: platform device found
 *
 *      LOCKING:
 *      Inherited from caller.
 */
static int mv_platform_probe(struct platform_device *pdev)
{
	static int printed_version;
	const struct mv_sata_platform_data *mv_platform_data;
	const struct ata_port_info *ppi[] =
	    { &mv_port_info[chip_soc], NULL };
	struct ata_host *host;
	struct mv_host_priv *hpriv;
	struct resource *res;
	int n_ports, rc;

	if (!printed_version++)
		dev_printk(KERN_INFO, &pdev->dev, "version " DRV_VERSION "\n");

	/*
	 * Simple resource validation ..
	 */
	if (unlikely(pdev->num_resources != 2)) {
		dev_err(&pdev->dev, "invalid number of resources\n");
		return -EINVAL;
	}

	/*
	 * Get the register base first
	 */
	res = platform_get_resource(pdev, IORESOURCE_MEM, 0);
	if (res == NULL)
		return -EINVAL;

	/* allocate host */
	mv_platform_data = pdev->dev.platform_data;
	n_ports = mv_platform_data->n_ports;

	host = ata_host_alloc_pinfo(&pdev->dev, ppi, n_ports);
	hpriv = devm_kzalloc(&pdev->dev, sizeof(*hpriv), GFP_KERNEL);

	if (!host || !hpriv)
		return -ENOMEM;
	host->private_data = hpriv;
	hpriv->n_ports = n_ports;
	hpriv->board_idx = chip_soc;

	host->iomap = NULL;
	hpriv->base = devm_ioremap(&pdev->dev, res->start,
				   resource_size(res));
	hpriv->base -= SATAHC0_REG_BASE;

#if defined(CONFIG_HAVE_CLK)
	hpriv->clk = clk_get(&pdev->dev, NULL);
	if (IS_ERR(hpriv->clk))
		dev_notice(&pdev->dev, "cannot get clkdev\n");
	else
		clk_enable(hpriv->clk);
#endif

	/*
	 * (Re-)program MBUS remapping windows if we are asked to.
	 */
	if (mv_platform_data->dram != NULL)
		mv_conf_mbus_windows(hpriv, mv_platform_data->dram);

	rc = mv_create_dma_pools(hpriv, &pdev->dev);
	if (rc)
		goto err;

	/* initialize adapter */
	rc = mv_init_host(host);
	if (rc)
		goto err;

	dev_printk(KERN_INFO, &pdev->dev,
		   "slots %u ports %d\n", (unsigned)MV_MAX_Q_DEPTH,
		   host->n_ports);

	return ata_host_activate(host, platform_get_irq(pdev, 0), mv_interrupt,
				 IRQF_SHARED, &mv6_sht);
err:
#if defined(CONFIG_HAVE_CLK)
	if (!IS_ERR(hpriv->clk)) {
		clk_disable(hpriv->clk);
		clk_put(hpriv->clk);
	}
#endif

	return rc;
}

/*
 *
 *      mv_platform_remove    -       unplug a platform interface
 *      @pdev: platform device
 *
 *      A platform bus SATA device has been unplugged. Perform the needed
 *      cleanup. Also called on module unload for any active devices.
 */
static int __devexit mv_platform_remove(struct platform_device *pdev)
{
	struct device *dev = &pdev->dev;
	struct ata_host *host = dev_get_drvdata(dev);
#if defined(CONFIG_HAVE_CLK)
	struct mv_host_priv *hpriv = host->private_data;
#endif
	ata_host_detach(host);

#if defined(CONFIG_HAVE_CLK)
	if (!IS_ERR(hpriv->clk)) {
		clk_disable(hpriv->clk);
		clk_put(hpriv->clk);
	}
#endif
	return 0;
}

#ifdef CONFIG_PM
static int mv_platform_suspend(struct platform_device *pdev, pm_message_t state)
{
	struct ata_host *host = dev_get_drvdata(&pdev->dev);
	if (host)
		return ata_host_suspend(host, state);
	else
		return 0;
}

static int mv_platform_resume(struct platform_device *pdev)
{
	struct ata_host *host = dev_get_drvdata(&pdev->dev);
	int ret;

	if (host) {
		struct mv_host_priv *hpriv = host->private_data;
		const struct mv_sata_platform_data *mv_platform_data = \
			pdev->dev.platform_data;
		/*
		 * (Re-)program MBUS remapping windows if we are asked to.
		 */
		if (mv_platform_data->dram != NULL)
			mv_conf_mbus_windows(hpriv, mv_platform_data->dram);

		/* initialize adapter */
		ret = mv_init_host(host);
		if (ret) {
			printk(KERN_ERR DRV_NAME ": Error during HW init\n");
			return ret;
		}
		ata_host_resume(host);
	}

	return 0;
}
#else
#define mv_platform_suspend NULL
#define mv_platform_resume NULL
#endif

static struct platform_driver mv_platform_driver = {
	.probe			= mv_platform_probe,
	.remove			= __devexit_p(mv_platform_remove),
	.suspend		= mv_platform_suspend,
	.resume			= mv_platform_resume,
	.driver			= {
				   .name = DRV_NAME,
				   .owner = THIS_MODULE,
				  },
};


#ifdef CONFIG_PCI
static int mv_pci_init_one(struct pci_dev *pdev,
			   const struct pci_device_id *ent);
#ifdef CONFIG_PM
static int mv_pci_device_resume(struct pci_dev *pdev);
#endif


static struct pci_driver mv_pci_driver = {
	.name			= DRV_NAME,
	.id_table		= mv_pci_tbl,
	.probe			= mv_pci_init_one,
	.remove			= ata_pci_remove_one,
#ifdef CONFIG_PM
	.suspend		= ata_pci_device_suspend,
	.resume			= mv_pci_device_resume,
#endif

};

/* move to PCI layer or libata core? */
static int pci_go_64(struct pci_dev *pdev)
{
	int rc;

	if (!pci_set_dma_mask(pdev, DMA_BIT_MASK(64))) {
		rc = pci_set_consistent_dma_mask(pdev, DMA_BIT_MASK(64));
		if (rc) {
			rc = pci_set_consistent_dma_mask(pdev, DMA_BIT_MASK(32));
			if (rc) {
				dev_printk(KERN_ERR, &pdev->dev,
					   "64-bit DMA enable failed\n");
				return rc;
			}
		}
	} else {
		rc = pci_set_dma_mask(pdev, DMA_BIT_MASK(32));
		if (rc) {
			dev_printk(KERN_ERR, &pdev->dev,
				   "32-bit DMA enable failed\n");
			return rc;
		}
		rc = pci_set_consistent_dma_mask(pdev, DMA_BIT_MASK(32));
		if (rc) {
			dev_printk(KERN_ERR, &pdev->dev,
				   "32-bit consistent DMA enable failed\n");
			return rc;
		}
	}

	return rc;
}

/**
 *      mv_print_info - Dump key info to kernel log for perusal.
 *      @host: ATA host to print info about
 *
 *      FIXME: complete this.
 *
 *      LOCKING:
 *      Inherited from caller.
 */
static void mv_print_info(struct ata_host *host)
{
	struct pci_dev *pdev = to_pci_dev(host->dev);
	struct mv_host_priv *hpriv = host->private_data;
	u8 scc;
	const char *scc_s, *gen;

	/* Use this to determine the HW stepping of the chip so we know
	 * what errata to workaround
	 */
	pci_read_config_byte(pdev, PCI_CLASS_DEVICE, &scc);
	if (scc == 0)
		scc_s = "SCSI";
	else if (scc == 0x01)
		scc_s = "RAID";
	else
		scc_s = "?";

	if (IS_GEN_I(hpriv))
		gen = "I";
	else if (IS_GEN_II(hpriv))
		gen = "II";
	else if (IS_GEN_IIE(hpriv))
		gen = "IIE";
	else
		gen = "?";

	dev_printk(KERN_INFO, &pdev->dev,
	       "Gen-%s %u slots %u ports %s mode IRQ via %s\n",
	       gen, (unsigned)MV_MAX_Q_DEPTH, host->n_ports,
	       scc_s, (MV_HP_FLAG_MSI & hpriv->hp_flags) ? "MSI" : "INTx");
}

/**
 *      mv_pci_init_one - handle a positive probe of a PCI Marvell host
 *      @pdev: PCI device found
 *      @ent: PCI device ID entry for the matched host
 *
 *      LOCKING:
 *      Inherited from caller.
 */
static int mv_pci_init_one(struct pci_dev *pdev,
			   const struct pci_device_id *ent)
{
	static int printed_version;
	unsigned int board_idx = (unsigned int)ent->driver_data;
	const struct ata_port_info *ppi[] = { &mv_port_info[board_idx], NULL };
	struct ata_host *host;
	struct mv_host_priv *hpriv;
	int n_ports, port, rc;

	if (!printed_version++)
		dev_printk(KERN_INFO, &pdev->dev, "version " DRV_VERSION "\n");

	/* allocate host */
	n_ports = mv_get_hc_count(ppi[0]->flags) * MV_PORTS_PER_HC;

	host = ata_host_alloc_pinfo(&pdev->dev, ppi, n_ports);
	hpriv = devm_kzalloc(&pdev->dev, sizeof(*hpriv), GFP_KERNEL);
	if (!host || !hpriv)
		return -ENOMEM;
	host->private_data = hpriv;
	hpriv->n_ports = n_ports;
	hpriv->board_idx = board_idx;

	/* acquire resources */
	rc = pcim_enable_device(pdev);
	if (rc)
		return rc;

	rc = pcim_iomap_regions(pdev, 1 << MV_PRIMARY_BAR, DRV_NAME);
	if (rc == -EBUSY)
		pcim_pin_device(pdev);
	if (rc)
		return rc;
	host->iomap = pcim_iomap_table(pdev);
	hpriv->base = host->iomap[MV_PRIMARY_BAR];

	rc = pci_go_64(pdev);
	if (rc)
		return rc;

	rc = mv_create_dma_pools(hpriv, &pdev->dev);
	if (rc)
		return rc;

	for (port = 0; port < host->n_ports; port++) {
		struct ata_port *ap = host->ports[port];
		void __iomem *port_mmio = mv_port_base(hpriv->base, port);
		unsigned int offset = port_mmio - hpriv->base;

		ata_port_pbar_desc(ap, MV_PRIMARY_BAR, -1, "mmio");
		ata_port_pbar_desc(ap, MV_PRIMARY_BAR, offset, "port");
	}

	/* initialize adapter */
	rc = mv_init_host(host);
	if (rc)
		return rc;

	/* Enable message-switched interrupts, if requested */
	if (msi && pci_enable_msi(pdev) == 0)
		hpriv->hp_flags |= MV_HP_FLAG_MSI;

	mv_dump_pci_cfg(pdev, 0x68);
	mv_print_info(host);

	pci_set_master(pdev);
	pci_try_set_mwi(pdev);
	return ata_host_activate(host, pdev->irq, mv_interrupt, IRQF_SHARED,
				 IS_GEN_I(hpriv) ? &mv5_sht : &mv6_sht);
}

#ifdef CONFIG_PM
static int mv_pci_device_resume(struct pci_dev *pdev)
{
	struct ata_host *host = dev_get_drvdata(&pdev->dev);
	int rc;

	rc = ata_pci_device_do_resume(pdev);
	if (rc)
		return rc;

	/* initialize adapter */
	rc = mv_init_host(host);
	if (rc)
		return rc;

	ata_host_resume(host);

	return 0;
}
#endif
#endif

static int mv_platform_probe(struct platform_device *pdev);
static int __devexit mv_platform_remove(struct platform_device *pdev);

static int __init mv_init(void)
{
	int rc = -ENODEV;
#ifdef CONFIG_PCI
	rc = pci_register_driver(&mv_pci_driver);
	if (rc < 0)
		return rc;
#endif
	rc = platform_driver_register(&mv_platform_driver);

#ifdef CONFIG_PCI
	if (rc < 0)
		pci_unregister_driver(&mv_pci_driver);
#endif
	return rc;
}

static void __exit mv_exit(void)
{
#ifdef CONFIG_PCI
	pci_unregister_driver(&mv_pci_driver);
#endif
	platform_driver_unregister(&mv_platform_driver);
}

MODULE_AUTHOR("Brett Russ");
MODULE_DESCRIPTION("SCSI low-level driver for Marvell SATA controllers");
MODULE_LICENSE("GPL");
MODULE_DEVICE_TABLE(pci, mv_pci_tbl);
MODULE_VERSION(DRV_VERSION);
MODULE_ALIAS("platform:" DRV_NAME);

module_init(mv_init);
module_exit(mv_exit);<|MERGE_RESOLUTION|>--- conflicted
+++ resolved
@@ -1908,21 +1908,12 @@
 	if (cmd & ATA_DMA_START) {
 		cmd &= ~ATA_DMA_START;
 		writelfl(cmd, port_mmio + BMDMA_CMD);
-<<<<<<< HEAD
 
 		/* one-PIO-cycle guaranteed wait, per spec, for HDMA1:0 transition */
 		ata_sff_dma_pause(ap);
 	}
 }
 
-=======
-
-		/* one-PIO-cycle guaranteed wait, per spec, for HDMA1:0 transition */
-		ata_sff_dma_pause(ap);
-	}
-}
-
->>>>>>> 45f53cc9
 static void mv_bmdma_stop(struct ata_queued_cmd *qc)
 {
 	mv_bmdma_stop_ap(qc->ap);
@@ -2757,18 +2748,7 @@
 {
 	u8 ata_status;
 	u16 edma_status = le16_to_cpu(response->flags);
-<<<<<<< HEAD
-	struct ata_queued_cmd *qc = ata_qc_from_tag(ap, tag);
-
-	if (unlikely(!qc)) {
-		ata_port_printk(ap, KERN_ERR, "%s: no qc for tag=%d\n",
-				__func__, tag);
-		return;
-	}
-
-=======
-
->>>>>>> 45f53cc9
+
 	/*
 	 * edma_status from a response queue entry:
 	 *   LSB is from EDMA_ERR_IRQ_CAUSE (non-NCQ only).
@@ -2781,23 +2761,14 @@
 			 * Error will be seen/handled by
 			 * mv_err_intr().  So do nothing at all here.
 			 */
-<<<<<<< HEAD
-			return;
-=======
 			return false;
->>>>>>> 45f53cc9
 		}
 	}
 	ata_status = edma_status >> CRPB_FLAG_STATUS_SHIFT;
 	if (!ac_err_mask(ata_status))
-<<<<<<< HEAD
-		ata_qc_complete(qc);
-	/* else: leave it for mv_err_intr() */
-=======
 		return true;
 	/* else: leave it for mv_err_intr() */
 	return false;
->>>>>>> 45f53cc9
 }
 
 static void mv_process_crpb_entries(struct ata_port *ap, struct mv_port_priv *pp)
