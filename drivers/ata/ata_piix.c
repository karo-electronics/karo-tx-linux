/*
 *    ata_piix.c - Intel PATA/SATA controllers
 *
 *    Maintained by:  Tejun Heo <tj@kernel.org>
 *    		    Please ALWAYS copy linux-ide@vger.kernel.org
 *		    on emails.
 *
 *
 *	Copyright 2003-2005 Red Hat Inc
 *	Copyright 2003-2005 Jeff Garzik
 *
 *
 *	Copyright header from piix.c:
 *
 *  Copyright (C) 1998-1999 Andrzej Krzysztofowicz, Author and Maintainer
 *  Copyright (C) 1998-2000 Andre Hedrick <andre@linux-ide.org>
 *  Copyright (C) 2003 Red Hat Inc
 *
 *
 *  This program is free software; you can redistribute it and/or modify
 *  it under the terms of the GNU General Public License as published by
 *  the Free Software Foundation; either version 2, or (at your option)
 *  any later version.
 *
 *  This program is distributed in the hope that it will be useful,
 *  but WITHOUT ANY WARRANTY; without even the implied warranty of
 *  MERCHANTABILITY or FITNESS FOR A PARTICULAR PURPOSE.  See the
 *  GNU General Public License for more details.
 *
 *  You should have received a copy of the GNU General Public License
 *  along with this program; see the file COPYING.  If not, write to
 *  the Free Software Foundation, 675 Mass Ave, Cambridge, MA 02139, USA.
 *
 *
 *  libata documentation is available via 'make {ps|pdf}docs',
 *  as Documentation/DocBook/libata.*
 *
 *  Hardware documentation available at http://developer.intel.com/
 *
 * Documentation
 *	Publicly available from Intel web site. Errata documentation
 * is also publicly available. As an aide to anyone hacking on this
 * driver the list of errata that are relevant is below, going back to
 * PIIX4. Older device documentation is now a bit tricky to find.
 *
 * The chipsets all follow very much the same design. The original Triton
 * series chipsets do _not_ support independent device timings, but this
 * is fixed in Triton II. With the odd mobile exception the chips then
 * change little except in gaining more modes until SATA arrives. This
 * driver supports only the chips with independent timing (that is those
 * with SITRE and the 0x44 timing register). See pata_oldpiix and pata_mpiix
 * for the early chip drivers.
 *
 * Errata of note:
 *
 * Unfixable
 *	PIIX4    errata #9	- Only on ultra obscure hw
 *	ICH3	 errata #13     - Not observed to affect real hw
 *				  by Intel
 *
 * Things we must deal with
 *	PIIX4	errata #10	- BM IDE hang with non UDMA
 *				  (must stop/start dma to recover)
 *	440MX   errata #15	- As PIIX4 errata #10
 *	PIIX4	errata #15	- Must not read control registers
 * 				  during a PIO transfer
 *	440MX   errata #13	- As PIIX4 errata #15
 *	ICH2	errata #21	- DMA mode 0 doesn't work right
 *	ICH0/1  errata #55	- As ICH2 errata #21
 *	ICH2	spec c #9	- Extra operations needed to handle
 *				  drive hotswap [NOT YET SUPPORTED]
 *	ICH2    spec c #20	- IDE PRD must not cross a 64K boundary
 *				  and must be dword aligned
 *	ICH2    spec c #24	- UDMA mode 4,5 t85/86 should be 6ns not 3.3
 *	ICH7	errata #16	- MWDMA1 timings are incorrect
 *
 * Should have been BIOS fixed:
 *	450NX:	errata #19	- DMA hangs on old 450NX
 *	450NX:  errata #20	- DMA hangs on old 450NX
 *	450NX:  errata #25	- Corruption with DMA on old 450NX
 *	ICH3    errata #15      - IDE deadlock under high load
 *				  (BIOS must set dev 31 fn 0 bit 23)
 *	ICH3	errata #18	- Don't use native mode
 */

#include <linux/kernel.h>
#include <linux/module.h>
#include <linux/pci.h>
#include <linux/init.h>
#include <linux/blkdev.h>
#include <linux/delay.h>
#include <linux/device.h>
#include <linux/gfp.h>
#include <scsi/scsi_host.h>
#include <linux/libata.h>
#include <linux/dmi.h>

#define DRV_NAME	"ata_piix"
#define DRV_VERSION	"2.13"

enum {
	PIIX_IOCFG		= 0x54, /* IDE I/O configuration register */
	ICH5_PMR		= 0x90, /* port mapping register */
	ICH5_PCS		= 0x92,	/* port control and status */
	PIIX_SIDPR_BAR		= 5,
	PIIX_SIDPR_LEN		= 16,
	PIIX_SIDPR_IDX		= 0,
	PIIX_SIDPR_DATA		= 4,

	PIIX_FLAG_CHECKINTR	= (1 << 28), /* make sure PCI INTx enabled */
	PIIX_FLAG_SIDPR		= (1 << 29), /* SATA idx/data pair regs */

	PIIX_PATA_FLAGS		= ATA_FLAG_SLAVE_POSS,
	PIIX_SATA_FLAGS		= ATA_FLAG_SATA | PIIX_FLAG_CHECKINTR,

	PIIX_FLAG_PIO16		= (1 << 30), /*support 16bit PIO only*/

	PIIX_80C_PRI		= (1 << 5) | (1 << 4),
	PIIX_80C_SEC		= (1 << 7) | (1 << 6),

	/* constants for mapping table */
	P0			= 0,  /* port 0 */
	P1			= 1,  /* port 1 */
	P2			= 2,  /* port 2 */
	P3			= 3,  /* port 3 */
	IDE			= -1, /* IDE */
	NA			= -2, /* not available */
	RV			= -3, /* reserved */

	PIIX_AHCI_DEVICE	= 6,

	/* host->flags bits */
	PIIX_HOST_BROKEN_SUSPEND = (1 << 24),
};

enum piix_controller_ids {
	/* controller IDs */
	piix_pata_mwdma,	/* PIIX3 MWDMA only */
	piix_pata_33,		/* PIIX4 at 33Mhz */
	ich_pata_33,		/* ICH up to UDMA 33 only */
	ich_pata_66,		/* ICH up to 66 Mhz */
	ich_pata_100,		/* ICH up to UDMA 100 */
	ich_pata_100_nomwdma1,	/* ICH up to UDMA 100 but with no MWDMA1*/
	ich5_sata,
	ich6_sata,
	ich6m_sata,
	ich8_sata,
	ich8_2port_sata,
	ich8m_apple_sata,	/* locks up on second port enable */
	tolapai_sata,
	piix_pata_vmw,			/* PIIX4 for VMware, spurious DMA_ERR */
	ich8_sata_snb,
	ich8_2port_sata_snb,
	ich8_2port_sata_byt,
};

struct piix_map_db {
	const u32 mask;
	const u16 port_enable;
	const int map[][4];
};

struct piix_host_priv {
	const int *map;
	u32 saved_iocfg;
	void __iomem *sidpr;
};

static unsigned int in_module_init = 1;

static const struct pci_device_id piix_pci_tbl[] = {
	/* Intel PIIX3 for the 430HX etc */
	{ 0x8086, 0x7010, PCI_ANY_ID, PCI_ANY_ID, 0, 0, piix_pata_mwdma },
	/* VMware ICH4 */
	{ 0x8086, 0x7111, 0x15ad, 0x1976, 0, 0, piix_pata_vmw },
	/* Intel PIIX4 for the 430TX/440BX/MX chipset: UDMA 33 */
	/* Also PIIX4E (fn3 rev 2) and PIIX4M (fn3 rev 3) */
	{ 0x8086, 0x7111, PCI_ANY_ID, PCI_ANY_ID, 0, 0, piix_pata_33 },
	/* Intel PIIX4 */
	{ 0x8086, 0x7199, PCI_ANY_ID, PCI_ANY_ID, 0, 0, piix_pata_33 },
	/* Intel PIIX4 */
	{ 0x8086, 0x7601, PCI_ANY_ID, PCI_ANY_ID, 0, 0, piix_pata_33 },
	/* Intel PIIX */
	{ 0x8086, 0x84CA, PCI_ANY_ID, PCI_ANY_ID, 0, 0, piix_pata_33 },
	/* Intel ICH (i810, i815, i840) UDMA 66*/
	{ 0x8086, 0x2411, PCI_ANY_ID, PCI_ANY_ID, 0, 0, ich_pata_66 },
	/* Intel ICH0 : UDMA 33*/
	{ 0x8086, 0x2421, PCI_ANY_ID, PCI_ANY_ID, 0, 0, ich_pata_33 },
	/* Intel ICH2M */
	{ 0x8086, 0x244A, PCI_ANY_ID, PCI_ANY_ID, 0, 0, ich_pata_100 },
	/* Intel ICH2 (i810E2, i845, 850, 860) UDMA 100 */
	{ 0x8086, 0x244B, PCI_ANY_ID, PCI_ANY_ID, 0, 0, ich_pata_100 },
	/*  Intel ICH3M */
	{ 0x8086, 0x248A, PCI_ANY_ID, PCI_ANY_ID, 0, 0, ich_pata_100 },
	/* Intel ICH3 (E7500/1) UDMA 100 */
	{ 0x8086, 0x248B, PCI_ANY_ID, PCI_ANY_ID, 0, 0, ich_pata_100 },
	/* Intel ICH4-L */
	{ 0x8086, 0x24C1, PCI_ANY_ID, PCI_ANY_ID, 0, 0, ich_pata_100 },
	/* Intel ICH4 (i845GV, i845E, i852, i855) UDMA 100 */
	{ 0x8086, 0x24CA, PCI_ANY_ID, PCI_ANY_ID, 0, 0, ich_pata_100 },
	{ 0x8086, 0x24CB, PCI_ANY_ID, PCI_ANY_ID, 0, 0, ich_pata_100 },
	/* Intel ICH5 */
	{ 0x8086, 0x24DB, PCI_ANY_ID, PCI_ANY_ID, 0, 0, ich_pata_100 },
	/* C-ICH (i810E2) */
	{ 0x8086, 0x245B, PCI_ANY_ID, PCI_ANY_ID, 0, 0, ich_pata_100 },
	/* ESB (855GME/875P + 6300ESB) UDMA 100  */
	{ 0x8086, 0x25A2, PCI_ANY_ID, PCI_ANY_ID, 0, 0, ich_pata_100 },
	/* ICH6 (and 6) (i915) UDMA 100 */
	{ 0x8086, 0x266F, PCI_ANY_ID, PCI_ANY_ID, 0, 0, ich_pata_100 },
	/* ICH7/7-R (i945, i975) UDMA 100*/
	{ 0x8086, 0x27DF, PCI_ANY_ID, PCI_ANY_ID, 0, 0, ich_pata_100_nomwdma1 },
	{ 0x8086, 0x269E, PCI_ANY_ID, PCI_ANY_ID, 0, 0, ich_pata_100_nomwdma1 },
	/* ICH8 Mobile PATA Controller */
	{ 0x8086, 0x2850, PCI_ANY_ID, PCI_ANY_ID, 0, 0, ich_pata_100 },

	/* SATA ports */

	/* 82801EB (ICH5) */
	{ 0x8086, 0x24d1, PCI_ANY_ID, PCI_ANY_ID, 0, 0, ich5_sata },
	/* 82801EB (ICH5) */
	{ 0x8086, 0x24df, PCI_ANY_ID, PCI_ANY_ID, 0, 0, ich5_sata },
	/* 6300ESB (ICH5 variant with broken PCS present bits) */
	{ 0x8086, 0x25a3, PCI_ANY_ID, PCI_ANY_ID, 0, 0, ich5_sata },
	/* 6300ESB pretending RAID */
	{ 0x8086, 0x25b0, PCI_ANY_ID, PCI_ANY_ID, 0, 0, ich5_sata },
	/* 82801FB/FW (ICH6/ICH6W) */
	{ 0x8086, 0x2651, PCI_ANY_ID, PCI_ANY_ID, 0, 0, ich6_sata },
	/* 82801FR/FRW (ICH6R/ICH6RW) */
	{ 0x8086, 0x2652, PCI_ANY_ID, PCI_ANY_ID, 0, 0, ich6_sata },
	/* 82801FBM ICH6M (ICH6R with only port 0 and 2 implemented).
	 * Attach iff the controller is in IDE mode. */
	{ 0x8086, 0x2653, PCI_ANY_ID, PCI_ANY_ID,
	  PCI_CLASS_STORAGE_IDE << 8, 0xffff00, ich6m_sata },
	/* 82801GB/GR/GH (ICH7, identical to ICH6) */
	{ 0x8086, 0x27c0, PCI_ANY_ID, PCI_ANY_ID, 0, 0, ich6_sata },
	/* 2801GBM/GHM (ICH7M, identical to ICH6M) */
	{ 0x8086, 0x27c4, PCI_ANY_ID, PCI_ANY_ID, 0, 0, ich6m_sata },
	/* Enterprise Southbridge 2 (631xESB/632xESB) */
	{ 0x8086, 0x2680, PCI_ANY_ID, PCI_ANY_ID, 0, 0, ich6_sata },
	/* SATA Controller 1 IDE (ICH8) */
	{ 0x8086, 0x2820, PCI_ANY_ID, PCI_ANY_ID, 0, 0, ich8_sata },
	/* SATA Controller 2 IDE (ICH8) */
	{ 0x8086, 0x2825, PCI_ANY_ID, PCI_ANY_ID, 0, 0, ich8_2port_sata },
	/* Mobile SATA Controller IDE (ICH8M), Apple */
	{ 0x8086, 0x2828, 0x106b, 0x00a0, 0, 0, ich8m_apple_sata },
	{ 0x8086, 0x2828, 0x106b, 0x00a1, 0, 0, ich8m_apple_sata },
	{ 0x8086, 0x2828, 0x106b, 0x00a3, 0, 0, ich8m_apple_sata },
	/* Mobile SATA Controller IDE (ICH8M) */
	{ 0x8086, 0x2828, PCI_ANY_ID, PCI_ANY_ID, 0, 0, ich8_sata },
	/* SATA Controller IDE (ICH9) */
	{ 0x8086, 0x2920, PCI_ANY_ID, PCI_ANY_ID, 0, 0, ich8_sata },
	/* SATA Controller IDE (ICH9) */
	{ 0x8086, 0x2921, PCI_ANY_ID, PCI_ANY_ID, 0, 0, ich8_2port_sata },
	/* SATA Controller IDE (ICH9) */
	{ 0x8086, 0x2926, PCI_ANY_ID, PCI_ANY_ID, 0, 0, ich8_2port_sata },
	/* SATA Controller IDE (ICH9M) */
	{ 0x8086, 0x2928, PCI_ANY_ID, PCI_ANY_ID, 0, 0, ich8_2port_sata },
	/* SATA Controller IDE (ICH9M) */
	{ 0x8086, 0x292d, PCI_ANY_ID, PCI_ANY_ID, 0, 0, ich8_2port_sata },
	/* SATA Controller IDE (ICH9M) */
	{ 0x8086, 0x292e, PCI_ANY_ID, PCI_ANY_ID, 0, 0, ich8_sata },
	/* SATA Controller IDE (Tolapai) */
	{ 0x8086, 0x5028, PCI_ANY_ID, PCI_ANY_ID, 0, 0, tolapai_sata },
	/* SATA Controller IDE (ICH10) */
	{ 0x8086, 0x3a00, PCI_ANY_ID, PCI_ANY_ID, 0, 0, ich8_sata },
	/* SATA Controller IDE (ICH10) */
	{ 0x8086, 0x3a06, PCI_ANY_ID, PCI_ANY_ID, 0, 0, ich8_2port_sata },
	/* SATA Controller IDE (ICH10) */
	{ 0x8086, 0x3a20, PCI_ANY_ID, PCI_ANY_ID, 0, 0, ich8_sata },
	/* SATA Controller IDE (ICH10) */
	{ 0x8086, 0x3a26, PCI_ANY_ID, PCI_ANY_ID, 0, 0, ich8_2port_sata },
	/* SATA Controller IDE (PCH) */
	{ 0x8086, 0x3b20, PCI_ANY_ID, PCI_ANY_ID, 0, 0, ich8_sata },
	/* SATA Controller IDE (PCH) */
	{ 0x8086, 0x3b21, PCI_ANY_ID, PCI_ANY_ID, 0, 0, ich8_2port_sata },
	/* SATA Controller IDE (PCH) */
	{ 0x8086, 0x3b26, PCI_ANY_ID, PCI_ANY_ID, 0, 0, ich8_2port_sata },
	/* SATA Controller IDE (PCH) */
	{ 0x8086, 0x3b28, PCI_ANY_ID, PCI_ANY_ID, 0, 0, ich8_sata },
	/* SATA Controller IDE (PCH) */
	{ 0x8086, 0x3b2d, PCI_ANY_ID, PCI_ANY_ID, 0, 0, ich8_2port_sata },
	/* SATA Controller IDE (PCH) */
	{ 0x8086, 0x3b2e, PCI_ANY_ID, PCI_ANY_ID, 0, 0, ich8_sata },
	/* SATA Controller IDE (CPT) */
	{ 0x8086, 0x1c00, PCI_ANY_ID, PCI_ANY_ID, 0, 0, ich8_sata_snb },
	/* SATA Controller IDE (CPT) */
	{ 0x8086, 0x1c01, PCI_ANY_ID, PCI_ANY_ID, 0, 0, ich8_sata_snb },
	/* SATA Controller IDE (CPT) */
	{ 0x8086, 0x1c08, PCI_ANY_ID, PCI_ANY_ID, 0, 0, ich8_2port_sata },
	/* SATA Controller IDE (CPT) */
	{ 0x8086, 0x1c09, PCI_ANY_ID, PCI_ANY_ID, 0, 0, ich8_2port_sata },
	/* SATA Controller IDE (PBG) */
	{ 0x8086, 0x1d00, PCI_ANY_ID, PCI_ANY_ID, 0, 0, ich8_sata_snb },
	/* SATA Controller IDE (PBG) */
	{ 0x8086, 0x1d08, PCI_ANY_ID, PCI_ANY_ID, 0, 0, ich8_2port_sata },
	/* SATA Controller IDE (Panther Point) */
	{ 0x8086, 0x1e00, PCI_ANY_ID, PCI_ANY_ID, 0, 0, ich8_sata_snb },
	/* SATA Controller IDE (Panther Point) */
	{ 0x8086, 0x1e01, PCI_ANY_ID, PCI_ANY_ID, 0, 0, ich8_sata_snb },
	/* SATA Controller IDE (Panther Point) */
	{ 0x8086, 0x1e08, PCI_ANY_ID, PCI_ANY_ID, 0, 0, ich8_2port_sata },
	/* SATA Controller IDE (Panther Point) */
	{ 0x8086, 0x1e09, PCI_ANY_ID, PCI_ANY_ID, 0, 0, ich8_2port_sata },
	/* SATA Controller IDE (Lynx Point) */
	{ 0x8086, 0x8c00, PCI_ANY_ID, PCI_ANY_ID, 0, 0, ich8_sata_snb },
	/* SATA Controller IDE (Lynx Point) */
	{ 0x8086, 0x8c01, PCI_ANY_ID, PCI_ANY_ID, 0, 0, ich8_sata_snb },
	/* SATA Controller IDE (Lynx Point) */
	{ 0x8086, 0x8c08, PCI_ANY_ID, PCI_ANY_ID, 0, 0, ich8_2port_sata_snb },
	/* SATA Controller IDE (Lynx Point) */
	{ 0x8086, 0x8c09, PCI_ANY_ID, PCI_ANY_ID, 0, 0, ich8_2port_sata },
	/* SATA Controller IDE (Lynx Point-LP) */
	{ 0x8086, 0x9c00, PCI_ANY_ID, PCI_ANY_ID, 0, 0, ich8_sata_snb },
	/* SATA Controller IDE (Lynx Point-LP) */
	{ 0x8086, 0x9c01, PCI_ANY_ID, PCI_ANY_ID, 0, 0, ich8_sata_snb },
	/* SATA Controller IDE (Lynx Point-LP) */
	{ 0x8086, 0x9c08, PCI_ANY_ID, PCI_ANY_ID, 0, 0, ich8_2port_sata },
	/* SATA Controller IDE (Lynx Point-LP) */
	{ 0x8086, 0x9c09, PCI_ANY_ID, PCI_ANY_ID, 0, 0, ich8_2port_sata },
	/* SATA Controller IDE (DH89xxCC) */
	{ 0x8086, 0x2326, PCI_ANY_ID, PCI_ANY_ID, 0, 0, ich8_2port_sata },
	/* SATA Controller IDE (Avoton) */
	{ 0x8086, 0x1f20, PCI_ANY_ID, PCI_ANY_ID, 0, 0, ich8_sata_snb },
	/* SATA Controller IDE (Avoton) */
	{ 0x8086, 0x1f21, PCI_ANY_ID, PCI_ANY_ID, 0, 0, ich8_sata_snb },
	/* SATA Controller IDE (Avoton) */
	{ 0x8086, 0x1f30, PCI_ANY_ID, PCI_ANY_ID, 0, 0, ich8_2port_sata },
	/* SATA Controller IDE (Avoton) */
	{ 0x8086, 0x1f31, PCI_ANY_ID, PCI_ANY_ID, 0, 0, ich8_2port_sata },
	/* SATA Controller IDE (Wellsburg) */
	{ 0x8086, 0x8d00, PCI_ANY_ID, PCI_ANY_ID, 0, 0, ich8_sata_snb },
	/* SATA Controller IDE (Wellsburg) */
	{ 0x8086, 0x8d08, PCI_ANY_ID, PCI_ANY_ID, 0, 0, ich8_2port_sata },
	/* SATA Controller IDE (Wellsburg) */
	{ 0x8086, 0x8d60, PCI_ANY_ID, PCI_ANY_ID, 0, 0, ich8_sata_snb },
	/* SATA Controller IDE (Wellsburg) */
	{ 0x8086, 0x8d68, PCI_ANY_ID, PCI_ANY_ID, 0, 0, ich8_2port_sata },
	/* SATA Controller IDE (BayTrail) */
	{ 0x8086, 0x0F20, PCI_ANY_ID, PCI_ANY_ID, 0, 0, ich8_2port_sata_byt },
	{ 0x8086, 0x0F21, PCI_ANY_ID, PCI_ANY_ID, 0, 0, ich8_2port_sata_byt },
<<<<<<< HEAD
=======
	/* SATA Controller IDE (Coleto Creek) */
	{ 0x8086, 0x23a6, PCI_ANY_ID, PCI_ANY_ID, 0, 0, ich8_2port_sata },
>>>>>>> d0e0ac97

	{ }	/* terminate list */
};

static const struct piix_map_db ich5_map_db = {
	.mask = 0x7,
	.port_enable = 0x3,
	.map = {
		/* PM   PS   SM   SS       MAP  */
		{  P0,  NA,  P1,  NA }, /* 000b */
		{  P1,  NA,  P0,  NA }, /* 001b */
		{  RV,  RV,  RV,  RV },
		{  RV,  RV,  RV,  RV },
		{  P0,  P1, IDE, IDE }, /* 100b */
		{  P1,  P0, IDE, IDE }, /* 101b */
		{ IDE, IDE,  P0,  P1 }, /* 110b */
		{ IDE, IDE,  P1,  P0 }, /* 111b */
	},
};

static const struct piix_map_db ich6_map_db = {
	.mask = 0x3,
	.port_enable = 0xf,
	.map = {
		/* PM   PS   SM   SS       MAP */
		{  P0,  P2,  P1,  P3 }, /* 00b */
		{ IDE, IDE,  P1,  P3 }, /* 01b */
		{  P0,  P2, IDE, IDE }, /* 10b */
		{  RV,  RV,  RV,  RV },
	},
};

static const struct piix_map_db ich6m_map_db = {
	.mask = 0x3,
	.port_enable = 0x5,

	/* Map 01b isn't specified in the doc but some notebooks use
	 * it anyway.  MAP 01b have been spotted on both ICH6M and
	 * ICH7M.
	 */
	.map = {
		/* PM   PS   SM   SS       MAP */
		{  P0,  P2,  NA,  NA }, /* 00b */
		{ IDE, IDE,  P1,  P3 }, /* 01b */
		{  P0,  P2, IDE, IDE }, /* 10b */
		{  RV,  RV,  RV,  RV },
	},
};

static const struct piix_map_db ich8_map_db = {
	.mask = 0x3,
	.port_enable = 0xf,
	.map = {
		/* PM   PS   SM   SS       MAP */
		{  P0,  P2,  P1,  P3 }, /* 00b (hardwired when in AHCI) */
		{  RV,  RV,  RV,  RV },
		{  P0,  P2, IDE, IDE }, /* 10b (IDE mode) */
		{  RV,  RV,  RV,  RV },
	},
};

static const struct piix_map_db ich8_2port_map_db = {
	.mask = 0x3,
	.port_enable = 0x3,
	.map = {
		/* PM   PS   SM   SS       MAP */
		{  P0,  NA,  P1,  NA }, /* 00b */
		{  RV,  RV,  RV,  RV }, /* 01b */
		{  RV,  RV,  RV,  RV }, /* 10b */
		{  RV,  RV,  RV,  RV },
	},
};

static const struct piix_map_db ich8m_apple_map_db = {
	.mask = 0x3,
	.port_enable = 0x1,
	.map = {
		/* PM   PS   SM   SS       MAP */
		{  P0,  NA,  NA,  NA }, /* 00b */
		{  RV,  RV,  RV,  RV },
		{  P0,  P2, IDE, IDE }, /* 10b */
		{  RV,  RV,  RV,  RV },
	},
};

static const struct piix_map_db tolapai_map_db = {
	.mask = 0x3,
	.port_enable = 0x3,
	.map = {
		/* PM   PS   SM   SS       MAP */
		{  P0,  NA,  P1,  NA }, /* 00b */
		{  RV,  RV,  RV,  RV }, /* 01b */
		{  RV,  RV,  RV,  RV }, /* 10b */
		{  RV,  RV,  RV,  RV },
	},
};

static const struct piix_map_db *piix_map_db_table[] = {
	[ich5_sata]		= &ich5_map_db,
	[ich6_sata]		= &ich6_map_db,
	[ich6m_sata]		= &ich6m_map_db,
	[ich8_sata]		= &ich8_map_db,
	[ich8_2port_sata]	= &ich8_2port_map_db,
	[ich8m_apple_sata]	= &ich8m_apple_map_db,
	[tolapai_sata]		= &tolapai_map_db,
	[ich8_sata_snb]		= &ich8_map_db,
	[ich8_2port_sata_snb]	= &ich8_2port_map_db,
	[ich8_2port_sata_byt]	= &ich8_2port_map_db,
};

static struct pci_bits piix_enable_bits[] = {
	{ 0x41U, 1U, 0x80UL, 0x80UL },	/* port 0 */
	{ 0x43U, 1U, 0x80UL, 0x80UL },	/* port 1 */
};

MODULE_AUTHOR("Andre Hedrick, Alan Cox, Andrzej Krzysztofowicz, Jeff Garzik");
MODULE_DESCRIPTION("SCSI low-level driver for Intel PIIX/ICH ATA controllers");
MODULE_LICENSE("GPL");
MODULE_DEVICE_TABLE(pci, piix_pci_tbl);
MODULE_VERSION(DRV_VERSION);

struct ich_laptop {
	u16 device;
	u16 subvendor;
	u16 subdevice;
};

/*
 *	List of laptops that use short cables rather than 80 wire
 */

static const struct ich_laptop ich_laptop[] = {
	/* devid, subvendor, subdev */
	{ 0x27DF, 0x0005, 0x0280 },	/* ICH7 on Acer 5602WLMi */
	{ 0x27DF, 0x1025, 0x0102 },	/* ICH7 on Acer 5602aWLMi */
	{ 0x27DF, 0x1025, 0x0110 },	/* ICH7 on Acer 3682WLMi */
	{ 0x27DF, 0x1028, 0x02b0 },	/* ICH7 on unknown Dell */
	{ 0x27DF, 0x1043, 0x1267 },	/* ICH7 on Asus W5F */
	{ 0x27DF, 0x103C, 0x30A1 },	/* ICH7 on HP Compaq nc2400 */
	{ 0x27DF, 0x103C, 0x361a },	/* ICH7 on unknown HP  */
	{ 0x27DF, 0x1071, 0xD221 },	/* ICH7 on Hercules EC-900 */
	{ 0x27DF, 0x152D, 0x0778 },	/* ICH7 on unknown Intel */
	{ 0x24CA, 0x1025, 0x0061 },	/* ICH4 on ACER Aspire 2023WLMi */
	{ 0x24CA, 0x1025, 0x003d },	/* ICH4 on ACER TM290 */
	{ 0x266F, 0x1025, 0x0066 },	/* ICH6 on ACER Aspire 1694WLMi */
	{ 0x2653, 0x1043, 0x82D8 },	/* ICH6M on Asus Eee 701 */
	{ 0x27df, 0x104d, 0x900e },	/* ICH7 on Sony TZ-90 */
	/* end marker */
	{ 0, }
};

static int piix_port_start(struct ata_port *ap)
{
	if (!(ap->flags & PIIX_FLAG_PIO16))
		ap->pflags |= ATA_PFLAG_PIO32 | ATA_PFLAG_PIO32CHANGE;

	return ata_bmdma_port_start(ap);
}

/**
 *	ich_pata_cable_detect - Probe host controller cable detect info
 *	@ap: Port for which cable detect info is desired
 *
 *	Read 80c cable indicator from ATA PCI device's PCI config
 *	register.  This register is normally set by firmware (BIOS).
 *
 *	LOCKING:
 *	None (inherited from caller).
 */

static int ich_pata_cable_detect(struct ata_port *ap)
{
	struct pci_dev *pdev = to_pci_dev(ap->host->dev);
	struct piix_host_priv *hpriv = ap->host->private_data;
	const struct ich_laptop *lap = &ich_laptop[0];
	u8 mask;

	/* Check for specials - Acer Aspire 5602WLMi */
	while (lap->device) {
		if (lap->device == pdev->device &&
		    lap->subvendor == pdev->subsystem_vendor &&
		    lap->subdevice == pdev->subsystem_device)
			return ATA_CBL_PATA40_SHORT;

		lap++;
	}

	/* check BIOS cable detect results */
	mask = ap->port_no == 0 ? PIIX_80C_PRI : PIIX_80C_SEC;
	if ((hpriv->saved_iocfg & mask) == 0)
		return ATA_CBL_PATA40;
	return ATA_CBL_PATA80;
}

/**
 *	piix_pata_prereset - prereset for PATA host controller
 *	@link: Target link
 *	@deadline: deadline jiffies for the operation
 *
 *	LOCKING:
 *	None (inherited from caller).
 */
static int piix_pata_prereset(struct ata_link *link, unsigned long deadline)
{
	struct ata_port *ap = link->ap;
	struct pci_dev *pdev = to_pci_dev(ap->host->dev);

	if (!pci_test_config_bits(pdev, &piix_enable_bits[ap->port_no]))
		return -ENOENT;
	return ata_sff_prereset(link, deadline);
}

static DEFINE_SPINLOCK(piix_lock);

static void piix_set_timings(struct ata_port *ap, struct ata_device *adev,
			     u8 pio)
{
	struct pci_dev *dev	= to_pci_dev(ap->host->dev);
	unsigned long flags;
	unsigned int is_slave	= (adev->devno != 0);
	unsigned int master_port= ap->port_no ? 0x42 : 0x40;
	unsigned int slave_port	= 0x44;
	u16 master_data;
	u8 slave_data;
	u8 udma_enable;
	int control = 0;

	/*
	 *	See Intel Document 298600-004 for the timing programing rules
	 *	for ICH controllers.
	 */

	static const	 /* ISP  RTC */
	u8 timings[][2]	= { { 0, 0 },
			    { 0, 0 },
			    { 1, 0 },
			    { 2, 1 },
			    { 2, 3 }, };

	if (pio >= 2)
		control |= 1;	/* TIME1 enable */
	if (ata_pio_need_iordy(adev))
		control |= 2;	/* IE enable */
	/* Intel specifies that the PPE functionality is for disk only */
	if (adev->class == ATA_DEV_ATA)
		control |= 4;	/* PPE enable */
	/*
	 * If the drive MWDMA is faster than it can do PIO then
	 * we must force PIO into PIO0
	 */
	if (adev->pio_mode < XFER_PIO_0 + pio)
		/* Enable DMA timing only */
		control |= 8;	/* PIO cycles in PIO0 */

	spin_lock_irqsave(&piix_lock, flags);

	/* PIO configuration clears DTE unconditionally.  It will be
	 * programmed in set_dmamode which is guaranteed to be called
	 * after set_piomode if any DMA mode is available.
	 */
	pci_read_config_word(dev, master_port, &master_data);
	if (is_slave) {
		/* clear TIME1|IE1|PPE1|DTE1 */
		master_data &= 0xff0f;
		/* enable PPE1, IE1 and TIME1 as needed */
		master_data |= (control << 4);
		pci_read_config_byte(dev, slave_port, &slave_data);
		slave_data &= (ap->port_no ? 0x0f : 0xf0);
		/* Load the timing nibble for this slave */
		slave_data |= ((timings[pio][0] << 2) | timings[pio][1])
						<< (ap->port_no ? 4 : 0);
	} else {
		/* clear ISP|RCT|TIME0|IE0|PPE0|DTE0 */
		master_data &= 0xccf0;
		/* Enable PPE, IE and TIME as appropriate */
		master_data |= control;
		/* load ISP and RCT */
		master_data |=
			(timings[pio][0] << 12) |
			(timings[pio][1] << 8);
	}

	/* Enable SITRE (separate slave timing register) */
	master_data |= 0x4000;
	pci_write_config_word(dev, master_port, master_data);
	if (is_slave)
		pci_write_config_byte(dev, slave_port, slave_data);

	/* Ensure the UDMA bit is off - it will be turned back on if
	   UDMA is selected */

	if (ap->udma_mask) {
		pci_read_config_byte(dev, 0x48, &udma_enable);
		udma_enable &= ~(1 << (2 * ap->port_no + adev->devno));
		pci_write_config_byte(dev, 0x48, udma_enable);
	}

	spin_unlock_irqrestore(&piix_lock, flags);
}

/**
 *	piix_set_piomode - Initialize host controller PATA PIO timings
 *	@ap: Port whose timings we are configuring
 *	@adev: Drive in question
 *
 *	Set PIO mode for device, in host controller PCI config space.
 *
 *	LOCKING:
 *	None (inherited from caller).
 */

static void piix_set_piomode(struct ata_port *ap, struct ata_device *adev)
{
	piix_set_timings(ap, adev, adev->pio_mode - XFER_PIO_0);
}

/**
 *	do_pata_set_dmamode - Initialize host controller PATA PIO timings
 *	@ap: Port whose timings we are configuring
 *	@adev: Drive in question
 *	@isich: set if the chip is an ICH device
 *
 *	Set UDMA mode for device, in host controller PCI config space.
 *
 *	LOCKING:
 *	None (inherited from caller).
 */

static void do_pata_set_dmamode(struct ata_port *ap, struct ata_device *adev, int isich)
{
	struct pci_dev *dev	= to_pci_dev(ap->host->dev);
	unsigned long flags;
	u8 speed		= adev->dma_mode;
	int devid		= adev->devno + 2 * ap->port_no;
	u8 udma_enable		= 0;

	if (speed >= XFER_UDMA_0) {
		unsigned int udma = speed - XFER_UDMA_0;
		u16 udma_timing;
		u16 ideconf;
		int u_clock, u_speed;

		spin_lock_irqsave(&piix_lock, flags);

		pci_read_config_byte(dev, 0x48, &udma_enable);

		/*
		 * UDMA is handled by a combination of clock switching and
		 * selection of dividers
		 *
		 * Handy rule: Odd modes are UDMATIMx 01, even are 02
		 *	       except UDMA0 which is 00
		 */
		u_speed = min(2 - (udma & 1), udma);
		if (udma == 5)
			u_clock = 0x1000;	/* 100Mhz */
		else if (udma > 2)
			u_clock = 1;		/* 66Mhz */
		else
			u_clock = 0;		/* 33Mhz */

		udma_enable |= (1 << devid);

		/* Load the CT/RP selection */
		pci_read_config_word(dev, 0x4A, &udma_timing);
		udma_timing &= ~(3 << (4 * devid));
		udma_timing |= u_speed << (4 * devid);
		pci_write_config_word(dev, 0x4A, udma_timing);

		if (isich) {
			/* Select a 33/66/100Mhz clock */
			pci_read_config_word(dev, 0x54, &ideconf);
			ideconf &= ~(0x1001 << devid);
			ideconf |= u_clock << devid;
			/* For ICH or later we should set bit 10 for better
			   performance (WR_PingPong_En) */
			pci_write_config_word(dev, 0x54, ideconf);
		}

		pci_write_config_byte(dev, 0x48, udma_enable);

		spin_unlock_irqrestore(&piix_lock, flags);
	} else {
		/* MWDMA is driven by the PIO timings. */
		unsigned int mwdma = speed - XFER_MW_DMA_0;
		const unsigned int needed_pio[3] = {
			XFER_PIO_0, XFER_PIO_3, XFER_PIO_4
		};
		int pio = needed_pio[mwdma] - XFER_PIO_0;

		/* XFER_PIO_0 is never used currently */
		piix_set_timings(ap, adev, pio);
	}
}

/**
 *	piix_set_dmamode - Initialize host controller PATA DMA timings
 *	@ap: Port whose timings we are configuring
 *	@adev: um
 *
 *	Set MW/UDMA mode for device, in host controller PCI config space.
 *
 *	LOCKING:
 *	None (inherited from caller).
 */

static void piix_set_dmamode(struct ata_port *ap, struct ata_device *adev)
{
	do_pata_set_dmamode(ap, adev, 0);
}

/**
 *	ich_set_dmamode - Initialize host controller PATA DMA timings
 *	@ap: Port whose timings we are configuring
 *	@adev: um
 *
 *	Set MW/UDMA mode for device, in host controller PCI config space.
 *
 *	LOCKING:
 *	None (inherited from caller).
 */

static void ich_set_dmamode(struct ata_port *ap, struct ata_device *adev)
{
	do_pata_set_dmamode(ap, adev, 1);
}

/*
 * Serial ATA Index/Data Pair Superset Registers access
 *
 * Beginning from ICH8, there's a sane way to access SCRs using index
 * and data register pair located at BAR5 which means that we have
 * separate SCRs for master and slave.  This is handled using libata
 * slave_link facility.
 */
static const int piix_sidx_map[] = {
	[SCR_STATUS]	= 0,
	[SCR_ERROR]	= 2,
	[SCR_CONTROL]	= 1,
};

static void piix_sidpr_sel(struct ata_link *link, unsigned int reg)
{
	struct ata_port *ap = link->ap;
	struct piix_host_priv *hpriv = ap->host->private_data;

	iowrite32(((ap->port_no * 2 + link->pmp) << 8) | piix_sidx_map[reg],
		  hpriv->sidpr + PIIX_SIDPR_IDX);
}

static int piix_sidpr_scr_read(struct ata_link *link,
			       unsigned int reg, u32 *val)
{
	struct piix_host_priv *hpriv = link->ap->host->private_data;

	if (reg >= ARRAY_SIZE(piix_sidx_map))
		return -EINVAL;

	piix_sidpr_sel(link, reg);
	*val = ioread32(hpriv->sidpr + PIIX_SIDPR_DATA);
	return 0;
}

static int piix_sidpr_scr_write(struct ata_link *link,
				unsigned int reg, u32 val)
{
	struct piix_host_priv *hpriv = link->ap->host->private_data;

	if (reg >= ARRAY_SIZE(piix_sidx_map))
		return -EINVAL;

	piix_sidpr_sel(link, reg);
	iowrite32(val, hpriv->sidpr + PIIX_SIDPR_DATA);
	return 0;
}

static int piix_sidpr_set_lpm(struct ata_link *link, enum ata_lpm_policy policy,
			      unsigned hints)
{
	return sata_link_scr_lpm(link, policy, false);
}

static bool piix_irq_check(struct ata_port *ap)
{
	if (unlikely(!ap->ioaddr.bmdma_addr))
		return false;

	return ap->ops->bmdma_status(ap) & ATA_DMA_INTR;
}

#ifdef CONFIG_PM
static int piix_broken_suspend(void)
{
	static const struct dmi_system_id sysids[] = {
		{
			.ident = "TECRA M3",
			.matches = {
				DMI_MATCH(DMI_SYS_VENDOR, "TOSHIBA"),
				DMI_MATCH(DMI_PRODUCT_NAME, "TECRA M3"),
			},
		},
		{
			.ident = "TECRA M3",
			.matches = {
				DMI_MATCH(DMI_SYS_VENDOR, "TOSHIBA"),
				DMI_MATCH(DMI_PRODUCT_NAME, "Tecra M3"),
			},
		},
		{
			.ident = "TECRA M4",
			.matches = {
				DMI_MATCH(DMI_SYS_VENDOR, "TOSHIBA"),
				DMI_MATCH(DMI_PRODUCT_NAME, "Tecra M4"),
			},
		},
		{
			.ident = "TECRA M4",
			.matches = {
				DMI_MATCH(DMI_SYS_VENDOR, "TOSHIBA"),
				DMI_MATCH(DMI_PRODUCT_NAME, "TECRA M4"),
			},
		},
		{
			.ident = "TECRA M5",
			.matches = {
				DMI_MATCH(DMI_SYS_VENDOR, "TOSHIBA"),
				DMI_MATCH(DMI_PRODUCT_NAME, "TECRA M5"),
			},
		},
		{
			.ident = "TECRA M6",
			.matches = {
				DMI_MATCH(DMI_SYS_VENDOR, "TOSHIBA"),
				DMI_MATCH(DMI_PRODUCT_NAME, "TECRA M6"),
			},
		},
		{
			.ident = "TECRA M7",
			.matches = {
				DMI_MATCH(DMI_SYS_VENDOR, "TOSHIBA"),
				DMI_MATCH(DMI_PRODUCT_NAME, "TECRA M7"),
			},
		},
		{
			.ident = "TECRA A8",
			.matches = {
				DMI_MATCH(DMI_SYS_VENDOR, "TOSHIBA"),
				DMI_MATCH(DMI_PRODUCT_NAME, "TECRA A8"),
			},
		},
		{
			.ident = "Satellite R20",
			.matches = {
				DMI_MATCH(DMI_SYS_VENDOR, "TOSHIBA"),
				DMI_MATCH(DMI_PRODUCT_NAME, "Satellite R20"),
			},
		},
		{
			.ident = "Satellite R25",
			.matches = {
				DMI_MATCH(DMI_SYS_VENDOR, "TOSHIBA"),
				DMI_MATCH(DMI_PRODUCT_NAME, "Satellite R25"),
			},
		},
		{
			.ident = "Satellite U200",
			.matches = {
				DMI_MATCH(DMI_SYS_VENDOR, "TOSHIBA"),
				DMI_MATCH(DMI_PRODUCT_NAME, "Satellite U200"),
			},
		},
		{
			.ident = "Satellite U200",
			.matches = {
				DMI_MATCH(DMI_SYS_VENDOR, "TOSHIBA"),
				DMI_MATCH(DMI_PRODUCT_NAME, "SATELLITE U200"),
			},
		},
		{
			.ident = "Satellite Pro U200",
			.matches = {
				DMI_MATCH(DMI_SYS_VENDOR, "TOSHIBA"),
				DMI_MATCH(DMI_PRODUCT_NAME, "SATELLITE PRO U200"),
			},
		},
		{
			.ident = "Satellite U205",
			.matches = {
				DMI_MATCH(DMI_SYS_VENDOR, "TOSHIBA"),
				DMI_MATCH(DMI_PRODUCT_NAME, "Satellite U205"),
			},
		},
		{
			.ident = "SATELLITE U205",
			.matches = {
				DMI_MATCH(DMI_SYS_VENDOR, "TOSHIBA"),
				DMI_MATCH(DMI_PRODUCT_NAME, "SATELLITE U205"),
			},
		},
		{
			.ident = "Satellite Pro A120",
			.matches = {
				DMI_MATCH(DMI_SYS_VENDOR, "TOSHIBA"),
				DMI_MATCH(DMI_PRODUCT_NAME, "Satellite Pro A120"),
			},
		},
		{
			.ident = "Portege M500",
			.matches = {
				DMI_MATCH(DMI_SYS_VENDOR, "TOSHIBA"),
				DMI_MATCH(DMI_PRODUCT_NAME, "PORTEGE M500"),
			},
		},
		{
			.ident = "VGN-BX297XP",
			.matches = {
				DMI_MATCH(DMI_SYS_VENDOR, "Sony Corporation"),
				DMI_MATCH(DMI_PRODUCT_NAME, "VGN-BX297XP"),
			},
		},

		{ }	/* terminate list */
	};
	static const char *oemstrs[] = {
		"Tecra M3,",
	};
	int i;

	if (dmi_check_system(sysids))
		return 1;

	for (i = 0; i < ARRAY_SIZE(oemstrs); i++)
		if (dmi_find_device(DMI_DEV_TYPE_OEM_STRING, oemstrs[i], NULL))
			return 1;

	/* TECRA M4 sometimes forgets its identify and reports bogus
	 * DMI information.  As the bogus information is a bit
	 * generic, match as many entries as possible.  This manual
	 * matching is necessary because dmi_system_id.matches is
	 * limited to four entries.
	 */
	if (dmi_match(DMI_SYS_VENDOR, "TOSHIBA") &&
	    dmi_match(DMI_PRODUCT_NAME, "000000") &&
	    dmi_match(DMI_PRODUCT_VERSION, "000000") &&
	    dmi_match(DMI_PRODUCT_SERIAL, "000000") &&
	    dmi_match(DMI_BOARD_VENDOR, "TOSHIBA") &&
	    dmi_match(DMI_BOARD_NAME, "Portable PC") &&
	    dmi_match(DMI_BOARD_VERSION, "Version A0"))
		return 1;

	return 0;
}

static int piix_pci_device_suspend(struct pci_dev *pdev, pm_message_t mesg)
{
	struct ata_host *host = pci_get_drvdata(pdev);
	unsigned long flags;
	int rc = 0;

	rc = ata_host_suspend(host, mesg);
	if (rc)
		return rc;

	/* Some braindamaged ACPI suspend implementations expect the
	 * controller to be awake on entry; otherwise, it burns cpu
	 * cycles and power trying to do something to the sleeping
	 * beauty.
	 */
	if (piix_broken_suspend() && (mesg.event & PM_EVENT_SLEEP)) {
		pci_save_state(pdev);

		/* mark its power state as "unknown", since we don't
		 * know if e.g. the BIOS will change its device state
		 * when we suspend.
		 */
		if (pdev->current_state == PCI_D0)
			pdev->current_state = PCI_UNKNOWN;

		/* tell resume that it's waking up from broken suspend */
		spin_lock_irqsave(&host->lock, flags);
		host->flags |= PIIX_HOST_BROKEN_SUSPEND;
		spin_unlock_irqrestore(&host->lock, flags);
	} else
		ata_pci_device_do_suspend(pdev, mesg);

	return 0;
}

static int piix_pci_device_resume(struct pci_dev *pdev)
{
	struct ata_host *host = pci_get_drvdata(pdev);
	unsigned long flags;
	int rc;

	if (host->flags & PIIX_HOST_BROKEN_SUSPEND) {
		spin_lock_irqsave(&host->lock, flags);
		host->flags &= ~PIIX_HOST_BROKEN_SUSPEND;
		spin_unlock_irqrestore(&host->lock, flags);

		pci_set_power_state(pdev, PCI_D0);
		pci_restore_state(pdev);

		/* PCI device wasn't disabled during suspend.  Use
		 * pci_reenable_device() to avoid affecting the enable
		 * count.
		 */
		rc = pci_reenable_device(pdev);
		if (rc)
			dev_err(&pdev->dev,
				"failed to enable device after resume (%d)\n",
				rc);
	} else
		rc = ata_pci_device_do_resume(pdev);

	if (rc == 0)
		ata_host_resume(host);

	return rc;
}
#endif

static u8 piix_vmw_bmdma_status(struct ata_port *ap)
{
	return ata_bmdma_status(ap) & ~ATA_DMA_ERR;
}

static struct scsi_host_template piix_sht = {
	ATA_BMDMA_SHT(DRV_NAME),
};

static struct ata_port_operations piix_sata_ops = {
	.inherits		= &ata_bmdma32_port_ops,
	.sff_irq_check		= piix_irq_check,
	.port_start		= piix_port_start,
};

static struct ata_port_operations piix_pata_ops = {
	.inherits		= &piix_sata_ops,
	.cable_detect		= ata_cable_40wire,
	.set_piomode		= piix_set_piomode,
	.set_dmamode		= piix_set_dmamode,
	.prereset		= piix_pata_prereset,
};

static struct ata_port_operations piix_vmw_ops = {
	.inherits		= &piix_pata_ops,
	.bmdma_status		= piix_vmw_bmdma_status,
};

static struct ata_port_operations ich_pata_ops = {
	.inherits		= &piix_pata_ops,
	.cable_detect		= ich_pata_cable_detect,
	.set_dmamode		= ich_set_dmamode,
};

static struct device_attribute *piix_sidpr_shost_attrs[] = {
	&dev_attr_link_power_management_policy,
	NULL
};

static struct scsi_host_template piix_sidpr_sht = {
	ATA_BMDMA_SHT(DRV_NAME),
	.shost_attrs		= piix_sidpr_shost_attrs,
};

static struct ata_port_operations piix_sidpr_sata_ops = {
	.inherits		= &piix_sata_ops,
	.hardreset		= sata_std_hardreset,
	.scr_read		= piix_sidpr_scr_read,
	.scr_write		= piix_sidpr_scr_write,
	.set_lpm		= piix_sidpr_set_lpm,
};

static struct ata_port_info piix_port_info[] = {
	[piix_pata_mwdma] =	/* PIIX3 MWDMA only */
	{
		.flags		= PIIX_PATA_FLAGS,
		.pio_mask	= ATA_PIO4,
		.mwdma_mask	= ATA_MWDMA12_ONLY, /* mwdma1-2 ?? CHECK 0 should be ok but slow */
		.port_ops	= &piix_pata_ops,
	},

	[piix_pata_33] =	/* PIIX4 at 33MHz */
	{
		.flags		= PIIX_PATA_FLAGS,
		.pio_mask	= ATA_PIO4,
		.mwdma_mask	= ATA_MWDMA12_ONLY, /* mwdma1-2 ?? CHECK 0 should be ok but slow */
		.udma_mask	= ATA_UDMA2,
		.port_ops	= &piix_pata_ops,
	},

	[ich_pata_33] =		/* ICH0 - ICH at 33Mhz*/
	{
		.flags		= PIIX_PATA_FLAGS,
		.pio_mask	= ATA_PIO4,
		.mwdma_mask	= ATA_MWDMA12_ONLY, /* Check: maybe MWDMA0 is ok  */
		.udma_mask	= ATA_UDMA2,
		.port_ops	= &ich_pata_ops,
	},

	[ich_pata_66] =		/* ICH controllers up to 66MHz */
	{
		.flags		= PIIX_PATA_FLAGS,
		.pio_mask	= ATA_PIO4,
		.mwdma_mask	= ATA_MWDMA12_ONLY, /* MWDMA0 is broken on chip */
		.udma_mask	= ATA_UDMA4,
		.port_ops	= &ich_pata_ops,
	},

	[ich_pata_100] =
	{
		.flags		= PIIX_PATA_FLAGS | PIIX_FLAG_CHECKINTR,
		.pio_mask	= ATA_PIO4,
		.mwdma_mask	= ATA_MWDMA12_ONLY,
		.udma_mask	= ATA_UDMA5,
		.port_ops	= &ich_pata_ops,
	},

	[ich_pata_100_nomwdma1] =
	{
		.flags		= PIIX_PATA_FLAGS | PIIX_FLAG_CHECKINTR,
		.pio_mask	= ATA_PIO4,
		.mwdma_mask	= ATA_MWDMA2_ONLY,
		.udma_mask	= ATA_UDMA5,
		.port_ops	= &ich_pata_ops,
	},

	[ich5_sata] =
	{
		.flags		= PIIX_SATA_FLAGS,
		.pio_mask	= ATA_PIO4,
		.mwdma_mask	= ATA_MWDMA2,
		.udma_mask	= ATA_UDMA6,
		.port_ops	= &piix_sata_ops,
	},

	[ich6_sata] =
	{
		.flags		= PIIX_SATA_FLAGS,
		.pio_mask	= ATA_PIO4,
		.mwdma_mask	= ATA_MWDMA2,
		.udma_mask	= ATA_UDMA6,
		.port_ops	= &piix_sata_ops,
	},

	[ich6m_sata] =
	{
		.flags		= PIIX_SATA_FLAGS,
		.pio_mask	= ATA_PIO4,
		.mwdma_mask	= ATA_MWDMA2,
		.udma_mask	= ATA_UDMA6,
		.port_ops	= &piix_sata_ops,
	},

	[ich8_sata] =
	{
		.flags		= PIIX_SATA_FLAGS | PIIX_FLAG_SIDPR,
		.pio_mask	= ATA_PIO4,
		.mwdma_mask	= ATA_MWDMA2,
		.udma_mask	= ATA_UDMA6,
		.port_ops	= &piix_sata_ops,
	},

	[ich8_2port_sata] =
	{
		.flags		= PIIX_SATA_FLAGS | PIIX_FLAG_SIDPR,
		.pio_mask	= ATA_PIO4,
		.mwdma_mask	= ATA_MWDMA2,
		.udma_mask	= ATA_UDMA6,
		.port_ops	= &piix_sata_ops,
	},

	[tolapai_sata] =
	{
		.flags		= PIIX_SATA_FLAGS,
		.pio_mask	= ATA_PIO4,
		.mwdma_mask	= ATA_MWDMA2,
		.udma_mask	= ATA_UDMA6,
		.port_ops	= &piix_sata_ops,
	},

	[ich8m_apple_sata] =
	{
		.flags		= PIIX_SATA_FLAGS,
		.pio_mask	= ATA_PIO4,
		.mwdma_mask	= ATA_MWDMA2,
		.udma_mask	= ATA_UDMA6,
		.port_ops	= &piix_sata_ops,
	},

	[piix_pata_vmw] =
	{
		.flags		= PIIX_PATA_FLAGS,
		.pio_mask	= ATA_PIO4,
		.mwdma_mask	= ATA_MWDMA12_ONLY, /* mwdma1-2 ?? CHECK 0 should be ok but slow */
		.udma_mask	= ATA_UDMA2,
		.port_ops	= &piix_vmw_ops,
	},

	/*
	 * some Sandybridge chipsets have broken 32 mode up to now,
	 * see https://bugzilla.kernel.org/show_bug.cgi?id=40592
	 */
	[ich8_sata_snb] =
	{
		.flags		= PIIX_SATA_FLAGS | PIIX_FLAG_SIDPR | PIIX_FLAG_PIO16,
		.pio_mask	= ATA_PIO4,
		.mwdma_mask	= ATA_MWDMA2,
		.udma_mask	= ATA_UDMA6,
		.port_ops	= &piix_sata_ops,
	},

	[ich8_2port_sata_snb] =
	{
		.flags		= PIIX_SATA_FLAGS | PIIX_FLAG_SIDPR
					| PIIX_FLAG_PIO16,
		.pio_mask	= ATA_PIO4,
		.mwdma_mask	= ATA_MWDMA2,
		.udma_mask	= ATA_UDMA6,
		.port_ops	= &piix_sata_ops,
	},

	[ich8_2port_sata_byt] =
	{
		.flags          = PIIX_SATA_FLAGS | PIIX_FLAG_SIDPR | PIIX_FLAG_PIO16,
		.pio_mask       = ATA_PIO4,
		.mwdma_mask     = ATA_MWDMA2,
		.udma_mask      = ATA_UDMA6,
		.port_ops       = &piix_sata_ops,
	},

};

#define AHCI_PCI_BAR 5
#define AHCI_GLOBAL_CTL 0x04
#define AHCI_ENABLE (1 << 31)
static int piix_disable_ahci(struct pci_dev *pdev)
{
	void __iomem *mmio;
	u32 tmp;
	int rc = 0;

	/* BUG: pci_enable_device has not yet been called.  This
	 * works because this device is usually set up by BIOS.
	 */

	if (!pci_resource_start(pdev, AHCI_PCI_BAR) ||
	    !pci_resource_len(pdev, AHCI_PCI_BAR))
		return 0;

	mmio = pci_iomap(pdev, AHCI_PCI_BAR, 64);
	if (!mmio)
		return -ENOMEM;

	tmp = ioread32(mmio + AHCI_GLOBAL_CTL);
	if (tmp & AHCI_ENABLE) {
		tmp &= ~AHCI_ENABLE;
		iowrite32(tmp, mmio + AHCI_GLOBAL_CTL);

		tmp = ioread32(mmio + AHCI_GLOBAL_CTL);
		if (tmp & AHCI_ENABLE)
			rc = -EIO;
	}

	pci_iounmap(pdev, mmio);
	return rc;
}

/**
 *	piix_check_450nx_errata	-	Check for problem 450NX setup
 *	@ata_dev: the PCI device to check
 *
 *	Check for the present of 450NX errata #19 and errata #25. If
 *	they are found return an error code so we can turn off DMA
 */

static int piix_check_450nx_errata(struct pci_dev *ata_dev)
{
	struct pci_dev *pdev = NULL;
	u16 cfg;
	int no_piix_dma = 0;

	while ((pdev = pci_get_device(PCI_VENDOR_ID_INTEL, PCI_DEVICE_ID_INTEL_82454NX, pdev)) != NULL) {
		/* Look for 450NX PXB. Check for problem configurations
		   A PCI quirk checks bit 6 already */
		pci_read_config_word(pdev, 0x41, &cfg);
		/* Only on the original revision: IDE DMA can hang */
		if (pdev->revision == 0x00)
			no_piix_dma = 1;
		/* On all revisions below 5 PXB bus lock must be disabled for IDE */
		else if (cfg & (1<<14) && pdev->revision < 5)
			no_piix_dma = 2;
	}
	if (no_piix_dma)
		dev_warn(&ata_dev->dev,
			 "450NX errata present, disabling IDE DMA%s\n",
			 no_piix_dma == 2 ? " - a BIOS update may resolve this"
			 : "");

	return no_piix_dma;
}

static void piix_init_pcs(struct ata_host *host,
			  const struct piix_map_db *map_db)
{
	struct pci_dev *pdev = to_pci_dev(host->dev);
	u16 pcs, new_pcs;

	pci_read_config_word(pdev, ICH5_PCS, &pcs);

	new_pcs = pcs | map_db->port_enable;

	if (new_pcs != pcs) {
		DPRINTK("updating PCS from 0x%x to 0x%x\n", pcs, new_pcs);
		pci_write_config_word(pdev, ICH5_PCS, new_pcs);
		msleep(150);
	}
}

static const int *piix_init_sata_map(struct pci_dev *pdev,
				     struct ata_port_info *pinfo,
				     const struct piix_map_db *map_db)
{
	const int *map;
	int i, invalid_map = 0;
	u8 map_value;

	pci_read_config_byte(pdev, ICH5_PMR, &map_value);

	map = map_db->map[map_value & map_db->mask];

	dev_info(&pdev->dev, "MAP [");
	for (i = 0; i < 4; i++) {
		switch (map[i]) {
		case RV:
			invalid_map = 1;
			pr_cont(" XX");
			break;

		case NA:
			pr_cont(" --");
			break;

		case IDE:
			WARN_ON((i & 1) || map[i + 1] != IDE);
			pinfo[i / 2] = piix_port_info[ich_pata_100];
			i++;
			pr_cont(" IDE IDE");
			break;

		default:
			pr_cont(" P%d", map[i]);
			if (i & 1)
				pinfo[i / 2].flags |= ATA_FLAG_SLAVE_POSS;
			break;
		}
	}
	pr_cont(" ]\n");

	if (invalid_map)
		dev_err(&pdev->dev, "invalid MAP value %u\n", map_value);

	return map;
}

static bool piix_no_sidpr(struct ata_host *host)
{
	struct pci_dev *pdev = to_pci_dev(host->dev);

	/*
	 * Samsung DB-P70 only has three ATA ports exposed and
	 * curiously the unconnected first port reports link online
	 * while not responding to SRST protocol causing excessive
	 * detection delay.
	 *
	 * Unfortunately, the system doesn't carry enough DMI
	 * information to identify the machine but does have subsystem
	 * vendor and device set.  As it's unclear whether the
	 * subsystem vendor/device is used only for this specific
	 * board, the port can't be disabled solely with the
	 * information; however, turning off SIDPR access works around
	 * the problem.  Turn it off.
	 *
	 * This problem is reported in bnc#441240.
	 *
	 * https://bugzilla.novell.com/show_bug.cgi?id=441420
	 */
	if (pdev->vendor == PCI_VENDOR_ID_INTEL && pdev->device == 0x2920 &&
	    pdev->subsystem_vendor == PCI_VENDOR_ID_SAMSUNG &&
	    pdev->subsystem_device == 0xb049) {
		dev_warn(host->dev,
			 "Samsung DB-P70 detected, disabling SIDPR\n");
		return true;
	}

	return false;
}

static int piix_init_sidpr(struct ata_host *host)
{
	struct pci_dev *pdev = to_pci_dev(host->dev);
	struct piix_host_priv *hpriv = host->private_data;
	struct ata_link *link0 = &host->ports[0]->link;
	u32 scontrol;
	int i, rc;

	/* check for availability */
	for (i = 0; i < 4; i++)
		if (hpriv->map[i] == IDE)
			return 0;

	/* is it blacklisted? */
	if (piix_no_sidpr(host))
		return 0;

	if (!(host->ports[0]->flags & PIIX_FLAG_SIDPR))
		return 0;

	if (pci_resource_start(pdev, PIIX_SIDPR_BAR) == 0 ||
	    pci_resource_len(pdev, PIIX_SIDPR_BAR) != PIIX_SIDPR_LEN)
		return 0;

	if (pcim_iomap_regions(pdev, 1 << PIIX_SIDPR_BAR, DRV_NAME))
		return 0;

	hpriv->sidpr = pcim_iomap_table(pdev)[PIIX_SIDPR_BAR];

	/* SCR access via SIDPR doesn't work on some configurations.
	 * Give it a test drive by inhibiting power save modes which
	 * we'll do anyway.
	 */
	piix_sidpr_scr_read(link0, SCR_CONTROL, &scontrol);

	/* if IPM is already 3, SCR access is probably working.  Don't
	 * un-inhibit power save modes as BIOS might have inhibited
	 * them for a reason.
	 */
	if ((scontrol & 0xf00) != 0x300) {
		scontrol |= 0x300;
		piix_sidpr_scr_write(link0, SCR_CONTROL, scontrol);
		piix_sidpr_scr_read(link0, SCR_CONTROL, &scontrol);

		if ((scontrol & 0xf00) != 0x300) {
			dev_info(host->dev,
				 "SCR access via SIDPR is available but doesn't work\n");
			return 0;
		}
	}

	/* okay, SCRs available, set ops and ask libata for slave_link */
	for (i = 0; i < 2; i++) {
		struct ata_port *ap = host->ports[i];

		ap->ops = &piix_sidpr_sata_ops;

		if (ap->flags & ATA_FLAG_SLAVE_POSS) {
			rc = ata_slave_link_init(ap);
			if (rc)
				return rc;
		}
	}

	return 0;
}

static void piix_iocfg_bit18_quirk(struct ata_host *host)
{
	static const struct dmi_system_id sysids[] = {
		{
			/* Clevo M570U sets IOCFG bit 18 if the cdrom
			 * isn't used to boot the system which
			 * disables the channel.
			 */
			.ident = "M570U",
			.matches = {
				DMI_MATCH(DMI_SYS_VENDOR, "Clevo Co."),
				DMI_MATCH(DMI_PRODUCT_NAME, "M570U"),
			},
		},

		{ }	/* terminate list */
	};
	struct pci_dev *pdev = to_pci_dev(host->dev);
	struct piix_host_priv *hpriv = host->private_data;

	if (!dmi_check_system(sysids))
		return;

	/* The datasheet says that bit 18 is NOOP but certain systems
	 * seem to use it to disable a channel.  Clear the bit on the
	 * affected systems.
	 */
	if (hpriv->saved_iocfg & (1 << 18)) {
		dev_info(&pdev->dev, "applying IOCFG bit18 quirk\n");
		pci_write_config_dword(pdev, PIIX_IOCFG,
				       hpriv->saved_iocfg & ~(1 << 18));
	}
}

static bool piix_broken_system_poweroff(struct pci_dev *pdev)
{
	static const struct dmi_system_id broken_systems[] = {
		{
			.ident = "HP Compaq 2510p",
			.matches = {
				DMI_MATCH(DMI_SYS_VENDOR, "Hewlett-Packard"),
				DMI_MATCH(DMI_PRODUCT_NAME, "HP Compaq 2510p"),
			},
			/* PCI slot number of the controller */
			.driver_data = (void *)0x1FUL,
		},
		{
			.ident = "HP Compaq nc6000",
			.matches = {
				DMI_MATCH(DMI_SYS_VENDOR, "Hewlett-Packard"),
				DMI_MATCH(DMI_PRODUCT_NAME, "HP Compaq nc6000"),
			},
			/* PCI slot number of the controller */
			.driver_data = (void *)0x1FUL,
		},

		{ }	/* terminate list */
	};
	const struct dmi_system_id *dmi = dmi_first_match(broken_systems);

	if (dmi) {
		unsigned long slot = (unsigned long)dmi->driver_data;
		/* apply the quirk only to on-board controllers */
		return slot == PCI_SLOT(pdev->devfn);
	}

	return false;
}

static int prefer_ms_hyperv = 1;
module_param(prefer_ms_hyperv, int, 0);
MODULE_PARM_DESC(prefer_ms_hyperv,
	"Prefer Hyper-V paravirtualization drivers instead of ATA, "
	"0 - Use ATA drivers, "
	"1 (Default) - Use the paravirtualization drivers.");

static void piix_ignore_devices_quirk(struct ata_host *host)
{
#if IS_ENABLED(CONFIG_HYPERV_STORAGE)
	static const struct dmi_system_id ignore_hyperv[] = {
		{
			/* On Hyper-V hypervisors the disks are exposed on
			 * both the emulated SATA controller and on the
			 * paravirtualised drivers.  The CD/DVD devices
			 * are only exposed on the emulated controller.
			 * Request we ignore ATA devices on this host.
			 */
			.ident = "Hyper-V Virtual Machine",
			.matches = {
				DMI_MATCH(DMI_SYS_VENDOR,
						"Microsoft Corporation"),
				DMI_MATCH(DMI_PRODUCT_NAME, "Virtual Machine"),
			},
		},
		{ }	/* terminate list */
	};
	static const struct dmi_system_id allow_virtual_pc[] = {
		{
			/* In MS Virtual PC guests the DMI ident is nearly
			 * identical to a Hyper-V guest. One difference is the
			 * product version which is used here to identify
			 * a Virtual PC guest. This entry allows ata_piix to
			 * drive the emulated hardware.
			 */
			.ident = "MS Virtual PC 2007",
			.matches = {
				DMI_MATCH(DMI_SYS_VENDOR,
						"Microsoft Corporation"),
				DMI_MATCH(DMI_PRODUCT_NAME, "Virtual Machine"),
				DMI_MATCH(DMI_PRODUCT_VERSION, "VS2005R2"),
			},
		},
		{ }	/* terminate list */
	};
	const struct dmi_system_id *ignore = dmi_first_match(ignore_hyperv);
	const struct dmi_system_id *allow = dmi_first_match(allow_virtual_pc);

	if (ignore && !allow && prefer_ms_hyperv) {
		host->flags |= ATA_HOST_IGNORE_ATA;
		dev_info(host->dev, "%s detected, ATA device ignore set\n",
			ignore->ident);
	}
#endif
}

/**
 *	piix_init_one - Register PIIX ATA PCI device with kernel services
 *	@pdev: PCI device to register
 *	@ent: Entry in piix_pci_tbl matching with @pdev
 *
 *	Called from kernel PCI layer.  We probe for combined mode (sigh),
 *	and then hand over control to libata, for it to do the rest.
 *
 *	LOCKING:
 *	Inherited from PCI layer (may sleep).
 *
 *	RETURNS:
 *	Zero on success, or -ERRNO value.
 */

static int piix_init_one(struct pci_dev *pdev, const struct pci_device_id *ent)
{
	struct device *dev = &pdev->dev;
	struct ata_port_info port_info[2];
	const struct ata_port_info *ppi[] = { &port_info[0], &port_info[1] };
	struct scsi_host_template *sht = &piix_sht;
	unsigned long port_flags;
	struct ata_host *host;
	struct piix_host_priv *hpriv;
	int rc;

	ata_print_version_once(&pdev->dev, DRV_VERSION);

	/* no hotplugging support for later devices (FIXME) */
	if (!in_module_init && ent->driver_data >= ich5_sata)
		return -ENODEV;

	if (piix_broken_system_poweroff(pdev)) {
		piix_port_info[ent->driver_data].flags |=
				ATA_FLAG_NO_POWEROFF_SPINDOWN |
					ATA_FLAG_NO_HIBERNATE_SPINDOWN;
		dev_info(&pdev->dev, "quirky BIOS, skipping spindown "
				"on poweroff and hibernation\n");
	}

	port_info[0] = piix_port_info[ent->driver_data];
	port_info[1] = piix_port_info[ent->driver_data];

	port_flags = port_info[0].flags;

	/* enable device and prepare host */
	rc = pcim_enable_device(pdev);
	if (rc)
		return rc;

	hpriv = devm_kzalloc(dev, sizeof(*hpriv), GFP_KERNEL);
	if (!hpriv)
		return -ENOMEM;

	/* Save IOCFG, this will be used for cable detection, quirk
	 * detection and restoration on detach.  This is necessary
	 * because some ACPI implementations mess up cable related
	 * bits on _STM.  Reported on kernel bz#11879.
	 */
	pci_read_config_dword(pdev, PIIX_IOCFG, &hpriv->saved_iocfg);

	/* ICH6R may be driven by either ata_piix or ahci driver
	 * regardless of BIOS configuration.  Make sure AHCI mode is
	 * off.
	 */
	if (pdev->vendor == PCI_VENDOR_ID_INTEL && pdev->device == 0x2652) {
		rc = piix_disable_ahci(pdev);
		if (rc)
			return rc;
	}

	/* SATA map init can change port_info, do it before prepping host */
	if (port_flags & ATA_FLAG_SATA)
		hpriv->map = piix_init_sata_map(pdev, port_info,
					piix_map_db_table[ent->driver_data]);

	rc = ata_pci_bmdma_prepare_host(pdev, ppi, &host);
	if (rc)
		return rc;
	host->private_data = hpriv;

	/* initialize controller */
	if (port_flags & ATA_FLAG_SATA) {
		piix_init_pcs(host, piix_map_db_table[ent->driver_data]);
		rc = piix_init_sidpr(host);
		if (rc)
			return rc;
		if (host->ports[0]->ops == &piix_sidpr_sata_ops)
			sht = &piix_sidpr_sht;
	}

	/* apply IOCFG bit18 quirk */
	piix_iocfg_bit18_quirk(host);

	/* On ICH5, some BIOSen disable the interrupt using the
	 * PCI_COMMAND_INTX_DISABLE bit added in PCI 2.3.
	 * On ICH6, this bit has the same effect, but only when
	 * MSI is disabled (and it is disabled, as we don't use
	 * message-signalled interrupts currently).
	 */
	if (port_flags & PIIX_FLAG_CHECKINTR)
		pci_intx(pdev, 1);

	if (piix_check_450nx_errata(pdev)) {
		/* This writes into the master table but it does not
		   really matter for this errata as we will apply it to
		   all the PIIX devices on the board */
		host->ports[0]->mwdma_mask = 0;
		host->ports[0]->udma_mask = 0;
		host->ports[1]->mwdma_mask = 0;
		host->ports[1]->udma_mask = 0;
	}
	host->flags |= ATA_HOST_PARALLEL_SCAN;

	/* Allow hosts to specify device types to ignore when scanning. */
	piix_ignore_devices_quirk(host);

	pci_set_master(pdev);
	return ata_pci_sff_activate_host(host, ata_bmdma_interrupt, sht);
}

static void piix_remove_one(struct pci_dev *pdev)
{
	struct ata_host *host = pci_get_drvdata(pdev);
	struct piix_host_priv *hpriv = host->private_data;

	pci_write_config_dword(pdev, PIIX_IOCFG, hpriv->saved_iocfg);

	ata_pci_remove_one(pdev);
}

static struct pci_driver piix_pci_driver = {
	.name			= DRV_NAME,
	.id_table		= piix_pci_tbl,
	.probe			= piix_init_one,
	.remove			= piix_remove_one,
#ifdef CONFIG_PM
	.suspend		= piix_pci_device_suspend,
	.resume			= piix_pci_device_resume,
#endif
};

static int __init piix_init(void)
{
	int rc;

	DPRINTK("pci_register_driver\n");
	rc = pci_register_driver(&piix_pci_driver);
	if (rc)
		return rc;

	in_module_init = 0;

	DPRINTK("done\n");
	return 0;
}

static void __exit piix_exit(void)
{
	pci_unregister_driver(&piix_pci_driver);
}

module_init(piix_init);
module_exit(piix_exit);<|MERGE_RESOLUTION|>--- conflicted
+++ resolved
@@ -338,11 +338,8 @@
 	/* SATA Controller IDE (BayTrail) */
 	{ 0x8086, 0x0F20, PCI_ANY_ID, PCI_ANY_ID, 0, 0, ich8_2port_sata_byt },
 	{ 0x8086, 0x0F21, PCI_ANY_ID, PCI_ANY_ID, 0, 0, ich8_2port_sata_byt },
-<<<<<<< HEAD
-=======
 	/* SATA Controller IDE (Coleto Creek) */
 	{ 0x8086, 0x23a6, PCI_ANY_ID, PCI_ANY_ID, 0, 0, ich8_2port_sata },
->>>>>>> d0e0ac97
 
 	{ }	/* terminate list */
 };
