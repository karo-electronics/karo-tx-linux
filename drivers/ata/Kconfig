#
# SATA/PATA driver configuration
#

config HAVE_PATA_PLATFORM
	bool
	help
	  This is an internal configuration node for any machine that
	  uses pata-platform driver to enable the relevant driver in the
	  configuration structure without having to submit endless patches
	  to update the PATA_PLATFORM entry.

menuconfig ATA
	tristate "Serial ATA and Parallel ATA drivers"
	depends on HAS_IOMEM
	depends on BLOCK
	depends on !(M32R || M68K || S390) || BROKEN
	select SCSI
	---help---
	  If you want to use a ATA hard disk, ATA tape drive, ATA CD-ROM or
	  any other ATA device under Linux, say Y and make sure that you know
	  the name of your ATA host adapter (the card inside your computer
	  that "speaks" the ATA protocol, also called ATA controller),
	  because you will be asked for it.

	  NOTE: ATA enables basic SCSI support; *however*,
	  'SCSI disk support', 'SCSI tape support', or
	  'SCSI CDROM support' may also be needed,
	  depending on your hardware configuration.

if ATA

config ATA_NONSTANDARD
       bool
       default n

config ATA_VERBOSE_ERROR
	bool "Verbose ATA error reporting"
	default y
	help
	  This option adds parsing of ATA command descriptions and error bits
	  in libata kernel output, making it easier to interpret.
	  This option will enlarge the kernel by approx. 6KB. Disable it only
	  if kernel size is more important than ease of debugging.

	  If unsure, say Y.

config ATA_ACPI
	bool "ATA ACPI Support"
	depends on ACPI && PCI
	default y
	help
	  This option adds support for ATA-related ACPI objects.
	  These ACPI objects add the ability to retrieve taskfiles
	  from the ACPI BIOS and write them to the disk controller.
	  These objects may be related to performance, security,
	  power management, or other areas.
	  You can disable this at kernel boot time by using the
	  option libata.noacpi=1

config SATA_ZPODD
	bool "SATA Zero Power Optical Disc Drive (ZPODD) support"
	depends on ATA_ACPI
	default n
	help
	  This option adds support for SATA Zero Power Optical Disc
	  Drive (ZPODD). It requires both the ODD and the platform
	  support, and if enabled, will automatically power on/off the
	  ODD when certain condition is satisfied. This does not impact
	  end user's experience of the ODD, only power is saved when
	  the ODD is not in use (i.e. no disc inside).

	  If unsure, say N.

config SATA_PMP
	bool "SATA Port Multiplier support"
	default y
	help
	  This option adds support for SATA Port Multipliers
	  (the SATA version of an ethernet hub, or SAS expander).

comment "Controllers with non-SFF native interface"

config SATA_AHCI
	tristate "AHCI SATA support"
	depends on PCI
	help
	  This option enables support for AHCI Serial ATA.

	  If unsure, say N.

config SATA_AHCI_PLATFORM
	tristate "Platform AHCI SATA support"
	help
	  This option enables support for Platform AHCI Serial ATA
	  controllers.

	  If unsure, say N.

config SATA_FSL
	tristate "Freescale 3.0Gbps SATA support"
	depends on FSL_SOC
	help
	  This option enables support for Freescale 3.0Gbps SATA controller.
	  It can be found on MPC837x and MPC8315.

	  If unsure, say N.

config SATA_INIC162X
	tristate "Initio 162x SATA support"
	depends on PCI
	help
	  This option enables support for Initio 162x Serial ATA.

config SATA_ACARD_AHCI
	tristate "ACard AHCI variant (ATP 8620)"
	depends on PCI
	help
	  This option enables support for Acard.

	  If unsure, say N.

config SATA_SIL24
	tristate "Silicon Image 3124/3132 SATA support"
	depends on PCI
	help
	  This option enables support for Silicon Image 3124/3132 Serial ATA.

	  If unsure, say N.

config ATA_SFF
	bool "ATA SFF support (for legacy IDE and PATA)"
	default y
	help
	  This option adds support for ATA controllers with SFF
	  compliant or similar programming interface.

	  SFF is the legacy IDE interface that has been around since
	  the dawn of time.  Almost all PATA controllers have an
	  SFF interface.  Many SATA controllers have an SFF interface
	  when configured into a legacy compatibility mode.

	  For users with exclusively modern controllers like AHCI,
	  Silicon Image 3124, or Marvell 6440, you may choose to
	  disable this unneeded SFF support.

	  If unsure, say Y.

if ATA_SFF

comment "SFF controllers with custom DMA interface"

config PDC_ADMA
	tristate "Pacific Digital ADMA support"
	depends on PCI
	help
	  This option enables support for Pacific Digital ADMA controllers

	  If unsure, say N.

config PATA_OCTEON_CF
	tristate "OCTEON Boot Bus Compact Flash support"
	depends on CAVIUM_OCTEON_SOC
	help
	  This option enables a polled compact flash driver for use with
	  compact flash cards attached to the OCTEON boot bus.

	  If unsure, say N.

config SATA_QSTOR
	tristate "Pacific Digital SATA QStor support"
	depends on PCI
	help
	  This option enables support for Pacific Digital Serial ATA QStor.

	  If unsure, say N.

config SATA_SX4
	tristate "Promise SATA SX4 support (Experimental)"
	depends on PCI
	help
	  This option enables support for Promise Serial ATA SX4.

	  If unsure, say N.

config ATA_BMDMA
	bool "ATA BMDMA support"
	default y
	help
	  This option adds support for SFF ATA controllers with BMDMA
	  capability.  BMDMA stands for bus-master DMA and is the
	  de facto DMA interface for SFF controllers.

	  If unsure, say Y.

if ATA_BMDMA

comment "SATA SFF controllers with BMDMA"

config ATA_PIIX
	tristate "Intel ESB, ICH, PIIX3, PIIX4 PATA/SATA support"
	depends on PCI
	help
	  This option enables support for ICH5/6/7/8 Serial ATA
	  and support for PATA on the Intel ESB/ICH/PIIX3/PIIX4 series
	  host controllers.

	  If unsure, say N.

config SATA_DWC
	tristate "DesignWare Cores SATA support"
	depends on 460EX
	help
	  This option enables support for the on-chip SATA controller of the
	  AppliedMicro processor 460EX.

	  If unsure, say N.

config SATA_DWC_DEBUG
	bool "Debugging driver version"
	depends on SATA_DWC
	help
	  This option enables debugging output in the driver.

config SATA_DWC_VDEBUG
	bool "Verbose debug output"
	depends on SATA_DWC_DEBUG
	help
	  This option enables the taskfile dumping and NCQ debugging.

config SATA_HIGHBANK
	tristate "Calxeda Highbank SATA support"
	help
	  This option enables support for the Calxeda Highbank SoC's
	  onboard SATA.

	  If unsure, say N.

config SATA_MV
	tristate "Marvell SATA support"
	help
	  This option enables support for the Marvell Serial ATA family.
	  Currently supports 88SX[56]0[48][01] PCI(-X) chips,
	  as well as the newer [67]042 PCI-X/PCIe and SOC devices.

	  If unsure, say N.

config SATA_NV
	tristate "NVIDIA SATA support"
	depends on PCI
	help
	  This option enables support for NVIDIA Serial ATA.

	  If unsure, say N.

config SATA_PROMISE
	tristate "Promise SATA TX2/TX4 support"
	depends on PCI
	help
	  This option enables support for Promise Serial ATA TX2/TX4.

	  If unsure, say N.

config SATA_RCAR
	tristate "Renesas R-Car SATA support"
<<<<<<< HEAD
	depends on ARCH_SHMOBILE && ARCH_R8A7779
=======
>>>>>>> d0e0ac97
	help
	  This option enables support for Renesas R-Car Serial ATA.

	  If unsure, say N.

config SATA_SIL
	tristate "Silicon Image SATA support"
	depends on PCI
	help
	  This option enables support for Silicon Image Serial ATA.

	  If unsure, say N.

config SATA_SIS
	tristate "SiS 964/965/966/180 SATA support"
	depends on PCI
	select PATA_SIS
	help
	  This option enables support for SiS Serial ATA on
	  SiS 964/965/966/180 and Parallel ATA on SiS 180.
	  The PATA support for SiS 180 requires additionally to
	  enable the PATA_SIS driver in the config.
	  If unsure, say N.

config SATA_SVW
	tristate "ServerWorks Frodo / Apple K2 SATA support"
	depends on PCI
	help
	  This option enables support for Broadcom/Serverworks/Apple K2
	  SATA support.

	  If unsure, say N.

config SATA_ULI
	tristate "ULi Electronics SATA support"
	depends on PCI
	help
	  This option enables support for ULi Electronics SATA.

	  If unsure, say N.

config SATA_VIA
	tristate "VIA SATA support"
	depends on PCI
	help
	  This option enables support for VIA Serial ATA.

	  If unsure, say N.

config SATA_VITESSE
	tristate "VITESSE VSC-7174 / INTEL 31244 SATA support"
	depends on PCI
	help
	  This option enables support for Vitesse VSC7174 and Intel 31244 Serial ATA.

	  If unsure, say N.

comment "PATA SFF controllers with BMDMA"

config PATA_ALI
	tristate "ALi PATA support"
	depends on PCI
	help
	  This option enables support for the ALi ATA interfaces
	  found on the many ALi chipsets.

	  If unsure, say N.

config PATA_AMD
	tristate "AMD/NVidia PATA support"
	depends on PCI
	help
	  This option enables support for the AMD and NVidia PATA
	  interfaces found on the chipsets for Athlon/Athlon64.

	  If unsure, say N.

config PATA_ARASAN_CF
	tristate "ARASAN CompactFlash PATA Controller Support"
	depends on DMADEVICES
	select DMA_ENGINE
	help
	  Say Y here to support the ARASAN CompactFlash PATA controller

config PATA_ARTOP
	tristate "ARTOP 6210/6260 PATA support"
	depends on PCI
	help
	  This option enables support for ARTOP PATA controllers.

	  If unsure, say N.

config PATA_ATIIXP
	tristate "ATI PATA support"
	depends on PCI
	help
	  This option enables support for the ATI ATA interfaces
	  found on the many ATI chipsets.

	  If unsure, say N.

config PATA_ATP867X
	tristate "ARTOP/Acard ATP867X PATA support"
	depends on PCI
	help
	  This option enables support for ARTOP/Acard ATP867X PATA
	  controllers.

	  If unsure, say N.

config PATA_BF54X
	tristate "Blackfin 54x ATAPI support"
	depends on BF542 || BF548 || BF549
	help
	  This option enables support for the built-in ATAPI controller on
	  Blackfin 54x family chips.

	  If unsure, say N.

config PATA_CMD64X
	tristate "CMD64x PATA support"
	depends on PCI
	help
	  This option enables support for the CMD64x series chips
	  except for the CMD640.

	  If unsure, say N.

config PATA_CS5520
	tristate "CS5510/5520 PATA support"
	depends on PCI
	help
	  This option enables support for the Cyrix 5510/5520
	  companion chip used with the MediaGX/Geode processor family.

	  If unsure, say N.

config PATA_CS5530
	tristate "CS5530 PATA support"
	depends on PCI
	help
	  This option enables support for the Cyrix/NatSemi/AMD CS5530
	  companion chip used with the MediaGX/Geode processor family.

	  If unsure, say N.

config PATA_CS5535
	tristate "CS5535 PATA support (Experimental)"
	depends on PCI && X86 && !X86_64
	help
	  This option enables support for the NatSemi/AMD CS5535
	  companion chip used with the Geode processor family.

	  If unsure, say N.

config PATA_CS5536
	tristate "CS5536 PATA support"
	depends on PCI
	help
	  This option enables support for the AMD CS5536
	  companion chip used with the Geode LX processor family.

	  If unsure, say N.

config PATA_CYPRESS
	tristate "Cypress CY82C693 PATA support (Very Experimental)"
	depends on PCI
	help
	  This option enables support for the Cypress/Contaq CY82C693
	  chipset found in some Alpha systems

	  If unsure, say N.

config PATA_EFAR
	tristate "EFAR SLC90E66 support"
	depends on PCI
	help
	  This option enables support for the EFAR SLC90E66
	  IDE controller found on some older machines.

	  If unsure, say N.

config PATA_EP93XX
	tristate "Cirrus Logic EP93xx PATA support"
	depends on ARCH_EP93XX
	help
	  This option enables support for the PATA controller in
	  the Cirrus Logic EP9312 and EP9315 ARM CPU.

	  If unsure, say N.

config PATA_HPT366
	tristate "HPT 366/368 PATA support"
	depends on PCI
	help
	  This option enables support for the HPT 366 and 368
	  PATA controllers via the new ATA layer.

	  If unsure, say N.

config PATA_HPT37X
	tristate "HPT 370/370A/371/372/374/302 PATA support"
	depends on PCI
	help
	  This option enables support for the majority of the later HPT
	  PATA controllers via the new ATA layer.

	  If unsure, say N.

config PATA_HPT3X2N
	tristate "HPT 371N/372N/302N PATA support"
	depends on PCI
	help
	  This option enables support for the N variant HPT PATA
	  controllers via the new ATA layer.

	  If unsure, say N.

config PATA_HPT3X3
	tristate "HPT 343/363 PATA support"
	depends on PCI
	help
	  This option enables support for the HPT 343/363
	  PATA controllers via the new ATA layer

	  If unsure, say N.

config PATA_HPT3X3_DMA
	bool "HPT 343/363 DMA support"
	depends on PATA_HPT3X3
	help
	  This option enables DMA support for the HPT343/363
	  controllers. Enable with care as there are still some
	  problems with DMA on this chipset.

config PATA_ICSIDE
	tristate "Acorn ICS PATA support"
	depends on ARM && ARCH_ACORN
	help
	  On Acorn systems, say Y here if you wish to use the ICS PATA
	  interface card.  This is not required for ICS partition support.
	  If you are unsure, say N to this.

config PATA_IMX
	tristate "PATA support for Freescale iMX"
	depends on ARCH_MXC
	help
	  This option enables support for the PATA host available on Freescale
          iMX SoCs.

	  If unsure, say N.

config PATA_IT8213
	tristate "IT8213 PATA support (Experimental)"
	depends on PCI
	help
	  This option enables support for the ITE 821 PATA
          controllers via the new ATA layer.

	  If unsure, say N.

config PATA_IT821X
	tristate "IT8211/2 PATA support"
	depends on PCI
	help
	  This option enables support for the ITE 8211 and 8212
	  PATA controllers via the new ATA layer, including RAID
	  mode.

	  If unsure, say N.

config PATA_JMICRON
	tristate "JMicron PATA support"
	depends on PCI
	help
	  Enable support for the JMicron IDE controller, via the new
	  ATA layer.

	  If unsure, say N.

config PATA_MACIO
	tristate "Apple PowerMac/PowerBook internal 'MacIO' IDE"
	depends on PPC_PMAC
	help
	  Most IDE capable PowerMacs have IDE busses driven by a variant
          of this controller which is part of the Apple chipset used on
          most PowerMac models. Some models have multiple busses using
          different chipsets, though generally, MacIO is one of them.

config PATA_MARVELL
	tristate "Marvell PATA support via legacy mode"
	depends on PCI
	help
	  This option enables limited support for the Marvell 88SE61xx ATA
	  controllers. If you wish to use only the SATA ports then select
	  the AHCI driver alone. If you wish to the use the PATA port or
	  both SATA and PATA include this driver.

	  If unsure, say N.

config PATA_MPC52xx
	tristate "Freescale MPC52xx SoC internal IDE"
	depends on PPC_MPC52xx && PPC_BESTCOMM
	select PPC_BESTCOMM_ATA
	help
	  This option enables support for integrated IDE controller
	  of the Freescale MPC52xx SoC.

	  If unsure, say N.

config PATA_NETCELL
	tristate "NETCELL Revolution RAID support"
	depends on PCI
	help
	  This option enables support for the Netcell Revolution RAID
	  PATA controller.

	  If unsure, say N.

config PATA_NINJA32
	tristate "Ninja32/Delkin Cardbus ATA support"
	depends on PCI
	help
	  This option enables support for the Ninja32, Delkin and
	  possibly other brands of Cardbus ATA adapter

	  If unsure, say N.

config PATA_NS87415
	tristate "Nat Semi NS87415 PATA support"
	depends on PCI
	help
	  This option enables support for the National Semiconductor
	  NS87415 PCI-IDE controller.

	  If unsure, say N.

config PATA_OLDPIIX
	tristate "Intel PATA old PIIX support"
	depends on PCI
	help
	  This option enables support for early PIIX PATA support.

	  If unsure, say N.

config PATA_OPTIDMA
	tristate "OPTI FireStar PATA support (Very Experimental)"
	depends on PCI
	help
	  This option enables DMA/PIO support for the later OPTi
	  controllers found on some old motherboards and in some
	  laptops.

	  If unsure, say N.

config PATA_PDC2027X
	tristate "Promise PATA 2027x support"
	depends on PCI
	help
	  This option enables support for Promise PATA pdc20268 to pdc20277 host adapters.

	  If unsure, say N.

config PATA_PDC_OLD
	tristate "Older Promise PATA controller support"
	depends on PCI
	help
	  This option enables support for the Promise 20246, 20262, 20263,
	  20265 and 20267 adapters.

	  If unsure, say N.

config PATA_RADISYS
	tristate "RADISYS 82600 PATA support (Experimental)"
	depends on PCI
	help
	  This option enables support for the RADISYS 82600
	  PATA controllers via the new ATA layer

	  If unsure, say N.

config PATA_RDC
	tristate "RDC PATA support"
	depends on PCI
	help
	  This option enables basic support for the later RDC PATA controllers
	  controllers via the new ATA layer. For the RDC 1010, you need to
	  enable the IT821X driver instead.

	  If unsure, say N.

config PATA_SC1200
	tristate "SC1200 PATA support"
	depends on PCI
	help
	  This option enables support for the NatSemi/AMD SC1200 SoC
	  companion chip used with the Geode processor family.

	  If unsure, say N.

config PATA_SCC
	tristate "Toshiba's Cell Reference Set IDE support"
	depends on PCI && PPC_CELLEB
	help
	  This option enables support for the built-in IDE controller on
	  Toshiba Cell Reference Board.

	  If unsure, say N.

config PATA_SCH
	tristate "Intel SCH PATA support"
	depends on PCI
	help
	  This option enables support for Intel SCH PATA on the Intel
	  SCH (US15W, US15L, UL11L) series host controllers.

	  If unsure, say N.

config PATA_SERVERWORKS
	tristate "SERVERWORKS OSB4/CSB5/CSB6/HT1000 PATA support"
	depends on PCI
	help
	  This option enables support for the Serverworks OSB4/CSB5/CSB6 and
	  HT1000 PATA controllers, via the new ATA layer.

	  If unsure, say N.

config PATA_SIL680
	tristate "CMD / Silicon Image 680 PATA support"
	depends on PCI
	help
	  This option enables support for CMD / Silicon Image 680 PATA.

	  If unsure, say N.

config PATA_SIS
	tristate "SiS PATA support"
	depends on PCI
	help
	  This option enables support for SiS PATA controllers

	  If unsure, say N.

config PATA_TOSHIBA
	tristate "Toshiba Piccolo support (Experimental)"
	depends on PCI
	help
	  Support for the Toshiba Piccolo controllers. Currently only the
	  primary channel is supported by this driver.

	  If unsure, say N.

config PATA_TRIFLEX
	tristate "Compaq Triflex PATA support"
	depends on PCI
	help
	  Enable support for the Compaq 'Triflex' IDE controller as found
	  on many Compaq Pentium-Pro systems, via the new ATA layer.

	  If unsure, say N.

config PATA_VIA
	tristate "VIA PATA support"
	depends on PCI
	help
	  This option enables support for the VIA PATA interfaces
	  found on the many VIA chipsets.

	  If unsure, say N.

config PATA_PXA
	tristate "PXA DMA-capable PATA support"
	depends on ARCH_PXA
	help
	  This option enables support for harddrive attached to PXA CPU's bus.

	  NOTE: This driver utilizes PXA DMA controller, in case your hardware
	        is not capable of doing MWDMA, use pata_platform instead.

	  If unsure, say N.

config PATA_WINBOND
	tristate "Winbond SL82C105 PATA support"
	depends on PCI
	help
	  This option enables support for SL82C105 PATA devices found in the
	  Netwinder and some other systems

	  If unsure, say N.

endif # ATA_BMDMA

comment "PIO-only SFF controllers"

config PATA_AT32
	tristate "Atmel AVR32 PATA support (Experimental)"
	depends on AVR32 && PLATFORM_AT32AP
	help
	  This option enables support for the IDE devices on the
	  Atmel AT32AP platform.

	  If unsure, say N.

config PATA_AT91
	tristate "PATA support for AT91SAM9260"
	depends on ARM && ARCH_AT91
	help
	  This option enables support for IDE devices on the Atmel AT91SAM9260 SoC.

	  If unsure, say N.

config PATA_CMD640_PCI
	tristate "CMD640 PCI PATA support (Experimental)"
	depends on PCI
	help
	  This option enables support for the CMD640 PCI IDE
	  interface chip. Only the primary channel is currently
	  supported.

	  If unsure, say N.

config PATA_ISAPNP
	tristate "ISA Plug and Play PATA support"
	depends on ISAPNP
	help
	  This option enables support for ISA plug & play ATA
	  controllers such as those found on old soundcards.

	  If unsure, say N.

config PATA_IXP4XX_CF
	tristate "IXP4XX Compact Flash support"
	depends on ARCH_IXP4XX
	help
	  This option enables support for a Compact Flash connected on
	  the ixp4xx expansion bus. This driver had been written for
	  Loft/Avila boards in mind but can work with others.

	  If unsure, say N.

config PATA_MPIIX
	tristate "Intel PATA MPIIX support"
	depends on PCI
	help
	  This option enables support for MPIIX PATA support.

	  If unsure, say N.

config PATA_NS87410
	tristate "Nat Semi NS87410 PATA support"
	depends on PCI
	help
	  This option enables support for the National Semiconductor
	  NS87410 PCI-IDE controller.

	  If unsure, say N.

config PATA_OPTI
	tristate "OPTI621/6215 PATA support (Very Experimental)"
	depends on PCI
	help
	  This option enables full PIO support for the early Opti ATA
	  controllers found on some old motherboards.

	  If unsure, say N.

config PATA_PALMLD
	tristate "Palm LifeDrive PATA support"
	depends on MACH_PALMLD
	help
	  This option enables support for Palm LifeDrive's internal ATA
	  port via the new ATA layer.

	  If unsure, say N.

config PATA_PCMCIA
	tristate "PCMCIA PATA support"
	depends on PCMCIA
	help
	  This option enables support for PCMCIA ATA interfaces, including
	  compact flash card adapters via the new ATA layer.

	  If unsure, say N.

config PATA_PLATFORM
	tristate "Generic platform device PATA support"
	depends on EXPERT || PPC || HAVE_PATA_PLATFORM
	help
	  This option enables support for generic directly connected ATA
	  devices commonly found on embedded systems.

	  If unsure, say N.

config PATA_OF_PLATFORM
	tristate "OpenFirmware platform device PATA support"
	depends on PATA_PLATFORM && OF
	help
	  This option enables support for generic directly connected ATA
	  devices commonly found on embedded systems with OpenFirmware
	  bindings.

	  If unsure, say N.

config PATA_QDI
	tristate "QDI VLB PATA support"
	depends on ISA
	select PATA_LEGACY
	help
	  Support for QDI 6500 and 6580 PATA controllers on VESA local bus.

config PATA_RB532
	tristate "RouterBoard 532 PATA CompactFlash support"
	depends on MIKROTIK_RB532
	help
	  This option enables support for the RouterBoard 532
	  PATA CompactFlash controller.

	  If unsure, say N.

config PATA_RZ1000
	tristate "PC Tech RZ1000 PATA support"
	depends on PCI
	help
	  This option enables basic support for the PC Tech RZ1000/1
	  PATA controllers via the new ATA layer

	  If unsure, say N.

config PATA_SAMSUNG_CF
	tristate "Samsung SoC PATA support"
	depends on SAMSUNG_DEV_IDE
	help
	  This option enables basic support for Samsung's S3C/S5P board
	  PATA controllers via the new ATA layer

	  If unsure, say N.

config PATA_WINBOND_VLB
	tristate "Winbond W83759A VLB PATA support (Experimental)"
	depends on ISA
	select PATA_LEGACY
	help
	  Support for the Winbond W83759A controller on Vesa Local Bus
	  systems.

comment "Generic fallback / legacy drivers"

config PATA_ACPI
	tristate "ACPI firmware driver for PATA"
	depends on ATA_ACPI && ATA_BMDMA
	help
	  This option enables an ACPI method driver which drives
	  motherboard PATA controller interfaces through the ACPI
	  firmware in the BIOS. This driver can sometimes handle
	  otherwise unsupported hardware.

config ATA_GENERIC
	tristate "Generic ATA support"
	depends on PCI && ATA_BMDMA
	help
	  This option enables support for generic BIOS configured
	  ATA controllers via the new ATA layer

	  If unsure, say N.

config PATA_LEGACY
	tristate "Legacy ISA PATA support (Experimental)"
	depends on (ISA || PCI)
	help
	  This option enables support for ISA/VLB/PCI bus legacy PATA
	  ports and allows them to be accessed via the new ATA layer.

	  If unsure, say N.

endif # ATA_SFF
endif # ATA<|MERGE_RESOLUTION|>--- conflicted
+++ resolved
@@ -263,10 +263,6 @@
 
 config SATA_RCAR
 	tristate "Renesas R-Car SATA support"
-<<<<<<< HEAD
-	depends on ARCH_SHMOBILE && ARCH_R8A7779
-=======
->>>>>>> d0e0ac97
 	help
 	  This option enables support for Renesas R-Car Serial ATA.
 
