#
# Makefile for RapidIO interconnect services
#
<<<<<<< HEAD
obj-y += rio.o rio-access.o rio-driver.o rio-sysfs.o
=======
obj-$(CONFIG_RAPIDIO) += rapidio.o
rapidio-y := rio.o rio-access.o rio-driver.o rio-sysfs.o

>>>>>>> d0e0ac97
obj-$(CONFIG_RAPIDIO_ENUM_BASIC) += rio-scan.o

obj-$(CONFIG_RAPIDIO)		+= switches/
obj-$(CONFIG_RAPIDIO)		+= devices/

subdir-ccflags-$(CONFIG_RAPIDIO_DEBUG) := -DDEBUG<|MERGE_RESOLUTION|>--- conflicted
+++ resolved
@@ -1,13 +1,9 @@
 #
 # Makefile for RapidIO interconnect services
 #
-<<<<<<< HEAD
-obj-y += rio.o rio-access.o rio-driver.o rio-sysfs.o
-=======
 obj-$(CONFIG_RAPIDIO) += rapidio.o
 rapidio-y := rio.o rio-access.o rio-driver.o rio-sysfs.o
 
->>>>>>> d0e0ac97
 obj-$(CONFIG_RAPIDIO_ENUM_BASIC) += rio-scan.o
 
 obj-$(CONFIG_RAPIDIO)		+= switches/
