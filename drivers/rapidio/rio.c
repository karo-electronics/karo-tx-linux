--- conflicted
+++ resolved
@@ -471,22 +471,9 @@
  */
 int rio_set_port_lockout(struct rio_dev *rdev, u32 pnum, int lock)
 {
-<<<<<<< HEAD
-	u8 hopcount = 0xff;
-	u16 destid = rdev->destid;
 	u32 regval;
 
-	if (rdev->rswitch) {
-		destid = rdev->rswitch->destid;
-		hopcount = rdev->rswitch->hopcount;
-	}
-
-	rio_mport_read_config_32(rdev->net->hport, destid, hopcount,
-=======
-	u32 regval;
-
 	rio_read_config_32(rdev,
->>>>>>> 3cbea436
 				 rdev->phys_efptr + RIO_PORT_N_CTL_CSR(pnum),
 				 &regval);
 	if (lock)
@@ -494,11 +481,7 @@
 	else
 		regval &= ~RIO_PORT_N_CTL_LOCKOUT;
 
-<<<<<<< HEAD
-	rio_mport_write_config_32(rdev->net->hport, destid, hopcount,
-=======
 	rio_write_config_32(rdev,
->>>>>>> 3cbea436
 				  rdev->phys_efptr + RIO_PORT_N_CTL_CSR(pnum),
 				  regval);
 	return 0;
@@ -517,11 +500,7 @@
 rio_chk_dev_route(struct rio_dev *rdev, struct rio_dev **nrdev, int *npnum)
 {
 	u32 result;
-<<<<<<< HEAD
-	int p_port, dstid, rc = -EIO;
-=======
 	int p_port, rc = -EIO;
->>>>>>> 3cbea436
 	struct rio_dev *prev = NULL;
 
 	/* Find switch with failed RIO link */
@@ -536,13 +515,7 @@
 	if (prev == NULL)
 		goto err_out;
 
-<<<<<<< HEAD
-	dstid = (rdev->pef & RIO_PEF_SWITCH) ?
-			rdev->rswitch->destid : rdev->destid;
-	p_port = prev->rswitch->route_table[dstid];
-=======
 	p_port = prev->rswitch->route_table[rdev->destid];
->>>>>>> 3cbea436
 
 	if (p_port != RIO_INVALID_ROUTE) {
 		pr_debug("RIO: link failed on [%s]-P%d\n",
@@ -585,20 +558,8 @@
  */
 static int rio_chk_dev_access(struct rio_dev *rdev)
 {
-<<<<<<< HEAD
-	u8 hopcount = 0xff;
-	u16 destid = rdev->destid;
-
-	if (rdev->rswitch) {
-		destid = rdev->rswitch->destid;
-		hopcount = rdev->rswitch->hopcount;
-	}
-
-	return rio_mport_chk_dev_access(rdev->net->hport, destid, hopcount);
-=======
 	return rio_mport_chk_dev_access(rdev->net->hport,
 					rdev->destid, rdev->hopcount);
->>>>>>> 3cbea436
 }
 
 /**
@@ -611,34 +572,20 @@
 static int
 rio_get_input_status(struct rio_dev *rdev, int pnum, u32 *lnkresp)
 {
-<<<<<<< HEAD
-	struct rio_mport *mport = rdev->net->hport;
-	u16 destid = rdev->rswitch->destid;
-	u8 hopcount = rdev->rswitch->hopcount;
-=======
->>>>>>> 3cbea436
 	u32 regval;
 	int checkcount;
 
 	if (lnkresp) {
 		/* Read from link maintenance response register
 		 * to clear valid bit */
-<<<<<<< HEAD
-		rio_mport_read_config_32(mport, destid, hopcount,
-=======
 		rio_read_config_32(rdev,
->>>>>>> 3cbea436
 			rdev->phys_efptr + RIO_PORT_N_MNT_RSP_CSR(pnum),
 			&regval);
 		udelay(50);
 	}
 
 	/* Issue Input-status command */
-<<<<<<< HEAD
-	rio_mport_write_config_32(mport, destid, hopcount,
-=======
 	rio_write_config_32(rdev,
->>>>>>> 3cbea436
 		rdev->phys_efptr + RIO_PORT_N_MNT_REQ_CSR(pnum),
 		RIO_MNT_REQ_CMD_IS);
 
@@ -649,11 +596,7 @@
 	checkcount = 3;
 	while (checkcount--) {
 		udelay(50);
-<<<<<<< HEAD
-		rio_mport_read_config_32(mport, destid, hopcount,
-=======
 		rio_read_config_32(rdev,
->>>>>>> 3cbea436
 			rdev->phys_efptr + RIO_PORT_N_MNT_RSP_CSR(pnum),
 			&regval);
 		if (regval & RIO_PORT_N_MNT_RSP_RVAL) {
@@ -673,22 +616,12 @@
  */
 static int rio_clr_err_stopped(struct rio_dev *rdev, u32 pnum, u32 err_status)
 {
-<<<<<<< HEAD
-	struct rio_mport *mport = rdev->net->hport;
-	u16 destid = rdev->rswitch->destid;
-	u8 hopcount = rdev->rswitch->hopcount;
-=======
->>>>>>> 3cbea436
 	struct rio_dev *nextdev = rdev->rswitch->nextdev[pnum];
 	u32 regval;
 	u32 far_ackid, far_linkstat, near_ackid;
 
 	if (err_status == 0)
-<<<<<<< HEAD
-		rio_mport_read_config_32(mport, destid, hopcount,
-=======
 		rio_read_config_32(rdev,
->>>>>>> 3cbea436
 			rdev->phys_efptr + RIO_PORT_N_ERR_STS_CSR(pnum),
 			&err_status);
 
@@ -706,11 +639,7 @@
 			 pnum, regval);
 		far_ackid = (regval & RIO_PORT_N_MNT_RSP_ASTAT) >> 5;
 		far_linkstat = regval & RIO_PORT_N_MNT_RSP_LSTAT;
-<<<<<<< HEAD
-		rio_mport_read_config_32(mport, destid, hopcount,
-=======
 		rio_read_config_32(rdev,
->>>>>>> 3cbea436
 			rdev->phys_efptr + RIO_PORT_N_ACK_STS_CSR(pnum),
 			&regval);
 		pr_debug("RIO_EM: SP%d_ACK_STS_CSR=0x%08x\n", pnum, regval);
@@ -728,14 +657,8 @@
 			/* Align near outstanding/outbound ackIDs with
 			 * far inbound.
 			 */
-<<<<<<< HEAD
-			rio_mport_write_config_32(mport, destid,
-				hopcount, rdev->phys_efptr +
-					RIO_PORT_N_ACK_STS_CSR(pnum),
-=======
 			rio_write_config_32(rdev,
 				rdev->phys_efptr + RIO_PORT_N_ACK_STS_CSR(pnum),
->>>>>>> 3cbea436
 				(near_ackid << 24) |
 					(far_ackid << 8) | far_ackid);
 			/* Align far outstanding/outbound ackIDs with
@@ -752,11 +675,7 @@
 				pr_debug("RIO_EM: Invalid nextdev pointer (NULL)\n");
 		}
 rd_err:
-<<<<<<< HEAD
-		rio_mport_read_config_32(mport, destid, hopcount,
-=======
 		rio_read_config_32(rdev,
->>>>>>> 3cbea436
 			rdev->phys_efptr + RIO_PORT_N_ERR_STS_CSR(pnum),
 			&err_status);
 		pr_debug("RIO_EM: SP%d_ERR_STS_CSR=0x%08x\n", pnum, err_status);
@@ -768,11 +687,7 @@
 				     RIO_GET_PORT_NUM(nextdev->swpinfo), NULL);
 		udelay(50);
 
-<<<<<<< HEAD
-		rio_mport_read_config_32(mport, destid, hopcount,
-=======
 		rio_read_config_32(rdev,
->>>>>>> 3cbea436
 			rdev->phys_efptr + RIO_PORT_N_ERR_STS_CSR(pnum),
 			&err_status);
 		pr_debug("RIO_EM: SP%d_ERR_STS_CSR=0x%08x\n", pnum, err_status);
@@ -792,20 +707,10 @@
 int rio_inb_pwrite_handler(union rio_pw_msg *pw_msg)
 {
 	struct rio_dev *rdev;
-<<<<<<< HEAD
-	struct rio_mport *mport;
-	u8 hopcount;
-	u16 destid;
 	u32 err_status, em_perrdet, em_ltlerrdet;
 	int rc, portnum;
 
-	rdev = rio_get_comptag(pw_msg->em.comptag, NULL);
-=======
-	u32 err_status, em_perrdet, em_ltlerrdet;
-	int rc, portnum;
-
 	rdev = rio_get_comptag((pw_msg->em.comptag & RIO_CTAG_UDEVID), NULL);
->>>>>>> 3cbea436
 	if (rdev == NULL) {
 		/* Device removed or enumeration error */
 		pr_debug("RIO: %s No matching device for CTag 0x%08x\n",
@@ -869,24 +774,13 @@
 		return 0;
 	}
 
-<<<<<<< HEAD
-	mport = rdev->net->hport;
-	destid = rdev->rswitch->destid;
-	hopcount = rdev->rswitch->hopcount;
-
-=======
->>>>>>> 3cbea436
 	/*
 	 * Process the port-write notification from switch
 	 */
 	if (rdev->rswitch->em_handle)
 		rdev->rswitch->em_handle(rdev, portnum);
 
-<<<<<<< HEAD
-	rio_mport_read_config_32(mport, destid, hopcount,
-=======
 	rio_read_config_32(rdev,
->>>>>>> 3cbea436
 			rdev->phys_efptr + RIO_PORT_N_ERR_STS_CSR(portnum),
 			&err_status);
 	pr_debug("RIO_PW: SP%d_ERR_STS_CSR=0x%08x\n", portnum, err_status);
@@ -916,11 +810,7 @@
 			rdev->rswitch->port_ok &= ~(1 << portnum);
 			rio_set_port_lockout(rdev, portnum, 1);
 
-<<<<<<< HEAD
-			rio_mport_write_config_32(mport, destid, hopcount,
-=======
 			rio_write_config_32(rdev,
->>>>>>> 3cbea436
 				rdev->phys_efptr +
 					RIO_PORT_N_ACK_STS_CSR(portnum),
 				RIO_PORT_N_ACK_CLEAR);
@@ -931,48 +821,28 @@
 		}
 	}
 
-<<<<<<< HEAD
-	rio_mport_read_config_32(mport, destid, hopcount,
-=======
 	rio_read_config_32(rdev,
->>>>>>> 3cbea436
 		rdev->em_efptr + RIO_EM_PN_ERR_DETECT(portnum), &em_perrdet);
 	if (em_perrdet) {
 		pr_debug("RIO_PW: RIO_EM_P%d_ERR_DETECT=0x%08x\n",
 			 portnum, em_perrdet);
 		/* Clear EM Port N Error Detect CSR */
-<<<<<<< HEAD
-		rio_mport_write_config_32(mport, destid, hopcount,
-			rdev->em_efptr + RIO_EM_PN_ERR_DETECT(portnum), 0);
-	}
-
-	rio_mport_read_config_32(mport, destid, hopcount,
-=======
 		rio_write_config_32(rdev,
 			rdev->em_efptr + RIO_EM_PN_ERR_DETECT(portnum), 0);
 	}
 
 	rio_read_config_32(rdev,
->>>>>>> 3cbea436
 		rdev->em_efptr + RIO_EM_LTL_ERR_DETECT, &em_ltlerrdet);
 	if (em_ltlerrdet) {
 		pr_debug("RIO_PW: RIO_EM_LTL_ERR_DETECT=0x%08x\n",
 			 em_ltlerrdet);
 		/* Clear EM L/T Layer Error Detect CSR */
-<<<<<<< HEAD
-		rio_mport_write_config_32(mport, destid, hopcount,
-=======
 		rio_write_config_32(rdev,
->>>>>>> 3cbea436
 			rdev->em_efptr + RIO_EM_LTL_ERR_DETECT, 0);
 	}
 
 	/* Clear remaining error bits and Port-Write Pending bit */
-<<<<<<< HEAD
-	rio_mport_write_config_32(mport, destid, hopcount,
-=======
 	rio_write_config_32(rdev,
->>>>>>> 3cbea436
 			rdev->phys_efptr + RIO_PORT_N_ERR_STS_CSR(portnum),
 			err_status);
 
