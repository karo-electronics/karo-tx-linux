/*
 * RapidIO enumeration and discovery support
 *
 * Copyright 2005 MontaVista Software, Inc.
 * Matt Porter <mporter@kernel.crashing.org>
 *
 * Copyright 2009 Integrated Device Technology, Inc.
 * Alex Bounine <alexandre.bounine@idt.com>
 * - Added Port-Write/Error Management initialization and handling
 *
 * Copyright 2009 Sysgo AG
 * Thomas Moll <thomas.moll@sysgo.com>
 * - Added Input- Output- enable functionality, to allow full communication
 *
 * This program is free software; you can redistribute  it and/or modify it
 * under  the terms of  the GNU General  Public License as published by the
 * Free Software Foundation;  either version 2 of the  License, or (at your
 * option) any later version.
 */

#include <linux/types.h>
#include <linux/kernel.h>

#include <linux/delay.h>
#include <linux/dma-mapping.h>
#include <linux/init.h>
#include <linux/rio.h>
#include <linux/rio_drv.h>
#include <linux/rio_ids.h>
#include <linux/rio_regs.h>
#include <linux/module.h>
#include <linux/spinlock.h>
#include <linux/timer.h>
#include <linux/sched.h>
#include <linux/jiffies.h>
#include <linux/slab.h>

#include "rio.h"

static void rio_init_em(struct rio_dev *rdev);

static int next_destid = 0;
static int next_comptag = 1;

static int rio_mport_phys_table[] = {
	RIO_EFB_PAR_EP_ID,
	RIO_EFB_PAR_EP_REC_ID,
	RIO_EFB_SER_EP_ID,
	RIO_EFB_SER_EP_REC_ID,
	-1,
};


/**
 * rio_destid_alloc - Allocate next available destID for given network
 * @net: RIO network
 *
 * Returns next available device destination ID for the specified RIO network.
 * Marks allocated ID as one in use.
 * Returns RIO_INVALID_DESTID if new destID is not available.
 */
static u16 rio_destid_alloc(struct rio_net *net)
{
	int destid;
	struct rio_id_table *idtab = &net->destid_table;

	spin_lock(&idtab->lock);
	destid = find_first_zero_bit(idtab->table, idtab->max);

	if (destid < idtab->max) {
		set_bit(destid, idtab->table);
		destid += idtab->start;
	} else
		destid = RIO_INVALID_DESTID;

	spin_unlock(&idtab->lock);
	return (u16)destid;
}

/**
 * rio_destid_reserve - Reserve the specivied destID
 * @net: RIO network
 * @destid: destID to reserve
 *
 * Tries to reserve the specified destID.
 * Returns 0 if successfull.
 */
static int rio_destid_reserve(struct rio_net *net, u16 destid)
{
	int oldbit;
	struct rio_id_table *idtab = &net->destid_table;

	destid -= idtab->start;
	spin_lock(&idtab->lock);
	oldbit = test_and_set_bit(destid, idtab->table);
	spin_unlock(&idtab->lock);
	return oldbit;
}

/**
 * rio_destid_free - free a previously allocated destID
 * @net: RIO network
 * @destid: destID to free
 *
 * Makes the specified destID available for use.
 */
static void rio_destid_free(struct rio_net *net, u16 destid)
{
	struct rio_id_table *idtab = &net->destid_table;

	destid -= idtab->start;
	spin_lock(&idtab->lock);
	clear_bit(destid, idtab->table);
	spin_unlock(&idtab->lock);
}

/**
 * rio_destid_first - return first destID in use
 * @net: RIO network
 */
static u16 rio_destid_first(struct rio_net *net)
{
	int destid;
	struct rio_id_table *idtab = &net->destid_table;

	spin_lock(&idtab->lock);
	destid = find_first_bit(idtab->table, idtab->max);
	if (destid >= idtab->max)
		destid = RIO_INVALID_DESTID;
	else
		destid += idtab->start;
	spin_unlock(&idtab->lock);
	return (u16)destid;
}

/**
 * rio_destid_next - return next destID in use
 * @net: RIO network
 * @from: destination ID from which search shall continue
 */
static u16 rio_destid_next(struct rio_net *net, u16 from)
{
	int destid;
	struct rio_id_table *idtab = &net->destid_table;

	spin_lock(&idtab->lock);
	destid = find_next_bit(idtab->table, idtab->max, from);
	if (destid >= idtab->max)
		destid = RIO_INVALID_DESTID;
	else
		destid += idtab->start;
	spin_unlock(&idtab->lock);
	return (u16)destid;
}

/**
 * rio_get_device_id - Get the base/extended device id for a device
 * @port: RIO master port
 * @destid: Destination ID of device
 * @hopcount: Hopcount to device
 *
 * Reads the base/extended device id from a device. Returns the
 * 8/16-bit device ID.
 */
static u16 rio_get_device_id(struct rio_mport *port, u16 destid, u8 hopcount)
{
	u32 result;

	rio_mport_read_config_32(port, destid, hopcount, RIO_DID_CSR, &result);

	return RIO_GET_DID(port->sys_size, result);
}

/**
 * rio_set_device_id - Set the base/extended device id for a device
 * @port: RIO master port
 * @destid: Destination ID of device
 * @hopcount: Hopcount to device
 * @did: Device ID value to be written
 *
 * Writes the base/extended device id from a device.
 */
static void rio_set_device_id(struct rio_mport *port, u16 destid, u8 hopcount, u16 did)
{
	rio_mport_write_config_32(port, destid, hopcount, RIO_DID_CSR,
				  RIO_SET_DID(port->sys_size, did));
}

/**
 * rio_local_set_device_id - Set the base/extended device id for a port
 * @port: RIO master port
 * @did: Device ID value to be written
 *
 * Writes the base/extended device id from a device.
 */
static void rio_local_set_device_id(struct rio_mport *port, u16 did)
{
	rio_local_write_config_32(port, RIO_DID_CSR, RIO_SET_DID(port->sys_size,
				did));
}

/**
 * rio_clear_locks- Release all host locks and signal enumeration complete
 * @net: RIO network to run on
 *
 * Marks the component tag CSR on each device with the enumeration
 * complete flag. When complete, it then release the host locks on
 * each device. Returns 0 on success or %-EINVAL on failure.
 */
static int rio_clear_locks(struct rio_net *net)
{
	struct rio_mport *port = net->hport;
	struct rio_dev *rdev;
	u32 result;
	int ret = 0;

	/* Release host device id locks */
	rio_local_write_config_32(port, RIO_HOST_DID_LOCK_CSR,
				  port->host_deviceid);
	rio_local_read_config_32(port, RIO_HOST_DID_LOCK_CSR, &result);
	if ((result & 0xffff) != 0xffff) {
		printk(KERN_INFO
		       "RIO: badness when releasing host lock on master port, result %8.8x\n",
		       result);
		ret = -EINVAL;
	}
	list_for_each_entry(rdev, &net->devices, net_list) {
		rio_write_config_32(rdev, RIO_HOST_DID_LOCK_CSR,
				    port->host_deviceid);
		rio_read_config_32(rdev, RIO_HOST_DID_LOCK_CSR, &result);
		if ((result & 0xffff) != 0xffff) {
			printk(KERN_INFO
			       "RIO: badness when releasing host lock on vid %4.4x did %4.4x\n",
			       rdev->vid, rdev->did);
			ret = -EINVAL;
		}

		/* Mark device as discovered and enable master */
		rio_read_config_32(rdev,
				   rdev->phys_efptr + RIO_PORT_GEN_CTL_CSR,
				   &result);
		result |= RIO_PORT_GEN_DISCOVERED | RIO_PORT_GEN_MASTER;
		rio_write_config_32(rdev,
				    rdev->phys_efptr + RIO_PORT_GEN_CTL_CSR,
				    result);
	}

	return ret;
}

/**
 * rio_enum_host- Set host lock and initialize host destination ID
 * @port: Master port to issue transaction
 *
 * Sets the local host master port lock and destination ID register
 * with the host device ID value. The host device ID value is provided
 * by the platform. Returns %0 on success or %-1 on failure.
 */
static int rio_enum_host(struct rio_mport *port)
{
	u32 result;

	/* Set master port host device id lock */
	rio_local_write_config_32(port, RIO_HOST_DID_LOCK_CSR,
				  port->host_deviceid);

	rio_local_read_config_32(port, RIO_HOST_DID_LOCK_CSR, &result);
	if ((result & 0xffff) != port->host_deviceid)
		return -1;

	/* Set master port destid and init destid ctr */
	rio_local_set_device_id(port, port->host_deviceid);
	return 0;
}

/**
 * rio_device_has_destid- Test if a device contains a destination ID register
 * @port: Master port to issue transaction
 * @src_ops: RIO device source operations
 * @dst_ops: RIO device destination operations
 *
 * Checks the provided @src_ops and @dst_ops for the necessary transaction
 * capabilities that indicate whether or not a device will implement a
 * destination ID register. Returns 1 if true or 0 if false.
 */
static int rio_device_has_destid(struct rio_mport *port, int src_ops,
				 int dst_ops)
{
	u32 mask = RIO_OPS_READ | RIO_OPS_WRITE | RIO_OPS_ATOMIC_TST_SWP | RIO_OPS_ATOMIC_INC | RIO_OPS_ATOMIC_DEC | RIO_OPS_ATOMIC_SET | RIO_OPS_ATOMIC_CLR;

	return !!((src_ops | dst_ops) & mask);
}

/**
 * rio_release_dev- Frees a RIO device struct
 * @dev: LDM device associated with a RIO device struct
 *
 * Gets the RIO device struct associated a RIO device struct.
 * The RIO device struct is freed.
 */
static void rio_release_dev(struct device *dev)
{
	struct rio_dev *rdev;

	rdev = to_rio_dev(dev);
	kfree(rdev);
}

/**
 * rio_is_switch- Tests if a RIO device has switch capabilities
 * @rdev: RIO device
 *
 * Gets the RIO device Processing Element Features register
 * contents and tests for switch capabilities. Returns 1 if
 * the device is a switch or 0 if it is not a switch.
 * The RIO device struct is freed.
 */
static int rio_is_switch(struct rio_dev *rdev)
{
	if (rdev->pef & RIO_PEF_SWITCH)
		return 1;
	return 0;
}

/**
 * rio_setup_device- Allocates and sets up a RIO device
 * @net: RIO network
 * @port: Master port to send transactions
 * @destid: Current destination ID
 * @hopcount: Current hopcount
 * @do_enum: Enumeration/Discovery mode flag
 *
 * Allocates a RIO device and configures fields based on configuration
 * space contents. If device has a destination ID register, a destination
 * ID is either assigned in enumeration mode or read from configuration
 * space in discovery mode.  If the device has switch capabilities, then
 * a switch is allocated and configured appropriately. Returns a pointer
 * to a RIO device on success or NULL on failure.
 *
 */
static struct rio_dev *rio_setup_device(struct rio_net *net,
					struct rio_mport *port, u16 destid,
					u8 hopcount, int do_enum)
{
	int ret = 0;
	struct rio_dev *rdev;
	struct rio_switch *rswitch = NULL;
	int result, rdid;
	size_t size;
	u32 swpinfo = 0;

	size = sizeof(struct rio_dev);
	if (rio_mport_read_config_32(port, destid, hopcount,
				     RIO_PEF_CAR, &result))
		return NULL;

	if (result & (RIO_PEF_SWITCH | RIO_PEF_MULTIPORT)) {
		rio_mport_read_config_32(port, destid, hopcount,
					 RIO_SWP_INFO_CAR, &swpinfo);
		if (result & RIO_PEF_SWITCH) {
			size += (RIO_GET_TOTAL_PORTS(swpinfo) *
				sizeof(rswitch->nextdev[0])) + sizeof(*rswitch);
		}
	}

	rdev = kzalloc(size, GFP_KERNEL);
	if (!rdev)
		return NULL;

	rdev->net = net;
	rdev->pef = result;
	rdev->swpinfo = swpinfo;
	rio_mport_read_config_32(port, destid, hopcount, RIO_DEV_ID_CAR,
				 &result);
	rdev->did = result >> 16;
	rdev->vid = result & 0xffff;
	rio_mport_read_config_32(port, destid, hopcount, RIO_DEV_INFO_CAR,
				 &rdev->device_rev);
	rio_mport_read_config_32(port, destid, hopcount, RIO_ASM_ID_CAR,
				 &result);
	rdev->asm_did = result >> 16;
	rdev->asm_vid = result & 0xffff;
	rio_mport_read_config_32(port, destid, hopcount, RIO_ASM_INFO_CAR,
				 &result);
	rdev->asm_rev = result >> 16;
	if (rdev->pef & RIO_PEF_EXT_FEATURES) {
		rdev->efptr = result & 0xffff;
		rdev->phys_efptr = rio_mport_get_physefb(port, 0, destid,
							 hopcount);

		rdev->em_efptr = rio_mport_get_feature(port, 0, destid,
						hopcount, RIO_EFB_ERR_MGMNT);
	}

	rio_mport_read_config_32(port, destid, hopcount, RIO_SRC_OPS_CAR,
				 &rdev->src_ops);
	rio_mport_read_config_32(port, destid, hopcount, RIO_DST_OPS_CAR,
				 &rdev->dst_ops);

	if (do_enum) {
		/* Assign component tag to device */
		if (next_comptag >= 0x10000) {
			pr_err("RIO: Component Tag Counter Overflow\n");
			goto cleanup;
		}
		rio_mport_write_config_32(port, destid, hopcount,
					  RIO_COMPONENT_TAG_CSR, next_comptag);
		rdev->comp_tag = next_comptag++;
		rdev->do_enum = true;
	}  else {
		rio_mport_read_config_32(port, destid, hopcount,
					 RIO_COMPONENT_TAG_CSR,
					 &rdev->comp_tag);
	}

	if (rio_device_has_destid(port, rdev->src_ops, rdev->dst_ops)) {
		if (do_enum) {
			rio_set_device_id(port, destid, hopcount, next_destid);
			rdev->destid = next_destid;
			next_destid = rio_destid_alloc(net);
		} else
			rdev->destid = rio_get_device_id(port, destid, hopcount);

		rdev->hopcount = 0xff;
	} else {
		/* Switch device has an associated destID which
		 * will be adjusted later
		 */
		rdev->destid = destid;
		rdev->hopcount = hopcount;
	}

	/* If a PE has both switch and other functions, show it as a switch */
	if (rio_is_switch(rdev)) {
		rswitch = rdev->rswitch;
		rswitch->port_ok = 0;
		spin_lock_init(&rswitch->lock);
		rswitch->route_table = kzalloc(sizeof(u8)*
					RIO_MAX_ROUTE_ENTRIES(port->sys_size),
					GFP_KERNEL);
		if (!rswitch->route_table)
			goto cleanup;
		/* Initialize switch route table */
		for (rdid = 0; rdid < RIO_MAX_ROUTE_ENTRIES(port->sys_size);
				rdid++)
			rswitch->route_table[rdid] = RIO_INVALID_ROUTE;
		dev_set_name(&rdev->dev, "%02x:s:%04x", rdev->net->id,
			     rdev->comp_tag & RIO_CTAG_UDEVID);

		if (do_enum)
			rio_route_clr_table(rdev, RIO_GLOBAL_TABLE, 0);

		list_add_tail(&rswitch->node, &net->switches);

	} else {
		if (do_enum)
			/*Enable Input Output Port (transmitter reviever)*/
			rio_enable_rx_tx_port(port, 0, destid, hopcount, 0);

		dev_set_name(&rdev->dev, "%02x:e:%04x", rdev->net->id,
			     rdev->comp_tag & RIO_CTAG_UDEVID);
	}

	rio_attach_device(rdev);

	device_initialize(&rdev->dev);
	rdev->dev.release = rio_release_dev;
	rio_dev_get(rdev);

	rdev->dma_mask = DMA_BIT_MASK(32);
	rdev->dev.dma_mask = &rdev->dma_mask;
	rdev->dev.coherent_dma_mask = DMA_BIT_MASK(32);

	if (rdev->dst_ops & RIO_DST_OPS_DOORBELL)
		rio_init_dbell_res(&rdev->riores[RIO_DOORBELL_RESOURCE],
				   0, 0xffff);

	ret = rio_add_device(rdev);
	if (ret)
		goto cleanup;

	return rdev;

cleanup:
	if (rswitch)
		kfree(rswitch->route_table);

	kfree(rdev);
	return NULL;
}

/**
 * rio_sport_is_active- Tests if a switch port has an active connection.
 * @port: Master port to send transaction
 * @destid: Associated destination ID for switch
 * @hopcount: Hopcount to reach switch
 * @sport: Switch port number
 *
 * Reads the port error status CSR for a particular switch port to
 * determine if the port has an active link.  Returns
 * %RIO_PORT_N_ERR_STS_PORT_OK if the port is active or %0 if it is
 * inactive.
 */
static int
rio_sport_is_active(struct rio_mport *port, u16 destid, u8 hopcount, int sport)
{
	u32 result = 0;
	u32 ext_ftr_ptr;

	ext_ftr_ptr = rio_mport_get_efb(port, 0, destid, hopcount, 0);

	while (ext_ftr_ptr) {
		rio_mport_read_config_32(port, destid, hopcount,
					 ext_ftr_ptr, &result);
		result = RIO_GET_BLOCK_ID(result);
		if ((result == RIO_EFB_SER_EP_FREE_ID) ||
		    (result == RIO_EFB_SER_EP_FREE_ID_V13P) ||
		    (result == RIO_EFB_SER_EP_FREC_ID))
			break;

		ext_ftr_ptr = rio_mport_get_efb(port, 0, destid, hopcount,
						ext_ftr_ptr);
	}

	if (ext_ftr_ptr)
		rio_mport_read_config_32(port, destid, hopcount,
					 ext_ftr_ptr +
					 RIO_PORT_N_ERR_STS_CSR(sport),
					 &result);

	return result & RIO_PORT_N_ERR_STS_PORT_OK;
}

/**
 * rio_get_host_deviceid_lock- Reads the Host Device ID Lock CSR on a device
 * @port: Master port to send transaction
 * @hopcount: Number of hops to the device
 *
 * Used during enumeration to read the Host Device ID Lock CSR on a
 * RIO device. Returns the value of the lock register.
 */
static u16 rio_get_host_deviceid_lock(struct rio_mport *port, u8 hopcount)
{
	u32 result;

	rio_mport_read_config_32(port, RIO_ANY_DESTID(port->sys_size), hopcount,
				 RIO_HOST_DID_LOCK_CSR, &result);

	return (u16) (result & 0xffff);
}

/**
 * rio_enum_peer- Recursively enumerate a RIO network through a master port
 * @net: RIO network being enumerated
 * @port: Master port to send transactions
 * @hopcount: Number of hops into the network
 * @prev: Previous RIO device connected to the enumerated one
 * @prev_port: Port on previous RIO device
 *
 * Recursively enumerates a RIO network.  Transactions are sent via the
 * master port passed in @port.
 */
static int rio_enum_peer(struct rio_net *net, struct rio_mport *port,
			 u8 hopcount, struct rio_dev *prev, int prev_port)
{
	struct rio_dev *rdev;
	u32 regval;
	int tmp;

	if (rio_mport_chk_dev_access(port,
			RIO_ANY_DESTID(port->sys_size), hopcount)) {
		pr_debug("RIO: device access check failed\n");
		return -1;
	}

	if (rio_get_host_deviceid_lock(port, hopcount) == port->host_deviceid) {
		pr_debug("RIO: PE already discovered by this host\n");
		/*
		 * Already discovered by this host. Add it as another
		 * link to the existing device.
		 */
		rio_mport_read_config_32(port, RIO_ANY_DESTID(port->sys_size),
				hopcount, RIO_COMPONENT_TAG_CSR, &regval);

		if (regval) {
			rdev = rio_get_comptag((regval & 0xffff), NULL);

			if (rdev && prev && rio_is_switch(prev)) {
				pr_debug("RIO: redundant path to %s\n",
					 rio_name(rdev));
				prev->rswitch->nextdev[prev_port] = rdev;
			}
		}

		return 0;
	}

	/* Attempt to acquire device lock */
	rio_mport_write_config_32(port, RIO_ANY_DESTID(port->sys_size),
				  hopcount,
				  RIO_HOST_DID_LOCK_CSR, port->host_deviceid);
	while ((tmp = rio_get_host_deviceid_lock(port, hopcount))
	       < port->host_deviceid) {
		/* Delay a bit */
		mdelay(1);
		/* Attempt to acquire device lock again */
		rio_mport_write_config_32(port, RIO_ANY_DESTID(port->sys_size),
					  hopcount,
					  RIO_HOST_DID_LOCK_CSR,
					  port->host_deviceid);
	}

	if (rio_get_host_deviceid_lock(port, hopcount) > port->host_deviceid) {
		pr_debug(
		    "RIO: PE locked by a higher priority host...retreating\n");
		return -1;
	}

	/* Setup new RIO device */
	rdev = rio_setup_device(net, port, RIO_ANY_DESTID(port->sys_size),
					hopcount, 1);
	if (rdev) {
		/* Add device to the global and bus/net specific list. */
		list_add_tail(&rdev->net_list, &net->devices);
		rdev->prev = prev;
		if (prev && rio_is_switch(prev))
			prev->rswitch->nextdev[prev_port] = rdev;
	} else
		return -1;

	if (rio_is_switch(rdev)) {
		int sw_destid;
		int cur_destid;
		int sw_inport;
		u16 destid;
		int port_num;

		sw_inport = RIO_GET_PORT_NUM(rdev->swpinfo);
		rio_route_add_entry(rdev, RIO_GLOBAL_TABLE,
				    port->host_deviceid, sw_inport, 0);
		rdev->rswitch->route_table[port->host_deviceid] = sw_inport;

		destid = rio_destid_first(net);
		while (destid != RIO_INVALID_DESTID && destid < next_destid) {
			if (destid != port->host_deviceid) {
				rio_route_add_entry(rdev, RIO_GLOBAL_TABLE,
						    destid, sw_inport, 0);
				rdev->rswitch->route_table[destid] = sw_inport;
			}
			destid = rio_destid_next(net, destid + 1);
		}
		pr_debug(
		    "RIO: found %s (vid %4.4x did %4.4x) with %d ports\n",
		    rio_name(rdev), rdev->vid, rdev->did,
		    RIO_GET_TOTAL_PORTS(rdev->swpinfo));
		sw_destid = next_destid;
		for (port_num = 0;
		     port_num < RIO_GET_TOTAL_PORTS(rdev->swpinfo);
		     port_num++) {
			if (sw_inport == port_num) {
				rio_enable_rx_tx_port(port, 0,
					      RIO_ANY_DESTID(port->sys_size),
					      hopcount, port_num);
				rdev->rswitch->port_ok |= (1 << port_num);
				continue;
			}

			cur_destid = next_destid;

			if (rio_sport_is_active
			    (port, RIO_ANY_DESTID(port->sys_size), hopcount,
			     port_num)) {
				pr_debug(
				    "RIO: scanning device on port %d\n",
				    port_num);
				rio_enable_rx_tx_port(port, 0,
					      RIO_ANY_DESTID(port->sys_size),
					      hopcount, port_num);
				rdev->rswitch->port_ok |= (1 << port_num);
				rio_route_add_entry(rdev, RIO_GLOBAL_TABLE,
						RIO_ANY_DESTID(port->sys_size),
						port_num, 0);

				if (rio_enum_peer(net, port, hopcount + 1,
						  rdev, port_num) < 0)
					return -1;

				/* Update routing tables */
				destid = rio_destid_next(net, cur_destid + 1);
				if (destid != RIO_INVALID_DESTID) {
					for (destid = cur_destid;
					     destid < next_destid;) {
						if (destid != port->host_deviceid) {
							rio_route_add_entry(rdev,
								    RIO_GLOBAL_TABLE,
								    destid,
								    port_num,
								    0);
							rdev->rswitch->
								route_table[destid] =
								port_num;
						}
						destid = rio_destid_next(net,
								destid + 1);
					}
				}
			} else {
				/* If switch supports Error Management,
				 * set PORT_LOCKOUT bit for unused port
				 */
				if (rdev->em_efptr)
					rio_set_port_lockout(rdev, port_num, 1);

				rdev->rswitch->port_ok &= ~(1 << port_num);
			}
		}

		/* Direct Port-write messages to the enumeratiing host */
		if ((rdev->src_ops & RIO_SRC_OPS_PORT_WRITE) &&
		    (rdev->em_efptr)) {
			rio_write_config_32(rdev,
					rdev->em_efptr + RIO_EM_PW_TGT_DEVID,
					(port->host_deviceid << 16) |
					(port->sys_size << 15));
		}

		rio_init_em(rdev);

		/* Check for empty switch */
		if (next_destid == sw_destid)
			next_destid = rio_destid_alloc(net);

		rdev->destid = sw_destid;
	} else
		pr_debug("RIO: found %s (vid %4.4x did %4.4x)\n",
		    rio_name(rdev), rdev->vid, rdev->did);

	return 0;
}

/**
 * rio_enum_complete- Tests if enumeration of a network is complete
 * @port: Master port to send transaction
 *
 * Tests the PGCCSR discovered bit for non-zero value (enumeration
 * complete flag). Return %1 if enumeration is complete or %0 if
 * enumeration is incomplete.
 */
static int rio_enum_complete(struct rio_mport *port)
{
	u32 regval;

	rio_local_read_config_32(port, port->phys_efptr + RIO_PORT_GEN_CTL_CSR,
				 &regval);
	return (regval & RIO_PORT_GEN_DISCOVERED) ? 1 : 0;
}

/**
 * rio_disc_peer- Recursively discovers a RIO network through a master port
 * @net: RIO network being discovered
 * @port: Master port to send transactions
 * @destid: Current destination ID in network
 * @hopcount: Number of hops into the network
 * @prev: previous rio_dev
 * @prev_port: previous port number
 *
 * Recursively discovers a RIO network.  Transactions are sent via the
 * master port passed in @port.
 */
static int
rio_disc_peer(struct rio_net *net, struct rio_mport *port, u16 destid,
	      u8 hopcount, struct rio_dev *prev, int prev_port)
{
	u8 port_num, route_port;
	struct rio_dev *rdev;
	u16 ndestid;

	/* Setup new RIO device */
	if ((rdev = rio_setup_device(net, port, destid, hopcount, 0))) {
		/* Add device to the global and bus/net specific list. */
		list_add_tail(&rdev->net_list, &net->devices);
		rdev->prev = prev;
		if (prev && rio_is_switch(prev))
			prev->rswitch->nextdev[prev_port] = rdev;
	} else
		return -1;

	if (rio_is_switch(rdev)) {
		/* Associated destid is how we accessed this switch */
		rdev->destid = destid;

		pr_debug(
		    "RIO: found %s (vid %4.4x did %4.4x) with %d ports\n",
		    rio_name(rdev), rdev->vid, rdev->did,
		    RIO_GET_TOTAL_PORTS(rdev->swpinfo));
		for (port_num = 0;
		     port_num < RIO_GET_TOTAL_PORTS(rdev->swpinfo);
		     port_num++) {
			if (RIO_GET_PORT_NUM(rdev->swpinfo) == port_num)
				continue;

			if (rio_sport_is_active
			    (port, destid, hopcount, port_num)) {
				pr_debug(
				    "RIO: scanning device on port %d\n",
				    port_num);

				rio_lock_device(port, destid, hopcount, 1000);

				for (ndestid = 0;
				     ndestid < RIO_ANY_DESTID(port->sys_size);
				     ndestid++) {
					rio_route_get_entry(rdev,
							    RIO_GLOBAL_TABLE,
							    ndestid,
							    &route_port, 0);
					if (route_port == port_num)
						break;
				}

				if (ndestid == RIO_ANY_DESTID(port->sys_size))
					continue;
				rio_unlock_device(port, destid, hopcount);
				if (rio_disc_peer(net, port, ndestid,
					hopcount + 1, rdev, port_num) < 0)
					return -1;
			}
		}
	} else
		pr_debug("RIO: found %s (vid %4.4x did %4.4x)\n",
		    rio_name(rdev), rdev->vid, rdev->did);

	return 0;
}

/**
 * rio_mport_is_active- Tests if master port link is active
 * @port: Master port to test
 *
 * Reads the port error status CSR for the master port to
 * determine if the port has an active link.  Returns
 * %RIO_PORT_N_ERR_STS_PORT_OK if the  master port is active
 * or %0 if it is inactive.
 */
static int rio_mport_is_active(struct rio_mport *port)
{
	u32 result = 0;
	u32 ext_ftr_ptr;
	int *entry = rio_mport_phys_table;

	do {
		if ((ext_ftr_ptr =
		     rio_mport_get_feature(port, 1, 0, 0, *entry)))
			break;
	} while (*++entry >= 0);

	if (ext_ftr_ptr)
		rio_local_read_config_32(port,
					 ext_ftr_ptr +
					 RIO_PORT_N_ERR_STS_CSR(port->index),
					 &result);

	return result & RIO_PORT_N_ERR_STS_PORT_OK;
}

/**
 * rio_alloc_net- Allocate and configure a new RIO network
 * @port: Master port associated with the RIO network
 * @do_enum: Enumeration/Discovery mode flag
 * @start: logical minimal start id for new net
 *
 * Allocates a RIO network structure, initializes per-network
 * list heads, and adds the associated master port to the
 * network list of associated master ports. Returns a
 * RIO network pointer on success or %NULL on failure.
 */
static struct rio_net *rio_alloc_net(struct rio_mport *port,
					       int do_enum, u16 start)
{
	struct rio_net *net;

	net = kzalloc(sizeof(struct rio_net), GFP_KERNEL);
	if (net && do_enum) {
		net->destid_table.table = kcalloc(
			BITS_TO_LONGS(RIO_MAX_ROUTE_ENTRIES(port->sys_size)),
			sizeof(long),
			GFP_KERNEL);

		if (net->destid_table.table == NULL) {
			pr_err("RIO: failed to allocate destID table\n");
			kfree(net);
			net = NULL;
		} else {
			net->destid_table.start = start;
			net->destid_table.max =
					RIO_MAX_ROUTE_ENTRIES(port->sys_size);
			spin_lock_init(&net->destid_table.lock);
		}
	}

	if (net) {
		INIT_LIST_HEAD(&net->node);
		INIT_LIST_HEAD(&net->devices);
		INIT_LIST_HEAD(&net->switches);
		INIT_LIST_HEAD(&net->mports);
		list_add_tail(&port->nnode, &net->mports);
		net->hport = port;
		net->id = port->id;
	}
	return net;
}

/**
 * rio_update_route_tables- Updates route tables in switches
 * @net: RIO network to run update on
 *
 * For each enumerated device, ensure that each switch in a system
 * has correct routing entries. Add routes for devices that where
 * unknown dirung the first enumeration pass through the switch.
 */
static void rio_update_route_tables(struct rio_net *net)
{
	struct rio_dev *rdev, *swrdev;
	struct rio_switch *rswitch;
	u8 sport;
	u16 destid;

	list_for_each_entry(rdev, &net->devices, net_list) {

		destid = rdev->destid;

		list_for_each_entry(rswitch, &net->switches, node) {

			if (rio_is_switch(rdev)	&& (rdev->rswitch == rswitch))
				continue;

			if (RIO_INVALID_ROUTE == rswitch->route_table[destid]) {
				swrdev = sw_to_rio_dev(rswitch);

				/* Skip if destid ends in empty switch*/
				if (swrdev->destid == destid)
					continue;

				sport = RIO_GET_PORT_NUM(swrdev->swpinfo);

				rio_route_add_entry(swrdev, RIO_GLOBAL_TABLE,
						    destid, sport, 0);
				rswitch->route_table[destid] = sport;
			}
		}
	}
}

/**
 * rio_init_em - Initializes RIO Error Management (for switches)
 * @rdev: RIO device
 *
 * For each enumerated switch, call device-specific error management
 * initialization routine (if supplied by the switch driver).
 */
static void rio_init_em(struct rio_dev *rdev)
{
	if (rio_is_switch(rdev) && (rdev->em_efptr) &&
	    rdev->rswitch->ops && rdev->rswitch->ops->em_init) {
		rdev->rswitch->ops->em_init(rdev);
	}
}

/**
 * rio_pw_enable - Enables/disables port-write handling by a master port
 * @port: Master port associated with port-write handling
 * @enable:  1=enable,  0=disable
 */
static void rio_pw_enable(struct rio_mport *port, int enable)
{
	if (port->ops->pwenable)
		port->ops->pwenable(port, enable);
}

/**
 * rio_enum_mport- Start enumeration through a master port
 * @mport: Master port to send transactions
 * @flags: Enumeration control flags
 *
 * Starts the enumeration process. If somebody has enumerated our
 * master port device, then give up. If not and we have an active
 * link, then start recursive peer enumeration. Returns %0 if
 * enumeration succeeds or %-EBUSY if enumeration fails.
 */
<<<<<<< HEAD
int rio_enum_mport(struct rio_mport *mport, u32 flags)
=======
static int rio_enum_mport(struct rio_mport *mport, u32 flags)
>>>>>>> d0e0ac97
{
	struct rio_net *net = NULL;
	int rc = 0;

	printk(KERN_INFO "RIO: enumerate master port %d, %s\n", mport->id,
	       mport->name);

	/*
	 * To avoid multiple start requests (repeat enumeration is not supported
	 * by this method) check if enumeration/discovery was performed for this
	 * mport: if mport was added into the list of mports for a net exit
	 * with error.
	 */
	if (mport->nnode.next || mport->nnode.prev)
		return -EBUSY;

	/* If somebody else enumerated our master port device, bail. */
	if (rio_enum_host(mport) < 0) {
		printk(KERN_INFO
		       "RIO: master port %d device has been enumerated by a remote host\n",
		       mport->id);
		rc = -EBUSY;
		goto out;
	}

	/* If master port has an active link, allocate net and enum peers */
	if (rio_mport_is_active(mport)) {
		net = rio_alloc_net(mport, 1, 0);
		if (!net) {
			printk(KERN_ERR "RIO: failed to allocate new net\n");
			rc = -ENOMEM;
			goto out;
		}

		/* reserve mport destID in new net */
		rio_destid_reserve(net, mport->host_deviceid);

		/* Enable Input Output Port (transmitter reviever) */
		rio_enable_rx_tx_port(mport, 1, 0, 0, 0);

		/* Set component tag for host */
		rio_local_write_config_32(mport, RIO_COMPONENT_TAG_CSR,
					  next_comptag++);

		next_destid = rio_destid_alloc(net);

		if (rio_enum_peer(net, mport, 0, NULL, 0) < 0) {
			/* A higher priority host won enumeration, bail. */
			printk(KERN_INFO
			       "RIO: master port %d device has lost enumeration to a remote host\n",
			       mport->id);
			rio_clear_locks(net);
			rc = -EBUSY;
			goto out;
		}
		/* free the last allocated destID (unused) */
		rio_destid_free(net, next_destid);
		rio_update_route_tables(net);
		rio_clear_locks(net);
		rio_pw_enable(mport, 1);
	} else {
		printk(KERN_INFO "RIO: master port %d link inactive\n",
		       mport->id);
		rc = -EINVAL;
	}

      out:
	return rc;
}

/**
 * rio_build_route_tables- Generate route tables from switch route entries
 * @net: RIO network to run route tables scan on
 *
 * For each switch device, generate a route table by copying existing
 * route entries from the switch.
 */
static void rio_build_route_tables(struct rio_net *net)
{
	struct rio_switch *rswitch;
	struct rio_dev *rdev;
	int i;
	u8 sport;

	list_for_each_entry(rswitch, &net->switches, node) {
		rdev = sw_to_rio_dev(rswitch);

		rio_lock_device(net->hport, rdev->destid,
				rdev->hopcount, 1000);
		for (i = 0;
		     i < RIO_MAX_ROUTE_ENTRIES(net->hport->sys_size);
		     i++) {
			if (rio_route_get_entry(rdev, RIO_GLOBAL_TABLE,
						i, &sport, 0) < 0)
				continue;
			rswitch->route_table[i] = sport;
		}

		rio_unlock_device(net->hport, rdev->destid, rdev->hopcount);
	}
}

/**
 * rio_disc_mport- Start discovery through a master port
 * @mport: Master port to send transactions
 * @flags: discovery control flags
 *
 * Starts the discovery process. If we have an active link,
 * then wait for the signal that enumeration is complete (if wait
 * is allowed).
 * When enumeration completion is signaled, start recursive
 * peer discovery. Returns %0 if discovery succeeds or %-EBUSY
 * on failure.
 */
<<<<<<< HEAD
int rio_disc_mport(struct rio_mport *mport, u32 flags)
=======
static int rio_disc_mport(struct rio_mport *mport, u32 flags)
>>>>>>> d0e0ac97
{
	struct rio_net *net = NULL;
	unsigned long to_end;

	printk(KERN_INFO "RIO: discover master port %d, %s\n", mport->id,
	       mport->name);

	/* If master port has an active link, allocate net and discover peers */
	if (rio_mport_is_active(mport)) {
		if (rio_enum_complete(mport))
			goto enum_done;
		else if (flags & RIO_SCAN_ENUM_NO_WAIT)
			return -EAGAIN;

		pr_debug("RIO: wait for enumeration to complete...\n");

		to_end = jiffies + CONFIG_RAPIDIO_DISC_TIMEOUT * HZ;
		while (time_before(jiffies, to_end)) {
			if (rio_enum_complete(mport))
				goto enum_done;
			msleep(10);
		}

		pr_debug("RIO: discovery timeout on mport %d %s\n",
			 mport->id, mport->name);
		goto bail;
enum_done:
		pr_debug("RIO: ... enumeration done\n");

		net = rio_alloc_net(mport, 0, 0);
		if (!net) {
			printk(KERN_ERR "RIO: Failed to allocate new net\n");
			goto bail;
		}

		/* Read DestID assigned by enumerator */
		rio_local_read_config_32(mport, RIO_DID_CSR,
					 &mport->host_deviceid);
		mport->host_deviceid = RIO_GET_DID(mport->sys_size,
						   mport->host_deviceid);

		if (rio_disc_peer(net, mport, RIO_ANY_DESTID(mport->sys_size),
					0, NULL, 0) < 0) {
			printk(KERN_INFO
			       "RIO: master port %d device has failed discovery\n",
			       mport->id);
			goto bail;
		}

		rio_build_route_tables(net);
	}

	return 0;
bail:
	return -EBUSY;
}

static struct rio_scan rio_scan_ops = {
<<<<<<< HEAD
=======
	.owner = THIS_MODULE,
>>>>>>> d0e0ac97
	.enumerate = rio_enum_mport,
	.discover = rio_disc_mport,
};

static bool scan;
module_param(scan, bool, 0);
MODULE_PARM_DESC(scan, "Start RapidIO network enumeration/discovery "
			"(default = 0)");

/**
 * rio_basic_attach:
 *
 * When this enumeration/discovery method is loaded as a module this function
 * registers its specific enumeration and discover routines for all available
 * RapidIO mport devices. The "scan" command line parameter controls ability of
 * the module to start RapidIO enumeration/discovery automatically.
 *
 * Returns 0 for success or -EIO if unable to register itself.
 *
 * This enumeration/discovery method cannot be unloaded and therefore does not
 * provide a matching cleanup_module routine.
 */

static int __init rio_basic_attach(void)
{
	if (rio_register_scan(RIO_MPORT_ANY, &rio_scan_ops))
		return -EIO;
	if (scan)
		rio_init_mports();
	return 0;
}

late_initcall(rio_basic_attach);

MODULE_DESCRIPTION("Basic RapidIO enumeration/discovery");
MODULE_LICENSE("GPL");<|MERGE_RESOLUTION|>--- conflicted
+++ resolved
@@ -987,11 +987,7 @@
  * link, then start recursive peer enumeration. Returns %0 if
  * enumeration succeeds or %-EBUSY if enumeration fails.
  */
-<<<<<<< HEAD
-int rio_enum_mport(struct rio_mport *mport, u32 flags)
-=======
 static int rio_enum_mport(struct rio_mport *mport, u32 flags)
->>>>>>> d0e0ac97
 {
 	struct rio_net *net = NULL;
 	int rc = 0;
@@ -1106,11 +1102,7 @@
  * peer discovery. Returns %0 if discovery succeeds or %-EBUSY
  * on failure.
  */
-<<<<<<< HEAD
-int rio_disc_mport(struct rio_mport *mport, u32 flags)
-=======
 static int rio_disc_mport(struct rio_mport *mport, u32 flags)
->>>>>>> d0e0ac97
 {
 	struct rio_net *net = NULL;
 	unsigned long to_end;
@@ -1169,10 +1161,7 @@
 }
 
 static struct rio_scan rio_scan_ops = {
-<<<<<<< HEAD
-=======
 	.owner = THIS_MODULE,
->>>>>>> d0e0ac97
 	.enumerate = rio_enum_mport,
 	.discover = rio_disc_mport,
 };
