#
# PHY
#

menu "PHY Subsystem"

config GENERIC_PHY
	bool "PHY Core"
	help
	  Generic PHY support.

	  This framework is designed to provide a generic interface for PHY
	  devices present in the kernel. This layer will have the generic
	  API by which phy drivers can create PHY using the phy framework and
	  phy users can obtain reference to the PHY. All the users of this
	  framework should select this config.

config PHY_BERLIN_USB
	tristate "Marvell Berlin USB PHY Driver"
	depends on ARCH_BERLIN && RESET_CONTROLLER && HAS_IOMEM && OF
	select GENERIC_PHY
	help
	  Enable this to support the USB PHY on Marvell Berlin SoCs.

config PHY_BERLIN_SATA
	tristate "Marvell Berlin SATA PHY driver"
	depends on ARCH_BERLIN && HAS_IOMEM && OF
	select GENERIC_PHY
	help
	  Enable this to support the SATA PHY on Marvell Berlin SoCs.

config ARMADA375_USBCLUSTER_PHY
	def_bool y
	depends on MACH_ARMADA_375 || COMPILE_TEST
	depends on OF
	select GENERIC_PHY

config PHY_DM816X_USB
	tristate "TI dm816x USB PHY driver"
	depends on ARCH_OMAP2PLUS
	depends on USB_SUPPORT
	select GENERIC_PHY
	select USB_PHY
	help
	  Enable this for dm816x USB to work.

config PHY_EXYNOS_MIPI_VIDEO
	tristate "S5P/EXYNOS SoC series MIPI CSI-2/DSI PHY driver"
	depends on HAS_IOMEM
	depends on ARCH_S5PV210 || ARCH_EXYNOS || COMPILE_TEST
	select GENERIC_PHY
	default y if ARCH_S5PV210 || ARCH_EXYNOS
	help
	  Support for MIPI CSI-2 and MIPI DSI DPHY found on Samsung S5P
	  and EXYNOS SoCs.

config PHY_PXA_28NM_HSIC
	tristate "Marvell USB HSIC 28nm PHY Driver"
<<<<<<< HEAD
=======
	depends on HAS_IOMEM
>>>>>>> 3cb5ff02
	select GENERIC_PHY
	help
	  Enable this to support Marvell USB HSIC PHY driver for Marvell
	  SoC. This driver will do the PHY initialization and shutdown.
	  The PHY driver will be used by Marvell ehci driver.

	  To compile this driver as a module, choose M here.

config PHY_PXA_28NM_USB2
	tristate "Marvell USB 2.0 28nm PHY Driver"
<<<<<<< HEAD
=======
	depends on HAS_IOMEM
>>>>>>> 3cb5ff02
	select GENERIC_PHY
	help
	  Enable this to support Marvell USB 2.0 PHY driver for Marvell
	  SoC. This driver will do the PHY initialization and shutdown.
	  The PHY driver will be used by Marvell udc/ehci/otg driver.

	  To compile this driver as a module, choose M here.

config PHY_MVEBU_SATA
	def_bool y
	depends on ARCH_DOVE || MACH_DOVE || MACH_KIRKWOOD
	depends on OF
	select GENERIC_PHY

config PHY_MIPHY28LP
	tristate "STMicroelectronics MIPHY28LP PHY driver for STiH407"
	depends on ARCH_STI
	select GENERIC_PHY
	help
	  Enable this to support the miphy transceiver (for SATA/PCIE/USB3)
	  that is part of STMicroelectronics STiH407 SoC.

config PHY_MIPHY365X
	tristate "STMicroelectronics MIPHY365X PHY driver for STiH41x series"
	depends on ARCH_STI
	depends on HAS_IOMEM
	depends on OF
	select GENERIC_PHY
	help
	  Enable this to support the miphy transceiver (for SATA/PCIE)
	  that is part of STMicroelectronics STiH41x SoC series.

config PHY_RCAR_GEN2
	tristate "Renesas R-Car generation 2 USB PHY driver"
	depends on ARCH_SHMOBILE
	depends on GENERIC_PHY
	help
	  Support for USB PHY found on Renesas R-Car generation 2 SoCs.

config OMAP_CONTROL_PHY
	tristate "OMAP CONTROL PHY Driver"
	depends on ARCH_OMAP2PLUS || COMPILE_TEST
	help
	  Enable this to add support for the PHY part present in the control
	  module. This driver has API to power on the USB2 PHY and to write to
	  the mailbox. The mailbox is present only in omap4 and the register to
	  power on the USB2 PHY is present in OMAP4 and OMAP5. OMAP5 has an
	  additional register to power on USB3 PHY/SATA PHY/PCIE PHY
	  (PIPE3 PHY).

config OMAP_USB2
	tristate "OMAP USB2 PHY Driver"
	depends on ARCH_OMAP2PLUS
	depends on USB_SUPPORT
	select GENERIC_PHY
	select USB_PHY
	select OMAP_CONTROL_PHY
	depends on OMAP_OCP2SCP
	help
	  Enable this to support the transceiver that is part of SOC. This
	  driver takes care of all the PHY functionality apart from comparator.
	  The USB OTG controller communicates with the comparator using this
	  driver.

config TI_PIPE3
	tristate "TI PIPE3 PHY Driver"
	depends on ARCH_OMAP2PLUS || COMPILE_TEST
	select GENERIC_PHY
	select OMAP_CONTROL_PHY
	depends on OMAP_OCP2SCP
	help
	  Enable this to support the PIPE3 PHY that is part of TI SOCs. This
	  driver takes care of all the PHY functionality apart from comparator.
	  This driver interacts with the "OMAP Control PHY Driver" to power
	  on/off the PHY.

config TWL4030_USB
	tristate "TWL4030 USB Transceiver Driver"
	depends on TWL4030_CORE && REGULATOR_TWL4030 && USB_MUSB_OMAP2PLUS
	depends on USB_SUPPORT
	select GENERIC_PHY
	select USB_PHY
	help
	  Enable this to support the USB OTG transceiver on TWL4030
	  family chips (including the TWL5030 and TPS659x0 devices).
	  This transceiver supports high and full speed devices plus,
	  in host mode, low speed.

config PHY_EXYNOS_DP_VIDEO
	tristate "EXYNOS SoC series Display Port PHY driver"
	depends on OF
	depends on ARCH_EXYNOS || COMPILE_TEST
	default ARCH_EXYNOS
	select GENERIC_PHY
	help
	  Support for Display Port PHY found on Samsung EXYNOS SoCs.

config BCM_KONA_USB2_PHY
	tristate "Broadcom Kona USB2 PHY Driver"
	depends on HAS_IOMEM
	select GENERIC_PHY
	help
	  Enable this to support the Broadcom Kona USB 2.0 PHY.

config PHY_EXYNOS5250_SATA
	tristate "Exynos5250 Sata SerDes/PHY driver"
	depends on SOC_EXYNOS5250
	depends on HAS_IOMEM
	depends on OF
	select GENERIC_PHY
	select I2C
	select I2C_S3C2410
	select MFD_SYSCON
	help
	  Enable this to support SATA SerDes/Phy found on Samsung's
	  Exynos5250 based SoCs.This SerDes/Phy supports SATA 1.5 Gb/s,
	  SATA 3.0 Gb/s, SATA 6.0 Gb/s speeds. It supports one SATA host
	  port to accept one SATA device.

config PHY_HIX5HD2_SATA
	tristate "HIX5HD2 SATA PHY Driver"
	depends on ARCH_HIX5HD2 && OF && HAS_IOMEM
	select GENERIC_PHY
	select MFD_SYSCON
	help
	  Support for SATA PHY on Hisilicon hix5hd2 Soc.

config PHY_SUN4I_USB
	tristate "Allwinner sunxi SoC USB PHY driver"
	depends on ARCH_SUNXI && HAS_IOMEM && OF
	depends on RESET_CONTROLLER
	select GENERIC_PHY
	help
	  Enable this to support the transceiver that is part of Allwinner
	  sunxi SoCs.

	  This driver controls the entire USB PHY block, both the USB OTG
	  parts, as well as the 2 regular USB 2 host PHYs.

config PHY_SUN9I_USB
	tristate "Allwinner sun9i SoC USB PHY driver"
	depends on ARCH_SUNXI && HAS_IOMEM && OF
	depends on RESET_CONTROLLER
	select GENERIC_PHY
	help
	  Enable this to support the transceiver that is part of Allwinner
	  sun9i SoCs.

	  This driver controls each individual USB 2 host PHY.

config PHY_SAMSUNG_USB2
	tristate "Samsung USB 2.0 PHY driver"
	depends on HAS_IOMEM
	depends on USB_EHCI_EXYNOS || USB_OHCI_EXYNOS || USB_DWC2
	select GENERIC_PHY
	select MFD_SYSCON
	default ARCH_EXYNOS
	help
	  Enable this to support the Samsung USB 2.0 PHY driver for Samsung
	  SoCs. This driver provides the interface for USB 2.0 PHY. Support
	  for particular PHYs will be enabled based on the SoC type in addition
	  to this driver.

config PHY_S5PV210_USB2
	bool "Support for S5PV210"
	depends on PHY_SAMSUNG_USB2
	depends on ARCH_S5PV210
	help
	  Enable USB PHY support for S5PV210. This option requires that Samsung
	  USB 2.0 PHY driver is enabled and means that support for this
	  particular SoC is compiled in the driver. In case of S5PV210 two phys
	  are available - device and host.

config PHY_EXYNOS4210_USB2
	bool
	depends on PHY_SAMSUNG_USB2
	default CPU_EXYNOS4210

config PHY_EXYNOS4X12_USB2
	bool
	depends on PHY_SAMSUNG_USB2
	default SOC_EXYNOS3250 || SOC_EXYNOS4212 || SOC_EXYNOS4412

config PHY_EXYNOS5250_USB2
	bool
	depends on PHY_SAMSUNG_USB2
	default SOC_EXYNOS5250 || SOC_EXYNOS5420

config PHY_EXYNOS5_USBDRD
	tristate "Exynos5 SoC series USB DRD PHY driver"
	depends on ARCH_EXYNOS && OF
	depends on HAS_IOMEM
	depends on USB_DWC3_EXYNOS
	select GENERIC_PHY
	select MFD_SYSCON
	default y
	help
	  Enable USB DRD PHY support for Exynos 5 SoC series.
	  This driver provides PHY interface for USB 3.0 DRD controller
	  present on Exynos5 SoC series.

config PHY_PISTACHIO_USB
	tristate "IMG Pistachio USB2.0 PHY driver"
	depends on MACH_PISTACHIO
	select GENERIC_PHY
	help
	  Enable this to support the USB2.0 PHY on the IMG Pistachio SoC.

config PHY_QCOM_APQ8064_SATA
	tristate "Qualcomm APQ8064 SATA SerDes/PHY driver"
	depends on ARCH_QCOM
	depends on HAS_IOMEM
	depends on OF
	select GENERIC_PHY

config PHY_QCOM_IPQ806X_SATA
	tristate "Qualcomm IPQ806x SATA SerDes/PHY driver"
	depends on ARCH_QCOM
	depends on HAS_IOMEM
	depends on OF
	select GENERIC_PHY

config PHY_ROCKCHIP_USB
	tristate "Rockchip USB2 PHY Driver"
	depends on ARCH_ROCKCHIP && OF
	select GENERIC_PHY
	help
	  Enable this to support the Rockchip USB 2.0 PHY.

config PHY_ST_SPEAR1310_MIPHY
	tristate "ST SPEAR1310-MIPHY driver"
	select GENERIC_PHY
	depends on MACH_SPEAR1310 || COMPILE_TEST
	help
	  Support for ST SPEAr1310 MIPHY which can be used for PCIe and SATA.

config PHY_ST_SPEAR1340_MIPHY
	tristate "ST SPEAR1340-MIPHY driver"
	select GENERIC_PHY
	depends on MACH_SPEAR1340 || COMPILE_TEST
	help
	  Support for ST SPEAr1340 MIPHY which can be used for PCIe and SATA.

config PHY_XGENE
	tristate "APM X-Gene 15Gbps PHY support"
	depends on HAS_IOMEM && OF && (ARM64 || COMPILE_TEST)
	select GENERIC_PHY
	help
	  This option enables support for APM X-Gene SoC multi-purpose PHY.

config PHY_STIH407_USB
	tristate "STMicroelectronics USB2 picoPHY driver for STiH407 family"
	depends on RESET_CONTROLLER
	depends on ARCH_STI || COMPILE_TEST
	select GENERIC_PHY
	help
	  Enable this support to enable the picoPHY device used by USB2
	  and USB3 controllers on STMicroelectronics STiH407 SoC families.

config PHY_STIH41X_USB
	tristate "STMicroelectronics USB2 PHY driver for STiH41x series"
	depends on ARCH_STI
	select GENERIC_PHY
	help
	  Enable this to support the USB transceiver that is part of
	  STMicroelectronics STiH41x SoC series.

config PHY_QCOM_UFS
	tristate "Qualcomm UFS PHY driver"
	depends on OF && ARCH_QCOM
	select GENERIC_PHY
	help
	  Support for UFS PHY on QCOM chipsets.

config PHY_TUSB1210
	tristate "TI TUSB1210 ULPI PHY module"
	depends on USB_ULPI_BUS
	select GENERIC_PHY
	help
	  Support for TI TUSB1210 USB ULPI PHY.

config PHY_BRCMSTB_SATA
	tristate "Broadcom STB SATA PHY driver"
	depends on ARCH_BRCMSTB
	depends on OF
	select GENERIC_PHY
	help
	  Enable this to support the SATA3 PHY on 28nm Broadcom STB SoCs.
	  Likely useful only with CONFIG_SATA_BRCMSTB enabled.

endmenu<|MERGE_RESOLUTION|>--- conflicted
+++ resolved
@@ -56,10 +56,7 @@
 
 config PHY_PXA_28NM_HSIC
 	tristate "Marvell USB HSIC 28nm PHY Driver"
-<<<<<<< HEAD
-=======
-	depends on HAS_IOMEM
->>>>>>> 3cb5ff02
+	depends on HAS_IOMEM
 	select GENERIC_PHY
 	help
 	  Enable this to support Marvell USB HSIC PHY driver for Marvell
@@ -70,10 +67,7 @@
 
 config PHY_PXA_28NM_USB2
 	tristate "Marvell USB 2.0 28nm PHY Driver"
-<<<<<<< HEAD
-=======
-	depends on HAS_IOMEM
->>>>>>> 3cb5ff02
+	depends on HAS_IOMEM
 	select GENERIC_PHY
 	help
 	  Enable this to support Marvell USB 2.0 PHY driver for Marvell
