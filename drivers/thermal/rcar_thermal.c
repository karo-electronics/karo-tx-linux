/*
 *  R-Car THS/TSC thermal sensor driver
 *
 * Copyright (C) 2012 Renesas Solutions Corp.
 * Kuninori Morimoto <kuninori.morimoto.gx@renesas.com>
 *
 *  This program is free software; you can redistribute it and/or modify
 *  it under the terms of the GNU General Public License as published by
 *  the Free Software Foundation; version 2 of the License.
 *
 *  This program is distributed in the hope that it will be useful, but
 *  WITHOUT ANY WARRANTY; without even the implied warranty of
 *  MERCHANTABILITY or FITNESS FOR A PARTICULAR PURPOSE.  See the GNU
 *  General Public License for more details.
 *
 *  You should have received a copy of the GNU General Public License along
 *  with this program; if not, write to the Free Software Foundation, Inc.,
 *  59 Temple Place, Suite 330, Boston, MA 02111-1307 USA.
 */
#include <linux/delay.h>
#include <linux/err.h>
#include <linux/irq.h>
#include <linux/interrupt.h>
#include <linux/io.h>
#include <linux/module.h>
#include <linux/platform_device.h>
#include <linux/pm_runtime.h>
#include <linux/reboot.h>
#include <linux/slab.h>
#include <linux/spinlock.h>
#include <linux/thermal.h>

#define IDLE_INTERVAL	5000

#define COMMON_STR	0x00
#define COMMON_ENR	0x04
#define COMMON_INTMSK	0x0c

#define REG_POSNEG	0x20
#define REG_FILONOFF	0x28
#define REG_THSCR	0x2c
#define REG_THSSR	0x30
#define REG_INTCTRL	0x34

/* THSCR */
#define CPCTL	(1 << 12)

/* THSSR */
#define CTEMP	0x3f

struct rcar_thermal_common {
	void __iomem *base;
	struct device *dev;
	struct list_head head;
	spinlock_t lock;
};

struct rcar_thermal_priv {
	void __iomem *base;
	struct rcar_thermal_common *common;
	struct thermal_zone_device *zone;
	struct delayed_work work;
	struct mutex lock;
	struct list_head list;
	int id;
	int ctemp;
};

#define rcar_thermal_for_each_priv(pos, common)	\
	list_for_each_entry(pos, &common->head, list)

#define MCELSIUS(temp)			((temp) * 1000)
#define rcar_zone_to_priv(zone)		((zone)->devdata)
#define rcar_priv_to_dev(priv)		((priv)->common->dev)
#define rcar_has_irq_support(priv)	((priv)->common->base)
#define rcar_id_to_shift(priv)		((priv)->id * 8)

#ifdef DEBUG
# define rcar_force_update_temp(priv)	1
#else
# define rcar_force_update_temp(priv)	0
#endif

/*
 *		basic functions
 */
#define rcar_thermal_common_read(c, r) \
	_rcar_thermal_common_read(c, COMMON_ ##r)
static u32 _rcar_thermal_common_read(struct rcar_thermal_common *common,
				     u32 reg)
{
	return ioread32(common->base + reg);
}

#define rcar_thermal_common_write(c, r, d) \
	_rcar_thermal_common_write(c, COMMON_ ##r, d)
static void _rcar_thermal_common_write(struct rcar_thermal_common *common,
				       u32 reg, u32 data)
{
	iowrite32(data, common->base + reg);
}

#define rcar_thermal_common_bset(c, r, m, d) \
	_rcar_thermal_common_bset(c, COMMON_ ##r, m, d)
static void _rcar_thermal_common_bset(struct rcar_thermal_common *common,
				      u32 reg, u32 mask, u32 data)
{
	u32 val;

	val = ioread32(common->base + reg);
	val &= ~mask;
	val |= (data & mask);
	iowrite32(val, common->base + reg);
}

#define rcar_thermal_read(p, r) _rcar_thermal_read(p, REG_ ##r)
static u32 _rcar_thermal_read(struct rcar_thermal_priv *priv, u32 reg)
{
	return ioread32(priv->base + reg);
}

#define rcar_thermal_write(p, r, d) _rcar_thermal_write(p, REG_ ##r, d)
static void _rcar_thermal_write(struct rcar_thermal_priv *priv,
				u32 reg, u32 data)
{
	iowrite32(data, priv->base + reg);
}

#define rcar_thermal_bset(p, r, m, d) _rcar_thermal_bset(p, REG_ ##r, m, d)
static void _rcar_thermal_bset(struct rcar_thermal_priv *priv, u32 reg,
			       u32 mask, u32 data)
{
	u32 val;

	val = ioread32(priv->base + reg);
	val &= ~mask;
	val |= (data & mask);
	iowrite32(val, priv->base + reg);
}

/*
 *		zone device functions
 */
static int rcar_thermal_update_temp(struct rcar_thermal_priv *priv)
{
	struct device *dev = rcar_priv_to_dev(priv);
	int i;
	int ctemp, old, new;
	int ret = -EINVAL;

	mutex_lock(&priv->lock);

	/*
	 * TSC decides a value of CPTAP automatically,
	 * and this is the conditions which validate interrupt.
	 */
	rcar_thermal_bset(priv, THSCR, CPCTL, CPCTL);

	ctemp = 0;
	old = ~0;
	for (i = 0; i < 128; i++) {
		/*
		 * we need to wait 300us after changing comparator offset
		 * to get stable temperature.
		 * see "Usage Notes" on datasheet
		 */
		udelay(300);

		new = rcar_thermal_read(priv, THSSR) & CTEMP;
		if (new == old) {
			ctemp = new;
			break;
		}
		old = new;
	}

	if (!ctemp) {
		dev_err(dev, "thermal sensor was broken\n");
		goto err_out_unlock;
	}

	/*
	 * enable IRQ
	 */
	if (rcar_has_irq_support(priv)) {
		rcar_thermal_write(priv, FILONOFF, 0);

		/* enable Rising/Falling edge interrupt */
		rcar_thermal_write(priv, POSNEG,  0x1);
		rcar_thermal_write(priv, INTCTRL, (((ctemp - 0) << 8) |
						   ((ctemp - 1) << 0)));
	}

	dev_dbg(dev, "thermal%d  %d -> %d\n", priv->id, priv->ctemp, ctemp);

	priv->ctemp = ctemp;
	ret = 0;
err_out_unlock:
	mutex_unlock(&priv->lock);
	return ret;
}

static int rcar_thermal_get_temp(struct thermal_zone_device *zone,
				 unsigned long *temp)
{
	struct rcar_thermal_priv *priv = rcar_zone_to_priv(zone);

	if (!rcar_has_irq_support(priv) || rcar_force_update_temp(priv))
		rcar_thermal_update_temp(priv);

	mutex_lock(&priv->lock);
	*temp =  MCELSIUS((priv->ctemp * 5) - 65);
	mutex_unlock(&priv->lock);

	return 0;
}

static int rcar_thermal_get_trip_type(struct thermal_zone_device *zone,
				      int trip, enum thermal_trip_type *type)
{
	struct rcar_thermal_priv *priv = rcar_zone_to_priv(zone);
	struct device *dev = rcar_priv_to_dev(priv);

	/* see rcar_thermal_get_temp() */
	switch (trip) {
	case 0: /* +90 <= temp */
		*type = THERMAL_TRIP_CRITICAL;
		break;
	default:
		dev_err(dev, "rcar driver trip error\n");
		return -EINVAL;
	}

	return 0;
}

static int rcar_thermal_get_trip_temp(struct thermal_zone_device *zone,
				      int trip, unsigned long *temp)
{
	struct rcar_thermal_priv *priv = rcar_zone_to_priv(zone);
	struct device *dev = rcar_priv_to_dev(priv);

	/* see rcar_thermal_get_temp() */
	switch (trip) {
	case 0: /* +90 <= temp */
		*temp = MCELSIUS(90);
		break;
	default:
		dev_err(dev, "rcar driver trip error\n");
		return -EINVAL;
	}

	return 0;
}

static int rcar_thermal_notify(struct thermal_zone_device *zone,
			       int trip, enum thermal_trip_type type)
{
	struct rcar_thermal_priv *priv = rcar_zone_to_priv(zone);
	struct device *dev = rcar_priv_to_dev(priv);

	switch (type) {
	case THERMAL_TRIP_CRITICAL:
		/* FIXME */
		dev_warn(dev, "Thermal reached to critical temperature\n");
		break;
	default:
		break;
	}

	return 0;
}

static struct thermal_zone_device_ops rcar_thermal_zone_ops = {
	.get_temp	= rcar_thermal_get_temp,
	.get_trip_type	= rcar_thermal_get_trip_type,
	.get_trip_temp	= rcar_thermal_get_trip_temp,
	.notify		= rcar_thermal_notify,
};

/*
 *		interrupt
 */
#define rcar_thermal_irq_enable(p)	_rcar_thermal_irq_ctrl(p, 1)
#define rcar_thermal_irq_disable(p)	_rcar_thermal_irq_ctrl(p, 0)
static void _rcar_thermal_irq_ctrl(struct rcar_thermal_priv *priv, int enable)
{
	struct rcar_thermal_common *common = priv->common;
	unsigned long flags;
	u32 mask = 0x3 << rcar_id_to_shift(priv); /* enable Rising/Falling */

	spin_lock_irqsave(&common->lock, flags);

	rcar_thermal_common_bset(common, INTMSK, mask, enable ? 0 : mask);

	spin_unlock_irqrestore(&common->lock, flags);
}

static void rcar_thermal_work(struct work_struct *work)
{
	struct rcar_thermal_priv *priv;

	priv = container_of(work, struct rcar_thermal_priv, work.work);

	rcar_thermal_update_temp(priv);
	rcar_thermal_irq_enable(priv);
	thermal_zone_device_update(priv->zone);
}

static u32 rcar_thermal_had_changed(struct rcar_thermal_priv *priv, u32 status)
{
	struct device *dev = rcar_priv_to_dev(priv);

	status = (status >> rcar_id_to_shift(priv)) & 0x3;

	if (status & 0x3) {
		dev_dbg(dev, "thermal%d %s%s\n",
			priv->id,
			(status & 0x2) ? "Rising " : "",
			(status & 0x1) ? "Falling" : "");
	}

	return status;
}

static irqreturn_t rcar_thermal_irq(int irq, void *data)
{
	struct rcar_thermal_common *common = data;
	struct rcar_thermal_priv *priv;
	unsigned long flags;
	u32 status, mask;

	spin_lock_irqsave(&common->lock, flags);

	mask	= rcar_thermal_common_read(common, INTMSK);
	status	= rcar_thermal_common_read(common, STR);
	rcar_thermal_common_write(common, STR, 0x000F0F0F & mask);

	spin_unlock_irqrestore(&common->lock, flags);

	status = status & ~mask;

	/*
	 * check the status
	 */
	rcar_thermal_for_each_priv(priv, common) {
		if (rcar_thermal_had_changed(priv, status)) {
			rcar_thermal_irq_disable(priv);
			schedule_delayed_work(&priv->work,
					      msecs_to_jiffies(300));
		}
	}

	return IRQ_HANDLED;
}

/*
 *		platform functions
 */
static int rcar_thermal_probe(struct platform_device *pdev)
{
	struct rcar_thermal_common *common;
	struct rcar_thermal_priv *priv;
	struct device *dev = &pdev->dev;
	struct resource *res, *irq;
	int mres = 0;
	int i;
	int ret = -ENODEV;
	int idle = IDLE_INTERVAL;

	common = devm_kzalloc(dev, sizeof(*common), GFP_KERNEL);
	if (!common) {
		dev_err(dev, "Could not allocate common\n");
		return -ENOMEM;
	}

	INIT_LIST_HEAD(&common->head);
	spin_lock_init(&common->lock);
	common->dev = dev;

	pm_runtime_enable(dev);
	pm_runtime_get_sync(dev);

	irq = platform_get_resource(pdev, IORESOURCE_IRQ, 0);
	if (irq) {
		int ret;

		/*
		 * platform has IRQ support.
		 * Then, drier use common register
		 */
<<<<<<< HEAD
		res = platform_get_resource(pdev, IORESOURCE_MEM, mres++);
		if (!res) {
			dev_err(dev, "Could not get platform resource\n");
			return -ENODEV;
		}
=======
>>>>>>> d0e0ac97

		ret = devm_request_irq(dev, irq->start, rcar_thermal_irq, 0,
				       dev_name(dev), common);
		if (ret) {
			dev_err(dev, "irq request failed\n ");
			return ret;
		}

		/*
		 * rcar_has_irq_support() will be enabled
		 */
<<<<<<< HEAD
=======
		res = platform_get_resource(pdev, IORESOURCE_MEM, mres++);
>>>>>>> d0e0ac97
		common->base = devm_ioremap_resource(dev, res);
		if (IS_ERR(common->base))
			return PTR_ERR(common->base);

		/* enable temperature comparation */
		rcar_thermal_common_write(common, ENR, 0x00030303);

		idle = 0; /* polling delaye is not needed */
<<<<<<< HEAD
	}

	for (i = 0;; i++) {
		res = platform_get_resource(pdev, IORESOURCE_MEM, mres++);
		if (!res)
			break;

		priv = devm_kzalloc(dev, sizeof(*priv), GFP_KERNEL);
		if (!priv) {
			dev_err(dev, "Could not allocate priv\n");
			ret = -ENOMEM;
			goto error_unregister;
		}

		priv->base = devm_ioremap_resource(dev, res);
		if (IS_ERR(priv->base)) {
			ret = PTR_ERR(priv->base);
			goto error_unregister;
		}

		priv->common = common;
		priv->id = i;
		mutex_init(&priv->lock);
		INIT_LIST_HEAD(&priv->list);
		INIT_DELAYED_WORK(&priv->work, rcar_thermal_work);
		rcar_thermal_update_temp(priv);

		priv->zone = thermal_zone_device_register("rcar_thermal",
						1, 0, priv,
						&rcar_thermal_zone_ops, NULL, 0,
						idle);
		if (IS_ERR(priv->zone)) {
			dev_err(dev, "can't register thermal zone\n");
			ret = PTR_ERR(priv->zone);
			goto error_unregister;
		}

		if (rcar_has_irq_support(priv))
			rcar_thermal_irq_enable(priv);

		list_move_tail(&priv->list, &common->head);
	}

	platform_set_drvdata(pdev, common);

	dev_info(dev, "%d sensor proved\n", i);
=======
	}

	for (i = 0;; i++) {
		res = platform_get_resource(pdev, IORESOURCE_MEM, mres++);
		if (!res)
			break;

		priv = devm_kzalloc(dev, sizeof(*priv), GFP_KERNEL);
		if (!priv) {
			dev_err(dev, "Could not allocate priv\n");
			ret = -ENOMEM;
			goto error_unregister;
		}

		priv->base = devm_ioremap_resource(dev, res);
		if (IS_ERR(priv->base)) {
			ret = PTR_ERR(priv->base);
			goto error_unregister;
		}

		priv->common = common;
		priv->id = i;
		mutex_init(&priv->lock);
		INIT_LIST_HEAD(&priv->list);
		INIT_DELAYED_WORK(&priv->work, rcar_thermal_work);
		rcar_thermal_update_temp(priv);

		priv->zone = thermal_zone_device_register("rcar_thermal",
						1, 0, priv,
						&rcar_thermal_zone_ops, NULL, 0,
						idle);
		if (IS_ERR(priv->zone)) {
			dev_err(dev, "can't register thermal zone\n");
			ret = PTR_ERR(priv->zone);
			goto error_unregister;
		}

		if (rcar_has_irq_support(priv))
			rcar_thermal_irq_enable(priv);

		list_move_tail(&priv->list, &common->head);
	}

	platform_set_drvdata(pdev, common);

	dev_info(dev, "%d sensor probed\n", i);
>>>>>>> d0e0ac97

	return 0;

error_unregister:
	rcar_thermal_for_each_priv(priv, common) {
		thermal_zone_device_unregister(priv->zone);
		if (rcar_has_irq_support(priv))
			rcar_thermal_irq_disable(priv);
	}

	pm_runtime_put_sync(dev);
	pm_runtime_disable(dev);

	return ret;
}

static int rcar_thermal_remove(struct platform_device *pdev)
{
	struct rcar_thermal_common *common = platform_get_drvdata(pdev);
	struct device *dev = &pdev->dev;
	struct rcar_thermal_priv *priv;
<<<<<<< HEAD

	rcar_thermal_for_each_priv(priv, common) {
		thermal_zone_device_unregister(priv->zone);
		if (rcar_has_irq_support(priv))
			rcar_thermal_irq_disable(priv);
	}

	platform_set_drvdata(pdev, NULL);
=======

	rcar_thermal_for_each_priv(priv, common) {
		thermal_zone_device_unregister(priv->zone);
		if (rcar_has_irq_support(priv))
			rcar_thermal_irq_disable(priv);
	}

	pm_runtime_put_sync(dev);
	pm_runtime_disable(dev);
>>>>>>> d0e0ac97

	pm_runtime_put_sync(dev);
	pm_runtime_disable(dev);

	return 0;
}

static const struct of_device_id rcar_thermal_dt_ids[] = {
	{ .compatible = "renesas,rcar-thermal", },
	{},
};
MODULE_DEVICE_TABLE(of, rcar_thermal_dt_ids);

static struct platform_driver rcar_thermal_driver = {
	.driver	= {
		.name	= "rcar_thermal",
		.of_match_table = rcar_thermal_dt_ids,
	},
	.probe		= rcar_thermal_probe,
	.remove		= rcar_thermal_remove,
};
module_platform_driver(rcar_thermal_driver);

MODULE_LICENSE("GPL");
MODULE_DESCRIPTION("R-Car THS/TSC thermal sensor driver");
MODULE_AUTHOR("Kuninori Morimoto <kuninori.morimoto.gx@renesas.com>");<|MERGE_RESOLUTION|>--- conflicted
+++ resolved
@@ -389,14 +389,6 @@
 		 * platform has IRQ support.
 		 * Then, drier use common register
 		 */
-<<<<<<< HEAD
-		res = platform_get_resource(pdev, IORESOURCE_MEM, mres++);
-		if (!res) {
-			dev_err(dev, "Could not get platform resource\n");
-			return -ENODEV;
-		}
-=======
->>>>>>> d0e0ac97
 
 		ret = devm_request_irq(dev, irq->start, rcar_thermal_irq, 0,
 				       dev_name(dev), common);
@@ -408,10 +400,7 @@
 		/*
 		 * rcar_has_irq_support() will be enabled
 		 */
-<<<<<<< HEAD
-=======
 		res = platform_get_resource(pdev, IORESOURCE_MEM, mres++);
->>>>>>> d0e0ac97
 		common->base = devm_ioremap_resource(dev, res);
 		if (IS_ERR(common->base))
 			return PTR_ERR(common->base);
@@ -420,7 +409,6 @@
 		rcar_thermal_common_write(common, ENR, 0x00030303);
 
 		idle = 0; /* polling delaye is not needed */
-<<<<<<< HEAD
 	}
 
 	for (i = 0;; i++) {
@@ -466,55 +454,7 @@
 
 	platform_set_drvdata(pdev, common);
 
-	dev_info(dev, "%d sensor proved\n", i);
-=======
-	}
-
-	for (i = 0;; i++) {
-		res = platform_get_resource(pdev, IORESOURCE_MEM, mres++);
-		if (!res)
-			break;
-
-		priv = devm_kzalloc(dev, sizeof(*priv), GFP_KERNEL);
-		if (!priv) {
-			dev_err(dev, "Could not allocate priv\n");
-			ret = -ENOMEM;
-			goto error_unregister;
-		}
-
-		priv->base = devm_ioremap_resource(dev, res);
-		if (IS_ERR(priv->base)) {
-			ret = PTR_ERR(priv->base);
-			goto error_unregister;
-		}
-
-		priv->common = common;
-		priv->id = i;
-		mutex_init(&priv->lock);
-		INIT_LIST_HEAD(&priv->list);
-		INIT_DELAYED_WORK(&priv->work, rcar_thermal_work);
-		rcar_thermal_update_temp(priv);
-
-		priv->zone = thermal_zone_device_register("rcar_thermal",
-						1, 0, priv,
-						&rcar_thermal_zone_ops, NULL, 0,
-						idle);
-		if (IS_ERR(priv->zone)) {
-			dev_err(dev, "can't register thermal zone\n");
-			ret = PTR_ERR(priv->zone);
-			goto error_unregister;
-		}
-
-		if (rcar_has_irq_support(priv))
-			rcar_thermal_irq_enable(priv);
-
-		list_move_tail(&priv->list, &common->head);
-	}
-
-	platform_set_drvdata(pdev, common);
-
 	dev_info(dev, "%d sensor probed\n", i);
->>>>>>> d0e0ac97
 
 	return 0;
 
@@ -536,26 +476,12 @@
 	struct rcar_thermal_common *common = platform_get_drvdata(pdev);
 	struct device *dev = &pdev->dev;
 	struct rcar_thermal_priv *priv;
-<<<<<<< HEAD
 
 	rcar_thermal_for_each_priv(priv, common) {
 		thermal_zone_device_unregister(priv->zone);
 		if (rcar_has_irq_support(priv))
 			rcar_thermal_irq_disable(priv);
 	}
-
-	platform_set_drvdata(pdev, NULL);
-=======
-
-	rcar_thermal_for_each_priv(priv, common) {
-		thermal_zone_device_unregister(priv->zone);
-		if (rcar_has_irq_support(priv))
-			rcar_thermal_irq_disable(priv);
-	}
-
-	pm_runtime_put_sync(dev);
-	pm_runtime_disable(dev);
->>>>>>> d0e0ac97
 
 	pm_runtime_put_sync(dev);
 	pm_runtime_disable(dev);
