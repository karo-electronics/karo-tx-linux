#
# Generic thermal sysfs drivers configuration
#

menuconfig THERMAL
	tristate "Generic Thermal sysfs driver"
	help
	  Generic Thermal Sysfs driver offers a generic mechanism for
	  thermal management. Usually it's made up of one or more thermal
	  zone and cooling device.
	  Each thermal zone contains its own temperature, trip points,
	  cooling devices.
	  All platforms with ACPI thermal support can use this driver.
	  If you want this support, you should say Y or M here.

if THERMAL

config THERMAL_HWMON
	bool
	depends on HWMON=y || HWMON=THERMAL
	default y

choice
	prompt "Default Thermal governor"
	default THERMAL_DEFAULT_GOV_STEP_WISE
	help
	  This option sets which thermal governor shall be loaded at
	  startup. If in doubt, select 'step_wise'.

config THERMAL_DEFAULT_GOV_STEP_WISE
	bool "step_wise"
	select THERMAL_GOV_STEP_WISE
	help
	  Use the step_wise governor as default. This throttles the
	  devices one step at a time.

config THERMAL_DEFAULT_GOV_FAIR_SHARE
	bool "fair_share"
	select THERMAL_GOV_FAIR_SHARE
	help
	  Use the fair_share governor as default. This throttles the
	  devices based on their 'contribution' to a zone. The
	  contribution should be provided through platform data.

config THERMAL_DEFAULT_GOV_USER_SPACE
	bool "user_space"
	select THERMAL_GOV_USER_SPACE
	help
	  Select this if you want to let the user space manage the
	  lpatform thermals.

endchoice

config THERMAL_GOV_FAIR_SHARE
	bool "Fair-share thermal governor"
	help
	  Enable this to manage platform thermals using fair-share governor.

config THERMAL_GOV_STEP_WISE
	bool "Step_wise thermal governor"
	help
	  Enable this to manage platform thermals using a simple linear

config THERMAL_GOV_USER_SPACE
	bool "User_space thermal governor"
	help
	  Enable this to let the user space manage the platform thermals.

config CPU_THERMAL
	bool "generic cpu cooling support"
	depends on CPU_FREQ
	select CPU_FREQ_TABLE
	help
	  This implements the generic cpu cooling mechanism through frequency
	  reduction. An ACPI version of this already exists
	  (drivers/acpi/processor_thermal.c).
	  This will be useful for platforms using the generic thermal interface
	  and not the ACPI interface.

	  If you want this support, you should say Y here.

config THERMAL_EMULATION
	bool "Thermal emulation mode support"
	help
	  Enable this option to make a emul_temp sysfs node in thermal zone
	  directory to support temperature emulation. With emulation sysfs node,
	  user can manually input temperature and test the different trip
	  threshold behaviour for simulation purpose.

	  WARNING: Be careful while enabling this option on production systems,
	  because userland can easily disable the thermal policy by simply
	  flooding this sysfs node with low temperature values.

config SPEAR_THERMAL
	bool "SPEAr thermal sensor driver"
	depends on PLAT_SPEAR
	depends on OF
	help
	  Enable this to plug the SPEAr thermal sensor driver into the Linux
	  thermal framework

config RCAR_THERMAL
	tristate "Renesas R-Car thermal driver"
	depends on ARCH_SHMOBILE
	help
	  Enable this to plug the R-Car thermal sensor driver into the Linux
	  thermal framework

config KIRKWOOD_THERMAL
	tristate "Temperature sensor on Marvell Kirkwood SoCs"
	depends on ARCH_KIRKWOOD
	depends on OF
	help
	  Support for the Kirkwood thermal sensor driver into the Linux thermal
	  framework. Only kirkwood 88F6282 and 88F6283 have this sensor.

config EXYNOS_THERMAL
	tristate "Temperature sensor on Samsung EXYNOS"
	depends on (ARCH_EXYNOS4 || ARCH_EXYNOS5)
	depends on CPU_THERMAL
	help
	  If you say yes here you get support for TMU (Thermal Management
	  Unit) on SAMSUNG EXYNOS series of SoC.

config DOVE_THERMAL
	tristate "Temperature sensor on Marvell Dove SoCs"
	depends on ARCH_DOVE
	depends on OF
	help
	  Support for the Dove thermal sensor driver in the Linux thermal
	  framework.

config DB8500_THERMAL
	bool "DB8500 thermal management"
	depends on ARCH_U8500
	default y
	help
	  Adds DB8500 thermal management implementation according to the thermal
	  management framework. A thermal zone with several trip points will be
	  created. Cooling devices can be bound to the trip points to cool this
	  thermal zone if trip points reached.

config ARMADA_THERMAL
	tristate "Armada 370/XP thermal management"
	depends on ARCH_MVEBU
	depends on OF
	help
	  Enable this option if you want to have support for thermal management
	  controller present in Armada 370 and Armada XP SoC.

config DB8500_CPUFREQ_COOLING
	tristate "DB8500 cpufreq cooling"
	depends on ARCH_U8500
	depends on CPU_THERMAL
	default y
	help
	  Adds DB8500 cpufreq cooling devices, and these cooling devices can be
	  bound to thermal zone trip points. When a trip point reached, the
	  bound cpufreq cooling device turns active to set CPU frequency low to
	  cool down the CPU.

config INTEL_POWERCLAMP
	tristate "Intel PowerClamp idle injection driver"
	depends on THERMAL
	depends on X86
	depends on CPU_SUP_INTEL
	help
	  Enable this to enable Intel PowerClamp idle injection driver. This
	  enforce idle time which results in more package C-state residency. The
	  user interface is exposed via generic thermal framework.

<<<<<<< HEAD
=======
config X86_PKG_TEMP_THERMAL
	tristate "X86 package temperature thermal driver"
	depends on X86_THERMAL_VECTOR
	select THERMAL_GOV_USER_SPACE
	default m
	help
	  Enable this to register CPU digital sensor for package temperature as
	  thermal zone. Each package will have its own thermal zone. There are
	  two trip points which can be set by user to get notifications via thermal
	  notification methods.

menu "Texas Instruments thermal drivers"
source "drivers/thermal/ti-soc-thermal/Kconfig"
endmenu

>>>>>>> d0e0ac97
endif<|MERGE_RESOLUTION|>--- conflicted
+++ resolved
@@ -169,8 +169,6 @@
 	  enforce idle time which results in more package C-state residency. The
 	  user interface is exposed via generic thermal framework.
 
-<<<<<<< HEAD
-=======
 config X86_PKG_TEMP_THERMAL
 	tristate "X86 package temperature thermal driver"
 	depends on X86_THERMAL_VECTOR
@@ -186,5 +184,4 @@
 source "drivers/thermal/ti-soc-thermal/Kconfig"
 endmenu
 
->>>>>>> d0e0ac97
 endif