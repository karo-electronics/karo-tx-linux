--- conflicted
+++ resolved
@@ -180,8 +180,6 @@
 		},
 		.driver_data = &quirk_asus_x401u,
 	},
-<<<<<<< HEAD
-=======
 	{
 		.callback = dmi_matched,
 		.ident = "ASUSTeK COMPUTER INC. 1015E",
@@ -200,7 +198,6 @@
 		},
 		.driver_data = &quirk_asus_x401u,
 	},
->>>>>>> d0e0ac97
 	{},
 };
 
@@ -277,10 +274,7 @@
 	{ KE_KEY, 0xB5, { KEY_CALC } },
 	{ KE_KEY, 0xC4, { KEY_KBDILLUMUP } },
 	{ KE_KEY, 0xC5, { KEY_KBDILLUMDOWN } },
-<<<<<<< HEAD
-=======
 	{ KE_IGNORE, 0xC6, },  /* Ambient Light Sensor notification */
->>>>>>> d0e0ac97
 	{ KE_END, 0},
 };
 
