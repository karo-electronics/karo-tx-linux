/*
 *  toshiba_acpi.c - Toshiba Laptop ACPI Extras
 *
 *
 *  Copyright (C) 2002-2004 John Belmonte
 *  Copyright (C) 2008 Philip Langdale
 *  Copyright (C) 2010 Pierre Ducroquet
 *
 *  This program is free software; you can redistribute it and/or modify
 *  it under the terms of the GNU General Public License as published by
 *  the Free Software Foundation; either version 2 of the License, or
 *  (at your option) any later version.
 *
 *  This program is distributed in the hope that it will be useful,
 *  but WITHOUT ANY WARRANTY; without even the implied warranty of
 *  MERCHANTABILITY or FITNESS FOR A PARTICULAR PURPOSE.  See the
 *  GNU General Public License for more details.
 *
 *  You should have received a copy of the GNU General Public License
 *  along with this program; if not, write to the Free Software
 *  Foundation, Inc., 59 Temple Place, Suite 330, Boston, MA  02111-1307  USA
 *
 *
 *  The devolpment page for this driver is located at
 *  http://memebeam.org/toys/ToshibaAcpiDriver.
 *
 *  Credits:
 *	Jonathan A. Buzzard - Toshiba HCI info, and critical tips on reverse
 *		engineering the Windows drivers
 *	Yasushi Nagato - changes for linux kernel 2.4 -> 2.5
 *	Rob Miller - TV out and hotkeys help
 *
 *
 *  TODO
 *
 */

#define TOSHIBA_ACPI_VERSION	"0.19"
#define PROC_INTERFACE_VERSION	1

#include <linux/kernel.h>
#include <linux/module.h>
#include <linux/init.h>
#include <linux/types.h>
#include <linux/proc_fs.h>
#include <linux/seq_file.h>
#include <linux/backlight.h>
#include <linux/platform_device.h>
#include <linux/rfkill.h>
#include <linux/input.h>
<<<<<<< HEAD
=======
#include <linux/input/sparse-keymap.h>
>>>>>>> 45f53cc9
#include <linux/leds.h>
#include <linux/slab.h>

#include <asm/uaccess.h>

#include <acpi/acpi_drivers.h>

MODULE_AUTHOR("John Belmonte");
MODULE_DESCRIPTION("Toshiba Laptop ACPI Extras Driver");
MODULE_LICENSE("GPL");

#define MY_LOGPREFIX "toshiba_acpi: "
#define MY_ERR KERN_ERR MY_LOGPREFIX
#define MY_NOTICE KERN_NOTICE MY_LOGPREFIX
#define MY_INFO KERN_INFO MY_LOGPREFIX

/* Toshiba ACPI method paths */
#define METHOD_LCD_BRIGHTNESS	"\\_SB_.PCI0.VGA_.LCD_._BCM"
#define TOSH_INTERFACE_1	"\\_SB_.VALD"
#define TOSH_INTERFACE_2	"\\_SB_.VALZ"
#define METHOD_VIDEO_OUT	"\\_SB_.VALX.DSSX"
#define GHCI_METHOD		".GHCI"

/* Toshiba HCI interface definitions
 *
 * HCI is Toshiba's "Hardware Control Interface" which is supposed to
 * be uniform across all their models.  Ideally we would just call
 * dedicated ACPI methods instead of using this primitive interface.
 * However the ACPI methods seem to be incomplete in some areas (for
 * example they allow setting, but not reading, the LCD brightness value),
 * so this is still useful.
 */

#define HCI_WORDS			6

/* operations */
#define HCI_SET				0xff00
#define HCI_GET				0xfe00

/* return codes */
#define HCI_SUCCESS			0x0000
#define HCI_FAILURE			0x1000
#define HCI_NOT_SUPPORTED		0x8000
#define HCI_EMPTY			0x8c00

/* registers */
#define HCI_FAN				0x0004
#define HCI_SYSTEM_EVENT		0x0016
#define HCI_VIDEO_OUT			0x001c
#define HCI_HOTKEY_EVENT		0x001e
#define HCI_LCD_BRIGHTNESS		0x002a
#define HCI_WIRELESS			0x0056

/* field definitions */
#define HCI_LCD_BRIGHTNESS_BITS		3
#define HCI_LCD_BRIGHTNESS_SHIFT	(16-HCI_LCD_BRIGHTNESS_BITS)
#define HCI_LCD_BRIGHTNESS_LEVELS	(1 << HCI_LCD_BRIGHTNESS_BITS)
#define HCI_VIDEO_OUT_LCD		0x1
#define HCI_VIDEO_OUT_CRT		0x2
#define HCI_VIDEO_OUT_TV		0x4
#define HCI_WIRELESS_KILL_SWITCH	0x01
#define HCI_WIRELESS_BT_PRESENT		0x0f
#define HCI_WIRELESS_BT_ATTACH		0x40
#define HCI_WIRELESS_BT_POWER		0x80

static const struct acpi_device_id toshiba_device_ids[] = {
	{"TOS6200", 0},
	{"TOS6208", 0},
	{"TOS1900", 0},
	{"", 0},
};
MODULE_DEVICE_TABLE(acpi, toshiba_device_ids);

<<<<<<< HEAD
struct key_entry {
	char type;
	u16 code;
	u16 keycode;
};

enum {KE_KEY, KE_END};

static struct key_entry toshiba_acpi_keymap[]  = {
	{KE_KEY, 0x101, KEY_MUTE},
	{KE_KEY, 0x102, KEY_ZOOMOUT},
	{KE_KEY, 0x103, KEY_ZOOMIN},
	{KE_KEY, 0x13b, KEY_COFFEE},
	{KE_KEY, 0x13c, KEY_BATTERY},
	{KE_KEY, 0x13d, KEY_SLEEP},
	{KE_KEY, 0x13e, KEY_SUSPEND},
	{KE_KEY, 0x13f, KEY_SWITCHVIDEOMODE},
	{KE_KEY, 0x140, KEY_BRIGHTNESSDOWN},
	{KE_KEY, 0x141, KEY_BRIGHTNESSUP},
	{KE_KEY, 0x142, KEY_WLAN},
	{KE_KEY, 0x143, KEY_PROG1},
	{KE_KEY, 0xb05, KEY_PROG2},
	{KE_KEY, 0xb06, KEY_WWW},
	{KE_KEY, 0xb07, KEY_MAIL},
	{KE_KEY, 0xb30, KEY_STOP},
	{KE_KEY, 0xb31, KEY_PREVIOUSSONG},
	{KE_KEY, 0xb32, KEY_NEXTSONG},
	{KE_KEY, 0xb33, KEY_PLAYPAUSE},
	{KE_KEY, 0xb5a, KEY_MEDIA},
	{KE_END, 0, 0},
=======
static const struct key_entry toshiba_acpi_keymap[] __initconst = {
	{ KE_KEY, 0x101, { KEY_MUTE } },
	{ KE_KEY, 0x102, { KEY_ZOOMOUT } },
	{ KE_KEY, 0x103, { KEY_ZOOMIN } },
	{ KE_KEY, 0x13b, { KEY_COFFEE } },
	{ KE_KEY, 0x13c, { KEY_BATTERY } },
	{ KE_KEY, 0x13d, { KEY_SLEEP } },
	{ KE_KEY, 0x13e, { KEY_SUSPEND } },
	{ KE_KEY, 0x13f, { KEY_SWITCHVIDEOMODE } },
	{ KE_KEY, 0x140, { KEY_BRIGHTNESSDOWN } },
	{ KE_KEY, 0x141, { KEY_BRIGHTNESSUP } },
	{ KE_KEY, 0x142, { KEY_WLAN } },
	{ KE_KEY, 0x143, { KEY_PROG1 } },
	{ KE_KEY, 0xb05, { KEY_PROG2 } },
	{ KE_KEY, 0xb06, { KEY_WWW } },
	{ KE_KEY, 0xb07, { KEY_MAIL } },
	{ KE_KEY, 0xb30, { KEY_STOP } },
	{ KE_KEY, 0xb31, { KEY_PREVIOUSSONG } },
	{ KE_KEY, 0xb32, { KEY_NEXTSONG } },
	{ KE_KEY, 0xb33, { KEY_PLAYPAUSE } },
	{ KE_KEY, 0xb5a, { KEY_MEDIA } },
	{ KE_END, 0 },
>>>>>>> 45f53cc9
};

/* utility
 */

static __inline__ void _set_bit(u32 * word, u32 mask, int value)
{
	*word = (*word & ~mask) | (mask * value);
}

/* acpi interface wrappers
 */

static int is_valid_acpi_path(const char *methodName)
{
	acpi_handle handle;
	acpi_status status;

	status = acpi_get_handle(NULL, (char *)methodName, &handle);
	return !ACPI_FAILURE(status);
}

static int write_acpi_int(const char *methodName, int val)
{
	struct acpi_object_list params;
	union acpi_object in_objs[1];
	acpi_status status;

	params.count = ARRAY_SIZE(in_objs);
	params.pointer = in_objs;
	in_objs[0].type = ACPI_TYPE_INTEGER;
	in_objs[0].integer.value = val;

	status = acpi_evaluate_object(NULL, (char *)methodName, &params, NULL);
	return (status == AE_OK);
}

#if 0
static int read_acpi_int(const char *methodName, int *pVal)
{
	struct acpi_buffer results;
	union acpi_object out_objs[1];
	acpi_status status;

	results.length = sizeof(out_objs);
	results.pointer = out_objs;

	status = acpi_evaluate_object(0, (char *)methodName, 0, &results);
	*pVal = out_objs[0].integer.value;

	return (status == AE_OK) && (out_objs[0].type == ACPI_TYPE_INTEGER);
}
#endif

static const char *method_hci /*= 0*/ ;

/* Perform a raw HCI call.  Here we don't care about input or output buffer
 * format.
 */
static acpi_status hci_raw(const u32 in[HCI_WORDS], u32 out[HCI_WORDS])
{
	struct acpi_object_list params;
	union acpi_object in_objs[HCI_WORDS];
	struct acpi_buffer results;
	union acpi_object out_objs[HCI_WORDS + 1];
	acpi_status status;
	int i;

	params.count = HCI_WORDS;
	params.pointer = in_objs;
	for (i = 0; i < HCI_WORDS; ++i) {
		in_objs[i].type = ACPI_TYPE_INTEGER;
		in_objs[i].integer.value = in[i];
	}

	results.length = sizeof(out_objs);
	results.pointer = out_objs;

	status = acpi_evaluate_object(NULL, (char *)method_hci, &params,
				      &results);
	if ((status == AE_OK) && (out_objs->package.count <= HCI_WORDS)) {
		for (i = 0; i < out_objs->package.count; ++i) {
			out[i] = out_objs->package.elements[i].integer.value;
		}
	}

	return status;
}

/* common hci tasks (get or set one or two value)
 *
 * In addition to the ACPI status, the HCI system returns a result which
 * may be useful (such as "not supported").
 */

static acpi_status hci_write1(u32 reg, u32 in1, u32 * result)
{
	u32 in[HCI_WORDS] = { HCI_SET, reg, in1, 0, 0, 0 };
	u32 out[HCI_WORDS];
	acpi_status status = hci_raw(in, out);
	*result = (status == AE_OK) ? out[0] : HCI_FAILURE;
	return status;
}

static acpi_status hci_read1(u32 reg, u32 * out1, u32 * result)
{
	u32 in[HCI_WORDS] = { HCI_GET, reg, 0, 0, 0, 0 };
	u32 out[HCI_WORDS];
	acpi_status status = hci_raw(in, out);
	*out1 = out[2];
	*result = (status == AE_OK) ? out[0] : HCI_FAILURE;
	return status;
}

static acpi_status hci_write2(u32 reg, u32 in1, u32 in2, u32 *result)
{
	u32 in[HCI_WORDS] = { HCI_SET, reg, in1, in2, 0, 0 };
	u32 out[HCI_WORDS];
	acpi_status status = hci_raw(in, out);
	*result = (status == AE_OK) ? out[0] : HCI_FAILURE;
	return status;
}

static acpi_status hci_read2(u32 reg, u32 *out1, u32 *out2, u32 *result)
{
	u32 in[HCI_WORDS] = { HCI_GET, reg, *out1, *out2, 0, 0 };
	u32 out[HCI_WORDS];
	acpi_status status = hci_raw(in, out);
	*out1 = out[2];
	*out2 = out[3];
	*result = (status == AE_OK) ? out[0] : HCI_FAILURE;
	return status;
}

struct toshiba_acpi_dev {
	struct platform_device *p_dev;
	struct rfkill *bt_rfk;
	struct input_dev *hotkey_dev;
	int illumination_installed;
	acpi_handle handle;

	const char *bt_name;

	struct mutex mutex;
};

/* Illumination support */
static int toshiba_illumination_available(void)
{
	u32 in[HCI_WORDS] = { 0, 0, 0, 0, 0, 0 };
	u32 out[HCI_WORDS];
	acpi_status status;

	in[0] = 0xf100;
	status = hci_raw(in, out);
	if (ACPI_FAILURE(status)) {
		printk(MY_INFO "Illumination device not available\n");
		return 0;
	}
	in[0] = 0xf400;
	status = hci_raw(in, out);
	return 1;
}

static void toshiba_illumination_set(struct led_classdev *cdev,
				     enum led_brightness brightness)
{
	u32 in[HCI_WORDS] = { 0, 0, 0, 0, 0, 0 };
	u32 out[HCI_WORDS];
	acpi_status status;

	/* First request : initialize communication. */
	in[0] = 0xf100;
	status = hci_raw(in, out);
	if (ACPI_FAILURE(status)) {
		printk(MY_INFO "Illumination device not available\n");
		return;
	}

	if (brightness) {
		/* Switch the illumination on */
		in[0] = 0xf400;
		in[1] = 0x14e;
		in[2] = 1;
		status = hci_raw(in, out);
		if (ACPI_FAILURE(status)) {
			printk(MY_INFO "ACPI call for illumination failed.\n");
			return;
		}
	} else {
		/* Switch the illumination off */
		in[0] = 0xf400;
		in[1] = 0x14e;
		in[2] = 0;
		status = hci_raw(in, out);
		if (ACPI_FAILURE(status)) {
			printk(MY_INFO "ACPI call for illumination failed.\n");
			return;
		}
	}

	/* Last request : close communication. */
	in[0] = 0xf200;
	in[1] = 0;
	in[2] = 0;
	hci_raw(in, out);
}

static enum led_brightness toshiba_illumination_get(struct led_classdev *cdev)
{
	u32 in[HCI_WORDS] = { 0, 0, 0, 0, 0, 0 };
	u32 out[HCI_WORDS];
	acpi_status status;
	enum led_brightness result;

	/* First request : initialize communication. */
	in[0] = 0xf100;
	status = hci_raw(in, out);
	if (ACPI_FAILURE(status)) {
		printk(MY_INFO "Illumination device not available\n");
		return LED_OFF;
	}

	/* Check the illumination */
	in[0] = 0xf300;
	in[1] = 0x14e;
	status = hci_raw(in, out);
	if (ACPI_FAILURE(status)) {
		printk(MY_INFO "ACPI call for illumination failed.\n");
		return LED_OFF;
	}

	result = out[2] ? LED_FULL : LED_OFF;

	/* Last request : close communication. */
	in[0] = 0xf200;
	in[1] = 0;
	in[2] = 0;
	hci_raw(in, out);

	return result;
}

static struct led_classdev toshiba_led = {
	.name           = "toshiba::illumination",
	.max_brightness = 1,
	.brightness_set = toshiba_illumination_set,
	.brightness_get = toshiba_illumination_get,
};

static struct toshiba_acpi_dev toshiba_acpi = {
	.bt_name = "Toshiba Bluetooth",
};

/* Bluetooth rfkill handlers */

static u32 hci_get_bt_present(bool *present)
{
	u32 hci_result;
	u32 value, value2;

	value = 0;
	value2 = 0;
	hci_read2(HCI_WIRELESS, &value, &value2, &hci_result);
	if (hci_result == HCI_SUCCESS)
		*present = (value & HCI_WIRELESS_BT_PRESENT) ? true : false;

	return hci_result;
}

static u32 hci_get_radio_state(bool *radio_state)
{
	u32 hci_result;
	u32 value, value2;

	value = 0;
	value2 = 0x0001;
	hci_read2(HCI_WIRELESS, &value, &value2, &hci_result);

	*radio_state = value & HCI_WIRELESS_KILL_SWITCH;
	return hci_result;
}

static int bt_rfkill_set_block(void *data, bool blocked)
{
	struct toshiba_acpi_dev *dev = data;
	u32 result1, result2;
	u32 value;
	int err;
	bool radio_state;

	value = (blocked == false);

	mutex_lock(&dev->mutex);
	if (hci_get_radio_state(&radio_state) != HCI_SUCCESS) {
		err = -EBUSY;
		goto out;
	}

	if (!radio_state) {
		err = 0;
		goto out;
	}

	hci_write2(HCI_WIRELESS, value, HCI_WIRELESS_BT_POWER, &result1);
	hci_write2(HCI_WIRELESS, value, HCI_WIRELESS_BT_ATTACH, &result2);

	if (result1 != HCI_SUCCESS || result2 != HCI_SUCCESS)
		err = -EBUSY;
	else
		err = 0;
 out:
	mutex_unlock(&dev->mutex);
	return err;
}

static void bt_rfkill_poll(struct rfkill *rfkill, void *data)
{
	bool new_rfk_state;
	bool value;
	u32 hci_result;
	struct toshiba_acpi_dev *dev = data;

	mutex_lock(&dev->mutex);

	hci_result = hci_get_radio_state(&value);
	if (hci_result != HCI_SUCCESS) {
		/* Can't do anything useful */
		mutex_unlock(&dev->mutex);
		return;
	}

	new_rfk_state = value;

	mutex_unlock(&dev->mutex);

	if (rfkill_set_hw_state(rfkill, !new_rfk_state))
		bt_rfkill_set_block(data, true);
}

static const struct rfkill_ops toshiba_rfk_ops = {
	.set_block = bt_rfkill_set_block,
	.poll = bt_rfkill_poll,
};

static struct proc_dir_entry *toshiba_proc_dir /*= 0*/ ;
static struct backlight_device *toshiba_backlight_device;
static int force_fan;
static int last_key_event;
static int key_event_valid;

static int get_lcd(struct backlight_device *bd)
{
	u32 hci_result;
	u32 value;

	hci_read1(HCI_LCD_BRIGHTNESS, &value, &hci_result);
	if (hci_result == HCI_SUCCESS) {
		return (value >> HCI_LCD_BRIGHTNESS_SHIFT);
	} else
		return -EFAULT;
}

static int lcd_proc_show(struct seq_file *m, void *v)
{
	int value = get_lcd(NULL);

	if (value >= 0) {
		seq_printf(m, "brightness:              %d\n", value);
		seq_printf(m, "brightness_levels:       %d\n",
			     HCI_LCD_BRIGHTNESS_LEVELS);
	} else {
		printk(MY_ERR "Error reading LCD brightness\n");
	}

	return 0;
}

static int lcd_proc_open(struct inode *inode, struct file *file)
{
	return single_open(file, lcd_proc_show, NULL);
}

static int set_lcd(int value)
{
	u32 hci_result;

	value = value << HCI_LCD_BRIGHTNESS_SHIFT;
	hci_write1(HCI_LCD_BRIGHTNESS, value, &hci_result);
	if (hci_result != HCI_SUCCESS)
		return -EFAULT;

	return 0;
}

static int set_lcd_status(struct backlight_device *bd)
{
	return set_lcd(bd->props.brightness);
}

static ssize_t lcd_proc_write(struct file *file, const char __user *buf,
			      size_t count, loff_t *pos)
{
	char cmd[42];
	size_t len;
	int value;
	int ret;

	len = min(count, sizeof(cmd) - 1);
	if (copy_from_user(cmd, buf, len))
		return -EFAULT;
	cmd[len] = '\0';

	if (sscanf(cmd, " brightness : %i", &value) == 1 &&
	    value >= 0 && value < HCI_LCD_BRIGHTNESS_LEVELS) {
		ret = set_lcd(value);
		if (ret == 0)
			ret = count;
	} else {
		ret = -EINVAL;
	}
	return ret;
}

static const struct file_operations lcd_proc_fops = {
	.owner		= THIS_MODULE,
	.open		= lcd_proc_open,
	.read		= seq_read,
	.llseek		= seq_lseek,
	.release	= single_release,
	.write		= lcd_proc_write,
};

static int video_proc_show(struct seq_file *m, void *v)
{
	u32 hci_result;
	u32 value;

	hci_read1(HCI_VIDEO_OUT, &value, &hci_result);
	if (hci_result == HCI_SUCCESS) {
		int is_lcd = (value & HCI_VIDEO_OUT_LCD) ? 1 : 0;
		int is_crt = (value & HCI_VIDEO_OUT_CRT) ? 1 : 0;
		int is_tv = (value & HCI_VIDEO_OUT_TV) ? 1 : 0;
		seq_printf(m, "lcd_out:                 %d\n", is_lcd);
		seq_printf(m, "crt_out:                 %d\n", is_crt);
		seq_printf(m, "tv_out:                  %d\n", is_tv);
	} else {
		printk(MY_ERR "Error reading video out status\n");
	}

	return 0;
}

static int video_proc_open(struct inode *inode, struct file *file)
{
	return single_open(file, video_proc_show, NULL);
}

static ssize_t video_proc_write(struct file *file, const char __user *buf,
				size_t count, loff_t *pos)
{
	char *cmd, *buffer;
	int value;
	int remain = count;
	int lcd_out = -1;
	int crt_out = -1;
	int tv_out = -1;
	u32 hci_result;
	u32 video_out;

	cmd = kmalloc(count + 1, GFP_KERNEL);
	if (!cmd)
		return -ENOMEM;
	if (copy_from_user(cmd, buf, count)) {
		kfree(cmd);
		return -EFAULT;
	}
	cmd[count] = '\0';

	buffer = cmd;

	/* scan expression.  Multiple expressions may be delimited with ;
	 *
	 *  NOTE: to keep scanning simple, invalid fields are ignored
	 */
	while (remain) {
		if (sscanf(buffer, " lcd_out : %i", &value) == 1)
			lcd_out = value & 1;
		else if (sscanf(buffer, " crt_out : %i", &value) == 1)
			crt_out = value & 1;
		else if (sscanf(buffer, " tv_out : %i", &value) == 1)
			tv_out = value & 1;
		/* advance to one character past the next ; */
		do {
			++buffer;
			--remain;
		}
		while (remain && *(buffer - 1) != ';');
	}

	kfree(cmd);

	hci_read1(HCI_VIDEO_OUT, &video_out, &hci_result);
	if (hci_result == HCI_SUCCESS) {
		unsigned int new_video_out = video_out;
		if (lcd_out != -1)
			_set_bit(&new_video_out, HCI_VIDEO_OUT_LCD, lcd_out);
		if (crt_out != -1)
			_set_bit(&new_video_out, HCI_VIDEO_OUT_CRT, crt_out);
		if (tv_out != -1)
			_set_bit(&new_video_out, HCI_VIDEO_OUT_TV, tv_out);
		/* To avoid unnecessary video disruption, only write the new
		 * video setting if something changed. */
		if (new_video_out != video_out)
			write_acpi_int(METHOD_VIDEO_OUT, new_video_out);
	} else {
		return -EFAULT;
	}

	return count;
}

static const struct file_operations video_proc_fops = {
	.owner		= THIS_MODULE,
	.open		= video_proc_open,
	.read		= seq_read,
	.llseek		= seq_lseek,
	.release	= single_release,
	.write		= video_proc_write,
};

static int fan_proc_show(struct seq_file *m, void *v)
{
	u32 hci_result;
	u32 value;

	hci_read1(HCI_FAN, &value, &hci_result);
	if (hci_result == HCI_SUCCESS) {
		seq_printf(m, "running:                 %d\n", (value > 0));
		seq_printf(m, "force_on:                %d\n", force_fan);
	} else {
		printk(MY_ERR "Error reading fan status\n");
	}

	return 0;
}

static int fan_proc_open(struct inode *inode, struct file *file)
{
	return single_open(file, fan_proc_show, NULL);
}

static ssize_t fan_proc_write(struct file *file, const char __user *buf,
			      size_t count, loff_t *pos)
{
	char cmd[42];
	size_t len;
	int value;
	u32 hci_result;

	len = min(count, sizeof(cmd) - 1);
	if (copy_from_user(cmd, buf, len))
		return -EFAULT;
	cmd[len] = '\0';

	if (sscanf(cmd, " force_on : %i", &value) == 1 &&
	    value >= 0 && value <= 1) {
		hci_write1(HCI_FAN, value, &hci_result);
		if (hci_result != HCI_SUCCESS)
			return -EFAULT;
		else
			force_fan = value;
	} else {
		return -EINVAL;
	}

	return count;
}

static const struct file_operations fan_proc_fops = {
	.owner		= THIS_MODULE,
	.open		= fan_proc_open,
	.read		= seq_read,
	.llseek		= seq_lseek,
	.release	= single_release,
	.write		= fan_proc_write,
};

static int keys_proc_show(struct seq_file *m, void *v)
{
	u32 hci_result;
	u32 value;

	if (!key_event_valid) {
		hci_read1(HCI_SYSTEM_EVENT, &value, &hci_result);
		if (hci_result == HCI_SUCCESS) {
			key_event_valid = 1;
			last_key_event = value;
		} else if (hci_result == HCI_EMPTY) {
			/* better luck next time */
		} else if (hci_result == HCI_NOT_SUPPORTED) {
			/* This is a workaround for an unresolved issue on
			 * some machines where system events sporadically
			 * become disabled. */
			hci_write1(HCI_SYSTEM_EVENT, 1, &hci_result);
			printk(MY_NOTICE "Re-enabled hotkeys\n");
		} else {
			printk(MY_ERR "Error reading hotkey status\n");
			goto end;
		}
	}

	seq_printf(m, "hotkey_ready:            %d\n", key_event_valid);
	seq_printf(m, "hotkey:                  0x%04x\n", last_key_event);
end:
	return 0;
}

static int keys_proc_open(struct inode *inode, struct file *file)
{
	return single_open(file, keys_proc_show, NULL);
}

static ssize_t keys_proc_write(struct file *file, const char __user *buf,
			       size_t count, loff_t *pos)
{
	char cmd[42];
	size_t len;
	int value;

	len = min(count, sizeof(cmd) - 1);
	if (copy_from_user(cmd, buf, len))
		return -EFAULT;
	cmd[len] = '\0';

	if (sscanf(cmd, " hotkey_ready : %i", &value) == 1 && value == 0) {
		key_event_valid = 0;
	} else {
		return -EINVAL;
	}

	return count;
}

static const struct file_operations keys_proc_fops = {
	.owner		= THIS_MODULE,
	.open		= keys_proc_open,
	.read		= seq_read,
	.llseek		= seq_lseek,
	.release	= single_release,
	.write		= keys_proc_write,
};

static int version_proc_show(struct seq_file *m, void *v)
{
	seq_printf(m, "driver:                  %s\n", TOSHIBA_ACPI_VERSION);
	seq_printf(m, "proc_interface:          %d\n", PROC_INTERFACE_VERSION);
	return 0;
}

static int version_proc_open(struct inode *inode, struct file *file)
{
	return single_open(file, version_proc_show, PDE(inode)->data);
}

static const struct file_operations version_proc_fops = {
	.owner		= THIS_MODULE,
	.open		= version_proc_open,
	.read		= seq_read,
	.llseek		= seq_lseek,
	.release	= single_release,
};

/* proc and module init
 */

#define PROC_TOSHIBA		"toshiba"

static void __init create_toshiba_proc_entries(void)
{
	proc_create("lcd", S_IRUGO | S_IWUSR, toshiba_proc_dir, &lcd_proc_fops);
	proc_create("video", S_IRUGO | S_IWUSR, toshiba_proc_dir, &video_proc_fops);
	proc_create("fan", S_IRUGO | S_IWUSR, toshiba_proc_dir, &fan_proc_fops);
	proc_create("keys", S_IRUGO | S_IWUSR, toshiba_proc_dir, &keys_proc_fops);
	proc_create("version", S_IRUGO, toshiba_proc_dir, &version_proc_fops);
}

static void remove_toshiba_proc_entries(void)
{
	remove_proc_entry("lcd", toshiba_proc_dir);
	remove_proc_entry("video", toshiba_proc_dir);
	remove_proc_entry("fan", toshiba_proc_dir);
	remove_proc_entry("keys", toshiba_proc_dir);
	remove_proc_entry("version", toshiba_proc_dir);
}

static struct backlight_ops toshiba_backlight_data = {
        .get_brightness = get_lcd,
        .update_status  = set_lcd_status,
};

static void toshiba_acpi_notify(acpi_handle handle, u32 event, void *context)
{
	u32 hci_result, value;

	if (event != 0x80)
		return;
	do {
		hci_read1(HCI_SYSTEM_EVENT, &value, &hci_result);
		if (hci_result == HCI_SUCCESS) {
			if (value == 0x100)
				continue;
			/* act on key press; ignore key release */
			if (value & 0x80)
				continue;

			if (!sparse_keymap_report_event(toshiba_acpi.hotkey_dev,
							value, 1, true)) {
				printk(MY_INFO "Unknown key %x\n",
				       value);
			}
		} else if (hci_result == HCI_NOT_SUPPORTED) {
			/* This is a workaround for an unresolved issue on
			 * some machines where system events sporadically
			 * become disabled. */
			hci_write1(HCI_SYSTEM_EVENT, 1, &hci_result);
			printk(MY_NOTICE "Re-enabled hotkeys\n");
		}
	} while (hci_result != HCI_EMPTY);
}

static int __init toshiba_acpi_setup_keyboard(char *device)
{
	acpi_status status;
	int error;

	status = acpi_get_handle(NULL, device, &toshiba_acpi.handle);
	if (ACPI_FAILURE(status)) {
		printk(MY_INFO "Unable to get notification device\n");
		return -ENODEV;
	}

	toshiba_acpi.hotkey_dev = input_allocate_device();
	if (!toshiba_acpi.hotkey_dev) {
		printk(MY_INFO "Unable to register input device\n");
		return -ENOMEM;
	}

	toshiba_acpi.hotkey_dev->name = "Toshiba input device";
	toshiba_acpi.hotkey_dev->phys = device;
	toshiba_acpi.hotkey_dev->id.bustype = BUS_HOST;

	error = sparse_keymap_setup(toshiba_acpi.hotkey_dev,
				    toshiba_acpi_keymap, NULL);
	if (error)
		goto err_free_dev;

	status = acpi_install_notify_handler(toshiba_acpi.handle,
				ACPI_DEVICE_NOTIFY, toshiba_acpi_notify, NULL);
	if (ACPI_FAILURE(status)) {
		printk(MY_INFO "Unable to install hotkey notification\n");
		error = -ENODEV;
		goto err_free_keymap;
	}

	status = acpi_evaluate_object(toshiba_acpi.handle, "ENAB", NULL, NULL);
	if (ACPI_FAILURE(status)) {
		printk(MY_INFO "Unable to enable hotkeys\n");
		error = -ENODEV;
		goto err_remove_notify;
	}

	error = input_register_device(toshiba_acpi.hotkey_dev);
	if (error) {
		printk(MY_INFO "Unable to register input device\n");
		goto err_remove_notify;
	}

	return 0;

 err_remove_notify:
	acpi_remove_notify_handler(toshiba_acpi.handle,
				   ACPI_DEVICE_NOTIFY, toshiba_acpi_notify);
 err_free_keymap:
	sparse_keymap_free(toshiba_acpi.hotkey_dev);
 err_free_dev:
	input_free_device(toshiba_acpi.hotkey_dev);
	toshiba_acpi.hotkey_dev = NULL;
	return error;
}

static void toshiba_acpi_exit(void)
{
	if (toshiba_acpi.hotkey_dev) {
		acpi_remove_notify_handler(toshiba_acpi.handle,
				ACPI_DEVICE_NOTIFY, toshiba_acpi_notify);
		sparse_keymap_free(toshiba_acpi.hotkey_dev);
		input_unregister_device(toshiba_acpi.hotkey_dev);
	}

	if (toshiba_acpi.bt_rfk) {
		rfkill_unregister(toshiba_acpi.bt_rfk);
		rfkill_destroy(toshiba_acpi.bt_rfk);
	}

	if (toshiba_backlight_device)
		backlight_device_unregister(toshiba_backlight_device);

	remove_toshiba_proc_entries();

	if (toshiba_proc_dir)
		remove_proc_entry(PROC_TOSHIBA, acpi_root_dir);

	if (toshiba_acpi.illumination_installed)
		led_classdev_unregister(&toshiba_led);

	if (toshiba_acpi.illumination_installed)
		led_classdev_unregister(&toshiba_led);

	platform_device_unregister(toshiba_acpi.p_dev);

	return;
}

static int __init toshiba_acpi_init(void)
{
	u32 hci_result;
	bool bt_present;
	int ret = 0;
	struct backlight_properties props;

	if (acpi_disabled)
		return -ENODEV;

	/* simple device detection: look for HCI method */
	if (is_valid_acpi_path(TOSH_INTERFACE_1 GHCI_METHOD)) {
		method_hci = TOSH_INTERFACE_1 GHCI_METHOD;
		if (toshiba_acpi_setup_keyboard(TOSH_INTERFACE_1))
			printk(MY_INFO "Unable to activate hotkeys\n");
	} else if (is_valid_acpi_path(TOSH_INTERFACE_2 GHCI_METHOD)) {
		method_hci = TOSH_INTERFACE_2 GHCI_METHOD;
		if (toshiba_acpi_setup_keyboard(TOSH_INTERFACE_2))
			printk(MY_INFO "Unable to activate hotkeys\n");
	} else
		return -ENODEV;

	printk(MY_INFO "Toshiba Laptop ACPI Extras version %s\n",
	       TOSHIBA_ACPI_VERSION);
	printk(MY_INFO "    HCI method: %s\n", method_hci);

	mutex_init(&toshiba_acpi.mutex);

	toshiba_acpi.p_dev = platform_device_register_simple("toshiba_acpi",
							      -1, NULL, 0);
	if (IS_ERR(toshiba_acpi.p_dev)) {
		ret = PTR_ERR(toshiba_acpi.p_dev);
		printk(MY_ERR "unable to register platform device\n");
		toshiba_acpi.p_dev = NULL;
		toshiba_acpi_exit();
		return ret;
	}

	force_fan = 0;
	key_event_valid = 0;

	/* enable event fifo */
	hci_write1(HCI_SYSTEM_EVENT, 1, &hci_result);

	toshiba_proc_dir = proc_mkdir(PROC_TOSHIBA, acpi_root_dir);
	if (!toshiba_proc_dir) {
		toshiba_acpi_exit();
		return -ENODEV;
	} else {
		create_toshiba_proc_entries();
	}

	props.max_brightness = HCI_LCD_BRIGHTNESS_LEVELS - 1;
	toshiba_backlight_device = backlight_device_register("toshiba",
							     &toshiba_acpi.p_dev->dev,
							     NULL,
							     &toshiba_backlight_data,
							     &props);
        if (IS_ERR(toshiba_backlight_device)) {
		ret = PTR_ERR(toshiba_backlight_device);

		printk(KERN_ERR "Could not register toshiba backlight device\n");
		toshiba_backlight_device = NULL;
		toshiba_acpi_exit();
		return ret;
	}

	/* Register rfkill switch for Bluetooth */
	if (hci_get_bt_present(&bt_present) == HCI_SUCCESS && bt_present) {
		toshiba_acpi.bt_rfk = rfkill_alloc(toshiba_acpi.bt_name,
						   &toshiba_acpi.p_dev->dev,
						   RFKILL_TYPE_BLUETOOTH,
						   &toshiba_rfk_ops,
						   &toshiba_acpi);
		if (!toshiba_acpi.bt_rfk) {
			printk(MY_ERR "unable to allocate rfkill device\n");
			toshiba_acpi_exit();
			return -ENOMEM;
		}

		ret = rfkill_register(toshiba_acpi.bt_rfk);
		if (ret) {
			printk(MY_ERR "unable to register rfkill device\n");
			rfkill_destroy(toshiba_acpi.bt_rfk);
			toshiba_acpi_exit();
			return ret;
		}
	}

	toshiba_acpi.illumination_installed = 0;
	if (toshiba_illumination_available()) {
		if (!led_classdev_register(&(toshiba_acpi.p_dev->dev),
					   &toshiba_led))
			toshiba_acpi.illumination_installed = 1;
	}

	return 0;
}

module_init(toshiba_acpi_init);
module_exit(toshiba_acpi_exit);<|MERGE_RESOLUTION|>--- conflicted
+++ resolved
@@ -48,10 +48,7 @@
 #include <linux/platform_device.h>
 #include <linux/rfkill.h>
 #include <linux/input.h>
-<<<<<<< HEAD
-=======
 #include <linux/input/sparse-keymap.h>
->>>>>>> 45f53cc9
 #include <linux/leds.h>
 #include <linux/slab.h>
 
@@ -125,38 +122,6 @@
 };
 MODULE_DEVICE_TABLE(acpi, toshiba_device_ids);
 
-<<<<<<< HEAD
-struct key_entry {
-	char type;
-	u16 code;
-	u16 keycode;
-};
-
-enum {KE_KEY, KE_END};
-
-static struct key_entry toshiba_acpi_keymap[]  = {
-	{KE_KEY, 0x101, KEY_MUTE},
-	{KE_KEY, 0x102, KEY_ZOOMOUT},
-	{KE_KEY, 0x103, KEY_ZOOMIN},
-	{KE_KEY, 0x13b, KEY_COFFEE},
-	{KE_KEY, 0x13c, KEY_BATTERY},
-	{KE_KEY, 0x13d, KEY_SLEEP},
-	{KE_KEY, 0x13e, KEY_SUSPEND},
-	{KE_KEY, 0x13f, KEY_SWITCHVIDEOMODE},
-	{KE_KEY, 0x140, KEY_BRIGHTNESSDOWN},
-	{KE_KEY, 0x141, KEY_BRIGHTNESSUP},
-	{KE_KEY, 0x142, KEY_WLAN},
-	{KE_KEY, 0x143, KEY_PROG1},
-	{KE_KEY, 0xb05, KEY_PROG2},
-	{KE_KEY, 0xb06, KEY_WWW},
-	{KE_KEY, 0xb07, KEY_MAIL},
-	{KE_KEY, 0xb30, KEY_STOP},
-	{KE_KEY, 0xb31, KEY_PREVIOUSSONG},
-	{KE_KEY, 0xb32, KEY_NEXTSONG},
-	{KE_KEY, 0xb33, KEY_PLAYPAUSE},
-	{KE_KEY, 0xb5a, KEY_MEDIA},
-	{KE_END, 0, 0},
-=======
 static const struct key_entry toshiba_acpi_keymap[] __initconst = {
 	{ KE_KEY, 0x101, { KEY_MUTE } },
 	{ KE_KEY, 0x102, { KEY_ZOOMOUT } },
@@ -179,7 +144,6 @@
 	{ KE_KEY, 0xb33, { KEY_PLAYPAUSE } },
 	{ KE_KEY, 0xb5a, { KEY_MEDIA } },
 	{ KE_END, 0 },
->>>>>>> 45f53cc9
 };
 
 /* utility
@@ -996,9 +960,6 @@
 	if (toshiba_acpi.illumination_installed)
 		led_classdev_unregister(&toshiba_led);
 
-	if (toshiba_acpi.illumination_installed)
-		led_classdev_unregister(&toshiba_led);
-
 	platform_device_unregister(toshiba_acpi.p_dev);
 
 	return;
