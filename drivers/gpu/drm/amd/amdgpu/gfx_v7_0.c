--- conflicted
+++ resolved
@@ -4166,8 +4166,6 @@
 	return 0;
 }
 
-<<<<<<< HEAD
-=======
 static void gfx_v7_0_gpu_early_init(struct amdgpu_device *adev)
 {
 	u32 gb_addr_config;
@@ -4334,7 +4332,6 @@
 	adev->gfx.config.gb_addr_config = gb_addr_config;
 }
 
->>>>>>> 44ab4042
 static int gfx_v7_0_sw_init(void *handle)
 {
 	struct amdgpu_ring *ring;
