/*
 * Permission is hereby granted, free of charge, to any person obtaining a
 * copy of this software and associated documentation files (the "Software"),
 * to deal in the Software without restriction, including without limitation
 * the rights to use, copy, modify, merge, publish, distribute, sublicense,
 * and/or sell copies of the Software, and to permit persons to whom the
 * Software is furnished to do so, subject to the following conditions:
 *
 * The above copyright notice and this permission notice shall be included in
 * all copies or substantial portions of the Software.
 *
 * THE SOFTWARE IS PROVIDED "AS IS", WITHOUT WARRANTY OF ANY KIND, EXPRESS OR
 * IMPLIED, INCLUDING BUT NOT LIMITED TO THE WARRANTIES OF MERCHANTABILITY,
 * FITNESS FOR A PARTICULAR PURPOSE AND NONINFRINGEMENT.  IN NO EVENT SHALL
 * THE COPYRIGHT HOLDER(S) OR AUTHOR(S) BE LIABLE FOR ANY CLAIM, DAMAGES OR
 * OTHER LIABILITY, WHETHER IN AN ACTION OF CONTRACT, TORT OR OTHERWISE,
 * ARISING FROM, OUT OF OR IN CONNECTION WITH THE SOFTWARE OR THE USE OR
 * OTHER DEALINGS IN THE SOFTWARE.
 *
 * Authors: Rafał Miłecki <zajec5@gmail.com>
 *          Alex Deucher <alexdeucher@gmail.com>
 */
#include <drm/drmP.h>
#include "amdgpu.h"
#include "amdgpu_drv.h"
#include "amdgpu_pm.h"
#include "amdgpu_dpm.h"
#include "atom.h"
#include <linux/power_supply.h>
#include <linux/hwmon.h>
#include <linux/hwmon-sysfs.h>

#include "amd_powerplay.h"

static int amdgpu_debugfs_pm_init(struct amdgpu_device *adev);

void amdgpu_pm_acpi_event_handler(struct amdgpu_device *adev)
{
	if (adev->pp_enabled)
		/* TODO */
		return;

	if (adev->pm.dpm_enabled) {
		mutex_lock(&adev->pm.mutex);
		if (power_supply_is_system_supplied() > 0)
			adev->pm.dpm.ac_power = true;
		else
			adev->pm.dpm.ac_power = false;
		if (adev->pm.funcs->enable_bapm)
			amdgpu_dpm_enable_bapm(adev, adev->pm.dpm.ac_power);
		mutex_unlock(&adev->pm.mutex);
	}
}

static ssize_t amdgpu_get_dpm_state(struct device *dev,
				    struct device_attribute *attr,
				    char *buf)
{
	struct drm_device *ddev = dev_get_drvdata(dev);
	struct amdgpu_device *adev = ddev->dev_private;
	enum amd_pm_state_type pm;

	if (adev->pp_enabled) {
		pm = amdgpu_dpm_get_current_power_state(adev);
	} else
		pm = adev->pm.dpm.user_state;

	return snprintf(buf, PAGE_SIZE, "%s\n",
			(pm == POWER_STATE_TYPE_BATTERY) ? "battery" :
			(pm == POWER_STATE_TYPE_BALANCED) ? "balanced" : "performance");
}

static ssize_t amdgpu_set_dpm_state(struct device *dev,
				    struct device_attribute *attr,
				    const char *buf,
				    size_t count)
{
	struct drm_device *ddev = dev_get_drvdata(dev);
	struct amdgpu_device *adev = ddev->dev_private;
	enum amd_pm_state_type  state;

	if (strncmp("battery", buf, strlen("battery")) == 0)
		state = POWER_STATE_TYPE_BATTERY;
	else if (strncmp("balanced", buf, strlen("balanced")) == 0)
		state = POWER_STATE_TYPE_BALANCED;
	else if (strncmp("performance", buf, strlen("performance")) == 0)
		state = POWER_STATE_TYPE_PERFORMANCE;
	else {
		count = -EINVAL;
		goto fail;
	}

	if (adev->pp_enabled) {
		amdgpu_dpm_dispatch_task(adev, AMD_PP_EVENT_ENABLE_USER_STATE, &state, NULL);
	} else {
		mutex_lock(&adev->pm.mutex);
		adev->pm.dpm.user_state = state;
		mutex_unlock(&adev->pm.mutex);

		/* Can't set dpm state when the card is off */
		if (!(adev->flags & AMD_IS_PX) ||
		    (ddev->switch_power_state == DRM_SWITCH_POWER_ON))
			amdgpu_pm_compute_clocks(adev);
	}
fail:
	return count;
}

static ssize_t amdgpu_get_dpm_forced_performance_level(struct device *dev,
						struct device_attribute *attr,
								char *buf)
{
	struct drm_device *ddev = dev_get_drvdata(dev);
	struct amdgpu_device *adev = ddev->dev_private;

<<<<<<< HEAD
=======
	if  ((adev->flags & AMD_IS_PX) &&
	     (ddev->switch_power_state != DRM_SWITCH_POWER_ON))
		return snprintf(buf, PAGE_SIZE, "off\n");

>>>>>>> f3c87e99
	if (adev->pp_enabled) {
		enum amd_dpm_forced_level level;

		level = amdgpu_dpm_get_performance_level(adev);
		return snprintf(buf, PAGE_SIZE, "%s\n",
				(level == AMD_DPM_FORCED_LEVEL_AUTO) ? "auto" :
				(level == AMD_DPM_FORCED_LEVEL_LOW) ? "low" : "high");
	} else {
		enum amdgpu_dpm_forced_level level;

		level = adev->pm.dpm.forced_level;
		return snprintf(buf, PAGE_SIZE, "%s\n",
				(level == AMDGPU_DPM_FORCED_LEVEL_AUTO) ? "auto" :
				(level == AMDGPU_DPM_FORCED_LEVEL_LOW) ? "low" : "high");
	}
}

static ssize_t amdgpu_set_dpm_forced_performance_level(struct device *dev,
						       struct device_attribute *attr,
						       const char *buf,
						       size_t count)
{
	struct drm_device *ddev = dev_get_drvdata(dev);
	struct amdgpu_device *adev = ddev->dev_private;
	enum amdgpu_dpm_forced_level level;
	int ret = 0;

<<<<<<< HEAD
=======
	/* Can't force performance level when the card is off */
	if  ((adev->flags & AMD_IS_PX) &&
	     (ddev->switch_power_state != DRM_SWITCH_POWER_ON))
		return -EINVAL;

>>>>>>> f3c87e99
	if (strncmp("low", buf, strlen("low")) == 0) {
		level = AMDGPU_DPM_FORCED_LEVEL_LOW;
	} else if (strncmp("high", buf, strlen("high")) == 0) {
		level = AMDGPU_DPM_FORCED_LEVEL_HIGH;
	} else if (strncmp("auto", buf, strlen("auto")) == 0) {
		level = AMDGPU_DPM_FORCED_LEVEL_AUTO;
	} else {
		count = -EINVAL;
		goto fail;
	}

	if (adev->pp_enabled)
		amdgpu_dpm_force_performance_level(adev, level);
	else {
		mutex_lock(&adev->pm.mutex);
		if (adev->pm.dpm.thermal_active) {
			count = -EINVAL;
			mutex_unlock(&adev->pm.mutex);
			goto fail;
		}
		ret = amdgpu_dpm_force_performance_level(adev, level);
		if (ret)
			count = -EINVAL;
		else
			adev->pm.dpm.forced_level = level;
		mutex_unlock(&adev->pm.mutex);
	}
fail:
	return count;
}

static DEVICE_ATTR(power_dpm_state, S_IRUGO | S_IWUSR, amdgpu_get_dpm_state, amdgpu_set_dpm_state);
static DEVICE_ATTR(power_dpm_force_performance_level, S_IRUGO | S_IWUSR,
		   amdgpu_get_dpm_forced_performance_level,
		   amdgpu_set_dpm_forced_performance_level);

static ssize_t amdgpu_hwmon_show_temp(struct device *dev,
				      struct device_attribute *attr,
				      char *buf)
{
	struct amdgpu_device *adev = dev_get_drvdata(dev);
	struct drm_device *ddev = adev->ddev;
	int temp;

<<<<<<< HEAD
=======
	/* Can't get temperature when the card is off */
	if  ((adev->flags & AMD_IS_PX) &&
	     (ddev->switch_power_state != DRM_SWITCH_POWER_ON))
		return -EINVAL;

>>>>>>> f3c87e99
	if (!adev->pp_enabled && !adev->pm.funcs->get_temperature)
		temp = 0;
	else
		temp = amdgpu_dpm_get_temperature(adev);

	return snprintf(buf, PAGE_SIZE, "%d\n", temp);
}

static ssize_t amdgpu_hwmon_show_temp_thresh(struct device *dev,
					     struct device_attribute *attr,
					     char *buf)
{
	struct amdgpu_device *adev = dev_get_drvdata(dev);
	int hyst = to_sensor_dev_attr(attr)->index;
	int temp;

	if (hyst)
		temp = adev->pm.dpm.thermal.min_temp;
	else
		temp = adev->pm.dpm.thermal.max_temp;

	return snprintf(buf, PAGE_SIZE, "%d\n", temp);
}

static ssize_t amdgpu_hwmon_get_pwm1_enable(struct device *dev,
					    struct device_attribute *attr,
					    char *buf)
{
	struct amdgpu_device *adev = dev_get_drvdata(dev);
	u32 pwm_mode = 0;

	if (!adev->pp_enabled && !adev->pm.funcs->get_fan_control_mode)
		return -EINVAL;

	pwm_mode = amdgpu_dpm_get_fan_control_mode(adev);

	/* never 0 (full-speed), fuse or smc-controlled always */
	return sprintf(buf, "%i\n", pwm_mode == FDO_PWM_MODE_STATIC ? 1 : 2);
}

static ssize_t amdgpu_hwmon_set_pwm1_enable(struct device *dev,
					    struct device_attribute *attr,
					    const char *buf,
					    size_t count)
{
	struct amdgpu_device *adev = dev_get_drvdata(dev);
	int err;
	int value;

	if (!adev->pp_enabled && !adev->pm.funcs->set_fan_control_mode)
		return -EINVAL;

	err = kstrtoint(buf, 10, &value);
	if (err)
		return err;

	switch (value) {
	case 1: /* manual, percent-based */
		amdgpu_dpm_set_fan_control_mode(adev, FDO_PWM_MODE_STATIC);
		break;
	default: /* disable */
		amdgpu_dpm_set_fan_control_mode(adev, 0);
		break;
	}

	return count;
}

static ssize_t amdgpu_hwmon_get_pwm1_min(struct device *dev,
					 struct device_attribute *attr,
					 char *buf)
{
	return sprintf(buf, "%i\n", 0);
}

static ssize_t amdgpu_hwmon_get_pwm1_max(struct device *dev,
					 struct device_attribute *attr,
					 char *buf)
{
	return sprintf(buf, "%i\n", 255);
}

static ssize_t amdgpu_hwmon_set_pwm1(struct device *dev,
				     struct device_attribute *attr,
				     const char *buf, size_t count)
{
	struct amdgpu_device *adev = dev_get_drvdata(dev);
	int err;
	u32 value;

	err = kstrtou32(buf, 10, &value);
	if (err)
		return err;

	value = (value * 100) / 255;

	err = amdgpu_dpm_set_fan_speed_percent(adev, value);
	if (err)
		return err;

	return count;
}

static ssize_t amdgpu_hwmon_get_pwm1(struct device *dev,
				     struct device_attribute *attr,
				     char *buf)
{
	struct amdgpu_device *adev = dev_get_drvdata(dev);
	int err;
	u32 speed;

	err = amdgpu_dpm_get_fan_speed_percent(adev, &speed);
	if (err)
		return err;

	speed = (speed * 255) / 100;

	return sprintf(buf, "%i\n", speed);
}

static SENSOR_DEVICE_ATTR(temp1_input, S_IRUGO, amdgpu_hwmon_show_temp, NULL, 0);
static SENSOR_DEVICE_ATTR(temp1_crit, S_IRUGO, amdgpu_hwmon_show_temp_thresh, NULL, 0);
static SENSOR_DEVICE_ATTR(temp1_crit_hyst, S_IRUGO, amdgpu_hwmon_show_temp_thresh, NULL, 1);
static SENSOR_DEVICE_ATTR(pwm1, S_IRUGO | S_IWUSR, amdgpu_hwmon_get_pwm1, amdgpu_hwmon_set_pwm1, 0);
static SENSOR_DEVICE_ATTR(pwm1_enable, S_IRUGO | S_IWUSR, amdgpu_hwmon_get_pwm1_enable, amdgpu_hwmon_set_pwm1_enable, 0);
static SENSOR_DEVICE_ATTR(pwm1_min, S_IRUGO, amdgpu_hwmon_get_pwm1_min, NULL, 0);
static SENSOR_DEVICE_ATTR(pwm1_max, S_IRUGO, amdgpu_hwmon_get_pwm1_max, NULL, 0);

static struct attribute *hwmon_attributes[] = {
	&sensor_dev_attr_temp1_input.dev_attr.attr,
	&sensor_dev_attr_temp1_crit.dev_attr.attr,
	&sensor_dev_attr_temp1_crit_hyst.dev_attr.attr,
	&sensor_dev_attr_pwm1.dev_attr.attr,
	&sensor_dev_attr_pwm1_enable.dev_attr.attr,
	&sensor_dev_attr_pwm1_min.dev_attr.attr,
	&sensor_dev_attr_pwm1_max.dev_attr.attr,
	NULL
};

static umode_t hwmon_attributes_visible(struct kobject *kobj,
					struct attribute *attr, int index)
{
	struct device *dev = kobj_to_dev(kobj);
	struct amdgpu_device *adev = dev_get_drvdata(dev);
	umode_t effective_mode = attr->mode;

	/* Skip limit attributes if DPM is not enabled */
	if (!adev->pm.dpm_enabled &&
	    (attr == &sensor_dev_attr_temp1_crit.dev_attr.attr ||
	     attr == &sensor_dev_attr_temp1_crit_hyst.dev_attr.attr ||
	     attr == &sensor_dev_attr_pwm1.dev_attr.attr ||
	     attr == &sensor_dev_attr_pwm1_enable.dev_attr.attr ||
	     attr == &sensor_dev_attr_pwm1_max.dev_attr.attr ||
	     attr == &sensor_dev_attr_pwm1_min.dev_attr.attr))
		return 0;

	if (adev->pp_enabled)
		return effective_mode;

	/* Skip fan attributes if fan is not present */
	if (adev->pm.no_fan &&
	    (attr == &sensor_dev_attr_pwm1.dev_attr.attr ||
	     attr == &sensor_dev_attr_pwm1_enable.dev_attr.attr ||
	     attr == &sensor_dev_attr_pwm1_max.dev_attr.attr ||
	     attr == &sensor_dev_attr_pwm1_min.dev_attr.attr))
		return 0;

	/* mask fan attributes if we have no bindings for this asic to expose */
	if ((!adev->pm.funcs->get_fan_speed_percent &&
	     attr == &sensor_dev_attr_pwm1.dev_attr.attr) || /* can't query fan */
	    (!adev->pm.funcs->get_fan_control_mode &&
	     attr == &sensor_dev_attr_pwm1_enable.dev_attr.attr)) /* can't query state */
		effective_mode &= ~S_IRUGO;

	if ((!adev->pm.funcs->set_fan_speed_percent &&
	     attr == &sensor_dev_attr_pwm1.dev_attr.attr) || /* can't manage fan */
	    (!adev->pm.funcs->set_fan_control_mode &&
	     attr == &sensor_dev_attr_pwm1_enable.dev_attr.attr)) /* can't manage state */
		effective_mode &= ~S_IWUSR;

	/* hide max/min values if we can't both query and manage the fan */
	if ((!adev->pm.funcs->set_fan_speed_percent &&
	     !adev->pm.funcs->get_fan_speed_percent) &&
	    (attr == &sensor_dev_attr_pwm1_max.dev_attr.attr ||
	     attr == &sensor_dev_attr_pwm1_min.dev_attr.attr))
		return 0;

	return effective_mode;
}

static const struct attribute_group hwmon_attrgroup = {
	.attrs = hwmon_attributes,
	.is_visible = hwmon_attributes_visible,
};

static const struct attribute_group *hwmon_groups[] = {
	&hwmon_attrgroup,
	NULL
};

void amdgpu_dpm_thermal_work_handler(struct work_struct *work)
{
	struct amdgpu_device *adev =
		container_of(work, struct amdgpu_device,
			     pm.dpm.thermal.work);
	/* switch to the thermal state */
	enum amd_pm_state_type dpm_state = POWER_STATE_TYPE_INTERNAL_THERMAL;

	if (!adev->pm.dpm_enabled)
		return;

	if (adev->pm.funcs->get_temperature) {
		int temp = amdgpu_dpm_get_temperature(adev);

		if (temp < adev->pm.dpm.thermal.min_temp)
			/* switch back the user state */
			dpm_state = adev->pm.dpm.user_state;
	} else {
		if (adev->pm.dpm.thermal.high_to_low)
			/* switch back the user state */
			dpm_state = adev->pm.dpm.user_state;
	}
	mutex_lock(&adev->pm.mutex);
	if (dpm_state == POWER_STATE_TYPE_INTERNAL_THERMAL)
		adev->pm.dpm.thermal_active = true;
	else
		adev->pm.dpm.thermal_active = false;
	adev->pm.dpm.state = dpm_state;
	mutex_unlock(&adev->pm.mutex);

	amdgpu_pm_compute_clocks(adev);
}

static struct amdgpu_ps *amdgpu_dpm_pick_power_state(struct amdgpu_device *adev,
						     enum amd_pm_state_type dpm_state)
{
	int i;
	struct amdgpu_ps *ps;
	u32 ui_class;
	bool single_display = (adev->pm.dpm.new_active_crtc_count < 2) ?
		true : false;

	/* check if the vblank period is too short to adjust the mclk */
	if (single_display && adev->pm.funcs->vblank_too_short) {
		if (amdgpu_dpm_vblank_too_short(adev))
			single_display = false;
	}

	/* certain older asics have a separare 3D performance state,
	 * so try that first if the user selected performance
	 */
	if (dpm_state == POWER_STATE_TYPE_PERFORMANCE)
		dpm_state = POWER_STATE_TYPE_INTERNAL_3DPERF;
	/* balanced states don't exist at the moment */
	if (dpm_state == POWER_STATE_TYPE_BALANCED)
		dpm_state = POWER_STATE_TYPE_PERFORMANCE;

restart_search:
	/* Pick the best power state based on current conditions */
	for (i = 0; i < adev->pm.dpm.num_ps; i++) {
		ps = &adev->pm.dpm.ps[i];
		ui_class = ps->class & ATOM_PPLIB_CLASSIFICATION_UI_MASK;
		switch (dpm_state) {
		/* user states */
		case POWER_STATE_TYPE_BATTERY:
			if (ui_class == ATOM_PPLIB_CLASSIFICATION_UI_BATTERY) {
				if (ps->caps & ATOM_PPLIB_SINGLE_DISPLAY_ONLY) {
					if (single_display)
						return ps;
				} else
					return ps;
			}
			break;
		case POWER_STATE_TYPE_BALANCED:
			if (ui_class == ATOM_PPLIB_CLASSIFICATION_UI_BALANCED) {
				if (ps->caps & ATOM_PPLIB_SINGLE_DISPLAY_ONLY) {
					if (single_display)
						return ps;
				} else
					return ps;
			}
			break;
		case POWER_STATE_TYPE_PERFORMANCE:
			if (ui_class == ATOM_PPLIB_CLASSIFICATION_UI_PERFORMANCE) {
				if (ps->caps & ATOM_PPLIB_SINGLE_DISPLAY_ONLY) {
					if (single_display)
						return ps;
				} else
					return ps;
			}
			break;
		/* internal states */
		case POWER_STATE_TYPE_INTERNAL_UVD:
			if (adev->pm.dpm.uvd_ps)
				return adev->pm.dpm.uvd_ps;
			else
				break;
		case POWER_STATE_TYPE_INTERNAL_UVD_SD:
			if (ps->class & ATOM_PPLIB_CLASSIFICATION_SDSTATE)
				return ps;
			break;
		case POWER_STATE_TYPE_INTERNAL_UVD_HD:
			if (ps->class & ATOM_PPLIB_CLASSIFICATION_HDSTATE)
				return ps;
			break;
		case POWER_STATE_TYPE_INTERNAL_UVD_HD2:
			if (ps->class & ATOM_PPLIB_CLASSIFICATION_HD2STATE)
				return ps;
			break;
		case POWER_STATE_TYPE_INTERNAL_UVD_MVC:
			if (ps->class2 & ATOM_PPLIB_CLASSIFICATION2_MVC)
				return ps;
			break;
		case POWER_STATE_TYPE_INTERNAL_BOOT:
			return adev->pm.dpm.boot_ps;
		case POWER_STATE_TYPE_INTERNAL_THERMAL:
			if (ps->class & ATOM_PPLIB_CLASSIFICATION_THERMAL)
				return ps;
			break;
		case POWER_STATE_TYPE_INTERNAL_ACPI:
			if (ps->class & ATOM_PPLIB_CLASSIFICATION_ACPI)
				return ps;
			break;
		case POWER_STATE_TYPE_INTERNAL_ULV:
			if (ps->class2 & ATOM_PPLIB_CLASSIFICATION2_ULV)
				return ps;
			break;
		case POWER_STATE_TYPE_INTERNAL_3DPERF:
			if (ps->class & ATOM_PPLIB_CLASSIFICATION_3DPERFORMANCE)
				return ps;
			break;
		default:
			break;
		}
	}
	/* use a fallback state if we didn't match */
	switch (dpm_state) {
	case POWER_STATE_TYPE_INTERNAL_UVD_SD:
		dpm_state = POWER_STATE_TYPE_INTERNAL_UVD_HD;
		goto restart_search;
	case POWER_STATE_TYPE_INTERNAL_UVD_HD:
	case POWER_STATE_TYPE_INTERNAL_UVD_HD2:
	case POWER_STATE_TYPE_INTERNAL_UVD_MVC:
		if (adev->pm.dpm.uvd_ps) {
			return adev->pm.dpm.uvd_ps;
		} else {
			dpm_state = POWER_STATE_TYPE_PERFORMANCE;
			goto restart_search;
		}
	case POWER_STATE_TYPE_INTERNAL_THERMAL:
		dpm_state = POWER_STATE_TYPE_INTERNAL_ACPI;
		goto restart_search;
	case POWER_STATE_TYPE_INTERNAL_ACPI:
		dpm_state = POWER_STATE_TYPE_BATTERY;
		goto restart_search;
	case POWER_STATE_TYPE_BATTERY:
	case POWER_STATE_TYPE_BALANCED:
	case POWER_STATE_TYPE_INTERNAL_3DPERF:
		dpm_state = POWER_STATE_TYPE_PERFORMANCE;
		goto restart_search;
	default:
		break;
	}

	return NULL;
}

static void amdgpu_dpm_change_power_state_locked(struct amdgpu_device *adev)
{
	int i;
	struct amdgpu_ps *ps;
	enum amd_pm_state_type dpm_state;
	int ret;

	/* if dpm init failed */
	if (!adev->pm.dpm_enabled)
		return;

	if (adev->pm.dpm.user_state != adev->pm.dpm.state) {
		/* add other state override checks here */
		if ((!adev->pm.dpm.thermal_active) &&
		    (!adev->pm.dpm.uvd_active))
			adev->pm.dpm.state = adev->pm.dpm.user_state;
	}
	dpm_state = adev->pm.dpm.state;

	ps = amdgpu_dpm_pick_power_state(adev, dpm_state);
	if (ps)
		adev->pm.dpm.requested_ps = ps;
	else
		return;

	/* no need to reprogram if nothing changed unless we are on BTC+ */
	if (adev->pm.dpm.current_ps == adev->pm.dpm.requested_ps) {
		/* vce just modifies an existing state so force a change */
		if (ps->vce_active != adev->pm.dpm.vce_active)
			goto force;
		if (adev->flags & AMD_IS_APU) {
			/* for APUs if the num crtcs changed but state is the same,
			 * all we need to do is update the display configuration.
			 */
			if (adev->pm.dpm.new_active_crtcs != adev->pm.dpm.current_active_crtcs) {
				/* update display watermarks based on new power state */
				amdgpu_display_bandwidth_update(adev);
				/* update displays */
				amdgpu_dpm_display_configuration_changed(adev);
				adev->pm.dpm.current_active_crtcs = adev->pm.dpm.new_active_crtcs;
				adev->pm.dpm.current_active_crtc_count = adev->pm.dpm.new_active_crtc_count;
			}
			return;
		} else {
			/* for BTC+ if the num crtcs hasn't changed and state is the same,
			 * nothing to do, if the num crtcs is > 1 and state is the same,
			 * update display configuration.
			 */
			if (adev->pm.dpm.new_active_crtcs ==
			    adev->pm.dpm.current_active_crtcs) {
				return;
			} else if ((adev->pm.dpm.current_active_crtc_count > 1) &&
				   (adev->pm.dpm.new_active_crtc_count > 1)) {
				/* update display watermarks based on new power state */
				amdgpu_display_bandwidth_update(adev);
				/* update displays */
				amdgpu_dpm_display_configuration_changed(adev);
				adev->pm.dpm.current_active_crtcs = adev->pm.dpm.new_active_crtcs;
				adev->pm.dpm.current_active_crtc_count = adev->pm.dpm.new_active_crtc_count;
				return;
			}
		}
	}

force:
	if (amdgpu_dpm == 1) {
		printk("switching from power state:\n");
		amdgpu_dpm_print_power_state(adev, adev->pm.dpm.current_ps);
		printk("switching to power state:\n");
		amdgpu_dpm_print_power_state(adev, adev->pm.dpm.requested_ps);
	}

	mutex_lock(&adev->ring_lock);

	/* update whether vce is active */
	ps->vce_active = adev->pm.dpm.vce_active;

	ret = amdgpu_dpm_pre_set_power_state(adev);
	if (ret)
		goto done;

	/* update display watermarks based on new power state */
	amdgpu_display_bandwidth_update(adev);

	adev->pm.dpm.current_active_crtcs = adev->pm.dpm.new_active_crtcs;
	adev->pm.dpm.current_active_crtc_count = adev->pm.dpm.new_active_crtc_count;

	/* wait for the rings to drain */
	for (i = 0; i < AMDGPU_MAX_RINGS; i++) {
		struct amdgpu_ring *ring = adev->rings[i];
		if (ring && ring->ready)
			amdgpu_fence_wait_empty(ring);
	}

	/* program the new power state */
	amdgpu_dpm_set_power_state(adev);

	/* update current power state */
	adev->pm.dpm.current_ps = adev->pm.dpm.requested_ps;

	amdgpu_dpm_post_set_power_state(adev);

	/* update displays */
	amdgpu_dpm_display_configuration_changed(adev);

	if (adev->pm.funcs->force_performance_level) {
		if (adev->pm.dpm.thermal_active) {
			enum amdgpu_dpm_forced_level level = adev->pm.dpm.forced_level;
			/* force low perf level for thermal */
			amdgpu_dpm_force_performance_level(adev, AMDGPU_DPM_FORCED_LEVEL_LOW);
			/* save the user's level */
			adev->pm.dpm.forced_level = level;
		} else {
			/* otherwise, user selected level */
			amdgpu_dpm_force_performance_level(adev, adev->pm.dpm.forced_level);
		}
	}

done:
	mutex_unlock(&adev->ring_lock);
}

void amdgpu_dpm_enable_uvd(struct amdgpu_device *adev, bool enable)
{
	if (adev->pp_enabled)
		amdgpu_dpm_powergate_uvd(adev, !enable);
	else {
		if (adev->pm.funcs->powergate_uvd) {
			mutex_lock(&adev->pm.mutex);
			/* enable/disable UVD */
			amdgpu_dpm_powergate_uvd(adev, !enable);
			mutex_unlock(&adev->pm.mutex);
		} else {
			if (enable) {
				mutex_lock(&adev->pm.mutex);
				adev->pm.dpm.uvd_active = true;
				adev->pm.dpm.state = POWER_STATE_TYPE_INTERNAL_UVD;
				mutex_unlock(&adev->pm.mutex);
			} else {
				mutex_lock(&adev->pm.mutex);
				adev->pm.dpm.uvd_active = false;
				mutex_unlock(&adev->pm.mutex);
			}
			amdgpu_pm_compute_clocks(adev);
		}

	}
}

void amdgpu_dpm_enable_vce(struct amdgpu_device *adev, bool enable)
{
	if (adev->pp_enabled)
		amdgpu_dpm_powergate_vce(adev, !enable);
	else {
		if (adev->pm.funcs->powergate_vce) {
			mutex_lock(&adev->pm.mutex);
			amdgpu_dpm_powergate_vce(adev, !enable);
			mutex_unlock(&adev->pm.mutex);
		} else {
			if (enable) {
				mutex_lock(&adev->pm.mutex);
				adev->pm.dpm.vce_active = true;
				/* XXX select vce level based on ring/task */
				adev->pm.dpm.vce_level = AMDGPU_VCE_LEVEL_AC_ALL;
				mutex_unlock(&adev->pm.mutex);
			} else {
				mutex_lock(&adev->pm.mutex);
				adev->pm.dpm.vce_active = false;
				mutex_unlock(&adev->pm.mutex);
			}
			amdgpu_pm_compute_clocks(adev);
		}
	}
}

void amdgpu_pm_print_power_states(struct amdgpu_device *adev)
{
	int i;

	if (adev->pp_enabled)
		/* TO DO */
		return;

	for (i = 0; i < adev->pm.dpm.num_ps; i++)
		amdgpu_dpm_print_power_state(adev, &adev->pm.dpm.ps[i]);

}

int amdgpu_pm_sysfs_init(struct amdgpu_device *adev)
{
	int ret;

	if (adev->pm.sysfs_initialized)
		return 0;

	if (!adev->pp_enabled) {
		if (adev->pm.funcs->get_temperature == NULL)
			return 0;
	}

	adev->pm.int_hwmon_dev = hwmon_device_register_with_groups(adev->dev,
								   DRIVER_NAME, adev,
								   hwmon_groups);
	if (IS_ERR(adev->pm.int_hwmon_dev)) {
		ret = PTR_ERR(adev->pm.int_hwmon_dev);
		dev_err(adev->dev,
			"Unable to register hwmon device: %d\n", ret);
		return ret;
	}

	ret = device_create_file(adev->dev, &dev_attr_power_dpm_state);
	if (ret) {
		DRM_ERROR("failed to create device file for dpm state\n");
		return ret;
	}
	ret = device_create_file(adev->dev, &dev_attr_power_dpm_force_performance_level);
	if (ret) {
		DRM_ERROR("failed to create device file for dpm state\n");
		return ret;
	}
	ret = amdgpu_debugfs_pm_init(adev);
	if (ret) {
		DRM_ERROR("Failed to register debugfs file for dpm!\n");
		return ret;
	}

	adev->pm.sysfs_initialized = true;

	return 0;
}

void amdgpu_pm_sysfs_fini(struct amdgpu_device *adev)
{
	if (adev->pm.int_hwmon_dev)
		hwmon_device_unregister(adev->pm.int_hwmon_dev);
	device_remove_file(adev->dev, &dev_attr_power_dpm_state);
	device_remove_file(adev->dev, &dev_attr_power_dpm_force_performance_level);
}

void amdgpu_pm_compute_clocks(struct amdgpu_device *adev)
{
	struct drm_device *ddev = adev->ddev;
	struct drm_crtc *crtc;
	struct amdgpu_crtc *amdgpu_crtc;

	if (!adev->pm.dpm_enabled)
		return;

	if (adev->pp_enabled) {
		int i = 0;

		amdgpu_display_bandwidth_update(adev);
		mutex_lock(&adev->ring_lock);
			for (i = 0; i < AMDGPU_MAX_RINGS; i++) {
				struct amdgpu_ring *ring = adev->rings[i];
				if (ring && ring->ready)
					amdgpu_fence_wait_empty(ring);
			}
		mutex_unlock(&adev->ring_lock);

		amdgpu_dpm_dispatch_task(adev, AMD_PP_EVENT_DISPLAY_CONFIG_CHANGE, NULL, NULL);
	} else {
		mutex_lock(&adev->pm.mutex);
		adev->pm.dpm.new_active_crtcs = 0;
		adev->pm.dpm.new_active_crtc_count = 0;
		if (adev->mode_info.num_crtc && adev->mode_info.mode_config_initialized) {
			list_for_each_entry(crtc,
					    &ddev->mode_config.crtc_list, head) {
				amdgpu_crtc = to_amdgpu_crtc(crtc);
				if (crtc->enabled) {
					adev->pm.dpm.new_active_crtcs |= (1 << amdgpu_crtc->crtc_id);
					adev->pm.dpm.new_active_crtc_count++;
				}
			}
		}
		/* update battery/ac status */
		if (power_supply_is_system_supplied() > 0)
			adev->pm.dpm.ac_power = true;
		else
			adev->pm.dpm.ac_power = false;

		amdgpu_dpm_change_power_state_locked(adev);

		mutex_unlock(&adev->pm.mutex);
	}
}

/*
 * Debugfs info
 */
#if defined(CONFIG_DEBUG_FS)

static int amdgpu_debugfs_pm_info(struct seq_file *m, void *data)
{
	struct drm_info_node *node = (struct drm_info_node *) m->private;
	struct drm_device *dev = node->minor->dev;
	struct amdgpu_device *adev = dev->dev_private;
	struct drm_device *ddev = adev->ddev;

	if (!adev->pm.dpm_enabled) {
		seq_printf(m, "dpm not enabled\n");
		return 0;
	}
<<<<<<< HEAD
	if (adev->pp_enabled) {
=======
	if  ((adev->flags & AMD_IS_PX) &&
	     (ddev->switch_power_state != DRM_SWITCH_POWER_ON)) {
		seq_printf(m, "PX asic powered off\n");
	} else if (adev->pp_enabled) {
>>>>>>> f3c87e99
		amdgpu_dpm_debugfs_print_current_performance_level(adev, m);
	} else {
		mutex_lock(&adev->pm.mutex);
		if (adev->pm.funcs->debugfs_print_current_performance_level)
			amdgpu_dpm_debugfs_print_current_performance_level(adev, m);
		else
			seq_printf(m, "Debugfs support not implemented for this asic\n");
		mutex_unlock(&adev->pm.mutex);
	}

	return 0;
}

static struct drm_info_list amdgpu_pm_info_list[] = {
	{"amdgpu_pm_info", amdgpu_debugfs_pm_info, 0, NULL},
};
#endif

static int amdgpu_debugfs_pm_init(struct amdgpu_device *adev)
{
#if defined(CONFIG_DEBUG_FS)
	return amdgpu_debugfs_add_files(adev, amdgpu_pm_info_list, ARRAY_SIZE(amdgpu_pm_info_list));
#else
	return 0;
#endif
}<|MERGE_RESOLUTION|>--- conflicted
+++ resolved
@@ -113,13 +113,10 @@
 	struct drm_device *ddev = dev_get_drvdata(dev);
 	struct amdgpu_device *adev = ddev->dev_private;
 
-<<<<<<< HEAD
-=======
 	if  ((adev->flags & AMD_IS_PX) &&
 	     (ddev->switch_power_state != DRM_SWITCH_POWER_ON))
 		return snprintf(buf, PAGE_SIZE, "off\n");
 
->>>>>>> f3c87e99
 	if (adev->pp_enabled) {
 		enum amd_dpm_forced_level level;
 
@@ -147,14 +144,11 @@
 	enum amdgpu_dpm_forced_level level;
 	int ret = 0;
 
-<<<<<<< HEAD
-=======
 	/* Can't force performance level when the card is off */
 	if  ((adev->flags & AMD_IS_PX) &&
 	     (ddev->switch_power_state != DRM_SWITCH_POWER_ON))
 		return -EINVAL;
 
->>>>>>> f3c87e99
 	if (strncmp("low", buf, strlen("low")) == 0) {
 		level = AMDGPU_DPM_FORCED_LEVEL_LOW;
 	} else if (strncmp("high", buf, strlen("high")) == 0) {
@@ -199,14 +193,11 @@
 	struct drm_device *ddev = adev->ddev;
 	int temp;
 
-<<<<<<< HEAD
-=======
 	/* Can't get temperature when the card is off */
 	if  ((adev->flags & AMD_IS_PX) &&
 	     (ddev->switch_power_state != DRM_SWITCH_POWER_ON))
 		return -EINVAL;
 
->>>>>>> f3c87e99
 	if (!adev->pp_enabled && !adev->pm.funcs->get_temperature)
 		temp = 0;
 	else
@@ -877,14 +868,10 @@
 		seq_printf(m, "dpm not enabled\n");
 		return 0;
 	}
-<<<<<<< HEAD
-	if (adev->pp_enabled) {
-=======
 	if  ((adev->flags & AMD_IS_PX) &&
 	     (ddev->switch_power_state != DRM_SWITCH_POWER_ON)) {
 		seq_printf(m, "PX asic powered off\n");
 	} else if (adev->pp_enabled) {
->>>>>>> f3c87e99
 		amdgpu_dpm_debugfs_print_current_performance_level(adev, m);
 	} else {
 		mutex_lock(&adev->pm.mutex);
