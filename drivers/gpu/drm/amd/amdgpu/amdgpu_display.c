--- conflicted
+++ resolved
@@ -72,13 +72,8 @@
 
 	struct drm_crtc *crtc = &amdgpuCrtc->base;
 	unsigned long flags;
-<<<<<<< HEAD
-	unsigned i;
-	int vpos, hpos, stat, min_udelay;
-=======
 	unsigned i, repcnt = 4;
 	int vpos, hpos, stat, min_udelay = 0;
->>>>>>> f3c87e99
 	struct drm_vblank_crtc *vblank = &crtc->dev->vblank[work->crtc_id];
 
 	amdgpu_flip_wait_fence(adev, &work->excl);
@@ -101,11 +96,7 @@
 	 * In practice this won't execute very often unless on very fast
 	 * machines because the time window for this to happen is very small.
 	 */
-<<<<<<< HEAD
-	for (;;) {
-=======
 	while (amdgpuCrtc->enabled && repcnt--) {
->>>>>>> f3c87e99
 		/* GET_DISTANCE_TO_VBLANKSTART returns distance to real vblank
 		 * start in hpos, and to the "fudged earlier" vblank start in
 		 * vpos.
@@ -123,20 +114,15 @@
 		/* Sleep at least until estimated real start of hw vblank */
 		spin_unlock_irqrestore(&crtc->dev->event_lock, flags);
 		min_udelay = (-hpos + 1) * max(vblank->linedur_ns / 1000, 5);
-<<<<<<< HEAD
-=======
 		if (min_udelay > vblank->framedur_ns / 2000) {
 			/* Don't wait ridiculously long - something is wrong */
 			repcnt = 0;
 			break;
 		}
->>>>>>> f3c87e99
 		usleep_range(min_udelay, 2 * min_udelay);
 		spin_lock_irqsave(&crtc->dev->event_lock, flags);
 	};
 
-<<<<<<< HEAD
-=======
 	if (!repcnt)
 		DRM_DEBUG_DRIVER("Delay problem on crtc %d: min_udelay %d, "
 				 "framedur %d, linedur %d, stat %d, vpos %d, "
@@ -144,7 +130,6 @@
 				 vblank->framedur_ns / 1000,
 				 vblank->linedur_ns / 1000, stat, vpos, hpos);
 
->>>>>>> f3c87e99
 	/* do the flip (mmio) */
 	adev->mode_info.funcs->page_flip(adev, work->crtc_id, work->base);
 	/* set the flip status */
