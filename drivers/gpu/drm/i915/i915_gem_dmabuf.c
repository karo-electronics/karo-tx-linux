/*
 * Copyright 2012 Red Hat Inc
 *
 * Permission is hereby granted, free of charge, to any person obtaining a
 * copy of this software and associated documentation files (the "Software"),
 * to deal in the Software without restriction, including without limitation
 * the rights to use, copy, modify, merge, publish, distribute, sublicense,
 * and/or sell copies of the Software, and to permit persons to whom the
 * Software is furnished to do so, subject to the following conditions:
 *
 * The above copyright notice and this permission notice (including the next
 * paragraph) shall be included in all copies or substantial portions of the
 * Software.
 *
 * THE SOFTWARE IS PROVIDED "AS IS", WITHOUT WARRANTY OF ANY KIND, EXPRESS OR
 * IMPLIED, INCLUDING BUT NOT LIMITED TO THE WARRANTIES OF MERCHANTABILITY,
 * FITNESS FOR A PARTICULAR PURPOSE AND NONINFRINGEMENT.  IN NO EVENT SHALL
 * THE AUTHORS OR COPYRIGHT HOLDERS BE LIABLE FOR ANY CLAIM, DAMAGES OR OTHER
 * LIABILITY, WHETHER IN AN ACTION OF CONTRACT, TORT OR OTHERWISE, ARISING
 * FROM, OUT OF OR IN CONNECTION WITH THE SOFTWARE OR THE USE OR OTHER
 * DEALINGS IN THE SOFTWARE.
 *
 * Authors:
 *	Dave Airlie <airlied@redhat.com>
 */
#include <drm/drmP.h>
#include "i915_drv.h"
#include <linux/dma-buf.h>

static struct drm_i915_gem_object *dma_buf_to_obj(struct dma_buf *buf)
{
	return to_intel_bo(buf->priv);
}

static struct sg_table *i915_gem_map_dma_buf(struct dma_buf_attachment *attachment,
					     enum dma_data_direction dir)
{
	struct drm_i915_gem_object *obj = dma_buf_to_obj(attachment->dmabuf);
	struct sg_table *st;
	struct scatterlist *src, *dst;
	int ret, i;

	ret = i915_mutex_lock_interruptible(obj->base.dev);
	if (ret)
		return ERR_PTR(ret);

	ret = i915_gem_object_get_pages(obj);
	if (ret) {
		st = ERR_PTR(ret);
		goto out;
	}

	/* Copy sg so that we make an independent mapping */
	st = kmalloc(sizeof(struct sg_table), GFP_KERNEL);
	if (st == NULL) {
		st = ERR_PTR(-ENOMEM);
		goto out;
	}

	ret = sg_alloc_table(st, obj->pages->nents, GFP_KERNEL);
	if (ret) {
		kfree(st);
		st = ERR_PTR(ret);
		goto out;
	}

	src = obj->pages->sgl;
	dst = st->sgl;
	for (i = 0; i < obj->pages->nents; i++) {
		sg_set_page(dst, sg_page(src), src->length, 0);
		dst = sg_next(dst);
		src = sg_next(src);
	}

	if (!dma_map_sg(attachment->dev, st->sgl, st->nents, dir)) {
		sg_free_table(st);
		kfree(st);
		st = ERR_PTR(-ENOMEM);
		goto out;
	}

	i915_gem_object_pin_pages(obj);

out:
	mutex_unlock(&obj->base.dev->struct_mutex);
	return st;
}

static void i915_gem_unmap_dma_buf(struct dma_buf_attachment *attachment,
				   struct sg_table *sg,
				   enum dma_data_direction dir)
{
<<<<<<< HEAD
	struct drm_i915_gem_object *obj = attachment->dmabuf->priv;
=======
	struct drm_i915_gem_object *obj = dma_buf_to_obj(attachment->dmabuf);
>>>>>>> fc29c374

	mutex_lock(&obj->base.dev->struct_mutex);

	dma_unmap_sg(attachment->dev, sg->sgl, sg->nents, dir);
	sg_free_table(sg);
	kfree(sg);
<<<<<<< HEAD
=======

	i915_gem_object_unpin_pages(obj);

	mutex_unlock(&obj->base.dev->struct_mutex);
}
>>>>>>> fc29c374

	i915_gem_object_unpin_pages(obj);

	mutex_unlock(&obj->base.dev->struct_mutex);
}

static void *i915_gem_dmabuf_vmap(struct dma_buf *dma_buf)
{
	struct drm_i915_gem_object *obj = dma_buf_to_obj(dma_buf);
	struct drm_device *dev = obj->base.dev;
	struct sg_page_iter sg_iter;
	struct page **pages;
	int ret, i;

	ret = i915_mutex_lock_interruptible(dev);
	if (ret)
		return ERR_PTR(ret);

	if (obj->dma_buf_vmapping) {
		obj->vmapping_count++;
		goto out_unlock;
	}

	ret = i915_gem_object_get_pages(obj);
	if (ret)
		goto error;

	ret = -ENOMEM;

	pages = drm_malloc_ab(obj->base.size >> PAGE_SHIFT, sizeof(*pages));
	if (pages == NULL)
		goto error;

	i = 0;
	for_each_sg_page(obj->pages->sgl, &sg_iter, obj->pages->nents, 0)
		pages[i++] = sg_page_iter_page(&sg_iter);

	obj->dma_buf_vmapping = vmap(pages, i, 0, PAGE_KERNEL);
	drm_free_large(pages);

	if (!obj->dma_buf_vmapping)
		goto error;

	obj->vmapping_count = 1;
	i915_gem_object_pin_pages(obj);
out_unlock:
	mutex_unlock(&dev->struct_mutex);
	return obj->dma_buf_vmapping;

error:
	mutex_unlock(&dev->struct_mutex);
	return ERR_PTR(ret);
}

static void i915_gem_dmabuf_vunmap(struct dma_buf *dma_buf, void *vaddr)
{
	struct drm_i915_gem_object *obj = dma_buf_to_obj(dma_buf);
	struct drm_device *dev = obj->base.dev;
	int ret;

	ret = i915_mutex_lock_interruptible(dev);
	if (ret)
		return;

	if (--obj->vmapping_count == 0) {
		vunmap(obj->dma_buf_vmapping);
		obj->dma_buf_vmapping = NULL;

		i915_gem_object_unpin_pages(obj);
	}
	mutex_unlock(&dev->struct_mutex);
}

static void *i915_gem_dmabuf_kmap_atomic(struct dma_buf *dma_buf, unsigned long page_num)
{
	return NULL;
}

static void i915_gem_dmabuf_kunmap_atomic(struct dma_buf *dma_buf, unsigned long page_num, void *addr)
{

}
static void *i915_gem_dmabuf_kmap(struct dma_buf *dma_buf, unsigned long page_num)
{
	return NULL;
}

static void i915_gem_dmabuf_kunmap(struct dma_buf *dma_buf, unsigned long page_num, void *addr)
{

}

static int i915_gem_dmabuf_mmap(struct dma_buf *dma_buf, struct vm_area_struct *vma)
{
	return -EINVAL;
}

static int i915_gem_begin_cpu_access(struct dma_buf *dma_buf, size_t start, size_t length, enum dma_data_direction direction)
{
	struct drm_i915_gem_object *obj = dma_buf_to_obj(dma_buf);
	struct drm_device *dev = obj->base.dev;
	int ret;
	bool write = (direction == DMA_BIDIRECTIONAL || direction == DMA_TO_DEVICE);

	ret = i915_mutex_lock_interruptible(dev);
	if (ret)
		return ret;

	ret = i915_gem_object_set_to_cpu_domain(obj, write);
	mutex_unlock(&dev->struct_mutex);
	return ret;
}

static const struct dma_buf_ops i915_dmabuf_ops =  {
	.map_dma_buf = i915_gem_map_dma_buf,
	.unmap_dma_buf = i915_gem_unmap_dma_buf,
	.release = drm_gem_dmabuf_release,
	.kmap = i915_gem_dmabuf_kmap,
	.kmap_atomic = i915_gem_dmabuf_kmap_atomic,
	.kunmap = i915_gem_dmabuf_kunmap,
	.kunmap_atomic = i915_gem_dmabuf_kunmap_atomic,
	.mmap = i915_gem_dmabuf_mmap,
	.vmap = i915_gem_dmabuf_vmap,
	.vunmap = i915_gem_dmabuf_vunmap,
	.begin_cpu_access = i915_gem_begin_cpu_access,
};

struct dma_buf *i915_gem_prime_export(struct drm_device *dev,
				      struct drm_gem_object *gem_obj, int flags)
{
	return dma_buf_export(gem_obj, &i915_dmabuf_ops, gem_obj->size, flags);
}

static int i915_gem_object_get_pages_dmabuf(struct drm_i915_gem_object *obj)
{
	struct sg_table *sg;

	sg = dma_buf_map_attachment(obj->base.import_attach, DMA_BIDIRECTIONAL);
	if (IS_ERR(sg))
		return PTR_ERR(sg);

	obj->pages = sg;
	obj->has_dma_mapping = true;
	return 0;
}

static void i915_gem_object_put_pages_dmabuf(struct drm_i915_gem_object *obj)
{
	dma_buf_unmap_attachment(obj->base.import_attach,
				 obj->pages, DMA_BIDIRECTIONAL);
	obj->has_dma_mapping = false;
}

static const struct drm_i915_gem_object_ops i915_gem_object_dmabuf_ops = {
	.get_pages = i915_gem_object_get_pages_dmabuf,
	.put_pages = i915_gem_object_put_pages_dmabuf,
};

struct drm_gem_object *i915_gem_prime_import(struct drm_device *dev,
					     struct dma_buf *dma_buf)
{
	struct dma_buf_attachment *attach;
	struct drm_i915_gem_object *obj;
	int ret;

	/* is this one of own objects? */
	if (dma_buf->ops == &i915_dmabuf_ops) {
		obj = dma_buf_to_obj(dma_buf);
		/* is it from our device? */
		if (obj->base.dev == dev) {
			/*
			 * Importing dmabuf exported from out own gem increases
			 * refcount on gem itself instead of f_count of dmabuf.
			 */
			drm_gem_object_reference(&obj->base);
			return &obj->base;
		}
	}

	/* need to attach */
	attach = dma_buf_attach(dma_buf, dev->dev);
	if (IS_ERR(attach))
		return ERR_CAST(attach);

	get_dma_buf(dma_buf);

	obj = i915_gem_object_alloc(dev);
	if (obj == NULL) {
		ret = -ENOMEM;
		goto fail_detach;
	}

	drm_gem_private_object_init(dev, &obj->base, dma_buf->size);
	i915_gem_object_init(obj, &i915_gem_object_dmabuf_ops);
	obj->base.import_attach = attach;

	return &obj->base;

fail_detach:
	dma_buf_detach(dma_buf, attach);
	dma_buf_put(dma_buf);

	return ERR_PTR(ret);
}<|MERGE_RESOLUTION|>--- conflicted
+++ resolved
@@ -90,25 +90,13 @@
 				   struct sg_table *sg,
 				   enum dma_data_direction dir)
 {
-<<<<<<< HEAD
-	struct drm_i915_gem_object *obj = attachment->dmabuf->priv;
-=======
 	struct drm_i915_gem_object *obj = dma_buf_to_obj(attachment->dmabuf);
->>>>>>> fc29c374
 
 	mutex_lock(&obj->base.dev->struct_mutex);
 
 	dma_unmap_sg(attachment->dev, sg->sgl, sg->nents, dir);
 	sg_free_table(sg);
 	kfree(sg);
-<<<<<<< HEAD
-=======
-
-	i915_gem_object_unpin_pages(obj);
-
-	mutex_unlock(&obj->base.dev->struct_mutex);
-}
->>>>>>> fc29c374
 
 	i915_gem_object_unpin_pages(obj);
 
