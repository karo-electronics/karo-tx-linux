--- conflicted
+++ resolved
@@ -1266,33 +1266,6 @@
 
 	intel_modeset_gem_init(dev);
 
-<<<<<<< HEAD
-	if (IS_IVYBRIDGE(dev)) {
-		/* Share pre & uninstall handlers with ILK/SNB */
-		dev->driver->irq_handler = ivybridge_irq_handler;
-		dev->driver->irq_preinstall = ironlake_irq_preinstall;
-		dev->driver->irq_postinstall = ivybridge_irq_postinstall;
-		dev->driver->irq_uninstall = ironlake_irq_uninstall;
-		dev->driver->enable_vblank = ivybridge_enable_vblank;
-		dev->driver->disable_vblank = ivybridge_disable_vblank;
-	} else if (HAS_PCH_SPLIT(dev)) {
-		dev->driver->irq_handler = ironlake_irq_handler;
-		dev->driver->irq_preinstall = ironlake_irq_preinstall;
-		dev->driver->irq_postinstall = ironlake_irq_postinstall;
-		dev->driver->irq_uninstall = ironlake_irq_uninstall;
-		dev->driver->enable_vblank = ironlake_enable_vblank;
-		dev->driver->disable_vblank = ironlake_disable_vblank;
-	} else {
-		dev->driver->irq_preinstall = i915_driver_irq_preinstall;
-		dev->driver->irq_postinstall = i915_driver_irq_postinstall;
-		dev->driver->irq_uninstall = i915_driver_irq_uninstall;
-		dev->driver->irq_handler = i915_driver_irq_handler;
-		dev->driver->enable_vblank = i915_enable_vblank;
-		dev->driver->disable_vblank = i915_disable_vblank;
-	}
-
-=======
->>>>>>> b55ebc27
 	ret = drm_irq_install(dev);
 	if (ret)
 		goto cleanup_gem;
@@ -2020,16 +1993,7 @@
 	/* enable GEM by default */
 	dev_priv->has_gem = 1;
 
-<<<<<<< HEAD
-	dev->driver->get_vblank_counter = i915_get_vblank_counter;
-	dev->max_vblank_count = 0xffffff; /* only 24 bits of frame count */
-	if (IS_G4X(dev) || IS_GEN5(dev) || IS_GEN6(dev) || IS_IVYBRIDGE(dev)) {
-		dev->max_vblank_count = 0xffffffff; /* full 32 bit counter */
-		dev->driver->get_vblank_counter = gm45_get_vblank_counter;
-	}
-=======
 	intel_irq_init(dev);
->>>>>>> b55ebc27
 
 	/* Try to make sure MCHBAR is enabled before poking at it */
 	intel_setup_mchbar(dev);
