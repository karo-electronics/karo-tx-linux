--- conflicted
+++ resolved
@@ -918,13 +918,6 @@
 	DRM_DEBUG_KMS("forcing bpc to 8 for TV\n");
 	pipe_config->pipe_bpp = 8*3;
 
-<<<<<<< HEAD
-	pipe_config->adjusted_mode.clock = tv_mode->clock;
-	DRM_DEBUG_KMS("forcing bpc to 8 for TV\n");
-	pipe_config->pipe_bpp = 8*3;
-
-=======
->>>>>>> d0e0ac97
 	return true;
 }
 
