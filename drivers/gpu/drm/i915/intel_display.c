/*
 * Copyright © 2006-2007 Intel Corporation
 *
 * Permission is hereby granted, free of charge, to any person obtaining a
 * copy of this software and associated documentation files (the "Software"),
 * to deal in the Software without restriction, including without limitation
 * the rights to use, copy, modify, merge, publish, distribute, sublicense,
 * and/or sell copies of the Software, and to permit persons to whom the
 * Software is furnished to do so, subject to the following conditions:
 *
 * The above copyright notice and this permission notice (including the next
 * paragraph) shall be included in all copies or substantial portions of the
 * Software.
 *
 * THE SOFTWARE IS PROVIDED "AS IS", WITHOUT WARRANTY OF ANY KIND, EXPRESS OR
 * IMPLIED, INCLUDING BUT NOT LIMITED TO THE WARRANTIES OF MERCHANTABILITY,
 * FITNESS FOR A PARTICULAR PURPOSE AND NONINFRINGEMENT.  IN NO EVENT SHALL
 * THE AUTHORS OR COPYRIGHT HOLDERS BE LIABLE FOR ANY CLAIM, DAMAGES OR OTHER
 * LIABILITY, WHETHER IN AN ACTION OF CONTRACT, TORT OR OTHERWISE, ARISING
 * FROM, OUT OF OR IN CONNECTION WITH THE SOFTWARE OR THE USE OR OTHER
 * DEALINGS IN THE SOFTWARE.
 *
 * Authors:
 *	Eric Anholt <eric@anholt.net>
 */

#include <linux/dmi.h>
#include <linux/module.h>
#include <linux/input.h>
#include <linux/i2c.h>
#include <linux/kernel.h>
#include <linux/slab.h>
#include <linux/vgaarb.h>
#include <drm/drm_edid.h>
#include <drm/drmP.h>
#include "intel_drv.h"
#include <drm/i915_drm.h>
#include "i915_drv.h"
#include "i915_trace.h"
#include <drm/drm_dp_helper.h>
#include <drm/drm_crtc_helper.h>
#include <linux/dma_remapping.h>

bool intel_pipe_has_type(struct drm_crtc *crtc, int type);
static void intel_increase_pllclock(struct drm_crtc *crtc);
static void intel_crtc_update_cursor(struct drm_crtc *crtc, bool on);

typedef struct {
	/* given values */
	int n;
	int m1, m2;
	int p1, p2;
	/* derived values */
	int	dot;
	int	vco;
	int	m;
	int	p;
} intel_clock_t;

typedef struct {
	int	min, max;
} intel_range_t;

typedef struct {
	int	dot_limit;
	int	p2_slow, p2_fast;
} intel_p2_t;

#define INTEL_P2_NUM		      2
typedef struct intel_limit intel_limit_t;
struct intel_limit {
	intel_range_t   dot, vco, n, m, m1, m2, p, p1;
	intel_p2_t	    p2;
	bool (* find_pll)(const intel_limit_t *, struct drm_crtc *,
			int, int, intel_clock_t *, intel_clock_t *);
};

/* FDI */
#define IRONLAKE_FDI_FREQ		2700000 /* in kHz for mode->clock */

int
intel_pch_rawclk(struct drm_device *dev)
{
	struct drm_i915_private *dev_priv = dev->dev_private;

	WARN_ON(!HAS_PCH_SPLIT(dev));

	return I915_READ(PCH_RAWCLK_FREQ) & RAWCLK_FREQ_MASK;
}

static bool
intel_find_best_PLL(const intel_limit_t *limit, struct drm_crtc *crtc,
		    int target, int refclk, intel_clock_t *match_clock,
		    intel_clock_t *best_clock);
static bool
intel_g4x_find_best_PLL(const intel_limit_t *limit, struct drm_crtc *crtc,
			int target, int refclk, intel_clock_t *match_clock,
			intel_clock_t *best_clock);

static bool
intel_find_pll_g4x_dp(const intel_limit_t *, struct drm_crtc *crtc,
		      int target, int refclk, intel_clock_t *match_clock,
		      intel_clock_t *best_clock);
static bool
intel_find_pll_ironlake_dp(const intel_limit_t *, struct drm_crtc *crtc,
			   int target, int refclk, intel_clock_t *match_clock,
			   intel_clock_t *best_clock);

static bool
intel_vlv_find_best_pll(const intel_limit_t *limit, struct drm_crtc *crtc,
			int target, int refclk, intel_clock_t *match_clock,
			intel_clock_t *best_clock);

static inline u32 /* units of 100MHz */
intel_fdi_link_freq(struct drm_device *dev)
{
	if (IS_GEN5(dev)) {
		struct drm_i915_private *dev_priv = dev->dev_private;
		return (I915_READ(FDI_PLL_BIOS_0) & FDI_PLL_FB_CLOCK_MASK) + 2;
	} else
		return 27;
}

static const intel_limit_t intel_limits_i8xx_dvo = {
	.dot = { .min = 25000, .max = 350000 },
	.vco = { .min = 930000, .max = 1400000 },
	.n = { .min = 3, .max = 16 },
	.m = { .min = 96, .max = 140 },
	.m1 = { .min = 18, .max = 26 },
	.m2 = { .min = 6, .max = 16 },
	.p = { .min = 4, .max = 128 },
	.p1 = { .min = 2, .max = 33 },
	.p2 = { .dot_limit = 165000,
		.p2_slow = 4, .p2_fast = 2 },
	.find_pll = intel_find_best_PLL,
};

static const intel_limit_t intel_limits_i8xx_lvds = {
	.dot = { .min = 25000, .max = 350000 },
	.vco = { .min = 930000, .max = 1400000 },
	.n = { .min = 3, .max = 16 },
	.m = { .min = 96, .max = 140 },
	.m1 = { .min = 18, .max = 26 },
	.m2 = { .min = 6, .max = 16 },
	.p = { .min = 4, .max = 128 },
	.p1 = { .min = 1, .max = 6 },
	.p2 = { .dot_limit = 165000,
		.p2_slow = 14, .p2_fast = 7 },
	.find_pll = intel_find_best_PLL,
};

static const intel_limit_t intel_limits_i9xx_sdvo = {
	.dot = { .min = 20000, .max = 400000 },
	.vco = { .min = 1400000, .max = 2800000 },
	.n = { .min = 1, .max = 6 },
	.m = { .min = 70, .max = 120 },
	.m1 = { .min = 8, .max = 18 },
	.m2 = { .min = 3, .max = 7 },
	.p = { .min = 5, .max = 80 },
	.p1 = { .min = 1, .max = 8 },
	.p2 = { .dot_limit = 200000,
		.p2_slow = 10, .p2_fast = 5 },
	.find_pll = intel_find_best_PLL,
};

static const intel_limit_t intel_limits_i9xx_lvds = {
	.dot = { .min = 20000, .max = 400000 },
	.vco = { .min = 1400000, .max = 2800000 },
	.n = { .min = 1, .max = 6 },
	.m = { .min = 70, .max = 120 },
	.m1 = { .min = 8, .max = 18 },
	.m2 = { .min = 3, .max = 7 },
	.p = { .min = 7, .max = 98 },
	.p1 = { .min = 1, .max = 8 },
	.p2 = { .dot_limit = 112000,
		.p2_slow = 14, .p2_fast = 7 },
	.find_pll = intel_find_best_PLL,
};


static const intel_limit_t intel_limits_g4x_sdvo = {
	.dot = { .min = 25000, .max = 270000 },
	.vco = { .min = 1750000, .max = 3500000},
	.n = { .min = 1, .max = 4 },
	.m = { .min = 104, .max = 138 },
	.m1 = { .min = 17, .max = 23 },
	.m2 = { .min = 5, .max = 11 },
	.p = { .min = 10, .max = 30 },
	.p1 = { .min = 1, .max = 3},
	.p2 = { .dot_limit = 270000,
		.p2_slow = 10,
		.p2_fast = 10
	},
	.find_pll = intel_g4x_find_best_PLL,
};

static const intel_limit_t intel_limits_g4x_hdmi = {
	.dot = { .min = 22000, .max = 400000 },
	.vco = { .min = 1750000, .max = 3500000},
	.n = { .min = 1, .max = 4 },
	.m = { .min = 104, .max = 138 },
	.m1 = { .min = 16, .max = 23 },
	.m2 = { .min = 5, .max = 11 },
	.p = { .min = 5, .max = 80 },
	.p1 = { .min = 1, .max = 8},
	.p2 = { .dot_limit = 165000,
		.p2_slow = 10, .p2_fast = 5 },
	.find_pll = intel_g4x_find_best_PLL,
};

static const intel_limit_t intel_limits_g4x_single_channel_lvds = {
	.dot = { .min = 20000, .max = 115000 },
	.vco = { .min = 1750000, .max = 3500000 },
	.n = { .min = 1, .max = 3 },
	.m = { .min = 104, .max = 138 },
	.m1 = { .min = 17, .max = 23 },
	.m2 = { .min = 5, .max = 11 },
	.p = { .min = 28, .max = 112 },
	.p1 = { .min = 2, .max = 8 },
	.p2 = { .dot_limit = 0,
		.p2_slow = 14, .p2_fast = 14
	},
	.find_pll = intel_g4x_find_best_PLL,
};

static const intel_limit_t intel_limits_g4x_dual_channel_lvds = {
	.dot = { .min = 80000, .max = 224000 },
	.vco = { .min = 1750000, .max = 3500000 },
	.n = { .min = 1, .max = 3 },
	.m = { .min = 104, .max = 138 },
	.m1 = { .min = 17, .max = 23 },
	.m2 = { .min = 5, .max = 11 },
	.p = { .min = 14, .max = 42 },
	.p1 = { .min = 2, .max = 6 },
	.p2 = { .dot_limit = 0,
		.p2_slow = 7, .p2_fast = 7
	},
	.find_pll = intel_g4x_find_best_PLL,
};

static const intel_limit_t intel_limits_g4x_display_port = {
	.dot = { .min = 161670, .max = 227000 },
	.vco = { .min = 1750000, .max = 3500000},
	.n = { .min = 1, .max = 2 },
	.m = { .min = 97, .max = 108 },
	.m1 = { .min = 0x10, .max = 0x12 },
	.m2 = { .min = 0x05, .max = 0x06 },
	.p = { .min = 10, .max = 20 },
	.p1 = { .min = 1, .max = 2},
	.p2 = { .dot_limit = 0,
		.p2_slow = 10, .p2_fast = 10 },
	.find_pll = intel_find_pll_g4x_dp,
};

static const intel_limit_t intel_limits_pineview_sdvo = {
	.dot = { .min = 20000, .max = 400000},
	.vco = { .min = 1700000, .max = 3500000 },
	/* Pineview's Ncounter is a ring counter */
	.n = { .min = 3, .max = 6 },
	.m = { .min = 2, .max = 256 },
	/* Pineview only has one combined m divider, which we treat as m2. */
	.m1 = { .min = 0, .max = 0 },
	.m2 = { .min = 0, .max = 254 },
	.p = { .min = 5, .max = 80 },
	.p1 = { .min = 1, .max = 8 },
	.p2 = { .dot_limit = 200000,
		.p2_slow = 10, .p2_fast = 5 },
	.find_pll = intel_find_best_PLL,
};

static const intel_limit_t intel_limits_pineview_lvds = {
	.dot = { .min = 20000, .max = 400000 },
	.vco = { .min = 1700000, .max = 3500000 },
	.n = { .min = 3, .max = 6 },
	.m = { .min = 2, .max = 256 },
	.m1 = { .min = 0, .max = 0 },
	.m2 = { .min = 0, .max = 254 },
	.p = { .min = 7, .max = 112 },
	.p1 = { .min = 1, .max = 8 },
	.p2 = { .dot_limit = 112000,
		.p2_slow = 14, .p2_fast = 14 },
	.find_pll = intel_find_best_PLL,
};

/* Ironlake / Sandybridge
 *
 * We calculate clock using (register_value + 2) for N/M1/M2, so here
 * the range value for them is (actual_value - 2).
 */
static const intel_limit_t intel_limits_ironlake_dac = {
	.dot = { .min = 25000, .max = 350000 },
	.vco = { .min = 1760000, .max = 3510000 },
	.n = { .min = 1, .max = 5 },
	.m = { .min = 79, .max = 127 },
	.m1 = { .min = 12, .max = 22 },
	.m2 = { .min = 5, .max = 9 },
	.p = { .min = 5, .max = 80 },
	.p1 = { .min = 1, .max = 8 },
	.p2 = { .dot_limit = 225000,
		.p2_slow = 10, .p2_fast = 5 },
	.find_pll = intel_g4x_find_best_PLL,
};

static const intel_limit_t intel_limits_ironlake_single_lvds = {
	.dot = { .min = 25000, .max = 350000 },
	.vco = { .min = 1760000, .max = 3510000 },
	.n = { .min = 1, .max = 3 },
	.m = { .min = 79, .max = 118 },
	.m1 = { .min = 12, .max = 22 },
	.m2 = { .min = 5, .max = 9 },
	.p = { .min = 28, .max = 112 },
	.p1 = { .min = 2, .max = 8 },
	.p2 = { .dot_limit = 225000,
		.p2_slow = 14, .p2_fast = 14 },
	.find_pll = intel_g4x_find_best_PLL,
};

static const intel_limit_t intel_limits_ironlake_dual_lvds = {
	.dot = { .min = 25000, .max = 350000 },
	.vco = { .min = 1760000, .max = 3510000 },
	.n = { .min = 1, .max = 3 },
	.m = { .min = 79, .max = 127 },
	.m1 = { .min = 12, .max = 22 },
	.m2 = { .min = 5, .max = 9 },
	.p = { .min = 14, .max = 56 },
	.p1 = { .min = 2, .max = 8 },
	.p2 = { .dot_limit = 225000,
		.p2_slow = 7, .p2_fast = 7 },
	.find_pll = intel_g4x_find_best_PLL,
};

/* LVDS 100mhz refclk limits. */
static const intel_limit_t intel_limits_ironlake_single_lvds_100m = {
	.dot = { .min = 25000, .max = 350000 },
	.vco = { .min = 1760000, .max = 3510000 },
	.n = { .min = 1, .max = 2 },
	.m = { .min = 79, .max = 126 },
	.m1 = { .min = 12, .max = 22 },
	.m2 = { .min = 5, .max = 9 },
	.p = { .min = 28, .max = 112 },
	.p1 = { .min = 2, .max = 8 },
	.p2 = { .dot_limit = 225000,
		.p2_slow = 14, .p2_fast = 14 },
	.find_pll = intel_g4x_find_best_PLL,
};

static const intel_limit_t intel_limits_ironlake_dual_lvds_100m = {
	.dot = { .min = 25000, .max = 350000 },
	.vco = { .min = 1760000, .max = 3510000 },
	.n = { .min = 1, .max = 3 },
	.m = { .min = 79, .max = 126 },
	.m1 = { .min = 12, .max = 22 },
	.m2 = { .min = 5, .max = 9 },
	.p = { .min = 14, .max = 42 },
	.p1 = { .min = 2, .max = 6 },
	.p2 = { .dot_limit = 225000,
		.p2_slow = 7, .p2_fast = 7 },
	.find_pll = intel_g4x_find_best_PLL,
};

static const intel_limit_t intel_limits_ironlake_display_port = {
	.dot = { .min = 25000, .max = 350000 },
	.vco = { .min = 1760000, .max = 3510000},
	.n = { .min = 1, .max = 2 },
	.m = { .min = 81, .max = 90 },
	.m1 = { .min = 12, .max = 22 },
	.m2 = { .min = 5, .max = 9 },
	.p = { .min = 10, .max = 20 },
	.p1 = { .min = 1, .max = 2},
	.p2 = { .dot_limit = 0,
		.p2_slow = 10, .p2_fast = 10 },
	.find_pll = intel_find_pll_ironlake_dp,
};

static const intel_limit_t intel_limits_vlv_dac = {
	.dot = { .min = 25000, .max = 270000 },
	.vco = { .min = 4000000, .max = 6000000 },
	.n = { .min = 1, .max = 7 },
	.m = { .min = 22, .max = 450 }, /* guess */
	.m1 = { .min = 2, .max = 3 },
	.m2 = { .min = 11, .max = 156 },
	.p = { .min = 10, .max = 30 },
	.p1 = { .min = 2, .max = 3 },
	.p2 = { .dot_limit = 270000,
		.p2_slow = 2, .p2_fast = 20 },
	.find_pll = intel_vlv_find_best_pll,
};

static const intel_limit_t intel_limits_vlv_hdmi = {
	.dot = { .min = 20000, .max = 165000 },
	.vco = { .min = 4000000, .max = 5994000},
	.n = { .min = 1, .max = 7 },
	.m = { .min = 60, .max = 300 }, /* guess */
	.m1 = { .min = 2, .max = 3 },
	.m2 = { .min = 11, .max = 156 },
	.p = { .min = 10, .max = 30 },
	.p1 = { .min = 2, .max = 3 },
	.p2 = { .dot_limit = 270000,
		.p2_slow = 2, .p2_fast = 20 },
	.find_pll = intel_vlv_find_best_pll,
};

static const intel_limit_t intel_limits_vlv_dp = {
	.dot = { .min = 25000, .max = 270000 },
	.vco = { .min = 4000000, .max = 6000000 },
	.n = { .min = 1, .max = 7 },
	.m = { .min = 22, .max = 450 },
	.m1 = { .min = 2, .max = 3 },
	.m2 = { .min = 11, .max = 156 },
	.p = { .min = 10, .max = 30 },
	.p1 = { .min = 2, .max = 3 },
	.p2 = { .dot_limit = 270000,
		.p2_slow = 2, .p2_fast = 20 },
	.find_pll = intel_vlv_find_best_pll,
};

u32 intel_dpio_read(struct drm_i915_private *dev_priv, int reg)
{
	WARN_ON(!mutex_is_locked(&dev_priv->dpio_lock));

	if (wait_for_atomic_us((I915_READ(DPIO_PKT) & DPIO_BUSY) == 0, 100)) {
		DRM_ERROR("DPIO idle wait timed out\n");
		return 0;
	}

	I915_WRITE(DPIO_REG, reg);
	I915_WRITE(DPIO_PKT, DPIO_RID | DPIO_OP_READ | DPIO_PORTID |
		   DPIO_BYTE);
	if (wait_for_atomic_us((I915_READ(DPIO_PKT) & DPIO_BUSY) == 0, 100)) {
		DRM_ERROR("DPIO read wait timed out\n");
		return 0;
	}

	return I915_READ(DPIO_DATA);
}

static void intel_dpio_write(struct drm_i915_private *dev_priv, int reg,
			     u32 val)
{
	WARN_ON(!mutex_is_locked(&dev_priv->dpio_lock));

	if (wait_for_atomic_us((I915_READ(DPIO_PKT) & DPIO_BUSY) == 0, 100)) {
		DRM_ERROR("DPIO idle wait timed out\n");
		return;
	}

	I915_WRITE(DPIO_DATA, val);
	I915_WRITE(DPIO_REG, reg);
	I915_WRITE(DPIO_PKT, DPIO_RID | DPIO_OP_WRITE | DPIO_PORTID |
		   DPIO_BYTE);
	if (wait_for_atomic_us((I915_READ(DPIO_PKT) & DPIO_BUSY) == 0, 100))
		DRM_ERROR("DPIO write wait timed out\n");
}

static void vlv_init_dpio(struct drm_device *dev)
{
	struct drm_i915_private *dev_priv = dev->dev_private;

	/* Reset the DPIO config */
	I915_WRITE(DPIO_CTL, 0);
	POSTING_READ(DPIO_CTL);
	I915_WRITE(DPIO_CTL, 1);
	POSTING_READ(DPIO_CTL);
}

static const intel_limit_t *intel_ironlake_limit(struct drm_crtc *crtc,
						int refclk)
{
	struct drm_device *dev = crtc->dev;
	const intel_limit_t *limit;

	if (intel_pipe_has_type(crtc, INTEL_OUTPUT_LVDS)) {
		if (intel_is_dual_link_lvds(dev)) {
			/* LVDS dual channel */
			if (refclk == 100000)
				limit = &intel_limits_ironlake_dual_lvds_100m;
			else
				limit = &intel_limits_ironlake_dual_lvds;
		} else {
			if (refclk == 100000)
				limit = &intel_limits_ironlake_single_lvds_100m;
			else
				limit = &intel_limits_ironlake_single_lvds;
		}
	} else if (intel_pipe_has_type(crtc, INTEL_OUTPUT_DISPLAYPORT) ||
		   intel_pipe_has_type(crtc, INTEL_OUTPUT_EDP))
		limit = &intel_limits_ironlake_display_port;
	else
		limit = &intel_limits_ironlake_dac;

	return limit;
}

static const intel_limit_t *intel_g4x_limit(struct drm_crtc *crtc)
{
	struct drm_device *dev = crtc->dev;
	const intel_limit_t *limit;

	if (intel_pipe_has_type(crtc, INTEL_OUTPUT_LVDS)) {
		if (intel_is_dual_link_lvds(dev))
			/* LVDS with dual channel */
			limit = &intel_limits_g4x_dual_channel_lvds;
		else
			/* LVDS with dual channel */
			limit = &intel_limits_g4x_single_channel_lvds;
	} else if (intel_pipe_has_type(crtc, INTEL_OUTPUT_HDMI) ||
		   intel_pipe_has_type(crtc, INTEL_OUTPUT_ANALOG)) {
		limit = &intel_limits_g4x_hdmi;
	} else if (intel_pipe_has_type(crtc, INTEL_OUTPUT_SDVO)) {
		limit = &intel_limits_g4x_sdvo;
	} else if (intel_pipe_has_type(crtc, INTEL_OUTPUT_DISPLAYPORT)) {
		limit = &intel_limits_g4x_display_port;
	} else /* The option is for other outputs */
		limit = &intel_limits_i9xx_sdvo;

	return limit;
}

static const intel_limit_t *intel_limit(struct drm_crtc *crtc, int refclk)
{
	struct drm_device *dev = crtc->dev;
	const intel_limit_t *limit;

	if (HAS_PCH_SPLIT(dev))
		limit = intel_ironlake_limit(crtc, refclk);
	else if (IS_G4X(dev)) {
		limit = intel_g4x_limit(crtc);
	} else if (IS_PINEVIEW(dev)) {
		if (intel_pipe_has_type(crtc, INTEL_OUTPUT_LVDS))
			limit = &intel_limits_pineview_lvds;
		else
			limit = &intel_limits_pineview_sdvo;
	} else if (IS_VALLEYVIEW(dev)) {
		if (intel_pipe_has_type(crtc, INTEL_OUTPUT_ANALOG))
			limit = &intel_limits_vlv_dac;
		else if (intel_pipe_has_type(crtc, INTEL_OUTPUT_HDMI))
			limit = &intel_limits_vlv_hdmi;
		else
			limit = &intel_limits_vlv_dp;
	} else if (!IS_GEN2(dev)) {
		if (intel_pipe_has_type(crtc, INTEL_OUTPUT_LVDS))
			limit = &intel_limits_i9xx_lvds;
		else
			limit = &intel_limits_i9xx_sdvo;
	} else {
		if (intel_pipe_has_type(crtc, INTEL_OUTPUT_LVDS))
			limit = &intel_limits_i8xx_lvds;
		else
			limit = &intel_limits_i8xx_dvo;
	}
	return limit;
}

/* m1 is reserved as 0 in Pineview, n is a ring counter */
static void pineview_clock(int refclk, intel_clock_t *clock)
{
	clock->m = clock->m2 + 2;
	clock->p = clock->p1 * clock->p2;
	clock->vco = refclk * clock->m / clock->n;
	clock->dot = clock->vco / clock->p;
}

static void intel_clock(struct drm_device *dev, int refclk, intel_clock_t *clock)
{
	if (IS_PINEVIEW(dev)) {
		pineview_clock(refclk, clock);
		return;
	}
	clock->m = 5 * (clock->m1 + 2) + (clock->m2 + 2);
	clock->p = clock->p1 * clock->p2;
	clock->vco = refclk * clock->m / (clock->n + 2);
	clock->dot = clock->vco / clock->p;
}

/**
 * Returns whether any output on the specified pipe is of the specified type
 */
bool intel_pipe_has_type(struct drm_crtc *crtc, int type)
{
	struct drm_device *dev = crtc->dev;
	struct intel_encoder *encoder;

	for_each_encoder_on_crtc(dev, crtc, encoder)
		if (encoder->type == type)
			return true;

	return false;
}

#define INTELPllInvalid(s)   do { /* DRM_DEBUG(s); */ return false; } while (0)
/**
 * Returns whether the given set of divisors are valid for a given refclk with
 * the given connectors.
 */

static bool intel_PLL_is_valid(struct drm_device *dev,
			       const intel_limit_t *limit,
			       const intel_clock_t *clock)
{
	if (clock->p1  < limit->p1.min  || limit->p1.max  < clock->p1)
		INTELPllInvalid("p1 out of range\n");
	if (clock->p   < limit->p.min   || limit->p.max   < clock->p)
		INTELPllInvalid("p out of range\n");
	if (clock->m2  < limit->m2.min  || limit->m2.max  < clock->m2)
		INTELPllInvalid("m2 out of range\n");
	if (clock->m1  < limit->m1.min  || limit->m1.max  < clock->m1)
		INTELPllInvalid("m1 out of range\n");
	if (clock->m1 <= clock->m2 && !IS_PINEVIEW(dev))
		INTELPllInvalid("m1 <= m2\n");
	if (clock->m   < limit->m.min   || limit->m.max   < clock->m)
		INTELPllInvalid("m out of range\n");
	if (clock->n   < limit->n.min   || limit->n.max   < clock->n)
		INTELPllInvalid("n out of range\n");
	if (clock->vco < limit->vco.min || limit->vco.max < clock->vco)
		INTELPllInvalid("vco out of range\n");
	/* XXX: We may need to be checking "Dot clock" depending on the multiplier,
	 * connector, etc., rather than just a single range.
	 */
	if (clock->dot < limit->dot.min || limit->dot.max < clock->dot)
		INTELPllInvalid("dot out of range\n");

	return true;
}

static bool
intel_find_best_PLL(const intel_limit_t *limit, struct drm_crtc *crtc,
		    int target, int refclk, intel_clock_t *match_clock,
		    intel_clock_t *best_clock)

{
	struct drm_device *dev = crtc->dev;
	intel_clock_t clock;
	int err = target;

	if (intel_pipe_has_type(crtc, INTEL_OUTPUT_LVDS)) {
		/*
		 * For LVDS just rely on its current settings for dual-channel.
		 * We haven't figured out how to reliably set up different
		 * single/dual channel state, if we even can.
		 */
		if (intel_is_dual_link_lvds(dev))
			clock.p2 = limit->p2.p2_fast;
		else
			clock.p2 = limit->p2.p2_slow;
	} else {
		if (target < limit->p2.dot_limit)
			clock.p2 = limit->p2.p2_slow;
		else
			clock.p2 = limit->p2.p2_fast;
	}

	memset(best_clock, 0, sizeof(*best_clock));

	for (clock.m1 = limit->m1.min; clock.m1 <= limit->m1.max;
	     clock.m1++) {
		for (clock.m2 = limit->m2.min;
		     clock.m2 <= limit->m2.max; clock.m2++) {
			/* m1 is always 0 in Pineview */
			if (clock.m2 >= clock.m1 && !IS_PINEVIEW(dev))
				break;
			for (clock.n = limit->n.min;
			     clock.n <= limit->n.max; clock.n++) {
				for (clock.p1 = limit->p1.min;
					clock.p1 <= limit->p1.max; clock.p1++) {
					int this_err;

					intel_clock(dev, refclk, &clock);
					if (!intel_PLL_is_valid(dev, limit,
								&clock))
						continue;
					if (match_clock &&
					    clock.p != match_clock->p)
						continue;

					this_err = abs(clock.dot - target);
					if (this_err < err) {
						*best_clock = clock;
						err = this_err;
					}
				}
			}
		}
	}

	return (err != target);
}

static bool
intel_g4x_find_best_PLL(const intel_limit_t *limit, struct drm_crtc *crtc,
			int target, int refclk, intel_clock_t *match_clock,
			intel_clock_t *best_clock)
{
	struct drm_device *dev = crtc->dev;
	intel_clock_t clock;
	int max_n;
	bool found;
	/* approximately equals target * 0.00585 */
	int err_most = (target >> 8) + (target >> 9);
	found = false;

	if (intel_pipe_has_type(crtc, INTEL_OUTPUT_LVDS)) {
		int lvds_reg;

		if (HAS_PCH_SPLIT(dev))
			lvds_reg = PCH_LVDS;
		else
			lvds_reg = LVDS;
		if (intel_is_dual_link_lvds(dev))
			clock.p2 = limit->p2.p2_fast;
		else
			clock.p2 = limit->p2.p2_slow;
	} else {
		if (target < limit->p2.dot_limit)
			clock.p2 = limit->p2.p2_slow;
		else
			clock.p2 = limit->p2.p2_fast;
	}

	memset(best_clock, 0, sizeof(*best_clock));
	max_n = limit->n.max;
	/* based on hardware requirement, prefer smaller n to precision */
	for (clock.n = limit->n.min; clock.n <= max_n; clock.n++) {
		/* based on hardware requirement, prefere larger m1,m2 */
		for (clock.m1 = limit->m1.max;
		     clock.m1 >= limit->m1.min; clock.m1--) {
			for (clock.m2 = limit->m2.max;
			     clock.m2 >= limit->m2.min; clock.m2--) {
				for (clock.p1 = limit->p1.max;
				     clock.p1 >= limit->p1.min; clock.p1--) {
					int this_err;

					intel_clock(dev, refclk, &clock);
					if (!intel_PLL_is_valid(dev, limit,
								&clock))
						continue;
					if (match_clock &&
					    clock.p != match_clock->p)
						continue;

					this_err = abs(clock.dot - target);
					if (this_err < err_most) {
						*best_clock = clock;
						err_most = this_err;
						max_n = clock.n;
						found = true;
					}
				}
			}
		}
	}
	return found;
}

static bool
intel_find_pll_ironlake_dp(const intel_limit_t *limit, struct drm_crtc *crtc,
			   int target, int refclk, intel_clock_t *match_clock,
			   intel_clock_t *best_clock)
{
	struct drm_device *dev = crtc->dev;
	intel_clock_t clock;

	if (target < 200000) {
		clock.n = 1;
		clock.p1 = 2;
		clock.p2 = 10;
		clock.m1 = 12;
		clock.m2 = 9;
	} else {
		clock.n = 2;
		clock.p1 = 1;
		clock.p2 = 10;
		clock.m1 = 14;
		clock.m2 = 8;
	}
	intel_clock(dev, refclk, &clock);
	memcpy(best_clock, &clock, sizeof(intel_clock_t));
	return true;
}

/* DisplayPort has only two frequencies, 162MHz and 270MHz */
static bool
intel_find_pll_g4x_dp(const intel_limit_t *limit, struct drm_crtc *crtc,
		      int target, int refclk, intel_clock_t *match_clock,
		      intel_clock_t *best_clock)
{
	intel_clock_t clock;
	if (target < 200000) {
		clock.p1 = 2;
		clock.p2 = 10;
		clock.n = 2;
		clock.m1 = 23;
		clock.m2 = 8;
	} else {
		clock.p1 = 1;
		clock.p2 = 10;
		clock.n = 1;
		clock.m1 = 14;
		clock.m2 = 2;
	}
	clock.m = 5 * (clock.m1 + 2) + (clock.m2 + 2);
	clock.p = (clock.p1 * clock.p2);
	clock.dot = 96000 * clock.m / (clock.n + 2) / clock.p;
	clock.vco = 0;
	memcpy(best_clock, &clock, sizeof(intel_clock_t));
	return true;
}
static bool
intel_vlv_find_best_pll(const intel_limit_t *limit, struct drm_crtc *crtc,
			int target, int refclk, intel_clock_t *match_clock,
			intel_clock_t *best_clock)
{
	u32 p1, p2, m1, m2, vco, bestn, bestm1, bestm2, bestp1, bestp2;
	u32 m, n, fastclk;
	u32 updrate, minupdate, fracbits, p;
	unsigned long bestppm, ppm, absppm;
	int dotclk, flag;

	flag = 0;
	dotclk = target * 1000;
	bestppm = 1000000;
	ppm = absppm = 0;
	fastclk = dotclk / (2*100);
	updrate = 0;
	minupdate = 19200;
	fracbits = 1;
	n = p = p1 = p2 = m = m1 = m2 = vco = bestn = 0;
	bestm1 = bestm2 = bestp1 = bestp2 = 0;

	/* based on hardware requirement, prefer smaller n to precision */
	for (n = limit->n.min; n <= ((refclk) / minupdate); n++) {
		updrate = refclk / n;
		for (p1 = limit->p1.max; p1 > limit->p1.min; p1--) {
			for (p2 = limit->p2.p2_fast+1; p2 > 0; p2--) {
				if (p2 > 10)
					p2 = p2 - 1;
				p = p1 * p2;
				/* based on hardware requirement, prefer bigger m1,m2 values */
				for (m1 = limit->m1.min; m1 <= limit->m1.max; m1++) {
					m2 = (((2*(fastclk * p * n / m1 )) +
					       refclk) / (2*refclk));
					m = m1 * m2;
					vco = updrate * m;
					if (vco >= limit->vco.min && vco < limit->vco.max) {
						ppm = 1000000 * ((vco / p) - fastclk) / fastclk;
						absppm = (ppm > 0) ? ppm : (-ppm);
						if (absppm < 100 && ((p1 * p2) > (bestp1 * bestp2))) {
							bestppm = 0;
							flag = 1;
						}
						if (absppm < bestppm - 10) {
							bestppm = absppm;
							flag = 1;
						}
						if (flag) {
							bestn = n;
							bestm1 = m1;
							bestm2 = m2;
							bestp1 = p1;
							bestp2 = p2;
							flag = 0;
						}
					}
				}
			}
		}
	}
	best_clock->n = bestn;
	best_clock->m1 = bestm1;
	best_clock->m2 = bestm2;
	best_clock->p1 = bestp1;
	best_clock->p2 = bestp2;

	return true;
}

enum transcoder intel_pipe_to_cpu_transcoder(struct drm_i915_private *dev_priv,
					     enum pipe pipe)
{
	struct drm_crtc *crtc = dev_priv->pipe_to_crtc_mapping[pipe];
	struct intel_crtc *intel_crtc = to_intel_crtc(crtc);

	return intel_crtc->cpu_transcoder;
}

static void ironlake_wait_for_vblank(struct drm_device *dev, int pipe)
{
	struct drm_i915_private *dev_priv = dev->dev_private;
	u32 frame, frame_reg = PIPEFRAME(pipe);

	frame = I915_READ(frame_reg);

	if (wait_for(I915_READ_NOTRACE(frame_reg) != frame, 50))
		DRM_DEBUG_KMS("vblank wait timed out\n");
}

/**
 * intel_wait_for_vblank - wait for vblank on a given pipe
 * @dev: drm device
 * @pipe: pipe to wait for
 *
 * Wait for vblank to occur on a given pipe.  Needed for various bits of
 * mode setting code.
 */
void intel_wait_for_vblank(struct drm_device *dev, int pipe)
{
	struct drm_i915_private *dev_priv = dev->dev_private;
	int pipestat_reg = PIPESTAT(pipe);

	if (INTEL_INFO(dev)->gen >= 5) {
		ironlake_wait_for_vblank(dev, pipe);
		return;
	}

	/* Clear existing vblank status. Note this will clear any other
	 * sticky status fields as well.
	 *
	 * This races with i915_driver_irq_handler() with the result
	 * that either function could miss a vblank event.  Here it is not
	 * fatal, as we will either wait upon the next vblank interrupt or
	 * timeout.  Generally speaking intel_wait_for_vblank() is only
	 * called during modeset at which time the GPU should be idle and
	 * should *not* be performing page flips and thus not waiting on
	 * vblanks...
	 * Currently, the result of us stealing a vblank from the irq
	 * handler is that a single frame will be skipped during swapbuffers.
	 */
	I915_WRITE(pipestat_reg,
		   I915_READ(pipestat_reg) | PIPE_VBLANK_INTERRUPT_STATUS);

	/* Wait for vblank interrupt bit to set */
	if (wait_for(I915_READ(pipestat_reg) &
		     PIPE_VBLANK_INTERRUPT_STATUS,
		     50))
		DRM_DEBUG_KMS("vblank wait timed out\n");
}

/*
 * intel_wait_for_pipe_off - wait for pipe to turn off
 * @dev: drm device
 * @pipe: pipe to wait for
 *
 * After disabling a pipe, we can't wait for vblank in the usual way,
 * spinning on the vblank interrupt status bit, since we won't actually
 * see an interrupt when the pipe is disabled.
 *
 * On Gen4 and above:
 *   wait for the pipe register state bit to turn off
 *
 * Otherwise:
 *   wait for the display line value to settle (it usually
 *   ends up stopping at the start of the next frame).
 *
 */
void intel_wait_for_pipe_off(struct drm_device *dev, int pipe)
{
	struct drm_i915_private *dev_priv = dev->dev_private;
	enum transcoder cpu_transcoder = intel_pipe_to_cpu_transcoder(dev_priv,
								      pipe);

	if (INTEL_INFO(dev)->gen >= 4) {
		int reg = PIPECONF(cpu_transcoder);

		/* Wait for the Pipe State to go off */
		if (wait_for((I915_READ(reg) & I965_PIPECONF_ACTIVE) == 0,
			     100))
			WARN(1, "pipe_off wait timed out\n");
	} else {
		u32 last_line, line_mask;
		int reg = PIPEDSL(pipe);
		unsigned long timeout = jiffies + msecs_to_jiffies(100);

		if (IS_GEN2(dev))
			line_mask = DSL_LINEMASK_GEN2;
		else
			line_mask = DSL_LINEMASK_GEN3;

		/* Wait for the display line to settle */
		do {
			last_line = I915_READ(reg) & line_mask;
			mdelay(5);
		} while (((I915_READ(reg) & line_mask) != last_line) &&
			 time_after(timeout, jiffies));
		if (time_after(jiffies, timeout))
			WARN(1, "pipe_off wait timed out\n");
	}
}

/*
 * ibx_digital_port_connected - is the specified port connected?
 * @dev_priv: i915 private structure
 * @port: the port to test
 *
 * Returns true if @port is connected, false otherwise.
 */
bool ibx_digital_port_connected(struct drm_i915_private *dev_priv,
				struct intel_digital_port *port)
{
	u32 bit;

	if (HAS_PCH_IBX(dev_priv->dev)) {
		switch(port->port) {
		case PORT_B:
			bit = SDE_PORTB_HOTPLUG;
			break;
		case PORT_C:
			bit = SDE_PORTC_HOTPLUG;
			break;
		case PORT_D:
			bit = SDE_PORTD_HOTPLUG;
			break;
		default:
			return true;
		}
	} else {
		switch(port->port) {
		case PORT_B:
			bit = SDE_PORTB_HOTPLUG_CPT;
			break;
		case PORT_C:
			bit = SDE_PORTC_HOTPLUG_CPT;
			break;
		case PORT_D:
			bit = SDE_PORTD_HOTPLUG_CPT;
			break;
		default:
			return true;
		}
	}

	return I915_READ(SDEISR) & bit;
}

static const char *state_string(bool enabled)
{
	return enabled ? "on" : "off";
}

/* Only for pre-ILK configs */
static void assert_pll(struct drm_i915_private *dev_priv,
		       enum pipe pipe, bool state)
{
	int reg;
	u32 val;
	bool cur_state;

	reg = DPLL(pipe);
	val = I915_READ(reg);
	cur_state = !!(val & DPLL_VCO_ENABLE);
	WARN(cur_state != state,
	     "PLL state assertion failure (expected %s, current %s)\n",
	     state_string(state), state_string(cur_state));
}
#define assert_pll_enabled(d, p) assert_pll(d, p, true)
#define assert_pll_disabled(d, p) assert_pll(d, p, false)

/* For ILK+ */
static void assert_pch_pll(struct drm_i915_private *dev_priv,
			   struct intel_pch_pll *pll,
			   struct intel_crtc *crtc,
			   bool state)
{
	u32 val;
	bool cur_state;

	if (HAS_PCH_LPT(dev_priv->dev)) {
		DRM_DEBUG_DRIVER("LPT detected: skipping PCH PLL test\n");
		return;
	}

	if (WARN (!pll,
		  "asserting PCH PLL %s with no PLL\n", state_string(state)))
		return;

	val = I915_READ(pll->pll_reg);
	cur_state = !!(val & DPLL_VCO_ENABLE);
	WARN(cur_state != state,
	     "PCH PLL state for reg %x assertion failure (expected %s, current %s), val=%08x\n",
	     pll->pll_reg, state_string(state), state_string(cur_state), val);

	/* Make sure the selected PLL is correctly attached to the transcoder */
	if (crtc && HAS_PCH_CPT(dev_priv->dev)) {
		u32 pch_dpll;

		pch_dpll = I915_READ(PCH_DPLL_SEL);
		cur_state = pll->pll_reg == _PCH_DPLL_B;
		if (!WARN(((pch_dpll >> (4 * crtc->pipe)) & 1) != cur_state,
			  "PLL[%d] not attached to this transcoder %d: %08x\n",
			  cur_state, crtc->pipe, pch_dpll)) {
			cur_state = !!(val >> (4*crtc->pipe + 3));
			WARN(cur_state != state,
			     "PLL[%d] not %s on this transcoder %d: %08x\n",
			     pll->pll_reg == _PCH_DPLL_B,
			     state_string(state),
			     crtc->pipe,
			     val);
		}
	}
}
#define assert_pch_pll_enabled(d, p, c) assert_pch_pll(d, p, c, true)
#define assert_pch_pll_disabled(d, p, c) assert_pch_pll(d, p, c, false)

static void assert_fdi_tx(struct drm_i915_private *dev_priv,
			  enum pipe pipe, bool state)
{
	int reg;
	u32 val;
	bool cur_state;
	enum transcoder cpu_transcoder = intel_pipe_to_cpu_transcoder(dev_priv,
								      pipe);

	if (HAS_DDI(dev_priv->dev)) {
		/* DDI does not have a specific FDI_TX register */
		reg = TRANS_DDI_FUNC_CTL(cpu_transcoder);
		val = I915_READ(reg);
		cur_state = !!(val & TRANS_DDI_FUNC_ENABLE);
	} else {
		reg = FDI_TX_CTL(pipe);
		val = I915_READ(reg);
		cur_state = !!(val & FDI_TX_ENABLE);
	}
	WARN(cur_state != state,
	     "FDI TX state assertion failure (expected %s, current %s)\n",
	     state_string(state), state_string(cur_state));
}
#define assert_fdi_tx_enabled(d, p) assert_fdi_tx(d, p, true)
#define assert_fdi_tx_disabled(d, p) assert_fdi_tx(d, p, false)

static void assert_fdi_rx(struct drm_i915_private *dev_priv,
			  enum pipe pipe, bool state)
{
	int reg;
	u32 val;
	bool cur_state;

	reg = FDI_RX_CTL(pipe);
	val = I915_READ(reg);
	cur_state = !!(val & FDI_RX_ENABLE);
	WARN(cur_state != state,
	     "FDI RX state assertion failure (expected %s, current %s)\n",
	     state_string(state), state_string(cur_state));
}
#define assert_fdi_rx_enabled(d, p) assert_fdi_rx(d, p, true)
#define assert_fdi_rx_disabled(d, p) assert_fdi_rx(d, p, false)

static void assert_fdi_tx_pll_enabled(struct drm_i915_private *dev_priv,
				      enum pipe pipe)
{
	int reg;
	u32 val;

	/* ILK FDI PLL is always enabled */
	if (dev_priv->info->gen == 5)
		return;

	/* On Haswell, DDI ports are responsible for the FDI PLL setup */
	if (HAS_DDI(dev_priv->dev))
		return;

	reg = FDI_TX_CTL(pipe);
	val = I915_READ(reg);
	WARN(!(val & FDI_TX_PLL_ENABLE), "FDI TX PLL assertion failure, should be active but is disabled\n");
}

static void assert_fdi_rx_pll_enabled(struct drm_i915_private *dev_priv,
				      enum pipe pipe)
{
	int reg;
	u32 val;

	reg = FDI_RX_CTL(pipe);
	val = I915_READ(reg);
	WARN(!(val & FDI_RX_PLL_ENABLE), "FDI RX PLL assertion failure, should be active but is disabled\n");
}

static void assert_panel_unlocked(struct drm_i915_private *dev_priv,
				  enum pipe pipe)
{
	int pp_reg, lvds_reg;
	u32 val;
	enum pipe panel_pipe = PIPE_A;
	bool locked = true;

	if (HAS_PCH_SPLIT(dev_priv->dev)) {
		pp_reg = PCH_PP_CONTROL;
		lvds_reg = PCH_LVDS;
	} else {
		pp_reg = PP_CONTROL;
		lvds_reg = LVDS;
	}

	val = I915_READ(pp_reg);
	if (!(val & PANEL_POWER_ON) ||
	    ((val & PANEL_UNLOCK_REGS) == PANEL_UNLOCK_REGS))
		locked = false;

	if (I915_READ(lvds_reg) & LVDS_PIPEB_SELECT)
		panel_pipe = PIPE_B;

	WARN(panel_pipe == pipe && locked,
	     "panel assertion failure, pipe %c regs locked\n",
	     pipe_name(pipe));
}

void assert_pipe(struct drm_i915_private *dev_priv,
		 enum pipe pipe, bool state)
{
	int reg;
	u32 val;
	bool cur_state;
	enum transcoder cpu_transcoder = intel_pipe_to_cpu_transcoder(dev_priv,
								      pipe);

	/* if we need the pipe A quirk it must be always on */
	if (pipe == PIPE_A && dev_priv->quirks & QUIRK_PIPEA_FORCE)
		state = true;

	if (IS_HASWELL(dev_priv->dev) && cpu_transcoder != TRANSCODER_EDP &&
	    !(I915_READ(HSW_PWR_WELL_DRIVER) & HSW_PWR_WELL_ENABLE)) {
		cur_state = false;
	} else {
		reg = PIPECONF(cpu_transcoder);
		val = I915_READ(reg);
		cur_state = !!(val & PIPECONF_ENABLE);
	}

	WARN(cur_state != state,
	     "pipe %c assertion failure (expected %s, current %s)\n",
	     pipe_name(pipe), state_string(state), state_string(cur_state));
}

static void assert_plane(struct drm_i915_private *dev_priv,
			 enum plane plane, bool state)
{
	int reg;
	u32 val;
	bool cur_state;

	reg = DSPCNTR(plane);
	val = I915_READ(reg);
	cur_state = !!(val & DISPLAY_PLANE_ENABLE);
	WARN(cur_state != state,
	     "plane %c assertion failure (expected %s, current %s)\n",
	     plane_name(plane), state_string(state), state_string(cur_state));
}

#define assert_plane_enabled(d, p) assert_plane(d, p, true)
#define assert_plane_disabled(d, p) assert_plane(d, p, false)

static void assert_planes_disabled(struct drm_i915_private *dev_priv,
				   enum pipe pipe)
{
	int reg, i;
	u32 val;
	int cur_pipe;

	/* Planes are fixed to pipes on ILK+ */
	if (HAS_PCH_SPLIT(dev_priv->dev)) {
		reg = DSPCNTR(pipe);
		val = I915_READ(reg);
		WARN((val & DISPLAY_PLANE_ENABLE),
		     "plane %c assertion failure, should be disabled but not\n",
		     plane_name(pipe));
		return;
	}

	/* Need to check both planes against the pipe */
	for (i = 0; i < 2; i++) {
		reg = DSPCNTR(i);
		val = I915_READ(reg);
		cur_pipe = (val & DISPPLANE_SEL_PIPE_MASK) >>
			DISPPLANE_SEL_PIPE_SHIFT;
		WARN((val & DISPLAY_PLANE_ENABLE) && pipe == cur_pipe,
		     "plane %c assertion failure, should be off on pipe %c but is still active\n",
		     plane_name(i), pipe_name(pipe));
	}
}

static void assert_pch_refclk_enabled(struct drm_i915_private *dev_priv)
{
	u32 val;
	bool enabled;

	if (HAS_PCH_LPT(dev_priv->dev)) {
		DRM_DEBUG_DRIVER("LPT does not has PCH refclk, skipping check\n");
		return;
	}

	val = I915_READ(PCH_DREF_CONTROL);
	enabled = !!(val & (DREF_SSC_SOURCE_MASK | DREF_NONSPREAD_SOURCE_MASK |
			    DREF_SUPERSPREAD_SOURCE_MASK));
	WARN(!enabled, "PCH refclk assertion failure, should be active but is disabled\n");
}

static void assert_transcoder_disabled(struct drm_i915_private *dev_priv,
				       enum pipe pipe)
{
	int reg;
	u32 val;
	bool enabled;

	reg = TRANSCONF(pipe);
	val = I915_READ(reg);
	enabled = !!(val & TRANS_ENABLE);
	WARN(enabled,
	     "transcoder assertion failed, should be off on pipe %c but is still active\n",
	     pipe_name(pipe));
}

static bool dp_pipe_enabled(struct drm_i915_private *dev_priv,
			    enum pipe pipe, u32 port_sel, u32 val)
{
	if ((val & DP_PORT_EN) == 0)
		return false;

	if (HAS_PCH_CPT(dev_priv->dev)) {
		u32	trans_dp_ctl_reg = TRANS_DP_CTL(pipe);
		u32	trans_dp_ctl = I915_READ(trans_dp_ctl_reg);
		if ((trans_dp_ctl & TRANS_DP_PORT_SEL_MASK) != port_sel)
			return false;
	} else {
		if ((val & DP_PIPE_MASK) != (pipe << 30))
			return false;
	}
	return true;
}

static bool hdmi_pipe_enabled(struct drm_i915_private *dev_priv,
			      enum pipe pipe, u32 val)
{
	if ((val & PORT_ENABLE) == 0)
		return false;

	if (HAS_PCH_CPT(dev_priv->dev)) {
		if ((val & PORT_TRANS_SEL_MASK) != PORT_TRANS_SEL_CPT(pipe))
			return false;
	} else {
		if ((val & TRANSCODER_MASK) != TRANSCODER(pipe))
			return false;
	}
	return true;
}

static bool lvds_pipe_enabled(struct drm_i915_private *dev_priv,
			      enum pipe pipe, u32 val)
{
	if ((val & LVDS_PORT_EN) == 0)
		return false;

	if (HAS_PCH_CPT(dev_priv->dev)) {
		if ((val & PORT_TRANS_SEL_MASK) != PORT_TRANS_SEL_CPT(pipe))
			return false;
	} else {
		if ((val & LVDS_PIPE_MASK) != LVDS_PIPE(pipe))
			return false;
	}
	return true;
}

static bool adpa_pipe_enabled(struct drm_i915_private *dev_priv,
			      enum pipe pipe, u32 val)
{
	if ((val & ADPA_DAC_ENABLE) == 0)
		return false;
	if (HAS_PCH_CPT(dev_priv->dev)) {
		if ((val & PORT_TRANS_SEL_MASK) != PORT_TRANS_SEL_CPT(pipe))
			return false;
	} else {
		if ((val & ADPA_PIPE_SELECT_MASK) != ADPA_PIPE_SELECT(pipe))
			return false;
	}
	return true;
}

static void assert_pch_dp_disabled(struct drm_i915_private *dev_priv,
				   enum pipe pipe, int reg, u32 port_sel)
{
	u32 val = I915_READ(reg);
	WARN(dp_pipe_enabled(dev_priv, pipe, port_sel, val),
	     "PCH DP (0x%08x) enabled on transcoder %c, should be disabled\n",
	     reg, pipe_name(pipe));

	WARN(HAS_PCH_IBX(dev_priv->dev) && (val & DP_PORT_EN) == 0
	     && (val & DP_PIPEB_SELECT),
	     "IBX PCH dp port still using transcoder B\n");
}

static void assert_pch_hdmi_disabled(struct drm_i915_private *dev_priv,
				     enum pipe pipe, int reg)
{
	u32 val = I915_READ(reg);
	WARN(hdmi_pipe_enabled(dev_priv, pipe, val),
	     "PCH HDMI (0x%08x) enabled on transcoder %c, should be disabled\n",
	     reg, pipe_name(pipe));

	WARN(HAS_PCH_IBX(dev_priv->dev) && (val & PORT_ENABLE) == 0
	     && (val & SDVO_PIPE_B_SELECT),
	     "IBX PCH hdmi port still using transcoder B\n");
}

static void assert_pch_ports_disabled(struct drm_i915_private *dev_priv,
				      enum pipe pipe)
{
	int reg;
	u32 val;

	assert_pch_dp_disabled(dev_priv, pipe, PCH_DP_B, TRANS_DP_PORT_SEL_B);
	assert_pch_dp_disabled(dev_priv, pipe, PCH_DP_C, TRANS_DP_PORT_SEL_C);
	assert_pch_dp_disabled(dev_priv, pipe, PCH_DP_D, TRANS_DP_PORT_SEL_D);

	reg = PCH_ADPA;
	val = I915_READ(reg);
	WARN(adpa_pipe_enabled(dev_priv, pipe, val),
	     "PCH VGA enabled on transcoder %c, should be disabled\n",
	     pipe_name(pipe));

	reg = PCH_LVDS;
	val = I915_READ(reg);
	WARN(lvds_pipe_enabled(dev_priv, pipe, val),
	     "PCH LVDS enabled on transcoder %c, should be disabled\n",
	     pipe_name(pipe));

	assert_pch_hdmi_disabled(dev_priv, pipe, HDMIB);
	assert_pch_hdmi_disabled(dev_priv, pipe, HDMIC);
	assert_pch_hdmi_disabled(dev_priv, pipe, HDMID);
}

/**
 * intel_enable_pll - enable a PLL
 * @dev_priv: i915 private structure
 * @pipe: pipe PLL to enable
 *
 * Enable @pipe's PLL so we can start pumping pixels from a plane.  Check to
 * make sure the PLL reg is writable first though, since the panel write
 * protect mechanism may be enabled.
 *
 * Note!  This is for pre-ILK only.
 *
 * Unfortunately needed by dvo_ns2501 since the dvo depends on it running.
 */
static void intel_enable_pll(struct drm_i915_private *dev_priv, enum pipe pipe)
{
	int reg;
	u32 val;

	/* No really, not for ILK+ */
	BUG_ON(!IS_VALLEYVIEW(dev_priv->dev) && dev_priv->info->gen >= 5);

	/* PLL is protected by panel, make sure we can write it */
	if (IS_MOBILE(dev_priv->dev) && !IS_I830(dev_priv->dev))
		assert_panel_unlocked(dev_priv, pipe);

	reg = DPLL(pipe);
	val = I915_READ(reg);
	val |= DPLL_VCO_ENABLE;

	/* We do this three times for luck */
	I915_WRITE(reg, val);
	POSTING_READ(reg);
	udelay(150); /* wait for warmup */
	I915_WRITE(reg, val);
	POSTING_READ(reg);
	udelay(150); /* wait for warmup */
	I915_WRITE(reg, val);
	POSTING_READ(reg);
	udelay(150); /* wait for warmup */
}

/**
 * intel_disable_pll - disable a PLL
 * @dev_priv: i915 private structure
 * @pipe: pipe PLL to disable
 *
 * Disable the PLL for @pipe, making sure the pipe is off first.
 *
 * Note!  This is for pre-ILK only.
 */
static void intel_disable_pll(struct drm_i915_private *dev_priv, enum pipe pipe)
{
	int reg;
	u32 val;

	/* Don't disable pipe A or pipe A PLLs if needed */
	if (pipe == PIPE_A && (dev_priv->quirks & QUIRK_PIPEA_FORCE))
		return;

	/* Make sure the pipe isn't still relying on us */
	assert_pipe_disabled(dev_priv, pipe);

	reg = DPLL(pipe);
	val = I915_READ(reg);
	val &= ~DPLL_VCO_ENABLE;
	I915_WRITE(reg, val);
	POSTING_READ(reg);
}

/* SBI access */
static void
intel_sbi_write(struct drm_i915_private *dev_priv, u16 reg, u32 value,
		enum intel_sbi_destination destination)
{
	u32 tmp;

	WARN_ON(!mutex_is_locked(&dev_priv->dpio_lock));

	if (wait_for((I915_READ(SBI_CTL_STAT) & SBI_BUSY) == 0,
				100)) {
		DRM_ERROR("timeout waiting for SBI to become ready\n");
		return;
	}

	I915_WRITE(SBI_ADDR, (reg << 16));
	I915_WRITE(SBI_DATA, value);

	if (destination == SBI_ICLK)
		tmp = SBI_CTL_DEST_ICLK | SBI_CTL_OP_CRWR;
	else
		tmp = SBI_CTL_DEST_MPHY | SBI_CTL_OP_IOWR;
	I915_WRITE(SBI_CTL_STAT, SBI_BUSY | tmp);

	if (wait_for((I915_READ(SBI_CTL_STAT) & (SBI_BUSY | SBI_RESPONSE_FAIL)) == 0,
				100)) {
		DRM_ERROR("timeout waiting for SBI to complete write transaction\n");
		return;
	}
}

static u32
intel_sbi_read(struct drm_i915_private *dev_priv, u16 reg,
	       enum intel_sbi_destination destination)
{
	u32 value = 0;
	WARN_ON(!mutex_is_locked(&dev_priv->dpio_lock));

	if (wait_for((I915_READ(SBI_CTL_STAT) & SBI_BUSY) == 0,
				100)) {
		DRM_ERROR("timeout waiting for SBI to become ready\n");
		return 0;
	}

	I915_WRITE(SBI_ADDR, (reg << 16));

	if (destination == SBI_ICLK)
		value = SBI_CTL_DEST_ICLK | SBI_CTL_OP_CRRD;
	else
		value = SBI_CTL_DEST_MPHY | SBI_CTL_OP_IORD;
	I915_WRITE(SBI_CTL_STAT, value | SBI_BUSY);

	if (wait_for((I915_READ(SBI_CTL_STAT) & (SBI_BUSY | SBI_RESPONSE_FAIL)) == 0,
				100)) {
		DRM_ERROR("timeout waiting for SBI to complete read transaction\n");
		return 0;
	}

	return I915_READ(SBI_DATA);
}

/**
 * ironlake_enable_pch_pll - enable PCH PLL
 * @dev_priv: i915 private structure
 * @pipe: pipe PLL to enable
 *
 * The PCH PLL needs to be enabled before the PCH transcoder, since it
 * drives the transcoder clock.
 */
static void ironlake_enable_pch_pll(struct intel_crtc *intel_crtc)
{
	struct drm_i915_private *dev_priv = intel_crtc->base.dev->dev_private;
	struct intel_pch_pll *pll;
	int reg;
	u32 val;

	/* PCH PLLs only available on ILK, SNB and IVB */
	BUG_ON(dev_priv->info->gen < 5);
	pll = intel_crtc->pch_pll;
	if (pll == NULL)
		return;

	if (WARN_ON(pll->refcount == 0))
		return;

	DRM_DEBUG_KMS("enable PCH PLL %x (active %d, on? %d)for crtc %d\n",
		      pll->pll_reg, pll->active, pll->on,
		      intel_crtc->base.base.id);

	/* PCH refclock must be enabled first */
	assert_pch_refclk_enabled(dev_priv);

	if (pll->active++ && pll->on) {
		assert_pch_pll_enabled(dev_priv, pll, NULL);
		return;
	}

	DRM_DEBUG_KMS("enabling PCH PLL %x\n", pll->pll_reg);

	reg = pll->pll_reg;
	val = I915_READ(reg);
	val |= DPLL_VCO_ENABLE;
	I915_WRITE(reg, val);
	POSTING_READ(reg);
	udelay(200);

	pll->on = true;
}

static void intel_disable_pch_pll(struct intel_crtc *intel_crtc)
{
	struct drm_i915_private *dev_priv = intel_crtc->base.dev->dev_private;
	struct intel_pch_pll *pll = intel_crtc->pch_pll;
	int reg;
	u32 val;

	/* PCH only available on ILK+ */
	BUG_ON(dev_priv->info->gen < 5);
	if (pll == NULL)
	       return;

	if (WARN_ON(pll->refcount == 0))
		return;

	DRM_DEBUG_KMS("disable PCH PLL %x (active %d, on? %d) for crtc %d\n",
		      pll->pll_reg, pll->active, pll->on,
		      intel_crtc->base.base.id);

	if (WARN_ON(pll->active == 0)) {
		assert_pch_pll_disabled(dev_priv, pll, NULL);
		return;
	}

	if (--pll->active) {
		assert_pch_pll_enabled(dev_priv, pll, NULL);
		return;
	}

	DRM_DEBUG_KMS("disabling PCH PLL %x\n", pll->pll_reg);

	/* Make sure transcoder isn't still depending on us */
	assert_transcoder_disabled(dev_priv, intel_crtc->pipe);

	reg = pll->pll_reg;
	val = I915_READ(reg);
	val &= ~DPLL_VCO_ENABLE;
	I915_WRITE(reg, val);
	POSTING_READ(reg);
	udelay(200);

	pll->on = false;
}

static void ironlake_enable_pch_transcoder(struct drm_i915_private *dev_priv,
					   enum pipe pipe)
{
	struct drm_device *dev = dev_priv->dev;
	struct drm_crtc *crtc = dev_priv->pipe_to_crtc_mapping[pipe];
	uint32_t reg, val, pipeconf_val;

	/* PCH only available on ILK+ */
	BUG_ON(dev_priv->info->gen < 5);

	/* Make sure PCH DPLL is enabled */
	assert_pch_pll_enabled(dev_priv,
			       to_intel_crtc(crtc)->pch_pll,
			       to_intel_crtc(crtc));

	/* FDI must be feeding us bits for PCH ports */
	assert_fdi_tx_enabled(dev_priv, pipe);
	assert_fdi_rx_enabled(dev_priv, pipe);

	if (HAS_PCH_CPT(dev)) {
		/* Workaround: Set the timing override bit before enabling the
		 * pch transcoder. */
		reg = TRANS_CHICKEN2(pipe);
		val = I915_READ(reg);
		val |= TRANS_CHICKEN2_TIMING_OVERRIDE;
		I915_WRITE(reg, val);
	}

	reg = TRANSCONF(pipe);
	val = I915_READ(reg);
	pipeconf_val = I915_READ(PIPECONF(pipe));

	if (HAS_PCH_IBX(dev_priv->dev)) {
		/*
		 * make the BPC in transcoder be consistent with
		 * that in pipeconf reg.
		 */
		val &= ~PIPECONF_BPC_MASK;
		val |= pipeconf_val & PIPECONF_BPC_MASK;
	}

	val &= ~TRANS_INTERLACE_MASK;
	if ((pipeconf_val & PIPECONF_INTERLACE_MASK) == PIPECONF_INTERLACED_ILK)
		if (HAS_PCH_IBX(dev_priv->dev) &&
		    intel_pipe_has_type(crtc, INTEL_OUTPUT_SDVO))
			val |= TRANS_LEGACY_INTERLACED_ILK;
		else
			val |= TRANS_INTERLACED;
	else
		val |= TRANS_PROGRESSIVE;

	I915_WRITE(reg, val | TRANS_ENABLE);
	if (wait_for(I915_READ(reg) & TRANS_STATE_ENABLE, 100))
		DRM_ERROR("failed to enable transcoder %d\n", pipe);
}

static void lpt_enable_pch_transcoder(struct drm_i915_private *dev_priv,
				      enum transcoder cpu_transcoder)
{
	u32 val, pipeconf_val;

	/* PCH only available on ILK+ */
	BUG_ON(dev_priv->info->gen < 5);

	/* FDI must be feeding us bits for PCH ports */
	assert_fdi_tx_enabled(dev_priv, (enum pipe) cpu_transcoder);
	assert_fdi_rx_enabled(dev_priv, TRANSCODER_A);

	/* Workaround: set timing override bit. */
	val = I915_READ(_TRANSA_CHICKEN2);
	val |= TRANS_CHICKEN2_TIMING_OVERRIDE;
	I915_WRITE(_TRANSA_CHICKEN2, val);

	val = TRANS_ENABLE;
	pipeconf_val = I915_READ(PIPECONF(cpu_transcoder));

	if ((pipeconf_val & PIPECONF_INTERLACE_MASK_HSW) ==
	    PIPECONF_INTERLACED_ILK)
		val |= TRANS_INTERLACED;
	else
		val |= TRANS_PROGRESSIVE;

	I915_WRITE(TRANSCONF(TRANSCODER_A), val);
	if (wait_for(I915_READ(_TRANSACONF) & TRANS_STATE_ENABLE, 100))
		DRM_ERROR("Failed to enable PCH transcoder\n");
}

static void ironlake_disable_pch_transcoder(struct drm_i915_private *dev_priv,
					    enum pipe pipe)
{
	struct drm_device *dev = dev_priv->dev;
	uint32_t reg, val;

	/* FDI relies on the transcoder */
	assert_fdi_tx_disabled(dev_priv, pipe);
	assert_fdi_rx_disabled(dev_priv, pipe);

	/* Ports must be off as well */
	assert_pch_ports_disabled(dev_priv, pipe);

	reg = TRANSCONF(pipe);
	val = I915_READ(reg);
	val &= ~TRANS_ENABLE;
	I915_WRITE(reg, val);
	/* wait for PCH transcoder off, transcoder state */
	if (wait_for((I915_READ(reg) & TRANS_STATE_ENABLE) == 0, 50))
		DRM_ERROR("failed to disable transcoder %d\n", pipe);

	if (!HAS_PCH_IBX(dev)) {
		/* Workaround: Clear the timing override chicken bit again. */
		reg = TRANS_CHICKEN2(pipe);
		val = I915_READ(reg);
		val &= ~TRANS_CHICKEN2_TIMING_OVERRIDE;
		I915_WRITE(reg, val);
	}
}

static void lpt_disable_pch_transcoder(struct drm_i915_private *dev_priv)
{
	u32 val;

	val = I915_READ(_TRANSACONF);
	val &= ~TRANS_ENABLE;
	I915_WRITE(_TRANSACONF, val);
	/* wait for PCH transcoder off, transcoder state */
	if (wait_for((I915_READ(_TRANSACONF) & TRANS_STATE_ENABLE) == 0, 50))
		DRM_ERROR("Failed to disable PCH transcoder\n");

	/* Workaround: clear timing override bit. */
	val = I915_READ(_TRANSA_CHICKEN2);
	val &= ~TRANS_CHICKEN2_TIMING_OVERRIDE;
	I915_WRITE(_TRANSA_CHICKEN2, val);
}

/**
 * intel_enable_pipe - enable a pipe, asserting requirements
 * @dev_priv: i915 private structure
 * @pipe: pipe to enable
 * @pch_port: on ILK+, is this pipe driving a PCH port or not
 *
 * Enable @pipe, making sure that various hardware specific requirements
 * are met, if applicable, e.g. PLL enabled, LVDS pairs enabled, etc.
 *
 * @pipe should be %PIPE_A or %PIPE_B.
 *
 * Will wait until the pipe is actually running (i.e. first vblank) before
 * returning.
 */
static void intel_enable_pipe(struct drm_i915_private *dev_priv, enum pipe pipe,
			      bool pch_port)
{
	enum transcoder cpu_transcoder = intel_pipe_to_cpu_transcoder(dev_priv,
								      pipe);
	enum pipe pch_transcoder;
	int reg;
	u32 val;

	if (HAS_PCH_LPT(dev_priv->dev))
		pch_transcoder = TRANSCODER_A;
	else
		pch_transcoder = pipe;

	/*
	 * A pipe without a PLL won't actually be able to drive bits from
	 * a plane.  On ILK+ the pipe PLLs are integrated, so we don't
	 * need the check.
	 */
	if (!HAS_PCH_SPLIT(dev_priv->dev))
		assert_pll_enabled(dev_priv, pipe);
	else {
		if (pch_port) {
			/* if driving the PCH, we need FDI enabled */
			assert_fdi_rx_pll_enabled(dev_priv, pch_transcoder);
			assert_fdi_tx_pll_enabled(dev_priv,
						  (enum pipe) cpu_transcoder);
		}
		/* FIXME: assert CPU port conditions for SNB+ */
	}

	reg = PIPECONF(cpu_transcoder);
	val = I915_READ(reg);
	if (val & PIPECONF_ENABLE)
		return;

	I915_WRITE(reg, val | PIPECONF_ENABLE);
	intel_wait_for_vblank(dev_priv->dev, pipe);
}

/**
 * intel_disable_pipe - disable a pipe, asserting requirements
 * @dev_priv: i915 private structure
 * @pipe: pipe to disable
 *
 * Disable @pipe, making sure that various hardware specific requirements
 * are met, if applicable, e.g. plane disabled, panel fitter off, etc.
 *
 * @pipe should be %PIPE_A or %PIPE_B.
 *
 * Will wait until the pipe has shut down before returning.
 */
static void intel_disable_pipe(struct drm_i915_private *dev_priv,
			       enum pipe pipe)
{
	enum transcoder cpu_transcoder = intel_pipe_to_cpu_transcoder(dev_priv,
								      pipe);
	int reg;
	u32 val;

	/*
	 * Make sure planes won't keep trying to pump pixels to us,
	 * or we might hang the display.
	 */
	assert_planes_disabled(dev_priv, pipe);

	/* Don't disable pipe A or pipe A PLLs if needed */
	if (pipe == PIPE_A && (dev_priv->quirks & QUIRK_PIPEA_FORCE))
		return;

	reg = PIPECONF(cpu_transcoder);
	val = I915_READ(reg);
	if ((val & PIPECONF_ENABLE) == 0)
		return;

	I915_WRITE(reg, val & ~PIPECONF_ENABLE);
	intel_wait_for_pipe_off(dev_priv->dev, pipe);
}

/*
 * Plane regs are double buffered, going from enabled->disabled needs a
 * trigger in order to latch.  The display address reg provides this.
 */
void intel_flush_display_plane(struct drm_i915_private *dev_priv,
				      enum plane plane)
{
	if (dev_priv->info->gen >= 4)
		I915_WRITE(DSPSURF(plane), I915_READ(DSPSURF(plane)));
	else
		I915_WRITE(DSPADDR(plane), I915_READ(DSPADDR(plane)));
}

/**
 * intel_enable_plane - enable a display plane on a given pipe
 * @dev_priv: i915 private structure
 * @plane: plane to enable
 * @pipe: pipe being fed
 *
 * Enable @plane on @pipe, making sure that @pipe is running first.
 */
static void intel_enable_plane(struct drm_i915_private *dev_priv,
			       enum plane plane, enum pipe pipe)
{
	int reg;
	u32 val;

	/* If the pipe isn't enabled, we can't pump pixels and may hang */
	assert_pipe_enabled(dev_priv, pipe);

	reg = DSPCNTR(plane);
	val = I915_READ(reg);
	if (val & DISPLAY_PLANE_ENABLE)
		return;

	I915_WRITE(reg, val | DISPLAY_PLANE_ENABLE);
	intel_flush_display_plane(dev_priv, plane);
	intel_wait_for_vblank(dev_priv->dev, pipe);
}

/**
 * intel_disable_plane - disable a display plane
 * @dev_priv: i915 private structure
 * @plane: plane to disable
 * @pipe: pipe consuming the data
 *
 * Disable @plane; should be an independent operation.
 */
static void intel_disable_plane(struct drm_i915_private *dev_priv,
				enum plane plane, enum pipe pipe)
{
	int reg;
	u32 val;

	reg = DSPCNTR(plane);
	val = I915_READ(reg);
	if ((val & DISPLAY_PLANE_ENABLE) == 0)
		return;

	I915_WRITE(reg, val & ~DISPLAY_PLANE_ENABLE);
	intel_flush_display_plane(dev_priv, plane);
	intel_wait_for_vblank(dev_priv->dev, pipe);
}

int
intel_pin_and_fence_fb_obj(struct drm_device *dev,
			   struct drm_i915_gem_object *obj,
			   struct intel_ring_buffer *pipelined)
{
	struct drm_i915_private *dev_priv = dev->dev_private;
	u32 alignment;
	int ret;

	switch (obj->tiling_mode) {
	case I915_TILING_NONE:
		if (IS_BROADWATER(dev) || IS_CRESTLINE(dev))
			alignment = 128 * 1024;
		else if (INTEL_INFO(dev)->gen >= 4)
			alignment = 4 * 1024;
		else
			alignment = 64 * 1024;
		break;
	case I915_TILING_X:
		/* pin() will align the object as required by fence */
		alignment = 0;
		break;
	case I915_TILING_Y:
		/* FIXME: Is this true? */
		DRM_ERROR("Y tiled not allowed for scan out buffers\n");
		return -EINVAL;
	default:
		BUG();
	}

	dev_priv->mm.interruptible = false;
	ret = i915_gem_object_pin_to_display_plane(obj, alignment, pipelined);
	if (ret)
		goto err_interruptible;

	/* Install a fence for tiled scan-out. Pre-i965 always needs a
	 * fence, whereas 965+ only requires a fence if using
	 * framebuffer compression.  For simplicity, we always install
	 * a fence as the cost is not that onerous.
	 */
	ret = i915_gem_object_get_fence(obj);
	if (ret)
		goto err_unpin;

	i915_gem_object_pin_fence(obj);

	dev_priv->mm.interruptible = true;
	return 0;

err_unpin:
	i915_gem_object_unpin(obj);
err_interruptible:
	dev_priv->mm.interruptible = true;
	return ret;
}

void intel_unpin_fb_obj(struct drm_i915_gem_object *obj)
{
	i915_gem_object_unpin_fence(obj);
	i915_gem_object_unpin(obj);
}

/* Computes the linear offset to the base tile and adjusts x, y. bytes per pixel
 * is assumed to be a power-of-two. */
unsigned long intel_gen4_compute_page_offset(int *x, int *y,
					     unsigned int tiling_mode,
					     unsigned int cpp,
					     unsigned int pitch)
{
	if (tiling_mode != I915_TILING_NONE) {
		unsigned int tile_rows, tiles;
<<<<<<< HEAD

		tile_rows = *y / 8;
		*y %= 8;

		tiles = *x / (512/cpp);
		*x %= 512/cpp;

=======

		tile_rows = *y / 8;
		*y %= 8;

		tiles = *x / (512/cpp);
		*x %= 512/cpp;

>>>>>>> 07961ac7
		return tile_rows * pitch * 8 + tiles * 4096;
	} else {
		unsigned int offset;

		offset = *y * pitch + *x * cpp;
		*y = 0;
		*x = (offset & 4095) / cpp;
		return offset & -4096;
	}
}

static int i9xx_update_plane(struct drm_crtc *crtc, struct drm_framebuffer *fb,
			     int x, int y)
{
	struct drm_device *dev = crtc->dev;
	struct drm_i915_private *dev_priv = dev->dev_private;
	struct intel_crtc *intel_crtc = to_intel_crtc(crtc);
	struct intel_framebuffer *intel_fb;
	struct drm_i915_gem_object *obj;
	int plane = intel_crtc->plane;
	unsigned long linear_offset;
	u32 dspcntr;
	u32 reg;

	switch (plane) {
	case 0:
	case 1:
		break;
	default:
		DRM_ERROR("Can't update plane %d in SAREA\n", plane);
		return -EINVAL;
	}

	intel_fb = to_intel_framebuffer(fb);
	obj = intel_fb->obj;

	reg = DSPCNTR(plane);
	dspcntr = I915_READ(reg);
	/* Mask out pixel format bits in case we change it */
	dspcntr &= ~DISPPLANE_PIXFORMAT_MASK;
	switch (fb->pixel_format) {
	case DRM_FORMAT_C8:
		dspcntr |= DISPPLANE_8BPP;
		break;
	case DRM_FORMAT_XRGB1555:
	case DRM_FORMAT_ARGB1555:
		dspcntr |= DISPPLANE_BGRX555;
		break;
	case DRM_FORMAT_RGB565:
		dspcntr |= DISPPLANE_BGRX565;
		break;
	case DRM_FORMAT_XRGB8888:
	case DRM_FORMAT_ARGB8888:
		dspcntr |= DISPPLANE_BGRX888;
		break;
	case DRM_FORMAT_XBGR8888:
	case DRM_FORMAT_ABGR8888:
		dspcntr |= DISPPLANE_RGBX888;
		break;
	case DRM_FORMAT_XRGB2101010:
	case DRM_FORMAT_ARGB2101010:
		dspcntr |= DISPPLANE_BGRX101010;
		break;
	case DRM_FORMAT_XBGR2101010:
	case DRM_FORMAT_ABGR2101010:
		dspcntr |= DISPPLANE_RGBX101010;
		break;
	default:
		DRM_ERROR("Unknown pixel format 0x%08x\n", fb->pixel_format);
		return -EINVAL;
	}

	if (INTEL_INFO(dev)->gen >= 4) {
		if (obj->tiling_mode != I915_TILING_NONE)
			dspcntr |= DISPPLANE_TILED;
		else
			dspcntr &= ~DISPPLANE_TILED;
	}

	I915_WRITE(reg, dspcntr);

	linear_offset = y * fb->pitches[0] + x * (fb->bits_per_pixel / 8);

	if (INTEL_INFO(dev)->gen >= 4) {
		intel_crtc->dspaddr_offset =
			intel_gen4_compute_page_offset(&x, &y, obj->tiling_mode,
						       fb->bits_per_pixel / 8,
						       fb->pitches[0]);
		linear_offset -= intel_crtc->dspaddr_offset;
	} else {
		intel_crtc->dspaddr_offset = linear_offset;
	}

	DRM_DEBUG_KMS("Writing base %08X %08lX %d %d %d\n",
		      obj->gtt_offset, linear_offset, x, y, fb->pitches[0]);
	I915_WRITE(DSPSTRIDE(plane), fb->pitches[0]);
	if (INTEL_INFO(dev)->gen >= 4) {
		I915_MODIFY_DISPBASE(DSPSURF(plane),
				     obj->gtt_offset + intel_crtc->dspaddr_offset);
		I915_WRITE(DSPTILEOFF(plane), (y << 16) | x);
		I915_WRITE(DSPLINOFF(plane), linear_offset);
	} else
		I915_WRITE(DSPADDR(plane), obj->gtt_offset + linear_offset);
	POSTING_READ(reg);

	return 0;
}

static int ironlake_update_plane(struct drm_crtc *crtc,
				 struct drm_framebuffer *fb, int x, int y)
{
	struct drm_device *dev = crtc->dev;
	struct drm_i915_private *dev_priv = dev->dev_private;
	struct intel_crtc *intel_crtc = to_intel_crtc(crtc);
	struct intel_framebuffer *intel_fb;
	struct drm_i915_gem_object *obj;
	int plane = intel_crtc->plane;
	unsigned long linear_offset;
	u32 dspcntr;
	u32 reg;

	switch (plane) {
	case 0:
	case 1:
	case 2:
		break;
	default:
		DRM_ERROR("Can't update plane %d in SAREA\n", plane);
		return -EINVAL;
	}

	intel_fb = to_intel_framebuffer(fb);
	obj = intel_fb->obj;

	reg = DSPCNTR(plane);
	dspcntr = I915_READ(reg);
	/* Mask out pixel format bits in case we change it */
	dspcntr &= ~DISPPLANE_PIXFORMAT_MASK;
	switch (fb->pixel_format) {
	case DRM_FORMAT_C8:
		dspcntr |= DISPPLANE_8BPP;
		break;
	case DRM_FORMAT_RGB565:
		dspcntr |= DISPPLANE_BGRX565;
		break;
	case DRM_FORMAT_XRGB8888:
	case DRM_FORMAT_ARGB8888:
		dspcntr |= DISPPLANE_BGRX888;
		break;
	case DRM_FORMAT_XBGR8888:
	case DRM_FORMAT_ABGR8888:
		dspcntr |= DISPPLANE_RGBX888;
		break;
	case DRM_FORMAT_XRGB2101010:
	case DRM_FORMAT_ARGB2101010:
		dspcntr |= DISPPLANE_BGRX101010;
		break;
	case DRM_FORMAT_XBGR2101010:
	case DRM_FORMAT_ABGR2101010:
		dspcntr |= DISPPLANE_RGBX101010;
		break;
	default:
		DRM_ERROR("Unknown pixel format 0x%08x\n", fb->pixel_format);
		return -EINVAL;
	}

	if (obj->tiling_mode != I915_TILING_NONE)
		dspcntr |= DISPPLANE_TILED;
	else
		dspcntr &= ~DISPPLANE_TILED;

	/* must disable */
	dspcntr |= DISPPLANE_TRICKLE_FEED_DISABLE;

	I915_WRITE(reg, dspcntr);

	linear_offset = y * fb->pitches[0] + x * (fb->bits_per_pixel / 8);
	intel_crtc->dspaddr_offset =
		intel_gen4_compute_page_offset(&x, &y, obj->tiling_mode,
					       fb->bits_per_pixel / 8,
					       fb->pitches[0]);
	linear_offset -= intel_crtc->dspaddr_offset;

	DRM_DEBUG_KMS("Writing base %08X %08lX %d %d %d\n",
		      obj->gtt_offset, linear_offset, x, y, fb->pitches[0]);
	I915_WRITE(DSPSTRIDE(plane), fb->pitches[0]);
	I915_MODIFY_DISPBASE(DSPSURF(plane),
			     obj->gtt_offset + intel_crtc->dspaddr_offset);
	if (IS_HASWELL(dev)) {
		I915_WRITE(DSPOFFSET(plane), (y << 16) | x);
	} else {
		I915_WRITE(DSPTILEOFF(plane), (y << 16) | x);
		I915_WRITE(DSPLINOFF(plane), linear_offset);
	}
	POSTING_READ(reg);

	return 0;
}

/* Assume fb object is pinned & idle & fenced and just update base pointers */
static int
intel_pipe_set_base_atomic(struct drm_crtc *crtc, struct drm_framebuffer *fb,
			   int x, int y, enum mode_set_atomic state)
{
	struct drm_device *dev = crtc->dev;
	struct drm_i915_private *dev_priv = dev->dev_private;

	if (dev_priv->display.disable_fbc)
		dev_priv->display.disable_fbc(dev);
	intel_increase_pllclock(crtc);

	return dev_priv->display.update_plane(crtc, fb, x, y);
}

static int
intel_finish_fb(struct drm_framebuffer *old_fb)
{
	struct drm_i915_gem_object *obj = to_intel_framebuffer(old_fb)->obj;
	struct drm_i915_private *dev_priv = obj->base.dev->dev_private;
	bool was_interruptible = dev_priv->mm.interruptible;
	int ret;

	/* Big Hammer, we also need to ensure that any pending
	 * MI_WAIT_FOR_EVENT inside a user batch buffer on the
	 * current scanout is retired before unpinning the old
	 * framebuffer.
	 *
	 * This should only fail upon a hung GPU, in which case we
	 * can safely continue.
	 */
	dev_priv->mm.interruptible = false;
	ret = i915_gem_object_finish_gpu(obj);
	dev_priv->mm.interruptible = was_interruptible;

	return ret;
}

static void intel_crtc_update_sarea_pos(struct drm_crtc *crtc, int x, int y)
{
	struct drm_device *dev = crtc->dev;
	struct drm_i915_master_private *master_priv;
	struct intel_crtc *intel_crtc = to_intel_crtc(crtc);

	if (!dev->primary->master)
		return;

	master_priv = dev->primary->master->driver_priv;
	if (!master_priv->sarea_priv)
		return;

	switch (intel_crtc->pipe) {
	case 0:
		master_priv->sarea_priv->pipeA_x = x;
		master_priv->sarea_priv->pipeA_y = y;
		break;
	case 1:
		master_priv->sarea_priv->pipeB_x = x;
		master_priv->sarea_priv->pipeB_y = y;
		break;
	default:
		break;
	}
}

static int
intel_pipe_set_base(struct drm_crtc *crtc, int x, int y,
		    struct drm_framebuffer *fb)
{
	struct drm_device *dev = crtc->dev;
	struct drm_i915_private *dev_priv = dev->dev_private;
	struct intel_crtc *intel_crtc = to_intel_crtc(crtc);
	struct drm_framebuffer *old_fb;
	int ret;

	/* no fb bound */
	if (!fb) {
		DRM_ERROR("No FB bound\n");
		return 0;
	}

	if(intel_crtc->plane > dev_priv->num_pipe) {
		DRM_ERROR("no plane for crtc: plane %d, num_pipes %d\n",
				intel_crtc->plane,
				dev_priv->num_pipe);
		return -EINVAL;
	}

	mutex_lock(&dev->struct_mutex);
	ret = intel_pin_and_fence_fb_obj(dev,
					 to_intel_framebuffer(fb)->obj,
					 NULL);
	if (ret != 0) {
		mutex_unlock(&dev->struct_mutex);
		DRM_ERROR("pin & fence failed\n");
		return ret;
	}

	if (crtc->fb)
		intel_finish_fb(crtc->fb);

	ret = dev_priv->display.update_plane(crtc, fb, x, y);
	if (ret) {
		intel_unpin_fb_obj(to_intel_framebuffer(fb)->obj);
		mutex_unlock(&dev->struct_mutex);
		DRM_ERROR("failed to update base address\n");
		return ret;
	}

	old_fb = crtc->fb;
	crtc->fb = fb;
	crtc->x = x;
	crtc->y = y;

	if (old_fb) {
		intel_wait_for_vblank(dev, intel_crtc->pipe);
		intel_unpin_fb_obj(to_intel_framebuffer(old_fb)->obj);
	}

	intel_update_fbc(dev);
	mutex_unlock(&dev->struct_mutex);

	intel_crtc_update_sarea_pos(crtc, x, y);

	return 0;
}

static void intel_fdi_normal_train(struct drm_crtc *crtc)
{
	struct drm_device *dev = crtc->dev;
	struct drm_i915_private *dev_priv = dev->dev_private;
	struct intel_crtc *intel_crtc = to_intel_crtc(crtc);
	int pipe = intel_crtc->pipe;
	u32 reg, temp;

	/* enable normal train */
	reg = FDI_TX_CTL(pipe);
	temp = I915_READ(reg);
	if (IS_IVYBRIDGE(dev)) {
		temp &= ~FDI_LINK_TRAIN_NONE_IVB;
		temp |= FDI_LINK_TRAIN_NONE_IVB | FDI_TX_ENHANCE_FRAME_ENABLE;
	} else {
		temp &= ~FDI_LINK_TRAIN_NONE;
		temp |= FDI_LINK_TRAIN_NONE | FDI_TX_ENHANCE_FRAME_ENABLE;
	}
	I915_WRITE(reg, temp);

	reg = FDI_RX_CTL(pipe);
	temp = I915_READ(reg);
	if (HAS_PCH_CPT(dev)) {
		temp &= ~FDI_LINK_TRAIN_PATTERN_MASK_CPT;
		temp |= FDI_LINK_TRAIN_NORMAL_CPT;
	} else {
		temp &= ~FDI_LINK_TRAIN_NONE;
		temp |= FDI_LINK_TRAIN_NONE;
	}
	I915_WRITE(reg, temp | FDI_RX_ENHANCE_FRAME_ENABLE);

	/* wait one idle pattern time */
	POSTING_READ(reg);
	udelay(1000);

	/* IVB wants error correction enabled */
	if (IS_IVYBRIDGE(dev))
		I915_WRITE(reg, I915_READ(reg) | FDI_FS_ERRC_ENABLE |
			   FDI_FE_ERRC_ENABLE);
}

static void ivb_modeset_global_resources(struct drm_device *dev)
{
	struct drm_i915_private *dev_priv = dev->dev_private;
	struct intel_crtc *pipe_B_crtc =
		to_intel_crtc(dev_priv->pipe_to_crtc_mapping[PIPE_B]);
	struct intel_crtc *pipe_C_crtc =
		to_intel_crtc(dev_priv->pipe_to_crtc_mapping[PIPE_C]);
	uint32_t temp;

	/* When everything is off disable fdi C so that we could enable fdi B
	 * with all lanes. XXX: This misses the case where a pipe is not using
	 * any pch resources and so doesn't need any fdi lanes. */
	if (!pipe_B_crtc->base.enabled && !pipe_C_crtc->base.enabled) {
		WARN_ON(I915_READ(FDI_RX_CTL(PIPE_B)) & FDI_RX_ENABLE);
		WARN_ON(I915_READ(FDI_RX_CTL(PIPE_C)) & FDI_RX_ENABLE);

		temp = I915_READ(SOUTH_CHICKEN1);
		temp &= ~FDI_BC_BIFURCATION_SELECT;
		DRM_DEBUG_KMS("disabling fdi C rx\n");
		I915_WRITE(SOUTH_CHICKEN1, temp);
	}
}

/* The FDI link training functions for ILK/Ibexpeak. */
static void ironlake_fdi_link_train(struct drm_crtc *crtc)
{
	struct drm_device *dev = crtc->dev;
	struct drm_i915_private *dev_priv = dev->dev_private;
	struct intel_crtc *intel_crtc = to_intel_crtc(crtc);
	int pipe = intel_crtc->pipe;
	int plane = intel_crtc->plane;
	u32 reg, temp, tries;

	/* FDI needs bits from pipe & plane first */
	assert_pipe_enabled(dev_priv, pipe);
	assert_plane_enabled(dev_priv, plane);

	/* Train 1: umask FDI RX Interrupt symbol_lock and bit_lock bit
	   for train result */
	reg = FDI_RX_IMR(pipe);
	temp = I915_READ(reg);
	temp &= ~FDI_RX_SYMBOL_LOCK;
	temp &= ~FDI_RX_BIT_LOCK;
	I915_WRITE(reg, temp);
	I915_READ(reg);
	udelay(150);

	/* enable CPU FDI TX and PCH FDI RX */
	reg = FDI_TX_CTL(pipe);
	temp = I915_READ(reg);
	temp &= ~(7 << 19);
	temp |= (intel_crtc->fdi_lanes - 1) << 19;
	temp &= ~FDI_LINK_TRAIN_NONE;
	temp |= FDI_LINK_TRAIN_PATTERN_1;
	I915_WRITE(reg, temp | FDI_TX_ENABLE);

	reg = FDI_RX_CTL(pipe);
	temp = I915_READ(reg);
	temp &= ~FDI_LINK_TRAIN_NONE;
	temp |= FDI_LINK_TRAIN_PATTERN_1;
	I915_WRITE(reg, temp | FDI_RX_ENABLE);

	POSTING_READ(reg);
	udelay(150);

	/* Ironlake workaround, enable clock pointer after FDI enable*/
	I915_WRITE(FDI_RX_CHICKEN(pipe), FDI_RX_PHASE_SYNC_POINTER_OVR);
	I915_WRITE(FDI_RX_CHICKEN(pipe), FDI_RX_PHASE_SYNC_POINTER_OVR |
		   FDI_RX_PHASE_SYNC_POINTER_EN);

	reg = FDI_RX_IIR(pipe);
	for (tries = 0; tries < 5; tries++) {
		temp = I915_READ(reg);
		DRM_DEBUG_KMS("FDI_RX_IIR 0x%x\n", temp);

		if ((temp & FDI_RX_BIT_LOCK)) {
			DRM_DEBUG_KMS("FDI train 1 done.\n");
			I915_WRITE(reg, temp | FDI_RX_BIT_LOCK);
			break;
		}
	}
	if (tries == 5)
		DRM_ERROR("FDI train 1 fail!\n");

	/* Train 2 */
	reg = FDI_TX_CTL(pipe);
	temp = I915_READ(reg);
	temp &= ~FDI_LINK_TRAIN_NONE;
	temp |= FDI_LINK_TRAIN_PATTERN_2;
	I915_WRITE(reg, temp);

	reg = FDI_RX_CTL(pipe);
	temp = I915_READ(reg);
	temp &= ~FDI_LINK_TRAIN_NONE;
	temp |= FDI_LINK_TRAIN_PATTERN_2;
	I915_WRITE(reg, temp);

	POSTING_READ(reg);
	udelay(150);

	reg = FDI_RX_IIR(pipe);
	for (tries = 0; tries < 5; tries++) {
		temp = I915_READ(reg);
		DRM_DEBUG_KMS("FDI_RX_IIR 0x%x\n", temp);

		if (temp & FDI_RX_SYMBOL_LOCK) {
			I915_WRITE(reg, temp | FDI_RX_SYMBOL_LOCK);
			DRM_DEBUG_KMS("FDI train 2 done.\n");
			break;
		}
	}
	if (tries == 5)
		DRM_ERROR("FDI train 2 fail!\n");

	DRM_DEBUG_KMS("FDI train done\n");

}

static const int snb_b_fdi_train_param[] = {
	FDI_LINK_TRAIN_400MV_0DB_SNB_B,
	FDI_LINK_TRAIN_400MV_6DB_SNB_B,
	FDI_LINK_TRAIN_600MV_3_5DB_SNB_B,
	FDI_LINK_TRAIN_800MV_0DB_SNB_B,
};

/* The FDI link training functions for SNB/Cougarpoint. */
static void gen6_fdi_link_train(struct drm_crtc *crtc)
{
	struct drm_device *dev = crtc->dev;
	struct drm_i915_private *dev_priv = dev->dev_private;
	struct intel_crtc *intel_crtc = to_intel_crtc(crtc);
	int pipe = intel_crtc->pipe;
	u32 reg, temp, i, retry;

	/* Train 1: umask FDI RX Interrupt symbol_lock and bit_lock bit
	   for train result */
	reg = FDI_RX_IMR(pipe);
	temp = I915_READ(reg);
	temp &= ~FDI_RX_SYMBOL_LOCK;
	temp &= ~FDI_RX_BIT_LOCK;
	I915_WRITE(reg, temp);

	POSTING_READ(reg);
	udelay(150);

	/* enable CPU FDI TX and PCH FDI RX */
	reg = FDI_TX_CTL(pipe);
	temp = I915_READ(reg);
	temp &= ~(7 << 19);
	temp |= (intel_crtc->fdi_lanes - 1) << 19;
	temp &= ~FDI_LINK_TRAIN_NONE;
	temp |= FDI_LINK_TRAIN_PATTERN_1;
	temp &= ~FDI_LINK_TRAIN_VOL_EMP_MASK;
	/* SNB-B */
	temp |= FDI_LINK_TRAIN_400MV_0DB_SNB_B;
	I915_WRITE(reg, temp | FDI_TX_ENABLE);

	I915_WRITE(FDI_RX_MISC(pipe),
		   FDI_RX_TP1_TO_TP2_48 | FDI_RX_FDI_DELAY_90);

	reg = FDI_RX_CTL(pipe);
	temp = I915_READ(reg);
	if (HAS_PCH_CPT(dev)) {
		temp &= ~FDI_LINK_TRAIN_PATTERN_MASK_CPT;
		temp |= FDI_LINK_TRAIN_PATTERN_1_CPT;
	} else {
		temp &= ~FDI_LINK_TRAIN_NONE;
		temp |= FDI_LINK_TRAIN_PATTERN_1;
	}
	I915_WRITE(reg, temp | FDI_RX_ENABLE);

	POSTING_READ(reg);
	udelay(150);

	for (i = 0; i < 4; i++) {
		reg = FDI_TX_CTL(pipe);
		temp = I915_READ(reg);
		temp &= ~FDI_LINK_TRAIN_VOL_EMP_MASK;
		temp |= snb_b_fdi_train_param[i];
		I915_WRITE(reg, temp);

		POSTING_READ(reg);
		udelay(500);

		for (retry = 0; retry < 5; retry++) {
			reg = FDI_RX_IIR(pipe);
			temp = I915_READ(reg);
			DRM_DEBUG_KMS("FDI_RX_IIR 0x%x\n", temp);
			if (temp & FDI_RX_BIT_LOCK) {
				I915_WRITE(reg, temp | FDI_RX_BIT_LOCK);
				DRM_DEBUG_KMS("FDI train 1 done.\n");
				break;
			}
			udelay(50);
		}
		if (retry < 5)
			break;
	}
	if (i == 4)
		DRM_ERROR("FDI train 1 fail!\n");

	/* Train 2 */
	reg = FDI_TX_CTL(pipe);
	temp = I915_READ(reg);
	temp &= ~FDI_LINK_TRAIN_NONE;
	temp |= FDI_LINK_TRAIN_PATTERN_2;
	if (IS_GEN6(dev)) {
		temp &= ~FDI_LINK_TRAIN_VOL_EMP_MASK;
		/* SNB-B */
		temp |= FDI_LINK_TRAIN_400MV_0DB_SNB_B;
	}
	I915_WRITE(reg, temp);

	reg = FDI_RX_CTL(pipe);
	temp = I915_READ(reg);
	if (HAS_PCH_CPT(dev)) {
		temp &= ~FDI_LINK_TRAIN_PATTERN_MASK_CPT;
		temp |= FDI_LINK_TRAIN_PATTERN_2_CPT;
	} else {
		temp &= ~FDI_LINK_TRAIN_NONE;
		temp |= FDI_LINK_TRAIN_PATTERN_2;
	}
	I915_WRITE(reg, temp);

	POSTING_READ(reg);
	udelay(150);

	for (i = 0; i < 4; i++) {
		reg = FDI_TX_CTL(pipe);
		temp = I915_READ(reg);
		temp &= ~FDI_LINK_TRAIN_VOL_EMP_MASK;
		temp |= snb_b_fdi_train_param[i];
		I915_WRITE(reg, temp);

		POSTING_READ(reg);
		udelay(500);

		for (retry = 0; retry < 5; retry++) {
			reg = FDI_RX_IIR(pipe);
			temp = I915_READ(reg);
			DRM_DEBUG_KMS("FDI_RX_IIR 0x%x\n", temp);
			if (temp & FDI_RX_SYMBOL_LOCK) {
				I915_WRITE(reg, temp | FDI_RX_SYMBOL_LOCK);
				DRM_DEBUG_KMS("FDI train 2 done.\n");
				break;
			}
			udelay(50);
		}
		if (retry < 5)
			break;
	}
	if (i == 4)
		DRM_ERROR("FDI train 2 fail!\n");

	DRM_DEBUG_KMS("FDI train done.\n");
}

/* Manual link training for Ivy Bridge A0 parts */
static void ivb_manual_fdi_link_train(struct drm_crtc *crtc)
{
	struct drm_device *dev = crtc->dev;
	struct drm_i915_private *dev_priv = dev->dev_private;
	struct intel_crtc *intel_crtc = to_intel_crtc(crtc);
	int pipe = intel_crtc->pipe;
	u32 reg, temp, i;

	/* Train 1: umask FDI RX Interrupt symbol_lock and bit_lock bit
	   for train result */
	reg = FDI_RX_IMR(pipe);
	temp = I915_READ(reg);
	temp &= ~FDI_RX_SYMBOL_LOCK;
	temp &= ~FDI_RX_BIT_LOCK;
	I915_WRITE(reg, temp);

	POSTING_READ(reg);
	udelay(150);

	DRM_DEBUG_KMS("FDI_RX_IIR before link train 0x%x\n",
		      I915_READ(FDI_RX_IIR(pipe)));

	/* enable CPU FDI TX and PCH FDI RX */
	reg = FDI_TX_CTL(pipe);
	temp = I915_READ(reg);
	temp &= ~(7 << 19);
	temp |= (intel_crtc->fdi_lanes - 1) << 19;
	temp &= ~(FDI_LINK_TRAIN_AUTO | FDI_LINK_TRAIN_NONE_IVB);
	temp |= FDI_LINK_TRAIN_PATTERN_1_IVB;
	temp &= ~FDI_LINK_TRAIN_VOL_EMP_MASK;
	temp |= FDI_LINK_TRAIN_400MV_0DB_SNB_B;
	temp |= FDI_COMPOSITE_SYNC;
	I915_WRITE(reg, temp | FDI_TX_ENABLE);

	I915_WRITE(FDI_RX_MISC(pipe),
		   FDI_RX_TP1_TO_TP2_48 | FDI_RX_FDI_DELAY_90);

	reg = FDI_RX_CTL(pipe);
	temp = I915_READ(reg);
	temp &= ~FDI_LINK_TRAIN_AUTO;
	temp &= ~FDI_LINK_TRAIN_PATTERN_MASK_CPT;
	temp |= FDI_LINK_TRAIN_PATTERN_1_CPT;
	temp |= FDI_COMPOSITE_SYNC;
	I915_WRITE(reg, temp | FDI_RX_ENABLE);

	POSTING_READ(reg);
	udelay(150);

	for (i = 0; i < 4; i++) {
		reg = FDI_TX_CTL(pipe);
		temp = I915_READ(reg);
		temp &= ~FDI_LINK_TRAIN_VOL_EMP_MASK;
		temp |= snb_b_fdi_train_param[i];
		I915_WRITE(reg, temp);

		POSTING_READ(reg);
		udelay(500);

		reg = FDI_RX_IIR(pipe);
		temp = I915_READ(reg);
		DRM_DEBUG_KMS("FDI_RX_IIR 0x%x\n", temp);

		if (temp & FDI_RX_BIT_LOCK ||
		    (I915_READ(reg) & FDI_RX_BIT_LOCK)) {
			I915_WRITE(reg, temp | FDI_RX_BIT_LOCK);
			DRM_DEBUG_KMS("FDI train 1 done, level %i.\n", i);
			break;
		}
	}
	if (i == 4)
		DRM_ERROR("FDI train 1 fail!\n");

	/* Train 2 */
	reg = FDI_TX_CTL(pipe);
	temp = I915_READ(reg);
	temp &= ~FDI_LINK_TRAIN_NONE_IVB;
	temp |= FDI_LINK_TRAIN_PATTERN_2_IVB;
	temp &= ~FDI_LINK_TRAIN_VOL_EMP_MASK;
	temp |= FDI_LINK_TRAIN_400MV_0DB_SNB_B;
	I915_WRITE(reg, temp);

	reg = FDI_RX_CTL(pipe);
	temp = I915_READ(reg);
	temp &= ~FDI_LINK_TRAIN_PATTERN_MASK_CPT;
	temp |= FDI_LINK_TRAIN_PATTERN_2_CPT;
	I915_WRITE(reg, temp);

	POSTING_READ(reg);
	udelay(150);

	for (i = 0; i < 4; i++) {
		reg = FDI_TX_CTL(pipe);
		temp = I915_READ(reg);
		temp &= ~FDI_LINK_TRAIN_VOL_EMP_MASK;
		temp |= snb_b_fdi_train_param[i];
		I915_WRITE(reg, temp);

		POSTING_READ(reg);
		udelay(500);

		reg = FDI_RX_IIR(pipe);
		temp = I915_READ(reg);
		DRM_DEBUG_KMS("FDI_RX_IIR 0x%x\n", temp);

		if (temp & FDI_RX_SYMBOL_LOCK) {
			I915_WRITE(reg, temp | FDI_RX_SYMBOL_LOCK);
			DRM_DEBUG_KMS("FDI train 2 done, level %i.\n", i);
			break;
		}
	}
	if (i == 4)
		DRM_ERROR("FDI train 2 fail!\n");

	DRM_DEBUG_KMS("FDI train done.\n");
}

static void ironlake_fdi_pll_enable(struct intel_crtc *intel_crtc)
{
	struct drm_device *dev = intel_crtc->base.dev;
	struct drm_i915_private *dev_priv = dev->dev_private;
	int pipe = intel_crtc->pipe;
	u32 reg, temp;


	/* enable PCH FDI RX PLL, wait warmup plus DMI latency */
	reg = FDI_RX_CTL(pipe);
	temp = I915_READ(reg);
	temp &= ~((0x7 << 19) | (0x7 << 16));
	temp |= (intel_crtc->fdi_lanes - 1) << 19;
	temp |= (I915_READ(PIPECONF(pipe)) & PIPECONF_BPC_MASK) << 11;
	I915_WRITE(reg, temp | FDI_RX_PLL_ENABLE);

	POSTING_READ(reg);
	udelay(200);

	/* Switch from Rawclk to PCDclk */
	temp = I915_READ(reg);
	I915_WRITE(reg, temp | FDI_PCDCLK);

	POSTING_READ(reg);
	udelay(200);

	/* Enable CPU FDI TX PLL, always on for Ironlake */
	reg = FDI_TX_CTL(pipe);
	temp = I915_READ(reg);
	if ((temp & FDI_TX_PLL_ENABLE) == 0) {
		I915_WRITE(reg, temp | FDI_TX_PLL_ENABLE);

		POSTING_READ(reg);
		udelay(100);
	}
}

static void ironlake_fdi_pll_disable(struct intel_crtc *intel_crtc)
{
	struct drm_device *dev = intel_crtc->base.dev;
	struct drm_i915_private *dev_priv = dev->dev_private;
	int pipe = intel_crtc->pipe;
	u32 reg, temp;

	/* Switch from PCDclk to Rawclk */
	reg = FDI_RX_CTL(pipe);
	temp = I915_READ(reg);
	I915_WRITE(reg, temp & ~FDI_PCDCLK);

	/* Disable CPU FDI TX PLL */
	reg = FDI_TX_CTL(pipe);
	temp = I915_READ(reg);
	I915_WRITE(reg, temp & ~FDI_TX_PLL_ENABLE);

	POSTING_READ(reg);
	udelay(100);

	reg = FDI_RX_CTL(pipe);
	temp = I915_READ(reg);
	I915_WRITE(reg, temp & ~FDI_RX_PLL_ENABLE);

	/* Wait for the clocks to turn off. */
	POSTING_READ(reg);
	udelay(100);
}

static void ironlake_fdi_disable(struct drm_crtc *crtc)
{
	struct drm_device *dev = crtc->dev;
	struct drm_i915_private *dev_priv = dev->dev_private;
	struct intel_crtc *intel_crtc = to_intel_crtc(crtc);
	int pipe = intel_crtc->pipe;
	u32 reg, temp;

	/* disable CPU FDI tx and PCH FDI rx */
	reg = FDI_TX_CTL(pipe);
	temp = I915_READ(reg);
	I915_WRITE(reg, temp & ~FDI_TX_ENABLE);
	POSTING_READ(reg);

	reg = FDI_RX_CTL(pipe);
	temp = I915_READ(reg);
	temp &= ~(0x7 << 16);
	temp |= (I915_READ(PIPECONF(pipe)) & PIPECONF_BPC_MASK) << 11;
	I915_WRITE(reg, temp & ~FDI_RX_ENABLE);

	POSTING_READ(reg);
	udelay(100);

	/* Ironlake workaround, disable clock pointer after downing FDI */
	if (HAS_PCH_IBX(dev)) {
		I915_WRITE(FDI_RX_CHICKEN(pipe), FDI_RX_PHASE_SYNC_POINTER_OVR);
	}

	/* still set train pattern 1 */
	reg = FDI_TX_CTL(pipe);
	temp = I915_READ(reg);
	temp &= ~FDI_LINK_TRAIN_NONE;
	temp |= FDI_LINK_TRAIN_PATTERN_1;
	I915_WRITE(reg, temp);

	reg = FDI_RX_CTL(pipe);
	temp = I915_READ(reg);
	if (HAS_PCH_CPT(dev)) {
		temp &= ~FDI_LINK_TRAIN_PATTERN_MASK_CPT;
		temp |= FDI_LINK_TRAIN_PATTERN_1_CPT;
	} else {
		temp &= ~FDI_LINK_TRAIN_NONE;
		temp |= FDI_LINK_TRAIN_PATTERN_1;
	}
	/* BPC in FDI rx is consistent with that in PIPECONF */
	temp &= ~(0x07 << 16);
	temp |= (I915_READ(PIPECONF(pipe)) & PIPECONF_BPC_MASK) << 11;
	I915_WRITE(reg, temp);

	POSTING_READ(reg);
	udelay(100);
}

static bool intel_crtc_has_pending_flip(struct drm_crtc *crtc)
{
	struct drm_device *dev = crtc->dev;
	struct drm_i915_private *dev_priv = dev->dev_private;
	struct intel_crtc *intel_crtc = to_intel_crtc(crtc);
	unsigned long flags;
	bool pending;

	if (i915_reset_in_progress(&dev_priv->gpu_error) ||
	    intel_crtc->reset_counter != atomic_read(&dev_priv->gpu_error.reset_counter))
		return false;

	spin_lock_irqsave(&dev->event_lock, flags);
	pending = to_intel_crtc(crtc)->unpin_work != NULL;
	spin_unlock_irqrestore(&dev->event_lock, flags);

	return pending;
}

static void intel_crtc_wait_for_pending_flips(struct drm_crtc *crtc)
{
	struct drm_device *dev = crtc->dev;
	struct drm_i915_private *dev_priv = dev->dev_private;

	if (crtc->fb == NULL)
		return;

	WARN_ON(waitqueue_active(&dev_priv->pending_flip_queue));

	wait_event(dev_priv->pending_flip_queue,
		   !intel_crtc_has_pending_flip(crtc));

	mutex_lock(&dev->struct_mutex);
	intel_finish_fb(crtc->fb);
	mutex_unlock(&dev->struct_mutex);
}

static bool ironlake_crtc_driving_pch(struct drm_crtc *crtc)
{
	struct drm_device *dev = crtc->dev;
	struct intel_encoder *intel_encoder;

	/*
	 * If there's a non-PCH eDP on this crtc, it must be DP_A, and that
	 * must be driven by its own crtc; no sharing is possible.
	 */
	for_each_encoder_on_crtc(dev, crtc, intel_encoder) {
		switch (intel_encoder->type) {
		case INTEL_OUTPUT_EDP:
			if (!intel_encoder_is_pch_edp(&intel_encoder->base))
				return false;
			continue;
		}
	}

	return true;
}

static bool haswell_crtc_driving_pch(struct drm_crtc *crtc)
{
	return intel_pipe_has_type(crtc, INTEL_OUTPUT_ANALOG);
}

/* Program iCLKIP clock to the desired frequency */
static void lpt_program_iclkip(struct drm_crtc *crtc)
{
	struct drm_device *dev = crtc->dev;
	struct drm_i915_private *dev_priv = dev->dev_private;
	u32 divsel, phaseinc, auxdiv, phasedir = 0;
	u32 temp;

	mutex_lock(&dev_priv->dpio_lock);

	/* It is necessary to ungate the pixclk gate prior to programming
	 * the divisors, and gate it back when it is done.
	 */
	I915_WRITE(PIXCLK_GATE, PIXCLK_GATE_GATE);

	/* Disable SSCCTL */
	intel_sbi_write(dev_priv, SBI_SSCCTL6,
			intel_sbi_read(dev_priv, SBI_SSCCTL6, SBI_ICLK) |
				SBI_SSCCTL_DISABLE,
			SBI_ICLK);

	/* 20MHz is a corner case which is out of range for the 7-bit divisor */
	if (crtc->mode.clock == 20000) {
		auxdiv = 1;
		divsel = 0x41;
		phaseinc = 0x20;
	} else {
		/* The iCLK virtual clock root frequency is in MHz,
		 * but the crtc->mode.clock in in KHz. To get the divisors,
		 * it is necessary to divide one by another, so we
		 * convert the virtual clock precision to KHz here for higher
		 * precision.
		 */
		u32 iclk_virtual_root_freq = 172800 * 1000;
		u32 iclk_pi_range = 64;
		u32 desired_divisor, msb_divisor_value, pi_value;

		desired_divisor = (iclk_virtual_root_freq / crtc->mode.clock);
		msb_divisor_value = desired_divisor / iclk_pi_range;
		pi_value = desired_divisor % iclk_pi_range;

		auxdiv = 0;
		divsel = msb_divisor_value - 2;
		phaseinc = pi_value;
	}

	/* This should not happen with any sane values */
	WARN_ON(SBI_SSCDIVINTPHASE_DIVSEL(divsel) &
		~SBI_SSCDIVINTPHASE_DIVSEL_MASK);
	WARN_ON(SBI_SSCDIVINTPHASE_DIR(phasedir) &
		~SBI_SSCDIVINTPHASE_INCVAL_MASK);

	DRM_DEBUG_KMS("iCLKIP clock: found settings for %dKHz refresh rate: auxdiv=%x, divsel=%x, phasedir=%x, phaseinc=%x\n",
			crtc->mode.clock,
			auxdiv,
			divsel,
			phasedir,
			phaseinc);

	/* Program SSCDIVINTPHASE6 */
	temp = intel_sbi_read(dev_priv, SBI_SSCDIVINTPHASE6, SBI_ICLK);
	temp &= ~SBI_SSCDIVINTPHASE_DIVSEL_MASK;
	temp |= SBI_SSCDIVINTPHASE_DIVSEL(divsel);
	temp &= ~SBI_SSCDIVINTPHASE_INCVAL_MASK;
	temp |= SBI_SSCDIVINTPHASE_INCVAL(phaseinc);
	temp |= SBI_SSCDIVINTPHASE_DIR(phasedir);
	temp |= SBI_SSCDIVINTPHASE_PROPAGATE;
	intel_sbi_write(dev_priv, SBI_SSCDIVINTPHASE6, temp, SBI_ICLK);

	/* Program SSCAUXDIV */
	temp = intel_sbi_read(dev_priv, SBI_SSCAUXDIV6, SBI_ICLK);
	temp &= ~SBI_SSCAUXDIV_FINALDIV2SEL(1);
	temp |= SBI_SSCAUXDIV_FINALDIV2SEL(auxdiv);
	intel_sbi_write(dev_priv, SBI_SSCAUXDIV6, temp, SBI_ICLK);

	/* Enable modulator and associated divider */
	temp = intel_sbi_read(dev_priv, SBI_SSCCTL6, SBI_ICLK);
	temp &= ~SBI_SSCCTL_DISABLE;
	intel_sbi_write(dev_priv, SBI_SSCCTL6, temp, SBI_ICLK);

	/* Wait for initialization time */
	udelay(24);

	I915_WRITE(PIXCLK_GATE, PIXCLK_GATE_UNGATE);

	mutex_unlock(&dev_priv->dpio_lock);
}

/*
 * Enable PCH resources required for PCH ports:
 *   - PCH PLLs
 *   - FDI training & RX/TX
 *   - update transcoder timings
 *   - DP transcoding bits
 *   - transcoder
 */
static void ironlake_pch_enable(struct drm_crtc *crtc)
{
	struct drm_device *dev = crtc->dev;
	struct drm_i915_private *dev_priv = dev->dev_private;
	struct intel_crtc *intel_crtc = to_intel_crtc(crtc);
	int pipe = intel_crtc->pipe;
	u32 reg, temp;

	assert_transcoder_disabled(dev_priv, pipe);

	/* Write the TU size bits before fdi link training, so that error
	 * detection works. */
	I915_WRITE(FDI_RX_TUSIZE1(pipe),
		   I915_READ(PIPE_DATA_M1(pipe)) & TU_SIZE_MASK);

	/* For PCH output, training FDI link */
	dev_priv->display.fdi_link_train(crtc);

	/* XXX: pch pll's can be enabled any time before we enable the PCH
	 * transcoder, and we actually should do this to not upset any PCH
	 * transcoder that already use the clock when we share it.
	 *
	 * Note that enable_pch_pll tries to do the right thing, but get_pch_pll
	 * unconditionally resets the pll - we need that to have the right LVDS
	 * enable sequence. */
	ironlake_enable_pch_pll(intel_crtc);

	if (HAS_PCH_CPT(dev)) {
		u32 sel;

		temp = I915_READ(PCH_DPLL_SEL);
		switch (pipe) {
		default:
		case 0:
			temp |= TRANSA_DPLL_ENABLE;
			sel = TRANSA_DPLLB_SEL;
			break;
		case 1:
			temp |= TRANSB_DPLL_ENABLE;
			sel = TRANSB_DPLLB_SEL;
			break;
		case 2:
			temp |= TRANSC_DPLL_ENABLE;
			sel = TRANSC_DPLLB_SEL;
			break;
		}
		if (intel_crtc->pch_pll->pll_reg == _PCH_DPLL_B)
			temp |= sel;
		else
			temp &= ~sel;
		I915_WRITE(PCH_DPLL_SEL, temp);
	}

	/* set transcoder timing, panel must allow it */
	assert_panel_unlocked(dev_priv, pipe);
	I915_WRITE(TRANS_HTOTAL(pipe), I915_READ(HTOTAL(pipe)));
	I915_WRITE(TRANS_HBLANK(pipe), I915_READ(HBLANK(pipe)));
	I915_WRITE(TRANS_HSYNC(pipe),  I915_READ(HSYNC(pipe)));

	I915_WRITE(TRANS_VTOTAL(pipe), I915_READ(VTOTAL(pipe)));
	I915_WRITE(TRANS_VBLANK(pipe), I915_READ(VBLANK(pipe)));
	I915_WRITE(TRANS_VSYNC(pipe),  I915_READ(VSYNC(pipe)));
	I915_WRITE(TRANS_VSYNCSHIFT(pipe),  I915_READ(VSYNCSHIFT(pipe)));

	intel_fdi_normal_train(crtc);

	/* For PCH DP, enable TRANS_DP_CTL */
	if (HAS_PCH_CPT(dev) &&
	    (intel_pipe_has_type(crtc, INTEL_OUTPUT_DISPLAYPORT) ||
	     intel_pipe_has_type(crtc, INTEL_OUTPUT_EDP))) {
		u32 bpc = (I915_READ(PIPECONF(pipe)) & PIPECONF_BPC_MASK) >> 5;
		reg = TRANS_DP_CTL(pipe);
		temp = I915_READ(reg);
		temp &= ~(TRANS_DP_PORT_SEL_MASK |
			  TRANS_DP_SYNC_MASK |
			  TRANS_DP_BPC_MASK);
		temp |= (TRANS_DP_OUTPUT_ENABLE |
			 TRANS_DP_ENH_FRAMING);
		temp |= bpc << 9; /* same format but at 11:9 */

		if (crtc->mode.flags & DRM_MODE_FLAG_PHSYNC)
			temp |= TRANS_DP_HSYNC_ACTIVE_HIGH;
		if (crtc->mode.flags & DRM_MODE_FLAG_PVSYNC)
			temp |= TRANS_DP_VSYNC_ACTIVE_HIGH;

		switch (intel_trans_dp_port_sel(crtc)) {
		case PCH_DP_B:
			temp |= TRANS_DP_PORT_SEL_B;
			break;
		case PCH_DP_C:
			temp |= TRANS_DP_PORT_SEL_C;
			break;
		case PCH_DP_D:
			temp |= TRANS_DP_PORT_SEL_D;
			break;
		default:
			BUG();
		}

		I915_WRITE(reg, temp);
	}

	ironlake_enable_pch_transcoder(dev_priv, pipe);
}

static void lpt_pch_enable(struct drm_crtc *crtc)
{
	struct drm_device *dev = crtc->dev;
	struct drm_i915_private *dev_priv = dev->dev_private;
	struct intel_crtc *intel_crtc = to_intel_crtc(crtc);
	enum transcoder cpu_transcoder = intel_crtc->cpu_transcoder;

	assert_transcoder_disabled(dev_priv, TRANSCODER_A);

	lpt_program_iclkip(crtc);

	/* Set transcoder timing. */
	I915_WRITE(_TRANS_HTOTAL_A, I915_READ(HTOTAL(cpu_transcoder)));
	I915_WRITE(_TRANS_HBLANK_A, I915_READ(HBLANK(cpu_transcoder)));
	I915_WRITE(_TRANS_HSYNC_A,  I915_READ(HSYNC(cpu_transcoder)));

	I915_WRITE(_TRANS_VTOTAL_A, I915_READ(VTOTAL(cpu_transcoder)));
	I915_WRITE(_TRANS_VBLANK_A, I915_READ(VBLANK(cpu_transcoder)));
	I915_WRITE(_TRANS_VSYNC_A,  I915_READ(VSYNC(cpu_transcoder)));
	I915_WRITE(_TRANS_VSYNCSHIFT_A, I915_READ(VSYNCSHIFT(cpu_transcoder)));

	lpt_enable_pch_transcoder(dev_priv, cpu_transcoder);
}

static void intel_put_pch_pll(struct intel_crtc *intel_crtc)
{
	struct intel_pch_pll *pll = intel_crtc->pch_pll;

	if (pll == NULL)
		return;

	if (pll->refcount == 0) {
		WARN(1, "bad PCH PLL refcount\n");
		return;
	}

	--pll->refcount;
	intel_crtc->pch_pll = NULL;
}

static struct intel_pch_pll *intel_get_pch_pll(struct intel_crtc *intel_crtc, u32 dpll, u32 fp)
{
	struct drm_i915_private *dev_priv = intel_crtc->base.dev->dev_private;
	struct intel_pch_pll *pll;
	int i;

	pll = intel_crtc->pch_pll;
	if (pll) {
		DRM_DEBUG_KMS("CRTC:%d reusing existing PCH PLL %x\n",
			      intel_crtc->base.base.id, pll->pll_reg);
		goto prepare;
	}

	if (HAS_PCH_IBX(dev_priv->dev)) {
		/* Ironlake PCH has a fixed PLL->PCH pipe mapping. */
		i = intel_crtc->pipe;
		pll = &dev_priv->pch_plls[i];

		DRM_DEBUG_KMS("CRTC:%d using pre-allocated PCH PLL %x\n",
			      intel_crtc->base.base.id, pll->pll_reg);

		goto found;
	}

	for (i = 0; i < dev_priv->num_pch_pll; i++) {
		pll = &dev_priv->pch_plls[i];

		/* Only want to check enabled timings first */
		if (pll->refcount == 0)
			continue;

		if (dpll == (I915_READ(pll->pll_reg) & 0x7fffffff) &&
		    fp == I915_READ(pll->fp0_reg)) {
			DRM_DEBUG_KMS("CRTC:%d sharing existing PCH PLL %x (refcount %d, ative %d)\n",
				      intel_crtc->base.base.id,
				      pll->pll_reg, pll->refcount, pll->active);

			goto found;
		}
	}

	/* Ok no matching timings, maybe there's a free one? */
	for (i = 0; i < dev_priv->num_pch_pll; i++) {
		pll = &dev_priv->pch_plls[i];
		if (pll->refcount == 0) {
			DRM_DEBUG_KMS("CRTC:%d allocated PCH PLL %x\n",
				      intel_crtc->base.base.id, pll->pll_reg);
			goto found;
		}
	}

	return NULL;

found:
	intel_crtc->pch_pll = pll;
	pll->refcount++;
	DRM_DEBUG_DRIVER("using pll %d for pipe %d\n", i, intel_crtc->pipe);
prepare: /* separate function? */
	DRM_DEBUG_DRIVER("switching PLL %x off\n", pll->pll_reg);

	/* Wait for the clocks to stabilize before rewriting the regs */
	I915_WRITE(pll->pll_reg, dpll & ~DPLL_VCO_ENABLE);
	POSTING_READ(pll->pll_reg);
	udelay(150);

	I915_WRITE(pll->fp0_reg, fp);
	I915_WRITE(pll->pll_reg, dpll & ~DPLL_VCO_ENABLE);
	pll->on = false;
	return pll;
}

void intel_cpt_verify_modeset(struct drm_device *dev, int pipe)
{
	struct drm_i915_private *dev_priv = dev->dev_private;
	int dslreg = PIPEDSL(pipe);
	u32 temp;

	temp = I915_READ(dslreg);
	udelay(500);
	if (wait_for(I915_READ(dslreg) != temp, 5)) {
		if (wait_for(I915_READ(dslreg) != temp, 5))
			DRM_ERROR("mode set failed: pipe %d stuck\n", pipe);
	}
}

static void ironlake_crtc_enable(struct drm_crtc *crtc)
{
	struct drm_device *dev = crtc->dev;
	struct drm_i915_private *dev_priv = dev->dev_private;
	struct intel_crtc *intel_crtc = to_intel_crtc(crtc);
	struct intel_encoder *encoder;
	int pipe = intel_crtc->pipe;
	int plane = intel_crtc->plane;
	u32 temp;
	bool is_pch_port;

	WARN_ON(!crtc->enabled);

	if (intel_crtc->active)
		return;

	intel_crtc->active = true;
	intel_update_watermarks(dev);

	if (intel_pipe_has_type(crtc, INTEL_OUTPUT_LVDS)) {
		temp = I915_READ(PCH_LVDS);
		if ((temp & LVDS_PORT_EN) == 0)
			I915_WRITE(PCH_LVDS, temp | LVDS_PORT_EN);
	}

	is_pch_port = ironlake_crtc_driving_pch(crtc);

	if (is_pch_port) {
		/* Note: FDI PLL enabling _must_ be done before we enable the
		 * cpu pipes, hence this is separate from all the other fdi/pch
		 * enabling. */
		ironlake_fdi_pll_enable(intel_crtc);
	} else {
		assert_fdi_tx_disabled(dev_priv, pipe);
		assert_fdi_rx_disabled(dev_priv, pipe);
	}

	for_each_encoder_on_crtc(dev, crtc, encoder)
		if (encoder->pre_enable)
			encoder->pre_enable(encoder);

	/* Enable panel fitting for LVDS */
	if (dev_priv->pch_pf_size &&
	    (intel_pipe_has_type(crtc, INTEL_OUTPUT_LVDS) ||
	     intel_pipe_has_type(crtc, INTEL_OUTPUT_EDP))) {
		/* Force use of hard-coded filter coefficients
		 * as some pre-programmed values are broken,
		 * e.g. x201.
		 */
		if (IS_IVYBRIDGE(dev))
			I915_WRITE(PF_CTL(pipe), PF_ENABLE | PF_FILTER_MED_3x3 |
						 PF_PIPE_SEL_IVB(pipe));
		else
			I915_WRITE(PF_CTL(pipe), PF_ENABLE | PF_FILTER_MED_3x3);
		I915_WRITE(PF_WIN_POS(pipe), dev_priv->pch_pf_pos);
		I915_WRITE(PF_WIN_SZ(pipe), dev_priv->pch_pf_size);
	}

	/*
	 * On ILK+ LUT must be loaded before the pipe is running but with
	 * clocks enabled
	 */
	intel_crtc_load_lut(crtc);

	intel_enable_pipe(dev_priv, pipe, is_pch_port);
	intel_enable_plane(dev_priv, plane, pipe);

	if (is_pch_port)
		ironlake_pch_enable(crtc);

	mutex_lock(&dev->struct_mutex);
	intel_update_fbc(dev);
	mutex_unlock(&dev->struct_mutex);

	intel_crtc_update_cursor(crtc, true);

	for_each_encoder_on_crtc(dev, crtc, encoder)
		encoder->enable(encoder);

	if (HAS_PCH_CPT(dev))
		intel_cpt_verify_modeset(dev, intel_crtc->pipe);

	/*
	 * There seems to be a race in PCH platform hw (at least on some
	 * outputs) where an enabled pipe still completes any pageflip right
	 * away (as if the pipe is off) instead of waiting for vblank. As soon
	 * as the first vblank happend, everything works as expected. Hence just
	 * wait for one vblank before returning to avoid strange things
	 * happening.
	 */
	intel_wait_for_vblank(dev, intel_crtc->pipe);
}

static void haswell_crtc_enable(struct drm_crtc *crtc)
{
	struct drm_device *dev = crtc->dev;
	struct drm_i915_private *dev_priv = dev->dev_private;
	struct intel_crtc *intel_crtc = to_intel_crtc(crtc);
	struct intel_encoder *encoder;
	int pipe = intel_crtc->pipe;
	int plane = intel_crtc->plane;
	bool is_pch_port;

	WARN_ON(!crtc->enabled);

	if (intel_crtc->active)
		return;

	intel_crtc->active = true;
	intel_update_watermarks(dev);

	is_pch_port = haswell_crtc_driving_pch(crtc);

	if (is_pch_port)
		dev_priv->display.fdi_link_train(crtc);

	for_each_encoder_on_crtc(dev, crtc, encoder)
		if (encoder->pre_enable)
			encoder->pre_enable(encoder);

	intel_ddi_enable_pipe_clock(intel_crtc);

	/* Enable panel fitting for eDP */
	if (dev_priv->pch_pf_size &&
	    intel_pipe_has_type(crtc, INTEL_OUTPUT_EDP)) {
		/* Force use of hard-coded filter coefficients
		 * as some pre-programmed values are broken,
		 * e.g. x201.
		 */
		I915_WRITE(PF_CTL(pipe), PF_ENABLE | PF_FILTER_MED_3x3 |
					 PF_PIPE_SEL_IVB(pipe));
		I915_WRITE(PF_WIN_POS(pipe), dev_priv->pch_pf_pos);
		I915_WRITE(PF_WIN_SZ(pipe), dev_priv->pch_pf_size);
	}

	/*
	 * On ILK+ LUT must be loaded before the pipe is running but with
	 * clocks enabled
	 */
	intel_crtc_load_lut(crtc);

	intel_ddi_set_pipe_settings(crtc);
	intel_ddi_enable_pipe_func(crtc);

	intel_enable_pipe(dev_priv, pipe, is_pch_port);
	intel_enable_plane(dev_priv, plane, pipe);

	if (is_pch_port)
		lpt_pch_enable(crtc);

	mutex_lock(&dev->struct_mutex);
	intel_update_fbc(dev);
	mutex_unlock(&dev->struct_mutex);

	intel_crtc_update_cursor(crtc, true);

	for_each_encoder_on_crtc(dev, crtc, encoder)
		encoder->enable(encoder);

	/*
	 * There seems to be a race in PCH platform hw (at least on some
	 * outputs) where an enabled pipe still completes any pageflip right
	 * away (as if the pipe is off) instead of waiting for vblank. As soon
	 * as the first vblank happend, everything works as expected. Hence just
	 * wait for one vblank before returning to avoid strange things
	 * happening.
	 */
	intel_wait_for_vblank(dev, intel_crtc->pipe);
}

static void ironlake_crtc_disable(struct drm_crtc *crtc)
{
	struct drm_device *dev = crtc->dev;
	struct drm_i915_private *dev_priv = dev->dev_private;
	struct intel_crtc *intel_crtc = to_intel_crtc(crtc);
	struct intel_encoder *encoder;
	int pipe = intel_crtc->pipe;
	int plane = intel_crtc->plane;
	u32 reg, temp;


	if (!intel_crtc->active)
		return;

	for_each_encoder_on_crtc(dev, crtc, encoder)
		encoder->disable(encoder);

	intel_crtc_wait_for_pending_flips(crtc);
	drm_vblank_off(dev, pipe);
	intel_crtc_update_cursor(crtc, false);

	intel_disable_plane(dev_priv, plane, pipe);

	if (dev_priv->cfb_plane == plane)
		intel_disable_fbc(dev);

	intel_disable_pipe(dev_priv, pipe);

	/* Disable PF */
	I915_WRITE(PF_CTL(pipe), 0);
	I915_WRITE(PF_WIN_SZ(pipe), 0);

	for_each_encoder_on_crtc(dev, crtc, encoder)
		if (encoder->post_disable)
			encoder->post_disable(encoder);

	ironlake_fdi_disable(crtc);

	ironlake_disable_pch_transcoder(dev_priv, pipe);

	if (HAS_PCH_CPT(dev)) {
		/* disable TRANS_DP_CTL */
		reg = TRANS_DP_CTL(pipe);
		temp = I915_READ(reg);
		temp &= ~(TRANS_DP_OUTPUT_ENABLE | TRANS_DP_PORT_SEL_MASK);
		temp |= TRANS_DP_PORT_SEL_NONE;
		I915_WRITE(reg, temp);

		/* disable DPLL_SEL */
		temp = I915_READ(PCH_DPLL_SEL);
		switch (pipe) {
		case 0:
			temp &= ~(TRANSA_DPLL_ENABLE | TRANSA_DPLLB_SEL);
			break;
		case 1:
			temp &= ~(TRANSB_DPLL_ENABLE | TRANSB_DPLLB_SEL);
			break;
		case 2:
			/* C shares PLL A or B */
			temp &= ~(TRANSC_DPLL_ENABLE | TRANSC_DPLLB_SEL);
			break;
		default:
			BUG(); /* wtf */
		}
		I915_WRITE(PCH_DPLL_SEL, temp);
	}

	/* disable PCH DPLL */
	intel_disable_pch_pll(intel_crtc);

	ironlake_fdi_pll_disable(intel_crtc);

	intel_crtc->active = false;
	intel_update_watermarks(dev);

	mutex_lock(&dev->struct_mutex);
	intel_update_fbc(dev);
	mutex_unlock(&dev->struct_mutex);
}

static void haswell_crtc_disable(struct drm_crtc *crtc)
{
	struct drm_device *dev = crtc->dev;
	struct drm_i915_private *dev_priv = dev->dev_private;
	struct intel_crtc *intel_crtc = to_intel_crtc(crtc);
	struct intel_encoder *encoder;
	int pipe = intel_crtc->pipe;
	int plane = intel_crtc->plane;
	enum transcoder cpu_transcoder = intel_crtc->cpu_transcoder;
	bool is_pch_port;

	if (!intel_crtc->active)
		return;

	is_pch_port = haswell_crtc_driving_pch(crtc);

	for_each_encoder_on_crtc(dev, crtc, encoder)
		encoder->disable(encoder);

	intel_crtc_wait_for_pending_flips(crtc);
	drm_vblank_off(dev, pipe);
	intel_crtc_update_cursor(crtc, false);

	intel_disable_plane(dev_priv, plane, pipe);

	if (dev_priv->cfb_plane == plane)
		intel_disable_fbc(dev);

	intel_disable_pipe(dev_priv, pipe);

	intel_ddi_disable_transcoder_func(dev_priv, cpu_transcoder);

	/* Disable PF */
	I915_WRITE(PF_CTL(pipe), 0);
	I915_WRITE(PF_WIN_SZ(pipe), 0);

	intel_ddi_disable_pipe_clock(intel_crtc);

	for_each_encoder_on_crtc(dev, crtc, encoder)
		if (encoder->post_disable)
			encoder->post_disable(encoder);

	if (is_pch_port) {
		lpt_disable_pch_transcoder(dev_priv);
		intel_ddi_fdi_disable(crtc);
	}

	intel_crtc->active = false;
	intel_update_watermarks(dev);

	mutex_lock(&dev->struct_mutex);
	intel_update_fbc(dev);
	mutex_unlock(&dev->struct_mutex);
}

static void ironlake_crtc_off(struct drm_crtc *crtc)
{
	struct intel_crtc *intel_crtc = to_intel_crtc(crtc);
	intel_put_pch_pll(intel_crtc);
}

static void haswell_crtc_off(struct drm_crtc *crtc)
{
	struct intel_crtc *intel_crtc = to_intel_crtc(crtc);

	/* Stop saying we're using TRANSCODER_EDP because some other CRTC might
	 * start using it. */
	intel_crtc->cpu_transcoder = (enum transcoder) intel_crtc->pipe;

	intel_ddi_put_crtc_pll(crtc);
}

static void intel_crtc_dpms_overlay(struct intel_crtc *intel_crtc, bool enable)
{
	if (!enable && intel_crtc->overlay) {
		struct drm_device *dev = intel_crtc->base.dev;
		struct drm_i915_private *dev_priv = dev->dev_private;

		mutex_lock(&dev->struct_mutex);
		dev_priv->mm.interruptible = false;
		(void) intel_overlay_switch_off(intel_crtc->overlay);
		dev_priv->mm.interruptible = true;
		mutex_unlock(&dev->struct_mutex);
	}

	/* Let userspace switch the overlay on again. In most cases userspace
	 * has to recompute where to put it anyway.
	 */
}

/**
 * i9xx_fixup_plane - ugly workaround for G45 to fire up the hardware
 * cursor plane briefly if not already running after enabling the display
 * plane.
 * This workaround avoids occasional blank screens when self refresh is
 * enabled.
 */
static void
g4x_fixup_plane(struct drm_i915_private *dev_priv, enum pipe pipe)
{
	u32 cntl = I915_READ(CURCNTR(pipe));

	if ((cntl & CURSOR_MODE) == 0) {
		u32 fw_bcl_self = I915_READ(FW_BLC_SELF);

		I915_WRITE(FW_BLC_SELF, fw_bcl_self & ~FW_BLC_SELF_EN);
		I915_WRITE(CURCNTR(pipe), CURSOR_MODE_64_ARGB_AX);
		intel_wait_for_vblank(dev_priv->dev, pipe);
		I915_WRITE(CURCNTR(pipe), cntl);
		I915_WRITE(CURBASE(pipe), I915_READ(CURBASE(pipe)));
		I915_WRITE(FW_BLC_SELF, fw_bcl_self);
	}
}

static void i9xx_crtc_enable(struct drm_crtc *crtc)
{
	struct drm_device *dev = crtc->dev;
	struct drm_i915_private *dev_priv = dev->dev_private;
	struct intel_crtc *intel_crtc = to_intel_crtc(crtc);
	struct intel_encoder *encoder;
	int pipe = intel_crtc->pipe;
	int plane = intel_crtc->plane;

	WARN_ON(!crtc->enabled);

	if (intel_crtc->active)
		return;

	intel_crtc->active = true;
	intel_update_watermarks(dev);

	intel_enable_pll(dev_priv, pipe);

	for_each_encoder_on_crtc(dev, crtc, encoder)
		if (encoder->pre_enable)
			encoder->pre_enable(encoder);

	intel_enable_pipe(dev_priv, pipe, false);
	intel_enable_plane(dev_priv, plane, pipe);
	if (IS_G4X(dev))
		g4x_fixup_plane(dev_priv, pipe);

	intel_crtc_load_lut(crtc);
	intel_update_fbc(dev);

	/* Give the overlay scaler a chance to enable if it's on this pipe */
	intel_crtc_dpms_overlay(intel_crtc, true);
	intel_crtc_update_cursor(crtc, true);

	for_each_encoder_on_crtc(dev, crtc, encoder)
		encoder->enable(encoder);
}

static void i9xx_crtc_disable(struct drm_crtc *crtc)
{
	struct drm_device *dev = crtc->dev;
	struct drm_i915_private *dev_priv = dev->dev_private;
	struct intel_crtc *intel_crtc = to_intel_crtc(crtc);
	struct intel_encoder *encoder;
	int pipe = intel_crtc->pipe;
	int plane = intel_crtc->plane;
	u32 pctl;


	if (!intel_crtc->active)
		return;

	for_each_encoder_on_crtc(dev, crtc, encoder)
		encoder->disable(encoder);

	/* Give the overlay scaler a chance to disable if it's on this pipe */
	intel_crtc_wait_for_pending_flips(crtc);
	drm_vblank_off(dev, pipe);
	intel_crtc_dpms_overlay(intel_crtc, false);
	intel_crtc_update_cursor(crtc, false);

	if (dev_priv->cfb_plane == plane)
		intel_disable_fbc(dev);

	intel_disable_plane(dev_priv, plane, pipe);
	intel_disable_pipe(dev_priv, pipe);

	/* Disable pannel fitter if it is on this pipe. */
	pctl = I915_READ(PFIT_CONTROL);
	if ((pctl & PFIT_ENABLE) &&
	    ((pctl & PFIT_PIPE_MASK) >> PFIT_PIPE_SHIFT) == pipe)
		I915_WRITE(PFIT_CONTROL, 0);

	intel_disable_pll(dev_priv, pipe);

	intel_crtc->active = false;
	intel_update_fbc(dev);
	intel_update_watermarks(dev);
}

static void i9xx_crtc_off(struct drm_crtc *crtc)
{
}

static void intel_crtc_update_sarea(struct drm_crtc *crtc,
				    bool enabled)
{
	struct drm_device *dev = crtc->dev;
	struct drm_i915_master_private *master_priv;
	struct intel_crtc *intel_crtc = to_intel_crtc(crtc);
	int pipe = intel_crtc->pipe;

	if (!dev->primary->master)
		return;

	master_priv = dev->primary->master->driver_priv;
	if (!master_priv->sarea_priv)
		return;

	switch (pipe) {
	case 0:
		master_priv->sarea_priv->pipeA_w = enabled ? crtc->mode.hdisplay : 0;
		master_priv->sarea_priv->pipeA_h = enabled ? crtc->mode.vdisplay : 0;
		break;
	case 1:
		master_priv->sarea_priv->pipeB_w = enabled ? crtc->mode.hdisplay : 0;
		master_priv->sarea_priv->pipeB_h = enabled ? crtc->mode.vdisplay : 0;
		break;
	default:
		DRM_ERROR("Can't update pipe %c in SAREA\n", pipe_name(pipe));
		break;
	}
}

/**
 * Sets the power management mode of the pipe and plane.
 */
void intel_crtc_update_dpms(struct drm_crtc *crtc)
{
	struct drm_device *dev = crtc->dev;
	struct drm_i915_private *dev_priv = dev->dev_private;
	struct intel_encoder *intel_encoder;
	bool enable = false;

	for_each_encoder_on_crtc(dev, crtc, intel_encoder)
		enable |= intel_encoder->connectors_active;

	if (enable)
		dev_priv->display.crtc_enable(crtc);
	else
		dev_priv->display.crtc_disable(crtc);

	intel_crtc_update_sarea(crtc, enable);
}

static void intel_crtc_disable(struct drm_crtc *crtc)
{
	struct drm_device *dev = crtc->dev;
	struct drm_connector *connector;
	struct drm_i915_private *dev_priv = dev->dev_private;
	struct intel_crtc *intel_crtc = to_intel_crtc(crtc);

	/* crtc should still be enabled when we disable it. */
	WARN_ON(!crtc->enabled);

	intel_crtc->eld_vld = false;
	dev_priv->display.crtc_disable(crtc);
	intel_crtc_update_sarea(crtc, false);
	dev_priv->display.off(crtc);

	assert_plane_disabled(dev->dev_private, to_intel_crtc(crtc)->plane);
	assert_pipe_disabled(dev->dev_private, to_intel_crtc(crtc)->pipe);

	if (crtc->fb) {
		mutex_lock(&dev->struct_mutex);
		intel_unpin_fb_obj(to_intel_framebuffer(crtc->fb)->obj);
		mutex_unlock(&dev->struct_mutex);
		crtc->fb = NULL;
	}

	/* Update computed state. */
	list_for_each_entry(connector, &dev->mode_config.connector_list, head) {
		if (!connector->encoder || !connector->encoder->crtc)
			continue;

		if (connector->encoder->crtc != crtc)
			continue;

		connector->dpms = DRM_MODE_DPMS_OFF;
		to_intel_encoder(connector->encoder)->connectors_active = false;
	}
}

void intel_modeset_disable(struct drm_device *dev)
{
	struct drm_crtc *crtc;

	list_for_each_entry(crtc, &dev->mode_config.crtc_list, head) {
		if (crtc->enabled)
			intel_crtc_disable(crtc);
	}
}

void intel_encoder_destroy(struct drm_encoder *encoder)
{
	struct intel_encoder *intel_encoder = to_intel_encoder(encoder);

	drm_encoder_cleanup(encoder);
	kfree(intel_encoder);
}

/* Simple dpms helper for encodres with just one connector, no cloning and only
 * one kind of off state. It clamps all !ON modes to fully OFF and changes the
 * state of the entire output pipe. */
void intel_encoder_dpms(struct intel_encoder *encoder, int mode)
{
	if (mode == DRM_MODE_DPMS_ON) {
		encoder->connectors_active = true;

		intel_crtc_update_dpms(encoder->base.crtc);
	} else {
		encoder->connectors_active = false;

		intel_crtc_update_dpms(encoder->base.crtc);
	}
}

/* Cross check the actual hw state with our own modeset state tracking (and it's
 * internal consistency). */
static void intel_connector_check_state(struct intel_connector *connector)
{
	if (connector->get_hw_state(connector)) {
		struct intel_encoder *encoder = connector->encoder;
		struct drm_crtc *crtc;
		bool encoder_enabled;
		enum pipe pipe;

		DRM_DEBUG_KMS("[CONNECTOR:%d:%s]\n",
			      connector->base.base.id,
			      drm_get_connector_name(&connector->base));

		WARN(connector->base.dpms == DRM_MODE_DPMS_OFF,
		     "wrong connector dpms state\n");
		WARN(connector->base.encoder != &encoder->base,
		     "active connector not linked to encoder\n");
		WARN(!encoder->connectors_active,
		     "encoder->connectors_active not set\n");

		encoder_enabled = encoder->get_hw_state(encoder, &pipe);
		WARN(!encoder_enabled, "encoder not enabled\n");
		if (WARN_ON(!encoder->base.crtc))
			return;

		crtc = encoder->base.crtc;

		WARN(!crtc->enabled, "crtc not enabled\n");
		WARN(!to_intel_crtc(crtc)->active, "crtc not active\n");
		WARN(pipe != to_intel_crtc(crtc)->pipe,
		     "encoder active on the wrong pipe\n");
	}
}

/* Even simpler default implementation, if there's really no special case to
 * consider. */
void intel_connector_dpms(struct drm_connector *connector, int mode)
{
	struct intel_encoder *encoder = intel_attached_encoder(connector);

	/* All the simple cases only support two dpms states. */
	if (mode != DRM_MODE_DPMS_ON)
		mode = DRM_MODE_DPMS_OFF;

	if (mode == connector->dpms)
		return;

	connector->dpms = mode;

	/* Only need to change hw state when actually enabled */
	if (encoder->base.crtc)
		intel_encoder_dpms(encoder, mode);
	else
		WARN_ON(encoder->connectors_active != false);

	intel_modeset_check_state(connector->dev);
}

/* Simple connector->get_hw_state implementation for encoders that support only
 * one connector and no cloning and hence the encoder state determines the state
 * of the connector. */
bool intel_connector_get_hw_state(struct intel_connector *connector)
{
	enum pipe pipe = 0;
	struct intel_encoder *encoder = connector->encoder;

	return encoder->get_hw_state(encoder, &pipe);
}

static bool intel_crtc_mode_fixup(struct drm_crtc *crtc,
				  const struct drm_display_mode *mode,
				  struct drm_display_mode *adjusted_mode)
{
	struct drm_device *dev = crtc->dev;

	if (HAS_PCH_SPLIT(dev)) {
		/* FDI link clock is fixed at 2.7G */
		if (mode->clock * 3 > IRONLAKE_FDI_FREQ * 4)
			return false;
	}

	/* All interlaced capable intel hw wants timings in frames. Note though
	 * that intel_lvds_mode_fixup does some funny tricks with the crtc
	 * timings, so we need to be careful not to clobber these.*/
	if (!(adjusted_mode->private_flags & INTEL_MODE_CRTC_TIMINGS_SET))
		drm_mode_set_crtcinfo(adjusted_mode, 0);

	/* WaPruneModeWithIncorrectHsyncOffset: Cantiga+ cannot handle modes
	 * with a hsync front porch of 0.
	 */
	if ((INTEL_INFO(dev)->gen > 4 || IS_G4X(dev)) &&
		adjusted_mode->hsync_start == adjusted_mode->hdisplay)
		return false;

	return true;
}

static int valleyview_get_display_clock_speed(struct drm_device *dev)
{
	return 400000; /* FIXME */
}

static int i945_get_display_clock_speed(struct drm_device *dev)
{
	return 400000;
}

static int i915_get_display_clock_speed(struct drm_device *dev)
{
	return 333000;
}

static int i9xx_misc_get_display_clock_speed(struct drm_device *dev)
{
	return 200000;
}

static int i915gm_get_display_clock_speed(struct drm_device *dev)
{
	u16 gcfgc = 0;

	pci_read_config_word(dev->pdev, GCFGC, &gcfgc);

	if (gcfgc & GC_LOW_FREQUENCY_ENABLE)
		return 133000;
	else {
		switch (gcfgc & GC_DISPLAY_CLOCK_MASK) {
		case GC_DISPLAY_CLOCK_333_MHZ:
			return 333000;
		default:
		case GC_DISPLAY_CLOCK_190_200_MHZ:
			return 190000;
		}
	}
}

static int i865_get_display_clock_speed(struct drm_device *dev)
{
	return 266000;
}

static int i855_get_display_clock_speed(struct drm_device *dev)
{
	u16 hpllcc = 0;
	/* Assume that the hardware is in the high speed state.  This
	 * should be the default.
	 */
	switch (hpllcc & GC_CLOCK_CONTROL_MASK) {
	case GC_CLOCK_133_200:
	case GC_CLOCK_100_200:
		return 200000;
	case GC_CLOCK_166_250:
		return 250000;
	case GC_CLOCK_100_133:
		return 133000;
	}

	/* Shouldn't happen */
	return 0;
}

static int i830_get_display_clock_speed(struct drm_device *dev)
{
	return 133000;
}

static void
intel_reduce_ratio(uint32_t *num, uint32_t *den)
{
	while (*num > 0xffffff || *den > 0xffffff) {
		*num >>= 1;
		*den >>= 1;
	}
}

void
intel_link_compute_m_n(int bits_per_pixel, int nlanes,
		       int pixel_clock, int link_clock,
		       struct intel_link_m_n *m_n)
{
	m_n->tu = 64;
	m_n->gmch_m = bits_per_pixel * pixel_clock;
	m_n->gmch_n = link_clock * nlanes * 8;
	intel_reduce_ratio(&m_n->gmch_m, &m_n->gmch_n);
	m_n->link_m = pixel_clock;
	m_n->link_n = link_clock;
	intel_reduce_ratio(&m_n->link_m, &m_n->link_n);
}

static inline bool intel_panel_use_ssc(struct drm_i915_private *dev_priv)
{
	if (i915_panel_use_ssc >= 0)
		return i915_panel_use_ssc != 0;
	return dev_priv->lvds_use_ssc
		&& !(dev_priv->quirks & QUIRK_LVDS_SSC_DISABLE);
}

/**
 * intel_choose_pipe_bpp_dither - figure out what color depth the pipe should send
 * @crtc: CRTC structure
 * @mode: requested mode
 *
 * A pipe may be connected to one or more outputs.  Based on the depth of the
 * attached framebuffer, choose a good color depth to use on the pipe.
 *
 * If possible, match the pipe depth to the fb depth.  In some cases, this
 * isn't ideal, because the connected output supports a lesser or restricted
 * set of depths.  Resolve that here:
 *    LVDS typically supports only 6bpc, so clamp down in that case
 *    HDMI supports only 8bpc or 12bpc, so clamp to 8bpc with dither for 10bpc
 *    Displays may support a restricted set as well, check EDID and clamp as
 *      appropriate.
 *    DP may want to dither down to 6bpc to fit larger modes
 *
 * RETURNS:
 * Dithering requirement (i.e. false if display bpc and pipe bpc match,
 * true if they don't match).
 */
static bool intel_choose_pipe_bpp_dither(struct drm_crtc *crtc,
					 struct drm_framebuffer *fb,
					 unsigned int *pipe_bpp,
					 struct drm_display_mode *mode)
{
	struct drm_device *dev = crtc->dev;
	struct drm_i915_private *dev_priv = dev->dev_private;
	struct drm_connector *connector;
	struct intel_encoder *intel_encoder;
	unsigned int display_bpc = UINT_MAX, bpc;

	/* Walk the encoders & connectors on this crtc, get min bpc */
	for_each_encoder_on_crtc(dev, crtc, intel_encoder) {

		if (intel_encoder->type == INTEL_OUTPUT_LVDS) {
			unsigned int lvds_bpc;

			if ((I915_READ(PCH_LVDS) & LVDS_A3_POWER_MASK) ==
			    LVDS_A3_POWER_UP)
				lvds_bpc = 8;
			else
				lvds_bpc = 6;

			if (lvds_bpc < display_bpc) {
				DRM_DEBUG_KMS("clamping display bpc (was %d) to LVDS (%d)\n", display_bpc, lvds_bpc);
				display_bpc = lvds_bpc;
			}
			continue;
		}

		/* Not one of the known troublemakers, check the EDID */
		list_for_each_entry(connector, &dev->mode_config.connector_list,
				    head) {
			if (connector->encoder != &intel_encoder->base)
				continue;

			/* Don't use an invalid EDID bpc value */
			if (connector->display_info.bpc &&
			    connector->display_info.bpc < display_bpc) {
				DRM_DEBUG_KMS("clamping display bpc (was %d) to EDID reported max of %d\n", display_bpc, connector->display_info.bpc);
				display_bpc = connector->display_info.bpc;
			}
		}

		if (intel_encoder->type == INTEL_OUTPUT_EDP) {
			/* Use VBT settings if we have an eDP panel */
			unsigned int edp_bpc = dev_priv->edp.bpp / 3;

			if (edp_bpc && edp_bpc < display_bpc) {
				DRM_DEBUG_KMS("clamping display bpc (was %d) to eDP (%d)\n", display_bpc, edp_bpc);
				display_bpc = edp_bpc;
			}
			continue;
		}

		/*
		 * HDMI is either 12 or 8, so if the display lets 10bpc sneak
		 * through, clamp it down.  (Note: >12bpc will be caught below.)
		 */
		if (intel_encoder->type == INTEL_OUTPUT_HDMI) {
			if (display_bpc > 8 && display_bpc < 12) {
				DRM_DEBUG_KMS("forcing bpc to 12 for HDMI\n");
				display_bpc = 12;
			} else {
				DRM_DEBUG_KMS("forcing bpc to 8 for HDMI\n");
				display_bpc = 8;
			}
		}
	}

	if (mode->private_flags & INTEL_MODE_DP_FORCE_6BPC) {
		DRM_DEBUG_KMS("Dithering DP to 6bpc\n");
		display_bpc = 6;
	}

	/*
	 * We could just drive the pipe at the highest bpc all the time and
	 * enable dithering as needed, but that costs bandwidth.  So choose
	 * the minimum value that expresses the full color range of the fb but
	 * also stays within the max display bpc discovered above.
	 */

	switch (fb->depth) {
	case 8:
		bpc = 8; /* since we go through a colormap */
		break;
	case 15:
	case 16:
		bpc = 6; /* min is 18bpp */
		break;
	case 24:
		bpc = 8;
		break;
	case 30:
		bpc = 10;
		break;
	case 48:
		bpc = 12;
		break;
	default:
		DRM_DEBUG("unsupported depth, assuming 24 bits\n");
		bpc = min((unsigned int)8, display_bpc);
		break;
	}

	display_bpc = min(display_bpc, bpc);

	DRM_DEBUG_KMS("setting pipe bpc to %d (max display bpc %d)\n",
		      bpc, display_bpc);

	*pipe_bpp = display_bpc * 3;

	return display_bpc != bpc;
}

static int vlv_get_refclk(struct drm_crtc *crtc)
{
	struct drm_device *dev = crtc->dev;
	struct drm_i915_private *dev_priv = dev->dev_private;
	int refclk = 27000; /* for DP & HDMI */

	return 100000; /* only one validated so far */

	if (intel_pipe_has_type(crtc, INTEL_OUTPUT_ANALOG)) {
		refclk = 96000;
	} else if (intel_pipe_has_type(crtc, INTEL_OUTPUT_LVDS)) {
		if (intel_panel_use_ssc(dev_priv))
			refclk = 100000;
		else
			refclk = 96000;
	} else if (intel_pipe_has_type(crtc, INTEL_OUTPUT_EDP)) {
		refclk = 100000;
	}

	return refclk;
}

static int i9xx_get_refclk(struct drm_crtc *crtc, int num_connectors)
{
	struct drm_device *dev = crtc->dev;
	struct drm_i915_private *dev_priv = dev->dev_private;
	int refclk;

	if (IS_VALLEYVIEW(dev)) {
		refclk = vlv_get_refclk(crtc);
	} else if (intel_pipe_has_type(crtc, INTEL_OUTPUT_LVDS) &&
	    intel_panel_use_ssc(dev_priv) && num_connectors < 2) {
		refclk = dev_priv->lvds_ssc_freq * 1000;
		DRM_DEBUG_KMS("using SSC reference clock of %d MHz\n",
			      refclk / 1000);
	} else if (!IS_GEN2(dev)) {
		refclk = 96000;
	} else {
		refclk = 48000;
	}

	return refclk;
}

static void i9xx_adjust_sdvo_tv_clock(struct drm_display_mode *adjusted_mode,
				      intel_clock_t *clock)
{
	/* SDVO TV has fixed PLL values depend on its clock range,
	   this mirrors vbios setting. */
	if (adjusted_mode->clock >= 100000
	    && adjusted_mode->clock < 140500) {
		clock->p1 = 2;
		clock->p2 = 10;
		clock->n = 3;
		clock->m1 = 16;
		clock->m2 = 8;
	} else if (adjusted_mode->clock >= 140500
		   && adjusted_mode->clock <= 200000) {
		clock->p1 = 1;
		clock->p2 = 10;
		clock->n = 6;
		clock->m1 = 12;
		clock->m2 = 8;
	}
}

static void i9xx_update_pll_dividers(struct drm_crtc *crtc,
				     intel_clock_t *clock,
				     intel_clock_t *reduced_clock)
{
	struct drm_device *dev = crtc->dev;
	struct drm_i915_private *dev_priv = dev->dev_private;
	struct intel_crtc *intel_crtc = to_intel_crtc(crtc);
	int pipe = intel_crtc->pipe;
	u32 fp, fp2 = 0;

	if (IS_PINEVIEW(dev)) {
		fp = (1 << clock->n) << 16 | clock->m1 << 8 | clock->m2;
		if (reduced_clock)
			fp2 = (1 << reduced_clock->n) << 16 |
				reduced_clock->m1 << 8 | reduced_clock->m2;
	} else {
		fp = clock->n << 16 | clock->m1 << 8 | clock->m2;
		if (reduced_clock)
			fp2 = reduced_clock->n << 16 | reduced_clock->m1 << 8 |
				reduced_clock->m2;
	}

	I915_WRITE(FP0(pipe), fp);

	intel_crtc->lowfreq_avail = false;
	if (intel_pipe_has_type(crtc, INTEL_OUTPUT_LVDS) &&
	    reduced_clock && i915_powersave) {
		I915_WRITE(FP1(pipe), fp2);
		intel_crtc->lowfreq_avail = true;
	} else {
		I915_WRITE(FP1(pipe), fp);
	}
}

static void vlv_update_pll(struct drm_crtc *crtc,
			   struct drm_display_mode *mode,
			   struct drm_display_mode *adjusted_mode,
			   intel_clock_t *clock, intel_clock_t *reduced_clock,
			   int num_connectors)
{
	struct drm_device *dev = crtc->dev;
	struct drm_i915_private *dev_priv = dev->dev_private;
	struct intel_crtc *intel_crtc = to_intel_crtc(crtc);
	int pipe = intel_crtc->pipe;
	u32 dpll, mdiv, pdiv;
	u32 bestn, bestm1, bestm2, bestp1, bestp2;
	bool is_sdvo;
	u32 temp;

	mutex_lock(&dev_priv->dpio_lock);

	is_sdvo = intel_pipe_has_type(crtc, INTEL_OUTPUT_SDVO) ||
		intel_pipe_has_type(crtc, INTEL_OUTPUT_HDMI);

	dpll = DPLL_VGA_MODE_DIS;
	dpll |= DPLL_EXT_BUFFER_ENABLE_VLV;
	dpll |= DPLL_REFA_CLK_ENABLE_VLV;
	dpll |= DPLL_INTEGRATED_CLOCK_VLV;

	I915_WRITE(DPLL(pipe), dpll);
	POSTING_READ(DPLL(pipe));

	bestn = clock->n;
	bestm1 = clock->m1;
	bestm2 = clock->m2;
	bestp1 = clock->p1;
	bestp2 = clock->p2;

	/*
	 * In Valleyview PLL and program lane counter registers are exposed
	 * through DPIO interface
	 */
	mdiv = ((bestm1 << DPIO_M1DIV_SHIFT) | (bestm2 & DPIO_M2DIV_MASK));
	mdiv |= ((bestp1 << DPIO_P1_SHIFT) | (bestp2 << DPIO_P2_SHIFT));
	mdiv |= ((bestn << DPIO_N_SHIFT));
	mdiv |= (1 << DPIO_POST_DIV_SHIFT);
	mdiv |= (1 << DPIO_K_SHIFT);
	mdiv |= DPIO_ENABLE_CALIBRATION;
	intel_dpio_write(dev_priv, DPIO_DIV(pipe), mdiv);

	intel_dpio_write(dev_priv, DPIO_CORE_CLK(pipe), 0x01000000);

	pdiv = (1 << DPIO_REFSEL_OVERRIDE) | (5 << DPIO_PLL_MODESEL_SHIFT) |
		(3 << DPIO_BIAS_CURRENT_CTL_SHIFT) | (1<<20) |
		(7 << DPIO_PLL_REFCLK_SEL_SHIFT) | (8 << DPIO_DRIVER_CTL_SHIFT) |
		(5 << DPIO_CLK_BIAS_CTL_SHIFT);
	intel_dpio_write(dev_priv, DPIO_REFSFR(pipe), pdiv);

	intel_dpio_write(dev_priv, DPIO_LFP_COEFF(pipe), 0x005f003b);

	dpll |= DPLL_VCO_ENABLE;
	I915_WRITE(DPLL(pipe), dpll);
	POSTING_READ(DPLL(pipe));
	if (wait_for(((I915_READ(DPLL(pipe)) & DPLL_LOCK_VLV) == DPLL_LOCK_VLV), 1))
		DRM_ERROR("DPLL %d failed to lock\n", pipe);

	intel_dpio_write(dev_priv, DPIO_FASTCLK_DISABLE, 0x620);

	if (intel_pipe_has_type(crtc, INTEL_OUTPUT_DISPLAYPORT))
		intel_dp_set_m_n(crtc, mode, adjusted_mode);

	I915_WRITE(DPLL(pipe), dpll);

	/* Wait for the clocks to stabilize. */
	POSTING_READ(DPLL(pipe));
	udelay(150);

	temp = 0;
	if (is_sdvo) {
		temp = intel_mode_get_pixel_multiplier(adjusted_mode);
		if (temp > 1)
			temp = (temp - 1) << DPLL_MD_UDI_MULTIPLIER_SHIFT;
		else
			temp = 0;
	}
	I915_WRITE(DPLL_MD(pipe), temp);
	POSTING_READ(DPLL_MD(pipe));

	/* Now program lane control registers */
	if(intel_pipe_has_type(crtc, INTEL_OUTPUT_DISPLAYPORT)
			|| intel_pipe_has_type(crtc, INTEL_OUTPUT_HDMI))
	{
		temp = 0x1000C4;
		if(pipe == 1)
			temp |= (1 << 21);
		intel_dpio_write(dev_priv, DPIO_DATA_CHANNEL1, temp);
	}
	if(intel_pipe_has_type(crtc,INTEL_OUTPUT_EDP))
	{
		temp = 0x1000C4;
		if(pipe == 1)
			temp |= (1 << 21);
		intel_dpio_write(dev_priv, DPIO_DATA_CHANNEL2, temp);
	}

	mutex_unlock(&dev_priv->dpio_lock);
}

static void i9xx_update_pll(struct drm_crtc *crtc,
			    struct drm_display_mode *mode,
			    struct drm_display_mode *adjusted_mode,
			    intel_clock_t *clock, intel_clock_t *reduced_clock,
			    int num_connectors)
{
	struct drm_device *dev = crtc->dev;
	struct drm_i915_private *dev_priv = dev->dev_private;
	struct intel_crtc *intel_crtc = to_intel_crtc(crtc);
	struct intel_encoder *encoder;
	int pipe = intel_crtc->pipe;
	u32 dpll;
	bool is_sdvo;

	i9xx_update_pll_dividers(crtc, clock, reduced_clock);

	is_sdvo = intel_pipe_has_type(crtc, INTEL_OUTPUT_SDVO) ||
		intel_pipe_has_type(crtc, INTEL_OUTPUT_HDMI);

	dpll = DPLL_VGA_MODE_DIS;

	if (intel_pipe_has_type(crtc, INTEL_OUTPUT_LVDS))
		dpll |= DPLLB_MODE_LVDS;
	else
		dpll |= DPLLB_MODE_DAC_SERIAL;
	if (is_sdvo) {
		int pixel_multiplier = intel_mode_get_pixel_multiplier(adjusted_mode);
		if (pixel_multiplier > 1) {
			if (IS_I945G(dev) || IS_I945GM(dev) || IS_G33(dev))
				dpll |= (pixel_multiplier - 1) << SDVO_MULTIPLIER_SHIFT_HIRES;
		}
		dpll |= DPLL_DVO_HIGH_SPEED;
	}
	if (intel_pipe_has_type(crtc, INTEL_OUTPUT_DISPLAYPORT))
		dpll |= DPLL_DVO_HIGH_SPEED;

	/* compute bitmask from p1 value */
	if (IS_PINEVIEW(dev))
		dpll |= (1 << (clock->p1 - 1)) << DPLL_FPA01_P1_POST_DIV_SHIFT_PINEVIEW;
	else {
		dpll |= (1 << (clock->p1 - 1)) << DPLL_FPA01_P1_POST_DIV_SHIFT;
		if (IS_G4X(dev) && reduced_clock)
			dpll |= (1 << (reduced_clock->p1 - 1)) << DPLL_FPA1_P1_POST_DIV_SHIFT;
	}
	switch (clock->p2) {
	case 5:
		dpll |= DPLL_DAC_SERIAL_P2_CLOCK_DIV_5;
		break;
	case 7:
		dpll |= DPLLB_LVDS_P2_CLOCK_DIV_7;
		break;
	case 10:
		dpll |= DPLL_DAC_SERIAL_P2_CLOCK_DIV_10;
		break;
	case 14:
		dpll |= DPLLB_LVDS_P2_CLOCK_DIV_14;
		break;
	}
	if (INTEL_INFO(dev)->gen >= 4)
		dpll |= (6 << PLL_LOAD_PULSE_PHASE_SHIFT);

	if (is_sdvo && intel_pipe_has_type(crtc, INTEL_OUTPUT_TVOUT))
		dpll |= PLL_REF_INPUT_TVCLKINBC;
	else if (intel_pipe_has_type(crtc, INTEL_OUTPUT_TVOUT))
		/* XXX: just matching BIOS for now */
		/*	dpll |= PLL_REF_INPUT_TVCLKINBC; */
		dpll |= 3;
	else if (intel_pipe_has_type(crtc, INTEL_OUTPUT_LVDS) &&
		 intel_panel_use_ssc(dev_priv) && num_connectors < 2)
		dpll |= PLLB_REF_INPUT_SPREADSPECTRUMIN;
	else
		dpll |= PLL_REF_INPUT_DREFCLK;

	dpll |= DPLL_VCO_ENABLE;
	I915_WRITE(DPLL(pipe), dpll & ~DPLL_VCO_ENABLE);
	POSTING_READ(DPLL(pipe));
	udelay(150);

	for_each_encoder_on_crtc(dev, crtc, encoder)
		if (encoder->pre_pll_enable)
			encoder->pre_pll_enable(encoder);

	if (intel_pipe_has_type(crtc, INTEL_OUTPUT_DISPLAYPORT))
		intel_dp_set_m_n(crtc, mode, adjusted_mode);

	I915_WRITE(DPLL(pipe), dpll);

	/* Wait for the clocks to stabilize. */
	POSTING_READ(DPLL(pipe));
	udelay(150);

	if (INTEL_INFO(dev)->gen >= 4) {
		u32 temp = 0;
		if (is_sdvo) {
			temp = intel_mode_get_pixel_multiplier(adjusted_mode);
			if (temp > 1)
				temp = (temp - 1) << DPLL_MD_UDI_MULTIPLIER_SHIFT;
			else
				temp = 0;
		}
		I915_WRITE(DPLL_MD(pipe), temp);
	} else {
		/* The pixel multiplier can only be updated once the
		 * DPLL is enabled and the clocks are stable.
		 *
		 * So write it again.
		 */
		I915_WRITE(DPLL(pipe), dpll);
	}
}

static void i8xx_update_pll(struct drm_crtc *crtc,
			    struct drm_display_mode *adjusted_mode,
			    intel_clock_t *clock, intel_clock_t *reduced_clock,
			    int num_connectors)
{
	struct drm_device *dev = crtc->dev;
	struct drm_i915_private *dev_priv = dev->dev_private;
	struct intel_crtc *intel_crtc = to_intel_crtc(crtc);
	struct intel_encoder *encoder;
	int pipe = intel_crtc->pipe;
	u32 dpll;

	i9xx_update_pll_dividers(crtc, clock, reduced_clock);

	dpll = DPLL_VGA_MODE_DIS;

	if (intel_pipe_has_type(crtc, INTEL_OUTPUT_LVDS)) {
		dpll |= (1 << (clock->p1 - 1)) << DPLL_FPA01_P1_POST_DIV_SHIFT;
	} else {
		if (clock->p1 == 2)
			dpll |= PLL_P1_DIVIDE_BY_TWO;
		else
			dpll |= (clock->p1 - 2) << DPLL_FPA01_P1_POST_DIV_SHIFT;
		if (clock->p2 == 4)
			dpll |= PLL_P2_DIVIDE_BY_4;
	}

	if (intel_pipe_has_type(crtc, INTEL_OUTPUT_TVOUT))
		/* XXX: just matching BIOS for now */
		/*	dpll |= PLL_REF_INPUT_TVCLKINBC; */
		dpll |= 3;
	else if (intel_pipe_has_type(crtc, INTEL_OUTPUT_LVDS) &&
		 intel_panel_use_ssc(dev_priv) && num_connectors < 2)
		dpll |= PLLB_REF_INPUT_SPREADSPECTRUMIN;
	else
		dpll |= PLL_REF_INPUT_DREFCLK;

	dpll |= DPLL_VCO_ENABLE;
	I915_WRITE(DPLL(pipe), dpll & ~DPLL_VCO_ENABLE);
	POSTING_READ(DPLL(pipe));
	udelay(150);

	for_each_encoder_on_crtc(dev, crtc, encoder)
		if (encoder->pre_pll_enable)
			encoder->pre_pll_enable(encoder);

	I915_WRITE(DPLL(pipe), dpll);

	/* Wait for the clocks to stabilize. */
	POSTING_READ(DPLL(pipe));
	udelay(150);

	/* The pixel multiplier can only be updated once the
	 * DPLL is enabled and the clocks are stable.
	 *
	 * So write it again.
	 */
	I915_WRITE(DPLL(pipe), dpll);
}

static void intel_set_pipe_timings(struct intel_crtc *intel_crtc,
				   struct drm_display_mode *mode,
				   struct drm_display_mode *adjusted_mode)
{
	struct drm_device *dev = intel_crtc->base.dev;
	struct drm_i915_private *dev_priv = dev->dev_private;
	enum pipe pipe = intel_crtc->pipe;
	enum transcoder cpu_transcoder = intel_crtc->cpu_transcoder;
	uint32_t vsyncshift;

	if (!IS_GEN2(dev) && adjusted_mode->flags & DRM_MODE_FLAG_INTERLACE) {
		/* the chip adds 2 halflines automatically */
		adjusted_mode->crtc_vtotal -= 1;
		adjusted_mode->crtc_vblank_end -= 1;
		vsyncshift = adjusted_mode->crtc_hsync_start
			     - adjusted_mode->crtc_htotal / 2;
	} else {
		vsyncshift = 0;
	}

	if (INTEL_INFO(dev)->gen > 3)
		I915_WRITE(VSYNCSHIFT(cpu_transcoder), vsyncshift);

	I915_WRITE(HTOTAL(cpu_transcoder),
		   (adjusted_mode->crtc_hdisplay - 1) |
		   ((adjusted_mode->crtc_htotal - 1) << 16));
	I915_WRITE(HBLANK(cpu_transcoder),
		   (adjusted_mode->crtc_hblank_start - 1) |
		   ((adjusted_mode->crtc_hblank_end - 1) << 16));
	I915_WRITE(HSYNC(cpu_transcoder),
		   (adjusted_mode->crtc_hsync_start - 1) |
		   ((adjusted_mode->crtc_hsync_end - 1) << 16));

	I915_WRITE(VTOTAL(cpu_transcoder),
		   (adjusted_mode->crtc_vdisplay - 1) |
		   ((adjusted_mode->crtc_vtotal - 1) << 16));
	I915_WRITE(VBLANK(cpu_transcoder),
		   (adjusted_mode->crtc_vblank_start - 1) |
		   ((adjusted_mode->crtc_vblank_end - 1) << 16));
	I915_WRITE(VSYNC(cpu_transcoder),
		   (adjusted_mode->crtc_vsync_start - 1) |
		   ((adjusted_mode->crtc_vsync_end - 1) << 16));

	/* Workaround: when the EDP input selection is B, the VTOTAL_B must be
	 * programmed with the VTOTAL_EDP value. Same for VTOTAL_C. This is
	 * documented on the DDI_FUNC_CTL register description, EDP Input Select
	 * bits. */
	if (IS_HASWELL(dev) && cpu_transcoder == TRANSCODER_EDP &&
	    (pipe == PIPE_B || pipe == PIPE_C))
		I915_WRITE(VTOTAL(pipe), I915_READ(VTOTAL(cpu_transcoder)));

	/* pipesrc controls the size that is scaled from, which should
	 * always be the user's requested size.
	 */
	I915_WRITE(PIPESRC(pipe),
		   ((mode->hdisplay - 1) << 16) | (mode->vdisplay - 1));
}

static int i9xx_crtc_mode_set(struct drm_crtc *crtc,
			      struct drm_display_mode *mode,
			      struct drm_display_mode *adjusted_mode,
			      int x, int y,
			      struct drm_framebuffer *fb)
{
	struct drm_device *dev = crtc->dev;
	struct drm_i915_private *dev_priv = dev->dev_private;
	struct intel_crtc *intel_crtc = to_intel_crtc(crtc);
	int pipe = intel_crtc->pipe;
	int plane = intel_crtc->plane;
	int refclk, num_connectors = 0;
	intel_clock_t clock, reduced_clock;
	u32 dspcntr, pipeconf;
	bool ok, has_reduced_clock = false, is_sdvo = false;
	bool is_lvds = false, is_tv = false, is_dp = false;
	struct intel_encoder *encoder;
	const intel_limit_t *limit;
	int ret;

	for_each_encoder_on_crtc(dev, crtc, encoder) {
		switch (encoder->type) {
		case INTEL_OUTPUT_LVDS:
			is_lvds = true;
			break;
		case INTEL_OUTPUT_SDVO:
		case INTEL_OUTPUT_HDMI:
			is_sdvo = true;
			if (encoder->needs_tv_clock)
				is_tv = true;
			break;
		case INTEL_OUTPUT_TVOUT:
			is_tv = true;
			break;
		case INTEL_OUTPUT_DISPLAYPORT:
			is_dp = true;
			break;
		}

		num_connectors++;
	}

	refclk = i9xx_get_refclk(crtc, num_connectors);

	/*
	 * Returns a set of divisors for the desired target clock with the given
	 * refclk, or FALSE.  The returned values represent the clock equation:
	 * reflck * (5 * (m1 + 2) + (m2 + 2)) / (n + 2) / p1 / p2.
	 */
	limit = intel_limit(crtc, refclk);
	ok = limit->find_pll(limit, crtc, adjusted_mode->clock, refclk, NULL,
			     &clock);
	if (!ok) {
		DRM_ERROR("Couldn't find PLL settings for mode!\n");
		return -EINVAL;
	}

	/* Ensure that the cursor is valid for the new mode before changing... */
	intel_crtc_update_cursor(crtc, true);

	if (is_lvds && dev_priv->lvds_downclock_avail) {
		/*
		 * Ensure we match the reduced clock's P to the target clock.
		 * If the clocks don't match, we can't switch the display clock
		 * by using the FP0/FP1. In such case we will disable the LVDS
		 * downclock feature.
		*/
		has_reduced_clock = limit->find_pll(limit, crtc,
						    dev_priv->lvds_downclock,
						    refclk,
						    &clock,
						    &reduced_clock);
	}

	if (is_sdvo && is_tv)
		i9xx_adjust_sdvo_tv_clock(adjusted_mode, &clock);

	if (IS_GEN2(dev))
		i8xx_update_pll(crtc, adjusted_mode, &clock,
				has_reduced_clock ? &reduced_clock : NULL,
				num_connectors);
	else if (IS_VALLEYVIEW(dev))
		vlv_update_pll(crtc, mode, adjusted_mode, &clock,
				has_reduced_clock ? &reduced_clock : NULL,
				num_connectors);
	else
		i9xx_update_pll(crtc, mode, adjusted_mode, &clock,
				has_reduced_clock ? &reduced_clock : NULL,
				num_connectors);

	/* setup pipeconf */
	pipeconf = I915_READ(PIPECONF(pipe));

	/* Set up the display plane register */
	dspcntr = DISPPLANE_GAMMA_ENABLE;

	if (pipe == 0)
		dspcntr &= ~DISPPLANE_SEL_PIPE_MASK;
	else
		dspcntr |= DISPPLANE_SEL_PIPE_B;

	if (pipe == 0 && INTEL_INFO(dev)->gen < 4) {
		/* Enable pixel doubling when the dot clock is > 90% of the (display)
		 * core speed.
		 *
		 * XXX: No double-wide on 915GM pipe B. Is that the only reason for the
		 * pipe == 0 check?
		 */
		if (mode->clock >
		    dev_priv->display.get_display_clock_speed(dev) * 9 / 10)
			pipeconf |= PIPECONF_DOUBLE_WIDE;
		else
			pipeconf &= ~PIPECONF_DOUBLE_WIDE;
	}

	/* default to 8bpc */
	pipeconf &= ~(PIPECONF_BPC_MASK | PIPECONF_DITHER_EN);
	if (is_dp) {
		if (adjusted_mode->private_flags & INTEL_MODE_DP_FORCE_6BPC) {
			pipeconf |= PIPECONF_6BPC |
				    PIPECONF_DITHER_EN |
				    PIPECONF_DITHER_TYPE_SP;
		}
	}

	if (IS_VALLEYVIEW(dev) && intel_pipe_has_type(crtc, INTEL_OUTPUT_EDP)) {
		if (adjusted_mode->private_flags & INTEL_MODE_DP_FORCE_6BPC) {
			pipeconf |= PIPECONF_6BPC |
					PIPECONF_ENABLE |
					I965_PIPECONF_ACTIVE;
		}
	}

	DRM_DEBUG_KMS("Mode for pipe %c:\n", pipe == 0 ? 'A' : 'B');
	drm_mode_debug_printmodeline(mode);

	if (HAS_PIPE_CXSR(dev)) {
		if (intel_crtc->lowfreq_avail) {
			DRM_DEBUG_KMS("enabling CxSR downclocking\n");
			pipeconf |= PIPECONF_CXSR_DOWNCLOCK;
		} else {
			DRM_DEBUG_KMS("disabling CxSR downclocking\n");
			pipeconf &= ~PIPECONF_CXSR_DOWNCLOCK;
		}
	}

	pipeconf &= ~PIPECONF_INTERLACE_MASK;
	if (!IS_GEN2(dev) &&
	    adjusted_mode->flags & DRM_MODE_FLAG_INTERLACE)
		pipeconf |= PIPECONF_INTERLACE_W_FIELD_INDICATION;
	else
		pipeconf |= PIPECONF_PROGRESSIVE;

	intel_set_pipe_timings(intel_crtc, mode, adjusted_mode);

	/* pipesrc and dspsize control the size that is scaled from,
	 * which should always be the user's requested size.
	 */
	I915_WRITE(DSPSIZE(plane),
		   ((mode->vdisplay - 1) << 16) |
		   (mode->hdisplay - 1));
	I915_WRITE(DSPPOS(plane), 0);

	I915_WRITE(PIPECONF(pipe), pipeconf);
	POSTING_READ(PIPECONF(pipe));
	intel_enable_pipe(dev_priv, pipe, false);

	intel_wait_for_vblank(dev, pipe);

	I915_WRITE(DSPCNTR(plane), dspcntr);
	POSTING_READ(DSPCNTR(plane));

	ret = intel_pipe_set_base(crtc, x, y, fb);

	intel_update_watermarks(dev);

	return ret;
}

static void ironlake_init_pch_refclk(struct drm_device *dev)
{
	struct drm_i915_private *dev_priv = dev->dev_private;
	struct drm_mode_config *mode_config = &dev->mode_config;
	struct intel_encoder *encoder;
	u32 temp;
	bool has_lvds = false;
	bool has_cpu_edp = false;
	bool has_pch_edp = false;
	bool has_panel = false;
	bool has_ck505 = false;
	bool can_ssc = false;

	/* We need to take the global config into account */
	list_for_each_entry(encoder, &mode_config->encoder_list,
			    base.head) {
		switch (encoder->type) {
		case INTEL_OUTPUT_LVDS:
			has_panel = true;
			has_lvds = true;
			break;
		case INTEL_OUTPUT_EDP:
			has_panel = true;
			if (intel_encoder_is_pch_edp(&encoder->base))
				has_pch_edp = true;
			else
				has_cpu_edp = true;
			break;
		}
	}

	if (HAS_PCH_IBX(dev)) {
		has_ck505 = dev_priv->display_clock_mode;
		can_ssc = has_ck505;
	} else {
		has_ck505 = false;
		can_ssc = true;
	}

	DRM_DEBUG_KMS("has_panel %d has_lvds %d has_pch_edp %d has_cpu_edp %d has_ck505 %d\n",
		      has_panel, has_lvds, has_pch_edp, has_cpu_edp,
		      has_ck505);

	/* Ironlake: try to setup display ref clock before DPLL
	 * enabling. This is only under driver's control after
	 * PCH B stepping, previous chipset stepping should be
	 * ignoring this setting.
	 */
	temp = I915_READ(PCH_DREF_CONTROL);
	/* Always enable nonspread source */
	temp &= ~DREF_NONSPREAD_SOURCE_MASK;

	if (has_ck505)
		temp |= DREF_NONSPREAD_CK505_ENABLE;
	else
		temp |= DREF_NONSPREAD_SOURCE_ENABLE;

	if (has_panel) {
		temp &= ~DREF_SSC_SOURCE_MASK;
		temp |= DREF_SSC_SOURCE_ENABLE;

		/* SSC must be turned on before enabling the CPU output  */
		if (intel_panel_use_ssc(dev_priv) && can_ssc) {
			DRM_DEBUG_KMS("Using SSC on panel\n");
			temp |= DREF_SSC1_ENABLE;
		} else
			temp &= ~DREF_SSC1_ENABLE;

		/* Get SSC going before enabling the outputs */
		I915_WRITE(PCH_DREF_CONTROL, temp);
		POSTING_READ(PCH_DREF_CONTROL);
		udelay(200);

		temp &= ~DREF_CPU_SOURCE_OUTPUT_MASK;

		/* Enable CPU source on CPU attached eDP */
		if (has_cpu_edp) {
			if (intel_panel_use_ssc(dev_priv) && can_ssc) {
				DRM_DEBUG_KMS("Using SSC on eDP\n");
				temp |= DREF_CPU_SOURCE_OUTPUT_DOWNSPREAD;
			}
			else
				temp |= DREF_CPU_SOURCE_OUTPUT_NONSPREAD;
		} else
			temp |= DREF_CPU_SOURCE_OUTPUT_DISABLE;

		I915_WRITE(PCH_DREF_CONTROL, temp);
		POSTING_READ(PCH_DREF_CONTROL);
		udelay(200);
	} else {
		DRM_DEBUG_KMS("Disabling SSC entirely\n");

		temp &= ~DREF_CPU_SOURCE_OUTPUT_MASK;

		/* Turn off CPU output */
		temp |= DREF_CPU_SOURCE_OUTPUT_DISABLE;

		I915_WRITE(PCH_DREF_CONTROL, temp);
		POSTING_READ(PCH_DREF_CONTROL);
		udelay(200);

		/* Turn off the SSC source */
		temp &= ~DREF_SSC_SOURCE_MASK;
		temp |= DREF_SSC_SOURCE_DISABLE;

		/* Turn off SSC1 */
		temp &= ~ DREF_SSC1_ENABLE;

		I915_WRITE(PCH_DREF_CONTROL, temp);
		POSTING_READ(PCH_DREF_CONTROL);
		udelay(200);
	}
}

/* Sequence to enable CLKOUT_DP for FDI usage and configure PCH FDI I/O. */
static void lpt_init_pch_refclk(struct drm_device *dev)
{
	struct drm_i915_private *dev_priv = dev->dev_private;
	struct drm_mode_config *mode_config = &dev->mode_config;
	struct intel_encoder *encoder;
	bool has_vga = false;
	bool is_sdv = false;
	u32 tmp;

	list_for_each_entry(encoder, &mode_config->encoder_list, base.head) {
		switch (encoder->type) {
		case INTEL_OUTPUT_ANALOG:
			has_vga = true;
			break;
		}
	}

	if (!has_vga)
		return;

	mutex_lock(&dev_priv->dpio_lock);

	/* XXX: Rip out SDV support once Haswell ships for real. */
	if (IS_HASWELL(dev) && (dev->pci_device & 0xFF00) == 0x0C00)
		is_sdv = true;

	tmp = intel_sbi_read(dev_priv, SBI_SSCCTL, SBI_ICLK);
	tmp &= ~SBI_SSCCTL_DISABLE;
	tmp |= SBI_SSCCTL_PATHALT;
	intel_sbi_write(dev_priv, SBI_SSCCTL, tmp, SBI_ICLK);

	udelay(24);

	tmp = intel_sbi_read(dev_priv, SBI_SSCCTL, SBI_ICLK);
	tmp &= ~SBI_SSCCTL_PATHALT;
	intel_sbi_write(dev_priv, SBI_SSCCTL, tmp, SBI_ICLK);

	if (!is_sdv) {
		tmp = I915_READ(SOUTH_CHICKEN2);
		tmp |= FDI_MPHY_IOSFSB_RESET_CTL;
		I915_WRITE(SOUTH_CHICKEN2, tmp);

		if (wait_for_atomic_us(I915_READ(SOUTH_CHICKEN2) &
				       FDI_MPHY_IOSFSB_RESET_STATUS, 100))
			DRM_ERROR("FDI mPHY reset assert timeout\n");

		tmp = I915_READ(SOUTH_CHICKEN2);
		tmp &= ~FDI_MPHY_IOSFSB_RESET_CTL;
		I915_WRITE(SOUTH_CHICKEN2, tmp);

		if (wait_for_atomic_us((I915_READ(SOUTH_CHICKEN2) &
				        FDI_MPHY_IOSFSB_RESET_STATUS) == 0,
				       100))
			DRM_ERROR("FDI mPHY reset de-assert timeout\n");
	}

	tmp = intel_sbi_read(dev_priv, 0x8008, SBI_MPHY);
	tmp &= ~(0xFF << 24);
	tmp |= (0x12 << 24);
	intel_sbi_write(dev_priv, 0x8008, tmp, SBI_MPHY);

	if (!is_sdv) {
		tmp = intel_sbi_read(dev_priv, 0x808C, SBI_MPHY);
		tmp &= ~(0x3 << 6);
		tmp |= (1 << 6) | (1 << 0);
		intel_sbi_write(dev_priv, 0x808C, tmp, SBI_MPHY);
	}

	if (is_sdv) {
		tmp = intel_sbi_read(dev_priv, 0x800C, SBI_MPHY);
		tmp |= 0x7FFF;
		intel_sbi_write(dev_priv, 0x800C, tmp, SBI_MPHY);
	}

	tmp = intel_sbi_read(dev_priv, 0x2008, SBI_MPHY);
	tmp |= (1 << 11);
	intel_sbi_write(dev_priv, 0x2008, tmp, SBI_MPHY);

	tmp = intel_sbi_read(dev_priv, 0x2108, SBI_MPHY);
	tmp |= (1 << 11);
	intel_sbi_write(dev_priv, 0x2108, tmp, SBI_MPHY);

	if (is_sdv) {
		tmp = intel_sbi_read(dev_priv, 0x2038, SBI_MPHY);
		tmp |= (0x3F << 24) | (0xF << 20) | (0xF << 16);
		intel_sbi_write(dev_priv, 0x2038, tmp, SBI_MPHY);

		tmp = intel_sbi_read(dev_priv, 0x2138, SBI_MPHY);
		tmp |= (0x3F << 24) | (0xF << 20) | (0xF << 16);
		intel_sbi_write(dev_priv, 0x2138, tmp, SBI_MPHY);

		tmp = intel_sbi_read(dev_priv, 0x203C, SBI_MPHY);
		tmp |= (0x3F << 8);
		intel_sbi_write(dev_priv, 0x203C, tmp, SBI_MPHY);

		tmp = intel_sbi_read(dev_priv, 0x213C, SBI_MPHY);
		tmp |= (0x3F << 8);
		intel_sbi_write(dev_priv, 0x213C, tmp, SBI_MPHY);
	}

	tmp = intel_sbi_read(dev_priv, 0x206C, SBI_MPHY);
	tmp |= (1 << 24) | (1 << 21) | (1 << 18);
	intel_sbi_write(dev_priv, 0x206C, tmp, SBI_MPHY);

	tmp = intel_sbi_read(dev_priv, 0x216C, SBI_MPHY);
	tmp |= (1 << 24) | (1 << 21) | (1 << 18);
	intel_sbi_write(dev_priv, 0x216C, tmp, SBI_MPHY);

	if (!is_sdv) {
		tmp = intel_sbi_read(dev_priv, 0x2080, SBI_MPHY);
		tmp &= ~(7 << 13);
		tmp |= (5 << 13);
		intel_sbi_write(dev_priv, 0x2080, tmp, SBI_MPHY);

		tmp = intel_sbi_read(dev_priv, 0x2180, SBI_MPHY);
		tmp &= ~(7 << 13);
		tmp |= (5 << 13);
		intel_sbi_write(dev_priv, 0x2180, tmp, SBI_MPHY);
	}

	tmp = intel_sbi_read(dev_priv, 0x208C, SBI_MPHY);
	tmp &= ~0xFF;
	tmp |= 0x1C;
	intel_sbi_write(dev_priv, 0x208C, tmp, SBI_MPHY);

	tmp = intel_sbi_read(dev_priv, 0x218C, SBI_MPHY);
	tmp &= ~0xFF;
	tmp |= 0x1C;
	intel_sbi_write(dev_priv, 0x218C, tmp, SBI_MPHY);

	tmp = intel_sbi_read(dev_priv, 0x2098, SBI_MPHY);
	tmp &= ~(0xFF << 16);
	tmp |= (0x1C << 16);
	intel_sbi_write(dev_priv, 0x2098, tmp, SBI_MPHY);

	tmp = intel_sbi_read(dev_priv, 0x2198, SBI_MPHY);
	tmp &= ~(0xFF << 16);
	tmp |= (0x1C << 16);
	intel_sbi_write(dev_priv, 0x2198, tmp, SBI_MPHY);

	if (!is_sdv) {
		tmp = intel_sbi_read(dev_priv, 0x20C4, SBI_MPHY);
		tmp |= (1 << 27);
		intel_sbi_write(dev_priv, 0x20C4, tmp, SBI_MPHY);

		tmp = intel_sbi_read(dev_priv, 0x21C4, SBI_MPHY);
		tmp |= (1 << 27);
		intel_sbi_write(dev_priv, 0x21C4, tmp, SBI_MPHY);

		tmp = intel_sbi_read(dev_priv, 0x20EC, SBI_MPHY);
		tmp &= ~(0xF << 28);
		tmp |= (4 << 28);
		intel_sbi_write(dev_priv, 0x20EC, tmp, SBI_MPHY);

		tmp = intel_sbi_read(dev_priv, 0x21EC, SBI_MPHY);
		tmp &= ~(0xF << 28);
		tmp |= (4 << 28);
		intel_sbi_write(dev_priv, 0x21EC, tmp, SBI_MPHY);
	}

	/* ULT uses SBI_GEN0, but ULT doesn't have VGA, so we don't care. */
	tmp = intel_sbi_read(dev_priv, SBI_DBUFF0, SBI_ICLK);
	tmp |= SBI_DBUFF0_ENABLE;
	intel_sbi_write(dev_priv, SBI_DBUFF0, tmp, SBI_ICLK);

	mutex_unlock(&dev_priv->dpio_lock);
}

/*
 * Initialize reference clocks when the driver loads
 */
void intel_init_pch_refclk(struct drm_device *dev)
{
	if (HAS_PCH_IBX(dev) || HAS_PCH_CPT(dev))
		ironlake_init_pch_refclk(dev);
	else if (HAS_PCH_LPT(dev))
		lpt_init_pch_refclk(dev);
}

static int ironlake_get_refclk(struct drm_crtc *crtc)
{
	struct drm_device *dev = crtc->dev;
	struct drm_i915_private *dev_priv = dev->dev_private;
	struct intel_encoder *encoder;
	struct intel_encoder *edp_encoder = NULL;
	int num_connectors = 0;
	bool is_lvds = false;

	for_each_encoder_on_crtc(dev, crtc, encoder) {
		switch (encoder->type) {
		case INTEL_OUTPUT_LVDS:
			is_lvds = true;
			break;
		case INTEL_OUTPUT_EDP:
			edp_encoder = encoder;
			break;
		}
		num_connectors++;
	}

	if (is_lvds && intel_panel_use_ssc(dev_priv) && num_connectors < 2) {
		DRM_DEBUG_KMS("using SSC reference clock of %d MHz\n",
			      dev_priv->lvds_ssc_freq);
		return dev_priv->lvds_ssc_freq * 1000;
	}

	return 120000;
}

static void ironlake_set_pipeconf(struct drm_crtc *crtc,
				  struct drm_display_mode *adjusted_mode,
				  bool dither)
{
	struct drm_i915_private *dev_priv = crtc->dev->dev_private;
	struct intel_crtc *intel_crtc = to_intel_crtc(crtc);
	int pipe = intel_crtc->pipe;
	uint32_t val;

	val = I915_READ(PIPECONF(pipe));

	val &= ~PIPECONF_BPC_MASK;
	switch (intel_crtc->bpp) {
	case 18:
		val |= PIPECONF_6BPC;
		break;
	case 24:
		val |= PIPECONF_8BPC;
		break;
	case 30:
		val |= PIPECONF_10BPC;
		break;
	case 36:
		val |= PIPECONF_12BPC;
		break;
	default:
		/* Case prevented by intel_choose_pipe_bpp_dither. */
		BUG();
	}

	val &= ~(PIPECONF_DITHER_EN | PIPECONF_DITHER_TYPE_MASK);
	if (dither)
		val |= (PIPECONF_DITHER_EN | PIPECONF_DITHER_TYPE_SP);

	val &= ~PIPECONF_INTERLACE_MASK;
	if (adjusted_mode->flags & DRM_MODE_FLAG_INTERLACE)
		val |= PIPECONF_INTERLACED_ILK;
	else
		val |= PIPECONF_PROGRESSIVE;

	if (adjusted_mode->private_flags & INTEL_MODE_LIMITED_COLOR_RANGE)
		val |= PIPECONF_COLOR_RANGE_SELECT;
	else
		val &= ~PIPECONF_COLOR_RANGE_SELECT;

	I915_WRITE(PIPECONF(pipe), val);
	POSTING_READ(PIPECONF(pipe));
}

/*
 * Set up the pipe CSC unit.
 *
 * Currently only full range RGB to limited range RGB conversion
 * is supported, but eventually this should handle various
 * RGB<->YCbCr scenarios as well.
 */
static void intel_set_pipe_csc(struct drm_crtc *crtc,
			       const struct drm_display_mode *adjusted_mode)
{
	struct drm_device *dev = crtc->dev;
	struct drm_i915_private *dev_priv = dev->dev_private;
	struct intel_crtc *intel_crtc = to_intel_crtc(crtc);
	int pipe = intel_crtc->pipe;
	uint16_t coeff = 0x7800; /* 1.0 */

	/*
	 * TODO: Check what kind of values actually come out of the pipe
	 * with these coeff/postoff values and adjust to get the best
	 * accuracy. Perhaps we even need to take the bpc value into
	 * consideration.
	 */

	if (adjusted_mode->private_flags & INTEL_MODE_LIMITED_COLOR_RANGE)
		coeff = ((235 - 16) * (1 << 12) / 255) & 0xff8; /* 0.xxx... */

	/*
	 * GY/GU and RY/RU should be the other way around according
	 * to BSpec, but reality doesn't agree. Just set them up in
	 * a way that results in the correct picture.
	 */
	I915_WRITE(PIPE_CSC_COEFF_RY_GY(pipe), coeff << 16);
	I915_WRITE(PIPE_CSC_COEFF_BY(pipe), 0);

	I915_WRITE(PIPE_CSC_COEFF_RU_GU(pipe), coeff);
	I915_WRITE(PIPE_CSC_COEFF_BU(pipe), 0);

	I915_WRITE(PIPE_CSC_COEFF_RV_GV(pipe), 0);
	I915_WRITE(PIPE_CSC_COEFF_BV(pipe), coeff << 16);

	I915_WRITE(PIPE_CSC_PREOFF_HI(pipe), 0);
	I915_WRITE(PIPE_CSC_PREOFF_ME(pipe), 0);
	I915_WRITE(PIPE_CSC_PREOFF_LO(pipe), 0);

	if (INTEL_INFO(dev)->gen > 6) {
		uint16_t postoff = 0;

		if (adjusted_mode->private_flags & INTEL_MODE_LIMITED_COLOR_RANGE)
			postoff = (16 * (1 << 13) / 255) & 0x1fff;

		I915_WRITE(PIPE_CSC_POSTOFF_HI(pipe), postoff);
		I915_WRITE(PIPE_CSC_POSTOFF_ME(pipe), postoff);
		I915_WRITE(PIPE_CSC_POSTOFF_LO(pipe), postoff);

		I915_WRITE(PIPE_CSC_MODE(pipe), 0);
	} else {
		uint32_t mode = CSC_MODE_YUV_TO_RGB;

		if (adjusted_mode->private_flags & INTEL_MODE_LIMITED_COLOR_RANGE)
			mode |= CSC_BLACK_SCREEN_OFFSET;

		I915_WRITE(PIPE_CSC_MODE(pipe), mode);
	}
}

static void haswell_set_pipeconf(struct drm_crtc *crtc,
				 struct drm_display_mode *adjusted_mode,
				 bool dither)
{
	struct drm_i915_private *dev_priv = crtc->dev->dev_private;
	struct intel_crtc *intel_crtc = to_intel_crtc(crtc);
	enum transcoder cpu_transcoder = intel_crtc->cpu_transcoder;
	uint32_t val;

	val = I915_READ(PIPECONF(cpu_transcoder));

	val &= ~(PIPECONF_DITHER_EN | PIPECONF_DITHER_TYPE_MASK);
	if (dither)
		val |= (PIPECONF_DITHER_EN | PIPECONF_DITHER_TYPE_SP);

	val &= ~PIPECONF_INTERLACE_MASK_HSW;
	if (adjusted_mode->flags & DRM_MODE_FLAG_INTERLACE)
		val |= PIPECONF_INTERLACED_ILK;
	else
		val |= PIPECONF_PROGRESSIVE;

	I915_WRITE(PIPECONF(cpu_transcoder), val);
	POSTING_READ(PIPECONF(cpu_transcoder));
}

static bool ironlake_compute_clocks(struct drm_crtc *crtc,
				    struct drm_display_mode *adjusted_mode,
				    intel_clock_t *clock,
				    bool *has_reduced_clock,
				    intel_clock_t *reduced_clock)
{
	struct drm_device *dev = crtc->dev;
	struct drm_i915_private *dev_priv = dev->dev_private;
	struct intel_encoder *intel_encoder;
	int refclk;
	const intel_limit_t *limit;
	bool ret, is_sdvo = false, is_tv = false, is_lvds = false;

	for_each_encoder_on_crtc(dev, crtc, intel_encoder) {
		switch (intel_encoder->type) {
		case INTEL_OUTPUT_LVDS:
			is_lvds = true;
			break;
		case INTEL_OUTPUT_SDVO:
		case INTEL_OUTPUT_HDMI:
			is_sdvo = true;
			if (intel_encoder->needs_tv_clock)
				is_tv = true;
			break;
		case INTEL_OUTPUT_TVOUT:
			is_tv = true;
			break;
		}
	}

	refclk = ironlake_get_refclk(crtc);

	/*
	 * Returns a set of divisors for the desired target clock with the given
	 * refclk, or FALSE.  The returned values represent the clock equation:
	 * reflck * (5 * (m1 + 2) + (m2 + 2)) / (n + 2) / p1 / p2.
	 */
	limit = intel_limit(crtc, refclk);
	ret = limit->find_pll(limit, crtc, adjusted_mode->clock, refclk, NULL,
			      clock);
	if (!ret)
		return false;

	if (is_lvds && dev_priv->lvds_downclock_avail) {
		/*
		 * Ensure we match the reduced clock's P to the target clock.
		 * If the clocks don't match, we can't switch the display clock
		 * by using the FP0/FP1. In such case we will disable the LVDS
		 * downclock feature.
		*/
		*has_reduced_clock = limit->find_pll(limit, crtc,
						     dev_priv->lvds_downclock,
						     refclk,
						     clock,
						     reduced_clock);
	}

	if (is_sdvo && is_tv)
		i9xx_adjust_sdvo_tv_clock(adjusted_mode, clock);

	return true;
}

static void cpt_enable_fdi_bc_bifurcation(struct drm_device *dev)
{
	struct drm_i915_private *dev_priv = dev->dev_private;
	uint32_t temp;

	temp = I915_READ(SOUTH_CHICKEN1);
	if (temp & FDI_BC_BIFURCATION_SELECT)
		return;

	WARN_ON(I915_READ(FDI_RX_CTL(PIPE_B)) & FDI_RX_ENABLE);
	WARN_ON(I915_READ(FDI_RX_CTL(PIPE_C)) & FDI_RX_ENABLE);

	temp |= FDI_BC_BIFURCATION_SELECT;
	DRM_DEBUG_KMS("enabling fdi C rx\n");
	I915_WRITE(SOUTH_CHICKEN1, temp);
	POSTING_READ(SOUTH_CHICKEN1);
}

static bool ironlake_check_fdi_lanes(struct intel_crtc *intel_crtc)
{
	struct drm_device *dev = intel_crtc->base.dev;
	struct drm_i915_private *dev_priv = dev->dev_private;
	struct intel_crtc *pipe_B_crtc =
		to_intel_crtc(dev_priv->pipe_to_crtc_mapping[PIPE_B]);

	DRM_DEBUG_KMS("checking fdi config on pipe %i, lanes %i\n",
		      intel_crtc->pipe, intel_crtc->fdi_lanes);
	if (intel_crtc->fdi_lanes > 4) {
		DRM_DEBUG_KMS("invalid fdi lane config on pipe %i: %i lanes\n",
			      intel_crtc->pipe, intel_crtc->fdi_lanes);
		/* Clamp lanes to avoid programming the hw with bogus values. */
		intel_crtc->fdi_lanes = 4;

		return false;
	}

	if (dev_priv->num_pipe == 2)
		return true;

	switch (intel_crtc->pipe) {
	case PIPE_A:
		return true;
	case PIPE_B:
		if (dev_priv->pipe_to_crtc_mapping[PIPE_C]->enabled &&
		    intel_crtc->fdi_lanes > 2) {
			DRM_DEBUG_KMS("invalid shared fdi lane config on pipe %i: %i lanes\n",
				      intel_crtc->pipe, intel_crtc->fdi_lanes);
			/* Clamp lanes to avoid programming the hw with bogus values. */
			intel_crtc->fdi_lanes = 2;

			return false;
		}

		if (intel_crtc->fdi_lanes > 2)
			WARN_ON(I915_READ(SOUTH_CHICKEN1) & FDI_BC_BIFURCATION_SELECT);
		else
			cpt_enable_fdi_bc_bifurcation(dev);

		return true;
	case PIPE_C:
		if (!pipe_B_crtc->base.enabled || pipe_B_crtc->fdi_lanes <= 2) {
			if (intel_crtc->fdi_lanes > 2) {
				DRM_DEBUG_KMS("invalid shared fdi lane config on pipe %i: %i lanes\n",
					      intel_crtc->pipe, intel_crtc->fdi_lanes);
				/* Clamp lanes to avoid programming the hw with bogus values. */
				intel_crtc->fdi_lanes = 2;

				return false;
			}
		} else {
			DRM_DEBUG_KMS("fdi link B uses too many lanes to enable link C\n");
			return false;
		}

		cpt_enable_fdi_bc_bifurcation(dev);

		return true;
	default:
		BUG();
	}
}

int ironlake_get_lanes_required(int target_clock, int link_bw, int bpp)
{
	/*
	 * Account for spread spectrum to avoid
	 * oversubscribing the link. Max center spread
	 * is 2.5%; use 5% for safety's sake.
	 */
	u32 bps = target_clock * bpp * 21 / 20;
	return bps / (link_bw * 8) + 1;
}

static void ironlake_set_m_n(struct drm_crtc *crtc,
			     struct drm_display_mode *mode,
			     struct drm_display_mode *adjusted_mode)
{
	struct drm_device *dev = crtc->dev;
	struct drm_i915_private *dev_priv = dev->dev_private;
	struct intel_crtc *intel_crtc = to_intel_crtc(crtc);
	enum transcoder cpu_transcoder = intel_crtc->cpu_transcoder;
	struct intel_encoder *intel_encoder, *edp_encoder = NULL;
	struct intel_link_m_n m_n = {0};
	int target_clock, pixel_multiplier, lane, link_bw;
	bool is_dp = false, is_cpu_edp = false;

	for_each_encoder_on_crtc(dev, crtc, intel_encoder) {
		switch (intel_encoder->type) {
		case INTEL_OUTPUT_DISPLAYPORT:
			is_dp = true;
			break;
		case INTEL_OUTPUT_EDP:
			is_dp = true;
			if (!intel_encoder_is_pch_edp(&intel_encoder->base))
				is_cpu_edp = true;
			edp_encoder = intel_encoder;
			break;
		}
	}

	/* FDI link */
	pixel_multiplier = intel_mode_get_pixel_multiplier(adjusted_mode);
	lane = 0;
	/* CPU eDP doesn't require FDI link, so just set DP M/N
	   according to current link config */
	if (is_cpu_edp) {
		intel_edp_link_config(edp_encoder, &lane, &link_bw);
	} else {
		/* FDI is a binary signal running at ~2.7GHz, encoding
		 * each output octet as 10 bits. The actual frequency
		 * is stored as a divider into a 100MHz clock, and the
		 * mode pixel clock is stored in units of 1KHz.
		 * Hence the bw of each lane in terms of the mode signal
		 * is:
		 */
		link_bw = intel_fdi_link_freq(dev) * MHz(100)/KHz(1)/10;
	}

	/* [e]DP over FDI requires target mode clock instead of link clock. */
	if (edp_encoder)
		target_clock = intel_edp_target_clock(edp_encoder, mode);
	else if (is_dp)
		target_clock = mode->clock;
	else
		target_clock = adjusted_mode->clock;

	if (!lane)
		lane = ironlake_get_lanes_required(target_clock, link_bw,
						   intel_crtc->bpp);

	intel_crtc->fdi_lanes = lane;

	if (pixel_multiplier > 1)
		link_bw *= pixel_multiplier;
	intel_link_compute_m_n(intel_crtc->bpp, lane, target_clock, link_bw, &m_n);

	I915_WRITE(PIPE_DATA_M1(cpu_transcoder), TU_SIZE(m_n.tu) | m_n.gmch_m);
	I915_WRITE(PIPE_DATA_N1(cpu_transcoder), m_n.gmch_n);
	I915_WRITE(PIPE_LINK_M1(cpu_transcoder), m_n.link_m);
	I915_WRITE(PIPE_LINK_N1(cpu_transcoder), m_n.link_n);
}

static uint32_t ironlake_compute_dpll(struct intel_crtc *intel_crtc,
				      struct drm_display_mode *adjusted_mode,
				      intel_clock_t *clock, u32 fp)
{
	struct drm_crtc *crtc = &intel_crtc->base;
	struct drm_device *dev = crtc->dev;
	struct drm_i915_private *dev_priv = dev->dev_private;
	struct intel_encoder *intel_encoder;
	uint32_t dpll;
	int factor, pixel_multiplier, num_connectors = 0;
	bool is_lvds = false, is_sdvo = false, is_tv = false;
	bool is_dp = false, is_cpu_edp = false;

	for_each_encoder_on_crtc(dev, crtc, intel_encoder) {
		switch (intel_encoder->type) {
		case INTEL_OUTPUT_LVDS:
			is_lvds = true;
			break;
		case INTEL_OUTPUT_SDVO:
		case INTEL_OUTPUT_HDMI:
			is_sdvo = true;
			if (intel_encoder->needs_tv_clock)
				is_tv = true;
			break;
		case INTEL_OUTPUT_TVOUT:
			is_tv = true;
			break;
		case INTEL_OUTPUT_DISPLAYPORT:
			is_dp = true;
			break;
		case INTEL_OUTPUT_EDP:
			is_dp = true;
			if (!intel_encoder_is_pch_edp(&intel_encoder->base))
				is_cpu_edp = true;
			break;
		}

		num_connectors++;
	}

	/* Enable autotuning of the PLL clock (if permissible) */
	factor = 21;
	if (is_lvds) {
		if ((intel_panel_use_ssc(dev_priv) &&
		     dev_priv->lvds_ssc_freq == 100) ||
		    intel_is_dual_link_lvds(dev))
			factor = 25;
	} else if (is_sdvo && is_tv)
		factor = 20;

	if (clock->m < factor * clock->n)
		fp |= FP_CB_TUNE;

	dpll = 0;

	if (is_lvds)
		dpll |= DPLLB_MODE_LVDS;
	else
		dpll |= DPLLB_MODE_DAC_SERIAL;
	if (is_sdvo) {
		pixel_multiplier = intel_mode_get_pixel_multiplier(adjusted_mode);
		if (pixel_multiplier > 1) {
			dpll |= (pixel_multiplier - 1) << PLL_REF_SDVO_HDMI_MULTIPLIER_SHIFT;
		}
		dpll |= DPLL_DVO_HIGH_SPEED;
	}
	if (is_dp && !is_cpu_edp)
		dpll |= DPLL_DVO_HIGH_SPEED;

	/* compute bitmask from p1 value */
	dpll |= (1 << (clock->p1 - 1)) << DPLL_FPA01_P1_POST_DIV_SHIFT;
	/* also FPA1 */
	dpll |= (1 << (clock->p1 - 1)) << DPLL_FPA1_P1_POST_DIV_SHIFT;

	switch (clock->p2) {
	case 5:
		dpll |= DPLL_DAC_SERIAL_P2_CLOCK_DIV_5;
		break;
	case 7:
		dpll |= DPLLB_LVDS_P2_CLOCK_DIV_7;
		break;
	case 10:
		dpll |= DPLL_DAC_SERIAL_P2_CLOCK_DIV_10;
		break;
	case 14:
		dpll |= DPLLB_LVDS_P2_CLOCK_DIV_14;
		break;
	}

	if (is_sdvo && is_tv)
		dpll |= PLL_REF_INPUT_TVCLKINBC;
	else if (is_tv)
		/* XXX: just matching BIOS for now */
		/*	dpll |= PLL_REF_INPUT_TVCLKINBC; */
		dpll |= 3;
	else if (is_lvds && intel_panel_use_ssc(dev_priv) && num_connectors < 2)
		dpll |= PLLB_REF_INPUT_SPREADSPECTRUMIN;
	else
		dpll |= PLL_REF_INPUT_DREFCLK;

	return dpll;
}

static int ironlake_crtc_mode_set(struct drm_crtc *crtc,
				  struct drm_display_mode *mode,
				  struct drm_display_mode *adjusted_mode,
				  int x, int y,
				  struct drm_framebuffer *fb)
{
	struct drm_device *dev = crtc->dev;
	struct drm_i915_private *dev_priv = dev->dev_private;
	struct intel_crtc *intel_crtc = to_intel_crtc(crtc);
	int pipe = intel_crtc->pipe;
	int plane = intel_crtc->plane;
	int num_connectors = 0;
	intel_clock_t clock, reduced_clock;
	u32 dpll, fp = 0, fp2 = 0;
	bool ok, has_reduced_clock = false;
	bool is_lvds = false, is_dp = false, is_cpu_edp = false;
	struct intel_encoder *encoder;
	int ret;
	bool dither, fdi_config_ok;

	for_each_encoder_on_crtc(dev, crtc, encoder) {
		switch (encoder->type) {
		case INTEL_OUTPUT_LVDS:
			is_lvds = true;
			break;
		case INTEL_OUTPUT_DISPLAYPORT:
			is_dp = true;
			break;
		case INTEL_OUTPUT_EDP:
			is_dp = true;
			if (!intel_encoder_is_pch_edp(&encoder->base))
				is_cpu_edp = true;
			break;
		}

		num_connectors++;
	}

	WARN(!(HAS_PCH_IBX(dev) || HAS_PCH_CPT(dev)),
	     "Unexpected PCH type %d\n", INTEL_PCH_TYPE(dev));

	ok = ironlake_compute_clocks(crtc, adjusted_mode, &clock,
				     &has_reduced_clock, &reduced_clock);
	if (!ok) {
		DRM_ERROR("Couldn't find PLL settings for mode!\n");
		return -EINVAL;
	}

	/* Ensure that the cursor is valid for the new mode before changing... */
	intel_crtc_update_cursor(crtc, true);

	/* determine panel color depth */
	dither = intel_choose_pipe_bpp_dither(crtc, fb, &intel_crtc->bpp,
					      adjusted_mode);
	if (is_lvds && dev_priv->lvds_dither)
		dither = true;

	fp = clock.n << 16 | clock.m1 << 8 | clock.m2;
	if (has_reduced_clock)
		fp2 = reduced_clock.n << 16 | reduced_clock.m1 << 8 |
			reduced_clock.m2;

	dpll = ironlake_compute_dpll(intel_crtc, adjusted_mode, &clock, fp);

	DRM_DEBUG_KMS("Mode for pipe %d:\n", pipe);
	drm_mode_debug_printmodeline(mode);

	/* CPU eDP is the only output that doesn't need a PCH PLL of its own. */
	if (!is_cpu_edp) {
		struct intel_pch_pll *pll;

		pll = intel_get_pch_pll(intel_crtc, dpll, fp);
		if (pll == NULL) {
			DRM_DEBUG_DRIVER("failed to find PLL for pipe %d\n",
					 pipe);
			return -EINVAL;
		}
	} else
		intel_put_pch_pll(intel_crtc);

	if (is_dp && !is_cpu_edp)
		intel_dp_set_m_n(crtc, mode, adjusted_mode);

	for_each_encoder_on_crtc(dev, crtc, encoder)
		if (encoder->pre_pll_enable)
			encoder->pre_pll_enable(encoder);

	if (intel_crtc->pch_pll) {
		I915_WRITE(intel_crtc->pch_pll->pll_reg, dpll);

		/* Wait for the clocks to stabilize. */
		POSTING_READ(intel_crtc->pch_pll->pll_reg);
		udelay(150);

		/* The pixel multiplier can only be updated once the
		 * DPLL is enabled and the clocks are stable.
		 *
		 * So write it again.
		 */
		I915_WRITE(intel_crtc->pch_pll->pll_reg, dpll);
	}

	intel_crtc->lowfreq_avail = false;
	if (intel_crtc->pch_pll) {
		if (is_lvds && has_reduced_clock && i915_powersave) {
			I915_WRITE(intel_crtc->pch_pll->fp1_reg, fp2);
			intel_crtc->lowfreq_avail = true;
		} else {
			I915_WRITE(intel_crtc->pch_pll->fp1_reg, fp);
		}
	}

	intel_set_pipe_timings(intel_crtc, mode, adjusted_mode);

	/* Note, this also computes intel_crtc->fdi_lanes which is used below in
	 * ironlake_check_fdi_lanes. */
	ironlake_set_m_n(crtc, mode, adjusted_mode);

	fdi_config_ok = ironlake_check_fdi_lanes(intel_crtc);

	ironlake_set_pipeconf(crtc, adjusted_mode, dither);

	intel_wait_for_vblank(dev, pipe);

	/* Set up the display plane register */
	I915_WRITE(DSPCNTR(plane), DISPPLANE_GAMMA_ENABLE);
	POSTING_READ(DSPCNTR(plane));

	ret = intel_pipe_set_base(crtc, x, y, fb);

	intel_update_watermarks(dev);

	intel_update_linetime_watermarks(dev, pipe, adjusted_mode);

	return fdi_config_ok ? ret : -EINVAL;
}

static void haswell_modeset_global_resources(struct drm_device *dev)
{
	struct drm_i915_private *dev_priv = dev->dev_private;
	bool enable = false;
	struct intel_crtc *crtc;
	struct intel_encoder *encoder;

	list_for_each_entry(crtc, &dev->mode_config.crtc_list, base.head) {
		if (crtc->pipe != PIPE_A && crtc->base.enabled)
			enable = true;
		/* XXX: Should check for edp transcoder here, but thanks to init
		 * sequence that's not yet available. Just in case desktop eDP
		 * on PORT D is possible on haswell, too. */
	}

	list_for_each_entry(encoder, &dev->mode_config.encoder_list,
			    base.head) {
		if (encoder->type != INTEL_OUTPUT_EDP &&
		    encoder->connectors_active)
			enable = true;
	}

	/* Even the eDP panel fitter is outside the always-on well. */
	if (dev_priv->pch_pf_size)
		enable = true;

	intel_set_power_well(dev, enable);
}

static int haswell_crtc_mode_set(struct drm_crtc *crtc,
				 struct drm_display_mode *mode,
				 struct drm_display_mode *adjusted_mode,
				 int x, int y,
				 struct drm_framebuffer *fb)
{
	struct drm_device *dev = crtc->dev;
	struct drm_i915_private *dev_priv = dev->dev_private;
	struct intel_crtc *intel_crtc = to_intel_crtc(crtc);
	int pipe = intel_crtc->pipe;
	int plane = intel_crtc->plane;
	int num_connectors = 0;
	bool is_dp = false, is_cpu_edp = false;
	struct intel_encoder *encoder;
	int ret;
	bool dither;

	for_each_encoder_on_crtc(dev, crtc, encoder) {
		switch (encoder->type) {
		case INTEL_OUTPUT_DISPLAYPORT:
			is_dp = true;
			break;
		case INTEL_OUTPUT_EDP:
			is_dp = true;
			if (!intel_encoder_is_pch_edp(&encoder->base))
				is_cpu_edp = true;
			break;
		}

		num_connectors++;
	}

	/* We are not sure yet this won't happen. */
	WARN(!HAS_PCH_LPT(dev), "Unexpected PCH type %d\n",
	     INTEL_PCH_TYPE(dev));

	WARN(num_connectors != 1, "%d connectors attached to pipe %c\n",
	     num_connectors, pipe_name(pipe));

	WARN_ON(I915_READ(PIPECONF(intel_crtc->cpu_transcoder)) &
		(PIPECONF_ENABLE | I965_PIPECONF_ACTIVE));

	WARN_ON(I915_READ(DSPCNTR(plane)) & DISPLAY_PLANE_ENABLE);

	if (!intel_ddi_pll_mode_set(crtc, adjusted_mode->clock))
		return -EINVAL;

	/* Ensure that the cursor is valid for the new mode before changing... */
	intel_crtc_update_cursor(crtc, true);

	/* determine panel color depth */
	dither = intel_choose_pipe_bpp_dither(crtc, fb, &intel_crtc->bpp,
					      adjusted_mode);

	DRM_DEBUG_KMS("Mode for pipe %d:\n", pipe);
	drm_mode_debug_printmodeline(mode);

	if (is_dp && !is_cpu_edp)
		intel_dp_set_m_n(crtc, mode, adjusted_mode);

	intel_crtc->lowfreq_avail = false;

	intel_set_pipe_timings(intel_crtc, mode, adjusted_mode);

	if (!is_dp || is_cpu_edp)
		ironlake_set_m_n(crtc, mode, adjusted_mode);

	haswell_set_pipeconf(crtc, adjusted_mode, dither);

	intel_set_pipe_csc(crtc, adjusted_mode);

	/* Set up the display plane register */
	I915_WRITE(DSPCNTR(plane), DISPPLANE_GAMMA_ENABLE | DISPPLANE_PIPE_CSC_ENABLE);
	POSTING_READ(DSPCNTR(plane));

	ret = intel_pipe_set_base(crtc, x, y, fb);

	intel_update_watermarks(dev);

	intel_update_linetime_watermarks(dev, pipe, adjusted_mode);

	return ret;
}

static int intel_crtc_mode_set(struct drm_crtc *crtc,
			       struct drm_display_mode *mode,
			       struct drm_display_mode *adjusted_mode,
			       int x, int y,
			       struct drm_framebuffer *fb)
{
	struct drm_device *dev = crtc->dev;
	struct drm_i915_private *dev_priv = dev->dev_private;
	struct drm_encoder_helper_funcs *encoder_funcs;
	struct intel_encoder *encoder;
	struct intel_crtc *intel_crtc = to_intel_crtc(crtc);
	int pipe = intel_crtc->pipe;
	int ret;

	if (IS_HASWELL(dev) && intel_pipe_has_type(crtc, INTEL_OUTPUT_EDP))
		intel_crtc->cpu_transcoder = TRANSCODER_EDP;
	else
		intel_crtc->cpu_transcoder = pipe;

	drm_vblank_pre_modeset(dev, pipe);

	ret = dev_priv->display.crtc_mode_set(crtc, mode, adjusted_mode,
					      x, y, fb);
	drm_vblank_post_modeset(dev, pipe);

	if (ret != 0)
		return ret;

	for_each_encoder_on_crtc(dev, crtc, encoder) {
		DRM_DEBUG_KMS("[ENCODER:%d:%s] set [MODE:%d:%s]\n",
			encoder->base.base.id,
			drm_get_encoder_name(&encoder->base),
			mode->base.id, mode->name);
		encoder_funcs = encoder->base.helper_private;
		encoder_funcs->mode_set(&encoder->base, mode, adjusted_mode);
	}

	return 0;
}

static bool intel_eld_uptodate(struct drm_connector *connector,
			       int reg_eldv, uint32_t bits_eldv,
			       int reg_elda, uint32_t bits_elda,
			       int reg_edid)
{
	struct drm_i915_private *dev_priv = connector->dev->dev_private;
	uint8_t *eld = connector->eld;
	uint32_t i;

	i = I915_READ(reg_eldv);
	i &= bits_eldv;

	if (!eld[0])
		return !i;

	if (!i)
		return false;

	i = I915_READ(reg_elda);
	i &= ~bits_elda;
	I915_WRITE(reg_elda, i);

	for (i = 0; i < eld[2]; i++)
		if (I915_READ(reg_edid) != *((uint32_t *)eld + i))
			return false;

	return true;
}

static void g4x_write_eld(struct drm_connector *connector,
			  struct drm_crtc *crtc)
{
	struct drm_i915_private *dev_priv = connector->dev->dev_private;
	uint8_t *eld = connector->eld;
	uint32_t eldv;
	uint32_t len;
	uint32_t i;

	i = I915_READ(G4X_AUD_VID_DID);

	if (i == INTEL_AUDIO_DEVBLC || i == INTEL_AUDIO_DEVCL)
		eldv = G4X_ELDV_DEVCL_DEVBLC;
	else
		eldv = G4X_ELDV_DEVCTG;

	if (intel_eld_uptodate(connector,
			       G4X_AUD_CNTL_ST, eldv,
			       G4X_AUD_CNTL_ST, G4X_ELD_ADDR,
			       G4X_HDMIW_HDMIEDID))
		return;

	i = I915_READ(G4X_AUD_CNTL_ST);
	i &= ~(eldv | G4X_ELD_ADDR);
	len = (i >> 9) & 0x1f;		/* ELD buffer size */
	I915_WRITE(G4X_AUD_CNTL_ST, i);

	if (!eld[0])
		return;

	len = min_t(uint8_t, eld[2], len);
	DRM_DEBUG_DRIVER("ELD size %d\n", len);
	for (i = 0; i < len; i++)
		I915_WRITE(G4X_HDMIW_HDMIEDID, *((uint32_t *)eld + i));

	i = I915_READ(G4X_AUD_CNTL_ST);
	i |= eldv;
	I915_WRITE(G4X_AUD_CNTL_ST, i);
}

static void haswell_write_eld(struct drm_connector *connector,
				     struct drm_crtc *crtc)
{
	struct drm_i915_private *dev_priv = connector->dev->dev_private;
	uint8_t *eld = connector->eld;
	struct drm_device *dev = crtc->dev;
	struct intel_crtc *intel_crtc = to_intel_crtc(crtc);
	uint32_t eldv;
	uint32_t i;
	int len;
	int pipe = to_intel_crtc(crtc)->pipe;
	int tmp;

	int hdmiw_hdmiedid = HSW_AUD_EDID_DATA(pipe);
	int aud_cntl_st = HSW_AUD_DIP_ELD_CTRL(pipe);
	int aud_config = HSW_AUD_CFG(pipe);
	int aud_cntrl_st2 = HSW_AUD_PIN_ELD_CP_VLD;


	DRM_DEBUG_DRIVER("HDMI: Haswell Audio initialize....\n");

	/* Audio output enable */
	DRM_DEBUG_DRIVER("HDMI audio: enable codec\n");
	tmp = I915_READ(aud_cntrl_st2);
	tmp |= (AUDIO_OUTPUT_ENABLE_A << (pipe * 4));
	I915_WRITE(aud_cntrl_st2, tmp);

	/* Wait for 1 vertical blank */
	intel_wait_for_vblank(dev, pipe);

	/* Set ELD valid state */
	tmp = I915_READ(aud_cntrl_st2);
	DRM_DEBUG_DRIVER("HDMI audio: pin eld vld status=0x%8x\n", tmp);
	tmp |= (AUDIO_ELD_VALID_A << (pipe * 4));
	I915_WRITE(aud_cntrl_st2, tmp);
	tmp = I915_READ(aud_cntrl_st2);
	DRM_DEBUG_DRIVER("HDMI audio: eld vld status=0x%8x\n", tmp);

	/* Enable HDMI mode */
	tmp = I915_READ(aud_config);
	DRM_DEBUG_DRIVER("HDMI audio: audio conf: 0x%8x\n", tmp);
	/* clear N_programing_enable and N_value_index */
	tmp &= ~(AUD_CONFIG_N_VALUE_INDEX | AUD_CONFIG_N_PROG_ENABLE);
	I915_WRITE(aud_config, tmp);

	DRM_DEBUG_DRIVER("ELD on pipe %c\n", pipe_name(pipe));

	eldv = AUDIO_ELD_VALID_A << (pipe * 4);
	intel_crtc->eld_vld = true;

	if (intel_pipe_has_type(crtc, INTEL_OUTPUT_DISPLAYPORT)) {
		DRM_DEBUG_DRIVER("ELD: DisplayPort detected\n");
		eld[5] |= (1 << 2);	/* Conn_Type, 0x1 = DisplayPort */
		I915_WRITE(aud_config, AUD_CONFIG_N_VALUE_INDEX); /* 0x1 = DP */
	} else
		I915_WRITE(aud_config, 0);

	if (intel_eld_uptodate(connector,
			       aud_cntrl_st2, eldv,
			       aud_cntl_st, IBX_ELD_ADDRESS,
			       hdmiw_hdmiedid))
		return;

	i = I915_READ(aud_cntrl_st2);
	i &= ~eldv;
	I915_WRITE(aud_cntrl_st2, i);

	if (!eld[0])
		return;

	i = I915_READ(aud_cntl_st);
	i &= ~IBX_ELD_ADDRESS;
	I915_WRITE(aud_cntl_st, i);
	i = (i >> 29) & DIP_PORT_SEL_MASK;		/* DIP_Port_Select, 0x1 = PortB */
	DRM_DEBUG_DRIVER("port num:%d\n", i);

	len = min_t(uint8_t, eld[2], 21);	/* 84 bytes of hw ELD buffer */
	DRM_DEBUG_DRIVER("ELD size %d\n", len);
	for (i = 0; i < len; i++)
		I915_WRITE(hdmiw_hdmiedid, *((uint32_t *)eld + i));

	i = I915_READ(aud_cntrl_st2);
	i |= eldv;
	I915_WRITE(aud_cntrl_st2, i);

}

static void ironlake_write_eld(struct drm_connector *connector,
				     struct drm_crtc *crtc)
{
	struct drm_i915_private *dev_priv = connector->dev->dev_private;
	uint8_t *eld = connector->eld;
	uint32_t eldv;
	uint32_t i;
	int len;
	int hdmiw_hdmiedid;
	int aud_config;
	int aud_cntl_st;
	int aud_cntrl_st2;
	int pipe = to_intel_crtc(crtc)->pipe;

	if (HAS_PCH_IBX(connector->dev)) {
		hdmiw_hdmiedid = IBX_HDMIW_HDMIEDID(pipe);
		aud_config = IBX_AUD_CFG(pipe);
		aud_cntl_st = IBX_AUD_CNTL_ST(pipe);
		aud_cntrl_st2 = IBX_AUD_CNTL_ST2;
	} else {
		hdmiw_hdmiedid = CPT_HDMIW_HDMIEDID(pipe);
		aud_config = CPT_AUD_CFG(pipe);
		aud_cntl_st = CPT_AUD_CNTL_ST(pipe);
		aud_cntrl_st2 = CPT_AUD_CNTRL_ST2;
	}

	DRM_DEBUG_DRIVER("ELD on pipe %c\n", pipe_name(pipe));

	i = I915_READ(aud_cntl_st);
	i = (i >> 29) & DIP_PORT_SEL_MASK;		/* DIP_Port_Select, 0x1 = PortB */
	if (!i) {
		DRM_DEBUG_DRIVER("Audio directed to unknown port\n");
		/* operate blindly on all ports */
		eldv = IBX_ELD_VALIDB;
		eldv |= IBX_ELD_VALIDB << 4;
		eldv |= IBX_ELD_VALIDB << 8;
	} else {
		DRM_DEBUG_DRIVER("ELD on port %c\n", 'A' + i);
		eldv = IBX_ELD_VALIDB << ((i - 1) * 4);
	}

	if (intel_pipe_has_type(crtc, INTEL_OUTPUT_DISPLAYPORT)) {
		DRM_DEBUG_DRIVER("ELD: DisplayPort detected\n");
		eld[5] |= (1 << 2);	/* Conn_Type, 0x1 = DisplayPort */
		I915_WRITE(aud_config, AUD_CONFIG_N_VALUE_INDEX); /* 0x1 = DP */
	} else
		I915_WRITE(aud_config, 0);

	if (intel_eld_uptodate(connector,
			       aud_cntrl_st2, eldv,
			       aud_cntl_st, IBX_ELD_ADDRESS,
			       hdmiw_hdmiedid))
		return;

	i = I915_READ(aud_cntrl_st2);
	i &= ~eldv;
	I915_WRITE(aud_cntrl_st2, i);

	if (!eld[0])
		return;

	i = I915_READ(aud_cntl_st);
	i &= ~IBX_ELD_ADDRESS;
	I915_WRITE(aud_cntl_st, i);

	len = min_t(uint8_t, eld[2], 21);	/* 84 bytes of hw ELD buffer */
	DRM_DEBUG_DRIVER("ELD size %d\n", len);
	for (i = 0; i < len; i++)
		I915_WRITE(hdmiw_hdmiedid, *((uint32_t *)eld + i));

	i = I915_READ(aud_cntrl_st2);
	i |= eldv;
	I915_WRITE(aud_cntrl_st2, i);
}

void intel_write_eld(struct drm_encoder *encoder,
		     struct drm_display_mode *mode)
{
	struct drm_crtc *crtc = encoder->crtc;
	struct drm_connector *connector;
	struct drm_device *dev = encoder->dev;
	struct drm_i915_private *dev_priv = dev->dev_private;

	connector = drm_select_eld(encoder, mode);
	if (!connector)
		return;

	DRM_DEBUG_DRIVER("ELD on [CONNECTOR:%d:%s], [ENCODER:%d:%s]\n",
			 connector->base.id,
			 drm_get_connector_name(connector),
			 connector->encoder->base.id,
			 drm_get_encoder_name(connector->encoder));

	connector->eld[6] = drm_av_sync_delay(connector, mode) / 2;

	if (dev_priv->display.write_eld)
		dev_priv->display.write_eld(connector, crtc);
}

/** Loads the palette/gamma unit for the CRTC with the prepared values */
void intel_crtc_load_lut(struct drm_crtc *crtc)
{
	struct drm_device *dev = crtc->dev;
	struct drm_i915_private *dev_priv = dev->dev_private;
	struct intel_crtc *intel_crtc = to_intel_crtc(crtc);
	int palreg = PALETTE(intel_crtc->pipe);
	int i;

	/* The clocks have to be on to load the palette. */
	if (!crtc->enabled || !intel_crtc->active)
		return;

	/* use legacy palette for Ironlake */
	if (HAS_PCH_SPLIT(dev))
		palreg = LGC_PALETTE(intel_crtc->pipe);

	for (i = 0; i < 256; i++) {
		I915_WRITE(palreg + 4 * i,
			   (intel_crtc->lut_r[i] << 16) |
			   (intel_crtc->lut_g[i] << 8) |
			   intel_crtc->lut_b[i]);
	}
}

static void i845_update_cursor(struct drm_crtc *crtc, u32 base)
{
	struct drm_device *dev = crtc->dev;
	struct drm_i915_private *dev_priv = dev->dev_private;
	struct intel_crtc *intel_crtc = to_intel_crtc(crtc);
	bool visible = base != 0;
	u32 cntl;

	if (intel_crtc->cursor_visible == visible)
		return;

	cntl = I915_READ(_CURACNTR);
	if (visible) {
		/* On these chipsets we can only modify the base whilst
		 * the cursor is disabled.
		 */
		I915_WRITE(_CURABASE, base);

		cntl &= ~(CURSOR_FORMAT_MASK);
		/* XXX width must be 64, stride 256 => 0x00 << 28 */
		cntl |= CURSOR_ENABLE |
			CURSOR_GAMMA_ENABLE |
			CURSOR_FORMAT_ARGB;
	} else
		cntl &= ~(CURSOR_ENABLE | CURSOR_GAMMA_ENABLE);
	I915_WRITE(_CURACNTR, cntl);

	intel_crtc->cursor_visible = visible;
}

static void i9xx_update_cursor(struct drm_crtc *crtc, u32 base)
{
	struct drm_device *dev = crtc->dev;
	struct drm_i915_private *dev_priv = dev->dev_private;
	struct intel_crtc *intel_crtc = to_intel_crtc(crtc);
	int pipe = intel_crtc->pipe;
	bool visible = base != 0;

	if (intel_crtc->cursor_visible != visible) {
		uint32_t cntl = I915_READ(CURCNTR(pipe));
		if (base) {
			cntl &= ~(CURSOR_MODE | MCURSOR_PIPE_SELECT);
			cntl |= CURSOR_MODE_64_ARGB_AX | MCURSOR_GAMMA_ENABLE;
			cntl |= pipe << 28; /* Connect to correct pipe */
		} else {
			cntl &= ~(CURSOR_MODE | MCURSOR_GAMMA_ENABLE);
			cntl |= CURSOR_MODE_DISABLE;
		}
		I915_WRITE(CURCNTR(pipe), cntl);

		intel_crtc->cursor_visible = visible;
	}
	/* and commit changes on next vblank */
	I915_WRITE(CURBASE(pipe), base);
}

static void ivb_update_cursor(struct drm_crtc *crtc, u32 base)
{
	struct drm_device *dev = crtc->dev;
	struct drm_i915_private *dev_priv = dev->dev_private;
	struct intel_crtc *intel_crtc = to_intel_crtc(crtc);
	int pipe = intel_crtc->pipe;
	bool visible = base != 0;

	if (intel_crtc->cursor_visible != visible) {
		uint32_t cntl = I915_READ(CURCNTR_IVB(pipe));
		if (base) {
			cntl &= ~CURSOR_MODE;
			cntl |= CURSOR_MODE_64_ARGB_AX | MCURSOR_GAMMA_ENABLE;
		} else {
			cntl &= ~(CURSOR_MODE | MCURSOR_GAMMA_ENABLE);
			cntl |= CURSOR_MODE_DISABLE;
		}
		if (IS_HASWELL(dev))
			cntl |= CURSOR_PIPE_CSC_ENABLE;
		I915_WRITE(CURCNTR_IVB(pipe), cntl);

		intel_crtc->cursor_visible = visible;
	}
	/* and commit changes on next vblank */
	I915_WRITE(CURBASE_IVB(pipe), base);
}

/* If no-part of the cursor is visible on the framebuffer, then the GPU may hang... */
static void intel_crtc_update_cursor(struct drm_crtc *crtc,
				     bool on)
{
	struct drm_device *dev = crtc->dev;
	struct drm_i915_private *dev_priv = dev->dev_private;
	struct intel_crtc *intel_crtc = to_intel_crtc(crtc);
	int pipe = intel_crtc->pipe;
	int x = intel_crtc->cursor_x;
	int y = intel_crtc->cursor_y;
	u32 base, pos;
	bool visible;

	pos = 0;

	if (on && crtc->enabled && crtc->fb) {
		base = intel_crtc->cursor_addr;
		if (x > (int) crtc->fb->width)
			base = 0;

		if (y > (int) crtc->fb->height)
			base = 0;
	} else
		base = 0;

	if (x < 0) {
		if (x + intel_crtc->cursor_width < 0)
			base = 0;

		pos |= CURSOR_POS_SIGN << CURSOR_X_SHIFT;
		x = -x;
	}
	pos |= x << CURSOR_X_SHIFT;

	if (y < 0) {
		if (y + intel_crtc->cursor_height < 0)
			base = 0;

		pos |= CURSOR_POS_SIGN << CURSOR_Y_SHIFT;
		y = -y;
	}
	pos |= y << CURSOR_Y_SHIFT;

	visible = base != 0;
	if (!visible && !intel_crtc->cursor_visible)
		return;

	if (IS_IVYBRIDGE(dev) || IS_HASWELL(dev)) {
		I915_WRITE(CURPOS_IVB(pipe), pos);
		ivb_update_cursor(crtc, base);
	} else {
		I915_WRITE(CURPOS(pipe), pos);
		if (IS_845G(dev) || IS_I865G(dev))
			i845_update_cursor(crtc, base);
		else
			i9xx_update_cursor(crtc, base);
	}
}

static int intel_crtc_cursor_set(struct drm_crtc *crtc,
				 struct drm_file *file,
				 uint32_t handle,
				 uint32_t width, uint32_t height)
{
	struct drm_device *dev = crtc->dev;
	struct drm_i915_private *dev_priv = dev->dev_private;
	struct intel_crtc *intel_crtc = to_intel_crtc(crtc);
	struct drm_i915_gem_object *obj;
	uint32_t addr;
	int ret;

	/* if we want to turn off the cursor ignore width and height */
	if (!handle) {
		DRM_DEBUG_KMS("cursor off\n");
		addr = 0;
		obj = NULL;
		mutex_lock(&dev->struct_mutex);
		goto finish;
	}

	/* Currently we only support 64x64 cursors */
	if (width != 64 || height != 64) {
		DRM_ERROR("we currently only support 64x64 cursors\n");
		return -EINVAL;
	}

	obj = to_intel_bo(drm_gem_object_lookup(dev, file, handle));
	if (&obj->base == NULL)
		return -ENOENT;

	if (obj->base.size < width * height * 4) {
		DRM_ERROR("buffer is to small\n");
		ret = -ENOMEM;
		goto fail;
	}

	/* we only need to pin inside GTT if cursor is non-phy */
	mutex_lock(&dev->struct_mutex);
	if (!dev_priv->info->cursor_needs_physical) {
		if (obj->tiling_mode) {
			DRM_ERROR("cursor cannot be tiled\n");
			ret = -EINVAL;
			goto fail_locked;
		}

		ret = i915_gem_object_pin_to_display_plane(obj, 0, NULL);
		if (ret) {
			DRM_ERROR("failed to move cursor bo into the GTT\n");
			goto fail_locked;
		}

		ret = i915_gem_object_put_fence(obj);
		if (ret) {
			DRM_ERROR("failed to release fence for cursor");
			goto fail_unpin;
		}

		addr = obj->gtt_offset;
	} else {
		int align = IS_I830(dev) ? 16 * 1024 : 256;
		ret = i915_gem_attach_phys_object(dev, obj,
						  (intel_crtc->pipe == 0) ? I915_GEM_PHYS_CURSOR_0 : I915_GEM_PHYS_CURSOR_1,
						  align);
		if (ret) {
			DRM_ERROR("failed to attach phys object\n");
			goto fail_locked;
		}
		addr = obj->phys_obj->handle->busaddr;
	}

	if (IS_GEN2(dev))
		I915_WRITE(CURSIZE, (height << 12) | width);

 finish:
	if (intel_crtc->cursor_bo) {
		if (dev_priv->info->cursor_needs_physical) {
			if (intel_crtc->cursor_bo != obj)
				i915_gem_detach_phys_object(dev, intel_crtc->cursor_bo);
		} else
			i915_gem_object_unpin(intel_crtc->cursor_bo);
		drm_gem_object_unreference(&intel_crtc->cursor_bo->base);
	}

	mutex_unlock(&dev->struct_mutex);

	intel_crtc->cursor_addr = addr;
	intel_crtc->cursor_bo = obj;
	intel_crtc->cursor_width = width;
	intel_crtc->cursor_height = height;

	intel_crtc_update_cursor(crtc, true);

	return 0;
fail_unpin:
	i915_gem_object_unpin(obj);
fail_locked:
	mutex_unlock(&dev->struct_mutex);
fail:
	drm_gem_object_unreference_unlocked(&obj->base);
	return ret;
}

static int intel_crtc_cursor_move(struct drm_crtc *crtc, int x, int y)
{
	struct intel_crtc *intel_crtc = to_intel_crtc(crtc);

	intel_crtc->cursor_x = x;
	intel_crtc->cursor_y = y;

	intel_crtc_update_cursor(crtc, true);

	return 0;
}

/** Sets the color ramps on behalf of RandR */
void intel_crtc_fb_gamma_set(struct drm_crtc *crtc, u16 red, u16 green,
				 u16 blue, int regno)
{
	struct intel_crtc *intel_crtc = to_intel_crtc(crtc);

	intel_crtc->lut_r[regno] = red >> 8;
	intel_crtc->lut_g[regno] = green >> 8;
	intel_crtc->lut_b[regno] = blue >> 8;
}

void intel_crtc_fb_gamma_get(struct drm_crtc *crtc, u16 *red, u16 *green,
			     u16 *blue, int regno)
{
	struct intel_crtc *intel_crtc = to_intel_crtc(crtc);

	*red = intel_crtc->lut_r[regno] << 8;
	*green = intel_crtc->lut_g[regno] << 8;
	*blue = intel_crtc->lut_b[regno] << 8;
}

static void intel_crtc_gamma_set(struct drm_crtc *crtc, u16 *red, u16 *green,
				 u16 *blue, uint32_t start, uint32_t size)
{
	int end = (start + size > 256) ? 256 : start + size, i;
	struct intel_crtc *intel_crtc = to_intel_crtc(crtc);

	for (i = start; i < end; i++) {
		intel_crtc->lut_r[i] = red[i] >> 8;
		intel_crtc->lut_g[i] = green[i] >> 8;
		intel_crtc->lut_b[i] = blue[i] >> 8;
	}

	intel_crtc_load_lut(crtc);
}

/**
 * Get a pipe with a simple mode set on it for doing load-based monitor
 * detection.
 *
 * It will be up to the load-detect code to adjust the pipe as appropriate for
 * its requirements.  The pipe will be connected to no other encoders.
 *
 * Currently this code will only succeed if there is a pipe with no encoders
 * configured for it.  In the future, it could choose to temporarily disable
 * some outputs to free up a pipe for its use.
 *
 * \return crtc, or NULL if no pipes are available.
 */

/* VESA 640x480x72Hz mode to set on the pipe */
static struct drm_display_mode load_detect_mode = {
	DRM_MODE("640x480", DRM_MODE_TYPE_DEFAULT, 31500, 640, 664,
		 704, 832, 0, 480, 489, 491, 520, 0, DRM_MODE_FLAG_NHSYNC | DRM_MODE_FLAG_NVSYNC),
};

static struct drm_framebuffer *
intel_framebuffer_create(struct drm_device *dev,
			 struct drm_mode_fb_cmd2 *mode_cmd,
			 struct drm_i915_gem_object *obj)
{
	struct intel_framebuffer *intel_fb;
	int ret;

	intel_fb = kzalloc(sizeof(*intel_fb), GFP_KERNEL);
	if (!intel_fb) {
		drm_gem_object_unreference_unlocked(&obj->base);
		return ERR_PTR(-ENOMEM);
	}

	ret = intel_framebuffer_init(dev, intel_fb, mode_cmd, obj);
	if (ret) {
		drm_gem_object_unreference_unlocked(&obj->base);
		kfree(intel_fb);
		return ERR_PTR(ret);
	}

	return &intel_fb->base;
}

static u32
intel_framebuffer_pitch_for_width(int width, int bpp)
{
	u32 pitch = DIV_ROUND_UP(width * bpp, 8);
	return ALIGN(pitch, 64);
}

static u32
intel_framebuffer_size_for_mode(struct drm_display_mode *mode, int bpp)
{
	u32 pitch = intel_framebuffer_pitch_for_width(mode->hdisplay, bpp);
	return ALIGN(pitch * mode->vdisplay, PAGE_SIZE);
}

static struct drm_framebuffer *
intel_framebuffer_create_for_mode(struct drm_device *dev,
				  struct drm_display_mode *mode,
				  int depth, int bpp)
{
	struct drm_i915_gem_object *obj;
	struct drm_mode_fb_cmd2 mode_cmd = { 0 };

	obj = i915_gem_alloc_object(dev,
				    intel_framebuffer_size_for_mode(mode, bpp));
	if (obj == NULL)
		return ERR_PTR(-ENOMEM);

	mode_cmd.width = mode->hdisplay;
	mode_cmd.height = mode->vdisplay;
	mode_cmd.pitches[0] = intel_framebuffer_pitch_for_width(mode_cmd.width,
								bpp);
	mode_cmd.pixel_format = drm_mode_legacy_fb_format(bpp, depth);

	return intel_framebuffer_create(dev, &mode_cmd, obj);
}

static struct drm_framebuffer *
mode_fits_in_fbdev(struct drm_device *dev,
		   struct drm_display_mode *mode)
{
	struct drm_i915_private *dev_priv = dev->dev_private;
	struct drm_i915_gem_object *obj;
	struct drm_framebuffer *fb;

	if (dev_priv->fbdev == NULL)
		return NULL;

	obj = dev_priv->fbdev->ifb.obj;
	if (obj == NULL)
		return NULL;

	fb = &dev_priv->fbdev->ifb.base;
	if (fb->pitches[0] < intel_framebuffer_pitch_for_width(mode->hdisplay,
							       fb->bits_per_pixel))
		return NULL;

	if (obj->base.size < mode->vdisplay * fb->pitches[0])
		return NULL;

	return fb;
}

bool intel_get_load_detect_pipe(struct drm_connector *connector,
				struct drm_display_mode *mode,
				struct intel_load_detect_pipe *old)
{
	struct intel_crtc *intel_crtc;
	struct intel_encoder *intel_encoder =
		intel_attached_encoder(connector);
	struct drm_crtc *possible_crtc;
	struct drm_encoder *encoder = &intel_encoder->base;
	struct drm_crtc *crtc = NULL;
	struct drm_device *dev = encoder->dev;
	struct drm_framebuffer *fb;
	int i = -1;

	DRM_DEBUG_KMS("[CONNECTOR:%d:%s], [ENCODER:%d:%s]\n",
		      connector->base.id, drm_get_connector_name(connector),
		      encoder->base.id, drm_get_encoder_name(encoder));

	/*
	 * Algorithm gets a little messy:
	 *
	 *   - if the connector already has an assigned crtc, use it (but make
	 *     sure it's on first)
	 *
	 *   - try to find the first unused crtc that can drive this connector,
	 *     and use that if we find one
	 */

	/* See if we already have a CRTC for this connector */
	if (encoder->crtc) {
		crtc = encoder->crtc;

		mutex_lock(&crtc->mutex);

		old->dpms_mode = connector->dpms;
		old->load_detect_temp = false;

		/* Make sure the crtc and connector are running */
		if (connector->dpms != DRM_MODE_DPMS_ON)
			connector->funcs->dpms(connector, DRM_MODE_DPMS_ON);

		return true;
	}

	/* Find an unused one (if possible) */
	list_for_each_entry(possible_crtc, &dev->mode_config.crtc_list, head) {
		i++;
		if (!(encoder->possible_crtcs & (1 << i)))
			continue;
		if (!possible_crtc->enabled) {
			crtc = possible_crtc;
			break;
		}
	}

	/*
	 * If we didn't find an unused CRTC, don't use any.
	 */
	if (!crtc) {
		DRM_DEBUG_KMS("no pipe available for load-detect\n");
		return false;
	}

	mutex_lock(&crtc->mutex);
	intel_encoder->new_crtc = to_intel_crtc(crtc);
	to_intel_connector(connector)->new_encoder = intel_encoder;

	intel_crtc = to_intel_crtc(crtc);
	old->dpms_mode = connector->dpms;
	old->load_detect_temp = true;
	old->release_fb = NULL;

	if (!mode)
		mode = &load_detect_mode;

	/* We need a framebuffer large enough to accommodate all accesses
	 * that the plane may generate whilst we perform load detection.
	 * We can not rely on the fbcon either being present (we get called
	 * during its initialisation to detect all boot displays, or it may
	 * not even exist) or that it is large enough to satisfy the
	 * requested mode.
	 */
	fb = mode_fits_in_fbdev(dev, mode);
	if (fb == NULL) {
		DRM_DEBUG_KMS("creating tmp fb for load-detection\n");
		fb = intel_framebuffer_create_for_mode(dev, mode, 24, 32);
		old->release_fb = fb;
	} else
		DRM_DEBUG_KMS("reusing fbdev for load-detection framebuffer\n");
	if (IS_ERR(fb)) {
		DRM_DEBUG_KMS("failed to allocate framebuffer for load-detection\n");
		mutex_unlock(&crtc->mutex);
		return false;
	}

	if (intel_set_mode(crtc, mode, 0, 0, fb)) {
		DRM_DEBUG_KMS("failed to set mode on load-detect pipe\n");
		if (old->release_fb)
			old->release_fb->funcs->destroy(old->release_fb);
		mutex_unlock(&crtc->mutex);
		return false;
	}

	/* let the connector get through one full cycle before testing */
	intel_wait_for_vblank(dev, intel_crtc->pipe);
	return true;
}

void intel_release_load_detect_pipe(struct drm_connector *connector,
				    struct intel_load_detect_pipe *old)
{
	struct intel_encoder *intel_encoder =
		intel_attached_encoder(connector);
	struct drm_encoder *encoder = &intel_encoder->base;
	struct drm_crtc *crtc = encoder->crtc;

	DRM_DEBUG_KMS("[CONNECTOR:%d:%s], [ENCODER:%d:%s]\n",
		      connector->base.id, drm_get_connector_name(connector),
		      encoder->base.id, drm_get_encoder_name(encoder));

	if (old->load_detect_temp) {
		to_intel_connector(connector)->new_encoder = NULL;
		intel_encoder->new_crtc = NULL;
		intel_set_mode(crtc, NULL, 0, 0, NULL);

		if (old->release_fb) {
			drm_framebuffer_unregister_private(old->release_fb);
			drm_framebuffer_unreference(old->release_fb);
		}

		mutex_unlock(&crtc->mutex);
		return;
	}

	/* Switch crtc and encoder back off if necessary */
	if (old->dpms_mode != DRM_MODE_DPMS_ON)
		connector->funcs->dpms(connector, old->dpms_mode);

	mutex_unlock(&crtc->mutex);
}

/* Returns the clock of the currently programmed mode of the given pipe. */
static int intel_crtc_clock_get(struct drm_device *dev, struct drm_crtc *crtc)
{
	struct drm_i915_private *dev_priv = dev->dev_private;
	struct intel_crtc *intel_crtc = to_intel_crtc(crtc);
	int pipe = intel_crtc->pipe;
	u32 dpll = I915_READ(DPLL(pipe));
	u32 fp;
	intel_clock_t clock;

	if ((dpll & DISPLAY_RATE_SELECT_FPA1) == 0)
		fp = I915_READ(FP0(pipe));
	else
		fp = I915_READ(FP1(pipe));

	clock.m1 = (fp & FP_M1_DIV_MASK) >> FP_M1_DIV_SHIFT;
	if (IS_PINEVIEW(dev)) {
		clock.n = ffs((fp & FP_N_PINEVIEW_DIV_MASK) >> FP_N_DIV_SHIFT) - 1;
		clock.m2 = (fp & FP_M2_PINEVIEW_DIV_MASK) >> FP_M2_DIV_SHIFT;
	} else {
		clock.n = (fp & FP_N_DIV_MASK) >> FP_N_DIV_SHIFT;
		clock.m2 = (fp & FP_M2_DIV_MASK) >> FP_M2_DIV_SHIFT;
	}

	if (!IS_GEN2(dev)) {
		if (IS_PINEVIEW(dev))
			clock.p1 = ffs((dpll & DPLL_FPA01_P1_POST_DIV_MASK_PINEVIEW) >>
				DPLL_FPA01_P1_POST_DIV_SHIFT_PINEVIEW);
		else
			clock.p1 = ffs((dpll & DPLL_FPA01_P1_POST_DIV_MASK) >>
			       DPLL_FPA01_P1_POST_DIV_SHIFT);

		switch (dpll & DPLL_MODE_MASK) {
		case DPLLB_MODE_DAC_SERIAL:
			clock.p2 = dpll & DPLL_DAC_SERIAL_P2_CLOCK_DIV_5 ?
				5 : 10;
			break;
		case DPLLB_MODE_LVDS:
			clock.p2 = dpll & DPLLB_LVDS_P2_CLOCK_DIV_7 ?
				7 : 14;
			break;
		default:
			DRM_DEBUG_KMS("Unknown DPLL mode %08x in programmed "
				  "mode\n", (int)(dpll & DPLL_MODE_MASK));
			return 0;
		}

		/* XXX: Handle the 100Mhz refclk */
		intel_clock(dev, 96000, &clock);
	} else {
		bool is_lvds = (pipe == 1) && (I915_READ(LVDS) & LVDS_PORT_EN);

		if (is_lvds) {
			clock.p1 = ffs((dpll & DPLL_FPA01_P1_POST_DIV_MASK_I830_LVDS) >>
				       DPLL_FPA01_P1_POST_DIV_SHIFT);
			clock.p2 = 14;

			if ((dpll & PLL_REF_INPUT_MASK) ==
			    PLLB_REF_INPUT_SPREADSPECTRUMIN) {
				/* XXX: might not be 66MHz */
				intel_clock(dev, 66000, &clock);
			} else
				intel_clock(dev, 48000, &clock);
		} else {
			if (dpll & PLL_P1_DIVIDE_BY_TWO)
				clock.p1 = 2;
			else {
				clock.p1 = ((dpll & DPLL_FPA01_P1_POST_DIV_MASK_I830) >>
					    DPLL_FPA01_P1_POST_DIV_SHIFT) + 2;
			}
			if (dpll & PLL_P2_DIVIDE_BY_4)
				clock.p2 = 4;
			else
				clock.p2 = 2;

			intel_clock(dev, 48000, &clock);
		}
	}

	/* XXX: It would be nice to validate the clocks, but we can't reuse
	 * i830PllIsValid() because it relies on the xf86_config connector
	 * configuration being accurate, which it isn't necessarily.
	 */

	return clock.dot;
}

/** Returns the currently programmed mode of the given pipe. */
struct drm_display_mode *intel_crtc_mode_get(struct drm_device *dev,
					     struct drm_crtc *crtc)
{
	struct drm_i915_private *dev_priv = dev->dev_private;
	struct intel_crtc *intel_crtc = to_intel_crtc(crtc);
	enum transcoder cpu_transcoder = intel_crtc->cpu_transcoder;
	struct drm_display_mode *mode;
	int htot = I915_READ(HTOTAL(cpu_transcoder));
	int hsync = I915_READ(HSYNC(cpu_transcoder));
	int vtot = I915_READ(VTOTAL(cpu_transcoder));
	int vsync = I915_READ(VSYNC(cpu_transcoder));

	mode = kzalloc(sizeof(*mode), GFP_KERNEL);
	if (!mode)
		return NULL;

	mode->clock = intel_crtc_clock_get(dev, crtc);
	mode->hdisplay = (htot & 0xffff) + 1;
	mode->htotal = ((htot & 0xffff0000) >> 16) + 1;
	mode->hsync_start = (hsync & 0xffff) + 1;
	mode->hsync_end = ((hsync & 0xffff0000) >> 16) + 1;
	mode->vdisplay = (vtot & 0xffff) + 1;
	mode->vtotal = ((vtot & 0xffff0000) >> 16) + 1;
	mode->vsync_start = (vsync & 0xffff) + 1;
	mode->vsync_end = ((vsync & 0xffff0000) >> 16) + 1;

	drm_mode_set_name(mode);

	return mode;
}

static void intel_increase_pllclock(struct drm_crtc *crtc)
{
	struct drm_device *dev = crtc->dev;
	drm_i915_private_t *dev_priv = dev->dev_private;
	struct intel_crtc *intel_crtc = to_intel_crtc(crtc);
	int pipe = intel_crtc->pipe;
	int dpll_reg = DPLL(pipe);
	int dpll;

	if (HAS_PCH_SPLIT(dev))
		return;

	if (!dev_priv->lvds_downclock_avail)
		return;

	dpll = I915_READ(dpll_reg);
	if (!HAS_PIPE_CXSR(dev) && (dpll & DISPLAY_RATE_SELECT_FPA1)) {
		DRM_DEBUG_DRIVER("upclocking LVDS\n");

		assert_panel_unlocked(dev_priv, pipe);

		dpll &= ~DISPLAY_RATE_SELECT_FPA1;
		I915_WRITE(dpll_reg, dpll);
		intel_wait_for_vblank(dev, pipe);

		dpll = I915_READ(dpll_reg);
		if (dpll & DISPLAY_RATE_SELECT_FPA1)
			DRM_DEBUG_DRIVER("failed to upclock LVDS!\n");
	}
}

static void intel_decrease_pllclock(struct drm_crtc *crtc)
{
	struct drm_device *dev = crtc->dev;
	drm_i915_private_t *dev_priv = dev->dev_private;
	struct intel_crtc *intel_crtc = to_intel_crtc(crtc);

	if (HAS_PCH_SPLIT(dev))
		return;

	if (!dev_priv->lvds_downclock_avail)
		return;

	/*
	 * Since this is called by a timer, we should never get here in
	 * the manual case.
	 */
	if (!HAS_PIPE_CXSR(dev) && intel_crtc->lowfreq_avail) {
		int pipe = intel_crtc->pipe;
		int dpll_reg = DPLL(pipe);
		int dpll;

		DRM_DEBUG_DRIVER("downclocking LVDS\n");

		assert_panel_unlocked(dev_priv, pipe);

		dpll = I915_READ(dpll_reg);
		dpll |= DISPLAY_RATE_SELECT_FPA1;
		I915_WRITE(dpll_reg, dpll);
		intel_wait_for_vblank(dev, pipe);
		dpll = I915_READ(dpll_reg);
		if (!(dpll & DISPLAY_RATE_SELECT_FPA1))
			DRM_DEBUG_DRIVER("failed to downclock LVDS!\n");
	}

}

void intel_mark_busy(struct drm_device *dev)
{
	i915_update_gfx_val(dev->dev_private);
}

void intel_mark_idle(struct drm_device *dev)
{
	struct drm_crtc *crtc;

	if (!i915_powersave)
		return;

	list_for_each_entry(crtc, &dev->mode_config.crtc_list, head) {
		if (!crtc->fb)
			continue;

		intel_decrease_pllclock(crtc);
	}
}

void intel_mark_fb_busy(struct drm_i915_gem_object *obj)
{
	struct drm_device *dev = obj->base.dev;
	struct drm_crtc *crtc;

	if (!i915_powersave)
		return;

	list_for_each_entry(crtc, &dev->mode_config.crtc_list, head) {
		if (!crtc->fb)
			continue;

		if (to_intel_framebuffer(crtc->fb)->obj == obj)
			intel_increase_pllclock(crtc);
	}
}

static void intel_crtc_destroy(struct drm_crtc *crtc)
{
	struct intel_crtc *intel_crtc = to_intel_crtc(crtc);
	struct drm_device *dev = crtc->dev;
	struct intel_unpin_work *work;
	unsigned long flags;

	spin_lock_irqsave(&dev->event_lock, flags);
	work = intel_crtc->unpin_work;
	intel_crtc->unpin_work = NULL;
	spin_unlock_irqrestore(&dev->event_lock, flags);

	if (work) {
		cancel_work_sync(&work->work);
		kfree(work);
	}

	drm_crtc_cleanup(crtc);

	kfree(intel_crtc);
}

static void intel_unpin_work_fn(struct work_struct *__work)
{
	struct intel_unpin_work *work =
		container_of(__work, struct intel_unpin_work, work);
	struct drm_device *dev = work->crtc->dev;

	mutex_lock(&dev->struct_mutex);
	intel_unpin_fb_obj(work->old_fb_obj);
	drm_gem_object_unreference(&work->pending_flip_obj->base);
	drm_gem_object_unreference(&work->old_fb_obj->base);

	intel_update_fbc(dev);
	mutex_unlock(&dev->struct_mutex);

	BUG_ON(atomic_read(&to_intel_crtc(work->crtc)->unpin_work_count) == 0);
	atomic_dec(&to_intel_crtc(work->crtc)->unpin_work_count);

	kfree(work);
}

static void do_intel_finish_page_flip(struct drm_device *dev,
				      struct drm_crtc *crtc)
{
	drm_i915_private_t *dev_priv = dev->dev_private;
	struct intel_crtc *intel_crtc = to_intel_crtc(crtc);
	struct intel_unpin_work *work;
	struct drm_i915_gem_object *obj;
	unsigned long flags;

	/* Ignore early vblank irqs */
	if (intel_crtc == NULL)
		return;

	spin_lock_irqsave(&dev->event_lock, flags);
	work = intel_crtc->unpin_work;

	/* Ensure we don't miss a work->pending update ... */
	smp_rmb();

	if (work == NULL || atomic_read(&work->pending) < INTEL_FLIP_COMPLETE) {
		spin_unlock_irqrestore(&dev->event_lock, flags);
		return;
	}

	/* and that the unpin work is consistent wrt ->pending. */
	smp_rmb();

	intel_crtc->unpin_work = NULL;

	if (work->event)
		drm_send_vblank_event(dev, intel_crtc->pipe, work->event);

	drm_vblank_put(dev, intel_crtc->pipe);

	spin_unlock_irqrestore(&dev->event_lock, flags);

	obj = work->old_fb_obj;

	wake_up_all(&dev_priv->pending_flip_queue);

	queue_work(dev_priv->wq, &work->work);

	trace_i915_flip_complete(intel_crtc->plane, work->pending_flip_obj);
}

void intel_finish_page_flip(struct drm_device *dev, int pipe)
{
	drm_i915_private_t *dev_priv = dev->dev_private;
	struct drm_crtc *crtc = dev_priv->pipe_to_crtc_mapping[pipe];

	do_intel_finish_page_flip(dev, crtc);
}

void intel_finish_page_flip_plane(struct drm_device *dev, int plane)
{
	drm_i915_private_t *dev_priv = dev->dev_private;
	struct drm_crtc *crtc = dev_priv->plane_to_crtc_mapping[plane];

	do_intel_finish_page_flip(dev, crtc);
}

void intel_prepare_page_flip(struct drm_device *dev, int plane)
{
	drm_i915_private_t *dev_priv = dev->dev_private;
	struct intel_crtc *intel_crtc =
		to_intel_crtc(dev_priv->plane_to_crtc_mapping[plane]);
	unsigned long flags;

	/* NB: An MMIO update of the plane base pointer will also
	 * generate a page-flip completion irq, i.e. every modeset
	 * is also accompanied by a spurious intel_prepare_page_flip().
	 */
	spin_lock_irqsave(&dev->event_lock, flags);
	if (intel_crtc->unpin_work)
		atomic_inc_not_zero(&intel_crtc->unpin_work->pending);
	spin_unlock_irqrestore(&dev->event_lock, flags);
}

inline static void intel_mark_page_flip_active(struct intel_crtc *intel_crtc)
{
	/* Ensure that the work item is consistent when activating it ... */
	smp_wmb();
	atomic_set(&intel_crtc->unpin_work->pending, INTEL_FLIP_PENDING);
	/* and that it is marked active as soon as the irq could fire. */
	smp_wmb();
}

static int intel_gen2_queue_flip(struct drm_device *dev,
				 struct drm_crtc *crtc,
				 struct drm_framebuffer *fb,
				 struct drm_i915_gem_object *obj)
{
	struct drm_i915_private *dev_priv = dev->dev_private;
	struct intel_crtc *intel_crtc = to_intel_crtc(crtc);
	u32 flip_mask;
	struct intel_ring_buffer *ring = &dev_priv->ring[RCS];
	int ret;

	ret = intel_pin_and_fence_fb_obj(dev, obj, ring);
	if (ret)
		goto err;

	ret = intel_ring_begin(ring, 6);
	if (ret)
		goto err_unpin;

	/* Can't queue multiple flips, so wait for the previous
	 * one to finish before executing the next.
	 */
	if (intel_crtc->plane)
		flip_mask = MI_WAIT_FOR_PLANE_B_FLIP;
	else
		flip_mask = MI_WAIT_FOR_PLANE_A_FLIP;
	intel_ring_emit(ring, MI_WAIT_FOR_EVENT | flip_mask);
	intel_ring_emit(ring, MI_NOOP);
	intel_ring_emit(ring, MI_DISPLAY_FLIP |
			MI_DISPLAY_FLIP_PLANE(intel_crtc->plane));
	intel_ring_emit(ring, fb->pitches[0]);
	intel_ring_emit(ring, obj->gtt_offset + intel_crtc->dspaddr_offset);
	intel_ring_emit(ring, 0); /* aux display base address, unused */

	intel_mark_page_flip_active(intel_crtc);
	intel_ring_advance(ring);
	return 0;

err_unpin:
	intel_unpin_fb_obj(obj);
err:
	return ret;
}

static int intel_gen3_queue_flip(struct drm_device *dev,
				 struct drm_crtc *crtc,
				 struct drm_framebuffer *fb,
				 struct drm_i915_gem_object *obj)
{
	struct drm_i915_private *dev_priv = dev->dev_private;
	struct intel_crtc *intel_crtc = to_intel_crtc(crtc);
	u32 flip_mask;
	struct intel_ring_buffer *ring = &dev_priv->ring[RCS];
	int ret;

	ret = intel_pin_and_fence_fb_obj(dev, obj, ring);
	if (ret)
		goto err;

	ret = intel_ring_begin(ring, 6);
	if (ret)
		goto err_unpin;

	if (intel_crtc->plane)
		flip_mask = MI_WAIT_FOR_PLANE_B_FLIP;
	else
		flip_mask = MI_WAIT_FOR_PLANE_A_FLIP;
	intel_ring_emit(ring, MI_WAIT_FOR_EVENT | flip_mask);
	intel_ring_emit(ring, MI_NOOP);
	intel_ring_emit(ring, MI_DISPLAY_FLIP_I915 |
			MI_DISPLAY_FLIP_PLANE(intel_crtc->plane));
	intel_ring_emit(ring, fb->pitches[0]);
	intel_ring_emit(ring, obj->gtt_offset + intel_crtc->dspaddr_offset);
	intel_ring_emit(ring, MI_NOOP);

	intel_mark_page_flip_active(intel_crtc);
	intel_ring_advance(ring);
	return 0;

err_unpin:
	intel_unpin_fb_obj(obj);
err:
	return ret;
}

static int intel_gen4_queue_flip(struct drm_device *dev,
				 struct drm_crtc *crtc,
				 struct drm_framebuffer *fb,
				 struct drm_i915_gem_object *obj)
{
	struct drm_i915_private *dev_priv = dev->dev_private;
	struct intel_crtc *intel_crtc = to_intel_crtc(crtc);
	uint32_t pf, pipesrc;
	struct intel_ring_buffer *ring = &dev_priv->ring[RCS];
	int ret;

	ret = intel_pin_and_fence_fb_obj(dev, obj, ring);
	if (ret)
		goto err;

	ret = intel_ring_begin(ring, 4);
	if (ret)
		goto err_unpin;

	/* i965+ uses the linear or tiled offsets from the
	 * Display Registers (which do not change across a page-flip)
	 * so we need only reprogram the base address.
	 */
	intel_ring_emit(ring, MI_DISPLAY_FLIP |
			MI_DISPLAY_FLIP_PLANE(intel_crtc->plane));
	intel_ring_emit(ring, fb->pitches[0]);
	intel_ring_emit(ring,
			(obj->gtt_offset + intel_crtc->dspaddr_offset) |
			obj->tiling_mode);

	/* XXX Enabling the panel-fitter across page-flip is so far
	 * untested on non-native modes, so ignore it for now.
	 * pf = I915_READ(pipe == 0 ? PFA_CTL_1 : PFB_CTL_1) & PF_ENABLE;
	 */
	pf = 0;
	pipesrc = I915_READ(PIPESRC(intel_crtc->pipe)) & 0x0fff0fff;
	intel_ring_emit(ring, pf | pipesrc);

	intel_mark_page_flip_active(intel_crtc);
	intel_ring_advance(ring);
	return 0;

err_unpin:
	intel_unpin_fb_obj(obj);
err:
	return ret;
}

static int intel_gen6_queue_flip(struct drm_device *dev,
				 struct drm_crtc *crtc,
				 struct drm_framebuffer *fb,
				 struct drm_i915_gem_object *obj)
{
	struct drm_i915_private *dev_priv = dev->dev_private;
	struct intel_crtc *intel_crtc = to_intel_crtc(crtc);
	struct intel_ring_buffer *ring = &dev_priv->ring[RCS];
	uint32_t pf, pipesrc;
	int ret;

	ret = intel_pin_and_fence_fb_obj(dev, obj, ring);
	if (ret)
		goto err;

	ret = intel_ring_begin(ring, 4);
	if (ret)
		goto err_unpin;

	intel_ring_emit(ring, MI_DISPLAY_FLIP |
			MI_DISPLAY_FLIP_PLANE(intel_crtc->plane));
	intel_ring_emit(ring, fb->pitches[0] | obj->tiling_mode);
	intel_ring_emit(ring, obj->gtt_offset + intel_crtc->dspaddr_offset);

	/* Contrary to the suggestions in the documentation,
	 * "Enable Panel Fitter" does not seem to be required when page
	 * flipping with a non-native mode, and worse causes a normal
	 * modeset to fail.
	 * pf = I915_READ(PF_CTL(intel_crtc->pipe)) & PF_ENABLE;
	 */
	pf = 0;
	pipesrc = I915_READ(PIPESRC(intel_crtc->pipe)) & 0x0fff0fff;
	intel_ring_emit(ring, pf | pipesrc);

	intel_mark_page_flip_active(intel_crtc);
	intel_ring_advance(ring);
	return 0;

err_unpin:
	intel_unpin_fb_obj(obj);
err:
	return ret;
}

/*
 * On gen7 we currently use the blit ring because (in early silicon at least)
 * the render ring doesn't give us interrpts for page flip completion, which
 * means clients will hang after the first flip is queued.  Fortunately the
 * blit ring generates interrupts properly, so use it instead.
 */
static int intel_gen7_queue_flip(struct drm_device *dev,
				 struct drm_crtc *crtc,
				 struct drm_framebuffer *fb,
				 struct drm_i915_gem_object *obj)
{
	struct drm_i915_private *dev_priv = dev->dev_private;
	struct intel_crtc *intel_crtc = to_intel_crtc(crtc);
	struct intel_ring_buffer *ring = &dev_priv->ring[BCS];
	uint32_t plane_bit = 0;
	int ret;

	ret = intel_pin_and_fence_fb_obj(dev, obj, ring);
	if (ret)
		goto err;

	switch(intel_crtc->plane) {
	case PLANE_A:
		plane_bit = MI_DISPLAY_FLIP_IVB_PLANE_A;
		break;
	case PLANE_B:
		plane_bit = MI_DISPLAY_FLIP_IVB_PLANE_B;
		break;
	case PLANE_C:
		plane_bit = MI_DISPLAY_FLIP_IVB_PLANE_C;
		break;
	default:
		WARN_ONCE(1, "unknown plane in flip command\n");
		ret = -ENODEV;
		goto err_unpin;
	}

	ret = intel_ring_begin(ring, 4);
	if (ret)
		goto err_unpin;

	intel_ring_emit(ring, MI_DISPLAY_FLIP_I915 | plane_bit);
	intel_ring_emit(ring, (fb->pitches[0] | obj->tiling_mode));
	intel_ring_emit(ring, obj->gtt_offset + intel_crtc->dspaddr_offset);
	intel_ring_emit(ring, (MI_NOOP));

	intel_mark_page_flip_active(intel_crtc);
	intel_ring_advance(ring);
	return 0;

err_unpin:
	intel_unpin_fb_obj(obj);
err:
	return ret;
}

static int intel_default_queue_flip(struct drm_device *dev,
				    struct drm_crtc *crtc,
				    struct drm_framebuffer *fb,
				    struct drm_i915_gem_object *obj)
{
	return -ENODEV;
}

static int intel_crtc_page_flip(struct drm_crtc *crtc,
				struct drm_framebuffer *fb,
				struct drm_pending_vblank_event *event)
{
	struct drm_device *dev = crtc->dev;
	struct drm_i915_private *dev_priv = dev->dev_private;
	struct drm_framebuffer *old_fb = crtc->fb;
	struct drm_i915_gem_object *obj = to_intel_framebuffer(fb)->obj;
	struct intel_crtc *intel_crtc = to_intel_crtc(crtc);
	struct intel_unpin_work *work;
	unsigned long flags;
	int ret;

	/* Can't change pixel format via MI display flips. */
	if (fb->pixel_format != crtc->fb->pixel_format)
		return -EINVAL;

	/*
	 * TILEOFF/LINOFF registers can't be changed via MI display flips.
	 * Note that pitch changes could also affect these register.
	 */
	if (INTEL_INFO(dev)->gen > 3 &&
	    (fb->offsets[0] != crtc->fb->offsets[0] ||
	     fb->pitches[0] != crtc->fb->pitches[0]))
		return -EINVAL;

	work = kzalloc(sizeof *work, GFP_KERNEL);
	if (work == NULL)
		return -ENOMEM;

	work->event = event;
	work->crtc = crtc;
	work->old_fb_obj = to_intel_framebuffer(old_fb)->obj;
	INIT_WORK(&work->work, intel_unpin_work_fn);

	ret = drm_vblank_get(dev, intel_crtc->pipe);
	if (ret)
		goto free_work;

	/* We borrow the event spin lock for protecting unpin_work */
	spin_lock_irqsave(&dev->event_lock, flags);
	if (intel_crtc->unpin_work) {
		spin_unlock_irqrestore(&dev->event_lock, flags);
		kfree(work);
		drm_vblank_put(dev, intel_crtc->pipe);

		DRM_DEBUG_DRIVER("flip queue: crtc already busy\n");
		return -EBUSY;
	}
	intel_crtc->unpin_work = work;
	spin_unlock_irqrestore(&dev->event_lock, flags);

	if (atomic_read(&intel_crtc->unpin_work_count) >= 2)
		flush_workqueue(dev_priv->wq);

	ret = i915_mutex_lock_interruptible(dev);
	if (ret)
		goto cleanup;

	/* Reference the objects for the scheduled work. */
	drm_gem_object_reference(&work->old_fb_obj->base);
	drm_gem_object_reference(&obj->base);

	crtc->fb = fb;

	work->pending_flip_obj = obj;

	work->enable_stall_check = true;

	atomic_inc(&intel_crtc->unpin_work_count);
	intel_crtc->reset_counter = atomic_read(&dev_priv->gpu_error.reset_counter);

	ret = dev_priv->display.queue_flip(dev, crtc, fb, obj);
	if (ret)
		goto cleanup_pending;

	intel_disable_fbc(dev);
	intel_mark_fb_busy(obj);
	mutex_unlock(&dev->struct_mutex);

	trace_i915_flip_request(intel_crtc->plane, obj);

	return 0;

cleanup_pending:
	atomic_dec(&intel_crtc->unpin_work_count);
	crtc->fb = old_fb;
	drm_gem_object_unreference(&work->old_fb_obj->base);
	drm_gem_object_unreference(&obj->base);
	mutex_unlock(&dev->struct_mutex);

cleanup:
	spin_lock_irqsave(&dev->event_lock, flags);
	intel_crtc->unpin_work = NULL;
	spin_unlock_irqrestore(&dev->event_lock, flags);

	drm_vblank_put(dev, intel_crtc->pipe);
free_work:
	kfree(work);

	return ret;
}

static struct drm_crtc_helper_funcs intel_helper_funcs = {
	.mode_set_base_atomic = intel_pipe_set_base_atomic,
	.load_lut = intel_crtc_load_lut,
};

bool intel_encoder_check_is_cloned(struct intel_encoder *encoder)
{
	struct intel_encoder *other_encoder;
	struct drm_crtc *crtc = &encoder->new_crtc->base;

	if (WARN_ON(!crtc))
		return false;

	list_for_each_entry(other_encoder,
			    &crtc->dev->mode_config.encoder_list,
			    base.head) {

		if (&other_encoder->new_crtc->base != crtc ||
		    encoder == other_encoder)
			continue;
		else
			return true;
	}

	return false;
}

static bool intel_encoder_crtc_ok(struct drm_encoder *encoder,
				  struct drm_crtc *crtc)
{
	struct drm_device *dev;
	struct drm_crtc *tmp;
	int crtc_mask = 1;

	WARN(!crtc, "checking null crtc?\n");

	dev = crtc->dev;

	list_for_each_entry(tmp, &dev->mode_config.crtc_list, head) {
		if (tmp == crtc)
			break;
		crtc_mask <<= 1;
	}

	if (encoder->possible_crtcs & crtc_mask)
		return true;
	return false;
}

/**
 * intel_modeset_update_staged_output_state
 *
 * Updates the staged output configuration state, e.g. after we've read out the
 * current hw state.
 */
static void intel_modeset_update_staged_output_state(struct drm_device *dev)
{
	struct intel_encoder *encoder;
	struct intel_connector *connector;

	list_for_each_entry(connector, &dev->mode_config.connector_list,
			    base.head) {
		connector->new_encoder =
			to_intel_encoder(connector->base.encoder);
	}

	list_for_each_entry(encoder, &dev->mode_config.encoder_list,
			    base.head) {
		encoder->new_crtc =
			to_intel_crtc(encoder->base.crtc);
	}
}

/**
 * intel_modeset_commit_output_state
 *
 * This function copies the stage display pipe configuration to the real one.
 */
static void intel_modeset_commit_output_state(struct drm_device *dev)
{
	struct intel_encoder *encoder;
	struct intel_connector *connector;

	list_for_each_entry(connector, &dev->mode_config.connector_list,
			    base.head) {
		connector->base.encoder = &connector->new_encoder->base;
	}

	list_for_each_entry(encoder, &dev->mode_config.encoder_list,
			    base.head) {
		encoder->base.crtc = &encoder->new_crtc->base;
	}
}

static struct drm_display_mode *
intel_modeset_adjusted_mode(struct drm_crtc *crtc,
			    struct drm_display_mode *mode)
{
	struct drm_device *dev = crtc->dev;
	struct drm_display_mode *adjusted_mode;
	struct drm_encoder_helper_funcs *encoder_funcs;
	struct intel_encoder *encoder;

	adjusted_mode = drm_mode_duplicate(dev, mode);
	if (!adjusted_mode)
		return ERR_PTR(-ENOMEM);

	/* Pass our mode to the connectors and the CRTC to give them a chance to
	 * adjust it according to limitations or connector properties, and also
	 * a chance to reject the mode entirely.
	 */
	list_for_each_entry(encoder, &dev->mode_config.encoder_list,
			    base.head) {

		if (&encoder->new_crtc->base != crtc)
			continue;
		encoder_funcs = encoder->base.helper_private;
		if (!(encoder_funcs->mode_fixup(&encoder->base, mode,
						adjusted_mode))) {
			DRM_DEBUG_KMS("Encoder fixup failed\n");
			goto fail;
		}
	}

	if (!(intel_crtc_mode_fixup(crtc, mode, adjusted_mode))) {
		DRM_DEBUG_KMS("CRTC fixup failed\n");
		goto fail;
	}
	DRM_DEBUG_KMS("[CRTC:%d]\n", crtc->base.id);

	return adjusted_mode;
fail:
	drm_mode_destroy(dev, adjusted_mode);
	return ERR_PTR(-EINVAL);
}

/* Computes which crtcs are affected and sets the relevant bits in the mask. For
 * simplicity we use the crtc's pipe number (because it's easier to obtain). */
static void
intel_modeset_affected_pipes(struct drm_crtc *crtc, unsigned *modeset_pipes,
			     unsigned *prepare_pipes, unsigned *disable_pipes)
{
	struct intel_crtc *intel_crtc;
	struct drm_device *dev = crtc->dev;
	struct intel_encoder *encoder;
	struct intel_connector *connector;
	struct drm_crtc *tmp_crtc;

	*disable_pipes = *modeset_pipes = *prepare_pipes = 0;

	/* Check which crtcs have changed outputs connected to them, these need
	 * to be part of the prepare_pipes mask. We don't (yet) support global
	 * modeset across multiple crtcs, so modeset_pipes will only have one
	 * bit set at most. */
	list_for_each_entry(connector, &dev->mode_config.connector_list,
			    base.head) {
		if (connector->base.encoder == &connector->new_encoder->base)
			continue;

		if (connector->base.encoder) {
			tmp_crtc = connector->base.encoder->crtc;

			*prepare_pipes |= 1 << to_intel_crtc(tmp_crtc)->pipe;
		}

		if (connector->new_encoder)
			*prepare_pipes |=
				1 << connector->new_encoder->new_crtc->pipe;
	}

	list_for_each_entry(encoder, &dev->mode_config.encoder_list,
			    base.head) {
		if (encoder->base.crtc == &encoder->new_crtc->base)
			continue;

		if (encoder->base.crtc) {
			tmp_crtc = encoder->base.crtc;

			*prepare_pipes |= 1 << to_intel_crtc(tmp_crtc)->pipe;
		}

		if (encoder->new_crtc)
			*prepare_pipes |= 1 << encoder->new_crtc->pipe;
	}

	/* Check for any pipes that will be fully disabled ... */
	list_for_each_entry(intel_crtc, &dev->mode_config.crtc_list,
			    base.head) {
		bool used = false;

		/* Don't try to disable disabled crtcs. */
		if (!intel_crtc->base.enabled)
			continue;

		list_for_each_entry(encoder, &dev->mode_config.encoder_list,
				    base.head) {
			if (encoder->new_crtc == intel_crtc)
				used = true;
		}

		if (!used)
			*disable_pipes |= 1 << intel_crtc->pipe;
	}


	/* set_mode is also used to update properties on life display pipes. */
	intel_crtc = to_intel_crtc(crtc);
	if (crtc->enabled)
		*prepare_pipes |= 1 << intel_crtc->pipe;

	/* We only support modeset on one single crtc, hence we need to do that
	 * only for the passed in crtc iff we change anything else than just
	 * disable crtcs.
	 *
	 * This is actually not true, to be fully compatible with the old crtc
	 * helper we automatically disable _any_ output (i.e. doesn't need to be
	 * connected to the crtc we're modesetting on) if it's disconnected.
	 * Which is a rather nutty api (since changed the output configuration
	 * without userspace's explicit request can lead to confusion), but
	 * alas. Hence we currently need to modeset on all pipes we prepare. */
	if (*prepare_pipes)
		*modeset_pipes = *prepare_pipes;

	/* ... and mask these out. */
	*modeset_pipes &= ~(*disable_pipes);
	*prepare_pipes &= ~(*disable_pipes);
}

static bool intel_crtc_in_use(struct drm_crtc *crtc)
{
	struct drm_encoder *encoder;
	struct drm_device *dev = crtc->dev;

	list_for_each_entry(encoder, &dev->mode_config.encoder_list, head)
		if (encoder->crtc == crtc)
			return true;

	return false;
}

static void
intel_modeset_update_state(struct drm_device *dev, unsigned prepare_pipes)
{
	struct intel_encoder *intel_encoder;
	struct intel_crtc *intel_crtc;
	struct drm_connector *connector;

	list_for_each_entry(intel_encoder, &dev->mode_config.encoder_list,
			    base.head) {
		if (!intel_encoder->base.crtc)
			continue;

		intel_crtc = to_intel_crtc(intel_encoder->base.crtc);

		if (prepare_pipes & (1 << intel_crtc->pipe))
			intel_encoder->connectors_active = false;
	}

	intel_modeset_commit_output_state(dev);

	/* Update computed state. */
	list_for_each_entry(intel_crtc, &dev->mode_config.crtc_list,
			    base.head) {
		intel_crtc->base.enabled = intel_crtc_in_use(&intel_crtc->base);
	}

	list_for_each_entry(connector, &dev->mode_config.connector_list, head) {
		if (!connector->encoder || !connector->encoder->crtc)
			continue;

		intel_crtc = to_intel_crtc(connector->encoder->crtc);

		if (prepare_pipes & (1 << intel_crtc->pipe)) {
			struct drm_property *dpms_property =
				dev->mode_config.dpms_property;

			connector->dpms = DRM_MODE_DPMS_ON;
			drm_object_property_set_value(&connector->base,
							 dpms_property,
							 DRM_MODE_DPMS_ON);

			intel_encoder = to_intel_encoder(connector->encoder);
			intel_encoder->connectors_active = true;
		}
	}

}

#define for_each_intel_crtc_masked(dev, mask, intel_crtc) \
	list_for_each_entry((intel_crtc), \
			    &(dev)->mode_config.crtc_list, \
			    base.head) \
		if (mask & (1 <<(intel_crtc)->pipe)) \

void
intel_modeset_check_state(struct drm_device *dev)
{
	struct intel_crtc *crtc;
	struct intel_encoder *encoder;
	struct intel_connector *connector;

	list_for_each_entry(connector, &dev->mode_config.connector_list,
			    base.head) {
		/* This also checks the encoder/connector hw state with the
		 * ->get_hw_state callbacks. */
		intel_connector_check_state(connector);

		WARN(&connector->new_encoder->base != connector->base.encoder,
		     "connector's staged encoder doesn't match current encoder\n");
	}

	list_for_each_entry(encoder, &dev->mode_config.encoder_list,
			    base.head) {
		bool enabled = false;
		bool active = false;
		enum pipe pipe, tracked_pipe;

		DRM_DEBUG_KMS("[ENCODER:%d:%s]\n",
			      encoder->base.base.id,
			      drm_get_encoder_name(&encoder->base));

		WARN(&encoder->new_crtc->base != encoder->base.crtc,
		     "encoder's stage crtc doesn't match current crtc\n");
		WARN(encoder->connectors_active && !encoder->base.crtc,
		     "encoder's active_connectors set, but no crtc\n");

		list_for_each_entry(connector, &dev->mode_config.connector_list,
				    base.head) {
			if (connector->base.encoder != &encoder->base)
				continue;
			enabled = true;
			if (connector->base.dpms != DRM_MODE_DPMS_OFF)
				active = true;
		}
		WARN(!!encoder->base.crtc != enabled,
		     "encoder's enabled state mismatch "
		     "(expected %i, found %i)\n",
		     !!encoder->base.crtc, enabled);
		WARN(active && !encoder->base.crtc,
		     "active encoder with no crtc\n");

		WARN(encoder->connectors_active != active,
		     "encoder's computed active state doesn't match tracked active state "
		     "(expected %i, found %i)\n", active, encoder->connectors_active);

		active = encoder->get_hw_state(encoder, &pipe);
		WARN(active != encoder->connectors_active,
		     "encoder's hw state doesn't match sw tracking "
		     "(expected %i, found %i)\n",
		     encoder->connectors_active, active);

		if (!encoder->base.crtc)
			continue;

		tracked_pipe = to_intel_crtc(encoder->base.crtc)->pipe;
		WARN(active && pipe != tracked_pipe,
		     "active encoder's pipe doesn't match"
		     "(expected %i, found %i)\n",
		     tracked_pipe, pipe);

	}

	list_for_each_entry(crtc, &dev->mode_config.crtc_list,
			    base.head) {
		bool enabled = false;
		bool active = false;

		DRM_DEBUG_KMS("[CRTC:%d]\n",
			      crtc->base.base.id);

		WARN(crtc->active && !crtc->base.enabled,
		     "active crtc, but not enabled in sw tracking\n");

		list_for_each_entry(encoder, &dev->mode_config.encoder_list,
				    base.head) {
			if (encoder->base.crtc != &crtc->base)
				continue;
			enabled = true;
			if (encoder->connectors_active)
				active = true;
		}
		WARN(active != crtc->active,
		     "crtc's computed active state doesn't match tracked active state "
		     "(expected %i, found %i)\n", active, crtc->active);
		WARN(enabled != crtc->base.enabled,
		     "crtc's computed enabled state doesn't match tracked enabled state "
		     "(expected %i, found %i)\n", enabled, crtc->base.enabled);

		assert_pipe(dev->dev_private, crtc->pipe, crtc->active);
	}
}

int intel_set_mode(struct drm_crtc *crtc,
		   struct drm_display_mode *mode,
		   int x, int y, struct drm_framebuffer *fb)
{
	struct drm_device *dev = crtc->dev;
	drm_i915_private_t *dev_priv = dev->dev_private;
	struct drm_display_mode *adjusted_mode, *saved_mode, *saved_hwmode;
	struct intel_crtc *intel_crtc;
	unsigned disable_pipes, prepare_pipes, modeset_pipes;
	int ret = 0;

	saved_mode = kmalloc(2 * sizeof(*saved_mode), GFP_KERNEL);
	if (!saved_mode)
		return -ENOMEM;
	saved_hwmode = saved_mode + 1;

	intel_modeset_affected_pipes(crtc, &modeset_pipes,
				     &prepare_pipes, &disable_pipes);

	DRM_DEBUG_KMS("set mode pipe masks: modeset: %x, prepare: %x, disable: %x\n",
		      modeset_pipes, prepare_pipes, disable_pipes);

	for_each_intel_crtc_masked(dev, disable_pipes, intel_crtc)
		intel_crtc_disable(&intel_crtc->base);

	*saved_hwmode = crtc->hwmode;
	*saved_mode = crtc->mode;

	/* Hack: Because we don't (yet) support global modeset on multiple
	 * crtcs, we don't keep track of the new mode for more than one crtc.
	 * Hence simply check whether any bit is set in modeset_pipes in all the
	 * pieces of code that are not yet converted to deal with mutliple crtcs
	 * changing their mode at the same time. */
	adjusted_mode = NULL;
	if (modeset_pipes) {
		adjusted_mode = intel_modeset_adjusted_mode(crtc, mode);
		if (IS_ERR(adjusted_mode)) {
			ret = PTR_ERR(adjusted_mode);
			goto out;
		}
	}

	for_each_intel_crtc_masked(dev, prepare_pipes, intel_crtc) {
		if (intel_crtc->base.enabled)
			dev_priv->display.crtc_disable(&intel_crtc->base);
	}

	/* crtc->mode is already used by the ->mode_set callbacks, hence we need
	 * to set it here already despite that we pass it down the callchain.
	 */
	if (modeset_pipes)
		crtc->mode = *mode;

	/* Only after disabling all output pipelines that will be changed can we
	 * update the the output configuration. */
	intel_modeset_update_state(dev, prepare_pipes);

	if (dev_priv->display.modeset_global_resources)
		dev_priv->display.modeset_global_resources(dev);

	/* Set up the DPLL and any encoders state that needs to adjust or depend
	 * on the DPLL.
	 */
	for_each_intel_crtc_masked(dev, modeset_pipes, intel_crtc) {
		ret = intel_crtc_mode_set(&intel_crtc->base,
					  mode, adjusted_mode,
					  x, y, fb);
		if (ret)
			goto done;
	}

	/* Now enable the clocks, plane, pipe, and connectors that we set up. */
	for_each_intel_crtc_masked(dev, prepare_pipes, intel_crtc)
		dev_priv->display.crtc_enable(&intel_crtc->base);

	if (modeset_pipes) {
		/* Store real post-adjustment hardware mode. */
		crtc->hwmode = *adjusted_mode;

		/* Calculate and store various constants which
		 * are later needed by vblank and swap-completion
		 * timestamping. They are derived from true hwmode.
		 */
		drm_calc_timestamping_constants(crtc);
	}

	/* FIXME: add subpixel order */
done:
	drm_mode_destroy(dev, adjusted_mode);
	if (ret && crtc->enabled) {
		crtc->hwmode = *saved_hwmode;
		crtc->mode = *saved_mode;
	} else {
		intel_modeset_check_state(dev);
	}

out:
	kfree(saved_mode);
	return ret;
}

void intel_crtc_restore_mode(struct drm_crtc *crtc)
{
	intel_set_mode(crtc, &crtc->mode, crtc->x, crtc->y, crtc->fb);
}

#undef for_each_intel_crtc_masked

static void intel_set_config_free(struct intel_set_config *config)
{
	if (!config)
		return;

	kfree(config->save_connector_encoders);
	kfree(config->save_encoder_crtcs);
	kfree(config);
}

static int intel_set_config_save_state(struct drm_device *dev,
				       struct intel_set_config *config)
{
	struct drm_encoder *encoder;
	struct drm_connector *connector;
	int count;

	config->save_encoder_crtcs =
		kcalloc(dev->mode_config.num_encoder,
			sizeof(struct drm_crtc *), GFP_KERNEL);
	if (!config->save_encoder_crtcs)
		return -ENOMEM;

	config->save_connector_encoders =
		kcalloc(dev->mode_config.num_connector,
			sizeof(struct drm_encoder *), GFP_KERNEL);
	if (!config->save_connector_encoders)
		return -ENOMEM;

	/* Copy data. Note that driver private data is not affected.
	 * Should anything bad happen only the expected state is
	 * restored, not the drivers personal bookkeeping.
	 */
	count = 0;
	list_for_each_entry(encoder, &dev->mode_config.encoder_list, head) {
		config->save_encoder_crtcs[count++] = encoder->crtc;
	}

	count = 0;
	list_for_each_entry(connector, &dev->mode_config.connector_list, head) {
		config->save_connector_encoders[count++] = connector->encoder;
	}

	return 0;
}

static void intel_set_config_restore_state(struct drm_device *dev,
					   struct intel_set_config *config)
{
	struct intel_encoder *encoder;
	struct intel_connector *connector;
	int count;

	count = 0;
	list_for_each_entry(encoder, &dev->mode_config.encoder_list, base.head) {
		encoder->new_crtc =
			to_intel_crtc(config->save_encoder_crtcs[count++]);
	}

	count = 0;
	list_for_each_entry(connector, &dev->mode_config.connector_list, base.head) {
		connector->new_encoder =
			to_intel_encoder(config->save_connector_encoders[count++]);
	}
}

static void
intel_set_config_compute_mode_changes(struct drm_mode_set *set,
				      struct intel_set_config *config)
{

	/* We should be able to check here if the fb has the same properties
	 * and then just flip_or_move it */
	if (set->crtc->fb != set->fb) {
		/* If we have no fb then treat it as a full mode set */
		if (set->crtc->fb == NULL) {
			DRM_DEBUG_KMS("crtc has no fb, full mode set\n");
			config->mode_changed = true;
		} else if (set->fb == NULL) {
			config->mode_changed = true;
		} else if (set->fb->depth != set->crtc->fb->depth) {
			config->mode_changed = true;
		} else if (set->fb->bits_per_pixel !=
			   set->crtc->fb->bits_per_pixel) {
			config->mode_changed = true;
		} else
			config->fb_changed = true;
	}

	if (set->fb && (set->x != set->crtc->x || set->y != set->crtc->y))
		config->fb_changed = true;

	if (set->mode && !drm_mode_equal(set->mode, &set->crtc->mode)) {
		DRM_DEBUG_KMS("modes are different, full mode set\n");
		drm_mode_debug_printmodeline(&set->crtc->mode);
		drm_mode_debug_printmodeline(set->mode);
		config->mode_changed = true;
	}
}

static int
intel_modeset_stage_output_state(struct drm_device *dev,
				 struct drm_mode_set *set,
				 struct intel_set_config *config)
{
	struct drm_crtc *new_crtc;
	struct intel_connector *connector;
	struct intel_encoder *encoder;
	int count, ro;

	/* The upper layers ensure that we either disable a crtc or have a list
	 * of connectors. For paranoia, double-check this. */
	WARN_ON(!set->fb && (set->num_connectors != 0));
	WARN_ON(set->fb && (set->num_connectors == 0));

	count = 0;
	list_for_each_entry(connector, &dev->mode_config.connector_list,
			    base.head) {
		/* Otherwise traverse passed in connector list and get encoders
		 * for them. */
		for (ro = 0; ro < set->num_connectors; ro++) {
			if (set->connectors[ro] == &connector->base) {
				connector->new_encoder = connector->encoder;
				break;
			}
		}

		/* If we disable the crtc, disable all its connectors. Also, if
		 * the connector is on the changing crtc but not on the new
		 * connector list, disable it. */
		if ((!set->fb || ro == set->num_connectors) &&
		    connector->base.encoder &&
		    connector->base.encoder->crtc == set->crtc) {
			connector->new_encoder = NULL;

			DRM_DEBUG_KMS("[CONNECTOR:%d:%s] to [NOCRTC]\n",
				connector->base.base.id,
				drm_get_connector_name(&connector->base));
		}


		if (&connector->new_encoder->base != connector->base.encoder) {
			DRM_DEBUG_KMS("encoder changed, full mode switch\n");
			config->mode_changed = true;
		}
	}
	/* connector->new_encoder is now updated for all connectors. */

	/* Update crtc of enabled connectors. */
	count = 0;
	list_for_each_entry(connector, &dev->mode_config.connector_list,
			    base.head) {
		if (!connector->new_encoder)
			continue;

		new_crtc = connector->new_encoder->base.crtc;

		for (ro = 0; ro < set->num_connectors; ro++) {
			if (set->connectors[ro] == &connector->base)
				new_crtc = set->crtc;
		}

		/* Make sure the new CRTC will work with the encoder */
		if (!intel_encoder_crtc_ok(&connector->new_encoder->base,
					   new_crtc)) {
			return -EINVAL;
		}
		connector->encoder->new_crtc = to_intel_crtc(new_crtc);

		DRM_DEBUG_KMS("[CONNECTOR:%d:%s] to [CRTC:%d]\n",
			connector->base.base.id,
			drm_get_connector_name(&connector->base),
			new_crtc->base.id);
	}

	/* Check for any encoders that needs to be disabled. */
	list_for_each_entry(encoder, &dev->mode_config.encoder_list,
			    base.head) {
		list_for_each_entry(connector,
				    &dev->mode_config.connector_list,
				    base.head) {
			if (connector->new_encoder == encoder) {
				WARN_ON(!connector->new_encoder->new_crtc);

				goto next_encoder;
			}
		}
		encoder->new_crtc = NULL;
next_encoder:
		/* Only now check for crtc changes so we don't miss encoders
		 * that will be disabled. */
		if (&encoder->new_crtc->base != encoder->base.crtc) {
			DRM_DEBUG_KMS("crtc changed, full mode switch\n");
			config->mode_changed = true;
		}
	}
	/* Now we've also updated encoder->new_crtc for all encoders. */

	return 0;
}

static int intel_crtc_set_config(struct drm_mode_set *set)
{
	struct drm_device *dev;
	struct drm_mode_set save_set;
	struct intel_set_config *config;
	int ret;

	BUG_ON(!set);
	BUG_ON(!set->crtc);
	BUG_ON(!set->crtc->helper_private);

	/* Enforce sane interface api - has been abused by the fb helper. */
	BUG_ON(!set->mode && set->fb);
	BUG_ON(set->fb && set->num_connectors == 0);

	if (set->fb) {
		DRM_DEBUG_KMS("[CRTC:%d] [FB:%d] #connectors=%d (x y) (%i %i)\n",
				set->crtc->base.id, set->fb->base.id,
				(int)set->num_connectors, set->x, set->y);
	} else {
		DRM_DEBUG_KMS("[CRTC:%d] [NOFB]\n", set->crtc->base.id);
	}

	dev = set->crtc->dev;

	ret = -ENOMEM;
	config = kzalloc(sizeof(*config), GFP_KERNEL);
	if (!config)
		goto out_config;

	ret = intel_set_config_save_state(dev, config);
	if (ret)
		goto out_config;

	save_set.crtc = set->crtc;
	save_set.mode = &set->crtc->mode;
	save_set.x = set->crtc->x;
	save_set.y = set->crtc->y;
	save_set.fb = set->crtc->fb;

	/* Compute whether we need a full modeset, only an fb base update or no
	 * change at all. In the future we might also check whether only the
	 * mode changed, e.g. for LVDS where we only change the panel fitter in
	 * such cases. */
	intel_set_config_compute_mode_changes(set, config);

	ret = intel_modeset_stage_output_state(dev, set, config);
	if (ret)
		goto fail;

	if (config->mode_changed) {
		if (set->mode) {
			DRM_DEBUG_KMS("attempting to set mode from"
					" userspace\n");
			drm_mode_debug_printmodeline(set->mode);
		}

		ret = intel_set_mode(set->crtc, set->mode,
				     set->x, set->y, set->fb);
		if (ret) {
			DRM_ERROR("failed to set mode on [CRTC:%d], err = %d\n",
				  set->crtc->base.id, ret);
			goto fail;
		}
	} else if (config->fb_changed) {
		ret = intel_pipe_set_base(set->crtc,
					  set->x, set->y, set->fb);
	}

	intel_set_config_free(config);

	return 0;

fail:
	intel_set_config_restore_state(dev, config);

	/* Try to restore the config */
	if (config->mode_changed &&
	    intel_set_mode(save_set.crtc, save_set.mode,
			   save_set.x, save_set.y, save_set.fb))
		DRM_ERROR("failed to restore config after modeset failure\n");

out_config:
	intel_set_config_free(config);
	return ret;
}

static const struct drm_crtc_funcs intel_crtc_funcs = {
	.cursor_set = intel_crtc_cursor_set,
	.cursor_move = intel_crtc_cursor_move,
	.gamma_set = intel_crtc_gamma_set,
	.set_config = intel_crtc_set_config,
	.destroy = intel_crtc_destroy,
	.page_flip = intel_crtc_page_flip,
};

static void intel_cpu_pll_init(struct drm_device *dev)
{
	if (HAS_DDI(dev))
		intel_ddi_pll_init(dev);
}

static void intel_pch_pll_init(struct drm_device *dev)
{
	drm_i915_private_t *dev_priv = dev->dev_private;
	int i;

	if (dev_priv->num_pch_pll == 0) {
		DRM_DEBUG_KMS("No PCH PLLs on this hardware, skipping initialisation\n");
		return;
	}

	for (i = 0; i < dev_priv->num_pch_pll; i++) {
		dev_priv->pch_plls[i].pll_reg = _PCH_DPLL(i);
		dev_priv->pch_plls[i].fp0_reg = _PCH_FP0(i);
		dev_priv->pch_plls[i].fp1_reg = _PCH_FP1(i);
	}
}

static void intel_crtc_init(struct drm_device *dev, int pipe)
{
	drm_i915_private_t *dev_priv = dev->dev_private;
	struct intel_crtc *intel_crtc;
	int i;

	intel_crtc = kzalloc(sizeof(struct intel_crtc) + (INTELFB_CONN_LIMIT * sizeof(struct drm_connector *)), GFP_KERNEL);
	if (intel_crtc == NULL)
		return;

	drm_crtc_init(dev, &intel_crtc->base, &intel_crtc_funcs);

	drm_mode_crtc_set_gamma_size(&intel_crtc->base, 256);
	for (i = 0; i < 256; i++) {
		intel_crtc->lut_r[i] = i;
		intel_crtc->lut_g[i] = i;
		intel_crtc->lut_b[i] = i;
	}

	/* Swap pipes & planes for FBC on pre-965 */
	intel_crtc->pipe = pipe;
	intel_crtc->plane = pipe;
	intel_crtc->cpu_transcoder = pipe;
	if (IS_MOBILE(dev) && IS_GEN3(dev)) {
		DRM_DEBUG_KMS("swapping pipes & planes for FBC\n");
		intel_crtc->plane = !pipe;
	}

	BUG_ON(pipe >= ARRAY_SIZE(dev_priv->plane_to_crtc_mapping) ||
	       dev_priv->plane_to_crtc_mapping[intel_crtc->plane] != NULL);
	dev_priv->plane_to_crtc_mapping[intel_crtc->plane] = &intel_crtc->base;
	dev_priv->pipe_to_crtc_mapping[intel_crtc->pipe] = &intel_crtc->base;

	intel_crtc->bpp = 24; /* default for pre-Ironlake */

	drm_crtc_helper_add(&intel_crtc->base, &intel_helper_funcs);
}

int intel_get_pipe_from_crtc_id(struct drm_device *dev, void *data,
				struct drm_file *file)
{
	struct drm_i915_get_pipe_from_crtc_id *pipe_from_crtc_id = data;
	struct drm_mode_object *drmmode_obj;
	struct intel_crtc *crtc;

	if (!drm_core_check_feature(dev, DRIVER_MODESET))
		return -ENODEV;

	drmmode_obj = drm_mode_object_find(dev, pipe_from_crtc_id->crtc_id,
			DRM_MODE_OBJECT_CRTC);

	if (!drmmode_obj) {
		DRM_ERROR("no such CRTC id\n");
		return -EINVAL;
	}

	crtc = to_intel_crtc(obj_to_crtc(drmmode_obj));
	pipe_from_crtc_id->pipe = crtc->pipe;

	return 0;
}

static int intel_encoder_clones(struct intel_encoder *encoder)
{
	struct drm_device *dev = encoder->base.dev;
	struct intel_encoder *source_encoder;
	int index_mask = 0;
	int entry = 0;

	list_for_each_entry(source_encoder,
			    &dev->mode_config.encoder_list, base.head) {

		if (encoder == source_encoder)
			index_mask |= (1 << entry);

		/* Intel hw has only one MUX where enocoders could be cloned. */
		if (encoder->cloneable && source_encoder->cloneable)
			index_mask |= (1 << entry);

		entry++;
	}

	return index_mask;
}

static bool has_edp_a(struct drm_device *dev)
{
	struct drm_i915_private *dev_priv = dev->dev_private;

	if (!IS_MOBILE(dev))
		return false;

	if ((I915_READ(DP_A) & DP_DETECTED) == 0)
		return false;

	if (IS_GEN5(dev) &&
	    (I915_READ(ILK_DISPLAY_CHICKEN_FUSES) & ILK_eDP_A_DISABLE))
		return false;

	return true;
}

static void intel_setup_outputs(struct drm_device *dev)
{
	struct drm_i915_private *dev_priv = dev->dev_private;
	struct intel_encoder *encoder;
	bool dpd_is_edp = false;
	bool has_lvds;

	has_lvds = intel_lvds_init(dev);
	if (!has_lvds && !HAS_PCH_SPLIT(dev)) {
		/* disable the panel fitter on everything but LVDS */
		I915_WRITE(PFIT_CONTROL, 0);
	}

	if (!(HAS_DDI(dev) && (I915_READ(DDI_BUF_CTL(PORT_A)) & DDI_A_4_LANES)))
		intel_crt_init(dev);

	if (HAS_DDI(dev)) {
		int found;

		/* Haswell uses DDI functions to detect digital outputs */
		found = I915_READ(DDI_BUF_CTL_A) & DDI_INIT_DISPLAY_DETECTED;
		/* DDI A only supports eDP */
		if (found)
			intel_ddi_init(dev, PORT_A);

		/* DDI B, C and D detection is indicated by the SFUSE_STRAP
		 * register */
		found = I915_READ(SFUSE_STRAP);

		if (found & SFUSE_STRAP_DDIB_DETECTED)
			intel_ddi_init(dev, PORT_B);
		if (found & SFUSE_STRAP_DDIC_DETECTED)
			intel_ddi_init(dev, PORT_C);
		if (found & SFUSE_STRAP_DDID_DETECTED)
			intel_ddi_init(dev, PORT_D);
	} else if (HAS_PCH_SPLIT(dev)) {
		int found;
		dpd_is_edp = intel_dpd_is_edp(dev);

		if (has_edp_a(dev))
			intel_dp_init(dev, DP_A, PORT_A);

		if (I915_READ(HDMIB) & PORT_DETECTED) {
			/* PCH SDVOB multiplex with HDMIB */
			found = intel_sdvo_init(dev, PCH_SDVOB, true);
			if (!found)
				intel_hdmi_init(dev, HDMIB, PORT_B);
			if (!found && (I915_READ(PCH_DP_B) & DP_DETECTED))
				intel_dp_init(dev, PCH_DP_B, PORT_B);
		}

		if (I915_READ(HDMIC) & PORT_DETECTED)
			intel_hdmi_init(dev, HDMIC, PORT_C);

		if (!dpd_is_edp && I915_READ(HDMID) & PORT_DETECTED)
			intel_hdmi_init(dev, HDMID, PORT_D);

		if (I915_READ(PCH_DP_C) & DP_DETECTED)
			intel_dp_init(dev, PCH_DP_C, PORT_C);

		if (I915_READ(PCH_DP_D) & DP_DETECTED)
			intel_dp_init(dev, PCH_DP_D, PORT_D);
	} else if (IS_VALLEYVIEW(dev)) {
		/* Check for built-in panel first. Shares lanes with HDMI on SDVOC */
		if (I915_READ(VLV_DISPLAY_BASE + DP_C) & DP_DETECTED)
			intel_dp_init(dev, VLV_DISPLAY_BASE + DP_C, PORT_C);

		if (I915_READ(VLV_DISPLAY_BASE + SDVOB) & PORT_DETECTED) {
			intel_hdmi_init(dev, VLV_DISPLAY_BASE + SDVOB, PORT_B);
			if (I915_READ(VLV_DISPLAY_BASE + DP_B) & DP_DETECTED)
				intel_dp_init(dev, VLV_DISPLAY_BASE + DP_B, PORT_B);
		}

		if (I915_READ(VLV_DISPLAY_BASE + SDVOC) & PORT_DETECTED)
			intel_hdmi_init(dev, VLV_DISPLAY_BASE + SDVOC, PORT_C);

	} else if (SUPPORTS_DIGITAL_OUTPUTS(dev)) {
		bool found = false;

		if (I915_READ(SDVOB) & SDVO_DETECTED) {
			DRM_DEBUG_KMS("probing SDVOB\n");
			found = intel_sdvo_init(dev, SDVOB, true);
			if (!found && SUPPORTS_INTEGRATED_HDMI(dev)) {
				DRM_DEBUG_KMS("probing HDMI on SDVOB\n");
				intel_hdmi_init(dev, SDVOB, PORT_B);
			}

			if (!found && SUPPORTS_INTEGRATED_DP(dev)) {
				DRM_DEBUG_KMS("probing DP_B\n");
				intel_dp_init(dev, DP_B, PORT_B);
			}
		}

		/* Before G4X SDVOC doesn't have its own detect register */

		if (I915_READ(SDVOB) & SDVO_DETECTED) {
			DRM_DEBUG_KMS("probing SDVOC\n");
			found = intel_sdvo_init(dev, SDVOC, false);
		}

		if (!found && (I915_READ(SDVOC) & SDVO_DETECTED)) {

			if (SUPPORTS_INTEGRATED_HDMI(dev)) {
				DRM_DEBUG_KMS("probing HDMI on SDVOC\n");
				intel_hdmi_init(dev, SDVOC, PORT_C);
			}
			if (SUPPORTS_INTEGRATED_DP(dev)) {
				DRM_DEBUG_KMS("probing DP_C\n");
				intel_dp_init(dev, DP_C, PORT_C);
			}
		}

		if (SUPPORTS_INTEGRATED_DP(dev) &&
		    (I915_READ(DP_D) & DP_DETECTED)) {
			DRM_DEBUG_KMS("probing DP_D\n");
			intel_dp_init(dev, DP_D, PORT_D);
		}
	} else if (IS_GEN2(dev))
		intel_dvo_init(dev);

	if (SUPPORTS_TV(dev))
		intel_tv_init(dev);

	list_for_each_entry(encoder, &dev->mode_config.encoder_list, base.head) {
		encoder->base.possible_crtcs = encoder->crtc_mask;
		encoder->base.possible_clones =
			intel_encoder_clones(encoder);
	}

	intel_init_pch_refclk(dev);

	drm_helper_move_panel_connectors_to_head(dev);
}

static void intel_user_framebuffer_destroy(struct drm_framebuffer *fb)
{
	struct intel_framebuffer *intel_fb = to_intel_framebuffer(fb);

	drm_framebuffer_cleanup(fb);
	drm_gem_object_unreference_unlocked(&intel_fb->obj->base);

	kfree(intel_fb);
}

static int intel_user_framebuffer_create_handle(struct drm_framebuffer *fb,
						struct drm_file *file,
						unsigned int *handle)
{
	struct intel_framebuffer *intel_fb = to_intel_framebuffer(fb);
	struct drm_i915_gem_object *obj = intel_fb->obj;

	return drm_gem_handle_create(file, &obj->base, handle);
}

static const struct drm_framebuffer_funcs intel_fb_funcs = {
	.destroy = intel_user_framebuffer_destroy,
	.create_handle = intel_user_framebuffer_create_handle,
};

int intel_framebuffer_init(struct drm_device *dev,
			   struct intel_framebuffer *intel_fb,
			   struct drm_mode_fb_cmd2 *mode_cmd,
			   struct drm_i915_gem_object *obj)
{
	int ret;

	if (obj->tiling_mode == I915_TILING_Y) {
		DRM_DEBUG("hardware does not support tiling Y\n");
		return -EINVAL;
	}

	if (mode_cmd->pitches[0] & 63) {
		DRM_DEBUG("pitch (%d) must be at least 64 byte aligned\n",
			  mode_cmd->pitches[0]);
		return -EINVAL;
	}

	/* FIXME <= Gen4 stride limits are bit unclear */
	if (mode_cmd->pitches[0] > 32768) {
		DRM_DEBUG("pitch (%d) must be at less than 32768\n",
			  mode_cmd->pitches[0]);
		return -EINVAL;
	}

	if (obj->tiling_mode != I915_TILING_NONE &&
	    mode_cmd->pitches[0] != obj->stride) {
		DRM_DEBUG("pitch (%d) must match tiling stride (%d)\n",
			  mode_cmd->pitches[0], obj->stride);
		return -EINVAL;
	}

	/* Reject formats not supported by any plane early. */
	switch (mode_cmd->pixel_format) {
	case DRM_FORMAT_C8:
	case DRM_FORMAT_RGB565:
	case DRM_FORMAT_XRGB8888:
	case DRM_FORMAT_ARGB8888:
		break;
	case DRM_FORMAT_XRGB1555:
	case DRM_FORMAT_ARGB1555:
		if (INTEL_INFO(dev)->gen > 3) {
			DRM_DEBUG("invalid format: 0x%08x\n", mode_cmd->pixel_format);
			return -EINVAL;
		}
		break;
	case DRM_FORMAT_XBGR8888:
	case DRM_FORMAT_ABGR8888:
	case DRM_FORMAT_XRGB2101010:
	case DRM_FORMAT_ARGB2101010:
	case DRM_FORMAT_XBGR2101010:
	case DRM_FORMAT_ABGR2101010:
		if (INTEL_INFO(dev)->gen < 4) {
			DRM_DEBUG("invalid format: 0x%08x\n", mode_cmd->pixel_format);
			return -EINVAL;
		}
		break;
	case DRM_FORMAT_YUYV:
	case DRM_FORMAT_UYVY:
	case DRM_FORMAT_YVYU:
	case DRM_FORMAT_VYUY:
		if (INTEL_INFO(dev)->gen < 5) {
			DRM_DEBUG("invalid format: 0x%08x\n", mode_cmd->pixel_format);
			return -EINVAL;
		}
		break;
	default:
		DRM_DEBUG("unsupported pixel format 0x%08x\n", mode_cmd->pixel_format);
		return -EINVAL;
	}

	/* FIXME need to adjust LINOFF/TILEOFF accordingly. */
	if (mode_cmd->offsets[0] != 0)
		return -EINVAL;

	drm_helper_mode_fill_fb_struct(&intel_fb->base, mode_cmd);
	intel_fb->obj = obj;

	ret = drm_framebuffer_init(dev, &intel_fb->base, &intel_fb_funcs);
	if (ret) {
		DRM_ERROR("framebuffer init failed %d\n", ret);
		return ret;
	}

	return 0;
}

static struct drm_framebuffer *
intel_user_framebuffer_create(struct drm_device *dev,
			      struct drm_file *filp,
			      struct drm_mode_fb_cmd2 *mode_cmd)
{
	struct drm_i915_gem_object *obj;

	obj = to_intel_bo(drm_gem_object_lookup(dev, filp,
						mode_cmd->handles[0]));
	if (&obj->base == NULL)
		return ERR_PTR(-ENOENT);

	return intel_framebuffer_create(dev, mode_cmd, obj);
}

static const struct drm_mode_config_funcs intel_mode_funcs = {
	.fb_create = intel_user_framebuffer_create,
	.output_poll_changed = intel_fb_output_poll_changed,
};

/* Set up chip specific display functions */
static void intel_init_display(struct drm_device *dev)
{
	struct drm_i915_private *dev_priv = dev->dev_private;

	/* We always want a DPMS function */
	if (HAS_DDI(dev)) {
		dev_priv->display.crtc_mode_set = haswell_crtc_mode_set;
		dev_priv->display.crtc_enable = haswell_crtc_enable;
		dev_priv->display.crtc_disable = haswell_crtc_disable;
		dev_priv->display.off = haswell_crtc_off;
		dev_priv->display.update_plane = ironlake_update_plane;
	} else if (HAS_PCH_SPLIT(dev)) {
		dev_priv->display.crtc_mode_set = ironlake_crtc_mode_set;
		dev_priv->display.crtc_enable = ironlake_crtc_enable;
		dev_priv->display.crtc_disable = ironlake_crtc_disable;
		dev_priv->display.off = ironlake_crtc_off;
		dev_priv->display.update_plane = ironlake_update_plane;
	} else {
		dev_priv->display.crtc_mode_set = i9xx_crtc_mode_set;
		dev_priv->display.crtc_enable = i9xx_crtc_enable;
		dev_priv->display.crtc_disable = i9xx_crtc_disable;
		dev_priv->display.off = i9xx_crtc_off;
		dev_priv->display.update_plane = i9xx_update_plane;
	}

	/* Returns the core display clock speed */
	if (IS_VALLEYVIEW(dev))
		dev_priv->display.get_display_clock_speed =
			valleyview_get_display_clock_speed;
	else if (IS_I945G(dev) || (IS_G33(dev) && !IS_PINEVIEW_M(dev)))
		dev_priv->display.get_display_clock_speed =
			i945_get_display_clock_speed;
	else if (IS_I915G(dev))
		dev_priv->display.get_display_clock_speed =
			i915_get_display_clock_speed;
	else if (IS_I945GM(dev) || IS_845G(dev) || IS_PINEVIEW_M(dev))
		dev_priv->display.get_display_clock_speed =
			i9xx_misc_get_display_clock_speed;
	else if (IS_I915GM(dev))
		dev_priv->display.get_display_clock_speed =
			i915gm_get_display_clock_speed;
	else if (IS_I865G(dev))
		dev_priv->display.get_display_clock_speed =
			i865_get_display_clock_speed;
	else if (IS_I85X(dev))
		dev_priv->display.get_display_clock_speed =
			i855_get_display_clock_speed;
	else /* 852, 830 */
		dev_priv->display.get_display_clock_speed =
			i830_get_display_clock_speed;

	if (HAS_PCH_SPLIT(dev)) {
		if (IS_GEN5(dev)) {
			dev_priv->display.fdi_link_train = ironlake_fdi_link_train;
			dev_priv->display.write_eld = ironlake_write_eld;
		} else if (IS_GEN6(dev)) {
			dev_priv->display.fdi_link_train = gen6_fdi_link_train;
			dev_priv->display.write_eld = ironlake_write_eld;
		} else if (IS_IVYBRIDGE(dev)) {
			/* FIXME: detect B0+ stepping and use auto training */
			dev_priv->display.fdi_link_train = ivb_manual_fdi_link_train;
			dev_priv->display.write_eld = ironlake_write_eld;
			dev_priv->display.modeset_global_resources =
				ivb_modeset_global_resources;
		} else if (IS_HASWELL(dev)) {
			dev_priv->display.fdi_link_train = hsw_fdi_link_train;
			dev_priv->display.write_eld = haswell_write_eld;
			dev_priv->display.modeset_global_resources =
				haswell_modeset_global_resources;
		}
	} else if (IS_G4X(dev)) {
		dev_priv->display.write_eld = g4x_write_eld;
	}

	/* Default just returns -ENODEV to indicate unsupported */
	dev_priv->display.queue_flip = intel_default_queue_flip;

	switch (INTEL_INFO(dev)->gen) {
	case 2:
		dev_priv->display.queue_flip = intel_gen2_queue_flip;
		break;

	case 3:
		dev_priv->display.queue_flip = intel_gen3_queue_flip;
		break;

	case 4:
	case 5:
		dev_priv->display.queue_flip = intel_gen4_queue_flip;
		break;

	case 6:
		dev_priv->display.queue_flip = intel_gen6_queue_flip;
		break;
	case 7:
		dev_priv->display.queue_flip = intel_gen7_queue_flip;
		break;
	}
}

/*
 * Some BIOSes insist on assuming the GPU's pipe A is enabled at suspend,
 * resume, or other times.  This quirk makes sure that's the case for
 * affected systems.
 */
static void quirk_pipea_force(struct drm_device *dev)
{
	struct drm_i915_private *dev_priv = dev->dev_private;

	dev_priv->quirks |= QUIRK_PIPEA_FORCE;
	DRM_INFO("applying pipe a force quirk\n");
}

/*
 * Some machines (Lenovo U160) do not work with SSC on LVDS for some reason
 */
static void quirk_ssc_force_disable(struct drm_device *dev)
{
	struct drm_i915_private *dev_priv = dev->dev_private;
	dev_priv->quirks |= QUIRK_LVDS_SSC_DISABLE;
	DRM_INFO("applying lvds SSC disable quirk\n");
}

/*
 * A machine (e.g. Acer Aspire 5734Z) may need to invert the panel backlight
 * brightness value
 */
static void quirk_invert_brightness(struct drm_device *dev)
{
	struct drm_i915_private *dev_priv = dev->dev_private;
	dev_priv->quirks |= QUIRK_INVERT_BRIGHTNESS;
	DRM_INFO("applying inverted panel brightness quirk\n");
}

struct intel_quirk {
	int device;
	int subsystem_vendor;
	int subsystem_device;
	void (*hook)(struct drm_device *dev);
};

/* For systems that don't have a meaningful PCI subdevice/subvendor ID */
struct intel_dmi_quirk {
	void (*hook)(struct drm_device *dev);
	const struct dmi_system_id (*dmi_id_list)[];
};

static int intel_dmi_reverse_brightness(const struct dmi_system_id *id)
{
	DRM_INFO("Backlight polarity reversed on %s\n", id->ident);
	return 1;
}

static const struct intel_dmi_quirk intel_dmi_quirks[] = {
	{
		.dmi_id_list = &(const struct dmi_system_id[]) {
			{
				.callback = intel_dmi_reverse_brightness,
				.ident = "NCR Corporation",
				.matches = {DMI_MATCH(DMI_SYS_VENDOR, "NCR Corporation"),
					    DMI_MATCH(DMI_PRODUCT_NAME, ""),
				},
			},
			{ }  /* terminating entry */
		},
		.hook = quirk_invert_brightness,
	},
};

static struct intel_quirk intel_quirks[] = {
	/* HP Mini needs pipe A force quirk (LP: #322104) */
	{ 0x27ae, 0x103c, 0x361a, quirk_pipea_force },

	/* Toshiba Protege R-205, S-209 needs pipe A force quirk */
	{ 0x2592, 0x1179, 0x0001, quirk_pipea_force },

	/* ThinkPad T60 needs pipe A force quirk (bug #16494) */
	{ 0x2782, 0x17aa, 0x201a, quirk_pipea_force },

	/* 830/845 need to leave pipe A & dpll A up */
	{ 0x2562, PCI_ANY_ID, PCI_ANY_ID, quirk_pipea_force },
	{ 0x3577, PCI_ANY_ID, PCI_ANY_ID, quirk_pipea_force },

	/* Lenovo U160 cannot use SSC on LVDS */
	{ 0x0046, 0x17aa, 0x3920, quirk_ssc_force_disable },

	/* Sony Vaio Y cannot use SSC on LVDS */
	{ 0x0046, 0x104d, 0x9076, quirk_ssc_force_disable },

	/* Acer Aspire 5734Z must invert backlight brightness */
	{ 0x2a42, 0x1025, 0x0459, quirk_invert_brightness },

	/* Acer/eMachines G725 */
	{ 0x2a42, 0x1025, 0x0210, quirk_invert_brightness },

	/* Acer/eMachines e725 */
	{ 0x2a42, 0x1025, 0x0212, quirk_invert_brightness },

	/* Acer/Packard Bell NCL20 */
	{ 0x2a42, 0x1025, 0x034b, quirk_invert_brightness },

	/* Acer Aspire 4736Z */
	{ 0x2a42, 0x1025, 0x0260, quirk_invert_brightness },
};

static void intel_init_quirks(struct drm_device *dev)
{
	struct pci_dev *d = dev->pdev;
	int i;

	for (i = 0; i < ARRAY_SIZE(intel_quirks); i++) {
		struct intel_quirk *q = &intel_quirks[i];

		if (d->device == q->device &&
		    (d->subsystem_vendor == q->subsystem_vendor ||
		     q->subsystem_vendor == PCI_ANY_ID) &&
		    (d->subsystem_device == q->subsystem_device ||
		     q->subsystem_device == PCI_ANY_ID))
			q->hook(dev);
	}
	for (i = 0; i < ARRAY_SIZE(intel_dmi_quirks); i++) {
		if (dmi_check_system(*intel_dmi_quirks[i].dmi_id_list) != 0)
			intel_dmi_quirks[i].hook(dev);
	}
}

/* Disable the VGA plane that we never use */
static void i915_disable_vga(struct drm_device *dev)
{
	struct drm_i915_private *dev_priv = dev->dev_private;
	u8 sr1;
	u32 vga_reg = i915_vgacntrl_reg(dev);

	vga_get_uninterruptible(dev->pdev, VGA_RSRC_LEGACY_IO);
	outb(SR01, VGA_SR_INDEX);
	sr1 = inb(VGA_SR_DATA);
	outb(sr1 | 1<<5, VGA_SR_DATA);
	vga_put(dev->pdev, VGA_RSRC_LEGACY_IO);
	udelay(300);

	I915_WRITE(vga_reg, VGA_DISP_DISABLE);
	POSTING_READ(vga_reg);
}

void intel_modeset_init_hw(struct drm_device *dev)
{
	intel_init_power_well(dev);

	intel_prepare_ddi(dev);

	intel_init_clock_gating(dev);

	mutex_lock(&dev->struct_mutex);
	intel_enable_gt_powersave(dev);
	mutex_unlock(&dev->struct_mutex);
}

void intel_modeset_init(struct drm_device *dev)
{
	struct drm_i915_private *dev_priv = dev->dev_private;
	int i, ret;

	drm_mode_config_init(dev);

	dev->mode_config.min_width = 0;
	dev->mode_config.min_height = 0;

	dev->mode_config.preferred_depth = 24;
	dev->mode_config.prefer_shadow = 1;

	dev->mode_config.funcs = &intel_mode_funcs;

	intel_init_quirks(dev);

	intel_init_pm(dev);

	intel_init_display(dev);

	if (IS_GEN2(dev)) {
		dev->mode_config.max_width = 2048;
		dev->mode_config.max_height = 2048;
	} else if (IS_GEN3(dev)) {
		dev->mode_config.max_width = 4096;
		dev->mode_config.max_height = 4096;
	} else {
		dev->mode_config.max_width = 8192;
		dev->mode_config.max_height = 8192;
	}
	dev->mode_config.fb_base = dev_priv->gtt.mappable_base;

	DRM_DEBUG_KMS("%d display pipe%s available.\n",
		      dev_priv->num_pipe, dev_priv->num_pipe > 1 ? "s" : "");

	for (i = 0; i < dev_priv->num_pipe; i++) {
		intel_crtc_init(dev, i);
		ret = intel_plane_init(dev, i);
		if (ret)
			DRM_DEBUG_KMS("plane %d init failed: %d\n", i, ret);
	}

	intel_cpu_pll_init(dev);
	intel_pch_pll_init(dev);

	/* Just disable it once at startup */
	i915_disable_vga(dev);
	intel_setup_outputs(dev);

	/* Just in case the BIOS is doing something questionable. */
	intel_disable_fbc(dev);
}

static void
intel_connector_break_all_links(struct intel_connector *connector)
{
	connector->base.dpms = DRM_MODE_DPMS_OFF;
	connector->base.encoder = NULL;
	connector->encoder->connectors_active = false;
	connector->encoder->base.crtc = NULL;
}

static void intel_enable_pipe_a(struct drm_device *dev)
{
	struct intel_connector *connector;
	struct drm_connector *crt = NULL;
	struct intel_load_detect_pipe load_detect_temp;

	/* We can't just switch on the pipe A, we need to set things up with a
	 * proper mode and output configuration. As a gross hack, enable pipe A
	 * by enabling the load detect pipe once. */
	list_for_each_entry(connector,
			    &dev->mode_config.connector_list,
			    base.head) {
		if (connector->encoder->type == INTEL_OUTPUT_ANALOG) {
			crt = &connector->base;
			break;
		}
	}

	if (!crt)
		return;

	if (intel_get_load_detect_pipe(crt, NULL, &load_detect_temp))
		intel_release_load_detect_pipe(crt, &load_detect_temp);


}

static bool
intel_check_plane_mapping(struct intel_crtc *crtc)
{
	struct drm_i915_private *dev_priv = crtc->base.dev->dev_private;
	u32 reg, val;

	if (dev_priv->num_pipe == 1)
		return true;

	reg = DSPCNTR(!crtc->plane);
	val = I915_READ(reg);

	if ((val & DISPLAY_PLANE_ENABLE) &&
	    (!!(val & DISPPLANE_SEL_PIPE_MASK) == crtc->pipe))
		return false;

	return true;
}

static void intel_sanitize_crtc(struct intel_crtc *crtc)
{
	struct drm_device *dev = crtc->base.dev;
	struct drm_i915_private *dev_priv = dev->dev_private;
	u32 reg;

	/* Clear any frame start delays used for debugging left by the BIOS */
	reg = PIPECONF(crtc->cpu_transcoder);
	I915_WRITE(reg, I915_READ(reg) & ~PIPECONF_FRAME_START_DELAY_MASK);

	/* We need to sanitize the plane -> pipe mapping first because this will
	 * disable the crtc (and hence change the state) if it is wrong. Note
	 * that gen4+ has a fixed plane -> pipe mapping.  */
	if (INTEL_INFO(dev)->gen < 4 && !intel_check_plane_mapping(crtc)) {
		struct intel_connector *connector;
		bool plane;

		DRM_DEBUG_KMS("[CRTC:%d] wrong plane connection detected!\n",
			      crtc->base.base.id);

		/* Pipe has the wrong plane attached and the plane is active.
		 * Temporarily change the plane mapping and disable everything
		 * ...  */
		plane = crtc->plane;
		crtc->plane = !plane;
		dev_priv->display.crtc_disable(&crtc->base);
		crtc->plane = plane;

		/* ... and break all links. */
		list_for_each_entry(connector, &dev->mode_config.connector_list,
				    base.head) {
			if (connector->encoder->base.crtc != &crtc->base)
				continue;

			intel_connector_break_all_links(connector);
		}

		WARN_ON(crtc->active);
		crtc->base.enabled = false;
	}

	if (dev_priv->quirks & QUIRK_PIPEA_FORCE &&
	    crtc->pipe == PIPE_A && !crtc->active) {
		/* BIOS forgot to enable pipe A, this mostly happens after
		 * resume. Force-enable the pipe to fix this, the update_dpms
		 * call below we restore the pipe to the right state, but leave
		 * the required bits on. */
		intel_enable_pipe_a(dev);
	}

	/* Adjust the state of the output pipe according to whether we
	 * have active connectors/encoders. */
	intel_crtc_update_dpms(&crtc->base);

	if (crtc->active != crtc->base.enabled) {
		struct intel_encoder *encoder;

		/* This can happen either due to bugs in the get_hw_state
		 * functions or because the pipe is force-enabled due to the
		 * pipe A quirk. */
		DRM_DEBUG_KMS("[CRTC:%d] hw state adjusted, was %s, now %s\n",
			      crtc->base.base.id,
			      crtc->base.enabled ? "enabled" : "disabled",
			      crtc->active ? "enabled" : "disabled");

		crtc->base.enabled = crtc->active;

		/* Because we only establish the connector -> encoder ->
		 * crtc links if something is active, this means the
		 * crtc is now deactivated. Break the links. connector
		 * -> encoder links are only establish when things are
		 *  actually up, hence no need to break them. */
		WARN_ON(crtc->active);

		for_each_encoder_on_crtc(dev, &crtc->base, encoder) {
			WARN_ON(encoder->connectors_active);
			encoder->base.crtc = NULL;
		}
	}
}

static void intel_sanitize_encoder(struct intel_encoder *encoder)
{
	struct intel_connector *connector;
	struct drm_device *dev = encoder->base.dev;

	/* We need to check both for a crtc link (meaning that the
	 * encoder is active and trying to read from a pipe) and the
	 * pipe itself being active. */
	bool has_active_crtc = encoder->base.crtc &&
		to_intel_crtc(encoder->base.crtc)->active;

	if (encoder->connectors_active && !has_active_crtc) {
		DRM_DEBUG_KMS("[ENCODER:%d:%s] has active connectors but no active pipe!\n",
			      encoder->base.base.id,
			      drm_get_encoder_name(&encoder->base));

		/* Connector is active, but has no active pipe. This is
		 * fallout from our resume register restoring. Disable
		 * the encoder manually again. */
		if (encoder->base.crtc) {
			DRM_DEBUG_KMS("[ENCODER:%d:%s] manually disabled\n",
				      encoder->base.base.id,
				      drm_get_encoder_name(&encoder->base));
			encoder->disable(encoder);
		}

		/* Inconsistent output/port/pipe state happens presumably due to
		 * a bug in one of the get_hw_state functions. Or someplace else
		 * in our code, like the register restore mess on resume. Clamp
		 * things to off as a safer default. */
		list_for_each_entry(connector,
				    &dev->mode_config.connector_list,
				    base.head) {
			if (connector->encoder != encoder)
				continue;

			intel_connector_break_all_links(connector);
		}
	}
	/* Enabled encoders without active connectors will be fixed in
	 * the crtc fixup. */
}

void i915_redisable_vga(struct drm_device *dev)
{
	struct drm_i915_private *dev_priv = dev->dev_private;
	u32 vga_reg = i915_vgacntrl_reg(dev);

	if (I915_READ(vga_reg) != VGA_DISP_DISABLE) {
		DRM_DEBUG_KMS("Something enabled VGA plane, disabling it\n");
		i915_disable_vga(dev);
	}
}

/* Scan out the current hw modeset state, sanitizes it and maps it into the drm
 * and i915 state tracking structures. */
void intel_modeset_setup_hw_state(struct drm_device *dev,
				  bool force_restore)
{
	struct drm_i915_private *dev_priv = dev->dev_private;
	enum pipe pipe;
	u32 tmp;
	struct intel_crtc *crtc;
	struct intel_encoder *encoder;
	struct intel_connector *connector;

	if (HAS_DDI(dev)) {
		tmp = I915_READ(TRANS_DDI_FUNC_CTL(TRANSCODER_EDP));

		if (tmp & TRANS_DDI_FUNC_ENABLE) {
			switch (tmp & TRANS_DDI_EDP_INPUT_MASK) {
			case TRANS_DDI_EDP_INPUT_A_ON:
			case TRANS_DDI_EDP_INPUT_A_ONOFF:
				pipe = PIPE_A;
				break;
			case TRANS_DDI_EDP_INPUT_B_ONOFF:
				pipe = PIPE_B;
				break;
			case TRANS_DDI_EDP_INPUT_C_ONOFF:
				pipe = PIPE_C;
				break;
			}

			crtc = to_intel_crtc(dev_priv->pipe_to_crtc_mapping[pipe]);
			crtc->cpu_transcoder = TRANSCODER_EDP;

			DRM_DEBUG_KMS("Pipe %c using transcoder EDP\n",
				      pipe_name(pipe));
		}
	}

	for_each_pipe(pipe) {
		crtc = to_intel_crtc(dev_priv->pipe_to_crtc_mapping[pipe]);

		tmp = I915_READ(PIPECONF(crtc->cpu_transcoder));
		if (tmp & PIPECONF_ENABLE)
			crtc->active = true;
		else
			crtc->active = false;

		crtc->base.enabled = crtc->active;

		DRM_DEBUG_KMS("[CRTC:%d] hw state readout: %s\n",
			      crtc->base.base.id,
			      crtc->active ? "enabled" : "disabled");
	}

	if (HAS_DDI(dev))
		intel_ddi_setup_hw_pll_state(dev);

	list_for_each_entry(encoder, &dev->mode_config.encoder_list,
			    base.head) {
		pipe = 0;

		if (encoder->get_hw_state(encoder, &pipe)) {
			encoder->base.crtc =
				dev_priv->pipe_to_crtc_mapping[pipe];
		} else {
			encoder->base.crtc = NULL;
		}

		encoder->connectors_active = false;
		DRM_DEBUG_KMS("[ENCODER:%d:%s] hw state readout: %s, pipe=%i\n",
			      encoder->base.base.id,
			      drm_get_encoder_name(&encoder->base),
			      encoder->base.crtc ? "enabled" : "disabled",
			      pipe);
	}

	list_for_each_entry(connector, &dev->mode_config.connector_list,
			    base.head) {
		if (connector->get_hw_state(connector)) {
			connector->base.dpms = DRM_MODE_DPMS_ON;
			connector->encoder->connectors_active = true;
			connector->base.encoder = &connector->encoder->base;
		} else {
			connector->base.dpms = DRM_MODE_DPMS_OFF;
			connector->base.encoder = NULL;
		}
		DRM_DEBUG_KMS("[CONNECTOR:%d:%s] hw state readout: %s\n",
			      connector->base.base.id,
			      drm_get_connector_name(&connector->base),
			      connector->base.encoder ? "enabled" : "disabled");
	}

	/* HW state is read out, now we need to sanitize this mess. */
	list_for_each_entry(encoder, &dev->mode_config.encoder_list,
			    base.head) {
		intel_sanitize_encoder(encoder);
	}

	for_each_pipe(pipe) {
		crtc = to_intel_crtc(dev_priv->pipe_to_crtc_mapping[pipe]);
		intel_sanitize_crtc(crtc);
	}

	if (force_restore) {
		for_each_pipe(pipe) {
			intel_crtc_restore_mode(dev_priv->pipe_to_crtc_mapping[pipe]);
		}

		i915_redisable_vga(dev);
	} else {
		intel_modeset_update_staged_output_state(dev);
	}

	intel_modeset_check_state(dev);

	drm_mode_config_reset(dev);
}

void intel_modeset_gem_init(struct drm_device *dev)
{
	intel_modeset_init_hw(dev);

	intel_setup_overlay(dev);

	intel_modeset_setup_hw_state(dev, false);
}

void intel_modeset_cleanup(struct drm_device *dev)
{
	struct drm_i915_private *dev_priv = dev->dev_private;
	struct drm_crtc *crtc;
	struct intel_crtc *intel_crtc;

	drm_kms_helper_poll_fini(dev);
	mutex_lock(&dev->struct_mutex);

	intel_unregister_dsm_handler();


	list_for_each_entry(crtc, &dev->mode_config.crtc_list, head) {
		/* Skip inactive CRTCs */
		if (!crtc->fb)
			continue;

		intel_crtc = to_intel_crtc(crtc);
		intel_increase_pllclock(crtc);
	}

	intel_disable_fbc(dev);

	intel_disable_gt_powersave(dev);

	ironlake_teardown_rc6(dev);

	if (IS_VALLEYVIEW(dev))
		vlv_init_dpio(dev);

	mutex_unlock(&dev->struct_mutex);

	/* Disable the irq before mode object teardown, for the irq might
	 * enqueue unpin/hotplug work. */
	drm_irq_uninstall(dev);
	cancel_work_sync(&dev_priv->hotplug_work);
	cancel_work_sync(&dev_priv->rps.work);

	/* flush any delayed tasks or pending work */
	flush_scheduled_work();

	drm_mode_config_cleanup(dev);

	intel_cleanup_overlay(dev);
}

/*
 * Return which encoder is currently attached for connector.
 */
struct drm_encoder *intel_best_encoder(struct drm_connector *connector)
{
	return &intel_attached_encoder(connector)->base;
}

void intel_connector_attach_encoder(struct intel_connector *connector,
				    struct intel_encoder *encoder)
{
	connector->encoder = encoder;
	drm_mode_connector_attach_encoder(&connector->base,
					  &encoder->base);
}

/*
 * set vga decode state - true == enable VGA decode
 */
int intel_modeset_vga_set_state(struct drm_device *dev, bool state)
{
	struct drm_i915_private *dev_priv = dev->dev_private;
	u16 gmch_ctrl;

	pci_read_config_word(dev_priv->bridge_dev, INTEL_GMCH_CTRL, &gmch_ctrl);
	if (state)
		gmch_ctrl &= ~INTEL_GMCH_VGA_DISABLE;
	else
		gmch_ctrl |= INTEL_GMCH_VGA_DISABLE;
	pci_write_config_word(dev_priv->bridge_dev, INTEL_GMCH_CTRL, gmch_ctrl);
	return 0;
}

#ifdef CONFIG_DEBUG_FS
#include <linux/seq_file.h>

struct intel_display_error_state {
	struct intel_cursor_error_state {
		u32 control;
		u32 position;
		u32 base;
		u32 size;
	} cursor[I915_MAX_PIPES];

	struct intel_pipe_error_state {
		u32 conf;
		u32 source;

		u32 htotal;
		u32 hblank;
		u32 hsync;
		u32 vtotal;
		u32 vblank;
		u32 vsync;
	} pipe[I915_MAX_PIPES];

	struct intel_plane_error_state {
		u32 control;
		u32 stride;
		u32 size;
		u32 pos;
		u32 addr;
		u32 surface;
		u32 tile_offset;
	} plane[I915_MAX_PIPES];
};

struct intel_display_error_state *
intel_display_capture_error_state(struct drm_device *dev)
{
	drm_i915_private_t *dev_priv = dev->dev_private;
	struct intel_display_error_state *error;
	enum transcoder cpu_transcoder;
	int i;

	error = kmalloc(sizeof(*error), GFP_ATOMIC);
	if (error == NULL)
		return NULL;

	for_each_pipe(i) {
		cpu_transcoder = intel_pipe_to_cpu_transcoder(dev_priv, i);

		error->cursor[i].control = I915_READ(CURCNTR(i));
		error->cursor[i].position = I915_READ(CURPOS(i));
		error->cursor[i].base = I915_READ(CURBASE(i));

		error->plane[i].control = I915_READ(DSPCNTR(i));
		error->plane[i].stride = I915_READ(DSPSTRIDE(i));
		error->plane[i].size = I915_READ(DSPSIZE(i));
		error->plane[i].pos = I915_READ(DSPPOS(i));
		error->plane[i].addr = I915_READ(DSPADDR(i));
		if (INTEL_INFO(dev)->gen >= 4) {
			error->plane[i].surface = I915_READ(DSPSURF(i));
			error->plane[i].tile_offset = I915_READ(DSPTILEOFF(i));
		}

		error->pipe[i].conf = I915_READ(PIPECONF(cpu_transcoder));
		error->pipe[i].source = I915_READ(PIPESRC(i));
		error->pipe[i].htotal = I915_READ(HTOTAL(cpu_transcoder));
		error->pipe[i].hblank = I915_READ(HBLANK(cpu_transcoder));
		error->pipe[i].hsync = I915_READ(HSYNC(cpu_transcoder));
		error->pipe[i].vtotal = I915_READ(VTOTAL(cpu_transcoder));
		error->pipe[i].vblank = I915_READ(VBLANK(cpu_transcoder));
		error->pipe[i].vsync = I915_READ(VSYNC(cpu_transcoder));
	}

	return error;
}

void
intel_display_print_error_state(struct seq_file *m,
				struct drm_device *dev,
				struct intel_display_error_state *error)
{
	drm_i915_private_t *dev_priv = dev->dev_private;
	int i;

	seq_printf(m, "Num Pipes: %d\n", dev_priv->num_pipe);
	for_each_pipe(i) {
		seq_printf(m, "Pipe [%d]:\n", i);
		seq_printf(m, "  CONF: %08x\n", error->pipe[i].conf);
		seq_printf(m, "  SRC: %08x\n", error->pipe[i].source);
		seq_printf(m, "  HTOTAL: %08x\n", error->pipe[i].htotal);
		seq_printf(m, "  HBLANK: %08x\n", error->pipe[i].hblank);
		seq_printf(m, "  HSYNC: %08x\n", error->pipe[i].hsync);
		seq_printf(m, "  VTOTAL: %08x\n", error->pipe[i].vtotal);
		seq_printf(m, "  VBLANK: %08x\n", error->pipe[i].vblank);
		seq_printf(m, "  VSYNC: %08x\n", error->pipe[i].vsync);

		seq_printf(m, "Plane [%d]:\n", i);
		seq_printf(m, "  CNTR: %08x\n", error->plane[i].control);
		seq_printf(m, "  STRIDE: %08x\n", error->plane[i].stride);
		seq_printf(m, "  SIZE: %08x\n", error->plane[i].size);
		seq_printf(m, "  POS: %08x\n", error->plane[i].pos);
		seq_printf(m, "  ADDR: %08x\n", error->plane[i].addr);
		if (INTEL_INFO(dev)->gen >= 4) {
			seq_printf(m, "  SURF: %08x\n", error->plane[i].surface);
			seq_printf(m, "  TILEOFF: %08x\n", error->plane[i].tile_offset);
		}

		seq_printf(m, "Cursor [%d]:\n", i);
		seq_printf(m, "  CNTR: %08x\n", error->cursor[i].control);
		seq_printf(m, "  POS: %08x\n", error->cursor[i].position);
		seq_printf(m, "  BASE: %08x\n", error->cursor[i].base);
	}
}
#endif<|MERGE_RESOLUTION|>--- conflicted
+++ resolved
@@ -2008,7 +2008,6 @@
 {
 	if (tiling_mode != I915_TILING_NONE) {
 		unsigned int tile_rows, tiles;
-<<<<<<< HEAD
 
 		tile_rows = *y / 8;
 		*y %= 8;
@@ -2016,15 +2015,6 @@
 		tiles = *x / (512/cpp);
 		*x %= 512/cpp;
 
-=======
-
-		tile_rows = *y / 8;
-		*y %= 8;
-
-		tiles = *x / (512/cpp);
-		*x %= 512/cpp;
-
->>>>>>> 07961ac7
 		return tile_rows * pitch * 8 + tiles * 4096;
 	} else {
 		unsigned int offset;
@@ -5781,6 +5771,11 @@
 		num_connectors++;
 	}
 
+	if (is_cpu_edp)
+		intel_crtc->cpu_transcoder = TRANSCODER_EDP;
+	else
+		intel_crtc->cpu_transcoder = pipe;
+
 	/* We are not sure yet this won't happen. */
 	WARN(!HAS_PCH_LPT(dev), "Unexpected PCH type %d\n",
 	     INTEL_PCH_TYPE(dev));
@@ -5846,11 +5841,6 @@
 	struct intel_crtc *intel_crtc = to_intel_crtc(crtc);
 	int pipe = intel_crtc->pipe;
 	int ret;
-
-	if (IS_HASWELL(dev) && intel_pipe_has_type(crtc, INTEL_OUTPUT_EDP))
-		intel_crtc->cpu_transcoder = TRANSCODER_EDP;
-	else
-		intel_crtc->cpu_transcoder = pipe;
 
 	drm_vblank_pre_modeset(dev, pipe);
 
