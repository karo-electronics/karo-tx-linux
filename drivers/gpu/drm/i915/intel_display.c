/*
 * Copyright © 2006-2007 Intel Corporation
 *
 * Permission is hereby granted, free of charge, to any person obtaining a
 * copy of this software and associated documentation files (the "Software"),
 * to deal in the Software without restriction, including without limitation
 * the rights to use, copy, modify, merge, publish, distribute, sublicense,
 * and/or sell copies of the Software, and to permit persons to whom the
 * Software is furnished to do so, subject to the following conditions:
 *
 * The above copyright notice and this permission notice (including the next
 * paragraph) shall be included in all copies or substantial portions of the
 * Software.
 *
 * THE SOFTWARE IS PROVIDED "AS IS", WITHOUT WARRANTY OF ANY KIND, EXPRESS OR
 * IMPLIED, INCLUDING BUT NOT LIMITED TO THE WARRANTIES OF MERCHANTABILITY,
 * FITNESS FOR A PARTICULAR PURPOSE AND NONINFRINGEMENT.  IN NO EVENT SHALL
 * THE AUTHORS OR COPYRIGHT HOLDERS BE LIABLE FOR ANY CLAIM, DAMAGES OR OTHER
 * LIABILITY, WHETHER IN AN ACTION OF CONTRACT, TORT OR OTHERWISE, ARISING
 * FROM, OUT OF OR IN CONNECTION WITH THE SOFTWARE OR THE USE OR OTHER
 * DEALINGS IN THE SOFTWARE.
 *
 * Authors:
 *	Eric Anholt <eric@anholt.net>
 */

#include <linux/dmi.h>
#include <linux/module.h>
#include <linux/input.h>
#include <linux/i2c.h>
#include <linux/kernel.h>
#include <linux/slab.h>
#include <linux/vgaarb.h>
#include <drm/drm_edid.h>
#include "drmP.h"
#include "intel_drv.h"
#include "i915_drm.h"
#include "i915_drv.h"
#include "i915_trace.h"
#include "drm_dp_helper.h"
#include "drm_crtc_helper.h"
#include <linux/dma_remapping.h>

#define HAS_eDP (intel_pipe_has_type(crtc, INTEL_OUTPUT_EDP))

bool intel_pipe_has_type(struct drm_crtc *crtc, int type);
static void intel_increase_pllclock(struct drm_crtc *crtc);
static void intel_crtc_update_cursor(struct drm_crtc *crtc, bool on);

typedef struct {
	/* given values */
	int n;
	int m1, m2;
	int p1, p2;
	/* derived values */
	int	dot;
	int	vco;
	int	m;
	int	p;
} intel_clock_t;

typedef struct {
	int	min, max;
} intel_range_t;

typedef struct {
	int	dot_limit;
	int	p2_slow, p2_fast;
} intel_p2_t;

#define INTEL_P2_NUM		      2
typedef struct intel_limit intel_limit_t;
struct intel_limit {
	intel_range_t   dot, vco, n, m, m1, m2, p, p1;
	intel_p2_t	    p2;
	bool (* find_pll)(const intel_limit_t *, struct drm_crtc *,
			int, int, intel_clock_t *, intel_clock_t *);
};

/* FDI */
#define IRONLAKE_FDI_FREQ		2700000 /* in kHz for mode->clock */

static bool
intel_find_best_PLL(const intel_limit_t *limit, struct drm_crtc *crtc,
		    int target, int refclk, intel_clock_t *match_clock,
		    intel_clock_t *best_clock);
static bool
intel_g4x_find_best_PLL(const intel_limit_t *limit, struct drm_crtc *crtc,
			int target, int refclk, intel_clock_t *match_clock,
			intel_clock_t *best_clock);

static bool
intel_find_pll_g4x_dp(const intel_limit_t *, struct drm_crtc *crtc,
		      int target, int refclk, intel_clock_t *match_clock,
		      intel_clock_t *best_clock);
static bool
intel_find_pll_ironlake_dp(const intel_limit_t *, struct drm_crtc *crtc,
			   int target, int refclk, intel_clock_t *match_clock,
			   intel_clock_t *best_clock);

static inline u32 /* units of 100MHz */
intel_fdi_link_freq(struct drm_device *dev)
{
	if (IS_GEN5(dev)) {
		struct drm_i915_private *dev_priv = dev->dev_private;
		return (I915_READ(FDI_PLL_BIOS_0) & FDI_PLL_FB_CLOCK_MASK) + 2;
	} else
		return 27;
}

static const intel_limit_t intel_limits_i8xx_dvo = {
	.dot = { .min = 25000, .max = 350000 },
	.vco = { .min = 930000, .max = 1400000 },
	.n = { .min = 3, .max = 16 },
	.m = { .min = 96, .max = 140 },
	.m1 = { .min = 18, .max = 26 },
	.m2 = { .min = 6, .max = 16 },
	.p = { .min = 4, .max = 128 },
	.p1 = { .min = 2, .max = 33 },
	.p2 = { .dot_limit = 165000,
		.p2_slow = 4, .p2_fast = 2 },
	.find_pll = intel_find_best_PLL,
};

static const intel_limit_t intel_limits_i8xx_lvds = {
	.dot = { .min = 25000, .max = 350000 },
	.vco = { .min = 930000, .max = 1400000 },
	.n = { .min = 3, .max = 16 },
	.m = { .min = 96, .max = 140 },
	.m1 = { .min = 18, .max = 26 },
	.m2 = { .min = 6, .max = 16 },
	.p = { .min = 4, .max = 128 },
	.p1 = { .min = 1, .max = 6 },
	.p2 = { .dot_limit = 165000,
		.p2_slow = 14, .p2_fast = 7 },
	.find_pll = intel_find_best_PLL,
};

static const intel_limit_t intel_limits_i9xx_sdvo = {
	.dot = { .min = 20000, .max = 400000 },
	.vco = { .min = 1400000, .max = 2800000 },
	.n = { .min = 1, .max = 6 },
	.m = { .min = 70, .max = 120 },
	.m1 = { .min = 10, .max = 22 },
	.m2 = { .min = 5, .max = 9 },
	.p = { .min = 5, .max = 80 },
	.p1 = { .min = 1, .max = 8 },
	.p2 = { .dot_limit = 200000,
		.p2_slow = 10, .p2_fast = 5 },
	.find_pll = intel_find_best_PLL,
};

static const intel_limit_t intel_limits_i9xx_lvds = {
	.dot = { .min = 20000, .max = 400000 },
	.vco = { .min = 1400000, .max = 2800000 },
	.n = { .min = 1, .max = 6 },
	.m = { .min = 70, .max = 120 },
	.m1 = { .min = 10, .max = 22 },
	.m2 = { .min = 5, .max = 9 },
	.p = { .min = 7, .max = 98 },
	.p1 = { .min = 1, .max = 8 },
	.p2 = { .dot_limit = 112000,
		.p2_slow = 14, .p2_fast = 7 },
	.find_pll = intel_find_best_PLL,
};


static const intel_limit_t intel_limits_g4x_sdvo = {
	.dot = { .min = 25000, .max = 270000 },
	.vco = { .min = 1750000, .max = 3500000},
	.n = { .min = 1, .max = 4 },
	.m = { .min = 104, .max = 138 },
	.m1 = { .min = 17, .max = 23 },
	.m2 = { .min = 5, .max = 11 },
	.p = { .min = 10, .max = 30 },
	.p1 = { .min = 1, .max = 3},
	.p2 = { .dot_limit = 270000,
		.p2_slow = 10,
		.p2_fast = 10
	},
	.find_pll = intel_g4x_find_best_PLL,
};

static const intel_limit_t intel_limits_g4x_hdmi = {
	.dot = { .min = 22000, .max = 400000 },
	.vco = { .min = 1750000, .max = 3500000},
	.n = { .min = 1, .max = 4 },
	.m = { .min = 104, .max = 138 },
	.m1 = { .min = 16, .max = 23 },
	.m2 = { .min = 5, .max = 11 },
	.p = { .min = 5, .max = 80 },
	.p1 = { .min = 1, .max = 8},
	.p2 = { .dot_limit = 165000,
		.p2_slow = 10, .p2_fast = 5 },
	.find_pll = intel_g4x_find_best_PLL,
};

static const intel_limit_t intel_limits_g4x_single_channel_lvds = {
	.dot = { .min = 20000, .max = 115000 },
	.vco = { .min = 1750000, .max = 3500000 },
	.n = { .min = 1, .max = 3 },
	.m = { .min = 104, .max = 138 },
	.m1 = { .min = 17, .max = 23 },
	.m2 = { .min = 5, .max = 11 },
	.p = { .min = 28, .max = 112 },
	.p1 = { .min = 2, .max = 8 },
	.p2 = { .dot_limit = 0,
		.p2_slow = 14, .p2_fast = 14
	},
	.find_pll = intel_g4x_find_best_PLL,
};

static const intel_limit_t intel_limits_g4x_dual_channel_lvds = {
	.dot = { .min = 80000, .max = 224000 },
	.vco = { .min = 1750000, .max = 3500000 },
	.n = { .min = 1, .max = 3 },
	.m = { .min = 104, .max = 138 },
	.m1 = { .min = 17, .max = 23 },
	.m2 = { .min = 5, .max = 11 },
	.p = { .min = 14, .max = 42 },
	.p1 = { .min = 2, .max = 6 },
	.p2 = { .dot_limit = 0,
		.p2_slow = 7, .p2_fast = 7
	},
	.find_pll = intel_g4x_find_best_PLL,
};

static const intel_limit_t intel_limits_g4x_display_port = {
	.dot = { .min = 161670, .max = 227000 },
	.vco = { .min = 1750000, .max = 3500000},
	.n = { .min = 1, .max = 2 },
	.m = { .min = 97, .max = 108 },
	.m1 = { .min = 0x10, .max = 0x12 },
	.m2 = { .min = 0x05, .max = 0x06 },
	.p = { .min = 10, .max = 20 },
	.p1 = { .min = 1, .max = 2},
	.p2 = { .dot_limit = 0,
		.p2_slow = 10, .p2_fast = 10 },
	.find_pll = intel_find_pll_g4x_dp,
};

static const intel_limit_t intel_limits_pineview_sdvo = {
	.dot = { .min = 20000, .max = 400000},
	.vco = { .min = 1700000, .max = 3500000 },
	/* Pineview's Ncounter is a ring counter */
	.n = { .min = 3, .max = 6 },
	.m = { .min = 2, .max = 256 },
	/* Pineview only has one combined m divider, which we treat as m2. */
	.m1 = { .min = 0, .max = 0 },
	.m2 = { .min = 0, .max = 254 },
	.p = { .min = 5, .max = 80 },
	.p1 = { .min = 1, .max = 8 },
	.p2 = { .dot_limit = 200000,
		.p2_slow = 10, .p2_fast = 5 },
	.find_pll = intel_find_best_PLL,
};

static const intel_limit_t intel_limits_pineview_lvds = {
	.dot = { .min = 20000, .max = 400000 },
	.vco = { .min = 1700000, .max = 3500000 },
	.n = { .min = 3, .max = 6 },
	.m = { .min = 2, .max = 256 },
	.m1 = { .min = 0, .max = 0 },
	.m2 = { .min = 0, .max = 254 },
	.p = { .min = 7, .max = 112 },
	.p1 = { .min = 1, .max = 8 },
	.p2 = { .dot_limit = 112000,
		.p2_slow = 14, .p2_fast = 14 },
	.find_pll = intel_find_best_PLL,
};

/* Ironlake / Sandybridge
 *
 * We calculate clock using (register_value + 2) for N/M1/M2, so here
 * the range value for them is (actual_value - 2).
 */
static const intel_limit_t intel_limits_ironlake_dac = {
	.dot = { .min = 25000, .max = 350000 },
	.vco = { .min = 1760000, .max = 3510000 },
	.n = { .min = 1, .max = 5 },
	.m = { .min = 79, .max = 127 },
	.m1 = { .min = 12, .max = 22 },
	.m2 = { .min = 5, .max = 9 },
	.p = { .min = 5, .max = 80 },
	.p1 = { .min = 1, .max = 8 },
	.p2 = { .dot_limit = 225000,
		.p2_slow = 10, .p2_fast = 5 },
	.find_pll = intel_g4x_find_best_PLL,
};

static const intel_limit_t intel_limits_ironlake_single_lvds = {
	.dot = { .min = 25000, .max = 350000 },
	.vco = { .min = 1760000, .max = 3510000 },
	.n = { .min = 1, .max = 3 },
	.m = { .min = 79, .max = 118 },
	.m1 = { .min = 12, .max = 22 },
	.m2 = { .min = 5, .max = 9 },
	.p = { .min = 28, .max = 112 },
	.p1 = { .min = 2, .max = 8 },
	.p2 = { .dot_limit = 225000,
		.p2_slow = 14, .p2_fast = 14 },
	.find_pll = intel_g4x_find_best_PLL,
};

static const intel_limit_t intel_limits_ironlake_dual_lvds = {
	.dot = { .min = 25000, .max = 350000 },
	.vco = { .min = 1760000, .max = 3510000 },
	.n = { .min = 1, .max = 3 },
	.m = { .min = 79, .max = 127 },
	.m1 = { .min = 12, .max = 22 },
	.m2 = { .min = 5, .max = 9 },
	.p = { .min = 14, .max = 56 },
	.p1 = { .min = 2, .max = 8 },
	.p2 = { .dot_limit = 225000,
		.p2_slow = 7, .p2_fast = 7 },
	.find_pll = intel_g4x_find_best_PLL,
};

/* LVDS 100mhz refclk limits. */
static const intel_limit_t intel_limits_ironlake_single_lvds_100m = {
	.dot = { .min = 25000, .max = 350000 },
	.vco = { .min = 1760000, .max = 3510000 },
	.n = { .min = 1, .max = 2 },
	.m = { .min = 79, .max = 126 },
	.m1 = { .min = 12, .max = 22 },
	.m2 = { .min = 5, .max = 9 },
	.p = { .min = 28, .max = 112 },
	.p1 = { .min = 2, .max = 8 },
	.p2 = { .dot_limit = 225000,
		.p2_slow = 14, .p2_fast = 14 },
	.find_pll = intel_g4x_find_best_PLL,
};

static const intel_limit_t intel_limits_ironlake_dual_lvds_100m = {
	.dot = { .min = 25000, .max = 350000 },
	.vco = { .min = 1760000, .max = 3510000 },
	.n = { .min = 1, .max = 3 },
	.m = { .min = 79, .max = 126 },
	.m1 = { .min = 12, .max = 22 },
	.m2 = { .min = 5, .max = 9 },
	.p = { .min = 14, .max = 42 },
	.p1 = { .min = 2, .max = 6 },
	.p2 = { .dot_limit = 225000,
		.p2_slow = 7, .p2_fast = 7 },
	.find_pll = intel_g4x_find_best_PLL,
};

static const intel_limit_t intel_limits_ironlake_display_port = {
	.dot = { .min = 25000, .max = 350000 },
	.vco = { .min = 1760000, .max = 3510000},
	.n = { .min = 1, .max = 2 },
	.m = { .min = 81, .max = 90 },
	.m1 = { .min = 12, .max = 22 },
	.m2 = { .min = 5, .max = 9 },
	.p = { .min = 10, .max = 20 },
	.p1 = { .min = 1, .max = 2},
	.p2 = { .dot_limit = 0,
		.p2_slow = 10, .p2_fast = 10 },
	.find_pll = intel_find_pll_ironlake_dp,
};

u32 intel_dpio_read(struct drm_i915_private *dev_priv, int reg)
{
	unsigned long flags;
	u32 val = 0;

	spin_lock_irqsave(&dev_priv->dpio_lock, flags);
	if (wait_for_atomic_us((I915_READ(DPIO_PKT) & DPIO_BUSY) == 0, 100)) {
		DRM_ERROR("DPIO idle wait timed out\n");
		goto out_unlock;
	}

	I915_WRITE(DPIO_REG, reg);
	I915_WRITE(DPIO_PKT, DPIO_RID | DPIO_OP_READ | DPIO_PORTID |
		   DPIO_BYTE);
	if (wait_for_atomic_us((I915_READ(DPIO_PKT) & DPIO_BUSY) == 0, 100)) {
		DRM_ERROR("DPIO read wait timed out\n");
		goto out_unlock;
	}
	val = I915_READ(DPIO_DATA);

out_unlock:
	spin_unlock_irqrestore(&dev_priv->dpio_lock, flags);
	return val;
}

static void intel_dpio_write(struct drm_i915_private *dev_priv, int reg,
			     u32 val)
{
	unsigned long flags;

	spin_lock_irqsave(&dev_priv->dpio_lock, flags);
	if (wait_for_atomic_us((I915_READ(DPIO_PKT) & DPIO_BUSY) == 0, 100)) {
		DRM_ERROR("DPIO idle wait timed out\n");
		goto out_unlock;
	}

	I915_WRITE(DPIO_DATA, val);
	I915_WRITE(DPIO_REG, reg);
	I915_WRITE(DPIO_PKT, DPIO_RID | DPIO_OP_WRITE | DPIO_PORTID |
		   DPIO_BYTE);
	if (wait_for_atomic_us((I915_READ(DPIO_PKT) & DPIO_BUSY) == 0, 100))
		DRM_ERROR("DPIO write wait timed out\n");

out_unlock:
	spin_unlock_irqrestore(&dev_priv->dpio_lock, flags);
}

static void vlv_init_dpio(struct drm_device *dev)
{
	struct drm_i915_private *dev_priv = dev->dev_private;

	/* Reset the DPIO config */
	I915_WRITE(DPIO_CTL, 0);
	POSTING_READ(DPIO_CTL);
	I915_WRITE(DPIO_CTL, 1);
	POSTING_READ(DPIO_CTL);
}

static int intel_dual_link_lvds_callback(const struct dmi_system_id *id)
{
	DRM_INFO("Forcing lvds to dual link mode on %s\n", id->ident);
	return 1;
}

static const struct dmi_system_id intel_dual_link_lvds[] = {
	{
		.callback = intel_dual_link_lvds_callback,
		.ident = "Apple MacBook Pro (Core i5/i7 Series)",
		.matches = {
			DMI_MATCH(DMI_SYS_VENDOR, "Apple Inc."),
			DMI_MATCH(DMI_PRODUCT_NAME, "MacBookPro8,2"),
		},
	},
	{ }	/* terminating entry */
};

static bool is_dual_link_lvds(struct drm_i915_private *dev_priv,
			      unsigned int reg)
{
	unsigned int val;

	/* use the module option value if specified */
	if (i915_lvds_channel_mode > 0)
		return i915_lvds_channel_mode == 2;

	if (dmi_check_system(intel_dual_link_lvds))
		return true;

	if (dev_priv->lvds_val)
		val = dev_priv->lvds_val;
	else {
		/* BIOS should set the proper LVDS register value at boot, but
		 * in reality, it doesn't set the value when the lid is closed;
		 * we need to check "the value to be set" in VBT when LVDS
		 * register is uninitialized.
		 */
		val = I915_READ(reg);
		if (!(val & ~LVDS_DETECTED))
			val = dev_priv->bios_lvds_val;
		dev_priv->lvds_val = val;
	}
	return (val & LVDS_CLKB_POWER_MASK) == LVDS_CLKB_POWER_UP;
}

static const intel_limit_t *intel_ironlake_limit(struct drm_crtc *crtc,
						int refclk)
{
	struct drm_device *dev = crtc->dev;
	struct drm_i915_private *dev_priv = dev->dev_private;
	const intel_limit_t *limit;

	if (intel_pipe_has_type(crtc, INTEL_OUTPUT_LVDS)) {
		if (is_dual_link_lvds(dev_priv, PCH_LVDS)) {
			/* LVDS dual channel */
			if (refclk == 100000)
				limit = &intel_limits_ironlake_dual_lvds_100m;
			else
				limit = &intel_limits_ironlake_dual_lvds;
		} else {
			if (refclk == 100000)
				limit = &intel_limits_ironlake_single_lvds_100m;
			else
				limit = &intel_limits_ironlake_single_lvds;
		}
	} else if (intel_pipe_has_type(crtc, INTEL_OUTPUT_DISPLAYPORT) ||
			HAS_eDP)
		limit = &intel_limits_ironlake_display_port;
	else
		limit = &intel_limits_ironlake_dac;

	return limit;
}

static const intel_limit_t *intel_g4x_limit(struct drm_crtc *crtc)
{
	struct drm_device *dev = crtc->dev;
	struct drm_i915_private *dev_priv = dev->dev_private;
	const intel_limit_t *limit;

	if (intel_pipe_has_type(crtc, INTEL_OUTPUT_LVDS)) {
		if (is_dual_link_lvds(dev_priv, LVDS))
			/* LVDS with dual channel */
			limit = &intel_limits_g4x_dual_channel_lvds;
		else
			/* LVDS with dual channel */
			limit = &intel_limits_g4x_single_channel_lvds;
	} else if (intel_pipe_has_type(crtc, INTEL_OUTPUT_HDMI) ||
		   intel_pipe_has_type(crtc, INTEL_OUTPUT_ANALOG)) {
		limit = &intel_limits_g4x_hdmi;
	} else if (intel_pipe_has_type(crtc, INTEL_OUTPUT_SDVO)) {
		limit = &intel_limits_g4x_sdvo;
	} else if (intel_pipe_has_type(crtc, INTEL_OUTPUT_DISPLAYPORT)) {
		limit = &intel_limits_g4x_display_port;
	} else /* The option is for other outputs */
		limit = &intel_limits_i9xx_sdvo;

	return limit;
}

static const intel_limit_t *intel_limit(struct drm_crtc *crtc, int refclk)
{
	struct drm_device *dev = crtc->dev;
	const intel_limit_t *limit;

	if (HAS_PCH_SPLIT(dev))
		limit = intel_ironlake_limit(crtc, refclk);
	else if (IS_G4X(dev)) {
		limit = intel_g4x_limit(crtc);
	} else if (IS_PINEVIEW(dev)) {
		if (intel_pipe_has_type(crtc, INTEL_OUTPUT_LVDS))
			limit = &intel_limits_pineview_lvds;
		else
			limit = &intel_limits_pineview_sdvo;
	} else if (!IS_GEN2(dev)) {
		if (intel_pipe_has_type(crtc, INTEL_OUTPUT_LVDS))
			limit = &intel_limits_i9xx_lvds;
		else
			limit = &intel_limits_i9xx_sdvo;
	} else {
		if (intel_pipe_has_type(crtc, INTEL_OUTPUT_LVDS))
			limit = &intel_limits_i8xx_lvds;
		else
			limit = &intel_limits_i8xx_dvo;
	}
	return limit;
}

/* m1 is reserved as 0 in Pineview, n is a ring counter */
static void pineview_clock(int refclk, intel_clock_t *clock)
{
	clock->m = clock->m2 + 2;
	clock->p = clock->p1 * clock->p2;
	clock->vco = refclk * clock->m / clock->n;
	clock->dot = clock->vco / clock->p;
}

static void intel_clock(struct drm_device *dev, int refclk, intel_clock_t *clock)
{
	if (IS_PINEVIEW(dev)) {
		pineview_clock(refclk, clock);
		return;
	}
	clock->m = 5 * (clock->m1 + 2) + (clock->m2 + 2);
	clock->p = clock->p1 * clock->p2;
	clock->vco = refclk * clock->m / (clock->n + 2);
	clock->dot = clock->vco / clock->p;
}

/**
 * Returns whether any output on the specified pipe is of the specified type
 */
bool intel_pipe_has_type(struct drm_crtc *crtc, int type)
{
	struct drm_device *dev = crtc->dev;
	struct drm_mode_config *mode_config = &dev->mode_config;
	struct intel_encoder *encoder;

	list_for_each_entry(encoder, &mode_config->encoder_list, base.head)
		if (encoder->base.crtc == crtc && encoder->type == type)
			return true;

	return false;
}

#define INTELPllInvalid(s)   do { /* DRM_DEBUG(s); */ return false; } while (0)
/**
 * Returns whether the given set of divisors are valid for a given refclk with
 * the given connectors.
 */

static bool intel_PLL_is_valid(struct drm_device *dev,
			       const intel_limit_t *limit,
			       const intel_clock_t *clock)
{
	if (clock->p1  < limit->p1.min  || limit->p1.max  < clock->p1)
		INTELPllInvalid("p1 out of range\n");
	if (clock->p   < limit->p.min   || limit->p.max   < clock->p)
		INTELPllInvalid("p out of range\n");
	if (clock->m2  < limit->m2.min  || limit->m2.max  < clock->m2)
		INTELPllInvalid("m2 out of range\n");
	if (clock->m1  < limit->m1.min  || limit->m1.max  < clock->m1)
		INTELPllInvalid("m1 out of range\n");
	if (clock->m1 <= clock->m2 && !IS_PINEVIEW(dev))
		INTELPllInvalid("m1 <= m2\n");
	if (clock->m   < limit->m.min   || limit->m.max   < clock->m)
		INTELPllInvalid("m out of range\n");
	if (clock->n   < limit->n.min   || limit->n.max   < clock->n)
		INTELPllInvalid("n out of range\n");
	if (clock->vco < limit->vco.min || limit->vco.max < clock->vco)
		INTELPllInvalid("vco out of range\n");
	/* XXX: We may need to be checking "Dot clock" depending on the multiplier,
	 * connector, etc., rather than just a single range.
	 */
	if (clock->dot < limit->dot.min || limit->dot.max < clock->dot)
		INTELPllInvalid("dot out of range\n");

	return true;
}

static bool
intel_find_best_PLL(const intel_limit_t *limit, struct drm_crtc *crtc,
		    int target, int refclk, intel_clock_t *match_clock,
		    intel_clock_t *best_clock)

{
	struct drm_device *dev = crtc->dev;
	struct drm_i915_private *dev_priv = dev->dev_private;
	intel_clock_t clock;
	int err = target;

	if (intel_pipe_has_type(crtc, INTEL_OUTPUT_LVDS) &&
	    (I915_READ(LVDS)) != 0) {
		/*
		 * For LVDS, if the panel is on, just rely on its current
		 * settings for dual-channel.  We haven't figured out how to
		 * reliably set up different single/dual channel state, if we
		 * even can.
		 */
		if (is_dual_link_lvds(dev_priv, LVDS))
			clock.p2 = limit->p2.p2_fast;
		else
			clock.p2 = limit->p2.p2_slow;
	} else {
		if (target < limit->p2.dot_limit)
			clock.p2 = limit->p2.p2_slow;
		else
			clock.p2 = limit->p2.p2_fast;
	}

	memset(best_clock, 0, sizeof(*best_clock));

	for (clock.m1 = limit->m1.min; clock.m1 <= limit->m1.max;
	     clock.m1++) {
		for (clock.m2 = limit->m2.min;
		     clock.m2 <= limit->m2.max; clock.m2++) {
			/* m1 is always 0 in Pineview */
			if (clock.m2 >= clock.m1 && !IS_PINEVIEW(dev))
				break;
			for (clock.n = limit->n.min;
			     clock.n <= limit->n.max; clock.n++) {
				for (clock.p1 = limit->p1.min;
					clock.p1 <= limit->p1.max; clock.p1++) {
					int this_err;

					intel_clock(dev, refclk, &clock);
					if (!intel_PLL_is_valid(dev, limit,
								&clock))
						continue;
					if (match_clock &&
					    clock.p != match_clock->p)
						continue;

					this_err = abs(clock.dot - target);
					if (this_err < err) {
						*best_clock = clock;
						err = this_err;
					}
				}
			}
		}
	}

	return (err != target);
}

static bool
intel_g4x_find_best_PLL(const intel_limit_t *limit, struct drm_crtc *crtc,
			int target, int refclk, intel_clock_t *match_clock,
			intel_clock_t *best_clock)
{
	struct drm_device *dev = crtc->dev;
	struct drm_i915_private *dev_priv = dev->dev_private;
	intel_clock_t clock;
	int max_n;
	bool found;
	/* approximately equals target * 0.00585 */
	int err_most = (target >> 8) + (target >> 9);
	found = false;

	if (intel_pipe_has_type(crtc, INTEL_OUTPUT_LVDS)) {
		int lvds_reg;

		if (HAS_PCH_SPLIT(dev))
			lvds_reg = PCH_LVDS;
		else
			lvds_reg = LVDS;
		if ((I915_READ(lvds_reg) & LVDS_CLKB_POWER_MASK) ==
		    LVDS_CLKB_POWER_UP)
			clock.p2 = limit->p2.p2_fast;
		else
			clock.p2 = limit->p2.p2_slow;
	} else {
		if (target < limit->p2.dot_limit)
			clock.p2 = limit->p2.p2_slow;
		else
			clock.p2 = limit->p2.p2_fast;
	}

	memset(best_clock, 0, sizeof(*best_clock));
	max_n = limit->n.max;
	/* based on hardware requirement, prefer smaller n to precision */
	for (clock.n = limit->n.min; clock.n <= max_n; clock.n++) {
		/* based on hardware requirement, prefere larger m1,m2 */
		for (clock.m1 = limit->m1.max;
		     clock.m1 >= limit->m1.min; clock.m1--) {
			for (clock.m2 = limit->m2.max;
			     clock.m2 >= limit->m2.min; clock.m2--) {
				for (clock.p1 = limit->p1.max;
				     clock.p1 >= limit->p1.min; clock.p1--) {
					int this_err;

					intel_clock(dev, refclk, &clock);
					if (!intel_PLL_is_valid(dev, limit,
								&clock))
						continue;
					if (match_clock &&
					    clock.p != match_clock->p)
						continue;

					this_err = abs(clock.dot - target);
					if (this_err < err_most) {
						*best_clock = clock;
						err_most = this_err;
						max_n = clock.n;
						found = true;
					}
				}
			}
		}
	}
	return found;
}

static bool
intel_find_pll_ironlake_dp(const intel_limit_t *limit, struct drm_crtc *crtc,
			   int target, int refclk, intel_clock_t *match_clock,
			   intel_clock_t *best_clock)
{
	struct drm_device *dev = crtc->dev;
	intel_clock_t clock;

	if (target < 200000) {
		clock.n = 1;
		clock.p1 = 2;
		clock.p2 = 10;
		clock.m1 = 12;
		clock.m2 = 9;
	} else {
		clock.n = 2;
		clock.p1 = 1;
		clock.p2 = 10;
		clock.m1 = 14;
		clock.m2 = 8;
	}
	intel_clock(dev, refclk, &clock);
	memcpy(best_clock, &clock, sizeof(intel_clock_t));
	return true;
}

/* DisplayPort has only two frequencies, 162MHz and 270MHz */
static bool
intel_find_pll_g4x_dp(const intel_limit_t *limit, struct drm_crtc *crtc,
		      int target, int refclk, intel_clock_t *match_clock,
		      intel_clock_t *best_clock)
{
	intel_clock_t clock;
	if (target < 200000) {
		clock.p1 = 2;
		clock.p2 = 10;
		clock.n = 2;
		clock.m1 = 23;
		clock.m2 = 8;
	} else {
		clock.p1 = 1;
		clock.p2 = 10;
		clock.n = 1;
		clock.m1 = 14;
		clock.m2 = 2;
	}
	clock.m = 5 * (clock.m1 + 2) + (clock.m2 + 2);
	clock.p = (clock.p1 * clock.p2);
	clock.dot = 96000 * clock.m / (clock.n + 2) / clock.p;
	clock.vco = 0;
	memcpy(best_clock, &clock, sizeof(intel_clock_t));
	return true;
}

/**
 * intel_wait_for_vblank - wait for vblank on a given pipe
 * @dev: drm device
 * @pipe: pipe to wait for
 *
 * Wait for vblank to occur on a given pipe.  Needed for various bits of
 * mode setting code.
 */
void intel_wait_for_vblank(struct drm_device *dev, int pipe)
{
	struct drm_i915_private *dev_priv = dev->dev_private;
	int pipestat_reg = PIPESTAT(pipe);

	/* Clear existing vblank status. Note this will clear any other
	 * sticky status fields as well.
	 *
	 * This races with i915_driver_irq_handler() with the result
	 * that either function could miss a vblank event.  Here it is not
	 * fatal, as we will either wait upon the next vblank interrupt or
	 * timeout.  Generally speaking intel_wait_for_vblank() is only
	 * called during modeset at which time the GPU should be idle and
	 * should *not* be performing page flips and thus not waiting on
	 * vblanks...
	 * Currently, the result of us stealing a vblank from the irq
	 * handler is that a single frame will be skipped during swapbuffers.
	 */
	I915_WRITE(pipestat_reg,
		   I915_READ(pipestat_reg) | PIPE_VBLANK_INTERRUPT_STATUS);

	/* Wait for vblank interrupt bit to set */
	if (wait_for(I915_READ(pipestat_reg) &
		     PIPE_VBLANK_INTERRUPT_STATUS,
		     50))
		DRM_DEBUG_KMS("vblank wait timed out\n");
}

/*
 * intel_wait_for_pipe_off - wait for pipe to turn off
 * @dev: drm device
 * @pipe: pipe to wait for
 *
 * After disabling a pipe, we can't wait for vblank in the usual way,
 * spinning on the vblank interrupt status bit, since we won't actually
 * see an interrupt when the pipe is disabled.
 *
 * On Gen4 and above:
 *   wait for the pipe register state bit to turn off
 *
 * Otherwise:
 *   wait for the display line value to settle (it usually
 *   ends up stopping at the start of the next frame).
 *
 */
void intel_wait_for_pipe_off(struct drm_device *dev, int pipe)
{
	struct drm_i915_private *dev_priv = dev->dev_private;

	if (INTEL_INFO(dev)->gen >= 4) {
		int reg = PIPECONF(pipe);

		/* Wait for the Pipe State to go off */
		if (wait_for((I915_READ(reg) & I965_PIPECONF_ACTIVE) == 0,
			     100))
			DRM_DEBUG_KMS("pipe_off wait timed out\n");
	} else {
		u32 last_line;
		int reg = PIPEDSL(pipe);
		unsigned long timeout = jiffies + msecs_to_jiffies(100);

		/* Wait for the display line to settle */
		do {
			last_line = I915_READ(reg) & DSL_LINEMASK;
			mdelay(5);
		} while (((I915_READ(reg) & DSL_LINEMASK) != last_line) &&
			 time_after(timeout, jiffies));
		if (time_after(jiffies, timeout))
			DRM_DEBUG_KMS("pipe_off wait timed out\n");
	}
}

static const char *state_string(bool enabled)
{
	return enabled ? "on" : "off";
}

/* Only for pre-ILK configs */
static void assert_pll(struct drm_i915_private *dev_priv,
		       enum pipe pipe, bool state)
{
	int reg;
	u32 val;
	bool cur_state;

	reg = DPLL(pipe);
	val = I915_READ(reg);
	cur_state = !!(val & DPLL_VCO_ENABLE);
	WARN(cur_state != state,
	     "PLL state assertion failure (expected %s, current %s)\n",
	     state_string(state), state_string(cur_state));
}
#define assert_pll_enabled(d, p) assert_pll(d, p, true)
#define assert_pll_disabled(d, p) assert_pll(d, p, false)

/* For ILK+ */
static void assert_pch_pll(struct drm_i915_private *dev_priv,
			   enum pipe pipe, bool state)
{
	int reg;
	u32 val;
	bool cur_state;

	if (HAS_PCH_CPT(dev_priv->dev)) {
		u32 pch_dpll;

		pch_dpll = I915_READ(PCH_DPLL_SEL);

		/* Make sure the selected PLL is enabled to the transcoder */
		WARN(!((pch_dpll >> (4 * pipe)) & 8),
		     "transcoder %d PLL not enabled\n", pipe);

		/* Convert the transcoder pipe number to a pll pipe number */
		pipe = (pch_dpll >> (4 * pipe)) & 1;
	}

	reg = PCH_DPLL(pipe);
	val = I915_READ(reg);
	cur_state = !!(val & DPLL_VCO_ENABLE);
	WARN(cur_state != state,
	     "PCH PLL state assertion failure (expected %s, current %s)\n",
	     state_string(state), state_string(cur_state));
}
#define assert_pch_pll_enabled(d, p) assert_pch_pll(d, p, true)
#define assert_pch_pll_disabled(d, p) assert_pch_pll(d, p, false)

static void assert_fdi_tx(struct drm_i915_private *dev_priv,
			  enum pipe pipe, bool state)
{
	int reg;
	u32 val;
	bool cur_state;

	reg = FDI_TX_CTL(pipe);
	val = I915_READ(reg);
	cur_state = !!(val & FDI_TX_ENABLE);
	WARN(cur_state != state,
	     "FDI TX state assertion failure (expected %s, current %s)\n",
	     state_string(state), state_string(cur_state));
}
#define assert_fdi_tx_enabled(d, p) assert_fdi_tx(d, p, true)
#define assert_fdi_tx_disabled(d, p) assert_fdi_tx(d, p, false)

static void assert_fdi_rx(struct drm_i915_private *dev_priv,
			  enum pipe pipe, bool state)
{
	int reg;
	u32 val;
	bool cur_state;

	reg = FDI_RX_CTL(pipe);
	val = I915_READ(reg);
	cur_state = !!(val & FDI_RX_ENABLE);
	WARN(cur_state != state,
	     "FDI RX state assertion failure (expected %s, current %s)\n",
	     state_string(state), state_string(cur_state));
}
#define assert_fdi_rx_enabled(d, p) assert_fdi_rx(d, p, true)
#define assert_fdi_rx_disabled(d, p) assert_fdi_rx(d, p, false)

static void assert_fdi_tx_pll_enabled(struct drm_i915_private *dev_priv,
				      enum pipe pipe)
{
	int reg;
	u32 val;

	/* ILK FDI PLL is always enabled */
	if (dev_priv->info->gen == 5)
		return;

	reg = FDI_TX_CTL(pipe);
	val = I915_READ(reg);
	WARN(!(val & FDI_TX_PLL_ENABLE), "FDI TX PLL assertion failure, should be active but is disabled\n");
}

static void assert_fdi_rx_pll_enabled(struct drm_i915_private *dev_priv,
				      enum pipe pipe)
{
	int reg;
	u32 val;

	reg = FDI_RX_CTL(pipe);
	val = I915_READ(reg);
	WARN(!(val & FDI_RX_PLL_ENABLE), "FDI RX PLL assertion failure, should be active but is disabled\n");
}

static void assert_panel_unlocked(struct drm_i915_private *dev_priv,
				  enum pipe pipe)
{
	int pp_reg, lvds_reg;
	u32 val;
	enum pipe panel_pipe = PIPE_A;
	bool locked = true;

	if (HAS_PCH_SPLIT(dev_priv->dev)) {
		pp_reg = PCH_PP_CONTROL;
		lvds_reg = PCH_LVDS;
	} else {
		pp_reg = PP_CONTROL;
		lvds_reg = LVDS;
	}

	val = I915_READ(pp_reg);
	if (!(val & PANEL_POWER_ON) ||
	    ((val & PANEL_UNLOCK_REGS) == PANEL_UNLOCK_REGS))
		locked = false;

	if (I915_READ(lvds_reg) & LVDS_PIPEB_SELECT)
		panel_pipe = PIPE_B;

	WARN(panel_pipe == pipe && locked,
	     "panel assertion failure, pipe %c regs locked\n",
	     pipe_name(pipe));
}

void assert_pipe(struct drm_i915_private *dev_priv,
		 enum pipe pipe, bool state)
{
	int reg;
	u32 val;
	bool cur_state;

	/* if we need the pipe A quirk it must be always on */
	if (pipe == PIPE_A && dev_priv->quirks & QUIRK_PIPEA_FORCE)
		state = true;

	reg = PIPECONF(pipe);
	val = I915_READ(reg);
	cur_state = !!(val & PIPECONF_ENABLE);
	WARN(cur_state != state,
	     "pipe %c assertion failure (expected %s, current %s)\n",
	     pipe_name(pipe), state_string(state), state_string(cur_state));
}

static void assert_plane(struct drm_i915_private *dev_priv,
			 enum plane plane, bool state)
{
	int reg;
	u32 val;
	bool cur_state;

	reg = DSPCNTR(plane);
	val = I915_READ(reg);
	cur_state = !!(val & DISPLAY_PLANE_ENABLE);
	WARN(cur_state != state,
	     "plane %c assertion failure (expected %s, current %s)\n",
	     plane_name(plane), state_string(state), state_string(cur_state));
}

#define assert_plane_enabled(d, p) assert_plane(d, p, true)
#define assert_plane_disabled(d, p) assert_plane(d, p, false)

static void assert_planes_disabled(struct drm_i915_private *dev_priv,
				   enum pipe pipe)
{
	int reg, i;
	u32 val;
	int cur_pipe;

	/* Planes are fixed to pipes on ILK+ */
	if (HAS_PCH_SPLIT(dev_priv->dev)) {
		reg = DSPCNTR(pipe);
		val = I915_READ(reg);
		WARN((val & DISPLAY_PLANE_ENABLE),
		     "plane %c assertion failure, should be disabled but not\n",
		     plane_name(pipe));
		return;
	}

	/* Need to check both planes against the pipe */
	for (i = 0; i < 2; i++) {
		reg = DSPCNTR(i);
		val = I915_READ(reg);
		cur_pipe = (val & DISPPLANE_SEL_PIPE_MASK) >>
			DISPPLANE_SEL_PIPE_SHIFT;
		WARN((val & DISPLAY_PLANE_ENABLE) && pipe == cur_pipe,
		     "plane %c assertion failure, should be off on pipe %c but is still active\n",
		     plane_name(i), pipe_name(pipe));
	}
}

static void assert_pch_refclk_enabled(struct drm_i915_private *dev_priv)
{
	u32 val;
	bool enabled;

	val = I915_READ(PCH_DREF_CONTROL);
	enabled = !!(val & (DREF_SSC_SOURCE_MASK | DREF_NONSPREAD_SOURCE_MASK |
			    DREF_SUPERSPREAD_SOURCE_MASK));
	WARN(!enabled, "PCH refclk assertion failure, should be active but is disabled\n");
}

static void assert_transcoder_disabled(struct drm_i915_private *dev_priv,
				       enum pipe pipe)
{
	int reg;
	u32 val;
	bool enabled;

	reg = TRANSCONF(pipe);
	val = I915_READ(reg);
	enabled = !!(val & TRANS_ENABLE);
	WARN(enabled,
	     "transcoder assertion failed, should be off on pipe %c but is still active\n",
	     pipe_name(pipe));
}

static bool dp_pipe_enabled(struct drm_i915_private *dev_priv,
			    enum pipe pipe, u32 port_sel, u32 val)
{
	if ((val & DP_PORT_EN) == 0)
		return false;

	if (HAS_PCH_CPT(dev_priv->dev)) {
		u32	trans_dp_ctl_reg = TRANS_DP_CTL(pipe);
		u32	trans_dp_ctl = I915_READ(trans_dp_ctl_reg);
		if ((trans_dp_ctl & TRANS_DP_PORT_SEL_MASK) != port_sel)
			return false;
	} else {
		if ((val & DP_PIPE_MASK) != (pipe << 30))
			return false;
	}
	return true;
}

static bool hdmi_pipe_enabled(struct drm_i915_private *dev_priv,
			      enum pipe pipe, u32 val)
{
	if ((val & PORT_ENABLE) == 0)
		return false;

	if (HAS_PCH_CPT(dev_priv->dev)) {
		if ((val & PORT_TRANS_SEL_MASK) != PORT_TRANS_SEL_CPT(pipe))
			return false;
	} else {
		if ((val & TRANSCODER_MASK) != TRANSCODER(pipe))
			return false;
	}
	return true;
}

static bool lvds_pipe_enabled(struct drm_i915_private *dev_priv,
			      enum pipe pipe, u32 val)
{
	if ((val & LVDS_PORT_EN) == 0)
		return false;

	if (HAS_PCH_CPT(dev_priv->dev)) {
		if ((val & PORT_TRANS_SEL_MASK) != PORT_TRANS_SEL_CPT(pipe))
			return false;
	} else {
		if ((val & LVDS_PIPE_MASK) != LVDS_PIPE(pipe))
			return false;
	}
	return true;
}

static bool adpa_pipe_enabled(struct drm_i915_private *dev_priv,
			      enum pipe pipe, u32 val)
{
	if ((val & ADPA_DAC_ENABLE) == 0)
		return false;
	if (HAS_PCH_CPT(dev_priv->dev)) {
		if ((val & PORT_TRANS_SEL_MASK) != PORT_TRANS_SEL_CPT(pipe))
			return false;
	} else {
		if ((val & ADPA_PIPE_SELECT_MASK) != ADPA_PIPE_SELECT(pipe))
			return false;
	}
	return true;
}

static void assert_pch_dp_disabled(struct drm_i915_private *dev_priv,
				   enum pipe pipe, int reg, u32 port_sel)
{
	u32 val = I915_READ(reg);
	WARN(dp_pipe_enabled(dev_priv, pipe, port_sel, val),
	     "PCH DP (0x%08x) enabled on transcoder %c, should be disabled\n",
	     reg, pipe_name(pipe));
}

static void assert_pch_hdmi_disabled(struct drm_i915_private *dev_priv,
				     enum pipe pipe, int reg)
{
	u32 val = I915_READ(reg);
	WARN(hdmi_pipe_enabled(dev_priv, val, pipe),
	     "PCH HDMI (0x%08x) enabled on transcoder %c, should be disabled\n",
	     reg, pipe_name(pipe));
}

static void assert_pch_ports_disabled(struct drm_i915_private *dev_priv,
				      enum pipe pipe)
{
	int reg;
	u32 val;

	assert_pch_dp_disabled(dev_priv, pipe, PCH_DP_B, TRANS_DP_PORT_SEL_B);
	assert_pch_dp_disabled(dev_priv, pipe, PCH_DP_C, TRANS_DP_PORT_SEL_C);
	assert_pch_dp_disabled(dev_priv, pipe, PCH_DP_D, TRANS_DP_PORT_SEL_D);

	reg = PCH_ADPA;
	val = I915_READ(reg);
	WARN(adpa_pipe_enabled(dev_priv, val, pipe),
	     "PCH VGA enabled on transcoder %c, should be disabled\n",
	     pipe_name(pipe));

	reg = PCH_LVDS;
	val = I915_READ(reg);
	WARN(lvds_pipe_enabled(dev_priv, val, pipe),
	     "PCH LVDS enabled on transcoder %c, should be disabled\n",
	     pipe_name(pipe));

	assert_pch_hdmi_disabled(dev_priv, pipe, HDMIB);
	assert_pch_hdmi_disabled(dev_priv, pipe, HDMIC);
	assert_pch_hdmi_disabled(dev_priv, pipe, HDMID);
}

/**
 * intel_enable_pll - enable a PLL
 * @dev_priv: i915 private structure
 * @pipe: pipe PLL to enable
 *
 * Enable @pipe's PLL so we can start pumping pixels from a plane.  Check to
 * make sure the PLL reg is writable first though, since the panel write
 * protect mechanism may be enabled.
 *
 * Note!  This is for pre-ILK only.
 */
static void intel_enable_pll(struct drm_i915_private *dev_priv, enum pipe pipe)
{
	int reg;
	u32 val;

	/* No really, not for ILK+ */
	BUG_ON(dev_priv->info->gen >= 5);

	/* PLL is protected by panel, make sure we can write it */
	if (IS_MOBILE(dev_priv->dev) && !IS_I830(dev_priv->dev))
		assert_panel_unlocked(dev_priv, pipe);

	reg = DPLL(pipe);
	val = I915_READ(reg);
	val |= DPLL_VCO_ENABLE;

	/* We do this three times for luck */
	I915_WRITE(reg, val);
	POSTING_READ(reg);
	udelay(150); /* wait for warmup */
	I915_WRITE(reg, val);
	POSTING_READ(reg);
	udelay(150); /* wait for warmup */
	I915_WRITE(reg, val);
	POSTING_READ(reg);
	udelay(150); /* wait for warmup */
}

/**
 * intel_disable_pll - disable a PLL
 * @dev_priv: i915 private structure
 * @pipe: pipe PLL to disable
 *
 * Disable the PLL for @pipe, making sure the pipe is off first.
 *
 * Note!  This is for pre-ILK only.
 */
static void intel_disable_pll(struct drm_i915_private *dev_priv, enum pipe pipe)
{
	int reg;
	u32 val;

	/* Don't disable pipe A or pipe A PLLs if needed */
	if (pipe == PIPE_A && (dev_priv->quirks & QUIRK_PIPEA_FORCE))
		return;

	/* Make sure the pipe isn't still relying on us */
	assert_pipe_disabled(dev_priv, pipe);

	reg = DPLL(pipe);
	val = I915_READ(reg);
	val &= ~DPLL_VCO_ENABLE;
	I915_WRITE(reg, val);
	POSTING_READ(reg);
}

/**
 * intel_enable_pch_pll - enable PCH PLL
 * @dev_priv: i915 private structure
 * @pipe: pipe PLL to enable
 *
 * The PCH PLL needs to be enabled before the PCH transcoder, since it
 * drives the transcoder clock.
 */
static void intel_enable_pch_pll(struct drm_i915_private *dev_priv,
				 enum pipe pipe)
{
	int reg;
	u32 val;

	if (pipe > 1)
		return;

	/* PCH only available on ILK+ */
	BUG_ON(dev_priv->info->gen < 5);

	/* PCH refclock must be enabled first */
	assert_pch_refclk_enabled(dev_priv);

	reg = PCH_DPLL(pipe);
	val = I915_READ(reg);
	val |= DPLL_VCO_ENABLE;
	I915_WRITE(reg, val);
	POSTING_READ(reg);
	udelay(200);
}

static void intel_disable_pch_pll(struct drm_i915_private *dev_priv,
				  enum pipe pipe)
{
	int reg;
	u32 val, pll_mask = TRANSC_DPLL_ENABLE | TRANSC_DPLLB_SEL,
		pll_sel = TRANSC_DPLL_ENABLE;

	if (pipe > 1)
		return;

	/* PCH only available on ILK+ */
	BUG_ON(dev_priv->info->gen < 5);

	/* Make sure transcoder isn't still depending on us */
	assert_transcoder_disabled(dev_priv, pipe);

	if (pipe == 0)
		pll_sel |= TRANSC_DPLLA_SEL;
	else if (pipe == 1)
		pll_sel |= TRANSC_DPLLB_SEL;


	if ((I915_READ(PCH_DPLL_SEL) & pll_mask) == pll_sel)
		return;

	reg = PCH_DPLL(pipe);
	val = I915_READ(reg);
	val &= ~DPLL_VCO_ENABLE;
	I915_WRITE(reg, val);
	POSTING_READ(reg);
	udelay(200);
}

static void intel_enable_transcoder(struct drm_i915_private *dev_priv,
				    enum pipe pipe)
{
	int reg;
	u32 val, pipeconf_val;
	struct drm_crtc *crtc = dev_priv->pipe_to_crtc_mapping[pipe];

	/* PCH only available on ILK+ */
	BUG_ON(dev_priv->info->gen < 5);

	/* Make sure PCH DPLL is enabled */
	assert_pch_pll_enabled(dev_priv, pipe);

	/* FDI must be feeding us bits for PCH ports */
	assert_fdi_tx_enabled(dev_priv, pipe);
	assert_fdi_rx_enabled(dev_priv, pipe);

	reg = TRANSCONF(pipe);
	val = I915_READ(reg);
	pipeconf_val = I915_READ(PIPECONF(pipe));

	if (HAS_PCH_IBX(dev_priv->dev)) {
		/*
		 * make the BPC in transcoder be consistent with
		 * that in pipeconf reg.
		 */
		val &= ~PIPE_BPC_MASK;
		val |= pipeconf_val & PIPE_BPC_MASK;
	}

	val &= ~TRANS_INTERLACE_MASK;
	if ((pipeconf_val & PIPECONF_INTERLACE_MASK) == PIPECONF_INTERLACED_ILK)
		if (HAS_PCH_IBX(dev_priv->dev) &&
		    intel_pipe_has_type(crtc, INTEL_OUTPUT_SDVO))
			val |= TRANS_LEGACY_INTERLACED_ILK;
		else
			val |= TRANS_INTERLACED;
	else
		val |= TRANS_PROGRESSIVE;

	I915_WRITE(reg, val | TRANS_ENABLE);
	if (wait_for(I915_READ(reg) & TRANS_STATE_ENABLE, 100))
		DRM_ERROR("failed to enable transcoder %d\n", pipe);
}

static void intel_disable_transcoder(struct drm_i915_private *dev_priv,
				     enum pipe pipe)
{
	int reg;
	u32 val;

	/* FDI relies on the transcoder */
	assert_fdi_tx_disabled(dev_priv, pipe);
	assert_fdi_rx_disabled(dev_priv, pipe);

	/* Ports must be off as well */
	assert_pch_ports_disabled(dev_priv, pipe);

	reg = TRANSCONF(pipe);
	val = I915_READ(reg);
	val &= ~TRANS_ENABLE;
	I915_WRITE(reg, val);
	/* wait for PCH transcoder off, transcoder state */
	if (wait_for((I915_READ(reg) & TRANS_STATE_ENABLE) == 0, 50))
		DRM_ERROR("failed to disable transcoder %d\n", pipe);
}

/**
 * intel_enable_pipe - enable a pipe, asserting requirements
 * @dev_priv: i915 private structure
 * @pipe: pipe to enable
 * @pch_port: on ILK+, is this pipe driving a PCH port or not
 *
 * Enable @pipe, making sure that various hardware specific requirements
 * are met, if applicable, e.g. PLL enabled, LVDS pairs enabled, etc.
 *
 * @pipe should be %PIPE_A or %PIPE_B.
 *
 * Will wait until the pipe is actually running (i.e. first vblank) before
 * returning.
 */
static void intel_enable_pipe(struct drm_i915_private *dev_priv, enum pipe pipe,
			      bool pch_port)
{
	int reg;
	u32 val;

	/*
	 * A pipe without a PLL won't actually be able to drive bits from
	 * a plane.  On ILK+ the pipe PLLs are integrated, so we don't
	 * need the check.
	 */
	if (!HAS_PCH_SPLIT(dev_priv->dev))
		assert_pll_enabled(dev_priv, pipe);
	else {
		if (pch_port) {
			/* if driving the PCH, we need FDI enabled */
			assert_fdi_rx_pll_enabled(dev_priv, pipe);
			assert_fdi_tx_pll_enabled(dev_priv, pipe);
		}
		/* FIXME: assert CPU port conditions for SNB+ */
	}

	reg = PIPECONF(pipe);
	val = I915_READ(reg);
	if (val & PIPECONF_ENABLE)
		return;

	I915_WRITE(reg, val | PIPECONF_ENABLE);
	intel_wait_for_vblank(dev_priv->dev, pipe);
}

/**
 * intel_disable_pipe - disable a pipe, asserting requirements
 * @dev_priv: i915 private structure
 * @pipe: pipe to disable
 *
 * Disable @pipe, making sure that various hardware specific requirements
 * are met, if applicable, e.g. plane disabled, panel fitter off, etc.
 *
 * @pipe should be %PIPE_A or %PIPE_B.
 *
 * Will wait until the pipe has shut down before returning.
 */
static void intel_disable_pipe(struct drm_i915_private *dev_priv,
			       enum pipe pipe)
{
	int reg;
	u32 val;

	/*
	 * Make sure planes won't keep trying to pump pixels to us,
	 * or we might hang the display.
	 */
	assert_planes_disabled(dev_priv, pipe);

	/* Don't disable pipe A or pipe A PLLs if needed */
	if (pipe == PIPE_A && (dev_priv->quirks & QUIRK_PIPEA_FORCE))
		return;

	reg = PIPECONF(pipe);
	val = I915_READ(reg);
	if ((val & PIPECONF_ENABLE) == 0)
		return;

	I915_WRITE(reg, val & ~PIPECONF_ENABLE);
	intel_wait_for_pipe_off(dev_priv->dev, pipe);
}

/*
 * Plane regs are double buffered, going from enabled->disabled needs a
 * trigger in order to latch.  The display address reg provides this.
 */
void intel_flush_display_plane(struct drm_i915_private *dev_priv,
				      enum plane plane)
{
	I915_WRITE(DSPADDR(plane), I915_READ(DSPADDR(plane)));
	I915_WRITE(DSPSURF(plane), I915_READ(DSPSURF(plane)));
}

/**
 * intel_enable_plane - enable a display plane on a given pipe
 * @dev_priv: i915 private structure
 * @plane: plane to enable
 * @pipe: pipe being fed
 *
 * Enable @plane on @pipe, making sure that @pipe is running first.
 */
static void intel_enable_plane(struct drm_i915_private *dev_priv,
			       enum plane plane, enum pipe pipe)
{
	int reg;
	u32 val;

	/* If the pipe isn't enabled, we can't pump pixels and may hang */
	assert_pipe_enabled(dev_priv, pipe);

	reg = DSPCNTR(plane);
	val = I915_READ(reg);
	if (val & DISPLAY_PLANE_ENABLE)
		return;

	I915_WRITE(reg, val | DISPLAY_PLANE_ENABLE);
	intel_flush_display_plane(dev_priv, plane);
	intel_wait_for_vblank(dev_priv->dev, pipe);
}

/**
 * intel_disable_plane - disable a display plane
 * @dev_priv: i915 private structure
 * @plane: plane to disable
 * @pipe: pipe consuming the data
 *
 * Disable @plane; should be an independent operation.
 */
static void intel_disable_plane(struct drm_i915_private *dev_priv,
				enum plane plane, enum pipe pipe)
{
	int reg;
	u32 val;

	reg = DSPCNTR(plane);
	val = I915_READ(reg);
	if ((val & DISPLAY_PLANE_ENABLE) == 0)
		return;

	I915_WRITE(reg, val & ~DISPLAY_PLANE_ENABLE);
	intel_flush_display_plane(dev_priv, plane);
	intel_wait_for_vblank(dev_priv->dev, pipe);
}

static void disable_pch_dp(struct drm_i915_private *dev_priv,
			   enum pipe pipe, int reg, u32 port_sel)
{
	u32 val = I915_READ(reg);
	if (dp_pipe_enabled(dev_priv, pipe, port_sel, val)) {
		DRM_DEBUG_KMS("Disabling pch dp %x on pipe %d\n", reg, pipe);
		I915_WRITE(reg, val & ~DP_PORT_EN);
	}
}

static void disable_pch_hdmi(struct drm_i915_private *dev_priv,
			     enum pipe pipe, int reg)
{
	u32 val = I915_READ(reg);
	if (hdmi_pipe_enabled(dev_priv, val, pipe)) {
		DRM_DEBUG_KMS("Disabling pch HDMI %x on pipe %d\n",
			      reg, pipe);
		I915_WRITE(reg, val & ~PORT_ENABLE);
	}
}

/* Disable any ports connected to this transcoder */
static void intel_disable_pch_ports(struct drm_i915_private *dev_priv,
				    enum pipe pipe)
{
	u32 reg, val;

	val = I915_READ(PCH_PP_CONTROL);
	I915_WRITE(PCH_PP_CONTROL, val | PANEL_UNLOCK_REGS);

	disable_pch_dp(dev_priv, pipe, PCH_DP_B, TRANS_DP_PORT_SEL_B);
	disable_pch_dp(dev_priv, pipe, PCH_DP_C, TRANS_DP_PORT_SEL_C);
	disable_pch_dp(dev_priv, pipe, PCH_DP_D, TRANS_DP_PORT_SEL_D);

	reg = PCH_ADPA;
	val = I915_READ(reg);
	if (adpa_pipe_enabled(dev_priv, val, pipe))
		I915_WRITE(reg, val & ~ADPA_DAC_ENABLE);

	reg = PCH_LVDS;
	val = I915_READ(reg);
	if (lvds_pipe_enabled(dev_priv, val, pipe)) {
		DRM_DEBUG_KMS("disable lvds on pipe %d val 0x%08x\n", pipe, val);
		I915_WRITE(reg, val & ~LVDS_PORT_EN);
		POSTING_READ(reg);
		udelay(100);
	}

	disable_pch_hdmi(dev_priv, pipe, HDMIB);
	disable_pch_hdmi(dev_priv, pipe, HDMIC);
	disable_pch_hdmi(dev_priv, pipe, HDMID);
}

int
intel_pin_and_fence_fb_obj(struct drm_device *dev,
			   struct drm_i915_gem_object *obj,
			   struct intel_ring_buffer *pipelined)
{
	struct drm_i915_private *dev_priv = dev->dev_private;
	u32 alignment;
	int ret;

	switch (obj->tiling_mode) {
	case I915_TILING_NONE:
		if (IS_BROADWATER(dev) || IS_CRESTLINE(dev))
			alignment = 128 * 1024;
		else if (INTEL_INFO(dev)->gen >= 4)
			alignment = 4 * 1024;
		else
			alignment = 64 * 1024;
		break;
	case I915_TILING_X:
		/* pin() will align the object as required by fence */
		alignment = 0;
		break;
	case I915_TILING_Y:
		/* FIXME: Is this true? */
		DRM_ERROR("Y tiled not allowed for scan out buffers\n");
		return -EINVAL;
	default:
		BUG();
	}

	dev_priv->mm.interruptible = false;
	ret = i915_gem_object_pin_to_display_plane(obj, alignment, pipelined);
	if (ret)
		goto err_interruptible;

	/* Install a fence for tiled scan-out. Pre-i965 always needs a
	 * fence, whereas 965+ only requires a fence if using
	 * framebuffer compression.  For simplicity, we always install
	 * a fence as the cost is not that onerous.
	 */
	ret = i915_gem_object_get_fence(obj);
	if (ret)
		goto err_unpin;

	i915_gem_object_pin_fence(obj);

	dev_priv->mm.interruptible = true;
	return 0;

err_unpin:
	i915_gem_object_unpin(obj);
err_interruptible:
	dev_priv->mm.interruptible = true;
	return ret;
}

void intel_unpin_fb_obj(struct drm_i915_gem_object *obj)
{
	i915_gem_object_unpin_fence(obj);
	i915_gem_object_unpin(obj);
}

static int i9xx_update_plane(struct drm_crtc *crtc, struct drm_framebuffer *fb,
			     int x, int y)
{
	struct drm_device *dev = crtc->dev;
	struct drm_i915_private *dev_priv = dev->dev_private;
	struct intel_crtc *intel_crtc = to_intel_crtc(crtc);
	struct intel_framebuffer *intel_fb;
	struct drm_i915_gem_object *obj;
	int plane = intel_crtc->plane;
	unsigned long Start, Offset;
	u32 dspcntr;
	u32 reg;

	switch (plane) {
	case 0:
	case 1:
		break;
	default:
		DRM_ERROR("Can't update plane %d in SAREA\n", plane);
		return -EINVAL;
	}

	intel_fb = to_intel_framebuffer(fb);
	obj = intel_fb->obj;

	reg = DSPCNTR(plane);
	dspcntr = I915_READ(reg);
	/* Mask out pixel format bits in case we change it */
	dspcntr &= ~DISPPLANE_PIXFORMAT_MASK;
	switch (fb->bits_per_pixel) {
	case 8:
		dspcntr |= DISPPLANE_8BPP;
		break;
	case 16:
		if (fb->depth == 15)
			dspcntr |= DISPPLANE_15_16BPP;
		else
			dspcntr |= DISPPLANE_16BPP;
		break;
	case 24:
	case 32:
		dspcntr |= DISPPLANE_32BPP_NO_ALPHA;
		break;
	default:
		DRM_ERROR("Unknown color depth %d\n", fb->bits_per_pixel);
		return -EINVAL;
	}
	if (INTEL_INFO(dev)->gen >= 4) {
		if (obj->tiling_mode != I915_TILING_NONE)
			dspcntr |= DISPPLANE_TILED;
		else
			dspcntr &= ~DISPPLANE_TILED;
	}

	I915_WRITE(reg, dspcntr);

	Start = obj->gtt_offset;
	Offset = y * fb->pitches[0] + x * (fb->bits_per_pixel / 8);

	DRM_DEBUG_KMS("Writing base %08lX %08lX %d %d %d\n",
		      Start, Offset, x, y, fb->pitches[0]);
	I915_WRITE(DSPSTRIDE(plane), fb->pitches[0]);
	if (INTEL_INFO(dev)->gen >= 4) {
		I915_MODIFY_DISPBASE(DSPSURF(plane), Start);
		I915_WRITE(DSPTILEOFF(plane), (y << 16) | x);
		I915_WRITE(DSPADDR(plane), Offset);
	} else
		I915_WRITE(DSPADDR(plane), Start + Offset);
	POSTING_READ(reg);

	return 0;
}

static int ironlake_update_plane(struct drm_crtc *crtc,
				 struct drm_framebuffer *fb, int x, int y)
{
	struct drm_device *dev = crtc->dev;
	struct drm_i915_private *dev_priv = dev->dev_private;
	struct intel_crtc *intel_crtc = to_intel_crtc(crtc);
	struct intel_framebuffer *intel_fb;
	struct drm_i915_gem_object *obj;
	int plane = intel_crtc->plane;
	unsigned long Start, Offset;
	u32 dspcntr;
	u32 reg;

	switch (plane) {
	case 0:
	case 1:
	case 2:
		break;
	default:
		DRM_ERROR("Can't update plane %d in SAREA\n", plane);
		return -EINVAL;
	}

	intel_fb = to_intel_framebuffer(fb);
	obj = intel_fb->obj;

	reg = DSPCNTR(plane);
	dspcntr = I915_READ(reg);
	/* Mask out pixel format bits in case we change it */
	dspcntr &= ~DISPPLANE_PIXFORMAT_MASK;
	switch (fb->bits_per_pixel) {
	case 8:
		dspcntr |= DISPPLANE_8BPP;
		break;
	case 16:
		if (fb->depth != 16)
			return -EINVAL;

		dspcntr |= DISPPLANE_16BPP;
		break;
	case 24:
	case 32:
		if (fb->depth == 24)
			dspcntr |= DISPPLANE_32BPP_NO_ALPHA;
		else if (fb->depth == 30)
			dspcntr |= DISPPLANE_32BPP_30BIT_NO_ALPHA;
		else
			return -EINVAL;
		break;
	default:
		DRM_ERROR("Unknown color depth %d\n", fb->bits_per_pixel);
		return -EINVAL;
	}

	if (obj->tiling_mode != I915_TILING_NONE)
		dspcntr |= DISPPLANE_TILED;
	else
		dspcntr &= ~DISPPLANE_TILED;

	/* must disable */
	dspcntr |= DISPPLANE_TRICKLE_FEED_DISABLE;

	I915_WRITE(reg, dspcntr);

	Start = obj->gtt_offset;
	Offset = y * fb->pitches[0] + x * (fb->bits_per_pixel / 8);

	DRM_DEBUG_KMS("Writing base %08lX %08lX %d %d %d\n",
		      Start, Offset, x, y, fb->pitches[0]);
	I915_WRITE(DSPSTRIDE(plane), fb->pitches[0]);
	I915_MODIFY_DISPBASE(DSPSURF(plane), Start);
	I915_WRITE(DSPTILEOFF(plane), (y << 16) | x);
	I915_WRITE(DSPADDR(plane), Offset);
	POSTING_READ(reg);

	return 0;
}

/* Assume fb object is pinned & idle & fenced and just update base pointers */
static int
intel_pipe_set_base_atomic(struct drm_crtc *crtc, struct drm_framebuffer *fb,
			   int x, int y, enum mode_set_atomic state)
{
	struct drm_device *dev = crtc->dev;
	struct drm_i915_private *dev_priv = dev->dev_private;

	if (dev_priv->display.disable_fbc)
		dev_priv->display.disable_fbc(dev);
	intel_increase_pllclock(crtc);

	return dev_priv->display.update_plane(crtc, fb, x, y);
}

static int
intel_finish_fb(struct drm_framebuffer *old_fb)
{
	struct drm_i915_gem_object *obj = to_intel_framebuffer(old_fb)->obj;
	struct drm_i915_private *dev_priv = obj->base.dev->dev_private;
	bool was_interruptible = dev_priv->mm.interruptible;
	int ret;

	wait_event(dev_priv->pending_flip_queue,
		   atomic_read(&dev_priv->mm.wedged) ||
		   atomic_read(&obj->pending_flip) == 0);

	/* Big Hammer, we also need to ensure that any pending
	 * MI_WAIT_FOR_EVENT inside a user batch buffer on the
	 * current scanout is retired before unpinning the old
	 * framebuffer.
	 *
	 * This should only fail upon a hung GPU, in which case we
	 * can safely continue.
	 */
	dev_priv->mm.interruptible = false;
	ret = i915_gem_object_finish_gpu(obj);
	dev_priv->mm.interruptible = was_interruptible;

	return ret;
}

static int
intel_pipe_set_base(struct drm_crtc *crtc, int x, int y,
		    struct drm_framebuffer *old_fb)
{
	struct drm_device *dev = crtc->dev;
	struct drm_i915_private *dev_priv = dev->dev_private;
	struct drm_i915_master_private *master_priv;
	struct intel_crtc *intel_crtc = to_intel_crtc(crtc);
	int ret;

	/* no fb bound */
	if (!crtc->fb) {
		DRM_ERROR("No FB bound\n");
		return 0;
	}

	switch (intel_crtc->plane) {
	case 0:
	case 1:
		break;
	case 2:
		if (IS_IVYBRIDGE(dev))
			break;
		/* fall through otherwise */
	default:
		DRM_ERROR("no plane for crtc\n");
		return -EINVAL;
	}

	mutex_lock(&dev->struct_mutex);
	ret = intel_pin_and_fence_fb_obj(dev,
					 to_intel_framebuffer(crtc->fb)->obj,
					 NULL);
	if (ret != 0) {
		mutex_unlock(&dev->struct_mutex);
		DRM_ERROR("pin & fence failed\n");
		return ret;
	}

	if (old_fb)
		intel_finish_fb(old_fb);

	ret = dev_priv->display.update_plane(crtc, crtc->fb, x, y);
	if (ret) {
		intel_unpin_fb_obj(to_intel_framebuffer(crtc->fb)->obj);
		mutex_unlock(&dev->struct_mutex);
		DRM_ERROR("failed to update base address\n");
		return ret;
	}

	if (old_fb) {
		intel_wait_for_vblank(dev, intel_crtc->pipe);
		intel_unpin_fb_obj(to_intel_framebuffer(old_fb)->obj);
	}

	intel_update_fbc(dev);
	mutex_unlock(&dev->struct_mutex);

	if (!dev->primary->master)
		return 0;

	master_priv = dev->primary->master->driver_priv;
	if (!master_priv->sarea_priv)
		return 0;

	if (intel_crtc->pipe) {
		master_priv->sarea_priv->pipeB_x = x;
		master_priv->sarea_priv->pipeB_y = y;
	} else {
		master_priv->sarea_priv->pipeA_x = x;
		master_priv->sarea_priv->pipeA_y = y;
	}

	return 0;
}

static void ironlake_set_pll_edp(struct drm_crtc *crtc, int clock)
{
	struct drm_device *dev = crtc->dev;
	struct drm_i915_private *dev_priv = dev->dev_private;
	u32 dpa_ctl;

	DRM_DEBUG_KMS("eDP PLL enable for clock %d\n", clock);
	dpa_ctl = I915_READ(DP_A);
	dpa_ctl &= ~DP_PLL_FREQ_MASK;

	if (clock < 200000) {
		u32 temp;
		dpa_ctl |= DP_PLL_FREQ_160MHZ;
		/* workaround for 160Mhz:
		   1) program 0x4600c bits 15:0 = 0x8124
		   2) program 0x46010 bit 0 = 1
		   3) program 0x46034 bit 24 = 1
		   4) program 0x64000 bit 14 = 1
		   */
		temp = I915_READ(0x4600c);
		temp &= 0xffff0000;
		I915_WRITE(0x4600c, temp | 0x8124);

		temp = I915_READ(0x46010);
		I915_WRITE(0x46010, temp | 1);

		temp = I915_READ(0x46034);
		I915_WRITE(0x46034, temp | (1 << 24));
	} else {
		dpa_ctl |= DP_PLL_FREQ_270MHZ;
	}
	I915_WRITE(DP_A, dpa_ctl);

	POSTING_READ(DP_A);
	udelay(500);
}

static void intel_fdi_normal_train(struct drm_crtc *crtc)
{
	struct drm_device *dev = crtc->dev;
	struct drm_i915_private *dev_priv = dev->dev_private;
	struct intel_crtc *intel_crtc = to_intel_crtc(crtc);
	int pipe = intel_crtc->pipe;
	u32 reg, temp;

	/* enable normal train */
	reg = FDI_TX_CTL(pipe);
	temp = I915_READ(reg);
	if (IS_IVYBRIDGE(dev)) {
		temp &= ~FDI_LINK_TRAIN_NONE_IVB;
		temp |= FDI_LINK_TRAIN_NONE_IVB | FDI_TX_ENHANCE_FRAME_ENABLE;
	} else {
		temp &= ~FDI_LINK_TRAIN_NONE;
		temp |= FDI_LINK_TRAIN_NONE | FDI_TX_ENHANCE_FRAME_ENABLE;
	}
	I915_WRITE(reg, temp);

	reg = FDI_RX_CTL(pipe);
	temp = I915_READ(reg);
	if (HAS_PCH_CPT(dev)) {
		temp &= ~FDI_LINK_TRAIN_PATTERN_MASK_CPT;
		temp |= FDI_LINK_TRAIN_NORMAL_CPT;
	} else {
		temp &= ~FDI_LINK_TRAIN_NONE;
		temp |= FDI_LINK_TRAIN_NONE;
	}
	I915_WRITE(reg, temp | FDI_RX_ENHANCE_FRAME_ENABLE);

	/* wait one idle pattern time */
	POSTING_READ(reg);
	udelay(1000);

	/* IVB wants error correction enabled */
	if (IS_IVYBRIDGE(dev))
		I915_WRITE(reg, I915_READ(reg) | FDI_FS_ERRC_ENABLE |
			   FDI_FE_ERRC_ENABLE);
}

static void cpt_phase_pointer_enable(struct drm_device *dev, int pipe)
{
	struct drm_i915_private *dev_priv = dev->dev_private;
	u32 flags = I915_READ(SOUTH_CHICKEN1);

	flags |= FDI_PHASE_SYNC_OVR(pipe);
	I915_WRITE(SOUTH_CHICKEN1, flags); /* once to unlock... */
	flags |= FDI_PHASE_SYNC_EN(pipe);
	I915_WRITE(SOUTH_CHICKEN1, flags); /* then again to enable */
	POSTING_READ(SOUTH_CHICKEN1);
}

/* The FDI link training functions for ILK/Ibexpeak. */
static void ironlake_fdi_link_train(struct drm_crtc *crtc)
{
	struct drm_device *dev = crtc->dev;
	struct drm_i915_private *dev_priv = dev->dev_private;
	struct intel_crtc *intel_crtc = to_intel_crtc(crtc);
	int pipe = intel_crtc->pipe;
	int plane = intel_crtc->plane;
	u32 reg, temp, tries;

	/* FDI needs bits from pipe & plane first */
	assert_pipe_enabled(dev_priv, pipe);
	assert_plane_enabled(dev_priv, plane);

	/* Train 1: umask FDI RX Interrupt symbol_lock and bit_lock bit
	   for train result */
	reg = FDI_RX_IMR(pipe);
	temp = I915_READ(reg);
	temp &= ~FDI_RX_SYMBOL_LOCK;
	temp &= ~FDI_RX_BIT_LOCK;
	I915_WRITE(reg, temp);
	I915_READ(reg);
	udelay(150);

	/* enable CPU FDI TX and PCH FDI RX */
	reg = FDI_TX_CTL(pipe);
	temp = I915_READ(reg);
	temp &= ~(7 << 19);
	temp |= (intel_crtc->fdi_lanes - 1) << 19;
	temp &= ~FDI_LINK_TRAIN_NONE;
	temp |= FDI_LINK_TRAIN_PATTERN_1;
	I915_WRITE(reg, temp | FDI_TX_ENABLE);

	reg = FDI_RX_CTL(pipe);
	temp = I915_READ(reg);
	temp &= ~FDI_LINK_TRAIN_NONE;
	temp |= FDI_LINK_TRAIN_PATTERN_1;
	I915_WRITE(reg, temp | FDI_RX_ENABLE);

	POSTING_READ(reg);
	udelay(150);

	/* Ironlake workaround, enable clock pointer after FDI enable*/
	if (HAS_PCH_IBX(dev)) {
		I915_WRITE(FDI_RX_CHICKEN(pipe), FDI_RX_PHASE_SYNC_POINTER_OVR);
		I915_WRITE(FDI_RX_CHICKEN(pipe), FDI_RX_PHASE_SYNC_POINTER_OVR |
			   FDI_RX_PHASE_SYNC_POINTER_EN);
	}

	reg = FDI_RX_IIR(pipe);
	for (tries = 0; tries < 5; tries++) {
		temp = I915_READ(reg);
		DRM_DEBUG_KMS("FDI_RX_IIR 0x%x\n", temp);

		if ((temp & FDI_RX_BIT_LOCK)) {
			DRM_DEBUG_KMS("FDI train 1 done.\n");
			I915_WRITE(reg, temp | FDI_RX_BIT_LOCK);
			break;
		}
	}
	if (tries == 5)
		DRM_ERROR("FDI train 1 fail!\n");

	/* Train 2 */
	reg = FDI_TX_CTL(pipe);
	temp = I915_READ(reg);
	temp &= ~FDI_LINK_TRAIN_NONE;
	temp |= FDI_LINK_TRAIN_PATTERN_2;
	I915_WRITE(reg, temp);

	reg = FDI_RX_CTL(pipe);
	temp = I915_READ(reg);
	temp &= ~FDI_LINK_TRAIN_NONE;
	temp |= FDI_LINK_TRAIN_PATTERN_2;
	I915_WRITE(reg, temp);

	POSTING_READ(reg);
	udelay(150);

	reg = FDI_RX_IIR(pipe);
	for (tries = 0; tries < 5; tries++) {
		temp = I915_READ(reg);
		DRM_DEBUG_KMS("FDI_RX_IIR 0x%x\n", temp);

		if (temp & FDI_RX_SYMBOL_LOCK) {
			I915_WRITE(reg, temp | FDI_RX_SYMBOL_LOCK);
			DRM_DEBUG_KMS("FDI train 2 done.\n");
			break;
		}
	}
	if (tries == 5)
		DRM_ERROR("FDI train 2 fail!\n");

	DRM_DEBUG_KMS("FDI train done\n");

}

static const int snb_b_fdi_train_param[] = {
	FDI_LINK_TRAIN_400MV_0DB_SNB_B,
	FDI_LINK_TRAIN_400MV_6DB_SNB_B,
	FDI_LINK_TRAIN_600MV_3_5DB_SNB_B,
	FDI_LINK_TRAIN_800MV_0DB_SNB_B,
};

/* The FDI link training functions for SNB/Cougarpoint. */
static void gen6_fdi_link_train(struct drm_crtc *crtc)
{
	struct drm_device *dev = crtc->dev;
	struct drm_i915_private *dev_priv = dev->dev_private;
	struct intel_crtc *intel_crtc = to_intel_crtc(crtc);
	int pipe = intel_crtc->pipe;
	u32 reg, temp, i, retry;

	/* Train 1: umask FDI RX Interrupt symbol_lock and bit_lock bit
	   for train result */
	reg = FDI_RX_IMR(pipe);
	temp = I915_READ(reg);
	temp &= ~FDI_RX_SYMBOL_LOCK;
	temp &= ~FDI_RX_BIT_LOCK;
	I915_WRITE(reg, temp);

	POSTING_READ(reg);
	udelay(150);

	/* enable CPU FDI TX and PCH FDI RX */
	reg = FDI_TX_CTL(pipe);
	temp = I915_READ(reg);
	temp &= ~(7 << 19);
	temp |= (intel_crtc->fdi_lanes - 1) << 19;
	temp &= ~FDI_LINK_TRAIN_NONE;
	temp |= FDI_LINK_TRAIN_PATTERN_1;
	temp &= ~FDI_LINK_TRAIN_VOL_EMP_MASK;
	/* SNB-B */
	temp |= FDI_LINK_TRAIN_400MV_0DB_SNB_B;
	I915_WRITE(reg, temp | FDI_TX_ENABLE);

	reg = FDI_RX_CTL(pipe);
	temp = I915_READ(reg);
	if (HAS_PCH_CPT(dev)) {
		temp &= ~FDI_LINK_TRAIN_PATTERN_MASK_CPT;
		temp |= FDI_LINK_TRAIN_PATTERN_1_CPT;
	} else {
		temp &= ~FDI_LINK_TRAIN_NONE;
		temp |= FDI_LINK_TRAIN_PATTERN_1;
	}
	I915_WRITE(reg, temp | FDI_RX_ENABLE);

	POSTING_READ(reg);
	udelay(150);

	if (HAS_PCH_CPT(dev))
		cpt_phase_pointer_enable(dev, pipe);

	for (i = 0; i < 4; i++) {
		reg = FDI_TX_CTL(pipe);
		temp = I915_READ(reg);
		temp &= ~FDI_LINK_TRAIN_VOL_EMP_MASK;
		temp |= snb_b_fdi_train_param[i];
		I915_WRITE(reg, temp);

		POSTING_READ(reg);
		udelay(500);

		for (retry = 0; retry < 5; retry++) {
			reg = FDI_RX_IIR(pipe);
			temp = I915_READ(reg);
			DRM_DEBUG_KMS("FDI_RX_IIR 0x%x\n", temp);
			if (temp & FDI_RX_BIT_LOCK) {
				I915_WRITE(reg, temp | FDI_RX_BIT_LOCK);
				DRM_DEBUG_KMS("FDI train 1 done.\n");
				break;
			}
			udelay(50);
		}
		if (retry < 5)
			break;
	}
	if (i == 4)
		DRM_ERROR("FDI train 1 fail!\n");

	/* Train 2 */
	reg = FDI_TX_CTL(pipe);
	temp = I915_READ(reg);
	temp &= ~FDI_LINK_TRAIN_NONE;
	temp |= FDI_LINK_TRAIN_PATTERN_2;
	if (IS_GEN6(dev)) {
		temp &= ~FDI_LINK_TRAIN_VOL_EMP_MASK;
		/* SNB-B */
		temp |= FDI_LINK_TRAIN_400MV_0DB_SNB_B;
	}
	I915_WRITE(reg, temp);

	reg = FDI_RX_CTL(pipe);
	temp = I915_READ(reg);
	if (HAS_PCH_CPT(dev)) {
		temp &= ~FDI_LINK_TRAIN_PATTERN_MASK_CPT;
		temp |= FDI_LINK_TRAIN_PATTERN_2_CPT;
	} else {
		temp &= ~FDI_LINK_TRAIN_NONE;
		temp |= FDI_LINK_TRAIN_PATTERN_2;
	}
	I915_WRITE(reg, temp);

	POSTING_READ(reg);
	udelay(150);

	for (i = 0; i < 4; i++) {
		reg = FDI_TX_CTL(pipe);
		temp = I915_READ(reg);
		temp &= ~FDI_LINK_TRAIN_VOL_EMP_MASK;
		temp |= snb_b_fdi_train_param[i];
		I915_WRITE(reg, temp);

		POSTING_READ(reg);
		udelay(500);

		for (retry = 0; retry < 5; retry++) {
			reg = FDI_RX_IIR(pipe);
			temp = I915_READ(reg);
			DRM_DEBUG_KMS("FDI_RX_IIR 0x%x\n", temp);
			if (temp & FDI_RX_SYMBOL_LOCK) {
				I915_WRITE(reg, temp | FDI_RX_SYMBOL_LOCK);
				DRM_DEBUG_KMS("FDI train 2 done.\n");
				break;
			}
			udelay(50);
		}
		if (retry < 5)
			break;
	}
	if (i == 4)
		DRM_ERROR("FDI train 2 fail!\n");

	DRM_DEBUG_KMS("FDI train done.\n");
}

/* Manual link training for Ivy Bridge A0 parts */
static void ivb_manual_fdi_link_train(struct drm_crtc *crtc)
{
	struct drm_device *dev = crtc->dev;
	struct drm_i915_private *dev_priv = dev->dev_private;
	struct intel_crtc *intel_crtc = to_intel_crtc(crtc);
	int pipe = intel_crtc->pipe;
	u32 reg, temp, i;

	/* Train 1: umask FDI RX Interrupt symbol_lock and bit_lock bit
	   for train result */
	reg = FDI_RX_IMR(pipe);
	temp = I915_READ(reg);
	temp &= ~FDI_RX_SYMBOL_LOCK;
	temp &= ~FDI_RX_BIT_LOCK;
	I915_WRITE(reg, temp);

	POSTING_READ(reg);
	udelay(150);

	/* enable CPU FDI TX and PCH FDI RX */
	reg = FDI_TX_CTL(pipe);
	temp = I915_READ(reg);
	temp &= ~(7 << 19);
	temp |= (intel_crtc->fdi_lanes - 1) << 19;
	temp &= ~(FDI_LINK_TRAIN_AUTO | FDI_LINK_TRAIN_NONE_IVB);
	temp |= FDI_LINK_TRAIN_PATTERN_1_IVB;
	temp &= ~FDI_LINK_TRAIN_VOL_EMP_MASK;
	temp |= FDI_LINK_TRAIN_400MV_0DB_SNB_B;
	temp |= FDI_COMPOSITE_SYNC;
	I915_WRITE(reg, temp | FDI_TX_ENABLE);

	reg = FDI_RX_CTL(pipe);
	temp = I915_READ(reg);
	temp &= ~FDI_LINK_TRAIN_AUTO;
	temp &= ~FDI_LINK_TRAIN_PATTERN_MASK_CPT;
	temp |= FDI_LINK_TRAIN_PATTERN_1_CPT;
	temp |= FDI_COMPOSITE_SYNC;
	I915_WRITE(reg, temp | FDI_RX_ENABLE);

	POSTING_READ(reg);
	udelay(150);

	if (HAS_PCH_CPT(dev))
		cpt_phase_pointer_enable(dev, pipe);

	for (i = 0; i < 4; i++) {
		reg = FDI_TX_CTL(pipe);
		temp = I915_READ(reg);
		temp &= ~FDI_LINK_TRAIN_VOL_EMP_MASK;
		temp |= snb_b_fdi_train_param[i];
		I915_WRITE(reg, temp);

		POSTING_READ(reg);
		udelay(500);

		reg = FDI_RX_IIR(pipe);
		temp = I915_READ(reg);
		DRM_DEBUG_KMS("FDI_RX_IIR 0x%x\n", temp);

		if (temp & FDI_RX_BIT_LOCK ||
		    (I915_READ(reg) & FDI_RX_BIT_LOCK)) {
			I915_WRITE(reg, temp | FDI_RX_BIT_LOCK);
			DRM_DEBUG_KMS("FDI train 1 done.\n");
			break;
		}
	}
	if (i == 4)
		DRM_ERROR("FDI train 1 fail!\n");

	/* Train 2 */
	reg = FDI_TX_CTL(pipe);
	temp = I915_READ(reg);
	temp &= ~FDI_LINK_TRAIN_NONE_IVB;
	temp |= FDI_LINK_TRAIN_PATTERN_2_IVB;
	temp &= ~FDI_LINK_TRAIN_VOL_EMP_MASK;
	temp |= FDI_LINK_TRAIN_400MV_0DB_SNB_B;
	I915_WRITE(reg, temp);

	reg = FDI_RX_CTL(pipe);
	temp = I915_READ(reg);
	temp &= ~FDI_LINK_TRAIN_PATTERN_MASK_CPT;
	temp |= FDI_LINK_TRAIN_PATTERN_2_CPT;
	I915_WRITE(reg, temp);

	POSTING_READ(reg);
	udelay(150);

	for (i = 0; i < 4; i++) {
		reg = FDI_TX_CTL(pipe);
		temp = I915_READ(reg);
		temp &= ~FDI_LINK_TRAIN_VOL_EMP_MASK;
		temp |= snb_b_fdi_train_param[i];
		I915_WRITE(reg, temp);

		POSTING_READ(reg);
		udelay(500);

		reg = FDI_RX_IIR(pipe);
		temp = I915_READ(reg);
		DRM_DEBUG_KMS("FDI_RX_IIR 0x%x\n", temp);

		if (temp & FDI_RX_SYMBOL_LOCK) {
			I915_WRITE(reg, temp | FDI_RX_SYMBOL_LOCK);
			DRM_DEBUG_KMS("FDI train 2 done.\n");
			break;
		}
	}
	if (i == 4)
		DRM_ERROR("FDI train 2 fail!\n");

	DRM_DEBUG_KMS("FDI train done.\n");
}

static void ironlake_fdi_pll_enable(struct drm_crtc *crtc)
{
	struct drm_device *dev = crtc->dev;
	struct drm_i915_private *dev_priv = dev->dev_private;
	struct intel_crtc *intel_crtc = to_intel_crtc(crtc);
	int pipe = intel_crtc->pipe;
	u32 reg, temp;

	/* Write the TU size bits so error detection works */
	I915_WRITE(FDI_RX_TUSIZE1(pipe),
		   I915_READ(PIPE_DATA_M1(pipe)) & TU_SIZE_MASK);

	/* enable PCH FDI RX PLL, wait warmup plus DMI latency */
	reg = FDI_RX_CTL(pipe);
	temp = I915_READ(reg);
	temp &= ~((0x7 << 19) | (0x7 << 16));
	temp |= (intel_crtc->fdi_lanes - 1) << 19;
	temp |= (I915_READ(PIPECONF(pipe)) & PIPE_BPC_MASK) << 11;
	I915_WRITE(reg, temp | FDI_RX_PLL_ENABLE);

	POSTING_READ(reg);
	udelay(200);

	/* Switch from Rawclk to PCDclk */
	temp = I915_READ(reg);
	I915_WRITE(reg, temp | FDI_PCDCLK);

	POSTING_READ(reg);
	udelay(200);

	/* Enable CPU FDI TX PLL, always on for Ironlake */
	reg = FDI_TX_CTL(pipe);
	temp = I915_READ(reg);
	if ((temp & FDI_TX_PLL_ENABLE) == 0) {
		I915_WRITE(reg, temp | FDI_TX_PLL_ENABLE);

		POSTING_READ(reg);
		udelay(100);
	}
}

static void cpt_phase_pointer_disable(struct drm_device *dev, int pipe)
{
	struct drm_i915_private *dev_priv = dev->dev_private;
	u32 flags = I915_READ(SOUTH_CHICKEN1);

	flags &= ~(FDI_PHASE_SYNC_EN(pipe));
	I915_WRITE(SOUTH_CHICKEN1, flags); /* once to disable... */
	flags &= ~(FDI_PHASE_SYNC_OVR(pipe));
	I915_WRITE(SOUTH_CHICKEN1, flags); /* then again to lock */
	POSTING_READ(SOUTH_CHICKEN1);
}
static void ironlake_fdi_disable(struct drm_crtc *crtc)
{
	struct drm_device *dev = crtc->dev;
	struct drm_i915_private *dev_priv = dev->dev_private;
	struct intel_crtc *intel_crtc = to_intel_crtc(crtc);
	int pipe = intel_crtc->pipe;
	u32 reg, temp;

	/* disable CPU FDI tx and PCH FDI rx */
	reg = FDI_TX_CTL(pipe);
	temp = I915_READ(reg);
	I915_WRITE(reg, temp & ~FDI_TX_ENABLE);
	POSTING_READ(reg);

	reg = FDI_RX_CTL(pipe);
	temp = I915_READ(reg);
	temp &= ~(0x7 << 16);
	temp |= (I915_READ(PIPECONF(pipe)) & PIPE_BPC_MASK) << 11;
	I915_WRITE(reg, temp & ~FDI_RX_ENABLE);

	POSTING_READ(reg);
	udelay(100);

	/* Ironlake workaround, disable clock pointer after downing FDI */
	if (HAS_PCH_IBX(dev)) {
		I915_WRITE(FDI_RX_CHICKEN(pipe), FDI_RX_PHASE_SYNC_POINTER_OVR);
		I915_WRITE(FDI_RX_CHICKEN(pipe),
			   I915_READ(FDI_RX_CHICKEN(pipe) &
				     ~FDI_RX_PHASE_SYNC_POINTER_EN));
	} else if (HAS_PCH_CPT(dev)) {
		cpt_phase_pointer_disable(dev, pipe);
	}

	/* still set train pattern 1 */
	reg = FDI_TX_CTL(pipe);
	temp = I915_READ(reg);
	temp &= ~FDI_LINK_TRAIN_NONE;
	temp |= FDI_LINK_TRAIN_PATTERN_1;
	I915_WRITE(reg, temp);

	reg = FDI_RX_CTL(pipe);
	temp = I915_READ(reg);
	if (HAS_PCH_CPT(dev)) {
		temp &= ~FDI_LINK_TRAIN_PATTERN_MASK_CPT;
		temp |= FDI_LINK_TRAIN_PATTERN_1_CPT;
	} else {
		temp &= ~FDI_LINK_TRAIN_NONE;
		temp |= FDI_LINK_TRAIN_PATTERN_1;
	}
	/* BPC in FDI rx is consistent with that in PIPECONF */
	temp &= ~(0x07 << 16);
	temp |= (I915_READ(PIPECONF(pipe)) & PIPE_BPC_MASK) << 11;
	I915_WRITE(reg, temp);

	POSTING_READ(reg);
	udelay(100);
}

/*
 * When we disable a pipe, we need to clear any pending scanline wait events
 * to avoid hanging the ring, which we assume we are waiting on.
 */
static void intel_clear_scanline_wait(struct drm_device *dev)
{
	struct drm_i915_private *dev_priv = dev->dev_private;
	struct intel_ring_buffer *ring;
	u32 tmp;

	if (IS_GEN2(dev))
		/* Can't break the hang on i8xx */
		return;

	ring = LP_RING(dev_priv);
	tmp = I915_READ_CTL(ring);
	if (tmp & RING_WAIT)
		I915_WRITE_CTL(ring, tmp);
}

static void intel_crtc_wait_for_pending_flips(struct drm_crtc *crtc)
{
	struct drm_device *dev = crtc->dev;

	if (crtc->fb == NULL)
		return;

	mutex_lock(&dev->struct_mutex);
	intel_finish_fb(crtc->fb);
	mutex_unlock(&dev->struct_mutex);
}

static bool intel_crtc_driving_pch(struct drm_crtc *crtc)
{
	struct drm_device *dev = crtc->dev;
	struct drm_mode_config *mode_config = &dev->mode_config;
	struct intel_encoder *encoder;

	/*
	 * If there's a non-PCH eDP on this crtc, it must be DP_A, and that
	 * must be driven by its own crtc; no sharing is possible.
	 */
	list_for_each_entry(encoder, &mode_config->encoder_list, base.head) {
		if (encoder->base.crtc != crtc)
			continue;

		switch (encoder->type) {
		case INTEL_OUTPUT_EDP:
			if (!intel_encoder_is_pch_edp(&encoder->base))
				return false;
			continue;
		}
	}

	return true;
}

/*
 * Enable PCH resources required for PCH ports:
 *   - PCH PLLs
 *   - FDI training & RX/TX
 *   - update transcoder timings
 *   - DP transcoding bits
 *   - transcoder
 */
static void ironlake_pch_enable(struct drm_crtc *crtc)
{
	struct drm_device *dev = crtc->dev;
	struct drm_i915_private *dev_priv = dev->dev_private;
	struct intel_crtc *intel_crtc = to_intel_crtc(crtc);
	int pipe = intel_crtc->pipe;
	u32 reg, temp, transc_sel;

	/* For PCH output, training FDI link */
	dev_priv->display.fdi_link_train(crtc);

	intel_enable_pch_pll(dev_priv, pipe);

	if (HAS_PCH_CPT(dev)) {
		transc_sel = intel_crtc->use_pll_a ? TRANSC_DPLLA_SEL :
			TRANSC_DPLLB_SEL;

		/* Be sure PCH DPLL SEL is set */
		temp = I915_READ(PCH_DPLL_SEL);
		if (pipe == 0) {
			temp &= ~(TRANSA_DPLLB_SEL);
			temp |= (TRANSA_DPLL_ENABLE | TRANSA_DPLLA_SEL);
		} else if (pipe == 1) {
			temp &= ~(TRANSB_DPLLB_SEL);
			temp |= (TRANSB_DPLL_ENABLE | TRANSB_DPLLB_SEL);
		} else if (pipe == 2) {
			temp &= ~(TRANSC_DPLLB_SEL);
			temp |= (TRANSC_DPLL_ENABLE | transc_sel);
		}
		I915_WRITE(PCH_DPLL_SEL, temp);
	}

	/* set transcoder timing, panel must allow it */
	assert_panel_unlocked(dev_priv, pipe);
	I915_WRITE(TRANS_HTOTAL(pipe), I915_READ(HTOTAL(pipe)));
	I915_WRITE(TRANS_HBLANK(pipe), I915_READ(HBLANK(pipe)));
	I915_WRITE(TRANS_HSYNC(pipe),  I915_READ(HSYNC(pipe)));

	I915_WRITE(TRANS_VTOTAL(pipe), I915_READ(VTOTAL(pipe)));
	I915_WRITE(TRANS_VBLANK(pipe), I915_READ(VBLANK(pipe)));
	I915_WRITE(TRANS_VSYNC(pipe),  I915_READ(VSYNC(pipe)));
	I915_WRITE(TRANS_VSYNCSHIFT(pipe),  I915_READ(VSYNCSHIFT(pipe)));

	intel_fdi_normal_train(crtc);

	/* For PCH DP, enable TRANS_DP_CTL */
	if (HAS_PCH_CPT(dev) &&
	    (intel_pipe_has_type(crtc, INTEL_OUTPUT_DISPLAYPORT) ||
	     intel_pipe_has_type(crtc, INTEL_OUTPUT_EDP))) {
		u32 bpc = (I915_READ(PIPECONF(pipe)) & PIPE_BPC_MASK) >> 5;
		reg = TRANS_DP_CTL(pipe);
		temp = I915_READ(reg);
		temp &= ~(TRANS_DP_PORT_SEL_MASK |
			  TRANS_DP_SYNC_MASK |
			  TRANS_DP_BPC_MASK);
		temp |= (TRANS_DP_OUTPUT_ENABLE |
			 TRANS_DP_ENH_FRAMING);
		temp |= bpc << 9; /* same format but at 11:9 */

		if (crtc->mode.flags & DRM_MODE_FLAG_PHSYNC)
			temp |= TRANS_DP_HSYNC_ACTIVE_HIGH;
		if (crtc->mode.flags & DRM_MODE_FLAG_PVSYNC)
			temp |= TRANS_DP_VSYNC_ACTIVE_HIGH;

		switch (intel_trans_dp_port_sel(crtc)) {
		case PCH_DP_B:
			temp |= TRANS_DP_PORT_SEL_B;
			break;
		case PCH_DP_C:
			temp |= TRANS_DP_PORT_SEL_C;
			break;
		case PCH_DP_D:
			temp |= TRANS_DP_PORT_SEL_D;
			break;
		default:
			DRM_DEBUG_KMS("Wrong PCH DP port return. Guess port B\n");
			temp |= TRANS_DP_PORT_SEL_B;
			break;
		}

		I915_WRITE(reg, temp);
	}

	intel_enable_transcoder(dev_priv, pipe);
}

void intel_cpt_verify_modeset(struct drm_device *dev, int pipe)
{
	struct drm_i915_private *dev_priv = dev->dev_private;
	int dslreg = PIPEDSL(pipe), tc2reg = TRANS_CHICKEN2(pipe);
	u32 temp;

	temp = I915_READ(dslreg);
	udelay(500);
	if (wait_for(I915_READ(dslreg) != temp, 5)) {
		/* Without this, mode sets may fail silently on FDI */
		I915_WRITE(tc2reg, TRANS_AUTOTRAIN_GEN_STALL_DIS);
		udelay(250);
		I915_WRITE(tc2reg, 0);
		if (wait_for(I915_READ(dslreg) != temp, 5))
			DRM_ERROR("mode set failed: pipe %d stuck\n", pipe);
	}
}

static void ironlake_crtc_enable(struct drm_crtc *crtc)
{
	struct drm_device *dev = crtc->dev;
	struct drm_i915_private *dev_priv = dev->dev_private;
	struct intel_crtc *intel_crtc = to_intel_crtc(crtc);
	int pipe = intel_crtc->pipe;
	int plane = intel_crtc->plane;
	u32 temp;
	bool is_pch_port;

	if (intel_crtc->active)
		return;

	intel_crtc->active = true;
	intel_update_watermarks(dev);

	if (intel_pipe_has_type(crtc, INTEL_OUTPUT_LVDS)) {
		temp = I915_READ(PCH_LVDS);
		if ((temp & LVDS_PORT_EN) == 0)
			I915_WRITE(PCH_LVDS, temp | LVDS_PORT_EN);
	}

	is_pch_port = intel_crtc_driving_pch(crtc);

	if (is_pch_port)
		ironlake_fdi_pll_enable(crtc);
	else
		ironlake_fdi_disable(crtc);

	/* Enable panel fitting for LVDS */
	if (dev_priv->pch_pf_size &&
	    (intel_pipe_has_type(crtc, INTEL_OUTPUT_LVDS) || HAS_eDP)) {
		/* Force use of hard-coded filter coefficients
		 * as some pre-programmed values are broken,
		 * e.g. x201.
		 */
		I915_WRITE(PF_CTL(pipe), PF_ENABLE | PF_FILTER_MED_3x3);
		I915_WRITE(PF_WIN_POS(pipe), dev_priv->pch_pf_pos);
		I915_WRITE(PF_WIN_SZ(pipe), dev_priv->pch_pf_size);
	}

	/*
	 * On ILK+ LUT must be loaded before the pipe is running but with
	 * clocks enabled
	 */
	intel_crtc_load_lut(crtc);

	intel_enable_pipe(dev_priv, pipe, is_pch_port);
	intel_enable_plane(dev_priv, plane, pipe);

	if (is_pch_port)
		ironlake_pch_enable(crtc);

	mutex_lock(&dev->struct_mutex);
	intel_update_fbc(dev);
	mutex_unlock(&dev->struct_mutex);

	intel_crtc_update_cursor(crtc, true);
}

static void ironlake_crtc_disable(struct drm_crtc *crtc)
{
	struct drm_device *dev = crtc->dev;
	struct drm_i915_private *dev_priv = dev->dev_private;
	struct intel_crtc *intel_crtc = to_intel_crtc(crtc);
	int pipe = intel_crtc->pipe;
	int plane = intel_crtc->plane;
	u32 reg, temp;

	if (!intel_crtc->active)
		return;

	intel_crtc_wait_for_pending_flips(crtc);
	drm_vblank_off(dev, pipe);
	intel_crtc_update_cursor(crtc, false);

	intel_disable_plane(dev_priv, plane, pipe);

	if (dev_priv->cfb_plane == plane)
		intel_disable_fbc(dev);

	intel_disable_pipe(dev_priv, pipe);

	/* Disable PF */
	I915_WRITE(PF_CTL(pipe), 0);
	I915_WRITE(PF_WIN_SZ(pipe), 0);

	ironlake_fdi_disable(crtc);

	/* This is a horrible layering violation; we should be doing this in
	 * the connector/encoder ->prepare instead, but we don't always have
	 * enough information there about the config to know whether it will
	 * actually be necessary or just cause undesired flicker.
	 */
	intel_disable_pch_ports(dev_priv, pipe);

	intel_disable_transcoder(dev_priv, pipe);

	if (HAS_PCH_CPT(dev)) {
		/* disable TRANS_DP_CTL */
		reg = TRANS_DP_CTL(pipe);
		temp = I915_READ(reg);
		temp &= ~(TRANS_DP_OUTPUT_ENABLE | TRANS_DP_PORT_SEL_MASK);
		temp |= TRANS_DP_PORT_SEL_NONE;
		I915_WRITE(reg, temp);

		/* disable DPLL_SEL */
		temp = I915_READ(PCH_DPLL_SEL);
		switch (pipe) {
		case 0:
			temp &= ~(TRANSA_DPLL_ENABLE | TRANSA_DPLLB_SEL);
			break;
		case 1:
			temp &= ~(TRANSB_DPLL_ENABLE | TRANSB_DPLLB_SEL);
			break;
		case 2:
			/* C shares PLL A or B */
			temp &= ~(TRANSC_DPLL_ENABLE | TRANSC_DPLLB_SEL);
			break;
		default:
			BUG(); /* wtf */
		}
		I915_WRITE(PCH_DPLL_SEL, temp);
	}

	/* disable PCH DPLL */
	if (!intel_crtc->no_pll)
		intel_disable_pch_pll(dev_priv, pipe);

	/* Switch from PCDclk to Rawclk */
	reg = FDI_RX_CTL(pipe);
	temp = I915_READ(reg);
	I915_WRITE(reg, temp & ~FDI_PCDCLK);

	/* Disable CPU FDI TX PLL */
	reg = FDI_TX_CTL(pipe);
	temp = I915_READ(reg);
	I915_WRITE(reg, temp & ~FDI_TX_PLL_ENABLE);

	POSTING_READ(reg);
	udelay(100);

	reg = FDI_RX_CTL(pipe);
	temp = I915_READ(reg);
	I915_WRITE(reg, temp & ~FDI_RX_PLL_ENABLE);

	/* Wait for the clocks to turn off. */
	POSTING_READ(reg);
	udelay(100);

	intel_crtc->active = false;
	intel_update_watermarks(dev);

	mutex_lock(&dev->struct_mutex);
	intel_update_fbc(dev);
	intel_clear_scanline_wait(dev);
	mutex_unlock(&dev->struct_mutex);
}

static void ironlake_crtc_dpms(struct drm_crtc *crtc, int mode)
{
	struct intel_crtc *intel_crtc = to_intel_crtc(crtc);
	int pipe = intel_crtc->pipe;
	int plane = intel_crtc->plane;

	/* XXX: When our outputs are all unaware of DPMS modes other than off
	 * and on, we should map those modes to DRM_MODE_DPMS_OFF in the CRTC.
	 */
	switch (mode) {
	case DRM_MODE_DPMS_ON:
	case DRM_MODE_DPMS_STANDBY:
	case DRM_MODE_DPMS_SUSPEND:
		DRM_DEBUG_KMS("crtc %d/%d dpms on\n", pipe, plane);
		ironlake_crtc_enable(crtc);
		break;

	case DRM_MODE_DPMS_OFF:
		DRM_DEBUG_KMS("crtc %d/%d dpms off\n", pipe, plane);
		ironlake_crtc_disable(crtc);
		break;
	}
}

static void intel_crtc_dpms_overlay(struct intel_crtc *intel_crtc, bool enable)
{
	if (!enable && intel_crtc->overlay) {
		struct drm_device *dev = intel_crtc->base.dev;
		struct drm_i915_private *dev_priv = dev->dev_private;

		mutex_lock(&dev->struct_mutex);
		dev_priv->mm.interruptible = false;
		(void) intel_overlay_switch_off(intel_crtc->overlay);
		dev_priv->mm.interruptible = true;
		mutex_unlock(&dev->struct_mutex);
	}

	/* Let userspace switch the overlay on again. In most cases userspace
	 * has to recompute where to put it anyway.
	 */
}

static void i9xx_crtc_enable(struct drm_crtc *crtc)
{
	struct drm_device *dev = crtc->dev;
	struct drm_i915_private *dev_priv = dev->dev_private;
	struct intel_crtc *intel_crtc = to_intel_crtc(crtc);
	int pipe = intel_crtc->pipe;
	int plane = intel_crtc->plane;

	if (intel_crtc->active)
		return;

	intel_crtc->active = true;
	intel_update_watermarks(dev);

	intel_enable_pll(dev_priv, pipe);
	intel_enable_pipe(dev_priv, pipe, false);
	intel_enable_plane(dev_priv, plane, pipe);

	intel_crtc_load_lut(crtc);
	intel_update_fbc(dev);

	/* Give the overlay scaler a chance to enable if it's on this pipe */
	intel_crtc_dpms_overlay(intel_crtc, true);
	intel_crtc_update_cursor(crtc, true);
}

static void i9xx_crtc_disable(struct drm_crtc *crtc)
{
	struct drm_device *dev = crtc->dev;
	struct drm_i915_private *dev_priv = dev->dev_private;
	struct intel_crtc *intel_crtc = to_intel_crtc(crtc);
	int pipe = intel_crtc->pipe;
	int plane = intel_crtc->plane;

	if (!intel_crtc->active)
		return;

	/* Give the overlay scaler a chance to disable if it's on this pipe */
	intel_crtc_wait_for_pending_flips(crtc);
	drm_vblank_off(dev, pipe);
	intel_crtc_dpms_overlay(intel_crtc, false);
	intel_crtc_update_cursor(crtc, false);

	if (dev_priv->cfb_plane == plane)
		intel_disable_fbc(dev);

	intel_disable_plane(dev_priv, plane, pipe);
	intel_disable_pipe(dev_priv, pipe);
	intel_disable_pll(dev_priv, pipe);

	intel_crtc->active = false;
	intel_update_fbc(dev);
	intel_update_watermarks(dev);
	intel_clear_scanline_wait(dev);
}

static void i9xx_crtc_dpms(struct drm_crtc *crtc, int mode)
{
	/* XXX: When our outputs are all unaware of DPMS modes other than off
	 * and on, we should map those modes to DRM_MODE_DPMS_OFF in the CRTC.
	 */
	switch (mode) {
	case DRM_MODE_DPMS_ON:
	case DRM_MODE_DPMS_STANDBY:
	case DRM_MODE_DPMS_SUSPEND:
		i9xx_crtc_enable(crtc);
		break;
	case DRM_MODE_DPMS_OFF:
		i9xx_crtc_disable(crtc);
		break;
	}
}

/**
 * Sets the power management mode of the pipe and plane.
 */
static void intel_crtc_dpms(struct drm_crtc *crtc, int mode)
{
	struct drm_device *dev = crtc->dev;
	struct drm_i915_private *dev_priv = dev->dev_private;
	struct drm_i915_master_private *master_priv;
	struct intel_crtc *intel_crtc = to_intel_crtc(crtc);
	int pipe = intel_crtc->pipe;
	bool enabled;

	if (intel_crtc->dpms_mode == mode)
		return;

	intel_crtc->dpms_mode = mode;

	dev_priv->display.dpms(crtc, mode);

	if (!dev->primary->master)
		return;

	master_priv = dev->primary->master->driver_priv;
	if (!master_priv->sarea_priv)
		return;

	enabled = crtc->enabled && mode != DRM_MODE_DPMS_OFF;

	switch (pipe) {
	case 0:
		master_priv->sarea_priv->pipeA_w = enabled ? crtc->mode.hdisplay : 0;
		master_priv->sarea_priv->pipeA_h = enabled ? crtc->mode.vdisplay : 0;
		break;
	case 1:
		master_priv->sarea_priv->pipeB_w = enabled ? crtc->mode.hdisplay : 0;
		master_priv->sarea_priv->pipeB_h = enabled ? crtc->mode.vdisplay : 0;
		break;
	default:
		DRM_ERROR("Can't update pipe %c in SAREA\n", pipe_name(pipe));
		break;
	}
}

static void intel_crtc_disable(struct drm_crtc *crtc)
{
	struct drm_crtc_helper_funcs *crtc_funcs = crtc->helper_private;
	struct drm_device *dev = crtc->dev;

	crtc_funcs->dpms(crtc, DRM_MODE_DPMS_OFF);
	assert_plane_disabled(dev->dev_private, to_intel_crtc(crtc)->plane);
	assert_pipe_disabled(dev->dev_private, to_intel_crtc(crtc)->pipe);

	if (crtc->fb) {
		mutex_lock(&dev->struct_mutex);
		intel_unpin_fb_obj(to_intel_framebuffer(crtc->fb)->obj);
		mutex_unlock(&dev->struct_mutex);
	}
}

/* Prepare for a mode set.
 *
 * Note we could be a lot smarter here.  We need to figure out which outputs
 * will be enabled, which disabled (in short, how the config will changes)
 * and perform the minimum necessary steps to accomplish that, e.g. updating
 * watermarks, FBC configuration, making sure PLLs are programmed correctly,
 * panel fitting is in the proper state, etc.
 */
static void i9xx_crtc_prepare(struct drm_crtc *crtc)
{
	i9xx_crtc_disable(crtc);
}

static void i9xx_crtc_commit(struct drm_crtc *crtc)
{
	i9xx_crtc_enable(crtc);
}

static void ironlake_crtc_prepare(struct drm_crtc *crtc)
{
	ironlake_crtc_disable(crtc);
}

static void ironlake_crtc_commit(struct drm_crtc *crtc)
{
	ironlake_crtc_enable(crtc);
}

void intel_encoder_prepare(struct drm_encoder *encoder)
{
	struct drm_encoder_helper_funcs *encoder_funcs = encoder->helper_private;
	/* lvds has its own version of prepare see intel_lvds_prepare */
	encoder_funcs->dpms(encoder, DRM_MODE_DPMS_OFF);
}

void intel_encoder_commit(struct drm_encoder *encoder)
{
	struct drm_encoder_helper_funcs *encoder_funcs = encoder->helper_private;
	struct drm_device *dev = encoder->dev;
	struct intel_encoder *intel_encoder = to_intel_encoder(encoder);
	struct intel_crtc *intel_crtc = to_intel_crtc(intel_encoder->base.crtc);

	/* lvds has its own version of commit see intel_lvds_commit */
	encoder_funcs->dpms(encoder, DRM_MODE_DPMS_ON);

	if (HAS_PCH_CPT(dev))
		intel_cpt_verify_modeset(dev, intel_crtc->pipe);
}

void intel_encoder_destroy(struct drm_encoder *encoder)
{
	struct intel_encoder *intel_encoder = to_intel_encoder(encoder);

	drm_encoder_cleanup(encoder);
	kfree(intel_encoder);
}

static bool intel_crtc_mode_fixup(struct drm_crtc *crtc,
				  struct drm_display_mode *mode,
				  struct drm_display_mode *adjusted_mode)
{
	struct drm_device *dev = crtc->dev;

	if (HAS_PCH_SPLIT(dev)) {
		/* FDI link clock is fixed at 2.7G */
		if (mode->clock * 3 > IRONLAKE_FDI_FREQ * 4)
			return false;
	}

	/* All interlaced capable intel hw wants timings in frames. Note though
	 * that intel_lvds_mode_fixup does some funny tricks with the crtc
	 * timings, so we need to be careful not to clobber these.*/
	if (!(adjusted_mode->private_flags & INTEL_MODE_CRTC_TIMINGS_SET))
		drm_mode_set_crtcinfo(adjusted_mode, 0);

	return true;
}

static int valleyview_get_display_clock_speed(struct drm_device *dev)
{
	return 400000; /* FIXME */
}

static int i945_get_display_clock_speed(struct drm_device *dev)
{
	return 400000;
}

static int i915_get_display_clock_speed(struct drm_device *dev)
{
	return 333000;
}

static int i9xx_misc_get_display_clock_speed(struct drm_device *dev)
{
	return 200000;
}

static int i915gm_get_display_clock_speed(struct drm_device *dev)
{
	u16 gcfgc = 0;

	pci_read_config_word(dev->pdev, GCFGC, &gcfgc);

	if (gcfgc & GC_LOW_FREQUENCY_ENABLE)
		return 133000;
	else {
		switch (gcfgc & GC_DISPLAY_CLOCK_MASK) {
		case GC_DISPLAY_CLOCK_333_MHZ:
			return 333000;
		default:
		case GC_DISPLAY_CLOCK_190_200_MHZ:
			return 190000;
		}
	}
}

static int i865_get_display_clock_speed(struct drm_device *dev)
{
	return 266000;
}

static int i855_get_display_clock_speed(struct drm_device *dev)
{
	u16 hpllcc = 0;
	/* Assume that the hardware is in the high speed state.  This
	 * should be the default.
	 */
	switch (hpllcc & GC_CLOCK_CONTROL_MASK) {
	case GC_CLOCK_133_200:
	case GC_CLOCK_100_200:
		return 200000;
	case GC_CLOCK_166_250:
		return 250000;
	case GC_CLOCK_100_133:
		return 133000;
	}

	/* Shouldn't happen */
	return 0;
}

static int i830_get_display_clock_speed(struct drm_device *dev)
{
	return 133000;
}

struct fdi_m_n {
	u32        tu;
	u32        gmch_m;
	u32        gmch_n;
	u32        link_m;
	u32        link_n;
};

static void
fdi_reduce_ratio(u32 *num, u32 *den)
{
	while (*num > 0xffffff || *den > 0xffffff) {
		*num >>= 1;
		*den >>= 1;
	}
}

static void
ironlake_compute_m_n(int bits_per_pixel, int nlanes, int pixel_clock,
		     int link_clock, struct fdi_m_n *m_n)
{
	m_n->tu = 64; /* default size */

	/* BUG_ON(pixel_clock > INT_MAX / 36); */
	m_n->gmch_m = bits_per_pixel * pixel_clock;
	m_n->gmch_n = link_clock * nlanes * 8;
	fdi_reduce_ratio(&m_n->gmch_m, &m_n->gmch_n);

	m_n->link_m = pixel_clock;
	m_n->link_n = link_clock;
	fdi_reduce_ratio(&m_n->link_m, &m_n->link_n);
}

static inline bool intel_panel_use_ssc(struct drm_i915_private *dev_priv)
{
	if (i915_panel_use_ssc >= 0)
		return i915_panel_use_ssc != 0;
	return dev_priv->lvds_use_ssc
		&& !(dev_priv->quirks & QUIRK_LVDS_SSC_DISABLE);
}

/**
 * intel_choose_pipe_bpp_dither - figure out what color depth the pipe should send
 * @crtc: CRTC structure
 * @mode: requested mode
 *
 * A pipe may be connected to one or more outputs.  Based on the depth of the
 * attached framebuffer, choose a good color depth to use on the pipe.
 *
 * If possible, match the pipe depth to the fb depth.  In some cases, this
 * isn't ideal, because the connected output supports a lesser or restricted
 * set of depths.  Resolve that here:
 *    LVDS typically supports only 6bpc, so clamp down in that case
 *    HDMI supports only 8bpc or 12bpc, so clamp to 8bpc with dither for 10bpc
 *    Displays may support a restricted set as well, check EDID and clamp as
 *      appropriate.
 *    DP may want to dither down to 6bpc to fit larger modes
 *
 * RETURNS:
 * Dithering requirement (i.e. false if display bpc and pipe bpc match,
 * true if they don't match).
 */
static bool intel_choose_pipe_bpp_dither(struct drm_crtc *crtc,
					 unsigned int *pipe_bpp,
					 struct drm_display_mode *mode)
{
	struct drm_device *dev = crtc->dev;
	struct drm_i915_private *dev_priv = dev->dev_private;
	struct drm_encoder *encoder;
	struct drm_connector *connector;
	unsigned int display_bpc = UINT_MAX, bpc;

	/* Walk the encoders & connectors on this crtc, get min bpc */
	list_for_each_entry(encoder, &dev->mode_config.encoder_list, head) {
		struct intel_encoder *intel_encoder = to_intel_encoder(encoder);

		if (encoder->crtc != crtc)
			continue;

		if (intel_encoder->type == INTEL_OUTPUT_LVDS) {
			unsigned int lvds_bpc;

			if ((I915_READ(PCH_LVDS) & LVDS_A3_POWER_MASK) ==
			    LVDS_A3_POWER_UP)
				lvds_bpc = 8;
			else
				lvds_bpc = 6;

			if (lvds_bpc < display_bpc) {
				DRM_DEBUG_KMS("clamping display bpc (was %d) to LVDS (%d)\n", display_bpc, lvds_bpc);
				display_bpc = lvds_bpc;
			}
			continue;
		}

		if (intel_encoder->type == INTEL_OUTPUT_EDP) {
			/* Use VBT settings if we have an eDP panel */
			unsigned int edp_bpc = dev_priv->edp.bpp / 3;

			if (edp_bpc < display_bpc) {
				DRM_DEBUG_KMS("clamping display bpc (was %d) to eDP (%d)\n", display_bpc, edp_bpc);
				display_bpc = edp_bpc;
			}
			continue;
		}

		/* Not one of the known troublemakers, check the EDID */
		list_for_each_entry(connector, &dev->mode_config.connector_list,
				    head) {
			if (connector->encoder != encoder)
				continue;

			/* Don't use an invalid EDID bpc value */
			if (connector->display_info.bpc &&
			    connector->display_info.bpc < display_bpc) {
				DRM_DEBUG_KMS("clamping display bpc (was %d) to EDID reported max of %d\n", display_bpc, connector->display_info.bpc);
				display_bpc = connector->display_info.bpc;
			}
		}

		/*
		 * HDMI is either 12 or 8, so if the display lets 10bpc sneak
		 * through, clamp it down.  (Note: >12bpc will be caught below.)
		 */
		if (intel_encoder->type == INTEL_OUTPUT_HDMI) {
			if (display_bpc > 8 && display_bpc < 12) {
				DRM_DEBUG_KMS("forcing bpc to 12 for HDMI\n");
				display_bpc = 12;
			} else {
				DRM_DEBUG_KMS("forcing bpc to 8 for HDMI\n");
				display_bpc = 8;
			}
		}
	}

	if (mode->private_flags & INTEL_MODE_DP_FORCE_6BPC) {
		DRM_DEBUG_KMS("Dithering DP to 6bpc\n");
		display_bpc = 6;
	}

	/*
	 * We could just drive the pipe at the highest bpc all the time and
	 * enable dithering as needed, but that costs bandwidth.  So choose
	 * the minimum value that expresses the full color range of the fb but
	 * also stays within the max display bpc discovered above.
	 */

	switch (crtc->fb->depth) {
	case 8:
		bpc = 8; /* since we go through a colormap */
		break;
	case 15:
	case 16:
		bpc = 6; /* min is 18bpp */
		break;
	case 24:
		bpc = 8;
		break;
	case 30:
		bpc = 10;
		break;
	case 48:
		bpc = 12;
		break;
	default:
		DRM_DEBUG("unsupported depth, assuming 24 bits\n");
		bpc = min((unsigned int)8, display_bpc);
		break;
	}

	display_bpc = min(display_bpc, bpc);

	DRM_DEBUG_KMS("setting pipe bpc to %d (max display bpc %d)\n",
		      bpc, display_bpc);

	*pipe_bpp = display_bpc * 3;

	return display_bpc != bpc;
}

static int i9xx_get_refclk(struct drm_crtc *crtc, int num_connectors)
{
	struct drm_device *dev = crtc->dev;
	struct drm_i915_private *dev_priv = dev->dev_private;
	int refclk;

	if (intel_pipe_has_type(crtc, INTEL_OUTPUT_LVDS) &&
	    intel_panel_use_ssc(dev_priv) && num_connectors < 2) {
		refclk = dev_priv->lvds_ssc_freq * 1000;
		DRM_DEBUG_KMS("using SSC reference clock of %d MHz\n",
			      refclk / 1000);
	} else if (!IS_GEN2(dev)) {
		refclk = 96000;
	} else {
		refclk = 48000;
	}

	return refclk;
}

static void i9xx_adjust_sdvo_tv_clock(struct drm_display_mode *adjusted_mode,
				      intel_clock_t *clock)
{
	/* SDVO TV has fixed PLL values depend on its clock range,
	   this mirrors vbios setting. */
	if (adjusted_mode->clock >= 100000
	    && adjusted_mode->clock < 140500) {
		clock->p1 = 2;
		clock->p2 = 10;
		clock->n = 3;
		clock->m1 = 16;
		clock->m2 = 8;
	} else if (adjusted_mode->clock >= 140500
		   && adjusted_mode->clock <= 200000) {
		clock->p1 = 1;
		clock->p2 = 10;
		clock->n = 6;
		clock->m1 = 12;
		clock->m2 = 8;
	}
}

static void i9xx_update_pll_dividers(struct drm_crtc *crtc,
				     intel_clock_t *clock,
				     intel_clock_t *reduced_clock)
{
	struct drm_device *dev = crtc->dev;
	struct drm_i915_private *dev_priv = dev->dev_private;
	struct intel_crtc *intel_crtc = to_intel_crtc(crtc);
	int pipe = intel_crtc->pipe;
	u32 fp, fp2 = 0;

	if (IS_PINEVIEW(dev)) {
		fp = (1 << clock->n) << 16 | clock->m1 << 8 | clock->m2;
		if (reduced_clock)
			fp2 = (1 << reduced_clock->n) << 16 |
				reduced_clock->m1 << 8 | reduced_clock->m2;
	} else {
		fp = clock->n << 16 | clock->m1 << 8 | clock->m2;
		if (reduced_clock)
			fp2 = reduced_clock->n << 16 | reduced_clock->m1 << 8 |
				reduced_clock->m2;
	}

	I915_WRITE(FP0(pipe), fp);

	intel_crtc->lowfreq_avail = false;
	if (intel_pipe_has_type(crtc, INTEL_OUTPUT_LVDS) &&
	    reduced_clock && i915_powersave) {
		I915_WRITE(FP1(pipe), fp2);
		intel_crtc->lowfreq_avail = true;
	} else {
		I915_WRITE(FP1(pipe), fp);
	}
}

static void intel_update_lvds(struct drm_crtc *crtc, intel_clock_t *clock,
			      struct drm_display_mode *adjusted_mode)
{
	struct drm_device *dev = crtc->dev;
	struct drm_i915_private *dev_priv = dev->dev_private;
	struct intel_crtc *intel_crtc = to_intel_crtc(crtc);
	int pipe = intel_crtc->pipe;
	u32 temp;

	temp = I915_READ(LVDS);
	temp |= LVDS_PORT_EN | LVDS_A0A2_CLKA_POWER_UP;
	if (pipe == 1) {
		temp |= LVDS_PIPEB_SELECT;
	} else {
		temp &= ~LVDS_PIPEB_SELECT;
	}
	/* set the corresponsding LVDS_BORDER bit */
	temp |= dev_priv->lvds_border_bits;
	/* Set the B0-B3 data pairs corresponding to whether we're going to
	 * set the DPLLs for dual-channel mode or not.
	 */
	if (clock->p2 == 7)
		temp |= LVDS_B0B3_POWER_UP | LVDS_CLKB_POWER_UP;
	else
		temp &= ~(LVDS_B0B3_POWER_UP | LVDS_CLKB_POWER_UP);

	/* It would be nice to set 24 vs 18-bit mode (LVDS_A3_POWER_UP)
	 * appropriately here, but we need to look more thoroughly into how
	 * panels behave in the two modes.
	 */
	/* set the dithering flag on LVDS as needed */
	if (INTEL_INFO(dev)->gen >= 4) {
		if (dev_priv->lvds_dither)
			temp |= LVDS_ENABLE_DITHER;
		else
			temp &= ~LVDS_ENABLE_DITHER;
	}
	temp &= ~(LVDS_HSYNC_POLARITY | LVDS_VSYNC_POLARITY);
	if (adjusted_mode->flags & DRM_MODE_FLAG_NHSYNC)
		temp |= LVDS_HSYNC_POLARITY;
	if (adjusted_mode->flags & DRM_MODE_FLAG_NVSYNC)
		temp |= LVDS_VSYNC_POLARITY;
	I915_WRITE(LVDS, temp);
}

static void i9xx_update_pll(struct drm_crtc *crtc,
			    struct drm_display_mode *mode,
			    struct drm_display_mode *adjusted_mode,
			    intel_clock_t *clock, intel_clock_t *reduced_clock,
			    int num_connectors)
{
	struct drm_device *dev = crtc->dev;
	struct drm_i915_private *dev_priv = dev->dev_private;
	struct intel_crtc *intel_crtc = to_intel_crtc(crtc);
	int pipe = intel_crtc->pipe;
	u32 dpll;
	bool is_sdvo;

	is_sdvo = intel_pipe_has_type(crtc, INTEL_OUTPUT_SDVO) ||
		intel_pipe_has_type(crtc, INTEL_OUTPUT_HDMI);

	dpll = DPLL_VGA_MODE_DIS;

	if (intel_pipe_has_type(crtc, INTEL_OUTPUT_LVDS))
		dpll |= DPLLB_MODE_LVDS;
	else
		dpll |= DPLLB_MODE_DAC_SERIAL;
	if (is_sdvo) {
		int pixel_multiplier = intel_mode_get_pixel_multiplier(adjusted_mode);
		if (pixel_multiplier > 1) {
			if (IS_I945G(dev) || IS_I945GM(dev) || IS_G33(dev))
				dpll |= (pixel_multiplier - 1) << SDVO_MULTIPLIER_SHIFT_HIRES;
		}
		dpll |= DPLL_DVO_HIGH_SPEED;
	}
	if (intel_pipe_has_type(crtc, INTEL_OUTPUT_DISPLAYPORT))
		dpll |= DPLL_DVO_HIGH_SPEED;

	/* compute bitmask from p1 value */
	if (IS_PINEVIEW(dev))
		dpll |= (1 << (clock->p1 - 1)) << DPLL_FPA01_P1_POST_DIV_SHIFT_PINEVIEW;
	else {
		dpll |= (1 << (clock->p1 - 1)) << DPLL_FPA01_P1_POST_DIV_SHIFT;
		if (IS_G4X(dev) && reduced_clock)
			dpll |= (1 << (reduced_clock->p1 - 1)) << DPLL_FPA1_P1_POST_DIV_SHIFT;
	}
	switch (clock->p2) {
	case 5:
		dpll |= DPLL_DAC_SERIAL_P2_CLOCK_DIV_5;
		break;
	case 7:
		dpll |= DPLLB_LVDS_P2_CLOCK_DIV_7;
		break;
	case 10:
		dpll |= DPLL_DAC_SERIAL_P2_CLOCK_DIV_10;
		break;
	case 14:
		dpll |= DPLLB_LVDS_P2_CLOCK_DIV_14;
		break;
	}
	if (INTEL_INFO(dev)->gen >= 4)
		dpll |= (6 << PLL_LOAD_PULSE_PHASE_SHIFT);

	if (is_sdvo && intel_pipe_has_type(crtc, INTEL_OUTPUT_TVOUT))
		dpll |= PLL_REF_INPUT_TVCLKINBC;
	else if (intel_pipe_has_type(crtc, INTEL_OUTPUT_TVOUT))
		/* XXX: just matching BIOS for now */
		/*	dpll |= PLL_REF_INPUT_TVCLKINBC; */
		dpll |= 3;
	else if (intel_pipe_has_type(crtc, INTEL_OUTPUT_LVDS) &&
		 intel_panel_use_ssc(dev_priv) && num_connectors < 2)
		dpll |= PLLB_REF_INPUT_SPREADSPECTRUMIN;
	else
		dpll |= PLL_REF_INPUT_DREFCLK;

	dpll |= DPLL_VCO_ENABLE;
	I915_WRITE(DPLL(pipe), dpll & ~DPLL_VCO_ENABLE);
	POSTING_READ(DPLL(pipe));
	udelay(150);

	/* The LVDS pin pair needs to be on before the DPLLs are enabled.
	 * This is an exception to the general rule that mode_set doesn't turn
	 * things on.
	 */
	if (intel_pipe_has_type(crtc, INTEL_OUTPUT_LVDS))
		intel_update_lvds(crtc, clock, adjusted_mode);

	if (intel_pipe_has_type(crtc, INTEL_OUTPUT_DISPLAYPORT))
		intel_dp_set_m_n(crtc, mode, adjusted_mode);

	I915_WRITE(DPLL(pipe), dpll);

	/* Wait for the clocks to stabilize. */
	POSTING_READ(DPLL(pipe));
	udelay(150);

	if (INTEL_INFO(dev)->gen >= 4) {
		u32 temp = 0;
		if (is_sdvo) {
			temp = intel_mode_get_pixel_multiplier(adjusted_mode);
			if (temp > 1)
				temp = (temp - 1) << DPLL_MD_UDI_MULTIPLIER_SHIFT;
			else
				temp = 0;
		}
		I915_WRITE(DPLL_MD(pipe), temp);
	} else {
		/* The pixel multiplier can only be updated once the
		 * DPLL is enabled and the clocks are stable.
		 *
		 * So write it again.
		 */
		I915_WRITE(DPLL(pipe), dpll);
	}
}

static void i8xx_update_pll(struct drm_crtc *crtc,
			    struct drm_display_mode *adjusted_mode,
			    intel_clock_t *clock,
			    int num_connectors)
{
	struct drm_device *dev = crtc->dev;
	struct drm_i915_private *dev_priv = dev->dev_private;
	struct intel_crtc *intel_crtc = to_intel_crtc(crtc);
	int pipe = intel_crtc->pipe;
	u32 dpll;

	dpll = DPLL_VGA_MODE_DIS;

	if (intel_pipe_has_type(crtc, INTEL_OUTPUT_LVDS)) {
		dpll |= (1 << (clock->p1 - 1)) << DPLL_FPA01_P1_POST_DIV_SHIFT;
	} else {
		if (clock->p1 == 2)
			dpll |= PLL_P1_DIVIDE_BY_TWO;
		else
			dpll |= (clock->p1 - 2) << DPLL_FPA01_P1_POST_DIV_SHIFT;
		if (clock->p2 == 4)
			dpll |= PLL_P2_DIVIDE_BY_4;
	}

	if (intel_pipe_has_type(crtc, INTEL_OUTPUT_TVOUT))
		/* XXX: just matching BIOS for now */
		/*	dpll |= PLL_REF_INPUT_TVCLKINBC; */
		dpll |= 3;
	else if (intel_pipe_has_type(crtc, INTEL_OUTPUT_LVDS) &&
		 intel_panel_use_ssc(dev_priv) && num_connectors < 2)
		dpll |= PLLB_REF_INPUT_SPREADSPECTRUMIN;
	else
		dpll |= PLL_REF_INPUT_DREFCLK;

	dpll |= DPLL_VCO_ENABLE;
	I915_WRITE(DPLL(pipe), dpll & ~DPLL_VCO_ENABLE);
	POSTING_READ(DPLL(pipe));
	udelay(150);

	I915_WRITE(DPLL(pipe), dpll);

	/* Wait for the clocks to stabilize. */
	POSTING_READ(DPLL(pipe));
	udelay(150);

	/* The LVDS pin pair needs to be on before the DPLLs are enabled.
	 * This is an exception to the general rule that mode_set doesn't turn
	 * things on.
	 */
	if (intel_pipe_has_type(crtc, INTEL_OUTPUT_LVDS))
		intel_update_lvds(crtc, clock, adjusted_mode);

	/* The pixel multiplier can only be updated once the
	 * DPLL is enabled and the clocks are stable.
	 *
	 * So write it again.
	 */
	I915_WRITE(DPLL(pipe), dpll);
}

static int i9xx_crtc_mode_set(struct drm_crtc *crtc,
			      struct drm_display_mode *mode,
			      struct drm_display_mode *adjusted_mode,
			      int x, int y,
			      struct drm_framebuffer *old_fb)
{
	struct drm_device *dev = crtc->dev;
	struct drm_i915_private *dev_priv = dev->dev_private;
	struct intel_crtc *intel_crtc = to_intel_crtc(crtc);
	int pipe = intel_crtc->pipe;
	int plane = intel_crtc->plane;
	int refclk, num_connectors = 0;
	intel_clock_t clock, reduced_clock;
	u32 dspcntr, pipeconf, vsyncshift;
	bool ok, has_reduced_clock = false, is_sdvo = false;
	bool is_lvds = false, is_tv = false, is_dp = false;
	struct drm_mode_config *mode_config = &dev->mode_config;
	struct intel_encoder *encoder;
	const intel_limit_t *limit;
	int ret;

	list_for_each_entry(encoder, &mode_config->encoder_list, base.head) {
		if (encoder->base.crtc != crtc)
			continue;

		switch (encoder->type) {
		case INTEL_OUTPUT_LVDS:
			is_lvds = true;
			break;
		case INTEL_OUTPUT_SDVO:
		case INTEL_OUTPUT_HDMI:
			is_sdvo = true;
			if (encoder->needs_tv_clock)
				is_tv = true;
			break;
		case INTEL_OUTPUT_TVOUT:
			is_tv = true;
			break;
		case INTEL_OUTPUT_DISPLAYPORT:
			is_dp = true;
			break;
		}

		num_connectors++;
	}

	refclk = i9xx_get_refclk(crtc, num_connectors);

	/*
	 * Returns a set of divisors for the desired target clock with the given
	 * refclk, or FALSE.  The returned values represent the clock equation:
	 * reflck * (5 * (m1 + 2) + (m2 + 2)) / (n + 2) / p1 / p2.
	 */
	limit = intel_limit(crtc, refclk);
	ok = limit->find_pll(limit, crtc, adjusted_mode->clock, refclk, NULL,
			     &clock);
	if (!ok) {
		DRM_ERROR("Couldn't find PLL settings for mode!\n");
		return -EINVAL;
	}

	/* Ensure that the cursor is valid for the new mode before changing... */
	intel_crtc_update_cursor(crtc, true);

	if (is_lvds && dev_priv->lvds_downclock_avail) {
		/*
		 * Ensure we match the reduced clock's P to the target clock.
		 * If the clocks don't match, we can't switch the display clock
		 * by using the FP0/FP1. In such case we will disable the LVDS
		 * downclock feature.
		*/
		has_reduced_clock = limit->find_pll(limit, crtc,
						    dev_priv->lvds_downclock,
						    refclk,
						    &clock,
						    &reduced_clock);
	}

	if (is_sdvo && is_tv)
		i9xx_adjust_sdvo_tv_clock(adjusted_mode, &clock);

	i9xx_update_pll_dividers(crtc, &clock, has_reduced_clock ?
				 &reduced_clock : NULL);

	if (IS_GEN2(dev))
		i8xx_update_pll(crtc, adjusted_mode, &clock, num_connectors);
	else
		i9xx_update_pll(crtc, mode, adjusted_mode, &clock,
				has_reduced_clock ? &reduced_clock : NULL,
				num_connectors);

	/* setup pipeconf */
	pipeconf = I915_READ(PIPECONF(pipe));

	/* Set up the display plane register */
	dspcntr = DISPPLANE_GAMMA_ENABLE;

	if (pipe == 0)
		dspcntr &= ~DISPPLANE_SEL_PIPE_MASK;
	else
		dspcntr |= DISPPLANE_SEL_PIPE_B;

	if (pipe == 0 && INTEL_INFO(dev)->gen < 4) {
		/* Enable pixel doubling when the dot clock is > 90% of the (display)
		 * core speed.
		 *
		 * XXX: No double-wide on 915GM pipe B. Is that the only reason for the
		 * pipe == 0 check?
		 */
		if (mode->clock >
		    dev_priv->display.get_display_clock_speed(dev) * 9 / 10)
			pipeconf |= PIPECONF_DOUBLE_WIDE;
		else
			pipeconf &= ~PIPECONF_DOUBLE_WIDE;
	}

	/* default to 8bpc */
	pipeconf &= ~(PIPECONF_BPP_MASK | PIPECONF_DITHER_EN);
	if (is_dp) {
		if (mode->private_flags & INTEL_MODE_DP_FORCE_6BPC) {
			pipeconf |= PIPECONF_BPP_6 |
				    PIPECONF_DITHER_EN |
				    PIPECONF_DITHER_TYPE_SP;
		}
	}

	DRM_DEBUG_KMS("Mode for pipe %c:\n", pipe == 0 ? 'A' : 'B');
	drm_mode_debug_printmodeline(mode);

	if (HAS_PIPE_CXSR(dev)) {
		if (intel_crtc->lowfreq_avail) {
			DRM_DEBUG_KMS("enabling CxSR downclocking\n");
			pipeconf |= PIPECONF_CXSR_DOWNCLOCK;
		} else {
			DRM_DEBUG_KMS("disabling CxSR downclocking\n");
			pipeconf &= ~PIPECONF_CXSR_DOWNCLOCK;
		}
	}

	pipeconf &= ~PIPECONF_INTERLACE_MASK;
	if (!IS_GEN2(dev) &&
	    adjusted_mode->flags & DRM_MODE_FLAG_INTERLACE) {
		pipeconf |= PIPECONF_INTERLACE_W_FIELD_INDICATION;
		/* the chip adds 2 halflines automatically */
		adjusted_mode->crtc_vtotal -= 1;
		adjusted_mode->crtc_vblank_end -= 1;
		vsyncshift = adjusted_mode->crtc_hsync_start
			     - adjusted_mode->crtc_htotal/2;
	} else {
		pipeconf |= PIPECONF_PROGRESSIVE;
		vsyncshift = 0;
	}

	if (!IS_GEN3(dev))
		I915_WRITE(VSYNCSHIFT(pipe), vsyncshift);

	I915_WRITE(HTOTAL(pipe),
		   (adjusted_mode->crtc_hdisplay - 1) |
		   ((adjusted_mode->crtc_htotal - 1) << 16));
	I915_WRITE(HBLANK(pipe),
		   (adjusted_mode->crtc_hblank_start - 1) |
		   ((adjusted_mode->crtc_hblank_end - 1) << 16));
	I915_WRITE(HSYNC(pipe),
		   (adjusted_mode->crtc_hsync_start - 1) |
		   ((adjusted_mode->crtc_hsync_end - 1) << 16));

	I915_WRITE(VTOTAL(pipe),
		   (adjusted_mode->crtc_vdisplay - 1) |
		   ((adjusted_mode->crtc_vtotal - 1) << 16));
	I915_WRITE(VBLANK(pipe),
		   (adjusted_mode->crtc_vblank_start - 1) |
		   ((adjusted_mode->crtc_vblank_end - 1) << 16));
	I915_WRITE(VSYNC(pipe),
		   (adjusted_mode->crtc_vsync_start - 1) |
		   ((adjusted_mode->crtc_vsync_end - 1) << 16));

	/* pipesrc and dspsize control the size that is scaled from,
	 * which should always be the user's requested size.
	 */
	I915_WRITE(DSPSIZE(plane),
		   ((mode->vdisplay - 1) << 16) |
		   (mode->hdisplay - 1));
	I915_WRITE(DSPPOS(plane), 0);
	I915_WRITE(PIPESRC(pipe),
		   ((mode->hdisplay - 1) << 16) | (mode->vdisplay - 1));

	I915_WRITE(PIPECONF(pipe), pipeconf);
	POSTING_READ(PIPECONF(pipe));
	intel_enable_pipe(dev_priv, pipe, false);

	intel_wait_for_vblank(dev, pipe);

	I915_WRITE(DSPCNTR(plane), dspcntr);
	POSTING_READ(DSPCNTR(plane));
	intel_enable_plane(dev_priv, plane, pipe);

	ret = intel_pipe_set_base(crtc, x, y, old_fb);

	intel_update_watermarks(dev);

	return ret;
}

/*
 * Initialize reference clocks when the driver loads
 */
void ironlake_init_pch_refclk(struct drm_device *dev)
{
	struct drm_i915_private *dev_priv = dev->dev_private;
	struct drm_mode_config *mode_config = &dev->mode_config;
	struct intel_encoder *encoder;
	u32 temp;
	bool has_lvds = false;
	bool has_cpu_edp = false;
	bool has_pch_edp = false;
	bool has_panel = false;
	bool has_ck505 = false;
	bool can_ssc = false;

	/* We need to take the global config into account */
	list_for_each_entry(encoder, &mode_config->encoder_list,
			    base.head) {
		switch (encoder->type) {
		case INTEL_OUTPUT_LVDS:
			has_panel = true;
			has_lvds = true;
			break;
		case INTEL_OUTPUT_EDP:
			has_panel = true;
			if (intel_encoder_is_pch_edp(&encoder->base))
				has_pch_edp = true;
			else
				has_cpu_edp = true;
			break;
		}
	}

	if (HAS_PCH_IBX(dev)) {
		has_ck505 = dev_priv->display_clock_mode;
		can_ssc = has_ck505;
	} else {
		has_ck505 = false;
		can_ssc = true;
	}

	DRM_DEBUG_KMS("has_panel %d has_lvds %d has_pch_edp %d has_cpu_edp %d has_ck505 %d\n",
		      has_panel, has_lvds, has_pch_edp, has_cpu_edp,
		      has_ck505);

	/* Ironlake: try to setup display ref clock before DPLL
	 * enabling. This is only under driver's control after
	 * PCH B stepping, previous chipset stepping should be
	 * ignoring this setting.
	 */
	temp = I915_READ(PCH_DREF_CONTROL);
	/* Always enable nonspread source */
	temp &= ~DREF_NONSPREAD_SOURCE_MASK;

	if (has_ck505)
		temp |= DREF_NONSPREAD_CK505_ENABLE;
	else
		temp |= DREF_NONSPREAD_SOURCE_ENABLE;

	if (has_panel) {
		temp &= ~DREF_SSC_SOURCE_MASK;
		temp |= DREF_SSC_SOURCE_ENABLE;

		/* SSC must be turned on before enabling the CPU output  */
		if (intel_panel_use_ssc(dev_priv) && can_ssc) {
			DRM_DEBUG_KMS("Using SSC on panel\n");
			temp |= DREF_SSC1_ENABLE;
		} else
			temp &= ~DREF_SSC1_ENABLE;

		/* Get SSC going before enabling the outputs */
		I915_WRITE(PCH_DREF_CONTROL, temp);
		POSTING_READ(PCH_DREF_CONTROL);
		udelay(200);

		temp &= ~DREF_CPU_SOURCE_OUTPUT_MASK;

		/* Enable CPU source on CPU attached eDP */
		if (has_cpu_edp) {
			if (intel_panel_use_ssc(dev_priv) && can_ssc) {
				DRM_DEBUG_KMS("Using SSC on eDP\n");
				temp |= DREF_CPU_SOURCE_OUTPUT_DOWNSPREAD;
			}
			else
				temp |= DREF_CPU_SOURCE_OUTPUT_NONSPREAD;
		} else
			temp |= DREF_CPU_SOURCE_OUTPUT_DISABLE;

		I915_WRITE(PCH_DREF_CONTROL, temp);
		POSTING_READ(PCH_DREF_CONTROL);
		udelay(200);
	} else {
		DRM_DEBUG_KMS("Disabling SSC entirely\n");

		temp &= ~DREF_CPU_SOURCE_OUTPUT_MASK;

		/* Turn off CPU output */
		temp |= DREF_CPU_SOURCE_OUTPUT_DISABLE;

		I915_WRITE(PCH_DREF_CONTROL, temp);
		POSTING_READ(PCH_DREF_CONTROL);
		udelay(200);

		/* Turn off the SSC source */
		temp &= ~DREF_SSC_SOURCE_MASK;
		temp |= DREF_SSC_SOURCE_DISABLE;

		/* Turn off SSC1 */
		temp &= ~ DREF_SSC1_ENABLE;

		I915_WRITE(PCH_DREF_CONTROL, temp);
		POSTING_READ(PCH_DREF_CONTROL);
		udelay(200);
	}
}

static int ironlake_get_refclk(struct drm_crtc *crtc)
{
	struct drm_device *dev = crtc->dev;
	struct drm_i915_private *dev_priv = dev->dev_private;
	struct intel_encoder *encoder;
	struct drm_mode_config *mode_config = &dev->mode_config;
	struct intel_encoder *edp_encoder = NULL;
	int num_connectors = 0;
	bool is_lvds = false;

	list_for_each_entry(encoder, &mode_config->encoder_list, base.head) {
		if (encoder->base.crtc != crtc)
			continue;

		switch (encoder->type) {
		case INTEL_OUTPUT_LVDS:
			is_lvds = true;
			break;
		case INTEL_OUTPUT_EDP:
			edp_encoder = encoder;
			break;
		}
		num_connectors++;
	}

	if (is_lvds && intel_panel_use_ssc(dev_priv) && num_connectors < 2) {
		DRM_DEBUG_KMS("using SSC reference clock of %d MHz\n",
			      dev_priv->lvds_ssc_freq);
		return dev_priv->lvds_ssc_freq * 1000;
	}

	return 120000;
}

static int ironlake_crtc_mode_set(struct drm_crtc *crtc,
				  struct drm_display_mode *mode,
				  struct drm_display_mode *adjusted_mode,
				  int x, int y,
				  struct drm_framebuffer *old_fb)
{
	struct drm_device *dev = crtc->dev;
	struct drm_i915_private *dev_priv = dev->dev_private;
	struct intel_crtc *intel_crtc = to_intel_crtc(crtc);
	int pipe = intel_crtc->pipe;
	int plane = intel_crtc->plane;
	int refclk, num_connectors = 0;
	intel_clock_t clock, reduced_clock;
	u32 dpll, fp = 0, fp2 = 0, dspcntr, pipeconf;
	bool ok, has_reduced_clock = false, is_sdvo = false;
	bool is_crt = false, is_lvds = false, is_tv = false, is_dp = false;
	struct drm_mode_config *mode_config = &dev->mode_config;
	struct intel_encoder *encoder, *edp_encoder = NULL;
	const intel_limit_t *limit;
	int ret;
	struct fdi_m_n m_n = {0};
	u32 temp;
	int target_clock, pixel_multiplier, lane, link_bw, factor;
	unsigned int pipe_bpp;
	bool dither;
	bool is_cpu_edp = false, is_pch_edp = false;

	list_for_each_entry(encoder, &mode_config->encoder_list, base.head) {
		if (encoder->base.crtc != crtc)
			continue;

		switch (encoder->type) {
		case INTEL_OUTPUT_LVDS:
			is_lvds = true;
			break;
		case INTEL_OUTPUT_SDVO:
		case INTEL_OUTPUT_HDMI:
			is_sdvo = true;
			if (encoder->needs_tv_clock)
				is_tv = true;
			break;
		case INTEL_OUTPUT_TVOUT:
			is_tv = true;
			break;
		case INTEL_OUTPUT_ANALOG:
			is_crt = true;
			break;
		case INTEL_OUTPUT_DISPLAYPORT:
			is_dp = true;
			break;
		case INTEL_OUTPUT_EDP:
			is_dp = true;
			if (intel_encoder_is_pch_edp(&encoder->base))
				is_pch_edp = true;
			else
				is_cpu_edp = true;
			edp_encoder = encoder;
			break;
		}

		num_connectors++;
	}

	refclk = ironlake_get_refclk(crtc);

	/*
	 * Returns a set of divisors for the desired target clock with the given
	 * refclk, or FALSE.  The returned values represent the clock equation:
	 * reflck * (5 * (m1 + 2) + (m2 + 2)) / (n + 2) / p1 / p2.
	 */
	limit = intel_limit(crtc, refclk);
	ok = limit->find_pll(limit, crtc, adjusted_mode->clock, refclk, NULL,
			     &clock);
	if (!ok) {
		DRM_ERROR("Couldn't find PLL settings for mode!\n");
		return -EINVAL;
	}

	/* Ensure that the cursor is valid for the new mode before changing... */
	intel_crtc_update_cursor(crtc, true);

	if (is_lvds && dev_priv->lvds_downclock_avail) {
		/*
		 * Ensure we match the reduced clock's P to the target clock.
		 * If the clocks don't match, we can't switch the display clock
		 * by using the FP0/FP1. In such case we will disable the LVDS
		 * downclock feature.
		*/
		has_reduced_clock = limit->find_pll(limit, crtc,
						    dev_priv->lvds_downclock,
						    refclk,
						    &clock,
						    &reduced_clock);
	}
	/* SDVO TV has fixed PLL values depend on its clock range,
	   this mirrors vbios setting. */
	if (is_sdvo && is_tv) {
		if (adjusted_mode->clock >= 100000
		    && adjusted_mode->clock < 140500) {
			clock.p1 = 2;
			clock.p2 = 10;
			clock.n = 3;
			clock.m1 = 16;
			clock.m2 = 8;
		} else if (adjusted_mode->clock >= 140500
			   && adjusted_mode->clock <= 200000) {
			clock.p1 = 1;
			clock.p2 = 10;
			clock.n = 6;
			clock.m1 = 12;
			clock.m2 = 8;
		}
	}

	/* FDI link */
	pixel_multiplier = intel_mode_get_pixel_multiplier(adjusted_mode);
	lane = 0;
	/* CPU eDP doesn't require FDI link, so just set DP M/N
	   according to current link config */
	if (is_cpu_edp) {
		target_clock = mode->clock;
		intel_edp_link_config(edp_encoder, &lane, &link_bw);
	} else {
		/* [e]DP over FDI requires target mode clock
		   instead of link clock */
		if (is_dp)
			target_clock = mode->clock;
		else
			target_clock = adjusted_mode->clock;

		/* FDI is a binary signal running at ~2.7GHz, encoding
		 * each output octet as 10 bits. The actual frequency
		 * is stored as a divider into a 100MHz clock, and the
		 * mode pixel clock is stored in units of 1KHz.
		 * Hence the bw of each lane in terms of the mode signal
		 * is:
		 */
		link_bw = intel_fdi_link_freq(dev) * MHz(100)/KHz(1)/10;
	}

	/* determine panel color depth */
	temp = I915_READ(PIPECONF(pipe));
	temp &= ~PIPE_BPC_MASK;
	dither = intel_choose_pipe_bpp_dither(crtc, &pipe_bpp, mode);
	switch (pipe_bpp) {
	case 18:
		temp |= PIPE_6BPC;
		break;
	case 24:
		temp |= PIPE_8BPC;
		break;
	case 30:
		temp |= PIPE_10BPC;
		break;
	case 36:
		temp |= PIPE_12BPC;
		break;
	default:
		WARN(1, "intel_choose_pipe_bpp returned invalid value %d\n",
			pipe_bpp);
		temp |= PIPE_8BPC;
		pipe_bpp = 24;
		break;
	}

	intel_crtc->bpp = pipe_bpp;
	I915_WRITE(PIPECONF(pipe), temp);

	if (!lane) {
		/*
		 * Account for spread spectrum to avoid
		 * oversubscribing the link. Max center spread
		 * is 2.5%; use 5% for safety's sake.
		 */
		u32 bps = target_clock * intel_crtc->bpp * 21 / 20;
		lane = bps / (link_bw * 8) + 1;
	}

	intel_crtc->fdi_lanes = lane;

	if (pixel_multiplier > 1)
		link_bw *= pixel_multiplier;
	ironlake_compute_m_n(intel_crtc->bpp, lane, target_clock, link_bw,
			     &m_n);

	fp = clock.n << 16 | clock.m1 << 8 | clock.m2;
	if (has_reduced_clock)
		fp2 = reduced_clock.n << 16 | reduced_clock.m1 << 8 |
			reduced_clock.m2;

	/* Enable autotuning of the PLL clock (if permissible) */
	factor = 21;
	if (is_lvds) {
		if ((intel_panel_use_ssc(dev_priv) &&
		     dev_priv->lvds_ssc_freq == 100) ||
		    (I915_READ(PCH_LVDS) & LVDS_CLKB_POWER_MASK) == LVDS_CLKB_POWER_UP)
			factor = 25;
	} else if (is_sdvo && is_tv)
		factor = 20;

	if (clock.m < factor * clock.n)
		fp |= FP_CB_TUNE;

	dpll = 0;

	if (is_lvds)
		dpll |= DPLLB_MODE_LVDS;
	else
		dpll |= DPLLB_MODE_DAC_SERIAL;
	if (is_sdvo) {
		int pixel_multiplier = intel_mode_get_pixel_multiplier(adjusted_mode);
		if (pixel_multiplier > 1) {
			dpll |= (pixel_multiplier - 1) << PLL_REF_SDVO_HDMI_MULTIPLIER_SHIFT;
		}
		dpll |= DPLL_DVO_HIGH_SPEED;
	}
	if (is_dp && !is_cpu_edp)
		dpll |= DPLL_DVO_HIGH_SPEED;

	/* compute bitmask from p1 value */
	dpll |= (1 << (clock.p1 - 1)) << DPLL_FPA01_P1_POST_DIV_SHIFT;
	/* also FPA1 */
	dpll |= (1 << (clock.p1 - 1)) << DPLL_FPA1_P1_POST_DIV_SHIFT;

	switch (clock.p2) {
	case 5:
		dpll |= DPLL_DAC_SERIAL_P2_CLOCK_DIV_5;
		break;
	case 7:
		dpll |= DPLLB_LVDS_P2_CLOCK_DIV_7;
		break;
	case 10:
		dpll |= DPLL_DAC_SERIAL_P2_CLOCK_DIV_10;
		break;
	case 14:
		dpll |= DPLLB_LVDS_P2_CLOCK_DIV_14;
		break;
	}

	if (is_sdvo && is_tv)
		dpll |= PLL_REF_INPUT_TVCLKINBC;
	else if (is_tv)
		/* XXX: just matching BIOS for now */
		/*	dpll |= PLL_REF_INPUT_TVCLKINBC; */
		dpll |= 3;
	else if (is_lvds && intel_panel_use_ssc(dev_priv) && num_connectors < 2)
		dpll |= PLLB_REF_INPUT_SPREADSPECTRUMIN;
	else
		dpll |= PLL_REF_INPUT_DREFCLK;

	/* setup pipeconf */
	pipeconf = I915_READ(PIPECONF(pipe));

	/* Set up the display plane register */
	dspcntr = DISPPLANE_GAMMA_ENABLE;

	DRM_DEBUG_KMS("Mode for pipe %d:\n", pipe);
	drm_mode_debug_printmodeline(mode);

	/* PCH eDP needs FDI, but CPU eDP does not */
	if (!intel_crtc->no_pll) {
		if (!is_cpu_edp) {
			I915_WRITE(PCH_FP0(pipe), fp);
			I915_WRITE(PCH_DPLL(pipe), dpll & ~DPLL_VCO_ENABLE);

			POSTING_READ(PCH_DPLL(pipe));
			udelay(150);
		}
	} else {
		if (dpll == (I915_READ(PCH_DPLL(0)) & 0x7fffffff) &&
		    fp == I915_READ(PCH_FP0(0))) {
			intel_crtc->use_pll_a = true;
			DRM_DEBUG_KMS("using pipe a dpll\n");
		} else if (dpll == (I915_READ(PCH_DPLL(1)) & 0x7fffffff) &&
			   fp == I915_READ(PCH_FP0(1))) {
			intel_crtc->use_pll_a = false;
			DRM_DEBUG_KMS("using pipe b dpll\n");
		} else {
			DRM_DEBUG_KMS("no matching PLL configuration for pipe 2\n");
			return -EINVAL;
		}
	}

	/* The LVDS pin pair needs to be on before the DPLLs are enabled.
	 * This is an exception to the general rule that mode_set doesn't turn
	 * things on.
	 */
	if (is_lvds) {
		temp = I915_READ(PCH_LVDS);
		temp |= LVDS_PORT_EN | LVDS_A0A2_CLKA_POWER_UP;
		if (HAS_PCH_CPT(dev)) {
			temp &= ~PORT_TRANS_SEL_MASK;
			temp |= PORT_TRANS_SEL_CPT(pipe);
		} else {
			if (pipe == 1)
				temp |= LVDS_PIPEB_SELECT;
			else
				temp &= ~LVDS_PIPEB_SELECT;
		}

		/* set the corresponsding LVDS_BORDER bit */
		temp |= dev_priv->lvds_border_bits;
		/* Set the B0-B3 data pairs corresponding to whether we're going to
		 * set the DPLLs for dual-channel mode or not.
		 */
		if (clock.p2 == 7)
			temp |= LVDS_B0B3_POWER_UP | LVDS_CLKB_POWER_UP;
		else
			temp &= ~(LVDS_B0B3_POWER_UP | LVDS_CLKB_POWER_UP);

		/* It would be nice to set 24 vs 18-bit mode (LVDS_A3_POWER_UP)
		 * appropriately here, but we need to look more thoroughly into how
		 * panels behave in the two modes.
		 */
		temp &= ~(LVDS_HSYNC_POLARITY | LVDS_VSYNC_POLARITY);
		if (adjusted_mode->flags & DRM_MODE_FLAG_NHSYNC)
			temp |= LVDS_HSYNC_POLARITY;
		if (adjusted_mode->flags & DRM_MODE_FLAG_NVSYNC)
			temp |= LVDS_VSYNC_POLARITY;
		I915_WRITE(PCH_LVDS, temp);
	}

	pipeconf &= ~PIPECONF_DITHER_EN;
	pipeconf &= ~PIPECONF_DITHER_TYPE_MASK;
	if ((is_lvds && dev_priv->lvds_dither) || dither) {
		pipeconf |= PIPECONF_DITHER_EN;
		pipeconf |= PIPECONF_DITHER_TYPE_SP;
	}
	if (is_dp && !is_cpu_edp) {
		intel_dp_set_m_n(crtc, mode, adjusted_mode);
	} else {
		/* For non-DP output, clear any trans DP clock recovery setting.*/
		I915_WRITE(TRANSDATA_M1(pipe), 0);
		I915_WRITE(TRANSDATA_N1(pipe), 0);
		I915_WRITE(TRANSDPLINK_M1(pipe), 0);
		I915_WRITE(TRANSDPLINK_N1(pipe), 0);
	}

	if (!intel_crtc->no_pll && (!edp_encoder || is_pch_edp)) {
		I915_WRITE(PCH_DPLL(pipe), dpll);

		/* Wait for the clocks to stabilize. */
		POSTING_READ(PCH_DPLL(pipe));
		udelay(150);

		/* The pixel multiplier can only be updated once the
		 * DPLL is enabled and the clocks are stable.
		 *
		 * So write it again.
		 */
		I915_WRITE(PCH_DPLL(pipe), dpll);
	}

	intel_crtc->lowfreq_avail = false;
	if (!intel_crtc->no_pll) {
		if (is_lvds && has_reduced_clock && i915_powersave) {
			I915_WRITE(PCH_FP1(pipe), fp2);
			intel_crtc->lowfreq_avail = true;
			if (HAS_PIPE_CXSR(dev)) {
				DRM_DEBUG_KMS("enabling CxSR downclocking\n");
				pipeconf |= PIPECONF_CXSR_DOWNCLOCK;
			}
		} else {
			I915_WRITE(PCH_FP1(pipe), fp);
			if (HAS_PIPE_CXSR(dev)) {
				DRM_DEBUG_KMS("disabling CxSR downclocking\n");
				pipeconf &= ~PIPECONF_CXSR_DOWNCLOCK;
			}
		}
	}

	pipeconf &= ~PIPECONF_INTERLACE_MASK;
	if (adjusted_mode->flags & DRM_MODE_FLAG_INTERLACE) {
		pipeconf |= PIPECONF_INTERLACED_ILK;
		/* the chip adds 2 halflines automatically */
		adjusted_mode->crtc_vtotal -= 1;
		adjusted_mode->crtc_vblank_end -= 1;
		I915_WRITE(VSYNCSHIFT(pipe),
			   adjusted_mode->crtc_hsync_start
			   - adjusted_mode->crtc_htotal/2);
	} else {
		pipeconf |= PIPECONF_PROGRESSIVE;
		I915_WRITE(VSYNCSHIFT(pipe), 0);
	}

	I915_WRITE(HTOTAL(pipe),
		   (adjusted_mode->crtc_hdisplay - 1) |
		   ((adjusted_mode->crtc_htotal - 1) << 16));
	I915_WRITE(HBLANK(pipe),
		   (adjusted_mode->crtc_hblank_start - 1) |
		   ((adjusted_mode->crtc_hblank_end - 1) << 16));
	I915_WRITE(HSYNC(pipe),
		   (adjusted_mode->crtc_hsync_start - 1) |
		   ((adjusted_mode->crtc_hsync_end - 1) << 16));

	I915_WRITE(VTOTAL(pipe),
		   (adjusted_mode->crtc_vdisplay - 1) |
		   ((adjusted_mode->crtc_vtotal - 1) << 16));
	I915_WRITE(VBLANK(pipe),
		   (adjusted_mode->crtc_vblank_start - 1) |
		   ((adjusted_mode->crtc_vblank_end - 1) << 16));
	I915_WRITE(VSYNC(pipe),
		   (adjusted_mode->crtc_vsync_start - 1) |
		   ((adjusted_mode->crtc_vsync_end - 1) << 16));

	/* pipesrc controls the size that is scaled from, which should
	 * always be the user's requested size.
	 */
	I915_WRITE(PIPESRC(pipe),
		   ((mode->hdisplay - 1) << 16) | (mode->vdisplay - 1));

	I915_WRITE(PIPE_DATA_M1(pipe), TU_SIZE(m_n.tu) | m_n.gmch_m);
	I915_WRITE(PIPE_DATA_N1(pipe), m_n.gmch_n);
	I915_WRITE(PIPE_LINK_M1(pipe), m_n.link_m);
	I915_WRITE(PIPE_LINK_N1(pipe), m_n.link_n);

	if (is_cpu_edp)
		ironlake_set_pll_edp(crtc, adjusted_mode->clock);

	I915_WRITE(PIPECONF(pipe), pipeconf);
	POSTING_READ(PIPECONF(pipe));

	intel_wait_for_vblank(dev, pipe);

	I915_WRITE(DSPCNTR(plane), dspcntr);
	POSTING_READ(DSPCNTR(plane));

	ret = intel_pipe_set_base(crtc, x, y, old_fb);

	intel_update_watermarks(dev);

	return ret;
}

static int intel_crtc_mode_set(struct drm_crtc *crtc,
			       struct drm_display_mode *mode,
			       struct drm_display_mode *adjusted_mode,
			       int x, int y,
			       struct drm_framebuffer *old_fb)
{
	struct drm_device *dev = crtc->dev;
	struct drm_i915_private *dev_priv = dev->dev_private;
	struct intel_crtc *intel_crtc = to_intel_crtc(crtc);
	int pipe = intel_crtc->pipe;
	int ret;

	drm_vblank_pre_modeset(dev, pipe);

	ret = dev_priv->display.crtc_mode_set(crtc, mode, adjusted_mode,
					      x, y, old_fb);
	drm_vblank_post_modeset(dev, pipe);

	if (ret)
		intel_crtc->dpms_mode = DRM_MODE_DPMS_OFF;
	else
		intel_crtc->dpms_mode = DRM_MODE_DPMS_ON;

	return ret;
}

static bool intel_eld_uptodate(struct drm_connector *connector,
			       int reg_eldv, uint32_t bits_eldv,
			       int reg_elda, uint32_t bits_elda,
			       int reg_edid)
{
	struct drm_i915_private *dev_priv = connector->dev->dev_private;
	uint8_t *eld = connector->eld;
	uint32_t i;

	i = I915_READ(reg_eldv);
	i &= bits_eldv;

	if (!eld[0])
		return !i;

	if (!i)
		return false;

	i = I915_READ(reg_elda);
	i &= ~bits_elda;
	I915_WRITE(reg_elda, i);

	for (i = 0; i < eld[2]; i++)
		if (I915_READ(reg_edid) != *((uint32_t *)eld + i))
			return false;

	return true;
}

static void g4x_write_eld(struct drm_connector *connector,
			  struct drm_crtc *crtc)
{
	struct drm_i915_private *dev_priv = connector->dev->dev_private;
	uint8_t *eld = connector->eld;
	uint32_t eldv;
	uint32_t len;
	uint32_t i;

	i = I915_READ(G4X_AUD_VID_DID);

	if (i == INTEL_AUDIO_DEVBLC || i == INTEL_AUDIO_DEVCL)
		eldv = G4X_ELDV_DEVCL_DEVBLC;
	else
		eldv = G4X_ELDV_DEVCTG;

	if (intel_eld_uptodate(connector,
			       G4X_AUD_CNTL_ST, eldv,
			       G4X_AUD_CNTL_ST, G4X_ELD_ADDR,
			       G4X_HDMIW_HDMIEDID))
		return;

	i = I915_READ(G4X_AUD_CNTL_ST);
	i &= ~(eldv | G4X_ELD_ADDR);
	len = (i >> 9) & 0x1f;		/* ELD buffer size */
	I915_WRITE(G4X_AUD_CNTL_ST, i);

	if (!eld[0])
		return;

	len = min_t(uint8_t, eld[2], len);
	DRM_DEBUG_DRIVER("ELD size %d\n", len);
	for (i = 0; i < len; i++)
		I915_WRITE(G4X_HDMIW_HDMIEDID, *((uint32_t *)eld + i));

	i = I915_READ(G4X_AUD_CNTL_ST);
	i |= eldv;
	I915_WRITE(G4X_AUD_CNTL_ST, i);
}

static void ironlake_write_eld(struct drm_connector *connector,
				     struct drm_crtc *crtc)
{
	struct drm_i915_private *dev_priv = connector->dev->dev_private;
	uint8_t *eld = connector->eld;
	uint32_t eldv;
	uint32_t i;
	int len;
	int hdmiw_hdmiedid;
	int aud_config;
	int aud_cntl_st;
	int aud_cntrl_st2;

	if (HAS_PCH_IBX(connector->dev)) {
		hdmiw_hdmiedid = IBX_HDMIW_HDMIEDID_A;
		aud_config = IBX_AUD_CONFIG_A;
		aud_cntl_st = IBX_AUD_CNTL_ST_A;
		aud_cntrl_st2 = IBX_AUD_CNTL_ST2;
	} else {
		hdmiw_hdmiedid = CPT_HDMIW_HDMIEDID_A;
		aud_config = CPT_AUD_CONFIG_A;
		aud_cntl_st = CPT_AUD_CNTL_ST_A;
		aud_cntrl_st2 = CPT_AUD_CNTRL_ST2;
	}

	i = to_intel_crtc(crtc)->pipe;
	hdmiw_hdmiedid += i * 0x100;
	aud_cntl_st += i * 0x100;
	aud_config += i * 0x100;

	DRM_DEBUG_DRIVER("ELD on pipe %c\n", pipe_name(i));

	i = I915_READ(aud_cntl_st);
	i = (i >> 29) & 0x3;		/* DIP_Port_Select, 0x1 = PortB */
	if (!i) {
		DRM_DEBUG_DRIVER("Audio directed to unknown port\n");
		/* operate blindly on all ports */
		eldv = IBX_ELD_VALIDB;
		eldv |= IBX_ELD_VALIDB << 4;
		eldv |= IBX_ELD_VALIDB << 8;
	} else {
		DRM_DEBUG_DRIVER("ELD on port %c\n", 'A' + i);
		eldv = IBX_ELD_VALIDB << ((i - 1) * 4);
	}

	if (intel_pipe_has_type(crtc, INTEL_OUTPUT_DISPLAYPORT)) {
		DRM_DEBUG_DRIVER("ELD: DisplayPort detected\n");
		eld[5] |= (1 << 2);	/* Conn_Type, 0x1 = DisplayPort */
		I915_WRITE(aud_config, AUD_CONFIG_N_VALUE_INDEX); /* 0x1 = DP */
	} else
		I915_WRITE(aud_config, 0);

	if (intel_eld_uptodate(connector,
			       aud_cntrl_st2, eldv,
			       aud_cntl_st, IBX_ELD_ADDRESS,
			       hdmiw_hdmiedid))
		return;

	i = I915_READ(aud_cntrl_st2);
	i &= ~eldv;
	I915_WRITE(aud_cntrl_st2, i);

	if (!eld[0])
		return;

	i = I915_READ(aud_cntl_st);
	i &= ~IBX_ELD_ADDRESS;
	I915_WRITE(aud_cntl_st, i);

	len = min_t(uint8_t, eld[2], 21);	/* 84 bytes of hw ELD buffer */
	DRM_DEBUG_DRIVER("ELD size %d\n", len);
	for (i = 0; i < len; i++)
		I915_WRITE(hdmiw_hdmiedid, *((uint32_t *)eld + i));

	i = I915_READ(aud_cntrl_st2);
	i |= eldv;
	I915_WRITE(aud_cntrl_st2, i);
}

void intel_write_eld(struct drm_encoder *encoder,
		     struct drm_display_mode *mode)
{
	struct drm_crtc *crtc = encoder->crtc;
	struct drm_connector *connector;
	struct drm_device *dev = encoder->dev;
	struct drm_i915_private *dev_priv = dev->dev_private;

	connector = drm_select_eld(encoder, mode);
	if (!connector)
		return;

	DRM_DEBUG_DRIVER("ELD on [CONNECTOR:%d:%s], [ENCODER:%d:%s]\n",
			 connector->base.id,
			 drm_get_connector_name(connector),
			 connector->encoder->base.id,
			 drm_get_encoder_name(connector->encoder));

	connector->eld[6] = drm_av_sync_delay(connector, mode) / 2;

	if (dev_priv->display.write_eld)
		dev_priv->display.write_eld(connector, crtc);
}

/** Loads the palette/gamma unit for the CRTC with the prepared values */
void intel_crtc_load_lut(struct drm_crtc *crtc)
{
	struct drm_device *dev = crtc->dev;
	struct drm_i915_private *dev_priv = dev->dev_private;
	struct intel_crtc *intel_crtc = to_intel_crtc(crtc);
	int palreg = PALETTE(intel_crtc->pipe);
	int i;

	/* The clocks have to be on to load the palette. */
	if (!crtc->enabled || !intel_crtc->active)
		return;

	/* use legacy palette for Ironlake */
	if (HAS_PCH_SPLIT(dev))
		palreg = LGC_PALETTE(intel_crtc->pipe);

	for (i = 0; i < 256; i++) {
		I915_WRITE(palreg + 4 * i,
			   (intel_crtc->lut_r[i] << 16) |
			   (intel_crtc->lut_g[i] << 8) |
			   intel_crtc->lut_b[i]);
	}
}

static void i845_update_cursor(struct drm_crtc *crtc, u32 base)
{
	struct drm_device *dev = crtc->dev;
	struct drm_i915_private *dev_priv = dev->dev_private;
	struct intel_crtc *intel_crtc = to_intel_crtc(crtc);
	bool visible = base != 0;
	u32 cntl;

	if (intel_crtc->cursor_visible == visible)
		return;

	cntl = I915_READ(_CURACNTR);
	if (visible) {
		/* On these chipsets we can only modify the base whilst
		 * the cursor is disabled.
		 */
		I915_WRITE(_CURABASE, base);

		cntl &= ~(CURSOR_FORMAT_MASK);
		/* XXX width must be 64, stride 256 => 0x00 << 28 */
		cntl |= CURSOR_ENABLE |
			CURSOR_GAMMA_ENABLE |
			CURSOR_FORMAT_ARGB;
	} else
		cntl &= ~(CURSOR_ENABLE | CURSOR_GAMMA_ENABLE);
	I915_WRITE(_CURACNTR, cntl);

	intel_crtc->cursor_visible = visible;
}

static void i9xx_update_cursor(struct drm_crtc *crtc, u32 base)
{
	struct drm_device *dev = crtc->dev;
	struct drm_i915_private *dev_priv = dev->dev_private;
	struct intel_crtc *intel_crtc = to_intel_crtc(crtc);
	int pipe = intel_crtc->pipe;
	bool visible = base != 0;

	if (intel_crtc->cursor_visible != visible) {
		uint32_t cntl = I915_READ(CURCNTR(pipe));
		if (base) {
			cntl &= ~(CURSOR_MODE | MCURSOR_PIPE_SELECT);
			cntl |= CURSOR_MODE_64_ARGB_AX | MCURSOR_GAMMA_ENABLE;
			cntl |= pipe << 28; /* Connect to correct pipe */
		} else {
			cntl &= ~(CURSOR_MODE | MCURSOR_GAMMA_ENABLE);
			cntl |= CURSOR_MODE_DISABLE;
		}
		I915_WRITE(CURCNTR(pipe), cntl);

		intel_crtc->cursor_visible = visible;
	}
	/* and commit changes on next vblank */
	I915_WRITE(CURBASE(pipe), base);
}

static void ivb_update_cursor(struct drm_crtc *crtc, u32 base)
{
	struct drm_device *dev = crtc->dev;
	struct drm_i915_private *dev_priv = dev->dev_private;
	struct intel_crtc *intel_crtc = to_intel_crtc(crtc);
	int pipe = intel_crtc->pipe;
	bool visible = base != 0;

	if (intel_crtc->cursor_visible != visible) {
		uint32_t cntl = I915_READ(CURCNTR_IVB(pipe));
		if (base) {
			cntl &= ~CURSOR_MODE;
			cntl |= CURSOR_MODE_64_ARGB_AX | MCURSOR_GAMMA_ENABLE;
		} else {
			cntl &= ~(CURSOR_MODE | MCURSOR_GAMMA_ENABLE);
			cntl |= CURSOR_MODE_DISABLE;
		}
		I915_WRITE(CURCNTR_IVB(pipe), cntl);

		intel_crtc->cursor_visible = visible;
	}
	/* and commit changes on next vblank */
	I915_WRITE(CURBASE_IVB(pipe), base);
}

/* If no-part of the cursor is visible on the framebuffer, then the GPU may hang... */
static void intel_crtc_update_cursor(struct drm_crtc *crtc,
				     bool on)
{
	struct drm_device *dev = crtc->dev;
	struct drm_i915_private *dev_priv = dev->dev_private;
	struct intel_crtc *intel_crtc = to_intel_crtc(crtc);
	int pipe = intel_crtc->pipe;
	int x = intel_crtc->cursor_x;
	int y = intel_crtc->cursor_y;
	u32 base, pos;
	bool visible;

	pos = 0;

	if (on && crtc->enabled && crtc->fb) {
		base = intel_crtc->cursor_addr;
		if (x > (int) crtc->fb->width)
			base = 0;

		if (y > (int) crtc->fb->height)
			base = 0;
	} else
		base = 0;

	if (x < 0) {
		if (x + intel_crtc->cursor_width < 0)
			base = 0;

		pos |= CURSOR_POS_SIGN << CURSOR_X_SHIFT;
		x = -x;
	}
	pos |= x << CURSOR_X_SHIFT;

	if (y < 0) {
		if (y + intel_crtc->cursor_height < 0)
			base = 0;

		pos |= CURSOR_POS_SIGN << CURSOR_Y_SHIFT;
		y = -y;
	}
	pos |= y << CURSOR_Y_SHIFT;

	visible = base != 0;
	if (!visible && !intel_crtc->cursor_visible)
		return;

	if (IS_IVYBRIDGE(dev) || IS_HASWELL(dev)) {
		I915_WRITE(CURPOS_IVB(pipe), pos);
		ivb_update_cursor(crtc, base);
	} else {
		I915_WRITE(CURPOS(pipe), pos);
		if (IS_845G(dev) || IS_I865G(dev))
			i845_update_cursor(crtc, base);
		else
			i9xx_update_cursor(crtc, base);
	}

	if (visible)
		intel_mark_busy(dev, to_intel_framebuffer(crtc->fb)->obj);
}

static int intel_crtc_cursor_set(struct drm_crtc *crtc,
				 struct drm_file *file,
				 uint32_t handle,
				 uint32_t width, uint32_t height)
{
	struct drm_device *dev = crtc->dev;
	struct drm_i915_private *dev_priv = dev->dev_private;
	struct intel_crtc *intel_crtc = to_intel_crtc(crtc);
	struct drm_i915_gem_object *obj;
	uint32_t addr;
	int ret;

	DRM_DEBUG_KMS("\n");

	/* if we want to turn off the cursor ignore width and height */
	if (!handle) {
		DRM_DEBUG_KMS("cursor off\n");
		addr = 0;
		obj = NULL;
		mutex_lock(&dev->struct_mutex);
		goto finish;
	}

	/* Currently we only support 64x64 cursors */
	if (width != 64 || height != 64) {
		DRM_ERROR("we currently only support 64x64 cursors\n");
		return -EINVAL;
	}

	obj = to_intel_bo(drm_gem_object_lookup(dev, file, handle));
	if (&obj->base == NULL)
		return -ENOENT;

	if (obj->base.size < width * height * 4) {
		DRM_ERROR("buffer is to small\n");
		ret = -ENOMEM;
		goto fail;
	}

	/* we only need to pin inside GTT if cursor is non-phy */
	mutex_lock(&dev->struct_mutex);
	if (!dev_priv->info->cursor_needs_physical) {
		if (obj->tiling_mode) {
			DRM_ERROR("cursor cannot be tiled\n");
			ret = -EINVAL;
			goto fail_locked;
		}

		ret = i915_gem_object_pin_to_display_plane(obj, 0, NULL);
		if (ret) {
			DRM_ERROR("failed to move cursor bo into the GTT\n");
			goto fail_locked;
		}

		ret = i915_gem_object_put_fence(obj);
		if (ret) {
			DRM_ERROR("failed to release fence for cursor");
			goto fail_unpin;
		}

		addr = obj->gtt_offset;
	} else {
		int align = IS_I830(dev) ? 16 * 1024 : 256;
		ret = i915_gem_attach_phys_object(dev, obj,
						  (intel_crtc->pipe == 0) ? I915_GEM_PHYS_CURSOR_0 : I915_GEM_PHYS_CURSOR_1,
						  align);
		if (ret) {
			DRM_ERROR("failed to attach phys object\n");
			goto fail_locked;
		}
		addr = obj->phys_obj->handle->busaddr;
	}

	if (IS_GEN2(dev))
		I915_WRITE(CURSIZE, (height << 12) | width);

 finish:
	if (intel_crtc->cursor_bo) {
		if (dev_priv->info->cursor_needs_physical) {
			if (intel_crtc->cursor_bo != obj)
				i915_gem_detach_phys_object(dev, intel_crtc->cursor_bo);
		} else
			i915_gem_object_unpin(intel_crtc->cursor_bo);
		drm_gem_object_unreference(&intel_crtc->cursor_bo->base);
	}

	mutex_unlock(&dev->struct_mutex);

	intel_crtc->cursor_addr = addr;
	intel_crtc->cursor_bo = obj;
	intel_crtc->cursor_width = width;
	intel_crtc->cursor_height = height;

	intel_crtc_update_cursor(crtc, true);

	return 0;
fail_unpin:
	i915_gem_object_unpin(obj);
fail_locked:
	mutex_unlock(&dev->struct_mutex);
fail:
	drm_gem_object_unreference_unlocked(&obj->base);
	return ret;
}

static int intel_crtc_cursor_move(struct drm_crtc *crtc, int x, int y)
{
	struct intel_crtc *intel_crtc = to_intel_crtc(crtc);

	intel_crtc->cursor_x = x;
	intel_crtc->cursor_y = y;

	intel_crtc_update_cursor(crtc, true);

	return 0;
}

/** Sets the color ramps on behalf of RandR */
void intel_crtc_fb_gamma_set(struct drm_crtc *crtc, u16 red, u16 green,
				 u16 blue, int regno)
{
	struct intel_crtc *intel_crtc = to_intel_crtc(crtc);

	intel_crtc->lut_r[regno] = red >> 8;
	intel_crtc->lut_g[regno] = green >> 8;
	intel_crtc->lut_b[regno] = blue >> 8;
}

void intel_crtc_fb_gamma_get(struct drm_crtc *crtc, u16 *red, u16 *green,
			     u16 *blue, int regno)
{
	struct intel_crtc *intel_crtc = to_intel_crtc(crtc);

	*red = intel_crtc->lut_r[regno] << 8;
	*green = intel_crtc->lut_g[regno] << 8;
	*blue = intel_crtc->lut_b[regno] << 8;
}

static void intel_crtc_gamma_set(struct drm_crtc *crtc, u16 *red, u16 *green,
				 u16 *blue, uint32_t start, uint32_t size)
{
	int end = (start + size > 256) ? 256 : start + size, i;
	struct intel_crtc *intel_crtc = to_intel_crtc(crtc);

	for (i = start; i < end; i++) {
		intel_crtc->lut_r[i] = red[i] >> 8;
		intel_crtc->lut_g[i] = green[i] >> 8;
		intel_crtc->lut_b[i] = blue[i] >> 8;
	}

	intel_crtc_load_lut(crtc);
}

/**
 * Get a pipe with a simple mode set on it for doing load-based monitor
 * detection.
 *
 * It will be up to the load-detect code to adjust the pipe as appropriate for
 * its requirements.  The pipe will be connected to no other encoders.
 *
 * Currently this code will only succeed if there is a pipe with no encoders
 * configured for it.  In the future, it could choose to temporarily disable
 * some outputs to free up a pipe for its use.
 *
 * \return crtc, or NULL if no pipes are available.
 */

/* VESA 640x480x72Hz mode to set on the pipe */
static struct drm_display_mode load_detect_mode = {
	DRM_MODE("640x480", DRM_MODE_TYPE_DEFAULT, 31500, 640, 664,
		 704, 832, 0, 480, 489, 491, 520, 0, DRM_MODE_FLAG_NHSYNC | DRM_MODE_FLAG_NVSYNC),
};

static struct drm_framebuffer *
intel_framebuffer_create(struct drm_device *dev,
			 struct drm_mode_fb_cmd2 *mode_cmd,
			 struct drm_i915_gem_object *obj)
{
	struct intel_framebuffer *intel_fb;
	int ret;

	intel_fb = kzalloc(sizeof(*intel_fb), GFP_KERNEL);
	if (!intel_fb) {
		drm_gem_object_unreference_unlocked(&obj->base);
		return ERR_PTR(-ENOMEM);
	}

	ret = intel_framebuffer_init(dev, intel_fb, mode_cmd, obj);
	if (ret) {
		drm_gem_object_unreference_unlocked(&obj->base);
		kfree(intel_fb);
		return ERR_PTR(ret);
	}

	return &intel_fb->base;
}

static u32
intel_framebuffer_pitch_for_width(int width, int bpp)
{
	u32 pitch = DIV_ROUND_UP(width * bpp, 8);
	return ALIGN(pitch, 64);
}

static u32
intel_framebuffer_size_for_mode(struct drm_display_mode *mode, int bpp)
{
	u32 pitch = intel_framebuffer_pitch_for_width(mode->hdisplay, bpp);
	return ALIGN(pitch * mode->vdisplay, PAGE_SIZE);
}

static struct drm_framebuffer *
intel_framebuffer_create_for_mode(struct drm_device *dev,
				  struct drm_display_mode *mode,
				  int depth, int bpp)
{
	struct drm_i915_gem_object *obj;
	struct drm_mode_fb_cmd2 mode_cmd;

	obj = i915_gem_alloc_object(dev,
				    intel_framebuffer_size_for_mode(mode, bpp));
	if (obj == NULL)
		return ERR_PTR(-ENOMEM);

	mode_cmd.width = mode->hdisplay;
	mode_cmd.height = mode->vdisplay;
	mode_cmd.pitches[0] = intel_framebuffer_pitch_for_width(mode_cmd.width,
								bpp);
	mode_cmd.pixel_format = drm_mode_legacy_fb_format(bpp, depth);

	return intel_framebuffer_create(dev, &mode_cmd, obj);
}

static struct drm_framebuffer *
mode_fits_in_fbdev(struct drm_device *dev,
		   struct drm_display_mode *mode)
{
	struct drm_i915_private *dev_priv = dev->dev_private;
	struct drm_i915_gem_object *obj;
	struct drm_framebuffer *fb;

	if (dev_priv->fbdev == NULL)
		return NULL;

	obj = dev_priv->fbdev->ifb.obj;
	if (obj == NULL)
		return NULL;

	fb = &dev_priv->fbdev->ifb.base;
	if (fb->pitches[0] < intel_framebuffer_pitch_for_width(mode->hdisplay,
							       fb->bits_per_pixel))
		return NULL;

	if (obj->base.size < mode->vdisplay * fb->pitches[0])
		return NULL;

	return fb;
}

bool intel_get_load_detect_pipe(struct intel_encoder *intel_encoder,
				struct drm_connector *connector,
				struct drm_display_mode *mode,
				struct intel_load_detect_pipe *old)
{
	struct intel_crtc *intel_crtc;
	struct drm_crtc *possible_crtc;
	struct drm_encoder *encoder = &intel_encoder->base;
	struct drm_crtc *crtc = NULL;
	struct drm_device *dev = encoder->dev;
	struct drm_framebuffer *old_fb;
	int i = -1;

	DRM_DEBUG_KMS("[CONNECTOR:%d:%s], [ENCODER:%d:%s]\n",
		      connector->base.id, drm_get_connector_name(connector),
		      encoder->base.id, drm_get_encoder_name(encoder));

	/*
	 * Algorithm gets a little messy:
	 *
	 *   - if the connector already has an assigned crtc, use it (but make
	 *     sure it's on first)
	 *
	 *   - try to find the first unused crtc that can drive this connector,
	 *     and use that if we find one
	 */

	/* See if we already have a CRTC for this connector */
	if (encoder->crtc) {
		crtc = encoder->crtc;

		intel_crtc = to_intel_crtc(crtc);
		old->dpms_mode = intel_crtc->dpms_mode;
		old->load_detect_temp = false;

		/* Make sure the crtc and connector are running */
		if (intel_crtc->dpms_mode != DRM_MODE_DPMS_ON) {
			struct drm_encoder_helper_funcs *encoder_funcs;
			struct drm_crtc_helper_funcs *crtc_funcs;

			crtc_funcs = crtc->helper_private;
			crtc_funcs->dpms(crtc, DRM_MODE_DPMS_ON);

			encoder_funcs = encoder->helper_private;
			encoder_funcs->dpms(encoder, DRM_MODE_DPMS_ON);
		}

		return true;
	}

	/* Find an unused one (if possible) */
	list_for_each_entry(possible_crtc, &dev->mode_config.crtc_list, head) {
		i++;
		if (!(encoder->possible_crtcs & (1 << i)))
			continue;
		if (!possible_crtc->enabled) {
			crtc = possible_crtc;
			break;
		}
	}

	/*
	 * If we didn't find an unused CRTC, don't use any.
	 */
	if (!crtc) {
		DRM_DEBUG_KMS("no pipe available for load-detect\n");
		return false;
	}

	encoder->crtc = crtc;
	connector->encoder = encoder;

	intel_crtc = to_intel_crtc(crtc);
	old->dpms_mode = intel_crtc->dpms_mode;
	old->load_detect_temp = true;
	old->release_fb = NULL;

	if (!mode)
		mode = &load_detect_mode;

	old_fb = crtc->fb;

	/* We need a framebuffer large enough to accommodate all accesses
	 * that the plane may generate whilst we perform load detection.
	 * We can not rely on the fbcon either being present (we get called
	 * during its initialisation to detect all boot displays, or it may
	 * not even exist) or that it is large enough to satisfy the
	 * requested mode.
	 */
	crtc->fb = mode_fits_in_fbdev(dev, mode);
	if (crtc->fb == NULL) {
		DRM_DEBUG_KMS("creating tmp fb for load-detection\n");
		crtc->fb = intel_framebuffer_create_for_mode(dev, mode, 24, 32);
		old->release_fb = crtc->fb;
	} else
		DRM_DEBUG_KMS("reusing fbdev for load-detection framebuffer\n");
	if (IS_ERR(crtc->fb)) {
		DRM_DEBUG_KMS("failed to allocate framebuffer for load-detection\n");
		crtc->fb = old_fb;
		return false;
	}

	if (!drm_crtc_helper_set_mode(crtc, mode, 0, 0, old_fb)) {
		DRM_DEBUG_KMS("failed to set mode on load-detect pipe\n");
		if (old->release_fb)
			old->release_fb->funcs->destroy(old->release_fb);
		crtc->fb = old_fb;
		return false;
	}

<<<<<<< HEAD
	/* Contrary to the suggestions in the documentation,
	 * "Enable Panel Fitter" does not seem to be required when page
	 * flipping with a non-native mode, and worse causes a normal
	 * modeset to fail.
	 * pf = I915_READ(PF_CTL(intel_crtc->pipe)) & PF_ENABLE;
	 */
	pf = 0;
	pipesrc = I915_READ(PIPESRC(intel_crtc->pipe)) & 0x0fff0fff;
	OUT_RING(pf | pipesrc);
	ADVANCE_LP_RING();
out:
	return ret;
=======
	/* let the connector get through one full cycle before testing */
	intel_wait_for_vblank(dev, intel_crtc->pipe);

	return true;
>>>>>>> 1aa1b11c
}

void intel_release_load_detect_pipe(struct intel_encoder *intel_encoder,
				    struct drm_connector *connector,
				    struct intel_load_detect_pipe *old)
{
	struct drm_encoder *encoder = &intel_encoder->base;
	struct drm_device *dev = encoder->dev;
	struct drm_crtc *crtc = encoder->crtc;
	struct drm_encoder_helper_funcs *encoder_funcs = encoder->helper_private;
	struct drm_crtc_helper_funcs *crtc_funcs = crtc->helper_private;

	DRM_DEBUG_KMS("[CONNECTOR:%d:%s], [ENCODER:%d:%s]\n",
		      connector->base.id, drm_get_connector_name(connector),
		      encoder->base.id, drm_get_encoder_name(encoder));

	if (old->load_detect_temp) {
		connector->encoder = NULL;
		drm_helper_disable_unused_functions(dev);

		if (old->release_fb)
			old->release_fb->funcs->destroy(old->release_fb);

		return;
	}

	/* Switch crtc and encoder back off if necessary */
	if (old->dpms_mode != DRM_MODE_DPMS_ON) {
		encoder_funcs->dpms(encoder, old->dpms_mode);
		crtc_funcs->dpms(crtc, old->dpms_mode);
	}
}

/* Returns the clock of the currently programmed mode of the given pipe. */
static int intel_crtc_clock_get(struct drm_device *dev, struct drm_crtc *crtc)
{
	struct drm_i915_private *dev_priv = dev->dev_private;
	struct intel_crtc *intel_crtc = to_intel_crtc(crtc);
	int pipe = intel_crtc->pipe;
	u32 dpll = I915_READ(DPLL(pipe));
	u32 fp;
	intel_clock_t clock;

	if ((dpll & DISPLAY_RATE_SELECT_FPA1) == 0)
		fp = I915_READ(FP0(pipe));
	else
		fp = I915_READ(FP1(pipe));

	clock.m1 = (fp & FP_M1_DIV_MASK) >> FP_M1_DIV_SHIFT;
	if (IS_PINEVIEW(dev)) {
		clock.n = ffs((fp & FP_N_PINEVIEW_DIV_MASK) >> FP_N_DIV_SHIFT) - 1;
		clock.m2 = (fp & FP_M2_PINEVIEW_DIV_MASK) >> FP_M2_DIV_SHIFT;
	} else {
		clock.n = (fp & FP_N_DIV_MASK) >> FP_N_DIV_SHIFT;
		clock.m2 = (fp & FP_M2_DIV_MASK) >> FP_M2_DIV_SHIFT;
	}

	if (!IS_GEN2(dev)) {
		if (IS_PINEVIEW(dev))
			clock.p1 = ffs((dpll & DPLL_FPA01_P1_POST_DIV_MASK_PINEVIEW) >>
				DPLL_FPA01_P1_POST_DIV_SHIFT_PINEVIEW);
		else
			clock.p1 = ffs((dpll & DPLL_FPA01_P1_POST_DIV_MASK) >>
			       DPLL_FPA01_P1_POST_DIV_SHIFT);

		switch (dpll & DPLL_MODE_MASK) {
		case DPLLB_MODE_DAC_SERIAL:
			clock.p2 = dpll & DPLL_DAC_SERIAL_P2_CLOCK_DIV_5 ?
				5 : 10;
			break;
		case DPLLB_MODE_LVDS:
			clock.p2 = dpll & DPLLB_LVDS_P2_CLOCK_DIV_7 ?
				7 : 14;
			break;
		default:
			DRM_DEBUG_KMS("Unknown DPLL mode %08x in programmed "
				  "mode\n", (int)(dpll & DPLL_MODE_MASK));
			return 0;
		}

		/* XXX: Handle the 100Mhz refclk */
		intel_clock(dev, 96000, &clock);
	} else {
		bool is_lvds = (pipe == 1) && (I915_READ(LVDS) & LVDS_PORT_EN);

		if (is_lvds) {
			clock.p1 = ffs((dpll & DPLL_FPA01_P1_POST_DIV_MASK_I830_LVDS) >>
				       DPLL_FPA01_P1_POST_DIV_SHIFT);
			clock.p2 = 14;

			if ((dpll & PLL_REF_INPUT_MASK) ==
			    PLLB_REF_INPUT_SPREADSPECTRUMIN) {
				/* XXX: might not be 66MHz */
				intel_clock(dev, 66000, &clock);
			} else
				intel_clock(dev, 48000, &clock);
		} else {
			if (dpll & PLL_P1_DIVIDE_BY_TWO)
				clock.p1 = 2;
			else {
				clock.p1 = ((dpll & DPLL_FPA01_P1_POST_DIV_MASK_I830) >>
					    DPLL_FPA01_P1_POST_DIV_SHIFT) + 2;
			}
			if (dpll & PLL_P2_DIVIDE_BY_4)
				clock.p2 = 4;
			else
				clock.p2 = 2;

			intel_clock(dev, 48000, &clock);
		}
	}

	/* XXX: It would be nice to validate the clocks, but we can't reuse
	 * i830PllIsValid() because it relies on the xf86_config connector
	 * configuration being accurate, which it isn't necessarily.
	 */

	return clock.dot;
}

/** Returns the currently programmed mode of the given pipe. */
struct drm_display_mode *intel_crtc_mode_get(struct drm_device *dev,
					     struct drm_crtc *crtc)
{
	struct drm_i915_private *dev_priv = dev->dev_private;
	struct intel_crtc *intel_crtc = to_intel_crtc(crtc);
	int pipe = intel_crtc->pipe;
	struct drm_display_mode *mode;
	int htot = I915_READ(HTOTAL(pipe));
	int hsync = I915_READ(HSYNC(pipe));
	int vtot = I915_READ(VTOTAL(pipe));
	int vsync = I915_READ(VSYNC(pipe));

	mode = kzalloc(sizeof(*mode), GFP_KERNEL);
	if (!mode)
		return NULL;

	mode->clock = intel_crtc_clock_get(dev, crtc);
	mode->hdisplay = (htot & 0xffff) + 1;
	mode->htotal = ((htot & 0xffff0000) >> 16) + 1;
	mode->hsync_start = (hsync & 0xffff) + 1;
	mode->hsync_end = ((hsync & 0xffff0000) >> 16) + 1;
	mode->vdisplay = (vtot & 0xffff) + 1;
	mode->vtotal = ((vtot & 0xffff0000) >> 16) + 1;
	mode->vsync_start = (vsync & 0xffff) + 1;
	mode->vsync_end = ((vsync & 0xffff0000) >> 16) + 1;

	drm_mode_set_name(mode);
	drm_mode_set_crtcinfo(mode, 0);

	return mode;
}

#define GPU_IDLE_TIMEOUT 500 /* ms */

/* When this timer fires, we've been idle for awhile */
static void intel_gpu_idle_timer(unsigned long arg)
{
	struct drm_device *dev = (struct drm_device *)arg;
	drm_i915_private_t *dev_priv = dev->dev_private;

	if (!list_empty(&dev_priv->mm.active_list)) {
		/* Still processing requests, so just re-arm the timer. */
		mod_timer(&dev_priv->idle_timer, jiffies +
			  msecs_to_jiffies(GPU_IDLE_TIMEOUT));
		return;
	}

	dev_priv->busy = false;
	queue_work(dev_priv->wq, &dev_priv->idle_work);
}

#define CRTC_IDLE_TIMEOUT 1000 /* ms */

static void intel_crtc_idle_timer(unsigned long arg)
{
	struct intel_crtc *intel_crtc = (struct intel_crtc *)arg;
	struct drm_crtc *crtc = &intel_crtc->base;
	drm_i915_private_t *dev_priv = crtc->dev->dev_private;
	struct intel_framebuffer *intel_fb;

	intel_fb = to_intel_framebuffer(crtc->fb);
	if (intel_fb && intel_fb->obj->active) {
		/* The framebuffer is still being accessed by the GPU. */
		mod_timer(&intel_crtc->idle_timer, jiffies +
			  msecs_to_jiffies(CRTC_IDLE_TIMEOUT));
		return;
	}

	intel_crtc->busy = false;
	queue_work(dev_priv->wq, &dev_priv->idle_work);
}

static void intel_increase_pllclock(struct drm_crtc *crtc)
{
	struct drm_device *dev = crtc->dev;
	drm_i915_private_t *dev_priv = dev->dev_private;
	struct intel_crtc *intel_crtc = to_intel_crtc(crtc);
	int pipe = intel_crtc->pipe;
	int dpll_reg = DPLL(pipe);
	int dpll;

	if (HAS_PCH_SPLIT(dev))
		return;

	if (!dev_priv->lvds_downclock_avail)
		return;

	dpll = I915_READ(dpll_reg);
	if (!HAS_PIPE_CXSR(dev) && (dpll & DISPLAY_RATE_SELECT_FPA1)) {
		DRM_DEBUG_DRIVER("upclocking LVDS\n");

		assert_panel_unlocked(dev_priv, pipe);

		dpll &= ~DISPLAY_RATE_SELECT_FPA1;
		I915_WRITE(dpll_reg, dpll);
		intel_wait_for_vblank(dev, pipe);

		dpll = I915_READ(dpll_reg);
		if (dpll & DISPLAY_RATE_SELECT_FPA1)
			DRM_DEBUG_DRIVER("failed to upclock LVDS!\n");
	}

	/* Schedule downclock */
	mod_timer(&intel_crtc->idle_timer, jiffies +
		  msecs_to_jiffies(CRTC_IDLE_TIMEOUT));
}

static void intel_decrease_pllclock(struct drm_crtc *crtc)
{
	struct drm_device *dev = crtc->dev;
	drm_i915_private_t *dev_priv = dev->dev_private;
	struct intel_crtc *intel_crtc = to_intel_crtc(crtc);
	int pipe = intel_crtc->pipe;
	int dpll_reg = DPLL(pipe);
	int dpll = I915_READ(dpll_reg);

	if (HAS_PCH_SPLIT(dev))
		return;

	if (!dev_priv->lvds_downclock_avail)
		return;

	/*
	 * Since this is called by a timer, we should never get here in
	 * the manual case.
	 */
	if (!HAS_PIPE_CXSR(dev) && intel_crtc->lowfreq_avail) {
		DRM_DEBUG_DRIVER("downclocking LVDS\n");

		assert_panel_unlocked(dev_priv, pipe);

		dpll |= DISPLAY_RATE_SELECT_FPA1;
		I915_WRITE(dpll_reg, dpll);
		intel_wait_for_vblank(dev, pipe);
		dpll = I915_READ(dpll_reg);
		if (!(dpll & DISPLAY_RATE_SELECT_FPA1))
			DRM_DEBUG_DRIVER("failed to downclock LVDS!\n");
	}

}

/**
 * intel_idle_update - adjust clocks for idleness
 * @work: work struct
 *
 * Either the GPU or display (or both) went idle.  Check the busy status
 * here and adjust the CRTC and GPU clocks as necessary.
 */
static void intel_idle_update(struct work_struct *work)
{
	drm_i915_private_t *dev_priv = container_of(work, drm_i915_private_t,
						    idle_work);
	struct drm_device *dev = dev_priv->dev;
	struct drm_crtc *crtc;
	struct intel_crtc *intel_crtc;

	if (!i915_powersave)
		return;

	mutex_lock(&dev->struct_mutex);

	i915_update_gfx_val(dev_priv);

	list_for_each_entry(crtc, &dev->mode_config.crtc_list, head) {
		/* Skip inactive CRTCs */
		if (!crtc->fb)
			continue;

		intel_crtc = to_intel_crtc(crtc);
		if (!intel_crtc->busy)
			intel_decrease_pllclock(crtc);
	}


	mutex_unlock(&dev->struct_mutex);
}

/**
 * intel_mark_busy - mark the GPU and possibly the display busy
 * @dev: drm device
 * @obj: object we're operating on
 *
 * Callers can use this function to indicate that the GPU is busy processing
 * commands.  If @obj matches one of the CRTC objects (i.e. it's a scanout
 * buffer), we'll also mark the display as busy, so we know to increase its
 * clock frequency.
 */
void intel_mark_busy(struct drm_device *dev, struct drm_i915_gem_object *obj)
{
	drm_i915_private_t *dev_priv = dev->dev_private;
	struct drm_crtc *crtc = NULL;
	struct intel_framebuffer *intel_fb;
	struct intel_crtc *intel_crtc;

	if (!drm_core_check_feature(dev, DRIVER_MODESET))
		return;

	if (!dev_priv->busy)
		dev_priv->busy = true;
	else
		mod_timer(&dev_priv->idle_timer, jiffies +
			  msecs_to_jiffies(GPU_IDLE_TIMEOUT));

	list_for_each_entry(crtc, &dev->mode_config.crtc_list, head) {
		if (!crtc->fb)
			continue;

		intel_crtc = to_intel_crtc(crtc);
		intel_fb = to_intel_framebuffer(crtc->fb);
		if (intel_fb->obj == obj) {
			if (!intel_crtc->busy) {
				/* Non-busy -> busy, upclock */
				intel_increase_pllclock(crtc);
				intel_crtc->busy = true;
			} else {
				/* Busy -> busy, put off timer */
				mod_timer(&intel_crtc->idle_timer, jiffies +
					  msecs_to_jiffies(CRTC_IDLE_TIMEOUT));
			}
		}
	}
}

static void intel_crtc_destroy(struct drm_crtc *crtc)
{
	struct intel_crtc *intel_crtc = to_intel_crtc(crtc);
	struct drm_device *dev = crtc->dev;
	struct intel_unpin_work *work;
	unsigned long flags;

	spin_lock_irqsave(&dev->event_lock, flags);
	work = intel_crtc->unpin_work;
	intel_crtc->unpin_work = NULL;
	spin_unlock_irqrestore(&dev->event_lock, flags);

	if (work) {
		cancel_work_sync(&work->work);
		kfree(work);
	}

	drm_crtc_cleanup(crtc);

	kfree(intel_crtc);
}

static void intel_unpin_work_fn(struct work_struct *__work)
{
	struct intel_unpin_work *work =
		container_of(__work, struct intel_unpin_work, work);

	mutex_lock(&work->dev->struct_mutex);
	intel_unpin_fb_obj(work->old_fb_obj);
	drm_gem_object_unreference(&work->pending_flip_obj->base);
	drm_gem_object_unreference(&work->old_fb_obj->base);

	intel_update_fbc(work->dev);
	mutex_unlock(&work->dev->struct_mutex);
	kfree(work);
}

static void do_intel_finish_page_flip(struct drm_device *dev,
				      struct drm_crtc *crtc)
{
	drm_i915_private_t *dev_priv = dev->dev_private;
	struct intel_crtc *intel_crtc = to_intel_crtc(crtc);
	struct intel_unpin_work *work;
	struct drm_i915_gem_object *obj;
	struct drm_pending_vblank_event *e;
	struct timeval tnow, tvbl;
	unsigned long flags;

	/* Ignore early vblank irqs */
	if (intel_crtc == NULL)
		return;

	do_gettimeofday(&tnow);

	spin_lock_irqsave(&dev->event_lock, flags);
	work = intel_crtc->unpin_work;
	if (work == NULL || !work->pending) {
		spin_unlock_irqrestore(&dev->event_lock, flags);
		return;
	}

	intel_crtc->unpin_work = NULL;

	if (work->event) {
		e = work->event;
		e->event.sequence = drm_vblank_count_and_time(dev, intel_crtc->pipe, &tvbl);

		/* Called before vblank count and timestamps have
		 * been updated for the vblank interval of flip
		 * completion? Need to increment vblank count and
		 * add one videorefresh duration to returned timestamp
		 * to account for this. We assume this happened if we
		 * get called over 0.9 frame durations after the last
		 * timestamped vblank.
		 *
		 * This calculation can not be used with vrefresh rates
		 * below 5Hz (10Hz to be on the safe side) without
		 * promoting to 64 integers.
		 */
		if (10 * (timeval_to_ns(&tnow) - timeval_to_ns(&tvbl)) >
		    9 * crtc->framedur_ns) {
			e->event.sequence++;
			tvbl = ns_to_timeval(timeval_to_ns(&tvbl) +
					     crtc->framedur_ns);
		}

		e->event.tv_sec = tvbl.tv_sec;
		e->event.tv_usec = tvbl.tv_usec;

		list_add_tail(&e->base.link,
			      &e->base.file_priv->event_list);
		wake_up_interruptible(&e->base.file_priv->event_wait);
	}

	drm_vblank_put(dev, intel_crtc->pipe);

	spin_unlock_irqrestore(&dev->event_lock, flags);

	obj = work->old_fb_obj;

	atomic_clear_mask(1 << intel_crtc->plane,
			  &obj->pending_flip.counter);
	if (atomic_read(&obj->pending_flip) == 0)
		wake_up(&dev_priv->pending_flip_queue);

	schedule_work(&work->work);

	trace_i915_flip_complete(intel_crtc->plane, work->pending_flip_obj);
}

void intel_finish_page_flip(struct drm_device *dev, int pipe)
{
	drm_i915_private_t *dev_priv = dev->dev_private;
	struct drm_crtc *crtc = dev_priv->pipe_to_crtc_mapping[pipe];

	do_intel_finish_page_flip(dev, crtc);
}

void intel_finish_page_flip_plane(struct drm_device *dev, int plane)
{
	drm_i915_private_t *dev_priv = dev->dev_private;
	struct drm_crtc *crtc = dev_priv->plane_to_crtc_mapping[plane];

	do_intel_finish_page_flip(dev, crtc);
}

void intel_prepare_page_flip(struct drm_device *dev, int plane)
{
	drm_i915_private_t *dev_priv = dev->dev_private;
	struct intel_crtc *intel_crtc =
		to_intel_crtc(dev_priv->plane_to_crtc_mapping[plane]);
	unsigned long flags;

	spin_lock_irqsave(&dev->event_lock, flags);
	if (intel_crtc->unpin_work) {
		if ((++intel_crtc->unpin_work->pending) > 1)
			DRM_ERROR("Prepared flip multiple times\n");
	} else {
		DRM_DEBUG_DRIVER("preparing flip with no unpin work?\n");
	}
	spin_unlock_irqrestore(&dev->event_lock, flags);
}

static int intel_gen2_queue_flip(struct drm_device *dev,
				 struct drm_crtc *crtc,
				 struct drm_framebuffer *fb,
				 struct drm_i915_gem_object *obj)
{
	struct drm_i915_private *dev_priv = dev->dev_private;
	struct intel_crtc *intel_crtc = to_intel_crtc(crtc);
	unsigned long offset;
	u32 flip_mask;
	int ret;

	ret = intel_pin_and_fence_fb_obj(dev, obj, LP_RING(dev_priv));
	if (ret)
		goto err;

	/* Offset into the new buffer for cases of shared fbs between CRTCs */
	offset = crtc->y * fb->pitches[0] + crtc->x * fb->bits_per_pixel/8;

	ret = BEGIN_LP_RING(6);
	if (ret)
		goto err_unpin;

	/* Can't queue multiple flips, so wait for the previous
	 * one to finish before executing the next.
	 */
	if (intel_crtc->plane)
		flip_mask = MI_WAIT_FOR_PLANE_B_FLIP;
	else
		flip_mask = MI_WAIT_FOR_PLANE_A_FLIP;
	OUT_RING(MI_WAIT_FOR_EVENT | flip_mask);
	OUT_RING(MI_NOOP);
	OUT_RING(MI_DISPLAY_FLIP |
		 MI_DISPLAY_FLIP_PLANE(intel_crtc->plane));
	OUT_RING(fb->pitches[0]);
	OUT_RING(obj->gtt_offset + offset);
	OUT_RING(0); /* aux display base address, unused */
	ADVANCE_LP_RING();
	return 0;

err_unpin:
	intel_unpin_fb_obj(obj);
err:
	return ret;
}

static int intel_gen3_queue_flip(struct drm_device *dev,
				 struct drm_crtc *crtc,
				 struct drm_framebuffer *fb,
				 struct drm_i915_gem_object *obj)
{
	struct drm_i915_private *dev_priv = dev->dev_private;
	struct intel_crtc *intel_crtc = to_intel_crtc(crtc);
	unsigned long offset;
	u32 flip_mask;
	int ret;

	ret = intel_pin_and_fence_fb_obj(dev, obj, LP_RING(dev_priv));
	if (ret)
		goto err;

	/* Offset into the new buffer for cases of shared fbs between CRTCs */
	offset = crtc->y * fb->pitches[0] + crtc->x * fb->bits_per_pixel/8;

	ret = BEGIN_LP_RING(6);
	if (ret)
		goto err_unpin;

	if (intel_crtc->plane)
		flip_mask = MI_WAIT_FOR_PLANE_B_FLIP;
	else
		flip_mask = MI_WAIT_FOR_PLANE_A_FLIP;
	OUT_RING(MI_WAIT_FOR_EVENT | flip_mask);
	OUT_RING(MI_NOOP);
	OUT_RING(MI_DISPLAY_FLIP_I915 |
		 MI_DISPLAY_FLIP_PLANE(intel_crtc->plane));
	OUT_RING(fb->pitches[0]);
	OUT_RING(obj->gtt_offset + offset);
	OUT_RING(MI_NOOP);

	ADVANCE_LP_RING();
	return 0;

err_unpin:
	intel_unpin_fb_obj(obj);
err:
	return ret;
}

static int intel_gen4_queue_flip(struct drm_device *dev,
				 struct drm_crtc *crtc,
				 struct drm_framebuffer *fb,
				 struct drm_i915_gem_object *obj)
{
	struct drm_i915_private *dev_priv = dev->dev_private;
	struct intel_crtc *intel_crtc = to_intel_crtc(crtc);
	uint32_t pf, pipesrc;
	int ret;

	ret = intel_pin_and_fence_fb_obj(dev, obj, LP_RING(dev_priv));
	if (ret)
		goto err;

	ret = BEGIN_LP_RING(4);
	if (ret)
		goto err_unpin;

	/* i965+ uses the linear or tiled offsets from the
	 * Display Registers (which do not change across a page-flip)
	 * so we need only reprogram the base address.
	 */
	OUT_RING(MI_DISPLAY_FLIP |
		 MI_DISPLAY_FLIP_PLANE(intel_crtc->plane));
	OUT_RING(fb->pitches[0]);
	OUT_RING(obj->gtt_offset | obj->tiling_mode);

	/* XXX Enabling the panel-fitter across page-flip is so far
	 * untested on non-native modes, so ignore it for now.
	 * pf = I915_READ(pipe == 0 ? PFA_CTL_1 : PFB_CTL_1) & PF_ENABLE;
	 */
	pf = 0;
	pipesrc = I915_READ(PIPESRC(intel_crtc->pipe)) & 0x0fff0fff;
	OUT_RING(pf | pipesrc);
	ADVANCE_LP_RING();
	return 0;

err_unpin:
	intel_unpin_fb_obj(obj);
err:
	return ret;
}

static int intel_gen6_queue_flip(struct drm_device *dev,
				 struct drm_crtc *crtc,
				 struct drm_framebuffer *fb,
				 struct drm_i915_gem_object *obj)
{
	struct drm_i915_private *dev_priv = dev->dev_private;
	struct intel_crtc *intel_crtc = to_intel_crtc(crtc);
	uint32_t pf, pipesrc;
	int ret;

	ret = intel_pin_and_fence_fb_obj(dev, obj, LP_RING(dev_priv));
	if (ret)
		goto err;

	ret = BEGIN_LP_RING(4);
	if (ret)
		goto err_unpin;

	OUT_RING(MI_DISPLAY_FLIP |
		 MI_DISPLAY_FLIP_PLANE(intel_crtc->plane));
	OUT_RING(fb->pitches[0] | obj->tiling_mode);
	OUT_RING(obj->gtt_offset);

	pf = I915_READ(PF_CTL(intel_crtc->pipe)) & PF_ENABLE;
	pipesrc = I915_READ(PIPESRC(intel_crtc->pipe)) & 0x0fff0fff;
	OUT_RING(pf | pipesrc);
	ADVANCE_LP_RING();
	return 0;

err_unpin:
	intel_unpin_fb_obj(obj);
err:
	return ret;
}

/*
 * On gen7 we currently use the blit ring because (in early silicon at least)
 * the render ring doesn't give us interrpts for page flip completion, which
 * means clients will hang after the first flip is queued.  Fortunately the
 * blit ring generates interrupts properly, so use it instead.
 */
static int intel_gen7_queue_flip(struct drm_device *dev,
				 struct drm_crtc *crtc,
				 struct drm_framebuffer *fb,
				 struct drm_i915_gem_object *obj)
{
	struct drm_i915_private *dev_priv = dev->dev_private;
	struct intel_crtc *intel_crtc = to_intel_crtc(crtc);
	struct intel_ring_buffer *ring = &dev_priv->ring[BCS];
	int ret;

	ret = intel_pin_and_fence_fb_obj(dev, obj, ring);
	if (ret)
		goto err;

	ret = intel_ring_begin(ring, 4);
	if (ret)
		goto err_unpin;

	intel_ring_emit(ring, MI_DISPLAY_FLIP_I915 | (intel_crtc->plane << 19));
	intel_ring_emit(ring, (fb->pitches[0] | obj->tiling_mode));
	intel_ring_emit(ring, (obj->gtt_offset));
	intel_ring_emit(ring, (MI_NOOP));
	intel_ring_advance(ring);
	return 0;

err_unpin:
	intel_unpin_fb_obj(obj);
err:
	return ret;
}

static int intel_default_queue_flip(struct drm_device *dev,
				    struct drm_crtc *crtc,
				    struct drm_framebuffer *fb,
				    struct drm_i915_gem_object *obj)
{
	return -ENODEV;
}

static int intel_crtc_page_flip(struct drm_crtc *crtc,
				struct drm_framebuffer *fb,
				struct drm_pending_vblank_event *event)
{
	struct drm_device *dev = crtc->dev;
	struct drm_i915_private *dev_priv = dev->dev_private;
	struct intel_framebuffer *intel_fb;
	struct drm_i915_gem_object *obj;
	struct intel_crtc *intel_crtc = to_intel_crtc(crtc);
	struct intel_unpin_work *work;
	unsigned long flags;
	int ret;

	work = kzalloc(sizeof *work, GFP_KERNEL);
	if (work == NULL)
		return -ENOMEM;

	work->event = event;
	work->dev = crtc->dev;
	intel_fb = to_intel_framebuffer(crtc->fb);
	work->old_fb_obj = intel_fb->obj;
	INIT_WORK(&work->work, intel_unpin_work_fn);

	ret = drm_vblank_get(dev, intel_crtc->pipe);
	if (ret)
		goto free_work;

	/* We borrow the event spin lock for protecting unpin_work */
	spin_lock_irqsave(&dev->event_lock, flags);
	if (intel_crtc->unpin_work) {
		spin_unlock_irqrestore(&dev->event_lock, flags);
		kfree(work);
		drm_vblank_put(dev, intel_crtc->pipe);

		DRM_DEBUG_DRIVER("flip queue: crtc already busy\n");
		return -EBUSY;
	}
	intel_crtc->unpin_work = work;
	spin_unlock_irqrestore(&dev->event_lock, flags);

	intel_fb = to_intel_framebuffer(fb);
	obj = intel_fb->obj;

	mutex_lock(&dev->struct_mutex);

	/* Reference the objects for the scheduled work. */
	drm_gem_object_reference(&work->old_fb_obj->base);
	drm_gem_object_reference(&obj->base);

	crtc->fb = fb;

	work->pending_flip_obj = obj;

	work->enable_stall_check = true;

	/* Block clients from rendering to the new back buffer until
	 * the flip occurs and the object is no longer visible.
	 */
	atomic_add(1 << intel_crtc->plane, &work->old_fb_obj->pending_flip);

	ret = dev_priv->display.queue_flip(dev, crtc, fb, obj);
	if (ret)
		goto cleanup_pending;

	intel_disable_fbc(dev);
	mutex_unlock(&dev->struct_mutex);

	trace_i915_flip_request(intel_crtc->plane, obj);

	return 0;

cleanup_pending:
	atomic_sub(1 << intel_crtc->plane, &work->old_fb_obj->pending_flip);
	drm_gem_object_unreference(&work->old_fb_obj->base);
	drm_gem_object_unreference(&obj->base);
	mutex_unlock(&dev->struct_mutex);

	spin_lock_irqsave(&dev->event_lock, flags);
	intel_crtc->unpin_work = NULL;
	spin_unlock_irqrestore(&dev->event_lock, flags);

	drm_vblank_put(dev, intel_crtc->pipe);
free_work:
	kfree(work);

	return ret;
}

static void intel_sanitize_modesetting(struct drm_device *dev,
				       int pipe, int plane)
{
	struct drm_i915_private *dev_priv = dev->dev_private;
	u32 reg, val;

	/* Clear any frame start delays used for debugging left by the BIOS */
	for_each_pipe(pipe) {
		reg = PIPECONF(pipe);
		I915_WRITE(reg, I915_READ(reg) & ~PIPECONF_FRAME_START_DELAY_MASK);
	}

	if (HAS_PCH_SPLIT(dev))
		return;

	/* Who knows what state these registers were left in by the BIOS or
	 * grub?
	 *
	 * If we leave the registers in a conflicting state (e.g. with the
	 * display plane reading from the other pipe than the one we intend
	 * to use) then when we attempt to teardown the active mode, we will
	 * not disable the pipes and planes in the correct order -- leaving
	 * a plane reading from a disabled pipe and possibly leading to
	 * undefined behaviour.
	 */

	reg = DSPCNTR(plane);
	val = I915_READ(reg);

	if ((val & DISPLAY_PLANE_ENABLE) == 0)
		return;
	if (!!(val & DISPPLANE_SEL_PIPE_MASK) == pipe)
		return;

	/* This display plane is active and attached to the other CPU pipe. */
	pipe = !pipe;

	/* Disable the plane and wait for it to stop reading from the pipe. */
	intel_disable_plane(dev_priv, plane, pipe);
	intel_disable_pipe(dev_priv, pipe);
}

static void intel_crtc_reset(struct drm_crtc *crtc)
{
	struct drm_device *dev = crtc->dev;
	struct intel_crtc *intel_crtc = to_intel_crtc(crtc);

	/* Reset flags back to the 'unknown' status so that they
	 * will be correctly set on the initial modeset.
	 */
	intel_crtc->dpms_mode = -1;

	/* We need to fix up any BIOS configuration that conflicts with
	 * our expectations.
	 */
	intel_sanitize_modesetting(dev, intel_crtc->pipe, intel_crtc->plane);
}

static struct drm_crtc_helper_funcs intel_helper_funcs = {
	.dpms = intel_crtc_dpms,
	.mode_fixup = intel_crtc_mode_fixup,
	.mode_set = intel_crtc_mode_set,
	.mode_set_base = intel_pipe_set_base,
	.mode_set_base_atomic = intel_pipe_set_base_atomic,
	.load_lut = intel_crtc_load_lut,
	.disable = intel_crtc_disable,
};

static const struct drm_crtc_funcs intel_crtc_funcs = {
	.reset = intel_crtc_reset,
	.cursor_set = intel_crtc_cursor_set,
	.cursor_move = intel_crtc_cursor_move,
	.gamma_set = intel_crtc_gamma_set,
	.set_config = drm_crtc_helper_set_config,
	.destroy = intel_crtc_destroy,
	.page_flip = intel_crtc_page_flip,
};

static void intel_crtc_init(struct drm_device *dev, int pipe)
{
	drm_i915_private_t *dev_priv = dev->dev_private;
	struct intel_crtc *intel_crtc;
	int i;

	intel_crtc = kzalloc(sizeof(struct intel_crtc) + (INTELFB_CONN_LIMIT * sizeof(struct drm_connector *)), GFP_KERNEL);
	if (intel_crtc == NULL)
		return;

	drm_crtc_init(dev, &intel_crtc->base, &intel_crtc_funcs);

	drm_mode_crtc_set_gamma_size(&intel_crtc->base, 256);
	for (i = 0; i < 256; i++) {
		intel_crtc->lut_r[i] = i;
		intel_crtc->lut_g[i] = i;
		intel_crtc->lut_b[i] = i;
	}

	/* Swap pipes & planes for FBC on pre-965 */
	intel_crtc->pipe = pipe;
	intel_crtc->plane = pipe;
	if (IS_MOBILE(dev) && IS_GEN3(dev)) {
		DRM_DEBUG_KMS("swapping pipes & planes for FBC\n");
		intel_crtc->plane = !pipe;
	}

	BUG_ON(pipe >= ARRAY_SIZE(dev_priv->plane_to_crtc_mapping) ||
	       dev_priv->plane_to_crtc_mapping[intel_crtc->plane] != NULL);
	dev_priv->plane_to_crtc_mapping[intel_crtc->plane] = &intel_crtc->base;
	dev_priv->pipe_to_crtc_mapping[intel_crtc->pipe] = &intel_crtc->base;

	intel_crtc_reset(&intel_crtc->base);
	intel_crtc->active = true; /* force the pipe off on setup_init_config */
	intel_crtc->bpp = 24; /* default for pre-Ironlake */

	if (HAS_PCH_SPLIT(dev)) {
		if (pipe == 2 && IS_IVYBRIDGE(dev))
			intel_crtc->no_pll = true;
		intel_helper_funcs.prepare = ironlake_crtc_prepare;
		intel_helper_funcs.commit = ironlake_crtc_commit;
	} else {
		intel_helper_funcs.prepare = i9xx_crtc_prepare;
		intel_helper_funcs.commit = i9xx_crtc_commit;
	}

	drm_crtc_helper_add(&intel_crtc->base, &intel_helper_funcs);

	intel_crtc->busy = false;

	setup_timer(&intel_crtc->idle_timer, intel_crtc_idle_timer,
		    (unsigned long)intel_crtc);
}

int intel_get_pipe_from_crtc_id(struct drm_device *dev, void *data,
				struct drm_file *file)
{
	drm_i915_private_t *dev_priv = dev->dev_private;
	struct drm_i915_get_pipe_from_crtc_id *pipe_from_crtc_id = data;
	struct drm_mode_object *drmmode_obj;
	struct intel_crtc *crtc;

	if (!dev_priv) {
		DRM_ERROR("called with no initialization\n");
		return -EINVAL;
	}

	drmmode_obj = drm_mode_object_find(dev, pipe_from_crtc_id->crtc_id,
			DRM_MODE_OBJECT_CRTC);

	if (!drmmode_obj) {
		DRM_ERROR("no such CRTC id\n");
		return -EINVAL;
	}

	crtc = to_intel_crtc(obj_to_crtc(drmmode_obj));
	pipe_from_crtc_id->pipe = crtc->pipe;

	return 0;
}

static int intel_encoder_clones(struct drm_device *dev, int type_mask)
{
	struct intel_encoder *encoder;
	int index_mask = 0;
	int entry = 0;

	list_for_each_entry(encoder, &dev->mode_config.encoder_list, base.head) {
		if (type_mask & encoder->clone_mask)
			index_mask |= (1 << entry);
		entry++;
	}

	return index_mask;
}

static bool has_edp_a(struct drm_device *dev)
{
	struct drm_i915_private *dev_priv = dev->dev_private;

	if (!IS_MOBILE(dev))
		return false;

	if ((I915_READ(DP_A) & DP_DETECTED) == 0)
		return false;

	if (IS_GEN5(dev) &&
	    (I915_READ(ILK_DISPLAY_CHICKEN_FUSES) & ILK_eDP_A_DISABLE))
		return false;

	return true;
}

static void intel_setup_outputs(struct drm_device *dev)
{
	struct drm_i915_private *dev_priv = dev->dev_private;
	struct intel_encoder *encoder;
	bool dpd_is_edp = false;
	bool has_lvds;

	has_lvds = intel_lvds_init(dev);
	if (!has_lvds && !HAS_PCH_SPLIT(dev)) {
		/* disable the panel fitter on everything but LVDS */
		I915_WRITE(PFIT_CONTROL, 0);
	}

	if (HAS_PCH_SPLIT(dev)) {
		dpd_is_edp = intel_dpd_is_edp(dev);

		if (has_edp_a(dev))
			intel_dp_init(dev, DP_A);

		if (dpd_is_edp && (I915_READ(PCH_DP_D) & DP_DETECTED))
			intel_dp_init(dev, PCH_DP_D);
	}

	intel_crt_init(dev);

	if (HAS_PCH_SPLIT(dev)) {
		int found;

		if (I915_READ(HDMIB) & PORT_DETECTED) {
			/* PCH SDVOB multiplex with HDMIB */
			found = intel_sdvo_init(dev, PCH_SDVOB, true);
			if (!found)
				intel_hdmi_init(dev, HDMIB);
			if (!found && (I915_READ(PCH_DP_B) & DP_DETECTED))
				intel_dp_init(dev, PCH_DP_B);
		}

		if (I915_READ(HDMIC) & PORT_DETECTED)
			intel_hdmi_init(dev, HDMIC);

		if (I915_READ(HDMID) & PORT_DETECTED)
			intel_hdmi_init(dev, HDMID);

		if (I915_READ(PCH_DP_C) & DP_DETECTED)
			intel_dp_init(dev, PCH_DP_C);

		if (!dpd_is_edp && (I915_READ(PCH_DP_D) & DP_DETECTED))
			intel_dp_init(dev, PCH_DP_D);

	} else if (SUPPORTS_DIGITAL_OUTPUTS(dev)) {
		bool found = false;

		if (I915_READ(SDVOB) & SDVO_DETECTED) {
			DRM_DEBUG_KMS("probing SDVOB\n");
			found = intel_sdvo_init(dev, SDVOB, true);
			if (!found && SUPPORTS_INTEGRATED_HDMI(dev)) {
				DRM_DEBUG_KMS("probing HDMI on SDVOB\n");
				intel_hdmi_init(dev, SDVOB);
			}

			if (!found && SUPPORTS_INTEGRATED_DP(dev)) {
				DRM_DEBUG_KMS("probing DP_B\n");
				intel_dp_init(dev, DP_B);
			}
		}

		/* Before G4X SDVOC doesn't have its own detect register */

		if (I915_READ(SDVOB) & SDVO_DETECTED) {
			DRM_DEBUG_KMS("probing SDVOC\n");
			found = intel_sdvo_init(dev, SDVOC, false);
		}

		if (!found && (I915_READ(SDVOC) & SDVO_DETECTED)) {

			if (SUPPORTS_INTEGRATED_HDMI(dev)) {
				DRM_DEBUG_KMS("probing HDMI on SDVOC\n");
				intel_hdmi_init(dev, SDVOC);
			}
			if (SUPPORTS_INTEGRATED_DP(dev)) {
				DRM_DEBUG_KMS("probing DP_C\n");
				intel_dp_init(dev, DP_C);
			}
		}

		if (SUPPORTS_INTEGRATED_DP(dev) &&
		    (I915_READ(DP_D) & DP_DETECTED)) {
			DRM_DEBUG_KMS("probing DP_D\n");
			intel_dp_init(dev, DP_D);
		}
	} else if (IS_GEN2(dev))
		intel_dvo_init(dev);

	if (SUPPORTS_TV(dev))
		intel_tv_init(dev);

	list_for_each_entry(encoder, &dev->mode_config.encoder_list, base.head) {
		encoder->base.possible_crtcs = encoder->crtc_mask;
		encoder->base.possible_clones =
			intel_encoder_clones(dev, encoder->clone_mask);
	}

	/* disable all the possible outputs/crtcs before entering KMS mode */
	drm_helper_disable_unused_functions(dev);

	if (HAS_PCH_SPLIT(dev))
		ironlake_init_pch_refclk(dev);
}

static void intel_user_framebuffer_destroy(struct drm_framebuffer *fb)
{
	struct intel_framebuffer *intel_fb = to_intel_framebuffer(fb);

	drm_framebuffer_cleanup(fb);
	drm_gem_object_unreference_unlocked(&intel_fb->obj->base);

	kfree(intel_fb);
}

static int intel_user_framebuffer_create_handle(struct drm_framebuffer *fb,
						struct drm_file *file,
						unsigned int *handle)
{
	struct intel_framebuffer *intel_fb = to_intel_framebuffer(fb);
	struct drm_i915_gem_object *obj = intel_fb->obj;

	return drm_gem_handle_create(file, &obj->base, handle);
}

static const struct drm_framebuffer_funcs intel_fb_funcs = {
	.destroy = intel_user_framebuffer_destroy,
	.create_handle = intel_user_framebuffer_create_handle,
};

int intel_framebuffer_init(struct drm_device *dev,
			   struct intel_framebuffer *intel_fb,
			   struct drm_mode_fb_cmd2 *mode_cmd,
			   struct drm_i915_gem_object *obj)
{
	int ret;

	if (obj->tiling_mode == I915_TILING_Y)
		return -EINVAL;

	if (mode_cmd->pitches[0] & 63)
		return -EINVAL;

	switch (mode_cmd->pixel_format) {
	case DRM_FORMAT_RGB332:
	case DRM_FORMAT_RGB565:
	case DRM_FORMAT_XRGB8888:
	case DRM_FORMAT_XBGR8888:
	case DRM_FORMAT_ARGB8888:
	case DRM_FORMAT_XRGB2101010:
	case DRM_FORMAT_ARGB2101010:
		/* RGB formats are common across chipsets */
		break;
	case DRM_FORMAT_YUYV:
	case DRM_FORMAT_UYVY:
	case DRM_FORMAT_YVYU:
	case DRM_FORMAT_VYUY:
		break;
	default:
		DRM_DEBUG_KMS("unsupported pixel format %u\n",
				mode_cmd->pixel_format);
		return -EINVAL;
	}

	ret = drm_framebuffer_init(dev, &intel_fb->base, &intel_fb_funcs);
	if (ret) {
		DRM_ERROR("framebuffer init failed %d\n", ret);
		return ret;
	}

	drm_helper_mode_fill_fb_struct(&intel_fb->base, mode_cmd);
	intel_fb->obj = obj;
	return 0;
}

static struct drm_framebuffer *
intel_user_framebuffer_create(struct drm_device *dev,
			      struct drm_file *filp,
			      struct drm_mode_fb_cmd2 *mode_cmd)
{
	struct drm_i915_gem_object *obj;

	obj = to_intel_bo(drm_gem_object_lookup(dev, filp,
						mode_cmd->handles[0]));
	if (&obj->base == NULL)
		return ERR_PTR(-ENOENT);

	return intel_framebuffer_create(dev, mode_cmd, obj);
}

static const struct drm_mode_config_funcs intel_mode_funcs = {
	.fb_create = intel_user_framebuffer_create,
	.output_poll_changed = intel_fb_output_poll_changed,
};

/* Set up chip specific display functions */
static void intel_init_display(struct drm_device *dev)
{
	struct drm_i915_private *dev_priv = dev->dev_private;

	/* We always want a DPMS function */
	if (HAS_PCH_SPLIT(dev)) {
		dev_priv->display.dpms = ironlake_crtc_dpms;
		dev_priv->display.crtc_mode_set = ironlake_crtc_mode_set;
		dev_priv->display.update_plane = ironlake_update_plane;
	} else {
		dev_priv->display.dpms = i9xx_crtc_dpms;
		dev_priv->display.crtc_mode_set = i9xx_crtc_mode_set;
		dev_priv->display.update_plane = i9xx_update_plane;
	}

	/* Returns the core display clock speed */
	if (IS_VALLEYVIEW(dev))
		dev_priv->display.get_display_clock_speed =
			valleyview_get_display_clock_speed;
	else if (IS_I945G(dev) || (IS_G33(dev) && !IS_PINEVIEW_M(dev)))
		dev_priv->display.get_display_clock_speed =
			i945_get_display_clock_speed;
	else if (IS_I915G(dev))
		dev_priv->display.get_display_clock_speed =
			i915_get_display_clock_speed;
	else if (IS_I945GM(dev) || IS_845G(dev) || IS_PINEVIEW_M(dev))
		dev_priv->display.get_display_clock_speed =
			i9xx_misc_get_display_clock_speed;
	else if (IS_I915GM(dev))
		dev_priv->display.get_display_clock_speed =
			i915gm_get_display_clock_speed;
	else if (IS_I865G(dev))
		dev_priv->display.get_display_clock_speed =
			i865_get_display_clock_speed;
	else if (IS_I85X(dev))
		dev_priv->display.get_display_clock_speed =
			i855_get_display_clock_speed;
	else /* 852, 830 */
		dev_priv->display.get_display_clock_speed =
			i830_get_display_clock_speed;

	if (HAS_PCH_SPLIT(dev)) {
		if (IS_GEN5(dev)) {
			dev_priv->display.fdi_link_train = ironlake_fdi_link_train;
			dev_priv->display.write_eld = ironlake_write_eld;
		} else if (IS_GEN6(dev)) {
			dev_priv->display.fdi_link_train = gen6_fdi_link_train;
			dev_priv->display.write_eld = ironlake_write_eld;
		} else if (IS_IVYBRIDGE(dev)) {
			/* FIXME: detect B0+ stepping and use auto training */
			dev_priv->display.fdi_link_train = ivb_manual_fdi_link_train;
			dev_priv->display.write_eld = ironlake_write_eld;
		} else
			dev_priv->display.update_wm = NULL;
	} else if (IS_VALLEYVIEW(dev)) {
		dev_priv->display.force_wake_get = vlv_force_wake_get;
		dev_priv->display.force_wake_put = vlv_force_wake_put;
	} else if (IS_G4X(dev)) {
		dev_priv->display.write_eld = g4x_write_eld;
	}

	/* Default just returns -ENODEV to indicate unsupported */
	dev_priv->display.queue_flip = intel_default_queue_flip;

	switch (INTEL_INFO(dev)->gen) {
	case 2:
		dev_priv->display.queue_flip = intel_gen2_queue_flip;
		break;

	case 3:
		dev_priv->display.queue_flip = intel_gen3_queue_flip;
		break;

	case 4:
	case 5:
		dev_priv->display.queue_flip = intel_gen4_queue_flip;
		break;

	case 6:
		dev_priv->display.queue_flip = intel_gen6_queue_flip;
		break;
	case 7:
		dev_priv->display.queue_flip = intel_gen7_queue_flip;
		break;
	}
}

/*
 * Some BIOSes insist on assuming the GPU's pipe A is enabled at suspend,
 * resume, or other times.  This quirk makes sure that's the case for
 * affected systems.
 */
static void quirk_pipea_force(struct drm_device *dev)
{
	struct drm_i915_private *dev_priv = dev->dev_private;

	dev_priv->quirks |= QUIRK_PIPEA_FORCE;
	DRM_INFO("applying pipe a force quirk\n");
}

/*
 * Some machines (Lenovo U160) do not work with SSC on LVDS for some reason
 */
static void quirk_ssc_force_disable(struct drm_device *dev)
{
	struct drm_i915_private *dev_priv = dev->dev_private;
	dev_priv->quirks |= QUIRK_LVDS_SSC_DISABLE;
	DRM_INFO("applying lvds SSC disable quirk\n");
}

/*
 * A machine (e.g. Acer Aspire 5734Z) may need to invert the panel backlight
 * brightness value
 */
static void quirk_invert_brightness(struct drm_device *dev)
{
	struct drm_i915_private *dev_priv = dev->dev_private;
	dev_priv->quirks |= QUIRK_INVERT_BRIGHTNESS;
	DRM_INFO("applying inverted panel brightness quirk\n");
}

struct intel_quirk {
	int device;
	int subsystem_vendor;
	int subsystem_device;
	void (*hook)(struct drm_device *dev);
};

static struct intel_quirk intel_quirks[] = {
	/* HP Mini needs pipe A force quirk (LP: #322104) */
	{ 0x27ae, 0x103c, 0x361a, quirk_pipea_force },

	/* Thinkpad R31 needs pipe A force quirk */
	{ 0x3577, 0x1014, 0x0505, quirk_pipea_force },
	/* Toshiba Protege R-205, S-209 needs pipe A force quirk */
	{ 0x2592, 0x1179, 0x0001, quirk_pipea_force },

	/* ThinkPad X30 needs pipe A force quirk (LP: #304614) */
	{ 0x3577,  0x1014, 0x0513, quirk_pipea_force },
	/* ThinkPad X40 needs pipe A force quirk */

	/* ThinkPad T60 needs pipe A force quirk (bug #16494) */
	{ 0x2782, 0x17aa, 0x201a, quirk_pipea_force },

	/* 855 & before need to leave pipe A & dpll A up */
	{ 0x3582, PCI_ANY_ID, PCI_ANY_ID, quirk_pipea_force },
	{ 0x2562, PCI_ANY_ID, PCI_ANY_ID, quirk_pipea_force },

	/* Lenovo U160 cannot use SSC on LVDS */
	{ 0x0046, 0x17aa, 0x3920, quirk_ssc_force_disable },

	/* Sony Vaio Y cannot use SSC on LVDS */
	{ 0x0046, 0x104d, 0x9076, quirk_ssc_force_disable },

	/* Acer Aspire 5734Z must invert backlight brightness */
	{ 0x2a42, 0x1025, 0x0459, quirk_invert_brightness },
};

static void intel_init_quirks(struct drm_device *dev)
{
	struct pci_dev *d = dev->pdev;
	int i;

	for (i = 0; i < ARRAY_SIZE(intel_quirks); i++) {
		struct intel_quirk *q = &intel_quirks[i];

		if (d->device == q->device &&
		    (d->subsystem_vendor == q->subsystem_vendor ||
		     q->subsystem_vendor == PCI_ANY_ID) &&
		    (d->subsystem_device == q->subsystem_device ||
		     q->subsystem_device == PCI_ANY_ID))
			q->hook(dev);
	}
}

/* Disable the VGA plane that we never use */
static void i915_disable_vga(struct drm_device *dev)
{
	struct drm_i915_private *dev_priv = dev->dev_private;
	u8 sr1;
	u32 vga_reg;

	if (HAS_PCH_SPLIT(dev))
		vga_reg = CPU_VGACNTRL;
	else
		vga_reg = VGACNTRL;

	vga_get_uninterruptible(dev->pdev, VGA_RSRC_LEGACY_IO);
	outb(SR01, VGA_SR_INDEX);
	sr1 = inb(VGA_SR_DATA);
	outb(sr1 | 1<<5, VGA_SR_DATA);
	vga_put(dev->pdev, VGA_RSRC_LEGACY_IO);
	udelay(300);

	I915_WRITE(vga_reg, VGA_DISP_DISABLE);
	POSTING_READ(vga_reg);
}

static void ivb_pch_pwm_override(struct drm_device *dev)
{
	struct drm_i915_private *dev_priv = dev->dev_private;

	/*
	 * IVB has CPU eDP backlight regs too, set things up to let the
	 * PCH regs control the backlight
	 */
	I915_WRITE(BLC_PWM_CPU_CTL2, PWM_ENABLE);
	I915_WRITE(BLC_PWM_CPU_CTL, 0);
	I915_WRITE(BLC_PWM_PCH_CTL1, PWM_ENABLE | (1<<30));
}

void intel_modeset_init_hw(struct drm_device *dev)
{
	struct drm_i915_private *dev_priv = dev->dev_private;

	intel_init_clock_gating(dev);

	if (IS_IRONLAKE_M(dev)) {
		ironlake_enable_drps(dev);
		intel_init_emon(dev);
	}

	if ((IS_GEN6(dev) || IS_GEN7(dev)) && !IS_VALLEYVIEW(dev)) {
		gen6_enable_rps(dev_priv);
		gen6_update_ring_freq(dev_priv);
	}

	if (IS_IVYBRIDGE(dev))
		ivb_pch_pwm_override(dev);
}

void intel_modeset_init(struct drm_device *dev)
{
	struct drm_i915_private *dev_priv = dev->dev_private;
	int i, ret;

	drm_mode_config_init(dev);

	dev->mode_config.min_width = 0;
	dev->mode_config.min_height = 0;

	dev->mode_config.preferred_depth = 24;
	dev->mode_config.prefer_shadow = 1;

	dev->mode_config.funcs = (void *)&intel_mode_funcs;

	intel_init_quirks(dev);

	intel_init_pm(dev);

	intel_init_display(dev);

	if (IS_GEN2(dev)) {
		dev->mode_config.max_width = 2048;
		dev->mode_config.max_height = 2048;
	} else if (IS_GEN3(dev)) {
		dev->mode_config.max_width = 4096;
		dev->mode_config.max_height = 4096;
	} else {
		dev->mode_config.max_width = 8192;
		dev->mode_config.max_height = 8192;
	}
	dev->mode_config.fb_base = dev->agp->base;

	DRM_DEBUG_KMS("%d display pipe%s available.\n",
		      dev_priv->num_pipe, dev_priv->num_pipe > 1 ? "s" : "");

	for (i = 0; i < dev_priv->num_pipe; i++) {
		intel_crtc_init(dev, i);
		ret = intel_plane_init(dev, i);
		if (ret)
			DRM_DEBUG_KMS("plane %d init failed: %d\n", i, ret);
	}

	/* Just disable it once at startup */
	i915_disable_vga(dev);
	intel_setup_outputs(dev);

	intel_modeset_init_hw(dev);

	INIT_WORK(&dev_priv->idle_work, intel_idle_update);
	setup_timer(&dev_priv->idle_timer, intel_gpu_idle_timer,
		    (unsigned long)dev);
}

void intel_modeset_gem_init(struct drm_device *dev)
{
	if (IS_IRONLAKE_M(dev))
		ironlake_enable_rc6(dev);

	intel_setup_overlay(dev);
}

void intel_modeset_cleanup(struct drm_device *dev)
{
	struct drm_i915_private *dev_priv = dev->dev_private;
	struct drm_crtc *crtc;
	struct intel_crtc *intel_crtc;

	drm_kms_helper_poll_fini(dev);
	mutex_lock(&dev->struct_mutex);

	intel_unregister_dsm_handler();


	list_for_each_entry(crtc, &dev->mode_config.crtc_list, head) {
		/* Skip inactive CRTCs */
		if (!crtc->fb)
			continue;

		intel_crtc = to_intel_crtc(crtc);
		intel_increase_pllclock(crtc);
	}

	intel_disable_fbc(dev);

	if (IS_IRONLAKE_M(dev))
		ironlake_disable_drps(dev);
	if ((IS_GEN6(dev) || IS_GEN7(dev)) && !IS_VALLEYVIEW(dev))
		gen6_disable_rps(dev);

	if (IS_IRONLAKE_M(dev))
		ironlake_disable_rc6(dev);

	if (IS_VALLEYVIEW(dev))
		vlv_init_dpio(dev);

	mutex_unlock(&dev->struct_mutex);

	/* Disable the irq before mode object teardown, for the irq might
	 * enqueue unpin/hotplug work. */
	drm_irq_uninstall(dev);
	cancel_work_sync(&dev_priv->hotplug_work);
	cancel_work_sync(&dev_priv->rps_work);

	/* flush any delayed tasks or pending work */
	flush_scheduled_work();

	/* Shut off idle work before the crtcs get freed. */
	list_for_each_entry(crtc, &dev->mode_config.crtc_list, head) {
		intel_crtc = to_intel_crtc(crtc);
		del_timer_sync(&intel_crtc->idle_timer);
	}
	del_timer_sync(&dev_priv->idle_timer);
	cancel_work_sync(&dev_priv->idle_work);

	drm_mode_config_cleanup(dev);
}

/*
 * Return which encoder is currently attached for connector.
 */
struct drm_encoder *intel_best_encoder(struct drm_connector *connector)
{
	return &intel_attached_encoder(connector)->base;
}

void intel_connector_attach_encoder(struct intel_connector *connector,
				    struct intel_encoder *encoder)
{
	connector->encoder = encoder;
	drm_mode_connector_attach_encoder(&connector->base,
					  &encoder->base);
}

/*
 * set vga decode state - true == enable VGA decode
 */
int intel_modeset_vga_set_state(struct drm_device *dev, bool state)
{
	struct drm_i915_private *dev_priv = dev->dev_private;
	u16 gmch_ctrl;

	pci_read_config_word(dev_priv->bridge_dev, INTEL_GMCH_CTRL, &gmch_ctrl);
	if (state)
		gmch_ctrl &= ~INTEL_GMCH_VGA_DISABLE;
	else
		gmch_ctrl |= INTEL_GMCH_VGA_DISABLE;
	pci_write_config_word(dev_priv->bridge_dev, INTEL_GMCH_CTRL, gmch_ctrl);
	return 0;
}

#ifdef CONFIG_DEBUG_FS
#include <linux/seq_file.h>

struct intel_display_error_state {
	struct intel_cursor_error_state {
		u32 control;
		u32 position;
		u32 base;
		u32 size;
	} cursor[2];

	struct intel_pipe_error_state {
		u32 conf;
		u32 source;

		u32 htotal;
		u32 hblank;
		u32 hsync;
		u32 vtotal;
		u32 vblank;
		u32 vsync;
	} pipe[2];

	struct intel_plane_error_state {
		u32 control;
		u32 stride;
		u32 size;
		u32 pos;
		u32 addr;
		u32 surface;
		u32 tile_offset;
	} plane[2];
};

struct intel_display_error_state *
intel_display_capture_error_state(struct drm_device *dev)
{
	drm_i915_private_t *dev_priv = dev->dev_private;
	struct intel_display_error_state *error;
	int i;

	error = kmalloc(sizeof(*error), GFP_ATOMIC);
	if (error == NULL)
		return NULL;

	for (i = 0; i < 2; i++) {
		error->cursor[i].control = I915_READ(CURCNTR(i));
		error->cursor[i].position = I915_READ(CURPOS(i));
		error->cursor[i].base = I915_READ(CURBASE(i));

		error->plane[i].control = I915_READ(DSPCNTR(i));
		error->plane[i].stride = I915_READ(DSPSTRIDE(i));
		error->plane[i].size = I915_READ(DSPSIZE(i));
		error->plane[i].pos = I915_READ(DSPPOS(i));
		error->plane[i].addr = I915_READ(DSPADDR(i));
		if (INTEL_INFO(dev)->gen >= 4) {
			error->plane[i].surface = I915_READ(DSPSURF(i));
			error->plane[i].tile_offset = I915_READ(DSPTILEOFF(i));
		}

		error->pipe[i].conf = I915_READ(PIPECONF(i));
		error->pipe[i].source = I915_READ(PIPESRC(i));
		error->pipe[i].htotal = I915_READ(HTOTAL(i));
		error->pipe[i].hblank = I915_READ(HBLANK(i));
		error->pipe[i].hsync = I915_READ(HSYNC(i));
		error->pipe[i].vtotal = I915_READ(VTOTAL(i));
		error->pipe[i].vblank = I915_READ(VBLANK(i));
		error->pipe[i].vsync = I915_READ(VSYNC(i));
	}

	return error;
}

void
intel_display_print_error_state(struct seq_file *m,
				struct drm_device *dev,
				struct intel_display_error_state *error)
{
	int i;

	for (i = 0; i < 2; i++) {
		seq_printf(m, "Pipe [%d]:\n", i);
		seq_printf(m, "  CONF: %08x\n", error->pipe[i].conf);
		seq_printf(m, "  SRC: %08x\n", error->pipe[i].source);
		seq_printf(m, "  HTOTAL: %08x\n", error->pipe[i].htotal);
		seq_printf(m, "  HBLANK: %08x\n", error->pipe[i].hblank);
		seq_printf(m, "  HSYNC: %08x\n", error->pipe[i].hsync);
		seq_printf(m, "  VTOTAL: %08x\n", error->pipe[i].vtotal);
		seq_printf(m, "  VBLANK: %08x\n", error->pipe[i].vblank);
		seq_printf(m, "  VSYNC: %08x\n", error->pipe[i].vsync);

		seq_printf(m, "Plane [%d]:\n", i);
		seq_printf(m, "  CNTR: %08x\n", error->plane[i].control);
		seq_printf(m, "  STRIDE: %08x\n", error->plane[i].stride);
		seq_printf(m, "  SIZE: %08x\n", error->plane[i].size);
		seq_printf(m, "  POS: %08x\n", error->plane[i].pos);
		seq_printf(m, "  ADDR: %08x\n", error->plane[i].addr);
		if (INTEL_INFO(dev)->gen >= 4) {
			seq_printf(m, "  SURF: %08x\n", error->plane[i].surface);
			seq_printf(m, "  TILEOFF: %08x\n", error->plane[i].tile_offset);
		}

		seq_printf(m, "Cursor [%d]:\n", i);
		seq_printf(m, "  CNTR: %08x\n", error->cursor[i].control);
		seq_printf(m, "  POS: %08x\n", error->cursor[i].position);
		seq_printf(m, "  BASE: %08x\n", error->cursor[i].base);
	}
}
#endif<|MERGE_RESOLUTION|>--- conflicted
+++ resolved
@@ -5151,25 +5151,10 @@
 		return false;
 	}
 
-<<<<<<< HEAD
-	/* Contrary to the suggestions in the documentation,
-	 * "Enable Panel Fitter" does not seem to be required when page
-	 * flipping with a non-native mode, and worse causes a normal
-	 * modeset to fail.
-	 * pf = I915_READ(PF_CTL(intel_crtc->pipe)) & PF_ENABLE;
-	 */
-	pf = 0;
-	pipesrc = I915_READ(PIPESRC(intel_crtc->pipe)) & 0x0fff0fff;
-	OUT_RING(pf | pipesrc);
-	ADVANCE_LP_RING();
-out:
-	return ret;
-=======
 	/* let the connector get through one full cycle before testing */
 	intel_wait_for_vblank(dev, intel_crtc->pipe);
 
 	return true;
->>>>>>> 1aa1b11c
 }
 
 void intel_release_load_detect_pipe(struct intel_encoder *intel_encoder,
@@ -5811,7 +5796,13 @@
 	OUT_RING(fb->pitches[0] | obj->tiling_mode);
 	OUT_RING(obj->gtt_offset);
 
-	pf = I915_READ(PF_CTL(intel_crtc->pipe)) & PF_ENABLE;
+	/* Contrary to the suggestions in the documentation,
+	 * "Enable Panel Fitter" does not seem to be required when page
+	 * flipping with a non-native mode, and worse causes a normal
+	 * modeset to fail.
+	 * pf = I915_READ(PF_CTL(intel_crtc->pipe)) & PF_ENABLE;
+	 */
+	pf = 0;
 	pipesrc = I915_READ(PIPESRC(intel_crtc->pipe)) & 0x0fff0fff;
 	OUT_RING(pf | pipesrc);
 	ADVANCE_LP_RING();
