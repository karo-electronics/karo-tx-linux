/*
 * Copyright © 2006-2007 Intel Corporation
 *
 * Permission is hereby granted, free of charge, to any person obtaining a
 * copy of this software and associated documentation files (the "Software"),
 * to deal in the Software without restriction, including without limitation
 * the rights to use, copy, modify, merge, publish, distribute, sublicense,
 * and/or sell copies of the Software, and to permit persons to whom the
 * Software is furnished to do so, subject to the following conditions:
 *
 * The above copyright notice and this permission notice (including the next
 * paragraph) shall be included in all copies or substantial portions of the
 * Software.
 *
 * THE SOFTWARE IS PROVIDED "AS IS", WITHOUT WARRANTY OF ANY KIND, EXPRESS OR
 * IMPLIED, INCLUDING BUT NOT LIMITED TO THE WARRANTIES OF MERCHANTABILITY,
 * FITNESS FOR A PARTICULAR PURPOSE AND NONINFRINGEMENT.  IN NO EVENT SHALL
 * THE AUTHORS OR COPYRIGHT HOLDERS BE LIABLE FOR ANY CLAIM, DAMAGES OR OTHER
 * LIABILITY, WHETHER IN AN ACTION OF CONTRACT, TORT OR OTHERWISE, ARISING
 * FROM, OUT OF OR IN CONNECTION WITH THE SOFTWARE OR THE USE OR OTHER
 * DEALINGS IN THE SOFTWARE.
 *
 * Authors:
 *	Eric Anholt <eric@anholt.net>
 */

#include <linux/module.h>
#include <linux/input.h>
#include <linux/i2c.h>
#include <linux/kernel.h>
#include <linux/slab.h>
#include <linux/vgaarb.h>
#include "drmP.h"
#include "intel_drv.h"
#include "i915_drm.h"
#include "i915_drv.h"
#include "i915_trace.h"
#include "drm_dp_helper.h"

#include "drm_crtc_helper.h"

#define HAS_eDP (intel_pipe_has_type(crtc, INTEL_OUTPUT_EDP))

bool intel_pipe_has_type (struct drm_crtc *crtc, int type);
static void intel_update_watermarks(struct drm_device *dev);
static void intel_increase_pllclock(struct drm_crtc *crtc);
static void intel_crtc_update_cursor(struct drm_crtc *crtc, bool on);

typedef struct {
    /* given values */
    int n;
    int m1, m2;
    int p1, p2;
    /* derived values */
    int	dot;
    int	vco;
    int	m;
    int	p;
} intel_clock_t;

typedef struct {
    int	min, max;
} intel_range_t;

typedef struct {
    int	dot_limit;
    int	p2_slow, p2_fast;
} intel_p2_t;

#define INTEL_P2_NUM		      2
typedef struct intel_limit intel_limit_t;
struct intel_limit {
    intel_range_t   dot, vco, n, m, m1, m2, p, p1;
    intel_p2_t	    p2;
    bool (* find_pll)(const intel_limit_t *, struct drm_crtc *,
		      int, int, intel_clock_t *);
};

/* FDI */
#define IRONLAKE_FDI_FREQ		2700000 /* in kHz for mode->clock */

static bool
intel_find_best_PLL(const intel_limit_t *limit, struct drm_crtc *crtc,
		    int target, int refclk, intel_clock_t *best_clock);
static bool
intel_g4x_find_best_PLL(const intel_limit_t *limit, struct drm_crtc *crtc,
			int target, int refclk, intel_clock_t *best_clock);

static bool
intel_find_pll_g4x_dp(const intel_limit_t *, struct drm_crtc *crtc,
		      int target, int refclk, intel_clock_t *best_clock);
static bool
intel_find_pll_ironlake_dp(const intel_limit_t *, struct drm_crtc *crtc,
			   int target, int refclk, intel_clock_t *best_clock);

static inline u32 /* units of 100MHz */
intel_fdi_link_freq(struct drm_device *dev)
{
	if (IS_GEN5(dev)) {
		struct drm_i915_private *dev_priv = dev->dev_private;
		return (I915_READ(FDI_PLL_BIOS_0) & FDI_PLL_FB_CLOCK_MASK) + 2;
	} else
		return 27;
}

static const intel_limit_t intel_limits_i8xx_dvo = {
        .dot = { .min = 25000, .max = 350000 },
        .vco = { .min = 930000, .max = 1400000 },
        .n = { .min = 3, .max = 16 },
        .m = { .min = 96, .max = 140 },
        .m1 = { .min = 18, .max = 26 },
        .m2 = { .min = 6, .max = 16 },
        .p = { .min = 4, .max = 128 },
        .p1 = { .min = 2, .max = 33 },
	.p2 = { .dot_limit = 165000,
		.p2_slow = 4, .p2_fast = 2 },
	.find_pll = intel_find_best_PLL,
};

static const intel_limit_t intel_limits_i8xx_lvds = {
        .dot = { .min = 25000, .max = 350000 },
        .vco = { .min = 930000, .max = 1400000 },
        .n = { .min = 3, .max = 16 },
        .m = { .min = 96, .max = 140 },
        .m1 = { .min = 18, .max = 26 },
        .m2 = { .min = 6, .max = 16 },
        .p = { .min = 4, .max = 128 },
        .p1 = { .min = 1, .max = 6 },
	.p2 = { .dot_limit = 165000,
		.p2_slow = 14, .p2_fast = 7 },
	.find_pll = intel_find_best_PLL,
};

static const intel_limit_t intel_limits_i9xx_sdvo = {
        .dot = { .min = 20000, .max = 400000 },
        .vco = { .min = 1400000, .max = 2800000 },
        .n = { .min = 1, .max = 6 },
        .m = { .min = 70, .max = 120 },
        .m1 = { .min = 10, .max = 22 },
        .m2 = { .min = 5, .max = 9 },
        .p = { .min = 5, .max = 80 },
        .p1 = { .min = 1, .max = 8 },
	.p2 = { .dot_limit = 200000,
		.p2_slow = 10, .p2_fast = 5 },
	.find_pll = intel_find_best_PLL,
};

static const intel_limit_t intel_limits_i9xx_lvds = {
        .dot = { .min = 20000, .max = 400000 },
        .vco = { .min = 1400000, .max = 2800000 },
        .n = { .min = 1, .max = 6 },
        .m = { .min = 70, .max = 120 },
        .m1 = { .min = 10, .max = 22 },
        .m2 = { .min = 5, .max = 9 },
        .p = { .min = 7, .max = 98 },
        .p1 = { .min = 1, .max = 8 },
	.p2 = { .dot_limit = 112000,
		.p2_slow = 14, .p2_fast = 7 },
	.find_pll = intel_find_best_PLL,
};


static const intel_limit_t intel_limits_g4x_sdvo = {
	.dot = { .min = 25000, .max = 270000 },
	.vco = { .min = 1750000, .max = 3500000},
	.n = { .min = 1, .max = 4 },
	.m = { .min = 104, .max = 138 },
	.m1 = { .min = 17, .max = 23 },
	.m2 = { .min = 5, .max = 11 },
	.p = { .min = 10, .max = 30 },
	.p1 = { .min = 1, .max = 3},
	.p2 = { .dot_limit = 270000,
		.p2_slow = 10,
		.p2_fast = 10
	},
	.find_pll = intel_g4x_find_best_PLL,
};

static const intel_limit_t intel_limits_g4x_hdmi = {
	.dot = { .min = 22000, .max = 400000 },
	.vco = { .min = 1750000, .max = 3500000},
	.n = { .min = 1, .max = 4 },
	.m = { .min = 104, .max = 138 },
	.m1 = { .min = 16, .max = 23 },
	.m2 = { .min = 5, .max = 11 },
	.p = { .min = 5, .max = 80 },
	.p1 = { .min = 1, .max = 8},
	.p2 = { .dot_limit = 165000,
		.p2_slow = 10, .p2_fast = 5 },
	.find_pll = intel_g4x_find_best_PLL,
};

static const intel_limit_t intel_limits_g4x_single_channel_lvds = {
	.dot = { .min = 20000, .max = 115000 },
	.vco = { .min = 1750000, .max = 3500000 },
	.n = { .min = 1, .max = 3 },
	.m = { .min = 104, .max = 138 },
	.m1 = { .min = 17, .max = 23 },
	.m2 = { .min = 5, .max = 11 },
	.p = { .min = 28, .max = 112 },
	.p1 = { .min = 2, .max = 8 },
	.p2 = { .dot_limit = 0,
		.p2_slow = 14, .p2_fast = 14
	},
	.find_pll = intel_g4x_find_best_PLL,
};

static const intel_limit_t intel_limits_g4x_dual_channel_lvds = {
	.dot = { .min = 80000, .max = 224000 },
	.vco = { .min = 1750000, .max = 3500000 },
	.n = { .min = 1, .max = 3 },
	.m = { .min = 104, .max = 138 },
	.m1 = { .min = 17, .max = 23 },
	.m2 = { .min = 5, .max = 11 },
	.p = { .min = 14, .max = 42 },
	.p1 = { .min = 2, .max = 6 },
	.p2 = { .dot_limit = 0,
		.p2_slow = 7, .p2_fast = 7
	},
	.find_pll = intel_g4x_find_best_PLL,
};

static const intel_limit_t intel_limits_g4x_display_port = {
        .dot = { .min = 161670, .max = 227000 },
        .vco = { .min = 1750000, .max = 3500000},
        .n = { .min = 1, .max = 2 },
        .m = { .min = 97, .max = 108 },
        .m1 = { .min = 0x10, .max = 0x12 },
        .m2 = { .min = 0x05, .max = 0x06 },
        .p = { .min = 10, .max = 20 },
        .p1 = { .min = 1, .max = 2},
        .p2 = { .dot_limit = 0,
		.p2_slow = 10, .p2_fast = 10 },
        .find_pll = intel_find_pll_g4x_dp,
};

static const intel_limit_t intel_limits_pineview_sdvo = {
        .dot = { .min = 20000, .max = 400000},
        .vco = { .min = 1700000, .max = 3500000 },
	/* Pineview's Ncounter is a ring counter */
        .n = { .min = 3, .max = 6 },
        .m = { .min = 2, .max = 256 },
	/* Pineview only has one combined m divider, which we treat as m2. */
        .m1 = { .min = 0, .max = 0 },
        .m2 = { .min = 0, .max = 254 },
        .p = { .min = 5, .max = 80 },
        .p1 = { .min = 1, .max = 8 },
	.p2 = { .dot_limit = 200000,
		.p2_slow = 10, .p2_fast = 5 },
	.find_pll = intel_find_best_PLL,
};

static const intel_limit_t intel_limits_pineview_lvds = {
        .dot = { .min = 20000, .max = 400000 },
        .vco = { .min = 1700000, .max = 3500000 },
        .n = { .min = 3, .max = 6 },
        .m = { .min = 2, .max = 256 },
        .m1 = { .min = 0, .max = 0 },
        .m2 = { .min = 0, .max = 254 },
        .p = { .min = 7, .max = 112 },
        .p1 = { .min = 1, .max = 8 },
	.p2 = { .dot_limit = 112000,
		.p2_slow = 14, .p2_fast = 14 },
	.find_pll = intel_find_best_PLL,
};

/* Ironlake / Sandybridge
 *
 * We calculate clock using (register_value + 2) for N/M1/M2, so here
 * the range value for them is (actual_value - 2).
 */
static const intel_limit_t intel_limits_ironlake_dac = {
	.dot = { .min = 25000, .max = 350000 },
	.vco = { .min = 1760000, .max = 3510000 },
	.n = { .min = 1, .max = 5 },
	.m = { .min = 79, .max = 127 },
	.m1 = { .min = 12, .max = 22 },
	.m2 = { .min = 5, .max = 9 },
	.p = { .min = 5, .max = 80 },
	.p1 = { .min = 1, .max = 8 },
	.p2 = { .dot_limit = 225000,
		.p2_slow = 10, .p2_fast = 5 },
	.find_pll = intel_g4x_find_best_PLL,
};

static const intel_limit_t intel_limits_ironlake_single_lvds = {
	.dot = { .min = 25000, .max = 350000 },
	.vco = { .min = 1760000, .max = 3510000 },
	.n = { .min = 1, .max = 3 },
	.m = { .min = 79, .max = 118 },
	.m1 = { .min = 12, .max = 22 },
	.m2 = { .min = 5, .max = 9 },
	.p = { .min = 28, .max = 112 },
	.p1 = { .min = 2, .max = 8 },
	.p2 = { .dot_limit = 225000,
		.p2_slow = 14, .p2_fast = 14 },
	.find_pll = intel_g4x_find_best_PLL,
};

static const intel_limit_t intel_limits_ironlake_dual_lvds = {
	.dot = { .min = 25000, .max = 350000 },
	.vco = { .min = 1760000, .max = 3510000 },
	.n = { .min = 1, .max = 3 },
	.m = { .min = 79, .max = 127 },
	.m1 = { .min = 12, .max = 22 },
	.m2 = { .min = 5, .max = 9 },
	.p = { .min = 14, .max = 56 },
	.p1 = { .min = 2, .max = 8 },
	.p2 = { .dot_limit = 225000,
		.p2_slow = 7, .p2_fast = 7 },
	.find_pll = intel_g4x_find_best_PLL,
};

/* LVDS 100mhz refclk limits. */
static const intel_limit_t intel_limits_ironlake_single_lvds_100m = {
	.dot = { .min = 25000, .max = 350000 },
	.vco = { .min = 1760000, .max = 3510000 },
	.n = { .min = 1, .max = 2 },
	.m = { .min = 79, .max = 126 },
	.m1 = { .min = 12, .max = 22 },
	.m2 = { .min = 5, .max = 9 },
	.p = { .min = 28, .max = 112 },
	.p1 = { .min = 2,.max = 8 },
	.p2 = { .dot_limit = 225000,
		.p2_slow = 14, .p2_fast = 14 },
	.find_pll = intel_g4x_find_best_PLL,
};

static const intel_limit_t intel_limits_ironlake_dual_lvds_100m = {
	.dot = { .min = 25000, .max = 350000 },
	.vco = { .min = 1760000, .max = 3510000 },
	.n = { .min = 1, .max = 3 },
	.m = { .min = 79, .max = 126 },
	.m1 = { .min = 12, .max = 22 },
	.m2 = { .min = 5, .max = 9 },
	.p = { .min = 14, .max = 42 },
	.p1 = { .min = 2,.max = 6 },
	.p2 = { .dot_limit = 225000,
		.p2_slow = 7, .p2_fast = 7 },
	.find_pll = intel_g4x_find_best_PLL,
};

static const intel_limit_t intel_limits_ironlake_display_port = {
        .dot = { .min = 25000, .max = 350000 },
        .vco = { .min = 1760000, .max = 3510000},
        .n = { .min = 1, .max = 2 },
        .m = { .min = 81, .max = 90 },
        .m1 = { .min = 12, .max = 22 },
        .m2 = { .min = 5, .max = 9 },
        .p = { .min = 10, .max = 20 },
        .p1 = { .min = 1, .max = 2},
        .p2 = { .dot_limit = 0,
		.p2_slow = 10, .p2_fast = 10 },
        .find_pll = intel_find_pll_ironlake_dp,
};

static const intel_limit_t *intel_ironlake_limit(struct drm_crtc *crtc,
						int refclk)
{
	struct drm_device *dev = crtc->dev;
	struct drm_i915_private *dev_priv = dev->dev_private;
	const intel_limit_t *limit;

	if (intel_pipe_has_type(crtc, INTEL_OUTPUT_LVDS)) {
		if ((I915_READ(PCH_LVDS) & LVDS_CLKB_POWER_MASK) ==
		    LVDS_CLKB_POWER_UP) {
			/* LVDS dual channel */
			if (refclk == 100000)
				limit = &intel_limits_ironlake_dual_lvds_100m;
			else
				limit = &intel_limits_ironlake_dual_lvds;
		} else {
			if (refclk == 100000)
				limit = &intel_limits_ironlake_single_lvds_100m;
			else
				limit = &intel_limits_ironlake_single_lvds;
		}
	} else if (intel_pipe_has_type(crtc, INTEL_OUTPUT_DISPLAYPORT) ||
			HAS_eDP)
		limit = &intel_limits_ironlake_display_port;
	else
		limit = &intel_limits_ironlake_dac;

	return limit;
}

static const intel_limit_t *intel_g4x_limit(struct drm_crtc *crtc)
{
	struct drm_device *dev = crtc->dev;
	struct drm_i915_private *dev_priv = dev->dev_private;
	const intel_limit_t *limit;

	if (intel_pipe_has_type(crtc, INTEL_OUTPUT_LVDS)) {
		if ((I915_READ(LVDS) & LVDS_CLKB_POWER_MASK) ==
		    LVDS_CLKB_POWER_UP)
			/* LVDS with dual channel */
			limit = &intel_limits_g4x_dual_channel_lvds;
		else
			/* LVDS with dual channel */
			limit = &intel_limits_g4x_single_channel_lvds;
	} else if (intel_pipe_has_type(crtc, INTEL_OUTPUT_HDMI) ||
		   intel_pipe_has_type(crtc, INTEL_OUTPUT_ANALOG)) {
		limit = &intel_limits_g4x_hdmi;
	} else if (intel_pipe_has_type(crtc, INTEL_OUTPUT_SDVO)) {
		limit = &intel_limits_g4x_sdvo;
	} else if (intel_pipe_has_type (crtc, INTEL_OUTPUT_DISPLAYPORT)) {
		limit = &intel_limits_g4x_display_port;
	} else /* The option is for other outputs */
		limit = &intel_limits_i9xx_sdvo;

	return limit;
}

static const intel_limit_t *intel_limit(struct drm_crtc *crtc, int refclk)
{
	struct drm_device *dev = crtc->dev;
	const intel_limit_t *limit;

	if (HAS_PCH_SPLIT(dev))
		limit = intel_ironlake_limit(crtc, refclk);
	else if (IS_G4X(dev)) {
		limit = intel_g4x_limit(crtc);
	} else if (IS_PINEVIEW(dev)) {
		if (intel_pipe_has_type(crtc, INTEL_OUTPUT_LVDS))
			limit = &intel_limits_pineview_lvds;
		else
			limit = &intel_limits_pineview_sdvo;
	} else if (!IS_GEN2(dev)) {
		if (intel_pipe_has_type(crtc, INTEL_OUTPUT_LVDS))
			limit = &intel_limits_i9xx_lvds;
		else
			limit = &intel_limits_i9xx_sdvo;
	} else {
		if (intel_pipe_has_type(crtc, INTEL_OUTPUT_LVDS))
			limit = &intel_limits_i8xx_lvds;
		else
			limit = &intel_limits_i8xx_dvo;
	}
	return limit;
}

/* m1 is reserved as 0 in Pineview, n is a ring counter */
static void pineview_clock(int refclk, intel_clock_t *clock)
{
	clock->m = clock->m2 + 2;
	clock->p = clock->p1 * clock->p2;
	clock->vco = refclk * clock->m / clock->n;
	clock->dot = clock->vco / clock->p;
}

static void intel_clock(struct drm_device *dev, int refclk, intel_clock_t *clock)
{
	if (IS_PINEVIEW(dev)) {
		pineview_clock(refclk, clock);
		return;
	}
	clock->m = 5 * (clock->m1 + 2) + (clock->m2 + 2);
	clock->p = clock->p1 * clock->p2;
	clock->vco = refclk * clock->m / (clock->n + 2);
	clock->dot = clock->vco / clock->p;
}

/**
 * Returns whether any output on the specified pipe is of the specified type
 */
bool intel_pipe_has_type(struct drm_crtc *crtc, int type)
{
	struct drm_device *dev = crtc->dev;
	struct drm_mode_config *mode_config = &dev->mode_config;
	struct intel_encoder *encoder;

	list_for_each_entry(encoder, &mode_config->encoder_list, base.head)
		if (encoder->base.crtc == crtc && encoder->type == type)
			return true;

	return false;
}

#define INTELPllInvalid(s)   do { /* DRM_DEBUG(s); */ return false; } while (0)
/**
 * Returns whether the given set of divisors are valid for a given refclk with
 * the given connectors.
 */

static bool intel_PLL_is_valid(struct drm_device *dev,
			       const intel_limit_t *limit,
			       const intel_clock_t *clock)
{
	if (clock->p1  < limit->p1.min  || limit->p1.max  < clock->p1)
		INTELPllInvalid ("p1 out of range\n");
	if (clock->p   < limit->p.min   || limit->p.max   < clock->p)
		INTELPllInvalid ("p out of range\n");
	if (clock->m2  < limit->m2.min  || limit->m2.max  < clock->m2)
		INTELPllInvalid ("m2 out of range\n");
	if (clock->m1  < limit->m1.min  || limit->m1.max  < clock->m1)
		INTELPllInvalid ("m1 out of range\n");
	if (clock->m1 <= clock->m2 && !IS_PINEVIEW(dev))
		INTELPllInvalid ("m1 <= m2\n");
	if (clock->m   < limit->m.min   || limit->m.max   < clock->m)
		INTELPllInvalid ("m out of range\n");
	if (clock->n   < limit->n.min   || limit->n.max   < clock->n)
		INTELPllInvalid ("n out of range\n");
	if (clock->vco < limit->vco.min || limit->vco.max < clock->vco)
		INTELPllInvalid ("vco out of range\n");
	/* XXX: We may need to be checking "Dot clock" depending on the multiplier,
	 * connector, etc., rather than just a single range.
	 */
	if (clock->dot < limit->dot.min || limit->dot.max < clock->dot)
		INTELPllInvalid ("dot out of range\n");

	return true;
}

static bool
intel_find_best_PLL(const intel_limit_t *limit, struct drm_crtc *crtc,
		    int target, int refclk, intel_clock_t *best_clock)

{
	struct drm_device *dev = crtc->dev;
	struct drm_i915_private *dev_priv = dev->dev_private;
	intel_clock_t clock;
	int err = target;

	if (intel_pipe_has_type(crtc, INTEL_OUTPUT_LVDS) &&
	    (I915_READ(LVDS)) != 0) {
		/*
		 * For LVDS, if the panel is on, just rely on its current
		 * settings for dual-channel.  We haven't figured out how to
		 * reliably set up different single/dual channel state, if we
		 * even can.
		 */
		if ((I915_READ(LVDS) & LVDS_CLKB_POWER_MASK) ==
		    LVDS_CLKB_POWER_UP)
			clock.p2 = limit->p2.p2_fast;
		else
			clock.p2 = limit->p2.p2_slow;
	} else {
		if (target < limit->p2.dot_limit)
			clock.p2 = limit->p2.p2_slow;
		else
			clock.p2 = limit->p2.p2_fast;
	}

	memset (best_clock, 0, sizeof (*best_clock));

	for (clock.m1 = limit->m1.min; clock.m1 <= limit->m1.max;
	     clock.m1++) {
		for (clock.m2 = limit->m2.min;
		     clock.m2 <= limit->m2.max; clock.m2++) {
			/* m1 is always 0 in Pineview */
			if (clock.m2 >= clock.m1 && !IS_PINEVIEW(dev))
				break;
			for (clock.n = limit->n.min;
			     clock.n <= limit->n.max; clock.n++) {
				for (clock.p1 = limit->p1.min;
					clock.p1 <= limit->p1.max; clock.p1++) {
					int this_err;

					intel_clock(dev, refclk, &clock);
					if (!intel_PLL_is_valid(dev, limit,
								&clock))
						continue;

					this_err = abs(clock.dot - target);
					if (this_err < err) {
						*best_clock = clock;
						err = this_err;
					}
				}
			}
		}
	}

	return (err != target);
}

static bool
intel_g4x_find_best_PLL(const intel_limit_t *limit, struct drm_crtc *crtc,
			int target, int refclk, intel_clock_t *best_clock)
{
	struct drm_device *dev = crtc->dev;
	struct drm_i915_private *dev_priv = dev->dev_private;
	intel_clock_t clock;
	int max_n;
	bool found;
	/* approximately equals target * 0.00585 */
	int err_most = (target >> 8) + (target >> 9);
	found = false;

	if (intel_pipe_has_type(crtc, INTEL_OUTPUT_LVDS)) {
		int lvds_reg;

		if (HAS_PCH_SPLIT(dev))
			lvds_reg = PCH_LVDS;
		else
			lvds_reg = LVDS;
		if ((I915_READ(lvds_reg) & LVDS_CLKB_POWER_MASK) ==
		    LVDS_CLKB_POWER_UP)
			clock.p2 = limit->p2.p2_fast;
		else
			clock.p2 = limit->p2.p2_slow;
	} else {
		if (target < limit->p2.dot_limit)
			clock.p2 = limit->p2.p2_slow;
		else
			clock.p2 = limit->p2.p2_fast;
	}

	memset(best_clock, 0, sizeof(*best_clock));
	max_n = limit->n.max;
	/* based on hardware requirement, prefer smaller n to precision */
	for (clock.n = limit->n.min; clock.n <= max_n; clock.n++) {
		/* based on hardware requirement, prefere larger m1,m2 */
		for (clock.m1 = limit->m1.max;
		     clock.m1 >= limit->m1.min; clock.m1--) {
			for (clock.m2 = limit->m2.max;
			     clock.m2 >= limit->m2.min; clock.m2--) {
				for (clock.p1 = limit->p1.max;
				     clock.p1 >= limit->p1.min; clock.p1--) {
					int this_err;

					intel_clock(dev, refclk, &clock);
					if (!intel_PLL_is_valid(dev, limit,
								&clock))
						continue;

					this_err = abs(clock.dot - target);
					if (this_err < err_most) {
						*best_clock = clock;
						err_most = this_err;
						max_n = clock.n;
						found = true;
					}
				}
			}
		}
	}
	return found;
}

static bool
intel_find_pll_ironlake_dp(const intel_limit_t *limit, struct drm_crtc *crtc,
			   int target, int refclk, intel_clock_t *best_clock)
{
	struct drm_device *dev = crtc->dev;
	intel_clock_t clock;

	if (target < 200000) {
		clock.n = 1;
		clock.p1 = 2;
		clock.p2 = 10;
		clock.m1 = 12;
		clock.m2 = 9;
	} else {
		clock.n = 2;
		clock.p1 = 1;
		clock.p2 = 10;
		clock.m1 = 14;
		clock.m2 = 8;
	}
	intel_clock(dev, refclk, &clock);
	memcpy(best_clock, &clock, sizeof(intel_clock_t));
	return true;
}

/* DisplayPort has only two frequencies, 162MHz and 270MHz */
static bool
intel_find_pll_g4x_dp(const intel_limit_t *limit, struct drm_crtc *crtc,
		      int target, int refclk, intel_clock_t *best_clock)
{
	intel_clock_t clock;
	if (target < 200000) {
		clock.p1 = 2;
		clock.p2 = 10;
		clock.n = 2;
		clock.m1 = 23;
		clock.m2 = 8;
	} else {
		clock.p1 = 1;
		clock.p2 = 10;
		clock.n = 1;
		clock.m1 = 14;
		clock.m2 = 2;
	}
	clock.m = 5 * (clock.m1 + 2) + (clock.m2 + 2);
	clock.p = (clock.p1 * clock.p2);
	clock.dot = 96000 * clock.m / (clock.n + 2) / clock.p;
	clock.vco = 0;
	memcpy(best_clock, &clock, sizeof(intel_clock_t));
	return true;
}

/**
 * intel_wait_for_vblank - wait for vblank on a given pipe
 * @dev: drm device
 * @pipe: pipe to wait for
 *
 * Wait for vblank to occur on a given pipe.  Needed for various bits of
 * mode setting code.
 */
void intel_wait_for_vblank(struct drm_device *dev, int pipe)
{
	struct drm_i915_private *dev_priv = dev->dev_private;
	int pipestat_reg = PIPESTAT(pipe);

	/* Clear existing vblank status. Note this will clear any other
	 * sticky status fields as well.
	 *
	 * This races with i915_driver_irq_handler() with the result
	 * that either function could miss a vblank event.  Here it is not
	 * fatal, as we will either wait upon the next vblank interrupt or
	 * timeout.  Generally speaking intel_wait_for_vblank() is only
	 * called during modeset at which time the GPU should be idle and
	 * should *not* be performing page flips and thus not waiting on
	 * vblanks...
	 * Currently, the result of us stealing a vblank from the irq
	 * handler is that a single frame will be skipped during swapbuffers.
	 */
	I915_WRITE(pipestat_reg,
		   I915_READ(pipestat_reg) | PIPE_VBLANK_INTERRUPT_STATUS);

	/* Wait for vblank interrupt bit to set */
	if (wait_for(I915_READ(pipestat_reg) &
		     PIPE_VBLANK_INTERRUPT_STATUS,
		     50))
		DRM_DEBUG_KMS("vblank wait timed out\n");
}

/*
 * intel_wait_for_pipe_off - wait for pipe to turn off
 * @dev: drm device
 * @pipe: pipe to wait for
 *
 * After disabling a pipe, we can't wait for vblank in the usual way,
 * spinning on the vblank interrupt status bit, since we won't actually
 * see an interrupt when the pipe is disabled.
 *
 * On Gen4 and above:
 *   wait for the pipe register state bit to turn off
 *
 * Otherwise:
 *   wait for the display line value to settle (it usually
 *   ends up stopping at the start of the next frame).
 *
 */
void intel_wait_for_pipe_off(struct drm_device *dev, int pipe)
{
	struct drm_i915_private *dev_priv = dev->dev_private;

	if (INTEL_INFO(dev)->gen >= 4) {
		int reg = PIPECONF(pipe);

		/* Wait for the Pipe State to go off */
		if (wait_for((I915_READ(reg) & I965_PIPECONF_ACTIVE) == 0,
			     100))
			DRM_DEBUG_KMS("pipe_off wait timed out\n");
	} else {
		u32 last_line;
		int reg = PIPEDSL(pipe);
		unsigned long timeout = jiffies + msecs_to_jiffies(100);

		/* Wait for the display line to settle */
		do {
			last_line = I915_READ(reg) & DSL_LINEMASK;
			mdelay(5);
		} while (((I915_READ(reg) & DSL_LINEMASK) != last_line) &&
			 time_after(timeout, jiffies));
		if (time_after(jiffies, timeout))
			DRM_DEBUG_KMS("pipe_off wait timed out\n");
	}
}

static const char *state_string(bool enabled)
{
	return enabled ? "on" : "off";
}

/* Only for pre-ILK configs */
static void assert_pll(struct drm_i915_private *dev_priv,
		       enum pipe pipe, bool state)
{
	int reg;
	u32 val;
	bool cur_state;

	reg = DPLL(pipe);
	val = I915_READ(reg);
	cur_state = !!(val & DPLL_VCO_ENABLE);
	WARN(cur_state != state,
	     "PLL state assertion failure (expected %s, current %s)\n",
	     state_string(state), state_string(cur_state));
}
#define assert_pll_enabled(d, p) assert_pll(d, p, true)
#define assert_pll_disabled(d, p) assert_pll(d, p, false)

/* For ILK+ */
static void assert_pch_pll(struct drm_i915_private *dev_priv,
			   enum pipe pipe, bool state)
{
	int reg;
	u32 val;
	bool cur_state;

	reg = PCH_DPLL(pipe);
	val = I915_READ(reg);
	cur_state = !!(val & DPLL_VCO_ENABLE);
	WARN(cur_state != state,
	     "PCH PLL state assertion failure (expected %s, current %s)\n",
	     state_string(state), state_string(cur_state));
}
#define assert_pch_pll_enabled(d, p) assert_pch_pll(d, p, true)
#define assert_pch_pll_disabled(d, p) assert_pch_pll(d, p, false)

static void assert_fdi_tx(struct drm_i915_private *dev_priv,
			  enum pipe pipe, bool state)
{
	int reg;
	u32 val;
	bool cur_state;

	reg = FDI_TX_CTL(pipe);
	val = I915_READ(reg);
	cur_state = !!(val & FDI_TX_ENABLE);
	WARN(cur_state != state,
	     "FDI TX state assertion failure (expected %s, current %s)\n",
	     state_string(state), state_string(cur_state));
}
#define assert_fdi_tx_enabled(d, p) assert_fdi_tx(d, p, true)
#define assert_fdi_tx_disabled(d, p) assert_fdi_tx(d, p, false)

static void assert_fdi_rx(struct drm_i915_private *dev_priv,
			  enum pipe pipe, bool state)
{
	int reg;
	u32 val;
	bool cur_state;

	reg = FDI_RX_CTL(pipe);
	val = I915_READ(reg);
	cur_state = !!(val & FDI_RX_ENABLE);
	WARN(cur_state != state,
	     "FDI RX state assertion failure (expected %s, current %s)\n",
	     state_string(state), state_string(cur_state));
}
#define assert_fdi_rx_enabled(d, p) assert_fdi_rx(d, p, true)
#define assert_fdi_rx_disabled(d, p) assert_fdi_rx(d, p, false)

static void assert_fdi_tx_pll_enabled(struct drm_i915_private *dev_priv,
				      enum pipe pipe)
{
	int reg;
	u32 val;

	/* ILK FDI PLL is always enabled */
	if (dev_priv->info->gen == 5)
		return;

	reg = FDI_TX_CTL(pipe);
	val = I915_READ(reg);
	WARN(!(val & FDI_TX_PLL_ENABLE), "FDI TX PLL assertion failure, should be active but is disabled\n");
}

static void assert_fdi_rx_pll_enabled(struct drm_i915_private *dev_priv,
				      enum pipe pipe)
{
	int reg;
	u32 val;

	reg = FDI_RX_CTL(pipe);
	val = I915_READ(reg);
	WARN(!(val & FDI_RX_PLL_ENABLE), "FDI RX PLL assertion failure, should be active but is disabled\n");
}

static void assert_panel_unlocked(struct drm_i915_private *dev_priv,
				  enum pipe pipe)
{
	int pp_reg, lvds_reg;
	u32 val;
	enum pipe panel_pipe = PIPE_A;
	bool locked = locked;

	if (HAS_PCH_SPLIT(dev_priv->dev)) {
		pp_reg = PCH_PP_CONTROL;
		lvds_reg = PCH_LVDS;
	} else {
		pp_reg = PP_CONTROL;
		lvds_reg = LVDS;
	}

	val = I915_READ(pp_reg);
	if (!(val & PANEL_POWER_ON) ||
	    ((val & PANEL_UNLOCK_REGS) == PANEL_UNLOCK_REGS))
		locked = false;

	if (I915_READ(lvds_reg) & LVDS_PIPEB_SELECT)
		panel_pipe = PIPE_B;

	WARN(panel_pipe == pipe && locked,
	     "panel assertion failure, pipe %c regs locked\n",
	     pipe_name(pipe));
}

static void assert_pipe(struct drm_i915_private *dev_priv,
			enum pipe pipe, bool state)
{
	int reg;
	u32 val;
	bool cur_state;

	reg = PIPECONF(pipe);
	val = I915_READ(reg);
	cur_state = !!(val & PIPECONF_ENABLE);
	WARN(cur_state != state,
	     "pipe %c assertion failure (expected %s, current %s)\n",
	     pipe_name(pipe), state_string(state), state_string(cur_state));
}
#define assert_pipe_enabled(d, p) assert_pipe(d, p, true)
#define assert_pipe_disabled(d, p) assert_pipe(d, p, false)

static void assert_plane_enabled(struct drm_i915_private *dev_priv,
				 enum plane plane)
{
	int reg;
	u32 val;

	reg = DSPCNTR(plane);
	val = I915_READ(reg);
	WARN(!(val & DISPLAY_PLANE_ENABLE),
	     "plane %c assertion failure, should be active but is disabled\n",
	     plane_name(plane));
}

static void assert_planes_disabled(struct drm_i915_private *dev_priv,
				   enum pipe pipe)
{
	int reg, i;
	u32 val;
	int cur_pipe;

	/* Planes are fixed to pipes on ILK+ */
	if (HAS_PCH_SPLIT(dev_priv->dev))
		return;

	/* Need to check both planes against the pipe */
	for (i = 0; i < 2; i++) {
		reg = DSPCNTR(i);
		val = I915_READ(reg);
		cur_pipe = (val & DISPPLANE_SEL_PIPE_MASK) >>
			DISPPLANE_SEL_PIPE_SHIFT;
		WARN((val & DISPLAY_PLANE_ENABLE) && pipe == cur_pipe,
		     "plane %c assertion failure, should be off on pipe %c but is still active\n",
		     plane_name(i), pipe_name(pipe));
	}
}

static void assert_pch_refclk_enabled(struct drm_i915_private *dev_priv)
{
	u32 val;
	bool enabled;

	val = I915_READ(PCH_DREF_CONTROL);
	enabled = !!(val & (DREF_SSC_SOURCE_MASK | DREF_NONSPREAD_SOURCE_MASK |
			    DREF_SUPERSPREAD_SOURCE_MASK));
	WARN(!enabled, "PCH refclk assertion failure, should be active but is disabled\n");
}

static void assert_transcoder_disabled(struct drm_i915_private *dev_priv,
				       enum pipe pipe)
{
	int reg;
	u32 val;
	bool enabled;

	reg = TRANSCONF(pipe);
	val = I915_READ(reg);
	enabled = !!(val & TRANS_ENABLE);
	WARN(enabled,
	     "transcoder assertion failed, should be off on pipe %c but is still active\n",
	     pipe_name(pipe));
}

static void assert_pch_dp_disabled(struct drm_i915_private *dev_priv,
				   enum pipe pipe, int reg)
{
	u32 val = I915_READ(reg);
	WARN(DP_PIPE_ENABLED(val, pipe),
	     "PCH DP (0x%08x) enabled on transcoder %c, should be disabled\n",
	     reg, pipe_name(pipe));
}

static void assert_pch_hdmi_disabled(struct drm_i915_private *dev_priv,
				     enum pipe pipe, int reg)
{
	u32 val = I915_READ(reg);
	WARN(HDMI_PIPE_ENABLED(val, pipe),
	     "PCH DP (0x%08x) enabled on transcoder %c, should be disabled\n",
	     reg, pipe_name(pipe));
}

static void assert_pch_ports_disabled(struct drm_i915_private *dev_priv,
				      enum pipe pipe)
{
	int reg;
	u32 val;

	assert_pch_dp_disabled(dev_priv, pipe, PCH_DP_B);
	assert_pch_dp_disabled(dev_priv, pipe, PCH_DP_C);
	assert_pch_dp_disabled(dev_priv, pipe, PCH_DP_D);

	reg = PCH_ADPA;
	val = I915_READ(reg);
	WARN(ADPA_PIPE_ENABLED(val, pipe),
	     "PCH VGA enabled on transcoder %c, should be disabled\n",
	     pipe_name(pipe));

	reg = PCH_LVDS;
	val = I915_READ(reg);
	WARN(LVDS_PIPE_ENABLED(val, pipe),
	     "PCH LVDS enabled on transcoder %c, should be disabled\n",
	     pipe_name(pipe));

	assert_pch_hdmi_disabled(dev_priv, pipe, HDMIB);
	assert_pch_hdmi_disabled(dev_priv, pipe, HDMIC);
	assert_pch_hdmi_disabled(dev_priv, pipe, HDMID);
}

/**
 * intel_enable_pll - enable a PLL
 * @dev_priv: i915 private structure
 * @pipe: pipe PLL to enable
 *
 * Enable @pipe's PLL so we can start pumping pixels from a plane.  Check to
 * make sure the PLL reg is writable first though, since the panel write
 * protect mechanism may be enabled.
 *
 * Note!  This is for pre-ILK only.
 */
static void intel_enable_pll(struct drm_i915_private *dev_priv, enum pipe pipe)
{
	int reg;
	u32 val;

	/* No really, not for ILK+ */
	BUG_ON(dev_priv->info->gen >= 5);

	/* PLL is protected by panel, make sure we can write it */
	if (IS_MOBILE(dev_priv->dev) && !IS_I830(dev_priv->dev))
		assert_panel_unlocked(dev_priv, pipe);

	reg = DPLL(pipe);
	val = I915_READ(reg);
	val |= DPLL_VCO_ENABLE;

	/* We do this three times for luck */
	I915_WRITE(reg, val);
	POSTING_READ(reg);
	udelay(150); /* wait for warmup */
	I915_WRITE(reg, val);
	POSTING_READ(reg);
	udelay(150); /* wait for warmup */
	I915_WRITE(reg, val);
	POSTING_READ(reg);
	udelay(150); /* wait for warmup */
}

/**
 * intel_disable_pll - disable a PLL
 * @dev_priv: i915 private structure
 * @pipe: pipe PLL to disable
 *
 * Disable the PLL for @pipe, making sure the pipe is off first.
 *
 * Note!  This is for pre-ILK only.
 */
static void intel_disable_pll(struct drm_i915_private *dev_priv, enum pipe pipe)
{
	int reg;
	u32 val;

	/* Don't disable pipe A or pipe A PLLs if needed */
	if (pipe == PIPE_A && (dev_priv->quirks & QUIRK_PIPEA_FORCE))
		return;

	/* Make sure the pipe isn't still relying on us */
	assert_pipe_disabled(dev_priv, pipe);

	reg = DPLL(pipe);
	val = I915_READ(reg);
	val &= ~DPLL_VCO_ENABLE;
	I915_WRITE(reg, val);
	POSTING_READ(reg);
}

/**
 * intel_enable_pch_pll - enable PCH PLL
 * @dev_priv: i915 private structure
 * @pipe: pipe PLL to enable
 *
 * The PCH PLL needs to be enabled before the PCH transcoder, since it
 * drives the transcoder clock.
 */
static void intel_enable_pch_pll(struct drm_i915_private *dev_priv,
				 enum pipe pipe)
{
	int reg;
	u32 val;

	/* PCH only available on ILK+ */
	BUG_ON(dev_priv->info->gen < 5);

	/* PCH refclock must be enabled first */
	assert_pch_refclk_enabled(dev_priv);

	reg = PCH_DPLL(pipe);
	val = I915_READ(reg);
	val |= DPLL_VCO_ENABLE;
	I915_WRITE(reg, val);
	POSTING_READ(reg);
	udelay(200);
}

static void intel_disable_pch_pll(struct drm_i915_private *dev_priv,
				  enum pipe pipe)
{
	int reg;
	u32 val;

	/* PCH only available on ILK+ */
	BUG_ON(dev_priv->info->gen < 5);

	/* Make sure transcoder isn't still depending on us */
	assert_transcoder_disabled(dev_priv, pipe);

	reg = PCH_DPLL(pipe);
	val = I915_READ(reg);
	val &= ~DPLL_VCO_ENABLE;
	I915_WRITE(reg, val);
	POSTING_READ(reg);
	udelay(200);
}

static void intel_enable_transcoder(struct drm_i915_private *dev_priv,
				    enum pipe pipe)
{
	int reg;
	u32 val;

	/* PCH only available on ILK+ */
	BUG_ON(dev_priv->info->gen < 5);

	/* Make sure PCH DPLL is enabled */
	assert_pch_pll_enabled(dev_priv, pipe);

	/* FDI must be feeding us bits for PCH ports */
	assert_fdi_tx_enabled(dev_priv, pipe);
	assert_fdi_rx_enabled(dev_priv, pipe);

	reg = TRANSCONF(pipe);
	val = I915_READ(reg);
	/*
	 * make the BPC in transcoder be consistent with
	 * that in pipeconf reg.
	 */
	val &= ~PIPE_BPC_MASK;
	val |= I915_READ(PIPECONF(pipe)) & PIPE_BPC_MASK;
	I915_WRITE(reg, val | TRANS_ENABLE);
	if (wait_for(I915_READ(reg) & TRANS_STATE_ENABLE, 100))
		DRM_ERROR("failed to enable transcoder %d\n", pipe);
}

static void intel_disable_transcoder(struct drm_i915_private *dev_priv,
				     enum pipe pipe)
{
	int reg;
	u32 val;

	/* FDI relies on the transcoder */
	assert_fdi_tx_disabled(dev_priv, pipe);
	assert_fdi_rx_disabled(dev_priv, pipe);

	/* Ports must be off as well */
	assert_pch_ports_disabled(dev_priv, pipe);

	reg = TRANSCONF(pipe);
	val = I915_READ(reg);
	val &= ~TRANS_ENABLE;
	I915_WRITE(reg, val);
	/* wait for PCH transcoder off, transcoder state */
	if (wait_for((I915_READ(reg) & TRANS_STATE_ENABLE) == 0, 50))
		DRM_ERROR("failed to disable transcoder\n");
}

/**
 * intel_enable_pipe - enable a pipe, asserting requirements
 * @dev_priv: i915 private structure
 * @pipe: pipe to enable
 * @pch_port: on ILK+, is this pipe driving a PCH port or not
 *
 * Enable @pipe, making sure that various hardware specific requirements
 * are met, if applicable, e.g. PLL enabled, LVDS pairs enabled, etc.
 *
 * @pipe should be %PIPE_A or %PIPE_B.
 *
 * Will wait until the pipe is actually running (i.e. first vblank) before
 * returning.
 */
static void intel_enable_pipe(struct drm_i915_private *dev_priv, enum pipe pipe,
			      bool pch_port)
{
	int reg;
	u32 val;

	/*
	 * A pipe without a PLL won't actually be able to drive bits from
	 * a plane.  On ILK+ the pipe PLLs are integrated, so we don't
	 * need the check.
	 */
	if (!HAS_PCH_SPLIT(dev_priv->dev))
		assert_pll_enabled(dev_priv, pipe);
	else {
		if (pch_port) {
			/* if driving the PCH, we need FDI enabled */
			assert_fdi_rx_pll_enabled(dev_priv, pipe);
			assert_fdi_tx_pll_enabled(dev_priv, pipe);
		}
		/* FIXME: assert CPU port conditions for SNB+ */
	}

	reg = PIPECONF(pipe);
	val = I915_READ(reg);
	if (val & PIPECONF_ENABLE)
		return;

	I915_WRITE(reg, val | PIPECONF_ENABLE);
	intel_wait_for_vblank(dev_priv->dev, pipe);
}

/**
 * intel_disable_pipe - disable a pipe, asserting requirements
 * @dev_priv: i915 private structure
 * @pipe: pipe to disable
 *
 * Disable @pipe, making sure that various hardware specific requirements
 * are met, if applicable, e.g. plane disabled, panel fitter off, etc.
 *
 * @pipe should be %PIPE_A or %PIPE_B.
 *
 * Will wait until the pipe has shut down before returning.
 */
static void intel_disable_pipe(struct drm_i915_private *dev_priv,
			       enum pipe pipe)
{
	int reg;
	u32 val;

	/*
	 * Make sure planes won't keep trying to pump pixels to us,
	 * or we might hang the display.
	 */
	assert_planes_disabled(dev_priv, pipe);

	/* Don't disable pipe A or pipe A PLLs if needed */
	if (pipe == PIPE_A && (dev_priv->quirks & QUIRK_PIPEA_FORCE))
		return;

	reg = PIPECONF(pipe);
	val = I915_READ(reg);
	if ((val & PIPECONF_ENABLE) == 0)
		return;

	I915_WRITE(reg, val & ~PIPECONF_ENABLE);
	intel_wait_for_pipe_off(dev_priv->dev, pipe);
}

/**
 * intel_enable_plane - enable a display plane on a given pipe
 * @dev_priv: i915 private structure
 * @plane: plane to enable
 * @pipe: pipe being fed
 *
 * Enable @plane on @pipe, making sure that @pipe is running first.
 */
static void intel_enable_plane(struct drm_i915_private *dev_priv,
			       enum plane plane, enum pipe pipe)
{
	int reg;
	u32 val;

	/* If the pipe isn't enabled, we can't pump pixels and may hang */
	assert_pipe_enabled(dev_priv, pipe);

	reg = DSPCNTR(plane);
	val = I915_READ(reg);
	if (val & DISPLAY_PLANE_ENABLE)
		return;

	I915_WRITE(reg, val | DISPLAY_PLANE_ENABLE);
	intel_wait_for_vblank(dev_priv->dev, pipe);
}

/*
 * Plane regs are double buffered, going from enabled->disabled needs a
 * trigger in order to latch.  The display address reg provides this.
 */
static void intel_flush_display_plane(struct drm_i915_private *dev_priv,
				      enum plane plane)
{
	u32 reg = DSPADDR(plane);
	I915_WRITE(reg, I915_READ(reg));
}

/**
 * intel_disable_plane - disable a display plane
 * @dev_priv: i915 private structure
 * @plane: plane to disable
 * @pipe: pipe consuming the data
 *
 * Disable @plane; should be an independent operation.
 */
static void intel_disable_plane(struct drm_i915_private *dev_priv,
				enum plane plane, enum pipe pipe)
{
	int reg;
	u32 val;

	reg = DSPCNTR(plane);
	val = I915_READ(reg);
	if ((val & DISPLAY_PLANE_ENABLE) == 0)
		return;

	I915_WRITE(reg, val & ~DISPLAY_PLANE_ENABLE);
	intel_flush_display_plane(dev_priv, plane);
	intel_wait_for_vblank(dev_priv->dev, pipe);
}

static void disable_pch_dp(struct drm_i915_private *dev_priv,
			   enum pipe pipe, int reg)
{
	u32 val = I915_READ(reg);
	if (DP_PIPE_ENABLED(val, pipe))
		I915_WRITE(reg, val & ~DP_PORT_EN);
}

static void disable_pch_hdmi(struct drm_i915_private *dev_priv,
			     enum pipe pipe, int reg)
{
	u32 val = I915_READ(reg);
	if (HDMI_PIPE_ENABLED(val, pipe))
		I915_WRITE(reg, val & ~PORT_ENABLE);
}

/* Disable any ports connected to this transcoder */
static void intel_disable_pch_ports(struct drm_i915_private *dev_priv,
				    enum pipe pipe)
{
	u32 reg, val;

	val = I915_READ(PCH_PP_CONTROL);
	I915_WRITE(PCH_PP_CONTROL, val | PANEL_UNLOCK_REGS);

	disable_pch_dp(dev_priv, pipe, PCH_DP_B);
	disable_pch_dp(dev_priv, pipe, PCH_DP_C);
	disable_pch_dp(dev_priv, pipe, PCH_DP_D);

	reg = PCH_ADPA;
	val = I915_READ(reg);
	if (ADPA_PIPE_ENABLED(val, pipe))
		I915_WRITE(reg, val & ~ADPA_DAC_ENABLE);

	reg = PCH_LVDS;
	val = I915_READ(reg);
	if (LVDS_PIPE_ENABLED(val, pipe)) {
		I915_WRITE(reg, val & ~LVDS_PORT_EN);
		POSTING_READ(reg);
		udelay(100);
	}

	disable_pch_hdmi(dev_priv, pipe, HDMIB);
	disable_pch_hdmi(dev_priv, pipe, HDMIC);
	disable_pch_hdmi(dev_priv, pipe, HDMID);
}

static void i8xx_enable_fbc(struct drm_crtc *crtc, unsigned long interval)
{
	struct drm_device *dev = crtc->dev;
	struct drm_i915_private *dev_priv = dev->dev_private;
	struct drm_framebuffer *fb = crtc->fb;
	struct intel_framebuffer *intel_fb = to_intel_framebuffer(fb);
	struct drm_i915_gem_object *obj = intel_fb->obj;
	struct intel_crtc *intel_crtc = to_intel_crtc(crtc);
	int plane, i;
	u32 fbc_ctl, fbc_ctl2;

	if (fb->pitch == dev_priv->cfb_pitch &&
	    obj->fence_reg == dev_priv->cfb_fence &&
	    intel_crtc->plane == dev_priv->cfb_plane &&
	    I915_READ(FBC_CONTROL) & FBC_CTL_EN)
		return;

	i8xx_disable_fbc(dev);

	dev_priv->cfb_pitch = dev_priv->cfb_size / FBC_LL_SIZE;

	if (fb->pitch < dev_priv->cfb_pitch)
		dev_priv->cfb_pitch = fb->pitch;

	/* FBC_CTL wants 64B units */
	dev_priv->cfb_pitch = (dev_priv->cfb_pitch / 64) - 1;
	dev_priv->cfb_fence = obj->fence_reg;
	dev_priv->cfb_plane = intel_crtc->plane;
	plane = dev_priv->cfb_plane == 0 ? FBC_CTL_PLANEA : FBC_CTL_PLANEB;

	/* Clear old tags */
	for (i = 0; i < (FBC_LL_SIZE / 32) + 1; i++)
		I915_WRITE(FBC_TAG + (i * 4), 0);

	/* Set it up... */
	fbc_ctl2 = FBC_CTL_FENCE_DBL | FBC_CTL_IDLE_IMM | plane;
	if (obj->tiling_mode != I915_TILING_NONE)
		fbc_ctl2 |= FBC_CTL_CPU_FENCE;
	I915_WRITE(FBC_CONTROL2, fbc_ctl2);
	I915_WRITE(FBC_FENCE_OFF, crtc->y);

	/* enable it... */
	fbc_ctl = FBC_CTL_EN | FBC_CTL_PERIODIC;
	if (IS_I945GM(dev))
		fbc_ctl |= FBC_CTL_C3_IDLE; /* 945 needs special SR handling */
	fbc_ctl |= (dev_priv->cfb_pitch & 0xff) << FBC_CTL_STRIDE_SHIFT;
	fbc_ctl |= (interval & 0x2fff) << FBC_CTL_INTERVAL_SHIFT;
	if (obj->tiling_mode != I915_TILING_NONE)
		fbc_ctl |= dev_priv->cfb_fence;
	I915_WRITE(FBC_CONTROL, fbc_ctl);

	DRM_DEBUG_KMS("enabled FBC, pitch %ld, yoff %d, plane %d, ",
		      dev_priv->cfb_pitch, crtc->y, dev_priv->cfb_plane);
}

void i8xx_disable_fbc(struct drm_device *dev)
{
	struct drm_i915_private *dev_priv = dev->dev_private;
	u32 fbc_ctl;

	/* Disable compression */
	fbc_ctl = I915_READ(FBC_CONTROL);
	if ((fbc_ctl & FBC_CTL_EN) == 0)
		return;

	fbc_ctl &= ~FBC_CTL_EN;
	I915_WRITE(FBC_CONTROL, fbc_ctl);

	/* Wait for compressing bit to clear */
	if (wait_for((I915_READ(FBC_STATUS) & FBC_STAT_COMPRESSING) == 0, 10)) {
		DRM_DEBUG_KMS("FBC idle timed out\n");
		return;
	}

	DRM_DEBUG_KMS("disabled FBC\n");
}

static bool i8xx_fbc_enabled(struct drm_device *dev)
{
	struct drm_i915_private *dev_priv = dev->dev_private;

	return I915_READ(FBC_CONTROL) & FBC_CTL_EN;
}

static void g4x_enable_fbc(struct drm_crtc *crtc, unsigned long interval)
{
	struct drm_device *dev = crtc->dev;
	struct drm_i915_private *dev_priv = dev->dev_private;
	struct drm_framebuffer *fb = crtc->fb;
	struct intel_framebuffer *intel_fb = to_intel_framebuffer(fb);
	struct drm_i915_gem_object *obj = intel_fb->obj;
	struct intel_crtc *intel_crtc = to_intel_crtc(crtc);
	int plane = intel_crtc->plane == 0 ? DPFC_CTL_PLANEA : DPFC_CTL_PLANEB;
	unsigned long stall_watermark = 200;
	u32 dpfc_ctl;

	dpfc_ctl = I915_READ(DPFC_CONTROL);
	if (dpfc_ctl & DPFC_CTL_EN) {
		if (dev_priv->cfb_pitch == dev_priv->cfb_pitch / 64 - 1 &&
		    dev_priv->cfb_fence == obj->fence_reg &&
		    dev_priv->cfb_plane == intel_crtc->plane &&
		    dev_priv->cfb_y == crtc->y)
			return;

		I915_WRITE(DPFC_CONTROL, dpfc_ctl & ~DPFC_CTL_EN);
		intel_wait_for_vblank(dev, intel_crtc->pipe);
	}

	dev_priv->cfb_pitch = (dev_priv->cfb_pitch / 64) - 1;
	dev_priv->cfb_fence = obj->fence_reg;
	dev_priv->cfb_plane = intel_crtc->plane;
	dev_priv->cfb_y = crtc->y;

	dpfc_ctl = plane | DPFC_SR_EN | DPFC_CTL_LIMIT_1X;
	if (obj->tiling_mode != I915_TILING_NONE) {
		dpfc_ctl |= DPFC_CTL_FENCE_EN | dev_priv->cfb_fence;
		I915_WRITE(DPFC_CHICKEN, DPFC_HT_MODIFY);
	} else {
		I915_WRITE(DPFC_CHICKEN, ~DPFC_HT_MODIFY);
	}

	I915_WRITE(DPFC_RECOMP_CTL, DPFC_RECOMP_STALL_EN |
		   (stall_watermark << DPFC_RECOMP_STALL_WM_SHIFT) |
		   (interval << DPFC_RECOMP_TIMER_COUNT_SHIFT));
	I915_WRITE(DPFC_FENCE_YOFF, crtc->y);

	/* enable it... */
	I915_WRITE(DPFC_CONTROL, I915_READ(DPFC_CONTROL) | DPFC_CTL_EN);

	DRM_DEBUG_KMS("enabled fbc on plane %d\n", intel_crtc->plane);
}

void g4x_disable_fbc(struct drm_device *dev)
{
	struct drm_i915_private *dev_priv = dev->dev_private;
	u32 dpfc_ctl;

	/* Disable compression */
	dpfc_ctl = I915_READ(DPFC_CONTROL);
	if (dpfc_ctl & DPFC_CTL_EN) {
		dpfc_ctl &= ~DPFC_CTL_EN;
		I915_WRITE(DPFC_CONTROL, dpfc_ctl);

		DRM_DEBUG_KMS("disabled FBC\n");
	}
}

static bool g4x_fbc_enabled(struct drm_device *dev)
{
	struct drm_i915_private *dev_priv = dev->dev_private;

	return I915_READ(DPFC_CONTROL) & DPFC_CTL_EN;
}

static void sandybridge_blit_fbc_update(struct drm_device *dev)
{
	struct drm_i915_private *dev_priv = dev->dev_private;
	u32 blt_ecoskpd;

	/* Make sure blitter notifies FBC of writes */
	gen6_gt_force_wake_get(dev_priv);
	blt_ecoskpd = I915_READ(GEN6_BLITTER_ECOSKPD);
	blt_ecoskpd |= GEN6_BLITTER_FBC_NOTIFY <<
		GEN6_BLITTER_LOCK_SHIFT;
	I915_WRITE(GEN6_BLITTER_ECOSKPD, blt_ecoskpd);
	blt_ecoskpd |= GEN6_BLITTER_FBC_NOTIFY;
	I915_WRITE(GEN6_BLITTER_ECOSKPD, blt_ecoskpd);
	blt_ecoskpd &= ~(GEN6_BLITTER_FBC_NOTIFY <<
			 GEN6_BLITTER_LOCK_SHIFT);
	I915_WRITE(GEN6_BLITTER_ECOSKPD, blt_ecoskpd);
	POSTING_READ(GEN6_BLITTER_ECOSKPD);
	gen6_gt_force_wake_put(dev_priv);
}

static void ironlake_enable_fbc(struct drm_crtc *crtc, unsigned long interval)
{
	struct drm_device *dev = crtc->dev;
	struct drm_i915_private *dev_priv = dev->dev_private;
	struct drm_framebuffer *fb = crtc->fb;
	struct intel_framebuffer *intel_fb = to_intel_framebuffer(fb);
	struct drm_i915_gem_object *obj = intel_fb->obj;
	struct intel_crtc *intel_crtc = to_intel_crtc(crtc);
	int plane = intel_crtc->plane == 0 ? DPFC_CTL_PLANEA : DPFC_CTL_PLANEB;
	unsigned long stall_watermark = 200;
	u32 dpfc_ctl;

	dpfc_ctl = I915_READ(ILK_DPFC_CONTROL);
	if (dpfc_ctl & DPFC_CTL_EN) {
		if (dev_priv->cfb_pitch == dev_priv->cfb_pitch / 64 - 1 &&
		    dev_priv->cfb_fence == obj->fence_reg &&
		    dev_priv->cfb_plane == intel_crtc->plane &&
		    dev_priv->cfb_offset == obj->gtt_offset &&
		    dev_priv->cfb_y == crtc->y)
			return;

		I915_WRITE(ILK_DPFC_CONTROL, dpfc_ctl & ~DPFC_CTL_EN);
		intel_wait_for_vblank(dev, intel_crtc->pipe);
	}

	dev_priv->cfb_pitch = (dev_priv->cfb_pitch / 64) - 1;
	dev_priv->cfb_fence = obj->fence_reg;
	dev_priv->cfb_plane = intel_crtc->plane;
	dev_priv->cfb_offset = obj->gtt_offset;
	dev_priv->cfb_y = crtc->y;

	dpfc_ctl &= DPFC_RESERVED;
	dpfc_ctl |= (plane | DPFC_CTL_LIMIT_1X);
	if (obj->tiling_mode != I915_TILING_NONE) {
		dpfc_ctl |= (DPFC_CTL_FENCE_EN | dev_priv->cfb_fence);
		I915_WRITE(ILK_DPFC_CHICKEN, DPFC_HT_MODIFY);
	} else {
		I915_WRITE(ILK_DPFC_CHICKEN, ~DPFC_HT_MODIFY);
	}

	I915_WRITE(ILK_DPFC_RECOMP_CTL, DPFC_RECOMP_STALL_EN |
		   (stall_watermark << DPFC_RECOMP_STALL_WM_SHIFT) |
		   (interval << DPFC_RECOMP_TIMER_COUNT_SHIFT));
	I915_WRITE(ILK_DPFC_FENCE_YOFF, crtc->y);
	I915_WRITE(ILK_FBC_RT_BASE, obj->gtt_offset | ILK_FBC_RT_VALID);
	/* enable it... */
	I915_WRITE(ILK_DPFC_CONTROL, dpfc_ctl | DPFC_CTL_EN);

	if (IS_GEN6(dev)) {
		I915_WRITE(SNB_DPFC_CTL_SA,
			   SNB_CPU_FENCE_ENABLE | dev_priv->cfb_fence);
		I915_WRITE(DPFC_CPU_FENCE_OFFSET, crtc->y);
		sandybridge_blit_fbc_update(dev);
	}

	DRM_DEBUG_KMS("enabled fbc on plane %d\n", intel_crtc->plane);
}

void ironlake_disable_fbc(struct drm_device *dev)
{
	struct drm_i915_private *dev_priv = dev->dev_private;
	u32 dpfc_ctl;

	/* Disable compression */
	dpfc_ctl = I915_READ(ILK_DPFC_CONTROL);
	if (dpfc_ctl & DPFC_CTL_EN) {
		dpfc_ctl &= ~DPFC_CTL_EN;
		I915_WRITE(ILK_DPFC_CONTROL, dpfc_ctl);

		DRM_DEBUG_KMS("disabled FBC\n");
	}
}

static bool ironlake_fbc_enabled(struct drm_device *dev)
{
	struct drm_i915_private *dev_priv = dev->dev_private;

	return I915_READ(ILK_DPFC_CONTROL) & DPFC_CTL_EN;
}

bool intel_fbc_enabled(struct drm_device *dev)
{
	struct drm_i915_private *dev_priv = dev->dev_private;

	if (!dev_priv->display.fbc_enabled)
		return false;

	return dev_priv->display.fbc_enabled(dev);
}

void intel_enable_fbc(struct drm_crtc *crtc, unsigned long interval)
{
	struct drm_i915_private *dev_priv = crtc->dev->dev_private;

	if (!dev_priv->display.enable_fbc)
		return;

	dev_priv->display.enable_fbc(crtc, interval);
}

void intel_disable_fbc(struct drm_device *dev)
{
	struct drm_i915_private *dev_priv = dev->dev_private;

	if (!dev_priv->display.disable_fbc)
		return;

	dev_priv->display.disable_fbc(dev);
}

/**
 * intel_update_fbc - enable/disable FBC as needed
 * @dev: the drm_device
 *
 * Set up the framebuffer compression hardware at mode set time.  We
 * enable it if possible:
 *   - plane A only (on pre-965)
 *   - no pixel mulitply/line duplication
 *   - no alpha buffer discard
 *   - no dual wide
 *   - framebuffer <= 2048 in width, 1536 in height
 *
 * We can't assume that any compression will take place (worst case),
 * so the compressed buffer has to be the same size as the uncompressed
 * one.  It also must reside (along with the line length buffer) in
 * stolen memory.
 *
 * We need to enable/disable FBC on a global basis.
 */
static void intel_update_fbc(struct drm_device *dev)
{
	struct drm_i915_private *dev_priv = dev->dev_private;
	struct drm_crtc *crtc = NULL, *tmp_crtc;
	struct intel_crtc *intel_crtc;
	struct drm_framebuffer *fb;
	struct intel_framebuffer *intel_fb;
	struct drm_i915_gem_object *obj;

	DRM_DEBUG_KMS("\n");

	if (!i915_powersave)
		return;

	if (!I915_HAS_FBC(dev))
		return;

	/*
	 * If FBC is already on, we just have to verify that we can
	 * keep it that way...
	 * Need to disable if:
	 *   - more than one pipe is active
	 *   - changing FBC params (stride, fence, mode)
	 *   - new fb is too large to fit in compressed buffer
	 *   - going to an unsupported config (interlace, pixel multiply, etc.)
	 */
	list_for_each_entry(tmp_crtc, &dev->mode_config.crtc_list, head) {
		if (tmp_crtc->enabled && tmp_crtc->fb) {
			if (crtc) {
				DRM_DEBUG_KMS("more than one pipe active, disabling compression\n");
				dev_priv->no_fbc_reason = FBC_MULTIPLE_PIPES;
				goto out_disable;
			}
			crtc = tmp_crtc;
		}
	}

	if (!crtc || crtc->fb == NULL) {
		DRM_DEBUG_KMS("no output, disabling\n");
		dev_priv->no_fbc_reason = FBC_NO_OUTPUT;
		goto out_disable;
	}

	intel_crtc = to_intel_crtc(crtc);
	fb = crtc->fb;
	intel_fb = to_intel_framebuffer(fb);
	obj = intel_fb->obj;

	if (!i915_enable_fbc) {
		DRM_DEBUG_KMS("fbc disabled per module param (default off)\n");
		dev_priv->no_fbc_reason = FBC_MODULE_PARAM;
		goto out_disable;
	}
	if (intel_fb->obj->base.size > dev_priv->cfb_size) {
		DRM_DEBUG_KMS("framebuffer too large, disabling "
			      "compression\n");
		dev_priv->no_fbc_reason = FBC_STOLEN_TOO_SMALL;
		goto out_disable;
	}
	if ((crtc->mode.flags & DRM_MODE_FLAG_INTERLACE) ||
	    (crtc->mode.flags & DRM_MODE_FLAG_DBLSCAN)) {
		DRM_DEBUG_KMS("mode incompatible with compression, "
			      "disabling\n");
		dev_priv->no_fbc_reason = FBC_UNSUPPORTED_MODE;
		goto out_disable;
	}
	if ((crtc->mode.hdisplay > 2048) ||
	    (crtc->mode.vdisplay > 1536)) {
		DRM_DEBUG_KMS("mode too large for compression, disabling\n");
		dev_priv->no_fbc_reason = FBC_MODE_TOO_LARGE;
		goto out_disable;
	}
	if ((IS_I915GM(dev) || IS_I945GM(dev)) && intel_crtc->plane != 0) {
		DRM_DEBUG_KMS("plane not 0, disabling compression\n");
		dev_priv->no_fbc_reason = FBC_BAD_PLANE;
		goto out_disable;
	}
	if (obj->tiling_mode != I915_TILING_X) {
		DRM_DEBUG_KMS("framebuffer not tiled, disabling compression\n");
		dev_priv->no_fbc_reason = FBC_NOT_TILED;
		goto out_disable;
	}

	/* If the kernel debugger is active, always disable compression */
	if (in_dbg_master())
		goto out_disable;

	intel_enable_fbc(crtc, 500);
	return;

out_disable:
	/* Multiple disables should be harmless */
	if (intel_fbc_enabled(dev)) {
		DRM_DEBUG_KMS("unsupported config, disabling FBC\n");
		intel_disable_fbc(dev);
	}
}

int
intel_pin_and_fence_fb_obj(struct drm_device *dev,
			   struct drm_i915_gem_object *obj,
			   struct intel_ring_buffer *pipelined)
{
	struct drm_i915_private *dev_priv = dev->dev_private;
	u32 alignment;
	int ret;

	switch (obj->tiling_mode) {
	case I915_TILING_NONE:
		if (IS_BROADWATER(dev) || IS_CRESTLINE(dev))
			alignment = 128 * 1024;
		else if (INTEL_INFO(dev)->gen >= 4)
			alignment = 4 * 1024;
		else
			alignment = 64 * 1024;
		break;
	case I915_TILING_X:
		/* pin() will align the object as required by fence */
		alignment = 0;
		break;
	case I915_TILING_Y:
		/* FIXME: Is this true? */
		DRM_ERROR("Y tiled not allowed for scan out buffers\n");
		return -EINVAL;
	default:
		BUG();
	}

	dev_priv->mm.interruptible = false;
	ret = i915_gem_object_pin(obj, alignment, true);
	if (ret)
		goto err_interruptible;

	ret = i915_gem_object_set_to_display_plane(obj, pipelined);
	if (ret)
		goto err_unpin;

	/* Install a fence for tiled scan-out. Pre-i965 always needs a
	 * fence, whereas 965+ only requires a fence if using
	 * framebuffer compression.  For simplicity, we always install
	 * a fence as the cost is not that onerous.
	 */
	if (obj->tiling_mode != I915_TILING_NONE) {
		ret = i915_gem_object_get_fence(obj, pipelined);
		if (ret)
			goto err_unpin;
	}

	dev_priv->mm.interruptible = true;
	return 0;

err_unpin:
	i915_gem_object_unpin(obj);
err_interruptible:
	dev_priv->mm.interruptible = true;
	return ret;
}

/* Assume fb object is pinned & idle & fenced and just update base pointers */
static int
intel_pipe_set_base_atomic(struct drm_crtc *crtc, struct drm_framebuffer *fb,
			   int x, int y, enum mode_set_atomic state)
{
	struct drm_device *dev = crtc->dev;
	struct drm_i915_private *dev_priv = dev->dev_private;
	struct intel_crtc *intel_crtc = to_intel_crtc(crtc);
	struct intel_framebuffer *intel_fb;
	struct drm_i915_gem_object *obj;
	int plane = intel_crtc->plane;
	unsigned long Start, Offset;
	u32 dspcntr;
	u32 reg;

	switch (plane) {
	case 0:
	case 1:
		break;
	default:
		DRM_ERROR("Can't update plane %d in SAREA\n", plane);
		return -EINVAL;
	}

	intel_fb = to_intel_framebuffer(fb);
	obj = intel_fb->obj;

	reg = DSPCNTR(plane);
	dspcntr = I915_READ(reg);
	/* Mask out pixel format bits in case we change it */
	dspcntr &= ~DISPPLANE_PIXFORMAT_MASK;
	switch (fb->bits_per_pixel) {
	case 8:
		dspcntr |= DISPPLANE_8BPP;
		break;
	case 16:
		if (fb->depth == 15)
			dspcntr |= DISPPLANE_15_16BPP;
		else
			dspcntr |= DISPPLANE_16BPP;
		break;
	case 24:
	case 32:
		dspcntr |= DISPPLANE_32BPP_NO_ALPHA;
		break;
	default:
		DRM_ERROR("Unknown color depth\n");
		return -EINVAL;
	}
	if (INTEL_INFO(dev)->gen >= 4) {
		if (obj->tiling_mode != I915_TILING_NONE)
			dspcntr |= DISPPLANE_TILED;
		else
			dspcntr &= ~DISPPLANE_TILED;
	}

	if (HAS_PCH_SPLIT(dev))
		/* must disable */
		dspcntr |= DISPPLANE_TRICKLE_FEED_DISABLE;

	I915_WRITE(reg, dspcntr);

	Start = obj->gtt_offset;
	Offset = y * fb->pitch + x * (fb->bits_per_pixel / 8);

	DRM_DEBUG_KMS("Writing base %08lX %08lX %d %d %d\n",
		      Start, Offset, x, y, fb->pitch);
	I915_WRITE(DSPSTRIDE(plane), fb->pitch);
	if (INTEL_INFO(dev)->gen >= 4) {
		I915_WRITE(DSPSURF(plane), Start);
		I915_WRITE(DSPTILEOFF(plane), (y << 16) | x);
		I915_WRITE(DSPADDR(plane), Offset);
	} else
		I915_WRITE(DSPADDR(plane), Start + Offset);
	POSTING_READ(reg);

	intel_update_fbc(dev);
	intel_increase_pllclock(crtc);

	return 0;
}

static int
intel_pipe_set_base(struct drm_crtc *crtc, int x, int y,
		    struct drm_framebuffer *old_fb)
{
	struct drm_device *dev = crtc->dev;
	struct drm_i915_master_private *master_priv;
	struct intel_crtc *intel_crtc = to_intel_crtc(crtc);
	int ret;

	/* no fb bound */
	if (!crtc->fb) {
		DRM_DEBUG_KMS("No FB bound\n");
		return 0;
	}

	switch (intel_crtc->plane) {
	case 0:
	case 1:
		break;
	default:
		return -EINVAL;
	}

	mutex_lock(&dev->struct_mutex);
	ret = intel_pin_and_fence_fb_obj(dev,
					 to_intel_framebuffer(crtc->fb)->obj,
					 NULL);
	if (ret != 0) {
		mutex_unlock(&dev->struct_mutex);
		return ret;
	}

	if (old_fb) {
		struct drm_i915_private *dev_priv = dev->dev_private;
		struct drm_i915_gem_object *obj = to_intel_framebuffer(old_fb)->obj;

		wait_event(dev_priv->pending_flip_queue,
			   atomic_read(&dev_priv->mm.wedged) ||
			   atomic_read(&obj->pending_flip) == 0);

		/* Big Hammer, we also need to ensure that any pending
		 * MI_WAIT_FOR_EVENT inside a user batch buffer on the
		 * current scanout is retired before unpinning the old
		 * framebuffer.
		 *
		 * This should only fail upon a hung GPU, in which case we
		 * can safely continue.
		 */
		ret = i915_gem_object_flush_gpu(obj);
		(void) ret;
	}

	ret = intel_pipe_set_base_atomic(crtc, crtc->fb, x, y,
					 LEAVE_ATOMIC_MODE_SET);
	if (ret) {
		i915_gem_object_unpin(to_intel_framebuffer(crtc->fb)->obj);
		mutex_unlock(&dev->struct_mutex);
		return ret;
	}

	if (old_fb) {
		intel_wait_for_vblank(dev, intel_crtc->pipe);
		i915_gem_object_unpin(to_intel_framebuffer(old_fb)->obj);
	}

	mutex_unlock(&dev->struct_mutex);

	if (!dev->primary->master)
		return 0;

	master_priv = dev->primary->master->driver_priv;
	if (!master_priv->sarea_priv)
		return 0;

	if (intel_crtc->pipe) {
		master_priv->sarea_priv->pipeB_x = x;
		master_priv->sarea_priv->pipeB_y = y;
	} else {
		master_priv->sarea_priv->pipeA_x = x;
		master_priv->sarea_priv->pipeA_y = y;
	}

	return 0;
}

static void ironlake_set_pll_edp(struct drm_crtc *crtc, int clock)
{
	struct drm_device *dev = crtc->dev;
	struct drm_i915_private *dev_priv = dev->dev_private;
	u32 dpa_ctl;

	DRM_DEBUG_KMS("eDP PLL enable for clock %d\n", clock);
	dpa_ctl = I915_READ(DP_A);
	dpa_ctl &= ~DP_PLL_FREQ_MASK;

	if (clock < 200000) {
		u32 temp;
		dpa_ctl |= DP_PLL_FREQ_160MHZ;
		/* workaround for 160Mhz:
		   1) program 0x4600c bits 15:0 = 0x8124
		   2) program 0x46010 bit 0 = 1
		   3) program 0x46034 bit 24 = 1
		   4) program 0x64000 bit 14 = 1
		   */
		temp = I915_READ(0x4600c);
		temp &= 0xffff0000;
		I915_WRITE(0x4600c, temp | 0x8124);

		temp = I915_READ(0x46010);
		I915_WRITE(0x46010, temp | 1);

		temp = I915_READ(0x46034);
		I915_WRITE(0x46034, temp | (1 << 24));
	} else {
		dpa_ctl |= DP_PLL_FREQ_270MHZ;
	}
	I915_WRITE(DP_A, dpa_ctl);

	POSTING_READ(DP_A);
	udelay(500);
}

static void intel_fdi_normal_train(struct drm_crtc *crtc)
{
	struct drm_device *dev = crtc->dev;
	struct drm_i915_private *dev_priv = dev->dev_private;
	struct intel_crtc *intel_crtc = to_intel_crtc(crtc);
	int pipe = intel_crtc->pipe;
	u32 reg, temp;

	/* enable normal train */
	reg = FDI_TX_CTL(pipe);
	temp = I915_READ(reg);
	if (IS_IVYBRIDGE(dev)) {
		temp &= ~FDI_LINK_TRAIN_NONE_IVB;
		temp |= FDI_LINK_TRAIN_NONE_IVB | FDI_TX_ENHANCE_FRAME_ENABLE;
	} else {
		temp &= ~FDI_LINK_TRAIN_NONE;
		temp |= FDI_LINK_TRAIN_NONE | FDI_TX_ENHANCE_FRAME_ENABLE;
	}
	I915_WRITE(reg, temp);

	reg = FDI_RX_CTL(pipe);
	temp = I915_READ(reg);
	if (HAS_PCH_CPT(dev)) {
		temp &= ~FDI_LINK_TRAIN_PATTERN_MASK_CPT;
		temp |= FDI_LINK_TRAIN_NORMAL_CPT;
	} else {
		temp &= ~FDI_LINK_TRAIN_NONE;
		temp |= FDI_LINK_TRAIN_NONE;
	}
	I915_WRITE(reg, temp | FDI_RX_ENHANCE_FRAME_ENABLE);

	/* wait one idle pattern time */
	POSTING_READ(reg);
	udelay(1000);

	/* IVB wants error correction enabled */
	if (IS_IVYBRIDGE(dev))
		I915_WRITE(reg, I915_READ(reg) | FDI_FS_ERRC_ENABLE |
			   FDI_FE_ERRC_ENABLE);
}

/* The FDI link training functions for ILK/Ibexpeak. */
static void ironlake_fdi_link_train(struct drm_crtc *crtc)
{
	struct drm_device *dev = crtc->dev;
	struct drm_i915_private *dev_priv = dev->dev_private;
	struct intel_crtc *intel_crtc = to_intel_crtc(crtc);
	int pipe = intel_crtc->pipe;
	int plane = intel_crtc->plane;
	u32 reg, temp, tries;

	/* FDI needs bits from pipe & plane first */
	assert_pipe_enabled(dev_priv, pipe);
	assert_plane_enabled(dev_priv, plane);

	/* Train 1: umask FDI RX Interrupt symbol_lock and bit_lock bit
	   for train result */
	reg = FDI_RX_IMR(pipe);
	temp = I915_READ(reg);
	temp &= ~FDI_RX_SYMBOL_LOCK;
	temp &= ~FDI_RX_BIT_LOCK;
	I915_WRITE(reg, temp);
	I915_READ(reg);
	udelay(150);

	/* enable CPU FDI TX and PCH FDI RX */
	reg = FDI_TX_CTL(pipe);
	temp = I915_READ(reg);
	temp &= ~(7 << 19);
	temp |= (intel_crtc->fdi_lanes - 1) << 19;
	temp &= ~FDI_LINK_TRAIN_NONE;
	temp |= FDI_LINK_TRAIN_PATTERN_1;
	I915_WRITE(reg, temp | FDI_TX_ENABLE);

	reg = FDI_RX_CTL(pipe);
	temp = I915_READ(reg);
	temp &= ~FDI_LINK_TRAIN_NONE;
	temp |= FDI_LINK_TRAIN_PATTERN_1;
	I915_WRITE(reg, temp | FDI_RX_ENABLE);

	POSTING_READ(reg);
	udelay(150);

	/* Ironlake workaround, enable clock pointer after FDI enable*/
	if (HAS_PCH_IBX(dev)) {
		I915_WRITE(FDI_RX_CHICKEN(pipe), FDI_RX_PHASE_SYNC_POINTER_OVR);
		I915_WRITE(FDI_RX_CHICKEN(pipe), FDI_RX_PHASE_SYNC_POINTER_OVR |
			   FDI_RX_PHASE_SYNC_POINTER_EN);
	}

	reg = FDI_RX_IIR(pipe);
	for (tries = 0; tries < 5; tries++) {
		temp = I915_READ(reg);
		DRM_DEBUG_KMS("FDI_RX_IIR 0x%x\n", temp);

		if ((temp & FDI_RX_BIT_LOCK)) {
			DRM_DEBUG_KMS("FDI train 1 done.\n");
			I915_WRITE(reg, temp | FDI_RX_BIT_LOCK);
			break;
		}
	}
	if (tries == 5)
		DRM_ERROR("FDI train 1 fail!\n");

	/* Train 2 */
	reg = FDI_TX_CTL(pipe);
	temp = I915_READ(reg);
	temp &= ~FDI_LINK_TRAIN_NONE;
	temp |= FDI_LINK_TRAIN_PATTERN_2;
	I915_WRITE(reg, temp);

	reg = FDI_RX_CTL(pipe);
	temp = I915_READ(reg);
	temp &= ~FDI_LINK_TRAIN_NONE;
	temp |= FDI_LINK_TRAIN_PATTERN_2;
	I915_WRITE(reg, temp);

	POSTING_READ(reg);
	udelay(150);

	reg = FDI_RX_IIR(pipe);
	for (tries = 0; tries < 5; tries++) {
		temp = I915_READ(reg);
		DRM_DEBUG_KMS("FDI_RX_IIR 0x%x\n", temp);

		if (temp & FDI_RX_SYMBOL_LOCK) {
			I915_WRITE(reg, temp | FDI_RX_SYMBOL_LOCK);
			DRM_DEBUG_KMS("FDI train 2 done.\n");
			break;
		}
	}
	if (tries == 5)
		DRM_ERROR("FDI train 2 fail!\n");

	DRM_DEBUG_KMS("FDI train done\n");

}

static const int snb_b_fdi_train_param [] = {
	FDI_LINK_TRAIN_400MV_0DB_SNB_B,
	FDI_LINK_TRAIN_400MV_6DB_SNB_B,
	FDI_LINK_TRAIN_600MV_3_5DB_SNB_B,
	FDI_LINK_TRAIN_800MV_0DB_SNB_B,
};

/* The FDI link training functions for SNB/Cougarpoint. */
static void gen6_fdi_link_train(struct drm_crtc *crtc)
{
	struct drm_device *dev = crtc->dev;
	struct drm_i915_private *dev_priv = dev->dev_private;
	struct intel_crtc *intel_crtc = to_intel_crtc(crtc);
	int pipe = intel_crtc->pipe;
	u32 reg, temp, i;

	/* Train 1: umask FDI RX Interrupt symbol_lock and bit_lock bit
	   for train result */
	reg = FDI_RX_IMR(pipe);
	temp = I915_READ(reg);
	temp &= ~FDI_RX_SYMBOL_LOCK;
	temp &= ~FDI_RX_BIT_LOCK;
	I915_WRITE(reg, temp);

	POSTING_READ(reg);
	udelay(150);

	/* enable CPU FDI TX and PCH FDI RX */
	reg = FDI_TX_CTL(pipe);
	temp = I915_READ(reg);
	temp &= ~(7 << 19);
	temp |= (intel_crtc->fdi_lanes - 1) << 19;
	temp &= ~FDI_LINK_TRAIN_NONE;
	temp |= FDI_LINK_TRAIN_PATTERN_1;
	temp &= ~FDI_LINK_TRAIN_VOL_EMP_MASK;
	/* SNB-B */
	temp |= FDI_LINK_TRAIN_400MV_0DB_SNB_B;
	I915_WRITE(reg, temp | FDI_TX_ENABLE);

	reg = FDI_RX_CTL(pipe);
	temp = I915_READ(reg);
	if (HAS_PCH_CPT(dev)) {
		temp &= ~FDI_LINK_TRAIN_PATTERN_MASK_CPT;
		temp |= FDI_LINK_TRAIN_PATTERN_1_CPT;
	} else {
		temp &= ~FDI_LINK_TRAIN_NONE;
		temp |= FDI_LINK_TRAIN_PATTERN_1;
	}
	I915_WRITE(reg, temp | FDI_RX_ENABLE);

	POSTING_READ(reg);
	udelay(150);

	for (i = 0; i < 4; i++ ) {
		reg = FDI_TX_CTL(pipe);
		temp = I915_READ(reg);
		temp &= ~FDI_LINK_TRAIN_VOL_EMP_MASK;
		temp |= snb_b_fdi_train_param[i];
		I915_WRITE(reg, temp);

		POSTING_READ(reg);
		udelay(500);

		reg = FDI_RX_IIR(pipe);
		temp = I915_READ(reg);
		DRM_DEBUG_KMS("FDI_RX_IIR 0x%x\n", temp);

		if (temp & FDI_RX_BIT_LOCK) {
			I915_WRITE(reg, temp | FDI_RX_BIT_LOCK);
			DRM_DEBUG_KMS("FDI train 1 done.\n");
			break;
		}
	}
	if (i == 4)
		DRM_ERROR("FDI train 1 fail!\n");

	/* Train 2 */
	reg = FDI_TX_CTL(pipe);
	temp = I915_READ(reg);
	temp &= ~FDI_LINK_TRAIN_NONE;
	temp |= FDI_LINK_TRAIN_PATTERN_2;
	if (IS_GEN6(dev)) {
		temp &= ~FDI_LINK_TRAIN_VOL_EMP_MASK;
		/* SNB-B */
		temp |= FDI_LINK_TRAIN_400MV_0DB_SNB_B;
	}
	I915_WRITE(reg, temp);

	reg = FDI_RX_CTL(pipe);
	temp = I915_READ(reg);
	if (HAS_PCH_CPT(dev)) {
		temp &= ~FDI_LINK_TRAIN_PATTERN_MASK_CPT;
		temp |= FDI_LINK_TRAIN_PATTERN_2_CPT;
	} else {
		temp &= ~FDI_LINK_TRAIN_NONE;
		temp |= FDI_LINK_TRAIN_PATTERN_2;
	}
	I915_WRITE(reg, temp);

	POSTING_READ(reg);
	udelay(150);

	for (i = 0; i < 4; i++ ) {
		reg = FDI_TX_CTL(pipe);
		temp = I915_READ(reg);
		temp &= ~FDI_LINK_TRAIN_VOL_EMP_MASK;
		temp |= snb_b_fdi_train_param[i];
		I915_WRITE(reg, temp);

		POSTING_READ(reg);
		udelay(500);

		reg = FDI_RX_IIR(pipe);
		temp = I915_READ(reg);
		DRM_DEBUG_KMS("FDI_RX_IIR 0x%x\n", temp);

		if (temp & FDI_RX_SYMBOL_LOCK) {
			I915_WRITE(reg, temp | FDI_RX_SYMBOL_LOCK);
			DRM_DEBUG_KMS("FDI train 2 done.\n");
			break;
		}
	}
	if (i == 4)
		DRM_ERROR("FDI train 2 fail!\n");

	DRM_DEBUG_KMS("FDI train done.\n");
}

/* Manual link training for Ivy Bridge A0 parts */
static void ivb_manual_fdi_link_train(struct drm_crtc *crtc)
{
	struct drm_device *dev = crtc->dev;
	struct drm_i915_private *dev_priv = dev->dev_private;
	struct intel_crtc *intel_crtc = to_intel_crtc(crtc);
	int pipe = intel_crtc->pipe;
	u32 reg, temp, i;

	/* Train 1: umask FDI RX Interrupt symbol_lock and bit_lock bit
	   for train result */
	reg = FDI_RX_IMR(pipe);
	temp = I915_READ(reg);
	temp &= ~FDI_RX_SYMBOL_LOCK;
	temp &= ~FDI_RX_BIT_LOCK;
	I915_WRITE(reg, temp);

	POSTING_READ(reg);
	udelay(150);

	/* enable CPU FDI TX and PCH FDI RX */
	reg = FDI_TX_CTL(pipe);
	temp = I915_READ(reg);
	temp &= ~(7 << 19);
	temp |= (intel_crtc->fdi_lanes - 1) << 19;
	temp &= ~(FDI_LINK_TRAIN_AUTO | FDI_LINK_TRAIN_NONE_IVB);
	temp |= FDI_LINK_TRAIN_PATTERN_1_IVB;
	temp &= ~FDI_LINK_TRAIN_VOL_EMP_MASK;
	temp |= FDI_LINK_TRAIN_400MV_0DB_SNB_B;
	I915_WRITE(reg, temp | FDI_TX_ENABLE);

	reg = FDI_RX_CTL(pipe);
	temp = I915_READ(reg);
	temp &= ~FDI_LINK_TRAIN_AUTO;
	temp &= ~FDI_LINK_TRAIN_PATTERN_MASK_CPT;
	temp |= FDI_LINK_TRAIN_PATTERN_1_CPT;
	I915_WRITE(reg, temp | FDI_RX_ENABLE);

	POSTING_READ(reg);
	udelay(150);

	for (i = 0; i < 4; i++ ) {
		reg = FDI_TX_CTL(pipe);
		temp = I915_READ(reg);
		temp &= ~FDI_LINK_TRAIN_VOL_EMP_MASK;
		temp |= snb_b_fdi_train_param[i];
		I915_WRITE(reg, temp);

		POSTING_READ(reg);
		udelay(500);

		reg = FDI_RX_IIR(pipe);
		temp = I915_READ(reg);
		DRM_DEBUG_KMS("FDI_RX_IIR 0x%x\n", temp);

		if (temp & FDI_RX_BIT_LOCK ||
		    (I915_READ(reg) & FDI_RX_BIT_LOCK)) {
			I915_WRITE(reg, temp | FDI_RX_BIT_LOCK);
			DRM_DEBUG_KMS("FDI train 1 done.\n");
			break;
		}
	}
	if (i == 4)
		DRM_ERROR("FDI train 1 fail!\n");

	/* Train 2 */
	reg = FDI_TX_CTL(pipe);
	temp = I915_READ(reg);
	temp &= ~FDI_LINK_TRAIN_NONE_IVB;
	temp |= FDI_LINK_TRAIN_PATTERN_2_IVB;
	temp &= ~FDI_LINK_TRAIN_VOL_EMP_MASK;
	temp |= FDI_LINK_TRAIN_400MV_0DB_SNB_B;
	I915_WRITE(reg, temp);

	reg = FDI_RX_CTL(pipe);
	temp = I915_READ(reg);
	temp &= ~FDI_LINK_TRAIN_PATTERN_MASK_CPT;
	temp |= FDI_LINK_TRAIN_PATTERN_2_CPT;
	I915_WRITE(reg, temp);

	POSTING_READ(reg);
	udelay(150);

	for (i = 0; i < 4; i++ ) {
		reg = FDI_TX_CTL(pipe);
		temp = I915_READ(reg);
		temp &= ~FDI_LINK_TRAIN_VOL_EMP_MASK;
		temp |= snb_b_fdi_train_param[i];
		I915_WRITE(reg, temp);

		POSTING_READ(reg);
		udelay(500);

		reg = FDI_RX_IIR(pipe);
		temp = I915_READ(reg);
		DRM_DEBUG_KMS("FDI_RX_IIR 0x%x\n", temp);

		if (temp & FDI_RX_SYMBOL_LOCK) {
			I915_WRITE(reg, temp | FDI_RX_SYMBOL_LOCK);
			DRM_DEBUG_KMS("FDI train 2 done.\n");
			break;
		}
	}
	if (i == 4)
		DRM_ERROR("FDI train 2 fail!\n");

	DRM_DEBUG_KMS("FDI train done.\n");
}

static void ironlake_fdi_pll_enable(struct drm_crtc *crtc)
{
	struct drm_device *dev = crtc->dev;
	struct drm_i915_private *dev_priv = dev->dev_private;
	struct intel_crtc *intel_crtc = to_intel_crtc(crtc);
	int pipe = intel_crtc->pipe;
	u32 reg, temp;

	/* Write the TU size bits so error detection works */
	I915_WRITE(FDI_RX_TUSIZE1(pipe),
		   I915_READ(PIPE_DATA_M1(pipe)) & TU_SIZE_MASK);

	/* enable PCH FDI RX PLL, wait warmup plus DMI latency */
	reg = FDI_RX_CTL(pipe);
	temp = I915_READ(reg);
	temp &= ~((0x7 << 19) | (0x7 << 16));
	temp |= (intel_crtc->fdi_lanes - 1) << 19;
	temp |= (I915_READ(PIPECONF(pipe)) & PIPE_BPC_MASK) << 11;
	I915_WRITE(reg, temp | FDI_RX_PLL_ENABLE);

	POSTING_READ(reg);
	udelay(200);

	/* Switch from Rawclk to PCDclk */
	temp = I915_READ(reg);
	I915_WRITE(reg, temp | FDI_PCDCLK);

	POSTING_READ(reg);
	udelay(200);

	/* Enable CPU FDI TX PLL, always on for Ironlake */
	reg = FDI_TX_CTL(pipe);
	temp = I915_READ(reg);
	if ((temp & FDI_TX_PLL_ENABLE) == 0) {
		I915_WRITE(reg, temp | FDI_TX_PLL_ENABLE);

		POSTING_READ(reg);
		udelay(100);
	}
}

static void ironlake_fdi_disable(struct drm_crtc *crtc)
{
	struct drm_device *dev = crtc->dev;
	struct drm_i915_private *dev_priv = dev->dev_private;
	struct intel_crtc *intel_crtc = to_intel_crtc(crtc);
	int pipe = intel_crtc->pipe;
	u32 reg, temp;

	/* disable CPU FDI tx and PCH FDI rx */
	reg = FDI_TX_CTL(pipe);
	temp = I915_READ(reg);
	I915_WRITE(reg, temp & ~FDI_TX_ENABLE);
	POSTING_READ(reg);

	reg = FDI_RX_CTL(pipe);
	temp = I915_READ(reg);
	temp &= ~(0x7 << 16);
	temp |= (I915_READ(PIPECONF(pipe)) & PIPE_BPC_MASK) << 11;
	I915_WRITE(reg, temp & ~FDI_RX_ENABLE);

	POSTING_READ(reg);
	udelay(100);

	/* Ironlake workaround, disable clock pointer after downing FDI */
	if (HAS_PCH_IBX(dev)) {
		I915_WRITE(FDI_RX_CHICKEN(pipe), FDI_RX_PHASE_SYNC_POINTER_OVR);
		I915_WRITE(FDI_RX_CHICKEN(pipe),
			   I915_READ(FDI_RX_CHICKEN(pipe) &
				     ~FDI_RX_PHASE_SYNC_POINTER_EN));
	}

	/* still set train pattern 1 */
	reg = FDI_TX_CTL(pipe);
	temp = I915_READ(reg);
	temp &= ~FDI_LINK_TRAIN_NONE;
	temp |= FDI_LINK_TRAIN_PATTERN_1;
	I915_WRITE(reg, temp);

	reg = FDI_RX_CTL(pipe);
	temp = I915_READ(reg);
	if (HAS_PCH_CPT(dev)) {
		temp &= ~FDI_LINK_TRAIN_PATTERN_MASK_CPT;
		temp |= FDI_LINK_TRAIN_PATTERN_1_CPT;
	} else {
		temp &= ~FDI_LINK_TRAIN_NONE;
		temp |= FDI_LINK_TRAIN_PATTERN_1;
	}
	/* BPC in FDI rx is consistent with that in PIPECONF */
	temp &= ~(0x07 << 16);
	temp |= (I915_READ(PIPECONF(pipe)) & PIPE_BPC_MASK) << 11;
	I915_WRITE(reg, temp);

	POSTING_READ(reg);
	udelay(100);
}

/*
 * When we disable a pipe, we need to clear any pending scanline wait events
 * to avoid hanging the ring, which we assume we are waiting on.
 */
static void intel_clear_scanline_wait(struct drm_device *dev)
{
	struct drm_i915_private *dev_priv = dev->dev_private;
	struct intel_ring_buffer *ring;
	u32 tmp;

	if (IS_GEN2(dev))
		/* Can't break the hang on i8xx */
		return;

	ring = LP_RING(dev_priv);
	tmp = I915_READ_CTL(ring);
	if (tmp & RING_WAIT)
		I915_WRITE_CTL(ring, tmp);
}

static void intel_crtc_wait_for_pending_flips(struct drm_crtc *crtc)
{
	struct drm_i915_gem_object *obj;
	struct drm_i915_private *dev_priv;

	if (crtc->fb == NULL)
		return;

	obj = to_intel_framebuffer(crtc->fb)->obj;
	dev_priv = crtc->dev->dev_private;
	wait_event(dev_priv->pending_flip_queue,
		   atomic_read(&obj->pending_flip) == 0);
}

static bool intel_crtc_driving_pch(struct drm_crtc *crtc)
{
	struct drm_device *dev = crtc->dev;
	struct drm_mode_config *mode_config = &dev->mode_config;
	struct intel_encoder *encoder;

	/*
	 * If there's a non-PCH eDP on this crtc, it must be DP_A, and that
	 * must be driven by its own crtc; no sharing is possible.
	 */
	list_for_each_entry(encoder, &mode_config->encoder_list, base.head) {
		if (encoder->base.crtc != crtc)
			continue;

		switch (encoder->type) {
		case INTEL_OUTPUT_EDP:
			if (!intel_encoder_is_pch_edp(&encoder->base))
				return false;
			continue;
		}
	}

	return true;
}

/*
 * Enable PCH resources required for PCH ports:
 *   - PCH PLLs
 *   - FDI training & RX/TX
 *   - update transcoder timings
 *   - DP transcoding bits
 *   - transcoder
 */
static void ironlake_pch_enable(struct drm_crtc *crtc)
{
	struct drm_device *dev = crtc->dev;
	struct drm_i915_private *dev_priv = dev->dev_private;
	struct intel_crtc *intel_crtc = to_intel_crtc(crtc);
	int pipe = intel_crtc->pipe;
	u32 reg, temp;

	/* For PCH output, training FDI link */
	dev_priv->display.fdi_link_train(crtc);

	intel_enable_pch_pll(dev_priv, pipe);

	if (HAS_PCH_CPT(dev)) {
		/* Be sure PCH DPLL SEL is set */
		temp = I915_READ(PCH_DPLL_SEL);
		if (pipe == 0 && (temp & TRANSA_DPLL_ENABLE) == 0)
			temp |= (TRANSA_DPLL_ENABLE | TRANSA_DPLLA_SEL);
		else if (pipe == 1 && (temp & TRANSB_DPLL_ENABLE) == 0)
			temp |= (TRANSB_DPLL_ENABLE | TRANSB_DPLLB_SEL);
		I915_WRITE(PCH_DPLL_SEL, temp);
	}

	/* set transcoder timing, panel must allow it */
	assert_panel_unlocked(dev_priv, pipe);
	I915_WRITE(TRANS_HTOTAL(pipe), I915_READ(HTOTAL(pipe)));
	I915_WRITE(TRANS_HBLANK(pipe), I915_READ(HBLANK(pipe)));
	I915_WRITE(TRANS_HSYNC(pipe),  I915_READ(HSYNC(pipe)));

	I915_WRITE(TRANS_VTOTAL(pipe), I915_READ(VTOTAL(pipe)));
	I915_WRITE(TRANS_VBLANK(pipe), I915_READ(VBLANK(pipe)));
	I915_WRITE(TRANS_VSYNC(pipe),  I915_READ(VSYNC(pipe)));

	intel_fdi_normal_train(crtc);

	/* For PCH DP, enable TRANS_DP_CTL */
	if (HAS_PCH_CPT(dev) &&
	    intel_pipe_has_type(crtc, INTEL_OUTPUT_DISPLAYPORT)) {
		reg = TRANS_DP_CTL(pipe);
		temp = I915_READ(reg);
		temp &= ~(TRANS_DP_PORT_SEL_MASK |
			  TRANS_DP_SYNC_MASK |
			  TRANS_DP_BPC_MASK);
		temp |= (TRANS_DP_OUTPUT_ENABLE |
			 TRANS_DP_ENH_FRAMING);
		temp |= TRANS_DP_8BPC;

		if (crtc->mode.flags & DRM_MODE_FLAG_PHSYNC)
			temp |= TRANS_DP_HSYNC_ACTIVE_HIGH;
		if (crtc->mode.flags & DRM_MODE_FLAG_PVSYNC)
			temp |= TRANS_DP_VSYNC_ACTIVE_HIGH;

		switch (intel_trans_dp_port_sel(crtc)) {
		case PCH_DP_B:
			temp |= TRANS_DP_PORT_SEL_B;
			break;
		case PCH_DP_C:
			temp |= TRANS_DP_PORT_SEL_C;
			break;
		case PCH_DP_D:
			temp |= TRANS_DP_PORT_SEL_D;
			break;
		default:
			DRM_DEBUG_KMS("Wrong PCH DP port return. Guess port B\n");
			temp |= TRANS_DP_PORT_SEL_B;
			break;
		}

		I915_WRITE(reg, temp);
	}

	intel_enable_transcoder(dev_priv, pipe);
}

static void ironlake_crtc_enable(struct drm_crtc *crtc)
{
	struct drm_device *dev = crtc->dev;
	struct drm_i915_private *dev_priv = dev->dev_private;
	struct intel_crtc *intel_crtc = to_intel_crtc(crtc);
	int pipe = intel_crtc->pipe;
	int plane = intel_crtc->plane;
	u32 temp;
	bool is_pch_port;

	if (intel_crtc->active)
		return;

	intel_crtc->active = true;
	intel_update_watermarks(dev);

	if (intel_pipe_has_type(crtc, INTEL_OUTPUT_LVDS)) {
		temp = I915_READ(PCH_LVDS);
		if ((temp & LVDS_PORT_EN) == 0)
			I915_WRITE(PCH_LVDS, temp | LVDS_PORT_EN);
	}

	is_pch_port = intel_crtc_driving_pch(crtc);

	if (is_pch_port)
		ironlake_fdi_pll_enable(crtc);
	else
		ironlake_fdi_disable(crtc);

	/* Enable panel fitting for LVDS */
	if (dev_priv->pch_pf_size &&
	    (intel_pipe_has_type(crtc, INTEL_OUTPUT_LVDS) || HAS_eDP)) {
		/* Force use of hard-coded filter coefficients
		 * as some pre-programmed values are broken,
		 * e.g. x201.
		 */
		I915_WRITE(PF_CTL(pipe), PF_ENABLE | PF_FILTER_MED_3x3);
		I915_WRITE(PF_WIN_POS(pipe), dev_priv->pch_pf_pos);
		I915_WRITE(PF_WIN_SZ(pipe), dev_priv->pch_pf_size);
	}

	intel_enable_pipe(dev_priv, pipe, is_pch_port);
	intel_enable_plane(dev_priv, plane, pipe);

	if (is_pch_port)
		ironlake_pch_enable(crtc);

	intel_crtc_load_lut(crtc);

	mutex_lock(&dev->struct_mutex);
	intel_update_fbc(dev);
	mutex_unlock(&dev->struct_mutex);

	intel_crtc_update_cursor(crtc, true);
}

static void ironlake_crtc_disable(struct drm_crtc *crtc)
{
	struct drm_device *dev = crtc->dev;
	struct drm_i915_private *dev_priv = dev->dev_private;
	struct intel_crtc *intel_crtc = to_intel_crtc(crtc);
	int pipe = intel_crtc->pipe;
	int plane = intel_crtc->plane;
	u32 reg, temp;

	if (!intel_crtc->active)
		return;

	intel_crtc_wait_for_pending_flips(crtc);
	drm_vblank_off(dev, pipe);
	intel_crtc_update_cursor(crtc, false);

	intel_disable_plane(dev_priv, plane, pipe);

	if (dev_priv->cfb_plane == plane &&
	    dev_priv->display.disable_fbc)
		dev_priv->display.disable_fbc(dev);

	intel_disable_pipe(dev_priv, pipe);

	/* Disable PF */
	I915_WRITE(PF_CTL(pipe), 0);
	I915_WRITE(PF_WIN_SZ(pipe), 0);

	ironlake_fdi_disable(crtc);

	/* This is a horrible layering violation; we should be doing this in
	 * the connector/encoder ->prepare instead, but we don't always have
	 * enough information there about the config to know whether it will
	 * actually be necessary or just cause undesired flicker.
	 */
	intel_disable_pch_ports(dev_priv, pipe);

	intel_disable_transcoder(dev_priv, pipe);

	if (HAS_PCH_CPT(dev)) {
		/* disable TRANS_DP_CTL */
		reg = TRANS_DP_CTL(pipe);
		temp = I915_READ(reg);
		temp &= ~(TRANS_DP_OUTPUT_ENABLE | TRANS_DP_PORT_SEL_MASK);
		temp |= TRANS_DP_PORT_SEL_NONE;
		I915_WRITE(reg, temp);

		/* disable DPLL_SEL */
		temp = I915_READ(PCH_DPLL_SEL);
		switch (pipe) {
		case 0:
			temp &= ~(TRANSA_DPLL_ENABLE | TRANSA_DPLLA_SEL);
			break;
		case 1:
			temp &= ~(TRANSB_DPLL_ENABLE | TRANSB_DPLLB_SEL);
			break;
		case 2:
			/* FIXME: manage transcoder PLLs? */
			temp &= ~(TRANSC_DPLL_ENABLE | TRANSC_DPLLB_SEL);
			break;
		default:
			BUG(); /* wtf */
		}
		I915_WRITE(PCH_DPLL_SEL, temp);
	}

	/* disable PCH DPLL */
	intel_disable_pch_pll(dev_priv, pipe);

	/* Switch from PCDclk to Rawclk */
	reg = FDI_RX_CTL(pipe);
	temp = I915_READ(reg);
	I915_WRITE(reg, temp & ~FDI_PCDCLK);

	/* Disable CPU FDI TX PLL */
	reg = FDI_TX_CTL(pipe);
	temp = I915_READ(reg);
	I915_WRITE(reg, temp & ~FDI_TX_PLL_ENABLE);

	POSTING_READ(reg);
	udelay(100);

	reg = FDI_RX_CTL(pipe);
	temp = I915_READ(reg);
	I915_WRITE(reg, temp & ~FDI_RX_PLL_ENABLE);

	/* Wait for the clocks to turn off. */
	POSTING_READ(reg);
	udelay(100);

	intel_crtc->active = false;
	intel_update_watermarks(dev);

	mutex_lock(&dev->struct_mutex);
	intel_update_fbc(dev);
	intel_clear_scanline_wait(dev);
	mutex_unlock(&dev->struct_mutex);
}

static void ironlake_crtc_dpms(struct drm_crtc *crtc, int mode)
{
	struct intel_crtc *intel_crtc = to_intel_crtc(crtc);
	int pipe = intel_crtc->pipe;
	int plane = intel_crtc->plane;

	/* XXX: When our outputs are all unaware of DPMS modes other than off
	 * and on, we should map those modes to DRM_MODE_DPMS_OFF in the CRTC.
	 */
	switch (mode) {
	case DRM_MODE_DPMS_ON:
	case DRM_MODE_DPMS_STANDBY:
	case DRM_MODE_DPMS_SUSPEND:
		DRM_DEBUG_KMS("crtc %d/%d dpms on\n", pipe, plane);
		ironlake_crtc_enable(crtc);
		break;

	case DRM_MODE_DPMS_OFF:
		DRM_DEBUG_KMS("crtc %d/%d dpms off\n", pipe, plane);
		ironlake_crtc_disable(crtc);
		break;
	}
}

static void intel_crtc_dpms_overlay(struct intel_crtc *intel_crtc, bool enable)
{
	if (!enable && intel_crtc->overlay) {
		struct drm_device *dev = intel_crtc->base.dev;
		struct drm_i915_private *dev_priv = dev->dev_private;

		mutex_lock(&dev->struct_mutex);
		dev_priv->mm.interruptible = false;
		(void) intel_overlay_switch_off(intel_crtc->overlay);
		dev_priv->mm.interruptible = true;
		mutex_unlock(&dev->struct_mutex);
	}

	/* Let userspace switch the overlay on again. In most cases userspace
	 * has to recompute where to put it anyway.
	 */
}

static void i9xx_crtc_enable(struct drm_crtc *crtc)
{
	struct drm_device *dev = crtc->dev;
	struct drm_i915_private *dev_priv = dev->dev_private;
	struct intel_crtc *intel_crtc = to_intel_crtc(crtc);
	int pipe = intel_crtc->pipe;
	int plane = intel_crtc->plane;

	if (intel_crtc->active)
		return;

	intel_crtc->active = true;
	intel_update_watermarks(dev);

	intel_enable_pll(dev_priv, pipe);
	intel_enable_pipe(dev_priv, pipe, false);
	intel_enable_plane(dev_priv, plane, pipe);

	intel_crtc_load_lut(crtc);
	intel_update_fbc(dev);

	/* Give the overlay scaler a chance to enable if it's on this pipe */
	intel_crtc_dpms_overlay(intel_crtc, true);
	intel_crtc_update_cursor(crtc, true);
}

static void i9xx_crtc_disable(struct drm_crtc *crtc)
{
	struct drm_device *dev = crtc->dev;
	struct drm_i915_private *dev_priv = dev->dev_private;
	struct intel_crtc *intel_crtc = to_intel_crtc(crtc);
	int pipe = intel_crtc->pipe;
	int plane = intel_crtc->plane;

	if (!intel_crtc->active)
		return;

	/* Give the overlay scaler a chance to disable if it's on this pipe */
	intel_crtc_wait_for_pending_flips(crtc);
	drm_vblank_off(dev, pipe);
	intel_crtc_dpms_overlay(intel_crtc, false);
	intel_crtc_update_cursor(crtc, false);

	if (dev_priv->cfb_plane == plane &&
	    dev_priv->display.disable_fbc)
		dev_priv->display.disable_fbc(dev);

	intel_disable_plane(dev_priv, plane, pipe);
	intel_disable_pipe(dev_priv, pipe);
	intel_disable_pll(dev_priv, pipe);

	intel_crtc->active = false;
	intel_update_fbc(dev);
	intel_update_watermarks(dev);
	intel_clear_scanline_wait(dev);
}

static void i9xx_crtc_dpms(struct drm_crtc *crtc, int mode)
{
	/* XXX: When our outputs are all unaware of DPMS modes other than off
	 * and on, we should map those modes to DRM_MODE_DPMS_OFF in the CRTC.
	 */
	switch (mode) {
	case DRM_MODE_DPMS_ON:
	case DRM_MODE_DPMS_STANDBY:
	case DRM_MODE_DPMS_SUSPEND:
		i9xx_crtc_enable(crtc);
		break;
	case DRM_MODE_DPMS_OFF:
		i9xx_crtc_disable(crtc);
		break;
	}
}

/**
 * Sets the power management mode of the pipe and plane.
 */
static void intel_crtc_dpms(struct drm_crtc *crtc, int mode)
{
	struct drm_device *dev = crtc->dev;
	struct drm_i915_private *dev_priv = dev->dev_private;
	struct drm_i915_master_private *master_priv;
	struct intel_crtc *intel_crtc = to_intel_crtc(crtc);
	int pipe = intel_crtc->pipe;
	bool enabled;

	if (intel_crtc->dpms_mode == mode)
		return;

	intel_crtc->dpms_mode = mode;

	dev_priv->display.dpms(crtc, mode);

	if (!dev->primary->master)
		return;

	master_priv = dev->primary->master->driver_priv;
	if (!master_priv->sarea_priv)
		return;

	enabled = crtc->enabled && mode != DRM_MODE_DPMS_OFF;

	switch (pipe) {
	case 0:
		master_priv->sarea_priv->pipeA_w = enabled ? crtc->mode.hdisplay : 0;
		master_priv->sarea_priv->pipeA_h = enabled ? crtc->mode.vdisplay : 0;
		break;
	case 1:
		master_priv->sarea_priv->pipeB_w = enabled ? crtc->mode.hdisplay : 0;
		master_priv->sarea_priv->pipeB_h = enabled ? crtc->mode.vdisplay : 0;
		break;
	default:
		DRM_ERROR("Can't update pipe %c in SAREA\n", pipe_name(pipe));
		break;
	}
}

static void intel_crtc_disable(struct drm_crtc *crtc)
{
	struct drm_crtc_helper_funcs *crtc_funcs = crtc->helper_private;
	struct drm_device *dev = crtc->dev;

	crtc_funcs->dpms(crtc, DRM_MODE_DPMS_OFF);

	if (crtc->fb) {
		mutex_lock(&dev->struct_mutex);
		i915_gem_object_unpin(to_intel_framebuffer(crtc->fb)->obj);
		mutex_unlock(&dev->struct_mutex);
	}
}

/* Prepare for a mode set.
 *
 * Note we could be a lot smarter here.  We need to figure out which outputs
 * will be enabled, which disabled (in short, how the config will changes)
 * and perform the minimum necessary steps to accomplish that, e.g. updating
 * watermarks, FBC configuration, making sure PLLs are programmed correctly,
 * panel fitting is in the proper state, etc.
 */
static void i9xx_crtc_prepare(struct drm_crtc *crtc)
{
	i9xx_crtc_disable(crtc);
}

static void i9xx_crtc_commit(struct drm_crtc *crtc)
{
	i9xx_crtc_enable(crtc);
}

static void ironlake_crtc_prepare(struct drm_crtc *crtc)
{
	ironlake_crtc_disable(crtc);
}

static void ironlake_crtc_commit(struct drm_crtc *crtc)
{
	ironlake_crtc_enable(crtc);
}

void intel_encoder_prepare (struct drm_encoder *encoder)
{
	struct drm_encoder_helper_funcs *encoder_funcs = encoder->helper_private;
	/* lvds has its own version of prepare see intel_lvds_prepare */
	encoder_funcs->dpms(encoder, DRM_MODE_DPMS_OFF);
}

void intel_encoder_commit (struct drm_encoder *encoder)
{
	struct drm_encoder_helper_funcs *encoder_funcs = encoder->helper_private;
	/* lvds has its own version of commit see intel_lvds_commit */
	encoder_funcs->dpms(encoder, DRM_MODE_DPMS_ON);
}

void intel_encoder_destroy(struct drm_encoder *encoder)
{
	struct intel_encoder *intel_encoder = to_intel_encoder(encoder);

	drm_encoder_cleanup(encoder);
	kfree(intel_encoder);
}

static bool intel_crtc_mode_fixup(struct drm_crtc *crtc,
				  struct drm_display_mode *mode,
				  struct drm_display_mode *adjusted_mode)
{
	struct drm_device *dev = crtc->dev;

	if (HAS_PCH_SPLIT(dev)) {
		/* FDI link clock is fixed at 2.7G */
		if (mode->clock * 3 > IRONLAKE_FDI_FREQ * 4)
			return false;
	}

	/* XXX some encoders set the crtcinfo, others don't.
	 * Obviously we need some form of conflict resolution here...
	 */
	if (adjusted_mode->crtc_htotal == 0)
		drm_mode_set_crtcinfo(adjusted_mode, 0);

	return true;
}

static int i945_get_display_clock_speed(struct drm_device *dev)
{
	return 400000;
}

static int i915_get_display_clock_speed(struct drm_device *dev)
{
	return 333000;
}

static int i9xx_misc_get_display_clock_speed(struct drm_device *dev)
{
	return 200000;
}

static int i915gm_get_display_clock_speed(struct drm_device *dev)
{
	u16 gcfgc = 0;

	pci_read_config_word(dev->pdev, GCFGC, &gcfgc);

	if (gcfgc & GC_LOW_FREQUENCY_ENABLE)
		return 133000;
	else {
		switch (gcfgc & GC_DISPLAY_CLOCK_MASK) {
		case GC_DISPLAY_CLOCK_333_MHZ:
			return 333000;
		default:
		case GC_DISPLAY_CLOCK_190_200_MHZ:
			return 190000;
		}
	}
}

static int i865_get_display_clock_speed(struct drm_device *dev)
{
	return 266000;
}

static int i855_get_display_clock_speed(struct drm_device *dev)
{
	u16 hpllcc = 0;
	/* Assume that the hardware is in the high speed state.  This
	 * should be the default.
	 */
	switch (hpllcc & GC_CLOCK_CONTROL_MASK) {
	case GC_CLOCK_133_200:
	case GC_CLOCK_100_200:
		return 200000;
	case GC_CLOCK_166_250:
		return 250000;
	case GC_CLOCK_100_133:
		return 133000;
	}

	/* Shouldn't happen */
	return 0;
}

static int i830_get_display_clock_speed(struct drm_device *dev)
{
	return 133000;
}

struct fdi_m_n {
	u32        tu;
	u32        gmch_m;
	u32        gmch_n;
	u32        link_m;
	u32        link_n;
};

static void
fdi_reduce_ratio(u32 *num, u32 *den)
{
	while (*num > 0xffffff || *den > 0xffffff) {
		*num >>= 1;
		*den >>= 1;
	}
}

static void
ironlake_compute_m_n(int bits_per_pixel, int nlanes, int pixel_clock,
		     int link_clock, struct fdi_m_n *m_n)
{
	m_n->tu = 64; /* default size */

	/* BUG_ON(pixel_clock > INT_MAX / 36); */
	m_n->gmch_m = bits_per_pixel * pixel_clock;
	m_n->gmch_n = link_clock * nlanes * 8;
	fdi_reduce_ratio(&m_n->gmch_m, &m_n->gmch_n);

	m_n->link_m = pixel_clock;
	m_n->link_n = link_clock;
	fdi_reduce_ratio(&m_n->link_m, &m_n->link_n);
}


struct intel_watermark_params {
	unsigned long fifo_size;
	unsigned long max_wm;
	unsigned long default_wm;
	unsigned long guard_size;
	unsigned long cacheline_size;
};

/* Pineview has different values for various configs */
static const struct intel_watermark_params pineview_display_wm = {
	PINEVIEW_DISPLAY_FIFO,
	PINEVIEW_MAX_WM,
	PINEVIEW_DFT_WM,
	PINEVIEW_GUARD_WM,
	PINEVIEW_FIFO_LINE_SIZE
};
static const struct intel_watermark_params pineview_display_hplloff_wm = {
	PINEVIEW_DISPLAY_FIFO,
	PINEVIEW_MAX_WM,
	PINEVIEW_DFT_HPLLOFF_WM,
	PINEVIEW_GUARD_WM,
	PINEVIEW_FIFO_LINE_SIZE
};
static const struct intel_watermark_params pineview_cursor_wm = {
	PINEVIEW_CURSOR_FIFO,
	PINEVIEW_CURSOR_MAX_WM,
	PINEVIEW_CURSOR_DFT_WM,
	PINEVIEW_CURSOR_GUARD_WM,
	PINEVIEW_FIFO_LINE_SIZE,
};
static const struct intel_watermark_params pineview_cursor_hplloff_wm = {
	PINEVIEW_CURSOR_FIFO,
	PINEVIEW_CURSOR_MAX_WM,
	PINEVIEW_CURSOR_DFT_WM,
	PINEVIEW_CURSOR_GUARD_WM,
	PINEVIEW_FIFO_LINE_SIZE
};
static const struct intel_watermark_params g4x_wm_info = {
	G4X_FIFO_SIZE,
	G4X_MAX_WM,
	G4X_MAX_WM,
	2,
	G4X_FIFO_LINE_SIZE,
};
static const struct intel_watermark_params g4x_cursor_wm_info = {
	I965_CURSOR_FIFO,
	I965_CURSOR_MAX_WM,
	I965_CURSOR_DFT_WM,
	2,
	G4X_FIFO_LINE_SIZE,
};
static const struct intel_watermark_params i965_cursor_wm_info = {
	I965_CURSOR_FIFO,
	I965_CURSOR_MAX_WM,
	I965_CURSOR_DFT_WM,
	2,
	I915_FIFO_LINE_SIZE,
};
static const struct intel_watermark_params i945_wm_info = {
	I945_FIFO_SIZE,
	I915_MAX_WM,
	1,
	2,
	I915_FIFO_LINE_SIZE
};
static const struct intel_watermark_params i915_wm_info = {
	I915_FIFO_SIZE,
	I915_MAX_WM,
	1,
	2,
	I915_FIFO_LINE_SIZE
};
static const struct intel_watermark_params i855_wm_info = {
	I855GM_FIFO_SIZE,
	I915_MAX_WM,
	1,
	2,
	I830_FIFO_LINE_SIZE
};
static const struct intel_watermark_params i830_wm_info = {
	I830_FIFO_SIZE,
	I915_MAX_WM,
	1,
	2,
	I830_FIFO_LINE_SIZE
};

static const struct intel_watermark_params ironlake_display_wm_info = {
	ILK_DISPLAY_FIFO,
	ILK_DISPLAY_MAXWM,
	ILK_DISPLAY_DFTWM,
	2,
	ILK_FIFO_LINE_SIZE
};
static const struct intel_watermark_params ironlake_cursor_wm_info = {
	ILK_CURSOR_FIFO,
	ILK_CURSOR_MAXWM,
	ILK_CURSOR_DFTWM,
	2,
	ILK_FIFO_LINE_SIZE
};
static const struct intel_watermark_params ironlake_display_srwm_info = {
	ILK_DISPLAY_SR_FIFO,
	ILK_DISPLAY_MAX_SRWM,
	ILK_DISPLAY_DFT_SRWM,
	2,
	ILK_FIFO_LINE_SIZE
};
static const struct intel_watermark_params ironlake_cursor_srwm_info = {
	ILK_CURSOR_SR_FIFO,
	ILK_CURSOR_MAX_SRWM,
	ILK_CURSOR_DFT_SRWM,
	2,
	ILK_FIFO_LINE_SIZE
};

static const struct intel_watermark_params sandybridge_display_wm_info = {
	SNB_DISPLAY_FIFO,
	SNB_DISPLAY_MAXWM,
	SNB_DISPLAY_DFTWM,
	2,
	SNB_FIFO_LINE_SIZE
};
static const struct intel_watermark_params sandybridge_cursor_wm_info = {
	SNB_CURSOR_FIFO,
	SNB_CURSOR_MAXWM,
	SNB_CURSOR_DFTWM,
	2,
	SNB_FIFO_LINE_SIZE
};
static const struct intel_watermark_params sandybridge_display_srwm_info = {
	SNB_DISPLAY_SR_FIFO,
	SNB_DISPLAY_MAX_SRWM,
	SNB_DISPLAY_DFT_SRWM,
	2,
	SNB_FIFO_LINE_SIZE
};
static const struct intel_watermark_params sandybridge_cursor_srwm_info = {
	SNB_CURSOR_SR_FIFO,
	SNB_CURSOR_MAX_SRWM,
	SNB_CURSOR_DFT_SRWM,
	2,
	SNB_FIFO_LINE_SIZE
};


/**
 * intel_calculate_wm - calculate watermark level
 * @clock_in_khz: pixel clock
 * @wm: chip FIFO params
 * @pixel_size: display pixel size
 * @latency_ns: memory latency for the platform
 *
 * Calculate the watermark level (the level at which the display plane will
 * start fetching from memory again).  Each chip has a different display
 * FIFO size and allocation, so the caller needs to figure that out and pass
 * in the correct intel_watermark_params structure.
 *
 * As the pixel clock runs, the FIFO will be drained at a rate that depends
 * on the pixel size.  When it reaches the watermark level, it'll start
 * fetching FIFO line sized based chunks from memory until the FIFO fills
 * past the watermark point.  If the FIFO drains completely, a FIFO underrun
 * will occur, and a display engine hang could result.
 */
static unsigned long intel_calculate_wm(unsigned long clock_in_khz,
					const struct intel_watermark_params *wm,
					int fifo_size,
					int pixel_size,
					unsigned long latency_ns)
{
	long entries_required, wm_size;

	/*
	 * Note: we need to make sure we don't overflow for various clock &
	 * latency values.
	 * clocks go from a few thousand to several hundred thousand.
	 * latency is usually a few thousand
	 */
	entries_required = ((clock_in_khz / 1000) * pixel_size * latency_ns) /
		1000;
	entries_required = DIV_ROUND_UP(entries_required, wm->cacheline_size);

	DRM_DEBUG_KMS("FIFO entries required for mode: %ld\n", entries_required);

	wm_size = fifo_size - (entries_required + wm->guard_size);

	DRM_DEBUG_KMS("FIFO watermark level: %ld\n", wm_size);

	/* Don't promote wm_size to unsigned... */
	if (wm_size > (long)wm->max_wm)
		wm_size = wm->max_wm;
	if (wm_size <= 0)
		wm_size = wm->default_wm;
	return wm_size;
}

struct cxsr_latency {
	int is_desktop;
	int is_ddr3;
	unsigned long fsb_freq;
	unsigned long mem_freq;
	unsigned long display_sr;
	unsigned long display_hpll_disable;
	unsigned long cursor_sr;
	unsigned long cursor_hpll_disable;
};

static const struct cxsr_latency cxsr_latency_table[] = {
	{1, 0, 800, 400, 3382, 33382, 3983, 33983},    /* DDR2-400 SC */
	{1, 0, 800, 667, 3354, 33354, 3807, 33807},    /* DDR2-667 SC */
	{1, 0, 800, 800, 3347, 33347, 3763, 33763},    /* DDR2-800 SC */
	{1, 1, 800, 667, 6420, 36420, 6873, 36873},    /* DDR3-667 SC */
	{1, 1, 800, 800, 5902, 35902, 6318, 36318},    /* DDR3-800 SC */

	{1, 0, 667, 400, 3400, 33400, 4021, 34021},    /* DDR2-400 SC */
	{1, 0, 667, 667, 3372, 33372, 3845, 33845},    /* DDR2-667 SC */
	{1, 0, 667, 800, 3386, 33386, 3822, 33822},    /* DDR2-800 SC */
	{1, 1, 667, 667, 6438, 36438, 6911, 36911},    /* DDR3-667 SC */
	{1, 1, 667, 800, 5941, 35941, 6377, 36377},    /* DDR3-800 SC */

	{1, 0, 400, 400, 3472, 33472, 4173, 34173},    /* DDR2-400 SC */
	{1, 0, 400, 667, 3443, 33443, 3996, 33996},    /* DDR2-667 SC */
	{1, 0, 400, 800, 3430, 33430, 3946, 33946},    /* DDR2-800 SC */
	{1, 1, 400, 667, 6509, 36509, 7062, 37062},    /* DDR3-667 SC */
	{1, 1, 400, 800, 5985, 35985, 6501, 36501},    /* DDR3-800 SC */

	{0, 0, 800, 400, 3438, 33438, 4065, 34065},    /* DDR2-400 SC */
	{0, 0, 800, 667, 3410, 33410, 3889, 33889},    /* DDR2-667 SC */
	{0, 0, 800, 800, 3403, 33403, 3845, 33845},    /* DDR2-800 SC */
	{0, 1, 800, 667, 6476, 36476, 6955, 36955},    /* DDR3-667 SC */
	{0, 1, 800, 800, 5958, 35958, 6400, 36400},    /* DDR3-800 SC */

	{0, 0, 667, 400, 3456, 33456, 4103, 34106},    /* DDR2-400 SC */
	{0, 0, 667, 667, 3428, 33428, 3927, 33927},    /* DDR2-667 SC */
	{0, 0, 667, 800, 3443, 33443, 3905, 33905},    /* DDR2-800 SC */
	{0, 1, 667, 667, 6494, 36494, 6993, 36993},    /* DDR3-667 SC */
	{0, 1, 667, 800, 5998, 35998, 6460, 36460},    /* DDR3-800 SC */

	{0, 0, 400, 400, 3528, 33528, 4255, 34255},    /* DDR2-400 SC */
	{0, 0, 400, 667, 3500, 33500, 4079, 34079},    /* DDR2-667 SC */
	{0, 0, 400, 800, 3487, 33487, 4029, 34029},    /* DDR2-800 SC */
	{0, 1, 400, 667, 6566, 36566, 7145, 37145},    /* DDR3-667 SC */
	{0, 1, 400, 800, 6042, 36042, 6584, 36584},    /* DDR3-800 SC */
};

static const struct cxsr_latency *intel_get_cxsr_latency(int is_desktop,
							 int is_ddr3,
							 int fsb,
							 int mem)
{
	const struct cxsr_latency *latency;
	int i;

	if (fsb == 0 || mem == 0)
		return NULL;

	for (i = 0; i < ARRAY_SIZE(cxsr_latency_table); i++) {
		latency = &cxsr_latency_table[i];
		if (is_desktop == latency->is_desktop &&
		    is_ddr3 == latency->is_ddr3 &&
		    fsb == latency->fsb_freq && mem == latency->mem_freq)
			return latency;
	}

	DRM_DEBUG_KMS("Unknown FSB/MEM found, disable CxSR\n");

	return NULL;
}

static void pineview_disable_cxsr(struct drm_device *dev)
{
	struct drm_i915_private *dev_priv = dev->dev_private;

	/* deactivate cxsr */
	I915_WRITE(DSPFW3, I915_READ(DSPFW3) & ~PINEVIEW_SELF_REFRESH_EN);
}

/*
 * Latency for FIFO fetches is dependent on several factors:
 *   - memory configuration (speed, channels)
 *   - chipset
 *   - current MCH state
 * It can be fairly high in some situations, so here we assume a fairly
 * pessimal value.  It's a tradeoff between extra memory fetches (if we
 * set this value too high, the FIFO will fetch frequently to stay full)
 * and power consumption (set it too low to save power and we might see
 * FIFO underruns and display "flicker").
 *
 * A value of 5us seems to be a good balance; safe for very low end
 * platforms but not overly aggressive on lower latency configs.
 */
static const int latency_ns = 5000;

static int i9xx_get_fifo_size(struct drm_device *dev, int plane)
{
	struct drm_i915_private *dev_priv = dev->dev_private;
	uint32_t dsparb = I915_READ(DSPARB);
	int size;

	size = dsparb & 0x7f;
	if (plane)
		size = ((dsparb >> DSPARB_CSTART_SHIFT) & 0x7f) - size;

	DRM_DEBUG_KMS("FIFO size - (0x%08x) %s: %d\n", dsparb,
		      plane ? "B" : "A", size);

	return size;
}

static int i85x_get_fifo_size(struct drm_device *dev, int plane)
{
	struct drm_i915_private *dev_priv = dev->dev_private;
	uint32_t dsparb = I915_READ(DSPARB);
	int size;

	size = dsparb & 0x1ff;
	if (plane)
		size = ((dsparb >> DSPARB_BEND_SHIFT) & 0x1ff) - size;
	size >>= 1; /* Convert to cachelines */

	DRM_DEBUG_KMS("FIFO size - (0x%08x) %s: %d\n", dsparb,
		      plane ? "B" : "A", size);

	return size;
}

static int i845_get_fifo_size(struct drm_device *dev, int plane)
{
	struct drm_i915_private *dev_priv = dev->dev_private;
	uint32_t dsparb = I915_READ(DSPARB);
	int size;

	size = dsparb & 0x7f;
	size >>= 2; /* Convert to cachelines */

	DRM_DEBUG_KMS("FIFO size - (0x%08x) %s: %d\n", dsparb,
		      plane ? "B" : "A",
		      size);

	return size;
}

static int i830_get_fifo_size(struct drm_device *dev, int plane)
{
	struct drm_i915_private *dev_priv = dev->dev_private;
	uint32_t dsparb = I915_READ(DSPARB);
	int size;

	size = dsparb & 0x7f;
	size >>= 1; /* Convert to cachelines */

	DRM_DEBUG_KMS("FIFO size - (0x%08x) %s: %d\n", dsparb,
		      plane ? "B" : "A", size);

	return size;
}

static struct drm_crtc *single_enabled_crtc(struct drm_device *dev)
{
	struct drm_crtc *crtc, *enabled = NULL;

	list_for_each_entry(crtc, &dev->mode_config.crtc_list, head) {
		if (crtc->enabled && crtc->fb) {
			if (enabled)
				return NULL;
			enabled = crtc;
		}
	}

	return enabled;
}

static void pineview_update_wm(struct drm_device *dev)
{
	struct drm_i915_private *dev_priv = dev->dev_private;
	struct drm_crtc *crtc;
	const struct cxsr_latency *latency;
	u32 reg;
	unsigned long wm;

	latency = intel_get_cxsr_latency(IS_PINEVIEW_G(dev), dev_priv->is_ddr3,
					 dev_priv->fsb_freq, dev_priv->mem_freq);
	if (!latency) {
		DRM_DEBUG_KMS("Unknown FSB/MEM found, disable CxSR\n");
		pineview_disable_cxsr(dev);
		return;
	}

	crtc = single_enabled_crtc(dev);
	if (crtc) {
		int clock = crtc->mode.clock;
		int pixel_size = crtc->fb->bits_per_pixel / 8;

		/* Display SR */
		wm = intel_calculate_wm(clock, &pineview_display_wm,
					pineview_display_wm.fifo_size,
					pixel_size, latency->display_sr);
		reg = I915_READ(DSPFW1);
		reg &= ~DSPFW_SR_MASK;
		reg |= wm << DSPFW_SR_SHIFT;
		I915_WRITE(DSPFW1, reg);
		DRM_DEBUG_KMS("DSPFW1 register is %x\n", reg);

		/* cursor SR */
		wm = intel_calculate_wm(clock, &pineview_cursor_wm,
					pineview_display_wm.fifo_size,
					pixel_size, latency->cursor_sr);
		reg = I915_READ(DSPFW3);
		reg &= ~DSPFW_CURSOR_SR_MASK;
		reg |= (wm & 0x3f) << DSPFW_CURSOR_SR_SHIFT;
		I915_WRITE(DSPFW3, reg);

		/* Display HPLL off SR */
		wm = intel_calculate_wm(clock, &pineview_display_hplloff_wm,
					pineview_display_hplloff_wm.fifo_size,
					pixel_size, latency->display_hpll_disable);
		reg = I915_READ(DSPFW3);
		reg &= ~DSPFW_HPLL_SR_MASK;
		reg |= wm & DSPFW_HPLL_SR_MASK;
		I915_WRITE(DSPFW3, reg);

		/* cursor HPLL off SR */
		wm = intel_calculate_wm(clock, &pineview_cursor_hplloff_wm,
					pineview_display_hplloff_wm.fifo_size,
					pixel_size, latency->cursor_hpll_disable);
		reg = I915_READ(DSPFW3);
		reg &= ~DSPFW_HPLL_CURSOR_MASK;
		reg |= (wm & 0x3f) << DSPFW_HPLL_CURSOR_SHIFT;
		I915_WRITE(DSPFW3, reg);
		DRM_DEBUG_KMS("DSPFW3 register is %x\n", reg);

		/* activate cxsr */
		I915_WRITE(DSPFW3,
			   I915_READ(DSPFW3) | PINEVIEW_SELF_REFRESH_EN);
		DRM_DEBUG_KMS("Self-refresh is enabled\n");
	} else {
		pineview_disable_cxsr(dev);
		DRM_DEBUG_KMS("Self-refresh is disabled\n");
	}
}

static bool g4x_compute_wm0(struct drm_device *dev,
			    int plane,
			    const struct intel_watermark_params *display,
			    int display_latency_ns,
			    const struct intel_watermark_params *cursor,
			    int cursor_latency_ns,
			    int *plane_wm,
			    int *cursor_wm)
{
	struct drm_crtc *crtc;
	int htotal, hdisplay, clock, pixel_size;
	int line_time_us, line_count;
	int entries, tlb_miss;

	crtc = intel_get_crtc_for_plane(dev, plane);
	if (crtc->fb == NULL || !crtc->enabled) {
		*cursor_wm = cursor->guard_size;
		*plane_wm = display->guard_size;
		return false;
	}

	htotal = crtc->mode.htotal;
	hdisplay = crtc->mode.hdisplay;
	clock = crtc->mode.clock;
	pixel_size = crtc->fb->bits_per_pixel / 8;

	/* Use the small buffer method to calculate plane watermark */
	entries = ((clock * pixel_size / 1000) * display_latency_ns) / 1000;
	tlb_miss = display->fifo_size*display->cacheline_size - hdisplay * 8;
	if (tlb_miss > 0)
		entries += tlb_miss;
	entries = DIV_ROUND_UP(entries, display->cacheline_size);
	*plane_wm = entries + display->guard_size;
	if (*plane_wm > (int)display->max_wm)
		*plane_wm = display->max_wm;

	/* Use the large buffer method to calculate cursor watermark */
	line_time_us = ((htotal * 1000) / clock);
	line_count = (cursor_latency_ns / line_time_us + 1000) / 1000;
	entries = line_count * 64 * pixel_size;
	tlb_miss = cursor->fifo_size*cursor->cacheline_size - hdisplay * 8;
	if (tlb_miss > 0)
		entries += tlb_miss;
	entries = DIV_ROUND_UP(entries, cursor->cacheline_size);
	*cursor_wm = entries + cursor->guard_size;
	if (*cursor_wm > (int)cursor->max_wm)
		*cursor_wm = (int)cursor->max_wm;

	return true;
}

/*
 * Check the wm result.
 *
 * If any calculated watermark values is larger than the maximum value that
 * can be programmed into the associated watermark register, that watermark
 * must be disabled.
 */
static bool g4x_check_srwm(struct drm_device *dev,
			   int display_wm, int cursor_wm,
			   const struct intel_watermark_params *display,
			   const struct intel_watermark_params *cursor)
{
	DRM_DEBUG_KMS("SR watermark: display plane %d, cursor %d\n",
		      display_wm, cursor_wm);

	if (display_wm > display->max_wm) {
		DRM_DEBUG_KMS("display watermark is too large(%d/%ld), disabling\n",
			      display_wm, display->max_wm);
		return false;
	}

	if (cursor_wm > cursor->max_wm) {
		DRM_DEBUG_KMS("cursor watermark is too large(%d/%ld), disabling\n",
			      cursor_wm, cursor->max_wm);
		return false;
	}

	if (!(display_wm || cursor_wm)) {
		DRM_DEBUG_KMS("SR latency is 0, disabling\n");
		return false;
	}

	return true;
}

static bool g4x_compute_srwm(struct drm_device *dev,
			     int plane,
			     int latency_ns,
			     const struct intel_watermark_params *display,
			     const struct intel_watermark_params *cursor,
			     int *display_wm, int *cursor_wm)
{
	struct drm_crtc *crtc;
	int hdisplay, htotal, pixel_size, clock;
	unsigned long line_time_us;
	int line_count, line_size;
	int small, large;
	int entries;

	if (!latency_ns) {
		*display_wm = *cursor_wm = 0;
		return false;
	}

	crtc = intel_get_crtc_for_plane(dev, plane);
	hdisplay = crtc->mode.hdisplay;
	htotal = crtc->mode.htotal;
	clock = crtc->mode.clock;
	pixel_size = crtc->fb->bits_per_pixel / 8;

	line_time_us = (htotal * 1000) / clock;
	line_count = (latency_ns / line_time_us + 1000) / 1000;
	line_size = hdisplay * pixel_size;

	/* Use the minimum of the small and large buffer method for primary */
	small = ((clock * pixel_size / 1000) * latency_ns) / 1000;
	large = line_count * line_size;

	entries = DIV_ROUND_UP(min(small, large), display->cacheline_size);
	*display_wm = entries + display->guard_size;

	/* calculate the self-refresh watermark for display cursor */
	entries = line_count * pixel_size * 64;
	entries = DIV_ROUND_UP(entries, cursor->cacheline_size);
	*cursor_wm = entries + cursor->guard_size;

	return g4x_check_srwm(dev,
			      *display_wm, *cursor_wm,
			      display, cursor);
}

#define single_plane_enabled(mask) is_power_of_2(mask)

static void g4x_update_wm(struct drm_device *dev)
{
	static const int sr_latency_ns = 12000;
	struct drm_i915_private *dev_priv = dev->dev_private;
	int planea_wm, planeb_wm, cursora_wm, cursorb_wm;
	int plane_sr, cursor_sr;
	unsigned int enabled = 0;

	if (g4x_compute_wm0(dev, 0,
			    &g4x_wm_info, latency_ns,
			    &g4x_cursor_wm_info, latency_ns,
			    &planea_wm, &cursora_wm))
		enabled |= 1;

	if (g4x_compute_wm0(dev, 1,
			    &g4x_wm_info, latency_ns,
			    &g4x_cursor_wm_info, latency_ns,
			    &planeb_wm, &cursorb_wm))
		enabled |= 2;

	plane_sr = cursor_sr = 0;
	if (single_plane_enabled(enabled) &&
	    g4x_compute_srwm(dev, ffs(enabled) - 1,
			     sr_latency_ns,
			     &g4x_wm_info,
			     &g4x_cursor_wm_info,
			     &plane_sr, &cursor_sr))
		I915_WRITE(FW_BLC_SELF, FW_BLC_SELF_EN);
	else
		I915_WRITE(FW_BLC_SELF,
			   I915_READ(FW_BLC_SELF) & ~FW_BLC_SELF_EN);

	DRM_DEBUG_KMS("Setting FIFO watermarks - A: plane=%d, cursor=%d, B: plane=%d, cursor=%d, SR: plane=%d, cursor=%d\n",
		      planea_wm, cursora_wm,
		      planeb_wm, cursorb_wm,
		      plane_sr, cursor_sr);

	I915_WRITE(DSPFW1,
		   (plane_sr << DSPFW_SR_SHIFT) |
		   (cursorb_wm << DSPFW_CURSORB_SHIFT) |
		   (planeb_wm << DSPFW_PLANEB_SHIFT) |
		   planea_wm);
	I915_WRITE(DSPFW2,
		   (I915_READ(DSPFW2) & DSPFW_CURSORA_MASK) |
		   (cursora_wm << DSPFW_CURSORA_SHIFT));
	/* HPLL off in SR has some issues on G4x... disable it */
	I915_WRITE(DSPFW3,
		   (I915_READ(DSPFW3) & ~DSPFW_HPLL_SR_EN) |
		   (cursor_sr << DSPFW_CURSOR_SR_SHIFT));
}

static void i965_update_wm(struct drm_device *dev)
{
	struct drm_i915_private *dev_priv = dev->dev_private;
	struct drm_crtc *crtc;
	int srwm = 1;
	int cursor_sr = 16;

	/* Calc sr entries for one plane configs */
	crtc = single_enabled_crtc(dev);
	if (crtc) {
		/* self-refresh has much higher latency */
		static const int sr_latency_ns = 12000;
		int clock = crtc->mode.clock;
		int htotal = crtc->mode.htotal;
		int hdisplay = crtc->mode.hdisplay;
		int pixel_size = crtc->fb->bits_per_pixel / 8;
		unsigned long line_time_us;
		int entries;

		line_time_us = ((htotal * 1000) / clock);

		/* Use ns/us then divide to preserve precision */
		entries = (((sr_latency_ns / line_time_us) + 1000) / 1000) *
			pixel_size * hdisplay;
		entries = DIV_ROUND_UP(entries, I915_FIFO_LINE_SIZE);
		srwm = I965_FIFO_SIZE - entries;
		if (srwm < 0)
			srwm = 1;
		srwm &= 0x1ff;
		DRM_DEBUG_KMS("self-refresh entries: %d, wm: %d\n",
			      entries, srwm);

		entries = (((sr_latency_ns / line_time_us) + 1000) / 1000) *
			pixel_size * 64;
		entries = DIV_ROUND_UP(entries,
					  i965_cursor_wm_info.cacheline_size);
		cursor_sr = i965_cursor_wm_info.fifo_size -
			(entries + i965_cursor_wm_info.guard_size);

		if (cursor_sr > i965_cursor_wm_info.max_wm)
			cursor_sr = i965_cursor_wm_info.max_wm;

		DRM_DEBUG_KMS("self-refresh watermark: display plane %d "
			      "cursor %d\n", srwm, cursor_sr);

		if (IS_CRESTLINE(dev))
			I915_WRITE(FW_BLC_SELF, FW_BLC_SELF_EN);
	} else {
		/* Turn off self refresh if both pipes are enabled */
		if (IS_CRESTLINE(dev))
			I915_WRITE(FW_BLC_SELF, I915_READ(FW_BLC_SELF)
				   & ~FW_BLC_SELF_EN);
	}

	DRM_DEBUG_KMS("Setting FIFO watermarks - A: 8, B: 8, C: 8, SR %d\n",
		      srwm);

	/* 965 has limitations... */
	I915_WRITE(DSPFW1, (srwm << DSPFW_SR_SHIFT) |
		   (8 << 16) | (8 << 8) | (8 << 0));
	I915_WRITE(DSPFW2, (8 << 8) | (8 << 0));
	/* update cursor SR watermark */
	I915_WRITE(DSPFW3, (cursor_sr << DSPFW_CURSOR_SR_SHIFT));
}

static void i9xx_update_wm(struct drm_device *dev)
{
	struct drm_i915_private *dev_priv = dev->dev_private;
	const struct intel_watermark_params *wm_info;
	uint32_t fwater_lo;
	uint32_t fwater_hi;
	int cwm, srwm = 1;
	int fifo_size;
	int planea_wm, planeb_wm;
	struct drm_crtc *crtc, *enabled = NULL;

	if (IS_I945GM(dev))
		wm_info = &i945_wm_info;
	else if (!IS_GEN2(dev))
		wm_info = &i915_wm_info;
	else
		wm_info = &i855_wm_info;

	fifo_size = dev_priv->display.get_fifo_size(dev, 0);
	crtc = intel_get_crtc_for_plane(dev, 0);
	if (crtc->enabled && crtc->fb) {
		planea_wm = intel_calculate_wm(crtc->mode.clock,
					       wm_info, fifo_size,
					       crtc->fb->bits_per_pixel / 8,
					       latency_ns);
		enabled = crtc;
	} else
		planea_wm = fifo_size - wm_info->guard_size;

	fifo_size = dev_priv->display.get_fifo_size(dev, 1);
	crtc = intel_get_crtc_for_plane(dev, 1);
	if (crtc->enabled && crtc->fb) {
		planeb_wm = intel_calculate_wm(crtc->mode.clock,
					       wm_info, fifo_size,
					       crtc->fb->bits_per_pixel / 8,
					       latency_ns);
		if (enabled == NULL)
			enabled = crtc;
		else
			enabled = NULL;
	} else
		planeb_wm = fifo_size - wm_info->guard_size;

	DRM_DEBUG_KMS("FIFO watermarks - A: %d, B: %d\n", planea_wm, planeb_wm);

	/*
	 * Overlay gets an aggressive default since video jitter is bad.
	 */
	cwm = 2;

	/* Play safe and disable self-refresh before adjusting watermarks. */
	if (IS_I945G(dev) || IS_I945GM(dev))
		I915_WRITE(FW_BLC_SELF, FW_BLC_SELF_EN_MASK | 0);
	else if (IS_I915GM(dev))
		I915_WRITE(INSTPM, I915_READ(INSTPM) & ~INSTPM_SELF_EN);

	/* Calc sr entries for one plane configs */
	if (HAS_FW_BLC(dev) && enabled) {
		/* self-refresh has much higher latency */
		static const int sr_latency_ns = 6000;
		int clock = enabled->mode.clock;
		int htotal = enabled->mode.htotal;
		int hdisplay = enabled->mode.hdisplay;
		int pixel_size = enabled->fb->bits_per_pixel / 8;
		unsigned long line_time_us;
		int entries;

		line_time_us = (htotal * 1000) / clock;

		/* Use ns/us then divide to preserve precision */
		entries = (((sr_latency_ns / line_time_us) + 1000) / 1000) *
			pixel_size * hdisplay;
		entries = DIV_ROUND_UP(entries, wm_info->cacheline_size);
		DRM_DEBUG_KMS("self-refresh entries: %d\n", entries);
		srwm = wm_info->fifo_size - entries;
		if (srwm < 0)
			srwm = 1;

		if (IS_I945G(dev) || IS_I945GM(dev))
			I915_WRITE(FW_BLC_SELF,
				   FW_BLC_SELF_FIFO_MASK | (srwm & 0xff));
		else if (IS_I915GM(dev))
			I915_WRITE(FW_BLC_SELF, srwm & 0x3f);
	}

	DRM_DEBUG_KMS("Setting FIFO watermarks - A: %d, B: %d, C: %d, SR %d\n",
		      planea_wm, planeb_wm, cwm, srwm);

	fwater_lo = ((planeb_wm & 0x3f) << 16) | (planea_wm & 0x3f);
	fwater_hi = (cwm & 0x1f);

	/* Set request length to 8 cachelines per fetch */
	fwater_lo = fwater_lo | (1 << 24) | (1 << 8);
	fwater_hi = fwater_hi | (1 << 8);

	I915_WRITE(FW_BLC, fwater_lo);
	I915_WRITE(FW_BLC2, fwater_hi);

	if (HAS_FW_BLC(dev)) {
		if (enabled) {
			if (IS_I945G(dev) || IS_I945GM(dev))
				I915_WRITE(FW_BLC_SELF,
					   FW_BLC_SELF_EN_MASK | FW_BLC_SELF_EN);
			else if (IS_I915GM(dev))
				I915_WRITE(INSTPM, I915_READ(INSTPM) | INSTPM_SELF_EN);
			DRM_DEBUG_KMS("memory self refresh enabled\n");
		} else
			DRM_DEBUG_KMS("memory self refresh disabled\n");
	}
}

static void i830_update_wm(struct drm_device *dev)
{
	struct drm_i915_private *dev_priv = dev->dev_private;
	struct drm_crtc *crtc;
	uint32_t fwater_lo;
	int planea_wm;

	crtc = single_enabled_crtc(dev);
	if (crtc == NULL)
		return;

	planea_wm = intel_calculate_wm(crtc->mode.clock, &i830_wm_info,
				       dev_priv->display.get_fifo_size(dev, 0),
				       crtc->fb->bits_per_pixel / 8,
				       latency_ns);
	fwater_lo = I915_READ(FW_BLC) & ~0xfff;
	fwater_lo |= (3<<8) | planea_wm;

	DRM_DEBUG_KMS("Setting FIFO watermarks - A: %d\n", planea_wm);

	I915_WRITE(FW_BLC, fwater_lo);
}

#define ILK_LP0_PLANE_LATENCY		700
#define ILK_LP0_CURSOR_LATENCY		1300

/*
 * Check the wm result.
 *
 * If any calculated watermark values is larger than the maximum value that
 * can be programmed into the associated watermark register, that watermark
 * must be disabled.
 */
static bool ironlake_check_srwm(struct drm_device *dev, int level,
				int fbc_wm, int display_wm, int cursor_wm,
				const struct intel_watermark_params *display,
				const struct intel_watermark_params *cursor)
{
	struct drm_i915_private *dev_priv = dev->dev_private;

	DRM_DEBUG_KMS("watermark %d: display plane %d, fbc lines %d,"
		      " cursor %d\n", level, display_wm, fbc_wm, cursor_wm);

	if (fbc_wm > SNB_FBC_MAX_SRWM) {
		DRM_DEBUG_KMS("fbc watermark(%d) is too large(%d), disabling wm%d+\n",
			      fbc_wm, SNB_FBC_MAX_SRWM, level);

		/* fbc has it's own way to disable FBC WM */
		I915_WRITE(DISP_ARB_CTL,
			   I915_READ(DISP_ARB_CTL) | DISP_FBC_WM_DIS);
		return false;
	}

	if (display_wm > display->max_wm) {
		DRM_DEBUG_KMS("display watermark(%d) is too large(%d), disabling wm%d+\n",
			      display_wm, SNB_DISPLAY_MAX_SRWM, level);
		return false;
	}

	if (cursor_wm > cursor->max_wm) {
		DRM_DEBUG_KMS("cursor watermark(%d) is too large(%d), disabling wm%d+\n",
			      cursor_wm, SNB_CURSOR_MAX_SRWM, level);
		return false;
	}

	if (!(fbc_wm || display_wm || cursor_wm)) {
		DRM_DEBUG_KMS("latency %d is 0, disabling wm%d+\n", level, level);
		return false;
	}

	return true;
}

/*
 * Compute watermark values of WM[1-3],
 */
static bool ironlake_compute_srwm(struct drm_device *dev, int level, int plane,
				  int latency_ns,
				  const struct intel_watermark_params *display,
				  const struct intel_watermark_params *cursor,
				  int *fbc_wm, int *display_wm, int *cursor_wm)
{
	struct drm_crtc *crtc;
	unsigned long line_time_us;
	int hdisplay, htotal, pixel_size, clock;
	int line_count, line_size;
	int small, large;
	int entries;

	if (!latency_ns) {
		*fbc_wm = *display_wm = *cursor_wm = 0;
		return false;
	}

	crtc = intel_get_crtc_for_plane(dev, plane);
	hdisplay = crtc->mode.hdisplay;
	htotal = crtc->mode.htotal;
	clock = crtc->mode.clock;
	pixel_size = crtc->fb->bits_per_pixel / 8;

	line_time_us = (htotal * 1000) / clock;
	line_count = (latency_ns / line_time_us + 1000) / 1000;
	line_size = hdisplay * pixel_size;

	/* Use the minimum of the small and large buffer method for primary */
	small = ((clock * pixel_size / 1000) * latency_ns) / 1000;
	large = line_count * line_size;

	entries = DIV_ROUND_UP(min(small, large), display->cacheline_size);
	*display_wm = entries + display->guard_size;

	/*
	 * Spec says:
	 * FBC WM = ((Final Primary WM * 64) / number of bytes per line) + 2
	 */
	*fbc_wm = DIV_ROUND_UP(*display_wm * 64, line_size) + 2;

	/* calculate the self-refresh watermark for display cursor */
	entries = line_count * pixel_size * 64;
	entries = DIV_ROUND_UP(entries, cursor->cacheline_size);
	*cursor_wm = entries + cursor->guard_size;

	return ironlake_check_srwm(dev, level,
				   *fbc_wm, *display_wm, *cursor_wm,
				   display, cursor);
}

static void ironlake_update_wm(struct drm_device *dev)
{
	struct drm_i915_private *dev_priv = dev->dev_private;
	int fbc_wm, plane_wm, cursor_wm;
	unsigned int enabled;

	enabled = 0;
	if (g4x_compute_wm0(dev, 0,
			    &ironlake_display_wm_info,
			    ILK_LP0_PLANE_LATENCY,
			    &ironlake_cursor_wm_info,
			    ILK_LP0_CURSOR_LATENCY,
			    &plane_wm, &cursor_wm)) {
		I915_WRITE(WM0_PIPEA_ILK,
			   (plane_wm << WM0_PIPE_PLANE_SHIFT) | cursor_wm);
		DRM_DEBUG_KMS("FIFO watermarks For pipe A -"
			      " plane %d, " "cursor: %d\n",
			      plane_wm, cursor_wm);
		enabled |= 1;
	}

	if (g4x_compute_wm0(dev, 1,
			    &ironlake_display_wm_info,
			    ILK_LP0_PLANE_LATENCY,
			    &ironlake_cursor_wm_info,
			    ILK_LP0_CURSOR_LATENCY,
			    &plane_wm, &cursor_wm)) {
		I915_WRITE(WM0_PIPEB_ILK,
			   (plane_wm << WM0_PIPE_PLANE_SHIFT) | cursor_wm);
		DRM_DEBUG_KMS("FIFO watermarks For pipe B -"
			      " plane %d, cursor: %d\n",
			      plane_wm, cursor_wm);
		enabled |= 2;
	}

	/*
	 * Calculate and update the self-refresh watermark only when one
	 * display plane is used.
	 */
	I915_WRITE(WM3_LP_ILK, 0);
	I915_WRITE(WM2_LP_ILK, 0);
	I915_WRITE(WM1_LP_ILK, 0);

	if (!single_plane_enabled(enabled))
		return;
	enabled = ffs(enabled) - 1;

	/* WM1 */
	if (!ironlake_compute_srwm(dev, 1, enabled,
				   ILK_READ_WM1_LATENCY() * 500,
				   &ironlake_display_srwm_info,
				   &ironlake_cursor_srwm_info,
				   &fbc_wm, &plane_wm, &cursor_wm))
		return;

	I915_WRITE(WM1_LP_ILK,
		   WM1_LP_SR_EN |
		   (ILK_READ_WM1_LATENCY() << WM1_LP_LATENCY_SHIFT) |
		   (fbc_wm << WM1_LP_FBC_SHIFT) |
		   (plane_wm << WM1_LP_SR_SHIFT) |
		   cursor_wm);

	/* WM2 */
	if (!ironlake_compute_srwm(dev, 2, enabled,
				   ILK_READ_WM2_LATENCY() * 500,
				   &ironlake_display_srwm_info,
				   &ironlake_cursor_srwm_info,
				   &fbc_wm, &plane_wm, &cursor_wm))
		return;

	I915_WRITE(WM2_LP_ILK,
		   WM2_LP_EN |
		   (ILK_READ_WM2_LATENCY() << WM1_LP_LATENCY_SHIFT) |
		   (fbc_wm << WM1_LP_FBC_SHIFT) |
		   (plane_wm << WM1_LP_SR_SHIFT) |
		   cursor_wm);

	/*
	 * WM3 is unsupported on ILK, probably because we don't have latency
	 * data for that power state
	 */
}

static void sandybridge_update_wm(struct drm_device *dev)
{
	struct drm_i915_private *dev_priv = dev->dev_private;
	int latency = SNB_READ_WM0_LATENCY() * 100;	/* In unit 0.1us */
	int fbc_wm, plane_wm, cursor_wm;
	unsigned int enabled;

	enabled = 0;
	if (g4x_compute_wm0(dev, 0,
			    &sandybridge_display_wm_info, latency,
			    &sandybridge_cursor_wm_info, latency,
			    &plane_wm, &cursor_wm)) {
		I915_WRITE(WM0_PIPEA_ILK,
			   (plane_wm << WM0_PIPE_PLANE_SHIFT) | cursor_wm);
		DRM_DEBUG_KMS("FIFO watermarks For pipe A -"
			      " plane %d, " "cursor: %d\n",
			      plane_wm, cursor_wm);
		enabled |= 1;
	}

	if (g4x_compute_wm0(dev, 1,
			    &sandybridge_display_wm_info, latency,
			    &sandybridge_cursor_wm_info, latency,
			    &plane_wm, &cursor_wm)) {
		I915_WRITE(WM0_PIPEB_ILK,
			   (plane_wm << WM0_PIPE_PLANE_SHIFT) | cursor_wm);
		DRM_DEBUG_KMS("FIFO watermarks For pipe B -"
			      " plane %d, cursor: %d\n",
			      plane_wm, cursor_wm);
		enabled |= 2;
	}

	/*
	 * Calculate and update the self-refresh watermark only when one
	 * display plane is used.
	 *
	 * SNB support 3 levels of watermark.
	 *
	 * WM1/WM2/WM2 watermarks have to be enabled in the ascending order,
	 * and disabled in the descending order
	 *
	 */
	I915_WRITE(WM3_LP_ILK, 0);
	I915_WRITE(WM2_LP_ILK, 0);
	I915_WRITE(WM1_LP_ILK, 0);

	if (!single_plane_enabled(enabled))
		return;
	enabled = ffs(enabled) - 1;

	/* WM1 */
	if (!ironlake_compute_srwm(dev, 1, enabled,
				   SNB_READ_WM1_LATENCY() * 500,
				   &sandybridge_display_srwm_info,
				   &sandybridge_cursor_srwm_info,
				   &fbc_wm, &plane_wm, &cursor_wm))
		return;

	I915_WRITE(WM1_LP_ILK,
		   WM1_LP_SR_EN |
		   (SNB_READ_WM1_LATENCY() << WM1_LP_LATENCY_SHIFT) |
		   (fbc_wm << WM1_LP_FBC_SHIFT) |
		   (plane_wm << WM1_LP_SR_SHIFT) |
		   cursor_wm);

	/* WM2 */
	if (!ironlake_compute_srwm(dev, 2, enabled,
				   SNB_READ_WM2_LATENCY() * 500,
				   &sandybridge_display_srwm_info,
				   &sandybridge_cursor_srwm_info,
				   &fbc_wm, &plane_wm, &cursor_wm))
		return;

	I915_WRITE(WM2_LP_ILK,
		   WM2_LP_EN |
		   (SNB_READ_WM2_LATENCY() << WM1_LP_LATENCY_SHIFT) |
		   (fbc_wm << WM1_LP_FBC_SHIFT) |
		   (plane_wm << WM1_LP_SR_SHIFT) |
		   cursor_wm);

	/* WM3 */
	if (!ironlake_compute_srwm(dev, 3, enabled,
				   SNB_READ_WM3_LATENCY() * 500,
				   &sandybridge_display_srwm_info,
				   &sandybridge_cursor_srwm_info,
				   &fbc_wm, &plane_wm, &cursor_wm))
		return;

	I915_WRITE(WM3_LP_ILK,
		   WM3_LP_EN |
		   (SNB_READ_WM3_LATENCY() << WM1_LP_LATENCY_SHIFT) |
		   (fbc_wm << WM1_LP_FBC_SHIFT) |
		   (plane_wm << WM1_LP_SR_SHIFT) |
		   cursor_wm);
}

/**
 * intel_update_watermarks - update FIFO watermark values based on current modes
 *
 * Calculate watermark values for the various WM regs based on current mode
 * and plane configuration.
 *
 * There are several cases to deal with here:
 *   - normal (i.e. non-self-refresh)
 *   - self-refresh (SR) mode
 *   - lines are large relative to FIFO size (buffer can hold up to 2)
 *   - lines are small relative to FIFO size (buffer can hold more than 2
 *     lines), so need to account for TLB latency
 *
 *   The normal calculation is:
 *     watermark = dotclock * bytes per pixel * latency
 *   where latency is platform & configuration dependent (we assume pessimal
 *   values here).
 *
 *   The SR calculation is:
 *     watermark = (trunc(latency/line time)+1) * surface width *
 *       bytes per pixel
 *   where
 *     line time = htotal / dotclock
 *     surface width = hdisplay for normal plane and 64 for cursor
 *   and latency is assumed to be high, as above.
 *
 * The final value programmed to the register should always be rounded up,
 * and include an extra 2 entries to account for clock crossings.
 *
 * We don't use the sprite, so we can ignore that.  And on Crestline we have
 * to set the non-SR watermarks to 8.
 */
static void intel_update_watermarks(struct drm_device *dev)
{
	struct drm_i915_private *dev_priv = dev->dev_private;

	if (dev_priv->display.update_wm)
		dev_priv->display.update_wm(dev);
}

static inline bool intel_panel_use_ssc(struct drm_i915_private *dev_priv)
{
	return dev_priv->lvds_use_ssc && i915_panel_use_ssc
		&& !(dev_priv->quirks & QUIRK_LVDS_SSC_DISABLE);
}

static int i9xx_crtc_mode_set(struct drm_crtc *crtc,
			      struct drm_display_mode *mode,
			      struct drm_display_mode *adjusted_mode,
			      int x, int y,
			      struct drm_framebuffer *old_fb)
{
	struct drm_device *dev = crtc->dev;
	struct drm_i915_private *dev_priv = dev->dev_private;
	struct intel_crtc *intel_crtc = to_intel_crtc(crtc);
	int pipe = intel_crtc->pipe;
	int plane = intel_crtc->plane;
	int refclk, num_connectors = 0;
	intel_clock_t clock, reduced_clock;
	u32 dpll, fp = 0, fp2 = 0, dspcntr, pipeconf;
	bool ok, has_reduced_clock = false, is_sdvo = false, is_dvo = false;
	bool is_crt = false, is_lvds = false, is_tv = false, is_dp = false;
	struct drm_mode_config *mode_config = &dev->mode_config;
	struct intel_encoder *encoder;
	const intel_limit_t *limit;
	int ret;
	u32 temp;
	u32 lvds_sync = 0;

	list_for_each_entry(encoder, &mode_config->encoder_list, base.head) {
		if (encoder->base.crtc != crtc)
			continue;

		switch (encoder->type) {
		case INTEL_OUTPUT_LVDS:
			is_lvds = true;
			break;
		case INTEL_OUTPUT_SDVO:
		case INTEL_OUTPUT_HDMI:
			is_sdvo = true;
			if (encoder->needs_tv_clock)
				is_tv = true;
			break;
		case INTEL_OUTPUT_DVO:
			is_dvo = true;
			break;
		case INTEL_OUTPUT_TVOUT:
			is_tv = true;
			break;
		case INTEL_OUTPUT_ANALOG:
			is_crt = true;
			break;
		case INTEL_OUTPUT_DISPLAYPORT:
			is_dp = true;
			break;
		}

		num_connectors++;
	}

	if (is_lvds && intel_panel_use_ssc(dev_priv) && num_connectors < 2) {
		refclk = dev_priv->lvds_ssc_freq * 1000;
		DRM_DEBUG_KMS("using SSC reference clock of %d MHz\n",
			      refclk / 1000);
	} else if (!IS_GEN2(dev)) {
		refclk = 96000;
	} else {
		refclk = 48000;
	}

	/*
	 * Returns a set of divisors for the desired target clock with the given
	 * refclk, or FALSE.  The returned values represent the clock equation:
	 * reflck * (5 * (m1 + 2) + (m2 + 2)) / (n + 2) / p1 / p2.
	 */
	limit = intel_limit(crtc, refclk);
	ok = limit->find_pll(limit, crtc, adjusted_mode->clock, refclk, &clock);
	if (!ok) {
		DRM_ERROR("Couldn't find PLL settings for mode!\n");
		return -EINVAL;
	}

	/* Ensure that the cursor is valid for the new mode before changing... */
	intel_crtc_update_cursor(crtc, true);

	if (is_lvds && dev_priv->lvds_downclock_avail) {
		has_reduced_clock = limit->find_pll(limit, crtc,
						    dev_priv->lvds_downclock,
						    refclk,
						    &reduced_clock);
		if (has_reduced_clock && (clock.p != reduced_clock.p)) {
			/*
			 * If the different P is found, it means that we can't
			 * switch the display clock by using the FP0/FP1.
			 * In such case we will disable the LVDS downclock
			 * feature.
			 */
			DRM_DEBUG_KMS("Different P is found for "
				      "LVDS clock/downclock\n");
			has_reduced_clock = 0;
		}
	}
	/* SDVO TV has fixed PLL values depend on its clock range,
	   this mirrors vbios setting. */
	if (is_sdvo && is_tv) {
		if (adjusted_mode->clock >= 100000
		    && adjusted_mode->clock < 140500) {
			clock.p1 = 2;
			clock.p2 = 10;
			clock.n = 3;
			clock.m1 = 16;
			clock.m2 = 8;
		} else if (adjusted_mode->clock >= 140500
			   && adjusted_mode->clock <= 200000) {
			clock.p1 = 1;
			clock.p2 = 10;
			clock.n = 6;
			clock.m1 = 12;
			clock.m2 = 8;
		}
	}

	if (IS_PINEVIEW(dev)) {
		fp = (1 << clock.n) << 16 | clock.m1 << 8 | clock.m2;
		if (has_reduced_clock)
			fp2 = (1 << reduced_clock.n) << 16 |
				reduced_clock.m1 << 8 | reduced_clock.m2;
	} else {
		fp = clock.n << 16 | clock.m1 << 8 | clock.m2;
		if (has_reduced_clock)
			fp2 = reduced_clock.n << 16 | reduced_clock.m1 << 8 |
				reduced_clock.m2;
	}

	dpll = DPLL_VGA_MODE_DIS;

	if (!IS_GEN2(dev)) {
		if (is_lvds)
			dpll |= DPLLB_MODE_LVDS;
		else
			dpll |= DPLLB_MODE_DAC_SERIAL;
		if (is_sdvo) {
			int pixel_multiplier = intel_mode_get_pixel_multiplier(adjusted_mode);
			if (pixel_multiplier > 1) {
				if (IS_I945G(dev) || IS_I945GM(dev) || IS_G33(dev))
					dpll |= (pixel_multiplier - 1) << SDVO_MULTIPLIER_SHIFT_HIRES;
			}
			dpll |= DPLL_DVO_HIGH_SPEED;
		}
		if (is_dp)
			dpll |= DPLL_DVO_HIGH_SPEED;

		/* compute bitmask from p1 value */
		if (IS_PINEVIEW(dev))
			dpll |= (1 << (clock.p1 - 1)) << DPLL_FPA01_P1_POST_DIV_SHIFT_PINEVIEW;
		else {
			dpll |= (1 << (clock.p1 - 1)) << DPLL_FPA01_P1_POST_DIV_SHIFT;
			if (IS_G4X(dev) && has_reduced_clock)
				dpll |= (1 << (reduced_clock.p1 - 1)) << DPLL_FPA1_P1_POST_DIV_SHIFT;
		}
		switch (clock.p2) {
		case 5:
			dpll |= DPLL_DAC_SERIAL_P2_CLOCK_DIV_5;
			break;
		case 7:
			dpll |= DPLLB_LVDS_P2_CLOCK_DIV_7;
			break;
		case 10:
			dpll |= DPLL_DAC_SERIAL_P2_CLOCK_DIV_10;
			break;
		case 14:
			dpll |= DPLLB_LVDS_P2_CLOCK_DIV_14;
			break;
		}
		if (INTEL_INFO(dev)->gen >= 4)
			dpll |= (6 << PLL_LOAD_PULSE_PHASE_SHIFT);
	} else {
		if (is_lvds) {
			dpll |= (1 << (clock.p1 - 1)) << DPLL_FPA01_P1_POST_DIV_SHIFT;
		} else {
			if (clock.p1 == 2)
				dpll |= PLL_P1_DIVIDE_BY_TWO;
			else
				dpll |= (clock.p1 - 2) << DPLL_FPA01_P1_POST_DIV_SHIFT;
			if (clock.p2 == 4)
				dpll |= PLL_P2_DIVIDE_BY_4;
		}
	}

	if (is_sdvo && is_tv)
		dpll |= PLL_REF_INPUT_TVCLKINBC;
	else if (is_tv)
		/* XXX: just matching BIOS for now */
		/*	dpll |= PLL_REF_INPUT_TVCLKINBC; */
		dpll |= 3;
	else if (is_lvds && intel_panel_use_ssc(dev_priv) && num_connectors < 2)
		dpll |= PLLB_REF_INPUT_SPREADSPECTRUMIN;
	else
		dpll |= PLL_REF_INPUT_DREFCLK;

	/* setup pipeconf */
	pipeconf = I915_READ(PIPECONF(pipe));

	/* Set up the display plane register */
	dspcntr = DISPPLANE_GAMMA_ENABLE;

	/* Ironlake's plane is forced to pipe, bit 24 is to
	   enable color space conversion */
	if (pipe == 0)
		dspcntr &= ~DISPPLANE_SEL_PIPE_MASK;
	else
		dspcntr |= DISPPLANE_SEL_PIPE_B;

	if (pipe == 0 && INTEL_INFO(dev)->gen < 4) {
		/* Enable pixel doubling when the dot clock is > 90% of the (display)
		 * core speed.
		 *
		 * XXX: No double-wide on 915GM pipe B. Is that the only reason for the
		 * pipe == 0 check?
		 */
		if (mode->clock >
		    dev_priv->display.get_display_clock_speed(dev) * 9 / 10)
			pipeconf |= PIPECONF_DOUBLE_WIDE;
		else
			pipeconf &= ~PIPECONF_DOUBLE_WIDE;
	}

	dpll |= DPLL_VCO_ENABLE;

	DRM_DEBUG_KMS("Mode for pipe %c:\n", pipe == 0 ? 'A' : 'B');
	drm_mode_debug_printmodeline(mode);

	I915_WRITE(FP0(pipe), fp);
	I915_WRITE(DPLL(pipe), dpll & ~DPLL_VCO_ENABLE);

	POSTING_READ(DPLL(pipe));
	udelay(150);

	/* The LVDS pin pair needs to be on before the DPLLs are enabled.
	 * This is an exception to the general rule that mode_set doesn't turn
	 * things on.
	 */
	if (is_lvds) {
		temp = I915_READ(LVDS);
		temp |= LVDS_PORT_EN | LVDS_A0A2_CLKA_POWER_UP;
		if (pipe == 1) {
			temp |= LVDS_PIPEB_SELECT;
		} else {
			temp &= ~LVDS_PIPEB_SELECT;
		}
		/* set the corresponsding LVDS_BORDER bit */
		temp |= dev_priv->lvds_border_bits;
		/* Set the B0-B3 data pairs corresponding to whether we're going to
		 * set the DPLLs for dual-channel mode or not.
		 */
		if (clock.p2 == 7)
			temp |= LVDS_B0B3_POWER_UP | LVDS_CLKB_POWER_UP;
		else
			temp &= ~(LVDS_B0B3_POWER_UP | LVDS_CLKB_POWER_UP);

		/* It would be nice to set 24 vs 18-bit mode (LVDS_A3_POWER_UP)
		 * appropriately here, but we need to look more thoroughly into how
		 * panels behave in the two modes.
		 */
		/* set the dithering flag on LVDS as needed */
		if (INTEL_INFO(dev)->gen >= 4) {
			if (dev_priv->lvds_dither)
				temp |= LVDS_ENABLE_DITHER;
			else
				temp &= ~LVDS_ENABLE_DITHER;
		}
		if (adjusted_mode->flags & DRM_MODE_FLAG_NHSYNC)
			lvds_sync |= LVDS_HSYNC_POLARITY;
		if (adjusted_mode->flags & DRM_MODE_FLAG_NVSYNC)
			lvds_sync |= LVDS_VSYNC_POLARITY;
		if ((temp & (LVDS_HSYNC_POLARITY | LVDS_VSYNC_POLARITY))
		    != lvds_sync) {
			char flags[2] = "-+";
			DRM_INFO("Changing LVDS panel from "
				 "(%chsync, %cvsync) to (%chsync, %cvsync)\n",
				 flags[!(temp & LVDS_HSYNC_POLARITY)],
				 flags[!(temp & LVDS_VSYNC_POLARITY)],
				 flags[!(lvds_sync & LVDS_HSYNC_POLARITY)],
				 flags[!(lvds_sync & LVDS_VSYNC_POLARITY)]);
			temp &= ~(LVDS_HSYNC_POLARITY | LVDS_VSYNC_POLARITY);
			temp |= lvds_sync;
		}
		I915_WRITE(LVDS, temp);
	}

	if (is_dp) {
		intel_dp_set_m_n(crtc, mode, adjusted_mode);
	}

	I915_WRITE(DPLL(pipe), dpll);

	/* Wait for the clocks to stabilize. */
	POSTING_READ(DPLL(pipe));
	udelay(150);

	if (INTEL_INFO(dev)->gen >= 4) {
		temp = 0;
		if (is_sdvo) {
			temp = intel_mode_get_pixel_multiplier(adjusted_mode);
			if (temp > 1)
				temp = (temp - 1) << DPLL_MD_UDI_MULTIPLIER_SHIFT;
			else
				temp = 0;
		}
		I915_WRITE(DPLL_MD(pipe), temp);
	} else {
		/* The pixel multiplier can only be updated once the
		 * DPLL is enabled and the clocks are stable.
		 *
		 * So write it again.
		 */
		I915_WRITE(DPLL(pipe), dpll);
	}

	intel_crtc->lowfreq_avail = false;
	if (is_lvds && has_reduced_clock && i915_powersave) {
		I915_WRITE(FP1(pipe), fp2);
		intel_crtc->lowfreq_avail = true;
		if (HAS_PIPE_CXSR(dev)) {
			DRM_DEBUG_KMS("enabling CxSR downclocking\n");
			pipeconf |= PIPECONF_CXSR_DOWNCLOCK;
		}
	} else {
		I915_WRITE(FP1(pipe), fp);
		if (HAS_PIPE_CXSR(dev)) {
			DRM_DEBUG_KMS("disabling CxSR downclocking\n");
			pipeconf &= ~PIPECONF_CXSR_DOWNCLOCK;
		}
	}

	if (adjusted_mode->flags & DRM_MODE_FLAG_INTERLACE) {
		pipeconf |= PIPECONF_INTERLACE_W_FIELD_INDICATION;
		/* the chip adds 2 halflines automatically */
		adjusted_mode->crtc_vdisplay -= 1;
		adjusted_mode->crtc_vtotal -= 1;
		adjusted_mode->crtc_vblank_start -= 1;
		adjusted_mode->crtc_vblank_end -= 1;
		adjusted_mode->crtc_vsync_end -= 1;
		adjusted_mode->crtc_vsync_start -= 1;
	} else
		pipeconf &= ~PIPECONF_INTERLACE_W_FIELD_INDICATION; /* progressive */

	I915_WRITE(HTOTAL(pipe),
		   (adjusted_mode->crtc_hdisplay - 1) |
		   ((adjusted_mode->crtc_htotal - 1) << 16));
	I915_WRITE(HBLANK(pipe),
		   (adjusted_mode->crtc_hblank_start - 1) |
		   ((adjusted_mode->crtc_hblank_end - 1) << 16));
	I915_WRITE(HSYNC(pipe),
		   (adjusted_mode->crtc_hsync_start - 1) |
		   ((adjusted_mode->crtc_hsync_end - 1) << 16));

	I915_WRITE(VTOTAL(pipe),
		   (adjusted_mode->crtc_vdisplay - 1) |
		   ((adjusted_mode->crtc_vtotal - 1) << 16));
	I915_WRITE(VBLANK(pipe),
		   (adjusted_mode->crtc_vblank_start - 1) |
		   ((adjusted_mode->crtc_vblank_end - 1) << 16));
	I915_WRITE(VSYNC(pipe),
		   (adjusted_mode->crtc_vsync_start - 1) |
		   ((adjusted_mode->crtc_vsync_end - 1) << 16));

	/* pipesrc and dspsize control the size that is scaled from,
	 * which should always be the user's requested size.
	 */
	I915_WRITE(DSPSIZE(plane),
		   ((mode->vdisplay - 1) << 16) |
		   (mode->hdisplay - 1));
	I915_WRITE(DSPPOS(plane), 0);
	I915_WRITE(PIPESRC(pipe),
		   ((mode->hdisplay - 1) << 16) | (mode->vdisplay - 1));

	I915_WRITE(PIPECONF(pipe), pipeconf);
	POSTING_READ(PIPECONF(pipe));
	intel_enable_pipe(dev_priv, pipe, false);

	intel_wait_for_vblank(dev, pipe);

	I915_WRITE(DSPCNTR(plane), dspcntr);
	POSTING_READ(DSPCNTR(plane));
	intel_enable_plane(dev_priv, plane, pipe);

	ret = intel_pipe_set_base(crtc, x, y, old_fb);

	intel_update_watermarks(dev);

	return ret;
}

static int ironlake_crtc_mode_set(struct drm_crtc *crtc,
				  struct drm_display_mode *mode,
				  struct drm_display_mode *adjusted_mode,
				  int x, int y,
				  struct drm_framebuffer *old_fb)
{
	struct drm_device *dev = crtc->dev;
	struct drm_i915_private *dev_priv = dev->dev_private;
	struct intel_crtc *intel_crtc = to_intel_crtc(crtc);
	int pipe = intel_crtc->pipe;
	int plane = intel_crtc->plane;
	int refclk, num_connectors = 0;
	intel_clock_t clock, reduced_clock;
	u32 dpll, fp = 0, fp2 = 0, dspcntr, pipeconf;
	bool ok, has_reduced_clock = false, is_sdvo = false;
	bool is_crt = false, is_lvds = false, is_tv = false, is_dp = false;
	struct intel_encoder *has_edp_encoder = NULL;
	struct drm_mode_config *mode_config = &dev->mode_config;
	struct intel_encoder *encoder;
	const intel_limit_t *limit;
	int ret;
	struct fdi_m_n m_n = {0};
	u32 temp;
	u32 lvds_sync = 0;
	int target_clock, pixel_multiplier, lane, link_bw, bpp, factor;

	list_for_each_entry(encoder, &mode_config->encoder_list, base.head) {
		if (encoder->base.crtc != crtc)
			continue;

		switch (encoder->type) {
		case INTEL_OUTPUT_LVDS:
			is_lvds = true;
			break;
		case INTEL_OUTPUT_SDVO:
		case INTEL_OUTPUT_HDMI:
			is_sdvo = true;
			if (encoder->needs_tv_clock)
				is_tv = true;
			break;
		case INTEL_OUTPUT_TVOUT:
			is_tv = true;
			break;
		case INTEL_OUTPUT_ANALOG:
			is_crt = true;
			break;
		case INTEL_OUTPUT_DISPLAYPORT:
			is_dp = true;
			break;
		case INTEL_OUTPUT_EDP:
			has_edp_encoder = encoder;
			break;
		}

		num_connectors++;
	}

	if (is_lvds && intel_panel_use_ssc(dev_priv) && num_connectors < 2) {
		refclk = dev_priv->lvds_ssc_freq * 1000;
		DRM_DEBUG_KMS("using SSC reference clock of %d MHz\n",
			      refclk / 1000);
	} else {
		refclk = 96000;
		if (!has_edp_encoder ||
		    intel_encoder_is_pch_edp(&has_edp_encoder->base))
			refclk = 120000; /* 120Mhz refclk */
	}

	/*
	 * Returns a set of divisors for the desired target clock with the given
	 * refclk, or FALSE.  The returned values represent the clock equation:
	 * reflck * (5 * (m1 + 2) + (m2 + 2)) / (n + 2) / p1 / p2.
	 */
	limit = intel_limit(crtc, refclk);
	ok = limit->find_pll(limit, crtc, adjusted_mode->clock, refclk, &clock);
	if (!ok) {
		DRM_ERROR("Couldn't find PLL settings for mode!\n");
		return -EINVAL;
	}

	/* Ensure that the cursor is valid for the new mode before changing... */
	intel_crtc_update_cursor(crtc, true);

	if (is_lvds && dev_priv->lvds_downclock_avail) {
		has_reduced_clock = limit->find_pll(limit, crtc,
						    dev_priv->lvds_downclock,
						    refclk,
						    &reduced_clock);
		if (has_reduced_clock && (clock.p != reduced_clock.p)) {
			/*
			 * If the different P is found, it means that we can't
			 * switch the display clock by using the FP0/FP1.
			 * In such case we will disable the LVDS downclock
			 * feature.
			 */
			DRM_DEBUG_KMS("Different P is found for "
				      "LVDS clock/downclock\n");
			has_reduced_clock = 0;
		}
	}
	/* SDVO TV has fixed PLL values depend on its clock range,
	   this mirrors vbios setting. */
	if (is_sdvo && is_tv) {
		if (adjusted_mode->clock >= 100000
		    && adjusted_mode->clock < 140500) {
			clock.p1 = 2;
			clock.p2 = 10;
			clock.n = 3;
			clock.m1 = 16;
			clock.m2 = 8;
		} else if (adjusted_mode->clock >= 140500
			   && adjusted_mode->clock <= 200000) {
			clock.p1 = 1;
			clock.p2 = 10;
			clock.n = 6;
			clock.m1 = 12;
			clock.m2 = 8;
		}
	}

	/* FDI link */
	pixel_multiplier = intel_mode_get_pixel_multiplier(adjusted_mode);
	lane = 0;
	/* CPU eDP doesn't require FDI link, so just set DP M/N
	   according to current link config */
	if (has_edp_encoder &&
	    !intel_encoder_is_pch_edp(&has_edp_encoder->base)) {
		target_clock = mode->clock;
		intel_edp_link_config(has_edp_encoder,
				      &lane, &link_bw);
	} else {
		/* [e]DP over FDI requires target mode clock
		   instead of link clock */
		if (is_dp || intel_encoder_is_pch_edp(&has_edp_encoder->base))
			target_clock = mode->clock;
		else
			target_clock = adjusted_mode->clock;

		/* FDI is a binary signal running at ~2.7GHz, encoding
		 * each output octet as 10 bits. The actual frequency
		 * is stored as a divider into a 100MHz clock, and the
		 * mode pixel clock is stored in units of 1KHz.
		 * Hence the bw of each lane in terms of the mode signal
		 * is:
		 */
		link_bw = intel_fdi_link_freq(dev) * MHz(100)/KHz(1)/10;
	}

	/* determine panel color depth */
	temp = I915_READ(PIPECONF(pipe));
	temp &= ~PIPE_BPC_MASK;
	if (is_lvds) {
		/* the BPC will be 6 if it is 18-bit LVDS panel */
		if ((I915_READ(PCH_LVDS) & LVDS_A3_POWER_MASK) == LVDS_A3_POWER_UP)
			temp |= PIPE_8BPC;
		else
			temp |= PIPE_6BPC;
	} else if (has_edp_encoder) {
		switch (dev_priv->edp.bpp/3) {
		case 8:
			temp |= PIPE_8BPC;
			break;
		case 10:
			temp |= PIPE_10BPC;
			break;
		case 6:
			temp |= PIPE_6BPC;
			break;
		case 12:
			temp |= PIPE_12BPC;
			break;
		}
	} else
		temp |= PIPE_8BPC;
	I915_WRITE(PIPECONF(pipe), temp);

	switch (temp & PIPE_BPC_MASK) {
	case PIPE_8BPC:
		bpp = 24;
		break;
	case PIPE_10BPC:
		bpp = 30;
		break;
	case PIPE_6BPC:
		bpp = 18;
		break;
	case PIPE_12BPC:
		bpp = 36;
		break;
	default:
		DRM_ERROR("unknown pipe bpc value\n");
		bpp = 24;
	}

	if (!lane) {
		/*
		 * Account for spread spectrum to avoid
		 * oversubscribing the link. Max center spread
		 * is 2.5%; use 5% for safety's sake.
		 */
		u32 bps = target_clock * bpp * 21 / 20;
		lane = bps / (link_bw * 8) + 1;
	}

	intel_crtc->fdi_lanes = lane;

	if (pixel_multiplier > 1)
		link_bw *= pixel_multiplier;
	ironlake_compute_m_n(bpp, lane, target_clock, link_bw, &m_n);

	/* Ironlake: try to setup display ref clock before DPLL
	 * enabling. This is only under driver's control after
	 * PCH B stepping, previous chipset stepping should be
	 * ignoring this setting.
	 */
	temp = I915_READ(PCH_DREF_CONTROL);
	/* Always enable nonspread source */
	temp &= ~DREF_NONSPREAD_SOURCE_MASK;
	temp |= DREF_NONSPREAD_SOURCE_ENABLE;
	temp &= ~DREF_SSC_SOURCE_MASK;
	temp |= DREF_SSC_SOURCE_ENABLE;
	I915_WRITE(PCH_DREF_CONTROL, temp);

	POSTING_READ(PCH_DREF_CONTROL);
	udelay(200);

	if (has_edp_encoder) {
		if (intel_panel_use_ssc(dev_priv)) {
			temp |= DREF_SSC1_ENABLE;
			I915_WRITE(PCH_DREF_CONTROL, temp);

			POSTING_READ(PCH_DREF_CONTROL);
			udelay(200);
		}
		temp &= ~DREF_CPU_SOURCE_OUTPUT_MASK;

		/* Enable CPU source on CPU attached eDP */
		if (!intel_encoder_is_pch_edp(&has_edp_encoder->base)) {
			if (intel_panel_use_ssc(dev_priv))
				temp |= DREF_CPU_SOURCE_OUTPUT_DOWNSPREAD;
			else
				temp |= DREF_CPU_SOURCE_OUTPUT_NONSPREAD;
		} else {
			/* Enable SSC on PCH eDP if needed */
			if (intel_panel_use_ssc(dev_priv)) {
				DRM_ERROR("enabling SSC on PCH\n");
				temp |= DREF_SUPERSPREAD_SOURCE_ENABLE;
			}
		}
		I915_WRITE(PCH_DREF_CONTROL, temp);
		POSTING_READ(PCH_DREF_CONTROL);
		udelay(200);
	}

	fp = clock.n << 16 | clock.m1 << 8 | clock.m2;
	if (has_reduced_clock)
		fp2 = reduced_clock.n << 16 | reduced_clock.m1 << 8 |
			reduced_clock.m2;

	/* Enable autotuning of the PLL clock (if permissible) */
	factor = 21;
	if (is_lvds) {
		if ((intel_panel_use_ssc(dev_priv) &&
		     dev_priv->lvds_ssc_freq == 100) ||
		    (I915_READ(PCH_LVDS) & LVDS_CLKB_POWER_MASK) == LVDS_CLKB_POWER_UP)
			factor = 25;
	} else if (is_sdvo && is_tv)
		factor = 20;

	if (clock.m1 < factor * clock.n)
		fp |= FP_CB_TUNE;

	dpll = 0;

	if (is_lvds)
		dpll |= DPLLB_MODE_LVDS;
	else
		dpll |= DPLLB_MODE_DAC_SERIAL;
	if (is_sdvo) {
		int pixel_multiplier = intel_mode_get_pixel_multiplier(adjusted_mode);
		if (pixel_multiplier > 1) {
			dpll |= (pixel_multiplier - 1) << PLL_REF_SDVO_HDMI_MULTIPLIER_SHIFT;
		}
		dpll |= DPLL_DVO_HIGH_SPEED;
	}
	if (is_dp || intel_encoder_is_pch_edp(&has_edp_encoder->base))
		dpll |= DPLL_DVO_HIGH_SPEED;

	/* compute bitmask from p1 value */
	dpll |= (1 << (clock.p1 - 1)) << DPLL_FPA01_P1_POST_DIV_SHIFT;
	/* also FPA1 */
	dpll |= (1 << (clock.p1 - 1)) << DPLL_FPA1_P1_POST_DIV_SHIFT;

	switch (clock.p2) {
	case 5:
		dpll |= DPLL_DAC_SERIAL_P2_CLOCK_DIV_5;
		break;
	case 7:
		dpll |= DPLLB_LVDS_P2_CLOCK_DIV_7;
		break;
	case 10:
		dpll |= DPLL_DAC_SERIAL_P2_CLOCK_DIV_10;
		break;
	case 14:
		dpll |= DPLLB_LVDS_P2_CLOCK_DIV_14;
		break;
	}

	if (is_sdvo && is_tv)
		dpll |= PLL_REF_INPUT_TVCLKINBC;
	else if (is_tv)
		/* XXX: just matching BIOS for now */
		/*	dpll |= PLL_REF_INPUT_TVCLKINBC; */
		dpll |= 3;
	else if (is_lvds && intel_panel_use_ssc(dev_priv) && num_connectors < 2)
		dpll |= PLLB_REF_INPUT_SPREADSPECTRUMIN;
	else
		dpll |= PLL_REF_INPUT_DREFCLK;

	/* setup pipeconf */
	pipeconf = I915_READ(PIPECONF(pipe));

	/* Set up the display plane register */
	dspcntr = DISPPLANE_GAMMA_ENABLE;

	DRM_DEBUG_KMS("Mode for pipe %c:\n", pipe == 0 ? 'A' : 'B');
	drm_mode_debug_printmodeline(mode);

	/* PCH eDP needs FDI, but CPU eDP does not */
	if (!has_edp_encoder || intel_encoder_is_pch_edp(&has_edp_encoder->base)) {
		I915_WRITE(PCH_FP0(pipe), fp);
		I915_WRITE(PCH_DPLL(pipe), dpll & ~DPLL_VCO_ENABLE);

		POSTING_READ(PCH_DPLL(pipe));
		udelay(150);
	}

	/* enable transcoder DPLL */
	if (HAS_PCH_CPT(dev)) {
		temp = I915_READ(PCH_DPLL_SEL);
		switch (pipe) {
		case 0:
			temp |= TRANSA_DPLL_ENABLE | TRANSA_DPLLA_SEL;
			break;
		case 1:
			temp |=	TRANSB_DPLL_ENABLE | TRANSB_DPLLB_SEL;
			break;
		case 2:
			/* FIXME: manage transcoder PLLs? */
			temp |= TRANSC_DPLL_ENABLE | TRANSC_DPLLB_SEL;
			break;
		default:
			BUG();
		}
		I915_WRITE(PCH_DPLL_SEL, temp);

		POSTING_READ(PCH_DPLL_SEL);
		udelay(150);
	}

	/* The LVDS pin pair needs to be on before the DPLLs are enabled.
	 * This is an exception to the general rule that mode_set doesn't turn
	 * things on.
	 */
	if (is_lvds) {
		temp = I915_READ(PCH_LVDS);
		temp |= LVDS_PORT_EN | LVDS_A0A2_CLKA_POWER_UP;
		if (pipe == 1) {
			if (HAS_PCH_CPT(dev))
				temp |= PORT_TRANS_B_SEL_CPT;
			else
				temp |= LVDS_PIPEB_SELECT;
		} else {
			if (HAS_PCH_CPT(dev))
				temp &= ~PORT_TRANS_SEL_MASK;
			else
				temp &= ~LVDS_PIPEB_SELECT;
		}
		/* set the corresponsding LVDS_BORDER bit */
		temp |= dev_priv->lvds_border_bits;
		/* Set the B0-B3 data pairs corresponding to whether we're going to
		 * set the DPLLs for dual-channel mode or not.
		 */
		if (clock.p2 == 7)
			temp |= LVDS_B0B3_POWER_UP | LVDS_CLKB_POWER_UP;
		else
			temp &= ~(LVDS_B0B3_POWER_UP | LVDS_CLKB_POWER_UP);

		/* It would be nice to set 24 vs 18-bit mode (LVDS_A3_POWER_UP)
		 * appropriately here, but we need to look more thoroughly into how
		 * panels behave in the two modes.
		 */
		if (adjusted_mode->flags & DRM_MODE_FLAG_NHSYNC)
			lvds_sync |= LVDS_HSYNC_POLARITY;
		if (adjusted_mode->flags & DRM_MODE_FLAG_NVSYNC)
			lvds_sync |= LVDS_VSYNC_POLARITY;
		if ((temp & (LVDS_HSYNC_POLARITY | LVDS_VSYNC_POLARITY))
		    != lvds_sync) {
			char flags[2] = "-+";
			DRM_INFO("Changing LVDS panel from "
				 "(%chsync, %cvsync) to (%chsync, %cvsync)\n",
				 flags[!(temp & LVDS_HSYNC_POLARITY)],
				 flags[!(temp & LVDS_VSYNC_POLARITY)],
				 flags[!(lvds_sync & LVDS_HSYNC_POLARITY)],
				 flags[!(lvds_sync & LVDS_VSYNC_POLARITY)]);
			temp &= ~(LVDS_HSYNC_POLARITY | LVDS_VSYNC_POLARITY);
			temp |= lvds_sync;
		}
		I915_WRITE(PCH_LVDS, temp);
	}

	/* set the dithering flag and clear for anything other than a panel. */
	pipeconf &= ~PIPECONF_DITHER_EN;
	pipeconf &= ~PIPECONF_DITHER_TYPE_MASK;
	if (dev_priv->lvds_dither && (is_lvds || has_edp_encoder)) {
		pipeconf |= PIPECONF_DITHER_EN;
		pipeconf |= PIPECONF_DITHER_TYPE_ST1;
	}

	if (is_dp || intel_encoder_is_pch_edp(&has_edp_encoder->base)) {
		intel_dp_set_m_n(crtc, mode, adjusted_mode);
	} else {
		/* For non-DP output, clear any trans DP clock recovery setting.*/
		I915_WRITE(TRANSDATA_M1(pipe), 0);
		I915_WRITE(TRANSDATA_N1(pipe), 0);
		I915_WRITE(TRANSDPLINK_M1(pipe), 0);
		I915_WRITE(TRANSDPLINK_N1(pipe), 0);
	}

	if (!has_edp_encoder ||
	    intel_encoder_is_pch_edp(&has_edp_encoder->base)) {
		I915_WRITE(PCH_DPLL(pipe), dpll);

		/* Wait for the clocks to stabilize. */
		POSTING_READ(PCH_DPLL(pipe));
		udelay(150);

		/* The pixel multiplier can only be updated once the
		 * DPLL is enabled and the clocks are stable.
		 *
		 * So write it again.
		 */
		I915_WRITE(PCH_DPLL(pipe), dpll);
	}

	intel_crtc->lowfreq_avail = false;
	if (is_lvds && has_reduced_clock && i915_powersave) {
		I915_WRITE(PCH_FP1(pipe), fp2);
		intel_crtc->lowfreq_avail = true;
		if (HAS_PIPE_CXSR(dev)) {
			DRM_DEBUG_KMS("enabling CxSR downclocking\n");
			pipeconf |= PIPECONF_CXSR_DOWNCLOCK;
		}
	} else {
		I915_WRITE(PCH_FP1(pipe), fp);
		if (HAS_PIPE_CXSR(dev)) {
			DRM_DEBUG_KMS("disabling CxSR downclocking\n");
			pipeconf &= ~PIPECONF_CXSR_DOWNCLOCK;
		}
	}

	if (adjusted_mode->flags & DRM_MODE_FLAG_INTERLACE) {
		pipeconf |= PIPECONF_INTERLACE_W_FIELD_INDICATION;
		/* the chip adds 2 halflines automatically */
		adjusted_mode->crtc_vdisplay -= 1;
		adjusted_mode->crtc_vtotal -= 1;
		adjusted_mode->crtc_vblank_start -= 1;
		adjusted_mode->crtc_vblank_end -= 1;
		adjusted_mode->crtc_vsync_end -= 1;
		adjusted_mode->crtc_vsync_start -= 1;
	} else
		pipeconf &= ~PIPECONF_INTERLACE_W_FIELD_INDICATION; /* progressive */

	I915_WRITE(HTOTAL(pipe),
		   (adjusted_mode->crtc_hdisplay - 1) |
		   ((adjusted_mode->crtc_htotal - 1) << 16));
	I915_WRITE(HBLANK(pipe),
		   (adjusted_mode->crtc_hblank_start - 1) |
		   ((adjusted_mode->crtc_hblank_end - 1) << 16));
	I915_WRITE(HSYNC(pipe),
		   (adjusted_mode->crtc_hsync_start - 1) |
		   ((adjusted_mode->crtc_hsync_end - 1) << 16));

	I915_WRITE(VTOTAL(pipe),
		   (adjusted_mode->crtc_vdisplay - 1) |
		   ((adjusted_mode->crtc_vtotal - 1) << 16));
	I915_WRITE(VBLANK(pipe),
		   (adjusted_mode->crtc_vblank_start - 1) |
		   ((adjusted_mode->crtc_vblank_end - 1) << 16));
	I915_WRITE(VSYNC(pipe),
		   (adjusted_mode->crtc_vsync_start - 1) |
		   ((adjusted_mode->crtc_vsync_end - 1) << 16));

	/* pipesrc controls the size that is scaled from, which should
	 * always be the user's requested size.
	 */
	I915_WRITE(PIPESRC(pipe),
		   ((mode->hdisplay - 1) << 16) | (mode->vdisplay - 1));

	I915_WRITE(PIPE_DATA_M1(pipe), TU_SIZE(m_n.tu) | m_n.gmch_m);
	I915_WRITE(PIPE_DATA_N1(pipe), m_n.gmch_n);
	I915_WRITE(PIPE_LINK_M1(pipe), m_n.link_m);
	I915_WRITE(PIPE_LINK_N1(pipe), m_n.link_n);

	if (has_edp_encoder &&
	    !intel_encoder_is_pch_edp(&has_edp_encoder->base)) {
		ironlake_set_pll_edp(crtc, adjusted_mode->clock);
	}

	I915_WRITE(PIPECONF(pipe), pipeconf);
	POSTING_READ(PIPECONF(pipe));

	intel_wait_for_vblank(dev, pipe);

	if (IS_GEN5(dev)) {
		/* enable address swizzle for tiling buffer */
		temp = I915_READ(DISP_ARB_CTL);
		I915_WRITE(DISP_ARB_CTL, temp | DISP_TILE_SURFACE_SWIZZLING);
	}

	I915_WRITE(DSPCNTR(plane), dspcntr);
	POSTING_READ(DSPCNTR(plane));

	ret = intel_pipe_set_base(crtc, x, y, old_fb);

	intel_update_watermarks(dev);

	return ret;
}

static int intel_crtc_mode_set(struct drm_crtc *crtc,
			       struct drm_display_mode *mode,
			       struct drm_display_mode *adjusted_mode,
			       int x, int y,
			       struct drm_framebuffer *old_fb)
{
	struct drm_device *dev = crtc->dev;
	struct drm_i915_private *dev_priv = dev->dev_private;
	struct intel_crtc *intel_crtc = to_intel_crtc(crtc);
	int pipe = intel_crtc->pipe;
	int ret;

	drm_vblank_pre_modeset(dev, pipe);

	ret = dev_priv->display.crtc_mode_set(crtc, mode, adjusted_mode,
					      x, y, old_fb);

	drm_vblank_post_modeset(dev, pipe);

	return ret;
}

/** Loads the palette/gamma unit for the CRTC with the prepared values */
void intel_crtc_load_lut(struct drm_crtc *crtc)
{
	struct drm_device *dev = crtc->dev;
	struct drm_i915_private *dev_priv = dev->dev_private;
	struct intel_crtc *intel_crtc = to_intel_crtc(crtc);
	int palreg = PALETTE(intel_crtc->pipe);
	int i;

	/* The clocks have to be on to load the palette. */
	if (!crtc->enabled)
		return;

	/* use legacy palette for Ironlake */
	if (HAS_PCH_SPLIT(dev))
		palreg = LGC_PALETTE(intel_crtc->pipe);

	for (i = 0; i < 256; i++) {
		I915_WRITE(palreg + 4 * i,
			   (intel_crtc->lut_r[i] << 16) |
			   (intel_crtc->lut_g[i] << 8) |
			   intel_crtc->lut_b[i]);
	}
}

static void i845_update_cursor(struct drm_crtc *crtc, u32 base)
{
	struct drm_device *dev = crtc->dev;
	struct drm_i915_private *dev_priv = dev->dev_private;
	struct intel_crtc *intel_crtc = to_intel_crtc(crtc);
	bool visible = base != 0;
	u32 cntl;

	if (intel_crtc->cursor_visible == visible)
		return;

	cntl = I915_READ(_CURACNTR);
	if (visible) {
		/* On these chipsets we can only modify the base whilst
		 * the cursor is disabled.
		 */
		I915_WRITE(_CURABASE, base);

		cntl &= ~(CURSOR_FORMAT_MASK);
		/* XXX width must be 64, stride 256 => 0x00 << 28 */
		cntl |= CURSOR_ENABLE |
			CURSOR_GAMMA_ENABLE |
			CURSOR_FORMAT_ARGB;
	} else
		cntl &= ~(CURSOR_ENABLE | CURSOR_GAMMA_ENABLE);
	I915_WRITE(_CURACNTR, cntl);

	intel_crtc->cursor_visible = visible;
}

static void i9xx_update_cursor(struct drm_crtc *crtc, u32 base)
{
	struct drm_device *dev = crtc->dev;
	struct drm_i915_private *dev_priv = dev->dev_private;
	struct intel_crtc *intel_crtc = to_intel_crtc(crtc);
	int pipe = intel_crtc->pipe;
	bool visible = base != 0;

	if (intel_crtc->cursor_visible != visible) {
		uint32_t cntl = I915_READ(CURCNTR(pipe));
		if (base) {
			cntl &= ~(CURSOR_MODE | MCURSOR_PIPE_SELECT);
			cntl |= CURSOR_MODE_64_ARGB_AX | MCURSOR_GAMMA_ENABLE;
			cntl |= pipe << 28; /* Connect to correct pipe */
		} else {
			cntl &= ~(CURSOR_MODE | MCURSOR_GAMMA_ENABLE);
			cntl |= CURSOR_MODE_DISABLE;
		}
		I915_WRITE(CURCNTR(pipe), cntl);

		intel_crtc->cursor_visible = visible;
	}
	/* and commit changes on next vblank */
	I915_WRITE(CURBASE(pipe), base);
}

/* If no-part of the cursor is visible on the framebuffer, then the GPU may hang... */
static void intel_crtc_update_cursor(struct drm_crtc *crtc,
				     bool on)
{
	struct drm_device *dev = crtc->dev;
	struct drm_i915_private *dev_priv = dev->dev_private;
	struct intel_crtc *intel_crtc = to_intel_crtc(crtc);
	int pipe = intel_crtc->pipe;
	int x = intel_crtc->cursor_x;
	int y = intel_crtc->cursor_y;
	u32 base, pos;
	bool visible;

	pos = 0;

	if (on && crtc->enabled && crtc->fb) {
		base = intel_crtc->cursor_addr;
		if (x > (int) crtc->fb->width)
			base = 0;

		if (y > (int) crtc->fb->height)
			base = 0;
	} else
		base = 0;

	if (x < 0) {
		if (x + intel_crtc->cursor_width < 0)
			base = 0;

		pos |= CURSOR_POS_SIGN << CURSOR_X_SHIFT;
		x = -x;
	}
	pos |= x << CURSOR_X_SHIFT;

	if (y < 0) {
		if (y + intel_crtc->cursor_height < 0)
			base = 0;

		pos |= CURSOR_POS_SIGN << CURSOR_Y_SHIFT;
		y = -y;
	}
	pos |= y << CURSOR_Y_SHIFT;

	visible = base != 0;
	if (!visible && !intel_crtc->cursor_visible)
		return;

	I915_WRITE(CURPOS(pipe), pos);
	if (IS_845G(dev) || IS_I865G(dev))
		i845_update_cursor(crtc, base);
	else
		i9xx_update_cursor(crtc, base);

	if (visible)
		intel_mark_busy(dev, to_intel_framebuffer(crtc->fb)->obj);
}

static int intel_crtc_cursor_set(struct drm_crtc *crtc,
				 struct drm_file *file,
				 uint32_t handle,
				 uint32_t width, uint32_t height)
{
	struct drm_device *dev = crtc->dev;
	struct drm_i915_private *dev_priv = dev->dev_private;
	struct intel_crtc *intel_crtc = to_intel_crtc(crtc);
	struct drm_i915_gem_object *obj;
	uint32_t addr;
	int ret;

	DRM_DEBUG_KMS("\n");

	/* if we want to turn off the cursor ignore width and height */
	if (!handle) {
		DRM_DEBUG_KMS("cursor off\n");
		addr = 0;
		obj = NULL;
		mutex_lock(&dev->struct_mutex);
		goto finish;
	}

	/* Currently we only support 64x64 cursors */
	if (width != 64 || height != 64) {
		DRM_ERROR("we currently only support 64x64 cursors\n");
		return -EINVAL;
	}

	obj = to_intel_bo(drm_gem_object_lookup(dev, file, handle));
	if (&obj->base == NULL)
		return -ENOENT;

	if (obj->base.size < width * height * 4) {
		DRM_ERROR("buffer is to small\n");
		ret = -ENOMEM;
		goto fail;
	}

	/* we only need to pin inside GTT if cursor is non-phy */
	mutex_lock(&dev->struct_mutex);
	if (!dev_priv->info->cursor_needs_physical) {
		if (obj->tiling_mode) {
			DRM_ERROR("cursor cannot be tiled\n");
			ret = -EINVAL;
			goto fail_locked;
		}

		ret = i915_gem_object_pin(obj, PAGE_SIZE, true);
		if (ret) {
			DRM_ERROR("failed to pin cursor bo\n");
			goto fail_locked;
		}

		ret = i915_gem_object_set_to_gtt_domain(obj, 0);
		if (ret) {
			DRM_ERROR("failed to move cursor bo into the GTT\n");
			goto fail_unpin;
		}

		ret = i915_gem_object_put_fence(obj);
		if (ret) {
			DRM_ERROR("failed to move cursor bo into the GTT\n");
			goto fail_unpin;
		}

		addr = obj->gtt_offset;
	} else {
		int align = IS_I830(dev) ? 16 * 1024 : 256;
		ret = i915_gem_attach_phys_object(dev, obj,
						  (intel_crtc->pipe == 0) ? I915_GEM_PHYS_CURSOR_0 : I915_GEM_PHYS_CURSOR_1,
						  align);
		if (ret) {
			DRM_ERROR("failed to attach phys object\n");
			goto fail_locked;
		}
		addr = obj->phys_obj->handle->busaddr;
	}

	if (IS_GEN2(dev))
		I915_WRITE(CURSIZE, (height << 12) | width);

 finish:
	if (intel_crtc->cursor_bo) {
		if (dev_priv->info->cursor_needs_physical) {
			if (intel_crtc->cursor_bo != obj)
				i915_gem_detach_phys_object(dev, intel_crtc->cursor_bo);
		} else
			i915_gem_object_unpin(intel_crtc->cursor_bo);
		drm_gem_object_unreference(&intel_crtc->cursor_bo->base);
	}

	mutex_unlock(&dev->struct_mutex);

	intel_crtc->cursor_addr = addr;
	intel_crtc->cursor_bo = obj;
	intel_crtc->cursor_width = width;
	intel_crtc->cursor_height = height;

	intel_crtc_update_cursor(crtc, true);

	return 0;
fail_unpin:
	i915_gem_object_unpin(obj);
fail_locked:
	mutex_unlock(&dev->struct_mutex);
fail:
	drm_gem_object_unreference_unlocked(&obj->base);
	return ret;
}

static int intel_crtc_cursor_move(struct drm_crtc *crtc, int x, int y)
{
	struct intel_crtc *intel_crtc = to_intel_crtc(crtc);

	intel_crtc->cursor_x = x;
	intel_crtc->cursor_y = y;

	intel_crtc_update_cursor(crtc, true);

	return 0;
}

/** Sets the color ramps on behalf of RandR */
void intel_crtc_fb_gamma_set(struct drm_crtc *crtc, u16 red, u16 green,
				 u16 blue, int regno)
{
	struct intel_crtc *intel_crtc = to_intel_crtc(crtc);

	intel_crtc->lut_r[regno] = red >> 8;
	intel_crtc->lut_g[regno] = green >> 8;
	intel_crtc->lut_b[regno] = blue >> 8;
}

void intel_crtc_fb_gamma_get(struct drm_crtc *crtc, u16 *red, u16 *green,
			     u16 *blue, int regno)
{
	struct intel_crtc *intel_crtc = to_intel_crtc(crtc);

	*red = intel_crtc->lut_r[regno] << 8;
	*green = intel_crtc->lut_g[regno] << 8;
	*blue = intel_crtc->lut_b[regno] << 8;
}

static void intel_crtc_gamma_set(struct drm_crtc *crtc, u16 *red, u16 *green,
				 u16 *blue, uint32_t start, uint32_t size)
{
	int end = (start + size > 256) ? 256 : start + size, i;
	struct intel_crtc *intel_crtc = to_intel_crtc(crtc);

	for (i = start; i < end; i++) {
		intel_crtc->lut_r[i] = red[i] >> 8;
		intel_crtc->lut_g[i] = green[i] >> 8;
		intel_crtc->lut_b[i] = blue[i] >> 8;
	}

	intel_crtc_load_lut(crtc);
}

/**
 * Get a pipe with a simple mode set on it for doing load-based monitor
 * detection.
 *
 * It will be up to the load-detect code to adjust the pipe as appropriate for
 * its requirements.  The pipe will be connected to no other encoders.
 *
 * Currently this code will only succeed if there is a pipe with no encoders
 * configured for it.  In the future, it could choose to temporarily disable
 * some outputs to free up a pipe for its use.
 *
 * \return crtc, or NULL if no pipes are available.
 */

/* VESA 640x480x72Hz mode to set on the pipe */
static struct drm_display_mode load_detect_mode = {
	DRM_MODE("640x480", DRM_MODE_TYPE_DEFAULT, 31500, 640, 664,
		 704, 832, 0, 480, 489, 491, 520, 0, DRM_MODE_FLAG_NHSYNC | DRM_MODE_FLAG_NVSYNC),
};

static struct drm_framebuffer *
intel_framebuffer_create(struct drm_device *dev,
			 struct drm_mode_fb_cmd *mode_cmd,
			 struct drm_i915_gem_object *obj)
{
	struct intel_framebuffer *intel_fb;
	int ret;

	intel_fb = kzalloc(sizeof(*intel_fb), GFP_KERNEL);
	if (!intel_fb) {
		drm_gem_object_unreference_unlocked(&obj->base);
		return ERR_PTR(-ENOMEM);
	}

	ret = intel_framebuffer_init(dev, intel_fb, mode_cmd, obj);
	if (ret) {
		drm_gem_object_unreference_unlocked(&obj->base);
		kfree(intel_fb);
		return ERR_PTR(ret);
	}

	return &intel_fb->base;
}

static u32
intel_framebuffer_pitch_for_width(int width, int bpp)
{
	u32 pitch = DIV_ROUND_UP(width * bpp, 8);
	return ALIGN(pitch, 64);
}

static u32
intel_framebuffer_size_for_mode(struct drm_display_mode *mode, int bpp)
{
	u32 pitch = intel_framebuffer_pitch_for_width(mode->hdisplay, bpp);
	return ALIGN(pitch * mode->vdisplay, PAGE_SIZE);
}

static struct drm_framebuffer *
intel_framebuffer_create_for_mode(struct drm_device *dev,
				  struct drm_display_mode *mode,
				  int depth, int bpp)
{
	struct drm_i915_gem_object *obj;
	struct drm_mode_fb_cmd mode_cmd;

	obj = i915_gem_alloc_object(dev,
				    intel_framebuffer_size_for_mode(mode, bpp));
	if (obj == NULL)
		return ERR_PTR(-ENOMEM);

	mode_cmd.width = mode->hdisplay;
	mode_cmd.height = mode->vdisplay;
	mode_cmd.depth = depth;
	mode_cmd.bpp = bpp;
	mode_cmd.pitch = intel_framebuffer_pitch_for_width(mode_cmd.width, bpp);

	return intel_framebuffer_create(dev, &mode_cmd, obj);
}

static struct drm_framebuffer *
mode_fits_in_fbdev(struct drm_device *dev,
		   struct drm_display_mode *mode)
{
	struct drm_i915_private *dev_priv = dev->dev_private;
	struct drm_i915_gem_object *obj;
	struct drm_framebuffer *fb;

	if (dev_priv->fbdev == NULL)
		return NULL;

	obj = dev_priv->fbdev->ifb.obj;
	if (obj == NULL)
		return NULL;

	fb = &dev_priv->fbdev->ifb.base;
	if (fb->pitch < intel_framebuffer_pitch_for_width(mode->hdisplay,
							  fb->bits_per_pixel))
		return NULL;

	if (obj->base.size < mode->vdisplay * fb->pitch)
		return NULL;

	return fb;
}

bool intel_get_load_detect_pipe(struct intel_encoder *intel_encoder,
				struct drm_connector *connector,
				struct drm_display_mode *mode,
				struct intel_load_detect_pipe *old)
{
	struct intel_crtc *intel_crtc;
	struct drm_crtc *possible_crtc;
	struct drm_encoder *encoder = &intel_encoder->base;
	struct drm_crtc *crtc = NULL;
	struct drm_device *dev = encoder->dev;
	struct drm_framebuffer *old_fb;
	int i = -1;

	DRM_DEBUG_KMS("[CONNECTOR:%d:%s], [ENCODER:%d:%s]\n",
		      connector->base.id, drm_get_connector_name(connector),
		      encoder->base.id, drm_get_encoder_name(encoder));

	/*
	 * Algorithm gets a little messy:
	 *
	 *   - if the connector already has an assigned crtc, use it (but make
	 *     sure it's on first)
	 *
	 *   - try to find the first unused crtc that can drive this connector,
	 *     and use that if we find one
	 */

	/* See if we already have a CRTC for this connector */
	if (encoder->crtc) {
		crtc = encoder->crtc;

		intel_crtc = to_intel_crtc(crtc);
		old->dpms_mode = intel_crtc->dpms_mode;
		old->load_detect_temp = false;

		/* Make sure the crtc and connector are running */
		if (intel_crtc->dpms_mode != DRM_MODE_DPMS_ON) {
			struct drm_encoder_helper_funcs *encoder_funcs;
			struct drm_crtc_helper_funcs *crtc_funcs;

			crtc_funcs = crtc->helper_private;
			crtc_funcs->dpms(crtc, DRM_MODE_DPMS_ON);

			encoder_funcs = encoder->helper_private;
			encoder_funcs->dpms(encoder, DRM_MODE_DPMS_ON);
		}

		return true;
	}

	/* Find an unused one (if possible) */
	list_for_each_entry(possible_crtc, &dev->mode_config.crtc_list, head) {
		i++;
		if (!(encoder->possible_crtcs & (1 << i)))
			continue;
		if (!possible_crtc->enabled) {
			crtc = possible_crtc;
			break;
		}
	}

	/*
	 * If we didn't find an unused CRTC, don't use any.
	 */
	if (!crtc) {
		DRM_DEBUG_KMS("no pipe available for load-detect\n");
		return false;
	}

	encoder->crtc = crtc;
	connector->encoder = encoder;

	intel_crtc = to_intel_crtc(crtc);
	old->dpms_mode = intel_crtc->dpms_mode;
	old->load_detect_temp = true;
	old->release_fb = NULL;

	if (!mode)
		mode = &load_detect_mode;
<<<<<<< HEAD

	old_fb = crtc->fb;

	/* We need a framebuffer large enough to accommodate all accesses
	 * that the plane may generate whilst we perform load detection.
	 * We can not rely on the fbcon either being present (we get called
	 * during its initialisation to detect all boot displays, or it may
	 * not even exist) or that it is large enough to satisfy the
	 * requested mode.
	 */
	crtc->fb = mode_fits_in_fbdev(dev, mode);
	if (crtc->fb == NULL) {
		DRM_DEBUG_KMS("creating tmp fb for load-detection\n");
		crtc->fb = intel_framebuffer_create_for_mode(dev, mode, 24, 32);
		old->release_fb = crtc->fb;
	} else
		DRM_DEBUG_KMS("reusing fbdev for load-detection framebuffer\n");
	if (IS_ERR(crtc->fb)) {
		DRM_DEBUG_KMS("failed to allocate framebuffer for load-detection\n");
=======

	old_fb = crtc->fb;

	/* We need a framebuffer large enough to accommodate all accesses
	 * that the plane may generate whilst we perform load detection.
	 * We can not rely on the fbcon either being present (we get called
	 * during its initialisation to detect all boot displays, or it may
	 * not even exist) or that it is large enough to satisfy the
	 * requested mode.
	 */
	crtc->fb = mode_fits_in_fbdev(dev, mode);
	if (crtc->fb == NULL) {
		DRM_DEBUG_KMS("creating tmp fb for load-detection\n");
		crtc->fb = intel_framebuffer_create_for_mode(dev, mode, 24, 32);
		old->release_fb = crtc->fb;
	} else
		DRM_DEBUG_KMS("reusing fbdev for load-detection framebuffer\n");
	if (IS_ERR(crtc->fb)) {
		DRM_DEBUG_KMS("failed to allocate framebuffer for load-detection\n");
		crtc->fb = old_fb;
		return false;
	}

	if (!drm_crtc_helper_set_mode(crtc, mode, 0, 0, old_fb)) {
		DRM_DEBUG_KMS("failed to set mode on load-detect pipe\n");
		if (old->release_fb)
			old->release_fb->funcs->destroy(old->release_fb);
>>>>>>> b55ebc27
		crtc->fb = old_fb;
		return false;
	}

<<<<<<< HEAD
	if (!drm_crtc_helper_set_mode(crtc, mode, 0, 0, old_fb)) {
		DRM_DEBUG_KMS("failed to set mode on load-detect pipe\n");
		if (old->release_fb)
			old->release_fb->funcs->destroy(old->release_fb);
		crtc->fb = old_fb;
		return false;
	}

=======
>>>>>>> b55ebc27
	/* let the connector get through one full cycle before testing */
	intel_wait_for_vblank(dev, intel_crtc->pipe);

	return true;
}

void intel_release_load_detect_pipe(struct intel_encoder *intel_encoder,
				    struct drm_connector *connector,
				    struct intel_load_detect_pipe *old)
{
	struct drm_encoder *encoder = &intel_encoder->base;
	struct drm_device *dev = encoder->dev;
	struct drm_crtc *crtc = encoder->crtc;
	struct drm_encoder_helper_funcs *encoder_funcs = encoder->helper_private;
	struct drm_crtc_helper_funcs *crtc_funcs = crtc->helper_private;

	DRM_DEBUG_KMS("[CONNECTOR:%d:%s], [ENCODER:%d:%s]\n",
		      connector->base.id, drm_get_connector_name(connector),
		      encoder->base.id, drm_get_encoder_name(encoder));

	if (old->load_detect_temp) {
		connector->encoder = NULL;
		drm_helper_disable_unused_functions(dev);

		if (old->release_fb)
			old->release_fb->funcs->destroy(old->release_fb);

		return;
	}

	/* Switch crtc and encoder back off if necessary */
	if (old->dpms_mode != DRM_MODE_DPMS_ON) {
		encoder_funcs->dpms(encoder, old->dpms_mode);
		crtc_funcs->dpms(crtc, old->dpms_mode);
	}
}

/* Returns the clock of the currently programmed mode of the given pipe. */
static int intel_crtc_clock_get(struct drm_device *dev, struct drm_crtc *crtc)
{
	struct drm_i915_private *dev_priv = dev->dev_private;
	struct intel_crtc *intel_crtc = to_intel_crtc(crtc);
	int pipe = intel_crtc->pipe;
	u32 dpll = I915_READ(DPLL(pipe));
	u32 fp;
	intel_clock_t clock;

	if ((dpll & DISPLAY_RATE_SELECT_FPA1) == 0)
		fp = I915_READ(FP0(pipe));
	else
		fp = I915_READ(FP1(pipe));

	clock.m1 = (fp & FP_M1_DIV_MASK) >> FP_M1_DIV_SHIFT;
	if (IS_PINEVIEW(dev)) {
		clock.n = ffs((fp & FP_N_PINEVIEW_DIV_MASK) >> FP_N_DIV_SHIFT) - 1;
		clock.m2 = (fp & FP_M2_PINEVIEW_DIV_MASK) >> FP_M2_DIV_SHIFT;
	} else {
		clock.n = (fp & FP_N_DIV_MASK) >> FP_N_DIV_SHIFT;
		clock.m2 = (fp & FP_M2_DIV_MASK) >> FP_M2_DIV_SHIFT;
	}

	if (!IS_GEN2(dev)) {
		if (IS_PINEVIEW(dev))
			clock.p1 = ffs((dpll & DPLL_FPA01_P1_POST_DIV_MASK_PINEVIEW) >>
				DPLL_FPA01_P1_POST_DIV_SHIFT_PINEVIEW);
		else
			clock.p1 = ffs((dpll & DPLL_FPA01_P1_POST_DIV_MASK) >>
			       DPLL_FPA01_P1_POST_DIV_SHIFT);

		switch (dpll & DPLL_MODE_MASK) {
		case DPLLB_MODE_DAC_SERIAL:
			clock.p2 = dpll & DPLL_DAC_SERIAL_P2_CLOCK_DIV_5 ?
				5 : 10;
			break;
		case DPLLB_MODE_LVDS:
			clock.p2 = dpll & DPLLB_LVDS_P2_CLOCK_DIV_7 ?
				7 : 14;
			break;
		default:
			DRM_DEBUG_KMS("Unknown DPLL mode %08x in programmed "
				  "mode\n", (int)(dpll & DPLL_MODE_MASK));
			return 0;
		}

		/* XXX: Handle the 100Mhz refclk */
		intel_clock(dev, 96000, &clock);
	} else {
		bool is_lvds = (pipe == 1) && (I915_READ(LVDS) & LVDS_PORT_EN);

		if (is_lvds) {
			clock.p1 = ffs((dpll & DPLL_FPA01_P1_POST_DIV_MASK_I830_LVDS) >>
				       DPLL_FPA01_P1_POST_DIV_SHIFT);
			clock.p2 = 14;

			if ((dpll & PLL_REF_INPUT_MASK) ==
			    PLLB_REF_INPUT_SPREADSPECTRUMIN) {
				/* XXX: might not be 66MHz */
				intel_clock(dev, 66000, &clock);
			} else
				intel_clock(dev, 48000, &clock);
		} else {
			if (dpll & PLL_P1_DIVIDE_BY_TWO)
				clock.p1 = 2;
			else {
				clock.p1 = ((dpll & DPLL_FPA01_P1_POST_DIV_MASK_I830) >>
					    DPLL_FPA01_P1_POST_DIV_SHIFT) + 2;
			}
			if (dpll & PLL_P2_DIVIDE_BY_4)
				clock.p2 = 4;
			else
				clock.p2 = 2;

			intel_clock(dev, 48000, &clock);
		}
	}

	/* XXX: It would be nice to validate the clocks, but we can't reuse
	 * i830PllIsValid() because it relies on the xf86_config connector
	 * configuration being accurate, which it isn't necessarily.
	 */

	return clock.dot;
}

/** Returns the currently programmed mode of the given pipe. */
struct drm_display_mode *intel_crtc_mode_get(struct drm_device *dev,
					     struct drm_crtc *crtc)
{
	struct drm_i915_private *dev_priv = dev->dev_private;
	struct intel_crtc *intel_crtc = to_intel_crtc(crtc);
	int pipe = intel_crtc->pipe;
	struct drm_display_mode *mode;
	int htot = I915_READ(HTOTAL(pipe));
	int hsync = I915_READ(HSYNC(pipe));
	int vtot = I915_READ(VTOTAL(pipe));
	int vsync = I915_READ(VSYNC(pipe));

	mode = kzalloc(sizeof(*mode), GFP_KERNEL);
	if (!mode)
		return NULL;

	mode->clock = intel_crtc_clock_get(dev, crtc);
	mode->hdisplay = (htot & 0xffff) + 1;
	mode->htotal = ((htot & 0xffff0000) >> 16) + 1;
	mode->hsync_start = (hsync & 0xffff) + 1;
	mode->hsync_end = ((hsync & 0xffff0000) >> 16) + 1;
	mode->vdisplay = (vtot & 0xffff) + 1;
	mode->vtotal = ((vtot & 0xffff0000) >> 16) + 1;
	mode->vsync_start = (vsync & 0xffff) + 1;
	mode->vsync_end = ((vsync & 0xffff0000) >> 16) + 1;

	drm_mode_set_name(mode);
	drm_mode_set_crtcinfo(mode, 0);

	return mode;
}

#define GPU_IDLE_TIMEOUT 500 /* ms */

/* When this timer fires, we've been idle for awhile */
static void intel_gpu_idle_timer(unsigned long arg)
{
	struct drm_device *dev = (struct drm_device *)arg;
	drm_i915_private_t *dev_priv = dev->dev_private;

	if (!list_empty(&dev_priv->mm.active_list)) {
		/* Still processing requests, so just re-arm the timer. */
		mod_timer(&dev_priv->idle_timer, jiffies +
			  msecs_to_jiffies(GPU_IDLE_TIMEOUT));
		return;
	}

	dev_priv->busy = false;
	queue_work(dev_priv->wq, &dev_priv->idle_work);
}

#define CRTC_IDLE_TIMEOUT 1000 /* ms */

static void intel_crtc_idle_timer(unsigned long arg)
{
	struct intel_crtc *intel_crtc = (struct intel_crtc *)arg;
	struct drm_crtc *crtc = &intel_crtc->base;
	drm_i915_private_t *dev_priv = crtc->dev->dev_private;
	struct intel_framebuffer *intel_fb;

	intel_fb = to_intel_framebuffer(crtc->fb);
	if (intel_fb && intel_fb->obj->active) {
		/* The framebuffer is still being accessed by the GPU. */
		mod_timer(&intel_crtc->idle_timer, jiffies +
			  msecs_to_jiffies(CRTC_IDLE_TIMEOUT));
		return;
	}

	intel_crtc->busy = false;
	queue_work(dev_priv->wq, &dev_priv->idle_work);
}

static void intel_increase_pllclock(struct drm_crtc *crtc)
{
	struct drm_device *dev = crtc->dev;
	drm_i915_private_t *dev_priv = dev->dev_private;
	struct intel_crtc *intel_crtc = to_intel_crtc(crtc);
	int pipe = intel_crtc->pipe;
	int dpll_reg = DPLL(pipe);
	int dpll;

	if (HAS_PCH_SPLIT(dev))
		return;

	if (!dev_priv->lvds_downclock_avail)
		return;

	dpll = I915_READ(dpll_reg);
	if (!HAS_PIPE_CXSR(dev) && (dpll & DISPLAY_RATE_SELECT_FPA1)) {
		DRM_DEBUG_DRIVER("upclocking LVDS\n");

		/* Unlock panel regs */
		I915_WRITE(PP_CONTROL,
			   I915_READ(PP_CONTROL) | PANEL_UNLOCK_REGS);

		dpll &= ~DISPLAY_RATE_SELECT_FPA1;
		I915_WRITE(dpll_reg, dpll);
		intel_wait_for_vblank(dev, pipe);

		dpll = I915_READ(dpll_reg);
		if (dpll & DISPLAY_RATE_SELECT_FPA1)
			DRM_DEBUG_DRIVER("failed to upclock LVDS!\n");

		/* ...and lock them again */
		I915_WRITE(PP_CONTROL, I915_READ(PP_CONTROL) & 0x3);
	}

	/* Schedule downclock */
	mod_timer(&intel_crtc->idle_timer, jiffies +
		  msecs_to_jiffies(CRTC_IDLE_TIMEOUT));
}

static void intel_decrease_pllclock(struct drm_crtc *crtc)
{
	struct drm_device *dev = crtc->dev;
	drm_i915_private_t *dev_priv = dev->dev_private;
	struct intel_crtc *intel_crtc = to_intel_crtc(crtc);
	int pipe = intel_crtc->pipe;
	int dpll_reg = DPLL(pipe);
	int dpll = I915_READ(dpll_reg);

	if (HAS_PCH_SPLIT(dev))
		return;

	if (!dev_priv->lvds_downclock_avail)
		return;

	/*
	 * Since this is called by a timer, we should never get here in
	 * the manual case.
	 */
	if (!HAS_PIPE_CXSR(dev) && intel_crtc->lowfreq_avail) {
		DRM_DEBUG_DRIVER("downclocking LVDS\n");

		/* Unlock panel regs */
		I915_WRITE(PP_CONTROL, I915_READ(PP_CONTROL) |
			   PANEL_UNLOCK_REGS);

		dpll |= DISPLAY_RATE_SELECT_FPA1;
		I915_WRITE(dpll_reg, dpll);
		intel_wait_for_vblank(dev, pipe);
		dpll = I915_READ(dpll_reg);
		if (!(dpll & DISPLAY_RATE_SELECT_FPA1))
			DRM_DEBUG_DRIVER("failed to downclock LVDS!\n");

		/* ...and lock them again */
		I915_WRITE(PP_CONTROL, I915_READ(PP_CONTROL) & 0x3);
	}

}

/**
 * intel_idle_update - adjust clocks for idleness
 * @work: work struct
 *
 * Either the GPU or display (or both) went idle.  Check the busy status
 * here and adjust the CRTC and GPU clocks as necessary.
 */
static void intel_idle_update(struct work_struct *work)
{
	drm_i915_private_t *dev_priv = container_of(work, drm_i915_private_t,
						    idle_work);
	struct drm_device *dev = dev_priv->dev;
	struct drm_crtc *crtc;
	struct intel_crtc *intel_crtc;

	if (!i915_powersave)
		return;

	mutex_lock(&dev->struct_mutex);

	i915_update_gfx_val(dev_priv);

	list_for_each_entry(crtc, &dev->mode_config.crtc_list, head) {
		/* Skip inactive CRTCs */
		if (!crtc->fb)
			continue;

		intel_crtc = to_intel_crtc(crtc);
		if (!intel_crtc->busy)
			intel_decrease_pllclock(crtc);
	}


	mutex_unlock(&dev->struct_mutex);
}

/**
 * intel_mark_busy - mark the GPU and possibly the display busy
 * @dev: drm device
 * @obj: object we're operating on
 *
 * Callers can use this function to indicate that the GPU is busy processing
 * commands.  If @obj matches one of the CRTC objects (i.e. it's a scanout
 * buffer), we'll also mark the display as busy, so we know to increase its
 * clock frequency.
 */
void intel_mark_busy(struct drm_device *dev, struct drm_i915_gem_object *obj)
{
	drm_i915_private_t *dev_priv = dev->dev_private;
	struct drm_crtc *crtc = NULL;
	struct intel_framebuffer *intel_fb;
	struct intel_crtc *intel_crtc;

	if (!drm_core_check_feature(dev, DRIVER_MODESET))
		return;

	if (!dev_priv->busy)
		dev_priv->busy = true;
	else
		mod_timer(&dev_priv->idle_timer, jiffies +
			  msecs_to_jiffies(GPU_IDLE_TIMEOUT));

	list_for_each_entry(crtc, &dev->mode_config.crtc_list, head) {
		if (!crtc->fb)
			continue;

		intel_crtc = to_intel_crtc(crtc);
		intel_fb = to_intel_framebuffer(crtc->fb);
		if (intel_fb->obj == obj) {
			if (!intel_crtc->busy) {
				/* Non-busy -> busy, upclock */
				intel_increase_pllclock(crtc);
				intel_crtc->busy = true;
			} else {
				/* Busy -> busy, put off timer */
				mod_timer(&intel_crtc->idle_timer, jiffies +
					  msecs_to_jiffies(CRTC_IDLE_TIMEOUT));
			}
		}
	}
}

static void intel_crtc_destroy(struct drm_crtc *crtc)
{
	struct intel_crtc *intel_crtc = to_intel_crtc(crtc);
	struct drm_device *dev = crtc->dev;
	struct intel_unpin_work *work;
	unsigned long flags;

	spin_lock_irqsave(&dev->event_lock, flags);
	work = intel_crtc->unpin_work;
	intel_crtc->unpin_work = NULL;
	spin_unlock_irqrestore(&dev->event_lock, flags);

	if (work) {
		cancel_work_sync(&work->work);
		kfree(work);
	}

	drm_crtc_cleanup(crtc);

	kfree(intel_crtc);
}

static void intel_unpin_work_fn(struct work_struct *__work)
{
	struct intel_unpin_work *work =
		container_of(__work, struct intel_unpin_work, work);

	mutex_lock(&work->dev->struct_mutex);
	i915_gem_object_unpin(work->old_fb_obj);
	drm_gem_object_unreference(&work->pending_flip_obj->base);
	drm_gem_object_unreference(&work->old_fb_obj->base);

	mutex_unlock(&work->dev->struct_mutex);
	kfree(work);
}

static void do_intel_finish_page_flip(struct drm_device *dev,
				      struct drm_crtc *crtc)
{
	drm_i915_private_t *dev_priv = dev->dev_private;
	struct intel_crtc *intel_crtc = to_intel_crtc(crtc);
	struct intel_unpin_work *work;
	struct drm_i915_gem_object *obj;
	struct drm_pending_vblank_event *e;
	struct timeval tnow, tvbl;
	unsigned long flags;

	/* Ignore early vblank irqs */
	if (intel_crtc == NULL)
		return;

	do_gettimeofday(&tnow);

	spin_lock_irqsave(&dev->event_lock, flags);
	work = intel_crtc->unpin_work;
	if (work == NULL || !work->pending) {
		spin_unlock_irqrestore(&dev->event_lock, flags);
		return;
	}

	intel_crtc->unpin_work = NULL;

	if (work->event) {
		e = work->event;
		e->event.sequence = drm_vblank_count_and_time(dev, intel_crtc->pipe, &tvbl);

		/* Called before vblank count and timestamps have
		 * been updated for the vblank interval of flip
		 * completion? Need to increment vblank count and
		 * add one videorefresh duration to returned timestamp
		 * to account for this. We assume this happened if we
		 * get called over 0.9 frame durations after the last
		 * timestamped vblank.
		 *
		 * This calculation can not be used with vrefresh rates
		 * below 5Hz (10Hz to be on the safe side) without
		 * promoting to 64 integers.
		 */
		if (10 * (timeval_to_ns(&tnow) - timeval_to_ns(&tvbl)) >
		    9 * crtc->framedur_ns) {
			e->event.sequence++;
			tvbl = ns_to_timeval(timeval_to_ns(&tvbl) +
					     crtc->framedur_ns);
		}

		e->event.tv_sec = tvbl.tv_sec;
		e->event.tv_usec = tvbl.tv_usec;

		list_add_tail(&e->base.link,
			      &e->base.file_priv->event_list);
		wake_up_interruptible(&e->base.file_priv->event_wait);
	}

	drm_vblank_put(dev, intel_crtc->pipe);

	spin_unlock_irqrestore(&dev->event_lock, flags);

	obj = work->old_fb_obj;

	atomic_clear_mask(1 << intel_crtc->plane,
			  &obj->pending_flip.counter);
	if (atomic_read(&obj->pending_flip) == 0)
		wake_up(&dev_priv->pending_flip_queue);

	schedule_work(&work->work);

	trace_i915_flip_complete(intel_crtc->plane, work->pending_flip_obj);
}

void intel_finish_page_flip(struct drm_device *dev, int pipe)
{
	drm_i915_private_t *dev_priv = dev->dev_private;
	struct drm_crtc *crtc = dev_priv->pipe_to_crtc_mapping[pipe];

	do_intel_finish_page_flip(dev, crtc);
}

void intel_finish_page_flip_plane(struct drm_device *dev, int plane)
{
	drm_i915_private_t *dev_priv = dev->dev_private;
	struct drm_crtc *crtc = dev_priv->plane_to_crtc_mapping[plane];

	do_intel_finish_page_flip(dev, crtc);
}

void intel_prepare_page_flip(struct drm_device *dev, int plane)
{
	drm_i915_private_t *dev_priv = dev->dev_private;
	struct intel_crtc *intel_crtc =
		to_intel_crtc(dev_priv->plane_to_crtc_mapping[plane]);
	unsigned long flags;

	spin_lock_irqsave(&dev->event_lock, flags);
	if (intel_crtc->unpin_work) {
		if ((++intel_crtc->unpin_work->pending) > 1)
			DRM_ERROR("Prepared flip multiple times\n");
	} else {
		DRM_DEBUG_DRIVER("preparing flip with no unpin work?\n");
	}
	spin_unlock_irqrestore(&dev->event_lock, flags);
}

static int intel_gen2_queue_flip(struct drm_device *dev,
				 struct drm_crtc *crtc,
				 struct drm_framebuffer *fb,
				 struct drm_i915_gem_object *obj)
{
	struct drm_i915_private *dev_priv = dev->dev_private;
	struct intel_crtc *intel_crtc = to_intel_crtc(crtc);
	unsigned long offset;
	u32 flip_mask;
	int ret;

	ret = intel_pin_and_fence_fb_obj(dev, obj, LP_RING(dev_priv));
	if (ret)
		goto out;

	/* Offset into the new buffer for cases of shared fbs between CRTCs */
	offset = crtc->y * fb->pitch + crtc->x * fb->bits_per_pixel/8;

	ret = BEGIN_LP_RING(6);
	if (ret)
		goto out;

	/* Can't queue multiple flips, so wait for the previous
	 * one to finish before executing the next.
	 */
	if (intel_crtc->plane)
		flip_mask = MI_WAIT_FOR_PLANE_B_FLIP;
	else
		flip_mask = MI_WAIT_FOR_PLANE_A_FLIP;
	OUT_RING(MI_WAIT_FOR_EVENT | flip_mask);
	OUT_RING(MI_NOOP);
	OUT_RING(MI_DISPLAY_FLIP |
		 MI_DISPLAY_FLIP_PLANE(intel_crtc->plane));
	OUT_RING(fb->pitch);
	OUT_RING(obj->gtt_offset + offset);
	OUT_RING(MI_NOOP);
	ADVANCE_LP_RING();
out:
	return ret;
}

static int intel_gen3_queue_flip(struct drm_device *dev,
				 struct drm_crtc *crtc,
				 struct drm_framebuffer *fb,
				 struct drm_i915_gem_object *obj)
{
	struct drm_i915_private *dev_priv = dev->dev_private;
	struct intel_crtc *intel_crtc = to_intel_crtc(crtc);
	unsigned long offset;
	u32 flip_mask;
	int ret;

	ret = intel_pin_and_fence_fb_obj(dev, obj, LP_RING(dev_priv));
	if (ret)
		goto out;

	/* Offset into the new buffer for cases of shared fbs between CRTCs */
	offset = crtc->y * fb->pitch + crtc->x * fb->bits_per_pixel/8;

	ret = BEGIN_LP_RING(6);
	if (ret)
		goto out;

	if (intel_crtc->plane)
		flip_mask = MI_WAIT_FOR_PLANE_B_FLIP;
	else
		flip_mask = MI_WAIT_FOR_PLANE_A_FLIP;
	OUT_RING(MI_WAIT_FOR_EVENT | flip_mask);
	OUT_RING(MI_NOOP);
	OUT_RING(MI_DISPLAY_FLIP_I915 |
		 MI_DISPLAY_FLIP_PLANE(intel_crtc->plane));
	OUT_RING(fb->pitch);
	OUT_RING(obj->gtt_offset + offset);
	OUT_RING(MI_NOOP);

	ADVANCE_LP_RING();
out:
	return ret;
}

static int intel_gen4_queue_flip(struct drm_device *dev,
				 struct drm_crtc *crtc,
				 struct drm_framebuffer *fb,
				 struct drm_i915_gem_object *obj)
{
	struct drm_i915_private *dev_priv = dev->dev_private;
	struct intel_crtc *intel_crtc = to_intel_crtc(crtc);
	uint32_t pf, pipesrc;
	int ret;

	ret = intel_pin_and_fence_fb_obj(dev, obj, LP_RING(dev_priv));
	if (ret)
		goto out;

	ret = BEGIN_LP_RING(4);
	if (ret)
		goto out;

	/* i965+ uses the linear or tiled offsets from the
	 * Display Registers (which do not change across a page-flip)
	 * so we need only reprogram the base address.
	 */
	OUT_RING(MI_DISPLAY_FLIP |
		 MI_DISPLAY_FLIP_PLANE(intel_crtc->plane));
	OUT_RING(fb->pitch);
	OUT_RING(obj->gtt_offset | obj->tiling_mode);

	/* XXX Enabling the panel-fitter across page-flip is so far
	 * untested on non-native modes, so ignore it for now.
	 * pf = I915_READ(pipe == 0 ? PFA_CTL_1 : PFB_CTL_1) & PF_ENABLE;
	 */
	pf = 0;
	pipesrc = I915_READ(PIPESRC(intel_crtc->pipe)) & 0x0fff0fff;
	OUT_RING(pf | pipesrc);
	ADVANCE_LP_RING();
out:
	return ret;
}

static int intel_gen6_queue_flip(struct drm_device *dev,
				 struct drm_crtc *crtc,
				 struct drm_framebuffer *fb,
				 struct drm_i915_gem_object *obj)
{
	struct drm_i915_private *dev_priv = dev->dev_private;
	struct intel_crtc *intel_crtc = to_intel_crtc(crtc);
	uint32_t pf, pipesrc;
	int ret;

	ret = intel_pin_and_fence_fb_obj(dev, obj, LP_RING(dev_priv));
	if (ret)
		goto out;

	ret = BEGIN_LP_RING(4);
	if (ret)
		goto out;

	OUT_RING(MI_DISPLAY_FLIP |
		 MI_DISPLAY_FLIP_PLANE(intel_crtc->plane));
	OUT_RING(fb->pitch | obj->tiling_mode);
	OUT_RING(obj->gtt_offset);

	pf = I915_READ(PF_CTL(intel_crtc->pipe)) & PF_ENABLE;
	pipesrc = I915_READ(PIPESRC(intel_crtc->pipe)) & 0x0fff0fff;
	OUT_RING(pf | pipesrc);
	ADVANCE_LP_RING();
out:
	return ret;
}

/*
 * On gen7 we currently use the blit ring because (in early silicon at least)
 * the render ring doesn't give us interrpts for page flip completion, which
 * means clients will hang after the first flip is queued.  Fortunately the
 * blit ring generates interrupts properly, so use it instead.
 */
static int intel_gen7_queue_flip(struct drm_device *dev,
				 struct drm_crtc *crtc,
				 struct drm_framebuffer *fb,
				 struct drm_i915_gem_object *obj)
{
	struct drm_i915_private *dev_priv = dev->dev_private;
	struct intel_crtc *intel_crtc = to_intel_crtc(crtc);
	struct intel_ring_buffer *ring = &dev_priv->ring[BCS];
	int ret;

	ret = intel_pin_and_fence_fb_obj(dev, obj, ring);
	if (ret)
		goto out;

	ret = intel_ring_begin(ring, 4);
	if (ret)
		goto out;

	intel_ring_emit(ring, MI_DISPLAY_FLIP_I915 | (intel_crtc->plane << 19));
	intel_ring_emit(ring, (fb->pitch | obj->tiling_mode));
	intel_ring_emit(ring, (obj->gtt_offset));
	intel_ring_emit(ring, (MI_NOOP));
	intel_ring_advance(ring);
out:
	return ret;
}

static int intel_default_queue_flip(struct drm_device *dev,
				    struct drm_crtc *crtc,
				    struct drm_framebuffer *fb,
				    struct drm_i915_gem_object *obj)
{
	return -ENODEV;
}

static int intel_crtc_page_flip(struct drm_crtc *crtc,
				struct drm_framebuffer *fb,
				struct drm_pending_vblank_event *event)
{
	struct drm_device *dev = crtc->dev;
	struct drm_i915_private *dev_priv = dev->dev_private;
	struct intel_framebuffer *intel_fb;
	struct drm_i915_gem_object *obj;
	struct intel_crtc *intel_crtc = to_intel_crtc(crtc);
	struct intel_unpin_work *work;
	unsigned long flags;
	int ret;

	work = kzalloc(sizeof *work, GFP_KERNEL);
	if (work == NULL)
		return -ENOMEM;

	work->event = event;
	work->dev = crtc->dev;
	intel_fb = to_intel_framebuffer(crtc->fb);
	work->old_fb_obj = intel_fb->obj;
	INIT_WORK(&work->work, intel_unpin_work_fn);

	/* We borrow the event spin lock for protecting unpin_work */
	spin_lock_irqsave(&dev->event_lock, flags);
	if (intel_crtc->unpin_work) {
		spin_unlock_irqrestore(&dev->event_lock, flags);
		kfree(work);

		DRM_DEBUG_DRIVER("flip queue: crtc already busy\n");
		return -EBUSY;
	}
	intel_crtc->unpin_work = work;
	spin_unlock_irqrestore(&dev->event_lock, flags);

	intel_fb = to_intel_framebuffer(fb);
	obj = intel_fb->obj;

	mutex_lock(&dev->struct_mutex);

	/* Reference the objects for the scheduled work. */
	drm_gem_object_reference(&work->old_fb_obj->base);
	drm_gem_object_reference(&obj->base);

	crtc->fb = fb;

	ret = drm_vblank_get(dev, intel_crtc->pipe);
	if (ret)
		goto cleanup_objs;

	work->pending_flip_obj = obj;

	work->enable_stall_check = true;

	/* Block clients from rendering to the new back buffer until
	 * the flip occurs and the object is no longer visible.
	 */
	atomic_add(1 << intel_crtc->plane, &work->old_fb_obj->pending_flip);

<<<<<<< HEAD
	switch (INTEL_INFO(dev)->gen) {
	case 2:
		OUT_RING(MI_DISPLAY_FLIP |
			 MI_DISPLAY_FLIP_PLANE(intel_crtc->plane));
		OUT_RING(fb->pitch);
		OUT_RING(obj->gtt_offset + offset);
		OUT_RING(MI_NOOP);
		break;

	case 3:
		OUT_RING(MI_DISPLAY_FLIP_I915 |
			 MI_DISPLAY_FLIP_PLANE(intel_crtc->plane));
		OUT_RING(fb->pitch);
		OUT_RING(obj->gtt_offset + offset);
		OUT_RING(MI_NOOP);
		break;

	case 4:
	case 5:
		/* i965+ uses the linear or tiled offsets from the
		 * Display Registers (which do not change across a page-flip)
		 * so we need only reprogram the base address.
		 */
		OUT_RING(MI_DISPLAY_FLIP |
			 MI_DISPLAY_FLIP_PLANE(intel_crtc->plane));
		OUT_RING(fb->pitch);
		OUT_RING(obj->gtt_offset | obj->tiling_mode);

		/* XXX Enabling the panel-fitter across page-flip is so far
		 * untested on non-native modes, so ignore it for now.
		 * pf = I915_READ(pipe == 0 ? PFA_CTL_1 : PFB_CTL_1) & PF_ENABLE;
		 */
		pf = 0;
		pipesrc = I915_READ(PIPESRC(pipe)) & 0x0fff0fff;
		OUT_RING(pf | pipesrc);
		break;

	case 6:
	case 7:
		OUT_RING(MI_DISPLAY_FLIP |
			 MI_DISPLAY_FLIP_PLANE(intel_crtc->plane));
		OUT_RING(fb->pitch | obj->tiling_mode);
		OUT_RING(obj->gtt_offset);

		pf = I915_READ(PF_CTL(pipe)) & PF_ENABLE;
		pipesrc = I915_READ(PIPESRC(pipe)) & 0x0fff0fff;
		OUT_RING(pf | pipesrc);
		break;
	}
	ADVANCE_LP_RING();
=======
	ret = dev_priv->display.queue_flip(dev, crtc, fb, obj);
	if (ret)
		goto cleanup_pending;
>>>>>>> b55ebc27

	mutex_unlock(&dev->struct_mutex);

	trace_i915_flip_request(intel_crtc->plane, obj);

	return 0;

cleanup_pending:
	atomic_sub(1 << intel_crtc->plane, &work->old_fb_obj->pending_flip);
cleanup_objs:
	drm_gem_object_unreference(&work->old_fb_obj->base);
	drm_gem_object_unreference(&obj->base);
	mutex_unlock(&dev->struct_mutex);

	spin_lock_irqsave(&dev->event_lock, flags);
	intel_crtc->unpin_work = NULL;
	spin_unlock_irqrestore(&dev->event_lock, flags);

	kfree(work);

	return ret;
}

static void intel_sanitize_modesetting(struct drm_device *dev,
				       int pipe, int plane)
{
	struct drm_i915_private *dev_priv = dev->dev_private;
	u32 reg, val;

	if (HAS_PCH_SPLIT(dev))
		return;

	/* Who knows what state these registers were left in by the BIOS or
	 * grub?
	 *
	 * If we leave the registers in a conflicting state (e.g. with the
	 * display plane reading from the other pipe than the one we intend
	 * to use) then when we attempt to teardown the active mode, we will
	 * not disable the pipes and planes in the correct order -- leaving
	 * a plane reading from a disabled pipe and possibly leading to
	 * undefined behaviour.
	 */

	reg = DSPCNTR(plane);
	val = I915_READ(reg);

	if ((val & DISPLAY_PLANE_ENABLE) == 0)
		return;
	if (!!(val & DISPPLANE_SEL_PIPE_MASK) == pipe)
		return;

	/* This display plane is active and attached to the other CPU pipe. */
	pipe = !pipe;

	/* Disable the plane and wait for it to stop reading from the pipe. */
	intel_disable_plane(dev_priv, plane, pipe);
	intel_disable_pipe(dev_priv, pipe);
}

static void intel_crtc_reset(struct drm_crtc *crtc)
{
	struct drm_device *dev = crtc->dev;
	struct intel_crtc *intel_crtc = to_intel_crtc(crtc);

	/* Reset flags back to the 'unknown' status so that they
	 * will be correctly set on the initial modeset.
	 */
	intel_crtc->dpms_mode = -1;

	/* We need to fix up any BIOS configuration that conflicts with
	 * our expectations.
	 */
	intel_sanitize_modesetting(dev, intel_crtc->pipe, intel_crtc->plane);
}

static struct drm_crtc_helper_funcs intel_helper_funcs = {
	.dpms = intel_crtc_dpms,
	.mode_fixup = intel_crtc_mode_fixup,
	.mode_set = intel_crtc_mode_set,
	.mode_set_base = intel_pipe_set_base,
	.mode_set_base_atomic = intel_pipe_set_base_atomic,
	.load_lut = intel_crtc_load_lut,
	.disable = intel_crtc_disable,
};

static const struct drm_crtc_funcs intel_crtc_funcs = {
	.reset = intel_crtc_reset,
	.cursor_set = intel_crtc_cursor_set,
	.cursor_move = intel_crtc_cursor_move,
	.gamma_set = intel_crtc_gamma_set,
	.set_config = drm_crtc_helper_set_config,
	.destroy = intel_crtc_destroy,
	.page_flip = intel_crtc_page_flip,
};

static void intel_crtc_init(struct drm_device *dev, int pipe)
{
	drm_i915_private_t *dev_priv = dev->dev_private;
	struct intel_crtc *intel_crtc;
	int i;

	intel_crtc = kzalloc(sizeof(struct intel_crtc) + (INTELFB_CONN_LIMIT * sizeof(struct drm_connector *)), GFP_KERNEL);
	if (intel_crtc == NULL)
		return;

	drm_crtc_init(dev, &intel_crtc->base, &intel_crtc_funcs);

	drm_mode_crtc_set_gamma_size(&intel_crtc->base, 256);
	for (i = 0; i < 256; i++) {
		intel_crtc->lut_r[i] = i;
		intel_crtc->lut_g[i] = i;
		intel_crtc->lut_b[i] = i;
	}

	/* Swap pipes & planes for FBC on pre-965 */
	intel_crtc->pipe = pipe;
	intel_crtc->plane = pipe;
	if (IS_MOBILE(dev) && IS_GEN3(dev)) {
		DRM_DEBUG_KMS("swapping pipes & planes for FBC\n");
		intel_crtc->plane = !pipe;
	}

	BUG_ON(pipe >= ARRAY_SIZE(dev_priv->plane_to_crtc_mapping) ||
	       dev_priv->plane_to_crtc_mapping[intel_crtc->plane] != NULL);
	dev_priv->plane_to_crtc_mapping[intel_crtc->plane] = &intel_crtc->base;
	dev_priv->pipe_to_crtc_mapping[intel_crtc->pipe] = &intel_crtc->base;

	intel_crtc_reset(&intel_crtc->base);
	intel_crtc->active = true; /* force the pipe off on setup_init_config */

	if (HAS_PCH_SPLIT(dev)) {
		intel_helper_funcs.prepare = ironlake_crtc_prepare;
		intel_helper_funcs.commit = ironlake_crtc_commit;
	} else {
		intel_helper_funcs.prepare = i9xx_crtc_prepare;
		intel_helper_funcs.commit = i9xx_crtc_commit;
	}

	drm_crtc_helper_add(&intel_crtc->base, &intel_helper_funcs);

	intel_crtc->busy = false;

	setup_timer(&intel_crtc->idle_timer, intel_crtc_idle_timer,
		    (unsigned long)intel_crtc);
}

int intel_get_pipe_from_crtc_id(struct drm_device *dev, void *data,
				struct drm_file *file)
{
	drm_i915_private_t *dev_priv = dev->dev_private;
	struct drm_i915_get_pipe_from_crtc_id *pipe_from_crtc_id = data;
	struct drm_mode_object *drmmode_obj;
	struct intel_crtc *crtc;

	if (!dev_priv) {
		DRM_ERROR("called with no initialization\n");
		return -EINVAL;
	}

	drmmode_obj = drm_mode_object_find(dev, pipe_from_crtc_id->crtc_id,
			DRM_MODE_OBJECT_CRTC);

	if (!drmmode_obj) {
		DRM_ERROR("no such CRTC id\n");
		return -EINVAL;
	}

	crtc = to_intel_crtc(obj_to_crtc(drmmode_obj));
	pipe_from_crtc_id->pipe = crtc->pipe;

	return 0;
}

static int intel_encoder_clones(struct drm_device *dev, int type_mask)
{
	struct intel_encoder *encoder;
	int index_mask = 0;
	int entry = 0;

	list_for_each_entry(encoder, &dev->mode_config.encoder_list, base.head) {
		if (type_mask & encoder->clone_mask)
			index_mask |= (1 << entry);
		entry++;
	}

	return index_mask;
}

static bool has_edp_a(struct drm_device *dev)
{
	struct drm_i915_private *dev_priv = dev->dev_private;

	if (!IS_MOBILE(dev))
		return false;

	if ((I915_READ(DP_A) & DP_DETECTED) == 0)
		return false;

	if (IS_GEN5(dev) &&
	    (I915_READ(ILK_DISPLAY_CHICKEN_FUSES) & ILK_eDP_A_DISABLE))
		return false;

	return true;
}

static void intel_setup_outputs(struct drm_device *dev)
{
	struct drm_i915_private *dev_priv = dev->dev_private;
	struct intel_encoder *encoder;
	bool dpd_is_edp = false;
	bool has_lvds = false;

	if (IS_MOBILE(dev) && !IS_I830(dev))
		has_lvds = intel_lvds_init(dev);
	if (!has_lvds && !HAS_PCH_SPLIT(dev)) {
		/* disable the panel fitter on everything but LVDS */
		I915_WRITE(PFIT_CONTROL, 0);
	}

	if (HAS_PCH_SPLIT(dev)) {
		dpd_is_edp = intel_dpd_is_edp(dev);

		if (has_edp_a(dev))
			intel_dp_init(dev, DP_A);

		if (dpd_is_edp && (I915_READ(PCH_DP_D) & DP_DETECTED))
			intel_dp_init(dev, PCH_DP_D);
	}

	intel_crt_init(dev);

	if (HAS_PCH_SPLIT(dev)) {
		int found;

		if (I915_READ(HDMIB) & PORT_DETECTED) {
			/* PCH SDVOB multiplex with HDMIB */
			found = intel_sdvo_init(dev, PCH_SDVOB);
			if (!found)
				intel_hdmi_init(dev, HDMIB);
			if (!found && (I915_READ(PCH_DP_B) & DP_DETECTED))
				intel_dp_init(dev, PCH_DP_B);
		}

		if (I915_READ(HDMIC) & PORT_DETECTED)
			intel_hdmi_init(dev, HDMIC);

		if (I915_READ(HDMID) & PORT_DETECTED)
			intel_hdmi_init(dev, HDMID);

		if (I915_READ(PCH_DP_C) & DP_DETECTED)
			intel_dp_init(dev, PCH_DP_C);

		if (!dpd_is_edp && (I915_READ(PCH_DP_D) & DP_DETECTED))
			intel_dp_init(dev, PCH_DP_D);

	} else if (SUPPORTS_DIGITAL_OUTPUTS(dev)) {
		bool found = false;

		if (I915_READ(SDVOB) & SDVO_DETECTED) {
			DRM_DEBUG_KMS("probing SDVOB\n");
			found = intel_sdvo_init(dev, SDVOB);
			if (!found && SUPPORTS_INTEGRATED_HDMI(dev)) {
				DRM_DEBUG_KMS("probing HDMI on SDVOB\n");
				intel_hdmi_init(dev, SDVOB);
			}

			if (!found && SUPPORTS_INTEGRATED_DP(dev)) {
				DRM_DEBUG_KMS("probing DP_B\n");
				intel_dp_init(dev, DP_B);
			}
		}

		/* Before G4X SDVOC doesn't have its own detect register */

		if (I915_READ(SDVOB) & SDVO_DETECTED) {
			DRM_DEBUG_KMS("probing SDVOC\n");
			found = intel_sdvo_init(dev, SDVOC);
		}

		if (!found && (I915_READ(SDVOC) & SDVO_DETECTED)) {

			if (SUPPORTS_INTEGRATED_HDMI(dev)) {
				DRM_DEBUG_KMS("probing HDMI on SDVOC\n");
				intel_hdmi_init(dev, SDVOC);
			}
			if (SUPPORTS_INTEGRATED_DP(dev)) {
				DRM_DEBUG_KMS("probing DP_C\n");
				intel_dp_init(dev, DP_C);
			}
		}

		if (SUPPORTS_INTEGRATED_DP(dev) &&
		    (I915_READ(DP_D) & DP_DETECTED)) {
			DRM_DEBUG_KMS("probing DP_D\n");
			intel_dp_init(dev, DP_D);
		}
	} else if (IS_GEN2(dev))
		intel_dvo_init(dev);

	if (SUPPORTS_TV(dev))
		intel_tv_init(dev);

	list_for_each_entry(encoder, &dev->mode_config.encoder_list, base.head) {
		encoder->base.possible_crtcs = encoder->crtc_mask;
		encoder->base.possible_clones =
			intel_encoder_clones(dev, encoder->clone_mask);
	}

	intel_panel_setup_backlight(dev);

	/* disable all the possible outputs/crtcs before entering KMS mode */
	drm_helper_disable_unused_functions(dev);
}

static void intel_user_framebuffer_destroy(struct drm_framebuffer *fb)
{
	struct intel_framebuffer *intel_fb = to_intel_framebuffer(fb);

	drm_framebuffer_cleanup(fb);
	drm_gem_object_unreference_unlocked(&intel_fb->obj->base);

	kfree(intel_fb);
}

static int intel_user_framebuffer_create_handle(struct drm_framebuffer *fb,
						struct drm_file *file,
						unsigned int *handle)
{
	struct intel_framebuffer *intel_fb = to_intel_framebuffer(fb);
	struct drm_i915_gem_object *obj = intel_fb->obj;

	return drm_gem_handle_create(file, &obj->base, handle);
}

static const struct drm_framebuffer_funcs intel_fb_funcs = {
	.destroy = intel_user_framebuffer_destroy,
	.create_handle = intel_user_framebuffer_create_handle,
};

int intel_framebuffer_init(struct drm_device *dev,
			   struct intel_framebuffer *intel_fb,
			   struct drm_mode_fb_cmd *mode_cmd,
			   struct drm_i915_gem_object *obj)
{
	int ret;

	if (obj->tiling_mode == I915_TILING_Y)
		return -EINVAL;

	if (mode_cmd->pitch & 63)
		return -EINVAL;

	switch (mode_cmd->bpp) {
	case 8:
	case 16:
	case 24:
	case 32:
		break;
	default:
		return -EINVAL;
	}

	ret = drm_framebuffer_init(dev, &intel_fb->base, &intel_fb_funcs);
	if (ret) {
		DRM_ERROR("framebuffer init failed %d\n", ret);
		return ret;
	}

	drm_helper_mode_fill_fb_struct(&intel_fb->base, mode_cmd);
	intel_fb->obj = obj;
	return 0;
}

static struct drm_framebuffer *
intel_user_framebuffer_create(struct drm_device *dev,
			      struct drm_file *filp,
			      struct drm_mode_fb_cmd *mode_cmd)
{
	struct drm_i915_gem_object *obj;

	obj = to_intel_bo(drm_gem_object_lookup(dev, filp, mode_cmd->handle));
	if (&obj->base == NULL)
		return ERR_PTR(-ENOENT);

	return intel_framebuffer_create(dev, mode_cmd, obj);
}

static const struct drm_mode_config_funcs intel_mode_funcs = {
	.fb_create = intel_user_framebuffer_create,
	.output_poll_changed = intel_fb_output_poll_changed,
};

static struct drm_i915_gem_object *
intel_alloc_context_page(struct drm_device *dev)
{
	struct drm_i915_gem_object *ctx;
	int ret;

	WARN_ON(!mutex_is_locked(&dev->struct_mutex));

	ctx = i915_gem_alloc_object(dev, 4096);
	if (!ctx) {
		DRM_DEBUG("failed to alloc power context, RC6 disabled\n");
		return NULL;
	}

	ret = i915_gem_object_pin(ctx, 4096, true);
	if (ret) {
		DRM_ERROR("failed to pin power context: %d\n", ret);
		goto err_unref;
	}

	ret = i915_gem_object_set_to_gtt_domain(ctx, 1);
	if (ret) {
		DRM_ERROR("failed to set-domain on power context: %d\n", ret);
		goto err_unpin;
	}

	return ctx;

err_unpin:
	i915_gem_object_unpin(ctx);
err_unref:
	drm_gem_object_unreference(&ctx->base);
	mutex_unlock(&dev->struct_mutex);
	return NULL;
}

bool ironlake_set_drps(struct drm_device *dev, u8 val)
{
	struct drm_i915_private *dev_priv = dev->dev_private;
	u16 rgvswctl;

	rgvswctl = I915_READ16(MEMSWCTL);
	if (rgvswctl & MEMCTL_CMD_STS) {
		DRM_DEBUG("gpu busy, RCS change rejected\n");
		return false; /* still busy with another command */
	}

	rgvswctl = (MEMCTL_CMD_CHFREQ << MEMCTL_CMD_SHIFT) |
		(val << MEMCTL_FREQ_SHIFT) | MEMCTL_SFCAVM;
	I915_WRITE16(MEMSWCTL, rgvswctl);
	POSTING_READ16(MEMSWCTL);

	rgvswctl |= MEMCTL_CMD_STS;
	I915_WRITE16(MEMSWCTL, rgvswctl);

	return true;
}

void ironlake_enable_drps(struct drm_device *dev)
{
	struct drm_i915_private *dev_priv = dev->dev_private;
	u32 rgvmodectl = I915_READ(MEMMODECTL);
	u8 fmax, fmin, fstart, vstart;

	/* Enable temp reporting */
	I915_WRITE16(PMMISC, I915_READ(PMMISC) | MCPPCE_EN);
	I915_WRITE16(TSC1, I915_READ(TSC1) | TSE);

	/* 100ms RC evaluation intervals */
	I915_WRITE(RCUPEI, 100000);
	I915_WRITE(RCDNEI, 100000);

	/* Set max/min thresholds to 90ms and 80ms respectively */
	I915_WRITE(RCBMAXAVG, 90000);
	I915_WRITE(RCBMINAVG, 80000);

	I915_WRITE(MEMIHYST, 1);

	/* Set up min, max, and cur for interrupt handling */
	fmax = (rgvmodectl & MEMMODE_FMAX_MASK) >> MEMMODE_FMAX_SHIFT;
	fmin = (rgvmodectl & MEMMODE_FMIN_MASK);
	fstart = (rgvmodectl & MEMMODE_FSTART_MASK) >>
		MEMMODE_FSTART_SHIFT;

	vstart = (I915_READ(PXVFREQ_BASE + (fstart * 4)) & PXVFREQ_PX_MASK) >>
		PXVFREQ_PX_SHIFT;

	dev_priv->fmax = fmax; /* IPS callback will increase this */
	dev_priv->fstart = fstart;

	dev_priv->max_delay = fstart;
	dev_priv->min_delay = fmin;
	dev_priv->cur_delay = fstart;

	DRM_DEBUG_DRIVER("fmax: %d, fmin: %d, fstart: %d\n",
			 fmax, fmin, fstart);

	I915_WRITE(MEMINTREN, MEMINT_CX_SUPR_EN | MEMINT_EVAL_CHG_EN);

	/*
	 * Interrupts will be enabled in ironlake_irq_postinstall
	 */

	I915_WRITE(VIDSTART, vstart);
	POSTING_READ(VIDSTART);

	rgvmodectl |= MEMMODE_SWMODE_EN;
	I915_WRITE(MEMMODECTL, rgvmodectl);

	if (wait_for((I915_READ(MEMSWCTL) & MEMCTL_CMD_STS) == 0, 10))
		DRM_ERROR("stuck trying to change perf mode\n");
	msleep(1);

	ironlake_set_drps(dev, fstart);

	dev_priv->last_count1 = I915_READ(0x112e4) + I915_READ(0x112e8) +
		I915_READ(0x112e0);
	dev_priv->last_time1 = jiffies_to_msecs(jiffies);
	dev_priv->last_count2 = I915_READ(0x112f4);
	getrawmonotonic(&dev_priv->last_time2);
}

void ironlake_disable_drps(struct drm_device *dev)
{
	struct drm_i915_private *dev_priv = dev->dev_private;
	u16 rgvswctl = I915_READ16(MEMSWCTL);

	/* Ack interrupts, disable EFC interrupt */
	I915_WRITE(MEMINTREN, I915_READ(MEMINTREN) & ~MEMINT_EVAL_CHG_EN);
	I915_WRITE(MEMINTRSTS, MEMINT_EVAL_CHG);
	I915_WRITE(DEIER, I915_READ(DEIER) & ~DE_PCU_EVENT);
	I915_WRITE(DEIIR, DE_PCU_EVENT);
	I915_WRITE(DEIMR, I915_READ(DEIMR) | DE_PCU_EVENT);

	/* Go back to the starting frequency */
	ironlake_set_drps(dev, dev_priv->fstart);
	msleep(1);
	rgvswctl |= MEMCTL_CMD_STS;
	I915_WRITE(MEMSWCTL, rgvswctl);
	msleep(1);

}

void gen6_set_rps(struct drm_device *dev, u8 val)
{
	struct drm_i915_private *dev_priv = dev->dev_private;
	u32 swreq;

	swreq = (val & 0x3ff) << 25;
	I915_WRITE(GEN6_RPNSWREQ, swreq);
}

void gen6_disable_rps(struct drm_device *dev)
{
	struct drm_i915_private *dev_priv = dev->dev_private;

	I915_WRITE(GEN6_RPNSWREQ, 1 << 31);
	I915_WRITE(GEN6_PMINTRMSK, 0xffffffff);
	I915_WRITE(GEN6_PMIER, 0);

	spin_lock_irq(&dev_priv->rps_lock);
	dev_priv->pm_iir = 0;
	spin_unlock_irq(&dev_priv->rps_lock);

	I915_WRITE(GEN6_PMIIR, I915_READ(GEN6_PMIIR));
}

static unsigned long intel_pxfreq(u32 vidfreq)
{
	unsigned long freq;
	int div = (vidfreq & 0x3f0000) >> 16;
	int post = (vidfreq & 0x3000) >> 12;
	int pre = (vidfreq & 0x7);

	if (!pre)
		return 0;

	freq = ((div * 133333) / ((1<<post) * pre));

	return freq;
}

void intel_init_emon(struct drm_device *dev)
{
	struct drm_i915_private *dev_priv = dev->dev_private;
	u32 lcfuse;
	u8 pxw[16];
	int i;

	/* Disable to program */
	I915_WRITE(ECR, 0);
	POSTING_READ(ECR);

	/* Program energy weights for various events */
	I915_WRITE(SDEW, 0x15040d00);
	I915_WRITE(CSIEW0, 0x007f0000);
	I915_WRITE(CSIEW1, 0x1e220004);
	I915_WRITE(CSIEW2, 0x04000004);

	for (i = 0; i < 5; i++)
		I915_WRITE(PEW + (i * 4), 0);
	for (i = 0; i < 3; i++)
		I915_WRITE(DEW + (i * 4), 0);

	/* Program P-state weights to account for frequency power adjustment */
	for (i = 0; i < 16; i++) {
		u32 pxvidfreq = I915_READ(PXVFREQ_BASE + (i * 4));
		unsigned long freq = intel_pxfreq(pxvidfreq);
		unsigned long vid = (pxvidfreq & PXVFREQ_PX_MASK) >>
			PXVFREQ_PX_SHIFT;
		unsigned long val;

		val = vid * vid;
		val *= (freq / 1000);
		val *= 255;
		val /= (127*127*900);
		if (val > 0xff)
			DRM_ERROR("bad pxval: %ld\n", val);
		pxw[i] = val;
	}
	/* Render standby states get 0 weight */
	pxw[14] = 0;
	pxw[15] = 0;

	for (i = 0; i < 4; i++) {
		u32 val = (pxw[i*4] << 24) | (pxw[(i*4)+1] << 16) |
			(pxw[(i*4)+2] << 8) | (pxw[(i*4)+3]);
		I915_WRITE(PXW + (i * 4), val);
	}

	/* Adjust magic regs to magic values (more experimental results) */
	I915_WRITE(OGW0, 0);
	I915_WRITE(OGW1, 0);
	I915_WRITE(EG0, 0x00007f00);
	I915_WRITE(EG1, 0x0000000e);
	I915_WRITE(EG2, 0x000e0000);
	I915_WRITE(EG3, 0x68000300);
	I915_WRITE(EG4, 0x42000000);
	I915_WRITE(EG5, 0x00140031);
	I915_WRITE(EG6, 0);
	I915_WRITE(EG7, 0);

	for (i = 0; i < 8; i++)
		I915_WRITE(PXWL + (i * 4), 0);

	/* Enable PMON + select events */
	I915_WRITE(ECR, 0x80000019);

	lcfuse = I915_READ(LCFUSE02);

	dev_priv->corr = (lcfuse & LCFUSE_HIV_MASK);
}

void gen6_enable_rps(struct drm_i915_private *dev_priv)
{
	u32 rp_state_cap = I915_READ(GEN6_RP_STATE_CAP);
	u32 gt_perf_status = I915_READ(GEN6_GT_PERF_STATUS);
	u32 pcu_mbox, rc6_mask = 0;
	int cur_freq, min_freq, max_freq;
	int i;

	/* Here begins a magic sequence of register writes to enable
	 * auto-downclocking.
	 *
	 * Perhaps there might be some value in exposing these to
	 * userspace...
	 */
	I915_WRITE(GEN6_RC_STATE, 0);
	mutex_lock(&dev_priv->dev->struct_mutex);
	gen6_gt_force_wake_get(dev_priv);

	/* disable the counters and set deterministic thresholds */
	I915_WRITE(GEN6_RC_CONTROL, 0);

	I915_WRITE(GEN6_RC1_WAKE_RATE_LIMIT, 1000 << 16);
	I915_WRITE(GEN6_RC6_WAKE_RATE_LIMIT, 40 << 16 | 30);
	I915_WRITE(GEN6_RC6pp_WAKE_RATE_LIMIT, 30);
	I915_WRITE(GEN6_RC_EVALUATION_INTERVAL, 125000);
	I915_WRITE(GEN6_RC_IDLE_HYSTERSIS, 25);

	for (i = 0; i < I915_NUM_RINGS; i++)
		I915_WRITE(RING_MAX_IDLE(dev_priv->ring[i].mmio_base), 10);

	I915_WRITE(GEN6_RC_SLEEP, 0);
	I915_WRITE(GEN6_RC1e_THRESHOLD, 1000);
	I915_WRITE(GEN6_RC6_THRESHOLD, 50000);
	I915_WRITE(GEN6_RC6p_THRESHOLD, 100000);
	I915_WRITE(GEN6_RC6pp_THRESHOLD, 64000); /* unused */

	if (i915_enable_rc6)
		rc6_mask = GEN6_RC_CTL_RC6p_ENABLE |
			GEN6_RC_CTL_RC6_ENABLE;

	I915_WRITE(GEN6_RC_CONTROL,
		   rc6_mask |
		   GEN6_RC_CTL_EI_MODE(1) |
		   GEN6_RC_CTL_HW_ENABLE);

	I915_WRITE(GEN6_RPNSWREQ,
		   GEN6_FREQUENCY(10) |
		   GEN6_OFFSET(0) |
		   GEN6_AGGRESSIVE_TURBO);
	I915_WRITE(GEN6_RC_VIDEO_FREQ,
		   GEN6_FREQUENCY(12));

	I915_WRITE(GEN6_RP_DOWN_TIMEOUT, 1000000);
	I915_WRITE(GEN6_RP_INTERRUPT_LIMITS,
		   18 << 24 |
		   6 << 16);
	I915_WRITE(GEN6_RP_UP_THRESHOLD, 10000);
	I915_WRITE(GEN6_RP_DOWN_THRESHOLD, 1000000);
	I915_WRITE(GEN6_RP_UP_EI, 100000);
	I915_WRITE(GEN6_RP_DOWN_EI, 5000000);
	I915_WRITE(GEN6_RP_IDLE_HYSTERSIS, 10);
	I915_WRITE(GEN6_RP_CONTROL,
		   GEN6_RP_MEDIA_TURBO |
		   GEN6_RP_USE_NORMAL_FREQ |
		   GEN6_RP_MEDIA_IS_GFX |
		   GEN6_RP_ENABLE |
		   GEN6_RP_UP_BUSY_AVG |
		   GEN6_RP_DOWN_IDLE_CONT);

	if (wait_for((I915_READ(GEN6_PCODE_MAILBOX) & GEN6_PCODE_READY) == 0,
		     500))
		DRM_ERROR("timeout waiting for pcode mailbox to become idle\n");

	I915_WRITE(GEN6_PCODE_DATA, 0);
	I915_WRITE(GEN6_PCODE_MAILBOX,
		   GEN6_PCODE_READY |
		   GEN6_PCODE_WRITE_MIN_FREQ_TABLE);
	if (wait_for((I915_READ(GEN6_PCODE_MAILBOX) & GEN6_PCODE_READY) == 0,
		     500))
		DRM_ERROR("timeout waiting for pcode mailbox to finish\n");

	min_freq = (rp_state_cap & 0xff0000) >> 16;
	max_freq = rp_state_cap & 0xff;
	cur_freq = (gt_perf_status & 0xff00) >> 8;

	/* Check for overclock support */
	if (wait_for((I915_READ(GEN6_PCODE_MAILBOX) & GEN6_PCODE_READY) == 0,
		     500))
		DRM_ERROR("timeout waiting for pcode mailbox to become idle\n");
	I915_WRITE(GEN6_PCODE_MAILBOX, GEN6_READ_OC_PARAMS);
	pcu_mbox = I915_READ(GEN6_PCODE_DATA);
	if (wait_for((I915_READ(GEN6_PCODE_MAILBOX) & GEN6_PCODE_READY) == 0,
		     500))
		DRM_ERROR("timeout waiting for pcode mailbox to finish\n");
	if (pcu_mbox & (1<<31)) { /* OC supported */
		max_freq = pcu_mbox & 0xff;
		DRM_DEBUG_DRIVER("overclocking supported, adjusting frequency max to %dMHz\n", pcu_mbox * 50);
	}

	/* In units of 100MHz */
	dev_priv->max_delay = max_freq;
	dev_priv->min_delay = min_freq;
	dev_priv->cur_delay = cur_freq;

	/* requires MSI enabled */
	I915_WRITE(GEN6_PMIER,
		   GEN6_PM_MBOX_EVENT |
		   GEN6_PM_THERMAL_EVENT |
		   GEN6_PM_RP_DOWN_TIMEOUT |
		   GEN6_PM_RP_UP_THRESHOLD |
		   GEN6_PM_RP_DOWN_THRESHOLD |
		   GEN6_PM_RP_UP_EI_EXPIRED |
		   GEN6_PM_RP_DOWN_EI_EXPIRED);
	spin_lock_irq(&dev_priv->rps_lock);
	WARN_ON(dev_priv->pm_iir != 0);
	I915_WRITE(GEN6_PMIMR, 0);
	spin_unlock_irq(&dev_priv->rps_lock);
	/* enable all PM interrupts */
	I915_WRITE(GEN6_PMINTRMSK, 0);

	gen6_gt_force_wake_put(dev_priv);
	mutex_unlock(&dev_priv->dev->struct_mutex);
}

static void ironlake_init_clock_gating(struct drm_device *dev)
{
	struct drm_i915_private *dev_priv = dev->dev_private;
	uint32_t dspclk_gate = VRHUNIT_CLOCK_GATE_DISABLE;

	/* Required for FBC */
	dspclk_gate |= DPFCUNIT_CLOCK_GATE_DISABLE |
		DPFCRUNIT_CLOCK_GATE_DISABLE |
		DPFDUNIT_CLOCK_GATE_DISABLE;
	/* Required for CxSR */
	dspclk_gate |= DPARBUNIT_CLOCK_GATE_DISABLE;

	I915_WRITE(PCH_3DCGDIS0,
		   MARIUNIT_CLOCK_GATE_DISABLE |
		   SVSMUNIT_CLOCK_GATE_DISABLE);
	I915_WRITE(PCH_3DCGDIS1,
		   VFMUNIT_CLOCK_GATE_DISABLE);

	I915_WRITE(PCH_DSPCLK_GATE_D, dspclk_gate);

	/*
	 * According to the spec the following bits should be set in
	 * order to enable memory self-refresh
	 * The bit 22/21 of 0x42004
	 * The bit 5 of 0x42020
	 * The bit 15 of 0x45000
	 */
	I915_WRITE(ILK_DISPLAY_CHICKEN2,
		   (I915_READ(ILK_DISPLAY_CHICKEN2) |
		    ILK_DPARB_GATE | ILK_VSDPFD_FULL));
	I915_WRITE(ILK_DSPCLK_GATE,
		   (I915_READ(ILK_DSPCLK_GATE) |
		    ILK_DPARB_CLK_GATE));
	I915_WRITE(DISP_ARB_CTL,
		   (I915_READ(DISP_ARB_CTL) |
		    DISP_FBC_WM_DIS));
	I915_WRITE(WM3_LP_ILK, 0);
	I915_WRITE(WM2_LP_ILK, 0);
	I915_WRITE(WM1_LP_ILK, 0);

	/*
	 * Based on the document from hardware guys the following bits
	 * should be set unconditionally in order to enable FBC.
	 * The bit 22 of 0x42000
	 * The bit 22 of 0x42004
	 * The bit 7,8,9 of 0x42020.
	 */
	if (IS_IRONLAKE_M(dev)) {
		I915_WRITE(ILK_DISPLAY_CHICKEN1,
			   I915_READ(ILK_DISPLAY_CHICKEN1) |
			   ILK_FBCQ_DIS);
		I915_WRITE(ILK_DISPLAY_CHICKEN2,
			   I915_READ(ILK_DISPLAY_CHICKEN2) |
			   ILK_DPARB_GATE);
		I915_WRITE(ILK_DSPCLK_GATE,
			   I915_READ(ILK_DSPCLK_GATE) |
			   ILK_DPFC_DIS1 |
			   ILK_DPFC_DIS2 |
			   ILK_CLK_FBC);
	}

	I915_WRITE(ILK_DISPLAY_CHICKEN2,
		   I915_READ(ILK_DISPLAY_CHICKEN2) |
		   ILK_ELPIN_409_SELECT);
	I915_WRITE(_3D_CHICKEN2,
		   _3D_CHICKEN2_WM_READ_PIPELINED << 16 |
		   _3D_CHICKEN2_WM_READ_PIPELINED);
}

static void gen6_init_clock_gating(struct drm_device *dev)
{
	struct drm_i915_private *dev_priv = dev->dev_private;
	int pipe;
	uint32_t dspclk_gate = VRHUNIT_CLOCK_GATE_DISABLE;

	I915_WRITE(PCH_DSPCLK_GATE_D, dspclk_gate);

	I915_WRITE(ILK_DISPLAY_CHICKEN2,
		   I915_READ(ILK_DISPLAY_CHICKEN2) |
		   ILK_ELPIN_409_SELECT);

	I915_WRITE(WM3_LP_ILK, 0);
	I915_WRITE(WM2_LP_ILK, 0);
	I915_WRITE(WM1_LP_ILK, 0);

	/*
	 * According to the spec the following bits should be
	 * set in order to enable memory self-refresh and fbc:
	 * The bit21 and bit22 of 0x42000
	 * The bit21 and bit22 of 0x42004
	 * The bit5 and bit7 of 0x42020
	 * The bit14 of 0x70180
	 * The bit14 of 0x71180
	 */
	I915_WRITE(ILK_DISPLAY_CHICKEN1,
		   I915_READ(ILK_DISPLAY_CHICKEN1) |
		   ILK_FBCQ_DIS | ILK_PABSTRETCH_DIS);
	I915_WRITE(ILK_DISPLAY_CHICKEN2,
		   I915_READ(ILK_DISPLAY_CHICKEN2) |
		   ILK_DPARB_GATE | ILK_VSDPFD_FULL);
	I915_WRITE(ILK_DSPCLK_GATE,
		   I915_READ(ILK_DSPCLK_GATE) |
		   ILK_DPARB_CLK_GATE  |
		   ILK_DPFD_CLK_GATE);

	for_each_pipe(pipe)
		I915_WRITE(DSPCNTR(pipe),
			   I915_READ(DSPCNTR(pipe)) |
			   DISPPLANE_TRICKLE_FEED_DISABLE);
}

static void ivybridge_init_clock_gating(struct drm_device *dev)
{
	struct drm_i915_private *dev_priv = dev->dev_private;
	int pipe;
	uint32_t dspclk_gate = VRHUNIT_CLOCK_GATE_DISABLE;

	I915_WRITE(PCH_DSPCLK_GATE_D, dspclk_gate);

	I915_WRITE(WM3_LP_ILK, 0);
	I915_WRITE(WM2_LP_ILK, 0);
	I915_WRITE(WM1_LP_ILK, 0);

	I915_WRITE(ILK_DSPCLK_GATE, IVB_VRHUNIT_CLK_GATE);

	for_each_pipe(pipe)
		I915_WRITE(DSPCNTR(pipe),
			   I915_READ(DSPCNTR(pipe)) |
			   DISPPLANE_TRICKLE_FEED_DISABLE);
}
<<<<<<< HEAD

static void g4x_init_clock_gating(struct drm_device *dev)
{
	struct drm_i915_private *dev_priv = dev->dev_private;
	uint32_t dspclk_gate;

	I915_WRITE(RENCLK_GATE_D1, 0);
	I915_WRITE(RENCLK_GATE_D2, VF_UNIT_CLOCK_GATE_DISABLE |
		   GS_UNIT_CLOCK_GATE_DISABLE |
		   CL_UNIT_CLOCK_GATE_DISABLE);
	I915_WRITE(RAMCLK_GATE_D, 0);
	dspclk_gate = VRHUNIT_CLOCK_GATE_DISABLE |
		OVRUNIT_CLOCK_GATE_DISABLE |
		OVCUNIT_CLOCK_GATE_DISABLE;
	if (IS_GM45(dev))
		dspclk_gate |= DSSUNIT_CLOCK_GATE_DISABLE;
	I915_WRITE(DSPCLK_GATE_D, dspclk_gate);
}

static void crestline_init_clock_gating(struct drm_device *dev)
{
	struct drm_i915_private *dev_priv = dev->dev_private;

=======

static void g4x_init_clock_gating(struct drm_device *dev)
{
	struct drm_i915_private *dev_priv = dev->dev_private;
	uint32_t dspclk_gate;

	I915_WRITE(RENCLK_GATE_D1, 0);
	I915_WRITE(RENCLK_GATE_D2, VF_UNIT_CLOCK_GATE_DISABLE |
		   GS_UNIT_CLOCK_GATE_DISABLE |
		   CL_UNIT_CLOCK_GATE_DISABLE);
	I915_WRITE(RAMCLK_GATE_D, 0);
	dspclk_gate = VRHUNIT_CLOCK_GATE_DISABLE |
		OVRUNIT_CLOCK_GATE_DISABLE |
		OVCUNIT_CLOCK_GATE_DISABLE;
	if (IS_GM45(dev))
		dspclk_gate |= DSSUNIT_CLOCK_GATE_DISABLE;
	I915_WRITE(DSPCLK_GATE_D, dspclk_gate);
}

static void crestline_init_clock_gating(struct drm_device *dev)
{
	struct drm_i915_private *dev_priv = dev->dev_private;

>>>>>>> b55ebc27
	I915_WRITE(RENCLK_GATE_D1, I965_RCC_CLOCK_GATE_DISABLE);
	I915_WRITE(RENCLK_GATE_D2, 0);
	I915_WRITE(DSPCLK_GATE_D, 0);
	I915_WRITE(RAMCLK_GATE_D, 0);
	I915_WRITE16(DEUC, 0);
}

static void broadwater_init_clock_gating(struct drm_device *dev)
{
	struct drm_i915_private *dev_priv = dev->dev_private;

	I915_WRITE(RENCLK_GATE_D1, I965_RCZ_CLOCK_GATE_DISABLE |
		   I965_RCC_CLOCK_GATE_DISABLE |
		   I965_RCPB_CLOCK_GATE_DISABLE |
		   I965_ISC_CLOCK_GATE_DISABLE |
		   I965_FBC_CLOCK_GATE_DISABLE);
	I915_WRITE(RENCLK_GATE_D2, 0);
}

static void gen3_init_clock_gating(struct drm_device *dev)
{
	struct drm_i915_private *dev_priv = dev->dev_private;
	u32 dstate = I915_READ(D_STATE);

	dstate |= DSTATE_PLL_D3_OFF | DSTATE_GFX_CLOCK_GATING |
		DSTATE_DOT_CLOCK_GATING;
	I915_WRITE(D_STATE, dstate);
}

static void i85x_init_clock_gating(struct drm_device *dev)
{
	struct drm_i915_private *dev_priv = dev->dev_private;

	I915_WRITE(RENCLK_GATE_D1, SV_CLOCK_GATE_DISABLE);
}

static void i830_init_clock_gating(struct drm_device *dev)
{
	struct drm_i915_private *dev_priv = dev->dev_private;

	I915_WRITE(DSPCLK_GATE_D, OVRUNIT_CLOCK_GATE_DISABLE);
}

static void ibx_init_clock_gating(struct drm_device *dev)
{
	struct drm_i915_private *dev_priv = dev->dev_private;

	/*
	 * On Ibex Peak and Cougar Point, we need to disable clock
	 * gating for the panel power sequencer or it will fail to
	 * start up when no ports are active.
	 */
	I915_WRITE(SOUTH_DSPCLK_GATE_D, PCH_DPLSUNIT_CLOCK_GATE_DISABLE);
}

static void cpt_init_clock_gating(struct drm_device *dev)
{
	struct drm_i915_private *dev_priv = dev->dev_private;

	/*
	 * On Ibex Peak and Cougar Point, we need to disable clock
	 * gating for the panel power sequencer or it will fail to
	 * start up when no ports are active.
	 */
	I915_WRITE(SOUTH_DSPCLK_GATE_D, PCH_DPLSUNIT_CLOCK_GATE_DISABLE);
	I915_WRITE(SOUTH_CHICKEN2, I915_READ(SOUTH_CHICKEN2) |
		   DPLS_EDP_PPS_FIX_DIS);
}

static void ironlake_teardown_rc6(struct drm_device *dev)
{
	struct drm_i915_private *dev_priv = dev->dev_private;

	if (dev_priv->renderctx) {
		i915_gem_object_unpin(dev_priv->renderctx);
		drm_gem_object_unreference(&dev_priv->renderctx->base);
		dev_priv->renderctx = NULL;
	}

	if (dev_priv->pwrctx) {
		i915_gem_object_unpin(dev_priv->pwrctx);
		drm_gem_object_unreference(&dev_priv->pwrctx->base);
		dev_priv->pwrctx = NULL;
	}
}

static void ironlake_disable_rc6(struct drm_device *dev)
{
	struct drm_i915_private *dev_priv = dev->dev_private;

	if (I915_READ(PWRCTXA)) {
		/* Wake the GPU, prevent RC6, then restore RSTDBYCTL */
		I915_WRITE(RSTDBYCTL, I915_READ(RSTDBYCTL) | RCX_SW_EXIT);
		wait_for(((I915_READ(RSTDBYCTL) & RSX_STATUS_MASK) == RSX_STATUS_ON),
			 50);

		I915_WRITE(PWRCTXA, 0);
		POSTING_READ(PWRCTXA);

		I915_WRITE(RSTDBYCTL, I915_READ(RSTDBYCTL) & ~RCX_SW_EXIT);
		POSTING_READ(RSTDBYCTL);
	}

	ironlake_teardown_rc6(dev);
}

static int ironlake_setup_rc6(struct drm_device *dev)
{
	struct drm_i915_private *dev_priv = dev->dev_private;

	if (dev_priv->renderctx == NULL)
		dev_priv->renderctx = intel_alloc_context_page(dev);
	if (!dev_priv->renderctx)
		return -ENOMEM;

	if (dev_priv->pwrctx == NULL)
		dev_priv->pwrctx = intel_alloc_context_page(dev);
	if (!dev_priv->pwrctx) {
		ironlake_teardown_rc6(dev);
		return -ENOMEM;
	}

	return 0;
}

void ironlake_enable_rc6(struct drm_device *dev)
{
	struct drm_i915_private *dev_priv = dev->dev_private;
	int ret;

	/* rc6 disabled by default due to repeated reports of hanging during
	 * boot and resume.
	 */
	if (!i915_enable_rc6)
		return;

	mutex_lock(&dev->struct_mutex);
	ret = ironlake_setup_rc6(dev);
	if (ret) {
		mutex_unlock(&dev->struct_mutex);
		return;
	}

	/*
	 * GPU can automatically power down the render unit if given a page
	 * to save state.
	 */
	ret = BEGIN_LP_RING(6);
	if (ret) {
		ironlake_teardown_rc6(dev);
		mutex_unlock(&dev->struct_mutex);
		return;
	}

	OUT_RING(MI_SUSPEND_FLUSH | MI_SUSPEND_FLUSH_EN);
	OUT_RING(MI_SET_CONTEXT);
	OUT_RING(dev_priv->renderctx->gtt_offset |
		 MI_MM_SPACE_GTT |
		 MI_SAVE_EXT_STATE_EN |
		 MI_RESTORE_EXT_STATE_EN |
		 MI_RESTORE_INHIBIT);
	OUT_RING(MI_SUSPEND_FLUSH);
	OUT_RING(MI_NOOP);
	OUT_RING(MI_FLUSH);
	ADVANCE_LP_RING();

	/*
	 * Wait for the command parser to advance past MI_SET_CONTEXT. The HW
	 * does an implicit flush, combined with MI_FLUSH above, it should be
	 * safe to assume that renderctx is valid
	 */
	ret = intel_wait_ring_idle(LP_RING(dev_priv));
	if (ret) {
		DRM_ERROR("failed to enable ironlake power power savings\n");
		ironlake_teardown_rc6(dev);
		mutex_unlock(&dev->struct_mutex);
		return;
	}

	I915_WRITE(PWRCTXA, dev_priv->pwrctx->gtt_offset | PWRCTX_EN);
	I915_WRITE(RSTDBYCTL, I915_READ(RSTDBYCTL) & ~RCX_SW_EXIT);
	mutex_unlock(&dev->struct_mutex);
}

void intel_init_clock_gating(struct drm_device *dev)
{
	struct drm_i915_private *dev_priv = dev->dev_private;

	dev_priv->display.init_clock_gating(dev);

	if (dev_priv->display.init_pch_clock_gating)
		dev_priv->display.init_pch_clock_gating(dev);
}

/* Set up chip specific display functions */
static void intel_init_display(struct drm_device *dev)
{
	struct drm_i915_private *dev_priv = dev->dev_private;

	/* We always want a DPMS function */
	if (HAS_PCH_SPLIT(dev)) {
		dev_priv->display.dpms = ironlake_crtc_dpms;
		dev_priv->display.crtc_mode_set = ironlake_crtc_mode_set;
	} else {
		dev_priv->display.dpms = i9xx_crtc_dpms;
		dev_priv->display.crtc_mode_set = i9xx_crtc_mode_set;
	}

	if (I915_HAS_FBC(dev)) {
		if (HAS_PCH_SPLIT(dev)) {
			dev_priv->display.fbc_enabled = ironlake_fbc_enabled;
			dev_priv->display.enable_fbc = ironlake_enable_fbc;
			dev_priv->display.disable_fbc = ironlake_disable_fbc;
		} else if (IS_GM45(dev)) {
			dev_priv->display.fbc_enabled = g4x_fbc_enabled;
			dev_priv->display.enable_fbc = g4x_enable_fbc;
			dev_priv->display.disable_fbc = g4x_disable_fbc;
		} else if (IS_CRESTLINE(dev)) {
			dev_priv->display.fbc_enabled = i8xx_fbc_enabled;
			dev_priv->display.enable_fbc = i8xx_enable_fbc;
			dev_priv->display.disable_fbc = i8xx_disable_fbc;
		}
		/* 855GM needs testing */
	}

	/* Returns the core display clock speed */
	if (IS_I945G(dev) || (IS_G33(dev) && ! IS_PINEVIEW_M(dev)))
		dev_priv->display.get_display_clock_speed =
			i945_get_display_clock_speed;
	else if (IS_I915G(dev))
		dev_priv->display.get_display_clock_speed =
			i915_get_display_clock_speed;
	else if (IS_I945GM(dev) || IS_845G(dev) || IS_PINEVIEW_M(dev))
		dev_priv->display.get_display_clock_speed =
			i9xx_misc_get_display_clock_speed;
	else if (IS_I915GM(dev))
		dev_priv->display.get_display_clock_speed =
			i915gm_get_display_clock_speed;
	else if (IS_I865G(dev))
		dev_priv->display.get_display_clock_speed =
			i865_get_display_clock_speed;
	else if (IS_I85X(dev))
		dev_priv->display.get_display_clock_speed =
			i855_get_display_clock_speed;
	else /* 852, 830 */
		dev_priv->display.get_display_clock_speed =
			i830_get_display_clock_speed;

	/* For FIFO watermark updates */
	if (HAS_PCH_SPLIT(dev)) {
		if (HAS_PCH_IBX(dev))
			dev_priv->display.init_pch_clock_gating = ibx_init_clock_gating;
		else if (HAS_PCH_CPT(dev))
			dev_priv->display.init_pch_clock_gating = cpt_init_clock_gating;

		if (IS_GEN5(dev)) {
			if (I915_READ(MLTR_ILK) & ILK_SRLT_MASK)
				dev_priv->display.update_wm = ironlake_update_wm;
			else {
				DRM_DEBUG_KMS("Failed to get proper latency. "
					      "Disable CxSR\n");
				dev_priv->display.update_wm = NULL;
			}
			dev_priv->display.fdi_link_train = ironlake_fdi_link_train;
			dev_priv->display.init_clock_gating = ironlake_init_clock_gating;
		} else if (IS_GEN6(dev)) {
			if (SNB_READ_WM0_LATENCY()) {
				dev_priv->display.update_wm = sandybridge_update_wm;
			} else {
				DRM_DEBUG_KMS("Failed to read display plane latency. "
					      "Disable CxSR\n");
				dev_priv->display.update_wm = NULL;
			}
			dev_priv->display.fdi_link_train = gen6_fdi_link_train;
			dev_priv->display.init_clock_gating = gen6_init_clock_gating;
		} else if (IS_IVYBRIDGE(dev)) {
			/* FIXME: detect B0+ stepping and use auto training */
			dev_priv->display.fdi_link_train = ivb_manual_fdi_link_train;
			if (SNB_READ_WM0_LATENCY()) {
				dev_priv->display.update_wm = sandybridge_update_wm;
			} else {
				DRM_DEBUG_KMS("Failed to read display plane latency. "
					      "Disable CxSR\n");
				dev_priv->display.update_wm = NULL;
			}
			dev_priv->display.init_clock_gating = ivybridge_init_clock_gating;

		} else
			dev_priv->display.update_wm = NULL;
	} else if (IS_PINEVIEW(dev)) {
		if (!intel_get_cxsr_latency(IS_PINEVIEW_G(dev),
					    dev_priv->is_ddr3,
					    dev_priv->fsb_freq,
					    dev_priv->mem_freq)) {
			DRM_INFO("failed to find known CxSR latency "
				 "(found ddr%s fsb freq %d, mem freq %d), "
				 "disabling CxSR\n",
				 (dev_priv->is_ddr3 == 1) ? "3": "2",
				 dev_priv->fsb_freq, dev_priv->mem_freq);
			/* Disable CxSR and never update its watermark again */
			pineview_disable_cxsr(dev);
			dev_priv->display.update_wm = NULL;
		} else
			dev_priv->display.update_wm = pineview_update_wm;
		dev_priv->display.init_clock_gating = gen3_init_clock_gating;
	} else if (IS_G4X(dev)) {
		dev_priv->display.update_wm = g4x_update_wm;
		dev_priv->display.init_clock_gating = g4x_init_clock_gating;
	} else if (IS_GEN4(dev)) {
		dev_priv->display.update_wm = i965_update_wm;
		if (IS_CRESTLINE(dev))
			dev_priv->display.init_clock_gating = crestline_init_clock_gating;
		else if (IS_BROADWATER(dev))
			dev_priv->display.init_clock_gating = broadwater_init_clock_gating;
	} else if (IS_GEN3(dev)) {
		dev_priv->display.update_wm = i9xx_update_wm;
		dev_priv->display.get_fifo_size = i9xx_get_fifo_size;
		dev_priv->display.init_clock_gating = gen3_init_clock_gating;
	} else if (IS_I865G(dev)) {
		dev_priv->display.update_wm = i830_update_wm;
		dev_priv->display.init_clock_gating = i85x_init_clock_gating;
		dev_priv->display.get_fifo_size = i830_get_fifo_size;
	} else if (IS_I85X(dev)) {
		dev_priv->display.update_wm = i9xx_update_wm;
		dev_priv->display.get_fifo_size = i85x_get_fifo_size;
		dev_priv->display.init_clock_gating = i85x_init_clock_gating;
	} else {
		dev_priv->display.update_wm = i830_update_wm;
		dev_priv->display.init_clock_gating = i830_init_clock_gating;
		if (IS_845G(dev))
			dev_priv->display.get_fifo_size = i845_get_fifo_size;
		else
			dev_priv->display.get_fifo_size = i830_get_fifo_size;
	}

	/* Default just returns -ENODEV to indicate unsupported */
	dev_priv->display.queue_flip = intel_default_queue_flip;

	switch (INTEL_INFO(dev)->gen) {
	case 2:
		dev_priv->display.queue_flip = intel_gen2_queue_flip;
		break;

	case 3:
		dev_priv->display.queue_flip = intel_gen3_queue_flip;
		break;

	case 4:
	case 5:
		dev_priv->display.queue_flip = intel_gen4_queue_flip;
		break;

	case 6:
		dev_priv->display.queue_flip = intel_gen6_queue_flip;
		break;
	case 7:
		dev_priv->display.queue_flip = intel_gen7_queue_flip;
		break;
	}
}

/*
 * Some BIOSes insist on assuming the GPU's pipe A is enabled at suspend,
 * resume, or other times.  This quirk makes sure that's the case for
 * affected systems.
 */
static void quirk_pipea_force (struct drm_device *dev)
{
	struct drm_i915_private *dev_priv = dev->dev_private;

	dev_priv->quirks |= QUIRK_PIPEA_FORCE;
	DRM_DEBUG_DRIVER("applying pipe a force quirk\n");
}

/*
 * Some machines (Lenovo U160) do not work with SSC on LVDS for some reason
 */
static void quirk_ssc_force_disable(struct drm_device *dev)
{
	struct drm_i915_private *dev_priv = dev->dev_private;
	dev_priv->quirks |= QUIRK_LVDS_SSC_DISABLE;
}

struct intel_quirk {
	int device;
	int subsystem_vendor;
	int subsystem_device;
	void (*hook)(struct drm_device *dev);
};

struct intel_quirk intel_quirks[] = {
	/* HP Compaq 2730p needs pipe A force quirk (LP: #291555) */
	{ 0x2a42, 0x103c, 0x30eb, quirk_pipea_force },
	/* HP Mini needs pipe A force quirk (LP: #322104) */
	{ 0x27ae,0x103c, 0x361a, quirk_pipea_force },

	/* Thinkpad R31 needs pipe A force quirk */
	{ 0x3577, 0x1014, 0x0505, quirk_pipea_force },
	/* Toshiba Protege R-205, S-209 needs pipe A force quirk */
	{ 0x2592, 0x1179, 0x0001, quirk_pipea_force },

	/* ThinkPad X30 needs pipe A force quirk (LP: #304614) */
	{ 0x3577,  0x1014, 0x0513, quirk_pipea_force },
	/* ThinkPad X40 needs pipe A force quirk */

	/* ThinkPad T60 needs pipe A force quirk (bug #16494) */
	{ 0x2782, 0x17aa, 0x201a, quirk_pipea_force },

	/* 855 & before need to leave pipe A & dpll A up */
	{ 0x3582, PCI_ANY_ID, PCI_ANY_ID, quirk_pipea_force },
	{ 0x2562, PCI_ANY_ID, PCI_ANY_ID, quirk_pipea_force },

	/* Lenovo U160 cannot use SSC on LVDS */
	{ 0x0046, 0x17aa, 0x3920, quirk_ssc_force_disable },
};

static void intel_init_quirks(struct drm_device *dev)
{
	struct pci_dev *d = dev->pdev;
	int i;

	for (i = 0; i < ARRAY_SIZE(intel_quirks); i++) {
		struct intel_quirk *q = &intel_quirks[i];

		if (d->device == q->device &&
		    (d->subsystem_vendor == q->subsystem_vendor ||
		     q->subsystem_vendor == PCI_ANY_ID) &&
		    (d->subsystem_device == q->subsystem_device ||
		     q->subsystem_device == PCI_ANY_ID))
			q->hook(dev);
	}
}

/* Disable the VGA plane that we never use */
static void i915_disable_vga(struct drm_device *dev)
{
	struct drm_i915_private *dev_priv = dev->dev_private;
	u8 sr1;
	u32 vga_reg;

	if (HAS_PCH_SPLIT(dev))
		vga_reg = CPU_VGACNTRL;
	else
		vga_reg = VGACNTRL;

	vga_get_uninterruptible(dev->pdev, VGA_RSRC_LEGACY_IO);
	outb(1, VGA_SR_INDEX);
	sr1 = inb(VGA_SR_DATA);
	outb(sr1 | 1<<5, VGA_SR_DATA);
	vga_put(dev->pdev, VGA_RSRC_LEGACY_IO);
	udelay(300);

	I915_WRITE(vga_reg, VGA_DISP_DISABLE);
	POSTING_READ(vga_reg);
}

void intel_modeset_init(struct drm_device *dev)
{
	struct drm_i915_private *dev_priv = dev->dev_private;
	int i;

	drm_mode_config_init(dev);

	dev->mode_config.min_width = 0;
	dev->mode_config.min_height = 0;

	dev->mode_config.funcs = (void *)&intel_mode_funcs;

	intel_init_quirks(dev);

	intel_init_display(dev);

	if (IS_GEN2(dev)) {
		dev->mode_config.max_width = 2048;
		dev->mode_config.max_height = 2048;
	} else if (IS_GEN3(dev)) {
		dev->mode_config.max_width = 4096;
		dev->mode_config.max_height = 4096;
	} else {
		dev->mode_config.max_width = 8192;
		dev->mode_config.max_height = 8192;
	}
	dev->mode_config.fb_base = dev->agp->base;

	DRM_DEBUG_KMS("%d display pipe%s available.\n",
		      dev_priv->num_pipe, dev_priv->num_pipe > 1 ? "s" : "");

	for (i = 0; i < dev_priv->num_pipe; i++) {
		intel_crtc_init(dev, i);
	}

	/* Just disable it once at startup */
	i915_disable_vga(dev);
	intel_setup_outputs(dev);

	intel_init_clock_gating(dev);

	if (IS_IRONLAKE_M(dev)) {
		ironlake_enable_drps(dev);
		intel_init_emon(dev);
	}

	if (IS_GEN6(dev))
		gen6_enable_rps(dev_priv);

	INIT_WORK(&dev_priv->idle_work, intel_idle_update);
	setup_timer(&dev_priv->idle_timer, intel_gpu_idle_timer,
		    (unsigned long)dev);
}

void intel_modeset_gem_init(struct drm_device *dev)
{
	if (IS_IRONLAKE_M(dev))
		ironlake_enable_rc6(dev);

	intel_setup_overlay(dev);
}

void intel_modeset_cleanup(struct drm_device *dev)
{
	struct drm_i915_private *dev_priv = dev->dev_private;
	struct drm_crtc *crtc;
	struct intel_crtc *intel_crtc;

	drm_kms_helper_poll_fini(dev);
	mutex_lock(&dev->struct_mutex);

	intel_unregister_dsm_handler();


	list_for_each_entry(crtc, &dev->mode_config.crtc_list, head) {
		/* Skip inactive CRTCs */
		if (!crtc->fb)
			continue;

		intel_crtc = to_intel_crtc(crtc);
		intel_increase_pllclock(crtc);
	}

	if (dev_priv->display.disable_fbc)
		dev_priv->display.disable_fbc(dev);

	if (IS_IRONLAKE_M(dev))
		ironlake_disable_drps(dev);
	if (IS_GEN6(dev))
		gen6_disable_rps(dev);

	if (IS_IRONLAKE_M(dev))
		ironlake_disable_rc6(dev);

	mutex_unlock(&dev->struct_mutex);

	/* Disable the irq before mode object teardown, for the irq might
	 * enqueue unpin/hotplug work. */
	drm_irq_uninstall(dev);
	cancel_work_sync(&dev_priv->hotplug_work);

	/* Shut off idle work before the crtcs get freed. */
	list_for_each_entry(crtc, &dev->mode_config.crtc_list, head) {
		intel_crtc = to_intel_crtc(crtc);
		del_timer_sync(&intel_crtc->idle_timer);
	}
	del_timer_sync(&dev_priv->idle_timer);
	cancel_work_sync(&dev_priv->idle_work);

	drm_mode_config_cleanup(dev);
}

/*
 * Return which encoder is currently attached for connector.
 */
struct drm_encoder *intel_best_encoder(struct drm_connector *connector)
{
	return &intel_attached_encoder(connector)->base;
}

void intel_connector_attach_encoder(struct intel_connector *connector,
				    struct intel_encoder *encoder)
{
	connector->encoder = encoder;
	drm_mode_connector_attach_encoder(&connector->base,
					  &encoder->base);
}

/*
 * set vga decode state - true == enable VGA decode
 */
int intel_modeset_vga_set_state(struct drm_device *dev, bool state)
{
	struct drm_i915_private *dev_priv = dev->dev_private;
	u16 gmch_ctrl;

	pci_read_config_word(dev_priv->bridge_dev, INTEL_GMCH_CTRL, &gmch_ctrl);
	if (state)
		gmch_ctrl &= ~INTEL_GMCH_VGA_DISABLE;
	else
		gmch_ctrl |= INTEL_GMCH_VGA_DISABLE;
	pci_write_config_word(dev_priv->bridge_dev, INTEL_GMCH_CTRL, gmch_ctrl);
	return 0;
}

#ifdef CONFIG_DEBUG_FS
#include <linux/seq_file.h>

struct intel_display_error_state {
	struct intel_cursor_error_state {
		u32 control;
		u32 position;
		u32 base;
		u32 size;
	} cursor[2];

	struct intel_pipe_error_state {
		u32 conf;
		u32 source;

		u32 htotal;
		u32 hblank;
		u32 hsync;
		u32 vtotal;
		u32 vblank;
		u32 vsync;
	} pipe[2];

	struct intel_plane_error_state {
		u32 control;
		u32 stride;
		u32 size;
		u32 pos;
		u32 addr;
		u32 surface;
		u32 tile_offset;
	} plane[2];
};

struct intel_display_error_state *
intel_display_capture_error_state(struct drm_device *dev)
{
        drm_i915_private_t *dev_priv = dev->dev_private;
	struct intel_display_error_state *error;
	int i;

	error = kmalloc(sizeof(*error), GFP_ATOMIC);
	if (error == NULL)
		return NULL;

	for (i = 0; i < 2; i++) {
		error->cursor[i].control = I915_READ(CURCNTR(i));
		error->cursor[i].position = I915_READ(CURPOS(i));
		error->cursor[i].base = I915_READ(CURBASE(i));

		error->plane[i].control = I915_READ(DSPCNTR(i));
		error->plane[i].stride = I915_READ(DSPSTRIDE(i));
		error->plane[i].size = I915_READ(DSPSIZE(i));
		error->plane[i].pos= I915_READ(DSPPOS(i));
		error->plane[i].addr = I915_READ(DSPADDR(i));
		if (INTEL_INFO(dev)->gen >= 4) {
			error->plane[i].surface = I915_READ(DSPSURF(i));
			error->plane[i].tile_offset = I915_READ(DSPTILEOFF(i));
		}

		error->pipe[i].conf = I915_READ(PIPECONF(i));
		error->pipe[i].source = I915_READ(PIPESRC(i));
		error->pipe[i].htotal = I915_READ(HTOTAL(i));
		error->pipe[i].hblank = I915_READ(HBLANK(i));
		error->pipe[i].hsync = I915_READ(HSYNC(i));
		error->pipe[i].vtotal = I915_READ(VTOTAL(i));
		error->pipe[i].vblank = I915_READ(VBLANK(i));
		error->pipe[i].vsync = I915_READ(VSYNC(i));
	}

	return error;
}

void
intel_display_print_error_state(struct seq_file *m,
				struct drm_device *dev,
				struct intel_display_error_state *error)
{
	int i;

	for (i = 0; i < 2; i++) {
		seq_printf(m, "Pipe [%d]:\n", i);
		seq_printf(m, "  CONF: %08x\n", error->pipe[i].conf);
		seq_printf(m, "  SRC: %08x\n", error->pipe[i].source);
		seq_printf(m, "  HTOTAL: %08x\n", error->pipe[i].htotal);
		seq_printf(m, "  HBLANK: %08x\n", error->pipe[i].hblank);
		seq_printf(m, "  HSYNC: %08x\n", error->pipe[i].hsync);
		seq_printf(m, "  VTOTAL: %08x\n", error->pipe[i].vtotal);
		seq_printf(m, "  VBLANK: %08x\n", error->pipe[i].vblank);
		seq_printf(m, "  VSYNC: %08x\n", error->pipe[i].vsync);

		seq_printf(m, "Plane [%d]:\n", i);
		seq_printf(m, "  CNTR: %08x\n", error->plane[i].control);
		seq_printf(m, "  STRIDE: %08x\n", error->plane[i].stride);
		seq_printf(m, "  SIZE: %08x\n", error->plane[i].size);
		seq_printf(m, "  POS: %08x\n", error->plane[i].pos);
		seq_printf(m, "  ADDR: %08x\n", error->plane[i].addr);
		if (INTEL_INFO(dev)->gen >= 4) {
			seq_printf(m, "  SURF: %08x\n", error->plane[i].surface);
			seq_printf(m, "  TILEOFF: %08x\n", error->plane[i].tile_offset);
		}

		seq_printf(m, "Cursor [%d]:\n", i);
		seq_printf(m, "  CNTR: %08x\n", error->cursor[i].control);
		seq_printf(m, "  POS: %08x\n", error->cursor[i].position);
		seq_printf(m, "  BASE: %08x\n", error->cursor[i].base);
	}
}
#endif<|MERGE_RESOLUTION|>--- conflicted
+++ resolved
@@ -5731,27 +5731,6 @@
 
 	if (!mode)
 		mode = &load_detect_mode;
-<<<<<<< HEAD
-
-	old_fb = crtc->fb;
-
-	/* We need a framebuffer large enough to accommodate all accesses
-	 * that the plane may generate whilst we perform load detection.
-	 * We can not rely on the fbcon either being present (we get called
-	 * during its initialisation to detect all boot displays, or it may
-	 * not even exist) or that it is large enough to satisfy the
-	 * requested mode.
-	 */
-	crtc->fb = mode_fits_in_fbdev(dev, mode);
-	if (crtc->fb == NULL) {
-		DRM_DEBUG_KMS("creating tmp fb for load-detection\n");
-		crtc->fb = intel_framebuffer_create_for_mode(dev, mode, 24, 32);
-		old->release_fb = crtc->fb;
-	} else
-		DRM_DEBUG_KMS("reusing fbdev for load-detection framebuffer\n");
-	if (IS_ERR(crtc->fb)) {
-		DRM_DEBUG_KMS("failed to allocate framebuffer for load-detection\n");
-=======
 
 	old_fb = crtc->fb;
 
@@ -5779,22 +5758,10 @@
 		DRM_DEBUG_KMS("failed to set mode on load-detect pipe\n");
 		if (old->release_fb)
 			old->release_fb->funcs->destroy(old->release_fb);
->>>>>>> b55ebc27
 		crtc->fb = old_fb;
 		return false;
 	}
 
-<<<<<<< HEAD
-	if (!drm_crtc_helper_set_mode(crtc, mode, 0, 0, old_fb)) {
-		DRM_DEBUG_KMS("failed to set mode on load-detect pipe\n");
-		if (old->release_fb)
-			old->release_fb->funcs->destroy(old->release_fb);
-		crtc->fb = old_fb;
-		return false;
-	}
-
-=======
->>>>>>> b55ebc27
 	/* let the connector get through one full cycle before testing */
 	intel_wait_for_vblank(dev, intel_crtc->pipe);
 
@@ -6545,62 +6512,9 @@
 	 */
 	atomic_add(1 << intel_crtc->plane, &work->old_fb_obj->pending_flip);
 
-<<<<<<< HEAD
-	switch (INTEL_INFO(dev)->gen) {
-	case 2:
-		OUT_RING(MI_DISPLAY_FLIP |
-			 MI_DISPLAY_FLIP_PLANE(intel_crtc->plane));
-		OUT_RING(fb->pitch);
-		OUT_RING(obj->gtt_offset + offset);
-		OUT_RING(MI_NOOP);
-		break;
-
-	case 3:
-		OUT_RING(MI_DISPLAY_FLIP_I915 |
-			 MI_DISPLAY_FLIP_PLANE(intel_crtc->plane));
-		OUT_RING(fb->pitch);
-		OUT_RING(obj->gtt_offset + offset);
-		OUT_RING(MI_NOOP);
-		break;
-
-	case 4:
-	case 5:
-		/* i965+ uses the linear or tiled offsets from the
-		 * Display Registers (which do not change across a page-flip)
-		 * so we need only reprogram the base address.
-		 */
-		OUT_RING(MI_DISPLAY_FLIP |
-			 MI_DISPLAY_FLIP_PLANE(intel_crtc->plane));
-		OUT_RING(fb->pitch);
-		OUT_RING(obj->gtt_offset | obj->tiling_mode);
-
-		/* XXX Enabling the panel-fitter across page-flip is so far
-		 * untested on non-native modes, so ignore it for now.
-		 * pf = I915_READ(pipe == 0 ? PFA_CTL_1 : PFB_CTL_1) & PF_ENABLE;
-		 */
-		pf = 0;
-		pipesrc = I915_READ(PIPESRC(pipe)) & 0x0fff0fff;
-		OUT_RING(pf | pipesrc);
-		break;
-
-	case 6:
-	case 7:
-		OUT_RING(MI_DISPLAY_FLIP |
-			 MI_DISPLAY_FLIP_PLANE(intel_crtc->plane));
-		OUT_RING(fb->pitch | obj->tiling_mode);
-		OUT_RING(obj->gtt_offset);
-
-		pf = I915_READ(PF_CTL(pipe)) & PF_ENABLE;
-		pipesrc = I915_READ(PIPESRC(pipe)) & 0x0fff0fff;
-		OUT_RING(pf | pipesrc);
-		break;
-	}
-	ADVANCE_LP_RING();
-=======
 	ret = dev_priv->display.queue_flip(dev, crtc, fb, obj);
 	if (ret)
 		goto cleanup_pending;
->>>>>>> b55ebc27
 
 	mutex_unlock(&dev->struct_mutex);
 
@@ -7500,7 +7414,6 @@
 			   I915_READ(DSPCNTR(pipe)) |
 			   DISPPLANE_TRICKLE_FEED_DISABLE);
 }
-<<<<<<< HEAD
 
 static void g4x_init_clock_gating(struct drm_device *dev)
 {
@@ -7524,31 +7437,6 @@
 {
 	struct drm_i915_private *dev_priv = dev->dev_private;
 
-=======
-
-static void g4x_init_clock_gating(struct drm_device *dev)
-{
-	struct drm_i915_private *dev_priv = dev->dev_private;
-	uint32_t dspclk_gate;
-
-	I915_WRITE(RENCLK_GATE_D1, 0);
-	I915_WRITE(RENCLK_GATE_D2, VF_UNIT_CLOCK_GATE_DISABLE |
-		   GS_UNIT_CLOCK_GATE_DISABLE |
-		   CL_UNIT_CLOCK_GATE_DISABLE);
-	I915_WRITE(RAMCLK_GATE_D, 0);
-	dspclk_gate = VRHUNIT_CLOCK_GATE_DISABLE |
-		OVRUNIT_CLOCK_GATE_DISABLE |
-		OVCUNIT_CLOCK_GATE_DISABLE;
-	if (IS_GM45(dev))
-		dspclk_gate |= DSSUNIT_CLOCK_GATE_DISABLE;
-	I915_WRITE(DSPCLK_GATE_D, dspclk_gate);
-}
-
-static void crestline_init_clock_gating(struct drm_device *dev)
-{
-	struct drm_i915_private *dev_priv = dev->dev_private;
-
->>>>>>> b55ebc27
 	I915_WRITE(RENCLK_GATE_D1, I965_RCC_CLOCK_GATE_DISABLE);
 	I915_WRITE(RENCLK_GATE_D2, 0);
 	I915_WRITE(DSPCLK_GATE_D, 0);
