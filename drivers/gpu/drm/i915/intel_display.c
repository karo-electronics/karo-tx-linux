/*
 * Copyright © 2006-2007 Intel Corporation
 *
 * Permission is hereby granted, free of charge, to any person obtaining a
 * copy of this software and associated documentation files (the "Software"),
 * to deal in the Software without restriction, including without limitation
 * the rights to use, copy, modify, merge, publish, distribute, sublicense,
 * and/or sell copies of the Software, and to permit persons to whom the
 * Software is furnished to do so, subject to the following conditions:
 *
 * The above copyright notice and this permission notice (including the next
 * paragraph) shall be included in all copies or substantial portions of the
 * Software.
 *
 * THE SOFTWARE IS PROVIDED "AS IS", WITHOUT WARRANTY OF ANY KIND, EXPRESS OR
 * IMPLIED, INCLUDING BUT NOT LIMITED TO THE WARRANTIES OF MERCHANTABILITY,
 * FITNESS FOR A PARTICULAR PURPOSE AND NONINFRINGEMENT.  IN NO EVENT SHALL
 * THE AUTHORS OR COPYRIGHT HOLDERS BE LIABLE FOR ANY CLAIM, DAMAGES OR OTHER
 * LIABILITY, WHETHER IN AN ACTION OF CONTRACT, TORT OR OTHERWISE, ARISING
 * FROM, OUT OF OR IN CONNECTION WITH THE SOFTWARE OR THE USE OR OTHER
 * DEALINGS IN THE SOFTWARE.
 *
 * Authors:
 *	Eric Anholt <eric@anholt.net>
 */

#include <linux/dmi.h>
#include <linux/module.h>
#include <linux/input.h>
#include <linux/i2c.h>
#include <linux/kernel.h>
#include <linux/slab.h>
#include <linux/vgaarb.h>
#include <drm/drm_edid.h>
#include <drm/drmP.h>
#include "intel_drv.h"
#include <drm/i915_drm.h>
#include "i915_drv.h"
#include "i915_trace.h"
#include <drm/drm_dp_helper.h>
#include <drm/drm_crtc_helper.h>
#include <linux/dma_remapping.h>

static void intel_increase_pllclock(struct drm_crtc *crtc);
static void intel_crtc_update_cursor(struct drm_crtc *crtc, bool on);

static void i9xx_crtc_clock_get(struct intel_crtc *crtc,
				struct intel_crtc_config *pipe_config);
static void ironlake_pch_clock_get(struct intel_crtc *crtc,
				   struct intel_crtc_config *pipe_config);

static int intel_set_mode(struct drm_crtc *crtc, struct drm_display_mode *mode,
			  int x, int y, struct drm_framebuffer *old_fb);


typedef struct {
	int	min, max;
} intel_range_t;

typedef struct {
	int	dot_limit;
	int	p2_slow, p2_fast;
} intel_p2_t;

typedef struct intel_limit intel_limit_t;
struct intel_limit {
	intel_range_t   dot, vco, n, m, m1, m2, p, p1;
	intel_p2_t	    p2;
};

int
intel_pch_rawclk(struct drm_device *dev)
{
	struct drm_i915_private *dev_priv = dev->dev_private;

	WARN_ON(!HAS_PCH_SPLIT(dev));

	return I915_READ(PCH_RAWCLK_FREQ) & RAWCLK_FREQ_MASK;
}

static inline u32 /* units of 100MHz */
intel_fdi_link_freq(struct drm_device *dev)
{
	if (IS_GEN5(dev)) {
		struct drm_i915_private *dev_priv = dev->dev_private;
		return (I915_READ(FDI_PLL_BIOS_0) & FDI_PLL_FB_CLOCK_MASK) + 2;
	} else
		return 27;
}

static const intel_limit_t intel_limits_i8xx_dac = {
	.dot = { .min = 25000, .max = 350000 },
	.vco = { .min = 930000, .max = 1400000 },
	.n = { .min = 3, .max = 16 },
	.m = { .min = 96, .max = 140 },
	.m1 = { .min = 18, .max = 26 },
	.m2 = { .min = 6, .max = 16 },
	.p = { .min = 4, .max = 128 },
	.p1 = { .min = 2, .max = 33 },
	.p2 = { .dot_limit = 165000,
		.p2_slow = 4, .p2_fast = 2 },
};

static const intel_limit_t intel_limits_i8xx_dvo = {
	.dot = { .min = 25000, .max = 350000 },
	.vco = { .min = 930000, .max = 1400000 },
	.n = { .min = 3, .max = 16 },
	.m = { .min = 96, .max = 140 },
	.m1 = { .min = 18, .max = 26 },
	.m2 = { .min = 6, .max = 16 },
	.p = { .min = 4, .max = 128 },
	.p1 = { .min = 2, .max = 33 },
	.p2 = { .dot_limit = 165000,
		.p2_slow = 4, .p2_fast = 4 },
};

static const intel_limit_t intel_limits_i8xx_lvds = {
	.dot = { .min = 25000, .max = 350000 },
	.vco = { .min = 930000, .max = 1400000 },
	.n = { .min = 3, .max = 16 },
	.m = { .min = 96, .max = 140 },
	.m1 = { .min = 18, .max = 26 },
	.m2 = { .min = 6, .max = 16 },
	.p = { .min = 4, .max = 128 },
	.p1 = { .min = 1, .max = 6 },
	.p2 = { .dot_limit = 165000,
		.p2_slow = 14, .p2_fast = 7 },
};

static const intel_limit_t intel_limits_i9xx_sdvo = {
	.dot = { .min = 20000, .max = 400000 },
	.vco = { .min = 1400000, .max = 2800000 },
	.n = { .min = 1, .max = 6 },
	.m = { .min = 70, .max = 120 },
	.m1 = { .min = 8, .max = 18 },
	.m2 = { .min = 3, .max = 7 },
	.p = { .min = 5, .max = 80 },
	.p1 = { .min = 1, .max = 8 },
	.p2 = { .dot_limit = 200000,
		.p2_slow = 10, .p2_fast = 5 },
};

static const intel_limit_t intel_limits_i9xx_lvds = {
	.dot = { .min = 20000, .max = 400000 },
	.vco = { .min = 1400000, .max = 2800000 },
	.n = { .min = 1, .max = 6 },
	.m = { .min = 70, .max = 120 },
	.m1 = { .min = 8, .max = 18 },
	.m2 = { .min = 3, .max = 7 },
	.p = { .min = 7, .max = 98 },
	.p1 = { .min = 1, .max = 8 },
	.p2 = { .dot_limit = 112000,
		.p2_slow = 14, .p2_fast = 7 },
};


static const intel_limit_t intel_limits_g4x_sdvo = {
	.dot = { .min = 25000, .max = 270000 },
	.vco = { .min = 1750000, .max = 3500000},
	.n = { .min = 1, .max = 4 },
	.m = { .min = 104, .max = 138 },
	.m1 = { .min = 17, .max = 23 },
	.m2 = { .min = 5, .max = 11 },
	.p = { .min = 10, .max = 30 },
	.p1 = { .min = 1, .max = 3},
	.p2 = { .dot_limit = 270000,
		.p2_slow = 10,
		.p2_fast = 10
	},
};

static const intel_limit_t intel_limits_g4x_hdmi = {
	.dot = { .min = 22000, .max = 400000 },
	.vco = { .min = 1750000, .max = 3500000},
	.n = { .min = 1, .max = 4 },
	.m = { .min = 104, .max = 138 },
	.m1 = { .min = 16, .max = 23 },
	.m2 = { .min = 5, .max = 11 },
	.p = { .min = 5, .max = 80 },
	.p1 = { .min = 1, .max = 8},
	.p2 = { .dot_limit = 165000,
		.p2_slow = 10, .p2_fast = 5 },
};

static const intel_limit_t intel_limits_g4x_single_channel_lvds = {
	.dot = { .min = 20000, .max = 115000 },
	.vco = { .min = 1750000, .max = 3500000 },
	.n = { .min = 1, .max = 3 },
	.m = { .min = 104, .max = 138 },
	.m1 = { .min = 17, .max = 23 },
	.m2 = { .min = 5, .max = 11 },
	.p = { .min = 28, .max = 112 },
	.p1 = { .min = 2, .max = 8 },
	.p2 = { .dot_limit = 0,
		.p2_slow = 14, .p2_fast = 14
	},
};

static const intel_limit_t intel_limits_g4x_dual_channel_lvds = {
	.dot = { .min = 80000, .max = 224000 },
	.vco = { .min = 1750000, .max = 3500000 },
	.n = { .min = 1, .max = 3 },
	.m = { .min = 104, .max = 138 },
	.m1 = { .min = 17, .max = 23 },
	.m2 = { .min = 5, .max = 11 },
	.p = { .min = 14, .max = 42 },
	.p1 = { .min = 2, .max = 6 },
	.p2 = { .dot_limit = 0,
		.p2_slow = 7, .p2_fast = 7
	},
};

static const intel_limit_t intel_limits_pineview_sdvo = {
	.dot = { .min = 20000, .max = 400000},
	.vco = { .min = 1700000, .max = 3500000 },
	/* Pineview's Ncounter is a ring counter */
	.n = { .min = 3, .max = 6 },
	.m = { .min = 2, .max = 256 },
	/* Pineview only has one combined m divider, which we treat as m2. */
	.m1 = { .min = 0, .max = 0 },
	.m2 = { .min = 0, .max = 254 },
	.p = { .min = 5, .max = 80 },
	.p1 = { .min = 1, .max = 8 },
	.p2 = { .dot_limit = 200000,
		.p2_slow = 10, .p2_fast = 5 },
};

static const intel_limit_t intel_limits_pineview_lvds = {
	.dot = { .min = 20000, .max = 400000 },
	.vco = { .min = 1700000, .max = 3500000 },
	.n = { .min = 3, .max = 6 },
	.m = { .min = 2, .max = 256 },
	.m1 = { .min = 0, .max = 0 },
	.m2 = { .min = 0, .max = 254 },
	.p = { .min = 7, .max = 112 },
	.p1 = { .min = 1, .max = 8 },
	.p2 = { .dot_limit = 112000,
		.p2_slow = 14, .p2_fast = 14 },
};

/* Ironlake / Sandybridge
 *
 * We calculate clock using (register_value + 2) for N/M1/M2, so here
 * the range value for them is (actual_value - 2).
 */
static const intel_limit_t intel_limits_ironlake_dac = {
	.dot = { .min = 25000, .max = 350000 },
	.vco = { .min = 1760000, .max = 3510000 },
	.n = { .min = 1, .max = 5 },
	.m = { .min = 79, .max = 127 },
	.m1 = { .min = 12, .max = 22 },
	.m2 = { .min = 5, .max = 9 },
	.p = { .min = 5, .max = 80 },
	.p1 = { .min = 1, .max = 8 },
	.p2 = { .dot_limit = 225000,
		.p2_slow = 10, .p2_fast = 5 },
};

static const intel_limit_t intel_limits_ironlake_single_lvds = {
	.dot = { .min = 25000, .max = 350000 },
	.vco = { .min = 1760000, .max = 3510000 },
	.n = { .min = 1, .max = 3 },
	.m = { .min = 79, .max = 118 },
	.m1 = { .min = 12, .max = 22 },
	.m2 = { .min = 5, .max = 9 },
	.p = { .min = 28, .max = 112 },
	.p1 = { .min = 2, .max = 8 },
	.p2 = { .dot_limit = 225000,
		.p2_slow = 14, .p2_fast = 14 },
};

static const intel_limit_t intel_limits_ironlake_dual_lvds = {
	.dot = { .min = 25000, .max = 350000 },
	.vco = { .min = 1760000, .max = 3510000 },
	.n = { .min = 1, .max = 3 },
	.m = { .min = 79, .max = 127 },
	.m1 = { .min = 12, .max = 22 },
	.m2 = { .min = 5, .max = 9 },
	.p = { .min = 14, .max = 56 },
	.p1 = { .min = 2, .max = 8 },
	.p2 = { .dot_limit = 225000,
		.p2_slow = 7, .p2_fast = 7 },
};

/* LVDS 100mhz refclk limits. */
static const intel_limit_t intel_limits_ironlake_single_lvds_100m = {
	.dot = { .min = 25000, .max = 350000 },
	.vco = { .min = 1760000, .max = 3510000 },
	.n = { .min = 1, .max = 2 },
	.m = { .min = 79, .max = 126 },
	.m1 = { .min = 12, .max = 22 },
	.m2 = { .min = 5, .max = 9 },
	.p = { .min = 28, .max = 112 },
	.p1 = { .min = 2, .max = 8 },
	.p2 = { .dot_limit = 225000,
		.p2_slow = 14, .p2_fast = 14 },
};

static const intel_limit_t intel_limits_ironlake_dual_lvds_100m = {
	.dot = { .min = 25000, .max = 350000 },
	.vco = { .min = 1760000, .max = 3510000 },
	.n = { .min = 1, .max = 3 },
	.m = { .min = 79, .max = 126 },
	.m1 = { .min = 12, .max = 22 },
	.m2 = { .min = 5, .max = 9 },
	.p = { .min = 14, .max = 42 },
	.p1 = { .min = 2, .max = 6 },
	.p2 = { .dot_limit = 225000,
		.p2_slow = 7, .p2_fast = 7 },
};

static const intel_limit_t intel_limits_vlv = {
	 /*
	  * These are the data rate limits (measured in fast clocks)
	  * since those are the strictest limits we have. The fast
	  * clock and actual rate limits are more relaxed, so checking
	  * them would make no difference.
	  */
	.dot = { .min = 25000 * 5, .max = 270000 * 5 },
	.vco = { .min = 4000000, .max = 6000000 },
	.n = { .min = 1, .max = 7 },
	.m1 = { .min = 2, .max = 3 },
	.m2 = { .min = 11, .max = 156 },
	.p1 = { .min = 2, .max = 3 },
	.p2 = { .p2_slow = 2, .p2_fast = 20 }, /* slow=min, fast=max */
};

static void vlv_clock(int refclk, intel_clock_t *clock)
{
	clock->m = clock->m1 * clock->m2;
	clock->p = clock->p1 * clock->p2;
	clock->vco = DIV_ROUND_CLOSEST(refclk * clock->m, clock->n);
	clock->dot = DIV_ROUND_CLOSEST(clock->vco, clock->p);
}

/**
 * Returns whether any output on the specified pipe is of the specified type
 */
static bool intel_pipe_has_type(struct drm_crtc *crtc, int type)
{
	struct drm_device *dev = crtc->dev;
	struct intel_encoder *encoder;

	for_each_encoder_on_crtc(dev, crtc, encoder)
		if (encoder->type == type)
			return true;

	return false;
}

static const intel_limit_t *intel_ironlake_limit(struct drm_crtc *crtc,
						int refclk)
{
	struct drm_device *dev = crtc->dev;
	const intel_limit_t *limit;

	if (intel_pipe_has_type(crtc, INTEL_OUTPUT_LVDS)) {
		if (intel_is_dual_link_lvds(dev)) {
			if (refclk == 100000)
				limit = &intel_limits_ironlake_dual_lvds_100m;
			else
				limit = &intel_limits_ironlake_dual_lvds;
		} else {
			if (refclk == 100000)
				limit = &intel_limits_ironlake_single_lvds_100m;
			else
				limit = &intel_limits_ironlake_single_lvds;
		}
	} else
		limit = &intel_limits_ironlake_dac;

	return limit;
}

static const intel_limit_t *intel_g4x_limit(struct drm_crtc *crtc)
{
	struct drm_device *dev = crtc->dev;
	const intel_limit_t *limit;

	if (intel_pipe_has_type(crtc, INTEL_OUTPUT_LVDS)) {
		if (intel_is_dual_link_lvds(dev))
			limit = &intel_limits_g4x_dual_channel_lvds;
		else
			limit = &intel_limits_g4x_single_channel_lvds;
	} else if (intel_pipe_has_type(crtc, INTEL_OUTPUT_HDMI) ||
		   intel_pipe_has_type(crtc, INTEL_OUTPUT_ANALOG)) {
		limit = &intel_limits_g4x_hdmi;
	} else if (intel_pipe_has_type(crtc, INTEL_OUTPUT_SDVO)) {
		limit = &intel_limits_g4x_sdvo;
	} else /* The option is for other outputs */
		limit = &intel_limits_i9xx_sdvo;

	return limit;
}

static const intel_limit_t *intel_limit(struct drm_crtc *crtc, int refclk)
{
	struct drm_device *dev = crtc->dev;
	const intel_limit_t *limit;

	if (HAS_PCH_SPLIT(dev))
		limit = intel_ironlake_limit(crtc, refclk);
	else if (IS_G4X(dev)) {
		limit = intel_g4x_limit(crtc);
	} else if (IS_PINEVIEW(dev)) {
		if (intel_pipe_has_type(crtc, INTEL_OUTPUT_LVDS))
			limit = &intel_limits_pineview_lvds;
		else
			limit = &intel_limits_pineview_sdvo;
	} else if (IS_VALLEYVIEW(dev)) {
		limit = &intel_limits_vlv;
	} else if (!IS_GEN2(dev)) {
		if (intel_pipe_has_type(crtc, INTEL_OUTPUT_LVDS))
			limit = &intel_limits_i9xx_lvds;
		else
			limit = &intel_limits_i9xx_sdvo;
	} else {
		if (intel_pipe_has_type(crtc, INTEL_OUTPUT_LVDS))
			limit = &intel_limits_i8xx_lvds;
		else if (intel_pipe_has_type(crtc, INTEL_OUTPUT_DVO))
			limit = &intel_limits_i8xx_dvo;
		else
			limit = &intel_limits_i8xx_dac;
	}
	return limit;
}

/* m1 is reserved as 0 in Pineview, n is a ring counter */
static void pineview_clock(int refclk, intel_clock_t *clock)
{
	clock->m = clock->m2 + 2;
	clock->p = clock->p1 * clock->p2;
	clock->vco = DIV_ROUND_CLOSEST(refclk * clock->m, clock->n);
	clock->dot = DIV_ROUND_CLOSEST(clock->vco, clock->p);
}

static uint32_t i9xx_dpll_compute_m(struct dpll *dpll)
{
	return 5 * (dpll->m1 + 2) + (dpll->m2 + 2);
}

static void i9xx_clock(int refclk, intel_clock_t *clock)
{
	clock->m = i9xx_dpll_compute_m(clock);
	clock->p = clock->p1 * clock->p2;
	clock->vco = DIV_ROUND_CLOSEST(refclk * clock->m, clock->n + 2);
	clock->dot = DIV_ROUND_CLOSEST(clock->vco, clock->p);
}

#define INTELPllInvalid(s)   do { /* DRM_DEBUG(s); */ return false; } while (0)
/**
 * Returns whether the given set of divisors are valid for a given refclk with
 * the given connectors.
 */

static bool intel_PLL_is_valid(struct drm_device *dev,
			       const intel_limit_t *limit,
			       const intel_clock_t *clock)
{
	if (clock->n   < limit->n.min   || limit->n.max   < clock->n)
		INTELPllInvalid("n out of range\n");
	if (clock->p1  < limit->p1.min  || limit->p1.max  < clock->p1)
		INTELPllInvalid("p1 out of range\n");
	if (clock->m2  < limit->m2.min  || limit->m2.max  < clock->m2)
		INTELPllInvalid("m2 out of range\n");
	if (clock->m1  < limit->m1.min  || limit->m1.max  < clock->m1)
		INTELPllInvalid("m1 out of range\n");

	if (!IS_PINEVIEW(dev) && !IS_VALLEYVIEW(dev))
		if (clock->m1 <= clock->m2)
			INTELPllInvalid("m1 <= m2\n");

	if (!IS_VALLEYVIEW(dev)) {
		if (clock->p < limit->p.min || limit->p.max < clock->p)
			INTELPllInvalid("p out of range\n");
		if (clock->m < limit->m.min || limit->m.max < clock->m)
			INTELPllInvalid("m out of range\n");
	}

	if (clock->vco < limit->vco.min || limit->vco.max < clock->vco)
		INTELPllInvalid("vco out of range\n");
	/* XXX: We may need to be checking "Dot clock" depending on the multiplier,
	 * connector, etc., rather than just a single range.
	 */
	if (clock->dot < limit->dot.min || limit->dot.max < clock->dot)
		INTELPllInvalid("dot out of range\n");

	return true;
}

static bool
i9xx_find_best_dpll(const intel_limit_t *limit, struct drm_crtc *crtc,
		    int target, int refclk, intel_clock_t *match_clock,
		    intel_clock_t *best_clock)
{
	struct drm_device *dev = crtc->dev;
	intel_clock_t clock;
	int err = target;

	if (intel_pipe_has_type(crtc, INTEL_OUTPUT_LVDS)) {
		/*
		 * For LVDS just rely on its current settings for dual-channel.
		 * We haven't figured out how to reliably set up different
		 * single/dual channel state, if we even can.
		 */
		if (intel_is_dual_link_lvds(dev))
			clock.p2 = limit->p2.p2_fast;
		else
			clock.p2 = limit->p2.p2_slow;
	} else {
		if (target < limit->p2.dot_limit)
			clock.p2 = limit->p2.p2_slow;
		else
			clock.p2 = limit->p2.p2_fast;
	}

	memset(best_clock, 0, sizeof(*best_clock));

	for (clock.m1 = limit->m1.min; clock.m1 <= limit->m1.max;
	     clock.m1++) {
		for (clock.m2 = limit->m2.min;
		     clock.m2 <= limit->m2.max; clock.m2++) {
			if (clock.m2 >= clock.m1)
				break;
			for (clock.n = limit->n.min;
			     clock.n <= limit->n.max; clock.n++) {
				for (clock.p1 = limit->p1.min;
					clock.p1 <= limit->p1.max; clock.p1++) {
					int this_err;

					i9xx_clock(refclk, &clock);
					if (!intel_PLL_is_valid(dev, limit,
								&clock))
						continue;
					if (match_clock &&
					    clock.p != match_clock->p)
						continue;

					this_err = abs(clock.dot - target);
					if (this_err < err) {
						*best_clock = clock;
						err = this_err;
					}
				}
			}
		}
	}

	return (err != target);
}

static bool
pnv_find_best_dpll(const intel_limit_t *limit, struct drm_crtc *crtc,
		   int target, int refclk, intel_clock_t *match_clock,
		   intel_clock_t *best_clock)
{
	struct drm_device *dev = crtc->dev;
	intel_clock_t clock;
	int err = target;

	if (intel_pipe_has_type(crtc, INTEL_OUTPUT_LVDS)) {
		/*
		 * For LVDS just rely on its current settings for dual-channel.
		 * We haven't figured out how to reliably set up different
		 * single/dual channel state, if we even can.
		 */
		if (intel_is_dual_link_lvds(dev))
			clock.p2 = limit->p2.p2_fast;
		else
			clock.p2 = limit->p2.p2_slow;
	} else {
		if (target < limit->p2.dot_limit)
			clock.p2 = limit->p2.p2_slow;
		else
			clock.p2 = limit->p2.p2_fast;
	}

	memset(best_clock, 0, sizeof(*best_clock));

	for (clock.m1 = limit->m1.min; clock.m1 <= limit->m1.max;
	     clock.m1++) {
		for (clock.m2 = limit->m2.min;
		     clock.m2 <= limit->m2.max; clock.m2++) {
			for (clock.n = limit->n.min;
			     clock.n <= limit->n.max; clock.n++) {
				for (clock.p1 = limit->p1.min;
					clock.p1 <= limit->p1.max; clock.p1++) {
					int this_err;

					pineview_clock(refclk, &clock);
					if (!intel_PLL_is_valid(dev, limit,
								&clock))
						continue;
					if (match_clock &&
					    clock.p != match_clock->p)
						continue;

					this_err = abs(clock.dot - target);
					if (this_err < err) {
						*best_clock = clock;
						err = this_err;
					}
				}
			}
		}
	}

	return (err != target);
}

static bool
g4x_find_best_dpll(const intel_limit_t *limit, struct drm_crtc *crtc,
		   int target, int refclk, intel_clock_t *match_clock,
		   intel_clock_t *best_clock)
{
	struct drm_device *dev = crtc->dev;
	intel_clock_t clock;
	int max_n;
	bool found;
	/* approximately equals target * 0.00585 */
	int err_most = (target >> 8) + (target >> 9);
	found = false;

	if (intel_pipe_has_type(crtc, INTEL_OUTPUT_LVDS)) {
		if (intel_is_dual_link_lvds(dev))
			clock.p2 = limit->p2.p2_fast;
		else
			clock.p2 = limit->p2.p2_slow;
	} else {
		if (target < limit->p2.dot_limit)
			clock.p2 = limit->p2.p2_slow;
		else
			clock.p2 = limit->p2.p2_fast;
	}

	memset(best_clock, 0, sizeof(*best_clock));
	max_n = limit->n.max;
	/* based on hardware requirement, prefer smaller n to precision */
	for (clock.n = limit->n.min; clock.n <= max_n; clock.n++) {
		/* based on hardware requirement, prefere larger m1,m2 */
		for (clock.m1 = limit->m1.max;
		     clock.m1 >= limit->m1.min; clock.m1--) {
			for (clock.m2 = limit->m2.max;
			     clock.m2 >= limit->m2.min; clock.m2--) {
				for (clock.p1 = limit->p1.max;
				     clock.p1 >= limit->p1.min; clock.p1--) {
					int this_err;

					i9xx_clock(refclk, &clock);
					if (!intel_PLL_is_valid(dev, limit,
								&clock))
						continue;

					this_err = abs(clock.dot - target);
					if (this_err < err_most) {
						*best_clock = clock;
						err_most = this_err;
						max_n = clock.n;
						found = true;
					}
				}
			}
		}
	}
	return found;
}

static bool
vlv_find_best_dpll(const intel_limit_t *limit, struct drm_crtc *crtc,
		   int target, int refclk, intel_clock_t *match_clock,
		   intel_clock_t *best_clock)
{
	struct drm_device *dev = crtc->dev;
	intel_clock_t clock;
	unsigned int bestppm = 1000000;
	/* min update 19.2 MHz */
	int max_n = min(limit->n.max, refclk / 19200);
	bool found = false;

	target *= 5; /* fast clock */

	memset(best_clock, 0, sizeof(*best_clock));

	/* based on hardware requirement, prefer smaller n to precision */
	for (clock.n = limit->n.min; clock.n <= max_n; clock.n++) {
		for (clock.p1 = limit->p1.max; clock.p1 >= limit->p1.min; clock.p1--) {
			for (clock.p2 = limit->p2.p2_fast; clock.p2 >= limit->p2.p2_slow;
			     clock.p2 -= clock.p2 > 10 ? 2 : 1) {
				clock.p = clock.p1 * clock.p2;
				/* based on hardware requirement, prefer bigger m1,m2 values */
				for (clock.m1 = limit->m1.min; clock.m1 <= limit->m1.max; clock.m1++) {
					unsigned int ppm, diff;

					clock.m2 = DIV_ROUND_CLOSEST(target * clock.p * clock.n,
								     refclk * clock.m1);

					vlv_clock(refclk, &clock);

					if (!intel_PLL_is_valid(dev, limit,
								&clock))
						continue;

					diff = abs(clock.dot - target);
					ppm = div_u64(1000000ULL * diff, target);

					if (ppm < 100 && clock.p > best_clock->p) {
						bestppm = 0;
						*best_clock = clock;
						found = true;
					}

					if (bestppm >= 10 && ppm < bestppm - 10) {
						bestppm = ppm;
						*best_clock = clock;
						found = true;
					}
				}
			}
		}
	}

	return found;
}

bool intel_crtc_active(struct drm_crtc *crtc)
{
	struct intel_crtc *intel_crtc = to_intel_crtc(crtc);

	/* Be paranoid as we can arrive here with only partial
	 * state retrieved from the hardware during setup.
	 *
	 * We can ditch the adjusted_mode.crtc_clock check as soon
	 * as Haswell has gained clock readout/fastboot support.
	 *
	 * We can ditch the crtc->fb check as soon as we can
	 * properly reconstruct framebuffers.
	 */
	return intel_crtc->active && crtc->fb &&
		intel_crtc->config.adjusted_mode.crtc_clock;
}

enum transcoder intel_pipe_to_cpu_transcoder(struct drm_i915_private *dev_priv,
					     enum pipe pipe)
{
	struct drm_crtc *crtc = dev_priv->pipe_to_crtc_mapping[pipe];
	struct intel_crtc *intel_crtc = to_intel_crtc(crtc);

	return intel_crtc->config.cpu_transcoder;
}

static void g4x_wait_for_vblank(struct drm_device *dev, int pipe)
{
	struct drm_i915_private *dev_priv = dev->dev_private;
	u32 frame, frame_reg = PIPE_FRMCOUNT_GM45(pipe);

	frame = I915_READ(frame_reg);

	if (wait_for(I915_READ_NOTRACE(frame_reg) != frame, 50))
		DRM_DEBUG_KMS("vblank wait timed out\n");
}

/**
 * intel_wait_for_vblank - wait for vblank on a given pipe
 * @dev: drm device
 * @pipe: pipe to wait for
 *
 * Wait for vblank to occur on a given pipe.  Needed for various bits of
 * mode setting code.
 */
void intel_wait_for_vblank(struct drm_device *dev, int pipe)
{
	struct drm_i915_private *dev_priv = dev->dev_private;
	int pipestat_reg = PIPESTAT(pipe);

	if (IS_G4X(dev) || INTEL_INFO(dev)->gen >= 5) {
		g4x_wait_for_vblank(dev, pipe);
		return;
	}

	/* Clear existing vblank status. Note this will clear any other
	 * sticky status fields as well.
	 *
	 * This races with i915_driver_irq_handler() with the result
	 * that either function could miss a vblank event.  Here it is not
	 * fatal, as we will either wait upon the next vblank interrupt or
	 * timeout.  Generally speaking intel_wait_for_vblank() is only
	 * called during modeset at which time the GPU should be idle and
	 * should *not* be performing page flips and thus not waiting on
	 * vblanks...
	 * Currently, the result of us stealing a vblank from the irq
	 * handler is that a single frame will be skipped during swapbuffers.
	 */
	I915_WRITE(pipestat_reg,
		   I915_READ(pipestat_reg) | PIPE_VBLANK_INTERRUPT_STATUS);

	/* Wait for vblank interrupt bit to set */
	if (wait_for(I915_READ(pipestat_reg) &
		     PIPE_VBLANK_INTERRUPT_STATUS,
		     50))
		DRM_DEBUG_KMS("vblank wait timed out\n");
}

static bool pipe_dsl_stopped(struct drm_device *dev, enum pipe pipe)
{
	struct drm_i915_private *dev_priv = dev->dev_private;
	u32 reg = PIPEDSL(pipe);
	u32 line1, line2;
	u32 line_mask;

	if (IS_GEN2(dev))
		line_mask = DSL_LINEMASK_GEN2;
	else
		line_mask = DSL_LINEMASK_GEN3;

	line1 = I915_READ(reg) & line_mask;
	mdelay(5);
	line2 = I915_READ(reg) & line_mask;

	return line1 == line2;
}

/*
 * intel_wait_for_pipe_off - wait for pipe to turn off
 * @dev: drm device
 * @pipe: pipe to wait for
 *
 * After disabling a pipe, we can't wait for vblank in the usual way,
 * spinning on the vblank interrupt status bit, since we won't actually
 * see an interrupt when the pipe is disabled.
 *
 * On Gen4 and above:
 *   wait for the pipe register state bit to turn off
 *
 * Otherwise:
 *   wait for the display line value to settle (it usually
 *   ends up stopping at the start of the next frame).
 *
 */
void intel_wait_for_pipe_off(struct drm_device *dev, int pipe)
{
	struct drm_i915_private *dev_priv = dev->dev_private;
	enum transcoder cpu_transcoder = intel_pipe_to_cpu_transcoder(dev_priv,
								      pipe);

	if (INTEL_INFO(dev)->gen >= 4) {
		int reg = PIPECONF(cpu_transcoder);

		/* Wait for the Pipe State to go off */
		if (wait_for((I915_READ(reg) & I965_PIPECONF_ACTIVE) == 0,
			     100))
			WARN(1, "pipe_off wait timed out\n");
	} else {
		/* Wait for the display line to settle */
		if (wait_for(pipe_dsl_stopped(dev, pipe), 100))
			WARN(1, "pipe_off wait timed out\n");
	}
}

/*
 * ibx_digital_port_connected - is the specified port connected?
 * @dev_priv: i915 private structure
 * @port: the port to test
 *
 * Returns true if @port is connected, false otherwise.
 */
bool ibx_digital_port_connected(struct drm_i915_private *dev_priv,
				struct intel_digital_port *port)
{
	u32 bit;

	if (HAS_PCH_IBX(dev_priv->dev)) {
		switch(port->port) {
		case PORT_B:
			bit = SDE_PORTB_HOTPLUG;
			break;
		case PORT_C:
			bit = SDE_PORTC_HOTPLUG;
			break;
		case PORT_D:
			bit = SDE_PORTD_HOTPLUG;
			break;
		default:
			return true;
		}
	} else {
		switch(port->port) {
		case PORT_B:
			bit = SDE_PORTB_HOTPLUG_CPT;
			break;
		case PORT_C:
			bit = SDE_PORTC_HOTPLUG_CPT;
			break;
		case PORT_D:
			bit = SDE_PORTD_HOTPLUG_CPT;
			break;
		default:
			return true;
		}
	}

	return I915_READ(SDEISR) & bit;
}

static const char *state_string(bool enabled)
{
	return enabled ? "on" : "off";
}

/* Only for pre-ILK configs */
void assert_pll(struct drm_i915_private *dev_priv,
		enum pipe pipe, bool state)
{
	int reg;
	u32 val;
	bool cur_state;

	reg = DPLL(pipe);
	val = I915_READ(reg);
	cur_state = !!(val & DPLL_VCO_ENABLE);
	WARN(cur_state != state,
	     "PLL state assertion failure (expected %s, current %s)\n",
	     state_string(state), state_string(cur_state));
}

/* XXX: the dsi pll is shared between MIPI DSI ports */
static void assert_dsi_pll(struct drm_i915_private *dev_priv, bool state)
{
	u32 val;
	bool cur_state;

	mutex_lock(&dev_priv->dpio_lock);
	val = vlv_cck_read(dev_priv, CCK_REG_DSI_PLL_CONTROL);
	mutex_unlock(&dev_priv->dpio_lock);

	cur_state = val & DSI_PLL_VCO_EN;
	WARN(cur_state != state,
	     "DSI PLL state assertion failure (expected %s, current %s)\n",
	     state_string(state), state_string(cur_state));
}
#define assert_dsi_pll_enabled(d) assert_dsi_pll(d, true)
#define assert_dsi_pll_disabled(d) assert_dsi_pll(d, false)

struct intel_shared_dpll *
intel_crtc_to_shared_dpll(struct intel_crtc *crtc)
{
	struct drm_i915_private *dev_priv = crtc->base.dev->dev_private;

	if (crtc->config.shared_dpll < 0)
		return NULL;

	return &dev_priv->shared_dplls[crtc->config.shared_dpll];
}

/* For ILK+ */
void assert_shared_dpll(struct drm_i915_private *dev_priv,
			struct intel_shared_dpll *pll,
			bool state)
{
	bool cur_state;
	struct intel_dpll_hw_state hw_state;

	if (HAS_PCH_LPT(dev_priv->dev)) {
		DRM_DEBUG_DRIVER("LPT detected: skipping PCH PLL test\n");
		return;
	}

	if (WARN (!pll,
		  "asserting DPLL %s with no DPLL\n", state_string(state)))
		return;

	cur_state = pll->get_hw_state(dev_priv, pll, &hw_state);
	WARN(cur_state != state,
	     "%s assertion failure (expected %s, current %s)\n",
	     pll->name, state_string(state), state_string(cur_state));
}

static void assert_fdi_tx(struct drm_i915_private *dev_priv,
			  enum pipe pipe, bool state)
{
	int reg;
	u32 val;
	bool cur_state;
	enum transcoder cpu_transcoder = intel_pipe_to_cpu_transcoder(dev_priv,
								      pipe);

	if (HAS_DDI(dev_priv->dev)) {
		/* DDI does not have a specific FDI_TX register */
		reg = TRANS_DDI_FUNC_CTL(cpu_transcoder);
		val = I915_READ(reg);
		cur_state = !!(val & TRANS_DDI_FUNC_ENABLE);
	} else {
		reg = FDI_TX_CTL(pipe);
		val = I915_READ(reg);
		cur_state = !!(val & FDI_TX_ENABLE);
	}
	WARN(cur_state != state,
	     "FDI TX state assertion failure (expected %s, current %s)\n",
	     state_string(state), state_string(cur_state));
}
#define assert_fdi_tx_enabled(d, p) assert_fdi_tx(d, p, true)
#define assert_fdi_tx_disabled(d, p) assert_fdi_tx(d, p, false)

static void assert_fdi_rx(struct drm_i915_private *dev_priv,
			  enum pipe pipe, bool state)
{
	int reg;
	u32 val;
	bool cur_state;

	reg = FDI_RX_CTL(pipe);
	val = I915_READ(reg);
	cur_state = !!(val & FDI_RX_ENABLE);
	WARN(cur_state != state,
	     "FDI RX state assertion failure (expected %s, current %s)\n",
	     state_string(state), state_string(cur_state));
}
#define assert_fdi_rx_enabled(d, p) assert_fdi_rx(d, p, true)
#define assert_fdi_rx_disabled(d, p) assert_fdi_rx(d, p, false)

static void assert_fdi_tx_pll_enabled(struct drm_i915_private *dev_priv,
				      enum pipe pipe)
{
	int reg;
	u32 val;

	/* ILK FDI PLL is always enabled */
	if (dev_priv->info->gen == 5)
		return;

	/* On Haswell, DDI ports are responsible for the FDI PLL setup */
	if (HAS_DDI(dev_priv->dev))
		return;

	reg = FDI_TX_CTL(pipe);
	val = I915_READ(reg);
	WARN(!(val & FDI_TX_PLL_ENABLE), "FDI TX PLL assertion failure, should be active but is disabled\n");
}

void assert_fdi_rx_pll(struct drm_i915_private *dev_priv,
		       enum pipe pipe, bool state)
{
	int reg;
	u32 val;
	bool cur_state;

	reg = FDI_RX_CTL(pipe);
	val = I915_READ(reg);
	cur_state = !!(val & FDI_RX_PLL_ENABLE);
	WARN(cur_state != state,
	     "FDI RX PLL assertion failure (expected %s, current %s)\n",
	     state_string(state), state_string(cur_state));
}

static void assert_panel_unlocked(struct drm_i915_private *dev_priv,
				  enum pipe pipe)
{
	int pp_reg, lvds_reg;
	u32 val;
	enum pipe panel_pipe = PIPE_A;
	bool locked = true;

	if (HAS_PCH_SPLIT(dev_priv->dev)) {
		pp_reg = PCH_PP_CONTROL;
		lvds_reg = PCH_LVDS;
	} else {
		pp_reg = PP_CONTROL;
		lvds_reg = LVDS;
	}

	val = I915_READ(pp_reg);
	if (!(val & PANEL_POWER_ON) ||
	    ((val & PANEL_UNLOCK_REGS) == PANEL_UNLOCK_REGS))
		locked = false;

	if (I915_READ(lvds_reg) & LVDS_PIPEB_SELECT)
		panel_pipe = PIPE_B;

	WARN(panel_pipe == pipe && locked,
	     "panel assertion failure, pipe %c regs locked\n",
	     pipe_name(pipe));
}

static void assert_cursor(struct drm_i915_private *dev_priv,
			  enum pipe pipe, bool state)
{
	struct drm_device *dev = dev_priv->dev;
	bool cur_state;

	if (IS_IVYBRIDGE(dev) || IS_HASWELL(dev))
		cur_state = I915_READ(CURCNTR_IVB(pipe)) & CURSOR_MODE;
	else if (IS_845G(dev) || IS_I865G(dev))
		cur_state = I915_READ(_CURACNTR) & CURSOR_ENABLE;
	else
		cur_state = I915_READ(CURCNTR(pipe)) & CURSOR_MODE;

	WARN(cur_state != state,
	     "cursor on pipe %c assertion failure (expected %s, current %s)\n",
	     pipe_name(pipe), state_string(state), state_string(cur_state));
}
#define assert_cursor_enabled(d, p) assert_cursor(d, p, true)
#define assert_cursor_disabled(d, p) assert_cursor(d, p, false)

void assert_pipe(struct drm_i915_private *dev_priv,
		 enum pipe pipe, bool state)
{
	int reg;
	u32 val;
	bool cur_state;
	enum transcoder cpu_transcoder = intel_pipe_to_cpu_transcoder(dev_priv,
								      pipe);

	/* if we need the pipe A quirk it must be always on */
	if (pipe == PIPE_A && dev_priv->quirks & QUIRK_PIPEA_FORCE)
		state = true;

	if (!intel_display_power_enabled(dev_priv->dev,
				POWER_DOMAIN_TRANSCODER(cpu_transcoder))) {
		cur_state = false;
	} else {
		reg = PIPECONF(cpu_transcoder);
		val = I915_READ(reg);
		cur_state = !!(val & PIPECONF_ENABLE);
	}

	WARN(cur_state != state,
	     "pipe %c assertion failure (expected %s, current %s)\n",
	     pipe_name(pipe), state_string(state), state_string(cur_state));
}

static void assert_plane(struct drm_i915_private *dev_priv,
			 enum plane plane, bool state)
{
	int reg;
	u32 val;
	bool cur_state;

	reg = DSPCNTR(plane);
	val = I915_READ(reg);
	cur_state = !!(val & DISPLAY_PLANE_ENABLE);
	WARN(cur_state != state,
	     "plane %c assertion failure (expected %s, current %s)\n",
	     plane_name(plane), state_string(state), state_string(cur_state));
}

#define assert_plane_enabled(d, p) assert_plane(d, p, true)
#define assert_plane_disabled(d, p) assert_plane(d, p, false)

static void assert_planes_disabled(struct drm_i915_private *dev_priv,
				   enum pipe pipe)
{
	struct drm_device *dev = dev_priv->dev;
	int reg, i;
	u32 val;
	int cur_pipe;

	/* Primary planes are fixed to pipes on gen4+ */
	if (INTEL_INFO(dev)->gen >= 4) {
		reg = DSPCNTR(pipe);
		val = I915_READ(reg);
		WARN((val & DISPLAY_PLANE_ENABLE),
		     "plane %c assertion failure, should be disabled but not\n",
		     plane_name(pipe));
		return;
	}

	/* Need to check both planes against the pipe */
	for_each_pipe(i) {
		reg = DSPCNTR(i);
		val = I915_READ(reg);
		cur_pipe = (val & DISPPLANE_SEL_PIPE_MASK) >>
			DISPPLANE_SEL_PIPE_SHIFT;
		WARN((val & DISPLAY_PLANE_ENABLE) && pipe == cur_pipe,
		     "plane %c assertion failure, should be off on pipe %c but is still active\n",
		     plane_name(i), pipe_name(pipe));
	}
}

static void assert_sprites_disabled(struct drm_i915_private *dev_priv,
				    enum pipe pipe)
{
	struct drm_device *dev = dev_priv->dev;
	int reg, i;
	u32 val;

	if (IS_VALLEYVIEW(dev)) {
		for (i = 0; i < dev_priv->num_plane; i++) {
			reg = SPCNTR(pipe, i);
			val = I915_READ(reg);
			WARN((val & SP_ENABLE),
			     "sprite %c assertion failure, should be off on pipe %c but is still active\n",
			     sprite_name(pipe, i), pipe_name(pipe));
		}
	} else if (INTEL_INFO(dev)->gen >= 7) {
		reg = SPRCTL(pipe);
		val = I915_READ(reg);
		WARN((val & SPRITE_ENABLE),
		     "sprite %c assertion failure, should be off on pipe %c but is still active\n",
		     plane_name(pipe), pipe_name(pipe));
	} else if (INTEL_INFO(dev)->gen >= 5) {
		reg = DVSCNTR(pipe);
		val = I915_READ(reg);
		WARN((val & DVS_ENABLE),
		     "sprite %c assertion failure, should be off on pipe %c but is still active\n",
		     plane_name(pipe), pipe_name(pipe));
	}
}

static void assert_pch_refclk_enabled(struct drm_i915_private *dev_priv)
{
	u32 val;
	bool enabled;

	if (HAS_PCH_LPT(dev_priv->dev)) {
		DRM_DEBUG_DRIVER("LPT does not has PCH refclk, skipping check\n");
		return;
	}

	val = I915_READ(PCH_DREF_CONTROL);
	enabled = !!(val & (DREF_SSC_SOURCE_MASK | DREF_NONSPREAD_SOURCE_MASK |
			    DREF_SUPERSPREAD_SOURCE_MASK));
	WARN(!enabled, "PCH refclk assertion failure, should be active but is disabled\n");
}

static void assert_pch_transcoder_disabled(struct drm_i915_private *dev_priv,
					   enum pipe pipe)
{
	int reg;
	u32 val;
	bool enabled;

	reg = PCH_TRANSCONF(pipe);
	val = I915_READ(reg);
	enabled = !!(val & TRANS_ENABLE);
	WARN(enabled,
	     "transcoder assertion failed, should be off on pipe %c but is still active\n",
	     pipe_name(pipe));
}

static bool dp_pipe_enabled(struct drm_i915_private *dev_priv,
			    enum pipe pipe, u32 port_sel, u32 val)
{
	if ((val & DP_PORT_EN) == 0)
		return false;

	if (HAS_PCH_CPT(dev_priv->dev)) {
		u32	trans_dp_ctl_reg = TRANS_DP_CTL(pipe);
		u32	trans_dp_ctl = I915_READ(trans_dp_ctl_reg);
		if ((trans_dp_ctl & TRANS_DP_PORT_SEL_MASK) != port_sel)
			return false;
	} else {
		if ((val & DP_PIPE_MASK) != (pipe << 30))
			return false;
	}
	return true;
}

static bool hdmi_pipe_enabled(struct drm_i915_private *dev_priv,
			      enum pipe pipe, u32 val)
{
	if ((val & SDVO_ENABLE) == 0)
		return false;

	if (HAS_PCH_CPT(dev_priv->dev)) {
		if ((val & SDVO_PIPE_SEL_MASK_CPT) != SDVO_PIPE_SEL_CPT(pipe))
			return false;
	} else {
		if ((val & SDVO_PIPE_SEL_MASK) != SDVO_PIPE_SEL(pipe))
			return false;
	}
	return true;
}

static bool lvds_pipe_enabled(struct drm_i915_private *dev_priv,
			      enum pipe pipe, u32 val)
{
	if ((val & LVDS_PORT_EN) == 0)
		return false;

	if (HAS_PCH_CPT(dev_priv->dev)) {
		if ((val & PORT_TRANS_SEL_MASK) != PORT_TRANS_SEL_CPT(pipe))
			return false;
	} else {
		if ((val & LVDS_PIPE_MASK) != LVDS_PIPE(pipe))
			return false;
	}
	return true;
}

static bool adpa_pipe_enabled(struct drm_i915_private *dev_priv,
			      enum pipe pipe, u32 val)
{
	if ((val & ADPA_DAC_ENABLE) == 0)
		return false;
	if (HAS_PCH_CPT(dev_priv->dev)) {
		if ((val & PORT_TRANS_SEL_MASK) != PORT_TRANS_SEL_CPT(pipe))
			return false;
	} else {
		if ((val & ADPA_PIPE_SELECT_MASK) != ADPA_PIPE_SELECT(pipe))
			return false;
	}
	return true;
}

static void assert_pch_dp_disabled(struct drm_i915_private *dev_priv,
				   enum pipe pipe, int reg, u32 port_sel)
{
	u32 val = I915_READ(reg);
	WARN(dp_pipe_enabled(dev_priv, pipe, port_sel, val),
	     "PCH DP (0x%08x) enabled on transcoder %c, should be disabled\n",
	     reg, pipe_name(pipe));

	WARN(HAS_PCH_IBX(dev_priv->dev) && (val & DP_PORT_EN) == 0
	     && (val & DP_PIPEB_SELECT),
	     "IBX PCH dp port still using transcoder B\n");
}

static void assert_pch_hdmi_disabled(struct drm_i915_private *dev_priv,
				     enum pipe pipe, int reg)
{
	u32 val = I915_READ(reg);
	WARN(hdmi_pipe_enabled(dev_priv, pipe, val),
	     "PCH HDMI (0x%08x) enabled on transcoder %c, should be disabled\n",
	     reg, pipe_name(pipe));

	WARN(HAS_PCH_IBX(dev_priv->dev) && (val & SDVO_ENABLE) == 0
	     && (val & SDVO_PIPE_B_SELECT),
	     "IBX PCH hdmi port still using transcoder B\n");
}

static void assert_pch_ports_disabled(struct drm_i915_private *dev_priv,
				      enum pipe pipe)
{
	int reg;
	u32 val;

	assert_pch_dp_disabled(dev_priv, pipe, PCH_DP_B, TRANS_DP_PORT_SEL_B);
	assert_pch_dp_disabled(dev_priv, pipe, PCH_DP_C, TRANS_DP_PORT_SEL_C);
	assert_pch_dp_disabled(dev_priv, pipe, PCH_DP_D, TRANS_DP_PORT_SEL_D);

	reg = PCH_ADPA;
	val = I915_READ(reg);
	WARN(adpa_pipe_enabled(dev_priv, pipe, val),
	     "PCH VGA enabled on transcoder %c, should be disabled\n",
	     pipe_name(pipe));

	reg = PCH_LVDS;
	val = I915_READ(reg);
	WARN(lvds_pipe_enabled(dev_priv, pipe, val),
	     "PCH LVDS enabled on transcoder %c, should be disabled\n",
	     pipe_name(pipe));

	assert_pch_hdmi_disabled(dev_priv, pipe, PCH_HDMIB);
	assert_pch_hdmi_disabled(dev_priv, pipe, PCH_HDMIC);
	assert_pch_hdmi_disabled(dev_priv, pipe, PCH_HDMID);
}

static void intel_init_dpio(struct drm_device *dev)
{
	struct drm_i915_private *dev_priv = dev->dev_private;

	if (!IS_VALLEYVIEW(dev))
		return;

	DPIO_PHY_IOSF_PORT(DPIO_PHY0) = IOSF_PORT_DPIO;
	/*
	 * From VLV2A0_DP_eDP_DPIO_driver_vbios_notes_10.docx -
	 *  6.	De-assert cmn_reset/side_reset. Same as VLV X0.
	 *   a.	GUnit 0x2110 bit[0] set to 1 (def 0)
	 *   b.	The other bits such as sfr settings / modesel may all be set
	 *      to 0.
	 *
	 * This should only be done on init and resume from S3 with both
	 * PLLs disabled, or we risk losing DPIO and PLL synchronization.
	 */
	I915_WRITE(DPIO_CTL, I915_READ(DPIO_CTL) | DPIO_CMNRST);
}

static void vlv_enable_pll(struct intel_crtc *crtc)
{
	struct drm_device *dev = crtc->base.dev;
	struct drm_i915_private *dev_priv = dev->dev_private;
	int reg = DPLL(crtc->pipe);
	u32 dpll = crtc->config.dpll_hw_state.dpll;

	assert_pipe_disabled(dev_priv, crtc->pipe);

	/* No really, not for ILK+ */
	BUG_ON(!IS_VALLEYVIEW(dev_priv->dev));

	/* PLL is protected by panel, make sure we can write it */
	if (IS_MOBILE(dev_priv->dev) && !IS_I830(dev_priv->dev))
		assert_panel_unlocked(dev_priv, crtc->pipe);

	I915_WRITE(reg, dpll);
	POSTING_READ(reg);
	udelay(150);

	if (wait_for(((I915_READ(reg) & DPLL_LOCK_VLV) == DPLL_LOCK_VLV), 1))
		DRM_ERROR("DPLL %d failed to lock\n", crtc->pipe);

	I915_WRITE(DPLL_MD(crtc->pipe), crtc->config.dpll_hw_state.dpll_md);
	POSTING_READ(DPLL_MD(crtc->pipe));

	/* We do this three times for luck */
	I915_WRITE(reg, dpll);
	POSTING_READ(reg);
	udelay(150); /* wait for warmup */
	I915_WRITE(reg, dpll);
	POSTING_READ(reg);
	udelay(150); /* wait for warmup */
	I915_WRITE(reg, dpll);
	POSTING_READ(reg);
	udelay(150); /* wait for warmup */
}

static void i9xx_enable_pll(struct intel_crtc *crtc)
{
	struct drm_device *dev = crtc->base.dev;
	struct drm_i915_private *dev_priv = dev->dev_private;
	int reg = DPLL(crtc->pipe);
	u32 dpll = crtc->config.dpll_hw_state.dpll;

	assert_pipe_disabled(dev_priv, crtc->pipe);

	/* No really, not for ILK+ */
	BUG_ON(dev_priv->info->gen >= 5);

	/* PLL is protected by panel, make sure we can write it */
	if (IS_MOBILE(dev) && !IS_I830(dev))
		assert_panel_unlocked(dev_priv, crtc->pipe);

	I915_WRITE(reg, dpll);

	/* Wait for the clocks to stabilize. */
	POSTING_READ(reg);
	udelay(150);

	if (INTEL_INFO(dev)->gen >= 4) {
		I915_WRITE(DPLL_MD(crtc->pipe),
			   crtc->config.dpll_hw_state.dpll_md);
	} else {
		/* The pixel multiplier can only be updated once the
		 * DPLL is enabled and the clocks are stable.
		 *
		 * So write it again.
		 */
		I915_WRITE(reg, dpll);
	}

	/* We do this three times for luck */
	I915_WRITE(reg, dpll);
	POSTING_READ(reg);
	udelay(150); /* wait for warmup */
	I915_WRITE(reg, dpll);
	POSTING_READ(reg);
	udelay(150); /* wait for warmup */
	I915_WRITE(reg, dpll);
	POSTING_READ(reg);
	udelay(150); /* wait for warmup */
}

/**
 * i9xx_disable_pll - disable a PLL
 * @dev_priv: i915 private structure
 * @pipe: pipe PLL to disable
 *
 * Disable the PLL for @pipe, making sure the pipe is off first.
 *
 * Note!  This is for pre-ILK only.
 */
static void i9xx_disable_pll(struct drm_i915_private *dev_priv, enum pipe pipe)
{
	/* Don't disable pipe A or pipe A PLLs if needed */
	if (pipe == PIPE_A && (dev_priv->quirks & QUIRK_PIPEA_FORCE))
		return;

	/* Make sure the pipe isn't still relying on us */
	assert_pipe_disabled(dev_priv, pipe);

	I915_WRITE(DPLL(pipe), 0);
	POSTING_READ(DPLL(pipe));
}

static void vlv_disable_pll(struct drm_i915_private *dev_priv, enum pipe pipe)
{
	u32 val = 0;

	/* Make sure the pipe isn't still relying on us */
	assert_pipe_disabled(dev_priv, pipe);

	/* Leave integrated clock source enabled */
	if (pipe == PIPE_B)
		val = DPLL_INTEGRATED_CRI_CLK_VLV;
	I915_WRITE(DPLL(pipe), val);
	POSTING_READ(DPLL(pipe));
}

void vlv_wait_port_ready(struct drm_i915_private *dev_priv,
		struct intel_digital_port *dport)
{
	u32 port_mask;

	switch (dport->port) {
	case PORT_B:
		port_mask = DPLL_PORTB_READY_MASK;
		break;
	case PORT_C:
		port_mask = DPLL_PORTC_READY_MASK;
		break;
	default:
		BUG();
	}

	if (wait_for((I915_READ(DPLL(0)) & port_mask) == 0, 1000))
		WARN(1, "timed out waiting for port %c ready: 0x%08x\n",
		     port_name(dport->port), I915_READ(DPLL(0)));
}

/**
 * ironlake_enable_shared_dpll - enable PCH PLL
 * @dev_priv: i915 private structure
 * @pipe: pipe PLL to enable
 *
 * The PCH PLL needs to be enabled before the PCH transcoder, since it
 * drives the transcoder clock.
 */
static void ironlake_enable_shared_dpll(struct intel_crtc *crtc)
{
	struct drm_i915_private *dev_priv = crtc->base.dev->dev_private;
	struct intel_shared_dpll *pll = intel_crtc_to_shared_dpll(crtc);

	/* PCH PLLs only available on ILK, SNB and IVB */
	BUG_ON(dev_priv->info->gen < 5);
	if (WARN_ON(pll == NULL))
		return;

	if (WARN_ON(pll->refcount == 0))
		return;

	DRM_DEBUG_KMS("enable %s (active %d, on? %d)for crtc %d\n",
		      pll->name, pll->active, pll->on,
		      crtc->base.base.id);

	if (pll->active++) {
		WARN_ON(!pll->on);
		assert_shared_dpll_enabled(dev_priv, pll);
		return;
	}
	WARN_ON(pll->on);

	DRM_DEBUG_KMS("enabling %s\n", pll->name);
	pll->enable(dev_priv, pll);
	pll->on = true;
}

static void intel_disable_shared_dpll(struct intel_crtc *crtc)
{
	struct drm_i915_private *dev_priv = crtc->base.dev->dev_private;
	struct intel_shared_dpll *pll = intel_crtc_to_shared_dpll(crtc);

	/* PCH only available on ILK+ */
	BUG_ON(dev_priv->info->gen < 5);
	if (WARN_ON(pll == NULL))
	       return;

	if (WARN_ON(pll->refcount == 0))
		return;

	DRM_DEBUG_KMS("disable %s (active %d, on? %d) for crtc %d\n",
		      pll->name, pll->active, pll->on,
		      crtc->base.base.id);

	if (WARN_ON(pll->active == 0)) {
		assert_shared_dpll_disabled(dev_priv, pll);
		return;
	}

	assert_shared_dpll_enabled(dev_priv, pll);
	WARN_ON(!pll->on);
	if (--pll->active)
		return;

	DRM_DEBUG_KMS("disabling %s\n", pll->name);
	pll->disable(dev_priv, pll);
	pll->on = false;
}

static void ironlake_enable_pch_transcoder(struct drm_i915_private *dev_priv,
					   enum pipe pipe)
{
	struct drm_device *dev = dev_priv->dev;
	struct drm_crtc *crtc = dev_priv->pipe_to_crtc_mapping[pipe];
	struct intel_crtc *intel_crtc = to_intel_crtc(crtc);
	uint32_t reg, val, pipeconf_val;

	/* PCH only available on ILK+ */
	BUG_ON(dev_priv->info->gen < 5);

	/* Make sure PCH DPLL is enabled */
	assert_shared_dpll_enabled(dev_priv,
				   intel_crtc_to_shared_dpll(intel_crtc));

	/* FDI must be feeding us bits for PCH ports */
	assert_fdi_tx_enabled(dev_priv, pipe);
	assert_fdi_rx_enabled(dev_priv, pipe);

	if (HAS_PCH_CPT(dev)) {
		/* Workaround: Set the timing override bit before enabling the
		 * pch transcoder. */
		reg = TRANS_CHICKEN2(pipe);
		val = I915_READ(reg);
		val |= TRANS_CHICKEN2_TIMING_OVERRIDE;
		I915_WRITE(reg, val);
	}

	reg = PCH_TRANSCONF(pipe);
	val = I915_READ(reg);
	pipeconf_val = I915_READ(PIPECONF(pipe));

	if (HAS_PCH_IBX(dev_priv->dev)) {
		/*
		 * make the BPC in transcoder be consistent with
		 * that in pipeconf reg.
		 */
		val &= ~PIPECONF_BPC_MASK;
		val |= pipeconf_val & PIPECONF_BPC_MASK;
	}

	val &= ~TRANS_INTERLACE_MASK;
	if ((pipeconf_val & PIPECONF_INTERLACE_MASK) == PIPECONF_INTERLACED_ILK)
		if (HAS_PCH_IBX(dev_priv->dev) &&
		    intel_pipe_has_type(crtc, INTEL_OUTPUT_SDVO))
			val |= TRANS_LEGACY_INTERLACED_ILK;
		else
			val |= TRANS_INTERLACED;
	else
		val |= TRANS_PROGRESSIVE;

	I915_WRITE(reg, val | TRANS_ENABLE);
	if (wait_for(I915_READ(reg) & TRANS_STATE_ENABLE, 100))
		DRM_ERROR("failed to enable transcoder %c\n", pipe_name(pipe));
}

static void lpt_enable_pch_transcoder(struct drm_i915_private *dev_priv,
				      enum transcoder cpu_transcoder)
{
	u32 val, pipeconf_val;

	/* PCH only available on ILK+ */
	BUG_ON(dev_priv->info->gen < 5);

	/* FDI must be feeding us bits for PCH ports */
	assert_fdi_tx_enabled(dev_priv, (enum pipe) cpu_transcoder);
	assert_fdi_rx_enabled(dev_priv, TRANSCODER_A);

	/* Workaround: set timing override bit. */
	val = I915_READ(_TRANSA_CHICKEN2);
	val |= TRANS_CHICKEN2_TIMING_OVERRIDE;
	I915_WRITE(_TRANSA_CHICKEN2, val);

	val = TRANS_ENABLE;
	pipeconf_val = I915_READ(PIPECONF(cpu_transcoder));

	if ((pipeconf_val & PIPECONF_INTERLACE_MASK_HSW) ==
	    PIPECONF_INTERLACED_ILK)
		val |= TRANS_INTERLACED;
	else
		val |= TRANS_PROGRESSIVE;

	I915_WRITE(LPT_TRANSCONF, val);
	if (wait_for(I915_READ(LPT_TRANSCONF) & TRANS_STATE_ENABLE, 100))
		DRM_ERROR("Failed to enable PCH transcoder\n");
}

static void ironlake_disable_pch_transcoder(struct drm_i915_private *dev_priv,
					    enum pipe pipe)
{
	struct drm_device *dev = dev_priv->dev;
	uint32_t reg, val;

	/* FDI relies on the transcoder */
	assert_fdi_tx_disabled(dev_priv, pipe);
	assert_fdi_rx_disabled(dev_priv, pipe);

	/* Ports must be off as well */
	assert_pch_ports_disabled(dev_priv, pipe);

	reg = PCH_TRANSCONF(pipe);
	val = I915_READ(reg);
	val &= ~TRANS_ENABLE;
	I915_WRITE(reg, val);
	/* wait for PCH transcoder off, transcoder state */
	if (wait_for((I915_READ(reg) & TRANS_STATE_ENABLE) == 0, 50))
		DRM_ERROR("failed to disable transcoder %c\n", pipe_name(pipe));

	if (!HAS_PCH_IBX(dev)) {
		/* Workaround: Clear the timing override chicken bit again. */
		reg = TRANS_CHICKEN2(pipe);
		val = I915_READ(reg);
		val &= ~TRANS_CHICKEN2_TIMING_OVERRIDE;
		I915_WRITE(reg, val);
	}
}

static void lpt_disable_pch_transcoder(struct drm_i915_private *dev_priv)
{
	u32 val;

	val = I915_READ(LPT_TRANSCONF);
	val &= ~TRANS_ENABLE;
	I915_WRITE(LPT_TRANSCONF, val);
	/* wait for PCH transcoder off, transcoder state */
	if (wait_for((I915_READ(LPT_TRANSCONF) & TRANS_STATE_ENABLE) == 0, 50))
		DRM_ERROR("Failed to disable PCH transcoder\n");

	/* Workaround: clear timing override bit. */
	val = I915_READ(_TRANSA_CHICKEN2);
	val &= ~TRANS_CHICKEN2_TIMING_OVERRIDE;
	I915_WRITE(_TRANSA_CHICKEN2, val);
}

/**
 * intel_enable_pipe - enable a pipe, asserting requirements
 * @dev_priv: i915 private structure
 * @pipe: pipe to enable
 * @pch_port: on ILK+, is this pipe driving a PCH port or not
 *
 * Enable @pipe, making sure that various hardware specific requirements
 * are met, if applicable, e.g. PLL enabled, LVDS pairs enabled, etc.
 *
 * @pipe should be %PIPE_A or %PIPE_B.
 *
 * Will wait until the pipe is actually running (i.e. first vblank) before
 * returning.
 */
static void intel_enable_pipe(struct drm_i915_private *dev_priv, enum pipe pipe,
			      bool pch_port, bool dsi)
{
	enum transcoder cpu_transcoder = intel_pipe_to_cpu_transcoder(dev_priv,
								      pipe);
	enum pipe pch_transcoder;
	int reg;
	u32 val;

	assert_planes_disabled(dev_priv, pipe);
	assert_cursor_disabled(dev_priv, pipe);
	assert_sprites_disabled(dev_priv, pipe);

	if (HAS_PCH_LPT(dev_priv->dev))
		pch_transcoder = TRANSCODER_A;
	else
		pch_transcoder = pipe;

	/*
	 * A pipe without a PLL won't actually be able to drive bits from
	 * a plane.  On ILK+ the pipe PLLs are integrated, so we don't
	 * need the check.
	 */
	if (!HAS_PCH_SPLIT(dev_priv->dev))
		if (dsi)
			assert_dsi_pll_enabled(dev_priv);
		else
			assert_pll_enabled(dev_priv, pipe);
	else {
		if (pch_port) {
			/* if driving the PCH, we need FDI enabled */
			assert_fdi_rx_pll_enabled(dev_priv, pch_transcoder);
			assert_fdi_tx_pll_enabled(dev_priv,
						  (enum pipe) cpu_transcoder);
		}
		/* FIXME: assert CPU port conditions for SNB+ */
	}

	reg = PIPECONF(cpu_transcoder);
	val = I915_READ(reg);
	if (val & PIPECONF_ENABLE)
		return;

	I915_WRITE(reg, val | PIPECONF_ENABLE);
	intel_wait_for_vblank(dev_priv->dev, pipe);
}

/**
 * intel_disable_pipe - disable a pipe, asserting requirements
 * @dev_priv: i915 private structure
 * @pipe: pipe to disable
 *
 * Disable @pipe, making sure that various hardware specific requirements
 * are met, if applicable, e.g. plane disabled, panel fitter off, etc.
 *
 * @pipe should be %PIPE_A or %PIPE_B.
 *
 * Will wait until the pipe has shut down before returning.
 */
static void intel_disable_pipe(struct drm_i915_private *dev_priv,
			       enum pipe pipe)
{
	enum transcoder cpu_transcoder = intel_pipe_to_cpu_transcoder(dev_priv,
								      pipe);
	int reg;
	u32 val;

	/*
	 * Make sure planes won't keep trying to pump pixels to us,
	 * or we might hang the display.
	 */
	assert_planes_disabled(dev_priv, pipe);
	assert_cursor_disabled(dev_priv, pipe);
	assert_sprites_disabled(dev_priv, pipe);

	/* Don't disable pipe A or pipe A PLLs if needed */
	if (pipe == PIPE_A && (dev_priv->quirks & QUIRK_PIPEA_FORCE))
		return;

	reg = PIPECONF(cpu_transcoder);
	val = I915_READ(reg);
	if ((val & PIPECONF_ENABLE) == 0)
		return;

	I915_WRITE(reg, val & ~PIPECONF_ENABLE);
	intel_wait_for_pipe_off(dev_priv->dev, pipe);
}

/*
 * Plane regs are double buffered, going from enabled->disabled needs a
 * trigger in order to latch.  The display address reg provides this.
 */
void intel_flush_primary_plane(struct drm_i915_private *dev_priv,
			       enum plane plane)
{
	u32 reg = dev_priv->info->gen >= 4 ? DSPSURF(plane) : DSPADDR(plane);

	I915_WRITE(reg, I915_READ(reg));
	POSTING_READ(reg);
}

/**
 * intel_enable_primary_plane - enable the primary plane on a given pipe
 * @dev_priv: i915 private structure
 * @plane: plane to enable
 * @pipe: pipe being fed
 *
 * Enable @plane on @pipe, making sure that @pipe is running first.
 */
static void intel_enable_primary_plane(struct drm_i915_private *dev_priv,
				       enum plane plane, enum pipe pipe)
{
	struct intel_crtc *intel_crtc =
		to_intel_crtc(dev_priv->pipe_to_crtc_mapping[pipe]);
	int reg;
	u32 val;

	/* If the pipe isn't enabled, we can't pump pixels and may hang */
	assert_pipe_enabled(dev_priv, pipe);

	WARN(intel_crtc->primary_enabled, "Primary plane already enabled\n");

	intel_crtc->primary_enabled = true;

	reg = DSPCNTR(plane);
	val = I915_READ(reg);
	if (val & DISPLAY_PLANE_ENABLE)
		return;

	I915_WRITE(reg, val | DISPLAY_PLANE_ENABLE);
	intel_flush_primary_plane(dev_priv, plane);
	intel_wait_for_vblank(dev_priv->dev, pipe);
}

/**
 * intel_disable_primary_plane - disable the primary plane
 * @dev_priv: i915 private structure
 * @plane: plane to disable
 * @pipe: pipe consuming the data
 *
 * Disable @plane; should be an independent operation.
 */
static void intel_disable_primary_plane(struct drm_i915_private *dev_priv,
					enum plane plane, enum pipe pipe)
{
	struct intel_crtc *intel_crtc =
		to_intel_crtc(dev_priv->pipe_to_crtc_mapping[pipe]);
	int reg;
	u32 val;

	WARN(!intel_crtc->primary_enabled, "Primary plane already disabled\n");

	intel_crtc->primary_enabled = false;

	reg = DSPCNTR(plane);
	val = I915_READ(reg);
	if ((val & DISPLAY_PLANE_ENABLE) == 0)
		return;

	I915_WRITE(reg, val & ~DISPLAY_PLANE_ENABLE);
	intel_flush_primary_plane(dev_priv, plane);
	intel_wait_for_vblank(dev_priv->dev, pipe);
}

static bool need_vtd_wa(struct drm_device *dev)
{
#ifdef CONFIG_INTEL_IOMMU
	if (INTEL_INFO(dev)->gen >= 6 && intel_iommu_gfx_mapped)
		return true;
#endif
	return false;
}

int
intel_pin_and_fence_fb_obj(struct drm_device *dev,
			   struct drm_i915_gem_object *obj,
			   struct intel_ring_buffer *pipelined)
{
	struct drm_i915_private *dev_priv = dev->dev_private;
	u32 alignment;
	int ret;

	switch (obj->tiling_mode) {
	case I915_TILING_NONE:
		if (IS_BROADWATER(dev) || IS_CRESTLINE(dev))
			alignment = 128 * 1024;
		else if (INTEL_INFO(dev)->gen >= 4)
			alignment = 4 * 1024;
		else
			alignment = 64 * 1024;
		break;
	case I915_TILING_X:
		/* pin() will align the object as required by fence */
		alignment = 0;
		break;
	case I915_TILING_Y:
		WARN(1, "Y tiled bo slipped through, driver bug!\n");
		return -EINVAL;
	default:
		BUG();
	}

	/* Note that the w/a also requires 64 PTE of padding following the
	 * bo. We currently fill all unused PTE with the shadow page and so
	 * we should always have valid PTE following the scanout preventing
	 * the VT-d warning.
	 */
	if (need_vtd_wa(dev) && alignment < 256 * 1024)
		alignment = 256 * 1024;

	dev_priv->mm.interruptible = false;
	ret = i915_gem_object_pin_to_display_plane(obj, alignment, pipelined);
	if (ret)
		goto err_interruptible;

	/* Install a fence for tiled scan-out. Pre-i965 always needs a
	 * fence, whereas 965+ only requires a fence if using
	 * framebuffer compression.  For simplicity, we always install
	 * a fence as the cost is not that onerous.
	 */
	ret = i915_gem_object_get_fence(obj);
	if (ret)
		goto err_unpin;

	i915_gem_object_pin_fence(obj);

	dev_priv->mm.interruptible = true;
	return 0;

err_unpin:
	i915_gem_object_unpin_from_display_plane(obj);
err_interruptible:
	dev_priv->mm.interruptible = true;
	return ret;
}

void intel_unpin_fb_obj(struct drm_i915_gem_object *obj)
{
	i915_gem_object_unpin_fence(obj);
	i915_gem_object_unpin_from_display_plane(obj);
}

/* Computes the linear offset to the base tile and adjusts x, y. bytes per pixel
 * is assumed to be a power-of-two. */
unsigned long intel_gen4_compute_page_offset(int *x, int *y,
					     unsigned int tiling_mode,
					     unsigned int cpp,
					     unsigned int pitch)
{
	if (tiling_mode != I915_TILING_NONE) {
		unsigned int tile_rows, tiles;

		tile_rows = *y / 8;
		*y %= 8;

		tiles = *x / (512/cpp);
		*x %= 512/cpp;

		return tile_rows * pitch * 8 + tiles * 4096;
	} else {
		unsigned int offset;

		offset = *y * pitch + *x * cpp;
		*y = 0;
		*x = (offset & 4095) / cpp;
		return offset & -4096;
	}
}

static int i9xx_update_plane(struct drm_crtc *crtc, struct drm_framebuffer *fb,
			     int x, int y)
{
	struct drm_device *dev = crtc->dev;
	struct drm_i915_private *dev_priv = dev->dev_private;
	struct intel_crtc *intel_crtc = to_intel_crtc(crtc);
	struct intel_framebuffer *intel_fb;
	struct drm_i915_gem_object *obj;
	int plane = intel_crtc->plane;
	unsigned long linear_offset;
	u32 dspcntr;
	u32 reg;

	switch (plane) {
	case 0:
	case 1:
		break;
	default:
		DRM_ERROR("Can't update plane %c in SAREA\n", plane_name(plane));
		return -EINVAL;
	}

	intel_fb = to_intel_framebuffer(fb);
	obj = intel_fb->obj;

	reg = DSPCNTR(plane);
	dspcntr = I915_READ(reg);
	/* Mask out pixel format bits in case we change it */
	dspcntr &= ~DISPPLANE_PIXFORMAT_MASK;
	switch (fb->pixel_format) {
	case DRM_FORMAT_C8:
		dspcntr |= DISPPLANE_8BPP;
		break;
	case DRM_FORMAT_XRGB1555:
	case DRM_FORMAT_ARGB1555:
		dspcntr |= DISPPLANE_BGRX555;
		break;
	case DRM_FORMAT_RGB565:
		dspcntr |= DISPPLANE_BGRX565;
		break;
	case DRM_FORMAT_XRGB8888:
	case DRM_FORMAT_ARGB8888:
		dspcntr |= DISPPLANE_BGRX888;
		break;
	case DRM_FORMAT_XBGR8888:
	case DRM_FORMAT_ABGR8888:
		dspcntr |= DISPPLANE_RGBX888;
		break;
	case DRM_FORMAT_XRGB2101010:
	case DRM_FORMAT_ARGB2101010:
		dspcntr |= DISPPLANE_BGRX101010;
		break;
	case DRM_FORMAT_XBGR2101010:
	case DRM_FORMAT_ABGR2101010:
		dspcntr |= DISPPLANE_RGBX101010;
		break;
	default:
		BUG();
	}

	if (INTEL_INFO(dev)->gen >= 4) {
		if (obj->tiling_mode != I915_TILING_NONE)
			dspcntr |= DISPPLANE_TILED;
		else
			dspcntr &= ~DISPPLANE_TILED;
	}

	if (IS_G4X(dev))
		dspcntr |= DISPPLANE_TRICKLE_FEED_DISABLE;

	I915_WRITE(reg, dspcntr);

	linear_offset = y * fb->pitches[0] + x * (fb->bits_per_pixel / 8);

	if (INTEL_INFO(dev)->gen >= 4) {
		intel_crtc->dspaddr_offset =
			intel_gen4_compute_page_offset(&x, &y, obj->tiling_mode,
						       fb->bits_per_pixel / 8,
						       fb->pitches[0]);
		linear_offset -= intel_crtc->dspaddr_offset;
	} else {
		intel_crtc->dspaddr_offset = linear_offset;
	}

	DRM_DEBUG_KMS("Writing base %08lX %08lX %d %d %d\n",
		      i915_gem_obj_ggtt_offset(obj), linear_offset, x, y,
		      fb->pitches[0]);
	I915_WRITE(DSPSTRIDE(plane), fb->pitches[0]);
	if (INTEL_INFO(dev)->gen >= 4) {
		I915_MODIFY_DISPBASE(DSPSURF(plane),
				     i915_gem_obj_ggtt_offset(obj) + intel_crtc->dspaddr_offset);
		I915_WRITE(DSPTILEOFF(plane), (y << 16) | x);
		I915_WRITE(DSPLINOFF(plane), linear_offset);
	} else
		I915_WRITE(DSPADDR(plane), i915_gem_obj_ggtt_offset(obj) + linear_offset);
	POSTING_READ(reg);

	return 0;
}

static int ironlake_update_plane(struct drm_crtc *crtc,
				 struct drm_framebuffer *fb, int x, int y)
{
	struct drm_device *dev = crtc->dev;
	struct drm_i915_private *dev_priv = dev->dev_private;
	struct intel_crtc *intel_crtc = to_intel_crtc(crtc);
	struct intel_framebuffer *intel_fb;
	struct drm_i915_gem_object *obj;
	int plane = intel_crtc->plane;
	unsigned long linear_offset;
	u32 dspcntr;
	u32 reg;

	switch (plane) {
	case 0:
	case 1:
	case 2:
		break;
	default:
		DRM_ERROR("Can't update plane %c in SAREA\n", plane_name(plane));
		return -EINVAL;
	}

	intel_fb = to_intel_framebuffer(fb);
	obj = intel_fb->obj;

	reg = DSPCNTR(plane);
	dspcntr = I915_READ(reg);
	/* Mask out pixel format bits in case we change it */
	dspcntr &= ~DISPPLANE_PIXFORMAT_MASK;
	switch (fb->pixel_format) {
	case DRM_FORMAT_C8:
		dspcntr |= DISPPLANE_8BPP;
		break;
	case DRM_FORMAT_RGB565:
		dspcntr |= DISPPLANE_BGRX565;
		break;
	case DRM_FORMAT_XRGB8888:
	case DRM_FORMAT_ARGB8888:
		dspcntr |= DISPPLANE_BGRX888;
		break;
	case DRM_FORMAT_XBGR8888:
	case DRM_FORMAT_ABGR8888:
		dspcntr |= DISPPLANE_RGBX888;
		break;
	case DRM_FORMAT_XRGB2101010:
	case DRM_FORMAT_ARGB2101010:
		dspcntr |= DISPPLANE_BGRX101010;
		break;
	case DRM_FORMAT_XBGR2101010:
	case DRM_FORMAT_ABGR2101010:
		dspcntr |= DISPPLANE_RGBX101010;
		break;
	default:
		BUG();
	}

	if (obj->tiling_mode != I915_TILING_NONE)
		dspcntr |= DISPPLANE_TILED;
	else
		dspcntr &= ~DISPPLANE_TILED;

	if (IS_HASWELL(dev) || IS_BROADWELL(dev))
		dspcntr &= ~DISPPLANE_TRICKLE_FEED_DISABLE;
	else
		dspcntr |= DISPPLANE_TRICKLE_FEED_DISABLE;

	I915_WRITE(reg, dspcntr);

	linear_offset = y * fb->pitches[0] + x * (fb->bits_per_pixel / 8);
	intel_crtc->dspaddr_offset =
		intel_gen4_compute_page_offset(&x, &y, obj->tiling_mode,
					       fb->bits_per_pixel / 8,
					       fb->pitches[0]);
	linear_offset -= intel_crtc->dspaddr_offset;

	DRM_DEBUG_KMS("Writing base %08lX %08lX %d %d %d\n",
		      i915_gem_obj_ggtt_offset(obj), linear_offset, x, y,
		      fb->pitches[0]);
	I915_WRITE(DSPSTRIDE(plane), fb->pitches[0]);
	I915_MODIFY_DISPBASE(DSPSURF(plane),
			     i915_gem_obj_ggtt_offset(obj) + intel_crtc->dspaddr_offset);
	if (IS_HASWELL(dev) || IS_BROADWELL(dev)) {
		I915_WRITE(DSPOFFSET(plane), (y << 16) | x);
	} else {
		I915_WRITE(DSPTILEOFF(plane), (y << 16) | x);
		I915_WRITE(DSPLINOFF(plane), linear_offset);
	}
	POSTING_READ(reg);

	return 0;
}

/* Assume fb object is pinned & idle & fenced and just update base pointers */
static int
intel_pipe_set_base_atomic(struct drm_crtc *crtc, struct drm_framebuffer *fb,
			   int x, int y, enum mode_set_atomic state)
{
	struct drm_device *dev = crtc->dev;
	struct drm_i915_private *dev_priv = dev->dev_private;

	if (dev_priv->display.disable_fbc)
		dev_priv->display.disable_fbc(dev);
	intel_increase_pllclock(crtc);

	return dev_priv->display.update_plane(crtc, fb, x, y);
}

void intel_display_handle_reset(struct drm_device *dev)
{
	struct drm_i915_private *dev_priv = dev->dev_private;
	struct drm_crtc *crtc;

	/*
	 * Flips in the rings have been nuked by the reset,
	 * so complete all pending flips so that user space
	 * will get its events and not get stuck.
	 *
	 * Also update the base address of all primary
	 * planes to the the last fb to make sure we're
	 * showing the correct fb after a reset.
	 *
	 * Need to make two loops over the crtcs so that we
	 * don't try to grab a crtc mutex before the
	 * pending_flip_queue really got woken up.
	 */

	list_for_each_entry(crtc, &dev->mode_config.crtc_list, head) {
		struct intel_crtc *intel_crtc = to_intel_crtc(crtc);
		enum plane plane = intel_crtc->plane;

		intel_prepare_page_flip(dev, plane);
		intel_finish_page_flip_plane(dev, plane);
	}

	list_for_each_entry(crtc, &dev->mode_config.crtc_list, head) {
		struct intel_crtc *intel_crtc = to_intel_crtc(crtc);

		mutex_lock(&crtc->mutex);
		/*
		 * FIXME: Once we have proper support for primary planes (and
		 * disabling them without disabling the entire crtc) allow again
		 * a NULL crtc->fb.
		 */
		if (intel_crtc->active && crtc->fb)
			dev_priv->display.update_plane(crtc, crtc->fb,
						       crtc->x, crtc->y);
		mutex_unlock(&crtc->mutex);
	}
}

static int
intel_finish_fb(struct drm_framebuffer *old_fb)
{
	struct drm_i915_gem_object *obj = to_intel_framebuffer(old_fb)->obj;
	struct drm_i915_private *dev_priv = obj->base.dev->dev_private;
	bool was_interruptible = dev_priv->mm.interruptible;
	int ret;

	/* Big Hammer, we also need to ensure that any pending
	 * MI_WAIT_FOR_EVENT inside a user batch buffer on the
	 * current scanout is retired before unpinning the old
	 * framebuffer.
	 *
	 * This should only fail upon a hung GPU, in which case we
	 * can safely continue.
	 */
	dev_priv->mm.interruptible = false;
	ret = i915_gem_object_finish_gpu(obj);
	dev_priv->mm.interruptible = was_interruptible;

	return ret;
}

static void intel_crtc_update_sarea_pos(struct drm_crtc *crtc, int x, int y)
{
	struct drm_device *dev = crtc->dev;
	struct drm_i915_master_private *master_priv;
	struct intel_crtc *intel_crtc = to_intel_crtc(crtc);

	if (!dev->primary->master)
		return;

	master_priv = dev->primary->master->driver_priv;
	if (!master_priv->sarea_priv)
		return;

	switch (intel_crtc->pipe) {
	case 0:
		master_priv->sarea_priv->pipeA_x = x;
		master_priv->sarea_priv->pipeA_y = y;
		break;
	case 1:
		master_priv->sarea_priv->pipeB_x = x;
		master_priv->sarea_priv->pipeB_y = y;
		break;
	default:
		break;
	}
}

static int
intel_pipe_set_base(struct drm_crtc *crtc, int x, int y,
		    struct drm_framebuffer *fb)
{
	struct drm_device *dev = crtc->dev;
	struct drm_i915_private *dev_priv = dev->dev_private;
	struct intel_crtc *intel_crtc = to_intel_crtc(crtc);
	struct drm_framebuffer *old_fb;
	int ret;

	/* no fb bound */
	if (!fb) {
		DRM_ERROR("No FB bound\n");
		return 0;
	}

	if (intel_crtc->plane > INTEL_INFO(dev)->num_pipes) {
		DRM_ERROR("no plane for crtc: plane %c, num_pipes %d\n",
			  plane_name(intel_crtc->plane),
			  INTEL_INFO(dev)->num_pipes);
		return -EINVAL;
	}

	mutex_lock(&dev->struct_mutex);
	ret = intel_pin_and_fence_fb_obj(dev,
					 to_intel_framebuffer(fb)->obj,
					 NULL);
	if (ret != 0) {
		mutex_unlock(&dev->struct_mutex);
		DRM_ERROR("pin & fence failed\n");
		return ret;
	}

	/*
	 * Update pipe size and adjust fitter if needed: the reason for this is
	 * that in compute_mode_changes we check the native mode (not the pfit
	 * mode) to see if we can flip rather than do a full mode set. In the
	 * fastboot case, we'll flip, but if we don't update the pipesrc and
	 * pfit state, we'll end up with a big fb scanned out into the wrong
	 * sized surface.
	 *
	 * To fix this properly, we need to hoist the checks up into
	 * compute_mode_changes (or above), check the actual pfit state and
	 * whether the platform allows pfit disable with pipe active, and only
	 * then update the pipesrc and pfit state, even on the flip path.
	 */
	if (i915_fastboot) {
		const struct drm_display_mode *adjusted_mode =
			&intel_crtc->config.adjusted_mode;

		I915_WRITE(PIPESRC(intel_crtc->pipe),
			   ((adjusted_mode->crtc_hdisplay - 1) << 16) |
			   (adjusted_mode->crtc_vdisplay - 1));
		if (!intel_crtc->config.pch_pfit.enabled &&
		    (intel_pipe_has_type(crtc, INTEL_OUTPUT_LVDS) ||
		     intel_pipe_has_type(crtc, INTEL_OUTPUT_EDP))) {
			I915_WRITE(PF_CTL(intel_crtc->pipe), 0);
			I915_WRITE(PF_WIN_POS(intel_crtc->pipe), 0);
			I915_WRITE(PF_WIN_SZ(intel_crtc->pipe), 0);
		}
	}

	ret = dev_priv->display.update_plane(crtc, fb, x, y);
	if (ret) {
		intel_unpin_fb_obj(to_intel_framebuffer(fb)->obj);
		mutex_unlock(&dev->struct_mutex);
		DRM_ERROR("failed to update base address\n");
		return ret;
	}

	old_fb = crtc->fb;
	crtc->fb = fb;
	crtc->x = x;
	crtc->y = y;

	if (old_fb) {
		if (intel_crtc->active && old_fb != fb)
			intel_wait_for_vblank(dev, intel_crtc->pipe);
		intel_unpin_fb_obj(to_intel_framebuffer(old_fb)->obj);
	}

	intel_update_fbc(dev);
	intel_edp_psr_update(dev);
	mutex_unlock(&dev->struct_mutex);

	intel_crtc_update_sarea_pos(crtc, x, y);

	return 0;
}

static void intel_fdi_normal_train(struct drm_crtc *crtc)
{
	struct drm_device *dev = crtc->dev;
	struct drm_i915_private *dev_priv = dev->dev_private;
	struct intel_crtc *intel_crtc = to_intel_crtc(crtc);
	int pipe = intel_crtc->pipe;
	u32 reg, temp;

	/* enable normal train */
	reg = FDI_TX_CTL(pipe);
	temp = I915_READ(reg);
	if (IS_IVYBRIDGE(dev)) {
		temp &= ~FDI_LINK_TRAIN_NONE_IVB;
		temp |= FDI_LINK_TRAIN_NONE_IVB | FDI_TX_ENHANCE_FRAME_ENABLE;
	} else {
		temp &= ~FDI_LINK_TRAIN_NONE;
		temp |= FDI_LINK_TRAIN_NONE | FDI_TX_ENHANCE_FRAME_ENABLE;
	}
	I915_WRITE(reg, temp);

	reg = FDI_RX_CTL(pipe);
	temp = I915_READ(reg);
	if (HAS_PCH_CPT(dev)) {
		temp &= ~FDI_LINK_TRAIN_PATTERN_MASK_CPT;
		temp |= FDI_LINK_TRAIN_NORMAL_CPT;
	} else {
		temp &= ~FDI_LINK_TRAIN_NONE;
		temp |= FDI_LINK_TRAIN_NONE;
	}
	I915_WRITE(reg, temp | FDI_RX_ENHANCE_FRAME_ENABLE);

	/* wait one idle pattern time */
	POSTING_READ(reg);
	udelay(1000);

	/* IVB wants error correction enabled */
	if (IS_IVYBRIDGE(dev))
		I915_WRITE(reg, I915_READ(reg) | FDI_FS_ERRC_ENABLE |
			   FDI_FE_ERRC_ENABLE);
}

static bool pipe_has_enabled_pch(struct intel_crtc *crtc)
{
	return crtc->base.enabled && crtc->active &&
		crtc->config.has_pch_encoder;
}

static void ivb_modeset_global_resources(struct drm_device *dev)
{
	struct drm_i915_private *dev_priv = dev->dev_private;
	struct intel_crtc *pipe_B_crtc =
		to_intel_crtc(dev_priv->pipe_to_crtc_mapping[PIPE_B]);
	struct intel_crtc *pipe_C_crtc =
		to_intel_crtc(dev_priv->pipe_to_crtc_mapping[PIPE_C]);
	uint32_t temp;

	/*
	 * When everything is off disable fdi C so that we could enable fdi B
	 * with all lanes. Note that we don't care about enabled pipes without
	 * an enabled pch encoder.
	 */
	if (!pipe_has_enabled_pch(pipe_B_crtc) &&
	    !pipe_has_enabled_pch(pipe_C_crtc)) {
		WARN_ON(I915_READ(FDI_RX_CTL(PIPE_B)) & FDI_RX_ENABLE);
		WARN_ON(I915_READ(FDI_RX_CTL(PIPE_C)) & FDI_RX_ENABLE);

		temp = I915_READ(SOUTH_CHICKEN1);
		temp &= ~FDI_BC_BIFURCATION_SELECT;
		DRM_DEBUG_KMS("disabling fdi C rx\n");
		I915_WRITE(SOUTH_CHICKEN1, temp);
	}
}

/* The FDI link training functions for ILK/Ibexpeak. */
static void ironlake_fdi_link_train(struct drm_crtc *crtc)
{
	struct drm_device *dev = crtc->dev;
	struct drm_i915_private *dev_priv = dev->dev_private;
	struct intel_crtc *intel_crtc = to_intel_crtc(crtc);
	int pipe = intel_crtc->pipe;
	int plane = intel_crtc->plane;
	u32 reg, temp, tries;

	/* FDI needs bits from pipe & plane first */
	assert_pipe_enabled(dev_priv, pipe);
	assert_plane_enabled(dev_priv, plane);

	/* Train 1: umask FDI RX Interrupt symbol_lock and bit_lock bit
	   for train result */
	reg = FDI_RX_IMR(pipe);
	temp = I915_READ(reg);
	temp &= ~FDI_RX_SYMBOL_LOCK;
	temp &= ~FDI_RX_BIT_LOCK;
	I915_WRITE(reg, temp);
	I915_READ(reg);
	udelay(150);

	/* enable CPU FDI TX and PCH FDI RX */
	reg = FDI_TX_CTL(pipe);
	temp = I915_READ(reg);
	temp &= ~FDI_DP_PORT_WIDTH_MASK;
	temp |= FDI_DP_PORT_WIDTH(intel_crtc->config.fdi_lanes);
	temp &= ~FDI_LINK_TRAIN_NONE;
	temp |= FDI_LINK_TRAIN_PATTERN_1;
	I915_WRITE(reg, temp | FDI_TX_ENABLE);

	reg = FDI_RX_CTL(pipe);
	temp = I915_READ(reg);
	temp &= ~FDI_LINK_TRAIN_NONE;
	temp |= FDI_LINK_TRAIN_PATTERN_1;
	I915_WRITE(reg, temp | FDI_RX_ENABLE);

	POSTING_READ(reg);
	udelay(150);

	/* Ironlake workaround, enable clock pointer after FDI enable*/
	I915_WRITE(FDI_RX_CHICKEN(pipe), FDI_RX_PHASE_SYNC_POINTER_OVR);
	I915_WRITE(FDI_RX_CHICKEN(pipe), FDI_RX_PHASE_SYNC_POINTER_OVR |
		   FDI_RX_PHASE_SYNC_POINTER_EN);

	reg = FDI_RX_IIR(pipe);
	for (tries = 0; tries < 5; tries++) {
		temp = I915_READ(reg);
		DRM_DEBUG_KMS("FDI_RX_IIR 0x%x\n", temp);

		if ((temp & FDI_RX_BIT_LOCK)) {
			DRM_DEBUG_KMS("FDI train 1 done.\n");
			I915_WRITE(reg, temp | FDI_RX_BIT_LOCK);
			break;
		}
	}
	if (tries == 5)
		DRM_ERROR("FDI train 1 fail!\n");

	/* Train 2 */
	reg = FDI_TX_CTL(pipe);
	temp = I915_READ(reg);
	temp &= ~FDI_LINK_TRAIN_NONE;
	temp |= FDI_LINK_TRAIN_PATTERN_2;
	I915_WRITE(reg, temp);

	reg = FDI_RX_CTL(pipe);
	temp = I915_READ(reg);
	temp &= ~FDI_LINK_TRAIN_NONE;
	temp |= FDI_LINK_TRAIN_PATTERN_2;
	I915_WRITE(reg, temp);

	POSTING_READ(reg);
	udelay(150);

	reg = FDI_RX_IIR(pipe);
	for (tries = 0; tries < 5; tries++) {
		temp = I915_READ(reg);
		DRM_DEBUG_KMS("FDI_RX_IIR 0x%x\n", temp);

		if (temp & FDI_RX_SYMBOL_LOCK) {
			I915_WRITE(reg, temp | FDI_RX_SYMBOL_LOCK);
			DRM_DEBUG_KMS("FDI train 2 done.\n");
			break;
		}
	}
	if (tries == 5)
		DRM_ERROR("FDI train 2 fail!\n");

	DRM_DEBUG_KMS("FDI train done\n");

}

static const int snb_b_fdi_train_param[] = {
	FDI_LINK_TRAIN_400MV_0DB_SNB_B,
	FDI_LINK_TRAIN_400MV_6DB_SNB_B,
	FDI_LINK_TRAIN_600MV_3_5DB_SNB_B,
	FDI_LINK_TRAIN_800MV_0DB_SNB_B,
};

/* The FDI link training functions for SNB/Cougarpoint. */
static void gen6_fdi_link_train(struct drm_crtc *crtc)
{
	struct drm_device *dev = crtc->dev;
	struct drm_i915_private *dev_priv = dev->dev_private;
	struct intel_crtc *intel_crtc = to_intel_crtc(crtc);
	int pipe = intel_crtc->pipe;
	u32 reg, temp, i, retry;

	/* Train 1: umask FDI RX Interrupt symbol_lock and bit_lock bit
	   for train result */
	reg = FDI_RX_IMR(pipe);
	temp = I915_READ(reg);
	temp &= ~FDI_RX_SYMBOL_LOCK;
	temp &= ~FDI_RX_BIT_LOCK;
	I915_WRITE(reg, temp);

	POSTING_READ(reg);
	udelay(150);

	/* enable CPU FDI TX and PCH FDI RX */
	reg = FDI_TX_CTL(pipe);
	temp = I915_READ(reg);
	temp &= ~FDI_DP_PORT_WIDTH_MASK;
	temp |= FDI_DP_PORT_WIDTH(intel_crtc->config.fdi_lanes);
	temp &= ~FDI_LINK_TRAIN_NONE;
	temp |= FDI_LINK_TRAIN_PATTERN_1;
	temp &= ~FDI_LINK_TRAIN_VOL_EMP_MASK;
	/* SNB-B */
	temp |= FDI_LINK_TRAIN_400MV_0DB_SNB_B;
	I915_WRITE(reg, temp | FDI_TX_ENABLE);

	I915_WRITE(FDI_RX_MISC(pipe),
		   FDI_RX_TP1_TO_TP2_48 | FDI_RX_FDI_DELAY_90);

	reg = FDI_RX_CTL(pipe);
	temp = I915_READ(reg);
	if (HAS_PCH_CPT(dev)) {
		temp &= ~FDI_LINK_TRAIN_PATTERN_MASK_CPT;
		temp |= FDI_LINK_TRAIN_PATTERN_1_CPT;
	} else {
		temp &= ~FDI_LINK_TRAIN_NONE;
		temp |= FDI_LINK_TRAIN_PATTERN_1;
	}
	I915_WRITE(reg, temp | FDI_RX_ENABLE);

	POSTING_READ(reg);
	udelay(150);

	for (i = 0; i < 4; i++) {
		reg = FDI_TX_CTL(pipe);
		temp = I915_READ(reg);
		temp &= ~FDI_LINK_TRAIN_VOL_EMP_MASK;
		temp |= snb_b_fdi_train_param[i];
		I915_WRITE(reg, temp);

		POSTING_READ(reg);
		udelay(500);

		for (retry = 0; retry < 5; retry++) {
			reg = FDI_RX_IIR(pipe);
			temp = I915_READ(reg);
			DRM_DEBUG_KMS("FDI_RX_IIR 0x%x\n", temp);
			if (temp & FDI_RX_BIT_LOCK) {
				I915_WRITE(reg, temp | FDI_RX_BIT_LOCK);
				DRM_DEBUG_KMS("FDI train 1 done.\n");
				break;
			}
			udelay(50);
		}
		if (retry < 5)
			break;
	}
	if (i == 4)
		DRM_ERROR("FDI train 1 fail!\n");

	/* Train 2 */
	reg = FDI_TX_CTL(pipe);
	temp = I915_READ(reg);
	temp &= ~FDI_LINK_TRAIN_NONE;
	temp |= FDI_LINK_TRAIN_PATTERN_2;
	if (IS_GEN6(dev)) {
		temp &= ~FDI_LINK_TRAIN_VOL_EMP_MASK;
		/* SNB-B */
		temp |= FDI_LINK_TRAIN_400MV_0DB_SNB_B;
	}
	I915_WRITE(reg, temp);

	reg = FDI_RX_CTL(pipe);
	temp = I915_READ(reg);
	if (HAS_PCH_CPT(dev)) {
		temp &= ~FDI_LINK_TRAIN_PATTERN_MASK_CPT;
		temp |= FDI_LINK_TRAIN_PATTERN_2_CPT;
	} else {
		temp &= ~FDI_LINK_TRAIN_NONE;
		temp |= FDI_LINK_TRAIN_PATTERN_2;
	}
	I915_WRITE(reg, temp);

	POSTING_READ(reg);
	udelay(150);

	for (i = 0; i < 4; i++) {
		reg = FDI_TX_CTL(pipe);
		temp = I915_READ(reg);
		temp &= ~FDI_LINK_TRAIN_VOL_EMP_MASK;
		temp |= snb_b_fdi_train_param[i];
		I915_WRITE(reg, temp);

		POSTING_READ(reg);
		udelay(500);

		for (retry = 0; retry < 5; retry++) {
			reg = FDI_RX_IIR(pipe);
			temp = I915_READ(reg);
			DRM_DEBUG_KMS("FDI_RX_IIR 0x%x\n", temp);
			if (temp & FDI_RX_SYMBOL_LOCK) {
				I915_WRITE(reg, temp | FDI_RX_SYMBOL_LOCK);
				DRM_DEBUG_KMS("FDI train 2 done.\n");
				break;
			}
			udelay(50);
		}
		if (retry < 5)
			break;
	}
	if (i == 4)
		DRM_ERROR("FDI train 2 fail!\n");

	DRM_DEBUG_KMS("FDI train done.\n");
}

/* Manual link training for Ivy Bridge A0 parts */
static void ivb_manual_fdi_link_train(struct drm_crtc *crtc)
{
	struct drm_device *dev = crtc->dev;
	struct drm_i915_private *dev_priv = dev->dev_private;
	struct intel_crtc *intel_crtc = to_intel_crtc(crtc);
	int pipe = intel_crtc->pipe;
	u32 reg, temp, i, j;

	/* Train 1: umask FDI RX Interrupt symbol_lock and bit_lock bit
	   for train result */
	reg = FDI_RX_IMR(pipe);
	temp = I915_READ(reg);
	temp &= ~FDI_RX_SYMBOL_LOCK;
	temp &= ~FDI_RX_BIT_LOCK;
	I915_WRITE(reg, temp);

	POSTING_READ(reg);
	udelay(150);

	DRM_DEBUG_KMS("FDI_RX_IIR before link train 0x%x\n",
		      I915_READ(FDI_RX_IIR(pipe)));

	/* Try each vswing and preemphasis setting twice before moving on */
	for (j = 0; j < ARRAY_SIZE(snb_b_fdi_train_param) * 2; j++) {
		/* disable first in case we need to retry */
		reg = FDI_TX_CTL(pipe);
		temp = I915_READ(reg);
		temp &= ~(FDI_LINK_TRAIN_AUTO | FDI_LINK_TRAIN_NONE_IVB);
		temp &= ~FDI_TX_ENABLE;
		I915_WRITE(reg, temp);

		reg = FDI_RX_CTL(pipe);
		temp = I915_READ(reg);
		temp &= ~FDI_LINK_TRAIN_AUTO;
		temp &= ~FDI_LINK_TRAIN_PATTERN_MASK_CPT;
		temp &= ~FDI_RX_ENABLE;
		I915_WRITE(reg, temp);

		/* enable CPU FDI TX and PCH FDI RX */
		reg = FDI_TX_CTL(pipe);
		temp = I915_READ(reg);
		temp &= ~FDI_DP_PORT_WIDTH_MASK;
		temp |= FDI_DP_PORT_WIDTH(intel_crtc->config.fdi_lanes);
		temp |= FDI_LINK_TRAIN_PATTERN_1_IVB;
		temp &= ~FDI_LINK_TRAIN_VOL_EMP_MASK;
		temp |= snb_b_fdi_train_param[j/2];
		temp |= FDI_COMPOSITE_SYNC;
		I915_WRITE(reg, temp | FDI_TX_ENABLE);

		I915_WRITE(FDI_RX_MISC(pipe),
			   FDI_RX_TP1_TO_TP2_48 | FDI_RX_FDI_DELAY_90);

		reg = FDI_RX_CTL(pipe);
		temp = I915_READ(reg);
		temp |= FDI_LINK_TRAIN_PATTERN_1_CPT;
		temp |= FDI_COMPOSITE_SYNC;
		I915_WRITE(reg, temp | FDI_RX_ENABLE);

		POSTING_READ(reg);
		udelay(1); /* should be 0.5us */

		for (i = 0; i < 4; i++) {
			reg = FDI_RX_IIR(pipe);
			temp = I915_READ(reg);
			DRM_DEBUG_KMS("FDI_RX_IIR 0x%x\n", temp);

			if (temp & FDI_RX_BIT_LOCK ||
			    (I915_READ(reg) & FDI_RX_BIT_LOCK)) {
				I915_WRITE(reg, temp | FDI_RX_BIT_LOCK);
				DRM_DEBUG_KMS("FDI train 1 done, level %i.\n",
					      i);
				break;
			}
			udelay(1); /* should be 0.5us */
		}
		if (i == 4) {
			DRM_DEBUG_KMS("FDI train 1 fail on vswing %d\n", j / 2);
			continue;
		}

		/* Train 2 */
		reg = FDI_TX_CTL(pipe);
		temp = I915_READ(reg);
		temp &= ~FDI_LINK_TRAIN_NONE_IVB;
		temp |= FDI_LINK_TRAIN_PATTERN_2_IVB;
		I915_WRITE(reg, temp);

		reg = FDI_RX_CTL(pipe);
		temp = I915_READ(reg);
		temp &= ~FDI_LINK_TRAIN_PATTERN_MASK_CPT;
		temp |= FDI_LINK_TRAIN_PATTERN_2_CPT;
		I915_WRITE(reg, temp);

		POSTING_READ(reg);
		udelay(2); /* should be 1.5us */

		for (i = 0; i < 4; i++) {
			reg = FDI_RX_IIR(pipe);
			temp = I915_READ(reg);
			DRM_DEBUG_KMS("FDI_RX_IIR 0x%x\n", temp);

			if (temp & FDI_RX_SYMBOL_LOCK ||
			    (I915_READ(reg) & FDI_RX_SYMBOL_LOCK)) {
				I915_WRITE(reg, temp | FDI_RX_SYMBOL_LOCK);
				DRM_DEBUG_KMS("FDI train 2 done, level %i.\n",
					      i);
				goto train_done;
			}
			udelay(2); /* should be 1.5us */
		}
		if (i == 4)
			DRM_DEBUG_KMS("FDI train 2 fail on vswing %d\n", j / 2);
	}

train_done:
	DRM_DEBUG_KMS("FDI train done.\n");
}

static void ironlake_fdi_pll_enable(struct intel_crtc *intel_crtc)
{
	struct drm_device *dev = intel_crtc->base.dev;
	struct drm_i915_private *dev_priv = dev->dev_private;
	int pipe = intel_crtc->pipe;
	u32 reg, temp;


	/* enable PCH FDI RX PLL, wait warmup plus DMI latency */
	reg = FDI_RX_CTL(pipe);
	temp = I915_READ(reg);
	temp &= ~(FDI_DP_PORT_WIDTH_MASK | (0x7 << 16));
	temp |= FDI_DP_PORT_WIDTH(intel_crtc->config.fdi_lanes);
	temp |= (I915_READ(PIPECONF(pipe)) & PIPECONF_BPC_MASK) << 11;
	I915_WRITE(reg, temp | FDI_RX_PLL_ENABLE);

	POSTING_READ(reg);
	udelay(200);

	/* Switch from Rawclk to PCDclk */
	temp = I915_READ(reg);
	I915_WRITE(reg, temp | FDI_PCDCLK);

	POSTING_READ(reg);
	udelay(200);

	/* Enable CPU FDI TX PLL, always on for Ironlake */
	reg = FDI_TX_CTL(pipe);
	temp = I915_READ(reg);
	if ((temp & FDI_TX_PLL_ENABLE) == 0) {
		I915_WRITE(reg, temp | FDI_TX_PLL_ENABLE);

		POSTING_READ(reg);
		udelay(100);
	}
}

static void ironlake_fdi_pll_disable(struct intel_crtc *intel_crtc)
{
	struct drm_device *dev = intel_crtc->base.dev;
	struct drm_i915_private *dev_priv = dev->dev_private;
	int pipe = intel_crtc->pipe;
	u32 reg, temp;

	/* Switch from PCDclk to Rawclk */
	reg = FDI_RX_CTL(pipe);
	temp = I915_READ(reg);
	I915_WRITE(reg, temp & ~FDI_PCDCLK);

	/* Disable CPU FDI TX PLL */
	reg = FDI_TX_CTL(pipe);
	temp = I915_READ(reg);
	I915_WRITE(reg, temp & ~FDI_TX_PLL_ENABLE);

	POSTING_READ(reg);
	udelay(100);

	reg = FDI_RX_CTL(pipe);
	temp = I915_READ(reg);
	I915_WRITE(reg, temp & ~FDI_RX_PLL_ENABLE);

	/* Wait for the clocks to turn off. */
	POSTING_READ(reg);
	udelay(100);
}

static void ironlake_fdi_disable(struct drm_crtc *crtc)
{
	struct drm_device *dev = crtc->dev;
	struct drm_i915_private *dev_priv = dev->dev_private;
	struct intel_crtc *intel_crtc = to_intel_crtc(crtc);
	int pipe = intel_crtc->pipe;
	u32 reg, temp;

	/* disable CPU FDI tx and PCH FDI rx */
	reg = FDI_TX_CTL(pipe);
	temp = I915_READ(reg);
	I915_WRITE(reg, temp & ~FDI_TX_ENABLE);
	POSTING_READ(reg);

	reg = FDI_RX_CTL(pipe);
	temp = I915_READ(reg);
	temp &= ~(0x7 << 16);
	temp |= (I915_READ(PIPECONF(pipe)) & PIPECONF_BPC_MASK) << 11;
	I915_WRITE(reg, temp & ~FDI_RX_ENABLE);

	POSTING_READ(reg);
	udelay(100);

	/* Ironlake workaround, disable clock pointer after downing FDI */
	if (HAS_PCH_IBX(dev)) {
		I915_WRITE(FDI_RX_CHICKEN(pipe), FDI_RX_PHASE_SYNC_POINTER_OVR);
	}

	/* still set train pattern 1 */
	reg = FDI_TX_CTL(pipe);
	temp = I915_READ(reg);
	temp &= ~FDI_LINK_TRAIN_NONE;
	temp |= FDI_LINK_TRAIN_PATTERN_1;
	I915_WRITE(reg, temp);

	reg = FDI_RX_CTL(pipe);
	temp = I915_READ(reg);
	if (HAS_PCH_CPT(dev)) {
		temp &= ~FDI_LINK_TRAIN_PATTERN_MASK_CPT;
		temp |= FDI_LINK_TRAIN_PATTERN_1_CPT;
	} else {
		temp &= ~FDI_LINK_TRAIN_NONE;
		temp |= FDI_LINK_TRAIN_PATTERN_1;
	}
	/* BPC in FDI rx is consistent with that in PIPECONF */
	temp &= ~(0x07 << 16);
	temp |= (I915_READ(PIPECONF(pipe)) & PIPECONF_BPC_MASK) << 11;
	I915_WRITE(reg, temp);

	POSTING_READ(reg);
	udelay(100);
}

static bool intel_crtc_has_pending_flip(struct drm_crtc *crtc)
{
	struct drm_device *dev = crtc->dev;
	struct drm_i915_private *dev_priv = dev->dev_private;
	struct intel_crtc *intel_crtc = to_intel_crtc(crtc);
	unsigned long flags;
	bool pending;

	if (i915_reset_in_progress(&dev_priv->gpu_error) ||
	    intel_crtc->reset_counter != atomic_read(&dev_priv->gpu_error.reset_counter))
		return false;

	spin_lock_irqsave(&dev->event_lock, flags);
	pending = to_intel_crtc(crtc)->unpin_work != NULL;
	spin_unlock_irqrestore(&dev->event_lock, flags);

	return pending;
}

static void intel_crtc_wait_for_pending_flips(struct drm_crtc *crtc)
{
	struct drm_device *dev = crtc->dev;
	struct drm_i915_private *dev_priv = dev->dev_private;

	if (crtc->fb == NULL)
		return;

	WARN_ON(waitqueue_active(&dev_priv->pending_flip_queue));

	wait_event(dev_priv->pending_flip_queue,
		   !intel_crtc_has_pending_flip(crtc));

	mutex_lock(&dev->struct_mutex);
	intel_finish_fb(crtc->fb);
	mutex_unlock(&dev->struct_mutex);
}

/* Program iCLKIP clock to the desired frequency */
static void lpt_program_iclkip(struct drm_crtc *crtc)
{
	struct drm_device *dev = crtc->dev;
	struct drm_i915_private *dev_priv = dev->dev_private;
	int clock = to_intel_crtc(crtc)->config.adjusted_mode.crtc_clock;
	u32 divsel, phaseinc, auxdiv, phasedir = 0;
	u32 temp;

	mutex_lock(&dev_priv->dpio_lock);

	/* It is necessary to ungate the pixclk gate prior to programming
	 * the divisors, and gate it back when it is done.
	 */
	I915_WRITE(PIXCLK_GATE, PIXCLK_GATE_GATE);

	/* Disable SSCCTL */
	intel_sbi_write(dev_priv, SBI_SSCCTL6,
			intel_sbi_read(dev_priv, SBI_SSCCTL6, SBI_ICLK) |
				SBI_SSCCTL_DISABLE,
			SBI_ICLK);

	/* 20MHz is a corner case which is out of range for the 7-bit divisor */
	if (clock == 20000) {
		auxdiv = 1;
		divsel = 0x41;
		phaseinc = 0x20;
	} else {
		/* The iCLK virtual clock root frequency is in MHz,
		 * but the adjusted_mode->crtc_clock in in KHz. To get the
		 * divisors, it is necessary to divide one by another, so we
		 * convert the virtual clock precision to KHz here for higher
		 * precision.
		 */
		u32 iclk_virtual_root_freq = 172800 * 1000;
		u32 iclk_pi_range = 64;
		u32 desired_divisor, msb_divisor_value, pi_value;

		desired_divisor = (iclk_virtual_root_freq / clock);
		msb_divisor_value = desired_divisor / iclk_pi_range;
		pi_value = desired_divisor % iclk_pi_range;

		auxdiv = 0;
		divsel = msb_divisor_value - 2;
		phaseinc = pi_value;
	}

	/* This should not happen with any sane values */
	WARN_ON(SBI_SSCDIVINTPHASE_DIVSEL(divsel) &
		~SBI_SSCDIVINTPHASE_DIVSEL_MASK);
	WARN_ON(SBI_SSCDIVINTPHASE_DIR(phasedir) &
		~SBI_SSCDIVINTPHASE_INCVAL_MASK);

	DRM_DEBUG_KMS("iCLKIP clock: found settings for %dKHz refresh rate: auxdiv=%x, divsel=%x, phasedir=%x, phaseinc=%x\n",
			clock,
			auxdiv,
			divsel,
			phasedir,
			phaseinc);

	/* Program SSCDIVINTPHASE6 */
	temp = intel_sbi_read(dev_priv, SBI_SSCDIVINTPHASE6, SBI_ICLK);
	temp &= ~SBI_SSCDIVINTPHASE_DIVSEL_MASK;
	temp |= SBI_SSCDIVINTPHASE_DIVSEL(divsel);
	temp &= ~SBI_SSCDIVINTPHASE_INCVAL_MASK;
	temp |= SBI_SSCDIVINTPHASE_INCVAL(phaseinc);
	temp |= SBI_SSCDIVINTPHASE_DIR(phasedir);
	temp |= SBI_SSCDIVINTPHASE_PROPAGATE;
	intel_sbi_write(dev_priv, SBI_SSCDIVINTPHASE6, temp, SBI_ICLK);

	/* Program SSCAUXDIV */
	temp = intel_sbi_read(dev_priv, SBI_SSCAUXDIV6, SBI_ICLK);
	temp &= ~SBI_SSCAUXDIV_FINALDIV2SEL(1);
	temp |= SBI_SSCAUXDIV_FINALDIV2SEL(auxdiv);
	intel_sbi_write(dev_priv, SBI_SSCAUXDIV6, temp, SBI_ICLK);

	/* Enable modulator and associated divider */
	temp = intel_sbi_read(dev_priv, SBI_SSCCTL6, SBI_ICLK);
	temp &= ~SBI_SSCCTL_DISABLE;
	intel_sbi_write(dev_priv, SBI_SSCCTL6, temp, SBI_ICLK);

	/* Wait for initialization time */
	udelay(24);

	I915_WRITE(PIXCLK_GATE, PIXCLK_GATE_UNGATE);

	mutex_unlock(&dev_priv->dpio_lock);
}

static void ironlake_pch_transcoder_set_timings(struct intel_crtc *crtc,
						enum pipe pch_transcoder)
{
	struct drm_device *dev = crtc->base.dev;
	struct drm_i915_private *dev_priv = dev->dev_private;
	enum transcoder cpu_transcoder = crtc->config.cpu_transcoder;

	I915_WRITE(PCH_TRANS_HTOTAL(pch_transcoder),
		   I915_READ(HTOTAL(cpu_transcoder)));
	I915_WRITE(PCH_TRANS_HBLANK(pch_transcoder),
		   I915_READ(HBLANK(cpu_transcoder)));
	I915_WRITE(PCH_TRANS_HSYNC(pch_transcoder),
		   I915_READ(HSYNC(cpu_transcoder)));

	I915_WRITE(PCH_TRANS_VTOTAL(pch_transcoder),
		   I915_READ(VTOTAL(cpu_transcoder)));
	I915_WRITE(PCH_TRANS_VBLANK(pch_transcoder),
		   I915_READ(VBLANK(cpu_transcoder)));
	I915_WRITE(PCH_TRANS_VSYNC(pch_transcoder),
		   I915_READ(VSYNC(cpu_transcoder)));
	I915_WRITE(PCH_TRANS_VSYNCSHIFT(pch_transcoder),
		   I915_READ(VSYNCSHIFT(cpu_transcoder)));
}

static void cpt_enable_fdi_bc_bifurcation(struct drm_device *dev)
{
	struct drm_i915_private *dev_priv = dev->dev_private;
	uint32_t temp;

	temp = I915_READ(SOUTH_CHICKEN1);
	if (temp & FDI_BC_BIFURCATION_SELECT)
		return;

	WARN_ON(I915_READ(FDI_RX_CTL(PIPE_B)) & FDI_RX_ENABLE);
	WARN_ON(I915_READ(FDI_RX_CTL(PIPE_C)) & FDI_RX_ENABLE);

	temp |= FDI_BC_BIFURCATION_SELECT;
	DRM_DEBUG_KMS("enabling fdi C rx\n");
	I915_WRITE(SOUTH_CHICKEN1, temp);
	POSTING_READ(SOUTH_CHICKEN1);
}

static void ivybridge_update_fdi_bc_bifurcation(struct intel_crtc *intel_crtc)
{
	struct drm_device *dev = intel_crtc->base.dev;
	struct drm_i915_private *dev_priv = dev->dev_private;

	switch (intel_crtc->pipe) {
	case PIPE_A:
		break;
	case PIPE_B:
		if (intel_crtc->config.fdi_lanes > 2)
			WARN_ON(I915_READ(SOUTH_CHICKEN1) & FDI_BC_BIFURCATION_SELECT);
		else
			cpt_enable_fdi_bc_bifurcation(dev);

		break;
	case PIPE_C:
		cpt_enable_fdi_bc_bifurcation(dev);

		break;
	default:
		BUG();
	}
}

/*
 * Enable PCH resources required for PCH ports:
 *   - PCH PLLs
 *   - FDI training & RX/TX
 *   - update transcoder timings
 *   - DP transcoding bits
 *   - transcoder
 */
static void ironlake_pch_enable(struct drm_crtc *crtc)
{
	struct drm_device *dev = crtc->dev;
	struct drm_i915_private *dev_priv = dev->dev_private;
	struct intel_crtc *intel_crtc = to_intel_crtc(crtc);
	int pipe = intel_crtc->pipe;
	u32 reg, temp;

	assert_pch_transcoder_disabled(dev_priv, pipe);

	if (IS_IVYBRIDGE(dev))
		ivybridge_update_fdi_bc_bifurcation(intel_crtc);

	/* Write the TU size bits before fdi link training, so that error
	 * detection works. */
	I915_WRITE(FDI_RX_TUSIZE1(pipe),
		   I915_READ(PIPE_DATA_M1(pipe)) & TU_SIZE_MASK);

	/* For PCH output, training FDI link */
	dev_priv->display.fdi_link_train(crtc);

	/* We need to program the right clock selection before writing the pixel
	 * mutliplier into the DPLL. */
	if (HAS_PCH_CPT(dev)) {
		u32 sel;

		temp = I915_READ(PCH_DPLL_SEL);
		temp |= TRANS_DPLL_ENABLE(pipe);
		sel = TRANS_DPLLB_SEL(pipe);
		if (intel_crtc->config.shared_dpll == DPLL_ID_PCH_PLL_B)
			temp |= sel;
		else
			temp &= ~sel;
		I915_WRITE(PCH_DPLL_SEL, temp);
	}

	/* XXX: pch pll's can be enabled any time before we enable the PCH
	 * transcoder, and we actually should do this to not upset any PCH
	 * transcoder that already use the clock when we share it.
	 *
	 * Note that enable_shared_dpll tries to do the right thing, but
	 * get_shared_dpll unconditionally resets the pll - we need that to have
	 * the right LVDS enable sequence. */
	ironlake_enable_shared_dpll(intel_crtc);

	/* set transcoder timing, panel must allow it */
	assert_panel_unlocked(dev_priv, pipe);
	ironlake_pch_transcoder_set_timings(intel_crtc, pipe);

	intel_fdi_normal_train(crtc);

	/* For PCH DP, enable TRANS_DP_CTL */
	if (HAS_PCH_CPT(dev) &&
	    (intel_pipe_has_type(crtc, INTEL_OUTPUT_DISPLAYPORT) ||
	     intel_pipe_has_type(crtc, INTEL_OUTPUT_EDP))) {
		u32 bpc = (I915_READ(PIPECONF(pipe)) & PIPECONF_BPC_MASK) >> 5;
		reg = TRANS_DP_CTL(pipe);
		temp = I915_READ(reg);
		temp &= ~(TRANS_DP_PORT_SEL_MASK |
			  TRANS_DP_SYNC_MASK |
			  TRANS_DP_BPC_MASK);
		temp |= (TRANS_DP_OUTPUT_ENABLE |
			 TRANS_DP_ENH_FRAMING);
		temp |= bpc << 9; /* same format but at 11:9 */

		if (crtc->mode.flags & DRM_MODE_FLAG_PHSYNC)
			temp |= TRANS_DP_HSYNC_ACTIVE_HIGH;
		if (crtc->mode.flags & DRM_MODE_FLAG_PVSYNC)
			temp |= TRANS_DP_VSYNC_ACTIVE_HIGH;

		switch (intel_trans_dp_port_sel(crtc)) {
		case PCH_DP_B:
			temp |= TRANS_DP_PORT_SEL_B;
			break;
		case PCH_DP_C:
			temp |= TRANS_DP_PORT_SEL_C;
			break;
		case PCH_DP_D:
			temp |= TRANS_DP_PORT_SEL_D;
			break;
		default:
			BUG();
		}

		I915_WRITE(reg, temp);
	}

	ironlake_enable_pch_transcoder(dev_priv, pipe);
}

static void lpt_pch_enable(struct drm_crtc *crtc)
{
	struct drm_device *dev = crtc->dev;
	struct drm_i915_private *dev_priv = dev->dev_private;
	struct intel_crtc *intel_crtc = to_intel_crtc(crtc);
	enum transcoder cpu_transcoder = intel_crtc->config.cpu_transcoder;

	assert_pch_transcoder_disabled(dev_priv, TRANSCODER_A);

	lpt_program_iclkip(crtc);

	/* Set transcoder timing. */
	ironlake_pch_transcoder_set_timings(intel_crtc, PIPE_A);

	lpt_enable_pch_transcoder(dev_priv, cpu_transcoder);
}

static void intel_put_shared_dpll(struct intel_crtc *crtc)
{
	struct intel_shared_dpll *pll = intel_crtc_to_shared_dpll(crtc);

	if (pll == NULL)
		return;

	if (pll->refcount == 0) {
		WARN(1, "bad %s refcount\n", pll->name);
		return;
	}

	if (--pll->refcount == 0) {
		WARN_ON(pll->on);
		WARN_ON(pll->active);
	}

	crtc->config.shared_dpll = DPLL_ID_PRIVATE;
}

static struct intel_shared_dpll *intel_get_shared_dpll(struct intel_crtc *crtc)
{
	struct drm_i915_private *dev_priv = crtc->base.dev->dev_private;
	struct intel_shared_dpll *pll = intel_crtc_to_shared_dpll(crtc);
	enum intel_dpll_id i;

	if (pll) {
		DRM_DEBUG_KMS("CRTC:%d dropping existing %s\n",
			      crtc->base.base.id, pll->name);
		intel_put_shared_dpll(crtc);
	}

	if (HAS_PCH_IBX(dev_priv->dev)) {
		/* Ironlake PCH has a fixed PLL->PCH pipe mapping. */
		i = (enum intel_dpll_id) crtc->pipe;
		pll = &dev_priv->shared_dplls[i];

		DRM_DEBUG_KMS("CRTC:%d using pre-allocated %s\n",
			      crtc->base.base.id, pll->name);

		goto found;
	}

	for (i = 0; i < dev_priv->num_shared_dpll; i++) {
		pll = &dev_priv->shared_dplls[i];

		/* Only want to check enabled timings first */
		if (pll->refcount == 0)
			continue;

		if (memcmp(&crtc->config.dpll_hw_state, &pll->hw_state,
			   sizeof(pll->hw_state)) == 0) {
			DRM_DEBUG_KMS("CRTC:%d sharing existing %s (refcount %d, ative %d)\n",
				      crtc->base.base.id,
				      pll->name, pll->refcount, pll->active);

			goto found;
		}
	}

	/* Ok no matching timings, maybe there's a free one? */
	for (i = 0; i < dev_priv->num_shared_dpll; i++) {
		pll = &dev_priv->shared_dplls[i];
		if (pll->refcount == 0) {
			DRM_DEBUG_KMS("CRTC:%d allocated %s\n",
				      crtc->base.base.id, pll->name);
			goto found;
		}
	}

	return NULL;

found:
	crtc->config.shared_dpll = i;
	DRM_DEBUG_DRIVER("using %s for pipe %c\n", pll->name,
			 pipe_name(crtc->pipe));

	if (pll->active == 0) {
		memcpy(&pll->hw_state, &crtc->config.dpll_hw_state,
		       sizeof(pll->hw_state));

		DRM_DEBUG_DRIVER("setting up %s\n", pll->name);
		WARN_ON(pll->on);
		assert_shared_dpll_disabled(dev_priv, pll);

		pll->mode_set(dev_priv, pll);
	}
	pll->refcount++;

	return pll;
}

static void cpt_verify_modeset(struct drm_device *dev, int pipe)
{
	struct drm_i915_private *dev_priv = dev->dev_private;
	int dslreg = PIPEDSL(pipe);
	u32 temp;

	temp = I915_READ(dslreg);
	udelay(500);
	if (wait_for(I915_READ(dslreg) != temp, 5)) {
		if (wait_for(I915_READ(dslreg) != temp, 5))
			DRM_ERROR("mode set failed: pipe %c stuck\n", pipe_name(pipe));
	}
}

static void ironlake_pfit_enable(struct intel_crtc *crtc)
{
	struct drm_device *dev = crtc->base.dev;
	struct drm_i915_private *dev_priv = dev->dev_private;
	int pipe = crtc->pipe;

	if (crtc->config.pch_pfit.enabled) {
		/* Force use of hard-coded filter coefficients
		 * as some pre-programmed values are broken,
		 * e.g. x201.
		 */
		if (IS_IVYBRIDGE(dev) || IS_HASWELL(dev))
			I915_WRITE(PF_CTL(pipe), PF_ENABLE | PF_FILTER_MED_3x3 |
						 PF_PIPE_SEL_IVB(pipe));
		else
			I915_WRITE(PF_CTL(pipe), PF_ENABLE | PF_FILTER_MED_3x3);
		I915_WRITE(PF_WIN_POS(pipe), crtc->config.pch_pfit.pos);
		I915_WRITE(PF_WIN_SZ(pipe), crtc->config.pch_pfit.size);
	}
}

static void intel_enable_planes(struct drm_crtc *crtc)
{
	struct drm_device *dev = crtc->dev;
	enum pipe pipe = to_intel_crtc(crtc)->pipe;
	struct intel_plane *intel_plane;

	list_for_each_entry(intel_plane, &dev->mode_config.plane_list, base.head)
		if (intel_plane->pipe == pipe)
			intel_plane_restore(&intel_plane->base);
}

static void intel_disable_planes(struct drm_crtc *crtc)
{
	struct drm_device *dev = crtc->dev;
	enum pipe pipe = to_intel_crtc(crtc)->pipe;
	struct intel_plane *intel_plane;

	list_for_each_entry(intel_plane, &dev->mode_config.plane_list, base.head)
		if (intel_plane->pipe == pipe)
			intel_plane_disable(&intel_plane->base);
}

void hsw_enable_ips(struct intel_crtc *crtc)
{
	struct drm_i915_private *dev_priv = crtc->base.dev->dev_private;

	if (!crtc->config.ips_enabled)
		return;

	/* We can only enable IPS after we enable a plane and wait for a vblank.
	 * We guarantee that the plane is enabled by calling intel_enable_ips
	 * only after intel_enable_plane. And intel_enable_plane already waits
	 * for a vblank, so all we need to do here is to enable the IPS bit. */
	assert_plane_enabled(dev_priv, crtc->plane);
	if (IS_BROADWELL(crtc->base.dev)) {
		mutex_lock(&dev_priv->rps.hw_lock);
		WARN_ON(sandybridge_pcode_write(dev_priv, DISPLAY_IPS_CONTROL, 0xc0000000));
		mutex_unlock(&dev_priv->rps.hw_lock);
		/* Quoting Art Runyan: "its not safe to expect any particular
		 * value in IPS_CTL bit 31 after enabling IPS through the
		 * mailbox." Therefore we need to defer waiting on the state
		 * change.
		 * TODO: need to fix this for state checker
		 */
	} else {
		I915_WRITE(IPS_CTL, IPS_ENABLE);
		/* The bit only becomes 1 in the next vblank, so this wait here
		 * is essentially intel_wait_for_vblank. If we don't have this
		 * and don't wait for vblanks until the end of crtc_enable, then
		 * the HW state readout code will complain that the expected
		 * IPS_CTL value is not the one we read. */
		if (wait_for(I915_READ_NOTRACE(IPS_CTL) & IPS_ENABLE, 50))
			DRM_ERROR("Timed out waiting for IPS enable\n");
	}
}

void hsw_disable_ips(struct intel_crtc *crtc)
{
	struct drm_device *dev = crtc->base.dev;
	struct drm_i915_private *dev_priv = dev->dev_private;

	if (!crtc->config.ips_enabled)
		return;

	assert_plane_enabled(dev_priv, crtc->plane);
	if (IS_BROADWELL(crtc->base.dev)) {
		mutex_lock(&dev_priv->rps.hw_lock);
		WARN_ON(sandybridge_pcode_write(dev_priv, DISPLAY_IPS_CONTROL, 0));
		mutex_unlock(&dev_priv->rps.hw_lock);
	} else
		I915_WRITE(IPS_CTL, 0);
	POSTING_READ(IPS_CTL);

	/* We need to wait for a vblank before we can disable the plane. */
	intel_wait_for_vblank(dev, crtc->pipe);
}

/** Loads the palette/gamma unit for the CRTC with the prepared values */
static void intel_crtc_load_lut(struct drm_crtc *crtc)
{
	struct drm_device *dev = crtc->dev;
	struct drm_i915_private *dev_priv = dev->dev_private;
	struct intel_crtc *intel_crtc = to_intel_crtc(crtc);
	enum pipe pipe = intel_crtc->pipe;
	int palreg = PALETTE(pipe);
	int i;
	bool reenable_ips = false;

	/* The clocks have to be on to load the palette. */
	if (!crtc->enabled || !intel_crtc->active)
		return;

	if (!HAS_PCH_SPLIT(dev_priv->dev)) {
		if (intel_pipe_has_type(crtc, INTEL_OUTPUT_DSI))
			assert_dsi_pll_enabled(dev_priv);
		else
			assert_pll_enabled(dev_priv, pipe);
	}

	/* use legacy palette for Ironlake */
	if (HAS_PCH_SPLIT(dev))
		palreg = LGC_PALETTE(pipe);

	/* Workaround : Do not read or write the pipe palette/gamma data while
	 * GAMMA_MODE is configured for split gamma and IPS_CTL has IPS enabled.
	 */
	if (intel_crtc->config.ips_enabled &&
	    ((I915_READ(GAMMA_MODE(pipe)) & GAMMA_MODE_MODE_MASK) ==
	     GAMMA_MODE_MODE_SPLIT)) {
		hsw_disable_ips(intel_crtc);
		reenable_ips = true;
	}

	for (i = 0; i < 256; i++) {
		I915_WRITE(palreg + 4 * i,
			   (intel_crtc->lut_r[i] << 16) |
			   (intel_crtc->lut_g[i] << 8) |
			   intel_crtc->lut_b[i]);
	}

	if (reenable_ips)
		hsw_enable_ips(intel_crtc);
}

static void ironlake_crtc_enable(struct drm_crtc *crtc)
{
	struct drm_device *dev = crtc->dev;
	struct drm_i915_private *dev_priv = dev->dev_private;
	struct intel_crtc *intel_crtc = to_intel_crtc(crtc);
	struct intel_encoder *encoder;
	int pipe = intel_crtc->pipe;
	int plane = intel_crtc->plane;

	WARN_ON(!crtc->enabled);

	if (intel_crtc->active)
		return;

	intel_crtc->active = true;

	intel_set_cpu_fifo_underrun_reporting(dev, pipe, true);
	intel_set_pch_fifo_underrun_reporting(dev, pipe, true);

	for_each_encoder_on_crtc(dev, crtc, encoder)
		if (encoder->pre_enable)
			encoder->pre_enable(encoder);

	if (intel_crtc->config.has_pch_encoder) {
		/* Note: FDI PLL enabling _must_ be done before we enable the
		 * cpu pipes, hence this is separate from all the other fdi/pch
		 * enabling. */
		ironlake_fdi_pll_enable(intel_crtc);
	} else {
		assert_fdi_tx_disabled(dev_priv, pipe);
		assert_fdi_rx_disabled(dev_priv, pipe);
	}

	ironlake_pfit_enable(intel_crtc);

	/*
	 * On ILK+ LUT must be loaded before the pipe is running but with
	 * clocks enabled
	 */
	intel_crtc_load_lut(crtc);

	intel_update_watermarks(crtc);
	intel_enable_pipe(dev_priv, pipe,
			  intel_crtc->config.has_pch_encoder, false);
	intel_enable_primary_plane(dev_priv, plane, pipe);
	intel_enable_planes(crtc);
	intel_crtc_update_cursor(crtc, true);

	if (intel_crtc->config.has_pch_encoder)
		ironlake_pch_enable(crtc);

	mutex_lock(&dev->struct_mutex);
	intel_update_fbc(dev);
	mutex_unlock(&dev->struct_mutex);

	for_each_encoder_on_crtc(dev, crtc, encoder)
		encoder->enable(encoder);

	if (HAS_PCH_CPT(dev))
		cpt_verify_modeset(dev, intel_crtc->pipe);

	/*
	 * There seems to be a race in PCH platform hw (at least on some
	 * outputs) where an enabled pipe still completes any pageflip right
	 * away (as if the pipe is off) instead of waiting for vblank. As soon
	 * as the first vblank happend, everything works as expected. Hence just
	 * wait for one vblank before returning to avoid strange things
	 * happening.
	 */
	intel_wait_for_vblank(dev, intel_crtc->pipe);
}

/* IPS only exists on ULT machines and is tied to pipe A. */
static bool hsw_crtc_supports_ips(struct intel_crtc *crtc)
{
	return HAS_IPS(crtc->base.dev) && crtc->pipe == PIPE_A;
}

static void haswell_crtc_enable_planes(struct drm_crtc *crtc)
{
	struct drm_device *dev = crtc->dev;
	struct drm_i915_private *dev_priv = dev->dev_private;
	struct intel_crtc *intel_crtc = to_intel_crtc(crtc);
	int pipe = intel_crtc->pipe;
	int plane = intel_crtc->plane;

	intel_enable_primary_plane(dev_priv, plane, pipe);
	intel_enable_planes(crtc);
	intel_crtc_update_cursor(crtc, true);

	hsw_enable_ips(intel_crtc);

	mutex_lock(&dev->struct_mutex);
	intel_update_fbc(dev);
	mutex_unlock(&dev->struct_mutex);
}

static void haswell_crtc_disable_planes(struct drm_crtc *crtc)
{
	struct drm_device *dev = crtc->dev;
	struct drm_i915_private *dev_priv = dev->dev_private;
	struct intel_crtc *intel_crtc = to_intel_crtc(crtc);
	int pipe = intel_crtc->pipe;
	int plane = intel_crtc->plane;

	intel_crtc_wait_for_pending_flips(crtc);
	drm_vblank_off(dev, pipe);

	/* FBC must be disabled before disabling the plane on HSW. */
	if (dev_priv->fbc.plane == plane)
		intel_disable_fbc(dev);

	hsw_disable_ips(intel_crtc);

	intel_crtc_update_cursor(crtc, false);
	intel_disable_planes(crtc);
	intel_disable_primary_plane(dev_priv, plane, pipe);
}

/*
 * This implements the workaround described in the "notes" section of the mode
 * set sequence documentation. When going from no pipes or single pipe to
 * multiple pipes, and planes are enabled after the pipe, we need to wait at
 * least 2 vblanks on the first pipe before enabling planes on the second pipe.
 */
static void haswell_mode_set_planes_workaround(struct intel_crtc *crtc)
{
	struct drm_device *dev = crtc->base.dev;
	struct intel_crtc *crtc_it, *other_active_crtc = NULL;

	/* We want to get the other_active_crtc only if there's only 1 other
	 * active crtc. */
	list_for_each_entry(crtc_it, &dev->mode_config.crtc_list, base.head) {
		if (!crtc_it->active || crtc_it == crtc)
			continue;

		if (other_active_crtc)
			return;

		other_active_crtc = crtc_it;
	}
	if (!other_active_crtc)
		return;

	intel_wait_for_vblank(dev, other_active_crtc->pipe);
	intel_wait_for_vblank(dev, other_active_crtc->pipe);
}

static void haswell_crtc_enable(struct drm_crtc *crtc)
{
	struct drm_device *dev = crtc->dev;
	struct drm_i915_private *dev_priv = dev->dev_private;
	struct intel_crtc *intel_crtc = to_intel_crtc(crtc);
	struct intel_encoder *encoder;
	int pipe = intel_crtc->pipe;

	WARN_ON(!crtc->enabled);

	if (intel_crtc->active)
		return;

	intel_crtc->active = true;

	intel_set_cpu_fifo_underrun_reporting(dev, pipe, true);
	if (intel_crtc->config.has_pch_encoder)
		intel_set_pch_fifo_underrun_reporting(dev, TRANSCODER_A, true);

	if (intel_crtc->config.has_pch_encoder)
		dev_priv->display.fdi_link_train(crtc);

	for_each_encoder_on_crtc(dev, crtc, encoder)
		if (encoder->pre_enable)
			encoder->pre_enable(encoder);

	intel_ddi_enable_pipe_clock(intel_crtc);

	ironlake_pfit_enable(intel_crtc);

	/*
	 * On ILK+ LUT must be loaded before the pipe is running but with
	 * clocks enabled
	 */
	intel_crtc_load_lut(crtc);

	intel_ddi_set_pipe_settings(crtc);
	intel_ddi_enable_transcoder_func(crtc);

	intel_update_watermarks(crtc);
	intel_enable_pipe(dev_priv, pipe,
			  intel_crtc->config.has_pch_encoder, false);

	if (intel_crtc->config.has_pch_encoder)
		lpt_pch_enable(crtc);

	for_each_encoder_on_crtc(dev, crtc, encoder) {
		encoder->enable(encoder);
		intel_opregion_notify_encoder(encoder, true);
	}

	/* If we change the relative order between pipe/planes enabling, we need
	 * to change the workaround. */
	haswell_mode_set_planes_workaround(intel_crtc);
	haswell_crtc_enable_planes(crtc);

	/*
	 * There seems to be a race in PCH platform hw (at least on some
	 * outputs) where an enabled pipe still completes any pageflip right
	 * away (as if the pipe is off) instead of waiting for vblank. As soon
	 * as the first vblank happend, everything works as expected. Hence just
	 * wait for one vblank before returning to avoid strange things
	 * happening.
	 */
	intel_wait_for_vblank(dev, intel_crtc->pipe);
}

static void ironlake_pfit_disable(struct intel_crtc *crtc)
{
	struct drm_device *dev = crtc->base.dev;
	struct drm_i915_private *dev_priv = dev->dev_private;
	int pipe = crtc->pipe;

	/* To avoid upsetting the power well on haswell only disable the pfit if
	 * it's in use. The hw state code will make sure we get this right. */
	if (crtc->config.pch_pfit.enabled) {
		I915_WRITE(PF_CTL(pipe), 0);
		I915_WRITE(PF_WIN_POS(pipe), 0);
		I915_WRITE(PF_WIN_SZ(pipe), 0);
	}
}

static void ironlake_crtc_disable(struct drm_crtc *crtc)
{
	struct drm_device *dev = crtc->dev;
	struct drm_i915_private *dev_priv = dev->dev_private;
	struct intel_crtc *intel_crtc = to_intel_crtc(crtc);
	struct intel_encoder *encoder;
	int pipe = intel_crtc->pipe;
	int plane = intel_crtc->plane;
	u32 reg, temp;


	if (!intel_crtc->active)
		return;

	for_each_encoder_on_crtc(dev, crtc, encoder)
		encoder->disable(encoder);

	intel_crtc_wait_for_pending_flips(crtc);
	drm_vblank_off(dev, pipe);

	if (dev_priv->fbc.plane == plane)
		intel_disable_fbc(dev);

	intel_crtc_update_cursor(crtc, false);
	intel_disable_planes(crtc);
	intel_disable_primary_plane(dev_priv, plane, pipe);

	if (intel_crtc->config.has_pch_encoder)
		intel_set_pch_fifo_underrun_reporting(dev, pipe, false);

	intel_disable_pipe(dev_priv, pipe);

	ironlake_pfit_disable(intel_crtc);

	for_each_encoder_on_crtc(dev, crtc, encoder)
		if (encoder->post_disable)
			encoder->post_disable(encoder);

	if (intel_crtc->config.has_pch_encoder) {
		ironlake_fdi_disable(crtc);

		ironlake_disable_pch_transcoder(dev_priv, pipe);
		intel_set_pch_fifo_underrun_reporting(dev, pipe, true);

		if (HAS_PCH_CPT(dev)) {
			/* disable TRANS_DP_CTL */
			reg = TRANS_DP_CTL(pipe);
			temp = I915_READ(reg);
			temp &= ~(TRANS_DP_OUTPUT_ENABLE |
				  TRANS_DP_PORT_SEL_MASK);
			temp |= TRANS_DP_PORT_SEL_NONE;
			I915_WRITE(reg, temp);

			/* disable DPLL_SEL */
			temp = I915_READ(PCH_DPLL_SEL);
			temp &= ~(TRANS_DPLL_ENABLE(pipe) | TRANS_DPLLB_SEL(pipe));
			I915_WRITE(PCH_DPLL_SEL, temp);
		}

		/* disable PCH DPLL */
		intel_disable_shared_dpll(intel_crtc);

		ironlake_fdi_pll_disable(intel_crtc);
	}

	intel_crtc->active = false;
	intel_update_watermarks(crtc);

	mutex_lock(&dev->struct_mutex);
	intel_update_fbc(dev);
	mutex_unlock(&dev->struct_mutex);
}

static void haswell_crtc_disable(struct drm_crtc *crtc)
{
	struct drm_device *dev = crtc->dev;
	struct drm_i915_private *dev_priv = dev->dev_private;
	struct intel_crtc *intel_crtc = to_intel_crtc(crtc);
	struct intel_encoder *encoder;
	int pipe = intel_crtc->pipe;
	enum transcoder cpu_transcoder = intel_crtc->config.cpu_transcoder;

	if (!intel_crtc->active)
		return;

	haswell_crtc_disable_planes(crtc);

	for_each_encoder_on_crtc(dev, crtc, encoder) {
		intel_opregion_notify_encoder(encoder, false);
		encoder->disable(encoder);
	}

	if (intel_crtc->config.has_pch_encoder)
		intel_set_pch_fifo_underrun_reporting(dev, TRANSCODER_A, false);
	intel_disable_pipe(dev_priv, pipe);

	intel_ddi_disable_transcoder_func(dev_priv, cpu_transcoder);

	ironlake_pfit_disable(intel_crtc);

	intel_ddi_disable_pipe_clock(intel_crtc);

	for_each_encoder_on_crtc(dev, crtc, encoder)
		if (encoder->post_disable)
			encoder->post_disable(encoder);

	if (intel_crtc->config.has_pch_encoder) {
		lpt_disable_pch_transcoder(dev_priv);
		intel_set_pch_fifo_underrun_reporting(dev, TRANSCODER_A, true);
		intel_ddi_fdi_disable(crtc);
	}

	intel_crtc->active = false;
	intel_update_watermarks(crtc);

	mutex_lock(&dev->struct_mutex);
	intel_update_fbc(dev);
	mutex_unlock(&dev->struct_mutex);
}

static void ironlake_crtc_off(struct drm_crtc *crtc)
{
	struct intel_crtc *intel_crtc = to_intel_crtc(crtc);
	intel_put_shared_dpll(intel_crtc);
}

static void haswell_crtc_off(struct drm_crtc *crtc)
{
	intel_ddi_put_crtc_pll(crtc);
}

static void intel_crtc_dpms_overlay(struct intel_crtc *intel_crtc, bool enable)
{
	if (!enable && intel_crtc->overlay) {
		struct drm_device *dev = intel_crtc->base.dev;
		struct drm_i915_private *dev_priv = dev->dev_private;

		mutex_lock(&dev->struct_mutex);
		dev_priv->mm.interruptible = false;
		(void) intel_overlay_switch_off(intel_crtc->overlay);
		dev_priv->mm.interruptible = true;
		mutex_unlock(&dev->struct_mutex);
	}

	/* Let userspace switch the overlay on again. In most cases userspace
	 * has to recompute where to put it anyway.
	 */
}

/**
 * i9xx_fixup_plane - ugly workaround for G45 to fire up the hardware
 * cursor plane briefly if not already running after enabling the display
 * plane.
 * This workaround avoids occasional blank screens when self refresh is
 * enabled.
 */
static void
g4x_fixup_plane(struct drm_i915_private *dev_priv, enum pipe pipe)
{
	u32 cntl = I915_READ(CURCNTR(pipe));

	if ((cntl & CURSOR_MODE) == 0) {
		u32 fw_bcl_self = I915_READ(FW_BLC_SELF);

		I915_WRITE(FW_BLC_SELF, fw_bcl_self & ~FW_BLC_SELF_EN);
		I915_WRITE(CURCNTR(pipe), CURSOR_MODE_64_ARGB_AX);
		intel_wait_for_vblank(dev_priv->dev, pipe);
		I915_WRITE(CURCNTR(pipe), cntl);
		I915_WRITE(CURBASE(pipe), I915_READ(CURBASE(pipe)));
		I915_WRITE(FW_BLC_SELF, fw_bcl_self);
	}
}

static void i9xx_pfit_enable(struct intel_crtc *crtc)
{
	struct drm_device *dev = crtc->base.dev;
	struct drm_i915_private *dev_priv = dev->dev_private;
	struct intel_crtc_config *pipe_config = &crtc->config;

	if (!crtc->config.gmch_pfit.control)
		return;

	/*
	 * The panel fitter should only be adjusted whilst the pipe is disabled,
	 * according to register description and PRM.
	 */
	WARN_ON(I915_READ(PFIT_CONTROL) & PFIT_ENABLE);
	assert_pipe_disabled(dev_priv, crtc->pipe);

	I915_WRITE(PFIT_PGM_RATIOS, pipe_config->gmch_pfit.pgm_ratios);
	I915_WRITE(PFIT_CONTROL, pipe_config->gmch_pfit.control);

	/* Border color in case we don't scale up to the full screen. Black by
	 * default, change to something else for debugging. */
	I915_WRITE(BCLRPAT(crtc->pipe), 0);
}

int valleyview_get_vco(struct drm_i915_private *dev_priv)
{
	int hpll_freq, vco_freq[] = { 800, 1600, 2000, 2400 };

	/* Obtain SKU information */
	mutex_lock(&dev_priv->dpio_lock);
	hpll_freq = vlv_cck_read(dev_priv, CCK_FUSE_REG) &
		CCK_FUSE_HPLL_FREQ_MASK;
	mutex_unlock(&dev_priv->dpio_lock);

	return vco_freq[hpll_freq];
}

/* Adjust CDclk dividers to allow high res or save power if possible */
static void valleyview_set_cdclk(struct drm_device *dev, int cdclk)
{
	struct drm_i915_private *dev_priv = dev->dev_private;
	u32 val, cmd;

	if (cdclk >= 320) /* jump to highest voltage for 400MHz too */
		cmd = 2;
	else if (cdclk == 266)
		cmd = 1;
	else
		cmd = 0;

	mutex_lock(&dev_priv->rps.hw_lock);
	val = vlv_punit_read(dev_priv, PUNIT_REG_DSPFREQ);
	val &= ~DSPFREQGUAR_MASK;
	val |= (cmd << DSPFREQGUAR_SHIFT);
	vlv_punit_write(dev_priv, PUNIT_REG_DSPFREQ, val);
	if (wait_for((vlv_punit_read(dev_priv, PUNIT_REG_DSPFREQ) &
		      DSPFREQSTAT_MASK) == (cmd << DSPFREQSTAT_SHIFT),
		     50)) {
		DRM_ERROR("timed out waiting for CDclk change\n");
	}
	mutex_unlock(&dev_priv->rps.hw_lock);

	if (cdclk == 400) {
		u32 divider, vco;

		vco = valleyview_get_vco(dev_priv);
		divider = ((vco << 1) / cdclk) - 1;

		mutex_lock(&dev_priv->dpio_lock);
		/* adjust cdclk divider */
		val = vlv_cck_read(dev_priv, CCK_DISPLAY_CLOCK_CONTROL);
		val &= ~0xf;
		val |= divider;
		vlv_cck_write(dev_priv, CCK_DISPLAY_CLOCK_CONTROL, val);
		mutex_unlock(&dev_priv->dpio_lock);
	}

	mutex_lock(&dev_priv->dpio_lock);
	/* adjust self-refresh exit latency value */
	val = vlv_bunit_read(dev_priv, BUNIT_REG_BISOC);
	val &= ~0x7f;

	/*
	 * For high bandwidth configs, we set a higher latency in the bunit
	 * so that the core display fetch happens in time to avoid underruns.
	 */
	if (cdclk == 400)
		val |= 4500 / 250; /* 4.5 usec */
	else
		val |= 3000 / 250; /* 3.0 usec */
	vlv_bunit_write(dev_priv, BUNIT_REG_BISOC, val);
	mutex_unlock(&dev_priv->dpio_lock);

	/* Since we changed the CDclk, we need to update the GMBUSFREQ too */
	intel_i2c_reset(dev);
}

static int valleyview_cur_cdclk(struct drm_i915_private *dev_priv)
{
	int cur_cdclk, vco;
	int divider;

	vco = valleyview_get_vco(dev_priv);

	mutex_lock(&dev_priv->dpio_lock);
	divider = vlv_cck_read(dev_priv, CCK_DISPLAY_CLOCK_CONTROL);
	mutex_unlock(&dev_priv->dpio_lock);

	divider &= 0xf;

	cur_cdclk = (vco << 1) / (divider + 1);

	return cur_cdclk;
}

static int valleyview_calc_cdclk(struct drm_i915_private *dev_priv,
				 int max_pixclk)
{
	int cur_cdclk;

	cur_cdclk = valleyview_cur_cdclk(dev_priv);

	/*
	 * Really only a few cases to deal with, as only 4 CDclks are supported:
	 *   200MHz
	 *   267MHz
	 *   320MHz
	 *   400MHz
	 * So we check to see whether we're above 90% of the lower bin and
	 * adjust if needed.
	 */
	if (max_pixclk > 288000) {
		return 400;
	} else if (max_pixclk > 240000) {
		return 320;
	} else
		return 266;
	/* Looks like the 200MHz CDclk freq doesn't work on some configs */
}

static int intel_mode_max_pixclk(struct drm_i915_private *dev_priv,
				 unsigned modeset_pipes,
				 struct intel_crtc_config *pipe_config)
{
	struct drm_device *dev = dev_priv->dev;
	struct intel_crtc *intel_crtc;
	int max_pixclk = 0;

	list_for_each_entry(intel_crtc, &dev->mode_config.crtc_list,
			    base.head) {
		if (modeset_pipes & (1 << intel_crtc->pipe))
			max_pixclk = max(max_pixclk,
					 pipe_config->adjusted_mode.crtc_clock);
		else if (intel_crtc->base.enabled)
			max_pixclk = max(max_pixclk,
					 intel_crtc->config.adjusted_mode.crtc_clock);
	}

	return max_pixclk;
}

static void valleyview_modeset_global_pipes(struct drm_device *dev,
					    unsigned *prepare_pipes,
					    unsigned modeset_pipes,
					    struct intel_crtc_config *pipe_config)
{
	struct drm_i915_private *dev_priv = dev->dev_private;
	struct intel_crtc *intel_crtc;
	int max_pixclk = intel_mode_max_pixclk(dev_priv, modeset_pipes,
					       pipe_config);
	int cur_cdclk = valleyview_cur_cdclk(dev_priv);

	if (valleyview_calc_cdclk(dev_priv, max_pixclk) == cur_cdclk)
		return;

	list_for_each_entry(intel_crtc, &dev->mode_config.crtc_list,
			    base.head)
		if (intel_crtc->base.enabled)
			*prepare_pipes |= (1 << intel_crtc->pipe);
}

static void valleyview_modeset_global_resources(struct drm_device *dev)
{
	struct drm_i915_private *dev_priv = dev->dev_private;
	int max_pixclk = intel_mode_max_pixclk(dev_priv, 0, NULL);
	int cur_cdclk = valleyview_cur_cdclk(dev_priv);
	int req_cdclk = valleyview_calc_cdclk(dev_priv, max_pixclk);

	if (req_cdclk != cur_cdclk)
		valleyview_set_cdclk(dev, req_cdclk);
}

static void valleyview_crtc_enable(struct drm_crtc *crtc)
{
	struct drm_device *dev = crtc->dev;
	struct drm_i915_private *dev_priv = dev->dev_private;
	struct intel_crtc *intel_crtc = to_intel_crtc(crtc);
	struct intel_encoder *encoder;
	int pipe = intel_crtc->pipe;
	int plane = intel_crtc->plane;
	bool is_dsi;

	WARN_ON(!crtc->enabled);

	if (intel_crtc->active)
		return;

	intel_crtc->active = true;

	for_each_encoder_on_crtc(dev, crtc, encoder)
		if (encoder->pre_pll_enable)
			encoder->pre_pll_enable(encoder);

	is_dsi = intel_pipe_has_type(crtc, INTEL_OUTPUT_DSI);

	if (!is_dsi)
		vlv_enable_pll(intel_crtc);

	for_each_encoder_on_crtc(dev, crtc, encoder)
		if (encoder->pre_enable)
			encoder->pre_enable(encoder);

	i9xx_pfit_enable(intel_crtc);

	intel_crtc_load_lut(crtc);

	intel_update_watermarks(crtc);
	intel_enable_pipe(dev_priv, pipe, false, is_dsi);
	intel_enable_primary_plane(dev_priv, plane, pipe);
	intel_enable_planes(crtc);
	intel_crtc_update_cursor(crtc, true);

	intel_update_fbc(dev);

	for_each_encoder_on_crtc(dev, crtc, encoder)
		encoder->enable(encoder);
}

static void i9xx_crtc_enable(struct drm_crtc *crtc)
{
	struct drm_device *dev = crtc->dev;
	struct drm_i915_private *dev_priv = dev->dev_private;
	struct intel_crtc *intel_crtc = to_intel_crtc(crtc);
	struct intel_encoder *encoder;
	int pipe = intel_crtc->pipe;
	int plane = intel_crtc->plane;

	WARN_ON(!crtc->enabled);

	if (intel_crtc->active)
		return;

	intel_crtc->active = true;

	for_each_encoder_on_crtc(dev, crtc, encoder)
		if (encoder->pre_enable)
			encoder->pre_enable(encoder);

	i9xx_enable_pll(intel_crtc);

	i9xx_pfit_enable(intel_crtc);

	intel_crtc_load_lut(crtc);

	intel_update_watermarks(crtc);
	intel_enable_pipe(dev_priv, pipe, false, false);
	intel_enable_primary_plane(dev_priv, plane, pipe);
	intel_enable_planes(crtc);
	/* The fixup needs to happen before cursor is enabled */
	if (IS_G4X(dev))
		g4x_fixup_plane(dev_priv, pipe);
	intel_crtc_update_cursor(crtc, true);

	/* Give the overlay scaler a chance to enable if it's on this pipe */
	intel_crtc_dpms_overlay(intel_crtc, true);

	intel_update_fbc(dev);

	for_each_encoder_on_crtc(dev, crtc, encoder)
		encoder->enable(encoder);
}

static void i9xx_pfit_disable(struct intel_crtc *crtc)
{
	struct drm_device *dev = crtc->base.dev;
	struct drm_i915_private *dev_priv = dev->dev_private;

	if (!crtc->config.gmch_pfit.control)
		return;

	assert_pipe_disabled(dev_priv, crtc->pipe);

	DRM_DEBUG_DRIVER("disabling pfit, current: 0x%08x\n",
			 I915_READ(PFIT_CONTROL));
	I915_WRITE(PFIT_CONTROL, 0);
}

static void i9xx_crtc_disable(struct drm_crtc *crtc)
{
	struct drm_device *dev = crtc->dev;
	struct drm_i915_private *dev_priv = dev->dev_private;
	struct intel_crtc *intel_crtc = to_intel_crtc(crtc);
	struct intel_encoder *encoder;
	int pipe = intel_crtc->pipe;
	int plane = intel_crtc->plane;

	if (!intel_crtc->active)
		return;

	for_each_encoder_on_crtc(dev, crtc, encoder)
		encoder->disable(encoder);

	/* Give the overlay scaler a chance to disable if it's on this pipe */
	intel_crtc_wait_for_pending_flips(crtc);
	drm_vblank_off(dev, pipe);

	if (dev_priv->fbc.plane == plane)
		intel_disable_fbc(dev);

	intel_crtc_dpms_overlay(intel_crtc, false);
	intel_crtc_update_cursor(crtc, false);
	intel_disable_planes(crtc);
	intel_disable_primary_plane(dev_priv, plane, pipe);

	intel_disable_pipe(dev_priv, pipe);

	i9xx_pfit_disable(intel_crtc);

	for_each_encoder_on_crtc(dev, crtc, encoder)
		if (encoder->post_disable)
			encoder->post_disable(encoder);

	if (IS_VALLEYVIEW(dev) && !intel_pipe_has_type(crtc, INTEL_OUTPUT_DSI))
		vlv_disable_pll(dev_priv, pipe);
	else if (!IS_VALLEYVIEW(dev))
		i9xx_disable_pll(dev_priv, pipe);

	intel_crtc->active = false;
	intel_update_watermarks(crtc);

	intel_update_fbc(dev);
}

static void i9xx_crtc_off(struct drm_crtc *crtc)
{
}

static void intel_crtc_update_sarea(struct drm_crtc *crtc,
				    bool enabled)
{
	struct drm_device *dev = crtc->dev;
	struct drm_i915_master_private *master_priv;
	struct intel_crtc *intel_crtc = to_intel_crtc(crtc);
	int pipe = intel_crtc->pipe;

	if (!dev->primary->master)
		return;

	master_priv = dev->primary->master->driver_priv;
	if (!master_priv->sarea_priv)
		return;

	switch (pipe) {
	case 0:
		master_priv->sarea_priv->pipeA_w = enabled ? crtc->mode.hdisplay : 0;
		master_priv->sarea_priv->pipeA_h = enabled ? crtc->mode.vdisplay : 0;
		break;
	case 1:
		master_priv->sarea_priv->pipeB_w = enabled ? crtc->mode.hdisplay : 0;
		master_priv->sarea_priv->pipeB_h = enabled ? crtc->mode.vdisplay : 0;
		break;
	default:
		DRM_ERROR("Can't update pipe %c in SAREA\n", pipe_name(pipe));
		break;
	}
}

/**
 * Sets the power management mode of the pipe and plane.
 */
void intel_crtc_update_dpms(struct drm_crtc *crtc)
{
	struct drm_device *dev = crtc->dev;
	struct drm_i915_private *dev_priv = dev->dev_private;
	struct intel_encoder *intel_encoder;
	bool enable = false;

	for_each_encoder_on_crtc(dev, crtc, intel_encoder)
		enable |= intel_encoder->connectors_active;

	if (enable)
		dev_priv->display.crtc_enable(crtc);
	else
		dev_priv->display.crtc_disable(crtc);

	intel_crtc_update_sarea(crtc, enable);
}

static void intel_crtc_disable(struct drm_crtc *crtc)
{
	struct drm_device *dev = crtc->dev;
	struct drm_connector *connector;
	struct drm_i915_private *dev_priv = dev->dev_private;
	struct intel_crtc *intel_crtc = to_intel_crtc(crtc);

	/* crtc should still be enabled when we disable it. */
	WARN_ON(!crtc->enabled);

	dev_priv->display.crtc_disable(crtc);
	intel_crtc->eld_vld = false;
	intel_crtc_update_sarea(crtc, false);
	dev_priv->display.off(crtc);

	assert_plane_disabled(dev->dev_private, to_intel_crtc(crtc)->plane);
	assert_cursor_disabled(dev_priv, to_intel_crtc(crtc)->pipe);
	assert_pipe_disabled(dev->dev_private, to_intel_crtc(crtc)->pipe);

	if (crtc->fb) {
		mutex_lock(&dev->struct_mutex);
		intel_unpin_fb_obj(to_intel_framebuffer(crtc->fb)->obj);
		mutex_unlock(&dev->struct_mutex);
		crtc->fb = NULL;
	}

	/* Update computed state. */
	list_for_each_entry(connector, &dev->mode_config.connector_list, head) {
		if (!connector->encoder || !connector->encoder->crtc)
			continue;

		if (connector->encoder->crtc != crtc)
			continue;

		connector->dpms = DRM_MODE_DPMS_OFF;
		to_intel_encoder(connector->encoder)->connectors_active = false;
	}
}

void intel_encoder_destroy(struct drm_encoder *encoder)
{
	struct intel_encoder *intel_encoder = to_intel_encoder(encoder);

	drm_encoder_cleanup(encoder);
	kfree(intel_encoder);
}

/* Simple dpms helper for encoders with just one connector, no cloning and only
 * one kind of off state. It clamps all !ON modes to fully OFF and changes the
 * state of the entire output pipe. */
static void intel_encoder_dpms(struct intel_encoder *encoder, int mode)
{
	if (mode == DRM_MODE_DPMS_ON) {
		encoder->connectors_active = true;

		intel_crtc_update_dpms(encoder->base.crtc);
	} else {
		encoder->connectors_active = false;

		intel_crtc_update_dpms(encoder->base.crtc);
	}
}

/* Cross check the actual hw state with our own modeset state tracking (and it's
 * internal consistency). */
static void intel_connector_check_state(struct intel_connector *connector)
{
	if (connector->get_hw_state(connector)) {
		struct intel_encoder *encoder = connector->encoder;
		struct drm_crtc *crtc;
		bool encoder_enabled;
		enum pipe pipe;

		DRM_DEBUG_KMS("[CONNECTOR:%d:%s]\n",
			      connector->base.base.id,
			      drm_get_connector_name(&connector->base));

		WARN(connector->base.dpms == DRM_MODE_DPMS_OFF,
		     "wrong connector dpms state\n");
		WARN(connector->base.encoder != &encoder->base,
		     "active connector not linked to encoder\n");
		WARN(!encoder->connectors_active,
		     "encoder->connectors_active not set\n");

		encoder_enabled = encoder->get_hw_state(encoder, &pipe);
		WARN(!encoder_enabled, "encoder not enabled\n");
		if (WARN_ON(!encoder->base.crtc))
			return;

		crtc = encoder->base.crtc;

		WARN(!crtc->enabled, "crtc not enabled\n");
		WARN(!to_intel_crtc(crtc)->active, "crtc not active\n");
		WARN(pipe != to_intel_crtc(crtc)->pipe,
		     "encoder active on the wrong pipe\n");
	}
}

/* Even simpler default implementation, if there's really no special case to
 * consider. */
void intel_connector_dpms(struct drm_connector *connector, int mode)
{
	/* All the simple cases only support two dpms states. */
	if (mode != DRM_MODE_DPMS_ON)
		mode = DRM_MODE_DPMS_OFF;

	if (mode == connector->dpms)
		return;

	connector->dpms = mode;

	/* Only need to change hw state when actually enabled */
	if (connector->encoder)
		intel_encoder_dpms(to_intel_encoder(connector->encoder), mode);

	intel_modeset_check_state(connector->dev);
}

/* Simple connector->get_hw_state implementation for encoders that support only
 * one connector and no cloning and hence the encoder state determines the state
 * of the connector. */
bool intel_connector_get_hw_state(struct intel_connector *connector)
{
	enum pipe pipe = 0;
	struct intel_encoder *encoder = connector->encoder;

	return encoder->get_hw_state(encoder, &pipe);
}

static bool ironlake_check_fdi_lanes(struct drm_device *dev, enum pipe pipe,
				     struct intel_crtc_config *pipe_config)
{
	struct drm_i915_private *dev_priv = dev->dev_private;
	struct intel_crtc *pipe_B_crtc =
		to_intel_crtc(dev_priv->pipe_to_crtc_mapping[PIPE_B]);

	DRM_DEBUG_KMS("checking fdi config on pipe %c, lanes %i\n",
		      pipe_name(pipe), pipe_config->fdi_lanes);
	if (pipe_config->fdi_lanes > 4) {
		DRM_DEBUG_KMS("invalid fdi lane config on pipe %c: %i lanes\n",
			      pipe_name(pipe), pipe_config->fdi_lanes);
		return false;
	}

	if (IS_HASWELL(dev) || IS_BROADWELL(dev)) {
		if (pipe_config->fdi_lanes > 2) {
			DRM_DEBUG_KMS("only 2 lanes on haswell, required: %i lanes\n",
				      pipe_config->fdi_lanes);
			return false;
		} else {
			return true;
		}
	}

	if (INTEL_INFO(dev)->num_pipes == 2)
		return true;

	/* Ivybridge 3 pipe is really complicated */
	switch (pipe) {
	case PIPE_A:
		return true;
	case PIPE_B:
		if (dev_priv->pipe_to_crtc_mapping[PIPE_C]->enabled &&
		    pipe_config->fdi_lanes > 2) {
			DRM_DEBUG_KMS("invalid shared fdi lane config on pipe %c: %i lanes\n",
				      pipe_name(pipe), pipe_config->fdi_lanes);
			return false;
		}
		return true;
	case PIPE_C:
		if (!pipe_has_enabled_pch(pipe_B_crtc) ||
		    pipe_B_crtc->config.fdi_lanes <= 2) {
			if (pipe_config->fdi_lanes > 2) {
				DRM_DEBUG_KMS("invalid shared fdi lane config on pipe %c: %i lanes\n",
					      pipe_name(pipe), pipe_config->fdi_lanes);
				return false;
			}
		} else {
			DRM_DEBUG_KMS("fdi link B uses too many lanes to enable link C\n");
			return false;
		}
		return true;
	default:
		BUG();
	}
}

#define RETRY 1
static int ironlake_fdi_compute_config(struct intel_crtc *intel_crtc,
				       struct intel_crtc_config *pipe_config)
{
	struct drm_device *dev = intel_crtc->base.dev;
	struct drm_display_mode *adjusted_mode = &pipe_config->adjusted_mode;
	int lane, link_bw, fdi_dotclock;
	bool setup_ok, needs_recompute = false;

retry:
	/* FDI is a binary signal running at ~2.7GHz, encoding
	 * each output octet as 10 bits. The actual frequency
	 * is stored as a divider into a 100MHz clock, and the
	 * mode pixel clock is stored in units of 1KHz.
	 * Hence the bw of each lane in terms of the mode signal
	 * is:
	 */
	link_bw = intel_fdi_link_freq(dev) * MHz(100)/KHz(1)/10;

	fdi_dotclock = adjusted_mode->crtc_clock;

	lane = ironlake_get_lanes_required(fdi_dotclock, link_bw,
					   pipe_config->pipe_bpp);

	pipe_config->fdi_lanes = lane;

	intel_link_compute_m_n(pipe_config->pipe_bpp, lane, fdi_dotclock,
			       link_bw, &pipe_config->fdi_m_n);

	setup_ok = ironlake_check_fdi_lanes(intel_crtc->base.dev,
					    intel_crtc->pipe, pipe_config);
	if (!setup_ok && pipe_config->pipe_bpp > 6*3) {
		pipe_config->pipe_bpp -= 2*3;
		DRM_DEBUG_KMS("fdi link bw constraint, reducing pipe bpp to %i\n",
			      pipe_config->pipe_bpp);
		needs_recompute = true;
		pipe_config->bw_constrained = true;

		goto retry;
	}

	if (needs_recompute)
		return RETRY;

	return setup_ok ? 0 : -EINVAL;
}

static void hsw_compute_ips_config(struct intel_crtc *crtc,
				   struct intel_crtc_config *pipe_config)
{
	pipe_config->ips_enabled = i915_enable_ips &&
				   hsw_crtc_supports_ips(crtc) &&
				   pipe_config->pipe_bpp <= 24;
}

static int intel_crtc_compute_config(struct intel_crtc *crtc,
				     struct intel_crtc_config *pipe_config)
{
	struct drm_device *dev = crtc->base.dev;
	struct drm_display_mode *adjusted_mode = &pipe_config->adjusted_mode;

	/* FIXME should check pixel clock limits on all platforms */
	if (INTEL_INFO(dev)->gen < 4) {
		struct drm_i915_private *dev_priv = dev->dev_private;
		int clock_limit =
			dev_priv->display.get_display_clock_speed(dev);

		/*
		 * Enable pixel doubling when the dot clock
		 * is > 90% of the (display) core speed.
		 *
		 * GDG double wide on either pipe,
		 * otherwise pipe A only.
		 */
		if ((crtc->pipe == PIPE_A || IS_I915G(dev)) &&
		    adjusted_mode->crtc_clock > clock_limit * 9 / 10) {
			clock_limit *= 2;
			pipe_config->double_wide = true;
		}

		if (adjusted_mode->crtc_clock > clock_limit * 9 / 10)
			return -EINVAL;
	}

	/*
	 * Pipe horizontal size must be even in:
	 * - DVO ganged mode
	 * - LVDS dual channel mode
	 * - Double wide pipe
	 */
	if ((intel_pipe_has_type(&crtc->base, INTEL_OUTPUT_LVDS) &&
	     intel_is_dual_link_lvds(dev)) || pipe_config->double_wide)
		pipe_config->pipe_src_w &= ~1;

	/* Cantiga+ cannot handle modes with a hsync front porch of 0.
	 * WaPruneModeWithIncorrectHsyncOffset:ctg,elk,ilk,snb,ivb,vlv,hsw.
	 */
	if ((INTEL_INFO(dev)->gen > 4 || IS_G4X(dev)) &&
		adjusted_mode->hsync_start == adjusted_mode->hdisplay)
		return -EINVAL;

	if ((IS_G4X(dev) || IS_VALLEYVIEW(dev)) && pipe_config->pipe_bpp > 10*3) {
		pipe_config->pipe_bpp = 10*3; /* 12bpc is gen5+ */
	} else if (INTEL_INFO(dev)->gen <= 4 && pipe_config->pipe_bpp > 8*3) {
		/* only a 8bpc pipe, with 6bpc dither through the panel fitter
		 * for lvds. */
		pipe_config->pipe_bpp = 8*3;
	}

	if (HAS_IPS(dev))
		hsw_compute_ips_config(crtc, pipe_config);

	/* XXX: PCH clock sharing is done in ->mode_set, so make sure the old
	 * clock survives for now. */
	if (HAS_PCH_IBX(dev) || HAS_PCH_CPT(dev))
		pipe_config->shared_dpll = crtc->config.shared_dpll;

	if (pipe_config->has_pch_encoder)
		return ironlake_fdi_compute_config(crtc, pipe_config);

	return 0;
}

static int valleyview_get_display_clock_speed(struct drm_device *dev)
{
	return 400000; /* FIXME */
}

static int i945_get_display_clock_speed(struct drm_device *dev)
{
	return 400000;
}

static int i915_get_display_clock_speed(struct drm_device *dev)
{
	return 333000;
}

static int i9xx_misc_get_display_clock_speed(struct drm_device *dev)
{
	return 200000;
}

static int pnv_get_display_clock_speed(struct drm_device *dev)
{
	u16 gcfgc = 0;

	pci_read_config_word(dev->pdev, GCFGC, &gcfgc);

	switch (gcfgc & GC_DISPLAY_CLOCK_MASK) {
	case GC_DISPLAY_CLOCK_267_MHZ_PNV:
		return 267000;
	case GC_DISPLAY_CLOCK_333_MHZ_PNV:
		return 333000;
	case GC_DISPLAY_CLOCK_444_MHZ_PNV:
		return 444000;
	case GC_DISPLAY_CLOCK_200_MHZ_PNV:
		return 200000;
	default:
		DRM_ERROR("Unknown pnv display core clock 0x%04x\n", gcfgc);
	case GC_DISPLAY_CLOCK_133_MHZ_PNV:
		return 133000;
	case GC_DISPLAY_CLOCK_167_MHZ_PNV:
		return 167000;
	}
}

static int i915gm_get_display_clock_speed(struct drm_device *dev)
{
	u16 gcfgc = 0;

	pci_read_config_word(dev->pdev, GCFGC, &gcfgc);

	if (gcfgc & GC_LOW_FREQUENCY_ENABLE)
		return 133000;
	else {
		switch (gcfgc & GC_DISPLAY_CLOCK_MASK) {
		case GC_DISPLAY_CLOCK_333_MHZ:
			return 333000;
		default:
		case GC_DISPLAY_CLOCK_190_200_MHZ:
			return 190000;
		}
	}
}

static int i865_get_display_clock_speed(struct drm_device *dev)
{
	return 266000;
}

static int i855_get_display_clock_speed(struct drm_device *dev)
{
	u16 hpllcc = 0;
	/* Assume that the hardware is in the high speed state.  This
	 * should be the default.
	 */
	switch (hpllcc & GC_CLOCK_CONTROL_MASK) {
	case GC_CLOCK_133_200:
	case GC_CLOCK_100_200:
		return 200000;
	case GC_CLOCK_166_250:
		return 250000;
	case GC_CLOCK_100_133:
		return 133000;
	}

	/* Shouldn't happen */
	return 0;
}

static int i830_get_display_clock_speed(struct drm_device *dev)
{
	return 133000;
}

static void
intel_reduce_m_n_ratio(uint32_t *num, uint32_t *den)
{
	while (*num > DATA_LINK_M_N_MASK ||
	       *den > DATA_LINK_M_N_MASK) {
		*num >>= 1;
		*den >>= 1;
	}
}

static void compute_m_n(unsigned int m, unsigned int n,
			uint32_t *ret_m, uint32_t *ret_n)
{
	*ret_n = min_t(unsigned int, roundup_pow_of_two(n), DATA_LINK_N_MAX);
	*ret_m = div_u64((uint64_t) m * *ret_n, n);
	intel_reduce_m_n_ratio(ret_m, ret_n);
}

void
intel_link_compute_m_n(int bits_per_pixel, int nlanes,
		       int pixel_clock, int link_clock,
		       struct intel_link_m_n *m_n)
{
	m_n->tu = 64;

	compute_m_n(bits_per_pixel * pixel_clock,
		    link_clock * nlanes * 8,
		    &m_n->gmch_m, &m_n->gmch_n);

	compute_m_n(pixel_clock, link_clock,
		    &m_n->link_m, &m_n->link_n);
}

static inline bool intel_panel_use_ssc(struct drm_i915_private *dev_priv)
{
	if (i915_panel_use_ssc >= 0)
		return i915_panel_use_ssc != 0;
	return dev_priv->vbt.lvds_use_ssc
		&& !(dev_priv->quirks & QUIRK_LVDS_SSC_DISABLE);
}

static int i9xx_get_refclk(struct drm_crtc *crtc, int num_connectors)
{
	struct drm_device *dev = crtc->dev;
	struct drm_i915_private *dev_priv = dev->dev_private;
	int refclk;

	if (IS_VALLEYVIEW(dev)) {
		refclk = 100000;
	} else if (intel_pipe_has_type(crtc, INTEL_OUTPUT_LVDS) &&
	    intel_panel_use_ssc(dev_priv) && num_connectors < 2) {
		refclk = dev_priv->vbt.lvds_ssc_freq * 1000;
		DRM_DEBUG_KMS("using SSC reference clock of %d MHz\n",
			      refclk / 1000);
	} else if (!IS_GEN2(dev)) {
		refclk = 96000;
	} else {
		refclk = 48000;
	}

	return refclk;
}

static uint32_t pnv_dpll_compute_fp(struct dpll *dpll)
{
	return (1 << dpll->n) << 16 | dpll->m2;
}

static uint32_t i9xx_dpll_compute_fp(struct dpll *dpll)
{
	return dpll->n << 16 | dpll->m1 << 8 | dpll->m2;
}

static void i9xx_update_pll_dividers(struct intel_crtc *crtc,
				     intel_clock_t *reduced_clock)
{
	struct drm_device *dev = crtc->base.dev;
	struct drm_i915_private *dev_priv = dev->dev_private;
	int pipe = crtc->pipe;
	u32 fp, fp2 = 0;

	if (IS_PINEVIEW(dev)) {
		fp = pnv_dpll_compute_fp(&crtc->config.dpll);
		if (reduced_clock)
			fp2 = pnv_dpll_compute_fp(reduced_clock);
	} else {
		fp = i9xx_dpll_compute_fp(&crtc->config.dpll);
		if (reduced_clock)
			fp2 = i9xx_dpll_compute_fp(reduced_clock);
	}

	I915_WRITE(FP0(pipe), fp);
	crtc->config.dpll_hw_state.fp0 = fp;

	crtc->lowfreq_avail = false;
	if (intel_pipe_has_type(&crtc->base, INTEL_OUTPUT_LVDS) &&
	    reduced_clock && i915_powersave) {
		I915_WRITE(FP1(pipe), fp2);
		crtc->config.dpll_hw_state.fp1 = fp2;
		crtc->lowfreq_avail = true;
	} else {
		I915_WRITE(FP1(pipe), fp);
		crtc->config.dpll_hw_state.fp1 = fp;
	}
}

static void vlv_pllb_recal_opamp(struct drm_i915_private *dev_priv, enum pipe
		pipe)
{
	u32 reg_val;

	/*
	 * PLLB opamp always calibrates to max value of 0x3f, force enable it
	 * and set it to a reasonable value instead.
	 */
	reg_val = vlv_dpio_read(dev_priv, pipe, VLV_PLL_DW9(1));
	reg_val &= 0xffffff00;
	reg_val |= 0x00000030;
	vlv_dpio_write(dev_priv, pipe, VLV_PLL_DW9(1), reg_val);

	reg_val = vlv_dpio_read(dev_priv, pipe, VLV_REF_DW13);
	reg_val &= 0x8cffffff;
	reg_val = 0x8c000000;
	vlv_dpio_write(dev_priv, pipe, VLV_REF_DW13, reg_val);

	reg_val = vlv_dpio_read(dev_priv, pipe, VLV_PLL_DW9(1));
	reg_val &= 0xffffff00;
	vlv_dpio_write(dev_priv, pipe, VLV_PLL_DW9(1), reg_val);

	reg_val = vlv_dpio_read(dev_priv, pipe, VLV_REF_DW13);
	reg_val &= 0x00ffffff;
	reg_val |= 0xb0000000;
	vlv_dpio_write(dev_priv, pipe, VLV_REF_DW13, reg_val);
}

static void intel_pch_transcoder_set_m_n(struct intel_crtc *crtc,
					 struct intel_link_m_n *m_n)
{
	struct drm_device *dev = crtc->base.dev;
	struct drm_i915_private *dev_priv = dev->dev_private;
	int pipe = crtc->pipe;

	I915_WRITE(PCH_TRANS_DATA_M1(pipe), TU_SIZE(m_n->tu) | m_n->gmch_m);
	I915_WRITE(PCH_TRANS_DATA_N1(pipe), m_n->gmch_n);
	I915_WRITE(PCH_TRANS_LINK_M1(pipe), m_n->link_m);
	I915_WRITE(PCH_TRANS_LINK_N1(pipe), m_n->link_n);
}

static void intel_cpu_transcoder_set_m_n(struct intel_crtc *crtc,
					 struct intel_link_m_n *m_n)
{
	struct drm_device *dev = crtc->base.dev;
	struct drm_i915_private *dev_priv = dev->dev_private;
	int pipe = crtc->pipe;
	enum transcoder transcoder = crtc->config.cpu_transcoder;

	if (INTEL_INFO(dev)->gen >= 5) {
		I915_WRITE(PIPE_DATA_M1(transcoder), TU_SIZE(m_n->tu) | m_n->gmch_m);
		I915_WRITE(PIPE_DATA_N1(transcoder), m_n->gmch_n);
		I915_WRITE(PIPE_LINK_M1(transcoder), m_n->link_m);
		I915_WRITE(PIPE_LINK_N1(transcoder), m_n->link_n);
	} else {
		I915_WRITE(PIPE_DATA_M_G4X(pipe), TU_SIZE(m_n->tu) | m_n->gmch_m);
		I915_WRITE(PIPE_DATA_N_G4X(pipe), m_n->gmch_n);
		I915_WRITE(PIPE_LINK_M_G4X(pipe), m_n->link_m);
		I915_WRITE(PIPE_LINK_N_G4X(pipe), m_n->link_n);
	}
}

static void intel_dp_set_m_n(struct intel_crtc *crtc)
{
	if (crtc->config.has_pch_encoder)
		intel_pch_transcoder_set_m_n(crtc, &crtc->config.dp_m_n);
	else
		intel_cpu_transcoder_set_m_n(crtc, &crtc->config.dp_m_n);
}

static void vlv_update_pll(struct intel_crtc *crtc)
{
	struct drm_device *dev = crtc->base.dev;
	struct drm_i915_private *dev_priv = dev->dev_private;
	int pipe = crtc->pipe;
	u32 dpll, mdiv;
	u32 bestn, bestm1, bestm2, bestp1, bestp2;
	u32 coreclk, reg_val, dpll_md;

	mutex_lock(&dev_priv->dpio_lock);

	bestn = crtc->config.dpll.n;
	bestm1 = crtc->config.dpll.m1;
	bestm2 = crtc->config.dpll.m2;
	bestp1 = crtc->config.dpll.p1;
	bestp2 = crtc->config.dpll.p2;

	/* See eDP HDMI DPIO driver vbios notes doc */

	/* PLL B needs special handling */
	if (pipe)
		vlv_pllb_recal_opamp(dev_priv, pipe);

	/* Set up Tx target for periodic Rcomp update */
	vlv_dpio_write(dev_priv, pipe, VLV_PLL_DW9_BCAST, 0x0100000f);

	/* Disable target IRef on PLL */
	reg_val = vlv_dpio_read(dev_priv, pipe, VLV_PLL_DW8(pipe));
	reg_val &= 0x00ffffff;
	vlv_dpio_write(dev_priv, pipe, VLV_PLL_DW8(pipe), reg_val);

	/* Disable fast lock */
	vlv_dpio_write(dev_priv, pipe, VLV_CMN_DW0, 0x610);

	/* Set idtafcrecal before PLL is enabled */
	mdiv = ((bestm1 << DPIO_M1DIV_SHIFT) | (bestm2 & DPIO_M2DIV_MASK));
	mdiv |= ((bestp1 << DPIO_P1_SHIFT) | (bestp2 << DPIO_P2_SHIFT));
	mdiv |= ((bestn << DPIO_N_SHIFT));
	mdiv |= (1 << DPIO_K_SHIFT);

	/*
	 * Post divider depends on pixel clock rate, DAC vs digital (and LVDS,
	 * but we don't support that).
	 * Note: don't use the DAC post divider as it seems unstable.
	 */
	mdiv |= (DPIO_POST_DIV_HDMIDP << DPIO_POST_DIV_SHIFT);
	vlv_dpio_write(dev_priv, pipe, VLV_PLL_DW3(pipe), mdiv);

	mdiv |= DPIO_ENABLE_CALIBRATION;
	vlv_dpio_write(dev_priv, pipe, VLV_PLL_DW3(pipe), mdiv);

	/* Set HBR and RBR LPF coefficients */
	if (crtc->config.port_clock == 162000 ||
	    intel_pipe_has_type(&crtc->base, INTEL_OUTPUT_ANALOG) ||
	    intel_pipe_has_type(&crtc->base, INTEL_OUTPUT_HDMI))
		vlv_dpio_write(dev_priv, pipe, VLV_PLL_DW10(pipe),
				 0x009f0003);
	else
		vlv_dpio_write(dev_priv, pipe, VLV_PLL_DW10(pipe),
				 0x00d0000f);

	if (intel_pipe_has_type(&crtc->base, INTEL_OUTPUT_EDP) ||
	    intel_pipe_has_type(&crtc->base, INTEL_OUTPUT_DISPLAYPORT)) {
		/* Use SSC source */
		if (!pipe)
			vlv_dpio_write(dev_priv, pipe, VLV_PLL_DW5(pipe),
					 0x0df40000);
		else
			vlv_dpio_write(dev_priv, pipe, VLV_PLL_DW5(pipe),
					 0x0df70000);
	} else { /* HDMI or VGA */
		/* Use bend source */
		if (!pipe)
			vlv_dpio_write(dev_priv, pipe, VLV_PLL_DW5(pipe),
					 0x0df70000);
		else
			vlv_dpio_write(dev_priv, pipe, VLV_PLL_DW5(pipe),
					 0x0df40000);
	}

	coreclk = vlv_dpio_read(dev_priv, pipe, VLV_PLL_DW7(pipe));
	coreclk = (coreclk & 0x0000ff00) | 0x01c00000;
	if (intel_pipe_has_type(&crtc->base, INTEL_OUTPUT_DISPLAYPORT) ||
	    intel_pipe_has_type(&crtc->base, INTEL_OUTPUT_EDP))
		coreclk |= 0x01000000;
	vlv_dpio_write(dev_priv, pipe, VLV_PLL_DW7(pipe), coreclk);

	vlv_dpio_write(dev_priv, pipe, VLV_PLL_DW11(pipe), 0x87871000);

	/* Enable DPIO clock input */
	dpll = DPLL_EXT_BUFFER_ENABLE_VLV | DPLL_REFA_CLK_ENABLE_VLV |
		DPLL_VGA_MODE_DIS | DPLL_INTEGRATED_CLOCK_VLV;
	/* We should never disable this, set it here for state tracking */
	if (pipe == PIPE_B)
		dpll |= DPLL_INTEGRATED_CRI_CLK_VLV;
	dpll |= DPLL_VCO_ENABLE;
	crtc->config.dpll_hw_state.dpll = dpll;

	dpll_md = (crtc->config.pixel_multiplier - 1)
		<< DPLL_MD_UDI_MULTIPLIER_SHIFT;
	crtc->config.dpll_hw_state.dpll_md = dpll_md;

	if (crtc->config.has_dp_encoder)
		intel_dp_set_m_n(crtc);

	mutex_unlock(&dev_priv->dpio_lock);
}

static void i9xx_update_pll(struct intel_crtc *crtc,
			    intel_clock_t *reduced_clock,
			    int num_connectors)
{
	struct drm_device *dev = crtc->base.dev;
	struct drm_i915_private *dev_priv = dev->dev_private;
	u32 dpll;
	bool is_sdvo;
	struct dpll *clock = &crtc->config.dpll;

	i9xx_update_pll_dividers(crtc, reduced_clock);

	is_sdvo = intel_pipe_has_type(&crtc->base, INTEL_OUTPUT_SDVO) ||
		intel_pipe_has_type(&crtc->base, INTEL_OUTPUT_HDMI);

	dpll = DPLL_VGA_MODE_DIS;

	if (intel_pipe_has_type(&crtc->base, INTEL_OUTPUT_LVDS))
		dpll |= DPLLB_MODE_LVDS;
	else
		dpll |= DPLLB_MODE_DAC_SERIAL;

	if (IS_I945G(dev) || IS_I945GM(dev) || IS_G33(dev)) {
		dpll |= (crtc->config.pixel_multiplier - 1)
			<< SDVO_MULTIPLIER_SHIFT_HIRES;
	}

	if (is_sdvo)
		dpll |= DPLL_SDVO_HIGH_SPEED;

	if (intel_pipe_has_type(&crtc->base, INTEL_OUTPUT_DISPLAYPORT))
		dpll |= DPLL_SDVO_HIGH_SPEED;

	/* compute bitmask from p1 value */
	if (IS_PINEVIEW(dev))
		dpll |= (1 << (clock->p1 - 1)) << DPLL_FPA01_P1_POST_DIV_SHIFT_PINEVIEW;
	else {
		dpll |= (1 << (clock->p1 - 1)) << DPLL_FPA01_P1_POST_DIV_SHIFT;
		if (IS_G4X(dev) && reduced_clock)
			dpll |= (1 << (reduced_clock->p1 - 1)) << DPLL_FPA1_P1_POST_DIV_SHIFT;
	}
	switch (clock->p2) {
	case 5:
		dpll |= DPLL_DAC_SERIAL_P2_CLOCK_DIV_5;
		break;
	case 7:
		dpll |= DPLLB_LVDS_P2_CLOCK_DIV_7;
		break;
	case 10:
		dpll |= DPLL_DAC_SERIAL_P2_CLOCK_DIV_10;
		break;
	case 14:
		dpll |= DPLLB_LVDS_P2_CLOCK_DIV_14;
		break;
	}
	if (INTEL_INFO(dev)->gen >= 4)
		dpll |= (6 << PLL_LOAD_PULSE_PHASE_SHIFT);

	if (crtc->config.sdvo_tv_clock)
		dpll |= PLL_REF_INPUT_TVCLKINBC;
	else if (intel_pipe_has_type(&crtc->base, INTEL_OUTPUT_LVDS) &&
		 intel_panel_use_ssc(dev_priv) && num_connectors < 2)
		dpll |= PLLB_REF_INPUT_SPREADSPECTRUMIN;
	else
		dpll |= PLL_REF_INPUT_DREFCLK;

	dpll |= DPLL_VCO_ENABLE;
	crtc->config.dpll_hw_state.dpll = dpll;

	if (INTEL_INFO(dev)->gen >= 4) {
		u32 dpll_md = (crtc->config.pixel_multiplier - 1)
			<< DPLL_MD_UDI_MULTIPLIER_SHIFT;
		crtc->config.dpll_hw_state.dpll_md = dpll_md;
	}

	if (crtc->config.has_dp_encoder)
		intel_dp_set_m_n(crtc);
}

static void i8xx_update_pll(struct intel_crtc *crtc,
			    intel_clock_t *reduced_clock,
			    int num_connectors)
{
	struct drm_device *dev = crtc->base.dev;
	struct drm_i915_private *dev_priv = dev->dev_private;
	u32 dpll;
	struct dpll *clock = &crtc->config.dpll;

	i9xx_update_pll_dividers(crtc, reduced_clock);

	dpll = DPLL_VGA_MODE_DIS;

	if (intel_pipe_has_type(&crtc->base, INTEL_OUTPUT_LVDS)) {
		dpll |= (1 << (clock->p1 - 1)) << DPLL_FPA01_P1_POST_DIV_SHIFT;
	} else {
		if (clock->p1 == 2)
			dpll |= PLL_P1_DIVIDE_BY_TWO;
		else
			dpll |= (clock->p1 - 2) << DPLL_FPA01_P1_POST_DIV_SHIFT;
		if (clock->p2 == 4)
			dpll |= PLL_P2_DIVIDE_BY_4;
	}

	if (intel_pipe_has_type(&crtc->base, INTEL_OUTPUT_DVO))
		dpll |= DPLL_DVO_2X_MODE;

	if (intel_pipe_has_type(&crtc->base, INTEL_OUTPUT_LVDS) &&
		 intel_panel_use_ssc(dev_priv) && num_connectors < 2)
		dpll |= PLLB_REF_INPUT_SPREADSPECTRUMIN;
	else
		dpll |= PLL_REF_INPUT_DREFCLK;

	dpll |= DPLL_VCO_ENABLE;
	crtc->config.dpll_hw_state.dpll = dpll;
}

static void intel_set_pipe_timings(struct intel_crtc *intel_crtc)
{
	struct drm_device *dev = intel_crtc->base.dev;
	struct drm_i915_private *dev_priv = dev->dev_private;
	enum pipe pipe = intel_crtc->pipe;
	enum transcoder cpu_transcoder = intel_crtc->config.cpu_transcoder;
	struct drm_display_mode *adjusted_mode =
		&intel_crtc->config.adjusted_mode;
	uint32_t vsyncshift, crtc_vtotal, crtc_vblank_end;

	/* We need to be careful not to changed the adjusted mode, for otherwise
	 * the hw state checker will get angry at the mismatch. */
	crtc_vtotal = adjusted_mode->crtc_vtotal;
	crtc_vblank_end = adjusted_mode->crtc_vblank_end;

	if (!IS_GEN2(dev) && adjusted_mode->flags & DRM_MODE_FLAG_INTERLACE) {
		/* the chip adds 2 halflines automatically */
		crtc_vtotal -= 1;
		crtc_vblank_end -= 1;
		vsyncshift = adjusted_mode->crtc_hsync_start
			     - adjusted_mode->crtc_htotal / 2;
	} else {
		vsyncshift = 0;
	}

	if (INTEL_INFO(dev)->gen > 3)
		I915_WRITE(VSYNCSHIFT(cpu_transcoder), vsyncshift);

	I915_WRITE(HTOTAL(cpu_transcoder),
		   (adjusted_mode->crtc_hdisplay - 1) |
		   ((adjusted_mode->crtc_htotal - 1) << 16));
	I915_WRITE(HBLANK(cpu_transcoder),
		   (adjusted_mode->crtc_hblank_start - 1) |
		   ((adjusted_mode->crtc_hblank_end - 1) << 16));
	I915_WRITE(HSYNC(cpu_transcoder),
		   (adjusted_mode->crtc_hsync_start - 1) |
		   ((adjusted_mode->crtc_hsync_end - 1) << 16));

	I915_WRITE(VTOTAL(cpu_transcoder),
		   (adjusted_mode->crtc_vdisplay - 1) |
		   ((crtc_vtotal - 1) << 16));
	I915_WRITE(VBLANK(cpu_transcoder),
		   (adjusted_mode->crtc_vblank_start - 1) |
		   ((crtc_vblank_end - 1) << 16));
	I915_WRITE(VSYNC(cpu_transcoder),
		   (adjusted_mode->crtc_vsync_start - 1) |
		   ((adjusted_mode->crtc_vsync_end - 1) << 16));

	/* Workaround: when the EDP input selection is B, the VTOTAL_B must be
	 * programmed with the VTOTAL_EDP value. Same for VTOTAL_C. This is
	 * documented on the DDI_FUNC_CTL register description, EDP Input Select
	 * bits. */
	if (IS_HASWELL(dev) && cpu_transcoder == TRANSCODER_EDP &&
	    (pipe == PIPE_B || pipe == PIPE_C))
		I915_WRITE(VTOTAL(pipe), I915_READ(VTOTAL(cpu_transcoder)));

	/* pipesrc controls the size that is scaled from, which should
	 * always be the user's requested size.
	 */
	I915_WRITE(PIPESRC(pipe),
		   ((intel_crtc->config.pipe_src_w - 1) << 16) |
		   (intel_crtc->config.pipe_src_h - 1));
}

static void intel_get_pipe_timings(struct intel_crtc *crtc,
				   struct intel_crtc_config *pipe_config)
{
	struct drm_device *dev = crtc->base.dev;
	struct drm_i915_private *dev_priv = dev->dev_private;
	enum transcoder cpu_transcoder = pipe_config->cpu_transcoder;
	uint32_t tmp;

	tmp = I915_READ(HTOTAL(cpu_transcoder));
	pipe_config->adjusted_mode.crtc_hdisplay = (tmp & 0xffff) + 1;
	pipe_config->adjusted_mode.crtc_htotal = ((tmp >> 16) & 0xffff) + 1;
	tmp = I915_READ(HBLANK(cpu_transcoder));
	pipe_config->adjusted_mode.crtc_hblank_start = (tmp & 0xffff) + 1;
	pipe_config->adjusted_mode.crtc_hblank_end = ((tmp >> 16) & 0xffff) + 1;
	tmp = I915_READ(HSYNC(cpu_transcoder));
	pipe_config->adjusted_mode.crtc_hsync_start = (tmp & 0xffff) + 1;
	pipe_config->adjusted_mode.crtc_hsync_end = ((tmp >> 16) & 0xffff) + 1;

	tmp = I915_READ(VTOTAL(cpu_transcoder));
	pipe_config->adjusted_mode.crtc_vdisplay = (tmp & 0xffff) + 1;
	pipe_config->adjusted_mode.crtc_vtotal = ((tmp >> 16) & 0xffff) + 1;
	tmp = I915_READ(VBLANK(cpu_transcoder));
	pipe_config->adjusted_mode.crtc_vblank_start = (tmp & 0xffff) + 1;
	pipe_config->adjusted_mode.crtc_vblank_end = ((tmp >> 16) & 0xffff) + 1;
	tmp = I915_READ(VSYNC(cpu_transcoder));
	pipe_config->adjusted_mode.crtc_vsync_start = (tmp & 0xffff) + 1;
	pipe_config->adjusted_mode.crtc_vsync_end = ((tmp >> 16) & 0xffff) + 1;

	if (I915_READ(PIPECONF(cpu_transcoder)) & PIPECONF_INTERLACE_MASK) {
		pipe_config->adjusted_mode.flags |= DRM_MODE_FLAG_INTERLACE;
		pipe_config->adjusted_mode.crtc_vtotal += 1;
		pipe_config->adjusted_mode.crtc_vblank_end += 1;
	}

	tmp = I915_READ(PIPESRC(crtc->pipe));
	pipe_config->pipe_src_h = (tmp & 0xffff) + 1;
	pipe_config->pipe_src_w = ((tmp >> 16) & 0xffff) + 1;

	pipe_config->requested_mode.vdisplay = pipe_config->pipe_src_h;
	pipe_config->requested_mode.hdisplay = pipe_config->pipe_src_w;
}

static void intel_crtc_mode_from_pipe_config(struct intel_crtc *intel_crtc,
					     struct intel_crtc_config *pipe_config)
{
	struct drm_crtc *crtc = &intel_crtc->base;

	crtc->mode.hdisplay = pipe_config->adjusted_mode.crtc_hdisplay;
	crtc->mode.htotal = pipe_config->adjusted_mode.crtc_htotal;
	crtc->mode.hsync_start = pipe_config->adjusted_mode.crtc_hsync_start;
	crtc->mode.hsync_end = pipe_config->adjusted_mode.crtc_hsync_end;

	crtc->mode.vdisplay = pipe_config->adjusted_mode.crtc_vdisplay;
	crtc->mode.vtotal = pipe_config->adjusted_mode.crtc_vtotal;
	crtc->mode.vsync_start = pipe_config->adjusted_mode.crtc_vsync_start;
	crtc->mode.vsync_end = pipe_config->adjusted_mode.crtc_vsync_end;

	crtc->mode.flags = pipe_config->adjusted_mode.flags;

	crtc->mode.clock = pipe_config->adjusted_mode.crtc_clock;
	crtc->mode.flags |= pipe_config->adjusted_mode.flags;
}

static void i9xx_set_pipeconf(struct intel_crtc *intel_crtc)
{
	struct drm_device *dev = intel_crtc->base.dev;
	struct drm_i915_private *dev_priv = dev->dev_private;
	uint32_t pipeconf;

	pipeconf = 0;

	if (dev_priv->quirks & QUIRK_PIPEA_FORCE &&
	    I915_READ(PIPECONF(intel_crtc->pipe)) & PIPECONF_ENABLE)
		pipeconf |= PIPECONF_ENABLE;

	if (intel_crtc->config.double_wide)
		pipeconf |= PIPECONF_DOUBLE_WIDE;

	/* only g4x and later have fancy bpc/dither controls */
	if (IS_G4X(dev) || IS_VALLEYVIEW(dev)) {
		/* Bspec claims that we can't use dithering for 30bpp pipes. */
		if (intel_crtc->config.dither && intel_crtc->config.pipe_bpp != 30)
			pipeconf |= PIPECONF_DITHER_EN |
				    PIPECONF_DITHER_TYPE_SP;

		switch (intel_crtc->config.pipe_bpp) {
		case 18:
			pipeconf |= PIPECONF_6BPC;
			break;
		case 24:
			pipeconf |= PIPECONF_8BPC;
			break;
		case 30:
			pipeconf |= PIPECONF_10BPC;
			break;
		default:
			/* Case prevented by intel_choose_pipe_bpp_dither. */
			BUG();
		}
	}

	if (HAS_PIPE_CXSR(dev)) {
		if (intel_crtc->lowfreq_avail) {
			DRM_DEBUG_KMS("enabling CxSR downclocking\n");
			pipeconf |= PIPECONF_CXSR_DOWNCLOCK;
		} else {
			DRM_DEBUG_KMS("disabling CxSR downclocking\n");
		}
	}

	if (!IS_GEN2(dev) &&
	    intel_crtc->config.adjusted_mode.flags & DRM_MODE_FLAG_INTERLACE)
		pipeconf |= PIPECONF_INTERLACE_W_FIELD_INDICATION;
	else
		pipeconf |= PIPECONF_PROGRESSIVE;

	if (IS_VALLEYVIEW(dev) && intel_crtc->config.limited_color_range)
		pipeconf |= PIPECONF_COLOR_RANGE_SELECT;

	I915_WRITE(PIPECONF(intel_crtc->pipe), pipeconf);
	POSTING_READ(PIPECONF(intel_crtc->pipe));
}

static int i9xx_crtc_mode_set(struct drm_crtc *crtc,
			      int x, int y,
			      struct drm_framebuffer *fb)
{
	struct drm_device *dev = crtc->dev;
	struct drm_i915_private *dev_priv = dev->dev_private;
	struct intel_crtc *intel_crtc = to_intel_crtc(crtc);
	int pipe = intel_crtc->pipe;
	int plane = intel_crtc->plane;
	int refclk, num_connectors = 0;
	intel_clock_t clock, reduced_clock;
	u32 dspcntr;
	bool ok, has_reduced_clock = false;
	bool is_lvds = false, is_dsi = false;
	struct intel_encoder *encoder;
	const intel_limit_t *limit;
	int ret;

	for_each_encoder_on_crtc(dev, crtc, encoder) {
		switch (encoder->type) {
		case INTEL_OUTPUT_LVDS:
			is_lvds = true;
			break;
		case INTEL_OUTPUT_DSI:
			is_dsi = true;
			break;
		}

		num_connectors++;
	}

	if (is_dsi)
		goto skip_dpll;

	if (!intel_crtc->config.clock_set) {
		refclk = i9xx_get_refclk(crtc, num_connectors);

		/*
		 * Returns a set of divisors for the desired target clock with
		 * the given refclk, or FALSE.  The returned values represent
		 * the clock equation: reflck * (5 * (m1 + 2) + (m2 + 2)) / (n +
		 * 2) / p1 / p2.
		 */
		limit = intel_limit(crtc, refclk);
		ok = dev_priv->display.find_dpll(limit, crtc,
						 intel_crtc->config.port_clock,
						 refclk, NULL, &clock);
		if (!ok) {
			DRM_ERROR("Couldn't find PLL settings for mode!\n");
			return -EINVAL;
		}

		if (is_lvds && dev_priv->lvds_downclock_avail) {
			/*
			 * Ensure we match the reduced clock's P to the target
			 * clock.  If the clocks don't match, we can't switch
			 * the display clock by using the FP0/FP1. In such case
			 * we will disable the LVDS downclock feature.
			 */
			has_reduced_clock =
				dev_priv->display.find_dpll(limit, crtc,
							    dev_priv->lvds_downclock,
							    refclk, &clock,
							    &reduced_clock);
		}
		/* Compat-code for transition, will disappear. */
		intel_crtc->config.dpll.n = clock.n;
		intel_crtc->config.dpll.m1 = clock.m1;
		intel_crtc->config.dpll.m2 = clock.m2;
		intel_crtc->config.dpll.p1 = clock.p1;
		intel_crtc->config.dpll.p2 = clock.p2;
	}

	if (IS_GEN2(dev)) {
		i8xx_update_pll(intel_crtc,
				has_reduced_clock ? &reduced_clock : NULL,
				num_connectors);
	} else if (IS_VALLEYVIEW(dev)) {
		vlv_update_pll(intel_crtc);
	} else {
		i9xx_update_pll(intel_crtc,
				has_reduced_clock ? &reduced_clock : NULL,
                                num_connectors);
	}

skip_dpll:
	/* Set up the display plane register */
	dspcntr = DISPPLANE_GAMMA_ENABLE;

	if (!IS_VALLEYVIEW(dev)) {
		if (pipe == 0)
			dspcntr &= ~DISPPLANE_SEL_PIPE_MASK;
		else
			dspcntr |= DISPPLANE_SEL_PIPE_B;
	}

	intel_set_pipe_timings(intel_crtc);

	/* pipesrc and dspsize control the size that is scaled from,
	 * which should always be the user's requested size.
	 */
	I915_WRITE(DSPSIZE(plane),
		   ((intel_crtc->config.pipe_src_h - 1) << 16) |
		   (intel_crtc->config.pipe_src_w - 1));
	I915_WRITE(DSPPOS(plane), 0);

	i9xx_set_pipeconf(intel_crtc);

	I915_WRITE(DSPCNTR(plane), dspcntr);
	POSTING_READ(DSPCNTR(plane));

	ret = intel_pipe_set_base(crtc, x, y, fb);

	return ret;
}

static void i9xx_get_pfit_config(struct intel_crtc *crtc,
				 struct intel_crtc_config *pipe_config)
{
	struct drm_device *dev = crtc->base.dev;
	struct drm_i915_private *dev_priv = dev->dev_private;
	uint32_t tmp;

	tmp = I915_READ(PFIT_CONTROL);
	if (!(tmp & PFIT_ENABLE))
		return;

	/* Check whether the pfit is attached to our pipe. */
	if (INTEL_INFO(dev)->gen < 4) {
		if (crtc->pipe != PIPE_B)
			return;
	} else {
		if ((tmp & PFIT_PIPE_MASK) != (crtc->pipe << PFIT_PIPE_SHIFT))
			return;
	}

	pipe_config->gmch_pfit.control = tmp;
	pipe_config->gmch_pfit.pgm_ratios = I915_READ(PFIT_PGM_RATIOS);
	if (INTEL_INFO(dev)->gen < 5)
		pipe_config->gmch_pfit.lvds_border_bits =
			I915_READ(LVDS) & LVDS_BORDER_ENABLE;
}

static void vlv_crtc_clock_get(struct intel_crtc *crtc,
			       struct intel_crtc_config *pipe_config)
{
	struct drm_device *dev = crtc->base.dev;
	struct drm_i915_private *dev_priv = dev->dev_private;
	int pipe = pipe_config->cpu_transcoder;
	intel_clock_t clock;
	u32 mdiv;
	int refclk = 100000;

	mutex_lock(&dev_priv->dpio_lock);
	mdiv = vlv_dpio_read(dev_priv, pipe, VLV_PLL_DW3(pipe));
	mutex_unlock(&dev_priv->dpio_lock);

	clock.m1 = (mdiv >> DPIO_M1DIV_SHIFT) & 7;
	clock.m2 = mdiv & DPIO_M2DIV_MASK;
	clock.n = (mdiv >> DPIO_N_SHIFT) & 0xf;
	clock.p1 = (mdiv >> DPIO_P1_SHIFT) & 7;
	clock.p2 = (mdiv >> DPIO_P2_SHIFT) & 0x1f;

	vlv_clock(refclk, &clock);

	/* clock.dot is the fast clock */
	pipe_config->port_clock = clock.dot / 5;
}

static bool i9xx_get_pipe_config(struct intel_crtc *crtc,
				 struct intel_crtc_config *pipe_config)
{
	struct drm_device *dev = crtc->base.dev;
	struct drm_i915_private *dev_priv = dev->dev_private;
	uint32_t tmp;

	pipe_config->cpu_transcoder = (enum transcoder) crtc->pipe;
	pipe_config->shared_dpll = DPLL_ID_PRIVATE;

	tmp = I915_READ(PIPECONF(crtc->pipe));
	if (!(tmp & PIPECONF_ENABLE))
		return false;

	if (IS_G4X(dev) || IS_VALLEYVIEW(dev)) {
		switch (tmp & PIPECONF_BPC_MASK) {
		case PIPECONF_6BPC:
			pipe_config->pipe_bpp = 18;
			break;
		case PIPECONF_8BPC:
			pipe_config->pipe_bpp = 24;
			break;
		case PIPECONF_10BPC:
			pipe_config->pipe_bpp = 30;
			break;
		default:
			break;
		}
	}

	if (INTEL_INFO(dev)->gen < 4)
		pipe_config->double_wide = tmp & PIPECONF_DOUBLE_WIDE;

	intel_get_pipe_timings(crtc, pipe_config);

	i9xx_get_pfit_config(crtc, pipe_config);

	if (INTEL_INFO(dev)->gen >= 4) {
		tmp = I915_READ(DPLL_MD(crtc->pipe));
		pipe_config->pixel_multiplier =
			((tmp & DPLL_MD_UDI_MULTIPLIER_MASK)
			 >> DPLL_MD_UDI_MULTIPLIER_SHIFT) + 1;
		pipe_config->dpll_hw_state.dpll_md = tmp;
	} else if (IS_I945G(dev) || IS_I945GM(dev) || IS_G33(dev)) {
		tmp = I915_READ(DPLL(crtc->pipe));
		pipe_config->pixel_multiplier =
			((tmp & SDVO_MULTIPLIER_MASK)
			 >> SDVO_MULTIPLIER_SHIFT_HIRES) + 1;
	} else {
		/* Note that on i915G/GM the pixel multiplier is in the sdvo
		 * port and will be fixed up in the encoder->get_config
		 * function. */
		pipe_config->pixel_multiplier = 1;
	}
	pipe_config->dpll_hw_state.dpll = I915_READ(DPLL(crtc->pipe));
	if (!IS_VALLEYVIEW(dev)) {
		pipe_config->dpll_hw_state.fp0 = I915_READ(FP0(crtc->pipe));
		pipe_config->dpll_hw_state.fp1 = I915_READ(FP1(crtc->pipe));
	} else {
		/* Mask out read-only status bits. */
		pipe_config->dpll_hw_state.dpll &= ~(DPLL_LOCK_VLV |
						     DPLL_PORTC_READY_MASK |
						     DPLL_PORTB_READY_MASK);
	}

	if (IS_VALLEYVIEW(dev))
		vlv_crtc_clock_get(crtc, pipe_config);
	else
		i9xx_crtc_clock_get(crtc, pipe_config);

	return true;
}

static void ironlake_init_pch_refclk(struct drm_device *dev)
{
	struct drm_i915_private *dev_priv = dev->dev_private;
	struct drm_mode_config *mode_config = &dev->mode_config;
	struct intel_encoder *encoder;
	u32 val, final;
	bool has_lvds = false;
	bool has_cpu_edp = false;
	bool has_panel = false;
	bool has_ck505 = false;
	bool can_ssc = false;

	/* We need to take the global config into account */
	list_for_each_entry(encoder, &mode_config->encoder_list,
			    base.head) {
		switch (encoder->type) {
		case INTEL_OUTPUT_LVDS:
			has_panel = true;
			has_lvds = true;
			break;
		case INTEL_OUTPUT_EDP:
			has_panel = true;
			if (enc_to_dig_port(&encoder->base)->port == PORT_A)
				has_cpu_edp = true;
			break;
		}
	}

	if (HAS_PCH_IBX(dev)) {
		has_ck505 = dev_priv->vbt.display_clock_mode;
		can_ssc = has_ck505;
	} else {
		has_ck505 = false;
		can_ssc = true;
	}

	DRM_DEBUG_KMS("has_panel %d has_lvds %d has_ck505 %d\n",
		      has_panel, has_lvds, has_ck505);

	/* Ironlake: try to setup display ref clock before DPLL
	 * enabling. This is only under driver's control after
	 * PCH B stepping, previous chipset stepping should be
	 * ignoring this setting.
	 */
	val = I915_READ(PCH_DREF_CONTROL);

	/* As we must carefully and slowly disable/enable each source in turn,
	 * compute the final state we want first and check if we need to
	 * make any changes at all.
	 */
	final = val;
	final &= ~DREF_NONSPREAD_SOURCE_MASK;
	if (has_ck505)
		final |= DREF_NONSPREAD_CK505_ENABLE;
	else
		final |= DREF_NONSPREAD_SOURCE_ENABLE;

	final &= ~DREF_SSC_SOURCE_MASK;
	final &= ~DREF_CPU_SOURCE_OUTPUT_MASK;
	final &= ~DREF_SSC1_ENABLE;

	if (has_panel) {
		final |= DREF_SSC_SOURCE_ENABLE;

		if (intel_panel_use_ssc(dev_priv) && can_ssc)
			final |= DREF_SSC1_ENABLE;

		if (has_cpu_edp) {
			if (intel_panel_use_ssc(dev_priv) && can_ssc)
				final |= DREF_CPU_SOURCE_OUTPUT_DOWNSPREAD;
			else
				final |= DREF_CPU_SOURCE_OUTPUT_NONSPREAD;
		} else
			final |= DREF_CPU_SOURCE_OUTPUT_DISABLE;
	} else {
		final |= DREF_SSC_SOURCE_DISABLE;
		final |= DREF_CPU_SOURCE_OUTPUT_DISABLE;
	}

	if (final == val)
		return;

	/* Always enable nonspread source */
	val &= ~DREF_NONSPREAD_SOURCE_MASK;

	if (has_ck505)
		val |= DREF_NONSPREAD_CK505_ENABLE;
	else
		val |= DREF_NONSPREAD_SOURCE_ENABLE;

	if (has_panel) {
		val &= ~DREF_SSC_SOURCE_MASK;
		val |= DREF_SSC_SOURCE_ENABLE;

		/* SSC must be turned on before enabling the CPU output  */
		if (intel_panel_use_ssc(dev_priv) && can_ssc) {
			DRM_DEBUG_KMS("Using SSC on panel\n");
			val |= DREF_SSC1_ENABLE;
		} else
			val &= ~DREF_SSC1_ENABLE;

		/* Get SSC going before enabling the outputs */
		I915_WRITE(PCH_DREF_CONTROL, val);
		POSTING_READ(PCH_DREF_CONTROL);
		udelay(200);

		val &= ~DREF_CPU_SOURCE_OUTPUT_MASK;

		/* Enable CPU source on CPU attached eDP */
		if (has_cpu_edp) {
			if (intel_panel_use_ssc(dev_priv) && can_ssc) {
				DRM_DEBUG_KMS("Using SSC on eDP\n");
				val |= DREF_CPU_SOURCE_OUTPUT_DOWNSPREAD;
			}
			else
				val |= DREF_CPU_SOURCE_OUTPUT_NONSPREAD;
		} else
			val |= DREF_CPU_SOURCE_OUTPUT_DISABLE;

		I915_WRITE(PCH_DREF_CONTROL, val);
		POSTING_READ(PCH_DREF_CONTROL);
		udelay(200);
	} else {
		DRM_DEBUG_KMS("Disabling SSC entirely\n");

		val &= ~DREF_CPU_SOURCE_OUTPUT_MASK;

		/* Turn off CPU output */
		val |= DREF_CPU_SOURCE_OUTPUT_DISABLE;

		I915_WRITE(PCH_DREF_CONTROL, val);
		POSTING_READ(PCH_DREF_CONTROL);
		udelay(200);

		/* Turn off the SSC source */
		val &= ~DREF_SSC_SOURCE_MASK;
		val |= DREF_SSC_SOURCE_DISABLE;

		/* Turn off SSC1 */
		val &= ~DREF_SSC1_ENABLE;

		I915_WRITE(PCH_DREF_CONTROL, val);
		POSTING_READ(PCH_DREF_CONTROL);
		udelay(200);
	}

	BUG_ON(val != final);
}

static void lpt_reset_fdi_mphy(struct drm_i915_private *dev_priv)
{
	uint32_t tmp;

	tmp = I915_READ(SOUTH_CHICKEN2);
	tmp |= FDI_MPHY_IOSFSB_RESET_CTL;
	I915_WRITE(SOUTH_CHICKEN2, tmp);

	if (wait_for_atomic_us(I915_READ(SOUTH_CHICKEN2) &
			       FDI_MPHY_IOSFSB_RESET_STATUS, 100))
		DRM_ERROR("FDI mPHY reset assert timeout\n");

	tmp = I915_READ(SOUTH_CHICKEN2);
	tmp &= ~FDI_MPHY_IOSFSB_RESET_CTL;
	I915_WRITE(SOUTH_CHICKEN2, tmp);

	if (wait_for_atomic_us((I915_READ(SOUTH_CHICKEN2) &
				FDI_MPHY_IOSFSB_RESET_STATUS) == 0, 100))
		DRM_ERROR("FDI mPHY reset de-assert timeout\n");
}

/* WaMPhyProgramming:hsw */
static void lpt_program_fdi_mphy(struct drm_i915_private *dev_priv)
{
	uint32_t tmp;

	tmp = intel_sbi_read(dev_priv, 0x8008, SBI_MPHY);
	tmp &= ~(0xFF << 24);
	tmp |= (0x12 << 24);
	intel_sbi_write(dev_priv, 0x8008, tmp, SBI_MPHY);

	tmp = intel_sbi_read(dev_priv, 0x2008, SBI_MPHY);
	tmp |= (1 << 11);
	intel_sbi_write(dev_priv, 0x2008, tmp, SBI_MPHY);

	tmp = intel_sbi_read(dev_priv, 0x2108, SBI_MPHY);
	tmp |= (1 << 11);
	intel_sbi_write(dev_priv, 0x2108, tmp, SBI_MPHY);

	tmp = intel_sbi_read(dev_priv, 0x206C, SBI_MPHY);
	tmp |= (1 << 24) | (1 << 21) | (1 << 18);
	intel_sbi_write(dev_priv, 0x206C, tmp, SBI_MPHY);

	tmp = intel_sbi_read(dev_priv, 0x216C, SBI_MPHY);
	tmp |= (1 << 24) | (1 << 21) | (1 << 18);
	intel_sbi_write(dev_priv, 0x216C, tmp, SBI_MPHY);

	tmp = intel_sbi_read(dev_priv, 0x2080, SBI_MPHY);
	tmp &= ~(7 << 13);
	tmp |= (5 << 13);
	intel_sbi_write(dev_priv, 0x2080, tmp, SBI_MPHY);

	tmp = intel_sbi_read(dev_priv, 0x2180, SBI_MPHY);
	tmp &= ~(7 << 13);
	tmp |= (5 << 13);
	intel_sbi_write(dev_priv, 0x2180, tmp, SBI_MPHY);

	tmp = intel_sbi_read(dev_priv, 0x208C, SBI_MPHY);
	tmp &= ~0xFF;
	tmp |= 0x1C;
	intel_sbi_write(dev_priv, 0x208C, tmp, SBI_MPHY);

	tmp = intel_sbi_read(dev_priv, 0x218C, SBI_MPHY);
	tmp &= ~0xFF;
	tmp |= 0x1C;
	intel_sbi_write(dev_priv, 0x218C, tmp, SBI_MPHY);

	tmp = intel_sbi_read(dev_priv, 0x2098, SBI_MPHY);
	tmp &= ~(0xFF << 16);
	tmp |= (0x1C << 16);
	intel_sbi_write(dev_priv, 0x2098, tmp, SBI_MPHY);

	tmp = intel_sbi_read(dev_priv, 0x2198, SBI_MPHY);
	tmp &= ~(0xFF << 16);
	tmp |= (0x1C << 16);
	intel_sbi_write(dev_priv, 0x2198, tmp, SBI_MPHY);

	tmp = intel_sbi_read(dev_priv, 0x20C4, SBI_MPHY);
	tmp |= (1 << 27);
	intel_sbi_write(dev_priv, 0x20C4, tmp, SBI_MPHY);

	tmp = intel_sbi_read(dev_priv, 0x21C4, SBI_MPHY);
	tmp |= (1 << 27);
	intel_sbi_write(dev_priv, 0x21C4, tmp, SBI_MPHY);

	tmp = intel_sbi_read(dev_priv, 0x20EC, SBI_MPHY);
	tmp &= ~(0xF << 28);
	tmp |= (4 << 28);
	intel_sbi_write(dev_priv, 0x20EC, tmp, SBI_MPHY);

	tmp = intel_sbi_read(dev_priv, 0x21EC, SBI_MPHY);
	tmp &= ~(0xF << 28);
	tmp |= (4 << 28);
	intel_sbi_write(dev_priv, 0x21EC, tmp, SBI_MPHY);
}

/* Implements 3 different sequences from BSpec chapter "Display iCLK
 * Programming" based on the parameters passed:
 * - Sequence to enable CLKOUT_DP
 * - Sequence to enable CLKOUT_DP without spread
 * - Sequence to enable CLKOUT_DP for FDI usage and configure PCH FDI I/O
 */
static void lpt_enable_clkout_dp(struct drm_device *dev, bool with_spread,
				 bool with_fdi)
{
	struct drm_i915_private *dev_priv = dev->dev_private;
	uint32_t reg, tmp;

	if (WARN(with_fdi && !with_spread, "FDI requires downspread\n"))
		with_spread = true;
	if (WARN(dev_priv->pch_id == INTEL_PCH_LPT_LP_DEVICE_ID_TYPE &&
		 with_fdi, "LP PCH doesn't have FDI\n"))
		with_fdi = false;

	mutex_lock(&dev_priv->dpio_lock);

	tmp = intel_sbi_read(dev_priv, SBI_SSCCTL, SBI_ICLK);
	tmp &= ~SBI_SSCCTL_DISABLE;
	tmp |= SBI_SSCCTL_PATHALT;
	intel_sbi_write(dev_priv, SBI_SSCCTL, tmp, SBI_ICLK);

	udelay(24);

	if (with_spread) {
		tmp = intel_sbi_read(dev_priv, SBI_SSCCTL, SBI_ICLK);
		tmp &= ~SBI_SSCCTL_PATHALT;
		intel_sbi_write(dev_priv, SBI_SSCCTL, tmp, SBI_ICLK);

		if (with_fdi) {
			lpt_reset_fdi_mphy(dev_priv);
			lpt_program_fdi_mphy(dev_priv);
		}
	}

	reg = (dev_priv->pch_id == INTEL_PCH_LPT_LP_DEVICE_ID_TYPE) ?
	       SBI_GEN0 : SBI_DBUFF0;
	tmp = intel_sbi_read(dev_priv, reg, SBI_ICLK);
	tmp |= SBI_GEN0_CFG_BUFFENABLE_DISABLE;
	intel_sbi_write(dev_priv, reg, tmp, SBI_ICLK);

	mutex_unlock(&dev_priv->dpio_lock);
}

/* Sequence to disable CLKOUT_DP */
static void lpt_disable_clkout_dp(struct drm_device *dev)
{
	struct drm_i915_private *dev_priv = dev->dev_private;
	uint32_t reg, tmp;

	mutex_lock(&dev_priv->dpio_lock);

	reg = (dev_priv->pch_id == INTEL_PCH_LPT_LP_DEVICE_ID_TYPE) ?
	       SBI_GEN0 : SBI_DBUFF0;
	tmp = intel_sbi_read(dev_priv, reg, SBI_ICLK);
	tmp &= ~SBI_GEN0_CFG_BUFFENABLE_DISABLE;
	intel_sbi_write(dev_priv, reg, tmp, SBI_ICLK);

	tmp = intel_sbi_read(dev_priv, SBI_SSCCTL, SBI_ICLK);
	if (!(tmp & SBI_SSCCTL_DISABLE)) {
		if (!(tmp & SBI_SSCCTL_PATHALT)) {
			tmp |= SBI_SSCCTL_PATHALT;
			intel_sbi_write(dev_priv, SBI_SSCCTL, tmp, SBI_ICLK);
			udelay(32);
		}
		tmp |= SBI_SSCCTL_DISABLE;
		intel_sbi_write(dev_priv, SBI_SSCCTL, tmp, SBI_ICLK);
	}

	mutex_unlock(&dev_priv->dpio_lock);
}

static void lpt_init_pch_refclk(struct drm_device *dev)
{
	struct drm_mode_config *mode_config = &dev->mode_config;
	struct intel_encoder *encoder;
	bool has_vga = false;

	list_for_each_entry(encoder, &mode_config->encoder_list, base.head) {
		switch (encoder->type) {
		case INTEL_OUTPUT_ANALOG:
			has_vga = true;
			break;
		}
	}

	if (has_vga)
		lpt_enable_clkout_dp(dev, true, true);
	else
		lpt_disable_clkout_dp(dev);
}

/*
 * Initialize reference clocks when the driver loads
 */
void intel_init_pch_refclk(struct drm_device *dev)
{
	if (HAS_PCH_IBX(dev) || HAS_PCH_CPT(dev))
		ironlake_init_pch_refclk(dev);
	else if (HAS_PCH_LPT(dev))
		lpt_init_pch_refclk(dev);
}

static int ironlake_get_refclk(struct drm_crtc *crtc)
{
	struct drm_device *dev = crtc->dev;
	struct drm_i915_private *dev_priv = dev->dev_private;
	struct intel_encoder *encoder;
	int num_connectors = 0;
	bool is_lvds = false;

	for_each_encoder_on_crtc(dev, crtc, encoder) {
		switch (encoder->type) {
		case INTEL_OUTPUT_LVDS:
			is_lvds = true;
			break;
		}
		num_connectors++;
	}

	if (is_lvds && intel_panel_use_ssc(dev_priv) && num_connectors < 2) {
		DRM_DEBUG_KMS("using SSC reference clock of %d MHz\n",
			      dev_priv->vbt.lvds_ssc_freq);
		return dev_priv->vbt.lvds_ssc_freq * 1000;
	}

	return 120000;
}

static void ironlake_set_pipeconf(struct drm_crtc *crtc)
{
	struct drm_i915_private *dev_priv = crtc->dev->dev_private;
	struct intel_crtc *intel_crtc = to_intel_crtc(crtc);
	int pipe = intel_crtc->pipe;
	uint32_t val;

	val = 0;

	switch (intel_crtc->config.pipe_bpp) {
	case 18:
		val |= PIPECONF_6BPC;
		break;
	case 24:
		val |= PIPECONF_8BPC;
		break;
	case 30:
		val |= PIPECONF_10BPC;
		break;
	case 36:
		val |= PIPECONF_12BPC;
		break;
	default:
		/* Case prevented by intel_choose_pipe_bpp_dither. */
		BUG();
	}

	if (intel_crtc->config.dither)
		val |= (PIPECONF_DITHER_EN | PIPECONF_DITHER_TYPE_SP);

	if (intel_crtc->config.adjusted_mode.flags & DRM_MODE_FLAG_INTERLACE)
		val |= PIPECONF_INTERLACED_ILK;
	else
		val |= PIPECONF_PROGRESSIVE;

	if (intel_crtc->config.limited_color_range)
		val |= PIPECONF_COLOR_RANGE_SELECT;

	I915_WRITE(PIPECONF(pipe), val);
	POSTING_READ(PIPECONF(pipe));
}

/*
 * Set up the pipe CSC unit.
 *
 * Currently only full range RGB to limited range RGB conversion
 * is supported, but eventually this should handle various
 * RGB<->YCbCr scenarios as well.
 */
static void intel_set_pipe_csc(struct drm_crtc *crtc)
{
	struct drm_device *dev = crtc->dev;
	struct drm_i915_private *dev_priv = dev->dev_private;
	struct intel_crtc *intel_crtc = to_intel_crtc(crtc);
	int pipe = intel_crtc->pipe;
	uint16_t coeff = 0x7800; /* 1.0 */

	/*
	 * TODO: Check what kind of values actually come out of the pipe
	 * with these coeff/postoff values and adjust to get the best
	 * accuracy. Perhaps we even need to take the bpc value into
	 * consideration.
	 */

	if (intel_crtc->config.limited_color_range)
		coeff = ((235 - 16) * (1 << 12) / 255) & 0xff8; /* 0.xxx... */

	/*
	 * GY/GU and RY/RU should be the other way around according
	 * to BSpec, but reality doesn't agree. Just set them up in
	 * a way that results in the correct picture.
	 */
	I915_WRITE(PIPE_CSC_COEFF_RY_GY(pipe), coeff << 16);
	I915_WRITE(PIPE_CSC_COEFF_BY(pipe), 0);

	I915_WRITE(PIPE_CSC_COEFF_RU_GU(pipe), coeff);
	I915_WRITE(PIPE_CSC_COEFF_BU(pipe), 0);

	I915_WRITE(PIPE_CSC_COEFF_RV_GV(pipe), 0);
	I915_WRITE(PIPE_CSC_COEFF_BV(pipe), coeff << 16);

	I915_WRITE(PIPE_CSC_PREOFF_HI(pipe), 0);
	I915_WRITE(PIPE_CSC_PREOFF_ME(pipe), 0);
	I915_WRITE(PIPE_CSC_PREOFF_LO(pipe), 0);

	if (INTEL_INFO(dev)->gen > 6) {
		uint16_t postoff = 0;

		if (intel_crtc->config.limited_color_range)
			postoff = (16 * (1 << 12) / 255) & 0x1fff;

		I915_WRITE(PIPE_CSC_POSTOFF_HI(pipe), postoff);
		I915_WRITE(PIPE_CSC_POSTOFF_ME(pipe), postoff);
		I915_WRITE(PIPE_CSC_POSTOFF_LO(pipe), postoff);

		I915_WRITE(PIPE_CSC_MODE(pipe), 0);
	} else {
		uint32_t mode = CSC_MODE_YUV_TO_RGB;

		if (intel_crtc->config.limited_color_range)
			mode |= CSC_BLACK_SCREEN_OFFSET;

		I915_WRITE(PIPE_CSC_MODE(pipe), mode);
	}
}

static void haswell_set_pipeconf(struct drm_crtc *crtc)
{
	struct drm_device *dev = crtc->dev;
	struct drm_i915_private *dev_priv = dev->dev_private;
	struct intel_crtc *intel_crtc = to_intel_crtc(crtc);
	enum pipe pipe = intel_crtc->pipe;
	enum transcoder cpu_transcoder = intel_crtc->config.cpu_transcoder;
	uint32_t val;

	val = 0;

	if (IS_HASWELL(dev) && intel_crtc->config.dither)
		val |= (PIPECONF_DITHER_EN | PIPECONF_DITHER_TYPE_SP);

	if (intel_crtc->config.adjusted_mode.flags & DRM_MODE_FLAG_INTERLACE)
		val |= PIPECONF_INTERLACED_ILK;
	else
		val |= PIPECONF_PROGRESSIVE;

	I915_WRITE(PIPECONF(cpu_transcoder), val);
	POSTING_READ(PIPECONF(cpu_transcoder));

	I915_WRITE(GAMMA_MODE(intel_crtc->pipe), GAMMA_MODE_MODE_8BIT);
	POSTING_READ(GAMMA_MODE(intel_crtc->pipe));

	if (IS_BROADWELL(dev)) {
		val = 0;

		switch (intel_crtc->config.pipe_bpp) {
		case 18:
			val |= PIPEMISC_DITHER_6_BPC;
			break;
		case 24:
			val |= PIPEMISC_DITHER_8_BPC;
			break;
		case 30:
			val |= PIPEMISC_DITHER_10_BPC;
			break;
		case 36:
			val |= PIPEMISC_DITHER_12_BPC;
			break;
		default:
			/* Case prevented by pipe_config_set_bpp. */
			BUG();
		}

		if (intel_crtc->config.dither)
			val |= PIPEMISC_DITHER_ENABLE | PIPEMISC_DITHER_TYPE_SP;

		I915_WRITE(PIPEMISC(pipe), val);
	}
}

static bool ironlake_compute_clocks(struct drm_crtc *crtc,
				    intel_clock_t *clock,
				    bool *has_reduced_clock,
				    intel_clock_t *reduced_clock)
{
	struct drm_device *dev = crtc->dev;
	struct drm_i915_private *dev_priv = dev->dev_private;
	struct intel_encoder *intel_encoder;
	int refclk;
	const intel_limit_t *limit;
	bool ret, is_lvds = false;

	for_each_encoder_on_crtc(dev, crtc, intel_encoder) {
		switch (intel_encoder->type) {
		case INTEL_OUTPUT_LVDS:
			is_lvds = true;
			break;
		}
	}

	refclk = ironlake_get_refclk(crtc);

	/*
	 * Returns a set of divisors for the desired target clock with the given
	 * refclk, or FALSE.  The returned values represent the clock equation:
	 * reflck * (5 * (m1 + 2) + (m2 + 2)) / (n + 2) / p1 / p2.
	 */
	limit = intel_limit(crtc, refclk);
	ret = dev_priv->display.find_dpll(limit, crtc,
					  to_intel_crtc(crtc)->config.port_clock,
					  refclk, NULL, clock);
	if (!ret)
		return false;

	if (is_lvds && dev_priv->lvds_downclock_avail) {
		/*
		 * Ensure we match the reduced clock's P to the target clock.
		 * If the clocks don't match, we can't switch the display clock
		 * by using the FP0/FP1. In such case we will disable the LVDS
		 * downclock feature.
		*/
		*has_reduced_clock =
			dev_priv->display.find_dpll(limit, crtc,
						    dev_priv->lvds_downclock,
						    refclk, clock,
						    reduced_clock);
	}

	return true;
}

int ironlake_get_lanes_required(int target_clock, int link_bw, int bpp)
{
	/*
	 * Account for spread spectrum to avoid
	 * oversubscribing the link. Max center spread
	 * is 2.5%; use 5% for safety's sake.
	 */
	u32 bps = target_clock * bpp * 21 / 20;
	return bps / (link_bw * 8) + 1;
}

static bool ironlake_needs_fb_cb_tune(struct dpll *dpll, int factor)
{
	return i9xx_dpll_compute_m(dpll) < factor * dpll->n;
}

static uint32_t ironlake_compute_dpll(struct intel_crtc *intel_crtc,
				      u32 *fp,
				      intel_clock_t *reduced_clock, u32 *fp2)
{
	struct drm_crtc *crtc = &intel_crtc->base;
	struct drm_device *dev = crtc->dev;
	struct drm_i915_private *dev_priv = dev->dev_private;
	struct intel_encoder *intel_encoder;
	uint32_t dpll;
	int factor, num_connectors = 0;
	bool is_lvds = false, is_sdvo = false;

	for_each_encoder_on_crtc(dev, crtc, intel_encoder) {
		switch (intel_encoder->type) {
		case INTEL_OUTPUT_LVDS:
			is_lvds = true;
			break;
		case INTEL_OUTPUT_SDVO:
		case INTEL_OUTPUT_HDMI:
			is_sdvo = true;
			break;
		}

		num_connectors++;
	}

	/* Enable autotuning of the PLL clock (if permissible) */
	factor = 21;
	if (is_lvds) {
		if ((intel_panel_use_ssc(dev_priv) &&
		     dev_priv->vbt.lvds_ssc_freq == 100) ||
		    (HAS_PCH_IBX(dev) && intel_is_dual_link_lvds(dev)))
			factor = 25;
	} else if (intel_crtc->config.sdvo_tv_clock)
		factor = 20;

	if (ironlake_needs_fb_cb_tune(&intel_crtc->config.dpll, factor))
		*fp |= FP_CB_TUNE;

	if (fp2 && (reduced_clock->m < factor * reduced_clock->n))
		*fp2 |= FP_CB_TUNE;

	dpll = 0;

	if (is_lvds)
		dpll |= DPLLB_MODE_LVDS;
	else
		dpll |= DPLLB_MODE_DAC_SERIAL;

	dpll |= (intel_crtc->config.pixel_multiplier - 1)
		<< PLL_REF_SDVO_HDMI_MULTIPLIER_SHIFT;

	if (is_sdvo)
		dpll |= DPLL_SDVO_HIGH_SPEED;
	if (intel_crtc->config.has_dp_encoder)
		dpll |= DPLL_SDVO_HIGH_SPEED;

	/* compute bitmask from p1 value */
	dpll |= (1 << (intel_crtc->config.dpll.p1 - 1)) << DPLL_FPA01_P1_POST_DIV_SHIFT;
	/* also FPA1 */
	dpll |= (1 << (intel_crtc->config.dpll.p1 - 1)) << DPLL_FPA1_P1_POST_DIV_SHIFT;

	switch (intel_crtc->config.dpll.p2) {
	case 5:
		dpll |= DPLL_DAC_SERIAL_P2_CLOCK_DIV_5;
		break;
	case 7:
		dpll |= DPLLB_LVDS_P2_CLOCK_DIV_7;
		break;
	case 10:
		dpll |= DPLL_DAC_SERIAL_P2_CLOCK_DIV_10;
		break;
	case 14:
		dpll |= DPLLB_LVDS_P2_CLOCK_DIV_14;
		break;
	}

	if (is_lvds && intel_panel_use_ssc(dev_priv) && num_connectors < 2)
		dpll |= PLLB_REF_INPUT_SPREADSPECTRUMIN;
	else
		dpll |= PLL_REF_INPUT_DREFCLK;

	return dpll | DPLL_VCO_ENABLE;
}

static int ironlake_crtc_mode_set(struct drm_crtc *crtc,
				  int x, int y,
				  struct drm_framebuffer *fb)
{
	struct drm_device *dev = crtc->dev;
	struct drm_i915_private *dev_priv = dev->dev_private;
	struct intel_crtc *intel_crtc = to_intel_crtc(crtc);
	int pipe = intel_crtc->pipe;
	int plane = intel_crtc->plane;
	int num_connectors = 0;
	intel_clock_t clock, reduced_clock;
	u32 dpll = 0, fp = 0, fp2 = 0;
	bool ok, has_reduced_clock = false;
	bool is_lvds = false;
	struct intel_encoder *encoder;
	struct intel_shared_dpll *pll;
	int ret;

	for_each_encoder_on_crtc(dev, crtc, encoder) {
		switch (encoder->type) {
		case INTEL_OUTPUT_LVDS:
			is_lvds = true;
			break;
		}

		num_connectors++;
	}

	WARN(!(HAS_PCH_IBX(dev) || HAS_PCH_CPT(dev)),
	     "Unexpected PCH type %d\n", INTEL_PCH_TYPE(dev));

	ok = ironlake_compute_clocks(crtc, &clock,
				     &has_reduced_clock, &reduced_clock);
	if (!ok && !intel_crtc->config.clock_set) {
		DRM_ERROR("Couldn't find PLL settings for mode!\n");
		return -EINVAL;
	}
	/* Compat-code for transition, will disappear. */
	if (!intel_crtc->config.clock_set) {
		intel_crtc->config.dpll.n = clock.n;
		intel_crtc->config.dpll.m1 = clock.m1;
		intel_crtc->config.dpll.m2 = clock.m2;
		intel_crtc->config.dpll.p1 = clock.p1;
		intel_crtc->config.dpll.p2 = clock.p2;
	}

	/* CPU eDP is the only output that doesn't need a PCH PLL of its own. */
	if (intel_crtc->config.has_pch_encoder) {
		fp = i9xx_dpll_compute_fp(&intel_crtc->config.dpll);
		if (has_reduced_clock)
			fp2 = i9xx_dpll_compute_fp(&reduced_clock);

		dpll = ironlake_compute_dpll(intel_crtc,
					     &fp, &reduced_clock,
					     has_reduced_clock ? &fp2 : NULL);

		intel_crtc->config.dpll_hw_state.dpll = dpll;
		intel_crtc->config.dpll_hw_state.fp0 = fp;
		if (has_reduced_clock)
			intel_crtc->config.dpll_hw_state.fp1 = fp2;
		else
			intel_crtc->config.dpll_hw_state.fp1 = fp;

		pll = intel_get_shared_dpll(intel_crtc);
		if (pll == NULL) {
			DRM_DEBUG_DRIVER("failed to find PLL for pipe %c\n",
					 pipe_name(pipe));
			return -EINVAL;
		}
	} else
		intel_put_shared_dpll(intel_crtc);

	if (intel_crtc->config.has_dp_encoder)
		intel_dp_set_m_n(intel_crtc);

	if (is_lvds && has_reduced_clock && i915_powersave)
		intel_crtc->lowfreq_avail = true;
	else
		intel_crtc->lowfreq_avail = false;

	intel_set_pipe_timings(intel_crtc);

	if (intel_crtc->config.has_pch_encoder) {
		intel_cpu_transcoder_set_m_n(intel_crtc,
					     &intel_crtc->config.fdi_m_n);
	}

	ironlake_set_pipeconf(crtc);

	/* Set up the display plane register */
	I915_WRITE(DSPCNTR(plane), DISPPLANE_GAMMA_ENABLE);
	POSTING_READ(DSPCNTR(plane));

	ret = intel_pipe_set_base(crtc, x, y, fb);

	return ret;
}

static void intel_pch_transcoder_get_m_n(struct intel_crtc *crtc,
					 struct intel_link_m_n *m_n)
{
	struct drm_device *dev = crtc->base.dev;
	struct drm_i915_private *dev_priv = dev->dev_private;
	enum pipe pipe = crtc->pipe;

	m_n->link_m = I915_READ(PCH_TRANS_LINK_M1(pipe));
	m_n->link_n = I915_READ(PCH_TRANS_LINK_N1(pipe));
	m_n->gmch_m = I915_READ(PCH_TRANS_DATA_M1(pipe))
		& ~TU_SIZE_MASK;
	m_n->gmch_n = I915_READ(PCH_TRANS_DATA_N1(pipe));
	m_n->tu = ((I915_READ(PCH_TRANS_DATA_M1(pipe))
		    & TU_SIZE_MASK) >> TU_SIZE_SHIFT) + 1;
}

static void intel_cpu_transcoder_get_m_n(struct intel_crtc *crtc,
					 enum transcoder transcoder,
					 struct intel_link_m_n *m_n)
{
	struct drm_device *dev = crtc->base.dev;
	struct drm_i915_private *dev_priv = dev->dev_private;
	enum pipe pipe = crtc->pipe;

	if (INTEL_INFO(dev)->gen >= 5) {
		m_n->link_m = I915_READ(PIPE_LINK_M1(transcoder));
		m_n->link_n = I915_READ(PIPE_LINK_N1(transcoder));
		m_n->gmch_m = I915_READ(PIPE_DATA_M1(transcoder))
			& ~TU_SIZE_MASK;
		m_n->gmch_n = I915_READ(PIPE_DATA_N1(transcoder));
		m_n->tu = ((I915_READ(PIPE_DATA_M1(transcoder))
			    & TU_SIZE_MASK) >> TU_SIZE_SHIFT) + 1;
	} else {
		m_n->link_m = I915_READ(PIPE_LINK_M_G4X(pipe));
		m_n->link_n = I915_READ(PIPE_LINK_N_G4X(pipe));
		m_n->gmch_m = I915_READ(PIPE_DATA_M_G4X(pipe))
			& ~TU_SIZE_MASK;
		m_n->gmch_n = I915_READ(PIPE_DATA_N_G4X(pipe));
		m_n->tu = ((I915_READ(PIPE_DATA_M_G4X(pipe))
			    & TU_SIZE_MASK) >> TU_SIZE_SHIFT) + 1;
	}
}

void intel_dp_get_m_n(struct intel_crtc *crtc,
		      struct intel_crtc_config *pipe_config)
{
	if (crtc->config.has_pch_encoder)
		intel_pch_transcoder_get_m_n(crtc, &pipe_config->dp_m_n);
	else
		intel_cpu_transcoder_get_m_n(crtc, pipe_config->cpu_transcoder,
					     &pipe_config->dp_m_n);
}

static void ironlake_get_fdi_m_n_config(struct intel_crtc *crtc,
					struct intel_crtc_config *pipe_config)
{
	intel_cpu_transcoder_get_m_n(crtc, pipe_config->cpu_transcoder,
				     &pipe_config->fdi_m_n);
}

static void ironlake_get_pfit_config(struct intel_crtc *crtc,
				     struct intel_crtc_config *pipe_config)
{
	struct drm_device *dev = crtc->base.dev;
	struct drm_i915_private *dev_priv = dev->dev_private;
	uint32_t tmp;

	tmp = I915_READ(PF_CTL(crtc->pipe));

	if (tmp & PF_ENABLE) {
		pipe_config->pch_pfit.enabled = true;
		pipe_config->pch_pfit.pos = I915_READ(PF_WIN_POS(crtc->pipe));
		pipe_config->pch_pfit.size = I915_READ(PF_WIN_SZ(crtc->pipe));

		/* We currently do not free assignements of panel fitters on
		 * ivb/hsw (since we don't use the higher upscaling modes which
		 * differentiates them) so just WARN about this case for now. */
		if (IS_GEN7(dev)) {
			WARN_ON((tmp & PF_PIPE_SEL_MASK_IVB) !=
				PF_PIPE_SEL_IVB(crtc->pipe));
		}
	}
}

static bool ironlake_get_pipe_config(struct intel_crtc *crtc,
				     struct intel_crtc_config *pipe_config)
{
	struct drm_device *dev = crtc->base.dev;
	struct drm_i915_private *dev_priv = dev->dev_private;
	uint32_t tmp;

	pipe_config->cpu_transcoder = (enum transcoder) crtc->pipe;
	pipe_config->shared_dpll = DPLL_ID_PRIVATE;

	tmp = I915_READ(PIPECONF(crtc->pipe));
	if (!(tmp & PIPECONF_ENABLE))
		return false;

	switch (tmp & PIPECONF_BPC_MASK) {
	case PIPECONF_6BPC:
		pipe_config->pipe_bpp = 18;
		break;
	case PIPECONF_8BPC:
		pipe_config->pipe_bpp = 24;
		break;
	case PIPECONF_10BPC:
		pipe_config->pipe_bpp = 30;
		break;
	case PIPECONF_12BPC:
		pipe_config->pipe_bpp = 36;
		break;
	default:
		break;
	}

	if (I915_READ(PCH_TRANSCONF(crtc->pipe)) & TRANS_ENABLE) {
		struct intel_shared_dpll *pll;

		pipe_config->has_pch_encoder = true;

		tmp = I915_READ(FDI_RX_CTL(crtc->pipe));
		pipe_config->fdi_lanes = ((FDI_DP_PORT_WIDTH_MASK & tmp) >>
					  FDI_DP_PORT_WIDTH_SHIFT) + 1;

		ironlake_get_fdi_m_n_config(crtc, pipe_config);

		if (HAS_PCH_IBX(dev_priv->dev)) {
			pipe_config->shared_dpll =
				(enum intel_dpll_id) crtc->pipe;
		} else {
			tmp = I915_READ(PCH_DPLL_SEL);
			if (tmp & TRANS_DPLLB_SEL(crtc->pipe))
				pipe_config->shared_dpll = DPLL_ID_PCH_PLL_B;
			else
				pipe_config->shared_dpll = DPLL_ID_PCH_PLL_A;
		}

		pll = &dev_priv->shared_dplls[pipe_config->shared_dpll];

		WARN_ON(!pll->get_hw_state(dev_priv, pll,
					   &pipe_config->dpll_hw_state));

		tmp = pipe_config->dpll_hw_state.dpll;
		pipe_config->pixel_multiplier =
			((tmp & PLL_REF_SDVO_HDMI_MULTIPLIER_MASK)
			 >> PLL_REF_SDVO_HDMI_MULTIPLIER_SHIFT) + 1;

		ironlake_pch_clock_get(crtc, pipe_config);
	} else {
		pipe_config->pixel_multiplier = 1;
	}

	intel_get_pipe_timings(crtc, pipe_config);

	ironlake_get_pfit_config(crtc, pipe_config);

	return true;
}

static void assert_can_disable_lcpll(struct drm_i915_private *dev_priv)
{
	struct drm_device *dev = dev_priv->dev;
	struct intel_ddi_plls *plls = &dev_priv->ddi_plls;
	struct intel_crtc *crtc;
	unsigned long irqflags;
	uint32_t val;

	list_for_each_entry(crtc, &dev->mode_config.crtc_list, base.head)
		WARN(crtc->active, "CRTC for pipe %c enabled\n",
		     pipe_name(crtc->pipe));

	WARN(I915_READ(HSW_PWR_WELL_DRIVER), "Power well on\n");
	WARN(plls->spll_refcount, "SPLL enabled\n");
	WARN(plls->wrpll1_refcount, "WRPLL1 enabled\n");
	WARN(plls->wrpll2_refcount, "WRPLL2 enabled\n");
	WARN(I915_READ(PCH_PP_STATUS) & PP_ON, "Panel power on\n");
	WARN(I915_READ(BLC_PWM_CPU_CTL2) & BLM_PWM_ENABLE,
	     "CPU PWM1 enabled\n");
	WARN(I915_READ(HSW_BLC_PWM2_CTL) & BLM_PWM_ENABLE,
	     "CPU PWM2 enabled\n");
	WARN(I915_READ(BLC_PWM_PCH_CTL1) & BLM_PCH_PWM_ENABLE,
	     "PCH PWM1 enabled\n");
	WARN(I915_READ(UTIL_PIN_CTL) & UTIL_PIN_ENABLE,
	     "Utility pin enabled\n");
	WARN(I915_READ(PCH_GTC_CTL) & PCH_GTC_ENABLE, "PCH GTC enabled\n");

	spin_lock_irqsave(&dev_priv->irq_lock, irqflags);
	val = I915_READ(DEIMR);
	WARN((val & ~DE_PCH_EVENT_IVB) != val,
	     "Unexpected DEIMR bits enabled: 0x%x\n", val);
	val = I915_READ(SDEIMR);
	WARN((val | SDE_HOTPLUG_MASK_CPT) != 0xffffffff,
	     "Unexpected SDEIMR bits enabled: 0x%x\n", val);
	spin_unlock_irqrestore(&dev_priv->irq_lock, irqflags);
}

/*
 * This function implements pieces of two sequences from BSpec:
 * - Sequence for display software to disable LCPLL
 * - Sequence for display software to allow package C8+
 * The steps implemented here are just the steps that actually touch the LCPLL
 * register. Callers should take care of disabling all the display engine
 * functions, doing the mode unset, fixing interrupts, etc.
 */
static void hsw_disable_lcpll(struct drm_i915_private *dev_priv,
			      bool switch_to_fclk, bool allow_power_down)
{
	uint32_t val;

	assert_can_disable_lcpll(dev_priv);

	val = I915_READ(LCPLL_CTL);

	if (switch_to_fclk) {
		val |= LCPLL_CD_SOURCE_FCLK;
		I915_WRITE(LCPLL_CTL, val);

		if (wait_for_atomic_us(I915_READ(LCPLL_CTL) &
				       LCPLL_CD_SOURCE_FCLK_DONE, 1))
			DRM_ERROR("Switching to FCLK failed\n");

		val = I915_READ(LCPLL_CTL);
	}

	val |= LCPLL_PLL_DISABLE;
	I915_WRITE(LCPLL_CTL, val);
	POSTING_READ(LCPLL_CTL);

	if (wait_for((I915_READ(LCPLL_CTL) & LCPLL_PLL_LOCK) == 0, 1))
		DRM_ERROR("LCPLL still locked\n");

	val = I915_READ(D_COMP);
	val |= D_COMP_COMP_DISABLE;
	mutex_lock(&dev_priv->rps.hw_lock);
	if (sandybridge_pcode_write(dev_priv, GEN6_PCODE_WRITE_D_COMP, val))
		DRM_ERROR("Failed to disable D_COMP\n");
	mutex_unlock(&dev_priv->rps.hw_lock);
	POSTING_READ(D_COMP);
	ndelay(100);

	if (wait_for((I915_READ(D_COMP) & D_COMP_RCOMP_IN_PROGRESS) == 0, 1))
		DRM_ERROR("D_COMP RCOMP still in progress\n");

	if (allow_power_down) {
		val = I915_READ(LCPLL_CTL);
		val |= LCPLL_POWER_DOWN_ALLOW;
		I915_WRITE(LCPLL_CTL, val);
		POSTING_READ(LCPLL_CTL);
	}
}

/*
 * Fully restores LCPLL, disallowing power down and switching back to LCPLL
 * source.
 */
static void hsw_restore_lcpll(struct drm_i915_private *dev_priv)
{
	uint32_t val;

	val = I915_READ(LCPLL_CTL);

	if ((val & (LCPLL_PLL_LOCK | LCPLL_PLL_DISABLE | LCPLL_CD_SOURCE_FCLK |
		    LCPLL_POWER_DOWN_ALLOW)) == LCPLL_PLL_LOCK)
		return;

	/* Make sure we're not on PC8 state before disabling PC8, otherwise
	 * we'll hang the machine! */
	gen6_gt_force_wake_get(dev_priv, FORCEWAKE_ALL);

	if (val & LCPLL_POWER_DOWN_ALLOW) {
		val &= ~LCPLL_POWER_DOWN_ALLOW;
		I915_WRITE(LCPLL_CTL, val);
		POSTING_READ(LCPLL_CTL);
	}

	val = I915_READ(D_COMP);
	val |= D_COMP_COMP_FORCE;
	val &= ~D_COMP_COMP_DISABLE;
	mutex_lock(&dev_priv->rps.hw_lock);
	if (sandybridge_pcode_write(dev_priv, GEN6_PCODE_WRITE_D_COMP, val))
		DRM_ERROR("Failed to enable D_COMP\n");
	mutex_unlock(&dev_priv->rps.hw_lock);
	POSTING_READ(D_COMP);

	val = I915_READ(LCPLL_CTL);
	val &= ~LCPLL_PLL_DISABLE;
	I915_WRITE(LCPLL_CTL, val);

	if (wait_for(I915_READ(LCPLL_CTL) & LCPLL_PLL_LOCK, 5))
		DRM_ERROR("LCPLL not locked yet\n");

	if (val & LCPLL_CD_SOURCE_FCLK) {
		val = I915_READ(LCPLL_CTL);
		val &= ~LCPLL_CD_SOURCE_FCLK;
		I915_WRITE(LCPLL_CTL, val);

		if (wait_for_atomic_us((I915_READ(LCPLL_CTL) &
					LCPLL_CD_SOURCE_FCLK_DONE) == 0, 1))
			DRM_ERROR("Switching back to LCPLL failed\n");
	}

	gen6_gt_force_wake_put(dev_priv, FORCEWAKE_ALL);
}

void hsw_enable_pc8_work(struct work_struct *__work)
{
	struct drm_i915_private *dev_priv =
		container_of(to_delayed_work(__work), struct drm_i915_private,
			     pc8.enable_work);
	struct drm_device *dev = dev_priv->dev;
	uint32_t val;

	if (dev_priv->pc8.enabled)
		return;

	DRM_DEBUG_KMS("Enabling package C8+\n");

	dev_priv->pc8.enabled = true;

	if (dev_priv->pch_id == INTEL_PCH_LPT_LP_DEVICE_ID_TYPE) {
		val = I915_READ(SOUTH_DSPCLK_GATE_D);
		val &= ~PCH_LP_PARTITION_LEVEL_DISABLE;
		I915_WRITE(SOUTH_DSPCLK_GATE_D, val);
	}

	lpt_disable_clkout_dp(dev);
	hsw_pc8_disable_interrupts(dev);
	hsw_disable_lcpll(dev_priv, true, true);
}

static void __hsw_enable_package_c8(struct drm_i915_private *dev_priv)
{
	WARN_ON(!mutex_is_locked(&dev_priv->pc8.lock));
	WARN(dev_priv->pc8.disable_count < 1,
	     "pc8.disable_count: %d\n", dev_priv->pc8.disable_count);

	dev_priv->pc8.disable_count--;
	if (dev_priv->pc8.disable_count != 0)
		return;

	schedule_delayed_work(&dev_priv->pc8.enable_work,
			      msecs_to_jiffies(i915_pc8_timeout));
}

static void __hsw_disable_package_c8(struct drm_i915_private *dev_priv)
{
	struct drm_device *dev = dev_priv->dev;
	uint32_t val;

	WARN_ON(!mutex_is_locked(&dev_priv->pc8.lock));
	WARN(dev_priv->pc8.disable_count < 0,
	     "pc8.disable_count: %d\n", dev_priv->pc8.disable_count);

	dev_priv->pc8.disable_count++;
	if (dev_priv->pc8.disable_count != 1)
		return;

	cancel_delayed_work_sync(&dev_priv->pc8.enable_work);
	if (!dev_priv->pc8.enabled)
		return;

	DRM_DEBUG_KMS("Disabling package C8+\n");

	hsw_restore_lcpll(dev_priv);
	hsw_pc8_restore_interrupts(dev);
	lpt_init_pch_refclk(dev);

	if (dev_priv->pch_id == INTEL_PCH_LPT_LP_DEVICE_ID_TYPE) {
		val = I915_READ(SOUTH_DSPCLK_GATE_D);
		val |= PCH_LP_PARTITION_LEVEL_DISABLE;
		I915_WRITE(SOUTH_DSPCLK_GATE_D, val);
	}

	intel_prepare_ddi(dev);
	i915_gem_init_swizzling(dev);
	mutex_lock(&dev_priv->rps.hw_lock);
	gen6_update_ring_freq(dev);
	mutex_unlock(&dev_priv->rps.hw_lock);
	dev_priv->pc8.enabled = false;
}

void hsw_enable_package_c8(struct drm_i915_private *dev_priv)
{
	if (!HAS_PC8(dev_priv->dev))
		return;

	mutex_lock(&dev_priv->pc8.lock);
	__hsw_enable_package_c8(dev_priv);
	mutex_unlock(&dev_priv->pc8.lock);
}

void hsw_disable_package_c8(struct drm_i915_private *dev_priv)
{
	if (!HAS_PC8(dev_priv->dev))
		return;

	mutex_lock(&dev_priv->pc8.lock);
	__hsw_disable_package_c8(dev_priv);
	mutex_unlock(&dev_priv->pc8.lock);
}

static bool hsw_can_enable_package_c8(struct drm_i915_private *dev_priv)
{
	struct drm_device *dev = dev_priv->dev;
	struct intel_crtc *crtc;
	uint32_t val;

	list_for_each_entry(crtc, &dev->mode_config.crtc_list, base.head)
		if (crtc->base.enabled)
			return false;

	/* This case is still possible since we have the i915.disable_power_well
	 * parameter and also the KVMr or something else might be requesting the
	 * power well. */
	val = I915_READ(HSW_PWR_WELL_DRIVER);
	if (val != 0) {
		DRM_DEBUG_KMS("Not enabling PC8: power well on\n");
		return false;
	}

	return true;
}

/* Since we're called from modeset_global_resources there's no way to
 * symmetrically increase and decrease the refcount, so we use
 * dev_priv->pc8.requirements_met to track whether we already have the refcount
 * or not.
 */
static void hsw_update_package_c8(struct drm_device *dev)
{
	struct drm_i915_private *dev_priv = dev->dev_private;
	bool allow;

	if (!HAS_PC8(dev_priv->dev))
		return;

	if (!i915_enable_pc8)
		return;

	mutex_lock(&dev_priv->pc8.lock);

	allow = hsw_can_enable_package_c8(dev_priv);

	if (allow == dev_priv->pc8.requirements_met)
		goto done;

	dev_priv->pc8.requirements_met = allow;

	if (allow)
		__hsw_enable_package_c8(dev_priv);
	else
		__hsw_disable_package_c8(dev_priv);

done:
	mutex_unlock(&dev_priv->pc8.lock);
}

static void hsw_package_c8_gpu_idle(struct drm_i915_private *dev_priv)
{
	if (!HAS_PC8(dev_priv->dev))
		return;

	mutex_lock(&dev_priv->pc8.lock);
	if (!dev_priv->pc8.gpu_idle) {
		dev_priv->pc8.gpu_idle = true;
		__hsw_enable_package_c8(dev_priv);
	}
	mutex_unlock(&dev_priv->pc8.lock);
}

static void hsw_package_c8_gpu_busy(struct drm_i915_private *dev_priv)
{
	if (!HAS_PC8(dev_priv->dev))
		return;

	mutex_lock(&dev_priv->pc8.lock);
	if (dev_priv->pc8.gpu_idle) {
		dev_priv->pc8.gpu_idle = false;
		__hsw_disable_package_c8(dev_priv);
	}
	mutex_unlock(&dev_priv->pc8.lock);
}

#define for_each_power_domain(domain, mask)				\
	for ((domain) = 0; (domain) < POWER_DOMAIN_NUM; (domain)++)	\
		if ((1 << (domain)) & (mask))

static unsigned long get_pipe_power_domains(struct drm_device *dev,
					    enum pipe pipe, bool pfit_enabled)
{
	unsigned long mask;
	enum transcoder transcoder;

	transcoder = intel_pipe_to_cpu_transcoder(dev->dev_private, pipe);

	mask = BIT(POWER_DOMAIN_PIPE(pipe));
	mask |= BIT(POWER_DOMAIN_TRANSCODER(transcoder));
	if (pfit_enabled)
		mask |= BIT(POWER_DOMAIN_PIPE_PANEL_FITTER(pipe));

	return mask;
}

void intel_display_set_init_power(struct drm_device *dev, bool enable)
{
	struct drm_i915_private *dev_priv = dev->dev_private;

	if (dev_priv->power_domains.init_power_on == enable)
		return;

	if (enable)
		intel_display_power_get(dev, POWER_DOMAIN_INIT);
	else
		intel_display_power_put(dev, POWER_DOMAIN_INIT);

	dev_priv->power_domains.init_power_on = enable;
}

static void modeset_update_power_wells(struct drm_device *dev)
{
	unsigned long pipe_domains[I915_MAX_PIPES] = { 0, };
	struct intel_crtc *crtc;

	/*
	 * First get all needed power domains, then put all unneeded, to avoid
	 * any unnecessary toggling of the power wells.
	 */
	list_for_each_entry(crtc, &dev->mode_config.crtc_list, base.head) {
		enum intel_display_power_domain domain;

		if (!crtc->base.enabled)
			continue;

		pipe_domains[crtc->pipe] = get_pipe_power_domains(dev,
						crtc->pipe,
						crtc->config.pch_pfit.enabled);

		for_each_power_domain(domain, pipe_domains[crtc->pipe])
			intel_display_power_get(dev, domain);
	}

	list_for_each_entry(crtc, &dev->mode_config.crtc_list, base.head) {
		enum intel_display_power_domain domain;

		for_each_power_domain(domain, crtc->enabled_power_domains)
			intel_display_power_put(dev, domain);

		crtc->enabled_power_domains = pipe_domains[crtc->pipe];
	}

	intel_display_set_init_power(dev, false);
}

static void haswell_modeset_global_resources(struct drm_device *dev)
{
	modeset_update_power_wells(dev);
	hsw_update_package_c8(dev);
}

static int haswell_crtc_mode_set(struct drm_crtc *crtc,
				 int x, int y,
				 struct drm_framebuffer *fb)
{
	struct drm_device *dev = crtc->dev;
	struct drm_i915_private *dev_priv = dev->dev_private;
	struct intel_crtc *intel_crtc = to_intel_crtc(crtc);
	int plane = intel_crtc->plane;
	int ret;

	if (!intel_ddi_pll_mode_set(crtc))
		return -EINVAL;

	if (intel_crtc->config.has_dp_encoder)
		intel_dp_set_m_n(intel_crtc);

	intel_crtc->lowfreq_avail = false;

	intel_set_pipe_timings(intel_crtc);

	if (intel_crtc->config.has_pch_encoder) {
		intel_cpu_transcoder_set_m_n(intel_crtc,
					     &intel_crtc->config.fdi_m_n);
	}

	haswell_set_pipeconf(crtc);

	intel_set_pipe_csc(crtc);

	/* Set up the display plane register */
	I915_WRITE(DSPCNTR(plane), DISPPLANE_GAMMA_ENABLE | DISPPLANE_PIPE_CSC_ENABLE);
	POSTING_READ(DSPCNTR(plane));

	ret = intel_pipe_set_base(crtc, x, y, fb);

	return ret;
}

static bool haswell_get_pipe_config(struct intel_crtc *crtc,
				    struct intel_crtc_config *pipe_config)
{
	struct drm_device *dev = crtc->base.dev;
	struct drm_i915_private *dev_priv = dev->dev_private;
	enum intel_display_power_domain pfit_domain;
	uint32_t tmp;

	pipe_config->cpu_transcoder = (enum transcoder) crtc->pipe;
	pipe_config->shared_dpll = DPLL_ID_PRIVATE;

	tmp = I915_READ(TRANS_DDI_FUNC_CTL(TRANSCODER_EDP));
	if (tmp & TRANS_DDI_FUNC_ENABLE) {
		enum pipe trans_edp_pipe;
		switch (tmp & TRANS_DDI_EDP_INPUT_MASK) {
		default:
			WARN(1, "unknown pipe linked to edp transcoder\n");
		case TRANS_DDI_EDP_INPUT_A_ONOFF:
		case TRANS_DDI_EDP_INPUT_A_ON:
			trans_edp_pipe = PIPE_A;
			break;
		case TRANS_DDI_EDP_INPUT_B_ONOFF:
			trans_edp_pipe = PIPE_B;
			break;
		case TRANS_DDI_EDP_INPUT_C_ONOFF:
			trans_edp_pipe = PIPE_C;
			break;
		}

		if (trans_edp_pipe == crtc->pipe)
			pipe_config->cpu_transcoder = TRANSCODER_EDP;
	}

	if (!intel_display_power_enabled(dev,
			POWER_DOMAIN_TRANSCODER(pipe_config->cpu_transcoder)))
		return false;

	tmp = I915_READ(PIPECONF(pipe_config->cpu_transcoder));
	if (!(tmp & PIPECONF_ENABLE))
		return false;

	/*
	 * Haswell has only FDI/PCH transcoder A. It is which is connected to
	 * DDI E. So just check whether this pipe is wired to DDI E and whether
	 * the PCH transcoder is on.
	 */
	tmp = I915_READ(TRANS_DDI_FUNC_CTL(pipe_config->cpu_transcoder));
	if ((tmp & TRANS_DDI_PORT_MASK) == TRANS_DDI_SELECT_PORT(PORT_E) &&
	    I915_READ(LPT_TRANSCONF) & TRANS_ENABLE) {
		pipe_config->has_pch_encoder = true;

		tmp = I915_READ(FDI_RX_CTL(PIPE_A));
		pipe_config->fdi_lanes = ((FDI_DP_PORT_WIDTH_MASK & tmp) >>
					  FDI_DP_PORT_WIDTH_SHIFT) + 1;

		ironlake_get_fdi_m_n_config(crtc, pipe_config);
	}

	intel_get_pipe_timings(crtc, pipe_config);

	pfit_domain = POWER_DOMAIN_PIPE_PANEL_FITTER(crtc->pipe);
	if (intel_display_power_enabled(dev, pfit_domain))
		ironlake_get_pfit_config(crtc, pipe_config);

	pipe_config->ips_enabled = hsw_crtc_supports_ips(crtc) &&
				   (I915_READ(IPS_CTL) & IPS_ENABLE);

	pipe_config->pixel_multiplier = 1;

	return true;
}

static int intel_crtc_mode_set(struct drm_crtc *crtc,
			       int x, int y,
			       struct drm_framebuffer *fb)
{
	struct drm_device *dev = crtc->dev;
	struct drm_i915_private *dev_priv = dev->dev_private;
	struct intel_encoder *encoder;
	struct intel_crtc *intel_crtc = to_intel_crtc(crtc);
	struct drm_display_mode *mode = &intel_crtc->config.requested_mode;
	int pipe = intel_crtc->pipe;
	int ret;

	drm_vblank_pre_modeset(dev, pipe);

	ret = dev_priv->display.crtc_mode_set(crtc, x, y, fb);

	drm_vblank_post_modeset(dev, pipe);

	if (ret != 0)
		return ret;

	for_each_encoder_on_crtc(dev, crtc, encoder) {
		DRM_DEBUG_KMS("[ENCODER:%d:%s] set [MODE:%d:%s]\n",
			encoder->base.base.id,
			drm_get_encoder_name(&encoder->base),
			mode->base.id, mode->name);
		encoder->mode_set(encoder);
	}

	return 0;
}

static struct {
	int clock;
	u32 config;
} hdmi_audio_clock[] = {
	{ DIV_ROUND_UP(25200 * 1000, 1001), AUD_CONFIG_PIXEL_CLOCK_HDMI_25175 },
	{ 25200, AUD_CONFIG_PIXEL_CLOCK_HDMI_25200 }, /* default per bspec */
	{ 27000, AUD_CONFIG_PIXEL_CLOCK_HDMI_27000 },
	{ 27000 * 1001 / 1000, AUD_CONFIG_PIXEL_CLOCK_HDMI_27027 },
	{ 54000, AUD_CONFIG_PIXEL_CLOCK_HDMI_54000 },
	{ 54000 * 1001 / 1000, AUD_CONFIG_PIXEL_CLOCK_HDMI_54054 },
	{ DIV_ROUND_UP(74250 * 1000, 1001), AUD_CONFIG_PIXEL_CLOCK_HDMI_74176 },
	{ 74250, AUD_CONFIG_PIXEL_CLOCK_HDMI_74250 },
	{ DIV_ROUND_UP(148500 * 1000, 1001), AUD_CONFIG_PIXEL_CLOCK_HDMI_148352 },
	{ 148500, AUD_CONFIG_PIXEL_CLOCK_HDMI_148500 },
};

/* get AUD_CONFIG_PIXEL_CLOCK_HDMI_* value for mode */
static u32 audio_config_hdmi_pixel_clock(struct drm_display_mode *mode)
{
	int i;

	for (i = 0; i < ARRAY_SIZE(hdmi_audio_clock); i++) {
		if (mode->clock == hdmi_audio_clock[i].clock)
			break;
	}

	if (i == ARRAY_SIZE(hdmi_audio_clock)) {
		DRM_DEBUG_KMS("HDMI audio pixel clock setting for %d not found, falling back to defaults\n", mode->clock);
		i = 1;
	}

	DRM_DEBUG_KMS("Configuring HDMI audio for pixel clock %d (0x%08x)\n",
		      hdmi_audio_clock[i].clock,
		      hdmi_audio_clock[i].config);

	return hdmi_audio_clock[i].config;
}

static bool intel_eld_uptodate(struct drm_connector *connector,
			       int reg_eldv, uint32_t bits_eldv,
			       int reg_elda, uint32_t bits_elda,
			       int reg_edid)
{
	struct drm_i915_private *dev_priv = connector->dev->dev_private;
	uint8_t *eld = connector->eld;
	uint32_t i;

	i = I915_READ(reg_eldv);
	i &= bits_eldv;

	if (!eld[0])
		return !i;

	if (!i)
		return false;

	i = I915_READ(reg_elda);
	i &= ~bits_elda;
	I915_WRITE(reg_elda, i);

	for (i = 0; i < eld[2]; i++)
		if (I915_READ(reg_edid) != *((uint32_t *)eld + i))
			return false;

	return true;
}

static void g4x_write_eld(struct drm_connector *connector,
			  struct drm_crtc *crtc,
			  struct drm_display_mode *mode)
{
	struct drm_i915_private *dev_priv = connector->dev->dev_private;
	uint8_t *eld = connector->eld;
	uint32_t eldv;
	uint32_t len;
	uint32_t i;

	i = I915_READ(G4X_AUD_VID_DID);

	if (i == INTEL_AUDIO_DEVBLC || i == INTEL_AUDIO_DEVCL)
		eldv = G4X_ELDV_DEVCL_DEVBLC;
	else
		eldv = G4X_ELDV_DEVCTG;

	if (intel_eld_uptodate(connector,
			       G4X_AUD_CNTL_ST, eldv,
			       G4X_AUD_CNTL_ST, G4X_ELD_ADDR,
			       G4X_HDMIW_HDMIEDID))
		return;

	i = I915_READ(G4X_AUD_CNTL_ST);
	i &= ~(eldv | G4X_ELD_ADDR);
	len = (i >> 9) & 0x1f;		/* ELD buffer size */
	I915_WRITE(G4X_AUD_CNTL_ST, i);

	if (!eld[0])
		return;

	len = min_t(uint8_t, eld[2], len);
	DRM_DEBUG_DRIVER("ELD size %d\n", len);
	for (i = 0; i < len; i++)
		I915_WRITE(G4X_HDMIW_HDMIEDID, *((uint32_t *)eld + i));

	i = I915_READ(G4X_AUD_CNTL_ST);
	i |= eldv;
	I915_WRITE(G4X_AUD_CNTL_ST, i);
}

static void haswell_write_eld(struct drm_connector *connector,
			      struct drm_crtc *crtc,
			      struct drm_display_mode *mode)
{
	struct drm_i915_private *dev_priv = connector->dev->dev_private;
	uint8_t *eld = connector->eld;
	struct drm_device *dev = crtc->dev;
	struct intel_crtc *intel_crtc = to_intel_crtc(crtc);
	uint32_t eldv;
	uint32_t i;
	int len;
	int pipe = to_intel_crtc(crtc)->pipe;
	int tmp;

	int hdmiw_hdmiedid = HSW_AUD_EDID_DATA(pipe);
	int aud_cntl_st = HSW_AUD_DIP_ELD_CTRL(pipe);
	int aud_config = HSW_AUD_CFG(pipe);
	int aud_cntrl_st2 = HSW_AUD_PIN_ELD_CP_VLD;


	DRM_DEBUG_DRIVER("HDMI: Haswell Audio initialize....\n");

	/* Audio output enable */
	DRM_DEBUG_DRIVER("HDMI audio: enable codec\n");
	tmp = I915_READ(aud_cntrl_st2);
	tmp |= (AUDIO_OUTPUT_ENABLE_A << (pipe * 4));
	I915_WRITE(aud_cntrl_st2, tmp);

	/* Wait for 1 vertical blank */
	intel_wait_for_vblank(dev, pipe);

	/* Set ELD valid state */
	tmp = I915_READ(aud_cntrl_st2);
	DRM_DEBUG_DRIVER("HDMI audio: pin eld vld status=0x%08x\n", tmp);
	tmp |= (AUDIO_ELD_VALID_A << (pipe * 4));
	I915_WRITE(aud_cntrl_st2, tmp);
	tmp = I915_READ(aud_cntrl_st2);
	DRM_DEBUG_DRIVER("HDMI audio: eld vld status=0x%08x\n", tmp);

	/* Enable HDMI mode */
	tmp = I915_READ(aud_config);
	DRM_DEBUG_DRIVER("HDMI audio: audio conf: 0x%08x\n", tmp);
	/* clear N_programing_enable and N_value_index */
	tmp &= ~(AUD_CONFIG_N_VALUE_INDEX | AUD_CONFIG_N_PROG_ENABLE);
	I915_WRITE(aud_config, tmp);

	DRM_DEBUG_DRIVER("ELD on pipe %c\n", pipe_name(pipe));

	eldv = AUDIO_ELD_VALID_A << (pipe * 4);
	intel_crtc->eld_vld = true;

	if (intel_pipe_has_type(crtc, INTEL_OUTPUT_DISPLAYPORT)) {
		DRM_DEBUG_DRIVER("ELD: DisplayPort detected\n");
		eld[5] |= (1 << 2);	/* Conn_Type, 0x1 = DisplayPort */
		I915_WRITE(aud_config, AUD_CONFIG_N_VALUE_INDEX); /* 0x1 = DP */
	} else {
		I915_WRITE(aud_config, audio_config_hdmi_pixel_clock(mode));
	}

	if (intel_eld_uptodate(connector,
			       aud_cntrl_st2, eldv,
			       aud_cntl_st, IBX_ELD_ADDRESS,
			       hdmiw_hdmiedid))
		return;

	i = I915_READ(aud_cntrl_st2);
	i &= ~eldv;
	I915_WRITE(aud_cntrl_st2, i);

	if (!eld[0])
		return;

	i = I915_READ(aud_cntl_st);
	i &= ~IBX_ELD_ADDRESS;
	I915_WRITE(aud_cntl_st, i);
	i = (i >> 29) & DIP_PORT_SEL_MASK;		/* DIP_Port_Select, 0x1 = PortB */
	DRM_DEBUG_DRIVER("port num:%d\n", i);

	len = min_t(uint8_t, eld[2], 21);	/* 84 bytes of hw ELD buffer */
	DRM_DEBUG_DRIVER("ELD size %d\n", len);
	for (i = 0; i < len; i++)
		I915_WRITE(hdmiw_hdmiedid, *((uint32_t *)eld + i));

	i = I915_READ(aud_cntrl_st2);
	i |= eldv;
	I915_WRITE(aud_cntrl_st2, i);

}

static void ironlake_write_eld(struct drm_connector *connector,
			       struct drm_crtc *crtc,
			       struct drm_display_mode *mode)
{
	struct drm_i915_private *dev_priv = connector->dev->dev_private;
	uint8_t *eld = connector->eld;
	uint32_t eldv;
	uint32_t i;
	int len;
	int hdmiw_hdmiedid;
	int aud_config;
	int aud_cntl_st;
	int aud_cntrl_st2;
	int pipe = to_intel_crtc(crtc)->pipe;

	if (HAS_PCH_IBX(connector->dev)) {
		hdmiw_hdmiedid = IBX_HDMIW_HDMIEDID(pipe);
		aud_config = IBX_AUD_CFG(pipe);
		aud_cntl_st = IBX_AUD_CNTL_ST(pipe);
		aud_cntrl_st2 = IBX_AUD_CNTL_ST2;
	} else if (IS_VALLEYVIEW(connector->dev)) {
		hdmiw_hdmiedid = VLV_HDMIW_HDMIEDID(pipe);
		aud_config = VLV_AUD_CFG(pipe);
		aud_cntl_st = VLV_AUD_CNTL_ST(pipe);
		aud_cntrl_st2 = VLV_AUD_CNTL_ST2;
	} else {
		hdmiw_hdmiedid = CPT_HDMIW_HDMIEDID(pipe);
		aud_config = CPT_AUD_CFG(pipe);
		aud_cntl_st = CPT_AUD_CNTL_ST(pipe);
		aud_cntrl_st2 = CPT_AUD_CNTRL_ST2;
	}

	DRM_DEBUG_DRIVER("ELD on pipe %c\n", pipe_name(pipe));

	if (IS_VALLEYVIEW(connector->dev))  {
		struct intel_encoder *intel_encoder;
		struct intel_digital_port *intel_dig_port;

		intel_encoder = intel_attached_encoder(connector);
		intel_dig_port = enc_to_dig_port(&intel_encoder->base);
		i = intel_dig_port->port;
	} else {
		i = I915_READ(aud_cntl_st);
		i = (i >> 29) & DIP_PORT_SEL_MASK;
		/* DIP_Port_Select, 0x1 = PortB */
	}

	if (!i) {
		DRM_DEBUG_DRIVER("Audio directed to unknown port\n");
		/* operate blindly on all ports */
		eldv = IBX_ELD_VALIDB;
		eldv |= IBX_ELD_VALIDB << 4;
		eldv |= IBX_ELD_VALIDB << 8;
	} else {
		DRM_DEBUG_DRIVER("ELD on port %c\n", port_name(i));
		eldv = IBX_ELD_VALIDB << ((i - 1) * 4);
	}

	if (intel_pipe_has_type(crtc, INTEL_OUTPUT_DISPLAYPORT)) {
		DRM_DEBUG_DRIVER("ELD: DisplayPort detected\n");
		eld[5] |= (1 << 2);	/* Conn_Type, 0x1 = DisplayPort */
		I915_WRITE(aud_config, AUD_CONFIG_N_VALUE_INDEX); /* 0x1 = DP */
	} else {
		I915_WRITE(aud_config, audio_config_hdmi_pixel_clock(mode));
	}

	if (intel_eld_uptodate(connector,
			       aud_cntrl_st2, eldv,
			       aud_cntl_st, IBX_ELD_ADDRESS,
			       hdmiw_hdmiedid))
		return;

	i = I915_READ(aud_cntrl_st2);
	i &= ~eldv;
	I915_WRITE(aud_cntrl_st2, i);

	if (!eld[0])
		return;

	i = I915_READ(aud_cntl_st);
	i &= ~IBX_ELD_ADDRESS;
	I915_WRITE(aud_cntl_st, i);

	len = min_t(uint8_t, eld[2], 21);	/* 84 bytes of hw ELD buffer */
	DRM_DEBUG_DRIVER("ELD size %d\n", len);
	for (i = 0; i < len; i++)
		I915_WRITE(hdmiw_hdmiedid, *((uint32_t *)eld + i));

	i = I915_READ(aud_cntrl_st2);
	i |= eldv;
	I915_WRITE(aud_cntrl_st2, i);
}

void intel_write_eld(struct drm_encoder *encoder,
		     struct drm_display_mode *mode)
{
	struct drm_crtc *crtc = encoder->crtc;
	struct drm_connector *connector;
	struct drm_device *dev = encoder->dev;
	struct drm_i915_private *dev_priv = dev->dev_private;

	connector = drm_select_eld(encoder, mode);
	if (!connector)
		return;

	DRM_DEBUG_DRIVER("ELD on [CONNECTOR:%d:%s], [ENCODER:%d:%s]\n",
			 connector->base.id,
			 drm_get_connector_name(connector),
			 connector->encoder->base.id,
			 drm_get_encoder_name(connector->encoder));

	connector->eld[6] = drm_av_sync_delay(connector, mode) / 2;

	if (dev_priv->display.write_eld)
		dev_priv->display.write_eld(connector, crtc, mode);
}

static void i845_update_cursor(struct drm_crtc *crtc, u32 base)
{
	struct drm_device *dev = crtc->dev;
	struct drm_i915_private *dev_priv = dev->dev_private;
	struct intel_crtc *intel_crtc = to_intel_crtc(crtc);
	bool visible = base != 0;
	u32 cntl;

	if (intel_crtc->cursor_visible == visible)
		return;

	cntl = I915_READ(_CURACNTR);
	if (visible) {
		/* On these chipsets we can only modify the base whilst
		 * the cursor is disabled.
		 */
		I915_WRITE(_CURABASE, base);

		cntl &= ~(CURSOR_FORMAT_MASK);
		/* XXX width must be 64, stride 256 => 0x00 << 28 */
		cntl |= CURSOR_ENABLE |
			CURSOR_GAMMA_ENABLE |
			CURSOR_FORMAT_ARGB;
	} else
		cntl &= ~(CURSOR_ENABLE | CURSOR_GAMMA_ENABLE);
	I915_WRITE(_CURACNTR, cntl);

	intel_crtc->cursor_visible = visible;
}

static void i9xx_update_cursor(struct drm_crtc *crtc, u32 base)
{
	struct drm_device *dev = crtc->dev;
	struct drm_i915_private *dev_priv = dev->dev_private;
	struct intel_crtc *intel_crtc = to_intel_crtc(crtc);
	int pipe = intel_crtc->pipe;
	bool visible = base != 0;

	if (intel_crtc->cursor_visible != visible) {
		uint32_t cntl = I915_READ(CURCNTR(pipe));
		if (base) {
			cntl &= ~(CURSOR_MODE | MCURSOR_PIPE_SELECT);
			cntl |= CURSOR_MODE_64_ARGB_AX | MCURSOR_GAMMA_ENABLE;
			cntl |= pipe << 28; /* Connect to correct pipe */
		} else {
			cntl &= ~(CURSOR_MODE | MCURSOR_GAMMA_ENABLE);
			cntl |= CURSOR_MODE_DISABLE;
		}
		I915_WRITE(CURCNTR(pipe), cntl);

		intel_crtc->cursor_visible = visible;
	}
	/* and commit changes on next vblank */
	POSTING_READ(CURCNTR(pipe));
	I915_WRITE(CURBASE(pipe), base);
	POSTING_READ(CURBASE(pipe));
}

static void ivb_update_cursor(struct drm_crtc *crtc, u32 base)
{
	struct drm_device *dev = crtc->dev;
	struct drm_i915_private *dev_priv = dev->dev_private;
	struct intel_crtc *intel_crtc = to_intel_crtc(crtc);
	int pipe = intel_crtc->pipe;
	bool visible = base != 0;

	if (intel_crtc->cursor_visible != visible) {
		uint32_t cntl = I915_READ(CURCNTR_IVB(pipe));
		if (base) {
			cntl &= ~CURSOR_MODE;
			cntl |= CURSOR_MODE_64_ARGB_AX | MCURSOR_GAMMA_ENABLE;
		} else {
			cntl &= ~(CURSOR_MODE | MCURSOR_GAMMA_ENABLE);
			cntl |= CURSOR_MODE_DISABLE;
		}
		if (IS_HASWELL(dev) || IS_BROADWELL(dev)) {
			cntl |= CURSOR_PIPE_CSC_ENABLE;
			cntl &= ~CURSOR_TRICKLE_FEED_DISABLE;
		}
		I915_WRITE(CURCNTR_IVB(pipe), cntl);

		intel_crtc->cursor_visible = visible;
	}
	/* and commit changes on next vblank */
	POSTING_READ(CURCNTR_IVB(pipe));
	I915_WRITE(CURBASE_IVB(pipe), base);
	POSTING_READ(CURBASE_IVB(pipe));
}

/* If no-part of the cursor is visible on the framebuffer, then the GPU may hang... */
static void intel_crtc_update_cursor(struct drm_crtc *crtc,
				     bool on)
{
	struct drm_device *dev = crtc->dev;
	struct drm_i915_private *dev_priv = dev->dev_private;
	struct intel_crtc *intel_crtc = to_intel_crtc(crtc);
	int pipe = intel_crtc->pipe;
	int x = intel_crtc->cursor_x;
	int y = intel_crtc->cursor_y;
	u32 base = 0, pos = 0;
	bool visible;

	if (on)
		base = intel_crtc->cursor_addr;

	if (x >= intel_crtc->config.pipe_src_w)
		base = 0;

	if (y >= intel_crtc->config.pipe_src_h)
		base = 0;

	if (x < 0) {
		if (x + intel_crtc->cursor_width <= 0)
			base = 0;

		pos |= CURSOR_POS_SIGN << CURSOR_X_SHIFT;
		x = -x;
	}
	pos |= x << CURSOR_X_SHIFT;

	if (y < 0) {
		if (y + intel_crtc->cursor_height <= 0)
			base = 0;

		pos |= CURSOR_POS_SIGN << CURSOR_Y_SHIFT;
		y = -y;
	}
	pos |= y << CURSOR_Y_SHIFT;

	visible = base != 0;
	if (!visible && !intel_crtc->cursor_visible)
		return;

	if (IS_IVYBRIDGE(dev) || IS_HASWELL(dev) || IS_BROADWELL(dev)) {
		I915_WRITE(CURPOS_IVB(pipe), pos);
		ivb_update_cursor(crtc, base);
	} else {
		I915_WRITE(CURPOS(pipe), pos);
		if (IS_845G(dev) || IS_I865G(dev))
			i845_update_cursor(crtc, base);
		else
			i9xx_update_cursor(crtc, base);
	}
}

static int intel_crtc_cursor_set(struct drm_crtc *crtc,
				 struct drm_file *file,
				 uint32_t handle,
				 uint32_t width, uint32_t height)
{
	struct drm_device *dev = crtc->dev;
	struct drm_i915_private *dev_priv = dev->dev_private;
	struct intel_crtc *intel_crtc = to_intel_crtc(crtc);
	struct drm_i915_gem_object *obj;
	uint32_t addr;
	int ret;

	/* if we want to turn off the cursor ignore width and height */
	if (!handle) {
		DRM_DEBUG_KMS("cursor off\n");
		addr = 0;
		obj = NULL;
		mutex_lock(&dev->struct_mutex);
		goto finish;
	}

	/* Currently we only support 64x64 cursors */
	if (width != 64 || height != 64) {
		DRM_ERROR("we currently only support 64x64 cursors\n");
		return -EINVAL;
	}

	obj = to_intel_bo(drm_gem_object_lookup(dev, file, handle));
	if (&obj->base == NULL)
		return -ENOENT;

	if (obj->base.size < width * height * 4) {
		DRM_ERROR("buffer is to small\n");
		ret = -ENOMEM;
		goto fail;
	}

	/* we only need to pin inside GTT if cursor is non-phy */
	mutex_lock(&dev->struct_mutex);
	if (!dev_priv->info->cursor_needs_physical) {
		unsigned alignment;

		if (obj->tiling_mode) {
			DRM_ERROR("cursor cannot be tiled\n");
			ret = -EINVAL;
			goto fail_locked;
		}

		/* Note that the w/a also requires 2 PTE of padding following
		 * the bo. We currently fill all unused PTE with the shadow
		 * page and so we should always have valid PTE following the
		 * cursor preventing the VT-d warning.
		 */
		alignment = 0;
		if (need_vtd_wa(dev))
			alignment = 64*1024;

		ret = i915_gem_object_pin_to_display_plane(obj, alignment, NULL);
		if (ret) {
			DRM_ERROR("failed to move cursor bo into the GTT\n");
			goto fail_locked;
		}

		ret = i915_gem_object_put_fence(obj);
		if (ret) {
			DRM_ERROR("failed to release fence for cursor");
			goto fail_unpin;
		}

		addr = i915_gem_obj_ggtt_offset(obj);
	} else {
		int align = IS_I830(dev) ? 16 * 1024 : 256;
		ret = i915_gem_attach_phys_object(dev, obj,
						  (intel_crtc->pipe == 0) ? I915_GEM_PHYS_CURSOR_0 : I915_GEM_PHYS_CURSOR_1,
						  align);
		if (ret) {
			DRM_ERROR("failed to attach phys object\n");
			goto fail_locked;
		}
		addr = obj->phys_obj->handle->busaddr;
	}

	if (IS_GEN2(dev))
		I915_WRITE(CURSIZE, (height << 12) | width);

 finish:
	if (intel_crtc->cursor_bo) {
		if (dev_priv->info->cursor_needs_physical) {
			if (intel_crtc->cursor_bo != obj)
				i915_gem_detach_phys_object(dev, intel_crtc->cursor_bo);
		} else
			i915_gem_object_unpin_from_display_plane(intel_crtc->cursor_bo);
		drm_gem_object_unreference(&intel_crtc->cursor_bo->base);
	}

	mutex_unlock(&dev->struct_mutex);

	intel_crtc->cursor_addr = addr;
	intel_crtc->cursor_bo = obj;
	intel_crtc->cursor_width = width;
	intel_crtc->cursor_height = height;

	if (intel_crtc->active)
		intel_crtc_update_cursor(crtc, intel_crtc->cursor_bo != NULL);

	return 0;
fail_unpin:
	i915_gem_object_unpin_from_display_plane(obj);
fail_locked:
	mutex_unlock(&dev->struct_mutex);
fail:
	drm_gem_object_unreference_unlocked(&obj->base);
	return ret;
}

static int intel_crtc_cursor_move(struct drm_crtc *crtc, int x, int y)
{
	struct intel_crtc *intel_crtc = to_intel_crtc(crtc);

	intel_crtc->cursor_x = clamp_t(int, x, SHRT_MIN, SHRT_MAX);
	intel_crtc->cursor_y = clamp_t(int, y, SHRT_MIN, SHRT_MAX);

	if (intel_crtc->active)
		intel_crtc_update_cursor(crtc, intel_crtc->cursor_bo != NULL);

	return 0;
}

static void intel_crtc_gamma_set(struct drm_crtc *crtc, u16 *red, u16 *green,
				 u16 *blue, uint32_t start, uint32_t size)
{
	int end = (start + size > 256) ? 256 : start + size, i;
	struct intel_crtc *intel_crtc = to_intel_crtc(crtc);

	for (i = start; i < end; i++) {
		intel_crtc->lut_r[i] = red[i] >> 8;
		intel_crtc->lut_g[i] = green[i] >> 8;
		intel_crtc->lut_b[i] = blue[i] >> 8;
	}

	intel_crtc_load_lut(crtc);
}

/* VESA 640x480x72Hz mode to set on the pipe */
static struct drm_display_mode load_detect_mode = {
	DRM_MODE("640x480", DRM_MODE_TYPE_DEFAULT, 31500, 640, 664,
		 704, 832, 0, 480, 489, 491, 520, 0, DRM_MODE_FLAG_NHSYNC | DRM_MODE_FLAG_NVSYNC),
};

static struct drm_framebuffer *
intel_framebuffer_create(struct drm_device *dev,
			 struct drm_mode_fb_cmd2 *mode_cmd,
			 struct drm_i915_gem_object *obj)
{
	struct intel_framebuffer *intel_fb;
	int ret;

	intel_fb = kzalloc(sizeof(*intel_fb), GFP_KERNEL);
	if (!intel_fb) {
		drm_gem_object_unreference_unlocked(&obj->base);
		return ERR_PTR(-ENOMEM);
	}

	ret = i915_mutex_lock_interruptible(dev);
	if (ret)
		goto err;

	ret = intel_framebuffer_init(dev, intel_fb, mode_cmd, obj);
	mutex_unlock(&dev->struct_mutex);
	if (ret)
		goto err;

	return &intel_fb->base;
err:
	drm_gem_object_unreference_unlocked(&obj->base);
	kfree(intel_fb);

	return ERR_PTR(ret);
}

static u32
intel_framebuffer_pitch_for_width(int width, int bpp)
{
	u32 pitch = DIV_ROUND_UP(width * bpp, 8);
	return ALIGN(pitch, 64);
}

static u32
intel_framebuffer_size_for_mode(struct drm_display_mode *mode, int bpp)
{
	u32 pitch = intel_framebuffer_pitch_for_width(mode->hdisplay, bpp);
	return ALIGN(pitch * mode->vdisplay, PAGE_SIZE);
}

static struct drm_framebuffer *
intel_framebuffer_create_for_mode(struct drm_device *dev,
				  struct drm_display_mode *mode,
				  int depth, int bpp)
{
	struct drm_i915_gem_object *obj;
	struct drm_mode_fb_cmd2 mode_cmd = { 0 };

	obj = i915_gem_alloc_object(dev,
				    intel_framebuffer_size_for_mode(mode, bpp));
	if (obj == NULL)
		return ERR_PTR(-ENOMEM);

	mode_cmd.width = mode->hdisplay;
	mode_cmd.height = mode->vdisplay;
	mode_cmd.pitches[0] = intel_framebuffer_pitch_for_width(mode_cmd.width,
								bpp);
	mode_cmd.pixel_format = drm_mode_legacy_fb_format(bpp, depth);

	return intel_framebuffer_create(dev, &mode_cmd, obj);
}

static struct drm_framebuffer *
mode_fits_in_fbdev(struct drm_device *dev,
		   struct drm_display_mode *mode)
{
#ifdef CONFIG_DRM_I915_FBDEV
	struct drm_i915_private *dev_priv = dev->dev_private;
	struct drm_i915_gem_object *obj;
	struct drm_framebuffer *fb;

	if (dev_priv->fbdev == NULL)
		return NULL;

	obj = dev_priv->fbdev->ifb.obj;
	if (obj == NULL)
		return NULL;

	fb = &dev_priv->fbdev->ifb.base;
	if (fb->pitches[0] < intel_framebuffer_pitch_for_width(mode->hdisplay,
							       fb->bits_per_pixel))
		return NULL;

	if (obj->base.size < mode->vdisplay * fb->pitches[0])
		return NULL;

	return fb;
#else
	return NULL;
#endif
}

bool intel_get_load_detect_pipe(struct drm_connector *connector,
				struct drm_display_mode *mode,
				struct intel_load_detect_pipe *old)
{
	struct intel_crtc *intel_crtc;
	struct intel_encoder *intel_encoder =
		intel_attached_encoder(connector);
	struct drm_crtc *possible_crtc;
	struct drm_encoder *encoder = &intel_encoder->base;
	struct drm_crtc *crtc = NULL;
	struct drm_device *dev = encoder->dev;
	struct drm_framebuffer *fb;
	int i = -1;

	DRM_DEBUG_KMS("[CONNECTOR:%d:%s], [ENCODER:%d:%s]\n",
		      connector->base.id, drm_get_connector_name(connector),
		      encoder->base.id, drm_get_encoder_name(encoder));

	/*
	 * Algorithm gets a little messy:
	 *
	 *   - if the connector already has an assigned crtc, use it (but make
	 *     sure it's on first)
	 *
	 *   - try to find the first unused crtc that can drive this connector,
	 *     and use that if we find one
	 */

	/* See if we already have a CRTC for this connector */
	if (encoder->crtc) {
		crtc = encoder->crtc;

		mutex_lock(&crtc->mutex);

		old->dpms_mode = connector->dpms;
		old->load_detect_temp = false;

		/* Make sure the crtc and connector are running */
		if (connector->dpms != DRM_MODE_DPMS_ON)
			connector->funcs->dpms(connector, DRM_MODE_DPMS_ON);

		return true;
	}

	/* Find an unused one (if possible) */
	list_for_each_entry(possible_crtc, &dev->mode_config.crtc_list, head) {
		i++;
		if (!(encoder->possible_crtcs & (1 << i)))
			continue;
		if (!possible_crtc->enabled) {
			crtc = possible_crtc;
			break;
		}
	}

	/*
	 * If we didn't find an unused CRTC, don't use any.
	 */
	if (!crtc) {
		DRM_DEBUG_KMS("no pipe available for load-detect\n");
		return false;
	}

	mutex_lock(&crtc->mutex);
	intel_encoder->new_crtc = to_intel_crtc(crtc);
	to_intel_connector(connector)->new_encoder = intel_encoder;

	intel_crtc = to_intel_crtc(crtc);
	old->dpms_mode = connector->dpms;
	old->load_detect_temp = true;
	old->release_fb = NULL;

	if (!mode)
		mode = &load_detect_mode;

	/* We need a framebuffer large enough to accommodate all accesses
	 * that the plane may generate whilst we perform load detection.
	 * We can not rely on the fbcon either being present (we get called
	 * during its initialisation to detect all boot displays, or it may
	 * not even exist) or that it is large enough to satisfy the
	 * requested mode.
	 */
	fb = mode_fits_in_fbdev(dev, mode);
	if (fb == NULL) {
		DRM_DEBUG_KMS("creating tmp fb for load-detection\n");
		fb = intel_framebuffer_create_for_mode(dev, mode, 24, 32);
		old->release_fb = fb;
	} else
		DRM_DEBUG_KMS("reusing fbdev for load-detection framebuffer\n");
	if (IS_ERR(fb)) {
		DRM_DEBUG_KMS("failed to allocate framebuffer for load-detection\n");
		mutex_unlock(&crtc->mutex);
		return false;
	}

	if (intel_set_mode(crtc, mode, 0, 0, fb)) {
		DRM_DEBUG_KMS("failed to set mode on load-detect pipe\n");
		if (old->release_fb)
			old->release_fb->funcs->destroy(old->release_fb);
		mutex_unlock(&crtc->mutex);
		return false;
	}

	/* let the connector get through one full cycle before testing */
	intel_wait_for_vblank(dev, intel_crtc->pipe);
	return true;
}

void intel_release_load_detect_pipe(struct drm_connector *connector,
				    struct intel_load_detect_pipe *old)
{
	struct intel_encoder *intel_encoder =
		intel_attached_encoder(connector);
	struct drm_encoder *encoder = &intel_encoder->base;
	struct drm_crtc *crtc = encoder->crtc;

	DRM_DEBUG_KMS("[CONNECTOR:%d:%s], [ENCODER:%d:%s]\n",
		      connector->base.id, drm_get_connector_name(connector),
		      encoder->base.id, drm_get_encoder_name(encoder));

	if (old->load_detect_temp) {
		to_intel_connector(connector)->new_encoder = NULL;
		intel_encoder->new_crtc = NULL;
		intel_set_mode(crtc, NULL, 0, 0, NULL);

		if (old->release_fb) {
			drm_framebuffer_unregister_private(old->release_fb);
			drm_framebuffer_unreference(old->release_fb);
		}

		mutex_unlock(&crtc->mutex);
		return;
	}

	/* Switch crtc and encoder back off if necessary */
	if (old->dpms_mode != DRM_MODE_DPMS_ON)
		connector->funcs->dpms(connector, old->dpms_mode);

	mutex_unlock(&crtc->mutex);
}

static int i9xx_pll_refclk(struct drm_device *dev,
			   const struct intel_crtc_config *pipe_config)
{
	struct drm_i915_private *dev_priv = dev->dev_private;
	u32 dpll = pipe_config->dpll_hw_state.dpll;

	if ((dpll & PLL_REF_INPUT_MASK) == PLLB_REF_INPUT_SPREADSPECTRUMIN)
		return dev_priv->vbt.lvds_ssc_freq * 1000;
	else if (HAS_PCH_SPLIT(dev))
		return 120000;
	else if (!IS_GEN2(dev))
		return 96000;
	else
		return 48000;
}

/* Returns the clock of the currently programmed mode of the given pipe. */
static void i9xx_crtc_clock_get(struct intel_crtc *crtc,
				struct intel_crtc_config *pipe_config)
{
	struct drm_device *dev = crtc->base.dev;
	struct drm_i915_private *dev_priv = dev->dev_private;
	int pipe = pipe_config->cpu_transcoder;
	u32 dpll = pipe_config->dpll_hw_state.dpll;
	u32 fp;
	intel_clock_t clock;
	int refclk = i9xx_pll_refclk(dev, pipe_config);

	if ((dpll & DISPLAY_RATE_SELECT_FPA1) == 0)
		fp = pipe_config->dpll_hw_state.fp0;
	else
		fp = pipe_config->dpll_hw_state.fp1;

	clock.m1 = (fp & FP_M1_DIV_MASK) >> FP_M1_DIV_SHIFT;
	if (IS_PINEVIEW(dev)) {
		clock.n = ffs((fp & FP_N_PINEVIEW_DIV_MASK) >> FP_N_DIV_SHIFT) - 1;
		clock.m2 = (fp & FP_M2_PINEVIEW_DIV_MASK) >> FP_M2_DIV_SHIFT;
	} else {
		clock.n = (fp & FP_N_DIV_MASK) >> FP_N_DIV_SHIFT;
		clock.m2 = (fp & FP_M2_DIV_MASK) >> FP_M2_DIV_SHIFT;
	}

	if (!IS_GEN2(dev)) {
		if (IS_PINEVIEW(dev))
			clock.p1 = ffs((dpll & DPLL_FPA01_P1_POST_DIV_MASK_PINEVIEW) >>
				DPLL_FPA01_P1_POST_DIV_SHIFT_PINEVIEW);
		else
			clock.p1 = ffs((dpll & DPLL_FPA01_P1_POST_DIV_MASK) >>
			       DPLL_FPA01_P1_POST_DIV_SHIFT);

		switch (dpll & DPLL_MODE_MASK) {
		case DPLLB_MODE_DAC_SERIAL:
			clock.p2 = dpll & DPLL_DAC_SERIAL_P2_CLOCK_DIV_5 ?
				5 : 10;
			break;
		case DPLLB_MODE_LVDS:
			clock.p2 = dpll & DPLLB_LVDS_P2_CLOCK_DIV_7 ?
				7 : 14;
			break;
		default:
			DRM_DEBUG_KMS("Unknown DPLL mode %08x in programmed "
				  "mode\n", (int)(dpll & DPLL_MODE_MASK));
			return;
		}

		if (IS_PINEVIEW(dev))
			pineview_clock(refclk, &clock);
		else
			i9xx_clock(refclk, &clock);
	} else {
		bool is_lvds = (pipe == 1) && (I915_READ(LVDS) & LVDS_PORT_EN);

		if (is_lvds) {
			clock.p1 = ffs((dpll & DPLL_FPA01_P1_POST_DIV_MASK_I830_LVDS) >>
				       DPLL_FPA01_P1_POST_DIV_SHIFT);
			clock.p2 = 14;
		} else {
			if (dpll & PLL_P1_DIVIDE_BY_TWO)
				clock.p1 = 2;
			else {
				clock.p1 = ((dpll & DPLL_FPA01_P1_POST_DIV_MASK_I830) >>
					    DPLL_FPA01_P1_POST_DIV_SHIFT) + 2;
			}
			if (dpll & PLL_P2_DIVIDE_BY_4)
				clock.p2 = 4;
			else
				clock.p2 = 2;
		}

		i9xx_clock(refclk, &clock);
	}

	/*
	 * This value includes pixel_multiplier. We will use
	 * port_clock to compute adjusted_mode.crtc_clock in the
	 * encoder's get_config() function.
	 */
	pipe_config->port_clock = clock.dot;
}

int intel_dotclock_calculate(int link_freq,
			     const struct intel_link_m_n *m_n)
{
	/*
	 * The calculation for the data clock is:
	 * pixel_clock = ((m/n)*(link_clock * nr_lanes))/bpp
	 * But we want to avoid losing precison if possible, so:
	 * pixel_clock = ((m * link_clock * nr_lanes)/(n*bpp))
	 *
	 * and the link clock is simpler:
	 * link_clock = (m * link_clock) / n
	 */

	if (!m_n->link_n)
		return 0;

	return div_u64((u64)m_n->link_m * link_freq, m_n->link_n);
}

static void ironlake_pch_clock_get(struct intel_crtc *crtc,
				   struct intel_crtc_config *pipe_config)
{
	struct drm_device *dev = crtc->base.dev;

	/* read out port_clock from the DPLL */
	i9xx_crtc_clock_get(crtc, pipe_config);

	/*
	 * This value does not include pixel_multiplier.
	 * We will check that port_clock and adjusted_mode.crtc_clock
	 * agree once we know their relationship in the encoder's
	 * get_config() function.
	 */
	pipe_config->adjusted_mode.crtc_clock =
		intel_dotclock_calculate(intel_fdi_link_freq(dev) * 10000,
					 &pipe_config->fdi_m_n);
}

/** Returns the currently programmed mode of the given pipe. */
struct drm_display_mode *intel_crtc_mode_get(struct drm_device *dev,
					     struct drm_crtc *crtc)
{
	struct drm_i915_private *dev_priv = dev->dev_private;
	struct intel_crtc *intel_crtc = to_intel_crtc(crtc);
	enum transcoder cpu_transcoder = intel_crtc->config.cpu_transcoder;
	struct drm_display_mode *mode;
	struct intel_crtc_config pipe_config;
	int htot = I915_READ(HTOTAL(cpu_transcoder));
	int hsync = I915_READ(HSYNC(cpu_transcoder));
	int vtot = I915_READ(VTOTAL(cpu_transcoder));
	int vsync = I915_READ(VSYNC(cpu_transcoder));
	enum pipe pipe = intel_crtc->pipe;

	mode = kzalloc(sizeof(*mode), GFP_KERNEL);
	if (!mode)
		return NULL;

	/*
	 * Construct a pipe_config sufficient for getting the clock info
	 * back out of crtc_clock_get.
	 *
	 * Note, if LVDS ever uses a non-1 pixel multiplier, we'll need
	 * to use a real value here instead.
	 */
	pipe_config.cpu_transcoder = (enum transcoder) pipe;
	pipe_config.pixel_multiplier = 1;
	pipe_config.dpll_hw_state.dpll = I915_READ(DPLL(pipe));
	pipe_config.dpll_hw_state.fp0 = I915_READ(FP0(pipe));
	pipe_config.dpll_hw_state.fp1 = I915_READ(FP1(pipe));
	i9xx_crtc_clock_get(intel_crtc, &pipe_config);

	mode->clock = pipe_config.port_clock / pipe_config.pixel_multiplier;
	mode->hdisplay = (htot & 0xffff) + 1;
	mode->htotal = ((htot & 0xffff0000) >> 16) + 1;
	mode->hsync_start = (hsync & 0xffff) + 1;
	mode->hsync_end = ((hsync & 0xffff0000) >> 16) + 1;
	mode->vdisplay = (vtot & 0xffff) + 1;
	mode->vtotal = ((vtot & 0xffff0000) >> 16) + 1;
	mode->vsync_start = (vsync & 0xffff) + 1;
	mode->vsync_end = ((vsync & 0xffff0000) >> 16) + 1;

	drm_mode_set_name(mode);

	return mode;
}

static void intel_increase_pllclock(struct drm_crtc *crtc)
{
	struct drm_device *dev = crtc->dev;
	drm_i915_private_t *dev_priv = dev->dev_private;
	struct intel_crtc *intel_crtc = to_intel_crtc(crtc);
	int pipe = intel_crtc->pipe;
	int dpll_reg = DPLL(pipe);
	int dpll;

	if (HAS_PCH_SPLIT(dev))
		return;

	if (!dev_priv->lvds_downclock_avail)
		return;

	dpll = I915_READ(dpll_reg);
	if (!HAS_PIPE_CXSR(dev) && (dpll & DISPLAY_RATE_SELECT_FPA1)) {
		DRM_DEBUG_DRIVER("upclocking LVDS\n");

		assert_panel_unlocked(dev_priv, pipe);

		dpll &= ~DISPLAY_RATE_SELECT_FPA1;
		I915_WRITE(dpll_reg, dpll);
		intel_wait_for_vblank(dev, pipe);

		dpll = I915_READ(dpll_reg);
		if (dpll & DISPLAY_RATE_SELECT_FPA1)
			DRM_DEBUG_DRIVER("failed to upclock LVDS!\n");
	}
}

static void intel_decrease_pllclock(struct drm_crtc *crtc)
{
	struct drm_device *dev = crtc->dev;
	drm_i915_private_t *dev_priv = dev->dev_private;
	struct intel_crtc *intel_crtc = to_intel_crtc(crtc);

	if (HAS_PCH_SPLIT(dev))
		return;

	if (!dev_priv->lvds_downclock_avail)
		return;

	/*
	 * Since this is called by a timer, we should never get here in
	 * the manual case.
	 */
	if (!HAS_PIPE_CXSR(dev) && intel_crtc->lowfreq_avail) {
		int pipe = intel_crtc->pipe;
		int dpll_reg = DPLL(pipe);
		int dpll;

		DRM_DEBUG_DRIVER("downclocking LVDS\n");

		assert_panel_unlocked(dev_priv, pipe);

		dpll = I915_READ(dpll_reg);
		dpll |= DISPLAY_RATE_SELECT_FPA1;
		I915_WRITE(dpll_reg, dpll);
		intel_wait_for_vblank(dev, pipe);
		dpll = I915_READ(dpll_reg);
		if (!(dpll & DISPLAY_RATE_SELECT_FPA1))
			DRM_DEBUG_DRIVER("failed to downclock LVDS!\n");
	}

}

void intel_mark_busy(struct drm_device *dev)
{
	struct drm_i915_private *dev_priv = dev->dev_private;

	hsw_package_c8_gpu_busy(dev_priv);
	i915_update_gfx_val(dev_priv);
}

void intel_mark_idle(struct drm_device *dev)
{
	struct drm_i915_private *dev_priv = dev->dev_private;
	struct drm_crtc *crtc;

	hsw_package_c8_gpu_idle(dev_priv);

	if (!i915_powersave)
		return;

	list_for_each_entry(crtc, &dev->mode_config.crtc_list, head) {
		if (!crtc->fb)
			continue;

		intel_decrease_pllclock(crtc);
	}

	if (dev_priv->info->gen >= 6)
		gen6_rps_idle(dev->dev_private);
}

void intel_mark_fb_busy(struct drm_i915_gem_object *obj,
			struct intel_ring_buffer *ring)
{
	struct drm_device *dev = obj->base.dev;
	struct drm_crtc *crtc;

	if (!i915_powersave)
		return;

	list_for_each_entry(crtc, &dev->mode_config.crtc_list, head) {
		if (!crtc->fb)
			continue;

		if (to_intel_framebuffer(crtc->fb)->obj != obj)
			continue;

		intel_increase_pllclock(crtc);
		if (ring && intel_fbc_enabled(dev))
			ring->fbc_dirty = true;
	}
}

static void intel_crtc_destroy(struct drm_crtc *crtc)
{
	struct intel_crtc *intel_crtc = to_intel_crtc(crtc);
	struct drm_device *dev = crtc->dev;
	struct intel_unpin_work *work;
	unsigned long flags;

	spin_lock_irqsave(&dev->event_lock, flags);
	work = intel_crtc->unpin_work;
	intel_crtc->unpin_work = NULL;
	spin_unlock_irqrestore(&dev->event_lock, flags);

	if (work) {
		cancel_work_sync(&work->work);
		kfree(work);
	}

	intel_crtc_cursor_set(crtc, NULL, 0, 0, 0);

	drm_crtc_cleanup(crtc);

	kfree(intel_crtc);
}

static void intel_unpin_work_fn(struct work_struct *__work)
{
	struct intel_unpin_work *work =
		container_of(__work, struct intel_unpin_work, work);
	struct drm_device *dev = work->crtc->dev;

	mutex_lock(&dev->struct_mutex);
	intel_unpin_fb_obj(work->old_fb_obj);
	drm_gem_object_unreference(&work->pending_flip_obj->base);
	drm_gem_object_unreference(&work->old_fb_obj->base);

	intel_update_fbc(dev);
	mutex_unlock(&dev->struct_mutex);

	BUG_ON(atomic_read(&to_intel_crtc(work->crtc)->unpin_work_count) == 0);
	atomic_dec(&to_intel_crtc(work->crtc)->unpin_work_count);

	kfree(work);
}

static void do_intel_finish_page_flip(struct drm_device *dev,
				      struct drm_crtc *crtc)
{
	drm_i915_private_t *dev_priv = dev->dev_private;
	struct intel_crtc *intel_crtc = to_intel_crtc(crtc);
	struct intel_unpin_work *work;
	unsigned long flags;

	/* Ignore early vblank irqs */
	if (intel_crtc == NULL)
		return;

	spin_lock_irqsave(&dev->event_lock, flags);
	work = intel_crtc->unpin_work;

	/* Ensure we don't miss a work->pending update ... */
	smp_rmb();

	if (work == NULL || atomic_read(&work->pending) < INTEL_FLIP_COMPLETE) {
		spin_unlock_irqrestore(&dev->event_lock, flags);
		return;
	}

	/* and that the unpin work is consistent wrt ->pending. */
	smp_rmb();

	intel_crtc->unpin_work = NULL;

	if (work->event)
		drm_send_vblank_event(dev, intel_crtc->pipe, work->event);

	drm_vblank_put(dev, intel_crtc->pipe);

	spin_unlock_irqrestore(&dev->event_lock, flags);

	wake_up_all(&dev_priv->pending_flip_queue);

	queue_work(dev_priv->wq, &work->work);

	trace_i915_flip_complete(intel_crtc->plane, work->pending_flip_obj);
}

void intel_finish_page_flip(struct drm_device *dev, int pipe)
{
	drm_i915_private_t *dev_priv = dev->dev_private;
	struct drm_crtc *crtc = dev_priv->pipe_to_crtc_mapping[pipe];

	do_intel_finish_page_flip(dev, crtc);
}

void intel_finish_page_flip_plane(struct drm_device *dev, int plane)
{
	drm_i915_private_t *dev_priv = dev->dev_private;
	struct drm_crtc *crtc = dev_priv->plane_to_crtc_mapping[plane];

	do_intel_finish_page_flip(dev, crtc);
}

void intel_prepare_page_flip(struct drm_device *dev, int plane)
{
	drm_i915_private_t *dev_priv = dev->dev_private;
	struct intel_crtc *intel_crtc =
		to_intel_crtc(dev_priv->plane_to_crtc_mapping[plane]);
	unsigned long flags;

	/* NB: An MMIO update of the plane base pointer will also
	 * generate a page-flip completion irq, i.e. every modeset
	 * is also accompanied by a spurious intel_prepare_page_flip().
	 */
	spin_lock_irqsave(&dev->event_lock, flags);
	if (intel_crtc->unpin_work)
		atomic_inc_not_zero(&intel_crtc->unpin_work->pending);
	spin_unlock_irqrestore(&dev->event_lock, flags);
}

inline static void intel_mark_page_flip_active(struct intel_crtc *intel_crtc)
{
	/* Ensure that the work item is consistent when activating it ... */
	smp_wmb();
	atomic_set(&intel_crtc->unpin_work->pending, INTEL_FLIP_PENDING);
	/* and that it is marked active as soon as the irq could fire. */
	smp_wmb();
}

static int intel_gen2_queue_flip(struct drm_device *dev,
				 struct drm_crtc *crtc,
				 struct drm_framebuffer *fb,
				 struct drm_i915_gem_object *obj,
				 uint32_t flags)
{
	struct drm_i915_private *dev_priv = dev->dev_private;
	struct intel_crtc *intel_crtc = to_intel_crtc(crtc);
	u32 flip_mask;
	struct intel_ring_buffer *ring = &dev_priv->ring[RCS];
	int ret;

	ret = intel_pin_and_fence_fb_obj(dev, obj, ring);
	if (ret)
		goto err;

	ret = intel_ring_begin(ring, 6);
	if (ret)
		goto err_unpin;

	/* Can't queue multiple flips, so wait for the previous
	 * one to finish before executing the next.
	 */
	if (intel_crtc->plane)
		flip_mask = MI_WAIT_FOR_PLANE_B_FLIP;
	else
		flip_mask = MI_WAIT_FOR_PLANE_A_FLIP;
	intel_ring_emit(ring, MI_WAIT_FOR_EVENT | flip_mask);
	intel_ring_emit(ring, MI_NOOP);
	intel_ring_emit(ring, MI_DISPLAY_FLIP |
			MI_DISPLAY_FLIP_PLANE(intel_crtc->plane));
	intel_ring_emit(ring, fb->pitches[0]);
	intel_ring_emit(ring, i915_gem_obj_ggtt_offset(obj) + intel_crtc->dspaddr_offset);
	intel_ring_emit(ring, 0); /* aux display base address, unused */

	intel_mark_page_flip_active(intel_crtc);
	__intel_ring_advance(ring);
	return 0;

err_unpin:
	intel_unpin_fb_obj(obj);
err:
	return ret;
}

static int intel_gen3_queue_flip(struct drm_device *dev,
				 struct drm_crtc *crtc,
				 struct drm_framebuffer *fb,
				 struct drm_i915_gem_object *obj,
				 uint32_t flags)
{
	struct drm_i915_private *dev_priv = dev->dev_private;
	struct intel_crtc *intel_crtc = to_intel_crtc(crtc);
	u32 flip_mask;
	struct intel_ring_buffer *ring = &dev_priv->ring[RCS];
	int ret;

	ret = intel_pin_and_fence_fb_obj(dev, obj, ring);
	if (ret)
		goto err;

	ret = intel_ring_begin(ring, 6);
	if (ret)
		goto err_unpin;

	if (intel_crtc->plane)
		flip_mask = MI_WAIT_FOR_PLANE_B_FLIP;
	else
		flip_mask = MI_WAIT_FOR_PLANE_A_FLIP;
	intel_ring_emit(ring, MI_WAIT_FOR_EVENT | flip_mask);
	intel_ring_emit(ring, MI_NOOP);
	intel_ring_emit(ring, MI_DISPLAY_FLIP_I915 |
			MI_DISPLAY_FLIP_PLANE(intel_crtc->plane));
	intel_ring_emit(ring, fb->pitches[0]);
	intel_ring_emit(ring, i915_gem_obj_ggtt_offset(obj) + intel_crtc->dspaddr_offset);
	intel_ring_emit(ring, MI_NOOP);

	intel_mark_page_flip_active(intel_crtc);
	__intel_ring_advance(ring);
	return 0;

err_unpin:
	intel_unpin_fb_obj(obj);
err:
	return ret;
}

static int intel_gen4_queue_flip(struct drm_device *dev,
				 struct drm_crtc *crtc,
				 struct drm_framebuffer *fb,
				 struct drm_i915_gem_object *obj,
				 uint32_t flags)
{
	struct drm_i915_private *dev_priv = dev->dev_private;
	struct intel_crtc *intel_crtc = to_intel_crtc(crtc);
	uint32_t pf, pipesrc;
	struct intel_ring_buffer *ring = &dev_priv->ring[RCS];
	int ret;

	ret = intel_pin_and_fence_fb_obj(dev, obj, ring);
	if (ret)
		goto err;

	ret = intel_ring_begin(ring, 4);
	if (ret)
		goto err_unpin;

	/* i965+ uses the linear or tiled offsets from the
	 * Display Registers (which do not change across a page-flip)
	 * so we need only reprogram the base address.
	 */
	intel_ring_emit(ring, MI_DISPLAY_FLIP |
			MI_DISPLAY_FLIP_PLANE(intel_crtc->plane));
	intel_ring_emit(ring, fb->pitches[0]);
	intel_ring_emit(ring,
			(i915_gem_obj_ggtt_offset(obj) + intel_crtc->dspaddr_offset) |
			obj->tiling_mode);

	/* XXX Enabling the panel-fitter across page-flip is so far
	 * untested on non-native modes, so ignore it for now.
	 * pf = I915_READ(pipe == 0 ? PFA_CTL_1 : PFB_CTL_1) & PF_ENABLE;
	 */
	pf = 0;
	pipesrc = I915_READ(PIPESRC(intel_crtc->pipe)) & 0x0fff0fff;
	intel_ring_emit(ring, pf | pipesrc);

	intel_mark_page_flip_active(intel_crtc);
	__intel_ring_advance(ring);
	return 0;

err_unpin:
	intel_unpin_fb_obj(obj);
err:
	return ret;
}

static int intel_gen6_queue_flip(struct drm_device *dev,
				 struct drm_crtc *crtc,
				 struct drm_framebuffer *fb,
				 struct drm_i915_gem_object *obj,
				 uint32_t flags)
{
	struct drm_i915_private *dev_priv = dev->dev_private;
	struct intel_crtc *intel_crtc = to_intel_crtc(crtc);
	struct intel_ring_buffer *ring = &dev_priv->ring[RCS];
	uint32_t pf, pipesrc;
	int ret;

	ret = intel_pin_and_fence_fb_obj(dev, obj, ring);
	if (ret)
		goto err;

	ret = intel_ring_begin(ring, 4);
	if (ret)
		goto err_unpin;

	intel_ring_emit(ring, MI_DISPLAY_FLIP |
			MI_DISPLAY_FLIP_PLANE(intel_crtc->plane));
	intel_ring_emit(ring, fb->pitches[0] | obj->tiling_mode);
	intel_ring_emit(ring, i915_gem_obj_ggtt_offset(obj) + intel_crtc->dspaddr_offset);

	/* Contrary to the suggestions in the documentation,
	 * "Enable Panel Fitter" does not seem to be required when page
	 * flipping with a non-native mode, and worse causes a normal
	 * modeset to fail.
	 * pf = I915_READ(PF_CTL(intel_crtc->pipe)) & PF_ENABLE;
	 */
	pf = 0;
	pipesrc = I915_READ(PIPESRC(intel_crtc->pipe)) & 0x0fff0fff;
	intel_ring_emit(ring, pf | pipesrc);

	intel_mark_page_flip_active(intel_crtc);
	__intel_ring_advance(ring);
	return 0;

err_unpin:
	intel_unpin_fb_obj(obj);
err:
	return ret;
}

static int intel_gen7_queue_flip(struct drm_device *dev,
				 struct drm_crtc *crtc,
				 struct drm_framebuffer *fb,
				 struct drm_i915_gem_object *obj,
				 uint32_t flags)
{
	struct drm_i915_private *dev_priv = dev->dev_private;
	struct intel_crtc *intel_crtc = to_intel_crtc(crtc);
	struct intel_ring_buffer *ring;
	uint32_t plane_bit = 0;
	int len, ret;

	ring = obj->ring;
	if (IS_VALLEYVIEW(dev) || ring == NULL || ring->id != RCS)
		ring = &dev_priv->ring[BCS];

	ret = intel_pin_and_fence_fb_obj(dev, obj, ring);
	if (ret)
		goto err;

	switch(intel_crtc->plane) {
	case PLANE_A:
		plane_bit = MI_DISPLAY_FLIP_IVB_PLANE_A;
		break;
	case PLANE_B:
		plane_bit = MI_DISPLAY_FLIP_IVB_PLANE_B;
		break;
	case PLANE_C:
		plane_bit = MI_DISPLAY_FLIP_IVB_PLANE_C;
		break;
	default:
		WARN_ONCE(1, "unknown plane in flip command\n");
		ret = -ENODEV;
		goto err_unpin;
	}

	len = 4;
	if (ring->id == RCS)
		len += 6;

	ret = intel_ring_begin(ring, len);
	if (ret)
		goto err_unpin;

	/* Unmask the flip-done completion message. Note that the bspec says that
	 * we should do this for both the BCS and RCS, and that we must not unmask
	 * more than one flip event at any time (or ensure that one flip message
	 * can be sent by waiting for flip-done prior to queueing new flips).
	 * Experimentation says that BCS works despite DERRMR masking all
	 * flip-done completion events and that unmasking all planes at once
	 * for the RCS also doesn't appear to drop events. Setting the DERRMR
	 * to zero does lead to lockups within MI_DISPLAY_FLIP.
	 */
	if (ring->id == RCS) {
		intel_ring_emit(ring, MI_LOAD_REGISTER_IMM(1));
		intel_ring_emit(ring, DERRMR);
		intel_ring_emit(ring, ~(DERRMR_PIPEA_PRI_FLIP_DONE |
					DERRMR_PIPEB_PRI_FLIP_DONE |
					DERRMR_PIPEC_PRI_FLIP_DONE));
		intel_ring_emit(ring, MI_STORE_REGISTER_MEM(1) |
				MI_SRM_LRM_GLOBAL_GTT);
		intel_ring_emit(ring, DERRMR);
		intel_ring_emit(ring, ring->scratch.gtt_offset + 256);
	}

	intel_ring_emit(ring, MI_DISPLAY_FLIP_I915 | plane_bit);
	intel_ring_emit(ring, (fb->pitches[0] | obj->tiling_mode));
	intel_ring_emit(ring, i915_gem_obj_ggtt_offset(obj) + intel_crtc->dspaddr_offset);
	intel_ring_emit(ring, (MI_NOOP));

	intel_mark_page_flip_active(intel_crtc);
	__intel_ring_advance(ring);
	return 0;

err_unpin:
	intel_unpin_fb_obj(obj);
err:
	return ret;
}

static int intel_default_queue_flip(struct drm_device *dev,
				    struct drm_crtc *crtc,
				    struct drm_framebuffer *fb,
				    struct drm_i915_gem_object *obj,
				    uint32_t flags)
{
	return -ENODEV;
}

static int intel_crtc_page_flip(struct drm_crtc *crtc,
				struct drm_framebuffer *fb,
				struct drm_pending_vblank_event *event,
				uint32_t page_flip_flags)
{
	struct drm_device *dev = crtc->dev;
	struct drm_i915_private *dev_priv = dev->dev_private;
	struct drm_framebuffer *old_fb = crtc->fb;
	struct drm_i915_gem_object *obj = to_intel_framebuffer(fb)->obj;
	struct intel_crtc *intel_crtc = to_intel_crtc(crtc);
	struct intel_unpin_work *work;
	unsigned long flags;
	int ret;

	/* Can't change pixel format via MI display flips. */
	if (fb->pixel_format != crtc->fb->pixel_format)
		return -EINVAL;

	/*
	 * TILEOFF/LINOFF registers can't be changed via MI display flips.
	 * Note that pitch changes could also affect these register.
	 */
	if (INTEL_INFO(dev)->gen > 3 &&
	    (fb->offsets[0] != crtc->fb->offsets[0] ||
	     fb->pitches[0] != crtc->fb->pitches[0]))
		return -EINVAL;

	work = kzalloc(sizeof(*work), GFP_KERNEL);
	if (work == NULL)
		return -ENOMEM;

	work->event = event;
	work->crtc = crtc;
	work->old_fb_obj = to_intel_framebuffer(old_fb)->obj;
	INIT_WORK(&work->work, intel_unpin_work_fn);

	ret = drm_vblank_get(dev, intel_crtc->pipe);
	if (ret)
		goto free_work;

	/* We borrow the event spin lock for protecting unpin_work */
	spin_lock_irqsave(&dev->event_lock, flags);
	if (intel_crtc->unpin_work) {
		spin_unlock_irqrestore(&dev->event_lock, flags);
		kfree(work);
		drm_vblank_put(dev, intel_crtc->pipe);

		DRM_DEBUG_DRIVER("flip queue: crtc already busy\n");
		return -EBUSY;
	}
	intel_crtc->unpin_work = work;
	spin_unlock_irqrestore(&dev->event_lock, flags);

	if (atomic_read(&intel_crtc->unpin_work_count) >= 2)
		flush_workqueue(dev_priv->wq);

	ret = i915_mutex_lock_interruptible(dev);
	if (ret)
		goto cleanup;

	/* Reference the objects for the scheduled work. */
	drm_gem_object_reference(&work->old_fb_obj->base);
	drm_gem_object_reference(&obj->base);

	crtc->fb = fb;

	work->pending_flip_obj = obj;

	work->enable_stall_check = true;

	atomic_inc(&intel_crtc->unpin_work_count);
	intel_crtc->reset_counter = atomic_read(&dev_priv->gpu_error.reset_counter);

	ret = dev_priv->display.queue_flip(dev, crtc, fb, obj, page_flip_flags);
	if (ret)
		goto cleanup_pending;

	intel_disable_fbc(dev);
	intel_mark_fb_busy(obj, NULL);
	mutex_unlock(&dev->struct_mutex);

	trace_i915_flip_request(intel_crtc->plane, obj);

	return 0;

cleanup_pending:
	atomic_dec(&intel_crtc->unpin_work_count);
	crtc->fb = old_fb;
	drm_gem_object_unreference(&work->old_fb_obj->base);
	drm_gem_object_unreference(&obj->base);
	mutex_unlock(&dev->struct_mutex);

cleanup:
	spin_lock_irqsave(&dev->event_lock, flags);
	intel_crtc->unpin_work = NULL;
	spin_unlock_irqrestore(&dev->event_lock, flags);

	drm_vblank_put(dev, intel_crtc->pipe);
free_work:
	kfree(work);

	return ret;
}

static struct drm_crtc_helper_funcs intel_helper_funcs = {
	.mode_set_base_atomic = intel_pipe_set_base_atomic,
	.load_lut = intel_crtc_load_lut,
};

static bool intel_encoder_crtc_ok(struct drm_encoder *encoder,
				  struct drm_crtc *crtc)
{
	struct drm_device *dev;
	struct drm_crtc *tmp;
	int crtc_mask = 1;

	WARN(!crtc, "checking null crtc?\n");

	dev = crtc->dev;

	list_for_each_entry(tmp, &dev->mode_config.crtc_list, head) {
		if (tmp == crtc)
			break;
		crtc_mask <<= 1;
	}

	if (encoder->possible_crtcs & crtc_mask)
		return true;
	return false;
}

/**
 * intel_modeset_update_staged_output_state
 *
 * Updates the staged output configuration state, e.g. after we've read out the
 * current hw state.
 */
static void intel_modeset_update_staged_output_state(struct drm_device *dev)
{
	struct intel_encoder *encoder;
	struct intel_connector *connector;

	list_for_each_entry(connector, &dev->mode_config.connector_list,
			    base.head) {
		connector->new_encoder =
			to_intel_encoder(connector->base.encoder);
	}

	list_for_each_entry(encoder, &dev->mode_config.encoder_list,
			    base.head) {
		encoder->new_crtc =
			to_intel_crtc(encoder->base.crtc);
	}
}

/**
 * intel_modeset_commit_output_state
 *
 * This function copies the stage display pipe configuration to the real one.
 */
static void intel_modeset_commit_output_state(struct drm_device *dev)
{
	struct intel_encoder *encoder;
	struct intel_connector *connector;

	list_for_each_entry(connector, &dev->mode_config.connector_list,
			    base.head) {
		connector->base.encoder = &connector->new_encoder->base;
	}

	list_for_each_entry(encoder, &dev->mode_config.encoder_list,
			    base.head) {
		encoder->base.crtc = &encoder->new_crtc->base;
	}
}

static void
connected_sink_compute_bpp(struct intel_connector * connector,
			   struct intel_crtc_config *pipe_config)
{
	int bpp = pipe_config->pipe_bpp;

	DRM_DEBUG_KMS("[CONNECTOR:%d:%s] checking for sink bpp constrains\n",
		connector->base.base.id,
		drm_get_connector_name(&connector->base));

	/* Don't use an invalid EDID bpc value */
	if (connector->base.display_info.bpc &&
	    connector->base.display_info.bpc * 3 < bpp) {
		DRM_DEBUG_KMS("clamping display bpp (was %d) to EDID reported max of %d\n",
			      bpp, connector->base.display_info.bpc*3);
		pipe_config->pipe_bpp = connector->base.display_info.bpc*3;
	}

	/* Clamp bpp to 8 on screens without EDID 1.4 */
	if (connector->base.display_info.bpc == 0 && bpp > 24) {
		DRM_DEBUG_KMS("clamping display bpp (was %d) to default limit of 24\n",
			      bpp);
		pipe_config->pipe_bpp = 24;
	}
}

static int
compute_baseline_pipe_bpp(struct intel_crtc *crtc,
			  struct drm_framebuffer *fb,
			  struct intel_crtc_config *pipe_config)
{
	struct drm_device *dev = crtc->base.dev;
	struct intel_connector *connector;
	int bpp;

	switch (fb->pixel_format) {
	case DRM_FORMAT_C8:
		bpp = 8*3; /* since we go through a colormap */
		break;
	case DRM_FORMAT_XRGB1555:
	case DRM_FORMAT_ARGB1555:
		/* checked in intel_framebuffer_init already */
		if (WARN_ON(INTEL_INFO(dev)->gen > 3))
			return -EINVAL;
	case DRM_FORMAT_RGB565:
		bpp = 6*3; /* min is 18bpp */
		break;
	case DRM_FORMAT_XBGR8888:
	case DRM_FORMAT_ABGR8888:
		/* checked in intel_framebuffer_init already */
		if (WARN_ON(INTEL_INFO(dev)->gen < 4))
			return -EINVAL;
	case DRM_FORMAT_XRGB8888:
	case DRM_FORMAT_ARGB8888:
		bpp = 8*3;
		break;
	case DRM_FORMAT_XRGB2101010:
	case DRM_FORMAT_ARGB2101010:
	case DRM_FORMAT_XBGR2101010:
	case DRM_FORMAT_ABGR2101010:
		/* checked in intel_framebuffer_init already */
		if (WARN_ON(INTEL_INFO(dev)->gen < 4))
			return -EINVAL;
		bpp = 10*3;
		break;
	/* TODO: gen4+ supports 16 bpc floating point, too. */
	default:
		DRM_DEBUG_KMS("unsupported depth\n");
		return -EINVAL;
	}

	pipe_config->pipe_bpp = bpp;

	/* Clamp display bpp to EDID value */
	list_for_each_entry(connector, &dev->mode_config.connector_list,
			    base.head) {
		if (!connector->new_encoder ||
		    connector->new_encoder->new_crtc != crtc)
			continue;

		connected_sink_compute_bpp(connector, pipe_config);
	}

	return bpp;
}

static void intel_dump_crtc_timings(const struct drm_display_mode *mode)
{
	DRM_DEBUG_KMS("crtc timings: %d %d %d %d %d %d %d %d %d, "
			"type: 0x%x flags: 0x%x\n",
		mode->crtc_clock,
		mode->crtc_hdisplay, mode->crtc_hsync_start,
		mode->crtc_hsync_end, mode->crtc_htotal,
		mode->crtc_vdisplay, mode->crtc_vsync_start,
		mode->crtc_vsync_end, mode->crtc_vtotal, mode->type, mode->flags);
}

static void intel_dump_pipe_config(struct intel_crtc *crtc,
				   struct intel_crtc_config *pipe_config,
				   const char *context)
{
	DRM_DEBUG_KMS("[CRTC:%d]%s config for pipe %c\n", crtc->base.base.id,
		      context, pipe_name(crtc->pipe));

	DRM_DEBUG_KMS("cpu_transcoder: %c\n", transcoder_name(pipe_config->cpu_transcoder));
	DRM_DEBUG_KMS("pipe bpp: %i, dithering: %i\n",
		      pipe_config->pipe_bpp, pipe_config->dither);
	DRM_DEBUG_KMS("fdi/pch: %i, lanes: %i, gmch_m: %u, gmch_n: %u, link_m: %u, link_n: %u, tu: %u\n",
		      pipe_config->has_pch_encoder,
		      pipe_config->fdi_lanes,
		      pipe_config->fdi_m_n.gmch_m, pipe_config->fdi_m_n.gmch_n,
		      pipe_config->fdi_m_n.link_m, pipe_config->fdi_m_n.link_n,
		      pipe_config->fdi_m_n.tu);
	DRM_DEBUG_KMS("dp: %i, gmch_m: %u, gmch_n: %u, link_m: %u, link_n: %u, tu: %u\n",
		      pipe_config->has_dp_encoder,
		      pipe_config->dp_m_n.gmch_m, pipe_config->dp_m_n.gmch_n,
		      pipe_config->dp_m_n.link_m, pipe_config->dp_m_n.link_n,
		      pipe_config->dp_m_n.tu);
	DRM_DEBUG_KMS("requested mode:\n");
	drm_mode_debug_printmodeline(&pipe_config->requested_mode);
	DRM_DEBUG_KMS("adjusted mode:\n");
	drm_mode_debug_printmodeline(&pipe_config->adjusted_mode);
	intel_dump_crtc_timings(&pipe_config->adjusted_mode);
	DRM_DEBUG_KMS("port clock: %d\n", pipe_config->port_clock);
	DRM_DEBUG_KMS("pipe src size: %dx%d\n",
		      pipe_config->pipe_src_w, pipe_config->pipe_src_h);
	DRM_DEBUG_KMS("gmch pfit: control: 0x%08x, ratios: 0x%08x, lvds border: 0x%08x\n",
		      pipe_config->gmch_pfit.control,
		      pipe_config->gmch_pfit.pgm_ratios,
		      pipe_config->gmch_pfit.lvds_border_bits);
	DRM_DEBUG_KMS("pch pfit: pos: 0x%08x, size: 0x%08x, %s\n",
		      pipe_config->pch_pfit.pos,
		      pipe_config->pch_pfit.size,
		      pipe_config->pch_pfit.enabled ? "enabled" : "disabled");
	DRM_DEBUG_KMS("ips: %i\n", pipe_config->ips_enabled);
	DRM_DEBUG_KMS("double wide: %i\n", pipe_config->double_wide);
}

static bool check_encoder_cloning(struct drm_crtc *crtc)
{
	int num_encoders = 0;
	bool uncloneable_encoders = false;
	struct intel_encoder *encoder;

	list_for_each_entry(encoder, &crtc->dev->mode_config.encoder_list,
			    base.head) {
		if (&encoder->new_crtc->base != crtc)
			continue;

		num_encoders++;
		if (!encoder->cloneable)
			uncloneable_encoders = true;
	}

	return !(num_encoders > 1 && uncloneable_encoders);
}

static struct intel_crtc_config *
intel_modeset_pipe_config(struct drm_crtc *crtc,
			  struct drm_framebuffer *fb,
			  struct drm_display_mode *mode)
{
	struct drm_device *dev = crtc->dev;
	struct intel_encoder *encoder;
	struct intel_crtc_config *pipe_config;
	int plane_bpp, ret = -EINVAL;
	bool retry = true;

	if (!check_encoder_cloning(crtc)) {
		DRM_DEBUG_KMS("rejecting invalid cloning configuration\n");
		return ERR_PTR(-EINVAL);
	}

	pipe_config = kzalloc(sizeof(*pipe_config), GFP_KERNEL);
	if (!pipe_config)
		return ERR_PTR(-ENOMEM);

	drm_mode_copy(&pipe_config->adjusted_mode, mode);
	drm_mode_copy(&pipe_config->requested_mode, mode);

	pipe_config->cpu_transcoder =
		(enum transcoder) to_intel_crtc(crtc)->pipe;
	pipe_config->shared_dpll = DPLL_ID_PRIVATE;

	/*
	 * Sanitize sync polarity flags based on requested ones. If neither
	 * positive or negative polarity is requested, treat this as meaning
	 * negative polarity.
	 */
	if (!(pipe_config->adjusted_mode.flags &
	      (DRM_MODE_FLAG_PHSYNC | DRM_MODE_FLAG_NHSYNC)))
		pipe_config->adjusted_mode.flags |= DRM_MODE_FLAG_NHSYNC;

	if (!(pipe_config->adjusted_mode.flags &
	      (DRM_MODE_FLAG_PVSYNC | DRM_MODE_FLAG_NVSYNC)))
		pipe_config->adjusted_mode.flags |= DRM_MODE_FLAG_NVSYNC;

	/* Compute a starting value for pipe_config->pipe_bpp taking the source
	 * plane pixel format and any sink constraints into account. Returns the
	 * source plane bpp so that dithering can be selected on mismatches
	 * after encoders and crtc also have had their say. */
	plane_bpp = compute_baseline_pipe_bpp(to_intel_crtc(crtc),
					      fb, pipe_config);
	if (plane_bpp < 0)
		goto fail;

	/*
	 * Determine the real pipe dimensions. Note that stereo modes can
	 * increase the actual pipe size due to the frame doubling and
	 * insertion of additional space for blanks between the frame. This
	 * is stored in the crtc timings. We use the requested mode to do this
	 * computation to clearly distinguish it from the adjusted mode, which
	 * can be changed by the connectors in the below retry loop.
	 */
	drm_mode_set_crtcinfo(&pipe_config->requested_mode, CRTC_STEREO_DOUBLE);
	pipe_config->pipe_src_w = pipe_config->requested_mode.crtc_hdisplay;
	pipe_config->pipe_src_h = pipe_config->requested_mode.crtc_vdisplay;

encoder_retry:
	/* Ensure the port clock defaults are reset when retrying. */
	pipe_config->port_clock = 0;
	pipe_config->pixel_multiplier = 1;

	/* Fill in default crtc timings, allow encoders to overwrite them. */
	drm_mode_set_crtcinfo(&pipe_config->adjusted_mode, CRTC_STEREO_DOUBLE);

	/* Pass our mode to the connectors and the CRTC to give them a chance to
	 * adjust it according to limitations or connector properties, and also
	 * a chance to reject the mode entirely.
	 */
	list_for_each_entry(encoder, &dev->mode_config.encoder_list,
			    base.head) {

		if (&encoder->new_crtc->base != crtc)
			continue;

		if (!(encoder->compute_config(encoder, pipe_config))) {
			DRM_DEBUG_KMS("Encoder config failure\n");
			goto fail;
		}
	}

	/* Set default port clock if not overwritten by the encoder. Needs to be
	 * done afterwards in case the encoder adjusts the mode. */
	if (!pipe_config->port_clock)
		pipe_config->port_clock = pipe_config->adjusted_mode.crtc_clock
			* pipe_config->pixel_multiplier;

	ret = intel_crtc_compute_config(to_intel_crtc(crtc), pipe_config);
	if (ret < 0) {
		DRM_DEBUG_KMS("CRTC fixup failed\n");
		goto fail;
	}

	if (ret == RETRY) {
		if (WARN(!retry, "loop in pipe configuration computation\n")) {
			ret = -EINVAL;
			goto fail;
		}

		DRM_DEBUG_KMS("CRTC bw constrained, retrying\n");
		retry = false;
		goto encoder_retry;
	}

	pipe_config->dither = pipe_config->pipe_bpp != plane_bpp;
	DRM_DEBUG_KMS("plane bpp: %i, pipe bpp: %i, dithering: %i\n",
		      plane_bpp, pipe_config->pipe_bpp, pipe_config->dither);

	return pipe_config;
fail:
	kfree(pipe_config);
	return ERR_PTR(ret);
}

/* Computes which crtcs are affected and sets the relevant bits in the mask. For
 * simplicity we use the crtc's pipe number (because it's easier to obtain). */
static void
intel_modeset_affected_pipes(struct drm_crtc *crtc, unsigned *modeset_pipes,
			     unsigned *prepare_pipes, unsigned *disable_pipes)
{
	struct intel_crtc *intel_crtc;
	struct drm_device *dev = crtc->dev;
	struct intel_encoder *encoder;
	struct intel_connector *connector;
	struct drm_crtc *tmp_crtc;

	*disable_pipes = *modeset_pipes = *prepare_pipes = 0;

	/* Check which crtcs have changed outputs connected to them, these need
	 * to be part of the prepare_pipes mask. We don't (yet) support global
	 * modeset across multiple crtcs, so modeset_pipes will only have one
	 * bit set at most. */
	list_for_each_entry(connector, &dev->mode_config.connector_list,
			    base.head) {
		if (connector->base.encoder == &connector->new_encoder->base)
			continue;

		if (connector->base.encoder) {
			tmp_crtc = connector->base.encoder->crtc;

			*prepare_pipes |= 1 << to_intel_crtc(tmp_crtc)->pipe;
		}

		if (connector->new_encoder)
			*prepare_pipes |=
				1 << connector->new_encoder->new_crtc->pipe;
	}

	list_for_each_entry(encoder, &dev->mode_config.encoder_list,
			    base.head) {
		if (encoder->base.crtc == &encoder->new_crtc->base)
			continue;

		if (encoder->base.crtc) {
			tmp_crtc = encoder->base.crtc;

			*prepare_pipes |= 1 << to_intel_crtc(tmp_crtc)->pipe;
		}

		if (encoder->new_crtc)
			*prepare_pipes |= 1 << encoder->new_crtc->pipe;
	}

	/* Check for any pipes that will be fully disabled ... */
	list_for_each_entry(intel_crtc, &dev->mode_config.crtc_list,
			    base.head) {
		bool used = false;

		/* Don't try to disable disabled crtcs. */
		if (!intel_crtc->base.enabled)
			continue;

		list_for_each_entry(encoder, &dev->mode_config.encoder_list,
				    base.head) {
			if (encoder->new_crtc == intel_crtc)
				used = true;
		}

		if (!used)
			*disable_pipes |= 1 << intel_crtc->pipe;
	}


	/* set_mode is also used to update properties on life display pipes. */
	intel_crtc = to_intel_crtc(crtc);
	if (crtc->enabled)
		*prepare_pipes |= 1 << intel_crtc->pipe;

	/*
	 * For simplicity do a full modeset on any pipe where the output routing
	 * changed. We could be more clever, but that would require us to be
	 * more careful with calling the relevant encoder->mode_set functions.
	 */
	if (*prepare_pipes)
		*modeset_pipes = *prepare_pipes;

	/* ... and mask these out. */
	*modeset_pipes &= ~(*disable_pipes);
	*prepare_pipes &= ~(*disable_pipes);

	/*
	 * HACK: We don't (yet) fully support global modesets. intel_set_config
	 * obies this rule, but the modeset restore mode of
	 * intel_modeset_setup_hw_state does not.
	 */
	*modeset_pipes &= 1 << intel_crtc->pipe;
	*prepare_pipes &= 1 << intel_crtc->pipe;

	DRM_DEBUG_KMS("set mode pipe masks: modeset: %x, prepare: %x, disable: %x\n",
		      *modeset_pipes, *prepare_pipes, *disable_pipes);
}

static bool intel_crtc_in_use(struct drm_crtc *crtc)
{
	struct drm_encoder *encoder;
	struct drm_device *dev = crtc->dev;

	list_for_each_entry(encoder, &dev->mode_config.encoder_list, head)
		if (encoder->crtc == crtc)
			return true;

	return false;
}

static void
intel_modeset_update_state(struct drm_device *dev, unsigned prepare_pipes)
{
	struct intel_encoder *intel_encoder;
	struct intel_crtc *intel_crtc;
	struct drm_connector *connector;

	list_for_each_entry(intel_encoder, &dev->mode_config.encoder_list,
			    base.head) {
		if (!intel_encoder->base.crtc)
			continue;

		intel_crtc = to_intel_crtc(intel_encoder->base.crtc);

		if (prepare_pipes & (1 << intel_crtc->pipe))
			intel_encoder->connectors_active = false;
	}

	intel_modeset_commit_output_state(dev);

	/* Update computed state. */
	list_for_each_entry(intel_crtc, &dev->mode_config.crtc_list,
			    base.head) {
		intel_crtc->base.enabled = intel_crtc_in_use(&intel_crtc->base);
	}

	list_for_each_entry(connector, &dev->mode_config.connector_list, head) {
		if (!connector->encoder || !connector->encoder->crtc)
			continue;

		intel_crtc = to_intel_crtc(connector->encoder->crtc);

		if (prepare_pipes & (1 << intel_crtc->pipe)) {
			struct drm_property *dpms_property =
				dev->mode_config.dpms_property;

			connector->dpms = DRM_MODE_DPMS_ON;
			drm_object_property_set_value(&connector->base,
							 dpms_property,
							 DRM_MODE_DPMS_ON);

			intel_encoder = to_intel_encoder(connector->encoder);
			intel_encoder->connectors_active = true;
		}
	}

}

static bool intel_fuzzy_clock_check(int clock1, int clock2)
{
	int diff;

	if (clock1 == clock2)
		return true;

	if (!clock1 || !clock2)
		return false;

	diff = abs(clock1 - clock2);

	if (((((diff + clock1 + clock2) * 100)) / (clock1 + clock2)) < 105)
		return true;

	return false;
}

#define for_each_intel_crtc_masked(dev, mask, intel_crtc) \
	list_for_each_entry((intel_crtc), \
			    &(dev)->mode_config.crtc_list, \
			    base.head) \
		if (mask & (1 <<(intel_crtc)->pipe))

static bool
intel_pipe_config_compare(struct drm_device *dev,
			  struct intel_crtc_config *current_config,
			  struct intel_crtc_config *pipe_config)
{
#define PIPE_CONF_CHECK_X(name)	\
	if (current_config->name != pipe_config->name) { \
		DRM_ERROR("mismatch in " #name " " \
			  "(expected 0x%08x, found 0x%08x)\n", \
			  current_config->name, \
			  pipe_config->name); \
		return false; \
	}

#define PIPE_CONF_CHECK_I(name)	\
	if (current_config->name != pipe_config->name) { \
		DRM_ERROR("mismatch in " #name " " \
			  "(expected %i, found %i)\n", \
			  current_config->name, \
			  pipe_config->name); \
		return false; \
	}

#define PIPE_CONF_CHECK_FLAGS(name, mask)	\
	if ((current_config->name ^ pipe_config->name) & (mask)) { \
		DRM_ERROR("mismatch in " #name "(" #mask ") "	   \
			  "(expected %i, found %i)\n", \
			  current_config->name & (mask), \
			  pipe_config->name & (mask)); \
		return false; \
	}

#define PIPE_CONF_CHECK_CLOCK_FUZZY(name) \
	if (!intel_fuzzy_clock_check(current_config->name, pipe_config->name)) { \
		DRM_ERROR("mismatch in " #name " " \
			  "(expected %i, found %i)\n", \
			  current_config->name, \
			  pipe_config->name); \
		return false; \
	}

#define PIPE_CONF_QUIRK(quirk)	\
	((current_config->quirks | pipe_config->quirks) & (quirk))

	PIPE_CONF_CHECK_I(cpu_transcoder);

	PIPE_CONF_CHECK_I(has_pch_encoder);
	PIPE_CONF_CHECK_I(fdi_lanes);
	PIPE_CONF_CHECK_I(fdi_m_n.gmch_m);
	PIPE_CONF_CHECK_I(fdi_m_n.gmch_n);
	PIPE_CONF_CHECK_I(fdi_m_n.link_m);
	PIPE_CONF_CHECK_I(fdi_m_n.link_n);
	PIPE_CONF_CHECK_I(fdi_m_n.tu);

	PIPE_CONF_CHECK_I(has_dp_encoder);
	PIPE_CONF_CHECK_I(dp_m_n.gmch_m);
	PIPE_CONF_CHECK_I(dp_m_n.gmch_n);
	PIPE_CONF_CHECK_I(dp_m_n.link_m);
	PIPE_CONF_CHECK_I(dp_m_n.link_n);
	PIPE_CONF_CHECK_I(dp_m_n.tu);

	PIPE_CONF_CHECK_I(adjusted_mode.crtc_hdisplay);
	PIPE_CONF_CHECK_I(adjusted_mode.crtc_htotal);
	PIPE_CONF_CHECK_I(adjusted_mode.crtc_hblank_start);
	PIPE_CONF_CHECK_I(adjusted_mode.crtc_hblank_end);
	PIPE_CONF_CHECK_I(adjusted_mode.crtc_hsync_start);
	PIPE_CONF_CHECK_I(adjusted_mode.crtc_hsync_end);

	PIPE_CONF_CHECK_I(adjusted_mode.crtc_vdisplay);
	PIPE_CONF_CHECK_I(adjusted_mode.crtc_vtotal);
	PIPE_CONF_CHECK_I(adjusted_mode.crtc_vblank_start);
	PIPE_CONF_CHECK_I(adjusted_mode.crtc_vblank_end);
	PIPE_CONF_CHECK_I(adjusted_mode.crtc_vsync_start);
	PIPE_CONF_CHECK_I(adjusted_mode.crtc_vsync_end);

	PIPE_CONF_CHECK_I(pixel_multiplier);

	PIPE_CONF_CHECK_FLAGS(adjusted_mode.flags,
			      DRM_MODE_FLAG_INTERLACE);

	if (!PIPE_CONF_QUIRK(PIPE_CONFIG_QUIRK_MODE_SYNC_FLAGS)) {
		PIPE_CONF_CHECK_FLAGS(adjusted_mode.flags,
				      DRM_MODE_FLAG_PHSYNC);
		PIPE_CONF_CHECK_FLAGS(adjusted_mode.flags,
				      DRM_MODE_FLAG_NHSYNC);
		PIPE_CONF_CHECK_FLAGS(adjusted_mode.flags,
				      DRM_MODE_FLAG_PVSYNC);
		PIPE_CONF_CHECK_FLAGS(adjusted_mode.flags,
				      DRM_MODE_FLAG_NVSYNC);
	}

	PIPE_CONF_CHECK_I(pipe_src_w);
	PIPE_CONF_CHECK_I(pipe_src_h);

	PIPE_CONF_CHECK_I(gmch_pfit.control);
	/* pfit ratios are autocomputed by the hw on gen4+ */
	if (INTEL_INFO(dev)->gen < 4)
		PIPE_CONF_CHECK_I(gmch_pfit.pgm_ratios);
	PIPE_CONF_CHECK_I(gmch_pfit.lvds_border_bits);
	PIPE_CONF_CHECK_I(pch_pfit.enabled);
	if (current_config->pch_pfit.enabled) {
		PIPE_CONF_CHECK_I(pch_pfit.pos);
		PIPE_CONF_CHECK_I(pch_pfit.size);
	}

	PIPE_CONF_CHECK_I(ips_enabled);

	PIPE_CONF_CHECK_I(double_wide);

	PIPE_CONF_CHECK_I(shared_dpll);
	PIPE_CONF_CHECK_X(dpll_hw_state.dpll);
	PIPE_CONF_CHECK_X(dpll_hw_state.dpll_md);
	PIPE_CONF_CHECK_X(dpll_hw_state.fp0);
	PIPE_CONF_CHECK_X(dpll_hw_state.fp1);

	if (IS_G4X(dev) || INTEL_INFO(dev)->gen >= 5)
		PIPE_CONF_CHECK_I(pipe_bpp);

	if (!HAS_DDI(dev)) {
		PIPE_CONF_CHECK_CLOCK_FUZZY(adjusted_mode.crtc_clock);
		PIPE_CONF_CHECK_CLOCK_FUZZY(port_clock);
	}

#undef PIPE_CONF_CHECK_X
#undef PIPE_CONF_CHECK_I
#undef PIPE_CONF_CHECK_FLAGS
#undef PIPE_CONF_CHECK_CLOCK_FUZZY
#undef PIPE_CONF_QUIRK

	return true;
}

static void
check_connector_state(struct drm_device *dev)
{
	struct intel_connector *connector;

	list_for_each_entry(connector, &dev->mode_config.connector_list,
			    base.head) {
		/* This also checks the encoder/connector hw state with the
		 * ->get_hw_state callbacks. */
		intel_connector_check_state(connector);

		WARN(&connector->new_encoder->base != connector->base.encoder,
		     "connector's staged encoder doesn't match current encoder\n");
	}
}

static void
check_encoder_state(struct drm_device *dev)
{
	struct intel_encoder *encoder;
	struct intel_connector *connector;

	list_for_each_entry(encoder, &dev->mode_config.encoder_list,
			    base.head) {
		bool enabled = false;
		bool active = false;
		enum pipe pipe, tracked_pipe;

		DRM_DEBUG_KMS("[ENCODER:%d:%s]\n",
			      encoder->base.base.id,
			      drm_get_encoder_name(&encoder->base));

		WARN(&encoder->new_crtc->base != encoder->base.crtc,
		     "encoder's stage crtc doesn't match current crtc\n");
		WARN(encoder->connectors_active && !encoder->base.crtc,
		     "encoder's active_connectors set, but no crtc\n");

		list_for_each_entry(connector, &dev->mode_config.connector_list,
				    base.head) {
			if (connector->base.encoder != &encoder->base)
				continue;
			enabled = true;
			if (connector->base.dpms != DRM_MODE_DPMS_OFF)
				active = true;
		}
		WARN(!!encoder->base.crtc != enabled,
		     "encoder's enabled state mismatch "
		     "(expected %i, found %i)\n",
		     !!encoder->base.crtc, enabled);
		WARN(active && !encoder->base.crtc,
		     "active encoder with no crtc\n");

		WARN(encoder->connectors_active != active,
		     "encoder's computed active state doesn't match tracked active state "
		     "(expected %i, found %i)\n", active, encoder->connectors_active);

		active = encoder->get_hw_state(encoder, &pipe);
		WARN(active != encoder->connectors_active,
		     "encoder's hw state doesn't match sw tracking "
		     "(expected %i, found %i)\n",
		     encoder->connectors_active, active);

		if (!encoder->base.crtc)
			continue;

		tracked_pipe = to_intel_crtc(encoder->base.crtc)->pipe;
		WARN(active && pipe != tracked_pipe,
		     "active encoder's pipe doesn't match"
		     "(expected %i, found %i)\n",
		     tracked_pipe, pipe);

	}
}

static void
check_crtc_state(struct drm_device *dev)
{
	drm_i915_private_t *dev_priv = dev->dev_private;
	struct intel_crtc *crtc;
	struct intel_encoder *encoder;
	struct intel_crtc_config pipe_config;

	list_for_each_entry(crtc, &dev->mode_config.crtc_list,
			    base.head) {
		bool enabled = false;
		bool active = false;

		memset(&pipe_config, 0, sizeof(pipe_config));

		DRM_DEBUG_KMS("[CRTC:%d]\n",
			      crtc->base.base.id);

		WARN(crtc->active && !crtc->base.enabled,
		     "active crtc, but not enabled in sw tracking\n");

		list_for_each_entry(encoder, &dev->mode_config.encoder_list,
				    base.head) {
			if (encoder->base.crtc != &crtc->base)
				continue;
			enabled = true;
			if (encoder->connectors_active)
				active = true;
		}

		WARN(active != crtc->active,
		     "crtc's computed active state doesn't match tracked active state "
		     "(expected %i, found %i)\n", active, crtc->active);
		WARN(enabled != crtc->base.enabled,
		     "crtc's computed enabled state doesn't match tracked enabled state "
		     "(expected %i, found %i)\n", enabled, crtc->base.enabled);

		active = dev_priv->display.get_pipe_config(crtc,
							   &pipe_config);

		/* hw state is inconsistent with the pipe A quirk */
		if (crtc->pipe == PIPE_A && dev_priv->quirks & QUIRK_PIPEA_FORCE)
			active = crtc->active;

		list_for_each_entry(encoder, &dev->mode_config.encoder_list,
				    base.head) {
			enum pipe pipe;
			if (encoder->base.crtc != &crtc->base)
				continue;
			if (encoder->get_hw_state(encoder, &pipe))
				encoder->get_config(encoder, &pipe_config);
		}

		WARN(crtc->active != active,
		     "crtc active state doesn't match with hw state "
		     "(expected %i, found %i)\n", crtc->active, active);

		if (active &&
		    !intel_pipe_config_compare(dev, &crtc->config, &pipe_config)) {
			WARN(1, "pipe state doesn't match!\n");
			intel_dump_pipe_config(crtc, &pipe_config,
					       "[hw state]");
			intel_dump_pipe_config(crtc, &crtc->config,
					       "[sw state]");
		}
	}
}

static void
check_shared_dpll_state(struct drm_device *dev)
{
	drm_i915_private_t *dev_priv = dev->dev_private;
	struct intel_crtc *crtc;
	struct intel_dpll_hw_state dpll_hw_state;
	int i;

	for (i = 0; i < dev_priv->num_shared_dpll; i++) {
		struct intel_shared_dpll *pll = &dev_priv->shared_dplls[i];
		int enabled_crtcs = 0, active_crtcs = 0;
		bool active;

		memset(&dpll_hw_state, 0, sizeof(dpll_hw_state));

		DRM_DEBUG_KMS("%s\n", pll->name);

		active = pll->get_hw_state(dev_priv, pll, &dpll_hw_state);

		WARN(pll->active > pll->refcount,
		     "more active pll users than references: %i vs %i\n",
		     pll->active, pll->refcount);
		WARN(pll->active && !pll->on,
		     "pll in active use but not on in sw tracking\n");
		WARN(pll->on && !pll->active,
		     "pll in on but not on in use in sw tracking\n");
		WARN(pll->on != active,
		     "pll on state mismatch (expected %i, found %i)\n",
		     pll->on, active);

		list_for_each_entry(crtc, &dev->mode_config.crtc_list,
				    base.head) {
			if (crtc->base.enabled && intel_crtc_to_shared_dpll(crtc) == pll)
				enabled_crtcs++;
			if (crtc->active && intel_crtc_to_shared_dpll(crtc) == pll)
				active_crtcs++;
		}
		WARN(pll->active != active_crtcs,
		     "pll active crtcs mismatch (expected %i, found %i)\n",
		     pll->active, active_crtcs);
		WARN(pll->refcount != enabled_crtcs,
		     "pll enabled crtcs mismatch (expected %i, found %i)\n",
		     pll->refcount, enabled_crtcs);

		WARN(pll->on && memcmp(&pll->hw_state, &dpll_hw_state,
				       sizeof(dpll_hw_state)),
		     "pll hw state mismatch\n");
	}
}

void
intel_modeset_check_state(struct drm_device *dev)
{
	check_connector_state(dev);
	check_encoder_state(dev);
	check_crtc_state(dev);
	check_shared_dpll_state(dev);
}

void ironlake_check_encoder_dotclock(const struct intel_crtc_config *pipe_config,
				     int dotclock)
{
	/*
	 * FDI already provided one idea for the dotclock.
	 * Yell if the encoder disagrees.
	 */
	WARN(!intel_fuzzy_clock_check(pipe_config->adjusted_mode.crtc_clock, dotclock),
	     "FDI dotclock and encoder dotclock mismatch, fdi: %i, encoder: %i\n",
	     pipe_config->adjusted_mode.crtc_clock, dotclock);
}

static int __intel_set_mode(struct drm_crtc *crtc,
			    struct drm_display_mode *mode,
			    int x, int y, struct drm_framebuffer *fb)
{
	struct drm_device *dev = crtc->dev;
	drm_i915_private_t *dev_priv = dev->dev_private;
	struct drm_display_mode *saved_mode, *saved_hwmode;
	struct intel_crtc_config *pipe_config = NULL;
	struct intel_crtc *intel_crtc;
	unsigned disable_pipes, prepare_pipes, modeset_pipes;
	int ret = 0;

	saved_mode = kcalloc(2, sizeof(*saved_mode), GFP_KERNEL);
	if (!saved_mode)
		return -ENOMEM;
	saved_hwmode = saved_mode + 1;

	intel_modeset_affected_pipes(crtc, &modeset_pipes,
				     &prepare_pipes, &disable_pipes);

	*saved_hwmode = crtc->hwmode;
	*saved_mode = crtc->mode;

	/* Hack: Because we don't (yet) support global modeset on multiple
	 * crtcs, we don't keep track of the new mode for more than one crtc.
	 * Hence simply check whether any bit is set in modeset_pipes in all the
	 * pieces of code that are not yet converted to deal with mutliple crtcs
	 * changing their mode at the same time. */
	if (modeset_pipes) {
		pipe_config = intel_modeset_pipe_config(crtc, fb, mode);
		if (IS_ERR(pipe_config)) {
			ret = PTR_ERR(pipe_config);
			pipe_config = NULL;

			goto out;
		}
		intel_dump_pipe_config(to_intel_crtc(crtc), pipe_config,
				       "[modeset]");
	}

	/*
	 * See if the config requires any additional preparation, e.g.
	 * to adjust global state with pipes off.  We need to do this
	 * here so we can get the modeset_pipe updated config for the new
	 * mode set on this crtc.  For other crtcs we need to use the
	 * adjusted_mode bits in the crtc directly.
	 */
	if (IS_VALLEYVIEW(dev)) {
		valleyview_modeset_global_pipes(dev, &prepare_pipes,
						modeset_pipes, pipe_config);

		/* may have added more to prepare_pipes than we should */
		prepare_pipes &= ~disable_pipes;
	}

	for_each_intel_crtc_masked(dev, disable_pipes, intel_crtc)
		intel_crtc_disable(&intel_crtc->base);

	for_each_intel_crtc_masked(dev, prepare_pipes, intel_crtc) {
		if (intel_crtc->base.enabled)
			dev_priv->display.crtc_disable(&intel_crtc->base);
	}

	/* crtc->mode is already used by the ->mode_set callbacks, hence we need
	 * to set it here already despite that we pass it down the callchain.
	 */
	if (modeset_pipes) {
		crtc->mode = *mode;
		/* mode_set/enable/disable functions rely on a correct pipe
		 * config. */
		to_intel_crtc(crtc)->config = *pipe_config;
	}

	/* Only after disabling all output pipelines that will be changed can we
	 * update the the output configuration. */
	intel_modeset_update_state(dev, prepare_pipes);

	if (dev_priv->display.modeset_global_resources)
		dev_priv->display.modeset_global_resources(dev);

	/* Set up the DPLL and any encoders state that needs to adjust or depend
	 * on the DPLL.
	 */
	for_each_intel_crtc_masked(dev, modeset_pipes, intel_crtc) {
		ret = intel_crtc_mode_set(&intel_crtc->base,
					  x, y, fb);
		if (ret)
			goto done;
	}

	/* Now enable the clocks, plane, pipe, and connectors that we set up. */
	for_each_intel_crtc_masked(dev, prepare_pipes, intel_crtc)
		dev_priv->display.crtc_enable(&intel_crtc->base);

	if (modeset_pipes) {
		/* Store real post-adjustment hardware mode. */
		crtc->hwmode = pipe_config->adjusted_mode;

		/* Calculate and store various constants which
		 * are later needed by vblank and swap-completion
		 * timestamping. They are derived from true hwmode.
		 */
		drm_calc_timestamping_constants(crtc);
	}

	/* FIXME: add subpixel order */
done:
	if (ret && crtc->enabled) {
		crtc->hwmode = *saved_hwmode;
		crtc->mode = *saved_mode;
	}

out:
	kfree(pipe_config);
	kfree(saved_mode);
	return ret;
}

static int intel_set_mode(struct drm_crtc *crtc,
			  struct drm_display_mode *mode,
			  int x, int y, struct drm_framebuffer *fb)
{
	int ret;

	ret = __intel_set_mode(crtc, mode, x, y, fb);

	if (ret == 0)
		intel_modeset_check_state(crtc->dev);

	return ret;
}

void intel_crtc_restore_mode(struct drm_crtc *crtc)
{
	intel_set_mode(crtc, &crtc->mode, crtc->x, crtc->y, crtc->fb);
}

#undef for_each_intel_crtc_masked

static void intel_set_config_free(struct intel_set_config *config)
{
	if (!config)
		return;

	kfree(config->save_connector_encoders);
	kfree(config->save_encoder_crtcs);
	kfree(config);
}

static int intel_set_config_save_state(struct drm_device *dev,
				       struct intel_set_config *config)
{
	struct drm_encoder *encoder;
	struct drm_connector *connector;
	int count;

	config->save_encoder_crtcs =
		kcalloc(dev->mode_config.num_encoder,
			sizeof(struct drm_crtc *), GFP_KERNEL);
	if (!config->save_encoder_crtcs)
		return -ENOMEM;

	config->save_connector_encoders =
		kcalloc(dev->mode_config.num_connector,
			sizeof(struct drm_encoder *), GFP_KERNEL);
	if (!config->save_connector_encoders)
		return -ENOMEM;

	/* Copy data. Note that driver private data is not affected.
	 * Should anything bad happen only the expected state is
	 * restored, not the drivers personal bookkeeping.
	 */
	count = 0;
	list_for_each_entry(encoder, &dev->mode_config.encoder_list, head) {
		config->save_encoder_crtcs[count++] = encoder->crtc;
	}

	count = 0;
	list_for_each_entry(connector, &dev->mode_config.connector_list, head) {
		config->save_connector_encoders[count++] = connector->encoder;
	}

	return 0;
}

static void intel_set_config_restore_state(struct drm_device *dev,
					   struct intel_set_config *config)
{
	struct intel_encoder *encoder;
	struct intel_connector *connector;
	int count;

	count = 0;
	list_for_each_entry(encoder, &dev->mode_config.encoder_list, base.head) {
		encoder->new_crtc =
			to_intel_crtc(config->save_encoder_crtcs[count++]);
	}

	count = 0;
	list_for_each_entry(connector, &dev->mode_config.connector_list, base.head) {
		connector->new_encoder =
			to_intel_encoder(config->save_connector_encoders[count++]);
	}
}

static bool
is_crtc_connector_off(struct drm_mode_set *set)
{
	int i;

	if (set->num_connectors == 0)
		return false;

	if (WARN_ON(set->connectors == NULL))
		return false;

	for (i = 0; i < set->num_connectors; i++)
		if (set->connectors[i]->encoder &&
		    set->connectors[i]->encoder->crtc == set->crtc &&
		    set->connectors[i]->dpms != DRM_MODE_DPMS_ON)
			return true;

	return false;
}

static void
intel_set_config_compute_mode_changes(struct drm_mode_set *set,
				      struct intel_set_config *config)
{

	/* We should be able to check here if the fb has the same properties
	 * and then just flip_or_move it */
	if (is_crtc_connector_off(set)) {
		config->mode_changed = true;
	} else if (set->crtc->fb != set->fb) {
		/* If we have no fb then treat it as a full mode set */
		if (set->crtc->fb == NULL) {
			struct intel_crtc *intel_crtc =
				to_intel_crtc(set->crtc);

			if (intel_crtc->active && i915_fastboot) {
				DRM_DEBUG_KMS("crtc has no fb, will flip\n");
				config->fb_changed = true;
			} else {
				DRM_DEBUG_KMS("inactive crtc, full mode set\n");
				config->mode_changed = true;
			}
		} else if (set->fb == NULL) {
			config->mode_changed = true;
		} else if (set->fb->pixel_format !=
			   set->crtc->fb->pixel_format) {
			config->mode_changed = true;
		} else {
			config->fb_changed = true;
		}
	}

	if (set->fb && (set->x != set->crtc->x || set->y != set->crtc->y))
		config->fb_changed = true;

	if (set->mode && !drm_mode_equal(set->mode, &set->crtc->mode)) {
		DRM_DEBUG_KMS("modes are different, full mode set\n");
		drm_mode_debug_printmodeline(&set->crtc->mode);
		drm_mode_debug_printmodeline(set->mode);
		config->mode_changed = true;
	}

	DRM_DEBUG_KMS("computed changes for [CRTC:%d], mode_changed=%d, fb_changed=%d\n",
			set->crtc->base.id, config->mode_changed, config->fb_changed);
}

static int
intel_modeset_stage_output_state(struct drm_device *dev,
				 struct drm_mode_set *set,
				 struct intel_set_config *config)
{
	struct drm_crtc *new_crtc;
	struct intel_connector *connector;
	struct intel_encoder *encoder;
	int ro;

	/* The upper layers ensure that we either disable a crtc or have a list
	 * of connectors. For paranoia, double-check this. */
	WARN_ON(!set->fb && (set->num_connectors != 0));
	WARN_ON(set->fb && (set->num_connectors == 0));

	list_for_each_entry(connector, &dev->mode_config.connector_list,
			    base.head) {
		/* Otherwise traverse passed in connector list and get encoders
		 * for them. */
		for (ro = 0; ro < set->num_connectors; ro++) {
			if (set->connectors[ro] == &connector->base) {
				connector->new_encoder = connector->encoder;
				break;
			}
		}

		/* If we disable the crtc, disable all its connectors. Also, if
		 * the connector is on the changing crtc but not on the new
		 * connector list, disable it. */
		if ((!set->fb || ro == set->num_connectors) &&
		    connector->base.encoder &&
		    connector->base.encoder->crtc == set->crtc) {
			connector->new_encoder = NULL;

			DRM_DEBUG_KMS("[CONNECTOR:%d:%s] to [NOCRTC]\n",
				connector->base.base.id,
				drm_get_connector_name(&connector->base));
		}


		if (&connector->new_encoder->base != connector->base.encoder) {
			DRM_DEBUG_KMS("encoder changed, full mode switch\n");
			config->mode_changed = true;
		}
	}
	/* connector->new_encoder is now updated for all connectors. */

	/* Update crtc of enabled connectors. */
	list_for_each_entry(connector, &dev->mode_config.connector_list,
			    base.head) {
		if (!connector->new_encoder)
			continue;

		new_crtc = connector->new_encoder->base.crtc;

		for (ro = 0; ro < set->num_connectors; ro++) {
			if (set->connectors[ro] == &connector->base)
				new_crtc = set->crtc;
		}

		/* Make sure the new CRTC will work with the encoder */
		if (!intel_encoder_crtc_ok(&connector->new_encoder->base,
					   new_crtc)) {
			return -EINVAL;
		}
		connector->encoder->new_crtc = to_intel_crtc(new_crtc);

		DRM_DEBUG_KMS("[CONNECTOR:%d:%s] to [CRTC:%d]\n",
			connector->base.base.id,
			drm_get_connector_name(&connector->base),
			new_crtc->base.id);
	}

	/* Check for any encoders that needs to be disabled. */
	list_for_each_entry(encoder, &dev->mode_config.encoder_list,
			    base.head) {
		list_for_each_entry(connector,
				    &dev->mode_config.connector_list,
				    base.head) {
			if (connector->new_encoder == encoder) {
				WARN_ON(!connector->new_encoder->new_crtc);

				goto next_encoder;
			}
		}
		encoder->new_crtc = NULL;
next_encoder:
		/* Only now check for crtc changes so we don't miss encoders
		 * that will be disabled. */
		if (&encoder->new_crtc->base != encoder->base.crtc) {
			DRM_DEBUG_KMS("crtc changed, full mode switch\n");
			config->mode_changed = true;
		}
	}
	/* Now we've also updated encoder->new_crtc for all encoders. */

	return 0;
}

static int intel_crtc_set_config(struct drm_mode_set *set)
{
	struct drm_device *dev;
	struct drm_mode_set save_set;
	struct intel_set_config *config;
	int ret;

	BUG_ON(!set);
	BUG_ON(!set->crtc);
	BUG_ON(!set->crtc->helper_private);

	/* Enforce sane interface api - has been abused by the fb helper. */
	BUG_ON(!set->mode && set->fb);
	BUG_ON(set->fb && set->num_connectors == 0);

	if (set->fb) {
		DRM_DEBUG_KMS("[CRTC:%d] [FB:%d] #connectors=%d (x y) (%i %i)\n",
				set->crtc->base.id, set->fb->base.id,
				(int)set->num_connectors, set->x, set->y);
	} else {
		DRM_DEBUG_KMS("[CRTC:%d] [NOFB]\n", set->crtc->base.id);
	}

	dev = set->crtc->dev;

	ret = -ENOMEM;
	config = kzalloc(sizeof(*config), GFP_KERNEL);
	if (!config)
		goto out_config;

	ret = intel_set_config_save_state(dev, config);
	if (ret)
		goto out_config;

	save_set.crtc = set->crtc;
	save_set.mode = &set->crtc->mode;
	save_set.x = set->crtc->x;
	save_set.y = set->crtc->y;
	save_set.fb = set->crtc->fb;

	/* Compute whether we need a full modeset, only an fb base update or no
	 * change at all. In the future we might also check whether only the
	 * mode changed, e.g. for LVDS where we only change the panel fitter in
	 * such cases. */
	intel_set_config_compute_mode_changes(set, config);

	ret = intel_modeset_stage_output_state(dev, set, config);
	if (ret)
		goto fail;

	if (config->mode_changed) {
		ret = intel_set_mode(set->crtc, set->mode,
				     set->x, set->y, set->fb);
	} else if (config->fb_changed) {
		intel_crtc_wait_for_pending_flips(set->crtc);

		ret = intel_pipe_set_base(set->crtc,
					  set->x, set->y, set->fb);
	}

	if (ret) {
		DRM_DEBUG_KMS("failed to set mode on [CRTC:%d], err = %d\n",
			      set->crtc->base.id, ret);
fail:
		intel_set_config_restore_state(dev, config);

		/* Try to restore the config */
		if (config->mode_changed &&
		    intel_set_mode(save_set.crtc, save_set.mode,
				   save_set.x, save_set.y, save_set.fb))
			DRM_ERROR("failed to restore config after modeset failure\n");
	}

out_config:
	intel_set_config_free(config);
	return ret;
}

static const struct drm_crtc_funcs intel_crtc_funcs = {
	.cursor_set = intel_crtc_cursor_set,
	.cursor_move = intel_crtc_cursor_move,
	.gamma_set = intel_crtc_gamma_set,
	.set_config = intel_crtc_set_config,
	.destroy = intel_crtc_destroy,
	.page_flip = intel_crtc_page_flip,
};

static void intel_cpu_pll_init(struct drm_device *dev)
{
	if (HAS_DDI(dev))
		intel_ddi_pll_init(dev);
}

static bool ibx_pch_dpll_get_hw_state(struct drm_i915_private *dev_priv,
				      struct intel_shared_dpll *pll,
				      struct intel_dpll_hw_state *hw_state)
{
	uint32_t val;

	val = I915_READ(PCH_DPLL(pll->id));
	hw_state->dpll = val;
	hw_state->fp0 = I915_READ(PCH_FP0(pll->id));
	hw_state->fp1 = I915_READ(PCH_FP1(pll->id));

	return val & DPLL_VCO_ENABLE;
}

static void ibx_pch_dpll_mode_set(struct drm_i915_private *dev_priv,
				  struct intel_shared_dpll *pll)
{
	I915_WRITE(PCH_FP0(pll->id), pll->hw_state.fp0);
	I915_WRITE(PCH_FP1(pll->id), pll->hw_state.fp1);
}

static void ibx_pch_dpll_enable(struct drm_i915_private *dev_priv,
				struct intel_shared_dpll *pll)
{
	/* PCH refclock must be enabled first */
	assert_pch_refclk_enabled(dev_priv);

	I915_WRITE(PCH_DPLL(pll->id), pll->hw_state.dpll);

	/* Wait for the clocks to stabilize. */
	POSTING_READ(PCH_DPLL(pll->id));
	udelay(150);

	/* The pixel multiplier can only be updated once the
	 * DPLL is enabled and the clocks are stable.
	 *
	 * So write it again.
	 */
	I915_WRITE(PCH_DPLL(pll->id), pll->hw_state.dpll);
	POSTING_READ(PCH_DPLL(pll->id));
	udelay(200);
}

static void ibx_pch_dpll_disable(struct drm_i915_private *dev_priv,
				 struct intel_shared_dpll *pll)
{
	struct drm_device *dev = dev_priv->dev;
	struct intel_crtc *crtc;

	/* Make sure no transcoder isn't still depending on us. */
	list_for_each_entry(crtc, &dev->mode_config.crtc_list, base.head) {
		if (intel_crtc_to_shared_dpll(crtc) == pll)
			assert_pch_transcoder_disabled(dev_priv, crtc->pipe);
	}

	I915_WRITE(PCH_DPLL(pll->id), 0);
	POSTING_READ(PCH_DPLL(pll->id));
	udelay(200);
}

static char *ibx_pch_dpll_names[] = {
	"PCH DPLL A",
	"PCH DPLL B",
};

static void ibx_pch_dpll_init(struct drm_device *dev)
{
	struct drm_i915_private *dev_priv = dev->dev_private;
	int i;

	dev_priv->num_shared_dpll = 2;

	for (i = 0; i < dev_priv->num_shared_dpll; i++) {
		dev_priv->shared_dplls[i].id = i;
		dev_priv->shared_dplls[i].name = ibx_pch_dpll_names[i];
		dev_priv->shared_dplls[i].mode_set = ibx_pch_dpll_mode_set;
		dev_priv->shared_dplls[i].enable = ibx_pch_dpll_enable;
		dev_priv->shared_dplls[i].disable = ibx_pch_dpll_disable;
		dev_priv->shared_dplls[i].get_hw_state =
			ibx_pch_dpll_get_hw_state;
	}
}

static void intel_shared_dpll_init(struct drm_device *dev)
{
	struct drm_i915_private *dev_priv = dev->dev_private;

	if (HAS_PCH_IBX(dev) || HAS_PCH_CPT(dev))
		ibx_pch_dpll_init(dev);
	else
		dev_priv->num_shared_dpll = 0;

	BUG_ON(dev_priv->num_shared_dpll > I915_NUM_PLLS);
	DRM_DEBUG_KMS("%i shared PLLs initialized\n",
		      dev_priv->num_shared_dpll);
}

static void intel_crtc_init(struct drm_device *dev, int pipe)
{
	drm_i915_private_t *dev_priv = dev->dev_private;
	struct intel_crtc *intel_crtc;
	int i;

	intel_crtc = kzalloc(sizeof(*intel_crtc), GFP_KERNEL);
	if (intel_crtc == NULL)
		return;

	drm_crtc_init(dev, &intel_crtc->base, &intel_crtc_funcs);

	drm_mode_crtc_set_gamma_size(&intel_crtc->base, 256);
	for (i = 0; i < 256; i++) {
		intel_crtc->lut_r[i] = i;
		intel_crtc->lut_g[i] = i;
		intel_crtc->lut_b[i] = i;
	}

	/* Swap pipes & planes for FBC on pre-965 */
	intel_crtc->pipe = pipe;
	intel_crtc->plane = pipe;
	if (IS_MOBILE(dev) && IS_GEN3(dev)) {
		DRM_DEBUG_KMS("swapping pipes & planes for FBC\n");
		intel_crtc->plane = !pipe;
	}

	BUG_ON(pipe >= ARRAY_SIZE(dev_priv->plane_to_crtc_mapping) ||
	       dev_priv->plane_to_crtc_mapping[intel_crtc->plane] != NULL);
	dev_priv->plane_to_crtc_mapping[intel_crtc->plane] = &intel_crtc->base;
	dev_priv->pipe_to_crtc_mapping[intel_crtc->pipe] = &intel_crtc->base;

	drm_crtc_helper_add(&intel_crtc->base, &intel_helper_funcs);
}

enum pipe intel_get_pipe_from_connector(struct intel_connector *connector)
{
	struct drm_encoder *encoder = connector->base.encoder;

	WARN_ON(!mutex_is_locked(&connector->base.dev->mode_config.mutex));

	if (!encoder)
		return INVALID_PIPE;

	return to_intel_crtc(encoder->crtc)->pipe;
}

int intel_get_pipe_from_crtc_id(struct drm_device *dev, void *data,
				struct drm_file *file)
{
	struct drm_i915_get_pipe_from_crtc_id *pipe_from_crtc_id = data;
	struct drm_mode_object *drmmode_obj;
	struct intel_crtc *crtc;

	if (!drm_core_check_feature(dev, DRIVER_MODESET))
		return -ENODEV;

	drmmode_obj = drm_mode_object_find(dev, pipe_from_crtc_id->crtc_id,
			DRM_MODE_OBJECT_CRTC);

	if (!drmmode_obj) {
		DRM_ERROR("no such CRTC id\n");
		return -ENOENT;
	}

	crtc = to_intel_crtc(obj_to_crtc(drmmode_obj));
	pipe_from_crtc_id->pipe = crtc->pipe;

	return 0;
}

static int intel_encoder_clones(struct intel_encoder *encoder)
{
	struct drm_device *dev = encoder->base.dev;
	struct intel_encoder *source_encoder;
	int index_mask = 0;
	int entry = 0;

	list_for_each_entry(source_encoder,
			    &dev->mode_config.encoder_list, base.head) {

		if (encoder == source_encoder)
			index_mask |= (1 << entry);

		/* Intel hw has only one MUX where enocoders could be cloned. */
		if (encoder->cloneable && source_encoder->cloneable)
			index_mask |= (1 << entry);

		entry++;
	}

	return index_mask;
}

static bool has_edp_a(struct drm_device *dev)
{
	struct drm_i915_private *dev_priv = dev->dev_private;

	if (!IS_MOBILE(dev))
		return false;

	if ((I915_READ(DP_A) & DP_DETECTED) == 0)
		return false;

	if (IS_GEN5(dev) &&
	    (I915_READ(ILK_DISPLAY_CHICKEN_FUSES) & ILK_eDP_A_DISABLE))
		return false;

	return true;
}

static void intel_setup_outputs(struct drm_device *dev)
{
	struct drm_i915_private *dev_priv = dev->dev_private;
	struct intel_encoder *encoder;
	bool dpd_is_edp = false;

	intel_lvds_init(dev);

	if (!IS_ULT(dev))
		intel_crt_init(dev);

	if (HAS_DDI(dev)) {
		int found;

		/* Haswell uses DDI functions to detect digital outputs */
		found = I915_READ(DDI_BUF_CTL_A) & DDI_INIT_DISPLAY_DETECTED;
		/* DDI A only supports eDP */
		if (found)
			intel_ddi_init(dev, PORT_A);

		/* DDI B, C and D detection is indicated by the SFUSE_STRAP
		 * register */
		found = I915_READ(SFUSE_STRAP);

		if (found & SFUSE_STRAP_DDIB_DETECTED)
			intel_ddi_init(dev, PORT_B);
		if (found & SFUSE_STRAP_DDIC_DETECTED)
			intel_ddi_init(dev, PORT_C);
		if (found & SFUSE_STRAP_DDID_DETECTED)
			intel_ddi_init(dev, PORT_D);
	} else if (HAS_PCH_SPLIT(dev)) {
		int found;
		dpd_is_edp = intel_dp_is_edp(dev, PORT_D);

		if (has_edp_a(dev))
			intel_dp_init(dev, DP_A, PORT_A);

		if (I915_READ(PCH_HDMIB) & SDVO_DETECTED) {
			/* PCH SDVOB multiplex with HDMIB */
			found = intel_sdvo_init(dev, PCH_SDVOB, true);
			if (!found)
				intel_hdmi_init(dev, PCH_HDMIB, PORT_B);
			if (!found && (I915_READ(PCH_DP_B) & DP_DETECTED))
				intel_dp_init(dev, PCH_DP_B, PORT_B);
		}

		if (I915_READ(PCH_HDMIC) & SDVO_DETECTED)
			intel_hdmi_init(dev, PCH_HDMIC, PORT_C);

		if (!dpd_is_edp && I915_READ(PCH_HDMID) & SDVO_DETECTED)
			intel_hdmi_init(dev, PCH_HDMID, PORT_D);

		if (I915_READ(PCH_DP_C) & DP_DETECTED)
			intel_dp_init(dev, PCH_DP_C, PORT_C);

		if (I915_READ(PCH_DP_D) & DP_DETECTED)
			intel_dp_init(dev, PCH_DP_D, PORT_D);
	} else if (IS_VALLEYVIEW(dev)) {
		if (I915_READ(VLV_DISPLAY_BASE + GEN4_HDMIB) & SDVO_DETECTED) {
			intel_hdmi_init(dev, VLV_DISPLAY_BASE + GEN4_HDMIB,
					PORT_B);
			if (I915_READ(VLV_DISPLAY_BASE + DP_B) & DP_DETECTED)
				intel_dp_init(dev, VLV_DISPLAY_BASE + DP_B, PORT_B);
		}

		if (I915_READ(VLV_DISPLAY_BASE + GEN4_HDMIC) & SDVO_DETECTED) {
			intel_hdmi_init(dev, VLV_DISPLAY_BASE + GEN4_HDMIC,
					PORT_C);
			if (I915_READ(VLV_DISPLAY_BASE + DP_C) & DP_DETECTED)
				intel_dp_init(dev, VLV_DISPLAY_BASE + DP_C, PORT_C);
		}

		intel_dsi_init(dev);
	} else if (SUPPORTS_DIGITAL_OUTPUTS(dev)) {
		bool found = false;

		if (I915_READ(GEN3_SDVOB) & SDVO_DETECTED) {
			DRM_DEBUG_KMS("probing SDVOB\n");
			found = intel_sdvo_init(dev, GEN3_SDVOB, true);
			if (!found && SUPPORTS_INTEGRATED_HDMI(dev)) {
				DRM_DEBUG_KMS("probing HDMI on SDVOB\n");
				intel_hdmi_init(dev, GEN4_HDMIB, PORT_B);
			}

			if (!found && SUPPORTS_INTEGRATED_DP(dev))
				intel_dp_init(dev, DP_B, PORT_B);
		}

		/* Before G4X SDVOC doesn't have its own detect register */

		if (I915_READ(GEN3_SDVOB) & SDVO_DETECTED) {
			DRM_DEBUG_KMS("probing SDVOC\n");
			found = intel_sdvo_init(dev, GEN3_SDVOC, false);
		}

		if (!found && (I915_READ(GEN3_SDVOC) & SDVO_DETECTED)) {

			if (SUPPORTS_INTEGRATED_HDMI(dev)) {
				DRM_DEBUG_KMS("probing HDMI on SDVOC\n");
				intel_hdmi_init(dev, GEN4_HDMIC, PORT_C);
			}
			if (SUPPORTS_INTEGRATED_DP(dev))
				intel_dp_init(dev, DP_C, PORT_C);
		}

		if (SUPPORTS_INTEGRATED_DP(dev) &&
		    (I915_READ(DP_D) & DP_DETECTED))
			intel_dp_init(dev, DP_D, PORT_D);
	} else if (IS_GEN2(dev))
		intel_dvo_init(dev);

	if (SUPPORTS_TV(dev))
		intel_tv_init(dev);

	list_for_each_entry(encoder, &dev->mode_config.encoder_list, base.head) {
		encoder->base.possible_crtcs = encoder->crtc_mask;
		encoder->base.possible_clones =
			intel_encoder_clones(encoder);
	}

	intel_init_pch_refclk(dev);

	drm_helper_move_panel_connectors_to_head(dev);
}

void intel_framebuffer_fini(struct intel_framebuffer *fb)
{
	drm_framebuffer_cleanup(&fb->base);
	WARN_ON(!fb->obj->framebuffer_references--);
	drm_gem_object_unreference_unlocked(&fb->obj->base);
}

static void intel_user_framebuffer_destroy(struct drm_framebuffer *fb)
{
	struct intel_framebuffer *intel_fb = to_intel_framebuffer(fb);

	intel_framebuffer_fini(intel_fb);
	kfree(intel_fb);
}

static int intel_user_framebuffer_create_handle(struct drm_framebuffer *fb,
						struct drm_file *file,
						unsigned int *handle)
{
	struct intel_framebuffer *intel_fb = to_intel_framebuffer(fb);
	struct drm_i915_gem_object *obj = intel_fb->obj;

	return drm_gem_handle_create(file, &obj->base, handle);
}

static const struct drm_framebuffer_funcs intel_fb_funcs = {
	.destroy = intel_user_framebuffer_destroy,
	.create_handle = intel_user_framebuffer_create_handle,
};

int intel_framebuffer_init(struct drm_device *dev,
			   struct intel_framebuffer *intel_fb,
			   struct drm_mode_fb_cmd2 *mode_cmd,
			   struct drm_i915_gem_object *obj)
{
	int aligned_height, tile_height;
	int pitch_limit;
	int ret;

	WARN_ON(!mutex_is_locked(&dev->struct_mutex));

	if (obj->tiling_mode == I915_TILING_Y) {
		DRM_DEBUG("hardware does not support tiling Y\n");
		return -EINVAL;
	}

	if (mode_cmd->pitches[0] & 63) {
		DRM_DEBUG("pitch (%d) must be at least 64 byte aligned\n",
			  mode_cmd->pitches[0]);
		return -EINVAL;
	}

	if (INTEL_INFO(dev)->gen >= 5 && !IS_VALLEYVIEW(dev)) {
		pitch_limit = 32*1024;
	} else if (INTEL_INFO(dev)->gen >= 4) {
		if (obj->tiling_mode)
			pitch_limit = 16*1024;
		else
			pitch_limit = 32*1024;
	} else if (INTEL_INFO(dev)->gen >= 3) {
		if (obj->tiling_mode)
			pitch_limit = 8*1024;
		else
			pitch_limit = 16*1024;
	} else
		/* XXX DSPC is limited to 4k tiled */
		pitch_limit = 8*1024;

	if (mode_cmd->pitches[0] > pitch_limit) {
		DRM_DEBUG("%s pitch (%d) must be at less than %d\n",
			  obj->tiling_mode ? "tiled" : "linear",
			  mode_cmd->pitches[0], pitch_limit);
		return -EINVAL;
	}

	if (obj->tiling_mode != I915_TILING_NONE &&
	    mode_cmd->pitches[0] != obj->stride) {
		DRM_DEBUG("pitch (%d) must match tiling stride (%d)\n",
			  mode_cmd->pitches[0], obj->stride);
		return -EINVAL;
	}

	/* Reject formats not supported by any plane early. */
	switch (mode_cmd->pixel_format) {
	case DRM_FORMAT_C8:
	case DRM_FORMAT_RGB565:
	case DRM_FORMAT_XRGB8888:
	case DRM_FORMAT_ARGB8888:
		break;
	case DRM_FORMAT_XRGB1555:
	case DRM_FORMAT_ARGB1555:
		if (INTEL_INFO(dev)->gen > 3) {
			DRM_DEBUG("unsupported pixel format: %s\n",
				  drm_get_format_name(mode_cmd->pixel_format));
			return -EINVAL;
		}
		break;
	case DRM_FORMAT_XBGR8888:
	case DRM_FORMAT_ABGR8888:
	case DRM_FORMAT_XRGB2101010:
	case DRM_FORMAT_ARGB2101010:
	case DRM_FORMAT_XBGR2101010:
	case DRM_FORMAT_ABGR2101010:
		if (INTEL_INFO(dev)->gen < 4) {
			DRM_DEBUG("unsupported pixel format: %s\n",
				  drm_get_format_name(mode_cmd->pixel_format));
			return -EINVAL;
		}
		break;
	case DRM_FORMAT_YUYV:
	case DRM_FORMAT_UYVY:
	case DRM_FORMAT_YVYU:
	case DRM_FORMAT_VYUY:
		if (INTEL_INFO(dev)->gen < 5) {
			DRM_DEBUG("unsupported pixel format: %s\n",
				  drm_get_format_name(mode_cmd->pixel_format));
			return -EINVAL;
		}
		break;
	default:
		DRM_DEBUG("unsupported pixel format: %s\n",
			  drm_get_format_name(mode_cmd->pixel_format));
		return -EINVAL;
	}

	/* FIXME need to adjust LINOFF/TILEOFF accordingly. */
	if (mode_cmd->offsets[0] != 0)
		return -EINVAL;

	tile_height = IS_GEN2(dev) ? 16 : 8;
	aligned_height = ALIGN(mode_cmd->height,
			       obj->tiling_mode ? tile_height : 1);
	/* FIXME drm helper for size checks (especially planar formats)? */
	if (obj->base.size < aligned_height * mode_cmd->pitches[0])
		return -EINVAL;

	drm_helper_mode_fill_fb_struct(&intel_fb->base, mode_cmd);
	intel_fb->obj = obj;
	intel_fb->obj->framebuffer_references++;

	ret = drm_framebuffer_init(dev, &intel_fb->base, &intel_fb_funcs);
	if (ret) {
		DRM_ERROR("framebuffer init failed %d\n", ret);
		return ret;
	}

	return 0;
}

static struct drm_framebuffer *
intel_user_framebuffer_create(struct drm_device *dev,
			      struct drm_file *filp,
			      struct drm_mode_fb_cmd2 *mode_cmd)
{
	struct drm_i915_gem_object *obj;

	obj = to_intel_bo(drm_gem_object_lookup(dev, filp,
						mode_cmd->handles[0]));
	if (&obj->base == NULL)
		return ERR_PTR(-ENOENT);

	return intel_framebuffer_create(dev, mode_cmd, obj);
}

#ifndef CONFIG_DRM_I915_FBDEV
static inline void intel_fbdev_output_poll_changed(struct drm_device *dev)
{
}
#endif

static const struct drm_mode_config_funcs intel_mode_funcs = {
	.fb_create = intel_user_framebuffer_create,
	.output_poll_changed = intel_fbdev_output_poll_changed,
};

/* Set up chip specific display functions */
static void intel_init_display(struct drm_device *dev)
{
	struct drm_i915_private *dev_priv = dev->dev_private;

	if (HAS_PCH_SPLIT(dev) || IS_G4X(dev))
		dev_priv->display.find_dpll = g4x_find_best_dpll;
	else if (IS_VALLEYVIEW(dev))
		dev_priv->display.find_dpll = vlv_find_best_dpll;
	else if (IS_PINEVIEW(dev))
		dev_priv->display.find_dpll = pnv_find_best_dpll;
	else
		dev_priv->display.find_dpll = i9xx_find_best_dpll;

	if (HAS_DDI(dev)) {
		dev_priv->display.get_pipe_config = haswell_get_pipe_config;
		dev_priv->display.crtc_mode_set = haswell_crtc_mode_set;
		dev_priv->display.crtc_enable = haswell_crtc_enable;
		dev_priv->display.crtc_disable = haswell_crtc_disable;
		dev_priv->display.off = haswell_crtc_off;
		dev_priv->display.update_plane = ironlake_update_plane;
	} else if (HAS_PCH_SPLIT(dev)) {
		dev_priv->display.get_pipe_config = ironlake_get_pipe_config;
		dev_priv->display.crtc_mode_set = ironlake_crtc_mode_set;
		dev_priv->display.crtc_enable = ironlake_crtc_enable;
		dev_priv->display.crtc_disable = ironlake_crtc_disable;
		dev_priv->display.off = ironlake_crtc_off;
		dev_priv->display.update_plane = ironlake_update_plane;
	} else if (IS_VALLEYVIEW(dev)) {
		dev_priv->display.get_pipe_config = i9xx_get_pipe_config;
		dev_priv->display.crtc_mode_set = i9xx_crtc_mode_set;
		dev_priv->display.crtc_enable = valleyview_crtc_enable;
		dev_priv->display.crtc_disable = i9xx_crtc_disable;
		dev_priv->display.off = i9xx_crtc_off;
		dev_priv->display.update_plane = i9xx_update_plane;
	} else {
		dev_priv->display.get_pipe_config = i9xx_get_pipe_config;
		dev_priv->display.crtc_mode_set = i9xx_crtc_mode_set;
		dev_priv->display.crtc_enable = i9xx_crtc_enable;
		dev_priv->display.crtc_disable = i9xx_crtc_disable;
		dev_priv->display.off = i9xx_crtc_off;
		dev_priv->display.update_plane = i9xx_update_plane;
	}

	/* Returns the core display clock speed */
	if (IS_VALLEYVIEW(dev))
		dev_priv->display.get_display_clock_speed =
			valleyview_get_display_clock_speed;
	else if (IS_I945G(dev) || (IS_G33(dev) && !IS_PINEVIEW_M(dev)))
		dev_priv->display.get_display_clock_speed =
			i945_get_display_clock_speed;
	else if (IS_I915G(dev))
		dev_priv->display.get_display_clock_speed =
			i915_get_display_clock_speed;
	else if (IS_I945GM(dev) || IS_845G(dev))
		dev_priv->display.get_display_clock_speed =
			i9xx_misc_get_display_clock_speed;
	else if (IS_PINEVIEW(dev))
		dev_priv->display.get_display_clock_speed =
			pnv_get_display_clock_speed;
	else if (IS_I915GM(dev))
		dev_priv->display.get_display_clock_speed =
			i915gm_get_display_clock_speed;
	else if (IS_I865G(dev))
		dev_priv->display.get_display_clock_speed =
			i865_get_display_clock_speed;
	else if (IS_I85X(dev))
		dev_priv->display.get_display_clock_speed =
			i855_get_display_clock_speed;
	else /* 852, 830 */
		dev_priv->display.get_display_clock_speed =
			i830_get_display_clock_speed;

	if (HAS_PCH_SPLIT(dev)) {
		if (IS_GEN5(dev)) {
			dev_priv->display.fdi_link_train = ironlake_fdi_link_train;
			dev_priv->display.write_eld = ironlake_write_eld;
		} else if (IS_GEN6(dev)) {
			dev_priv->display.fdi_link_train = gen6_fdi_link_train;
			dev_priv->display.write_eld = ironlake_write_eld;
		} else if (IS_IVYBRIDGE(dev)) {
			/* FIXME: detect B0+ stepping and use auto training */
			dev_priv->display.fdi_link_train = ivb_manual_fdi_link_train;
			dev_priv->display.write_eld = ironlake_write_eld;
			dev_priv->display.modeset_global_resources =
				ivb_modeset_global_resources;
		} else if (IS_HASWELL(dev) || IS_GEN8(dev)) {
			dev_priv->display.fdi_link_train = hsw_fdi_link_train;
			dev_priv->display.write_eld = haswell_write_eld;
			dev_priv->display.modeset_global_resources =
				haswell_modeset_global_resources;
		}
	} else if (IS_G4X(dev)) {
		dev_priv->display.write_eld = g4x_write_eld;
	} else if (IS_VALLEYVIEW(dev)) {
		dev_priv->display.modeset_global_resources =
			valleyview_modeset_global_resources;
		dev_priv->display.write_eld = ironlake_write_eld;
	}

	/* Default just returns -ENODEV to indicate unsupported */
	dev_priv->display.queue_flip = intel_default_queue_flip;

	switch (INTEL_INFO(dev)->gen) {
	case 2:
		dev_priv->display.queue_flip = intel_gen2_queue_flip;
		break;

	case 3:
		dev_priv->display.queue_flip = intel_gen3_queue_flip;
		break;

	case 4:
	case 5:
		dev_priv->display.queue_flip = intel_gen4_queue_flip;
		break;

	case 6:
		dev_priv->display.queue_flip = intel_gen6_queue_flip;
		break;
	case 7:
	case 8: /* FIXME(BDW): Check that the gen8 RCS flip works. */
		dev_priv->display.queue_flip = intel_gen7_queue_flip;
		break;
	}

	intel_panel_init_backlight_funcs(dev);
}

/*
 * Some BIOSes insist on assuming the GPU's pipe A is enabled at suspend,
 * resume, or other times.  This quirk makes sure that's the case for
 * affected systems.
 */
static void quirk_pipea_force(struct drm_device *dev)
{
	struct drm_i915_private *dev_priv = dev->dev_private;

	dev_priv->quirks |= QUIRK_PIPEA_FORCE;
	DRM_INFO("applying pipe a force quirk\n");
}

/*
 * Some machines (Lenovo U160) do not work with SSC on LVDS for some reason
 */
static void quirk_ssc_force_disable(struct drm_device *dev)
{
	struct drm_i915_private *dev_priv = dev->dev_private;
	dev_priv->quirks |= QUIRK_LVDS_SSC_DISABLE;
	DRM_INFO("applying lvds SSC disable quirk\n");
}

/*
 * A machine (e.g. Acer Aspire 5734Z) may need to invert the panel backlight
 * brightness value
 */
static void quirk_invert_brightness(struct drm_device *dev)
{
	struct drm_i915_private *dev_priv = dev->dev_private;
	dev_priv->quirks |= QUIRK_INVERT_BRIGHTNESS;
	DRM_INFO("applying inverted panel brightness quirk\n");
}

struct intel_quirk {
	int device;
	int subsystem_vendor;
	int subsystem_device;
	void (*hook)(struct drm_device *dev);
};

/* For systems that don't have a meaningful PCI subdevice/subvendor ID */
struct intel_dmi_quirk {
	void (*hook)(struct drm_device *dev);
	const struct dmi_system_id (*dmi_id_list)[];
};

static int intel_dmi_reverse_brightness(const struct dmi_system_id *id)
{
	DRM_INFO("Backlight polarity reversed on %s\n", id->ident);
	return 1;
}

static const struct intel_dmi_quirk intel_dmi_quirks[] = {
	{
		.dmi_id_list = &(const struct dmi_system_id[]) {
			{
				.callback = intel_dmi_reverse_brightness,
				.ident = "NCR Corporation",
				.matches = {DMI_MATCH(DMI_SYS_VENDOR, "NCR Corporation"),
					    DMI_MATCH(DMI_PRODUCT_NAME, ""),
				},
			},
			{ }  /* terminating entry */
		},
		.hook = quirk_invert_brightness,
	},
};

static struct intel_quirk intel_quirks[] = {
	/* HP Mini needs pipe A force quirk (LP: #322104) */
	{ 0x27ae, 0x103c, 0x361a, quirk_pipea_force },

	/* Toshiba Protege R-205, S-209 needs pipe A force quirk */
	{ 0x2592, 0x1179, 0x0001, quirk_pipea_force },

	/* ThinkPad T60 needs pipe A force quirk (bug #16494) */
	{ 0x2782, 0x17aa, 0x201a, quirk_pipea_force },

	/* 830 needs to leave pipe A & dpll A up */
	{ 0x3577, PCI_ANY_ID, PCI_ANY_ID, quirk_pipea_force },

	/* Lenovo U160 cannot use SSC on LVDS */
	{ 0x0046, 0x17aa, 0x3920, quirk_ssc_force_disable },

	/* Sony Vaio Y cannot use SSC on LVDS */
	{ 0x0046, 0x104d, 0x9076, quirk_ssc_force_disable },

<<<<<<< HEAD
	/* Acer Aspire 5734Z must invert backlight brightness */
	{ 0x2a42, 0x1025, 0x0459, quirk_invert_brightness },

	/* Acer/eMachines G725 */
	{ 0x2a42, 0x1025, 0x0210, quirk_invert_brightness },

	/* Acer/eMachines e725 */
	{ 0x2a42, 0x1025, 0x0212, quirk_invert_brightness },

	/* Acer/Packard Bell NCL20 */
	{ 0x2a42, 0x1025, 0x034b, quirk_invert_brightness },

	/* Acer Aspire 4736Z */
	{ 0x2a42, 0x1025, 0x0260, quirk_invert_brightness },

	/* Dell XPS13 HD Sandy Bridge */
	{ 0x0116, 0x1028, 0x052e, quirk_no_pcm_pwm_enable },
	/* Dell XPS13 HD and XPS13 FHD Ivy Bridge */
	{ 0x0166, 0x1028, 0x058b, quirk_no_pcm_pwm_enable },
=======
	/*
	 * All GM45 Acer (and its brands eMachines and Packard Bell) laptops
	 * seem to use inverted backlight PWM.
	 */
	{ 0x2a42, 0x1025, PCI_ANY_ID, quirk_invert_brightness },
>>>>>>> fe3c703c
};

static void intel_init_quirks(struct drm_device *dev)
{
	struct pci_dev *d = dev->pdev;
	int i;

	for (i = 0; i < ARRAY_SIZE(intel_quirks); i++) {
		struct intel_quirk *q = &intel_quirks[i];

		if (d->device == q->device &&
		    (d->subsystem_vendor == q->subsystem_vendor ||
		     q->subsystem_vendor == PCI_ANY_ID) &&
		    (d->subsystem_device == q->subsystem_device ||
		     q->subsystem_device == PCI_ANY_ID))
			q->hook(dev);
	}
	for (i = 0; i < ARRAY_SIZE(intel_dmi_quirks); i++) {
		if (dmi_check_system(*intel_dmi_quirks[i].dmi_id_list) != 0)
			intel_dmi_quirks[i].hook(dev);
	}
}

/* Disable the VGA plane that we never use */
static void i915_disable_vga(struct drm_device *dev)
{
	struct drm_i915_private *dev_priv = dev->dev_private;
	u8 sr1;
	u32 vga_reg = i915_vgacntrl_reg(dev);

	vga_get_uninterruptible(dev->pdev, VGA_RSRC_LEGACY_IO);
	outb(SR01, VGA_SR_INDEX);
	sr1 = inb(VGA_SR_DATA);
	outb(sr1 | 1<<5, VGA_SR_DATA);
	vga_put(dev->pdev, VGA_RSRC_LEGACY_IO);
	udelay(300);

	I915_WRITE(vga_reg, VGA_DISP_DISABLE);
	POSTING_READ(vga_reg);
}

void intel_modeset_init_hw(struct drm_device *dev)
{
	struct drm_i915_private *dev_priv = dev->dev_private;

	intel_prepare_ddi(dev);

	intel_init_clock_gating(dev);

	/* Enable the CRI clock source so we can get at the display */
	if (IS_VALLEYVIEW(dev))
		I915_WRITE(DPLL(PIPE_B), I915_READ(DPLL(PIPE_B)) |
			   DPLL_INTEGRATED_CRI_CLK_VLV);

	intel_init_dpio(dev);

	mutex_lock(&dev->struct_mutex);
	intel_enable_gt_powersave(dev);
	mutex_unlock(&dev->struct_mutex);
}

void intel_modeset_suspend_hw(struct drm_device *dev)
{
	intel_suspend_hw(dev);
}

void intel_modeset_init(struct drm_device *dev)
{
	struct drm_i915_private *dev_priv = dev->dev_private;
	int i, j, ret;

	drm_mode_config_init(dev);

	dev->mode_config.min_width = 0;
	dev->mode_config.min_height = 0;

	dev->mode_config.preferred_depth = 24;
	dev->mode_config.prefer_shadow = 1;

	dev->mode_config.funcs = &intel_mode_funcs;

	intel_init_quirks(dev);

	intel_init_pm(dev);

	if (INTEL_INFO(dev)->num_pipes == 0)
		return;

	intel_init_display(dev);

	if (IS_GEN2(dev)) {
		dev->mode_config.max_width = 2048;
		dev->mode_config.max_height = 2048;
	} else if (IS_GEN3(dev)) {
		dev->mode_config.max_width = 4096;
		dev->mode_config.max_height = 4096;
	} else {
		dev->mode_config.max_width = 8192;
		dev->mode_config.max_height = 8192;
	}
	dev->mode_config.fb_base = dev_priv->gtt.mappable_base;

	DRM_DEBUG_KMS("%d display pipe%s available.\n",
		      INTEL_INFO(dev)->num_pipes,
		      INTEL_INFO(dev)->num_pipes > 1 ? "s" : "");

	for_each_pipe(i) {
		intel_crtc_init(dev, i);
		for (j = 0; j < dev_priv->num_plane; j++) {
			ret = intel_plane_init(dev, i, j);
			if (ret)
				DRM_DEBUG_KMS("pipe %c sprite %c init failed: %d\n",
					      pipe_name(i), sprite_name(i, j), ret);
		}
	}

	intel_cpu_pll_init(dev);
	intel_shared_dpll_init(dev);

	/* Just disable it once at startup */
	i915_disable_vga(dev);
	intel_setup_outputs(dev);

	/* Just in case the BIOS is doing something questionable. */
	intel_disable_fbc(dev);
}

static void
intel_connector_break_all_links(struct intel_connector *connector)
{
	connector->base.dpms = DRM_MODE_DPMS_OFF;
	connector->base.encoder = NULL;
	connector->encoder->connectors_active = false;
	connector->encoder->base.crtc = NULL;
}

static void intel_enable_pipe_a(struct drm_device *dev)
{
	struct intel_connector *connector;
	struct drm_connector *crt = NULL;
	struct intel_load_detect_pipe load_detect_temp;

	/* We can't just switch on the pipe A, we need to set things up with a
	 * proper mode and output configuration. As a gross hack, enable pipe A
	 * by enabling the load detect pipe once. */
	list_for_each_entry(connector,
			    &dev->mode_config.connector_list,
			    base.head) {
		if (connector->encoder->type == INTEL_OUTPUT_ANALOG) {
			crt = &connector->base;
			break;
		}
	}

	if (!crt)
		return;

	if (intel_get_load_detect_pipe(crt, NULL, &load_detect_temp))
		intel_release_load_detect_pipe(crt, &load_detect_temp);


}

static bool
intel_check_plane_mapping(struct intel_crtc *crtc)
{
	struct drm_device *dev = crtc->base.dev;
	struct drm_i915_private *dev_priv = dev->dev_private;
	u32 reg, val;

	if (INTEL_INFO(dev)->num_pipes == 1)
		return true;

	reg = DSPCNTR(!crtc->plane);
	val = I915_READ(reg);

	if ((val & DISPLAY_PLANE_ENABLE) &&
	    (!!(val & DISPPLANE_SEL_PIPE_MASK) == crtc->pipe))
		return false;

	return true;
}

static void intel_sanitize_crtc(struct intel_crtc *crtc)
{
	struct drm_device *dev = crtc->base.dev;
	struct drm_i915_private *dev_priv = dev->dev_private;
	u32 reg;

	/* Clear any frame start delays used for debugging left by the BIOS */
	reg = PIPECONF(crtc->config.cpu_transcoder);
	I915_WRITE(reg, I915_READ(reg) & ~PIPECONF_FRAME_START_DELAY_MASK);

	/* We need to sanitize the plane -> pipe mapping first because this will
	 * disable the crtc (and hence change the state) if it is wrong. Note
	 * that gen4+ has a fixed plane -> pipe mapping.  */
	if (INTEL_INFO(dev)->gen < 4 && !intel_check_plane_mapping(crtc)) {
		struct intel_connector *connector;
		bool plane;

		DRM_DEBUG_KMS("[CRTC:%d] wrong plane connection detected!\n",
			      crtc->base.base.id);

		/* Pipe has the wrong plane attached and the plane is active.
		 * Temporarily change the plane mapping and disable everything
		 * ...  */
		plane = crtc->plane;
		crtc->plane = !plane;
		dev_priv->display.crtc_disable(&crtc->base);
		crtc->plane = plane;

		/* ... and break all links. */
		list_for_each_entry(connector, &dev->mode_config.connector_list,
				    base.head) {
			if (connector->encoder->base.crtc != &crtc->base)
				continue;

			intel_connector_break_all_links(connector);
		}

		WARN_ON(crtc->active);
		crtc->base.enabled = false;
	}

	if (dev_priv->quirks & QUIRK_PIPEA_FORCE &&
	    crtc->pipe == PIPE_A && !crtc->active) {
		/* BIOS forgot to enable pipe A, this mostly happens after
		 * resume. Force-enable the pipe to fix this, the update_dpms
		 * call below we restore the pipe to the right state, but leave
		 * the required bits on. */
		intel_enable_pipe_a(dev);
	}

	/* Adjust the state of the output pipe according to whether we
	 * have active connectors/encoders. */
	intel_crtc_update_dpms(&crtc->base);

	if (crtc->active != crtc->base.enabled) {
		struct intel_encoder *encoder;

		/* This can happen either due to bugs in the get_hw_state
		 * functions or because the pipe is force-enabled due to the
		 * pipe A quirk. */
		DRM_DEBUG_KMS("[CRTC:%d] hw state adjusted, was %s, now %s\n",
			      crtc->base.base.id,
			      crtc->base.enabled ? "enabled" : "disabled",
			      crtc->active ? "enabled" : "disabled");

		crtc->base.enabled = crtc->active;

		/* Because we only establish the connector -> encoder ->
		 * crtc links if something is active, this means the
		 * crtc is now deactivated. Break the links. connector
		 * -> encoder links are only establish when things are
		 *  actually up, hence no need to break them. */
		WARN_ON(crtc->active);

		for_each_encoder_on_crtc(dev, &crtc->base, encoder) {
			WARN_ON(encoder->connectors_active);
			encoder->base.crtc = NULL;
		}
	}
}

static void intel_sanitize_encoder(struct intel_encoder *encoder)
{
	struct intel_connector *connector;
	struct drm_device *dev = encoder->base.dev;

	/* We need to check both for a crtc link (meaning that the
	 * encoder is active and trying to read from a pipe) and the
	 * pipe itself being active. */
	bool has_active_crtc = encoder->base.crtc &&
		to_intel_crtc(encoder->base.crtc)->active;

	if (encoder->connectors_active && !has_active_crtc) {
		DRM_DEBUG_KMS("[ENCODER:%d:%s] has active connectors but no active pipe!\n",
			      encoder->base.base.id,
			      drm_get_encoder_name(&encoder->base));

		/* Connector is active, but has no active pipe. This is
		 * fallout from our resume register restoring. Disable
		 * the encoder manually again. */
		if (encoder->base.crtc) {
			DRM_DEBUG_KMS("[ENCODER:%d:%s] manually disabled\n",
				      encoder->base.base.id,
				      drm_get_encoder_name(&encoder->base));
			encoder->disable(encoder);
		}

		/* Inconsistent output/port/pipe state happens presumably due to
		 * a bug in one of the get_hw_state functions. Or someplace else
		 * in our code, like the register restore mess on resume. Clamp
		 * things to off as a safer default. */
		list_for_each_entry(connector,
				    &dev->mode_config.connector_list,
				    base.head) {
			if (connector->encoder != encoder)
				continue;

			intel_connector_break_all_links(connector);
		}
	}
	/* Enabled encoders without active connectors will be fixed in
	 * the crtc fixup. */
}

void i915_redisable_vga(struct drm_device *dev)
{
	struct drm_i915_private *dev_priv = dev->dev_private;
	u32 vga_reg = i915_vgacntrl_reg(dev);

	/* This function can be called both from intel_modeset_setup_hw_state or
	 * at a very early point in our resume sequence, where the power well
	 * structures are not yet restored. Since this function is at a very
	 * paranoid "someone might have enabled VGA while we were not looking"
	 * level, just check if the power well is enabled instead of trying to
	 * follow the "don't touch the power well if we don't need it" policy
	 * the rest of the driver uses. */
	if ((IS_HASWELL(dev) || IS_BROADWELL(dev)) &&
	    (I915_READ(HSW_PWR_WELL_DRIVER) & HSW_PWR_WELL_STATE_ENABLED) == 0)
		return;

	if (!(I915_READ(vga_reg) & VGA_DISP_DISABLE)) {
		DRM_DEBUG_KMS("Something enabled VGA plane, disabling it\n");
		i915_disable_vga(dev);
	}
}

static void intel_modeset_readout_hw_state(struct drm_device *dev)
{
	struct drm_i915_private *dev_priv = dev->dev_private;
	enum pipe pipe;
	struct intel_crtc *crtc;
	struct intel_encoder *encoder;
	struct intel_connector *connector;
	int i;

	list_for_each_entry(crtc, &dev->mode_config.crtc_list,
			    base.head) {
		memset(&crtc->config, 0, sizeof(crtc->config));

		crtc->active = dev_priv->display.get_pipe_config(crtc,
								 &crtc->config);

		crtc->base.enabled = crtc->active;
		crtc->primary_enabled = crtc->active;

		DRM_DEBUG_KMS("[CRTC:%d] hw state readout: %s\n",
			      crtc->base.base.id,
			      crtc->active ? "enabled" : "disabled");
	}

	/* FIXME: Smash this into the new shared dpll infrastructure. */
	if (HAS_DDI(dev))
		intel_ddi_setup_hw_pll_state(dev);

	for (i = 0; i < dev_priv->num_shared_dpll; i++) {
		struct intel_shared_dpll *pll = &dev_priv->shared_dplls[i];

		pll->on = pll->get_hw_state(dev_priv, pll, &pll->hw_state);
		pll->active = 0;
		list_for_each_entry(crtc, &dev->mode_config.crtc_list,
				    base.head) {
			if (crtc->active && intel_crtc_to_shared_dpll(crtc) == pll)
				pll->active++;
		}
		pll->refcount = pll->active;

		DRM_DEBUG_KMS("%s hw state readout: refcount %i, on %i\n",
			      pll->name, pll->refcount, pll->on);
	}

	list_for_each_entry(encoder, &dev->mode_config.encoder_list,
			    base.head) {
		pipe = 0;

		if (encoder->get_hw_state(encoder, &pipe)) {
			crtc = to_intel_crtc(dev_priv->pipe_to_crtc_mapping[pipe]);
			encoder->base.crtc = &crtc->base;
			encoder->get_config(encoder, &crtc->config);
		} else {
			encoder->base.crtc = NULL;
		}

		encoder->connectors_active = false;
		DRM_DEBUG_KMS("[ENCODER:%d:%s] hw state readout: %s, pipe %c\n",
			      encoder->base.base.id,
			      drm_get_encoder_name(&encoder->base),
			      encoder->base.crtc ? "enabled" : "disabled",
			      pipe_name(pipe));
	}

	list_for_each_entry(connector, &dev->mode_config.connector_list,
			    base.head) {
		if (connector->get_hw_state(connector)) {
			connector->base.dpms = DRM_MODE_DPMS_ON;
			connector->encoder->connectors_active = true;
			connector->base.encoder = &connector->encoder->base;
		} else {
			connector->base.dpms = DRM_MODE_DPMS_OFF;
			connector->base.encoder = NULL;
		}
		DRM_DEBUG_KMS("[CONNECTOR:%d:%s] hw state readout: %s\n",
			      connector->base.base.id,
			      drm_get_connector_name(&connector->base),
			      connector->base.encoder ? "enabled" : "disabled");
	}
}

/* Scan out the current hw modeset state, sanitizes it and maps it into the drm
 * and i915 state tracking structures. */
void intel_modeset_setup_hw_state(struct drm_device *dev,
				  bool force_restore)
{
	struct drm_i915_private *dev_priv = dev->dev_private;
	enum pipe pipe;
	struct intel_crtc *crtc;
	struct intel_encoder *encoder;
	int i;

	intel_modeset_readout_hw_state(dev);

	/*
	 * Now that we have the config, copy it to each CRTC struct
	 * Note that this could go away if we move to using crtc_config
	 * checking everywhere.
	 */
	list_for_each_entry(crtc, &dev->mode_config.crtc_list,
			    base.head) {
		if (crtc->active && i915_fastboot) {
			intel_crtc_mode_from_pipe_config(crtc, &crtc->config);

			DRM_DEBUG_KMS("[CRTC:%d] found active mode: ",
				      crtc->base.base.id);
			drm_mode_debug_printmodeline(&crtc->base.mode);
		}
	}

	/* HW state is read out, now we need to sanitize this mess. */
	list_for_each_entry(encoder, &dev->mode_config.encoder_list,
			    base.head) {
		intel_sanitize_encoder(encoder);
	}

	for_each_pipe(pipe) {
		crtc = to_intel_crtc(dev_priv->pipe_to_crtc_mapping[pipe]);
		intel_sanitize_crtc(crtc);
		intel_dump_pipe_config(crtc, &crtc->config, "[setup_hw_state]");
	}

	for (i = 0; i < dev_priv->num_shared_dpll; i++) {
		struct intel_shared_dpll *pll = &dev_priv->shared_dplls[i];

		if (!pll->on || pll->active)
			continue;

		DRM_DEBUG_KMS("%s enabled but not in use, disabling\n", pll->name);

		pll->disable(dev_priv, pll);
		pll->on = false;
	}

	if (IS_HASWELL(dev))
		ilk_wm_get_hw_state(dev);

	if (force_restore) {
		i915_redisable_vga(dev);

		/*
		 * We need to use raw interfaces for restoring state to avoid
		 * checking (bogus) intermediate states.
		 */
		for_each_pipe(pipe) {
			struct drm_crtc *crtc =
				dev_priv->pipe_to_crtc_mapping[pipe];

			__intel_set_mode(crtc, &crtc->mode, crtc->x, crtc->y,
					 crtc->fb);
		}
	} else {
		intel_modeset_update_staged_output_state(dev);
	}

	intel_modeset_check_state(dev);
}

void intel_modeset_gem_init(struct drm_device *dev)
{
	intel_modeset_init_hw(dev);

	intel_setup_overlay(dev);

	drm_modeset_lock_all(dev);
	drm_mode_config_reset(dev);
	intel_modeset_setup_hw_state(dev, false);
	drm_modeset_unlock_all(dev);
}

void intel_modeset_cleanup(struct drm_device *dev)
{
	struct drm_i915_private *dev_priv = dev->dev_private;
	struct drm_crtc *crtc;
	struct drm_connector *connector;

	/*
	 * Interrupts and polling as the first thing to avoid creating havoc.
	 * Too much stuff here (turning of rps, connectors, ...) would
	 * experience fancy races otherwise.
	 */
	drm_irq_uninstall(dev);
	cancel_work_sync(&dev_priv->hotplug_work);
	/*
	 * Due to the hpd irq storm handling the hotplug work can re-arm the
	 * poll handlers. Hence disable polling after hpd handling is shut down.
	 */
	drm_kms_helper_poll_fini(dev);

	mutex_lock(&dev->struct_mutex);

	intel_unregister_dsm_handler();

	list_for_each_entry(crtc, &dev->mode_config.crtc_list, head) {
		/* Skip inactive CRTCs */
		if (!crtc->fb)
			continue;

		intel_increase_pllclock(crtc);
	}

	intel_disable_fbc(dev);

	intel_disable_gt_powersave(dev);

	ironlake_teardown_rc6(dev);

	mutex_unlock(&dev->struct_mutex);

	/* flush any delayed tasks or pending work */
	flush_scheduled_work();

	/* destroy the backlight and sysfs files before encoders/connectors */
	list_for_each_entry(connector, &dev->mode_config.connector_list, head) {
		intel_panel_destroy_backlight(connector);
		drm_sysfs_connector_remove(connector);
	}

	drm_mode_config_cleanup(dev);

	intel_cleanup_overlay(dev);
}

/*
 * Return which encoder is currently attached for connector.
 */
struct drm_encoder *intel_best_encoder(struct drm_connector *connector)
{
	return &intel_attached_encoder(connector)->base;
}

void intel_connector_attach_encoder(struct intel_connector *connector,
				    struct intel_encoder *encoder)
{
	connector->encoder = encoder;
	drm_mode_connector_attach_encoder(&connector->base,
					  &encoder->base);
}

/*
 * set vga decode state - true == enable VGA decode
 */
int intel_modeset_vga_set_state(struct drm_device *dev, bool state)
{
	struct drm_i915_private *dev_priv = dev->dev_private;
	unsigned reg = INTEL_INFO(dev)->gen >= 6 ? SNB_GMCH_CTRL : INTEL_GMCH_CTRL;
	u16 gmch_ctrl;

	pci_read_config_word(dev_priv->bridge_dev, reg, &gmch_ctrl);
	if (state)
		gmch_ctrl &= ~INTEL_GMCH_VGA_DISABLE;
	else
		gmch_ctrl |= INTEL_GMCH_VGA_DISABLE;
	pci_write_config_word(dev_priv->bridge_dev, reg, gmch_ctrl);
	return 0;
}

struct intel_display_error_state {

	u32 power_well_driver;

	int num_transcoders;

	struct intel_cursor_error_state {
		u32 control;
		u32 position;
		u32 base;
		u32 size;
	} cursor[I915_MAX_PIPES];

	struct intel_pipe_error_state {
		bool power_domain_on;
		u32 source;
	} pipe[I915_MAX_PIPES];

	struct intel_plane_error_state {
		u32 control;
		u32 stride;
		u32 size;
		u32 pos;
		u32 addr;
		u32 surface;
		u32 tile_offset;
	} plane[I915_MAX_PIPES];

	struct intel_transcoder_error_state {
		bool power_domain_on;
		enum transcoder cpu_transcoder;

		u32 conf;

		u32 htotal;
		u32 hblank;
		u32 hsync;
		u32 vtotal;
		u32 vblank;
		u32 vsync;
	} transcoder[4];
};

struct intel_display_error_state *
intel_display_capture_error_state(struct drm_device *dev)
{
	drm_i915_private_t *dev_priv = dev->dev_private;
	struct intel_display_error_state *error;
	int transcoders[] = {
		TRANSCODER_A,
		TRANSCODER_B,
		TRANSCODER_C,
		TRANSCODER_EDP,
	};
	int i;

	if (INTEL_INFO(dev)->num_pipes == 0)
		return NULL;

	error = kzalloc(sizeof(*error), GFP_ATOMIC);
	if (error == NULL)
		return NULL;

	if (IS_HASWELL(dev) || IS_BROADWELL(dev))
		error->power_well_driver = I915_READ(HSW_PWR_WELL_DRIVER);

	for_each_pipe(i) {
		error->pipe[i].power_domain_on =
			intel_display_power_enabled_sw(dev, POWER_DOMAIN_PIPE(i));
		if (!error->pipe[i].power_domain_on)
			continue;

		if (INTEL_INFO(dev)->gen <= 6 || IS_VALLEYVIEW(dev)) {
			error->cursor[i].control = I915_READ(CURCNTR(i));
			error->cursor[i].position = I915_READ(CURPOS(i));
			error->cursor[i].base = I915_READ(CURBASE(i));
		} else {
			error->cursor[i].control = I915_READ(CURCNTR_IVB(i));
			error->cursor[i].position = I915_READ(CURPOS_IVB(i));
			error->cursor[i].base = I915_READ(CURBASE_IVB(i));
		}

		error->plane[i].control = I915_READ(DSPCNTR(i));
		error->plane[i].stride = I915_READ(DSPSTRIDE(i));
		if (INTEL_INFO(dev)->gen <= 3) {
			error->plane[i].size = I915_READ(DSPSIZE(i));
			error->plane[i].pos = I915_READ(DSPPOS(i));
		}
		if (INTEL_INFO(dev)->gen <= 7 && !IS_HASWELL(dev))
			error->plane[i].addr = I915_READ(DSPADDR(i));
		if (INTEL_INFO(dev)->gen >= 4) {
			error->plane[i].surface = I915_READ(DSPSURF(i));
			error->plane[i].tile_offset = I915_READ(DSPTILEOFF(i));
		}

		error->pipe[i].source = I915_READ(PIPESRC(i));
	}

	error->num_transcoders = INTEL_INFO(dev)->num_pipes;
	if (HAS_DDI(dev_priv->dev))
		error->num_transcoders++; /* Account for eDP. */

	for (i = 0; i < error->num_transcoders; i++) {
		enum transcoder cpu_transcoder = transcoders[i];

		error->transcoder[i].power_domain_on =
			intel_display_power_enabled_sw(dev, POWER_DOMAIN_PIPE(i));
		if (!error->transcoder[i].power_domain_on)
			continue;

		error->transcoder[i].cpu_transcoder = cpu_transcoder;

		error->transcoder[i].conf = I915_READ(PIPECONF(cpu_transcoder));
		error->transcoder[i].htotal = I915_READ(HTOTAL(cpu_transcoder));
		error->transcoder[i].hblank = I915_READ(HBLANK(cpu_transcoder));
		error->transcoder[i].hsync = I915_READ(HSYNC(cpu_transcoder));
		error->transcoder[i].vtotal = I915_READ(VTOTAL(cpu_transcoder));
		error->transcoder[i].vblank = I915_READ(VBLANK(cpu_transcoder));
		error->transcoder[i].vsync = I915_READ(VSYNC(cpu_transcoder));
	}

	return error;
}

#define err_printf(e, ...) i915_error_printf(e, __VA_ARGS__)

void
intel_display_print_error_state(struct drm_i915_error_state_buf *m,
				struct drm_device *dev,
				struct intel_display_error_state *error)
{
	int i;

	if (!error)
		return;

	err_printf(m, "Num Pipes: %d\n", INTEL_INFO(dev)->num_pipes);
	if (IS_HASWELL(dev) || IS_BROADWELL(dev))
		err_printf(m, "PWR_WELL_CTL2: %08x\n",
			   error->power_well_driver);
	for_each_pipe(i) {
		err_printf(m, "Pipe [%d]:\n", i);
		err_printf(m, "  Power: %s\n",
			   error->pipe[i].power_domain_on ? "on" : "off");
		err_printf(m, "  SRC: %08x\n", error->pipe[i].source);

		err_printf(m, "Plane [%d]:\n", i);
		err_printf(m, "  CNTR: %08x\n", error->plane[i].control);
		err_printf(m, "  STRIDE: %08x\n", error->plane[i].stride);
		if (INTEL_INFO(dev)->gen <= 3) {
			err_printf(m, "  SIZE: %08x\n", error->plane[i].size);
			err_printf(m, "  POS: %08x\n", error->plane[i].pos);
		}
		if (INTEL_INFO(dev)->gen <= 7 && !IS_HASWELL(dev))
			err_printf(m, "  ADDR: %08x\n", error->plane[i].addr);
		if (INTEL_INFO(dev)->gen >= 4) {
			err_printf(m, "  SURF: %08x\n", error->plane[i].surface);
			err_printf(m, "  TILEOFF: %08x\n", error->plane[i].tile_offset);
		}

		err_printf(m, "Cursor [%d]:\n", i);
		err_printf(m, "  CNTR: %08x\n", error->cursor[i].control);
		err_printf(m, "  POS: %08x\n", error->cursor[i].position);
		err_printf(m, "  BASE: %08x\n", error->cursor[i].base);
	}

	for (i = 0; i < error->num_transcoders; i++) {
		err_printf(m, "CPU transcoder: %c\n",
			   transcoder_name(error->transcoder[i].cpu_transcoder));
		err_printf(m, "  Power: %s\n",
			   error->transcoder[i].power_domain_on ? "on" : "off");
		err_printf(m, "  CONF: %08x\n", error->transcoder[i].conf);
		err_printf(m, "  HTOTAL: %08x\n", error->transcoder[i].htotal);
		err_printf(m, "  HBLANK: %08x\n", error->transcoder[i].hblank);
		err_printf(m, "  HSYNC: %08x\n", error->transcoder[i].hsync);
		err_printf(m, "  VTOTAL: %08x\n", error->transcoder[i].vtotal);
		err_printf(m, "  VBLANK: %08x\n", error->transcoder[i].vblank);
		err_printf(m, "  VSYNC: %08x\n", error->transcoder[i].vsync);
	}
}<|MERGE_RESOLUTION|>--- conflicted
+++ resolved
@@ -10731,7 +10731,6 @@
 	/* Sony Vaio Y cannot use SSC on LVDS */
 	{ 0x0046, 0x104d, 0x9076, quirk_ssc_force_disable },
 
-<<<<<<< HEAD
 	/* Acer Aspire 5734Z must invert backlight brightness */
 	{ 0x2a42, 0x1025, 0x0459, quirk_invert_brightness },
 
@@ -10746,18 +10745,6 @@
 
 	/* Acer Aspire 4736Z */
 	{ 0x2a42, 0x1025, 0x0260, quirk_invert_brightness },
-
-	/* Dell XPS13 HD Sandy Bridge */
-	{ 0x0116, 0x1028, 0x052e, quirk_no_pcm_pwm_enable },
-	/* Dell XPS13 HD and XPS13 FHD Ivy Bridge */
-	{ 0x0166, 0x1028, 0x058b, quirk_no_pcm_pwm_enable },
-=======
-	/*
-	 * All GM45 Acer (and its brands eMachines and Packard Bell) laptops
-	 * seem to use inverted backlight PWM.
-	 */
-	{ 0x2a42, 0x1025, PCI_ANY_ID, quirk_invert_brightness },
->>>>>>> fe3c703c
 };
 
 static void intel_init_quirks(struct drm_device *dev)
