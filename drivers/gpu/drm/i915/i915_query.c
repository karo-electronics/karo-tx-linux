--- conflicted
+++ resolved
@@ -434,12 +434,6 @@
 	u32 total_length;
 	int ret, id, i;
 
-<<<<<<< HEAD
-	if (!IS_ENABLED(CONFIG_DRM_I915_UNSTABLE_FAKE_LMEM))
-		return -ENODEV;
-
-=======
->>>>>>> df0cc57e
 	if (query_item->flags != 0)
 		return -EINVAL;
 
