/*
 * Copyright © 2008 Intel Corporation
 *
 * Permission is hereby granted, free of charge, to any person obtaining a
 * copy of this software and associated documentation files (the "Software"),
 * to deal in the Software without restriction, including without limitation
 * the rights to use, copy, modify, merge, publish, distribute, sublicense,
 * and/or sell copies of the Software, and to permit persons to whom the
 * Software is furnished to do so, subject to the following conditions:
 *
 * The above copyright notice and this permission notice (including the next
 * paragraph) shall be included in all copies or substantial portions of the
 * Software.
 *
 * THE SOFTWARE IS PROVIDED "AS IS", WITHOUT WARRANTY OF ANY KIND, EXPRESS OR
 * IMPLIED, INCLUDING BUT NOT LIMITED TO THE WARRANTIES OF MERCHANTABILITY,
 * FITNESS FOR A PARTICULAR PURPOSE AND NONINFRINGEMENT.  IN NO EVENT SHALL
 * THE AUTHORS OR COPYRIGHT HOLDERS BE LIABLE FOR ANY CLAIM, DAMAGES OR OTHER
 * LIABILITY, WHETHER IN AN ACTION OF CONTRACT, TORT OR OTHERWISE, ARISING
 * FROM, OUT OF OR IN CONNECTION WITH THE SOFTWARE OR THE USE OR OTHER DEALINGS
 * IN THE SOFTWARE.
 *
 * Authors:
 *    Eric Anholt <eric@anholt.net>
 *
 */

#include <drm/drmP.h>
#include <drm/i915_drm.h>
#include "i915_drv.h"
#include "i915_trace.h"
#include "intel_drv.h"
#include <linux/shmem_fs.h>
#include <linux/slab.h>
#include <linux/swap.h>
#include <linux/pci.h>
#include <linux/dma-buf.h>

static void i915_gem_object_flush_gtt_write_domain(struct drm_i915_gem_object *obj);
static void i915_gem_object_flush_cpu_write_domain(struct drm_i915_gem_object *obj);
static __must_check int i915_gem_object_bind_to_gtt(struct drm_i915_gem_object *obj,
						    unsigned alignment,
						    bool map_and_fenceable,
						    bool nonblocking);
static int i915_gem_phys_pwrite(struct drm_device *dev,
				struct drm_i915_gem_object *obj,
				struct drm_i915_gem_pwrite *args,
				struct drm_file *file);

static void i915_gem_write_fence(struct drm_device *dev, int reg,
				 struct drm_i915_gem_object *obj);
static void i915_gem_object_update_fence(struct drm_i915_gem_object *obj,
					 struct drm_i915_fence_reg *fence,
					 bool enable);

static int i915_gem_inactive_shrink(struct shrinker *shrinker,
				    struct shrink_control *sc);
static long i915_gem_purge(struct drm_i915_private *dev_priv, long target);
static void i915_gem_shrink_all(struct drm_i915_private *dev_priv);
static void i915_gem_object_truncate(struct drm_i915_gem_object *obj);

static inline void i915_gem_object_fence_lost(struct drm_i915_gem_object *obj)
{
	if (obj->tiling_mode)
		i915_gem_release_mmap(obj);

	/* As we do not have an associated fence register, we will force
	 * a tiling change if we ever need to acquire one.
	 */
	obj->fence_dirty = false;
	obj->fence_reg = I915_FENCE_REG_NONE;
}

/* some bookkeeping */
static void i915_gem_info_add_obj(struct drm_i915_private *dev_priv,
				  size_t size)
{
	dev_priv->mm.object_count++;
	dev_priv->mm.object_memory += size;
}

static void i915_gem_info_remove_obj(struct drm_i915_private *dev_priv,
				     size_t size)
{
	dev_priv->mm.object_count--;
	dev_priv->mm.object_memory -= size;
}

static int
i915_gem_wait_for_error(struct i915_gpu_error *error)
{
	int ret;

#define EXIT_COND (!i915_reset_in_progress(error) || \
		   i915_terminally_wedged(error))
	if (EXIT_COND)
		return 0;

	/*
	 * Only wait 10 seconds for the gpu reset to complete to avoid hanging
	 * userspace. If it takes that long something really bad is going on and
	 * we should simply try to bail out and fail as gracefully as possible.
	 */
	ret = wait_event_interruptible_timeout(error->reset_queue,
					       EXIT_COND,
					       10*HZ);
	if (ret == 0) {
		DRM_ERROR("Timed out waiting for the gpu reset to complete\n");
		return -EIO;
	} else if (ret < 0) {
		return ret;
	}
#undef EXIT_COND

	return 0;
}

int i915_mutex_lock_interruptible(struct drm_device *dev)
{
	struct drm_i915_private *dev_priv = dev->dev_private;
	int ret;

	ret = i915_gem_wait_for_error(&dev_priv->gpu_error);
	if (ret)
		return ret;

	ret = mutex_lock_interruptible(&dev->struct_mutex);
	if (ret)
		return ret;

	WARN_ON(i915_verify_lists(dev));
	return 0;
}

static inline bool
i915_gem_object_is_inactive(struct drm_i915_gem_object *obj)
{
	return obj->gtt_space && !obj->active;
}

int
i915_gem_init_ioctl(struct drm_device *dev, void *data,
		    struct drm_file *file)
{
	struct drm_i915_private *dev_priv = dev->dev_private;
	struct drm_i915_gem_init *args = data;

	if (drm_core_check_feature(dev, DRIVER_MODESET))
		return -ENODEV;

	if (args->gtt_start >= args->gtt_end ||
	    (args->gtt_end | args->gtt_start) & (PAGE_SIZE - 1))
		return -EINVAL;

	/* GEM with user mode setting was never supported on ilk and later. */
	if (INTEL_INFO(dev)->gen >= 5)
		return -ENODEV;

	mutex_lock(&dev->struct_mutex);
	i915_gem_setup_global_gtt(dev, args->gtt_start, args->gtt_end,
				  args->gtt_end);
	dev_priv->gtt.mappable_end = args->gtt_end;
	mutex_unlock(&dev->struct_mutex);

	return 0;
}

int
i915_gem_get_aperture_ioctl(struct drm_device *dev, void *data,
			    struct drm_file *file)
{
	struct drm_i915_private *dev_priv = dev->dev_private;
	struct drm_i915_gem_get_aperture *args = data;
	struct drm_i915_gem_object *obj;
	size_t pinned;

	pinned = 0;
	mutex_lock(&dev->struct_mutex);
	list_for_each_entry(obj, &dev_priv->mm.bound_list, global_list)
		if (obj->pin_count)
			pinned += obj->gtt_space->size;
	mutex_unlock(&dev->struct_mutex);

	args->aper_size = dev_priv->gtt.total;
	args->aper_available_size = args->aper_size - pinned;

	return 0;
}

void *i915_gem_object_alloc(struct drm_device *dev)
{
	struct drm_i915_private *dev_priv = dev->dev_private;
	return kmem_cache_alloc(dev_priv->slab, GFP_KERNEL | __GFP_ZERO);
}

void i915_gem_object_free(struct drm_i915_gem_object *obj)
{
	struct drm_i915_private *dev_priv = obj->base.dev->dev_private;
	kmem_cache_free(dev_priv->slab, obj);
}

static int
i915_gem_create(struct drm_file *file,
		struct drm_device *dev,
		uint64_t size,
		uint32_t *handle_p)
{
	struct drm_i915_gem_object *obj;
	int ret;
	u32 handle;

	size = roundup(size, PAGE_SIZE);
	if (size == 0)
		return -EINVAL;

	/* Allocate the new object */
	obj = i915_gem_alloc_object(dev, size);
	if (obj == NULL)
		return -ENOMEM;

	ret = drm_gem_handle_create(file, &obj->base, &handle);
	if (ret) {
		drm_gem_object_release(&obj->base);
		i915_gem_info_remove_obj(dev->dev_private, obj->base.size);
		i915_gem_object_free(obj);
		return ret;
	}

	/* drop reference from allocate - handle holds it now */
	drm_gem_object_unreference(&obj->base);
	trace_i915_gem_object_create(obj);

	*handle_p = handle;
	return 0;
}

int
i915_gem_dumb_create(struct drm_file *file,
		     struct drm_device *dev,
		     struct drm_mode_create_dumb *args)
{
	/* have to work out size/pitch and return them */
	args->pitch = ALIGN(args->width * ((args->bpp + 7) / 8), 64);
	args->size = args->pitch * args->height;
	return i915_gem_create(file, dev,
			       args->size, &args->handle);
}

int i915_gem_dumb_destroy(struct drm_file *file,
			  struct drm_device *dev,
			  uint32_t handle)
{
	return drm_gem_handle_delete(file, handle);
}

/**
 * Creates a new mm object and returns a handle to it.
 */
int
i915_gem_create_ioctl(struct drm_device *dev, void *data,
		      struct drm_file *file)
{
	struct drm_i915_gem_create *args = data;

	return i915_gem_create(file, dev,
			       args->size, &args->handle);
}

static inline int
__copy_to_user_swizzled(char __user *cpu_vaddr,
			const char *gpu_vaddr, int gpu_offset,
			int length)
{
	int ret, cpu_offset = 0;

	while (length > 0) {
		int cacheline_end = ALIGN(gpu_offset + 1, 64);
		int this_length = min(cacheline_end - gpu_offset, length);
		int swizzled_gpu_offset = gpu_offset ^ 64;

		ret = __copy_to_user(cpu_vaddr + cpu_offset,
				     gpu_vaddr + swizzled_gpu_offset,
				     this_length);
		if (ret)
			return ret + length;

		cpu_offset += this_length;
		gpu_offset += this_length;
		length -= this_length;
	}

	return 0;
}

static inline int
__copy_from_user_swizzled(char *gpu_vaddr, int gpu_offset,
			  const char __user *cpu_vaddr,
			  int length)
{
	int ret, cpu_offset = 0;

	while (length > 0) {
		int cacheline_end = ALIGN(gpu_offset + 1, 64);
		int this_length = min(cacheline_end - gpu_offset, length);
		int swizzled_gpu_offset = gpu_offset ^ 64;

		ret = __copy_from_user(gpu_vaddr + swizzled_gpu_offset,
				       cpu_vaddr + cpu_offset,
				       this_length);
		if (ret)
			return ret + length;

		cpu_offset += this_length;
		gpu_offset += this_length;
		length -= this_length;
	}

	return 0;
}

/* Per-page copy function for the shmem pread fastpath.
 * Flushes invalid cachelines before reading the target if
 * needs_clflush is set. */
static int
shmem_pread_fast(struct page *page, int shmem_page_offset, int page_length,
		 char __user *user_data,
		 bool page_do_bit17_swizzling, bool needs_clflush)
{
	char *vaddr;
	int ret;

	if (unlikely(page_do_bit17_swizzling))
		return -EINVAL;

	vaddr = kmap_atomic(page);
	if (needs_clflush)
		drm_clflush_virt_range(vaddr + shmem_page_offset,
				       page_length);
	ret = __copy_to_user_inatomic(user_data,
				      vaddr + shmem_page_offset,
				      page_length);
	kunmap_atomic(vaddr);

	return ret ? -EFAULT : 0;
}

static void
shmem_clflush_swizzled_range(char *addr, unsigned long length,
			     bool swizzled)
{
	if (unlikely(swizzled)) {
		unsigned long start = (unsigned long) addr;
		unsigned long end = (unsigned long) addr + length;

		/* For swizzling simply ensure that we always flush both
		 * channels. Lame, but simple and it works. Swizzled
		 * pwrite/pread is far from a hotpath - current userspace
		 * doesn't use it at all. */
		start = round_down(start, 128);
		end = round_up(end, 128);

		drm_clflush_virt_range((void *)start, end - start);
	} else {
		drm_clflush_virt_range(addr, length);
	}

}

/* Only difference to the fast-path function is that this can handle bit17
 * and uses non-atomic copy and kmap functions. */
static int
shmem_pread_slow(struct page *page, int shmem_page_offset, int page_length,
		 char __user *user_data,
		 bool page_do_bit17_swizzling, bool needs_clflush)
{
	char *vaddr;
	int ret;

	vaddr = kmap(page);
	if (needs_clflush)
		shmem_clflush_swizzled_range(vaddr + shmem_page_offset,
					     page_length,
					     page_do_bit17_swizzling);

	if (page_do_bit17_swizzling)
		ret = __copy_to_user_swizzled(user_data,
					      vaddr, shmem_page_offset,
					      page_length);
	else
		ret = __copy_to_user(user_data,
				     vaddr + shmem_page_offset,
				     page_length);
	kunmap(page);

	return ret ? - EFAULT : 0;
}

static int
i915_gem_shmem_pread(struct drm_device *dev,
		     struct drm_i915_gem_object *obj,
		     struct drm_i915_gem_pread *args,
		     struct drm_file *file)
{
	char __user *user_data;
	ssize_t remain;
	loff_t offset;
	int shmem_page_offset, page_length, ret = 0;
	int obj_do_bit17_swizzling, page_do_bit17_swizzling;
	int prefaulted = 0;
	int needs_clflush = 0;
	struct sg_page_iter sg_iter;

	user_data = to_user_ptr(args->data_ptr);
	remain = args->size;

	obj_do_bit17_swizzling = i915_gem_object_needs_bit17_swizzle(obj);

	if (!(obj->base.read_domains & I915_GEM_DOMAIN_CPU)) {
		/* If we're not in the cpu read domain, set ourself into the gtt
		 * read domain and manually flush cachelines (if required). This
		 * optimizes for the case when the gpu will dirty the data
		 * anyway again before the next pread happens. */
		if (obj->cache_level == I915_CACHE_NONE)
			needs_clflush = 1;
		if (obj->gtt_space) {
			ret = i915_gem_object_set_to_gtt_domain(obj, false);
			if (ret)
				return ret;
		}
	}

	ret = i915_gem_object_get_pages(obj);
	if (ret)
		return ret;

	i915_gem_object_pin_pages(obj);

	offset = args->offset;

	for_each_sg_page(obj->pages->sgl, &sg_iter, obj->pages->nents,
			 offset >> PAGE_SHIFT) {
		struct page *page = sg_page_iter_page(&sg_iter);

		if (remain <= 0)
			break;

		/* Operation in this page
		 *
		 * shmem_page_offset = offset within page in shmem file
		 * page_length = bytes to copy for this page
		 */
		shmem_page_offset = offset_in_page(offset);
		page_length = remain;
		if ((shmem_page_offset + page_length) > PAGE_SIZE)
			page_length = PAGE_SIZE - shmem_page_offset;

		page_do_bit17_swizzling = obj_do_bit17_swizzling &&
			(page_to_phys(page) & (1 << 17)) != 0;

		ret = shmem_pread_fast(page, shmem_page_offset, page_length,
				       user_data, page_do_bit17_swizzling,
				       needs_clflush);
		if (ret == 0)
			goto next_page;

		mutex_unlock(&dev->struct_mutex);

		if (!prefaulted) {
			ret = fault_in_multipages_writeable(user_data, remain);
			/* Userspace is tricking us, but we've already clobbered
			 * its pages with the prefault and promised to write the
			 * data up to the first fault. Hence ignore any errors
			 * and just continue. */
			(void)ret;
			prefaulted = 1;
		}

		ret = shmem_pread_slow(page, shmem_page_offset, page_length,
				       user_data, page_do_bit17_swizzling,
				       needs_clflush);

		mutex_lock(&dev->struct_mutex);

next_page:
		mark_page_accessed(page);

		if (ret)
			goto out;

		remain -= page_length;
		user_data += page_length;
		offset += page_length;
	}

out:
	i915_gem_object_unpin_pages(obj);

	return ret;
}

/**
 * Reads data from the object referenced by handle.
 *
 * On error, the contents of *data are undefined.
 */
int
i915_gem_pread_ioctl(struct drm_device *dev, void *data,
		     struct drm_file *file)
{
	struct drm_i915_gem_pread *args = data;
	struct drm_i915_gem_object *obj;
	int ret = 0;

	if (args->size == 0)
		return 0;

	if (!access_ok(VERIFY_WRITE,
		       to_user_ptr(args->data_ptr),
		       args->size))
		return -EFAULT;

	ret = i915_mutex_lock_interruptible(dev);
	if (ret)
		return ret;

	obj = to_intel_bo(drm_gem_object_lookup(dev, file, args->handle));
	if (&obj->base == NULL) {
		ret = -ENOENT;
		goto unlock;
	}

	/* Bounds check source.  */
	if (args->offset > obj->base.size ||
	    args->size > obj->base.size - args->offset) {
		ret = -EINVAL;
		goto out;
	}

	/* prime objects have no backing filp to GEM pread/pwrite
	 * pages from.
	 */
	if (!obj->base.filp) {
		ret = -EINVAL;
		goto out;
	}

	trace_i915_gem_object_pread(obj, args->offset, args->size);

	ret = i915_gem_shmem_pread(dev, obj, args, file);

out:
	drm_gem_object_unreference(&obj->base);
unlock:
	mutex_unlock(&dev->struct_mutex);
	return ret;
}

/* This is the fast write path which cannot handle
 * page faults in the source data
 */

static inline int
fast_user_write(struct io_mapping *mapping,
		loff_t page_base, int page_offset,
		char __user *user_data,
		int length)
{
	void __iomem *vaddr_atomic;
	void *vaddr;
	unsigned long unwritten;

	vaddr_atomic = io_mapping_map_atomic_wc(mapping, page_base);
	/* We can use the cpu mem copy function because this is X86. */
	vaddr = (void __force*)vaddr_atomic + page_offset;
	unwritten = __copy_from_user_inatomic_nocache(vaddr,
						      user_data, length);
	io_mapping_unmap_atomic(vaddr_atomic);
	return unwritten;
}

/**
 * This is the fast pwrite path, where we copy the data directly from the
 * user into the GTT, uncached.
 */
static int
i915_gem_gtt_pwrite_fast(struct drm_device *dev,
			 struct drm_i915_gem_object *obj,
			 struct drm_i915_gem_pwrite *args,
			 struct drm_file *file)
{
	drm_i915_private_t *dev_priv = dev->dev_private;
	ssize_t remain;
	loff_t offset, page_base;
	char __user *user_data;
	int page_offset, page_length, ret;

	ret = i915_gem_object_pin(obj, 0, true, true);
	if (ret)
		goto out;

	ret = i915_gem_object_set_to_gtt_domain(obj, true);
	if (ret)
		goto out_unpin;

	ret = i915_gem_object_put_fence(obj);
	if (ret)
		goto out_unpin;

	user_data = to_user_ptr(args->data_ptr);
	remain = args->size;

	offset = obj->gtt_offset + args->offset;

	while (remain > 0) {
		/* Operation in this page
		 *
		 * page_base = page offset within aperture
		 * page_offset = offset within page
		 * page_length = bytes to copy for this page
		 */
		page_base = offset & PAGE_MASK;
		page_offset = offset_in_page(offset);
		page_length = remain;
		if ((page_offset + remain) > PAGE_SIZE)
			page_length = PAGE_SIZE - page_offset;

		/* If we get a fault while copying data, then (presumably) our
		 * source page isn't available.  Return the error and we'll
		 * retry in the slow path.
		 */
		if (fast_user_write(dev_priv->gtt.mappable, page_base,
				    page_offset, user_data, page_length)) {
			ret = -EFAULT;
			goto out_unpin;
		}

		remain -= page_length;
		user_data += page_length;
		offset += page_length;
	}

out_unpin:
	i915_gem_object_unpin(obj);
out:
	return ret;
}

/* Per-page copy function for the shmem pwrite fastpath.
 * Flushes invalid cachelines before writing to the target if
 * needs_clflush_before is set and flushes out any written cachelines after
 * writing if needs_clflush is set. */
static int
shmem_pwrite_fast(struct page *page, int shmem_page_offset, int page_length,
		  char __user *user_data,
		  bool page_do_bit17_swizzling,
		  bool needs_clflush_before,
		  bool needs_clflush_after)
{
	char *vaddr;
	int ret;

	if (unlikely(page_do_bit17_swizzling))
		return -EINVAL;

	vaddr = kmap_atomic(page);
	if (needs_clflush_before)
		drm_clflush_virt_range(vaddr + shmem_page_offset,
				       page_length);
	ret = __copy_from_user_inatomic_nocache(vaddr + shmem_page_offset,
						user_data,
						page_length);
	if (needs_clflush_after)
		drm_clflush_virt_range(vaddr + shmem_page_offset,
				       page_length);
	kunmap_atomic(vaddr);

	return ret ? -EFAULT : 0;
}

/* Only difference to the fast-path function is that this can handle bit17
 * and uses non-atomic copy and kmap functions. */
static int
shmem_pwrite_slow(struct page *page, int shmem_page_offset, int page_length,
		  char __user *user_data,
		  bool page_do_bit17_swizzling,
		  bool needs_clflush_before,
		  bool needs_clflush_after)
{
	char *vaddr;
	int ret;

	vaddr = kmap(page);
	if (unlikely(needs_clflush_before || page_do_bit17_swizzling))
		shmem_clflush_swizzled_range(vaddr + shmem_page_offset,
					     page_length,
					     page_do_bit17_swizzling);
	if (page_do_bit17_swizzling)
		ret = __copy_from_user_swizzled(vaddr, shmem_page_offset,
						user_data,
						page_length);
	else
		ret = __copy_from_user(vaddr + shmem_page_offset,
				       user_data,
				       page_length);
	if (needs_clflush_after)
		shmem_clflush_swizzled_range(vaddr + shmem_page_offset,
					     page_length,
					     page_do_bit17_swizzling);
	kunmap(page);

	return ret ? -EFAULT : 0;
}

static int
i915_gem_shmem_pwrite(struct drm_device *dev,
		      struct drm_i915_gem_object *obj,
		      struct drm_i915_gem_pwrite *args,
		      struct drm_file *file)
{
	ssize_t remain;
	loff_t offset;
	char __user *user_data;
	int shmem_page_offset, page_length, ret = 0;
	int obj_do_bit17_swizzling, page_do_bit17_swizzling;
	int hit_slowpath = 0;
	int needs_clflush_after = 0;
	int needs_clflush_before = 0;
	struct sg_page_iter sg_iter;

	user_data = to_user_ptr(args->data_ptr);
	remain = args->size;

	obj_do_bit17_swizzling = i915_gem_object_needs_bit17_swizzle(obj);

	if (obj->base.write_domain != I915_GEM_DOMAIN_CPU) {
		/* If we're not in the cpu write domain, set ourself into the gtt
		 * write domain and manually flush cachelines (if required). This
		 * optimizes for the case when the gpu will use the data
		 * right away and we therefore have to clflush anyway. */
		if (obj->cache_level == I915_CACHE_NONE)
			needs_clflush_after = 1;
		if (obj->gtt_space) {
			ret = i915_gem_object_set_to_gtt_domain(obj, true);
			if (ret)
				return ret;
		}
	}
	/* Same trick applies for invalidate partially written cachelines before
	 * writing.  */
	if (!(obj->base.read_domains & I915_GEM_DOMAIN_CPU)
	    && obj->cache_level == I915_CACHE_NONE)
		needs_clflush_before = 1;

	ret = i915_gem_object_get_pages(obj);
	if (ret)
		return ret;

	i915_gem_object_pin_pages(obj);

	offset = args->offset;
	obj->dirty = 1;

	for_each_sg_page(obj->pages->sgl, &sg_iter, obj->pages->nents,
			 offset >> PAGE_SHIFT) {
		struct page *page = sg_page_iter_page(&sg_iter);
		int partial_cacheline_write;

		if (remain <= 0)
			break;

		/* Operation in this page
		 *
		 * shmem_page_offset = offset within page in shmem file
		 * page_length = bytes to copy for this page
		 */
		shmem_page_offset = offset_in_page(offset);

		page_length = remain;
		if ((shmem_page_offset + page_length) > PAGE_SIZE)
			page_length = PAGE_SIZE - shmem_page_offset;

		/* If we don't overwrite a cacheline completely we need to be
		 * careful to have up-to-date data by first clflushing. Don't
		 * overcomplicate things and flush the entire patch. */
		partial_cacheline_write = needs_clflush_before &&
			((shmem_page_offset | page_length)
				& (boot_cpu_data.x86_clflush_size - 1));

		page_do_bit17_swizzling = obj_do_bit17_swizzling &&
			(page_to_phys(page) & (1 << 17)) != 0;

		ret = shmem_pwrite_fast(page, shmem_page_offset, page_length,
					user_data, page_do_bit17_swizzling,
					partial_cacheline_write,
					needs_clflush_after);
		if (ret == 0)
			goto next_page;

		hit_slowpath = 1;
		mutex_unlock(&dev->struct_mutex);
		ret = shmem_pwrite_slow(page, shmem_page_offset, page_length,
					user_data, page_do_bit17_swizzling,
					partial_cacheline_write,
					needs_clflush_after);

		mutex_lock(&dev->struct_mutex);

next_page:
		set_page_dirty(page);
		mark_page_accessed(page);

		if (ret)
			goto out;

		remain -= page_length;
		user_data += page_length;
		offset += page_length;
	}

out:
	i915_gem_object_unpin_pages(obj);

	if (hit_slowpath) {
		/*
		 * Fixup: Flush cpu caches in case we didn't flush the dirty
		 * cachelines in-line while writing and the object moved
		 * out of the cpu write domain while we've dropped the lock.
		 */
		if (!needs_clflush_after &&
		    obj->base.write_domain != I915_GEM_DOMAIN_CPU) {
			i915_gem_clflush_object(obj);
			i915_gem_chipset_flush(dev);
		}
	}

	if (needs_clflush_after)
		i915_gem_chipset_flush(dev);

	return ret;
}

/**
 * Writes data to the object referenced by handle.
 *
 * On error, the contents of the buffer that were to be modified are undefined.
 */
int
i915_gem_pwrite_ioctl(struct drm_device *dev, void *data,
		      struct drm_file *file)
{
	struct drm_i915_gem_pwrite *args = data;
	struct drm_i915_gem_object *obj;
	int ret;

	if (args->size == 0)
		return 0;

	if (!access_ok(VERIFY_READ,
		       to_user_ptr(args->data_ptr),
		       args->size))
		return -EFAULT;

	ret = fault_in_multipages_readable(to_user_ptr(args->data_ptr),
					   args->size);
	if (ret)
		return -EFAULT;

	ret = i915_mutex_lock_interruptible(dev);
	if (ret)
		return ret;

	obj = to_intel_bo(drm_gem_object_lookup(dev, file, args->handle));
	if (&obj->base == NULL) {
		ret = -ENOENT;
		goto unlock;
	}

	/* Bounds check destination. */
	if (args->offset > obj->base.size ||
	    args->size > obj->base.size - args->offset) {
		ret = -EINVAL;
		goto out;
	}

	/* prime objects have no backing filp to GEM pread/pwrite
	 * pages from.
	 */
	if (!obj->base.filp) {
		ret = -EINVAL;
		goto out;
	}

	trace_i915_gem_object_pwrite(obj, args->offset, args->size);

	ret = -EFAULT;
	/* We can only do the GTT pwrite on untiled buffers, as otherwise
	 * it would end up going through the fenced access, and we'll get
	 * different detiling behavior between reading and writing.
	 * pread/pwrite currently are reading and writing from the CPU
	 * perspective, requiring manual detiling by the client.
	 */
	if (obj->phys_obj) {
		ret = i915_gem_phys_pwrite(dev, obj, args, file);
		goto out;
	}

	if (obj->cache_level == I915_CACHE_NONE &&
	    obj->tiling_mode == I915_TILING_NONE &&
	    obj->base.write_domain != I915_GEM_DOMAIN_CPU) {
		ret = i915_gem_gtt_pwrite_fast(dev, obj, args, file);
		/* Note that the gtt paths might fail with non-page-backed user
		 * pointers (e.g. gtt mappings when moving data between
		 * textures). Fallback to the shmem path in that case. */
	}

	if (ret == -EFAULT || ret == -ENOSPC)
		ret = i915_gem_shmem_pwrite(dev, obj, args, file);

out:
	drm_gem_object_unreference(&obj->base);
unlock:
	mutex_unlock(&dev->struct_mutex);
	return ret;
}

int
i915_gem_check_wedge(struct i915_gpu_error *error,
		     bool interruptible)
{
	if (i915_reset_in_progress(error)) {
		/* Non-interruptible callers can't handle -EAGAIN, hence return
		 * -EIO unconditionally for these. */
		if (!interruptible)
			return -EIO;

		/* Recovery complete, but the reset failed ... */
		if (i915_terminally_wedged(error))
			return -EIO;

		return -EAGAIN;
	}

	return 0;
}

/*
 * Compare seqno against outstanding lazy request. Emit a request if they are
 * equal.
 */
static int
i915_gem_check_olr(struct intel_ring_buffer *ring, u32 seqno)
{
	int ret;

	BUG_ON(!mutex_is_locked(&ring->dev->struct_mutex));

	ret = 0;
	if (seqno == ring->outstanding_lazy_request)
		ret = i915_add_request(ring, NULL);

	return ret;
}

/**
 * __wait_seqno - wait until execution of seqno has finished
 * @ring: the ring expected to report seqno
 * @seqno: duh!
 * @reset_counter: reset sequence associated with the given seqno
 * @interruptible: do an interruptible wait (normally yes)
 * @timeout: in - how long to wait (NULL forever); out - how much time remaining
 *
 * Note: It is of utmost importance that the passed in seqno and reset_counter
 * values have been read by the caller in an smp safe manner. Where read-side
 * locks are involved, it is sufficient to read the reset_counter before
 * unlocking the lock that protects the seqno. For lockless tricks, the
 * reset_counter _must_ be read before, and an appropriate smp_rmb must be
 * inserted.
 *
 * Returns 0 if the seqno was found within the alloted time. Else returns the
 * errno with remaining time filled in timeout argument.
 */
static int __wait_seqno(struct intel_ring_buffer *ring, u32 seqno,
			unsigned reset_counter,
			bool interruptible, struct timespec *timeout)
{
	drm_i915_private_t *dev_priv = ring->dev->dev_private;
	struct timespec before, now, wait_time={1,0};
	unsigned long timeout_jiffies;
	long end;
	bool wait_forever = true;
	int ret;

	if (i915_seqno_passed(ring->get_seqno(ring, true), seqno))
		return 0;

	trace_i915_gem_request_wait_begin(ring, seqno);

	if (timeout != NULL) {
		wait_time = *timeout;
		wait_forever = false;
	}

	timeout_jiffies = timespec_to_jiffies_timeout(&wait_time);

	if (WARN_ON(!ring->irq_get(ring)))
		return -ENODEV;

	/* Record current time in case interrupted by signal, or wedged * */
	getrawmonotonic(&before);

#define EXIT_COND \
	(i915_seqno_passed(ring->get_seqno(ring, false), seqno) || \
	 i915_reset_in_progress(&dev_priv->gpu_error) || \
	 reset_counter != atomic_read(&dev_priv->gpu_error.reset_counter))
	do {
		if (interruptible)
			end = wait_event_interruptible_timeout(ring->irq_queue,
							       EXIT_COND,
							       timeout_jiffies);
		else
			end = wait_event_timeout(ring->irq_queue, EXIT_COND,
						 timeout_jiffies);

		/* We need to check whether any gpu reset happened in between
		 * the caller grabbing the seqno and now ... */
		if (reset_counter != atomic_read(&dev_priv->gpu_error.reset_counter))
			end = -EAGAIN;

		/* ... but upgrade the -EGAIN to an -EIO if the gpu is truely
		 * gone. */
		ret = i915_gem_check_wedge(&dev_priv->gpu_error, interruptible);
		if (ret)
			end = ret;
	} while (end == 0 && wait_forever);

	getrawmonotonic(&now);

	ring->irq_put(ring);
	trace_i915_gem_request_wait_end(ring, seqno);
#undef EXIT_COND

	if (timeout) {
		struct timespec sleep_time = timespec_sub(now, before);
		*timeout = timespec_sub(*timeout, sleep_time);
		if (!timespec_valid(timeout)) /* i.e. negative time remains */
			set_normalized_timespec(timeout, 0, 0);
	}

	switch (end) {
	case -EIO:
	case -EAGAIN: /* Wedged */
	case -ERESTARTSYS: /* Signal */
		return (int)end;
	case 0: /* Timeout */
		return -ETIME;
	default: /* Completed */
		WARN_ON(end < 0); /* We're not aware of other errors */
		return 0;
	}
}

/**
 * Waits for a sequence number to be signaled, and cleans up the
 * request and object lists appropriately for that event.
 */
int
i915_wait_seqno(struct intel_ring_buffer *ring, uint32_t seqno)
{
	struct drm_device *dev = ring->dev;
	struct drm_i915_private *dev_priv = dev->dev_private;
	bool interruptible = dev_priv->mm.interruptible;
	int ret;

	BUG_ON(!mutex_is_locked(&dev->struct_mutex));
	BUG_ON(seqno == 0);

	ret = i915_gem_check_wedge(&dev_priv->gpu_error, interruptible);
	if (ret)
		return ret;

	ret = i915_gem_check_olr(ring, seqno);
	if (ret)
		return ret;

	return __wait_seqno(ring, seqno,
			    atomic_read(&dev_priv->gpu_error.reset_counter),
			    interruptible, NULL);
<<<<<<< HEAD
=======
}

static int
i915_gem_object_wait_rendering__tail(struct drm_i915_gem_object *obj,
				     struct intel_ring_buffer *ring)
{
	i915_gem_retire_requests_ring(ring);

	/* Manually manage the write flush as we may have not yet
	 * retired the buffer.
	 *
	 * Note that the last_write_seqno is always the earlier of
	 * the two (read/write) seqno, so if we haved successfully waited,
	 * we know we have passed the last write.
	 */
	obj->last_write_seqno = 0;
	obj->base.write_domain &= ~I915_GEM_GPU_DOMAINS;

	return 0;
>>>>>>> d0e0ac97
}

/**
 * Ensures that all rendering to the object has completed and the object is
 * safe to unbind from the GTT or access from the CPU.
 */
static __must_check int
i915_gem_object_wait_rendering(struct drm_i915_gem_object *obj,
			       bool readonly)
{
	struct intel_ring_buffer *ring = obj->ring;
	u32 seqno;
	int ret;

	seqno = readonly ? obj->last_write_seqno : obj->last_read_seqno;
	if (seqno == 0)
		return 0;

	ret = i915_wait_seqno(ring, seqno);
	if (ret)
		return ret;

	return i915_gem_object_wait_rendering__tail(obj, ring);
}

/* A nonblocking variant of the above wait. This is a highly dangerous routine
 * as the object state may change during this call.
 */
static __must_check int
i915_gem_object_wait_rendering__nonblocking(struct drm_i915_gem_object *obj,
					    bool readonly)
{
	struct drm_device *dev = obj->base.dev;
	struct drm_i915_private *dev_priv = dev->dev_private;
	struct intel_ring_buffer *ring = obj->ring;
	unsigned reset_counter;
	u32 seqno;
	int ret;

	BUG_ON(!mutex_is_locked(&dev->struct_mutex));
	BUG_ON(!dev_priv->mm.interruptible);

	seqno = readonly ? obj->last_write_seqno : obj->last_read_seqno;
	if (seqno == 0)
		return 0;

	ret = i915_gem_check_wedge(&dev_priv->gpu_error, true);
	if (ret)
		return ret;

	ret = i915_gem_check_olr(ring, seqno);
	if (ret)
		return ret;

	reset_counter = atomic_read(&dev_priv->gpu_error.reset_counter);
	mutex_unlock(&dev->struct_mutex);
	ret = __wait_seqno(ring, seqno, reset_counter, true, NULL);
	mutex_lock(&dev->struct_mutex);
	if (ret)
		return ret;

	return i915_gem_object_wait_rendering__tail(obj, ring);
}

/**
 * Called when user space prepares to use an object with the CPU, either
 * through the mmap ioctl's mapping or a GTT mapping.
 */
int
i915_gem_set_domain_ioctl(struct drm_device *dev, void *data,
			  struct drm_file *file)
{
	struct drm_i915_gem_set_domain *args = data;
	struct drm_i915_gem_object *obj;
	uint32_t read_domains = args->read_domains;
	uint32_t write_domain = args->write_domain;
	int ret;

	/* Only handle setting domains to types used by the CPU. */
	if (write_domain & I915_GEM_GPU_DOMAINS)
		return -EINVAL;

	if (read_domains & I915_GEM_GPU_DOMAINS)
		return -EINVAL;

	/* Having something in the write domain implies it's in the read
	 * domain, and only that read domain.  Enforce that in the request.
	 */
	if (write_domain != 0 && read_domains != write_domain)
		return -EINVAL;

	ret = i915_mutex_lock_interruptible(dev);
	if (ret)
		return ret;

	obj = to_intel_bo(drm_gem_object_lookup(dev, file, args->handle));
	if (&obj->base == NULL) {
		ret = -ENOENT;
		goto unlock;
	}

	/* Try to flush the object off the GPU without holding the lock.
	 * We will repeat the flush holding the lock in the normal manner
	 * to catch cases where we are gazumped.
	 */
	ret = i915_gem_object_wait_rendering__nonblocking(obj, !write_domain);
	if (ret)
		goto unref;

	if (read_domains & I915_GEM_DOMAIN_GTT) {
		ret = i915_gem_object_set_to_gtt_domain(obj, write_domain != 0);

		/* Silently promote "you're not bound, there was nothing to do"
		 * to success, since the client was just asking us to
		 * make sure everything was done.
		 */
		if (ret == -EINVAL)
			ret = 0;
	} else {
		ret = i915_gem_object_set_to_cpu_domain(obj, write_domain != 0);
	}

unref:
	drm_gem_object_unreference(&obj->base);
unlock:
	mutex_unlock(&dev->struct_mutex);
	return ret;
}

/**
 * Called when user space has done writes to this buffer
 */
int
i915_gem_sw_finish_ioctl(struct drm_device *dev, void *data,
			 struct drm_file *file)
{
	struct drm_i915_gem_sw_finish *args = data;
	struct drm_i915_gem_object *obj;
	int ret = 0;

	ret = i915_mutex_lock_interruptible(dev);
	if (ret)
		return ret;

	obj = to_intel_bo(drm_gem_object_lookup(dev, file, args->handle));
	if (&obj->base == NULL) {
		ret = -ENOENT;
		goto unlock;
	}

	/* Pinned buffers may be scanout, so flush the cache */
	if (obj->pin_count)
		i915_gem_object_flush_cpu_write_domain(obj);

	drm_gem_object_unreference(&obj->base);
unlock:
	mutex_unlock(&dev->struct_mutex);
	return ret;
}

/**
 * Maps the contents of an object, returning the address it is mapped
 * into.
 *
 * While the mapping holds a reference on the contents of the object, it doesn't
 * imply a ref on the object itself.
 */
int
i915_gem_mmap_ioctl(struct drm_device *dev, void *data,
		    struct drm_file *file)
{
	struct drm_i915_gem_mmap *args = data;
	struct drm_gem_object *obj;
	unsigned long addr;

	obj = drm_gem_object_lookup(dev, file, args->handle);
	if (obj == NULL)
		return -ENOENT;

	/* prime objects have no backing filp to GEM mmap
	 * pages from.
	 */
	if (!obj->filp) {
		drm_gem_object_unreference_unlocked(obj);
		return -EINVAL;
	}

	addr = vm_mmap(obj->filp, 0, args->size,
		       PROT_READ | PROT_WRITE, MAP_SHARED,
		       args->offset);
	drm_gem_object_unreference_unlocked(obj);
	if (IS_ERR((void *)addr))
		return addr;

	args->addr_ptr = (uint64_t) addr;

	return 0;
}

/**
 * i915_gem_fault - fault a page into the GTT
 * vma: VMA in question
 * vmf: fault info
 *
 * The fault handler is set up by drm_gem_mmap() when a object is GTT mapped
 * from userspace.  The fault handler takes care of binding the object to
 * the GTT (if needed), allocating and programming a fence register (again,
 * only if needed based on whether the old reg is still valid or the object
 * is tiled) and inserting a new PTE into the faulting process.
 *
 * Note that the faulting process may involve evicting existing objects
 * from the GTT and/or fence registers to make room.  So performance may
 * suffer if the GTT working set is large or there are few fence registers
 * left.
 */
int i915_gem_fault(struct vm_area_struct *vma, struct vm_fault *vmf)
{
	struct drm_i915_gem_object *obj = to_intel_bo(vma->vm_private_data);
	struct drm_device *dev = obj->base.dev;
	drm_i915_private_t *dev_priv = dev->dev_private;
	pgoff_t page_offset;
	unsigned long pfn;
	int ret = 0;
	bool write = !!(vmf->flags & FAULT_FLAG_WRITE);

	/* We don't use vmf->pgoff since that has the fake offset */
	page_offset = ((unsigned long)vmf->virtual_address - vma->vm_start) >>
		PAGE_SHIFT;

	ret = i915_mutex_lock_interruptible(dev);
	if (ret)
		goto out;

	trace_i915_gem_object_fault(obj, page_offset, true, write);

	/* Access to snoopable pages through the GTT is incoherent. */
	if (obj->cache_level != I915_CACHE_NONE && !HAS_LLC(dev)) {
		ret = -EINVAL;
		goto unlock;
	}

	/* Now bind it into the GTT if needed */
	ret = i915_gem_object_pin(obj, 0, true, false);
	if (ret)
		goto unlock;

	ret = i915_gem_object_set_to_gtt_domain(obj, write);
	if (ret)
		goto unpin;

	ret = i915_gem_object_get_fence(obj);
	if (ret)
		goto unpin;

	obj->fault_mappable = true;

	pfn = ((dev_priv->gtt.mappable_base + obj->gtt_offset) >> PAGE_SHIFT) +
		page_offset;

	/* Finally, remap it using the new GTT offset */
	ret = vm_insert_pfn(vma, (unsigned long)vmf->virtual_address, pfn);
unpin:
	i915_gem_object_unpin(obj);
unlock:
	mutex_unlock(&dev->struct_mutex);
out:
	switch (ret) {
	case -EIO:
		/* If this -EIO is due to a gpu hang, give the reset code a
		 * chance to clean up the mess. Otherwise return the proper
		 * SIGBUS. */
		if (i915_terminally_wedged(&dev_priv->gpu_error))
			return VM_FAULT_SIGBUS;
	case -EAGAIN:
		/* Give the error handler a chance to run and move the
		 * objects off the GPU active list. Next time we service the
		 * fault, we should be able to transition the page into the
		 * GTT without touching the GPU (and so avoid further
		 * EIO/EGAIN). If the GPU is wedged, then there is no issue
		 * with coherency, just lost writes.
		 */
		set_need_resched();
	case 0:
	case -ERESTARTSYS:
	case -EINTR:
	case -EBUSY:
		/*
		 * EBUSY is ok: this just means that another thread
		 * already did the job.
		 */
		return VM_FAULT_NOPAGE;
	case -ENOMEM:
		return VM_FAULT_OOM;
	case -ENOSPC:
		return VM_FAULT_SIGBUS;
	default:
		WARN_ONCE(ret, "unhandled error in i915_gem_fault: %i\n", ret);
		return VM_FAULT_SIGBUS;
	}
}

/**
 * i915_gem_release_mmap - remove physical page mappings
 * @obj: obj in question
 *
 * Preserve the reservation of the mmapping with the DRM core code, but
 * relinquish ownership of the pages back to the system.
 *
 * It is vital that we remove the page mapping if we have mapped a tiled
 * object through the GTT and then lose the fence register due to
 * resource pressure. Similarly if the object has been moved out of the
 * aperture, than pages mapped into userspace must be revoked. Removing the
 * mapping will then trigger a page fault on the next user access, allowing
 * fixup by i915_gem_fault().
 */
void
i915_gem_release_mmap(struct drm_i915_gem_object *obj)
{
	if (!obj->fault_mappable)
		return;

	if (obj->base.dev->dev_mapping)
		unmap_mapping_range(obj->base.dev->dev_mapping,
				    (loff_t)obj->base.map_list.hash.key<<PAGE_SHIFT,
				    obj->base.size, 1);

	obj->fault_mappable = false;
}

uint32_t
i915_gem_get_gtt_size(struct drm_device *dev, uint32_t size, int tiling_mode)
{
	uint32_t gtt_size;

	if (INTEL_INFO(dev)->gen >= 4 ||
	    tiling_mode == I915_TILING_NONE)
		return size;

	/* Previous chips need a power-of-two fence region when tiling */
	if (INTEL_INFO(dev)->gen == 3)
		gtt_size = 1024*1024;
	else
		gtt_size = 512*1024;

	while (gtt_size < size)
		gtt_size <<= 1;

	return gtt_size;
}

/**
 * i915_gem_get_gtt_alignment - return required GTT alignment for an object
 * @obj: object to check
 *
 * Return the required GTT alignment for an object, taking into account
 * potential fence register mapping.
 */
uint32_t
i915_gem_get_gtt_alignment(struct drm_device *dev, uint32_t size,
			   int tiling_mode, bool fenced)
{
	/*
	 * Minimum alignment is 4k (GTT page size), but might be greater
	 * if a fence register is needed for the object.
	 */
	if (INTEL_INFO(dev)->gen >= 4 || (!fenced && IS_G33(dev)) ||
	    tiling_mode == I915_TILING_NONE)
		return 4096;

	/*
	 * Previous chips need to be aligned to the size of the smallest
	 * fence register that can contain the object.
	 */
	return i915_gem_get_gtt_size(dev, size, tiling_mode);
}

static int i915_gem_object_create_mmap_offset(struct drm_i915_gem_object *obj)
{
	struct drm_i915_private *dev_priv = obj->base.dev->dev_private;
	int ret;

	if (obj->base.map_list.map)
		return 0;

	dev_priv->mm.shrinker_no_lock_stealing = true;

	ret = drm_gem_create_mmap_offset(&obj->base);
	if (ret != -ENOSPC)
		goto out;

	/* Badly fragmented mmap space? The only way we can recover
	 * space is by destroying unwanted objects. We can't randomly release
	 * mmap_offsets as userspace expects them to be persistent for the
	 * lifetime of the objects. The closest we can is to release the
	 * offsets on purgeable objects by truncating it and marking it purged,
	 * which prevents userspace from ever using that object again.
	 */
	i915_gem_purge(dev_priv, obj->base.size >> PAGE_SHIFT);
	ret = drm_gem_create_mmap_offset(&obj->base);
	if (ret != -ENOSPC)
		goto out;

	i915_gem_shrink_all(dev_priv);
	ret = drm_gem_create_mmap_offset(&obj->base);
out:
	dev_priv->mm.shrinker_no_lock_stealing = false;

	return ret;
}

static void i915_gem_object_free_mmap_offset(struct drm_i915_gem_object *obj)
{
	if (!obj->base.map_list.map)
		return;

	drm_gem_free_mmap_offset(&obj->base);
}

int
i915_gem_mmap_gtt(struct drm_file *file,
		  struct drm_device *dev,
		  uint32_t handle,
		  uint64_t *offset)
{
	struct drm_i915_private *dev_priv = dev->dev_private;
	struct drm_i915_gem_object *obj;
	int ret;

	ret = i915_mutex_lock_interruptible(dev);
	if (ret)
		return ret;

	obj = to_intel_bo(drm_gem_object_lookup(dev, file, handle));
	if (&obj->base == NULL) {
		ret = -ENOENT;
		goto unlock;
	}

	if (obj->base.size > dev_priv->gtt.mappable_end) {
		ret = -E2BIG;
		goto out;
	}

	if (obj->madv != I915_MADV_WILLNEED) {
		DRM_ERROR("Attempting to mmap a purgeable buffer\n");
		ret = -EINVAL;
		goto out;
	}

	ret = i915_gem_object_create_mmap_offset(obj);
	if (ret)
		goto out;

	*offset = (u64)obj->base.map_list.hash.key << PAGE_SHIFT;

out:
	drm_gem_object_unreference(&obj->base);
unlock:
	mutex_unlock(&dev->struct_mutex);
	return ret;
}

/**
 * i915_gem_mmap_gtt_ioctl - prepare an object for GTT mmap'ing
 * @dev: DRM device
 * @data: GTT mapping ioctl data
 * @file: GEM object info
 *
 * Simply returns the fake offset to userspace so it can mmap it.
 * The mmap call will end up in drm_gem_mmap(), which will set things
 * up so we can get faults in the handler above.
 *
 * The fault handler will take care of binding the object into the GTT
 * (since it may have been evicted to make room for something), allocating
 * a fence register, and mapping the appropriate aperture address into
 * userspace.
 */
int
i915_gem_mmap_gtt_ioctl(struct drm_device *dev, void *data,
			struct drm_file *file)
{
	struct drm_i915_gem_mmap_gtt *args = data;

	return i915_gem_mmap_gtt(file, dev, args->handle, &args->offset);
}

/* Immediately discard the backing storage */
static void
i915_gem_object_truncate(struct drm_i915_gem_object *obj)
{
	struct inode *inode;

	i915_gem_object_free_mmap_offset(obj);

	if (obj->base.filp == NULL)
		return;

	/* Our goal here is to return as much of the memory as
	 * is possible back to the system as we are called from OOM.
	 * To do this we must instruct the shmfs to drop all of its
	 * backing pages, *now*.
	 */
	inode = file_inode(obj->base.filp);
	shmem_truncate_range(inode, 0, (loff_t)-1);

	obj->madv = __I915_MADV_PURGED;
}

static inline int
i915_gem_object_is_purgeable(struct drm_i915_gem_object *obj)
{
	return obj->madv == I915_MADV_DONTNEED;
}

static void
i915_gem_object_put_pages_gtt(struct drm_i915_gem_object *obj)
{
	struct sg_page_iter sg_iter;
	int ret;

	BUG_ON(obj->madv == __I915_MADV_PURGED);

	ret = i915_gem_object_set_to_cpu_domain(obj, true);
	if (ret) {
		/* In the event of a disaster, abandon all caches and
		 * hope for the best.
		 */
		WARN_ON(ret != -EIO);
		i915_gem_clflush_object(obj);
		obj->base.read_domains = obj->base.write_domain = I915_GEM_DOMAIN_CPU;
	}

	if (i915_gem_object_needs_bit17_swizzle(obj))
		i915_gem_object_save_bit_17_swizzle(obj);

	if (obj->madv == I915_MADV_DONTNEED)
		obj->dirty = 0;

	for_each_sg_page(obj->pages->sgl, &sg_iter, obj->pages->nents, 0) {
		struct page *page = sg_page_iter_page(&sg_iter);

		if (obj->dirty)
			set_page_dirty(page);

		if (obj->madv == I915_MADV_WILLNEED)
			mark_page_accessed(page);

		page_cache_release(page);
	}
	obj->dirty = 0;

	sg_free_table(obj->pages);
	kfree(obj->pages);
}

int
i915_gem_object_put_pages(struct drm_i915_gem_object *obj)
{
	const struct drm_i915_gem_object_ops *ops = obj->ops;

	if (obj->pages == NULL)
		return 0;

	BUG_ON(obj->gtt_space);

	if (obj->pages_pin_count)
		return -EBUSY;

	/* ->put_pages might need to allocate memory for the bit17 swizzle
	 * array, hence protect them from being reaped by removing them from gtt
	 * lists early. */
	list_del(&obj->global_list);

	ops->put_pages(obj);
	obj->pages = NULL;

	if (i915_gem_object_is_purgeable(obj))
		i915_gem_object_truncate(obj);

	return 0;
}

static long
__i915_gem_shrink(struct drm_i915_private *dev_priv, long target,
		  bool purgeable_only)
{
	struct drm_i915_gem_object *obj, *next;
	long count = 0;

	list_for_each_entry_safe(obj, next,
				 &dev_priv->mm.unbound_list,
<<<<<<< HEAD
				 gtt_list) {
=======
				 global_list) {
>>>>>>> d0e0ac97
		if ((i915_gem_object_is_purgeable(obj) || !purgeable_only) &&
		    i915_gem_object_put_pages(obj) == 0) {
			count += obj->base.size >> PAGE_SHIFT;
			if (count >= target)
				return count;
		}
	}

	list_for_each_entry_safe(obj, next,
				 &dev_priv->mm.inactive_list,
				 mm_list) {
		if ((i915_gem_object_is_purgeable(obj) || !purgeable_only) &&
		    i915_gem_object_unbind(obj) == 0 &&
		    i915_gem_object_put_pages(obj) == 0) {
			count += obj->base.size >> PAGE_SHIFT;
			if (count >= target)
				return count;
		}
	}

	return count;
}

static long
i915_gem_purge(struct drm_i915_private *dev_priv, long target)
{
	return __i915_gem_shrink(dev_priv, target, true);
}

static void
i915_gem_shrink_all(struct drm_i915_private *dev_priv)
{
	struct drm_i915_gem_object *obj, *next;

	i915_gem_evict_everything(dev_priv->dev);

	list_for_each_entry_safe(obj, next, &dev_priv->mm.unbound_list,
				 global_list)
		i915_gem_object_put_pages(obj);
}

static int
i915_gem_object_get_pages_gtt(struct drm_i915_gem_object *obj)
{
	struct drm_i915_private *dev_priv = obj->base.dev->dev_private;
	int page_count, i;
	struct address_space *mapping;
	struct sg_table *st;
	struct scatterlist *sg;
	struct sg_page_iter sg_iter;
	struct page *page;
	unsigned long last_pfn = 0;	/* suppress gcc warning */
	gfp_t gfp;

	/* Assert that the object is not currently in any GPU domain. As it
	 * wasn't in the GTT, there shouldn't be any way it could have been in
	 * a GPU cache
	 */
	BUG_ON(obj->base.read_domains & I915_GEM_GPU_DOMAINS);
	BUG_ON(obj->base.write_domain & I915_GEM_GPU_DOMAINS);

	st = kmalloc(sizeof(*st), GFP_KERNEL);
	if (st == NULL)
		return -ENOMEM;

	page_count = obj->base.size / PAGE_SIZE;
	if (sg_alloc_table(st, page_count, GFP_KERNEL)) {
		sg_free_table(st);
		kfree(st);
		return -ENOMEM;
	}

	/* Get the list of pages out of our struct file.  They'll be pinned
	 * at this point until we release them.
	 *
	 * Fail silently without starting the shrinker
	 */
	mapping = file_inode(obj->base.filp)->i_mapping;
	gfp = mapping_gfp_mask(mapping);
	gfp |= __GFP_NORETRY | __GFP_NOWARN | __GFP_NO_KSWAPD;
	gfp &= ~(__GFP_IO | __GFP_WAIT);
	sg = st->sgl;
	st->nents = 0;
	for (i = 0; i < page_count; i++) {
		page = shmem_read_mapping_page_gfp(mapping, i, gfp);
		if (IS_ERR(page)) {
			i915_gem_purge(dev_priv, page_count);
			page = shmem_read_mapping_page_gfp(mapping, i, gfp);
		}
		if (IS_ERR(page)) {
			/* We've tried hard to allocate the memory by reaping
			 * our own buffer, now let the real VM do its job and
			 * go down in flames if truly OOM.
			 */
			gfp &= ~(__GFP_NORETRY | __GFP_NOWARN | __GFP_NO_KSWAPD);
			gfp |= __GFP_IO | __GFP_WAIT;

			i915_gem_shrink_all(dev_priv);
			page = shmem_read_mapping_page_gfp(mapping, i, gfp);
			if (IS_ERR(page))
				goto err_pages;

			gfp |= __GFP_NORETRY | __GFP_NOWARN | __GFP_NO_KSWAPD;
			gfp &= ~(__GFP_IO | __GFP_WAIT);
		}
<<<<<<< HEAD

=======
#ifdef CONFIG_SWIOTLB
		if (swiotlb_nr_tbl()) {
			st->nents++;
			sg_set_page(sg, page, PAGE_SIZE, 0);
			sg = sg_next(sg);
			continue;
		}
#endif
>>>>>>> d0e0ac97
		if (!i || page_to_pfn(page) != last_pfn + 1) {
			if (i)
				sg = sg_next(sg);
			st->nents++;
			sg_set_page(sg, page, PAGE_SIZE, 0);
		} else {
			sg->length += PAGE_SIZE;
		}
		last_pfn = page_to_pfn(page);
	}
<<<<<<< HEAD

	sg_mark_end(sg);
=======
#ifdef CONFIG_SWIOTLB
	if (!swiotlb_nr_tbl())
#endif
		sg_mark_end(sg);
>>>>>>> d0e0ac97
	obj->pages = st;

	if (i915_gem_object_needs_bit17_swizzle(obj))
		i915_gem_object_do_bit_17_swizzle(obj);

	return 0;

err_pages:
	sg_mark_end(sg);
	for_each_sg_page(st->sgl, &sg_iter, st->nents, 0)
		page_cache_release(sg_page_iter_page(&sg_iter));
	sg_free_table(st);
	kfree(st);
	return PTR_ERR(page);
}

/* Ensure that the associated pages are gathered from the backing storage
 * and pinned into our object. i915_gem_object_get_pages() may be called
 * multiple times before they are released by a single call to
 * i915_gem_object_put_pages() - once the pages are no longer referenced
 * either as a result of memory pressure (reaping pages under the shrinker)
 * or as the object is itself released.
 */
int
i915_gem_object_get_pages(struct drm_i915_gem_object *obj)
{
	struct drm_i915_private *dev_priv = obj->base.dev->dev_private;
	const struct drm_i915_gem_object_ops *ops = obj->ops;
	int ret;

	if (obj->pages)
		return 0;

	if (obj->madv != I915_MADV_WILLNEED) {
		DRM_ERROR("Attempting to obtain a purgeable object\n");
		return -EINVAL;
	}

	BUG_ON(obj->pages_pin_count);

	ret = ops->get_pages(obj);
	if (ret)
		return ret;

	list_add_tail(&obj->global_list, &dev_priv->mm.unbound_list);
	return 0;
}

void
i915_gem_object_move_to_active(struct drm_i915_gem_object *obj,
			       struct intel_ring_buffer *ring)
{
	struct drm_device *dev = obj->base.dev;
	struct drm_i915_private *dev_priv = dev->dev_private;
	u32 seqno = intel_ring_get_seqno(ring);

	BUG_ON(ring == NULL);
	obj->ring = ring;

	/* Add a reference if we're newly entering the active list. */
	if (!obj->active) {
		drm_gem_object_reference(&obj->base);
		obj->active = 1;
	}

	/* Move from whatever list we were on to the tail of execution. */
	list_move_tail(&obj->mm_list, &dev_priv->mm.active_list);
	list_move_tail(&obj->ring_list, &ring->active_list);

	obj->last_read_seqno = seqno;

	if (obj->fenced_gpu_access) {
		obj->last_fenced_seqno = seqno;

		/* Bump MRU to take account of the delayed flush */
		if (obj->fence_reg != I915_FENCE_REG_NONE) {
			struct drm_i915_fence_reg *reg;

			reg = &dev_priv->fence_regs[obj->fence_reg];
			list_move_tail(&reg->lru_list,
				       &dev_priv->mm.fence_list);
		}
	}
}

static void
i915_gem_object_move_to_inactive(struct drm_i915_gem_object *obj)
{
	struct drm_device *dev = obj->base.dev;
	struct drm_i915_private *dev_priv = dev->dev_private;

	BUG_ON(obj->base.write_domain & ~I915_GEM_GPU_DOMAINS);
	BUG_ON(!obj->active);

	list_move_tail(&obj->mm_list, &dev_priv->mm.inactive_list);

	list_del_init(&obj->ring_list);
	obj->ring = NULL;

	obj->last_read_seqno = 0;
	obj->last_write_seqno = 0;
	obj->base.write_domain = 0;

	obj->last_fenced_seqno = 0;
	obj->fenced_gpu_access = false;

	obj->active = 0;
	drm_gem_object_unreference(&obj->base);

	WARN_ON(i915_verify_lists(dev));
}

static int
i915_gem_init_seqno(struct drm_device *dev, u32 seqno)
{
	struct drm_i915_private *dev_priv = dev->dev_private;
	struct intel_ring_buffer *ring;
	int ret, i, j;

	/* Carefully retire all requests without writing to the rings */
	for_each_ring(ring, dev_priv, i) {
		ret = intel_ring_idle(ring);
		if (ret)
			return ret;
	}
	i915_gem_retire_requests(dev);

	/* Finally reset hw state */
	for_each_ring(ring, dev_priv, i) {
		intel_ring_init_seqno(ring, seqno);

		for (j = 0; j < ARRAY_SIZE(ring->sync_seqno); j++)
			ring->sync_seqno[j] = 0;
	}

	return 0;
}

int i915_gem_set_seqno(struct drm_device *dev, u32 seqno)
{
	struct drm_i915_private *dev_priv = dev->dev_private;
	int ret;

	if (seqno == 0)
		return -EINVAL;

	/* HWS page needs to be set less than what we
	 * will inject to ring
	 */
	ret = i915_gem_init_seqno(dev, seqno - 1);
	if (ret)
		return ret;

	/* Carefully set the last_seqno value so that wrap
	 * detection still works
	 */
	dev_priv->next_seqno = seqno;
	dev_priv->last_seqno = seqno - 1;
	if (dev_priv->last_seqno == 0)
		dev_priv->last_seqno--;

	return 0;
}

int
i915_gem_get_seqno(struct drm_device *dev, u32 *seqno)
{
	struct drm_i915_private *dev_priv = dev->dev_private;

	/* reserve 0 for non-seqno */
	if (dev_priv->next_seqno == 0) {
		int ret = i915_gem_init_seqno(dev, 0);
		if (ret)
			return ret;

		dev_priv->next_seqno = 1;
	}

	*seqno = dev_priv->last_seqno = dev_priv->next_seqno++;
	return 0;
}

int __i915_add_request(struct intel_ring_buffer *ring,
		       struct drm_file *file,
		       struct drm_i915_gem_object *obj,
		       u32 *out_seqno)
{
	drm_i915_private_t *dev_priv = ring->dev->dev_private;
	struct drm_i915_gem_request *request;
	u32 request_ring_position, request_start;
	int was_empty;
	int ret;

	request_start = intel_ring_get_tail(ring);
	/*
	 * Emit any outstanding flushes - execbuf can fail to emit the flush
	 * after having emitted the batchbuffer command. Hence we need to fix
	 * things up similar to emitting the lazy request. The difference here
	 * is that the flush _must_ happen before the next request, no matter
	 * what.
	 */
	ret = intel_ring_flush_all_caches(ring);
	if (ret)
		return ret;

	request = kmalloc(sizeof(*request), GFP_KERNEL);
	if (request == NULL)
		return -ENOMEM;


	/* Record the position of the start of the request so that
	 * should we detect the updated seqno part-way through the
	 * GPU processing the request, we never over-estimate the
	 * position of the head.
	 */
	request_ring_position = intel_ring_get_tail(ring);

	ret = ring->add_request(ring);
	if (ret) {
		kfree(request);
		return ret;
	}

	request->seqno = intel_ring_get_seqno(ring);
	request->ring = ring;
	request->head = request_start;
	request->tail = request_ring_position;
	request->ctx = ring->last_context;
	request->batch_obj = obj;

	/* Whilst this request exists, batch_obj will be on the
	 * active_list, and so will hold the active reference. Only when this
	 * request is retired will the the batch_obj be moved onto the
	 * inactive_list and lose its active reference. Hence we do not need
	 * to explicitly hold another reference here.
	 */

	if (request->ctx)
		i915_gem_context_reference(request->ctx);

	request->emitted_jiffies = jiffies;
	was_empty = list_empty(&ring->request_list);
	list_add_tail(&request->list, &ring->request_list);
	request->file_priv = NULL;

	if (file) {
		struct drm_i915_file_private *file_priv = file->driver_priv;

		spin_lock(&file_priv->mm.lock);
		request->file_priv = file_priv;
		list_add_tail(&request->client_list,
			      &file_priv->mm.request_list);
		spin_unlock(&file_priv->mm.lock);
	}

	trace_i915_gem_request_add(ring, request->seqno);
	ring->outstanding_lazy_request = 0;

	if (!dev_priv->mm.suspended) {
		if (i915_enable_hangcheck) {
			mod_timer(&dev_priv->gpu_error.hangcheck_timer,
				  round_jiffies_up(jiffies + DRM_I915_HANGCHECK_JIFFIES));
		}
		if (was_empty) {
			queue_delayed_work(dev_priv->wq,
					   &dev_priv->mm.retire_work,
					   round_jiffies_up_relative(HZ));
			intel_mark_busy(dev_priv->dev);
		}
	}

	if (out_seqno)
		*out_seqno = request->seqno;
	return 0;
}

static inline void
i915_gem_request_remove_from_client(struct drm_i915_gem_request *request)
{
	struct drm_i915_file_private *file_priv = request->file_priv;

	if (!file_priv)
		return;

	spin_lock(&file_priv->mm.lock);
	if (request->file_priv) {
		list_del(&request->client_list);
		request->file_priv = NULL;
	}
	spin_unlock(&file_priv->mm.lock);
}

static bool i915_head_inside_object(u32 acthd, struct drm_i915_gem_object *obj)
{
	if (acthd >= obj->gtt_offset &&
	    acthd < obj->gtt_offset + obj->base.size)
		return true;

	return false;
}

static bool i915_head_inside_request(const u32 acthd_unmasked,
				     const u32 request_start,
				     const u32 request_end)
{
	const u32 acthd = acthd_unmasked & HEAD_ADDR;

	if (request_start < request_end) {
		if (acthd >= request_start && acthd < request_end)
			return true;
	} else if (request_start > request_end) {
		if (acthd >= request_start || acthd < request_end)
			return true;
	}

	return false;
}

static bool i915_request_guilty(struct drm_i915_gem_request *request,
				const u32 acthd, bool *inside)
{
	/* There is a possibility that unmasked head address
	 * pointing inside the ring, matches the batch_obj address range.
	 * However this is extremely unlikely.
	 */

	if (request->batch_obj) {
		if (i915_head_inside_object(acthd, request->batch_obj)) {
			*inside = true;
			return true;
		}
	}

	if (i915_head_inside_request(acthd, request->head, request->tail)) {
		*inside = false;
		return true;
	}

	return false;
}

static void i915_set_reset_status(struct intel_ring_buffer *ring,
				  struct drm_i915_gem_request *request,
				  u32 acthd)
{
	struct i915_ctx_hang_stats *hs = NULL;
	bool inside, guilty;

	/* Innocent until proven guilty */
	guilty = false;

	if (ring->hangcheck.action != wait &&
	    i915_request_guilty(request, acthd, &inside)) {
		DRM_ERROR("%s hung %s bo (0x%x ctx %d) at 0x%x\n",
			  ring->name,
			  inside ? "inside" : "flushing",
			  request->batch_obj ?
			  request->batch_obj->gtt_offset : 0,
			  request->ctx ? request->ctx->id : 0,
			  acthd);

		guilty = true;
	}

	/* If contexts are disabled or this is the default context, use
	 * file_priv->reset_state
	 */
	if (request->ctx && request->ctx->id != DEFAULT_CONTEXT_ID)
		hs = &request->ctx->hang_stats;
	else if (request->file_priv)
		hs = &request->file_priv->hang_stats;

	if (hs) {
		if (guilty)
			hs->batch_active++;
		else
			hs->batch_pending++;
	}
}

static void i915_gem_free_request(struct drm_i915_gem_request *request)
{
	list_del(&request->list);
	i915_gem_request_remove_from_client(request);

	if (request->ctx)
		i915_gem_context_unreference(request->ctx);

	kfree(request);
}

static void i915_gem_reset_ring_lists(struct drm_i915_private *dev_priv,
				      struct intel_ring_buffer *ring)
{
	u32 completed_seqno;
	u32 acthd;

	acthd = intel_ring_get_active_head(ring);
	completed_seqno = ring->get_seqno(ring, false);

	while (!list_empty(&ring->request_list)) {
		struct drm_i915_gem_request *request;

		request = list_first_entry(&ring->request_list,
					   struct drm_i915_gem_request,
					   list);

		if (request->seqno > completed_seqno)
			i915_set_reset_status(ring, request, acthd);

		i915_gem_free_request(request);
	}

	while (!list_empty(&ring->active_list)) {
		struct drm_i915_gem_object *obj;

		obj = list_first_entry(&ring->active_list,
				       struct drm_i915_gem_object,
				       ring_list);

		i915_gem_object_move_to_inactive(obj);
	}
}

void i915_gem_restore_fences(struct drm_device *dev)
{
	struct drm_i915_private *dev_priv = dev->dev_private;
	int i;

	for (i = 0; i < dev_priv->num_fence_regs; i++) {
		struct drm_i915_fence_reg *reg = &dev_priv->fence_regs[i];
<<<<<<< HEAD

		if (reg->obj)
			i915_gem_object_fence_lost(reg->obj);

		i915_gem_write_fence(dev, i, NULL);

		reg->pin_count = 0;
		reg->obj = NULL;
		INIT_LIST_HEAD(&reg->lru_list);
=======
		i915_gem_write_fence(dev, i, reg->obj);
>>>>>>> d0e0ac97
	}
}

void i915_gem_reset(struct drm_device *dev)
{
	struct drm_i915_private *dev_priv = dev->dev_private;
	struct drm_i915_gem_object *obj;
	struct intel_ring_buffer *ring;
	int i;

	for_each_ring(ring, dev_priv, i)
		i915_gem_reset_ring_lists(dev_priv, ring);

	/* Move everything out of the GPU domains to ensure we do any
	 * necessary invalidation upon reuse.
	 */
	list_for_each_entry(obj,
			    &dev_priv->mm.inactive_list,
			    mm_list)
	{
		obj->base.read_domains &= ~I915_GEM_GPU_DOMAINS;
	}

	i915_gem_restore_fences(dev);
}

/**
 * This function clears the request list as sequence numbers are passed.
 */
void
i915_gem_retire_requests_ring(struct intel_ring_buffer *ring)
{
	uint32_t seqno;

	if (list_empty(&ring->request_list))
		return;

	WARN_ON(i915_verify_lists(ring->dev));

	seqno = ring->get_seqno(ring, true);

	while (!list_empty(&ring->request_list)) {
		struct drm_i915_gem_request *request;

		request = list_first_entry(&ring->request_list,
					   struct drm_i915_gem_request,
					   list);

		if (!i915_seqno_passed(seqno, request->seqno))
			break;

		trace_i915_gem_request_retire(ring, request->seqno);
		/* We know the GPU must have read the request to have
		 * sent us the seqno + interrupt, so use the position
		 * of tail of the request to update the last known position
		 * of the GPU head.
		 */
		ring->last_retired_head = request->tail;

		i915_gem_free_request(request);
	}

	/* Move any buffers on the active list that are no longer referenced
	 * by the ringbuffer to the flushing/inactive lists as appropriate.
	 */
	while (!list_empty(&ring->active_list)) {
		struct drm_i915_gem_object *obj;

		obj = list_first_entry(&ring->active_list,
				      struct drm_i915_gem_object,
				      ring_list);

		if (!i915_seqno_passed(seqno, obj->last_read_seqno))
			break;

		i915_gem_object_move_to_inactive(obj);
	}

	if (unlikely(ring->trace_irq_seqno &&
		     i915_seqno_passed(seqno, ring->trace_irq_seqno))) {
		ring->irq_put(ring);
		ring->trace_irq_seqno = 0;
	}

	WARN_ON(i915_verify_lists(ring->dev));
}

void
i915_gem_retire_requests(struct drm_device *dev)
{
	drm_i915_private_t *dev_priv = dev->dev_private;
	struct intel_ring_buffer *ring;
	int i;

	for_each_ring(ring, dev_priv, i)
		i915_gem_retire_requests_ring(ring);
}

static void
i915_gem_retire_work_handler(struct work_struct *work)
{
	drm_i915_private_t *dev_priv;
	struct drm_device *dev;
	struct intel_ring_buffer *ring;
	bool idle;
	int i;

	dev_priv = container_of(work, drm_i915_private_t,
				mm.retire_work.work);
	dev = dev_priv->dev;

	/* Come back later if the device is busy... */
	if (!mutex_trylock(&dev->struct_mutex)) {
		queue_delayed_work(dev_priv->wq, &dev_priv->mm.retire_work,
				   round_jiffies_up_relative(HZ));
		return;
	}

	i915_gem_retire_requests(dev);

	/* Send a periodic flush down the ring so we don't hold onto GEM
	 * objects indefinitely.
	 */
	idle = true;
	for_each_ring(ring, dev_priv, i) {
		if (ring->gpu_caches_dirty)
			i915_add_request(ring, NULL);

		idle &= list_empty(&ring->request_list);
	}

	if (!dev_priv->mm.suspended && !idle)
		queue_delayed_work(dev_priv->wq, &dev_priv->mm.retire_work,
				   round_jiffies_up_relative(HZ));
	if (idle)
		intel_mark_idle(dev);

	mutex_unlock(&dev->struct_mutex);
}

/**
 * Ensures that an object will eventually get non-busy by flushing any required
 * write domains, emitting any outstanding lazy request and retiring and
 * completed requests.
 */
static int
i915_gem_object_flush_active(struct drm_i915_gem_object *obj)
{
	int ret;

	if (obj->active) {
		ret = i915_gem_check_olr(obj->ring, obj->last_read_seqno);
		if (ret)
			return ret;

		i915_gem_retire_requests_ring(obj->ring);
	}

	return 0;
}

/**
 * i915_gem_wait_ioctl - implements DRM_IOCTL_I915_GEM_WAIT
 * @DRM_IOCTL_ARGS: standard ioctl arguments
 *
 * Returns 0 if successful, else an error is returned with the remaining time in
 * the timeout parameter.
 *  -ETIME: object is still busy after timeout
 *  -ERESTARTSYS: signal interrupted the wait
 *  -ENONENT: object doesn't exist
 * Also possible, but rare:
 *  -EAGAIN: GPU wedged
 *  -ENOMEM: damn
 *  -ENODEV: Internal IRQ fail
 *  -E?: The add request failed
 *
 * The wait ioctl with a timeout of 0 reimplements the busy ioctl. With any
 * non-zero timeout parameter the wait ioctl will wait for the given number of
 * nanoseconds on an object becoming unbusy. Since the wait itself does so
 * without holding struct_mutex the object may become re-busied before this
 * function completes. A similar but shorter * race condition exists in the busy
 * ioctl
 */
int
i915_gem_wait_ioctl(struct drm_device *dev, void *data, struct drm_file *file)
{
	drm_i915_private_t *dev_priv = dev->dev_private;
	struct drm_i915_gem_wait *args = data;
	struct drm_i915_gem_object *obj;
	struct intel_ring_buffer *ring = NULL;
	struct timespec timeout_stack, *timeout = NULL;
	unsigned reset_counter;
	u32 seqno = 0;
	int ret = 0;

	if (args->timeout_ns >= 0) {
		timeout_stack = ns_to_timespec(args->timeout_ns);
		timeout = &timeout_stack;
	}

	ret = i915_mutex_lock_interruptible(dev);
	if (ret)
		return ret;

	obj = to_intel_bo(drm_gem_object_lookup(dev, file, args->bo_handle));
	if (&obj->base == NULL) {
		mutex_unlock(&dev->struct_mutex);
		return -ENOENT;
	}

	/* Need to make sure the object gets inactive eventually. */
	ret = i915_gem_object_flush_active(obj);
	if (ret)
		goto out;

	if (obj->active) {
		seqno = obj->last_read_seqno;
		ring = obj->ring;
	}

	if (seqno == 0)
		 goto out;

	/* Do this after OLR check to make sure we make forward progress polling
	 * on this IOCTL with a 0 timeout (like busy ioctl)
	 */
	if (!args->timeout_ns) {
		ret = -ETIME;
		goto out;
	}

	drm_gem_object_unreference(&obj->base);
	reset_counter = atomic_read(&dev_priv->gpu_error.reset_counter);
	mutex_unlock(&dev->struct_mutex);

	ret = __wait_seqno(ring, seqno, reset_counter, true, timeout);
	if (timeout)
		args->timeout_ns = timespec_to_ns(timeout);
	return ret;

out:
	drm_gem_object_unreference(&obj->base);
	mutex_unlock(&dev->struct_mutex);
	return ret;
}

/**
 * i915_gem_object_sync - sync an object to a ring.
 *
 * @obj: object which may be in use on another ring.
 * @to: ring we wish to use the object on. May be NULL.
 *
 * This code is meant to abstract object synchronization with the GPU.
 * Calling with NULL implies synchronizing the object with the CPU
 * rather than a particular GPU ring.
 *
 * Returns 0 if successful, else propagates up the lower layer error.
 */
int
i915_gem_object_sync(struct drm_i915_gem_object *obj,
		     struct intel_ring_buffer *to)
{
	struct intel_ring_buffer *from = obj->ring;
	u32 seqno;
	int ret, idx;

	if (from == NULL || to == from)
		return 0;

	if (to == NULL || !i915_semaphore_is_enabled(obj->base.dev))
		return i915_gem_object_wait_rendering(obj, false);

	idx = intel_ring_sync_index(from, to);

	seqno = obj->last_read_seqno;
	if (seqno <= from->sync_seqno[idx])
		return 0;

	ret = i915_gem_check_olr(obj->ring, seqno);
	if (ret)
		return ret;

	ret = to->sync_to(to, from, seqno);
	if (!ret)
		/* We use last_read_seqno because sync_to()
		 * might have just caused seqno wrap under
		 * the radar.
		 */
		from->sync_seqno[idx] = obj->last_read_seqno;

	return ret;
}

static void i915_gem_object_finish_gtt(struct drm_i915_gem_object *obj)
{
	u32 old_write_domain, old_read_domains;

	/* Force a pagefault for domain tracking on next user access */
	i915_gem_release_mmap(obj);

	if ((obj->base.read_domains & I915_GEM_DOMAIN_GTT) == 0)
		return;

	/* Wait for any direct GTT access to complete */
	mb();

	old_read_domains = obj->base.read_domains;
	old_write_domain = obj->base.write_domain;

	obj->base.read_domains &= ~I915_GEM_DOMAIN_GTT;
	obj->base.write_domain &= ~I915_GEM_DOMAIN_GTT;

	trace_i915_gem_object_change_domain(obj,
					    old_read_domains,
					    old_write_domain);
}

/**
 * Unbinds an object from the GTT aperture.
 */
int
i915_gem_object_unbind(struct drm_i915_gem_object *obj)
{
	drm_i915_private_t *dev_priv = obj->base.dev->dev_private;
	int ret;

	if (obj->gtt_space == NULL)
		return 0;

	if (obj->pin_count)
		return -EBUSY;

	BUG_ON(obj->pages == NULL);

	ret = i915_gem_object_finish_gpu(obj);
	if (ret)
		return ret;
	/* Continue on if we fail due to EIO, the GPU is hung so we
	 * should be safe and we need to cleanup or else we might
	 * cause memory corruption through use-after-free.
	 */

	i915_gem_object_finish_gtt(obj);

	/* release the fence reg _after_ flushing */
	ret = i915_gem_object_put_fence(obj);
	if (ret)
		return ret;

	trace_i915_gem_object_unbind(obj);

	if (obj->has_global_gtt_mapping)
		i915_gem_gtt_unbind_object(obj);
	if (obj->has_aliasing_ppgtt_mapping) {
		i915_ppgtt_unbind_object(dev_priv->mm.aliasing_ppgtt, obj);
		obj->has_aliasing_ppgtt_mapping = 0;
	}
	i915_gem_gtt_finish_object(obj);
	i915_gem_object_unpin_pages(obj);

	list_del(&obj->mm_list);
	list_move_tail(&obj->global_list, &dev_priv->mm.unbound_list);
	/* Avoid an unnecessary call to unbind on rebind. */
	obj->map_and_fenceable = true;

	drm_mm_put_block(obj->gtt_space);
	obj->gtt_space = NULL;
	obj->gtt_offset = 0;

	return 0;
}

int i915_gpu_idle(struct drm_device *dev)
{
	drm_i915_private_t *dev_priv = dev->dev_private;
	struct intel_ring_buffer *ring;
	int ret, i;

	/* Flush everything onto the inactive list. */
	for_each_ring(ring, dev_priv, i) {
		ret = i915_switch_context(ring, NULL, DEFAULT_CONTEXT_ID);
		if (ret)
			return ret;

		ret = intel_ring_idle(ring);
		if (ret)
			return ret;
	}

	return 0;
}

static void i965_write_fence_reg(struct drm_device *dev, int reg,
				 struct drm_i915_gem_object *obj)
{
	drm_i915_private_t *dev_priv = dev->dev_private;
	int fence_reg;
	int fence_pitch_shift;
	uint64_t val;

	if (INTEL_INFO(dev)->gen >= 6) {
		fence_reg = FENCE_REG_SANDYBRIDGE_0;
		fence_pitch_shift = SANDYBRIDGE_FENCE_PITCH_SHIFT;
	} else {
		fence_reg = FENCE_REG_965_0;
		fence_pitch_shift = I965_FENCE_PITCH_SHIFT;
	}

	if (obj) {
		u32 size = obj->gtt_space->size;

		val = (uint64_t)((obj->gtt_offset + size - 4096) &
				 0xfffff000) << 32;
		val |= obj->gtt_offset & 0xfffff000;
		val |= (uint64_t)((obj->stride / 128) - 1) << fence_pitch_shift;
		if (obj->tiling_mode == I915_TILING_Y)
			val |= 1 << I965_FENCE_TILING_Y_SHIFT;
		val |= I965_FENCE_REG_VALID;
	} else
		val = 0;

	fence_reg += reg * 8;
	I915_WRITE64(fence_reg, val);
	POSTING_READ(fence_reg);
}

static void i915_write_fence_reg(struct drm_device *dev, int reg,
				 struct drm_i915_gem_object *obj)
{
	drm_i915_private_t *dev_priv = dev->dev_private;
	u32 val;

	if (obj) {
		u32 size = obj->gtt_space->size;
		int pitch_val;
		int tile_width;

		WARN((obj->gtt_offset & ~I915_FENCE_START_MASK) ||
		     (size & -size) != size ||
		     (obj->gtt_offset & (size - 1)),
		     "object 0x%08x [fenceable? %d] not 1M or pot-size (0x%08x) aligned\n",
		     obj->gtt_offset, obj->map_and_fenceable, size);

		if (obj->tiling_mode == I915_TILING_Y && HAS_128_BYTE_Y_TILING(dev))
			tile_width = 128;
		else
			tile_width = 512;

		/* Note: pitch better be a power of two tile widths */
		pitch_val = obj->stride / tile_width;
		pitch_val = ffs(pitch_val) - 1;

		val = obj->gtt_offset;
		if (obj->tiling_mode == I915_TILING_Y)
			val |= 1 << I830_FENCE_TILING_Y_SHIFT;
		val |= I915_FENCE_SIZE_BITS(size);
		val |= pitch_val << I830_FENCE_PITCH_SHIFT;
		val |= I830_FENCE_REG_VALID;
	} else
		val = 0;

	if (reg < 8)
		reg = FENCE_REG_830_0 + reg * 4;
	else
		reg = FENCE_REG_945_8 + (reg - 8) * 4;

	I915_WRITE(reg, val);
	POSTING_READ(reg);
}

static void i830_write_fence_reg(struct drm_device *dev, int reg,
				struct drm_i915_gem_object *obj)
{
	drm_i915_private_t *dev_priv = dev->dev_private;
	uint32_t val;

	if (obj) {
		u32 size = obj->gtt_space->size;
		uint32_t pitch_val;

		WARN((obj->gtt_offset & ~I830_FENCE_START_MASK) ||
		     (size & -size) != size ||
		     (obj->gtt_offset & (size - 1)),
		     "object 0x%08x not 512K or pot-size 0x%08x aligned\n",
		     obj->gtt_offset, size);

		pitch_val = obj->stride / 128;
		pitch_val = ffs(pitch_val) - 1;

		val = obj->gtt_offset;
		if (obj->tiling_mode == I915_TILING_Y)
			val |= 1 << I830_FENCE_TILING_Y_SHIFT;
		val |= I830_FENCE_SIZE_BITS(size);
		val |= pitch_val << I830_FENCE_PITCH_SHIFT;
		val |= I830_FENCE_REG_VALID;
	} else
		val = 0;

	I915_WRITE(FENCE_REG_830_0 + reg * 4, val);
	POSTING_READ(FENCE_REG_830_0 + reg * 4);
}

inline static bool i915_gem_object_needs_mb(struct drm_i915_gem_object *obj)
{
	return obj && obj->base.read_domains & I915_GEM_DOMAIN_GTT;
}

static void i915_gem_write_fence(struct drm_device *dev, int reg,
				 struct drm_i915_gem_object *obj)
{
	struct drm_i915_private *dev_priv = dev->dev_private;

	/* Ensure that all CPU reads are completed before installing a fence
	 * and all writes before removing the fence.
	 */
	if (i915_gem_object_needs_mb(dev_priv->fence_regs[reg].obj))
		mb();

	switch (INTEL_INFO(dev)->gen) {
	case 7:
	case 6:
	case 5:
	case 4: i965_write_fence_reg(dev, reg, obj); break;
	case 3: i915_write_fence_reg(dev, reg, obj); break;
	case 2: i830_write_fence_reg(dev, reg, obj); break;
	default: BUG();
	}

	/* And similarly be paranoid that no direct access to this region
	 * is reordered to before the fence is installed.
	 */
	if (i915_gem_object_needs_mb(obj))
		mb();
}

static inline int fence_number(struct drm_i915_private *dev_priv,
			       struct drm_i915_fence_reg *fence)
{
	return fence - dev_priv->fence_regs;
}

<<<<<<< HEAD
static void i915_gem_write_fence__ipi(void *data)
{
	wbinvd();
=======
struct write_fence {
	struct drm_device *dev;
	struct drm_i915_gem_object *obj;
	int fence;
};

static void i915_gem_write_fence__ipi(void *data)
{
	struct write_fence *args = data;

	/* Required for SNB+ with LLC */
	wbinvd();

	/* Required for VLV */
	i915_gem_write_fence(args->dev, args->fence, args->obj);
>>>>>>> d0e0ac97
}

static void i915_gem_object_update_fence(struct drm_i915_gem_object *obj,
					 struct drm_i915_fence_reg *fence,
					 bool enable)
{
<<<<<<< HEAD
	struct drm_device *dev = obj->base.dev;
	struct drm_i915_private *dev_priv = dev->dev_private;
	int fence_reg = fence_number(dev_priv, fence);
=======
	struct drm_i915_private *dev_priv = obj->base.dev->dev_private;
	struct write_fence args = {
		.dev = obj->base.dev,
		.fence = fence_number(dev_priv, fence),
		.obj = enable ? obj : NULL,
	};
>>>>>>> d0e0ac97

	/* In order to fully serialize access to the fenced region and
	 * the update to the fence register we need to take extreme
	 * measures on SNB+. In theory, the write to the fence register
	 * flushes all memory transactions before, and coupled with the
	 * mb() placed around the register write we serialise all memory
	 * operations with respect to the changes in the tiler. Yet, on
	 * SNB+ we need to take a step further and emit an explicit wbinvd()
	 * on each processor in order to manually flush all memory
	 * transactions before updating the fence register.
<<<<<<< HEAD
	 */
	if (HAS_LLC(obj->base.dev))
		on_each_cpu(i915_gem_write_fence__ipi, NULL, 1);
	i915_gem_write_fence(dev, fence_reg, enable ? obj : NULL);

	if (enable) {
		obj->fence_reg = fence_reg;
=======
	 *
	 * However, Valleyview complicates matter. There the wbinvd is
	 * insufficient and unlike SNB/IVB requires the serialising
	 * register write. (Note that that register write by itself is
	 * conversely not sufficient for SNB+.) To compromise, we do both.
	 */
	if (INTEL_INFO(args.dev)->gen >= 6)
		on_each_cpu(i915_gem_write_fence__ipi, &args, 1);
	else
		i915_gem_write_fence(args.dev, args.fence, args.obj);

	if (enable) {
		obj->fence_reg = args.fence;
>>>>>>> d0e0ac97
		fence->obj = obj;
		list_move_tail(&fence->lru_list, &dev_priv->mm.fence_list);
	} else {
		obj->fence_reg = I915_FENCE_REG_NONE;
		fence->obj = NULL;
		list_del_init(&fence->lru_list);
	}
}

static int
i915_gem_object_wait_fence(struct drm_i915_gem_object *obj)
{
	if (obj->last_fenced_seqno) {
		int ret = i915_wait_seqno(obj->ring, obj->last_fenced_seqno);
		if (ret)
			return ret;

		obj->last_fenced_seqno = 0;
	}

	obj->fenced_gpu_access = false;
	return 0;
}

int
i915_gem_object_put_fence(struct drm_i915_gem_object *obj)
{
	struct drm_i915_private *dev_priv = obj->base.dev->dev_private;
	struct drm_i915_fence_reg *fence;
	int ret;

	ret = i915_gem_object_wait_fence(obj);
	if (ret)
		return ret;

	if (obj->fence_reg == I915_FENCE_REG_NONE)
		return 0;

	fence = &dev_priv->fence_regs[obj->fence_reg];

	i915_gem_object_fence_lost(obj);
	i915_gem_object_update_fence(obj, fence, false);

	return 0;
}

static struct drm_i915_fence_reg *
i915_find_fence_reg(struct drm_device *dev)
{
	struct drm_i915_private *dev_priv = dev->dev_private;
	struct drm_i915_fence_reg *reg, *avail;
	int i;

	/* First try to find a free reg */
	avail = NULL;
	for (i = dev_priv->fence_reg_start; i < dev_priv->num_fence_regs; i++) {
		reg = &dev_priv->fence_regs[i];
		if (!reg->obj)
			return reg;

		if (!reg->pin_count)
			avail = reg;
	}

	if (avail == NULL)
		return NULL;

	/* None available, try to steal one or wait for a user to finish */
	list_for_each_entry(reg, &dev_priv->mm.fence_list, lru_list) {
		if (reg->pin_count)
			continue;

		return reg;
	}

	return NULL;
}

/**
 * i915_gem_object_get_fence - set up fencing for an object
 * @obj: object to map through a fence reg
 *
 * When mapping objects through the GTT, userspace wants to be able to write
 * to them without having to worry about swizzling if the object is tiled.
 * This function walks the fence regs looking for a free one for @obj,
 * stealing one if it can't find any.
 *
 * It then sets up the reg based on the object's properties: address, pitch
 * and tiling format.
 *
 * For an untiled surface, this removes any existing fence.
 */
int
i915_gem_object_get_fence(struct drm_i915_gem_object *obj)
{
	struct drm_device *dev = obj->base.dev;
	struct drm_i915_private *dev_priv = dev->dev_private;
	bool enable = obj->tiling_mode != I915_TILING_NONE;
	struct drm_i915_fence_reg *reg;
	int ret;

	/* Have we updated the tiling parameters upon the object and so
	 * will need to serialise the write to the associated fence register?
	 */
	if (obj->fence_dirty) {
		ret = i915_gem_object_wait_fence(obj);
		if (ret)
			return ret;
	}

	/* Just update our place in the LRU if our fence is getting reused. */
	if (obj->fence_reg != I915_FENCE_REG_NONE) {
		reg = &dev_priv->fence_regs[obj->fence_reg];
		if (!obj->fence_dirty) {
			list_move_tail(&reg->lru_list,
				       &dev_priv->mm.fence_list);
			return 0;
		}
	} else if (enable) {
		reg = i915_find_fence_reg(dev);
		if (reg == NULL)
			return -EDEADLK;

		if (reg->obj) {
			struct drm_i915_gem_object *old = reg->obj;

			ret = i915_gem_object_wait_fence(old);
			if (ret)
				return ret;

			i915_gem_object_fence_lost(old);
		}
	} else
		return 0;

	i915_gem_object_update_fence(obj, reg, enable);
	obj->fence_dirty = false;

	return 0;
}

static bool i915_gem_valid_gtt_space(struct drm_device *dev,
				     struct drm_mm_node *gtt_space,
				     unsigned long cache_level)
{
	struct drm_mm_node *other;

	/* On non-LLC machines we have to be careful when putting differing
	 * types of snoopable memory together to avoid the prefetcher
	 * crossing memory domains and dying.
	 */
	if (HAS_LLC(dev))
		return true;

	if (gtt_space == NULL)
		return true;

	if (list_empty(&gtt_space->node_list))
		return true;

	other = list_entry(gtt_space->node_list.prev, struct drm_mm_node, node_list);
	if (other->allocated && !other->hole_follows && other->color != cache_level)
		return false;

	other = list_entry(gtt_space->node_list.next, struct drm_mm_node, node_list);
	if (other->allocated && !gtt_space->hole_follows && other->color != cache_level)
		return false;

	return true;
}

static void i915_gem_verify_gtt(struct drm_device *dev)
{
#if WATCH_GTT
	struct drm_i915_private *dev_priv = dev->dev_private;
	struct drm_i915_gem_object *obj;
	int err = 0;

	list_for_each_entry(obj, &dev_priv->mm.gtt_list, global_list) {
		if (obj->gtt_space == NULL) {
			printk(KERN_ERR "object found on GTT list with no space reserved\n");
			err++;
			continue;
		}

		if (obj->cache_level != obj->gtt_space->color) {
			printk(KERN_ERR "object reserved space [%08lx, %08lx] with wrong color, cache_level=%x, color=%lx\n",
			       obj->gtt_space->start,
			       obj->gtt_space->start + obj->gtt_space->size,
			       obj->cache_level,
			       obj->gtt_space->color);
			err++;
			continue;
		}

		if (!i915_gem_valid_gtt_space(dev,
					      obj->gtt_space,
					      obj->cache_level)) {
			printk(KERN_ERR "invalid GTT space found at [%08lx, %08lx] - color=%x\n",
			       obj->gtt_space->start,
			       obj->gtt_space->start + obj->gtt_space->size,
			       obj->cache_level);
			err++;
			continue;
		}
	}

	WARN_ON(err);
#endif
}

/**
 * Finds free space in the GTT aperture and binds the object there.
 */
static int
i915_gem_object_bind_to_gtt(struct drm_i915_gem_object *obj,
			    unsigned alignment,
			    bool map_and_fenceable,
			    bool nonblocking)
{
	struct drm_device *dev = obj->base.dev;
	drm_i915_private_t *dev_priv = dev->dev_private;
	struct drm_mm_node *node;
	u32 size, fence_size, fence_alignment, unfenced_alignment;
	bool mappable, fenceable;
	size_t gtt_max = map_and_fenceable ?
		dev_priv->gtt.mappable_end : dev_priv->gtt.total;
	int ret;

	fence_size = i915_gem_get_gtt_size(dev,
					   obj->base.size,
					   obj->tiling_mode);
	fence_alignment = i915_gem_get_gtt_alignment(dev,
						     obj->base.size,
						     obj->tiling_mode, true);
	unfenced_alignment =
		i915_gem_get_gtt_alignment(dev,
						    obj->base.size,
						    obj->tiling_mode, false);

	if (alignment == 0)
		alignment = map_and_fenceable ? fence_alignment :
						unfenced_alignment;
	if (map_and_fenceable && alignment & (fence_alignment - 1)) {
		DRM_ERROR("Invalid object alignment requested %u\n", alignment);
		return -EINVAL;
	}

	size = map_and_fenceable ? fence_size : obj->base.size;

	/* If the object is bigger than the entire aperture, reject it early
	 * before evicting everything in a vain attempt to find space.
	 */
<<<<<<< HEAD
	if (obj->base.size >
	    (map_and_fenceable ? dev_priv->gtt.mappable_end : dev_priv->gtt.total)) {
		DRM_ERROR("Attempting to bind an object larger than the aperture\n");
=======
	if (obj->base.size > gtt_max) {
		DRM_ERROR("Attempting to bind an object larger than the aperture: object=%zd > %s aperture=%zu\n",
			  obj->base.size,
			  map_and_fenceable ? "mappable" : "total",
			  gtt_max);
>>>>>>> d0e0ac97
		return -E2BIG;
	}

	ret = i915_gem_object_get_pages(obj);
	if (ret)
		return ret;

	i915_gem_object_pin_pages(obj);

	node = kzalloc(sizeof(*node), GFP_KERNEL);
	if (node == NULL) {
		i915_gem_object_unpin_pages(obj);
		return -ENOMEM;
	}

<<<<<<< HEAD
 search_free:
	if (map_and_fenceable)
		ret = drm_mm_insert_node_in_range_generic(&dev_priv->mm.gtt_space, node,
							  size, alignment, obj->cache_level,
							  0, dev_priv->gtt.mappable_end);
	else
		ret = drm_mm_insert_node_generic(&dev_priv->mm.gtt_space, node,
						 size, alignment, obj->cache_level);
=======
search_free:
	ret = drm_mm_insert_node_in_range_generic(&dev_priv->mm.gtt_space, node,
						  size, alignment,
						  obj->cache_level, 0, gtt_max);
>>>>>>> d0e0ac97
	if (ret) {
		ret = i915_gem_evict_something(dev, size, alignment,
					       obj->cache_level,
					       map_and_fenceable,
					       nonblocking);
		if (ret == 0)
			goto search_free;

		i915_gem_object_unpin_pages(obj);
		kfree(node);
		return ret;
	}
	if (WARN_ON(!i915_gem_valid_gtt_space(dev, node, obj->cache_level))) {
		i915_gem_object_unpin_pages(obj);
		drm_mm_put_block(node);
		return -EINVAL;
	}

	ret = i915_gem_gtt_prepare_object(obj);
	if (ret) {
		i915_gem_object_unpin_pages(obj);
		drm_mm_put_block(node);
		return ret;
	}

	list_move_tail(&obj->global_list, &dev_priv->mm.bound_list);
	list_add_tail(&obj->mm_list, &dev_priv->mm.inactive_list);

	obj->gtt_space = node;
	obj->gtt_offset = node->start;

	fenceable =
		node->size == fence_size &&
		(node->start & (fence_alignment - 1)) == 0;

	mappable =
		obj->gtt_offset + obj->base.size <= dev_priv->gtt.mappable_end;

	obj->map_and_fenceable = mappable && fenceable;

	trace_i915_gem_object_bind(obj, map_and_fenceable);
	i915_gem_verify_gtt(dev);
	return 0;
}

void
i915_gem_clflush_object(struct drm_i915_gem_object *obj)
{
	/* If we don't have a page list set up, then we're not pinned
	 * to GPU, and we can ignore the cache flush because it'll happen
	 * again at bind time.
	 */
	if (obj->pages == NULL)
		return;

	/*
	 * Stolen memory is always coherent with the GPU as it is explicitly
	 * marked as wc by the system, or the system is cache-coherent.
	 */
	if (obj->stolen)
		return;

	/* If the GPU is snooping the contents of the CPU cache,
	 * we do not need to manually clear the CPU cache lines.  However,
	 * the caches are only snooped when the render cache is
	 * flushed/invalidated.  As we always have to emit invalidations
	 * and flushes when moving into and out of the RENDER domain, correct
	 * snooping behaviour occurs naturally as the result of our domain
	 * tracking.
	 */
	if (obj->cache_level != I915_CACHE_NONE)
		return;

	trace_i915_gem_object_clflush(obj);

	drm_clflush_sg(obj->pages);
}

/** Flushes the GTT write domain for the object if it's dirty. */
static void
i915_gem_object_flush_gtt_write_domain(struct drm_i915_gem_object *obj)
{
	uint32_t old_write_domain;

	if (obj->base.write_domain != I915_GEM_DOMAIN_GTT)
		return;

	/* No actual flushing is required for the GTT write domain.  Writes
	 * to it immediately go to main memory as far as we know, so there's
	 * no chipset flush.  It also doesn't land in render cache.
	 *
	 * However, we do have to enforce the order so that all writes through
	 * the GTT land before any writes to the device, such as updates to
	 * the GATT itself.
	 */
	wmb();

	old_write_domain = obj->base.write_domain;
	obj->base.write_domain = 0;

	trace_i915_gem_object_change_domain(obj,
					    obj->base.read_domains,
					    old_write_domain);
}

/** Flushes the CPU write domain for the object if it's dirty. */
static void
i915_gem_object_flush_cpu_write_domain(struct drm_i915_gem_object *obj)
{
	uint32_t old_write_domain;

	if (obj->base.write_domain != I915_GEM_DOMAIN_CPU)
		return;

	i915_gem_clflush_object(obj);
	i915_gem_chipset_flush(obj->base.dev);
	old_write_domain = obj->base.write_domain;
	obj->base.write_domain = 0;

	trace_i915_gem_object_change_domain(obj,
					    obj->base.read_domains,
					    old_write_domain);
}

/**
 * Moves a single object to the GTT read, and possibly write domain.
 *
 * This function returns when the move is complete, including waiting on
 * flushes to occur.
 */
int
i915_gem_object_set_to_gtt_domain(struct drm_i915_gem_object *obj, bool write)
{
	drm_i915_private_t *dev_priv = obj->base.dev->dev_private;
	uint32_t old_write_domain, old_read_domains;
	int ret;

	/* Not valid to be called on unbound objects. */
	if (obj->gtt_space == NULL)
		return -EINVAL;

	if (obj->base.write_domain == I915_GEM_DOMAIN_GTT)
		return 0;

	ret = i915_gem_object_wait_rendering(obj, !write);
	if (ret)
		return ret;

	i915_gem_object_flush_cpu_write_domain(obj);

	/* Serialise direct access to this object with the barriers for
	 * coherent writes from the GPU, by effectively invalidating the
	 * GTT domain upon first access.
	 */
	if ((obj->base.read_domains & I915_GEM_DOMAIN_GTT) == 0)
		mb();

	old_write_domain = obj->base.write_domain;
	old_read_domains = obj->base.read_domains;

	/* It should now be out of any other write domains, and we can update
	 * the domain values for our changes.
	 */
	BUG_ON((obj->base.write_domain & ~I915_GEM_DOMAIN_GTT) != 0);
	obj->base.read_domains |= I915_GEM_DOMAIN_GTT;
	if (write) {
		obj->base.read_domains = I915_GEM_DOMAIN_GTT;
		obj->base.write_domain = I915_GEM_DOMAIN_GTT;
		obj->dirty = 1;
	}

	trace_i915_gem_object_change_domain(obj,
					    old_read_domains,
					    old_write_domain);

	/* And bump the LRU for this access */
	if (i915_gem_object_is_inactive(obj))
		list_move_tail(&obj->mm_list, &dev_priv->mm.inactive_list);

	return 0;
}

int i915_gem_object_set_cache_level(struct drm_i915_gem_object *obj,
				    enum i915_cache_level cache_level)
{
	struct drm_device *dev = obj->base.dev;
	drm_i915_private_t *dev_priv = dev->dev_private;
	int ret;

	if (obj->cache_level == cache_level)
		return 0;

	if (obj->pin_count) {
		DRM_DEBUG("can not change the cache level of pinned objects\n");
		return -EBUSY;
	}

	if (!i915_gem_valid_gtt_space(dev, obj->gtt_space, cache_level)) {
		ret = i915_gem_object_unbind(obj);
		if (ret)
			return ret;
	}

	if (obj->gtt_space) {
		ret = i915_gem_object_finish_gpu(obj);
		if (ret)
			return ret;

		i915_gem_object_finish_gtt(obj);

		/* Before SandyBridge, you could not use tiling or fence
		 * registers with snooped memory, so relinquish any fences
		 * currently pointing to our region in the aperture.
		 */
		if (INTEL_INFO(dev)->gen < 6) {
			ret = i915_gem_object_put_fence(obj);
			if (ret)
				return ret;
		}

		if (obj->has_global_gtt_mapping)
			i915_gem_gtt_bind_object(obj, cache_level);
		if (obj->has_aliasing_ppgtt_mapping)
			i915_ppgtt_bind_object(dev_priv->mm.aliasing_ppgtt,
					       obj, cache_level);

		obj->gtt_space->color = cache_level;
	}

	if (cache_level == I915_CACHE_NONE) {
		u32 old_read_domains, old_write_domain;

		/* If we're coming from LLC cached, then we haven't
		 * actually been tracking whether the data is in the
		 * CPU cache or not, since we only allow one bit set
		 * in obj->write_domain and have been skipping the clflushes.
		 * Just set it to the CPU cache for now.
		 */
		WARN_ON(obj->base.write_domain & ~I915_GEM_DOMAIN_CPU);
		WARN_ON(obj->base.read_domains & ~I915_GEM_DOMAIN_CPU);

		old_read_domains = obj->base.read_domains;
		old_write_domain = obj->base.write_domain;

		obj->base.read_domains = I915_GEM_DOMAIN_CPU;
		obj->base.write_domain = I915_GEM_DOMAIN_CPU;

		trace_i915_gem_object_change_domain(obj,
						    old_read_domains,
						    old_write_domain);
	}

	obj->cache_level = cache_level;
	i915_gem_verify_gtt(dev);
	return 0;
}

int i915_gem_get_caching_ioctl(struct drm_device *dev, void *data,
			       struct drm_file *file)
{
	struct drm_i915_gem_caching *args = data;
	struct drm_i915_gem_object *obj;
	int ret;

	ret = i915_mutex_lock_interruptible(dev);
	if (ret)
		return ret;

	obj = to_intel_bo(drm_gem_object_lookup(dev, file, args->handle));
	if (&obj->base == NULL) {
		ret = -ENOENT;
		goto unlock;
	}

	args->caching = obj->cache_level != I915_CACHE_NONE;

	drm_gem_object_unreference(&obj->base);
unlock:
	mutex_unlock(&dev->struct_mutex);
	return ret;
}

int i915_gem_set_caching_ioctl(struct drm_device *dev, void *data,
			       struct drm_file *file)
{
	struct drm_i915_gem_caching *args = data;
	struct drm_i915_gem_object *obj;
	enum i915_cache_level level;
	int ret;

	switch (args->caching) {
	case I915_CACHING_NONE:
		level = I915_CACHE_NONE;
		break;
	case I915_CACHING_CACHED:
		level = I915_CACHE_LLC;
		break;
	default:
		return -EINVAL;
	}

	ret = i915_mutex_lock_interruptible(dev);
	if (ret)
		return ret;

	obj = to_intel_bo(drm_gem_object_lookup(dev, file, args->handle));
	if (&obj->base == NULL) {
		ret = -ENOENT;
		goto unlock;
	}

	ret = i915_gem_object_set_cache_level(obj, level);

	drm_gem_object_unreference(&obj->base);
unlock:
	mutex_unlock(&dev->struct_mutex);
	return ret;
}

/*
 * Prepare buffer for display plane (scanout, cursors, etc).
 * Can be called from an uninterruptible phase (modesetting) and allows
 * any flushes to be pipelined (for pageflips).
 */
int
i915_gem_object_pin_to_display_plane(struct drm_i915_gem_object *obj,
				     u32 alignment,
				     struct intel_ring_buffer *pipelined)
{
	u32 old_read_domains, old_write_domain;
	int ret;

	if (pipelined != obj->ring) {
		ret = i915_gem_object_sync(obj, pipelined);
		if (ret)
			return ret;
	}

	/* The display engine is not coherent with the LLC cache on gen6.  As
	 * a result, we make sure that the pinning that is about to occur is
	 * done with uncached PTEs. This is lowest common denominator for all
	 * chipsets.
	 *
	 * However for gen6+, we could do better by using the GFDT bit instead
	 * of uncaching, which would allow us to flush all the LLC-cached data
	 * with that bit in the PTE to main memory with just one PIPE_CONTROL.
	 */
	ret = i915_gem_object_set_cache_level(obj, I915_CACHE_NONE);
	if (ret)
		return ret;

	/* As the user may map the buffer once pinned in the display plane
	 * (e.g. libkms for the bootup splash), we have to ensure that we
	 * always use map_and_fenceable for all scanout buffers.
	 */
	ret = i915_gem_object_pin(obj, alignment, true, false);
	if (ret)
		return ret;

	i915_gem_object_flush_cpu_write_domain(obj);

	old_write_domain = obj->base.write_domain;
	old_read_domains = obj->base.read_domains;

	/* It should now be out of any other write domains, and we can update
	 * the domain values for our changes.
	 */
	obj->base.write_domain = 0;
	obj->base.read_domains |= I915_GEM_DOMAIN_GTT;

	trace_i915_gem_object_change_domain(obj,
					    old_read_domains,
					    old_write_domain);

	return 0;
}

int
i915_gem_object_finish_gpu(struct drm_i915_gem_object *obj)
{
	int ret;

	if ((obj->base.read_domains & I915_GEM_GPU_DOMAINS) == 0)
		return 0;

	ret = i915_gem_object_wait_rendering(obj, false);
	if (ret)
		return ret;

	/* Ensure that we invalidate the GPU's caches and TLBs. */
	obj->base.read_domains &= ~I915_GEM_GPU_DOMAINS;
	return 0;
}

/**
 * Moves a single object to the CPU read, and possibly write domain.
 *
 * This function returns when the move is complete, including waiting on
 * flushes to occur.
 */
int
i915_gem_object_set_to_cpu_domain(struct drm_i915_gem_object *obj, bool write)
{
	uint32_t old_write_domain, old_read_domains;
	int ret;

	if (obj->base.write_domain == I915_GEM_DOMAIN_CPU)
		return 0;

	ret = i915_gem_object_wait_rendering(obj, !write);
	if (ret)
		return ret;

	i915_gem_object_flush_gtt_write_domain(obj);

	old_write_domain = obj->base.write_domain;
	old_read_domains = obj->base.read_domains;

	/* Flush the CPU cache if it's still invalid. */
	if ((obj->base.read_domains & I915_GEM_DOMAIN_CPU) == 0) {
		i915_gem_clflush_object(obj);

		obj->base.read_domains |= I915_GEM_DOMAIN_CPU;
	}

	/* It should now be out of any other write domains, and we can update
	 * the domain values for our changes.
	 */
	BUG_ON((obj->base.write_domain & ~I915_GEM_DOMAIN_CPU) != 0);

	/* If we're writing through the CPU, then the GPU read domains will
	 * need to be invalidated at next use.
	 */
	if (write) {
		obj->base.read_domains = I915_GEM_DOMAIN_CPU;
		obj->base.write_domain = I915_GEM_DOMAIN_CPU;
	}

	trace_i915_gem_object_change_domain(obj,
					    old_read_domains,
					    old_write_domain);

	return 0;
}

/* Throttle our rendering by waiting until the ring has completed our requests
 * emitted over 20 msec ago.
 *
 * Note that if we were to use the current jiffies each time around the loop,
 * we wouldn't escape the function with any frames outstanding if the time to
 * render a frame was over 20ms.
 *
 * This should get us reasonable parallelism between CPU and GPU but also
 * relatively low latency when blocking on a particular request to finish.
 */
static int
i915_gem_ring_throttle(struct drm_device *dev, struct drm_file *file)
{
	struct drm_i915_private *dev_priv = dev->dev_private;
	struct drm_i915_file_private *file_priv = file->driver_priv;
	unsigned long recent_enough = jiffies - msecs_to_jiffies(20);
	struct drm_i915_gem_request *request;
	struct intel_ring_buffer *ring = NULL;
	unsigned reset_counter;
	u32 seqno = 0;
	int ret;

	ret = i915_gem_wait_for_error(&dev_priv->gpu_error);
	if (ret)
		return ret;

	ret = i915_gem_check_wedge(&dev_priv->gpu_error, false);
	if (ret)
		return ret;

	spin_lock(&file_priv->mm.lock);
	list_for_each_entry(request, &file_priv->mm.request_list, client_list) {
		if (time_after_eq(request->emitted_jiffies, recent_enough))
			break;

		ring = request->ring;
		seqno = request->seqno;
	}
	reset_counter = atomic_read(&dev_priv->gpu_error.reset_counter);
	spin_unlock(&file_priv->mm.lock);

	if (seqno == 0)
		return 0;

	ret = __wait_seqno(ring, seqno, reset_counter, true, NULL);
	if (ret == 0)
		queue_delayed_work(dev_priv->wq, &dev_priv->mm.retire_work, 0);

	return ret;
}

int
i915_gem_object_pin(struct drm_i915_gem_object *obj,
		    uint32_t alignment,
		    bool map_and_fenceable,
		    bool nonblocking)
{
	int ret;

	if (WARN_ON(obj->pin_count == DRM_I915_GEM_OBJECT_MAX_PIN_COUNT))
		return -EBUSY;

	if (obj->gtt_space != NULL) {
		if ((alignment && obj->gtt_offset & (alignment - 1)) ||
		    (map_and_fenceable && !obj->map_and_fenceable)) {
			WARN(obj->pin_count,
			     "bo is already pinned with incorrect alignment:"
			     " offset=%x, req.alignment=%x, req.map_and_fenceable=%d,"
			     " obj->map_and_fenceable=%d\n",
			     obj->gtt_offset, alignment,
			     map_and_fenceable,
			     obj->map_and_fenceable);
			ret = i915_gem_object_unbind(obj);
			if (ret)
				return ret;
		}
	}

	if (obj->gtt_space == NULL) {
		struct drm_i915_private *dev_priv = obj->base.dev->dev_private;

		ret = i915_gem_object_bind_to_gtt(obj, alignment,
						  map_and_fenceable,
						  nonblocking);
		if (ret)
			return ret;

		if (!dev_priv->mm.aliasing_ppgtt)
			i915_gem_gtt_bind_object(obj, obj->cache_level);
	}

	if (!obj->has_global_gtt_mapping && map_and_fenceable)
		i915_gem_gtt_bind_object(obj, obj->cache_level);

	obj->pin_count++;
	obj->pin_mappable |= map_and_fenceable;

	return 0;
}

void
i915_gem_object_unpin(struct drm_i915_gem_object *obj)
{
	BUG_ON(obj->pin_count == 0);
	BUG_ON(obj->gtt_space == NULL);

	if (--obj->pin_count == 0)
		obj->pin_mappable = false;
}

int
i915_gem_pin_ioctl(struct drm_device *dev, void *data,
		   struct drm_file *file)
{
	struct drm_i915_gem_pin *args = data;
	struct drm_i915_gem_object *obj;
	int ret;

	ret = i915_mutex_lock_interruptible(dev);
	if (ret)
		return ret;

	obj = to_intel_bo(drm_gem_object_lookup(dev, file, args->handle));
	if (&obj->base == NULL) {
		ret = -ENOENT;
		goto unlock;
	}

	if (obj->madv != I915_MADV_WILLNEED) {
		DRM_ERROR("Attempting to pin a purgeable buffer\n");
		ret = -EINVAL;
		goto out;
	}

	if (obj->pin_filp != NULL && obj->pin_filp != file) {
		DRM_ERROR("Already pinned in i915_gem_pin_ioctl(): %d\n",
			  args->handle);
		ret = -EINVAL;
		goto out;
	}

	if (obj->user_pin_count == 0) {
		ret = i915_gem_object_pin(obj, args->alignment, true, false);
		if (ret)
			goto out;
	}

	obj->user_pin_count++;
	obj->pin_filp = file;

	/* XXX - flush the CPU caches for pinned objects
	 * as the X server doesn't manage domains yet
	 */
	i915_gem_object_flush_cpu_write_domain(obj);
	args->offset = obj->gtt_offset;
out:
	drm_gem_object_unreference(&obj->base);
unlock:
	mutex_unlock(&dev->struct_mutex);
	return ret;
}

int
i915_gem_unpin_ioctl(struct drm_device *dev, void *data,
		     struct drm_file *file)
{
	struct drm_i915_gem_pin *args = data;
	struct drm_i915_gem_object *obj;
	int ret;

	ret = i915_mutex_lock_interruptible(dev);
	if (ret)
		return ret;

	obj = to_intel_bo(drm_gem_object_lookup(dev, file, args->handle));
	if (&obj->base == NULL) {
		ret = -ENOENT;
		goto unlock;
	}

	if (obj->pin_filp != file) {
		DRM_ERROR("Not pinned by caller in i915_gem_pin_ioctl(): %d\n",
			  args->handle);
		ret = -EINVAL;
		goto out;
	}
	obj->user_pin_count--;
	if (obj->user_pin_count == 0) {
		obj->pin_filp = NULL;
		i915_gem_object_unpin(obj);
	}

out:
	drm_gem_object_unreference(&obj->base);
unlock:
	mutex_unlock(&dev->struct_mutex);
	return ret;
}

int
i915_gem_busy_ioctl(struct drm_device *dev, void *data,
		    struct drm_file *file)
{
	struct drm_i915_gem_busy *args = data;
	struct drm_i915_gem_object *obj;
	int ret;

	ret = i915_mutex_lock_interruptible(dev);
	if (ret)
		return ret;

	obj = to_intel_bo(drm_gem_object_lookup(dev, file, args->handle));
	if (&obj->base == NULL) {
		ret = -ENOENT;
		goto unlock;
	}

	/* Count all active objects as busy, even if they are currently not used
	 * by the gpu. Users of this interface expect objects to eventually
	 * become non-busy without any further actions, therefore emit any
	 * necessary flushes here.
	 */
	ret = i915_gem_object_flush_active(obj);

	args->busy = obj->active;
	if (obj->ring) {
		BUILD_BUG_ON(I915_NUM_RINGS > 16);
		args->busy |= intel_ring_flag(obj->ring) << 16;
	}

	drm_gem_object_unreference(&obj->base);
unlock:
	mutex_unlock(&dev->struct_mutex);
	return ret;
}

int
i915_gem_throttle_ioctl(struct drm_device *dev, void *data,
			struct drm_file *file_priv)
{
	return i915_gem_ring_throttle(dev, file_priv);
}

int
i915_gem_madvise_ioctl(struct drm_device *dev, void *data,
		       struct drm_file *file_priv)
{
	struct drm_i915_gem_madvise *args = data;
	struct drm_i915_gem_object *obj;
	int ret;

	switch (args->madv) {
	case I915_MADV_DONTNEED:
	case I915_MADV_WILLNEED:
	    break;
	default:
	    return -EINVAL;
	}

	ret = i915_mutex_lock_interruptible(dev);
	if (ret)
		return ret;

	obj = to_intel_bo(drm_gem_object_lookup(dev, file_priv, args->handle));
	if (&obj->base == NULL) {
		ret = -ENOENT;
		goto unlock;
	}

	if (obj->pin_count) {
		ret = -EINVAL;
		goto out;
	}

	if (obj->madv != __I915_MADV_PURGED)
		obj->madv = args->madv;

	/* if the object is no longer attached, discard its backing storage */
	if (i915_gem_object_is_purgeable(obj) && obj->pages == NULL)
		i915_gem_object_truncate(obj);

	args->retained = obj->madv != __I915_MADV_PURGED;

out:
	drm_gem_object_unreference(&obj->base);
unlock:
	mutex_unlock(&dev->struct_mutex);
	return ret;
}

void i915_gem_object_init(struct drm_i915_gem_object *obj,
			  const struct drm_i915_gem_object_ops *ops)
{
	INIT_LIST_HEAD(&obj->mm_list);
	INIT_LIST_HEAD(&obj->global_list);
	INIT_LIST_HEAD(&obj->ring_list);
	INIT_LIST_HEAD(&obj->exec_list);

	obj->ops = ops;

	obj->fence_reg = I915_FENCE_REG_NONE;
	obj->madv = I915_MADV_WILLNEED;
	/* Avoid an unnecessary call to unbind on the first bind. */
	obj->map_and_fenceable = true;

	i915_gem_info_add_obj(obj->base.dev->dev_private, obj->base.size);
}

static const struct drm_i915_gem_object_ops i915_gem_object_ops = {
	.get_pages = i915_gem_object_get_pages_gtt,
	.put_pages = i915_gem_object_put_pages_gtt,
};

struct drm_i915_gem_object *i915_gem_alloc_object(struct drm_device *dev,
						  size_t size)
{
	struct drm_i915_gem_object *obj;
	struct address_space *mapping;
	gfp_t mask;

	obj = i915_gem_object_alloc(dev);
	if (obj == NULL)
		return NULL;

	if (drm_gem_object_init(dev, &obj->base, size) != 0) {
		i915_gem_object_free(obj);
		return NULL;
	}

	mask = GFP_HIGHUSER | __GFP_RECLAIMABLE;
	if (IS_CRESTLINE(dev) || IS_BROADWATER(dev)) {
		/* 965gm cannot relocate objects above 4GiB. */
		mask &= ~__GFP_HIGHMEM;
		mask |= __GFP_DMA32;
	}

	mapping = file_inode(obj->base.filp)->i_mapping;
	mapping_set_gfp_mask(mapping, mask);

	i915_gem_object_init(obj, &i915_gem_object_ops);

	obj->base.write_domain = I915_GEM_DOMAIN_CPU;
	obj->base.read_domains = I915_GEM_DOMAIN_CPU;

	if (HAS_LLC(dev)) {
		/* On some devices, we can have the GPU use the LLC (the CPU
		 * cache) for about a 10% performance improvement
		 * compared to uncached.  Graphics requests other than
		 * display scanout are coherent with the CPU in
		 * accessing this cache.  This means in this mode we
		 * don't need to clflush on the CPU side, and on the
		 * GPU side we only need to flush internal caches to
		 * get data visible to the CPU.
		 *
		 * However, we maintain the display planes as UC, and so
		 * need to rebind when first used as such.
		 */
		obj->cache_level = I915_CACHE_LLC;
	} else
		obj->cache_level = I915_CACHE_NONE;

	return obj;
}

int i915_gem_init_object(struct drm_gem_object *obj)
{
	BUG();

	return 0;
}

void i915_gem_free_object(struct drm_gem_object *gem_obj)
{
	struct drm_i915_gem_object *obj = to_intel_bo(gem_obj);
	struct drm_device *dev = obj->base.dev;
	drm_i915_private_t *dev_priv = dev->dev_private;

	trace_i915_gem_object_destroy(obj);

	if (obj->phys_obj)
		i915_gem_detach_phys_object(dev, obj);

	obj->pin_count = 0;
	if (WARN_ON(i915_gem_object_unbind(obj) == -ERESTARTSYS)) {
		bool was_interruptible;

		was_interruptible = dev_priv->mm.interruptible;
		dev_priv->mm.interruptible = false;

		WARN_ON(i915_gem_object_unbind(obj));

		dev_priv->mm.interruptible = was_interruptible;
	}

	/* Stolen objects don't hold a ref, but do hold pin count. Fix that up
	 * before progressing. */
	if (obj->stolen)
		i915_gem_object_unpin_pages(obj);

	if (WARN_ON(obj->pages_pin_count))
		obj->pages_pin_count = 0;
	i915_gem_object_put_pages(obj);
	i915_gem_object_free_mmap_offset(obj);
	i915_gem_object_release_stolen(obj);

	BUG_ON(obj->pages);

	if (obj->base.import_attach)
		drm_prime_gem_destroy(&obj->base, NULL);

	drm_gem_object_release(&obj->base);
	i915_gem_info_remove_obj(dev_priv, obj->base.size);

	kfree(obj->bit_17);
	i915_gem_object_free(obj);
}

int
i915_gem_idle(struct drm_device *dev)
{
	drm_i915_private_t *dev_priv = dev->dev_private;
	int ret;

	mutex_lock(&dev->struct_mutex);

	if (dev_priv->mm.suspended) {
		mutex_unlock(&dev->struct_mutex);
		return 0;
	}

	ret = i915_gpu_idle(dev);
	if (ret) {
		mutex_unlock(&dev->struct_mutex);
		return ret;
	}
	i915_gem_retire_requests(dev);

	/* Under UMS, be paranoid and evict. */
	if (!drm_core_check_feature(dev, DRIVER_MODESET))
		i915_gem_evict_everything(dev);

	/* Hack!  Don't let anybody do execbuf while we don't control the chip.
	 * We need to replace this with a semaphore, or something.
	 * And not confound mm.suspended!
	 */
	dev_priv->mm.suspended = 1;
	del_timer_sync(&dev_priv->gpu_error.hangcheck_timer);

	i915_kernel_lost_context(dev);
	i915_gem_cleanup_ringbuffer(dev);

	mutex_unlock(&dev->struct_mutex);

	/* Cancel the retire work handler, which should be idle now. */
	cancel_delayed_work_sync(&dev_priv->mm.retire_work);

	return 0;
}

void i915_gem_l3_remap(struct drm_device *dev)
{
	drm_i915_private_t *dev_priv = dev->dev_private;
	u32 misccpctl;
	int i;

	if (!HAS_L3_GPU_CACHE(dev))
		return;

	if (!dev_priv->l3_parity.remap_info)
		return;

	misccpctl = I915_READ(GEN7_MISCCPCTL);
	I915_WRITE(GEN7_MISCCPCTL, misccpctl & ~GEN7_DOP_CLOCK_GATE_ENABLE);
	POSTING_READ(GEN7_MISCCPCTL);

	for (i = 0; i < GEN7_L3LOG_SIZE; i += 4) {
		u32 remap = I915_READ(GEN7_L3LOG_BASE + i);
		if (remap && remap != dev_priv->l3_parity.remap_info[i/4])
			DRM_DEBUG("0x%x was already programmed to %x\n",
				  GEN7_L3LOG_BASE + i, remap);
		if (remap && !dev_priv->l3_parity.remap_info[i/4])
			DRM_DEBUG_DRIVER("Clearing remapped register\n");
		I915_WRITE(GEN7_L3LOG_BASE + i, dev_priv->l3_parity.remap_info[i/4]);
	}

	/* Make sure all the writes land before disabling dop clock gating */
	POSTING_READ(GEN7_L3LOG_BASE);

	I915_WRITE(GEN7_MISCCPCTL, misccpctl);
}

void i915_gem_init_swizzling(struct drm_device *dev)
{
	drm_i915_private_t *dev_priv = dev->dev_private;

	if (INTEL_INFO(dev)->gen < 5 ||
	    dev_priv->mm.bit_6_swizzle_x == I915_BIT_6_SWIZZLE_NONE)
		return;

	I915_WRITE(DISP_ARB_CTL, I915_READ(DISP_ARB_CTL) |
				 DISP_TILE_SURFACE_SWIZZLING);

	if (IS_GEN5(dev))
		return;

	I915_WRITE(TILECTL, I915_READ(TILECTL) | TILECTL_SWZCTL);
	if (IS_GEN6(dev))
		I915_WRITE(ARB_MODE, _MASKED_BIT_ENABLE(ARB_MODE_SWIZZLE_SNB));
	else if (IS_GEN7(dev))
		I915_WRITE(ARB_MODE, _MASKED_BIT_ENABLE(ARB_MODE_SWIZZLE_IVB));
	else
		BUG();
}

static bool
intel_enable_blt(struct drm_device *dev)
{
	if (!HAS_BLT(dev))
		return false;

	/* The blitter was dysfunctional on early prototypes */
	if (IS_GEN6(dev) && dev->pdev->revision < 8) {
		DRM_INFO("BLT not supported on this pre-production hardware;"
			 " graphics performance will be degraded.\n");
		return false;
	}

	return true;
}

static int i915_gem_init_rings(struct drm_device *dev)
{
	struct drm_i915_private *dev_priv = dev->dev_private;
	int ret;

	ret = intel_init_render_ring_buffer(dev);
	if (ret)
		return ret;

	if (HAS_BSD(dev)) {
		ret = intel_init_bsd_ring_buffer(dev);
		if (ret)
			goto cleanup_render_ring;
	}

	if (intel_enable_blt(dev)) {
		ret = intel_init_blt_ring_buffer(dev);
		if (ret)
			goto cleanup_bsd_ring;
	}

<<<<<<< HEAD
	ret = i915_gem_set_seqno(dev, ((u32)~0 - 0x1000));
	if (ret)
		goto cleanup_blt_ring;

	return 0;

=======
	if (HAS_VEBOX(dev)) {
		ret = intel_init_vebox_ring_buffer(dev);
		if (ret)
			goto cleanup_blt_ring;
	}


	ret = i915_gem_set_seqno(dev, ((u32)~0 - 0x1000));
	if (ret)
		goto cleanup_vebox_ring;

	return 0;

cleanup_vebox_ring:
	intel_cleanup_ring_buffer(&dev_priv->ring[VECS]);
>>>>>>> d0e0ac97
cleanup_blt_ring:
	intel_cleanup_ring_buffer(&dev_priv->ring[BCS]);
cleanup_bsd_ring:
	intel_cleanup_ring_buffer(&dev_priv->ring[VCS]);
cleanup_render_ring:
	intel_cleanup_ring_buffer(&dev_priv->ring[RCS]);

	return ret;
}

int
i915_gem_init_hw(struct drm_device *dev)
{
	drm_i915_private_t *dev_priv = dev->dev_private;
	int ret;

	if (INTEL_INFO(dev)->gen < 6 && !intel_enable_gtt())
		return -EIO;

	if (IS_HASWELL(dev) && (I915_READ(0x120010) == 1))
		I915_WRITE(0x9008, I915_READ(0x9008) | 0xf0000);

	if (HAS_PCH_NOP(dev)) {
		u32 temp = I915_READ(GEN7_MSG_CTL);
		temp &= ~(WAIT_FOR_PCH_FLR_ACK | WAIT_FOR_PCH_RESET_ACK);
		I915_WRITE(GEN7_MSG_CTL, temp);
	}

	i915_gem_l3_remap(dev);

	i915_gem_init_swizzling(dev);

	ret = i915_gem_init_rings(dev);
	if (ret)
		return ret;

	/*
	 * XXX: There was some w/a described somewhere suggesting loading
	 * contexts before PPGTT.
	 */
	i915_gem_context_init(dev);
	if (dev_priv->mm.aliasing_ppgtt) {
		ret = dev_priv->mm.aliasing_ppgtt->enable(dev);
		if (ret) {
			i915_gem_cleanup_aliasing_ppgtt(dev);
			DRM_INFO("PPGTT enable failed. This is not fatal, but unexpected\n");
		}
	}

	return 0;
}

int i915_gem_init(struct drm_device *dev)
{
	struct drm_i915_private *dev_priv = dev->dev_private;
	int ret;

	mutex_lock(&dev->struct_mutex);

	if (IS_VALLEYVIEW(dev)) {
		/* VLVA0 (potential hack), BIOS isn't actually waking us */
		I915_WRITE(VLV_GTLC_WAKE_CTRL, 1);
		if (wait_for((I915_READ(VLV_GTLC_PW_STATUS) & 1) == 1, 10))
			DRM_DEBUG_DRIVER("allow wake ack timed out\n");
	}

	i915_gem_init_global_gtt(dev);

	ret = i915_gem_init_hw(dev);
	mutex_unlock(&dev->struct_mutex);
	if (ret) {
		i915_gem_cleanup_aliasing_ppgtt(dev);
		return ret;
	}

	/* Allow hardware batchbuffers unless told otherwise, but not for KMS. */
	if (!drm_core_check_feature(dev, DRIVER_MODESET))
		dev_priv->dri1.allow_batchbuffer = 1;
	return 0;
}

void
i915_gem_cleanup_ringbuffer(struct drm_device *dev)
{
	drm_i915_private_t *dev_priv = dev->dev_private;
	struct intel_ring_buffer *ring;
	int i;

	for_each_ring(ring, dev_priv, i)
		intel_cleanup_ring_buffer(ring);
}

int
i915_gem_entervt_ioctl(struct drm_device *dev, void *data,
		       struct drm_file *file_priv)
{
	drm_i915_private_t *dev_priv = dev->dev_private;
	int ret;

	if (drm_core_check_feature(dev, DRIVER_MODESET))
		return 0;

	if (i915_reset_in_progress(&dev_priv->gpu_error)) {
		DRM_ERROR("Reenabling wedged hardware, good luck\n");
		atomic_set(&dev_priv->gpu_error.reset_counter, 0);
	}

	mutex_lock(&dev->struct_mutex);
	dev_priv->mm.suspended = 0;

	ret = i915_gem_init_hw(dev);
	if (ret != 0) {
		mutex_unlock(&dev->struct_mutex);
		return ret;
	}

	BUG_ON(!list_empty(&dev_priv->mm.active_list));
	mutex_unlock(&dev->struct_mutex);

	ret = drm_irq_install(dev);
	if (ret)
		goto cleanup_ringbuffer;

	return 0;

cleanup_ringbuffer:
	mutex_lock(&dev->struct_mutex);
	i915_gem_cleanup_ringbuffer(dev);
	dev_priv->mm.suspended = 1;
	mutex_unlock(&dev->struct_mutex);

	return ret;
}

int
i915_gem_leavevt_ioctl(struct drm_device *dev, void *data,
		       struct drm_file *file_priv)
{
	if (drm_core_check_feature(dev, DRIVER_MODESET))
		return 0;

	drm_irq_uninstall(dev);
	return i915_gem_idle(dev);
}

void
i915_gem_lastclose(struct drm_device *dev)
{
	int ret;

	if (drm_core_check_feature(dev, DRIVER_MODESET))
		return;

	ret = i915_gem_idle(dev);
	if (ret)
		DRM_ERROR("failed to idle hardware: %d\n", ret);
}

static void
init_ring_lists(struct intel_ring_buffer *ring)
{
	INIT_LIST_HEAD(&ring->active_list);
	INIT_LIST_HEAD(&ring->request_list);
}

void
i915_gem_load(struct drm_device *dev)
{
	drm_i915_private_t *dev_priv = dev->dev_private;
	int i;

	dev_priv->slab =
		kmem_cache_create("i915_gem_object",
				  sizeof(struct drm_i915_gem_object), 0,
				  SLAB_HWCACHE_ALIGN,
				  NULL);

	INIT_LIST_HEAD(&dev_priv->mm.active_list);
	INIT_LIST_HEAD(&dev_priv->mm.inactive_list);
	INIT_LIST_HEAD(&dev_priv->mm.unbound_list);
	INIT_LIST_HEAD(&dev_priv->mm.bound_list);
	INIT_LIST_HEAD(&dev_priv->mm.fence_list);
	for (i = 0; i < I915_NUM_RINGS; i++)
		init_ring_lists(&dev_priv->ring[i]);
	for (i = 0; i < I915_MAX_NUM_FENCES; i++)
		INIT_LIST_HEAD(&dev_priv->fence_regs[i].lru_list);
	INIT_DELAYED_WORK(&dev_priv->mm.retire_work,
			  i915_gem_retire_work_handler);
	init_waitqueue_head(&dev_priv->gpu_error.reset_queue);

	/* On GEN3 we really need to make sure the ARB C3 LP bit is set */
	if (IS_GEN3(dev)) {
		I915_WRITE(MI_ARB_STATE,
			   _MASKED_BIT_ENABLE(MI_ARB_C3_LP_WRITE_ENABLE));
	}

	dev_priv->relative_constants_mode = I915_EXEC_CONSTANTS_REL_GENERAL;

	/* Old X drivers will take 0-2 for front, back, depth buffers */
	if (!drm_core_check_feature(dev, DRIVER_MODESET))
		dev_priv->fence_reg_start = 3;

	if (INTEL_INFO(dev)->gen >= 7 && !IS_VALLEYVIEW(dev))
		dev_priv->num_fence_regs = 32;
	else if (INTEL_INFO(dev)->gen >= 4 || IS_I945G(dev) || IS_I945GM(dev) || IS_G33(dev))
		dev_priv->num_fence_regs = 16;
	else
		dev_priv->num_fence_regs = 8;

	/* Initialize fence registers to zero */
	INIT_LIST_HEAD(&dev_priv->mm.fence_list);
	i915_gem_restore_fences(dev);

	i915_gem_detect_bit_6_swizzle(dev);
	init_waitqueue_head(&dev_priv->pending_flip_queue);

	dev_priv->mm.interruptible = true;

	dev_priv->mm.inactive_shrinker.shrink = i915_gem_inactive_shrink;
	dev_priv->mm.inactive_shrinker.seeks = DEFAULT_SEEKS;
	register_shrinker(&dev_priv->mm.inactive_shrinker);
}

/*
 * Create a physically contiguous memory object for this object
 * e.g. for cursor + overlay regs
 */
static int i915_gem_init_phys_object(struct drm_device *dev,
				     int id, int size, int align)
{
	drm_i915_private_t *dev_priv = dev->dev_private;
	struct drm_i915_gem_phys_object *phys_obj;
	int ret;

	if (dev_priv->mm.phys_objs[id - 1] || !size)
		return 0;

	phys_obj = kzalloc(sizeof(struct drm_i915_gem_phys_object), GFP_KERNEL);
	if (!phys_obj)
		return -ENOMEM;

	phys_obj->id = id;

	phys_obj->handle = drm_pci_alloc(dev, size, align);
	if (!phys_obj->handle) {
		ret = -ENOMEM;
		goto kfree_obj;
	}
#ifdef CONFIG_X86
	set_memory_wc((unsigned long)phys_obj->handle->vaddr, phys_obj->handle->size / PAGE_SIZE);
#endif

	dev_priv->mm.phys_objs[id - 1] = phys_obj;

	return 0;
kfree_obj:
	kfree(phys_obj);
	return ret;
}

static void i915_gem_free_phys_object(struct drm_device *dev, int id)
{
	drm_i915_private_t *dev_priv = dev->dev_private;
	struct drm_i915_gem_phys_object *phys_obj;

	if (!dev_priv->mm.phys_objs[id - 1])
		return;

	phys_obj = dev_priv->mm.phys_objs[id - 1];
	if (phys_obj->cur_obj) {
		i915_gem_detach_phys_object(dev, phys_obj->cur_obj);
	}

#ifdef CONFIG_X86
	set_memory_wb((unsigned long)phys_obj->handle->vaddr, phys_obj->handle->size / PAGE_SIZE);
#endif
	drm_pci_free(dev, phys_obj->handle);
	kfree(phys_obj);
	dev_priv->mm.phys_objs[id - 1] = NULL;
}

void i915_gem_free_all_phys_object(struct drm_device *dev)
{
	int i;

	for (i = I915_GEM_PHYS_CURSOR_0; i <= I915_MAX_PHYS_OBJECT; i++)
		i915_gem_free_phys_object(dev, i);
}

void i915_gem_detach_phys_object(struct drm_device *dev,
				 struct drm_i915_gem_object *obj)
{
	struct address_space *mapping = file_inode(obj->base.filp)->i_mapping;
	char *vaddr;
	int i;
	int page_count;

	if (!obj->phys_obj)
		return;
	vaddr = obj->phys_obj->handle->vaddr;

	page_count = obj->base.size / PAGE_SIZE;
	for (i = 0; i < page_count; i++) {
		struct page *page = shmem_read_mapping_page(mapping, i);
		if (!IS_ERR(page)) {
			char *dst = kmap_atomic(page);
			memcpy(dst, vaddr + i*PAGE_SIZE, PAGE_SIZE);
			kunmap_atomic(dst);

			drm_clflush_pages(&page, 1);

			set_page_dirty(page);
			mark_page_accessed(page);
			page_cache_release(page);
		}
	}
	i915_gem_chipset_flush(dev);

	obj->phys_obj->cur_obj = NULL;
	obj->phys_obj = NULL;
}

int
i915_gem_attach_phys_object(struct drm_device *dev,
			    struct drm_i915_gem_object *obj,
			    int id,
			    int align)
{
	struct address_space *mapping = file_inode(obj->base.filp)->i_mapping;
	drm_i915_private_t *dev_priv = dev->dev_private;
	int ret = 0;
	int page_count;
	int i;

	if (id > I915_MAX_PHYS_OBJECT)
		return -EINVAL;

	if (obj->phys_obj) {
		if (obj->phys_obj->id == id)
			return 0;
		i915_gem_detach_phys_object(dev, obj);
	}

	/* create a new object */
	if (!dev_priv->mm.phys_objs[id - 1]) {
		ret = i915_gem_init_phys_object(dev, id,
						obj->base.size, align);
		if (ret) {
			DRM_ERROR("failed to init phys object %d size: %zu\n",
				  id, obj->base.size);
			return ret;
		}
	}

	/* bind to the object */
	obj->phys_obj = dev_priv->mm.phys_objs[id - 1];
	obj->phys_obj->cur_obj = obj;

	page_count = obj->base.size / PAGE_SIZE;

	for (i = 0; i < page_count; i++) {
		struct page *page;
		char *dst, *src;

		page = shmem_read_mapping_page(mapping, i);
		if (IS_ERR(page))
			return PTR_ERR(page);

		src = kmap_atomic(page);
		dst = obj->phys_obj->handle->vaddr + (i * PAGE_SIZE);
		memcpy(dst, src, PAGE_SIZE);
		kunmap_atomic(src);

		mark_page_accessed(page);
		page_cache_release(page);
	}

	return 0;
}

static int
i915_gem_phys_pwrite(struct drm_device *dev,
		     struct drm_i915_gem_object *obj,
		     struct drm_i915_gem_pwrite *args,
		     struct drm_file *file_priv)
{
	void *vaddr = obj->phys_obj->handle->vaddr + args->offset;
	char __user *user_data = to_user_ptr(args->data_ptr);

	if (__copy_from_user_inatomic_nocache(vaddr, user_data, args->size)) {
		unsigned long unwritten;

		/* The physical object once assigned is fixed for the lifetime
		 * of the obj, so we can safely drop the lock and continue
		 * to access vaddr.
		 */
		mutex_unlock(&dev->struct_mutex);
		unwritten = copy_from_user(vaddr, user_data, args->size);
		mutex_lock(&dev->struct_mutex);
		if (unwritten)
			return -EFAULT;
	}

	i915_gem_chipset_flush(dev);
	return 0;
}

void i915_gem_release(struct drm_device *dev, struct drm_file *file)
{
	struct drm_i915_file_private *file_priv = file->driver_priv;

	/* Clean up our request list when the client is going away, so that
	 * later retire_requests won't dereference our soon-to-be-gone
	 * file_priv.
	 */
	spin_lock(&file_priv->mm.lock);
	while (!list_empty(&file_priv->mm.request_list)) {
		struct drm_i915_gem_request *request;

		request = list_first_entry(&file_priv->mm.request_list,
					   struct drm_i915_gem_request,
					   client_list);
		list_del(&request->client_list);
		request->file_priv = NULL;
	}
	spin_unlock(&file_priv->mm.lock);
}

static bool mutex_is_locked_by(struct mutex *mutex, struct task_struct *task)
{
	if (!mutex_is_locked(mutex))
		return false;

#if defined(CONFIG_SMP) || defined(CONFIG_DEBUG_MUTEXES)
	return mutex->owner == task;
#else
	/* Since UP may be pre-empted, we cannot assume that we own the lock */
	return false;
#endif
}

static int
i915_gem_inactive_shrink(struct shrinker *shrinker, struct shrink_control *sc)
{
	struct drm_i915_private *dev_priv =
		container_of(shrinker,
			     struct drm_i915_private,
			     mm.inactive_shrinker);
	struct drm_device *dev = dev_priv->dev;
	struct drm_i915_gem_object *obj;
	int nr_to_scan = sc->nr_to_scan;
	bool unlock = true;
	int cnt;

	if (!mutex_trylock(&dev->struct_mutex)) {
		if (!mutex_is_locked_by(&dev->struct_mutex, current))
			return 0;

		if (dev_priv->mm.shrinker_no_lock_stealing)
			return 0;

		unlock = false;
	}

	if (nr_to_scan) {
		nr_to_scan -= i915_gem_purge(dev_priv, nr_to_scan);
		if (nr_to_scan > 0)
			nr_to_scan -= __i915_gem_shrink(dev_priv, nr_to_scan,
							false);
		if (nr_to_scan > 0)
			i915_gem_shrink_all(dev_priv);
	}

	cnt = 0;
	list_for_each_entry(obj, &dev_priv->mm.unbound_list, global_list)
		if (obj->pages_pin_count == 0)
			cnt += obj->base.size >> PAGE_SHIFT;
<<<<<<< HEAD
	list_for_each_entry(obj, &dev_priv->mm.inactive_list, gtt_list)
=======
	list_for_each_entry(obj, &dev_priv->mm.inactive_list, global_list)
>>>>>>> d0e0ac97
		if (obj->pin_count == 0 && obj->pages_pin_count == 0)
			cnt += obj->base.size >> PAGE_SHIFT;

	if (unlock)
		mutex_unlock(&dev->struct_mutex);
	return cnt;
}<|MERGE_RESOLUTION|>--- conflicted
+++ resolved
@@ -1085,8 +1085,6 @@
 	return __wait_seqno(ring, seqno,
 			    atomic_read(&dev_priv->gpu_error.reset_counter),
 			    interruptible, NULL);
-<<<<<<< HEAD
-=======
 }
 
 static int
@@ -1106,7 +1104,6 @@
 	obj->base.write_domain &= ~I915_GEM_GPU_DOMAINS;
 
 	return 0;
->>>>>>> d0e0ac97
 }
 
 /**
@@ -1698,11 +1695,7 @@
 
 	list_for_each_entry_safe(obj, next,
 				 &dev_priv->mm.unbound_list,
-<<<<<<< HEAD
-				 gtt_list) {
-=======
 				 global_list) {
->>>>>>> d0e0ac97
 		if ((i915_gem_object_is_purgeable(obj) || !purgeable_only) &&
 		    i915_gem_object_put_pages(obj) == 0) {
 			count += obj->base.size >> PAGE_SHIFT;
@@ -1808,9 +1801,6 @@
 			gfp |= __GFP_NORETRY | __GFP_NOWARN | __GFP_NO_KSWAPD;
 			gfp &= ~(__GFP_IO | __GFP_WAIT);
 		}
-<<<<<<< HEAD
-
-=======
 #ifdef CONFIG_SWIOTLB
 		if (swiotlb_nr_tbl()) {
 			st->nents++;
@@ -1819,7 +1809,6 @@
 			continue;
 		}
 #endif
->>>>>>> d0e0ac97
 		if (!i || page_to_pfn(page) != last_pfn + 1) {
 			if (i)
 				sg = sg_next(sg);
@@ -1830,15 +1819,10 @@
 		}
 		last_pfn = page_to_pfn(page);
 	}
-<<<<<<< HEAD
-
-	sg_mark_end(sg);
-=======
 #ifdef CONFIG_SWIOTLB
 	if (!swiotlb_nr_tbl())
 #endif
 		sg_mark_end(sg);
->>>>>>> d0e0ac97
 	obj->pages = st;
 
 	if (i915_gem_object_needs_bit17_swizzle(obj))
@@ -2270,19 +2254,7 @@
 
 	for (i = 0; i < dev_priv->num_fence_regs; i++) {
 		struct drm_i915_fence_reg *reg = &dev_priv->fence_regs[i];
-<<<<<<< HEAD
-
-		if (reg->obj)
-			i915_gem_object_fence_lost(reg->obj);
-
-		i915_gem_write_fence(dev, i, NULL);
-
-		reg->pin_count = 0;
-		reg->obj = NULL;
-		INIT_LIST_HEAD(&reg->lru_list);
-=======
 		i915_gem_write_fence(dev, i, reg->obj);
->>>>>>> d0e0ac97
 	}
 }
 
@@ -2824,11 +2796,6 @@
 	return fence - dev_priv->fence_regs;
 }
 
-<<<<<<< HEAD
-static void i915_gem_write_fence__ipi(void *data)
-{
-	wbinvd();
-=======
 struct write_fence {
 	struct drm_device *dev;
 	struct drm_i915_gem_object *obj;
@@ -2844,25 +2811,18 @@
 
 	/* Required for VLV */
 	i915_gem_write_fence(args->dev, args->fence, args->obj);
->>>>>>> d0e0ac97
 }
 
 static void i915_gem_object_update_fence(struct drm_i915_gem_object *obj,
 					 struct drm_i915_fence_reg *fence,
 					 bool enable)
 {
-<<<<<<< HEAD
-	struct drm_device *dev = obj->base.dev;
-	struct drm_i915_private *dev_priv = dev->dev_private;
-	int fence_reg = fence_number(dev_priv, fence);
-=======
 	struct drm_i915_private *dev_priv = obj->base.dev->dev_private;
 	struct write_fence args = {
 		.dev = obj->base.dev,
 		.fence = fence_number(dev_priv, fence),
 		.obj = enable ? obj : NULL,
 	};
->>>>>>> d0e0ac97
 
 	/* In order to fully serialize access to the fenced region and
 	 * the update to the fence register we need to take extreme
@@ -2873,15 +2833,6 @@
 	 * SNB+ we need to take a step further and emit an explicit wbinvd()
 	 * on each processor in order to manually flush all memory
 	 * transactions before updating the fence register.
-<<<<<<< HEAD
-	 */
-	if (HAS_LLC(obj->base.dev))
-		on_each_cpu(i915_gem_write_fence__ipi, NULL, 1);
-	i915_gem_write_fence(dev, fence_reg, enable ? obj : NULL);
-
-	if (enable) {
-		obj->fence_reg = fence_reg;
-=======
 	 *
 	 * However, Valleyview complicates matter. There the wbinvd is
 	 * insufficient and unlike SNB/IVB requires the serialising
@@ -2895,7 +2846,6 @@
 
 	if (enable) {
 		obj->fence_reg = args.fence;
->>>>>>> d0e0ac97
 		fence->obj = obj;
 		list_move_tail(&fence->lru_list, &dev_priv->mm.fence_list);
 	} else {
@@ -3149,17 +3099,11 @@
 	/* If the object is bigger than the entire aperture, reject it early
 	 * before evicting everything in a vain attempt to find space.
 	 */
-<<<<<<< HEAD
-	if (obj->base.size >
-	    (map_and_fenceable ? dev_priv->gtt.mappable_end : dev_priv->gtt.total)) {
-		DRM_ERROR("Attempting to bind an object larger than the aperture\n");
-=======
 	if (obj->base.size > gtt_max) {
 		DRM_ERROR("Attempting to bind an object larger than the aperture: object=%zd > %s aperture=%zu\n",
 			  obj->base.size,
 			  map_and_fenceable ? "mappable" : "total",
 			  gtt_max);
->>>>>>> d0e0ac97
 		return -E2BIG;
 	}
 
@@ -3175,21 +3119,10 @@
 		return -ENOMEM;
 	}
 
-<<<<<<< HEAD
- search_free:
-	if (map_and_fenceable)
-		ret = drm_mm_insert_node_in_range_generic(&dev_priv->mm.gtt_space, node,
-							  size, alignment, obj->cache_level,
-							  0, dev_priv->gtt.mappable_end);
-	else
-		ret = drm_mm_insert_node_generic(&dev_priv->mm.gtt_space, node,
-						 size, alignment, obj->cache_level);
-=======
 search_free:
 	ret = drm_mm_insert_node_in_range_generic(&dev_priv->mm.gtt_space, node,
 						  size, alignment,
 						  obj->cache_level, 0, gtt_max);
->>>>>>> d0e0ac97
 	if (ret) {
 		ret = i915_gem_evict_something(dev, size, alignment,
 					       obj->cache_level,
@@ -4186,14 +4119,6 @@
 			goto cleanup_bsd_ring;
 	}
 
-<<<<<<< HEAD
-	ret = i915_gem_set_seqno(dev, ((u32)~0 - 0x1000));
-	if (ret)
-		goto cleanup_blt_ring;
-
-	return 0;
-
-=======
 	if (HAS_VEBOX(dev)) {
 		ret = intel_init_vebox_ring_buffer(dev);
 		if (ret)
@@ -4209,7 +4134,6 @@
 
 cleanup_vebox_ring:
 	intel_cleanup_ring_buffer(&dev_priv->ring[VECS]);
->>>>>>> d0e0ac97
 cleanup_blt_ring:
 	intel_cleanup_ring_buffer(&dev_priv->ring[BCS]);
 cleanup_bsd_ring:
@@ -4687,11 +4611,7 @@
 	list_for_each_entry(obj, &dev_priv->mm.unbound_list, global_list)
 		if (obj->pages_pin_count == 0)
 			cnt += obj->base.size >> PAGE_SHIFT;
-<<<<<<< HEAD
-	list_for_each_entry(obj, &dev_priv->mm.inactive_list, gtt_list)
-=======
 	list_for_each_entry(obj, &dev_priv->mm.inactive_list, global_list)
->>>>>>> d0e0ac97
 		if (obj->pin_count == 0 && obj->pages_pin_count == 0)
 			cnt += obj->base.size >> PAGE_SHIFT;
 
