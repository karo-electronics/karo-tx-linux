--- conflicted
+++ resolved
@@ -1698,12 +1698,7 @@
 	struct drm_file *pin_filp;
 
 	/** for phy allocated objects */
-<<<<<<< HEAD
 	drm_dma_handle_t *phys_handle;
-};
-=======
-	struct drm_i915_gem_phys_object *phys_obj;
->>>>>>> 19215502
 
 	union {
 		struct i915_gem_userptr {
