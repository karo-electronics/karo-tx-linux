/* i915_drv.h -- Private header for the I915 driver -*- linux-c -*-
 */
/*
 *
 * Copyright 2003 Tungsten Graphics, Inc., Cedar Park, Texas.
 * All Rights Reserved.
 *
 * Permission is hereby granted, free of charge, to any person obtaining a
 * copy of this software and associated documentation files (the
 * "Software"), to deal in the Software without restriction, including
 * without limitation the rights to use, copy, modify, merge, publish,
 * distribute, sub license, and/or sell copies of the Software, and to
 * permit persons to whom the Software is furnished to do so, subject to
 * the following conditions:
 *
 * The above copyright notice and this permission notice (including the
 * next paragraph) shall be included in all copies or substantial portions
 * of the Software.
 *
 * THE SOFTWARE IS PROVIDED "AS IS", WITHOUT WARRANTY OF ANY KIND, EXPRESS
 * OR IMPLIED, INCLUDING BUT NOT LIMITED TO THE WARRANTIES OF
 * MERCHANTABILITY, FITNESS FOR A PARTICULAR PURPOSE AND NON-INFRINGEMENT.
 * IN NO EVENT SHALL TUNGSTEN GRAPHICS AND/OR ITS SUPPLIERS BE LIABLE FOR
 * ANY CLAIM, DAMAGES OR OTHER LIABILITY, WHETHER IN AN ACTION OF CONTRACT,
 * TORT OR OTHERWISE, ARISING FROM, OUT OF OR IN CONNECTION WITH THE
 * SOFTWARE OR THE USE OR OTHER DEALINGS IN THE SOFTWARE.
 *
 */

#ifndef _I915_DRV_H_
#define _I915_DRV_H_

#include <uapi/drm/i915_drm.h>

#include "i915_reg.h"
#include "intel_bios.h"
#include "intel_ringbuffer.h"
#include <linux/io-mapping.h>
#include <linux/i2c.h>
#include <linux/i2c-algo-bit.h>
#include <drm/intel-gtt.h>
#include <linux/backlight.h>
#include <linux/intel-iommu.h>
#include <linux/kref.h>
#include <linux/pm_qos.h>

/* General customization:
 */

#define DRIVER_AUTHOR		"Tungsten Graphics, Inc."

#define DRIVER_NAME		"i915"
#define DRIVER_DESC		"Intel Graphics"
#define DRIVER_DATE		"20080730"

enum pipe {
	PIPE_A = 0,
	PIPE_B,
	PIPE_C,
	I915_MAX_PIPES
};
#define pipe_name(p) ((p) + 'A')

enum transcoder {
	TRANSCODER_A = 0,
	TRANSCODER_B,
	TRANSCODER_C,
	TRANSCODER_EDP = 0xF,
};
#define transcoder_name(t) ((t) + 'A')

enum plane {
	PLANE_A = 0,
	PLANE_B,
	PLANE_C,
};
#define plane_name(p) ((p) + 'A')

#define sprite_name(p, s) ((p) * dev_priv->num_plane + (s) + 'A')

enum port {
	PORT_A = 0,
	PORT_B,
	PORT_C,
	PORT_D,
	PORT_E,
	I915_MAX_PORTS
};
#define port_name(p) ((p) + 'A')

enum intel_display_power_domain {
	POWER_DOMAIN_PIPE_A,
	POWER_DOMAIN_PIPE_B,
	POWER_DOMAIN_PIPE_C,
	POWER_DOMAIN_PIPE_A_PANEL_FITTER,
	POWER_DOMAIN_PIPE_B_PANEL_FITTER,
	POWER_DOMAIN_PIPE_C_PANEL_FITTER,
	POWER_DOMAIN_TRANSCODER_A,
	POWER_DOMAIN_TRANSCODER_B,
	POWER_DOMAIN_TRANSCODER_C,
<<<<<<< HEAD
	POWER_DOMAIN_TRANSCODER_EDP = POWER_DOMAIN_TRANSCODER_A + 0xF,
	POWER_DOMAIN_VGA,
=======
	POWER_DOMAIN_TRANSCODER_EDP,
	POWER_DOMAIN_VGA,
	POWER_DOMAIN_INIT,

	POWER_DOMAIN_NUM,
>>>>>>> 3608b98d
};

#define POWER_DOMAIN_MASK (BIT(POWER_DOMAIN_NUM) - 1)

#define POWER_DOMAIN_PIPE(pipe) ((pipe) + POWER_DOMAIN_PIPE_A)
#define POWER_DOMAIN_PIPE_PANEL_FITTER(pipe) \
		((pipe) + POWER_DOMAIN_PIPE_A_PANEL_FITTER)
#define POWER_DOMAIN_TRANSCODER(tran) \
	((tran) == TRANSCODER_EDP ? POWER_DOMAIN_TRANSCODER_EDP : \
	 (tran) + POWER_DOMAIN_TRANSCODER_A)

#define HSW_ALWAYS_ON_POWER_DOMAINS (		\
	BIT(POWER_DOMAIN_PIPE_A) |		\
	BIT(POWER_DOMAIN_TRANSCODER_EDP))

enum hpd_pin {
	HPD_NONE = 0,
	HPD_PORT_A = HPD_NONE, /* PORT_A is internal */
	HPD_TV = HPD_NONE,     /* TV is known to be unreliable */
	HPD_CRT,
	HPD_SDVO_B,
	HPD_SDVO_C,
	HPD_PORT_B,
	HPD_PORT_C,
	HPD_PORT_D,
	HPD_NUM_PINS
};

#define I915_GEM_GPU_DOMAINS \
	(I915_GEM_DOMAIN_RENDER | \
	 I915_GEM_DOMAIN_SAMPLER | \
	 I915_GEM_DOMAIN_COMMAND | \
	 I915_GEM_DOMAIN_INSTRUCTION | \
	 I915_GEM_DOMAIN_VERTEX)

#define for_each_pipe(p) for ((p) = 0; (p) < INTEL_INFO(dev)->num_pipes; (p)++)

#define for_each_encoder_on_crtc(dev, __crtc, intel_encoder) \
	list_for_each_entry((intel_encoder), &(dev)->mode_config.encoder_list, base.head) \
		if ((intel_encoder)->base.crtc == (__crtc))

struct drm_i915_private;

enum intel_dpll_id {
	DPLL_ID_PRIVATE = -1, /* non-shared dpll in use */
	/* real shared dpll ids must be >= 0 */
	DPLL_ID_PCH_PLL_A,
	DPLL_ID_PCH_PLL_B,
};
#define I915_NUM_PLLS 2

struct intel_dpll_hw_state {
	uint32_t dpll;
	uint32_t dpll_md;
	uint32_t fp0;
	uint32_t fp1;
};

struct intel_shared_dpll {
	int refcount; /* count of number of CRTCs sharing this PLL */
	int active; /* count of number of active CRTCs (i.e. DPMS on) */
	bool on; /* is the PLL actually active? Disabled during modeset */
	const char *name;
	/* should match the index in the dev_priv->shared_dplls array */
	enum intel_dpll_id id;
	struct intel_dpll_hw_state hw_state;
	void (*mode_set)(struct drm_i915_private *dev_priv,
			 struct intel_shared_dpll *pll);
	void (*enable)(struct drm_i915_private *dev_priv,
		       struct intel_shared_dpll *pll);
	void (*disable)(struct drm_i915_private *dev_priv,
			struct intel_shared_dpll *pll);
	bool (*get_hw_state)(struct drm_i915_private *dev_priv,
			     struct intel_shared_dpll *pll,
			     struct intel_dpll_hw_state *hw_state);
};

/* Used by dp and fdi links */
struct intel_link_m_n {
	uint32_t	tu;
	uint32_t	gmch_m;
	uint32_t	gmch_n;
	uint32_t	link_m;
	uint32_t	link_n;
};

void intel_link_compute_m_n(int bpp, int nlanes,
			    int pixel_clock, int link_clock,
			    struct intel_link_m_n *m_n);

struct intel_ddi_plls {
	int spll_refcount;
	int wrpll1_refcount;
	int wrpll2_refcount;
};

/* Interface history:
 *
 * 1.1: Original.
 * 1.2: Add Power Management
 * 1.3: Add vblank support
 * 1.4: Fix cmdbuffer path, add heap destroy
 * 1.5: Add vblank pipe configuration
 * 1.6: - New ioctl for scheduling buffer swaps on vertical blank
 *      - Support vertical blank on secondary display pipe
 */
#define DRIVER_MAJOR		1
#define DRIVER_MINOR		6
#define DRIVER_PATCHLEVEL	0

#define WATCH_LISTS	0
#define WATCH_GTT	0

#define I915_GEM_PHYS_CURSOR_0 1
#define I915_GEM_PHYS_CURSOR_1 2
#define I915_GEM_PHYS_OVERLAY_REGS 3
#define I915_MAX_PHYS_OBJECT (I915_GEM_PHYS_OVERLAY_REGS)

struct drm_i915_gem_phys_object {
	int id;
	struct page **page_list;
	drm_dma_handle_t *handle;
	struct drm_i915_gem_object *cur_obj;
};

struct opregion_header;
struct opregion_acpi;
struct opregion_swsci;
struct opregion_asle;

struct intel_opregion {
	struct opregion_header __iomem *header;
	struct opregion_acpi __iomem *acpi;
	struct opregion_swsci __iomem *swsci;
	u32 swsci_gbda_sub_functions;
	u32 swsci_sbcb_sub_functions;
	struct opregion_asle __iomem *asle;
	void __iomem *vbt;
	u32 __iomem *lid_state;
};
#define OPREGION_SIZE            (8*1024)

struct intel_overlay;
struct intel_overlay_error_state;

struct drm_i915_master_private {
	drm_local_map_t *sarea;
	struct _drm_i915_sarea *sarea_priv;
};
#define I915_FENCE_REG_NONE -1
#define I915_MAX_NUM_FENCES 32
/* 32 fences + sign bit for FENCE_REG_NONE */
#define I915_MAX_NUM_FENCE_BITS 6

struct drm_i915_fence_reg {
	struct list_head lru_list;
	struct drm_i915_gem_object *obj;
	int pin_count;
};

struct sdvo_device_mapping {
	u8 initialized;
	u8 dvo_port;
	u8 slave_addr;
	u8 dvo_wiring;
	u8 i2c_pin;
	u8 ddc_pin;
};

struct intel_display_error_state;

struct drm_i915_error_state {
	struct kref ref;
	u32 eir;
	u32 pgtbl_er;
	u32 ier;
	u32 ccid;
	u32 derrmr;
	u32 forcewake;
	bool waiting[I915_NUM_RINGS];
	u32 pipestat[I915_MAX_PIPES];
	u32 tail[I915_NUM_RINGS];
	u32 head[I915_NUM_RINGS];
	u32 ctl[I915_NUM_RINGS];
	u32 ipeir[I915_NUM_RINGS];
	u32 ipehr[I915_NUM_RINGS];
	u32 instdone[I915_NUM_RINGS];
	u32 acthd[I915_NUM_RINGS];
	u32 semaphore_mboxes[I915_NUM_RINGS][I915_NUM_RINGS - 1];
	u32 semaphore_seqno[I915_NUM_RINGS][I915_NUM_RINGS - 1];
	u32 rc_psmi[I915_NUM_RINGS]; /* sleep state */
	/* our own tracking of ring head and tail */
	u32 cpu_ring_head[I915_NUM_RINGS];
	u32 cpu_ring_tail[I915_NUM_RINGS];
	u32 error; /* gen6+ */
	u32 err_int; /* gen7 */
	u32 bbstate[I915_NUM_RINGS];
	u32 instpm[I915_NUM_RINGS];
	u32 instps[I915_NUM_RINGS];
	u32 extra_instdone[I915_NUM_INSTDONE_REG];
	u32 seqno[I915_NUM_RINGS];
	u64 bbaddr;
	u32 fault_reg[I915_NUM_RINGS];
	u32 done_reg;
	u32 faddr[I915_NUM_RINGS];
	u64 fence[I915_MAX_NUM_FENCES];
	struct timeval time;
	struct drm_i915_error_ring {
		struct drm_i915_error_object {
			int page_count;
			u32 gtt_offset;
			u32 *pages[0];
		} *ringbuffer, *batchbuffer, *ctx;
		struct drm_i915_error_request {
			long jiffies;
			u32 seqno;
			u32 tail;
		} *requests;
		int num_requests;
	} ring[I915_NUM_RINGS];
	struct drm_i915_error_buffer {
		u32 size;
		u32 name;
		u32 rseqno, wseqno;
		u32 gtt_offset;
		u32 read_domains;
		u32 write_domain;
		s32 fence_reg:I915_MAX_NUM_FENCE_BITS;
		s32 pinned:2;
		u32 tiling:2;
		u32 dirty:1;
		u32 purgeable:1;
		s32 ring:4;
		u32 cache_level:3;
	} **active_bo, **pinned_bo;
	u32 *active_bo_count, *pinned_bo_count;
	struct intel_overlay_error_state *overlay;
	struct intel_display_error_state *display;
	int hangcheck_score[I915_NUM_RINGS];
	enum intel_ring_hangcheck_action hangcheck_action[I915_NUM_RINGS];
};

struct intel_crtc_config;
struct intel_crtc;
struct intel_limit;
struct dpll;

struct drm_i915_display_funcs {
	bool (*fbc_enabled)(struct drm_device *dev);
	void (*enable_fbc)(struct drm_crtc *crtc, unsigned long interval);
	void (*disable_fbc)(struct drm_device *dev);
	int (*get_display_clock_speed)(struct drm_device *dev);
	int (*get_fifo_size)(struct drm_device *dev, int plane);
	/**
	 * find_dpll() - Find the best values for the PLL
	 * @limit: limits for the PLL
	 * @crtc: current CRTC
	 * @target: target frequency in kHz
	 * @refclk: reference clock frequency in kHz
	 * @match_clock: if provided, @best_clock P divider must
	 *               match the P divider from @match_clock
	 *               used for LVDS downclocking
	 * @best_clock: best PLL values found
	 *
	 * Returns true on success, false on failure.
	 */
	bool (*find_dpll)(const struct intel_limit *limit,
			  struct drm_crtc *crtc,
			  int target, int refclk,
			  struct dpll *match_clock,
			  struct dpll *best_clock);
	void (*update_wm)(struct drm_crtc *crtc);
	void (*update_sprite_wm)(struct drm_plane *plane,
				 struct drm_crtc *crtc,
				 uint32_t sprite_width, int pixel_size,
				 bool enable, bool scaled);
	void (*modeset_global_resources)(struct drm_device *dev);
	/* Returns the active state of the crtc, and if the crtc is active,
	 * fills out the pipe-config with the hw state. */
	bool (*get_pipe_config)(struct intel_crtc *,
				struct intel_crtc_config *);
	int (*crtc_mode_set)(struct drm_crtc *crtc,
			     int x, int y,
			     struct drm_framebuffer *old_fb);
	void (*crtc_enable)(struct drm_crtc *crtc);
	void (*crtc_disable)(struct drm_crtc *crtc);
	void (*off)(struct drm_crtc *crtc);
	void (*write_eld)(struct drm_connector *connector,
			  struct drm_crtc *crtc,
			  struct drm_display_mode *mode);
	void (*fdi_link_train)(struct drm_crtc *crtc);
	void (*init_clock_gating)(struct drm_device *dev);
	int (*queue_flip)(struct drm_device *dev, struct drm_crtc *crtc,
			  struct drm_framebuffer *fb,
			  struct drm_i915_gem_object *obj,
			  uint32_t flags);
	int (*update_plane)(struct drm_crtc *crtc, struct drm_framebuffer *fb,
			    int x, int y);
	void (*hpd_irq_setup)(struct drm_device *dev);
	/* clock updates for mode set */
	/* cursor updates */
	/* render clock increase/decrease */
	/* display clock increase/decrease */
	/* pll clock increase/decrease */
};

struct intel_uncore_funcs {
	void (*force_wake_get)(struct drm_i915_private *dev_priv);
	void (*force_wake_put)(struct drm_i915_private *dev_priv);

	uint8_t  (*mmio_readb)(struct drm_i915_private *dev_priv, off_t offset, bool trace);
	uint16_t (*mmio_readw)(struct drm_i915_private *dev_priv, off_t offset, bool trace);
	uint32_t (*mmio_readl)(struct drm_i915_private *dev_priv, off_t offset, bool trace);
	uint64_t (*mmio_readq)(struct drm_i915_private *dev_priv, off_t offset, bool trace);

	void (*mmio_writeb)(struct drm_i915_private *dev_priv, off_t offset,
				uint8_t val, bool trace);
	void (*mmio_writew)(struct drm_i915_private *dev_priv, off_t offset,
				uint16_t val, bool trace);
	void (*mmio_writel)(struct drm_i915_private *dev_priv, off_t offset,
				uint32_t val, bool trace);
	void (*mmio_writeq)(struct drm_i915_private *dev_priv, off_t offset,
				uint64_t val, bool trace);
};

struct intel_uncore {
	spinlock_t lock; /** lock is also taken in irq contexts. */

	struct intel_uncore_funcs funcs;

	unsigned fifo_count;
	unsigned forcewake_count;

	struct delayed_work force_wake_work;
};

#define DEV_INFO_FOR_EACH_FLAG(func, sep) \
	func(is_mobile) sep \
	func(is_i85x) sep \
	func(is_i915g) sep \
	func(is_i945gm) sep \
	func(is_g33) sep \
	func(need_gfx_hws) sep \
	func(is_g4x) sep \
	func(is_pineview) sep \
	func(is_broadwater) sep \
	func(is_crestline) sep \
	func(is_ivybridge) sep \
	func(is_valleyview) sep \
	func(is_haswell) sep \
	func(is_preliminary) sep \
	func(has_fbc) sep \
	func(has_pipe_cxsr) sep \
	func(has_hotplug) sep \
	func(cursor_needs_physical) sep \
	func(has_overlay) sep \
	func(overlay_needs_physical) sep \
	func(supports_tv) sep \
	func(has_llc) sep \
	func(has_ddi) sep \
	func(has_fpga_dbg)

#define DEFINE_FLAG(name) u8 name:1
#define SEP_SEMICOLON ;

struct intel_device_info {
	u32 display_mmio_offset;
	u8 num_pipes:3;
	u8 gen;
	u8 ring_mask; /* Rings supported by the HW */
	DEV_INFO_FOR_EACH_FLAG(DEFINE_FLAG, SEP_SEMICOLON);
};

#undef DEFINE_FLAG
#undef SEP_SEMICOLON

enum i915_cache_level {
	I915_CACHE_NONE = 0,
	I915_CACHE_LLC, /* also used for snoopable memory on non-LLC */
	I915_CACHE_L3_LLC, /* gen7+, L3 sits between the domain specifc
			      caches, eg sampler/render caches, and the
			      large Last-Level-Cache. LLC is coherent with
			      the CPU, but L3 is only visible to the GPU. */
	I915_CACHE_WT, /* hsw:gt3e WriteThrough for scanouts */
};

typedef uint32_t gen6_gtt_pte_t;

struct i915_address_space {
	struct drm_mm mm;
	struct drm_device *dev;
	struct list_head global_link;
	unsigned long start;		/* Start offset always 0 for dri2 */
	size_t total;		/* size addr space maps (ex. 2GB for ggtt) */

	struct {
		dma_addr_t addr;
		struct page *page;
	} scratch;

	/**
	 * List of objects currently involved in rendering.
	 *
	 * Includes buffers having the contents of their GPU caches
	 * flushed, not necessarily primitives.  last_rendering_seqno
	 * represents when the rendering involved will be completed.
	 *
	 * A reference is held on the buffer while on this list.
	 */
	struct list_head active_list;

	/**
	 * LRU list of objects which are not in the ringbuffer and
	 * are ready to unbind, but are still in the GTT.
	 *
	 * last_rendering_seqno is 0 while an object is in this list.
	 *
	 * A reference is not held on the buffer while on this list,
	 * as merely being GTT-bound shouldn't prevent its being
	 * freed, and we'll pull it off the list in the free path.
	 */
	struct list_head inactive_list;

	/* FIXME: Need a more generic return type */
	gen6_gtt_pte_t (*pte_encode)(dma_addr_t addr,
				     enum i915_cache_level level,
				     bool valid); /* Create a valid PTE */
	void (*clear_range)(struct i915_address_space *vm,
			    unsigned int first_entry,
			    unsigned int num_entries,
			    bool use_scratch);
	void (*insert_entries)(struct i915_address_space *vm,
			       struct sg_table *st,
			       unsigned int first_entry,
			       enum i915_cache_level cache_level);
	void (*cleanup)(struct i915_address_space *vm);
};

/* The Graphics Translation Table is the way in which GEN hardware translates a
 * Graphics Virtual Address into a Physical Address. In addition to the normal
 * collateral associated with any va->pa translations GEN hardware also has a
 * portion of the GTT which can be mapped by the CPU and remain both coherent
 * and correct (in cases like swizzling). That region is referred to as GMADR in
 * the spec.
 */
struct i915_gtt {
	struct i915_address_space base;
	size_t stolen_size;		/* Total size of stolen memory */

	unsigned long mappable_end;	/* End offset that we can CPU map */
	struct io_mapping *mappable;	/* Mapping to our CPU mappable region */
	phys_addr_t mappable_base;	/* PA of our GMADR */

	/** "Graphics Stolen Memory" holds the global PTEs */
	void __iomem *gsm;

	bool do_idle_maps;

	int mtrr;

	/* global gtt ops */
	int (*gtt_probe)(struct drm_device *dev, size_t *gtt_total,
			  size_t *stolen, phys_addr_t *mappable_base,
			  unsigned long *mappable_end);
};
#define gtt_total_entries(gtt) ((gtt).base.total >> PAGE_SHIFT)

struct i915_hw_ppgtt {
	struct i915_address_space base;
	unsigned num_pd_entries;
	struct page **pt_pages;
	uint32_t pd_offset;
	dma_addr_t *pt_dma_addr;

	int (*enable)(struct drm_device *dev);
};

/**
 * A VMA represents a GEM BO that is bound into an address space. Therefore, a
 * VMA's presence cannot be guaranteed before binding, or after unbinding the
 * object into/from the address space.
 *
 * To make things as simple as possible (ie. no refcounting), a VMA's lifetime
 * will always be <= an objects lifetime. So object refcounting should cover us.
 */
struct i915_vma {
	struct drm_mm_node node;
	struct drm_i915_gem_object *obj;
	struct i915_address_space *vm;

	/** This object's place on the active/inactive lists */
	struct list_head mm_list;

	struct list_head vma_link; /* Link in the object's VMA list */

	/** This vma's place in the batchbuffer or on the eviction list */
	struct list_head exec_list;

	/**
	 * Used for performing relocations during execbuffer insertion.
	 */
	struct hlist_node exec_node;
	unsigned long exec_handle;
	struct drm_i915_gem_exec_object2 *exec_entry;

};

struct i915_ctx_hang_stats {
	/* This context had batch pending when hang was declared */
	unsigned batch_pending;

	/* This context had batch active when hang was declared */
	unsigned batch_active;

	/* Time when this context was last blamed for a GPU reset */
	unsigned long guilty_ts;

	/* This context is banned to submit more work */
	bool banned;
};

/* This must match up with the value previously used for execbuf2.rsvd1. */
#define DEFAULT_CONTEXT_ID 0
struct i915_hw_context {
	struct kref ref;
	int id;
	bool is_initialized;
	uint8_t remap_slice;
	struct drm_i915_file_private *file_priv;
	struct intel_ring_buffer *ring;
	struct drm_i915_gem_object *obj;
	struct i915_ctx_hang_stats hang_stats;

	struct list_head link;
};

struct i915_fbc {
	unsigned long size;
	unsigned int fb_id;
	enum plane plane;
	int y;

	struct drm_mm_node *compressed_fb;
	struct drm_mm_node *compressed_llb;

	struct intel_fbc_work {
		struct delayed_work work;
		struct drm_crtc *crtc;
		struct drm_framebuffer *fb;
		int interval;
	} *fbc_work;

	enum no_fbc_reason {
		FBC_OK, /* FBC is enabled */
		FBC_UNSUPPORTED, /* FBC is not supported by this chipset */
		FBC_NO_OUTPUT, /* no outputs enabled to compress */
		FBC_STOLEN_TOO_SMALL, /* not enough space for buffers */
		FBC_UNSUPPORTED_MODE, /* interlace or doublescanned mode */
		FBC_MODE_TOO_LARGE, /* mode too large for compression */
		FBC_BAD_PLANE, /* fbc not supported on plane */
		FBC_NOT_TILED, /* buffer not tiled */
		FBC_MULTIPLE_PIPES, /* more than one pipe active */
		FBC_MODULE_PARAM,
		FBC_CHIP_DEFAULT, /* disabled by default on this chip */
	} no_fbc_reason;
};

struct i915_psr {
	bool sink_support;
	bool source_ok;
};

enum intel_pch {
	PCH_NONE = 0,	/* No PCH present */
	PCH_IBX,	/* Ibexpeak PCH */
	PCH_CPT,	/* Cougarpoint PCH */
	PCH_LPT,	/* Lynxpoint PCH */
	PCH_NOP,
};

enum intel_sbi_destination {
	SBI_ICLK,
	SBI_MPHY,
};

#define QUIRK_PIPEA_FORCE (1<<0)
#define QUIRK_LVDS_SSC_DISABLE (1<<1)
#define QUIRK_INVERT_BRIGHTNESS (1<<2)
#define QUIRK_NO_PCH_PWM_ENABLE (1<<3)

struct intel_fbdev;
struct intel_fbc_work;

struct intel_gmbus {
	struct i2c_adapter adapter;
	u32 force_bit;
	u32 reg0;
	u32 gpio_reg;
	struct i2c_algo_bit_data bit_algo;
	struct drm_i915_private *dev_priv;
};

struct i915_suspend_saved_registers {
	u8 saveLBB;
	u32 saveDSPACNTR;
	u32 saveDSPBCNTR;
	u32 saveDSPARB;
	u32 savePIPEACONF;
	u32 savePIPEBCONF;
	u32 savePIPEASRC;
	u32 savePIPEBSRC;
	u32 saveFPA0;
	u32 saveFPA1;
	u32 saveDPLL_A;
	u32 saveDPLL_A_MD;
	u32 saveHTOTAL_A;
	u32 saveHBLANK_A;
	u32 saveHSYNC_A;
	u32 saveVTOTAL_A;
	u32 saveVBLANK_A;
	u32 saveVSYNC_A;
	u32 saveBCLRPAT_A;
	u32 saveTRANSACONF;
	u32 saveTRANS_HTOTAL_A;
	u32 saveTRANS_HBLANK_A;
	u32 saveTRANS_HSYNC_A;
	u32 saveTRANS_VTOTAL_A;
	u32 saveTRANS_VBLANK_A;
	u32 saveTRANS_VSYNC_A;
	u32 savePIPEASTAT;
	u32 saveDSPASTRIDE;
	u32 saveDSPASIZE;
	u32 saveDSPAPOS;
	u32 saveDSPAADDR;
	u32 saveDSPASURF;
	u32 saveDSPATILEOFF;
	u32 savePFIT_PGM_RATIOS;
	u32 saveBLC_HIST_CTL;
	u32 saveBLC_PWM_CTL;
	u32 saveBLC_PWM_CTL2;
	u32 saveBLC_CPU_PWM_CTL;
	u32 saveBLC_CPU_PWM_CTL2;
	u32 saveFPB0;
	u32 saveFPB1;
	u32 saveDPLL_B;
	u32 saveDPLL_B_MD;
	u32 saveHTOTAL_B;
	u32 saveHBLANK_B;
	u32 saveHSYNC_B;
	u32 saveVTOTAL_B;
	u32 saveVBLANK_B;
	u32 saveVSYNC_B;
	u32 saveBCLRPAT_B;
	u32 saveTRANSBCONF;
	u32 saveTRANS_HTOTAL_B;
	u32 saveTRANS_HBLANK_B;
	u32 saveTRANS_HSYNC_B;
	u32 saveTRANS_VTOTAL_B;
	u32 saveTRANS_VBLANK_B;
	u32 saveTRANS_VSYNC_B;
	u32 savePIPEBSTAT;
	u32 saveDSPBSTRIDE;
	u32 saveDSPBSIZE;
	u32 saveDSPBPOS;
	u32 saveDSPBADDR;
	u32 saveDSPBSURF;
	u32 saveDSPBTILEOFF;
	u32 saveVGA0;
	u32 saveVGA1;
	u32 saveVGA_PD;
	u32 saveVGACNTRL;
	u32 saveADPA;
	u32 saveLVDS;
	u32 savePP_ON_DELAYS;
	u32 savePP_OFF_DELAYS;
	u32 saveDVOA;
	u32 saveDVOB;
	u32 saveDVOC;
	u32 savePP_ON;
	u32 savePP_OFF;
	u32 savePP_CONTROL;
	u32 savePP_DIVISOR;
	u32 savePFIT_CONTROL;
	u32 save_palette_a[256];
	u32 save_palette_b[256];
	u32 saveDPFC_CB_BASE;
	u32 saveFBC_CFB_BASE;
	u32 saveFBC_LL_BASE;
	u32 saveFBC_CONTROL;
	u32 saveFBC_CONTROL2;
	u32 saveIER;
	u32 saveIIR;
	u32 saveIMR;
	u32 saveDEIER;
	u32 saveDEIMR;
	u32 saveGTIER;
	u32 saveGTIMR;
	u32 saveFDI_RXA_IMR;
	u32 saveFDI_RXB_IMR;
	u32 saveCACHE_MODE_0;
	u32 saveMI_ARB_STATE;
	u32 saveSWF0[16];
	u32 saveSWF1[16];
	u32 saveSWF2[3];
	u8 saveMSR;
	u8 saveSR[8];
	u8 saveGR[25];
	u8 saveAR_INDEX;
	u8 saveAR[21];
	u8 saveDACMASK;
	u8 saveCR[37];
	uint64_t saveFENCE[I915_MAX_NUM_FENCES];
	u32 saveCURACNTR;
	u32 saveCURAPOS;
	u32 saveCURABASE;
	u32 saveCURBCNTR;
	u32 saveCURBPOS;
	u32 saveCURBBASE;
	u32 saveCURSIZE;
	u32 saveDP_B;
	u32 saveDP_C;
	u32 saveDP_D;
	u32 savePIPEA_GMCH_DATA_M;
	u32 savePIPEB_GMCH_DATA_M;
	u32 savePIPEA_GMCH_DATA_N;
	u32 savePIPEB_GMCH_DATA_N;
	u32 savePIPEA_DP_LINK_M;
	u32 savePIPEB_DP_LINK_M;
	u32 savePIPEA_DP_LINK_N;
	u32 savePIPEB_DP_LINK_N;
	u32 saveFDI_RXA_CTL;
	u32 saveFDI_TXA_CTL;
	u32 saveFDI_RXB_CTL;
	u32 saveFDI_TXB_CTL;
	u32 savePFA_CTL_1;
	u32 savePFB_CTL_1;
	u32 savePFA_WIN_SZ;
	u32 savePFB_WIN_SZ;
	u32 savePFA_WIN_POS;
	u32 savePFB_WIN_POS;
	u32 savePCH_DREF_CONTROL;
	u32 saveDISP_ARB_CTL;
	u32 savePIPEA_DATA_M1;
	u32 savePIPEA_DATA_N1;
	u32 savePIPEA_LINK_M1;
	u32 savePIPEA_LINK_N1;
	u32 savePIPEB_DATA_M1;
	u32 savePIPEB_DATA_N1;
	u32 savePIPEB_LINK_M1;
	u32 savePIPEB_LINK_N1;
	u32 saveMCHBAR_RENDER_STANDBY;
	u32 savePCH_PORT_HOTPLUG;
};

struct intel_gen6_power_mgmt {
	/* work and pm_iir are protected by dev_priv->irq_lock */
	struct work_struct work;
	u32 pm_iir;

	/* The below variables an all the rps hw state are protected by
	 * dev->struct mutext. */
	u8 cur_delay;
	u8 min_delay;
	u8 max_delay;
	u8 rpe_delay;
	u8 rp1_delay;
	u8 rp0_delay;
	u8 hw_max;

	int last_adj;
	enum { LOW_POWER, BETWEEN, HIGH_POWER } power;

	bool enabled;
	struct delayed_work delayed_resume_work;

	/*
	 * Protects RPS/RC6 register access and PCU communication.
	 * Must be taken after struct_mutex if nested.
	 */
	struct mutex hw_lock;
};

/* defined intel_pm.c */
extern spinlock_t mchdev_lock;

struct intel_ilk_power_mgmt {
	u8 cur_delay;
	u8 min_delay;
	u8 max_delay;
	u8 fmax;
	u8 fstart;

	u64 last_count1;
	unsigned long last_time1;
	unsigned long chipset_power;
	u64 last_count2;
	struct timespec last_time2;
	unsigned long gfx_power;
	u8 corr;

	int c_m;
	int r_t;

	struct drm_i915_gem_object *pwrctx;
	struct drm_i915_gem_object *renderctx;
};

/* Power well structure for haswell */
struct i915_power_well {
	/* power well enable/disable usage count */
	int count;
};

#define I915_MAX_POWER_WELLS 1

struct i915_power_domains {
	/*
	 * Power wells needed for initialization at driver init and suspend
	 * time are on. They are kept on until after the first modeset.
	 */
	bool init_power_on;

	struct mutex lock;
	struct i915_power_well power_wells[I915_MAX_POWER_WELLS];
};

struct i915_dri1_state {
	unsigned allow_batchbuffer : 1;
	u32 __iomem *gfx_hws_cpu_addr;

	unsigned int cpp;
	int back_offset;
	int front_offset;
	int current_page;
	int page_flipping;

	uint32_t counter;
};

struct i915_ums_state {
	/**
	 * Flag if the X Server, and thus DRM, is not currently in
	 * control of the device.
	 *
	 * This is set between LeaveVT and EnterVT.  It needs to be
	 * replaced with a semaphore.  It also needs to be
	 * transitioned away from for kernel modesetting.
	 */
	int mm_suspended;
};

#define MAX_L3_SLICES 2
struct intel_l3_parity {
	u32 *remap_info[MAX_L3_SLICES];
	struct work_struct error_work;
	int which_slice;
};

struct i915_gem_mm {
	/** Memory allocator for GTT stolen memory */
	struct drm_mm stolen;
	/** List of all objects in gtt_space. Used to restore gtt
	 * mappings on resume */
	struct list_head bound_list;
	/**
	 * List of objects which are not bound to the GTT (thus
	 * are idle and not used by the GPU) but still have
	 * (presumably uncached) pages still attached.
	 */
	struct list_head unbound_list;

	/** Usable portion of the GTT for GEM */
	unsigned long stolen_base; /* limited to low memory (32-bit) */

	/** PPGTT used for aliasing the PPGTT with the GTT */
	struct i915_hw_ppgtt *aliasing_ppgtt;

	struct shrinker inactive_shrinker;
	bool shrinker_no_lock_stealing;

	/** LRU list of objects with fence regs on them. */
	struct list_head fence_list;

	/**
	 * We leave the user IRQ off as much as possible,
	 * but this means that requests will finish and never
	 * be retired once the system goes idle. Set a timer to
	 * fire periodically while the ring is running. When it
	 * fires, go retire requests.
	 */
	struct delayed_work retire_work;

	/**
	 * When we detect an idle GPU, we want to turn on
	 * powersaving features. So once we see that there
	 * are no more requests outstanding and no more
	 * arrive within a small period of time, we fire
	 * off the idle_work.
	 */
	struct delayed_work idle_work;

	/**
	 * Are we in a non-interruptible section of code like
	 * modesetting?
	 */
	bool interruptible;

	/** Bit 6 swizzling required for X tiling */
	uint32_t bit_6_swizzle_x;
	/** Bit 6 swizzling required for Y tiling */
	uint32_t bit_6_swizzle_y;

	/* storage for physical objects */
	struct drm_i915_gem_phys_object *phys_objs[I915_MAX_PHYS_OBJECT];

	/* accounting, useful for userland debugging */
	spinlock_t object_stat_lock;
	size_t object_memory;
	u32 object_count;
};

struct drm_i915_error_state_buf {
	unsigned bytes;
	unsigned size;
	int err;
	u8 *buf;
	loff_t start;
	loff_t pos;
};

struct i915_error_state_file_priv {
	struct drm_device *dev;
	struct drm_i915_error_state *error;
};

struct i915_gpu_error {
	/* For hangcheck timer */
#define DRM_I915_HANGCHECK_PERIOD 1500 /* in ms */
#define DRM_I915_HANGCHECK_JIFFIES msecs_to_jiffies(DRM_I915_HANGCHECK_PERIOD)
	/* Hang gpu twice in this window and your context gets banned */
#define DRM_I915_CTX_BAN_PERIOD DIV_ROUND_UP(8*DRM_I915_HANGCHECK_PERIOD, 1000)

	struct timer_list hangcheck_timer;

	/* For reset and error_state handling. */
	spinlock_t lock;
	/* Protected by the above dev->gpu_error.lock. */
	struct drm_i915_error_state *first_error;
	struct work_struct work;


	unsigned long missed_irq_rings;

	/**
	 * State variable and reset counter controlling the reset flow
	 *
	 * Upper bits are for the reset counter.  This counter is used by the
	 * wait_seqno code to race-free noticed that a reset event happened and
	 * that it needs to restart the entire ioctl (since most likely the
	 * seqno it waited for won't ever signal anytime soon).
	 *
	 * This is important for lock-free wait paths, where no contended lock
	 * naturally enforces the correct ordering between the bail-out of the
	 * waiter and the gpu reset work code.
	 *
	 * Lowest bit controls the reset state machine: Set means a reset is in
	 * progress. This state will (presuming we don't have any bugs) decay
	 * into either unset (successful reset) or the special WEDGED value (hw
	 * terminally sour). All waiters on the reset_queue will be woken when
	 * that happens.
	 */
	atomic_t reset_counter;

	/**
	 * Special values/flags for reset_counter
	 *
	 * Note that the code relies on
	 * 	I915_WEDGED & I915_RESET_IN_PROGRESS_FLAG
	 * being true.
	 */
#define I915_RESET_IN_PROGRESS_FLAG	1
#define I915_WEDGED			0xffffffff

	/**
	 * Waitqueue to signal when the reset has completed. Used by clients
	 * that wait for dev_priv->mm.wedged to settle.
	 */
	wait_queue_head_t reset_queue;

	/* For gpu hang simulation. */
	unsigned int stop_rings;

	/* For missed irq/seqno simulation. */
	unsigned int test_irq_rings;
};

enum modeset_restore {
	MODESET_ON_LID_OPEN,
	MODESET_DONE,
	MODESET_SUSPENDED,
};

struct ddi_vbt_port_info {
	uint8_t hdmi_level_shift;

	uint8_t supports_dvi:1;
	uint8_t supports_hdmi:1;
	uint8_t supports_dp:1;
};

struct intel_vbt_data {
	struct drm_display_mode *lfp_lvds_vbt_mode; /* if any */
	struct drm_display_mode *sdvo_lvds_vbt_mode; /* if any */

	/* Feature bits */
	unsigned int int_tv_support:1;
	unsigned int lvds_dither:1;
	unsigned int lvds_vbt:1;
	unsigned int int_crt_support:1;
	unsigned int lvds_use_ssc:1;
	unsigned int display_clock_mode:1;
	unsigned int fdi_rx_polarity_inverted:1;
	int lvds_ssc_freq;
	unsigned int bios_lvds_val; /* initial [PCH_]LVDS reg val in VBIOS */

	/* eDP */
	int edp_rate;
	int edp_lanes;
	int edp_preemphasis;
	int edp_vswing;
	bool edp_initialized;
	bool edp_support;
	int edp_bpp;
	struct edp_power_seq edp_pps;

	/* MIPI DSI */
	struct {
		u16 panel_id;
	} dsi;

	int crt_ddc_pin;

	int child_dev_num;
	union child_device_config *child_dev;

	struct ddi_vbt_port_info ddi_port_info[I915_MAX_PORTS];
};

enum intel_ddb_partitioning {
	INTEL_DDB_PART_1_2,
	INTEL_DDB_PART_5_6, /* IVB+ */
};

struct intel_wm_level {
	bool enable;
	uint32_t pri_val;
	uint32_t spr_val;
	uint32_t cur_val;
	uint32_t fbc_val;
};

struct hsw_wm_values {
	uint32_t wm_pipe[3];
	uint32_t wm_lp[3];
	uint32_t wm_lp_spr[3];
	uint32_t wm_linetime[3];
	bool enable_fbc_wm;
	enum intel_ddb_partitioning partitioning;
};

/*
 * This struct tracks the state needed for the Package C8+ feature.
 *
 * Package states C8 and deeper are really deep PC states that can only be
 * reached when all the devices on the system allow it, so even if the graphics
 * device allows PC8+, it doesn't mean the system will actually get to these
 * states.
 *
 * Our driver only allows PC8+ when all the outputs are disabled, the power well
 * is disabled and the GPU is idle. When these conditions are met, we manually
 * do the other conditions: disable the interrupts, clocks and switch LCPLL
 * refclk to Fclk.
 *
 * When we really reach PC8 or deeper states (not just when we allow it) we lose
 * the state of some registers, so when we come back from PC8+ we need to
 * restore this state. We don't get into PC8+ if we're not in RC6, so we don't
 * need to take care of the registers kept by RC6.
 *
 * The interrupt disabling is part of the requirements. We can only leave the
 * PCH HPD interrupts enabled. If we're in PC8+ and we get another interrupt we
 * can lock the machine.
 *
 * Ideally every piece of our code that needs PC8+ disabled would call
 * hsw_disable_package_c8, which would increment disable_count and prevent the
 * system from reaching PC8+. But we don't have a symmetric way to do this for
 * everything, so we have the requirements_met and gpu_idle variables. When we
 * switch requirements_met or gpu_idle to true we decrease disable_count, and
 * increase it in the opposite case. The requirements_met variable is true when
 * all the CRTCs, encoders and the power well are disabled. The gpu_idle
 * variable is true when the GPU is idle.
 *
 * In addition to everything, we only actually enable PC8+ if disable_count
 * stays at zero for at least some seconds. This is implemented with the
 * enable_work variable. We do this so we don't enable/disable PC8 dozens of
 * consecutive times when all screens are disabled and some background app
 * queries the state of our connectors, or we have some application constantly
 * waking up to use the GPU. Only after the enable_work function actually
 * enables PC8+ the "enable" variable will become true, which means that it can
 * be false even if disable_count is 0.
 *
 * The irqs_disabled variable becomes true exactly after we disable the IRQs and
 * goes back to false exactly before we reenable the IRQs. We use this variable
 * to check if someone is trying to enable/disable IRQs while they're supposed
 * to be disabled. This shouldn't happen and we'll print some error messages in
 * case it happens, but if it actually happens we'll also update the variables
 * inside struct regsave so when we restore the IRQs they will contain the
 * latest expected values.
 *
 * For more, read "Display Sequences for Package C8" on our documentation.
 */
struct i915_package_c8 {
	bool requirements_met;
	bool gpu_idle;
	bool irqs_disabled;
	/* Only true after the delayed work task actually enables it. */
	bool enabled;
	int disable_count;
	struct mutex lock;
	struct delayed_work enable_work;

	struct {
		uint32_t deimr;
		uint32_t sdeimr;
		uint32_t gtimr;
		uint32_t gtier;
		uint32_t gen6_pmimr;
	} regsave;
};

enum intel_pipe_crc_source {
	INTEL_PIPE_CRC_SOURCE_NONE,
	INTEL_PIPE_CRC_SOURCE_PLANE1,
	INTEL_PIPE_CRC_SOURCE_PLANE2,
	INTEL_PIPE_CRC_SOURCE_PF,
	INTEL_PIPE_CRC_SOURCE_PIPE,
<<<<<<< HEAD
=======
	/* TV/DP on pre-gen5/vlv can't use the pipe source. */
	INTEL_PIPE_CRC_SOURCE_TV,
	INTEL_PIPE_CRC_SOURCE_DP_B,
	INTEL_PIPE_CRC_SOURCE_DP_C,
	INTEL_PIPE_CRC_SOURCE_DP_D,
	INTEL_PIPE_CRC_SOURCE_AUTO,
>>>>>>> 3608b98d
	INTEL_PIPE_CRC_SOURCE_MAX,
};

struct intel_pipe_crc_entry {
	uint32_t frame;
	uint32_t crc[5];
};

#define INTEL_PIPE_CRC_ENTRIES_NR	128
struct intel_pipe_crc {
<<<<<<< HEAD
	atomic_t available;		/* exclusive access to the device */
	struct intel_pipe_crc_entry *entries;
	enum intel_pipe_crc_source source;
	atomic_t head, tail;
=======
	spinlock_t lock;
	bool opened;		/* exclusive access to the result file */
	struct intel_pipe_crc_entry *entries;
	enum intel_pipe_crc_source source;
	int head, tail;
>>>>>>> 3608b98d
	wait_queue_head_t wq;
};

typedef struct drm_i915_private {
	struct drm_device *dev;
	struct kmem_cache *slab;

	const struct intel_device_info *info;

	int relative_constants_mode;

	void __iomem *regs;

	struct intel_uncore uncore;

	struct intel_gmbus gmbus[GMBUS_NUM_PORTS];


	/** gmbus_mutex protects against concurrent usage of the single hw gmbus
	 * controller on different i2c buses. */
	struct mutex gmbus_mutex;

	/**
	 * Base address of the gmbus and gpio block.
	 */
	uint32_t gpio_mmio_base;

	wait_queue_head_t gmbus_wait_queue;

	struct pci_dev *bridge_dev;
	struct intel_ring_buffer ring[I915_NUM_RINGS];
	uint32_t last_seqno, next_seqno;

	drm_dma_handle_t *status_page_dmah;
	struct resource mch_res;

	atomic_t irq_received;

	/* protects the irq masks */
	spinlock_t irq_lock;

	/* To control wakeup latency, e.g. for irq-driven dp aux transfers. */
	struct pm_qos_request pm_qos;

	/* DPIO indirect register protection */
	struct mutex dpio_lock;

	/** Cached value of IMR to avoid reads in updating the bitfield */
	u32 irq_mask;
	u32 gt_irq_mask;
	u32 pm_irq_mask;

	struct work_struct hotplug_work;
	bool enable_hotplug_processing;
	struct {
		unsigned long hpd_last_jiffies;
		int hpd_cnt;
		enum {
			HPD_ENABLED = 0,
			HPD_DISABLED = 1,
			HPD_MARK_DISABLED = 2
		} hpd_mark;
	} hpd_stats[HPD_NUM_PINS];
	u32 hpd_event_bits;
	struct timer_list hotplug_reenable_timer;

	int num_plane;

	struct i915_fbc fbc;
	struct intel_opregion opregion;
	struct intel_vbt_data vbt;

	/* overlay */
	struct intel_overlay *overlay;
	unsigned int sprite_scaling_enabled;

	/* backlight */
	struct {
		int level;
		bool enabled;
		spinlock_t lock; /* bl registers and the above bl fields */
		struct backlight_device *device;
	} backlight;

	/* LVDS info */
	bool no_aux_handshake;

	struct drm_i915_fence_reg fence_regs[I915_MAX_NUM_FENCES]; /* assume 965 */
	int fence_reg_start; /* 4 if userland hasn't ioctl'd us yet */
	int num_fence_regs; /* 8 on pre-965, 16 otherwise */

	unsigned int fsb_freq, mem_freq, is_ddr3;

	/**
	 * wq - Driver workqueue for GEM.
	 *
	 * NOTE: Work items scheduled here are not allowed to grab any modeset
	 * locks, for otherwise the flushing done in the pageflip code will
	 * result in deadlocks.
	 */
	struct workqueue_struct *wq;

	/* Display functions */
	struct drm_i915_display_funcs display;

	/* PCH chipset type */
	enum intel_pch pch_type;
	unsigned short pch_id;

	unsigned long quirks;

	enum modeset_restore modeset_restore;
	struct mutex modeset_restore_lock;

	struct list_head vm_list; /* Global list of all address spaces */
	struct i915_gtt gtt; /* VMA representing the global address space */

	struct i915_gem_mm mm;

	/* Kernel Modesetting */

	struct sdvo_device_mapping sdvo_mappings[2];

	struct drm_crtc *plane_to_crtc_mapping[3];
	struct drm_crtc *pipe_to_crtc_mapping[3];
	wait_queue_head_t pending_flip_queue;

#ifdef CONFIG_DEBUG_FS
	struct intel_pipe_crc pipe_crc[I915_MAX_PIPES];
#endif

	int num_shared_dpll;
	struct intel_shared_dpll shared_dplls[I915_NUM_PLLS];
	struct intel_ddi_plls ddi_plls;

	/* Reclocking support */
	bool render_reclock_avail;
	bool lvds_downclock_avail;
	/* indicates the reduced downclock for LVDS*/
	int lvds_downclock;
	u16 orig_clock;

	bool mchbar_need_disable;

	struct intel_l3_parity l3_parity;

	/* Cannot be determined by PCIID. You must always read a register. */
	size_t ellc_size;

	/* gen6+ rps state */
	struct intel_gen6_power_mgmt rps;

	/* ilk-only ips/rps state. Everything in here is protected by the global
	 * mchdev_lock in intel_pm.c */
	struct intel_ilk_power_mgmt ips;

	struct i915_power_domains power_domains;

	struct i915_psr psr;

	struct i915_gpu_error gpu_error;

	struct drm_i915_gem_object *vlv_pctx;

#ifdef CONFIG_DRM_I915_FBDEV
	/* list of fbdev register on this device */
	struct intel_fbdev *fbdev;
#endif

	/*
	 * The console may be contended at resume, but we don't
	 * want it to block on it.
	 */
	struct work_struct console_resume_work;

	struct drm_property *broadcast_rgb_property;
	struct drm_property *force_audio_property;

	bool hw_contexts_disabled;
	uint32_t hw_context_size;
	struct list_head context_list;

	u32 fdi_rx_config;

	struct i915_suspend_saved_registers regfile;

	struct {
		/*
		 * Raw watermark latency values:
		 * in 0.1us units for WM0,
		 * in 0.5us units for WM1+.
		 */
		/* primary */
		uint16_t pri_latency[5];
		/* sprite */
		uint16_t spr_latency[5];
		/* cursor */
		uint16_t cur_latency[5];

		/* current hardware state */
		struct hsw_wm_values hw;
	} wm;

	struct i915_package_c8 pc8;

	/* Old dri1 support infrastructure, beware the dragons ya fools entering
	 * here! */
	struct i915_dri1_state dri1;
	/* Old ums support infrastructure, same warning applies. */
	struct i915_ums_state ums;

#ifdef CONFIG_DEBUG_FS
	struct intel_pipe_crc pipe_crc[I915_MAX_PIPES];
#endif
} drm_i915_private_t;

static inline struct drm_i915_private *to_i915(const struct drm_device *dev)
{
	return dev->dev_private;
}

/* Iterate over initialised rings */
#define for_each_ring(ring__, dev_priv__, i__) \
	for ((i__) = 0; (i__) < I915_NUM_RINGS; (i__)++) \
		if (((ring__) = &(dev_priv__)->ring[(i__)]), intel_ring_initialized((ring__)))

enum hdmi_force_audio {
	HDMI_AUDIO_OFF_DVI = -2,	/* no aux data for HDMI-DVI converter */
	HDMI_AUDIO_OFF,			/* force turn off HDMI audio */
	HDMI_AUDIO_AUTO,		/* trust EDID */
	HDMI_AUDIO_ON,			/* force turn on HDMI audio */
};

#define I915_GTT_OFFSET_NONE ((u32)-1)

struct drm_i915_gem_object_ops {
	/* Interface between the GEM object and its backing storage.
	 * get_pages() is called once prior to the use of the associated set
	 * of pages before to binding them into the GTT, and put_pages() is
	 * called after we no longer need them. As we expect there to be
	 * associated cost with migrating pages between the backing storage
	 * and making them available for the GPU (e.g. clflush), we may hold
	 * onto the pages after they are no longer referenced by the GPU
	 * in case they may be used again shortly (for example migrating the
	 * pages to a different memory domain within the GTT). put_pages()
	 * will therefore most likely be called when the object itself is
	 * being released or under memory pressure (where we attempt to
	 * reap pages for the shrinker).
	 */
	int (*get_pages)(struct drm_i915_gem_object *);
	void (*put_pages)(struct drm_i915_gem_object *);
};

struct drm_i915_gem_object {
	struct drm_gem_object base;

	const struct drm_i915_gem_object_ops *ops;

	/** List of VMAs backed by this object */
	struct list_head vma_list;

	/** Stolen memory for this object, instead of being backed by shmem. */
	struct drm_mm_node *stolen;
	struct list_head global_list;

	struct list_head ring_list;
	/** Used in execbuf to temporarily hold a ref */
	struct list_head obj_exec_link;

	/**
	 * This is set if the object is on the active lists (has pending
	 * rendering and so a non-zero seqno), and is not set if it i s on
	 * inactive (ready to be unbound) list.
	 */
	unsigned int active:1;

	/**
	 * This is set if the object has been written to since last bound
	 * to the GTT
	 */
	unsigned int dirty:1;

	/**
	 * Fence register bits (if any) for this object.  Will be set
	 * as needed when mapped into the GTT.
	 * Protected by dev->struct_mutex.
	 */
	signed int fence_reg:I915_MAX_NUM_FENCE_BITS;

	/**
	 * Advice: are the backing pages purgeable?
	 */
	unsigned int madv:2;

	/**
	 * Current tiling mode for the object.
	 */
	unsigned int tiling_mode:2;
	/**
	 * Whether the tiling parameters for the currently associated fence
	 * register have changed. Note that for the purposes of tracking
	 * tiling changes we also treat the unfenced register, the register
	 * slot that the object occupies whilst it executes a fenced
	 * command (such as BLT on gen2/3), as a "fence".
	 */
	unsigned int fence_dirty:1;

	/** How many users have pinned this object in GTT space. The following
	 * users can each hold at most one reference: pwrite/pread, pin_ioctl
	 * (via user_pin_count), execbuffer (objects are not allowed multiple
	 * times for the same batchbuffer), and the framebuffer code. When
	 * switching/pageflipping, the framebuffer code has at most two buffers
	 * pinned per crtc.
	 *
	 * In the worst case this is 1 + 1 + 1 + 2*2 = 7. That would fit into 3
	 * bits with absolutely no headroom. So use 4 bits. */
	unsigned int pin_count:4;
#define DRM_I915_GEM_OBJECT_MAX_PIN_COUNT 0xf

	/**
	 * Is the object at the current location in the gtt mappable and
	 * fenceable? Used to avoid costly recalculations.
	 */
	unsigned int map_and_fenceable:1;

	/**
	 * Whether the current gtt mapping needs to be mappable (and isn't just
	 * mappable by accident). Track pin and fault separate for a more
	 * accurate mappable working set.
	 */
	unsigned int fault_mappable:1;
	unsigned int pin_mappable:1;
	unsigned int pin_display:1;

	/*
	 * Is the GPU currently using a fence to access this buffer,
	 */
	unsigned int pending_fenced_gpu_access:1;
	unsigned int fenced_gpu_access:1;

	unsigned int cache_level:3;

	unsigned int has_aliasing_ppgtt_mapping:1;
	unsigned int has_global_gtt_mapping:1;
	unsigned int has_dma_mapping:1;

	struct sg_table *pages;
	int pages_pin_count;

	/* prime dma-buf support */
	void *dma_buf_vmapping;
	int vmapping_count;

	struct intel_ring_buffer *ring;

	/** Breadcrumb of last rendering to the buffer. */
	uint32_t last_read_seqno;
	uint32_t last_write_seqno;
	/** Breadcrumb of last fenced GPU access to the buffer. */
	uint32_t last_fenced_seqno;

	/** Current tiling stride for the object, if it's tiled. */
	uint32_t stride;

	/** References from framebuffers, locks out tiling changes. */
	unsigned long framebuffer_references;

	/** Record of address bit 17 of each page at last unbind. */
	unsigned long *bit_17;

	/** User space pin count and filp owning the pin */
	unsigned long user_pin_count;
	struct drm_file *pin_filp;

	/** for phy allocated objects */
	struct drm_i915_gem_phys_object *phys_obj;
};
#define to_gem_object(obj) (&((struct drm_i915_gem_object *)(obj))->base)

#define to_intel_bo(x) container_of(x, struct drm_i915_gem_object, base)

/**
 * Request queue structure.
 *
 * The request queue allows us to note sequence numbers that have been emitted
 * and may be associated with active buffers to be retired.
 *
 * By keeping this list, we can avoid having to do questionable
 * sequence-number comparisons on buffer last_rendering_seqnos, and associate
 * an emission time with seqnos for tracking how far ahead of the GPU we are.
 */
struct drm_i915_gem_request {
	/** On Which ring this request was generated */
	struct intel_ring_buffer *ring;

	/** GEM sequence number associated with this request. */
	uint32_t seqno;

	/** Position in the ringbuffer of the start of the request */
	u32 head;

	/** Position in the ringbuffer of the end of the request */
	u32 tail;

	/** Context related to this request */
	struct i915_hw_context *ctx;

	/** Batch buffer related to this request if any */
	struct drm_i915_gem_object *batch_obj;

	/** Time at which this request was emitted, in jiffies. */
	unsigned long emitted_jiffies;

	/** global list entry for this request */
	struct list_head list;

	struct drm_i915_file_private *file_priv;
	/** file_priv list entry for this request */
	struct list_head client_list;
};

struct drm_i915_file_private {
	struct drm_i915_private *dev_priv;

	struct {
		spinlock_t lock;
		struct list_head request_list;
		struct delayed_work idle_work;
	} mm;
	struct idr context_idr;

	struct i915_ctx_hang_stats hang_stats;
	atomic_t rps_wait_boost;
};

#define INTEL_INFO(dev)	(to_i915(dev)->info)

#define IS_I830(dev)		((dev)->pdev->device == 0x3577)
#define IS_845G(dev)		((dev)->pdev->device == 0x2562)
#define IS_I85X(dev)		(INTEL_INFO(dev)->is_i85x)
#define IS_I865G(dev)		((dev)->pdev->device == 0x2572)
#define IS_I915G(dev)		(INTEL_INFO(dev)->is_i915g)
#define IS_I915GM(dev)		((dev)->pdev->device == 0x2592)
#define IS_I945G(dev)		((dev)->pdev->device == 0x2772)
#define IS_I945GM(dev)		(INTEL_INFO(dev)->is_i945gm)
#define IS_BROADWATER(dev)	(INTEL_INFO(dev)->is_broadwater)
#define IS_CRESTLINE(dev)	(INTEL_INFO(dev)->is_crestline)
#define IS_GM45(dev)		((dev)->pdev->device == 0x2A42)
#define IS_G4X(dev)		(INTEL_INFO(dev)->is_g4x)
#define IS_PINEVIEW_G(dev)	((dev)->pdev->device == 0xa001)
#define IS_PINEVIEW_M(dev)	((dev)->pdev->device == 0xa011)
#define IS_PINEVIEW(dev)	(INTEL_INFO(dev)->is_pineview)
#define IS_G33(dev)		(INTEL_INFO(dev)->is_g33)
#define IS_IRONLAKE_M(dev)	((dev)->pdev->device == 0x0046)
#define IS_IVYBRIDGE(dev)	(INTEL_INFO(dev)->is_ivybridge)
#define IS_IVB_GT1(dev)		((dev)->pdev->device == 0x0156 || \
				 (dev)->pdev->device == 0x0152 || \
				 (dev)->pdev->device == 0x015a)
#define IS_SNB_GT1(dev)		((dev)->pdev->device == 0x0102 || \
				 (dev)->pdev->device == 0x0106 || \
				 (dev)->pdev->device == 0x010A)
#define IS_VALLEYVIEW(dev)	(INTEL_INFO(dev)->is_valleyview)
#define IS_HASWELL(dev)	(INTEL_INFO(dev)->is_haswell)
#define IS_MOBILE(dev)		(INTEL_INFO(dev)->is_mobile)
#define IS_HSW_EARLY_SDV(dev)	(IS_HASWELL(dev) && \
				 ((dev)->pdev->device & 0xFF00) == 0x0C00)
#define IS_ULT(dev)		(IS_HASWELL(dev) && \
				 ((dev)->pdev->device & 0xFF00) == 0x0A00)
#define IS_HSW_GT3(dev)		(IS_HASWELL(dev) && \
				 ((dev)->pdev->device & 0x00F0) == 0x0020)
#define IS_PRELIMINARY_HW(intel_info) ((intel_info)->is_preliminary)

/*
 * The genX designation typically refers to the render engine, so render
 * capability related checks should use IS_GEN, while display and other checks
 * have their own (e.g. HAS_PCH_SPLIT for ILK+ display, IS_foo for particular
 * chips, etc.).
 */
#define IS_GEN2(dev)	(INTEL_INFO(dev)->gen == 2)
#define IS_GEN3(dev)	(INTEL_INFO(dev)->gen == 3)
#define IS_GEN4(dev)	(INTEL_INFO(dev)->gen == 4)
#define IS_GEN5(dev)	(INTEL_INFO(dev)->gen == 5)
#define IS_GEN6(dev)	(INTEL_INFO(dev)->gen == 6)
#define IS_GEN7(dev)	(INTEL_INFO(dev)->gen == 7)

#define RENDER_RING		(1<<RCS)
#define BSD_RING		(1<<VCS)
#define BLT_RING		(1<<BCS)
#define VEBOX_RING		(1<<VECS)
#define HAS_BSD(dev)            (INTEL_INFO(dev)->ring_mask & BSD_RING)
#define HAS_BLT(dev)            (INTEL_INFO(dev)->ring_mask & BLT_RING)
#define HAS_VEBOX(dev)            (INTEL_INFO(dev)->ring_mask & VEBOX_RING)
#define HAS_LLC(dev)            (INTEL_INFO(dev)->has_llc)
#define HAS_WT(dev)            (IS_HASWELL(dev) && to_i915(dev)->ellc_size)
#define I915_NEED_GFX_HWS(dev)	(INTEL_INFO(dev)->need_gfx_hws)

#define HAS_HW_CONTEXTS(dev)	(INTEL_INFO(dev)->gen >= 6)
#define HAS_ALIASING_PPGTT(dev)	(INTEL_INFO(dev)->gen >=6 && !IS_VALLEYVIEW(dev))

#define HAS_OVERLAY(dev)		(INTEL_INFO(dev)->has_overlay)
#define OVERLAY_NEEDS_PHYSICAL(dev)	(INTEL_INFO(dev)->overlay_needs_physical)

/* Early gen2 have a totally busted CS tlb and require pinned batches. */
#define HAS_BROKEN_CS_TLB(dev)		(IS_I830(dev) || IS_845G(dev))

/* With the 945 and later, Y tiling got adjusted so that it was 32 128-byte
 * rows, which changed the alignment requirements and fence programming.
 */
#define HAS_128_BYTE_Y_TILING(dev) (!IS_GEN2(dev) && !(IS_I915G(dev) || \
						      IS_I915GM(dev)))
#define SUPPORTS_DIGITAL_OUTPUTS(dev)	(!IS_GEN2(dev) && !IS_PINEVIEW(dev))
#define SUPPORTS_INTEGRATED_HDMI(dev)	(IS_G4X(dev) || IS_GEN5(dev))
#define SUPPORTS_INTEGRATED_DP(dev)	(IS_G4X(dev) || IS_GEN5(dev))
#define SUPPORTS_TV(dev)		(INTEL_INFO(dev)->supports_tv)
#define I915_HAS_HOTPLUG(dev)		 (INTEL_INFO(dev)->has_hotplug)

#define HAS_FW_BLC(dev) (INTEL_INFO(dev)->gen > 2)
#define HAS_PIPE_CXSR(dev) (INTEL_INFO(dev)->has_pipe_cxsr)
#define I915_HAS_FBC(dev) (INTEL_INFO(dev)->has_fbc)

#define HAS_IPS(dev)		(IS_ULT(dev))

#define HAS_DDI(dev)		(INTEL_INFO(dev)->has_ddi)
#define HAS_POWER_WELL(dev)	(IS_HASWELL(dev))
#define HAS_FPGA_DBG_UNCLAIMED(dev)	(INTEL_INFO(dev)->has_fpga_dbg)
#define HAS_PSR(dev)		(IS_HASWELL(dev))

#define INTEL_PCH_DEVICE_ID_MASK		0xff00
#define INTEL_PCH_IBX_DEVICE_ID_TYPE		0x3b00
#define INTEL_PCH_CPT_DEVICE_ID_TYPE		0x1c00
#define INTEL_PCH_PPT_DEVICE_ID_TYPE		0x1e00
#define INTEL_PCH_LPT_DEVICE_ID_TYPE		0x8c00
#define INTEL_PCH_LPT_LP_DEVICE_ID_TYPE		0x9c00

#define INTEL_PCH_TYPE(dev) (to_i915(dev)->pch_type)
#define HAS_PCH_LPT(dev) (INTEL_PCH_TYPE(dev) == PCH_LPT)
#define HAS_PCH_CPT(dev) (INTEL_PCH_TYPE(dev) == PCH_CPT)
#define HAS_PCH_IBX(dev) (INTEL_PCH_TYPE(dev) == PCH_IBX)
#define HAS_PCH_NOP(dev) (INTEL_PCH_TYPE(dev) == PCH_NOP)
#define HAS_PCH_SPLIT(dev) (INTEL_PCH_TYPE(dev) != PCH_NONE)

/* DPF == dynamic parity feature */
#define HAS_L3_DPF(dev) (IS_IVYBRIDGE(dev) || IS_HASWELL(dev))
#define NUM_L3_SLICES(dev) (IS_HSW_GT3(dev) ? 2 : HAS_L3_DPF(dev))

#define GT_FREQUENCY_MULTIPLIER 50

#include "i915_trace.h"

extern const struct drm_ioctl_desc i915_ioctls[];
extern int i915_max_ioctl;
extern unsigned int i915_fbpercrtc __always_unused;
extern int i915_panel_ignore_lid __read_mostly;
extern unsigned int i915_powersave __read_mostly;
extern int i915_semaphores __read_mostly;
extern unsigned int i915_lvds_downclock __read_mostly;
extern int i915_lvds_channel_mode __read_mostly;
extern int i915_panel_use_ssc __read_mostly;
extern int i915_vbt_sdvo_panel_type __read_mostly;
extern int i915_enable_rc6 __read_mostly;
extern int i915_enable_fbc __read_mostly;
extern bool i915_enable_hangcheck __read_mostly;
extern int i915_enable_ppgtt __read_mostly;
extern int i915_enable_psr __read_mostly;
extern unsigned int i915_preliminary_hw_support __read_mostly;
extern int i915_disable_power_well __read_mostly;
extern int i915_enable_ips __read_mostly;
extern bool i915_fastboot __read_mostly;
extern int i915_enable_pc8 __read_mostly;
extern int i915_pc8_timeout __read_mostly;
extern bool i915_prefault_disable __read_mostly;

extern int i915_suspend(struct drm_device *dev, pm_message_t state);
extern int i915_resume(struct drm_device *dev);
extern int i915_master_create(struct drm_device *dev, struct drm_master *master);
extern void i915_master_destroy(struct drm_device *dev, struct drm_master *master);

				/* i915_dma.c */
void i915_update_dri1_breadcrumb(struct drm_device *dev);
extern void i915_kernel_lost_context(struct drm_device * dev);
extern int i915_driver_load(struct drm_device *, unsigned long flags);
extern int i915_driver_unload(struct drm_device *);
extern int i915_driver_open(struct drm_device *dev, struct drm_file *file_priv);
extern void i915_driver_lastclose(struct drm_device * dev);
extern void i915_driver_preclose(struct drm_device *dev,
				 struct drm_file *file_priv);
extern void i915_driver_postclose(struct drm_device *dev,
				  struct drm_file *file_priv);
extern int i915_driver_device_is_agp(struct drm_device * dev);
#ifdef CONFIG_COMPAT
extern long i915_compat_ioctl(struct file *filp, unsigned int cmd,
			      unsigned long arg);
#endif
extern int i915_emit_box(struct drm_device *dev,
			 struct drm_clip_rect *box,
			 int DR1, int DR4);
extern int intel_gpu_reset(struct drm_device *dev);
extern int i915_reset(struct drm_device *dev);
extern unsigned long i915_chipset_val(struct drm_i915_private *dev_priv);
extern unsigned long i915_mch_val(struct drm_i915_private *dev_priv);
extern unsigned long i915_gfx_val(struct drm_i915_private *dev_priv);
extern void i915_update_gfx_val(struct drm_i915_private *dev_priv);

extern void intel_console_resume(struct work_struct *work);

/* i915_irq.c */
void i915_queue_hangcheck(struct drm_device *dev);
void i915_handle_error(struct drm_device *dev, bool wedged);

extern void intel_irq_init(struct drm_device *dev);
extern void intel_pm_init(struct drm_device *dev);
extern void intel_hpd_init(struct drm_device *dev);
extern void intel_pm_init(struct drm_device *dev);

extern void intel_uncore_sanitize(struct drm_device *dev);
extern void intel_uncore_early_sanitize(struct drm_device *dev);
extern void intel_uncore_init(struct drm_device *dev);
extern void intel_uncore_clear_errors(struct drm_device *dev);
extern void intel_uncore_check_errors(struct drm_device *dev);
extern void intel_uncore_fini(struct drm_device *dev);

void
i915_enable_pipestat(drm_i915_private_t *dev_priv, enum pipe pipe, u32 mask);

void
i915_disable_pipestat(drm_i915_private_t *dev_priv, enum pipe pipe, u32 mask);

/* i915_gem.c */
int i915_gem_init_ioctl(struct drm_device *dev, void *data,
			struct drm_file *file_priv);
int i915_gem_create_ioctl(struct drm_device *dev, void *data,
			  struct drm_file *file_priv);
int i915_gem_pread_ioctl(struct drm_device *dev, void *data,
			 struct drm_file *file_priv);
int i915_gem_pwrite_ioctl(struct drm_device *dev, void *data,
			  struct drm_file *file_priv);
int i915_gem_mmap_ioctl(struct drm_device *dev, void *data,
			struct drm_file *file_priv);
int i915_gem_mmap_gtt_ioctl(struct drm_device *dev, void *data,
			struct drm_file *file_priv);
int i915_gem_set_domain_ioctl(struct drm_device *dev, void *data,
			      struct drm_file *file_priv);
int i915_gem_sw_finish_ioctl(struct drm_device *dev, void *data,
			     struct drm_file *file_priv);
int i915_gem_execbuffer(struct drm_device *dev, void *data,
			struct drm_file *file_priv);
int i915_gem_execbuffer2(struct drm_device *dev, void *data,
			 struct drm_file *file_priv);
int i915_gem_pin_ioctl(struct drm_device *dev, void *data,
		       struct drm_file *file_priv);
int i915_gem_unpin_ioctl(struct drm_device *dev, void *data,
			 struct drm_file *file_priv);
int i915_gem_busy_ioctl(struct drm_device *dev, void *data,
			struct drm_file *file_priv);
int i915_gem_get_caching_ioctl(struct drm_device *dev, void *data,
			       struct drm_file *file);
int i915_gem_set_caching_ioctl(struct drm_device *dev, void *data,
			       struct drm_file *file);
int i915_gem_throttle_ioctl(struct drm_device *dev, void *data,
			    struct drm_file *file_priv);
int i915_gem_madvise_ioctl(struct drm_device *dev, void *data,
			   struct drm_file *file_priv);
int i915_gem_entervt_ioctl(struct drm_device *dev, void *data,
			   struct drm_file *file_priv);
int i915_gem_leavevt_ioctl(struct drm_device *dev, void *data,
			   struct drm_file *file_priv);
int i915_gem_set_tiling(struct drm_device *dev, void *data,
			struct drm_file *file_priv);
int i915_gem_get_tiling(struct drm_device *dev, void *data,
			struct drm_file *file_priv);
int i915_gem_get_aperture_ioctl(struct drm_device *dev, void *data,
				struct drm_file *file_priv);
int i915_gem_wait_ioctl(struct drm_device *dev, void *data,
			struct drm_file *file_priv);
void i915_gem_load(struct drm_device *dev);
void *i915_gem_object_alloc(struct drm_device *dev);
void i915_gem_object_free(struct drm_i915_gem_object *obj);
void i915_gem_object_init(struct drm_i915_gem_object *obj,
			 const struct drm_i915_gem_object_ops *ops);
struct drm_i915_gem_object *i915_gem_alloc_object(struct drm_device *dev,
						  size_t size);
void i915_gem_free_object(struct drm_gem_object *obj);
void i915_gem_vma_destroy(struct i915_vma *vma);

int __must_check i915_gem_object_pin(struct drm_i915_gem_object *obj,
				     struct i915_address_space *vm,
				     uint32_t alignment,
				     bool map_and_fenceable,
				     bool nonblocking);
void i915_gem_object_unpin(struct drm_i915_gem_object *obj);
int __must_check i915_vma_unbind(struct i915_vma *vma);
int __must_check i915_gem_object_ggtt_unbind(struct drm_i915_gem_object *obj);
int i915_gem_object_put_pages(struct drm_i915_gem_object *obj);
void i915_gem_release_mmap(struct drm_i915_gem_object *obj);
void i915_gem_lastclose(struct drm_device *dev);

int __must_check i915_gem_object_get_pages(struct drm_i915_gem_object *obj);
static inline struct page *i915_gem_object_get_page(struct drm_i915_gem_object *obj, int n)
{
	struct sg_page_iter sg_iter;

	for_each_sg_page(obj->pages->sgl, &sg_iter, obj->pages->nents, n)
		return sg_page_iter_page(&sg_iter);

	return NULL;
}
static inline void i915_gem_object_pin_pages(struct drm_i915_gem_object *obj)
{
	BUG_ON(obj->pages == NULL);
	obj->pages_pin_count++;
}
static inline void i915_gem_object_unpin_pages(struct drm_i915_gem_object *obj)
{
	BUG_ON(obj->pages_pin_count == 0);
	obj->pages_pin_count--;
}

int __must_check i915_mutex_lock_interruptible(struct drm_device *dev);
int i915_gem_object_sync(struct drm_i915_gem_object *obj,
			 struct intel_ring_buffer *to);
void i915_vma_move_to_active(struct i915_vma *vma,
			     struct intel_ring_buffer *ring);
int i915_gem_dumb_create(struct drm_file *file_priv,
			 struct drm_device *dev,
			 struct drm_mode_create_dumb *args);
int i915_gem_mmap_gtt(struct drm_file *file_priv, struct drm_device *dev,
		      uint32_t handle, uint64_t *offset);
/**
 * Returns true if seq1 is later than seq2.
 */
static inline bool
i915_seqno_passed(uint32_t seq1, uint32_t seq2)
{
	return (int32_t)(seq1 - seq2) >= 0;
}

int __must_check i915_gem_get_seqno(struct drm_device *dev, u32 *seqno);
int __must_check i915_gem_set_seqno(struct drm_device *dev, u32 seqno);
int __must_check i915_gem_object_get_fence(struct drm_i915_gem_object *obj);
int __must_check i915_gem_object_put_fence(struct drm_i915_gem_object *obj);

static inline bool
i915_gem_object_pin_fence(struct drm_i915_gem_object *obj)
{
	if (obj->fence_reg != I915_FENCE_REG_NONE) {
		struct drm_i915_private *dev_priv = obj->base.dev->dev_private;
		dev_priv->fence_regs[obj->fence_reg].pin_count++;
		return true;
	} else
		return false;
}

static inline void
i915_gem_object_unpin_fence(struct drm_i915_gem_object *obj)
{
	if (obj->fence_reg != I915_FENCE_REG_NONE) {
		struct drm_i915_private *dev_priv = obj->base.dev->dev_private;
		WARN_ON(dev_priv->fence_regs[obj->fence_reg].pin_count <= 0);
		dev_priv->fence_regs[obj->fence_reg].pin_count--;
	}
}

bool i915_gem_retire_requests(struct drm_device *dev);
void i915_gem_retire_requests_ring(struct intel_ring_buffer *ring);
int __must_check i915_gem_check_wedge(struct i915_gpu_error *error,
				      bool interruptible);
static inline bool i915_reset_in_progress(struct i915_gpu_error *error)
{
	return unlikely(atomic_read(&error->reset_counter)
			& I915_RESET_IN_PROGRESS_FLAG);
}

static inline bool i915_terminally_wedged(struct i915_gpu_error *error)
{
	return atomic_read(&error->reset_counter) == I915_WEDGED;
}

void i915_gem_reset(struct drm_device *dev);
bool i915_gem_clflush_object(struct drm_i915_gem_object *obj, bool force);
int __must_check i915_gem_object_finish_gpu(struct drm_i915_gem_object *obj);
int __must_check i915_gem_init(struct drm_device *dev);
int __must_check i915_gem_init_hw(struct drm_device *dev);
int i915_gem_l3_remap(struct intel_ring_buffer *ring, int slice);
void i915_gem_init_swizzling(struct drm_device *dev);
void i915_gem_cleanup_ringbuffer(struct drm_device *dev);
int __must_check i915_gpu_idle(struct drm_device *dev);
int __must_check i915_gem_suspend(struct drm_device *dev);
int __i915_add_request(struct intel_ring_buffer *ring,
		       struct drm_file *file,
		       struct drm_i915_gem_object *batch_obj,
		       u32 *seqno);
#define i915_add_request(ring, seqno) \
	__i915_add_request(ring, NULL, NULL, seqno)
int __must_check i915_wait_seqno(struct intel_ring_buffer *ring,
				 uint32_t seqno);
int i915_gem_fault(struct vm_area_struct *vma, struct vm_fault *vmf);
int __must_check
i915_gem_object_set_to_gtt_domain(struct drm_i915_gem_object *obj,
				  bool write);
int __must_check
i915_gem_object_set_to_cpu_domain(struct drm_i915_gem_object *obj, bool write);
int __must_check
i915_gem_object_pin_to_display_plane(struct drm_i915_gem_object *obj,
				     u32 alignment,
				     struct intel_ring_buffer *pipelined);
void i915_gem_object_unpin_from_display_plane(struct drm_i915_gem_object *obj);
int i915_gem_attach_phys_object(struct drm_device *dev,
				struct drm_i915_gem_object *obj,
				int id,
				int align);
void i915_gem_detach_phys_object(struct drm_device *dev,
				 struct drm_i915_gem_object *obj);
void i915_gem_free_all_phys_object(struct drm_device *dev);
int i915_gem_open(struct drm_device *dev, struct drm_file *file);
void i915_gem_release(struct drm_device *dev, struct drm_file *file);

uint32_t
i915_gem_get_gtt_size(struct drm_device *dev, uint32_t size, int tiling_mode);
uint32_t
i915_gem_get_gtt_alignment(struct drm_device *dev, uint32_t size,
			    int tiling_mode, bool fenced);

int i915_gem_object_set_cache_level(struct drm_i915_gem_object *obj,
				    enum i915_cache_level cache_level);

struct drm_gem_object *i915_gem_prime_import(struct drm_device *dev,
				struct dma_buf *dma_buf);

struct dma_buf *i915_gem_prime_export(struct drm_device *dev,
				struct drm_gem_object *gem_obj, int flags);

void i915_gem_restore_fences(struct drm_device *dev);

unsigned long i915_gem_obj_offset(struct drm_i915_gem_object *o,
				  struct i915_address_space *vm);
bool i915_gem_obj_bound_any(struct drm_i915_gem_object *o);
bool i915_gem_obj_bound(struct drm_i915_gem_object *o,
			struct i915_address_space *vm);
unsigned long i915_gem_obj_size(struct drm_i915_gem_object *o,
				struct i915_address_space *vm);
struct i915_vma *i915_gem_obj_to_vma(struct drm_i915_gem_object *obj,
				     struct i915_address_space *vm);
struct i915_vma *
i915_gem_obj_lookup_or_create_vma(struct drm_i915_gem_object *obj,
				  struct i915_address_space *vm);

struct i915_vma *i915_gem_obj_to_ggtt(struct drm_i915_gem_object *obj);

/* Some GGTT VM helpers */
#define obj_to_ggtt(obj) \
	(&((struct drm_i915_private *)(obj)->base.dev->dev_private)->gtt.base)
static inline bool i915_is_ggtt(struct i915_address_space *vm)
{
	struct i915_address_space *ggtt =
		&((struct drm_i915_private *)(vm)->dev->dev_private)->gtt.base;
	return vm == ggtt;
}

static inline bool i915_gem_obj_ggtt_bound(struct drm_i915_gem_object *obj)
{
	return i915_gem_obj_bound(obj, obj_to_ggtt(obj));
}

static inline unsigned long
i915_gem_obj_ggtt_offset(struct drm_i915_gem_object *obj)
{
	return i915_gem_obj_offset(obj, obj_to_ggtt(obj));
}

static inline unsigned long
i915_gem_obj_ggtt_size(struct drm_i915_gem_object *obj)
{
	return i915_gem_obj_size(obj, obj_to_ggtt(obj));
}

static inline int __must_check
i915_gem_obj_ggtt_pin(struct drm_i915_gem_object *obj,
		      uint32_t alignment,
		      bool map_and_fenceable,
		      bool nonblocking)
{
	return i915_gem_object_pin(obj, obj_to_ggtt(obj), alignment,
				   map_and_fenceable, nonblocking);
}

/* i915_gem_context.c */
void i915_gem_context_init(struct drm_device *dev);
void i915_gem_context_fini(struct drm_device *dev);
void i915_gem_context_close(struct drm_device *dev, struct drm_file *file);
int i915_switch_context(struct intel_ring_buffer *ring,
			struct drm_file *file, int to_id);
void i915_gem_context_free(struct kref *ctx_ref);
static inline void i915_gem_context_reference(struct i915_hw_context *ctx)
{
	kref_get(&ctx->ref);
}

static inline void i915_gem_context_unreference(struct i915_hw_context *ctx)
{
	kref_put(&ctx->ref, i915_gem_context_free);
}

struct i915_ctx_hang_stats * __must_check
i915_gem_context_get_hang_stats(struct drm_device *dev,
				struct drm_file *file,
				u32 id);
int i915_gem_context_create_ioctl(struct drm_device *dev, void *data,
				  struct drm_file *file);
int i915_gem_context_destroy_ioctl(struct drm_device *dev, void *data,
				   struct drm_file *file);

/* i915_gem_gtt.c */
void i915_gem_cleanup_aliasing_ppgtt(struct drm_device *dev);
void i915_ppgtt_bind_object(struct i915_hw_ppgtt *ppgtt,
			    struct drm_i915_gem_object *obj,
			    enum i915_cache_level cache_level);
void i915_ppgtt_unbind_object(struct i915_hw_ppgtt *ppgtt,
			      struct drm_i915_gem_object *obj);

void i915_check_and_clear_faults(struct drm_device *dev);
void i915_gem_suspend_gtt_mappings(struct drm_device *dev);
void i915_gem_restore_gtt_mappings(struct drm_device *dev);
int __must_check i915_gem_gtt_prepare_object(struct drm_i915_gem_object *obj);
void i915_gem_gtt_bind_object(struct drm_i915_gem_object *obj,
				enum i915_cache_level cache_level);
void i915_gem_gtt_unbind_object(struct drm_i915_gem_object *obj);
void i915_gem_gtt_finish_object(struct drm_i915_gem_object *obj);
void i915_gem_init_global_gtt(struct drm_device *dev);
void i915_gem_setup_global_gtt(struct drm_device *dev, unsigned long start,
			       unsigned long mappable_end, unsigned long end);
int i915_gem_gtt_init(struct drm_device *dev);
static inline void i915_gem_chipset_flush(struct drm_device *dev)
{
	if (INTEL_INFO(dev)->gen < 6)
		intel_gtt_chipset_flush();
}


/* i915_gem_evict.c */
int __must_check i915_gem_evict_something(struct drm_device *dev,
					  struct i915_address_space *vm,
					  int min_size,
					  unsigned alignment,
					  unsigned cache_level,
					  bool mappable,
					  bool nonblock);
int i915_gem_evict_vm(struct i915_address_space *vm, bool do_idle);
int i915_gem_evict_everything(struct drm_device *dev);

/* i915_gem_stolen.c */
int i915_gem_init_stolen(struct drm_device *dev);
int i915_gem_stolen_setup_compression(struct drm_device *dev, int size);
void i915_gem_stolen_cleanup_compression(struct drm_device *dev);
void i915_gem_cleanup_stolen(struct drm_device *dev);
struct drm_i915_gem_object *
i915_gem_object_create_stolen(struct drm_device *dev, u32 size);
struct drm_i915_gem_object *
i915_gem_object_create_stolen_for_preallocated(struct drm_device *dev,
					       u32 stolen_offset,
					       u32 gtt_offset,
					       u32 size);
void i915_gem_object_release_stolen(struct drm_i915_gem_object *obj);

/* i915_gem_tiling.c */
static inline bool i915_gem_object_needs_bit17_swizzle(struct drm_i915_gem_object *obj)
{
	drm_i915_private_t *dev_priv = obj->base.dev->dev_private;

	return dev_priv->mm.bit_6_swizzle_x == I915_BIT_6_SWIZZLE_9_10_17 &&
		obj->tiling_mode != I915_TILING_NONE;
}

void i915_gem_detect_bit_6_swizzle(struct drm_device *dev);
void i915_gem_object_do_bit_17_swizzle(struct drm_i915_gem_object *obj);
void i915_gem_object_save_bit_17_swizzle(struct drm_i915_gem_object *obj);

/* i915_gem_debug.c */
#if WATCH_LISTS
int i915_verify_lists(struct drm_device *dev);
#else
#define i915_verify_lists(dev) 0
#endif

/* i915_debugfs.c */
int i915_debugfs_init(struct drm_minor *minor);
void i915_debugfs_cleanup(struct drm_minor *minor);
#ifdef CONFIG_DEBUG_FS
void intel_display_crc_init(struct drm_device *dev);
#else
static inline void intel_display_crc_init(struct drm_device *dev) {}
#endif

/* i915_gpu_error.c */
__printf(2, 3)
void i915_error_printf(struct drm_i915_error_state_buf *e, const char *f, ...);
int i915_error_state_to_str(struct drm_i915_error_state_buf *estr,
			    const struct i915_error_state_file_priv *error);
int i915_error_state_buf_init(struct drm_i915_error_state_buf *eb,
			      size_t count, loff_t pos);
static inline void i915_error_state_buf_release(
	struct drm_i915_error_state_buf *eb)
{
	kfree(eb->buf);
}
void i915_capture_error_state(struct drm_device *dev);
void i915_error_state_get(struct drm_device *dev,
			  struct i915_error_state_file_priv *error_priv);
void i915_error_state_put(struct i915_error_state_file_priv *error_priv);
void i915_destroy_error_state(struct drm_device *dev);

void i915_get_extra_instdone(struct drm_device *dev, uint32_t *instdone);
const char *i915_cache_level_str(int type);

/* i915_suspend.c */
extern int i915_save_state(struct drm_device *dev);
extern int i915_restore_state(struct drm_device *dev);

/* i915_ums.c */
void i915_save_display_reg(struct drm_device *dev);
void i915_restore_display_reg(struct drm_device *dev);

/* i915_sysfs.c */
void i915_setup_sysfs(struct drm_device *dev_priv);
void i915_teardown_sysfs(struct drm_device *dev_priv);

/* intel_i2c.c */
extern int intel_setup_gmbus(struct drm_device *dev);
extern void intel_teardown_gmbus(struct drm_device *dev);
static inline bool intel_gmbus_is_port_valid(unsigned port)
{
	return (port >= GMBUS_PORT_SSC && port <= GMBUS_PORT_DPD);
}

extern struct i2c_adapter *intel_gmbus_get_adapter(
		struct drm_i915_private *dev_priv, unsigned port);
extern void intel_gmbus_set_speed(struct i2c_adapter *adapter, int speed);
extern void intel_gmbus_force_bit(struct i2c_adapter *adapter, bool force_bit);
static inline bool intel_gmbus_is_forced_bit(struct i2c_adapter *adapter)
{
	return container_of(adapter, struct intel_gmbus, adapter)->force_bit;
}
extern void intel_i2c_reset(struct drm_device *dev);

/* intel_opregion.c */
struct intel_encoder;
extern int intel_opregion_setup(struct drm_device *dev);
#ifdef CONFIG_ACPI
extern void intel_opregion_init(struct drm_device *dev);
extern void intel_opregion_fini(struct drm_device *dev);
extern void intel_opregion_asle_intr(struct drm_device *dev);
extern int intel_opregion_notify_encoder(struct intel_encoder *intel_encoder,
					 bool enable);
extern int intel_opregion_notify_adapter(struct drm_device *dev,
					 pci_power_t state);
#else
static inline void intel_opregion_init(struct drm_device *dev) { return; }
static inline void intel_opregion_fini(struct drm_device *dev) { return; }
static inline void intel_opregion_asle_intr(struct drm_device *dev) { return; }
static inline int
intel_opregion_notify_encoder(struct intel_encoder *intel_encoder, bool enable)
{
	return 0;
}
static inline int
intel_opregion_notify_adapter(struct drm_device *dev, pci_power_t state)
{
	return 0;
}
#endif

/* intel_acpi.c */
#ifdef CONFIG_ACPI
extern void intel_register_dsm_handler(void);
extern void intel_unregister_dsm_handler(void);
#else
static inline void intel_register_dsm_handler(void) { return; }
static inline void intel_unregister_dsm_handler(void) { return; }
#endif /* CONFIG_ACPI */

/* modesetting */
extern void intel_modeset_init_hw(struct drm_device *dev);
extern void intel_modeset_suspend_hw(struct drm_device *dev);
extern void intel_modeset_init(struct drm_device *dev);
extern void intel_modeset_gem_init(struct drm_device *dev);
extern void intel_modeset_cleanup(struct drm_device *dev);
extern int intel_modeset_vga_set_state(struct drm_device *dev, bool state);
extern void intel_modeset_setup_hw_state(struct drm_device *dev,
					 bool force_restore);
extern void i915_redisable_vga(struct drm_device *dev);
extern bool intel_fbc_enabled(struct drm_device *dev);
extern void intel_disable_fbc(struct drm_device *dev);
extern bool ironlake_set_drps(struct drm_device *dev, u8 val);
extern void intel_init_pch_refclk(struct drm_device *dev);
extern void gen6_set_rps(struct drm_device *dev, u8 val);
extern void valleyview_set_rps(struct drm_device *dev, u8 val);
extern int valleyview_rps_max_freq(struct drm_i915_private *dev_priv);
extern int valleyview_rps_min_freq(struct drm_i915_private *dev_priv);
extern void intel_detect_pch(struct drm_device *dev);
extern int intel_trans_dp_port_sel(struct drm_crtc *crtc);
extern int intel_enable_rc6(const struct drm_device *dev);

extern bool i915_semaphore_is_enabled(struct drm_device *dev);
int i915_reg_read_ioctl(struct drm_device *dev, void *data,
			struct drm_file *file);

/* overlay */
extern struct intel_overlay_error_state *intel_overlay_capture_error_state(struct drm_device *dev);
extern void intel_overlay_print_error_state(struct drm_i915_error_state_buf *e,
					    struct intel_overlay_error_state *error);

extern struct intel_display_error_state *intel_display_capture_error_state(struct drm_device *dev);
extern void intel_display_print_error_state(struct drm_i915_error_state_buf *e,
					    struct drm_device *dev,
					    struct intel_display_error_state *error);

/* On SNB platform, before reading ring registers forcewake bit
 * must be set to prevent GT core from power down and stale values being
 * returned.
 */
void gen6_gt_force_wake_get(struct drm_i915_private *dev_priv);
void gen6_gt_force_wake_put(struct drm_i915_private *dev_priv);

int sandybridge_pcode_read(struct drm_i915_private *dev_priv, u8 mbox, u32 *val);
int sandybridge_pcode_write(struct drm_i915_private *dev_priv, u8 mbox, u32 val);

/* intel_sideband.c */
u32 vlv_punit_read(struct drm_i915_private *dev_priv, u8 addr);
void vlv_punit_write(struct drm_i915_private *dev_priv, u8 addr, u32 val);
u32 vlv_nc_read(struct drm_i915_private *dev_priv, u8 addr);
u32 vlv_gpio_nc_read(struct drm_i915_private *dev_priv, u32 reg);
void vlv_gpio_nc_write(struct drm_i915_private *dev_priv, u32 reg, u32 val);
u32 vlv_cck_read(struct drm_i915_private *dev_priv, u32 reg);
void vlv_cck_write(struct drm_i915_private *dev_priv, u32 reg, u32 val);
u32 vlv_ccu_read(struct drm_i915_private *dev_priv, u32 reg);
void vlv_ccu_write(struct drm_i915_private *dev_priv, u32 reg, u32 val);
u32 vlv_gps_core_read(struct drm_i915_private *dev_priv, u32 reg);
void vlv_gps_core_write(struct drm_i915_private *dev_priv, u32 reg, u32 val);
u32 vlv_dpio_read(struct drm_i915_private *dev_priv, enum pipe pipe, int reg);
void vlv_dpio_write(struct drm_i915_private *dev_priv, enum pipe pipe, int reg, u32 val);
u32 intel_sbi_read(struct drm_i915_private *dev_priv, u16 reg,
		   enum intel_sbi_destination destination);
void intel_sbi_write(struct drm_i915_private *dev_priv, u16 reg, u32 value,
		     enum intel_sbi_destination destination);

int vlv_gpu_freq(int ddr_freq, int val);
int vlv_freq_opcode(int ddr_freq, int val);

#define I915_READ8(reg)		dev_priv->uncore.funcs.mmio_readb(dev_priv, (reg), true)
#define I915_WRITE8(reg, val)	dev_priv->uncore.funcs.mmio_writeb(dev_priv, (reg), (val), true)

#define I915_READ16(reg)	dev_priv->uncore.funcs.mmio_readw(dev_priv, (reg), true)
#define I915_WRITE16(reg, val)	dev_priv->uncore.funcs.mmio_writew(dev_priv, (reg), (val), true)
#define I915_READ16_NOTRACE(reg)	dev_priv->uncore.funcs.mmio_readw(dev_priv, (reg), false)
#define I915_WRITE16_NOTRACE(reg, val)	dev_priv->uncore.funcs.mmio_writew(dev_priv, (reg), (val), false)

#define I915_READ(reg)		dev_priv->uncore.funcs.mmio_readl(dev_priv, (reg), true)
#define I915_WRITE(reg, val)	dev_priv->uncore.funcs.mmio_writel(dev_priv, (reg), (val), true)
#define I915_READ_NOTRACE(reg)		dev_priv->uncore.funcs.mmio_readl(dev_priv, (reg), false)
#define I915_WRITE_NOTRACE(reg, val)	dev_priv->uncore.funcs.mmio_writel(dev_priv, (reg), (val), false)

#define I915_WRITE64(reg, val)	dev_priv->uncore.funcs.mmio_writeq(dev_priv, (reg), (val), true)
#define I915_READ64(reg)	dev_priv->uncore.funcs.mmio_readq(dev_priv, (reg), true)

#define POSTING_READ(reg)	(void)I915_READ_NOTRACE(reg)
#define POSTING_READ16(reg)	(void)I915_READ16_NOTRACE(reg)

/* "Broadcast RGB" property */
#define INTEL_BROADCAST_RGB_AUTO 0
#define INTEL_BROADCAST_RGB_FULL 1
#define INTEL_BROADCAST_RGB_LIMITED 2

static inline uint32_t i915_vgacntrl_reg(struct drm_device *dev)
{
	if (HAS_PCH_SPLIT(dev))
		return CPU_VGACNTRL;
	else if (IS_VALLEYVIEW(dev))
		return VLV_VGACNTRL;
	else
		return VGACNTRL;
}

static inline void __user *to_user_ptr(u64 address)
{
	return (void __user *)(uintptr_t)address;
}

static inline unsigned long msecs_to_jiffies_timeout(const unsigned int m)
{
	unsigned long j = msecs_to_jiffies(m);

	return min_t(unsigned long, MAX_JIFFY_OFFSET, j + 1);
}

static inline unsigned long
timespec_to_jiffies_timeout(const struct timespec *value)
{
	unsigned long j = timespec_to_jiffies(value);

	return min_t(unsigned long, MAX_JIFFY_OFFSET, j + 1);
}

#endif<|MERGE_RESOLUTION|>--- conflicted
+++ resolved
@@ -98,16 +98,11 @@
 	POWER_DOMAIN_TRANSCODER_A,
 	POWER_DOMAIN_TRANSCODER_B,
 	POWER_DOMAIN_TRANSCODER_C,
-<<<<<<< HEAD
-	POWER_DOMAIN_TRANSCODER_EDP = POWER_DOMAIN_TRANSCODER_A + 0xF,
-	POWER_DOMAIN_VGA,
-=======
 	POWER_DOMAIN_TRANSCODER_EDP,
 	POWER_DOMAIN_VGA,
 	POWER_DOMAIN_INIT,
 
 	POWER_DOMAIN_NUM,
->>>>>>> 3608b98d
 };
 
 #define POWER_DOMAIN_MASK (BIT(POWER_DOMAIN_NUM) - 1)
@@ -1253,15 +1248,12 @@
 	INTEL_PIPE_CRC_SOURCE_PLANE2,
 	INTEL_PIPE_CRC_SOURCE_PF,
 	INTEL_PIPE_CRC_SOURCE_PIPE,
-<<<<<<< HEAD
-=======
 	/* TV/DP on pre-gen5/vlv can't use the pipe source. */
 	INTEL_PIPE_CRC_SOURCE_TV,
 	INTEL_PIPE_CRC_SOURCE_DP_B,
 	INTEL_PIPE_CRC_SOURCE_DP_C,
 	INTEL_PIPE_CRC_SOURCE_DP_D,
 	INTEL_PIPE_CRC_SOURCE_AUTO,
->>>>>>> 3608b98d
 	INTEL_PIPE_CRC_SOURCE_MAX,
 };
 
@@ -1272,18 +1264,11 @@
 
 #define INTEL_PIPE_CRC_ENTRIES_NR	128
 struct intel_pipe_crc {
-<<<<<<< HEAD
-	atomic_t available;		/* exclusive access to the device */
-	struct intel_pipe_crc_entry *entries;
-	enum intel_pipe_crc_source source;
-	atomic_t head, tail;
-=======
 	spinlock_t lock;
 	bool opened;		/* exclusive access to the result file */
 	struct intel_pipe_crc_entry *entries;
 	enum intel_pipe_crc_source source;
 	int head, tail;
->>>>>>> 3608b98d
 	wait_queue_head_t wq;
 };
 
@@ -1494,10 +1479,6 @@
 	struct i915_dri1_state dri1;
 	/* Old ums support infrastructure, same warning applies. */
 	struct i915_ums_state ums;
-
-#ifdef CONFIG_DEBUG_FS
-	struct intel_pipe_crc pipe_crc[I915_MAX_PIPES];
-#endif
 } drm_i915_private_t;
 
 static inline struct drm_i915_private *to_i915(const struct drm_device *dev)
