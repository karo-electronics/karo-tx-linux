--- conflicted
+++ resolved
@@ -257,12 +257,6 @@
 
 	mutex_lock(&dev_priv->rps.hw_lock);
 
-<<<<<<< HEAD
-	rp_state_cap = I915_READ(GEN6_RP_STATE_CAP);
-	hw_max = dev_priv->rps.hw_max;
-	non_oc_max = (rp_state_cap & 0xff);
-	hw_min = ((rp_state_cap & 0xff0000) >> 16);
-=======
 	if (IS_VALLEYVIEW(dev_priv->dev)) {
 		val = vlv_freq_opcode(dev_priv->mem_freq, val);
 
@@ -277,7 +271,6 @@
 		non_oc_max = (rp_state_cap & 0xff);
 		hw_min = ((rp_state_cap & 0xff0000) >> 16);
 	}
->>>>>>> d0e0ac97
 
 	if (val < hw_min || val > hw_max ||
 	    val < dev_priv->rps.min_delay) {
@@ -289,17 +282,12 @@
 		DRM_DEBUG("User requested overclocking to %d\n",
 			  val * GT_FREQUENCY_MULTIPLIER);
 
-<<<<<<< HEAD
-	if (dev_priv->rps.cur_delay > val)
-		gen6_set_rps(dev_priv->dev, val);
-=======
 	if (dev_priv->rps.cur_delay > val) {
 		if (IS_VALLEYVIEW(dev_priv->dev))
 			valleyview_set_rps(dev_priv->dev, val);
 		else
 			gen6_set_rps(dev_priv->dev, val);
 	}
->>>>>>> d0e0ac97
 
 	dev_priv->rps.max_delay = val;
 
@@ -341,11 +329,6 @@
 
 	mutex_lock(&dev_priv->rps.hw_lock);
 
-<<<<<<< HEAD
-	rp_state_cap = I915_READ(GEN6_RP_STATE_CAP);
-	hw_max = dev_priv->rps.hw_max;
-	hw_min = ((rp_state_cap & 0xff0000) >> 16);
-=======
 	if (IS_VALLEYVIEW(dev)) {
 		val = vlv_freq_opcode(dev_priv->mem_freq, val);
 
@@ -358,7 +341,6 @@
 		hw_max = dev_priv->rps.hw_max;
 		hw_min = ((rp_state_cap & 0xff0000) >> 16);
 	}
->>>>>>> d0e0ac97
 
 	if (val < hw_min || val > hw_max || val > dev_priv->rps.max_delay) {
 		mutex_unlock(&dev_priv->rps.hw_lock);
