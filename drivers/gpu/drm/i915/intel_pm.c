--- conflicted
+++ resolved
@@ -5750,17 +5750,12 @@
 static void __intel_power_well_get(struct drm_device *dev,
 				   struct i915_power_well *power_well)
 {
-<<<<<<< HEAD
-	struct drm_i915_private *dev_priv = dev->dev_private;
-
-	if (!power_well->count++) {
+	struct drm_i915_private *dev_priv = dev->dev_private;
+
+	if (!power_well->count++ && power_well->set) {
 		hsw_disable_package_c8(dev_priv);
-		__intel_set_power_well(dev, true);
-	}
-=======
-	if (!power_well->count++ && power_well->set)
 		power_well->set(dev, power_well, true);
->>>>>>> fe3c703c
+	}
 }
 
 static void __intel_power_well_put(struct drm_device *dev,
@@ -5769,16 +5764,11 @@
 	struct drm_i915_private *dev_priv = dev->dev_private;
 
 	WARN_ON(!power_well->count);
-<<<<<<< HEAD
-	if (!--power_well->count && i915_disable_power_well) {
-		__intel_set_power_well(dev, false);
+
+	if (!--power_well->count && power_well->set && i915_disable_power_well) {
+		power_well->set(dev, power_well, false);
 		hsw_enable_package_c8(dev_priv);
 	}
-=======
-
-	if (!--power_well->count && power_well->set && i915_disable_power_well)
-		power_well->set(dev, power_well, false);
->>>>>>> fe3c703c
 }
 
 void intel_display_power_get(struct drm_device *dev,
