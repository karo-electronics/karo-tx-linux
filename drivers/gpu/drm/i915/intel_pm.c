/*
 * Copyright © 2012 Intel Corporation
 *
 * Permission is hereby granted, free of charge, to any person obtaining a
 * copy of this software and associated documentation files (the "Software"),
 * to deal in the Software without restriction, including without limitation
 * the rights to use, copy, modify, merge, publish, distribute, sublicense,
 * and/or sell copies of the Software, and to permit persons to whom the
 * Software is furnished to do so, subject to the following conditions:
 *
 * The above copyright notice and this permission notice (including the next
 * paragraph) shall be included in all copies or substantial portions of the
 * Software.
 *
 * THE SOFTWARE IS PROVIDED "AS IS", WITHOUT WARRANTY OF ANY KIND, EXPRESS OR
 * IMPLIED, INCLUDING BUT NOT LIMITED TO THE WARRANTIES OF MERCHANTABILITY,
 * FITNESS FOR A PARTICULAR PURPOSE AND NONINFRINGEMENT.  IN NO EVENT SHALL
 * THE AUTHORS OR COPYRIGHT HOLDERS BE LIABLE FOR ANY CLAIM, DAMAGES OR OTHER
 * LIABILITY, WHETHER IN AN ACTION OF CONTRACT, TORT OR OTHERWISE, ARISING
 * FROM, OUT OF OR IN CONNECTION WITH THE SOFTWARE OR THE USE OR OTHER DEALINGS
 * IN THE SOFTWARE.
 *
 * Authors:
 *    Eugeni Dodonov <eugeni.dodonov@intel.com>
 *
 */

#include <linux/cpufreq.h>
#include "i915_drv.h"
#include "intel_drv.h"
#include "../../../platform/x86/intel_ips.h"
#include <linux/module.h>

#define FORCEWAKE_ACK_TIMEOUT_MS 2

/* FBC, or Frame Buffer Compression, is a technique employed to compress the
 * framebuffer contents in-memory, aiming at reducing the required bandwidth
 * during in-memory transfers and, therefore, reduce the power packet.
 *
 * The benefits of FBC are mostly visible with solid backgrounds and
 * variation-less patterns.
 *
 * FBC-related functionality can be enabled by the means of the
 * i915.i915_enable_fbc parameter
 */

static bool intel_crtc_active(struct drm_crtc *crtc)
{
	/* Be paranoid as we can arrive here with only partial
	 * state retrieved from the hardware during setup.
	 */
	return to_intel_crtc(crtc)->active && crtc->fb && crtc->mode.clock;
}

static void i8xx_disable_fbc(struct drm_device *dev)
{
	struct drm_i915_private *dev_priv = dev->dev_private;
	u32 fbc_ctl;

	/* Disable compression */
	fbc_ctl = I915_READ(FBC_CONTROL);
	if ((fbc_ctl & FBC_CTL_EN) == 0)
		return;

	fbc_ctl &= ~FBC_CTL_EN;
	I915_WRITE(FBC_CONTROL, fbc_ctl);

	/* Wait for compressing bit to clear */
	if (wait_for((I915_READ(FBC_STATUS) & FBC_STAT_COMPRESSING) == 0, 10)) {
		DRM_DEBUG_KMS("FBC idle timed out\n");
		return;
	}

	DRM_DEBUG_KMS("disabled FBC\n");
}

static void i8xx_enable_fbc(struct drm_crtc *crtc, unsigned long interval)
{
	struct drm_device *dev = crtc->dev;
	struct drm_i915_private *dev_priv = dev->dev_private;
	struct drm_framebuffer *fb = crtc->fb;
	struct intel_framebuffer *intel_fb = to_intel_framebuffer(fb);
	struct drm_i915_gem_object *obj = intel_fb->obj;
	struct intel_crtc *intel_crtc = to_intel_crtc(crtc);
	int cfb_pitch;
	int plane, i;
	u32 fbc_ctl, fbc_ctl2;

	cfb_pitch = dev_priv->cfb_size / FBC_LL_SIZE;
	if (fb->pitches[0] < cfb_pitch)
		cfb_pitch = fb->pitches[0];

	/* FBC_CTL wants 64B units */
	cfb_pitch = (cfb_pitch / 64) - 1;
	plane = intel_crtc->plane == 0 ? FBC_CTL_PLANEA : FBC_CTL_PLANEB;

	/* Clear old tags */
	for (i = 0; i < (FBC_LL_SIZE / 32) + 1; i++)
		I915_WRITE(FBC_TAG + (i * 4), 0);

	/* Set it up... */
	fbc_ctl2 = FBC_CTL_FENCE_DBL | FBC_CTL_IDLE_IMM | FBC_CTL_CPU_FENCE;
	fbc_ctl2 |= plane;
	I915_WRITE(FBC_CONTROL2, fbc_ctl2);
	I915_WRITE(FBC_FENCE_OFF, crtc->y);

	/* enable it... */
	fbc_ctl = FBC_CTL_EN | FBC_CTL_PERIODIC;
	if (IS_I945GM(dev))
		fbc_ctl |= FBC_CTL_C3_IDLE; /* 945 needs special SR handling */
	fbc_ctl |= (cfb_pitch & 0xff) << FBC_CTL_STRIDE_SHIFT;
	fbc_ctl |= (interval & 0x2fff) << FBC_CTL_INTERVAL_SHIFT;
	fbc_ctl |= obj->fence_reg;
	I915_WRITE(FBC_CONTROL, fbc_ctl);

	DRM_DEBUG_KMS("enabled FBC, pitch %d, yoff %d, plane %d, ",
		      cfb_pitch, crtc->y, intel_crtc->plane);
}

static bool i8xx_fbc_enabled(struct drm_device *dev)
{
	struct drm_i915_private *dev_priv = dev->dev_private;

	return I915_READ(FBC_CONTROL) & FBC_CTL_EN;
}

static void g4x_enable_fbc(struct drm_crtc *crtc, unsigned long interval)
{
	struct drm_device *dev = crtc->dev;
	struct drm_i915_private *dev_priv = dev->dev_private;
	struct drm_framebuffer *fb = crtc->fb;
	struct intel_framebuffer *intel_fb = to_intel_framebuffer(fb);
	struct drm_i915_gem_object *obj = intel_fb->obj;
	struct intel_crtc *intel_crtc = to_intel_crtc(crtc);
	int plane = intel_crtc->plane == 0 ? DPFC_CTL_PLANEA : DPFC_CTL_PLANEB;
	unsigned long stall_watermark = 200;
	u32 dpfc_ctl;

	dpfc_ctl = plane | DPFC_SR_EN | DPFC_CTL_LIMIT_1X;
	dpfc_ctl |= DPFC_CTL_FENCE_EN | obj->fence_reg;
	I915_WRITE(DPFC_CHICKEN, DPFC_HT_MODIFY);

	I915_WRITE(DPFC_RECOMP_CTL, DPFC_RECOMP_STALL_EN |
		   (stall_watermark << DPFC_RECOMP_STALL_WM_SHIFT) |
		   (interval << DPFC_RECOMP_TIMER_COUNT_SHIFT));
	I915_WRITE(DPFC_FENCE_YOFF, crtc->y);

	/* enable it... */
	I915_WRITE(DPFC_CONTROL, I915_READ(DPFC_CONTROL) | DPFC_CTL_EN);

	DRM_DEBUG_KMS("enabled fbc on plane %d\n", intel_crtc->plane);
}

static void g4x_disable_fbc(struct drm_device *dev)
{
	struct drm_i915_private *dev_priv = dev->dev_private;
	u32 dpfc_ctl;

	/* Disable compression */
	dpfc_ctl = I915_READ(DPFC_CONTROL);
	if (dpfc_ctl & DPFC_CTL_EN) {
		dpfc_ctl &= ~DPFC_CTL_EN;
		I915_WRITE(DPFC_CONTROL, dpfc_ctl);

		DRM_DEBUG_KMS("disabled FBC\n");
	}
}

static bool g4x_fbc_enabled(struct drm_device *dev)
{
	struct drm_i915_private *dev_priv = dev->dev_private;

	return I915_READ(DPFC_CONTROL) & DPFC_CTL_EN;
}

static void sandybridge_blit_fbc_update(struct drm_device *dev)
{
	struct drm_i915_private *dev_priv = dev->dev_private;
	u32 blt_ecoskpd;

	/* Make sure blitter notifies FBC of writes */
	gen6_gt_force_wake_get(dev_priv);
	blt_ecoskpd = I915_READ(GEN6_BLITTER_ECOSKPD);
	blt_ecoskpd |= GEN6_BLITTER_FBC_NOTIFY <<
		GEN6_BLITTER_LOCK_SHIFT;
	I915_WRITE(GEN6_BLITTER_ECOSKPD, blt_ecoskpd);
	blt_ecoskpd |= GEN6_BLITTER_FBC_NOTIFY;
	I915_WRITE(GEN6_BLITTER_ECOSKPD, blt_ecoskpd);
	blt_ecoskpd &= ~(GEN6_BLITTER_FBC_NOTIFY <<
			 GEN6_BLITTER_LOCK_SHIFT);
	I915_WRITE(GEN6_BLITTER_ECOSKPD, blt_ecoskpd);
	POSTING_READ(GEN6_BLITTER_ECOSKPD);
	gen6_gt_force_wake_put(dev_priv);
}

static void ironlake_enable_fbc(struct drm_crtc *crtc, unsigned long interval)
{
	struct drm_device *dev = crtc->dev;
	struct drm_i915_private *dev_priv = dev->dev_private;
	struct drm_framebuffer *fb = crtc->fb;
	struct intel_framebuffer *intel_fb = to_intel_framebuffer(fb);
	struct drm_i915_gem_object *obj = intel_fb->obj;
	struct intel_crtc *intel_crtc = to_intel_crtc(crtc);
	int plane = intel_crtc->plane == 0 ? DPFC_CTL_PLANEA : DPFC_CTL_PLANEB;
	unsigned long stall_watermark = 200;
	u32 dpfc_ctl;

	dpfc_ctl = I915_READ(ILK_DPFC_CONTROL);
	dpfc_ctl &= DPFC_RESERVED;
	dpfc_ctl |= (plane | DPFC_CTL_LIMIT_1X);
	/* Set persistent mode for front-buffer rendering, ala X. */
	dpfc_ctl |= DPFC_CTL_PERSISTENT_MODE;
	dpfc_ctl |= (DPFC_CTL_FENCE_EN | obj->fence_reg);
	I915_WRITE(ILK_DPFC_CHICKEN, DPFC_HT_MODIFY);

	I915_WRITE(ILK_DPFC_RECOMP_CTL, DPFC_RECOMP_STALL_EN |
		   (stall_watermark << DPFC_RECOMP_STALL_WM_SHIFT) |
		   (interval << DPFC_RECOMP_TIMER_COUNT_SHIFT));
	I915_WRITE(ILK_DPFC_FENCE_YOFF, crtc->y);
	I915_WRITE(ILK_FBC_RT_BASE, obj->gtt_offset | ILK_FBC_RT_VALID);
	/* enable it... */
	I915_WRITE(ILK_DPFC_CONTROL, dpfc_ctl | DPFC_CTL_EN);

	if (IS_GEN6(dev)) {
		I915_WRITE(SNB_DPFC_CTL_SA,
			   SNB_CPU_FENCE_ENABLE | obj->fence_reg);
		I915_WRITE(DPFC_CPU_FENCE_OFFSET, crtc->y);
		sandybridge_blit_fbc_update(dev);
	}

	DRM_DEBUG_KMS("enabled fbc on plane %d\n", intel_crtc->plane);
}

static void ironlake_disable_fbc(struct drm_device *dev)
{
	struct drm_i915_private *dev_priv = dev->dev_private;
	u32 dpfc_ctl;

	/* Disable compression */
	dpfc_ctl = I915_READ(ILK_DPFC_CONTROL);
	if (dpfc_ctl & DPFC_CTL_EN) {
		dpfc_ctl &= ~DPFC_CTL_EN;
		I915_WRITE(ILK_DPFC_CONTROL, dpfc_ctl);

		DRM_DEBUG_KMS("disabled FBC\n");
	}
}

static bool ironlake_fbc_enabled(struct drm_device *dev)
{
	struct drm_i915_private *dev_priv = dev->dev_private;

	return I915_READ(ILK_DPFC_CONTROL) & DPFC_CTL_EN;
}

bool intel_fbc_enabled(struct drm_device *dev)
{
	struct drm_i915_private *dev_priv = dev->dev_private;

	if (!dev_priv->display.fbc_enabled)
		return false;

	return dev_priv->display.fbc_enabled(dev);
}

static void intel_fbc_work_fn(struct work_struct *__work)
{
	struct intel_fbc_work *work =
		container_of(to_delayed_work(__work),
			     struct intel_fbc_work, work);
	struct drm_device *dev = work->crtc->dev;
	struct drm_i915_private *dev_priv = dev->dev_private;

	mutex_lock(&dev->struct_mutex);
	if (work == dev_priv->fbc_work) {
		/* Double check that we haven't switched fb without cancelling
		 * the prior work.
		 */
		if (work->crtc->fb == work->fb) {
			dev_priv->display.enable_fbc(work->crtc,
						     work->interval);

			dev_priv->cfb_plane = to_intel_crtc(work->crtc)->plane;
			dev_priv->cfb_fb = work->crtc->fb->base.id;
			dev_priv->cfb_y = work->crtc->y;
		}

		dev_priv->fbc_work = NULL;
	}
	mutex_unlock(&dev->struct_mutex);

	kfree(work);
}

static void intel_cancel_fbc_work(struct drm_i915_private *dev_priv)
{
	if (dev_priv->fbc_work == NULL)
		return;

	DRM_DEBUG_KMS("cancelling pending FBC enable\n");

	/* Synchronisation is provided by struct_mutex and checking of
	 * dev_priv->fbc_work, so we can perform the cancellation
	 * entirely asynchronously.
	 */
	if (cancel_delayed_work(&dev_priv->fbc_work->work))
		/* tasklet was killed before being run, clean up */
		kfree(dev_priv->fbc_work);

	/* Mark the work as no longer wanted so that if it does
	 * wake-up (because the work was already running and waiting
	 * for our mutex), it will discover that is no longer
	 * necessary to run.
	 */
	dev_priv->fbc_work = NULL;
}

void intel_enable_fbc(struct drm_crtc *crtc, unsigned long interval)
{
	struct intel_fbc_work *work;
	struct drm_device *dev = crtc->dev;
	struct drm_i915_private *dev_priv = dev->dev_private;

	if (!dev_priv->display.enable_fbc)
		return;

	intel_cancel_fbc_work(dev_priv);

	work = kzalloc(sizeof *work, GFP_KERNEL);
	if (work == NULL) {
		dev_priv->display.enable_fbc(crtc, interval);
		return;
	}

	work->crtc = crtc;
	work->fb = crtc->fb;
	work->interval = interval;
	INIT_DELAYED_WORK(&work->work, intel_fbc_work_fn);

	dev_priv->fbc_work = work;

	DRM_DEBUG_KMS("scheduling delayed FBC enable\n");

	/* Delay the actual enabling to let pageflipping cease and the
	 * display to settle before starting the compression. Note that
	 * this delay also serves a second purpose: it allows for a
	 * vblank to pass after disabling the FBC before we attempt
	 * to modify the control registers.
	 *
	 * A more complicated solution would involve tracking vblanks
	 * following the termination of the page-flipping sequence
	 * and indeed performing the enable as a co-routine and not
	 * waiting synchronously upon the vblank.
	 */
	schedule_delayed_work(&work->work, msecs_to_jiffies(50));
}

void intel_disable_fbc(struct drm_device *dev)
{
	struct drm_i915_private *dev_priv = dev->dev_private;

	intel_cancel_fbc_work(dev_priv);

	if (!dev_priv->display.disable_fbc)
		return;

	dev_priv->display.disable_fbc(dev);
	dev_priv->cfb_plane = -1;
}

/**
 * intel_update_fbc - enable/disable FBC as needed
 * @dev: the drm_device
 *
 * Set up the framebuffer compression hardware at mode set time.  We
 * enable it if possible:
 *   - plane A only (on pre-965)
 *   - no pixel mulitply/line duplication
 *   - no alpha buffer discard
 *   - no dual wide
 *   - framebuffer <= 2048 in width, 1536 in height
 *
 * We can't assume that any compression will take place (worst case),
 * so the compressed buffer has to be the same size as the uncompressed
 * one.  It also must reside (along with the line length buffer) in
 * stolen memory.
 *
 * We need to enable/disable FBC on a global basis.
 */
void intel_update_fbc(struct drm_device *dev)
{
	struct drm_i915_private *dev_priv = dev->dev_private;
	struct drm_crtc *crtc = NULL, *tmp_crtc;
	struct intel_crtc *intel_crtc;
	struct drm_framebuffer *fb;
	struct intel_framebuffer *intel_fb;
	struct drm_i915_gem_object *obj;
	int enable_fbc;

	if (!i915_powersave)
		return;

	if (!I915_HAS_FBC(dev))
		return;

	/*
	 * If FBC is already on, we just have to verify that we can
	 * keep it that way...
	 * Need to disable if:
	 *   - more than one pipe is active
	 *   - changing FBC params (stride, fence, mode)
	 *   - new fb is too large to fit in compressed buffer
	 *   - going to an unsupported config (interlace, pixel multiply, etc.)
	 */
	list_for_each_entry(tmp_crtc, &dev->mode_config.crtc_list, head) {
		if (intel_crtc_active(tmp_crtc) &&
		    !to_intel_crtc(tmp_crtc)->primary_disabled) {
			if (crtc) {
				DRM_DEBUG_KMS("more than one pipe active, disabling compression\n");
				dev_priv->no_fbc_reason = FBC_MULTIPLE_PIPES;
				goto out_disable;
			}
			crtc = tmp_crtc;
		}
	}

	if (!crtc || crtc->fb == NULL) {
		DRM_DEBUG_KMS("no output, disabling\n");
		dev_priv->no_fbc_reason = FBC_NO_OUTPUT;
		goto out_disable;
	}

	intel_crtc = to_intel_crtc(crtc);
	fb = crtc->fb;
	intel_fb = to_intel_framebuffer(fb);
	obj = intel_fb->obj;

	enable_fbc = i915_enable_fbc;
	if (enable_fbc < 0) {
		DRM_DEBUG_KMS("fbc set to per-chip default\n");
		enable_fbc = 1;
		if (INTEL_INFO(dev)->gen <= 6)
			enable_fbc = 0;
	}
	if (!enable_fbc) {
		DRM_DEBUG_KMS("fbc disabled per module param\n");
		dev_priv->no_fbc_reason = FBC_MODULE_PARAM;
		goto out_disable;
	}
	if ((crtc->mode.flags & DRM_MODE_FLAG_INTERLACE) ||
	    (crtc->mode.flags & DRM_MODE_FLAG_DBLSCAN)) {
		DRM_DEBUG_KMS("mode incompatible with compression, "
			      "disabling\n");
		dev_priv->no_fbc_reason = FBC_UNSUPPORTED_MODE;
		goto out_disable;
	}
	if ((crtc->mode.hdisplay > 2048) ||
	    (crtc->mode.vdisplay > 1536)) {
		DRM_DEBUG_KMS("mode too large for compression, disabling\n");
		dev_priv->no_fbc_reason = FBC_MODE_TOO_LARGE;
		goto out_disable;
	}
	if ((IS_I915GM(dev) || IS_I945GM(dev)) && intel_crtc->plane != 0) {
		DRM_DEBUG_KMS("plane not 0, disabling compression\n");
		dev_priv->no_fbc_reason = FBC_BAD_PLANE;
		goto out_disable;
	}

	/* The use of a CPU fence is mandatory in order to detect writes
	 * by the CPU to the scanout and trigger updates to the FBC.
	 */
	if (obj->tiling_mode != I915_TILING_X ||
	    obj->fence_reg == I915_FENCE_REG_NONE) {
		DRM_DEBUG_KMS("framebuffer not tiled or fenced, disabling compression\n");
		dev_priv->no_fbc_reason = FBC_NOT_TILED;
		goto out_disable;
	}

	/* If the kernel debugger is active, always disable compression */
	if (in_dbg_master())
		goto out_disable;

	if (i915_gem_stolen_setup_compression(dev, intel_fb->obj->base.size)) {
		DRM_INFO("not enough stolen space for compressed buffer (need %zd bytes), disabling\n", intel_fb->obj->base.size);
		DRM_INFO("hint: you may be able to increase stolen memory size in the BIOS to avoid this\n");
		DRM_DEBUG_KMS("framebuffer too large, disabling compression\n");
		dev_priv->no_fbc_reason = FBC_STOLEN_TOO_SMALL;
		goto out_disable;
	}

	/* If the scanout has not changed, don't modify the FBC settings.
	 * Note that we make the fundamental assumption that the fb->obj
	 * cannot be unpinned (and have its GTT offset and fence revoked)
	 * without first being decoupled from the scanout and FBC disabled.
	 */
	if (dev_priv->cfb_plane == intel_crtc->plane &&
	    dev_priv->cfb_fb == fb->base.id &&
	    dev_priv->cfb_y == crtc->y)
		return;

	if (intel_fbc_enabled(dev)) {
		/* We update FBC along two paths, after changing fb/crtc
		 * configuration (modeswitching) and after page-flipping
		 * finishes. For the latter, we know that not only did
		 * we disable the FBC at the start of the page-flip
		 * sequence, but also more than one vblank has passed.
		 *
		 * For the former case of modeswitching, it is possible
		 * to switch between two FBC valid configurations
		 * instantaneously so we do need to disable the FBC
		 * before we can modify its control registers. We also
		 * have to wait for the next vblank for that to take
		 * effect. However, since we delay enabling FBC we can
		 * assume that a vblank has passed since disabling and
		 * that we can safely alter the registers in the deferred
		 * callback.
		 *
		 * In the scenario that we go from a valid to invalid
		 * and then back to valid FBC configuration we have
		 * no strict enforcement that a vblank occurred since
		 * disabling the FBC. However, along all current pipe
		 * disabling paths we do need to wait for a vblank at
		 * some point. And we wait before enabling FBC anyway.
		 */
		DRM_DEBUG_KMS("disabling active FBC for update\n");
		intel_disable_fbc(dev);
	}

	intel_enable_fbc(crtc, 500);
	return;

out_disable:
	/* Multiple disables should be harmless */
	if (intel_fbc_enabled(dev)) {
		DRM_DEBUG_KMS("unsupported config, disabling FBC\n");
		intel_disable_fbc(dev);
	}
	i915_gem_stolen_cleanup_compression(dev);
}

static void i915_pineview_get_mem_freq(struct drm_device *dev)
{
	drm_i915_private_t *dev_priv = dev->dev_private;
	u32 tmp;

	tmp = I915_READ(CLKCFG);

	switch (tmp & CLKCFG_FSB_MASK) {
	case CLKCFG_FSB_533:
		dev_priv->fsb_freq = 533; /* 133*4 */
		break;
	case CLKCFG_FSB_800:
		dev_priv->fsb_freq = 800; /* 200*4 */
		break;
	case CLKCFG_FSB_667:
		dev_priv->fsb_freq =  667; /* 167*4 */
		break;
	case CLKCFG_FSB_400:
		dev_priv->fsb_freq = 400; /* 100*4 */
		break;
	}

	switch (tmp & CLKCFG_MEM_MASK) {
	case CLKCFG_MEM_533:
		dev_priv->mem_freq = 533;
		break;
	case CLKCFG_MEM_667:
		dev_priv->mem_freq = 667;
		break;
	case CLKCFG_MEM_800:
		dev_priv->mem_freq = 800;
		break;
	}

	/* detect pineview DDR3 setting */
	tmp = I915_READ(CSHRDDR3CTL);
	dev_priv->is_ddr3 = (tmp & CSHRDDR3CTL_DDR3) ? 1 : 0;
}

static void i915_ironlake_get_mem_freq(struct drm_device *dev)
{
	drm_i915_private_t *dev_priv = dev->dev_private;
	u16 ddrpll, csipll;

	ddrpll = I915_READ16(DDRMPLL1);
	csipll = I915_READ16(CSIPLL0);

	switch (ddrpll & 0xff) {
	case 0xc:
		dev_priv->mem_freq = 800;
		break;
	case 0x10:
		dev_priv->mem_freq = 1066;
		break;
	case 0x14:
		dev_priv->mem_freq = 1333;
		break;
	case 0x18:
		dev_priv->mem_freq = 1600;
		break;
	default:
		DRM_DEBUG_DRIVER("unknown memory frequency 0x%02x\n",
				 ddrpll & 0xff);
		dev_priv->mem_freq = 0;
		break;
	}

	dev_priv->ips.r_t = dev_priv->mem_freq;

	switch (csipll & 0x3ff) {
	case 0x00c:
		dev_priv->fsb_freq = 3200;
		break;
	case 0x00e:
		dev_priv->fsb_freq = 3733;
		break;
	case 0x010:
		dev_priv->fsb_freq = 4266;
		break;
	case 0x012:
		dev_priv->fsb_freq = 4800;
		break;
	case 0x014:
		dev_priv->fsb_freq = 5333;
		break;
	case 0x016:
		dev_priv->fsb_freq = 5866;
		break;
	case 0x018:
		dev_priv->fsb_freq = 6400;
		break;
	default:
		DRM_DEBUG_DRIVER("unknown fsb frequency 0x%04x\n",
				 csipll & 0x3ff);
		dev_priv->fsb_freq = 0;
		break;
	}

	if (dev_priv->fsb_freq == 3200) {
		dev_priv->ips.c_m = 0;
	} else if (dev_priv->fsb_freq > 3200 && dev_priv->fsb_freq <= 4800) {
		dev_priv->ips.c_m = 1;
	} else {
		dev_priv->ips.c_m = 2;
	}
}

static const struct cxsr_latency cxsr_latency_table[] = {
	{1, 0, 800, 400, 3382, 33382, 3983, 33983},    /* DDR2-400 SC */
	{1, 0, 800, 667, 3354, 33354, 3807, 33807},    /* DDR2-667 SC */
	{1, 0, 800, 800, 3347, 33347, 3763, 33763},    /* DDR2-800 SC */
	{1, 1, 800, 667, 6420, 36420, 6873, 36873},    /* DDR3-667 SC */
	{1, 1, 800, 800, 5902, 35902, 6318, 36318},    /* DDR3-800 SC */

	{1, 0, 667, 400, 3400, 33400, 4021, 34021},    /* DDR2-400 SC */
	{1, 0, 667, 667, 3372, 33372, 3845, 33845},    /* DDR2-667 SC */
	{1, 0, 667, 800, 3386, 33386, 3822, 33822},    /* DDR2-800 SC */
	{1, 1, 667, 667, 6438, 36438, 6911, 36911},    /* DDR3-667 SC */
	{1, 1, 667, 800, 5941, 35941, 6377, 36377},    /* DDR3-800 SC */

	{1, 0, 400, 400, 3472, 33472, 4173, 34173},    /* DDR2-400 SC */
	{1, 0, 400, 667, 3443, 33443, 3996, 33996},    /* DDR2-667 SC */
	{1, 0, 400, 800, 3430, 33430, 3946, 33946},    /* DDR2-800 SC */
	{1, 1, 400, 667, 6509, 36509, 7062, 37062},    /* DDR3-667 SC */
	{1, 1, 400, 800, 5985, 35985, 6501, 36501},    /* DDR3-800 SC */

	{0, 0, 800, 400, 3438, 33438, 4065, 34065},    /* DDR2-400 SC */
	{0, 0, 800, 667, 3410, 33410, 3889, 33889},    /* DDR2-667 SC */
	{0, 0, 800, 800, 3403, 33403, 3845, 33845},    /* DDR2-800 SC */
	{0, 1, 800, 667, 6476, 36476, 6955, 36955},    /* DDR3-667 SC */
	{0, 1, 800, 800, 5958, 35958, 6400, 36400},    /* DDR3-800 SC */

	{0, 0, 667, 400, 3456, 33456, 4103, 34106},    /* DDR2-400 SC */
	{0, 0, 667, 667, 3428, 33428, 3927, 33927},    /* DDR2-667 SC */
	{0, 0, 667, 800, 3443, 33443, 3905, 33905},    /* DDR2-800 SC */
	{0, 1, 667, 667, 6494, 36494, 6993, 36993},    /* DDR3-667 SC */
	{0, 1, 667, 800, 5998, 35998, 6460, 36460},    /* DDR3-800 SC */

	{0, 0, 400, 400, 3528, 33528, 4255, 34255},    /* DDR2-400 SC */
	{0, 0, 400, 667, 3500, 33500, 4079, 34079},    /* DDR2-667 SC */
	{0, 0, 400, 800, 3487, 33487, 4029, 34029},    /* DDR2-800 SC */
	{0, 1, 400, 667, 6566, 36566, 7145, 37145},    /* DDR3-667 SC */
	{0, 1, 400, 800, 6042, 36042, 6584, 36584},    /* DDR3-800 SC */
};

static const struct cxsr_latency *intel_get_cxsr_latency(int is_desktop,
							 int is_ddr3,
							 int fsb,
							 int mem)
{
	const struct cxsr_latency *latency;
	int i;

	if (fsb == 0 || mem == 0)
		return NULL;

	for (i = 0; i < ARRAY_SIZE(cxsr_latency_table); i++) {
		latency = &cxsr_latency_table[i];
		if (is_desktop == latency->is_desktop &&
		    is_ddr3 == latency->is_ddr3 &&
		    fsb == latency->fsb_freq && mem == latency->mem_freq)
			return latency;
	}

	DRM_DEBUG_KMS("Unknown FSB/MEM found, disable CxSR\n");

	return NULL;
}

static void pineview_disable_cxsr(struct drm_device *dev)
{
	struct drm_i915_private *dev_priv = dev->dev_private;

	/* deactivate cxsr */
	I915_WRITE(DSPFW3, I915_READ(DSPFW3) & ~PINEVIEW_SELF_REFRESH_EN);
}

/*
 * Latency for FIFO fetches is dependent on several factors:
 *   - memory configuration (speed, channels)
 *   - chipset
 *   - current MCH state
 * It can be fairly high in some situations, so here we assume a fairly
 * pessimal value.  It's a tradeoff between extra memory fetches (if we
 * set this value too high, the FIFO will fetch frequently to stay full)
 * and power consumption (set it too low to save power and we might see
 * FIFO underruns and display "flicker").
 *
 * A value of 5us seems to be a good balance; safe for very low end
 * platforms but not overly aggressive on lower latency configs.
 */
static const int latency_ns = 5000;

static int i9xx_get_fifo_size(struct drm_device *dev, int plane)
{
	struct drm_i915_private *dev_priv = dev->dev_private;
	uint32_t dsparb = I915_READ(DSPARB);
	int size;

	size = dsparb & 0x7f;
	if (plane)
		size = ((dsparb >> DSPARB_CSTART_SHIFT) & 0x7f) - size;

	DRM_DEBUG_KMS("FIFO size - (0x%08x) %s: %d\n", dsparb,
		      plane ? "B" : "A", size);

	return size;
}

static int i85x_get_fifo_size(struct drm_device *dev, int plane)
{
	struct drm_i915_private *dev_priv = dev->dev_private;
	uint32_t dsparb = I915_READ(DSPARB);
	int size;

	size = dsparb & 0x1ff;
	if (plane)
		size = ((dsparb >> DSPARB_BEND_SHIFT) & 0x1ff) - size;
	size >>= 1; /* Convert to cachelines */

	DRM_DEBUG_KMS("FIFO size - (0x%08x) %s: %d\n", dsparb,
		      plane ? "B" : "A", size);

	return size;
}

static int i845_get_fifo_size(struct drm_device *dev, int plane)
{
	struct drm_i915_private *dev_priv = dev->dev_private;
	uint32_t dsparb = I915_READ(DSPARB);
	int size;

	size = dsparb & 0x7f;
	size >>= 2; /* Convert to cachelines */

	DRM_DEBUG_KMS("FIFO size - (0x%08x) %s: %d\n", dsparb,
		      plane ? "B" : "A",
		      size);

	return size;
}

static int i830_get_fifo_size(struct drm_device *dev, int plane)
{
	struct drm_i915_private *dev_priv = dev->dev_private;
	uint32_t dsparb = I915_READ(DSPARB);
	int size;

	size = dsparb & 0x7f;
	size >>= 1; /* Convert to cachelines */

	DRM_DEBUG_KMS("FIFO size - (0x%08x) %s: %d\n", dsparb,
		      plane ? "B" : "A", size);

	return size;
}

/* Pineview has different values for various configs */
static const struct intel_watermark_params pineview_display_wm = {
	PINEVIEW_DISPLAY_FIFO,
	PINEVIEW_MAX_WM,
	PINEVIEW_DFT_WM,
	PINEVIEW_GUARD_WM,
	PINEVIEW_FIFO_LINE_SIZE
};
static const struct intel_watermark_params pineview_display_hplloff_wm = {
	PINEVIEW_DISPLAY_FIFO,
	PINEVIEW_MAX_WM,
	PINEVIEW_DFT_HPLLOFF_WM,
	PINEVIEW_GUARD_WM,
	PINEVIEW_FIFO_LINE_SIZE
};
static const struct intel_watermark_params pineview_cursor_wm = {
	PINEVIEW_CURSOR_FIFO,
	PINEVIEW_CURSOR_MAX_WM,
	PINEVIEW_CURSOR_DFT_WM,
	PINEVIEW_CURSOR_GUARD_WM,
	PINEVIEW_FIFO_LINE_SIZE,
};
static const struct intel_watermark_params pineview_cursor_hplloff_wm = {
	PINEVIEW_CURSOR_FIFO,
	PINEVIEW_CURSOR_MAX_WM,
	PINEVIEW_CURSOR_DFT_WM,
	PINEVIEW_CURSOR_GUARD_WM,
	PINEVIEW_FIFO_LINE_SIZE
};
static const struct intel_watermark_params g4x_wm_info = {
	G4X_FIFO_SIZE,
	G4X_MAX_WM,
	G4X_MAX_WM,
	2,
	G4X_FIFO_LINE_SIZE,
};
static const struct intel_watermark_params g4x_cursor_wm_info = {
	I965_CURSOR_FIFO,
	I965_CURSOR_MAX_WM,
	I965_CURSOR_DFT_WM,
	2,
	G4X_FIFO_LINE_SIZE,
};
static const struct intel_watermark_params valleyview_wm_info = {
	VALLEYVIEW_FIFO_SIZE,
	VALLEYVIEW_MAX_WM,
	VALLEYVIEW_MAX_WM,
	2,
	G4X_FIFO_LINE_SIZE,
};
static const struct intel_watermark_params valleyview_cursor_wm_info = {
	I965_CURSOR_FIFO,
	VALLEYVIEW_CURSOR_MAX_WM,
	I965_CURSOR_DFT_WM,
	2,
	G4X_FIFO_LINE_SIZE,
};
static const struct intel_watermark_params i965_cursor_wm_info = {
	I965_CURSOR_FIFO,
	I965_CURSOR_MAX_WM,
	I965_CURSOR_DFT_WM,
	2,
	I915_FIFO_LINE_SIZE,
};
static const struct intel_watermark_params i945_wm_info = {
	I945_FIFO_SIZE,
	I915_MAX_WM,
	1,
	2,
	I915_FIFO_LINE_SIZE
};
static const struct intel_watermark_params i915_wm_info = {
	I915_FIFO_SIZE,
	I915_MAX_WM,
	1,
	2,
	I915_FIFO_LINE_SIZE
};
static const struct intel_watermark_params i855_wm_info = {
	I855GM_FIFO_SIZE,
	I915_MAX_WM,
	1,
	2,
	I830_FIFO_LINE_SIZE
};
static const struct intel_watermark_params i830_wm_info = {
	I830_FIFO_SIZE,
	I915_MAX_WM,
	1,
	2,
	I830_FIFO_LINE_SIZE
};

static const struct intel_watermark_params ironlake_display_wm_info = {
	ILK_DISPLAY_FIFO,
	ILK_DISPLAY_MAXWM,
	ILK_DISPLAY_DFTWM,
	2,
	ILK_FIFO_LINE_SIZE
};
static const struct intel_watermark_params ironlake_cursor_wm_info = {
	ILK_CURSOR_FIFO,
	ILK_CURSOR_MAXWM,
	ILK_CURSOR_DFTWM,
	2,
	ILK_FIFO_LINE_SIZE
};
static const struct intel_watermark_params ironlake_display_srwm_info = {
	ILK_DISPLAY_SR_FIFO,
	ILK_DISPLAY_MAX_SRWM,
	ILK_DISPLAY_DFT_SRWM,
	2,
	ILK_FIFO_LINE_SIZE
};
static const struct intel_watermark_params ironlake_cursor_srwm_info = {
	ILK_CURSOR_SR_FIFO,
	ILK_CURSOR_MAX_SRWM,
	ILK_CURSOR_DFT_SRWM,
	2,
	ILK_FIFO_LINE_SIZE
};

static const struct intel_watermark_params sandybridge_display_wm_info = {
	SNB_DISPLAY_FIFO,
	SNB_DISPLAY_MAXWM,
	SNB_DISPLAY_DFTWM,
	2,
	SNB_FIFO_LINE_SIZE
};
static const struct intel_watermark_params sandybridge_cursor_wm_info = {
	SNB_CURSOR_FIFO,
	SNB_CURSOR_MAXWM,
	SNB_CURSOR_DFTWM,
	2,
	SNB_FIFO_LINE_SIZE
};
static const struct intel_watermark_params sandybridge_display_srwm_info = {
	SNB_DISPLAY_SR_FIFO,
	SNB_DISPLAY_MAX_SRWM,
	SNB_DISPLAY_DFT_SRWM,
	2,
	SNB_FIFO_LINE_SIZE
};
static const struct intel_watermark_params sandybridge_cursor_srwm_info = {
	SNB_CURSOR_SR_FIFO,
	SNB_CURSOR_MAX_SRWM,
	SNB_CURSOR_DFT_SRWM,
	2,
	SNB_FIFO_LINE_SIZE
};


/**
 * intel_calculate_wm - calculate watermark level
 * @clock_in_khz: pixel clock
 * @wm: chip FIFO params
 * @pixel_size: display pixel size
 * @latency_ns: memory latency for the platform
 *
 * Calculate the watermark level (the level at which the display plane will
 * start fetching from memory again).  Each chip has a different display
 * FIFO size and allocation, so the caller needs to figure that out and pass
 * in the correct intel_watermark_params structure.
 *
 * As the pixel clock runs, the FIFO will be drained at a rate that depends
 * on the pixel size.  When it reaches the watermark level, it'll start
 * fetching FIFO line sized based chunks from memory until the FIFO fills
 * past the watermark point.  If the FIFO drains completely, a FIFO underrun
 * will occur, and a display engine hang could result.
 */
static unsigned long intel_calculate_wm(unsigned long clock_in_khz,
					const struct intel_watermark_params *wm,
					int fifo_size,
					int pixel_size,
					unsigned long latency_ns)
{
	long entries_required, wm_size;

	/*
	 * Note: we need to make sure we don't overflow for various clock &
	 * latency values.
	 * clocks go from a few thousand to several hundred thousand.
	 * latency is usually a few thousand
	 */
	entries_required = ((clock_in_khz / 1000) * pixel_size * latency_ns) /
		1000;
	entries_required = DIV_ROUND_UP(entries_required, wm->cacheline_size);

	DRM_DEBUG_KMS("FIFO entries required for mode: %ld\n", entries_required);

	wm_size = fifo_size - (entries_required + wm->guard_size);

	DRM_DEBUG_KMS("FIFO watermark level: %ld\n", wm_size);

	/* Don't promote wm_size to unsigned... */
	if (wm_size > (long)wm->max_wm)
		wm_size = wm->max_wm;
	if (wm_size <= 0)
		wm_size = wm->default_wm;
	return wm_size;
}

static struct drm_crtc *single_enabled_crtc(struct drm_device *dev)
{
	struct drm_crtc *crtc, *enabled = NULL;

	list_for_each_entry(crtc, &dev->mode_config.crtc_list, head) {
		if (intel_crtc_active(crtc)) {
			if (enabled)
				return NULL;
			enabled = crtc;
		}
	}

	return enabled;
}

static void pineview_update_wm(struct drm_device *dev)
{
	struct drm_i915_private *dev_priv = dev->dev_private;
	struct drm_crtc *crtc;
	const struct cxsr_latency *latency;
	u32 reg;
	unsigned long wm;

	latency = intel_get_cxsr_latency(IS_PINEVIEW_G(dev), dev_priv->is_ddr3,
					 dev_priv->fsb_freq, dev_priv->mem_freq);
	if (!latency) {
		DRM_DEBUG_KMS("Unknown FSB/MEM found, disable CxSR\n");
		pineview_disable_cxsr(dev);
		return;
	}

	crtc = single_enabled_crtc(dev);
	if (crtc) {
		int clock = crtc->mode.clock;
		int pixel_size = crtc->fb->bits_per_pixel / 8;

		/* Display SR */
		wm = intel_calculate_wm(clock, &pineview_display_wm,
					pineview_display_wm.fifo_size,
					pixel_size, latency->display_sr);
		reg = I915_READ(DSPFW1);
		reg &= ~DSPFW_SR_MASK;
		reg |= wm << DSPFW_SR_SHIFT;
		I915_WRITE(DSPFW1, reg);
		DRM_DEBUG_KMS("DSPFW1 register is %x\n", reg);

		/* cursor SR */
		wm = intel_calculate_wm(clock, &pineview_cursor_wm,
					pineview_display_wm.fifo_size,
					pixel_size, latency->cursor_sr);
		reg = I915_READ(DSPFW3);
		reg &= ~DSPFW_CURSOR_SR_MASK;
		reg |= (wm & 0x3f) << DSPFW_CURSOR_SR_SHIFT;
		I915_WRITE(DSPFW3, reg);

		/* Display HPLL off SR */
		wm = intel_calculate_wm(clock, &pineview_display_hplloff_wm,
					pineview_display_hplloff_wm.fifo_size,
					pixel_size, latency->display_hpll_disable);
		reg = I915_READ(DSPFW3);
		reg &= ~DSPFW_HPLL_SR_MASK;
		reg |= wm & DSPFW_HPLL_SR_MASK;
		I915_WRITE(DSPFW3, reg);

		/* cursor HPLL off SR */
		wm = intel_calculate_wm(clock, &pineview_cursor_hplloff_wm,
					pineview_display_hplloff_wm.fifo_size,
					pixel_size, latency->cursor_hpll_disable);
		reg = I915_READ(DSPFW3);
		reg &= ~DSPFW_HPLL_CURSOR_MASK;
		reg |= (wm & 0x3f) << DSPFW_HPLL_CURSOR_SHIFT;
		I915_WRITE(DSPFW3, reg);
		DRM_DEBUG_KMS("DSPFW3 register is %x\n", reg);

		/* activate cxsr */
		I915_WRITE(DSPFW3,
			   I915_READ(DSPFW3) | PINEVIEW_SELF_REFRESH_EN);
		DRM_DEBUG_KMS("Self-refresh is enabled\n");
	} else {
		pineview_disable_cxsr(dev);
		DRM_DEBUG_KMS("Self-refresh is disabled\n");
	}
}

static bool g4x_compute_wm0(struct drm_device *dev,
			    int plane,
			    const struct intel_watermark_params *display,
			    int display_latency_ns,
			    const struct intel_watermark_params *cursor,
			    int cursor_latency_ns,
			    int *plane_wm,
			    int *cursor_wm)
{
	struct drm_crtc *crtc;
	int htotal, hdisplay, clock, pixel_size;
	int line_time_us, line_count;
	int entries, tlb_miss;

	crtc = intel_get_crtc_for_plane(dev, plane);
	if (!intel_crtc_active(crtc)) {
		*cursor_wm = cursor->guard_size;
		*plane_wm = display->guard_size;
		return false;
	}

	htotal = crtc->mode.htotal;
	hdisplay = crtc->mode.hdisplay;
	clock = crtc->mode.clock;
	pixel_size = crtc->fb->bits_per_pixel / 8;

	/* Use the small buffer method to calculate plane watermark */
	entries = ((clock * pixel_size / 1000) * display_latency_ns) / 1000;
	tlb_miss = display->fifo_size*display->cacheline_size - hdisplay * 8;
	if (tlb_miss > 0)
		entries += tlb_miss;
	entries = DIV_ROUND_UP(entries, display->cacheline_size);
	*plane_wm = entries + display->guard_size;
	if (*plane_wm > (int)display->max_wm)
		*plane_wm = display->max_wm;

	/* Use the large buffer method to calculate cursor watermark */
	line_time_us = ((htotal * 1000) / clock);
	line_count = (cursor_latency_ns / line_time_us + 1000) / 1000;
	entries = line_count * 64 * pixel_size;
	tlb_miss = cursor->fifo_size*cursor->cacheline_size - hdisplay * 8;
	if (tlb_miss > 0)
		entries += tlb_miss;
	entries = DIV_ROUND_UP(entries, cursor->cacheline_size);
	*cursor_wm = entries + cursor->guard_size;
	if (*cursor_wm > (int)cursor->max_wm)
		*cursor_wm = (int)cursor->max_wm;

	return true;
}

/*
 * Check the wm result.
 *
 * If any calculated watermark values is larger than the maximum value that
 * can be programmed into the associated watermark register, that watermark
 * must be disabled.
 */
static bool g4x_check_srwm(struct drm_device *dev,
			   int display_wm, int cursor_wm,
			   const struct intel_watermark_params *display,
			   const struct intel_watermark_params *cursor)
{
	DRM_DEBUG_KMS("SR watermark: display plane %d, cursor %d\n",
		      display_wm, cursor_wm);

	if (display_wm > display->max_wm) {
		DRM_DEBUG_KMS("display watermark is too large(%d/%ld), disabling\n",
			      display_wm, display->max_wm);
		return false;
	}

	if (cursor_wm > cursor->max_wm) {
		DRM_DEBUG_KMS("cursor watermark is too large(%d/%ld), disabling\n",
			      cursor_wm, cursor->max_wm);
		return false;
	}

	if (!(display_wm || cursor_wm)) {
		DRM_DEBUG_KMS("SR latency is 0, disabling\n");
		return false;
	}

	return true;
}

static bool g4x_compute_srwm(struct drm_device *dev,
			     int plane,
			     int latency_ns,
			     const struct intel_watermark_params *display,
			     const struct intel_watermark_params *cursor,
			     int *display_wm, int *cursor_wm)
{
	struct drm_crtc *crtc;
	int hdisplay, htotal, pixel_size, clock;
	unsigned long line_time_us;
	int line_count, line_size;
	int small, large;
	int entries;

	if (!latency_ns) {
		*display_wm = *cursor_wm = 0;
		return false;
	}

	crtc = intel_get_crtc_for_plane(dev, plane);
	hdisplay = crtc->mode.hdisplay;
	htotal = crtc->mode.htotal;
	clock = crtc->mode.clock;
	pixel_size = crtc->fb->bits_per_pixel / 8;

	line_time_us = (htotal * 1000) / clock;
	line_count = (latency_ns / line_time_us + 1000) / 1000;
	line_size = hdisplay * pixel_size;

	/* Use the minimum of the small and large buffer method for primary */
	small = ((clock * pixel_size / 1000) * latency_ns) / 1000;
	large = line_count * line_size;

	entries = DIV_ROUND_UP(min(small, large), display->cacheline_size);
	*display_wm = entries + display->guard_size;

	/* calculate the self-refresh watermark for display cursor */
	entries = line_count * pixel_size * 64;
	entries = DIV_ROUND_UP(entries, cursor->cacheline_size);
	*cursor_wm = entries + cursor->guard_size;

	return g4x_check_srwm(dev,
			      *display_wm, *cursor_wm,
			      display, cursor);
}

static bool vlv_compute_drain_latency(struct drm_device *dev,
				     int plane,
				     int *plane_prec_mult,
				     int *plane_dl,
				     int *cursor_prec_mult,
				     int *cursor_dl)
{
	struct drm_crtc *crtc;
	int clock, pixel_size;
	int entries;

	crtc = intel_get_crtc_for_plane(dev, plane);
	if (!intel_crtc_active(crtc))
		return false;

	clock = crtc->mode.clock;	/* VESA DOT Clock */
	pixel_size = crtc->fb->bits_per_pixel / 8;	/* BPP */

	entries = (clock / 1000) * pixel_size;
	*plane_prec_mult = (entries > 256) ?
		DRAIN_LATENCY_PRECISION_32 : DRAIN_LATENCY_PRECISION_16;
	*plane_dl = (64 * (*plane_prec_mult) * 4) / ((clock / 1000) *
						     pixel_size);

	entries = (clock / 1000) * 4;	/* BPP is always 4 for cursor */
	*cursor_prec_mult = (entries > 256) ?
		DRAIN_LATENCY_PRECISION_32 : DRAIN_LATENCY_PRECISION_16;
	*cursor_dl = (64 * (*cursor_prec_mult) * 4) / ((clock / 1000) * 4);

	return true;
}

/*
 * Update drain latency registers of memory arbiter
 *
 * Valleyview SoC has a new memory arbiter and needs drain latency registers
 * to be programmed. Each plane has a drain latency multiplier and a drain
 * latency value.
 */

static void vlv_update_drain_latency(struct drm_device *dev)
{
	struct drm_i915_private *dev_priv = dev->dev_private;
	int planea_prec, planea_dl, planeb_prec, planeb_dl;
	int cursora_prec, cursora_dl, cursorb_prec, cursorb_dl;
	int plane_prec_mult, cursor_prec_mult; /* Precision multiplier is
							either 16 or 32 */

	/* For plane A, Cursor A */
	if (vlv_compute_drain_latency(dev, 0, &plane_prec_mult, &planea_dl,
				      &cursor_prec_mult, &cursora_dl)) {
		cursora_prec = (cursor_prec_mult == DRAIN_LATENCY_PRECISION_32) ?
			DDL_CURSORA_PRECISION_32 : DDL_CURSORA_PRECISION_16;
		planea_prec = (plane_prec_mult == DRAIN_LATENCY_PRECISION_32) ?
			DDL_PLANEA_PRECISION_32 : DDL_PLANEA_PRECISION_16;

		I915_WRITE(VLV_DDL1, cursora_prec |
				(cursora_dl << DDL_CURSORA_SHIFT) |
				planea_prec | planea_dl);
	}

	/* For plane B, Cursor B */
	if (vlv_compute_drain_latency(dev, 1, &plane_prec_mult, &planeb_dl,
				      &cursor_prec_mult, &cursorb_dl)) {
		cursorb_prec = (cursor_prec_mult == DRAIN_LATENCY_PRECISION_32) ?
			DDL_CURSORB_PRECISION_32 : DDL_CURSORB_PRECISION_16;
		planeb_prec = (plane_prec_mult == DRAIN_LATENCY_PRECISION_32) ?
			DDL_PLANEB_PRECISION_32 : DDL_PLANEB_PRECISION_16;

		I915_WRITE(VLV_DDL2, cursorb_prec |
				(cursorb_dl << DDL_CURSORB_SHIFT) |
				planeb_prec | planeb_dl);
	}
}

#define single_plane_enabled(mask) is_power_of_2(mask)

static void valleyview_update_wm(struct drm_device *dev)
{
	static const int sr_latency_ns = 12000;
	struct drm_i915_private *dev_priv = dev->dev_private;
	int planea_wm, planeb_wm, cursora_wm, cursorb_wm;
	int plane_sr, cursor_sr;
	int ignore_plane_sr, ignore_cursor_sr;
	unsigned int enabled = 0;

	vlv_update_drain_latency(dev);

	if (g4x_compute_wm0(dev, 0,
			    &valleyview_wm_info, latency_ns,
			    &valleyview_cursor_wm_info, latency_ns,
			    &planea_wm, &cursora_wm))
		enabled |= 1;

	if (g4x_compute_wm0(dev, 1,
			    &valleyview_wm_info, latency_ns,
			    &valleyview_cursor_wm_info, latency_ns,
			    &planeb_wm, &cursorb_wm))
		enabled |= 2;

	if (single_plane_enabled(enabled) &&
	    g4x_compute_srwm(dev, ffs(enabled) - 1,
			     sr_latency_ns,
			     &valleyview_wm_info,
			     &valleyview_cursor_wm_info,
			     &plane_sr, &ignore_cursor_sr) &&
	    g4x_compute_srwm(dev, ffs(enabled) - 1,
			     2*sr_latency_ns,
			     &valleyview_wm_info,
			     &valleyview_cursor_wm_info,
			     &ignore_plane_sr, &cursor_sr)) {
		I915_WRITE(FW_BLC_SELF_VLV, FW_CSPWRDWNEN);
	} else {
		I915_WRITE(FW_BLC_SELF_VLV,
			   I915_READ(FW_BLC_SELF_VLV) & ~FW_CSPWRDWNEN);
		plane_sr = cursor_sr = 0;
	}

	DRM_DEBUG_KMS("Setting FIFO watermarks - A: plane=%d, cursor=%d, B: plane=%d, cursor=%d, SR: plane=%d, cursor=%d\n",
		      planea_wm, cursora_wm,
		      planeb_wm, cursorb_wm,
		      plane_sr, cursor_sr);

	I915_WRITE(DSPFW1,
		   (plane_sr << DSPFW_SR_SHIFT) |
		   (cursorb_wm << DSPFW_CURSORB_SHIFT) |
		   (planeb_wm << DSPFW_PLANEB_SHIFT) |
		   planea_wm);
	I915_WRITE(DSPFW2,
		   (I915_READ(DSPFW2) & ~DSPFW_CURSORA_MASK) |
		   (cursora_wm << DSPFW_CURSORA_SHIFT));
	I915_WRITE(DSPFW3,
		   (I915_READ(DSPFW3) & ~DSPFW_CURSOR_SR_MASK) |
		   (cursor_sr << DSPFW_CURSOR_SR_SHIFT));
}

static void g4x_update_wm(struct drm_device *dev)
{
	static const int sr_latency_ns = 12000;
	struct drm_i915_private *dev_priv = dev->dev_private;
	int planea_wm, planeb_wm, cursora_wm, cursorb_wm;
	int plane_sr, cursor_sr;
	unsigned int enabled = 0;

	if (g4x_compute_wm0(dev, 0,
			    &g4x_wm_info, latency_ns,
			    &g4x_cursor_wm_info, latency_ns,
			    &planea_wm, &cursora_wm))
		enabled |= 1;

	if (g4x_compute_wm0(dev, 1,
			    &g4x_wm_info, latency_ns,
			    &g4x_cursor_wm_info, latency_ns,
			    &planeb_wm, &cursorb_wm))
		enabled |= 2;

	if (single_plane_enabled(enabled) &&
	    g4x_compute_srwm(dev, ffs(enabled) - 1,
			     sr_latency_ns,
			     &g4x_wm_info,
			     &g4x_cursor_wm_info,
			     &plane_sr, &cursor_sr)) {
		I915_WRITE(FW_BLC_SELF, FW_BLC_SELF_EN);
	} else {
		I915_WRITE(FW_BLC_SELF,
			   I915_READ(FW_BLC_SELF) & ~FW_BLC_SELF_EN);
		plane_sr = cursor_sr = 0;
	}

	DRM_DEBUG_KMS("Setting FIFO watermarks - A: plane=%d, cursor=%d, B: plane=%d, cursor=%d, SR: plane=%d, cursor=%d\n",
		      planea_wm, cursora_wm,
		      planeb_wm, cursorb_wm,
		      plane_sr, cursor_sr);

	I915_WRITE(DSPFW1,
		   (plane_sr << DSPFW_SR_SHIFT) |
		   (cursorb_wm << DSPFW_CURSORB_SHIFT) |
		   (planeb_wm << DSPFW_PLANEB_SHIFT) |
		   planea_wm);
	I915_WRITE(DSPFW2,
		   (I915_READ(DSPFW2) & ~DSPFW_CURSORA_MASK) |
		   (cursora_wm << DSPFW_CURSORA_SHIFT));
	/* HPLL off in SR has some issues on G4x... disable it */
	I915_WRITE(DSPFW3,
		   (I915_READ(DSPFW3) & ~(DSPFW_HPLL_SR_EN | DSPFW_CURSOR_SR_MASK)) |
		   (cursor_sr << DSPFW_CURSOR_SR_SHIFT));
}

static void i965_update_wm(struct drm_device *dev)
{
	struct drm_i915_private *dev_priv = dev->dev_private;
	struct drm_crtc *crtc;
	int srwm = 1;
	int cursor_sr = 16;

	/* Calc sr entries for one plane configs */
	crtc = single_enabled_crtc(dev);
	if (crtc) {
		/* self-refresh has much higher latency */
		static const int sr_latency_ns = 12000;
		int clock = crtc->mode.clock;
		int htotal = crtc->mode.htotal;
		int hdisplay = crtc->mode.hdisplay;
		int pixel_size = crtc->fb->bits_per_pixel / 8;
		unsigned long line_time_us;
		int entries;

		line_time_us = ((htotal * 1000) / clock);

		/* Use ns/us then divide to preserve precision */
		entries = (((sr_latency_ns / line_time_us) + 1000) / 1000) *
			pixel_size * hdisplay;
		entries = DIV_ROUND_UP(entries, I915_FIFO_LINE_SIZE);
		srwm = I965_FIFO_SIZE - entries;
		if (srwm < 0)
			srwm = 1;
		srwm &= 0x1ff;
		DRM_DEBUG_KMS("self-refresh entries: %d, wm: %d\n",
			      entries, srwm);

		entries = (((sr_latency_ns / line_time_us) + 1000) / 1000) *
			pixel_size * 64;
		entries = DIV_ROUND_UP(entries,
					  i965_cursor_wm_info.cacheline_size);
		cursor_sr = i965_cursor_wm_info.fifo_size -
			(entries + i965_cursor_wm_info.guard_size);

		if (cursor_sr > i965_cursor_wm_info.max_wm)
			cursor_sr = i965_cursor_wm_info.max_wm;

		DRM_DEBUG_KMS("self-refresh watermark: display plane %d "
			      "cursor %d\n", srwm, cursor_sr);

		if (IS_CRESTLINE(dev))
			I915_WRITE(FW_BLC_SELF, FW_BLC_SELF_EN);
	} else {
		/* Turn off self refresh if both pipes are enabled */
		if (IS_CRESTLINE(dev))
			I915_WRITE(FW_BLC_SELF, I915_READ(FW_BLC_SELF)
				   & ~FW_BLC_SELF_EN);
	}

	DRM_DEBUG_KMS("Setting FIFO watermarks - A: 8, B: 8, C: 8, SR %d\n",
		      srwm);

	/* 965 has limitations... */
	I915_WRITE(DSPFW1, (srwm << DSPFW_SR_SHIFT) |
		   (8 << 16) | (8 << 8) | (8 << 0));
	I915_WRITE(DSPFW2, (8 << 8) | (8 << 0));
	/* update cursor SR watermark */
	I915_WRITE(DSPFW3, (cursor_sr << DSPFW_CURSOR_SR_SHIFT));
}

static void i9xx_update_wm(struct drm_device *dev)
{
	struct drm_i915_private *dev_priv = dev->dev_private;
	const struct intel_watermark_params *wm_info;
	uint32_t fwater_lo;
	uint32_t fwater_hi;
	int cwm, srwm = 1;
	int fifo_size;
	int planea_wm, planeb_wm;
	struct drm_crtc *crtc, *enabled = NULL;

	if (IS_I945GM(dev))
		wm_info = &i945_wm_info;
	else if (!IS_GEN2(dev))
		wm_info = &i915_wm_info;
	else
		wm_info = &i855_wm_info;

	fifo_size = dev_priv->display.get_fifo_size(dev, 0);
	crtc = intel_get_crtc_for_plane(dev, 0);
	if (intel_crtc_active(crtc)) {
		int cpp = crtc->fb->bits_per_pixel / 8;
		if (IS_GEN2(dev))
			cpp = 4;

		planea_wm = intel_calculate_wm(crtc->mode.clock,
					       wm_info, fifo_size, cpp,
					       latency_ns);
		enabled = crtc;
	} else
		planea_wm = fifo_size - wm_info->guard_size;

	fifo_size = dev_priv->display.get_fifo_size(dev, 1);
	crtc = intel_get_crtc_for_plane(dev, 1);
	if (intel_crtc_active(crtc)) {
		int cpp = crtc->fb->bits_per_pixel / 8;
		if (IS_GEN2(dev))
			cpp = 4;

		planeb_wm = intel_calculate_wm(crtc->mode.clock,
					       wm_info, fifo_size, cpp,
					       latency_ns);
		if (enabled == NULL)
			enabled = crtc;
		else
			enabled = NULL;
	} else
		planeb_wm = fifo_size - wm_info->guard_size;

	DRM_DEBUG_KMS("FIFO watermarks - A: %d, B: %d\n", planea_wm, planeb_wm);

	/*
	 * Overlay gets an aggressive default since video jitter is bad.
	 */
	cwm = 2;

	/* Play safe and disable self-refresh before adjusting watermarks. */
	if (IS_I945G(dev) || IS_I945GM(dev))
		I915_WRITE(FW_BLC_SELF, FW_BLC_SELF_EN_MASK | 0);
	else if (IS_I915GM(dev))
		I915_WRITE(INSTPM, I915_READ(INSTPM) & ~INSTPM_SELF_EN);

	/* Calc sr entries for one plane configs */
	if (HAS_FW_BLC(dev) && enabled) {
		/* self-refresh has much higher latency */
		static const int sr_latency_ns = 6000;
		int clock = enabled->mode.clock;
		int htotal = enabled->mode.htotal;
		int hdisplay = enabled->mode.hdisplay;
		int pixel_size = enabled->fb->bits_per_pixel / 8;
		unsigned long line_time_us;
		int entries;

		line_time_us = (htotal * 1000) / clock;

		/* Use ns/us then divide to preserve precision */
		entries = (((sr_latency_ns / line_time_us) + 1000) / 1000) *
			pixel_size * hdisplay;
		entries = DIV_ROUND_UP(entries, wm_info->cacheline_size);
		DRM_DEBUG_KMS("self-refresh entries: %d\n", entries);
		srwm = wm_info->fifo_size - entries;
		if (srwm < 0)
			srwm = 1;

		if (IS_I945G(dev) || IS_I945GM(dev))
			I915_WRITE(FW_BLC_SELF,
				   FW_BLC_SELF_FIFO_MASK | (srwm & 0xff));
		else if (IS_I915GM(dev))
			I915_WRITE(FW_BLC_SELF, srwm & 0x3f);
	}

	DRM_DEBUG_KMS("Setting FIFO watermarks - A: %d, B: %d, C: %d, SR %d\n",
		      planea_wm, planeb_wm, cwm, srwm);

	fwater_lo = ((planeb_wm & 0x3f) << 16) | (planea_wm & 0x3f);
	fwater_hi = (cwm & 0x1f);

	/* Set request length to 8 cachelines per fetch */
	fwater_lo = fwater_lo | (1 << 24) | (1 << 8);
	fwater_hi = fwater_hi | (1 << 8);

	I915_WRITE(FW_BLC, fwater_lo);
	I915_WRITE(FW_BLC2, fwater_hi);

	if (HAS_FW_BLC(dev)) {
		if (enabled) {
			if (IS_I945G(dev) || IS_I945GM(dev))
				I915_WRITE(FW_BLC_SELF,
					   FW_BLC_SELF_EN_MASK | FW_BLC_SELF_EN);
			else if (IS_I915GM(dev))
				I915_WRITE(INSTPM, I915_READ(INSTPM) | INSTPM_SELF_EN);
			DRM_DEBUG_KMS("memory self refresh enabled\n");
		} else
			DRM_DEBUG_KMS("memory self refresh disabled\n");
	}
}

static void i830_update_wm(struct drm_device *dev)
{
	struct drm_i915_private *dev_priv = dev->dev_private;
	struct drm_crtc *crtc;
	uint32_t fwater_lo;
	int planea_wm;

	crtc = single_enabled_crtc(dev);
	if (crtc == NULL)
		return;

	planea_wm = intel_calculate_wm(crtc->mode.clock, &i830_wm_info,
				       dev_priv->display.get_fifo_size(dev, 0),
				       4, latency_ns);
	fwater_lo = I915_READ(FW_BLC) & ~0xfff;
	fwater_lo |= (3<<8) | planea_wm;

	DRM_DEBUG_KMS("Setting FIFO watermarks - A: %d\n", planea_wm);

	I915_WRITE(FW_BLC, fwater_lo);
}

#define ILK_LP0_PLANE_LATENCY		700
#define ILK_LP0_CURSOR_LATENCY		1300

/*
 * Check the wm result.
 *
 * If any calculated watermark values is larger than the maximum value that
 * can be programmed into the associated watermark register, that watermark
 * must be disabled.
 */
static bool ironlake_check_srwm(struct drm_device *dev, int level,
				int fbc_wm, int display_wm, int cursor_wm,
				const struct intel_watermark_params *display,
				const struct intel_watermark_params *cursor)
{
	struct drm_i915_private *dev_priv = dev->dev_private;

	DRM_DEBUG_KMS("watermark %d: display plane %d, fbc lines %d,"
		      " cursor %d\n", level, display_wm, fbc_wm, cursor_wm);

	if (fbc_wm > SNB_FBC_MAX_SRWM) {
		DRM_DEBUG_KMS("fbc watermark(%d) is too large(%d), disabling wm%d+\n",
			      fbc_wm, SNB_FBC_MAX_SRWM, level);

		/* fbc has it's own way to disable FBC WM */
		I915_WRITE(DISP_ARB_CTL,
			   I915_READ(DISP_ARB_CTL) | DISP_FBC_WM_DIS);
		return false;
	}

	if (display_wm > display->max_wm) {
		DRM_DEBUG_KMS("display watermark(%d) is too large(%d), disabling wm%d+\n",
			      display_wm, SNB_DISPLAY_MAX_SRWM, level);
		return false;
	}

	if (cursor_wm > cursor->max_wm) {
		DRM_DEBUG_KMS("cursor watermark(%d) is too large(%d), disabling wm%d+\n",
			      cursor_wm, SNB_CURSOR_MAX_SRWM, level);
		return false;
	}

	if (!(fbc_wm || display_wm || cursor_wm)) {
		DRM_DEBUG_KMS("latency %d is 0, disabling wm%d+\n", level, level);
		return false;
	}

	return true;
}

/*
 * Compute watermark values of WM[1-3],
 */
static bool ironlake_compute_srwm(struct drm_device *dev, int level, int plane,
				  int latency_ns,
				  const struct intel_watermark_params *display,
				  const struct intel_watermark_params *cursor,
				  int *fbc_wm, int *display_wm, int *cursor_wm)
{
	struct drm_crtc *crtc;
	unsigned long line_time_us;
	int hdisplay, htotal, pixel_size, clock;
	int line_count, line_size;
	int small, large;
	int entries;

	if (!latency_ns) {
		*fbc_wm = *display_wm = *cursor_wm = 0;
		return false;
	}

	crtc = intel_get_crtc_for_plane(dev, plane);
	hdisplay = crtc->mode.hdisplay;
	htotal = crtc->mode.htotal;
	clock = crtc->mode.clock;
	pixel_size = crtc->fb->bits_per_pixel / 8;

	line_time_us = (htotal * 1000) / clock;
	line_count = (latency_ns / line_time_us + 1000) / 1000;
	line_size = hdisplay * pixel_size;

	/* Use the minimum of the small and large buffer method for primary */
	small = ((clock * pixel_size / 1000) * latency_ns) / 1000;
	large = line_count * line_size;

	entries = DIV_ROUND_UP(min(small, large), display->cacheline_size);
	*display_wm = entries + display->guard_size;

	/*
	 * Spec says:
	 * FBC WM = ((Final Primary WM * 64) / number of bytes per line) + 2
	 */
	*fbc_wm = DIV_ROUND_UP(*display_wm * 64, line_size) + 2;

	/* calculate the self-refresh watermark for display cursor */
	entries = line_count * pixel_size * 64;
	entries = DIV_ROUND_UP(entries, cursor->cacheline_size);
	*cursor_wm = entries + cursor->guard_size;

	return ironlake_check_srwm(dev, level,
				   *fbc_wm, *display_wm, *cursor_wm,
				   display, cursor);
}

static void ironlake_update_wm(struct drm_device *dev)
{
	struct drm_i915_private *dev_priv = dev->dev_private;
	int fbc_wm, plane_wm, cursor_wm;
	unsigned int enabled;

	enabled = 0;
	if (g4x_compute_wm0(dev, 0,
			    &ironlake_display_wm_info,
			    ILK_LP0_PLANE_LATENCY,
			    &ironlake_cursor_wm_info,
			    ILK_LP0_CURSOR_LATENCY,
			    &plane_wm, &cursor_wm)) {
		I915_WRITE(WM0_PIPEA_ILK,
			   (plane_wm << WM0_PIPE_PLANE_SHIFT) | cursor_wm);
		DRM_DEBUG_KMS("FIFO watermarks For pipe A -"
			      " plane %d, " "cursor: %d\n",
			      plane_wm, cursor_wm);
		enabled |= 1;
	}

	if (g4x_compute_wm0(dev, 1,
			    &ironlake_display_wm_info,
			    ILK_LP0_PLANE_LATENCY,
			    &ironlake_cursor_wm_info,
			    ILK_LP0_CURSOR_LATENCY,
			    &plane_wm, &cursor_wm)) {
		I915_WRITE(WM0_PIPEB_ILK,
			   (plane_wm << WM0_PIPE_PLANE_SHIFT) | cursor_wm);
		DRM_DEBUG_KMS("FIFO watermarks For pipe B -"
			      " plane %d, cursor: %d\n",
			      plane_wm, cursor_wm);
		enabled |= 2;
	}

	/*
	 * Calculate and update the self-refresh watermark only when one
	 * display plane is used.
	 */
	I915_WRITE(WM3_LP_ILK, 0);
	I915_WRITE(WM2_LP_ILK, 0);
	I915_WRITE(WM1_LP_ILK, 0);

	if (!single_plane_enabled(enabled))
		return;
	enabled = ffs(enabled) - 1;

	/* WM1 */
	if (!ironlake_compute_srwm(dev, 1, enabled,
				   ILK_READ_WM1_LATENCY() * 500,
				   &ironlake_display_srwm_info,
				   &ironlake_cursor_srwm_info,
				   &fbc_wm, &plane_wm, &cursor_wm))
		return;

	I915_WRITE(WM1_LP_ILK,
		   WM1_LP_SR_EN |
		   (ILK_READ_WM1_LATENCY() << WM1_LP_LATENCY_SHIFT) |
		   (fbc_wm << WM1_LP_FBC_SHIFT) |
		   (plane_wm << WM1_LP_SR_SHIFT) |
		   cursor_wm);

	/* WM2 */
	if (!ironlake_compute_srwm(dev, 2, enabled,
				   ILK_READ_WM2_LATENCY() * 500,
				   &ironlake_display_srwm_info,
				   &ironlake_cursor_srwm_info,
				   &fbc_wm, &plane_wm, &cursor_wm))
		return;

	I915_WRITE(WM2_LP_ILK,
		   WM2_LP_EN |
		   (ILK_READ_WM2_LATENCY() << WM1_LP_LATENCY_SHIFT) |
		   (fbc_wm << WM1_LP_FBC_SHIFT) |
		   (plane_wm << WM1_LP_SR_SHIFT) |
		   cursor_wm);

	/*
	 * WM3 is unsupported on ILK, probably because we don't have latency
	 * data for that power state
	 */
}

static void sandybridge_update_wm(struct drm_device *dev)
{
	struct drm_i915_private *dev_priv = dev->dev_private;
	int latency = SNB_READ_WM0_LATENCY() * 100;	/* In unit 0.1us */
	u32 val;
	int fbc_wm, plane_wm, cursor_wm;
	unsigned int enabled;

	enabled = 0;
	if (g4x_compute_wm0(dev, 0,
			    &sandybridge_display_wm_info, latency,
			    &sandybridge_cursor_wm_info, latency,
			    &plane_wm, &cursor_wm)) {
		val = I915_READ(WM0_PIPEA_ILK);
		val &= ~(WM0_PIPE_PLANE_MASK | WM0_PIPE_CURSOR_MASK);
		I915_WRITE(WM0_PIPEA_ILK, val |
			   ((plane_wm << WM0_PIPE_PLANE_SHIFT) | cursor_wm));
		DRM_DEBUG_KMS("FIFO watermarks For pipe A -"
			      " plane %d, " "cursor: %d\n",
			      plane_wm, cursor_wm);
		enabled |= 1;
	}

	if (g4x_compute_wm0(dev, 1,
			    &sandybridge_display_wm_info, latency,
			    &sandybridge_cursor_wm_info, latency,
			    &plane_wm, &cursor_wm)) {
		val = I915_READ(WM0_PIPEB_ILK);
		val &= ~(WM0_PIPE_PLANE_MASK | WM0_PIPE_CURSOR_MASK);
		I915_WRITE(WM0_PIPEB_ILK, val |
			   ((plane_wm << WM0_PIPE_PLANE_SHIFT) | cursor_wm));
		DRM_DEBUG_KMS("FIFO watermarks For pipe B -"
			      " plane %d, cursor: %d\n",
			      plane_wm, cursor_wm);
		enabled |= 2;
	}

	/*
	 * Calculate and update the self-refresh watermark only when one
	 * display plane is used.
	 *
	 * SNB support 3 levels of watermark.
	 *
	 * WM1/WM2/WM2 watermarks have to be enabled in the ascending order,
	 * and disabled in the descending order
	 *
	 */
	I915_WRITE(WM3_LP_ILK, 0);
	I915_WRITE(WM2_LP_ILK, 0);
	I915_WRITE(WM1_LP_ILK, 0);

	if (!single_plane_enabled(enabled) ||
	    dev_priv->sprite_scaling_enabled)
		return;
	enabled = ffs(enabled) - 1;

	/* WM1 */
	if (!ironlake_compute_srwm(dev, 1, enabled,
				   SNB_READ_WM1_LATENCY() * 500,
				   &sandybridge_display_srwm_info,
				   &sandybridge_cursor_srwm_info,
				   &fbc_wm, &plane_wm, &cursor_wm))
		return;

	I915_WRITE(WM1_LP_ILK,
		   WM1_LP_SR_EN |
		   (SNB_READ_WM1_LATENCY() << WM1_LP_LATENCY_SHIFT) |
		   (fbc_wm << WM1_LP_FBC_SHIFT) |
		   (plane_wm << WM1_LP_SR_SHIFT) |
		   cursor_wm);

	/* WM2 */
	if (!ironlake_compute_srwm(dev, 2, enabled,
				   SNB_READ_WM2_LATENCY() * 500,
				   &sandybridge_display_srwm_info,
				   &sandybridge_cursor_srwm_info,
				   &fbc_wm, &plane_wm, &cursor_wm))
		return;

	I915_WRITE(WM2_LP_ILK,
		   WM2_LP_EN |
		   (SNB_READ_WM2_LATENCY() << WM1_LP_LATENCY_SHIFT) |
		   (fbc_wm << WM1_LP_FBC_SHIFT) |
		   (plane_wm << WM1_LP_SR_SHIFT) |
		   cursor_wm);

	/* WM3 */
	if (!ironlake_compute_srwm(dev, 3, enabled,
				   SNB_READ_WM3_LATENCY() * 500,
				   &sandybridge_display_srwm_info,
				   &sandybridge_cursor_srwm_info,
				   &fbc_wm, &plane_wm, &cursor_wm))
		return;

	I915_WRITE(WM3_LP_ILK,
		   WM3_LP_EN |
		   (SNB_READ_WM3_LATENCY() << WM1_LP_LATENCY_SHIFT) |
		   (fbc_wm << WM1_LP_FBC_SHIFT) |
		   (plane_wm << WM1_LP_SR_SHIFT) |
		   cursor_wm);
}

static void ivybridge_update_wm(struct drm_device *dev)
{
	struct drm_i915_private *dev_priv = dev->dev_private;
	int latency = SNB_READ_WM0_LATENCY() * 100;	/* In unit 0.1us */
	u32 val;
	int fbc_wm, plane_wm, cursor_wm;
	int ignore_fbc_wm, ignore_plane_wm, ignore_cursor_wm;
	unsigned int enabled;

	enabled = 0;
	if (g4x_compute_wm0(dev, 0,
			    &sandybridge_display_wm_info, latency,
			    &sandybridge_cursor_wm_info, latency,
			    &plane_wm, &cursor_wm)) {
		val = I915_READ(WM0_PIPEA_ILK);
		val &= ~(WM0_PIPE_PLANE_MASK | WM0_PIPE_CURSOR_MASK);
		I915_WRITE(WM0_PIPEA_ILK, val |
			   ((plane_wm << WM0_PIPE_PLANE_SHIFT) | cursor_wm));
		DRM_DEBUG_KMS("FIFO watermarks For pipe A -"
			      " plane %d, " "cursor: %d\n",
			      plane_wm, cursor_wm);
		enabled |= 1;
	}

	if (g4x_compute_wm0(dev, 1,
			    &sandybridge_display_wm_info, latency,
			    &sandybridge_cursor_wm_info, latency,
			    &plane_wm, &cursor_wm)) {
		val = I915_READ(WM0_PIPEB_ILK);
		val &= ~(WM0_PIPE_PLANE_MASK | WM0_PIPE_CURSOR_MASK);
		I915_WRITE(WM0_PIPEB_ILK, val |
			   ((plane_wm << WM0_PIPE_PLANE_SHIFT) | cursor_wm));
		DRM_DEBUG_KMS("FIFO watermarks For pipe B -"
			      " plane %d, cursor: %d\n",
			      plane_wm, cursor_wm);
		enabled |= 2;
	}

	if (g4x_compute_wm0(dev, 2,
			    &sandybridge_display_wm_info, latency,
			    &sandybridge_cursor_wm_info, latency,
			    &plane_wm, &cursor_wm)) {
		val = I915_READ(WM0_PIPEC_IVB);
		val &= ~(WM0_PIPE_PLANE_MASK | WM0_PIPE_CURSOR_MASK);
		I915_WRITE(WM0_PIPEC_IVB, val |
			   ((plane_wm << WM0_PIPE_PLANE_SHIFT) | cursor_wm));
		DRM_DEBUG_KMS("FIFO watermarks For pipe C -"
			      " plane %d, cursor: %d\n",
			      plane_wm, cursor_wm);
		enabled |= 3;
	}

	/*
	 * Calculate and update the self-refresh watermark only when one
	 * display plane is used.
	 *
	 * SNB support 3 levels of watermark.
	 *
	 * WM1/WM2/WM2 watermarks have to be enabled in the ascending order,
	 * and disabled in the descending order
	 *
	 */
	I915_WRITE(WM3_LP_ILK, 0);
	I915_WRITE(WM2_LP_ILK, 0);
	I915_WRITE(WM1_LP_ILK, 0);

	if (!single_plane_enabled(enabled) ||
	    dev_priv->sprite_scaling_enabled)
		return;
	enabled = ffs(enabled) - 1;

	/* WM1 */
	if (!ironlake_compute_srwm(dev, 1, enabled,
				   SNB_READ_WM1_LATENCY() * 500,
				   &sandybridge_display_srwm_info,
				   &sandybridge_cursor_srwm_info,
				   &fbc_wm, &plane_wm, &cursor_wm))
		return;

	I915_WRITE(WM1_LP_ILK,
		   WM1_LP_SR_EN |
		   (SNB_READ_WM1_LATENCY() << WM1_LP_LATENCY_SHIFT) |
		   (fbc_wm << WM1_LP_FBC_SHIFT) |
		   (plane_wm << WM1_LP_SR_SHIFT) |
		   cursor_wm);

	/* WM2 */
	if (!ironlake_compute_srwm(dev, 2, enabled,
				   SNB_READ_WM2_LATENCY() * 500,
				   &sandybridge_display_srwm_info,
				   &sandybridge_cursor_srwm_info,
				   &fbc_wm, &plane_wm, &cursor_wm))
		return;

	I915_WRITE(WM2_LP_ILK,
		   WM2_LP_EN |
		   (SNB_READ_WM2_LATENCY() << WM1_LP_LATENCY_SHIFT) |
		   (fbc_wm << WM1_LP_FBC_SHIFT) |
		   (plane_wm << WM1_LP_SR_SHIFT) |
		   cursor_wm);

	/* WM3, note we have to correct the cursor latency */
	if (!ironlake_compute_srwm(dev, 3, enabled,
				   SNB_READ_WM3_LATENCY() * 500,
				   &sandybridge_display_srwm_info,
				   &sandybridge_cursor_srwm_info,
				   &fbc_wm, &plane_wm, &ignore_cursor_wm) ||
	    !ironlake_compute_srwm(dev, 3, enabled,
				   2 * SNB_READ_WM3_LATENCY() * 500,
				   &sandybridge_display_srwm_info,
				   &sandybridge_cursor_srwm_info,
				   &ignore_fbc_wm, &ignore_plane_wm, &cursor_wm))
		return;

	I915_WRITE(WM3_LP_ILK,
		   WM3_LP_EN |
		   (SNB_READ_WM3_LATENCY() << WM1_LP_LATENCY_SHIFT) |
		   (fbc_wm << WM1_LP_FBC_SHIFT) |
		   (plane_wm << WM1_LP_SR_SHIFT) |
		   cursor_wm);
}

static void
haswell_update_linetime_wm(struct drm_device *dev, int pipe,
				 struct drm_display_mode *mode)
{
	struct drm_i915_private *dev_priv = dev->dev_private;
	u32 temp;

	temp = I915_READ(PIPE_WM_LINETIME(pipe));
	temp &= ~PIPE_WM_LINETIME_MASK;

	/* The WM are computed with base on how long it takes to fill a single
	 * row at the given clock rate, multiplied by 8.
	 * */
	temp |= PIPE_WM_LINETIME_TIME(
		((mode->crtc_hdisplay * 1000) / mode->clock) * 8);

	/* IPS watermarks are only used by pipe A, and are ignored by
	 * pipes B and C.  They are calculated similarly to the common
	 * linetime values, except that we are using CD clock frequency
	 * in MHz instead of pixel rate for the division.
	 *
	 * This is a placeholder for the IPS watermark calculation code.
	 */

	I915_WRITE(PIPE_WM_LINETIME(pipe), temp);
}

static bool
sandybridge_compute_sprite_wm(struct drm_device *dev, int plane,
			      uint32_t sprite_width, int pixel_size,
			      const struct intel_watermark_params *display,
			      int display_latency_ns, int *sprite_wm)
{
	struct drm_crtc *crtc;
	int clock;
	int entries, tlb_miss;

	crtc = intel_get_crtc_for_plane(dev, plane);
	if (!intel_crtc_active(crtc)) {
		*sprite_wm = display->guard_size;
		return false;
	}

	clock = crtc->mode.clock;

	/* Use the small buffer method to calculate the sprite watermark */
	entries = ((clock * pixel_size / 1000) * display_latency_ns) / 1000;
	tlb_miss = display->fifo_size*display->cacheline_size -
		sprite_width * 8;
	if (tlb_miss > 0)
		entries += tlb_miss;
	entries = DIV_ROUND_UP(entries, display->cacheline_size);
	*sprite_wm = entries + display->guard_size;
	if (*sprite_wm > (int)display->max_wm)
		*sprite_wm = display->max_wm;

	return true;
}

static bool
sandybridge_compute_sprite_srwm(struct drm_device *dev, int plane,
				uint32_t sprite_width, int pixel_size,
				const struct intel_watermark_params *display,
				int latency_ns, int *sprite_wm)
{
	struct drm_crtc *crtc;
	unsigned long line_time_us;
	int clock;
	int line_count, line_size;
	int small, large;
	int entries;

	if (!latency_ns) {
		*sprite_wm = 0;
		return false;
	}

	crtc = intel_get_crtc_for_plane(dev, plane);
	clock = crtc->mode.clock;
	if (!clock) {
		*sprite_wm = 0;
		return false;
	}

	line_time_us = (sprite_width * 1000) / clock;
	if (!line_time_us) {
		*sprite_wm = 0;
		return false;
	}

	line_count = (latency_ns / line_time_us + 1000) / 1000;
	line_size = sprite_width * pixel_size;

	/* Use the minimum of the small and large buffer method for primary */
	small = ((clock * pixel_size / 1000) * latency_ns) / 1000;
	large = line_count * line_size;

	entries = DIV_ROUND_UP(min(small, large), display->cacheline_size);
	*sprite_wm = entries + display->guard_size;

	return *sprite_wm > 0x3ff ? false : true;
}

static void sandybridge_update_sprite_wm(struct drm_device *dev, int pipe,
					 uint32_t sprite_width, int pixel_size)
{
	struct drm_i915_private *dev_priv = dev->dev_private;
	int latency = SNB_READ_WM0_LATENCY() * 100;	/* In unit 0.1us */
	u32 val;
	int sprite_wm, reg;
	int ret;

	switch (pipe) {
	case 0:
		reg = WM0_PIPEA_ILK;
		break;
	case 1:
		reg = WM0_PIPEB_ILK;
		break;
	case 2:
		reg = WM0_PIPEC_IVB;
		break;
	default:
		return; /* bad pipe */
	}

	ret = sandybridge_compute_sprite_wm(dev, pipe, sprite_width, pixel_size,
					    &sandybridge_display_wm_info,
					    latency, &sprite_wm);
	if (!ret) {
		DRM_DEBUG_KMS("failed to compute sprite wm for pipe %d\n",
			      pipe);
		return;
	}

	val = I915_READ(reg);
	val &= ~WM0_PIPE_SPRITE_MASK;
	I915_WRITE(reg, val | (sprite_wm << WM0_PIPE_SPRITE_SHIFT));
	DRM_DEBUG_KMS("sprite watermarks For pipe %d - %d\n", pipe, sprite_wm);


	ret = sandybridge_compute_sprite_srwm(dev, pipe, sprite_width,
					      pixel_size,
					      &sandybridge_display_srwm_info,
					      SNB_READ_WM1_LATENCY() * 500,
					      &sprite_wm);
	if (!ret) {
		DRM_DEBUG_KMS("failed to compute sprite lp1 wm on pipe %d\n",
			      pipe);
		return;
	}
	I915_WRITE(WM1S_LP_ILK, sprite_wm);

	/* Only IVB has two more LP watermarks for sprite */
	if (!IS_IVYBRIDGE(dev))
		return;

	ret = sandybridge_compute_sprite_srwm(dev, pipe, sprite_width,
					      pixel_size,
					      &sandybridge_display_srwm_info,
					      SNB_READ_WM2_LATENCY() * 500,
					      &sprite_wm);
	if (!ret) {
		DRM_DEBUG_KMS("failed to compute sprite lp2 wm on pipe %d\n",
			      pipe);
		return;
	}
	I915_WRITE(WM2S_LP_IVB, sprite_wm);

	ret = sandybridge_compute_sprite_srwm(dev, pipe, sprite_width,
					      pixel_size,
					      &sandybridge_display_srwm_info,
					      SNB_READ_WM3_LATENCY() * 500,
					      &sprite_wm);
	if (!ret) {
		DRM_DEBUG_KMS("failed to compute sprite lp3 wm on pipe %d\n",
			      pipe);
		return;
	}
	I915_WRITE(WM3S_LP_IVB, sprite_wm);
}

/**
 * intel_update_watermarks - update FIFO watermark values based on current modes
 *
 * Calculate watermark values for the various WM regs based on current mode
 * and plane configuration.
 *
 * There are several cases to deal with here:
 *   - normal (i.e. non-self-refresh)
 *   - self-refresh (SR) mode
 *   - lines are large relative to FIFO size (buffer can hold up to 2)
 *   - lines are small relative to FIFO size (buffer can hold more than 2
 *     lines), so need to account for TLB latency
 *
 *   The normal calculation is:
 *     watermark = dotclock * bytes per pixel * latency
 *   where latency is platform & configuration dependent (we assume pessimal
 *   values here).
 *
 *   The SR calculation is:
 *     watermark = (trunc(latency/line time)+1) * surface width *
 *       bytes per pixel
 *   where
 *     line time = htotal / dotclock
 *     surface width = hdisplay for normal plane and 64 for cursor
 *   and latency is assumed to be high, as above.
 *
 * The final value programmed to the register should always be rounded up,
 * and include an extra 2 entries to account for clock crossings.
 *
 * We don't use the sprite, so we can ignore that.  And on Crestline we have
 * to set the non-SR watermarks to 8.
 */
void intel_update_watermarks(struct drm_device *dev)
{
	struct drm_i915_private *dev_priv = dev->dev_private;

	if (dev_priv->display.update_wm)
		dev_priv->display.update_wm(dev);
}

void intel_update_linetime_watermarks(struct drm_device *dev,
		int pipe, struct drm_display_mode *mode)
{
	struct drm_i915_private *dev_priv = dev->dev_private;

	if (dev_priv->display.update_linetime_wm)
		dev_priv->display.update_linetime_wm(dev, pipe, mode);
}

void intel_update_sprite_watermarks(struct drm_device *dev, int pipe,
				    uint32_t sprite_width, int pixel_size)
{
	struct drm_i915_private *dev_priv = dev->dev_private;

	if (dev_priv->display.update_sprite_wm)
		dev_priv->display.update_sprite_wm(dev, pipe, sprite_width,
						   pixel_size);
}

static struct drm_i915_gem_object *
intel_alloc_context_page(struct drm_device *dev)
{
	struct drm_i915_gem_object *ctx;
	int ret;

	WARN_ON(!mutex_is_locked(&dev->struct_mutex));

	ctx = i915_gem_alloc_object(dev, 4096);
	if (!ctx) {
		DRM_DEBUG("failed to alloc power context, RC6 disabled\n");
		return NULL;
	}

	ret = i915_gem_object_pin(ctx, 4096, true, false);
	if (ret) {
		DRM_ERROR("failed to pin power context: %d\n", ret);
		goto err_unref;
	}

	ret = i915_gem_object_set_to_gtt_domain(ctx, 1);
	if (ret) {
		DRM_ERROR("failed to set-domain on power context: %d\n", ret);
		goto err_unpin;
	}

	return ctx;

err_unpin:
	i915_gem_object_unpin(ctx);
err_unref:
	drm_gem_object_unreference(&ctx->base);
	return NULL;
}

/**
 * Lock protecting IPS related data structures
 */
DEFINE_SPINLOCK(mchdev_lock);

/* Global for IPS driver to get at the current i915 device. Protected by
 * mchdev_lock. */
static struct drm_i915_private *i915_mch_dev;

bool ironlake_set_drps(struct drm_device *dev, u8 val)
{
	struct drm_i915_private *dev_priv = dev->dev_private;
	u16 rgvswctl;

	assert_spin_locked(&mchdev_lock);

	rgvswctl = I915_READ16(MEMSWCTL);
	if (rgvswctl & MEMCTL_CMD_STS) {
		DRM_DEBUG("gpu busy, RCS change rejected\n");
		return false; /* still busy with another command */
	}

	rgvswctl = (MEMCTL_CMD_CHFREQ << MEMCTL_CMD_SHIFT) |
		(val << MEMCTL_FREQ_SHIFT) | MEMCTL_SFCAVM;
	I915_WRITE16(MEMSWCTL, rgvswctl);
	POSTING_READ16(MEMSWCTL);

	rgvswctl |= MEMCTL_CMD_STS;
	I915_WRITE16(MEMSWCTL, rgvswctl);

	return true;
}

static void ironlake_enable_drps(struct drm_device *dev)
{
	struct drm_i915_private *dev_priv = dev->dev_private;
	u32 rgvmodectl = I915_READ(MEMMODECTL);
	u8 fmax, fmin, fstart, vstart;

	spin_lock_irq(&mchdev_lock);

	/* Enable temp reporting */
	I915_WRITE16(PMMISC, I915_READ(PMMISC) | MCPPCE_EN);
	I915_WRITE16(TSC1, I915_READ(TSC1) | TSE);

	/* 100ms RC evaluation intervals */
	I915_WRITE(RCUPEI, 100000);
	I915_WRITE(RCDNEI, 100000);

	/* Set max/min thresholds to 90ms and 80ms respectively */
	I915_WRITE(RCBMAXAVG, 90000);
	I915_WRITE(RCBMINAVG, 80000);

	I915_WRITE(MEMIHYST, 1);

	/* Set up min, max, and cur for interrupt handling */
	fmax = (rgvmodectl & MEMMODE_FMAX_MASK) >> MEMMODE_FMAX_SHIFT;
	fmin = (rgvmodectl & MEMMODE_FMIN_MASK);
	fstart = (rgvmodectl & MEMMODE_FSTART_MASK) >>
		MEMMODE_FSTART_SHIFT;

	vstart = (I915_READ(PXVFREQ_BASE + (fstart * 4)) & PXVFREQ_PX_MASK) >>
		PXVFREQ_PX_SHIFT;

	dev_priv->ips.fmax = fmax; /* IPS callback will increase this */
	dev_priv->ips.fstart = fstart;

	dev_priv->ips.max_delay = fstart;
	dev_priv->ips.min_delay = fmin;
	dev_priv->ips.cur_delay = fstart;

	DRM_DEBUG_DRIVER("fmax: %d, fmin: %d, fstart: %d\n",
			 fmax, fmin, fstart);

	I915_WRITE(MEMINTREN, MEMINT_CX_SUPR_EN | MEMINT_EVAL_CHG_EN);

	/*
	 * Interrupts will be enabled in ironlake_irq_postinstall
	 */

	I915_WRITE(VIDSTART, vstart);
	POSTING_READ(VIDSTART);

	rgvmodectl |= MEMMODE_SWMODE_EN;
	I915_WRITE(MEMMODECTL, rgvmodectl);

	if (wait_for_atomic((I915_READ(MEMSWCTL) & MEMCTL_CMD_STS) == 0, 10))
		DRM_ERROR("stuck trying to change perf mode\n");
	mdelay(1);

	ironlake_set_drps(dev, fstart);

	dev_priv->ips.last_count1 = I915_READ(0x112e4) + I915_READ(0x112e8) +
		I915_READ(0x112e0);
	dev_priv->ips.last_time1 = jiffies_to_msecs(jiffies);
	dev_priv->ips.last_count2 = I915_READ(0x112f4);
	getrawmonotonic(&dev_priv->ips.last_time2);

	spin_unlock_irq(&mchdev_lock);
}

static void ironlake_disable_drps(struct drm_device *dev)
{
	struct drm_i915_private *dev_priv = dev->dev_private;
	u16 rgvswctl;

	spin_lock_irq(&mchdev_lock);

	rgvswctl = I915_READ16(MEMSWCTL);

	/* Ack interrupts, disable EFC interrupt */
	I915_WRITE(MEMINTREN, I915_READ(MEMINTREN) & ~MEMINT_EVAL_CHG_EN);
	I915_WRITE(MEMINTRSTS, MEMINT_EVAL_CHG);
	I915_WRITE(DEIER, I915_READ(DEIER) & ~DE_PCU_EVENT);
	I915_WRITE(DEIIR, DE_PCU_EVENT);
	I915_WRITE(DEIMR, I915_READ(DEIMR) | DE_PCU_EVENT);

	/* Go back to the starting frequency */
	ironlake_set_drps(dev, dev_priv->ips.fstart);
	mdelay(1);
	rgvswctl |= MEMCTL_CMD_STS;
	I915_WRITE(MEMSWCTL, rgvswctl);
	mdelay(1);

	spin_unlock_irq(&mchdev_lock);
}

/* There's a funny hw issue where the hw returns all 0 when reading from
 * GEN6_RP_INTERRUPT_LIMITS. Hence we always need to compute the desired value
 * ourselves, instead of doing a rmw cycle (which might result in us clearing
 * all limits and the gpu stuck at whatever frequency it is at atm).
 */
static u32 gen6_rps_limits(struct drm_i915_private *dev_priv, u8 *val)
{
	u32 limits;

	limits = 0;

	if (*val >= dev_priv->rps.max_delay)
		*val = dev_priv->rps.max_delay;
	limits |= dev_priv->rps.max_delay << 24;

	/* Only set the down limit when we've reached the lowest level to avoid
	 * getting more interrupts, otherwise leave this clear. This prevents a
	 * race in the hw when coming out of rc6: There's a tiny window where
	 * the hw runs at the minimal clock before selecting the desired
	 * frequency, if the down threshold expires in that window we will not
	 * receive a down interrupt. */
	if (*val <= dev_priv->rps.min_delay) {
		*val = dev_priv->rps.min_delay;
		limits |= dev_priv->rps.min_delay << 16;
	}

	return limits;
}

void gen6_set_rps(struct drm_device *dev, u8 val)
{
	struct drm_i915_private *dev_priv = dev->dev_private;
	u32 limits = gen6_rps_limits(dev_priv, &val);

	WARN_ON(!mutex_is_locked(&dev_priv->rps.hw_lock));
	WARN_ON(val > dev_priv->rps.max_delay);
	WARN_ON(val < dev_priv->rps.min_delay);

	if (val == dev_priv->rps.cur_delay)
		return;

	I915_WRITE(GEN6_RPNSWREQ,
		   GEN6_FREQUENCY(val) |
		   GEN6_OFFSET(0) |
		   GEN6_AGGRESSIVE_TURBO);

	/* Make sure we continue to get interrupts
	 * until we hit the minimum or maximum frequencies.
	 */
	I915_WRITE(GEN6_RP_INTERRUPT_LIMITS, limits);

	POSTING_READ(GEN6_RPNSWREQ);

	dev_priv->rps.cur_delay = val;

	trace_intel_gpu_freq_change(val * 50);
}

static void gen6_disable_rps(struct drm_device *dev)
{
	struct drm_i915_private *dev_priv = dev->dev_private;

	I915_WRITE(GEN6_RC_CONTROL, 0);
	I915_WRITE(GEN6_RPNSWREQ, 1 << 31);
	I915_WRITE(GEN6_PMINTRMSK, 0xffffffff);
	I915_WRITE(GEN6_PMIER, 0);
	/* Complete PM interrupt masking here doesn't race with the rps work
	 * item again unmasking PM interrupts because that is using a different
	 * register (PMIMR) to mask PM interrupts. The only risk is in leaving
	 * stale bits in PMIIR and PMIMR which gen6_enable_rps will clean up. */

	spin_lock_irq(&dev_priv->rps.lock);
	dev_priv->rps.pm_iir = 0;
	spin_unlock_irq(&dev_priv->rps.lock);

	I915_WRITE(GEN6_PMIIR, I915_READ(GEN6_PMIIR));
}

int intel_enable_rc6(const struct drm_device *dev)
{
	/* Respect the kernel parameter if it is set */
	if (i915_enable_rc6 >= 0)
		return i915_enable_rc6;

	/* Disable RC6 on Ironlake */
	if (INTEL_INFO(dev)->gen == 5)
		return 0;

	if (IS_HASWELL(dev)) {
		DRM_DEBUG_DRIVER("Haswell: only RC6 available\n");
		return INTEL_RC6_ENABLE;
	}

	/* snb/ivb have more than one rc6 state. */
	if (INTEL_INFO(dev)->gen == 6) {
		DRM_DEBUG_DRIVER("Sandybridge: deep RC6 disabled\n");
		return INTEL_RC6_ENABLE;
	}

	DRM_DEBUG_DRIVER("RC6 and deep RC6 enabled\n");
	return (INTEL_RC6_ENABLE | INTEL_RC6p_ENABLE);
}

static void gen6_enable_rps(struct drm_device *dev)
{
	struct drm_i915_private *dev_priv = dev->dev_private;
	struct intel_ring_buffer *ring;
	u32 rp_state_cap;
	u32 gt_perf_status;
	u32 rc6vids, pcu_mbox, rc6_mask = 0;
	u32 gtfifodbg;
	int rc6_mode;
	int i, ret;

	WARN_ON(!mutex_is_locked(&dev_priv->rps.hw_lock));

	/* Here begins a magic sequence of register writes to enable
	 * auto-downclocking.
	 *
	 * Perhaps there might be some value in exposing these to
	 * userspace...
	 */
	I915_WRITE(GEN6_RC_STATE, 0);

	/* Clear the DBG now so we don't confuse earlier errors */
	if ((gtfifodbg = I915_READ(GTFIFODBG))) {
		DRM_ERROR("GT fifo had a previous error %x\n", gtfifodbg);
		I915_WRITE(GTFIFODBG, gtfifodbg);
	}

	gen6_gt_force_wake_get(dev_priv);

	rp_state_cap = I915_READ(GEN6_RP_STATE_CAP);
	gt_perf_status = I915_READ(GEN6_GT_PERF_STATUS);

	/* In units of 100MHz */
	dev_priv->rps.max_delay = rp_state_cap & 0xff;
	dev_priv->rps.min_delay = (rp_state_cap & 0xff0000) >> 16;
	dev_priv->rps.cur_delay = 0;

	/* disable the counters and set deterministic thresholds */
	I915_WRITE(GEN6_RC_CONTROL, 0);

	I915_WRITE(GEN6_RC1_WAKE_RATE_LIMIT, 1000 << 16);
	I915_WRITE(GEN6_RC6_WAKE_RATE_LIMIT, 40 << 16 | 30);
	I915_WRITE(GEN6_RC6pp_WAKE_RATE_LIMIT, 30);
	I915_WRITE(GEN6_RC_EVALUATION_INTERVAL, 125000);
	I915_WRITE(GEN6_RC_IDLE_HYSTERSIS, 25);

	for_each_ring(ring, dev_priv, i)
		I915_WRITE(RING_MAX_IDLE(ring->mmio_base), 10);

	I915_WRITE(GEN6_RC_SLEEP, 0);
	I915_WRITE(GEN6_RC1e_THRESHOLD, 1000);
	I915_WRITE(GEN6_RC6_THRESHOLD, 50000);
	I915_WRITE(GEN6_RC6p_THRESHOLD, 150000);
	I915_WRITE(GEN6_RC6pp_THRESHOLD, 64000); /* unused */

	/* Check if we are enabling RC6 */
	rc6_mode = intel_enable_rc6(dev_priv->dev);
	if (rc6_mode & INTEL_RC6_ENABLE)
		rc6_mask |= GEN6_RC_CTL_RC6_ENABLE;

	/* We don't use those on Haswell */
	if (!IS_HASWELL(dev)) {
		if (rc6_mode & INTEL_RC6p_ENABLE)
			rc6_mask |= GEN6_RC_CTL_RC6p_ENABLE;

		if (rc6_mode & INTEL_RC6pp_ENABLE)
			rc6_mask |= GEN6_RC_CTL_RC6pp_ENABLE;
	}

	DRM_INFO("Enabling RC6 states: RC6 %s, RC6p %s, RC6pp %s\n",
			(rc6_mask & GEN6_RC_CTL_RC6_ENABLE) ? "on" : "off",
			(rc6_mask & GEN6_RC_CTL_RC6p_ENABLE) ? "on" : "off",
			(rc6_mask & GEN6_RC_CTL_RC6pp_ENABLE) ? "on" : "off");

	I915_WRITE(GEN6_RC_CONTROL,
		   rc6_mask |
		   GEN6_RC_CTL_EI_MODE(1) |
		   GEN6_RC_CTL_HW_ENABLE);

	I915_WRITE(GEN6_RPNSWREQ,
		   GEN6_FREQUENCY(10) |
		   GEN6_OFFSET(0) |
		   GEN6_AGGRESSIVE_TURBO);
	I915_WRITE(GEN6_RC_VIDEO_FREQ,
		   GEN6_FREQUENCY(12));

	I915_WRITE(GEN6_RP_DOWN_TIMEOUT, 1000000);
	I915_WRITE(GEN6_RP_INTERRUPT_LIMITS,
		   dev_priv->rps.max_delay << 24 |
		   dev_priv->rps.min_delay << 16);

	I915_WRITE(GEN6_RP_UP_THRESHOLD, 59400);
	I915_WRITE(GEN6_RP_DOWN_THRESHOLD, 245000);
	I915_WRITE(GEN6_RP_UP_EI, 66000);
	I915_WRITE(GEN6_RP_DOWN_EI, 350000);

	I915_WRITE(GEN6_RP_IDLE_HYSTERSIS, 10);
	I915_WRITE(GEN6_RP_CONTROL,
		   GEN6_RP_MEDIA_TURBO |
		   GEN6_RP_MEDIA_HW_NORMAL_MODE |
		   GEN6_RP_MEDIA_IS_GFX |
		   GEN6_RP_ENABLE |
		   GEN6_RP_UP_BUSY_AVG |
		   (IS_HASWELL(dev) ? GEN7_RP_DOWN_IDLE_AVG : GEN6_RP_DOWN_IDLE_CONT));

	ret = sandybridge_pcode_write(dev_priv, GEN6_PCODE_WRITE_MIN_FREQ_TABLE, 0);
	if (!ret) {
		pcu_mbox = 0;
		ret = sandybridge_pcode_read(dev_priv, GEN6_READ_OC_PARAMS, &pcu_mbox);
		if (ret && pcu_mbox & (1<<31)) { /* OC supported */
			dev_priv->rps.max_delay = pcu_mbox & 0xff;
			DRM_DEBUG_DRIVER("overclocking supported, adjusting frequency max to %dMHz\n", pcu_mbox * 50);
		}
	} else {
		DRM_DEBUG_DRIVER("Failed to set the min frequency\n");
	}

	gen6_set_rps(dev_priv->dev, (gt_perf_status & 0xff00) >> 8);

	/* requires MSI enabled */
	I915_WRITE(GEN6_PMIER, GEN6_PM_DEFERRED_EVENTS);
	spin_lock_irq(&dev_priv->rps.lock);
	WARN_ON(dev_priv->rps.pm_iir != 0);
	I915_WRITE(GEN6_PMIMR, 0);
	spin_unlock_irq(&dev_priv->rps.lock);
	/* enable all PM interrupts */
	I915_WRITE(GEN6_PMINTRMSK, 0);

	rc6vids = 0;
	ret = sandybridge_pcode_read(dev_priv, GEN6_PCODE_READ_RC6VIDS, &rc6vids);
	if (IS_GEN6(dev) && ret) {
		DRM_DEBUG_DRIVER("Couldn't check for BIOS workaround\n");
	} else if (IS_GEN6(dev) && (GEN6_DECODE_RC6_VID(rc6vids & 0xff) < 450)) {
		DRM_DEBUG_DRIVER("You should update your BIOS. Correcting minimum rc6 voltage (%dmV->%dmV)\n",
			  GEN6_DECODE_RC6_VID(rc6vids & 0xff), 450);
		rc6vids &= 0xffff00;
		rc6vids |= GEN6_ENCODE_RC6_VID(450);
		ret = sandybridge_pcode_write(dev_priv, GEN6_PCODE_WRITE_RC6VIDS, rc6vids);
		if (ret)
			DRM_ERROR("Couldn't fix incorrect rc6 voltage\n");
	}

	gen6_gt_force_wake_put(dev_priv);
}

static void gen6_update_ring_freq(struct drm_device *dev)
{
	struct drm_i915_private *dev_priv = dev->dev_private;
	int min_freq = 15;
	int gpu_freq;
	unsigned int ia_freq, max_ia_freq;
	int scaling_factor = 180;

	WARN_ON(!mutex_is_locked(&dev_priv->rps.hw_lock));

	max_ia_freq = cpufreq_quick_get_max(0);
	/*
	 * Default to measured freq if none found, PCU will ensure we don't go
	 * over
	 */
	if (!max_ia_freq)
		max_ia_freq = tsc_khz;

	/* Convert from kHz to MHz */
	max_ia_freq /= 1000;

	/*
	 * For each potential GPU frequency, load a ring frequency we'd like
	 * to use for memory access.  We do this by specifying the IA frequency
	 * the PCU should use as a reference to determine the ring frequency.
	 */
	for (gpu_freq = dev_priv->rps.max_delay; gpu_freq >= dev_priv->rps.min_delay;
	     gpu_freq--) {
		int diff = dev_priv->rps.max_delay - gpu_freq;

		/*
		 * For GPU frequencies less than 750MHz, just use the lowest
		 * ring freq.
		 */
		if (gpu_freq < min_freq)
			ia_freq = 800;
		else
			ia_freq = max_ia_freq - ((diff * scaling_factor) / 2);
		ia_freq = DIV_ROUND_CLOSEST(ia_freq, 100);
		ia_freq <<= GEN6_PCODE_FREQ_IA_RATIO_SHIFT;

		sandybridge_pcode_write(dev_priv,
					GEN6_PCODE_WRITE_MIN_FREQ_TABLE,
					ia_freq | gpu_freq);
	}
}

void ironlake_teardown_rc6(struct drm_device *dev)
{
	struct drm_i915_private *dev_priv = dev->dev_private;

	if (dev_priv->ips.renderctx) {
		i915_gem_object_unpin(dev_priv->ips.renderctx);
		drm_gem_object_unreference(&dev_priv->ips.renderctx->base);
		dev_priv->ips.renderctx = NULL;
	}

	if (dev_priv->ips.pwrctx) {
		i915_gem_object_unpin(dev_priv->ips.pwrctx);
		drm_gem_object_unreference(&dev_priv->ips.pwrctx->base);
		dev_priv->ips.pwrctx = NULL;
	}
}

static void ironlake_disable_rc6(struct drm_device *dev)
{
	struct drm_i915_private *dev_priv = dev->dev_private;

	if (I915_READ(PWRCTXA)) {
		/* Wake the GPU, prevent RC6, then restore RSTDBYCTL */
		I915_WRITE(RSTDBYCTL, I915_READ(RSTDBYCTL) | RCX_SW_EXIT);
		wait_for(((I915_READ(RSTDBYCTL) & RSX_STATUS_MASK) == RSX_STATUS_ON),
			 50);

		I915_WRITE(PWRCTXA, 0);
		POSTING_READ(PWRCTXA);

		I915_WRITE(RSTDBYCTL, I915_READ(RSTDBYCTL) & ~RCX_SW_EXIT);
		POSTING_READ(RSTDBYCTL);
	}
}

static int ironlake_setup_rc6(struct drm_device *dev)
{
	struct drm_i915_private *dev_priv = dev->dev_private;

	if (dev_priv->ips.renderctx == NULL)
		dev_priv->ips.renderctx = intel_alloc_context_page(dev);
	if (!dev_priv->ips.renderctx)
		return -ENOMEM;

	if (dev_priv->ips.pwrctx == NULL)
		dev_priv->ips.pwrctx = intel_alloc_context_page(dev);
	if (!dev_priv->ips.pwrctx) {
		ironlake_teardown_rc6(dev);
		return -ENOMEM;
	}

	return 0;
}

static void ironlake_enable_rc6(struct drm_device *dev)
{
	struct drm_i915_private *dev_priv = dev->dev_private;
	struct intel_ring_buffer *ring = &dev_priv->ring[RCS];
	bool was_interruptible;
	int ret;

	/* rc6 disabled by default due to repeated reports of hanging during
	 * boot and resume.
	 */
	if (!intel_enable_rc6(dev))
		return;

	WARN_ON(!mutex_is_locked(&dev->struct_mutex));

	ret = ironlake_setup_rc6(dev);
	if (ret)
		return;

	was_interruptible = dev_priv->mm.interruptible;
	dev_priv->mm.interruptible = false;

	/*
	 * GPU can automatically power down the render unit if given a page
	 * to save state.
	 */
	ret = intel_ring_begin(ring, 6);
	if (ret) {
		ironlake_teardown_rc6(dev);
		dev_priv->mm.interruptible = was_interruptible;
		return;
	}

	intel_ring_emit(ring, MI_SUSPEND_FLUSH | MI_SUSPEND_FLUSH_EN);
	intel_ring_emit(ring, MI_SET_CONTEXT);
	intel_ring_emit(ring, dev_priv->ips.renderctx->gtt_offset |
			MI_MM_SPACE_GTT |
			MI_SAVE_EXT_STATE_EN |
			MI_RESTORE_EXT_STATE_EN |
			MI_RESTORE_INHIBIT);
	intel_ring_emit(ring, MI_SUSPEND_FLUSH);
	intel_ring_emit(ring, MI_NOOP);
	intel_ring_emit(ring, MI_FLUSH);
	intel_ring_advance(ring);

	/*
	 * Wait for the command parser to advance past MI_SET_CONTEXT. The HW
	 * does an implicit flush, combined with MI_FLUSH above, it should be
	 * safe to assume that renderctx is valid
	 */
	ret = intel_ring_idle(ring);
	dev_priv->mm.interruptible = was_interruptible;
	if (ret) {
		DRM_ERROR("failed to enable ironlake power power savings\n");
		ironlake_teardown_rc6(dev);
		return;
	}

	I915_WRITE(PWRCTXA, dev_priv->ips.pwrctx->gtt_offset | PWRCTX_EN);
	I915_WRITE(RSTDBYCTL, I915_READ(RSTDBYCTL) & ~RCX_SW_EXIT);
}

static unsigned long intel_pxfreq(u32 vidfreq)
{
	unsigned long freq;
	int div = (vidfreq & 0x3f0000) >> 16;
	int post = (vidfreq & 0x3000) >> 12;
	int pre = (vidfreq & 0x7);

	if (!pre)
		return 0;

	freq = ((div * 133333) / ((1<<post) * pre));

	return freq;
}

static const struct cparams {
	u16 i;
	u16 t;
	u16 m;
	u16 c;
} cparams[] = {
	{ 1, 1333, 301, 28664 },
	{ 1, 1066, 294, 24460 },
	{ 1, 800, 294, 25192 },
	{ 0, 1333, 276, 27605 },
	{ 0, 1066, 276, 27605 },
	{ 0, 800, 231, 23784 },
};

static unsigned long __i915_chipset_val(struct drm_i915_private *dev_priv)
{
	u64 total_count, diff, ret;
	u32 count1, count2, count3, m = 0, c = 0;
	unsigned long now = jiffies_to_msecs(jiffies), diff1;
	int i;

	assert_spin_locked(&mchdev_lock);

	diff1 = now - dev_priv->ips.last_time1;

	/* Prevent division-by-zero if we are asking too fast.
	 * Also, we don't get interesting results if we are polling
	 * faster than once in 10ms, so just return the saved value
	 * in such cases.
	 */
	if (diff1 <= 10)
		return dev_priv->ips.chipset_power;

	count1 = I915_READ(DMIEC);
	count2 = I915_READ(DDREC);
	count3 = I915_READ(CSIEC);

	total_count = count1 + count2 + count3;

	/* FIXME: handle per-counter overflow */
	if (total_count < dev_priv->ips.last_count1) {
		diff = ~0UL - dev_priv->ips.last_count1;
		diff += total_count;
	} else {
		diff = total_count - dev_priv->ips.last_count1;
	}

	for (i = 0; i < ARRAY_SIZE(cparams); i++) {
		if (cparams[i].i == dev_priv->ips.c_m &&
		    cparams[i].t == dev_priv->ips.r_t) {
			m = cparams[i].m;
			c = cparams[i].c;
			break;
		}
	}

	diff = div_u64(diff, diff1);
	ret = ((m * diff) + c);
	ret = div_u64(ret, 10);

	dev_priv->ips.last_count1 = total_count;
	dev_priv->ips.last_time1 = now;

	dev_priv->ips.chipset_power = ret;

	return ret;
}

unsigned long i915_chipset_val(struct drm_i915_private *dev_priv)
{
	unsigned long val;

	if (dev_priv->info->gen != 5)
		return 0;

	spin_lock_irq(&mchdev_lock);

	val = __i915_chipset_val(dev_priv);

	spin_unlock_irq(&mchdev_lock);

	return val;
}

unsigned long i915_mch_val(struct drm_i915_private *dev_priv)
{
	unsigned long m, x, b;
	u32 tsfs;

	tsfs = I915_READ(TSFS);

	m = ((tsfs & TSFS_SLOPE_MASK) >> TSFS_SLOPE_SHIFT);
	x = I915_READ8(TR1);

	b = tsfs & TSFS_INTR_MASK;

	return ((m * x) / 127) - b;
}

static u16 pvid_to_extvid(struct drm_i915_private *dev_priv, u8 pxvid)
{
	static const struct v_table {
		u16 vd; /* in .1 mil */
		u16 vm; /* in .1 mil */
	} v_table[] = {
		{ 0, 0, },
		{ 375, 0, },
		{ 500, 0, },
		{ 625, 0, },
		{ 750, 0, },
		{ 875, 0, },
		{ 1000, 0, },
		{ 1125, 0, },
		{ 4125, 3000, },
		{ 4125, 3000, },
		{ 4125, 3000, },
		{ 4125, 3000, },
		{ 4125, 3000, },
		{ 4125, 3000, },
		{ 4125, 3000, },
		{ 4125, 3000, },
		{ 4125, 3000, },
		{ 4125, 3000, },
		{ 4125, 3000, },
		{ 4125, 3000, },
		{ 4125, 3000, },
		{ 4125, 3000, },
		{ 4125, 3000, },
		{ 4125, 3000, },
		{ 4125, 3000, },
		{ 4125, 3000, },
		{ 4125, 3000, },
		{ 4125, 3000, },
		{ 4125, 3000, },
		{ 4125, 3000, },
		{ 4125, 3000, },
		{ 4125, 3000, },
		{ 4250, 3125, },
		{ 4375, 3250, },
		{ 4500, 3375, },
		{ 4625, 3500, },
		{ 4750, 3625, },
		{ 4875, 3750, },
		{ 5000, 3875, },
		{ 5125, 4000, },
		{ 5250, 4125, },
		{ 5375, 4250, },
		{ 5500, 4375, },
		{ 5625, 4500, },
		{ 5750, 4625, },
		{ 5875, 4750, },
		{ 6000, 4875, },
		{ 6125, 5000, },
		{ 6250, 5125, },
		{ 6375, 5250, },
		{ 6500, 5375, },
		{ 6625, 5500, },
		{ 6750, 5625, },
		{ 6875, 5750, },
		{ 7000, 5875, },
		{ 7125, 6000, },
		{ 7250, 6125, },
		{ 7375, 6250, },
		{ 7500, 6375, },
		{ 7625, 6500, },
		{ 7750, 6625, },
		{ 7875, 6750, },
		{ 8000, 6875, },
		{ 8125, 7000, },
		{ 8250, 7125, },
		{ 8375, 7250, },
		{ 8500, 7375, },
		{ 8625, 7500, },
		{ 8750, 7625, },
		{ 8875, 7750, },
		{ 9000, 7875, },
		{ 9125, 8000, },
		{ 9250, 8125, },
		{ 9375, 8250, },
		{ 9500, 8375, },
		{ 9625, 8500, },
		{ 9750, 8625, },
		{ 9875, 8750, },
		{ 10000, 8875, },
		{ 10125, 9000, },
		{ 10250, 9125, },
		{ 10375, 9250, },
		{ 10500, 9375, },
		{ 10625, 9500, },
		{ 10750, 9625, },
		{ 10875, 9750, },
		{ 11000, 9875, },
		{ 11125, 10000, },
		{ 11250, 10125, },
		{ 11375, 10250, },
		{ 11500, 10375, },
		{ 11625, 10500, },
		{ 11750, 10625, },
		{ 11875, 10750, },
		{ 12000, 10875, },
		{ 12125, 11000, },
		{ 12250, 11125, },
		{ 12375, 11250, },
		{ 12500, 11375, },
		{ 12625, 11500, },
		{ 12750, 11625, },
		{ 12875, 11750, },
		{ 13000, 11875, },
		{ 13125, 12000, },
		{ 13250, 12125, },
		{ 13375, 12250, },
		{ 13500, 12375, },
		{ 13625, 12500, },
		{ 13750, 12625, },
		{ 13875, 12750, },
		{ 14000, 12875, },
		{ 14125, 13000, },
		{ 14250, 13125, },
		{ 14375, 13250, },
		{ 14500, 13375, },
		{ 14625, 13500, },
		{ 14750, 13625, },
		{ 14875, 13750, },
		{ 15000, 13875, },
		{ 15125, 14000, },
		{ 15250, 14125, },
		{ 15375, 14250, },
		{ 15500, 14375, },
		{ 15625, 14500, },
		{ 15750, 14625, },
		{ 15875, 14750, },
		{ 16000, 14875, },
		{ 16125, 15000, },
	};
	if (dev_priv->info->is_mobile)
		return v_table[pxvid].vm;
	else
		return v_table[pxvid].vd;
}

static void __i915_update_gfx_val(struct drm_i915_private *dev_priv)
{
	struct timespec now, diff1;
	u64 diff;
	unsigned long diffms;
	u32 count;

	assert_spin_locked(&mchdev_lock);

	getrawmonotonic(&now);
	diff1 = timespec_sub(now, dev_priv->ips.last_time2);

	/* Don't divide by 0 */
	diffms = diff1.tv_sec * 1000 + diff1.tv_nsec / 1000000;
	if (!diffms)
		return;

	count = I915_READ(GFXEC);

	if (count < dev_priv->ips.last_count2) {
		diff = ~0UL - dev_priv->ips.last_count2;
		diff += count;
	} else {
		diff = count - dev_priv->ips.last_count2;
	}

	dev_priv->ips.last_count2 = count;
	dev_priv->ips.last_time2 = now;

	/* More magic constants... */
	diff = diff * 1181;
	diff = div_u64(diff, diffms * 10);
	dev_priv->ips.gfx_power = diff;
}

void i915_update_gfx_val(struct drm_i915_private *dev_priv)
{
	if (dev_priv->info->gen != 5)
		return;

	spin_lock_irq(&mchdev_lock);

	__i915_update_gfx_val(dev_priv);

	spin_unlock_irq(&mchdev_lock);
}

static unsigned long __i915_gfx_val(struct drm_i915_private *dev_priv)
{
	unsigned long t, corr, state1, corr2, state2;
	u32 pxvid, ext_v;

	assert_spin_locked(&mchdev_lock);

	pxvid = I915_READ(PXVFREQ_BASE + (dev_priv->rps.cur_delay * 4));
	pxvid = (pxvid >> 24) & 0x7f;
	ext_v = pvid_to_extvid(dev_priv, pxvid);

	state1 = ext_v;

	t = i915_mch_val(dev_priv);

	/* Revel in the empirically derived constants */

	/* Correction factor in 1/100000 units */
	if (t > 80)
		corr = ((t * 2349) + 135940);
	else if (t >= 50)
		corr = ((t * 964) + 29317);
	else /* < 50 */
		corr = ((t * 301) + 1004);

	corr = corr * ((150142 * state1) / 10000 - 78642);
	corr /= 100000;
	corr2 = (corr * dev_priv->ips.corr);

	state2 = (corr2 * state1) / 10000;
	state2 /= 100; /* convert to mW */

	__i915_update_gfx_val(dev_priv);

	return dev_priv->ips.gfx_power + state2;
}

unsigned long i915_gfx_val(struct drm_i915_private *dev_priv)
{
	unsigned long val;

	if (dev_priv->info->gen != 5)
		return 0;

	spin_lock_irq(&mchdev_lock);

	val = __i915_gfx_val(dev_priv);

	spin_unlock_irq(&mchdev_lock);

	return val;
}

/**
 * i915_read_mch_val - return value for IPS use
 *
 * Calculate and return a value for the IPS driver to use when deciding whether
 * we have thermal and power headroom to increase CPU or GPU power budget.
 */
unsigned long i915_read_mch_val(void)
{
	struct drm_i915_private *dev_priv;
	unsigned long chipset_val, graphics_val, ret = 0;

	spin_lock_irq(&mchdev_lock);
	if (!i915_mch_dev)
		goto out_unlock;
	dev_priv = i915_mch_dev;

	chipset_val = __i915_chipset_val(dev_priv);
	graphics_val = __i915_gfx_val(dev_priv);

	ret = chipset_val + graphics_val;

out_unlock:
	spin_unlock_irq(&mchdev_lock);

	return ret;
}
EXPORT_SYMBOL_GPL(i915_read_mch_val);

/**
 * i915_gpu_raise - raise GPU frequency limit
 *
 * Raise the limit; IPS indicates we have thermal headroom.
 */
bool i915_gpu_raise(void)
{
	struct drm_i915_private *dev_priv;
	bool ret = true;

	spin_lock_irq(&mchdev_lock);
	if (!i915_mch_dev) {
		ret = false;
		goto out_unlock;
	}
	dev_priv = i915_mch_dev;

	if (dev_priv->ips.max_delay > dev_priv->ips.fmax)
		dev_priv->ips.max_delay--;

out_unlock:
	spin_unlock_irq(&mchdev_lock);

	return ret;
}
EXPORT_SYMBOL_GPL(i915_gpu_raise);

/**
 * i915_gpu_lower - lower GPU frequency limit
 *
 * IPS indicates we're close to a thermal limit, so throttle back the GPU
 * frequency maximum.
 */
bool i915_gpu_lower(void)
{
	struct drm_i915_private *dev_priv;
	bool ret = true;

	spin_lock_irq(&mchdev_lock);
	if (!i915_mch_dev) {
		ret = false;
		goto out_unlock;
	}
	dev_priv = i915_mch_dev;

	if (dev_priv->ips.max_delay < dev_priv->ips.min_delay)
		dev_priv->ips.max_delay++;

out_unlock:
	spin_unlock_irq(&mchdev_lock);

	return ret;
}
EXPORT_SYMBOL_GPL(i915_gpu_lower);

/**
 * i915_gpu_busy - indicate GPU business to IPS
 *
 * Tell the IPS driver whether or not the GPU is busy.
 */
bool i915_gpu_busy(void)
{
	struct drm_i915_private *dev_priv;
	struct intel_ring_buffer *ring;
	bool ret = false;
	int i;

	spin_lock_irq(&mchdev_lock);
	if (!i915_mch_dev)
		goto out_unlock;
	dev_priv = i915_mch_dev;

	for_each_ring(ring, dev_priv, i)
		ret |= !list_empty(&ring->request_list);

out_unlock:
	spin_unlock_irq(&mchdev_lock);

	return ret;
}
EXPORT_SYMBOL_GPL(i915_gpu_busy);

/**
 * i915_gpu_turbo_disable - disable graphics turbo
 *
 * Disable graphics turbo by resetting the max frequency and setting the
 * current frequency to the default.
 */
bool i915_gpu_turbo_disable(void)
{
	struct drm_i915_private *dev_priv;
	bool ret = true;

	spin_lock_irq(&mchdev_lock);
	if (!i915_mch_dev) {
		ret = false;
		goto out_unlock;
	}
	dev_priv = i915_mch_dev;

	dev_priv->ips.max_delay = dev_priv->ips.fstart;

	if (!ironlake_set_drps(dev_priv->dev, dev_priv->ips.fstart))
		ret = false;

out_unlock:
	spin_unlock_irq(&mchdev_lock);

	return ret;
}
EXPORT_SYMBOL_GPL(i915_gpu_turbo_disable);

/**
 * Tells the intel_ips driver that the i915 driver is now loaded, if
 * IPS got loaded first.
 *
 * This awkward dance is so that neither module has to depend on the
 * other in order for IPS to do the appropriate communication of
 * GPU turbo limits to i915.
 */
static void
ips_ping_for_i915_load(void)
{
	void (*link)(void);

	link = symbol_get(ips_link_to_i915_driver);
	if (link) {
		link();
		symbol_put(ips_link_to_i915_driver);
	}
}

void intel_gpu_ips_init(struct drm_i915_private *dev_priv)
{
	/* We only register the i915 ips part with intel-ips once everything is
	 * set up, to avoid intel-ips sneaking in and reading bogus values. */
	spin_lock_irq(&mchdev_lock);
	i915_mch_dev = dev_priv;
	spin_unlock_irq(&mchdev_lock);

	ips_ping_for_i915_load();
}

void intel_gpu_ips_teardown(void)
{
	spin_lock_irq(&mchdev_lock);
	i915_mch_dev = NULL;
	spin_unlock_irq(&mchdev_lock);
}
static void intel_init_emon(struct drm_device *dev)
{
	struct drm_i915_private *dev_priv = dev->dev_private;
	u32 lcfuse;
	u8 pxw[16];
	int i;

	/* Disable to program */
	I915_WRITE(ECR, 0);
	POSTING_READ(ECR);

	/* Program energy weights for various events */
	I915_WRITE(SDEW, 0x15040d00);
	I915_WRITE(CSIEW0, 0x007f0000);
	I915_WRITE(CSIEW1, 0x1e220004);
	I915_WRITE(CSIEW2, 0x04000004);

	for (i = 0; i < 5; i++)
		I915_WRITE(PEW + (i * 4), 0);
	for (i = 0; i < 3; i++)
		I915_WRITE(DEW + (i * 4), 0);

	/* Program P-state weights to account for frequency power adjustment */
	for (i = 0; i < 16; i++) {
		u32 pxvidfreq = I915_READ(PXVFREQ_BASE + (i * 4));
		unsigned long freq = intel_pxfreq(pxvidfreq);
		unsigned long vid = (pxvidfreq & PXVFREQ_PX_MASK) >>
			PXVFREQ_PX_SHIFT;
		unsigned long val;

		val = vid * vid;
		val *= (freq / 1000);
		val *= 255;
		val /= (127*127*900);
		if (val > 0xff)
			DRM_ERROR("bad pxval: %ld\n", val);
		pxw[i] = val;
	}
	/* Render standby states get 0 weight */
	pxw[14] = 0;
	pxw[15] = 0;

	for (i = 0; i < 4; i++) {
		u32 val = (pxw[i*4] << 24) | (pxw[(i*4)+1] << 16) |
			(pxw[(i*4)+2] << 8) | (pxw[(i*4)+3]);
		I915_WRITE(PXW + (i * 4), val);
	}

	/* Adjust magic regs to magic values (more experimental results) */
	I915_WRITE(OGW0, 0);
	I915_WRITE(OGW1, 0);
	I915_WRITE(EG0, 0x00007f00);
	I915_WRITE(EG1, 0x0000000e);
	I915_WRITE(EG2, 0x000e0000);
	I915_WRITE(EG3, 0x68000300);
	I915_WRITE(EG4, 0x42000000);
	I915_WRITE(EG5, 0x00140031);
	I915_WRITE(EG6, 0);
	I915_WRITE(EG7, 0);

	for (i = 0; i < 8; i++)
		I915_WRITE(PXWL + (i * 4), 0);

	/* Enable PMON + select events */
	I915_WRITE(ECR, 0x80000019);

	lcfuse = I915_READ(LCFUSE02);

	dev_priv->ips.corr = (lcfuse & LCFUSE_HIV_MASK);
}

void intel_disable_gt_powersave(struct drm_device *dev)
{
	struct drm_i915_private *dev_priv = dev->dev_private;

	if (IS_IRONLAKE_M(dev)) {
		ironlake_disable_drps(dev);
		ironlake_disable_rc6(dev);
	} else if (INTEL_INFO(dev)->gen >= 6 && !IS_VALLEYVIEW(dev)) {
		cancel_delayed_work_sync(&dev_priv->rps.delayed_resume_work);
		mutex_lock(&dev_priv->rps.hw_lock);
		gen6_disable_rps(dev);
		mutex_unlock(&dev_priv->rps.hw_lock);
	}
}

static void intel_gen6_powersave_work(struct work_struct *work)
{
	struct drm_i915_private *dev_priv =
		container_of(work, struct drm_i915_private,
			     rps.delayed_resume_work.work);
	struct drm_device *dev = dev_priv->dev;

	mutex_lock(&dev_priv->rps.hw_lock);
	gen6_enable_rps(dev);
	gen6_update_ring_freq(dev);
	mutex_unlock(&dev_priv->rps.hw_lock);
}

void intel_enable_gt_powersave(struct drm_device *dev)
{
	struct drm_i915_private *dev_priv = dev->dev_private;

	if (IS_IRONLAKE_M(dev)) {
		ironlake_enable_drps(dev);
		ironlake_enable_rc6(dev);
		intel_init_emon(dev);
	} else if ((IS_GEN6(dev) || IS_GEN7(dev)) && !IS_VALLEYVIEW(dev)) {
		/*
		 * PCU communication is slow and this doesn't need to be
		 * done at any specific time, so do this out of our fast path
		 * to make resume and init faster.
		 */
		schedule_delayed_work(&dev_priv->rps.delayed_resume_work,
				      round_jiffies_up_relative(HZ));
	}
}

static void ibx_init_clock_gating(struct drm_device *dev)
{
	struct drm_i915_private *dev_priv = dev->dev_private;

	/*
	 * On Ibex Peak and Cougar Point, we need to disable clock
	 * gating for the panel power sequencer or it will fail to
	 * start up when no ports are active.
	 */
	I915_WRITE(SOUTH_DSPCLK_GATE_D, PCH_DPLSUNIT_CLOCK_GATE_DISABLE);
}

static void ironlake_init_clock_gating(struct drm_device *dev)
{
	struct drm_i915_private *dev_priv = dev->dev_private;
	uint32_t dspclk_gate = ILK_VRHUNIT_CLOCK_GATE_DISABLE;

	/* Required for FBC */
	dspclk_gate |= ILK_DPFCRUNIT_CLOCK_GATE_DISABLE |
		   ILK_DPFCUNIT_CLOCK_GATE_DISABLE |
		   ILK_DPFDUNIT_CLOCK_GATE_ENABLE;

	I915_WRITE(PCH_3DCGDIS0,
		   MARIUNIT_CLOCK_GATE_DISABLE |
		   SVSMUNIT_CLOCK_GATE_DISABLE);
	I915_WRITE(PCH_3DCGDIS1,
		   VFMUNIT_CLOCK_GATE_DISABLE);

	/*
	 * According to the spec the following bits should be set in
	 * order to enable memory self-refresh
	 * The bit 22/21 of 0x42004
	 * The bit 5 of 0x42020
	 * The bit 15 of 0x45000
	 */
	I915_WRITE(ILK_DISPLAY_CHICKEN2,
		   (I915_READ(ILK_DISPLAY_CHICKEN2) |
		    ILK_DPARB_GATE | ILK_VSDPFD_FULL));
	dspclk_gate |= ILK_DPARBUNIT_CLOCK_GATE_ENABLE;
	I915_WRITE(DISP_ARB_CTL,
		   (I915_READ(DISP_ARB_CTL) |
		    DISP_FBC_WM_DIS));
	I915_WRITE(WM3_LP_ILK, 0);
	I915_WRITE(WM2_LP_ILK, 0);
	I915_WRITE(WM1_LP_ILK, 0);

	/*
	 * Based on the document from hardware guys the following bits
	 * should be set unconditionally in order to enable FBC.
	 * The bit 22 of 0x42000
	 * The bit 22 of 0x42004
	 * The bit 7,8,9 of 0x42020.
	 */
	if (IS_IRONLAKE_M(dev)) {
		I915_WRITE(ILK_DISPLAY_CHICKEN1,
			   I915_READ(ILK_DISPLAY_CHICKEN1) |
			   ILK_FBCQ_DIS);
		I915_WRITE(ILK_DISPLAY_CHICKEN2,
			   I915_READ(ILK_DISPLAY_CHICKEN2) |
			   ILK_DPARB_GATE);
	}

	I915_WRITE(ILK_DSPCLK_GATE_D, dspclk_gate);

	I915_WRITE(ILK_DISPLAY_CHICKEN2,
		   I915_READ(ILK_DISPLAY_CHICKEN2) |
		   ILK_ELPIN_409_SELECT);
	I915_WRITE(_3D_CHICKEN2,
		   _3D_CHICKEN2_WM_READ_PIPELINED << 16 |
		   _3D_CHICKEN2_WM_READ_PIPELINED);

	/* WaDisableRenderCachePipelinedFlush */
	I915_WRITE(CACHE_MODE_0,
		   _MASKED_BIT_ENABLE(CM0_PIPELINED_RENDER_FLUSH_DISABLE));

	ibx_init_clock_gating(dev);
}

static void cpt_init_clock_gating(struct drm_device *dev)
{
	struct drm_i915_private *dev_priv = dev->dev_private;
	int pipe;

	/*
	 * On Ibex Peak and Cougar Point, we need to disable clock
	 * gating for the panel power sequencer or it will fail to
	 * start up when no ports are active.
	 */
	I915_WRITE(SOUTH_DSPCLK_GATE_D, PCH_DPLSUNIT_CLOCK_GATE_DISABLE);
	I915_WRITE(SOUTH_CHICKEN2, I915_READ(SOUTH_CHICKEN2) |
		   DPLS_EDP_PPS_FIX_DIS);
	/* The below fixes the weird display corruption, a few pixels shifted
	 * downward, on (only) LVDS of some HP laptops with IVY.
	 */
	for_each_pipe(pipe)
		I915_WRITE(TRANS_CHICKEN2(pipe), TRANS_CHICKEN2_TIMING_OVERRIDE);
	/* WADP0ClockGatingDisable */
	for_each_pipe(pipe) {
		I915_WRITE(TRANS_CHICKEN1(pipe),
			   TRANS_CHICKEN1_DP0UNIT_GC_DISABLE);
	}
}

static void gen6_check_mch_setup(struct drm_device *dev)
{
	struct drm_i915_private *dev_priv = dev->dev_private;
	uint32_t tmp;

	tmp = I915_READ(MCH_SSKPD);
	if ((tmp & MCH_SSKPD_WM0_MASK) != MCH_SSKPD_WM0_VAL) {
		DRM_INFO("Wrong MCH_SSKPD value: 0x%08x\n", tmp);
		DRM_INFO("This can cause pipe underruns and display issues.\n");
		DRM_INFO("Please upgrade your BIOS to fix this.\n");
	}
}

static void gen6_init_clock_gating(struct drm_device *dev)
{
	struct drm_i915_private *dev_priv = dev->dev_private;
	int pipe;
	uint32_t dspclk_gate = ILK_VRHUNIT_CLOCK_GATE_DISABLE;

	I915_WRITE(ILK_DSPCLK_GATE_D, dspclk_gate);

	I915_WRITE(ILK_DISPLAY_CHICKEN2,
		   I915_READ(ILK_DISPLAY_CHICKEN2) |
		   ILK_ELPIN_409_SELECT);

	/* WaDisableHiZPlanesWhenMSAAEnabled */
	I915_WRITE(_3D_CHICKEN,
		   _MASKED_BIT_ENABLE(_3D_CHICKEN_HIZ_PLANE_DISABLE_MSAA_4X_SNB));

	/* WaSetupGtModeTdRowDispatch */
	if (IS_SNB_GT1(dev))
		I915_WRITE(GEN6_GT_MODE,
			   _MASKED_BIT_ENABLE(GEN6_TD_FOUR_ROW_DISPATCH_DISABLE));

	I915_WRITE(WM3_LP_ILK, 0);
	I915_WRITE(WM2_LP_ILK, 0);
	I915_WRITE(WM1_LP_ILK, 0);

	I915_WRITE(CACHE_MODE_0,
		   _MASKED_BIT_DISABLE(CM0_STC_EVICT_DISABLE_LRA_SNB));

	I915_WRITE(GEN6_UCGCTL1,
		   I915_READ(GEN6_UCGCTL1) |
		   GEN6_BLBUNIT_CLOCK_GATE_DISABLE |
		   GEN6_CSUNIT_CLOCK_GATE_DISABLE);

	/* According to the BSpec vol1g, bit 12 (RCPBUNIT) clock
	 * gating disable must be set.  Failure to set it results in
	 * flickering pixels due to Z write ordering failures after
	 * some amount of runtime in the Mesa "fire" demo, and Unigine
	 * Sanctuary and Tropics, and apparently anything else with
	 * alpha test or pixel discard.
	 *
	 * According to the spec, bit 11 (RCCUNIT) must also be set,
	 * but we didn't debug actual testcases to find it out.
	 *
	 * Also apply WaDisableVDSUnitClockGating and
	 * WaDisableRCPBUnitClockGating.
	 */
	I915_WRITE(GEN6_UCGCTL2,
		   GEN7_VDSUNIT_CLOCK_GATE_DISABLE |
		   GEN6_RCPBUNIT_CLOCK_GATE_DISABLE |
		   GEN6_RCCUNIT_CLOCK_GATE_DISABLE);

	/* Bspec says we need to always set all mask bits. */
	I915_WRITE(_3D_CHICKEN3, (0xFFFF << 16) |
		   _3D_CHICKEN3_SF_DISABLE_FASTCLIP_CULL);

	/*
	 * According to the spec the following bits should be
	 * set in order to enable memory self-refresh and fbc:
	 * The bit21 and bit22 of 0x42000
	 * The bit21 and bit22 of 0x42004
	 * The bit5 and bit7 of 0x42020
	 * The bit14 of 0x70180
	 * The bit14 of 0x71180
	 */
	I915_WRITE(ILK_DISPLAY_CHICKEN1,
		   I915_READ(ILK_DISPLAY_CHICKEN1) |
		   ILK_FBCQ_DIS | ILK_PABSTRETCH_DIS);
	I915_WRITE(ILK_DISPLAY_CHICKEN2,
		   I915_READ(ILK_DISPLAY_CHICKEN2) |
		   ILK_DPARB_GATE | ILK_VSDPFD_FULL);
	I915_WRITE(ILK_DSPCLK_GATE_D,
		   I915_READ(ILK_DSPCLK_GATE_D) |
		   ILK_DPARBUNIT_CLOCK_GATE_ENABLE  |
		   ILK_DPFDUNIT_CLOCK_GATE_ENABLE);

	/* WaMbcDriverBootEnable */
	I915_WRITE(GEN6_MBCTL, I915_READ(GEN6_MBCTL) |
		   GEN6_MBCTL_ENABLE_BOOT_FETCH);

	for_each_pipe(pipe) {
		I915_WRITE(DSPCNTR(pipe),
			   I915_READ(DSPCNTR(pipe)) |
			   DISPPLANE_TRICKLE_FEED_DISABLE);
		intel_flush_display_plane(dev_priv, pipe);
	}

	/* The default value should be 0x200 according to docs, but the two
	 * platforms I checked have a 0 for this. (Maybe BIOS overrides?) */
	I915_WRITE(GEN6_GT_MODE, _MASKED_BIT_DISABLE(0xffff));
	I915_WRITE(GEN6_GT_MODE, _MASKED_BIT_ENABLE(GEN6_GT_MODE_HI));

	cpt_init_clock_gating(dev);

	gen6_check_mch_setup(dev);
}

static void gen7_setup_fixed_func_scheduler(struct drm_i915_private *dev_priv)
{
	uint32_t reg = I915_READ(GEN7_FF_THREAD_MODE);

	reg &= ~GEN7_FF_SCHED_MASK;
	reg |= GEN7_FF_TS_SCHED_HW;
	reg |= GEN7_FF_VS_SCHED_HW;
	reg |= GEN7_FF_DS_SCHED_HW;

	/* WaVSRefCountFullforceMissDisable */
	if (IS_HASWELL(dev_priv->dev))
		reg &= ~GEN7_FF_VS_REF_CNT_FFME;

	I915_WRITE(GEN7_FF_THREAD_MODE, reg);
}

static void lpt_init_clock_gating(struct drm_device *dev)
{
	struct drm_i915_private *dev_priv = dev->dev_private;

	/*
	 * TODO: this bit should only be enabled when really needed, then
	 * disabled when not needed anymore in order to save power.
	 */
	if (dev_priv->pch_id == INTEL_PCH_LPT_LP_DEVICE_ID_TYPE)
		I915_WRITE(SOUTH_DSPCLK_GATE_D,
			   I915_READ(SOUTH_DSPCLK_GATE_D) |
			   PCH_LP_PARTITION_LEVEL_DISABLE);
}

static void haswell_init_clock_gating(struct drm_device *dev)
{
	struct drm_i915_private *dev_priv = dev->dev_private;
	int pipe;

	I915_WRITE(WM3_LP_ILK, 0);
	I915_WRITE(WM2_LP_ILK, 0);
	I915_WRITE(WM1_LP_ILK, 0);

	/* According to the spec, bit 13 (RCZUNIT) must be set on IVB.
	 * This implements the WaDisableRCZUnitClockGating workaround.
	 */
	I915_WRITE(GEN6_UCGCTL2, GEN6_RCZUNIT_CLOCK_GATE_DISABLE);

	/* Apply the WaDisableRHWOOptimizationForRenderHang workaround. */
	I915_WRITE(GEN7_COMMON_SLICE_CHICKEN1,
		   GEN7_CSC1_RHWO_OPT_DISABLE_IN_RCC);

	/* WaApplyL3ControlAndL3ChickenMode requires those two on Ivy Bridge */
	I915_WRITE(GEN7_L3CNTLREG1,
			GEN7_WA_FOR_GEN7_L3_CONTROL);
	I915_WRITE(GEN7_L3_CHICKEN_MODE_REGISTER,
			GEN7_WA_L3_CHICKEN_MODE);

	/* This is required by WaCatErrorRejectionIssue */
	I915_WRITE(GEN7_SQ_CHICKEN_MBCUNIT_CONFIG,
			I915_READ(GEN7_SQ_CHICKEN_MBCUNIT_CONFIG) |
			GEN7_SQ_CHICKEN_MBCUNIT_SQINTMOB);

	for_each_pipe(pipe) {
		I915_WRITE(DSPCNTR(pipe),
			   I915_READ(DSPCNTR(pipe)) |
			   DISPPLANE_TRICKLE_FEED_DISABLE);
		intel_flush_display_plane(dev_priv, pipe);
	}

	gen7_setup_fixed_func_scheduler(dev_priv);

	/* WaDisable4x2SubspanOptimization */
	I915_WRITE(CACHE_MODE_1,
		   _MASKED_BIT_ENABLE(PIXEL_SUBSPAN_COLLECT_OPT_DISABLE));

	/* WaMbcDriverBootEnable */
	I915_WRITE(GEN6_MBCTL, I915_READ(GEN6_MBCTL) |
		   GEN6_MBCTL_ENABLE_BOOT_FETCH);

	/* XXX: This is a workaround for early silicon revisions and should be
	 * removed later.
	 */
	I915_WRITE(WM_DBG,
			I915_READ(WM_DBG) |
			WM_DBG_DISALLOW_MULTIPLE_LP |
			WM_DBG_DISALLOW_SPRITE |
			WM_DBG_DISALLOW_MAXFIFO);

	lpt_init_clock_gating(dev);
}

static void ivybridge_init_clock_gating(struct drm_device *dev)
{
	struct drm_i915_private *dev_priv = dev->dev_private;
	int pipe;
	uint32_t snpcr;

	I915_WRITE(WM3_LP_ILK, 0);
	I915_WRITE(WM2_LP_ILK, 0);
	I915_WRITE(WM1_LP_ILK, 0);

	I915_WRITE(ILK_DSPCLK_GATE_D, ILK_VRHUNIT_CLOCK_GATE_DISABLE);

	/* WaDisableEarlyCull */
	I915_WRITE(_3D_CHICKEN3,
		   _MASKED_BIT_ENABLE(_3D_CHICKEN_SF_DISABLE_OBJEND_CULL));

	/* WaDisableBackToBackFlipFix */
	I915_WRITE(IVB_CHICKEN3,
		   CHICKEN3_DGMG_REQ_OUT_FIX_DISABLE |
		   CHICKEN3_DGMG_DONE_FIX_DISABLE);

	/* WaDisablePSDDualDispatchEnable */
	if (IS_IVB_GT1(dev))
		I915_WRITE(GEN7_HALF_SLICE_CHICKEN1,
			   _MASKED_BIT_ENABLE(GEN7_PSD_SINGLE_PORT_DISPATCH_ENABLE));
	else
		I915_WRITE(GEN7_HALF_SLICE_CHICKEN1_GT2,
			   _MASKED_BIT_ENABLE(GEN7_PSD_SINGLE_PORT_DISPATCH_ENABLE));

	/* Apply the WaDisableRHWOOptimizationForRenderHang workaround. */
	I915_WRITE(GEN7_COMMON_SLICE_CHICKEN1,
		   GEN7_CSC1_RHWO_OPT_DISABLE_IN_RCC);

	/* WaApplyL3ControlAndL3ChickenMode requires those two on Ivy Bridge */
	I915_WRITE(GEN7_L3CNTLREG1,
			GEN7_WA_FOR_GEN7_L3_CONTROL);
	I915_WRITE(GEN7_L3_CHICKEN_MODE_REGISTER,
		   GEN7_WA_L3_CHICKEN_MODE);
	if (IS_IVB_GT1(dev))
		I915_WRITE(GEN7_ROW_CHICKEN2,
			   _MASKED_BIT_ENABLE(DOP_CLOCK_GATING_DISABLE));
	else
		I915_WRITE(GEN7_ROW_CHICKEN2_GT2,
			   _MASKED_BIT_ENABLE(DOP_CLOCK_GATING_DISABLE));


	/* WaForceL3Serialization */
	I915_WRITE(GEN7_L3SQCREG4, I915_READ(GEN7_L3SQCREG4) &
		   ~L3SQ_URB_READ_CAM_MATCH_DISABLE);

	/* According to the BSpec vol1g, bit 12 (RCPBUNIT) clock
	 * gating disable must be set.  Failure to set it results in
	 * flickering pixels due to Z write ordering failures after
	 * some amount of runtime in the Mesa "fire" demo, and Unigine
	 * Sanctuary and Tropics, and apparently anything else with
	 * alpha test or pixel discard.
	 *
	 * According to the spec, bit 11 (RCCUNIT) must also be set,
	 * but we didn't debug actual testcases to find it out.
	 *
	 * According to the spec, bit 13 (RCZUNIT) must be set on IVB.
	 * This implements the WaDisableRCZUnitClockGating workaround.
	 */
	I915_WRITE(GEN6_UCGCTL2,
		   GEN6_RCZUNIT_CLOCK_GATE_DISABLE |
		   GEN6_RCCUNIT_CLOCK_GATE_DISABLE);

	/* This is required by WaCatErrorRejectionIssue */
	I915_WRITE(GEN7_SQ_CHICKEN_MBCUNIT_CONFIG,
			I915_READ(GEN7_SQ_CHICKEN_MBCUNIT_CONFIG) |
			GEN7_SQ_CHICKEN_MBCUNIT_SQINTMOB);

	for_each_pipe(pipe) {
		I915_WRITE(DSPCNTR(pipe),
			   I915_READ(DSPCNTR(pipe)) |
			   DISPPLANE_TRICKLE_FEED_DISABLE);
		intel_flush_display_plane(dev_priv, pipe);
	}

	/* WaMbcDriverBootEnable */
	I915_WRITE(GEN6_MBCTL, I915_READ(GEN6_MBCTL) |
		   GEN6_MBCTL_ENABLE_BOOT_FETCH);

	gen7_setup_fixed_func_scheduler(dev_priv);

	/* WaDisable4x2SubspanOptimization */
	I915_WRITE(CACHE_MODE_1,
		   _MASKED_BIT_ENABLE(PIXEL_SUBSPAN_COLLECT_OPT_DISABLE));

	snpcr = I915_READ(GEN6_MBCUNIT_SNPCR);
	snpcr &= ~GEN6_MBC_SNPCR_MASK;
	snpcr |= GEN6_MBC_SNPCR_MED;
	I915_WRITE(GEN6_MBCUNIT_SNPCR, snpcr);

	cpt_init_clock_gating(dev);

	gen6_check_mch_setup(dev);
}

static void valleyview_init_clock_gating(struct drm_device *dev)
{
	struct drm_i915_private *dev_priv = dev->dev_private;
	int pipe;

	I915_WRITE(WM3_LP_ILK, 0);
	I915_WRITE(WM2_LP_ILK, 0);
	I915_WRITE(WM1_LP_ILK, 0);

	I915_WRITE(ILK_DSPCLK_GATE_D, ILK_VRHUNIT_CLOCK_GATE_DISABLE);

	/* WaDisableEarlyCull */
	I915_WRITE(_3D_CHICKEN3,
		   _MASKED_BIT_ENABLE(_3D_CHICKEN_SF_DISABLE_OBJEND_CULL));

	/* WaDisableBackToBackFlipFix */
	I915_WRITE(IVB_CHICKEN3,
		   CHICKEN3_DGMG_REQ_OUT_FIX_DISABLE |
		   CHICKEN3_DGMG_DONE_FIX_DISABLE);

	I915_WRITE(GEN7_HALF_SLICE_CHICKEN1,
		   _MASKED_BIT_ENABLE(GEN7_PSD_SINGLE_PORT_DISPATCH_ENABLE));

	/* Apply the WaDisableRHWOOptimizationForRenderHang workaround. */
	I915_WRITE(GEN7_COMMON_SLICE_CHICKEN1,
		   GEN7_CSC1_RHWO_OPT_DISABLE_IN_RCC);

	/* WaApplyL3ControlAndL3ChickenMode requires those two on Ivy Bridge */
	I915_WRITE(GEN7_L3CNTLREG1, I915_READ(GEN7_L3CNTLREG1) | GEN7_L3AGDIS);
	I915_WRITE(GEN7_L3_CHICKEN_MODE_REGISTER, GEN7_WA_L3_CHICKEN_MODE);

	/* WaForceL3Serialization */
	I915_WRITE(GEN7_L3SQCREG4, I915_READ(GEN7_L3SQCREG4) &
		   ~L3SQ_URB_READ_CAM_MATCH_DISABLE);

	/* WaDisableDopClockGating */
	I915_WRITE(GEN7_ROW_CHICKEN2,
		   _MASKED_BIT_ENABLE(DOP_CLOCK_GATING_DISABLE));

	/* WaForceL3Serialization */
	I915_WRITE(GEN7_L3SQCREG4, I915_READ(GEN7_L3SQCREG4) &
		   ~L3SQ_URB_READ_CAM_MATCH_DISABLE);

	/* This is required by WaCatErrorRejectionIssue */
	I915_WRITE(GEN7_SQ_CHICKEN_MBCUNIT_CONFIG,
		   I915_READ(GEN7_SQ_CHICKEN_MBCUNIT_CONFIG) |
		   GEN7_SQ_CHICKEN_MBCUNIT_SQINTMOB);

	/* WaMbcDriverBootEnable */
	I915_WRITE(GEN6_MBCTL, I915_READ(GEN6_MBCTL) |
		   GEN6_MBCTL_ENABLE_BOOT_FETCH);


	/* According to the BSpec vol1g, bit 12 (RCPBUNIT) clock
	 * gating disable must be set.  Failure to set it results in
	 * flickering pixels due to Z write ordering failures after
	 * some amount of runtime in the Mesa "fire" demo, and Unigine
	 * Sanctuary and Tropics, and apparently anything else with
	 * alpha test or pixel discard.
	 *
	 * According to the spec, bit 11 (RCCUNIT) must also be set,
	 * but we didn't debug actual testcases to find it out.
	 *
	 * According to the spec, bit 13 (RCZUNIT) must be set on IVB.
	 * This implements the WaDisableRCZUnitClockGating workaround.
	 *
	 * Also apply WaDisableVDSUnitClockGating and
	 * WaDisableRCPBUnitClockGating.
	 */
	I915_WRITE(GEN6_UCGCTL2,
		   GEN7_VDSUNIT_CLOCK_GATE_DISABLE |
		   GEN7_TDLUNIT_CLOCK_GATE_DISABLE |
		   GEN6_RCZUNIT_CLOCK_GATE_DISABLE |
		   GEN6_RCPBUNIT_CLOCK_GATE_DISABLE |
		   GEN6_RCCUNIT_CLOCK_GATE_DISABLE);

	I915_WRITE(GEN7_UCGCTL4, GEN7_L3BANK2X_CLOCK_GATE_DISABLE);

	for_each_pipe(pipe) {
		I915_WRITE(DSPCNTR(pipe),
			   I915_READ(DSPCNTR(pipe)) |
			   DISPPLANE_TRICKLE_FEED_DISABLE);
		intel_flush_display_plane(dev_priv, pipe);
	}

	I915_WRITE(CACHE_MODE_1,
		   _MASKED_BIT_ENABLE(PIXEL_SUBSPAN_COLLECT_OPT_DISABLE));

	/*
	 * On ValleyView, the GUnit needs to signal the GT
	 * when flip and other events complete.  So enable
	 * all the GUnit->GT interrupts here
	 */
	I915_WRITE(VLV_DPFLIPSTAT, PIPEB_LINE_COMPARE_INT_EN |
		   PIPEB_HLINE_INT_EN | PIPEB_VBLANK_INT_EN |
		   SPRITED_FLIPDONE_INT_EN | SPRITEC_FLIPDONE_INT_EN |
		   PLANEB_FLIPDONE_INT_EN | PIPEA_LINE_COMPARE_INT_EN |
		   PIPEA_HLINE_INT_EN | PIPEA_VBLANK_INT_EN |
		   SPRITEB_FLIPDONE_INT_EN | SPRITEA_FLIPDONE_INT_EN |
		   PLANEA_FLIPDONE_INT_EN);

	/*
	 * WaDisableVLVClockGating_VBIIssue
	 * Disable clock gating on th GCFG unit to prevent a delay
	 * in the reporting of vblank events.
	 */
	I915_WRITE(VLV_GUNIT_CLOCK_GATE, GCFG_DIS);
}

static void g4x_init_clock_gating(struct drm_device *dev)
{
	struct drm_i915_private *dev_priv = dev->dev_private;
	uint32_t dspclk_gate;

	I915_WRITE(RENCLK_GATE_D1, 0);
	I915_WRITE(RENCLK_GATE_D2, VF_UNIT_CLOCK_GATE_DISABLE |
		   GS_UNIT_CLOCK_GATE_DISABLE |
		   CL_UNIT_CLOCK_GATE_DISABLE);
	I915_WRITE(RAMCLK_GATE_D, 0);
	dspclk_gate = VRHUNIT_CLOCK_GATE_DISABLE |
		OVRUNIT_CLOCK_GATE_DISABLE |
		OVCUNIT_CLOCK_GATE_DISABLE;
	if (IS_GM45(dev))
		dspclk_gate |= DSSUNIT_CLOCK_GATE_DISABLE;
	I915_WRITE(DSPCLK_GATE_D, dspclk_gate);

	/* WaDisableRenderCachePipelinedFlush */
	I915_WRITE(CACHE_MODE_0,
		   _MASKED_BIT_ENABLE(CM0_PIPELINED_RENDER_FLUSH_DISABLE));
}

static void crestline_init_clock_gating(struct drm_device *dev)
{
	struct drm_i915_private *dev_priv = dev->dev_private;

	I915_WRITE(RENCLK_GATE_D1, I965_RCC_CLOCK_GATE_DISABLE);
	I915_WRITE(RENCLK_GATE_D2, 0);
	I915_WRITE(DSPCLK_GATE_D, 0);
	I915_WRITE(RAMCLK_GATE_D, 0);
	I915_WRITE16(DEUC, 0);
}

static void broadwater_init_clock_gating(struct drm_device *dev)
{
	struct drm_i915_private *dev_priv = dev->dev_private;

	I915_WRITE(RENCLK_GATE_D1, I965_RCZ_CLOCK_GATE_DISABLE |
		   I965_RCC_CLOCK_GATE_DISABLE |
		   I965_RCPB_CLOCK_GATE_DISABLE |
		   I965_ISC_CLOCK_GATE_DISABLE |
		   I965_FBC_CLOCK_GATE_DISABLE);
	I915_WRITE(RENCLK_GATE_D2, 0);
}

static void gen3_init_clock_gating(struct drm_device *dev)
{
	struct drm_i915_private *dev_priv = dev->dev_private;
	u32 dstate = I915_READ(D_STATE);

	dstate |= DSTATE_PLL_D3_OFF | DSTATE_GFX_CLOCK_GATING |
		DSTATE_DOT_CLOCK_GATING;
	I915_WRITE(D_STATE, dstate);

	if (IS_PINEVIEW(dev))
		I915_WRITE(ECOSKPD, _MASKED_BIT_ENABLE(ECO_GATING_CX_ONLY));

	/* IIR "flip pending" means done if this bit is set */
	I915_WRITE(ECOSKPD, _MASKED_BIT_DISABLE(ECO_FLIP_DONE));
}

static void i85x_init_clock_gating(struct drm_device *dev)
{
	struct drm_i915_private *dev_priv = dev->dev_private;

	I915_WRITE(RENCLK_GATE_D1, SV_CLOCK_GATE_DISABLE);
}

static void i830_init_clock_gating(struct drm_device *dev)
{
	struct drm_i915_private *dev_priv = dev->dev_private;

	I915_WRITE(DSPCLK_GATE_D, OVRUNIT_CLOCK_GATE_DISABLE);
}

void intel_init_clock_gating(struct drm_device *dev)
{
	struct drm_i915_private *dev_priv = dev->dev_private;

	dev_priv->display.init_clock_gating(dev);
}

void intel_set_power_well(struct drm_device *dev, bool enable)
{
	struct drm_i915_private *dev_priv = dev->dev_private;
	bool is_enabled, enable_requested;
	uint32_t tmp;

	if (!IS_HASWELL(dev))
		return;

<<<<<<< HEAD
=======
	if (!i915_disable_power_well && !enable)
		return;

>>>>>>> 07961ac7
	tmp = I915_READ(HSW_PWR_WELL_DRIVER);
	is_enabled = tmp & HSW_PWR_WELL_STATE;
	enable_requested = tmp & HSW_PWR_WELL_ENABLE;

	if (enable) {
		if (!enable_requested)
			I915_WRITE(HSW_PWR_WELL_DRIVER, HSW_PWR_WELL_ENABLE);

		if (!is_enabled) {
			DRM_DEBUG_KMS("Enabling power well\n");
			if (wait_for((I915_READ(HSW_PWR_WELL_DRIVER) &
				      HSW_PWR_WELL_STATE), 20))
				DRM_ERROR("Timeout enabling power well\n");
		}
	} else {
		if (enable_requested) {
			I915_WRITE(HSW_PWR_WELL_DRIVER, 0);
			DRM_DEBUG_KMS("Requesting to disable the power well\n");
		}
	}
}

/*
 * Starting with Haswell, we have a "Power Down Well" that can be turned off
 * when not needed anymore. We have 4 registers that can request the power well
 * to be enabled, and it will only be disabled if none of the registers is
 * requesting it to be enabled.
 */
void intel_init_power_well(struct drm_device *dev)
{
	struct drm_i915_private *dev_priv = dev->dev_private;

	if (!IS_HASWELL(dev))
		return;

	/* For now, we need the power well to be always enabled. */
	intel_set_power_well(dev, true);

	/* We're taking over the BIOS, so clear any requests made by it since
	 * the driver is in charge now. */
	if (I915_READ(HSW_PWR_WELL_BIOS) & HSW_PWR_WELL_ENABLE)
		I915_WRITE(HSW_PWR_WELL_BIOS, 0);
}

/* Set up chip specific power management-related functions */
void intel_init_pm(struct drm_device *dev)
{
	struct drm_i915_private *dev_priv = dev->dev_private;

	if (I915_HAS_FBC(dev)) {
		if (HAS_PCH_SPLIT(dev)) {
			dev_priv->display.fbc_enabled = ironlake_fbc_enabled;
			dev_priv->display.enable_fbc = ironlake_enable_fbc;
			dev_priv->display.disable_fbc = ironlake_disable_fbc;
		} else if (IS_GM45(dev)) {
			dev_priv->display.fbc_enabled = g4x_fbc_enabled;
			dev_priv->display.enable_fbc = g4x_enable_fbc;
			dev_priv->display.disable_fbc = g4x_disable_fbc;
		} else if (IS_CRESTLINE(dev)) {
			dev_priv->display.fbc_enabled = i8xx_fbc_enabled;
			dev_priv->display.enable_fbc = i8xx_enable_fbc;
			dev_priv->display.disable_fbc = i8xx_disable_fbc;
		}
		/* 855GM needs testing */
	}

	/* For cxsr */
	if (IS_PINEVIEW(dev))
		i915_pineview_get_mem_freq(dev);
	else if (IS_GEN5(dev))
		i915_ironlake_get_mem_freq(dev);

	/* For FIFO watermark updates */
	if (HAS_PCH_SPLIT(dev)) {
		if (IS_GEN5(dev)) {
			if (I915_READ(MLTR_ILK) & ILK_SRLT_MASK)
				dev_priv->display.update_wm = ironlake_update_wm;
			else {
				DRM_DEBUG_KMS("Failed to get proper latency. "
					      "Disable CxSR\n");
				dev_priv->display.update_wm = NULL;
			}
			dev_priv->display.init_clock_gating = ironlake_init_clock_gating;
		} else if (IS_GEN6(dev)) {
			if (SNB_READ_WM0_LATENCY()) {
				dev_priv->display.update_wm = sandybridge_update_wm;
				dev_priv->display.update_sprite_wm = sandybridge_update_sprite_wm;
			} else {
				DRM_DEBUG_KMS("Failed to read display plane latency. "
					      "Disable CxSR\n");
				dev_priv->display.update_wm = NULL;
			}
			dev_priv->display.init_clock_gating = gen6_init_clock_gating;
		} else if (IS_IVYBRIDGE(dev)) {
			/* FIXME: detect B0+ stepping and use auto training */
			if (SNB_READ_WM0_LATENCY()) {
				dev_priv->display.update_wm = ivybridge_update_wm;
				dev_priv->display.update_sprite_wm = sandybridge_update_sprite_wm;
			} else {
				DRM_DEBUG_KMS("Failed to read display plane latency. "
					      "Disable CxSR\n");
				dev_priv->display.update_wm = NULL;
			}
			dev_priv->display.init_clock_gating = ivybridge_init_clock_gating;
		} else if (IS_HASWELL(dev)) {
			if (SNB_READ_WM0_LATENCY()) {
				dev_priv->display.update_wm = sandybridge_update_wm;
				dev_priv->display.update_sprite_wm = sandybridge_update_sprite_wm;
				dev_priv->display.update_linetime_wm = haswell_update_linetime_wm;
			} else {
				DRM_DEBUG_KMS("Failed to read display plane latency. "
					      "Disable CxSR\n");
				dev_priv->display.update_wm = NULL;
			}
			dev_priv->display.init_clock_gating = haswell_init_clock_gating;
		} else
			dev_priv->display.update_wm = NULL;
	} else if (IS_VALLEYVIEW(dev)) {
		dev_priv->display.update_wm = valleyview_update_wm;
		dev_priv->display.init_clock_gating =
			valleyview_init_clock_gating;
	} else if (IS_PINEVIEW(dev)) {
		if (!intel_get_cxsr_latency(IS_PINEVIEW_G(dev),
					    dev_priv->is_ddr3,
					    dev_priv->fsb_freq,
					    dev_priv->mem_freq)) {
			DRM_INFO("failed to find known CxSR latency "
				 "(found ddr%s fsb freq %d, mem freq %d), "
				 "disabling CxSR\n",
				 (dev_priv->is_ddr3 == 1) ? "3" : "2",
				 dev_priv->fsb_freq, dev_priv->mem_freq);
			/* Disable CxSR and never update its watermark again */
			pineview_disable_cxsr(dev);
			dev_priv->display.update_wm = NULL;
		} else
			dev_priv->display.update_wm = pineview_update_wm;
		dev_priv->display.init_clock_gating = gen3_init_clock_gating;
	} else if (IS_G4X(dev)) {
		dev_priv->display.update_wm = g4x_update_wm;
		dev_priv->display.init_clock_gating = g4x_init_clock_gating;
	} else if (IS_GEN4(dev)) {
		dev_priv->display.update_wm = i965_update_wm;
		if (IS_CRESTLINE(dev))
			dev_priv->display.init_clock_gating = crestline_init_clock_gating;
		else if (IS_BROADWATER(dev))
			dev_priv->display.init_clock_gating = broadwater_init_clock_gating;
	} else if (IS_GEN3(dev)) {
		dev_priv->display.update_wm = i9xx_update_wm;
		dev_priv->display.get_fifo_size = i9xx_get_fifo_size;
		dev_priv->display.init_clock_gating = gen3_init_clock_gating;
	} else if (IS_I865G(dev)) {
		dev_priv->display.update_wm = i830_update_wm;
		dev_priv->display.init_clock_gating = i85x_init_clock_gating;
		dev_priv->display.get_fifo_size = i830_get_fifo_size;
	} else if (IS_I85X(dev)) {
		dev_priv->display.update_wm = i9xx_update_wm;
		dev_priv->display.get_fifo_size = i85x_get_fifo_size;
		dev_priv->display.init_clock_gating = i85x_init_clock_gating;
	} else {
		dev_priv->display.update_wm = i830_update_wm;
		dev_priv->display.init_clock_gating = i830_init_clock_gating;
		if (IS_845G(dev))
			dev_priv->display.get_fifo_size = i845_get_fifo_size;
		else
			dev_priv->display.get_fifo_size = i830_get_fifo_size;
	}
}

static void __gen6_gt_wait_for_thread_c0(struct drm_i915_private *dev_priv)
{
	u32 gt_thread_status_mask;

	if (IS_HASWELL(dev_priv->dev))
		gt_thread_status_mask = GEN6_GT_THREAD_STATUS_CORE_MASK_HSW;
	else
		gt_thread_status_mask = GEN6_GT_THREAD_STATUS_CORE_MASK;

	/* w/a for a sporadic read returning 0 by waiting for the GT
	 * thread to wake up.
	 */
	if (wait_for_atomic_us((I915_READ_NOTRACE(GEN6_GT_THREAD_STATUS_REG) & gt_thread_status_mask) == 0, 500))
		DRM_ERROR("GT thread status wait timed out\n");
}

static void __gen6_gt_force_wake_reset(struct drm_i915_private *dev_priv)
{
	I915_WRITE_NOTRACE(FORCEWAKE, 0);
	POSTING_READ(ECOBUS); /* something from same cacheline, but !FORCEWAKE */
}

static void __gen6_gt_force_wake_get(struct drm_i915_private *dev_priv)
{
	u32 forcewake_ack;

	if (IS_HASWELL(dev_priv->dev))
		forcewake_ack = FORCEWAKE_ACK_HSW;
	else
		forcewake_ack = FORCEWAKE_ACK;

	if (wait_for_atomic((I915_READ_NOTRACE(forcewake_ack) & 1) == 0,
			    FORCEWAKE_ACK_TIMEOUT_MS))
		DRM_ERROR("Timed out waiting for forcewake old ack to clear.\n");

	I915_WRITE_NOTRACE(FORCEWAKE, FORCEWAKE_KERNEL);
	POSTING_READ(ECOBUS); /* something from same cacheline, but !FORCEWAKE */

	if (wait_for_atomic((I915_READ_NOTRACE(forcewake_ack) & 1),
			    FORCEWAKE_ACK_TIMEOUT_MS))
		DRM_ERROR("Timed out waiting for forcewake to ack request.\n");

	__gen6_gt_wait_for_thread_c0(dev_priv);
}

static void __gen6_gt_force_wake_mt_reset(struct drm_i915_private *dev_priv)
{
	I915_WRITE_NOTRACE(FORCEWAKE_MT, _MASKED_BIT_DISABLE(0xffff));
	/* something from same cacheline, but !FORCEWAKE_MT */
	POSTING_READ(ECOBUS);
}

static void __gen6_gt_force_wake_mt_get(struct drm_i915_private *dev_priv)
{
	u32 forcewake_ack;

	if (IS_HASWELL(dev_priv->dev))
		forcewake_ack = FORCEWAKE_ACK_HSW;
	else
		forcewake_ack = FORCEWAKE_MT_ACK;

	if (wait_for_atomic((I915_READ_NOTRACE(forcewake_ack) & 1) == 0,
			    FORCEWAKE_ACK_TIMEOUT_MS))
		DRM_ERROR("Timed out waiting for forcewake old ack to clear.\n");

	I915_WRITE_NOTRACE(FORCEWAKE_MT, _MASKED_BIT_ENABLE(FORCEWAKE_KERNEL));
	/* something from same cacheline, but !FORCEWAKE_MT */
	POSTING_READ(ECOBUS);

	if (wait_for_atomic((I915_READ_NOTRACE(forcewake_ack) & 1),
			    FORCEWAKE_ACK_TIMEOUT_MS))
		DRM_ERROR("Timed out waiting for forcewake to ack request.\n");

	__gen6_gt_wait_for_thread_c0(dev_priv);
}

/*
 * Generally this is called implicitly by the register read function. However,
 * if some sequence requires the GT to not power down then this function should
 * be called at the beginning of the sequence followed by a call to
 * gen6_gt_force_wake_put() at the end of the sequence.
 */
void gen6_gt_force_wake_get(struct drm_i915_private *dev_priv)
{
	unsigned long irqflags;

	spin_lock_irqsave(&dev_priv->gt_lock, irqflags);
	if (dev_priv->forcewake_count++ == 0)
		dev_priv->gt.force_wake_get(dev_priv);
	spin_unlock_irqrestore(&dev_priv->gt_lock, irqflags);
}

void gen6_gt_check_fifodbg(struct drm_i915_private *dev_priv)
{
	u32 gtfifodbg;
	gtfifodbg = I915_READ_NOTRACE(GTFIFODBG);
	if (WARN(gtfifodbg & GT_FIFO_CPU_ERROR_MASK,
	     "MMIO read or write has been dropped %x\n", gtfifodbg))
		I915_WRITE_NOTRACE(GTFIFODBG, GT_FIFO_CPU_ERROR_MASK);
}

static void __gen6_gt_force_wake_put(struct drm_i915_private *dev_priv)
{
	I915_WRITE_NOTRACE(FORCEWAKE, 0);
	/* something from same cacheline, but !FORCEWAKE */
	POSTING_READ(ECOBUS);
	gen6_gt_check_fifodbg(dev_priv);
}

static void __gen6_gt_force_wake_mt_put(struct drm_i915_private *dev_priv)
{
	I915_WRITE_NOTRACE(FORCEWAKE_MT, _MASKED_BIT_DISABLE(FORCEWAKE_KERNEL));
	/* something from same cacheline, but !FORCEWAKE_MT */
	POSTING_READ(ECOBUS);
	gen6_gt_check_fifodbg(dev_priv);
}

/*
 * see gen6_gt_force_wake_get()
 */
void gen6_gt_force_wake_put(struct drm_i915_private *dev_priv)
{
	unsigned long irqflags;

	spin_lock_irqsave(&dev_priv->gt_lock, irqflags);
	if (--dev_priv->forcewake_count == 0)
		dev_priv->gt.force_wake_put(dev_priv);
	spin_unlock_irqrestore(&dev_priv->gt_lock, irqflags);
}

int __gen6_gt_wait_for_fifo(struct drm_i915_private *dev_priv)
{
	int ret = 0;

	if (dev_priv->gt_fifo_count < GT_FIFO_NUM_RESERVED_ENTRIES) {
		int loop = 500;
		u32 fifo = I915_READ_NOTRACE(GT_FIFO_FREE_ENTRIES);
		while (fifo <= GT_FIFO_NUM_RESERVED_ENTRIES && loop--) {
			udelay(10);
			fifo = I915_READ_NOTRACE(GT_FIFO_FREE_ENTRIES);
		}
		if (WARN_ON(loop < 0 && fifo <= GT_FIFO_NUM_RESERVED_ENTRIES))
			++ret;
		dev_priv->gt_fifo_count = fifo;
	}
	dev_priv->gt_fifo_count--;

	return ret;
}

static void vlv_force_wake_reset(struct drm_i915_private *dev_priv)
{
	I915_WRITE_NOTRACE(FORCEWAKE_VLV, _MASKED_BIT_DISABLE(0xffff));
	/* something from same cacheline, but !FORCEWAKE_VLV */
	POSTING_READ(FORCEWAKE_ACK_VLV);
}

static void vlv_force_wake_get(struct drm_i915_private *dev_priv)
{
	if (wait_for_atomic((I915_READ_NOTRACE(FORCEWAKE_ACK_VLV) & 1) == 0,
			    FORCEWAKE_ACK_TIMEOUT_MS))
		DRM_ERROR("Timed out waiting for forcewake old ack to clear.\n");

	I915_WRITE_NOTRACE(FORCEWAKE_VLV, _MASKED_BIT_ENABLE(FORCEWAKE_KERNEL));

	if (wait_for_atomic((I915_READ_NOTRACE(FORCEWAKE_ACK_VLV) & 1),
			    FORCEWAKE_ACK_TIMEOUT_MS))
		DRM_ERROR("Timed out waiting for forcewake to ack request.\n");

	__gen6_gt_wait_for_thread_c0(dev_priv);
}

static void vlv_force_wake_put(struct drm_i915_private *dev_priv)
{
	I915_WRITE_NOTRACE(FORCEWAKE_VLV, _MASKED_BIT_DISABLE(FORCEWAKE_KERNEL));
	/* something from same cacheline, but !FORCEWAKE_VLV */
	POSTING_READ(FORCEWAKE_ACK_VLV);
	gen6_gt_check_fifodbg(dev_priv);
}

void intel_gt_reset(struct drm_device *dev)
{
	struct drm_i915_private *dev_priv = dev->dev_private;

	if (IS_VALLEYVIEW(dev)) {
		vlv_force_wake_reset(dev_priv);
	} else if (INTEL_INFO(dev)->gen >= 6) {
		__gen6_gt_force_wake_reset(dev_priv);
		if (IS_IVYBRIDGE(dev) || IS_HASWELL(dev))
			__gen6_gt_force_wake_mt_reset(dev_priv);
	}
}

void intel_gt_init(struct drm_device *dev)
{
	struct drm_i915_private *dev_priv = dev->dev_private;

	spin_lock_init(&dev_priv->gt_lock);

	intel_gt_reset(dev);

	if (IS_VALLEYVIEW(dev)) {
		dev_priv->gt.force_wake_get = vlv_force_wake_get;
		dev_priv->gt.force_wake_put = vlv_force_wake_put;
	} else if (IS_IVYBRIDGE(dev) || IS_HASWELL(dev)) {
		dev_priv->gt.force_wake_get = __gen6_gt_force_wake_mt_get;
		dev_priv->gt.force_wake_put = __gen6_gt_force_wake_mt_put;
	} else if (IS_GEN6(dev)) {
		dev_priv->gt.force_wake_get = __gen6_gt_force_wake_get;
		dev_priv->gt.force_wake_put = __gen6_gt_force_wake_put;
	}
	INIT_DELAYED_WORK(&dev_priv->rps.delayed_resume_work,
			  intel_gen6_powersave_work);
}

int sandybridge_pcode_read(struct drm_i915_private *dev_priv, u8 mbox, u32 *val)
{
	WARN_ON(!mutex_is_locked(&dev_priv->rps.hw_lock));

	if (I915_READ(GEN6_PCODE_MAILBOX) & GEN6_PCODE_READY) {
		DRM_DEBUG_DRIVER("warning: pcode (read) mailbox access failed\n");
		return -EAGAIN;
	}

	I915_WRITE(GEN6_PCODE_DATA, *val);
	I915_WRITE(GEN6_PCODE_MAILBOX, GEN6_PCODE_READY | mbox);

	if (wait_for((I915_READ(GEN6_PCODE_MAILBOX) & GEN6_PCODE_READY) == 0,
		     500)) {
		DRM_ERROR("timeout waiting for pcode read (%d) to finish\n", mbox);
		return -ETIMEDOUT;
	}

	*val = I915_READ(GEN6_PCODE_DATA);
	I915_WRITE(GEN6_PCODE_DATA, 0);

	return 0;
}

int sandybridge_pcode_write(struct drm_i915_private *dev_priv, u8 mbox, u32 val)
{
	WARN_ON(!mutex_is_locked(&dev_priv->rps.hw_lock));

	if (I915_READ(GEN6_PCODE_MAILBOX) & GEN6_PCODE_READY) {
		DRM_DEBUG_DRIVER("warning: pcode (write) mailbox access failed\n");
		return -EAGAIN;
	}

	I915_WRITE(GEN6_PCODE_DATA, val);
	I915_WRITE(GEN6_PCODE_MAILBOX, GEN6_PCODE_READY | mbox);

	if (wait_for((I915_READ(GEN6_PCODE_MAILBOX) & GEN6_PCODE_READY) == 0,
		     500)) {
		DRM_ERROR("timeout waiting for pcode write (%d) to finish\n", mbox);
		return -ETIMEDOUT;
	}

	I915_WRITE(GEN6_PCODE_DATA, 0);

	return 0;
}<|MERGE_RESOLUTION|>--- conflicted
+++ resolved
@@ -4079,12 +4079,9 @@
 	if (!IS_HASWELL(dev))
 		return;
 
-<<<<<<< HEAD
-=======
 	if (!i915_disable_power_well && !enable)
 		return;
 
->>>>>>> 07961ac7
 	tmp = I915_READ(HSW_PWR_WELL_DRIVER);
 	is_enabled = tmp & HSW_PWR_WELL_STATE;
 	enable_requested = tmp & HSW_PWR_WELL_ENABLE;
