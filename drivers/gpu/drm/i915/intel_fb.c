--- conflicted
+++ resolved
@@ -98,11 +98,7 @@
 
 	mutex_lock(&dev->struct_mutex);
 
-<<<<<<< HEAD
-	ret = i915_gem_object_pin(fbo, 64*1024);
-=======
 	ret = intel_pin_and_fence_fb_obj(dev, fbo);
->>>>>>> 772320e8
 	if (ret) {
 		DRM_ERROR("failed to pin fb: %d\n", ret);
 		goto out_unref;
@@ -240,11 +236,7 @@
 
 	drm_framebuffer_cleanup(&ifb->base);
 	if (ifb->obj)
-<<<<<<< HEAD
-		drm_gem_object_unreference_unlocked(ifb->obj);
-=======
 		drm_gem_object_unreference(ifb->obj);
->>>>>>> 772320e8
 
 	return 0;
 }
