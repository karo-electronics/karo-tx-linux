--- conflicted
+++ resolved
@@ -1227,17 +1227,11 @@
 	return ret;
 }
 
-<<<<<<< HEAD
-static bool pch_port_hotplug_long_detect(enum port port, u32 val)
-{
-	switch (port) {
-=======
 static bool bxt_port_hotplug_long_detect(enum port port, u32 val)
 {
 	switch (port) {
 	case PORT_A:
 		return val & BXT_PORTA_HOTPLUG_LONG_DETECT;
->>>>>>> 75067dde
 	case PORT_B:
 		return val & PORTB_HOTPLUG_LONG_DETECT;
 	case PORT_C:
@@ -1249,16 +1243,6 @@
 	}
 }
 
-<<<<<<< HEAD
-static bool i9xx_port_hotplug_long_detect(enum port port, u32 val)
-{
-	switch (port) {
-	case PORT_B:
-		return val & PORTB_HOTPLUG_INT_LONG_PULSE;
-	case PORT_C:
-		return val & PORTC_HOTPLUG_INT_LONG_PULSE;
-	case PORT_D:
-=======
 static bool pch_port_hotplug_long_detect(enum port port, u32 val)
 {
 	switch (port) {
@@ -1281,7 +1265,6 @@
 	case PORT_C:
 		return val & PORTC_HOTPLUG_INT_LONG_PULSE;
 	case PORT_D:
->>>>>>> 75067dde
 		return val & PORTD_HOTPLUG_INT_LONG_PULSE;
 	default:
 		return false;
@@ -1289,16 +1272,10 @@
 }
 
 /* Get a bit mask of pins that have triggered, and which ones may be long. */
-<<<<<<< HEAD
-static void pch_get_hpd_pins(u32 *pin_mask, u32 *long_mask,
-			     u32 hotplug_trigger, u32 dig_hotplug_reg,
-			     const u32 hpd[HPD_NUM_PINS])
-=======
 static void intel_get_hpd_pins(u32 *pin_mask, u32 *long_mask,
 			     u32 hotplug_trigger, u32 dig_hotplug_reg,
 			     const u32 hpd[HPD_NUM_PINS],
 			     bool long_pulse_detect(enum port port, u32 val))
->>>>>>> 75067dde
 {
 	enum port port;
 	int i;
@@ -1311,57 +1288,17 @@
 			continue;
 
 		*pin_mask |= BIT(i);
-<<<<<<< HEAD
-
-		port = intel_hpd_pin_to_port(i);
-		if (pch_port_hotplug_long_detect(port, dig_hotplug_reg))
+
+		if (!intel_hpd_pin_to_port(i, &port))
+			continue;
+
+		if (long_pulse_detect(port, dig_hotplug_reg))
 			*long_mask |= BIT(i);
 	}
 
 	DRM_DEBUG_DRIVER("hotplug event received, stat 0x%08x, dig 0x%08x, pins 0x%08x\n",
 			 hotplug_trigger, dig_hotplug_reg, *pin_mask);
 
-}
-
-/* Get a bit mask of pins that have triggered, and which ones may be long. */
-static void i9xx_get_hpd_pins(u32 *pin_mask, u32 *long_mask,
-			      u32 hotplug_trigger, const u32 hpd[HPD_NUM_PINS])
-{
-	enum port port;
-	int i;
-
-	*pin_mask = 0;
-	*long_mask = 0;
-
-	if (!hotplug_trigger)
-		return;
-
-	for_each_hpd_pin(i) {
-		if ((hpd[i] & hotplug_trigger) == 0)
-			continue;
-
-		*pin_mask |= BIT(i);
-
-		port = intel_hpd_pin_to_port(i);
-		if (i9xx_port_hotplug_long_detect(port, hotplug_trigger))
-			*long_mask |= BIT(i);
-	}
-
-	DRM_DEBUG_DRIVER("hotplug event received, stat 0x%08x, pins 0x%08x\n",
-			 hotplug_trigger, *pin_mask);
-=======
-
-		if (!intel_hpd_pin_to_port(i, &port))
-			continue;
-
-		if (long_pulse_detect(port, dig_hotplug_reg))
-			*long_mask |= BIT(i);
-	}
-
-	DRM_DEBUG_DRIVER("hotplug event received, stat 0x%08x, dig 0x%08x, pins 0x%08x\n",
-			 hotplug_trigger, dig_hotplug_reg, *pin_mask);
-
->>>>>>> 75067dde
 }
 
 static void gmbus_irq_handler(struct drm_device *dev)
@@ -1601,13 +1538,9 @@
 	if (IS_G4X(dev) || IS_VALLEYVIEW(dev)) {
 		u32 hotplug_trigger = hotplug_status & HOTPLUG_INT_STATUS_G4X;
 
-<<<<<<< HEAD
-		i9xx_get_hpd_pins(&pin_mask, &long_mask, hotplug_trigger, hpd_status_g4x);
-=======
 		intel_get_hpd_pins(&pin_mask, &long_mask, hotplug_trigger,
 				   hotplug_trigger, hpd_status_g4x,
 				   i9xx_port_hotplug_long_detect);
->>>>>>> 75067dde
 		intel_hpd_irq_handler(dev, pin_mask, long_mask);
 
 		if (hotplug_status & DP_AUX_CHANNEL_MASK_INT_STATUS_G4X)
@@ -1615,13 +1548,9 @@
 	} else {
 		u32 hotplug_trigger = hotplug_status & HOTPLUG_INT_STATUS_I915;
 
-<<<<<<< HEAD
-		i9xx_get_hpd_pins(&pin_mask, &long_mask, hotplug_trigger, hpd_status_i915);
-=======
 		intel_get_hpd_pins(&pin_mask, &long_mask, hotplug_trigger,
 				   hotplug_trigger, hpd_status_g4x,
 				   i9xx_port_hotplug_long_detect);
->>>>>>> 75067dde
 		intel_hpd_irq_handler(dev, pin_mask, long_mask);
 	}
 }
@@ -1724,14 +1653,6 @@
 
 	if (hotplug_trigger) {
 		u32 dig_hotplug_reg, pin_mask, long_mask;
-<<<<<<< HEAD
-
-		dig_hotplug_reg = I915_READ(PCH_PORT_HOTPLUG);
-		I915_WRITE(PCH_PORT_HOTPLUG, dig_hotplug_reg);
-
-		pch_get_hpd_pins(&pin_mask, &long_mask, hotplug_trigger,
-				 dig_hotplug_reg, hpd_ibx);
-=======
 
 		dig_hotplug_reg = I915_READ(PCH_PORT_HOTPLUG);
 		I915_WRITE(PCH_PORT_HOTPLUG, dig_hotplug_reg);
@@ -1739,7 +1660,6 @@
 		intel_get_hpd_pins(&pin_mask, &long_mask, hotplug_trigger,
 				   dig_hotplug_reg, hpd_ibx,
 				   pch_port_hotplug_long_detect);
->>>>>>> 75067dde
 		intel_hpd_irq_handler(dev, pin_mask, long_mask);
 	}
 
@@ -1836,13 +1756,6 @@
 
 	if (hotplug_trigger) {
 		u32 dig_hotplug_reg, pin_mask, long_mask;
-<<<<<<< HEAD
-
-		dig_hotplug_reg = I915_READ(PCH_PORT_HOTPLUG);
-		I915_WRITE(PCH_PORT_HOTPLUG, dig_hotplug_reg);
-		pch_get_hpd_pins(&pin_mask, &long_mask, hotplug_trigger,
-				 dig_hotplug_reg, hpd_cpt);
-=======
 
 		dig_hotplug_reg = I915_READ(PCH_PORT_HOTPLUG);
 		I915_WRITE(PCH_PORT_HOTPLUG, dig_hotplug_reg);
@@ -1850,7 +1763,6 @@
 		intel_get_hpd_pins(&pin_mask, &long_mask, hotplug_trigger,
 				   dig_hotplug_reg, hpd_cpt,
 				   pch_port_hotplug_long_detect);
->>>>>>> 75067dde
 		intel_hpd_irq_handler(dev, pin_mask, long_mask);
 	}
 
@@ -2067,12 +1979,8 @@
 	/* Clear sticky bits in hpd status */
 	I915_WRITE(BXT_HOTPLUG_CTL, hp_control);
 
-<<<<<<< HEAD
-	pch_get_hpd_pins(&pin_mask, &long_mask, hp_trigger, hp_control, hpd_bxt);
-=======
 	intel_get_hpd_pins(&pin_mask, &long_mask, hp_trigger, hp_control,
 			   hpd_bxt, bxt_port_hotplug_long_detect);
->>>>>>> 75067dde
 	intel_hpd_irq_handler(dev, pin_mask, long_mask);
 }
 
