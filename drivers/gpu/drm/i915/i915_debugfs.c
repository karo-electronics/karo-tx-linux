/*
 * Copyright © 2008 Intel Corporation
 *
 * Permission is hereby granted, free of charge, to any person obtaining a
 * copy of this software and associated documentation files (the "Software"),
 * to deal in the Software without restriction, including without limitation
 * the rights to use, copy, modify, merge, publish, distribute, sublicense,
 * and/or sell copies of the Software, and to permit persons to whom the
 * Software is furnished to do so, subject to the following conditions:
 *
 * The above copyright notice and this permission notice (including the next
 * paragraph) shall be included in all copies or substantial portions of the
 * Software.
 *
 * THE SOFTWARE IS PROVIDED "AS IS", WITHOUT WARRANTY OF ANY KIND, EXPRESS OR
 * IMPLIED, INCLUDING BUT NOT LIMITED TO THE WARRANTIES OF MERCHANTABILITY,
 * FITNESS FOR A PARTICULAR PURPOSE AND NONINFRINGEMENT.  IN NO EVENT SHALL
 * THE AUTHORS OR COPYRIGHT HOLDERS BE LIABLE FOR ANY CLAIM, DAMAGES OR OTHER
 * LIABILITY, WHETHER IN AN ACTION OF CONTRACT, TORT OR OTHERWISE, ARISING
 * FROM, OUT OF OR IN CONNECTION WITH THE SOFTWARE OR THE USE OR OTHER DEALINGS
 * IN THE SOFTWARE.
 *
 * Authors:
 *    Eric Anholt <eric@anholt.net>
 *    Keith Packard <keithp@keithp.com>
 *
 */

#include <linux/seq_file.h>
#include <linux/circ_buf.h>
#include <linux/ctype.h>
#include <linux/debugfs.h>
#include <linux/slab.h>
#include <linux/export.h>
#include <linux/list_sort.h>
#include <asm/msr-index.h>
#include <drm/drmP.h>
#include "intel_drv.h"
#include "intel_ringbuffer.h"
#include <drm/i915_drm.h>
#include "i915_drv.h"

enum {
	ACTIVE_LIST,
	INACTIVE_LIST,
	PINNED_LIST,
};

static const char *yesno(int v)
{
	return v ? "yes" : "no";
}

/* As the drm_debugfs_init() routines are called before dev->dev_private is
 * allocated we need to hook into the minor for release. */
static int
drm_add_fake_info_node(struct drm_minor *minor,
		       struct dentry *ent,
		       const void *key)
{
	struct drm_info_node *node;

	node = kmalloc(sizeof(*node), GFP_KERNEL);
	if (node == NULL) {
		debugfs_remove(ent);
		return -ENOMEM;
	}

	node->minor = minor;
	node->dent = ent;
	node->info_ent = (void *) key;

	mutex_lock(&minor->debugfs_lock);
	list_add(&node->list, &minor->debugfs_list);
	mutex_unlock(&minor->debugfs_lock);

	return 0;
}

static int i915_capabilities(struct seq_file *m, void *data)
{
	struct drm_info_node *node = (struct drm_info_node *) m->private;
	struct drm_device *dev = node->minor->dev;
	const struct intel_device_info *info = INTEL_INFO(dev);

	seq_printf(m, "gen: %d\n", info->gen);
	seq_printf(m, "pch: %d\n", INTEL_PCH_TYPE(dev));
#define PRINT_FLAG(x)  seq_printf(m, #x ": %s\n", yesno(info->x))
#define SEP_SEMICOLON ;
	DEV_INFO_FOR_EACH_FLAG(PRINT_FLAG, SEP_SEMICOLON);
#undef PRINT_FLAG
#undef SEP_SEMICOLON

	return 0;
}

static const char *get_pin_flag(struct drm_i915_gem_object *obj)
{
	if (obj->user_pin_count > 0)
		return "P";
	else if (obj->pin_count > 0)
		return "p";
	else
		return " ";
}

static const char *get_tiling_flag(struct drm_i915_gem_object *obj)
{
	switch (obj->tiling_mode) {
	default:
	case I915_TILING_NONE: return " ";
	case I915_TILING_X: return "X";
	case I915_TILING_Y: return "Y";
	}
}

static inline const char *get_global_flag(struct drm_i915_gem_object *obj)
{
	return obj->has_global_gtt_mapping ? "g" : " ";
}

static void
describe_obj(struct seq_file *m, struct drm_i915_gem_object *obj)
{
	struct i915_vma *vma;
	seq_printf(m, "%pK: %s%s%s %8zdKiB %02x %02x %u %u %u%s%s%s",
		   &obj->base,
		   get_pin_flag(obj),
		   get_tiling_flag(obj),
		   get_global_flag(obj),
		   obj->base.size / 1024,
		   obj->base.read_domains,
		   obj->base.write_domain,
		   obj->last_read_seqno,
		   obj->last_write_seqno,
		   obj->last_fenced_seqno,
		   i915_cache_level_str(obj->cache_level),
		   obj->dirty ? " dirty" : "",
		   obj->madv == I915_MADV_DONTNEED ? " purgeable" : "");
	if (obj->base.name)
		seq_printf(m, " (name: %d)", obj->base.name);
	if (obj->pin_count)
		seq_printf(m, " (pinned x %d)", obj->pin_count);
	if (obj->pin_display)
		seq_printf(m, " (display)");
	if (obj->fence_reg != I915_FENCE_REG_NONE)
		seq_printf(m, " (fence: %d)", obj->fence_reg);
	list_for_each_entry(vma, &obj->vma_list, vma_link) {
		if (!i915_is_ggtt(vma->vm))
			seq_puts(m, " (pp");
		else
			seq_puts(m, " (g");
		seq_printf(m, "gtt offset: %08lx, size: %08lx)",
			   vma->node.start, vma->node.size);
	}
	if (obj->stolen)
		seq_printf(m, " (stolen: %08lx)", obj->stolen->start);
	if (obj->pin_mappable || obj->fault_mappable) {
		char s[3], *t = s;
		if (obj->pin_mappable)
			*t++ = 'p';
		if (obj->fault_mappable)
			*t++ = 'f';
		*t = '\0';
		seq_printf(m, " (%s mappable)", s);
	}
	if (obj->ring != NULL)
		seq_printf(m, " (%s)", obj->ring->name);
}

static void describe_ctx(struct seq_file *m, struct i915_hw_context *ctx)
{
	seq_putc(m, ctx->is_initialized ? 'I' : 'i');
	seq_putc(m, ctx->remap_slice ? 'R' : 'r');
	seq_putc(m, ' ');
}

static int i915_gem_object_list_info(struct seq_file *m, void *data)
{
	struct drm_info_node *node = (struct drm_info_node *) m->private;
	uintptr_t list = (uintptr_t) node->info_ent->data;
	struct list_head *head;
	struct drm_device *dev = node->minor->dev;
	struct drm_i915_private *dev_priv = dev->dev_private;
	struct i915_address_space *vm = &dev_priv->gtt.base;
	struct i915_vma *vma;
	size_t total_obj_size, total_gtt_size;
	int count, ret;

	ret = mutex_lock_interruptible(&dev->struct_mutex);
	if (ret)
		return ret;

	/* FIXME: the user of this interface might want more than just GGTT */
	switch (list) {
	case ACTIVE_LIST:
		seq_puts(m, "Active:\n");
		head = &vm->active_list;
		break;
	case INACTIVE_LIST:
		seq_puts(m, "Inactive:\n");
		head = &vm->inactive_list;
		break;
	default:
		mutex_unlock(&dev->struct_mutex);
		return -EINVAL;
	}

	total_obj_size = total_gtt_size = count = 0;
	list_for_each_entry(vma, head, mm_list) {
		seq_printf(m, "   ");
		describe_obj(m, vma->obj);
		seq_printf(m, "\n");
		total_obj_size += vma->obj->base.size;
		total_gtt_size += vma->node.size;
		count++;
	}
	mutex_unlock(&dev->struct_mutex);

	seq_printf(m, "Total %d objects, %zu bytes, %zu GTT size\n",
		   count, total_obj_size, total_gtt_size);
	return 0;
}

static int obj_rank_by_stolen(void *priv,
			      struct list_head *A, struct list_head *B)
{
	struct drm_i915_gem_object *a =
		container_of(A, struct drm_i915_gem_object, obj_exec_link);
	struct drm_i915_gem_object *b =
		container_of(B, struct drm_i915_gem_object, obj_exec_link);

	return a->stolen->start - b->stolen->start;
}

static int i915_gem_stolen_list_info(struct seq_file *m, void *data)
{
	struct drm_info_node *node = (struct drm_info_node *) m->private;
	struct drm_device *dev = node->minor->dev;
	struct drm_i915_private *dev_priv = dev->dev_private;
	struct drm_i915_gem_object *obj;
	size_t total_obj_size, total_gtt_size;
	LIST_HEAD(stolen);
	int count, ret;

	ret = mutex_lock_interruptible(&dev->struct_mutex);
	if (ret)
		return ret;

	total_obj_size = total_gtt_size = count = 0;
	list_for_each_entry(obj, &dev_priv->mm.bound_list, global_list) {
		if (obj->stolen == NULL)
			continue;

		list_add(&obj->obj_exec_link, &stolen);

		total_obj_size += obj->base.size;
		total_gtt_size += i915_gem_obj_ggtt_size(obj);
		count++;
	}
	list_for_each_entry(obj, &dev_priv->mm.unbound_list, global_list) {
		if (obj->stolen == NULL)
			continue;

		list_add(&obj->obj_exec_link, &stolen);

		total_obj_size += obj->base.size;
		count++;
	}
	list_sort(NULL, &stolen, obj_rank_by_stolen);
	seq_puts(m, "Stolen:\n");
	while (!list_empty(&stolen)) {
		obj = list_first_entry(&stolen, typeof(*obj), obj_exec_link);
		seq_puts(m, "   ");
		describe_obj(m, obj);
		seq_putc(m, '\n');
		list_del_init(&obj->obj_exec_link);
	}
	mutex_unlock(&dev->struct_mutex);

	seq_printf(m, "Total %d objects, %zu bytes, %zu GTT size\n",
		   count, total_obj_size, total_gtt_size);
	return 0;
}

#define count_objects(list, member) do { \
	list_for_each_entry(obj, list, member) { \
		size += i915_gem_obj_ggtt_size(obj); \
		++count; \
		if (obj->map_and_fenceable) { \
			mappable_size += i915_gem_obj_ggtt_size(obj); \
			++mappable_count; \
		} \
	} \
} while (0)

struct file_stats {
	int count;
	size_t total, active, inactive, unbound;
};

static int per_file_stats(int id, void *ptr, void *data)
{
	struct drm_i915_gem_object *obj = ptr;
	struct file_stats *stats = data;

	stats->count++;
	stats->total += obj->base.size;

	if (i915_gem_obj_ggtt_bound(obj)) {
		if (!list_empty(&obj->ring_list))
			stats->active += obj->base.size;
		else
			stats->inactive += obj->base.size;
	} else {
		if (!list_empty(&obj->global_list))
			stats->unbound += obj->base.size;
	}

	return 0;
}

#define count_vmas(list, member) do { \
	list_for_each_entry(vma, list, member) { \
		size += i915_gem_obj_ggtt_size(vma->obj); \
		++count; \
		if (vma->obj->map_and_fenceable) { \
			mappable_size += i915_gem_obj_ggtt_size(vma->obj); \
			++mappable_count; \
		} \
	} \
} while (0)

static int i915_gem_object_info(struct seq_file *m, void* data)
{
	struct drm_info_node *node = (struct drm_info_node *) m->private;
	struct drm_device *dev = node->minor->dev;
	struct drm_i915_private *dev_priv = dev->dev_private;
	u32 count, mappable_count, purgeable_count;
	size_t size, mappable_size, purgeable_size;
	struct drm_i915_gem_object *obj;
	struct i915_address_space *vm = &dev_priv->gtt.base;
	struct drm_file *file;
	struct i915_vma *vma;
	int ret;

	ret = mutex_lock_interruptible(&dev->struct_mutex);
	if (ret)
		return ret;

	seq_printf(m, "%u objects, %zu bytes\n",
		   dev_priv->mm.object_count,
		   dev_priv->mm.object_memory);

	size = count = mappable_size = mappable_count = 0;
	count_objects(&dev_priv->mm.bound_list, global_list);
	seq_printf(m, "%u [%u] objects, %zu [%zu] bytes in gtt\n",
		   count, mappable_count, size, mappable_size);

	size = count = mappable_size = mappable_count = 0;
	count_vmas(&vm->active_list, mm_list);
	seq_printf(m, "  %u [%u] active objects, %zu [%zu] bytes\n",
		   count, mappable_count, size, mappable_size);

	size = count = mappable_size = mappable_count = 0;
	count_vmas(&vm->inactive_list, mm_list);
	seq_printf(m, "  %u [%u] inactive objects, %zu [%zu] bytes\n",
		   count, mappable_count, size, mappable_size);

	size = count = purgeable_size = purgeable_count = 0;
	list_for_each_entry(obj, &dev_priv->mm.unbound_list, global_list) {
		size += obj->base.size, ++count;
		if (obj->madv == I915_MADV_DONTNEED)
			purgeable_size += obj->base.size, ++purgeable_count;
	}
	seq_printf(m, "%u unbound objects, %zu bytes\n", count, size);

	size = count = mappable_size = mappable_count = 0;
	list_for_each_entry(obj, &dev_priv->mm.bound_list, global_list) {
		if (obj->fault_mappable) {
			size += i915_gem_obj_ggtt_size(obj);
			++count;
		}
		if (obj->pin_mappable) {
			mappable_size += i915_gem_obj_ggtt_size(obj);
			++mappable_count;
		}
		if (obj->madv == I915_MADV_DONTNEED) {
			purgeable_size += obj->base.size;
			++purgeable_count;
		}
	}
	seq_printf(m, "%u purgeable objects, %zu bytes\n",
		   purgeable_count, purgeable_size);
	seq_printf(m, "%u pinned mappable objects, %zu bytes\n",
		   mappable_count, mappable_size);
	seq_printf(m, "%u fault mappable objects, %zu bytes\n",
		   count, size);

	seq_printf(m, "%zu [%lu] gtt total\n",
		   dev_priv->gtt.base.total,
		   dev_priv->gtt.mappable_end - dev_priv->gtt.base.start);

	seq_putc(m, '\n');
	list_for_each_entry_reverse(file, &dev->filelist, lhead) {
		struct file_stats stats;
		struct task_struct *task;

		memset(&stats, 0, sizeof(stats));
		idr_for_each(&file->object_idr, per_file_stats, &stats);
		/*
		 * Although we have a valid reference on file->pid, that does
		 * not guarantee that the task_struct who called get_pid() is
		 * still alive (e.g. get_pid(current) => fork() => exit()).
		 * Therefore, we need to protect this ->comm access using RCU.
		 */
		rcu_read_lock();
		task = pid_task(file->pid, PIDTYPE_PID);
		seq_printf(m, "%s: %u objects, %zu bytes (%zu active, %zu inactive, %zu unbound)\n",
			   task ? task->comm : "<unknown>",
			   stats.count,
			   stats.total,
			   stats.active,
			   stats.inactive,
			   stats.unbound);
		rcu_read_unlock();
	}

	mutex_unlock(&dev->struct_mutex);

	return 0;
}

static int i915_gem_gtt_info(struct seq_file *m, void *data)
{
	struct drm_info_node *node = (struct drm_info_node *) m->private;
	struct drm_device *dev = node->minor->dev;
	uintptr_t list = (uintptr_t) node->info_ent->data;
	struct drm_i915_private *dev_priv = dev->dev_private;
	struct drm_i915_gem_object *obj;
	size_t total_obj_size, total_gtt_size;
	int count, ret;

	ret = mutex_lock_interruptible(&dev->struct_mutex);
	if (ret)
		return ret;

	total_obj_size = total_gtt_size = count = 0;
	list_for_each_entry(obj, &dev_priv->mm.bound_list, global_list) {
		if (list == PINNED_LIST && obj->pin_count == 0)
			continue;

		seq_puts(m, "   ");
		describe_obj(m, obj);
		seq_putc(m, '\n');
		total_obj_size += obj->base.size;
		total_gtt_size += i915_gem_obj_ggtt_size(obj);
		count++;
	}

	mutex_unlock(&dev->struct_mutex);

	seq_printf(m, "Total %d objects, %zu bytes, %zu GTT size\n",
		   count, total_obj_size, total_gtt_size);

	return 0;
}

static int i915_gem_pageflip_info(struct seq_file *m, void *data)
{
	struct drm_info_node *node = (struct drm_info_node *) m->private;
	struct drm_device *dev = node->minor->dev;
	unsigned long flags;
	struct intel_crtc *crtc;

	list_for_each_entry(crtc, &dev->mode_config.crtc_list, base.head) {
		const char pipe = pipe_name(crtc->pipe);
		const char plane = plane_name(crtc->plane);
		struct intel_unpin_work *work;

		spin_lock_irqsave(&dev->event_lock, flags);
		work = crtc->unpin_work;
		if (work == NULL) {
			seq_printf(m, "No flip due on pipe %c (plane %c)\n",
				   pipe, plane);
		} else {
			if (atomic_read(&work->pending) < INTEL_FLIP_COMPLETE) {
				seq_printf(m, "Flip queued on pipe %c (plane %c)\n",
					   pipe, plane);
			} else {
				seq_printf(m, "Flip pending (waiting for vsync) on pipe %c (plane %c)\n",
					   pipe, plane);
			}
			if (work->enable_stall_check)
				seq_puts(m, "Stall check enabled, ");
			else
				seq_puts(m, "Stall check waiting for page flip ioctl, ");
			seq_printf(m, "%d prepares\n", atomic_read(&work->pending));

			if (work->old_fb_obj) {
				struct drm_i915_gem_object *obj = work->old_fb_obj;
				if (obj)
					seq_printf(m, "Old framebuffer gtt_offset 0x%08lx\n",
						   i915_gem_obj_ggtt_offset(obj));
			}
			if (work->pending_flip_obj) {
				struct drm_i915_gem_object *obj = work->pending_flip_obj;
				if (obj)
					seq_printf(m, "New framebuffer gtt_offset 0x%08lx\n",
						   i915_gem_obj_ggtt_offset(obj));
			}
		}
		spin_unlock_irqrestore(&dev->event_lock, flags);
	}

	return 0;
}

static int i915_gem_request_info(struct seq_file *m, void *data)
{
	struct drm_info_node *node = (struct drm_info_node *) m->private;
	struct drm_device *dev = node->minor->dev;
	drm_i915_private_t *dev_priv = dev->dev_private;
	struct intel_ring_buffer *ring;
	struct drm_i915_gem_request *gem_request;
	int ret, count, i;

	ret = mutex_lock_interruptible(&dev->struct_mutex);
	if (ret)
		return ret;

	count = 0;
	for_each_ring(ring, dev_priv, i) {
		if (list_empty(&ring->request_list))
			continue;

		seq_printf(m, "%s requests:\n", ring->name);
		list_for_each_entry(gem_request,
				    &ring->request_list,
				    list) {
			seq_printf(m, "    %d @ %d\n",
				   gem_request->seqno,
				   (int) (jiffies - gem_request->emitted_jiffies));
		}
		count++;
	}
	mutex_unlock(&dev->struct_mutex);

	if (count == 0)
		seq_puts(m, "No requests\n");

	return 0;
}

static void i915_ring_seqno_info(struct seq_file *m,
				 struct intel_ring_buffer *ring)
{
	if (ring->get_seqno) {
		seq_printf(m, "Current sequence (%s): %u\n",
			   ring->name, ring->get_seqno(ring, false));
	}
}

static int i915_gem_seqno_info(struct seq_file *m, void *data)
{
	struct drm_info_node *node = (struct drm_info_node *) m->private;
	struct drm_device *dev = node->minor->dev;
	drm_i915_private_t *dev_priv = dev->dev_private;
	struct intel_ring_buffer *ring;
	int ret, i;

	ret = mutex_lock_interruptible(&dev->struct_mutex);
	if (ret)
		return ret;
	intel_runtime_pm_get(dev_priv);

	for_each_ring(ring, dev_priv, i)
		i915_ring_seqno_info(m, ring);

	intel_runtime_pm_put(dev_priv);
	mutex_unlock(&dev->struct_mutex);

	return 0;
}


static int i915_interrupt_info(struct seq_file *m, void *data)
{
	struct drm_info_node *node = (struct drm_info_node *) m->private;
	struct drm_device *dev = node->minor->dev;
	drm_i915_private_t *dev_priv = dev->dev_private;
	struct intel_ring_buffer *ring;
	int ret, i, pipe;

	ret = mutex_lock_interruptible(&dev->struct_mutex);
	if (ret)
		return ret;
	intel_runtime_pm_get(dev_priv);

	if (INTEL_INFO(dev)->gen >= 8) {
		int i;
		seq_printf(m, "Master Interrupt Control:\t%08x\n",
			   I915_READ(GEN8_MASTER_IRQ));

		for (i = 0; i < 4; i++) {
			seq_printf(m, "GT Interrupt IMR %d:\t%08x\n",
				   i, I915_READ(GEN8_GT_IMR(i)));
			seq_printf(m, "GT Interrupt IIR %d:\t%08x\n",
				   i, I915_READ(GEN8_GT_IIR(i)));
			seq_printf(m, "GT Interrupt IER %d:\t%08x\n",
				   i, I915_READ(GEN8_GT_IER(i)));
		}

		for_each_pipe(i) {
			seq_printf(m, "Pipe %c IMR:\t%08x\n",
				   pipe_name(i),
				   I915_READ(GEN8_DE_PIPE_IMR(i)));
			seq_printf(m, "Pipe %c IIR:\t%08x\n",
				   pipe_name(i),
				   I915_READ(GEN8_DE_PIPE_IIR(i)));
			seq_printf(m, "Pipe %c IER:\t%08x\n",
				   pipe_name(i),
				   I915_READ(GEN8_DE_PIPE_IER(i)));
		}

		seq_printf(m, "Display Engine port interrupt mask:\t%08x\n",
			   I915_READ(GEN8_DE_PORT_IMR));
		seq_printf(m, "Display Engine port interrupt identity:\t%08x\n",
			   I915_READ(GEN8_DE_PORT_IIR));
		seq_printf(m, "Display Engine port interrupt enable:\t%08x\n",
			   I915_READ(GEN8_DE_PORT_IER));

		seq_printf(m, "Display Engine misc interrupt mask:\t%08x\n",
			   I915_READ(GEN8_DE_MISC_IMR));
		seq_printf(m, "Display Engine misc interrupt identity:\t%08x\n",
			   I915_READ(GEN8_DE_MISC_IIR));
		seq_printf(m, "Display Engine misc interrupt enable:\t%08x\n",
			   I915_READ(GEN8_DE_MISC_IER));

		seq_printf(m, "PCU interrupt mask:\t%08x\n",
			   I915_READ(GEN8_PCU_IMR));
		seq_printf(m, "PCU interrupt identity:\t%08x\n",
			   I915_READ(GEN8_PCU_IIR));
		seq_printf(m, "PCU interrupt enable:\t%08x\n",
			   I915_READ(GEN8_PCU_IER));
	} else if (IS_VALLEYVIEW(dev)) {
		seq_printf(m, "Display IER:\t%08x\n",
			   I915_READ(VLV_IER));
		seq_printf(m, "Display IIR:\t%08x\n",
			   I915_READ(VLV_IIR));
		seq_printf(m, "Display IIR_RW:\t%08x\n",
			   I915_READ(VLV_IIR_RW));
		seq_printf(m, "Display IMR:\t%08x\n",
			   I915_READ(VLV_IMR));
		for_each_pipe(pipe)
			seq_printf(m, "Pipe %c stat:\t%08x\n",
				   pipe_name(pipe),
				   I915_READ(PIPESTAT(pipe)));

		seq_printf(m, "Master IER:\t%08x\n",
			   I915_READ(VLV_MASTER_IER));

		seq_printf(m, "Render IER:\t%08x\n",
			   I915_READ(GTIER));
		seq_printf(m, "Render IIR:\t%08x\n",
			   I915_READ(GTIIR));
		seq_printf(m, "Render IMR:\t%08x\n",
			   I915_READ(GTIMR));

		seq_printf(m, "PM IER:\t\t%08x\n",
			   I915_READ(GEN6_PMIER));
		seq_printf(m, "PM IIR:\t\t%08x\n",
			   I915_READ(GEN6_PMIIR));
		seq_printf(m, "PM IMR:\t\t%08x\n",
			   I915_READ(GEN6_PMIMR));

		seq_printf(m, "Port hotplug:\t%08x\n",
			   I915_READ(PORT_HOTPLUG_EN));
		seq_printf(m, "DPFLIPSTAT:\t%08x\n",
			   I915_READ(VLV_DPFLIPSTAT));
		seq_printf(m, "DPINVGTT:\t%08x\n",
			   I915_READ(DPINVGTT));

	} else if (!HAS_PCH_SPLIT(dev)) {
		seq_printf(m, "Interrupt enable:    %08x\n",
			   I915_READ(IER));
		seq_printf(m, "Interrupt identity:  %08x\n",
			   I915_READ(IIR));
		seq_printf(m, "Interrupt mask:      %08x\n",
			   I915_READ(IMR));
		for_each_pipe(pipe)
			seq_printf(m, "Pipe %c stat:         %08x\n",
				   pipe_name(pipe),
				   I915_READ(PIPESTAT(pipe)));
	} else {
		seq_printf(m, "North Display Interrupt enable:		%08x\n",
			   I915_READ(DEIER));
		seq_printf(m, "North Display Interrupt identity:	%08x\n",
			   I915_READ(DEIIR));
		seq_printf(m, "North Display Interrupt mask:		%08x\n",
			   I915_READ(DEIMR));
		seq_printf(m, "South Display Interrupt enable:		%08x\n",
			   I915_READ(SDEIER));
		seq_printf(m, "South Display Interrupt identity:	%08x\n",
			   I915_READ(SDEIIR));
		seq_printf(m, "South Display Interrupt mask:		%08x\n",
			   I915_READ(SDEIMR));
		seq_printf(m, "Graphics Interrupt enable:		%08x\n",
			   I915_READ(GTIER));
		seq_printf(m, "Graphics Interrupt identity:		%08x\n",
			   I915_READ(GTIIR));
		seq_printf(m, "Graphics Interrupt mask:		%08x\n",
			   I915_READ(GTIMR));
	}
	seq_printf(m, "Interrupts received: %d\n",
		   atomic_read(&dev_priv->irq_received));
	for_each_ring(ring, dev_priv, i) {
		if (INTEL_INFO(dev)->gen >= 6) {
			seq_printf(m,
				   "Graphics Interrupt mask (%s):	%08x\n",
				   ring->name, I915_READ_IMR(ring));
		}
		i915_ring_seqno_info(m, ring);
	}
	intel_runtime_pm_put(dev_priv);
	mutex_unlock(&dev->struct_mutex);

	return 0;
}

static int i915_gem_fence_regs_info(struct seq_file *m, void *data)
{
	struct drm_info_node *node = (struct drm_info_node *) m->private;
	struct drm_device *dev = node->minor->dev;
	drm_i915_private_t *dev_priv = dev->dev_private;
	int i, ret;

	ret = mutex_lock_interruptible(&dev->struct_mutex);
	if (ret)
		return ret;

	seq_printf(m, "Reserved fences = %d\n", dev_priv->fence_reg_start);
	seq_printf(m, "Total fences = %d\n", dev_priv->num_fence_regs);
	for (i = 0; i < dev_priv->num_fence_regs; i++) {
		struct drm_i915_gem_object *obj = dev_priv->fence_regs[i].obj;

		seq_printf(m, "Fence %d, pin count = %d, object = ",
			   i, dev_priv->fence_regs[i].pin_count);
		if (obj == NULL)
			seq_puts(m, "unused");
		else
			describe_obj(m, obj);
		seq_putc(m, '\n');
	}

	mutex_unlock(&dev->struct_mutex);
	return 0;
}

static int i915_hws_info(struct seq_file *m, void *data)
{
	struct drm_info_node *node = (struct drm_info_node *) m->private;
	struct drm_device *dev = node->minor->dev;
	drm_i915_private_t *dev_priv = dev->dev_private;
	struct intel_ring_buffer *ring;
	const u32 *hws;
	int i;

	ring = &dev_priv->ring[(uintptr_t)node->info_ent->data];
	hws = ring->status_page.page_addr;
	if (hws == NULL)
		return 0;

	for (i = 0; i < 4096 / sizeof(u32) / 4; i += 4) {
		seq_printf(m, "0x%08x: 0x%08x 0x%08x 0x%08x 0x%08x\n",
			   i * 4,
			   hws[i], hws[i + 1], hws[i + 2], hws[i + 3]);
	}
	return 0;
}

static ssize_t
i915_error_state_write(struct file *filp,
		       const char __user *ubuf,
		       size_t cnt,
		       loff_t *ppos)
{
	struct i915_error_state_file_priv *error_priv = filp->private_data;
	struct drm_device *dev = error_priv->dev;
	int ret;

	DRM_DEBUG_DRIVER("Resetting error state\n");

	ret = mutex_lock_interruptible(&dev->struct_mutex);
	if (ret)
		return ret;

	i915_destroy_error_state(dev);
	mutex_unlock(&dev->struct_mutex);

	return cnt;
}

static int i915_error_state_open(struct inode *inode, struct file *file)
{
	struct drm_device *dev = inode->i_private;
	struct i915_error_state_file_priv *error_priv;

	error_priv = kzalloc(sizeof(*error_priv), GFP_KERNEL);
	if (!error_priv)
		return -ENOMEM;

	error_priv->dev = dev;

	i915_error_state_get(dev, error_priv);

	file->private_data = error_priv;

	return 0;
}

static int i915_error_state_release(struct inode *inode, struct file *file)
{
	struct i915_error_state_file_priv *error_priv = file->private_data;

	i915_error_state_put(error_priv);
	kfree(error_priv);

	return 0;
}

static ssize_t i915_error_state_read(struct file *file, char __user *userbuf,
				     size_t count, loff_t *pos)
{
	struct i915_error_state_file_priv *error_priv = file->private_data;
	struct drm_i915_error_state_buf error_str;
	loff_t tmp_pos = 0;
	ssize_t ret_count = 0;
	int ret;

	ret = i915_error_state_buf_init(&error_str, count, *pos);
	if (ret)
		return ret;

	ret = i915_error_state_to_str(&error_str, error_priv);
	if (ret)
		goto out;

	ret_count = simple_read_from_buffer(userbuf, count, &tmp_pos,
					    error_str.buf,
					    error_str.bytes);

	if (ret_count < 0)
		ret = ret_count;
	else
		*pos = error_str.start + ret_count;
out:
	i915_error_state_buf_release(&error_str);
	return ret ?: ret_count;
}

static const struct file_operations i915_error_state_fops = {
	.owner = THIS_MODULE,
	.open = i915_error_state_open,
	.read = i915_error_state_read,
	.write = i915_error_state_write,
	.llseek = default_llseek,
	.release = i915_error_state_release,
};

static int
i915_next_seqno_get(void *data, u64 *val)
{
	struct drm_device *dev = data;
	drm_i915_private_t *dev_priv = dev->dev_private;
	int ret;

	ret = mutex_lock_interruptible(&dev->struct_mutex);
	if (ret)
		return ret;

	*val = dev_priv->next_seqno;
	mutex_unlock(&dev->struct_mutex);

	return 0;
}

static int
i915_next_seqno_set(void *data, u64 val)
{
	struct drm_device *dev = data;
	int ret;

	ret = mutex_lock_interruptible(&dev->struct_mutex);
	if (ret)
		return ret;

	ret = i915_gem_set_seqno(dev, val);
	mutex_unlock(&dev->struct_mutex);

	return ret;
}

DEFINE_SIMPLE_ATTRIBUTE(i915_next_seqno_fops,
			i915_next_seqno_get, i915_next_seqno_set,
			"0x%llx\n");

static int i915_rstdby_delays(struct seq_file *m, void *unused)
{
	struct drm_info_node *node = (struct drm_info_node *) m->private;
	struct drm_device *dev = node->minor->dev;
	drm_i915_private_t *dev_priv = dev->dev_private;
	u16 crstanddelay;
	int ret;

	ret = mutex_lock_interruptible(&dev->struct_mutex);
	if (ret)
		return ret;
	intel_runtime_pm_get(dev_priv);

	crstanddelay = I915_READ16(CRSTANDVID);

	intel_runtime_pm_put(dev_priv);
	mutex_unlock(&dev->struct_mutex);

	seq_printf(m, "w/ctx: %d, w/o ctx: %d\n", (crstanddelay >> 8) & 0x3f, (crstanddelay & 0x3f));

	return 0;
}

static int i915_cur_delayinfo(struct seq_file *m, void *unused)
{
	struct drm_info_node *node = (struct drm_info_node *) m->private;
	struct drm_device *dev = node->minor->dev;
	drm_i915_private_t *dev_priv = dev->dev_private;
	int ret = 0;

	intel_runtime_pm_get(dev_priv);

	flush_delayed_work(&dev_priv->rps.delayed_resume_work);

	if (IS_GEN5(dev)) {
		u16 rgvswctl = I915_READ16(MEMSWCTL);
		u16 rgvstat = I915_READ16(MEMSTAT_ILK);

		seq_printf(m, "Requested P-state: %d\n", (rgvswctl >> 8) & 0xf);
		seq_printf(m, "Requested VID: %d\n", rgvswctl & 0x3f);
		seq_printf(m, "Current VID: %d\n", (rgvstat & MEMSTAT_VID_MASK) >>
			   MEMSTAT_VID_SHIFT);
		seq_printf(m, "Current P-state: %d\n",
			   (rgvstat & MEMSTAT_PSTATE_MASK) >> MEMSTAT_PSTATE_SHIFT);
	} else if ((IS_GEN6(dev) || IS_GEN7(dev)) && !IS_VALLEYVIEW(dev)) {
		u32 gt_perf_status = I915_READ(GEN6_GT_PERF_STATUS);
		u32 rp_state_limits = I915_READ(GEN6_RP_STATE_LIMITS);
		u32 rp_state_cap = I915_READ(GEN6_RP_STATE_CAP);
		u32 rpstat, cagf, reqf;
		u32 rpupei, rpcurup, rpprevup;
		u32 rpdownei, rpcurdown, rpprevdown;
		int max_freq;

		/* RPSTAT1 is in the GT power well */
		ret = mutex_lock_interruptible(&dev->struct_mutex);
		if (ret)
			goto out;

		gen6_gt_force_wake_get(dev_priv, FORCEWAKE_ALL);

		reqf = I915_READ(GEN6_RPNSWREQ);
		reqf &= ~GEN6_TURBO_DISABLE;
		if (IS_HASWELL(dev))
			reqf >>= 24;
		else
			reqf >>= 25;
		reqf *= GT_FREQUENCY_MULTIPLIER;

		rpstat = I915_READ(GEN6_RPSTAT1);
		rpupei = I915_READ(GEN6_RP_CUR_UP_EI);
		rpcurup = I915_READ(GEN6_RP_CUR_UP);
		rpprevup = I915_READ(GEN6_RP_PREV_UP);
		rpdownei = I915_READ(GEN6_RP_CUR_DOWN_EI);
		rpcurdown = I915_READ(GEN6_RP_CUR_DOWN);
		rpprevdown = I915_READ(GEN6_RP_PREV_DOWN);
		if (IS_HASWELL(dev))
			cagf = (rpstat & HSW_CAGF_MASK) >> HSW_CAGF_SHIFT;
		else
			cagf = (rpstat & GEN6_CAGF_MASK) >> GEN6_CAGF_SHIFT;
		cagf *= GT_FREQUENCY_MULTIPLIER;

		gen6_gt_force_wake_put(dev_priv, FORCEWAKE_ALL);
		mutex_unlock(&dev->struct_mutex);

		seq_printf(m, "GT_PERF_STATUS: 0x%08x\n", gt_perf_status);
		seq_printf(m, "RPSTAT1: 0x%08x\n", rpstat);
		seq_printf(m, "Render p-state ratio: %d\n",
			   (gt_perf_status & 0xff00) >> 8);
		seq_printf(m, "Render p-state VID: %d\n",
			   gt_perf_status & 0xff);
		seq_printf(m, "Render p-state limit: %d\n",
			   rp_state_limits & 0xff);
		seq_printf(m, "RPNSWREQ: %dMHz\n", reqf);
		seq_printf(m, "CAGF: %dMHz\n", cagf);
		seq_printf(m, "RP CUR UP EI: %dus\n", rpupei &
			   GEN6_CURICONT_MASK);
		seq_printf(m, "RP CUR UP: %dus\n", rpcurup &
			   GEN6_CURBSYTAVG_MASK);
		seq_printf(m, "RP PREV UP: %dus\n", rpprevup &
			   GEN6_CURBSYTAVG_MASK);
		seq_printf(m, "RP CUR DOWN EI: %dus\n", rpdownei &
			   GEN6_CURIAVG_MASK);
		seq_printf(m, "RP CUR DOWN: %dus\n", rpcurdown &
			   GEN6_CURBSYTAVG_MASK);
		seq_printf(m, "RP PREV DOWN: %dus\n", rpprevdown &
			   GEN6_CURBSYTAVG_MASK);

		max_freq = (rp_state_cap & 0xff0000) >> 16;
		seq_printf(m, "Lowest (RPN) frequency: %dMHz\n",
			   max_freq * GT_FREQUENCY_MULTIPLIER);

		max_freq = (rp_state_cap & 0xff00) >> 8;
		seq_printf(m, "Nominal (RP1) frequency: %dMHz\n",
			   max_freq * GT_FREQUENCY_MULTIPLIER);

		max_freq = rp_state_cap & 0xff;
		seq_printf(m, "Max non-overclocked (RP0) frequency: %dMHz\n",
			   max_freq * GT_FREQUENCY_MULTIPLIER);

		seq_printf(m, "Max overclocked frequency: %dMHz\n",
			   dev_priv->rps.hw_max * GT_FREQUENCY_MULTIPLIER);
	} else if (IS_VALLEYVIEW(dev)) {
		u32 freq_sts, val;

		mutex_lock(&dev_priv->rps.hw_lock);
		freq_sts = vlv_punit_read(dev_priv, PUNIT_REG_GPU_FREQ_STS);
		seq_printf(m, "PUNIT_REG_GPU_FREQ_STS: 0x%08x\n", freq_sts);
		seq_printf(m, "DDR freq: %d MHz\n", dev_priv->mem_freq);

		val = valleyview_rps_max_freq(dev_priv);
		seq_printf(m, "max GPU freq: %d MHz\n",
			   vlv_gpu_freq(dev_priv, val));

		val = valleyview_rps_min_freq(dev_priv);
		seq_printf(m, "min GPU freq: %d MHz\n",
			   vlv_gpu_freq(dev_priv, val));

		seq_printf(m, "current GPU freq: %d MHz\n",
			   vlv_gpu_freq(dev_priv, (freq_sts >> 8) & 0xff));
		mutex_unlock(&dev_priv->rps.hw_lock);
	} else {
		seq_puts(m, "no P-state info available\n");
	}

out:
	intel_runtime_pm_put(dev_priv);
	return ret;
}

static int i915_delayfreq_table(struct seq_file *m, void *unused)
{
	struct drm_info_node *node = (struct drm_info_node *) m->private;
	struct drm_device *dev = node->minor->dev;
	drm_i915_private_t *dev_priv = dev->dev_private;
	u32 delayfreq;
	int ret, i;

	ret = mutex_lock_interruptible(&dev->struct_mutex);
	if (ret)
		return ret;
	intel_runtime_pm_get(dev_priv);

	for (i = 0; i < 16; i++) {
		delayfreq = I915_READ(PXVFREQ_BASE + i * 4);
		seq_printf(m, "P%02dVIDFREQ: 0x%08x (VID: %d)\n", i, delayfreq,
			   (delayfreq & PXVFREQ_PX_MASK) >> PXVFREQ_PX_SHIFT);
	}

	intel_runtime_pm_put(dev_priv);

	mutex_unlock(&dev->struct_mutex);

	return 0;
}

static inline int MAP_TO_MV(int map)
{
	return 1250 - (map * 25);
}

static int i915_inttoext_table(struct seq_file *m, void *unused)
{
	struct drm_info_node *node = (struct drm_info_node *) m->private;
	struct drm_device *dev = node->minor->dev;
	drm_i915_private_t *dev_priv = dev->dev_private;
	u32 inttoext;
	int ret, i;

	ret = mutex_lock_interruptible(&dev->struct_mutex);
	if (ret)
		return ret;
	intel_runtime_pm_get(dev_priv);

	for (i = 1; i <= 32; i++) {
		inttoext = I915_READ(INTTOEXT_BASE_ILK + i * 4);
		seq_printf(m, "INTTOEXT%02d: 0x%08x\n", i, inttoext);
	}

	intel_runtime_pm_put(dev_priv);
	mutex_unlock(&dev->struct_mutex);

	return 0;
}

static int ironlake_drpc_info(struct seq_file *m)
{
	struct drm_info_node *node = (struct drm_info_node *) m->private;
	struct drm_device *dev = node->minor->dev;
	drm_i915_private_t *dev_priv = dev->dev_private;
	u32 rgvmodectl, rstdbyctl;
	u16 crstandvid;
	int ret;

	ret = mutex_lock_interruptible(&dev->struct_mutex);
	if (ret)
		return ret;
	intel_runtime_pm_get(dev_priv);

	rgvmodectl = I915_READ(MEMMODECTL);
	rstdbyctl = I915_READ(RSTDBYCTL);
	crstandvid = I915_READ16(CRSTANDVID);

	intel_runtime_pm_put(dev_priv);
	mutex_unlock(&dev->struct_mutex);

	seq_printf(m, "HD boost: %s\n", (rgvmodectl & MEMMODE_BOOST_EN) ?
		   "yes" : "no");
	seq_printf(m, "Boost freq: %d\n",
		   (rgvmodectl & MEMMODE_BOOST_FREQ_MASK) >>
		   MEMMODE_BOOST_FREQ_SHIFT);
	seq_printf(m, "HW control enabled: %s\n",
		   rgvmodectl & MEMMODE_HWIDLE_EN ? "yes" : "no");
	seq_printf(m, "SW control enabled: %s\n",
		   rgvmodectl & MEMMODE_SWMODE_EN ? "yes" : "no");
	seq_printf(m, "Gated voltage change: %s\n",
		   rgvmodectl & MEMMODE_RCLK_GATE ? "yes" : "no");
	seq_printf(m, "Starting frequency: P%d\n",
		   (rgvmodectl & MEMMODE_FSTART_MASK) >> MEMMODE_FSTART_SHIFT);
	seq_printf(m, "Max P-state: P%d\n",
		   (rgvmodectl & MEMMODE_FMAX_MASK) >> MEMMODE_FMAX_SHIFT);
	seq_printf(m, "Min P-state: P%d\n", (rgvmodectl & MEMMODE_FMIN_MASK));
	seq_printf(m, "RS1 VID: %d\n", (crstandvid & 0x3f));
	seq_printf(m, "RS2 VID: %d\n", ((crstandvid >> 8) & 0x3f));
	seq_printf(m, "Render standby enabled: %s\n",
		   (rstdbyctl & RCX_SW_EXIT) ? "no" : "yes");
	seq_puts(m, "Current RS state: ");
	switch (rstdbyctl & RSX_STATUS_MASK) {
	case RSX_STATUS_ON:
		seq_puts(m, "on\n");
		break;
	case RSX_STATUS_RC1:
		seq_puts(m, "RC1\n");
		break;
	case RSX_STATUS_RC1E:
		seq_puts(m, "RC1E\n");
		break;
	case RSX_STATUS_RS1:
		seq_puts(m, "RS1\n");
		break;
	case RSX_STATUS_RS2:
		seq_puts(m, "RS2 (RC6)\n");
		break;
	case RSX_STATUS_RS3:
		seq_puts(m, "RC3 (RC6+)\n");
		break;
	default:
		seq_puts(m, "unknown\n");
		break;
	}

	return 0;
}

static int gen6_drpc_info(struct seq_file *m)
{

	struct drm_info_node *node = (struct drm_info_node *) m->private;
	struct drm_device *dev = node->minor->dev;
	struct drm_i915_private *dev_priv = dev->dev_private;
	u32 rpmodectl1, gt_core_status, rcctl1, rc6vids = 0;
	unsigned forcewake_count;
	int count = 0, ret;

	ret = mutex_lock_interruptible(&dev->struct_mutex);
	if (ret)
		return ret;
	intel_runtime_pm_get(dev_priv);

	spin_lock_irq(&dev_priv->uncore.lock);
	forcewake_count = dev_priv->uncore.forcewake_count;
	spin_unlock_irq(&dev_priv->uncore.lock);

	if (forcewake_count) {
		seq_puts(m, "RC information inaccurate because somebody "
			    "holds a forcewake reference \n");
	} else {
		/* NB: we cannot use forcewake, else we read the wrong values */
		while (count++ < 50 && (I915_READ_NOTRACE(FORCEWAKE_ACK) & 1))
			udelay(10);
		seq_printf(m, "RC information accurate: %s\n", yesno(count < 51));
	}

	gt_core_status = readl(dev_priv->regs + GEN6_GT_CORE_STATUS);
	trace_i915_reg_rw(false, GEN6_GT_CORE_STATUS, gt_core_status, 4, true);

	rpmodectl1 = I915_READ(GEN6_RP_CONTROL);
	rcctl1 = I915_READ(GEN6_RC_CONTROL);
	mutex_unlock(&dev->struct_mutex);
	mutex_lock(&dev_priv->rps.hw_lock);
	sandybridge_pcode_read(dev_priv, GEN6_PCODE_READ_RC6VIDS, &rc6vids);
	mutex_unlock(&dev_priv->rps.hw_lock);

	intel_runtime_pm_put(dev_priv);

	seq_printf(m, "Video Turbo Mode: %s\n",
		   yesno(rpmodectl1 & GEN6_RP_MEDIA_TURBO));
	seq_printf(m, "HW control enabled: %s\n",
		   yesno(rpmodectl1 & GEN6_RP_ENABLE));
	seq_printf(m, "SW control enabled: %s\n",
		   yesno((rpmodectl1 & GEN6_RP_MEDIA_MODE_MASK) ==
			  GEN6_RP_MEDIA_SW_MODE));
	seq_printf(m, "RC1e Enabled: %s\n",
		   yesno(rcctl1 & GEN6_RC_CTL_RC1e_ENABLE));
	seq_printf(m, "RC6 Enabled: %s\n",
		   yesno(rcctl1 & GEN6_RC_CTL_RC6_ENABLE));
	seq_printf(m, "Deep RC6 Enabled: %s\n",
		   yesno(rcctl1 & GEN6_RC_CTL_RC6p_ENABLE));
	seq_printf(m, "Deepest RC6 Enabled: %s\n",
		   yesno(rcctl1 & GEN6_RC_CTL_RC6pp_ENABLE));
	seq_puts(m, "Current RC state: ");
	switch (gt_core_status & GEN6_RCn_MASK) {
	case GEN6_RC0:
		if (gt_core_status & GEN6_CORE_CPD_STATE_MASK)
			seq_puts(m, "Core Power Down\n");
		else
			seq_puts(m, "on\n");
		break;
	case GEN6_RC3:
		seq_puts(m, "RC3\n");
		break;
	case GEN6_RC6:
		seq_puts(m, "RC6\n");
		break;
	case GEN6_RC7:
		seq_puts(m, "RC7\n");
		break;
	default:
		seq_puts(m, "Unknown\n");
		break;
	}

	seq_printf(m, "Core Power Down: %s\n",
		   yesno(gt_core_status & GEN6_CORE_CPD_STATE_MASK));

	/* Not exactly sure what this is */
	seq_printf(m, "RC6 \"Locked to RPn\" residency since boot: %u\n",
		   I915_READ(GEN6_GT_GFX_RC6_LOCKED));
	seq_printf(m, "RC6 residency since boot: %u\n",
		   I915_READ(GEN6_GT_GFX_RC6));
	seq_printf(m, "RC6+ residency since boot: %u\n",
		   I915_READ(GEN6_GT_GFX_RC6p));
	seq_printf(m, "RC6++ residency since boot: %u\n",
		   I915_READ(GEN6_GT_GFX_RC6pp));

	seq_printf(m, "RC6   voltage: %dmV\n",
		   GEN6_DECODE_RC6_VID(((rc6vids >> 0) & 0xff)));
	seq_printf(m, "RC6+  voltage: %dmV\n",
		   GEN6_DECODE_RC6_VID(((rc6vids >> 8) & 0xff)));
	seq_printf(m, "RC6++ voltage: %dmV\n",
		   GEN6_DECODE_RC6_VID(((rc6vids >> 16) & 0xff)));
	return 0;
}

static int i915_drpc_info(struct seq_file *m, void *unused)
{
	struct drm_info_node *node = (struct drm_info_node *) m->private;
	struct drm_device *dev = node->minor->dev;

	if (IS_GEN6(dev) || IS_GEN7(dev))
		return gen6_drpc_info(m);
	else
		return ironlake_drpc_info(m);
}

static int i915_fbc_status(struct seq_file *m, void *unused)
{
	struct drm_info_node *node = (struct drm_info_node *) m->private;
	struct drm_device *dev = node->minor->dev;
	drm_i915_private_t *dev_priv = dev->dev_private;

	if (!I915_HAS_FBC(dev)) {
		seq_puts(m, "FBC unsupported on this chipset\n");
		return 0;
	}

	if (intel_fbc_enabled(dev)) {
		seq_puts(m, "FBC enabled\n");
	} else {
		seq_puts(m, "FBC disabled: ");
		switch (dev_priv->fbc.no_fbc_reason) {
		case FBC_OK:
			seq_puts(m, "FBC actived, but currently disabled in hardware");
			break;
		case FBC_UNSUPPORTED:
			seq_puts(m, "unsupported by this chipset");
			break;
		case FBC_NO_OUTPUT:
			seq_puts(m, "no outputs");
			break;
		case FBC_STOLEN_TOO_SMALL:
			seq_puts(m, "not enough stolen memory");
			break;
		case FBC_UNSUPPORTED_MODE:
			seq_puts(m, "mode not supported");
			break;
		case FBC_MODE_TOO_LARGE:
			seq_puts(m, "mode too large");
			break;
		case FBC_BAD_PLANE:
			seq_puts(m, "FBC unsupported on plane");
			break;
		case FBC_NOT_TILED:
			seq_puts(m, "scanout buffer not tiled");
			break;
		case FBC_MULTIPLE_PIPES:
			seq_puts(m, "multiple pipes are enabled");
			break;
		case FBC_MODULE_PARAM:
			seq_puts(m, "disabled per module param (default off)");
			break;
		case FBC_CHIP_DEFAULT:
			seq_puts(m, "disabled per chip default");
			break;
		default:
			seq_puts(m, "unknown reason");
		}
		seq_putc(m, '\n');
	}
	return 0;
}

static int i915_ips_status(struct seq_file *m, void *unused)
{
	struct drm_info_node *node = (struct drm_info_node *) m->private;
	struct drm_device *dev = node->minor->dev;
	struct drm_i915_private *dev_priv = dev->dev_private;

	if (!HAS_IPS(dev)) {
		seq_puts(m, "not supported\n");
		return 0;
	}

	if (I915_READ(IPS_CTL) & IPS_ENABLE)
		seq_puts(m, "enabled\n");
	else
		seq_puts(m, "disabled\n");

	return 0;
}

static int i915_sr_status(struct seq_file *m, void *unused)
{
	struct drm_info_node *node = (struct drm_info_node *) m->private;
	struct drm_device *dev = node->minor->dev;
	drm_i915_private_t *dev_priv = dev->dev_private;
	bool sr_enabled = false;

	if (HAS_PCH_SPLIT(dev))
		sr_enabled = I915_READ(WM1_LP_ILK) & WM1_LP_SR_EN;
	else if (IS_CRESTLINE(dev) || IS_I945G(dev) || IS_I945GM(dev))
		sr_enabled = I915_READ(FW_BLC_SELF) & FW_BLC_SELF_EN;
	else if (IS_I915GM(dev))
		sr_enabled = I915_READ(INSTPM) & INSTPM_SELF_EN;
	else if (IS_PINEVIEW(dev))
		sr_enabled = I915_READ(DSPFW3) & PINEVIEW_SELF_REFRESH_EN;

	seq_printf(m, "self-refresh: %s\n",
		   sr_enabled ? "enabled" : "disabled");

	return 0;
}

static int i915_emon_status(struct seq_file *m, void *unused)
{
	struct drm_info_node *node = (struct drm_info_node *) m->private;
	struct drm_device *dev = node->minor->dev;
	drm_i915_private_t *dev_priv = dev->dev_private;
	unsigned long temp, chipset, gfx;
	int ret;

	if (!IS_GEN5(dev))
		return -ENODEV;

	ret = mutex_lock_interruptible(&dev->struct_mutex);
	if (ret)
		return ret;

	temp = i915_mch_val(dev_priv);
	chipset = i915_chipset_val(dev_priv);
	gfx = i915_gfx_val(dev_priv);
	mutex_unlock(&dev->struct_mutex);

	seq_printf(m, "GMCH temp: %ld\n", temp);
	seq_printf(m, "Chipset power: %ld\n", chipset);
	seq_printf(m, "GFX power: %ld\n", gfx);
	seq_printf(m, "Total power: %ld\n", chipset + gfx);

	return 0;
}

static int i915_ring_freq_table(struct seq_file *m, void *unused)
{
	struct drm_info_node *node = (struct drm_info_node *) m->private;
	struct drm_device *dev = node->minor->dev;
	drm_i915_private_t *dev_priv = dev->dev_private;
	int ret;
	int gpu_freq, ia_freq;

	if (!(IS_GEN6(dev) || IS_GEN7(dev))) {
		seq_puts(m, "unsupported on this chipset\n");
		return 0;
	}

	flush_delayed_work(&dev_priv->rps.delayed_resume_work);

	ret = mutex_lock_interruptible(&dev_priv->rps.hw_lock);
	if (ret)
		return ret;
	intel_runtime_pm_get(dev_priv);

	seq_puts(m, "GPU freq (MHz)\tEffective CPU freq (MHz)\tEffective Ring freq (MHz)\n");

	for (gpu_freq = dev_priv->rps.min_delay;
	     gpu_freq <= dev_priv->rps.max_delay;
	     gpu_freq++) {
		ia_freq = gpu_freq;
		sandybridge_pcode_read(dev_priv,
				       GEN6_PCODE_READ_MIN_FREQ_TABLE,
				       &ia_freq);
		seq_printf(m, "%d\t\t%d\t\t\t\t%d\n",
			   gpu_freq * GT_FREQUENCY_MULTIPLIER,
			   ((ia_freq >> 0) & 0xff) * 100,
			   ((ia_freq >> 8) & 0xff) * 100);
	}

	intel_runtime_pm_put(dev_priv);
	mutex_unlock(&dev_priv->rps.hw_lock);

	return 0;
}

static int i915_gfxec(struct seq_file *m, void *unused)
{
	struct drm_info_node *node = (struct drm_info_node *) m->private;
	struct drm_device *dev = node->minor->dev;
	drm_i915_private_t *dev_priv = dev->dev_private;
	int ret;

	ret = mutex_lock_interruptible(&dev->struct_mutex);
	if (ret)
		return ret;
	intel_runtime_pm_get(dev_priv);

	seq_printf(m, "GFXEC: %ld\n", (unsigned long)I915_READ(0x112f4));
	intel_runtime_pm_put(dev_priv);

	mutex_unlock(&dev->struct_mutex);

	return 0;
}

static int i915_opregion(struct seq_file *m, void *unused)
{
	struct drm_info_node *node = (struct drm_info_node *) m->private;
	struct drm_device *dev = node->minor->dev;
	drm_i915_private_t *dev_priv = dev->dev_private;
	struct intel_opregion *opregion = &dev_priv->opregion;
	void *data = kmalloc(OPREGION_SIZE, GFP_KERNEL);
	int ret;

	if (data == NULL)
		return -ENOMEM;

	ret = mutex_lock_interruptible(&dev->struct_mutex);
	if (ret)
		goto out;

	if (opregion->header) {
		memcpy_fromio(data, opregion->header, OPREGION_SIZE);
		seq_write(m, data, OPREGION_SIZE);
	}

	mutex_unlock(&dev->struct_mutex);

out:
	kfree(data);
	return 0;
}

static int i915_gem_framebuffer_info(struct seq_file *m, void *data)
{
	struct drm_info_node *node = (struct drm_info_node *) m->private;
	struct drm_device *dev = node->minor->dev;
	struct intel_fbdev *ifbdev = NULL;
	struct intel_framebuffer *fb;

#ifdef CONFIG_DRM_I915_FBDEV
	struct drm_i915_private *dev_priv = dev->dev_private;
	int ret = mutex_lock_interruptible(&dev->mode_config.mutex);
	if (ret)
		return ret;

	ifbdev = dev_priv->fbdev;
	fb = to_intel_framebuffer(ifbdev->helper.fb);

	seq_printf(m, "fbcon size: %d x %d, depth %d, %d bpp, refcount %d, obj ",
		   fb->base.width,
		   fb->base.height,
		   fb->base.depth,
		   fb->base.bits_per_pixel,
		   atomic_read(&fb->base.refcount.refcount));
	describe_obj(m, fb->obj);
	seq_putc(m, '\n');
	mutex_unlock(&dev->mode_config.mutex);
#endif

	mutex_lock(&dev->mode_config.fb_lock);
	list_for_each_entry(fb, &dev->mode_config.fb_list, base.head) {
		if (ifbdev && &fb->base == ifbdev->helper.fb)
			continue;

		seq_printf(m, "user size: %d x %d, depth %d, %d bpp, refcount %d, obj ",
			   fb->base.width,
			   fb->base.height,
			   fb->base.depth,
			   fb->base.bits_per_pixel,
			   atomic_read(&fb->base.refcount.refcount));
		describe_obj(m, fb->obj);
		seq_putc(m, '\n');
	}
	mutex_unlock(&dev->mode_config.fb_lock);

	return 0;
}

static int i915_context_status(struct seq_file *m, void *unused)
{
	struct drm_info_node *node = (struct drm_info_node *) m->private;
	struct drm_device *dev = node->minor->dev;
	drm_i915_private_t *dev_priv = dev->dev_private;
	struct intel_ring_buffer *ring;
	struct i915_hw_context *ctx;
	int ret, i;

	ret = mutex_lock_interruptible(&dev->mode_config.mutex);
	if (ret)
		return ret;

	if (dev_priv->ips.pwrctx) {
		seq_puts(m, "power context ");
		describe_obj(m, dev_priv->ips.pwrctx);
		seq_putc(m, '\n');
	}

	if (dev_priv->ips.renderctx) {
		seq_puts(m, "render context ");
		describe_obj(m, dev_priv->ips.renderctx);
		seq_putc(m, '\n');
	}

	list_for_each_entry(ctx, &dev_priv->context_list, link) {
		seq_puts(m, "HW context ");
		describe_ctx(m, ctx);
		for_each_ring(ring, dev_priv, i)
			if (ring->default_context == ctx)
				seq_printf(m, "(default context %s) ", ring->name);

		describe_obj(m, ctx->obj);
		seq_putc(m, '\n');
	}

	mutex_unlock(&dev->mode_config.mutex);

	return 0;
}

static int i915_gen6_forcewake_count_info(struct seq_file *m, void *data)
{
	struct drm_info_node *node = (struct drm_info_node *) m->private;
	struct drm_device *dev = node->minor->dev;
	struct drm_i915_private *dev_priv = dev->dev_private;
	unsigned forcewake_count = 0, fw_rendercount = 0, fw_mediacount = 0;

	spin_lock_irq(&dev_priv->uncore.lock);
	if (IS_VALLEYVIEW(dev)) {
		fw_rendercount = dev_priv->uncore.fw_rendercount;
		fw_mediacount = dev_priv->uncore.fw_mediacount;
	} else
		forcewake_count = dev_priv->uncore.forcewake_count;
	spin_unlock_irq(&dev_priv->uncore.lock);

	if (IS_VALLEYVIEW(dev)) {
		seq_printf(m, "fw_rendercount = %u\n", fw_rendercount);
		seq_printf(m, "fw_mediacount = %u\n", fw_mediacount);
	} else
		seq_printf(m, "forcewake count = %u\n", forcewake_count);

	return 0;
}

static const char *swizzle_string(unsigned swizzle)
{
	switch (swizzle) {
	case I915_BIT_6_SWIZZLE_NONE:
		return "none";
	case I915_BIT_6_SWIZZLE_9:
		return "bit9";
	case I915_BIT_6_SWIZZLE_9_10:
		return "bit9/bit10";
	case I915_BIT_6_SWIZZLE_9_11:
		return "bit9/bit11";
	case I915_BIT_6_SWIZZLE_9_10_11:
		return "bit9/bit10/bit11";
	case I915_BIT_6_SWIZZLE_9_17:
		return "bit9/bit17";
	case I915_BIT_6_SWIZZLE_9_10_17:
		return "bit9/bit10/bit17";
	case I915_BIT_6_SWIZZLE_UNKNOWN:
		return "unknown";
	}

	return "bug";
}

static int i915_swizzle_info(struct seq_file *m, void *data)
{
	struct drm_info_node *node = (struct drm_info_node *) m->private;
	struct drm_device *dev = node->minor->dev;
	struct drm_i915_private *dev_priv = dev->dev_private;
	int ret;

	ret = mutex_lock_interruptible(&dev->struct_mutex);
	if (ret)
		return ret;
	intel_runtime_pm_get(dev_priv);

	seq_printf(m, "bit6 swizzle for X-tiling = %s\n",
		   swizzle_string(dev_priv->mm.bit_6_swizzle_x));
	seq_printf(m, "bit6 swizzle for Y-tiling = %s\n",
		   swizzle_string(dev_priv->mm.bit_6_swizzle_y));

	if (IS_GEN3(dev) || IS_GEN4(dev)) {
		seq_printf(m, "DDC = 0x%08x\n",
			   I915_READ(DCC));
		seq_printf(m, "C0DRB3 = 0x%04x\n",
			   I915_READ16(C0DRB3));
		seq_printf(m, "C1DRB3 = 0x%04x\n",
			   I915_READ16(C1DRB3));
	} else if (INTEL_INFO(dev)->gen >= 6) {
		seq_printf(m, "MAD_DIMM_C0 = 0x%08x\n",
			   I915_READ(MAD_DIMM_C0));
		seq_printf(m, "MAD_DIMM_C1 = 0x%08x\n",
			   I915_READ(MAD_DIMM_C1));
		seq_printf(m, "MAD_DIMM_C2 = 0x%08x\n",
			   I915_READ(MAD_DIMM_C2));
		seq_printf(m, "TILECTL = 0x%08x\n",
			   I915_READ(TILECTL));
		if (IS_GEN8(dev))
			seq_printf(m, "GAMTARBMODE = 0x%08x\n",
				   I915_READ(GAMTARBMODE));
		else
			seq_printf(m, "ARB_MODE = 0x%08x\n",
				   I915_READ(ARB_MODE));
		seq_printf(m, "DISP_ARB_CTL = 0x%08x\n",
			   I915_READ(DISP_ARB_CTL));
	}
	intel_runtime_pm_put(dev_priv);
	mutex_unlock(&dev->struct_mutex);

	return 0;
}

static void gen8_ppgtt_info(struct seq_file *m, struct drm_device *dev)
{
	struct drm_i915_private *dev_priv = dev->dev_private;
	struct intel_ring_buffer *ring;
	struct i915_hw_ppgtt *ppgtt = dev_priv->mm.aliasing_ppgtt;
	int unused, i;

	if (!ppgtt)
		return;

	seq_printf(m, "Page directories: %d\n", ppgtt->num_pd_pages);
	seq_printf(m, "Page tables: %d\n", ppgtt->num_pt_pages);
	for_each_ring(ring, dev_priv, unused) {
		seq_printf(m, "%s\n", ring->name);
		for (i = 0; i < 4; i++) {
			u32 offset = 0x270 + i * 8;
			u64 pdp = I915_READ(ring->mmio_base + offset + 4);
			pdp <<= 32;
			pdp |= I915_READ(ring->mmio_base + offset);
			for (i = 0; i < 4; i++)
				seq_printf(m, "\tPDP%d 0x%016llx\n", i, pdp);
		}
	}
}

static void gen6_ppgtt_info(struct seq_file *m, struct drm_device *dev)
{
	struct drm_i915_private *dev_priv = dev->dev_private;
	struct intel_ring_buffer *ring;
	int i;

	if (INTEL_INFO(dev)->gen == 6)
		seq_printf(m, "GFX_MODE: 0x%08x\n", I915_READ(GFX_MODE));

	for_each_ring(ring, dev_priv, i) {
		seq_printf(m, "%s\n", ring->name);
		if (INTEL_INFO(dev)->gen == 7)
			seq_printf(m, "GFX_MODE: 0x%08x\n", I915_READ(RING_MODE_GEN7(ring)));
		seq_printf(m, "PP_DIR_BASE: 0x%08x\n", I915_READ(RING_PP_DIR_BASE(ring)));
		seq_printf(m, "PP_DIR_BASE_READ: 0x%08x\n", I915_READ(RING_PP_DIR_BASE_READ(ring)));
		seq_printf(m, "PP_DIR_DCLV: 0x%08x\n", I915_READ(RING_PP_DIR_DCLV(ring)));
	}
	if (dev_priv->mm.aliasing_ppgtt) {
		struct i915_hw_ppgtt *ppgtt = dev_priv->mm.aliasing_ppgtt;

		seq_puts(m, "aliasing PPGTT:\n");
		seq_printf(m, "pd gtt offset: 0x%08x\n", ppgtt->pd_offset);
	}
	seq_printf(m, "ECOCHK: 0x%08x\n", I915_READ(GAM_ECOCHK));
}

static int i915_ppgtt_info(struct seq_file *m, void *data)
{
	struct drm_info_node *node = (struct drm_info_node *) m->private;
	struct drm_device *dev = node->minor->dev;
	struct drm_i915_private *dev_priv = dev->dev_private;

	int ret = mutex_lock_interruptible(&dev->struct_mutex);
	if (ret)
		return ret;
	intel_runtime_pm_get(dev_priv);

	if (INTEL_INFO(dev)->gen >= 8)
		gen8_ppgtt_info(m, dev);
	else if (INTEL_INFO(dev)->gen >= 6)
		gen6_ppgtt_info(m, dev);

	intel_runtime_pm_put(dev_priv);
	mutex_unlock(&dev->struct_mutex);

	return 0;
}

static int i915_dpio_info(struct seq_file *m, void *data)
{
	struct drm_info_node *node = (struct drm_info_node *) m->private;
	struct drm_device *dev = node->minor->dev;
	struct drm_i915_private *dev_priv = dev->dev_private;
	int ret;


	if (!IS_VALLEYVIEW(dev)) {
		seq_puts(m, "unsupported\n");
		return 0;
	}

	ret = mutex_lock_interruptible(&dev_priv->dpio_lock);
	if (ret)
		return ret;

	seq_printf(m, "DPIO_CTL: 0x%08x\n", I915_READ(DPIO_CTL));

	seq_printf(m, "DPIO PLL DW3 CH0 : 0x%08x\n",
		   vlv_dpio_read(dev_priv, PIPE_A, VLV_PLL_DW3(0)));
	seq_printf(m, "DPIO PLL DW3 CH1: 0x%08x\n",
		   vlv_dpio_read(dev_priv, PIPE_A, VLV_PLL_DW3(1)));

	seq_printf(m, "DPIO PLL DW5 CH0: 0x%08x\n",
		   vlv_dpio_read(dev_priv, PIPE_A, VLV_PLL_DW5(0)));
	seq_printf(m, "DPIO PLL DW5 CH1: 0x%08x\n",
		   vlv_dpio_read(dev_priv, PIPE_A, VLV_PLL_DW5(1)));

	seq_printf(m, "DPIO PLL DW7 CH0: 0x%08x\n",
		   vlv_dpio_read(dev_priv, PIPE_A, VLV_PLL_DW7(0)));
	seq_printf(m, "DPIO PLL DW7 CH1: 0x%08x\n",
		   vlv_dpio_read(dev_priv, PIPE_A, VLV_PLL_DW7(1)));

	seq_printf(m, "DPIO PLL DW10 CH0: 0x%08x\n",
		   vlv_dpio_read(dev_priv, PIPE_A, VLV_PLL_DW10(0)));
	seq_printf(m, "DPIO PLL DW10 CH1: 0x%08x\n",
		   vlv_dpio_read(dev_priv, PIPE_A, VLV_PLL_DW10(1)));

	seq_printf(m, "DPIO_FASTCLK_DISABLE: 0x%08x\n",
		   vlv_dpio_read(dev_priv, PIPE_A, VLV_CMN_DW0));

	mutex_unlock(&dev_priv->dpio_lock);

	return 0;
}

static int i915_llc(struct seq_file *m, void *data)
{
	struct drm_info_node *node = (struct drm_info_node *) m->private;
	struct drm_device *dev = node->minor->dev;
	struct drm_i915_private *dev_priv = dev->dev_private;

	/* Size calculation for LLC is a bit of a pain. Ignore for now. */
	seq_printf(m, "LLC: %s\n", yesno(HAS_LLC(dev)));
	seq_printf(m, "eLLC: %zuMB\n", dev_priv->ellc_size);

	return 0;
}

static int i915_edp_psr_status(struct seq_file *m, void *data)
{
	struct drm_info_node *node = m->private;
	struct drm_device *dev = node->minor->dev;
	struct drm_i915_private *dev_priv = dev->dev_private;
	u32 psrperf = 0;
	bool enabled = false;

	intel_runtime_pm_get(dev_priv);

	seq_printf(m, "Sink_Support: %s\n", yesno(dev_priv->psr.sink_support));
	seq_printf(m, "Source_OK: %s\n", yesno(dev_priv->psr.source_ok));

	enabled = HAS_PSR(dev) &&
		I915_READ(EDP_PSR_CTL(dev)) & EDP_PSR_ENABLE;
	seq_printf(m, "Enabled: %s\n", yesno(enabled));

	if (HAS_PSR(dev))
		psrperf = I915_READ(EDP_PSR_PERF_CNT(dev)) &
			EDP_PSR_PERF_CNT_MASK;
	seq_printf(m, "Performance_Counter: %u\n", psrperf);

	intel_runtime_pm_put(dev_priv);
	return 0;
}

static int i915_energy_uJ(struct seq_file *m, void *data)
{
	struct drm_info_node *node = m->private;
	struct drm_device *dev = node->minor->dev;
	struct drm_i915_private *dev_priv = dev->dev_private;
	u64 power;
	u32 units;

	if (INTEL_INFO(dev)->gen < 6)
		return -ENODEV;

	rdmsrl(MSR_RAPL_POWER_UNIT, power);
	power = (power & 0x1f00) >> 8;
	units = 1000000 / (1 << power); /* convert to uJ */
	power = I915_READ(MCH_SECP_NRG_STTS);
	power *= units;

	seq_printf(m, "%llu", (long long unsigned)power);

	return 0;
}

static int i915_pc8_status(struct seq_file *m, void *unused)
{
	struct drm_info_node *node = (struct drm_info_node *) m->private;
	struct drm_device *dev = node->minor->dev;
	struct drm_i915_private *dev_priv = dev->dev_private;

	if (!IS_HASWELL(dev)) {
		seq_puts(m, "not supported\n");
		return 0;
	}

	mutex_lock(&dev_priv->pc8.lock);
	seq_printf(m, "Requirements met: %s\n",
		   yesno(dev_priv->pc8.requirements_met));
	seq_printf(m, "GPU idle: %s\n", yesno(dev_priv->pc8.gpu_idle));
	seq_printf(m, "Disable count: %d\n", dev_priv->pc8.disable_count);
	seq_printf(m, "IRQs disabled: %s\n",
		   yesno(dev_priv->pc8.irqs_disabled));
	seq_printf(m, "Enabled: %s\n", yesno(dev_priv->pc8.enabled));
	mutex_unlock(&dev_priv->pc8.lock);

	return 0;
}

static const char *power_domain_str(enum intel_display_power_domain domain)
{
	switch (domain) {
	case POWER_DOMAIN_PIPE_A:
		return "PIPE_A";
	case POWER_DOMAIN_PIPE_B:
		return "PIPE_B";
	case POWER_DOMAIN_PIPE_C:
		return "PIPE_C";
	case POWER_DOMAIN_PIPE_A_PANEL_FITTER:
		return "PIPE_A_PANEL_FITTER";
	case POWER_DOMAIN_PIPE_B_PANEL_FITTER:
		return "PIPE_B_PANEL_FITTER";
	case POWER_DOMAIN_PIPE_C_PANEL_FITTER:
		return "PIPE_C_PANEL_FITTER";
	case POWER_DOMAIN_TRANSCODER_A:
		return "TRANSCODER_A";
	case POWER_DOMAIN_TRANSCODER_B:
		return "TRANSCODER_B";
	case POWER_DOMAIN_TRANSCODER_C:
		return "TRANSCODER_C";
	case POWER_DOMAIN_TRANSCODER_EDP:
		return "TRANSCODER_EDP";
	case POWER_DOMAIN_VGA:
		return "VGA";
	case POWER_DOMAIN_AUDIO:
		return "AUDIO";
	case POWER_DOMAIN_INIT:
		return "INIT";
	default:
		WARN_ON(1);
		return "?";
	}
}

static int i915_power_domain_info(struct seq_file *m, void *unused)
{
	struct drm_info_node *node = (struct drm_info_node *) m->private;
	struct drm_device *dev = node->minor->dev;
	struct drm_i915_private *dev_priv = dev->dev_private;
	struct i915_power_domains *power_domains = &dev_priv->power_domains;
	int i;

	mutex_lock(&power_domains->lock);

	seq_printf(m, "%-25s %s\n", "Power well/domain", "Use count");
	for (i = 0; i < power_domains->power_well_count; i++) {
		struct i915_power_well *power_well;
		enum intel_display_power_domain power_domain;

		power_well = &power_domains->power_wells[i];
		seq_printf(m, "%-25s %d\n", power_well->name,
			   power_well->count);

		for (power_domain = 0; power_domain < POWER_DOMAIN_NUM;
		     power_domain++) {
			if (!(BIT(power_domain) & power_well->domains))
				continue;

			seq_printf(m, "  %-23s %d\n",
				 power_domain_str(power_domain),
				 power_domains->domain_use_count[power_domain]);
		}
	}

	mutex_unlock(&power_domains->lock);

	return 0;
}

struct pipe_crc_info {
	const char *name;
	struct drm_device *dev;
	enum pipe pipe;
};

static int i915_pipe_crc_open(struct inode *inode, struct file *filep)
{
	struct pipe_crc_info *info = inode->i_private;
	struct drm_i915_private *dev_priv = info->dev->dev_private;
	struct intel_pipe_crc *pipe_crc = &dev_priv->pipe_crc[info->pipe];

	if (info->pipe >= INTEL_INFO(info->dev)->num_pipes)
		return -ENODEV;

	spin_lock_irq(&pipe_crc->lock);

	if (pipe_crc->opened) {
		spin_unlock_irq(&pipe_crc->lock);
		return -EBUSY; /* already open */
	}

	pipe_crc->opened = true;
	filep->private_data = inode->i_private;

	spin_unlock_irq(&pipe_crc->lock);

	return 0;
}

static int i915_pipe_crc_release(struct inode *inode, struct file *filep)
{
	struct pipe_crc_info *info = inode->i_private;
	struct drm_i915_private *dev_priv = info->dev->dev_private;
	struct intel_pipe_crc *pipe_crc = &dev_priv->pipe_crc[info->pipe];

	spin_lock_irq(&pipe_crc->lock);
	pipe_crc->opened = false;
	spin_unlock_irq(&pipe_crc->lock);

	return 0;
}

/* (6 fields, 8 chars each, space separated (5) + '\n') */
#define PIPE_CRC_LINE_LEN	(6 * 8 + 5 + 1)
/* account for \'0' */
#define PIPE_CRC_BUFFER_LEN	(PIPE_CRC_LINE_LEN + 1)

static int pipe_crc_data_count(struct intel_pipe_crc *pipe_crc)
{
	assert_spin_locked(&pipe_crc->lock);
	return CIRC_CNT(pipe_crc->head, pipe_crc->tail,
			INTEL_PIPE_CRC_ENTRIES_NR);
}

static ssize_t
i915_pipe_crc_read(struct file *filep, char __user *user_buf, size_t count,
		   loff_t *pos)
{
	struct pipe_crc_info *info = filep->private_data;
	struct drm_device *dev = info->dev;
	struct drm_i915_private *dev_priv = dev->dev_private;
	struct intel_pipe_crc *pipe_crc = &dev_priv->pipe_crc[info->pipe];
	char buf[PIPE_CRC_BUFFER_LEN];
	int head, tail, n_entries, n;
	ssize_t bytes_read;

	/*
	 * Don't allow user space to provide buffers not big enough to hold
	 * a line of data.
	 */
	if (count < PIPE_CRC_LINE_LEN)
		return -EINVAL;

	if (pipe_crc->source == INTEL_PIPE_CRC_SOURCE_NONE)
		return 0;

	/* nothing to read */
	spin_lock_irq(&pipe_crc->lock);
	while (pipe_crc_data_count(pipe_crc) == 0) {
		int ret;

		if (filep->f_flags & O_NONBLOCK) {
			spin_unlock_irq(&pipe_crc->lock);
			return -EAGAIN;
		}

		ret = wait_event_interruptible_lock_irq(pipe_crc->wq,
				pipe_crc_data_count(pipe_crc), pipe_crc->lock);
		if (ret) {
			spin_unlock_irq(&pipe_crc->lock);
			return ret;
		}
	}

	/* We now have one or more entries to read */
	head = pipe_crc->head;
	tail = pipe_crc->tail;
	n_entries = min((size_t)CIRC_CNT(head, tail, INTEL_PIPE_CRC_ENTRIES_NR),
			count / PIPE_CRC_LINE_LEN);
	spin_unlock_irq(&pipe_crc->lock);

	bytes_read = 0;
	n = 0;
	do {
		struct intel_pipe_crc_entry *entry = &pipe_crc->entries[tail];
		int ret;

		bytes_read += snprintf(buf, PIPE_CRC_BUFFER_LEN,
				       "%8u %8x %8x %8x %8x %8x\n",
				       entry->frame, entry->crc[0],
				       entry->crc[1], entry->crc[2],
				       entry->crc[3], entry->crc[4]);

		ret = copy_to_user(user_buf + n * PIPE_CRC_LINE_LEN,
				   buf, PIPE_CRC_LINE_LEN);
		if (ret == PIPE_CRC_LINE_LEN)
			return -EFAULT;

		BUILD_BUG_ON_NOT_POWER_OF_2(INTEL_PIPE_CRC_ENTRIES_NR);
		tail = (tail + 1) & (INTEL_PIPE_CRC_ENTRIES_NR - 1);
		n++;
	} while (--n_entries);

	spin_lock_irq(&pipe_crc->lock);
	pipe_crc->tail = tail;
	spin_unlock_irq(&pipe_crc->lock);

	return bytes_read;
}

static const struct file_operations i915_pipe_crc_fops = {
	.owner = THIS_MODULE,
	.open = i915_pipe_crc_open,
	.read = i915_pipe_crc_read,
	.release = i915_pipe_crc_release,
};

static struct pipe_crc_info i915_pipe_crc_data[I915_MAX_PIPES] = {
	{
		.name = "i915_pipe_A_crc",
		.pipe = PIPE_A,
	},
	{
		.name = "i915_pipe_B_crc",
		.pipe = PIPE_B,
	},
	{
		.name = "i915_pipe_C_crc",
		.pipe = PIPE_C,
	},
};

static int i915_pipe_crc_create(struct dentry *root, struct drm_minor *minor,
				enum pipe pipe)
{
	struct drm_device *dev = minor->dev;
	struct dentry *ent;
	struct pipe_crc_info *info = &i915_pipe_crc_data[pipe];

	info->dev = dev;
	ent = debugfs_create_file(info->name, S_IRUGO, root, info,
				  &i915_pipe_crc_fops);
	if (!ent)
		return -ENOMEM;

	return drm_add_fake_info_node(minor, ent, info);
}

static const char * const pipe_crc_sources[] = {
	"none",
	"plane1",
	"plane2",
	"pf",
	"pipe",
	"TV",
	"DP-B",
	"DP-C",
	"DP-D",
	"auto",
};

static const char *pipe_crc_source_name(enum intel_pipe_crc_source source)
{
	BUILD_BUG_ON(ARRAY_SIZE(pipe_crc_sources) != INTEL_PIPE_CRC_SOURCE_MAX);
	return pipe_crc_sources[source];
}

static int display_crc_ctl_show(struct seq_file *m, void *data)
{
	struct drm_device *dev = m->private;
	struct drm_i915_private *dev_priv = dev->dev_private;
	int i;

	for (i = 0; i < I915_MAX_PIPES; i++)
		seq_printf(m, "%c %s\n", pipe_name(i),
			   pipe_crc_source_name(dev_priv->pipe_crc[i].source));

	return 0;
}

static int display_crc_ctl_open(struct inode *inode, struct file *file)
{
	struct drm_device *dev = inode->i_private;

	return single_open(file, display_crc_ctl_show, dev);
}

static int i8xx_pipe_crc_ctl_reg(enum intel_pipe_crc_source *source,
				 uint32_t *val)
{
	if (*source == INTEL_PIPE_CRC_SOURCE_AUTO)
		*source = INTEL_PIPE_CRC_SOURCE_PIPE;

	switch (*source) {
	case INTEL_PIPE_CRC_SOURCE_PIPE:
		*val = PIPE_CRC_ENABLE | PIPE_CRC_INCLUDE_BORDER_I8XX;
		break;
	case INTEL_PIPE_CRC_SOURCE_NONE:
		*val = 0;
		break;
	default:
		return -EINVAL;
	}

	return 0;
}

static int i9xx_pipe_crc_auto_source(struct drm_device *dev, enum pipe pipe,
				     enum intel_pipe_crc_source *source)
{
	struct intel_encoder *encoder;
	struct intel_crtc *crtc;
	struct intel_digital_port *dig_port;
	int ret = 0;

	*source = INTEL_PIPE_CRC_SOURCE_PIPE;

	mutex_lock(&dev->mode_config.mutex);
	list_for_each_entry(encoder, &dev->mode_config.encoder_list,
			    base.head) {
		if (!encoder->base.crtc)
			continue;

		crtc = to_intel_crtc(encoder->base.crtc);

		if (crtc->pipe != pipe)
			continue;

		switch (encoder->type) {
		case INTEL_OUTPUT_TVOUT:
			*source = INTEL_PIPE_CRC_SOURCE_TV;
			break;
		case INTEL_OUTPUT_DISPLAYPORT:
		case INTEL_OUTPUT_EDP:
			dig_port = enc_to_dig_port(&encoder->base);
			switch (dig_port->port) {
			case PORT_B:
				*source = INTEL_PIPE_CRC_SOURCE_DP_B;
				break;
			case PORT_C:
				*source = INTEL_PIPE_CRC_SOURCE_DP_C;
				break;
			case PORT_D:
				*source = INTEL_PIPE_CRC_SOURCE_DP_D;
				break;
			default:
				WARN(1, "nonexisting DP port %c\n",
				     port_name(dig_port->port));
				break;
			}
			break;
		}
	}
	mutex_unlock(&dev->mode_config.mutex);

	return ret;
}

static int vlv_pipe_crc_ctl_reg(struct drm_device *dev,
				enum pipe pipe,
				enum intel_pipe_crc_source *source,
				uint32_t *val)
{
	struct drm_i915_private *dev_priv = dev->dev_private;
	bool need_stable_symbols = false;

	if (*source == INTEL_PIPE_CRC_SOURCE_AUTO) {
		int ret = i9xx_pipe_crc_auto_source(dev, pipe, source);
		if (ret)
			return ret;
	}

	switch (*source) {
	case INTEL_PIPE_CRC_SOURCE_PIPE:
		*val = PIPE_CRC_ENABLE | PIPE_CRC_SOURCE_PIPE_VLV;
		break;
	case INTEL_PIPE_CRC_SOURCE_DP_B:
		*val = PIPE_CRC_ENABLE | PIPE_CRC_SOURCE_DP_B_VLV;
		need_stable_symbols = true;
		break;
	case INTEL_PIPE_CRC_SOURCE_DP_C:
		*val = PIPE_CRC_ENABLE | PIPE_CRC_SOURCE_DP_C_VLV;
		need_stable_symbols = true;
		break;
	case INTEL_PIPE_CRC_SOURCE_NONE:
		*val = 0;
		break;
	default:
		return -EINVAL;
	}

	/*
	 * When the pipe CRC tap point is after the transcoders we need
	 * to tweak symbol-level features to produce a deterministic series of
	 * symbols for a given frame. We need to reset those features only once
	 * a frame (instead of every nth symbol):
	 *   - DC-balance: used to ensure a better clock recovery from the data
	 *     link (SDVO)
	 *   - DisplayPort scrambling: used for EMI reduction
	 */
	if (need_stable_symbols) {
		uint32_t tmp = I915_READ(PORT_DFT2_G4X);

		WARN_ON(!IS_G4X(dev));

		tmp |= DC_BALANCE_RESET_VLV;
		if (pipe == PIPE_A)
			tmp |= PIPE_A_SCRAMBLE_RESET;
		else
			tmp |= PIPE_B_SCRAMBLE_RESET;

		I915_WRITE(PORT_DFT2_G4X, tmp);
	}

	return 0;
}

static int i9xx_pipe_crc_ctl_reg(struct drm_device *dev,
				 enum pipe pipe,
				 enum intel_pipe_crc_source *source,
				 uint32_t *val)
{
	struct drm_i915_private *dev_priv = dev->dev_private;
	bool need_stable_symbols = false;

	if (*source == INTEL_PIPE_CRC_SOURCE_AUTO) {
		int ret = i9xx_pipe_crc_auto_source(dev, pipe, source);
		if (ret)
			return ret;
	}

	switch (*source) {
	case INTEL_PIPE_CRC_SOURCE_PIPE:
		*val = PIPE_CRC_ENABLE | PIPE_CRC_SOURCE_PIPE_I9XX;
		break;
	case INTEL_PIPE_CRC_SOURCE_TV:
		if (!SUPPORTS_TV(dev))
			return -EINVAL;
		*val = PIPE_CRC_ENABLE | PIPE_CRC_SOURCE_TV_PRE;
		break;
	case INTEL_PIPE_CRC_SOURCE_DP_B:
		if (!IS_G4X(dev))
			return -EINVAL;
		*val = PIPE_CRC_ENABLE | PIPE_CRC_SOURCE_DP_B_G4X;
		need_stable_symbols = true;
		break;
	case INTEL_PIPE_CRC_SOURCE_DP_C:
		if (!IS_G4X(dev))
			return -EINVAL;
		*val = PIPE_CRC_ENABLE | PIPE_CRC_SOURCE_DP_C_G4X;
		need_stable_symbols = true;
		break;
	case INTEL_PIPE_CRC_SOURCE_DP_D:
		if (!IS_G4X(dev))
			return -EINVAL;
		*val = PIPE_CRC_ENABLE | PIPE_CRC_SOURCE_DP_D_G4X;
		need_stable_symbols = true;
		break;
	case INTEL_PIPE_CRC_SOURCE_NONE:
		*val = 0;
		break;
	default:
		return -EINVAL;
	}

	/*
	 * When the pipe CRC tap point is after the transcoders we need
	 * to tweak symbol-level features to produce a deterministic series of
	 * symbols for a given frame. We need to reset those features only once
	 * a frame (instead of every nth symbol):
	 *   - DC-balance: used to ensure a better clock recovery from the data
	 *     link (SDVO)
	 *   - DisplayPort scrambling: used for EMI reduction
	 */
	if (need_stable_symbols) {
		uint32_t tmp = I915_READ(PORT_DFT2_G4X);

		WARN_ON(!IS_G4X(dev));

		I915_WRITE(PORT_DFT_I9XX,
			   I915_READ(PORT_DFT_I9XX) | DC_BALANCE_RESET);

		if (pipe == PIPE_A)
			tmp |= PIPE_A_SCRAMBLE_RESET;
		else
			tmp |= PIPE_B_SCRAMBLE_RESET;

		I915_WRITE(PORT_DFT2_G4X, tmp);
	}

	return 0;
}

static void vlv_undo_pipe_scramble_reset(struct drm_device *dev,
					 enum pipe pipe)
{
	struct drm_i915_private *dev_priv = dev->dev_private;
	uint32_t tmp = I915_READ(PORT_DFT2_G4X);

	if (pipe == PIPE_A)
		tmp &= ~PIPE_A_SCRAMBLE_RESET;
	else
		tmp &= ~PIPE_B_SCRAMBLE_RESET;
	if (!(tmp & PIPE_SCRAMBLE_RESET_MASK))
		tmp &= ~DC_BALANCE_RESET_VLV;
	I915_WRITE(PORT_DFT2_G4X, tmp);

}

static void g4x_undo_pipe_scramble_reset(struct drm_device *dev,
					 enum pipe pipe)
{
	struct drm_i915_private *dev_priv = dev->dev_private;
	uint32_t tmp = I915_READ(PORT_DFT2_G4X);

	if (pipe == PIPE_A)
		tmp &= ~PIPE_A_SCRAMBLE_RESET;
	else
		tmp &= ~PIPE_B_SCRAMBLE_RESET;
	I915_WRITE(PORT_DFT2_G4X, tmp);

	if (!(tmp & PIPE_SCRAMBLE_RESET_MASK)) {
		I915_WRITE(PORT_DFT_I9XX,
			   I915_READ(PORT_DFT_I9XX) & ~DC_BALANCE_RESET);
	}
}

static int ilk_pipe_crc_ctl_reg(enum intel_pipe_crc_source *source,
				uint32_t *val)
{
	if (*source == INTEL_PIPE_CRC_SOURCE_AUTO)
		*source = INTEL_PIPE_CRC_SOURCE_PIPE;

	switch (*source) {
	case INTEL_PIPE_CRC_SOURCE_PLANE1:
		*val = PIPE_CRC_ENABLE | PIPE_CRC_SOURCE_PRIMARY_ILK;
		break;
	case INTEL_PIPE_CRC_SOURCE_PLANE2:
		*val = PIPE_CRC_ENABLE | PIPE_CRC_SOURCE_SPRITE_ILK;
		break;
	case INTEL_PIPE_CRC_SOURCE_PIPE:
		*val = PIPE_CRC_ENABLE | PIPE_CRC_SOURCE_PIPE_ILK;
		break;
	case INTEL_PIPE_CRC_SOURCE_NONE:
		*val = 0;
		break;
	default:
		return -EINVAL;
	}

	return 0;
}

static int ivb_pipe_crc_ctl_reg(enum intel_pipe_crc_source *source,
				uint32_t *val)
{
	if (*source == INTEL_PIPE_CRC_SOURCE_AUTO)
		*source = INTEL_PIPE_CRC_SOURCE_PF;

	switch (*source) {
	case INTEL_PIPE_CRC_SOURCE_PLANE1:
		*val = PIPE_CRC_ENABLE | PIPE_CRC_SOURCE_PRIMARY_IVB;
		break;
	case INTEL_PIPE_CRC_SOURCE_PLANE2:
		*val = PIPE_CRC_ENABLE | PIPE_CRC_SOURCE_SPRITE_IVB;
		break;
	case INTEL_PIPE_CRC_SOURCE_PF:
		*val = PIPE_CRC_ENABLE | PIPE_CRC_SOURCE_PF_IVB;
		break;
	case INTEL_PIPE_CRC_SOURCE_NONE:
		*val = 0;
		break;
	default:
		return -EINVAL;
	}

	return 0;
}

static int pipe_crc_set_source(struct drm_device *dev, enum pipe pipe,
			       enum intel_pipe_crc_source source)
{
	struct drm_i915_private *dev_priv = dev->dev_private;
	struct intel_pipe_crc *pipe_crc = &dev_priv->pipe_crc[pipe];
	u32 val = 0; /* shut up gcc */
	int ret;

	if (pipe_crc->source == source)
		return 0;

	/* forbid changing the source without going back to 'none' */
	if (pipe_crc->source && source)
		return -EINVAL;

	if (IS_GEN2(dev))
		ret = i8xx_pipe_crc_ctl_reg(&source, &val);
	else if (INTEL_INFO(dev)->gen < 5)
		ret = i9xx_pipe_crc_ctl_reg(dev, pipe, &source, &val);
	else if (IS_VALLEYVIEW(dev))
		ret = vlv_pipe_crc_ctl_reg(dev,pipe, &source, &val);
	else if (IS_GEN5(dev) || IS_GEN6(dev))
		ret = ilk_pipe_crc_ctl_reg(&source, &val);
	else
		ret = ivb_pipe_crc_ctl_reg(&source, &val);

	if (ret != 0)
		return ret;

	/* none -> real source transition */
	if (source) {
		DRM_DEBUG_DRIVER("collecting CRCs for pipe %c, %s\n",
				 pipe_name(pipe), pipe_crc_source_name(source));

		pipe_crc->entries = kzalloc(sizeof(*pipe_crc->entries) *
					    INTEL_PIPE_CRC_ENTRIES_NR,
					    GFP_KERNEL);
		if (!pipe_crc->entries)
			return -ENOMEM;

		spin_lock_irq(&pipe_crc->lock);
		pipe_crc->head = 0;
		pipe_crc->tail = 0;
		spin_unlock_irq(&pipe_crc->lock);
	}

	pipe_crc->source = source;

	I915_WRITE(PIPE_CRC_CTL(pipe), val);
	POSTING_READ(PIPE_CRC_CTL(pipe));

	/* real source -> none transition */
	if (source == INTEL_PIPE_CRC_SOURCE_NONE) {
		struct intel_pipe_crc_entry *entries;

		DRM_DEBUG_DRIVER("stopping CRCs for pipe %c\n",
				 pipe_name(pipe));

		intel_wait_for_vblank(dev, pipe);

		spin_lock_irq(&pipe_crc->lock);
		entries = pipe_crc->entries;
		pipe_crc->entries = NULL;
		spin_unlock_irq(&pipe_crc->lock);

		kfree(entries);

		if (IS_G4X(dev))
			g4x_undo_pipe_scramble_reset(dev, pipe);
		else if (IS_VALLEYVIEW(dev))
			vlv_undo_pipe_scramble_reset(dev, pipe);
	}

	return 0;
}

/*
 * Parse pipe CRC command strings:
 *   command: wsp* object wsp+ name wsp+ source wsp*
 *   object: 'pipe'
 *   name: (A | B | C)
 *   source: (none | plane1 | plane2 | pf)
 *   wsp: (#0x20 | #0x9 | #0xA)+
 *
 * eg.:
 *  "pipe A plane1"  ->  Start CRC computations on plane1 of pipe A
 *  "pipe A none"    ->  Stop CRC
 */
static int display_crc_ctl_tokenize(char *buf, char *words[], int max_words)
{
	int n_words = 0;

	while (*buf) {
		char *end;

		/* skip leading white space */
		buf = skip_spaces(buf);
		if (!*buf)
			break;	/* end of buffer */

		/* find end of word */
		for (end = buf; *end && !isspace(*end); end++)
			;

		if (n_words == max_words) {
			DRM_DEBUG_DRIVER("too many words, allowed <= %d\n",
					 max_words);
			return -EINVAL;	/* ran out of words[] before bytes */
		}

		if (*end)
			*end++ = '\0';
		words[n_words++] = buf;
		buf = end;
	}

	return n_words;
}

enum intel_pipe_crc_object {
	PIPE_CRC_OBJECT_PIPE,
};

static const char * const pipe_crc_objects[] = {
	"pipe",
};

static int
display_crc_ctl_parse_object(const char *buf, enum intel_pipe_crc_object *o)
{
	int i;

	for (i = 0; i < ARRAY_SIZE(pipe_crc_objects); i++)
		if (!strcmp(buf, pipe_crc_objects[i])) {
			*o = i;
			return 0;
		    }

	return -EINVAL;
}

static int display_crc_ctl_parse_pipe(const char *buf, enum pipe *pipe)
{
	const char name = buf[0];

	if (name < 'A' || name >= pipe_name(I915_MAX_PIPES))
		return -EINVAL;

	*pipe = name - 'A';

	return 0;
}

static int
display_crc_ctl_parse_source(const char *buf, enum intel_pipe_crc_source *s)
{
	int i;

	for (i = 0; i < ARRAY_SIZE(pipe_crc_sources); i++)
		if (!strcmp(buf, pipe_crc_sources[i])) {
			*s = i;
			return 0;
		    }

	return -EINVAL;
}

static int display_crc_ctl_parse(struct drm_device *dev, char *buf, size_t len)
{
#define N_WORDS 3
	int n_words;
	char *words[N_WORDS];
	enum pipe pipe;
	enum intel_pipe_crc_object object;
	enum intel_pipe_crc_source source;

	n_words = display_crc_ctl_tokenize(buf, words, N_WORDS);
	if (n_words != N_WORDS) {
		DRM_DEBUG_DRIVER("tokenize failed, a command is %d words\n",
				 N_WORDS);
		return -EINVAL;
	}

	if (display_crc_ctl_parse_object(words[0], &object) < 0) {
		DRM_DEBUG_DRIVER("unknown object %s\n", words[0]);
		return -EINVAL;
	}

	if (display_crc_ctl_parse_pipe(words[1], &pipe) < 0) {
		DRM_DEBUG_DRIVER("unknown pipe %s\n", words[1]);
		return -EINVAL;
	}

	if (display_crc_ctl_parse_source(words[2], &source) < 0) {
		DRM_DEBUG_DRIVER("unknown source %s\n", words[2]);
		return -EINVAL;
	}

	return pipe_crc_set_source(dev, pipe, source);
}

static ssize_t display_crc_ctl_write(struct file *file, const char __user *ubuf,
				     size_t len, loff_t *offp)
{
	struct seq_file *m = file->private_data;
	struct drm_device *dev = m->private;
	char *tmpbuf;
	int ret;

	if (len == 0)
		return 0;

	if (len > PAGE_SIZE - 1) {
		DRM_DEBUG_DRIVER("expected <%lu bytes into pipe crc control\n",
				 PAGE_SIZE);
		return -E2BIG;
	}

	tmpbuf = kmalloc(len + 1, GFP_KERNEL);
	if (!tmpbuf)
		return -ENOMEM;

	if (copy_from_user(tmpbuf, ubuf, len)) {
		ret = -EFAULT;
		goto out;
	}
	tmpbuf[len] = '\0';

	ret = display_crc_ctl_parse(dev, tmpbuf, len);

out:
	kfree(tmpbuf);
	if (ret < 0)
		return ret;

	*offp += len;
	return len;
}

static const struct file_operations i915_display_crc_ctl_fops = {
	.owner = THIS_MODULE,
	.open = display_crc_ctl_open,
	.read = seq_read,
	.llseek = seq_lseek,
	.release = single_release,
	.write = display_crc_ctl_write
};

static int
i915_wedged_get(void *data, u64 *val)
{
	struct drm_device *dev = data;
	drm_i915_private_t *dev_priv = dev->dev_private;

	*val = atomic_read(&dev_priv->gpu_error.reset_counter);

	return 0;
}

static int
i915_wedged_set(void *data, u64 val)
{
	struct drm_device *dev = data;

	DRM_INFO("Manually setting wedged to %llu\n", val);
	i915_handle_error(dev, val);

	return 0;
}

DEFINE_SIMPLE_ATTRIBUTE(i915_wedged_fops,
			i915_wedged_get, i915_wedged_set,
			"%llu\n");

static int
i915_ring_stop_get(void *data, u64 *val)
{
	struct drm_device *dev = data;
	drm_i915_private_t *dev_priv = dev->dev_private;

	*val = dev_priv->gpu_error.stop_rings;

	return 0;
}

static int
i915_ring_stop_set(void *data, u64 val)
{
	struct drm_device *dev = data;
	struct drm_i915_private *dev_priv = dev->dev_private;
	int ret;

	DRM_DEBUG_DRIVER("Stopping rings 0x%08llx\n", val);

	ret = mutex_lock_interruptible(&dev->struct_mutex);
	if (ret)
		return ret;

	dev_priv->gpu_error.stop_rings = val;
	mutex_unlock(&dev->struct_mutex);

	return 0;
}

DEFINE_SIMPLE_ATTRIBUTE(i915_ring_stop_fops,
			i915_ring_stop_get, i915_ring_stop_set,
			"0x%08llx\n");

static int
i915_ring_missed_irq_get(void *data, u64 *val)
{
	struct drm_device *dev = data;
	struct drm_i915_private *dev_priv = dev->dev_private;

	*val = dev_priv->gpu_error.missed_irq_rings;
	return 0;
}

static int
i915_ring_missed_irq_set(void *data, u64 val)
{
	struct drm_device *dev = data;
	struct drm_i915_private *dev_priv = dev->dev_private;
	int ret;

	/* Lock against concurrent debugfs callers */
	ret = mutex_lock_interruptible(&dev->struct_mutex);
	if (ret)
		return ret;
	dev_priv->gpu_error.missed_irq_rings = val;
	mutex_unlock(&dev->struct_mutex);

	return 0;
}

DEFINE_SIMPLE_ATTRIBUTE(i915_ring_missed_irq_fops,
			i915_ring_missed_irq_get, i915_ring_missed_irq_set,
			"0x%08llx\n");

static int
i915_ring_test_irq_get(void *data, u64 *val)
{
	struct drm_device *dev = data;
	struct drm_i915_private *dev_priv = dev->dev_private;

	*val = dev_priv->gpu_error.test_irq_rings;

	return 0;
}

static int
i915_ring_test_irq_set(void *data, u64 val)
{
	struct drm_device *dev = data;
	struct drm_i915_private *dev_priv = dev->dev_private;
	int ret;

	DRM_DEBUG_DRIVER("Masking interrupts on rings 0x%08llx\n", val);

	/* Lock against concurrent debugfs callers */
	ret = mutex_lock_interruptible(&dev->struct_mutex);
	if (ret)
		return ret;

	dev_priv->gpu_error.test_irq_rings = val;
	mutex_unlock(&dev->struct_mutex);

	return 0;
}

DEFINE_SIMPLE_ATTRIBUTE(i915_ring_test_irq_fops,
			i915_ring_test_irq_get, i915_ring_test_irq_set,
			"0x%08llx\n");

#define DROP_UNBOUND 0x1
#define DROP_BOUND 0x2
#define DROP_RETIRE 0x4
#define DROP_ACTIVE 0x8
#define DROP_ALL (DROP_UNBOUND | \
		  DROP_BOUND | \
		  DROP_RETIRE | \
		  DROP_ACTIVE)
static int
i915_drop_caches_get(void *data, u64 *val)
{
	*val = DROP_ALL;

	return 0;
}

static int
i915_drop_caches_set(void *data, u64 val)
{
	struct drm_device *dev = data;
	struct drm_i915_private *dev_priv = dev->dev_private;
	struct drm_i915_gem_object *obj, *next;
	struct i915_address_space *vm;
	struct i915_vma *vma, *x;
	int ret;

	DRM_DEBUG("Dropping caches: 0x%08llx\n", val);

	/* No need to check and wait for gpu resets, only libdrm auto-restarts
	 * on ioctls on -EAGAIN. */
	ret = mutex_lock_interruptible(&dev->struct_mutex);
	if (ret)
		return ret;

	if (val & DROP_ACTIVE) {
		ret = i915_gpu_idle(dev);
		if (ret)
			goto unlock;
	}

	if (val & (DROP_RETIRE | DROP_ACTIVE))
		i915_gem_retire_requests(dev);

	if (val & DROP_BOUND) {
		list_for_each_entry(vm, &dev_priv->vm_list, global_link) {
			list_for_each_entry_safe(vma, x, &vm->inactive_list,
						 mm_list) {
				if (vma->obj->pin_count)
					continue;

				ret = i915_vma_unbind(vma);
				if (ret)
					goto unlock;
			}
		}
	}

	if (val & DROP_UNBOUND) {
		list_for_each_entry_safe(obj, next, &dev_priv->mm.unbound_list,
					 global_list)
			if (obj->pages_pin_count == 0) {
				ret = i915_gem_object_put_pages(obj);
				if (ret)
					goto unlock;
			}
	}

unlock:
	mutex_unlock(&dev->struct_mutex);

	return ret;
}

DEFINE_SIMPLE_ATTRIBUTE(i915_drop_caches_fops,
			i915_drop_caches_get, i915_drop_caches_set,
			"0x%08llx\n");

static int
i915_max_freq_get(void *data, u64 *val)
{
	struct drm_device *dev = data;
	drm_i915_private_t *dev_priv = dev->dev_private;
	int ret;

	if (!(IS_GEN6(dev) || IS_GEN7(dev)))
		return -ENODEV;

	flush_delayed_work(&dev_priv->rps.delayed_resume_work);

	ret = mutex_lock_interruptible(&dev_priv->rps.hw_lock);
	if (ret)
		return ret;

	if (IS_VALLEYVIEW(dev))
		*val = vlv_gpu_freq(dev_priv, dev_priv->rps.max_delay);
	else
		*val = dev_priv->rps.max_delay * GT_FREQUENCY_MULTIPLIER;
	mutex_unlock(&dev_priv->rps.hw_lock);

	return 0;
}

static int
i915_max_freq_set(void *data, u64 val)
{
	struct drm_device *dev = data;
	struct drm_i915_private *dev_priv = dev->dev_private;
	int ret;

	if (!(IS_GEN6(dev) || IS_GEN7(dev)))
		return -ENODEV;

	flush_delayed_work(&dev_priv->rps.delayed_resume_work);

	DRM_DEBUG_DRIVER("Manually setting max freq to %llu\n", val);

	ret = mutex_lock_interruptible(&dev_priv->rps.hw_lock);
	if (ret)
		return ret;

	/*
	 * Turbo will still be enabled, but won't go above the set value.
	 */
	if (IS_VALLEYVIEW(dev)) {
		val = vlv_freq_opcode(dev_priv, val);
		dev_priv->rps.max_delay = val;
		valleyview_set_rps(dev, val);
	} else {
		do_div(val, GT_FREQUENCY_MULTIPLIER);
		dev_priv->rps.max_delay = val;
		gen6_set_rps(dev, val);
	}

	mutex_unlock(&dev_priv->rps.hw_lock);

	return 0;
}

DEFINE_SIMPLE_ATTRIBUTE(i915_max_freq_fops,
			i915_max_freq_get, i915_max_freq_set,
			"%llu\n");

static int
i915_min_freq_get(void *data, u64 *val)
{
	struct drm_device *dev = data;
	drm_i915_private_t *dev_priv = dev->dev_private;
	int ret;

	if (!(IS_GEN6(dev) || IS_GEN7(dev)))
		return -ENODEV;

	flush_delayed_work(&dev_priv->rps.delayed_resume_work);

	ret = mutex_lock_interruptible(&dev_priv->rps.hw_lock);
	if (ret)
		return ret;

	if (IS_VALLEYVIEW(dev))
		*val = vlv_gpu_freq(dev_priv, dev_priv->rps.min_delay);
	else
		*val = dev_priv->rps.min_delay * GT_FREQUENCY_MULTIPLIER;
	mutex_unlock(&dev_priv->rps.hw_lock);

	return 0;
}

static int
i915_min_freq_set(void *data, u64 val)
{
	struct drm_device *dev = data;
	struct drm_i915_private *dev_priv = dev->dev_private;
	int ret;

	if (!(IS_GEN6(dev) || IS_GEN7(dev)))
		return -ENODEV;

	flush_delayed_work(&dev_priv->rps.delayed_resume_work);

	DRM_DEBUG_DRIVER("Manually setting min freq to %llu\n", val);

	ret = mutex_lock_interruptible(&dev_priv->rps.hw_lock);
	if (ret)
		return ret;

	/*
	 * Turbo will still be enabled, but won't go below the set value.
	 */
	if (IS_VALLEYVIEW(dev)) {
		val = vlv_freq_opcode(dev_priv, val);
		dev_priv->rps.min_delay = val;
		valleyview_set_rps(dev, val);
	} else {
		do_div(val, GT_FREQUENCY_MULTIPLIER);
		dev_priv->rps.min_delay = val;
		gen6_set_rps(dev, val);
	}
	mutex_unlock(&dev_priv->rps.hw_lock);

	return 0;
}

DEFINE_SIMPLE_ATTRIBUTE(i915_min_freq_fops,
			i915_min_freq_get, i915_min_freq_set,
			"%llu\n");

static int
i915_cache_sharing_get(void *data, u64 *val)
{
	struct drm_device *dev = data;
	drm_i915_private_t *dev_priv = dev->dev_private;
	u32 snpcr;
	int ret;

	if (!(IS_GEN6(dev) || IS_GEN7(dev)))
		return -ENODEV;

	ret = mutex_lock_interruptible(&dev->struct_mutex);
	if (ret)
		return ret;
	intel_runtime_pm_get(dev_priv);

	snpcr = I915_READ(GEN6_MBCUNIT_SNPCR);

	intel_runtime_pm_put(dev_priv);
	mutex_unlock(&dev_priv->dev->struct_mutex);

	*val = (snpcr & GEN6_MBC_SNPCR_MASK) >> GEN6_MBC_SNPCR_SHIFT;

	return 0;
}

static int
i915_cache_sharing_set(void *data, u64 val)
{
	struct drm_device *dev = data;
	struct drm_i915_private *dev_priv = dev->dev_private;
	u32 snpcr;

	if (!(IS_GEN6(dev) || IS_GEN7(dev)))
		return -ENODEV;

	if (val > 3)
		return -EINVAL;

	intel_runtime_pm_get(dev_priv);
	DRM_DEBUG_DRIVER("Manually setting uncore sharing to %llu\n", val);

	/* Update the cache sharing policy here as well */
	snpcr = I915_READ(GEN6_MBCUNIT_SNPCR);
	snpcr &= ~GEN6_MBC_SNPCR_MASK;
	snpcr |= (val << GEN6_MBC_SNPCR_SHIFT);
	I915_WRITE(GEN6_MBCUNIT_SNPCR, snpcr);

	intel_runtime_pm_put(dev_priv);
	return 0;
}

DEFINE_SIMPLE_ATTRIBUTE(i915_cache_sharing_fops,
			i915_cache_sharing_get, i915_cache_sharing_set,
			"%llu\n");

static int i915_forcewake_open(struct inode *inode, struct file *file)
{
	struct drm_device *dev = inode->i_private;
	struct drm_i915_private *dev_priv = dev->dev_private;

	if (INTEL_INFO(dev)->gen < 6)
		return 0;

<<<<<<< HEAD
=======
	intel_runtime_pm_get(dev_priv);
>>>>>>> 3ec2f427
	gen6_gt_force_wake_get(dev_priv, FORCEWAKE_ALL);

	return 0;
}

static int i915_forcewake_release(struct inode *inode, struct file *file)
{
	struct drm_device *dev = inode->i_private;
	struct drm_i915_private *dev_priv = dev->dev_private;

	if (INTEL_INFO(dev)->gen < 6)
		return 0;

	gen6_gt_force_wake_put(dev_priv, FORCEWAKE_ALL);
<<<<<<< HEAD
=======
	intel_runtime_pm_put(dev_priv);
>>>>>>> 3ec2f427

	return 0;
}

static const struct file_operations i915_forcewake_fops = {
	.owner = THIS_MODULE,
	.open = i915_forcewake_open,
	.release = i915_forcewake_release,
};

static int i915_forcewake_create(struct dentry *root, struct drm_minor *minor)
{
	struct drm_device *dev = minor->dev;
	struct dentry *ent;

	ent = debugfs_create_file("i915_forcewake_user",
				  S_IRUSR,
				  root, dev,
				  &i915_forcewake_fops);
	if (!ent)
		return -ENOMEM;

	return drm_add_fake_info_node(minor, ent, &i915_forcewake_fops);
}

static int i915_debugfs_create(struct dentry *root,
			       struct drm_minor *minor,
			       const char *name,
			       const struct file_operations *fops)
{
	struct drm_device *dev = minor->dev;
	struct dentry *ent;

	ent = debugfs_create_file(name,
				  S_IRUGO | S_IWUSR,
				  root, dev,
				  fops);
	if (!ent)
		return -ENOMEM;

	return drm_add_fake_info_node(minor, ent, fops);
}

static const struct drm_info_list i915_debugfs_list[] = {
	{"i915_capabilities", i915_capabilities, 0},
	{"i915_gem_objects", i915_gem_object_info, 0},
	{"i915_gem_gtt", i915_gem_gtt_info, 0},
	{"i915_gem_pinned", i915_gem_gtt_info, 0, (void *) PINNED_LIST},
	{"i915_gem_active", i915_gem_object_list_info, 0, (void *) ACTIVE_LIST},
	{"i915_gem_inactive", i915_gem_object_list_info, 0, (void *) INACTIVE_LIST},
	{"i915_gem_stolen", i915_gem_stolen_list_info },
	{"i915_gem_pageflip", i915_gem_pageflip_info, 0},
	{"i915_gem_request", i915_gem_request_info, 0},
	{"i915_gem_seqno", i915_gem_seqno_info, 0},
	{"i915_gem_fence_regs", i915_gem_fence_regs_info, 0},
	{"i915_gem_interrupt", i915_interrupt_info, 0},
	{"i915_gem_hws", i915_hws_info, 0, (void *)RCS},
	{"i915_gem_hws_blt", i915_hws_info, 0, (void *)BCS},
	{"i915_gem_hws_bsd", i915_hws_info, 0, (void *)VCS},
	{"i915_gem_hws_vebox", i915_hws_info, 0, (void *)VECS},
	{"i915_rstdby_delays", i915_rstdby_delays, 0},
	{"i915_cur_delayinfo", i915_cur_delayinfo, 0},
	{"i915_delayfreq_table", i915_delayfreq_table, 0},
	{"i915_inttoext_table", i915_inttoext_table, 0},
	{"i915_drpc_info", i915_drpc_info, 0},
	{"i915_emon_status", i915_emon_status, 0},
	{"i915_ring_freq_table", i915_ring_freq_table, 0},
	{"i915_gfxec", i915_gfxec, 0},
	{"i915_fbc_status", i915_fbc_status, 0},
	{"i915_ips_status", i915_ips_status, 0},
	{"i915_sr_status", i915_sr_status, 0},
	{"i915_opregion", i915_opregion, 0},
	{"i915_gem_framebuffer", i915_gem_framebuffer_info, 0},
	{"i915_context_status", i915_context_status, 0},
	{"i915_gen6_forcewake_count", i915_gen6_forcewake_count_info, 0},
	{"i915_swizzle_info", i915_swizzle_info, 0},
	{"i915_ppgtt_info", i915_ppgtt_info, 0},
	{"i915_dpio", i915_dpio_info, 0},
	{"i915_llc", i915_llc, 0},
	{"i915_edp_psr_status", i915_edp_psr_status, 0},
	{"i915_energy_uJ", i915_energy_uJ, 0},
	{"i915_pc8_status", i915_pc8_status, 0},
	{"i915_power_domain_info", i915_power_domain_info, 0},
};
#define I915_DEBUGFS_ENTRIES ARRAY_SIZE(i915_debugfs_list)

static const struct i915_debugfs_files {
	const char *name;
	const struct file_operations *fops;
} i915_debugfs_files[] = {
	{"i915_wedged", &i915_wedged_fops},
	{"i915_max_freq", &i915_max_freq_fops},
	{"i915_min_freq", &i915_min_freq_fops},
	{"i915_cache_sharing", &i915_cache_sharing_fops},
	{"i915_ring_stop", &i915_ring_stop_fops},
	{"i915_ring_missed_irq", &i915_ring_missed_irq_fops},
	{"i915_ring_test_irq", &i915_ring_test_irq_fops},
	{"i915_gem_drop_caches", &i915_drop_caches_fops},
	{"i915_error_state", &i915_error_state_fops},
	{"i915_next_seqno", &i915_next_seqno_fops},
	{"i915_display_crc_ctl", &i915_display_crc_ctl_fops},
};

void intel_display_crc_init(struct drm_device *dev)
{
	struct drm_i915_private *dev_priv = dev->dev_private;
	enum pipe pipe;

	for_each_pipe(pipe) {
		struct intel_pipe_crc *pipe_crc = &dev_priv->pipe_crc[pipe];

		pipe_crc->opened = false;
		spin_lock_init(&pipe_crc->lock);
		init_waitqueue_head(&pipe_crc->wq);
	}
}

int i915_debugfs_init(struct drm_minor *minor)
{
	int ret, i;

	ret = i915_forcewake_create(minor->debugfs_root, minor);
	if (ret)
		return ret;

	for (i = 0; i < ARRAY_SIZE(i915_pipe_crc_data); i++) {
		ret = i915_pipe_crc_create(minor->debugfs_root, minor, i);
		if (ret)
			return ret;
	}

	for (i = 0; i < ARRAY_SIZE(i915_debugfs_files); i++) {
		ret = i915_debugfs_create(minor->debugfs_root, minor,
					  i915_debugfs_files[i].name,
					  i915_debugfs_files[i].fops);
		if (ret)
			return ret;
	}

	return drm_debugfs_create_files(i915_debugfs_list,
					I915_DEBUGFS_ENTRIES,
					minor->debugfs_root, minor);
}

void i915_debugfs_cleanup(struct drm_minor *minor)
{
	int i;

	drm_debugfs_remove_files(i915_debugfs_list,
				 I915_DEBUGFS_ENTRIES, minor);

	drm_debugfs_remove_files((struct drm_info_list *) &i915_forcewake_fops,
				 1, minor);

	for (i = 0; i < ARRAY_SIZE(i915_pipe_crc_data); i++) {
		struct drm_info_list *info_list =
			(struct drm_info_list *)&i915_pipe_crc_data[i];

		drm_debugfs_remove_files(info_list, 1, minor);
	}

	for (i = 0; i < ARRAY_SIZE(i915_debugfs_files); i++) {
		struct drm_info_list *info_list =
			(struct drm_info_list *) i915_debugfs_files[i].fops;

		drm_debugfs_remove_files(info_list, 1, minor);
	}
}<|MERGE_RESOLUTION|>--- conflicted
+++ resolved
@@ -3106,10 +3106,7 @@
 	if (INTEL_INFO(dev)->gen < 6)
 		return 0;
 
-<<<<<<< HEAD
-=======
 	intel_runtime_pm_get(dev_priv);
->>>>>>> 3ec2f427
 	gen6_gt_force_wake_get(dev_priv, FORCEWAKE_ALL);
 
 	return 0;
@@ -3124,10 +3121,7 @@
 		return 0;
 
 	gen6_gt_force_wake_put(dev_priv, FORCEWAKE_ALL);
-<<<<<<< HEAD
-=======
 	intel_runtime_pm_put(dev_priv);
->>>>>>> 3ec2f427
 
 	return 0;
 }
