--- conflicted
+++ resolved
@@ -1207,15 +1207,6 @@
 	if (ret)
 		return ret;
 
-<<<<<<< HEAD
-	seq_printf(m, "power context ");
-	describe_obj(m, dev_priv->pwrctx);
-	seq_printf(m, "\n");
-
-	seq_printf(m, "render context ");
-	describe_obj(m, dev_priv->renderctx);
-	seq_printf(m, "\n");
-=======
 	if (dev_priv->pwrctx) {
 		seq_printf(m, "power context ");
 		describe_obj(m, dev_priv->pwrctx);
@@ -1227,7 +1218,6 @@
 		describe_obj(m, dev_priv->renderctx);
 		seq_printf(m, "\n");
 	}
->>>>>>> b55ebc27
 
 	mutex_unlock(&dev->mode_config.mutex);
 
