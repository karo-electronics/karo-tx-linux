/*
 * Copyright © 2008 Intel Corporation
 *
 * Permission is hereby granted, free of charge, to any person obtaining a
 * copy of this software and associated documentation files (the "Software"),
 * to deal in the Software without restriction, including without limitation
 * the rights to use, copy, modify, merge, publish, distribute, sublicense,
 * and/or sell copies of the Software, and to permit persons to whom the
 * Software is furnished to do so, subject to the following conditions:
 *
 * The above copyright notice and this permission notice (including the next
 * paragraph) shall be included in all copies or substantial portions of the
 * Software.
 *
 * THE SOFTWARE IS PROVIDED "AS IS", WITHOUT WARRANTY OF ANY KIND, EXPRESS OR
 * IMPLIED, INCLUDING BUT NOT LIMITED TO THE WARRANTIES OF MERCHANTABILITY,
 * FITNESS FOR A PARTICULAR PURPOSE AND NONINFRINGEMENT.  IN NO EVENT SHALL
 * THE AUTHORS OR COPYRIGHT HOLDERS BE LIABLE FOR ANY CLAIM, DAMAGES OR OTHER
 * LIABILITY, WHETHER IN AN ACTION OF CONTRACT, TORT OR OTHERWISE, ARISING
 * FROM, OUT OF OR IN CONNECTION WITH THE SOFTWARE OR THE USE OR OTHER DEALINGS
 * IN THE SOFTWARE.
 *
 * Authors:
 *    Eric Anholt <eric@anholt.net>
 *    Keith Packard <keithp@keithp.com>
 *
 */

#include <linux/seq_file.h>
#include <linux/circ_buf.h>
#include <linux/ctype.h>
#include <linux/debugfs.h>
#include <linux/slab.h>
#include <linux/export.h>
#include <linux/list_sort.h>
#include <asm/msr-index.h>
#include <drm/drmP.h>
#include "intel_drv.h"
#include "intel_ringbuffer.h"
#include <drm/i915_drm.h>
#include "i915_drv.h"

enum {
	ACTIVE_LIST,
	INACTIVE_LIST,
	PINNED_LIST,
};

static const char *yesno(int v)
{
	return v ? "yes" : "no";
}

/* As the drm_debugfs_init() routines are called before dev->dev_private is
 * allocated we need to hook into the minor for release. */
static int
drm_add_fake_info_node(struct drm_minor *minor,
		       struct dentry *ent,
		       const void *key)
{
	struct drm_info_node *node;

	node = kmalloc(sizeof(*node), GFP_KERNEL);
	if (node == NULL) {
		debugfs_remove(ent);
		return -ENOMEM;
	}

	node->minor = minor;
	node->dent = ent;
	node->info_ent = (void *) key;

	mutex_lock(&minor->debugfs_lock);
	list_add(&node->list, &minor->debugfs_list);
	mutex_unlock(&minor->debugfs_lock);

	return 0;
}

static int i915_capabilities(struct seq_file *m, void *data)
{
	struct drm_info_node *node = (struct drm_info_node *) m->private;
	struct drm_device *dev = node->minor->dev;
	const struct intel_device_info *info = INTEL_INFO(dev);

	seq_printf(m, "gen: %d\n", info->gen);
	seq_printf(m, "pch: %d\n", INTEL_PCH_TYPE(dev));
#define PRINT_FLAG(x)  seq_printf(m, #x ": %s\n", yesno(info->x))
#define SEP_SEMICOLON ;
	DEV_INFO_FOR_EACH_FLAG(PRINT_FLAG, SEP_SEMICOLON);
#undef PRINT_FLAG
#undef SEP_SEMICOLON

	return 0;
}

static const char *get_pin_flag(struct drm_i915_gem_object *obj)
{
	if (obj->user_pin_count > 0)
		return "P";
	else if (obj->pin_count > 0)
		return "p";
	else
		return " ";
}

static const char *get_tiling_flag(struct drm_i915_gem_object *obj)
{
	switch (obj->tiling_mode) {
	default:
	case I915_TILING_NONE: return " ";
	case I915_TILING_X: return "X";
	case I915_TILING_Y: return "Y";
	}
}

static inline const char *get_global_flag(struct drm_i915_gem_object *obj)
{
	return obj->has_global_gtt_mapping ? "g" : " ";
}

static void
describe_obj(struct seq_file *m, struct drm_i915_gem_object *obj)
{
	struct i915_vma *vma;
	seq_printf(m, "%pK: %s%s%s %8zdKiB %02x %02x %u %u %u%s%s%s",
		   &obj->base,
		   get_pin_flag(obj),
		   get_tiling_flag(obj),
		   get_global_flag(obj),
		   obj->base.size / 1024,
		   obj->base.read_domains,
		   obj->base.write_domain,
		   obj->last_read_seqno,
		   obj->last_write_seqno,
		   obj->last_fenced_seqno,
		   i915_cache_level_str(obj->cache_level),
		   obj->dirty ? " dirty" : "",
		   obj->madv == I915_MADV_DONTNEED ? " purgeable" : "");
	if (obj->base.name)
		seq_printf(m, " (name: %d)", obj->base.name);
	if (obj->pin_count)
		seq_printf(m, " (pinned x %d)", obj->pin_count);
	if (obj->pin_display)
		seq_printf(m, " (display)");
	if (obj->fence_reg != I915_FENCE_REG_NONE)
		seq_printf(m, " (fence: %d)", obj->fence_reg);
	list_for_each_entry(vma, &obj->vma_list, vma_link) {
		if (!i915_is_ggtt(vma->vm))
			seq_puts(m, " (pp");
		else
			seq_puts(m, " (g");
		seq_printf(m, "gtt offset: %08lx, size: %08lx)",
			   vma->node.start, vma->node.size);
	}
	if (obj->stolen)
		seq_printf(m, " (stolen: %08lx)", obj->stolen->start);
	if (obj->pin_mappable || obj->fault_mappable) {
		char s[3], *t = s;
		if (obj->pin_mappable)
			*t++ = 'p';
		if (obj->fault_mappable)
			*t++ = 'f';
		*t = '\0';
		seq_printf(m, " (%s mappable)", s);
	}
	if (obj->ring != NULL)
		seq_printf(m, " (%s)", obj->ring->name);
}

static void describe_ctx(struct seq_file *m, struct i915_hw_context *ctx)
{
	seq_putc(m, ctx->is_initialized ? 'I' : 'i');
	seq_putc(m, ctx->remap_slice ? 'R' : 'r');
	seq_putc(m, ' ');
}

static int i915_gem_object_list_info(struct seq_file *m, void *data)
{
	struct drm_info_node *node = (struct drm_info_node *) m->private;
	uintptr_t list = (uintptr_t) node->info_ent->data;
	struct list_head *head;
	struct drm_device *dev = node->minor->dev;
	struct drm_i915_private *dev_priv = dev->dev_private;
	struct i915_address_space *vm = &dev_priv->gtt.base;
	struct i915_vma *vma;
	size_t total_obj_size, total_gtt_size;
	int count, ret;

	ret = mutex_lock_interruptible(&dev->struct_mutex);
	if (ret)
		return ret;

	/* FIXME: the user of this interface might want more than just GGTT */
	switch (list) {
	case ACTIVE_LIST:
		seq_puts(m, "Active:\n");
		head = &vm->active_list;
		break;
	case INACTIVE_LIST:
		seq_puts(m, "Inactive:\n");
		head = &vm->inactive_list;
		break;
	default:
		mutex_unlock(&dev->struct_mutex);
		return -EINVAL;
	}

	total_obj_size = total_gtt_size = count = 0;
	list_for_each_entry(vma, head, mm_list) {
		seq_printf(m, "   ");
		describe_obj(m, vma->obj);
		seq_printf(m, "\n");
		total_obj_size += vma->obj->base.size;
		total_gtt_size += vma->node.size;
		count++;
	}
	mutex_unlock(&dev->struct_mutex);

	seq_printf(m, "Total %d objects, %zu bytes, %zu GTT size\n",
		   count, total_obj_size, total_gtt_size);
	return 0;
}

static int obj_rank_by_stolen(void *priv,
			      struct list_head *A, struct list_head *B)
{
	struct drm_i915_gem_object *a =
		container_of(A, struct drm_i915_gem_object, obj_exec_link);
	struct drm_i915_gem_object *b =
		container_of(B, struct drm_i915_gem_object, obj_exec_link);

	return a->stolen->start - b->stolen->start;
}

static int i915_gem_stolen_list_info(struct seq_file *m, void *data)
{
	struct drm_info_node *node = (struct drm_info_node *) m->private;
	struct drm_device *dev = node->minor->dev;
	struct drm_i915_private *dev_priv = dev->dev_private;
	struct drm_i915_gem_object *obj;
	size_t total_obj_size, total_gtt_size;
	LIST_HEAD(stolen);
	int count, ret;

	ret = mutex_lock_interruptible(&dev->struct_mutex);
	if (ret)
		return ret;

	total_obj_size = total_gtt_size = count = 0;
	list_for_each_entry(obj, &dev_priv->mm.bound_list, global_list) {
		if (obj->stolen == NULL)
			continue;

		list_add(&obj->obj_exec_link, &stolen);

		total_obj_size += obj->base.size;
		total_gtt_size += i915_gem_obj_ggtt_size(obj);
		count++;
	}
	list_for_each_entry(obj, &dev_priv->mm.unbound_list, global_list) {
		if (obj->stolen == NULL)
			continue;

		list_add(&obj->obj_exec_link, &stolen);

		total_obj_size += obj->base.size;
		count++;
	}
	list_sort(NULL, &stolen, obj_rank_by_stolen);
	seq_puts(m, "Stolen:\n");
	while (!list_empty(&stolen)) {
		obj = list_first_entry(&stolen, typeof(*obj), obj_exec_link);
		seq_puts(m, "   ");
		describe_obj(m, obj);
		seq_putc(m, '\n');
		list_del_init(&obj->obj_exec_link);
	}
	mutex_unlock(&dev->struct_mutex);

	seq_printf(m, "Total %d objects, %zu bytes, %zu GTT size\n",
		   count, total_obj_size, total_gtt_size);
	return 0;
}

#define count_objects(list, member) do { \
	list_for_each_entry(obj, list, member) { \
		size += i915_gem_obj_ggtt_size(obj); \
		++count; \
		if (obj->map_and_fenceable) { \
			mappable_size += i915_gem_obj_ggtt_size(obj); \
			++mappable_count; \
		} \
	} \
} while (0)

struct file_stats {
	int count;
	size_t total, active, inactive, unbound;
};

static int per_file_stats(int id, void *ptr, void *data)
{
	struct drm_i915_gem_object *obj = ptr;
	struct file_stats *stats = data;

	stats->count++;
	stats->total += obj->base.size;

	if (i915_gem_obj_ggtt_bound(obj)) {
		if (!list_empty(&obj->ring_list))
			stats->active += obj->base.size;
		else
			stats->inactive += obj->base.size;
	} else {
		if (!list_empty(&obj->global_list))
			stats->unbound += obj->base.size;
	}

	return 0;
}

#define count_vmas(list, member) do { \
	list_for_each_entry(vma, list, member) { \
		size += i915_gem_obj_ggtt_size(vma->obj); \
		++count; \
		if (vma->obj->map_and_fenceable) { \
			mappable_size += i915_gem_obj_ggtt_size(vma->obj); \
			++mappable_count; \
		} \
	} \
} while (0)

static int i915_gem_object_info(struct seq_file *m, void* data)
{
	struct drm_info_node *node = (struct drm_info_node *) m->private;
	struct drm_device *dev = node->minor->dev;
	struct drm_i915_private *dev_priv = dev->dev_private;
	u32 count, mappable_count, purgeable_count;
	size_t size, mappable_size, purgeable_size;
	struct drm_i915_gem_object *obj;
	struct i915_address_space *vm = &dev_priv->gtt.base;
	struct drm_file *file;
	struct i915_vma *vma;
	int ret;

	ret = mutex_lock_interruptible(&dev->struct_mutex);
	if (ret)
		return ret;

	seq_printf(m, "%u objects, %zu bytes\n",
		   dev_priv->mm.object_count,
		   dev_priv->mm.object_memory);

	size = count = mappable_size = mappable_count = 0;
	count_objects(&dev_priv->mm.bound_list, global_list);
	seq_printf(m, "%u [%u] objects, %zu [%zu] bytes in gtt\n",
		   count, mappable_count, size, mappable_size);

	size = count = mappable_size = mappable_count = 0;
	count_vmas(&vm->active_list, mm_list);
	seq_printf(m, "  %u [%u] active objects, %zu [%zu] bytes\n",
		   count, mappable_count, size, mappable_size);

	size = count = mappable_size = mappable_count = 0;
	count_vmas(&vm->inactive_list, mm_list);
	seq_printf(m, "  %u [%u] inactive objects, %zu [%zu] bytes\n",
		   count, mappable_count, size, mappable_size);

	size = count = purgeable_size = purgeable_count = 0;
	list_for_each_entry(obj, &dev_priv->mm.unbound_list, global_list) {
		size += obj->base.size, ++count;
		if (obj->madv == I915_MADV_DONTNEED)
			purgeable_size += obj->base.size, ++purgeable_count;
	}
	seq_printf(m, "%u unbound objects, %zu bytes\n", count, size);

	size = count = mappable_size = mappable_count = 0;
	list_for_each_entry(obj, &dev_priv->mm.bound_list, global_list) {
		if (obj->fault_mappable) {
			size += i915_gem_obj_ggtt_size(obj);
			++count;
		}
		if (obj->pin_mappable) {
			mappable_size += i915_gem_obj_ggtt_size(obj);
			++mappable_count;
		}
		if (obj->madv == I915_MADV_DONTNEED) {
			purgeable_size += obj->base.size;
			++purgeable_count;
		}
	}
	seq_printf(m, "%u purgeable objects, %zu bytes\n",
		   purgeable_count, purgeable_size);
	seq_printf(m, "%u pinned mappable objects, %zu bytes\n",
		   mappable_count, mappable_size);
	seq_printf(m, "%u fault mappable objects, %zu bytes\n",
		   count, size);

	seq_printf(m, "%zu [%lu] gtt total\n",
		   dev_priv->gtt.base.total,
		   dev_priv->gtt.mappable_end - dev_priv->gtt.base.start);

	seq_putc(m, '\n');
	list_for_each_entry_reverse(file, &dev->filelist, lhead) {
		struct file_stats stats;

		memset(&stats, 0, sizeof(stats));
		idr_for_each(&file->object_idr, per_file_stats, &stats);
		seq_printf(m, "%s: %u objects, %zu bytes (%zu active, %zu inactive, %zu unbound)\n",
			   get_pid_task(file->pid, PIDTYPE_PID)->comm,
			   stats.count,
			   stats.total,
			   stats.active,
			   stats.inactive,
			   stats.unbound);
	}

	mutex_unlock(&dev->struct_mutex);

	return 0;
}

static int i915_gem_gtt_info(struct seq_file *m, void *data)
{
	struct drm_info_node *node = (struct drm_info_node *) m->private;
	struct drm_device *dev = node->minor->dev;
	uintptr_t list = (uintptr_t) node->info_ent->data;
	struct drm_i915_private *dev_priv = dev->dev_private;
	struct drm_i915_gem_object *obj;
	size_t total_obj_size, total_gtt_size;
	int count, ret;

	ret = mutex_lock_interruptible(&dev->struct_mutex);
	if (ret)
		return ret;

	total_obj_size = total_gtt_size = count = 0;
	list_for_each_entry(obj, &dev_priv->mm.bound_list, global_list) {
		if (list == PINNED_LIST && obj->pin_count == 0)
			continue;

		seq_puts(m, "   ");
		describe_obj(m, obj);
		seq_putc(m, '\n');
		total_obj_size += obj->base.size;
		total_gtt_size += i915_gem_obj_ggtt_size(obj);
		count++;
	}

	mutex_unlock(&dev->struct_mutex);

	seq_printf(m, "Total %d objects, %zu bytes, %zu GTT size\n",
		   count, total_obj_size, total_gtt_size);

	return 0;
}

static int i915_gem_pageflip_info(struct seq_file *m, void *data)
{
	struct drm_info_node *node = (struct drm_info_node *) m->private;
	struct drm_device *dev = node->minor->dev;
	unsigned long flags;
	struct intel_crtc *crtc;

	list_for_each_entry(crtc, &dev->mode_config.crtc_list, base.head) {
		const char pipe = pipe_name(crtc->pipe);
		const char plane = plane_name(crtc->plane);
		struct intel_unpin_work *work;

		spin_lock_irqsave(&dev->event_lock, flags);
		work = crtc->unpin_work;
		if (work == NULL) {
			seq_printf(m, "No flip due on pipe %c (plane %c)\n",
				   pipe, plane);
		} else {
			if (atomic_read(&work->pending) < INTEL_FLIP_COMPLETE) {
				seq_printf(m, "Flip queued on pipe %c (plane %c)\n",
					   pipe, plane);
			} else {
				seq_printf(m, "Flip pending (waiting for vsync) on pipe %c (plane %c)\n",
					   pipe, plane);
			}
			if (work->enable_stall_check)
				seq_puts(m, "Stall check enabled, ");
			else
				seq_puts(m, "Stall check waiting for page flip ioctl, ");
			seq_printf(m, "%d prepares\n", atomic_read(&work->pending));

			if (work->old_fb_obj) {
				struct drm_i915_gem_object *obj = work->old_fb_obj;
				if (obj)
					seq_printf(m, "Old framebuffer gtt_offset 0x%08lx\n",
						   i915_gem_obj_ggtt_offset(obj));
			}
			if (work->pending_flip_obj) {
				struct drm_i915_gem_object *obj = work->pending_flip_obj;
				if (obj)
					seq_printf(m, "New framebuffer gtt_offset 0x%08lx\n",
						   i915_gem_obj_ggtt_offset(obj));
			}
		}
		spin_unlock_irqrestore(&dev->event_lock, flags);
	}

	return 0;
}

static int i915_gem_request_info(struct seq_file *m, void *data)
{
	struct drm_info_node *node = (struct drm_info_node *) m->private;
	struct drm_device *dev = node->minor->dev;
	drm_i915_private_t *dev_priv = dev->dev_private;
	struct intel_ring_buffer *ring;
	struct drm_i915_gem_request *gem_request;
	int ret, count, i;

	ret = mutex_lock_interruptible(&dev->struct_mutex);
	if (ret)
		return ret;

	count = 0;
	for_each_ring(ring, dev_priv, i) {
		if (list_empty(&ring->request_list))
			continue;

		seq_printf(m, "%s requests:\n", ring->name);
		list_for_each_entry(gem_request,
				    &ring->request_list,
				    list) {
			seq_printf(m, "    %d @ %d\n",
				   gem_request->seqno,
				   (int) (jiffies - gem_request->emitted_jiffies));
		}
		count++;
	}
	mutex_unlock(&dev->struct_mutex);

	if (count == 0)
		seq_puts(m, "No requests\n");

	return 0;
}

static void i915_ring_seqno_info(struct seq_file *m,
				 struct intel_ring_buffer *ring)
{
	if (ring->get_seqno) {
		seq_printf(m, "Current sequence (%s): %u\n",
			   ring->name, ring->get_seqno(ring, false));
	}
}

static int i915_gem_seqno_info(struct seq_file *m, void *data)
{
	struct drm_info_node *node = (struct drm_info_node *) m->private;
	struct drm_device *dev = node->minor->dev;
	drm_i915_private_t *dev_priv = dev->dev_private;
	struct intel_ring_buffer *ring;
	int ret, i;

	ret = mutex_lock_interruptible(&dev->struct_mutex);
	if (ret)
		return ret;
	intel_runtime_pm_get(dev_priv);

	for_each_ring(ring, dev_priv, i)
		i915_ring_seqno_info(m, ring);

	intel_runtime_pm_put(dev_priv);
	mutex_unlock(&dev->struct_mutex);

	return 0;
}


static int i915_interrupt_info(struct seq_file *m, void *data)
{
	struct drm_info_node *node = (struct drm_info_node *) m->private;
	struct drm_device *dev = node->minor->dev;
	drm_i915_private_t *dev_priv = dev->dev_private;
	struct intel_ring_buffer *ring;
	int ret, i, pipe;

	ret = mutex_lock_interruptible(&dev->struct_mutex);
	if (ret)
		return ret;
	intel_runtime_pm_get(dev_priv);

	if (INTEL_INFO(dev)->gen >= 8) {
		int i;
		seq_printf(m, "Master Interrupt Control:\t%08x\n",
			   I915_READ(GEN8_MASTER_IRQ));

		for (i = 0; i < 4; i++) {
			seq_printf(m, "GT Interrupt IMR %d:\t%08x\n",
				   i, I915_READ(GEN8_GT_IMR(i)));
			seq_printf(m, "GT Interrupt IIR %d:\t%08x\n",
				   i, I915_READ(GEN8_GT_IIR(i)));
			seq_printf(m, "GT Interrupt IER %d:\t%08x\n",
				   i, I915_READ(GEN8_GT_IER(i)));
		}

		for_each_pipe(i) {
			seq_printf(m, "Pipe %c IMR:\t%08x\n",
				   pipe_name(i),
				   I915_READ(GEN8_DE_PIPE_IMR(i)));
			seq_printf(m, "Pipe %c IIR:\t%08x\n",
				   pipe_name(i),
				   I915_READ(GEN8_DE_PIPE_IIR(i)));
			seq_printf(m, "Pipe %c IER:\t%08x\n",
				   pipe_name(i),
				   I915_READ(GEN8_DE_PIPE_IER(i)));
		}

		seq_printf(m, "Display Engine port interrupt mask:\t%08x\n",
			   I915_READ(GEN8_DE_PORT_IMR));
		seq_printf(m, "Display Engine port interrupt identity:\t%08x\n",
			   I915_READ(GEN8_DE_PORT_IIR));
		seq_printf(m, "Display Engine port interrupt enable:\t%08x\n",
			   I915_READ(GEN8_DE_PORT_IER));

		seq_printf(m, "Display Engine misc interrupt mask:\t%08x\n",
			   I915_READ(GEN8_DE_MISC_IMR));
		seq_printf(m, "Display Engine misc interrupt identity:\t%08x\n",
			   I915_READ(GEN8_DE_MISC_IIR));
		seq_printf(m, "Display Engine misc interrupt enable:\t%08x\n",
			   I915_READ(GEN8_DE_MISC_IER));

		seq_printf(m, "PCU interrupt mask:\t%08x\n",
			   I915_READ(GEN8_PCU_IMR));
		seq_printf(m, "PCU interrupt identity:\t%08x\n",
			   I915_READ(GEN8_PCU_IIR));
		seq_printf(m, "PCU interrupt enable:\t%08x\n",
			   I915_READ(GEN8_PCU_IER));
	} else if (IS_VALLEYVIEW(dev)) {
		seq_printf(m, "Display IER:\t%08x\n",
			   I915_READ(VLV_IER));
		seq_printf(m, "Display IIR:\t%08x\n",
			   I915_READ(VLV_IIR));
		seq_printf(m, "Display IIR_RW:\t%08x\n",
			   I915_READ(VLV_IIR_RW));
		seq_printf(m, "Display IMR:\t%08x\n",
			   I915_READ(VLV_IMR));
		for_each_pipe(pipe)
			seq_printf(m, "Pipe %c stat:\t%08x\n",
				   pipe_name(pipe),
				   I915_READ(PIPESTAT(pipe)));

		seq_printf(m, "Master IER:\t%08x\n",
			   I915_READ(VLV_MASTER_IER));

		seq_printf(m, "Render IER:\t%08x\n",
			   I915_READ(GTIER));
		seq_printf(m, "Render IIR:\t%08x\n",
			   I915_READ(GTIIR));
		seq_printf(m, "Render IMR:\t%08x\n",
			   I915_READ(GTIMR));

		seq_printf(m, "PM IER:\t\t%08x\n",
			   I915_READ(GEN6_PMIER));
		seq_printf(m, "PM IIR:\t\t%08x\n",
			   I915_READ(GEN6_PMIIR));
		seq_printf(m, "PM IMR:\t\t%08x\n",
			   I915_READ(GEN6_PMIMR));

		seq_printf(m, "Port hotplug:\t%08x\n",
			   I915_READ(PORT_HOTPLUG_EN));
		seq_printf(m, "DPFLIPSTAT:\t%08x\n",
			   I915_READ(VLV_DPFLIPSTAT));
		seq_printf(m, "DPINVGTT:\t%08x\n",
			   I915_READ(DPINVGTT));

	} else if (!HAS_PCH_SPLIT(dev)) {
		seq_printf(m, "Interrupt enable:    %08x\n",
			   I915_READ(IER));
		seq_printf(m, "Interrupt identity:  %08x\n",
			   I915_READ(IIR));
		seq_printf(m, "Interrupt mask:      %08x\n",
			   I915_READ(IMR));
		for_each_pipe(pipe)
			seq_printf(m, "Pipe %c stat:         %08x\n",
				   pipe_name(pipe),
				   I915_READ(PIPESTAT(pipe)));
	} else {
		seq_printf(m, "North Display Interrupt enable:		%08x\n",
			   I915_READ(DEIER));
		seq_printf(m, "North Display Interrupt identity:	%08x\n",
			   I915_READ(DEIIR));
		seq_printf(m, "North Display Interrupt mask:		%08x\n",
			   I915_READ(DEIMR));
		seq_printf(m, "South Display Interrupt enable:		%08x\n",
			   I915_READ(SDEIER));
		seq_printf(m, "South Display Interrupt identity:	%08x\n",
			   I915_READ(SDEIIR));
		seq_printf(m, "South Display Interrupt mask:		%08x\n",
			   I915_READ(SDEIMR));
		seq_printf(m, "Graphics Interrupt enable:		%08x\n",
			   I915_READ(GTIER));
		seq_printf(m, "Graphics Interrupt identity:		%08x\n",
			   I915_READ(GTIIR));
		seq_printf(m, "Graphics Interrupt mask:		%08x\n",
			   I915_READ(GTIMR));
	}
	seq_printf(m, "Interrupts received: %d\n",
		   atomic_read(&dev_priv->irq_received));
	for_each_ring(ring, dev_priv, i) {
		if (INTEL_INFO(dev)->gen >= 6) {
			seq_printf(m,
				   "Graphics Interrupt mask (%s):	%08x\n",
				   ring->name, I915_READ_IMR(ring));
		}
		i915_ring_seqno_info(m, ring);
	}
	intel_runtime_pm_put(dev_priv);
	mutex_unlock(&dev->struct_mutex);

	return 0;
}

static int i915_gem_fence_regs_info(struct seq_file *m, void *data)
{
	struct drm_info_node *node = (struct drm_info_node *) m->private;
	struct drm_device *dev = node->minor->dev;
	drm_i915_private_t *dev_priv = dev->dev_private;
	int i, ret;

	ret = mutex_lock_interruptible(&dev->struct_mutex);
	if (ret)
		return ret;

	seq_printf(m, "Reserved fences = %d\n", dev_priv->fence_reg_start);
	seq_printf(m, "Total fences = %d\n", dev_priv->num_fence_regs);
	for (i = 0; i < dev_priv->num_fence_regs; i++) {
		struct drm_i915_gem_object *obj = dev_priv->fence_regs[i].obj;

		seq_printf(m, "Fence %d, pin count = %d, object = ",
			   i, dev_priv->fence_regs[i].pin_count);
		if (obj == NULL)
			seq_puts(m, "unused");
		else
			describe_obj(m, obj);
		seq_putc(m, '\n');
	}

	mutex_unlock(&dev->struct_mutex);
	return 0;
}

static int i915_hws_info(struct seq_file *m, void *data)
{
	struct drm_info_node *node = (struct drm_info_node *) m->private;
	struct drm_device *dev = node->minor->dev;
	drm_i915_private_t *dev_priv = dev->dev_private;
	struct intel_ring_buffer *ring;
	const u32 *hws;
	int i;

	ring = &dev_priv->ring[(uintptr_t)node->info_ent->data];
	hws = ring->status_page.page_addr;
	if (hws == NULL)
		return 0;

	for (i = 0; i < 4096 / sizeof(u32) / 4; i += 4) {
		seq_printf(m, "0x%08x: 0x%08x 0x%08x 0x%08x 0x%08x\n",
			   i * 4,
			   hws[i], hws[i + 1], hws[i + 2], hws[i + 3]);
	}
	return 0;
}

static ssize_t
i915_error_state_write(struct file *filp,
		       const char __user *ubuf,
		       size_t cnt,
		       loff_t *ppos)
{
	struct i915_error_state_file_priv *error_priv = filp->private_data;
	struct drm_device *dev = error_priv->dev;
	int ret;

	DRM_DEBUG_DRIVER("Resetting error state\n");

	ret = mutex_lock_interruptible(&dev->struct_mutex);
	if (ret)
		return ret;

	i915_destroy_error_state(dev);
	mutex_unlock(&dev->struct_mutex);

	return cnt;
}

static int i915_error_state_open(struct inode *inode, struct file *file)
{
	struct drm_device *dev = inode->i_private;
	struct i915_error_state_file_priv *error_priv;

	error_priv = kzalloc(sizeof(*error_priv), GFP_KERNEL);
	if (!error_priv)
		return -ENOMEM;

	error_priv->dev = dev;

	i915_error_state_get(dev, error_priv);

	file->private_data = error_priv;

	return 0;
}

static int i915_error_state_release(struct inode *inode, struct file *file)
{
	struct i915_error_state_file_priv *error_priv = file->private_data;

	i915_error_state_put(error_priv);
	kfree(error_priv);

	return 0;
}

static ssize_t i915_error_state_read(struct file *file, char __user *userbuf,
				     size_t count, loff_t *pos)
{
	struct i915_error_state_file_priv *error_priv = file->private_data;
	struct drm_i915_error_state_buf error_str;
	loff_t tmp_pos = 0;
	ssize_t ret_count = 0;
	int ret;

	ret = i915_error_state_buf_init(&error_str, count, *pos);
	if (ret)
		return ret;

	ret = i915_error_state_to_str(&error_str, error_priv);
	if (ret)
		goto out;

	ret_count = simple_read_from_buffer(userbuf, count, &tmp_pos,
					    error_str.buf,
					    error_str.bytes);

	if (ret_count < 0)
		ret = ret_count;
	else
		*pos = error_str.start + ret_count;
out:
	i915_error_state_buf_release(&error_str);
	return ret ?: ret_count;
}

static const struct file_operations i915_error_state_fops = {
	.owner = THIS_MODULE,
	.open = i915_error_state_open,
	.read = i915_error_state_read,
	.write = i915_error_state_write,
	.llseek = default_llseek,
	.release = i915_error_state_release,
};

static int
i915_next_seqno_get(void *data, u64 *val)
{
	struct drm_device *dev = data;
	drm_i915_private_t *dev_priv = dev->dev_private;
	int ret;

	ret = mutex_lock_interruptible(&dev->struct_mutex);
	if (ret)
		return ret;

	*val = dev_priv->next_seqno;
	mutex_unlock(&dev->struct_mutex);

	return 0;
}

static int
i915_next_seqno_set(void *data, u64 val)
{
	struct drm_device *dev = data;
	int ret;

	ret = mutex_lock_interruptible(&dev->struct_mutex);
	if (ret)
		return ret;

	ret = i915_gem_set_seqno(dev, val);
	mutex_unlock(&dev->struct_mutex);

	return ret;
}

DEFINE_SIMPLE_ATTRIBUTE(i915_next_seqno_fops,
			i915_next_seqno_get, i915_next_seqno_set,
			"0x%llx\n");

static int i915_rstdby_delays(struct seq_file *m, void *unused)
{
	struct drm_info_node *node = (struct drm_info_node *) m->private;
	struct drm_device *dev = node->minor->dev;
	drm_i915_private_t *dev_priv = dev->dev_private;
	u16 crstanddelay;
	int ret;

	ret = mutex_lock_interruptible(&dev->struct_mutex);
	if (ret)
		return ret;
	intel_runtime_pm_get(dev_priv);

	crstanddelay = I915_READ16(CRSTANDVID);

	intel_runtime_pm_put(dev_priv);
	mutex_unlock(&dev->struct_mutex);

	seq_printf(m, "w/ctx: %d, w/o ctx: %d\n", (crstanddelay >> 8) & 0x3f, (crstanddelay & 0x3f));

	return 0;
}

static int i915_cur_delayinfo(struct seq_file *m, void *unused)
{
	struct drm_info_node *node = (struct drm_info_node *) m->private;
	struct drm_device *dev = node->minor->dev;
	drm_i915_private_t *dev_priv = dev->dev_private;
	int ret = 0;

	intel_runtime_pm_get(dev_priv);

	flush_delayed_work(&dev_priv->rps.delayed_resume_work);

	if (IS_GEN5(dev)) {
		u16 rgvswctl = I915_READ16(MEMSWCTL);
		u16 rgvstat = I915_READ16(MEMSTAT_ILK);

		seq_printf(m, "Requested P-state: %d\n", (rgvswctl >> 8) & 0xf);
		seq_printf(m, "Requested VID: %d\n", rgvswctl & 0x3f);
		seq_printf(m, "Current VID: %d\n", (rgvstat & MEMSTAT_VID_MASK) >>
			   MEMSTAT_VID_SHIFT);
		seq_printf(m, "Current P-state: %d\n",
			   (rgvstat & MEMSTAT_PSTATE_MASK) >> MEMSTAT_PSTATE_SHIFT);
	} else if ((IS_GEN6(dev) || IS_GEN7(dev)) && !IS_VALLEYVIEW(dev)) {
		u32 gt_perf_status = I915_READ(GEN6_GT_PERF_STATUS);
		u32 rp_state_limits = I915_READ(GEN6_RP_STATE_LIMITS);
		u32 rp_state_cap = I915_READ(GEN6_RP_STATE_CAP);
		u32 rpstat, cagf, reqf;
		u32 rpupei, rpcurup, rpprevup;
		u32 rpdownei, rpcurdown, rpprevdown;
		int max_freq;

		/* RPSTAT1 is in the GT power well */
		ret = mutex_lock_interruptible(&dev->struct_mutex);
		if (ret)
			goto out;

		gen6_gt_force_wake_get(dev_priv, FORCEWAKE_ALL);

		reqf = I915_READ(GEN6_RPNSWREQ);
		reqf &= ~GEN6_TURBO_DISABLE;
		if (IS_HASWELL(dev))
			reqf >>= 24;
		else
			reqf >>= 25;
		reqf *= GT_FREQUENCY_MULTIPLIER;

		rpstat = I915_READ(GEN6_RPSTAT1);
		rpupei = I915_READ(GEN6_RP_CUR_UP_EI);
		rpcurup = I915_READ(GEN6_RP_CUR_UP);
		rpprevup = I915_READ(GEN6_RP_PREV_UP);
		rpdownei = I915_READ(GEN6_RP_CUR_DOWN_EI);
		rpcurdown = I915_READ(GEN6_RP_CUR_DOWN);
		rpprevdown = I915_READ(GEN6_RP_PREV_DOWN);
		if (IS_HASWELL(dev))
			cagf = (rpstat & HSW_CAGF_MASK) >> HSW_CAGF_SHIFT;
		else
			cagf = (rpstat & GEN6_CAGF_MASK) >> GEN6_CAGF_SHIFT;
		cagf *= GT_FREQUENCY_MULTIPLIER;

		gen6_gt_force_wake_put(dev_priv, FORCEWAKE_ALL);
		mutex_unlock(&dev->struct_mutex);

		seq_printf(m, "GT_PERF_STATUS: 0x%08x\n", gt_perf_status);
		seq_printf(m, "RPSTAT1: 0x%08x\n", rpstat);
		seq_printf(m, "Render p-state ratio: %d\n",
			   (gt_perf_status & 0xff00) >> 8);
		seq_printf(m, "Render p-state VID: %d\n",
			   gt_perf_status & 0xff);
		seq_printf(m, "Render p-state limit: %d\n",
			   rp_state_limits & 0xff);
		seq_printf(m, "RPNSWREQ: %dMHz\n", reqf);
		seq_printf(m, "CAGF: %dMHz\n", cagf);
		seq_printf(m, "RP CUR UP EI: %dus\n", rpupei &
			   GEN6_CURICONT_MASK);
		seq_printf(m, "RP CUR UP: %dus\n", rpcurup &
			   GEN6_CURBSYTAVG_MASK);
		seq_printf(m, "RP PREV UP: %dus\n", rpprevup &
			   GEN6_CURBSYTAVG_MASK);
		seq_printf(m, "RP CUR DOWN EI: %dus\n", rpdownei &
			   GEN6_CURIAVG_MASK);
		seq_printf(m, "RP CUR DOWN: %dus\n", rpcurdown &
			   GEN6_CURBSYTAVG_MASK);
		seq_printf(m, "RP PREV DOWN: %dus\n", rpprevdown &
			   GEN6_CURBSYTAVG_MASK);

		max_freq = (rp_state_cap & 0xff0000) >> 16;
		seq_printf(m, "Lowest (RPN) frequency: %dMHz\n",
			   max_freq * GT_FREQUENCY_MULTIPLIER);

		max_freq = (rp_state_cap & 0xff00) >> 8;
		seq_printf(m, "Nominal (RP1) frequency: %dMHz\n",
			   max_freq * GT_FREQUENCY_MULTIPLIER);

		max_freq = rp_state_cap & 0xff;
		seq_printf(m, "Max non-overclocked (RP0) frequency: %dMHz\n",
			   max_freq * GT_FREQUENCY_MULTIPLIER);

		seq_printf(m, "Max overclocked frequency: %dMHz\n",
			   dev_priv->rps.hw_max * GT_FREQUENCY_MULTIPLIER);
	} else if (IS_VALLEYVIEW(dev)) {
		u32 freq_sts, val;

		mutex_lock(&dev_priv->rps.hw_lock);
		freq_sts = vlv_punit_read(dev_priv, PUNIT_REG_GPU_FREQ_STS);
		seq_printf(m, "PUNIT_REG_GPU_FREQ_STS: 0x%08x\n", freq_sts);
		seq_printf(m, "DDR freq: %d MHz\n", dev_priv->mem_freq);

		val = valleyview_rps_max_freq(dev_priv);
		seq_printf(m, "max GPU freq: %d MHz\n",
			   vlv_gpu_freq(dev_priv, val));

		val = valleyview_rps_min_freq(dev_priv);
		seq_printf(m, "min GPU freq: %d MHz\n",
			   vlv_gpu_freq(dev_priv, val));

		seq_printf(m, "current GPU freq: %d MHz\n",
			   vlv_gpu_freq(dev_priv, (freq_sts >> 8) & 0xff));
		mutex_unlock(&dev_priv->rps.hw_lock);
	} else {
		seq_puts(m, "no P-state info available\n");
	}

out:
	intel_runtime_pm_put(dev_priv);
	return ret;
}

static int i915_delayfreq_table(struct seq_file *m, void *unused)
{
	struct drm_info_node *node = (struct drm_info_node *) m->private;
	struct drm_device *dev = node->minor->dev;
	drm_i915_private_t *dev_priv = dev->dev_private;
	u32 delayfreq;
	int ret, i;

	ret = mutex_lock_interruptible(&dev->struct_mutex);
	if (ret)
		return ret;
	intel_runtime_pm_get(dev_priv);

	for (i = 0; i < 16; i++) {
		delayfreq = I915_READ(PXVFREQ_BASE + i * 4);
		seq_printf(m, "P%02dVIDFREQ: 0x%08x (VID: %d)\n", i, delayfreq,
			   (delayfreq & PXVFREQ_PX_MASK) >> PXVFREQ_PX_SHIFT);
	}

	intel_runtime_pm_put(dev_priv);

	mutex_unlock(&dev->struct_mutex);

	return 0;
}

static inline int MAP_TO_MV(int map)
{
	return 1250 - (map * 25);
}

static int i915_inttoext_table(struct seq_file *m, void *unused)
{
	struct drm_info_node *node = (struct drm_info_node *) m->private;
	struct drm_device *dev = node->minor->dev;
	drm_i915_private_t *dev_priv = dev->dev_private;
	u32 inttoext;
	int ret, i;

	ret = mutex_lock_interruptible(&dev->struct_mutex);
	if (ret)
		return ret;
	intel_runtime_pm_get(dev_priv);

	for (i = 1; i <= 32; i++) {
		inttoext = I915_READ(INTTOEXT_BASE_ILK + i * 4);
		seq_printf(m, "INTTOEXT%02d: 0x%08x\n", i, inttoext);
	}

	intel_runtime_pm_put(dev_priv);
	mutex_unlock(&dev->struct_mutex);

	return 0;
}

static int ironlake_drpc_info(struct seq_file *m)
{
	struct drm_info_node *node = (struct drm_info_node *) m->private;
	struct drm_device *dev = node->minor->dev;
	drm_i915_private_t *dev_priv = dev->dev_private;
	u32 rgvmodectl, rstdbyctl;
	u16 crstandvid;
	int ret;

	ret = mutex_lock_interruptible(&dev->struct_mutex);
	if (ret)
		return ret;
	intel_runtime_pm_get(dev_priv);

	rgvmodectl = I915_READ(MEMMODECTL);
	rstdbyctl = I915_READ(RSTDBYCTL);
	crstandvid = I915_READ16(CRSTANDVID);

	intel_runtime_pm_put(dev_priv);
	mutex_unlock(&dev->struct_mutex);

	seq_printf(m, "HD boost: %s\n", (rgvmodectl & MEMMODE_BOOST_EN) ?
		   "yes" : "no");
	seq_printf(m, "Boost freq: %d\n",
		   (rgvmodectl & MEMMODE_BOOST_FREQ_MASK) >>
		   MEMMODE_BOOST_FREQ_SHIFT);
	seq_printf(m, "HW control enabled: %s\n",
		   rgvmodectl & MEMMODE_HWIDLE_EN ? "yes" : "no");
	seq_printf(m, "SW control enabled: %s\n",
		   rgvmodectl & MEMMODE_SWMODE_EN ? "yes" : "no");
	seq_printf(m, "Gated voltage change: %s\n",
		   rgvmodectl & MEMMODE_RCLK_GATE ? "yes" : "no");
	seq_printf(m, "Starting frequency: P%d\n",
		   (rgvmodectl & MEMMODE_FSTART_MASK) >> MEMMODE_FSTART_SHIFT);
	seq_printf(m, "Max P-state: P%d\n",
		   (rgvmodectl & MEMMODE_FMAX_MASK) >> MEMMODE_FMAX_SHIFT);
	seq_printf(m, "Min P-state: P%d\n", (rgvmodectl & MEMMODE_FMIN_MASK));
	seq_printf(m, "RS1 VID: %d\n", (crstandvid & 0x3f));
	seq_printf(m, "RS2 VID: %d\n", ((crstandvid >> 8) & 0x3f));
	seq_printf(m, "Render standby enabled: %s\n",
		   (rstdbyctl & RCX_SW_EXIT) ? "no" : "yes");
	seq_puts(m, "Current RS state: ");
	switch (rstdbyctl & RSX_STATUS_MASK) {
	case RSX_STATUS_ON:
		seq_puts(m, "on\n");
		break;
	case RSX_STATUS_RC1:
		seq_puts(m, "RC1\n");
		break;
	case RSX_STATUS_RC1E:
		seq_puts(m, "RC1E\n");
		break;
	case RSX_STATUS_RS1:
		seq_puts(m, "RS1\n");
		break;
	case RSX_STATUS_RS2:
		seq_puts(m, "RS2 (RC6)\n");
		break;
	case RSX_STATUS_RS3:
		seq_puts(m, "RC3 (RC6+)\n");
		break;
	default:
		seq_puts(m, "unknown\n");
		break;
	}

	return 0;
}

static int gen6_drpc_info(struct seq_file *m)
{

	struct drm_info_node *node = (struct drm_info_node *) m->private;
	struct drm_device *dev = node->minor->dev;
	struct drm_i915_private *dev_priv = dev->dev_private;
	u32 rpmodectl1, gt_core_status, rcctl1, rc6vids = 0;
	unsigned forcewake_count;
	int count = 0, ret;

	ret = mutex_lock_interruptible(&dev->struct_mutex);
	if (ret)
		return ret;
	intel_runtime_pm_get(dev_priv);

	spin_lock_irq(&dev_priv->uncore.lock);
	forcewake_count = dev_priv->uncore.forcewake_count;
	spin_unlock_irq(&dev_priv->uncore.lock);

	if (forcewake_count) {
		seq_puts(m, "RC information inaccurate because somebody "
			    "holds a forcewake reference \n");
	} else {
		/* NB: we cannot use forcewake, else we read the wrong values */
		while (count++ < 50 && (I915_READ_NOTRACE(FORCEWAKE_ACK) & 1))
			udelay(10);
		seq_printf(m, "RC information accurate: %s\n", yesno(count < 51));
	}

	gt_core_status = readl(dev_priv->regs + GEN6_GT_CORE_STATUS);
	trace_i915_reg_rw(false, GEN6_GT_CORE_STATUS, gt_core_status, 4, true);

	rpmodectl1 = I915_READ(GEN6_RP_CONTROL);
	rcctl1 = I915_READ(GEN6_RC_CONTROL);
	mutex_unlock(&dev->struct_mutex);
	mutex_lock(&dev_priv->rps.hw_lock);
	sandybridge_pcode_read(dev_priv, GEN6_PCODE_READ_RC6VIDS, &rc6vids);
	mutex_unlock(&dev_priv->rps.hw_lock);

	intel_runtime_pm_put(dev_priv);

	seq_printf(m, "Video Turbo Mode: %s\n",
		   yesno(rpmodectl1 & GEN6_RP_MEDIA_TURBO));
	seq_printf(m, "HW control enabled: %s\n",
		   yesno(rpmodectl1 & GEN6_RP_ENABLE));
	seq_printf(m, "SW control enabled: %s\n",
		   yesno((rpmodectl1 & GEN6_RP_MEDIA_MODE_MASK) ==
			  GEN6_RP_MEDIA_SW_MODE));
	seq_printf(m, "RC1e Enabled: %s\n",
		   yesno(rcctl1 & GEN6_RC_CTL_RC1e_ENABLE));
	seq_printf(m, "RC6 Enabled: %s\n",
		   yesno(rcctl1 & GEN6_RC_CTL_RC6_ENABLE));
	seq_printf(m, "Deep RC6 Enabled: %s\n",
		   yesno(rcctl1 & GEN6_RC_CTL_RC6p_ENABLE));
	seq_printf(m, "Deepest RC6 Enabled: %s\n",
		   yesno(rcctl1 & GEN6_RC_CTL_RC6pp_ENABLE));
	seq_puts(m, "Current RC state: ");
	switch (gt_core_status & GEN6_RCn_MASK) {
	case GEN6_RC0:
		if (gt_core_status & GEN6_CORE_CPD_STATE_MASK)
			seq_puts(m, "Core Power Down\n");
		else
			seq_puts(m, "on\n");
		break;
	case GEN6_RC3:
		seq_puts(m, "RC3\n");
		break;
	case GEN6_RC6:
		seq_puts(m, "RC6\n");
		break;
	case GEN6_RC7:
		seq_puts(m, "RC7\n");
		break;
	default:
		seq_puts(m, "Unknown\n");
		break;
	}

	seq_printf(m, "Core Power Down: %s\n",
		   yesno(gt_core_status & GEN6_CORE_CPD_STATE_MASK));

	/* Not exactly sure what this is */
	seq_printf(m, "RC6 \"Locked to RPn\" residency since boot: %u\n",
		   I915_READ(GEN6_GT_GFX_RC6_LOCKED));
	seq_printf(m, "RC6 residency since boot: %u\n",
		   I915_READ(GEN6_GT_GFX_RC6));
	seq_printf(m, "RC6+ residency since boot: %u\n",
		   I915_READ(GEN6_GT_GFX_RC6p));
	seq_printf(m, "RC6++ residency since boot: %u\n",
		   I915_READ(GEN6_GT_GFX_RC6pp));

	seq_printf(m, "RC6   voltage: %dmV\n",
		   GEN6_DECODE_RC6_VID(((rc6vids >> 0) & 0xff)));
	seq_printf(m, "RC6+  voltage: %dmV\n",
		   GEN6_DECODE_RC6_VID(((rc6vids >> 8) & 0xff)));
	seq_printf(m, "RC6++ voltage: %dmV\n",
		   GEN6_DECODE_RC6_VID(((rc6vids >> 16) & 0xff)));
	return 0;
}

static int i915_drpc_info(struct seq_file *m, void *unused)
{
	struct drm_info_node *node = (struct drm_info_node *) m->private;
	struct drm_device *dev = node->minor->dev;

	if (IS_GEN6(dev) || IS_GEN7(dev))
		return gen6_drpc_info(m);
	else
		return ironlake_drpc_info(m);
}

static int i915_fbc_status(struct seq_file *m, void *unused)
{
	struct drm_info_node *node = (struct drm_info_node *) m->private;
	struct drm_device *dev = node->minor->dev;
	drm_i915_private_t *dev_priv = dev->dev_private;

	if (!I915_HAS_FBC(dev)) {
		seq_puts(m, "FBC unsupported on this chipset\n");
		return 0;
	}

	if (intel_fbc_enabled(dev)) {
		seq_puts(m, "FBC enabled\n");
	} else {
		seq_puts(m, "FBC disabled: ");
		switch (dev_priv->fbc.no_fbc_reason) {
		case FBC_OK:
			seq_puts(m, "FBC actived, but currently disabled in hardware");
			break;
		case FBC_UNSUPPORTED:
			seq_puts(m, "unsupported by this chipset");
			break;
		case FBC_NO_OUTPUT:
			seq_puts(m, "no outputs");
			break;
		case FBC_STOLEN_TOO_SMALL:
			seq_puts(m, "not enough stolen memory");
			break;
		case FBC_UNSUPPORTED_MODE:
			seq_puts(m, "mode not supported");
			break;
		case FBC_MODE_TOO_LARGE:
			seq_puts(m, "mode too large");
			break;
		case FBC_BAD_PLANE:
			seq_puts(m, "FBC unsupported on plane");
			break;
		case FBC_NOT_TILED:
			seq_puts(m, "scanout buffer not tiled");
			break;
		case FBC_MULTIPLE_PIPES:
			seq_puts(m, "multiple pipes are enabled");
			break;
		case FBC_MODULE_PARAM:
			seq_puts(m, "disabled per module param (default off)");
			break;
		case FBC_CHIP_DEFAULT:
			seq_puts(m, "disabled per chip default");
			break;
		default:
			seq_puts(m, "unknown reason");
		}
		seq_putc(m, '\n');
	}
	return 0;
}

static int i915_ips_status(struct seq_file *m, void *unused)
{
	struct drm_info_node *node = (struct drm_info_node *) m->private;
	struct drm_device *dev = node->minor->dev;
	struct drm_i915_private *dev_priv = dev->dev_private;

	if (!HAS_IPS(dev)) {
		seq_puts(m, "not supported\n");
		return 0;
	}

	if (I915_READ(IPS_CTL) & IPS_ENABLE)
		seq_puts(m, "enabled\n");
	else
		seq_puts(m, "disabled\n");

	return 0;
}

static int i915_sr_status(struct seq_file *m, void *unused)
{
	struct drm_info_node *node = (struct drm_info_node *) m->private;
	struct drm_device *dev = node->minor->dev;
	drm_i915_private_t *dev_priv = dev->dev_private;
	bool sr_enabled = false;

	if (HAS_PCH_SPLIT(dev))
		sr_enabled = I915_READ(WM1_LP_ILK) & WM1_LP_SR_EN;
	else if (IS_CRESTLINE(dev) || IS_I945G(dev) || IS_I945GM(dev))
		sr_enabled = I915_READ(FW_BLC_SELF) & FW_BLC_SELF_EN;
	else if (IS_I915GM(dev))
		sr_enabled = I915_READ(INSTPM) & INSTPM_SELF_EN;
	else if (IS_PINEVIEW(dev))
		sr_enabled = I915_READ(DSPFW3) & PINEVIEW_SELF_REFRESH_EN;

	seq_printf(m, "self-refresh: %s\n",
		   sr_enabled ? "enabled" : "disabled");

	return 0;
}

static int i915_emon_status(struct seq_file *m, void *unused)
{
	struct drm_info_node *node = (struct drm_info_node *) m->private;
	struct drm_device *dev = node->minor->dev;
	drm_i915_private_t *dev_priv = dev->dev_private;
	unsigned long temp, chipset, gfx;
	int ret;

	if (!IS_GEN5(dev))
		return -ENODEV;

	ret = mutex_lock_interruptible(&dev->struct_mutex);
	if (ret)
		return ret;

	temp = i915_mch_val(dev_priv);
	chipset = i915_chipset_val(dev_priv);
	gfx = i915_gfx_val(dev_priv);
	mutex_unlock(&dev->struct_mutex);

	seq_printf(m, "GMCH temp: %ld\n", temp);
	seq_printf(m, "Chipset power: %ld\n", chipset);
	seq_printf(m, "GFX power: %ld\n", gfx);
	seq_printf(m, "Total power: %ld\n", chipset + gfx);

	return 0;
}

static int i915_ring_freq_table(struct seq_file *m, void *unused)
{
	struct drm_info_node *node = (struct drm_info_node *) m->private;
	struct drm_device *dev = node->minor->dev;
	drm_i915_private_t *dev_priv = dev->dev_private;
	int ret;
	int gpu_freq, ia_freq;

	if (!(IS_GEN6(dev) || IS_GEN7(dev))) {
		seq_puts(m, "unsupported on this chipset\n");
		return 0;
	}

	flush_delayed_work(&dev_priv->rps.delayed_resume_work);

	ret = mutex_lock_interruptible(&dev_priv->rps.hw_lock);
	if (ret)
		return ret;
	intel_runtime_pm_get(dev_priv);

	seq_puts(m, "GPU freq (MHz)\tEffective CPU freq (MHz)\tEffective Ring freq (MHz)\n");

	for (gpu_freq = dev_priv->rps.min_delay;
	     gpu_freq <= dev_priv->rps.max_delay;
	     gpu_freq++) {
		ia_freq = gpu_freq;
		sandybridge_pcode_read(dev_priv,
				       GEN6_PCODE_READ_MIN_FREQ_TABLE,
				       &ia_freq);
		seq_printf(m, "%d\t\t%d\t\t\t\t%d\n",
			   gpu_freq * GT_FREQUENCY_MULTIPLIER,
			   ((ia_freq >> 0) & 0xff) * 100,
			   ((ia_freq >> 8) & 0xff) * 100);
	}

	intel_runtime_pm_put(dev_priv);
	mutex_unlock(&dev_priv->rps.hw_lock);

	return 0;
}

static int i915_gfxec(struct seq_file *m, void *unused)
{
	struct drm_info_node *node = (struct drm_info_node *) m->private;
	struct drm_device *dev = node->minor->dev;
	drm_i915_private_t *dev_priv = dev->dev_private;
	int ret;

	ret = mutex_lock_interruptible(&dev->struct_mutex);
	if (ret)
		return ret;
	intel_runtime_pm_get(dev_priv);

	seq_printf(m, "GFXEC: %ld\n", (unsigned long)I915_READ(0x112f4));
	intel_runtime_pm_put(dev_priv);

	mutex_unlock(&dev->struct_mutex);

	return 0;
}

static int i915_opregion(struct seq_file *m, void *unused)
{
	struct drm_info_node *node = (struct drm_info_node *) m->private;
	struct drm_device *dev = node->minor->dev;
	drm_i915_private_t *dev_priv = dev->dev_private;
	struct intel_opregion *opregion = &dev_priv->opregion;
	void *data = kmalloc(OPREGION_SIZE, GFP_KERNEL);
	int ret;

	if (data == NULL)
		return -ENOMEM;

	ret = mutex_lock_interruptible(&dev->struct_mutex);
	if (ret)
		goto out;

	if (opregion->header) {
		memcpy_fromio(data, opregion->header, OPREGION_SIZE);
		seq_write(m, data, OPREGION_SIZE);
	}

	mutex_unlock(&dev->struct_mutex);

out:
	kfree(data);
	return 0;
}

static int i915_gem_framebuffer_info(struct seq_file *m, void *data)
{
	struct drm_info_node *node = (struct drm_info_node *) m->private;
	struct drm_device *dev = node->minor->dev;
	struct intel_fbdev *ifbdev = NULL;
	struct intel_framebuffer *fb;

#ifdef CONFIG_DRM_I915_FBDEV
	struct drm_i915_private *dev_priv = dev->dev_private;
	int ret = mutex_lock_interruptible(&dev->mode_config.mutex);
	if (ret)
		return ret;

	ifbdev = dev_priv->fbdev;
	fb = to_intel_framebuffer(ifbdev->helper.fb);

	seq_printf(m, "fbcon size: %d x %d, depth %d, %d bpp, refcount %d, obj ",
		   fb->base.width,
		   fb->base.height,
		   fb->base.depth,
		   fb->base.bits_per_pixel,
		   atomic_read(&fb->base.refcount.refcount));
	describe_obj(m, fb->obj);
	seq_putc(m, '\n');
	mutex_unlock(&dev->mode_config.mutex);
#endif

	mutex_lock(&dev->mode_config.fb_lock);
	list_for_each_entry(fb, &dev->mode_config.fb_list, base.head) {
		if (ifbdev && &fb->base == ifbdev->helper.fb)
			continue;

		seq_printf(m, "user size: %d x %d, depth %d, %d bpp, refcount %d, obj ",
			   fb->base.width,
			   fb->base.height,
			   fb->base.depth,
			   fb->base.bits_per_pixel,
			   atomic_read(&fb->base.refcount.refcount));
		describe_obj(m, fb->obj);
		seq_putc(m, '\n');
	}
	mutex_unlock(&dev->mode_config.fb_lock);

	return 0;
}

static int i915_context_status(struct seq_file *m, void *unused)
{
	struct drm_info_node *node = (struct drm_info_node *) m->private;
	struct drm_device *dev = node->minor->dev;
	drm_i915_private_t *dev_priv = dev->dev_private;
	struct intel_ring_buffer *ring;
	struct i915_hw_context *ctx;
	int ret, i;

	ret = mutex_lock_interruptible(&dev->mode_config.mutex);
	if (ret)
		return ret;

	if (dev_priv->ips.pwrctx) {
		seq_puts(m, "power context ");
		describe_obj(m, dev_priv->ips.pwrctx);
		seq_putc(m, '\n');
	}

	if (dev_priv->ips.renderctx) {
		seq_puts(m, "render context ");
		describe_obj(m, dev_priv->ips.renderctx);
		seq_putc(m, '\n');
	}

	list_for_each_entry(ctx, &dev_priv->context_list, link) {
		seq_puts(m, "HW context ");
		describe_ctx(m, ctx);
		for_each_ring(ring, dev_priv, i)
			if (ring->default_context == ctx)
				seq_printf(m, "(default context %s) ", ring->name);

		describe_obj(m, ctx->obj);
		seq_putc(m, '\n');
	}

	mutex_unlock(&dev->mode_config.mutex);

	return 0;
}

static int i915_gen6_forcewake_count_info(struct seq_file *m, void *data)
{
	struct drm_info_node *node = (struct drm_info_node *) m->private;
	struct drm_device *dev = node->minor->dev;
	struct drm_i915_private *dev_priv = dev->dev_private;
	unsigned forcewake_count = 0, fw_rendercount = 0, fw_mediacount = 0;

	spin_lock_irq(&dev_priv->uncore.lock);
	if (IS_VALLEYVIEW(dev)) {
		fw_rendercount = dev_priv->uncore.fw_rendercount;
		fw_mediacount = dev_priv->uncore.fw_mediacount;
	} else
		forcewake_count = dev_priv->uncore.forcewake_count;
	spin_unlock_irq(&dev_priv->uncore.lock);

	if (IS_VALLEYVIEW(dev)) {
		seq_printf(m, "fw_rendercount = %u\n", fw_rendercount);
		seq_printf(m, "fw_mediacount = %u\n", fw_mediacount);
	} else
		seq_printf(m, "forcewake count = %u\n", forcewake_count);

	return 0;
}

static const char *swizzle_string(unsigned swizzle)
{
	switch (swizzle) {
	case I915_BIT_6_SWIZZLE_NONE:
		return "none";
	case I915_BIT_6_SWIZZLE_9:
		return "bit9";
	case I915_BIT_6_SWIZZLE_9_10:
		return "bit9/bit10";
	case I915_BIT_6_SWIZZLE_9_11:
		return "bit9/bit11";
	case I915_BIT_6_SWIZZLE_9_10_11:
		return "bit9/bit10/bit11";
	case I915_BIT_6_SWIZZLE_9_17:
		return "bit9/bit17";
	case I915_BIT_6_SWIZZLE_9_10_17:
		return "bit9/bit10/bit17";
	case I915_BIT_6_SWIZZLE_UNKNOWN:
		return "unknown";
	}

	return "bug";
}

static int i915_swizzle_info(struct seq_file *m, void *data)
{
	struct drm_info_node *node = (struct drm_info_node *) m->private;
	struct drm_device *dev = node->minor->dev;
	struct drm_i915_private *dev_priv = dev->dev_private;
	int ret;

	ret = mutex_lock_interruptible(&dev->struct_mutex);
	if (ret)
		return ret;
	intel_runtime_pm_get(dev_priv);

	seq_printf(m, "bit6 swizzle for X-tiling = %s\n",
		   swizzle_string(dev_priv->mm.bit_6_swizzle_x));
	seq_printf(m, "bit6 swizzle for Y-tiling = %s\n",
		   swizzle_string(dev_priv->mm.bit_6_swizzle_y));

	if (IS_GEN3(dev) || IS_GEN4(dev)) {
		seq_printf(m, "DDC = 0x%08x\n",
			   I915_READ(DCC));
		seq_printf(m, "C0DRB3 = 0x%04x\n",
			   I915_READ16(C0DRB3));
		seq_printf(m, "C1DRB3 = 0x%04x\n",
			   I915_READ16(C1DRB3));
	} else if (INTEL_INFO(dev)->gen >= 6) {
		seq_printf(m, "MAD_DIMM_C0 = 0x%08x\n",
			   I915_READ(MAD_DIMM_C0));
		seq_printf(m, "MAD_DIMM_C1 = 0x%08x\n",
			   I915_READ(MAD_DIMM_C1));
		seq_printf(m, "MAD_DIMM_C2 = 0x%08x\n",
			   I915_READ(MAD_DIMM_C2));
		seq_printf(m, "TILECTL = 0x%08x\n",
			   I915_READ(TILECTL));
		if (IS_GEN8(dev))
			seq_printf(m, "GAMTARBMODE = 0x%08x\n",
				   I915_READ(GAMTARBMODE));
		else
			seq_printf(m, "ARB_MODE = 0x%08x\n",
				   I915_READ(ARB_MODE));
		seq_printf(m, "DISP_ARB_CTL = 0x%08x\n",
			   I915_READ(DISP_ARB_CTL));
	}
	intel_runtime_pm_put(dev_priv);
	mutex_unlock(&dev->struct_mutex);

	return 0;
}

static void gen8_ppgtt_info(struct seq_file *m, struct drm_device *dev)
{
	struct drm_i915_private *dev_priv = dev->dev_private;
	struct intel_ring_buffer *ring;
	struct i915_hw_ppgtt *ppgtt = dev_priv->mm.aliasing_ppgtt;
	int unused, i;

	if (!ppgtt)
		return;

	seq_printf(m, "Page directories: %d\n", ppgtt->num_pd_pages);
	seq_printf(m, "Page tables: %d\n", ppgtt->num_pt_pages);
	for_each_ring(ring, dev_priv, unused) {
		seq_printf(m, "%s\n", ring->name);
		for (i = 0; i < 4; i++) {
			u32 offset = 0x270 + i * 8;
			u64 pdp = I915_READ(ring->mmio_base + offset + 4);
			pdp <<= 32;
			pdp |= I915_READ(ring->mmio_base + offset);
			for (i = 0; i < 4; i++)
				seq_printf(m, "\tPDP%d 0x%016llx\n", i, pdp);
		}
	}
}

static void gen6_ppgtt_info(struct seq_file *m, struct drm_device *dev)
{
	struct drm_i915_private *dev_priv = dev->dev_private;
	struct intel_ring_buffer *ring;
	int i;

	if (INTEL_INFO(dev)->gen == 6)
		seq_printf(m, "GFX_MODE: 0x%08x\n", I915_READ(GFX_MODE));

	for_each_ring(ring, dev_priv, i) {
		seq_printf(m, "%s\n", ring->name);
		if (INTEL_INFO(dev)->gen == 7)
			seq_printf(m, "GFX_MODE: 0x%08x\n", I915_READ(RING_MODE_GEN7(ring)));
		seq_printf(m, "PP_DIR_BASE: 0x%08x\n", I915_READ(RING_PP_DIR_BASE(ring)));
		seq_printf(m, "PP_DIR_BASE_READ: 0x%08x\n", I915_READ(RING_PP_DIR_BASE_READ(ring)));
		seq_printf(m, "PP_DIR_DCLV: 0x%08x\n", I915_READ(RING_PP_DIR_DCLV(ring)));
	}
	if (dev_priv->mm.aliasing_ppgtt) {
		struct i915_hw_ppgtt *ppgtt = dev_priv->mm.aliasing_ppgtt;

		seq_puts(m, "aliasing PPGTT:\n");
		seq_printf(m, "pd gtt offset: 0x%08x\n", ppgtt->pd_offset);
	}
	seq_printf(m, "ECOCHK: 0x%08x\n", I915_READ(GAM_ECOCHK));
}

static int i915_ppgtt_info(struct seq_file *m, void *data)
{
	struct drm_info_node *node = (struct drm_info_node *) m->private;
	struct drm_device *dev = node->minor->dev;
	struct drm_i915_private *dev_priv = dev->dev_private;

	int ret = mutex_lock_interruptible(&dev->struct_mutex);
	if (ret)
		return ret;
	intel_runtime_pm_get(dev_priv);

	if (INTEL_INFO(dev)->gen >= 8)
		gen8_ppgtt_info(m, dev);
	else if (INTEL_INFO(dev)->gen >= 6)
		gen6_ppgtt_info(m, dev);

	intel_runtime_pm_put(dev_priv);
	mutex_unlock(&dev->struct_mutex);

	return 0;
}

static int i915_dpio_info(struct seq_file *m, void *data)
{
	struct drm_info_node *node = (struct drm_info_node *) m->private;
	struct drm_device *dev = node->minor->dev;
	struct drm_i915_private *dev_priv = dev->dev_private;
	int ret;


	if (!IS_VALLEYVIEW(dev)) {
		seq_puts(m, "unsupported\n");
		return 0;
	}

	ret = mutex_lock_interruptible(&dev_priv->dpio_lock);
	if (ret)
		return ret;

	seq_printf(m, "DPIO_CTL: 0x%08x\n", I915_READ(DPIO_CTL));

	seq_printf(m, "DPIO PLL DW3 CH0 : 0x%08x\n",
		   vlv_dpio_read(dev_priv, PIPE_A, VLV_PLL_DW3(0)));
	seq_printf(m, "DPIO PLL DW3 CH1: 0x%08x\n",
		   vlv_dpio_read(dev_priv, PIPE_A, VLV_PLL_DW3(1)));

	seq_printf(m, "DPIO PLL DW5 CH0: 0x%08x\n",
		   vlv_dpio_read(dev_priv, PIPE_A, VLV_PLL_DW5(0)));
	seq_printf(m, "DPIO PLL DW5 CH1: 0x%08x\n",
		   vlv_dpio_read(dev_priv, PIPE_A, VLV_PLL_DW5(1)));

	seq_printf(m, "DPIO PLL DW7 CH0: 0x%08x\n",
		   vlv_dpio_read(dev_priv, PIPE_A, VLV_PLL_DW7(0)));
	seq_printf(m, "DPIO PLL DW7 CH1: 0x%08x\n",
		   vlv_dpio_read(dev_priv, PIPE_A, VLV_PLL_DW7(1)));

	seq_printf(m, "DPIO PLL DW10 CH0: 0x%08x\n",
		   vlv_dpio_read(dev_priv, PIPE_A, VLV_PLL_DW10(0)));
	seq_printf(m, "DPIO PLL DW10 CH1: 0x%08x\n",
		   vlv_dpio_read(dev_priv, PIPE_A, VLV_PLL_DW10(1)));

	seq_printf(m, "DPIO_FASTCLK_DISABLE: 0x%08x\n",
		   vlv_dpio_read(dev_priv, PIPE_A, VLV_CMN_DW0));

	mutex_unlock(&dev_priv->dpio_lock);

	return 0;
}

static int i915_llc(struct seq_file *m, void *data)
{
	struct drm_info_node *node = (struct drm_info_node *) m->private;
	struct drm_device *dev = node->minor->dev;
	struct drm_i915_private *dev_priv = dev->dev_private;

	/* Size calculation for LLC is a bit of a pain. Ignore for now. */
	seq_printf(m, "LLC: %s\n", yesno(HAS_LLC(dev)));
	seq_printf(m, "eLLC: %zuMB\n", dev_priv->ellc_size);

	return 0;
}

static int i915_edp_psr_status(struct seq_file *m, void *data)
{
	struct drm_info_node *node = m->private;
	struct drm_device *dev = node->minor->dev;
	struct drm_i915_private *dev_priv = dev->dev_private;
	u32 psrperf = 0;
	bool enabled = false;

	intel_runtime_pm_get(dev_priv);

	seq_printf(m, "Sink_Support: %s\n", yesno(dev_priv->psr.sink_support));
	seq_printf(m, "Source_OK: %s\n", yesno(dev_priv->psr.source_ok));

	enabled = HAS_PSR(dev) &&
		I915_READ(EDP_PSR_CTL(dev)) & EDP_PSR_ENABLE;
	seq_printf(m, "Enabled: %s\n", yesno(enabled));

	if (HAS_PSR(dev))
		psrperf = I915_READ(EDP_PSR_PERF_CNT(dev)) &
			EDP_PSR_PERF_CNT_MASK;
	seq_printf(m, "Performance_Counter: %u\n", psrperf);

	intel_runtime_pm_put(dev_priv);
	return 0;
}

static int i915_energy_uJ(struct seq_file *m, void *data)
{
	struct drm_info_node *node = m->private;
	struct drm_device *dev = node->minor->dev;
	struct drm_i915_private *dev_priv = dev->dev_private;
	u64 power;
	u32 units;

	if (INTEL_INFO(dev)->gen < 6)
		return -ENODEV;

	rdmsrl(MSR_RAPL_POWER_UNIT, power);
	power = (power & 0x1f00) >> 8;
	units = 1000000 / (1 << power); /* convert to uJ */
	power = I915_READ(MCH_SECP_NRG_STTS);
	power *= units;

	seq_printf(m, "%llu", (long long unsigned)power);

	return 0;
}

static int i915_pc8_status(struct seq_file *m, void *unused)
{
	struct drm_info_node *node = (struct drm_info_node *) m->private;
	struct drm_device *dev = node->minor->dev;
	struct drm_i915_private *dev_priv = dev->dev_private;

	if (!IS_HASWELL(dev)) {
		seq_puts(m, "not supported\n");
		return 0;
	}

	mutex_lock(&dev_priv->pc8.lock);
	seq_printf(m, "Requirements met: %s\n",
		   yesno(dev_priv->pc8.requirements_met));
	seq_printf(m, "GPU idle: %s\n", yesno(dev_priv->pc8.gpu_idle));
	seq_printf(m, "Disable count: %d\n", dev_priv->pc8.disable_count);
	seq_printf(m, "IRQs disabled: %s\n",
		   yesno(dev_priv->pc8.irqs_disabled));
	seq_printf(m, "Enabled: %s\n", yesno(dev_priv->pc8.enabled));
	mutex_unlock(&dev_priv->pc8.lock);

	return 0;
}

static const char *power_domain_str(enum intel_display_power_domain domain)
{
	switch (domain) {
	case POWER_DOMAIN_PIPE_A:
		return "PIPE_A";
	case POWER_DOMAIN_PIPE_B:
		return "PIPE_B";
	case POWER_DOMAIN_PIPE_C:
		return "PIPE_C";
	case POWER_DOMAIN_PIPE_A_PANEL_FITTER:
		return "PIPE_A_PANEL_FITTER";
	case POWER_DOMAIN_PIPE_B_PANEL_FITTER:
		return "PIPE_B_PANEL_FITTER";
	case POWER_DOMAIN_PIPE_C_PANEL_FITTER:
		return "PIPE_C_PANEL_FITTER";
	case POWER_DOMAIN_TRANSCODER_A:
		return "TRANSCODER_A";
	case POWER_DOMAIN_TRANSCODER_B:
		return "TRANSCODER_B";
	case POWER_DOMAIN_TRANSCODER_C:
		return "TRANSCODER_C";
	case POWER_DOMAIN_TRANSCODER_EDP:
		return "TRANSCODER_EDP";
	case POWER_DOMAIN_VGA:
		return "VGA";
	case POWER_DOMAIN_AUDIO:
		return "AUDIO";
	case POWER_DOMAIN_INIT:
		return "INIT";
	default:
		WARN_ON(1);
		return "?";
	}
}

static int i915_power_domain_info(struct seq_file *m, void *unused)
{
	struct drm_info_node *node = (struct drm_info_node *) m->private;
	struct drm_device *dev = node->minor->dev;
	struct drm_i915_private *dev_priv = dev->dev_private;
	struct i915_power_domains *power_domains = &dev_priv->power_domains;
	int i;

	mutex_lock(&power_domains->lock);

	seq_printf(m, "%-25s %s\n", "Power well/domain", "Use count");
	for (i = 0; i < power_domains->power_well_count; i++) {
		struct i915_power_well *power_well;
		enum intel_display_power_domain power_domain;

		power_well = &power_domains->power_wells[i];
		seq_printf(m, "%-25s %d\n", power_well->name,
			   power_well->count);

		for (power_domain = 0; power_domain < POWER_DOMAIN_NUM;
		     power_domain++) {
			if (!(BIT(power_domain) & power_well->domains))
				continue;

			seq_printf(m, "  %-23s %d\n",
				 power_domain_str(power_domain),
				 power_domains->domain_use_count[power_domain]);
		}
	}

	mutex_unlock(&power_domains->lock);

	return 0;
}

struct pipe_crc_info {
	const char *name;
	struct drm_device *dev;
	enum pipe pipe;
};

static int i915_pipe_crc_open(struct inode *inode, struct file *filep)
{
	struct pipe_crc_info *info = inode->i_private;
	struct drm_i915_private *dev_priv = info->dev->dev_private;
	struct intel_pipe_crc *pipe_crc = &dev_priv->pipe_crc[info->pipe];

	if (info->pipe >= INTEL_INFO(info->dev)->num_pipes)
		return -ENODEV;

	spin_lock_irq(&pipe_crc->lock);

	if (pipe_crc->opened) {
		spin_unlock_irq(&pipe_crc->lock);
		return -EBUSY; /* already open */
	}

	pipe_crc->opened = true;
	filep->private_data = inode->i_private;

	spin_unlock_irq(&pipe_crc->lock);

	return 0;
}

static int i915_pipe_crc_release(struct inode *inode, struct file *filep)
{
	struct pipe_crc_info *info = inode->i_private;
	struct drm_i915_private *dev_priv = info->dev->dev_private;
	struct intel_pipe_crc *pipe_crc = &dev_priv->pipe_crc[info->pipe];

	spin_lock_irq(&pipe_crc->lock);
	pipe_crc->opened = false;
	spin_unlock_irq(&pipe_crc->lock);

	return 0;
}

/* (6 fields, 8 chars each, space separated (5) + '\n') */
#define PIPE_CRC_LINE_LEN	(6 * 8 + 5 + 1)
/* account for \'0' */
#define PIPE_CRC_BUFFER_LEN	(PIPE_CRC_LINE_LEN + 1)

static int pipe_crc_data_count(struct intel_pipe_crc *pipe_crc)
{
	assert_spin_locked(&pipe_crc->lock);
	return CIRC_CNT(pipe_crc->head, pipe_crc->tail,
			INTEL_PIPE_CRC_ENTRIES_NR);
}

static ssize_t
i915_pipe_crc_read(struct file *filep, char __user *user_buf, size_t count,
		   loff_t *pos)
{
	struct pipe_crc_info *info = filep->private_data;
	struct drm_device *dev = info->dev;
	struct drm_i915_private *dev_priv = dev->dev_private;
	struct intel_pipe_crc *pipe_crc = &dev_priv->pipe_crc[info->pipe];
	char buf[PIPE_CRC_BUFFER_LEN];
	int head, tail, n_entries, n;
	ssize_t bytes_read;

	/*
	 * Don't allow user space to provide buffers not big enough to hold
	 * a line of data.
	 */
	if (count < PIPE_CRC_LINE_LEN)
		return -EINVAL;

	if (pipe_crc->source == INTEL_PIPE_CRC_SOURCE_NONE)
		return 0;

	/* nothing to read */
	spin_lock_irq(&pipe_crc->lock);
	while (pipe_crc_data_count(pipe_crc) == 0) {
		int ret;

		if (filep->f_flags & O_NONBLOCK) {
			spin_unlock_irq(&pipe_crc->lock);
			return -EAGAIN;
		}

		ret = wait_event_interruptible_lock_irq(pipe_crc->wq,
				pipe_crc_data_count(pipe_crc), pipe_crc->lock);
		if (ret) {
			spin_unlock_irq(&pipe_crc->lock);
			return ret;
		}
	}

	/* We now have one or more entries to read */
	head = pipe_crc->head;
	tail = pipe_crc->tail;
	n_entries = min((size_t)CIRC_CNT(head, tail, INTEL_PIPE_CRC_ENTRIES_NR),
			count / PIPE_CRC_LINE_LEN);
	spin_unlock_irq(&pipe_crc->lock);

	bytes_read = 0;
	n = 0;
	do {
		struct intel_pipe_crc_entry *entry = &pipe_crc->entries[tail];
		int ret;

		bytes_read += snprintf(buf, PIPE_CRC_BUFFER_LEN,
				       "%8u %8x %8x %8x %8x %8x\n",
				       entry->frame, entry->crc[0],
				       entry->crc[1], entry->crc[2],
				       entry->crc[3], entry->crc[4]);

		ret = copy_to_user(user_buf + n * PIPE_CRC_LINE_LEN,
				   buf, PIPE_CRC_LINE_LEN);
		if (ret == PIPE_CRC_LINE_LEN)
			return -EFAULT;

		BUILD_BUG_ON_NOT_POWER_OF_2(INTEL_PIPE_CRC_ENTRIES_NR);
		tail = (tail + 1) & (INTEL_PIPE_CRC_ENTRIES_NR - 1);
		n++;
	} while (--n_entries);

	spin_lock_irq(&pipe_crc->lock);
	pipe_crc->tail = tail;
	spin_unlock_irq(&pipe_crc->lock);

	return bytes_read;
}

static const struct file_operations i915_pipe_crc_fops = {
	.owner = THIS_MODULE,
	.open = i915_pipe_crc_open,
	.read = i915_pipe_crc_read,
	.release = i915_pipe_crc_release,
};

static struct pipe_crc_info i915_pipe_crc_data[I915_MAX_PIPES] = {
	{
		.name = "i915_pipe_A_crc",
		.pipe = PIPE_A,
	},
	{
		.name = "i915_pipe_B_crc",
		.pipe = PIPE_B,
	},
	{
		.name = "i915_pipe_C_crc",
		.pipe = PIPE_C,
	},
};

static int i915_pipe_crc_create(struct dentry *root, struct drm_minor *minor,
				enum pipe pipe)
{
	struct drm_device *dev = minor->dev;
	struct dentry *ent;
	struct pipe_crc_info *info = &i915_pipe_crc_data[pipe];

	info->dev = dev;
	ent = debugfs_create_file(info->name, S_IRUGO, root, info,
				  &i915_pipe_crc_fops);
	if (!ent)
		return -ENOMEM;

	return drm_add_fake_info_node(minor, ent, info);
}

static const char * const pipe_crc_sources[] = {
	"none",
	"plane1",
	"plane2",
	"pf",
	"pipe",
	"TV",
	"DP-B",
	"DP-C",
	"DP-D",
	"auto",
};

static const char *pipe_crc_source_name(enum intel_pipe_crc_source source)
{
	BUILD_BUG_ON(ARRAY_SIZE(pipe_crc_sources) != INTEL_PIPE_CRC_SOURCE_MAX);
	return pipe_crc_sources[source];
}

static int display_crc_ctl_show(struct seq_file *m, void *data)
{
	struct drm_device *dev = m->private;
	struct drm_i915_private *dev_priv = dev->dev_private;
	int i;

	for (i = 0; i < I915_MAX_PIPES; i++)
		seq_printf(m, "%c %s\n", pipe_name(i),
			   pipe_crc_source_name(dev_priv->pipe_crc[i].source));

	return 0;
}

static int display_crc_ctl_open(struct inode *inode, struct file *file)
{
	struct drm_device *dev = inode->i_private;

	return single_open(file, display_crc_ctl_show, dev);
}

static int i8xx_pipe_crc_ctl_reg(enum intel_pipe_crc_source *source,
				 uint32_t *val)
{
	if (*source == INTEL_PIPE_CRC_SOURCE_AUTO)
		*source = INTEL_PIPE_CRC_SOURCE_PIPE;

	switch (*source) {
	case INTEL_PIPE_CRC_SOURCE_PIPE:
		*val = PIPE_CRC_ENABLE | PIPE_CRC_INCLUDE_BORDER_I8XX;
		break;
	case INTEL_PIPE_CRC_SOURCE_NONE:
		*val = 0;
		break;
	default:
		return -EINVAL;
	}

	return 0;
}

static int i9xx_pipe_crc_auto_source(struct drm_device *dev, enum pipe pipe,
				     enum intel_pipe_crc_source *source)
{
	struct intel_encoder *encoder;
	struct intel_crtc *crtc;
	struct intel_digital_port *dig_port;
	int ret = 0;

	*source = INTEL_PIPE_CRC_SOURCE_PIPE;

	mutex_lock(&dev->mode_config.mutex);
	list_for_each_entry(encoder, &dev->mode_config.encoder_list,
			    base.head) {
		if (!encoder->base.crtc)
			continue;

		crtc = to_intel_crtc(encoder->base.crtc);

		if (crtc->pipe != pipe)
			continue;

		switch (encoder->type) {
		case INTEL_OUTPUT_TVOUT:
			*source = INTEL_PIPE_CRC_SOURCE_TV;
			break;
		case INTEL_OUTPUT_DISPLAYPORT:
		case INTEL_OUTPUT_EDP:
			dig_port = enc_to_dig_port(&encoder->base);
			switch (dig_port->port) {
			case PORT_B:
				*source = INTEL_PIPE_CRC_SOURCE_DP_B;
				break;
			case PORT_C:
				*source = INTEL_PIPE_CRC_SOURCE_DP_C;
				break;
			case PORT_D:
				*source = INTEL_PIPE_CRC_SOURCE_DP_D;
				break;
			default:
				WARN(1, "nonexisting DP port %c\n",
				     port_name(dig_port->port));
				break;
			}
			break;
		}
	}
	mutex_unlock(&dev->mode_config.mutex);

	return ret;
}

static int vlv_pipe_crc_ctl_reg(struct drm_device *dev,
				enum pipe pipe,
				enum intel_pipe_crc_source *source,
				uint32_t *val)
{
	struct drm_i915_private *dev_priv = dev->dev_private;
	bool need_stable_symbols = false;

	if (*source == INTEL_PIPE_CRC_SOURCE_AUTO) {
		int ret = i9xx_pipe_crc_auto_source(dev, pipe, source);
		if (ret)
			return ret;
	}

	switch (*source) {
	case INTEL_PIPE_CRC_SOURCE_PIPE:
		*val = PIPE_CRC_ENABLE | PIPE_CRC_SOURCE_PIPE_VLV;
		break;
	case INTEL_PIPE_CRC_SOURCE_DP_B:
		*val = PIPE_CRC_ENABLE | PIPE_CRC_SOURCE_DP_B_VLV;
		need_stable_symbols = true;
		break;
	case INTEL_PIPE_CRC_SOURCE_DP_C:
		*val = PIPE_CRC_ENABLE | PIPE_CRC_SOURCE_DP_C_VLV;
		need_stable_symbols = true;
		break;
	case INTEL_PIPE_CRC_SOURCE_NONE:
		*val = 0;
		break;
	default:
		return -EINVAL;
	}

	/*
	 * When the pipe CRC tap point is after the transcoders we need
	 * to tweak symbol-level features to produce a deterministic series of
	 * symbols for a given frame. We need to reset those features only once
	 * a frame (instead of every nth symbol):
	 *   - DC-balance: used to ensure a better clock recovery from the data
	 *     link (SDVO)
	 *   - DisplayPort scrambling: used for EMI reduction
	 */
	if (need_stable_symbols) {
		uint32_t tmp = I915_READ(PORT_DFT2_G4X);

		WARN_ON(!IS_G4X(dev));

		tmp |= DC_BALANCE_RESET_VLV;
		if (pipe == PIPE_A)
			tmp |= PIPE_A_SCRAMBLE_RESET;
		else
			tmp |= PIPE_B_SCRAMBLE_RESET;

		I915_WRITE(PORT_DFT2_G4X, tmp);
	}

	return 0;
}

static int i9xx_pipe_crc_ctl_reg(struct drm_device *dev,
				 enum pipe pipe,
				 enum intel_pipe_crc_source *source,
				 uint32_t *val)
{
	struct drm_i915_private *dev_priv = dev->dev_private;
	bool need_stable_symbols = false;

	if (*source == INTEL_PIPE_CRC_SOURCE_AUTO) {
		int ret = i9xx_pipe_crc_auto_source(dev, pipe, source);
		if (ret)
			return ret;
	}

	switch (*source) {
	case INTEL_PIPE_CRC_SOURCE_PIPE:
		*val = PIPE_CRC_ENABLE | PIPE_CRC_SOURCE_PIPE_I9XX;
		break;
	case INTEL_PIPE_CRC_SOURCE_TV:
		if (!SUPPORTS_TV(dev))
			return -EINVAL;
		*val = PIPE_CRC_ENABLE | PIPE_CRC_SOURCE_TV_PRE;
		break;
	case INTEL_PIPE_CRC_SOURCE_DP_B:
		if (!IS_G4X(dev))
			return -EINVAL;
		*val = PIPE_CRC_ENABLE | PIPE_CRC_SOURCE_DP_B_G4X;
		need_stable_symbols = true;
		break;
	case INTEL_PIPE_CRC_SOURCE_DP_C:
		if (!IS_G4X(dev))
			return -EINVAL;
		*val = PIPE_CRC_ENABLE | PIPE_CRC_SOURCE_DP_C_G4X;
		need_stable_symbols = true;
		break;
	case INTEL_PIPE_CRC_SOURCE_DP_D:
		if (!IS_G4X(dev))
			return -EINVAL;
		*val = PIPE_CRC_ENABLE | PIPE_CRC_SOURCE_DP_D_G4X;
		need_stable_symbols = true;
		break;
	case INTEL_PIPE_CRC_SOURCE_NONE:
		*val = 0;
		break;
	default:
		return -EINVAL;
	}

	/*
	 * When the pipe CRC tap point is after the transcoders we need
	 * to tweak symbol-level features to produce a deterministic series of
	 * symbols for a given frame. We need to reset those features only once
	 * a frame (instead of every nth symbol):
	 *   - DC-balance: used to ensure a better clock recovery from the data
	 *     link (SDVO)
	 *   - DisplayPort scrambling: used for EMI reduction
	 */
	if (need_stable_symbols) {
		uint32_t tmp = I915_READ(PORT_DFT2_G4X);

		WARN_ON(!IS_G4X(dev));

		I915_WRITE(PORT_DFT_I9XX,
			   I915_READ(PORT_DFT_I9XX) | DC_BALANCE_RESET);

		if (pipe == PIPE_A)
			tmp |= PIPE_A_SCRAMBLE_RESET;
		else
			tmp |= PIPE_B_SCRAMBLE_RESET;

		I915_WRITE(PORT_DFT2_G4X, tmp);
	}

	return 0;
}

static void vlv_undo_pipe_scramble_reset(struct drm_device *dev,
					 enum pipe pipe)
{
	struct drm_i915_private *dev_priv = dev->dev_private;
	uint32_t tmp = I915_READ(PORT_DFT2_G4X);

	if (pipe == PIPE_A)
		tmp &= ~PIPE_A_SCRAMBLE_RESET;
	else
		tmp &= ~PIPE_B_SCRAMBLE_RESET;
	if (!(tmp & PIPE_SCRAMBLE_RESET_MASK))
		tmp &= ~DC_BALANCE_RESET_VLV;
	I915_WRITE(PORT_DFT2_G4X, tmp);

}

static void g4x_undo_pipe_scramble_reset(struct drm_device *dev,
					 enum pipe pipe)
{
	struct drm_i915_private *dev_priv = dev->dev_private;
	uint32_t tmp = I915_READ(PORT_DFT2_G4X);

	if (pipe == PIPE_A)
		tmp &= ~PIPE_A_SCRAMBLE_RESET;
	else
		tmp &= ~PIPE_B_SCRAMBLE_RESET;
	I915_WRITE(PORT_DFT2_G4X, tmp);

	if (!(tmp & PIPE_SCRAMBLE_RESET_MASK)) {
		I915_WRITE(PORT_DFT_I9XX,
			   I915_READ(PORT_DFT_I9XX) & ~DC_BALANCE_RESET);
	}
}

static int ilk_pipe_crc_ctl_reg(enum intel_pipe_crc_source *source,
				uint32_t *val)
{
	if (*source == INTEL_PIPE_CRC_SOURCE_AUTO)
		*source = INTEL_PIPE_CRC_SOURCE_PIPE;

	switch (*source) {
	case INTEL_PIPE_CRC_SOURCE_PLANE1:
		*val = PIPE_CRC_ENABLE | PIPE_CRC_SOURCE_PRIMARY_ILK;
		break;
	case INTEL_PIPE_CRC_SOURCE_PLANE2:
		*val = PIPE_CRC_ENABLE | PIPE_CRC_SOURCE_SPRITE_ILK;
		break;
	case INTEL_PIPE_CRC_SOURCE_PIPE:
		*val = PIPE_CRC_ENABLE | PIPE_CRC_SOURCE_PIPE_ILK;
		break;
	case INTEL_PIPE_CRC_SOURCE_NONE:
		*val = 0;
		break;
	default:
		return -EINVAL;
	}

	return 0;
}

static int ivb_pipe_crc_ctl_reg(enum intel_pipe_crc_source *source,
				uint32_t *val)
{
	if (*source == INTEL_PIPE_CRC_SOURCE_AUTO)
		*source = INTEL_PIPE_CRC_SOURCE_PF;

	switch (*source) {
	case INTEL_PIPE_CRC_SOURCE_PLANE1:
		*val = PIPE_CRC_ENABLE | PIPE_CRC_SOURCE_PRIMARY_IVB;
		break;
	case INTEL_PIPE_CRC_SOURCE_PLANE2:
		*val = PIPE_CRC_ENABLE | PIPE_CRC_SOURCE_SPRITE_IVB;
		break;
	case INTEL_PIPE_CRC_SOURCE_PF:
		*val = PIPE_CRC_ENABLE | PIPE_CRC_SOURCE_PF_IVB;
		break;
	case INTEL_PIPE_CRC_SOURCE_NONE:
		*val = 0;
		break;
	default:
		return -EINVAL;
	}

	return 0;
}

static int pipe_crc_set_source(struct drm_device *dev, enum pipe pipe,
			       enum intel_pipe_crc_source source)
{
	struct drm_i915_private *dev_priv = dev->dev_private;
	struct intel_pipe_crc *pipe_crc = &dev_priv->pipe_crc[pipe];
	u32 val = 0; /* shut up gcc */
	int ret;

	if (pipe_crc->source == source)
		return 0;

	/* forbid changing the source without going back to 'none' */
	if (pipe_crc->source && source)
		return -EINVAL;

	if (IS_GEN2(dev))
		ret = i8xx_pipe_crc_ctl_reg(&source, &val);
	else if (INTEL_INFO(dev)->gen < 5)
		ret = i9xx_pipe_crc_ctl_reg(dev, pipe, &source, &val);
	else if (IS_VALLEYVIEW(dev))
		ret = vlv_pipe_crc_ctl_reg(dev,pipe, &source, &val);
	else if (IS_GEN5(dev) || IS_GEN6(dev))
		ret = ilk_pipe_crc_ctl_reg(&source, &val);
	else
		ret = ivb_pipe_crc_ctl_reg(&source, &val);

	if (ret != 0)
		return ret;

	/* none -> real source transition */
	if (source) {
		DRM_DEBUG_DRIVER("collecting CRCs for pipe %c, %s\n",
				 pipe_name(pipe), pipe_crc_source_name(source));

		pipe_crc->entries = kzalloc(sizeof(*pipe_crc->entries) *
					    INTEL_PIPE_CRC_ENTRIES_NR,
					    GFP_KERNEL);
		if (!pipe_crc->entries)
			return -ENOMEM;

		spin_lock_irq(&pipe_crc->lock);
		pipe_crc->head = 0;
		pipe_crc->tail = 0;
		spin_unlock_irq(&pipe_crc->lock);
	}

	pipe_crc->source = source;

	I915_WRITE(PIPE_CRC_CTL(pipe), val);
	POSTING_READ(PIPE_CRC_CTL(pipe));

	/* real source -> none transition */
	if (source == INTEL_PIPE_CRC_SOURCE_NONE) {
		struct intel_pipe_crc_entry *entries;

		DRM_DEBUG_DRIVER("stopping CRCs for pipe %c\n",
				 pipe_name(pipe));

		intel_wait_for_vblank(dev, pipe);

		spin_lock_irq(&pipe_crc->lock);
		entries = pipe_crc->entries;
		pipe_crc->entries = NULL;
		spin_unlock_irq(&pipe_crc->lock);

		kfree(entries);

		if (IS_G4X(dev))
			g4x_undo_pipe_scramble_reset(dev, pipe);
		else if (IS_VALLEYVIEW(dev))
			vlv_undo_pipe_scramble_reset(dev, pipe);
	}

	return 0;
}

/*
 * Parse pipe CRC command strings:
 *   command: wsp* object wsp+ name wsp+ source wsp*
 *   object: 'pipe'
 *   name: (A | B | C)
 *   source: (none | plane1 | plane2 | pf)
 *   wsp: (#0x20 | #0x9 | #0xA)+
 *
 * eg.:
 *  "pipe A plane1"  ->  Start CRC computations on plane1 of pipe A
 *  "pipe A none"    ->  Stop CRC
 */
static int display_crc_ctl_tokenize(char *buf, char *words[], int max_words)
{
	int n_words = 0;

	while (*buf) {
		char *end;

		/* skip leading white space */
		buf = skip_spaces(buf);
		if (!*buf)
			break;	/* end of buffer */

		/* find end of word */
		for (end = buf; *end && !isspace(*end); end++)
			;

		if (n_words == max_words) {
			DRM_DEBUG_DRIVER("too many words, allowed <= %d\n",
					 max_words);
			return -EINVAL;	/* ran out of words[] before bytes */
		}

		if (*end)
			*end++ = '\0';
		words[n_words++] = buf;
		buf = end;
	}

	return n_words;
}

enum intel_pipe_crc_object {
	PIPE_CRC_OBJECT_PIPE,
};

static const char * const pipe_crc_objects[] = {
	"pipe",
};

static int
display_crc_ctl_parse_object(const char *buf, enum intel_pipe_crc_object *o)
{
	int i;

	for (i = 0; i < ARRAY_SIZE(pipe_crc_objects); i++)
		if (!strcmp(buf, pipe_crc_objects[i])) {
			*o = i;
			return 0;
		    }

	return -EINVAL;
}

static int display_crc_ctl_parse_pipe(const char *buf, enum pipe *pipe)
{
	const char name = buf[0];

	if (name < 'A' || name >= pipe_name(I915_MAX_PIPES))
		return -EINVAL;

	*pipe = name - 'A';

	return 0;
}

static int
display_crc_ctl_parse_source(const char *buf, enum intel_pipe_crc_source *s)
{
	int i;

	for (i = 0; i < ARRAY_SIZE(pipe_crc_sources); i++)
		if (!strcmp(buf, pipe_crc_sources[i])) {
			*s = i;
			return 0;
		    }

	return -EINVAL;
}

static int display_crc_ctl_parse(struct drm_device *dev, char *buf, size_t len)
{
#define N_WORDS 3
	int n_words;
	char *words[N_WORDS];
	enum pipe pipe;
	enum intel_pipe_crc_object object;
	enum intel_pipe_crc_source source;

	n_words = display_crc_ctl_tokenize(buf, words, N_WORDS);
	if (n_words != N_WORDS) {
		DRM_DEBUG_DRIVER("tokenize failed, a command is %d words\n",
				 N_WORDS);
		return -EINVAL;
	}

	if (display_crc_ctl_parse_object(words[0], &object) < 0) {
		DRM_DEBUG_DRIVER("unknown object %s\n", words[0]);
		return -EINVAL;
	}

	if (display_crc_ctl_parse_pipe(words[1], &pipe) < 0) {
		DRM_DEBUG_DRIVER("unknown pipe %s\n", words[1]);
		return -EINVAL;
	}

	if (display_crc_ctl_parse_source(words[2], &source) < 0) {
		DRM_DEBUG_DRIVER("unknown source %s\n", words[2]);
		return -EINVAL;
	}

	return pipe_crc_set_source(dev, pipe, source);
}

static ssize_t display_crc_ctl_write(struct file *file, const char __user *ubuf,
				     size_t len, loff_t *offp)
{
	struct seq_file *m = file->private_data;
	struct drm_device *dev = m->private;
	char *tmpbuf;
	int ret;

	if (len == 0)
		return 0;

	if (len > PAGE_SIZE - 1) {
		DRM_DEBUG_DRIVER("expected <%lu bytes into pipe crc control\n",
				 PAGE_SIZE);
		return -E2BIG;
	}

	tmpbuf = kmalloc(len + 1, GFP_KERNEL);
	if (!tmpbuf)
		return -ENOMEM;

	if (copy_from_user(tmpbuf, ubuf, len)) {
		ret = -EFAULT;
		goto out;
	}
	tmpbuf[len] = '\0';

	ret = display_crc_ctl_parse(dev, tmpbuf, len);

out:
	kfree(tmpbuf);
	if (ret < 0)
		return ret;

	*offp += len;
	return len;
}

static const struct file_operations i915_display_crc_ctl_fops = {
	.owner = THIS_MODULE,
	.open = display_crc_ctl_open,
	.read = seq_read,
	.llseek = seq_lseek,
	.release = single_release,
	.write = display_crc_ctl_write
};

static int
i915_wedged_get(void *data, u64 *val)
{
	struct drm_device *dev = data;
	drm_i915_private_t *dev_priv = dev->dev_private;

	*val = atomic_read(&dev_priv->gpu_error.reset_counter);

	return 0;
}

static int
i915_wedged_set(void *data, u64 val)
{
	struct drm_device *dev = data;

	DRM_INFO("Manually setting wedged to %llu\n", val);
	i915_handle_error(dev, val);

	return 0;
}

DEFINE_SIMPLE_ATTRIBUTE(i915_wedged_fops,
			i915_wedged_get, i915_wedged_set,
			"%llu\n");

static int
i915_ring_stop_get(void *data, u64 *val)
{
	struct drm_device *dev = data;
	drm_i915_private_t *dev_priv = dev->dev_private;

	*val = dev_priv->gpu_error.stop_rings;

	return 0;
}

static int
i915_ring_stop_set(void *data, u64 val)
{
	struct drm_device *dev = data;
	struct drm_i915_private *dev_priv = dev->dev_private;
	int ret;

	DRM_DEBUG_DRIVER("Stopping rings 0x%08llx\n", val);

	ret = mutex_lock_interruptible(&dev->struct_mutex);
	if (ret)
		return ret;

	dev_priv->gpu_error.stop_rings = val;
	mutex_unlock(&dev->struct_mutex);

	return 0;
}

DEFINE_SIMPLE_ATTRIBUTE(i915_ring_stop_fops,
			i915_ring_stop_get, i915_ring_stop_set,
			"0x%08llx\n");

static int
i915_ring_missed_irq_get(void *data, u64 *val)
{
	struct drm_device *dev = data;
	struct drm_i915_private *dev_priv = dev->dev_private;

	*val = dev_priv->gpu_error.missed_irq_rings;
	return 0;
}

static int
i915_ring_missed_irq_set(void *data, u64 val)
{
	struct drm_device *dev = data;
	struct drm_i915_private *dev_priv = dev->dev_private;
	int ret;

	/* Lock against concurrent debugfs callers */
	ret = mutex_lock_interruptible(&dev->struct_mutex);
	if (ret)
		return ret;
	dev_priv->gpu_error.missed_irq_rings = val;
	mutex_unlock(&dev->struct_mutex);

	return 0;
}

DEFINE_SIMPLE_ATTRIBUTE(i915_ring_missed_irq_fops,
			i915_ring_missed_irq_get, i915_ring_missed_irq_set,
			"0x%08llx\n");

static int
i915_ring_test_irq_get(void *data, u64 *val)
{
	struct drm_device *dev = data;
	struct drm_i915_private *dev_priv = dev->dev_private;

	*val = dev_priv->gpu_error.test_irq_rings;

	return 0;
}

static int
i915_ring_test_irq_set(void *data, u64 val)
{
	struct drm_device *dev = data;
	struct drm_i915_private *dev_priv = dev->dev_private;
	int ret;

	DRM_DEBUG_DRIVER("Masking interrupts on rings 0x%08llx\n", val);

	/* Lock against concurrent debugfs callers */
	ret = mutex_lock_interruptible(&dev->struct_mutex);
	if (ret)
		return ret;

	dev_priv->gpu_error.test_irq_rings = val;
	mutex_unlock(&dev->struct_mutex);

	return 0;
}

DEFINE_SIMPLE_ATTRIBUTE(i915_ring_test_irq_fops,
			i915_ring_test_irq_get, i915_ring_test_irq_set,
			"0x%08llx\n");

#define DROP_UNBOUND 0x1
#define DROP_BOUND 0x2
#define DROP_RETIRE 0x4
#define DROP_ACTIVE 0x8
#define DROP_ALL (DROP_UNBOUND | \
		  DROP_BOUND | \
		  DROP_RETIRE | \
		  DROP_ACTIVE)
static int
i915_drop_caches_get(void *data, u64 *val)
{
	*val = DROP_ALL;

	return 0;
}

static int
i915_drop_caches_set(void *data, u64 val)
{
	struct drm_device *dev = data;
	struct drm_i915_private *dev_priv = dev->dev_private;
	struct drm_i915_gem_object *obj, *next;
	struct i915_address_space *vm;
	struct i915_vma *vma, *x;
	int ret;

	DRM_DEBUG("Dropping caches: 0x%08llx\n", val);

	/* No need to check and wait for gpu resets, only libdrm auto-restarts
	 * on ioctls on -EAGAIN. */
	ret = mutex_lock_interruptible(&dev->struct_mutex);
	if (ret)
		return ret;

	if (val & DROP_ACTIVE) {
		ret = i915_gpu_idle(dev);
		if (ret)
			goto unlock;
	}

	if (val & (DROP_RETIRE | DROP_ACTIVE))
		i915_gem_retire_requests(dev);

	if (val & DROP_BOUND) {
		list_for_each_entry(vm, &dev_priv->vm_list, global_link) {
			list_for_each_entry_safe(vma, x, &vm->inactive_list,
						 mm_list) {
				if (vma->obj->pin_count)
					continue;

				ret = i915_vma_unbind(vma);
				if (ret)
					goto unlock;
			}
		}
	}

	if (val & DROP_UNBOUND) {
		list_for_each_entry_safe(obj, next, &dev_priv->mm.unbound_list,
					 global_list)
			if (obj->pages_pin_count == 0) {
				ret = i915_gem_object_put_pages(obj);
				if (ret)
					goto unlock;
			}
	}

unlock:
	mutex_unlock(&dev->struct_mutex);

	return ret;
}

DEFINE_SIMPLE_ATTRIBUTE(i915_drop_caches_fops,
			i915_drop_caches_get, i915_drop_caches_set,
			"0x%08llx\n");

static int
i915_max_freq_get(void *data, u64 *val)
{
	struct drm_device *dev = data;
	drm_i915_private_t *dev_priv = dev->dev_private;
	int ret;

	if (!(IS_GEN6(dev) || IS_GEN7(dev)))
		return -ENODEV;

	flush_delayed_work(&dev_priv->rps.delayed_resume_work);

	ret = mutex_lock_interruptible(&dev_priv->rps.hw_lock);
	if (ret)
		return ret;

	if (IS_VALLEYVIEW(dev))
		*val = vlv_gpu_freq(dev_priv, dev_priv->rps.max_delay);
	else
		*val = dev_priv->rps.max_delay * GT_FREQUENCY_MULTIPLIER;
	mutex_unlock(&dev_priv->rps.hw_lock);

	return 0;
}

static int
i915_max_freq_set(void *data, u64 val)
{
	struct drm_device *dev = data;
	struct drm_i915_private *dev_priv = dev->dev_private;
	int ret;

	if (!(IS_GEN6(dev) || IS_GEN7(dev)))
		return -ENODEV;

	flush_delayed_work(&dev_priv->rps.delayed_resume_work);

	DRM_DEBUG_DRIVER("Manually setting max freq to %llu\n", val);

	ret = mutex_lock_interruptible(&dev_priv->rps.hw_lock);
	if (ret)
		return ret;

	/*
	 * Turbo will still be enabled, but won't go above the set value.
	 */
	if (IS_VALLEYVIEW(dev)) {
		val = vlv_freq_opcode(dev_priv, val);
		dev_priv->rps.max_delay = val;
		valleyview_set_rps(dev, val);
	} else {
		do_div(val, GT_FREQUENCY_MULTIPLIER);
		dev_priv->rps.max_delay = val;
		gen6_set_rps(dev, val);
	}

	mutex_unlock(&dev_priv->rps.hw_lock);

	return 0;
}

DEFINE_SIMPLE_ATTRIBUTE(i915_max_freq_fops,
			i915_max_freq_get, i915_max_freq_set,
			"%llu\n");

static int
i915_min_freq_get(void *data, u64 *val)
{
	struct drm_device *dev = data;
	drm_i915_private_t *dev_priv = dev->dev_private;
	int ret;

	if (!(IS_GEN6(dev) || IS_GEN7(dev)))
		return -ENODEV;

	flush_delayed_work(&dev_priv->rps.delayed_resume_work);

	ret = mutex_lock_interruptible(&dev_priv->rps.hw_lock);
	if (ret)
		return ret;

	if (IS_VALLEYVIEW(dev))
		*val = vlv_gpu_freq(dev_priv, dev_priv->rps.min_delay);
	else
		*val = dev_priv->rps.min_delay * GT_FREQUENCY_MULTIPLIER;
	mutex_unlock(&dev_priv->rps.hw_lock);

	return 0;
}

static int
i915_min_freq_set(void *data, u64 val)
{
	struct drm_device *dev = data;
	struct drm_i915_private *dev_priv = dev->dev_private;
	int ret;

	if (!(IS_GEN6(dev) || IS_GEN7(dev)))
		return -ENODEV;

	flush_delayed_work(&dev_priv->rps.delayed_resume_work);

	DRM_DEBUG_DRIVER("Manually setting min freq to %llu\n", val);

	ret = mutex_lock_interruptible(&dev_priv->rps.hw_lock);
	if (ret)
		return ret;

	/*
	 * Turbo will still be enabled, but won't go below the set value.
	 */
	if (IS_VALLEYVIEW(dev)) {
		val = vlv_freq_opcode(dev_priv, val);
		dev_priv->rps.min_delay = val;
		valleyview_set_rps(dev, val);
	} else {
		do_div(val, GT_FREQUENCY_MULTIPLIER);
		dev_priv->rps.min_delay = val;
		gen6_set_rps(dev, val);
	}
	mutex_unlock(&dev_priv->rps.hw_lock);

	return 0;
}

DEFINE_SIMPLE_ATTRIBUTE(i915_min_freq_fops,
			i915_min_freq_get, i915_min_freq_set,
			"%llu\n");

static int
i915_cache_sharing_get(void *data, u64 *val)
{
	struct drm_device *dev = data;
	drm_i915_private_t *dev_priv = dev->dev_private;
	u32 snpcr;
	int ret;

	if (!(IS_GEN6(dev) || IS_GEN7(dev)))
		return -ENODEV;

	ret = mutex_lock_interruptible(&dev->struct_mutex);
	if (ret)
		return ret;
	intel_runtime_pm_get(dev_priv);

	snpcr = I915_READ(GEN6_MBCUNIT_SNPCR);

	intel_runtime_pm_put(dev_priv);
	mutex_unlock(&dev_priv->dev->struct_mutex);

	*val = (snpcr & GEN6_MBC_SNPCR_MASK) >> GEN6_MBC_SNPCR_SHIFT;

	return 0;
}

static int
i915_cache_sharing_set(void *data, u64 val)
{
	struct drm_device *dev = data;
	struct drm_i915_private *dev_priv = dev->dev_private;
	u32 snpcr;

	if (!(IS_GEN6(dev) || IS_GEN7(dev)))
		return -ENODEV;

	if (val > 3)
		return -EINVAL;

	intel_runtime_pm_get(dev_priv);
	DRM_DEBUG_DRIVER("Manually setting uncore sharing to %llu\n", val);

	/* Update the cache sharing policy here as well */
	snpcr = I915_READ(GEN6_MBCUNIT_SNPCR);
	snpcr &= ~GEN6_MBC_SNPCR_MASK;
	snpcr |= (val << GEN6_MBC_SNPCR_SHIFT);
	I915_WRITE(GEN6_MBCUNIT_SNPCR, snpcr);

	intel_runtime_pm_put(dev_priv);
	return 0;
}

DEFINE_SIMPLE_ATTRIBUTE(i915_cache_sharing_fops,
			i915_cache_sharing_get, i915_cache_sharing_set,
			"%llu\n");

static int i915_forcewake_open(struct inode *inode, struct file *file)
{
	struct drm_device *dev = inode->i_private;
	struct drm_i915_private *dev_priv = dev->dev_private;

	if (INTEL_INFO(dev)->gen < 6)
		return 0;

<<<<<<< HEAD
=======
	intel_runtime_pm_get(dev_priv);
>>>>>>> d8ccba86
	gen6_gt_force_wake_get(dev_priv, FORCEWAKE_ALL);

	return 0;
}

static int i915_forcewake_release(struct inode *inode, struct file *file)
{
	struct drm_device *dev = inode->i_private;
	struct drm_i915_private *dev_priv = dev->dev_private;

	if (INTEL_INFO(dev)->gen < 6)
		return 0;

	gen6_gt_force_wake_put(dev_priv, FORCEWAKE_ALL);
<<<<<<< HEAD
=======
	intel_runtime_pm_put(dev_priv);
>>>>>>> d8ccba86

	return 0;
}

static const struct file_operations i915_forcewake_fops = {
	.owner = THIS_MODULE,
	.open = i915_forcewake_open,
	.release = i915_forcewake_release,
};

static int i915_forcewake_create(struct dentry *root, struct drm_minor *minor)
{
	struct drm_device *dev = minor->dev;
	struct dentry *ent;

	ent = debugfs_create_file("i915_forcewake_user",
				  S_IRUSR,
				  root, dev,
				  &i915_forcewake_fops);
	if (!ent)
		return -ENOMEM;

	return drm_add_fake_info_node(minor, ent, &i915_forcewake_fops);
}

static int i915_debugfs_create(struct dentry *root,
			       struct drm_minor *minor,
			       const char *name,
			       const struct file_operations *fops)
{
	struct drm_device *dev = minor->dev;
	struct dentry *ent;

	ent = debugfs_create_file(name,
				  S_IRUGO | S_IWUSR,
				  root, dev,
				  fops);
	if (!ent)
		return -ENOMEM;

	return drm_add_fake_info_node(minor, ent, fops);
}

static const struct drm_info_list i915_debugfs_list[] = {
	{"i915_capabilities", i915_capabilities, 0},
	{"i915_gem_objects", i915_gem_object_info, 0},
	{"i915_gem_gtt", i915_gem_gtt_info, 0},
	{"i915_gem_pinned", i915_gem_gtt_info, 0, (void *) PINNED_LIST},
	{"i915_gem_active", i915_gem_object_list_info, 0, (void *) ACTIVE_LIST},
	{"i915_gem_inactive", i915_gem_object_list_info, 0, (void *) INACTIVE_LIST},
	{"i915_gem_stolen", i915_gem_stolen_list_info },
	{"i915_gem_pageflip", i915_gem_pageflip_info, 0},
	{"i915_gem_request", i915_gem_request_info, 0},
	{"i915_gem_seqno", i915_gem_seqno_info, 0},
	{"i915_gem_fence_regs", i915_gem_fence_regs_info, 0},
	{"i915_gem_interrupt", i915_interrupt_info, 0},
	{"i915_gem_hws", i915_hws_info, 0, (void *)RCS},
	{"i915_gem_hws_blt", i915_hws_info, 0, (void *)BCS},
	{"i915_gem_hws_bsd", i915_hws_info, 0, (void *)VCS},
	{"i915_gem_hws_vebox", i915_hws_info, 0, (void *)VECS},
	{"i915_rstdby_delays", i915_rstdby_delays, 0},
	{"i915_cur_delayinfo", i915_cur_delayinfo, 0},
	{"i915_delayfreq_table", i915_delayfreq_table, 0},
	{"i915_inttoext_table", i915_inttoext_table, 0},
	{"i915_drpc_info", i915_drpc_info, 0},
	{"i915_emon_status", i915_emon_status, 0},
	{"i915_ring_freq_table", i915_ring_freq_table, 0},
	{"i915_gfxec", i915_gfxec, 0},
	{"i915_fbc_status", i915_fbc_status, 0},
	{"i915_ips_status", i915_ips_status, 0},
	{"i915_sr_status", i915_sr_status, 0},
	{"i915_opregion", i915_opregion, 0},
	{"i915_gem_framebuffer", i915_gem_framebuffer_info, 0},
	{"i915_context_status", i915_context_status, 0},
	{"i915_gen6_forcewake_count", i915_gen6_forcewake_count_info, 0},
	{"i915_swizzle_info", i915_swizzle_info, 0},
	{"i915_ppgtt_info", i915_ppgtt_info, 0},
	{"i915_dpio", i915_dpio_info, 0},
	{"i915_llc", i915_llc, 0},
	{"i915_edp_psr_status", i915_edp_psr_status, 0},
	{"i915_energy_uJ", i915_energy_uJ, 0},
	{"i915_pc8_status", i915_pc8_status, 0},
	{"i915_power_domain_info", i915_power_domain_info, 0},
};
#define I915_DEBUGFS_ENTRIES ARRAY_SIZE(i915_debugfs_list)

static const struct i915_debugfs_files {
	const char *name;
	const struct file_operations *fops;
} i915_debugfs_files[] = {
	{"i915_wedged", &i915_wedged_fops},
	{"i915_max_freq", &i915_max_freq_fops},
	{"i915_min_freq", &i915_min_freq_fops},
	{"i915_cache_sharing", &i915_cache_sharing_fops},
	{"i915_ring_stop", &i915_ring_stop_fops},
	{"i915_ring_missed_irq", &i915_ring_missed_irq_fops},
	{"i915_ring_test_irq", &i915_ring_test_irq_fops},
	{"i915_gem_drop_caches", &i915_drop_caches_fops},
	{"i915_error_state", &i915_error_state_fops},
	{"i915_next_seqno", &i915_next_seqno_fops},
	{"i915_display_crc_ctl", &i915_display_crc_ctl_fops},
};

void intel_display_crc_init(struct drm_device *dev)
{
	struct drm_i915_private *dev_priv = dev->dev_private;
	enum pipe pipe;

	for_each_pipe(pipe) {
		struct intel_pipe_crc *pipe_crc = &dev_priv->pipe_crc[pipe];

		pipe_crc->opened = false;
		spin_lock_init(&pipe_crc->lock);
		init_waitqueue_head(&pipe_crc->wq);
	}
}

int i915_debugfs_init(struct drm_minor *minor)
{
	int ret, i;

	ret = i915_forcewake_create(minor->debugfs_root, minor);
	if (ret)
		return ret;

	for (i = 0; i < ARRAY_SIZE(i915_pipe_crc_data); i++) {
		ret = i915_pipe_crc_create(minor->debugfs_root, minor, i);
		if (ret)
			return ret;
	}

	for (i = 0; i < ARRAY_SIZE(i915_debugfs_files); i++) {
		ret = i915_debugfs_create(minor->debugfs_root, minor,
					  i915_debugfs_files[i].name,
					  i915_debugfs_files[i].fops);
		if (ret)
			return ret;
	}

	return drm_debugfs_create_files(i915_debugfs_list,
					I915_DEBUGFS_ENTRIES,
					minor->debugfs_root, minor);
}

void i915_debugfs_cleanup(struct drm_minor *minor)
{
	int i;

	drm_debugfs_remove_files(i915_debugfs_list,
				 I915_DEBUGFS_ENTRIES, minor);

	drm_debugfs_remove_files((struct drm_info_list *) &i915_forcewake_fops,
				 1, minor);

	for (i = 0; i < ARRAY_SIZE(i915_pipe_crc_data); i++) {
		struct drm_info_list *info_list =
			(struct drm_info_list *)&i915_pipe_crc_data[i];

		drm_debugfs_remove_files(info_list, 1, minor);
	}

	for (i = 0; i < ARRAY_SIZE(i915_debugfs_files); i++) {
		struct drm_info_list *info_list =
			(struct drm_info_list *) i915_debugfs_files[i].fops;

		drm_debugfs_remove_files(info_list, 1, minor);
	}
}<|MERGE_RESOLUTION|>--- conflicted
+++ resolved
@@ -3096,10 +3096,7 @@
 	if (INTEL_INFO(dev)->gen < 6)
 		return 0;
 
-<<<<<<< HEAD
-=======
 	intel_runtime_pm_get(dev_priv);
->>>>>>> d8ccba86
 	gen6_gt_force_wake_get(dev_priv, FORCEWAKE_ALL);
 
 	return 0;
@@ -3114,10 +3111,7 @@
 		return 0;
 
 	gen6_gt_force_wake_put(dev_priv, FORCEWAKE_ALL);
-<<<<<<< HEAD
-=======
 	intel_runtime_pm_put(dev_priv);
->>>>>>> d8ccba86
 
 	return 0;
 }
