/*
 * Copyright © 2012 Intel Corporation
 *
 * Permission is hereby granted, free of charge, to any person obtaining a
 * copy of this software and associated documentation files (the "Software"),
 * to deal in the Software without restriction, including without limitation
 * the rights to use, copy, modify, merge, publish, distribute, sublicense,
 * and/or sell copies of the Software, and to permit persons to whom the
 * Software is furnished to do so, subject to the following conditions:
 *
 * The above copyright notice and this permission notice (including the next
 * paragraph) shall be included in all copies or substantial portions of the
 * Software.
 *
 * THE SOFTWARE IS PROVIDED "AS IS", WITHOUT WARRANTY OF ANY KIND, EXPRESS OR
 * IMPLIED, INCLUDING BUT NOT LIMITED TO THE WARRANTIES OF MERCHANTABILITY,
 * FITNESS FOR A PARTICULAR PURPOSE AND NONINFRINGEMENT.  IN NO EVENT SHALL
 * THE AUTHORS OR COPYRIGHT HOLDERS BE LIABLE FOR ANY CLAIM, DAMAGES OR OTHER
 * LIABILITY, WHETHER IN AN ACTION OF CONTRACT, TORT OR OTHERWISE, ARISING
 * FROM, OUT OF OR IN CONNECTION WITH THE SOFTWARE OR THE USE OR OTHER DEALINGS
 * IN THE SOFTWARE.
 *
 * Authors:
 *    Eugeni Dodonov <eugeni.dodonov@intel.com>
 *
 */

#include "i915_drv.h"
#include "intel_drv.h"

struct ddi_buf_trans {
	u32 trans1;	/* balance leg enable, de-emph level */
	u32 trans2;	/* vref sel, vswing */
	u8 i_boost;	/* SKL: I_boost; valid: 0x0, 0x1, 0x3, 0x7 */
};

/* HDMI/DVI modes ignore everything but the last 2 items. So we share
 * them for both DP and FDI transports, allowing those ports to
 * automatically adapt to HDMI connections as well
 */
static const struct ddi_buf_trans hsw_ddi_translations_dp[] = {
	{ 0x00FFFFFF, 0x0006000E, 0x0 },
	{ 0x00D75FFF, 0x0005000A, 0x0 },
	{ 0x00C30FFF, 0x00040006, 0x0 },
	{ 0x80AAAFFF, 0x000B0000, 0x0 },
	{ 0x00FFFFFF, 0x0005000A, 0x0 },
	{ 0x00D75FFF, 0x000C0004, 0x0 },
	{ 0x80C30FFF, 0x000B0000, 0x0 },
	{ 0x00FFFFFF, 0x00040006, 0x0 },
	{ 0x80D75FFF, 0x000B0000, 0x0 },
};

static const struct ddi_buf_trans hsw_ddi_translations_fdi[] = {
	{ 0x00FFFFFF, 0x0007000E, 0x0 },
	{ 0x00D75FFF, 0x000F000A, 0x0 },
	{ 0x00C30FFF, 0x00060006, 0x0 },
	{ 0x00AAAFFF, 0x001E0000, 0x0 },
	{ 0x00FFFFFF, 0x000F000A, 0x0 },
	{ 0x00D75FFF, 0x00160004, 0x0 },
	{ 0x00C30FFF, 0x001E0000, 0x0 },
	{ 0x00FFFFFF, 0x00060006, 0x0 },
	{ 0x00D75FFF, 0x001E0000, 0x0 },
};

static const struct ddi_buf_trans hsw_ddi_translations_hdmi[] = {
					/* Idx	NT mV d	T mV d	db	*/
	{ 0x00FFFFFF, 0x0006000E, 0x0 },/* 0:	400	400	0	*/
	{ 0x00E79FFF, 0x000E000C, 0x0 },/* 1:	400	500	2	*/
	{ 0x00D75FFF, 0x0005000A, 0x0 },/* 2:	400	600	3.5	*/
	{ 0x00FFFFFF, 0x0005000A, 0x0 },/* 3:	600	600	0	*/
	{ 0x00E79FFF, 0x001D0007, 0x0 },/* 4:	600	750	2	*/
	{ 0x00D75FFF, 0x000C0004, 0x0 },/* 5:	600	900	3.5	*/
	{ 0x00FFFFFF, 0x00040006, 0x0 },/* 6:	800	800	0	*/
	{ 0x80E79FFF, 0x00030002, 0x0 },/* 7:	800	1000	2	*/
	{ 0x00FFFFFF, 0x00140005, 0x0 },/* 8:	850	850	0	*/
	{ 0x00FFFFFF, 0x000C0004, 0x0 },/* 9:	900	900	0	*/
	{ 0x00FFFFFF, 0x001C0003, 0x0 },/* 10:	950	950	0	*/
	{ 0x80FFFFFF, 0x00030002, 0x0 },/* 11:	1000	1000	0	*/
};

static const struct ddi_buf_trans bdw_ddi_translations_edp[] = {
	{ 0x00FFFFFF, 0x00000012, 0x0 },
	{ 0x00EBAFFF, 0x00020011, 0x0 },
	{ 0x00C71FFF, 0x0006000F, 0x0 },
	{ 0x00AAAFFF, 0x000E000A, 0x0 },
	{ 0x00FFFFFF, 0x00020011, 0x0 },
	{ 0x00DB6FFF, 0x0005000F, 0x0 },
	{ 0x00BEEFFF, 0x000A000C, 0x0 },
	{ 0x00FFFFFF, 0x0005000F, 0x0 },
	{ 0x00DB6FFF, 0x000A000C, 0x0 },
};

static const struct ddi_buf_trans bdw_ddi_translations_dp[] = {
	{ 0x00FFFFFF, 0x0007000E, 0x0 },
	{ 0x00D75FFF, 0x000E000A, 0x0 },
	{ 0x00BEFFFF, 0x00140006, 0x0 },
	{ 0x80B2CFFF, 0x001B0002, 0x0 },
	{ 0x00FFFFFF, 0x000E000A, 0x0 },
	{ 0x00DB6FFF, 0x00160005, 0x0 },
	{ 0x80C71FFF, 0x001A0002, 0x0 },
	{ 0x00F7DFFF, 0x00180004, 0x0 },
	{ 0x80D75FFF, 0x001B0002, 0x0 },
};

static const struct ddi_buf_trans bdw_ddi_translations_fdi[] = {
	{ 0x00FFFFFF, 0x0001000E, 0x0 },
	{ 0x00D75FFF, 0x0004000A, 0x0 },
	{ 0x00C30FFF, 0x00070006, 0x0 },
	{ 0x00AAAFFF, 0x000C0000, 0x0 },
	{ 0x00FFFFFF, 0x0004000A, 0x0 },
	{ 0x00D75FFF, 0x00090004, 0x0 },
	{ 0x00C30FFF, 0x000C0000, 0x0 },
	{ 0x00FFFFFF, 0x00070006, 0x0 },
	{ 0x00D75FFF, 0x000C0000, 0x0 },
};

static const struct ddi_buf_trans bdw_ddi_translations_hdmi[] = {
					/* Idx	NT mV d	T mV df	db	*/
	{ 0x00FFFFFF, 0x0007000E, 0x0 },/* 0:	400	400	0	*/
	{ 0x00D75FFF, 0x000E000A, 0x0 },/* 1:	400	600	3.5	*/
	{ 0x00BEFFFF, 0x00140006, 0x0 },/* 2:	400	800	6	*/
	{ 0x00FFFFFF, 0x0009000D, 0x0 },/* 3:	450	450	0	*/
	{ 0x00FFFFFF, 0x000E000A, 0x0 },/* 4:	600	600	0	*/
	{ 0x00D7FFFF, 0x00140006, 0x0 },/* 5:	600	800	2.5	*/
	{ 0x80CB2FFF, 0x001B0002, 0x0 },/* 6:	600	1000	4.5	*/
	{ 0x00FFFFFF, 0x00140006, 0x0 },/* 7:	800	800	0	*/
	{ 0x80E79FFF, 0x001B0002, 0x0 },/* 8:	800	1000	2	*/
	{ 0x80FFFFFF, 0x001B0002, 0x0 },/* 9:	1000	1000	0	*/
};

/* Skylake H and S */
static const struct ddi_buf_trans skl_ddi_translations_dp[] = {
	{ 0x00002016, 0x000000A0, 0x0 },
	{ 0x00005012, 0x0000009B, 0x0 },
	{ 0x00007011, 0x00000088, 0x0 },
	{ 0x80009010, 0x000000C0, 0x1 },	/* Uses I_boost level 0x1 */
	{ 0x00002016, 0x0000009B, 0x0 },
	{ 0x00005012, 0x00000088, 0x0 },
	{ 0x80007011, 0x000000C0, 0x1 },	/* Uses I_boost level 0x1 */
	{ 0x00002016, 0x000000DF, 0x0 },
	{ 0x80005012, 0x000000C0, 0x1 },	/* Uses I_boost level 0x1 */
};

/* Skylake U */
static const struct ddi_buf_trans skl_u_ddi_translations_dp[] = {
	{ 0x0000201B, 0x000000A2, 0x0 },
	{ 0x00005012, 0x00000088, 0x0 },
	{ 0x00007011, 0x00000087, 0x0 },
	{ 0x80009010, 0x000000C0, 0x1 },	/* Uses I_boost level 0x1 */
	{ 0x0000201B, 0x0000009D, 0x0 },
	{ 0x80005012, 0x000000C0, 0x1 },	/* Uses I_boost level 0x1 */
	{ 0x80007011, 0x000000C0, 0x1 },	/* Uses I_boost level 0x1 */
	{ 0x00002016, 0x00000088, 0x0 },
	{ 0x80005012, 0x000000C0, 0x1 },	/* Uses I_boost level 0x1 */
};

/* Skylake Y */
static const struct ddi_buf_trans skl_y_ddi_translations_dp[] = {
	{ 0x00000018, 0x000000A2, 0x0 },
	{ 0x00005012, 0x00000088, 0x0 },
	{ 0x00007011, 0x00000087, 0x0 },
	{ 0x80009010, 0x000000C0, 0x3 },	/* Uses I_boost level 0x3 */
	{ 0x00000018, 0x0000009D, 0x0 },
	{ 0x80005012, 0x000000C0, 0x3 },	/* Uses I_boost level 0x3 */
	{ 0x80007011, 0x000000C0, 0x3 },	/* Uses I_boost level 0x3 */
	{ 0x00000018, 0x00000088, 0x0 },
	{ 0x80005012, 0x000000C0, 0x3 },	/* Uses I_boost level 0x3 */
};

/*
 * Skylake H and S
 * eDP 1.4 low vswing translation parameters
 */
static const struct ddi_buf_trans skl_ddi_translations_edp[] = {
	{ 0x00000018, 0x000000A8, 0x0 },
	{ 0x00004013, 0x000000A9, 0x0 },
	{ 0x00007011, 0x000000A2, 0x0 },
	{ 0x00009010, 0x0000009C, 0x0 },
	{ 0x00000018, 0x000000A9, 0x0 },
	{ 0x00006013, 0x000000A2, 0x0 },
	{ 0x00007011, 0x000000A6, 0x0 },
	{ 0x00000018, 0x000000AB, 0x0 },
	{ 0x00007013, 0x0000009F, 0x0 },
	{ 0x00000018, 0x000000DF, 0x0 },
};

/*
 * Skylake U
 * eDP 1.4 low vswing translation parameters
 */
static const struct ddi_buf_trans skl_u_ddi_translations_edp[] = {
	{ 0x00000018, 0x000000A8, 0x0 },
	{ 0x00004013, 0x000000A9, 0x0 },
	{ 0x00007011, 0x000000A2, 0x0 },
	{ 0x00009010, 0x0000009C, 0x0 },
	{ 0x00000018, 0x000000A9, 0x0 },
	{ 0x00006013, 0x000000A2, 0x0 },
	{ 0x00007011, 0x000000A6, 0x0 },
	{ 0x00002016, 0x000000AB, 0x0 },
	{ 0x00005013, 0x0000009F, 0x0 },
	{ 0x00000018, 0x000000DF, 0x0 },
};

/*
 * Skylake Y
 * eDP 1.4 low vswing translation parameters
 */
static const struct ddi_buf_trans skl_y_ddi_translations_edp[] = {
	{ 0x00000018, 0x000000A8, 0x0 },
	{ 0x00004013, 0x000000AB, 0x0 },
	{ 0x00007011, 0x000000A4, 0x0 },
	{ 0x00009010, 0x000000DF, 0x0 },
	{ 0x00000018, 0x000000AA, 0x0 },
	{ 0x00006013, 0x000000A4, 0x0 },
	{ 0x00007011, 0x0000009D, 0x0 },
	{ 0x00000018, 0x000000A0, 0x0 },
	{ 0x00006012, 0x000000DF, 0x0 },
	{ 0x00000018, 0x0000008A, 0x0 },
};

/* Skylake U, H and S */
static const struct ddi_buf_trans skl_ddi_translations_hdmi[] = {
	{ 0x00000018, 0x000000AC, 0x0 },
	{ 0x00005012, 0x0000009D, 0x0 },
	{ 0x00007011, 0x00000088, 0x0 },
	{ 0x00000018, 0x000000A1, 0x0 },
	{ 0x00000018, 0x00000098, 0x0 },
	{ 0x00004013, 0x00000088, 0x0 },
	{ 0x00006012, 0x00000087, 0x0 },
	{ 0x00000018, 0x000000DF, 0x0 },
	{ 0x00003015, 0x00000087, 0x0 },	/* Default */
	{ 0x00003015, 0x000000C7, 0x0 },
	{ 0x00000018, 0x000000C7, 0x0 },
};

/* Skylake Y */
static const struct ddi_buf_trans skl_y_ddi_translations_hdmi[] = {
	{ 0x00000018, 0x000000A1, 0x0 },
	{ 0x00005012, 0x000000DF, 0x0 },
	{ 0x00007011, 0x00000084, 0x0 },
	{ 0x00000018, 0x000000A4, 0x0 },
	{ 0x00000018, 0x0000009D, 0x0 },
	{ 0x00004013, 0x00000080, 0x0 },
	{ 0x00006013, 0x000000C7, 0x0 },
	{ 0x00000018, 0x0000008A, 0x0 },
	{ 0x00003015, 0x000000C7, 0x0 },	/* Default */
	{ 0x80003015, 0x000000C7, 0x7 },	/* Uses I_boost level 0x7 */
	{ 0x00000018, 0x000000C7, 0x0 },
};

struct bxt_ddi_buf_trans {
	u32 margin;	/* swing value */
	u32 scale;	/* scale value */
	u32 enable;	/* scale enable */
	u32 deemphasis;
	bool default_index; /* true if the entry represents default value */
};

static const struct bxt_ddi_buf_trans bxt_ddi_translations_dp[] = {
					/* Idx	NT mV diff	db  */
	{ 52,  0x9A, 0, 128, true  },	/* 0:	400		0   */
	{ 78,  0x9A, 0, 85,  false },	/* 1:	400		3.5 */
	{ 104, 0x9A, 0, 64,  false },	/* 2:	400		6   */
	{ 154, 0x9A, 0, 43,  false },	/* 3:	400		9.5 */
	{ 77,  0x9A, 0, 128, false },	/* 4:	600		0   */
	{ 116, 0x9A, 0, 85,  false },	/* 5:	600		3.5 */
	{ 154, 0x9A, 0, 64,  false },	/* 6:	600		6   */
	{ 102, 0x9A, 0, 128, false },	/* 7:	800		0   */
	{ 154, 0x9A, 0, 85,  false },	/* 8:	800		3.5 */
	{ 154, 0x9A, 1, 128, false },	/* 9:	1200		0   */
};

static const struct bxt_ddi_buf_trans bxt_ddi_translations_edp[] = {
					/* Idx	NT mV diff	db  */
	{ 26, 0, 0, 128, false },	/* 0:	200		0   */
	{ 38, 0, 0, 112, false },	/* 1:	200		1.5 */
	{ 48, 0, 0, 96,  false },	/* 2:	200		4   */
	{ 54, 0, 0, 69,  false },	/* 3:	200		6   */
	{ 32, 0, 0, 128, false },	/* 4:	250		0   */
	{ 48, 0, 0, 104, false },	/* 5:	250		1.5 */
	{ 54, 0, 0, 85,  false },	/* 6:	250		4   */
	{ 43, 0, 0, 128, false },	/* 7:	300		0   */
	{ 54, 0, 0, 101, false },	/* 8:	300		1.5 */
	{ 48, 0, 0, 128, false },	/* 9:	300		0   */
};

/* BSpec has 2 recommended values - entries 0 and 8.
 * Using the entry with higher vswing.
 */
static const struct bxt_ddi_buf_trans bxt_ddi_translations_hdmi[] = {
					/* Idx	NT mV diff	db  */
	{ 52,  0x9A, 0, 128, false },	/* 0:	400		0   */
	{ 52,  0x9A, 0, 85,  false },	/* 1:	400		3.5 */
	{ 52,  0x9A, 0, 64,  false },	/* 2:	400		6   */
	{ 42,  0x9A, 0, 43,  false },	/* 3:	400		9.5 */
	{ 77,  0x9A, 0, 128, false },	/* 4:	600		0   */
	{ 77,  0x9A, 0, 85,  false },	/* 5:	600		3.5 */
	{ 77,  0x9A, 0, 64,  false },	/* 6:	600		6   */
	{ 102, 0x9A, 0, 128, false },	/* 7:	800		0   */
	{ 102, 0x9A, 0, 85,  false },	/* 8:	800		3.5 */
	{ 154, 0x9A, 1, 128, true },	/* 9:	1200		0   */
};

static void bxt_ddi_vswing_sequence(struct drm_device *dev, u32 level,
				    enum port port, int type);

static void ddi_get_encoder_port(struct intel_encoder *intel_encoder,
				 struct intel_digital_port **dig_port,
				 enum port *port)
{
	struct drm_encoder *encoder = &intel_encoder->base;

	switch (intel_encoder->type) {
	case INTEL_OUTPUT_DP_MST:
		*dig_port = enc_to_mst(encoder)->primary;
		*port = (*dig_port)->port;
		break;
	case INTEL_OUTPUT_DISPLAYPORT:
	case INTEL_OUTPUT_EDP:
	case INTEL_OUTPUT_HDMI:
	case INTEL_OUTPUT_UNKNOWN:
		*dig_port = enc_to_dig_port(encoder);
		*port = (*dig_port)->port;
		break;
	case INTEL_OUTPUT_ANALOG:
		*dig_port = NULL;
		*port = PORT_E;
		break;
	default:
		WARN(1, "Invalid DDI encoder type %d\n", intel_encoder->type);
		break;
	}
}

enum port intel_ddi_get_encoder_port(struct intel_encoder *intel_encoder)
{
	struct intel_digital_port *dig_port;
	enum port port;

	ddi_get_encoder_port(intel_encoder, &dig_port, &port);

	return port;
}

static bool
intel_dig_port_supports_hdmi(const struct intel_digital_port *intel_dig_port)
{
	return i915_mmio_reg_valid(intel_dig_port->hdmi.hdmi_reg);
}

static const struct ddi_buf_trans *skl_get_buf_trans_dp(struct drm_device *dev,
							int *n_entries)
{
	const struct ddi_buf_trans *ddi_translations;

	if (IS_SKL_ULX(dev) || IS_KBL_ULX(dev)) {
		ddi_translations = skl_y_ddi_translations_dp;
		*n_entries = ARRAY_SIZE(skl_y_ddi_translations_dp);
	} else if (IS_SKL_ULT(dev) || IS_KBL_ULT(dev)) {
		ddi_translations = skl_u_ddi_translations_dp;
		*n_entries = ARRAY_SIZE(skl_u_ddi_translations_dp);
	} else {
		ddi_translations = skl_ddi_translations_dp;
		*n_entries = ARRAY_SIZE(skl_ddi_translations_dp);
	}

	return ddi_translations;
}

static const struct ddi_buf_trans *skl_get_buf_trans_edp(struct drm_device *dev,
							 int *n_entries)
{
	struct drm_i915_private *dev_priv = dev->dev_private;
	const struct ddi_buf_trans *ddi_translations;

	if (IS_SKL_ULX(dev) || IS_KBL_ULX(dev)) {
		if (dev_priv->edp_low_vswing) {
			ddi_translations = skl_y_ddi_translations_edp;
			*n_entries = ARRAY_SIZE(skl_y_ddi_translations_edp);
		} else {
			ddi_translations = skl_y_ddi_translations_dp;
			*n_entries = ARRAY_SIZE(skl_y_ddi_translations_dp);
		}
	} else if (IS_SKL_ULT(dev) || IS_KBL_ULT(dev)) {
		if (dev_priv->edp_low_vswing) {
			ddi_translations = skl_u_ddi_translations_edp;
			*n_entries = ARRAY_SIZE(skl_u_ddi_translations_edp);
		} else {
			ddi_translations = skl_u_ddi_translations_dp;
			*n_entries = ARRAY_SIZE(skl_u_ddi_translations_dp);
		}
	} else {
		if (dev_priv->edp_low_vswing) {
			ddi_translations = skl_ddi_translations_edp;
			*n_entries = ARRAY_SIZE(skl_ddi_translations_edp);
		} else {
			ddi_translations = skl_ddi_translations_dp;
			*n_entries = ARRAY_SIZE(skl_ddi_translations_dp);
		}
	}

	return ddi_translations;
}

static const struct ddi_buf_trans *
skl_get_buf_trans_hdmi(struct drm_device *dev,
		       int *n_entries)
{
	const struct ddi_buf_trans *ddi_translations;

	if (IS_SKL_ULX(dev) || IS_KBL_ULX(dev)) {
		ddi_translations = skl_y_ddi_translations_hdmi;
		*n_entries = ARRAY_SIZE(skl_y_ddi_translations_hdmi);
	} else {
		ddi_translations = skl_ddi_translations_hdmi;
		*n_entries = ARRAY_SIZE(skl_ddi_translations_hdmi);
	}

	return ddi_translations;
}

/*
 * Starting with Haswell, DDI port buffers must be programmed with correct
 * values in advance. The buffer values are different for FDI and DP modes,
 * but the HDMI/DVI fields are shared among those. So we program the DDI
 * in either FDI or DP modes only, as HDMI connections will work with both
 * of those
 */
static void intel_prepare_ddi_buffers(struct drm_device *dev, enum port port,
				      bool supports_hdmi)
{
	struct drm_i915_private *dev_priv = dev->dev_private;
	u32 iboost_bit = 0;
	int i, n_hdmi_entries, n_dp_entries, n_edp_entries, hdmi_default_entry,
	    size;
	int hdmi_level = dev_priv->vbt.ddi_port_info[port].hdmi_level_shift;
	const struct ddi_buf_trans *ddi_translations_fdi;
	const struct ddi_buf_trans *ddi_translations_dp;
	const struct ddi_buf_trans *ddi_translations_edp;
	const struct ddi_buf_trans *ddi_translations_hdmi;
	const struct ddi_buf_trans *ddi_translations;

	if (IS_BROXTON(dev)) {
		if (!supports_hdmi)
			return;

		/* Vswing programming for HDMI */
		bxt_ddi_vswing_sequence(dev, hdmi_level, port,
					INTEL_OUTPUT_HDMI);
		return;
	} else if (IS_SKYLAKE(dev) || IS_KABYLAKE(dev)) {
		ddi_translations_fdi = NULL;
		ddi_translations_dp =
				skl_get_buf_trans_dp(dev, &n_dp_entries);
		ddi_translations_edp =
				skl_get_buf_trans_edp(dev, &n_edp_entries);
		ddi_translations_hdmi =
				skl_get_buf_trans_hdmi(dev, &n_hdmi_entries);
		hdmi_default_entry = 8;
		/* If we're boosting the current, set bit 31 of trans1 */
		if (dev_priv->vbt.ddi_port_info[port].hdmi_boost_level ||
		    dev_priv->vbt.ddi_port_info[port].dp_boost_level)
			iboost_bit = 1<<31;
	} else if (IS_BROADWELL(dev)) {
		ddi_translations_fdi = bdw_ddi_translations_fdi;
		ddi_translations_dp = bdw_ddi_translations_dp;
		ddi_translations_edp = bdw_ddi_translations_edp;
		ddi_translations_hdmi = bdw_ddi_translations_hdmi;
		n_edp_entries = ARRAY_SIZE(bdw_ddi_translations_edp);
		n_dp_entries = ARRAY_SIZE(bdw_ddi_translations_dp);
		n_hdmi_entries = ARRAY_SIZE(bdw_ddi_translations_hdmi);
		hdmi_default_entry = 7;
	} else if (IS_HASWELL(dev)) {
		ddi_translations_fdi = hsw_ddi_translations_fdi;
		ddi_translations_dp = hsw_ddi_translations_dp;
		ddi_translations_edp = hsw_ddi_translations_dp;
		ddi_translations_hdmi = hsw_ddi_translations_hdmi;
		n_dp_entries = n_edp_entries = ARRAY_SIZE(hsw_ddi_translations_dp);
		n_hdmi_entries = ARRAY_SIZE(hsw_ddi_translations_hdmi);
		hdmi_default_entry = 6;
	} else {
		WARN(1, "ddi translation table missing\n");
		ddi_translations_edp = bdw_ddi_translations_dp;
		ddi_translations_fdi = bdw_ddi_translations_fdi;
		ddi_translations_dp = bdw_ddi_translations_dp;
		ddi_translations_hdmi = bdw_ddi_translations_hdmi;
		n_edp_entries = ARRAY_SIZE(bdw_ddi_translations_edp);
		n_dp_entries = ARRAY_SIZE(bdw_ddi_translations_dp);
		n_hdmi_entries = ARRAY_SIZE(bdw_ddi_translations_hdmi);
		hdmi_default_entry = 7;
	}

	switch (port) {
	case PORT_A:
		ddi_translations = ddi_translations_edp;
		size = n_edp_entries;
		break;
	case PORT_B:
	case PORT_C:
		ddi_translations = ddi_translations_dp;
		size = n_dp_entries;
		break;
	case PORT_D:
		if (intel_dp_is_edp(dev, PORT_D)) {
			ddi_translations = ddi_translations_edp;
			size = n_edp_entries;
		} else {
			ddi_translations = ddi_translations_dp;
			size = n_dp_entries;
		}
		break;
	case PORT_E:
		if (ddi_translations_fdi)
			ddi_translations = ddi_translations_fdi;
		else
			ddi_translations = ddi_translations_dp;
		size = n_dp_entries;
		break;
	default:
		BUG();
	}

	for (i = 0; i < size; i++) {
		I915_WRITE(DDI_BUF_TRANS_LO(port, i),
			   ddi_translations[i].trans1 | iboost_bit);
		I915_WRITE(DDI_BUF_TRANS_HI(port, i),
			   ddi_translations[i].trans2);
	}

	if (!supports_hdmi)
		return;

	/* Choose a good default if VBT is badly populated */
	if (hdmi_level == HDMI_LEVEL_SHIFT_UNKNOWN ||
	    hdmi_level >= n_hdmi_entries)
		hdmi_level = hdmi_default_entry;

	/* Entry 9 is for HDMI: */
	I915_WRITE(DDI_BUF_TRANS_LO(port, i),
		   ddi_translations_hdmi[hdmi_level].trans1 | iboost_bit);
	I915_WRITE(DDI_BUF_TRANS_HI(port, i),
		   ddi_translations_hdmi[hdmi_level].trans2);
}

/* Program DDI buffers translations for DP. By default, program ports A-D in DP
 * mode and port E for FDI.
 */
void intel_prepare_ddi(struct drm_device *dev)
{
	struct intel_encoder *intel_encoder;
	bool visited[I915_MAX_PORTS] = { 0, };

	if (!HAS_DDI(dev))
		return;

	for_each_intel_encoder(dev, intel_encoder) {
		struct intel_digital_port *intel_dig_port;
		enum port port;
		bool supports_hdmi;

		if (intel_encoder->type == INTEL_OUTPUT_DSI)
			continue;

		ddi_get_encoder_port(intel_encoder, &intel_dig_port, &port);
		if (visited[port])
			continue;

		supports_hdmi = intel_dig_port &&
				intel_dig_port_supports_hdmi(intel_dig_port);

		intel_prepare_ddi_buffers(dev, port, supports_hdmi);
		visited[port] = true;
	}
}

static void intel_wait_ddi_buf_idle(struct drm_i915_private *dev_priv,
				    enum port port)
{
	i915_reg_t reg = DDI_BUF_CTL(port);
	int i;

	for (i = 0; i < 16; i++) {
		udelay(1);
		if (I915_READ(reg) & DDI_BUF_IS_IDLE)
			return;
	}
	DRM_ERROR("Timeout waiting for DDI BUF %c idle bit\n", port_name(port));
}

/* Starting with Haswell, different DDI ports can work in FDI mode for
 * connection to the PCH-located connectors. For this, it is necessary to train
 * both the DDI port and PCH receiver for the desired DDI buffer settings.
 *
 * The recommended port to work in FDI mode is DDI E, which we use here. Also,
 * please note that when FDI mode is active on DDI E, it shares 2 lines with
 * DDI A (which is used for eDP)
 */

void hsw_fdi_link_train(struct drm_crtc *crtc)
{
	struct drm_device *dev = crtc->dev;
	struct drm_i915_private *dev_priv = dev->dev_private;
	struct intel_crtc *intel_crtc = to_intel_crtc(crtc);
	u32 temp, i, rx_ctl_val;

	/* Set the FDI_RX_MISC pwrdn lanes and the 2 workarounds listed at the
	 * mode set "sequence for CRT port" document:
	 * - TP1 to TP2 time with the default value
	 * - FDI delay to 90h
	 *
	 * WaFDIAutoLinkSetTimingOverrride:hsw
	 */
	I915_WRITE(FDI_RX_MISC(PIPE_A), FDI_RX_PWRDN_LANE1_VAL(2) |
				  FDI_RX_PWRDN_LANE0_VAL(2) |
				  FDI_RX_TP1_TO_TP2_48 | FDI_RX_FDI_DELAY_90);

	/* Enable the PCH Receiver FDI PLL */
	rx_ctl_val = dev_priv->fdi_rx_config | FDI_RX_ENHANCE_FRAME_ENABLE |
		     FDI_RX_PLL_ENABLE |
		     FDI_DP_PORT_WIDTH(intel_crtc->config->fdi_lanes);
	I915_WRITE(FDI_RX_CTL(PIPE_A), rx_ctl_val);
	POSTING_READ(FDI_RX_CTL(PIPE_A));
	udelay(220);

	/* Switch from Rawclk to PCDclk */
	rx_ctl_val |= FDI_PCDCLK;
	I915_WRITE(FDI_RX_CTL(PIPE_A), rx_ctl_val);

	/* Configure Port Clock Select */
	I915_WRITE(PORT_CLK_SEL(PORT_E), intel_crtc->config->ddi_pll_sel);
	WARN_ON(intel_crtc->config->ddi_pll_sel != PORT_CLK_SEL_SPLL);

	/* Start the training iterating through available voltages and emphasis,
	 * testing each value twice. */
	for (i = 0; i < ARRAY_SIZE(hsw_ddi_translations_fdi) * 2; i++) {
		/* Configure DP_TP_CTL with auto-training */
		I915_WRITE(DP_TP_CTL(PORT_E),
					DP_TP_CTL_FDI_AUTOTRAIN |
					DP_TP_CTL_ENHANCED_FRAME_ENABLE |
					DP_TP_CTL_LINK_TRAIN_PAT1 |
					DP_TP_CTL_ENABLE);

		/* Configure and enable DDI_BUF_CTL for DDI E with next voltage.
		 * DDI E does not support port reversal, the functionality is
		 * achieved on the PCH side in FDI_RX_CTL, so no need to set the
		 * port reversal bit */
		I915_WRITE(DDI_BUF_CTL(PORT_E),
			   DDI_BUF_CTL_ENABLE |
			   ((intel_crtc->config->fdi_lanes - 1) << 1) |
			   DDI_BUF_TRANS_SELECT(i / 2));
		POSTING_READ(DDI_BUF_CTL(PORT_E));

		udelay(600);

		/* Program PCH FDI Receiver TU */
		I915_WRITE(FDI_RX_TUSIZE1(PIPE_A), TU_SIZE(64));

		/* Enable PCH FDI Receiver with auto-training */
		rx_ctl_val |= FDI_RX_ENABLE | FDI_LINK_TRAIN_AUTO;
		I915_WRITE(FDI_RX_CTL(PIPE_A), rx_ctl_val);
		POSTING_READ(FDI_RX_CTL(PIPE_A));

		/* Wait for FDI receiver lane calibration */
		udelay(30);

		/* Unset FDI_RX_MISC pwrdn lanes */
		temp = I915_READ(FDI_RX_MISC(PIPE_A));
		temp &= ~(FDI_RX_PWRDN_LANE1_MASK | FDI_RX_PWRDN_LANE0_MASK);
		I915_WRITE(FDI_RX_MISC(PIPE_A), temp);
		POSTING_READ(FDI_RX_MISC(PIPE_A));

		/* Wait for FDI auto training time */
		udelay(5);

		temp = I915_READ(DP_TP_STATUS(PORT_E));
		if (temp & DP_TP_STATUS_AUTOTRAIN_DONE) {
			DRM_DEBUG_KMS("FDI link training done on step %d\n", i);
			break;
		}

		/*
		 * Leave things enabled even if we failed to train FDI.
		 * Results in less fireworks from the state checker.
		 */
		if (i == ARRAY_SIZE(hsw_ddi_translations_fdi) * 2 - 1) {
			DRM_ERROR("FDI link training failed!\n");
			break;
		}

		temp = I915_READ(DDI_BUF_CTL(PORT_E));
		temp &= ~DDI_BUF_CTL_ENABLE;
		I915_WRITE(DDI_BUF_CTL(PORT_E), temp);
		POSTING_READ(DDI_BUF_CTL(PORT_E));

		/* Disable DP_TP_CTL and FDI_RX_CTL and retry */
		temp = I915_READ(DP_TP_CTL(PORT_E));
		temp &= ~(DP_TP_CTL_ENABLE | DP_TP_CTL_LINK_TRAIN_MASK);
		temp |= DP_TP_CTL_LINK_TRAIN_PAT1;
		I915_WRITE(DP_TP_CTL(PORT_E), temp);
		POSTING_READ(DP_TP_CTL(PORT_E));

		intel_wait_ddi_buf_idle(dev_priv, PORT_E);

		rx_ctl_val &= ~FDI_RX_ENABLE;
		I915_WRITE(FDI_RX_CTL(PIPE_A), rx_ctl_val);
		POSTING_READ(FDI_RX_CTL(PIPE_A));

		/* Reset FDI_RX_MISC pwrdn lanes */
		temp = I915_READ(FDI_RX_MISC(PIPE_A));
		temp &= ~(FDI_RX_PWRDN_LANE1_MASK | FDI_RX_PWRDN_LANE0_MASK);
		temp |= FDI_RX_PWRDN_LANE1_VAL(2) | FDI_RX_PWRDN_LANE0_VAL(2);
		I915_WRITE(FDI_RX_MISC(PIPE_A), temp);
		POSTING_READ(FDI_RX_MISC(PIPE_A));
	}

	/* Enable normal pixel sending for FDI */
	I915_WRITE(DP_TP_CTL(PORT_E),
		   DP_TP_CTL_FDI_AUTOTRAIN |
		   DP_TP_CTL_LINK_TRAIN_NORMAL |
		   DP_TP_CTL_ENHANCED_FRAME_ENABLE |
		   DP_TP_CTL_ENABLE);
}

void intel_ddi_init_dp_buf_reg(struct intel_encoder *encoder)
{
	struct intel_dp *intel_dp = enc_to_intel_dp(&encoder->base);
	struct intel_digital_port *intel_dig_port =
		enc_to_dig_port(&encoder->base);

	intel_dp->DP = intel_dig_port->saved_port_bits |
		DDI_BUF_CTL_ENABLE | DDI_BUF_TRANS_SELECT(0);
	intel_dp->DP |= DDI_PORT_WIDTH(intel_dp->lane_count);
}

static struct intel_encoder *
intel_ddi_get_crtc_encoder(struct drm_crtc *crtc)
{
	struct drm_device *dev = crtc->dev;
	struct intel_crtc *intel_crtc = to_intel_crtc(crtc);
	struct intel_encoder *intel_encoder, *ret = NULL;
	int num_encoders = 0;

	for_each_encoder_on_crtc(dev, crtc, intel_encoder) {
		ret = intel_encoder;
		num_encoders++;
	}

	if (num_encoders != 1)
		WARN(1, "%d encoders on crtc for pipe %c\n", num_encoders,
		     pipe_name(intel_crtc->pipe));

	BUG_ON(ret == NULL);
	return ret;
}

struct intel_encoder *
intel_ddi_get_crtc_new_encoder(struct intel_crtc_state *crtc_state)
{
	struct intel_crtc *crtc = to_intel_crtc(crtc_state->base.crtc);
	struct intel_encoder *ret = NULL;
	struct drm_atomic_state *state;
	struct drm_connector *connector;
	struct drm_connector_state *connector_state;
	int num_encoders = 0;
	int i;

	state = crtc_state->base.state;

	for_each_connector_in_state(state, connector, connector_state, i) {
		if (connector_state->crtc != crtc_state->base.crtc)
			continue;

		ret = to_intel_encoder(connector_state->best_encoder);
		num_encoders++;
	}

	WARN(num_encoders != 1, "%d encoders on crtc for pipe %c\n", num_encoders,
	     pipe_name(crtc->pipe));

	BUG_ON(ret == NULL);
	return ret;
}

#define LC_FREQ 2700
#define LC_FREQ_2K U64_C(LC_FREQ * 2000)

#define P_MIN 2
#define P_MAX 64
#define P_INC 2

/* Constraints for PLL good behavior */
#define REF_MIN 48
#define REF_MAX 400
#define VCO_MIN 2400
#define VCO_MAX 4800

#define abs_diff(a, b) ({			\
	typeof(a) __a = (a);			\
	typeof(b) __b = (b);			\
	(void) (&__a == &__b);			\
	__a > __b ? (__a - __b) : (__b - __a); })

struct hsw_wrpll_rnp {
	unsigned p, n2, r2;
};

static unsigned hsw_wrpll_get_budget_for_freq(int clock)
{
	unsigned budget;

	switch (clock) {
	case 25175000:
	case 25200000:
	case 27000000:
	case 27027000:
	case 37762500:
	case 37800000:
	case 40500000:
	case 40541000:
	case 54000000:
	case 54054000:
	case 59341000:
	case 59400000:
	case 72000000:
	case 74176000:
	case 74250000:
	case 81000000:
	case 81081000:
	case 89012000:
	case 89100000:
	case 108000000:
	case 108108000:
	case 111264000:
	case 111375000:
	case 148352000:
	case 148500000:
	case 162000000:
	case 162162000:
	case 222525000:
	case 222750000:
	case 296703000:
	case 297000000:
		budget = 0;
		break;
	case 233500000:
	case 245250000:
	case 247750000:
	case 253250000:
	case 298000000:
		budget = 1500;
		break;
	case 169128000:
	case 169500000:
	case 179500000:
	case 202000000:
		budget = 2000;
		break;
	case 256250000:
	case 262500000:
	case 270000000:
	case 272500000:
	case 273750000:
	case 280750000:
	case 281250000:
	case 286000000:
	case 291750000:
		budget = 4000;
		break;
	case 267250000:
	case 268500000:
		budget = 5000;
		break;
	default:
		budget = 1000;
		break;
	}

	return budget;
}

static void hsw_wrpll_update_rnp(uint64_t freq2k, unsigned budget,
				 unsigned r2, unsigned n2, unsigned p,
				 struct hsw_wrpll_rnp *best)
{
	uint64_t a, b, c, d, diff, diff_best;

	/* No best (r,n,p) yet */
	if (best->p == 0) {
		best->p = p;
		best->n2 = n2;
		best->r2 = r2;
		return;
	}

	/*
	 * Output clock is (LC_FREQ_2K / 2000) * N / (P * R), which compares to
	 * freq2k.
	 *
	 * delta = 1e6 *
	 *	   abs(freq2k - (LC_FREQ_2K * n2/(p * r2))) /
	 *	   freq2k;
	 *
	 * and we would like delta <= budget.
	 *
	 * If the discrepancy is above the PPM-based budget, always prefer to
	 * improve upon the previous solution.  However, if you're within the
	 * budget, try to maximize Ref * VCO, that is N / (P * R^2).
	 */
	a = freq2k * budget * p * r2;
	b = freq2k * budget * best->p * best->r2;
	diff = abs_diff(freq2k * p * r2, LC_FREQ_2K * n2);
	diff_best = abs_diff(freq2k * best->p * best->r2,
			     LC_FREQ_2K * best->n2);
	c = 1000000 * diff;
	d = 1000000 * diff_best;

	if (a < c && b < d) {
		/* If both are above the budget, pick the closer */
		if (best->p * best->r2 * diff < p * r2 * diff_best) {
			best->p = p;
			best->n2 = n2;
			best->r2 = r2;
		}
	} else if (a >= c && b < d) {
		/* If A is below the threshold but B is above it?  Update. */
		best->p = p;
		best->n2 = n2;
		best->r2 = r2;
	} else if (a >= c && b >= d) {
		/* Both are below the limit, so pick the higher n2/(r2*r2) */
		if (n2 * best->r2 * best->r2 > best->n2 * r2 * r2) {
			best->p = p;
			best->n2 = n2;
			best->r2 = r2;
		}
	}
	/* Otherwise a < c && b >= d, do nothing */
}

static int hsw_ddi_calc_wrpll_link(struct drm_i915_private *dev_priv,
				   i915_reg_t reg)
{
	int refclk = LC_FREQ;
	int n, p, r;
	u32 wrpll;

	wrpll = I915_READ(reg);
	switch (wrpll & WRPLL_PLL_REF_MASK) {
	case WRPLL_PLL_SSC:
	case WRPLL_PLL_NON_SSC:
		/*
		 * We could calculate spread here, but our checking
		 * code only cares about 5% accuracy, and spread is a max of
		 * 0.5% downspread.
		 */
		refclk = 135;
		break;
	case WRPLL_PLL_LCPLL:
		refclk = LC_FREQ;
		break;
	default:
		WARN(1, "bad wrpll refclk\n");
		return 0;
	}

	r = wrpll & WRPLL_DIVIDER_REF_MASK;
	p = (wrpll & WRPLL_DIVIDER_POST_MASK) >> WRPLL_DIVIDER_POST_SHIFT;
	n = (wrpll & WRPLL_DIVIDER_FB_MASK) >> WRPLL_DIVIDER_FB_SHIFT;

	/* Convert to KHz, p & r have a fixed point portion */
	return (refclk * n * 100) / (p * r);
}

static int skl_calc_wrpll_link(struct drm_i915_private *dev_priv,
			       uint32_t dpll)
{
	i915_reg_t cfgcr1_reg, cfgcr2_reg;
	uint32_t cfgcr1_val, cfgcr2_val;
	uint32_t p0, p1, p2, dco_freq;

	cfgcr1_reg = DPLL_CFGCR1(dpll);
	cfgcr2_reg = DPLL_CFGCR2(dpll);

	cfgcr1_val = I915_READ(cfgcr1_reg);
	cfgcr2_val = I915_READ(cfgcr2_reg);

	p0 = cfgcr2_val & DPLL_CFGCR2_PDIV_MASK;
	p2 = cfgcr2_val & DPLL_CFGCR2_KDIV_MASK;

	if (cfgcr2_val &  DPLL_CFGCR2_QDIV_MODE(1))
		p1 = (cfgcr2_val & DPLL_CFGCR2_QDIV_RATIO_MASK) >> 8;
	else
		p1 = 1;


	switch (p0) {
	case DPLL_CFGCR2_PDIV_1:
		p0 = 1;
		break;
	case DPLL_CFGCR2_PDIV_2:
		p0 = 2;
		break;
	case DPLL_CFGCR2_PDIV_3:
		p0 = 3;
		break;
	case DPLL_CFGCR2_PDIV_7:
		p0 = 7;
		break;
	}

	switch (p2) {
	case DPLL_CFGCR2_KDIV_5:
		p2 = 5;
		break;
	case DPLL_CFGCR2_KDIV_2:
		p2 = 2;
		break;
	case DPLL_CFGCR2_KDIV_3:
		p2 = 3;
		break;
	case DPLL_CFGCR2_KDIV_1:
		p2 = 1;
		break;
	}

	dco_freq = (cfgcr1_val & DPLL_CFGCR1_DCO_INTEGER_MASK) * 24 * 1000;

	dco_freq += (((cfgcr1_val & DPLL_CFGCR1_DCO_FRACTION_MASK) >> 9) * 24 *
		1000) / 0x8000;

	return dco_freq / (p0 * p1 * p2 * 5);
}

static void ddi_dotclock_get(struct intel_crtc_state *pipe_config)
{
	int dotclock;

	if (pipe_config->has_pch_encoder)
		dotclock = intel_dotclock_calculate(pipe_config->port_clock,
						    &pipe_config->fdi_m_n);
	else if (pipe_config->has_dp_encoder)
		dotclock = intel_dotclock_calculate(pipe_config->port_clock,
						    &pipe_config->dp_m_n);
	else if (pipe_config->has_hdmi_sink && pipe_config->pipe_bpp == 36)
		dotclock = pipe_config->port_clock * 2 / 3;
	else
		dotclock = pipe_config->port_clock;

	if (pipe_config->pixel_multiplier)
		dotclock /= pipe_config->pixel_multiplier;

	pipe_config->base.adjusted_mode.crtc_clock = dotclock;
}

static void skl_ddi_clock_get(struct intel_encoder *encoder,
				struct intel_crtc_state *pipe_config)
{
	struct drm_i915_private *dev_priv = encoder->base.dev->dev_private;
	int link_clock = 0;
	uint32_t dpll_ctl1, dpll;

	dpll = pipe_config->ddi_pll_sel;

	dpll_ctl1 = I915_READ(DPLL_CTRL1);

	if (dpll_ctl1 & DPLL_CTRL1_HDMI_MODE(dpll)) {
		link_clock = skl_calc_wrpll_link(dev_priv, dpll);
	} else {
		link_clock = dpll_ctl1 & DPLL_CTRL1_LINK_RATE_MASK(dpll);
		link_clock >>= DPLL_CTRL1_LINK_RATE_SHIFT(dpll);

		switch (link_clock) {
		case DPLL_CTRL1_LINK_RATE_810:
			link_clock = 81000;
			break;
		case DPLL_CTRL1_LINK_RATE_1080:
			link_clock = 108000;
			break;
		case DPLL_CTRL1_LINK_RATE_1350:
			link_clock = 135000;
			break;
		case DPLL_CTRL1_LINK_RATE_1620:
			link_clock = 162000;
			break;
		case DPLL_CTRL1_LINK_RATE_2160:
			link_clock = 216000;
			break;
		case DPLL_CTRL1_LINK_RATE_2700:
			link_clock = 270000;
			break;
		default:
			WARN(1, "Unsupported link rate\n");
			break;
		}
		link_clock *= 2;
	}

	pipe_config->port_clock = link_clock;

	ddi_dotclock_get(pipe_config);
}

static void hsw_ddi_clock_get(struct intel_encoder *encoder,
			      struct intel_crtc_state *pipe_config)
{
	struct drm_i915_private *dev_priv = encoder->base.dev->dev_private;
	int link_clock = 0;
	u32 val, pll;

	val = pipe_config->ddi_pll_sel;
	switch (val & PORT_CLK_SEL_MASK) {
	case PORT_CLK_SEL_LCPLL_810:
		link_clock = 81000;
		break;
	case PORT_CLK_SEL_LCPLL_1350:
		link_clock = 135000;
		break;
	case PORT_CLK_SEL_LCPLL_2700:
		link_clock = 270000;
		break;
	case PORT_CLK_SEL_WRPLL1:
		link_clock = hsw_ddi_calc_wrpll_link(dev_priv, WRPLL_CTL(0));
		break;
	case PORT_CLK_SEL_WRPLL2:
		link_clock = hsw_ddi_calc_wrpll_link(dev_priv, WRPLL_CTL(1));
		break;
	case PORT_CLK_SEL_SPLL:
		pll = I915_READ(SPLL_CTL) & SPLL_PLL_FREQ_MASK;
		if (pll == SPLL_PLL_FREQ_810MHz)
			link_clock = 81000;
		else if (pll == SPLL_PLL_FREQ_1350MHz)
			link_clock = 135000;
		else if (pll == SPLL_PLL_FREQ_2700MHz)
			link_clock = 270000;
		else {
			WARN(1, "bad spll freq\n");
			return;
		}
		break;
	default:
		WARN(1, "bad port clock sel\n");
		return;
	}

	pipe_config->port_clock = link_clock * 2;

	ddi_dotclock_get(pipe_config);
}

static int bxt_calc_pll_link(struct drm_i915_private *dev_priv,
				enum intel_dpll_id dpll)
{
	struct intel_shared_dpll *pll;
	struct intel_dpll_hw_state *state;
	intel_clock_t clock;

	/* For DDI ports we always use a shared PLL. */
	if (WARN_ON(dpll == DPLL_ID_PRIVATE))
		return 0;

	pll = &dev_priv->shared_dplls[dpll];
	state = &pll->config.hw_state;

	clock.m1 = 2;
	clock.m2 = (state->pll0 & PORT_PLL_M2_MASK) << 22;
	if (state->pll3 & PORT_PLL_M2_FRAC_ENABLE)
		clock.m2 |= state->pll2 & PORT_PLL_M2_FRAC_MASK;
	clock.n = (state->pll1 & PORT_PLL_N_MASK) >> PORT_PLL_N_SHIFT;
	clock.p1 = (state->ebb0 & PORT_PLL_P1_MASK) >> PORT_PLL_P1_SHIFT;
	clock.p2 = (state->ebb0 & PORT_PLL_P2_MASK) >> PORT_PLL_P2_SHIFT;

	return chv_calc_dpll_params(100000, &clock);
}

static void bxt_ddi_clock_get(struct intel_encoder *encoder,
				struct intel_crtc_state *pipe_config)
{
	struct drm_i915_private *dev_priv = encoder->base.dev->dev_private;
	enum port port = intel_ddi_get_encoder_port(encoder);
	uint32_t dpll = port;

	pipe_config->port_clock = bxt_calc_pll_link(dev_priv, dpll);

	ddi_dotclock_get(pipe_config);
}

void intel_ddi_clock_get(struct intel_encoder *encoder,
			 struct intel_crtc_state *pipe_config)
{
	struct drm_device *dev = encoder->base.dev;

	if (INTEL_INFO(dev)->gen <= 8)
		hsw_ddi_clock_get(encoder, pipe_config);
	else if (IS_SKYLAKE(dev) || IS_KABYLAKE(dev))
		skl_ddi_clock_get(encoder, pipe_config);
	else if (IS_BROXTON(dev))
		bxt_ddi_clock_get(encoder, pipe_config);
}

static void
hsw_ddi_calculate_wrpll(int clock /* in Hz */,
			unsigned *r2_out, unsigned *n2_out, unsigned *p_out)
{
	uint64_t freq2k;
	unsigned p, n2, r2;
	struct hsw_wrpll_rnp best = { 0, 0, 0 };
	unsigned budget;

	freq2k = clock / 100;

	budget = hsw_wrpll_get_budget_for_freq(clock);

	/* Special case handling for 540 pixel clock: bypass WR PLL entirely
	 * and directly pass the LC PLL to it. */
	if (freq2k == 5400000) {
		*n2_out = 2;
		*p_out = 1;
		*r2_out = 2;
		return;
	}

	/*
	 * Ref = LC_FREQ / R, where Ref is the actual reference input seen by
	 * the WR PLL.
	 *
	 * We want R so that REF_MIN <= Ref <= REF_MAX.
	 * Injecting R2 = 2 * R gives:
	 *   REF_MAX * r2 > LC_FREQ * 2 and
	 *   REF_MIN * r2 < LC_FREQ * 2
	 *
	 * Which means the desired boundaries for r2 are:
	 *  LC_FREQ * 2 / REF_MAX < r2 < LC_FREQ * 2 / REF_MIN
	 *
	 */
	for (r2 = LC_FREQ * 2 / REF_MAX + 1;
	     r2 <= LC_FREQ * 2 / REF_MIN;
	     r2++) {

		/*
		 * VCO = N * Ref, that is: VCO = N * LC_FREQ / R
		 *
		 * Once again we want VCO_MIN <= VCO <= VCO_MAX.
		 * Injecting R2 = 2 * R and N2 = 2 * N, we get:
		 *   VCO_MAX * r2 > n2 * LC_FREQ and
		 *   VCO_MIN * r2 < n2 * LC_FREQ)
		 *
		 * Which means the desired boundaries for n2 are:
		 * VCO_MIN * r2 / LC_FREQ < n2 < VCO_MAX * r2 / LC_FREQ
		 */
		for (n2 = VCO_MIN * r2 / LC_FREQ + 1;
		     n2 <= VCO_MAX * r2 / LC_FREQ;
		     n2++) {

			for (p = P_MIN; p <= P_MAX; p += P_INC)
				hsw_wrpll_update_rnp(freq2k, budget,
						     r2, n2, p, &best);
		}
	}

	*n2_out = best.n2;
	*p_out = best.p;
	*r2_out = best.r2;
}

static bool
hsw_ddi_pll_select(struct intel_crtc *intel_crtc,
		   struct intel_crtc_state *crtc_state,
		   struct intel_encoder *intel_encoder)
{
	int clock = crtc_state->port_clock;

	if (intel_encoder->type == INTEL_OUTPUT_HDMI) {
		struct intel_shared_dpll *pll;
		uint32_t val;
		unsigned p, n2, r2;

		hsw_ddi_calculate_wrpll(clock * 1000, &r2, &n2, &p);

		val = WRPLL_PLL_ENABLE | WRPLL_PLL_LCPLL |
		      WRPLL_DIVIDER_REFERENCE(r2) | WRPLL_DIVIDER_FEEDBACK(n2) |
		      WRPLL_DIVIDER_POST(p);

		memset(&crtc_state->dpll_hw_state, 0,
		       sizeof(crtc_state->dpll_hw_state));

		crtc_state->dpll_hw_state.wrpll = val;

		pll = intel_get_shared_dpll(intel_crtc, crtc_state);
		if (pll == NULL) {
			DRM_DEBUG_DRIVER("failed to find PLL for pipe %c\n",
					 pipe_name(intel_crtc->pipe));
			return false;
		}

		crtc_state->ddi_pll_sel = PORT_CLK_SEL_WRPLL(pll->id);
	} else if (crtc_state->ddi_pll_sel == PORT_CLK_SEL_SPLL) {
		struct drm_atomic_state *state = crtc_state->base.state;
		struct intel_shared_dpll_config *spll =
			&intel_atomic_get_shared_dpll_state(state)[DPLL_ID_SPLL];

		if (spll->crtc_mask &&
		    WARN_ON(spll->hw_state.spll != crtc_state->dpll_hw_state.spll))
			return false;

		crtc_state->shared_dpll = DPLL_ID_SPLL;
		spll->hw_state.spll = crtc_state->dpll_hw_state.spll;
		spll->crtc_mask |= 1 << intel_crtc->pipe;
	}

	return true;
}

struct skl_wrpll_context {
	uint64_t min_deviation;		/* current minimal deviation */
	uint64_t central_freq;		/* chosen central freq */
	uint64_t dco_freq;		/* chosen dco freq */
	unsigned int p;			/* chosen divider */
};

static void skl_wrpll_context_init(struct skl_wrpll_context *ctx)
{
	memset(ctx, 0, sizeof(*ctx));

	ctx->min_deviation = U64_MAX;
}

/* DCO freq must be within +1%/-6%  of the DCO central freq */
#define SKL_DCO_MAX_PDEVIATION	100
#define SKL_DCO_MAX_NDEVIATION	600

static void skl_wrpll_try_divider(struct skl_wrpll_context *ctx,
				  uint64_t central_freq,
				  uint64_t dco_freq,
				  unsigned int divider)
{
	uint64_t deviation;

	deviation = div64_u64(10000 * abs_diff(dco_freq, central_freq),
			      central_freq);

	/* positive deviation */
	if (dco_freq >= central_freq) {
		if (deviation < SKL_DCO_MAX_PDEVIATION &&
		    deviation < ctx->min_deviation) {
			ctx->min_deviation = deviation;
			ctx->central_freq = central_freq;
			ctx->dco_freq = dco_freq;
			ctx->p = divider;
		}
	/* negative deviation */
	} else if (deviation < SKL_DCO_MAX_NDEVIATION &&
		   deviation < ctx->min_deviation) {
		ctx->min_deviation = deviation;
		ctx->central_freq = central_freq;
		ctx->dco_freq = dco_freq;
		ctx->p = divider;
	}
}

static void skl_wrpll_get_multipliers(unsigned int p,
				      unsigned int *p0 /* out */,
				      unsigned int *p1 /* out */,
				      unsigned int *p2 /* out */)
{
	/* even dividers */
	if (p % 2 == 0) {
		unsigned int half = p / 2;

		if (half == 1 || half == 2 || half == 3 || half == 5) {
			*p0 = 2;
			*p1 = 1;
			*p2 = half;
		} else if (half % 2 == 0) {
			*p0 = 2;
			*p1 = half / 2;
			*p2 = 2;
		} else if (half % 3 == 0) {
			*p0 = 3;
			*p1 = half / 3;
			*p2 = 2;
		} else if (half % 7 == 0) {
			*p0 = 7;
			*p1 = half / 7;
			*p2 = 2;
		}
	} else if (p == 3 || p == 9) {  /* 3, 5, 7, 9, 15, 21, 35 */
		*p0 = 3;
		*p1 = 1;
		*p2 = p / 3;
	} else if (p == 5 || p == 7) {
		*p0 = p;
		*p1 = 1;
		*p2 = 1;
	} else if (p == 15) {
		*p0 = 3;
		*p1 = 1;
		*p2 = 5;
	} else if (p == 21) {
		*p0 = 7;
		*p1 = 1;
		*p2 = 3;
	} else if (p == 35) {
		*p0 = 7;
		*p1 = 1;
		*p2 = 5;
	}
}

struct skl_wrpll_params {
	uint32_t        dco_fraction;
	uint32_t        dco_integer;
	uint32_t        qdiv_ratio;
	uint32_t        qdiv_mode;
	uint32_t        kdiv;
	uint32_t        pdiv;
	uint32_t        central_freq;
};

static void skl_wrpll_params_populate(struct skl_wrpll_params *params,
				      uint64_t afe_clock,
				      uint64_t central_freq,
				      uint32_t p0, uint32_t p1, uint32_t p2)
{
	uint64_t dco_freq;

	switch (central_freq) {
	case 9600000000ULL:
		params->central_freq = 0;
		break;
	case 9000000000ULL:
		params->central_freq = 1;
		break;
	case 8400000000ULL:
		params->central_freq = 3;
	}

	switch (p0) {
	case 1:
		params->pdiv = 0;
		break;
	case 2:
		params->pdiv = 1;
		break;
	case 3:
		params->pdiv = 2;
		break;
	case 7:
		params->pdiv = 4;
		break;
	default:
		WARN(1, "Incorrect PDiv\n");
	}

	switch (p2) {
	case 5:
		params->kdiv = 0;
		break;
	case 2:
		params->kdiv = 1;
		break;
	case 3:
		params->kdiv = 2;
		break;
	case 1:
		params->kdiv = 3;
		break;
	default:
		WARN(1, "Incorrect KDiv\n");
	}

	params->qdiv_ratio = p1;
	params->qdiv_mode = (params->qdiv_ratio == 1) ? 0 : 1;

	dco_freq = p0 * p1 * p2 * afe_clock;

	/*
	 * Intermediate values are in Hz.
	 * Divide by MHz to match bsepc
	 */
	params->dco_integer = div_u64(dco_freq, 24 * MHz(1));
	params->dco_fraction =
		div_u64((div_u64(dco_freq, 24) -
			 params->dco_integer * MHz(1)) * 0x8000, MHz(1));
}

static bool
skl_ddi_calculate_wrpll(int clock /* in Hz */,
			struct skl_wrpll_params *wrpll_params)
{
	uint64_t afe_clock = clock * 5; /* AFE Clock is 5x Pixel clock */
	uint64_t dco_central_freq[3] = {8400000000ULL,
					9000000000ULL,
					9600000000ULL};
	static const int even_dividers[] = {  4,  6,  8, 10, 12, 14, 16, 18, 20,
					     24, 28, 30, 32, 36, 40, 42, 44,
					     48, 52, 54, 56, 60, 64, 66, 68,
					     70, 72, 76, 78, 80, 84, 88, 90,
					     92, 96, 98 };
	static const int odd_dividers[] = { 3, 5, 7, 9, 15, 21, 35 };
	static const struct {
		const int *list;
		int n_dividers;
	} dividers[] = {
		{ even_dividers, ARRAY_SIZE(even_dividers) },
		{ odd_dividers, ARRAY_SIZE(odd_dividers) },
	};
	struct skl_wrpll_context ctx;
	unsigned int dco, d, i;
	unsigned int p0, p1, p2;

	skl_wrpll_context_init(&ctx);

	for (d = 0; d < ARRAY_SIZE(dividers); d++) {
		for (dco = 0; dco < ARRAY_SIZE(dco_central_freq); dco++) {
			for (i = 0; i < dividers[d].n_dividers; i++) {
				unsigned int p = dividers[d].list[i];
				uint64_t dco_freq = p * afe_clock;

				skl_wrpll_try_divider(&ctx,
						      dco_central_freq[dco],
						      dco_freq,
						      p);
				/*
				 * Skip the remaining dividers if we're sure to
				 * have found the definitive divider, we can't
				 * improve a 0 deviation.
				 */
				if (ctx.min_deviation == 0)
					goto skip_remaining_dividers;
			}
		}

skip_remaining_dividers:
		/*
		 * If a solution is found with an even divider, prefer
		 * this one.
		 */
		if (d == 0 && ctx.p)
			break;
	}

	if (!ctx.p) {
		DRM_DEBUG_DRIVER("No valid divider found for %dHz\n", clock);
		return false;
	}

	/*
	 * gcc incorrectly analyses that these can be used without being
	 * initialized. To be fair, it's hard to guess.
	 */
	p0 = p1 = p2 = 0;
	skl_wrpll_get_multipliers(ctx.p, &p0, &p1, &p2);
	skl_wrpll_params_populate(wrpll_params, afe_clock, ctx.central_freq,
				  p0, p1, p2);

	return true;
}

static bool
skl_ddi_pll_select(struct intel_crtc *intel_crtc,
		   struct intel_crtc_state *crtc_state,
		   struct intel_encoder *intel_encoder)
{
	struct intel_shared_dpll *pll;
	uint32_t ctrl1, cfgcr1, cfgcr2;
	int clock = crtc_state->port_clock;

	/*
	 * See comment in intel_dpll_hw_state to understand why we always use 0
	 * as the DPLL id in this function.
	 */

	ctrl1 = DPLL_CTRL1_OVERRIDE(0);

	if (intel_encoder->type == INTEL_OUTPUT_HDMI) {
		struct skl_wrpll_params wrpll_params = { 0, };

		ctrl1 |= DPLL_CTRL1_HDMI_MODE(0);

		if (!skl_ddi_calculate_wrpll(clock * 1000, &wrpll_params))
			return false;

		cfgcr1 = DPLL_CFGCR1_FREQ_ENABLE |
			 DPLL_CFGCR1_DCO_FRACTION(wrpll_params.dco_fraction) |
			 wrpll_params.dco_integer;

		cfgcr2 = DPLL_CFGCR2_QDIV_RATIO(wrpll_params.qdiv_ratio) |
			 DPLL_CFGCR2_QDIV_MODE(wrpll_params.qdiv_mode) |
			 DPLL_CFGCR2_KDIV(wrpll_params.kdiv) |
			 DPLL_CFGCR2_PDIV(wrpll_params.pdiv) |
			 wrpll_params.central_freq;
	} else if (intel_encoder->type == INTEL_OUTPUT_DISPLAYPORT ||
		   intel_encoder->type == INTEL_OUTPUT_DP_MST) {
		switch (crtc_state->port_clock / 2) {
		case 81000:
			ctrl1 |= DPLL_CTRL1_LINK_RATE(DPLL_CTRL1_LINK_RATE_810, 0);
			break;
		case 135000:
			ctrl1 |= DPLL_CTRL1_LINK_RATE(DPLL_CTRL1_LINK_RATE_1350, 0);
			break;
		case 270000:
			ctrl1 |= DPLL_CTRL1_LINK_RATE(DPLL_CTRL1_LINK_RATE_2700, 0);
			break;
		}

		cfgcr1 = cfgcr2 = 0;
	} else /* eDP */
		return true;

	memset(&crtc_state->dpll_hw_state, 0,
	       sizeof(crtc_state->dpll_hw_state));

	crtc_state->dpll_hw_state.ctrl1 = ctrl1;
	crtc_state->dpll_hw_state.cfgcr1 = cfgcr1;
	crtc_state->dpll_hw_state.cfgcr2 = cfgcr2;

	pll = intel_get_shared_dpll(intel_crtc, crtc_state);
	if (pll == NULL) {
		DRM_DEBUG_DRIVER("failed to find PLL for pipe %c\n",
				 pipe_name(intel_crtc->pipe));
		return false;
	}

	/* shared DPLL id 0 is DPLL 1 */
	crtc_state->ddi_pll_sel = pll->id + 1;

	return true;
}

/* bxt clock parameters */
struct bxt_clk_div {
	int clock;
	uint32_t p1;
	uint32_t p2;
	uint32_t m2_int;
	uint32_t m2_frac;
	bool m2_frac_en;
	uint32_t n;
};

/* pre-calculated values for DP linkrates */
static const struct bxt_clk_div bxt_dp_clk_val[] = {
	{162000, 4, 2, 32, 1677722, 1, 1},
	{270000, 4, 1, 27,       0, 0, 1},
	{540000, 2, 1, 27,       0, 0, 1},
	{216000, 3, 2, 32, 1677722, 1, 1},
	{243000, 4, 1, 24, 1258291, 1, 1},
	{324000, 4, 1, 32, 1677722, 1, 1},
	{432000, 3, 1, 32, 1677722, 1, 1}
};

static bool
bxt_ddi_pll_select(struct intel_crtc *intel_crtc,
		   struct intel_crtc_state *crtc_state,
		   struct intel_encoder *intel_encoder)
{
	struct intel_shared_dpll *pll;
	struct bxt_clk_div clk_div = {0};
	int vco = 0;
	uint32_t prop_coef, int_coef, gain_ctl, targ_cnt;
	uint32_t lanestagger;
	int clock = crtc_state->port_clock;

	if (intel_encoder->type == INTEL_OUTPUT_HDMI) {
		intel_clock_t best_clock;

		/* Calculate HDMI div */
		/*
		 * FIXME: tie the following calculation into
		 * i9xx_crtc_compute_clock
		 */
		if (!bxt_find_best_dpll(crtc_state, clock, &best_clock)) {
			DRM_DEBUG_DRIVER("no PLL dividers found for clock %d pipe %c\n",
					 clock, pipe_name(intel_crtc->pipe));
			return false;
		}

		clk_div.p1 = best_clock.p1;
		clk_div.p2 = best_clock.p2;
		WARN_ON(best_clock.m1 != 2);
		clk_div.n = best_clock.n;
		clk_div.m2_int = best_clock.m2 >> 22;
		clk_div.m2_frac = best_clock.m2 & ((1 << 22) - 1);
		clk_div.m2_frac_en = clk_div.m2_frac != 0;

		vco = best_clock.vco;
	} else if (intel_encoder->type == INTEL_OUTPUT_DISPLAYPORT ||
			intel_encoder->type == INTEL_OUTPUT_EDP) {
		int i;

		clk_div = bxt_dp_clk_val[0];
		for (i = 0; i < ARRAY_SIZE(bxt_dp_clk_val); ++i) {
			if (bxt_dp_clk_val[i].clock == clock) {
				clk_div = bxt_dp_clk_val[i];
				break;
			}
		}
		vco = clock * 10 / 2 * clk_div.p1 * clk_div.p2;
	}

	if (vco >= 6200000 && vco <= 6700000) {
		prop_coef = 4;
		int_coef = 9;
		gain_ctl = 3;
		targ_cnt = 8;
	} else if ((vco > 5400000 && vco < 6200000) ||
			(vco >= 4800000 && vco < 5400000)) {
		prop_coef = 5;
		int_coef = 11;
		gain_ctl = 3;
		targ_cnt = 9;
	} else if (vco == 5400000) {
		prop_coef = 3;
		int_coef = 8;
		gain_ctl = 1;
		targ_cnt = 9;
	} else {
		DRM_ERROR("Invalid VCO\n");
		return false;
	}

	memset(&crtc_state->dpll_hw_state, 0,
	       sizeof(crtc_state->dpll_hw_state));

	if (clock > 270000)
		lanestagger = 0x18;
	else if (clock > 135000)
		lanestagger = 0x0d;
	else if (clock > 67000)
		lanestagger = 0x07;
	else if (clock > 33000)
		lanestagger = 0x04;
	else
		lanestagger = 0x02;

	crtc_state->dpll_hw_state.ebb0 =
		PORT_PLL_P1(clk_div.p1) | PORT_PLL_P2(clk_div.p2);
	crtc_state->dpll_hw_state.pll0 = clk_div.m2_int;
	crtc_state->dpll_hw_state.pll1 = PORT_PLL_N(clk_div.n);
	crtc_state->dpll_hw_state.pll2 = clk_div.m2_frac;

	if (clk_div.m2_frac_en)
		crtc_state->dpll_hw_state.pll3 =
			PORT_PLL_M2_FRAC_ENABLE;

	crtc_state->dpll_hw_state.pll6 =
		prop_coef | PORT_PLL_INT_COEFF(int_coef);
	crtc_state->dpll_hw_state.pll6 |=
		PORT_PLL_GAIN_CTL(gain_ctl);

	crtc_state->dpll_hw_state.pll8 = targ_cnt;

	crtc_state->dpll_hw_state.pll9 = 5 << PORT_PLL_LOCK_THRESHOLD_SHIFT;

	crtc_state->dpll_hw_state.pll10 =
		PORT_PLL_DCO_AMP(PORT_PLL_DCO_AMP_DEFAULT)
		| PORT_PLL_DCO_AMP_OVR_EN_H;

	crtc_state->dpll_hw_state.ebb4 = PORT_PLL_10BIT_CLK_ENABLE;

	crtc_state->dpll_hw_state.pcsdw12 =
		LANESTAGGER_STRAP_OVRD | lanestagger;

	pll = intel_get_shared_dpll(intel_crtc, crtc_state);
	if (pll == NULL) {
		DRM_DEBUG_DRIVER("failed to find PLL for pipe %c\n",
			pipe_name(intel_crtc->pipe));
		return false;
	}

	/* shared DPLL id 0 is DPLL A */
	crtc_state->ddi_pll_sel = pll->id;

	return true;
}

/*
 * Tries to find a *shared* PLL for the CRTC and store it in
 * intel_crtc->ddi_pll_sel.
 *
 * For private DPLLs, compute_config() should do the selection for us. This
 * function should be folded into compute_config() eventually.
 */
bool intel_ddi_pll_select(struct intel_crtc *intel_crtc,
			  struct intel_crtc_state *crtc_state)
{
	struct drm_device *dev = intel_crtc->base.dev;
	struct intel_encoder *intel_encoder =
		intel_ddi_get_crtc_new_encoder(crtc_state);

	if (IS_SKYLAKE(dev) || IS_KABYLAKE(dev))
		return skl_ddi_pll_select(intel_crtc, crtc_state,
					  intel_encoder);
	else if (IS_BROXTON(dev))
		return bxt_ddi_pll_select(intel_crtc, crtc_state,
					  intel_encoder);
	else
		return hsw_ddi_pll_select(intel_crtc, crtc_state,
					  intel_encoder);
}

void intel_ddi_set_pipe_settings(struct drm_crtc *crtc)
{
	struct drm_i915_private *dev_priv = crtc->dev->dev_private;
	struct intel_crtc *intel_crtc = to_intel_crtc(crtc);
	struct intel_encoder *intel_encoder = intel_ddi_get_crtc_encoder(crtc);
	enum transcoder cpu_transcoder = intel_crtc->config->cpu_transcoder;
	int type = intel_encoder->type;
	uint32_t temp;

	if (type == INTEL_OUTPUT_DISPLAYPORT || type == INTEL_OUTPUT_EDP || type == INTEL_OUTPUT_DP_MST) {
		temp = TRANS_MSA_SYNC_CLK;
		switch (intel_crtc->config->pipe_bpp) {
		case 18:
			temp |= TRANS_MSA_6_BPC;
			break;
		case 24:
			temp |= TRANS_MSA_8_BPC;
			break;
		case 30:
			temp |= TRANS_MSA_10_BPC;
			break;
		case 36:
			temp |= TRANS_MSA_12_BPC;
			break;
		default:
			BUG();
		}
		I915_WRITE(TRANS_MSA_MISC(cpu_transcoder), temp);
	}
}

void intel_ddi_set_vc_payload_alloc(struct drm_crtc *crtc, bool state)
{
	struct intel_crtc *intel_crtc = to_intel_crtc(crtc);
	struct drm_device *dev = crtc->dev;
	struct drm_i915_private *dev_priv = dev->dev_private;
	enum transcoder cpu_transcoder = intel_crtc->config->cpu_transcoder;
	uint32_t temp;
	temp = I915_READ(TRANS_DDI_FUNC_CTL(cpu_transcoder));
	if (state == true)
		temp |= TRANS_DDI_DP_VC_PAYLOAD_ALLOC;
	else
		temp &= ~TRANS_DDI_DP_VC_PAYLOAD_ALLOC;
	I915_WRITE(TRANS_DDI_FUNC_CTL(cpu_transcoder), temp);
}

void intel_ddi_enable_transcoder_func(struct drm_crtc *crtc)
{
	struct intel_crtc *intel_crtc = to_intel_crtc(crtc);
	struct intel_encoder *intel_encoder = intel_ddi_get_crtc_encoder(crtc);
	struct drm_encoder *encoder = &intel_encoder->base;
	struct drm_device *dev = crtc->dev;
	struct drm_i915_private *dev_priv = dev->dev_private;
	enum pipe pipe = intel_crtc->pipe;
	enum transcoder cpu_transcoder = intel_crtc->config->cpu_transcoder;
	enum port port = intel_ddi_get_encoder_port(intel_encoder);
	int type = intel_encoder->type;
	uint32_t temp;

	/* Enable TRANS_DDI_FUNC_CTL for the pipe to work in HDMI mode */
	temp = TRANS_DDI_FUNC_ENABLE;
	temp |= TRANS_DDI_SELECT_PORT(port);

	switch (intel_crtc->config->pipe_bpp) {
	case 18:
		temp |= TRANS_DDI_BPC_6;
		break;
	case 24:
		temp |= TRANS_DDI_BPC_8;
		break;
	case 30:
		temp |= TRANS_DDI_BPC_10;
		break;
	case 36:
		temp |= TRANS_DDI_BPC_12;
		break;
	default:
		BUG();
	}

	if (intel_crtc->config->base.adjusted_mode.flags & DRM_MODE_FLAG_PVSYNC)
		temp |= TRANS_DDI_PVSYNC;
	if (intel_crtc->config->base.adjusted_mode.flags & DRM_MODE_FLAG_PHSYNC)
		temp |= TRANS_DDI_PHSYNC;

	if (cpu_transcoder == TRANSCODER_EDP) {
		switch (pipe) {
		case PIPE_A:
			/* On Haswell, can only use the always-on power well for
			 * eDP when not using the panel fitter, and when not
			 * using motion blur mitigation (which we don't
			 * support). */
			if (IS_HASWELL(dev) &&
			    (intel_crtc->config->pch_pfit.enabled ||
			     intel_crtc->config->pch_pfit.force_thru))
				temp |= TRANS_DDI_EDP_INPUT_A_ONOFF;
			else
				temp |= TRANS_DDI_EDP_INPUT_A_ON;
			break;
		case PIPE_B:
			temp |= TRANS_DDI_EDP_INPUT_B_ONOFF;
			break;
		case PIPE_C:
			temp |= TRANS_DDI_EDP_INPUT_C_ONOFF;
			break;
		default:
			BUG();
			break;
		}
	}

	if (type == INTEL_OUTPUT_HDMI) {
		if (intel_crtc->config->has_hdmi_sink)
			temp |= TRANS_DDI_MODE_SELECT_HDMI;
		else
			temp |= TRANS_DDI_MODE_SELECT_DVI;

	} else if (type == INTEL_OUTPUT_ANALOG) {
		temp |= TRANS_DDI_MODE_SELECT_FDI;
		temp |= (intel_crtc->config->fdi_lanes - 1) << 1;

	} else if (type == INTEL_OUTPUT_DISPLAYPORT ||
		   type == INTEL_OUTPUT_EDP) {
		struct intel_dp *intel_dp = enc_to_intel_dp(encoder);

		if (intel_dp->is_mst) {
			temp |= TRANS_DDI_MODE_SELECT_DP_MST;
		} else
			temp |= TRANS_DDI_MODE_SELECT_DP_SST;

		temp |= DDI_PORT_WIDTH(intel_crtc->config->lane_count);
	} else if (type == INTEL_OUTPUT_DP_MST) {
		struct intel_dp *intel_dp = &enc_to_mst(encoder)->primary->dp;

		if (intel_dp->is_mst) {
			temp |= TRANS_DDI_MODE_SELECT_DP_MST;
		} else
			temp |= TRANS_DDI_MODE_SELECT_DP_SST;

		temp |= DDI_PORT_WIDTH(intel_crtc->config->lane_count);
	} else {
		WARN(1, "Invalid encoder type %d for pipe %c\n",
		     intel_encoder->type, pipe_name(pipe));
	}

	I915_WRITE(TRANS_DDI_FUNC_CTL(cpu_transcoder), temp);
}

void intel_ddi_disable_transcoder_func(struct drm_i915_private *dev_priv,
				       enum transcoder cpu_transcoder)
{
	i915_reg_t reg = TRANS_DDI_FUNC_CTL(cpu_transcoder);
	uint32_t val = I915_READ(reg);

	val &= ~(TRANS_DDI_FUNC_ENABLE | TRANS_DDI_PORT_MASK | TRANS_DDI_DP_VC_PAYLOAD_ALLOC);
	val |= TRANS_DDI_PORT_NONE;
	I915_WRITE(reg, val);
}

bool intel_ddi_connector_get_hw_state(struct intel_connector *intel_connector)
{
	struct drm_device *dev = intel_connector->base.dev;
	struct drm_i915_private *dev_priv = dev->dev_private;
	struct intel_encoder *intel_encoder = intel_connector->encoder;
	int type = intel_connector->base.connector_type;
	enum port port = intel_ddi_get_encoder_port(intel_encoder);
	enum pipe pipe = 0;
	enum transcoder cpu_transcoder;
	enum intel_display_power_domain power_domain;
	uint32_t tmp;
	bool ret;

	power_domain = intel_display_port_power_domain(intel_encoder);
	if (!intel_display_power_get_if_enabled(dev_priv, power_domain))
		return false;

	if (!intel_encoder->get_hw_state(intel_encoder, &pipe)) {
		ret = false;
		goto out;
	}

	if (port == PORT_A)
		cpu_transcoder = TRANSCODER_EDP;
	else
		cpu_transcoder = (enum transcoder) pipe;

	tmp = I915_READ(TRANS_DDI_FUNC_CTL(cpu_transcoder));

	switch (tmp & TRANS_DDI_MODE_SELECT_MASK) {
	case TRANS_DDI_MODE_SELECT_HDMI:
	case TRANS_DDI_MODE_SELECT_DVI:
		ret = type == DRM_MODE_CONNECTOR_HDMIA;
		break;

	case TRANS_DDI_MODE_SELECT_DP_SST:
		ret = type == DRM_MODE_CONNECTOR_eDP ||
		      type == DRM_MODE_CONNECTOR_DisplayPort;
		break;

	case TRANS_DDI_MODE_SELECT_DP_MST:
		/* if the transcoder is in MST state then
		 * connector isn't connected */
		ret = false;
		break;

	case TRANS_DDI_MODE_SELECT_FDI:
		ret = type == DRM_MODE_CONNECTOR_VGA;
		break;

	default:
		ret = false;
		break;
	}

out:
	intel_display_power_put(dev_priv, power_domain);

	return ret;
}

bool intel_ddi_get_hw_state(struct intel_encoder *encoder,
			    enum pipe *pipe)
{
	struct drm_device *dev = encoder->base.dev;
	struct drm_i915_private *dev_priv = dev->dev_private;
	enum port port = intel_ddi_get_encoder_port(encoder);
	enum intel_display_power_domain power_domain;
	u32 tmp;
	int i;
	bool ret;

	power_domain = intel_display_port_power_domain(encoder);
	if (!intel_display_power_get_if_enabled(dev_priv, power_domain))
		return false;

	ret = false;

	tmp = I915_READ(DDI_BUF_CTL(port));

	if (!(tmp & DDI_BUF_CTL_ENABLE))
		goto out;

	if (port == PORT_A) {
		tmp = I915_READ(TRANS_DDI_FUNC_CTL(TRANSCODER_EDP));

		switch (tmp & TRANS_DDI_EDP_INPUT_MASK) {
		case TRANS_DDI_EDP_INPUT_A_ON:
		case TRANS_DDI_EDP_INPUT_A_ONOFF:
			*pipe = PIPE_A;
			break;
		case TRANS_DDI_EDP_INPUT_B_ONOFF:
			*pipe = PIPE_B;
			break;
		case TRANS_DDI_EDP_INPUT_C_ONOFF:
			*pipe = PIPE_C;
			break;
		}

		ret = true;

		goto out;
	}

	for (i = TRANSCODER_A; i <= TRANSCODER_C; i++) {
		tmp = I915_READ(TRANS_DDI_FUNC_CTL(i));

		if ((tmp & TRANS_DDI_PORT_MASK) == TRANS_DDI_SELECT_PORT(port)) {
			if ((tmp & TRANS_DDI_MODE_SELECT_MASK) ==
			    TRANS_DDI_MODE_SELECT_DP_MST)
				goto out;

			*pipe = i;
			ret = true;

			goto out;
		}
	}

	DRM_DEBUG_KMS("No pipe for ddi port %c found\n", port_name(port));

out:
	intel_display_power_put(dev_priv, power_domain);

	return ret;
}

void intel_ddi_enable_pipe_clock(struct intel_crtc *intel_crtc)
{
	struct drm_crtc *crtc = &intel_crtc->base;
	struct drm_device *dev = crtc->dev;
	struct drm_i915_private *dev_priv = dev->dev_private;
	struct intel_encoder *intel_encoder = intel_ddi_get_crtc_encoder(crtc);
	enum port port = intel_ddi_get_encoder_port(intel_encoder);
	enum transcoder cpu_transcoder = intel_crtc->config->cpu_transcoder;

	if (cpu_transcoder != TRANSCODER_EDP)
		I915_WRITE(TRANS_CLK_SEL(cpu_transcoder),
			   TRANS_CLK_SEL_PORT(port));
}

void intel_ddi_disable_pipe_clock(struct intel_crtc *intel_crtc)
{
	struct drm_i915_private *dev_priv = intel_crtc->base.dev->dev_private;
	enum transcoder cpu_transcoder = intel_crtc->config->cpu_transcoder;

	if (cpu_transcoder != TRANSCODER_EDP)
		I915_WRITE(TRANS_CLK_SEL(cpu_transcoder),
			   TRANS_CLK_SEL_DISABLED);
}

static void skl_ddi_set_iboost(struct drm_device *dev, u32 level,
			       enum port port, int type)
{
	struct drm_i915_private *dev_priv = dev->dev_private;
	const struct ddi_buf_trans *ddi_translations;
	uint8_t iboost;
	uint8_t dp_iboost, hdmi_iboost;
	int n_entries;
	u32 reg;

	/* VBT may override standard boost values */
	dp_iboost = dev_priv->vbt.ddi_port_info[port].dp_boost_level;
	hdmi_iboost = dev_priv->vbt.ddi_port_info[port].hdmi_boost_level;

	if (type == INTEL_OUTPUT_DISPLAYPORT) {
		if (dp_iboost) {
			iboost = dp_iboost;
		} else {
			ddi_translations = skl_get_buf_trans_dp(dev, &n_entries);
			iboost = ddi_translations[level].i_boost;
		}
	} else if (type == INTEL_OUTPUT_EDP) {
		if (dp_iboost) {
			iboost = dp_iboost;
		} else {
			ddi_translations = skl_get_buf_trans_edp(dev, &n_entries);
			iboost = ddi_translations[level].i_boost;
		}
	} else if (type == INTEL_OUTPUT_HDMI) {
		if (hdmi_iboost) {
			iboost = hdmi_iboost;
		} else {
			ddi_translations = skl_get_buf_trans_hdmi(dev, &n_entries);
			iboost = ddi_translations[level].i_boost;
		}
	} else {
		return;
	}

	/* Make sure that the requested I_boost is valid */
	if (iboost && iboost != 0x1 && iboost != 0x3 && iboost != 0x7) {
		DRM_ERROR("Invalid I_boost value %u\n", iboost);
		return;
	}

	reg = I915_READ(DISPIO_CR_TX_BMU_CR0);
	reg &= ~BALANCE_LEG_MASK(port);
	reg &= ~(1 << (BALANCE_LEG_DISABLE_SHIFT + port));

	if (iboost)
		reg |= iboost << BALANCE_LEG_SHIFT(port);
	else
		reg |= 1 << (BALANCE_LEG_DISABLE_SHIFT + port);

	I915_WRITE(DISPIO_CR_TX_BMU_CR0, reg);
}

static void bxt_ddi_vswing_sequence(struct drm_device *dev, u32 level,
				    enum port port, int type)
{
	struct drm_i915_private *dev_priv = dev->dev_private;
	const struct bxt_ddi_buf_trans *ddi_translations;
	u32 n_entries, i;
	uint32_t val;

	if (type == INTEL_OUTPUT_EDP && dev_priv->edp_low_vswing) {
		n_entries = ARRAY_SIZE(bxt_ddi_translations_edp);
		ddi_translations = bxt_ddi_translations_edp;
	} else if (type == INTEL_OUTPUT_DISPLAYPORT
			|| type == INTEL_OUTPUT_EDP) {
		n_entries = ARRAY_SIZE(bxt_ddi_translations_dp);
		ddi_translations = bxt_ddi_translations_dp;
	} else if (type == INTEL_OUTPUT_HDMI) {
		n_entries = ARRAY_SIZE(bxt_ddi_translations_hdmi);
		ddi_translations = bxt_ddi_translations_hdmi;
	} else {
		DRM_DEBUG_KMS("Vswing programming not done for encoder %d\n",
				type);
		return;
	}

	/* Check if default value has to be used */
	if (level >= n_entries ||
	    (type == INTEL_OUTPUT_HDMI && level == HDMI_LEVEL_SHIFT_UNKNOWN)) {
		for (i = 0; i < n_entries; i++) {
			if (ddi_translations[i].default_index) {
				level = i;
				break;
			}
		}
	}

	/*
	 * While we write to the group register to program all lanes at once we
	 * can read only lane registers and we pick lanes 0/1 for that.
	 */
	val = I915_READ(BXT_PORT_PCS_DW10_LN01(port));
	val &= ~(TX2_SWING_CALC_INIT | TX1_SWING_CALC_INIT);
	I915_WRITE(BXT_PORT_PCS_DW10_GRP(port), val);

	val = I915_READ(BXT_PORT_TX_DW2_LN0(port));
	val &= ~(MARGIN_000 | UNIQ_TRANS_SCALE);
	val |= ddi_translations[level].margin << MARGIN_000_SHIFT |
	       ddi_translations[level].scale << UNIQ_TRANS_SCALE_SHIFT;
	I915_WRITE(BXT_PORT_TX_DW2_GRP(port), val);

	val = I915_READ(BXT_PORT_TX_DW3_LN0(port));
	val &= ~SCALE_DCOMP_METHOD;
	if (ddi_translations[level].enable)
		val |= SCALE_DCOMP_METHOD;

	if ((val & UNIQUE_TRANGE_EN_METHOD) && !(val & SCALE_DCOMP_METHOD))
		DRM_ERROR("Disabled scaling while ouniqetrangenmethod was set");

	I915_WRITE(BXT_PORT_TX_DW3_GRP(port), val);

	val = I915_READ(BXT_PORT_TX_DW4_LN0(port));
	val &= ~DE_EMPHASIS;
	val |= ddi_translations[level].deemphasis << DEEMPH_SHIFT;
	I915_WRITE(BXT_PORT_TX_DW4_GRP(port), val);

	val = I915_READ(BXT_PORT_PCS_DW10_LN01(port));
	val |= TX2_SWING_CALC_INIT | TX1_SWING_CALC_INIT;
	I915_WRITE(BXT_PORT_PCS_DW10_GRP(port), val);
}

static uint32_t translate_signal_level(int signal_levels)
{
	uint32_t level;

	switch (signal_levels) {
	default:
		DRM_DEBUG_KMS("Unsupported voltage swing/pre-emphasis level: 0x%x\n",
			      signal_levels);
	case DP_TRAIN_VOLTAGE_SWING_LEVEL_0 | DP_TRAIN_PRE_EMPH_LEVEL_0:
		level = 0;
		break;
	case DP_TRAIN_VOLTAGE_SWING_LEVEL_0 | DP_TRAIN_PRE_EMPH_LEVEL_1:
		level = 1;
		break;
	case DP_TRAIN_VOLTAGE_SWING_LEVEL_0 | DP_TRAIN_PRE_EMPH_LEVEL_2:
		level = 2;
		break;
	case DP_TRAIN_VOLTAGE_SWING_LEVEL_0 | DP_TRAIN_PRE_EMPH_LEVEL_3:
		level = 3;
		break;

	case DP_TRAIN_VOLTAGE_SWING_LEVEL_1 | DP_TRAIN_PRE_EMPH_LEVEL_0:
		level = 4;
		break;
	case DP_TRAIN_VOLTAGE_SWING_LEVEL_1 | DP_TRAIN_PRE_EMPH_LEVEL_1:
		level = 5;
		break;
	case DP_TRAIN_VOLTAGE_SWING_LEVEL_1 | DP_TRAIN_PRE_EMPH_LEVEL_2:
		level = 6;
		break;

	case DP_TRAIN_VOLTAGE_SWING_LEVEL_2 | DP_TRAIN_PRE_EMPH_LEVEL_0:
		level = 7;
		break;
	case DP_TRAIN_VOLTAGE_SWING_LEVEL_2 | DP_TRAIN_PRE_EMPH_LEVEL_1:
		level = 8;
		break;

	case DP_TRAIN_VOLTAGE_SWING_LEVEL_3 | DP_TRAIN_PRE_EMPH_LEVEL_0:
		level = 9;
		break;
	}

	return level;
}

uint32_t ddi_signal_levels(struct intel_dp *intel_dp)
{
	struct intel_digital_port *dport = dp_to_dig_port(intel_dp);
	struct drm_device *dev = dport->base.base.dev;
	struct intel_encoder *encoder = &dport->base;
	uint8_t train_set = intel_dp->train_set[0];
	int signal_levels = train_set & (DP_TRAIN_VOLTAGE_SWING_MASK |
					 DP_TRAIN_PRE_EMPHASIS_MASK);
	enum port port = dport->port;
	uint32_t level;

	level = translate_signal_level(signal_levels);

	if (IS_SKYLAKE(dev) || IS_KABYLAKE(dev))
		skl_ddi_set_iboost(dev, level, port, encoder->type);
	else if (IS_BROXTON(dev))
		bxt_ddi_vswing_sequence(dev, level, port, encoder->type);

	return DDI_BUF_TRANS_SELECT(level);
}

void intel_ddi_clk_select(struct intel_encoder *encoder,
			  const struct intel_crtc_state *pipe_config)
{
	struct drm_i915_private *dev_priv = to_i915(encoder->base.dev);
	enum port port = intel_ddi_get_encoder_port(encoder);

	if (IS_SKYLAKE(dev_priv) || IS_KABYLAKE(dev_priv)) {
		uint32_t dpll = pipe_config->ddi_pll_sel;
		uint32_t val;

		/*
		 * DPLL0 is used for eDP and is the only "private" DPLL (as
		 * opposed to shared) on SKL
		 */
		if (encoder->type == INTEL_OUTPUT_EDP) {
			WARN_ON(dpll != SKL_DPLL0);

			val = I915_READ(DPLL_CTRL1);

			val &= ~(DPLL_CTRL1_HDMI_MODE(dpll) |
				 DPLL_CTRL1_SSC(dpll) |
				 DPLL_CTRL1_LINK_RATE_MASK(dpll));
			val |= pipe_config->dpll_hw_state.ctrl1 << (dpll * 6);

			I915_WRITE(DPLL_CTRL1, val);
			POSTING_READ(DPLL_CTRL1);
		}

		/* DDI -> PLL mapping  */
		val = I915_READ(DPLL_CTRL2);

		val &= ~(DPLL_CTRL2_DDI_CLK_OFF(port) |
			DPLL_CTRL2_DDI_CLK_SEL_MASK(port));
		val |= (DPLL_CTRL2_DDI_CLK_SEL(dpll, port) |
			DPLL_CTRL2_DDI_SEL_OVERRIDE(port));

		I915_WRITE(DPLL_CTRL2, val);

	} else if (INTEL_INFO(dev_priv)->gen < 9) {
		WARN_ON(pipe_config->ddi_pll_sel == PORT_CLK_SEL_NONE);
		I915_WRITE(PORT_CLK_SEL(port), pipe_config->ddi_pll_sel);
<<<<<<< HEAD
	}
}

static void intel_ddi_pre_enable(struct intel_encoder *intel_encoder)
{
	struct drm_encoder *encoder = &intel_encoder->base;
	struct drm_device *dev = encoder->dev;
	struct drm_i915_private *dev_priv = dev->dev_private;
	struct intel_crtc *crtc = to_intel_crtc(encoder->crtc);
	enum port port = intel_ddi_get_encoder_port(intel_encoder);
	int type = intel_encoder->type;
	int hdmi_level;

	if (type == INTEL_OUTPUT_EDP) {
		struct intel_dp *intel_dp = enc_to_intel_dp(encoder);
		intel_edp_panel_on(intel_dp);
=======
>>>>>>> f3c87e99
	}
}

static void intel_ddi_pre_enable(struct intel_encoder *intel_encoder)
{
	struct drm_encoder *encoder = &intel_encoder->base;
	struct drm_device *dev = encoder->dev;
	struct drm_i915_private *dev_priv = dev->dev_private;
	struct intel_crtc *crtc = to_intel_crtc(encoder->crtc);
	enum port port = intel_ddi_get_encoder_port(intel_encoder);
	int type = intel_encoder->type;
	int hdmi_level;

	if (type == INTEL_OUTPUT_EDP) {
		struct intel_dp *intel_dp = enc_to_intel_dp(encoder);
		intel_edp_panel_on(intel_dp);
	}

	intel_ddi_clk_select(intel_encoder, crtc->config);

	intel_ddi_clk_select(intel_encoder, crtc->config);

	if (type == INTEL_OUTPUT_DISPLAYPORT || type == INTEL_OUTPUT_EDP) {
		struct intel_dp *intel_dp = enc_to_intel_dp(encoder);

		intel_dp_set_link_params(intel_dp, crtc->config);

		intel_ddi_init_dp_buf_reg(intel_encoder);

		intel_dp_sink_dpms(intel_dp, DRM_MODE_DPMS_ON);
		intel_dp_start_link_train(intel_dp);
		if (port != PORT_A || INTEL_INFO(dev)->gen >= 9)
			intel_dp_stop_link_train(intel_dp);
	} else if (type == INTEL_OUTPUT_HDMI) {
		struct intel_hdmi *intel_hdmi = enc_to_intel_hdmi(encoder);

		if (IS_BROXTON(dev)) {
			hdmi_level = dev_priv->vbt.
				ddi_port_info[port].hdmi_level_shift;
			bxt_ddi_vswing_sequence(dev, hdmi_level, port,
					INTEL_OUTPUT_HDMI);
		}
		intel_hdmi->set_infoframes(encoder,
					   crtc->config->has_hdmi_sink,
					   &crtc->config->base.adjusted_mode);
	}
}

static void intel_ddi_post_disable(struct intel_encoder *intel_encoder)
{
	struct drm_encoder *encoder = &intel_encoder->base;
	struct drm_device *dev = encoder->dev;
	struct drm_i915_private *dev_priv = dev->dev_private;
	enum port port = intel_ddi_get_encoder_port(intel_encoder);
	int type = intel_encoder->type;
	uint32_t val;
	bool wait = false;

	val = I915_READ(DDI_BUF_CTL(port));
	if (val & DDI_BUF_CTL_ENABLE) {
		val &= ~DDI_BUF_CTL_ENABLE;
		I915_WRITE(DDI_BUF_CTL(port), val);
		wait = true;
	}

	val = I915_READ(DP_TP_CTL(port));
	val &= ~(DP_TP_CTL_ENABLE | DP_TP_CTL_LINK_TRAIN_MASK);
	val |= DP_TP_CTL_LINK_TRAIN_PAT1;
	I915_WRITE(DP_TP_CTL(port), val);

	if (wait)
		intel_wait_ddi_buf_idle(dev_priv, port);

	if (type == INTEL_OUTPUT_DISPLAYPORT || type == INTEL_OUTPUT_EDP) {
		struct intel_dp *intel_dp = enc_to_intel_dp(encoder);
		intel_dp_sink_dpms(intel_dp, DRM_MODE_DPMS_OFF);
		intel_edp_panel_vdd_on(intel_dp);
		intel_edp_panel_off(intel_dp);
	}

	if (IS_SKYLAKE(dev) || IS_KABYLAKE(dev))
		I915_WRITE(DPLL_CTRL2, (I915_READ(DPLL_CTRL2) |
					DPLL_CTRL2_DDI_CLK_OFF(port)));
	else if (INTEL_INFO(dev)->gen < 9)
		I915_WRITE(PORT_CLK_SEL(port), PORT_CLK_SEL_NONE);
}

static void intel_enable_ddi(struct intel_encoder *intel_encoder)
{
	struct drm_encoder *encoder = &intel_encoder->base;
	struct drm_crtc *crtc = encoder->crtc;
	struct intel_crtc *intel_crtc = to_intel_crtc(crtc);
	struct drm_device *dev = encoder->dev;
	struct drm_i915_private *dev_priv = dev->dev_private;
	enum port port = intel_ddi_get_encoder_port(intel_encoder);
	int type = intel_encoder->type;

	if (type == INTEL_OUTPUT_HDMI) {
		struct intel_digital_port *intel_dig_port =
			enc_to_dig_port(encoder);

		/* In HDMI/DVI mode, the port width, and swing/emphasis values
		 * are ignored so nothing special needs to be done besides
		 * enabling the port.
		 */
		I915_WRITE(DDI_BUF_CTL(port),
			   intel_dig_port->saved_port_bits |
			   DDI_BUF_CTL_ENABLE);
	} else if (type == INTEL_OUTPUT_EDP) {
		struct intel_dp *intel_dp = enc_to_intel_dp(encoder);

		if (port == PORT_A && INTEL_INFO(dev)->gen < 9)
			intel_dp_stop_link_train(intel_dp);

		intel_edp_backlight_on(intel_dp);
		intel_psr_enable(intel_dp);
		intel_edp_drrs_enable(intel_dp);
	}

	if (intel_crtc->config->has_audio) {
		intel_display_power_get(dev_priv, POWER_DOMAIN_AUDIO);
		intel_audio_codec_enable(intel_encoder);
	}
}

static void intel_disable_ddi(struct intel_encoder *intel_encoder)
{
	struct drm_encoder *encoder = &intel_encoder->base;
	struct drm_crtc *crtc = encoder->crtc;
	struct intel_crtc *intel_crtc = to_intel_crtc(crtc);
	int type = intel_encoder->type;
	struct drm_device *dev = encoder->dev;
	struct drm_i915_private *dev_priv = dev->dev_private;

	if (intel_crtc->config->has_audio) {
		intel_audio_codec_disable(intel_encoder);
		intel_display_power_put(dev_priv, POWER_DOMAIN_AUDIO);
	}

	if (type == INTEL_OUTPUT_EDP) {
		struct intel_dp *intel_dp = enc_to_intel_dp(encoder);

		intel_edp_drrs_disable(intel_dp);
		intel_psr_disable(intel_dp);
		intel_edp_backlight_off(intel_dp);
	}
}

static void hsw_ddi_wrpll_enable(struct drm_i915_private *dev_priv,
			       struct intel_shared_dpll *pll)
{
	I915_WRITE(WRPLL_CTL(pll->id), pll->config.hw_state.wrpll);
	POSTING_READ(WRPLL_CTL(pll->id));
	udelay(20);
}

static void hsw_ddi_spll_enable(struct drm_i915_private *dev_priv,
				struct intel_shared_dpll *pll)
{
	I915_WRITE(SPLL_CTL, pll->config.hw_state.spll);
	POSTING_READ(SPLL_CTL);
	udelay(20);
}

static void hsw_ddi_wrpll_disable(struct drm_i915_private *dev_priv,
				  struct intel_shared_dpll *pll)
{
	uint32_t val;

	val = I915_READ(WRPLL_CTL(pll->id));
	I915_WRITE(WRPLL_CTL(pll->id), val & ~WRPLL_PLL_ENABLE);
	POSTING_READ(WRPLL_CTL(pll->id));
}

static void hsw_ddi_spll_disable(struct drm_i915_private *dev_priv,
				 struct intel_shared_dpll *pll)
{
	uint32_t val;

	val = I915_READ(SPLL_CTL);
	I915_WRITE(SPLL_CTL, val & ~SPLL_PLL_ENABLE);
	POSTING_READ(SPLL_CTL);
}

static bool hsw_ddi_wrpll_get_hw_state(struct drm_i915_private *dev_priv,
				       struct intel_shared_dpll *pll,
				       struct intel_dpll_hw_state *hw_state)
{
	uint32_t val;

	if (!intel_display_power_get_if_enabled(dev_priv, POWER_DOMAIN_PLLS))
		return false;

	val = I915_READ(WRPLL_CTL(pll->id));
	hw_state->wrpll = val;

	intel_display_power_put(dev_priv, POWER_DOMAIN_PLLS);

	return val & WRPLL_PLL_ENABLE;
}

static bool hsw_ddi_spll_get_hw_state(struct drm_i915_private *dev_priv,
				      struct intel_shared_dpll *pll,
				      struct intel_dpll_hw_state *hw_state)
{
	uint32_t val;

<<<<<<< HEAD
	if (!intel_display_power_is_enabled(dev_priv, POWER_DOMAIN_PLLS))
=======
	if (!intel_display_power_get_if_enabled(dev_priv, POWER_DOMAIN_PLLS))
>>>>>>> f3c87e99
		return false;

	val = I915_READ(SPLL_CTL);
	hw_state->spll = val;

<<<<<<< HEAD
=======
	intel_display_power_put(dev_priv, POWER_DOMAIN_PLLS);

>>>>>>> f3c87e99
	return val & SPLL_PLL_ENABLE;
}


static const char * const hsw_ddi_pll_names[] = {
	"WRPLL 1",
	"WRPLL 2",
	"SPLL"
};

static void hsw_shared_dplls_init(struct drm_i915_private *dev_priv)
{
	int i;

	dev_priv->num_shared_dpll = 3;

	for (i = 0; i < 2; i++) {
		dev_priv->shared_dplls[i].id = i;
		dev_priv->shared_dplls[i].name = hsw_ddi_pll_names[i];
		dev_priv->shared_dplls[i].disable = hsw_ddi_wrpll_disable;
		dev_priv->shared_dplls[i].enable = hsw_ddi_wrpll_enable;
		dev_priv->shared_dplls[i].get_hw_state =
			hsw_ddi_wrpll_get_hw_state;
	}

	/* SPLL is special, but needs to be initialized anyway.. */
	dev_priv->shared_dplls[i].id = i;
	dev_priv->shared_dplls[i].name = hsw_ddi_pll_names[i];
	dev_priv->shared_dplls[i].disable = hsw_ddi_spll_disable;
	dev_priv->shared_dplls[i].enable = hsw_ddi_spll_enable;
	dev_priv->shared_dplls[i].get_hw_state = hsw_ddi_spll_get_hw_state;

}

static const char * const skl_ddi_pll_names[] = {
	"DPLL 1",
	"DPLL 2",
	"DPLL 3",
};

struct skl_dpll_regs {
	i915_reg_t ctl, cfgcr1, cfgcr2;
};

/* this array is indexed by the *shared* pll id */
static const struct skl_dpll_regs skl_dpll_regs[3] = {
	{
		/* DPLL 1 */
		.ctl = LCPLL2_CTL,
		.cfgcr1 = DPLL_CFGCR1(SKL_DPLL1),
		.cfgcr2 = DPLL_CFGCR2(SKL_DPLL1),
	},
	{
		/* DPLL 2 */
		.ctl = WRPLL_CTL(0),
		.cfgcr1 = DPLL_CFGCR1(SKL_DPLL2),
		.cfgcr2 = DPLL_CFGCR2(SKL_DPLL2),
	},
	{
		/* DPLL 3 */
		.ctl = WRPLL_CTL(1),
		.cfgcr1 = DPLL_CFGCR1(SKL_DPLL3),
		.cfgcr2 = DPLL_CFGCR2(SKL_DPLL3),
	},
};

static void skl_ddi_pll_enable(struct drm_i915_private *dev_priv,
			       struct intel_shared_dpll *pll)
{
	uint32_t val;
	unsigned int dpll;
	const struct skl_dpll_regs *regs = skl_dpll_regs;

	/* DPLL0 is not part of the shared DPLLs, so pll->id is 0 for DPLL1 */
	dpll = pll->id + 1;

	val = I915_READ(DPLL_CTRL1);

	val &= ~(DPLL_CTRL1_HDMI_MODE(dpll) | DPLL_CTRL1_SSC(dpll) |
		 DPLL_CTRL1_LINK_RATE_MASK(dpll));
	val |= pll->config.hw_state.ctrl1 << (dpll * 6);

	I915_WRITE(DPLL_CTRL1, val);
	POSTING_READ(DPLL_CTRL1);

	I915_WRITE(regs[pll->id].cfgcr1, pll->config.hw_state.cfgcr1);
	I915_WRITE(regs[pll->id].cfgcr2, pll->config.hw_state.cfgcr2);
	POSTING_READ(regs[pll->id].cfgcr1);
	POSTING_READ(regs[pll->id].cfgcr2);

	/* the enable bit is always bit 31 */
	I915_WRITE(regs[pll->id].ctl,
		   I915_READ(regs[pll->id].ctl) | LCPLL_PLL_ENABLE);

	if (wait_for(I915_READ(DPLL_STATUS) & DPLL_LOCK(dpll), 5))
		DRM_ERROR("DPLL %d not locked\n", dpll);
}

static void skl_ddi_pll_disable(struct drm_i915_private *dev_priv,
				struct intel_shared_dpll *pll)
{
	const struct skl_dpll_regs *regs = skl_dpll_regs;

	/* the enable bit is always bit 31 */
	I915_WRITE(regs[pll->id].ctl,
		   I915_READ(regs[pll->id].ctl) & ~LCPLL_PLL_ENABLE);
	POSTING_READ(regs[pll->id].ctl);
}

static bool skl_ddi_pll_get_hw_state(struct drm_i915_private *dev_priv,
				     struct intel_shared_dpll *pll,
				     struct intel_dpll_hw_state *hw_state)
{
	uint32_t val;
	unsigned int dpll;
	const struct skl_dpll_regs *regs = skl_dpll_regs;
	bool ret;

	if (!intel_display_power_get_if_enabled(dev_priv, POWER_DOMAIN_PLLS))
		return false;

	ret = false;

	/* DPLL0 is not part of the shared DPLLs, so pll->id is 0 for DPLL1 */
	dpll = pll->id + 1;

	val = I915_READ(regs[pll->id].ctl);
	if (!(val & LCPLL_PLL_ENABLE))
		goto out;

	val = I915_READ(DPLL_CTRL1);
	hw_state->ctrl1 = (val >> (dpll * 6)) & 0x3f;

	/* avoid reading back stale values if HDMI mode is not enabled */
	if (val & DPLL_CTRL1_HDMI_MODE(dpll)) {
		hw_state->cfgcr1 = I915_READ(regs[pll->id].cfgcr1);
		hw_state->cfgcr2 = I915_READ(regs[pll->id].cfgcr2);
	}
	ret = true;

out:
	intel_display_power_put(dev_priv, POWER_DOMAIN_PLLS);

	return ret;
}

static void skl_shared_dplls_init(struct drm_i915_private *dev_priv)
{
	int i;

	dev_priv->num_shared_dpll = 3;

	for (i = 0; i < dev_priv->num_shared_dpll; i++) {
		dev_priv->shared_dplls[i].id = i;
		dev_priv->shared_dplls[i].name = skl_ddi_pll_names[i];
		dev_priv->shared_dplls[i].disable = skl_ddi_pll_disable;
		dev_priv->shared_dplls[i].enable = skl_ddi_pll_enable;
		dev_priv->shared_dplls[i].get_hw_state =
			skl_ddi_pll_get_hw_state;
	}
}

static void broxton_phy_init(struct drm_i915_private *dev_priv,
			     enum dpio_phy phy)
{
	enum port port;
	uint32_t val;

	val = I915_READ(BXT_P_CR_GT_DISP_PWRON);
	val |= GT_DISPLAY_POWER_ON(phy);
	I915_WRITE(BXT_P_CR_GT_DISP_PWRON, val);

	/* Considering 10ms timeout until BSpec is updated */
	if (wait_for(I915_READ(BXT_PORT_CL1CM_DW0(phy)) & PHY_POWER_GOOD, 10))
		DRM_ERROR("timeout during PHY%d power on\n", phy);

	for (port =  (phy == DPIO_PHY0 ? PORT_B : PORT_A);
	     port <= (phy == DPIO_PHY0 ? PORT_C : PORT_A); port++) {
		int lane;

		for (lane = 0; lane < 4; lane++) {
			val = I915_READ(BXT_PORT_TX_DW14_LN(port, lane));
			/*
			 * Note that on CHV this flag is called UPAR, but has
			 * the same function.
			 */
			val &= ~LATENCY_OPTIM;
			if (lane != 1)
				val |= LATENCY_OPTIM;

			I915_WRITE(BXT_PORT_TX_DW14_LN(port, lane), val);
		}
	}

	/* Program PLL Rcomp code offset */
	val = I915_READ(BXT_PORT_CL1CM_DW9(phy));
	val &= ~IREF0RC_OFFSET_MASK;
	val |= 0xE4 << IREF0RC_OFFSET_SHIFT;
	I915_WRITE(BXT_PORT_CL1CM_DW9(phy), val);

	val = I915_READ(BXT_PORT_CL1CM_DW10(phy));
	val &= ~IREF1RC_OFFSET_MASK;
	val |= 0xE4 << IREF1RC_OFFSET_SHIFT;
	I915_WRITE(BXT_PORT_CL1CM_DW10(phy), val);

	/* Program power gating */
	val = I915_READ(BXT_PORT_CL1CM_DW28(phy));
	val |= OCL1_POWER_DOWN_EN | DW28_OLDO_DYN_PWR_DOWN_EN |
		SUS_CLK_CONFIG;
	I915_WRITE(BXT_PORT_CL1CM_DW28(phy), val);

	if (phy == DPIO_PHY0) {
		val = I915_READ(BXT_PORT_CL2CM_DW6_BC);
		val |= DW6_OLDO_DYN_PWR_DOWN_EN;
		I915_WRITE(BXT_PORT_CL2CM_DW6_BC, val);
	}

	val = I915_READ(BXT_PORT_CL1CM_DW30(phy));
	val &= ~OCL2_LDOFUSE_PWR_DIS;
	/*
	 * On PHY1 disable power on the second channel, since no port is
	 * connected there. On PHY0 both channels have a port, so leave it
	 * enabled.
	 * TODO: port C is only connected on BXT-P, so on BXT0/1 we should
	 * power down the second channel on PHY0 as well.
	 */
	if (phy == DPIO_PHY1)
		val |= OCL2_LDOFUSE_PWR_DIS;
	I915_WRITE(BXT_PORT_CL1CM_DW30(phy), val);

	if (phy == DPIO_PHY0) {
		uint32_t grc_code;
		/*
		 * PHY0 isn't connected to an RCOMP resistor so copy over
		 * the corresponding calibrated value from PHY1, and disable
		 * the automatic calibration on PHY0.
		 */
		if (wait_for(I915_READ(BXT_PORT_REF_DW3(DPIO_PHY1)) & GRC_DONE,
			     10))
			DRM_ERROR("timeout waiting for PHY1 GRC\n");

		val = I915_READ(BXT_PORT_REF_DW6(DPIO_PHY1));
		val = (val & GRC_CODE_MASK) >> GRC_CODE_SHIFT;
		grc_code = val << GRC_CODE_FAST_SHIFT |
			   val << GRC_CODE_SLOW_SHIFT |
			   val;
		I915_WRITE(BXT_PORT_REF_DW6(DPIO_PHY0), grc_code);

		val = I915_READ(BXT_PORT_REF_DW8(DPIO_PHY0));
		val |= GRC_DIS | GRC_RDY_OVRD;
		I915_WRITE(BXT_PORT_REF_DW8(DPIO_PHY0), val);
	}

	val = I915_READ(BXT_PHY_CTL_FAMILY(phy));
	val |= COMMON_RESET_DIS;
	I915_WRITE(BXT_PHY_CTL_FAMILY(phy), val);
}

void broxton_ddi_phy_init(struct drm_device *dev)
{
	/* Enable PHY1 first since it provides Rcomp for PHY0 */
	broxton_phy_init(dev->dev_private, DPIO_PHY1);
	broxton_phy_init(dev->dev_private, DPIO_PHY0);
}

static void broxton_phy_uninit(struct drm_i915_private *dev_priv,
			       enum dpio_phy phy)
{
	uint32_t val;

	val = I915_READ(BXT_PHY_CTL_FAMILY(phy));
	val &= ~COMMON_RESET_DIS;
	I915_WRITE(BXT_PHY_CTL_FAMILY(phy), val);
}

void broxton_ddi_phy_uninit(struct drm_device *dev)
{
	struct drm_i915_private *dev_priv = dev->dev_private;

	broxton_phy_uninit(dev_priv, DPIO_PHY1);
	broxton_phy_uninit(dev_priv, DPIO_PHY0);

	/* FIXME: do this in broxton_phy_uninit per phy */
	I915_WRITE(BXT_P_CR_GT_DISP_PWRON, 0);
}

static const char * const bxt_ddi_pll_names[] = {
	"PORT PLL A",
	"PORT PLL B",
	"PORT PLL C",
};

static void bxt_ddi_pll_enable(struct drm_i915_private *dev_priv,
				struct intel_shared_dpll *pll)
{
	uint32_t temp;
	enum port port = (enum port)pll->id;	/* 1:1 port->PLL mapping */

	temp = I915_READ(BXT_PORT_PLL_ENABLE(port));
	temp &= ~PORT_PLL_REF_SEL;
	/* Non-SSC reference */
	I915_WRITE(BXT_PORT_PLL_ENABLE(port), temp);

	/* Disable 10 bit clock */
	temp = I915_READ(BXT_PORT_PLL_EBB_4(port));
	temp &= ~PORT_PLL_10BIT_CLK_ENABLE;
	I915_WRITE(BXT_PORT_PLL_EBB_4(port), temp);

	/* Write P1 & P2 */
	temp = I915_READ(BXT_PORT_PLL_EBB_0(port));
	temp &= ~(PORT_PLL_P1_MASK | PORT_PLL_P2_MASK);
	temp |= pll->config.hw_state.ebb0;
	I915_WRITE(BXT_PORT_PLL_EBB_0(port), temp);

	/* Write M2 integer */
	temp = I915_READ(BXT_PORT_PLL(port, 0));
	temp &= ~PORT_PLL_M2_MASK;
	temp |= pll->config.hw_state.pll0;
	I915_WRITE(BXT_PORT_PLL(port, 0), temp);

	/* Write N */
	temp = I915_READ(BXT_PORT_PLL(port, 1));
	temp &= ~PORT_PLL_N_MASK;
	temp |= pll->config.hw_state.pll1;
	I915_WRITE(BXT_PORT_PLL(port, 1), temp);

	/* Write M2 fraction */
	temp = I915_READ(BXT_PORT_PLL(port, 2));
	temp &= ~PORT_PLL_M2_FRAC_MASK;
	temp |= pll->config.hw_state.pll2;
	I915_WRITE(BXT_PORT_PLL(port, 2), temp);

	/* Write M2 fraction enable */
	temp = I915_READ(BXT_PORT_PLL(port, 3));
	temp &= ~PORT_PLL_M2_FRAC_ENABLE;
	temp |= pll->config.hw_state.pll3;
	I915_WRITE(BXT_PORT_PLL(port, 3), temp);

	/* Write coeff */
	temp = I915_READ(BXT_PORT_PLL(port, 6));
	temp &= ~PORT_PLL_PROP_COEFF_MASK;
	temp &= ~PORT_PLL_INT_COEFF_MASK;
	temp &= ~PORT_PLL_GAIN_CTL_MASK;
	temp |= pll->config.hw_state.pll6;
	I915_WRITE(BXT_PORT_PLL(port, 6), temp);

	/* Write calibration val */
	temp = I915_READ(BXT_PORT_PLL(port, 8));
	temp &= ~PORT_PLL_TARGET_CNT_MASK;
	temp |= pll->config.hw_state.pll8;
	I915_WRITE(BXT_PORT_PLL(port, 8), temp);

	temp = I915_READ(BXT_PORT_PLL(port, 9));
	temp &= ~PORT_PLL_LOCK_THRESHOLD_MASK;
	temp |= pll->config.hw_state.pll9;
	I915_WRITE(BXT_PORT_PLL(port, 9), temp);

	temp = I915_READ(BXT_PORT_PLL(port, 10));
	temp &= ~PORT_PLL_DCO_AMP_OVR_EN_H;
	temp &= ~PORT_PLL_DCO_AMP_MASK;
	temp |= pll->config.hw_state.pll10;
	I915_WRITE(BXT_PORT_PLL(port, 10), temp);

	/* Recalibrate with new settings */
	temp = I915_READ(BXT_PORT_PLL_EBB_4(port));
	temp |= PORT_PLL_RECALIBRATE;
	I915_WRITE(BXT_PORT_PLL_EBB_4(port), temp);
	temp &= ~PORT_PLL_10BIT_CLK_ENABLE;
	temp |= pll->config.hw_state.ebb4;
	I915_WRITE(BXT_PORT_PLL_EBB_4(port), temp);

	/* Enable PLL */
	temp = I915_READ(BXT_PORT_PLL_ENABLE(port));
	temp |= PORT_PLL_ENABLE;
	I915_WRITE(BXT_PORT_PLL_ENABLE(port), temp);
	POSTING_READ(BXT_PORT_PLL_ENABLE(port));

	if (wait_for_atomic_us((I915_READ(BXT_PORT_PLL_ENABLE(port)) &
			PORT_PLL_LOCK), 200))
		DRM_ERROR("PLL %d not locked\n", port);

	/*
	 * While we write to the group register to program all lanes at once we
	 * can read only lane registers and we pick lanes 0/1 for that.
	 */
	temp = I915_READ(BXT_PORT_PCS_DW12_LN01(port));
	temp &= ~LANE_STAGGER_MASK;
	temp &= ~LANESTAGGER_STRAP_OVRD;
	temp |= pll->config.hw_state.pcsdw12;
	I915_WRITE(BXT_PORT_PCS_DW12_GRP(port), temp);
}

static void bxt_ddi_pll_disable(struct drm_i915_private *dev_priv,
					struct intel_shared_dpll *pll)
{
	enum port port = (enum port)pll->id;	/* 1:1 port->PLL mapping */
	uint32_t temp;

	temp = I915_READ(BXT_PORT_PLL_ENABLE(port));
	temp &= ~PORT_PLL_ENABLE;
	I915_WRITE(BXT_PORT_PLL_ENABLE(port), temp);
	POSTING_READ(BXT_PORT_PLL_ENABLE(port));
}

static bool bxt_ddi_pll_get_hw_state(struct drm_i915_private *dev_priv,
					struct intel_shared_dpll *pll,
					struct intel_dpll_hw_state *hw_state)
{
	enum port port = (enum port)pll->id;	/* 1:1 port->PLL mapping */
	uint32_t val;
	bool ret;

	if (!intel_display_power_get_if_enabled(dev_priv, POWER_DOMAIN_PLLS))
		return false;

	ret = false;

	val = I915_READ(BXT_PORT_PLL_ENABLE(port));
	if (!(val & PORT_PLL_ENABLE))
		goto out;

	hw_state->ebb0 = I915_READ(BXT_PORT_PLL_EBB_0(port));
	hw_state->ebb0 &= PORT_PLL_P1_MASK | PORT_PLL_P2_MASK;

	hw_state->ebb4 = I915_READ(BXT_PORT_PLL_EBB_4(port));
	hw_state->ebb4 &= PORT_PLL_10BIT_CLK_ENABLE;

	hw_state->pll0 = I915_READ(BXT_PORT_PLL(port, 0));
	hw_state->pll0 &= PORT_PLL_M2_MASK;

	hw_state->pll1 = I915_READ(BXT_PORT_PLL(port, 1));
	hw_state->pll1 &= PORT_PLL_N_MASK;

	hw_state->pll2 = I915_READ(BXT_PORT_PLL(port, 2));
	hw_state->pll2 &= PORT_PLL_M2_FRAC_MASK;

	hw_state->pll3 = I915_READ(BXT_PORT_PLL(port, 3));
	hw_state->pll3 &= PORT_PLL_M2_FRAC_ENABLE;

	hw_state->pll6 = I915_READ(BXT_PORT_PLL(port, 6));
	hw_state->pll6 &= PORT_PLL_PROP_COEFF_MASK |
			  PORT_PLL_INT_COEFF_MASK |
			  PORT_PLL_GAIN_CTL_MASK;

	hw_state->pll8 = I915_READ(BXT_PORT_PLL(port, 8));
	hw_state->pll8 &= PORT_PLL_TARGET_CNT_MASK;

	hw_state->pll9 = I915_READ(BXT_PORT_PLL(port, 9));
	hw_state->pll9 &= PORT_PLL_LOCK_THRESHOLD_MASK;

	hw_state->pll10 = I915_READ(BXT_PORT_PLL(port, 10));
	hw_state->pll10 &= PORT_PLL_DCO_AMP_OVR_EN_H |
			   PORT_PLL_DCO_AMP_MASK;

	/*
	 * While we write to the group register to program all lanes at once we
	 * can read only lane registers. We configure all lanes the same way, so
	 * here just read out lanes 0/1 and output a note if lanes 2/3 differ.
	 */
	hw_state->pcsdw12 = I915_READ(BXT_PORT_PCS_DW12_LN01(port));
	if (I915_READ(BXT_PORT_PCS_DW12_LN23(port)) != hw_state->pcsdw12)
		DRM_DEBUG_DRIVER("lane stagger config different for lane 01 (%08x) and 23 (%08x)\n",
				 hw_state->pcsdw12,
				 I915_READ(BXT_PORT_PCS_DW12_LN23(port)));
	hw_state->pcsdw12 &= LANE_STAGGER_MASK | LANESTAGGER_STRAP_OVRD;

	ret = true;

out:
	intel_display_power_put(dev_priv, POWER_DOMAIN_PLLS);

	return ret;
}

static void bxt_shared_dplls_init(struct drm_i915_private *dev_priv)
{
	int i;

	dev_priv->num_shared_dpll = 3;

	for (i = 0; i < dev_priv->num_shared_dpll; i++) {
		dev_priv->shared_dplls[i].id = i;
		dev_priv->shared_dplls[i].name = bxt_ddi_pll_names[i];
		dev_priv->shared_dplls[i].disable = bxt_ddi_pll_disable;
		dev_priv->shared_dplls[i].enable = bxt_ddi_pll_enable;
		dev_priv->shared_dplls[i].get_hw_state =
			bxt_ddi_pll_get_hw_state;
	}
}

void intel_ddi_pll_init(struct drm_device *dev)
{
	struct drm_i915_private *dev_priv = dev->dev_private;
	uint32_t val = I915_READ(LCPLL_CTL);

	if (IS_SKYLAKE(dev) || IS_KABYLAKE(dev))
		skl_shared_dplls_init(dev_priv);
	else if (IS_BROXTON(dev))
		bxt_shared_dplls_init(dev_priv);
	else
		hsw_shared_dplls_init(dev_priv);

	if (IS_SKYLAKE(dev) || IS_KABYLAKE(dev)) {
		int cdclk_freq;

		cdclk_freq = dev_priv->display.get_display_clock_speed(dev);
		dev_priv->skl_boot_cdclk = cdclk_freq;
		if (skl_sanitize_cdclk(dev_priv))
			DRM_DEBUG_KMS("Sanitized cdclk programmed by pre-os\n");
		if (!(I915_READ(LCPLL1_CTL) & LCPLL_PLL_ENABLE))
			DRM_ERROR("LCPLL1 is disabled\n");
	} else if (IS_BROXTON(dev)) {
		broxton_init_cdclk(dev);
		broxton_ddi_phy_init(dev);
	} else {
		/*
		 * The LCPLL register should be turned on by the BIOS. For now
		 * let's just check its state and print errors in case
		 * something is wrong.  Don't even try to turn it on.
		 */

		if (val & LCPLL_CD_SOURCE_FCLK)
			DRM_ERROR("CDCLK source is not LCPLL\n");

		if (val & LCPLL_PLL_DISABLE)
			DRM_ERROR("LCPLL is disabled\n");
	}
}

void intel_ddi_prepare_link_retrain(struct intel_dp *intel_dp)
{
	struct intel_digital_port *intel_dig_port = dp_to_dig_port(intel_dp);
	struct drm_i915_private *dev_priv =
		to_i915(intel_dig_port->base.base.dev);
	enum port port = intel_dig_port->port;
	uint32_t val;
	bool wait = false;

	if (I915_READ(DP_TP_CTL(port)) & DP_TP_CTL_ENABLE) {
		val = I915_READ(DDI_BUF_CTL(port));
		if (val & DDI_BUF_CTL_ENABLE) {
			val &= ~DDI_BUF_CTL_ENABLE;
			I915_WRITE(DDI_BUF_CTL(port), val);
			wait = true;
		}

		val = I915_READ(DP_TP_CTL(port));
		val &= ~(DP_TP_CTL_ENABLE | DP_TP_CTL_LINK_TRAIN_MASK);
		val |= DP_TP_CTL_LINK_TRAIN_PAT1;
		I915_WRITE(DP_TP_CTL(port), val);
		POSTING_READ(DP_TP_CTL(port));

		if (wait)
			intel_wait_ddi_buf_idle(dev_priv, port);
	}

	val = DP_TP_CTL_ENABLE |
	      DP_TP_CTL_LINK_TRAIN_PAT1 | DP_TP_CTL_SCRAMBLE_DISABLE;
	if (intel_dp->is_mst)
		val |= DP_TP_CTL_MODE_MST;
	else {
		val |= DP_TP_CTL_MODE_SST;
		if (drm_dp_enhanced_frame_cap(intel_dp->dpcd))
			val |= DP_TP_CTL_ENHANCED_FRAME_ENABLE;
	}
	I915_WRITE(DP_TP_CTL(port), val);
	POSTING_READ(DP_TP_CTL(port));

	intel_dp->DP |= DDI_BUF_CTL_ENABLE;
	I915_WRITE(DDI_BUF_CTL(port), intel_dp->DP);
	POSTING_READ(DDI_BUF_CTL(port));

	udelay(600);
}

void intel_ddi_fdi_disable(struct drm_crtc *crtc)
{
	struct drm_i915_private *dev_priv = crtc->dev->dev_private;
	struct intel_encoder *intel_encoder = intel_ddi_get_crtc_encoder(crtc);
	uint32_t val;

	intel_ddi_post_disable(intel_encoder);

	val = I915_READ(FDI_RX_CTL(PIPE_A));
	val &= ~FDI_RX_ENABLE;
	I915_WRITE(FDI_RX_CTL(PIPE_A), val);

	val = I915_READ(FDI_RX_MISC(PIPE_A));
	val &= ~(FDI_RX_PWRDN_LANE1_MASK | FDI_RX_PWRDN_LANE0_MASK);
	val |= FDI_RX_PWRDN_LANE1_VAL(2) | FDI_RX_PWRDN_LANE0_VAL(2);
	I915_WRITE(FDI_RX_MISC(PIPE_A), val);

	val = I915_READ(FDI_RX_CTL(PIPE_A));
	val &= ~FDI_PCDCLK;
	I915_WRITE(FDI_RX_CTL(PIPE_A), val);

	val = I915_READ(FDI_RX_CTL(PIPE_A));
	val &= ~FDI_RX_PLL_ENABLE;
	I915_WRITE(FDI_RX_CTL(PIPE_A), val);
}

bool intel_ddi_is_audio_enabled(struct drm_i915_private *dev_priv,
				 struct intel_crtc *intel_crtc)
{
	u32 temp;

<<<<<<< HEAD
	if (intel_display_power_is_enabled(dev_priv, POWER_DOMAIN_AUDIO)) {
		temp = I915_READ(HSW_AUD_PIN_ELD_CP_VLD);
		if (temp & AUDIO_OUTPUT_ENABLE(intel_crtc->pipe))
			return true;
	}
=======
	if (intel_display_power_get_if_enabled(dev_priv, POWER_DOMAIN_AUDIO)) {
		temp = I915_READ(HSW_AUD_PIN_ELD_CP_VLD);

		intel_display_power_put(dev_priv, POWER_DOMAIN_AUDIO);

		if (temp & AUDIO_OUTPUT_ENABLE(intel_crtc->pipe))
			return true;
	}

>>>>>>> f3c87e99
	return false;
}

void intel_ddi_get_config(struct intel_encoder *encoder,
			  struct intel_crtc_state *pipe_config)
{
	struct drm_i915_private *dev_priv = encoder->base.dev->dev_private;
	struct intel_crtc *intel_crtc = to_intel_crtc(encoder->base.crtc);
	enum transcoder cpu_transcoder = pipe_config->cpu_transcoder;
	struct intel_hdmi *intel_hdmi;
	u32 temp, flags = 0;

	temp = I915_READ(TRANS_DDI_FUNC_CTL(cpu_transcoder));
	if (temp & TRANS_DDI_PHSYNC)
		flags |= DRM_MODE_FLAG_PHSYNC;
	else
		flags |= DRM_MODE_FLAG_NHSYNC;
	if (temp & TRANS_DDI_PVSYNC)
		flags |= DRM_MODE_FLAG_PVSYNC;
	else
		flags |= DRM_MODE_FLAG_NVSYNC;

	pipe_config->base.adjusted_mode.flags |= flags;

	switch (temp & TRANS_DDI_BPC_MASK) {
	case TRANS_DDI_BPC_6:
		pipe_config->pipe_bpp = 18;
		break;
	case TRANS_DDI_BPC_8:
		pipe_config->pipe_bpp = 24;
		break;
	case TRANS_DDI_BPC_10:
		pipe_config->pipe_bpp = 30;
		break;
	case TRANS_DDI_BPC_12:
		pipe_config->pipe_bpp = 36;
		break;
	default:
		break;
	}

	switch (temp & TRANS_DDI_MODE_SELECT_MASK) {
	case TRANS_DDI_MODE_SELECT_HDMI:
		pipe_config->has_hdmi_sink = true;
		intel_hdmi = enc_to_intel_hdmi(&encoder->base);

		if (intel_hdmi->infoframe_enabled(&encoder->base, pipe_config))
			pipe_config->has_infoframe = true;
		break;
	case TRANS_DDI_MODE_SELECT_DVI:
	case TRANS_DDI_MODE_SELECT_FDI:
		break;
	case TRANS_DDI_MODE_SELECT_DP_SST:
	case TRANS_DDI_MODE_SELECT_DP_MST:
		pipe_config->has_dp_encoder = true;
		pipe_config->lane_count =
			((temp & DDI_PORT_WIDTH_MASK) >> DDI_PORT_WIDTH_SHIFT) + 1;
		intel_dp_get_m_n(intel_crtc, pipe_config);
		break;
	default:
		break;
	}

	pipe_config->has_audio =
		intel_ddi_is_audio_enabled(dev_priv, intel_crtc);

	if (encoder->type == INTEL_OUTPUT_EDP && dev_priv->vbt.edp_bpp &&
	    pipe_config->pipe_bpp > dev_priv->vbt.edp_bpp) {
		/*
		 * This is a big fat ugly hack.
		 *
		 * Some machines in UEFI boot mode provide us a VBT that has 18
		 * bpp and 1.62 GHz link bandwidth for eDP, which for reasons
		 * unknown we fail to light up. Yet the same BIOS boots up with
		 * 24 bpp and 2.7 GHz link. Use the same bpp as the BIOS uses as
		 * max, not what it tells us to use.
		 *
		 * Note: This will still be broken if the eDP panel is not lit
		 * up by the BIOS, and thus we can't get the mode at module
		 * load.
		 */
		DRM_DEBUG_KMS("pipe has %d bpp for eDP panel, overriding BIOS-provided max %d bpp\n",
			      pipe_config->pipe_bpp, dev_priv->vbt.edp_bpp);
		dev_priv->vbt.edp_bpp = pipe_config->pipe_bpp;
	}

	intel_ddi_clock_get(encoder, pipe_config);
}

static void intel_ddi_destroy(struct drm_encoder *encoder)
{
	/* HDMI has nothing special to destroy, so we can go with this. */
	intel_dp_encoder_destroy(encoder);
}

static bool intel_ddi_compute_config(struct intel_encoder *encoder,
				     struct intel_crtc_state *pipe_config)
{
	int type = encoder->type;
	int port = intel_ddi_get_encoder_port(encoder);

	WARN(type == INTEL_OUTPUT_UNKNOWN, "compute_config() on unknown output!\n");

	if (port == PORT_A)
		pipe_config->cpu_transcoder = TRANSCODER_EDP;

	if (type == INTEL_OUTPUT_HDMI)
		return intel_hdmi_compute_config(encoder, pipe_config);
	else
		return intel_dp_compute_config(encoder, pipe_config);
}

static const struct drm_encoder_funcs intel_ddi_funcs = {
	.destroy = intel_ddi_destroy,
};

static struct intel_connector *
intel_ddi_init_dp_connector(struct intel_digital_port *intel_dig_port)
{
	struct intel_connector *connector;
	enum port port = intel_dig_port->port;

	connector = intel_connector_alloc();
	if (!connector)
		return NULL;

	intel_dig_port->dp.output_reg = DDI_BUF_CTL(port);
	if (!intel_dp_init_connector(intel_dig_port, connector)) {
		kfree(connector);
		return NULL;
	}

	return connector;
}

static struct intel_connector *
intel_ddi_init_hdmi_connector(struct intel_digital_port *intel_dig_port)
{
	struct intel_connector *connector;
	enum port port = intel_dig_port->port;

	connector = intel_connector_alloc();
	if (!connector)
		return NULL;

	intel_dig_port->hdmi.hdmi_reg = DDI_BUF_CTL(port);
	intel_hdmi_init_connector(intel_dig_port, connector);

	return connector;
}

void intel_ddi_init(struct drm_device *dev, enum port port)
{
	struct drm_i915_private *dev_priv = dev->dev_private;
	struct intel_digital_port *intel_dig_port;
	struct intel_encoder *intel_encoder;
	struct drm_encoder *encoder;
	bool init_hdmi, init_dp;

	init_hdmi = (dev_priv->vbt.ddi_port_info[port].supports_dvi ||
		     dev_priv->vbt.ddi_port_info[port].supports_hdmi);
	init_dp = dev_priv->vbt.ddi_port_info[port].supports_dp;
	if (!init_dp && !init_hdmi) {
		DRM_DEBUG_KMS("VBT says port %c is not DVI/HDMI/DP compatible, respect it\n",
			      port_name(port));
		return;
	}

	intel_dig_port = kzalloc(sizeof(*intel_dig_port), GFP_KERNEL);
	if (!intel_dig_port)
		return;

	intel_encoder = &intel_dig_port->base;
	encoder = &intel_encoder->base;

	drm_encoder_init(dev, encoder, &intel_ddi_funcs,
			 DRM_MODE_ENCODER_TMDS, NULL);

	intel_encoder->compute_config = intel_ddi_compute_config;
	intel_encoder->enable = intel_enable_ddi;
	intel_encoder->pre_enable = intel_ddi_pre_enable;
	intel_encoder->disable = intel_disable_ddi;
	intel_encoder->post_disable = intel_ddi_post_disable;
	intel_encoder->get_hw_state = intel_ddi_get_hw_state;
	intel_encoder->get_config = intel_ddi_get_config;

	intel_dig_port->port = port;
	dev_priv->dig_port_map[port] = intel_encoder;
	intel_dig_port->saved_port_bits = I915_READ(DDI_BUF_CTL(port)) &
					  (DDI_BUF_PORT_REVERSAL |
					   DDI_A_4_LANES);

	/*
	 * Bspec says that DDI_A_4_LANES is the only supported configuration
	 * for Broxton.  Yet some BIOS fail to set this bit on port A if eDP
	 * wasn't lit up at boot.  Force this bit on in our internal
	 * configuration so that we use the proper lane count for our
	 * calculations.
	 */
	if (IS_BROXTON(dev) && port == PORT_A) {
		if (!(intel_dig_port->saved_port_bits & DDI_A_4_LANES)) {
			DRM_DEBUG_KMS("BXT BIOS forgot to set DDI_A_4_LANES for port A; fixing\n");
			intel_dig_port->saved_port_bits |= DDI_A_4_LANES;
		}
	}

	intel_encoder->type = INTEL_OUTPUT_UNKNOWN;
	intel_encoder->crtc_mask = (1 << 0) | (1 << 1) | (1 << 2);
	intel_encoder->cloneable = 0;

	if (init_dp) {
		if (!intel_ddi_init_dp_connector(intel_dig_port))
			goto err;

		intel_dig_port->hpd_pulse = intel_dp_hpd_pulse;
		/*
		 * On BXT A0/A1, sw needs to activate DDIA HPD logic and
		 * interrupts to check the external panel connection.
		 */
		if (IS_BXT_REVID(dev, 0, BXT_REVID_A1) && port == PORT_B)
			dev_priv->hotplug.irq_port[PORT_A] = intel_dig_port;
		else
			dev_priv->hotplug.irq_port[port] = intel_dig_port;
	}

	/* In theory we don't need the encoder->type check, but leave it just in
	 * case we have some really bad VBTs... */
	if (intel_encoder->type != INTEL_OUTPUT_EDP && init_hdmi) {
		if (!intel_ddi_init_hdmi_connector(intel_dig_port))
			goto err;
	}

	return;

err:
	drm_encoder_cleanup(encoder);
	kfree(intel_dig_port);
}<|MERGE_RESOLUTION|>--- conflicted
+++ resolved
@@ -2343,7 +2343,6 @@
 	} else if (INTEL_INFO(dev_priv)->gen < 9) {
 		WARN_ON(pipe_config->ddi_pll_sel == PORT_CLK_SEL_NONE);
 		I915_WRITE(PORT_CLK_SEL(port), pipe_config->ddi_pll_sel);
-<<<<<<< HEAD
 	}
 }
 
@@ -2360,27 +2359,7 @@
 	if (type == INTEL_OUTPUT_EDP) {
 		struct intel_dp *intel_dp = enc_to_intel_dp(encoder);
 		intel_edp_panel_on(intel_dp);
-=======
->>>>>>> f3c87e99
-	}
-}
-
-static void intel_ddi_pre_enable(struct intel_encoder *intel_encoder)
-{
-	struct drm_encoder *encoder = &intel_encoder->base;
-	struct drm_device *dev = encoder->dev;
-	struct drm_i915_private *dev_priv = dev->dev_private;
-	struct intel_crtc *crtc = to_intel_crtc(encoder->crtc);
-	enum port port = intel_ddi_get_encoder_port(intel_encoder);
-	int type = intel_encoder->type;
-	int hdmi_level;
-
-	if (type == INTEL_OUTPUT_EDP) {
-		struct intel_dp *intel_dp = enc_to_intel_dp(encoder);
-		intel_edp_panel_on(intel_dp);
-	}
-
-	intel_ddi_clk_select(intel_encoder, crtc->config);
+	}
 
 	intel_ddi_clk_select(intel_encoder, crtc->config);
 
@@ -2569,21 +2548,14 @@
 {
 	uint32_t val;
 
-<<<<<<< HEAD
-	if (!intel_display_power_is_enabled(dev_priv, POWER_DOMAIN_PLLS))
-=======
 	if (!intel_display_power_get_if_enabled(dev_priv, POWER_DOMAIN_PLLS))
->>>>>>> f3c87e99
 		return false;
 
 	val = I915_READ(SPLL_CTL);
 	hw_state->spll = val;
 
-<<<<<<< HEAD
-=======
 	intel_display_power_put(dev_priv, POWER_DOMAIN_PLLS);
 
->>>>>>> f3c87e99
 	return val & SPLL_PLL_ENABLE;
 }
 
@@ -3190,23 +3162,15 @@
 {
 	u32 temp;
 
-<<<<<<< HEAD
-	if (intel_display_power_is_enabled(dev_priv, POWER_DOMAIN_AUDIO)) {
+	if (intel_display_power_get_if_enabled(dev_priv, POWER_DOMAIN_AUDIO)) {
 		temp = I915_READ(HSW_AUD_PIN_ELD_CP_VLD);
+
+		intel_display_power_put(dev_priv, POWER_DOMAIN_AUDIO);
+
 		if (temp & AUDIO_OUTPUT_ENABLE(intel_crtc->pipe))
 			return true;
 	}
-=======
-	if (intel_display_power_get_if_enabled(dev_priv, POWER_DOMAIN_AUDIO)) {
-		temp = I915_READ(HSW_AUD_PIN_ELD_CP_VLD);
-
-		intel_display_power_put(dev_priv, POWER_DOMAIN_AUDIO);
-
-		if (temp & AUDIO_OUTPUT_ENABLE(intel_crtc->pipe))
-			return true;
-	}
-
->>>>>>> f3c87e99
+
 	return false;
 }
 
