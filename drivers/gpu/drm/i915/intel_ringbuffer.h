#ifndef _INTEL_RINGBUFFER_H_
#define _INTEL_RINGBUFFER_H_

enum {
    RCS = 0x0,
    VCS,
    BCS,
    I915_NUM_RINGS,
};

struct  intel_hw_status_page {
	u32	__iomem	*page_addr;
	unsigned int	gfx_addr;
	struct		drm_i915_gem_object *obj;
};

#define I915_READ_TAIL(ring) I915_READ(RING_TAIL((ring)->mmio_base))
#define I915_WRITE_TAIL(ring, val) I915_WRITE(RING_TAIL((ring)->mmio_base), val)

#define I915_READ_START(ring) I915_READ(RING_START((ring)->mmio_base))
#define I915_WRITE_START(ring, val) I915_WRITE(RING_START((ring)->mmio_base), val)

#define I915_READ_HEAD(ring)  I915_READ(RING_HEAD((ring)->mmio_base))
#define I915_WRITE_HEAD(ring, val) I915_WRITE(RING_HEAD((ring)->mmio_base), val)

#define I915_READ_CTL(ring) I915_READ(RING_CTL((ring)->mmio_base))
#define I915_WRITE_CTL(ring, val) I915_WRITE(RING_CTL((ring)->mmio_base), val)

#define I915_READ_IMR(ring) I915_READ(RING_IMR((ring)->mmio_base))
#define I915_WRITE_IMR(ring, val) I915_WRITE(RING_IMR((ring)->mmio_base), val)

#define I915_READ_NOPID(ring) I915_READ(RING_NOPID((ring)->mmio_base))
#define I915_READ_SYNC_0(ring) I915_READ(RING_SYNC_0((ring)->mmio_base))
#define I915_READ_SYNC_1(ring) I915_READ(RING_SYNC_1((ring)->mmio_base))

struct  intel_ring_buffer {
	const char	*name;
	enum intel_ring_id {
		RING_RENDER = 0x1,
		RING_BSD = 0x2,
		RING_BLT = 0x4,
	} id;
	u32		mmio_base;
	void		__iomem *virtual_start;
	struct		drm_device *dev;
	struct		drm_i915_gem_object *obj;

	u32		head;
	u32		tail;
	int		space;
	int		size;
	int		effective_size;
	struct intel_hw_status_page status_page;

	spinlock_t	irq_lock;
	u32		irq_refcount;
	u32		irq_mask;
	u32		irq_seqno;		/* last seq seem at irq time */
	u32		trace_irq_seqno;
	u32		waiting_seqno;
	u32		sync_seqno[I915_NUM_RINGS-1];
	bool __must_check (*irq_get)(struct intel_ring_buffer *ring);
	void		(*irq_put)(struct intel_ring_buffer *ring);

	int		(*init)(struct intel_ring_buffer *ring);

	void		(*write_tail)(struct intel_ring_buffer *ring,
				      u32 value);
	int __must_check (*flush)(struct intel_ring_buffer *ring,
				  u32	invalidate_domains,
				  u32	flush_domains);
	int		(*add_request)(struct intel_ring_buffer *ring,
				       u32 *seqno);
	u32		(*get_seqno)(struct intel_ring_buffer *ring);
	int		(*dispatch_execbuffer)(struct intel_ring_buffer *ring,
					       u32 offset, u32 length);
	void		(*cleanup)(struct intel_ring_buffer *ring);

	/**
	 * List of objects currently involved in rendering from the
	 * ringbuffer.
	 *
	 * Includes buffers having the contents of their GPU caches
	 * flushed, not necessarily primitives.  last_rendering_seqno
	 * represents when the rendering involved will be completed.
	 *
	 * A reference is held on the buffer while on this list.
	 */
	struct list_head active_list;

	/**
	 * List of breadcrumbs associated with GPU requests currently
	 * outstanding.
	 */
	struct list_head request_list;

	/**
	 * List of objects currently pending a GPU write flush.
	 *
	 * All elements on this list will belong to either the
	 * active_list or flushing_list, last_rendering_seqno can
	 * be used to differentiate between the two elements.
	 */
	struct list_head gpu_write_list;

	/**
	 * Do we have some not yet emitted requests outstanding?
	 */
	u32 outstanding_lazy_request;

	wait_queue_head_t irq_queue;
	drm_local_map_t map;

	void *private;
};

static inline u32
intel_ring_sync_index(struct intel_ring_buffer *ring,
		      struct intel_ring_buffer *other)
{
	int idx;

	/*
	 * cs -> 0 = vcs, 1 = bcs
	 * vcs -> 0 = bcs, 1 = cs,
	 * bcs -> 0 = cs, 1 = vcs.
	 */

	idx = (other - ring) - 1;
	if (idx < 0)
		idx += I915_NUM_RINGS;

	return idx;
}

static inline u32
intel_read_status_page(struct intel_ring_buffer *ring,
		       int reg)
{
	return ioread32(ring->status_page.page_addr + reg);
}

/**
 * Reads a dword out of the status page, which is written to from the command
 * queue by automatic updates, MI_REPORT_HEAD, MI_STORE_DATA_INDEX, or
 * MI_STORE_DATA_IMM.
 *
 * The following dwords have a reserved meaning:
 * 0x00: ISR copy, updated when an ISR bit not set in the HWSTAM changes.
 * 0x04: ring 0 head pointer
 * 0x05: ring 1 head pointer (915-class)
 * 0x06: ring 2 head pointer (915-class)
 * 0x10-0x1b: Context status DWords (GM45)
 * 0x1f: Last written status offset. (GM45)
 *
 * The area from dword 0x20 to 0x3ff is available for driver usage.
 */
#define READ_HWSP(dev_priv, reg) intel_read_status_page(LP_RING(dev_priv), reg)
#define READ_BREADCRUMB(dev_priv) READ_HWSP(dev_priv, I915_BREADCRUMB_INDEX)
#define I915_GEM_HWS_INDEX		0x20
#define I915_BREADCRUMB_INDEX		0x21

void intel_cleanup_ring_buffer(struct intel_ring_buffer *ring);

int __must_check intel_wait_ring_buffer(struct intel_ring_buffer *ring, int n);
static inline int intel_wait_ring_idle(struct intel_ring_buffer *ring)
{
<<<<<<< HEAD
	return intel_wait_ring_buffer(ring, ring->space - 8);
=======
	return intel_wait_ring_buffer(ring, ring->size - 8);
>>>>>>> b55ebc27
}

int __must_check intel_ring_begin(struct intel_ring_buffer *ring, int n);

static inline void intel_ring_emit(struct intel_ring_buffer *ring,
				   u32 data)
{
	iowrite32(data, ring->virtual_start + ring->tail);
	ring->tail += 4;
}

void intel_ring_advance(struct intel_ring_buffer *ring);

u32 intel_ring_get_seqno(struct intel_ring_buffer *ring);
int intel_ring_sync(struct intel_ring_buffer *ring,
		    struct intel_ring_buffer *to,
		    u32 seqno);

int intel_init_render_ring_buffer(struct drm_device *dev);
int intel_init_bsd_ring_buffer(struct drm_device *dev);
int intel_init_blt_ring_buffer(struct drm_device *dev);

u32 intel_ring_get_active_head(struct intel_ring_buffer *ring);
void intel_ring_setup_status_page(struct intel_ring_buffer *ring);

static inline void i915_trace_irq_get(struct intel_ring_buffer *ring, u32 seqno)
{
	if (ring->trace_irq_seqno == 0 && ring->irq_get(ring))
		ring->trace_irq_seqno = seqno;
}

/* DRI warts */
int intel_render_ring_init_dri(struct drm_device *dev, u64 start, u32 size);

#endif /* _INTEL_RINGBUFFER_H_ */<|MERGE_RESOLUTION|>--- conflicted
+++ resolved
@@ -165,11 +165,7 @@
 int __must_check intel_wait_ring_buffer(struct intel_ring_buffer *ring, int n);
 static inline int intel_wait_ring_idle(struct intel_ring_buffer *ring)
 {
-<<<<<<< HEAD
-	return intel_wait_ring_buffer(ring, ring->space - 8);
-=======
 	return intel_wait_ring_buffer(ring, ring->size - 8);
->>>>>>> b55ebc27
 }
 
 int __must_check intel_ring_begin(struct intel_ring_buffer *ring, int n);
