/*
 * Copyright © 2008 Intel Corporation
 *
 * Permission is hereby granted, free of charge, to any person obtaining a
 * copy of this software and associated documentation files (the "Software"),
 * to deal in the Software without restriction, including without limitation
 * the rights to use, copy, modify, merge, publish, distribute, sublicense,
 * and/or sell copies of the Software, and to permit persons to whom the
 * Software is furnished to do so, subject to the following conditions:
 *
 * The above copyright notice and this permission notice (including the next
 * paragraph) shall be included in all copies or substantial portions of the
 * Software.
 *
 * THE SOFTWARE IS PROVIDED "AS IS", WITHOUT WARRANTY OF ANY KIND, EXPRESS OR
 * IMPLIED, INCLUDING BUT NOT LIMITED TO THE WARRANTIES OF MERCHANTABILITY,
 * FITNESS FOR A PARTICULAR PURPOSE AND NONINFRINGEMENT.  IN NO EVENT SHALL
 * THE AUTHORS OR COPYRIGHT HOLDERS BE LIABLE FOR ANY CLAIM, DAMAGES OR OTHER
 * LIABILITY, WHETHER IN AN ACTION OF CONTRACT, TORT OR OTHERWISE, ARISING
 * FROM, OUT OF OR IN CONNECTION WITH THE SOFTWARE OR THE USE OR OTHER DEALINGS
 * IN THE SOFTWARE.
 *
 * Authors:
 *    Keith Packard <keithp@keithp.com>
 *
 */

#include <linux/i2c.h>
#include <linux/slab.h>
#include <linux/export.h>
#include "drmP.h"
#include "drm.h"
#include "drm_crtc.h"
#include "drm_crtc_helper.h"
#include "drm_edid.h"
#include "intel_drv.h"
#include "i915_drm.h"
#include "i915_drv.h"
#include "drm_dp_helper.h"

#define DP_RECEIVER_CAP_SIZE	0xf
#define DP_LINK_STATUS_SIZE	6
#define DP_LINK_CHECK_TIMEOUT	(10 * 1000)

#define DP_LINK_CONFIGURATION_SIZE	9

struct intel_dp {
	struct intel_encoder base;
	uint32_t output_reg;
	uint32_t DP;
	uint8_t  link_configuration[DP_LINK_CONFIGURATION_SIZE];
	bool has_audio;
	enum hdmi_force_audio force_audio;
	uint32_t color_range;
	int dpms_mode;
	uint8_t link_bw;
	uint8_t lane_count;
	uint8_t dpcd[DP_RECEIVER_CAP_SIZE];
	struct i2c_adapter adapter;
	struct i2c_algo_dp_aux_data algo;
	bool is_pch_edp;
	uint8_t	train_set[4];
	int panel_power_up_delay;
	int panel_power_down_delay;
	int panel_power_cycle_delay;
	int backlight_on_delay;
	int backlight_off_delay;
	struct drm_display_mode *panel_fixed_mode;  /* for eDP */
	struct delayed_work panel_vdd_work;
	bool want_panel_vdd;
	struct edid *edid; /* cached EDID for eDP */
	int edid_mode_count;
};

/**
 * is_edp - is the given port attached to an eDP panel (either CPU or PCH)
 * @intel_dp: DP struct
 *
 * If a CPU or PCH DP output is attached to an eDP panel, this function
 * will return true, and false otherwise.
 */
static bool is_edp(struct intel_dp *intel_dp)
{
	return intel_dp->base.type == INTEL_OUTPUT_EDP;
}

/**
 * is_pch_edp - is the port on the PCH and attached to an eDP panel?
 * @intel_dp: DP struct
 *
 * Returns true if the given DP struct corresponds to a PCH DP port attached
 * to an eDP panel, false otherwise.  Helpful for determining whether we
 * may need FDI resources for a given DP output or not.
 */
static bool is_pch_edp(struct intel_dp *intel_dp)
{
	return intel_dp->is_pch_edp;
}

/**
 * is_cpu_edp - is the port on the CPU and attached to an eDP panel?
 * @intel_dp: DP struct
 *
 * Returns true if the given DP struct corresponds to a CPU eDP port.
 */
static bool is_cpu_edp(struct intel_dp *intel_dp)
{
	return is_edp(intel_dp) && !is_pch_edp(intel_dp);
}

static struct intel_dp *enc_to_intel_dp(struct drm_encoder *encoder)
{
	return container_of(encoder, struct intel_dp, base.base);
}

static struct intel_dp *intel_attached_dp(struct drm_connector *connector)
{
	return container_of(intel_attached_encoder(connector),
			    struct intel_dp, base);
}

/**
 * intel_encoder_is_pch_edp - is the given encoder a PCH attached eDP?
 * @encoder: DRM encoder
 *
 * Return true if @encoder corresponds to a PCH attached eDP panel.  Needed
 * by intel_display.c.
 */
bool intel_encoder_is_pch_edp(struct drm_encoder *encoder)
{
	struct intel_dp *intel_dp;

	if (!encoder)
		return false;

	intel_dp = enc_to_intel_dp(encoder);

	return is_pch_edp(intel_dp);
}

static void intel_dp_start_link_train(struct intel_dp *intel_dp);
static void intel_dp_complete_link_train(struct intel_dp *intel_dp);
static void intel_dp_link_down(struct intel_dp *intel_dp);

void
intel_edp_link_config(struct intel_encoder *intel_encoder,
		       int *lane_num, int *link_bw)
{
	struct intel_dp *intel_dp = container_of(intel_encoder, struct intel_dp, base);

	*lane_num = intel_dp->lane_count;
	if (intel_dp->link_bw == DP_LINK_BW_1_62)
		*link_bw = 162000;
	else if (intel_dp->link_bw == DP_LINK_BW_2_7)
		*link_bw = 270000;
}

static int
intel_dp_max_lane_count(struct intel_dp *intel_dp)
{
	int max_lane_count = intel_dp->dpcd[DP_MAX_LANE_COUNT] & 0x1f;
	switch (max_lane_count) {
	case 1: case 2: case 4:
		break;
	default:
		max_lane_count = 4;
	}
	return max_lane_count;
}

static int
intel_dp_max_link_bw(struct intel_dp *intel_dp)
{
	int max_link_bw = intel_dp->dpcd[DP_MAX_LINK_RATE];

	switch (max_link_bw) {
	case DP_LINK_BW_1_62:
	case DP_LINK_BW_2_7:
		break;
	default:
		max_link_bw = DP_LINK_BW_1_62;
		break;
	}
	return max_link_bw;
}

static int
intel_dp_link_clock(uint8_t link_bw)
{
	if (link_bw == DP_LINK_BW_2_7)
		return 270000;
	else
		return 162000;
}

/*
 * The units on the numbers in the next two are... bizarre.  Examples will
 * make it clearer; this one parallels an example in the eDP spec.
 *
 * intel_dp_max_data_rate for one lane of 2.7GHz evaluates as:
 *
 *     270000 * 1 * 8 / 10 == 216000
 *
 * The actual data capacity of that configuration is 2.16Gbit/s, so the
 * units are decakilobits.  ->clock in a drm_display_mode is in kilohertz -
 * or equivalently, kilopixels per second - so for 1680x1050R it'd be
 * 119000.  At 18bpp that's 2142000 kilobits per second.
 *
 * Thus the strange-looking division by 10 in intel_dp_link_required, to
 * get the result in decakilobits instead of kilobits.
 */

static int
intel_dp_link_required(int pixel_clock, int bpp)
{
	return (pixel_clock * bpp + 9) / 10;
}

static int
intel_dp_max_data_rate(int max_link_clock, int max_lanes)
{
	return (max_link_clock * max_lanes * 8) / 10;
}

static bool
intel_dp_adjust_dithering(struct intel_dp *intel_dp,
			  struct drm_display_mode *mode,
			  struct drm_display_mode *adjusted_mode)
{
	int max_link_clock = intel_dp_link_clock(intel_dp_max_link_bw(intel_dp));
	int max_lanes = intel_dp_max_lane_count(intel_dp);
	int max_rate, mode_rate;

	mode_rate = intel_dp_link_required(mode->clock, 24);
	max_rate = intel_dp_max_data_rate(max_link_clock, max_lanes);

	if (mode_rate > max_rate) {
		mode_rate = intel_dp_link_required(mode->clock, 18);
		if (mode_rate > max_rate)
			return false;

		if (adjusted_mode)
			adjusted_mode->private_flags
				|= INTEL_MODE_DP_FORCE_6BPC;

		return true;
	}

	return true;
}

static int
intel_dp_mode_valid(struct drm_connector *connector,
		    struct drm_display_mode *mode)
{
	struct intel_dp *intel_dp = intel_attached_dp(connector);

	if (is_edp(intel_dp) && intel_dp->panel_fixed_mode) {
		if (mode->hdisplay > intel_dp->panel_fixed_mode->hdisplay)
			return MODE_PANEL;

		if (mode->vdisplay > intel_dp->panel_fixed_mode->vdisplay)
			return MODE_PANEL;
	}

	if (!intel_dp_adjust_dithering(intel_dp, mode, NULL))
		return MODE_CLOCK_HIGH;

	if (mode->clock < 10000)
		return MODE_CLOCK_LOW;

	if (mode->flags & DRM_MODE_FLAG_DBLCLK)
		return MODE_H_ILLEGAL;

	return MODE_OK;
}

static uint32_t
pack_aux(uint8_t *src, int src_bytes)
{
	int	i;
	uint32_t v = 0;

	if (src_bytes > 4)
		src_bytes = 4;
	for (i = 0; i < src_bytes; i++)
		v |= ((uint32_t) src[i]) << ((3-i) * 8);
	return v;
}

static void
unpack_aux(uint32_t src, uint8_t *dst, int dst_bytes)
{
	int i;
	if (dst_bytes > 4)
		dst_bytes = 4;
	for (i = 0; i < dst_bytes; i++)
		dst[i] = src >> ((3-i) * 8);
}

/* hrawclock is 1/4 the FSB frequency */
static int
intel_hrawclk(struct drm_device *dev)
{
	struct drm_i915_private *dev_priv = dev->dev_private;
	uint32_t clkcfg;

	clkcfg = I915_READ(CLKCFG);
	switch (clkcfg & CLKCFG_FSB_MASK) {
	case CLKCFG_FSB_400:
		return 100;
	case CLKCFG_FSB_533:
		return 133;
	case CLKCFG_FSB_667:
		return 166;
	case CLKCFG_FSB_800:
		return 200;
	case CLKCFG_FSB_1067:
		return 266;
	case CLKCFG_FSB_1333:
		return 333;
	/* these two are just a guess; one of them might be right */
	case CLKCFG_FSB_1600:
	case CLKCFG_FSB_1600_ALT:
		return 400;
	default:
		return 133;
	}
}

static bool ironlake_edp_have_panel_power(struct intel_dp *intel_dp)
{
	struct drm_device *dev = intel_dp->base.base.dev;
	struct drm_i915_private *dev_priv = dev->dev_private;

	return (I915_READ(PCH_PP_STATUS) & PP_ON) != 0;
}

static bool ironlake_edp_have_panel_vdd(struct intel_dp *intel_dp)
{
	struct drm_device *dev = intel_dp->base.base.dev;
	struct drm_i915_private *dev_priv = dev->dev_private;

	return (I915_READ(PCH_PP_CONTROL) & EDP_FORCE_VDD) != 0;
}

static void
intel_dp_check_edp(struct intel_dp *intel_dp)
{
	struct drm_device *dev = intel_dp->base.base.dev;
	struct drm_i915_private *dev_priv = dev->dev_private;

	if (!is_edp(intel_dp))
		return;
	if (!ironlake_edp_have_panel_power(intel_dp) && !ironlake_edp_have_panel_vdd(intel_dp)) {
		WARN(1, "eDP powered off while attempting aux channel communication.\n");
		DRM_DEBUG_KMS("Status 0x%08x Control 0x%08x\n",
			      I915_READ(PCH_PP_STATUS),
			      I915_READ(PCH_PP_CONTROL));
	}
}

static int
intel_dp_aux_ch(struct intel_dp *intel_dp,
		uint8_t *send, int send_bytes,
		uint8_t *recv, int recv_size)
{
	uint32_t output_reg = intel_dp->output_reg;
	struct drm_device *dev = intel_dp->base.base.dev;
	struct drm_i915_private *dev_priv = dev->dev_private;
	uint32_t ch_ctl = output_reg + 0x10;
	uint32_t ch_data = ch_ctl + 4;
	int i;
	int recv_bytes;
	uint32_t status;
	uint32_t aux_clock_divider;
	int try, precharge;

	intel_dp_check_edp(intel_dp);
	/* The clock divider is based off the hrawclk,
	 * and would like to run at 2MHz. So, take the
	 * hrawclk value and divide by 2 and use that
	 *
	 * Note that PCH attached eDP panels should use a 125MHz input
	 * clock divider.
	 */
	if (is_cpu_edp(intel_dp)) {
		if (IS_GEN6(dev) || IS_GEN7(dev))
			aux_clock_divider = 200; /* SNB & IVB eDP input clock at 400Mhz */
		else
			aux_clock_divider = 225; /* eDP input clock at 450Mhz */
	} else if (HAS_PCH_SPLIT(dev))
		aux_clock_divider = 63; /* IRL input clock fixed at 125Mhz */
	else
		aux_clock_divider = intel_hrawclk(dev) / 2;

	if (IS_GEN6(dev))
		precharge = 3;
	else
		precharge = 5;

	/* Try to wait for any previous AUX channel activity */
	for (try = 0; try < 3; try++) {
		status = I915_READ(ch_ctl);
		if ((status & DP_AUX_CH_CTL_SEND_BUSY) == 0)
			break;
		msleep(1);
	}

	if (try == 3) {
		WARN(1, "dp_aux_ch not started status 0x%08x\n",
		     I915_READ(ch_ctl));
		return -EBUSY;
	}

	/* Must try at least 3 times according to DP spec */
	for (try = 0; try < 5; try++) {
		/* Load the send data into the aux channel data registers */
		for (i = 0; i < send_bytes; i += 4)
			I915_WRITE(ch_data + i,
				   pack_aux(send + i, send_bytes - i));

		/* Send the command and wait for it to complete */
		I915_WRITE(ch_ctl,
			   DP_AUX_CH_CTL_SEND_BUSY |
			   DP_AUX_CH_CTL_TIME_OUT_400us |
			   (send_bytes << DP_AUX_CH_CTL_MESSAGE_SIZE_SHIFT) |
			   (precharge << DP_AUX_CH_CTL_PRECHARGE_2US_SHIFT) |
			   (aux_clock_divider << DP_AUX_CH_CTL_BIT_CLOCK_2X_SHIFT) |
			   DP_AUX_CH_CTL_DONE |
			   DP_AUX_CH_CTL_TIME_OUT_ERROR |
			   DP_AUX_CH_CTL_RECEIVE_ERROR);
		for (;;) {
			status = I915_READ(ch_ctl);
			if ((status & DP_AUX_CH_CTL_SEND_BUSY) == 0)
				break;
			udelay(100);
		}

		/* Clear done status and any errors */
		I915_WRITE(ch_ctl,
			   status |
			   DP_AUX_CH_CTL_DONE |
			   DP_AUX_CH_CTL_TIME_OUT_ERROR |
			   DP_AUX_CH_CTL_RECEIVE_ERROR);

		if (status & (DP_AUX_CH_CTL_TIME_OUT_ERROR |
			      DP_AUX_CH_CTL_RECEIVE_ERROR))
			continue;
		if (status & DP_AUX_CH_CTL_DONE)
			break;
	}

	if ((status & DP_AUX_CH_CTL_DONE) == 0) {
		DRM_ERROR("dp_aux_ch not done status 0x%08x\n", status);
		return -EBUSY;
	}

	/* Check for timeout or receive error.
	 * Timeouts occur when the sink is not connected
	 */
	if (status & DP_AUX_CH_CTL_RECEIVE_ERROR) {
		DRM_ERROR("dp_aux_ch receive error status 0x%08x\n", status);
		return -EIO;
	}

	/* Timeouts occur when the device isn't connected, so they're
	 * "normal" -- don't fill the kernel log with these */
	if (status & DP_AUX_CH_CTL_TIME_OUT_ERROR) {
		DRM_DEBUG_KMS("dp_aux_ch timeout status 0x%08x\n", status);
		return -ETIMEDOUT;
	}

	/* Unload any bytes sent back from the other side */
	recv_bytes = ((status & DP_AUX_CH_CTL_MESSAGE_SIZE_MASK) >>
		      DP_AUX_CH_CTL_MESSAGE_SIZE_SHIFT);
	if (recv_bytes > recv_size)
		recv_bytes = recv_size;

	for (i = 0; i < recv_bytes; i += 4)
		unpack_aux(I915_READ(ch_data + i),
			   recv + i, recv_bytes - i);

	return recv_bytes;
}

/* Write data to the aux channel in native mode */
static int
intel_dp_aux_native_write(struct intel_dp *intel_dp,
			  uint16_t address, uint8_t *send, int send_bytes)
{
	int ret;
	uint8_t	msg[20];
	int msg_bytes;
	uint8_t	ack;

	intel_dp_check_edp(intel_dp);
	if (send_bytes > 16)
		return -1;
	msg[0] = AUX_NATIVE_WRITE << 4;
	msg[1] = address >> 8;
	msg[2] = address & 0xff;
	msg[3] = send_bytes - 1;
	memcpy(&msg[4], send, send_bytes);
	msg_bytes = send_bytes + 4;
	for (;;) {
		ret = intel_dp_aux_ch(intel_dp, msg, msg_bytes, &ack, 1);
		if (ret < 0)
			return ret;
		if ((ack & AUX_NATIVE_REPLY_MASK) == AUX_NATIVE_REPLY_ACK)
			break;
		else if ((ack & AUX_NATIVE_REPLY_MASK) == AUX_NATIVE_REPLY_DEFER)
			udelay(100);
		else
			return -EIO;
	}
	return send_bytes;
}

/* Write a single byte to the aux channel in native mode */
static int
intel_dp_aux_native_write_1(struct intel_dp *intel_dp,
			    uint16_t address, uint8_t byte)
{
	return intel_dp_aux_native_write(intel_dp, address, &byte, 1);
}

/* read bytes from a native aux channel */
static int
intel_dp_aux_native_read(struct intel_dp *intel_dp,
			 uint16_t address, uint8_t *recv, int recv_bytes)
{
	uint8_t msg[4];
	int msg_bytes;
	uint8_t reply[20];
	int reply_bytes;
	uint8_t ack;
	int ret;

	intel_dp_check_edp(intel_dp);
	msg[0] = AUX_NATIVE_READ << 4;
	msg[1] = address >> 8;
	msg[2] = address & 0xff;
	msg[3] = recv_bytes - 1;

	msg_bytes = 4;
	reply_bytes = recv_bytes + 1;

	for (;;) {
		ret = intel_dp_aux_ch(intel_dp, msg, msg_bytes,
				      reply, reply_bytes);
		if (ret == 0)
			return -EPROTO;
		if (ret < 0)
			return ret;
		ack = reply[0];
		if ((ack & AUX_NATIVE_REPLY_MASK) == AUX_NATIVE_REPLY_ACK) {
			memcpy(recv, reply + 1, ret - 1);
			return ret - 1;
		}
		else if ((ack & AUX_NATIVE_REPLY_MASK) == AUX_NATIVE_REPLY_DEFER)
			udelay(100);
		else
			return -EIO;
	}
}

static int
intel_dp_i2c_aux_ch(struct i2c_adapter *adapter, int mode,
		    uint8_t write_byte, uint8_t *read_byte)
{
	struct i2c_algo_dp_aux_data *algo_data = adapter->algo_data;
	struct intel_dp *intel_dp = container_of(adapter,
						struct intel_dp,
						adapter);
	uint16_t address = algo_data->address;
	uint8_t msg[5];
	uint8_t reply[2];
	unsigned retry;
	int msg_bytes;
	int reply_bytes;
	int ret;

	intel_dp_check_edp(intel_dp);
	/* Set up the command byte */
	if (mode & MODE_I2C_READ)
		msg[0] = AUX_I2C_READ << 4;
	else
		msg[0] = AUX_I2C_WRITE << 4;

	if (!(mode & MODE_I2C_STOP))
		msg[0] |= AUX_I2C_MOT << 4;

	msg[1] = address >> 8;
	msg[2] = address;

	switch (mode) {
	case MODE_I2C_WRITE:
		msg[3] = 0;
		msg[4] = write_byte;
		msg_bytes = 5;
		reply_bytes = 1;
		break;
	case MODE_I2C_READ:
		msg[3] = 0;
		msg_bytes = 4;
		reply_bytes = 2;
		break;
	default:
		msg_bytes = 3;
		reply_bytes = 1;
		break;
	}

	for (retry = 0; retry < 5; retry++) {
		ret = intel_dp_aux_ch(intel_dp,
				      msg, msg_bytes,
				      reply, reply_bytes);
		if (ret < 0) {
			DRM_DEBUG_KMS("aux_ch failed %d\n", ret);
			return ret;
		}

		switch (reply[0] & AUX_NATIVE_REPLY_MASK) {
		case AUX_NATIVE_REPLY_ACK:
			/* I2C-over-AUX Reply field is only valid
			 * when paired with AUX ACK.
			 */
			break;
		case AUX_NATIVE_REPLY_NACK:
			DRM_DEBUG_KMS("aux_ch native nack\n");
			return -EREMOTEIO;
		case AUX_NATIVE_REPLY_DEFER:
			udelay(100);
			continue;
		default:
			DRM_ERROR("aux_ch invalid native reply 0x%02x\n",
				  reply[0]);
			return -EREMOTEIO;
		}

		switch (reply[0] & AUX_I2C_REPLY_MASK) {
		case AUX_I2C_REPLY_ACK:
			if (mode == MODE_I2C_READ) {
				*read_byte = reply[1];
			}
			return reply_bytes - 1;
		case AUX_I2C_REPLY_NACK:
			DRM_DEBUG_KMS("aux_i2c nack\n");
			return -EREMOTEIO;
		case AUX_I2C_REPLY_DEFER:
			DRM_DEBUG_KMS("aux_i2c defer\n");
			udelay(100);
			break;
		default:
			DRM_ERROR("aux_i2c invalid reply 0x%02x\n", reply[0]);
			return -EREMOTEIO;
		}
	}

	DRM_ERROR("too many retries, giving up\n");
	return -EREMOTEIO;
}

static void ironlake_edp_panel_vdd_on(struct intel_dp *intel_dp);
static void ironlake_edp_panel_vdd_off(struct intel_dp *intel_dp, bool sync);

static int
intel_dp_i2c_init(struct intel_dp *intel_dp,
		  struct intel_connector *intel_connector, const char *name)
{
	int	ret;

	DRM_DEBUG_KMS("i2c_init %s\n", name);
	intel_dp->algo.running = false;
	intel_dp->algo.address = 0;
	intel_dp->algo.aux_ch = intel_dp_i2c_aux_ch;

	memset(&intel_dp->adapter, '\0', sizeof(intel_dp->adapter));
	intel_dp->adapter.owner = THIS_MODULE;
	intel_dp->adapter.class = I2C_CLASS_DDC;
	strncpy(intel_dp->adapter.name, name, sizeof(intel_dp->adapter.name) - 1);
	intel_dp->adapter.name[sizeof(intel_dp->adapter.name) - 1] = '\0';
	intel_dp->adapter.algo_data = &intel_dp->algo;
	intel_dp->adapter.dev.parent = &intel_connector->base.kdev;

	ironlake_edp_panel_vdd_on(intel_dp);
	ret = i2c_dp_aux_add_bus(&intel_dp->adapter);
	ironlake_edp_panel_vdd_off(intel_dp, false);
	return ret;
}

static bool
intel_dp_mode_fixup(struct drm_encoder *encoder, struct drm_display_mode *mode,
		    struct drm_display_mode *adjusted_mode)
{
	struct drm_device *dev = encoder->dev;
	struct intel_dp *intel_dp = enc_to_intel_dp(encoder);
	int lane_count, clock;
	int max_lane_count = intel_dp_max_lane_count(intel_dp);
	int max_clock = intel_dp_max_link_bw(intel_dp) == DP_LINK_BW_2_7 ? 1 : 0;
	int bpp, mode_rate;
	static int bws[2] = { DP_LINK_BW_1_62, DP_LINK_BW_2_7 };

	if (is_edp(intel_dp) && intel_dp->panel_fixed_mode) {
		intel_fixed_panel_mode(intel_dp->panel_fixed_mode, adjusted_mode);
		intel_pch_panel_fitting(dev, DRM_MODE_SCALE_FULLSCREEN,
					mode, adjusted_mode);
		/*
		 * the mode->clock is used to calculate the Data&Link M/N
		 * of the pipe. For the eDP the fixed clock should be used.
		 */
		mode->clock = intel_dp->panel_fixed_mode->clock;
	}

	if (mode->flags & DRM_MODE_FLAG_DBLCLK)
		return false;

	DRM_DEBUG_KMS("DP link computation with max lane count %i "
		      "max bw %02x pixel clock %iKHz\n",
		      max_lane_count, bws[max_clock], mode->clock);

	if (!intel_dp_adjust_dithering(intel_dp, mode, adjusted_mode))
		return false;

	bpp = adjusted_mode->private_flags & INTEL_MODE_DP_FORCE_6BPC ? 18 : 24;
	mode_rate = intel_dp_link_required(mode->clock, bpp);

	for (lane_count = 1; lane_count <= max_lane_count; lane_count <<= 1) {
		for (clock = 0; clock <= max_clock; clock++) {
			int link_avail = intel_dp_max_data_rate(intel_dp_link_clock(bws[clock]), lane_count);

			if (mode_rate <= link_avail) {
				intel_dp->link_bw = bws[clock];
				intel_dp->lane_count = lane_count;
				adjusted_mode->clock = intel_dp_link_clock(intel_dp->link_bw);
				DRM_DEBUG_KMS("DP link bw %02x lane "
						"count %d clock %d bpp %d\n",
				       intel_dp->link_bw, intel_dp->lane_count,
				       adjusted_mode->clock, bpp);
				DRM_DEBUG_KMS("DP link bw required %i available %i\n",
					      mode_rate, link_avail);
				return true;
			}
		}
	}

	return false;
}

struct intel_dp_m_n {
	uint32_t	tu;
	uint32_t	gmch_m;
	uint32_t	gmch_n;
	uint32_t	link_m;
	uint32_t	link_n;
};

static void
intel_reduce_ratio(uint32_t *num, uint32_t *den)
{
	while (*num > 0xffffff || *den > 0xffffff) {
		*num >>= 1;
		*den >>= 1;
	}
}

static void
intel_dp_compute_m_n(int bpp,
		     int nlanes,
		     int pixel_clock,
		     int link_clock,
		     struct intel_dp_m_n *m_n)
{
	m_n->tu = 64;
	m_n->gmch_m = (pixel_clock * bpp) >> 3;
	m_n->gmch_n = link_clock * nlanes;
	intel_reduce_ratio(&m_n->gmch_m, &m_n->gmch_n);
	m_n->link_m = pixel_clock;
	m_n->link_n = link_clock;
	intel_reduce_ratio(&m_n->link_m, &m_n->link_n);
}

void
intel_dp_set_m_n(struct drm_crtc *crtc, struct drm_display_mode *mode,
		 struct drm_display_mode *adjusted_mode)
{
	struct drm_device *dev = crtc->dev;
	struct drm_mode_config *mode_config = &dev->mode_config;
	struct drm_encoder *encoder;
	struct drm_i915_private *dev_priv = dev->dev_private;
	struct intel_crtc *intel_crtc = to_intel_crtc(crtc);
	int lane_count = 4;
	struct intel_dp_m_n m_n;
	int pipe = intel_crtc->pipe;

	/*
	 * Find the lane count in the intel_encoder private
	 */
	list_for_each_entry(encoder, &mode_config->encoder_list, head) {
		struct intel_dp *intel_dp;

		if (encoder->crtc != crtc)
			continue;

		intel_dp = enc_to_intel_dp(encoder);
		if (intel_dp->base.type == INTEL_OUTPUT_DISPLAYPORT ||
		    intel_dp->base.type == INTEL_OUTPUT_EDP)
		{
			lane_count = intel_dp->lane_count;
			break;
		}
	}

	/*
	 * Compute the GMCH and Link ratios. The '3' here is
	 * the number of bytes_per_pixel post-LUT, which we always
	 * set up for 8-bits of R/G/B, or 3 bytes total.
	 */
	intel_dp_compute_m_n(intel_crtc->bpp, lane_count,
			     mode->clock, adjusted_mode->clock, &m_n);

	if (HAS_PCH_SPLIT(dev)) {
		I915_WRITE(TRANSDATA_M1(pipe),
			   ((m_n.tu - 1) << PIPE_GMCH_DATA_M_TU_SIZE_SHIFT) |
			   m_n.gmch_m);
		I915_WRITE(TRANSDATA_N1(pipe), m_n.gmch_n);
		I915_WRITE(TRANSDPLINK_M1(pipe), m_n.link_m);
		I915_WRITE(TRANSDPLINK_N1(pipe), m_n.link_n);
	} else {
		I915_WRITE(PIPE_GMCH_DATA_M(pipe),
			   ((m_n.tu - 1) << PIPE_GMCH_DATA_M_TU_SIZE_SHIFT) |
			   m_n.gmch_m);
		I915_WRITE(PIPE_GMCH_DATA_N(pipe), m_n.gmch_n);
		I915_WRITE(PIPE_DP_LINK_M(pipe), m_n.link_m);
		I915_WRITE(PIPE_DP_LINK_N(pipe), m_n.link_n);
	}
}

static void ironlake_edp_pll_on(struct drm_encoder *encoder);
static void ironlake_edp_pll_off(struct drm_encoder *encoder);

static void
intel_dp_mode_set(struct drm_encoder *encoder, struct drm_display_mode *mode,
		  struct drm_display_mode *adjusted_mode)
{
	struct drm_device *dev = encoder->dev;
	struct drm_i915_private *dev_priv = dev->dev_private;
	struct intel_dp *intel_dp = enc_to_intel_dp(encoder);
	struct drm_crtc *crtc = intel_dp->base.base.crtc;
	struct intel_crtc *intel_crtc = to_intel_crtc(crtc);

	/* Turn on the eDP PLL if needed */
	if (is_edp(intel_dp)) {
		if (!is_pch_edp(intel_dp))
			ironlake_edp_pll_on(encoder);
		else
			ironlake_edp_pll_off(encoder);
	}

	/*
	 * There are four kinds of DP registers:
	 *
	 * 	IBX PCH
	 * 	SNB CPU
	 *	IVB CPU
	 * 	CPT PCH
	 *
	 * IBX PCH and CPU are the same for almost everything,
	 * except that the CPU DP PLL is configured in this
	 * register
	 *
	 * CPT PCH is quite different, having many bits moved
	 * to the TRANS_DP_CTL register instead. That
	 * configuration happens (oddly) in ironlake_pch_enable
	 */

	/* Preserve the BIOS-computed detected bit. This is
	 * supposed to be read-only.
	 */
	intel_dp->DP = I915_READ(intel_dp->output_reg) & DP_DETECTED;
	intel_dp->DP |=  DP_VOLTAGE_0_4 | DP_PRE_EMPHASIS_0;

	/* Handle DP bits in common between all three register formats */

	intel_dp->DP |= DP_VOLTAGE_0_4 | DP_PRE_EMPHASIS_0;

	switch (intel_dp->lane_count) {
	case 1:
		intel_dp->DP |= DP_PORT_WIDTH_1;
		break;
	case 2:
		intel_dp->DP |= DP_PORT_WIDTH_2;
		break;
	case 4:
		intel_dp->DP |= DP_PORT_WIDTH_4;
		break;
	}
	if (intel_dp->has_audio) {
		DRM_DEBUG_DRIVER("Enabling DP audio on pipe %c\n",
				 pipe_name(intel_crtc->pipe));
		intel_dp->DP |= DP_AUDIO_OUTPUT_ENABLE;
		intel_write_eld(encoder, adjusted_mode);
	}
	memset(intel_dp->link_configuration, 0, DP_LINK_CONFIGURATION_SIZE);
	intel_dp->link_configuration[0] = intel_dp->link_bw;
	intel_dp->link_configuration[1] = intel_dp->lane_count;
	intel_dp->link_configuration[8] = DP_SET_ANSI_8B10B;
	/*
	 * Check for DPCD version > 1.1 and enhanced framing support
	 */
	if (intel_dp->dpcd[DP_DPCD_REV] >= 0x11 &&
	    (intel_dp->dpcd[DP_MAX_LANE_COUNT] & DP_ENHANCED_FRAME_CAP)) {
		intel_dp->link_configuration[1] |= DP_LANE_COUNT_ENHANCED_FRAME_EN;
	}

	/* Split out the IBX/CPU vs CPT settings */

	if (is_cpu_edp(intel_dp) && IS_GEN7(dev)) {
		if (adjusted_mode->flags & DRM_MODE_FLAG_PHSYNC)
			intel_dp->DP |= DP_SYNC_HS_HIGH;
		if (adjusted_mode->flags & DRM_MODE_FLAG_PVSYNC)
			intel_dp->DP |= DP_SYNC_VS_HIGH;
		intel_dp->DP |= DP_LINK_TRAIN_OFF_CPT;

		if (intel_dp->link_configuration[1] & DP_LANE_COUNT_ENHANCED_FRAME_EN)
			intel_dp->DP |= DP_ENHANCED_FRAMING;

		intel_dp->DP |= intel_crtc->pipe << 29;

		/* don't miss out required setting for eDP */
		intel_dp->DP |= DP_PLL_ENABLE;
		if (adjusted_mode->clock < 200000)
			intel_dp->DP |= DP_PLL_FREQ_160MHZ;
		else
			intel_dp->DP |= DP_PLL_FREQ_270MHZ;
	} else if (!HAS_PCH_CPT(dev) || is_cpu_edp(intel_dp)) {
		intel_dp->DP |= intel_dp->color_range;

		if (adjusted_mode->flags & DRM_MODE_FLAG_PHSYNC)
			intel_dp->DP |= DP_SYNC_HS_HIGH;
		if (adjusted_mode->flags & DRM_MODE_FLAG_PVSYNC)
			intel_dp->DP |= DP_SYNC_VS_HIGH;
		intel_dp->DP |= DP_LINK_TRAIN_OFF;

		if (intel_dp->link_configuration[1] & DP_LANE_COUNT_ENHANCED_FRAME_EN)
			intel_dp->DP |= DP_ENHANCED_FRAMING;

		if (intel_crtc->pipe == 1)
			intel_dp->DP |= DP_PIPEB_SELECT;

		if (is_cpu_edp(intel_dp)) {
			/* don't miss out required setting for eDP */
			intel_dp->DP |= DP_PLL_ENABLE;
			if (adjusted_mode->clock < 200000)
				intel_dp->DP |= DP_PLL_FREQ_160MHZ;
			else
				intel_dp->DP |= DP_PLL_FREQ_270MHZ;
		}
	} else {
		intel_dp->DP |= DP_LINK_TRAIN_OFF_CPT;
	}
}

#define IDLE_ON_MASK		(PP_ON | 0 	  | PP_SEQUENCE_MASK | 0                     | PP_SEQUENCE_STATE_MASK)
#define IDLE_ON_VALUE   	(PP_ON | 0 	  | PP_SEQUENCE_NONE | 0                     | PP_SEQUENCE_STATE_ON_IDLE)

#define IDLE_OFF_MASK		(PP_ON | 0        | PP_SEQUENCE_MASK | 0                     | PP_SEQUENCE_STATE_MASK)
#define IDLE_OFF_VALUE		(0     | 0        | PP_SEQUENCE_NONE | 0                     | PP_SEQUENCE_STATE_OFF_IDLE)

#define IDLE_CYCLE_MASK		(PP_ON | 0        | PP_SEQUENCE_MASK | PP_CYCLE_DELAY_ACTIVE | PP_SEQUENCE_STATE_MASK)
#define IDLE_CYCLE_VALUE	(0     | 0        | PP_SEQUENCE_NONE | 0                     | PP_SEQUENCE_STATE_OFF_IDLE)

static void ironlake_wait_panel_status(struct intel_dp *intel_dp,
				       u32 mask,
				       u32 value)
{
	struct drm_device *dev = intel_dp->base.base.dev;
	struct drm_i915_private *dev_priv = dev->dev_private;

	DRM_DEBUG_KMS("mask %08x value %08x status %08x control %08x\n",
		      mask, value,
		      I915_READ(PCH_PP_STATUS),
		      I915_READ(PCH_PP_CONTROL));

	if (_wait_for((I915_READ(PCH_PP_STATUS) & mask) == value, 5000, 10)) {
		DRM_ERROR("Panel status timeout: status %08x control %08x\n",
			  I915_READ(PCH_PP_STATUS),
			  I915_READ(PCH_PP_CONTROL));
	}
}

static void ironlake_wait_panel_on(struct intel_dp *intel_dp)
{
	DRM_DEBUG_KMS("Wait for panel power on\n");
	ironlake_wait_panel_status(intel_dp, IDLE_ON_MASK, IDLE_ON_VALUE);
}

static void ironlake_wait_panel_off(struct intel_dp *intel_dp)
{
	DRM_DEBUG_KMS("Wait for panel power off time\n");
	ironlake_wait_panel_status(intel_dp, IDLE_OFF_MASK, IDLE_OFF_VALUE);
}

static void ironlake_wait_panel_power_cycle(struct intel_dp *intel_dp)
{
	DRM_DEBUG_KMS("Wait for panel power cycle\n");
	ironlake_wait_panel_status(intel_dp, IDLE_CYCLE_MASK, IDLE_CYCLE_VALUE);
}


/* Read the current pp_control value, unlocking the register if it
 * is locked
 */

static  u32 ironlake_get_pp_control(struct drm_i915_private *dev_priv)
{
	u32	control = I915_READ(PCH_PP_CONTROL);

	control &= ~PANEL_UNLOCK_MASK;
	control |= PANEL_UNLOCK_REGS;
	return control;
}

static void ironlake_edp_panel_vdd_on(struct intel_dp *intel_dp)
{
	struct drm_device *dev = intel_dp->base.base.dev;
	struct drm_i915_private *dev_priv = dev->dev_private;
	u32 pp;

	if (!is_edp(intel_dp))
		return;
	DRM_DEBUG_KMS("Turn eDP VDD on\n");

	WARN(intel_dp->want_panel_vdd,
	     "eDP VDD already requested on\n");

	intel_dp->want_panel_vdd = true;

	if (ironlake_edp_have_panel_vdd(intel_dp)) {
		DRM_DEBUG_KMS("eDP VDD already on\n");
		return;
	}

	if (!ironlake_edp_have_panel_power(intel_dp))
		ironlake_wait_panel_power_cycle(intel_dp);

	pp = ironlake_get_pp_control(dev_priv);
	pp |= EDP_FORCE_VDD;
	I915_WRITE(PCH_PP_CONTROL, pp);
	POSTING_READ(PCH_PP_CONTROL);
	DRM_DEBUG_KMS("PCH_PP_STATUS: 0x%08x PCH_PP_CONTROL: 0x%08x\n",
		      I915_READ(PCH_PP_STATUS), I915_READ(PCH_PP_CONTROL));

	/*
	 * If the panel wasn't on, delay before accessing aux channel
	 */
	if (!ironlake_edp_have_panel_power(intel_dp)) {
		DRM_DEBUG_KMS("eDP was not running\n");
		msleep(intel_dp->panel_power_up_delay);
	}
}

static void ironlake_panel_vdd_off_sync(struct intel_dp *intel_dp)
{
	struct drm_device *dev = intel_dp->base.base.dev;
	struct drm_i915_private *dev_priv = dev->dev_private;
	u32 pp;

	if (!intel_dp->want_panel_vdd && ironlake_edp_have_panel_vdd(intel_dp)) {
		pp = ironlake_get_pp_control(dev_priv);
		pp &= ~EDP_FORCE_VDD;
		I915_WRITE(PCH_PP_CONTROL, pp);
		POSTING_READ(PCH_PP_CONTROL);

		/* Make sure sequencer is idle before allowing subsequent activity */
		DRM_DEBUG_KMS("PCH_PP_STATUS: 0x%08x PCH_PP_CONTROL: 0x%08x\n",
			      I915_READ(PCH_PP_STATUS), I915_READ(PCH_PP_CONTROL));

		msleep(intel_dp->panel_power_down_delay);
	}
}

static void ironlake_panel_vdd_work(struct work_struct *__work)
{
	struct intel_dp *intel_dp = container_of(to_delayed_work(__work),
						 struct intel_dp, panel_vdd_work);
	struct drm_device *dev = intel_dp->base.base.dev;

	mutex_lock(&dev->mode_config.mutex);
	ironlake_panel_vdd_off_sync(intel_dp);
	mutex_unlock(&dev->mode_config.mutex);
}

static void ironlake_edp_panel_vdd_off(struct intel_dp *intel_dp, bool sync)
{
	if (!is_edp(intel_dp))
		return;

	DRM_DEBUG_KMS("Turn eDP VDD off %d\n", intel_dp->want_panel_vdd);
	WARN(!intel_dp->want_panel_vdd, "eDP VDD not forced on");

	intel_dp->want_panel_vdd = false;

	if (sync) {
		ironlake_panel_vdd_off_sync(intel_dp);
	} else {
		/*
		 * Queue the timer to fire a long
		 * time from now (relative to the power down delay)
		 * to keep the panel power up across a sequence of operations
		 */
		schedule_delayed_work(&intel_dp->panel_vdd_work,
				      msecs_to_jiffies(intel_dp->panel_power_cycle_delay * 5));
	}
}

static void ironlake_edp_panel_on(struct intel_dp *intel_dp)
{
	struct drm_device *dev = intel_dp->base.base.dev;
	struct drm_i915_private *dev_priv = dev->dev_private;
	u32 pp;

	if (!is_edp(intel_dp))
		return;

	DRM_DEBUG_KMS("Turn eDP power on\n");

	if (ironlake_edp_have_panel_power(intel_dp)) {
		DRM_DEBUG_KMS("eDP power already on\n");
		return;
	}

	ironlake_wait_panel_power_cycle(intel_dp);

	pp = ironlake_get_pp_control(dev_priv);
	if (IS_GEN5(dev)) {
		/* ILK workaround: disable reset around power sequence */
		pp &= ~PANEL_POWER_RESET;
		I915_WRITE(PCH_PP_CONTROL, pp);
		POSTING_READ(PCH_PP_CONTROL);
	}

	pp |= POWER_TARGET_ON;
	if (!IS_GEN5(dev))
		pp |= PANEL_POWER_RESET;

	I915_WRITE(PCH_PP_CONTROL, pp);
	POSTING_READ(PCH_PP_CONTROL);

	ironlake_wait_panel_on(intel_dp);

	if (IS_GEN5(dev)) {
		pp |= PANEL_POWER_RESET; /* restore panel reset bit */
		I915_WRITE(PCH_PP_CONTROL, pp);
		POSTING_READ(PCH_PP_CONTROL);
	}
}

static void ironlake_edp_panel_off(struct intel_dp *intel_dp)
{
	struct drm_device *dev = intel_dp->base.base.dev;
	struct drm_i915_private *dev_priv = dev->dev_private;
	u32 pp;

	if (!is_edp(intel_dp))
		return;

	DRM_DEBUG_KMS("Turn eDP power off\n");

	WARN(!intel_dp->want_panel_vdd, "Need VDD to turn off panel\n");

	pp = ironlake_get_pp_control(dev_priv);
	pp &= ~(POWER_TARGET_ON | PANEL_POWER_RESET | EDP_BLC_ENABLE);
	I915_WRITE(PCH_PP_CONTROL, pp);
	POSTING_READ(PCH_PP_CONTROL);

	ironlake_wait_panel_off(intel_dp);
}

static void ironlake_edp_backlight_on(struct intel_dp *intel_dp)
{
	struct drm_device *dev = intel_dp->base.base.dev;
	struct drm_i915_private *dev_priv = dev->dev_private;
	u32 pp;

	if (!is_edp(intel_dp))
		return;

	DRM_DEBUG_KMS("\n");
	/*
	 * If we enable the backlight right away following a panel power
	 * on, we may see slight flicker as the panel syncs with the eDP
	 * link.  So delay a bit to make sure the image is solid before
	 * allowing it to appear.
	 */
	msleep(intel_dp->backlight_on_delay);
	pp = ironlake_get_pp_control(dev_priv);
	pp |= EDP_BLC_ENABLE;
	I915_WRITE(PCH_PP_CONTROL, pp);
	POSTING_READ(PCH_PP_CONTROL);
}

static void ironlake_edp_backlight_off(struct intel_dp *intel_dp)
{
	struct drm_device *dev = intel_dp->base.base.dev;
	struct drm_i915_private *dev_priv = dev->dev_private;
	u32 pp;

	if (!is_edp(intel_dp))
		return;

	DRM_DEBUG_KMS("\n");
	pp = ironlake_get_pp_control(dev_priv);
	pp &= ~EDP_BLC_ENABLE;
	I915_WRITE(PCH_PP_CONTROL, pp);
	POSTING_READ(PCH_PP_CONTROL);
	msleep(intel_dp->backlight_off_delay);
}

static void ironlake_edp_pll_on(struct drm_encoder *encoder)
{
	struct drm_device *dev = encoder->dev;
	struct drm_i915_private *dev_priv = dev->dev_private;
	u32 dpa_ctl;

	DRM_DEBUG_KMS("\n");
	dpa_ctl = I915_READ(DP_A);
	dpa_ctl |= DP_PLL_ENABLE;
	I915_WRITE(DP_A, dpa_ctl);
	POSTING_READ(DP_A);
	udelay(200);
}

static void ironlake_edp_pll_off(struct drm_encoder *encoder)
{
	struct drm_device *dev = encoder->dev;
	struct drm_i915_private *dev_priv = dev->dev_private;
	u32 dpa_ctl;

	dpa_ctl = I915_READ(DP_A);
	dpa_ctl &= ~DP_PLL_ENABLE;
	I915_WRITE(DP_A, dpa_ctl);
	POSTING_READ(DP_A);
	udelay(200);
}

/* If the sink supports it, try to set the power state appropriately */
static void intel_dp_sink_dpms(struct intel_dp *intel_dp, int mode)
{
	int ret, i;

	/* Should have a valid DPCD by this point */
	if (intel_dp->dpcd[DP_DPCD_REV] < 0x11)
		return;

	if (mode != DRM_MODE_DPMS_ON) {
		ret = intel_dp_aux_native_write_1(intel_dp, DP_SET_POWER,
						  DP_SET_POWER_D3);
		if (ret != 1)
			DRM_DEBUG_DRIVER("failed to write sink power state\n");
	} else {
		/*
		 * When turning on, we need to retry for 1ms to give the sink
		 * time to wake up.
		 */
		for (i = 0; i < 3; i++) {
			ret = intel_dp_aux_native_write_1(intel_dp,
							  DP_SET_POWER,
							  DP_SET_POWER_D0);
			if (ret == 1)
				break;
			msleep(1);
		}
	}
}

static void intel_dp_prepare(struct drm_encoder *encoder)
{
	struct intel_dp *intel_dp = enc_to_intel_dp(encoder);


	/* Make sure the panel is off before trying to change the mode. But also
	 * ensure that we have vdd while we switch off the panel. */
	ironlake_edp_panel_vdd_on(intel_dp);
	ironlake_edp_backlight_off(intel_dp);
	ironlake_edp_panel_off(intel_dp);

	intel_dp_sink_dpms(intel_dp, DRM_MODE_DPMS_ON);
	intel_dp_link_down(intel_dp);
	ironlake_edp_panel_vdd_off(intel_dp, false);
}

static void intel_dp_commit(struct drm_encoder *encoder)
{
	struct intel_dp *intel_dp = enc_to_intel_dp(encoder);
	struct drm_device *dev = encoder->dev;
	struct intel_crtc *intel_crtc = to_intel_crtc(intel_dp->base.base.crtc);

	ironlake_edp_panel_vdd_on(intel_dp);
	intel_dp_sink_dpms(intel_dp, DRM_MODE_DPMS_ON);
	intel_dp_start_link_train(intel_dp);
	ironlake_edp_panel_on(intel_dp);
	ironlake_edp_panel_vdd_off(intel_dp, true);
	intel_dp_complete_link_train(intel_dp);
	ironlake_edp_backlight_on(intel_dp);

	intel_dp->dpms_mode = DRM_MODE_DPMS_ON;

	if (HAS_PCH_CPT(dev))
		intel_cpt_verify_modeset(dev, intel_crtc->pipe);
}

static void
intel_dp_dpms(struct drm_encoder *encoder, int mode)
{
	struct intel_dp *intel_dp = enc_to_intel_dp(encoder);
	struct drm_device *dev = encoder->dev;
	struct drm_i915_private *dev_priv = dev->dev_private;
	uint32_t dp_reg = I915_READ(intel_dp->output_reg);

	if (mode != DRM_MODE_DPMS_ON) {
		/* Switching the panel off requires vdd. */
		ironlake_edp_panel_vdd_on(intel_dp);
		ironlake_edp_backlight_off(intel_dp);
		ironlake_edp_panel_off(intel_dp);

		intel_dp_sink_dpms(intel_dp, mode);
		intel_dp_link_down(intel_dp);
		ironlake_edp_panel_vdd_off(intel_dp, false);

		if (is_cpu_edp(intel_dp))
			ironlake_edp_pll_off(encoder);
	} else {
		if (is_cpu_edp(intel_dp))
			ironlake_edp_pll_on(encoder);

		ironlake_edp_panel_vdd_on(intel_dp);
		intel_dp_sink_dpms(intel_dp, mode);
		if (!(dp_reg & DP_PORT_EN)) {
			intel_dp_start_link_train(intel_dp);
			ironlake_edp_panel_on(intel_dp);
			ironlake_edp_panel_vdd_off(intel_dp, true);
			intel_dp_complete_link_train(intel_dp);
		} else
			ironlake_edp_panel_vdd_off(intel_dp, false);
		ironlake_edp_backlight_on(intel_dp);
	}
	intel_dp->dpms_mode = mode;
}

/*
 * Native read with retry for link status and receiver capability reads for
 * cases where the sink may still be asleep.
 */
static bool
intel_dp_aux_native_read_retry(struct intel_dp *intel_dp, uint16_t address,
			       uint8_t *recv, int recv_bytes)
{
	int ret, i;

	/*
	 * Sinks are *supposed* to come up within 1ms from an off state,
	 * but we're also supposed to retry 3 times per the spec.
	 */
	for (i = 0; i < 3; i++) {
		ret = intel_dp_aux_native_read(intel_dp, address, recv,
					       recv_bytes);
		if (ret == recv_bytes)
			return true;
		msleep(1);
	}

	return false;
}

/*
 * Fetch AUX CH registers 0x202 - 0x207 which contain
 * link status information
 */
static bool
intel_dp_get_link_status(struct intel_dp *intel_dp, uint8_t link_status[DP_LINK_STATUS_SIZE])
{
	return intel_dp_aux_native_read_retry(intel_dp,
					      DP_LANE0_1_STATUS,
					      link_status,
					      DP_LINK_STATUS_SIZE);
}

static uint8_t
intel_dp_link_status(uint8_t link_status[DP_LINK_STATUS_SIZE],
		     int r)
{
	return link_status[r - DP_LANE0_1_STATUS];
}

static uint8_t
intel_get_adjust_request_voltage(uint8_t adjust_request[2],
				 int lane)
{
	int	    s = ((lane & 1) ?
			 DP_ADJUST_VOLTAGE_SWING_LANE1_SHIFT :
			 DP_ADJUST_VOLTAGE_SWING_LANE0_SHIFT);
	uint8_t l = adjust_request[lane>>1];

	return ((l >> s) & 3) << DP_TRAIN_VOLTAGE_SWING_SHIFT;
}

static uint8_t
intel_get_adjust_request_pre_emphasis(uint8_t adjust_request[2],
				      int lane)
{
	int	    s = ((lane & 1) ?
			 DP_ADJUST_PRE_EMPHASIS_LANE1_SHIFT :
			 DP_ADJUST_PRE_EMPHASIS_LANE0_SHIFT);
	uint8_t l = adjust_request[lane>>1];

	return ((l >> s) & 3) << DP_TRAIN_PRE_EMPHASIS_SHIFT;
}


#if 0
static char	*voltage_names[] = {
	"0.4V", "0.6V", "0.8V", "1.2V"
};
static char	*pre_emph_names[] = {
	"0dB", "3.5dB", "6dB", "9.5dB"
};
static char	*link_train_names[] = {
	"pattern 1", "pattern 2", "idle", "off"
};
#endif

/*
 * These are source-specific values; current Intel hardware supports
 * a maximum voltage of 800mV and a maximum pre-emphasis of 6dB
 */

static uint8_t
intel_dp_voltage_max(struct intel_dp *intel_dp)
{
	struct drm_device *dev = intel_dp->base.base.dev;

	if (IS_GEN7(dev) && is_cpu_edp(intel_dp))
		return DP_TRAIN_VOLTAGE_SWING_800;
	else if (HAS_PCH_CPT(dev) && !is_cpu_edp(intel_dp))
		return DP_TRAIN_VOLTAGE_SWING_1200;
	else
		return DP_TRAIN_VOLTAGE_SWING_800;
}

static uint8_t
intel_dp_pre_emphasis_max(struct intel_dp *intel_dp, uint8_t voltage_swing)
{
	struct drm_device *dev = intel_dp->base.base.dev;

	if (IS_GEN7(dev) && is_cpu_edp(intel_dp)) {
		switch (voltage_swing & DP_TRAIN_VOLTAGE_SWING_MASK) {
		case DP_TRAIN_VOLTAGE_SWING_400:
			return DP_TRAIN_PRE_EMPHASIS_6;
		case DP_TRAIN_VOLTAGE_SWING_600:
		case DP_TRAIN_VOLTAGE_SWING_800:
			return DP_TRAIN_PRE_EMPHASIS_3_5;
		default:
			return DP_TRAIN_PRE_EMPHASIS_0;
		}
	} else {
		switch (voltage_swing & DP_TRAIN_VOLTAGE_SWING_MASK) {
		case DP_TRAIN_VOLTAGE_SWING_400:
			return DP_TRAIN_PRE_EMPHASIS_6;
		case DP_TRAIN_VOLTAGE_SWING_600:
			return DP_TRAIN_PRE_EMPHASIS_6;
		case DP_TRAIN_VOLTAGE_SWING_800:
			return DP_TRAIN_PRE_EMPHASIS_3_5;
		case DP_TRAIN_VOLTAGE_SWING_1200:
		default:
			return DP_TRAIN_PRE_EMPHASIS_0;
		}
	}
}

static void
intel_get_adjust_train(struct intel_dp *intel_dp, uint8_t link_status[DP_LINK_STATUS_SIZE])
{
	uint8_t v = 0;
	uint8_t p = 0;
	int lane;
	uint8_t	*adjust_request = link_status + (DP_ADJUST_REQUEST_LANE0_1 - DP_LANE0_1_STATUS);
	uint8_t voltage_max;
	uint8_t preemph_max;

	for (lane = 0; lane < intel_dp->lane_count; lane++) {
		uint8_t this_v = intel_get_adjust_request_voltage(adjust_request, lane);
		uint8_t this_p = intel_get_adjust_request_pre_emphasis(adjust_request, lane);

		if (this_v > v)
			v = this_v;
		if (this_p > p)
			p = this_p;
	}

	voltage_max = intel_dp_voltage_max(intel_dp);
	if (v >= voltage_max)
		v = voltage_max | DP_TRAIN_MAX_SWING_REACHED;

	preemph_max = intel_dp_pre_emphasis_max(intel_dp, v);
	if (p >= preemph_max)
		p = preemph_max | DP_TRAIN_MAX_PRE_EMPHASIS_REACHED;

	for (lane = 0; lane < 4; lane++)
		intel_dp->train_set[lane] = v | p;
}

static uint32_t
intel_dp_signal_levels(uint8_t train_set)
{
	uint32_t	signal_levels = 0;

	switch (train_set & DP_TRAIN_VOLTAGE_SWING_MASK) {
	case DP_TRAIN_VOLTAGE_SWING_400:
	default:
		signal_levels |= DP_VOLTAGE_0_4;
		break;
	case DP_TRAIN_VOLTAGE_SWING_600:
		signal_levels |= DP_VOLTAGE_0_6;
		break;
	case DP_TRAIN_VOLTAGE_SWING_800:
		signal_levels |= DP_VOLTAGE_0_8;
		break;
	case DP_TRAIN_VOLTAGE_SWING_1200:
		signal_levels |= DP_VOLTAGE_1_2;
		break;
	}
	switch (train_set & DP_TRAIN_PRE_EMPHASIS_MASK) {
	case DP_TRAIN_PRE_EMPHASIS_0:
	default:
		signal_levels |= DP_PRE_EMPHASIS_0;
		break;
	case DP_TRAIN_PRE_EMPHASIS_3_5:
		signal_levels |= DP_PRE_EMPHASIS_3_5;
		break;
	case DP_TRAIN_PRE_EMPHASIS_6:
		signal_levels |= DP_PRE_EMPHASIS_6;
		break;
	case DP_TRAIN_PRE_EMPHASIS_9_5:
		signal_levels |= DP_PRE_EMPHASIS_9_5;
		break;
	}
	return signal_levels;
}

/* Gen6's DP voltage swing and pre-emphasis control */
static uint32_t
intel_gen6_edp_signal_levels(uint8_t train_set)
{
	int signal_levels = train_set & (DP_TRAIN_VOLTAGE_SWING_MASK |
					 DP_TRAIN_PRE_EMPHASIS_MASK);
	switch (signal_levels) {
	case DP_TRAIN_VOLTAGE_SWING_400 | DP_TRAIN_PRE_EMPHASIS_0:
	case DP_TRAIN_VOLTAGE_SWING_600 | DP_TRAIN_PRE_EMPHASIS_0:
		return EDP_LINK_TRAIN_400_600MV_0DB_SNB_B;
	case DP_TRAIN_VOLTAGE_SWING_400 | DP_TRAIN_PRE_EMPHASIS_3_5:
		return EDP_LINK_TRAIN_400MV_3_5DB_SNB_B;
	case DP_TRAIN_VOLTAGE_SWING_400 | DP_TRAIN_PRE_EMPHASIS_6:
	case DP_TRAIN_VOLTAGE_SWING_600 | DP_TRAIN_PRE_EMPHASIS_6:
		return EDP_LINK_TRAIN_400_600MV_6DB_SNB_B;
	case DP_TRAIN_VOLTAGE_SWING_600 | DP_TRAIN_PRE_EMPHASIS_3_5:
	case DP_TRAIN_VOLTAGE_SWING_800 | DP_TRAIN_PRE_EMPHASIS_3_5:
		return EDP_LINK_TRAIN_600_800MV_3_5DB_SNB_B;
	case DP_TRAIN_VOLTAGE_SWING_800 | DP_TRAIN_PRE_EMPHASIS_0:
	case DP_TRAIN_VOLTAGE_SWING_1200 | DP_TRAIN_PRE_EMPHASIS_0:
		return EDP_LINK_TRAIN_800_1200MV_0DB_SNB_B;
	default:
		DRM_DEBUG_KMS("Unsupported voltage swing/pre-emphasis level:"
			      "0x%x\n", signal_levels);
		return EDP_LINK_TRAIN_400_600MV_0DB_SNB_B;
	}
}

/* Gen7's DP voltage swing and pre-emphasis control */
static uint32_t
intel_gen7_edp_signal_levels(uint8_t train_set)
{
	int signal_levels = train_set & (DP_TRAIN_VOLTAGE_SWING_MASK |
					 DP_TRAIN_PRE_EMPHASIS_MASK);
	switch (signal_levels) {
	case DP_TRAIN_VOLTAGE_SWING_400 | DP_TRAIN_PRE_EMPHASIS_0:
		return EDP_LINK_TRAIN_400MV_0DB_IVB;
	case DP_TRAIN_VOLTAGE_SWING_400 | DP_TRAIN_PRE_EMPHASIS_3_5:
		return EDP_LINK_TRAIN_400MV_3_5DB_IVB;
	case DP_TRAIN_VOLTAGE_SWING_400 | DP_TRAIN_PRE_EMPHASIS_6:
		return EDP_LINK_TRAIN_400MV_6DB_IVB;

	case DP_TRAIN_VOLTAGE_SWING_600 | DP_TRAIN_PRE_EMPHASIS_0:
		return EDP_LINK_TRAIN_600MV_0DB_IVB;
	case DP_TRAIN_VOLTAGE_SWING_600 | DP_TRAIN_PRE_EMPHASIS_3_5:
		return EDP_LINK_TRAIN_600MV_3_5DB_IVB;

	case DP_TRAIN_VOLTAGE_SWING_800 | DP_TRAIN_PRE_EMPHASIS_0:
		return EDP_LINK_TRAIN_800MV_0DB_IVB;
	case DP_TRAIN_VOLTAGE_SWING_800 | DP_TRAIN_PRE_EMPHASIS_3_5:
		return EDP_LINK_TRAIN_800MV_3_5DB_IVB;

	default:
		DRM_DEBUG_KMS("Unsupported voltage swing/pre-emphasis level:"
			      "0x%x\n", signal_levels);
		return EDP_LINK_TRAIN_500MV_0DB_IVB;
	}
}

static uint8_t
intel_get_lane_status(uint8_t link_status[DP_LINK_STATUS_SIZE],
		      int lane)
{
	int s = (lane & 1) * 4;
	uint8_t l = link_status[lane>>1];

	return (l >> s) & 0xf;
}

/* Check for clock recovery is done on all channels */
static bool
intel_clock_recovery_ok(uint8_t link_status[DP_LINK_STATUS_SIZE], int lane_count)
{
	int lane;
	uint8_t lane_status;

	for (lane = 0; lane < lane_count; lane++) {
		lane_status = intel_get_lane_status(link_status, lane);
		if ((lane_status & DP_LANE_CR_DONE) == 0)
			return false;
	}
	return true;
}

/* Check to see if channel eq is done on all channels */
#define CHANNEL_EQ_BITS (DP_LANE_CR_DONE|\
			 DP_LANE_CHANNEL_EQ_DONE|\
			 DP_LANE_SYMBOL_LOCKED)
static bool
intel_channel_eq_ok(struct intel_dp *intel_dp, uint8_t link_status[DP_LINK_STATUS_SIZE])
{
	uint8_t lane_align;
	uint8_t lane_status;
	int lane;

	lane_align = intel_dp_link_status(link_status,
					  DP_LANE_ALIGN_STATUS_UPDATED);
	if ((lane_align & DP_INTERLANE_ALIGN_DONE) == 0)
		return false;
	for (lane = 0; lane < intel_dp->lane_count; lane++) {
		lane_status = intel_get_lane_status(link_status, lane);
		if ((lane_status & CHANNEL_EQ_BITS) != CHANNEL_EQ_BITS)
			return false;
	}
	return true;
}

static bool
intel_dp_set_link_train(struct intel_dp *intel_dp,
			uint32_t dp_reg_value,
			uint8_t dp_train_pat)
{
	struct drm_device *dev = intel_dp->base.base.dev;
	struct drm_i915_private *dev_priv = dev->dev_private;
	int ret;

	I915_WRITE(intel_dp->output_reg, dp_reg_value);
	POSTING_READ(intel_dp->output_reg);

	intel_dp_aux_native_write_1(intel_dp,
				    DP_TRAINING_PATTERN_SET,
				    dp_train_pat);

	ret = intel_dp_aux_native_write(intel_dp,
					DP_TRAINING_LANE0_SET,
					intel_dp->train_set,
					intel_dp->lane_count);
	if (ret != intel_dp->lane_count)
		return false;

	return true;
}

/* Enable corresponding port and start training pattern 1 */
static void
intel_dp_start_link_train(struct intel_dp *intel_dp)
{
	struct drm_device *dev = intel_dp->base.base.dev;
	struct drm_i915_private *dev_priv = dev->dev_private;
	struct intel_crtc *intel_crtc = to_intel_crtc(intel_dp->base.base.crtc);
	int i;
	uint8_t voltage;
	bool clock_recovery = false;
	int voltage_tries, loop_tries;
	u32 reg;
	uint32_t DP = intel_dp->DP;

	/*
	 * On CPT we have to enable the port in training pattern 1, which
	 * will happen below in intel_dp_set_link_train.  Otherwise, enable
	 * the port and wait for it to become active.
	 */
	if (!HAS_PCH_CPT(dev)) {
		I915_WRITE(intel_dp->output_reg, intel_dp->DP);
		POSTING_READ(intel_dp->output_reg);
		intel_wait_for_vblank(dev, intel_crtc->pipe);
	}

	/* Write the link configuration data */
	intel_dp_aux_native_write(intel_dp, DP_LINK_BW_SET,
				  intel_dp->link_configuration,
				  DP_LINK_CONFIGURATION_SIZE);

	DP |= DP_PORT_EN;

	if (HAS_PCH_CPT(dev) && (IS_GEN7(dev) || !is_cpu_edp(intel_dp)))
		DP &= ~DP_LINK_TRAIN_MASK_CPT;
	else
		DP &= ~DP_LINK_TRAIN_MASK;
	memset(intel_dp->train_set, 0, 4);
	voltage = 0xff;
	voltage_tries = 0;
	loop_tries = 0;
	clock_recovery = false;
	for (;;) {
		/* Use intel_dp->train_set[0] to set the voltage and pre emphasis values */
		uint8_t	    link_status[DP_LINK_STATUS_SIZE];
		uint32_t    signal_levels;


		if (IS_GEN7(dev) && is_cpu_edp(intel_dp)) {
			signal_levels = intel_gen7_edp_signal_levels(intel_dp->train_set[0]);
			DP = (DP & ~EDP_LINK_TRAIN_VOL_EMP_MASK_IVB) | signal_levels;
		} else if (IS_GEN6(dev) && is_cpu_edp(intel_dp)) {
			signal_levels = intel_gen6_edp_signal_levels(intel_dp->train_set[0]);
			DP = (DP & ~EDP_LINK_TRAIN_VOL_EMP_MASK_SNB) | signal_levels;
		} else {
			signal_levels = intel_dp_signal_levels(intel_dp->train_set[0]);
			DRM_DEBUG_KMS("training pattern 1 signal levels %08x\n", signal_levels);
			DP = (DP & ~(DP_VOLTAGE_MASK|DP_PRE_EMPHASIS_MASK)) | signal_levels;
		}

		if (HAS_PCH_CPT(dev) && (IS_GEN7(dev) || !is_cpu_edp(intel_dp)))
			reg = DP | DP_LINK_TRAIN_PAT_1_CPT;
		else
			reg = DP | DP_LINK_TRAIN_PAT_1;

		if (!intel_dp_set_link_train(intel_dp, reg,
					     DP_TRAINING_PATTERN_1 |
					     DP_LINK_SCRAMBLING_DISABLE))
			break;
		/* Set training pattern 1 */

		udelay(100);
		if (!intel_dp_get_link_status(intel_dp, link_status)) {
			DRM_ERROR("failed to get link status\n");
			break;
		}

		if (intel_clock_recovery_ok(link_status, intel_dp->lane_count)) {
			DRM_DEBUG_KMS("clock recovery OK\n");
			clock_recovery = true;
			break;
		}

		/* Check to see if we've tried the max voltage */
		for (i = 0; i < intel_dp->lane_count; i++)
			if ((intel_dp->train_set[i] & DP_TRAIN_MAX_SWING_REACHED) == 0)
				break;
		if (i == intel_dp->lane_count) {
			++loop_tries;
			if (loop_tries == 5) {
				DRM_DEBUG_KMS("too many full retries, give up\n");
				break;
			}
			memset(intel_dp->train_set, 0, 4);
			voltage_tries = 0;
			continue;
		}

		/* Check to see if we've tried the same voltage 5 times */
		if ((intel_dp->train_set[0] & DP_TRAIN_VOLTAGE_SWING_MASK) == voltage) {
			++voltage_tries;
			if (voltage_tries == 5) {
				DRM_DEBUG_KMS("too many voltage retries, give up\n");
				break;
			}
		} else
			voltage_tries = 0;
		voltage = intel_dp->train_set[0] & DP_TRAIN_VOLTAGE_SWING_MASK;

		/* Compute new intel_dp->train_set as requested by target */
		intel_get_adjust_train(intel_dp, link_status);
	}

	intel_dp->DP = DP;
}

static void
intel_dp_complete_link_train(struct intel_dp *intel_dp)
{
	struct drm_device *dev = intel_dp->base.base.dev;
	struct drm_i915_private *dev_priv = dev->dev_private;
	bool channel_eq = false;
	int tries, cr_tries;
	u32 reg;
	uint32_t DP = intel_dp->DP;

	/* channel equalization */
	tries = 0;
	cr_tries = 0;
	channel_eq = false;
	for (;;) {
		/* Use intel_dp->train_set[0] to set the voltage and pre emphasis values */
		uint32_t    signal_levels;
		uint8_t	    link_status[DP_LINK_STATUS_SIZE];

		if (cr_tries > 5) {
			DRM_ERROR("failed to train DP, aborting\n");
			intel_dp_link_down(intel_dp);
			break;
		}

		if (IS_GEN7(dev) && is_cpu_edp(intel_dp)) {
			signal_levels = intel_gen7_edp_signal_levels(intel_dp->train_set[0]);
			DP = (DP & ~EDP_LINK_TRAIN_VOL_EMP_MASK_IVB) | signal_levels;
		} else if (IS_GEN6(dev) && is_cpu_edp(intel_dp)) {
			signal_levels = intel_gen6_edp_signal_levels(intel_dp->train_set[0]);
			DP = (DP & ~EDP_LINK_TRAIN_VOL_EMP_MASK_SNB) | signal_levels;
		} else {
			signal_levels = intel_dp_signal_levels(intel_dp->train_set[0]);
			DP = (DP & ~(DP_VOLTAGE_MASK|DP_PRE_EMPHASIS_MASK)) | signal_levels;
		}

		if (HAS_PCH_CPT(dev) && (IS_GEN7(dev) || !is_cpu_edp(intel_dp)))
			reg = DP | DP_LINK_TRAIN_PAT_2_CPT;
		else
			reg = DP | DP_LINK_TRAIN_PAT_2;

		/* channel eq pattern */
		if (!intel_dp_set_link_train(intel_dp, reg,
					     DP_TRAINING_PATTERN_2 |
					     DP_LINK_SCRAMBLING_DISABLE))
			break;

		udelay(400);
		if (!intel_dp_get_link_status(intel_dp, link_status))
			break;

		/* Make sure clock is still ok */
		if (!intel_clock_recovery_ok(link_status, intel_dp->lane_count)) {
			intel_dp_start_link_train(intel_dp);
			cr_tries++;
			continue;
		}

		if (intel_channel_eq_ok(intel_dp, link_status)) {
			channel_eq = true;
			break;
		}

		/* Try 5 times, then try clock recovery if that fails */
		if (tries > 5) {
			intel_dp_link_down(intel_dp);
			intel_dp_start_link_train(intel_dp);
			tries = 0;
			cr_tries++;
			continue;
		}

		/* Compute new intel_dp->train_set as requested by target */
		intel_get_adjust_train(intel_dp, link_status);
		++tries;
	}

	if (HAS_PCH_CPT(dev) && (IS_GEN7(dev) || !is_cpu_edp(intel_dp)))
		reg = DP | DP_LINK_TRAIN_OFF_CPT;
	else
		reg = DP | DP_LINK_TRAIN_OFF;

	I915_WRITE(intel_dp->output_reg, reg);
	POSTING_READ(intel_dp->output_reg);
	intel_dp_aux_native_write_1(intel_dp,
				    DP_TRAINING_PATTERN_SET, DP_TRAINING_PATTERN_DISABLE);
}

static void
intel_dp_link_down(struct intel_dp *intel_dp)
{
	struct drm_device *dev = intel_dp->base.base.dev;
	struct drm_i915_private *dev_priv = dev->dev_private;
	uint32_t DP = intel_dp->DP;

	if ((I915_READ(intel_dp->output_reg) & DP_PORT_EN) == 0)
		return;

	DRM_DEBUG_KMS("\n");

	if (is_edp(intel_dp)) {
		DP &= ~DP_PLL_ENABLE;
		I915_WRITE(intel_dp->output_reg, DP);
		POSTING_READ(intel_dp->output_reg);
		udelay(100);
	}

	if (HAS_PCH_CPT(dev) && (IS_GEN7(dev) || !is_cpu_edp(intel_dp))) {
		DP &= ~DP_LINK_TRAIN_MASK_CPT;
		I915_WRITE(intel_dp->output_reg, DP | DP_LINK_TRAIN_PAT_IDLE_CPT);
	} else {
		DP &= ~DP_LINK_TRAIN_MASK;
		I915_WRITE(intel_dp->output_reg, DP | DP_LINK_TRAIN_PAT_IDLE);
	}
	POSTING_READ(intel_dp->output_reg);

	msleep(17);

	if (is_edp(intel_dp)) {
		if (HAS_PCH_CPT(dev) && (IS_GEN7(dev) || !is_cpu_edp(intel_dp)))
			DP |= DP_LINK_TRAIN_OFF_CPT;
		else
			DP |= DP_LINK_TRAIN_OFF;
	}

	if (!HAS_PCH_CPT(dev) &&
	    I915_READ(intel_dp->output_reg) & DP_PIPEB_SELECT) {
		struct drm_crtc *crtc = intel_dp->base.base.crtc;

		/* Hardware workaround: leaving our transcoder select
		 * set to transcoder B while it's off will prevent the
		 * corresponding HDMI output on transcoder A.
		 *
		 * Combine this with another hardware workaround:
		 * transcoder select bit can only be cleared while the
		 * port is enabled.
		 */
		DP &= ~DP_PIPEB_SELECT;
		I915_WRITE(intel_dp->output_reg, DP);

		/* Changes to enable or select take place the vblank
		 * after being written.
		 */
		if (crtc == NULL) {
			/* We can arrive here never having been attached
			 * to a CRTC, for instance, due to inheriting
			 * random state from the BIOS.
			 *
			 * If the pipe is not running, play safe and
			 * wait for the clocks to stabilise before
			 * continuing.
			 */
			POSTING_READ(intel_dp->output_reg);
			msleep(50);
		} else
			intel_wait_for_vblank(dev, to_intel_crtc(crtc)->pipe);
	}

	DP &= ~DP_AUDIO_OUTPUT_ENABLE;
	I915_WRITE(intel_dp->output_reg, DP & ~DP_PORT_EN);
	POSTING_READ(intel_dp->output_reg);
	msleep(intel_dp->panel_power_down_delay);
}

static bool
intel_dp_get_dpcd(struct intel_dp *intel_dp)
{
	if (intel_dp_aux_native_read_retry(intel_dp, 0x000, intel_dp->dpcd,
					   sizeof(intel_dp->dpcd)) &&
	    (intel_dp->dpcd[DP_DPCD_REV] != 0)) {
		return true;
	}

	return false;
}

static void
intel_dp_probe_oui(struct intel_dp *intel_dp)
{
	u8 buf[3];

	if (!(intel_dp->dpcd[DP_DOWN_STREAM_PORT_COUNT] & DP_OUI_SUPPORT))
		return;

<<<<<<< HEAD
=======
	ironlake_edp_panel_vdd_on(intel_dp);

>>>>>>> bd0a521e
	if (intel_dp_aux_native_read_retry(intel_dp, DP_SINK_OUI, buf, 3))
		DRM_DEBUG_KMS("Sink OUI: %02hx%02hx%02hx\n",
			      buf[0], buf[1], buf[2]);

	if (intel_dp_aux_native_read_retry(intel_dp, DP_BRANCH_OUI, buf, 3))
		DRM_DEBUG_KMS("Branch OUI: %02hx%02hx%02hx\n",
			      buf[0], buf[1], buf[2]);
<<<<<<< HEAD
=======

	ironlake_edp_panel_vdd_off(intel_dp, false);
>>>>>>> bd0a521e
}

static bool
intel_dp_get_sink_irq(struct intel_dp *intel_dp, u8 *sink_irq_vector)
{
	int ret;

	ret = intel_dp_aux_native_read_retry(intel_dp,
					     DP_DEVICE_SERVICE_IRQ_VECTOR,
					     sink_irq_vector, 1);
	if (!ret)
		return false;

	return true;
}

static void
intel_dp_handle_test_request(struct intel_dp *intel_dp)
{
	/* NAK by default */
	intel_dp_aux_native_write_1(intel_dp, DP_TEST_RESPONSE, DP_TEST_ACK);
}

/*
 * According to DP spec
 * 5.1.2:
 *  1. Read DPCD
 *  2. Configure link according to Receiver Capabilities
 *  3. Use Link Training from 2.5.3.3 and 3.5.1.3
 *  4. Check link status on receipt of hot-plug interrupt
 */

static void
intel_dp_check_link_status(struct intel_dp *intel_dp)
{
	u8 sink_irq_vector;
	u8 link_status[DP_LINK_STATUS_SIZE];

	if (intel_dp->dpms_mode != DRM_MODE_DPMS_ON)
		return;

	if (!intel_dp->base.base.crtc)
		return;

	/* Try to read receiver status if the link appears to be up */
	if (!intel_dp_get_link_status(intel_dp, link_status)) {
		intel_dp_link_down(intel_dp);
		return;
	}

	/* Now read the DPCD to see if it's actually running */
	if (!intel_dp_get_dpcd(intel_dp)) {
		intel_dp_link_down(intel_dp);
		return;
	}

	/* Try to read the source of the interrupt */
	if (intel_dp->dpcd[DP_DPCD_REV] >= 0x11 &&
	    intel_dp_get_sink_irq(intel_dp, &sink_irq_vector)) {
		/* Clear interrupt source */
		intel_dp_aux_native_write_1(intel_dp,
					    DP_DEVICE_SERVICE_IRQ_VECTOR,
					    sink_irq_vector);

		if (sink_irq_vector & DP_AUTOMATED_TEST_REQUEST)
			intel_dp_handle_test_request(intel_dp);
		if (sink_irq_vector & (DP_CP_IRQ | DP_SINK_SPECIFIC_IRQ))
			DRM_DEBUG_DRIVER("CP or sink specific irq unhandled\n");
	}

	if (!intel_channel_eq_ok(intel_dp, link_status)) {
		DRM_DEBUG_KMS("%s: channel EQ not ok, retraining\n",
			      drm_get_encoder_name(&intel_dp->base.base));
		intel_dp_start_link_train(intel_dp);
		intel_dp_complete_link_train(intel_dp);
	}
}

static enum drm_connector_status
intel_dp_detect_dpcd(struct intel_dp *intel_dp)
{
	if (intel_dp_get_dpcd(intel_dp))
		return connector_status_connected;
	return connector_status_disconnected;
}

static enum drm_connector_status
ironlake_dp_detect(struct intel_dp *intel_dp)
{
	enum drm_connector_status status;

	/* Can't disconnect eDP, but you can close the lid... */
	if (is_edp(intel_dp)) {
		status = intel_panel_detect(intel_dp->base.base.dev);
		if (status == connector_status_unknown)
			status = connector_status_connected;
		return status;
	}

	return intel_dp_detect_dpcd(intel_dp);
}

static enum drm_connector_status
g4x_dp_detect(struct intel_dp *intel_dp)
{
	struct drm_device *dev = intel_dp->base.base.dev;
	struct drm_i915_private *dev_priv = dev->dev_private;
	uint32_t temp, bit;

	switch (intel_dp->output_reg) {
	case DP_B:
		bit = DPB_HOTPLUG_INT_STATUS;
		break;
	case DP_C:
		bit = DPC_HOTPLUG_INT_STATUS;
		break;
	case DP_D:
		bit = DPD_HOTPLUG_INT_STATUS;
		break;
	default:
		return connector_status_unknown;
	}

	temp = I915_READ(PORT_HOTPLUG_STAT);

	if ((temp & bit) == 0)
		return connector_status_disconnected;

	return intel_dp_detect_dpcd(intel_dp);
}

static struct edid *
intel_dp_get_edid(struct drm_connector *connector, struct i2c_adapter *adapter)
{
	struct intel_dp *intel_dp = intel_attached_dp(connector);
	struct edid	*edid;
	int size;

	if (is_edp(intel_dp)) {
		if (!intel_dp->edid)
			return NULL;

		size = (intel_dp->edid->extensions + 1) * EDID_LENGTH;
		edid = kmalloc(size, GFP_KERNEL);
		if (!edid)
			return NULL;

		memcpy(edid, intel_dp->edid, size);
		return edid;
	}

	edid = drm_get_edid(connector, adapter);
	return edid;
}

static int
intel_dp_get_edid_modes(struct drm_connector *connector, struct i2c_adapter *adapter)
{
	struct intel_dp *intel_dp = intel_attached_dp(connector);
	int	ret;

	if (is_edp(intel_dp)) {
		drm_mode_connector_update_edid_property(connector,
							intel_dp->edid);
		ret = drm_add_edid_modes(connector, intel_dp->edid);
		drm_edid_to_eld(connector,
				intel_dp->edid);
		connector->display_info.raw_edid = NULL;
		return intel_dp->edid_mode_count;
	}

	ret = intel_ddc_get_modes(connector, adapter);
	return ret;
}


/**
 * Uses CRT_HOTPLUG_EN and CRT_HOTPLUG_STAT to detect DP connection.
 *
 * \return true if DP port is connected.
 * \return false if DP port is disconnected.
 */
static enum drm_connector_status
intel_dp_detect(struct drm_connector *connector, bool force)
{
	struct intel_dp *intel_dp = intel_attached_dp(connector);
	struct drm_device *dev = intel_dp->base.base.dev;
	enum drm_connector_status status;
	struct edid *edid = NULL;

	intel_dp->has_audio = false;

	if (HAS_PCH_SPLIT(dev))
		status = ironlake_dp_detect(intel_dp);
	else
		status = g4x_dp_detect(intel_dp);

	DRM_DEBUG_KMS("DPCD: %02hx%02hx%02hx%02hx%02hx%02hx%02hx%02hx\n",
		      intel_dp->dpcd[0], intel_dp->dpcd[1], intel_dp->dpcd[2],
		      intel_dp->dpcd[3], intel_dp->dpcd[4], intel_dp->dpcd[5],
		      intel_dp->dpcd[6], intel_dp->dpcd[7]);

	if (status != connector_status_connected)
		return status;

	intel_dp_probe_oui(intel_dp);

	if (intel_dp->force_audio != HDMI_AUDIO_AUTO) {
		intel_dp->has_audio = (intel_dp->force_audio == HDMI_AUDIO_ON);
	} else {
		edid = intel_dp_get_edid(connector, &intel_dp->adapter);
		if (edid) {
			intel_dp->has_audio = drm_detect_monitor_audio(edid);
			connector->display_info.raw_edid = NULL;
			kfree(edid);
		}
	}

	return connector_status_connected;
}

static int intel_dp_get_modes(struct drm_connector *connector)
{
	struct intel_dp *intel_dp = intel_attached_dp(connector);
	struct drm_device *dev = intel_dp->base.base.dev;
	struct drm_i915_private *dev_priv = dev->dev_private;
	int ret;

	/* We should parse the EDID data and find out if it has an audio sink
	 */

	ret = intel_dp_get_edid_modes(connector, &intel_dp->adapter);
	if (ret) {
		if (is_edp(intel_dp) && !intel_dp->panel_fixed_mode) {
			struct drm_display_mode *newmode;
			list_for_each_entry(newmode, &connector->probed_modes,
					    head) {
				if ((newmode->type & DRM_MODE_TYPE_PREFERRED)) {
					intel_dp->panel_fixed_mode =
						drm_mode_duplicate(dev, newmode);
					break;
				}
			}
		}
		return ret;
	}

	/* if eDP has no EDID, try to use fixed panel mode from VBT */
	if (is_edp(intel_dp)) {
		/* initialize panel mode from VBT if available for eDP */
		if (intel_dp->panel_fixed_mode == NULL && dev_priv->lfp_lvds_vbt_mode != NULL) {
			intel_dp->panel_fixed_mode =
				drm_mode_duplicate(dev, dev_priv->lfp_lvds_vbt_mode);
			if (intel_dp->panel_fixed_mode) {
				intel_dp->panel_fixed_mode->type |=
					DRM_MODE_TYPE_PREFERRED;
			}
		}
		if (intel_dp->panel_fixed_mode) {
			struct drm_display_mode *mode;
			mode = drm_mode_duplicate(dev, intel_dp->panel_fixed_mode);
			drm_mode_probed_add(connector, mode);
			return 1;
		}
	}
	return 0;
}

static bool
intel_dp_detect_audio(struct drm_connector *connector)
{
	struct intel_dp *intel_dp = intel_attached_dp(connector);
	struct edid *edid;
	bool has_audio = false;

	edid = intel_dp_get_edid(connector, &intel_dp->adapter);
	if (edid) {
		has_audio = drm_detect_monitor_audio(edid);

		connector->display_info.raw_edid = NULL;
		kfree(edid);
	}

	return has_audio;
}

static int
intel_dp_set_property(struct drm_connector *connector,
		      struct drm_property *property,
		      uint64_t val)
{
	struct drm_i915_private *dev_priv = connector->dev->dev_private;
	struct intel_dp *intel_dp = intel_attached_dp(connector);
	int ret;

	ret = drm_connector_property_set_value(connector, property, val);
	if (ret)
		return ret;

	if (property == dev_priv->force_audio_property) {
		int i = val;
		bool has_audio;

		if (i == intel_dp->force_audio)
			return 0;

		intel_dp->force_audio = i;

		if (i == HDMI_AUDIO_AUTO)
			has_audio = intel_dp_detect_audio(connector);
		else
			has_audio = (i == HDMI_AUDIO_ON);

		if (has_audio == intel_dp->has_audio)
			return 0;

		intel_dp->has_audio = has_audio;
		goto done;
	}

	if (property == dev_priv->broadcast_rgb_property) {
		if (val == !!intel_dp->color_range)
			return 0;

		intel_dp->color_range = val ? DP_COLOR_RANGE_16_235 : 0;
		goto done;
	}

	return -EINVAL;

done:
	if (intel_dp->base.base.crtc) {
		struct drm_crtc *crtc = intel_dp->base.base.crtc;
		drm_crtc_helper_set_mode(crtc, &crtc->mode,
					 crtc->x, crtc->y,
					 crtc->fb);
	}

	return 0;
}

static void
intel_dp_destroy(struct drm_connector *connector)
{
	struct drm_device *dev = connector->dev;

	if (intel_dpd_is_edp(dev))
		intel_panel_destroy_backlight(dev);

	drm_sysfs_connector_remove(connector);
	drm_connector_cleanup(connector);
	kfree(connector);
}

static void intel_dp_encoder_destroy(struct drm_encoder *encoder)
{
	struct intel_dp *intel_dp = enc_to_intel_dp(encoder);

	i2c_del_adapter(&intel_dp->adapter);
	drm_encoder_cleanup(encoder);
	if (is_edp(intel_dp)) {
		kfree(intel_dp->edid);
		cancel_delayed_work_sync(&intel_dp->panel_vdd_work);
		ironlake_panel_vdd_off_sync(intel_dp);
	}
	kfree(intel_dp);
}

static const struct drm_encoder_helper_funcs intel_dp_helper_funcs = {
	.dpms = intel_dp_dpms,
	.mode_fixup = intel_dp_mode_fixup,
	.prepare = intel_dp_prepare,
	.mode_set = intel_dp_mode_set,
	.commit = intel_dp_commit,
};

static const struct drm_connector_funcs intel_dp_connector_funcs = {
	.dpms = drm_helper_connector_dpms,
	.detect = intel_dp_detect,
	.fill_modes = drm_helper_probe_single_connector_modes,
	.set_property = intel_dp_set_property,
	.destroy = intel_dp_destroy,
};

static const struct drm_connector_helper_funcs intel_dp_connector_helper_funcs = {
	.get_modes = intel_dp_get_modes,
	.mode_valid = intel_dp_mode_valid,
	.best_encoder = intel_best_encoder,
};

static const struct drm_encoder_funcs intel_dp_enc_funcs = {
	.destroy = intel_dp_encoder_destroy,
};

static void
intel_dp_hot_plug(struct intel_encoder *intel_encoder)
{
	struct intel_dp *intel_dp = container_of(intel_encoder, struct intel_dp, base);

	intel_dp_check_link_status(intel_dp);
}

/* Return which DP Port should be selected for Transcoder DP control */
int
intel_trans_dp_port_sel(struct drm_crtc *crtc)
{
	struct drm_device *dev = crtc->dev;
	struct drm_mode_config *mode_config = &dev->mode_config;
	struct drm_encoder *encoder;

	list_for_each_entry(encoder, &mode_config->encoder_list, head) {
		struct intel_dp *intel_dp;

		if (encoder->crtc != crtc)
			continue;

		intel_dp = enc_to_intel_dp(encoder);
		if (intel_dp->base.type == INTEL_OUTPUT_DISPLAYPORT ||
		    intel_dp->base.type == INTEL_OUTPUT_EDP)
			return intel_dp->output_reg;
	}

	return -1;
}

/* check the VBT to see whether the eDP is on DP-D port */
bool intel_dpd_is_edp(struct drm_device *dev)
{
	struct drm_i915_private *dev_priv = dev->dev_private;
	struct child_device_config *p_child;
	int i;

	if (!dev_priv->child_dev_num)
		return false;

	for (i = 0; i < dev_priv->child_dev_num; i++) {
		p_child = dev_priv->child_dev + i;

		if (p_child->dvo_port == PORT_IDPD &&
		    p_child->device_type == DEVICE_TYPE_eDP)
			return true;
	}
	return false;
}

static void
intel_dp_add_properties(struct intel_dp *intel_dp, struct drm_connector *connector)
{
	intel_attach_force_audio_property(connector);
	intel_attach_broadcast_rgb_property(connector);
}

void
intel_dp_init(struct drm_device *dev, int output_reg)
{
	struct drm_i915_private *dev_priv = dev->dev_private;
	struct drm_connector *connector;
	struct intel_dp *intel_dp;
	struct intel_encoder *intel_encoder;
	struct intel_connector *intel_connector;
	const char *name = NULL;
	int type;

	intel_dp = kzalloc(sizeof(struct intel_dp), GFP_KERNEL);
	if (!intel_dp)
		return;

	intel_dp->output_reg = output_reg;
	intel_dp->dpms_mode = -1;

	intel_connector = kzalloc(sizeof(struct intel_connector), GFP_KERNEL);
	if (!intel_connector) {
		kfree(intel_dp);
		return;
	}
	intel_encoder = &intel_dp->base;

	if (HAS_PCH_SPLIT(dev) && output_reg == PCH_DP_D)
		if (intel_dpd_is_edp(dev))
			intel_dp->is_pch_edp = true;

	if (output_reg == DP_A || is_pch_edp(intel_dp)) {
		type = DRM_MODE_CONNECTOR_eDP;
		intel_encoder->type = INTEL_OUTPUT_EDP;
	} else {
		type = DRM_MODE_CONNECTOR_DisplayPort;
		intel_encoder->type = INTEL_OUTPUT_DISPLAYPORT;
	}

	connector = &intel_connector->base;
	drm_connector_init(dev, connector, &intel_dp_connector_funcs, type);
	drm_connector_helper_add(connector, &intel_dp_connector_helper_funcs);

	connector->polled = DRM_CONNECTOR_POLL_HPD;

	if (output_reg == DP_B || output_reg == PCH_DP_B)
		intel_encoder->clone_mask = (1 << INTEL_DP_B_CLONE_BIT);
	else if (output_reg == DP_C || output_reg == PCH_DP_C)
		intel_encoder->clone_mask = (1 << INTEL_DP_C_CLONE_BIT);
	else if (output_reg == DP_D || output_reg == PCH_DP_D)
		intel_encoder->clone_mask = (1 << INTEL_DP_D_CLONE_BIT);

	if (is_edp(intel_dp)) {
		intel_encoder->clone_mask = (1 << INTEL_EDP_CLONE_BIT);
		INIT_DELAYED_WORK(&intel_dp->panel_vdd_work,
				  ironlake_panel_vdd_work);
	}

	intel_encoder->crtc_mask = (1 << 0) | (1 << 1) | (1 << 2);

	connector->interlace_allowed = true;
	connector->doublescan_allowed = 0;

	drm_encoder_init(dev, &intel_encoder->base, &intel_dp_enc_funcs,
			 DRM_MODE_ENCODER_TMDS);
	drm_encoder_helper_add(&intel_encoder->base, &intel_dp_helper_funcs);

	intel_connector_attach_encoder(intel_connector, intel_encoder);
	drm_sysfs_connector_add(connector);

	/* Set up the DDC bus. */
	switch (output_reg) {
		case DP_A:
			name = "DPDDC-A";
			break;
		case DP_B:
		case PCH_DP_B:
			dev_priv->hotplug_supported_mask |=
				HDMIB_HOTPLUG_INT_STATUS;
			name = "DPDDC-B";
			break;
		case DP_C:
		case PCH_DP_C:
			dev_priv->hotplug_supported_mask |=
				HDMIC_HOTPLUG_INT_STATUS;
			name = "DPDDC-C";
			break;
		case DP_D:
		case PCH_DP_D:
			dev_priv->hotplug_supported_mask |=
				HDMID_HOTPLUG_INT_STATUS;
			name = "DPDDC-D";
			break;
	}

	intel_dp_i2c_init(intel_dp, intel_connector, name);

	/* Cache some DPCD data in the eDP case */
	if (is_edp(intel_dp)) {
		bool ret;
		struct edp_power_seq	cur, vbt;
		u32 pp_on, pp_off, pp_div;
		struct edid *edid;

		pp_on = I915_READ(PCH_PP_ON_DELAYS);
		pp_off = I915_READ(PCH_PP_OFF_DELAYS);
		pp_div = I915_READ(PCH_PP_DIVISOR);

		if (!pp_on || !pp_off || !pp_div) {
			DRM_INFO("bad panel power sequencing delays, disabling panel\n");
			intel_dp_encoder_destroy(&intel_dp->base.base);
			intel_dp_destroy(&intel_connector->base);
			return;
		}

		/* Pull timing values out of registers */
		cur.t1_t3 = (pp_on & PANEL_POWER_UP_DELAY_MASK) >>
			PANEL_POWER_UP_DELAY_SHIFT;

		cur.t8 = (pp_on & PANEL_LIGHT_ON_DELAY_MASK) >>
			PANEL_LIGHT_ON_DELAY_SHIFT;

		cur.t9 = (pp_off & PANEL_LIGHT_OFF_DELAY_MASK) >>
			PANEL_LIGHT_OFF_DELAY_SHIFT;

		cur.t10 = (pp_off & PANEL_POWER_DOWN_DELAY_MASK) >>
			PANEL_POWER_DOWN_DELAY_SHIFT;

		cur.t11_t12 = ((pp_div & PANEL_POWER_CYCLE_DELAY_MASK) >>
			       PANEL_POWER_CYCLE_DELAY_SHIFT) * 1000;

		DRM_DEBUG_KMS("cur t1_t3 %d t8 %d t9 %d t10 %d t11_t12 %d\n",
			      cur.t1_t3, cur.t8, cur.t9, cur.t10, cur.t11_t12);

		vbt = dev_priv->edp.pps;

		DRM_DEBUG_KMS("vbt t1_t3 %d t8 %d t9 %d t10 %d t11_t12 %d\n",
			      vbt.t1_t3, vbt.t8, vbt.t9, vbt.t10, vbt.t11_t12);

#define get_delay(field)	((max(cur.field, vbt.field) + 9) / 10)

		intel_dp->panel_power_up_delay = get_delay(t1_t3);
		intel_dp->backlight_on_delay = get_delay(t8);
		intel_dp->backlight_off_delay = get_delay(t9);
		intel_dp->panel_power_down_delay = get_delay(t10);
		intel_dp->panel_power_cycle_delay = get_delay(t11_t12);

		DRM_DEBUG_KMS("panel power up delay %d, power down delay %d, power cycle delay %d\n",
			      intel_dp->panel_power_up_delay, intel_dp->panel_power_down_delay,
			      intel_dp->panel_power_cycle_delay);

		DRM_DEBUG_KMS("backlight on delay %d, off delay %d\n",
			      intel_dp->backlight_on_delay, intel_dp->backlight_off_delay);

		ironlake_edp_panel_vdd_on(intel_dp);
		ret = intel_dp_get_dpcd(intel_dp);
		ironlake_edp_panel_vdd_off(intel_dp, false);

		if (ret) {
			if (intel_dp->dpcd[DP_DPCD_REV] >= 0x11)
				dev_priv->no_aux_handshake =
					intel_dp->dpcd[DP_MAX_DOWNSPREAD] &
					DP_NO_AUX_HANDSHAKE_LINK_TRAINING;
		} else {
			/* if this fails, presume the device is a ghost */
			DRM_INFO("failed to retrieve link info, disabling eDP\n");
			intel_dp_encoder_destroy(&intel_dp->base.base);
			intel_dp_destroy(&intel_connector->base);
			return;
		}

		ironlake_edp_panel_vdd_on(intel_dp);
		edid = drm_get_edid(connector, &intel_dp->adapter);
		if (edid) {
			drm_mode_connector_update_edid_property(connector,
								edid);
			intel_dp->edid_mode_count =
				drm_add_edid_modes(connector, edid);
			drm_edid_to_eld(connector, edid);
			intel_dp->edid = edid;
		}
		ironlake_edp_panel_vdd_off(intel_dp, false);
	}

	intel_encoder->hot_plug = intel_dp_hot_plug;

	if (is_edp(intel_dp)) {
		dev_priv->int_edp_connector = connector;
		intel_panel_setup_backlight(dev);
	}

	intel_dp_add_properties(intel_dp, connector);

	/* For G4X desktop chip, PEG_BAND_GAP_DATA 3:0 must first be written
	 * 0xd.  Failure to do so will result in spurious interrupts being
	 * generated on the port when a cable is not attached.
	 */
	if (IS_G4X(dev) && !IS_GM45(dev)) {
		u32 temp = I915_READ(PEG_BAND_GAP_DATA);
		I915_WRITE(PEG_BAND_GAP_DATA, (temp & ~0xf) | 0xd);
	}
}<|MERGE_RESOLUTION|>--- conflicted
+++ resolved
@@ -1981,11 +1981,8 @@
 	if (!(intel_dp->dpcd[DP_DOWN_STREAM_PORT_COUNT] & DP_OUI_SUPPORT))
 		return;
 
-<<<<<<< HEAD
-=======
 	ironlake_edp_panel_vdd_on(intel_dp);
 
->>>>>>> bd0a521e
 	if (intel_dp_aux_native_read_retry(intel_dp, DP_SINK_OUI, buf, 3))
 		DRM_DEBUG_KMS("Sink OUI: %02hx%02hx%02hx\n",
 			      buf[0], buf[1], buf[2]);
@@ -1993,11 +1990,8 @@
 	if (intel_dp_aux_native_read_retry(intel_dp, DP_BRANCH_OUI, buf, 3))
 		DRM_DEBUG_KMS("Branch OUI: %02hx%02hx%02hx\n",
 			      buf[0], buf[1], buf[2]);
-<<<<<<< HEAD
-=======
 
 	ironlake_edp_panel_vdd_off(intel_dp, false);
->>>>>>> bd0a521e
 }
 
 static bool
