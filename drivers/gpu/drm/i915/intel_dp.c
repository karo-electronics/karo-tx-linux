/*
 * Copyright © 2008 Intel Corporation
 *
 * Permission is hereby granted, free of charge, to any person obtaining a
 * copy of this software and associated documentation files (the "Software"),
 * to deal in the Software without restriction, including without limitation
 * the rights to use, copy, modify, merge, publish, distribute, sublicense,
 * and/or sell copies of the Software, and to permit persons to whom the
 * Software is furnished to do so, subject to the following conditions:
 *
 * The above copyright notice and this permission notice (including the next
 * paragraph) shall be included in all copies or substantial portions of the
 * Software.
 *
 * THE SOFTWARE IS PROVIDED "AS IS", WITHOUT WARRANTY OF ANY KIND, EXPRESS OR
 * IMPLIED, INCLUDING BUT NOT LIMITED TO THE WARRANTIES OF MERCHANTABILITY,
 * FITNESS FOR A PARTICULAR PURPOSE AND NONINFRINGEMENT.  IN NO EVENT SHALL
 * THE AUTHORS OR COPYRIGHT HOLDERS BE LIABLE FOR ANY CLAIM, DAMAGES OR OTHER
 * LIABILITY, WHETHER IN AN ACTION OF CONTRACT, TORT OR OTHERWISE, ARISING
 * FROM, OUT OF OR IN CONNECTION WITH THE SOFTWARE OR THE USE OR OTHER DEALINGS
 * IN THE SOFTWARE.
 *
 * Authors:
 *    Keith Packard <keithp@keithp.com>
 *
 */

#include <linux/i2c.h>
#include <linux/slab.h>
#include "drmP.h"
#include "drm.h"
#include "drm_crtc.h"
#include "drm_crtc_helper.h"
#include "intel_drv.h"
#include "i915_drm.h"
#include "i915_drv.h"
#include "drm_dp_helper.h"


#define DP_LINK_STATUS_SIZE	6
#define DP_LINK_CHECK_TIMEOUT	(10 * 1000)

#define DP_LINK_CONFIGURATION_SIZE	9

#define IS_eDP(i) ((i)->type == INTEL_OUTPUT_EDP)

struct intel_dp_priv {
	uint32_t output_reg;
	uint32_t DP;
	uint8_t  link_configuration[DP_LINK_CONFIGURATION_SIZE];
	bool has_audio;
	int dpms_mode;
	uint8_t link_bw;
	uint8_t lane_count;
	uint8_t dpcd[4];
	struct intel_encoder *intel_encoder;
	struct i2c_adapter adapter;
	struct i2c_algo_dp_aux_data algo;
};

static void
intel_dp_link_train(struct intel_encoder *intel_encoder, uint32_t DP,
		    uint8_t link_configuration[DP_LINK_CONFIGURATION_SIZE]);

static void
intel_dp_link_down(struct intel_encoder *intel_encoder, uint32_t DP);

void
intel_edp_link_config (struct intel_encoder *intel_encoder,
		int *lane_num, int *link_bw)
{
	struct intel_dp_priv   *dp_priv = intel_encoder->dev_priv;

	*lane_num = dp_priv->lane_count;
	if (dp_priv->link_bw == DP_LINK_BW_1_62)
		*link_bw = 162000;
	else if (dp_priv->link_bw == DP_LINK_BW_2_7)
		*link_bw = 270000;
}

static int
intel_dp_max_lane_count(struct intel_encoder *intel_encoder)
{
	struct intel_dp_priv   *dp_priv = intel_encoder->dev_priv;
	int max_lane_count = 4;

	if (dp_priv->dpcd[0] >= 0x11) {
		max_lane_count = dp_priv->dpcd[2] & 0x1f;
		switch (max_lane_count) {
		case 1: case 2: case 4:
			break;
		default:
			max_lane_count = 4;
		}
	}
	return max_lane_count;
}

static int
intel_dp_max_link_bw(struct intel_encoder *intel_encoder)
{
	struct intel_dp_priv   *dp_priv = intel_encoder->dev_priv;
	int max_link_bw = dp_priv->dpcd[1];

	switch (max_link_bw) {
	case DP_LINK_BW_1_62:
	case DP_LINK_BW_2_7:
		break;
	default:
		max_link_bw = DP_LINK_BW_1_62;
		break;
	}
	return max_link_bw;
}

static int
intel_dp_link_clock(uint8_t link_bw)
{
	if (link_bw == DP_LINK_BW_2_7)
		return 270000;
	else
		return 162000;
}

/* I think this is a fiction */
static int
intel_dp_link_required(struct drm_device *dev,
		       struct intel_encoder *intel_encoder, int pixel_clock)
{
	struct drm_i915_private *dev_priv = dev->dev_private;

	if (IS_eDP(intel_encoder))
		return (pixel_clock * dev_priv->edp_bpp) / 8;
	else
		return pixel_clock * 3;
}

static int
intel_dp_max_data_rate(int max_link_clock, int max_lanes)
{
	return (max_link_clock * max_lanes * 8) / 10;
}

static int
intel_dp_mode_valid(struct drm_connector *connector,
		    struct drm_display_mode *mode)
{
	struct drm_encoder *encoder = intel_attached_encoder(connector);
	struct intel_encoder *intel_encoder = enc_to_intel_encoder(encoder);
	int max_link_clock = intel_dp_link_clock(intel_dp_max_link_bw(intel_encoder));
	int max_lanes = intel_dp_max_lane_count(intel_encoder);

	/* only refuse the mode on non eDP since we have seen some wierd eDP panels
	   which are outside spec tolerances but somehow work by magic */
	if (!IS_eDP(intel_encoder) &&
	    (intel_dp_link_required(connector->dev, intel_encoder, mode->clock)
	     > intel_dp_max_data_rate(max_link_clock, max_lanes)))
		return MODE_CLOCK_HIGH;

	if (mode->clock < 10000)
		return MODE_CLOCK_LOW;

	return MODE_OK;
}

static uint32_t
pack_aux(uint8_t *src, int src_bytes)
{
	int	i;
	uint32_t v = 0;

	if (src_bytes > 4)
		src_bytes = 4;
	for (i = 0; i < src_bytes; i++)
		v |= ((uint32_t) src[i]) << ((3-i) * 8);
	return v;
}

static void
unpack_aux(uint32_t src, uint8_t *dst, int dst_bytes)
{
	int i;
	if (dst_bytes > 4)
		dst_bytes = 4;
	for (i = 0; i < dst_bytes; i++)
		dst[i] = src >> ((3-i) * 8);
}

/* hrawclock is 1/4 the FSB frequency */
static int
intel_hrawclk(struct drm_device *dev)
{
	struct drm_i915_private *dev_priv = dev->dev_private;
	uint32_t clkcfg;

	clkcfg = I915_READ(CLKCFG);
	switch (clkcfg & CLKCFG_FSB_MASK) {
	case CLKCFG_FSB_400:
		return 100;
	case CLKCFG_FSB_533:
		return 133;
	case CLKCFG_FSB_667:
		return 166;
	case CLKCFG_FSB_800:
		return 200;
	case CLKCFG_FSB_1067:
		return 266;
	case CLKCFG_FSB_1333:
		return 333;
	/* these two are just a guess; one of them might be right */
	case CLKCFG_FSB_1600:
	case CLKCFG_FSB_1600_ALT:
		return 400;
	default:
		return 133;
	}
}

static int
intel_dp_aux_ch(struct intel_encoder *intel_encoder,
		uint8_t *send, int send_bytes,
		uint8_t *recv, int recv_size)
{
	struct intel_dp_priv *dp_priv = intel_encoder->dev_priv;
	uint32_t output_reg = dp_priv->output_reg;
	struct drm_device *dev = intel_encoder->enc.dev;
	struct drm_i915_private *dev_priv = dev->dev_private;
	uint32_t ch_ctl = output_reg + 0x10;
	uint32_t ch_data = ch_ctl + 4;
	int i;
	int recv_bytes;
	uint32_t ctl;
	uint32_t status;
	uint32_t aux_clock_divider;
	int try, precharge;

	/* The clock divider is based off the hrawclk,
	 * and would like to run at 2MHz. So, take the
	 * hrawclk value and divide by 2 and use that
	 */
	if (IS_eDP(intel_encoder)) {
		if (IS_GEN6(dev))
			aux_clock_divider = 200; /* SNB eDP input clock at 400Mhz */
		else
			aux_clock_divider = 225; /* eDP input clock at 450Mhz */
	} else if (HAS_PCH_SPLIT(dev))
		aux_clock_divider = 62; /* IRL input clock fixed at 125Mhz */
	else
		aux_clock_divider = intel_hrawclk(dev) / 2;

	if (IS_GEN6(dev))
		precharge = 3;
	else
		precharge = 5;

	/* Must try at least 3 times according to DP spec */
	for (try = 0; try < 5; try++) {
		/* Load the send data into the aux channel data registers */
		for (i = 0; i < send_bytes; i += 4) {
			uint32_t    d = pack_aux(send + i, send_bytes - i);
	
			I915_WRITE(ch_data + i, d);
		}
	
		ctl = (DP_AUX_CH_CTL_SEND_BUSY |
		       DP_AUX_CH_CTL_TIME_OUT_400us |
		       (send_bytes << DP_AUX_CH_CTL_MESSAGE_SIZE_SHIFT) |
		       (precharge << DP_AUX_CH_CTL_PRECHARGE_2US_SHIFT) |
		       (aux_clock_divider << DP_AUX_CH_CTL_BIT_CLOCK_2X_SHIFT) |
		       DP_AUX_CH_CTL_DONE |
		       DP_AUX_CH_CTL_TIME_OUT_ERROR |
		       DP_AUX_CH_CTL_RECEIVE_ERROR);
	
		/* Send the command and wait for it to complete */
		I915_WRITE(ch_ctl, ctl);
		(void) I915_READ(ch_ctl);
		for (;;) {
			udelay(100);
			status = I915_READ(ch_ctl);
			if ((status & DP_AUX_CH_CTL_SEND_BUSY) == 0)
				break;
		}
	
		/* Clear done status and any errors */
		I915_WRITE(ch_ctl, (status |
				DP_AUX_CH_CTL_DONE |
				DP_AUX_CH_CTL_TIME_OUT_ERROR |
				DP_AUX_CH_CTL_RECEIVE_ERROR));
		(void) I915_READ(ch_ctl);
		if ((status & DP_AUX_CH_CTL_TIME_OUT_ERROR) == 0)
			break;
	}

	if ((status & DP_AUX_CH_CTL_DONE) == 0) {
		DRM_ERROR("dp_aux_ch not done status 0x%08x\n", status);
		return -EBUSY;
	}

	/* Check for timeout or receive error.
	 * Timeouts occur when the sink is not connected
	 */
	if (status & DP_AUX_CH_CTL_RECEIVE_ERROR) {
		DRM_ERROR("dp_aux_ch receive error status 0x%08x\n", status);
		return -EIO;
	}

	/* Timeouts occur when the device isn't connected, so they're
	 * "normal" -- don't fill the kernel log with these */
	if (status & DP_AUX_CH_CTL_TIME_OUT_ERROR) {
		DRM_DEBUG_KMS("dp_aux_ch timeout status 0x%08x\n", status);
		return -ETIMEDOUT;
	}

	/* Unload any bytes sent back from the other side */
	recv_bytes = ((status & DP_AUX_CH_CTL_MESSAGE_SIZE_MASK) >>
		      DP_AUX_CH_CTL_MESSAGE_SIZE_SHIFT);

	if (recv_bytes > recv_size)
		recv_bytes = recv_size;
	
	for (i = 0; i < recv_bytes; i += 4) {
		uint32_t    d = I915_READ(ch_data + i);

		unpack_aux(d, recv + i, recv_bytes - i);
	}

	return recv_bytes;
}

/* Write data to the aux channel in native mode */
static int
intel_dp_aux_native_write(struct intel_encoder *intel_encoder,
			  uint16_t address, uint8_t *send, int send_bytes)
{
	int ret;
	uint8_t	msg[20];
	int msg_bytes;
	uint8_t	ack;

	if (send_bytes > 16)
		return -1;
	msg[0] = AUX_NATIVE_WRITE << 4;
	msg[1] = address >> 8;
	msg[2] = address & 0xff;
	msg[3] = send_bytes - 1;
	memcpy(&msg[4], send, send_bytes);
	msg_bytes = send_bytes + 4;
	for (;;) {
		ret = intel_dp_aux_ch(intel_encoder, msg, msg_bytes, &ack, 1);
		if (ret < 0)
			return ret;
		if ((ack & AUX_NATIVE_REPLY_MASK) == AUX_NATIVE_REPLY_ACK)
			break;
		else if ((ack & AUX_NATIVE_REPLY_MASK) == AUX_NATIVE_REPLY_DEFER)
			udelay(100);
		else
			return -EIO;
	}
	return send_bytes;
}

/* Write a single byte to the aux channel in native mode */
static int
intel_dp_aux_native_write_1(struct intel_encoder *intel_encoder,
			    uint16_t address, uint8_t byte)
{
	return intel_dp_aux_native_write(intel_encoder, address, &byte, 1);
}

/* read bytes from a native aux channel */
static int
intel_dp_aux_native_read(struct intel_encoder *intel_encoder,
			 uint16_t address, uint8_t *recv, int recv_bytes)
{
	uint8_t msg[4];
	int msg_bytes;
	uint8_t reply[20];
	int reply_bytes;
	uint8_t ack;
	int ret;

	msg[0] = AUX_NATIVE_READ << 4;
	msg[1] = address >> 8;
	msg[2] = address & 0xff;
	msg[3] = recv_bytes - 1;

	msg_bytes = 4;
	reply_bytes = recv_bytes + 1;

	for (;;) {
		ret = intel_dp_aux_ch(intel_encoder, msg, msg_bytes,
				      reply, reply_bytes);
		if (ret == 0)
			return -EPROTO;
		if (ret < 0)
			return ret;
		ack = reply[0];
		if ((ack & AUX_NATIVE_REPLY_MASK) == AUX_NATIVE_REPLY_ACK) {
			memcpy(recv, reply + 1, ret - 1);
			return ret - 1;
		}
		else if ((ack & AUX_NATIVE_REPLY_MASK) == AUX_NATIVE_REPLY_DEFER)
			udelay(100);
		else
			return -EIO;
	}
}

static int
intel_dp_i2c_aux_ch(struct i2c_adapter *adapter, int mode,
		    uint8_t write_byte, uint8_t *read_byte)
{
	struct i2c_algo_dp_aux_data *algo_data = adapter->algo_data;
	struct intel_dp_priv *dp_priv = container_of(adapter,
						     struct intel_dp_priv,
						     adapter);
	struct intel_encoder *intel_encoder = dp_priv->intel_encoder;
	uint16_t address = algo_data->address;
	uint8_t msg[5];
	uint8_t reply[2];
	int msg_bytes;
	int reply_bytes;
	int ret;

	/* Set up the command byte */
	if (mode & MODE_I2C_READ)
		msg[0] = AUX_I2C_READ << 4;
	else
		msg[0] = AUX_I2C_WRITE << 4;

	if (!(mode & MODE_I2C_STOP))
		msg[0] |= AUX_I2C_MOT << 4;

	msg[1] = address >> 8;
	msg[2] = address;

	switch (mode) {
	case MODE_I2C_WRITE:
		msg[3] = 0;
		msg[4] = write_byte;
		msg_bytes = 5;
		reply_bytes = 1;
		break;
	case MODE_I2C_READ:
		msg[3] = 0;
		msg_bytes = 4;
		reply_bytes = 2;
		break;
	default:
		msg_bytes = 3;
		reply_bytes = 1;
		break;
	}

	for (;;) {
	  ret = intel_dp_aux_ch(intel_encoder,
				msg, msg_bytes,
				reply, reply_bytes);
		if (ret < 0) {
			DRM_DEBUG_KMS("aux_ch failed %d\n", ret);
			return ret;
		}
		switch (reply[0] & AUX_I2C_REPLY_MASK) {
		case AUX_I2C_REPLY_ACK:
			if (mode == MODE_I2C_READ) {
				*read_byte = reply[1];
			}
			return reply_bytes - 1;
		case AUX_I2C_REPLY_NACK:
			DRM_DEBUG_KMS("aux_ch nack\n");
			return -EREMOTEIO;
		case AUX_I2C_REPLY_DEFER:
			DRM_DEBUG_KMS("aux_ch defer\n");
			udelay(100);
			break;
		default:
			DRM_ERROR("aux_ch invalid reply 0x%02x\n", reply[0]);
			return -EREMOTEIO;
		}
	}
}

static int
intel_dp_i2c_init(struct intel_encoder *intel_encoder,
		  struct intel_connector *intel_connector, const char *name)
{
	struct intel_dp_priv   *dp_priv = intel_encoder->dev_priv;

	DRM_DEBUG_KMS("i2c_init %s\n", name);
	dp_priv->algo.running = false;
	dp_priv->algo.address = 0;
	dp_priv->algo.aux_ch = intel_dp_i2c_aux_ch;

	memset(&dp_priv->adapter, '\0', sizeof (dp_priv->adapter));
	dp_priv->adapter.owner = THIS_MODULE;
	dp_priv->adapter.class = I2C_CLASS_DDC;
	strncpy (dp_priv->adapter.name, name, sizeof(dp_priv->adapter.name) - 1);
	dp_priv->adapter.name[sizeof(dp_priv->adapter.name) - 1] = '\0';
	dp_priv->adapter.algo_data = &dp_priv->algo;
	dp_priv->adapter.dev.parent = &intel_connector->base.kdev;
	
	return i2c_dp_aux_add_bus(&dp_priv->adapter);
}

static bool
intel_dp_mode_fixup(struct drm_encoder *encoder, struct drm_display_mode *mode,
		    struct drm_display_mode *adjusted_mode)
{
	struct intel_encoder *intel_encoder = enc_to_intel_encoder(encoder);
	struct intel_dp_priv   *dp_priv = intel_encoder->dev_priv;
	int lane_count, clock;
	int max_lane_count = intel_dp_max_lane_count(intel_encoder);
	int max_clock = intel_dp_max_link_bw(intel_encoder) == DP_LINK_BW_2_7 ? 1 : 0;
	static int bws[2] = { DP_LINK_BW_1_62, DP_LINK_BW_2_7 };

	for (lane_count = 1; lane_count <= max_lane_count; lane_count <<= 1) {
		for (clock = 0; clock <= max_clock; clock++) {
			int link_avail = intel_dp_max_data_rate(intel_dp_link_clock(bws[clock]), lane_count);

			if (intel_dp_link_required(encoder->dev, intel_encoder, mode->clock)
					<= link_avail) {
				dp_priv->link_bw = bws[clock];
				dp_priv->lane_count = lane_count;
				adjusted_mode->clock = intel_dp_link_clock(dp_priv->link_bw);
				DRM_DEBUG_KMS("Display port link bw %02x lane "
						"count %d clock %d\n",
				       dp_priv->link_bw, dp_priv->lane_count,
				       adjusted_mode->clock);
				return true;
			}
		}
	}

	if (IS_eDP(intel_encoder)) {
		/* okay we failed just pick the highest */
		dp_priv->lane_count = max_lane_count;
		dp_priv->link_bw = bws[max_clock];
		adjusted_mode->clock = intel_dp_link_clock(dp_priv->link_bw);
		DRM_DEBUG_KMS("Force picking display port link bw %02x lane "
			      "count %d clock %d\n",
			      dp_priv->link_bw, dp_priv->lane_count,
			      adjusted_mode->clock);
		return true;
	}
	return false;
}

struct intel_dp_m_n {
	uint32_t	tu;
	uint32_t	gmch_m;
	uint32_t	gmch_n;
	uint32_t	link_m;
	uint32_t	link_n;
};

static void
intel_reduce_ratio(uint32_t *num, uint32_t *den)
{
	while (*num > 0xffffff || *den > 0xffffff) {
		*num >>= 1;
		*den >>= 1;
	}
}

static void
intel_dp_compute_m_n(int bytes_per_pixel,
		     int nlanes,
		     int pixel_clock,
		     int link_clock,
		     struct intel_dp_m_n *m_n)
{
	m_n->tu = 64;
	m_n->gmch_m = pixel_clock * bytes_per_pixel;
	m_n->gmch_n = link_clock * nlanes;
	intel_reduce_ratio(&m_n->gmch_m, &m_n->gmch_n);
	m_n->link_m = pixel_clock;
	m_n->link_n = link_clock;
	intel_reduce_ratio(&m_n->link_m, &m_n->link_n);
}

void
intel_dp_set_m_n(struct drm_crtc *crtc, struct drm_display_mode *mode,
		 struct drm_display_mode *adjusted_mode)
{
	struct drm_device *dev = crtc->dev;
	struct drm_mode_config *mode_config = &dev->mode_config;
	struct drm_encoder *encoder;
	struct drm_i915_private *dev_priv = dev->dev_private;
	struct intel_crtc *intel_crtc = to_intel_crtc(crtc);
	int lane_count = 4;
	struct intel_dp_m_n m_n;

	/*
	 * Find the lane count in the intel_encoder private
	 */
	list_for_each_entry(encoder, &mode_config->encoder_list, head) {
		struct intel_encoder *intel_encoder;
		struct intel_dp_priv *dp_priv;

		if (encoder->crtc != crtc)
			continue;

		intel_encoder = enc_to_intel_encoder(encoder);
		dp_priv = intel_encoder->dev_priv;

		if (intel_encoder->type == INTEL_OUTPUT_DISPLAYPORT) {
			lane_count = dp_priv->lane_count;
			break;
		}
	}

	/*
	 * Compute the GMCH and Link ratios. The '3' here is
	 * the number of bytes_per_pixel post-LUT, which we always
	 * set up for 8-bits of R/G/B, or 3 bytes total.
	 */
	intel_dp_compute_m_n(3, lane_count,
			     mode->clock, adjusted_mode->clock, &m_n);

	if (HAS_PCH_SPLIT(dev)) {
		if (intel_crtc->pipe == 0) {
			I915_WRITE(TRANSA_DATA_M1,
				   ((m_n.tu - 1) << PIPE_GMCH_DATA_M_TU_SIZE_SHIFT) |
				   m_n.gmch_m);
			I915_WRITE(TRANSA_DATA_N1, m_n.gmch_n);
			I915_WRITE(TRANSA_DP_LINK_M1, m_n.link_m);
			I915_WRITE(TRANSA_DP_LINK_N1, m_n.link_n);
		} else {
			I915_WRITE(TRANSB_DATA_M1,
				   ((m_n.tu - 1) << PIPE_GMCH_DATA_M_TU_SIZE_SHIFT) |
				   m_n.gmch_m);
			I915_WRITE(TRANSB_DATA_N1, m_n.gmch_n);
			I915_WRITE(TRANSB_DP_LINK_M1, m_n.link_m);
			I915_WRITE(TRANSB_DP_LINK_N1, m_n.link_n);
		}
	} else {
		if (intel_crtc->pipe == 0) {
			I915_WRITE(PIPEA_GMCH_DATA_M,
				   ((m_n.tu - 1) << PIPE_GMCH_DATA_M_TU_SIZE_SHIFT) |
				   m_n.gmch_m);
			I915_WRITE(PIPEA_GMCH_DATA_N,
				   m_n.gmch_n);
			I915_WRITE(PIPEA_DP_LINK_M, m_n.link_m);
			I915_WRITE(PIPEA_DP_LINK_N, m_n.link_n);
		} else {
			I915_WRITE(PIPEB_GMCH_DATA_M,
				   ((m_n.tu - 1) << PIPE_GMCH_DATA_M_TU_SIZE_SHIFT) |
				   m_n.gmch_m);
			I915_WRITE(PIPEB_GMCH_DATA_N,
					m_n.gmch_n);
			I915_WRITE(PIPEB_DP_LINK_M, m_n.link_m);
			I915_WRITE(PIPEB_DP_LINK_N, m_n.link_n);
		}
	}
}

static void
intel_dp_mode_set(struct drm_encoder *encoder, struct drm_display_mode *mode,
		  struct drm_display_mode *adjusted_mode)
{
	struct drm_device *dev = encoder->dev;
	struct intel_encoder *intel_encoder = enc_to_intel_encoder(encoder);
	struct intel_dp_priv *dp_priv = intel_encoder->dev_priv;
	struct drm_crtc *crtc = intel_encoder->enc.crtc;
	struct intel_crtc *intel_crtc = to_intel_crtc(crtc);

	dp_priv->DP = (DP_VOLTAGE_0_4 |
		       DP_PRE_EMPHASIS_0);

	if (adjusted_mode->flags & DRM_MODE_FLAG_PHSYNC)
		dp_priv->DP |= DP_SYNC_HS_HIGH;
	if (adjusted_mode->flags & DRM_MODE_FLAG_PVSYNC)
		dp_priv->DP |= DP_SYNC_VS_HIGH;

	if (HAS_PCH_CPT(dev) && !IS_eDP(intel_encoder))
		dp_priv->DP |= DP_LINK_TRAIN_OFF_CPT;
	else
		dp_priv->DP |= DP_LINK_TRAIN_OFF;

	switch (dp_priv->lane_count) {
	case 1:
		dp_priv->DP |= DP_PORT_WIDTH_1;
		break;
	case 2:
		dp_priv->DP |= DP_PORT_WIDTH_2;
		break;
	case 4:
		dp_priv->DP |= DP_PORT_WIDTH_4;
		break;
	}
	if (dp_priv->has_audio)
		dp_priv->DP |= DP_AUDIO_OUTPUT_ENABLE;

	memset(dp_priv->link_configuration, 0, DP_LINK_CONFIGURATION_SIZE);
	dp_priv->link_configuration[0] = dp_priv->link_bw;
	dp_priv->link_configuration[1] = dp_priv->lane_count;

	/*
	 * Check for DPCD version > 1.1 and enhanced framing support
	 */
	if (dp_priv->dpcd[0] >= 0x11 && (dp_priv->dpcd[2] & DP_ENHANCED_FRAME_CAP)) {
		dp_priv->link_configuration[1] |= DP_LANE_COUNT_ENHANCED_FRAME_EN;
		dp_priv->DP |= DP_ENHANCED_FRAMING;
	}

	/* CPT DP's pipe select is decided in TRANS_DP_CTL */
	if (intel_crtc->pipe == 1 && !HAS_PCH_CPT(dev))
		dp_priv->DP |= DP_PIPEB_SELECT;

	if (IS_eDP(intel_encoder)) {
		/* don't miss out required setting for eDP */
		dp_priv->DP |= DP_PLL_ENABLE;
		if (adjusted_mode->clock < 200000)
			dp_priv->DP |= DP_PLL_FREQ_160MHZ;
		else
			dp_priv->DP |= DP_PLL_FREQ_270MHZ;
	}
}

static void ironlake_edp_panel_on (struct drm_device *dev)
{
	struct drm_i915_private *dev_priv = dev->dev_private;
	unsigned long timeout = jiffies + msecs_to_jiffies(5000);
	u32 pp, pp_status;

	pp_status = I915_READ(PCH_PP_STATUS);
	if (pp_status & PP_ON)
		return;

	pp = I915_READ(PCH_PP_CONTROL);
	pp |= PANEL_UNLOCK_REGS | POWER_TARGET_ON;
	I915_WRITE(PCH_PP_CONTROL, pp);
	do {
		pp_status = I915_READ(PCH_PP_STATUS);
	} while (((pp_status & PP_ON) == 0) && !time_after(jiffies, timeout));

	if (time_after(jiffies, timeout))
		DRM_DEBUG_KMS("panel on wait timed out: 0x%08x\n", pp_status);

	pp &= ~(PANEL_UNLOCK_REGS | EDP_FORCE_VDD);
	I915_WRITE(PCH_PP_CONTROL, pp);
}

static void ironlake_edp_panel_off (struct drm_device *dev)
{
	struct drm_i915_private *dev_priv = dev->dev_private;
	unsigned long timeout = jiffies + msecs_to_jiffies(5000);
	u32 pp, pp_status;

	pp = I915_READ(PCH_PP_CONTROL);
	pp &= ~POWER_TARGET_ON;
	I915_WRITE(PCH_PP_CONTROL, pp);
	do {
		pp_status = I915_READ(PCH_PP_STATUS);
	} while ((pp_status & PP_ON) && !time_after(jiffies, timeout));

	if (time_after(jiffies, timeout))
		DRM_DEBUG_KMS("panel off wait timed out\n");

	/* Make sure VDD is enabled so DP AUX will work */
	pp |= EDP_FORCE_VDD;
	I915_WRITE(PCH_PP_CONTROL, pp);
}

static void ironlake_edp_backlight_on (struct drm_device *dev)
{
	struct drm_i915_private *dev_priv = dev->dev_private;
	u32 pp;

	DRM_DEBUG_KMS("\n");
	pp = I915_READ(PCH_PP_CONTROL);
	pp |= EDP_BLC_ENABLE;
	I915_WRITE(PCH_PP_CONTROL, pp);
}

static void ironlake_edp_backlight_off (struct drm_device *dev)
{
	struct drm_i915_private *dev_priv = dev->dev_private;
	u32 pp;

	DRM_DEBUG_KMS("\n");
	pp = I915_READ(PCH_PP_CONTROL);
	pp &= ~EDP_BLC_ENABLE;
	I915_WRITE(PCH_PP_CONTROL, pp);
}

static void
intel_dp_dpms(struct drm_encoder *encoder, int mode)
{
	struct intel_encoder *intel_encoder = enc_to_intel_encoder(encoder);
	struct intel_dp_priv *dp_priv = intel_encoder->dev_priv;
	struct drm_device *dev = encoder->dev;
	struct drm_i915_private *dev_priv = dev->dev_private;
	uint32_t dp_reg = I915_READ(dp_priv->output_reg);

	if (mode != DRM_MODE_DPMS_ON) {
		if (dp_reg & DP_PORT_EN) {
			intel_dp_link_down(intel_encoder, dp_priv->DP);
<<<<<<< HEAD
			if (IS_eDP(intel_encoder))
=======
			if (IS_eDP(intel_encoder)) {
>>>>>>> 772320e8
				ironlake_edp_backlight_off(dev);
				ironlake_edp_panel_off(dev);
			}
		}
	} else {
		if (!(dp_reg & DP_PORT_EN)) {
			intel_dp_link_train(intel_encoder, dp_priv->DP, dp_priv->link_configuration);
<<<<<<< HEAD
			if (IS_eDP(intel_encoder))
=======
			if (IS_eDP(intel_encoder)) {
				ironlake_edp_panel_on(dev);
>>>>>>> 772320e8
				ironlake_edp_backlight_on(dev);
			}
		}
	}
	dp_priv->dpms_mode = mode;
}

/*
 * Fetch AUX CH registers 0x202 - 0x207 which contain
 * link status information
 */
static bool
intel_dp_get_link_status(struct intel_encoder *intel_encoder,
			 uint8_t link_status[DP_LINK_STATUS_SIZE])
{
	int ret;

	ret = intel_dp_aux_native_read(intel_encoder,
				       DP_LANE0_1_STATUS,
				       link_status, DP_LINK_STATUS_SIZE);
	if (ret != DP_LINK_STATUS_SIZE)
		return false;
	return true;
}

static uint8_t
intel_dp_link_status(uint8_t link_status[DP_LINK_STATUS_SIZE],
		     int r)
{
	return link_status[r - DP_LANE0_1_STATUS];
}

static uint8_t
intel_get_adjust_request_voltage(uint8_t link_status[DP_LINK_STATUS_SIZE],
				 int lane)
{
	int	    i = DP_ADJUST_REQUEST_LANE0_1 + (lane >> 1);
	int	    s = ((lane & 1) ?
			 DP_ADJUST_VOLTAGE_SWING_LANE1_SHIFT :
			 DP_ADJUST_VOLTAGE_SWING_LANE0_SHIFT);
	uint8_t l = intel_dp_link_status(link_status, i);

	return ((l >> s) & 3) << DP_TRAIN_VOLTAGE_SWING_SHIFT;
}

static uint8_t
intel_get_adjust_request_pre_emphasis(uint8_t link_status[DP_LINK_STATUS_SIZE],
				      int lane)
{
	int	    i = DP_ADJUST_REQUEST_LANE0_1 + (lane >> 1);
	int	    s = ((lane & 1) ?
			 DP_ADJUST_PRE_EMPHASIS_LANE1_SHIFT :
			 DP_ADJUST_PRE_EMPHASIS_LANE0_SHIFT);
	uint8_t l = intel_dp_link_status(link_status, i);

	return ((l >> s) & 3) << DP_TRAIN_PRE_EMPHASIS_SHIFT;
}


#if 0
static char	*voltage_names[] = {
	"0.4V", "0.6V", "0.8V", "1.2V"
};
static char	*pre_emph_names[] = {
	"0dB", "3.5dB", "6dB", "9.5dB"
};
static char	*link_train_names[] = {
	"pattern 1", "pattern 2", "idle", "off"
};
#endif

/*
 * These are source-specific values; current Intel hardware supports
 * a maximum voltage of 800mV and a maximum pre-emphasis of 6dB
 */
#define I830_DP_VOLTAGE_MAX	    DP_TRAIN_VOLTAGE_SWING_800

static uint8_t
intel_dp_pre_emphasis_max(uint8_t voltage_swing)
{
	switch (voltage_swing & DP_TRAIN_VOLTAGE_SWING_MASK) {
	case DP_TRAIN_VOLTAGE_SWING_400:
		return DP_TRAIN_PRE_EMPHASIS_6;
	case DP_TRAIN_VOLTAGE_SWING_600:
		return DP_TRAIN_PRE_EMPHASIS_6;
	case DP_TRAIN_VOLTAGE_SWING_800:
		return DP_TRAIN_PRE_EMPHASIS_3_5;
	case DP_TRAIN_VOLTAGE_SWING_1200:
	default:
		return DP_TRAIN_PRE_EMPHASIS_0;
	}
}

static void
intel_get_adjust_train(struct intel_encoder *intel_encoder,
		       uint8_t link_status[DP_LINK_STATUS_SIZE],
		       int lane_count,
		       uint8_t train_set[4])
{
	uint8_t v = 0;
	uint8_t p = 0;
	int lane;

	for (lane = 0; lane < lane_count; lane++) {
		uint8_t this_v = intel_get_adjust_request_voltage(link_status, lane);
		uint8_t this_p = intel_get_adjust_request_pre_emphasis(link_status, lane);

		if (this_v > v)
			v = this_v;
		if (this_p > p)
			p = this_p;
	}

	if (v >= I830_DP_VOLTAGE_MAX)
		v = I830_DP_VOLTAGE_MAX | DP_TRAIN_MAX_SWING_REACHED;

	if (p >= intel_dp_pre_emphasis_max(v))
		p = intel_dp_pre_emphasis_max(v) | DP_TRAIN_MAX_PRE_EMPHASIS_REACHED;

	for (lane = 0; lane < 4; lane++)
		train_set[lane] = v | p;
}

static uint32_t
intel_dp_signal_levels(uint8_t train_set, int lane_count)
{
	uint32_t	signal_levels = 0;

	switch (train_set & DP_TRAIN_VOLTAGE_SWING_MASK) {
	case DP_TRAIN_VOLTAGE_SWING_400:
	default:
		signal_levels |= DP_VOLTAGE_0_4;
		break;
	case DP_TRAIN_VOLTAGE_SWING_600:
		signal_levels |= DP_VOLTAGE_0_6;
		break;
	case DP_TRAIN_VOLTAGE_SWING_800:
		signal_levels |= DP_VOLTAGE_0_8;
		break;
	case DP_TRAIN_VOLTAGE_SWING_1200:
		signal_levels |= DP_VOLTAGE_1_2;
		break;
	}
	switch (train_set & DP_TRAIN_PRE_EMPHASIS_MASK) {
	case DP_TRAIN_PRE_EMPHASIS_0:
	default:
		signal_levels |= DP_PRE_EMPHASIS_0;
		break;
	case DP_TRAIN_PRE_EMPHASIS_3_5:
		signal_levels |= DP_PRE_EMPHASIS_3_5;
		break;
	case DP_TRAIN_PRE_EMPHASIS_6:
		signal_levels |= DP_PRE_EMPHASIS_6;
		break;
	case DP_TRAIN_PRE_EMPHASIS_9_5:
		signal_levels |= DP_PRE_EMPHASIS_9_5;
		break;
	}
	return signal_levels;
}

/* Gen6's DP voltage swing and pre-emphasis control */
static uint32_t
intel_gen6_edp_signal_levels(uint8_t train_set)
{
	switch (train_set & (DP_TRAIN_VOLTAGE_SWING_MASK|DP_TRAIN_PRE_EMPHASIS_MASK)) {
	case DP_TRAIN_VOLTAGE_SWING_400 | DP_TRAIN_PRE_EMPHASIS_0:
		return EDP_LINK_TRAIN_400MV_0DB_SNB_B;
	case DP_TRAIN_VOLTAGE_SWING_400 | DP_TRAIN_PRE_EMPHASIS_6:
		return EDP_LINK_TRAIN_400MV_6DB_SNB_B;
	case DP_TRAIN_VOLTAGE_SWING_600 | DP_TRAIN_PRE_EMPHASIS_3_5:
		return EDP_LINK_TRAIN_600MV_3_5DB_SNB_B;
	case DP_TRAIN_VOLTAGE_SWING_800 | DP_TRAIN_PRE_EMPHASIS_0:
		return EDP_LINK_TRAIN_800MV_0DB_SNB_B;
	default:
		DRM_DEBUG_KMS("Unsupported voltage swing/pre-emphasis level\n");
		return EDP_LINK_TRAIN_400MV_0DB_SNB_B;
	}
}

static uint8_t
intel_get_lane_status(uint8_t link_status[DP_LINK_STATUS_SIZE],
		      int lane)
{
	int i = DP_LANE0_1_STATUS + (lane >> 1);
	int s = (lane & 1) * 4;
	uint8_t l = intel_dp_link_status(link_status, i);

	return (l >> s) & 0xf;
}

/* Check for clock recovery is done on all channels */
static bool
intel_clock_recovery_ok(uint8_t link_status[DP_LINK_STATUS_SIZE], int lane_count)
{
	int lane;
	uint8_t lane_status;

	for (lane = 0; lane < lane_count; lane++) {
		lane_status = intel_get_lane_status(link_status, lane);
		if ((lane_status & DP_LANE_CR_DONE) == 0)
			return false;
	}
	return true;
}

/* Check to see if channel eq is done on all channels */
#define CHANNEL_EQ_BITS (DP_LANE_CR_DONE|\
			 DP_LANE_CHANNEL_EQ_DONE|\
			 DP_LANE_SYMBOL_LOCKED)
static bool
intel_channel_eq_ok(uint8_t link_status[DP_LINK_STATUS_SIZE], int lane_count)
{
	uint8_t lane_align;
	uint8_t lane_status;
	int lane;

	lane_align = intel_dp_link_status(link_status,
					  DP_LANE_ALIGN_STATUS_UPDATED);
	if ((lane_align & DP_INTERLANE_ALIGN_DONE) == 0)
		return false;
	for (lane = 0; lane < lane_count; lane++) {
		lane_status = intel_get_lane_status(link_status, lane);
		if ((lane_status & CHANNEL_EQ_BITS) != CHANNEL_EQ_BITS)
			return false;
	}
	return true;
}

static bool
intel_dp_set_link_train(struct intel_encoder *intel_encoder,
			uint32_t dp_reg_value,
			uint8_t dp_train_pat,
			uint8_t train_set[4],
			bool first)
{
	struct drm_device *dev = intel_encoder->enc.dev;
	struct drm_i915_private *dev_priv = dev->dev_private;
	struct intel_dp_priv *dp_priv = intel_encoder->dev_priv;
	int ret;

	I915_WRITE(dp_priv->output_reg, dp_reg_value);
	POSTING_READ(dp_priv->output_reg);
	if (first)
		intel_wait_for_vblank(dev);

	intel_dp_aux_native_write_1(intel_encoder,
				    DP_TRAINING_PATTERN_SET,
				    dp_train_pat);

	ret = intel_dp_aux_native_write(intel_encoder,
					DP_TRAINING_LANE0_SET, train_set, 4);
	if (ret != 4)
		return false;

	return true;
}

static void
intel_dp_link_train(struct intel_encoder *intel_encoder, uint32_t DP,
		    uint8_t link_configuration[DP_LINK_CONFIGURATION_SIZE])
{
	struct drm_device *dev = intel_encoder->enc.dev;
	struct drm_i915_private *dev_priv = dev->dev_private;
	struct intel_dp_priv *dp_priv = intel_encoder->dev_priv;
	uint8_t	train_set[4];
	uint8_t link_status[DP_LINK_STATUS_SIZE];
	int i;
	uint8_t voltage;
	bool clock_recovery = false;
	bool channel_eq = false;
	bool first = true;
	int tries;
	u32 reg;

	/* Write the link configuration data */
	intel_dp_aux_native_write(intel_encoder, DP_LINK_BW_SET,
				  link_configuration, DP_LINK_CONFIGURATION_SIZE);

	DP |= DP_PORT_EN;
	if (HAS_PCH_CPT(dev) && !IS_eDP(intel_encoder))
		DP &= ~DP_LINK_TRAIN_MASK_CPT;
	else
		DP &= ~DP_LINK_TRAIN_MASK;
	memset(train_set, 0, 4);
	voltage = 0xff;
	tries = 0;
	clock_recovery = false;
	for (;;) {
		/* Use train_set[0] to set the voltage and pre emphasis values */
		uint32_t    signal_levels;
		if (IS_GEN6(dev) && IS_eDP(intel_encoder)) {
			signal_levels = intel_gen6_edp_signal_levels(train_set[0]);
			DP = (DP & ~EDP_LINK_TRAIN_VOL_EMP_MASK_SNB) | signal_levels;
		} else {
			signal_levels = intel_dp_signal_levels(train_set[0], dp_priv->lane_count);
			DP = (DP & ~(DP_VOLTAGE_MASK|DP_PRE_EMPHASIS_MASK)) | signal_levels;
		}
<<<<<<< HEAD

		if (HAS_PCH_CPT(dev) && !IS_eDP(intel_encoder))
			reg = DP | DP_LINK_TRAIN_PAT_1_CPT;
		else
			reg = DP | DP_LINK_TRAIN_PAT_1;

=======

		if (HAS_PCH_CPT(dev) && !IS_eDP(intel_encoder))
			reg = DP | DP_LINK_TRAIN_PAT_1_CPT;
		else
			reg = DP | DP_LINK_TRAIN_PAT_1;

>>>>>>> 772320e8
		if (!intel_dp_set_link_train(intel_encoder, reg,
					     DP_TRAINING_PATTERN_1, train_set, first))
			break;
		first = false;
		/* Set training pattern 1 */

		udelay(100);
		if (!intel_dp_get_link_status(intel_encoder, link_status))
			break;

		if (intel_clock_recovery_ok(link_status, dp_priv->lane_count)) {
			clock_recovery = true;
			break;
		}

		/* Check to see if we've tried the max voltage */
		for (i = 0; i < dp_priv->lane_count; i++)
			if ((train_set[i] & DP_TRAIN_MAX_SWING_REACHED) == 0)
				break;
		if (i == dp_priv->lane_count)
			break;

		/* Check to see if we've tried the same voltage 5 times */
		if ((train_set[0] & DP_TRAIN_VOLTAGE_SWING_MASK) == voltage) {
			++tries;
			if (tries == 5)
				break;
		} else
			tries = 0;
		voltage = train_set[0] & DP_TRAIN_VOLTAGE_SWING_MASK;

		/* Compute new train_set as requested by target */
		intel_get_adjust_train(intel_encoder, link_status, dp_priv->lane_count, train_set);
	}

	/* channel equalization */
	tries = 0;
	channel_eq = false;
	for (;;) {
		/* Use train_set[0] to set the voltage and pre emphasis values */
		uint32_t    signal_levels;

		if (IS_GEN6(dev) && IS_eDP(intel_encoder)) {
			signal_levels = intel_gen6_edp_signal_levels(train_set[0]);
			DP = (DP & ~EDP_LINK_TRAIN_VOL_EMP_MASK_SNB) | signal_levels;
		} else {
			signal_levels = intel_dp_signal_levels(train_set[0], dp_priv->lane_count);
			DP = (DP & ~(DP_VOLTAGE_MASK|DP_PRE_EMPHASIS_MASK)) | signal_levels;
		}

		if (HAS_PCH_CPT(dev) && !IS_eDP(intel_encoder))
			reg = DP | DP_LINK_TRAIN_PAT_2_CPT;
		else
			reg = DP | DP_LINK_TRAIN_PAT_2;

		/* channel eq pattern */
		if (!intel_dp_set_link_train(intel_encoder, reg,
					     DP_TRAINING_PATTERN_2, train_set,
					     false))
			break;

		udelay(400);
		if (!intel_dp_get_link_status(intel_encoder, link_status))
			break;

		if (intel_channel_eq_ok(link_status, dp_priv->lane_count)) {
			channel_eq = true;
			break;
		}

		/* Try 5 times */
		if (tries > 5)
			break;

		/* Compute new train_set as requested by target */
		intel_get_adjust_train(intel_encoder, link_status, dp_priv->lane_count, train_set);
		++tries;
	}

	if (HAS_PCH_CPT(dev) && !IS_eDP(intel_encoder))
		reg = DP | DP_LINK_TRAIN_OFF_CPT;
	else
		reg = DP | DP_LINK_TRAIN_OFF;

	I915_WRITE(dp_priv->output_reg, reg);
	POSTING_READ(dp_priv->output_reg);
	intel_dp_aux_native_write_1(intel_encoder,
				    DP_TRAINING_PATTERN_SET, DP_TRAINING_PATTERN_DISABLE);
}

static void
intel_dp_link_down(struct intel_encoder *intel_encoder, uint32_t DP)
{
	struct drm_device *dev = intel_encoder->enc.dev;
	struct drm_i915_private *dev_priv = dev->dev_private;
	struct intel_dp_priv *dp_priv = intel_encoder->dev_priv;

	DRM_DEBUG_KMS("\n");

	if (IS_eDP(intel_encoder)) {
		DP &= ~DP_PLL_ENABLE;
		I915_WRITE(dp_priv->output_reg, DP);
		POSTING_READ(dp_priv->output_reg);
		udelay(100);
	}

	if (HAS_PCH_CPT(dev) && !IS_eDP(intel_encoder)) {
		DP &= ~DP_LINK_TRAIN_MASK_CPT;
		I915_WRITE(dp_priv->output_reg, DP | DP_LINK_TRAIN_PAT_IDLE_CPT);
		POSTING_READ(dp_priv->output_reg);
	} else {
		DP &= ~DP_LINK_TRAIN_MASK;
		I915_WRITE(dp_priv->output_reg, DP | DP_LINK_TRAIN_PAT_IDLE);
		POSTING_READ(dp_priv->output_reg);
	}

	udelay(17000);

	if (IS_eDP(intel_encoder))
		DP |= DP_LINK_TRAIN_OFF;
	I915_WRITE(dp_priv->output_reg, DP & ~DP_PORT_EN);
	POSTING_READ(dp_priv->output_reg);
}

/*
 * According to DP spec
 * 5.1.2:
 *  1. Read DPCD
 *  2. Configure link according to Receiver Capabilities
 *  3. Use Link Training from 2.5.3.3 and 3.5.1.3
 *  4. Check link status on receipt of hot-plug interrupt
 */

static void
intel_dp_check_link_status(struct intel_encoder *intel_encoder)
{
	struct intel_dp_priv *dp_priv = intel_encoder->dev_priv;
	uint8_t link_status[DP_LINK_STATUS_SIZE];

	if (!intel_encoder->enc.crtc)
		return;

	if (!intel_dp_get_link_status(intel_encoder, link_status)) {
		intel_dp_link_down(intel_encoder, dp_priv->DP);
		return;
	}

	if (!intel_channel_eq_ok(link_status, dp_priv->lane_count))
		intel_dp_link_train(intel_encoder, dp_priv->DP, dp_priv->link_configuration);
}

static enum drm_connector_status
ironlake_dp_detect(struct drm_connector *connector)
{
	struct drm_encoder *encoder = intel_attached_encoder(connector);
	struct intel_encoder *intel_encoder = enc_to_intel_encoder(encoder);
	struct intel_dp_priv *dp_priv = intel_encoder->dev_priv;
	enum drm_connector_status status;

	status = connector_status_disconnected;
	if (intel_dp_aux_native_read(intel_encoder,
				     0x000, dp_priv->dpcd,
				     sizeof (dp_priv->dpcd)) == sizeof (dp_priv->dpcd))
	{
		if (dp_priv->dpcd[0] != 0)
			status = connector_status_connected;
	}
	DRM_DEBUG_KMS("DPCD: %hx%hx%hx%hx\n", dp_priv->dpcd[0],
		      dp_priv->dpcd[1], dp_priv->dpcd[2], dp_priv->dpcd[3]);
	return status;
}

/**
 * Uses CRT_HOTPLUG_EN and CRT_HOTPLUG_STAT to detect DP connection.
 *
 * \return true if DP port is connected.
 * \return false if DP port is disconnected.
 */
static enum drm_connector_status
intel_dp_detect(struct drm_connector *connector)
{
	struct drm_encoder *encoder = intel_attached_encoder(connector);
	struct intel_encoder *intel_encoder = enc_to_intel_encoder(encoder);
	struct drm_device *dev = intel_encoder->enc.dev;
	struct drm_i915_private *dev_priv = dev->dev_private;
	struct intel_dp_priv *dp_priv = intel_encoder->dev_priv;
	uint32_t temp, bit;
	enum drm_connector_status status;

	dp_priv->has_audio = false;

	if (HAS_PCH_SPLIT(dev))
		return ironlake_dp_detect(connector);

	switch (dp_priv->output_reg) {
	case DP_B:
		bit = DPB_HOTPLUG_INT_STATUS;
		break;
	case DP_C:
		bit = DPC_HOTPLUG_INT_STATUS;
		break;
	case DP_D:
		bit = DPD_HOTPLUG_INT_STATUS;
		break;
	default:
		return connector_status_unknown;
	}

	temp = I915_READ(PORT_HOTPLUG_STAT);

	if ((temp & bit) == 0)
		return connector_status_disconnected;

	status = connector_status_disconnected;
	if (intel_dp_aux_native_read(intel_encoder,
				     0x000, dp_priv->dpcd,
				     sizeof (dp_priv->dpcd)) == sizeof (dp_priv->dpcd))
	{
		if (dp_priv->dpcd[0] != 0)
			status = connector_status_connected;
	}
	return status;
}

static int intel_dp_get_modes(struct drm_connector *connector)
{
	struct drm_encoder *encoder = intel_attached_encoder(connector);
	struct intel_encoder *intel_encoder = enc_to_intel_encoder(encoder);
	struct drm_device *dev = intel_encoder->enc.dev;
	struct drm_i915_private *dev_priv = dev->dev_private;
	int ret;

	/* We should parse the EDID data and find out if it has an audio sink
	 */

	ret = intel_ddc_get_modes(connector, intel_encoder->ddc_bus);
	if (ret)
		return ret;

	/* if eDP has no EDID, try to use fixed panel mode from VBT */
	if (IS_eDP(intel_encoder)) {
		if (dev_priv->panel_fixed_mode != NULL) {
			struct drm_display_mode *mode;
			mode = drm_mode_duplicate(dev, dev_priv->panel_fixed_mode);
			drm_mode_probed_add(connector, mode);
			return 1;
		}
	}
	return 0;
}

static void
intel_dp_destroy (struct drm_connector *connector)
{
	drm_sysfs_connector_remove(connector);
	drm_connector_cleanup(connector);
	kfree(connector);
}

static const struct drm_encoder_helper_funcs intel_dp_helper_funcs = {
	.dpms = intel_dp_dpms,
	.mode_fixup = intel_dp_mode_fixup,
	.prepare = intel_encoder_prepare,
	.mode_set = intel_dp_mode_set,
	.commit = intel_encoder_commit,
};

static const struct drm_connector_funcs intel_dp_connector_funcs = {
	.dpms = drm_helper_connector_dpms,
	.detect = intel_dp_detect,
	.fill_modes = drm_helper_probe_single_connector_modes,
	.destroy = intel_dp_destroy,
};

static const struct drm_connector_helper_funcs intel_dp_connector_helper_funcs = {
	.get_modes = intel_dp_get_modes,
	.mode_valid = intel_dp_mode_valid,
	.best_encoder = intel_attached_encoder,
};

static void intel_dp_enc_destroy(struct drm_encoder *encoder)
{
	struct intel_encoder *intel_encoder = enc_to_intel_encoder(encoder);

	if (intel_encoder->i2c_bus)
		intel_i2c_destroy(intel_encoder->i2c_bus);
	drm_encoder_cleanup(encoder);
	kfree(intel_encoder);
}

static const struct drm_encoder_funcs intel_dp_enc_funcs = {
	.destroy = intel_dp_enc_destroy,
};

void
intel_dp_hot_plug(struct intel_encoder *intel_encoder)
{
	struct intel_dp_priv *dp_priv = intel_encoder->dev_priv;

	if (dp_priv->dpms_mode == DRM_MODE_DPMS_ON)
		intel_dp_check_link_status(intel_encoder);
}

/* Return which DP Port should be selected for Transcoder DP control */
int
intel_trans_dp_port_sel (struct drm_crtc *crtc)
{
	struct drm_device *dev = crtc->dev;
	struct drm_mode_config *mode_config = &dev->mode_config;
	struct drm_encoder *encoder;
	struct intel_encoder *intel_encoder = NULL;

	list_for_each_entry(encoder, &mode_config->encoder_list, head) {
		if (encoder->crtc != crtc)
			continue;

		intel_encoder = enc_to_intel_encoder(encoder);
		if (intel_encoder->type == INTEL_OUTPUT_DISPLAYPORT) {
			struct intel_dp_priv *dp_priv = intel_encoder->dev_priv;
			return dp_priv->output_reg;
		}
	}
	return -1;
}

void
intel_dp_init(struct drm_device *dev, int output_reg)
{
	struct drm_i915_private *dev_priv = dev->dev_private;
	struct drm_connector *connector;
	struct intel_encoder *intel_encoder;
	struct intel_connector *intel_connector;
	struct intel_dp_priv *dp_priv;
	const char *name = NULL;

	intel_encoder = kcalloc(sizeof(struct intel_encoder) +
			       sizeof(struct intel_dp_priv), 1, GFP_KERNEL);
	if (!intel_encoder)
		return;

	intel_connector = kzalloc(sizeof(struct intel_connector), GFP_KERNEL);
	if (!intel_connector) {
		kfree(intel_encoder);
		return;
	}

	dp_priv = (struct intel_dp_priv *)(intel_encoder + 1);

	connector = &intel_connector->base;
	drm_connector_init(dev, connector, &intel_dp_connector_funcs,
			   DRM_MODE_CONNECTOR_DisplayPort);
	drm_connector_helper_add(connector, &intel_dp_connector_helper_funcs);

	connector->polled = DRM_CONNECTOR_POLL_HPD;

	if (output_reg == DP_A)
		intel_encoder->type = INTEL_OUTPUT_EDP;
	else
		intel_encoder->type = INTEL_OUTPUT_DISPLAYPORT;

	if (output_reg == DP_B || output_reg == PCH_DP_B)
		intel_encoder->clone_mask = (1 << INTEL_DP_B_CLONE_BIT);
	else if (output_reg == DP_C || output_reg == PCH_DP_C)
		intel_encoder->clone_mask = (1 << INTEL_DP_C_CLONE_BIT);
	else if (output_reg == DP_D || output_reg == PCH_DP_D)
		intel_encoder->clone_mask = (1 << INTEL_DP_D_CLONE_BIT);

	if (IS_eDP(intel_encoder))
		intel_encoder->clone_mask = (1 << INTEL_EDP_CLONE_BIT);

	intel_encoder->crtc_mask = (1 << 0) | (1 << 1);
	connector->interlace_allowed = true;
	connector->doublescan_allowed = 0;

	dp_priv->intel_encoder = intel_encoder;
	dp_priv->output_reg = output_reg;
	dp_priv->has_audio = false;
	dp_priv->dpms_mode = DRM_MODE_DPMS_ON;
	intel_encoder->dev_priv = dp_priv;

	drm_encoder_init(dev, &intel_encoder->enc, &intel_dp_enc_funcs,
			 DRM_MODE_ENCODER_TMDS);
	drm_encoder_helper_add(&intel_encoder->enc, &intel_dp_helper_funcs);

	drm_mode_connector_attach_encoder(&intel_connector->base,
					  &intel_encoder->enc);
	drm_sysfs_connector_add(connector);

	/* Set up the DDC bus. */
	switch (output_reg) {
		case DP_A:
			name = "DPDDC-A";
			break;
		case DP_B:
		case PCH_DP_B:
			dev_priv->hotplug_supported_mask |=
				HDMIB_HOTPLUG_INT_STATUS;
			name = "DPDDC-B";
			break;
		case DP_C:
		case PCH_DP_C:
			dev_priv->hotplug_supported_mask |=
				HDMIC_HOTPLUG_INT_STATUS;
			name = "DPDDC-C";
			break;
		case DP_D:
		case PCH_DP_D:
			dev_priv->hotplug_supported_mask |=
				HDMID_HOTPLUG_INT_STATUS;
			name = "DPDDC-D";
			break;
	}

	intel_dp_i2c_init(intel_encoder, intel_connector, name);

	intel_encoder->ddc_bus = &dp_priv->adapter;
	intel_encoder->hot_plug = intel_dp_hot_plug;

	if (output_reg == DP_A) {
		/* initialize panel mode from VBT if available for eDP */
		if (dev_priv->lfp_lvds_vbt_mode) {
			dev_priv->panel_fixed_mode =
				drm_mode_duplicate(dev, dev_priv->lfp_lvds_vbt_mode);
			if (dev_priv->panel_fixed_mode) {
				dev_priv->panel_fixed_mode->type |=
					DRM_MODE_TYPE_PREFERRED;
			}
		}
	}

	/* For G4X desktop chip, PEG_BAND_GAP_DATA 3:0 must first be written
	 * 0xd.  Failure to do so will result in spurious interrupts being
	 * generated on the port when a cable is not attached.
	 */
	if (IS_G4X(dev) && !IS_GM45(dev)) {
		u32 temp = I915_READ(PEG_BAND_GAP_DATA);
		I915_WRITE(PEG_BAND_GAP_DATA, (temp & ~0xf) | 0xd);
	}
}<|MERGE_RESOLUTION|>--- conflicted
+++ resolved
@@ -796,11 +796,7 @@
 	if (mode != DRM_MODE_DPMS_ON) {
 		if (dp_reg & DP_PORT_EN) {
 			intel_dp_link_down(intel_encoder, dp_priv->DP);
-<<<<<<< HEAD
-			if (IS_eDP(intel_encoder))
-=======
 			if (IS_eDP(intel_encoder)) {
->>>>>>> 772320e8
 				ironlake_edp_backlight_off(dev);
 				ironlake_edp_panel_off(dev);
 			}
@@ -808,12 +804,8 @@
 	} else {
 		if (!(dp_reg & DP_PORT_EN)) {
 			intel_dp_link_train(intel_encoder, dp_priv->DP, dp_priv->link_configuration);
-<<<<<<< HEAD
-			if (IS_eDP(intel_encoder))
-=======
 			if (IS_eDP(intel_encoder)) {
 				ironlake_edp_panel_on(dev);
->>>>>>> 772320e8
 				ironlake_edp_backlight_on(dev);
 			}
 		}
@@ -1112,21 +1104,12 @@
 			signal_levels = intel_dp_signal_levels(train_set[0], dp_priv->lane_count);
 			DP = (DP & ~(DP_VOLTAGE_MASK|DP_PRE_EMPHASIS_MASK)) | signal_levels;
 		}
-<<<<<<< HEAD
 
 		if (HAS_PCH_CPT(dev) && !IS_eDP(intel_encoder))
 			reg = DP | DP_LINK_TRAIN_PAT_1_CPT;
 		else
 			reg = DP | DP_LINK_TRAIN_PAT_1;
 
-=======
-
-		if (HAS_PCH_CPT(dev) && !IS_eDP(intel_encoder))
-			reg = DP | DP_LINK_TRAIN_PAT_1_CPT;
-		else
-			reg = DP | DP_LINK_TRAIN_PAT_1;
-
->>>>>>> 772320e8
 		if (!intel_dp_set_link_train(intel_encoder, reg,
 					     DP_TRAINING_PATTERN_1, train_set, first))
 			break;
