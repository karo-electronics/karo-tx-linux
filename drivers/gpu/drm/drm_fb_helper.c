--- conflicted
+++ resolved
@@ -290,14 +290,6 @@
 	struct drm_device *dev = fb_helper->dev;
 	struct drm_plane *plane;
 	bool error = false;
-<<<<<<< HEAD
-	int i, ret;
-
-	drm_warn_on_modeset_not_all_locked(fb_helper->dev);
-
-	for (i = 0; i < fb_helper->crtc_count; i++) {
-		struct drm_mode_set *mode_set = &fb_helper->crtc_info[i].mode_set;
-=======
 	int i;
 
 	drm_warn_on_modeset_not_all_locked(dev);
@@ -316,7 +308,6 @@
 				error = true;
 		}
 
->>>>>>> d0e0ac97
 		ret = drm_mode_set_config_internal(mode_set);
 		if (ret)
 			error = true;
