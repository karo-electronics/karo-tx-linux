/*
 * Copyright 2012 Red Hat Inc.
 *
 * Permission is hereby granted, free of charge, to any person obtaining a
 * copy of this software and associated documentation files (the "Software"),
 * to deal in the Software without restriction, including without limitation
 * the rights to use, copy, modify, merge, publish, distribute, sublicense,
 * and/or sell copies of the Software, and to permit persons to whom the
 * Software is furnished to do so, subject to the following conditions:
 *
 * The above copyright notice and this permission notice shall be included in
 * all copies or substantial portions of the Software.
 *
 * THE SOFTWARE IS PROVIDED "AS IS", WITHOUT WARRANTY OF ANY KIND, EXPRESS OR
 * IMPLIED, INCLUDING BUT NOT LIMITED TO THE WARRANTIES OF MERCHANTABILITY,
 * FITNESS FOR A PARTICULAR PURPOSE AND NONINFRINGEMENT.  IN NO EVENT SHALL
 * THE COPYRIGHT HOLDER(S) OR AUTHOR(S) BE LIABLE FOR ANY CLAIM, DAMAGES OR
 * OTHER LIABILITY, WHETHER IN AN ACTION OF CONTRACT, TORT OR OTHERWISE,
 * ARISING FROM, OUT OF OR IN CONNECTION WITH THE SOFTWARE OR THE USE OR
 * OTHER DEALINGS IN THE SOFTWARE.
 *
 * Authors: Ben Skeggs
 */

#include <subdev/mc.h>

#include "nouveau_drm.h"
#include "nouveau_irq.h"
#include "nv50_display.h"

void
nouveau_irq_preinstall(struct drm_device *dev)
{
	nv_wr32(nouveau_dev(dev), 0x000140, 0x00000000);
}

int
nouveau_irq_postinstall(struct drm_device *dev)
{
	nv_wr32(nouveau_dev(dev), 0x000140, 0x00000001);
	return 0;
}

void
nouveau_irq_uninstall(struct drm_device *dev)
{
	nv_wr32(nouveau_dev(dev), 0x000140, 0x00000000);
}

irqreturn_t
nouveau_irq_handler(DRM_IRQ_ARGS)
{
	struct drm_device *dev = arg;
	struct nouveau_device *device = nouveau_dev(dev);
	struct nouveau_mc *pmc = nouveau_mc(device);
	u32 stat;

	stat = nv_rd32(device, 0x000100);
	if (stat == 0 || stat == ~0)
		return IRQ_NONE;

	nv_subdev(pmc)->intr(nv_subdev(pmc));

<<<<<<< HEAD
	if (device->card_type >= NV_D0) {
		if (nv_rd32(device, 0x000100) & 0x04000000)
			nvd0_display_intr(dev);
	} else
	if (device->card_type >= NV_50) {
		if (nv_rd32(device, 0x000100) & 0x04000000)
			nv50_display_intr(dev);
=======
	if (dev->mode_config.num_crtc) {
		if (device->card_type >= NV_D0) {
			if (nv_rd32(device, 0x000100) & 0x04000000)
				nvd0_display_intr(dev);
		} else
		if (device->card_type >= NV_50) {
			if (nv_rd32(device, 0x000100) & 0x04000000)
				nv50_display_intr(dev);
		}
>>>>>>> 593d3dfe
	}

	return IRQ_HANDLED;
}

int
nouveau_irq_init(struct drm_device *dev)
{
	return drm_irq_install(dev);
}

void
nouveau_irq_fini(struct drm_device *dev)
{
	drm_irq_uninstall(dev);
}<|MERGE_RESOLUTION|>--- conflicted
+++ resolved
@@ -61,15 +61,6 @@
 
 	nv_subdev(pmc)->intr(nv_subdev(pmc));
 
-<<<<<<< HEAD
-	if (device->card_type >= NV_D0) {
-		if (nv_rd32(device, 0x000100) & 0x04000000)
-			nvd0_display_intr(dev);
-	} else
-	if (device->card_type >= NV_50) {
-		if (nv_rd32(device, 0x000100) & 0x04000000)
-			nv50_display_intr(dev);
-=======
 	if (dev->mode_config.num_crtc) {
 		if (device->card_type >= NV_D0) {
 			if (nv_rd32(device, 0x000100) & 0x04000000)
@@ -79,7 +70,6 @@
 			if (nv_rd32(device, 0x000100) & 0x04000000)
 				nv50_display_intr(dev);
 		}
->>>>>>> 593d3dfe
 	}
 
 	return IRQ_HANDLED;
