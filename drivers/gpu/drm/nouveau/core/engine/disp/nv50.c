--- conflicted
+++ resolved
@@ -544,21 +544,13 @@
 static void
 nv50_disp_base_vblank_enable(struct nouveau_event *event, int head)
 {
-<<<<<<< HEAD
-	nv_mask(event->priv, 0x61002c, (1 << head), (1 << head));
-=======
 	nv_mask(event->priv, 0x61002c, (4 << head), (4 << head));
->>>>>>> a937536b
 }
 
 static void
 nv50_disp_base_vblank_disable(struct nouveau_event *event, int head)
 {
-<<<<<<< HEAD
-	nv_mask(event->priv, 0x61002c, (1 << head), (0 << head));
-=======
 	nv_mask(event->priv, 0x61002c, (4 << head), 0);
->>>>>>> a937536b
 }
 
 static int
