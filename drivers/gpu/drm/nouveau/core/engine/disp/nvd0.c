--- conflicted
+++ resolved
@@ -29,13 +29,6 @@
 
 #include <engine/disp.h>
 
-<<<<<<< HEAD
-#include <subdev/timer.h>
-#include <subdev/fb.h>
-#include <subdev/clock.h>
-
-=======
->>>>>>> d0e0ac97
 #include <subdev/bios.h>
 #include <subdev/bios/dcb.h>
 #include <subdev/bios/disp.h>
@@ -744,17 +737,10 @@
 static void
 nvd0_disp_intr_unk2_1(struct nv50_disp_priv *priv, int head)
 {
-<<<<<<< HEAD
-	struct nouveau_clock *clk = nouveau_clock(priv);
-	u32 pclk = nv_rd32(priv, 0x660450 + (head * 0x300)) / 1000;
-	if (pclk)
-		clk->pll_set(clk, PLL_VPLL0 + head, pclk);
-=======
 	struct nouveau_devinit *devinit = nouveau_devinit(priv);
 	u32 pclk = nv_rd32(priv, 0x660450 + (head * 0x300)) / 1000;
 	if (pclk)
 		devinit->pll_set(devinit, PLL_VPLL0 + head, pclk);
->>>>>>> d0e0ac97
 	nv_wr32(priv, 0x612200 + (head * 0x800), 0x00000000);
 }
 
@@ -972,12 +958,9 @@
 	int heads = nv_rd32(parent, 0x022448);
 	int ret;
 
-<<<<<<< HEAD
-=======
 	if (nv_rd32(parent, 0x022500) & 0x00000001)
 		return -ENODEV;
 
->>>>>>> d0e0ac97
 	ret = nouveau_disp_create(parent, engine, oclass, heads,
 				  "PDISP", "display", &priv);
 	*pobject = nv_object(priv);
