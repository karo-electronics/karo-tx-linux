/*
 * Copyright 2012 Red Hat Inc.
 *
 * Permission is hereby granted, free of charge, to any person obtaining a
 * copy of this software and associated documentation files (the "Software"),
 * to deal in the Software without restriction, including without limitation
 * the rights to use, copy, modify, merge, publish, distribute, sublicense,
 * and/or sell copies of the Software, and to permit persons to whom the
 * Software is furnished to do so, subject to the following conditions:
 *
 * The above copyright notice and this permission notice shall be included in
 * all copies or substantial portions of the Software.
 *
 * THE SOFTWARE IS PROVIDED "AS IS", WITHOUT WARRANTY OF ANY KIND, EXPRESS OR
 * IMPLIED, INCLUDING BUT NOT LIMITED TO THE WARRANTIES OF MERCHANTABILITY,
 * FITNESS FOR A PARTICULAR PURPOSE AND NONINFRINGEMENT.  IN NO EVENT SHALL
 * THE COPYRIGHT HOLDER(S) OR AUTHOR(S) BE LIABLE FOR ANY CLAIM, DAMAGES OR
 * OTHER LIABILITY, WHETHER IN AN ACTION OF CONTRACT, TORT OR OTHERWISE,
 * ARISING FROM, OUT OF OR IN CONNECTION WITH THE SOFTWARE OR THE USE OR
 * OTHER DEALINGS IN THE SOFTWARE.
 *
 * Authors: Ben Skeggs
 */

<<<<<<< HEAD
#include <core/client.h>
#include <core/falcon.h>
#include <core/class.h>
#include <core/enum.h>
=======
#include <engine/falcon.h>
#include <engine/fifo.h>
#include <engine/copy.h>
>>>>>>> d0e0ac97

#include <subdev/fb.h>
#include <subdev/vm.h>

#include <core/client.h>
#include <core/class.h>
#include <core/enum.h>


#include "fuc/nva3.fuc.h"

struct nva3_copy_priv {
	struct nouveau_falcon base;
};

/*******************************************************************************
 * Copy object classes
 ******************************************************************************/

static struct nouveau_oclass
nva3_copy_sclass[] = {
	{ 0x85b5, &nouveau_object_ofuncs },
	{}
};

/*******************************************************************************
 * PCOPY context
 ******************************************************************************/

static struct nouveau_oclass
nva3_copy_cclass = {
	.handle = NV_ENGCTX(COPY0, 0xa3),
	.ofuncs = &(struct nouveau_ofuncs) {
		.ctor = _nouveau_falcon_context_ctor,
		.dtor = _nouveau_falcon_context_dtor,
		.init = _nouveau_falcon_context_init,
		.fini = _nouveau_falcon_context_fini,
		.rd32 = _nouveau_falcon_context_rd32,
		.wr32 = _nouveau_falcon_context_wr32,

	},
};

/*******************************************************************************
 * PCOPY engine/subdev functions
 ******************************************************************************/

static const struct nouveau_enum nva3_copy_isr_error_name[] = {
	{ 0x0001, "ILLEGAL_MTHD" },
	{ 0x0002, "INVALID_ENUM" },
	{ 0x0003, "INVALID_BITFIELD" },
	{}
};

void
nva3_copy_intr(struct nouveau_subdev *subdev)
{
	struct nouveau_fifo *pfifo = nouveau_fifo(subdev);
	struct nouveau_engine *engine = nv_engine(subdev);
	struct nouveau_falcon *falcon = (void *)subdev;
	struct nouveau_object *engctx;
	u32 dispatch = nv_ro32(falcon, 0x01c);
	u32 stat = nv_ro32(falcon, 0x008) & dispatch & ~(dispatch >> 16);
	u64 inst = nv_ro32(falcon, 0x050) & 0x3fffffff;
	u32 ssta = nv_ro32(falcon, 0x040) & 0x0000ffff;
	u32 addr = nv_ro32(falcon, 0x040) >> 16;
	u32 mthd = (addr & 0x07ff) << 2;
	u32 subc = (addr & 0x3800) >> 11;
	u32 data = nv_ro32(falcon, 0x044);
	int chid;

	engctx = nouveau_engctx_get(engine, inst);
	chid   = pfifo->chid(pfifo, engctx);

	if (stat & 0x00000040) {
		nv_error(falcon, "DISPATCH_ERROR [");
		nouveau_enum_print(nva3_copy_isr_error_name, ssta);
		pr_cont("] ch %d [0x%010llx %s] subc %d mthd 0x%04x data 0x%08x\n",
		       chid, inst << 12, nouveau_client_name(engctx), subc,
		       mthd, data);
		nv_wo32(falcon, 0x004, 0x00000040);
		stat &= ~0x00000040;
	}

	if (stat) {
		nv_error(falcon, "unhandled intr 0x%08x\n", stat);
		nv_wo32(falcon, 0x004, stat);
	}

	nouveau_engctx_put(engctx);
}

static int
nva3_copy_ctor(struct nouveau_object *parent, struct nouveau_object *engine,
	       struct nouveau_oclass *oclass, void *data, u32 size,
	       struct nouveau_object **pobject)
{
	bool enable = (nv_device(parent)->chipset != 0xaf);
	struct nva3_copy_priv *priv;
	int ret;

	ret = nouveau_falcon_create(parent, engine, oclass, 0x104000, enable,
				    "PCE0", "copy0", &priv);
	*pobject = nv_object(priv);
	if (ret)
		return ret;

	nv_subdev(priv)->unit = 0x00802000;
	nv_subdev(priv)->intr = nva3_copy_intr;
	nv_engine(priv)->cclass = &nva3_copy_cclass;
	nv_engine(priv)->sclass = nva3_copy_sclass;
	nv_falcon(priv)->code.data = nva3_pcopy_code;
	nv_falcon(priv)->code.size = sizeof(nva3_pcopy_code);
	nv_falcon(priv)->data.data = nva3_pcopy_data;
	nv_falcon(priv)->data.size = sizeof(nva3_pcopy_data);
	return 0;
}

struct nouveau_oclass
nva3_copy_oclass = {
	.handle = NV_ENGINE(COPY0, 0xa3),
	.ofuncs = &(struct nouveau_ofuncs) {
		.ctor = nva3_copy_ctor,
		.dtor = _nouveau_falcon_dtor,
		.init = _nouveau_falcon_init,
		.fini = _nouveau_falcon_fini,
		.rd32 = _nouveau_falcon_rd32,
		.wr32 = _nouveau_falcon_wr32,
	},
};<|MERGE_RESOLUTION|>--- conflicted
+++ resolved
@@ -22,16 +22,9 @@
  * Authors: Ben Skeggs
  */
 
-<<<<<<< HEAD
-#include <core/client.h>
-#include <core/falcon.h>
-#include <core/class.h>
-#include <core/enum.h>
-=======
 #include <engine/falcon.h>
 #include <engine/fifo.h>
 #include <engine/copy.h>
->>>>>>> d0e0ac97
 
 #include <subdev/fb.h>
 #include <subdev/vm.h>
