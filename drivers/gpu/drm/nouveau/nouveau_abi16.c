/*
 * Copyright 2012 Red Hat Inc.
 *
 * Permission is hereby granted, free of charge, to any person obtaining a
 * copy of this software and associated documentation files (the "Software"),
 * to deal in the Software without restriction, including without limitation
 * the rights to use, copy, modify, merge, publish, distribute, sublicense,
 * and/or sell copies of the Software, and to permit persons to whom the
 * Software is furnished to do so, subject to the following conditions:
 *
 * The above copyright notice and this permission notice shall be included in
 * all copies or substantial portions of the Software.
 *
 * THE SOFTWARE IS PROVIDED "AS IS", WITHOUT WARRANTY OF ANY KIND, EXPRESS OR
 * IMPLIED, INCLUDING BUT NOT LIMITED TO THE WARRANTIES OF MERCHANTABILITY,
 * FITNESS FOR A PARTICULAR PURPOSE AND NONINFRINGEMENT.  IN NO EVENT SHALL
 * THE COPYRIGHT HOLDER(S) OR AUTHOR(S) BE LIABLE FOR ANY CLAIM, DAMAGES OR
 * OTHER LIABILITY, WHETHER IN AN ACTION OF CONTRACT, TORT OR OTHERWISE,
 * ARISING FROM, OUT OF OR IN CONNECTION WITH THE SOFTWARE OR THE USE OR
 * OTHER DEALINGS IN THE SOFTWARE.
 *
 */

#include <core/object.h>
#include <core/client.h>
#include <core/device.h>
#include <core/class.h>
#include <core/mm.h>

#include <subdev/fb.h>
#include <subdev/timer.h>
#include <subdev/instmem.h>

#include "nouveau_drm.h"
#include "nouveau_dma.h"
#include "nouveau_gem.h"
#include "nouveau_chan.h"
#include "nouveau_abi16.h"

struct nouveau_abi16 *
nouveau_abi16_get(struct drm_file *file_priv, struct drm_device *dev)
{
	struct nouveau_cli *cli = nouveau_cli(file_priv);
	mutex_lock(&cli->mutex);
	if (!cli->abi16) {
		struct nouveau_abi16 *abi16;
		cli->abi16 = abi16 = kzalloc(sizeof(*abi16), GFP_KERNEL);
		if (cli->abi16) {
			INIT_LIST_HEAD(&abi16->channels);
			abi16->client = nv_object(cli);

			/* allocate device object targeting client's default
			 * device (ie. the one that belongs to the fd it
			 * opened)
			 */
			if (nouveau_object_new(abi16->client, NVDRM_CLIENT,
					       NVDRM_DEVICE, 0x0080,
					       &(struct nv_device_class) {
						.device = ~0ULL,
					       },
					       sizeof(struct nv_device_class),
					       &abi16->device) == 0)
				return cli->abi16;

			kfree(cli->abi16);
			cli->abi16 = NULL;
		}

		mutex_unlock(&cli->mutex);
	}
	return cli->abi16;
}

int
nouveau_abi16_put(struct nouveau_abi16 *abi16, int ret)
{
	struct nouveau_cli *cli = (void *)abi16->client;
	mutex_unlock(&cli->mutex);
	return ret;
}

u16
nouveau_abi16_swclass(struct nouveau_drm *drm)
{
	switch (nv_device(drm->device)->card_type) {
	case NV_04:
		return 0x006e;
	case NV_10:
	case NV_20:
	case NV_30:
	case NV_40:
		return 0x016e;
	case NV_50:
		return 0x506e;
	case NV_C0:
	case NV_D0:
	case NV_E0:
		return 0x906e;
	}

	return 0x0000;
}

static void
nouveau_abi16_ntfy_fini(struct nouveau_abi16_chan *chan,
			struct nouveau_abi16_ntfy *ntfy)
{
	nouveau_mm_free(&chan->heap, &ntfy->node);
	list_del(&ntfy->head);
	kfree(ntfy);
}

static void
nouveau_abi16_chan_fini(struct nouveau_abi16 *abi16,
			struct nouveau_abi16_chan *chan)
{
	struct nouveau_abi16_ntfy *ntfy, *temp;

	/* cleanup notifier state */
	list_for_each_entry_safe(ntfy, temp, &chan->notifiers, head) {
		nouveau_abi16_ntfy_fini(chan, ntfy);
	}

	if (chan->ntfy) {
		nouveau_bo_vma_del(chan->ntfy, &chan->ntfy_vma);
		drm_gem_object_unreference_unlocked(chan->ntfy->gem);
	}

	if (chan->heap.block_size)
		nouveau_mm_fini(&chan->heap);

	/* destroy channel object, all children will be killed too */
	if (chan->chan) {
		abi16->handles &= ~(1 << (chan->chan->handle & 0xffff));
		nouveau_channel_del(&chan->chan);
	}

	list_del(&chan->head);
	kfree(chan);
}

void
nouveau_abi16_fini(struct nouveau_abi16 *abi16)
{
	struct nouveau_cli *cli = (void *)abi16->client;
	struct nouveau_abi16_chan *chan, *temp;

	/* cleanup channels */
	list_for_each_entry_safe(chan, temp, &abi16->channels, head) {
		nouveau_abi16_chan_fini(abi16, chan);
	}

	/* destroy the device object */
	nouveau_object_del(abi16->client, NVDRM_CLIENT, NVDRM_DEVICE);

	kfree(cli->abi16);
	cli->abi16 = NULL;
}

int
nouveau_abi16_ioctl_getparam(ABI16_IOCTL_ARGS)
{
	struct nouveau_drm *drm = nouveau_drm(dev);
	struct nouveau_device *device = nv_device(drm->device);
	struct nouveau_timer *ptimer = nouveau_timer(device);
	struct drm_nouveau_getparam *getparam = data;

	switch (getparam->param) {
	case NOUVEAU_GETPARAM_CHIPSET_ID:
		getparam->value = device->chipset;
		break;
	case NOUVEAU_GETPARAM_PCI_VENDOR:
		getparam->value = dev->pci_vendor;
		break;
	case NOUVEAU_GETPARAM_PCI_DEVICE:
		getparam->value = dev->pci_device;
		break;
	case NOUVEAU_GETPARAM_BUS_TYPE:
		if (drm_pci_device_is_agp(dev))
			getparam->value = 0;
		else
		if (!pci_is_pcie(dev->pdev))
			getparam->value = 1;
		else
			getparam->value = 2;
		break;
	case NOUVEAU_GETPARAM_FB_SIZE:
		getparam->value = drm->gem.vram_available;
		break;
	case NOUVEAU_GETPARAM_AGP_SIZE:
		getparam->value = drm->gem.gart_available;
		break;
	case NOUVEAU_GETPARAM_VM_VRAM_BASE:
		getparam->value = 0; /* deprecated */
		break;
	case NOUVEAU_GETPARAM_PTIMER_TIME:
		getparam->value = ptimer->read(ptimer);
		break;
	case NOUVEAU_GETPARAM_HAS_BO_USAGE:
		getparam->value = 1;
		break;
	case NOUVEAU_GETPARAM_HAS_PAGEFLIP:
		getparam->value = 1;
		break;
	case NOUVEAU_GETPARAM_GRAPH_UNITS:
		/* NV40 and NV50 versions are quite different, but register
		 * address is the same. User is supposed to know the card
		 * family anyway... */
		if (device->chipset >= 0x40) {
			getparam->value = nv_rd32(device, 0x001540);
			break;
		}
		/* FALLTHRU */
	default:
		nv_debug(device, "unknown parameter %lld\n", getparam->param);
		return -EINVAL;
	}

	return 0;
}

int
nouveau_abi16_ioctl_setparam(ABI16_IOCTL_ARGS)
{
	return -EINVAL;
}

int
nouveau_abi16_ioctl_channel_alloc(ABI16_IOCTL_ARGS)
{
	struct drm_nouveau_channel_alloc *init = data;
	struct nouveau_cli *cli = nouveau_cli(file_priv);
	struct nouveau_drm *drm = nouveau_drm(dev);
	struct nouveau_abi16 *abi16 = nouveau_abi16_get(file_priv, dev);
	struct nouveau_abi16_chan *chan;
	struct nouveau_client *client;
	struct nouveau_device *device;
	struct nouveau_instmem *imem;
	struct nouveau_fb *pfb;
	int ret;

	if (unlikely(!abi16))
		return -ENOMEM;
<<<<<<< HEAD

	if (!drm->channel)
		return nouveau_abi16_put(abi16, -ENODEV);

	client = nv_client(abi16->client);
=======
>>>>>>> 9931faca

	if (!drm->channel)
		return nouveau_abi16_put(abi16, -ENODEV);

	client = nv_client(abi16->client);
	device = nv_device(abi16->device);
	imem   = nouveau_instmem(device);
	pfb    = nouveau_fb(device);

	/* hack to allow channel engine type specification on kepler */
	if (device->card_type >= NV_E0) {
		if (init->fb_ctxdma_handle != ~0)
			init->fb_ctxdma_handle = NVE0_CHANNEL_IND_ENGINE_GR;
		else
			init->fb_ctxdma_handle = init->tt_ctxdma_handle;

		/* allow flips to be executed if this is a graphics channel */
		init->tt_ctxdma_handle = 0;
		if (init->fb_ctxdma_handle == NVE0_CHANNEL_IND_ENGINE_GR)
			init->tt_ctxdma_handle = 1;
	}

	if (init->fb_ctxdma_handle == ~0 || init->tt_ctxdma_handle == ~0)
		return nouveau_abi16_put(abi16, -EINVAL);

	/* allocate "abi16 channel" data and make up a handle for it */
	init->channel = ffsll(~abi16->handles);
	if (!init->channel--)
		return nouveau_abi16_put(abi16, -ENOSPC);

	chan = kzalloc(sizeof(*chan), GFP_KERNEL);
	if (!chan)
		return nouveau_abi16_put(abi16, -ENOMEM);

	INIT_LIST_HEAD(&chan->notifiers);
	list_add(&chan->head, &abi16->channels);
	abi16->handles |= (1 << init->channel);

	/* create channel object and initialise dma and fence management */
	ret = nouveau_channel_new(drm, cli, NVDRM_DEVICE, NVDRM_CHAN |
				  init->channel, init->fb_ctxdma_handle,
				  init->tt_ctxdma_handle, &chan->chan);
	if (ret)
		goto done;

	if (device->card_type >= NV_50)
		init->pushbuf_domains = NOUVEAU_GEM_DOMAIN_VRAM |
					NOUVEAU_GEM_DOMAIN_GART;
	else
	if (chan->chan->push.buffer->bo.mem.mem_type == TTM_PL_VRAM)
		init->pushbuf_domains = NOUVEAU_GEM_DOMAIN_VRAM;
	else
		init->pushbuf_domains = NOUVEAU_GEM_DOMAIN_GART;

	if (device->card_type < NV_C0) {
		init->subchan[0].handle = 0x00000000;
		init->subchan[0].grclass = 0x0000;
		init->subchan[1].handle = NvSw;
		init->subchan[1].grclass = 0x506e;
		init->nr_subchan = 2;
	}

	/* Named memory object area */
	ret = nouveau_gem_new(dev, PAGE_SIZE, 0, NOUVEAU_GEM_DOMAIN_GART,
			      0, 0, &chan->ntfy);
	if (ret == 0)
		ret = nouveau_bo_pin(chan->ntfy, TTM_PL_FLAG_TT);
	if (ret)
		goto done;

	if (device->card_type >= NV_50) {
		ret = nouveau_bo_vma_add(chan->ntfy, client->vm,
					&chan->ntfy_vma);
		if (ret)
			goto done;
	}

	ret = drm_gem_handle_create(file_priv, chan->ntfy->gem,
				    &init->notifier_handle);
	if (ret)
		goto done;

	ret = nouveau_mm_init(&chan->heap, 0, PAGE_SIZE, 1);
done:
	if (ret)
		nouveau_abi16_chan_fini(abi16, chan);
	return nouveau_abi16_put(abi16, ret);
}


int
nouveau_abi16_ioctl_channel_free(ABI16_IOCTL_ARGS)
{
	struct drm_nouveau_channel_free *req = data;
	struct nouveau_abi16 *abi16 = nouveau_abi16_get(file_priv, dev);
	struct nouveau_abi16_chan *chan;
	int ret = -ENOENT;

	if (unlikely(!abi16))
		return -ENOMEM;

	list_for_each_entry(chan, &abi16->channels, head) {
		if (chan->chan->handle == (NVDRM_CHAN | req->channel)) {
			nouveau_abi16_chan_fini(abi16, chan);
			return nouveau_abi16_put(abi16, 0);
		}
	}

	return nouveau_abi16_put(abi16, ret);
}

int
nouveau_abi16_ioctl_grobj_alloc(ABI16_IOCTL_ARGS)
{
	struct drm_nouveau_grobj_alloc *init = data;
	struct nouveau_abi16 *abi16 = nouveau_abi16_get(file_priv, dev);
	struct nouveau_drm *drm = nouveau_drm(dev);
	struct nouveau_object *object;
	int ret;

	if (unlikely(!abi16))
		return -ENOMEM;

	if (init->handle == ~0)
		return nouveau_abi16_put(abi16, -EINVAL);

	/* compatibility with userspace that assumes 506e for all chipsets */
	if (init->class == 0x506e) {
		init->class = nouveau_abi16_swclass(drm);
		if (init->class == 0x906e)
			return nouveau_abi16_put(abi16, 0);
	}

	ret = nouveau_object_new(abi16->client, NVDRM_CHAN | init->channel,
				  init->handle, init->class, NULL, 0, &object);
	return nouveau_abi16_put(abi16, ret);
}

int
nouveau_abi16_ioctl_notifierobj_alloc(ABI16_IOCTL_ARGS)
{
	struct drm_nouveau_notifierobj_alloc *info = data;
	struct nouveau_drm *drm = nouveau_drm(dev);
	struct nouveau_device *device = nv_device(drm->device);
	struct nouveau_abi16 *abi16 = nouveau_abi16_get(file_priv, dev);
	struct nouveau_abi16_chan *chan, *temp;
	struct nouveau_abi16_ntfy *ntfy;
	struct nouveau_object *object;
	struct nv_dma_class args = {};
	int ret;

	if (unlikely(!abi16))
		return -ENOMEM;

	/* completely unnecessary for these chipsets... */
	if (unlikely(nv_device(abi16->device)->card_type >= NV_C0))
		return nouveau_abi16_put(abi16, -EINVAL);

	list_for_each_entry_safe(chan, temp, &abi16->channels, head) {
		if (chan->chan->handle == (NVDRM_CHAN | info->channel))
			break;
		chan = NULL;
	}

	if (!chan)
		return nouveau_abi16_put(abi16, -ENOENT);

	ntfy = kzalloc(sizeof(*ntfy), GFP_KERNEL);
	if (!ntfy)
		return nouveau_abi16_put(abi16, -ENOMEM);

	list_add(&ntfy->head, &chan->notifiers);
	ntfy->handle = info->handle;

	ret = nouveau_mm_head(&chan->heap, 1, info->size, info->size, 1,
			      &ntfy->node);
	if (ret)
		goto done;

	args.start = ntfy->node->offset;
	args.limit = ntfy->node->offset + ntfy->node->length - 1;
	if (device->card_type >= NV_50) {
		args.flags  = NV_DMA_TARGET_VM | NV_DMA_ACCESS_VM;
		args.start += chan->ntfy_vma.offset;
		args.limit += chan->ntfy_vma.offset;
	} else
	if (drm->agp.stat == ENABLED) {
		args.flags  = NV_DMA_TARGET_AGP | NV_DMA_ACCESS_RDWR;
		args.start += drm->agp.base + chan->ntfy->bo.offset;
		args.limit += drm->agp.base + chan->ntfy->bo.offset;
	} else {
		args.flags  = NV_DMA_TARGET_VM | NV_DMA_ACCESS_RDWR;
		args.start += chan->ntfy->bo.offset;
		args.limit += chan->ntfy->bo.offset;
	}

	ret = nouveau_object_new(abi16->client, chan->chan->handle,
				 ntfy->handle, 0x003d, &args,
				 sizeof(args), &object);
	if (ret)
		goto done;

done:
	if (ret)
		nouveau_abi16_ntfy_fini(chan, ntfy);
	return nouveau_abi16_put(abi16, ret);
}

int
nouveau_abi16_ioctl_gpuobj_free(ABI16_IOCTL_ARGS)
{
	struct drm_nouveau_gpuobj_free *fini = data;
	struct nouveau_abi16 *abi16 = nouveau_abi16_get(file_priv, dev);
	struct nouveau_abi16_chan *chan, *temp;
	struct nouveau_abi16_ntfy *ntfy;
	int ret;

	if (unlikely(!abi16))
		return -ENOMEM;

	list_for_each_entry_safe(chan, temp, &abi16->channels, head) {
		if (chan->chan->handle == (NVDRM_CHAN | fini->channel))
			break;
		chan = NULL;
	}

	if (!chan)
		return nouveau_abi16_put(abi16, -ENOENT);

	/* synchronize with the user channel and destroy the gpu object */
	nouveau_channel_idle(chan->chan);

	ret = nouveau_object_del(abi16->client, chan->chan->handle, fini->handle);
	if (ret)
		return nouveau_abi16_put(abi16, ret);

	/* cleanup extra state if this object was a notifier */
	list_for_each_entry(ntfy, &chan->notifiers, head) {
		if (ntfy->handle == fini->handle) {
			nouveau_mm_free(&chan->heap, &ntfy->node);
			list_del(&ntfy->head);
			break;
		}
	}

	return nouveau_abi16_put(abi16, 0);
}<|MERGE_RESOLUTION|>--- conflicted
+++ resolved
@@ -241,14 +241,6 @@
 
 	if (unlikely(!abi16))
 		return -ENOMEM;
-<<<<<<< HEAD
-
-	if (!drm->channel)
-		return nouveau_abi16_put(abi16, -ENODEV);
-
-	client = nv_client(abi16->client);
-=======
->>>>>>> 9931faca
 
 	if (!drm->channel)
 		return nouveau_abi16_put(abi16, -ENODEV);
