/*
 * Copyright 2012 Red Hat Inc.
 *
 * Permission is hereby granted, free of charge, to any person obtaining a
 * copy of this software and associated documentation files (the "Software"),
 * to deal in the Software without restriction, including without limitation
 * the rights to use, copy, modify, merge, publish, distribute, sublicense,
 * and/or sell copies of the Software, and to permit persons to whom the
 * Software is furnished to do so, subject to the following conditions:
 *
 * The above copyright notice and this permission notice shall be included in
 * all copies or substantial portions of the Software.
 *
 * THE SOFTWARE IS PROVIDED "AS IS", WITHOUT WARRANTY OF ANY KIND, EXPRESS OR
 * IMPLIED, INCLUDING BUT NOT LIMITED TO THE WARRANTIES OF MERCHANTABILITY,
 * FITNESS FOR A PARTICULAR PURPOSE AND NONINFRINGEMENT.  IN NO EVENT SHALL
 * THE COPYRIGHT HOLDER(S) OR AUTHOR(S) BE LIABLE FOR ANY CLAIM, DAMAGES OR
 * OTHER LIABILITY, WHETHER IN AN ACTION OF CONTRACT, TORT OR OTHERWISE,
 * ARISING FROM, OUT OF OR IN CONNECTION WITH THE SOFTWARE OR THE USE OR
 * OTHER DEALINGS IN THE SOFTWARE.
 *
 */

<<<<<<< HEAD
#include <drm/drmP.h>
=======
#include <core/object.h>
#include <core/client.h>
#include <core/device.h>
#include <core/class.h>
#include <core/mm.h>
>>>>>>> 268d2837

#include <subdev/fb.h>
#include <subdev/timer.h>
#include <subdev/instmem.h>

#include "nouveau_drm.h"
#include "nouveau_dma.h"
#include "nouveau_gem.h"
#include "nouveau_chan.h"
#include "nouveau_abi16.h"

struct nouveau_abi16 *
nouveau_abi16_get(struct drm_file *file_priv, struct drm_device *dev)
{
	struct nouveau_cli *cli = nouveau_cli(file_priv);
	mutex_lock(&cli->mutex);
	if (!cli->abi16) {
		struct nouveau_abi16 *abi16;
		cli->abi16 = abi16 = kzalloc(sizeof(*abi16), GFP_KERNEL);
		if (cli->abi16) {
			INIT_LIST_HEAD(&abi16->channels);
			abi16->client = nv_object(cli);

			/* allocate device object targeting client's default
			 * device (ie. the one that belongs to the fd it
			 * opened)
			 */
			if (nouveau_object_new(abi16->client, NVDRM_CLIENT,
					       NVDRM_DEVICE, 0x0080,
					       &(struct nv_device_class) {
						.device = ~0ULL,
					       },
					       sizeof(struct nv_device_class),
					       &abi16->device) == 0)
				return cli->abi16;

			kfree(cli->abi16);
			cli->abi16 = NULL;
		}

		mutex_unlock(&cli->mutex);
	}
	return cli->abi16;
}

int
nouveau_abi16_put(struct nouveau_abi16 *abi16, int ret)
{
	struct nouveau_cli *cli = (void *)abi16->client;
	mutex_unlock(&cli->mutex);
	return ret;
}

u16
nouveau_abi16_swclass(struct nouveau_drm *drm)
{
	switch (nv_device(drm->device)->card_type) {
	case NV_04:
		return 0x006e;
	case NV_10:
	case NV_20:
	case NV_30:
	case NV_40:
		return 0x016e;
	case NV_50:
		return 0x506e;
	case NV_C0:
	case NV_D0:
	case NV_E0:
		return 0x906e;
	}

	return 0x0000;
}

static void
nouveau_abi16_ntfy_fini(struct nouveau_abi16_chan *chan,
			struct nouveau_abi16_ntfy *ntfy)
{
	nouveau_mm_free(&chan->heap, &ntfy->node);
	list_del(&ntfy->head);
	kfree(ntfy);
}

static void
nouveau_abi16_chan_fini(struct nouveau_abi16 *abi16,
			struct nouveau_abi16_chan *chan)
{
	struct nouveau_abi16_ntfy *ntfy, *temp;

	/* cleanup notifier state */
	list_for_each_entry_safe(ntfy, temp, &chan->notifiers, head) {
		nouveau_abi16_ntfy_fini(chan, ntfy);
	}

	if (chan->ntfy) {
		nouveau_bo_vma_del(chan->ntfy, &chan->ntfy_vma);
		drm_gem_object_unreference_unlocked(chan->ntfy->gem);
	}

	if (chan->heap.block_size)
		nouveau_mm_fini(&chan->heap);

	/* destroy channel object, all children will be killed too */
	if (chan->chan) {
		abi16->handles &= ~(1 << (chan->chan->handle & 0xffff));
		nouveau_channel_del(&chan->chan);
	}

	list_del(&chan->head);
	kfree(chan);
}

void
nouveau_abi16_fini(struct nouveau_abi16 *abi16)
{
	struct nouveau_cli *cli = (void *)abi16->client;
	struct nouveau_abi16_chan *chan, *temp;

	/* cleanup channels */
	list_for_each_entry_safe(chan, temp, &abi16->channels, head) {
		nouveau_abi16_chan_fini(abi16, chan);
	}

	/* destroy the device object */
	nouveau_object_del(abi16->client, NVDRM_CLIENT, NVDRM_DEVICE);

	kfree(cli->abi16);
	cli->abi16 = NULL;
}

int
nouveau_abi16_ioctl_getparam(ABI16_IOCTL_ARGS)
{
	struct nouveau_drm *drm = nouveau_drm(dev);
	struct nouveau_device *device = nv_device(drm->device);
	struct nouveau_timer *ptimer = nouveau_timer(device);
	struct drm_nouveau_getparam *getparam = data;

	switch (getparam->param) {
	case NOUVEAU_GETPARAM_CHIPSET_ID:
		getparam->value = device->chipset;
		break;
	case NOUVEAU_GETPARAM_PCI_VENDOR:
		getparam->value = dev->pci_vendor;
		break;
	case NOUVEAU_GETPARAM_PCI_DEVICE:
		getparam->value = dev->pci_device;
		break;
	case NOUVEAU_GETPARAM_BUS_TYPE:
		if (drm_pci_device_is_agp(dev))
			getparam->value = 0;
		else
		if (!pci_is_pcie(dev->pdev))
			getparam->value = 1;
		else
			getparam->value = 2;
		break;
	case NOUVEAU_GETPARAM_FB_SIZE:
		getparam->value = drm->gem.vram_available;
		break;
	case NOUVEAU_GETPARAM_AGP_SIZE:
		getparam->value = drm->gem.gart_available;
		break;
	case NOUVEAU_GETPARAM_VM_VRAM_BASE:
		getparam->value = 0; /* deprecated */
		break;
	case NOUVEAU_GETPARAM_PTIMER_TIME:
		getparam->value = ptimer->read(ptimer);
		break;
	case NOUVEAU_GETPARAM_HAS_BO_USAGE:
		getparam->value = 1;
		break;
	case NOUVEAU_GETPARAM_HAS_PAGEFLIP:
		getparam->value = 1;
		break;
	case NOUVEAU_GETPARAM_GRAPH_UNITS:
		/* NV40 and NV50 versions are quite different, but register
		 * address is the same. User is supposed to know the card
		 * family anyway... */
		if (device->chipset >= 0x40) {
			getparam->value = nv_rd32(device, 0x001540);
			break;
		}
		/* FALLTHRU */
	default:
		nv_debug(device, "unknown parameter %lld\n", getparam->param);
		return -EINVAL;
	}

	return 0;
}

int
nouveau_abi16_ioctl_setparam(ABI16_IOCTL_ARGS)
{
	return -EINVAL;
}

int
nouveau_abi16_ioctl_channel_alloc(ABI16_IOCTL_ARGS)
{
	struct drm_nouveau_channel_alloc *init = data;
	struct nouveau_cli *cli = nouveau_cli(file_priv);
	struct nouveau_drm *drm = nouveau_drm(dev);
	struct nouveau_abi16 *abi16 = nouveau_abi16_get(file_priv, dev);
	struct nouveau_abi16_chan *chan;
	struct nouveau_client *client;
	struct nouveau_device *device;
	struct nouveau_instmem *imem;
	struct nouveau_fb *pfb;
	int ret;

	if (unlikely(!abi16))
		return -ENOMEM;
	client = nv_client(abi16->client);

	if (init->fb_ctxdma_handle == ~0 || init->tt_ctxdma_handle == ~0)
		return nouveau_abi16_put(abi16, -EINVAL);

	device = nv_device(abi16->device);
	imem   = nouveau_instmem(device);
	pfb    = nouveau_fb(device);

	/* allocate "abi16 channel" data and make up a handle for it */
	init->channel = ffsll(~abi16->handles);
	if (!init->channel--)
		return nouveau_abi16_put(abi16, -ENOSPC);

	chan = kzalloc(sizeof(*chan), GFP_KERNEL);
	if (!chan)
		return nouveau_abi16_put(abi16, -ENOMEM);

	INIT_LIST_HEAD(&chan->notifiers);
	list_add(&chan->head, &abi16->channels);
	abi16->handles |= (1 << init->channel);

	/* create channel object and initialise dma and fence management */
	if (device->card_type >= NV_E0) {
		init->fb_ctxdma_handle = NVE0_CHANNEL_IND_ENGINE_GR;
		init->tt_ctxdma_handle = 0;
	}

	ret = nouveau_channel_new(drm, cli, NVDRM_DEVICE, NVDRM_CHAN |
				  init->channel, init->fb_ctxdma_handle,
				  init->tt_ctxdma_handle, &chan->chan);
	if (ret)
		goto done;

	if (device->card_type >= NV_50)
		init->pushbuf_domains = NOUVEAU_GEM_DOMAIN_VRAM |
					NOUVEAU_GEM_DOMAIN_GART;
	else
	if (chan->chan->push.buffer->bo.mem.mem_type == TTM_PL_VRAM)
		init->pushbuf_domains = NOUVEAU_GEM_DOMAIN_VRAM;
	else
		init->pushbuf_domains = NOUVEAU_GEM_DOMAIN_GART;

	if (device->card_type < NV_C0) {
		init->subchan[0].handle = 0x00000000;
		init->subchan[0].grclass = 0x0000;
		init->subchan[1].handle = NvSw;
		init->subchan[1].grclass = 0x506e;
		init->nr_subchan = 2;
	}

	/* Named memory object area */
	ret = nouveau_gem_new(dev, PAGE_SIZE, 0, NOUVEAU_GEM_DOMAIN_GART,
			      0, 0, &chan->ntfy);
	if (ret == 0)
		ret = nouveau_bo_pin(chan->ntfy, TTM_PL_FLAG_TT);
	if (ret)
		goto done;

	if (device->card_type >= NV_50) {
		ret = nouveau_bo_vma_add(chan->ntfy, client->vm,
					&chan->ntfy_vma);
		if (ret)
			goto done;
	}

	ret = drm_gem_handle_create(file_priv, chan->ntfy->gem,
				    &init->notifier_handle);
	if (ret)
		goto done;

	ret = nouveau_mm_init(&chan->heap, 0, PAGE_SIZE, 1);
done:
	if (ret)
		nouveau_abi16_chan_fini(abi16, chan);
	return nouveau_abi16_put(abi16, ret);
}


int
nouveau_abi16_ioctl_channel_free(ABI16_IOCTL_ARGS)
{
	struct drm_nouveau_channel_free *req = data;
	struct nouveau_abi16 *abi16 = nouveau_abi16_get(file_priv, dev);
	struct nouveau_abi16_chan *chan;
	int ret = -ENOENT;

	if (unlikely(!abi16))
		return -ENOMEM;

	list_for_each_entry(chan, &abi16->channels, head) {
		if (chan->chan->handle == (NVDRM_CHAN | req->channel)) {
			nouveau_abi16_chan_fini(abi16, chan);
			return nouveau_abi16_put(abi16, 0);
		}
	}

	return nouveau_abi16_put(abi16, ret);
}

int
nouveau_abi16_ioctl_grobj_alloc(ABI16_IOCTL_ARGS)
{
	struct drm_nouveau_grobj_alloc *init = data;
	struct nouveau_abi16 *abi16 = nouveau_abi16_get(file_priv, dev);
	struct nouveau_drm *drm = nouveau_drm(dev);
	struct nouveau_object *object;
	int ret;

	if (unlikely(!abi16))
		return -ENOMEM;

	if (init->handle == ~0)
		return nouveau_abi16_put(abi16, -EINVAL);

	/* compatibility with userspace that assumes 506e for all chipsets */
	if (init->class == 0x506e) {
		init->class = nouveau_abi16_swclass(drm);
		if (init->class == 0x906e)
			return nouveau_abi16_put(abi16, 0);
	}

	ret = nouveau_object_new(abi16->client, NVDRM_CHAN | init->channel,
				  init->handle, init->class, NULL, 0, &object);
	return nouveau_abi16_put(abi16, ret);
}

int
nouveau_abi16_ioctl_notifierobj_alloc(ABI16_IOCTL_ARGS)
{
	struct drm_nouveau_notifierobj_alloc *info = data;
	struct nouveau_drm *drm = nouveau_drm(dev);
	struct nouveau_device *device = nv_device(drm->device);
	struct nouveau_abi16 *abi16 = nouveau_abi16_get(file_priv, dev);
	struct nouveau_abi16_chan *chan, *temp;
	struct nouveau_abi16_ntfy *ntfy;
	struct nouveau_object *object;
	struct nv_dma_class args;
	int ret;

	if (unlikely(!abi16))
		return -ENOMEM;

	/* completely unnecessary for these chipsets... */
	if (unlikely(nv_device(abi16->device)->card_type >= NV_C0))
		return nouveau_abi16_put(abi16, -EINVAL);

	list_for_each_entry_safe(chan, temp, &abi16->channels, head) {
		if (chan->chan->handle == (NVDRM_CHAN | info->channel))
			break;
		chan = NULL;
	}

	if (!chan)
		return nouveau_abi16_put(abi16, -ENOENT);

	ntfy = kzalloc(sizeof(*ntfy), GFP_KERNEL);
	if (!ntfy)
		return nouveau_abi16_put(abi16, -ENOMEM);

	list_add(&ntfy->head, &chan->notifiers);
	ntfy->handle = info->handle;

	ret = nouveau_mm_head(&chan->heap, 1, info->size, info->size, 1,
			      &ntfy->node);
	if (ret)
		goto done;

	args.start = ntfy->node->offset;
	args.limit = ntfy->node->offset + ntfy->node->length - 1;
	if (device->card_type >= NV_50) {
		args.flags  = NV_DMA_TARGET_VM | NV_DMA_ACCESS_VM;
		args.start += chan->ntfy_vma.offset;
		args.limit += chan->ntfy_vma.offset;
	} else
	if (drm->agp.stat == ENABLED) {
		args.flags  = NV_DMA_TARGET_AGP | NV_DMA_ACCESS_RDWR;
		args.start += drm->agp.base + chan->ntfy->bo.offset;
		args.limit += drm->agp.base + chan->ntfy->bo.offset;
	} else {
		args.flags  = NV_DMA_TARGET_VM | NV_DMA_ACCESS_RDWR;
		args.start += chan->ntfy->bo.offset;
		args.limit += chan->ntfy->bo.offset;
	}

	ret = nouveau_object_new(abi16->client, chan->chan->handle,
				 ntfy->handle, 0x003d, &args,
				 sizeof(args), &object);
	if (ret)
		goto done;

done:
	if (ret)
		nouveau_abi16_ntfy_fini(chan, ntfy);
	return nouveau_abi16_put(abi16, ret);
}

int
nouveau_abi16_ioctl_gpuobj_free(ABI16_IOCTL_ARGS)
{
	struct drm_nouveau_gpuobj_free *fini = data;
	struct nouveau_abi16 *abi16 = nouveau_abi16_get(file_priv, dev);
	struct nouveau_abi16_chan *chan, *temp;
	struct nouveau_abi16_ntfy *ntfy;
	int ret;

	if (unlikely(!abi16))
		return -ENOMEM;

	list_for_each_entry_safe(chan, temp, &abi16->channels, head) {
		if (chan->chan->handle == (NVDRM_CHAN | fini->channel))
			break;
		chan = NULL;
	}

	if (!chan)
		return nouveau_abi16_put(abi16, -ENOENT);

	/* synchronize with the user channel and destroy the gpu object */
	nouveau_channel_idle(chan->chan);

	ret = nouveau_object_del(abi16->client, chan->chan->handle, fini->handle);
	if (ret)
		return nouveau_abi16_put(abi16, ret);

	/* cleanup extra state if this object was a notifier */
	list_for_each_entry(ntfy, &chan->notifiers, head) {
		if (ntfy->handle == fini->handle) {
			nouveau_mm_free(&chan->heap, &ntfy->node);
			list_del(&ntfy->head);
			break;
		}
	}

	return nouveau_abi16_put(abi16, 0);
}<|MERGE_RESOLUTION|>--- conflicted
+++ resolved
@@ -21,15 +21,11 @@
  *
  */
 
-<<<<<<< HEAD
-#include <drm/drmP.h>
-=======
 #include <core/object.h>
 #include <core/client.h>
 #include <core/device.h>
 #include <core/class.h>
 #include <core/mm.h>
->>>>>>> 268d2837
 
 #include <subdev/fb.h>
 #include <subdev/timer.h>
