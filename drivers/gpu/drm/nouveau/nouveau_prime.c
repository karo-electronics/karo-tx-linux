/*
 * Copyright 2011 Red Hat Inc.
 *
 * Permission is hereby granted, free of charge, to any person obtaining a
 * copy of this software and associated documentation files (the "Software"),
 * to deal in the Software without restriction, including without limitation
 * the rights to use, copy, modify, merge, publish, distribute, sublicense,
 * and/or sell copies of the Software, and to permit persons to whom the
 * Software is furnished to do so, subject to the following conditions:
 *
 * The above copyright notice and this permission notice shall be included in
 * all copies or substantial portions of the Software.
 *
 * THE SOFTWARE IS PROVIDED "AS IS", WITHOUT WARRANTY OF ANY KIND, EXPRESS OR
 * IMPLIED, INCLUDING BUT NOT LIMITED TO THE WARRANTIES OF MERCHANTABILITY,
 * FITNESS FOR A PARTICULAR PURPOSE AND NONINFRINGEMENT.  IN NO EVENT SHALL
 * THE COPYRIGHT HOLDER(S) OR AUTHOR(S) BE LIABLE FOR ANY CLAIM, DAMAGES OR
 * OTHER LIABILITY, WHETHER IN AN ACTION OF CONTRACT, TORT OR OTHERWISE,
 * ARISING FROM, OUT OF OR IN CONNECTION WITH THE SOFTWARE OR THE USE OR
 * OTHER DEALINGS IN THE SOFTWARE.
 *
 * Authors: Dave Airlie
 */

<<<<<<< HEAD
#include <drm/drmP.h>

#include "nouveau_drv.h"
#include <drm/nouveau_drm.h>
#include "nouveau_dma.h"

#include <linux/dma-buf.h>
=======
#include <linux/dma-buf.h>

#include "drmP.h"
#include "drm.h"

#include "nouveau_drm.h"
#include "nouveau_gem.h"
>>>>>>> 268d2837

static struct sg_table *nouveau_gem_map_dma_buf(struct dma_buf_attachment *attachment,
					  enum dma_data_direction dir)
{
	struct nouveau_bo *nvbo = attachment->dmabuf->priv;
	struct drm_device *dev = nvbo->gem->dev;
	int npages = nvbo->bo.num_pages;
	struct sg_table *sg;
	int nents;

	mutex_lock(&dev->struct_mutex);
	sg = drm_prime_pages_to_sg(nvbo->bo.ttm->pages, npages);
	nents = dma_map_sg(attachment->dev, sg->sgl, sg->nents, dir);
	mutex_unlock(&dev->struct_mutex);
	return sg;
}

static void nouveau_gem_unmap_dma_buf(struct dma_buf_attachment *attachment,
				      struct sg_table *sg, enum dma_data_direction dir)
{
	dma_unmap_sg(attachment->dev, sg->sgl, sg->nents, dir);
	sg_free_table(sg);
	kfree(sg);
}

static void nouveau_gem_dmabuf_release(struct dma_buf *dma_buf)
{
	struct nouveau_bo *nvbo = dma_buf->priv;

	if (nvbo->gem->export_dma_buf == dma_buf) {
		nvbo->gem->export_dma_buf = NULL;
		drm_gem_object_unreference_unlocked(nvbo->gem);
	}
}

static void *nouveau_gem_kmap_atomic(struct dma_buf *dma_buf, unsigned long page_num)
{
	return NULL;
}

static void nouveau_gem_kunmap_atomic(struct dma_buf *dma_buf, unsigned long page_num, void *addr)
{

}
static void *nouveau_gem_kmap(struct dma_buf *dma_buf, unsigned long page_num)
{
	return NULL;
}

static void nouveau_gem_kunmap(struct dma_buf *dma_buf, unsigned long page_num, void *addr)
{

}

static int nouveau_gem_prime_mmap(struct dma_buf *dma_buf, struct vm_area_struct *vma)
{
	return -EINVAL;
}

static void *nouveau_gem_prime_vmap(struct dma_buf *dma_buf)
{
	struct nouveau_bo *nvbo = dma_buf->priv;
	struct drm_device *dev = nvbo->gem->dev;
	int ret;

	mutex_lock(&dev->struct_mutex);
	if (nvbo->vmapping_count) {
		nvbo->vmapping_count++;
		goto out_unlock;
	}

	ret = ttm_bo_kmap(&nvbo->bo, 0, nvbo->bo.num_pages,
			  &nvbo->dma_buf_vmap);
	if (ret) {
		mutex_unlock(&dev->struct_mutex);
		return ERR_PTR(ret);
	}
	nvbo->vmapping_count = 1;
out_unlock:
	mutex_unlock(&dev->struct_mutex);
	return nvbo->dma_buf_vmap.virtual;
}

static void nouveau_gem_prime_vunmap(struct dma_buf *dma_buf, void *vaddr)
{
	struct nouveau_bo *nvbo = dma_buf->priv;
	struct drm_device *dev = nvbo->gem->dev;

	mutex_lock(&dev->struct_mutex);
	nvbo->vmapping_count--;
	if (nvbo->vmapping_count == 0) {
		ttm_bo_kunmap(&nvbo->dma_buf_vmap);
	}
	mutex_unlock(&dev->struct_mutex);
}

static const struct dma_buf_ops nouveau_dmabuf_ops =  {
	.map_dma_buf = nouveau_gem_map_dma_buf,
	.unmap_dma_buf = nouveau_gem_unmap_dma_buf,
	.release = nouveau_gem_dmabuf_release,
	.kmap = nouveau_gem_kmap,
	.kmap_atomic = nouveau_gem_kmap_atomic,
	.kunmap = nouveau_gem_kunmap,
	.kunmap_atomic = nouveau_gem_kunmap_atomic,
	.mmap = nouveau_gem_prime_mmap,
	.vmap = nouveau_gem_prime_vmap,
	.vunmap = nouveau_gem_prime_vunmap,
};

static int
nouveau_prime_new(struct drm_device *dev,
		  size_t size,
		  struct sg_table *sg,
		  struct nouveau_bo **pnvbo)
{
	struct nouveau_bo *nvbo;
	u32 flags = 0;
	int ret;

	flags = TTM_PL_FLAG_TT;

	ret = nouveau_bo_new(dev, size, 0, flags, 0, 0,
			     sg, pnvbo);
	if (ret)
		return ret;
	nvbo = *pnvbo;

	/* we restrict allowed domains on nv50+ to only the types
	 * that were requested at creation time.  not possibly on
	 * earlier chips without busting the ABI.
	 */
	nvbo->valid_domains = NOUVEAU_GEM_DOMAIN_GART;
	nvbo->gem = drm_gem_object_alloc(dev, nvbo->bo.mem.size);
	if (!nvbo->gem) {
		nouveau_bo_ref(NULL, pnvbo);
		return -ENOMEM;
	}

	nvbo->gem->driver_private = nvbo;
	return 0;
}

struct dma_buf *nouveau_gem_prime_export(struct drm_device *dev,
				struct drm_gem_object *obj, int flags)
{
	struct nouveau_bo *nvbo = nouveau_gem_object(obj);
	int ret = 0;

	/* pin buffer into GTT */
	ret = nouveau_bo_pin(nvbo, TTM_PL_FLAG_TT);
	if (ret)
		return ERR_PTR(-EINVAL);

	return dma_buf_export(nvbo, &nouveau_dmabuf_ops, obj->size, flags);
}

struct drm_gem_object *nouveau_gem_prime_import(struct drm_device *dev,
				struct dma_buf *dma_buf)
{
	struct dma_buf_attachment *attach;
	struct sg_table *sg;
	struct nouveau_bo *nvbo;
	int ret;

	if (dma_buf->ops == &nouveau_dmabuf_ops) {
		nvbo = dma_buf->priv;
		if (nvbo->gem) {
			if (nvbo->gem->dev == dev) {
				drm_gem_object_reference(nvbo->gem);
				return nvbo->gem;
			}
		}
	}
	/* need to attach */
	attach = dma_buf_attach(dma_buf, dev->dev);
	if (IS_ERR(attach))
		return ERR_PTR(PTR_ERR(attach));

	sg = dma_buf_map_attachment(attach, DMA_BIDIRECTIONAL);
	if (IS_ERR(sg)) {
		ret = PTR_ERR(sg);
		goto fail_detach;
	}

	ret = nouveau_prime_new(dev, dma_buf->size, sg, &nvbo);
	if (ret)
		goto fail_unmap;

	nvbo->gem->import_attach = attach;

	return nvbo->gem;

fail_unmap:
	dma_buf_unmap_attachment(attach, sg, DMA_BIDIRECTIONAL);
fail_detach:
	dma_buf_detach(dma_buf, attach);
	return ERR_PTR(ret);
}
<|MERGE_RESOLUTION|>--- conflicted
+++ resolved
@@ -22,15 +22,6 @@
  * Authors: Dave Airlie
  */
 
-<<<<<<< HEAD
-#include <drm/drmP.h>
-
-#include "nouveau_drv.h"
-#include <drm/nouveau_drm.h>
-#include "nouveau_dma.h"
-
-#include <linux/dma-buf.h>
-=======
 #include <linux/dma-buf.h>
 
 #include "drmP.h"
@@ -38,7 +29,6 @@
 
 #include "nouveau_drm.h"
 #include "nouveau_gem.h"
->>>>>>> 268d2837
 
 static struct sg_table *nouveau_gem_map_dma_buf(struct dma_buf_attachment *attachment,
 					  enum dma_data_direction dir)
