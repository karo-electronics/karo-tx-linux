--- conflicted
+++ resolved
@@ -290,10 +290,7 @@
 	struct nouveau_drm *drm = nouveau_drm(dev);
 	struct nouveau_disp *pdisp = nouveau_disp(drm->device);
 	struct nouveau_display *disp;
-<<<<<<< HEAD
-=======
 	u32 pclass = dev->pdev->class >> 8;
->>>>>>> 593d3dfe
 	int ret, gen;
 
 	disp = drm->display = kzalloc(sizeof(*disp), GFP_KERNEL);
@@ -364,20 +361,6 @@
 	drm_kms_helper_poll_init(dev);
 	drm_kms_helper_poll_disable(dev);
 
-<<<<<<< HEAD
-	if (nv_device(drm->device)->card_type < NV_50)
-		ret = nv04_display_create(dev);
-	else
-	if (nv_device(drm->device)->card_type < NV_D0)
-		ret = nv50_display_create(dev);
-	else
-		ret = nvd0_display_create(dev);
-	if (ret)
-		goto disp_create_err;
-
-	if (dev->mode_config.num_crtc) {
-		ret = drm_vblank_init(dev, dev->mode_config.num_crtc);
-=======
 	if (nouveau_modeset == 1 ||
 	    (nouveau_modeset < 0 && pclass == PCI_CLASS_DISPLAY_VGA)) {
 		if (nv_device(drm->device)->card_type < NV_50)
@@ -387,7 +370,6 @@
 			ret = nv50_display_create(dev);
 		else
 			ret = nvd0_display_create(dev);
->>>>>>> 593d3dfe
 		if (ret)
 			goto disp_create_err;
 
@@ -400,7 +382,6 @@
 		nouveau_backlight_init(dev);
 	}
 
-	nouveau_backlight_init(dev);
 	return 0;
 
 vblank_err:
@@ -419,12 +400,8 @@
 	nouveau_backlight_exit(dev);
 	drm_vblank_cleanup(dev);
 
-<<<<<<< HEAD
-	disp->dtor(dev);
-=======
 	if (disp->dtor)
 		disp->dtor(dev);
->>>>>>> 593d3dfe
 
 	drm_kms_helper_poll_fini(dev);
 	drm_mode_config_cleanup(dev);
