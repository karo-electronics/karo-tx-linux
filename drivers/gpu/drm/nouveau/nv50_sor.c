/*
 * Copyright (C) 2008 Maarten Maathuis.
 * All Rights Reserved.
 *
 * Permission is hereby granted, free of charge, to any person obtaining
 * a copy of this software and associated documentation files (the
 * "Software"), to deal in the Software without restriction, including
 * without limitation the rights to use, copy, modify, merge, publish,
 * distribute, sublicense, and/or sell copies of the Software, and to
 * permit persons to whom the Software is furnished to do so, subject to
 * the following conditions:
 *
 * The above copyright notice and this permission notice (including the
 * next paragraph) shall be included in all copies or substantial
 * portions of the Software.
 *
 * THE SOFTWARE IS PROVIDED "AS IS", WITHOUT WARRANTY OF ANY KIND,
 * EXPRESS OR IMPLIED, INCLUDING BUT NOT LIMITED TO THE WARRANTIES OF
 * MERCHANTABILITY, FITNESS FOR A PARTICULAR PURPOSE AND NONINFRINGEMENT.
 * IN NO EVENT SHALL THE COPYRIGHT OWNER(S) AND/OR ITS SUPPLIERS BE
 * LIABLE FOR ANY CLAIM, DAMAGES OR OTHER LIABILITY, WHETHER IN AN ACTION
 * OF CONTRACT, TORT OR OTHERWISE, ARISING FROM, OUT OF OR IN CONNECTION
 * WITH THE SOFTWARE OR THE USE OR OTHER DEALINGS IN THE SOFTWARE.
 *
 */

#include "drmP.h"
#include "drm_crtc_helper.h"

#define NOUVEAU_DMA_DEBUG (nouveau_reg_debug & NOUVEAU_REG_DEBUG_EVO)
#include "nouveau_reg.h"
#include "nouveau_drv.h"
#include "nouveau_dma.h"
#include "nouveau_encoder.h"
#include "nouveau_connector.h"
#include "nouveau_crtc.h"
#include "nv50_display.h"

static void
nv50_sor_disconnect(struct nouveau_encoder *nv_encoder)
{
	struct drm_device *dev = to_drm_encoder(nv_encoder)->dev;
	struct drm_nouveau_private *dev_priv = dev->dev_private;
	struct nouveau_channel *evo = dev_priv->evo;
	int ret;

	NV_DEBUG_KMS(dev, "Disconnecting SOR %d\n", nv_encoder->or);

	ret = RING_SPACE(evo, 2);
	if (ret) {
		NV_ERROR(dev, "no space while disconnecting SOR\n");
		return;
	}
	BEGIN_RING(evo, 0, NV50_EVO_SOR(nv_encoder->or, MODE_CTRL), 1);
	OUT_RING(evo, 0);
}

static void
nv50_sor_dp_link_train(struct drm_encoder *encoder)
{
	struct drm_device *dev = encoder->dev;
	struct nouveau_encoder *nv_encoder = nouveau_encoder(encoder);
	struct bit_displayport_encoder_table *dpe;
	int dpe_headerlen;

	dpe = nouveau_bios_dp_table(dev, nv_encoder->dcb, &dpe_headerlen);
	if (!dpe) {
		NV_ERROR(dev, "SOR-%d: no DP encoder table!\n", nv_encoder->or);
		return;
	}

	if (dpe->script0) {
		NV_DEBUG_KMS(dev, "SOR-%d: running DP script 0\n", nv_encoder->or);
		nouveau_bios_run_init_table(dev, le16_to_cpu(dpe->script0),
					    nv_encoder->dcb);
	}

	if (!nouveau_dp_link_train(encoder))
		NV_ERROR(dev, "SOR-%d: link training failed\n", nv_encoder->or);

	if (dpe->script1) {
		NV_DEBUG_KMS(dev, "SOR-%d: running DP script 1\n", nv_encoder->or);
		nouveau_bios_run_init_table(dev, le16_to_cpu(dpe->script1),
					    nv_encoder->dcb);
	}
}

static void
nv50_sor_dpms(struct drm_encoder *encoder, int mode)
{
	struct drm_device *dev = encoder->dev;
	struct nouveau_encoder *nv_encoder = nouveau_encoder(encoder);
	struct drm_encoder *enc;
	uint32_t val;
	int or = nv_encoder->or;

	NV_DEBUG_KMS(dev, "or %d mode %d\n", or, mode);

	nv_encoder->last_dpms = mode;
	list_for_each_entry(enc, &dev->mode_config.encoder_list, head) {
		struct nouveau_encoder *nvenc = nouveau_encoder(enc);

		if (nvenc == nv_encoder ||
<<<<<<< HEAD
=======
		    nvenc->disconnect != nv50_sor_disconnect ||
>>>>>>> 9d3415a8
		    nvenc->dcb->or != nv_encoder->dcb->or)
			continue;

		if (nvenc->last_dpms == DRM_MODE_DPMS_ON)
			return;
	}

	/* wait for it to be done */
	if (!nv_wait(NV50_PDISPLAY_SOR_DPMS_CTRL(or),
		     NV50_PDISPLAY_SOR_DPMS_CTRL_PENDING, 0)) {
		NV_ERROR(dev, "timeout: SOR_DPMS_CTRL_PENDING(%d) == 0\n", or);
		NV_ERROR(dev, "SOR_DPMS_CTRL(%d) = 0x%08x\n", or,
			 nv_rd32(dev, NV50_PDISPLAY_SOR_DPMS_CTRL(or)));
	}

	val = nv_rd32(dev, NV50_PDISPLAY_SOR_DPMS_CTRL(or));

	if (mode == DRM_MODE_DPMS_ON)
		val |= NV50_PDISPLAY_SOR_DPMS_CTRL_ON;
	else
		val &= ~NV50_PDISPLAY_SOR_DPMS_CTRL_ON;

	nv_wr32(dev, NV50_PDISPLAY_SOR_DPMS_CTRL(or), val |
		NV50_PDISPLAY_SOR_DPMS_CTRL_PENDING);
	if (!nv_wait(NV50_PDISPLAY_SOR_DPMS_STATE(or),
		     NV50_PDISPLAY_SOR_DPMS_STATE_WAIT, 0)) {
		NV_ERROR(dev, "timeout: SOR_DPMS_STATE_WAIT(%d) == 0\n", or);
		NV_ERROR(dev, "SOR_DPMS_STATE(%d) = 0x%08x\n", or,
			 nv_rd32(dev, NV50_PDISPLAY_SOR_DPMS_STATE(or)));
	}

	if (nv_encoder->dcb->type == OUTPUT_DP && mode == DRM_MODE_DPMS_ON)
		nv50_sor_dp_link_train(encoder);
}

static void
nv50_sor_save(struct drm_encoder *encoder)
{
	NV_ERROR(encoder->dev, "!!\n");
}

static void
nv50_sor_restore(struct drm_encoder *encoder)
{
	NV_ERROR(encoder->dev, "!!\n");
}

static bool
nv50_sor_mode_fixup(struct drm_encoder *encoder, struct drm_display_mode *mode,
		    struct drm_display_mode *adjusted_mode)
{
	struct nouveau_encoder *nv_encoder = nouveau_encoder(encoder);
	struct nouveau_connector *connector;

	NV_DEBUG_KMS(encoder->dev, "or %d\n", nv_encoder->or);

	connector = nouveau_encoder_connector_get(nv_encoder);
	if (!connector) {
		NV_ERROR(encoder->dev, "Encoder has no connector\n");
		return false;
	}

	if (connector->scaling_mode != DRM_MODE_SCALE_NONE &&
	     connector->native_mode) {
		int id = adjusted_mode->base.id;
		*adjusted_mode = *connector->native_mode;
		adjusted_mode->base.id = id;
	}

	return true;
}

static void
nv50_sor_prepare(struct drm_encoder *encoder)
{
}

static void
nv50_sor_commit(struct drm_encoder *encoder)
{
}

static void
nv50_sor_mode_set(struct drm_encoder *encoder, struct drm_display_mode *mode,
		  struct drm_display_mode *adjusted_mode)
{
	struct drm_nouveau_private *dev_priv = encoder->dev->dev_private;
	struct nouveau_channel *evo = dev_priv->evo;
	struct nouveau_encoder *nv_encoder = nouveau_encoder(encoder);
	struct drm_device *dev = encoder->dev;
	struct nouveau_crtc *crtc = nouveau_crtc(encoder->crtc);
	uint32_t mode_ctl = 0;
	int ret;

	NV_DEBUG_KMS(dev, "or %d\n", nv_encoder->or);

	nv50_sor_dpms(encoder, DRM_MODE_DPMS_ON);

	switch (nv_encoder->dcb->type) {
	case OUTPUT_TMDS:
		if (nv_encoder->dcb->sorconf.link & 1) {
			if (adjusted_mode->clock < 165000)
				mode_ctl = 0x0100;
			else
				mode_ctl = 0x0500;
		} else
			mode_ctl = 0x0200;
		break;
	case OUTPUT_DP:
		mode_ctl |= 0x00050000;
		if (nv_encoder->dcb->sorconf.link & 1)
			mode_ctl |= 0x00000800;
		else
			mode_ctl |= 0x00000900;
		break;
	default:
		break;
	}

	if (crtc->index == 1)
		mode_ctl |= NV50_EVO_SOR_MODE_CTRL_CRTC1;
	else
		mode_ctl |= NV50_EVO_SOR_MODE_CTRL_CRTC0;

	if (adjusted_mode->flags & DRM_MODE_FLAG_NHSYNC)
		mode_ctl |= NV50_EVO_SOR_MODE_CTRL_NHSYNC;

	if (adjusted_mode->flags & DRM_MODE_FLAG_NVSYNC)
		mode_ctl |= NV50_EVO_SOR_MODE_CTRL_NVSYNC;

	ret = RING_SPACE(evo, 2);
	if (ret) {
		NV_ERROR(dev, "no space while connecting SOR\n");
		return;
	}
	BEGIN_RING(evo, 0, NV50_EVO_SOR(nv_encoder->or, MODE_CTRL), 1);
	OUT_RING(evo, mode_ctl);
}

static const struct drm_encoder_helper_funcs nv50_sor_helper_funcs = {
	.dpms = nv50_sor_dpms,
	.save = nv50_sor_save,
	.restore = nv50_sor_restore,
	.mode_fixup = nv50_sor_mode_fixup,
	.prepare = nv50_sor_prepare,
	.commit = nv50_sor_commit,
	.mode_set = nv50_sor_mode_set,
	.detect = NULL
};

static void
nv50_sor_destroy(struct drm_encoder *encoder)
{
	struct nouveau_encoder *nv_encoder = nouveau_encoder(encoder);

	if (!encoder)
		return;

	NV_DEBUG_KMS(encoder->dev, "\n");

	drm_encoder_cleanup(encoder);

	kfree(nv_encoder);
}

static const struct drm_encoder_funcs nv50_sor_encoder_funcs = {
	.destroy = nv50_sor_destroy,
};

int
nv50_sor_create(struct drm_device *dev, struct dcb_entry *entry)
{
	struct nouveau_encoder *nv_encoder = NULL;
	struct drm_encoder *encoder;
	bool dum;
	int type;

	NV_DEBUG_KMS(dev, "\n");

	switch (entry->type) {
	case OUTPUT_TMDS:
		NV_INFO(dev, "Detected a TMDS output\n");
		type = DRM_MODE_ENCODER_TMDS;
		break;
	case OUTPUT_LVDS:
		NV_INFO(dev, "Detected a LVDS output\n");
		type = DRM_MODE_ENCODER_LVDS;

		if (nouveau_bios_parse_lvds_table(dev, 0, &dum, &dum)) {
			NV_ERROR(dev, "Failed parsing LVDS table\n");
			return -EINVAL;
		}
		break;
	case OUTPUT_DP:
		NV_INFO(dev, "Detected a DP output\n");
		type = DRM_MODE_ENCODER_TMDS;
		break;
	default:
		return -EINVAL;
	}

	nv_encoder = kzalloc(sizeof(*nv_encoder), GFP_KERNEL);
	if (!nv_encoder)
		return -ENOMEM;
	encoder = to_drm_encoder(nv_encoder);

	nv_encoder->dcb = entry;
	nv_encoder->or = ffs(entry->or) - 1;

	nv_encoder->disconnect = nv50_sor_disconnect;

	drm_encoder_init(dev, encoder, &nv50_sor_encoder_funcs, type);
	drm_encoder_helper_add(encoder, &nv50_sor_helper_funcs);

	encoder->possible_crtcs = entry->heads;
	encoder->possible_clones = 0;

	return 0;
}<|MERGE_RESOLUTION|>--- conflicted
+++ resolved
@@ -101,10 +101,7 @@
 		struct nouveau_encoder *nvenc = nouveau_encoder(enc);
 
 		if (nvenc == nv_encoder ||
-<<<<<<< HEAD
-=======
 		    nvenc->disconnect != nv50_sor_disconnect ||
->>>>>>> 9d3415a8
 		    nvenc->dcb->or != nv_encoder->dcb->or)
 			continue;
 
