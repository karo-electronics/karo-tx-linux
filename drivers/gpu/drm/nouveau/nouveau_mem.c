--- conflicted
+++ resolved
@@ -597,17 +597,10 @@
 	if (!memtimings->timing)
 		return;
 
-<<<<<<< HEAD
-	/* Get "some number" from the timing reg for NV_40
-	 * Used in calculations later */
-	if(dev_priv->card_type == NV_40) {
-		magic_number = (nv_rd32(dev,0x100228) & 0x0f000000) >> 24;
-=======
 	/* Get "some number" from the timing reg for NV_40 and NV_50
 	 * Used in calculations later */
 	if (dev_priv->card_type >= NV_40 && dev_priv->chipset < 0x98) {
 		magic_number = (nv_rd32(dev, 0x100228) & 0x0f000000) >> 24;
->>>>>>> bf0be0e9
 	}
 
 	entry = mem + mem[1];
@@ -650,34 +643,15 @@
 		/* XXX: I don't trust the -1's and +1's... they must come
 		 *      from somewhere! */
 		timing->reg_100224 = (tUNK_0 + tUNK_19 + 1 + magic_number) << 24 |
-<<<<<<< HEAD
-				      tUNK_18 << 16 |
-				      (tUNK_1 + tUNK_19 + 1 + magic_number) << 8;
-		if(dev_priv->chipset == 0xa8) {
-=======
 				      max(tUNK_18, (u8) 1) << 16 |
 				      (tUNK_1 + tUNK_19 + 1 + magic_number) << 8;
 		if (dev_priv->chipset == 0xa8) {
->>>>>>> bf0be0e9
 			timing->reg_100224 |= (tUNK_2 - 1);
 		} else {
 			timing->reg_100224 |= (tUNK_2 + 2 - magic_number);
 		}
 
 		timing->reg_100228 = (tUNK_12 << 16 | tUNK_11 << 8 | tUNK_10);
-<<<<<<< HEAD
-		if(dev_priv->chipset >= 0xa3 && dev_priv->chipset < 0xaa) {
-			timing->reg_100228 |= (tUNK_19 - 1) << 24;
-		}
-
-		if(dev_priv->card_type == NV_40) {
-			/* NV40: don't know what the rest of the regs are..
-			 * And don't need to know either */
-			timing->reg_100228 |= 0x20200000 | magic_number << 24;
-		} else if(dev_priv->card_type >= NV_50) {
-			/* XXX: reg_10022c */
-			timing->reg_10022c = tUNK_2 - 1;
-=======
 		if (dev_priv->chipset >= 0xa3 && dev_priv->chipset < 0xaa)
 			timing->reg_100228 |= (tUNK_19 - 1) << 24;
 		else
@@ -699,41 +673,22 @@
 				/* XXX: reg_10022c for recentish cards */
 				timing->reg_10022c = tUNK_2 - 1;
 			}
->>>>>>> bf0be0e9
 
 			timing->reg_100230 = (tUNK_20 << 24 | tUNK_21 << 16 |
 						  tUNK_13 << 8  | tUNK_13);
 
 			timing->reg_100234 = (tRAS << 24 | tRC);
-<<<<<<< HEAD
-			timing->reg_100234 += max(tUNK_10,tUNK_11) << 16;
-
-			if(dev_priv->chipset < 0xa3) {
-=======
 			timing->reg_100234 += max(tUNK_10, tUNK_11) << 16;
 
 			if (dev_priv->chipset < 0x98 ||
 			    (dev_priv->chipset == 0x98 &&
 			     dev_priv->stepping <= 0xa1)) {
->>>>>>> bf0be0e9
 				timing->reg_100234 |= (tUNK_2 + 2) << 8;
 			} else {
 				/* XXX: +6? */
 				timing->reg_100234 |= (tUNK_19 + 6) << 8;
 			}
 
-<<<<<<< HEAD
-			/* XXX; reg_100238, reg_10023c
-			 * reg_100238: 0x00??????
-			 * reg_10023c: 0x!!??0202 for NV50+ cards (empirical evidence) */
-			timing->reg_10023c = 0x202;
-			if(dev_priv->chipset < 0xa3) {
-				timing->reg_10023c |= 0x4000000 | (tUNK_2 - 1) << 16;
-			} else {
-				/* currently unknown
-				 * 10023c seen as 06xxxxxx, 0bxxxxxx or 0fxxxxxx */
-			}
-=======
 			/* XXX; reg_100238
 			 * reg_100238: 0x00?????? */
 			timing->reg_10023c = 0x202;
@@ -748,7 +703,6 @@
 			}
 
 			/* XXX: reg_100240? */
->>>>>>> bf0be0e9
 		}
 		timing->id = i;
 
@@ -762,11 +716,7 @@
 	}
 
 	memtimings->nr_timing = entries;
-<<<<<<< HEAD
-	memtimings->supported = true;
-=======
 	memtimings->supported = (dev_priv->chipset <= 0x98);
->>>>>>> bf0be0e9
 }
 
 void
