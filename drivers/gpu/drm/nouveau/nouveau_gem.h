--- conflicted
+++ resolved
@@ -36,10 +36,7 @@
 				  struct drm_file *);
 
 extern int nouveau_gem_prime_pin(struct drm_gem_object *);
-<<<<<<< HEAD
-=======
 extern void nouveau_gem_prime_unpin(struct drm_gem_object *);
->>>>>>> d0e0ac97
 extern struct sg_table *nouveau_gem_prime_get_sg_table(struct drm_gem_object *);
 extern struct drm_gem_object *nouveau_gem_prime_import_sg_table(
 	struct drm_device *, size_t size, struct sg_table *);
