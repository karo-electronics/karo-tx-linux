--- conflicted
+++ resolved
@@ -32,19 +32,11 @@
 	bool (*is_connected)(void *ctx);
 	struct edid *(*get_edid)(void *ctx,
 			struct drm_connector *connector);
-<<<<<<< HEAD
-	int (*check_timing)(void *ctx, struct fb_videomode *timing);
-	int (*power_on)(void *ctx, int mode);
-
-	/* manager */
-	void (*mode_set)(void *ctx, void *mode);
-=======
 	int (*check_mode)(void *ctx, struct drm_display_mode *mode);
 	int (*power_on)(void *ctx, int mode);
 
 	/* manager */
 	void (*mode_set)(void *ctx, struct drm_display_mode *mode);
->>>>>>> d0e0ac97
 	void (*get_max_resol)(void *ctx, unsigned int *width,
 				unsigned int *height);
 	void (*commit)(void *ctx);
@@ -65,11 +57,7 @@
 	void (*win_disable)(void *ctx, int zpos);
 
 	/* display */
-<<<<<<< HEAD
-	int (*check_timing)(void *ctx, struct fb_videomode *timing);
-=======
 	int (*check_mode)(void *ctx, struct drm_display_mode *mode);
->>>>>>> d0e0ac97
 };
 
 void exynos_hdmi_drv_attach(struct exynos_drm_hdmi_context *ctx);
