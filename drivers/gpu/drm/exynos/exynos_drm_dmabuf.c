--- conflicted
+++ resolved
@@ -71,11 +71,6 @@
 	unsigned int i;
 	int nents, ret;
 
-<<<<<<< HEAD
-	DRM_DEBUG_PRIME("%s\n", __FILE__);
-
-=======
->>>>>>> d0e0ac97
 	/* just return current sgt if already requested. */
 	if (exynos_attach->dir == dir && exynos_attach->is_mapped)
 		return &exynos_attach->sgt;
