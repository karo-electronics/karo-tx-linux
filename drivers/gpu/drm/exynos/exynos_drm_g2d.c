--- conflicted
+++ resolved
@@ -780,17 +780,10 @@
 		unsigned long handle;
 
 		reg_type = buf_info->reg_types[i];
-<<<<<<< HEAD
 
 		buf_desc = &buf_info->descs[reg_type];
 		handle = buf_info->handles[reg_type];
 
-=======
-
-		buf_desc = &buf_info->descs[reg_type];
-		handle = buf_info->handles[reg_type];
-
->>>>>>> d0e0ac97
 		if (buf_info->types[reg_type] == BUF_TYPE_GEM)
 			exynos_drm_gem_put_dma_addr(subdrv->drm_dev, handle,
 							filp);
