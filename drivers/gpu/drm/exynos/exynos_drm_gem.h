/* exynos_drm_gem.h
 *
 * Copyright (c) 2011 Samsung Electronics Co., Ltd.
 * Authoer: Inki Dae <inki.dae@samsung.com>
 *
 * Permission is hereby granted, free of charge, to any person obtaining a
 * copy of this software and associated documentation files (the "Software"),
 * to deal in the Software without restriction, including without limitation
 * the rights to use, copy, modify, merge, publish, distribute, sublicense,
 * and/or sell copies of the Software, and to permit persons to whom the
 * Software is furnished to do so, subject to the following conditions:
 *
 * The above copyright notice and this permission notice (including the next
 * paragraph) shall be included in all copies or substantial portions of the
 * Software.
 *
 * THE SOFTWARE IS PROVIDED "AS IS", WITHOUT WARRANTY OF ANY KIND, EXPRESS OR
 * IMPLIED, INCLUDING BUT NOT LIMITED TO THE WARRANTIES OF MERCHANTABILITY,
 * FITNESS FOR A PARTICULAR PURPOSE AND NONINFRINGEMENT.  IN NO EVENT SHALL
 * VA LINUX SYSTEMS AND/OR ITS SUPPLIERS BE LIABLE FOR ANY CLAIM, DAMAGES OR
 * OTHER LIABILITY, WHETHER IN AN ACTION OF CONTRACT, TORT OR OTHERWISE,
 * ARISING FROM, OUT OF OR IN CONNECTION WITH THE SOFTWARE OR THE USE OR
 * OTHER DEALINGS IN THE SOFTWARE.
 */

#ifndef _EXYNOS_DRM_GEM_H_
#define _EXYNOS_DRM_GEM_H_

#define to_exynos_gem_obj(x)	container_of(x,\
			struct exynos_drm_gem_obj, base)

/*
 * exynos drm gem buffer structure.
 *
 * @kvaddr: kernel virtual address to allocated memory region.
 * @dma_addr: bus address(accessed by dma) to allocated memory region.
 *	- this address could be physical address without IOMMU and
 *	device address with IOMMU.
 * @size: size of allocated memory region.
 */
struct exynos_drm_gem_buf {
	void __iomem		*kvaddr;
	dma_addr_t		dma_addr;
	unsigned long		size;
};

/*
 * exynos drm buffer structure.
 *
 * @base: a gem object.
 *	- a new handle to this gem object would be created
 *	by drm_gem_handle_create().
 * @buffer: a pointer to exynos_drm_gem_buffer object.
 *	- contain the information to memory region allocated
 *	by user request or at framebuffer creation.
 *	continuous memory region allocated by user request
 *	or at framebuffer creation.
 *
 * P.S. this object would be transfered to user as kms_bo.handle so
 *	user can access the buffer through kms_bo.handle.
 */
struct exynos_drm_gem_obj {
<<<<<<< HEAD
	struct drm_gem_object base;
	struct exynos_drm_gem_buf *buffer;
};

/* create a new buffer and get a new gem handle. */
struct exynos_drm_gem_obj *exynos_drm_gem_create(struct drm_device *dev,
		struct drm_file *file_priv,
		unsigned int *handle, unsigned long size);
=======
	struct drm_gem_object		base;
	struct exynos_drm_gem_buf	*buffer;
};

/* destroy a buffer with gem object */
void exynos_drm_gem_destroy(struct exynos_drm_gem_obj *exynos_gem_obj);

/* create a new buffer with gem object */
struct exynos_drm_gem_obj *exynos_drm_gem_create(struct drm_device *dev,
						 unsigned long size);
>>>>>>> dcd6c922

/*
 * request gem object creation and buffer allocation as the size
 * that it is calculated with framebuffer information such as width,
 * height and bpp.
 */
int exynos_drm_gem_create_ioctl(struct drm_device *dev, void *data,
				struct drm_file *file_priv);

/* get buffer offset to map to user space. */
int exynos_drm_gem_map_offset_ioctl(struct drm_device *dev, void *data,
				    struct drm_file *file_priv);

/*
 * mmap the physically continuous memory that a gem object contains
 * to user space.
 */
int exynos_drm_gem_mmap_ioctl(struct drm_device *dev, void *data,
			      struct drm_file *file_priv);

/* initialize gem object. */
int exynos_drm_gem_init_object(struct drm_gem_object *obj);

/* free gem object. */
void exynos_drm_gem_free_object(struct drm_gem_object *gem_obj);

/* create memory region for drm framebuffer. */
int exynos_drm_gem_dumb_create(struct drm_file *file_priv,
			       struct drm_device *dev,
			       struct drm_mode_create_dumb *args);

/* map memory region for drm framebuffer to user space. */
int exynos_drm_gem_dumb_map_offset(struct drm_file *file_priv,
				   struct drm_device *dev, uint32_t handle,
				   uint64_t *offset);

/*
 * destroy memory region allocated.
 *	- a gem handle and physical memory region pointed by a gem object
 *	would be released by drm_gem_handle_delete().
 */
int exynos_drm_gem_dumb_destroy(struct drm_file *file_priv,
				struct drm_device *dev,
				unsigned int handle);

/* page fault handler and mmap fault address(virtual) to physical memory. */
int exynos_drm_gem_fault(struct vm_area_struct *vma, struct vm_fault *vmf);

/* set vm_flags and we can change the vm attribute to other one at here. */
int exynos_drm_gem_mmap(struct file *filp, struct vm_area_struct *vma);

#endif<|MERGE_RESOLUTION|>--- conflicted
+++ resolved
@@ -60,16 +60,6 @@
  *	user can access the buffer through kms_bo.handle.
  */
 struct exynos_drm_gem_obj {
-<<<<<<< HEAD
-	struct drm_gem_object base;
-	struct exynos_drm_gem_buf *buffer;
-};
-
-/* create a new buffer and get a new gem handle. */
-struct exynos_drm_gem_obj *exynos_drm_gem_create(struct drm_device *dev,
-		struct drm_file *file_priv,
-		unsigned int *handle, unsigned long size);
-=======
 	struct drm_gem_object		base;
 	struct exynos_drm_gem_buf	*buffer;
 };
@@ -80,7 +70,6 @@
 /* create a new buffer with gem object */
 struct exynos_drm_gem_obj *exynos_drm_gem_create(struct drm_device *dev,
 						 unsigned long size);
->>>>>>> dcd6c922
 
 /*
  * request gem object creation and buffer allocation as the size
