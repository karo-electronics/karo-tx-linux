/* exynos_drm_drv.h
 *
 * Copyright (c) 2011 Samsung Electronics Co., Ltd.
 * Authors:
 *	Inki Dae <inki.dae@samsung.com>
 *	Joonyoung Shim <jy0922.shim@samsung.com>
 *	Seung-Woo Kim <sw0312.kim@samsung.com>
 *
 * This program is free software; you can redistribute  it and/or modify it
 * under  the terms of  the GNU General  Public License as published by the
 * Free Software Foundation;  either version 2 of the  License, or (at your
 * option) any later version.
 */

#ifndef _EXYNOS_DRM_DRV_H_
#define _EXYNOS_DRM_DRV_H_

#include <drm/drmP.h>
#include <linux/module.h>

#define MAX_CRTC	3
#define MAX_PLANE	5
#define MAX_FB_BUFFER	4

#define to_exynos_crtc(x)	container_of(x, struct exynos_drm_crtc, base)
#define to_exynos_plane(x)	container_of(x, struct exynos_drm_plane, base)

/* This enumerates device type. */
enum exynos_drm_device_type {
	EXYNOS_DEVICE_TYPE_NONE,
	EXYNOS_DEVICE_TYPE_CRTC,
	EXYNOS_DEVICE_TYPE_CONNECTOR,
};

/* this enumerates display type. */
enum exynos_drm_output_type {
	EXYNOS_DISPLAY_TYPE_NONE,
	/* RGB or CPU Interface. */
	EXYNOS_DISPLAY_TYPE_LCD,
	/* HDMI Interface. */
	EXYNOS_DISPLAY_TYPE_HDMI,
	/* Virtual Display Interface. */
	EXYNOS_DISPLAY_TYPE_VIDI,
};

/*
 * Exynos drm common overlay structure.
 *
 * @base: plane object
 * @src_x: offset x on a framebuffer to be displayed.
 *	- the unit is screen coordinates.
 * @src_y: offset y on a framebuffer to be displayed.
 *	- the unit is screen coordinates.
 * @src_width: width of a partial image to be displayed from framebuffer.
 * @src_height: height of a partial image to be displayed from framebuffer.
 * @fb_width: width of a framebuffer.
 * @fb_height: height of a framebuffer.
 * @crtc_x: offset x on hardware screen.
 * @crtc_y: offset y on hardware screen.
 * @crtc_width: window width to be displayed (hardware screen).
 * @crtc_height: window height to be displayed (hardware screen).
 * @mode_width: width of screen mode.
 * @mode_height: height of screen mode.
 * @h_ratio: horizontal scaling ratio, 16.16 fixed point
 * @v_ratio: vertical scaling ratio, 16.16 fixed point
 * @refresh: refresh rate.
 * @scan_flag: interlace or progressive way.
 *	(it could be DRM_MODE_FLAG_*)
 * @bpp: pixel size.(in bit)
 * @pixel_format: fourcc pixel format of this overlay
 * @dma_addr: array of bus(accessed by dma) address to the memory region
 *	      allocated for a overlay.
 * @zpos: order of overlay layer(z position).
 * @enabled: enabled or not.
 * @resume: to resume or not.
 *
 * this structure is common to exynos SoC and its contents would be copied
 * to hardware specific overlay info.
 */

struct exynos_drm_plane {
	struct drm_plane base;
	unsigned int src_x;
	unsigned int src_y;
	unsigned int src_width;
	unsigned int src_height;
	unsigned int fb_width;
	unsigned int fb_height;
	unsigned int crtc_x;
	unsigned int crtc_y;
	unsigned int crtc_width;
	unsigned int crtc_height;
	unsigned int mode_width;
	unsigned int mode_height;
	unsigned int h_ratio;
	unsigned int v_ratio;
	unsigned int refresh;
	unsigned int scan_flag;
	unsigned int bpp;
	unsigned int pitch;
	uint32_t pixel_format;
	dma_addr_t dma_addr[MAX_FB_BUFFER];
	unsigned int zpos;
<<<<<<< HEAD
	unsigned int index_color;

	bool default_win:1;
	bool color_key:1;
	bool local_path:1;
	bool transparency:1;
	bool activated:1;
=======

>>>>>>> 4b8a8262
	bool enabled:1;
	bool resume:1;
};

/*
 * Exynos DRM Display Structure.
 *	- this structure is common to analog tv, digital tv and lcd panel.
 *
 * @create_connector: initialize and register a new connector
 * @remove: cleans up the display for removal
 * @mode_fixup: fix mode data comparing to hw specific display mode.
 * @mode_set: convert drm_display_mode to hw specific display mode and
 *	      would be called by encoder->mode_set().
 * @check_mode: check if mode is valid or not.
 * @dpms: display device on or off.
 * @commit: apply changes to hw
 */
struct exynos_drm_display;
struct exynos_drm_display_ops {
	int (*create_connector)(struct exynos_drm_display *display,
				struct drm_encoder *encoder);
	void (*remove)(struct exynos_drm_display *display);
	void (*mode_fixup)(struct exynos_drm_display *display,
				struct drm_connector *connector,
				const struct drm_display_mode *mode,
				struct drm_display_mode *adjusted_mode);
	void (*mode_set)(struct exynos_drm_display *display,
				struct drm_display_mode *mode);
	int (*check_mode)(struct exynos_drm_display *display,
				struct drm_display_mode *mode);
	void (*dpms)(struct exynos_drm_display *display, int mode);
	void (*commit)(struct exynos_drm_display *display);
};

/*
 * Exynos drm display structure, maps 1:1 with an encoder/connector
 *
 * @list: the list entry for this manager
 * @type: one of EXYNOS_DISPLAY_TYPE_LCD and HDMI.
 * @encoder: encoder object this display maps to
 * @connector: connector object this display maps to
 * @ops: pointer to callbacks for exynos drm specific functionality
 * @ctx: A pointer to the display's implementation specific context
 */
struct exynos_drm_display {
	struct list_head list;
	enum exynos_drm_output_type type;
	struct drm_encoder *encoder;
	struct drm_connector *connector;
	struct exynos_drm_display_ops *ops;
};

/*
 * Exynos drm crtc ops
 *
 * @dpms: control device power.
 * @mode_fixup: fix mode data before applying it
 * @commit: set current hw specific display mode to hw.
 * @enable_vblank: specific driver callback for enabling vblank interrupt.
 * @disable_vblank: specific driver callback for disabling vblank interrupt.
 * @wait_for_vblank: wait for vblank interrupt to make sure that
 *	hardware overlay is updated.
 * @win_commit: apply hardware specific overlay data to registers.
 * @win_disable: disable hardware specific overlay.
 * @te_handler: trigger to transfer video image at the tearing effect
 *	synchronization signal if there is a page flip request.
 * @clock_enable: optional function enabling/disabling display domain clock,
 *	called from exynos-dp driver before powering up (with
 *	'enable' argument as true) and after powering down (with
 *	'enable' as false).
 */
struct exynos_drm_crtc;
struct exynos_drm_crtc_ops {
	void (*dpms)(struct exynos_drm_crtc *crtc, int mode);
	bool (*mode_fixup)(struct exynos_drm_crtc *crtc,
				const struct drm_display_mode *mode,
				struct drm_display_mode *adjusted_mode);
	void (*commit)(struct exynos_drm_crtc *crtc);
	int (*enable_vblank)(struct exynos_drm_crtc *crtc);
	void (*disable_vblank)(struct exynos_drm_crtc *crtc);
	void (*wait_for_vblank)(struct exynos_drm_crtc *crtc);
	void (*win_commit)(struct exynos_drm_crtc *crtc, unsigned int zpos);
	void (*win_disable)(struct exynos_drm_crtc *crtc, unsigned int zpos);
	void (*te_handler)(struct exynos_drm_crtc *crtc);
	void (*clock_enable)(struct exynos_drm_crtc *crtc, bool enable);
};

/*
 * Exynos specific crtc structure.
 *
 * @base: crtc object.
 * @type: one of EXYNOS_DISPLAY_TYPE_LCD and HDMI.
 * @pipe: a crtc index created at load() with a new crtc object creation
 *	and the crtc object would be set to private->crtc array
 *	to get a crtc object corresponding to this pipe from private->crtc
 *	array when irq interrupt occurred. the reason of using this pipe is that
 *	drm framework doesn't support multiple irq yet.
 *	we can refer to the crtc to current hardware interrupt occurred through
 *	this pipe value.
 * @dpms: store the crtc dpms value
 * @event: vblank event that is currently queued for flip
 * @ops: pointer to callbacks for exynos drm specific functionality
 * @ctx: A pointer to the crtc's implementation specific context
 */
struct exynos_drm_crtc {
	struct drm_crtc			base;
	enum exynos_drm_output_type	type;
	unsigned int			pipe;
	unsigned int			dpms;
	wait_queue_head_t		pending_flip_queue;
	struct drm_pending_vblank_event	*event;
<<<<<<< HEAD
	struct exynos_drm_crtc_ops	*ops;
=======
	const struct exynos_drm_crtc_ops	*ops;
>>>>>>> 4b8a8262
	void				*ctx;
};

struct exynos_drm_g2d_private {
	struct device		*dev;
	struct list_head	inuse_cmdlist;
	struct list_head	event_list;
	struct list_head	userptr_list;
};

struct drm_exynos_file_private {
	struct exynos_drm_g2d_private	*g2d_priv;
	struct device			*ipp_dev;
};

/*
 * Exynos drm private structure.
 *
 * @da_start: start address to device address space.
 *	with iommu, device address space starts from this address
 *	otherwise default one.
 * @da_space_size: size of device address space.
 *	if 0 then default value is used for it.
 * @pipe: the pipe number for this crtc/manager.
 */
struct exynos_drm_private {
	struct drm_fb_helper *fb_helper;

	/*
	 * created crtc object would be contained at this array and
	 * this array is used to be aware of which crtc did it request vblank.
	 */
	struct drm_crtc *crtc[MAX_CRTC];
	struct drm_property *plane_zpos_property;

	unsigned long da_start;
	unsigned long da_space_size;

	unsigned int pipe;
};

/*
 * Exynos drm sub driver structure.
 *
 * @list: sub driver has its own list object to register to exynos drm driver.
 * @dev: pointer to device object for subdrv device driver.
 * @drm_dev: pointer to drm_device and this pointer would be set
 *	when sub driver calls exynos_drm_subdrv_register().
 * @probe: this callback would be called by exynos drm driver after
 *     subdrv is registered to it.
 * @remove: this callback is used to release resources created
 *     by probe callback.
 * @open: this would be called with drm device file open.
 * @close: this would be called with drm device file close.
 */
struct exynos_drm_subdrv {
	struct list_head list;
	struct device *dev;
	struct drm_device *drm_dev;

	int (*probe)(struct drm_device *drm_dev, struct device *dev);
	void (*remove)(struct drm_device *drm_dev, struct device *dev);
	int (*open)(struct drm_device *drm_dev, struct device *dev,
			struct drm_file *file);
	void (*close)(struct drm_device *drm_dev, struct device *dev,
			struct drm_file *file);
};

 /* This function would be called by non kms drivers such as g2d and ipp. */
int exynos_drm_subdrv_register(struct exynos_drm_subdrv *drm_subdrv);

/* this function removes subdrv list from exynos drm driver */
int exynos_drm_subdrv_unregister(struct exynos_drm_subdrv *drm_subdrv);

int exynos_drm_device_subdrv_probe(struct drm_device *dev);
int exynos_drm_device_subdrv_remove(struct drm_device *dev);
int exynos_drm_subdrv_open(struct drm_device *dev, struct drm_file *file);
void exynos_drm_subdrv_close(struct drm_device *dev, struct drm_file *file);

#ifdef CONFIG_DRM_EXYNOS_IPP
int exynos_platform_device_ipp_register(void);
void exynos_platform_device_ipp_unregister(void);
#else
static inline int exynos_platform_device_ipp_register(void) { return 0; }
static inline void exynos_platform_device_ipp_unregister(void) {}
#endif


#ifdef CONFIG_DRM_EXYNOS_DPI
struct exynos_drm_display * exynos_dpi_probe(struct device *dev);
int exynos_dpi_remove(struct exynos_drm_display *display);
#else
static inline struct exynos_drm_display *
exynos_dpi_probe(struct device *dev) { return NULL; }
static inline int exynos_dpi_remove(struct exynos_drm_display *display)
{
	return 0;
}
#endif

#ifdef CONFIG_DRM_EXYNOS_VIDI
int exynos_drm_probe_vidi(void);
void exynos_drm_remove_vidi(void);
#else
static inline int exynos_drm_probe_vidi(void) { return 0; }
static inline void exynos_drm_remove_vidi(void) {}
#endif

/* This function creates a encoder and a connector, and initializes them. */
int exynos_drm_create_enc_conn(struct drm_device *dev,
				struct exynos_drm_display *display);

int exynos_drm_component_add(struct device *dev,
				enum exynos_drm_device_type dev_type,
				enum exynos_drm_output_type out_type);

void exynos_drm_component_del(struct device *dev,
				enum exynos_drm_device_type dev_type);

extern struct platform_driver fimd_driver;
extern struct platform_driver decon_driver;
extern struct platform_driver dp_driver;
extern struct platform_driver dsi_driver;
extern struct platform_driver mixer_driver;
extern struct platform_driver hdmi_driver;
extern struct platform_driver exynos_drm_common_hdmi_driver;
extern struct platform_driver vidi_driver;
extern struct platform_driver g2d_driver;
extern struct platform_driver fimc_driver;
extern struct platform_driver rotator_driver;
extern struct platform_driver gsc_driver;
extern struct platform_driver ipp_driver;
#endif<|MERGE_RESOLUTION|>--- conflicted
+++ resolved
@@ -101,17 +101,7 @@
 	uint32_t pixel_format;
 	dma_addr_t dma_addr[MAX_FB_BUFFER];
 	unsigned int zpos;
-<<<<<<< HEAD
-	unsigned int index_color;
-
-	bool default_win:1;
-	bool color_key:1;
-	bool local_path:1;
-	bool transparency:1;
-	bool activated:1;
-=======
-
->>>>>>> 4b8a8262
+
 	bool enabled:1;
 	bool resume:1;
 };
@@ -223,11 +213,7 @@
 	unsigned int			dpms;
 	wait_queue_head_t		pending_flip_queue;
 	struct drm_pending_vblank_event	*event;
-<<<<<<< HEAD
-	struct exynos_drm_crtc_ops	*ops;
-=======
 	const struct exynos_drm_crtc_ops	*ops;
->>>>>>> 4b8a8262
 	void				*ctx;
 };
 
