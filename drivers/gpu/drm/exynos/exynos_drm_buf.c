/* exynos_drm_buf.c
 *
 * Copyright (c) 2011 Samsung Electronics Co., Ltd.
 * Author: Inki Dae <inki.dae@samsung.com>
 *
 * This program is free software; you can redistribute  it and/or modify it
 * under  the terms of  the GNU General  Public License as published by the
 * Free Software Foundation;  either version 2 of the  License, or (at your
 * option) any later version.
 */

#include <drm/drmP.h>
#include <drm/exynos_drm.h>

#include "exynos_drm_drv.h"
#include "exynos_drm_gem.h"
#include "exynos_drm_buf.h"
#include "exynos_drm_iommu.h"

static int lowlevel_buffer_allocate(struct drm_device *dev,
		unsigned int flags, struct exynos_drm_gem_buf *buf)
{
	int ret = 0;
	enum dma_attr attr;
	unsigned int nr_pages;

	if (buf->dma_addr) {
		DRM_DEBUG_KMS("already allocated.\n");
		return 0;
	}

	init_dma_attrs(&buf->dma_attrs);

	/*
	 * if EXYNOS_BO_CONTIG, fully physically contiguous memory
	 * region will be allocated else physically contiguous
	 * as possible.
	 */
	if (!(flags & EXYNOS_BO_NONCONTIG))
		dma_set_attr(DMA_ATTR_FORCE_CONTIGUOUS, &buf->dma_attrs);

	/*
	 * if EXYNOS_BO_WC or EXYNOS_BO_NONCACHABLE, writecombine mapping
	 * else cachable mapping.
	 */
	if (flags & EXYNOS_BO_WC || !(flags & EXYNOS_BO_CACHABLE))
		attr = DMA_ATTR_WRITE_COMBINE;
	else
		attr = DMA_ATTR_NON_CONSISTENT;

	dma_set_attr(attr, &buf->dma_attrs);
	dma_set_attr(DMA_ATTR_NO_KERNEL_MAPPING, &buf->dma_attrs);

	nr_pages = buf->size >> PAGE_SHIFT;

	if (!is_drm_iommu_supported(dev)) {
		dma_addr_t start_addr;
		unsigned int i = 0;

<<<<<<< HEAD
		buf->pages = kzalloc(sizeof(struct page) * nr_pages,
					GFP_KERNEL);
=======
		buf->pages = drm_calloc_large(nr_pages, sizeof(struct page *));
>>>>>>> d0e0ac97
		if (!buf->pages) {
			DRM_ERROR("failed to allocate pages.\n");
			return -ENOMEM;
		}

		buf->kvaddr = dma_alloc_attrs(dev->dev, buf->size,
					&buf->dma_addr, GFP_KERNEL,
					&buf->dma_attrs);
		if (!buf->kvaddr) {
			DRM_ERROR("failed to allocate buffer.\n");
<<<<<<< HEAD
			kfree(buf->pages);
			return -ENOMEM;
=======
			ret = -ENOMEM;
			goto err_free;
>>>>>>> d0e0ac97
		}

		start_addr = buf->dma_addr;
		while (i < nr_pages) {
			buf->pages[i] = phys_to_page(start_addr);
			start_addr += PAGE_SIZE;
			i++;
		}
	} else {

		buf->pages = dma_alloc_attrs(dev->dev, buf->size,
					&buf->dma_addr, GFP_KERNEL,
					&buf->dma_attrs);
		if (!buf->pages) {
			DRM_ERROR("failed to allocate buffer.\n");
			return -ENOMEM;
		}
	}

	buf->sgt = drm_prime_pages_to_sg(buf->pages, nr_pages);
	if (!buf->sgt) {
		DRM_ERROR("failed to get sg table.\n");
		ret = -ENOMEM;
		goto err_free_attrs;
	}

	DRM_DEBUG_KMS("dma_addr(0x%lx), size(0x%lx)\n",
			(unsigned long)buf->dma_addr,
			buf->size);

	return ret;

err_free_attrs:
	dma_free_attrs(dev->dev, buf->size, buf->pages,
			(dma_addr_t)buf->dma_addr, &buf->dma_attrs);
	buf->dma_addr = (dma_addr_t)NULL;
err_free:
	if (!is_drm_iommu_supported(dev))
		drm_free_large(buf->pages);

	if (!is_drm_iommu_supported(dev))
		kfree(buf->pages);

	return ret;
}

static void lowlevel_buffer_deallocate(struct drm_device *dev,
		unsigned int flags, struct exynos_drm_gem_buf *buf)
{
	if (!buf->dma_addr) {
		DRM_DEBUG_KMS("dma_addr is invalid.\n");
		return;
	}

	DRM_DEBUG_KMS("dma_addr(0x%lx), size(0x%lx)\n",
			(unsigned long)buf->dma_addr,
			buf->size);

	sg_free_table(buf->sgt);

	kfree(buf->sgt);
	buf->sgt = NULL;

	if (!is_drm_iommu_supported(dev)) {
		dma_free_attrs(dev->dev, buf->size, buf->kvaddr,
				(dma_addr_t)buf->dma_addr, &buf->dma_attrs);
<<<<<<< HEAD
		kfree(buf->pages);
=======
		drm_free_large(buf->pages);
>>>>>>> d0e0ac97
	} else
		dma_free_attrs(dev->dev, buf->size, buf->pages,
				(dma_addr_t)buf->dma_addr, &buf->dma_attrs);

	buf->dma_addr = (dma_addr_t)NULL;
}

struct exynos_drm_gem_buf *exynos_drm_init_buf(struct drm_device *dev,
						unsigned int size)
{
	struct exynos_drm_gem_buf *buffer;

	DRM_DEBUG_KMS("desired size = 0x%x\n", size);

	buffer = kzalloc(sizeof(*buffer), GFP_KERNEL);
	if (!buffer) {
		DRM_ERROR("failed to allocate exynos_drm_gem_buf.\n");
		return NULL;
	}

	buffer->size = size;
	return buffer;
}

void exynos_drm_fini_buf(struct drm_device *dev,
				struct exynos_drm_gem_buf *buffer)
{
	if (!buffer) {
		DRM_DEBUG_KMS("buffer is null.\n");
		return;
	}

	kfree(buffer);
	buffer = NULL;
}

int exynos_drm_alloc_buf(struct drm_device *dev,
		struct exynos_drm_gem_buf *buf, unsigned int flags)
{

	/*
	 * allocate memory region and set the memory information
	 * to vaddr and dma_addr of a buffer object.
	 */
	if (lowlevel_buffer_allocate(dev, flags, buf) < 0)
		return -ENOMEM;

	return 0;
}

void exynos_drm_free_buf(struct drm_device *dev,
		unsigned int flags, struct exynos_drm_gem_buf *buffer)
{

	lowlevel_buffer_deallocate(dev, flags, buffer);
}<|MERGE_RESOLUTION|>--- conflicted
+++ resolved
@@ -57,12 +57,7 @@
 		dma_addr_t start_addr;
 		unsigned int i = 0;
 
-<<<<<<< HEAD
-		buf->pages = kzalloc(sizeof(struct page) * nr_pages,
-					GFP_KERNEL);
-=======
 		buf->pages = drm_calloc_large(nr_pages, sizeof(struct page *));
->>>>>>> d0e0ac97
 		if (!buf->pages) {
 			DRM_ERROR("failed to allocate pages.\n");
 			return -ENOMEM;
@@ -73,13 +68,8 @@
 					&buf->dma_attrs);
 		if (!buf->kvaddr) {
 			DRM_ERROR("failed to allocate buffer.\n");
-<<<<<<< HEAD
-			kfree(buf->pages);
-			return -ENOMEM;
-=======
 			ret = -ENOMEM;
 			goto err_free;
->>>>>>> d0e0ac97
 		}
 
 		start_addr = buf->dma_addr;
@@ -120,9 +110,6 @@
 	if (!is_drm_iommu_supported(dev))
 		drm_free_large(buf->pages);
 
-	if (!is_drm_iommu_supported(dev))
-		kfree(buf->pages);
-
 	return ret;
 }
 
@@ -146,11 +133,7 @@
 	if (!is_drm_iommu_supported(dev)) {
 		dma_free_attrs(dev->dev, buf->size, buf->kvaddr,
 				(dma_addr_t)buf->dma_addr, &buf->dma_attrs);
-<<<<<<< HEAD
-		kfree(buf->pages);
-=======
 		drm_free_large(buf->pages);
->>>>>>> d0e0ac97
 	} else
 		dma_free_attrs(dev->dev, buf->size, buf->pages,
 				(dma_addr_t)buf->dma_addr, &buf->dma_attrs);
