/* exynos_drm_buf.c
 *
 * Copyright (c) 2011 Samsung Electronics Co., Ltd.
 * Author: Inki Dae <inki.dae@samsung.com>
 *
 * Permission is hereby granted, free of charge, to any person obtaining a
 * copy of this software and associated documentation files (the "Software"),
 * to deal in the Software without restriction, including without limitation
 * the rights to use, copy, modify, merge, publish, distribute, sublicense,
 * and/or sell copies of the Software, and to permit persons to whom the
 * Software is furnished to do so, subject to the following conditions:
 *
 * The above copyright notice and this permission notice (including the next
 * paragraph) shall be included in all copies or substantial portions of the
 * Software.
 *
 * THE SOFTWARE IS PROVIDED "AS IS", WITHOUT WARRANTY OF ANY KIND, EXPRESS OR
 * IMPLIED, INCLUDING BUT NOT LIMITED TO THE WARRANTIES OF MERCHANTABILITY,
 * FITNESS FOR A PARTICULAR PURPOSE AND NONINFRINGEMENT.  IN NO EVENT SHALL
 * VA LINUX SYSTEMS AND/OR ITS SUPPLIERS BE LIABLE FOR ANY CLAIM, DAMAGES OR
 * OTHER LIABILITY, WHETHER IN AN ACTION OF CONTRACT, TORT OR OTHERWISE,
 * ARISING FROM, OUT OF OR IN CONNECTION WITH THE SOFTWARE OR THE USE OR
 * OTHER DEALINGS IN THE SOFTWARE.
 */

#include "drmP.h"
#include "drm.h"

#include "exynos_drm_drv.h"
#include "exynos_drm_gem.h"
#include "exynos_drm_buf.h"

static int lowlevel_buffer_allocate(struct drm_device *dev,
		struct exynos_drm_gem_buf *buffer)
{
	DRM_DEBUG_KMS("%s\n", __FILE__);

	buffer->kvaddr = dma_alloc_writecombine(dev->dev, buffer->size,
			&buffer->dma_addr, GFP_KERNEL);
	if (!buffer->kvaddr) {
		DRM_ERROR("failed to allocate buffer.\n");
		return -ENOMEM;
	}

	DRM_DEBUG_KMS("vaddr(0x%lx), dma_addr(0x%lx), size(0x%lx)\n",
			(unsigned long)buffer->kvaddr,
			(unsigned long)buffer->dma_addr,
			buffer->size);

	return 0;
}

static void lowlevel_buffer_deallocate(struct drm_device *dev,
		struct exynos_drm_gem_buf *buffer)
{
	DRM_DEBUG_KMS("%s.\n", __FILE__);

	if (buffer->dma_addr && buffer->size)
		dma_free_writecombine(dev->dev, buffer->size, buffer->kvaddr,
				(dma_addr_t)buffer->dma_addr);
	else
		DRM_DEBUG_KMS("buffer data are invalid.\n");
}

struct exynos_drm_gem_buf *exynos_drm_buf_create(struct drm_device *dev,
		unsigned int size)
{
	struct exynos_drm_gem_buf *buffer;

	DRM_DEBUG_KMS("%s.\n", __FILE__);
	DRM_DEBUG_KMS("desired size = 0x%x\n", size);

	buffer = kzalloc(sizeof(*buffer), GFP_KERNEL);
	if (!buffer) {
		DRM_ERROR("failed to allocate exynos_drm_gem_buf.\n");
<<<<<<< HEAD
		return ERR_PTR(-ENOMEM);
=======
		return NULL;
>>>>>>> dcd6c922
	}

	buffer->size = size;

	/*
	 * allocate memory region with size and set the memory information
	 * to vaddr and dma_addr of a buffer object.
	 */
	if (lowlevel_buffer_allocate(dev, buffer) < 0) {
		kfree(buffer);
<<<<<<< HEAD
		buffer = NULL;
		return ERR_PTR(-ENOMEM);
=======
		return NULL;
>>>>>>> dcd6c922
	}

	return buffer;
}

void exynos_drm_buf_destroy(struct drm_device *dev,
		struct exynos_drm_gem_buf *buffer)
{
	DRM_DEBUG_KMS("%s.\n", __FILE__);

	if (!buffer) {
		DRM_DEBUG_KMS("buffer is null.\n");
		return;
	}

	lowlevel_buffer_deallocate(dev, buffer);

	kfree(buffer);
	buffer = NULL;
}

MODULE_AUTHOR("Inki Dae <inki.dae@samsung.com>");
MODULE_DESCRIPTION("Samsung SoC DRM Buffer Management Module");
MODULE_LICENSE("GPL");<|MERGE_RESOLUTION|>--- conflicted
+++ resolved
@@ -73,11 +73,7 @@
 	buffer = kzalloc(sizeof(*buffer), GFP_KERNEL);
 	if (!buffer) {
 		DRM_ERROR("failed to allocate exynos_drm_gem_buf.\n");
-<<<<<<< HEAD
-		return ERR_PTR(-ENOMEM);
-=======
 		return NULL;
->>>>>>> dcd6c922
 	}
 
 	buffer->size = size;
@@ -88,12 +84,7 @@
 	 */
 	if (lowlevel_buffer_allocate(dev, buffer) < 0) {
 		kfree(buffer);
-<<<<<<< HEAD
-		buffer = NULL;
-		return ERR_PTR(-ENOMEM);
-=======
 		return NULL;
->>>>>>> dcd6c922
 	}
 
 	return buffer;
