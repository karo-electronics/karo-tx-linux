--- conflicted
+++ resolved
@@ -88,15 +88,6 @@
 
 	/* pin buffer into GTT */
 	ret = radeon_bo_pin(bo, RADEON_GEM_DOMAIN_GTT, NULL);
-<<<<<<< HEAD
-	if (ret) {
-		radeon_bo_unreserve(bo);
-		return ret;
-	}
-	radeon_bo_unreserve(bo);
-
-	return 0;
-=======
 	radeon_bo_unreserve(bo);
 	return ret;
 }
@@ -112,5 +103,4 @@
 
 	radeon_bo_unpin(bo);
 	radeon_bo_unreserve(bo);
->>>>>>> d0e0ac97
 }