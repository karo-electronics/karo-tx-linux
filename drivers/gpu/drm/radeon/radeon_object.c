--- conflicted
+++ resolved
@@ -322,13 +322,8 @@
 {
 	/* Add an MTRR for the VRAM */
 	if (!rdev->fastfb_working) {
-<<<<<<< HEAD
-		rdev->mc.vram_mtrr = mtrr_add(rdev->mc.aper_base, rdev->mc.aper_size,
-			MTRR_TYPE_WRCOMB, 1);
-=======
 		rdev->mc.vram_mtrr = arch_phys_wc_add(rdev->mc.aper_base,
 						      rdev->mc.aper_size);
->>>>>>> d0e0ac97
 	}
 	DRM_INFO("Detected VRAM RAM=%lluM, BAR=%lluM\n",
 		rdev->mc.mc_vram_size >> 20,
@@ -354,12 +349,8 @@
 	}
 }
 
-<<<<<<< HEAD
-int radeon_bo_list_validate(struct list_head *head, int ring)
-=======
 int radeon_bo_list_validate(struct ww_acquire_ctx *ticket,
 			    struct list_head *head, int ring)
->>>>>>> d0e0ac97
 {
 	struct radeon_bo_list *lobj;
 	struct radeon_bo *bo;
