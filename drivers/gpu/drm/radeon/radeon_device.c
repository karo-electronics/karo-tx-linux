/*
 * Copyright 2008 Advanced Micro Devices, Inc.
 * Copyright 2008 Red Hat Inc.
 * Copyright 2009 Jerome Glisse.
 *
 * Permission is hereby granted, free of charge, to any person obtaining a
 * copy of this software and associated documentation files (the "Software"),
 * to deal in the Software without restriction, including without limitation
 * the rights to use, copy, modify, merge, publish, distribute, sublicense,
 * and/or sell copies of the Software, and to permit persons to whom the
 * Software is furnished to do so, subject to the following conditions:
 *
 * The above copyright notice and this permission notice shall be included in
 * all copies or substantial portions of the Software.
 *
 * THE SOFTWARE IS PROVIDED "AS IS", WITHOUT WARRANTY OF ANY KIND, EXPRESS OR
 * IMPLIED, INCLUDING BUT NOT LIMITED TO THE WARRANTIES OF MERCHANTABILITY,
 * FITNESS FOR A PARTICULAR PURPOSE AND NONINFRINGEMENT.  IN NO EVENT SHALL
 * THE COPYRIGHT HOLDER(S) OR AUTHOR(S) BE LIABLE FOR ANY CLAIM, DAMAGES OR
 * OTHER LIABILITY, WHETHER IN AN ACTION OF CONTRACT, TORT OR OTHERWISE,
 * ARISING FROM, OUT OF OR IN CONNECTION WITH THE SOFTWARE OR THE USE OR
 * OTHER DEALINGS IN THE SOFTWARE.
 *
 * Authors: Dave Airlie
 *          Alex Deucher
 *          Jerome Glisse
 */
#include <linux/console.h>
#include <linux/slab.h>
#include <drm/drmP.h>
#include <drm/drm_crtc_helper.h>
#include <drm/radeon_drm.h>
#include <linux/vgaarb.h>
#include <linux/vga_switcheroo.h>
#include <linux/efi.h>
#include "radeon_reg.h"
#include "radeon.h"
#include "atom.h"

static const char radeon_family_name[][16] = {
	"R100",
	"RV100",
	"RS100",
	"RV200",
	"RS200",
	"R200",
	"RV250",
	"RS300",
	"RV280",
	"R300",
	"R350",
	"RV350",
	"RV380",
	"R420",
	"R423",
	"RV410",
	"RS400",
	"RS480",
	"RS600",
	"RS690",
	"RS740",
	"RV515",
	"R520",
	"RV530",
	"RV560",
	"RV570",
	"R580",
	"R600",
	"RV610",
	"RV630",
	"RV670",
	"RV620",
	"RV635",
	"RS780",
	"RS880",
	"RV770",
	"RV730",
	"RV710",
	"RV740",
	"CEDAR",
	"REDWOOD",
	"JUNIPER",
	"CYPRESS",
	"HEMLOCK",
	"PALM",
	"SUMO",
	"SUMO2",
	"BARTS",
	"TURKS",
	"CAICOS",
	"CAYMAN",
	"ARUBA",
	"TAHITI",
	"PITCAIRN",
	"VERDE",
	"OLAND",
	"HAINAN",
<<<<<<< HEAD
=======
	"BONAIRE",
	"KAVERI",
	"KABINI",
>>>>>>> d0e0ac97
	"LAST",
};

/**
 * radeon_program_register_sequence - program an array of registers.
 *
 * @rdev: radeon_device pointer
 * @registers: pointer to the register array
 * @array_size: size of the register array
 *
 * Programs an array or registers with and and or masks.
 * This is a helper for setting golden registers.
 */
void radeon_program_register_sequence(struct radeon_device *rdev,
				      const u32 *registers,
				      const u32 array_size)
{
	u32 tmp, reg, and_mask, or_mask;
	int i;

	if (array_size % 3)
		return;

	for (i = 0; i < array_size; i +=3) {
		reg = registers[i + 0];
		and_mask = registers[i + 1];
		or_mask = registers[i + 2];

		if (and_mask == 0xffffffff) {
			tmp = or_mask;
		} else {
			tmp = RREG32(reg);
			tmp &= ~and_mask;
			tmp |= or_mask;
		}
		WREG32(reg, tmp);
	}
}

/**
 * radeon_surface_init - Clear GPU surface registers.
 *
 * @rdev: radeon_device pointer
 *
 * Clear GPU surface registers (r1xx-r5xx).
 */
void radeon_surface_init(struct radeon_device *rdev)
{
	/* FIXME: check this out */
	if (rdev->family < CHIP_R600) {
		int i;

		for (i = 0; i < RADEON_GEM_MAX_SURFACES; i++) {
			if (rdev->surface_regs[i].bo)
				radeon_bo_get_surface_reg(rdev->surface_regs[i].bo);
			else
				radeon_clear_surface_reg(rdev, i);
		}
		/* enable surfaces */
		WREG32(RADEON_SURFACE_CNTL, 0);
	}
}

/*
 * GPU scratch registers helpers function.
 */
/**
 * radeon_scratch_init - Init scratch register driver information.
 *
 * @rdev: radeon_device pointer
 *
 * Init CP scratch register driver information (r1xx-r5xx)
 */
void radeon_scratch_init(struct radeon_device *rdev)
{
	int i;

	/* FIXME: check this out */
	if (rdev->family < CHIP_R300) {
		rdev->scratch.num_reg = 5;
	} else {
		rdev->scratch.num_reg = 7;
	}
	rdev->scratch.reg_base = RADEON_SCRATCH_REG0;
	for (i = 0; i < rdev->scratch.num_reg; i++) {
		rdev->scratch.free[i] = true;
		rdev->scratch.reg[i] = rdev->scratch.reg_base + (i * 4);
	}
}

/**
 * radeon_scratch_get - Allocate a scratch register
 *
 * @rdev: radeon_device pointer
 * @reg: scratch register mmio offset
 *
 * Allocate a CP scratch register for use by the driver (all asics).
 * Returns 0 on success or -EINVAL on failure.
 */
int radeon_scratch_get(struct radeon_device *rdev, uint32_t *reg)
{
	int i;

	for (i = 0; i < rdev->scratch.num_reg; i++) {
		if (rdev->scratch.free[i]) {
			rdev->scratch.free[i] = false;
			*reg = rdev->scratch.reg[i];
			return 0;
		}
	}
	return -EINVAL;
}

/**
 * radeon_scratch_free - Free a scratch register
 *
 * @rdev: radeon_device pointer
 * @reg: scratch register mmio offset
 *
 * Free a CP scratch register allocated for use by the driver (all asics)
 */
void radeon_scratch_free(struct radeon_device *rdev, uint32_t reg)
{
	int i;

	for (i = 0; i < rdev->scratch.num_reg; i++) {
		if (rdev->scratch.reg[i] == reg) {
			rdev->scratch.free[i] = true;
			return;
		}
	}
}

/*
 * GPU doorbell aperture helpers function.
 */
/**
 * radeon_doorbell_init - Init doorbell driver information.
 *
 * @rdev: radeon_device pointer
 *
 * Init doorbell driver information (CIK)
 * Returns 0 on success, error on failure.
 */
int radeon_doorbell_init(struct radeon_device *rdev)
{
	int i;

	/* doorbell bar mapping */
	rdev->doorbell.base = pci_resource_start(rdev->pdev, 2);
	rdev->doorbell.size = pci_resource_len(rdev->pdev, 2);

	/* limit to 4 MB for now */
	if (rdev->doorbell.size > (4 * 1024 * 1024))
		rdev->doorbell.size = 4 * 1024 * 1024;

	rdev->doorbell.ptr = ioremap(rdev->doorbell.base, rdev->doorbell.size);
	if (rdev->doorbell.ptr == NULL) {
		return -ENOMEM;
	}
	DRM_INFO("doorbell mmio base: 0x%08X\n", (uint32_t)rdev->doorbell.base);
	DRM_INFO("doorbell mmio size: %u\n", (unsigned)rdev->doorbell.size);

	rdev->doorbell.num_pages = rdev->doorbell.size / PAGE_SIZE;

	for (i = 0; i < rdev->doorbell.num_pages; i++) {
		rdev->doorbell.free[i] = true;
	}
	return 0;
}

/**
 * radeon_doorbell_fini - Tear down doorbell driver information.
 *
 * @rdev: radeon_device pointer
 *
 * Tear down doorbell driver information (CIK)
 */
void radeon_doorbell_fini(struct radeon_device *rdev)
{
	iounmap(rdev->doorbell.ptr);
	rdev->doorbell.ptr = NULL;
}

/**
 * radeon_doorbell_get - Allocate a doorbell page
 *
 * @rdev: radeon_device pointer
 * @doorbell: doorbell page number
 *
 * Allocate a doorbell page for use by the driver (all asics).
 * Returns 0 on success or -EINVAL on failure.
 */
int radeon_doorbell_get(struct radeon_device *rdev, u32 *doorbell)
{
	int i;

	for (i = 0; i < rdev->doorbell.num_pages; i++) {
		if (rdev->doorbell.free[i]) {
			rdev->doorbell.free[i] = false;
			*doorbell = i;
			return 0;
		}
	}
	return -EINVAL;
}

/**
 * radeon_doorbell_free - Free a doorbell page
 *
 * @rdev: radeon_device pointer
 * @doorbell: doorbell page number
 *
 * Free a doorbell page allocated for use by the driver (all asics)
 */
void radeon_doorbell_free(struct radeon_device *rdev, u32 doorbell)
{
	if (doorbell < rdev->doorbell.num_pages)
		rdev->doorbell.free[doorbell] = true;
}

/*
 * radeon_wb_*()
 * Writeback is the the method by which the the GPU updates special pages
 * in memory with the status of certain GPU events (fences, ring pointers,
 * etc.).
 */

/**
 * radeon_wb_disable - Disable Writeback
 *
 * @rdev: radeon_device pointer
 *
 * Disables Writeback (all asics).  Used for suspend.
 */
void radeon_wb_disable(struct radeon_device *rdev)
{
	rdev->wb.enabled = false;
}

/**
 * radeon_wb_fini - Disable Writeback and free memory
 *
 * @rdev: radeon_device pointer
 *
 * Disables Writeback and frees the Writeback memory (all asics).
 * Used at driver shutdown.
 */
void radeon_wb_fini(struct radeon_device *rdev)
{
	radeon_wb_disable(rdev);
	if (rdev->wb.wb_obj) {
		if (!radeon_bo_reserve(rdev->wb.wb_obj, false)) {
			radeon_bo_kunmap(rdev->wb.wb_obj);
			radeon_bo_unpin(rdev->wb.wb_obj);
			radeon_bo_unreserve(rdev->wb.wb_obj);
		}
		radeon_bo_unref(&rdev->wb.wb_obj);
		rdev->wb.wb = NULL;
		rdev->wb.wb_obj = NULL;
	}
}

/**
 * radeon_wb_init- Init Writeback driver info and allocate memory
 *
 * @rdev: radeon_device pointer
 *
 * Disables Writeback and frees the Writeback memory (all asics).
 * Used at driver startup.
 * Returns 0 on success or an -error on failure.
 */
int radeon_wb_init(struct radeon_device *rdev)
{
	int r;

	if (rdev->wb.wb_obj == NULL) {
		r = radeon_bo_create(rdev, RADEON_GPU_PAGE_SIZE, PAGE_SIZE, true,
				     RADEON_GEM_DOMAIN_GTT, NULL, &rdev->wb.wb_obj);
		if (r) {
			dev_warn(rdev->dev, "(%d) create WB bo failed\n", r);
			return r;
		}
		r = radeon_bo_reserve(rdev->wb.wb_obj, false);
		if (unlikely(r != 0)) {
			radeon_wb_fini(rdev);
			return r;
		}
		r = radeon_bo_pin(rdev->wb.wb_obj, RADEON_GEM_DOMAIN_GTT,
				&rdev->wb.gpu_addr);
		if (r) {
			radeon_bo_unreserve(rdev->wb.wb_obj);
			dev_warn(rdev->dev, "(%d) pin WB bo failed\n", r);
			radeon_wb_fini(rdev);
			return r;
		}
		r = radeon_bo_kmap(rdev->wb.wb_obj, (void **)&rdev->wb.wb);
		radeon_bo_unreserve(rdev->wb.wb_obj);
		if (r) {
			dev_warn(rdev->dev, "(%d) map WB bo failed\n", r);
			radeon_wb_fini(rdev);
			return r;
		}
	}

	/* clear wb memory */
	memset((char *)rdev->wb.wb, 0, RADEON_GPU_PAGE_SIZE);
	/* disable event_write fences */
	rdev->wb.use_event = false;
	/* disabled via module param */
	if (radeon_no_wb == 1) {
		rdev->wb.enabled = false;
	} else {
		if (rdev->flags & RADEON_IS_AGP) {
			/* often unreliable on AGP */
			rdev->wb.enabled = false;
		} else if (rdev->family < CHIP_R300) {
			/* often unreliable on pre-r300 */
			rdev->wb.enabled = false;
		} else {
			rdev->wb.enabled = true;
			/* event_write fences are only available on r600+ */
			if (rdev->family >= CHIP_R600) {
				rdev->wb.use_event = true;
			}
		}
	}
	/* always use writeback/events on NI, APUs */
	if (rdev->family >= CHIP_PALM) {
		rdev->wb.enabled = true;
		rdev->wb.use_event = true;
	}

	dev_info(rdev->dev, "WB %sabled\n", rdev->wb.enabled ? "en" : "dis");

	return 0;
}

/**
 * radeon_vram_location - try to find VRAM location
 * @rdev: radeon device structure holding all necessary informations
 * @mc: memory controller structure holding memory informations
 * @base: base address at which to put VRAM
 *
 * Function will place try to place VRAM at base address provided
 * as parameter (which is so far either PCI aperture address or
 * for IGP TOM base address).
 *
 * If there is not enough space to fit the unvisible VRAM in the 32bits
 * address space then we limit the VRAM size to the aperture.
 *
 * If we are using AGP and if the AGP aperture doesn't allow us to have
 * room for all the VRAM than we restrict the VRAM to the PCI aperture
 * size and print a warning.
 *
 * This function will never fails, worst case are limiting VRAM.
 *
 * Note: GTT start, end, size should be initialized before calling this
 * function on AGP platform.
 *
 * Note: We don't explicitly enforce VRAM start to be aligned on VRAM size,
 * this shouldn't be a problem as we are using the PCI aperture as a reference.
 * Otherwise this would be needed for rv280, all r3xx, and all r4xx, but
 * not IGP.
 *
 * Note: we use mc_vram_size as on some board we need to program the mc to
 * cover the whole aperture even if VRAM size is inferior to aperture size
 * Novell bug 204882 + along with lots of ubuntu ones
 *
 * Note: when limiting vram it's safe to overwritte real_vram_size because
 * we are not in case where real_vram_size is inferior to mc_vram_size (ie
 * note afected by bogus hw of Novell bug 204882 + along with lots of ubuntu
 * ones)
 *
 * Note: IGP TOM addr should be the same as the aperture addr, we don't
 * explicitly check for that thought.
 *
 * FIXME: when reducing VRAM size align new size on power of 2.
 */
void radeon_vram_location(struct radeon_device *rdev, struct radeon_mc *mc, u64 base)
{
	uint64_t limit = (uint64_t)radeon_vram_limit << 20;

	mc->vram_start = base;
	if (mc->mc_vram_size > (rdev->mc.mc_mask - base + 1)) {
		dev_warn(rdev->dev, "limiting VRAM to PCI aperture size\n");
		mc->real_vram_size = mc->aper_size;
		mc->mc_vram_size = mc->aper_size;
	}
	mc->vram_end = mc->vram_start + mc->mc_vram_size - 1;
	if (rdev->flags & RADEON_IS_AGP && mc->vram_end > mc->gtt_start && mc->vram_start <= mc->gtt_end) {
		dev_warn(rdev->dev, "limiting VRAM to PCI aperture size\n");
		mc->real_vram_size = mc->aper_size;
		mc->mc_vram_size = mc->aper_size;
	}
	mc->vram_end = mc->vram_start + mc->mc_vram_size - 1;
	if (limit && limit < mc->real_vram_size)
		mc->real_vram_size = limit;
	dev_info(rdev->dev, "VRAM: %lluM 0x%016llX - 0x%016llX (%lluM used)\n",
			mc->mc_vram_size >> 20, mc->vram_start,
			mc->vram_end, mc->real_vram_size >> 20);
}

/**
 * radeon_gtt_location - try to find GTT location
 * @rdev: radeon device structure holding all necessary informations
 * @mc: memory controller structure holding memory informations
 *
 * Function will place try to place GTT before or after VRAM.
 *
 * If GTT size is bigger than space left then we ajust GTT size.
 * Thus function will never fails.
 *
 * FIXME: when reducing GTT size align new size on power of 2.
 */
void radeon_gtt_location(struct radeon_device *rdev, struct radeon_mc *mc)
{
	u64 size_af, size_bf;

	size_af = ((rdev->mc.mc_mask - mc->vram_end) + mc->gtt_base_align) & ~mc->gtt_base_align;
	size_bf = mc->vram_start & ~mc->gtt_base_align;
	if (size_bf > size_af) {
		if (mc->gtt_size > size_bf) {
			dev_warn(rdev->dev, "limiting GTT\n");
			mc->gtt_size = size_bf;
		}
		mc->gtt_start = (mc->vram_start & ~mc->gtt_base_align) - mc->gtt_size;
	} else {
		if (mc->gtt_size > size_af) {
			dev_warn(rdev->dev, "limiting GTT\n");
			mc->gtt_size = size_af;
		}
		mc->gtt_start = (mc->vram_end + 1 + mc->gtt_base_align) & ~mc->gtt_base_align;
	}
	mc->gtt_end = mc->gtt_start + mc->gtt_size - 1;
	dev_info(rdev->dev, "GTT: %lluM 0x%016llX - 0x%016llX\n",
			mc->gtt_size >> 20, mc->gtt_start, mc->gtt_end);
}

/*
 * GPU helpers function.
 */
/**
 * radeon_card_posted - check if the hw has already been initialized
 *
 * @rdev: radeon_device pointer
 *
 * Check if the asic has been initialized (all asics).
 * Used at driver startup.
 * Returns true if initialized or false if not.
 */
bool radeon_card_posted(struct radeon_device *rdev)
{
	uint32_t reg;

	/* required for EFI mode on macbook2,1 which uses an r5xx asic */
	if (efi_enabled(EFI_BOOT) &&
	    (rdev->pdev->subsystem_vendor == PCI_VENDOR_ID_APPLE) &&
	    (rdev->family < CHIP_R600))
		return false;

	if (ASIC_IS_NODCE(rdev))
		goto check_memsize;

	/* first check CRTCs */
	if (ASIC_IS_DCE4(rdev)) {
		reg = RREG32(EVERGREEN_CRTC_CONTROL + EVERGREEN_CRTC0_REGISTER_OFFSET) |
			RREG32(EVERGREEN_CRTC_CONTROL + EVERGREEN_CRTC1_REGISTER_OFFSET);
			if (rdev->num_crtc >= 4) {
				reg |= RREG32(EVERGREEN_CRTC_CONTROL + EVERGREEN_CRTC2_REGISTER_OFFSET) |
					RREG32(EVERGREEN_CRTC_CONTROL + EVERGREEN_CRTC3_REGISTER_OFFSET);
			}
			if (rdev->num_crtc >= 6) {
				reg |= RREG32(EVERGREEN_CRTC_CONTROL + EVERGREEN_CRTC4_REGISTER_OFFSET) |
					RREG32(EVERGREEN_CRTC_CONTROL + EVERGREEN_CRTC5_REGISTER_OFFSET);
			}
		if (reg & EVERGREEN_CRTC_MASTER_EN)
			return true;
	} else if (ASIC_IS_AVIVO(rdev)) {
		reg = RREG32(AVIVO_D1CRTC_CONTROL) |
		      RREG32(AVIVO_D2CRTC_CONTROL);
		if (reg & AVIVO_CRTC_EN) {
			return true;
		}
	} else {
		reg = RREG32(RADEON_CRTC_GEN_CNTL) |
		      RREG32(RADEON_CRTC2_GEN_CNTL);
		if (reg & RADEON_CRTC_EN) {
			return true;
		}
	}

check_memsize:
	/* then check MEM_SIZE, in case the crtcs are off */
	if (rdev->family >= CHIP_R600)
		reg = RREG32(R600_CONFIG_MEMSIZE);
	else
		reg = RREG32(RADEON_CONFIG_MEMSIZE);

	if (reg)
		return true;

	return false;

}

/**
 * radeon_update_bandwidth_info - update display bandwidth params
 *
 * @rdev: radeon_device pointer
 *
 * Used when sclk/mclk are switched or display modes are set.
 * params are used to calculate display watermarks (all asics)
 */
void radeon_update_bandwidth_info(struct radeon_device *rdev)
{
	fixed20_12 a;
	u32 sclk = rdev->pm.current_sclk;
	u32 mclk = rdev->pm.current_mclk;

	/* sclk/mclk in Mhz */
	a.full = dfixed_const(100);
	rdev->pm.sclk.full = dfixed_const(sclk);
	rdev->pm.sclk.full = dfixed_div(rdev->pm.sclk, a);
	rdev->pm.mclk.full = dfixed_const(mclk);
	rdev->pm.mclk.full = dfixed_div(rdev->pm.mclk, a);

	if (rdev->flags & RADEON_IS_IGP) {
		a.full = dfixed_const(16);
		/* core_bandwidth = sclk(Mhz) * 16 */
		rdev->pm.core_bandwidth.full = dfixed_div(rdev->pm.sclk, a);
	}
}

/**
 * radeon_boot_test_post_card - check and possibly initialize the hw
 *
 * @rdev: radeon_device pointer
 *
 * Check if the asic is initialized and if not, attempt to initialize
 * it (all asics).
 * Returns true if initialized or false if not.
 */
bool radeon_boot_test_post_card(struct radeon_device *rdev)
{
	if (radeon_card_posted(rdev))
		return true;

	if (rdev->bios) {
		DRM_INFO("GPU not posted. posting now...\n");
		if (rdev->is_atom_bios)
			atom_asic_init(rdev->mode_info.atom_context);
		else
			radeon_combios_asic_init(rdev->ddev);
		return true;
	} else {
		dev_err(rdev->dev, "Card not posted and no BIOS - ignoring\n");
		return false;
	}
}

/**
 * radeon_dummy_page_init - init dummy page used by the driver
 *
 * @rdev: radeon_device pointer
 *
 * Allocate the dummy page used by the driver (all asics).
 * This dummy page is used by the driver as a filler for gart entries
 * when pages are taken out of the GART
 * Returns 0 on sucess, -ENOMEM on failure.
 */
int radeon_dummy_page_init(struct radeon_device *rdev)
{
	if (rdev->dummy_page.page)
		return 0;
	rdev->dummy_page.page = alloc_page(GFP_DMA32 | GFP_KERNEL | __GFP_ZERO);
	if (rdev->dummy_page.page == NULL)
		return -ENOMEM;
	rdev->dummy_page.addr = pci_map_page(rdev->pdev, rdev->dummy_page.page,
					0, PAGE_SIZE, PCI_DMA_BIDIRECTIONAL);
	if (pci_dma_mapping_error(rdev->pdev, rdev->dummy_page.addr)) {
		dev_err(&rdev->pdev->dev, "Failed to DMA MAP the dummy page\n");
		__free_page(rdev->dummy_page.page);
		rdev->dummy_page.page = NULL;
		return -ENOMEM;
	}
	return 0;
}

/**
 * radeon_dummy_page_fini - free dummy page used by the driver
 *
 * @rdev: radeon_device pointer
 *
 * Frees the dummy page used by the driver (all asics).
 */
void radeon_dummy_page_fini(struct radeon_device *rdev)
{
	if (rdev->dummy_page.page == NULL)
		return;
	pci_unmap_page(rdev->pdev, rdev->dummy_page.addr,
			PAGE_SIZE, PCI_DMA_BIDIRECTIONAL);
	__free_page(rdev->dummy_page.page);
	rdev->dummy_page.page = NULL;
}


/* ATOM accessor methods */
/*
 * ATOM is an interpreted byte code stored in tables in the vbios.  The
 * driver registers callbacks to access registers and the interpreter
 * in the driver parses the tables and executes then to program specific
 * actions (set display modes, asic init, etc.).  See radeon_atombios.c,
 * atombios.h, and atom.c
 */

/**
 * cail_pll_read - read PLL register
 *
 * @info: atom card_info pointer
 * @reg: PLL register offset
 *
 * Provides a PLL register accessor for the atom interpreter (r4xx+).
 * Returns the value of the PLL register.
 */
static uint32_t cail_pll_read(struct card_info *info, uint32_t reg)
{
	struct radeon_device *rdev = info->dev->dev_private;
	uint32_t r;

	r = rdev->pll_rreg(rdev, reg);
	return r;
}

/**
 * cail_pll_write - write PLL register
 *
 * @info: atom card_info pointer
 * @reg: PLL register offset
 * @val: value to write to the pll register
 *
 * Provides a PLL register accessor for the atom interpreter (r4xx+).
 */
static void cail_pll_write(struct card_info *info, uint32_t reg, uint32_t val)
{
	struct radeon_device *rdev = info->dev->dev_private;

	rdev->pll_wreg(rdev, reg, val);
}

/**
 * cail_mc_read - read MC (Memory Controller) register
 *
 * @info: atom card_info pointer
 * @reg: MC register offset
 *
 * Provides an MC register accessor for the atom interpreter (r4xx+).
 * Returns the value of the MC register.
 */
static uint32_t cail_mc_read(struct card_info *info, uint32_t reg)
{
	struct radeon_device *rdev = info->dev->dev_private;
	uint32_t r;

	r = rdev->mc_rreg(rdev, reg);
	return r;
}

/**
 * cail_mc_write - write MC (Memory Controller) register
 *
 * @info: atom card_info pointer
 * @reg: MC register offset
 * @val: value to write to the pll register
 *
 * Provides a MC register accessor for the atom interpreter (r4xx+).
 */
static void cail_mc_write(struct card_info *info, uint32_t reg, uint32_t val)
{
	struct radeon_device *rdev = info->dev->dev_private;

	rdev->mc_wreg(rdev, reg, val);
}

/**
 * cail_reg_write - write MMIO register
 *
 * @info: atom card_info pointer
 * @reg: MMIO register offset
 * @val: value to write to the pll register
 *
 * Provides a MMIO register accessor for the atom interpreter (r4xx+).
 */
static void cail_reg_write(struct card_info *info, uint32_t reg, uint32_t val)
{
	struct radeon_device *rdev = info->dev->dev_private;

	WREG32(reg*4, val);
}

/**
 * cail_reg_read - read MMIO register
 *
 * @info: atom card_info pointer
 * @reg: MMIO register offset
 *
 * Provides an MMIO register accessor for the atom interpreter (r4xx+).
 * Returns the value of the MMIO register.
 */
static uint32_t cail_reg_read(struct card_info *info, uint32_t reg)
{
	struct radeon_device *rdev = info->dev->dev_private;
	uint32_t r;

	r = RREG32(reg*4);
	return r;
}

/**
 * cail_ioreg_write - write IO register
 *
 * @info: atom card_info pointer
 * @reg: IO register offset
 * @val: value to write to the pll register
 *
 * Provides a IO register accessor for the atom interpreter (r4xx+).
 */
static void cail_ioreg_write(struct card_info *info, uint32_t reg, uint32_t val)
{
	struct radeon_device *rdev = info->dev->dev_private;

	WREG32_IO(reg*4, val);
}

/**
 * cail_ioreg_read - read IO register
 *
 * @info: atom card_info pointer
 * @reg: IO register offset
 *
 * Provides an IO register accessor for the atom interpreter (r4xx+).
 * Returns the value of the IO register.
 */
static uint32_t cail_ioreg_read(struct card_info *info, uint32_t reg)
{
	struct radeon_device *rdev = info->dev->dev_private;
	uint32_t r;

	r = RREG32_IO(reg*4);
	return r;
}

/**
 * radeon_atombios_init - init the driver info and callbacks for atombios
 *
 * @rdev: radeon_device pointer
 *
 * Initializes the driver info and register access callbacks for the
 * ATOM interpreter (r4xx+).
 * Returns 0 on sucess, -ENOMEM on failure.
 * Called at driver startup.
 */
int radeon_atombios_init(struct radeon_device *rdev)
{
	struct card_info *atom_card_info =
	    kzalloc(sizeof(struct card_info), GFP_KERNEL);

	if (!atom_card_info)
		return -ENOMEM;

	rdev->mode_info.atom_card_info = atom_card_info;
	atom_card_info->dev = rdev->ddev;
	atom_card_info->reg_read = cail_reg_read;
	atom_card_info->reg_write = cail_reg_write;
	/* needed for iio ops */
	if (rdev->rio_mem) {
		atom_card_info->ioreg_read = cail_ioreg_read;
		atom_card_info->ioreg_write = cail_ioreg_write;
	} else {
		DRM_ERROR("Unable to find PCI I/O BAR; using MMIO for ATOM IIO\n");
		atom_card_info->ioreg_read = cail_reg_read;
		atom_card_info->ioreg_write = cail_reg_write;
	}
	atom_card_info->mc_read = cail_mc_read;
	atom_card_info->mc_write = cail_mc_write;
	atom_card_info->pll_read = cail_pll_read;
	atom_card_info->pll_write = cail_pll_write;

	rdev->mode_info.atom_context = atom_parse(atom_card_info, rdev->bios);
	if (!rdev->mode_info.atom_context) {
		radeon_atombios_fini(rdev);
		return -ENOMEM;
	}

	mutex_init(&rdev->mode_info.atom_context->mutex);
	radeon_atom_initialize_bios_scratch_regs(rdev->ddev);
	atom_allocate_fb_scratch(rdev->mode_info.atom_context);
	return 0;
}

/**
 * radeon_atombios_fini - free the driver info and callbacks for atombios
 *
 * @rdev: radeon_device pointer
 *
 * Frees the driver info and register access callbacks for the ATOM
 * interpreter (r4xx+).
 * Called at driver shutdown.
 */
void radeon_atombios_fini(struct radeon_device *rdev)
{
	if (rdev->mode_info.atom_context) {
		kfree(rdev->mode_info.atom_context->scratch);
	}
	kfree(rdev->mode_info.atom_context);
	rdev->mode_info.atom_context = NULL;
	kfree(rdev->mode_info.atom_card_info);
	rdev->mode_info.atom_card_info = NULL;
}

/* COMBIOS */
/*
 * COMBIOS is the bios format prior to ATOM. It provides
 * command tables similar to ATOM, but doesn't have a unified
 * parser.  See radeon_combios.c
 */

/**
 * radeon_combios_init - init the driver info for combios
 *
 * @rdev: radeon_device pointer
 *
 * Initializes the driver info for combios (r1xx-r3xx).
 * Returns 0 on sucess.
 * Called at driver startup.
 */
int radeon_combios_init(struct radeon_device *rdev)
{
	radeon_combios_initialize_bios_scratch_regs(rdev->ddev);
	return 0;
}

/**
 * radeon_combios_fini - free the driver info for combios
 *
 * @rdev: radeon_device pointer
 *
 * Frees the driver info for combios (r1xx-r3xx).
 * Called at driver shutdown.
 */
void radeon_combios_fini(struct radeon_device *rdev)
{
}

/* if we get transitioned to only one device, take VGA back */
/**
 * radeon_vga_set_decode - enable/disable vga decode
 *
 * @cookie: radeon_device pointer
 * @state: enable/disable vga decode
 *
 * Enable/disable vga decode (all asics).
 * Returns VGA resource flags.
 */
static unsigned int radeon_vga_set_decode(void *cookie, bool state)
{
	struct radeon_device *rdev = cookie;
	radeon_vga_set_state(rdev, state);
	if (state)
		return VGA_RSRC_LEGACY_IO | VGA_RSRC_LEGACY_MEM |
		       VGA_RSRC_NORMAL_IO | VGA_RSRC_NORMAL_MEM;
	else
		return VGA_RSRC_NORMAL_IO | VGA_RSRC_NORMAL_MEM;
}

/**
 * radeon_check_pot_argument - check that argument is a power of two
 *
 * @arg: value to check
 *
 * Validates that a certain argument is a power of two (all asics).
 * Returns true if argument is valid.
 */
static bool radeon_check_pot_argument(int arg)
{
	return (arg & (arg - 1)) == 0;
}

/**
 * radeon_check_arguments - validate module params
 *
 * @rdev: radeon_device pointer
 *
 * Validates certain module parameters and updates
 * the associated values used by the driver (all asics).
 */
static void radeon_check_arguments(struct radeon_device *rdev)
{
	/* vramlimit must be a power of two */
	if (!radeon_check_pot_argument(radeon_vram_limit)) {
		dev_warn(rdev->dev, "vram limit (%d) must be a power of 2\n",
				radeon_vram_limit);
		radeon_vram_limit = 0;
	}

	/* gtt size must be power of two and greater or equal to 32M */
	if (radeon_gart_size < 32) {
		dev_warn(rdev->dev, "gart size (%d) too small forcing to 512M\n",
				radeon_gart_size);
		radeon_gart_size = 512;

	} else if (!radeon_check_pot_argument(radeon_gart_size)) {
		dev_warn(rdev->dev, "gart size (%d) must be a power of 2\n",
				radeon_gart_size);
		radeon_gart_size = 512;
	}
	rdev->mc.gtt_size = (uint64_t)radeon_gart_size << 20;

	/* AGP mode can only be -1, 1, 2, 4, 8 */
	switch (radeon_agpmode) {
	case -1:
	case 0:
	case 1:
	case 2:
	case 4:
	case 8:
		break;
	default:
		dev_warn(rdev->dev, "invalid AGP mode %d (valid mode: "
				"-1, 0, 1, 2, 4, 8)\n", radeon_agpmode);
		radeon_agpmode = 0;
		break;
	}
}

/**
 * radeon_switcheroo_quirk_long_wakeup - return true if longer d3 delay is
 * needed for waking up.
 *
 * @pdev: pci dev pointer
 */
static bool radeon_switcheroo_quirk_long_wakeup(struct pci_dev *pdev)
{

	/* 6600m in a macbook pro */
	if (pdev->subsystem_vendor == PCI_VENDOR_ID_APPLE &&
	    pdev->subsystem_device == 0x00e2) {
		printk(KERN_INFO "radeon: quirking longer d3 wakeup delay\n");
		return true;
	}

	return false;
}

/**
 * radeon_switcheroo_set_state - set switcheroo state
 *
 * @pdev: pci dev pointer
 * @state: vga switcheroo state
 *
 * Callback for the switcheroo driver.  Suspends or resumes the
 * the asics before or after it is powered up using ACPI methods.
 */
static void radeon_switcheroo_set_state(struct pci_dev *pdev, enum vga_switcheroo_state state)
{
	struct drm_device *dev = pci_get_drvdata(pdev);
	pm_message_t pmm = { .event = PM_EVENT_SUSPEND };
	if (state == VGA_SWITCHEROO_ON) {
		unsigned d3_delay = dev->pdev->d3_delay;

		printk(KERN_INFO "radeon: switched on\n");
		/* don't suspend or resume card normally */
		dev->switch_power_state = DRM_SWITCH_POWER_CHANGING;

		if (d3_delay < 20 && radeon_switcheroo_quirk_long_wakeup(pdev))
			dev->pdev->d3_delay = 20;

		radeon_resume_kms(dev);

		dev->pdev->d3_delay = d3_delay;

		dev->switch_power_state = DRM_SWITCH_POWER_ON;
		drm_kms_helper_poll_enable(dev);
	} else {
		printk(KERN_INFO "radeon: switched off\n");
		drm_kms_helper_poll_disable(dev);
		dev->switch_power_state = DRM_SWITCH_POWER_CHANGING;
		radeon_suspend_kms(dev, pmm);
		dev->switch_power_state = DRM_SWITCH_POWER_OFF;
	}
}

/**
 * radeon_switcheroo_can_switch - see if switcheroo state can change
 *
 * @pdev: pci dev pointer
 *
 * Callback for the switcheroo driver.  Check of the switcheroo
 * state can be changed.
 * Returns true if the state can be changed, false if not.
 */
static bool radeon_switcheroo_can_switch(struct pci_dev *pdev)
{
	struct drm_device *dev = pci_get_drvdata(pdev);
	bool can_switch;

	spin_lock(&dev->count_lock);
	can_switch = (dev->open_count == 0);
	spin_unlock(&dev->count_lock);
	return can_switch;
}

static const struct vga_switcheroo_client_ops radeon_switcheroo_ops = {
	.set_gpu_state = radeon_switcheroo_set_state,
	.reprobe = NULL,
	.can_switch = radeon_switcheroo_can_switch,
};

/**
 * radeon_device_init - initialize the driver
 *
 * @rdev: radeon_device pointer
 * @pdev: drm dev pointer
 * @pdev: pci dev pointer
 * @flags: driver flags
 *
 * Initializes the driver info and hw (all asics).
 * Returns 0 for success or an error on failure.
 * Called at driver startup.
 */
int radeon_device_init(struct radeon_device *rdev,
		       struct drm_device *ddev,
		       struct pci_dev *pdev,
		       uint32_t flags)
{
	int r, i;
	int dma_bits;

	rdev->shutdown = false;
	rdev->dev = &pdev->dev;
	rdev->ddev = ddev;
	rdev->pdev = pdev;
	rdev->flags = flags;
	rdev->family = flags & RADEON_FAMILY_MASK;
	rdev->is_atom_bios = false;
	rdev->usec_timeout = RADEON_MAX_USEC_TIMEOUT;
	rdev->mc.gtt_size = radeon_gart_size * 1024 * 1024;
	rdev->accel_working = false;
	/* set up ring ids */
	for (i = 0; i < RADEON_NUM_RINGS; i++) {
		rdev->ring[i].idx = i;
	}

	DRM_INFO("initializing kernel modesetting (%s 0x%04X:0x%04X 0x%04X:0x%04X).\n",
		radeon_family_name[rdev->family], pdev->vendor, pdev->device,
		pdev->subsystem_vendor, pdev->subsystem_device);

	/* mutex initialization are all done here so we
	 * can recall function without having locking issues */
	mutex_init(&rdev->ring_lock);
	mutex_init(&rdev->dc_hw_i2c_mutex);
	atomic_set(&rdev->ih.lock, 0);
	mutex_init(&rdev->gem.mutex);
	mutex_init(&rdev->pm.mutex);
	mutex_init(&rdev->gpu_clock_mutex);
	init_rwsem(&rdev->pm.mclk_lock);
	init_rwsem(&rdev->exclusive_lock);
	init_waitqueue_head(&rdev->irq.vblank_queue);
	r = radeon_gem_init(rdev);
	if (r)
		return r;
	/* initialize vm here */
	mutex_init(&rdev->vm_manager.lock);
	/* Adjust VM size here.
	 * Currently set to 4GB ((1 << 20) 4k pages).
	 * Max GPUVM size for cayman and SI is 40 bits.
	 */
	rdev->vm_manager.max_pfn = 1 << 20;
	INIT_LIST_HEAD(&rdev->vm_manager.lru_vm);

	/* Set asic functions */
	r = radeon_asic_init(rdev);
	if (r)
		return r;
	radeon_check_arguments(rdev);

	/* all of the newer IGP chips have an internal gart
	 * However some rs4xx report as AGP, so remove that here.
	 */
	if ((rdev->family >= CHIP_RS400) &&
	    (rdev->flags & RADEON_IS_IGP)) {
		rdev->flags &= ~RADEON_IS_AGP;
	}

	if (rdev->flags & RADEON_IS_AGP && radeon_agpmode == -1) {
		radeon_agp_disable(rdev);
	}

	/* Set the internal MC address mask
	 * This is the max address of the GPU's
	 * internal address space.
	 */
	if (rdev->family >= CHIP_CAYMAN)
		rdev->mc.mc_mask = 0xffffffffffULL; /* 40 bit MC */
	else if (rdev->family >= CHIP_CEDAR)
		rdev->mc.mc_mask = 0xfffffffffULL; /* 36 bit MC */
	else
		rdev->mc.mc_mask = 0xffffffffULL; /* 32 bit MC */

	/* set DMA mask + need_dma32 flags.
	 * PCIE - can handle 40-bits.
	 * IGP - can handle 40-bits
	 * AGP - generally dma32 is safest
	 * PCI - dma32 for legacy pci gart, 40 bits on newer asics
	 */
	rdev->need_dma32 = false;
	if (rdev->flags & RADEON_IS_AGP)
		rdev->need_dma32 = true;
	if ((rdev->flags & RADEON_IS_PCI) &&
	    (rdev->family <= CHIP_RS740))
		rdev->need_dma32 = true;

	dma_bits = rdev->need_dma32 ? 32 : 40;
	r = pci_set_dma_mask(rdev->pdev, DMA_BIT_MASK(dma_bits));
	if (r) {
		rdev->need_dma32 = true;
		dma_bits = 32;
		printk(KERN_WARNING "radeon: No suitable DMA available.\n");
	}
	r = pci_set_consistent_dma_mask(rdev->pdev, DMA_BIT_MASK(dma_bits));
	if (r) {
		pci_set_consistent_dma_mask(rdev->pdev, DMA_BIT_MASK(32));
		printk(KERN_WARNING "radeon: No coherent DMA available.\n");
	}

	/* Registers mapping */
	/* TODO: block userspace mapping of io register */
	spin_lock_init(&rdev->mmio_idx_lock);
	if (rdev->family >= CHIP_BONAIRE) {
		rdev->rmmio_base = pci_resource_start(rdev->pdev, 5);
		rdev->rmmio_size = pci_resource_len(rdev->pdev, 5);
	} else {
		rdev->rmmio_base = pci_resource_start(rdev->pdev, 2);
		rdev->rmmio_size = pci_resource_len(rdev->pdev, 2);
	}
	rdev->rmmio = ioremap(rdev->rmmio_base, rdev->rmmio_size);
	if (rdev->rmmio == NULL) {
		return -ENOMEM;
	}
	DRM_INFO("register mmio base: 0x%08X\n", (uint32_t)rdev->rmmio_base);
	DRM_INFO("register mmio size: %u\n", (unsigned)rdev->rmmio_size);

	/* doorbell bar mapping */
	if (rdev->family >= CHIP_BONAIRE)
		radeon_doorbell_init(rdev);

	/* io port mapping */
	for (i = 0; i < DEVICE_COUNT_RESOURCE; i++) {
		if (pci_resource_flags(rdev->pdev, i) & IORESOURCE_IO) {
			rdev->rio_mem_size = pci_resource_len(rdev->pdev, i);
			rdev->rio_mem = pci_iomap(rdev->pdev, i, rdev->rio_mem_size);
			break;
		}
	}
	if (rdev->rio_mem == NULL)
		DRM_ERROR("Unable to find PCI I/O BAR\n");

	/* if we have > 1 VGA cards, then disable the radeon VGA resources */
	/* this will fail for cards that aren't VGA class devices, just
	 * ignore it */
	vga_client_register(rdev->pdev, rdev, NULL, radeon_vga_set_decode);
	vga_switcheroo_register_client(rdev->pdev, &radeon_switcheroo_ops);

	r = radeon_init(rdev);
	if (r)
		return r;

	r = radeon_ib_ring_tests(rdev);
	if (r)
		DRM_ERROR("ib ring test failed (%d).\n", r);

	r = radeon_gem_debugfs_init(rdev);
	if (r) {
		DRM_ERROR("registering gem debugfs failed (%d).\n", r);
	}

	if (rdev->flags & RADEON_IS_AGP && !rdev->accel_working) {
		/* Acceleration not working on AGP card try again
		 * with fallback to PCI or PCIE GART
		 */
		radeon_asic_reset(rdev);
		radeon_fini(rdev);
		radeon_agp_disable(rdev);
		r = radeon_init(rdev);
		if (r)
			return r;
	}
	if ((radeon_testing & 1)) {
		radeon_test_moves(rdev);
	}
	if ((radeon_testing & 2)) {
		radeon_test_syncing(rdev);
	}
	if (radeon_benchmarking) {
		radeon_benchmark(rdev, radeon_benchmarking);
	}
	return 0;
}

static void radeon_debugfs_remove_files(struct radeon_device *rdev);

/**
 * radeon_device_fini - tear down the driver
 *
 * @rdev: radeon_device pointer
 *
 * Tear down the driver info (all asics).
 * Called at driver shutdown.
 */
void radeon_device_fini(struct radeon_device *rdev)
{
	DRM_INFO("radeon: finishing device.\n");
	rdev->shutdown = true;
	/* evict vram memory */
	radeon_bo_evict_vram(rdev);
	radeon_fini(rdev);
	vga_switcheroo_unregister_client(rdev->pdev);
	vga_client_register(rdev->pdev, NULL, NULL, NULL);
	if (rdev->rio_mem)
		pci_iounmap(rdev->pdev, rdev->rio_mem);
	rdev->rio_mem = NULL;
	iounmap(rdev->rmmio);
	rdev->rmmio = NULL;
	if (rdev->family >= CHIP_BONAIRE)
		radeon_doorbell_fini(rdev);
	radeon_debugfs_remove_files(rdev);
}


/*
 * Suspend & resume.
 */
/**
 * radeon_suspend_kms - initiate device suspend
 *
 * @pdev: drm dev pointer
 * @state: suspend state
 *
 * Puts the hw in the suspend state (all asics).
 * Returns 0 for success or an error on failure.
 * Called at driver suspend.
 */
int radeon_suspend_kms(struct drm_device *dev, pm_message_t state)
{
	struct radeon_device *rdev;
	struct drm_crtc *crtc;
	struct drm_connector *connector;
	int i, r;
	bool force_completion = false;

	if (dev == NULL || dev->dev_private == NULL) {
		return -ENODEV;
	}
	if (state.event == PM_EVENT_PRETHAW) {
		return 0;
	}
	rdev = dev->dev_private;

	if (dev->switch_power_state == DRM_SWITCH_POWER_OFF)
		return 0;

	drm_kms_helper_poll_disable(dev);

	/* turn off display hw */
	list_for_each_entry(connector, &dev->mode_config.connector_list, head) {
		drm_helper_connector_dpms(connector, DRM_MODE_DPMS_OFF);
	}

	/* unpin the front buffers */
	list_for_each_entry(crtc, &dev->mode_config.crtc_list, head) {
		struct radeon_framebuffer *rfb = to_radeon_framebuffer(crtc->fb);
		struct radeon_bo *robj;

		if (rfb == NULL || rfb->obj == NULL) {
			continue;
		}
		robj = gem_to_radeon_bo(rfb->obj);
		/* don't unpin kernel fb objects */
		if (!radeon_fbdev_robj_is_fb(rdev, robj)) {
			r = radeon_bo_reserve(robj, false);
			if (r == 0) {
				radeon_bo_unpin(robj);
				radeon_bo_unreserve(robj);
			}
		}
	}
	/* evict vram memory */
	radeon_bo_evict_vram(rdev);

	mutex_lock(&rdev->ring_lock);
	/* wait for gpu to finish processing current batch */
	for (i = 0; i < RADEON_NUM_RINGS; i++) {
		r = radeon_fence_wait_empty_locked(rdev, i);
		if (r) {
			/* delay GPU reset to resume */
			force_completion = true;
		}
	}
	if (force_completion) {
		radeon_fence_driver_force_completion(rdev);
	}
	mutex_unlock(&rdev->ring_lock);

	radeon_save_bios_scratch_regs(rdev);

	radeon_pm_suspend(rdev);
	radeon_suspend(rdev);
	radeon_hpd_fini(rdev);
	/* evict remaining vram memory */
	radeon_bo_evict_vram(rdev);

	radeon_agp_suspend(rdev);

	pci_save_state(dev->pdev);
	if (state.event == PM_EVENT_SUSPEND) {
		/* Shut down the device */
		pci_disable_device(dev->pdev);
		pci_set_power_state(dev->pdev, PCI_D3hot);
	}
	console_lock();
	radeon_fbdev_set_suspend(rdev, 1);
	console_unlock();
	return 0;
}

/**
 * radeon_resume_kms - initiate device resume
 *
 * @pdev: drm dev pointer
 *
 * Bring the hw back to operating state (all asics).
 * Returns 0 for success or an error on failure.
 * Called at driver resume.
 */
int radeon_resume_kms(struct drm_device *dev)
{
	struct drm_connector *connector;
	struct radeon_device *rdev = dev->dev_private;
	int r;

	if (dev->switch_power_state == DRM_SWITCH_POWER_OFF)
		return 0;

	console_lock();
	pci_set_power_state(dev->pdev, PCI_D0);
	pci_restore_state(dev->pdev);
	if (pci_enable_device(dev->pdev)) {
		console_unlock();
		return -1;
	}
	/* resume AGP if in use */
	radeon_agp_resume(rdev);
	radeon_resume(rdev);

	r = radeon_ib_ring_tests(rdev);
	if (r)
		DRM_ERROR("ib ring test failed (%d).\n", r);

	radeon_pm_resume(rdev);
	radeon_restore_bios_scratch_regs(rdev);

	radeon_fbdev_set_suspend(rdev, 0);
	console_unlock();

	/* init dig PHYs, disp eng pll */
	if (rdev->is_atom_bios) {
		radeon_atom_encoder_init(rdev);
		radeon_atom_disp_eng_pll_init(rdev);
		/* turn on the BL */
		if (rdev->mode_info.bl_encoder) {
			u8 bl_level = radeon_get_backlight_level(rdev,
								 rdev->mode_info.bl_encoder);
			radeon_set_backlight_level(rdev, rdev->mode_info.bl_encoder,
						   bl_level);
		}
	}
	/* reset hpd state */
	radeon_hpd_init(rdev);
	/* blat the mode back in */
	drm_helper_resume_force_mode(dev);
	/* turn on display hw */
	list_for_each_entry(connector, &dev->mode_config.connector_list, head) {
		drm_helper_connector_dpms(connector, DRM_MODE_DPMS_ON);
	}

	drm_kms_helper_poll_enable(dev);
	return 0;
}

/**
 * radeon_gpu_reset - reset the asic
 *
 * @rdev: radeon device pointer
 *
 * Attempt the reset the GPU if it has hung (all asics).
 * Returns 0 for success or an error on failure.
 */
int radeon_gpu_reset(struct radeon_device *rdev)
{
	unsigned ring_sizes[RADEON_NUM_RINGS];
	uint32_t *ring_data[RADEON_NUM_RINGS];

	bool saved = false;

	int i, r;
	int resched;

	down_write(&rdev->exclusive_lock);
	radeon_save_bios_scratch_regs(rdev);
	/* block TTM */
	resched = ttm_bo_lock_delayed_workqueue(&rdev->mman.bdev);
	radeon_suspend(rdev);

	for (i = 0; i < RADEON_NUM_RINGS; ++i) {
		ring_sizes[i] = radeon_ring_backup(rdev, &rdev->ring[i],
						   &ring_data[i]);
		if (ring_sizes[i]) {
			saved = true;
			dev_info(rdev->dev, "Saved %d dwords of commands "
				 "on ring %d.\n", ring_sizes[i], i);
		}
	}

retry:
	r = radeon_asic_reset(rdev);
	if (!r) {
		dev_info(rdev->dev, "GPU reset succeeded, trying to resume\n");
		radeon_resume(rdev);
	}

	radeon_restore_bios_scratch_regs(rdev);

	if (!r) {
		for (i = 0; i < RADEON_NUM_RINGS; ++i) {
			radeon_ring_restore(rdev, &rdev->ring[i],
					    ring_sizes[i], ring_data[i]);
			ring_sizes[i] = 0;
			ring_data[i] = NULL;
		}

		r = radeon_ib_ring_tests(rdev);
		if (r) {
			dev_err(rdev->dev, "ib ring test failed (%d).\n", r);
			if (saved) {
				saved = false;
				radeon_suspend(rdev);
				goto retry;
			}
		}
	} else {
		radeon_fence_driver_force_completion(rdev);
		for (i = 0; i < RADEON_NUM_RINGS; ++i) {
			kfree(ring_data[i]);
		}
	}

	drm_helper_resume_force_mode(rdev->ddev);

	ttm_bo_unlock_delayed_workqueue(&rdev->mman.bdev, resched);
	if (r) {
		/* bad news, how to tell it to userspace ? */
		dev_info(rdev->dev, "GPU reset failed\n");
	}

	up_write(&rdev->exclusive_lock);
	return r;
}


/*
 * Debugfs
 */
int radeon_debugfs_add_files(struct radeon_device *rdev,
			     struct drm_info_list *files,
			     unsigned nfiles)
{
	unsigned i;

	for (i = 0; i < rdev->debugfs_count; i++) {
		if (rdev->debugfs[i].files == files) {
			/* Already registered */
			return 0;
		}
	}

	i = rdev->debugfs_count + 1;
	if (i > RADEON_DEBUGFS_MAX_COMPONENTS) {
		DRM_ERROR("Reached maximum number of debugfs components.\n");
		DRM_ERROR("Report so we increase "
		          "RADEON_DEBUGFS_MAX_COMPONENTS.\n");
		return -EINVAL;
	}
	rdev->debugfs[rdev->debugfs_count].files = files;
	rdev->debugfs[rdev->debugfs_count].num_files = nfiles;
	rdev->debugfs_count = i;
#if defined(CONFIG_DEBUG_FS)
	drm_debugfs_create_files(files, nfiles,
				 rdev->ddev->control->debugfs_root,
				 rdev->ddev->control);
	drm_debugfs_create_files(files, nfiles,
				 rdev->ddev->primary->debugfs_root,
				 rdev->ddev->primary);
#endif
	return 0;
}

static void radeon_debugfs_remove_files(struct radeon_device *rdev)
{
#if defined(CONFIG_DEBUG_FS)
	unsigned i;

	for (i = 0; i < rdev->debugfs_count; i++) {
		drm_debugfs_remove_files(rdev->debugfs[i].files,
					 rdev->debugfs[i].num_files,
					 rdev->ddev->control);
		drm_debugfs_remove_files(rdev->debugfs[i].files,
					 rdev->debugfs[i].num_files,
					 rdev->ddev->primary);
	}
#endif
}

#if defined(CONFIG_DEBUG_FS)
int radeon_debugfs_init(struct drm_minor *minor)
{
	return 0;
}

void radeon_debugfs_cleanup(struct drm_minor *minor)
{
}
#endif<|MERGE_RESOLUTION|>--- conflicted
+++ resolved
@@ -95,12 +95,9 @@
 	"VERDE",
 	"OLAND",
 	"HAINAN",
-<<<<<<< HEAD
-=======
 	"BONAIRE",
 	"KAVERI",
 	"KABINI",
->>>>>>> d0e0ac97
 	"LAST",
 };
 
