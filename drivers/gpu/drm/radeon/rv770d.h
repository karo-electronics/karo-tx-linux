--- conflicted
+++ resolved
@@ -62,8 +62,6 @@
 #	define UPLL_FB_DIV(x)				((x) << 0)
 #	define UPLL_FB_DIV_MASK				0x01FFFFFF
 
-<<<<<<< HEAD
-=======
 /* pm registers */
 #define	SMC_SRAM_ADDR					0x200
 #define		SMC_SRAM_AUTO_INC_DIS				(1 << 16)
@@ -304,7 +302,6 @@
 
 #define CGTS_SM_CTRL_REG                                  0x9150
 
->>>>>>> d0e0ac97
 /* Registers */
 #define	CB_COLOR0_BASE					0x28040
 #define	CB_COLOR1_BASE					0x28044
@@ -400,11 +397,6 @@
 #define		GUI_ACTIVE					(1<<31)
 #define	GRBM_STATUS2					0x8014
 
-<<<<<<< HEAD
-#define CG_CLKPIN_CNTL                                    0x660
-#       define MUX_TCLK_TO_XCLK                           (1 << 8)
-#       define XTALIN_DIVIDE                              (1 << 9)
-=======
 #define	CG_THERMAL_CTRL					0x72C
 #define 	DPM_EVENT_SRC(x)			((x) << 0)
 #define 	DPM_EVENT_SRC_MASK			(7 << 0)
@@ -421,7 +413,6 @@
 #define		DIG_THERM_INTL_SHIFT			16
 #define 	THERM_INT_MASK_HIGH			(1 << 24)
 #define 	THERM_INT_MASK_LOW			(1 << 25)
->>>>>>> d0e0ac97
 
 #define	CG_MULT_THERMAL_STATUS				0x740
 #define		ASIC_T(x)			        ((x) << 16)
