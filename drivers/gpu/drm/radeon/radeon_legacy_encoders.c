--- conflicted
+++ resolved
@@ -275,7 +275,6 @@
 	struct drm_device *dev = radeon_encoder->base.dev;
 	struct radeon_device *rdev = dev->dev_private;
 	u8 backlight_level;
-<<<<<<< HEAD
 
 	backlight_level = (RREG32(RADEON_LVDS_GEN_CNTL) >>
 			   RADEON_LVDS_BL_MOD_LEVEL_SHIFT) & 0xff;
@@ -283,15 +282,6 @@
 	return backlight_level;
 }
 
-=======
-
-	backlight_level = (RREG32(RADEON_LVDS_GEN_CNTL) >>
-			   RADEON_LVDS_BL_MOD_LEVEL_SHIFT) & 0xff;
-
-	return backlight_level;
-}
-
->>>>>>> 593d3dfe
 void
 radeon_legacy_set_backlight_level(struct radeon_encoder *radeon_encoder, u8 level)
 {
