--- conflicted
+++ resolved
@@ -3302,13 +3302,10 @@
 	if (!rdev->ih.enabled || rdev->shutdown)
 		return IRQ_NONE;
 
-<<<<<<< HEAD
-=======
 	/* No MSIs, need a dummy read to flush PCI DMAs */
 	if (!rdev->msi_enabled)
 		RREG32(IH_RB_WPTR);
 
->>>>>>> acfe7d74
 	wptr = r600_get_ih_wptr(rdev);
 	rptr = rdev->ih.rptr;
 	DRM_DEBUG("r600_irq_process start: rptr %d, wptr %d\n", rptr, wptr);
