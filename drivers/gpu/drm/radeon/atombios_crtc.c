--- conflicted
+++ resolved
@@ -1492,26 +1492,16 @@
 {
 	struct drm_device *dev = crtc->dev;
 	struct drm_crtc *test_crtc;
-<<<<<<< HEAD
-	struct radeon_crtc *radeon_test_crtc;
-=======
 	struct radeon_crtc *test_radeon_crtc;
->>>>>>> 9e2d8656
 	u32 pll_in_use = 0;
 
 	list_for_each_entry(test_crtc, &dev->mode_config.crtc_list, head) {
 		if (crtc == test_crtc)
 			continue;
 
-<<<<<<< HEAD
-		radeon_test_crtc = to_radeon_crtc(test_crtc);
-		if (radeon_test_crtc->pll_id != ATOM_PPLL_INVALID)
-			pll_in_use |= (1 << radeon_test_crtc->pll_id);
-=======
 		test_radeon_crtc = to_radeon_crtc(test_crtc);
 		if (test_radeon_crtc->pll_id != ATOM_PPLL_INVALID)
 			pll_in_use |= (1 << test_radeon_crtc->pll_id);
->>>>>>> 9e2d8656
 	}
 	return pll_in_use;
 }
@@ -1528,19 +1518,6 @@
 static int radeon_get_shared_dp_ppll(struct drm_crtc *crtc)
 {
 	struct drm_device *dev = crtc->dev;
-<<<<<<< HEAD
-	struct drm_encoder *test_encoder;
-	struct radeon_crtc *radeon_test_crtc;
-
-	list_for_each_entry(test_encoder, &dev->mode_config.encoder_list, head) {
-		if (test_encoder->crtc && (test_encoder->crtc != crtc)) {
-			if (ENCODER_MODE_IS_DP(atombios_get_encoder_mode(test_encoder))) {
-				/* for DP use the same PLL for all */
-				radeon_test_crtc = to_radeon_crtc(test_encoder->crtc);
-				if (radeon_test_crtc->pll_id != ATOM_PPLL_INVALID)
-					return radeon_test_crtc->pll_id;
-			}
-=======
 	struct drm_crtc *test_crtc;
 	struct radeon_crtc *test_radeon_crtc;
 
@@ -1599,7 +1576,6 @@
 			    (radeon_crtc->ss_enabled == test_radeon_crtc->ss_enabled) &&
 			    (test_radeon_crtc->pll_id != ATOM_PPLL_INVALID))
 				return test_radeon_crtc->pll_id;
->>>>>>> 9e2d8656
 		}
 	}
 	return ATOM_PPLL_INVALID;
@@ -1641,43 +1617,12 @@
 	struct radeon_crtc *radeon_crtc = to_radeon_crtc(crtc);
 	struct drm_device *dev = crtc->dev;
 	struct radeon_device *rdev = dev->dev_private;
-<<<<<<< HEAD
-	struct drm_encoder *test_encoder;
-=======
 	struct radeon_encoder *radeon_encoder =
 		to_radeon_encoder(radeon_crtc->encoder);
->>>>>>> 9e2d8656
 	u32 pll_in_use;
 	int pll;
 
 	if (ASIC_IS_DCE61(rdev)) {
-<<<<<<< HEAD
-		list_for_each_entry(test_encoder, &dev->mode_config.encoder_list, head) {
-			if (test_encoder->crtc && (test_encoder->crtc == crtc)) {
-				struct radeon_encoder *test_radeon_encoder =
-					to_radeon_encoder(test_encoder);
-				struct radeon_encoder_atom_dig *dig =
-					test_radeon_encoder->enc_priv;
-
-				if ((test_radeon_encoder->encoder_id ==
-				     ENCODER_OBJECT_ID_INTERNAL_UNIPHY) &&
-				    (dig->linkb == false))
-					/* UNIPHY A uses PPLL2 */
-					return ATOM_PPLL2;
-				else if (ENCODER_MODE_IS_DP(atombios_get_encoder_mode(test_encoder))) {
-					/* UNIPHY B/C/D/E/F */
-					if (rdev->clock.dp_extclk)
-						/* skip PPLL programming if using ext clock */
-						return ATOM_PPLL_INVALID;
-					else {
-						/* use the same PPLL for all DP monitors */
-						pll = radeon_get_shared_dp_ppll(crtc);
-						if (pll != ATOM_PPLL_INVALID)
-							return pll;
-					}
-				}
-				break;
-=======
 		struct radeon_encoder_atom_dig *dig =
 			radeon_encoder->enc_priv;
 
@@ -1695,7 +1640,6 @@
 				pll = radeon_get_shared_dp_ppll(crtc);
 				if (pll != ATOM_PPLL_INVALID)
 					return pll;
->>>>>>> 9e2d8656
 			}
 		} else {
 			/* use the same PPLL for all monitors with the same clock */
@@ -1712,38 +1656,6 @@
 		DRM_ERROR("unable to allocate a PPLL\n");
 		return ATOM_PPLL_INVALID;
 	} else if (ASIC_IS_DCE4(rdev)) {
-<<<<<<< HEAD
-		list_for_each_entry(test_encoder, &dev->mode_config.encoder_list, head) {
-			if (test_encoder->crtc && (test_encoder->crtc == crtc)) {
-				/* in DP mode, the DP ref clock can come from PPLL, DCPLL, or ext clock,
-				 * depending on the asic:
-				 * DCE4: PPLL or ext clock
-				 * DCE5: PPLL, DCPLL, or ext clock
-				 * DCE6: PPLL, PPLL0, or ext clock
-				 *
-				 * Setting ATOM_PPLL_INVALID will cause SetPixelClock to skip
-				 * PPLL/DCPLL programming and only program the DP DTO for the
-				 * crtc virtual pixel clock.
-				 */
-				if (ENCODER_MODE_IS_DP(atombios_get_encoder_mode(test_encoder))) {
-					if (rdev->clock.dp_extclk)
-						/* skip PPLL programming if using ext clock */
-						return ATOM_PPLL_INVALID;
-					else if (ASIC_IS_DCE6(rdev))
-						/* use PPLL0 for all DP */
-						return ATOM_PPLL0;
-					else if (ASIC_IS_DCE5(rdev))
-						/* use DCPLL for all DP */
-						return ATOM_DCPLL;
-					else {
-						/* use the same PPLL for all DP monitors */
-						pll = radeon_get_shared_dp_ppll(crtc);
-						if (pll != ATOM_PPLL_INVALID)
-							return pll;
-					}
-				}
-				break;
-=======
 		/* in DP mode, the DP ref clock can come from PPLL, DCPLL, or ext clock,
 		 * depending on the asic:
 		 * DCE4: PPLL or ext clock
@@ -1769,7 +1681,6 @@
 				pll = radeon_get_shared_dp_ppll(crtc);
 				if (pll != ATOM_PPLL_INVALID)
 					return pll;
->>>>>>> 9e2d8656
 			}
 		} else {
 			/* use the same PPLL for all monitors with the same clock */
@@ -1785,12 +1696,6 @@
 			return ATOM_PPLL1;
 		DRM_ERROR("unable to allocate a PPLL\n");
 		return ATOM_PPLL_INVALID;
-<<<<<<< HEAD
-	} else
-		/* use PPLL1 or PPLL2 */
-		return radeon_crtc->crtc_id;
-
-=======
 	} else {
 		if (ASIC_IS_AVIVO(rdev)) {
 			/* in DP mode, the DP ref clock can come from either PPLL
@@ -1821,7 +1726,6 @@
 			return radeon_crtc->crtc_id;
 		}
 	}
->>>>>>> 9e2d8656
 }
 
 void radeon_atom_disp_eng_pll_init(struct radeon_device *rdev)
@@ -1981,12 +1885,9 @@
 	}
 done:
 	radeon_crtc->pll_id = ATOM_PPLL_INVALID;
-<<<<<<< HEAD
-=======
 	radeon_crtc->adjusted_clock = 0;
 	radeon_crtc->encoder = NULL;
 	radeon_crtc->connector = NULL;
->>>>>>> 9e2d8656
 }
 
 static const struct drm_crtc_helper_funcs atombios_helper_funcs = {
@@ -2036,11 +1937,8 @@
 			radeon_crtc->crtc_offset = 0;
 	}
 	radeon_crtc->pll_id = ATOM_PPLL_INVALID;
-<<<<<<< HEAD
-=======
 	radeon_crtc->adjusted_clock = 0;
 	radeon_crtc->encoder = NULL;
 	radeon_crtc->connector = NULL;
->>>>>>> 9e2d8656
 	drm_crtc_helper_add(&radeon_crtc->base, &atombios_helper_funcs);
 }