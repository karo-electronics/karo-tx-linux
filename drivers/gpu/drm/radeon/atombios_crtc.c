/*
 * Copyright 2007-8 Advanced Micro Devices, Inc.
 * Copyright 2008 Red Hat Inc.
 *
 * Permission is hereby granted, free of charge, to any person obtaining a
 * copy of this software and associated documentation files (the "Software"),
 * to deal in the Software without restriction, including without limitation
 * the rights to use, copy, modify, merge, publish, distribute, sublicense,
 * and/or sell copies of the Software, and to permit persons to whom the
 * Software is furnished to do so, subject to the following conditions:
 *
 * The above copyright notice and this permission notice shall be included in
 * all copies or substantial portions of the Software.
 *
 * THE SOFTWARE IS PROVIDED "AS IS", WITHOUT WARRANTY OF ANY KIND, EXPRESS OR
 * IMPLIED, INCLUDING BUT NOT LIMITED TO THE WARRANTIES OF MERCHANTABILITY,
 * FITNESS FOR A PARTICULAR PURPOSE AND NONINFRINGEMENT.  IN NO EVENT SHALL
 * THE COPYRIGHT HOLDER(S) OR AUTHOR(S) BE LIABLE FOR ANY CLAIM, DAMAGES OR
 * OTHER LIABILITY, WHETHER IN AN ACTION OF CONTRACT, TORT OR OTHERWISE,
 * ARISING FROM, OUT OF OR IN CONNECTION WITH THE SOFTWARE OR THE USE OR
 * OTHER DEALINGS IN THE SOFTWARE.
 *
 * Authors: Dave Airlie
 *          Alex Deucher
 */
#include <drm/drmP.h>
#include <drm/drm_crtc_helper.h>
#include <drm/radeon_drm.h>
#include <drm/drm_fixed.h>
#include "radeon.h"
#include "atom.h"
#include "atom-bits.h"

static void atombios_overscan_setup(struct drm_crtc *crtc,
				    struct drm_display_mode *mode,
				    struct drm_display_mode *adjusted_mode)
{
	struct drm_device *dev = crtc->dev;
	struct radeon_device *rdev = dev->dev_private;
	struct radeon_crtc *radeon_crtc = to_radeon_crtc(crtc);
	SET_CRTC_OVERSCAN_PS_ALLOCATION args;
	int index = GetIndexIntoMasterTable(COMMAND, SetCRTC_OverScan);
	int a1, a2;

	memset(&args, 0, sizeof(args));

	args.ucCRTC = radeon_crtc->crtc_id;

	switch (radeon_crtc->rmx_type) {
	case RMX_CENTER:
		args.usOverscanTop = cpu_to_le16((adjusted_mode->crtc_vdisplay - mode->crtc_vdisplay) / 2);
		args.usOverscanBottom = cpu_to_le16((adjusted_mode->crtc_vdisplay - mode->crtc_vdisplay) / 2);
		args.usOverscanLeft = cpu_to_le16((adjusted_mode->crtc_hdisplay - mode->crtc_hdisplay) / 2);
		args.usOverscanRight = cpu_to_le16((adjusted_mode->crtc_hdisplay - mode->crtc_hdisplay) / 2);
		break;
	case RMX_ASPECT:
		a1 = mode->crtc_vdisplay * adjusted_mode->crtc_hdisplay;
		a2 = adjusted_mode->crtc_vdisplay * mode->crtc_hdisplay;

		if (a1 > a2) {
			args.usOverscanLeft = cpu_to_le16((adjusted_mode->crtc_hdisplay - (a2 / mode->crtc_vdisplay)) / 2);
			args.usOverscanRight = cpu_to_le16((adjusted_mode->crtc_hdisplay - (a2 / mode->crtc_vdisplay)) / 2);
		} else if (a2 > a1) {
			args.usOverscanTop = cpu_to_le16((adjusted_mode->crtc_vdisplay - (a1 / mode->crtc_hdisplay)) / 2);
			args.usOverscanBottom = cpu_to_le16((adjusted_mode->crtc_vdisplay - (a1 / mode->crtc_hdisplay)) / 2);
		}
		break;
	case RMX_FULL:
	default:
		args.usOverscanRight = cpu_to_le16(radeon_crtc->h_border);
		args.usOverscanLeft = cpu_to_le16(radeon_crtc->h_border);
		args.usOverscanBottom = cpu_to_le16(radeon_crtc->v_border);
		args.usOverscanTop = cpu_to_le16(radeon_crtc->v_border);
		break;
	}
	atom_execute_table(rdev->mode_info.atom_context, index, (uint32_t *)&args);
}

static void atombios_scaler_setup(struct drm_crtc *crtc)
{
	struct drm_device *dev = crtc->dev;
	struct radeon_device *rdev = dev->dev_private;
	struct radeon_crtc *radeon_crtc = to_radeon_crtc(crtc);
	ENABLE_SCALER_PS_ALLOCATION args;
	int index = GetIndexIntoMasterTable(COMMAND, EnableScaler);

	/* fixme - fill in enc_priv for atom dac */
	enum radeon_tv_std tv_std = TV_STD_NTSC;
	bool is_tv = false, is_cv = false;
	struct drm_encoder *encoder;

	if (!ASIC_IS_AVIVO(rdev) && radeon_crtc->crtc_id)
		return;

	list_for_each_entry(encoder, &dev->mode_config.encoder_list, head) {
		/* find tv std */
		if (encoder->crtc == crtc) {
			struct radeon_encoder *radeon_encoder = to_radeon_encoder(encoder);
			if (radeon_encoder->active_device & ATOM_DEVICE_TV_SUPPORT) {
				struct radeon_encoder_atom_dac *tv_dac = radeon_encoder->enc_priv;
				tv_std = tv_dac->tv_std;
				is_tv = true;
			}
		}
	}

	memset(&args, 0, sizeof(args));

	args.ucScaler = radeon_crtc->crtc_id;

	if (is_tv) {
		switch (tv_std) {
		case TV_STD_NTSC:
		default:
			args.ucTVStandard = ATOM_TV_NTSC;
			break;
		case TV_STD_PAL:
			args.ucTVStandard = ATOM_TV_PAL;
			break;
		case TV_STD_PAL_M:
			args.ucTVStandard = ATOM_TV_PALM;
			break;
		case TV_STD_PAL_60:
			args.ucTVStandard = ATOM_TV_PAL60;
			break;
		case TV_STD_NTSC_J:
			args.ucTVStandard = ATOM_TV_NTSCJ;
			break;
		case TV_STD_SCART_PAL:
			args.ucTVStandard = ATOM_TV_PAL; /* ??? */
			break;
		case TV_STD_SECAM:
			args.ucTVStandard = ATOM_TV_SECAM;
			break;
		case TV_STD_PAL_CN:
			args.ucTVStandard = ATOM_TV_PALCN;
			break;
		}
		args.ucEnable = SCALER_ENABLE_MULTITAP_MODE;
	} else if (is_cv) {
		args.ucTVStandard = ATOM_TV_CV;
		args.ucEnable = SCALER_ENABLE_MULTITAP_MODE;
	} else {
		switch (radeon_crtc->rmx_type) {
		case RMX_FULL:
			args.ucEnable = ATOM_SCALER_EXPANSION;
			break;
		case RMX_CENTER:
			args.ucEnable = ATOM_SCALER_CENTER;
			break;
		case RMX_ASPECT:
			args.ucEnable = ATOM_SCALER_EXPANSION;
			break;
		default:
			if (ASIC_IS_AVIVO(rdev))
				args.ucEnable = ATOM_SCALER_DISABLE;
			else
				args.ucEnable = ATOM_SCALER_CENTER;
			break;
		}
	}
	atom_execute_table(rdev->mode_info.atom_context, index, (uint32_t *)&args);
	if ((is_tv || is_cv)
	    && rdev->family >= CHIP_RV515 && rdev->family <= CHIP_R580) {
		atom_rv515_force_tv_scaler(rdev, radeon_crtc);
	}
}

static void atombios_lock_crtc(struct drm_crtc *crtc, int lock)
{
	struct radeon_crtc *radeon_crtc = to_radeon_crtc(crtc);
	struct drm_device *dev = crtc->dev;
	struct radeon_device *rdev = dev->dev_private;
	int index =
	    GetIndexIntoMasterTable(COMMAND, UpdateCRTC_DoubleBufferRegisters);
	ENABLE_CRTC_PS_ALLOCATION args;

	memset(&args, 0, sizeof(args));

	args.ucCRTC = radeon_crtc->crtc_id;
	args.ucEnable = lock;

	atom_execute_table(rdev->mode_info.atom_context, index, (uint32_t *)&args);
}

static void atombios_enable_crtc(struct drm_crtc *crtc, int state)
{
	struct radeon_crtc *radeon_crtc = to_radeon_crtc(crtc);
	struct drm_device *dev = crtc->dev;
	struct radeon_device *rdev = dev->dev_private;
	int index = GetIndexIntoMasterTable(COMMAND, EnableCRTC);
	ENABLE_CRTC_PS_ALLOCATION args;

	memset(&args, 0, sizeof(args));

	args.ucCRTC = radeon_crtc->crtc_id;
	args.ucEnable = state;

	atom_execute_table(rdev->mode_info.atom_context, index, (uint32_t *)&args);
}

static void atombios_enable_crtc_memreq(struct drm_crtc *crtc, int state)
{
	struct radeon_crtc *radeon_crtc = to_radeon_crtc(crtc);
	struct drm_device *dev = crtc->dev;
	struct radeon_device *rdev = dev->dev_private;
	int index = GetIndexIntoMasterTable(COMMAND, EnableCRTCMemReq);
	ENABLE_CRTC_PS_ALLOCATION args;

	memset(&args, 0, sizeof(args));

	args.ucCRTC = radeon_crtc->crtc_id;
	args.ucEnable = state;

	atom_execute_table(rdev->mode_info.atom_context, index, (uint32_t *)&args);
}

static void atombios_blank_crtc(struct drm_crtc *crtc, int state)
{
	struct radeon_crtc *radeon_crtc = to_radeon_crtc(crtc);
	struct drm_device *dev = crtc->dev;
	struct radeon_device *rdev = dev->dev_private;
	int index = GetIndexIntoMasterTable(COMMAND, BlankCRTC);
	BLANK_CRTC_PS_ALLOCATION args;

	memset(&args, 0, sizeof(args));

	args.ucCRTC = radeon_crtc->crtc_id;
	args.ucBlanking = state;

	atom_execute_table(rdev->mode_info.atom_context, index, (uint32_t *)&args);
}

static void atombios_powergate_crtc(struct drm_crtc *crtc, int state)
{
	struct radeon_crtc *radeon_crtc = to_radeon_crtc(crtc);
	struct drm_device *dev = crtc->dev;
	struct radeon_device *rdev = dev->dev_private;
	int index = GetIndexIntoMasterTable(COMMAND, EnableDispPowerGating);
	ENABLE_DISP_POWER_GATING_PARAMETERS_V2_1 args;

	memset(&args, 0, sizeof(args));

	args.ucDispPipeId = radeon_crtc->crtc_id;
	args.ucEnable = state;

	atom_execute_table(rdev->mode_info.atom_context, index, (uint32_t *)&args);
}

void atombios_crtc_dpms(struct drm_crtc *crtc, int mode)
{
	struct drm_device *dev = crtc->dev;
	struct radeon_device *rdev = dev->dev_private;
	struct radeon_crtc *radeon_crtc = to_radeon_crtc(crtc);

	switch (mode) {
	case DRM_MODE_DPMS_ON:
		radeon_crtc->enabled = true;
		/* adjust pm to dpms changes BEFORE enabling crtcs */
		radeon_pm_compute_clocks(rdev);
		if (ASIC_IS_DCE6(rdev) && !radeon_crtc->in_mode_set)
			atombios_powergate_crtc(crtc, ATOM_DISABLE);
		atombios_enable_crtc(crtc, ATOM_ENABLE);
		if (ASIC_IS_DCE3(rdev) && !ASIC_IS_DCE6(rdev))
			atombios_enable_crtc_memreq(crtc, ATOM_ENABLE);
		atombios_blank_crtc(crtc, ATOM_DISABLE);
		drm_vblank_post_modeset(dev, radeon_crtc->crtc_id);
		radeon_crtc_load_lut(crtc);
		break;
	case DRM_MODE_DPMS_STANDBY:
	case DRM_MODE_DPMS_SUSPEND:
	case DRM_MODE_DPMS_OFF:
		drm_vblank_pre_modeset(dev, radeon_crtc->crtc_id);
		if (radeon_crtc->enabled)
			atombios_blank_crtc(crtc, ATOM_ENABLE);
		if (ASIC_IS_DCE3(rdev) && !ASIC_IS_DCE6(rdev))
			atombios_enable_crtc_memreq(crtc, ATOM_DISABLE);
		atombios_enable_crtc(crtc, ATOM_DISABLE);
		radeon_crtc->enabled = false;
		if (ASIC_IS_DCE6(rdev) && !radeon_crtc->in_mode_set)
			atombios_powergate_crtc(crtc, ATOM_ENABLE);
		/* adjust pm to dpms changes AFTER disabling crtcs */
		radeon_pm_compute_clocks(rdev);
		break;
	}
}

static void
atombios_set_crtc_dtd_timing(struct drm_crtc *crtc,
			     struct drm_display_mode *mode)
{
	struct radeon_crtc *radeon_crtc = to_radeon_crtc(crtc);
	struct drm_device *dev = crtc->dev;
	struct radeon_device *rdev = dev->dev_private;
	SET_CRTC_USING_DTD_TIMING_PARAMETERS args;
	int index = GetIndexIntoMasterTable(COMMAND, SetCRTC_UsingDTDTiming);
	u16 misc = 0;

	memset(&args, 0, sizeof(args));
	args.usH_Size = cpu_to_le16(mode->crtc_hdisplay - (radeon_crtc->h_border * 2));
	args.usH_Blanking_Time =
		cpu_to_le16(mode->crtc_hblank_end - mode->crtc_hdisplay + (radeon_crtc->h_border * 2));
	args.usV_Size = cpu_to_le16(mode->crtc_vdisplay - (radeon_crtc->v_border * 2));
	args.usV_Blanking_Time =
		cpu_to_le16(mode->crtc_vblank_end - mode->crtc_vdisplay + (radeon_crtc->v_border * 2));
	args.usH_SyncOffset =
		cpu_to_le16(mode->crtc_hsync_start - mode->crtc_hdisplay + radeon_crtc->h_border);
	args.usH_SyncWidth =
		cpu_to_le16(mode->crtc_hsync_end - mode->crtc_hsync_start);
	args.usV_SyncOffset =
		cpu_to_le16(mode->crtc_vsync_start - mode->crtc_vdisplay + radeon_crtc->v_border);
	args.usV_SyncWidth =
		cpu_to_le16(mode->crtc_vsync_end - mode->crtc_vsync_start);
	args.ucH_Border = radeon_crtc->h_border;
	args.ucV_Border = radeon_crtc->v_border;

	if (mode->flags & DRM_MODE_FLAG_NVSYNC)
		misc |= ATOM_VSYNC_POLARITY;
	if (mode->flags & DRM_MODE_FLAG_NHSYNC)
		misc |= ATOM_HSYNC_POLARITY;
	if (mode->flags & DRM_MODE_FLAG_CSYNC)
		misc |= ATOM_COMPOSITESYNC;
	if (mode->flags & DRM_MODE_FLAG_INTERLACE)
		misc |= ATOM_INTERLACE;
	if (mode->flags & DRM_MODE_FLAG_DBLSCAN)
		misc |= ATOM_DOUBLE_CLOCK_MODE;

	args.susModeMiscInfo.usAccess = cpu_to_le16(misc);
	args.ucCRTC = radeon_crtc->crtc_id;

	atom_execute_table(rdev->mode_info.atom_context, index, (uint32_t *)&args);
}

static void atombios_crtc_set_timing(struct drm_crtc *crtc,
				     struct drm_display_mode *mode)
{
	struct radeon_crtc *radeon_crtc = to_radeon_crtc(crtc);
	struct drm_device *dev = crtc->dev;
	struct radeon_device *rdev = dev->dev_private;
	SET_CRTC_TIMING_PARAMETERS_PS_ALLOCATION args;
	int index = GetIndexIntoMasterTable(COMMAND, SetCRTC_Timing);
	u16 misc = 0;

	memset(&args, 0, sizeof(args));
	args.usH_Total = cpu_to_le16(mode->crtc_htotal);
	args.usH_Disp = cpu_to_le16(mode->crtc_hdisplay);
	args.usH_SyncStart = cpu_to_le16(mode->crtc_hsync_start);
	args.usH_SyncWidth =
		cpu_to_le16(mode->crtc_hsync_end - mode->crtc_hsync_start);
	args.usV_Total = cpu_to_le16(mode->crtc_vtotal);
	args.usV_Disp = cpu_to_le16(mode->crtc_vdisplay);
	args.usV_SyncStart = cpu_to_le16(mode->crtc_vsync_start);
	args.usV_SyncWidth =
		cpu_to_le16(mode->crtc_vsync_end - mode->crtc_vsync_start);

	args.ucOverscanRight = radeon_crtc->h_border;
	args.ucOverscanLeft = radeon_crtc->h_border;
	args.ucOverscanBottom = radeon_crtc->v_border;
	args.ucOverscanTop = radeon_crtc->v_border;

	if (mode->flags & DRM_MODE_FLAG_NVSYNC)
		misc |= ATOM_VSYNC_POLARITY;
	if (mode->flags & DRM_MODE_FLAG_NHSYNC)
		misc |= ATOM_HSYNC_POLARITY;
	if (mode->flags & DRM_MODE_FLAG_CSYNC)
		misc |= ATOM_COMPOSITESYNC;
	if (mode->flags & DRM_MODE_FLAG_INTERLACE)
		misc |= ATOM_INTERLACE;
	if (mode->flags & DRM_MODE_FLAG_DBLSCAN)
		misc |= ATOM_DOUBLE_CLOCK_MODE;

	args.susModeMiscInfo.usAccess = cpu_to_le16(misc);
	args.ucCRTC = radeon_crtc->crtc_id;

	atom_execute_table(rdev->mode_info.atom_context, index, (uint32_t *)&args);
}

static void atombios_disable_ss(struct radeon_device *rdev, int pll_id)
{
	u32 ss_cntl;

	if (ASIC_IS_DCE4(rdev)) {
		switch (pll_id) {
		case ATOM_PPLL1:
			ss_cntl = RREG32(EVERGREEN_P1PLL_SS_CNTL);
			ss_cntl &= ~EVERGREEN_PxPLL_SS_EN;
			WREG32(EVERGREEN_P1PLL_SS_CNTL, ss_cntl);
			break;
		case ATOM_PPLL2:
			ss_cntl = RREG32(EVERGREEN_P2PLL_SS_CNTL);
			ss_cntl &= ~EVERGREEN_PxPLL_SS_EN;
			WREG32(EVERGREEN_P2PLL_SS_CNTL, ss_cntl);
			break;
		case ATOM_DCPLL:
		case ATOM_PPLL_INVALID:
			return;
		}
	} else if (ASIC_IS_AVIVO(rdev)) {
		switch (pll_id) {
		case ATOM_PPLL1:
			ss_cntl = RREG32(AVIVO_P1PLL_INT_SS_CNTL);
			ss_cntl &= ~1;
			WREG32(AVIVO_P1PLL_INT_SS_CNTL, ss_cntl);
			break;
		case ATOM_PPLL2:
			ss_cntl = RREG32(AVIVO_P2PLL_INT_SS_CNTL);
			ss_cntl &= ~1;
			WREG32(AVIVO_P2PLL_INT_SS_CNTL, ss_cntl);
			break;
		case ATOM_DCPLL:
		case ATOM_PPLL_INVALID:
			return;
		}
	}
}


union atom_enable_ss {
	ENABLE_LVDS_SS_PARAMETERS lvds_ss;
	ENABLE_LVDS_SS_PARAMETERS_V2 lvds_ss_2;
	ENABLE_SPREAD_SPECTRUM_ON_PPLL_PS_ALLOCATION v1;
	ENABLE_SPREAD_SPECTRUM_ON_PPLL_V2 v2;
	ENABLE_SPREAD_SPECTRUM_ON_PPLL_V3 v3;
};

static void atombios_crtc_program_ss(struct radeon_device *rdev,
				     int enable,
				     int pll_id,
				     int crtc_id,
				     struct radeon_atom_ss *ss)
{
	unsigned i;
	int index = GetIndexIntoMasterTable(COMMAND, EnableSpreadSpectrumOnPPLL);
	union atom_enable_ss args;

	if (!enable) {
		for (i = 0; i < rdev->num_crtc; i++) {
			if (rdev->mode_info.crtcs[i] &&
			    rdev->mode_info.crtcs[i]->enabled &&
			    i != crtc_id &&
			    pll_id == rdev->mode_info.crtcs[i]->pll_id) {
				/* one other crtc is using this pll don't turn
				 * off spread spectrum as it might turn off
				 * display on active crtc
				 */
				return;
			}
		}
	}

	memset(&args, 0, sizeof(args));

	if (ASIC_IS_DCE5(rdev)) {
		args.v3.usSpreadSpectrumAmountFrac = cpu_to_le16(0);
		args.v3.ucSpreadSpectrumType = ss->type & ATOM_SS_CENTRE_SPREAD_MODE_MASK;
		switch (pll_id) {
		case ATOM_PPLL1:
			args.v3.ucSpreadSpectrumType |= ATOM_PPLL_SS_TYPE_V3_P1PLL;
			break;
		case ATOM_PPLL2:
			args.v3.ucSpreadSpectrumType |= ATOM_PPLL_SS_TYPE_V3_P2PLL;
			break;
		case ATOM_DCPLL:
			args.v3.ucSpreadSpectrumType |= ATOM_PPLL_SS_TYPE_V3_DCPLL;
			break;
		case ATOM_PPLL_INVALID:
			return;
		}
		args.v3.usSpreadSpectrumAmount = cpu_to_le16(ss->amount);
		args.v3.usSpreadSpectrumStep = cpu_to_le16(ss->step);
		args.v3.ucEnable = enable;
		if ((ss->percentage == 0) || (ss->type & ATOM_EXTERNAL_SS_MASK) || ASIC_IS_DCE61(rdev))
			args.v3.ucEnable = ATOM_DISABLE;
	} else if (ASIC_IS_DCE4(rdev)) {
		args.v2.usSpreadSpectrumPercentage = cpu_to_le16(ss->percentage);
		args.v2.ucSpreadSpectrumType = ss->type & ATOM_SS_CENTRE_SPREAD_MODE_MASK;
		switch (pll_id) {
		case ATOM_PPLL1:
			args.v2.ucSpreadSpectrumType |= ATOM_PPLL_SS_TYPE_V2_P1PLL;
			break;
		case ATOM_PPLL2:
			args.v2.ucSpreadSpectrumType |= ATOM_PPLL_SS_TYPE_V2_P2PLL;
			break;
		case ATOM_DCPLL:
			args.v2.ucSpreadSpectrumType |= ATOM_PPLL_SS_TYPE_V2_DCPLL;
			break;
		case ATOM_PPLL_INVALID:
			return;
		}
		args.v2.usSpreadSpectrumAmount = cpu_to_le16(ss->amount);
		args.v2.usSpreadSpectrumStep = cpu_to_le16(ss->step);
		args.v2.ucEnable = enable;
		if ((ss->percentage == 0) || (ss->type & ATOM_EXTERNAL_SS_MASK) || ASIC_IS_DCE41(rdev))
			args.v2.ucEnable = ATOM_DISABLE;
	} else if (ASIC_IS_DCE3(rdev)) {
		args.v1.usSpreadSpectrumPercentage = cpu_to_le16(ss->percentage);
		args.v1.ucSpreadSpectrumType = ss->type & ATOM_SS_CENTRE_SPREAD_MODE_MASK;
		args.v1.ucSpreadSpectrumStep = ss->step;
		args.v1.ucSpreadSpectrumDelay = ss->delay;
		args.v1.ucSpreadSpectrumRange = ss->range;
		args.v1.ucPpll = pll_id;
		args.v1.ucEnable = enable;
	} else if (ASIC_IS_AVIVO(rdev)) {
		if ((enable == ATOM_DISABLE) || (ss->percentage == 0) ||
		    (ss->type & ATOM_EXTERNAL_SS_MASK)) {
			atombios_disable_ss(rdev, pll_id);
			return;
		}
		args.lvds_ss_2.usSpreadSpectrumPercentage = cpu_to_le16(ss->percentage);
		args.lvds_ss_2.ucSpreadSpectrumType = ss->type & ATOM_SS_CENTRE_SPREAD_MODE_MASK;
		args.lvds_ss_2.ucSpreadSpectrumStep = ss->step;
		args.lvds_ss_2.ucSpreadSpectrumDelay = ss->delay;
		args.lvds_ss_2.ucSpreadSpectrumRange = ss->range;
		args.lvds_ss_2.ucEnable = enable;
	} else {
		if ((enable == ATOM_DISABLE) || (ss->percentage == 0) ||
		    (ss->type & ATOM_EXTERNAL_SS_MASK)) {
			atombios_disable_ss(rdev, pll_id);
			return;
		}
		args.lvds_ss.usSpreadSpectrumPercentage = cpu_to_le16(ss->percentage);
		args.lvds_ss.ucSpreadSpectrumType = ss->type & ATOM_SS_CENTRE_SPREAD_MODE_MASK;
		args.lvds_ss.ucSpreadSpectrumStepSize_Delay = (ss->step & 3) << 2;
		args.lvds_ss.ucSpreadSpectrumStepSize_Delay |= (ss->delay & 7) << 4;
		args.lvds_ss.ucEnable = enable;
	}
	atom_execute_table(rdev->mode_info.atom_context, index, (uint32_t *)&args);
}

union adjust_pixel_clock {
	ADJUST_DISPLAY_PLL_PS_ALLOCATION v1;
	ADJUST_DISPLAY_PLL_PS_ALLOCATION_V3 v3;
};

static u32 atombios_adjust_pll(struct drm_crtc *crtc,
			       struct drm_display_mode *mode,
			       struct radeon_pll *pll,
			       bool ss_enabled,
			       struct radeon_atom_ss *ss)
{
	struct drm_device *dev = crtc->dev;
	struct radeon_device *rdev = dev->dev_private;
	struct drm_encoder *encoder = NULL;
	struct radeon_encoder *radeon_encoder = NULL;
	struct drm_connector *connector = NULL;
	u32 adjusted_clock = mode->clock;
	int encoder_mode = 0;
	u32 dp_clock = mode->clock;
	int bpc = 8;
	bool is_duallink = false;

	/* reset the pll flags */
	pll->flags = 0;

	if (ASIC_IS_AVIVO(rdev)) {
		if ((rdev->family == CHIP_RS600) ||
		    (rdev->family == CHIP_RS690) ||
		    (rdev->family == CHIP_RS740))
			pll->flags |= (/*RADEON_PLL_USE_FRAC_FB_DIV |*/
				       RADEON_PLL_PREFER_CLOSEST_LOWER);

		if (ASIC_IS_DCE32(rdev) && mode->clock > 200000)	/* range limits??? */
			pll->flags |= RADEON_PLL_PREFER_HIGH_FB_DIV;
		else
			pll->flags |= RADEON_PLL_PREFER_LOW_REF_DIV;

		if (rdev->family < CHIP_RV770)
			pll->flags |= RADEON_PLL_PREFER_MINM_OVER_MAXP;
		/* use frac fb div on APUs */
		if (ASIC_IS_DCE41(rdev) || ASIC_IS_DCE61(rdev))
			pll->flags |= RADEON_PLL_USE_FRAC_FB_DIV;
	} else {
		pll->flags |= RADEON_PLL_LEGACY;

		if (mode->clock > 200000)	/* range limits??? */
			pll->flags |= RADEON_PLL_PREFER_HIGH_FB_DIV;
		else
			pll->flags |= RADEON_PLL_PREFER_LOW_REF_DIV;
	}

	list_for_each_entry(encoder, &dev->mode_config.encoder_list, head) {
		if (encoder->crtc == crtc) {
			radeon_encoder = to_radeon_encoder(encoder);
			connector = radeon_get_connector_for_encoder(encoder);
			bpc = radeon_get_monitor_bpc(connector);
			encoder_mode = atombios_get_encoder_mode(encoder);
			is_duallink = radeon_dig_monitor_is_duallink(encoder, mode->clock);
			if ((radeon_encoder->devices & (ATOM_DEVICE_LCD_SUPPORT | ATOM_DEVICE_DFP_SUPPORT)) ||
			    (radeon_encoder_get_dp_bridge_encoder_id(encoder) != ENCODER_OBJECT_ID_NONE)) {
				if (connector) {
					struct radeon_connector *radeon_connector = to_radeon_connector(connector);
					struct radeon_connector_atom_dig *dig_connector =
						radeon_connector->con_priv;

					dp_clock = dig_connector->dp_clock;
				}
			}

			/* use recommended ref_div for ss */
			if (radeon_encoder->devices & (ATOM_DEVICE_LCD_SUPPORT)) {
				if (ss_enabled) {
					if (ss->refdiv) {
						pll->flags |= RADEON_PLL_USE_REF_DIV;
						pll->reference_div = ss->refdiv;
						if (ASIC_IS_AVIVO(rdev))
							pll->flags |= RADEON_PLL_USE_FRAC_FB_DIV;
					}
				}
			}

			if (ASIC_IS_AVIVO(rdev)) {
				/* DVO wants 2x pixel clock if the DVO chip is in 12 bit mode */
				if (radeon_encoder->encoder_id == ENCODER_OBJECT_ID_INTERNAL_KLDSCP_DVO1)
					adjusted_clock = mode->clock * 2;
				if (radeon_encoder->active_device & (ATOM_DEVICE_TV_SUPPORT))
					pll->flags |= RADEON_PLL_PREFER_CLOSEST_LOWER;
				if (radeon_encoder->devices & (ATOM_DEVICE_LCD_SUPPORT))
					pll->flags |= RADEON_PLL_IS_LCD;
			} else {
				if (encoder->encoder_type != DRM_MODE_ENCODER_DAC)
					pll->flags |= RADEON_PLL_NO_ODD_POST_DIV;
				if (encoder->encoder_type == DRM_MODE_ENCODER_LVDS)
					pll->flags |= RADEON_PLL_USE_REF_DIV;
			}
			break;
		}
	}

	/* DCE3+ has an AdjustDisplayPll that will adjust the pixel clock
	 * accordingly based on the encoder/transmitter to work around
	 * special hw requirements.
	 */
	if (ASIC_IS_DCE3(rdev)) {
		union adjust_pixel_clock args;
		u8 frev, crev;
		int index;

		index = GetIndexIntoMasterTable(COMMAND, AdjustDisplayPll);
		if (!atom_parse_cmd_header(rdev->mode_info.atom_context, index, &frev,
					   &crev))
			return adjusted_clock;

		memset(&args, 0, sizeof(args));

		switch (frev) {
		case 1:
			switch (crev) {
			case 1:
			case 2:
				args.v1.usPixelClock = cpu_to_le16(mode->clock / 10);
				args.v1.ucTransmitterID = radeon_encoder->encoder_id;
				args.v1.ucEncodeMode = encoder_mode;
				if (ss_enabled && ss->percentage)
					args.v1.ucConfig |=
						ADJUST_DISPLAY_CONFIG_SS_ENABLE;

				atom_execute_table(rdev->mode_info.atom_context,
						   index, (uint32_t *)&args);
				adjusted_clock = le16_to_cpu(args.v1.usPixelClock) * 10;
				break;
			case 3:
				args.v3.sInput.usPixelClock = cpu_to_le16(mode->clock / 10);
				args.v3.sInput.ucTransmitterID = radeon_encoder->encoder_id;
				args.v3.sInput.ucEncodeMode = encoder_mode;
				args.v3.sInput.ucDispPllConfig = 0;
				if (ss_enabled && ss->percentage)
					args.v3.sInput.ucDispPllConfig |=
						DISPPLL_CONFIG_SS_ENABLE;
				if (ENCODER_MODE_IS_DP(encoder_mode)) {
					args.v3.sInput.ucDispPllConfig |=
						DISPPLL_CONFIG_COHERENT_MODE;
					/* 16200 or 27000 */
					args.v3.sInput.usPixelClock = cpu_to_le16(dp_clock / 10);
				} else if (radeon_encoder->devices & (ATOM_DEVICE_DFP_SUPPORT)) {
					struct radeon_encoder_atom_dig *dig = radeon_encoder->enc_priv;
					if (encoder_mode == ATOM_ENCODER_MODE_HDMI)
						/* deep color support */
						args.v3.sInput.usPixelClock =
							cpu_to_le16((mode->clock * bpc / 8) / 10);
					if (dig->coherent_mode)
						args.v3.sInput.ucDispPllConfig |=
							DISPPLL_CONFIG_COHERENT_MODE;
					if (is_duallink)
						args.v3.sInput.ucDispPllConfig |=
							DISPPLL_CONFIG_DUAL_LINK;
				}
				if (radeon_encoder_get_dp_bridge_encoder_id(encoder) !=
				    ENCODER_OBJECT_ID_NONE)
					args.v3.sInput.ucExtTransmitterID =
						radeon_encoder_get_dp_bridge_encoder_id(encoder);
				else
					args.v3.sInput.ucExtTransmitterID = 0;

				atom_execute_table(rdev->mode_info.atom_context,
						   index, (uint32_t *)&args);
				adjusted_clock = le32_to_cpu(args.v3.sOutput.ulDispPllFreq) * 10;
				if (args.v3.sOutput.ucRefDiv) {
					pll->flags |= RADEON_PLL_USE_FRAC_FB_DIV;
					pll->flags |= RADEON_PLL_USE_REF_DIV;
					pll->reference_div = args.v3.sOutput.ucRefDiv;
				}
				if (args.v3.sOutput.ucPostDiv) {
					pll->flags |= RADEON_PLL_USE_FRAC_FB_DIV;
					pll->flags |= RADEON_PLL_USE_POST_DIV;
					pll->post_div = args.v3.sOutput.ucPostDiv;
				}
				break;
			default:
				DRM_ERROR("Unknown table version %d %d\n", frev, crev);
				return adjusted_clock;
			}
			break;
		default:
			DRM_ERROR("Unknown table version %d %d\n", frev, crev);
			return adjusted_clock;
		}
	}
	return adjusted_clock;
}

union set_pixel_clock {
	SET_PIXEL_CLOCK_PS_ALLOCATION base;
	PIXEL_CLOCK_PARAMETERS v1;
	PIXEL_CLOCK_PARAMETERS_V2 v2;
	PIXEL_CLOCK_PARAMETERS_V3 v3;
	PIXEL_CLOCK_PARAMETERS_V5 v5;
	PIXEL_CLOCK_PARAMETERS_V6 v6;
};

/* on DCE5, make sure the voltage is high enough to support the
 * required disp clk.
 */
static void atombios_crtc_set_disp_eng_pll(struct radeon_device *rdev,
				    u32 dispclk)
{
	u8 frev, crev;
	int index;
	union set_pixel_clock args;

	memset(&args, 0, sizeof(args));

	index = GetIndexIntoMasterTable(COMMAND, SetPixelClock);
	if (!atom_parse_cmd_header(rdev->mode_info.atom_context, index, &frev,
				   &crev))
		return;

	switch (frev) {
	case 1:
		switch (crev) {
		case 5:
			/* if the default dcpll clock is specified,
			 * SetPixelClock provides the dividers
			 */
			args.v5.ucCRTC = ATOM_CRTC_INVALID;
			args.v5.usPixelClock = cpu_to_le16(dispclk);
			args.v5.ucPpll = ATOM_DCPLL;
			break;
		case 6:
			/* if the default dcpll clock is specified,
			 * SetPixelClock provides the dividers
			 */
			args.v6.ulDispEngClkFreq = cpu_to_le32(dispclk);
			if (ASIC_IS_DCE61(rdev))
				args.v6.ucPpll = ATOM_EXT_PLL1;
			else if (ASIC_IS_DCE6(rdev))
				args.v6.ucPpll = ATOM_PPLL0;
			else
				args.v6.ucPpll = ATOM_DCPLL;
			break;
		default:
			DRM_ERROR("Unknown table version %d %d\n", frev, crev);
			return;
		}
		break;
	default:
		DRM_ERROR("Unknown table version %d %d\n", frev, crev);
		return;
	}
	atom_execute_table(rdev->mode_info.atom_context, index, (uint32_t *)&args);
}

static void atombios_crtc_program_pll(struct drm_crtc *crtc,
				      u32 crtc_id,
				      int pll_id,
				      u32 encoder_mode,
				      u32 encoder_id,
				      u32 clock,
				      u32 ref_div,
				      u32 fb_div,
				      u32 frac_fb_div,
				      u32 post_div,
				      int bpc,
				      bool ss_enabled,
				      struct radeon_atom_ss *ss)
{
	struct drm_device *dev = crtc->dev;
	struct radeon_device *rdev = dev->dev_private;
	u8 frev, crev;
	int index = GetIndexIntoMasterTable(COMMAND, SetPixelClock);
	union set_pixel_clock args;

	memset(&args, 0, sizeof(args));

	if (!atom_parse_cmd_header(rdev->mode_info.atom_context, index, &frev,
				   &crev))
		return;

	switch (frev) {
	case 1:
		switch (crev) {
		case 1:
			if (clock == ATOM_DISABLE)
				return;
			args.v1.usPixelClock = cpu_to_le16(clock / 10);
			args.v1.usRefDiv = cpu_to_le16(ref_div);
			args.v1.usFbDiv = cpu_to_le16(fb_div);
			args.v1.ucFracFbDiv = frac_fb_div;
			args.v1.ucPostDiv = post_div;
			args.v1.ucPpll = pll_id;
			args.v1.ucCRTC = crtc_id;
			args.v1.ucRefDivSrc = 1;
			break;
		case 2:
			args.v2.usPixelClock = cpu_to_le16(clock / 10);
			args.v2.usRefDiv = cpu_to_le16(ref_div);
			args.v2.usFbDiv = cpu_to_le16(fb_div);
			args.v2.ucFracFbDiv = frac_fb_div;
			args.v2.ucPostDiv = post_div;
			args.v2.ucPpll = pll_id;
			args.v2.ucCRTC = crtc_id;
			args.v2.ucRefDivSrc = 1;
			break;
		case 3:
			args.v3.usPixelClock = cpu_to_le16(clock / 10);
			args.v3.usRefDiv = cpu_to_le16(ref_div);
			args.v3.usFbDiv = cpu_to_le16(fb_div);
			args.v3.ucFracFbDiv = frac_fb_div;
			args.v3.ucPostDiv = post_div;
			args.v3.ucPpll = pll_id;
			args.v3.ucMiscInfo = (pll_id << 2);
			if (ss_enabled && (ss->type & ATOM_EXTERNAL_SS_MASK))
				args.v3.ucMiscInfo |= PIXEL_CLOCK_MISC_REF_DIV_SRC;
			args.v3.ucTransmitterId = encoder_id;
			args.v3.ucEncoderMode = encoder_mode;
			break;
		case 5:
			args.v5.ucCRTC = crtc_id;
			args.v5.usPixelClock = cpu_to_le16(clock / 10);
			args.v5.ucRefDiv = ref_div;
			args.v5.usFbDiv = cpu_to_le16(fb_div);
			args.v5.ulFbDivDecFrac = cpu_to_le32(frac_fb_div * 100000);
			args.v5.ucPostDiv = post_div;
			args.v5.ucMiscInfo = 0; /* HDMI depth, etc. */
			if (ss_enabled && (ss->type & ATOM_EXTERNAL_SS_MASK))
				args.v5.ucMiscInfo |= PIXEL_CLOCK_V5_MISC_REF_DIV_SRC;
			switch (bpc) {
			case 8:
			default:
				args.v5.ucMiscInfo |= PIXEL_CLOCK_V5_MISC_HDMI_24BPP;
				break;
			case 10:
				args.v5.ucMiscInfo |= PIXEL_CLOCK_V5_MISC_HDMI_30BPP;
				break;
			}
			args.v5.ucTransmitterID = encoder_id;
			args.v5.ucEncoderMode = encoder_mode;
			args.v5.ucPpll = pll_id;
			break;
		case 6:
			args.v6.ulDispEngClkFreq = cpu_to_le32(crtc_id << 24 | clock / 10);
			args.v6.ucRefDiv = ref_div;
			args.v6.usFbDiv = cpu_to_le16(fb_div);
			args.v6.ulFbDivDecFrac = cpu_to_le32(frac_fb_div * 100000);
			args.v6.ucPostDiv = post_div;
			args.v6.ucMiscInfo = 0; /* HDMI depth, etc. */
			if (ss_enabled && (ss->type & ATOM_EXTERNAL_SS_MASK))
				args.v6.ucMiscInfo |= PIXEL_CLOCK_V6_MISC_REF_DIV_SRC;
			switch (bpc) {
			case 8:
			default:
				args.v6.ucMiscInfo |= PIXEL_CLOCK_V6_MISC_HDMI_24BPP;
				break;
			case 10:
				args.v6.ucMiscInfo |= PIXEL_CLOCK_V6_MISC_HDMI_30BPP;
				break;
			case 12:
				args.v6.ucMiscInfo |= PIXEL_CLOCK_V6_MISC_HDMI_36BPP;
				break;
			case 16:
				args.v6.ucMiscInfo |= PIXEL_CLOCK_V6_MISC_HDMI_48BPP;
				break;
			}
			args.v6.ucTransmitterID = encoder_id;
			args.v6.ucEncoderMode = encoder_mode;
			args.v6.ucPpll = pll_id;
			break;
		default:
			DRM_ERROR("Unknown table version %d %d\n", frev, crev);
			return;
		}
		break;
	default:
		DRM_ERROR("Unknown table version %d %d\n", frev, crev);
		return;
	}

	atom_execute_table(rdev->mode_info.atom_context, index, (uint32_t *)&args);
}

static void atombios_crtc_set_pll(struct drm_crtc *crtc, struct drm_display_mode *mode)
{
	struct radeon_crtc *radeon_crtc = to_radeon_crtc(crtc);
	struct drm_device *dev = crtc->dev;
	struct radeon_device *rdev = dev->dev_private;
	struct drm_encoder *encoder = NULL;
	struct radeon_encoder *radeon_encoder = NULL;
	u32 pll_clock = mode->clock;
	u32 ref_div = 0, fb_div = 0, frac_fb_div = 0, post_div = 0;
	struct radeon_pll *pll;
	u32 adjusted_clock;
	int encoder_mode = 0;
	struct radeon_atom_ss ss;
	bool ss_enabled = false;
	int bpc = 8;

	list_for_each_entry(encoder, &dev->mode_config.encoder_list, head) {
		if (encoder->crtc == crtc) {
			radeon_encoder = to_radeon_encoder(encoder);
			encoder_mode = atombios_get_encoder_mode(encoder);
			break;
		}
	}

	if (!radeon_encoder)
		return;

	switch (radeon_crtc->pll_id) {
	case ATOM_PPLL1:
		pll = &rdev->clock.p1pll;
		break;
	case ATOM_PPLL2:
		pll = &rdev->clock.p2pll;
		break;
	case ATOM_DCPLL:
	case ATOM_PPLL_INVALID:
	default:
		pll = &rdev->clock.dcpll;
		break;
	}

	if ((radeon_encoder->active_device & (ATOM_DEVICE_LCD_SUPPORT | ATOM_DEVICE_DFP_SUPPORT)) ||
	    (radeon_encoder_get_dp_bridge_encoder_id(encoder) != ENCODER_OBJECT_ID_NONE)) {
		struct radeon_encoder_atom_dig *dig = radeon_encoder->enc_priv;
		struct drm_connector *connector =
			radeon_get_connector_for_encoder(encoder);
		struct radeon_connector *radeon_connector =
			to_radeon_connector(connector);
		struct radeon_connector_atom_dig *dig_connector =
			radeon_connector->con_priv;
		int dp_clock;
		bpc = radeon_get_monitor_bpc(connector);

		switch (encoder_mode) {
		case ATOM_ENCODER_MODE_DP_MST:
		case ATOM_ENCODER_MODE_DP:
			/* DP/eDP */
			dp_clock = dig_connector->dp_clock / 10;
			if (ASIC_IS_DCE4(rdev))
				ss_enabled =
					radeon_atombios_get_asic_ss_info(rdev, &ss,
									 ASIC_INTERNAL_SS_ON_DP,
									 dp_clock);
			else {
				if (dp_clock == 16200) {
					ss_enabled =
						radeon_atombios_get_ppll_ss_info(rdev, &ss,
										 ATOM_DP_SS_ID2);
					if (!ss_enabled)
						ss_enabled =
							radeon_atombios_get_ppll_ss_info(rdev, &ss,
											 ATOM_DP_SS_ID1);
				} else
					ss_enabled =
						radeon_atombios_get_ppll_ss_info(rdev, &ss,
										 ATOM_DP_SS_ID1);
			}
			break;
		case ATOM_ENCODER_MODE_LVDS:
			if (ASIC_IS_DCE4(rdev))
				ss_enabled = radeon_atombios_get_asic_ss_info(rdev, &ss,
									      dig->lcd_ss_id,
									      mode->clock / 10);
			else
				ss_enabled = radeon_atombios_get_ppll_ss_info(rdev, &ss,
									      dig->lcd_ss_id);
			break;
		case ATOM_ENCODER_MODE_DVI:
			if (ASIC_IS_DCE4(rdev))
				ss_enabled =
					radeon_atombios_get_asic_ss_info(rdev, &ss,
									 ASIC_INTERNAL_SS_ON_TMDS,
									 mode->clock / 10);
			break;
		case ATOM_ENCODER_MODE_HDMI:
			if (ASIC_IS_DCE4(rdev))
				ss_enabled =
					radeon_atombios_get_asic_ss_info(rdev, &ss,
									 ASIC_INTERNAL_SS_ON_HDMI,
									 mode->clock / 10);
			break;
		default:
			break;
		}
	}

	/* adjust pixel clock as needed */
	adjusted_clock = atombios_adjust_pll(crtc, mode, pll, ss_enabled, &ss);

	if (radeon_encoder->active_device & (ATOM_DEVICE_TV_SUPPORT))
		/* TV seems to prefer the legacy algo on some boards */
		radeon_compute_pll_legacy(pll, adjusted_clock, &pll_clock, &fb_div, &frac_fb_div,
					  &ref_div, &post_div);
	else if (ASIC_IS_AVIVO(rdev))
		radeon_compute_pll_avivo(pll, adjusted_clock, &pll_clock, &fb_div, &frac_fb_div,
					 &ref_div, &post_div);
	else
		radeon_compute_pll_legacy(pll, adjusted_clock, &pll_clock, &fb_div, &frac_fb_div,
					  &ref_div, &post_div);

	atombios_crtc_program_ss(rdev, ATOM_DISABLE, radeon_crtc->pll_id, radeon_crtc->crtc_id, &ss);

	atombios_crtc_program_pll(crtc, radeon_crtc->crtc_id, radeon_crtc->pll_id,
				  encoder_mode, radeon_encoder->encoder_id, mode->clock,
				  ref_div, fb_div, frac_fb_div, post_div, bpc, ss_enabled, &ss);

	if (ss_enabled) {
		/* calculate ss amount and step size */
		if (ASIC_IS_DCE4(rdev)) {
			u32 step_size;
			u32 amount = (((fb_div * 10) + frac_fb_div) * ss.percentage) / 10000;
			ss.amount = (amount / 10) & ATOM_PPLL_SS_AMOUNT_V2_FBDIV_MASK;
			ss.amount |= ((amount - (amount / 10)) << ATOM_PPLL_SS_AMOUNT_V2_NFRAC_SHIFT) &
				ATOM_PPLL_SS_AMOUNT_V2_NFRAC_MASK;
			if (ss.type & ATOM_PPLL_SS_TYPE_V2_CENTRE_SPREAD)
				step_size = (4 * amount * ref_div * (ss.rate * 2048)) /
					(125 * 25 * pll->reference_freq / 100);
			else
				step_size = (2 * amount * ref_div * (ss.rate * 2048)) /
					(125 * 25 * pll->reference_freq / 100);
			ss.step = step_size;
		}

		atombios_crtc_program_ss(rdev, ATOM_ENABLE, radeon_crtc->pll_id, radeon_crtc->crtc_id, &ss);
	}
}

static int dce4_crtc_do_set_base(struct drm_crtc *crtc,
				 struct drm_framebuffer *fb,
				 int x, int y, int atomic)
{
	struct radeon_crtc *radeon_crtc = to_radeon_crtc(crtc);
	struct drm_device *dev = crtc->dev;
	struct radeon_device *rdev = dev->dev_private;
	struct radeon_framebuffer *radeon_fb;
	struct drm_framebuffer *target_fb;
	struct drm_gem_object *obj;
	struct radeon_bo *rbo;
	uint64_t fb_location;
	uint32_t fb_format, fb_pitch_pixels, tiling_flags;
	unsigned bankw, bankh, mtaspect, tile_split;
	u32 fb_swap = EVERGREEN_GRPH_ENDIAN_SWAP(EVERGREEN_GRPH_ENDIAN_NONE);
	u32 tmp, viewport_w, viewport_h;
	int r;

	/* no fb bound */
	if (!atomic && !crtc->fb) {
		DRM_DEBUG_KMS("No FB bound\n");
		return 0;
	}

	if (atomic) {
		radeon_fb = to_radeon_framebuffer(fb);
		target_fb = fb;
	}
	else {
		radeon_fb = to_radeon_framebuffer(crtc->fb);
		target_fb = crtc->fb;
	}

	/* If atomic, assume fb object is pinned & idle & fenced and
	 * just update base pointers
	 */
	obj = radeon_fb->obj;
	rbo = gem_to_radeon_bo(obj);
	r = radeon_bo_reserve(rbo, false);
	if (unlikely(r != 0))
		return r;

	if (atomic)
		fb_location = radeon_bo_gpu_offset(rbo);
	else {
		r = radeon_bo_pin(rbo, RADEON_GEM_DOMAIN_VRAM, &fb_location);
		if (unlikely(r != 0)) {
			radeon_bo_unreserve(rbo);
			return -EINVAL;
		}
	}

	radeon_bo_get_tiling_flags(rbo, &tiling_flags, NULL);
	radeon_bo_unreserve(rbo);

	switch (target_fb->bits_per_pixel) {
	case 8:
		fb_format = (EVERGREEN_GRPH_DEPTH(EVERGREEN_GRPH_DEPTH_8BPP) |
			     EVERGREEN_GRPH_FORMAT(EVERGREEN_GRPH_FORMAT_INDEXED));
		break;
	case 15:
		fb_format = (EVERGREEN_GRPH_DEPTH(EVERGREEN_GRPH_DEPTH_16BPP) |
			     EVERGREEN_GRPH_FORMAT(EVERGREEN_GRPH_FORMAT_ARGB1555));
		break;
	case 16:
		fb_format = (EVERGREEN_GRPH_DEPTH(EVERGREEN_GRPH_DEPTH_16BPP) |
			     EVERGREEN_GRPH_FORMAT(EVERGREEN_GRPH_FORMAT_ARGB565));
#ifdef __BIG_ENDIAN
		fb_swap = EVERGREEN_GRPH_ENDIAN_SWAP(EVERGREEN_GRPH_ENDIAN_8IN16);
#endif
		break;
	case 24:
	case 32:
		fb_format = (EVERGREEN_GRPH_DEPTH(EVERGREEN_GRPH_DEPTH_32BPP) |
			     EVERGREEN_GRPH_FORMAT(EVERGREEN_GRPH_FORMAT_ARGB8888));
#ifdef __BIG_ENDIAN
		fb_swap = EVERGREEN_GRPH_ENDIAN_SWAP(EVERGREEN_GRPH_ENDIAN_8IN32);
#endif
		break;
	default:
		DRM_ERROR("Unsupported screen depth %d\n",
			  target_fb->bits_per_pixel);
		return -EINVAL;
	}

	if (tiling_flags & RADEON_TILING_MACRO) {
		if (rdev->family >= CHIP_TAHITI)
			tmp = rdev->config.si.tile_config;
		else if (rdev->family >= CHIP_CAYMAN)
			tmp = rdev->config.cayman.tile_config;
		else
			tmp = rdev->config.evergreen.tile_config;

		switch ((tmp & 0xf0) >> 4) {
		case 0: /* 4 banks */
			fb_format |= EVERGREEN_GRPH_NUM_BANKS(EVERGREEN_ADDR_SURF_4_BANK);
			break;
		case 1: /* 8 banks */
		default:
			fb_format |= EVERGREEN_GRPH_NUM_BANKS(EVERGREEN_ADDR_SURF_8_BANK);
			break;
		case 2: /* 16 banks */
			fb_format |= EVERGREEN_GRPH_NUM_BANKS(EVERGREEN_ADDR_SURF_16_BANK);
			break;
		}

		fb_format |= EVERGREEN_GRPH_ARRAY_MODE(EVERGREEN_GRPH_ARRAY_2D_TILED_THIN1);

		evergreen_tiling_fields(tiling_flags, &bankw, &bankh, &mtaspect, &tile_split);
		fb_format |= EVERGREEN_GRPH_TILE_SPLIT(tile_split);
		fb_format |= EVERGREEN_GRPH_BANK_WIDTH(bankw);
		fb_format |= EVERGREEN_GRPH_BANK_HEIGHT(bankh);
		fb_format |= EVERGREEN_GRPH_MACRO_TILE_ASPECT(mtaspect);
	} else if (tiling_flags & RADEON_TILING_MICRO)
		fb_format |= EVERGREEN_GRPH_ARRAY_MODE(EVERGREEN_GRPH_ARRAY_1D_TILED_THIN1);

	if ((rdev->family == CHIP_TAHITI) ||
	    (rdev->family == CHIP_PITCAIRN))
		fb_format |= SI_GRPH_PIPE_CONFIG(SI_ADDR_SURF_P8_32x32_8x16);
	else if (rdev->family == CHIP_VERDE)
		fb_format |= SI_GRPH_PIPE_CONFIG(SI_ADDR_SURF_P4_8x16);

	switch (radeon_crtc->crtc_id) {
	case 0:
		WREG32(AVIVO_D1VGA_CONTROL, 0);
		break;
	case 1:
		WREG32(AVIVO_D2VGA_CONTROL, 0);
		break;
	case 2:
		WREG32(EVERGREEN_D3VGA_CONTROL, 0);
		break;
	case 3:
		WREG32(EVERGREEN_D4VGA_CONTROL, 0);
		break;
	case 4:
		WREG32(EVERGREEN_D5VGA_CONTROL, 0);
		break;
	case 5:
		WREG32(EVERGREEN_D6VGA_CONTROL, 0);
		break;
	default:
		break;
	}

	WREG32(EVERGREEN_GRPH_PRIMARY_SURFACE_ADDRESS_HIGH + radeon_crtc->crtc_offset,
	       upper_32_bits(fb_location));
	WREG32(EVERGREEN_GRPH_SECONDARY_SURFACE_ADDRESS_HIGH + radeon_crtc->crtc_offset,
	       upper_32_bits(fb_location));
	WREG32(EVERGREEN_GRPH_PRIMARY_SURFACE_ADDRESS + radeon_crtc->crtc_offset,
	       (u32)fb_location & EVERGREEN_GRPH_SURFACE_ADDRESS_MASK);
	WREG32(EVERGREEN_GRPH_SECONDARY_SURFACE_ADDRESS + radeon_crtc->crtc_offset,
	       (u32) fb_location & EVERGREEN_GRPH_SURFACE_ADDRESS_MASK);
	WREG32(EVERGREEN_GRPH_CONTROL + radeon_crtc->crtc_offset, fb_format);
	WREG32(EVERGREEN_GRPH_SWAP_CONTROL + radeon_crtc->crtc_offset, fb_swap);

	WREG32(EVERGREEN_GRPH_SURFACE_OFFSET_X + radeon_crtc->crtc_offset, 0);
	WREG32(EVERGREEN_GRPH_SURFACE_OFFSET_Y + radeon_crtc->crtc_offset, 0);
	WREG32(EVERGREEN_GRPH_X_START + radeon_crtc->crtc_offset, 0);
	WREG32(EVERGREEN_GRPH_Y_START + radeon_crtc->crtc_offset, 0);
	WREG32(EVERGREEN_GRPH_X_END + radeon_crtc->crtc_offset, target_fb->width);
	WREG32(EVERGREEN_GRPH_Y_END + radeon_crtc->crtc_offset, target_fb->height);

	fb_pitch_pixels = target_fb->pitches[0] / (target_fb->bits_per_pixel / 8);
	WREG32(EVERGREEN_GRPH_PITCH + radeon_crtc->crtc_offset, fb_pitch_pixels);
	WREG32(EVERGREEN_GRPH_ENABLE + radeon_crtc->crtc_offset, 1);

	WREG32(EVERGREEN_DESKTOP_HEIGHT + radeon_crtc->crtc_offset,
	       target_fb->height);
	x &= ~3;
	y &= ~1;
	WREG32(EVERGREEN_VIEWPORT_START + radeon_crtc->crtc_offset,
	       (x << 16) | y);
	viewport_w = crtc->mode.hdisplay;
	viewport_h = (crtc->mode.vdisplay + 1) & ~1;
	WREG32(EVERGREEN_VIEWPORT_SIZE + radeon_crtc->crtc_offset,
	       (viewport_w << 16) | viewport_h);

	/* pageflip setup */
	/* make sure flip is at vb rather than hb */
	tmp = RREG32(EVERGREEN_GRPH_FLIP_CONTROL + radeon_crtc->crtc_offset);
	tmp &= ~EVERGREEN_GRPH_SURFACE_UPDATE_H_RETRACE_EN;
	WREG32(EVERGREEN_GRPH_FLIP_CONTROL + radeon_crtc->crtc_offset, tmp);

	/* set pageflip to happen anywhere in vblank interval */
	WREG32(EVERGREEN_MASTER_UPDATE_MODE + radeon_crtc->crtc_offset, 0);

	if (!atomic && fb && fb != crtc->fb) {
		radeon_fb = to_radeon_framebuffer(fb);
		rbo = gem_to_radeon_bo(radeon_fb->obj);
		r = radeon_bo_reserve(rbo, false);
		if (unlikely(r != 0))
			return r;
		radeon_bo_unpin(rbo);
		radeon_bo_unreserve(rbo);
	}

	/* Bytes per pixel may have changed */
	radeon_bandwidth_update(rdev);

	return 0;
}

static int avivo_crtc_do_set_base(struct drm_crtc *crtc,
				  struct drm_framebuffer *fb,
				  int x, int y, int atomic)
{
	struct radeon_crtc *radeon_crtc = to_radeon_crtc(crtc);
	struct drm_device *dev = crtc->dev;
	struct radeon_device *rdev = dev->dev_private;
	struct radeon_framebuffer *radeon_fb;
	struct drm_gem_object *obj;
	struct radeon_bo *rbo;
	struct drm_framebuffer *target_fb;
	uint64_t fb_location;
	uint32_t fb_format, fb_pitch_pixels, tiling_flags;
	u32 fb_swap = R600_D1GRPH_SWAP_ENDIAN_NONE;
	u32 tmp, viewport_w, viewport_h;
	int r;

	/* no fb bound */
	if (!atomic && !crtc->fb) {
		DRM_DEBUG_KMS("No FB bound\n");
		return 0;
	}

	if (atomic) {
		radeon_fb = to_radeon_framebuffer(fb);
		target_fb = fb;
	}
	else {
		radeon_fb = to_radeon_framebuffer(crtc->fb);
		target_fb = crtc->fb;
	}

	obj = radeon_fb->obj;
	rbo = gem_to_radeon_bo(obj);
	r = radeon_bo_reserve(rbo, false);
	if (unlikely(r != 0))
		return r;

	/* If atomic, assume fb object is pinned & idle & fenced and
	 * just update base pointers
	 */
	if (atomic)
		fb_location = radeon_bo_gpu_offset(rbo);
	else {
		r = radeon_bo_pin(rbo, RADEON_GEM_DOMAIN_VRAM, &fb_location);
		if (unlikely(r != 0)) {
			radeon_bo_unreserve(rbo);
			return -EINVAL;
		}
	}
	radeon_bo_get_tiling_flags(rbo, &tiling_flags, NULL);
	radeon_bo_unreserve(rbo);

	switch (target_fb->bits_per_pixel) {
	case 8:
		fb_format =
		    AVIVO_D1GRPH_CONTROL_DEPTH_8BPP |
		    AVIVO_D1GRPH_CONTROL_8BPP_INDEXED;
		break;
	case 15:
		fb_format =
		    AVIVO_D1GRPH_CONTROL_DEPTH_16BPP |
		    AVIVO_D1GRPH_CONTROL_16BPP_ARGB1555;
		break;
	case 16:
		fb_format =
		    AVIVO_D1GRPH_CONTROL_DEPTH_16BPP |
		    AVIVO_D1GRPH_CONTROL_16BPP_RGB565;
#ifdef __BIG_ENDIAN
		fb_swap = R600_D1GRPH_SWAP_ENDIAN_16BIT;
#endif
		break;
	case 24:
	case 32:
		fb_format =
		    AVIVO_D1GRPH_CONTROL_DEPTH_32BPP |
		    AVIVO_D1GRPH_CONTROL_32BPP_ARGB8888;
#ifdef __BIG_ENDIAN
		fb_swap = R600_D1GRPH_SWAP_ENDIAN_32BIT;
#endif
		break;
	default:
		DRM_ERROR("Unsupported screen depth %d\n",
			  target_fb->bits_per_pixel);
		return -EINVAL;
	}

	if (rdev->family >= CHIP_R600) {
		if (tiling_flags & RADEON_TILING_MACRO)
			fb_format |= R600_D1GRPH_ARRAY_MODE_2D_TILED_THIN1;
		else if (tiling_flags & RADEON_TILING_MICRO)
			fb_format |= R600_D1GRPH_ARRAY_MODE_1D_TILED_THIN1;
	} else {
		if (tiling_flags & RADEON_TILING_MACRO)
			fb_format |= AVIVO_D1GRPH_MACRO_ADDRESS_MODE;

		if (tiling_flags & RADEON_TILING_MICRO)
			fb_format |= AVIVO_D1GRPH_TILED;
	}

	if (radeon_crtc->crtc_id == 0)
		WREG32(AVIVO_D1VGA_CONTROL, 0);
	else
		WREG32(AVIVO_D2VGA_CONTROL, 0);

	if (rdev->family >= CHIP_RV770) {
		if (radeon_crtc->crtc_id) {
			WREG32(R700_D2GRPH_PRIMARY_SURFACE_ADDRESS_HIGH, upper_32_bits(fb_location));
			WREG32(R700_D2GRPH_SECONDARY_SURFACE_ADDRESS_HIGH, upper_32_bits(fb_location));
		} else {
			WREG32(R700_D1GRPH_PRIMARY_SURFACE_ADDRESS_HIGH, upper_32_bits(fb_location));
			WREG32(R700_D1GRPH_SECONDARY_SURFACE_ADDRESS_HIGH, upper_32_bits(fb_location));
		}
	}
	WREG32(AVIVO_D1GRPH_PRIMARY_SURFACE_ADDRESS + radeon_crtc->crtc_offset,
	       (u32) fb_location);
	WREG32(AVIVO_D1GRPH_SECONDARY_SURFACE_ADDRESS +
	       radeon_crtc->crtc_offset, (u32) fb_location);
	WREG32(AVIVO_D1GRPH_CONTROL + radeon_crtc->crtc_offset, fb_format);
	if (rdev->family >= CHIP_R600)
		WREG32(R600_D1GRPH_SWAP_CONTROL + radeon_crtc->crtc_offset, fb_swap);

	WREG32(AVIVO_D1GRPH_SURFACE_OFFSET_X + radeon_crtc->crtc_offset, 0);
	WREG32(AVIVO_D1GRPH_SURFACE_OFFSET_Y + radeon_crtc->crtc_offset, 0);
	WREG32(AVIVO_D1GRPH_X_START + radeon_crtc->crtc_offset, 0);
	WREG32(AVIVO_D1GRPH_Y_START + radeon_crtc->crtc_offset, 0);
	WREG32(AVIVO_D1GRPH_X_END + radeon_crtc->crtc_offset, target_fb->width);
	WREG32(AVIVO_D1GRPH_Y_END + radeon_crtc->crtc_offset, target_fb->height);

	fb_pitch_pixels = target_fb->pitches[0] / (target_fb->bits_per_pixel / 8);
	WREG32(AVIVO_D1GRPH_PITCH + radeon_crtc->crtc_offset, fb_pitch_pixels);
	WREG32(AVIVO_D1GRPH_ENABLE + radeon_crtc->crtc_offset, 1);

	WREG32(AVIVO_D1MODE_DESKTOP_HEIGHT + radeon_crtc->crtc_offset,
	       target_fb->height);
	x &= ~3;
	y &= ~1;
	WREG32(AVIVO_D1MODE_VIEWPORT_START + radeon_crtc->crtc_offset,
	       (x << 16) | y);
	viewport_w = crtc->mode.hdisplay;
	viewport_h = (crtc->mode.vdisplay + 1) & ~1;
	WREG32(AVIVO_D1MODE_VIEWPORT_SIZE + radeon_crtc->crtc_offset,
	       (viewport_w << 16) | viewport_h);

	/* pageflip setup */
	/* make sure flip is at vb rather than hb */
	tmp = RREG32(AVIVO_D1GRPH_FLIP_CONTROL + radeon_crtc->crtc_offset);
	tmp &= ~AVIVO_D1GRPH_SURFACE_UPDATE_H_RETRACE_EN;
	WREG32(AVIVO_D1GRPH_FLIP_CONTROL + radeon_crtc->crtc_offset, tmp);

	/* set pageflip to happen anywhere in vblank interval */
	WREG32(AVIVO_D1MODE_MASTER_UPDATE_MODE + radeon_crtc->crtc_offset, 0);

	if (!atomic && fb && fb != crtc->fb) {
		radeon_fb = to_radeon_framebuffer(fb);
		rbo = gem_to_radeon_bo(radeon_fb->obj);
		r = radeon_bo_reserve(rbo, false);
		if (unlikely(r != 0))
			return r;
		radeon_bo_unpin(rbo);
		radeon_bo_unreserve(rbo);
	}

	/* Bytes per pixel may have changed */
	radeon_bandwidth_update(rdev);

	return 0;
}

int atombios_crtc_set_base(struct drm_crtc *crtc, int x, int y,
			   struct drm_framebuffer *old_fb)
{
	struct drm_device *dev = crtc->dev;
	struct radeon_device *rdev = dev->dev_private;

	if (ASIC_IS_DCE4(rdev))
		return dce4_crtc_do_set_base(crtc, old_fb, x, y, 0);
	else if (ASIC_IS_AVIVO(rdev))
		return avivo_crtc_do_set_base(crtc, old_fb, x, y, 0);
	else
		return radeon_crtc_do_set_base(crtc, old_fb, x, y, 0);
}

int atombios_crtc_set_base_atomic(struct drm_crtc *crtc,
                                  struct drm_framebuffer *fb,
				  int x, int y, enum mode_set_atomic state)
{
       struct drm_device *dev = crtc->dev;
       struct radeon_device *rdev = dev->dev_private;

	if (ASIC_IS_DCE4(rdev))
		return dce4_crtc_do_set_base(crtc, fb, x, y, 1);
	else if (ASIC_IS_AVIVO(rdev))
		return avivo_crtc_do_set_base(crtc, fb, x, y, 1);
	else
		return radeon_crtc_do_set_base(crtc, fb, x, y, 1);
}

/* properly set additional regs when using atombios */
static void radeon_legacy_atom_fixup(struct drm_crtc *crtc)
{
	struct drm_device *dev = crtc->dev;
	struct radeon_device *rdev = dev->dev_private;
	struct radeon_crtc *radeon_crtc = to_radeon_crtc(crtc);
	u32 disp_merge_cntl;

	switch (radeon_crtc->crtc_id) {
	case 0:
		disp_merge_cntl = RREG32(RADEON_DISP_MERGE_CNTL);
		disp_merge_cntl &= ~RADEON_DISP_RGB_OFFSET_EN;
		WREG32(RADEON_DISP_MERGE_CNTL, disp_merge_cntl);
		break;
	case 1:
		disp_merge_cntl = RREG32(RADEON_DISP2_MERGE_CNTL);
		disp_merge_cntl &= ~RADEON_DISP2_RGB_OFFSET_EN;
		WREG32(RADEON_DISP2_MERGE_CNTL, disp_merge_cntl);
		WREG32(RADEON_FP_H2_SYNC_STRT_WID,   RREG32(RADEON_CRTC2_H_SYNC_STRT_WID));
		WREG32(RADEON_FP_V2_SYNC_STRT_WID,   RREG32(RADEON_CRTC2_V_SYNC_STRT_WID));
		break;
	}
}

/**
 * radeon_get_pll_use_mask - look up a mask of which pplls are in use
 *
 * @crtc: drm crtc
 *
 * Returns the mask of which PPLLs (Pixel PLLs) are in use.
 */
static u32 radeon_get_pll_use_mask(struct drm_crtc *crtc)
{
	struct drm_device *dev = crtc->dev;
	struct drm_crtc *test_crtc;
	struct radeon_crtc *radeon_test_crtc;
	u32 pll_in_use = 0;

	list_for_each_entry(test_crtc, &dev->mode_config.crtc_list, head) {
		if (crtc == test_crtc)
			continue;

		radeon_test_crtc = to_radeon_crtc(test_crtc);
		if (radeon_test_crtc->pll_id != ATOM_PPLL_INVALID)
			pll_in_use |= (1 << radeon_test_crtc->pll_id);
	}
	return pll_in_use;
}

/**
 * radeon_get_shared_dp_ppll - return the PPLL used by another crtc for DP
 *
 * @crtc: drm crtc
 *
 * Returns the PPLL (Pixel PLL) used by another crtc/encoder which is
 * also in DP mode.  For DP, a single PPLL can be used for all DP
 * crtcs/encoders.
 */
static int radeon_get_shared_dp_ppll(struct drm_crtc *crtc)
{
	struct drm_device *dev = crtc->dev;
	struct drm_encoder *test_encoder;
	struct radeon_crtc *radeon_test_crtc;

	list_for_each_entry(test_encoder, &dev->mode_config.encoder_list, head) {
		if (test_encoder->crtc && (test_encoder->crtc != crtc)) {
			if (ENCODER_MODE_IS_DP(atombios_get_encoder_mode(test_encoder))) {
				/* for DP use the same PLL for all */
				radeon_test_crtc = to_radeon_crtc(test_encoder->crtc);
				if (radeon_test_crtc->pll_id != ATOM_PPLL_INVALID)
					return radeon_test_crtc->pll_id;
			}
		}
	}
	return ATOM_PPLL_INVALID;
}

/**
 * radeon_atom_pick_pll - Allocate a PPLL for use by the crtc.
 *
 * @crtc: drm crtc
 *
 * Returns the PPLL (Pixel PLL) to be used by the crtc.  For DP monitors
 * a single PPLL can be used for all DP crtcs/encoders.  For non-DP
 * monitors a dedicated PPLL must be used.  If a particular board has
 * an external DP PLL, return ATOM_PPLL_INVALID to skip PLL programming
 * as there is no need to program the PLL itself.  If we are not able to
 * allocate a PLL, return ATOM_PPLL_INVALID to skip PLL programming to
 * avoid messing up an existing monitor.
 *
 * Asic specific PLL information
 *
 * DCE 6.1
 * - PPLL2 is only available to UNIPHYA (both DP and non-DP)
 * - PPLL0, PPLL1 are available for UNIPHYB/C/D/E/F (both DP and non-DP)
 *
 * DCE 6.0
 * - PPLL0 is available to all UNIPHY (DP only)
 * - PPLL1, PPLL2 are available for all UNIPHY (both DP and non-DP) and DAC
 *
 * DCE 5.0
 * - DCPLL is available to all UNIPHY (DP only)
 * - PPLL1, PPLL2 are available for all UNIPHY (both DP and non-DP) and DAC
 *
 * DCE 3.0/4.0/4.1
 * - PPLL1, PPLL2 are available for all UNIPHY (both DP and non-DP) and DAC
 *
 */
static int radeon_atom_pick_pll(struct drm_crtc *crtc)
{
	struct radeon_crtc *radeon_crtc = to_radeon_crtc(crtc);
	struct drm_device *dev = crtc->dev;
	struct radeon_device *rdev = dev->dev_private;
	struct drm_encoder *test_encoder;
	u32 pll_in_use;
	int pll;

	if (ASIC_IS_DCE61(rdev)) {
		list_for_each_entry(test_encoder, &dev->mode_config.encoder_list, head) {
			if (test_encoder->crtc && (test_encoder->crtc == crtc)) {
				struct radeon_encoder *test_radeon_encoder =
					to_radeon_encoder(test_encoder);
				struct radeon_encoder_atom_dig *dig =
					test_radeon_encoder->enc_priv;

				if ((test_radeon_encoder->encoder_id ==
				     ENCODER_OBJECT_ID_INTERNAL_UNIPHY) &&
				    (dig->linkb == false))
					/* UNIPHY A uses PPLL2 */
					return ATOM_PPLL2;
				else if (ENCODER_MODE_IS_DP(atombios_get_encoder_mode(test_encoder))) {
					/* UNIPHY B/C/D/E/F */
					if (rdev->clock.dp_extclk)
						/* skip PPLL programming if using ext clock */
						return ATOM_PPLL_INVALID;
					else {
						/* use the same PPLL for all DP monitors */
						pll = radeon_get_shared_dp_ppll(crtc);
						if (pll != ATOM_PPLL_INVALID)
							return pll;
					}
				}
				break;
			}
		}
		/* UNIPHY B/C/D/E/F */
		pll_in_use = radeon_get_pll_use_mask(crtc);
		if (!(pll_in_use & (1 << ATOM_PPLL0)))
			return ATOM_PPLL0;
		if (!(pll_in_use & (1 << ATOM_PPLL1)))
			return ATOM_PPLL1;
		DRM_ERROR("unable to allocate a PPLL\n");
		return ATOM_PPLL_INVALID;
	} else if (ASIC_IS_DCE4(rdev)) {
		list_for_each_entry(test_encoder, &dev->mode_config.encoder_list, head) {
			if (test_encoder->crtc && (test_encoder->crtc == crtc)) {
				/* in DP mode, the DP ref clock can come from PPLL, DCPLL, or ext clock,
				 * depending on the asic:
				 * DCE4: PPLL or ext clock
				 * DCE5: PPLL, DCPLL, or ext clock
				 * DCE6: PPLL, PPLL0, or ext clock
				 *
				 * Setting ATOM_PPLL_INVALID will cause SetPixelClock to skip
				 * PPLL/DCPLL programming and only program the DP DTO for the
				 * crtc virtual pixel clock.
				 */
				if (ENCODER_MODE_IS_DP(atombios_get_encoder_mode(test_encoder))) {
					if (rdev->clock.dp_extclk)
						/* skip PPLL programming if using ext clock */
						return ATOM_PPLL_INVALID;
					else if (ASIC_IS_DCE6(rdev))
						/* use PPLL0 for all DP */
						return ATOM_PPLL0;
					else if (ASIC_IS_DCE5(rdev))
						/* use DCPLL for all DP */
						return ATOM_DCPLL;
					else {
						/* use the same PPLL for all DP monitors */
						pll = radeon_get_shared_dp_ppll(crtc);
						if (pll != ATOM_PPLL_INVALID)
							return pll;
					}
				}
				break;
			}
		}
		/* all other cases */
		pll_in_use = radeon_get_pll_use_mask(crtc);
		if (!(pll_in_use & (1 << ATOM_PPLL2)))
			return ATOM_PPLL2;
		if (!(pll_in_use & (1 << ATOM_PPLL1)))
			return ATOM_PPLL1;
		DRM_ERROR("unable to allocate a PPLL\n");
		return ATOM_PPLL_INVALID;
	} else
		/* use PPLL1 or PPLL2 */
		return radeon_crtc->crtc_id;

}

void radeon_atom_disp_eng_pll_init(struct radeon_device *rdev)
{
	/* always set DCPLL */
	if (ASIC_IS_DCE6(rdev))
		atombios_crtc_set_disp_eng_pll(rdev, rdev->clock.default_dispclk);
	else if (ASIC_IS_DCE4(rdev)) {
		struct radeon_atom_ss ss;
		bool ss_enabled = radeon_atombios_get_asic_ss_info(rdev, &ss,
								   ASIC_INTERNAL_SS_ON_DCPLL,
								   rdev->clock.default_dispclk);
		if (ss_enabled)
			atombios_crtc_program_ss(rdev, ATOM_DISABLE, ATOM_DCPLL, -1, &ss);
		/* XXX: DCE5, make sure voltage, dispclk is high enough */
		atombios_crtc_set_disp_eng_pll(rdev, rdev->clock.default_dispclk);
		if (ss_enabled)
			atombios_crtc_program_ss(rdev, ATOM_ENABLE, ATOM_DCPLL, -1, &ss);
	}

}

int atombios_crtc_mode_set(struct drm_crtc *crtc,
			   struct drm_display_mode *mode,
			   struct drm_display_mode *adjusted_mode,
			   int x, int y, struct drm_framebuffer *old_fb)
{
	struct radeon_crtc *radeon_crtc = to_radeon_crtc(crtc);
	struct drm_device *dev = crtc->dev;
	struct radeon_device *rdev = dev->dev_private;
	struct drm_encoder *encoder;
	bool is_tvcv = false;

	list_for_each_entry(encoder, &dev->mode_config.encoder_list, head) {
		/* find tv std */
		if (encoder->crtc == crtc) {
			struct radeon_encoder *radeon_encoder = to_radeon_encoder(encoder);
			if (radeon_encoder->active_device &
			    (ATOM_DEVICE_TV_SUPPORT | ATOM_DEVICE_CV_SUPPORT))
				is_tvcv = true;
		}
	}

	atombios_crtc_set_pll(crtc, adjusted_mode);

	if (ASIC_IS_DCE4(rdev))
		atombios_set_crtc_dtd_timing(crtc, adjusted_mode);
	else if (ASIC_IS_AVIVO(rdev)) {
		if (is_tvcv)
			atombios_crtc_set_timing(crtc, adjusted_mode);
		else
			atombios_set_crtc_dtd_timing(crtc, adjusted_mode);
	} else {
		atombios_crtc_set_timing(crtc, adjusted_mode);
		if (radeon_crtc->crtc_id == 0)
			atombios_set_crtc_dtd_timing(crtc, adjusted_mode);
		radeon_legacy_atom_fixup(crtc);
	}
	atombios_crtc_set_base(crtc, x, y, old_fb);
	atombios_overscan_setup(crtc, mode, adjusted_mode);
	atombios_scaler_setup(crtc);
	return 0;
}

static bool atombios_crtc_mode_fixup(struct drm_crtc *crtc,
				     const struct drm_display_mode *mode,
				     struct drm_display_mode *adjusted_mode)
{
	if (!radeon_crtc_scaling_mode_fixup(crtc, mode, adjusted_mode))
		return false;
	return true;
}

static void atombios_crtc_prepare(struct drm_crtc *crtc)
{
	struct radeon_crtc *radeon_crtc = to_radeon_crtc(crtc);
	struct drm_device *dev = crtc->dev;
	struct radeon_device *rdev = dev->dev_private;

	radeon_crtc->in_mode_set = true;
	/* pick pll */
	radeon_crtc->pll_id = radeon_atom_pick_pll(crtc);

	/* disable crtc pair power gating before programming */
	if (ASIC_IS_DCE6(rdev))
		atombios_powergate_crtc(crtc, ATOM_DISABLE);

	atombios_lock_crtc(crtc, ATOM_ENABLE);
	atombios_crtc_dpms(crtc, DRM_MODE_DPMS_OFF);
}

static void atombios_crtc_commit(struct drm_crtc *crtc)
{
	struct radeon_crtc *radeon_crtc = to_radeon_crtc(crtc);

	atombios_crtc_dpms(crtc, DRM_MODE_DPMS_ON);
	atombios_lock_crtc(crtc, ATOM_DISABLE);
	radeon_crtc->in_mode_set = false;
}

static void atombios_crtc_disable(struct drm_crtc *crtc)
{
	struct radeon_crtc *radeon_crtc = to_radeon_crtc(crtc);
	struct drm_device *dev = crtc->dev;
	struct radeon_device *rdev = dev->dev_private;
	struct radeon_atom_ss ss;
	int i;

	atombios_crtc_dpms(crtc, DRM_MODE_DPMS_OFF);

	for (i = 0; i < rdev->num_crtc; i++) {
		if (rdev->mode_info.crtcs[i] &&
		    rdev->mode_info.crtcs[i]->enabled &&
		    i != radeon_crtc->crtc_id &&
		    radeon_crtc->pll_id == rdev->mode_info.crtcs[i]->pll_id) {
			/* one other crtc is using this pll don't turn
			 * off the pll
			 */
			goto done;
		}
	}

	switch (radeon_crtc->pll_id) {
	case ATOM_PPLL1:
	case ATOM_PPLL2:
		/* disable the ppll */
		atombios_crtc_program_pll(crtc, radeon_crtc->crtc_id, radeon_crtc->pll_id,
					  0, 0, ATOM_DISABLE, 0, 0, 0, 0, 0, false, &ss);
		break;
	case ATOM_PPLL0:
		/* disable the ppll */
		if (ASIC_IS_DCE61(rdev))
			atombios_crtc_program_pll(crtc, radeon_crtc->crtc_id, radeon_crtc->pll_id,
						  0, 0, ATOM_DISABLE, 0, 0, 0, 0, 0, false, &ss);
		break;
	default:
		break;
	}
done:
<<<<<<< HEAD
	radeon_crtc->pll_id = -1;
=======
	radeon_crtc->pll_id = ATOM_PPLL_INVALID;
>>>>>>> b4cad7af
}

static const struct drm_crtc_helper_funcs atombios_helper_funcs = {
	.dpms = atombios_crtc_dpms,
	.mode_fixup = atombios_crtc_mode_fixup,
	.mode_set = atombios_crtc_mode_set,
	.mode_set_base = atombios_crtc_set_base,
	.mode_set_base_atomic = atombios_crtc_set_base_atomic,
	.prepare = atombios_crtc_prepare,
	.commit = atombios_crtc_commit,
	.load_lut = radeon_crtc_load_lut,
	.disable = atombios_crtc_disable,
};

void radeon_atombios_init_crtc(struct drm_device *dev,
			       struct radeon_crtc *radeon_crtc)
{
	struct radeon_device *rdev = dev->dev_private;

	if (ASIC_IS_DCE4(rdev)) {
		switch (radeon_crtc->crtc_id) {
		case 0:
		default:
			radeon_crtc->crtc_offset = EVERGREEN_CRTC0_REGISTER_OFFSET;
			break;
		case 1:
			radeon_crtc->crtc_offset = EVERGREEN_CRTC1_REGISTER_OFFSET;
			break;
		case 2:
			radeon_crtc->crtc_offset = EVERGREEN_CRTC2_REGISTER_OFFSET;
			break;
		case 3:
			radeon_crtc->crtc_offset = EVERGREEN_CRTC3_REGISTER_OFFSET;
			break;
		case 4:
			radeon_crtc->crtc_offset = EVERGREEN_CRTC4_REGISTER_OFFSET;
			break;
		case 5:
			radeon_crtc->crtc_offset = EVERGREEN_CRTC5_REGISTER_OFFSET;
			break;
		}
	} else {
		if (radeon_crtc->crtc_id == 1)
			radeon_crtc->crtc_offset =
				AVIVO_D2CRTC_H_TOTAL - AVIVO_D1CRTC_H_TOTAL;
		else
			radeon_crtc->crtc_offset = 0;
	}
	radeon_crtc->pll_id = ATOM_PPLL_INVALID;
	drm_crtc_helper_add(&radeon_crtc->base, &atombios_helper_funcs);
}<|MERGE_RESOLUTION|>--- conflicted
+++ resolved
@@ -1792,11 +1792,7 @@
 		break;
 	}
 done:
-<<<<<<< HEAD
-	radeon_crtc->pll_id = -1;
-=======
 	radeon_crtc->pll_id = ATOM_PPLL_INVALID;
->>>>>>> b4cad7af
 }
 
 static const struct drm_crtc_helper_funcs atombios_helper_funcs = {
