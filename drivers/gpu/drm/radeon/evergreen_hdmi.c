/*
 * Copyright 2008 Advanced Micro Devices, Inc.
 * Copyright 2008 Red Hat Inc.
 * Copyright 2009 Christian König.
 *
 * Permission is hereby granted, free of charge, to any person obtaining a
 * copy of this software and associated documentation files (the "Software"),
 * to deal in the Software without restriction, including without limitation
 * the rights to use, copy, modify, merge, publish, distribute, sublicense,
 * and/or sell copies of the Software, and to permit persons to whom the
 * Software is furnished to do so, subject to the following conditions:
 *
 * The above copyright notice and this permission notice shall be included in
 * all copies or substantial portions of the Software.
 *
 * THE SOFTWARE IS PROVIDED "AS IS", WITHOUT WARRANTY OF ANY KIND, EXPRESS OR
 * IMPLIED, INCLUDING BUT NOT LIMITED TO THE WARRANTIES OF MERCHANTABILITY,
 * FITNESS FOR A PARTICULAR PURPOSE AND NONINFRINGEMENT.  IN NO EVENT SHALL
 * THE COPYRIGHT HOLDER(S) OR AUTHOR(S) BE LIABLE FOR ANY CLAIM, DAMAGES OR
 * OTHER LIABILITY, WHETHER IN AN ACTION OF CONTRACT, TORT OR OTHERWISE,
 * ARISING FROM, OUT OF OR IN CONNECTION WITH THE SOFTWARE OR THE USE OR
 * OTHER DEALINGS IN THE SOFTWARE.
 *
 * Authors: Christian König
 *          Rafał Miłecki
 */
#include <linux/hdmi.h>
#include <drm/drmP.h>
#include <drm/radeon_drm.h>
#include "radeon.h"
#include "radeon_asic.h"
#include "evergreend.h"
#include "atom.h"

/*
 * update the N and CTS parameters for a given pixel clock rate
 */
static void evergreen_hdmi_update_ACR(struct drm_encoder *encoder, uint32_t clock)
{
	struct drm_device *dev = encoder->dev;
	struct radeon_device *rdev = dev->dev_private;
	struct radeon_hdmi_acr acr = r600_hdmi_acr(clock);
	struct radeon_encoder *radeon_encoder = to_radeon_encoder(encoder);
	struct radeon_encoder_atom_dig *dig = radeon_encoder->enc_priv;
	uint32_t offset = dig->afmt->offset;

	WREG32(HDMI_ACR_32_0 + offset, HDMI_ACR_CTS_32(acr.cts_32khz));
	WREG32(HDMI_ACR_32_1 + offset, acr.n_32khz);

	WREG32(HDMI_ACR_44_0 + offset, HDMI_ACR_CTS_44(acr.cts_44_1khz));
	WREG32(HDMI_ACR_44_1 + offset, acr.n_44_1khz);

	WREG32(HDMI_ACR_48_0 + offset, HDMI_ACR_CTS_48(acr.cts_48khz));
	WREG32(HDMI_ACR_48_1 + offset, acr.n_48khz);
}

static void evergreen_hdmi_write_sad_regs(struct drm_encoder *encoder)
{
	struct radeon_device *rdev = encoder->dev->dev_private;
	struct drm_connector *connector;
	struct radeon_connector *radeon_connector = NULL;
	struct cea_sad *sads;
	int i, sad_count;

	static const u16 eld_reg_to_type[][2] = {
		{ AZ_F0_CODEC_PIN0_CONTROL_AUDIO_DESCRIPTOR0, HDMI_AUDIO_CODING_TYPE_PCM },
		{ AZ_F0_CODEC_PIN0_CONTROL_AUDIO_DESCRIPTOR1, HDMI_AUDIO_CODING_TYPE_AC3 },
		{ AZ_F0_CODEC_PIN0_CONTROL_AUDIO_DESCRIPTOR2, HDMI_AUDIO_CODING_TYPE_MPEG1 },
		{ AZ_F0_CODEC_PIN0_CONTROL_AUDIO_DESCRIPTOR3, HDMI_AUDIO_CODING_TYPE_MP3 },
		{ AZ_F0_CODEC_PIN0_CONTROL_AUDIO_DESCRIPTOR4, HDMI_AUDIO_CODING_TYPE_MPEG2 },
		{ AZ_F0_CODEC_PIN0_CONTROL_AUDIO_DESCRIPTOR5, HDMI_AUDIO_CODING_TYPE_AAC_LC },
		{ AZ_F0_CODEC_PIN0_CONTROL_AUDIO_DESCRIPTOR6, HDMI_AUDIO_CODING_TYPE_DTS },
		{ AZ_F0_CODEC_PIN0_CONTROL_AUDIO_DESCRIPTOR7, HDMI_AUDIO_CODING_TYPE_ATRAC },
		{ AZ_F0_CODEC_PIN0_CONTROL_AUDIO_DESCRIPTOR9, HDMI_AUDIO_CODING_TYPE_EAC3 },
		{ AZ_F0_CODEC_PIN0_CONTROL_AUDIO_DESCRIPTOR10, HDMI_AUDIO_CODING_TYPE_DTS_HD },
		{ AZ_F0_CODEC_PIN0_CONTROL_AUDIO_DESCRIPTOR11, HDMI_AUDIO_CODING_TYPE_MLP },
		{ AZ_F0_CODEC_PIN0_CONTROL_AUDIO_DESCRIPTOR13, HDMI_AUDIO_CODING_TYPE_WMA_PRO },
	};

	list_for_each_entry(connector, &encoder->dev->mode_config.connector_list, head) {
		if (connector->encoder == encoder)
			radeon_connector = to_radeon_connector(connector);
	}

	if (!radeon_connector) {
		DRM_ERROR("Couldn't find encoder's connector\n");
		return;
	}

	sad_count = drm_edid_to_sad(radeon_connector->edid, &sads);
	if (sad_count < 0) {
		DRM_ERROR("Couldn't read SADs: %d\n", sad_count);
		return;
	}
	BUG_ON(!sads);

	for (i = 0; i < ARRAY_SIZE(eld_reg_to_type); i++) {
		u32 value = 0;
		int j;

		for (j = 0; j < sad_count; j++) {
			struct cea_sad *sad = &sads[j];

			if (sad->format == eld_reg_to_type[i][1]) {
				value = MAX_CHANNELS(sad->channels) |
					DESCRIPTOR_BYTE_2(sad->byte2) |
					SUPPORTED_FREQUENCIES(sad->freq);
				if (sad->format == HDMI_AUDIO_CODING_TYPE_PCM)
					value |= SUPPORTED_FREQUENCIES_STEREO(sad->freq);
				break;
			}
		}
		WREG32(eld_reg_to_type[i][0], value);
	}

	kfree(sads);
}

/*
 * build a HDMI Video Info Frame
 */
static void evergreen_hdmi_update_avi_infoframe(struct drm_encoder *encoder,
						void *buffer, size_t size)
{
	struct drm_device *dev = encoder->dev;
	struct radeon_device *rdev = dev->dev_private;
	struct radeon_encoder *radeon_encoder = to_radeon_encoder(encoder);
	struct radeon_encoder_atom_dig *dig = radeon_encoder->enc_priv;
	uint32_t offset = dig->afmt->offset;
	uint8_t *frame = buffer + 3;
<<<<<<< HEAD

	/* Our header values (type, version, length) should be alright, Intel
	 * is using the same. Checksum function also seems to be OK, it works
	 * fine for audio infoframe. However calculated value is always lower
	 * by 2 in comparison to fglrx. It breaks displaying anything in case
	 * of TVs that strictly check the checksum. Hack it manually here to
	 * workaround this issue. */
	frame[0x0] += 2;
=======
	uint8_t *header = buffer;
>>>>>>> d0e0ac97

	WREG32(AFMT_AVI_INFO0 + offset,
		frame[0x0] | (frame[0x1] << 8) | (frame[0x2] << 16) | (frame[0x3] << 24));
	WREG32(AFMT_AVI_INFO1 + offset,
		frame[0x4] | (frame[0x5] << 8) | (frame[0x6] << 16) | (frame[0x7] << 24));
	WREG32(AFMT_AVI_INFO2 + offset,
		frame[0x8] | (frame[0x9] << 8) | (frame[0xA] << 16) | (frame[0xB] << 24));
	WREG32(AFMT_AVI_INFO3 + offset,
		frame[0xC] | (frame[0xD] << 8) | (header[1] << 24));
}

static void evergreen_audio_set_dto(struct drm_encoder *encoder, u32 clock)
{
	struct drm_device *dev = encoder->dev;
	struct radeon_device *rdev = dev->dev_private;
	struct radeon_encoder *radeon_encoder = to_radeon_encoder(encoder);
	struct radeon_encoder_atom_dig *dig = radeon_encoder->enc_priv;
	struct radeon_crtc *radeon_crtc = to_radeon_crtc(encoder->crtc);
	u32 base_rate = 24000;

	if (!dig || !dig->afmt)
		return;

	/* XXX two dtos; generally use dto0 for hdmi */
	/* Express [24MHz / target pixel clock] as an exact rational
	 * number (coefficient of two integer numbers.  DCCG_AUDIO_DTOx_PHASE
	 * is the numerator, DCCG_AUDIO_DTOx_MODULE is the denominator
	 */
	WREG32(DCCG_AUDIO_DTO0_PHASE, base_rate * 100);
	WREG32(DCCG_AUDIO_DTO0_MODULE, clock * 100);
	WREG32(DCCG_AUDIO_DTO_SOURCE, DCCG_AUDIO_DTO0_SOURCE_SEL(radeon_crtc->crtc_id));
}

<<<<<<< HEAD
static void evergreen_audio_set_dto(struct drm_encoder *encoder, u32 clock)
{
	struct drm_device *dev = encoder->dev;
	struct radeon_device *rdev = dev->dev_private;
	struct radeon_encoder *radeon_encoder = to_radeon_encoder(encoder);
	struct radeon_encoder_atom_dig *dig = radeon_encoder->enc_priv;
	struct radeon_crtc *radeon_crtc = to_radeon_crtc(encoder->crtc);
	u32 base_rate = 24000;

	if (!dig || !dig->afmt)
		return;

	/* XXX two dtos; generally use dto0 for hdmi */
	/* Express [24MHz / target pixel clock] as an exact rational
	 * number (coefficient of two integer numbers.  DCCG_AUDIO_DTOx_PHASE
	 * is the numerator, DCCG_AUDIO_DTOx_MODULE is the denominator
	 */
	WREG32(DCCG_AUDIO_DTO0_PHASE, base_rate * 100);
	WREG32(DCCG_AUDIO_DTO0_MODULE, clock * 100);
	WREG32(DCCG_AUDIO_DTO_SOURCE, DCCG_AUDIO_DTO0_SOURCE_SEL(radeon_crtc->crtc_id));
}

=======
>>>>>>> d0e0ac97

/*
 * update the info frames with the data from the current display mode
 */
void evergreen_hdmi_setmode(struct drm_encoder *encoder, struct drm_display_mode *mode)
{
	struct drm_device *dev = encoder->dev;
	struct radeon_device *rdev = dev->dev_private;
	struct radeon_encoder *radeon_encoder = to_radeon_encoder(encoder);
	struct radeon_encoder_atom_dig *dig = radeon_encoder->enc_priv;
	u8 buffer[HDMI_INFOFRAME_HEADER_SIZE + HDMI_AVI_INFOFRAME_SIZE];
	struct hdmi_avi_infoframe frame;
	uint32_t offset;
	ssize_t err;

	/* Silent, r600_hdmi_enable will raise WARN for us */
	if (!dig->afmt->enabled)
		return;
	offset = dig->afmt->offset;

	evergreen_audio_set_dto(encoder, mode->clock);

	WREG32(HDMI_VBI_PACKET_CONTROL + offset,
	       HDMI_NULL_SEND); /* send null packets when required */

	WREG32(AFMT_AUDIO_CRC_CONTROL + offset, 0x1000);

	WREG32(HDMI_VBI_PACKET_CONTROL + offset,
	       HDMI_NULL_SEND | /* send null packets when required */
	       HDMI_GC_SEND | /* send general control packets */
	       HDMI_GC_CONT); /* send general control packets every frame */

	WREG32(HDMI_INFOFRAME_CONTROL0 + offset,
	       HDMI_AUDIO_INFO_SEND | /* enable audio info frames (frames won't be set until audio is enabled) */
	       HDMI_AUDIO_INFO_CONT); /* required for audio info values to be updated */

	WREG32(AFMT_INFOFRAME_CONTROL0 + offset,
	       AFMT_AUDIO_INFO_UPDATE); /* required for audio info values to be updated */

	WREG32(HDMI_INFOFRAME_CONTROL1 + offset,
	       HDMI_AUDIO_INFO_LINE(2)); /* anything other than 0 */

	WREG32(HDMI_GC + offset, 0); /* unset HDMI_GC_AVMUTE */

	WREG32(HDMI_AUDIO_PACKET_CONTROL + offset,
	       HDMI_AUDIO_DELAY_EN(1) | /* set the default audio delay */
	       HDMI_AUDIO_PACKETS_PER_LINE(3)); /* should be suffient for all audio modes and small enough for all hblanks */

	WREG32(AFMT_AUDIO_PACKET_CONTROL + offset,
	       AFMT_60958_CS_UPDATE); /* allow 60958 channel status fields to be updated */

	/* fglrx clears sth in AFMT_AUDIO_PACKET_CONTROL2 here */

	WREG32(HDMI_ACR_PACKET_CONTROL + offset,
	       HDMI_ACR_AUTO_SEND | /* allow hw to sent ACR packets when required */
	       HDMI_ACR_SOURCE); /* select SW CTS value */

	evergreen_hdmi_update_ACR(encoder, mode->clock);

	WREG32(AFMT_60958_0 + offset,
	       AFMT_60958_CS_CHANNEL_NUMBER_L(1));

	WREG32(AFMT_60958_1 + offset,
	       AFMT_60958_CS_CHANNEL_NUMBER_R(2));

	WREG32(AFMT_60958_2 + offset,
	       AFMT_60958_CS_CHANNEL_NUMBER_2(3) |
	       AFMT_60958_CS_CHANNEL_NUMBER_3(4) |
	       AFMT_60958_CS_CHANNEL_NUMBER_4(5) |
	       AFMT_60958_CS_CHANNEL_NUMBER_5(6) |
	       AFMT_60958_CS_CHANNEL_NUMBER_6(7) |
	       AFMT_60958_CS_CHANNEL_NUMBER_7(8));

	/* fglrx sets 0x0001005f | (x & 0x00fc0000) in 0x5f78 here */

	WREG32(AFMT_AUDIO_PACKET_CONTROL2 + offset,
	       AFMT_AUDIO_CHANNEL_ENABLE(0xff));

	/* fglrx sets 0x40 in 0x5f80 here */
	evergreen_hdmi_write_sad_regs(encoder);

	err = drm_hdmi_avi_infoframe_from_display_mode(&frame, mode);
	if (err < 0) {
		DRM_ERROR("failed to setup AVI infoframe: %zd\n", err);
		return;
	}

	err = hdmi_avi_infoframe_pack(&frame, buffer, sizeof(buffer));
	if (err < 0) {
		DRM_ERROR("failed to pack AVI infoframe: %zd\n", err);
		return;
	}

	evergreen_hdmi_update_avi_infoframe(encoder, buffer, sizeof(buffer));

	WREG32_OR(HDMI_INFOFRAME_CONTROL0 + offset,
		  HDMI_AVI_INFO_SEND | /* enable AVI info frames */
		  HDMI_AVI_INFO_CONT); /* required for audio info values to be updated */

	WREG32_P(HDMI_INFOFRAME_CONTROL1 + offset,
		 HDMI_AVI_INFO_LINE(2), /* anything other than 0 */
		 ~HDMI_AVI_INFO_LINE_MASK);

	WREG32_OR(AFMT_AUDIO_PACKET_CONTROL + offset,
		  AFMT_AUDIO_SAMPLE_SEND); /* send audio packets */

	/* it's unknown what these bits do excatly, but it's indeed quite useful for debugging */
	WREG32(AFMT_RAMP_CONTROL0 + offset, 0x00FFFFFF);
	WREG32(AFMT_RAMP_CONTROL1 + offset, 0x007FFFFF);
	WREG32(AFMT_RAMP_CONTROL2 + offset, 0x00000001);
	WREG32(AFMT_RAMP_CONTROL3 + offset, 0x00000001);
}

void evergreen_hdmi_enable(struct drm_encoder *encoder, bool enable)
{
	struct radeon_encoder *radeon_encoder = to_radeon_encoder(encoder);
	struct radeon_encoder_atom_dig *dig = radeon_encoder->enc_priv;

	/* Silent, r600_hdmi_enable will raise WARN for us */
	if (enable && dig->afmt->enabled)
		return;
	if (!enable && !dig->afmt->enabled)
		return;

	dig->afmt->enabled = enable;

	DRM_DEBUG("%sabling HDMI interface @ 0x%04X for encoder 0x%x\n",
		  enable ? "En" : "Dis", dig->afmt->offset, radeon_encoder->encoder_id);
}<|MERGE_RESOLUTION|>--- conflicted
+++ resolved
@@ -128,18 +128,7 @@
 	struct radeon_encoder_atom_dig *dig = radeon_encoder->enc_priv;
 	uint32_t offset = dig->afmt->offset;
 	uint8_t *frame = buffer + 3;
-<<<<<<< HEAD
-
-	/* Our header values (type, version, length) should be alright, Intel
-	 * is using the same. Checksum function also seems to be OK, it works
-	 * fine for audio infoframe. However calculated value is always lower
-	 * by 2 in comparison to fglrx. It breaks displaying anything in case
-	 * of TVs that strictly check the checksum. Hack it manually here to
-	 * workaround this issue. */
-	frame[0x0] += 2;
-=======
 	uint8_t *header = buffer;
->>>>>>> d0e0ac97
 
 	WREG32(AFMT_AVI_INFO0 + offset,
 		frame[0x0] | (frame[0x1] << 8) | (frame[0x2] << 16) | (frame[0x3] << 24));
@@ -173,31 +162,6 @@
 	WREG32(DCCG_AUDIO_DTO_SOURCE, DCCG_AUDIO_DTO0_SOURCE_SEL(radeon_crtc->crtc_id));
 }
 
-<<<<<<< HEAD
-static void evergreen_audio_set_dto(struct drm_encoder *encoder, u32 clock)
-{
-	struct drm_device *dev = encoder->dev;
-	struct radeon_device *rdev = dev->dev_private;
-	struct radeon_encoder *radeon_encoder = to_radeon_encoder(encoder);
-	struct radeon_encoder_atom_dig *dig = radeon_encoder->enc_priv;
-	struct radeon_crtc *radeon_crtc = to_radeon_crtc(encoder->crtc);
-	u32 base_rate = 24000;
-
-	if (!dig || !dig->afmt)
-		return;
-
-	/* XXX two dtos; generally use dto0 for hdmi */
-	/* Express [24MHz / target pixel clock] as an exact rational
-	 * number (coefficient of two integer numbers.  DCCG_AUDIO_DTOx_PHASE
-	 * is the numerator, DCCG_AUDIO_DTOx_MODULE is the denominator
-	 */
-	WREG32(DCCG_AUDIO_DTO0_PHASE, base_rate * 100);
-	WREG32(DCCG_AUDIO_DTO0_MODULE, clock * 100);
-	WREG32(DCCG_AUDIO_DTO_SOURCE, DCCG_AUDIO_DTO0_SOURCE_SEL(radeon_crtc->crtc_id));
-}
-
-=======
->>>>>>> d0e0ac97
 
 /*
  * update the info frames with the data from the current display mode
