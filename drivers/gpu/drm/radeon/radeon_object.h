--- conflicted
+++ resolved
@@ -143,12 +143,8 @@
 extern void radeon_bo_fini(struct radeon_device *rdev);
 extern void radeon_bo_list_add_object(struct radeon_bo_list *lobj,
 				struct list_head *head);
-<<<<<<< HEAD
-extern int radeon_bo_list_validate(struct list_head *head, int ring);
-=======
 extern int radeon_bo_list_validate(struct ww_acquire_ctx *ticket,
 				   struct list_head *head, int ring);
->>>>>>> d0e0ac97
 extern int radeon_bo_fbdev_mmap(struct radeon_bo *bo,
 				struct vm_area_struct *vma);
 extern int radeon_bo_set_tiling_flags(struct radeon_bo *bo,
