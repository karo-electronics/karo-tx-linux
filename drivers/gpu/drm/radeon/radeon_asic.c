/*
 * Copyright 2008 Advanced Micro Devices, Inc.
 * Copyright 2008 Red Hat Inc.
 * Copyright 2009 Jerome Glisse.
 *
 * Permission is hereby granted, free of charge, to any person obtaining a
 * copy of this software and associated documentation files (the "Software"),
 * to deal in the Software without restriction, including without limitation
 * the rights to use, copy, modify, merge, publish, distribute, sublicense,
 * and/or sell copies of the Software, and to permit persons to whom the
 * Software is furnished to do so, subject to the following conditions:
 *
 * The above copyright notice and this permission notice shall be included in
 * all copies or substantial portions of the Software.
 *
 * THE SOFTWARE IS PROVIDED "AS IS", WITHOUT WARRANTY OF ANY KIND, EXPRESS OR
 * IMPLIED, INCLUDING BUT NOT LIMITED TO THE WARRANTIES OF MERCHANTABILITY,
 * FITNESS FOR A PARTICULAR PURPOSE AND NONINFRINGEMENT.  IN NO EVENT SHALL
 * THE COPYRIGHT HOLDER(S) OR AUTHOR(S) BE LIABLE FOR ANY CLAIM, DAMAGES OR
 * OTHER LIABILITY, WHETHER IN AN ACTION OF CONTRACT, TORT OR OTHERWISE,
 * ARISING FROM, OUT OF OR IN CONNECTION WITH THE SOFTWARE OR THE USE OR
 * OTHER DEALINGS IN THE SOFTWARE.
 *
 * Authors: Dave Airlie
 *          Alex Deucher
 *          Jerome Glisse
 */

#include <linux/console.h>
#include <drm/drmP.h>
#include <drm/drm_crtc_helper.h>
#include <drm/radeon_drm.h>
#include <linux/vgaarb.h>
#include <linux/vga_switcheroo.h>
#include "radeon_reg.h"
#include "radeon.h"
#include "radeon_asic.h"
#include "atom.h"

/*
 * Registers accessors functions.
 */
static uint32_t radeon_invalid_rreg(struct radeon_device *rdev, uint32_t reg)
{
	DRM_ERROR("Invalid callback to read register 0x%04X\n", reg);
	BUG_ON(1);
	return 0;
}

static void radeon_invalid_wreg(struct radeon_device *rdev, uint32_t reg, uint32_t v)
{
	DRM_ERROR("Invalid callback to write register 0x%04X with 0x%08X\n",
		  reg, v);
	BUG_ON(1);
}

static void radeon_register_accessor_init(struct radeon_device *rdev)
{
	rdev->mc_rreg = &radeon_invalid_rreg;
	rdev->mc_wreg = &radeon_invalid_wreg;
	rdev->pll_rreg = &radeon_invalid_rreg;
	rdev->pll_wreg = &radeon_invalid_wreg;
	rdev->pciep_rreg = &radeon_invalid_rreg;
	rdev->pciep_wreg = &radeon_invalid_wreg;

	/* Don't change order as we are overridding accessor. */
	if (rdev->family < CHIP_RV515) {
		rdev->pcie_reg_mask = 0xff;
	} else {
		rdev->pcie_reg_mask = 0x7ff;
	}
	/* FIXME: not sure here */
	if (rdev->family <= CHIP_R580) {
		rdev->pll_rreg = &r100_pll_rreg;
		rdev->pll_wreg = &r100_pll_wreg;
	}
	if (rdev->family >= CHIP_R420) {
		rdev->mc_rreg = &r420_mc_rreg;
		rdev->mc_wreg = &r420_mc_wreg;
	}
	if (rdev->family >= CHIP_RV515) {
		rdev->mc_rreg = &rv515_mc_rreg;
		rdev->mc_wreg = &rv515_mc_wreg;
	}
	if (rdev->family == CHIP_RS400 || rdev->family == CHIP_RS480) {
		rdev->mc_rreg = &rs400_mc_rreg;
		rdev->mc_wreg = &rs400_mc_wreg;
	}
	if (rdev->family == CHIP_RS690 || rdev->family == CHIP_RS740) {
		rdev->mc_rreg = &rs690_mc_rreg;
		rdev->mc_wreg = &rs690_mc_wreg;
	}
	if (rdev->family == CHIP_RS600) {
		rdev->mc_rreg = &rs600_mc_rreg;
		rdev->mc_wreg = &rs600_mc_wreg;
	}
	if (rdev->family >= CHIP_R600) {
		rdev->pciep_rreg = &r600_pciep_rreg;
		rdev->pciep_wreg = &r600_pciep_wreg;
	}
}


/* helper to disable agp */
void radeon_agp_disable(struct radeon_device *rdev)
{
	rdev->flags &= ~RADEON_IS_AGP;
	if (rdev->family >= CHIP_R600) {
		DRM_INFO("Forcing AGP to PCIE mode\n");
		rdev->flags |= RADEON_IS_PCIE;
	} else if (rdev->family >= CHIP_RV515 ||
			rdev->family == CHIP_RV380 ||
			rdev->family == CHIP_RV410 ||
			rdev->family == CHIP_R423) {
		DRM_INFO("Forcing AGP to PCIE mode\n");
		rdev->flags |= RADEON_IS_PCIE;
		rdev->asic->gart_tlb_flush = &rv370_pcie_gart_tlb_flush;
		rdev->asic->gart_set_page = &rv370_pcie_gart_set_page;
	} else {
		DRM_INFO("Forcing AGP to PCI mode\n");
		rdev->flags |= RADEON_IS_PCI;
		rdev->asic->gart_tlb_flush = &r100_pci_gart_tlb_flush;
		rdev->asic->gart_set_page = &r100_pci_gart_set_page;
	}
	rdev->mc.gtt_size = radeon_gart_size * 1024 * 1024;
}

/*
 * ASIC
 */
static struct radeon_asic r100_asic = {
	.init = &r100_init,
	.fini = &r100_fini,
	.suspend = &r100_suspend,
	.resume = &r100_resume,
	.vga_set_state = &r100_vga_set_state,
	.gpu_is_lockup = &r100_gpu_is_lockup,
	.asic_reset = &r100_asic_reset,
	.gart_tlb_flush = &r100_pci_gart_tlb_flush,
	.gart_set_page = &r100_pci_gart_set_page,
	.cp_commit = &r100_cp_commit,
	.ring_start = &r100_ring_start,
	.ring_test = &r100_ring_test,
	.ring_ib_execute = &r100_ring_ib_execute,
	.irq_set = &r100_irq_set,
	.irq_process = &r100_irq_process,
	.get_vblank_counter = &r100_get_vblank_counter,
	.fence_ring_emit = &r100_fence_ring_emit,
	.cs_parse = &r100_cs_parse,
	.copy_blit = &r100_copy_blit,
	.copy_dma = NULL,
	.copy = &r100_copy_blit,
	.get_engine_clock = &radeon_legacy_get_engine_clock,
	.set_engine_clock = &radeon_legacy_set_engine_clock,
	.get_memory_clock = &radeon_legacy_get_memory_clock,
	.set_memory_clock = NULL,
	.get_pcie_lanes = NULL,
	.set_pcie_lanes = NULL,
	.set_clock_gating = &radeon_legacy_set_clock_gating,
	.set_surface_reg = r100_set_surface_reg,
	.clear_surface_reg = r100_clear_surface_reg,
	.bandwidth_update = &r100_bandwidth_update,
	.hpd_init = &r100_hpd_init,
	.hpd_fini = &r100_hpd_fini,
	.hpd_sense = &r100_hpd_sense,
	.hpd_set_polarity = &r100_hpd_set_polarity,
	.ioctl_wait_idle = NULL,
	.gui_idle = &r100_gui_idle,
	.pm_misc = &r100_pm_misc,
	.pm_prepare = &r100_pm_prepare,
	.pm_finish = &r100_pm_finish,
	.pm_init_profile = &r100_pm_init_profile,
	.pm_get_dynpm_state = &r100_pm_get_dynpm_state,
	.pre_page_flip = &r100_pre_page_flip,
	.page_flip = &r100_page_flip,
	.post_page_flip = &r100_post_page_flip,
};

static struct radeon_asic r200_asic = {
	.init = &r100_init,
	.fini = &r100_fini,
	.suspend = &r100_suspend,
	.resume = &r100_resume,
	.vga_set_state = &r100_vga_set_state,
	.gpu_is_lockup = &r100_gpu_is_lockup,
	.asic_reset = &r100_asic_reset,
	.gart_tlb_flush = &r100_pci_gart_tlb_flush,
	.gart_set_page = &r100_pci_gart_set_page,
	.cp_commit = &r100_cp_commit,
	.ring_start = &r100_ring_start,
	.ring_test = &r100_ring_test,
	.ring_ib_execute = &r100_ring_ib_execute,
	.irq_set = &r100_irq_set,
	.irq_process = &r100_irq_process,
	.get_vblank_counter = &r100_get_vblank_counter,
	.fence_ring_emit = &r100_fence_ring_emit,
	.cs_parse = &r100_cs_parse,
	.copy_blit = &r100_copy_blit,
	.copy_dma = &r200_copy_dma,
	.copy = &r100_copy_blit,
	.get_engine_clock = &radeon_legacy_get_engine_clock,
	.set_engine_clock = &radeon_legacy_set_engine_clock,
	.get_memory_clock = &radeon_legacy_get_memory_clock,
	.set_memory_clock = NULL,
	.set_pcie_lanes = NULL,
	.set_clock_gating = &radeon_legacy_set_clock_gating,
	.set_surface_reg = r100_set_surface_reg,
	.clear_surface_reg = r100_clear_surface_reg,
	.bandwidth_update = &r100_bandwidth_update,
	.hpd_init = &r100_hpd_init,
	.hpd_fini = &r100_hpd_fini,
	.hpd_sense = &r100_hpd_sense,
	.hpd_set_polarity = &r100_hpd_set_polarity,
	.ioctl_wait_idle = NULL,
	.gui_idle = &r100_gui_idle,
	.pm_misc = &r100_pm_misc,
	.pm_prepare = &r100_pm_prepare,
	.pm_finish = &r100_pm_finish,
	.pm_init_profile = &r100_pm_init_profile,
	.pm_get_dynpm_state = &r100_pm_get_dynpm_state,
	.pre_page_flip = &r100_pre_page_flip,
	.page_flip = &r100_page_flip,
	.post_page_flip = &r100_post_page_flip,
};

static struct radeon_asic r300_asic = {
	.init = &r300_init,
	.fini = &r300_fini,
	.suspend = &r300_suspend,
	.resume = &r300_resume,
	.vga_set_state = &r100_vga_set_state,
	.gpu_is_lockup = &r300_gpu_is_lockup,
	.asic_reset = &r300_asic_reset,
	.gart_tlb_flush = &r100_pci_gart_tlb_flush,
	.gart_set_page = &r100_pci_gart_set_page,
	.cp_commit = &r100_cp_commit,
	.ring_start = &r300_ring_start,
	.ring_test = &r100_ring_test,
	.ring_ib_execute = &r100_ring_ib_execute,
	.irq_set = &r100_irq_set,
	.irq_process = &r100_irq_process,
	.get_vblank_counter = &r100_get_vblank_counter,
	.fence_ring_emit = &r300_fence_ring_emit,
	.cs_parse = &r300_cs_parse,
	.copy_blit = &r100_copy_blit,
	.copy_dma = &r200_copy_dma,
	.copy = &r100_copy_blit,
	.get_engine_clock = &radeon_legacy_get_engine_clock,
	.set_engine_clock = &radeon_legacy_set_engine_clock,
	.get_memory_clock = &radeon_legacy_get_memory_clock,
	.set_memory_clock = NULL,
	.get_pcie_lanes = &rv370_get_pcie_lanes,
	.set_pcie_lanes = &rv370_set_pcie_lanes,
	.set_clock_gating = &radeon_legacy_set_clock_gating,
	.set_surface_reg = r100_set_surface_reg,
	.clear_surface_reg = r100_clear_surface_reg,
	.bandwidth_update = &r100_bandwidth_update,
	.hpd_init = &r100_hpd_init,
	.hpd_fini = &r100_hpd_fini,
	.hpd_sense = &r100_hpd_sense,
	.hpd_set_polarity = &r100_hpd_set_polarity,
	.ioctl_wait_idle = NULL,
	.gui_idle = &r100_gui_idle,
	.pm_misc = &r100_pm_misc,
	.pm_prepare = &r100_pm_prepare,
	.pm_finish = &r100_pm_finish,
	.pm_init_profile = &r100_pm_init_profile,
	.pm_get_dynpm_state = &r100_pm_get_dynpm_state,
	.pre_page_flip = &r100_pre_page_flip,
	.page_flip = &r100_page_flip,
	.post_page_flip = &r100_post_page_flip,
};

static struct radeon_asic r300_asic_pcie = {
	.init = &r300_init,
	.fini = &r300_fini,
	.suspend = &r300_suspend,
	.resume = &r300_resume,
	.vga_set_state = &r100_vga_set_state,
	.gpu_is_lockup = &r300_gpu_is_lockup,
	.asic_reset = &r300_asic_reset,
	.gart_tlb_flush = &rv370_pcie_gart_tlb_flush,
	.gart_set_page = &rv370_pcie_gart_set_page,
	.cp_commit = &r100_cp_commit,
	.ring_start = &r300_ring_start,
	.ring_test = &r100_ring_test,
	.ring_ib_execute = &r100_ring_ib_execute,
	.irq_set = &r100_irq_set,
	.irq_process = &r100_irq_process,
	.get_vblank_counter = &r100_get_vblank_counter,
	.fence_ring_emit = &r300_fence_ring_emit,
	.cs_parse = &r300_cs_parse,
	.copy_blit = &r100_copy_blit,
	.copy_dma = &r200_copy_dma,
	.copy = &r100_copy_blit,
	.get_engine_clock = &radeon_legacy_get_engine_clock,
	.set_engine_clock = &radeon_legacy_set_engine_clock,
	.get_memory_clock = &radeon_legacy_get_memory_clock,
	.set_memory_clock = NULL,
	.set_pcie_lanes = &rv370_set_pcie_lanes,
	.set_clock_gating = &radeon_legacy_set_clock_gating,
	.set_surface_reg = r100_set_surface_reg,
	.clear_surface_reg = r100_clear_surface_reg,
	.bandwidth_update = &r100_bandwidth_update,
	.hpd_init = &r100_hpd_init,
	.hpd_fini = &r100_hpd_fini,
	.hpd_sense = &r100_hpd_sense,
	.hpd_set_polarity = &r100_hpd_set_polarity,
	.ioctl_wait_idle = NULL,
	.gui_idle = &r100_gui_idle,
	.pm_misc = &r100_pm_misc,
	.pm_prepare = &r100_pm_prepare,
	.pm_finish = &r100_pm_finish,
	.pm_init_profile = &r100_pm_init_profile,
	.pm_get_dynpm_state = &r100_pm_get_dynpm_state,
	.pre_page_flip = &r100_pre_page_flip,
	.page_flip = &r100_page_flip,
	.post_page_flip = &r100_post_page_flip,
};

static struct radeon_asic r420_asic = {
	.init = &r420_init,
	.fini = &r420_fini,
	.suspend = &r420_suspend,
	.resume = &r420_resume,
	.vga_set_state = &r100_vga_set_state,
	.gpu_is_lockup = &r300_gpu_is_lockup,
	.asic_reset = &r300_asic_reset,
	.gart_tlb_flush = &rv370_pcie_gart_tlb_flush,
	.gart_set_page = &rv370_pcie_gart_set_page,
	.cp_commit = &r100_cp_commit,
	.ring_start = &r300_ring_start,
	.ring_test = &r100_ring_test,
	.ring_ib_execute = &r100_ring_ib_execute,
	.irq_set = &r100_irq_set,
	.irq_process = &r100_irq_process,
	.get_vblank_counter = &r100_get_vblank_counter,
	.fence_ring_emit = &r300_fence_ring_emit,
	.cs_parse = &r300_cs_parse,
	.copy_blit = &r100_copy_blit,
	.copy_dma = &r200_copy_dma,
	.copy = &r100_copy_blit,
	.get_engine_clock = &radeon_atom_get_engine_clock,
	.set_engine_clock = &radeon_atom_set_engine_clock,
	.get_memory_clock = &radeon_atom_get_memory_clock,
	.set_memory_clock = &radeon_atom_set_memory_clock,
	.get_pcie_lanes = &rv370_get_pcie_lanes,
	.set_pcie_lanes = &rv370_set_pcie_lanes,
	.set_clock_gating = &radeon_atom_set_clock_gating,
	.set_surface_reg = r100_set_surface_reg,
	.clear_surface_reg = r100_clear_surface_reg,
	.bandwidth_update = &r100_bandwidth_update,
	.hpd_init = &r100_hpd_init,
	.hpd_fini = &r100_hpd_fini,
	.hpd_sense = &r100_hpd_sense,
	.hpd_set_polarity = &r100_hpd_set_polarity,
	.ioctl_wait_idle = NULL,
	.gui_idle = &r100_gui_idle,
	.pm_misc = &r100_pm_misc,
	.pm_prepare = &r100_pm_prepare,
	.pm_finish = &r100_pm_finish,
	.pm_init_profile = &r420_pm_init_profile,
	.pm_get_dynpm_state = &r100_pm_get_dynpm_state,
	.pre_page_flip = &r100_pre_page_flip,
	.page_flip = &r100_page_flip,
	.post_page_flip = &r100_post_page_flip,
};

static struct radeon_asic rs400_asic = {
	.init = &rs400_init,
	.fini = &rs400_fini,
	.suspend = &rs400_suspend,
	.resume = &rs400_resume,
	.vga_set_state = &r100_vga_set_state,
	.gpu_is_lockup = &r300_gpu_is_lockup,
	.asic_reset = &r300_asic_reset,
	.gart_tlb_flush = &rs400_gart_tlb_flush,
	.gart_set_page = &rs400_gart_set_page,
	.cp_commit = &r100_cp_commit,
	.ring_start = &r300_ring_start,
	.ring_test = &r100_ring_test,
	.ring_ib_execute = &r100_ring_ib_execute,
	.irq_set = &r100_irq_set,
	.irq_process = &r100_irq_process,
	.get_vblank_counter = &r100_get_vblank_counter,
	.fence_ring_emit = &r300_fence_ring_emit,
	.cs_parse = &r300_cs_parse,
	.copy_blit = &r100_copy_blit,
	.copy_dma = &r200_copy_dma,
	.copy = &r100_copy_blit,
	.get_engine_clock = &radeon_legacy_get_engine_clock,
	.set_engine_clock = &radeon_legacy_set_engine_clock,
	.get_memory_clock = &radeon_legacy_get_memory_clock,
	.set_memory_clock = NULL,
	.get_pcie_lanes = NULL,
	.set_pcie_lanes = NULL,
	.set_clock_gating = &radeon_legacy_set_clock_gating,
	.set_surface_reg = r100_set_surface_reg,
	.clear_surface_reg = r100_clear_surface_reg,
	.bandwidth_update = &r100_bandwidth_update,
	.hpd_init = &r100_hpd_init,
	.hpd_fini = &r100_hpd_fini,
	.hpd_sense = &r100_hpd_sense,
	.hpd_set_polarity = &r100_hpd_set_polarity,
	.ioctl_wait_idle = NULL,
	.gui_idle = &r100_gui_idle,
	.pm_misc = &r100_pm_misc,
	.pm_prepare = &r100_pm_prepare,
	.pm_finish = &r100_pm_finish,
	.pm_init_profile = &r100_pm_init_profile,
	.pm_get_dynpm_state = &r100_pm_get_dynpm_state,
	.pre_page_flip = &r100_pre_page_flip,
	.page_flip = &r100_page_flip,
	.post_page_flip = &r100_post_page_flip,
};

static struct radeon_asic rs600_asic = {
	.init = &rs600_init,
	.fini = &rs600_fini,
	.suspend = &rs600_suspend,
	.resume = &rs600_resume,
	.vga_set_state = &r100_vga_set_state,
	.gpu_is_lockup = &r300_gpu_is_lockup,
	.asic_reset = &rs600_asic_reset,
	.gart_tlb_flush = &rs600_gart_tlb_flush,
	.gart_set_page = &rs600_gart_set_page,
	.cp_commit = &r100_cp_commit,
	.ring_start = &r300_ring_start,
	.ring_test = &r100_ring_test,
	.ring_ib_execute = &r100_ring_ib_execute,
	.irq_set = &rs600_irq_set,
	.irq_process = &rs600_irq_process,
	.get_vblank_counter = &rs600_get_vblank_counter,
	.fence_ring_emit = &r300_fence_ring_emit,
	.cs_parse = &r300_cs_parse,
	.copy_blit = &r100_copy_blit,
	.copy_dma = &r200_copy_dma,
	.copy = &r100_copy_blit,
	.get_engine_clock = &radeon_atom_get_engine_clock,
	.set_engine_clock = &radeon_atom_set_engine_clock,
	.get_memory_clock = &radeon_atom_get_memory_clock,
	.set_memory_clock = &radeon_atom_set_memory_clock,
	.get_pcie_lanes = NULL,
	.set_pcie_lanes = NULL,
	.set_clock_gating = &radeon_atom_set_clock_gating,
	.set_surface_reg = r100_set_surface_reg,
	.clear_surface_reg = r100_clear_surface_reg,
	.bandwidth_update = &rs600_bandwidth_update,
	.hpd_init = &rs600_hpd_init,
	.hpd_fini = &rs600_hpd_fini,
	.hpd_sense = &rs600_hpd_sense,
	.hpd_set_polarity = &rs600_hpd_set_polarity,
	.ioctl_wait_idle = NULL,
	.gui_idle = &r100_gui_idle,
	.pm_misc = &rs600_pm_misc,
	.pm_prepare = &rs600_pm_prepare,
	.pm_finish = &rs600_pm_finish,
	.pm_init_profile = &r420_pm_init_profile,
	.pm_get_dynpm_state = &r100_pm_get_dynpm_state,
	.pre_page_flip = &rs600_pre_page_flip,
	.page_flip = &rs600_page_flip,
	.post_page_flip = &rs600_post_page_flip,
};

static struct radeon_asic rs690_asic = {
	.init = &rs690_init,
	.fini = &rs690_fini,
	.suspend = &rs690_suspend,
	.resume = &rs690_resume,
	.vga_set_state = &r100_vga_set_state,
	.gpu_is_lockup = &r300_gpu_is_lockup,
	.asic_reset = &rs600_asic_reset,
	.gart_tlb_flush = &rs400_gart_tlb_flush,
	.gart_set_page = &rs400_gart_set_page,
	.cp_commit = &r100_cp_commit,
	.ring_start = &r300_ring_start,
	.ring_test = &r100_ring_test,
	.ring_ib_execute = &r100_ring_ib_execute,
	.irq_set = &rs600_irq_set,
	.irq_process = &rs600_irq_process,
	.get_vblank_counter = &rs600_get_vblank_counter,
	.fence_ring_emit = &r300_fence_ring_emit,
	.cs_parse = &r300_cs_parse,
	.copy_blit = &r100_copy_blit,
	.copy_dma = &r200_copy_dma,
	.copy = &r200_copy_dma,
	.get_engine_clock = &radeon_atom_get_engine_clock,
	.set_engine_clock = &radeon_atom_set_engine_clock,
	.get_memory_clock = &radeon_atom_get_memory_clock,
	.set_memory_clock = &radeon_atom_set_memory_clock,
	.get_pcie_lanes = NULL,
	.set_pcie_lanes = NULL,
	.set_clock_gating = &radeon_atom_set_clock_gating,
	.set_surface_reg = r100_set_surface_reg,
	.clear_surface_reg = r100_clear_surface_reg,
	.bandwidth_update = &rs690_bandwidth_update,
	.hpd_init = &rs600_hpd_init,
	.hpd_fini = &rs600_hpd_fini,
	.hpd_sense = &rs600_hpd_sense,
	.hpd_set_polarity = &rs600_hpd_set_polarity,
	.ioctl_wait_idle = NULL,
	.gui_idle = &r100_gui_idle,
	.pm_misc = &rs600_pm_misc,
	.pm_prepare = &rs600_pm_prepare,
	.pm_finish = &rs600_pm_finish,
	.pm_init_profile = &r420_pm_init_profile,
	.pm_get_dynpm_state = &r100_pm_get_dynpm_state,
	.pre_page_flip = &rs600_pre_page_flip,
	.page_flip = &rs600_page_flip,
	.post_page_flip = &rs600_post_page_flip,
};

static struct radeon_asic rv515_asic = {
	.init = &rv515_init,
	.fini = &rv515_fini,
	.suspend = &rv515_suspend,
	.resume = &rv515_resume,
	.vga_set_state = &r100_vga_set_state,
	.gpu_is_lockup = &r300_gpu_is_lockup,
	.asic_reset = &rs600_asic_reset,
	.gart_tlb_flush = &rv370_pcie_gart_tlb_flush,
	.gart_set_page = &rv370_pcie_gart_set_page,
	.cp_commit = &r100_cp_commit,
	.ring_start = &rv515_ring_start,
	.ring_test = &r100_ring_test,
	.ring_ib_execute = &r100_ring_ib_execute,
	.irq_set = &rs600_irq_set,
	.irq_process = &rs600_irq_process,
	.get_vblank_counter = &rs600_get_vblank_counter,
	.fence_ring_emit = &r300_fence_ring_emit,
	.cs_parse = &r300_cs_parse,
	.copy_blit = &r100_copy_blit,
	.copy_dma = &r200_copy_dma,
	.copy = &r100_copy_blit,
	.get_engine_clock = &radeon_atom_get_engine_clock,
	.set_engine_clock = &radeon_atom_set_engine_clock,
	.get_memory_clock = &radeon_atom_get_memory_clock,
	.set_memory_clock = &radeon_atom_set_memory_clock,
	.get_pcie_lanes = &rv370_get_pcie_lanes,
	.set_pcie_lanes = &rv370_set_pcie_lanes,
	.set_clock_gating = &radeon_atom_set_clock_gating,
	.set_surface_reg = r100_set_surface_reg,
	.clear_surface_reg = r100_clear_surface_reg,
	.bandwidth_update = &rv515_bandwidth_update,
	.hpd_init = &rs600_hpd_init,
	.hpd_fini = &rs600_hpd_fini,
	.hpd_sense = &rs600_hpd_sense,
	.hpd_set_polarity = &rs600_hpd_set_polarity,
	.ioctl_wait_idle = NULL,
	.gui_idle = &r100_gui_idle,
	.pm_misc = &rs600_pm_misc,
	.pm_prepare = &rs600_pm_prepare,
	.pm_finish = &rs600_pm_finish,
	.pm_init_profile = &r420_pm_init_profile,
	.pm_get_dynpm_state = &r100_pm_get_dynpm_state,
	.pre_page_flip = &rs600_pre_page_flip,
	.page_flip = &rs600_page_flip,
	.post_page_flip = &rs600_post_page_flip,
};

static struct radeon_asic r520_asic = {
	.init = &r520_init,
	.fini = &rv515_fini,
	.suspend = &rv515_suspend,
	.resume = &r520_resume,
	.vga_set_state = &r100_vga_set_state,
	.gpu_is_lockup = &r300_gpu_is_lockup,
	.asic_reset = &rs600_asic_reset,
	.gart_tlb_flush = &rv370_pcie_gart_tlb_flush,
	.gart_set_page = &rv370_pcie_gart_set_page,
	.cp_commit = &r100_cp_commit,
	.ring_start = &rv515_ring_start,
	.ring_test = &r100_ring_test,
	.ring_ib_execute = &r100_ring_ib_execute,
	.irq_set = &rs600_irq_set,
	.irq_process = &rs600_irq_process,
	.get_vblank_counter = &rs600_get_vblank_counter,
	.fence_ring_emit = &r300_fence_ring_emit,
	.cs_parse = &r300_cs_parse,
	.copy_blit = &r100_copy_blit,
	.copy_dma = &r200_copy_dma,
	.copy = &r100_copy_blit,
	.get_engine_clock = &radeon_atom_get_engine_clock,
	.set_engine_clock = &radeon_atom_set_engine_clock,
	.get_memory_clock = &radeon_atom_get_memory_clock,
	.set_memory_clock = &radeon_atom_set_memory_clock,
	.get_pcie_lanes = &rv370_get_pcie_lanes,
	.set_pcie_lanes = &rv370_set_pcie_lanes,
	.set_clock_gating = &radeon_atom_set_clock_gating,
	.set_surface_reg = r100_set_surface_reg,
	.clear_surface_reg = r100_clear_surface_reg,
	.bandwidth_update = &rv515_bandwidth_update,
	.hpd_init = &rs600_hpd_init,
	.hpd_fini = &rs600_hpd_fini,
	.hpd_sense = &rs600_hpd_sense,
	.hpd_set_polarity = &rs600_hpd_set_polarity,
	.ioctl_wait_idle = NULL,
	.gui_idle = &r100_gui_idle,
	.pm_misc = &rs600_pm_misc,
	.pm_prepare = &rs600_pm_prepare,
	.pm_finish = &rs600_pm_finish,
	.pm_init_profile = &r420_pm_init_profile,
	.pm_get_dynpm_state = &r100_pm_get_dynpm_state,
	.pre_page_flip = &rs600_pre_page_flip,
	.page_flip = &rs600_page_flip,
	.post_page_flip = &rs600_post_page_flip,
};

static struct radeon_asic r600_asic = {
	.init = &r600_init,
	.fini = &r600_fini,
	.suspend = &r600_suspend,
	.resume = &r600_resume,
	.cp_commit = &r600_cp_commit,
	.vga_set_state = &r600_vga_set_state,
	.gpu_is_lockup = &r600_gpu_is_lockup,
	.asic_reset = &r600_asic_reset,
	.gart_tlb_flush = &r600_pcie_gart_tlb_flush,
	.gart_set_page = &rs600_gart_set_page,
	.ring_test = &r600_ring_test,
	.ring_ib_execute = &r600_ring_ib_execute,
	.irq_set = &r600_irq_set,
	.irq_process = &r600_irq_process,
	.get_vblank_counter = &rs600_get_vblank_counter,
	.fence_ring_emit = &r600_fence_ring_emit,
	.cs_parse = &r600_cs_parse,
	.copy_blit = &r600_copy_blit,
	.copy_dma = NULL,
	.copy = &r600_copy_blit,
	.get_engine_clock = &radeon_atom_get_engine_clock,
	.set_engine_clock = &radeon_atom_set_engine_clock,
	.get_memory_clock = &radeon_atom_get_memory_clock,
	.set_memory_clock = &radeon_atom_set_memory_clock,
	.get_pcie_lanes = &r600_get_pcie_lanes,
	.set_pcie_lanes = &r600_set_pcie_lanes,
	.set_clock_gating = NULL,
	.set_surface_reg = r600_set_surface_reg,
	.clear_surface_reg = r600_clear_surface_reg,
	.bandwidth_update = &rv515_bandwidth_update,
	.hpd_init = &r600_hpd_init,
	.hpd_fini = &r600_hpd_fini,
	.hpd_sense = &r600_hpd_sense,
	.hpd_set_polarity = &r600_hpd_set_polarity,
	.ioctl_wait_idle = r600_ioctl_wait_idle,
	.gui_idle = &r600_gui_idle,
	.pm_misc = &r600_pm_misc,
	.pm_prepare = &rs600_pm_prepare,
	.pm_finish = &rs600_pm_finish,
	.pm_init_profile = &r600_pm_init_profile,
	.pm_get_dynpm_state = &r600_pm_get_dynpm_state,
	.pre_page_flip = &rs600_pre_page_flip,
	.page_flip = &rs600_page_flip,
	.post_page_flip = &rs600_post_page_flip,
};

static struct radeon_asic rs780_asic = {
	.init = &r600_init,
	.fini = &r600_fini,
	.suspend = &r600_suspend,
	.resume = &r600_resume,
	.cp_commit = &r600_cp_commit,
	.gpu_is_lockup = &r600_gpu_is_lockup,
	.vga_set_state = &r600_vga_set_state,
	.asic_reset = &r600_asic_reset,
	.gart_tlb_flush = &r600_pcie_gart_tlb_flush,
	.gart_set_page = &rs600_gart_set_page,
	.ring_test = &r600_ring_test,
	.ring_ib_execute = &r600_ring_ib_execute,
	.irq_set = &r600_irq_set,
	.irq_process = &r600_irq_process,
	.get_vblank_counter = &rs600_get_vblank_counter,
	.fence_ring_emit = &r600_fence_ring_emit,
	.cs_parse = &r600_cs_parse,
	.copy_blit = &r600_copy_blit,
	.copy_dma = NULL,
	.copy = &r600_copy_blit,
	.get_engine_clock = &radeon_atom_get_engine_clock,
	.set_engine_clock = &radeon_atom_set_engine_clock,
	.get_memory_clock = NULL,
	.set_memory_clock = NULL,
	.get_pcie_lanes = NULL,
	.set_pcie_lanes = NULL,
	.set_clock_gating = NULL,
	.set_surface_reg = r600_set_surface_reg,
	.clear_surface_reg = r600_clear_surface_reg,
	.bandwidth_update = &rs690_bandwidth_update,
	.hpd_init = &r600_hpd_init,
	.hpd_fini = &r600_hpd_fini,
	.hpd_sense = &r600_hpd_sense,
	.hpd_set_polarity = &r600_hpd_set_polarity,
	.ioctl_wait_idle = r600_ioctl_wait_idle,
	.gui_idle = &r600_gui_idle,
	.pm_misc = &r600_pm_misc,
	.pm_prepare = &rs600_pm_prepare,
	.pm_finish = &rs600_pm_finish,
	.pm_init_profile = &rs780_pm_init_profile,
	.pm_get_dynpm_state = &r600_pm_get_dynpm_state,
	.pre_page_flip = &rs600_pre_page_flip,
	.page_flip = &rs600_page_flip,
	.post_page_flip = &rs600_post_page_flip,
};

static struct radeon_asic rv770_asic = {
	.init = &rv770_init,
	.fini = &rv770_fini,
	.suspend = &rv770_suspend,
	.resume = &rv770_resume,
	.cp_commit = &r600_cp_commit,
	.asic_reset = &r600_asic_reset,
	.gpu_is_lockup = &r600_gpu_is_lockup,
	.vga_set_state = &r600_vga_set_state,
	.gart_tlb_flush = &r600_pcie_gart_tlb_flush,
	.gart_set_page = &rs600_gart_set_page,
	.ring_test = &r600_ring_test,
	.ring_ib_execute = &r600_ring_ib_execute,
	.irq_set = &r600_irq_set,
	.irq_process = &r600_irq_process,
	.get_vblank_counter = &rs600_get_vblank_counter,
	.fence_ring_emit = &r600_fence_ring_emit,
	.cs_parse = &r600_cs_parse,
	.copy_blit = &r600_copy_blit,
	.copy_dma = NULL,
	.copy = &r600_copy_blit,
	.get_engine_clock = &radeon_atom_get_engine_clock,
	.set_engine_clock = &radeon_atom_set_engine_clock,
	.get_memory_clock = &radeon_atom_get_memory_clock,
	.set_memory_clock = &radeon_atom_set_memory_clock,
	.get_pcie_lanes = &r600_get_pcie_lanes,
	.set_pcie_lanes = &r600_set_pcie_lanes,
	.set_clock_gating = &radeon_atom_set_clock_gating,
	.set_surface_reg = r600_set_surface_reg,
	.clear_surface_reg = r600_clear_surface_reg,
	.bandwidth_update = &rv515_bandwidth_update,
	.hpd_init = &r600_hpd_init,
	.hpd_fini = &r600_hpd_fini,
	.hpd_sense = &r600_hpd_sense,
	.hpd_set_polarity = &r600_hpd_set_polarity,
	.ioctl_wait_idle = r600_ioctl_wait_idle,
	.gui_idle = &r600_gui_idle,
	.pm_misc = &rv770_pm_misc,
	.pm_prepare = &rs600_pm_prepare,
	.pm_finish = &rs600_pm_finish,
	.pm_init_profile = &r600_pm_init_profile,
	.pm_get_dynpm_state = &r600_pm_get_dynpm_state,
	.pre_page_flip = &rs600_pre_page_flip,
	.page_flip = &rv770_page_flip,
	.post_page_flip = &rs600_post_page_flip,
};

static struct radeon_asic evergreen_asic = {
	.init = &evergreen_init,
	.fini = &evergreen_fini,
	.suspend = &evergreen_suspend,
	.resume = &evergreen_resume,
	.cp_commit = &r600_cp_commit,
	.gpu_is_lockup = &evergreen_gpu_is_lockup,
	.asic_reset = &evergreen_asic_reset,
	.vga_set_state = &r600_vga_set_state,
	.gart_tlb_flush = &evergreen_pcie_gart_tlb_flush,
	.gart_set_page = &rs600_gart_set_page,
	.ring_test = &r600_ring_test,
	.ring_ib_execute = &evergreen_ring_ib_execute,
	.irq_set = &evergreen_irq_set,
	.irq_process = &evergreen_irq_process,
	.get_vblank_counter = &evergreen_get_vblank_counter,
	.fence_ring_emit = &r600_fence_ring_emit,
	.cs_parse = &evergreen_cs_parse,
	.copy_blit = &evergreen_copy_blit,
	.copy_dma = NULL,
	.copy = &evergreen_copy_blit,
	.get_engine_clock = &radeon_atom_get_engine_clock,
	.set_engine_clock = &radeon_atom_set_engine_clock,
	.get_memory_clock = &radeon_atom_get_memory_clock,
	.set_memory_clock = &radeon_atom_set_memory_clock,
	.get_pcie_lanes = &r600_get_pcie_lanes,
	.set_pcie_lanes = &r600_set_pcie_lanes,
	.set_clock_gating = NULL,
	.set_surface_reg = r600_set_surface_reg,
	.clear_surface_reg = r600_clear_surface_reg,
	.bandwidth_update = &evergreen_bandwidth_update,
	.hpd_init = &evergreen_hpd_init,
	.hpd_fini = &evergreen_hpd_fini,
	.hpd_sense = &evergreen_hpd_sense,
	.hpd_set_polarity = &evergreen_hpd_set_polarity,
	.ioctl_wait_idle = r600_ioctl_wait_idle,
	.gui_idle = &r600_gui_idle,
	.pm_misc = &evergreen_pm_misc,
	.pm_prepare = &evergreen_pm_prepare,
	.pm_finish = &evergreen_pm_finish,
	.pm_init_profile = &r600_pm_init_profile,
	.pm_get_dynpm_state = &r600_pm_get_dynpm_state,
	.pre_page_flip = &evergreen_pre_page_flip,
	.page_flip = &evergreen_page_flip,
	.post_page_flip = &evergreen_post_page_flip,
};

static struct radeon_asic sumo_asic = {
	.init = &evergreen_init,
	.fini = &evergreen_fini,
	.suspend = &evergreen_suspend,
	.resume = &evergreen_resume,
	.cp_commit = &r600_cp_commit,
	.gpu_is_lockup = &evergreen_gpu_is_lockup,
	.asic_reset = &evergreen_asic_reset,
	.vga_set_state = &r600_vga_set_state,
	.gart_tlb_flush = &evergreen_pcie_gart_tlb_flush,
	.gart_set_page = &rs600_gart_set_page,
	.ring_test = &r600_ring_test,
	.ring_ib_execute = &evergreen_ring_ib_execute,
	.irq_set = &evergreen_irq_set,
	.irq_process = &evergreen_irq_process,
	.get_vblank_counter = &evergreen_get_vblank_counter,
	.fence_ring_emit = &r600_fence_ring_emit,
	.cs_parse = &evergreen_cs_parse,
	.copy_blit = &evergreen_copy_blit,
	.copy_dma = NULL,
	.copy = &evergreen_copy_blit,
	.get_engine_clock = &radeon_atom_get_engine_clock,
	.set_engine_clock = &radeon_atom_set_engine_clock,
	.get_memory_clock = NULL,
	.set_memory_clock = NULL,
	.get_pcie_lanes = NULL,
	.set_pcie_lanes = NULL,
	.set_clock_gating = NULL,
	.set_surface_reg = r600_set_surface_reg,
	.clear_surface_reg = r600_clear_surface_reg,
	.bandwidth_update = &evergreen_bandwidth_update,
	.hpd_init = &evergreen_hpd_init,
	.hpd_fini = &evergreen_hpd_fini,
	.hpd_sense = &evergreen_hpd_sense,
	.hpd_set_polarity = &evergreen_hpd_set_polarity,
	.ioctl_wait_idle = r600_ioctl_wait_idle,
	.gui_idle = &r600_gui_idle,
	.pm_misc = &evergreen_pm_misc,
	.pm_prepare = &evergreen_pm_prepare,
	.pm_finish = &evergreen_pm_finish,
	.pm_init_profile = &rs780_pm_init_profile,
	.pm_get_dynpm_state = &r600_pm_get_dynpm_state,
	.pre_page_flip = &evergreen_pre_page_flip,
	.page_flip = &evergreen_page_flip,
	.post_page_flip = &evergreen_post_page_flip,
};

static struct radeon_asic btc_asic = {
	.init = &evergreen_init,
	.fini = &evergreen_fini,
	.suspend = &evergreen_suspend,
	.resume = &evergreen_resume,
	.cp_commit = &r600_cp_commit,
	.gpu_is_lockup = &evergreen_gpu_is_lockup,
	.asic_reset = &evergreen_asic_reset,
	.vga_set_state = &r600_vga_set_state,
	.gart_tlb_flush = &evergreen_pcie_gart_tlb_flush,
	.gart_set_page = &rs600_gart_set_page,
	.ring_test = &r600_ring_test,
	.ring_ib_execute = &evergreen_ring_ib_execute,
	.irq_set = &evergreen_irq_set,
	.irq_process = &evergreen_irq_process,
	.get_vblank_counter = &evergreen_get_vblank_counter,
	.fence_ring_emit = &r600_fence_ring_emit,
	.cs_parse = &evergreen_cs_parse,
	.copy_blit = &evergreen_copy_blit,
	.copy_dma = NULL,
	.copy = &evergreen_copy_blit,
	.get_engine_clock = &radeon_atom_get_engine_clock,
	.set_engine_clock = &radeon_atom_set_engine_clock,
	.get_memory_clock = &radeon_atom_get_memory_clock,
	.set_memory_clock = &radeon_atom_set_memory_clock,
	.get_pcie_lanes = NULL,
	.set_pcie_lanes = NULL,
	.set_clock_gating = NULL,
	.set_surface_reg = r600_set_surface_reg,
	.clear_surface_reg = r600_clear_surface_reg,
	.bandwidth_update = &evergreen_bandwidth_update,
	.hpd_init = &evergreen_hpd_init,
	.hpd_fini = &evergreen_hpd_fini,
	.hpd_sense = &evergreen_hpd_sense,
	.hpd_set_polarity = &evergreen_hpd_set_polarity,
	.ioctl_wait_idle = r600_ioctl_wait_idle,
	.gui_idle = &r600_gui_idle,
	.pm_misc = &evergreen_pm_misc,
	.pm_prepare = &evergreen_pm_prepare,
	.pm_finish = &evergreen_pm_finish,
	.pm_init_profile = &r600_pm_init_profile,
	.pm_get_dynpm_state = &r600_pm_get_dynpm_state,
	.pre_page_flip = &evergreen_pre_page_flip,
	.page_flip = &evergreen_page_flip,
	.post_page_flip = &evergreen_post_page_flip,
};

static struct radeon_asic cayman_asic = {
	.init = &cayman_init,
	.fini = &cayman_fini,
	.suspend = &cayman_suspend,
	.resume = &cayman_resume,
	.cp_commit = &r600_cp_commit,
	.gpu_is_lockup = &cayman_gpu_is_lockup,
	.asic_reset = &cayman_asic_reset,
	.vga_set_state = &r600_vga_set_state,
	.gart_tlb_flush = &cayman_pcie_gart_tlb_flush,
	.gart_set_page = &rs600_gart_set_page,
	.ring_test = &r600_ring_test,
	.ring_ib_execute = &evergreen_ring_ib_execute,
	.irq_set = &evergreen_irq_set,
	.irq_process = &evergreen_irq_process,
	.get_vblank_counter = &evergreen_get_vblank_counter,
	.fence_ring_emit = &r600_fence_ring_emit,
	.cs_parse = &evergreen_cs_parse,
	.copy_blit = &evergreen_copy_blit,
<<<<<<< HEAD
	.copy_dma = &evergreen_copy_blit,
=======
	.copy_dma = NULL,
>>>>>>> acfe7d74
	.copy = &evergreen_copy_blit,
	.get_engine_clock = &radeon_atom_get_engine_clock,
	.set_engine_clock = &radeon_atom_set_engine_clock,
	.get_memory_clock = &radeon_atom_get_memory_clock,
	.set_memory_clock = &radeon_atom_set_memory_clock,
	.get_pcie_lanes = NULL,
	.set_pcie_lanes = NULL,
	.set_clock_gating = NULL,
	.set_surface_reg = r600_set_surface_reg,
	.clear_surface_reg = r600_clear_surface_reg,
	.bandwidth_update = &evergreen_bandwidth_update,
	.hpd_init = &evergreen_hpd_init,
	.hpd_fini = &evergreen_hpd_fini,
	.hpd_sense = &evergreen_hpd_sense,
	.hpd_set_polarity = &evergreen_hpd_set_polarity,
	.ioctl_wait_idle = r600_ioctl_wait_idle,
	.gui_idle = &r600_gui_idle,
	.pm_misc = &evergreen_pm_misc,
	.pm_prepare = &evergreen_pm_prepare,
	.pm_finish = &evergreen_pm_finish,
	.pm_init_profile = &r600_pm_init_profile,
	.pm_get_dynpm_state = &r600_pm_get_dynpm_state,
	.pre_page_flip = &evergreen_pre_page_flip,
	.page_flip = &evergreen_page_flip,
	.post_page_flip = &evergreen_post_page_flip,
};

int radeon_asic_init(struct radeon_device *rdev)
{
	radeon_register_accessor_init(rdev);

	/* set the number of crtcs */
	if (rdev->flags & RADEON_SINGLE_CRTC)
		rdev->num_crtc = 1;
	else
		rdev->num_crtc = 2;

	switch (rdev->family) {
	case CHIP_R100:
	case CHIP_RV100:
	case CHIP_RS100:
	case CHIP_RV200:
	case CHIP_RS200:
		rdev->asic = &r100_asic;
		break;
	case CHIP_R200:
	case CHIP_RV250:
	case CHIP_RS300:
	case CHIP_RV280:
		rdev->asic = &r200_asic;
		break;
	case CHIP_R300:
	case CHIP_R350:
	case CHIP_RV350:
	case CHIP_RV380:
		if (rdev->flags & RADEON_IS_PCIE)
			rdev->asic = &r300_asic_pcie;
		else
			rdev->asic = &r300_asic;
		break;
	case CHIP_R420:
	case CHIP_R423:
	case CHIP_RV410:
		rdev->asic = &r420_asic;
		/* handle macs */
		if (rdev->bios == NULL) {
			rdev->asic->get_engine_clock = &radeon_legacy_get_engine_clock;
			rdev->asic->set_engine_clock = &radeon_legacy_set_engine_clock;
			rdev->asic->get_memory_clock = &radeon_legacy_get_memory_clock;
			rdev->asic->set_memory_clock = NULL;
		}
		break;
	case CHIP_RS400:
	case CHIP_RS480:
		rdev->asic = &rs400_asic;
		break;
	case CHIP_RS600:
		rdev->asic = &rs600_asic;
		break;
	case CHIP_RS690:
	case CHIP_RS740:
		rdev->asic = &rs690_asic;
		break;
	case CHIP_RV515:
		rdev->asic = &rv515_asic;
		break;
	case CHIP_R520:
	case CHIP_RV530:
	case CHIP_RV560:
	case CHIP_RV570:
	case CHIP_R580:
		rdev->asic = &r520_asic;
		break;
	case CHIP_R600:
	case CHIP_RV610:
	case CHIP_RV630:
	case CHIP_RV620:
	case CHIP_RV635:
	case CHIP_RV670:
		rdev->asic = &r600_asic;
		break;
	case CHIP_RS780:
	case CHIP_RS880:
		rdev->asic = &rs780_asic;
		break;
	case CHIP_RV770:
	case CHIP_RV730:
	case CHIP_RV710:
	case CHIP_RV740:
		rdev->asic = &rv770_asic;
		break;
	case CHIP_CEDAR:
	case CHIP_REDWOOD:
	case CHIP_JUNIPER:
	case CHIP_CYPRESS:
	case CHIP_HEMLOCK:
		/* set num crtcs */
		if (rdev->family == CHIP_CEDAR)
			rdev->num_crtc = 4;
		else
			rdev->num_crtc = 6;
		rdev->asic = &evergreen_asic;
		break;
	case CHIP_PALM:
	case CHIP_SUMO:
	case CHIP_SUMO2:
		rdev->asic = &sumo_asic;
		break;
	case CHIP_BARTS:
	case CHIP_TURKS:
	case CHIP_CAICOS:
		/* set num crtcs */
		if (rdev->family == CHIP_CAICOS)
			rdev->num_crtc = 4;
		else
			rdev->num_crtc = 6;
		rdev->asic = &btc_asic;
		break;
	case CHIP_CAYMAN:
		rdev->asic = &cayman_asic;
		/* set num crtcs */
		rdev->num_crtc = 6;
		break;
	default:
		/* FIXME: not supported yet */
		return -EINVAL;
	}

	if (rdev->flags & RADEON_IS_IGP) {
		rdev->asic->get_memory_clock = NULL;
		rdev->asic->set_memory_clock = NULL;
	}

	return 0;
}
<|MERGE_RESOLUTION|>--- conflicted
+++ resolved
@@ -907,11 +907,7 @@
 	.fence_ring_emit = &r600_fence_ring_emit,
 	.cs_parse = &evergreen_cs_parse,
 	.copy_blit = &evergreen_copy_blit,
-<<<<<<< HEAD
-	.copy_dma = &evergreen_copy_blit,
-=======
 	.copy_dma = NULL,
->>>>>>> acfe7d74
 	.copy = &evergreen_copy_blit,
 	.get_engine_clock = &radeon_atom_get_engine_clock,
 	.set_engine_clock = &radeon_atom_set_engine_clock,
