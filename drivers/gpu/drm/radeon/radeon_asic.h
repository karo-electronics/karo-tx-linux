--- conflicted
+++ resolved
@@ -401,8 +401,6 @@
 int r600_mc_wait_for_idle(struct radeon_device *rdev);
 u32 r600_get_xclk(struct radeon_device *rdev);
 uint64_t r600_get_gpu_clock_counter(struct radeon_device *rdev);
-<<<<<<< HEAD
-=======
 int rv6xx_get_temp(struct radeon_device *rdev);
 int r600_dpm_pre_set_power_state(struct radeon_device *rdev);
 void r600_dpm_post_set_power_state(struct radeon_device *rdev);
@@ -432,7 +430,6 @@
 u32 rs780_dpm_get_mclk(struct radeon_device *rdev, bool low);
 void rs780_dpm_print_power_state(struct radeon_device *rdev,
 				 struct radeon_ps *ps);
->>>>>>> d0e0ac97
 
 /* uvd */
 int r600_uvd_init(struct radeon_device *rdev);
@@ -466,8 +463,6 @@
 u32 rv770_get_xclk(struct radeon_device *rdev);
 int rv770_uvd_resume(struct radeon_device *rdev);
 int rv770_set_uvd_clocks(struct radeon_device *rdev, u32 vclk, u32 dclk);
-<<<<<<< HEAD
-=======
 int rv770_get_temp(struct radeon_device *rdev);
 /* rv7xx pm */
 int rv770_dpm_init(struct radeon_device *rdev);
@@ -486,7 +481,6 @@
 int rv770_dpm_force_performance_level(struct radeon_device *rdev,
 				      enum radeon_dpm_forced_level level);
 bool rv770_dpm_vblank_too_short(struct radeon_device *rdev);
->>>>>>> d0e0ac97
 
 /*
  * evergreen
@@ -541,8 +535,6 @@
 		       struct radeon_fence **fence);
 void evergreen_hdmi_enable(struct drm_encoder *encoder, bool enable);
 void evergreen_hdmi_setmode(struct drm_encoder *encoder, struct drm_display_mode *mode);
-<<<<<<< HEAD
-=======
 int evergreen_get_temp(struct radeon_device *rdev);
 int sumo_get_temp(struct radeon_device *rdev);
 int tn_get_temp(struct radeon_device *rdev);
@@ -582,7 +574,6 @@
 						      struct seq_file *m);
 int sumo_dpm_force_performance_level(struct radeon_device *rdev,
 				     enum radeon_dpm_forced_level level);
->>>>>>> d0e0ac97
 
 /*
  * cayman
@@ -688,8 +679,6 @@
 u32 si_get_xclk(struct radeon_device *rdev);
 uint64_t si_get_gpu_clock_counter(struct radeon_device *rdev);
 int si_set_uvd_clocks(struct radeon_device *rdev, u32 vclk, u32 dclk);
-<<<<<<< HEAD
-=======
 int si_get_temp(struct radeon_device *rdev);
 int si_dpm_init(struct radeon_device *rdev);
 void si_dpm_setup_asic(struct radeon_device *rdev);
@@ -767,6 +756,5 @@
 			      struct radeon_ring *ring);
 void cik_compute_ring_set_wptr(struct radeon_device *rdev,
 			       struct radeon_ring *ring);
->>>>>>> d0e0ac97
 
 #endif