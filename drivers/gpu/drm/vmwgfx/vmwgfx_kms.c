--- conflicted
+++ resolved
@@ -1131,10 +1131,9 @@
 		return ERR_PTR(-ENOENT);
 	}
 
-<<<<<<< HEAD
 	/* returns either a dmabuf or surface */
 	ret = vmw_user_lookup_handle(dev_priv, tfile,
-				     mode_cmd->handle,
+				     mode_cmd.handle,
 				     &surface, &bo);
 	if (ret)
 		goto err_out;
@@ -1142,51 +1141,12 @@
 	/* Create the new framebuffer depending one what we got back */
 	if (bo)
 		ret = vmw_kms_new_framebuffer_dmabuf(dev_priv, bo, &vfb,
-						     mode_cmd);
+						     &mode_cmd);
 	else if (surface)
 		ret = vmw_kms_new_framebuffer_surface(dev_priv, file_priv,
-						      surface, &vfb, mode_cmd);
+						      surface, &vfb, &mode_cmd);
 	else
 		BUG();
-=======
-	/**
-	 * End conditioned code.
-	 */
-
-	ret = vmw_user_surface_lookup_handle(dev_priv, tfile,
-					     mode_cmd.handle, &surface);
-	if (ret)
-		goto try_dmabuf;
-
-	if (!surface->scanout)
-		goto err_not_scanout;
-
-	ret = vmw_kms_new_framebuffer_surface(dev_priv, file_priv, surface,
-					      &vfb, &mode_cmd);
-
-	/* vmw_user_surface_lookup takes one ref so does new_fb */
-	vmw_surface_unreference(&surface);
-
-	if (ret) {
-		DRM_ERROR("failed to create vmw_framebuffer: %i\n", ret);
-		ttm_base_object_unref(&user_obj);
-		return ERR_PTR(ret);
-	} else
-		vfb->user_obj = user_obj;
-	return &vfb->base;
-
-try_dmabuf:
-	DRM_INFO("%s: trying buffer\n", __func__);
-
-	ret = vmw_user_dmabuf_lookup(tfile, mode_cmd.handle, &bo);
-	if (ret) {
-		DRM_ERROR("failed to find buffer: %i\n", ret);
-		return ERR_PTR(-ENOENT);
-	}
-
-	ret = vmw_kms_new_framebuffer_dmabuf(dev_priv, bo, &vfb,
-					     &mode_cmd);
->>>>>>> d0d110e0
 
 err_out:
 	/* vmw_user_lookup_handle takes one ref so does new_fb */
