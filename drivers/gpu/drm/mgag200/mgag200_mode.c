/*
 * Copyright 2010 Matt Turner.
 * Copyright 2012 Red Hat
 *
 * This file is subject to the terms and conditions of the GNU General
 * Public License version 2. See the file COPYING in the main
 * directory of this archive for more details.
 *
 * Authors: Matthew Garrett
 *	    Matt Turner
 *	    Dave Airlie
 */

#include <linux/delay.h>

#include <drm/drmP.h>
#include <drm/drm_crtc_helper.h>

#include "mgag200_drv.h"

#define MGAG200_LUT_SIZE 256

/*
 * This file contains setup code for the CRTC.
 */

static void mga_crtc_load_lut(struct drm_crtc *crtc)
{
	struct mga_crtc *mga_crtc = to_mga_crtc(crtc);
	struct drm_device *dev = crtc->dev;
	struct mga_device *mdev = dev->dev_private;
	int i;

	if (!crtc->enabled)
		return;

	WREG8(DAC_INDEX + MGA1064_INDEX, 0);

	for (i = 0; i < MGAG200_LUT_SIZE; i++) {
		/* VGA registers */
		WREG8(DAC_INDEX + MGA1064_COL_PAL, mga_crtc->lut_r[i]);
		WREG8(DAC_INDEX + MGA1064_COL_PAL, mga_crtc->lut_g[i]);
		WREG8(DAC_INDEX + MGA1064_COL_PAL, mga_crtc->lut_b[i]);
	}
}

static inline void mga_wait_vsync(struct mga_device *mdev)
{
	unsigned long timeout = jiffies + HZ/10;
	unsigned int status = 0;

	do {
		status = RREG32(MGAREG_Status);
	} while ((status & 0x08) && time_before(jiffies, timeout));
	timeout = jiffies + HZ/10;
	status = 0;
	do {
		status = RREG32(MGAREG_Status);
	} while (!(status & 0x08) && time_before(jiffies, timeout));
}

static inline void mga_wait_busy(struct mga_device *mdev)
{
	unsigned long timeout = jiffies + HZ;
	unsigned int status = 0;
	do {
		status = RREG8(MGAREG_Status + 2);
	} while ((status & 0x01) && time_before(jiffies, timeout));
}

/*
 * The core passes the desired mode to the CRTC code to see whether any
 * CRTC-specific modifications need to be made to it. We're in a position
 * to just pass that straight through, so this does nothing
 */
static bool mga_crtc_mode_fixup(struct drm_crtc *crtc,
				const struct drm_display_mode *mode,
				struct drm_display_mode *adjusted_mode)
{
	return true;
}

static int mga_g200se_set_plls(struct mga_device *mdev, long clock)
{
	unsigned int vcomax, vcomin, pllreffreq;
	unsigned int delta, tmpdelta, permitteddelta;
	unsigned int testp, testm, testn;
	unsigned int p, m, n;
	unsigned int computed;

	m = n = p = 0;
	vcomax = 320000;
	vcomin = 160000;
	pllreffreq = 25000;

	delta = 0xffffffff;
	permitteddelta = clock * 5 / 1000;

	for (testp = 8; testp > 0; testp /= 2) {
		if (clock * testp > vcomax)
			continue;
		if (clock * testp < vcomin)
			continue;

		for (testn = 17; testn < 256; testn++) {
			for (testm = 1; testm < 32; testm++) {
				computed = (pllreffreq * testn) /
					(testm * testp);
				if (computed > clock)
					tmpdelta = computed - clock;
				else
					tmpdelta = clock - computed;
				if (tmpdelta < delta) {
					delta = tmpdelta;
					m = testm - 1;
					n = testn - 1;
					p = testp - 1;
				}
			}
		}
	}

	if (delta > permitteddelta) {
		printk(KERN_WARNING "PLL delta too large\n");
		return 1;
	}

	WREG_DAC(MGA1064_PIX_PLLC_M, m);
	WREG_DAC(MGA1064_PIX_PLLC_N, n);
	WREG_DAC(MGA1064_PIX_PLLC_P, p);
	return 0;
}

static int mga_g200wb_set_plls(struct mga_device *mdev, long clock)
{
	unsigned int vcomax, vcomin, pllreffreq;
	unsigned int delta, tmpdelta, permitteddelta;
	unsigned int testp, testm, testn;
	unsigned int p, m, n;
	unsigned int computed;
	int i, j, tmpcount, vcount;
	bool pll_locked = false;
	u8 tmp;

	m = n = p = 0;
	vcomax = 550000;
	vcomin = 150000;
	pllreffreq = 48000;

	delta = 0xffffffff;
	permitteddelta = clock * 5 / 1000;

	for (testp = 1; testp < 9; testp++) {
		if (clock * testp > vcomax)
			continue;
		if (clock * testp < vcomin)
			continue;

		for (testm = 1; testm < 17; testm++) {
			for (testn = 1; testn < 151; testn++) {
				computed = (pllreffreq * testn) /
					(testm * testp);
				if (computed > clock)
					tmpdelta = computed - clock;
				else
					tmpdelta = clock - computed;
				if (tmpdelta < delta) {
					delta = tmpdelta;
					n = testn - 1;
					m = (testm - 1) | ((n >> 1) & 0x80);
					p = testp - 1;
				}
			}
		}
	}

	for (i = 0; i <= 32 && pll_locked == false; i++) {
		if (i > 0) {
			WREG8(MGAREG_CRTC_INDEX, 0x1e);
			tmp = RREG8(MGAREG_CRTC_DATA);
			if (tmp < 0xff)
				WREG8(MGAREG_CRTC_DATA, tmp+1);
		}

		/* set pixclkdis to 1 */
		WREG8(DAC_INDEX, MGA1064_PIX_CLK_CTL);
		tmp = RREG8(DAC_DATA);
		tmp |= MGA1064_PIX_CLK_CTL_CLK_DIS;
		WREG8(DAC_DATA, tmp);

		WREG8(DAC_INDEX, MGA1064_REMHEADCTL);
		tmp = RREG8(DAC_DATA);
		tmp |= MGA1064_REMHEADCTL_CLKDIS;
		WREG8(DAC_DATA, tmp);

		/* select PLL Set C */
		tmp = RREG8(MGAREG_MEM_MISC_READ);
		tmp |= 0x3 << 2;
		WREG8(MGAREG_MEM_MISC_WRITE, tmp);

		WREG8(DAC_INDEX, MGA1064_PIX_CLK_CTL);
		tmp = RREG8(DAC_DATA);
		tmp |= MGA1064_PIX_CLK_CTL_CLK_POW_DOWN | 0x80;
		WREG8(DAC_DATA, tmp);

		udelay(500);

		/* reset the PLL */
		WREG8(DAC_INDEX, MGA1064_VREF_CTL);
		tmp = RREG8(DAC_DATA);
		tmp &= ~0x04;
		WREG8(DAC_DATA, tmp);

		udelay(50);

		/* program pixel pll register */
		WREG_DAC(MGA1064_WB_PIX_PLLC_N, n);
		WREG_DAC(MGA1064_WB_PIX_PLLC_M, m);
		WREG_DAC(MGA1064_WB_PIX_PLLC_P, p);

		udelay(50);

		/* turn pll on */
		WREG8(DAC_INDEX, MGA1064_VREF_CTL);
		tmp = RREG8(DAC_DATA);
		tmp |= 0x04;
		WREG_DAC(MGA1064_VREF_CTL, tmp);

		udelay(500);

		/* select the pixel pll */
		WREG8(DAC_INDEX, MGA1064_PIX_CLK_CTL);
		tmp = RREG8(DAC_DATA);
		tmp &= ~MGA1064_PIX_CLK_CTL_SEL_MSK;
		tmp |= MGA1064_PIX_CLK_CTL_SEL_PLL;
		WREG8(DAC_DATA, tmp);

		WREG8(DAC_INDEX, MGA1064_REMHEADCTL);
		tmp = RREG8(DAC_DATA);
		tmp &= ~MGA1064_REMHEADCTL_CLKSL_MSK;
		tmp |= MGA1064_REMHEADCTL_CLKSL_PLL;
		WREG8(DAC_DATA, tmp);

		/* reset dotclock rate bit */
		WREG8(MGAREG_SEQ_INDEX, 1);
		tmp = RREG8(MGAREG_SEQ_DATA);
		tmp &= ~0x8;
		WREG8(MGAREG_SEQ_DATA, tmp);

		WREG8(DAC_INDEX, MGA1064_PIX_CLK_CTL);
		tmp = RREG8(DAC_DATA);
		tmp &= ~MGA1064_PIX_CLK_CTL_CLK_DIS;
		WREG8(DAC_DATA, tmp);

		vcount = RREG8(MGAREG_VCOUNT);

		for (j = 0; j < 30 && pll_locked == false; j++) {
			tmpcount = RREG8(MGAREG_VCOUNT);
			if (tmpcount < vcount)
				vcount = 0;
			if ((tmpcount - vcount) > 2)
				pll_locked = true;
			else
				udelay(5);
		}
	}
	WREG8(DAC_INDEX, MGA1064_REMHEADCTL);
	tmp = RREG8(DAC_DATA);
	tmp &= ~MGA1064_REMHEADCTL_CLKDIS;
	WREG_DAC(MGA1064_REMHEADCTL, tmp);
	return 0;
}

static int mga_g200ev_set_plls(struct mga_device *mdev, long clock)
{
	unsigned int vcomax, vcomin, pllreffreq;
	unsigned int delta, tmpdelta, permitteddelta;
	unsigned int testp, testm, testn;
	unsigned int p, m, n;
	unsigned int computed;
	u8 tmp;

	m = n = p = 0;
	vcomax = 550000;
	vcomin = 150000;
	pllreffreq = 50000;

	delta = 0xffffffff;
	permitteddelta = clock * 5 / 1000;

	for (testp = 16; testp > 0; testp--) {
		if (clock * testp > vcomax)
			continue;
		if (clock * testp < vcomin)
			continue;

		for (testn = 1; testn < 257; testn++) {
			for (testm = 1; testm < 17; testm++) {
				computed = (pllreffreq * testn) /
					(testm * testp);
				if (computed > clock)
					tmpdelta = computed - clock;
				else
					tmpdelta = clock - computed;
				if (tmpdelta < delta) {
					delta = tmpdelta;
					n = testn - 1;
					m = testm - 1;
					p = testp - 1;
				}
			}
		}
	}

	WREG8(DAC_INDEX, MGA1064_PIX_CLK_CTL);
	tmp = RREG8(DAC_DATA);
	tmp |= MGA1064_PIX_CLK_CTL_CLK_DIS;
	WREG8(DAC_DATA, tmp);

	tmp = RREG8(MGAREG_MEM_MISC_READ);
	tmp |= 0x3 << 2;
	WREG8(MGAREG_MEM_MISC_WRITE, tmp);

	WREG8(DAC_INDEX, MGA1064_PIX_PLL_STAT);
	tmp = RREG8(DAC_DATA);
	WREG8(DAC_DATA, tmp & ~0x40);

	WREG8(DAC_INDEX, MGA1064_PIX_CLK_CTL);
	tmp = RREG8(DAC_DATA);
	tmp |= MGA1064_PIX_CLK_CTL_CLK_POW_DOWN;
	WREG8(DAC_DATA, tmp);

	WREG_DAC(MGA1064_EV_PIX_PLLC_M, m);
	WREG_DAC(MGA1064_EV_PIX_PLLC_N, n);
	WREG_DAC(MGA1064_EV_PIX_PLLC_P, p);

	udelay(50);

	WREG8(DAC_INDEX, MGA1064_PIX_CLK_CTL);
	tmp = RREG8(DAC_DATA);
	tmp &= ~MGA1064_PIX_CLK_CTL_CLK_POW_DOWN;
	WREG8(DAC_DATA, tmp);

	udelay(500);

	WREG8(DAC_INDEX, MGA1064_PIX_CLK_CTL);
	tmp = RREG8(DAC_DATA);
	tmp &= ~MGA1064_PIX_CLK_CTL_SEL_MSK;
	tmp |= MGA1064_PIX_CLK_CTL_SEL_PLL;
	WREG8(DAC_DATA, tmp);

	WREG8(DAC_INDEX, MGA1064_PIX_PLL_STAT);
	tmp = RREG8(DAC_DATA);
	WREG8(DAC_DATA, tmp | 0x40);

	tmp = RREG8(MGAREG_MEM_MISC_READ);
	tmp |= (0x3 << 2);
	WREG8(MGAREG_MEM_MISC_WRITE, tmp);

	WREG8(DAC_INDEX, MGA1064_PIX_CLK_CTL);
	tmp = RREG8(DAC_DATA);
	tmp &= ~MGA1064_PIX_CLK_CTL_CLK_DIS;
	WREG8(DAC_DATA, tmp);

	return 0;
}

static int mga_g200eh_set_plls(struct mga_device *mdev, long clock)
{
	unsigned int vcomax, vcomin, pllreffreq;
	unsigned int delta, tmpdelta, permitteddelta;
	unsigned int testp, testm, testn;
	unsigned int p, m, n;
	unsigned int computed;
	int i, j, tmpcount, vcount;
	u8 tmp;
	bool pll_locked = false;

	m = n = p = 0;
	vcomax = 800000;
	vcomin = 400000;
	pllreffreq = 33333;

	delta = 0xffffffff;
	permitteddelta = clock * 5 / 1000;

	for (testp = 16; testp > 0; testp >>= 1) {
		if (clock * testp > vcomax)
			continue;
		if (clock * testp < vcomin)
			continue;

		for (testm = 1; testm < 33; testm++) {
			for (testn = 17; testn < 257; testn++) {
				computed = (pllreffreq * testn) /
					(testm * testp);
				if (computed > clock)
					tmpdelta = computed - clock;
				else
					tmpdelta = clock - computed;
				if (tmpdelta < delta) {
					delta = tmpdelta;
					n = testn - 1;
					m = (testm - 1);
					p = testp - 1;
				}
				if ((clock * testp) >= 600000)
					p |= 0x80;
			}
		}
	}
	for (i = 0; i <= 32 && pll_locked == false; i++) {
		WREG8(DAC_INDEX, MGA1064_PIX_CLK_CTL);
		tmp = RREG8(DAC_DATA);
		tmp |= MGA1064_PIX_CLK_CTL_CLK_DIS;
		WREG8(DAC_DATA, tmp);

		tmp = RREG8(MGAREG_MEM_MISC_READ);
		tmp |= 0x3 << 2;
		WREG8(MGAREG_MEM_MISC_WRITE, tmp);

		WREG8(DAC_INDEX, MGA1064_PIX_CLK_CTL);
		tmp = RREG8(DAC_DATA);
		tmp |= MGA1064_PIX_CLK_CTL_CLK_POW_DOWN;
		WREG8(DAC_DATA, tmp);

		udelay(500);

		WREG_DAC(MGA1064_EH_PIX_PLLC_M, m);
		WREG_DAC(MGA1064_EH_PIX_PLLC_N, n);
		WREG_DAC(MGA1064_EH_PIX_PLLC_P, p);

		udelay(500);

		WREG8(DAC_INDEX, MGA1064_PIX_CLK_CTL);
		tmp = RREG8(DAC_DATA);
		tmp &= ~MGA1064_PIX_CLK_CTL_SEL_MSK;
		tmp |= MGA1064_PIX_CLK_CTL_SEL_PLL;
		WREG8(DAC_DATA, tmp);

		WREG8(DAC_INDEX, MGA1064_PIX_CLK_CTL);
		tmp = RREG8(DAC_DATA);
		tmp &= ~MGA1064_PIX_CLK_CTL_CLK_DIS;
		tmp &= ~MGA1064_PIX_CLK_CTL_CLK_POW_DOWN;
		WREG8(DAC_DATA, tmp);

		vcount = RREG8(MGAREG_VCOUNT);

		for (j = 0; j < 30 && pll_locked == false; j++) {
			tmpcount = RREG8(MGAREG_VCOUNT);
			if (tmpcount < vcount)
				vcount = 0;
			if ((tmpcount - vcount) > 2)
				pll_locked = true;
			else
				udelay(5);
		}
	}

	return 0;
}

static int mga_g200er_set_plls(struct mga_device *mdev, long clock)
{
	unsigned int vcomax, vcomin, pllreffreq;
	unsigned int delta, tmpdelta;
	int testr, testn, testm, testo;
	unsigned int p, m, n;
	unsigned int computed, vco;
	int tmp;
	const unsigned int m_div_val[] = { 1, 2, 4, 8 };

	m = n = p = 0;
	vcomax = 1488000;
	vcomin = 1056000;
	pllreffreq = 48000;

	delta = 0xffffffff;

	for (testr = 0; testr < 4; testr++) {
		if (delta == 0)
			break;
		for (testn = 5; testn < 129; testn++) {
			if (delta == 0)
				break;
			for (testm = 3; testm >= 0; testm--) {
				if (delta == 0)
					break;
				for (testo = 5; testo < 33; testo++) {
					vco = pllreffreq * (testn + 1) /
						(testr + 1);
					if (vco < vcomin)
						continue;
					if (vco > vcomax)
						continue;
					computed = vco / (m_div_val[testm] * (testo + 1));
					if (computed > clock)
						tmpdelta = computed - clock;
					else
						tmpdelta = clock - computed;
					if (tmpdelta < delta) {
						delta = tmpdelta;
						m = testm | (testo << 3);
						n = testn;
						p = testr | (testr << 3);
					}
				}
			}
		}
	}

	WREG8(DAC_INDEX, MGA1064_PIX_CLK_CTL);
	tmp = RREG8(DAC_DATA);
	tmp |= MGA1064_PIX_CLK_CTL_CLK_DIS;
	WREG8(DAC_DATA, tmp);

	WREG8(DAC_INDEX, MGA1064_REMHEADCTL);
	tmp = RREG8(DAC_DATA);
	tmp |= MGA1064_REMHEADCTL_CLKDIS;
	WREG8(DAC_DATA, tmp);

	tmp = RREG8(MGAREG_MEM_MISC_READ);
	tmp |= (0x3<<2) | 0xc0;
	WREG8(MGAREG_MEM_MISC_WRITE, tmp);

	WREG8(DAC_INDEX, MGA1064_PIX_CLK_CTL);
	tmp = RREG8(DAC_DATA);
	tmp &= ~MGA1064_PIX_CLK_CTL_CLK_DIS;
	tmp |= MGA1064_PIX_CLK_CTL_CLK_POW_DOWN;
	WREG8(DAC_DATA, tmp);

	udelay(500);

	WREG_DAC(MGA1064_ER_PIX_PLLC_N, n);
	WREG_DAC(MGA1064_ER_PIX_PLLC_M, m);
	WREG_DAC(MGA1064_ER_PIX_PLLC_P, p);

	udelay(50);

	return 0;
}

static int mga_crtc_set_plls(struct mga_device *mdev, long clock)
{
	switch(mdev->type) {
	case G200_SE_A:
	case G200_SE_B:
		return mga_g200se_set_plls(mdev, clock);
		break;
	case G200_WB:
		return mga_g200wb_set_plls(mdev, clock);
		break;
	case G200_EV:
		return mga_g200ev_set_plls(mdev, clock);
		break;
	case G200_EH:
		return mga_g200eh_set_plls(mdev, clock);
		break;
	case G200_ER:
		return mga_g200er_set_plls(mdev, clock);
		break;
	}
	return 0;
}

static void mga_g200wb_prepare(struct drm_crtc *crtc)
{
	struct mga_device *mdev = crtc->dev->dev_private;
	u8 tmp;
	int iter_max;

	/* 1- The first step is to warn the BMC of an upcoming mode change.
	 * We are putting the misc<0> to output.*/

	WREG8(DAC_INDEX, MGA1064_GEN_IO_CTL);
	tmp = RREG8(DAC_DATA);
	tmp |= 0x10;
	WREG_DAC(MGA1064_GEN_IO_CTL, tmp);

	/* we are putting a 1 on the misc<0> line */
	WREG8(DAC_INDEX, MGA1064_GEN_IO_DATA);
	tmp = RREG8(DAC_DATA);
	tmp |= 0x10;
	WREG_DAC(MGA1064_GEN_IO_DATA, tmp);

	/* 2- Second step to mask and further scan request
	 * This will be done by asserting the remfreqmsk bit (XSPAREREG<7>)
	 */
	WREG8(DAC_INDEX, MGA1064_SPAREREG);
	tmp = RREG8(DAC_DATA);
	tmp |= 0x80;
	WREG_DAC(MGA1064_SPAREREG, tmp);

	/* 3a- the third step is to verifu if there is an active scan
	 * We are searching for a 0 on remhsyncsts <XSPAREREG<0>)
	 */
	iter_max = 300;
	while (!(tmp & 0x1) && iter_max) {
		WREG8(DAC_INDEX, MGA1064_SPAREREG);
		tmp = RREG8(DAC_DATA);
		udelay(1000);
		iter_max--;
	}

	/* 3b- this step occurs only if the remove is actually scanning
	 * we are waiting for the end of the frame which is a 1 on
	 * remvsyncsts (XSPAREREG<1>)
	 */
	if (iter_max) {
		iter_max = 300;
		while ((tmp & 0x2) && iter_max) {
			WREG8(DAC_INDEX, MGA1064_SPAREREG);
			tmp = RREG8(DAC_DATA);
			udelay(1000);
			iter_max--;
		}
	}
}

static void mga_g200wb_commit(struct drm_crtc *crtc)
{
	u8 tmp;
	struct mga_device *mdev = crtc->dev->dev_private;

	/* 1- The first step is to ensure that the vrsten and hrsten are set */
	WREG8(MGAREG_CRTCEXT_INDEX, 1);
	tmp = RREG8(MGAREG_CRTCEXT_DATA);
	WREG8(MGAREG_CRTCEXT_DATA, tmp | 0x88);

	/* 2- second step is to assert the rstlvl2 */
	WREG8(DAC_INDEX, MGA1064_REMHEADCTL2);
	tmp = RREG8(DAC_DATA);
	tmp |= 0x8;
	WREG8(DAC_DATA, tmp);

	/* wait 10 us */
	udelay(10);

	/* 3- deassert rstlvl2 */
	tmp &= ~0x08;
	WREG8(DAC_INDEX, MGA1064_REMHEADCTL2);
	WREG8(DAC_DATA, tmp);

	/* 4- remove mask of scan request */
	WREG8(DAC_INDEX, MGA1064_SPAREREG);
	tmp = RREG8(DAC_DATA);
	tmp &= ~0x80;
	WREG8(DAC_DATA, tmp);

	/* 5- put back a 0 on the misc<0> line */
	WREG8(DAC_INDEX, MGA1064_GEN_IO_DATA);
	tmp = RREG8(DAC_DATA);
	tmp &= ~0x10;
	WREG_DAC(MGA1064_GEN_IO_DATA, tmp);
}

/*
   This is how the framebuffer base address is stored in g200 cards:
   * Assume @offset is the gpu_addr variable of the framebuffer object
   * Then addr is the number of _pixels_ (not bytes) from the start of
     VRAM to the first pixel we want to display. (divided by 2 for 32bit
     framebuffers)
   * addr is stored in the CRTCEXT0, CRTCC and CRTCD registers
   addr<20> -> CRTCEXT0<6>
   addr<19-16> -> CRTCEXT0<3-0>
   addr<15-8> -> CRTCC<7-0>
   addr<7-0> -> CRTCD<7-0>
   CRTCEXT0 has to be programmed last to trigger an update and make the
   new addr variable take effect.
 */
void mga_set_start_address(struct drm_crtc *crtc, unsigned offset)
{
	struct mga_device *mdev = crtc->dev->dev_private;
	u32 addr;
	int count;
	u8 crtcext0;

	while (RREG8(0x1fda) & 0x08);
	while (!(RREG8(0x1fda) & 0x08));

	count = RREG8(MGAREG_VCOUNT) + 2;
	while (RREG8(MGAREG_VCOUNT) < count);

	WREG8(MGAREG_CRTCEXT_INDEX, 0);
	crtcext0 = RREG8(MGAREG_CRTCEXT_DATA);
	crtcext0 &= 0xB0;
	addr = offset / 8;
	/* Can't store addresses any higher than that...
	   but we also don't have more than 16MB of memory, so it should be fine. */
	WARN_ON(addr > 0x1fffff);
	crtcext0 |= (!!(addr & (1<<20)))<<6;
	WREG_CRT(0x0d, (u8)(addr & 0xff));
	WREG_CRT(0x0c, (u8)(addr >> 8) & 0xff);
	WREG_ECRT(0x0, ((u8)(addr >> 16) & 0xf) | crtcext0);
}


/* ast is different - we will force move buffers out of VRAM */
static int mga_crtc_do_set_base(struct drm_crtc *crtc,
				struct drm_framebuffer *fb,
				int x, int y, int atomic)
{
	struct mga_device *mdev = crtc->dev->dev_private;
	struct drm_gem_object *obj;
	struct mga_framebuffer *mga_fb;
	struct mgag200_bo *bo;
	int ret;
	u64 gpu_addr;

	/* push the previous fb to system ram */
	if (!atomic && fb) {
		mga_fb = to_mga_framebuffer(fb);
		obj = mga_fb->obj;
		bo = gem_to_mga_bo(obj);
		ret = mgag200_bo_reserve(bo, false);
		if (ret)
			return ret;
		mgag200_bo_push_sysram(bo);
		mgag200_bo_unreserve(bo);
	}

	mga_fb = to_mga_framebuffer(crtc->fb);
	obj = mga_fb->obj;
	bo = gem_to_mga_bo(obj);

	ret = mgag200_bo_reserve(bo, false);
	if (ret)
		return ret;

	ret = mgag200_bo_pin(bo, TTM_PL_FLAG_VRAM, &gpu_addr);
	if (ret) {
		mgag200_bo_unreserve(bo);
		return ret;
	}

	if (&mdev->mfbdev->mfb == mga_fb) {
		/* if pushing console in kmap it */
		ret = ttm_bo_kmap(&bo->bo, 0, bo->bo.num_pages, &bo->kmap);
		if (ret)
			DRM_ERROR("failed to kmap fbcon\n");

	}
	mgag200_bo_unreserve(bo);

	DRM_INFO("mga base %llx\n", gpu_addr);

	mga_set_start_address(crtc, (u32)gpu_addr);

	return 0;
}

static int mga_crtc_mode_set_base(struct drm_crtc *crtc, int x, int y,
				  struct drm_framebuffer *old_fb)
{
	return mga_crtc_do_set_base(crtc, old_fb, x, y, 0);
}

static int mga_crtc_mode_set(struct drm_crtc *crtc,
				struct drm_display_mode *mode,
				struct drm_display_mode *adjusted_mode,
				int x, int y, struct drm_framebuffer *old_fb)
{
	struct drm_device *dev = crtc->dev;
	struct mga_device *mdev = dev->dev_private;
	int hdisplay, hsyncstart, hsyncend, htotal;
	int vdisplay, vsyncstart, vsyncend, vtotal;
	int pitch;
	int option = 0, option2 = 0;
	int i;
	unsigned char misc = 0;
	unsigned char ext_vga[6];
	u8 bppshift;

	static unsigned char dacvalue[] = {
		/* 0x00: */        0,    0,    0,    0,    0,    0, 0x00,    0,
		/* 0x08: */        0,    0,    0,    0,    0,    0,    0,    0,
		/* 0x10: */        0,    0,    0,    0,    0,    0,    0,    0,
		/* 0x18: */     0x00,    0, 0xC9, 0xFF, 0xBF, 0x20, 0x1F, 0x20,
		/* 0x20: */     0x00, 0x00, 0x00, 0x00, 0x00, 0x00, 0x00, 0x00,
		/* 0x28: */     0x00, 0x00, 0x00, 0x00,    0,    0,    0, 0x40,
		/* 0x30: */     0x00, 0xB0, 0x00, 0xC2, 0x34, 0x14, 0x02, 0x83,
		/* 0x38: */     0x00, 0x93, 0x00, 0x77, 0x00, 0x00, 0x00, 0x3A,
		/* 0x40: */        0,    0,    0,    0,    0,    0,    0,    0,
		/* 0x48: */        0,    0,    0,    0,    0,    0,    0,    0
	};

	bppshift = mdev->bpp_shifts[(crtc->fb->bits_per_pixel >> 3) - 1];

	switch (mdev->type) {
	case G200_SE_A:
	case G200_SE_B:
		dacvalue[MGA1064_VREF_CTL] = 0x03;
		dacvalue[MGA1064_PIX_CLK_CTL] = MGA1064_PIX_CLK_CTL_SEL_PLL;
		dacvalue[MGA1064_MISC_CTL] = MGA1064_MISC_CTL_DAC_EN |
					     MGA1064_MISC_CTL_VGA8 |
					     MGA1064_MISC_CTL_DAC_RAM_CS;
		if (mdev->has_sdram)
			option = 0x40049120;
		else
			option = 0x4004d120;
		option2 = 0x00008000;
		break;
	case G200_WB:
		dacvalue[MGA1064_VREF_CTL] = 0x07;
		option = 0x41049120;
		option2 = 0x0000b000;
		break;
	case G200_EV:
		dacvalue[MGA1064_PIX_CLK_CTL] = MGA1064_PIX_CLK_CTL_SEL_PLL;
		dacvalue[MGA1064_MISC_CTL] = MGA1064_MISC_CTL_VGA8 |
					     MGA1064_MISC_CTL_DAC_RAM_CS;
		option = 0x00000120;
		option2 = 0x0000b000;
		break;
	case G200_EH:
		dacvalue[MGA1064_MISC_CTL] = MGA1064_MISC_CTL_VGA8 |
					     MGA1064_MISC_CTL_DAC_RAM_CS;
		option = 0x00000120;
		option2 = 0x0000b000;
		break;
	case G200_ER:
		break;
	}

	switch (crtc->fb->bits_per_pixel) {
	case 8:
		dacvalue[MGA1064_MUL_CTL] = MGA1064_MUL_CTL_8bits;
		break;
	case 16:
		if (crtc->fb->depth == 15)
			dacvalue[MGA1064_MUL_CTL] = MGA1064_MUL_CTL_15bits;
		else
			dacvalue[MGA1064_MUL_CTL] = MGA1064_MUL_CTL_16bits;
		break;
	case 24:
		dacvalue[MGA1064_MUL_CTL] = MGA1064_MUL_CTL_24bits;
		break;
	case 32:
		dacvalue[MGA1064_MUL_CTL] = MGA1064_MUL_CTL_32_24bits;
		break;
	}

	if (mode->flags & DRM_MODE_FLAG_NHSYNC)
		misc |= 0x40;
	if (mode->flags & DRM_MODE_FLAG_NVSYNC)
		misc |= 0x80;


	for (i = 0; i < sizeof(dacvalue); i++) {
		if ((i <= 0x17) ||
		    (i == 0x1b) ||
		    (i == 0x1c) ||
		    ((i >= 0x1f) && (i <= 0x29)) ||
		    ((i >= 0x30) && (i <= 0x37)))
			continue;
		if (IS_G200_SE(mdev) &&
		    ((i == 0x2c) || (i == 0x2d) || (i == 0x2e)))
			continue;
		if ((mdev->type == G200_EV || mdev->type == G200_WB || mdev->type == G200_EH) &&
		    (i >= 0x44) && (i <= 0x4e))
			continue;

		WREG_DAC(i, dacvalue[i]);
	}

	if (mdev->type == G200_ER)
		WREG_DAC(0x90, 0);

	if (option)
		pci_write_config_dword(dev->pdev, PCI_MGA_OPTION, option);
	if (option2)
		pci_write_config_dword(dev->pdev, PCI_MGA_OPTION2, option2);

	WREG_SEQ(2, 0xf);
	WREG_SEQ(3, 0);
	WREG_SEQ(4, 0xe);

	pitch = crtc->fb->pitches[0] / (crtc->fb->bits_per_pixel / 8);
	if (crtc->fb->bits_per_pixel == 24)
		pitch = pitch >> (4 - bppshift);
	else
		pitch = pitch >> (4 - bppshift);

	hdisplay = mode->hdisplay / 8 - 1;
	hsyncstart = mode->hsync_start / 8 - 1;
	hsyncend = mode->hsync_end / 8 - 1;
	htotal = mode->htotal / 8 - 1;

	/* Work around hardware quirk */
	if ((htotal & 0x07) == 0x06 || (htotal & 0x07) == 0x04)
		htotal++;

	vdisplay = mode->vdisplay - 1;
	vsyncstart = mode->vsync_start - 1;
	vsyncend = mode->vsync_end - 1;
	vtotal = mode->vtotal - 2;

	WREG_GFX(0, 0);
	WREG_GFX(1, 0);
	WREG_GFX(2, 0);
	WREG_GFX(3, 0);
	WREG_GFX(4, 0);
	WREG_GFX(5, 0x40);
	WREG_GFX(6, 0x5);
	WREG_GFX(7, 0xf);
	WREG_GFX(8, 0xf);

	WREG_CRT(0, htotal - 4);
	WREG_CRT(1, hdisplay);
	WREG_CRT(2, hdisplay);
	WREG_CRT(3, (htotal & 0x1F) | 0x80);
	WREG_CRT(4, hsyncstart);
	WREG_CRT(5, ((htotal & 0x20) << 2) | (hsyncend & 0x1F));
	WREG_CRT(6, vtotal & 0xFF);
	WREG_CRT(7, ((vtotal & 0x100) >> 8) |
		 ((vdisplay & 0x100) >> 7) |
		 ((vsyncstart & 0x100) >> 6) |
		 ((vdisplay & 0x100) >> 5) |
		 ((vdisplay & 0x100) >> 4) | /* linecomp */
		 ((vtotal & 0x200) >> 4)|
		 ((vdisplay & 0x200) >> 3) |
		 ((vsyncstart & 0x200) >> 2));
	WREG_CRT(9, ((vdisplay & 0x200) >> 4) |
		 ((vdisplay & 0x200) >> 3));
	WREG_CRT(10, 0);
	WREG_CRT(11, 0);
	WREG_CRT(12, 0);
	WREG_CRT(13, 0);
	WREG_CRT(14, 0);
	WREG_CRT(15, 0);
	WREG_CRT(16, vsyncstart & 0xFF);
	WREG_CRT(17, (vsyncend & 0x0F) | 0x20);
	WREG_CRT(18, vdisplay & 0xFF);
	WREG_CRT(19, pitch & 0xFF);
	WREG_CRT(20, 0);
	WREG_CRT(21, vdisplay & 0xFF);
	WREG_CRT(22, (vtotal + 1) & 0xFF);
	WREG_CRT(23, 0xc3);
	WREG_CRT(24, vdisplay & 0xFF);

	ext_vga[0] = 0;
	ext_vga[5] = 0;

	/* TODO interlace */

	ext_vga[0] |= (pitch & 0x300) >> 4;
	ext_vga[1] = (((htotal - 4) & 0x100) >> 8) |
		((hdisplay & 0x100) >> 7) |
		((hsyncstart & 0x100) >> 6) |
		(htotal & 0x40);
	ext_vga[2] = ((vtotal & 0xc00) >> 10) |
		((vdisplay & 0x400) >> 8) |
		((vdisplay & 0xc00) >> 7) |
		((vsyncstart & 0xc00) >> 5) |
		((vdisplay & 0x400) >> 3);
	if (crtc->fb->bits_per_pixel == 24)
		ext_vga[3] = (((1 << bppshift) * 3) - 1) | 0x80;
	else
		ext_vga[3] = ((1 << bppshift) - 1) | 0x80;
	ext_vga[4] = 0;
	if (mdev->type == G200_WB)
		ext_vga[1] |= 0x88;

	/* Set pixel clocks */
	misc = 0x2d;
	WREG8(MGA_MISC_OUT, misc);

	mga_crtc_set_plls(mdev, mode->clock);

	for (i = 0; i < 6; i++) {
		WREG_ECRT(i, ext_vga[i]);
	}

	if (mdev->type == G200_ER)
		WREG_ECRT(0x24, 0x5);

	if (mdev->type == G200_EV) {
		WREG_ECRT(6, 0);
	}

	WREG_ECRT(0, ext_vga[0]);
	/* Enable mga pixel clock */
	misc = 0x2d;

	WREG8(MGA_MISC_OUT, misc);

	if (adjusted_mode)
		memcpy(&mdev->mode, mode, sizeof(struct drm_display_mode));

	mga_crtc_do_set_base(crtc, old_fb, x, y, 0);

	/* reset tagfifo */
	if (mdev->type == G200_ER) {
		u32 mem_ctl = RREG32(MGAREG_MEMCTL);
		u8 seq1;

		/* screen off */
		WREG8(MGAREG_SEQ_INDEX, 0x01);
		seq1 = RREG8(MGAREG_SEQ_DATA) | 0x20;
		WREG8(MGAREG_SEQ_DATA, seq1);

		WREG32(MGAREG_MEMCTL, mem_ctl | 0x00200000);
		udelay(1000);
		WREG32(MGAREG_MEMCTL, mem_ctl & ~0x00200000);

		WREG8(MGAREG_SEQ_DATA, seq1 & ~0x20);
	}


	if (IS_G200_SE(mdev)) {
		if (mdev->unique_rev_id >= 0x02) {
			u8 hi_pri_lvl;
			u32 bpp;
			u32 mb;

			if (crtc->fb->bits_per_pixel > 16)
				bpp = 32;
			else if (crtc->fb->bits_per_pixel > 8)
				bpp = 16;
			else
				bpp = 8;

			mb = (mode->clock * bpp) / 1000;
			if (mb > 3100)
				hi_pri_lvl = 0;
			else if (mb > 2600)
				hi_pri_lvl = 1;
			else if (mb > 1900)
				hi_pri_lvl = 2;
			else if (mb > 1160)
				hi_pri_lvl = 3;
			else if (mb > 440)
				hi_pri_lvl = 4;
			else
				hi_pri_lvl = 5;

			WREG8(MGAREG_CRTCEXT_INDEX, 0x06);
			WREG8(MGAREG_CRTCEXT_DATA, hi_pri_lvl);
		} else {
			WREG8(MGAREG_CRTCEXT_INDEX, 0x06);
<<<<<<< HEAD
			if (mdev->reg_1e24 >= 0x01)
=======
			if (mdev->unique_rev_id >= 0x01)
>>>>>>> d0e0ac97
				WREG8(MGAREG_CRTCEXT_DATA, 0x03);
			else
				WREG8(MGAREG_CRTCEXT_DATA, 0x04);
		}
	}
	return 0;
}

#if 0 /* code from mjg to attempt D3 on crtc dpms off - revisit later */
static int mga_suspend(struct drm_crtc *crtc)
{
	struct mga_crtc *mga_crtc = to_mga_crtc(crtc);
	struct drm_device *dev = crtc->dev;
	struct mga_device *mdev = dev->dev_private;
	struct pci_dev *pdev = dev->pdev;
	int option;

	if (mdev->suspended)
		return 0;

	WREG_SEQ(1, 0x20);
	WREG_ECRT(1, 0x30);
	/* Disable the pixel clock */
	WREG_DAC(0x1a, 0x05);
	/* Power down the DAC */
	WREG_DAC(0x1e, 0x18);
	/* Power down the pixel PLL */
	WREG_DAC(0x1a, 0x0d);

	/* Disable PLLs and clocks */
	pci_read_config_dword(pdev, PCI_MGA_OPTION, &option);
	option &= ~(0x1F8024);
	pci_write_config_dword(pdev, PCI_MGA_OPTION, option);
	pci_set_power_state(pdev, PCI_D3hot);
	pci_disable_device(pdev);

	mdev->suspended = true;

	return 0;
}

static int mga_resume(struct drm_crtc *crtc)
{
	struct mga_crtc *mga_crtc = to_mga_crtc(crtc);
	struct drm_device *dev = crtc->dev;
	struct mga_device *mdev = dev->dev_private;
	struct pci_dev *pdev = dev->pdev;
	int option;

	if (!mdev->suspended)
		return 0;

	pci_set_power_state(pdev, PCI_D0);
	pci_enable_device(pdev);

	/* Disable sysclk */
	pci_read_config_dword(pdev, PCI_MGA_OPTION, &option);
	option &= ~(0x4);
	pci_write_config_dword(pdev, PCI_MGA_OPTION, option);

	mdev->suspended = false;

	return 0;
}

#endif

static void mga_crtc_dpms(struct drm_crtc *crtc, int mode)
{
	struct drm_device *dev = crtc->dev;
	struct mga_device *mdev = dev->dev_private;
	u8 seq1 = 0, crtcext1 = 0;

	switch (mode) {
	case DRM_MODE_DPMS_ON:
		seq1 = 0;
		crtcext1 = 0;
		mga_crtc_load_lut(crtc);
		break;
	case DRM_MODE_DPMS_STANDBY:
		seq1 = 0x20;
		crtcext1 = 0x10;
		break;
	case DRM_MODE_DPMS_SUSPEND:
		seq1 = 0x20;
		crtcext1 = 0x20;
		break;
	case DRM_MODE_DPMS_OFF:
		seq1 = 0x20;
		crtcext1 = 0x30;
		break;
	}

#if 0
	if (mode == DRM_MODE_DPMS_OFF) {
		mga_suspend(crtc);
	}
#endif
	WREG8(MGAREG_SEQ_INDEX, 0x01);
	seq1 |= RREG8(MGAREG_SEQ_DATA) & ~0x20;
	mga_wait_vsync(mdev);
	mga_wait_busy(mdev);
	WREG8(MGAREG_SEQ_DATA, seq1);
	msleep(20);
	WREG8(MGAREG_CRTCEXT_INDEX, 0x01);
	crtcext1 |= RREG8(MGAREG_CRTCEXT_DATA) & ~0x30;
	WREG8(MGAREG_CRTCEXT_DATA, crtcext1);

#if 0
	if (mode == DRM_MODE_DPMS_ON && mdev->suspended == true) {
		mga_resume(crtc);
		drm_helper_resume_force_mode(dev);
	}
#endif
}

/*
 * This is called before a mode is programmed. A typical use might be to
 * enable DPMS during the programming to avoid seeing intermediate stages,
 * but that's not relevant to us
 */
static void mga_crtc_prepare(struct drm_crtc *crtc)
{
	struct drm_device *dev = crtc->dev;
	struct mga_device *mdev = dev->dev_private;
	u8 tmp;

	/*	mga_resume(crtc);*/

	WREG8(MGAREG_CRTC_INDEX, 0x11);
	tmp = RREG8(MGAREG_CRTC_DATA);
	WREG_CRT(0x11, tmp | 0x80);

	if (mdev->type == G200_SE_A || mdev->type == G200_SE_B) {
		WREG_SEQ(0, 1);
		msleep(50);
		WREG_SEQ(1, 0x20);
		msleep(20);
	} else {
		WREG8(MGAREG_SEQ_INDEX, 0x1);
		tmp = RREG8(MGAREG_SEQ_DATA);

		/* start sync reset */
		WREG_SEQ(0, 1);
		WREG_SEQ(1, tmp | 0x20);
	}

	if (mdev->type == G200_WB)
		mga_g200wb_prepare(crtc);

	WREG_CRT(17, 0);
}

/*
 * This is called after a mode is programmed. It should reverse anything done
 * by the prepare function
 */
static void mga_crtc_commit(struct drm_crtc *crtc)
{
	struct drm_device *dev = crtc->dev;
	struct mga_device *mdev = dev->dev_private;
	struct drm_crtc_helper_funcs *crtc_funcs = crtc->helper_private;
	u8 tmp;

	if (mdev->type == G200_WB)
		mga_g200wb_commit(crtc);

	if (mdev->type == G200_SE_A || mdev->type == G200_SE_B) {
		msleep(50);
		WREG_SEQ(1, 0x0);
		msleep(20);
		WREG_SEQ(0, 0x3);
	} else {
		WREG8(MGAREG_SEQ_INDEX, 0x1);
		tmp = RREG8(MGAREG_SEQ_DATA);

		tmp &= ~0x20;
		WREG_SEQ(0x1, tmp);
		WREG_SEQ(0, 3);
	}
	crtc_funcs->dpms(crtc, DRM_MODE_DPMS_ON);
}

/*
 * The core can pass us a set of gamma values to program. We actually only
 * use this for 8-bit mode so can't perform smooth fades on deeper modes,
 * but it's a requirement that we provide the function
 */
static void mga_crtc_gamma_set(struct drm_crtc *crtc, u16 *red, u16 *green,
				  u16 *blue, uint32_t start, uint32_t size)
{
	struct mga_crtc *mga_crtc = to_mga_crtc(crtc);
	int end = (start + size > MGAG200_LUT_SIZE) ? MGAG200_LUT_SIZE : start + size;
	int i;

	for (i = start; i < end; i++) {
		mga_crtc->lut_r[i] = red[i] >> 8;
		mga_crtc->lut_g[i] = green[i] >> 8;
		mga_crtc->lut_b[i] = blue[i] >> 8;
	}
	mga_crtc_load_lut(crtc);
}

/* Simple cleanup function */
static void mga_crtc_destroy(struct drm_crtc *crtc)
{
	struct mga_crtc *mga_crtc = to_mga_crtc(crtc);

	drm_crtc_cleanup(crtc);
	kfree(mga_crtc);
}

/* These provide the minimum set of functions required to handle a CRTC */
static const struct drm_crtc_funcs mga_crtc_funcs = {
	.cursor_set = mga_crtc_cursor_set,
	.cursor_move = mga_crtc_cursor_move,
	.gamma_set = mga_crtc_gamma_set,
	.set_config = drm_crtc_helper_set_config,
	.destroy = mga_crtc_destroy,
};

static const struct drm_crtc_helper_funcs mga_helper_funcs = {
	.dpms = mga_crtc_dpms,
	.mode_fixup = mga_crtc_mode_fixup,
	.mode_set = mga_crtc_mode_set,
	.mode_set_base = mga_crtc_mode_set_base,
	.prepare = mga_crtc_prepare,
	.commit = mga_crtc_commit,
	.load_lut = mga_crtc_load_lut,
};

/* CRTC setup */
static void mga_crtc_init(struct mga_device *mdev)
{
	struct mga_crtc *mga_crtc;
	int i;

	mga_crtc = kzalloc(sizeof(struct mga_crtc) +
			      (MGAG200FB_CONN_LIMIT * sizeof(struct drm_connector *)),
			      GFP_KERNEL);

	if (mga_crtc == NULL)
		return;

	drm_crtc_init(mdev->dev, &mga_crtc->base, &mga_crtc_funcs);

	drm_mode_crtc_set_gamma_size(&mga_crtc->base, MGAG200_LUT_SIZE);
	mdev->mode_info.crtc = mga_crtc;

	for (i = 0; i < MGAG200_LUT_SIZE; i++) {
		mga_crtc->lut_r[i] = i;
		mga_crtc->lut_g[i] = i;
		mga_crtc->lut_b[i] = i;
	}

	drm_crtc_helper_add(&mga_crtc->base, &mga_helper_funcs);
}

/** Sets the color ramps on behalf of fbcon */
void mga_crtc_fb_gamma_set(struct drm_crtc *crtc, u16 red, u16 green,
			      u16 blue, int regno)
{
	struct mga_crtc *mga_crtc = to_mga_crtc(crtc);

	mga_crtc->lut_r[regno] = red >> 8;
	mga_crtc->lut_g[regno] = green >> 8;
	mga_crtc->lut_b[regno] = blue >> 8;
}

/** Gets the color ramps on behalf of fbcon */
void mga_crtc_fb_gamma_get(struct drm_crtc *crtc, u16 *red, u16 *green,
			      u16 *blue, int regno)
{
	struct mga_crtc *mga_crtc = to_mga_crtc(crtc);

	*red = (u16)mga_crtc->lut_r[regno] << 8;
	*green = (u16)mga_crtc->lut_g[regno] << 8;
	*blue = (u16)mga_crtc->lut_b[regno] << 8;
}

/*
 * The encoder comes after the CRTC in the output pipeline, but before
 * the connector. It's responsible for ensuring that the digital
 * stream is appropriately converted into the output format. Setup is
 * very simple in this case - all we have to do is inform qemu of the
 * colour depth in order to ensure that it displays appropriately
 */

/*
 * These functions are analagous to those in the CRTC code, but are intended
 * to handle any encoder-specific limitations
 */
static bool mga_encoder_mode_fixup(struct drm_encoder *encoder,
				   const struct drm_display_mode *mode,
				   struct drm_display_mode *adjusted_mode)
{
	return true;
}

static void mga_encoder_mode_set(struct drm_encoder *encoder,
				struct drm_display_mode *mode,
				struct drm_display_mode *adjusted_mode)
{

}

static void mga_encoder_dpms(struct drm_encoder *encoder, int state)
{
	return;
}

static void mga_encoder_prepare(struct drm_encoder *encoder)
{
}

static void mga_encoder_commit(struct drm_encoder *encoder)
{
}

void mga_encoder_destroy(struct drm_encoder *encoder)
{
	struct mga_encoder *mga_encoder = to_mga_encoder(encoder);
	drm_encoder_cleanup(encoder);
	kfree(mga_encoder);
}

static const struct drm_encoder_helper_funcs mga_encoder_helper_funcs = {
	.dpms = mga_encoder_dpms,
	.mode_fixup = mga_encoder_mode_fixup,
	.mode_set = mga_encoder_mode_set,
	.prepare = mga_encoder_prepare,
	.commit = mga_encoder_commit,
};

static const struct drm_encoder_funcs mga_encoder_encoder_funcs = {
	.destroy = mga_encoder_destroy,
};

static struct drm_encoder *mga_encoder_init(struct drm_device *dev)
{
	struct drm_encoder *encoder;
	struct mga_encoder *mga_encoder;

	mga_encoder = kzalloc(sizeof(struct mga_encoder), GFP_KERNEL);
	if (!mga_encoder)
		return NULL;

	encoder = &mga_encoder->base;
	encoder->possible_crtcs = 0x1;

	drm_encoder_init(dev, encoder, &mga_encoder_encoder_funcs,
			 DRM_MODE_ENCODER_DAC);
	drm_encoder_helper_add(encoder, &mga_encoder_helper_funcs);

	return encoder;
}


static int mga_vga_get_modes(struct drm_connector *connector)
{
	struct mga_connector *mga_connector = to_mga_connector(connector);
	struct edid *edid;
	int ret = 0;

	edid = drm_get_edid(connector, &mga_connector->i2c->adapter);
	if (edid) {
		drm_mode_connector_update_edid_property(connector, edid);
		ret = drm_add_edid_modes(connector, edid);
		kfree(edid);
	}
	return ret;
}

static uint32_t mga_vga_calculate_mode_bandwidth(struct drm_display_mode *mode,
							int bits_per_pixel)
{
	uint32_t total_area, divisor;
	int64_t active_area, pixels_per_second, bandwidth;
	uint64_t bytes_per_pixel = (bits_per_pixel + 7) / 8;

	divisor = 1024;

	if (!mode->htotal || !mode->vtotal || !mode->clock)
		return 0;

	active_area = mode->hdisplay * mode->vdisplay;
	total_area = mode->htotal * mode->vtotal;

	pixels_per_second = active_area * mode->clock * 1000;
	do_div(pixels_per_second, total_area);

	bandwidth = pixels_per_second * bytes_per_pixel * 100;
	do_div(bandwidth, divisor);

	return (uint32_t)(bandwidth);
}

#define MODE_BANDWIDTH	MODE_BAD

static int mga_vga_mode_valid(struct drm_connector *connector,
				 struct drm_display_mode *mode)
{
	struct drm_device *dev = connector->dev;
	struct mga_device *mdev = (struct mga_device*)dev->dev_private;
	struct mga_fbdev *mfbdev = mdev->mfbdev;
	struct drm_fb_helper *fb_helper = &mfbdev->helper;
	struct drm_fb_helper_connector *fb_helper_conn = NULL;
	int bpp = 32;
	int i = 0;

<<<<<<< HEAD
	/* FIXME: Add bandwidth and g200se limitations */
=======
	if (IS_G200_SE(mdev)) {
		if (mdev->unique_rev_id == 0x01) {
			if (mode->hdisplay > 1600)
				return MODE_VIRTUAL_X;
			if (mode->vdisplay > 1200)
				return MODE_VIRTUAL_Y;
			if (mga_vga_calculate_mode_bandwidth(mode, bpp)
				> (24400 * 1024))
				return MODE_BANDWIDTH;
		} else if (mdev->unique_rev_id >= 0x02) {
			if (mode->hdisplay > 1920)
				return MODE_VIRTUAL_X;
			if (mode->vdisplay > 1200)
				return MODE_VIRTUAL_Y;
			if (mga_vga_calculate_mode_bandwidth(mode, bpp)
				> (30100 * 1024))
				return MODE_BANDWIDTH;
		}
	} else if (mdev->type == G200_WB) {
		if (mode->hdisplay > 1280)
			return MODE_VIRTUAL_X;
		if (mode->vdisplay > 1024)
			return MODE_VIRTUAL_Y;
		if (mga_vga_calculate_mode_bandwidth(mode,
			bpp > (31877 * 1024)))
			return MODE_BANDWIDTH;
	} else if (mdev->type == G200_EV &&
		(mga_vga_calculate_mode_bandwidth(mode, bpp)
			> (32700 * 1024))) {
		return MODE_BANDWIDTH;
	} else if (mode->type == G200_EH &&
		(mga_vga_calculate_mode_bandwidth(mode, bpp)
			> (37500 * 1024))) {
		return MODE_BANDWIDTH;
	} else if (mode->type == G200_ER &&
		(mga_vga_calculate_mode_bandwidth(mode,
			bpp) > (55000 * 1024))) {
		return MODE_BANDWIDTH;
	}
>>>>>>> d0e0ac97

	if (mode->crtc_hdisplay > 2048 || mode->crtc_hsync_start > 4096 ||
	    mode->crtc_hsync_end > 4096 || mode->crtc_htotal > 4096 ||
	    mode->crtc_vdisplay > 2048 || mode->crtc_vsync_start > 4096 ||
	    mode->crtc_vsync_end > 4096 || mode->crtc_vtotal > 4096) {
		return MODE_BAD;
	}

	/* Validate the mode input by the user */
	for (i = 0; i < fb_helper->connector_count; i++) {
		if (fb_helper->connector_info[i]->connector == connector) {
			/* Found the helper for this connector */
			fb_helper_conn = fb_helper->connector_info[i];
			if (fb_helper_conn->cmdline_mode.specified) {
				if (fb_helper_conn->cmdline_mode.bpp_specified) {
					bpp = fb_helper_conn->cmdline_mode.bpp;
				}
			}
		}
	}

	if ((mode->hdisplay * mode->vdisplay * (bpp/8)) > mdev->mc.vram_size) {
		if (fb_helper_conn)
			fb_helper_conn->cmdline_mode.specified = false;
		return MODE_BAD;
	}

	return MODE_OK;
}

struct drm_encoder *mga_connector_best_encoder(struct drm_connector
						  *connector)
{
	int enc_id = connector->encoder_ids[0];
	struct drm_mode_object *obj;
	struct drm_encoder *encoder;

	/* pick the encoder ids */
	if (enc_id) {
		obj =
		    drm_mode_object_find(connector->dev, enc_id,
					 DRM_MODE_OBJECT_ENCODER);
		if (!obj)
			return NULL;
		encoder = obj_to_encoder(obj);
		return encoder;
	}
	return NULL;
}

static enum drm_connector_status mga_vga_detect(struct drm_connector
						   *connector, bool force)
{
	return connector_status_connected;
}

static void mga_connector_destroy(struct drm_connector *connector)
{
	struct mga_connector *mga_connector = to_mga_connector(connector);
	mgag200_i2c_destroy(mga_connector->i2c);
	drm_connector_cleanup(connector);
	kfree(connector);
}

struct drm_connector_helper_funcs mga_vga_connector_helper_funcs = {
	.get_modes = mga_vga_get_modes,
	.mode_valid = mga_vga_mode_valid,
	.best_encoder = mga_connector_best_encoder,
};

struct drm_connector_funcs mga_vga_connector_funcs = {
	.dpms = drm_helper_connector_dpms,
	.detect = mga_vga_detect,
	.fill_modes = drm_helper_probe_single_connector_modes,
	.destroy = mga_connector_destroy,
};

static struct drm_connector *mga_vga_init(struct drm_device *dev)
{
	struct drm_connector *connector;
	struct mga_connector *mga_connector;

	mga_connector = kzalloc(sizeof(struct mga_connector), GFP_KERNEL);
	if (!mga_connector)
		return NULL;

	connector = &mga_connector->base;

	drm_connector_init(dev, connector,
			   &mga_vga_connector_funcs, DRM_MODE_CONNECTOR_VGA);

	drm_connector_helper_add(connector, &mga_vga_connector_helper_funcs);

	mga_connector->i2c = mgag200_i2c_create(dev);
	if (!mga_connector->i2c)
		DRM_ERROR("failed to add ddc bus\n");

	return connector;
}


int mgag200_modeset_init(struct mga_device *mdev)
{
	struct drm_encoder *encoder;
	struct drm_connector *connector;
	int ret;

	mdev->mode_info.mode_config_initialized = true;

	mdev->dev->mode_config.max_width = MGAG200_MAX_FB_WIDTH;
	mdev->dev->mode_config.max_height = MGAG200_MAX_FB_HEIGHT;

	mdev->dev->mode_config.fb_base = mdev->mc.vram_base;

	mga_crtc_init(mdev);

	encoder = mga_encoder_init(mdev->dev);
	if (!encoder) {
		DRM_ERROR("mga_encoder_init failed\n");
		return -1;
	}

	connector = mga_vga_init(mdev->dev);
	if (!connector) {
		DRM_ERROR("mga_vga_init failed\n");
		return -1;
	}

	drm_mode_connector_attach_encoder(connector, encoder);

	ret = mgag200_fbdev_init(mdev);
	if (ret) {
		DRM_ERROR("mga_fbdev_init failed\n");
		return ret;
	}

	return 0;
}

void mgag200_modeset_fini(struct mga_device *mdev)
{

}<|MERGE_RESOLUTION|>--- conflicted
+++ resolved
@@ -1038,11 +1038,7 @@
 			WREG8(MGAREG_CRTCEXT_DATA, hi_pri_lvl);
 		} else {
 			WREG8(MGAREG_CRTCEXT_INDEX, 0x06);
-<<<<<<< HEAD
-			if (mdev->reg_1e24 >= 0x01)
-=======
 			if (mdev->unique_rev_id >= 0x01)
->>>>>>> d0e0ac97
 				WREG8(MGAREG_CRTCEXT_DATA, 0x03);
 			else
 				WREG8(MGAREG_CRTCEXT_DATA, 0x04);
@@ -1453,9 +1449,6 @@
 	int bpp = 32;
 	int i = 0;
 
-<<<<<<< HEAD
-	/* FIXME: Add bandwidth and g200se limitations */
-=======
 	if (IS_G200_SE(mdev)) {
 		if (mdev->unique_rev_id == 0x01) {
 			if (mode->hdisplay > 1600)
@@ -1495,7 +1488,6 @@
 			bpp) > (55000 * 1024))) {
 		return MODE_BANDWIDTH;
 	}
->>>>>>> d0e0ac97
 
 	if (mode->crtc_hdisplay > 2048 || mode->crtc_hsync_start > 4096 ||
 	    mode->crtc_hsync_end > 4096 || mode->crtc_htotal > 4096 ||
