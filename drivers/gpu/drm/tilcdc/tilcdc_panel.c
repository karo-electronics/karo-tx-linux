--- conflicted
+++ resolved
@@ -288,22 +288,6 @@
 	return 0;
 }
 
-<<<<<<< HEAD
-static void panel_destroy(struct tilcdc_module *mod)
-{
-	struct panel_module *panel_mod = to_panel_module(mod);
-
-	if (panel_mod->timings) {
-		display_timings_release(panel_mod->timings);
-	}
-
-	tilcdc_module_cleanup(mod);
-	kfree(panel_mod->info);
-	kfree(panel_mod);
-}
-
-=======
->>>>>>> afd2ff9b
 static const struct tilcdc_module_ops panel_module_ops = {
 		.modeset_init = panel_modeset_init,
 };
