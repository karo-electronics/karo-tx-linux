--- conflicted
+++ resolved
@@ -315,9 +315,6 @@
 	seq_printf(m, "\n");
 }
 EXPORT_SYMBOL_GPL(drm_gem_cma_describe);
-<<<<<<< HEAD
-#endif
-=======
 #endif
 
 /* low-level interface prime helpers */
@@ -397,5 +394,4 @@
 {
 	/* Nothing to do */
 }
-EXPORT_SYMBOL_GPL(drm_gem_cma_prime_vunmap);
->>>>>>> d0e0ac97
+EXPORT_SYMBOL_GPL(drm_gem_cma_prime_vunmap);