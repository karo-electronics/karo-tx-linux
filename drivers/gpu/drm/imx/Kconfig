# SPDX-License-Identifier: GPL-2.0-only
config DRM_IMX
	tristate "DRM Support for Freescale i.MX"
	select DRM_KMS_HELPER
	select VIDEOMODE_HELPERS
	select DRM_GEM_CMA_HELPER
	select DRM_KMS_CMA_HELPER
	depends on DRM && (ARCH_MXC || ARCH_MULTIPLATFORM || COMPILE_TEST)
	depends on IMX_IPUV3_CORE || IMX_DPU_CORE
	help
	  enable i.MX graphics support

config DRM_IMX_PARALLEL_DISPLAY
	tristate "Support for parallel displays"
	select DRM_PANEL
	depends on DRM_IMX
	select VIDEOMODE_HELPERS

config DRM_IMX_TVE
	tristate "Support for TV and VGA displays"
	depends on DRM_IMX
	depends on COMMON_CLK
	select REGMAP_MMIO
	help
	  Choose this to enable the internal Television Encoder (TVe)
	  found on i.MX53 processors.

config DRM_IMX_LDB
	tristate "Support for LVDS displays"
	depends on DRM_IMX && MFD_SYSCON
	select DRM_PANEL
	help
	  Choose this to enable the internal LVDS Display Bridge (LDB)
	  found on i.MX53 and i.MX6 processors.

config DRM_IMX_IPUV3
	tristate
	depends on DRM_IMX
	depends on IMX_IPUV3_CORE
	default y if DRM_IMX=y
	default m if DRM_IMX=m

config DRM_IMX_HDMI
	tristate "Freescale i.MX DRM HDMI"
	select DRM_DW_HDMI
	depends on DRM_IMX
	help
	  Choose this if you want to use HDMI on i.MX6.

<<<<<<< HEAD
source "drivers/gpu/drm/imx/dpu/Kconfig"
=======
config DRM_IMX_SEC_DSIM
	tristate "Support for Samsung MIPI DSIM displays"
	depends on DRM_IMX
	select MFD_SYSCON
	select DRM_SEC_MIPI_DSIM
	help
	  Choose this to enable the internal SEC MIPI DSIM controller
	  found on i.MX platform.

>>>>>>> 18f975fa
source "drivers/gpu/drm/imx/dcss/Kconfig"<|MERGE_RESOLUTION|>--- conflicted
+++ resolved
@@ -47,9 +47,6 @@
 	help
 	  Choose this if you want to use HDMI on i.MX6.
 
-<<<<<<< HEAD
-source "drivers/gpu/drm/imx/dpu/Kconfig"
-=======
 config DRM_IMX_SEC_DSIM
 	tristate "Support for Samsung MIPI DSIM displays"
 	depends on DRM_IMX
@@ -59,5 +56,5 @@
 	  Choose this to enable the internal SEC MIPI DSIM controller
 	  found on i.MX platform.
 
->>>>>>> 18f975fa
+source "drivers/gpu/drm/imx/dpu/Kconfig"
 source "drivers/gpu/drm/imx/dcss/Kconfig"