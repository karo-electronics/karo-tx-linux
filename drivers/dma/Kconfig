#
# DMA engine configuration
#

menuconfig DMADEVICES
	bool "DMA Engine support"
	depends on HAS_DMA
	help
	  DMA engines can do asynchronous data transfers without
	  involving the host CPU.  Currently, this framework can be
	  used to offload memory copies in the network stack and
	  RAID operations in the MD driver.  This menu only presents
	  DMA Device drivers supported by the configured arch, it may
	  be empty in some cases.

config DMADEVICES_DEBUG
        bool "DMA Engine debugging"
        depends on DMADEVICES != n
        help
          This is an option for use by developers; most people should
          say N here.  This enables DMA engine core and driver debugging.

config DMADEVICES_VDEBUG
        bool "DMA Engine verbose debugging"
        depends on DMADEVICES_DEBUG != n
        help
          This is an option for use by developers; most people should
          say N here.  This enables deeper (more verbose) debugging of
          the DMA engine core and drivers.


if DMADEVICES

comment "DMA Devices"

config INTEL_MID_DMAC
	tristate "Intel MID DMA support for Peripheral DMA controllers"
	depends on PCI && X86
	select DMA_ENGINE
	default n
	help
	  Enable support for the Intel(R) MID DMA engine present
	  in Intel MID chipsets.

	  Say Y here if you have such a chipset.

	  If unsure, say N.

config ASYNC_TX_ENABLE_CHANNEL_SWITCH
	bool

config AMBA_PL08X
	bool "ARM PrimeCell PL080 or PL081 support"
	depends on ARM_AMBA
	select DMA_ENGINE
	select DMA_VIRTUAL_CHANNELS
	help
	  Platform has a PL08x DMAC device
	  which can provide DMA engine support

config INTEL_IOATDMA
	tristate "Intel I/OAT DMA support"
	depends on PCI && X86
	select DMA_ENGINE
	select DCA
	help
	  Enable support for the Intel(R) I/OAT DMA engine present
	  in recent Intel Xeon chipsets.

	  Say Y here if you have such a chipset.

	  If unsure, say N.

config INTEL_IOP_ADMA
	tristate "Intel IOP ADMA support"
	depends on ARCH_IOP32X || ARCH_IOP33X || ARCH_IOP13XX
	select DMA_ENGINE
	select ASYNC_TX_ENABLE_CHANNEL_SWITCH
	help
	  Enable support for the Intel(R) IOP Series RAID engines.

<<<<<<< HEAD
config DW_DMAC
	tristate "Synopsys DesignWare AHB DMA support"
	depends on GENERIC_HARDIRQS
	select DMA_ENGINE
	default y if CPU_AT32AP7000
	help
	  Support the Synopsys DesignWare AHB DMA controller.  This
	  can be integrated in chips such as the Atmel AT32ap7000.

config DW_DMAC_BIG_ENDIAN_IO
	bool "Use big endian I/O register access"
	default y if AVR32
	depends on DW_DMAC
	help
	  Say yes here to use big endian I/O access when reading and writing
	  to the DMA controller registers. This is needed on some platforms,
	  like the Atmel AVR32 architecture.

	  If unsure, use the default setting.
=======
source "drivers/dma/dw/Kconfig"
>>>>>>> d0e0ac97

config AT_HDMAC
	tristate "Atmel AHB DMA support"
	depends on ARCH_AT91
	select DMA_ENGINE
	help
	  Support the Atmel AHB DMA controller.

config FSL_DMA
	tristate "Freescale Elo and Elo Plus DMA support"
	depends on FSL_SOC
	select DMA_ENGINE
	select ASYNC_TX_ENABLE_CHANNEL_SWITCH
	---help---
	  Enable support for the Freescale Elo and Elo Plus DMA controllers.
	  The Elo is the DMA controller on some 82xx and 83xx parts, and the
	  Elo Plus is the DMA controller on 85xx and 86xx parts.

config MPC512X_DMA
	tristate "Freescale MPC512x built-in DMA engine support"
	depends on PPC_MPC512x || PPC_MPC831x
	select DMA_ENGINE
	---help---
	  Enable support for the Freescale MPC512x built-in DMA engine.

source "drivers/dma/bestcomm/Kconfig"

config MV_XOR
	bool "Marvell XOR engine support"
	depends on PLAT_ORION
	select DMA_ENGINE
	select ASYNC_TX_ENABLE_CHANNEL_SWITCH
	---help---
	  Enable support for the Marvell XOR engine.

config MX3_IPU
	bool "MX3x Image Processing Unit support"
	depends on ARCH_MXC
	select DMA_ENGINE
	default y
	help
	  If you plan to use the Image Processing unit in the i.MX3x, say
	  Y here. If unsure, select Y.

config MX3_IPU_IRQS
	int "Number of dynamically mapped interrupts for IPU"
	depends on MX3_IPU
	range 2 137
	default 4
	help
	  Out of 137 interrupt sources on i.MX31 IPU only very few are used.
	  To avoid bloating the irq_desc[] array we allocate a sufficient
	  number of IRQ slots and map them dynamically to specific sources.

config TXX9_DMAC
	tristate "Toshiba TXx9 SoC DMA support"
	depends on MACH_TX49XX || MACH_TX39XX
	select DMA_ENGINE
	help
	  Support the TXx9 SoC internal DMA controller.  This can be
	  integrated in chips such as the Toshiba TX4927/38/39.

config TEGRA20_APB_DMA
	bool "NVIDIA Tegra20 APB DMA support"
	depends on ARCH_TEGRA
	select DMA_ENGINE
	help
	  Support for the NVIDIA Tegra20 APB DMA controller driver. The
	  DMA controller is having multiple DMA channel which can be
	  configured for different peripherals like audio, UART, SPI,
	  I2C etc which is in APB bus.
	  This DMA controller transfers data from memory to peripheral fifo
	  or vice versa. It does not support memory to memory data transfer.

source "drivers/dma/sh/Kconfig"

config COH901318
	bool "ST-Ericsson COH901318 DMA support"
	select DMA_ENGINE
	depends on ARCH_U300
	help
	  Enable support for ST-Ericsson COH 901 318 DMA.

config STE_DMA40
	bool "ST-Ericsson DMA40 support"
	depends on ARCH_U8500
	select DMA_ENGINE
	help
	  Support for ST-Ericsson DMA40 controller

config AMCC_PPC440SPE_ADMA
	tristate "AMCC PPC440SPe ADMA support"
	depends on 440SPe || 440SP
	select DMA_ENGINE
	select ARCH_HAS_ASYNC_TX_FIND_CHANNEL
	select ASYNC_TX_ENABLE_CHANNEL_SWITCH
	help
	  Enable support for the AMCC PPC440SPe RAID engines.

config TIMB_DMA
	tristate "Timberdale FPGA DMA support"
	depends on MFD_TIMBERDALE || HAS_IOMEM
	select DMA_ENGINE
	help
	  Enable support for the Timberdale FPGA DMA engine.

config SIRF_DMA
	tristate "CSR SiRFprimaII/SiRFmarco DMA support"
	depends on ARCH_SIRF
	select DMA_ENGINE
	help
	  Enable support for the CSR SiRFprimaII DMA engine.

config TI_EDMA
	tristate "TI EDMA support"
	depends on ARCH_DAVINCI || ARCH_OMAP
	select DMA_ENGINE
	select DMA_VIRTUAL_CHANNELS
	default n
	help
	  Enable support for the TI EDMA controller. This DMA
	  engine is found on TI DaVinci and AM33xx parts.

config ARCH_HAS_ASYNC_TX_FIND_CHANNEL
	bool

config PL330_DMA
	tristate "DMA API Driver for PL330"
	select DMA_ENGINE
	depends on ARM_AMBA
	help
	  Select if your platform has one or more PL330 DMACs.
	  You need to provide platform specific settings via
	  platform_data for a dma-pl330 device.

config PCH_DMA
	tristate "Intel EG20T PCH / LAPIS Semicon IOH(ML7213/ML7223/ML7831) DMA"
	depends on PCI && X86
	select DMA_ENGINE
	help
	  Enable support for Intel EG20T PCH DMA engine.

	  This driver also can be used for LAPIS Semiconductor IOH(Input/
	  Output Hub), ML7213, ML7223 and ML7831.
	  ML7213 IOH is for IVI(In-Vehicle Infotainment) use, ML7223 IOH is
	  for MP(Media Phone) use and ML7831 IOH is for general purpose use.
	  ML7213/ML7223/ML7831 is companion chip for Intel Atom E6xx series.
	  ML7213/ML7223/ML7831 is completely compatible for Intel EG20T PCH.

config IMX_SDMA
	tristate "i.MX SDMA support"
	depends on ARCH_MXC
	select DMA_ENGINE
	help
	  Support the i.MX SDMA engine. This engine is integrated into
	  Freescale i.MX25/31/35/51/53 chips.

config IMX_DMA
	tristate "i.MX DMA support"
	depends on ARCH_MXC
	select DMA_ENGINE
	help
	  Support the i.MX DMA engine. This engine is integrated into
	  Freescale i.MX1/21/27 chips.

config MXS_DMA
	bool "MXS DMA support"
	depends on SOC_IMX23 || SOC_IMX28 || SOC_IMX6Q
	select STMP_DEVICE
	select DMA_ENGINE
	help
	  Support the MXS DMA engine. This engine including APBH-DMA
	  and APBX-DMA is integrated into Freescale i.MX23/28 chips.

config EP93XX_DMA
	bool "Cirrus Logic EP93xx DMA support"
	depends on ARCH_EP93XX
	select DMA_ENGINE
	help
	  Enable support for the Cirrus Logic EP93xx M2P/M2M DMA controller.

config DMA_SA11X0
	tristate "SA-11x0 DMA support"
	depends on ARCH_SA1100
	select DMA_ENGINE
	select DMA_VIRTUAL_CHANNELS
	help
	  Support the DMA engine found on Intel StrongARM SA-1100 and
	  SA-1110 SoCs.  This DMA engine can only be used with on-chip
	  devices.

config MMP_TDMA
	bool "MMP Two-Channel DMA support"
	depends on ARCH_MMP
	select DMA_ENGINE
	help
	  Support the MMP Two-Channel DMA engine.
	  This engine used for MMP Audio DMA and pxa910 SQU.

	  Say Y here if you enabled MMP ADMA, otherwise say N.

config DMA_OMAP
	tristate "OMAP DMA support"
	depends on ARCH_OMAP
	select DMA_ENGINE
	select DMA_VIRTUAL_CHANNELS

config MMP_PDMA
	bool "MMP PDMA support"
	depends on (ARCH_MMP || ARCH_PXA)
	select DMA_ENGINE
	help
	  Support the MMP PDMA engine for PXA and MMP platfrom.

config DMA_JZ4740
	tristate "JZ4740 DMA support"
	depends on MACH_JZ4740
	select DMA_ENGINE
	select DMA_VIRTUAL_CHANNELS

config DMA_ENGINE
	bool

config DMA_VIRTUAL_CHANNELS
	tristate

config DMA_ACPI
	def_bool y
	depends on ACPI

config DMA_OF
	def_bool y
	depends on OF

comment "DMA Clients"
	depends on DMA_ENGINE

config NET_DMA
	bool "Network: TCP receive copy offload"
	depends on DMA_ENGINE && NET
	default (INTEL_IOATDMA || FSL_DMA)
	help
	  This enables the use of DMA engines in the network stack to
	  offload receive copy-to-user operations, freeing CPU cycles.

	  Say Y here if you enabled INTEL_IOATDMA or FSL_DMA, otherwise
	  say N.

config ASYNC_TX_DMA
	bool "Async_tx: Offload support for the async_tx api"
	depends on DMA_ENGINE
	help
	  This allows the async_tx api to take advantage of offload engines for
	  memcpy, memset, xor, and raid6 p+q operations.  If your platform has
	  a dma engine that can perform raid operations and you have enabled
	  MD_RAID456 say Y.

	  If unsure, say N.

config DMATEST
	tristate "DMA Test client"
	depends on DMA_ENGINE
	help
	  Simple DMA test client. Say N unless you're debugging a
	  DMA Device driver.

endif<|MERGE_RESOLUTION|>--- conflicted
+++ resolved
@@ -79,29 +79,7 @@
 	help
 	  Enable support for the Intel(R) IOP Series RAID engines.
 
-<<<<<<< HEAD
-config DW_DMAC
-	tristate "Synopsys DesignWare AHB DMA support"
-	depends on GENERIC_HARDIRQS
-	select DMA_ENGINE
-	default y if CPU_AT32AP7000
-	help
-	  Support the Synopsys DesignWare AHB DMA controller.  This
-	  can be integrated in chips such as the Atmel AT32ap7000.
-
-config DW_DMAC_BIG_ENDIAN_IO
-	bool "Use big endian I/O register access"
-	default y if AVR32
-	depends on DW_DMAC
-	help
-	  Say yes here to use big endian I/O access when reading and writing
-	  to the DMA controller registers. This is needed on some platforms,
-	  like the Atmel AVR32 architecture.
-
-	  If unsure, use the default setting.
-=======
 source "drivers/dma/dw/Kconfig"
->>>>>>> d0e0ac97
 
 config AT_HDMAC
 	tristate "Atmel AHB DMA support"
