--- conflicted
+++ resolved
@@ -870,13 +870,8 @@
 	INIT_LIST_HEAD(&pd->channels);
 
 	/* Initialize channel parameters */
-<<<<<<< HEAD
-	num_chan = max(pdat ? pdat->nr_valid_peri : (u8)pi->pcfg.num_peri,
-			(u8)pi->pcfg.num_chan);
-=======
-	num_chan = max(pdat ? (int)pdat->nr_valid_peri : 0,
-					(int)pi->pcfg.num_chan);
->>>>>>> 9b3fd243
+	num_chan = max(pdat ? (int)pdat->nr_valid_peri : (int)pi->pcfg.num_peri,
+			(int)pi->pcfg.num_chan);
 	pdmac->peripherals = kzalloc(num_chan * sizeof(*pch), GFP_KERNEL);
 
 	for (i = 0; i < num_chan; i++) {
