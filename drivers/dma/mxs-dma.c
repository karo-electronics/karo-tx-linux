/*
 * Copyright 2011 Freescale Semiconductor, Inc. All Rights Reserved.
 *
 * Refer to drivers/dma/imx-sdma.c
 *
 * This program is free software; you can redistribute it and/or modify
 * it under the terms of the GNU General Public License version 2 as
 * published by the Free Software Foundation.
 */

#include <linux/init.h>
#include <linux/types.h>
#include <linux/mm.h>
#include <linux/interrupt.h>
#include <linux/clk.h>
#include <linux/wait.h>
#include <linux/sched.h>
#include <linux/semaphore.h>
#include <linux/device.h>
#include <linux/dma-mapping.h>
#include <linux/slab.h>
#include <linux/platform_device.h>
#include <linux/dmaengine.h>
#include <linux/delay.h>
#include <linux/fsl/mxs-dma.h>

#include <asm/irq.h>
#include <mach/mxs.h>
#include <mach/common.h>

#include "dmaengine.h"

/*
 * NOTE: The term "PIO" throughout the mxs-dma implementation means
 * PIO mode of mxs apbh-dma and apbx-dma.  With this working mode,
 * dma can program the controller registers of peripheral devices.
 */

#define MXS_DMA_APBH		0
#define MXS_DMA_APBX		1
#define dma_is_apbh()		(mxs_dma->dev_id == MXS_DMA_APBH)

#define APBH_VERSION_LATEST	3
#define apbh_is_old()		(mxs_dma->version < APBH_VERSION_LATEST)

#define HW_APBHX_CTRL0				0x000
#define BM_APBH_CTRL0_APB_BURST8_EN		(1 << 29)
#define BM_APBH_CTRL0_APB_BURST_EN		(1 << 28)
#define BP_APBH_CTRL0_RESET_CHANNEL		16
#define HW_APBHX_CTRL1				0x010
#define HW_APBHX_CTRL2				0x020
#define HW_APBHX_CHANNEL_CTRL			0x030
#define BP_APBHX_CHANNEL_CTRL_RESET_CHANNEL	16
#define HW_APBH_VERSION				(cpu_is_mx23() ? 0x3f0 : 0x800)
#define HW_APBX_VERSION				0x800
#define BP_APBHX_VERSION_MAJOR			24
#define HW_APBHX_CHn_NXTCMDAR(n) \
	(((dma_is_apbh() && apbh_is_old()) ? 0x050 : 0x110) + (n) * 0x70)
#define HW_APBHX_CHn_SEMA(n) \
	(((dma_is_apbh() && apbh_is_old()) ? 0x080 : 0x140) + (n) * 0x70)

/*
 * ccw bits definitions
 *
 * COMMAND:		0..1	(2)
 * CHAIN:		2	(1)
 * IRQ:			3	(1)
 * NAND_LOCK:		4	(1) - not implemented
 * NAND_WAIT4READY:	5	(1) - not implemented
 * DEC_SEM:		6	(1)
 * WAIT4END:		7	(1)
 * HALT_ON_TERMINATE:	8	(1)
 * TERMINATE_FLUSH:	9	(1)
 * RESERVED:		10..11	(2)
 * PIO_NUM:		12..15	(4)
 */
#define BP_CCW_COMMAND		0
#define BM_CCW_COMMAND		(3 << 0)
#define CCW_CHAIN		(1 << 2)
#define CCW_IRQ			(1 << 3)
#define CCW_DEC_SEM		(1 << 6)
#define CCW_WAIT4END		(1 << 7)
#define CCW_HALT_ON_TERM	(1 << 8)
#define CCW_TERM_FLUSH		(1 << 9)
#define BP_CCW_PIO_NUM		12
#define BM_CCW_PIO_NUM		(0xf << 12)

#define BF_CCW(value, field)	(((value) << BP_CCW_##field) & BM_CCW_##field)

#define MXS_DMA_CMD_NO_XFER	0
#define MXS_DMA_CMD_WRITE	1
#define MXS_DMA_CMD_READ	2
#define MXS_DMA_CMD_DMA_SENSE	3	/* not implemented */

struct mxs_dma_ccw {
	u32		next;
	u16		bits;
	u16		xfer_bytes;
#define MAX_XFER_BYTES	0xff00
	u32		bufaddr;
#define MXS_PIO_WORDS	16
	u32		pio_words[MXS_PIO_WORDS];
};

#define NUM_CCW	(int)(PAGE_SIZE / sizeof(struct mxs_dma_ccw))

struct mxs_dma_chan {
	struct mxs_dma_engine		*mxs_dma;
	struct dma_chan			chan;
	struct dma_async_tx_descriptor	desc;
	struct tasklet_struct		tasklet;
	int				chan_irq;
	struct mxs_dma_ccw		*ccw;
	dma_addr_t			ccw_phys;
	int				desc_count;
	enum dma_status			status;
	unsigned int			flags;
#define MXS_DMA_SG_LOOP			(1 << 0)
};

#define MXS_DMA_CHANNELS		16
#define MXS_DMA_CHANNELS_MASK		0xffff

struct mxs_dma_engine {
	int				dev_id;
	unsigned int			version;
	void __iomem			*base;
	struct clk			*clk;
	struct dma_device		dma_device;
	struct device_dma_parameters	dma_parms;
	struct mxs_dma_chan		mxs_chans[MXS_DMA_CHANNELS];
};

static void mxs_dma_reset_chan(struct mxs_dma_chan *mxs_chan)
{
	struct mxs_dma_engine *mxs_dma = mxs_chan->mxs_dma;
	int chan_id = mxs_chan->chan.chan_id;

	if (dma_is_apbh() && apbh_is_old())
		writel(1 << (chan_id + BP_APBH_CTRL0_RESET_CHANNEL),
			mxs_dma->base + HW_APBHX_CTRL0 + MXS_SET_ADDR);
	else
		writel(1 << (chan_id + BP_APBHX_CHANNEL_CTRL_RESET_CHANNEL),
			mxs_dma->base + HW_APBHX_CHANNEL_CTRL + MXS_SET_ADDR);
}

static void mxs_dma_enable_chan(struct mxs_dma_chan *mxs_chan)
{
	struct mxs_dma_engine *mxs_dma = mxs_chan->mxs_dma;
	int chan_id = mxs_chan->chan.chan_id;

	/* set cmd_addr up */
	writel(mxs_chan->ccw_phys,
		mxs_dma->base + HW_APBHX_CHn_NXTCMDAR(chan_id));

	/* write 1 to SEMA to kick off the channel */
	writel(1, mxs_dma->base + HW_APBHX_CHn_SEMA(chan_id));
}

static void mxs_dma_disable_chan(struct mxs_dma_chan *mxs_chan)
{
	mxs_chan->status = DMA_SUCCESS;
}

static void mxs_dma_pause_chan(struct mxs_dma_chan *mxs_chan)
{
	struct mxs_dma_engine *mxs_dma = mxs_chan->mxs_dma;
	int chan_id = mxs_chan->chan.chan_id;

	/* freeze the channel */
	if (dma_is_apbh() && apbh_is_old())
		writel(1 << chan_id,
			mxs_dma->base + HW_APBHX_CTRL0 + MXS_SET_ADDR);
	else
		writel(1 << chan_id,
			mxs_dma->base + HW_APBHX_CHANNEL_CTRL + MXS_SET_ADDR);

	mxs_chan->status = DMA_PAUSED;
}

static void mxs_dma_resume_chan(struct mxs_dma_chan *mxs_chan)
{
	struct mxs_dma_engine *mxs_dma = mxs_chan->mxs_dma;
	int chan_id = mxs_chan->chan.chan_id;

	/* unfreeze the channel */
	if (dma_is_apbh() && apbh_is_old())
		writel(1 << chan_id,
			mxs_dma->base + HW_APBHX_CTRL0 + MXS_CLR_ADDR);
	else
		writel(1 << chan_id,
			mxs_dma->base + HW_APBHX_CHANNEL_CTRL + MXS_CLR_ADDR);

	mxs_chan->status = DMA_IN_PROGRESS;
}

static struct mxs_dma_chan *to_mxs_dma_chan(struct dma_chan *chan)
{
	return container_of(chan, struct mxs_dma_chan, chan);
}

static dma_cookie_t mxs_dma_tx_submit(struct dma_async_tx_descriptor *tx)
{
<<<<<<< HEAD
	struct mxs_dma_chan *mxs_chan = to_mxs_dma_chan(tx->chan);

	mxs_dma_enable_chan(mxs_chan);

=======
>>>>>>> 711e1bfb
	return dma_cookie_assign(tx);
}

static void mxs_dma_tasklet(unsigned long data)
{
	struct mxs_dma_chan *mxs_chan = (struct mxs_dma_chan *) data;

	if (mxs_chan->desc.callback)
		mxs_chan->desc.callback(mxs_chan->desc.callback_param);
}

static irqreturn_t mxs_dma_int_handler(int irq, void *dev_id)
{
	struct mxs_dma_engine *mxs_dma = dev_id;
	u32 stat1, stat2;

	/* completion status */
	stat1 = readl(mxs_dma->base + HW_APBHX_CTRL1);
	stat1 &= MXS_DMA_CHANNELS_MASK;
	writel(stat1, mxs_dma->base + HW_APBHX_CTRL1 + MXS_CLR_ADDR);

	/* error status */
	stat2 = readl(mxs_dma->base + HW_APBHX_CTRL2);
	writel(stat2, mxs_dma->base + HW_APBHX_CTRL2 + MXS_CLR_ADDR);

	/*
	 * When both completion and error of termination bits set at the
	 * same time, we do not take it as an error.  IOW, it only becomes
	 * an error we need to handle here in case of either it's (1) a bus
	 * error or (2) a termination error with no completion.
	 */
	stat2 = ((stat2 >> MXS_DMA_CHANNELS) & stat2) | /* (1) */
		(~(stat2 >> MXS_DMA_CHANNELS) & stat2 & ~stat1); /* (2) */

	/* combine error and completion status for checking */
	stat1 = (stat2 << MXS_DMA_CHANNELS) | stat1;
	while (stat1) {
		int channel = fls(stat1) - 1;
		struct mxs_dma_chan *mxs_chan =
			&mxs_dma->mxs_chans[channel % MXS_DMA_CHANNELS];

		if (channel >= MXS_DMA_CHANNELS) {
			dev_dbg(mxs_dma->dma_device.dev,
				"%s: error in channel %d\n", __func__,
				channel - MXS_DMA_CHANNELS);
			mxs_chan->status = DMA_ERROR;
			mxs_dma_reset_chan(mxs_chan);
		} else {
			if (mxs_chan->flags & MXS_DMA_SG_LOOP)
				mxs_chan->status = DMA_IN_PROGRESS;
			else
				mxs_chan->status = DMA_SUCCESS;
		}

		stat1 &= ~(1 << channel);

		if (mxs_chan->status == DMA_SUCCESS)
			dma_cookie_complete(&mxs_chan->desc);

		/* schedule tasklet on this channel */
		tasklet_schedule(&mxs_chan->tasklet);
	}

	return IRQ_HANDLED;
}

static int mxs_dma_alloc_chan_resources(struct dma_chan *chan)
{
	struct mxs_dma_chan *mxs_chan = to_mxs_dma_chan(chan);
	struct mxs_dma_data *data = chan->private;
	struct mxs_dma_engine *mxs_dma = mxs_chan->mxs_dma;
	int ret;

	if (!data)
		return -EINVAL;

	mxs_chan->chan_irq = data->chan_irq;

	mxs_chan->ccw = dma_alloc_coherent(mxs_dma->dma_device.dev, PAGE_SIZE,
				&mxs_chan->ccw_phys, GFP_KERNEL);
	if (!mxs_chan->ccw) {
		ret = -ENOMEM;
		goto err_alloc;
	}

	memset(mxs_chan->ccw, 0, PAGE_SIZE);

	if (mxs_chan->chan_irq != NO_IRQ) {
		ret = request_irq(mxs_chan->chan_irq, mxs_dma_int_handler,
					0, "mxs-dma", mxs_dma);
		if (ret)
			goto err_irq;
	}

	ret = clk_prepare_enable(mxs_dma->clk);
	if (ret)
		goto err_clk;

	mxs_dma_reset_chan(mxs_chan);

	dma_async_tx_descriptor_init(&mxs_chan->desc, chan);
	mxs_chan->desc.tx_submit = mxs_dma_tx_submit;

	/* the descriptor is ready */
	async_tx_ack(&mxs_chan->desc);

	return 0;

err_clk:
	free_irq(mxs_chan->chan_irq, mxs_dma);
err_irq:
	dma_free_coherent(mxs_dma->dma_device.dev, PAGE_SIZE,
			mxs_chan->ccw, mxs_chan->ccw_phys);
err_alloc:
	return ret;
}

static void mxs_dma_free_chan_resources(struct dma_chan *chan)
{
	struct mxs_dma_chan *mxs_chan = to_mxs_dma_chan(chan);
	struct mxs_dma_engine *mxs_dma = mxs_chan->mxs_dma;

	mxs_dma_disable_chan(mxs_chan);

	free_irq(mxs_chan->chan_irq, mxs_dma);

	dma_free_coherent(mxs_dma->dma_device.dev, PAGE_SIZE,
			mxs_chan->ccw, mxs_chan->ccw_phys);

	clk_disable_unprepare(mxs_dma->clk);
}

/*
 * How to use the flags for ->device_prep_slave_sg() :
 *    [1] If there is only one DMA command in the DMA chain, the code should be:
 *            ......
 *            ->device_prep_slave_sg(DMA_CTRL_ACK);
 *            ......
 *    [2] If there are two DMA commands in the DMA chain, the code should be
 *            ......
 *            ->device_prep_slave_sg(0);
 *            ......
 *            ->device_prep_slave_sg(DMA_PREP_INTERRUPT | DMA_CTRL_ACK);
 *            ......
 *    [3] If there are more than two DMA commands in the DMA chain, the code
 *        should be:
 *            ......
 *            ->device_prep_slave_sg(0);                                // First
 *            ......
 *            ->device_prep_slave_sg(DMA_PREP_INTERRUPT [| DMA_CTRL_ACK]);
 *            ......
 *            ->device_prep_slave_sg(DMA_PREP_INTERRUPT | DMA_CTRL_ACK); // Last
 *            ......
 */
static struct dma_async_tx_descriptor *mxs_dma_prep_slave_sg(
		struct dma_chan *chan, struct scatterlist *sgl,
		unsigned int sg_len, enum dma_transfer_direction direction,
		unsigned long flags, void *context)
{
	struct mxs_dma_chan *mxs_chan = to_mxs_dma_chan(chan);
	struct mxs_dma_engine *mxs_dma = mxs_chan->mxs_dma;
	struct mxs_dma_ccw *ccw;
	struct scatterlist *sg;
	int i, j;
	u32 *pio;
	bool append = flags & DMA_PREP_INTERRUPT;
	int idx = append ? mxs_chan->desc_count : 0;

	if (mxs_chan->status == DMA_IN_PROGRESS && !append)
		return NULL;

	if (sg_len + (append ? idx : 0) > NUM_CCW) {
		dev_err(mxs_dma->dma_device.dev,
				"maximum number of sg exceeded: %d > %d\n",
				sg_len, NUM_CCW);
		goto err_out;
	}

	mxs_chan->status = DMA_IN_PROGRESS;
	mxs_chan->flags = 0;

	/*
	 * If the sg is prepared with append flag set, the sg
	 * will be appended to the last prepared sg.
	 */
	if (append) {
		BUG_ON(idx < 1);
		ccw = &mxs_chan->ccw[idx - 1];
		ccw->next = mxs_chan->ccw_phys + sizeof(*ccw) * idx;
		ccw->bits |= CCW_CHAIN;
		ccw->bits &= ~CCW_IRQ;
		ccw->bits &= ~CCW_DEC_SEM;
	} else {
		idx = 0;
	}

	if (direction == DMA_TRANS_NONE) {
		ccw = &mxs_chan->ccw[idx++];
		pio = (u32 *) sgl;

		for (j = 0; j < sg_len;)
			ccw->pio_words[j++] = *pio++;

		ccw->bits = 0;
		ccw->bits |= CCW_IRQ;
		ccw->bits |= CCW_DEC_SEM;
		if (flags & DMA_CTRL_ACK)
			ccw->bits |= CCW_WAIT4END;
		ccw->bits |= CCW_HALT_ON_TERM;
		ccw->bits |= CCW_TERM_FLUSH;
		ccw->bits |= BF_CCW(sg_len, PIO_NUM);
		ccw->bits |= BF_CCW(MXS_DMA_CMD_NO_XFER, COMMAND);
	} else {
		for_each_sg(sgl, sg, sg_len, i) {
			if (sg->length > MAX_XFER_BYTES) {
				dev_err(mxs_dma->dma_device.dev, "maximum bytes for sg entry exceeded: %d > %d\n",
						sg->length, MAX_XFER_BYTES);
				goto err_out;
			}

			ccw = &mxs_chan->ccw[idx++];

			ccw->next = mxs_chan->ccw_phys + sizeof(*ccw) * idx;
			ccw->bufaddr = sg->dma_address;
			ccw->xfer_bytes = sg->length;

			ccw->bits = 0;
			ccw->bits |= CCW_CHAIN;
			ccw->bits |= CCW_HALT_ON_TERM;
			ccw->bits |= CCW_TERM_FLUSH;
			ccw->bits |= BF_CCW(direction == DMA_DEV_TO_MEM ?
					MXS_DMA_CMD_WRITE : MXS_DMA_CMD_READ,
					COMMAND);

			if (i + 1 == sg_len) {
				ccw->bits &= ~CCW_CHAIN;
				ccw->bits |= CCW_IRQ;
				ccw->bits |= CCW_DEC_SEM;
				if (flags & DMA_CTRL_ACK)
					ccw->bits |= CCW_WAIT4END;
			}
		}
	}
	mxs_chan->desc_count = idx;

	return &mxs_chan->desc;

err_out:
	mxs_chan->status = DMA_ERROR;
	return NULL;
}

static struct dma_async_tx_descriptor *mxs_dma_prep_dma_cyclic(
		struct dma_chan *chan, dma_addr_t dma_addr, size_t buf_len,
		size_t period_len, enum dma_transfer_direction direction,
		void *context)
{
	struct mxs_dma_chan *mxs_chan = to_mxs_dma_chan(chan);
	struct mxs_dma_engine *mxs_dma = mxs_chan->mxs_dma;
	int num_periods = buf_len / period_len;
	int i = 0, buf = 0;

	if (mxs_chan->status == DMA_IN_PROGRESS)
		return NULL;

	mxs_chan->status = DMA_IN_PROGRESS;
	mxs_chan->flags |= MXS_DMA_SG_LOOP;

	if (num_periods > NUM_CCW) {
		dev_err(mxs_dma->dma_device.dev,
				"maximum number of sg exceeded: %d > %d\n",
				num_periods, NUM_CCW);
		goto err_out;
	}

	if (period_len > MAX_XFER_BYTES) {
		dev_err(mxs_dma->dma_device.dev,
				"maximum period size exceeded: %d > %d\n",
				period_len, MAX_XFER_BYTES);
		goto err_out;
	}

	while (buf < buf_len) {
		struct mxs_dma_ccw *ccw = &mxs_chan->ccw[i];

		if (i + 1 == num_periods)
			ccw->next = mxs_chan->ccw_phys;
		else
			ccw->next = mxs_chan->ccw_phys + sizeof(*ccw) * (i + 1);

		ccw->bufaddr = dma_addr;
		ccw->xfer_bytes = period_len;

		ccw->bits = 0;
		ccw->bits |= CCW_CHAIN;
		ccw->bits |= CCW_IRQ;
		ccw->bits |= CCW_HALT_ON_TERM;
		ccw->bits |= CCW_TERM_FLUSH;
		ccw->bits |= BF_CCW(direction == DMA_DEV_TO_MEM ?
				MXS_DMA_CMD_WRITE : MXS_DMA_CMD_READ, COMMAND);

		dma_addr += period_len;
		buf += period_len;

		i++;
	}
	mxs_chan->desc_count = i;

	return &mxs_chan->desc;

err_out:
	mxs_chan->status = DMA_ERROR;
	return NULL;
}

static int mxs_dma_control(struct dma_chan *chan, enum dma_ctrl_cmd cmd,
		unsigned long arg)
{
	struct mxs_dma_chan *mxs_chan = to_mxs_dma_chan(chan);
	int ret = 0;

	switch (cmd) {
	case DMA_TERMINATE_ALL:
		mxs_dma_reset_chan(mxs_chan);
		mxs_dma_disable_chan(mxs_chan);
		break;
	case DMA_PAUSE:
		mxs_dma_pause_chan(mxs_chan);
		break;
	case DMA_RESUME:
		mxs_dma_resume_chan(mxs_chan);
		break;
	default:
		ret = -ENOSYS;
	}

	return ret;
}

static enum dma_status mxs_dma_tx_status(struct dma_chan *chan,
			dma_cookie_t cookie, struct dma_tx_state *txstate)
{
	struct mxs_dma_chan *mxs_chan = to_mxs_dma_chan(chan);
	dma_cookie_t last_used;

	last_used = chan->cookie;
	dma_set_tx_state(txstate, chan->completed_cookie, last_used, 0);

	return mxs_chan->status;
}

static void mxs_dma_issue_pending(struct dma_chan *chan)
{
	struct mxs_dma_chan *mxs_chan = to_mxs_dma_chan(chan);

	mxs_dma_enable_chan(mxs_chan);
}

static int __init mxs_dma_init(struct mxs_dma_engine *mxs_dma)
{
	int ret;

	ret = clk_prepare_enable(mxs_dma->clk);
	if (ret)
		return ret;

	ret = mxs_reset_block(mxs_dma->base);
	if (ret)
		goto err_out;

	/* only major version matters */
	mxs_dma->version = readl(mxs_dma->base +
				((mxs_dma->dev_id == MXS_DMA_APBX) ?
				HW_APBX_VERSION : HW_APBH_VERSION)) >>
				BP_APBHX_VERSION_MAJOR;

	/* enable apbh burst */
	if (dma_is_apbh()) {
		writel(BM_APBH_CTRL0_APB_BURST_EN,
			mxs_dma->base + HW_APBHX_CTRL0 + MXS_SET_ADDR);
		writel(BM_APBH_CTRL0_APB_BURST8_EN,
			mxs_dma->base + HW_APBHX_CTRL0 + MXS_SET_ADDR);
	}

	/* enable irq for all the channels */
	writel(MXS_DMA_CHANNELS_MASK << MXS_DMA_CHANNELS,
		mxs_dma->base + HW_APBHX_CTRL1 + MXS_SET_ADDR);

err_out:
	clk_disable_unprepare(mxs_dma->clk);
	return ret;
}

static int __init mxs_dma_probe(struct platform_device *pdev)
{
	const struct platform_device_id *id_entry =
				platform_get_device_id(pdev);
	struct mxs_dma_engine *mxs_dma;
	struct resource *iores;
	int ret, i;

	mxs_dma = kzalloc(sizeof(*mxs_dma), GFP_KERNEL);
	if (!mxs_dma)
		return -ENOMEM;

	mxs_dma->dev_id = id_entry->driver_data;

	iores = platform_get_resource(pdev, IORESOURCE_MEM, 0);

	if (!request_mem_region(iores->start, resource_size(iores),
				pdev->name)) {
		ret = -EBUSY;
		goto err_request_region;
	}

	mxs_dma->base = ioremap(iores->start, resource_size(iores));
	if (!mxs_dma->base) {
		ret = -ENOMEM;
		goto err_ioremap;
	}

	mxs_dma->clk = clk_get(&pdev->dev, NULL);
	if (IS_ERR(mxs_dma->clk)) {
		ret = PTR_ERR(mxs_dma->clk);
		goto err_clk;
	}

	dma_cap_set(DMA_SLAVE, mxs_dma->dma_device.cap_mask);
	dma_cap_set(DMA_CYCLIC, mxs_dma->dma_device.cap_mask);

	INIT_LIST_HEAD(&mxs_dma->dma_device.channels);

	/* Initialize channel parameters */
	for (i = 0; i < MXS_DMA_CHANNELS; i++) {
		struct mxs_dma_chan *mxs_chan = &mxs_dma->mxs_chans[i];

		mxs_chan->mxs_dma = mxs_dma;
		mxs_chan->chan.device = &mxs_dma->dma_device;
		dma_cookie_init(&mxs_chan->chan);

		tasklet_init(&mxs_chan->tasklet, mxs_dma_tasklet,
			     (unsigned long) mxs_chan);


		/* Add the channel to mxs_chan list */
		list_add_tail(&mxs_chan->chan.device_node,
			&mxs_dma->dma_device.channels);
	}

	ret = mxs_dma_init(mxs_dma);
	if (ret)
		goto err_init;

	mxs_dma->dma_device.dev = &pdev->dev;

	/* mxs_dma gets 65535 bytes maximum sg size */
	mxs_dma->dma_device.dev->dma_parms = &mxs_dma->dma_parms;
	dma_set_max_seg_size(mxs_dma->dma_device.dev, MAX_XFER_BYTES);

	mxs_dma->dma_device.device_alloc_chan_resources = mxs_dma_alloc_chan_resources;
	mxs_dma->dma_device.device_free_chan_resources = mxs_dma_free_chan_resources;
	mxs_dma->dma_device.device_tx_status = mxs_dma_tx_status;
	mxs_dma->dma_device.device_prep_slave_sg = mxs_dma_prep_slave_sg;
	mxs_dma->dma_device.device_prep_dma_cyclic = mxs_dma_prep_dma_cyclic;
	mxs_dma->dma_device.device_control = mxs_dma_control;
	mxs_dma->dma_device.device_issue_pending = mxs_dma_issue_pending;

	ret = dma_async_device_register(&mxs_dma->dma_device);
	if (ret) {
		dev_err(mxs_dma->dma_device.dev, "unable to register\n");
		goto err_init;
	}

	dev_info(mxs_dma->dma_device.dev, "initialized\n");

	return 0;

err_init:
	clk_put(mxs_dma->clk);
err_clk:
	iounmap(mxs_dma->base);
err_ioremap:
	release_mem_region(iores->start, resource_size(iores));
err_request_region:
	kfree(mxs_dma);
	return ret;
}

static struct platform_device_id mxs_dma_type[] = {
	{
		.name = "mxs-dma-apbh",
		.driver_data = MXS_DMA_APBH,
	}, {
		.name = "mxs-dma-apbx",
		.driver_data = MXS_DMA_APBX,
	}, {
		/* end of list */
	}
};

static struct platform_driver mxs_dma_driver = {
	.driver		= {
		.name	= "mxs-dma",
	},
	.id_table	= mxs_dma_type,
};

static int __init mxs_dma_module_init(void)
{
	return platform_driver_probe(&mxs_dma_driver, mxs_dma_probe);
}
subsys_initcall(mxs_dma_module_init);<|MERGE_RESOLUTION|>--- conflicted
+++ resolved
@@ -201,13 +201,6 @@
 
 static dma_cookie_t mxs_dma_tx_submit(struct dma_async_tx_descriptor *tx)
 {
-<<<<<<< HEAD
-	struct mxs_dma_chan *mxs_chan = to_mxs_dma_chan(tx->chan);
-
-	mxs_dma_enable_chan(mxs_chan);
-
-=======
->>>>>>> 711e1bfb
 	return dma_cookie_assign(tx);
 }
 
