/*
 * Copyright 2011 Freescale Semiconductor, Inc. All Rights Reserved.
 *
 * Refer to drivers/dma/imx-sdma.c
 *
 * This program is free software; you can redistribute it and/or modify
 * it under the terms of the GNU General Public License version 2 as
 * published by the Free Software Foundation.
 */

#include <linux/init.h>
#include <linux/types.h>
#include <linux/mm.h>
#include <linux/interrupt.h>
#include <linux/clk.h>
#include <linux/wait.h>
#include <linux/sched.h>
#include <linux/semaphore.h>
#include <linux/device.h>
#include <linux/dma-mapping.h>
#include <linux/slab.h>
#include <linux/platform_device.h>
#include <linux/dmaengine.h>
#include <linux/delay.h>
#include <linux/module.h>
#include <linux/fsl/mxs-dma.h>
#include <linux/stmp_device.h>
#include <linux/of.h>
#include <linux/of_device.h>
#include <linux/of_dma.h>

#include <asm/irq.h>

#include "dmaengine.h"

/*
 * NOTE: The term "PIO" throughout the mxs-dma implementation means
 * PIO mode of mxs apbh-dma and apbx-dma.  With this working mode,
 * dma can program the controller registers of peripheral devices.
 */

#define dma_is_apbh(mxs_dma)	((mxs_dma)->type == MXS_DMA_APBH)
#define apbh_is_old(mxs_dma)	((mxs_dma)->dev_id == IMX23_DMA)

#define HW_APBHX_CTRL0				0x000
#define BM_APBH_CTRL0_APB_BURST8_EN		(1 << 29)
#define BM_APBH_CTRL0_APB_BURST_EN		(1 << 28)
#define BP_APBH_CTRL0_RESET_CHANNEL		16
#define HW_APBHX_CTRL1				0x010
#define HW_APBHX_CTRL2				0x020
#define HW_APBHX_CHANNEL_CTRL			0x030
#define BP_APBHX_CHANNEL_CTRL_RESET_CHANNEL	16
/*
 * The offset of NXTCMDAR register is different per both dma type and version,
 * while stride for each channel is all the same 0x70.
 */
#define HW_APBHX_CHn_NXTCMDAR(d, n) \
	(((dma_is_apbh(d) && apbh_is_old(d)) ? 0x050 : 0x110) + (n) * 0x70)
#define HW_APBHX_CHn_SEMA(d, n) \
	(((dma_is_apbh(d) && apbh_is_old(d)) ? 0x080 : 0x140) + (n) * 0x70)

/*
 * ccw bits definitions
 *
 * COMMAND:		0..1	(2)
 * CHAIN:		2	(1)
 * IRQ:			3	(1)
 * NAND_LOCK:		4	(1) - not implemented
 * NAND_WAIT4READY:	5	(1) - not implemented
 * DEC_SEM:		6	(1)
 * WAIT4END:		7	(1)
 * HALT_ON_TERMINATE:	8	(1)
 * TERMINATE_FLUSH:	9	(1)
 * RESERVED:		10..11	(2)
 * PIO_NUM:		12..15	(4)
 */
#define BP_CCW_COMMAND		0
#define BM_CCW_COMMAND		(3 << 0)
#define CCW_CHAIN		(1 << 2)
#define CCW_IRQ			(1 << 3)
#define CCW_DEC_SEM		(1 << 6)
#define CCW_WAIT4END		(1 << 7)
#define CCW_HALT_ON_TERM	(1 << 8)
#define CCW_TERM_FLUSH		(1 << 9)
#define BP_CCW_PIO_NUM		12
#define BM_CCW_PIO_NUM		(0xf << 12)

#define BF_CCW(value, field)	(((value) << BP_CCW_##field) & BM_CCW_##field)

#define MXS_DMA_CMD_NO_XFER	0
#define MXS_DMA_CMD_WRITE	1
#define MXS_DMA_CMD_READ	2
#define MXS_DMA_CMD_DMA_SENSE	3	/* not implemented */

struct mxs_dma_ccw {
	u32		next;
	u16		bits;
	u16		xfer_bytes;
#define MAX_XFER_BYTES	0xff00
	u32		bufaddr;
#define MXS_PIO_WORDS	16
	u32		pio_words[MXS_PIO_WORDS];
};

#define CCW_BLOCK_SIZE	(4 * PAGE_SIZE)
#define NUM_CCW	(int)(CCW_BLOCK_SIZE / sizeof(struct mxs_dma_ccw))

struct mxs_dma_chan {
	struct mxs_dma_engine		*mxs_dma;
	struct dma_chan			chan;
	struct dma_async_tx_descriptor	desc;
	struct tasklet_struct		tasklet;
	unsigned int			chan_irq;
	struct mxs_dma_ccw		*ccw;
	dma_addr_t			ccw_phys;
	int				desc_count;
	enum dma_status			status;
	unsigned int			flags;
#define MXS_DMA_SG_LOOP			(1 << 0)
};

#define MXS_DMA_CHANNELS		16
#define MXS_DMA_CHANNELS_MASK		0xffff

enum mxs_dma_devtype {
	MXS_DMA_APBH,
	MXS_DMA_APBX,
};

enum mxs_dma_id {
	IMX23_DMA,
	IMX28_DMA,
};

struct mxs_dma_engine {
	enum mxs_dma_id			dev_id;
	enum mxs_dma_devtype		type;
	void __iomem			*base;
	struct clk			*clk;
	struct dma_device		dma_device;
	struct device_dma_parameters	dma_parms;
	struct mxs_dma_chan		mxs_chans[MXS_DMA_CHANNELS];
	struct platform_device		*pdev;
	unsigned int			nr_channels;
};

struct mxs_dma_type {
	enum mxs_dma_id id;
	enum mxs_dma_devtype type;
};

static struct mxs_dma_type mxs_dma_types[] = {
	{
		.id = IMX23_DMA,
		.type = MXS_DMA_APBH,
	}, {
		.id = IMX23_DMA,
		.type = MXS_DMA_APBX,
	}, {
		.id = IMX28_DMA,
		.type = MXS_DMA_APBH,
	}, {
		.id = IMX28_DMA,
		.type = MXS_DMA_APBX,
	}
};

static struct platform_device_id mxs_dma_ids[] = {
	{
		.name = "imx23-dma-apbh",
		.driver_data = (kernel_ulong_t) &mxs_dma_types[0],
	}, {
		.name = "imx23-dma-apbx",
		.driver_data = (kernel_ulong_t) &mxs_dma_types[1],
	}, {
		.name = "imx28-dma-apbh",
		.driver_data = (kernel_ulong_t) &mxs_dma_types[2],
	}, {
		.name = "imx28-dma-apbx",
		.driver_data = (kernel_ulong_t) &mxs_dma_types[3],
	}, {
		/* end of list */
	}
};

static const struct of_device_id mxs_dma_dt_ids[] = {
	{ .compatible = "fsl,imx23-dma-apbh", .data = &mxs_dma_ids[0], },
	{ .compatible = "fsl,imx23-dma-apbx", .data = &mxs_dma_ids[1], },
	{ .compatible = "fsl,imx28-dma-apbh", .data = &mxs_dma_ids[2], },
	{ .compatible = "fsl,imx28-dma-apbx", .data = &mxs_dma_ids[3], },
	{ /* sentinel */ }
};
MODULE_DEVICE_TABLE(of, mxs_dma_dt_ids);

static struct mxs_dma_chan *to_mxs_dma_chan(struct dma_chan *chan)
{
	return container_of(chan, struct mxs_dma_chan, chan);
}

int mxs_dma_is_apbh(struct dma_chan *chan)
{
	struct mxs_dma_chan *mxs_chan = to_mxs_dma_chan(chan);
	struct mxs_dma_engine *mxs_dma = mxs_chan->mxs_dma;

	return dma_is_apbh(mxs_dma);
}
EXPORT_SYMBOL_GPL(mxs_dma_is_apbh);

int mxs_dma_is_apbx(struct dma_chan *chan)
{
	struct mxs_dma_chan *mxs_chan = to_mxs_dma_chan(chan);
	struct mxs_dma_engine *mxs_dma = mxs_chan->mxs_dma;

	return !dma_is_apbh(mxs_dma);
}
EXPORT_SYMBOL_GPL(mxs_dma_is_apbx);

static void mxs_dma_reset_chan(struct mxs_dma_chan *mxs_chan)
{
	struct mxs_dma_engine *mxs_dma = mxs_chan->mxs_dma;
	int chan_id = mxs_chan->chan.chan_id;

	if (dma_is_apbh(mxs_dma) && apbh_is_old(mxs_dma))
		writel(1 << (chan_id + BP_APBH_CTRL0_RESET_CHANNEL),
			mxs_dma->base + HW_APBHX_CTRL0 + STMP_OFFSET_REG_SET);
	else
		writel(1 << (chan_id + BP_APBHX_CHANNEL_CTRL_RESET_CHANNEL),
			mxs_dma->base + HW_APBHX_CHANNEL_CTRL + STMP_OFFSET_REG_SET);
}

static void mxs_dma_enable_chan(struct mxs_dma_chan *mxs_chan)
{
	struct mxs_dma_engine *mxs_dma = mxs_chan->mxs_dma;
	int chan_id = mxs_chan->chan.chan_id;

	/* set cmd_addr up */
	writel(mxs_chan->ccw_phys,
		mxs_dma->base + HW_APBHX_CHn_NXTCMDAR(mxs_dma, chan_id));

	/* write 1 to SEMA to kick off the channel */
	writel(1, mxs_dma->base + HW_APBHX_CHn_SEMA(mxs_dma, chan_id));
}

static void mxs_dma_disable_chan(struct mxs_dma_chan *mxs_chan)
{
	mxs_chan->status = DMA_SUCCESS;
}

static void mxs_dma_pause_chan(struct mxs_dma_chan *mxs_chan)
{
	struct mxs_dma_engine *mxs_dma = mxs_chan->mxs_dma;
	int chan_id = mxs_chan->chan.chan_id;

	/* freeze the channel */
	if (dma_is_apbh(mxs_dma) && apbh_is_old(mxs_dma))
		writel(1 << chan_id,
			mxs_dma->base + HW_APBHX_CTRL0 + STMP_OFFSET_REG_SET);
	else
		writel(1 << chan_id,
			mxs_dma->base + HW_APBHX_CHANNEL_CTRL + STMP_OFFSET_REG_SET);

	mxs_chan->status = DMA_PAUSED;
}

static void mxs_dma_resume_chan(struct mxs_dma_chan *mxs_chan)
{
	struct mxs_dma_engine *mxs_dma = mxs_chan->mxs_dma;
	int chan_id = mxs_chan->chan.chan_id;

	/* unfreeze the channel */
	if (dma_is_apbh(mxs_dma) && apbh_is_old(mxs_dma))
		writel(1 << chan_id,
			mxs_dma->base + HW_APBHX_CTRL0 + STMP_OFFSET_REG_CLR);
	else
		writel(1 << chan_id,
			mxs_dma->base + HW_APBHX_CHANNEL_CTRL + STMP_OFFSET_REG_CLR);

	mxs_chan->status = DMA_IN_PROGRESS;
}

static dma_cookie_t mxs_dma_tx_submit(struct dma_async_tx_descriptor *tx)
{
	return dma_cookie_assign(tx);
}

static void mxs_dma_tasklet(unsigned long data)
{
	struct mxs_dma_chan *mxs_chan = (struct mxs_dma_chan *) data;

	if (mxs_chan->desc.callback)
		mxs_chan->desc.callback(mxs_chan->desc.callback_param);
}

static irqreturn_t mxs_dma_int_handler(int irq, void *dev_id)
{
	struct mxs_dma_engine *mxs_dma = dev_id;
	u32 stat1, stat2;

	/* completion status */
	stat1 = readl(mxs_dma->base + HW_APBHX_CTRL1);
	stat1 &= MXS_DMA_CHANNELS_MASK;
	writel(stat1, mxs_dma->base + HW_APBHX_CTRL1 + STMP_OFFSET_REG_CLR);

	/* error status */
	stat2 = readl(mxs_dma->base + HW_APBHX_CTRL2);
	writel(stat2, mxs_dma->base + HW_APBHX_CTRL2 + STMP_OFFSET_REG_CLR);

	/*
	 * When both completion and error of termination bits set at the
	 * same time, we do not take it as an error.  IOW, it only becomes
	 * an error we need to handle here in case of either it's (1) a bus
	 * error or (2) a termination error with no completion.
	 */
	stat2 = ((stat2 >> MXS_DMA_CHANNELS) & stat2) | /* (1) */
		(~(stat2 >> MXS_DMA_CHANNELS) & stat2 & ~stat1); /* (2) */

	/* combine error and completion status for checking */
	stat1 = (stat2 << MXS_DMA_CHANNELS) | stat1;
	while (stat1) {
		int channel = fls(stat1) - 1;
		struct mxs_dma_chan *mxs_chan =
			&mxs_dma->mxs_chans[channel % MXS_DMA_CHANNELS];

		if (channel >= MXS_DMA_CHANNELS) {
			dev_dbg(mxs_dma->dma_device.dev,
				"%s: error in channel %d\n", __func__,
				channel - MXS_DMA_CHANNELS);
			mxs_chan->status = DMA_ERROR;
			mxs_dma_reset_chan(mxs_chan);
		} else {
			if (mxs_chan->flags & MXS_DMA_SG_LOOP)
				mxs_chan->status = DMA_IN_PROGRESS;
			else
				mxs_chan->status = DMA_SUCCESS;
		}

		stat1 &= ~(1 << channel);

		if (mxs_chan->status == DMA_SUCCESS)
			dma_cookie_complete(&mxs_chan->desc);

		/* schedule tasklet on this channel */
		tasklet_schedule(&mxs_chan->tasklet);
	}

	return IRQ_HANDLED;
}

static int mxs_dma_alloc_chan_resources(struct dma_chan *chan)
{
	struct mxs_dma_chan *mxs_chan = to_mxs_dma_chan(chan);
	struct mxs_dma_data *data = chan->private;
	struct mxs_dma_engine *mxs_dma = mxs_chan->mxs_dma;
	int ret;

	if (data)
		mxs_chan->chan_irq = data->chan_irq;

	mxs_chan->ccw = dma_alloc_coherent(mxs_dma->dma_device.dev,
				CCW_BLOCK_SIZE, &mxs_chan->ccw_phys,
				GFP_KERNEL);
	if (!mxs_chan->ccw) {
		ret = -ENOMEM;
		goto err_alloc;
	}

	memset(mxs_chan->ccw, 0, CCW_BLOCK_SIZE);

	if (mxs_chan->chan_irq != NO_IRQ) {
		ret = request_irq(mxs_chan->chan_irq, mxs_dma_int_handler,
					0, "mxs-dma", mxs_dma);
		if (ret)
			goto err_irq;
	}

	ret = clk_prepare_enable(mxs_dma->clk);
	if (ret)
		goto err_clk;

	mxs_dma_reset_chan(mxs_chan);

	dma_async_tx_descriptor_init(&mxs_chan->desc, chan);
	mxs_chan->desc.tx_submit = mxs_dma_tx_submit;

	/* the descriptor is ready */
	async_tx_ack(&mxs_chan->desc);

	return 0;

err_clk:
	free_irq(mxs_chan->chan_irq, mxs_dma);
err_irq:
	dma_free_coherent(mxs_dma->dma_device.dev, CCW_BLOCK_SIZE,
			mxs_chan->ccw, mxs_chan->ccw_phys);
err_alloc:
	return ret;
}

static void mxs_dma_free_chan_resources(struct dma_chan *chan)
{
	struct mxs_dma_chan *mxs_chan = to_mxs_dma_chan(chan);
	struct mxs_dma_engine *mxs_dma = mxs_chan->mxs_dma;

	mxs_dma_disable_chan(mxs_chan);

	free_irq(mxs_chan->chan_irq, mxs_dma);

	dma_free_coherent(mxs_dma->dma_device.dev, CCW_BLOCK_SIZE,
			mxs_chan->ccw, mxs_chan->ccw_phys);

	clk_disable_unprepare(mxs_dma->clk);
}

/*
 * How to use the flags for ->device_prep_slave_sg() :
 *    [1] If there is only one DMA command in the DMA chain, the code should be:
 *            ......
 *            ->device_prep_slave_sg(DMA_CTRL_ACK);
 *            ......
 *    [2] If there are two DMA commands in the DMA chain, the code should be
 *            ......
 *            ->device_prep_slave_sg(0);
 *            ......
 *            ->device_prep_slave_sg(DMA_PREP_INTERRUPT | DMA_CTRL_ACK);
 *            ......
 *    [3] If there are more than two DMA commands in the DMA chain, the code
 *        should be:
 *            ......
 *            ->device_prep_slave_sg(0);                                // First
 *            ......
 *            ->device_prep_slave_sg(DMA_PREP_INTERRUPT [| DMA_CTRL_ACK]);
 *            ......
 *            ->device_prep_slave_sg(DMA_PREP_INTERRUPT | DMA_CTRL_ACK); // Last
 *            ......
 */
static struct dma_async_tx_descriptor *mxs_dma_prep_slave_sg(
		struct dma_chan *chan, struct scatterlist *sgl,
		unsigned int sg_len, enum dma_transfer_direction direction,
		unsigned long flags, void *context)
{
	struct mxs_dma_chan *mxs_chan = to_mxs_dma_chan(chan);
	struct mxs_dma_engine *mxs_dma = mxs_chan->mxs_dma;
	struct mxs_dma_ccw *ccw;
	struct scatterlist *sg;
	u32 i, j;
	u32 *pio;
	bool append = flags & DMA_PREP_INTERRUPT;
	int idx = append ? mxs_chan->desc_count : 0;

	if (mxs_chan->status == DMA_IN_PROGRESS && !append)
		return NULL;

	if (sg_len + (append ? idx : 0) > NUM_CCW) {
		dev_err(mxs_dma->dma_device.dev,
				"maximum number of sg exceeded: %d > %d\n",
				sg_len, NUM_CCW);
		goto err_out;
	}

	mxs_chan->status = DMA_IN_PROGRESS;
	mxs_chan->flags = 0;

	/*
	 * If the sg is prepared with append flag set, the sg
	 * will be appended to the last prepared sg.
	 */
	if (append) {
		BUG_ON(idx < 1);
		ccw = &mxs_chan->ccw[idx - 1];
		ccw->next = mxs_chan->ccw_phys + sizeof(*ccw) * idx;
		ccw->bits |= CCW_CHAIN;
		ccw->bits &= ~CCW_IRQ;
		ccw->bits &= ~CCW_DEC_SEM;
	} else {
		idx = 0;
	}

	if (direction == DMA_TRANS_NONE) {
		ccw = &mxs_chan->ccw[idx++];
		pio = (u32 *) sgl;

		for (j = 0; j < sg_len;)
			ccw->pio_words[j++] = *pio++;

		ccw->bits = 0;
		ccw->bits |= CCW_IRQ;
		ccw->bits |= CCW_DEC_SEM;
		if (flags & DMA_CTRL_ACK)
			ccw->bits |= CCW_WAIT4END;
		ccw->bits |= CCW_HALT_ON_TERM;
		ccw->bits |= CCW_TERM_FLUSH;
		ccw->bits |= BF_CCW(sg_len, PIO_NUM);
		ccw->bits |= BF_CCW(MXS_DMA_CMD_NO_XFER, COMMAND);
	} else {
		for_each_sg(sgl, sg, sg_len, i) {
			if (sg_dma_len(sg) > MAX_XFER_BYTES) {
				dev_err(mxs_dma->dma_device.dev, "maximum bytes for sg entry exceeded: %d > %d\n",
						sg_dma_len(sg), MAX_XFER_BYTES);
				goto err_out;
			}

			ccw = &mxs_chan->ccw[idx++];

			ccw->next = mxs_chan->ccw_phys + sizeof(*ccw) * idx;
			ccw->bufaddr = sg->dma_address;
			ccw->xfer_bytes = sg_dma_len(sg);

			ccw->bits = 0;
			ccw->bits |= CCW_CHAIN;
			ccw->bits |= CCW_HALT_ON_TERM;
			ccw->bits |= CCW_TERM_FLUSH;
			ccw->bits |= BF_CCW(direction == DMA_DEV_TO_MEM ?
					MXS_DMA_CMD_WRITE : MXS_DMA_CMD_READ,
					COMMAND);

			if (i + 1 == sg_len) {
				ccw->bits &= ~CCW_CHAIN;
				ccw->bits |= CCW_IRQ;
				ccw->bits |= CCW_DEC_SEM;
				if (flags & DMA_CTRL_ACK)
					ccw->bits |= CCW_WAIT4END;
			}
		}
	}
	mxs_chan->desc_count = idx;

	return &mxs_chan->desc;

err_out:
	mxs_chan->status = DMA_ERROR;
	return NULL;
}

static struct dma_async_tx_descriptor *mxs_dma_prep_dma_cyclic(
		struct dma_chan *chan, dma_addr_t dma_addr, size_t buf_len,
		size_t period_len, enum dma_transfer_direction direction,
		unsigned long flags, void *context)
{
	struct mxs_dma_chan *mxs_chan = to_mxs_dma_chan(chan);
	struct mxs_dma_engine *mxs_dma = mxs_chan->mxs_dma;
	u32 num_periods = buf_len / period_len;
	u32 i = 0, buf = 0;

	if (mxs_chan->status == DMA_IN_PROGRESS)
		return NULL;

	mxs_chan->status = DMA_IN_PROGRESS;
	mxs_chan->flags |= MXS_DMA_SG_LOOP;

	if (num_periods > NUM_CCW) {
		dev_err(mxs_dma->dma_device.dev,
				"maximum number of sg exceeded: %d > %d\n",
				num_periods, NUM_CCW);
		goto err_out;
	}

	if (period_len > MAX_XFER_BYTES) {
		dev_err(mxs_dma->dma_device.dev,
				"maximum period size exceeded: %d > %d\n",
				period_len, MAX_XFER_BYTES);
		goto err_out;
	}

	while (buf < buf_len) {
		struct mxs_dma_ccw *ccw = &mxs_chan->ccw[i];

		if (i + 1 == num_periods)
			ccw->next = mxs_chan->ccw_phys;
		else
			ccw->next = mxs_chan->ccw_phys + sizeof(*ccw) * (i + 1);

		ccw->bufaddr = dma_addr;
		ccw->xfer_bytes = period_len;

		ccw->bits = 0;
		ccw->bits |= CCW_CHAIN;
		ccw->bits |= CCW_IRQ;
		ccw->bits |= CCW_HALT_ON_TERM;
		ccw->bits |= CCW_TERM_FLUSH;
		ccw->bits |= BF_CCW(direction == DMA_DEV_TO_MEM ?
				MXS_DMA_CMD_WRITE : MXS_DMA_CMD_READ, COMMAND);

		dma_addr += period_len;
		buf += period_len;

		i++;
	}
	mxs_chan->desc_count = i;

	return &mxs_chan->desc;

err_out:
	mxs_chan->status = DMA_ERROR;
	return NULL;
}

static int mxs_dma_control(struct dma_chan *chan, enum dma_ctrl_cmd cmd,
		unsigned long arg)
{
	struct mxs_dma_chan *mxs_chan = to_mxs_dma_chan(chan);
	int ret = 0;

	switch (cmd) {
	case DMA_TERMINATE_ALL:
		mxs_dma_reset_chan(mxs_chan);
		mxs_dma_disable_chan(mxs_chan);
		break;
	case DMA_PAUSE:
		mxs_dma_pause_chan(mxs_chan);
		break;
	case DMA_RESUME:
		mxs_dma_resume_chan(mxs_chan);
		break;
	default:
		ret = -ENOSYS;
	}

	return ret;
}

static enum dma_status mxs_dma_tx_status(struct dma_chan *chan,
			dma_cookie_t cookie, struct dma_tx_state *txstate)
{
	struct mxs_dma_chan *mxs_chan = to_mxs_dma_chan(chan);
	dma_cookie_t last_used;

	last_used = chan->cookie;
	dma_set_tx_state(txstate, chan->completed_cookie, last_used, 0);

	return mxs_chan->status;
}

static void mxs_dma_issue_pending(struct dma_chan *chan)
{
	struct mxs_dma_chan *mxs_chan = to_mxs_dma_chan(chan);

	mxs_dma_enable_chan(mxs_chan);
}

static int __init mxs_dma_init(struct mxs_dma_engine *mxs_dma)
{
	int ret;

	ret = clk_prepare_enable(mxs_dma->clk);
	if (ret)
		return ret;

	ret = stmp_reset_block(mxs_dma->base);
	if (ret)
		goto err_out;

	/* enable apbh burst */
	if (dma_is_apbh(mxs_dma)) {
		writel(BM_APBH_CTRL0_APB_BURST_EN,
			mxs_dma->base + HW_APBHX_CTRL0 + STMP_OFFSET_REG_SET);
		writel(BM_APBH_CTRL0_APB_BURST8_EN,
			mxs_dma->base + HW_APBHX_CTRL0 + STMP_OFFSET_REG_SET);
	}

	/* enable irq for all the channels */
	writel(MXS_DMA_CHANNELS_MASK << MXS_DMA_CHANNELS,
		mxs_dma->base + HW_APBHX_CTRL1 + STMP_OFFSET_REG_SET);

err_out:
	clk_disable_unprepare(mxs_dma->clk);
	return ret;
}

struct mxs_dma_filter_param {
	struct device_node *of_node;
	unsigned int chan_id;
};

static bool mxs_dma_filter_fn(struct dma_chan *chan, void *fn_param)
{
	struct mxs_dma_filter_param *param = fn_param;
	struct mxs_dma_chan *mxs_chan = to_mxs_dma_chan(chan);
	struct mxs_dma_engine *mxs_dma = mxs_chan->mxs_dma;
	int chan_irq;

	if (mxs_dma->dma_device.dev->of_node != param->of_node)
		return false;

	if (chan->chan_id != param->chan_id)
		return false;

	chan_irq = platform_get_irq(mxs_dma->pdev, param->chan_id);
	if (chan_irq < 0)
		return false;

	mxs_chan->chan_irq = chan_irq;

	return true;
}

<<<<<<< HEAD
struct dma_chan *mxs_dma_xlate(struct of_phandle_args *dma_spec,
=======
static struct dma_chan *mxs_dma_xlate(struct of_phandle_args *dma_spec,
>>>>>>> d0e0ac97
			       struct of_dma *ofdma)
{
	struct mxs_dma_engine *mxs_dma = ofdma->of_dma_data;
	dma_cap_mask_t mask = mxs_dma->dma_device.cap_mask;
	struct mxs_dma_filter_param param;

	if (dma_spec->args_count != 1)
		return NULL;

	param.of_node = ofdma->of_node;
	param.chan_id = dma_spec->args[0];

	if (param.chan_id >= mxs_dma->nr_channels)
		return NULL;

	return dma_request_channel(mask, mxs_dma_filter_fn, &param);
}

static int __init mxs_dma_probe(struct platform_device *pdev)
{
	struct device_node *np = pdev->dev.of_node;
	const struct platform_device_id *id_entry;
	const struct of_device_id *of_id;
	const struct mxs_dma_type *dma_type;
	struct mxs_dma_engine *mxs_dma;
	struct resource *iores;
	int ret, i;

	mxs_dma = devm_kzalloc(&pdev->dev, sizeof(*mxs_dma), GFP_KERNEL);
	if (!mxs_dma)
		return -ENOMEM;

	ret = of_property_read_u32(np, "dma-channels", &mxs_dma->nr_channels);
	if (ret) {
		dev_err(&pdev->dev, "failed to read dma-channels\n");
		return ret;
	}

	of_id = of_match_device(mxs_dma_dt_ids, &pdev->dev);
	if (of_id)
		id_entry = of_id->data;
	else
		id_entry = platform_get_device_id(pdev);

	dma_type = (struct mxs_dma_type *)id_entry->driver_data;
	mxs_dma->type = dma_type->type;
	mxs_dma->dev_id = dma_type->id;

	iores = platform_get_resource(pdev, IORESOURCE_MEM, 0);
	mxs_dma->base = devm_ioremap_resource(&pdev->dev, iores);
	if (IS_ERR(mxs_dma->base))
		return PTR_ERR(mxs_dma->base);

	mxs_dma->clk = devm_clk_get(&pdev->dev, NULL);
	if (IS_ERR(mxs_dma->clk))
		return PTR_ERR(mxs_dma->clk);

	dma_cap_set(DMA_SLAVE, mxs_dma->dma_device.cap_mask);
	dma_cap_set(DMA_CYCLIC, mxs_dma->dma_device.cap_mask);

	INIT_LIST_HEAD(&mxs_dma->dma_device.channels);

	/* Initialize channel parameters */
	for (i = 0; i < MXS_DMA_CHANNELS; i++) {
		struct mxs_dma_chan *mxs_chan = &mxs_dma->mxs_chans[i];

		mxs_chan->mxs_dma = mxs_dma;
		mxs_chan->chan.device = &mxs_dma->dma_device;
		dma_cookie_init(&mxs_chan->chan);

		tasklet_init(&mxs_chan->tasklet, mxs_dma_tasklet,
			     (unsigned long) mxs_chan);


		/* Add the channel to mxs_chan list */
		list_add_tail(&mxs_chan->chan.device_node,
			&mxs_dma->dma_device.channels);
	}

	ret = mxs_dma_init(mxs_dma);
	if (ret)
		return ret;

	mxs_dma->pdev = pdev;
	mxs_dma->dma_device.dev = &pdev->dev;

	/* mxs_dma gets 65535 bytes maximum sg size */
	mxs_dma->dma_device.dev->dma_parms = &mxs_dma->dma_parms;
	dma_set_max_seg_size(mxs_dma->dma_device.dev, MAX_XFER_BYTES);

	mxs_dma->dma_device.device_alloc_chan_resources = mxs_dma_alloc_chan_resources;
	mxs_dma->dma_device.device_free_chan_resources = mxs_dma_free_chan_resources;
	mxs_dma->dma_device.device_tx_status = mxs_dma_tx_status;
	mxs_dma->dma_device.device_prep_slave_sg = mxs_dma_prep_slave_sg;
	mxs_dma->dma_device.device_prep_dma_cyclic = mxs_dma_prep_dma_cyclic;
	mxs_dma->dma_device.device_control = mxs_dma_control;
	mxs_dma->dma_device.device_issue_pending = mxs_dma_issue_pending;

	ret = dma_async_device_register(&mxs_dma->dma_device);
	if (ret) {
		dev_err(mxs_dma->dma_device.dev, "unable to register\n");
		return ret;
	}

	ret = of_dma_controller_register(np, mxs_dma_xlate, mxs_dma);
	if (ret) {
		dev_err(mxs_dma->dma_device.dev,
			"failed to register controller\n");
		dma_async_device_unregister(&mxs_dma->dma_device);
	}

	dev_info(mxs_dma->dma_device.dev, "initialized\n");

	return 0;
}

static struct platform_driver mxs_dma_driver = {
	.driver		= {
		.name	= "mxs-dma",
		.of_match_table = mxs_dma_dt_ids,
	},
	.id_table	= mxs_dma_ids,
};

static int __init mxs_dma_module_init(void)
{
	return platform_driver_probe(&mxs_dma_driver, mxs_dma_probe);
}
subsys_initcall(mxs_dma_module_init);<|MERGE_RESOLUTION|>--- conflicted
+++ resolved
@@ -693,11 +693,7 @@
 	return true;
 }
 
-<<<<<<< HEAD
-struct dma_chan *mxs_dma_xlate(struct of_phandle_args *dma_spec,
-=======
 static struct dma_chan *mxs_dma_xlate(struct of_phandle_args *dma_spec,
->>>>>>> d0e0ac97
 			       struct of_dma *ofdma)
 {
 	struct mxs_dma_engine *mxs_dma = ofdma->of_dma_data;
