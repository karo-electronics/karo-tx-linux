/*
 * Copyright (C) ST-Ericsson SA 2007-2010
 * Author: Per Forlin <per.forlin@stericsson.com> for ST-Ericsson
 * Author: Jonas Aaberg <jonas.aberg@stericsson.com> for ST-Ericsson
 * License terms: GNU General Public License (GPL) version 2
 */

#include <linux/kernel.h>
#include <linux/platform_data/dma-ste-dma40.h>

#include "ste_dma40_ll.h"

u8 d40_width_to_bits(enum dma_slave_buswidth width)
{
	if (width == DMA_SLAVE_BUSWIDTH_1_BYTE)
		return STEDMA40_ESIZE_8_BIT;
	else if (width == DMA_SLAVE_BUSWIDTH_2_BYTES)
		return STEDMA40_ESIZE_16_BIT;
	else if (width == DMA_SLAVE_BUSWIDTH_8_BYTES)
		return STEDMA40_ESIZE_64_BIT;
	else
		return STEDMA40_ESIZE_32_BIT;
}

/* Sets up proper LCSP1 and LCSP3 register for a logical channel */
void d40_log_cfg(struct stedma40_chan_cfg *cfg,
		 u32 *lcsp1, u32 *lcsp3)
{
	u32 l3 = 0; /* dst */
	u32 l1 = 0; /* src */

	/* src is mem? -> increase address pos */
	if (cfg->dir ==  DMA_MEM_TO_DEV ||
	    cfg->dir ==  DMA_MEM_TO_MEM)
		l1 |= BIT(D40_MEM_LCSP1_SCFG_INCR_POS);

	/* dst is mem? -> increase address pos */
	if (cfg->dir ==  DMA_DEV_TO_MEM ||
	    cfg->dir ==  DMA_MEM_TO_MEM)
		l3 |= BIT(D40_MEM_LCSP3_DCFG_INCR_POS);

	/* src is hw? -> master port 1 */
	if (cfg->dir ==  DMA_DEV_TO_MEM ||
	    cfg->dir ==  DMA_DEV_TO_DEV)
		l1 |= BIT(D40_MEM_LCSP1_SCFG_MST_POS);

	/* dst is hw? -> master port 1 */
	if (cfg->dir ==  DMA_MEM_TO_DEV ||
	    cfg->dir ==  DMA_DEV_TO_DEV)
		l3 |= BIT(D40_MEM_LCSP3_DCFG_MST_POS);

	l3 |= BIT(D40_MEM_LCSP3_DCFG_EIM_POS);
	l3 |= cfg->dst_info.psize << D40_MEM_LCSP3_DCFG_PSIZE_POS;
	l3 |= d40_width_to_bits(cfg->dst_info.data_width)
		<< D40_MEM_LCSP3_DCFG_ESIZE_POS;

	l1 |= BIT(D40_MEM_LCSP1_SCFG_EIM_POS);
	l1 |= cfg->src_info.psize << D40_MEM_LCSP1_SCFG_PSIZE_POS;
	l1 |= d40_width_to_bits(cfg->src_info.data_width)
		<< D40_MEM_LCSP1_SCFG_ESIZE_POS;

	*lcsp1 = l1;
	*lcsp3 = l3;

}

void d40_phy_cfg(struct stedma40_chan_cfg *cfg, u32 *src_cfg, u32 *dst_cfg)
{
	u32 src = 0;
	u32 dst = 0;

<<<<<<< HEAD
	if (!is_log) {
		/* Physical channel */
		if ((cfg->dir ==  STEDMA40_PERIPH_TO_MEM) ||
		    (cfg->dir == STEDMA40_PERIPH_TO_PERIPH)) {
			/* Set master port to 1 */
			src |= 1 << D40_SREG_CFG_MST_POS;
			src |= D40_TYPE_TO_EVENT(cfg->src_dev_type);

			if (cfg->src_info.flow_ctrl == STEDMA40_NO_FLOW_CTRL)
				src |= 1 << D40_SREG_CFG_PHY_TM_POS;
			else
				src |= 3 << D40_SREG_CFG_PHY_TM_POS;
		}
		if ((cfg->dir ==  STEDMA40_MEM_TO_PERIPH) ||
		    (cfg->dir == STEDMA40_PERIPH_TO_PERIPH)) {
			/* Set master port to 1 */
			dst |= 1 << D40_SREG_CFG_MST_POS;
			dst |= D40_TYPE_TO_EVENT(cfg->dst_dev_type);

			if (cfg->dst_info.flow_ctrl == STEDMA40_NO_FLOW_CTRL)
				dst |= 1 << D40_SREG_CFG_PHY_TM_POS;
			else
				dst |= 3 << D40_SREG_CFG_PHY_TM_POS;
		}
		/* Interrupt on end of transfer for destination */
		dst |= 1 << D40_SREG_CFG_TIM_POS;

		/* Generate interrupt on error */
		src |= 1 << D40_SREG_CFG_EIM_POS;
		dst |= 1 << D40_SREG_CFG_EIM_POS;

		/* PSIZE */
		if (cfg->src_info.psize != STEDMA40_PSIZE_PHY_1) {
			src |= 1 << D40_SREG_CFG_PHY_PEN_POS;
			src |= cfg->src_info.psize << D40_SREG_CFG_PSIZE_POS;
		}
		if (cfg->dst_info.psize != STEDMA40_PSIZE_PHY_1) {
			dst |= 1 << D40_SREG_CFG_PHY_PEN_POS;
			dst |= cfg->dst_info.psize << D40_SREG_CFG_PSIZE_POS;
		}

		/* Element size */
		src |= cfg->src_info.data_width << D40_SREG_CFG_ESIZE_POS;
		dst |= cfg->dst_info.data_width << D40_SREG_CFG_ESIZE_POS;

		/* Set the priority bit to high for the physical channel */
		if (cfg->high_priority) {
			src |= 1 << D40_SREG_CFG_PRI_POS;
			dst |= 1 << D40_SREG_CFG_PRI_POS;
		}

	} else {
		/* Logical channel */
		dst |= 1 << D40_SREG_CFG_LOG_GIM_POS;
		src |= 1 << D40_SREG_CFG_LOG_GIM_POS;
=======
	if ((cfg->dir == DMA_DEV_TO_MEM) ||
	    (cfg->dir == DMA_DEV_TO_DEV)) {
		/* Set master port to 1 */
		src |= BIT(D40_SREG_CFG_MST_POS);
		src |= D40_TYPE_TO_EVENT(cfg->dev_type);

		if (cfg->src_info.flow_ctrl == STEDMA40_NO_FLOW_CTRL)
			src |= BIT(D40_SREG_CFG_PHY_TM_POS);
		else
			src |= 3 << D40_SREG_CFG_PHY_TM_POS;
	}
	if ((cfg->dir == DMA_MEM_TO_DEV) ||
	    (cfg->dir == DMA_DEV_TO_DEV)) {
		/* Set master port to 1 */
		dst |= BIT(D40_SREG_CFG_MST_POS);
		dst |= D40_TYPE_TO_EVENT(cfg->dev_type);

		if (cfg->dst_info.flow_ctrl == STEDMA40_NO_FLOW_CTRL)
			dst |= BIT(D40_SREG_CFG_PHY_TM_POS);
		else
			dst |= 3 << D40_SREG_CFG_PHY_TM_POS;
>>>>>>> d0e0ac97
	}
	/* Interrupt on end of transfer for destination */
	dst |= BIT(D40_SREG_CFG_TIM_POS);

<<<<<<< HEAD
=======
	/* Generate interrupt on error */
	src |= BIT(D40_SREG_CFG_EIM_POS);
	dst |= BIT(D40_SREG_CFG_EIM_POS);

	/* PSIZE */
	if (cfg->src_info.psize != STEDMA40_PSIZE_PHY_1) {
		src |= BIT(D40_SREG_CFG_PHY_PEN_POS);
		src |= cfg->src_info.psize << D40_SREG_CFG_PSIZE_POS;
	}
	if (cfg->dst_info.psize != STEDMA40_PSIZE_PHY_1) {
		dst |= BIT(D40_SREG_CFG_PHY_PEN_POS);
		dst |= cfg->dst_info.psize << D40_SREG_CFG_PSIZE_POS;
	}

	/* Element size */
	src |= d40_width_to_bits(cfg->src_info.data_width)
		<< D40_SREG_CFG_ESIZE_POS;
	dst |= d40_width_to_bits(cfg->dst_info.data_width)
		<< D40_SREG_CFG_ESIZE_POS;

	/* Set the priority bit to high for the physical channel */
	if (cfg->high_priority) {
		src |= BIT(D40_SREG_CFG_PRI_POS);
		dst |= BIT(D40_SREG_CFG_PRI_POS);
	}

>>>>>>> d0e0ac97
	if (cfg->src_info.big_endian)
		src |= BIT(D40_SREG_CFG_LBE_POS);
	if (cfg->dst_info.big_endian)
		dst |= BIT(D40_SREG_CFG_LBE_POS);

	*src_cfg = src;
	*dst_cfg = dst;
}

static int d40_phy_fill_lli(struct d40_phy_lli *lli,
			    dma_addr_t data,
			    u32 data_size,
			    dma_addr_t next_lli,
			    u32 reg_cfg,
			    struct stedma40_half_channel_info *info,
			    unsigned int flags)
{
	bool addr_inc = flags & LLI_ADDR_INC;
	bool term_int = flags & LLI_TERM_INT;
	unsigned int data_width = info->data_width;
	int psize = info->psize;
	int num_elems;

	if (psize == STEDMA40_PSIZE_PHY_1)
		num_elems = 1;
	else
		num_elems = 2 << psize;

	/* Must be aligned */
	if (!IS_ALIGNED(data, data_width))
		return -EINVAL;

	/* Transfer size can't be smaller than (num_elms * elem_size) */
	if (data_size < num_elems * data_width)
		return -EINVAL;

	/* The number of elements. IE now many chunks */
	lli->reg_elt = (data_size / data_width) << D40_SREG_ELEM_PHY_ECNT_POS;

	/*
	 * Distance to next element sized entry.
	 * Usually the size of the element unless you want gaps.
	 */
	if (addr_inc)
		lli->reg_elt |= data_width << D40_SREG_ELEM_PHY_EIDX_POS;

	/* Where the data is */
	lli->reg_ptr = data;
	lli->reg_cfg = reg_cfg;

	/* If this scatter list entry is the last one, no next link */
	if (next_lli == 0)
		lli->reg_lnk = BIT(D40_SREG_LNK_PHY_TCP_POS);
	else
		lli->reg_lnk = next_lli;

	/* Set/clear interrupt generation on this link item.*/
	if (term_int)
		lli->reg_cfg |= BIT(D40_SREG_CFG_TIM_POS);
	else
		lli->reg_cfg &= ~BIT(D40_SREG_CFG_TIM_POS);

	/*
	 * Post link - D40_SREG_LNK_PHY_PRE_POS = 0
	 * Relink happens after transfer completion.
	 */

	return 0;
}

static int d40_seg_size(int size, int data_width1, int data_width2)
{
	u32 max_w = max(data_width1, data_width2);
	u32 min_w = min(data_width1, data_width2);
	u32 seg_max = ALIGN(STEDMA40_MAX_SEG_SIZE * min_w, max_w);

	if (seg_max > STEDMA40_MAX_SEG_SIZE)
		seg_max -= max_w;

	if (size <= seg_max)
		return size;

	if (size <= 2 * seg_max)
		return ALIGN(size / 2, max_w);

	return seg_max;
}

static struct d40_phy_lli *
d40_phy_buf_to_lli(struct d40_phy_lli *lli, dma_addr_t addr, u32 size,
		   dma_addr_t lli_phys, dma_addr_t first_phys, u32 reg_cfg,
		   struct stedma40_half_channel_info *info,
		   struct stedma40_half_channel_info *otherinfo,
		   unsigned long flags)
{
	bool lastlink = flags & LLI_LAST_LINK;
	bool addr_inc = flags & LLI_ADDR_INC;
	bool term_int = flags & LLI_TERM_INT;
	bool cyclic = flags & LLI_CYCLIC;
	int err;
	dma_addr_t next = lli_phys;
	int size_rest = size;
	int size_seg = 0;

	/*
	 * This piece may be split up based on d40_seg_size(); we only want the
	 * term int on the last part.
	 */
	if (term_int)
		flags &= ~LLI_TERM_INT;

	do {
		size_seg = d40_seg_size(size_rest, info->data_width,
					otherinfo->data_width);
		size_rest -= size_seg;

		if (size_rest == 0 && term_int)
			flags |= LLI_TERM_INT;

		if (size_rest == 0 && lastlink)
			next = cyclic ? first_phys : 0;
		else
			next = ALIGN(next + sizeof(struct d40_phy_lli),
				     D40_LLI_ALIGN);

		err = d40_phy_fill_lli(lli, addr, size_seg, next,
				       reg_cfg, info, flags);

		if (err)
			goto err;

		lli++;
		if (addr_inc)
			addr += size_seg;
	} while (size_rest);

	return lli;

err:
	return NULL;
}

int d40_phy_sg_to_lli(struct scatterlist *sg,
		      int sg_len,
		      dma_addr_t target,
		      struct d40_phy_lli *lli_sg,
		      dma_addr_t lli_phys,
		      u32 reg_cfg,
		      struct stedma40_half_channel_info *info,
		      struct stedma40_half_channel_info *otherinfo,
		      unsigned long flags)
{
	int total_size = 0;
	int i;
	struct scatterlist *current_sg = sg;
	struct d40_phy_lli *lli = lli_sg;
	dma_addr_t l_phys = lli_phys;

	if (!target)
		flags |= LLI_ADDR_INC;

	for_each_sg(sg, current_sg, sg_len, i) {
		dma_addr_t sg_addr = sg_dma_address(current_sg);
		unsigned int len = sg_dma_len(current_sg);
		dma_addr_t dst = target ?: sg_addr;

		total_size += sg_dma_len(current_sg);

		if (i == sg_len - 1)
			flags |= LLI_TERM_INT | LLI_LAST_LINK;

		l_phys = ALIGN(lli_phys + (lli - lli_sg) *
			       sizeof(struct d40_phy_lli), D40_LLI_ALIGN);

		lli = d40_phy_buf_to_lli(lli, dst, len, l_phys, lli_phys,
					 reg_cfg, info, otherinfo, flags);

		if (lli == NULL)
			return -EINVAL;
	}

	return total_size;
}


/* DMA logical lli operations */

static void d40_log_lli_link(struct d40_log_lli *lli_dst,
			     struct d40_log_lli *lli_src,
			     int next, unsigned int flags)
{
	bool interrupt = flags & LLI_TERM_INT;
	u32 slos = 0;
	u32 dlos = 0;

	if (next != -EINVAL) {
		slos = next * 2;
		dlos = next * 2 + 1;
	}

	if (interrupt) {
		lli_dst->lcsp13 |= D40_MEM_LCSP1_SCFG_TIM_MASK;
		lli_dst->lcsp13 |= D40_MEM_LCSP3_DTCP_MASK;
	}

	lli_src->lcsp13 = (lli_src->lcsp13 & ~D40_MEM_LCSP1_SLOS_MASK) |
		(slos << D40_MEM_LCSP1_SLOS_POS);

	lli_dst->lcsp13 = (lli_dst->lcsp13 & ~D40_MEM_LCSP1_SLOS_MASK) |
		(dlos << D40_MEM_LCSP1_SLOS_POS);
}

void d40_log_lli_lcpa_write(struct d40_log_lli_full *lcpa,
			   struct d40_log_lli *lli_dst,
			   struct d40_log_lli *lli_src,
			   int next, unsigned int flags)
{
	d40_log_lli_link(lli_dst, lli_src, next, flags);

	writel_relaxed(lli_src->lcsp02, &lcpa[0].lcsp0);
	writel_relaxed(lli_src->lcsp13, &lcpa[0].lcsp1);
	writel_relaxed(lli_dst->lcsp02, &lcpa[0].lcsp2);
	writel_relaxed(lli_dst->lcsp13, &lcpa[0].lcsp3);
}

void d40_log_lli_lcla_write(struct d40_log_lli *lcla,
			   struct d40_log_lli *lli_dst,
			   struct d40_log_lli *lli_src,
			   int next, unsigned int flags)
{
	d40_log_lli_link(lli_dst, lli_src, next, flags);

	writel_relaxed(lli_src->lcsp02, &lcla[0].lcsp02);
	writel_relaxed(lli_src->lcsp13, &lcla[0].lcsp13);
	writel_relaxed(lli_dst->lcsp02, &lcla[1].lcsp02);
	writel_relaxed(lli_dst->lcsp13, &lcla[1].lcsp13);
}

static void d40_log_fill_lli(struct d40_log_lli *lli,
			     dma_addr_t data, u32 data_size,
			     u32 reg_cfg,
			     u32 data_width,
			     unsigned int flags)
{
	bool addr_inc = flags & LLI_ADDR_INC;

	lli->lcsp13 = reg_cfg;

	/* The number of elements to transfer */
	lli->lcsp02 = ((data_size / data_width) <<
		       D40_MEM_LCSP0_ECNT_POS) & D40_MEM_LCSP0_ECNT_MASK;

	BUG_ON((data_size / data_width) > STEDMA40_MAX_SEG_SIZE);

	/* 16 LSBs address of the current element */
	lli->lcsp02 |= data & D40_MEM_LCSP0_SPTR_MASK;
	/* 16 MSBs address of the current element */
	lli->lcsp13 |= data & D40_MEM_LCSP1_SPTR_MASK;

	if (addr_inc)
		lli->lcsp13 |= D40_MEM_LCSP1_SCFG_INCR_MASK;

}

static struct d40_log_lli *d40_log_buf_to_lli(struct d40_log_lli *lli_sg,
				       dma_addr_t addr,
				       int size,
				       u32 lcsp13, /* src or dst*/
				       u32 data_width1,
				       u32 data_width2,
				       unsigned int flags)
{
	bool addr_inc = flags & LLI_ADDR_INC;
	struct d40_log_lli *lli = lli_sg;
	int size_rest = size;
	int size_seg = 0;

	do {
		size_seg = d40_seg_size(size_rest, data_width1, data_width2);
		size_rest -= size_seg;

		d40_log_fill_lli(lli,
				 addr,
				 size_seg,
				 lcsp13, data_width1,
				 flags);
		if (addr_inc)
			addr += size_seg;
		lli++;
	} while (size_rest);

	return lli;
}

int d40_log_sg_to_lli(struct scatterlist *sg,
		      int sg_len,
		      dma_addr_t dev_addr,
		      struct d40_log_lli *lli_sg,
		      u32 lcsp13, /* src or dst*/
		      u32 data_width1, u32 data_width2)
{
	int total_size = 0;
	struct scatterlist *current_sg = sg;
	int i;
	struct d40_log_lli *lli = lli_sg;
	unsigned long flags = 0;

	if (!dev_addr)
		flags |= LLI_ADDR_INC;

	for_each_sg(sg, current_sg, sg_len, i) {
		dma_addr_t sg_addr = sg_dma_address(current_sg);
		unsigned int len = sg_dma_len(current_sg);
		dma_addr_t addr = dev_addr ?: sg_addr;

		total_size += sg_dma_len(current_sg);

		lli = d40_log_buf_to_lli(lli, addr, len,
					 lcsp13,
					 data_width1,
					 data_width2,
					 flags);
	}

	return total_size;
}<|MERGE_RESOLUTION|>--- conflicted
+++ resolved
@@ -69,63 +69,6 @@
 	u32 src = 0;
 	u32 dst = 0;
 
-<<<<<<< HEAD
-	if (!is_log) {
-		/* Physical channel */
-		if ((cfg->dir ==  STEDMA40_PERIPH_TO_MEM) ||
-		    (cfg->dir == STEDMA40_PERIPH_TO_PERIPH)) {
-			/* Set master port to 1 */
-			src |= 1 << D40_SREG_CFG_MST_POS;
-			src |= D40_TYPE_TO_EVENT(cfg->src_dev_type);
-
-			if (cfg->src_info.flow_ctrl == STEDMA40_NO_FLOW_CTRL)
-				src |= 1 << D40_SREG_CFG_PHY_TM_POS;
-			else
-				src |= 3 << D40_SREG_CFG_PHY_TM_POS;
-		}
-		if ((cfg->dir ==  STEDMA40_MEM_TO_PERIPH) ||
-		    (cfg->dir == STEDMA40_PERIPH_TO_PERIPH)) {
-			/* Set master port to 1 */
-			dst |= 1 << D40_SREG_CFG_MST_POS;
-			dst |= D40_TYPE_TO_EVENT(cfg->dst_dev_type);
-
-			if (cfg->dst_info.flow_ctrl == STEDMA40_NO_FLOW_CTRL)
-				dst |= 1 << D40_SREG_CFG_PHY_TM_POS;
-			else
-				dst |= 3 << D40_SREG_CFG_PHY_TM_POS;
-		}
-		/* Interrupt on end of transfer for destination */
-		dst |= 1 << D40_SREG_CFG_TIM_POS;
-
-		/* Generate interrupt on error */
-		src |= 1 << D40_SREG_CFG_EIM_POS;
-		dst |= 1 << D40_SREG_CFG_EIM_POS;
-
-		/* PSIZE */
-		if (cfg->src_info.psize != STEDMA40_PSIZE_PHY_1) {
-			src |= 1 << D40_SREG_CFG_PHY_PEN_POS;
-			src |= cfg->src_info.psize << D40_SREG_CFG_PSIZE_POS;
-		}
-		if (cfg->dst_info.psize != STEDMA40_PSIZE_PHY_1) {
-			dst |= 1 << D40_SREG_CFG_PHY_PEN_POS;
-			dst |= cfg->dst_info.psize << D40_SREG_CFG_PSIZE_POS;
-		}
-
-		/* Element size */
-		src |= cfg->src_info.data_width << D40_SREG_CFG_ESIZE_POS;
-		dst |= cfg->dst_info.data_width << D40_SREG_CFG_ESIZE_POS;
-
-		/* Set the priority bit to high for the physical channel */
-		if (cfg->high_priority) {
-			src |= 1 << D40_SREG_CFG_PRI_POS;
-			dst |= 1 << D40_SREG_CFG_PRI_POS;
-		}
-
-	} else {
-		/* Logical channel */
-		dst |= 1 << D40_SREG_CFG_LOG_GIM_POS;
-		src |= 1 << D40_SREG_CFG_LOG_GIM_POS;
-=======
 	if ((cfg->dir == DMA_DEV_TO_MEM) ||
 	    (cfg->dir == DMA_DEV_TO_DEV)) {
 		/* Set master port to 1 */
@@ -147,13 +90,10 @@
 			dst |= BIT(D40_SREG_CFG_PHY_TM_POS);
 		else
 			dst |= 3 << D40_SREG_CFG_PHY_TM_POS;
->>>>>>> d0e0ac97
 	}
 	/* Interrupt on end of transfer for destination */
 	dst |= BIT(D40_SREG_CFG_TIM_POS);
 
-<<<<<<< HEAD
-=======
 	/* Generate interrupt on error */
 	src |= BIT(D40_SREG_CFG_EIM_POS);
 	dst |= BIT(D40_SREG_CFG_EIM_POS);
@@ -180,7 +120,6 @@
 		dst |= BIT(D40_SREG_CFG_PRI_POS);
 	}
 
->>>>>>> d0e0ac97
 	if (cfg->src_info.big_endian)
 		src |= BIT(D40_SREG_CFG_LBE_POS);
 	if (cfg->dst_info.big_endian)
