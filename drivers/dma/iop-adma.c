/*
 * offload engine driver for the Intel Xscale series of i/o processors
 * Copyright © 2006, Intel Corporation.
 *
 * This program is free software; you can redistribute it and/or modify it
 * under the terms and conditions of the GNU General Public License,
 * version 2, as published by the Free Software Foundation.
 *
 * This program is distributed in the hope it will be useful, but WITHOUT
 * ANY WARRANTY; without even the implied warranty of MERCHANTABILITY or
 * FITNESS FOR A PARTICULAR PURPOSE.  See the GNU General Public License for
 * more details.
 *
 * You should have received a copy of the GNU General Public License along with
 * this program; if not, write to the Free Software Foundation, Inc.,
 * 51 Franklin St - Fifth Floor, Boston, MA 02110-1301 USA.
 *
 */

/*
 * This driver supports the asynchrounous DMA copy and RAID engines available
 * on the Intel Xscale(R) family of I/O Processors (IOP 32x, 33x, 134x)
 */

#include <linux/init.h>
#include <linux/module.h>
#include <linux/delay.h>
#include <linux/dma-mapping.h>
#include <linux/spinlock.h>
#include <linux/interrupt.h>
#include <linux/platform_device.h>
#include <linux/memory.h>
#include <linux/ioport.h>
#include <linux/raid/pq.h>
#include <linux/slab.h>

#include <mach/adma.h>

#include "dmaengine.h"

#define to_iop_adma_chan(chan) container_of(chan, struct iop_adma_chan, common)
#define to_iop_adma_device(dev) \
	container_of(dev, struct iop_adma_device, common)
#define tx_to_iop_adma_slot(tx) \
	container_of(tx, struct iop_adma_desc_slot, async_tx)

/**
 * iop_adma_free_slots - flags descriptor slots for reuse
 * @slot: Slot to free
 * Caller must hold &iop_chan->lock while calling this function
 */
static void iop_adma_free_slots(struct iop_adma_desc_slot *slot)
{
	int stride = slot->slots_per_op;

	while (stride--) {
		slot->slots_per_op = 0;
		slot = list_entry(slot->slot_node.next,
				struct iop_adma_desc_slot,
				slot_node);
	}
}

static void
iop_desc_unmap(struct iop_adma_chan *iop_chan, struct iop_adma_desc_slot *desc)
{
	struct dma_async_tx_descriptor *tx = &desc->async_tx;
	struct iop_adma_desc_slot *unmap = desc->group_head;
	struct device *dev = &iop_chan->device->pdev->dev;
	u32 len = unmap->unmap_len;
	enum dma_ctrl_flags flags = tx->flags;
	u32 src_cnt;
	dma_addr_t addr;
	dma_addr_t dest;

	src_cnt = unmap->unmap_src_cnt;
	dest = iop_desc_get_dest_addr(unmap, iop_chan);
	if (!(flags & DMA_COMPL_SKIP_DEST_UNMAP)) {
		enum dma_data_direction dir;

		if (src_cnt > 1) /* is xor? */
			dir = DMA_BIDIRECTIONAL;
		else
			dir = DMA_FROM_DEVICE;

		dma_unmap_page(dev, dest, len, dir);
	}

	if (!(flags & DMA_COMPL_SKIP_SRC_UNMAP)) {
		while (src_cnt--) {
			addr = iop_desc_get_src_addr(unmap, iop_chan, src_cnt);
			if (addr == dest)
				continue;
			dma_unmap_page(dev, addr, len, DMA_TO_DEVICE);
		}
	}
	desc->group_head = NULL;
}

static void
iop_desc_unmap_pq(struct iop_adma_chan *iop_chan, struct iop_adma_desc_slot *desc)
{
	struct dma_async_tx_descriptor *tx = &desc->async_tx;
	struct iop_adma_desc_slot *unmap = desc->group_head;
	struct device *dev = &iop_chan->device->pdev->dev;
	u32 len = unmap->unmap_len;
	enum dma_ctrl_flags flags = tx->flags;
	u32 src_cnt = unmap->unmap_src_cnt;
	dma_addr_t pdest = iop_desc_get_dest_addr(unmap, iop_chan);
	dma_addr_t qdest = iop_desc_get_qdest_addr(unmap, iop_chan);
	int i;

	if (tx->flags & DMA_PREP_CONTINUE)
		src_cnt -= 3;

	if (!(flags & DMA_COMPL_SKIP_DEST_UNMAP) && !desc->pq_check_result) {
		dma_unmap_page(dev, pdest, len, DMA_BIDIRECTIONAL);
		dma_unmap_page(dev, qdest, len, DMA_BIDIRECTIONAL);
	}

	if (!(flags & DMA_COMPL_SKIP_SRC_UNMAP)) {
		dma_addr_t addr;

		for (i = 0; i < src_cnt; i++) {
			addr = iop_desc_get_src_addr(unmap, iop_chan, i);
			dma_unmap_page(dev, addr, len, DMA_TO_DEVICE);
		}
		if (desc->pq_check_result) {
			dma_unmap_page(dev, pdest, len, DMA_TO_DEVICE);
			dma_unmap_page(dev, qdest, len, DMA_TO_DEVICE);
		}
	}

	desc->group_head = NULL;
}


static dma_cookie_t
iop_adma_run_tx_complete_actions(struct iop_adma_desc_slot *desc,
	struct iop_adma_chan *iop_chan, dma_cookie_t cookie)
{
	struct dma_async_tx_descriptor *tx = &desc->async_tx;

	BUG_ON(tx->cookie < 0);
	if (tx->cookie > 0) {
		cookie = tx->cookie;
		tx->cookie = 0;

		/* call the callback (must not sleep or submit new
		 * operations to this channel)
		 */
		if (tx->callback)
			tx->callback(tx->callback_param);

		/* unmap dma addresses
		 * (unmap_single vs unmap_page?)
		 */
		if (desc->group_head && desc->unmap_len) {
			if (iop_desc_is_pq(desc))
				iop_desc_unmap_pq(iop_chan, desc);
			else
				iop_desc_unmap(iop_chan, desc);
		}
	}

	/* run dependent operations */
	dma_run_dependencies(tx);

	return cookie;
}

static int
iop_adma_clean_slot(struct iop_adma_desc_slot *desc,
	struct iop_adma_chan *iop_chan)
{
	/* the client is allowed to attach dependent operations
	 * until 'ack' is set
	 */
	if (!async_tx_test_ack(&desc->async_tx))
		return 0;

	/* leave the last descriptor in the chain
	 * so we can append to it
	 */
	if (desc->chain_node.next == &iop_chan->chain)
		return 1;

	dev_dbg(iop_chan->device->common.dev,
		"\tfree slot: %d slots_per_op: %d\n",
		desc->idx, desc->slots_per_op);

	list_del(&desc->chain_node);
	iop_adma_free_slots(desc);

	return 0;
}

static void __iop_adma_slot_cleanup(struct iop_adma_chan *iop_chan)
{
	struct iop_adma_desc_slot *iter, *_iter, *grp_start = NULL;
	dma_cookie_t cookie = 0;
	u32 current_desc = iop_chan_get_current_descriptor(iop_chan);
	int busy = iop_chan_is_busy(iop_chan);
	int seen_current = 0, slot_cnt = 0, slots_per_op = 0;

	dev_dbg(iop_chan->device->common.dev, "%s\n", __func__);
	/* free completed slots from the chain starting with
	 * the oldest descriptor
	 */
	list_for_each_entry_safe(iter, _iter, &iop_chan->chain,
					chain_node) {
		pr_debug("\tcookie: %d slot: %d busy: %d "
			"this_desc: %#x next_desc: %#x ack: %d\n",
			iter->async_tx.cookie, iter->idx, busy,
			iter->async_tx.phys, iop_desc_get_next_desc(iter),
			async_tx_test_ack(&iter->async_tx));
		prefetch(_iter);
		prefetch(&_iter->async_tx);

		/* do not advance past the current descriptor loaded into the
		 * hardware channel, subsequent descriptors are either in
		 * process or have not been submitted
		 */
		if (seen_current)
			break;

		/* stop the search if we reach the current descriptor and the
		 * channel is busy, or if it appears that the current descriptor
		 * needs to be re-read (i.e. has been appended to)
		 */
		if (iter->async_tx.phys == current_desc) {
			BUG_ON(seen_current++);
			if (busy || iop_desc_get_next_desc(iter))
				break;
		}

		/* detect the start of a group transaction */
		if (!slot_cnt && !slots_per_op) {
			slot_cnt = iter->slot_cnt;
			slots_per_op = iter->slots_per_op;
			if (slot_cnt <= slots_per_op) {
				slot_cnt = 0;
				slots_per_op = 0;
			}
		}

		if (slot_cnt) {
			pr_debug("\tgroup++\n");
			if (!grp_start)
				grp_start = iter;
			slot_cnt -= slots_per_op;
		}

		/* all the members of a group are complete */
		if (slots_per_op != 0 && slot_cnt == 0) {
			struct iop_adma_desc_slot *grp_iter, *_grp_iter;
			int end_of_chain = 0;
			pr_debug("\tgroup end\n");

			/* collect the total results */
			if (grp_start->xor_check_result) {
				u32 zero_sum_result = 0;
				slot_cnt = grp_start->slot_cnt;
				grp_iter = grp_start;

				list_for_each_entry_from(grp_iter,
					&iop_chan->chain, chain_node) {
					zero_sum_result |=
					    iop_desc_get_zero_result(grp_iter);
					    pr_debug("\titer%d result: %d\n",
					    grp_iter->idx, zero_sum_result);
					slot_cnt -= slots_per_op;
					if (slot_cnt == 0)
						break;
				}
				pr_debug("\tgrp_start->xor_check_result: %p\n",
					grp_start->xor_check_result);
				*grp_start->xor_check_result = zero_sum_result;
			}

			/* clean up the group */
			slot_cnt = grp_start->slot_cnt;
			grp_iter = grp_start;
			list_for_each_entry_safe_from(grp_iter, _grp_iter,
				&iop_chan->chain, chain_node) {
				cookie = iop_adma_run_tx_complete_actions(
					grp_iter, iop_chan, cookie);

				slot_cnt -= slots_per_op;
				end_of_chain = iop_adma_clean_slot(grp_iter,
					iop_chan);

				if (slot_cnt == 0 || end_of_chain)
					break;
			}

			/* the group should be complete at this point */
			BUG_ON(slot_cnt);

			slots_per_op = 0;
			grp_start = NULL;
			if (end_of_chain)
				break;
			else
				continue;
		} else if (slots_per_op) /* wait for group completion */
			continue;

		/* write back zero sum results (single descriptor case) */
		if (iter->xor_check_result && iter->async_tx.cookie)
			*iter->xor_check_result =
				iop_desc_get_zero_result(iter);

		cookie = iop_adma_run_tx_complete_actions(
					iter, iop_chan, cookie);

		if (iop_adma_clean_slot(iter, iop_chan))
			break;
	}

	if (cookie > 0) {
		iop_chan->common.completed_cookie = cookie;
		pr_debug("\tcompleted cookie %d\n", cookie);
	}
}

static void
iop_adma_slot_cleanup(struct iop_adma_chan *iop_chan)
{
	spin_lock_bh(&iop_chan->lock);
	__iop_adma_slot_cleanup(iop_chan);
	spin_unlock_bh(&iop_chan->lock);
}

static void iop_adma_tasklet(unsigned long data)
{
	struct iop_adma_chan *iop_chan = (struct iop_adma_chan *) data;

	/* lockdep will flag depedency submissions as potentially
	 * recursive locking, this is not the case as a dependency
	 * submission will never recurse a channels submit routine.
	 * There are checks in async_tx.c to prevent this.
	 */
	spin_lock_nested(&iop_chan->lock, SINGLE_DEPTH_NESTING);
	__iop_adma_slot_cleanup(iop_chan);
	spin_unlock(&iop_chan->lock);
}

static struct iop_adma_desc_slot *
iop_adma_alloc_slots(struct iop_adma_chan *iop_chan, int num_slots,
			int slots_per_op)
{
	struct iop_adma_desc_slot *iter, *_iter, *alloc_start = NULL;
	LIST_HEAD(chain);
	int slots_found, retry = 0;

	/* start search from the last allocated descrtiptor
	 * if a contiguous allocation can not be found start searching
	 * from the beginning of the list
	 */
retry:
	slots_found = 0;
	if (retry == 0)
		iter = iop_chan->last_used;
	else
		iter = list_entry(&iop_chan->all_slots,
			struct iop_adma_desc_slot,
			slot_node);

	list_for_each_entry_safe_continue(
		iter, _iter, &iop_chan->all_slots, slot_node) {
		prefetch(_iter);
		prefetch(&_iter->async_tx);
		if (iter->slots_per_op) {
			/* give up after finding the first busy slot
			 * on the second pass through the list
			 */
			if (retry)
				break;

			slots_found = 0;
			continue;
		}

		/* start the allocation if the slot is correctly aligned */
		if (!slots_found++) {
			if (iop_desc_is_aligned(iter, slots_per_op))
				alloc_start = iter;
			else {
				slots_found = 0;
				continue;
			}
		}

		if (slots_found == num_slots) {
			struct iop_adma_desc_slot *alloc_tail = NULL;
			struct iop_adma_desc_slot *last_used = NULL;
			iter = alloc_start;
			while (num_slots) {
				int i;
				dev_dbg(iop_chan->device->common.dev,
					"allocated slot: %d "
					"(desc %p phys: %#x) slots_per_op %d\n",
					iter->idx, iter->hw_desc,
					iter->async_tx.phys, slots_per_op);

				/* pre-ack all but the last descriptor */
				if (num_slots != slots_per_op)
					async_tx_ack(&iter->async_tx);

				list_add_tail(&iter->chain_node, &chain);
				alloc_tail = iter;
				iter->async_tx.cookie = 0;
				iter->slot_cnt = num_slots;
				iter->xor_check_result = NULL;
				for (i = 0; i < slots_per_op; i++) {
					iter->slots_per_op = slots_per_op - i;
					last_used = iter;
					iter = list_entry(iter->slot_node.next,
						struct iop_adma_desc_slot,
						slot_node);
				}
				num_slots -= slots_per_op;
			}
			alloc_tail->group_head = alloc_start;
			alloc_tail->async_tx.cookie = -EBUSY;
			list_splice(&chain, &alloc_tail->tx_list);
			iop_chan->last_used = last_used;
			iop_desc_clear_next_desc(alloc_start);
			iop_desc_clear_next_desc(alloc_tail);
			return alloc_tail;
		}
	}
	if (!retry++)
		goto retry;

	/* perform direct reclaim if the allocation fails */
	__iop_adma_slot_cleanup(iop_chan);

	return NULL;
}

static void iop_adma_check_threshold(struct iop_adma_chan *iop_chan)
{
	dev_dbg(iop_chan->device->common.dev, "pending: %d\n",
		iop_chan->pending);

	if (iop_chan->pending >= IOP_ADMA_THRESHOLD) {
		iop_chan->pending = 0;
		iop_chan_append(iop_chan);
	}
}

static dma_cookie_t
iop_adma_tx_submit(struct dma_async_tx_descriptor *tx)
{
	struct iop_adma_desc_slot *sw_desc = tx_to_iop_adma_slot(tx);
	struct iop_adma_chan *iop_chan = to_iop_adma_chan(tx->chan);
	struct iop_adma_desc_slot *grp_start, *old_chain_tail;
	int slot_cnt;
	int slots_per_op;
	dma_cookie_t cookie;
	dma_addr_t next_dma;

	grp_start = sw_desc->group_head;
	slot_cnt = grp_start->slot_cnt;
	slots_per_op = grp_start->slots_per_op;

	spin_lock_bh(&iop_chan->lock);
	cookie = dma_cookie_assign(tx);

	old_chain_tail = list_entry(iop_chan->chain.prev,
		struct iop_adma_desc_slot, chain_node);
	list_splice_init(&sw_desc->tx_list,
			 &old_chain_tail->chain_node);

	/* fix up the hardware chain */
	next_dma = grp_start->async_tx.phys;
	iop_desc_set_next_desc(old_chain_tail, next_dma);
	BUG_ON(iop_desc_get_next_desc(old_chain_tail) != next_dma); /* flush */

	/* check for pre-chained descriptors */
	iop_paranoia(iop_desc_get_next_desc(sw_desc));

	/* increment the pending count by the number of slots
	 * memcpy operations have a 1:1 (slot:operation) relation
	 * other operations are heavier and will pop the threshold
	 * more often.
	 */
	iop_chan->pending += slot_cnt;
	iop_adma_check_threshold(iop_chan);
	spin_unlock_bh(&iop_chan->lock);

	dev_dbg(iop_chan->device->common.dev, "%s cookie: %d slot: %d\n",
		__func__, sw_desc->async_tx.cookie, sw_desc->idx);

	return cookie;
}

static void iop_chan_start_null_memcpy(struct iop_adma_chan *iop_chan);
static void iop_chan_start_null_xor(struct iop_adma_chan *iop_chan);

/**
 * iop_adma_alloc_chan_resources -  returns the number of allocated descriptors
 * @chan - allocate descriptor resources for this channel
 * @client - current client requesting the channel be ready for requests
 *
 * Note: We keep the slots for 1 operation on iop_chan->chain at all times.  To
 * avoid deadlock, via async_xor, num_descs_in_pool must at a minimum be
 * greater than 2x the number slots needed to satisfy a device->max_xor
 * request.
 * */
static int iop_adma_alloc_chan_resources(struct dma_chan *chan)
{
	char *hw_desc;
	int idx;
	struct iop_adma_chan *iop_chan = to_iop_adma_chan(chan);
	struct iop_adma_desc_slot *slot = NULL;
	int init = iop_chan->slots_allocated ? 0 : 1;
	struct iop_adma_platform_data *plat_data =
		iop_chan->device->pdev->dev.platform_data;
	int num_descs_in_pool = plat_data->pool_size/IOP_ADMA_SLOT_SIZE;

	/* Allocate descriptor slots */
	do {
		idx = iop_chan->slots_allocated;
		if (idx == num_descs_in_pool)
			break;

		slot = kzalloc(sizeof(*slot), GFP_KERNEL);
		if (!slot) {
			printk(KERN_INFO "IOP ADMA Channel only initialized"
				" %d descriptor slots", idx);
			break;
		}
		hw_desc = (char *) iop_chan->device->dma_desc_pool_virt;
		slot->hw_desc = (void *) &hw_desc[idx * IOP_ADMA_SLOT_SIZE];

		dma_async_tx_descriptor_init(&slot->async_tx, chan);
		slot->async_tx.tx_submit = iop_adma_tx_submit;
		INIT_LIST_HEAD(&slot->tx_list);
		INIT_LIST_HEAD(&slot->chain_node);
		INIT_LIST_HEAD(&slot->slot_node);
		hw_desc = (char *) iop_chan->device->dma_desc_pool;
		slot->async_tx.phys =
			(dma_addr_t) &hw_desc[idx * IOP_ADMA_SLOT_SIZE];
		slot->idx = idx;

		spin_lock_bh(&iop_chan->lock);
		iop_chan->slots_allocated++;
		list_add_tail(&slot->slot_node, &iop_chan->all_slots);
		spin_unlock_bh(&iop_chan->lock);
	} while (iop_chan->slots_allocated < num_descs_in_pool);

	if (idx && !iop_chan->last_used)
		iop_chan->last_used = list_entry(iop_chan->all_slots.next,
					struct iop_adma_desc_slot,
					slot_node);

	dev_dbg(iop_chan->device->common.dev,
		"allocated %d descriptor slots last_used: %p\n",
		iop_chan->slots_allocated, iop_chan->last_used);

	/* initialize the channel and the chain with a null operation */
	if (init) {
		if (dma_has_cap(DMA_MEMCPY,
			iop_chan->device->common.cap_mask))
			iop_chan_start_null_memcpy(iop_chan);
		else if (dma_has_cap(DMA_XOR,
			iop_chan->device->common.cap_mask))
			iop_chan_start_null_xor(iop_chan);
		else
			BUG();
	}

	return (idx > 0) ? idx : -ENOMEM;
}

static struct dma_async_tx_descriptor *
iop_adma_prep_dma_interrupt(struct dma_chan *chan, unsigned long flags)
{
	struct iop_adma_chan *iop_chan = to_iop_adma_chan(chan);
	struct iop_adma_desc_slot *sw_desc, *grp_start;
	int slot_cnt, slots_per_op;

	dev_dbg(iop_chan->device->common.dev, "%s\n", __func__);

	spin_lock_bh(&iop_chan->lock);
	slot_cnt = iop_chan_interrupt_slot_count(&slots_per_op, iop_chan);
	sw_desc = iop_adma_alloc_slots(iop_chan, slot_cnt, slots_per_op);
	if (sw_desc) {
		grp_start = sw_desc->group_head;
		iop_desc_init_interrupt(grp_start, iop_chan);
		grp_start->unmap_len = 0;
		sw_desc->async_tx.flags = flags;
	}
	spin_unlock_bh(&iop_chan->lock);

	return sw_desc ? &sw_desc->async_tx : NULL;
}

static struct dma_async_tx_descriptor *
iop_adma_prep_dma_memcpy(struct dma_chan *chan, dma_addr_t dma_dest,
			 dma_addr_t dma_src, size_t len, unsigned long flags)
{
	struct iop_adma_chan *iop_chan = to_iop_adma_chan(chan);
	struct iop_adma_desc_slot *sw_desc, *grp_start;
	int slot_cnt, slots_per_op;

	if (unlikely(!len))
		return NULL;
	BUG_ON(len > IOP_ADMA_MAX_BYTE_COUNT);

	dev_dbg(iop_chan->device->common.dev, "%s len: %u\n",
		__func__, len);

	spin_lock_bh(&iop_chan->lock);
	slot_cnt = iop_chan_memcpy_slot_count(len, &slots_per_op);
	sw_desc = iop_adma_alloc_slots(iop_chan, slot_cnt, slots_per_op);
	if (sw_desc) {
		grp_start = sw_desc->group_head;
		iop_desc_init_memcpy(grp_start, flags);
		iop_desc_set_byte_count(grp_start, iop_chan, len);
		iop_desc_set_dest_addr(grp_start, iop_chan, dma_dest);
		iop_desc_set_memcpy_src_addr(grp_start, dma_src);
		sw_desc->unmap_src_cnt = 1;
		sw_desc->unmap_len = len;
		sw_desc->async_tx.flags = flags;
	}
	spin_unlock_bh(&iop_chan->lock);

	return sw_desc ? &sw_desc->async_tx : NULL;
}

static struct dma_async_tx_descriptor *
iop_adma_prep_dma_xor(struct dma_chan *chan, dma_addr_t dma_dest,
		      dma_addr_t *dma_src, unsigned int src_cnt, size_t len,
		      unsigned long flags)
{
	struct iop_adma_chan *iop_chan = to_iop_adma_chan(chan);
	struct iop_adma_desc_slot *sw_desc, *grp_start;
	int slot_cnt, slots_per_op;

	if (unlikely(!len))
		return NULL;
	BUG_ON(len > IOP_ADMA_XOR_MAX_BYTE_COUNT);

	dev_dbg(iop_chan->device->common.dev,
		"%s src_cnt: %d len: %u flags: %lx\n",
		__func__, src_cnt, len, flags);

	spin_lock_bh(&iop_chan->lock);
	slot_cnt = iop_chan_xor_slot_count(len, src_cnt, &slots_per_op);
	sw_desc = iop_adma_alloc_slots(iop_chan, slot_cnt, slots_per_op);
	if (sw_desc) {
		grp_start = sw_desc->group_head;
		iop_desc_init_xor(grp_start, src_cnt, flags);
		iop_desc_set_byte_count(grp_start, iop_chan, len);
		iop_desc_set_dest_addr(grp_start, iop_chan, dma_dest);
		sw_desc->unmap_src_cnt = src_cnt;
		sw_desc->unmap_len = len;
		sw_desc->async_tx.flags = flags;
		while (src_cnt--)
			iop_desc_set_xor_src_addr(grp_start, src_cnt,
						  dma_src[src_cnt]);
	}
	spin_unlock_bh(&iop_chan->lock);

	return sw_desc ? &sw_desc->async_tx : NULL;
}

static struct dma_async_tx_descriptor *
iop_adma_prep_dma_xor_val(struct dma_chan *chan, dma_addr_t *dma_src,
			  unsigned int src_cnt, size_t len, u32 *result,
			  unsigned long flags)
{
	struct iop_adma_chan *iop_chan = to_iop_adma_chan(chan);
	struct iop_adma_desc_slot *sw_desc, *grp_start;
	int slot_cnt, slots_per_op;

	if (unlikely(!len))
		return NULL;

	dev_dbg(iop_chan->device->common.dev, "%s src_cnt: %d len: %u\n",
		__func__, src_cnt, len);

	spin_lock_bh(&iop_chan->lock);
	slot_cnt = iop_chan_zero_sum_slot_count(len, src_cnt, &slots_per_op);
	sw_desc = iop_adma_alloc_slots(iop_chan, slot_cnt, slots_per_op);
	if (sw_desc) {
		grp_start = sw_desc->group_head;
		iop_desc_init_zero_sum(grp_start, src_cnt, flags);
		iop_desc_set_zero_sum_byte_count(grp_start, len);
		grp_start->xor_check_result = result;
		pr_debug("\t%s: grp_start->xor_check_result: %p\n",
			__func__, grp_start->xor_check_result);
		sw_desc->unmap_src_cnt = src_cnt;
		sw_desc->unmap_len = len;
		sw_desc->async_tx.flags = flags;
		while (src_cnt--)
			iop_desc_set_zero_sum_src_addr(grp_start, src_cnt,
						       dma_src[src_cnt]);
	}
	spin_unlock_bh(&iop_chan->lock);

	return sw_desc ? &sw_desc->async_tx : NULL;
}

static struct dma_async_tx_descriptor *
iop_adma_prep_dma_pq(struct dma_chan *chan, dma_addr_t *dst, dma_addr_t *src,
		     unsigned int src_cnt, const unsigned char *scf, size_t len,
		     unsigned long flags)
{
	struct iop_adma_chan *iop_chan = to_iop_adma_chan(chan);
	struct iop_adma_desc_slot *sw_desc, *g;
	int slot_cnt, slots_per_op;
	int continue_srcs;

	if (unlikely(!len))
		return NULL;
	BUG_ON(len > IOP_ADMA_XOR_MAX_BYTE_COUNT);

	dev_dbg(iop_chan->device->common.dev,
		"%s src_cnt: %d len: %u flags: %lx\n",
		__func__, src_cnt, len, flags);

	if (dmaf_p_disabled_continue(flags))
		continue_srcs = 1+src_cnt;
	else if (dmaf_continue(flags))
		continue_srcs = 3+src_cnt;
	else
		continue_srcs = 0+src_cnt;

	spin_lock_bh(&iop_chan->lock);
	slot_cnt = iop_chan_pq_slot_count(len, continue_srcs, &slots_per_op);
	sw_desc = iop_adma_alloc_slots(iop_chan, slot_cnt, slots_per_op);
	if (sw_desc) {
		int i;

		g = sw_desc->group_head;
		iop_desc_set_byte_count(g, iop_chan, len);

		/* even if P is disabled its destination address (bits
		 * [3:0]) must match Q.  It is ok if P points to an
		 * invalid address, it won't be written.
		 */
		if (flags & DMA_PREP_PQ_DISABLE_P)
			dst[0] = dst[1] & 0x7;

		iop_desc_set_pq_addr(g, dst);
		sw_desc->unmap_src_cnt = src_cnt;
		sw_desc->unmap_len = len;
		sw_desc->async_tx.flags = flags;
		for (i = 0; i < src_cnt; i++)
			iop_desc_set_pq_src_addr(g, i, src[i], scf[i]);

		/* if we are continuing a previous operation factor in
		 * the old p and q values, see the comment for dma_maxpq
		 * in include/linux/dmaengine.h
		 */
		if (dmaf_p_disabled_continue(flags))
			iop_desc_set_pq_src_addr(g, i++, dst[1], 1);
		else if (dmaf_continue(flags)) {
			iop_desc_set_pq_src_addr(g, i++, dst[0], 0);
			iop_desc_set_pq_src_addr(g, i++, dst[1], 1);
			iop_desc_set_pq_src_addr(g, i++, dst[1], 0);
		}
		iop_desc_init_pq(g, i, flags);
	}
	spin_unlock_bh(&iop_chan->lock);

	return sw_desc ? &sw_desc->async_tx : NULL;
}

static struct dma_async_tx_descriptor *
iop_adma_prep_dma_pq_val(struct dma_chan *chan, dma_addr_t *pq, dma_addr_t *src,
			 unsigned int src_cnt, const unsigned char *scf,
			 size_t len, enum sum_check_flags *pqres,
			 unsigned long flags)
{
	struct iop_adma_chan *iop_chan = to_iop_adma_chan(chan);
	struct iop_adma_desc_slot *sw_desc, *g;
	int slot_cnt, slots_per_op;

	if (unlikely(!len))
		return NULL;
	BUG_ON(len > IOP_ADMA_XOR_MAX_BYTE_COUNT);

	dev_dbg(iop_chan->device->common.dev, "%s src_cnt: %d len: %u\n",
		__func__, src_cnt, len);

	spin_lock_bh(&iop_chan->lock);
	slot_cnt = iop_chan_pq_zero_sum_slot_count(len, src_cnt + 2, &slots_per_op);
	sw_desc = iop_adma_alloc_slots(iop_chan, slot_cnt, slots_per_op);
	if (sw_desc) {
		/* for validate operations p and q are tagged onto the
		 * end of the source list
		 */
		int pq_idx = src_cnt;

		g = sw_desc->group_head;
		iop_desc_init_pq_zero_sum(g, src_cnt+2, flags);
		iop_desc_set_pq_zero_sum_byte_count(g, len);
		g->pq_check_result = pqres;
		pr_debug("\t%s: g->pq_check_result: %p\n",
			__func__, g->pq_check_result);
		sw_desc->unmap_src_cnt = src_cnt+2;
		sw_desc->unmap_len = len;
		sw_desc->async_tx.flags = flags;
		while (src_cnt--)
			iop_desc_set_pq_zero_sum_src_addr(g, src_cnt,
							  src[src_cnt],
							  scf[src_cnt]);
		iop_desc_set_pq_zero_sum_addr(g, pq_idx, src);
	}
	spin_unlock_bh(&iop_chan->lock);

	return sw_desc ? &sw_desc->async_tx : NULL;
}

static void iop_adma_free_chan_resources(struct dma_chan *chan)
{
	struct iop_adma_chan *iop_chan = to_iop_adma_chan(chan);
	struct iop_adma_desc_slot *iter, *_iter;
	int in_use_descs = 0;

	iop_adma_slot_cleanup(iop_chan);

	spin_lock_bh(&iop_chan->lock);
	list_for_each_entry_safe(iter, _iter, &iop_chan->chain,
					chain_node) {
		in_use_descs++;
		list_del(&iter->chain_node);
	}
	list_for_each_entry_safe_reverse(
		iter, _iter, &iop_chan->all_slots, slot_node) {
		list_del(&iter->slot_node);
		kfree(iter);
		iop_chan->slots_allocated--;
	}
	iop_chan->last_used = NULL;

	dev_dbg(iop_chan->device->common.dev, "%s slots_allocated %d\n",
		__func__, iop_chan->slots_allocated);
	spin_unlock_bh(&iop_chan->lock);

	/* one is ok since we left it on there on purpose */
	if (in_use_descs > 1)
		printk(KERN_ERR "IOP: Freeing %d in use descriptors!\n",
			in_use_descs - 1);
}

/**
 * iop_adma_status - poll the status of an ADMA transaction
 * @chan: ADMA channel handle
 * @cookie: ADMA transaction identifier
 * @txstate: a holder for the current state of the channel or NULL
 */
static enum dma_status iop_adma_status(struct dma_chan *chan,
					dma_cookie_t cookie,
					struct dma_tx_state *txstate)
{
	struct iop_adma_chan *iop_chan = to_iop_adma_chan(chan);
	int ret;

	ret = dma_cookie_status(chan, cookie, txstate);
	if (ret == DMA_SUCCESS)
		return ret;

	iop_adma_slot_cleanup(iop_chan);

	return dma_cookie_status(chan, cookie, txstate);
}

static irqreturn_t iop_adma_eot_handler(int irq, void *data)
{
	struct iop_adma_chan *chan = data;

	dev_dbg(chan->device->common.dev, "%s\n", __func__);

	tasklet_schedule(&chan->irq_tasklet);

	iop_adma_device_clear_eot_status(chan);

	return IRQ_HANDLED;
}

static irqreturn_t iop_adma_eoc_handler(int irq, void *data)
{
	struct iop_adma_chan *chan = data;

	dev_dbg(chan->device->common.dev, "%s\n", __func__);

	tasklet_schedule(&chan->irq_tasklet);

	iop_adma_device_clear_eoc_status(chan);

	return IRQ_HANDLED;
}

static irqreturn_t iop_adma_err_handler(int irq, void *data)
{
	struct iop_adma_chan *chan = data;
	unsigned long status = iop_chan_get_status(chan);

	dev_err(chan->device->common.dev,
		"error ( %s%s%s%s%s%s%s)\n",
		iop_is_err_int_parity(status, chan) ? "int_parity " : "",
		iop_is_err_mcu_abort(status, chan) ? "mcu_abort " : "",
		iop_is_err_int_tabort(status, chan) ? "int_tabort " : "",
		iop_is_err_int_mabort(status, chan) ? "int_mabort " : "",
		iop_is_err_pci_tabort(status, chan) ? "pci_tabort " : "",
		iop_is_err_pci_mabort(status, chan) ? "pci_mabort " : "",
		iop_is_err_split_tx(status, chan) ? "split_tx " : "");

	iop_adma_device_clear_err_status(chan);

	BUG();

	return IRQ_HANDLED;
}

static void iop_adma_issue_pending(struct dma_chan *chan)
{
	struct iop_adma_chan *iop_chan = to_iop_adma_chan(chan);

	if (iop_chan->pending) {
		iop_chan->pending = 0;
		iop_chan_append(iop_chan);
	}
}

/*
 * Perform a transaction to verify the HW works.
 */
#define IOP_ADMA_TEST_SIZE 2000

static int iop_adma_memcpy_self_test(struct iop_adma_device *device)
{
	int i;
	void *src, *dest;
	dma_addr_t src_dma, dest_dma;
	struct dma_chan *dma_chan;
	dma_cookie_t cookie;
	struct dma_async_tx_descriptor *tx;
	int err = 0;
	struct iop_adma_chan *iop_chan;

	dev_dbg(device->common.dev, "%s\n", __func__);

	src = kmalloc(IOP_ADMA_TEST_SIZE, GFP_KERNEL);
	if (!src)
		return -ENOMEM;
	dest = kzalloc(IOP_ADMA_TEST_SIZE, GFP_KERNEL);
	if (!dest) {
		kfree(src);
		return -ENOMEM;
	}

	/* Fill in src buffer */
	for (i = 0; i < IOP_ADMA_TEST_SIZE; i++)
		((u8 *) src)[i] = (u8)i;

	/* Start copy, using first DMA channel */
	dma_chan = container_of(device->common.channels.next,
				struct dma_chan,
				device_node);
	if (iop_adma_alloc_chan_resources(dma_chan) < 1) {
		err = -ENODEV;
		goto out;
	}

	dest_dma = dma_map_single(dma_chan->device->dev, dest,
				IOP_ADMA_TEST_SIZE, DMA_FROM_DEVICE);
	src_dma = dma_map_single(dma_chan->device->dev, src,
				IOP_ADMA_TEST_SIZE, DMA_TO_DEVICE);
	tx = iop_adma_prep_dma_memcpy(dma_chan, dest_dma, src_dma,
				      IOP_ADMA_TEST_SIZE,
				      DMA_PREP_INTERRUPT | DMA_CTRL_ACK);

	cookie = iop_adma_tx_submit(tx);
	iop_adma_issue_pending(dma_chan);
	msleep(1);

	if (iop_adma_status(dma_chan, cookie, NULL) !=
			DMA_SUCCESS) {
		dev_err(dma_chan->device->dev,
			"Self-test copy timed out, disabling\n");
		err = -ENODEV;
		goto free_resources;
	}

	iop_chan = to_iop_adma_chan(dma_chan);
	dma_sync_single_for_cpu(&iop_chan->device->pdev->dev, dest_dma,
		IOP_ADMA_TEST_SIZE, DMA_FROM_DEVICE);
	if (memcmp(src, dest, IOP_ADMA_TEST_SIZE)) {
		dev_err(dma_chan->device->dev,
			"Self-test copy failed compare, disabling\n");
		err = -ENODEV;
		goto free_resources;
	}

free_resources:
	iop_adma_free_chan_resources(dma_chan);
out:
	kfree(src);
	kfree(dest);
	return err;
}

#define IOP_ADMA_NUM_SRC_TEST 4 /* must be <= 15 */
static int
iop_adma_xor_val_self_test(struct iop_adma_device *device)
{
	int i, src_idx;
	struct page *dest;
	struct page *xor_srcs[IOP_ADMA_NUM_SRC_TEST];
	struct page *zero_sum_srcs[IOP_ADMA_NUM_SRC_TEST + 1];
	dma_addr_t dma_srcs[IOP_ADMA_NUM_SRC_TEST + 1];
	dma_addr_t dest_dma;
	struct dma_async_tx_descriptor *tx;
	struct dma_chan *dma_chan;
	dma_cookie_t cookie;
	u8 cmp_byte = 0;
	u32 cmp_word;
	u32 zero_sum_result;
	int err = 0;
	struct iop_adma_chan *iop_chan;

	dev_dbg(device->common.dev, "%s\n", __func__);

	for (src_idx = 0; src_idx < IOP_ADMA_NUM_SRC_TEST; src_idx++) {
		xor_srcs[src_idx] = alloc_page(GFP_KERNEL);
		if (!xor_srcs[src_idx]) {
			while (src_idx--)
				__free_page(xor_srcs[src_idx]);
			return -ENOMEM;
		}
	}

	dest = alloc_page(GFP_KERNEL);
	if (!dest) {
		while (src_idx--)
			__free_page(xor_srcs[src_idx]);
		return -ENOMEM;
	}

	/* Fill in src buffers */
	for (src_idx = 0; src_idx < IOP_ADMA_NUM_SRC_TEST; src_idx++) {
		u8 *ptr = page_address(xor_srcs[src_idx]);
		for (i = 0; i < PAGE_SIZE; i++)
			ptr[i] = (1 << src_idx);
	}

	for (src_idx = 0; src_idx < IOP_ADMA_NUM_SRC_TEST; src_idx++)
		cmp_byte ^= (u8) (1 << src_idx);

	cmp_word = (cmp_byte << 24) | (cmp_byte << 16) |
			(cmp_byte << 8) | cmp_byte;

	memset(page_address(dest), 0, PAGE_SIZE);

	dma_chan = container_of(device->common.channels.next,
				struct dma_chan,
				device_node);
	if (iop_adma_alloc_chan_resources(dma_chan) < 1) {
		err = -ENODEV;
		goto out;
	}

	/* test xor */
	dest_dma = dma_map_page(dma_chan->device->dev, dest, 0,
				PAGE_SIZE, DMA_FROM_DEVICE);
	for (i = 0; i < IOP_ADMA_NUM_SRC_TEST; i++)
		dma_srcs[i] = dma_map_page(dma_chan->device->dev, xor_srcs[i],
					   0, PAGE_SIZE, DMA_TO_DEVICE);
	tx = iop_adma_prep_dma_xor(dma_chan, dest_dma, dma_srcs,
				   IOP_ADMA_NUM_SRC_TEST, PAGE_SIZE,
				   DMA_PREP_INTERRUPT | DMA_CTRL_ACK);

	cookie = iop_adma_tx_submit(tx);
	iop_adma_issue_pending(dma_chan);
	msleep(8);

	if (iop_adma_status(dma_chan, cookie, NULL) !=
		DMA_SUCCESS) {
		dev_err(dma_chan->device->dev,
			"Self-test xor timed out, disabling\n");
		err = -ENODEV;
		goto free_resources;
	}

	iop_chan = to_iop_adma_chan(dma_chan);
	dma_sync_single_for_cpu(&iop_chan->device->pdev->dev, dest_dma,
		PAGE_SIZE, DMA_FROM_DEVICE);
	for (i = 0; i < (PAGE_SIZE / sizeof(u32)); i++) {
		u32 *ptr = page_address(dest);
		if (ptr[i] != cmp_word) {
			dev_err(dma_chan->device->dev,
				"Self-test xor failed compare, disabling\n");
			err = -ENODEV;
			goto free_resources;
		}
	}
	dma_sync_single_for_device(&iop_chan->device->pdev->dev, dest_dma,
		PAGE_SIZE, DMA_TO_DEVICE);

	/* skip zero sum if the capability is not present */
	if (!dma_has_cap(DMA_XOR_VAL, dma_chan->device->cap_mask))
		goto free_resources;

	/* zero sum the sources with the destintation page */
	for (i = 0; i < IOP_ADMA_NUM_SRC_TEST; i++)
		zero_sum_srcs[i] = xor_srcs[i];
	zero_sum_srcs[i] = dest;

	zero_sum_result = 1;

	for (i = 0; i < IOP_ADMA_NUM_SRC_TEST + 1; i++)
		dma_srcs[i] = dma_map_page(dma_chan->device->dev,
					   zero_sum_srcs[i], 0, PAGE_SIZE,
					   DMA_TO_DEVICE);
	tx = iop_adma_prep_dma_xor_val(dma_chan, dma_srcs,
				       IOP_ADMA_NUM_SRC_TEST + 1, PAGE_SIZE,
				       &zero_sum_result,
				       DMA_PREP_INTERRUPT | DMA_CTRL_ACK);

	cookie = iop_adma_tx_submit(tx);
	iop_adma_issue_pending(dma_chan);
	msleep(8);

	if (iop_adma_status(dma_chan, cookie, NULL) != DMA_SUCCESS) {
		dev_err(dma_chan->device->dev,
			"Self-test zero sum timed out, disabling\n");
		err = -ENODEV;
		goto free_resources;
	}

	if (zero_sum_result != 0) {
		dev_err(dma_chan->device->dev,
			"Self-test zero sum failed compare, disabling\n");
		err = -ENODEV;
		goto free_resources;
	}

<<<<<<< HEAD
	/* test memset */
	dma_addr = dma_map_page(dma_chan->device->dev, dest, 0,
			PAGE_SIZE, DMA_FROM_DEVICE);
	tx = iop_adma_prep_dma_memset(dma_chan, dma_addr, 0, PAGE_SIZE,
				      DMA_PREP_INTERRUPT | DMA_CTRL_ACK);

	cookie = iop_adma_tx_submit(tx);
	iop_adma_issue_pending(dma_chan);
	msleep(8);

	if (iop_adma_status(dma_chan, cookie, NULL) != DMA_SUCCESS) {
		dev_err(dma_chan->device->dev,
			"Self-test memset timed out, disabling\n");
		err = -ENODEV;
		goto free_resources;
	}

	for (i = 0; i < PAGE_SIZE/sizeof(u32); i++) {
		u32 *ptr = page_address(dest);
		if (ptr[i]) {
			dev_err(dma_chan->device->dev,
				"Self-test memset failed compare, disabling\n");
			err = -ENODEV;
			goto free_resources;
		}
	}

=======
>>>>>>> d0e0ac97
	/* test for non-zero parity sum */
	zero_sum_result = 0;
	for (i = 0; i < IOP_ADMA_NUM_SRC_TEST + 1; i++)
		dma_srcs[i] = dma_map_page(dma_chan->device->dev,
					   zero_sum_srcs[i], 0, PAGE_SIZE,
					   DMA_TO_DEVICE);
	tx = iop_adma_prep_dma_xor_val(dma_chan, dma_srcs,
				       IOP_ADMA_NUM_SRC_TEST + 1, PAGE_SIZE,
				       &zero_sum_result,
				       DMA_PREP_INTERRUPT | DMA_CTRL_ACK);

	cookie = iop_adma_tx_submit(tx);
	iop_adma_issue_pending(dma_chan);
	msleep(8);

	if (iop_adma_status(dma_chan, cookie, NULL) != DMA_SUCCESS) {
		dev_err(dma_chan->device->dev,
			"Self-test non-zero sum timed out, disabling\n");
		err = -ENODEV;
		goto free_resources;
	}

	if (zero_sum_result != 1) {
		dev_err(dma_chan->device->dev,
			"Self-test non-zero sum failed compare, disabling\n");
		err = -ENODEV;
		goto free_resources;
	}

free_resources:
	iop_adma_free_chan_resources(dma_chan);
out:
	src_idx = IOP_ADMA_NUM_SRC_TEST;
	while (src_idx--)
		__free_page(xor_srcs[src_idx]);
	__free_page(dest);
	return err;
}

#ifdef CONFIG_RAID6_PQ
static int
iop_adma_pq_zero_sum_self_test(struct iop_adma_device *device)
{
	/* combined sources, software pq results, and extra hw pq results */
	struct page *pq[IOP_ADMA_NUM_SRC_TEST+2+2];
	/* ptr to the extra hw pq buffers defined above */
	struct page **pq_hw = &pq[IOP_ADMA_NUM_SRC_TEST+2];
	/* address conversion buffers (dma_map / page_address) */
	void *pq_sw[IOP_ADMA_NUM_SRC_TEST+2];
	dma_addr_t pq_src[IOP_ADMA_NUM_SRC_TEST+2];
	dma_addr_t *pq_dest = &pq_src[IOP_ADMA_NUM_SRC_TEST];

	int i;
	struct dma_async_tx_descriptor *tx;
	struct dma_chan *dma_chan;
	dma_cookie_t cookie;
	u32 zero_sum_result;
	int err = 0;
	struct device *dev;

	dev_dbg(device->common.dev, "%s\n", __func__);

	for (i = 0; i < ARRAY_SIZE(pq); i++) {
		pq[i] = alloc_page(GFP_KERNEL);
		if (!pq[i]) {
			while (i--)
				__free_page(pq[i]);
			return -ENOMEM;
		}
	}

	/* Fill in src buffers */
	for (i = 0; i < IOP_ADMA_NUM_SRC_TEST; i++) {
		pq_sw[i] = page_address(pq[i]);
		memset(pq_sw[i], 0x11111111 * (1<<i), PAGE_SIZE);
	}
	pq_sw[i] = page_address(pq[i]);
	pq_sw[i+1] = page_address(pq[i+1]);

	dma_chan = container_of(device->common.channels.next,
				struct dma_chan,
				device_node);
	if (iop_adma_alloc_chan_resources(dma_chan) < 1) {
		err = -ENODEV;
		goto out;
	}

	dev = dma_chan->device->dev;

	/* initialize the dests */
	memset(page_address(pq_hw[0]), 0 , PAGE_SIZE);
	memset(page_address(pq_hw[1]), 0 , PAGE_SIZE);

	/* test pq */
	pq_dest[0] = dma_map_page(dev, pq_hw[0], 0, PAGE_SIZE, DMA_FROM_DEVICE);
	pq_dest[1] = dma_map_page(dev, pq_hw[1], 0, PAGE_SIZE, DMA_FROM_DEVICE);
	for (i = 0; i < IOP_ADMA_NUM_SRC_TEST; i++)
		pq_src[i] = dma_map_page(dev, pq[i], 0, PAGE_SIZE,
					 DMA_TO_DEVICE);

	tx = iop_adma_prep_dma_pq(dma_chan, pq_dest, pq_src,
				  IOP_ADMA_NUM_SRC_TEST, (u8 *)raid6_gfexp,
				  PAGE_SIZE,
				  DMA_PREP_INTERRUPT |
				  DMA_CTRL_ACK);

	cookie = iop_adma_tx_submit(tx);
	iop_adma_issue_pending(dma_chan);
	msleep(8);

	if (iop_adma_status(dma_chan, cookie, NULL) !=
		DMA_SUCCESS) {
		dev_err(dev, "Self-test pq timed out, disabling\n");
		err = -ENODEV;
		goto free_resources;
	}

	raid6_call.gen_syndrome(IOP_ADMA_NUM_SRC_TEST+2, PAGE_SIZE, pq_sw);

	if (memcmp(pq_sw[IOP_ADMA_NUM_SRC_TEST],
		   page_address(pq_hw[0]), PAGE_SIZE) != 0) {
		dev_err(dev, "Self-test p failed compare, disabling\n");
		err = -ENODEV;
		goto free_resources;
	}
	if (memcmp(pq_sw[IOP_ADMA_NUM_SRC_TEST+1],
		   page_address(pq_hw[1]), PAGE_SIZE) != 0) {
		dev_err(dev, "Self-test q failed compare, disabling\n");
		err = -ENODEV;
		goto free_resources;
	}

	/* test correct zero sum using the software generated pq values */
	for (i = 0; i < IOP_ADMA_NUM_SRC_TEST + 2; i++)
		pq_src[i] = dma_map_page(dev, pq[i], 0, PAGE_SIZE,
					 DMA_TO_DEVICE);

	zero_sum_result = ~0;
	tx = iop_adma_prep_dma_pq_val(dma_chan, &pq_src[IOP_ADMA_NUM_SRC_TEST],
				      pq_src, IOP_ADMA_NUM_SRC_TEST,
				      raid6_gfexp, PAGE_SIZE, &zero_sum_result,
				      DMA_PREP_INTERRUPT|DMA_CTRL_ACK);

	cookie = iop_adma_tx_submit(tx);
	iop_adma_issue_pending(dma_chan);
	msleep(8);

	if (iop_adma_status(dma_chan, cookie, NULL) !=
		DMA_SUCCESS) {
		dev_err(dev, "Self-test pq-zero-sum timed out, disabling\n");
		err = -ENODEV;
		goto free_resources;
	}

	if (zero_sum_result != 0) {
		dev_err(dev, "Self-test pq-zero-sum failed to validate: %x\n",
			zero_sum_result);
		err = -ENODEV;
		goto free_resources;
	}

	/* test incorrect zero sum */
	i = IOP_ADMA_NUM_SRC_TEST;
	memset(pq_sw[i] + 100, 0, 100);
	memset(pq_sw[i+1] + 200, 0, 200);
	for (i = 0; i < IOP_ADMA_NUM_SRC_TEST + 2; i++)
		pq_src[i] = dma_map_page(dev, pq[i], 0, PAGE_SIZE,
					 DMA_TO_DEVICE);

	zero_sum_result = 0;
	tx = iop_adma_prep_dma_pq_val(dma_chan, &pq_src[IOP_ADMA_NUM_SRC_TEST],
				      pq_src, IOP_ADMA_NUM_SRC_TEST,
				      raid6_gfexp, PAGE_SIZE, &zero_sum_result,
				      DMA_PREP_INTERRUPT|DMA_CTRL_ACK);

	cookie = iop_adma_tx_submit(tx);
	iop_adma_issue_pending(dma_chan);
	msleep(8);

	if (iop_adma_status(dma_chan, cookie, NULL) !=
		DMA_SUCCESS) {
		dev_err(dev, "Self-test !pq-zero-sum timed out, disabling\n");
		err = -ENODEV;
		goto free_resources;
	}

	if (zero_sum_result != (SUM_CHECK_P_RESULT | SUM_CHECK_Q_RESULT)) {
		dev_err(dev, "Self-test !pq-zero-sum failed to validate: %x\n",
			zero_sum_result);
		err = -ENODEV;
		goto free_resources;
	}

free_resources:
	iop_adma_free_chan_resources(dma_chan);
out:
	i = ARRAY_SIZE(pq);
	while (i--)
		__free_page(pq[i]);
	return err;
}
#endif

static int iop_adma_remove(struct platform_device *dev)
{
	struct iop_adma_device *device = platform_get_drvdata(dev);
	struct dma_chan *chan, *_chan;
	struct iop_adma_chan *iop_chan;
	struct iop_adma_platform_data *plat_data = dev->dev.platform_data;

	dma_async_device_unregister(&device->common);

	dma_free_coherent(&dev->dev, plat_data->pool_size,
			device->dma_desc_pool_virt, device->dma_desc_pool);

	list_for_each_entry_safe(chan, _chan, &device->common.channels,
				device_node) {
		iop_chan = to_iop_adma_chan(chan);
		list_del(&chan->device_node);
		kfree(iop_chan);
	}
	kfree(device);

	return 0;
}

static int iop_adma_probe(struct platform_device *pdev)
{
	struct resource *res;
	int ret = 0, i;
	struct iop_adma_device *adev;
	struct iop_adma_chan *iop_chan;
	struct dma_device *dma_dev;
	struct iop_adma_platform_data *plat_data = pdev->dev.platform_data;

	res = platform_get_resource(pdev, IORESOURCE_MEM, 0);
	if (!res)
		return -ENODEV;

	if (!devm_request_mem_region(&pdev->dev, res->start,
				resource_size(res), pdev->name))
		return -EBUSY;

	adev = kzalloc(sizeof(*adev), GFP_KERNEL);
	if (!adev)
		return -ENOMEM;
	dma_dev = &adev->common;

	/* allocate coherent memory for hardware descriptors
	 * note: writecombine gives slightly better performance, but
	 * requires that we explicitly flush the writes
	 */
	if ((adev->dma_desc_pool_virt = dma_alloc_writecombine(&pdev->dev,
					plat_data->pool_size,
					&adev->dma_desc_pool,
					GFP_KERNEL)) == NULL) {
		ret = -ENOMEM;
		goto err_free_adev;
	}

	dev_dbg(&pdev->dev, "%s: allocated descriptor pool virt %p phys %p\n",
		__func__, adev->dma_desc_pool_virt,
		(void *) adev->dma_desc_pool);

	adev->id = plat_data->hw_id;

	/* discover transaction capabilites from the platform data */
	dma_dev->cap_mask = plat_data->cap_mask;

	adev->pdev = pdev;
	platform_set_drvdata(pdev, adev);

	INIT_LIST_HEAD(&dma_dev->channels);

	/* set base routines */
	dma_dev->device_alloc_chan_resources = iop_adma_alloc_chan_resources;
	dma_dev->device_free_chan_resources = iop_adma_free_chan_resources;
	dma_dev->device_tx_status = iop_adma_status;
	dma_dev->device_issue_pending = iop_adma_issue_pending;
	dma_dev->dev = &pdev->dev;

	/* set prep routines based on capability */
	if (dma_has_cap(DMA_MEMCPY, dma_dev->cap_mask))
		dma_dev->device_prep_dma_memcpy = iop_adma_prep_dma_memcpy;
	if (dma_has_cap(DMA_XOR, dma_dev->cap_mask)) {
		dma_dev->max_xor = iop_adma_get_max_xor();
		dma_dev->device_prep_dma_xor = iop_adma_prep_dma_xor;
	}
	if (dma_has_cap(DMA_XOR_VAL, dma_dev->cap_mask))
		dma_dev->device_prep_dma_xor_val =
			iop_adma_prep_dma_xor_val;
	if (dma_has_cap(DMA_PQ, dma_dev->cap_mask)) {
		dma_set_maxpq(dma_dev, iop_adma_get_max_pq(), 0);
		dma_dev->device_prep_dma_pq = iop_adma_prep_dma_pq;
	}
	if (dma_has_cap(DMA_PQ_VAL, dma_dev->cap_mask))
		dma_dev->device_prep_dma_pq_val =
			iop_adma_prep_dma_pq_val;
	if (dma_has_cap(DMA_INTERRUPT, dma_dev->cap_mask))
		dma_dev->device_prep_dma_interrupt =
			iop_adma_prep_dma_interrupt;

	iop_chan = kzalloc(sizeof(*iop_chan), GFP_KERNEL);
	if (!iop_chan) {
		ret = -ENOMEM;
		goto err_free_dma;
	}
	iop_chan->device = adev;

	iop_chan->mmr_base = devm_ioremap(&pdev->dev, res->start,
					resource_size(res));
	if (!iop_chan->mmr_base) {
		ret = -ENOMEM;
		goto err_free_iop_chan;
	}
	tasklet_init(&iop_chan->irq_tasklet, iop_adma_tasklet, (unsigned long)
		iop_chan);

	/* clear errors before enabling interrupts */
	iop_adma_device_clear_err_status(iop_chan);

	for (i = 0; i < 3; i++) {
		irq_handler_t handler[] = { iop_adma_eot_handler,
					iop_adma_eoc_handler,
					iop_adma_err_handler };
		int irq = platform_get_irq(pdev, i);
		if (irq < 0) {
			ret = -ENXIO;
			goto err_free_iop_chan;
		} else {
			ret = devm_request_irq(&pdev->dev, irq,
					handler[i], 0, pdev->name, iop_chan);
			if (ret)
				goto err_free_iop_chan;
		}
	}

	spin_lock_init(&iop_chan->lock);
	INIT_LIST_HEAD(&iop_chan->chain);
	INIT_LIST_HEAD(&iop_chan->all_slots);
	iop_chan->common.device = dma_dev;
	dma_cookie_init(&iop_chan->common);
	list_add_tail(&iop_chan->common.device_node, &dma_dev->channels);

	if (dma_has_cap(DMA_MEMCPY, dma_dev->cap_mask)) {
		ret = iop_adma_memcpy_self_test(adev);
		dev_dbg(&pdev->dev, "memcpy self test returned %d\n", ret);
		if (ret)
			goto err_free_iop_chan;
	}

	if (dma_has_cap(DMA_XOR, dma_dev->cap_mask)) {
		ret = iop_adma_xor_val_self_test(adev);
		dev_dbg(&pdev->dev, "xor self test returned %d\n", ret);
		if (ret)
			goto err_free_iop_chan;
	}

	if (dma_has_cap(DMA_PQ, dma_dev->cap_mask) &&
	    dma_has_cap(DMA_PQ_VAL, dma_dev->cap_mask)) {
		#ifdef CONFIG_RAID6_PQ
		ret = iop_adma_pq_zero_sum_self_test(adev);
		dev_dbg(&pdev->dev, "pq self test returned %d\n", ret);
		#else
		/* can not test raid6, so do not publish capability */
		dma_cap_clear(DMA_PQ, dma_dev->cap_mask);
		dma_cap_clear(DMA_PQ_VAL, dma_dev->cap_mask);
		ret = 0;
		#endif
		if (ret)
			goto err_free_iop_chan;
	}

<<<<<<< HEAD
	dev_info(&pdev->dev, "Intel(R) IOP: ( %s%s%s%s%s%s%s)\n",
=======
	dev_info(&pdev->dev, "Intel(R) IOP: ( %s%s%s%s%s%s)\n",
>>>>>>> d0e0ac97
		 dma_has_cap(DMA_PQ, dma_dev->cap_mask) ? "pq " : "",
		 dma_has_cap(DMA_PQ_VAL, dma_dev->cap_mask) ? "pq_val " : "",
		 dma_has_cap(DMA_XOR, dma_dev->cap_mask) ? "xor " : "",
		 dma_has_cap(DMA_XOR_VAL, dma_dev->cap_mask) ? "xor_val " : "",
<<<<<<< HEAD
		 dma_has_cap(DMA_MEMSET, dma_dev->cap_mask)  ? "fill " : "",
=======
>>>>>>> d0e0ac97
		 dma_has_cap(DMA_MEMCPY, dma_dev->cap_mask) ? "cpy " : "",
		 dma_has_cap(DMA_INTERRUPT, dma_dev->cap_mask) ? "intr " : "");

	dma_async_device_register(dma_dev);
	goto out;

 err_free_iop_chan:
	kfree(iop_chan);
 err_free_dma:
	dma_free_coherent(&adev->pdev->dev, plat_data->pool_size,
			adev->dma_desc_pool_virt, adev->dma_desc_pool);
 err_free_adev:
	kfree(adev);
 out:
	return ret;
}

static void iop_chan_start_null_memcpy(struct iop_adma_chan *iop_chan)
{
	struct iop_adma_desc_slot *sw_desc, *grp_start;
	dma_cookie_t cookie;
	int slot_cnt, slots_per_op;

	dev_dbg(iop_chan->device->common.dev, "%s\n", __func__);

	spin_lock_bh(&iop_chan->lock);
	slot_cnt = iop_chan_memcpy_slot_count(0, &slots_per_op);
	sw_desc = iop_adma_alloc_slots(iop_chan, slot_cnt, slots_per_op);
	if (sw_desc) {
		grp_start = sw_desc->group_head;

		list_splice_init(&sw_desc->tx_list, &iop_chan->chain);
		async_tx_ack(&sw_desc->async_tx);
		iop_desc_init_memcpy(grp_start, 0);
		iop_desc_set_byte_count(grp_start, iop_chan, 0);
		iop_desc_set_dest_addr(grp_start, iop_chan, 0);
		iop_desc_set_memcpy_src_addr(grp_start, 0);

		cookie = dma_cookie_assign(&sw_desc->async_tx);

		/* initialize the completed cookie to be less than
		 * the most recently used cookie
		 */
		iop_chan->common.completed_cookie = cookie - 1;

		/* channel should not be busy */
		BUG_ON(iop_chan_is_busy(iop_chan));

		/* clear any prior error-status bits */
		iop_adma_device_clear_err_status(iop_chan);

		/* disable operation */
		iop_chan_disable(iop_chan);

		/* set the descriptor address */
		iop_chan_set_next_descriptor(iop_chan, sw_desc->async_tx.phys);

		/* 1/ don't add pre-chained descriptors
		 * 2/ dummy read to flush next_desc write
		 */
		BUG_ON(iop_desc_get_next_desc(sw_desc));

		/* run the descriptor */
		iop_chan_enable(iop_chan);
	} else
		dev_err(iop_chan->device->common.dev,
			"failed to allocate null descriptor\n");
	spin_unlock_bh(&iop_chan->lock);
}

static void iop_chan_start_null_xor(struct iop_adma_chan *iop_chan)
{
	struct iop_adma_desc_slot *sw_desc, *grp_start;
	dma_cookie_t cookie;
	int slot_cnt, slots_per_op;

	dev_dbg(iop_chan->device->common.dev, "%s\n", __func__);

	spin_lock_bh(&iop_chan->lock);
	slot_cnt = iop_chan_xor_slot_count(0, 2, &slots_per_op);
	sw_desc = iop_adma_alloc_slots(iop_chan, slot_cnt, slots_per_op);
	if (sw_desc) {
		grp_start = sw_desc->group_head;
		list_splice_init(&sw_desc->tx_list, &iop_chan->chain);
		async_tx_ack(&sw_desc->async_tx);
		iop_desc_init_null_xor(grp_start, 2, 0);
		iop_desc_set_byte_count(grp_start, iop_chan, 0);
		iop_desc_set_dest_addr(grp_start, iop_chan, 0);
		iop_desc_set_xor_src_addr(grp_start, 0, 0);
		iop_desc_set_xor_src_addr(grp_start, 1, 0);

		cookie = dma_cookie_assign(&sw_desc->async_tx);

		/* initialize the completed cookie to be less than
		 * the most recently used cookie
		 */
		iop_chan->common.completed_cookie = cookie - 1;

		/* channel should not be busy */
		BUG_ON(iop_chan_is_busy(iop_chan));

		/* clear any prior error-status bits */
		iop_adma_device_clear_err_status(iop_chan);

		/* disable operation */
		iop_chan_disable(iop_chan);

		/* set the descriptor address */
		iop_chan_set_next_descriptor(iop_chan, sw_desc->async_tx.phys);

		/* 1/ don't add pre-chained descriptors
		 * 2/ dummy read to flush next_desc write
		 */
		BUG_ON(iop_desc_get_next_desc(sw_desc));

		/* run the descriptor */
		iop_chan_enable(iop_chan);
	} else
		dev_err(iop_chan->device->common.dev,
			"failed to allocate null descriptor\n");
	spin_unlock_bh(&iop_chan->lock);
}

static struct platform_driver iop_adma_driver = {
	.probe		= iop_adma_probe,
	.remove		= iop_adma_remove,
	.driver		= {
		.owner	= THIS_MODULE,
		.name	= "iop-adma",
	},
};

module_platform_driver(iop_adma_driver);

MODULE_AUTHOR("Intel Corporation");
MODULE_DESCRIPTION("IOP ADMA Engine Driver");
MODULE_LICENSE("GPL");
MODULE_ALIAS("platform:iop-adma");<|MERGE_RESOLUTION|>--- conflicted
+++ resolved
@@ -1143,36 +1143,6 @@
 		goto free_resources;
 	}
 
-<<<<<<< HEAD
-	/* test memset */
-	dma_addr = dma_map_page(dma_chan->device->dev, dest, 0,
-			PAGE_SIZE, DMA_FROM_DEVICE);
-	tx = iop_adma_prep_dma_memset(dma_chan, dma_addr, 0, PAGE_SIZE,
-				      DMA_PREP_INTERRUPT | DMA_CTRL_ACK);
-
-	cookie = iop_adma_tx_submit(tx);
-	iop_adma_issue_pending(dma_chan);
-	msleep(8);
-
-	if (iop_adma_status(dma_chan, cookie, NULL) != DMA_SUCCESS) {
-		dev_err(dma_chan->device->dev,
-			"Self-test memset timed out, disabling\n");
-		err = -ENODEV;
-		goto free_resources;
-	}
-
-	for (i = 0; i < PAGE_SIZE/sizeof(u32); i++) {
-		u32 *ptr = page_address(dest);
-		if (ptr[i]) {
-			dev_err(dma_chan->device->dev,
-				"Self-test memset failed compare, disabling\n");
-			err = -ENODEV;
-			goto free_resources;
-		}
-	}
-
-=======
->>>>>>> d0e0ac97
 	/* test for non-zero parity sum */
 	zero_sum_result = 0;
 	for (i = 0; i < IOP_ADMA_NUM_SRC_TEST + 1; i++)
@@ -1546,19 +1516,11 @@
 			goto err_free_iop_chan;
 	}
 
-<<<<<<< HEAD
-	dev_info(&pdev->dev, "Intel(R) IOP: ( %s%s%s%s%s%s%s)\n",
-=======
 	dev_info(&pdev->dev, "Intel(R) IOP: ( %s%s%s%s%s%s)\n",
->>>>>>> d0e0ac97
 		 dma_has_cap(DMA_PQ, dma_dev->cap_mask) ? "pq " : "",
 		 dma_has_cap(DMA_PQ_VAL, dma_dev->cap_mask) ? "pq_val " : "",
 		 dma_has_cap(DMA_XOR, dma_dev->cap_mask) ? "xor " : "",
 		 dma_has_cap(DMA_XOR_VAL, dma_dev->cap_mask) ? "xor_val " : "",
-<<<<<<< HEAD
-		 dma_has_cap(DMA_MEMSET, dma_dev->cap_mask)  ? "fill " : "",
-=======
->>>>>>> d0e0ac97
 		 dma_has_cap(DMA_MEMCPY, dma_dev->cap_mask) ? "cpy " : "",
 		 dma_has_cap(DMA_INTERRUPT, dma_dev->cap_mask) ? "intr " : "");
 
