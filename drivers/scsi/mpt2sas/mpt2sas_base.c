/*
 * This is the Fusion MPT base driver providing common API layer interface
 * for access to MPT (Message Passing Technology) firmware.
 *
 * This code is based on drivers/scsi/mpt2sas/mpt2_base.c
 * Copyright (C) 2007-2012  LSI Corporation
 *  (mailto:DL-MPTFusionLinux@lsi.com)
 *
 * This program is free software; you can redistribute it and/or
 * modify it under the terms of the GNU General Public License
 * as published by the Free Software Foundation; either version 2
 * of the License, or (at your option) any later version.
 *
 * This program is distributed in the hope that it will be useful,
 * but WITHOUT ANY WARRANTY; without even the implied warranty of
 * MERCHANTABILITY or FITNESS FOR A PARTICULAR PURPOSE.  See the
 * GNU General Public License for more details.
 *
 * NO WARRANTY
 * THE PROGRAM IS PROVIDED ON AN "AS IS" BASIS, WITHOUT WARRANTIES OR
 * CONDITIONS OF ANY KIND, EITHER EXPRESS OR IMPLIED INCLUDING, WITHOUT
 * LIMITATION, ANY WARRANTIES OR CONDITIONS OF TITLE, NON-INFRINGEMENT,
 * MERCHANTABILITY OR FITNESS FOR A PARTICULAR PURPOSE. Each Recipient is
 * solely responsible for determining the appropriateness of using and
 * distributing the Program and assumes all risks associated with its
 * exercise of rights under this Agreement, including but not limited to
 * the risks and costs of program errors, damage to or loss of data,
 * programs or equipment, and unavailability or interruption of operations.

 * DISCLAIMER OF LIABILITY
 * NEITHER RECIPIENT NOR ANY CONTRIBUTORS SHALL HAVE ANY LIABILITY FOR ANY
 * DIRECT, INDIRECT, INCIDENTAL, SPECIAL, EXEMPLARY, OR CONSEQUENTIAL
 * DAMAGES (INCLUDING WITHOUT LIMITATION LOST PROFITS), HOWEVER CAUSED AND
 * ON ANY THEORY OF LIABILITY, WHETHER IN CONTRACT, STRICT LIABILITY, OR
 * TORT (INCLUDING NEGLIGENCE OR OTHERWISE) ARISING IN ANY WAY OUT OF THE
 * USE OR DISTRIBUTION OF THE PROGRAM OR THE EXERCISE OF ANY RIGHTS GRANTED
 * HEREUNDER, EVEN IF ADVISED OF THE POSSIBILITY OF SUCH DAMAGES

 * You should have received a copy of the GNU General Public License
 * along with this program; if not, write to the Free Software
 * Foundation, Inc., 51 Franklin Street, Fifth Floor, Boston, MA  02110-1301,
 * USA.
 */

#include <linux/kernel.h>
#include <linux/module.h>
#include <linux/errno.h>
#include <linux/init.h>
#include <linux/slab.h>
#include <linux/types.h>
#include <linux/pci.h>
#include <linux/kdev_t.h>
#include <linux/blkdev.h>
#include <linux/delay.h>
#include <linux/interrupt.h>
#include <linux/dma-mapping.h>
#include <linux/sort.h>
#include <linux/io.h>
#include <linux/time.h>
#include <linux/kthread.h>
#include <linux/aer.h>

#include "mpt2sas_base.h"

static MPT_CALLBACK	mpt_callbacks[MPT_MAX_CALLBACKS];

#define FAULT_POLLING_INTERVAL 1000 /* in milliseconds */

#define MAX_HBA_QUEUE_DEPTH	30000
#define MAX_CHAIN_DEPTH		100000
static int max_queue_depth = -1;
module_param(max_queue_depth, int, 0);
MODULE_PARM_DESC(max_queue_depth, " max controller queue depth ");

static int max_sgl_entries = -1;
module_param(max_sgl_entries, int, 0);
MODULE_PARM_DESC(max_sgl_entries, " max sg entries ");

static int msix_disable = -1;
module_param(msix_disable, int, 0);
MODULE_PARM_DESC(msix_disable, " disable msix routed interrupts (default=0)");

static int mpt2sas_fwfault_debug;
MODULE_PARM_DESC(mpt2sas_fwfault_debug, " enable detection of firmware fault "
	"and halt firmware - (default=0)");

static int disable_discovery = -1;
module_param(disable_discovery, int, 0);
MODULE_PARM_DESC(disable_discovery, " disable discovery ");

/**
 * _scsih_set_fwfault_debug - global setting of ioc->fwfault_debug.
 *
 */
static int
_scsih_set_fwfault_debug(const char *val, struct kernel_param *kp)
{
	int ret = param_set_int(val, kp);
	struct MPT2SAS_ADAPTER *ioc;

	if (ret)
		return ret;

	printk(KERN_INFO "setting fwfault_debug(%d)\n", mpt2sas_fwfault_debug);
	list_for_each_entry(ioc, &mpt2sas_ioc_list, list)
		ioc->fwfault_debug = mpt2sas_fwfault_debug;
	return 0;
}

module_param_call(mpt2sas_fwfault_debug, _scsih_set_fwfault_debug,
    param_get_int, &mpt2sas_fwfault_debug, 0644);

/**
 *  mpt2sas_remove_dead_ioc_func - kthread context to remove dead ioc
 * @arg: input argument, used to derive ioc
 *
 * Return 0 if controller is removed from pci subsystem.
 * Return -1 for other case.
 */
static int mpt2sas_remove_dead_ioc_func(void *arg)
{
		struct MPT2SAS_ADAPTER *ioc = (struct MPT2SAS_ADAPTER *)arg;
		struct pci_dev *pdev;

		if ((ioc == NULL))
			return -1;

		pdev = ioc->pdev;
		if ((pdev == NULL))
			return -1;
		pci_stop_and_remove_bus_device(pdev);
		return 0;
}


/**
 * _base_fault_reset_work - workq handling ioc fault conditions
 * @work: input argument, used to derive ioc
 * Context: sleep.
 *
 * Return nothing.
 */
static void
_base_fault_reset_work(struct work_struct *work)
{
	struct MPT2SAS_ADAPTER *ioc =
	    container_of(work, struct MPT2SAS_ADAPTER, fault_reset_work.work);
	unsigned long	 flags;
	u32 doorbell;
	int rc;
	struct task_struct *p;

	spin_lock_irqsave(&ioc->ioc_reset_in_progress_lock, flags);
	if (ioc->shost_recovery || ioc->pci_error_recovery)
		goto rearm_timer;
	spin_unlock_irqrestore(&ioc->ioc_reset_in_progress_lock, flags);

	doorbell = mpt2sas_base_get_iocstate(ioc, 0);
	if ((doorbell & MPI2_IOC_STATE_MASK) == MPI2_IOC_STATE_MASK) {
		printk(MPT2SAS_INFO_FMT "%s : SAS host is non-operational !!!!\n",
			ioc->name, __func__);

		/* It may be possible that EEH recovery can resolve some of
		 * pci bus failure issues rather removing the dead ioc function
		 * by considering controller is in a non-operational state. So
		 * here priority is given to the EEH recovery. If it doesn't
		 * not resolve this issue, mpt2sas driver will consider this
		 * controller to non-operational state and remove the dead ioc
		 * function.
		 */
		if (ioc->non_operational_loop++ < 5) {
			spin_lock_irqsave(&ioc->ioc_reset_in_progress_lock,
							 flags);
			goto rearm_timer;
		}

		/*
		 * Call _scsih_flush_pending_cmds callback so that we flush all
		 * pending commands back to OS. This call is required to aovid
		 * deadlock at block layer. Dead IOC will fail to do diag reset,
		 * and this call is safe since dead ioc will never return any
		 * command back from HW.
		 */
		ioc->schedule_dead_ioc_flush_running_cmds(ioc);
		/*
		 * Set remove_host flag early since kernel thread will
		 * take some time to execute.
		 */
		ioc->remove_host = 1;
		/*Remove the Dead Host */
		p = kthread_run(mpt2sas_remove_dead_ioc_func, ioc,
		    "mpt2sas_dead_ioc_%d", ioc->id);
		if (IS_ERR(p)) {
			printk(MPT2SAS_ERR_FMT
			"%s: Running mpt2sas_dead_ioc thread failed !!!!\n",
			ioc->name, __func__);
		} else {
		    printk(MPT2SAS_ERR_FMT
			"%s: Running mpt2sas_dead_ioc thread success !!!!\n",
			ioc->name, __func__);
		}

		return; /* don't rearm timer */
	}

	ioc->non_operational_loop = 0;

	if ((doorbell & MPI2_IOC_STATE_MASK) == MPI2_IOC_STATE_FAULT) {
		rc = mpt2sas_base_hard_reset_handler(ioc, CAN_SLEEP,
		    FORCE_BIG_HAMMER);
		printk(MPT2SAS_WARN_FMT "%s: hard reset: %s\n", ioc->name,
		    __func__, (rc == 0) ? "success" : "failed");
		doorbell = mpt2sas_base_get_iocstate(ioc, 0);
		if ((doorbell & MPI2_IOC_STATE_MASK) == MPI2_IOC_STATE_FAULT)
			mpt2sas_base_fault_info(ioc, doorbell &
			    MPI2_DOORBELL_DATA_MASK);
	}

	spin_lock_irqsave(&ioc->ioc_reset_in_progress_lock, flags);
 rearm_timer:
	if (ioc->fault_reset_work_q)
		queue_delayed_work(ioc->fault_reset_work_q,
		    &ioc->fault_reset_work,
		    msecs_to_jiffies(FAULT_POLLING_INTERVAL));
	spin_unlock_irqrestore(&ioc->ioc_reset_in_progress_lock, flags);
}

/**
 * mpt2sas_base_start_watchdog - start the fault_reset_work_q
 * @ioc: per adapter object
 * Context: sleep.
 *
 * Return nothing.
 */
void
mpt2sas_base_start_watchdog(struct MPT2SAS_ADAPTER *ioc)
{
	unsigned long	 flags;

	if (ioc->fault_reset_work_q)
		return;

	/* initialize fault polling */
	INIT_DELAYED_WORK(&ioc->fault_reset_work, _base_fault_reset_work);
	snprintf(ioc->fault_reset_work_q_name,
	    sizeof(ioc->fault_reset_work_q_name), "poll_%d_status", ioc->id);
	ioc->fault_reset_work_q =
		create_singlethread_workqueue(ioc->fault_reset_work_q_name);
	if (!ioc->fault_reset_work_q) {
		printk(MPT2SAS_ERR_FMT "%s: failed (line=%d)\n",
		    ioc->name, __func__, __LINE__);
			return;
	}
	spin_lock_irqsave(&ioc->ioc_reset_in_progress_lock, flags);
	if (ioc->fault_reset_work_q)
		queue_delayed_work(ioc->fault_reset_work_q,
		    &ioc->fault_reset_work,
		    msecs_to_jiffies(FAULT_POLLING_INTERVAL));
	spin_unlock_irqrestore(&ioc->ioc_reset_in_progress_lock, flags);
}

/**
 * mpt2sas_base_stop_watchdog - stop the fault_reset_work_q
 * @ioc: per adapter object
 * Context: sleep.
 *
 * Return nothing.
 */
void
mpt2sas_base_stop_watchdog(struct MPT2SAS_ADAPTER *ioc)
{
	unsigned long	 flags;
	struct workqueue_struct *wq;

	spin_lock_irqsave(&ioc->ioc_reset_in_progress_lock, flags);
	wq = ioc->fault_reset_work_q;
	ioc->fault_reset_work_q = NULL;
	spin_unlock_irqrestore(&ioc->ioc_reset_in_progress_lock, flags);
	if (wq) {
		if (!cancel_delayed_work(&ioc->fault_reset_work))
			flush_workqueue(wq);
		destroy_workqueue(wq);
	}
}

/**
 * mpt2sas_base_fault_info - verbose translation of firmware FAULT code
 * @ioc: per adapter object
 * @fault_code: fault code
 *
 * Return nothing.
 */
void
mpt2sas_base_fault_info(struct MPT2SAS_ADAPTER *ioc , u16 fault_code)
{
	printk(MPT2SAS_ERR_FMT "fault_state(0x%04x)!\n",
	    ioc->name, fault_code);
}

/**
 * mpt2sas_halt_firmware - halt's mpt controller firmware
 * @ioc: per adapter object
 *
 * For debugging timeout related issues.  Writing 0xCOFFEE00
 * to the doorbell register will halt controller firmware. With
 * the purpose to stop both driver and firmware, the enduser can
 * obtain a ring buffer from controller UART.
 */
void
mpt2sas_halt_firmware(struct MPT2SAS_ADAPTER *ioc)
{
	u32 doorbell;

	if (!ioc->fwfault_debug)
		return;

	dump_stack();

	doorbell = readl(&ioc->chip->Doorbell);
	if ((doorbell & MPI2_IOC_STATE_MASK) == MPI2_IOC_STATE_FAULT)
		mpt2sas_base_fault_info(ioc , doorbell);
	else {
		writel(0xC0FFEE00, &ioc->chip->Doorbell);
		printk(MPT2SAS_ERR_FMT "Firmware is halted due to command "
		    "timeout\n", ioc->name);
	}

	panic("panic in %s\n", __func__);
}

#ifdef CONFIG_SCSI_MPT2SAS_LOGGING
/**
 * _base_sas_ioc_info - verbose translation of the ioc status
 * @ioc: per adapter object
 * @mpi_reply: reply mf payload returned from firmware
 * @request_hdr: request mf
 *
 * Return nothing.
 */
static void
_base_sas_ioc_info(struct MPT2SAS_ADAPTER *ioc, MPI2DefaultReply_t *mpi_reply,
     MPI2RequestHeader_t *request_hdr)
{
	u16 ioc_status = le16_to_cpu(mpi_reply->IOCStatus) &
	    MPI2_IOCSTATUS_MASK;
	char *desc = NULL;
	u16 frame_sz;
	char *func_str = NULL;

	/* SCSI_IO, RAID_PASS are handled from _scsih_scsi_ioc_info */
	if (request_hdr->Function == MPI2_FUNCTION_SCSI_IO_REQUEST ||
	    request_hdr->Function == MPI2_FUNCTION_RAID_SCSI_IO_PASSTHROUGH ||
	    request_hdr->Function == MPI2_FUNCTION_EVENT_NOTIFICATION)
		return;

	if (ioc_status == MPI2_IOCSTATUS_CONFIG_INVALID_PAGE)
		return;

	switch (ioc_status) {

/****************************************************************************
*  Common IOCStatus values for all replies
****************************************************************************/

	case MPI2_IOCSTATUS_INVALID_FUNCTION:
		desc = "invalid function";
		break;
	case MPI2_IOCSTATUS_BUSY:
		desc = "busy";
		break;
	case MPI2_IOCSTATUS_INVALID_SGL:
		desc = "invalid sgl";
		break;
	case MPI2_IOCSTATUS_INTERNAL_ERROR:
		desc = "internal error";
		break;
	case MPI2_IOCSTATUS_INVALID_VPID:
		desc = "invalid vpid";
		break;
	case MPI2_IOCSTATUS_INSUFFICIENT_RESOURCES:
		desc = "insufficient resources";
		break;
	case MPI2_IOCSTATUS_INVALID_FIELD:
		desc = "invalid field";
		break;
	case MPI2_IOCSTATUS_INVALID_STATE:
		desc = "invalid state";
		break;
	case MPI2_IOCSTATUS_OP_STATE_NOT_SUPPORTED:
		desc = "op state not supported";
		break;

/****************************************************************************
*  Config IOCStatus values
****************************************************************************/

	case MPI2_IOCSTATUS_CONFIG_INVALID_ACTION:
		desc = "config invalid action";
		break;
	case MPI2_IOCSTATUS_CONFIG_INVALID_TYPE:
		desc = "config invalid type";
		break;
	case MPI2_IOCSTATUS_CONFIG_INVALID_PAGE:
		desc = "config invalid page";
		break;
	case MPI2_IOCSTATUS_CONFIG_INVALID_DATA:
		desc = "config invalid data";
		break;
	case MPI2_IOCSTATUS_CONFIG_NO_DEFAULTS:
		desc = "config no defaults";
		break;
	case MPI2_IOCSTATUS_CONFIG_CANT_COMMIT:
		desc = "config cant commit";
		break;

/****************************************************************************
*  SCSI IO Reply
****************************************************************************/

	case MPI2_IOCSTATUS_SCSI_RECOVERED_ERROR:
	case MPI2_IOCSTATUS_SCSI_INVALID_DEVHANDLE:
	case MPI2_IOCSTATUS_SCSI_DEVICE_NOT_THERE:
	case MPI2_IOCSTATUS_SCSI_DATA_OVERRUN:
	case MPI2_IOCSTATUS_SCSI_DATA_UNDERRUN:
	case MPI2_IOCSTATUS_SCSI_IO_DATA_ERROR:
	case MPI2_IOCSTATUS_SCSI_PROTOCOL_ERROR:
	case MPI2_IOCSTATUS_SCSI_TASK_TERMINATED:
	case MPI2_IOCSTATUS_SCSI_RESIDUAL_MISMATCH:
	case MPI2_IOCSTATUS_SCSI_TASK_MGMT_FAILED:
	case MPI2_IOCSTATUS_SCSI_IOC_TERMINATED:
	case MPI2_IOCSTATUS_SCSI_EXT_TERMINATED:
		break;

/****************************************************************************
*  For use by SCSI Initiator and SCSI Target end-to-end data protection
****************************************************************************/

	case MPI2_IOCSTATUS_EEDP_GUARD_ERROR:
		desc = "eedp guard error";
		break;
	case MPI2_IOCSTATUS_EEDP_REF_TAG_ERROR:
		desc = "eedp ref tag error";
		break;
	case MPI2_IOCSTATUS_EEDP_APP_TAG_ERROR:
		desc = "eedp app tag error";
		break;

/****************************************************************************
*  SCSI Target values
****************************************************************************/

	case MPI2_IOCSTATUS_TARGET_INVALID_IO_INDEX:
		desc = "target invalid io index";
		break;
	case MPI2_IOCSTATUS_TARGET_ABORTED:
		desc = "target aborted";
		break;
	case MPI2_IOCSTATUS_TARGET_NO_CONN_RETRYABLE:
		desc = "target no conn retryable";
		break;
	case MPI2_IOCSTATUS_TARGET_NO_CONNECTION:
		desc = "target no connection";
		break;
	case MPI2_IOCSTATUS_TARGET_XFER_COUNT_MISMATCH:
		desc = "target xfer count mismatch";
		break;
	case MPI2_IOCSTATUS_TARGET_DATA_OFFSET_ERROR:
		desc = "target data offset error";
		break;
	case MPI2_IOCSTATUS_TARGET_TOO_MUCH_WRITE_DATA:
		desc = "target too much write data";
		break;
	case MPI2_IOCSTATUS_TARGET_IU_TOO_SHORT:
		desc = "target iu too short";
		break;
	case MPI2_IOCSTATUS_TARGET_ACK_NAK_TIMEOUT:
		desc = "target ack nak timeout";
		break;
	case MPI2_IOCSTATUS_TARGET_NAK_RECEIVED:
		desc = "target nak received";
		break;

/****************************************************************************
*  Serial Attached SCSI values
****************************************************************************/

	case MPI2_IOCSTATUS_SAS_SMP_REQUEST_FAILED:
		desc = "smp request failed";
		break;
	case MPI2_IOCSTATUS_SAS_SMP_DATA_OVERRUN:
		desc = "smp data overrun";
		break;

/****************************************************************************
*  Diagnostic Buffer Post / Diagnostic Release values
****************************************************************************/

	case MPI2_IOCSTATUS_DIAGNOSTIC_RELEASED:
		desc = "diagnostic released";
		break;
	default:
		break;
	}

	if (!desc)
		return;

	switch (request_hdr->Function) {
	case MPI2_FUNCTION_CONFIG:
		frame_sz = sizeof(Mpi2ConfigRequest_t) + ioc->sge_size;
		func_str = "config_page";
		break;
	case MPI2_FUNCTION_SCSI_TASK_MGMT:
		frame_sz = sizeof(Mpi2SCSITaskManagementRequest_t);
		func_str = "task_mgmt";
		break;
	case MPI2_FUNCTION_SAS_IO_UNIT_CONTROL:
		frame_sz = sizeof(Mpi2SasIoUnitControlRequest_t);
		func_str = "sas_iounit_ctl";
		break;
	case MPI2_FUNCTION_SCSI_ENCLOSURE_PROCESSOR:
		frame_sz = sizeof(Mpi2SepRequest_t);
		func_str = "enclosure";
		break;
	case MPI2_FUNCTION_IOC_INIT:
		frame_sz = sizeof(Mpi2IOCInitRequest_t);
		func_str = "ioc_init";
		break;
	case MPI2_FUNCTION_PORT_ENABLE:
		frame_sz = sizeof(Mpi2PortEnableRequest_t);
		func_str = "port_enable";
		break;
	case MPI2_FUNCTION_SMP_PASSTHROUGH:
		frame_sz = sizeof(Mpi2SmpPassthroughRequest_t) + ioc->sge_size;
		func_str = "smp_passthru";
		break;
	default:
		frame_sz = 32;
		func_str = "unknown";
		break;
	}

	printk(MPT2SAS_WARN_FMT "ioc_status: %s(0x%04x), request(0x%p),"
	    " (%s)\n", ioc->name, desc, ioc_status, request_hdr, func_str);

	_debug_dump_mf(request_hdr, frame_sz/4);
}

/**
 * _base_display_event_data - verbose translation of firmware asyn events
 * @ioc: per adapter object
 * @mpi_reply: reply mf payload returned from firmware
 *
 * Return nothing.
 */
static void
_base_display_event_data(struct MPT2SAS_ADAPTER *ioc,
    Mpi2EventNotificationReply_t *mpi_reply)
{
	char *desc = NULL;
	u16 event;

	if (!(ioc->logging_level & MPT_DEBUG_EVENTS))
		return;

	event = le16_to_cpu(mpi_reply->Event);

	switch (event) {
	case MPI2_EVENT_LOG_DATA:
		desc = "Log Data";
		break;
	case MPI2_EVENT_STATE_CHANGE:
		desc = "Status Change";
		break;
	case MPI2_EVENT_HARD_RESET_RECEIVED:
		desc = "Hard Reset Received";
		break;
	case MPI2_EVENT_EVENT_CHANGE:
		desc = "Event Change";
		break;
	case MPI2_EVENT_SAS_DEVICE_STATUS_CHANGE:
		desc = "Device Status Change";
		break;
	case MPI2_EVENT_IR_OPERATION_STATUS:
		if (!ioc->hide_ir_msg)
			desc = "IR Operation Status";
		break;
	case MPI2_EVENT_SAS_DISCOVERY:
	{
		Mpi2EventDataSasDiscovery_t *event_data =
		    (Mpi2EventDataSasDiscovery_t *)mpi_reply->EventData;
		printk(MPT2SAS_INFO_FMT "Discovery: (%s)", ioc->name,
		    (event_data->ReasonCode == MPI2_EVENT_SAS_DISC_RC_STARTED) ?
		    "start" : "stop");
		if (event_data->DiscoveryStatus)
			printk("discovery_status(0x%08x)",
			    le32_to_cpu(event_data->DiscoveryStatus));
		printk("\n");
		return;
	}
	case MPI2_EVENT_SAS_BROADCAST_PRIMITIVE:
		desc = "SAS Broadcast Primitive";
		break;
	case MPI2_EVENT_SAS_INIT_DEVICE_STATUS_CHANGE:
		desc = "SAS Init Device Status Change";
		break;
	case MPI2_EVENT_SAS_INIT_TABLE_OVERFLOW:
		desc = "SAS Init Table Overflow";
		break;
	case MPI2_EVENT_SAS_TOPOLOGY_CHANGE_LIST:
		desc = "SAS Topology Change List";
		break;
	case MPI2_EVENT_SAS_ENCL_DEVICE_STATUS_CHANGE:
		desc = "SAS Enclosure Device Status Change";
		break;
	case MPI2_EVENT_IR_VOLUME:
		if (!ioc->hide_ir_msg)
			desc = "IR Volume";
		break;
	case MPI2_EVENT_IR_PHYSICAL_DISK:
		if (!ioc->hide_ir_msg)
			desc = "IR Physical Disk";
		break;
	case MPI2_EVENT_IR_CONFIGURATION_CHANGE_LIST:
		if (!ioc->hide_ir_msg)
			desc = "IR Configuration Change List";
		break;
	case MPI2_EVENT_LOG_ENTRY_ADDED:
		if (!ioc->hide_ir_msg)
			desc = "Log Entry Added";
		break;
	}

	if (!desc)
		return;

	printk(MPT2SAS_INFO_FMT "%s\n", ioc->name, desc);
}
#endif

/**
 * _base_sas_log_info - verbose translation of firmware log info
 * @ioc: per adapter object
 * @log_info: log info
 *
 * Return nothing.
 */
static void
_base_sas_log_info(struct MPT2SAS_ADAPTER *ioc , u32 log_info)
{
	union loginfo_type {
		u32	loginfo;
		struct {
			u32	subcode:16;
			u32	code:8;
			u32	originator:4;
			u32	bus_type:4;
		} dw;
	};
	union loginfo_type sas_loginfo;
	char *originator_str = NULL;

	sas_loginfo.loginfo = log_info;
	if (sas_loginfo.dw.bus_type != 3 /*SAS*/)
		return;

	/* each nexus loss loginfo */
	if (log_info == 0x31170000)
		return;

	/* eat the loginfos associated with task aborts */
	if (ioc->ignore_loginfos && (log_info == 0x30050000 || log_info ==
	    0x31140000 || log_info == 0x31130000))
		return;

	switch (sas_loginfo.dw.originator) {
	case 0:
		originator_str = "IOP";
		break;
	case 1:
		originator_str = "PL";
		break;
	case 2:
		if (!ioc->hide_ir_msg)
			originator_str = "IR";
		else
			originator_str = "WarpDrive";
		break;
	}

	printk(MPT2SAS_WARN_FMT "log_info(0x%08x): originator(%s), "
	    "code(0x%02x), sub_code(0x%04x)\n", ioc->name, log_info,
	     originator_str, sas_loginfo.dw.code,
	     sas_loginfo.dw.subcode);
}

/**
 * _base_display_reply_info -
 * @ioc: per adapter object
 * @smid: system request message index
 * @msix_index: MSIX table index supplied by the OS
 * @reply: reply message frame(lower 32bit addr)
 *
 * Return nothing.
 */
static void
_base_display_reply_info(struct MPT2SAS_ADAPTER *ioc, u16 smid, u8 msix_index,
    u32 reply)
{
	MPI2DefaultReply_t *mpi_reply;
	u16 ioc_status;

	mpi_reply = mpt2sas_base_get_reply_virt_addr(ioc, reply);
	if (unlikely(!mpi_reply)) {
		printk(MPT2SAS_ERR_FMT "mpi_reply not valid at %s:%d/%s()!\n",
			ioc->name, __FILE__, __LINE__, __func__);
		return;
	}
	ioc_status = le16_to_cpu(mpi_reply->IOCStatus);
#ifdef CONFIG_SCSI_MPT2SAS_LOGGING
	if ((ioc_status & MPI2_IOCSTATUS_MASK) &&
	    (ioc->logging_level & MPT_DEBUG_REPLY)) {
		_base_sas_ioc_info(ioc , mpi_reply,
		   mpt2sas_base_get_msg_frame(ioc, smid));
	}
#endif
	if (ioc_status & MPI2_IOCSTATUS_FLAG_LOG_INFO_AVAILABLE)
		_base_sas_log_info(ioc, le32_to_cpu(mpi_reply->IOCLogInfo));
}

/**
 * mpt2sas_base_done - base internal command completion routine
 * @ioc: per adapter object
 * @smid: system request message index
 * @msix_index: MSIX table index supplied by the OS
 * @reply: reply message frame(lower 32bit addr)
 *
 * Return 1 meaning mf should be freed from _base_interrupt
 *        0 means the mf is freed from this function.
 */
u8
mpt2sas_base_done(struct MPT2SAS_ADAPTER *ioc, u16 smid, u8 msix_index,
    u32 reply)
{
	MPI2DefaultReply_t *mpi_reply;

	mpi_reply = mpt2sas_base_get_reply_virt_addr(ioc, reply);
	if (mpi_reply && mpi_reply->Function == MPI2_FUNCTION_EVENT_ACK)
		return 1;

	if (ioc->base_cmds.status == MPT2_CMD_NOT_USED)
		return 1;

	ioc->base_cmds.status |= MPT2_CMD_COMPLETE;
	if (mpi_reply) {
		ioc->base_cmds.status |= MPT2_CMD_REPLY_VALID;
		memcpy(ioc->base_cmds.reply, mpi_reply, mpi_reply->MsgLength*4);
	}
	ioc->base_cmds.status &= ~MPT2_CMD_PENDING;

	complete(&ioc->base_cmds.done);
	return 1;
}

/**
 * _base_async_event - main callback handler for firmware asyn events
 * @ioc: per adapter object
 * @msix_index: MSIX table index supplied by the OS
 * @reply: reply message frame(lower 32bit addr)
 *
 * Return 1 meaning mf should be freed from _base_interrupt
 *        0 means the mf is freed from this function.
 */
static u8
_base_async_event(struct MPT2SAS_ADAPTER *ioc, u8 msix_index, u32 reply)
{
	Mpi2EventNotificationReply_t *mpi_reply;
	Mpi2EventAckRequest_t *ack_request;
	u16 smid;

	mpi_reply = mpt2sas_base_get_reply_virt_addr(ioc, reply);
	if (!mpi_reply)
		return 1;
	if (mpi_reply->Function != MPI2_FUNCTION_EVENT_NOTIFICATION)
		return 1;
#ifdef CONFIG_SCSI_MPT2SAS_LOGGING
	_base_display_event_data(ioc, mpi_reply);
#endif
	if (!(mpi_reply->AckRequired & MPI2_EVENT_NOTIFICATION_ACK_REQUIRED))
		goto out;
	smid = mpt2sas_base_get_smid(ioc, ioc->base_cb_idx);
	if (!smid) {
		printk(MPT2SAS_ERR_FMT "%s: failed obtaining a smid\n",
		    ioc->name, __func__);
		goto out;
	}

	ack_request = mpt2sas_base_get_msg_frame(ioc, smid);
	memset(ack_request, 0, sizeof(Mpi2EventAckRequest_t));
	ack_request->Function = MPI2_FUNCTION_EVENT_ACK;
	ack_request->Event = mpi_reply->Event;
	ack_request->EventContext = mpi_reply->EventContext;
	ack_request->VF_ID = 0;  /* TODO */
	ack_request->VP_ID = 0;
	mpt2sas_base_put_smid_default(ioc, smid);

 out:

	/* scsih callback handler */
	mpt2sas_scsih_event_callback(ioc, msix_index, reply);

	/* ctl callback handler */
	mpt2sas_ctl_event_callback(ioc, msix_index, reply);

	return 1;
}

/**
 * _base_get_cb_idx - obtain the callback index
 * @ioc: per adapter object
 * @smid: system request message index
 *
 * Return callback index.
 */
static u8
_base_get_cb_idx(struct MPT2SAS_ADAPTER *ioc, u16 smid)
{
	int i;
	u8 cb_idx;

	if (smid < ioc->hi_priority_smid) {
		i = smid - 1;
		cb_idx = ioc->scsi_lookup[i].cb_idx;
	} else if (smid < ioc->internal_smid) {
		i = smid - ioc->hi_priority_smid;
		cb_idx = ioc->hpr_lookup[i].cb_idx;
	} else if (smid <= ioc->hba_queue_depth) {
		i = smid - ioc->internal_smid;
		cb_idx = ioc->internal_lookup[i].cb_idx;
	} else
		cb_idx = 0xFF;
	return cb_idx;
}

/**
 * _base_mask_interrupts - disable interrupts
 * @ioc: per adapter object
 *
 * Disabling ResetIRQ, Reply and Doorbell Interrupts
 *
 * Return nothing.
 */
static void
_base_mask_interrupts(struct MPT2SAS_ADAPTER *ioc)
{
	u32 him_register;

	ioc->mask_interrupts = 1;
	him_register = readl(&ioc->chip->HostInterruptMask);
	him_register |= MPI2_HIM_DIM + MPI2_HIM_RIM + MPI2_HIM_RESET_IRQ_MASK;
	writel(him_register, &ioc->chip->HostInterruptMask);
	readl(&ioc->chip->HostInterruptMask);
}

/**
 * _base_unmask_interrupts - enable interrupts
 * @ioc: per adapter object
 *
 * Enabling only Reply Interrupts
 *
 * Return nothing.
 */
static void
_base_unmask_interrupts(struct MPT2SAS_ADAPTER *ioc)
{
	u32 him_register;

	him_register = readl(&ioc->chip->HostInterruptMask);
	him_register &= ~MPI2_HIM_RIM;
	writel(him_register, &ioc->chip->HostInterruptMask);
	ioc->mask_interrupts = 0;
}

union reply_descriptor {
	u64 word;
	struct {
		u32 low;
		u32 high;
	} u;
};

/**
 * _base_interrupt - MPT adapter (IOC) specific interrupt handler.
 * @irq: irq number (not used)
 * @bus_id: bus identifier cookie == pointer to MPT_ADAPTER structure
 * @r: pt_regs pointer (not used)
 *
 * Return IRQ_HANDLE if processed, else IRQ_NONE.
 */
static irqreturn_t
_base_interrupt(int irq, void *bus_id)
{
	struct adapter_reply_queue *reply_q = bus_id;
	union reply_descriptor rd;
	u32 completed_cmds;
	u8 request_desript_type;
	u16 smid;
	u8 cb_idx;
	u32 reply;
	u8 msix_index = reply_q->msix_index;
	struct MPT2SAS_ADAPTER *ioc = reply_q->ioc;
	Mpi2ReplyDescriptorsUnion_t *rpf;
	u8 rc;

	if (ioc->mask_interrupts)
		return IRQ_NONE;

	if (!atomic_add_unless(&reply_q->busy, 1, 1))
		return IRQ_NONE;

	rpf = &reply_q->reply_post_free[reply_q->reply_post_host_index];
	request_desript_type = rpf->Default.ReplyFlags
	     & MPI2_RPY_DESCRIPT_FLAGS_TYPE_MASK;
	if (request_desript_type == MPI2_RPY_DESCRIPT_FLAGS_UNUSED) {
		atomic_dec(&reply_q->busy);
		return IRQ_NONE;
	}

	completed_cmds = 0;
	cb_idx = 0xFF;
	do {
		rd.word = le64_to_cpu(rpf->Words);
		if (rd.u.low == UINT_MAX || rd.u.high == UINT_MAX)
			goto out;
		reply = 0;
		smid = le16_to_cpu(rpf->Default.DescriptorTypeDependent1);
		if (request_desript_type ==
		    MPI2_RPY_DESCRIPT_FLAGS_ADDRESS_REPLY) {
			reply = le32_to_cpu
				(rpf->AddressReply.ReplyFrameAddress);
			if (reply > ioc->reply_dma_max_address ||
			    reply < ioc->reply_dma_min_address)
				reply = 0;
		} else if (request_desript_type ==
		    MPI2_RPY_DESCRIPT_FLAGS_TARGET_COMMAND_BUFFER)
			goto next;
		else if (request_desript_type ==
		    MPI2_RPY_DESCRIPT_FLAGS_TARGETASSIST_SUCCESS)
			goto next;
		if (smid) {
			cb_idx = _base_get_cb_idx(ioc, smid);
		if ((likely(cb_idx < MPT_MAX_CALLBACKS))
			    && (likely(mpt_callbacks[cb_idx] != NULL))) {
				rc = mpt_callbacks[cb_idx](ioc, smid,
				    msix_index, reply);
			if (reply)
				_base_display_reply_info(ioc, smid,
				    msix_index, reply);
			if (rc)
				mpt2sas_base_free_smid(ioc, smid);
			}
		}
		if (!smid)
			_base_async_event(ioc, msix_index, reply);

		/* reply free queue handling */
		if (reply) {
			ioc->reply_free_host_index =
			    (ioc->reply_free_host_index ==
			    (ioc->reply_free_queue_depth - 1)) ?
			    0 : ioc->reply_free_host_index + 1;
			ioc->reply_free[ioc->reply_free_host_index] =
			    cpu_to_le32(reply);
			wmb();
			writel(ioc->reply_free_host_index,
			    &ioc->chip->ReplyFreeHostIndex);
		}

 next:

		rpf->Words = cpu_to_le64(ULLONG_MAX);
		reply_q->reply_post_host_index =
		    (reply_q->reply_post_host_index ==
		    (ioc->reply_post_queue_depth - 1)) ? 0 :
		    reply_q->reply_post_host_index + 1;
		request_desript_type =
		    reply_q->reply_post_free[reply_q->reply_post_host_index].
		    Default.ReplyFlags & MPI2_RPY_DESCRIPT_FLAGS_TYPE_MASK;
		completed_cmds++;
		if (request_desript_type == MPI2_RPY_DESCRIPT_FLAGS_UNUSED)
			goto out;
		if (!reply_q->reply_post_host_index)
			rpf = reply_q->reply_post_free;
		else
			rpf++;
	} while (1);

 out:

	if (!completed_cmds) {
		atomic_dec(&reply_q->busy);
		return IRQ_NONE;
	}
	wmb();
	if (ioc->is_warpdrive) {
		writel(reply_q->reply_post_host_index,
		ioc->reply_post_host_index[msix_index]);
		atomic_dec(&reply_q->busy);
		return IRQ_HANDLED;
	}
	writel(reply_q->reply_post_host_index | (msix_index <<
	    MPI2_RPHI_MSIX_INDEX_SHIFT), &ioc->chip->ReplyPostHostIndex);
	atomic_dec(&reply_q->busy);
	return IRQ_HANDLED;
}

/**
 * _base_is_controller_msix_enabled - is controller support muli-reply queues
 * @ioc: per adapter object
 *
 */
static inline int
_base_is_controller_msix_enabled(struct MPT2SAS_ADAPTER *ioc)
{
	return (ioc->facts.IOCCapabilities &
	    MPI2_IOCFACTS_CAPABILITY_MSI_X_INDEX) && ioc->msix_enable;
}

/**
 * mpt2sas_base_flush_reply_queues - flushing the MSIX reply queues
 * @ioc: per adapter object
 * Context: ISR conext
 *
 * Called when a Task Management request has completed. We want
 * to flush the other reply queues so all the outstanding IO has been
 * completed back to OS before we process the TM completetion.
 *
 * Return nothing.
 */
void
mpt2sas_base_flush_reply_queues(struct MPT2SAS_ADAPTER *ioc)
{
	struct adapter_reply_queue *reply_q;

	/* If MSIX capability is turned off
	 * then multi-queues are not enabled
	 */
	if (!_base_is_controller_msix_enabled(ioc))
		return;

	list_for_each_entry(reply_q, &ioc->reply_queue_list, list) {
		if (ioc->shost_recovery)
			return;
		/* TMs are on msix_index == 0 */
		if (reply_q->msix_index == 0)
			continue;
		_base_interrupt(reply_q->vector, (void *)reply_q);
	}
}

/**
 * mpt2sas_base_release_callback_handler - clear interrupt callback handler
 * @cb_idx: callback index
 *
 * Return nothing.
 */
void
mpt2sas_base_release_callback_handler(u8 cb_idx)
{
	mpt_callbacks[cb_idx] = NULL;
}

/**
 * mpt2sas_base_register_callback_handler - obtain index for the interrupt callback handler
 * @cb_func: callback function
 *
 * Returns cb_func.
 */
u8
mpt2sas_base_register_callback_handler(MPT_CALLBACK cb_func)
{
	u8 cb_idx;

	for (cb_idx = MPT_MAX_CALLBACKS-1; cb_idx; cb_idx--)
		if (mpt_callbacks[cb_idx] == NULL)
			break;

	mpt_callbacks[cb_idx] = cb_func;
	return cb_idx;
}

/**
 * mpt2sas_base_initialize_callback_handler - initialize the interrupt callback handler
 *
 * Return nothing.
 */
void
mpt2sas_base_initialize_callback_handler(void)
{
	u8 cb_idx;

	for (cb_idx = 0; cb_idx < MPT_MAX_CALLBACKS; cb_idx++)
		mpt2sas_base_release_callback_handler(cb_idx);
}

/**
 * mpt2sas_base_build_zero_len_sge - build zero length sg entry
 * @ioc: per adapter object
 * @paddr: virtual address for SGE
 *
 * Create a zero length scatter gather entry to insure the IOCs hardware has
 * something to use if the target device goes brain dead and tries
 * to send data even when none is asked for.
 *
 * Return nothing.
 */
void
mpt2sas_base_build_zero_len_sge(struct MPT2SAS_ADAPTER *ioc, void *paddr)
{
	u32 flags_length = (u32)((MPI2_SGE_FLAGS_LAST_ELEMENT |
	    MPI2_SGE_FLAGS_END_OF_BUFFER | MPI2_SGE_FLAGS_END_OF_LIST |
	    MPI2_SGE_FLAGS_SIMPLE_ELEMENT) <<
	    MPI2_SGE_FLAGS_SHIFT);
	ioc->base_add_sg_single(paddr, flags_length, -1);
}

/**
 * _base_add_sg_single_32 - Place a simple 32 bit SGE at address pAddr.
 * @paddr: virtual address for SGE
 * @flags_length: SGE flags and data transfer length
 * @dma_addr: Physical address
 *
 * Return nothing.
 */
static void
_base_add_sg_single_32(void *paddr, u32 flags_length, dma_addr_t dma_addr)
{
	Mpi2SGESimple32_t *sgel = paddr;

	flags_length |= (MPI2_SGE_FLAGS_32_BIT_ADDRESSING |
	    MPI2_SGE_FLAGS_SYSTEM_ADDRESS) << MPI2_SGE_FLAGS_SHIFT;
	sgel->FlagsLength = cpu_to_le32(flags_length);
	sgel->Address = cpu_to_le32(dma_addr);
}


/**
 * _base_add_sg_single_64 - Place a simple 64 bit SGE at address pAddr.
 * @paddr: virtual address for SGE
 * @flags_length: SGE flags and data transfer length
 * @dma_addr: Physical address
 *
 * Return nothing.
 */
static void
_base_add_sg_single_64(void *paddr, u32 flags_length, dma_addr_t dma_addr)
{
	Mpi2SGESimple64_t *sgel = paddr;

	flags_length |= (MPI2_SGE_FLAGS_64_BIT_ADDRESSING |
	    MPI2_SGE_FLAGS_SYSTEM_ADDRESS) << MPI2_SGE_FLAGS_SHIFT;
	sgel->FlagsLength = cpu_to_le32(flags_length);
	sgel->Address = cpu_to_le64(dma_addr);
}

#define convert_to_kb(x) ((x) << (PAGE_SHIFT - 10))

/**
 * _base_config_dma_addressing - set dma addressing
 * @ioc: per adapter object
 * @pdev: PCI device struct
 *
 * Returns 0 for success, non-zero for failure.
 */
static int
_base_config_dma_addressing(struct MPT2SAS_ADAPTER *ioc, struct pci_dev *pdev)
{
	struct sysinfo s;
	char *desc = NULL;

	if (sizeof(dma_addr_t) > 4) {
		const uint64_t required_mask =
		    dma_get_required_mask(&pdev->dev);
		if ((required_mask > DMA_BIT_MASK(32)) && !pci_set_dma_mask(pdev,
		    DMA_BIT_MASK(64)) && !pci_set_consistent_dma_mask(pdev,
		    DMA_BIT_MASK(64))) {
			ioc->base_add_sg_single = &_base_add_sg_single_64;
			ioc->sge_size = sizeof(Mpi2SGESimple64_t);
			desc = "64";
			goto out;
		}
	}

	if (!pci_set_dma_mask(pdev, DMA_BIT_MASK(32))
	    && !pci_set_consistent_dma_mask(pdev, DMA_BIT_MASK(32))) {
		ioc->base_add_sg_single = &_base_add_sg_single_32;
		ioc->sge_size = sizeof(Mpi2SGESimple32_t);
		desc = "32";
	} else
		return -ENODEV;

 out:
	si_meminfo(&s);
	printk(MPT2SAS_INFO_FMT "%s BIT PCI BUS DMA ADDRESSING SUPPORTED, "
	    "total mem (%ld kB)\n", ioc->name, desc, convert_to_kb(s.totalram));

	return 0;
}

/**
 * _base_check_enable_msix - checks MSIX capabable.
 * @ioc: per adapter object
 *
 * Check to see if card is capable of MSIX, and set number
 * of available msix vectors
 */
static int
_base_check_enable_msix(struct MPT2SAS_ADAPTER *ioc)
{
	int base;
	u16 message_control;


	/* Check whether controller SAS2008 B0 controller,
	   if it is SAS2008 B0 controller use IO-APIC instead of MSIX */
	if (ioc->pdev->device == MPI2_MFGPAGE_DEVID_SAS2008 &&
	    ioc->pdev->revision == 0x01) {
		return -EINVAL;
	}

	base = pci_find_capability(ioc->pdev, PCI_CAP_ID_MSIX);
	if (!base) {
		dfailprintk(ioc, printk(MPT2SAS_INFO_FMT "msix not "
		    "supported\n", ioc->name));
		return -EINVAL;
	}

	/* get msix vector count */
	/* NUMA_IO not supported for older controllers */
	if (ioc->pdev->device == MPI2_MFGPAGE_DEVID_SAS2004 ||
	    ioc->pdev->device == MPI2_MFGPAGE_DEVID_SAS2008 ||
	    ioc->pdev->device == MPI2_MFGPAGE_DEVID_SAS2108_1 ||
	    ioc->pdev->device == MPI2_MFGPAGE_DEVID_SAS2108_2 ||
	    ioc->pdev->device == MPI2_MFGPAGE_DEVID_SAS2108_3 ||
	    ioc->pdev->device == MPI2_MFGPAGE_DEVID_SAS2116_1 ||
	    ioc->pdev->device == MPI2_MFGPAGE_DEVID_SAS2116_2)
		ioc->msix_vector_count = 1;
	else {
		pci_read_config_word(ioc->pdev, base + 2, &message_control);
		ioc->msix_vector_count = (message_control & 0x3FF) + 1;
	}
	dinitprintk(ioc, printk(MPT2SAS_INFO_FMT "msix is supported, "
	    "vector_count(%d)\n", ioc->name, ioc->msix_vector_count));

	return 0;
}

/**
 * _base_free_irq - free irq
 * @ioc: per adapter object
 *
 * Freeing respective reply_queue from the list.
 */
static void
_base_free_irq(struct MPT2SAS_ADAPTER *ioc)
{
	struct adapter_reply_queue *reply_q, *next;

	if (list_empty(&ioc->reply_queue_list))
		return;

	list_for_each_entry_safe(reply_q, next, &ioc->reply_queue_list, list) {
		list_del(&reply_q->list);
		synchronize_irq(reply_q->vector);
		free_irq(reply_q->vector, reply_q);
		kfree(reply_q);
	}
}

/**
 * _base_request_irq - request irq
 * @ioc: per adapter object
 * @index: msix index into vector table
 * @vector: irq vector
 *
 * Inserting respective reply_queue into the list.
 */
static int
_base_request_irq(struct MPT2SAS_ADAPTER *ioc, u8 index, u32 vector)
{
	struct adapter_reply_queue *reply_q;
	int r;

	reply_q =  kzalloc(sizeof(struct adapter_reply_queue), GFP_KERNEL);
	if (!reply_q) {
		printk(MPT2SAS_ERR_FMT "unable to allocate memory %d!\n",
		    ioc->name, (int)sizeof(struct adapter_reply_queue));
		return -ENOMEM;
	}
	reply_q->ioc = ioc;
	reply_q->msix_index = index;
	reply_q->vector = vector;
	atomic_set(&reply_q->busy, 0);
	if (ioc->msix_enable)
		snprintf(reply_q->name, MPT_NAME_LENGTH, "%s%d-msix%d",
		    MPT2SAS_DRIVER_NAME, ioc->id, index);
	else
		snprintf(reply_q->name, MPT_NAME_LENGTH, "%s%d",
		    MPT2SAS_DRIVER_NAME, ioc->id);
	r = request_irq(vector, _base_interrupt, IRQF_SHARED, reply_q->name,
	    reply_q);
	if (r) {
		printk(MPT2SAS_ERR_FMT "unable to allocate interrupt %d!\n",
		    reply_q->name, vector);
		kfree(reply_q);
		return -EBUSY;
	}

	INIT_LIST_HEAD(&reply_q->list);
	list_add_tail(&reply_q->list, &ioc->reply_queue_list);
	return 0;
}

/**
 * _base_assign_reply_queues - assigning msix index for each cpu
 * @ioc: per adapter object
 *
 * The enduser would need to set the affinity via /proc/irq/#/smp_affinity
 *
 * It would nice if we could call irq_set_affinity, however it is not
 * an exported symbol
 */
static void
_base_assign_reply_queues(struct MPT2SAS_ADAPTER *ioc)
{
	struct adapter_reply_queue *reply_q;
	int cpu_id;
	int cpu_grouping, loop, grouping, grouping_mod;

	if (!_base_is_controller_msix_enabled(ioc))
		return;

	memset(ioc->cpu_msix_table, 0, ioc->cpu_msix_table_sz);
	/* when there are more cpus than available msix vectors,
	 * then group cpus togeather on same irq
	 */
	if (ioc->cpu_count > ioc->msix_vector_count) {
		grouping = ioc->cpu_count / ioc->msix_vector_count;
		grouping_mod = ioc->cpu_count % ioc->msix_vector_count;
		if (grouping < 2 || (grouping == 2 && !grouping_mod))
			cpu_grouping = 2;
		else if (grouping < 4 || (grouping == 4 && !grouping_mod))
			cpu_grouping = 4;
		else if (grouping < 8 || (grouping == 8 && !grouping_mod))
			cpu_grouping = 8;
		else
			cpu_grouping = 16;
	} else
		cpu_grouping = 0;

	loop = 0;
	reply_q = list_entry(ioc->reply_queue_list.next,
	     struct adapter_reply_queue, list);
	for_each_online_cpu(cpu_id) {
		if (!cpu_grouping) {
			ioc->cpu_msix_table[cpu_id] = reply_q->msix_index;
			reply_q = list_entry(reply_q->list.next,
			    struct adapter_reply_queue, list);
		} else {
			if (loop < cpu_grouping) {
				ioc->cpu_msix_table[cpu_id] =
					reply_q->msix_index;
				loop++;
			} else {
				reply_q = list_entry(reply_q->list.next,
				    struct adapter_reply_queue, list);
				ioc->cpu_msix_table[cpu_id] =
					reply_q->msix_index;
				loop = 1;
			}
		}
	}
}

/**
 * _base_disable_msix - disables msix
 * @ioc: per adapter object
 *
 */
static void
_base_disable_msix(struct MPT2SAS_ADAPTER *ioc)
{
	if (ioc->msix_enable) {
		pci_disable_msix(ioc->pdev);
		ioc->msix_enable = 0;
	}
}

/**
 * _base_enable_msix - enables msix, failback to io_apic
 * @ioc: per adapter object
 *
 */
static int
_base_enable_msix(struct MPT2SAS_ADAPTER *ioc)
{
	struct msix_entry *entries, *a;
	int r;
	int i;
	u8 try_msix = 0;

	INIT_LIST_HEAD(&ioc->reply_queue_list);

	if (msix_disable == -1 || msix_disable == 0)
		try_msix = 1;

	if (!try_msix)
		goto try_ioapic;

	if (_base_check_enable_msix(ioc) != 0)
		goto try_ioapic;

	ioc->reply_queue_count = min_t(int, ioc->cpu_count,
	    ioc->msix_vector_count);

	entries = kcalloc(ioc->reply_queue_count, sizeof(struct msix_entry),
	    GFP_KERNEL);
	if (!entries) {
		dfailprintk(ioc, printk(MPT2SAS_INFO_FMT "kcalloc "
		    "failed @ at %s:%d/%s() !!!\n", ioc->name, __FILE__,
		    __LINE__, __func__));
		goto try_ioapic;
	}

	for (i = 0, a = entries; i < ioc->reply_queue_count; i++, a++)
		a->entry = i;

	r = pci_enable_msix(ioc->pdev, entries, ioc->reply_queue_count);
	if (r) {
		dfailprintk(ioc, printk(MPT2SAS_INFO_FMT "pci_enable_msix "
		    "failed (r=%d) !!!\n", ioc->name, r));
		kfree(entries);
		goto try_ioapic;
	}

	ioc->msix_enable = 1;
	for (i = 0, a = entries; i < ioc->reply_queue_count; i++, a++) {
		r = _base_request_irq(ioc, i, a->vector);
		if (r) {
			_base_free_irq(ioc);
			_base_disable_msix(ioc);
			kfree(entries);
			goto try_ioapic;
		}
	}

	kfree(entries);
	return 0;

/* failback to io_apic interrupt routing */
 try_ioapic:

	r = _base_request_irq(ioc, 0, ioc->pdev->irq);

	return r;
}

/**
 * mpt2sas_base_map_resources - map in controller resources (io/irq/memap)
 * @ioc: per adapter object
 *
 * Returns 0 for success, non-zero for failure.
 */
int
mpt2sas_base_map_resources(struct MPT2SAS_ADAPTER *ioc)
{
	struct pci_dev *pdev = ioc->pdev;
	u32 memap_sz;
	u32 pio_sz;
	int i, r = 0;
	u64 pio_chip = 0;
	u64 chip_phys = 0;
	struct adapter_reply_queue *reply_q;

	dinitprintk(ioc, printk(MPT2SAS_INFO_FMT "%s\n",
	    ioc->name, __func__));

	ioc->bars = pci_select_bars(pdev, IORESOURCE_MEM);
	if (pci_enable_device_mem(pdev)) {
		printk(MPT2SAS_WARN_FMT "pci_enable_device_mem: "
		    "failed\n", ioc->name);
		return -ENODEV;
	}


	if (pci_request_selected_regions(pdev, ioc->bars,
	    MPT2SAS_DRIVER_NAME)) {
		printk(MPT2SAS_WARN_FMT "pci_request_selected_regions: "
		    "failed\n", ioc->name);
		r = -ENODEV;
		goto out_fail;
	}

	/* AER (Advanced Error Reporting) hooks */
	pci_enable_pcie_error_reporting(pdev);

	pci_set_master(pdev);

	if (_base_config_dma_addressing(ioc, pdev) != 0) {
		printk(MPT2SAS_WARN_FMT "no suitable DMA mask for %s\n",
		    ioc->name, pci_name(pdev));
		r = -ENODEV;
		goto out_fail;
	}

	for (i = 0, memap_sz = 0, pio_sz = 0 ; i < DEVICE_COUNT_RESOURCE; i++) {
		if (pci_resource_flags(pdev, i) & IORESOURCE_IO) {
			if (pio_sz)
				continue;
			pio_chip = (u64)pci_resource_start(pdev, i);
			pio_sz = pci_resource_len(pdev, i);
		} else {
			if (memap_sz)
				continue;
			/* verify memory resource is valid before using */
			if (pci_resource_flags(pdev, i) & IORESOURCE_MEM) {
				ioc->chip_phys = pci_resource_start(pdev, i);
				chip_phys = (u64)ioc->chip_phys;
				memap_sz = pci_resource_len(pdev, i);
				ioc->chip = ioremap(ioc->chip_phys, memap_sz);
				if (ioc->chip == NULL) {
					printk(MPT2SAS_ERR_FMT "unable to map "
					    "adapter memory!\n", ioc->name);
					r = -EINVAL;
					goto out_fail;
				}
			}
		}
	}

	_base_mask_interrupts(ioc);
	r = _base_enable_msix(ioc);
	if (r)
		goto out_fail;

	list_for_each_entry(reply_q, &ioc->reply_queue_list, list)
		printk(MPT2SAS_INFO_FMT "%s: IRQ %d\n",
		    reply_q->name,  ((ioc->msix_enable) ? "PCI-MSI-X enabled" :
		    "IO-APIC enabled"), reply_q->vector);

	printk(MPT2SAS_INFO_FMT "iomem(0x%016llx), mapped(0x%p), size(%d)\n",
	    ioc->name, (unsigned long long)chip_phys, ioc->chip, memap_sz);
	printk(MPT2SAS_INFO_FMT "ioport(0x%016llx), size(%d)\n",
	    ioc->name, (unsigned long long)pio_chip, pio_sz);

	/* Save PCI configuration state for recovery from PCI AER/EEH errors */
	pci_save_state(pdev);

	return 0;

 out_fail:
	if (ioc->chip_phys)
		iounmap(ioc->chip);
	ioc->chip_phys = 0;
	pci_release_selected_regions(ioc->pdev, ioc->bars);
	pci_disable_pcie_error_reporting(pdev);
	pci_disable_device(pdev);
	return r;
}

/**
 * mpt2sas_base_get_msg_frame - obtain request mf pointer
 * @ioc: per adapter object
 * @smid: system request message index(smid zero is invalid)
 *
 * Returns virt pointer to message frame.
 */
void *
mpt2sas_base_get_msg_frame(struct MPT2SAS_ADAPTER *ioc, u16 smid)
{
	return (void *)(ioc->request + (smid * ioc->request_sz));
}

/**
 * mpt2sas_base_get_sense_buffer - obtain a sense buffer assigned to a mf request
 * @ioc: per adapter object
 * @smid: system request message index
 *
 * Returns virt pointer to sense buffer.
 */
void *
mpt2sas_base_get_sense_buffer(struct MPT2SAS_ADAPTER *ioc, u16 smid)
{
	return (void *)(ioc->sense + ((smid - 1) * SCSI_SENSE_BUFFERSIZE));
}

/**
 * mpt2sas_base_get_sense_buffer_dma - obtain a sense buffer assigned to a mf request
 * @ioc: per adapter object
 * @smid: system request message index
 *
 * Returns phys pointer to the low 32bit address of the sense buffer.
 */
__le32
mpt2sas_base_get_sense_buffer_dma(struct MPT2SAS_ADAPTER *ioc, u16 smid)
{
	return cpu_to_le32(ioc->sense_dma +
			((smid - 1) * SCSI_SENSE_BUFFERSIZE));
}

/**
 * mpt2sas_base_get_reply_virt_addr - obtain reply frames virt address
 * @ioc: per adapter object
 * @phys_addr: lower 32 physical addr of the reply
 *
 * Converts 32bit lower physical addr into a virt address.
 */
void *
mpt2sas_base_get_reply_virt_addr(struct MPT2SAS_ADAPTER *ioc, u32 phys_addr)
{
	if (!phys_addr)
		return NULL;
	return ioc->reply + (phys_addr - (u32)ioc->reply_dma);
}

/**
 * mpt2sas_base_get_smid - obtain a free smid from internal queue
 * @ioc: per adapter object
 * @cb_idx: callback index
 *
 * Returns smid (zero is invalid)
 */
u16
mpt2sas_base_get_smid(struct MPT2SAS_ADAPTER *ioc, u8 cb_idx)
{
	unsigned long flags;
	struct request_tracker *request;
	u16 smid;

	spin_lock_irqsave(&ioc->scsi_lookup_lock, flags);
	if (list_empty(&ioc->internal_free_list)) {
		spin_unlock_irqrestore(&ioc->scsi_lookup_lock, flags);
		printk(MPT2SAS_ERR_FMT "%s: smid not available\n",
		    ioc->name, __func__);
		return 0;
	}

	request = list_entry(ioc->internal_free_list.next,
	    struct request_tracker, tracker_list);
	request->cb_idx = cb_idx;
	smid = request->smid;
	list_del(&request->tracker_list);
	spin_unlock_irqrestore(&ioc->scsi_lookup_lock, flags);
	return smid;
}

/**
 * mpt2sas_base_get_smid_scsiio - obtain a free smid from scsiio queue
 * @ioc: per adapter object
 * @cb_idx: callback index
 * @scmd: pointer to scsi command object
 *
 * Returns smid (zero is invalid)
 */
u16
mpt2sas_base_get_smid_scsiio(struct MPT2SAS_ADAPTER *ioc, u8 cb_idx,
    struct scsi_cmnd *scmd)
{
	unsigned long flags;
	struct scsiio_tracker *request;
	u16 smid;

	spin_lock_irqsave(&ioc->scsi_lookup_lock, flags);
	if (list_empty(&ioc->free_list)) {
		spin_unlock_irqrestore(&ioc->scsi_lookup_lock, flags);
		printk(MPT2SAS_ERR_FMT "%s: smid not available\n",
		    ioc->name, __func__);
		return 0;
	}

	request = list_entry(ioc->free_list.next,
	    struct scsiio_tracker, tracker_list);
	request->scmd = scmd;
	request->cb_idx = cb_idx;
	smid = request->smid;
	list_del(&request->tracker_list);
	spin_unlock_irqrestore(&ioc->scsi_lookup_lock, flags);
	return smid;
}

/**
 * mpt2sas_base_get_smid_hpr - obtain a free smid from hi-priority queue
 * @ioc: per adapter object
 * @cb_idx: callback index
 *
 * Returns smid (zero is invalid)
 */
u16
mpt2sas_base_get_smid_hpr(struct MPT2SAS_ADAPTER *ioc, u8 cb_idx)
{
	unsigned long flags;
	struct request_tracker *request;
	u16 smid;

	spin_lock_irqsave(&ioc->scsi_lookup_lock, flags);
	if (list_empty(&ioc->hpr_free_list)) {
		spin_unlock_irqrestore(&ioc->scsi_lookup_lock, flags);
		return 0;
	}

	request = list_entry(ioc->hpr_free_list.next,
	    struct request_tracker, tracker_list);
	request->cb_idx = cb_idx;
	smid = request->smid;
	list_del(&request->tracker_list);
	spin_unlock_irqrestore(&ioc->scsi_lookup_lock, flags);
	return smid;
}


/**
 * mpt2sas_base_free_smid - put smid back on free_list
 * @ioc: per adapter object
 * @smid: system request message index
 *
 * Return nothing.
 */
void
mpt2sas_base_free_smid(struct MPT2SAS_ADAPTER *ioc, u16 smid)
{
	unsigned long flags;
	int i;
	struct chain_tracker *chain_req, *next;

	spin_lock_irqsave(&ioc->scsi_lookup_lock, flags);
	if (smid < ioc->hi_priority_smid) {
		/* scsiio queue */
		i = smid - 1;
		if (!list_empty(&ioc->scsi_lookup[i].chain_list)) {
			list_for_each_entry_safe(chain_req, next,
			    &ioc->scsi_lookup[i].chain_list, tracker_list) {
				list_del_init(&chain_req->tracker_list);
				list_add_tail(&chain_req->tracker_list,
				    &ioc->free_chain_list);
			}
		}
		ioc->scsi_lookup[i].cb_idx = 0xFF;
		ioc->scsi_lookup[i].scmd = NULL;
		ioc->scsi_lookup[i].direct_io = 0;
		list_add_tail(&ioc->scsi_lookup[i].tracker_list,
		    &ioc->free_list);
		spin_unlock_irqrestore(&ioc->scsi_lookup_lock, flags);

		/*
		 * See _wait_for_commands_to_complete() call with regards
		 * to this code.
		 */
		if (ioc->shost_recovery && ioc->pending_io_count) {
			if (ioc->pending_io_count == 1)
				wake_up(&ioc->reset_wq);
			ioc->pending_io_count--;
		}
		return;
	} else if (smid < ioc->internal_smid) {
		/* hi-priority */
		i = smid - ioc->hi_priority_smid;
		ioc->hpr_lookup[i].cb_idx = 0xFF;
		list_add_tail(&ioc->hpr_lookup[i].tracker_list,
		    &ioc->hpr_free_list);
	} else if (smid <= ioc->hba_queue_depth) {
		/* internal queue */
		i = smid - ioc->internal_smid;
		ioc->internal_lookup[i].cb_idx = 0xFF;
		list_add_tail(&ioc->internal_lookup[i].tracker_list,
		    &ioc->internal_free_list);
	}
	spin_unlock_irqrestore(&ioc->scsi_lookup_lock, flags);
}

/**
 * _base_writeq - 64 bit write to MMIO
 * @ioc: per adapter object
 * @b: data payload
 * @addr: address in MMIO space
 * @writeq_lock: spin lock
 *
 * Glue for handling an atomic 64 bit word to MMIO. This special handling takes
 * care of 32 bit environment where its not quarenteed to send the entire word
 * in one transfer.
 */
#ifndef writeq
static inline void _base_writeq(__u64 b, volatile void __iomem *addr,
    spinlock_t *writeq_lock)
{
	unsigned long flags;
	__u64 data_out = cpu_to_le64(b);

	spin_lock_irqsave(writeq_lock, flags);
	writel((u32)(data_out), addr);
	writel((u32)(data_out >> 32), (addr + 4));
	spin_unlock_irqrestore(writeq_lock, flags);
}
#else
static inline void _base_writeq(__u64 b, volatile void __iomem *addr,
    spinlock_t *writeq_lock)
{
	writeq(cpu_to_le64(b), addr);
}
#endif

static inline u8
_base_get_msix_index(struct MPT2SAS_ADAPTER *ioc)
{
	return ioc->cpu_msix_table[raw_smp_processor_id()];
}

/**
 * mpt2sas_base_put_smid_scsi_io - send SCSI_IO request to firmware
 * @ioc: per adapter object
 * @smid: system request message index
 * @handle: device handle
 *
 * Return nothing.
 */
void
mpt2sas_base_put_smid_scsi_io(struct MPT2SAS_ADAPTER *ioc, u16 smid, u16 handle)
{
	Mpi2RequestDescriptorUnion_t descriptor;
	u64 *request = (u64 *)&descriptor;


	descriptor.SCSIIO.RequestFlags = MPI2_REQ_DESCRIPT_FLAGS_SCSI_IO;
	descriptor.SCSIIO.MSIxIndex =  _base_get_msix_index(ioc);
	descriptor.SCSIIO.SMID = cpu_to_le16(smid);
	descriptor.SCSIIO.DevHandle = cpu_to_le16(handle);
	descriptor.SCSIIO.LMID = 0;
	_base_writeq(*request, &ioc->chip->RequestDescriptorPostLow,
	    &ioc->scsi_lookup_lock);
}


/**
 * mpt2sas_base_put_smid_hi_priority - send Task Management request to firmware
 * @ioc: per adapter object
 * @smid: system request message index
 *
 * Return nothing.
 */
void
mpt2sas_base_put_smid_hi_priority(struct MPT2SAS_ADAPTER *ioc, u16 smid)
{
	Mpi2RequestDescriptorUnion_t descriptor;
	u64 *request = (u64 *)&descriptor;

	descriptor.HighPriority.RequestFlags =
	    MPI2_REQ_DESCRIPT_FLAGS_HIGH_PRIORITY;
	descriptor.HighPriority.MSIxIndex =  0;
	descriptor.HighPriority.SMID = cpu_to_le16(smid);
	descriptor.HighPriority.LMID = 0;
	descriptor.HighPriority.Reserved1 = 0;
	_base_writeq(*request, &ioc->chip->RequestDescriptorPostLow,
	    &ioc->scsi_lookup_lock);
}

/**
 * mpt2sas_base_put_smid_default - Default, primarily used for config pages
 * @ioc: per adapter object
 * @smid: system request message index
 *
 * Return nothing.
 */
void
mpt2sas_base_put_smid_default(struct MPT2SAS_ADAPTER *ioc, u16 smid)
{
	Mpi2RequestDescriptorUnion_t descriptor;
	u64 *request = (u64 *)&descriptor;

	descriptor.Default.RequestFlags = MPI2_REQ_DESCRIPT_FLAGS_DEFAULT_TYPE;
	descriptor.Default.MSIxIndex =  _base_get_msix_index(ioc);
	descriptor.Default.SMID = cpu_to_le16(smid);
	descriptor.Default.LMID = 0;
	descriptor.Default.DescriptorTypeDependent = 0;
	_base_writeq(*request, &ioc->chip->RequestDescriptorPostLow,
	    &ioc->scsi_lookup_lock);
}

/**
 * mpt2sas_base_put_smid_target_assist - send Target Assist/Status to firmware
 * @ioc: per adapter object
 * @smid: system request message index
 * @io_index: value used to track the IO
 *
 * Return nothing.
 */
void
mpt2sas_base_put_smid_target_assist(struct MPT2SAS_ADAPTER *ioc, u16 smid,
    u16 io_index)
{
	Mpi2RequestDescriptorUnion_t descriptor;
	u64 *request = (u64 *)&descriptor;

	descriptor.SCSITarget.RequestFlags =
	    MPI2_REQ_DESCRIPT_FLAGS_SCSI_TARGET;
	descriptor.SCSITarget.MSIxIndex =  _base_get_msix_index(ioc);
	descriptor.SCSITarget.SMID = cpu_to_le16(smid);
	descriptor.SCSITarget.LMID = 0;
	descriptor.SCSITarget.IoIndex = cpu_to_le16(io_index);
	_base_writeq(*request, &ioc->chip->RequestDescriptorPostLow,
	    &ioc->scsi_lookup_lock);
}

/**
 * _base_display_dell_branding - Disply branding string
 * @ioc: per adapter object
 *
 * Return nothing.
 */
static void
_base_display_dell_branding(struct MPT2SAS_ADAPTER *ioc)
{
	char dell_branding[MPT2SAS_DELL_BRANDING_SIZE];

	if (ioc->pdev->subsystem_vendor != PCI_VENDOR_ID_DELL)
		return;

	memset(dell_branding, 0, MPT2SAS_DELL_BRANDING_SIZE);
	switch (ioc->pdev->subsystem_device) {
	case MPT2SAS_DELL_6GBPS_SAS_HBA_SSDID:
		strncpy(dell_branding, MPT2SAS_DELL_6GBPS_SAS_HBA_BRANDING,
		    MPT2SAS_DELL_BRANDING_SIZE - 1);
		break;
	case MPT2SAS_DELL_PERC_H200_ADAPTER_SSDID:
		strncpy(dell_branding, MPT2SAS_DELL_PERC_H200_ADAPTER_BRANDING,
		    MPT2SAS_DELL_BRANDING_SIZE - 1);
		break;
	case MPT2SAS_DELL_PERC_H200_INTEGRATED_SSDID:
		strncpy(dell_branding,
		    MPT2SAS_DELL_PERC_H200_INTEGRATED_BRANDING,
		    MPT2SAS_DELL_BRANDING_SIZE - 1);
		break;
	case MPT2SAS_DELL_PERC_H200_MODULAR_SSDID:
		strncpy(dell_branding,
		    MPT2SAS_DELL_PERC_H200_MODULAR_BRANDING,
		    MPT2SAS_DELL_BRANDING_SIZE - 1);
		break;
	case MPT2SAS_DELL_PERC_H200_EMBEDDED_SSDID:
		strncpy(dell_branding,
		    MPT2SAS_DELL_PERC_H200_EMBEDDED_BRANDING,
		    MPT2SAS_DELL_BRANDING_SIZE - 1);
		break;
	case MPT2SAS_DELL_PERC_H200_SSDID:
		strncpy(dell_branding, MPT2SAS_DELL_PERC_H200_BRANDING,
		    MPT2SAS_DELL_BRANDING_SIZE - 1);
		break;
	case MPT2SAS_DELL_6GBPS_SAS_SSDID:
		strncpy(dell_branding, MPT2SAS_DELL_6GBPS_SAS_BRANDING,
		    MPT2SAS_DELL_BRANDING_SIZE - 1);
		break;
	default:
		sprintf(dell_branding, "0x%4X", ioc->pdev->subsystem_device);
		break;
	}

	printk(MPT2SAS_INFO_FMT "%s: Vendor(0x%04X), Device(0x%04X),"
	    " SSVID(0x%04X), SSDID(0x%04X)\n", ioc->name, dell_branding,
	    ioc->pdev->vendor, ioc->pdev->device, ioc->pdev->subsystem_vendor,
	    ioc->pdev->subsystem_device);
}

/**
 * _base_display_intel_branding - Display branding string
 * @ioc: per adapter object
 *
 * Return nothing.
 */
static void
_base_display_intel_branding(struct MPT2SAS_ADAPTER *ioc)
{
	if (ioc->pdev->subsystem_vendor != PCI_VENDOR_ID_INTEL)
		return;

	switch (ioc->pdev->device) {
	case MPI2_MFGPAGE_DEVID_SAS2008:
		switch (ioc->pdev->subsystem_device) {
		case MPT2SAS_INTEL_RMS2LL080_SSDID:
			printk(MPT2SAS_INFO_FMT "%s\n", ioc->name,
			    MPT2SAS_INTEL_RMS2LL080_BRANDING);
			break;
		case MPT2SAS_INTEL_RMS2LL040_SSDID:
			printk(MPT2SAS_INFO_FMT "%s\n", ioc->name,
			    MPT2SAS_INTEL_RMS2LL040_BRANDING);
			break;
		case MPT2SAS_INTEL_SSD910_SSDID:
			printk(MPT2SAS_INFO_FMT "%s\n", ioc->name,
			    MPT2SAS_INTEL_SSD910_BRANDING);
			break;
		default:
			break;
		}
	case MPI2_MFGPAGE_DEVID_SAS2308_2:
		switch (ioc->pdev->subsystem_device) {
		case MPT2SAS_INTEL_RS25GB008_SSDID:
			printk(MPT2SAS_INFO_FMT "%s\n", ioc->name,
			    MPT2SAS_INTEL_RS25GB008_BRANDING);
			break;
		case MPT2SAS_INTEL_RMS25JB080_SSDID:
			printk(MPT2SAS_INFO_FMT "%s\n", ioc->name,
			    MPT2SAS_INTEL_RMS25JB080_BRANDING);
			break;
		case MPT2SAS_INTEL_RMS25JB040_SSDID:
			printk(MPT2SAS_INFO_FMT "%s\n", ioc->name,
			    MPT2SAS_INTEL_RMS25JB040_BRANDING);
			break;
		case MPT2SAS_INTEL_RMS25KB080_SSDID:
			printk(MPT2SAS_INFO_FMT "%s\n", ioc->name,
			    MPT2SAS_INTEL_RMS25KB080_BRANDING);
			break;
		case MPT2SAS_INTEL_RMS25KB040_SSDID:
			printk(MPT2SAS_INFO_FMT "%s\n", ioc->name,
			    MPT2SAS_INTEL_RMS25KB040_BRANDING);
			break;
		case MPT2SAS_INTEL_RMS25LB040_SSDID:
			printk(MPT2SAS_INFO_FMT "%s\n", ioc->name,
			    MPT2SAS_INTEL_RMS25LB040_BRANDING);
			break;
		case MPT2SAS_INTEL_RMS25LB080_SSDID:
			printk(MPT2SAS_INFO_FMT "%s\n", ioc->name,
			    MPT2SAS_INTEL_RMS25LB080_BRANDING);
			break;
		default:
			break;
		}
	default:
		break;
	}
}

/**
 * _base_display_hp_branding - Display branding string
 * @ioc: per adapter object
 *
 * Return nothing.
 */
static void
_base_display_hp_branding(struct MPT2SAS_ADAPTER *ioc)
{
	if (ioc->pdev->subsystem_vendor != MPT2SAS_HP_3PAR_SSVID)
		return;

	switch (ioc->pdev->device) {
	case MPI2_MFGPAGE_DEVID_SAS2004:
		switch (ioc->pdev->subsystem_device) {
		case MPT2SAS_HP_DAUGHTER_2_4_INTERNAL_SSDID:
			printk(MPT2SAS_INFO_FMT "%s\n", ioc->name,
			    MPT2SAS_HP_DAUGHTER_2_4_INTERNAL_BRANDING);
			break;
		default:
			break;
		}
	case MPI2_MFGPAGE_DEVID_SAS2308_2:
		switch (ioc->pdev->subsystem_device) {
		case MPT2SAS_HP_2_4_INTERNAL_SSDID:
			printk(MPT2SAS_INFO_FMT "%s\n", ioc->name,
			    MPT2SAS_HP_2_4_INTERNAL_BRANDING);
			break;
		case MPT2SAS_HP_2_4_EXTERNAL_SSDID:
			printk(MPT2SAS_INFO_FMT "%s\n", ioc->name,
			    MPT2SAS_HP_2_4_EXTERNAL_BRANDING);
			break;
		case MPT2SAS_HP_1_4_INTERNAL_1_4_EXTERNAL_SSDID:
			printk(MPT2SAS_INFO_FMT "%s\n", ioc->name,
			    MPT2SAS_HP_1_4_INTERNAL_1_4_EXTERNAL_BRANDING);
			break;
		case MPT2SAS_HP_EMBEDDED_2_4_INTERNAL_SSDID:
			printk(MPT2SAS_INFO_FMT "%s\n", ioc->name,
			    MPT2SAS_HP_EMBEDDED_2_4_INTERNAL_BRANDING);
			break;
		default:
			break;
		}
	default:
		break;
	}
}

/**
 * _base_display_ioc_capabilities - Disply IOC's capabilities.
 * @ioc: per adapter object
 *
 * Return nothing.
 */
static void
_base_display_ioc_capabilities(struct MPT2SAS_ADAPTER *ioc)
{
	int i = 0;
	char desc[16];
	u32 iounit_pg1_flags;
	u32 bios_version;

	bios_version = le32_to_cpu(ioc->bios_pg3.BiosVersion);
	strncpy(desc, ioc->manu_pg0.ChipName, 16);
	printk(MPT2SAS_INFO_FMT "%s: FWVersion(%02d.%02d.%02d.%02d), "
	   "ChipRevision(0x%02x), BiosVersion(%02d.%02d.%02d.%02d)\n",
	    ioc->name, desc,
	   (ioc->facts.FWVersion.Word & 0xFF000000) >> 24,
	   (ioc->facts.FWVersion.Word & 0x00FF0000) >> 16,
	   (ioc->facts.FWVersion.Word & 0x0000FF00) >> 8,
	   ioc->facts.FWVersion.Word & 0x000000FF,
	   ioc->pdev->revision,
	   (bios_version & 0xFF000000) >> 24,
	   (bios_version & 0x00FF0000) >> 16,
	   (bios_version & 0x0000FF00) >> 8,
	    bios_version & 0x000000FF);

	_base_display_dell_branding(ioc);
	_base_display_intel_branding(ioc);
	_base_display_hp_branding(ioc);

	printk(MPT2SAS_INFO_FMT "Protocol=(", ioc->name);

	if (ioc->facts.ProtocolFlags & MPI2_IOCFACTS_PROTOCOL_SCSI_INITIATOR) {
		printk("Initiator");
		i++;
	}

	if (ioc->facts.ProtocolFlags & MPI2_IOCFACTS_PROTOCOL_SCSI_TARGET) {
		printk("%sTarget", i ? "," : "");
		i++;
	}

	i = 0;
	printk("), ");
	printk("Capabilities=(");

	if (!ioc->hide_ir_msg) {
		if (ioc->facts.IOCCapabilities &
		    MPI2_IOCFACTS_CAPABILITY_INTEGRATED_RAID) {
			printk("Raid");
			i++;
		}
	}

	if (ioc->facts.IOCCapabilities & MPI2_IOCFACTS_CAPABILITY_TLR) {
		printk("%sTLR", i ? "," : "");
		i++;
	}

	if (ioc->facts.IOCCapabilities & MPI2_IOCFACTS_CAPABILITY_MULTICAST) {
		printk("%sMulticast", i ? "," : "");
		i++;
	}

	if (ioc->facts.IOCCapabilities &
	    MPI2_IOCFACTS_CAPABILITY_BIDIRECTIONAL_TARGET) {
		printk("%sBIDI Target", i ? "," : "");
		i++;
	}

	if (ioc->facts.IOCCapabilities & MPI2_IOCFACTS_CAPABILITY_EEDP) {
		printk("%sEEDP", i ? "," : "");
		i++;
	}

	if (ioc->facts.IOCCapabilities &
	    MPI2_IOCFACTS_CAPABILITY_SNAPSHOT_BUFFER) {
		printk("%sSnapshot Buffer", i ? "," : "");
		i++;
	}

	if (ioc->facts.IOCCapabilities &
	    MPI2_IOCFACTS_CAPABILITY_DIAG_TRACE_BUFFER) {
		printk("%sDiag Trace Buffer", i ? "," : "");
		i++;
	}

	if (ioc->facts.IOCCapabilities &
	    MPI2_IOCFACTS_CAPABILITY_EXTENDED_BUFFER) {
		printk(KERN_INFO "%sDiag Extended Buffer", i ? "," : "");
		i++;
	}

	if (ioc->facts.IOCCapabilities &
	    MPI2_IOCFACTS_CAPABILITY_TASK_SET_FULL_HANDLING) {
		printk("%sTask Set Full", i ? "," : "");
		i++;
	}

	iounit_pg1_flags = le32_to_cpu(ioc->iounit_pg1.Flags);
	if (!(iounit_pg1_flags & MPI2_IOUNITPAGE1_NATIVE_COMMAND_Q_DISABLE)) {
		printk("%sNCQ", i ? "," : "");
		i++;
	}

	printk(")\n");
}

/**
 * mpt2sas_base_update_missing_delay - change the missing delay timers
 * @ioc: per adapter object
 * @device_missing_delay: amount of time till device is reported missing
 * @io_missing_delay: interval IO is returned when there is a missing device
 *
 * Return nothing.
 *
 * Passed on the command line, this function will modify the device missing
 * delay, as well as the io missing delay. This should be called at driver
 * load time.
 */
void
mpt2sas_base_update_missing_delay(struct MPT2SAS_ADAPTER *ioc,
	u16 device_missing_delay, u8 io_missing_delay)
{
	u16 dmd, dmd_new, dmd_orignal;
	u8 io_missing_delay_original;
	u16 sz;
	Mpi2SasIOUnitPage1_t *sas_iounit_pg1 = NULL;
	Mpi2ConfigReply_t mpi_reply;
	u8 num_phys = 0;
	u16 ioc_status;

	mpt2sas_config_get_number_hba_phys(ioc, &num_phys);
	if (!num_phys)
		return;

	sz = offsetof(Mpi2SasIOUnitPage1_t, PhyData) + (num_phys *
	    sizeof(Mpi2SasIOUnit1PhyData_t));
	sas_iounit_pg1 = kzalloc(sz, GFP_KERNEL);
	if (!sas_iounit_pg1) {
		printk(MPT2SAS_ERR_FMT "failure at %s:%d/%s()!\n",
		    ioc->name, __FILE__, __LINE__, __func__);
		goto out;
	}
	if ((mpt2sas_config_get_sas_iounit_pg1(ioc, &mpi_reply,
	    sas_iounit_pg1, sz))) {
		printk(MPT2SAS_ERR_FMT "failure at %s:%d/%s()!\n",
		    ioc->name, __FILE__, __LINE__, __func__);
		goto out;
	}
	ioc_status = le16_to_cpu(mpi_reply.IOCStatus) &
	    MPI2_IOCSTATUS_MASK;
	if (ioc_status != MPI2_IOCSTATUS_SUCCESS) {
		printk(MPT2SAS_ERR_FMT "failure at %s:%d/%s()!\n",
		    ioc->name, __FILE__, __LINE__, __func__);
		goto out;
	}

	/* device missing delay */
	dmd = sas_iounit_pg1->ReportDeviceMissingDelay;
	if (dmd & MPI2_SASIOUNIT1_REPORT_MISSING_UNIT_16)
		dmd = (dmd & MPI2_SASIOUNIT1_REPORT_MISSING_TIMEOUT_MASK) * 16;
	else
		dmd = dmd & MPI2_SASIOUNIT1_REPORT_MISSING_TIMEOUT_MASK;
	dmd_orignal = dmd;
	if (device_missing_delay > 0x7F) {
		dmd = (device_missing_delay > 0x7F0) ? 0x7F0 :
		    device_missing_delay;
		dmd = dmd / 16;
		dmd |= MPI2_SASIOUNIT1_REPORT_MISSING_UNIT_16;
	} else
		dmd = device_missing_delay;
	sas_iounit_pg1->ReportDeviceMissingDelay = dmd;

	/* io missing delay */
	io_missing_delay_original = sas_iounit_pg1->IODeviceMissingDelay;
	sas_iounit_pg1->IODeviceMissingDelay = io_missing_delay;

	if (!mpt2sas_config_set_sas_iounit_pg1(ioc, &mpi_reply, sas_iounit_pg1,
	    sz)) {
		if (dmd & MPI2_SASIOUNIT1_REPORT_MISSING_UNIT_16)
			dmd_new = (dmd &
			    MPI2_SASIOUNIT1_REPORT_MISSING_TIMEOUT_MASK) * 16;
		else
			dmd_new =
		    dmd & MPI2_SASIOUNIT1_REPORT_MISSING_TIMEOUT_MASK;
		printk(MPT2SAS_INFO_FMT "device_missing_delay: old(%d), "
		    "new(%d)\n", ioc->name, dmd_orignal, dmd_new);
		printk(MPT2SAS_INFO_FMT "ioc_missing_delay: old(%d), "
		    "new(%d)\n", ioc->name, io_missing_delay_original,
		    io_missing_delay);
		ioc->device_missing_delay = dmd_new;
		ioc->io_missing_delay = io_missing_delay;
	}

out:
	kfree(sas_iounit_pg1);
}

/**
 * _base_static_config_pages - static start of day config pages
 * @ioc: per adapter object
 *
 * Return nothing.
 */
static void
_base_static_config_pages(struct MPT2SAS_ADAPTER *ioc)
{
	Mpi2ConfigReply_t mpi_reply;
	u32 iounit_pg1_flags;

	mpt2sas_config_get_manufacturing_pg0(ioc, &mpi_reply, &ioc->manu_pg0);
	if (ioc->ir_firmware)
		mpt2sas_config_get_manufacturing_pg10(ioc, &mpi_reply,
		    &ioc->manu_pg10);
	mpt2sas_config_get_bios_pg2(ioc, &mpi_reply, &ioc->bios_pg2);
	mpt2sas_config_get_bios_pg3(ioc, &mpi_reply, &ioc->bios_pg3);
	mpt2sas_config_get_ioc_pg8(ioc, &mpi_reply, &ioc->ioc_pg8);
	mpt2sas_config_get_iounit_pg0(ioc, &mpi_reply, &ioc->iounit_pg0);
	mpt2sas_config_get_iounit_pg1(ioc, &mpi_reply, &ioc->iounit_pg1);
	_base_display_ioc_capabilities(ioc);

	/*
	 * Enable task_set_full handling in iounit_pg1 when the
	 * facts capabilities indicate that its supported.
	 */
	iounit_pg1_flags = le32_to_cpu(ioc->iounit_pg1.Flags);
	if ((ioc->facts.IOCCapabilities &
	    MPI2_IOCFACTS_CAPABILITY_TASK_SET_FULL_HANDLING))
		iounit_pg1_flags &=
		    ~MPI2_IOUNITPAGE1_DISABLE_TASK_SET_FULL_HANDLING;
	else
		iounit_pg1_flags |=
		    MPI2_IOUNITPAGE1_DISABLE_TASK_SET_FULL_HANDLING;
	ioc->iounit_pg1.Flags = cpu_to_le32(iounit_pg1_flags);
	mpt2sas_config_set_iounit_pg1(ioc, &mpi_reply, &ioc->iounit_pg1);

}

/**
 * _base_release_memory_pools - release memory
 * @ioc: per adapter object
 *
 * Free memory allocated from _base_allocate_memory_pools.
 *
 * Return nothing.
 */
static void
_base_release_memory_pools(struct MPT2SAS_ADAPTER *ioc)
{
	int i;

	dexitprintk(ioc, printk(MPT2SAS_INFO_FMT "%s\n", ioc->name,
	    __func__));

	if (ioc->request) {
		pci_free_consistent(ioc->pdev, ioc->request_dma_sz,
		    ioc->request,  ioc->request_dma);
		dexitprintk(ioc, printk(MPT2SAS_INFO_FMT "request_pool(0x%p)"
		    ": free\n", ioc->name, ioc->request));
		ioc->request = NULL;
	}

	if (ioc->sense) {
		pci_pool_free(ioc->sense_dma_pool, ioc->sense, ioc->sense_dma);
		if (ioc->sense_dma_pool)
			pci_pool_destroy(ioc->sense_dma_pool);
		dexitprintk(ioc, printk(MPT2SAS_INFO_FMT "sense_pool(0x%p)"
		    ": free\n", ioc->name, ioc->sense));
		ioc->sense = NULL;
	}

	if (ioc->reply) {
		pci_pool_free(ioc->reply_dma_pool, ioc->reply, ioc->reply_dma);
		if (ioc->reply_dma_pool)
			pci_pool_destroy(ioc->reply_dma_pool);
		dexitprintk(ioc, printk(MPT2SAS_INFO_FMT "reply_pool(0x%p)"
		     ": free\n", ioc->name, ioc->reply));
		ioc->reply = NULL;
	}

	if (ioc->reply_free) {
		pci_pool_free(ioc->reply_free_dma_pool, ioc->reply_free,
		    ioc->reply_free_dma);
		if (ioc->reply_free_dma_pool)
			pci_pool_destroy(ioc->reply_free_dma_pool);
		dexitprintk(ioc, printk(MPT2SAS_INFO_FMT "reply_free_pool"
		    "(0x%p): free\n", ioc->name, ioc->reply_free));
		ioc->reply_free = NULL;
	}

	if (ioc->reply_post_free) {
		pci_pool_free(ioc->reply_post_free_dma_pool,
		    ioc->reply_post_free, ioc->reply_post_free_dma);
		if (ioc->reply_post_free_dma_pool)
			pci_pool_destroy(ioc->reply_post_free_dma_pool);
		dexitprintk(ioc, printk(MPT2SAS_INFO_FMT
		    "reply_post_free_pool(0x%p): free\n", ioc->name,
		    ioc->reply_post_free));
		ioc->reply_post_free = NULL;
	}

	if (ioc->config_page) {
		dexitprintk(ioc, printk(MPT2SAS_INFO_FMT
		    "config_page(0x%p): free\n", ioc->name,
		    ioc->config_page));
		pci_free_consistent(ioc->pdev, ioc->config_page_sz,
		    ioc->config_page, ioc->config_page_dma);
	}

	if (ioc->scsi_lookup) {
		free_pages((ulong)ioc->scsi_lookup, ioc->scsi_lookup_pages);
		ioc->scsi_lookup = NULL;
	}
	kfree(ioc->hpr_lookup);
	kfree(ioc->internal_lookup);
	if (ioc->chain_lookup) {
		for (i = 0; i < ioc->chain_depth; i++) {
			if (ioc->chain_lookup[i].chain_buffer)
				pci_pool_free(ioc->chain_dma_pool,
				    ioc->chain_lookup[i].chain_buffer,
				    ioc->chain_lookup[i].chain_buffer_dma);
		}
		if (ioc->chain_dma_pool)
			pci_pool_destroy(ioc->chain_dma_pool);
		free_pages((ulong)ioc->chain_lookup, ioc->chain_pages);
		ioc->chain_lookup = NULL;
	}
}


/**
 * _base_allocate_memory_pools - allocate start of day memory pools
 * @ioc: per adapter object
 * @sleep_flag: CAN_SLEEP or NO_SLEEP
 *
 * Returns 0 success, anything else error
 */
static int
_base_allocate_memory_pools(struct MPT2SAS_ADAPTER *ioc,  int sleep_flag)
{
	struct mpt2sas_facts *facts;
	u16 max_sge_elements;
	u16 chains_needed_per_io;
	u32 sz, total_sz, reply_post_free_sz;
	u32 retry_sz;
	u16 max_request_credit;
	int i;

	dinitprintk(ioc, printk(MPT2SAS_INFO_FMT "%s\n", ioc->name,
	    __func__));

	retry_sz = 0;
	facts = &ioc->facts;

	/* command line tunables  for max sgl entries */
	if (max_sgl_entries != -1) {
		ioc->shost->sg_tablesize = (max_sgl_entries <
		    MPT2SAS_SG_DEPTH) ? max_sgl_entries :
		    MPT2SAS_SG_DEPTH;
	} else {
		ioc->shost->sg_tablesize = MPT2SAS_SG_DEPTH;
	}

	/* command line tunables  for max controller queue depth */
	if (max_queue_depth != -1 && max_queue_depth != 0) {
		max_request_credit = min_t(u16, max_queue_depth +
			ioc->hi_priority_depth + ioc->internal_depth,
			facts->RequestCredit);
		if (max_request_credit > MAX_HBA_QUEUE_DEPTH)
			max_request_credit =  MAX_HBA_QUEUE_DEPTH;
	} else
		max_request_credit = min_t(u16, facts->RequestCredit,
		    MAX_HBA_QUEUE_DEPTH);

	ioc->hba_queue_depth = max_request_credit;
	ioc->hi_priority_depth = facts->HighPriorityCredit;
	ioc->internal_depth = ioc->hi_priority_depth + 5;

	/* request frame size */
	ioc->request_sz = facts->IOCRequestFrameSize * 4;

	/* reply frame size */
	ioc->reply_sz = facts->ReplyFrameSize * 4;

 retry_allocation:
	total_sz = 0;
	/* calculate number of sg elements left over in the 1st frame */
	max_sge_elements = ioc->request_sz - ((sizeof(Mpi2SCSIIORequest_t) -
	    sizeof(Mpi2SGEIOUnion_t)) + ioc->sge_size);
	ioc->max_sges_in_main_message = max_sge_elements/ioc->sge_size;

	/* now do the same for a chain buffer */
	max_sge_elements = ioc->request_sz - ioc->sge_size;
	ioc->max_sges_in_chain_message = max_sge_elements/ioc->sge_size;

	ioc->chain_offset_value_for_main_message =
	    ((sizeof(Mpi2SCSIIORequest_t) - sizeof(Mpi2SGEIOUnion_t)) +
	     (ioc->max_sges_in_chain_message * ioc->sge_size)) / 4;

	/*
	 *  MPT2SAS_SG_DEPTH = CONFIG_FUSION_MAX_SGE
	 */
	chains_needed_per_io = ((ioc->shost->sg_tablesize -
	   ioc->max_sges_in_main_message)/ioc->max_sges_in_chain_message)
	    + 1;
	if (chains_needed_per_io > facts->MaxChainDepth) {
		chains_needed_per_io = facts->MaxChainDepth;
		ioc->shost->sg_tablesize = min_t(u16,
		ioc->max_sges_in_main_message + (ioc->max_sges_in_chain_message
		* chains_needed_per_io), ioc->shost->sg_tablesize);
	}
	ioc->chains_needed_per_io = chains_needed_per_io;

	/* reply free queue sizing - taking into account for 64 FW events */
	ioc->reply_free_queue_depth = ioc->hba_queue_depth + 64;

	/* calculate reply descriptor post queue depth */
	ioc->reply_post_queue_depth = ioc->hba_queue_depth +
					ioc->reply_free_queue_depth +  1;
	/* align the reply post queue on the next 16 count boundary */
	if (ioc->reply_post_queue_depth % 16)
		ioc->reply_post_queue_depth += 16 -
			(ioc->reply_post_queue_depth % 16);


	if (ioc->reply_post_queue_depth >
	    facts->MaxReplyDescriptorPostQueueDepth) {
		ioc->reply_post_queue_depth =
			facts->MaxReplyDescriptorPostQueueDepth -
		    (facts->MaxReplyDescriptorPostQueueDepth % 16);
		ioc->hba_queue_depth =
			((ioc->reply_post_queue_depth - 64) / 2) - 1;
		ioc->reply_free_queue_depth = ioc->hba_queue_depth + 64;
	}

	dinitprintk(ioc, printk(MPT2SAS_INFO_FMT "scatter gather: "
	    "sge_in_main_msg(%d), sge_per_chain(%d), sge_per_io(%d), "
	    "chains_per_io(%d)\n", ioc->name, ioc->max_sges_in_main_message,
	    ioc->max_sges_in_chain_message, ioc->shost->sg_tablesize,
	    ioc->chains_needed_per_io));

	ioc->scsiio_depth = ioc->hba_queue_depth -
	    ioc->hi_priority_depth - ioc->internal_depth;

	/* set the scsi host can_queue depth
	 * with some internal commands that could be outstanding
	 */
	ioc->shost->can_queue = ioc->scsiio_depth;
	dinitprintk(ioc, printk(MPT2SAS_INFO_FMT "scsi host: "
	    "can_queue depth (%d)\n", ioc->name, ioc->shost->can_queue));

	/* contiguous pool for request and chains, 16 byte align, one extra "
	 * "frame for smid=0
	 */
	ioc->chain_depth = ioc->chains_needed_per_io * ioc->scsiio_depth;
	sz = ((ioc->scsiio_depth + 1) * ioc->request_sz);

	/* hi-priority queue */
	sz += (ioc->hi_priority_depth * ioc->request_sz);

	/* internal queue */
	sz += (ioc->internal_depth * ioc->request_sz);

	ioc->request_dma_sz = sz;
	ioc->request = pci_alloc_consistent(ioc->pdev, sz, &ioc->request_dma);
	if (!ioc->request) {
		printk(MPT2SAS_ERR_FMT "request pool: pci_alloc_consistent "
		    "failed: hba_depth(%d), chains_per_io(%d), frame_sz(%d), "
		    "total(%d kB)\n", ioc->name, ioc->hba_queue_depth,
		    ioc->chains_needed_per_io, ioc->request_sz, sz/1024);
		if (ioc->scsiio_depth < MPT2SAS_SAS_QUEUE_DEPTH)
			goto out;
		retry_sz += 64;
		ioc->hba_queue_depth = max_request_credit - retry_sz;
		goto retry_allocation;
	}

	if (retry_sz)
		printk(MPT2SAS_ERR_FMT "request pool: pci_alloc_consistent "
		    "succeed: hba_depth(%d), chains_per_io(%d), frame_sz(%d), "
		    "total(%d kb)\n", ioc->name, ioc->hba_queue_depth,
		    ioc->chains_needed_per_io, ioc->request_sz, sz/1024);


	/* hi-priority queue */
	ioc->hi_priority = ioc->request + ((ioc->scsiio_depth + 1) *
	    ioc->request_sz);
	ioc->hi_priority_dma = ioc->request_dma + ((ioc->scsiio_depth + 1) *
	    ioc->request_sz);

	/* internal queue */
	ioc->internal = ioc->hi_priority + (ioc->hi_priority_depth *
	    ioc->request_sz);
	ioc->internal_dma = ioc->hi_priority_dma + (ioc->hi_priority_depth *
	    ioc->request_sz);


	dinitprintk(ioc, printk(MPT2SAS_INFO_FMT "request pool(0x%p): "
	    "depth(%d), frame_size(%d), pool_size(%d kB)\n", ioc->name,
	    ioc->request, ioc->hba_queue_depth, ioc->request_sz,
	    (ioc->hba_queue_depth * ioc->request_sz)/1024));
	dinitprintk(ioc, printk(MPT2SAS_INFO_FMT "request pool: dma(0x%llx)\n",
	    ioc->name, (unsigned long long) ioc->request_dma));
	total_sz += sz;

	sz = ioc->scsiio_depth * sizeof(struct scsiio_tracker);
	ioc->scsi_lookup_pages = get_order(sz);
	ioc->scsi_lookup = (struct scsiio_tracker *)__get_free_pages(
	    GFP_KERNEL, ioc->scsi_lookup_pages);
	if (!ioc->scsi_lookup) {
		printk(MPT2SAS_ERR_FMT "scsi_lookup: get_free_pages failed, "
		    "sz(%d)\n", ioc->name, (int)sz);
		goto out;
	}

	dinitprintk(ioc, printk(MPT2SAS_INFO_FMT "scsiio(0x%p): "
	    "depth(%d)\n", ioc->name, ioc->request,
	    ioc->scsiio_depth));

	ioc->chain_depth = min_t(u32, ioc->chain_depth, MAX_CHAIN_DEPTH);
	sz = ioc->chain_depth * sizeof(struct chain_tracker);
	ioc->chain_pages = get_order(sz);

	ioc->chain_lookup = (struct chain_tracker *)__get_free_pages(
	    GFP_KERNEL, ioc->chain_pages);
	if (!ioc->chain_lookup) {
		printk(MPT2SAS_ERR_FMT "chain_lookup: get_free_pages failed, "
		    "sz(%d)\n", ioc->name, (int)sz);
		goto out;
	}
	ioc->chain_dma_pool = pci_pool_create("chain pool", ioc->pdev,
	    ioc->request_sz, 16, 0);
	if (!ioc->chain_dma_pool) {
		printk(MPT2SAS_ERR_FMT "chain_dma_pool: pci_pool_create "
		    "failed\n", ioc->name);
		goto out;
	}
	for (i = 0; i < ioc->chain_depth; i++) {
		ioc->chain_lookup[i].chain_buffer = pci_pool_alloc(
		    ioc->chain_dma_pool , GFP_KERNEL,
		    &ioc->chain_lookup[i].chain_buffer_dma);
		if (!ioc->chain_lookup[i].chain_buffer) {
			ioc->chain_depth = i;
			goto chain_done;
		}
		total_sz += ioc->request_sz;
	}
chain_done:
	dinitprintk(ioc, printk(MPT2SAS_INFO_FMT "chain pool depth"
	    "(%d), frame_size(%d), pool_size(%d kB)\n", ioc->name,
	    ioc->chain_depth, ioc->request_sz, ((ioc->chain_depth *
	    ioc->request_sz))/1024));

	/* initialize hi-priority queue smid's */
	ioc->hpr_lookup = kcalloc(ioc->hi_priority_depth,
	    sizeof(struct request_tracker), GFP_KERNEL);
	if (!ioc->hpr_lookup) {
		printk(MPT2SAS_ERR_FMT "hpr_lookup: kcalloc failed\n",
		    ioc->name);
		goto out;
	}
	ioc->hi_priority_smid = ioc->scsiio_depth + 1;
	dinitprintk(ioc, printk(MPT2SAS_INFO_FMT "hi_priority(0x%p): "
	    "depth(%d), start smid(%d)\n", ioc->name, ioc->hi_priority,
	    ioc->hi_priority_depth, ioc->hi_priority_smid));

	/* initialize internal queue smid's */
	ioc->internal_lookup = kcalloc(ioc->internal_depth,
	    sizeof(struct request_tracker), GFP_KERNEL);
	if (!ioc->internal_lookup) {
		printk(MPT2SAS_ERR_FMT "internal_lookup: kcalloc failed\n",
		    ioc->name);
		goto out;
	}
	ioc->internal_smid = ioc->hi_priority_smid + ioc->hi_priority_depth;
	dinitprintk(ioc, printk(MPT2SAS_INFO_FMT "internal(0x%p): "
	    "depth(%d), start smid(%d)\n", ioc->name, ioc->internal,
	     ioc->internal_depth, ioc->internal_smid));

	/* sense buffers, 4 byte align */
	sz = ioc->scsiio_depth * SCSI_SENSE_BUFFERSIZE;
	ioc->sense_dma_pool = pci_pool_create("sense pool", ioc->pdev, sz, 4,
	    0);
	if (!ioc->sense_dma_pool) {
		printk(MPT2SAS_ERR_FMT "sense pool: pci_pool_create failed\n",
		    ioc->name);
		goto out;
	}
	ioc->sense = pci_pool_alloc(ioc->sense_dma_pool , GFP_KERNEL,
	    &ioc->sense_dma);
	if (!ioc->sense) {
		printk(MPT2SAS_ERR_FMT "sense pool: pci_pool_alloc failed\n",
		    ioc->name);
		goto out;
	}
	dinitprintk(ioc, printk(MPT2SAS_INFO_FMT
	    "sense pool(0x%p): depth(%d), element_size(%d), pool_size"
	    "(%d kB)\n", ioc->name, ioc->sense, ioc->scsiio_depth,
	    SCSI_SENSE_BUFFERSIZE, sz/1024));
	dinitprintk(ioc, printk(MPT2SAS_INFO_FMT "sense_dma(0x%llx)\n",
	    ioc->name, (unsigned long long)ioc->sense_dma));
	total_sz += sz;

	/* reply pool, 4 byte align */
	sz = ioc->reply_free_queue_depth * ioc->reply_sz;
	ioc->reply_dma_pool = pci_pool_create("reply pool", ioc->pdev, sz, 4,
	    0);
	if (!ioc->reply_dma_pool) {
		printk(MPT2SAS_ERR_FMT "reply pool: pci_pool_create failed\n",
		    ioc->name);
		goto out;
	}
	ioc->reply = pci_pool_alloc(ioc->reply_dma_pool , GFP_KERNEL,
	    &ioc->reply_dma);
	if (!ioc->reply) {
		printk(MPT2SAS_ERR_FMT "reply pool: pci_pool_alloc failed\n",
		    ioc->name);
		goto out;
	}
	ioc->reply_dma_min_address = (u32)(ioc->reply_dma);
	ioc->reply_dma_max_address = (u32)(ioc->reply_dma) + sz;
	dinitprintk(ioc, printk(MPT2SAS_INFO_FMT "reply pool(0x%p): depth"
	    "(%d), frame_size(%d), pool_size(%d kB)\n", ioc->name, ioc->reply,
	    ioc->reply_free_queue_depth, ioc->reply_sz, sz/1024));
	dinitprintk(ioc, printk(MPT2SAS_INFO_FMT "reply_dma(0x%llx)\n",
	    ioc->name, (unsigned long long)ioc->reply_dma));
	total_sz += sz;

	/* reply free queue, 16 byte align */
	sz = ioc->reply_free_queue_depth * 4;
	ioc->reply_free_dma_pool = pci_pool_create("reply_free pool",
	    ioc->pdev, sz, 16, 0);
	if (!ioc->reply_free_dma_pool) {
		printk(MPT2SAS_ERR_FMT "reply_free pool: pci_pool_create "
		    "failed\n", ioc->name);
		goto out;
	}
	ioc->reply_free = pci_pool_alloc(ioc->reply_free_dma_pool , GFP_KERNEL,
	    &ioc->reply_free_dma);
	if (!ioc->reply_free) {
		printk(MPT2SAS_ERR_FMT "reply_free pool: pci_pool_alloc "
		    "failed\n", ioc->name);
		goto out;
	}
	memset(ioc->reply_free, 0, sz);
	dinitprintk(ioc, printk(MPT2SAS_INFO_FMT "reply_free pool(0x%p): "
	    "depth(%d), element_size(%d), pool_size(%d kB)\n", ioc->name,
	    ioc->reply_free, ioc->reply_free_queue_depth, 4, sz/1024));
	dinitprintk(ioc, printk(MPT2SAS_INFO_FMT "reply_free_dma"
	    "(0x%llx)\n", ioc->name, (unsigned long long)ioc->reply_free_dma));
	total_sz += sz;

	/* reply post queue, 16 byte align */
	reply_post_free_sz = ioc->reply_post_queue_depth *
	    sizeof(Mpi2DefaultReplyDescriptor_t);
	if (_base_is_controller_msix_enabled(ioc))
		sz = reply_post_free_sz * ioc->reply_queue_count;
	else
		sz = reply_post_free_sz;
	ioc->reply_post_free_dma_pool = pci_pool_create("reply_post_free pool",
	    ioc->pdev, sz, 16, 0);
	if (!ioc->reply_post_free_dma_pool) {
		printk(MPT2SAS_ERR_FMT "reply_post_free pool: pci_pool_create "
		    "failed\n", ioc->name);
		goto out;
	}
	ioc->reply_post_free = pci_pool_alloc(ioc->reply_post_free_dma_pool ,
	    GFP_KERNEL, &ioc->reply_post_free_dma);
	if (!ioc->reply_post_free) {
		printk(MPT2SAS_ERR_FMT "reply_post_free pool: pci_pool_alloc "
		    "failed\n", ioc->name);
		goto out;
	}
	memset(ioc->reply_post_free, 0, sz);
	dinitprintk(ioc, printk(MPT2SAS_INFO_FMT "reply post free pool"
	    "(0x%p): depth(%d), element_size(%d), pool_size(%d kB)\n",
	    ioc->name, ioc->reply_post_free, ioc->reply_post_queue_depth, 8,
	    sz/1024));
	dinitprintk(ioc, printk(MPT2SAS_INFO_FMT "reply_post_free_dma = "
	    "(0x%llx)\n", ioc->name, (unsigned long long)
	    ioc->reply_post_free_dma));
	total_sz += sz;

	ioc->config_page_sz = 512;
	ioc->config_page = pci_alloc_consistent(ioc->pdev,
	    ioc->config_page_sz, &ioc->config_page_dma);
	if (!ioc->config_page) {
		printk(MPT2SAS_ERR_FMT "config page: pci_pool_alloc "
		    "failed\n", ioc->name);
		goto out;
	}
	dinitprintk(ioc, printk(MPT2SAS_INFO_FMT "config page(0x%p): size"
	    "(%d)\n", ioc->name, ioc->config_page, ioc->config_page_sz));
	dinitprintk(ioc, printk(MPT2SAS_INFO_FMT "config_page_dma"
	    "(0x%llx)\n", ioc->name, (unsigned long long)ioc->config_page_dma));
	total_sz += ioc->config_page_sz;

	printk(MPT2SAS_INFO_FMT "Allocated physical memory: size(%d kB)\n",
	    ioc->name, total_sz/1024);
	printk(MPT2SAS_INFO_FMT "Current Controller Queue Depth(%d), "
	    "Max Controller Queue Depth(%d)\n",
	    ioc->name, ioc->shost->can_queue, facts->RequestCredit);
	printk(MPT2SAS_INFO_FMT "Scatter Gather Elements per IO(%d)\n",
	    ioc->name, ioc->shost->sg_tablesize);
	return 0;

 out:
	return -ENOMEM;
}


/**
 * mpt2sas_base_get_iocstate - Get the current state of a MPT adapter.
 * @ioc: Pointer to MPT_ADAPTER structure
 * @cooked: Request raw or cooked IOC state
 *
 * Returns all IOC Doorbell register bits if cooked==0, else just the
 * Doorbell bits in MPI_IOC_STATE_MASK.
 */
u32
mpt2sas_base_get_iocstate(struct MPT2SAS_ADAPTER *ioc, int cooked)
{
	u32 s, sc;

	s = readl(&ioc->chip->Doorbell);
	sc = s & MPI2_IOC_STATE_MASK;
	return cooked ? sc : s;
}

/**
 * _base_wait_on_iocstate - waiting on a particular ioc state
 * @ioc_state: controller state { READY, OPERATIONAL, or RESET }
 * @timeout: timeout in second
 * @sleep_flag: CAN_SLEEP or NO_SLEEP
 *
 * Returns 0 for success, non-zero for failure.
 */
static int
_base_wait_on_iocstate(struct MPT2SAS_ADAPTER *ioc, u32 ioc_state, int timeout,
    int sleep_flag)
{
	u32 count, cntdn;
	u32 current_state;

	count = 0;
	cntdn = (sleep_flag == CAN_SLEEP) ? 1000*timeout : 2000*timeout;
	do {
		current_state = mpt2sas_base_get_iocstate(ioc, 1);
		if (current_state == ioc_state)
			return 0;
		if (count && current_state == MPI2_IOC_STATE_FAULT)
			break;
		if (sleep_flag == CAN_SLEEP)
			msleep(1);
		else
			udelay(500);
		count++;
	} while (--cntdn);

	return current_state;
}

/**
 * _base_wait_for_doorbell_int - waiting for controller interrupt(generated by
 * a write to the doorbell)
 * @ioc: per adapter object
 * @timeout: timeout in second
 * @sleep_flag: CAN_SLEEP or NO_SLEEP
 *
 * Returns 0 for success, non-zero for failure.
 *
 * Notes: MPI2_HIS_IOC2SYS_DB_STATUS - set to one when IOC writes to doorbell.
 */
static int
_base_wait_for_doorbell_int(struct MPT2SAS_ADAPTER *ioc, int timeout,
    int sleep_flag)
{
	u32 cntdn, count;
	u32 int_status;

	count = 0;
	cntdn = (sleep_flag == CAN_SLEEP) ? 1000*timeout : 2000*timeout;
	do {
		int_status = readl(&ioc->chip->HostInterruptStatus);
		if (int_status & MPI2_HIS_IOC2SYS_DB_STATUS) {
			dhsprintk(ioc, printk(MPT2SAS_INFO_FMT "%s: "
			    "successful count(%d), timeout(%d)\n", ioc->name,
			    __func__, count, timeout));
			return 0;
		}
		if (sleep_flag == CAN_SLEEP)
			msleep(1);
		else
			udelay(500);
		count++;
	} while (--cntdn);

	printk(MPT2SAS_ERR_FMT "%s: failed due to timeout count(%d), "
	    "int_status(%x)!\n", ioc->name, __func__, count, int_status);
	return -EFAULT;
}

/**
 * _base_wait_for_doorbell_ack - waiting for controller to read the doorbell.
 * @ioc: per adapter object
 * @timeout: timeout in second
 * @sleep_flag: CAN_SLEEP or NO_SLEEP
 *
 * Returns 0 for success, non-zero for failure.
 *
 * Notes: MPI2_HIS_SYS2IOC_DB_STATUS - set to one when host writes to
 * doorbell.
 */
static int
_base_wait_for_doorbell_ack(struct MPT2SAS_ADAPTER *ioc, int timeout,
    int sleep_flag)
{
	u32 cntdn, count;
	u32 int_status;
	u32 doorbell;

	count = 0;
	cntdn = (sleep_flag == CAN_SLEEP) ? 1000*timeout : 2000*timeout;
	do {
		int_status = readl(&ioc->chip->HostInterruptStatus);
		if (!(int_status & MPI2_HIS_SYS2IOC_DB_STATUS)) {
			dhsprintk(ioc, printk(MPT2SAS_INFO_FMT "%s: "
			    "successful count(%d), timeout(%d)\n", ioc->name,
			    __func__, count, timeout));
			return 0;
		} else if (int_status & MPI2_HIS_IOC2SYS_DB_STATUS) {
			doorbell = readl(&ioc->chip->Doorbell);
			if ((doorbell & MPI2_IOC_STATE_MASK) ==
			    MPI2_IOC_STATE_FAULT) {
				mpt2sas_base_fault_info(ioc , doorbell);
				return -EFAULT;
			}
		} else if (int_status == 0xFFFFFFFF)
			goto out;

		if (sleep_flag == CAN_SLEEP)
			msleep(1);
		else
			udelay(500);
		count++;
	} while (--cntdn);

 out:
	printk(MPT2SAS_ERR_FMT "%s: failed due to timeout count(%d), "
	    "int_status(%x)!\n", ioc->name, __func__, count, int_status);
	return -EFAULT;
}

/**
 * _base_wait_for_doorbell_not_used - waiting for doorbell to not be in use
 * @ioc: per adapter object
 * @timeout: timeout in second
 * @sleep_flag: CAN_SLEEP or NO_SLEEP
 *
 * Returns 0 for success, non-zero for failure.
 *
 */
static int
_base_wait_for_doorbell_not_used(struct MPT2SAS_ADAPTER *ioc, int timeout,
    int sleep_flag)
{
	u32 cntdn, count;
	u32 doorbell_reg;

	count = 0;
	cntdn = (sleep_flag == CAN_SLEEP) ? 1000*timeout : 2000*timeout;
	do {
		doorbell_reg = readl(&ioc->chip->Doorbell);
		if (!(doorbell_reg & MPI2_DOORBELL_USED)) {
			dhsprintk(ioc, printk(MPT2SAS_INFO_FMT "%s: "
			    "successful count(%d), timeout(%d)\n", ioc->name,
			    __func__, count, timeout));
			return 0;
		}
		if (sleep_flag == CAN_SLEEP)
			msleep(1);
		else
			udelay(500);
		count++;
	} while (--cntdn);

	printk(MPT2SAS_ERR_FMT "%s: failed due to timeout count(%d), "
	    "doorbell_reg(%x)!\n", ioc->name, __func__, count, doorbell_reg);
	return -EFAULT;
}

/**
 * _base_send_ioc_reset - send doorbell reset
 * @ioc: per adapter object
 * @reset_type: currently only supports: MPI2_FUNCTION_IOC_MESSAGE_UNIT_RESET
 * @timeout: timeout in second
 * @sleep_flag: CAN_SLEEP or NO_SLEEP
 *
 * Returns 0 for success, non-zero for failure.
 */
static int
_base_send_ioc_reset(struct MPT2SAS_ADAPTER *ioc, u8 reset_type, int timeout,
    int sleep_flag)
{
	u32 ioc_state;
	int r = 0;

	if (reset_type != MPI2_FUNCTION_IOC_MESSAGE_UNIT_RESET) {
		printk(MPT2SAS_ERR_FMT "%s: unknown reset_type\n",
		    ioc->name, __func__);
		return -EFAULT;
	}

	if (!(ioc->facts.IOCCapabilities &
	   MPI2_IOCFACTS_CAPABILITY_EVENT_REPLAY))
		return -EFAULT;

	printk(MPT2SAS_INFO_FMT "sending message unit reset !!\n", ioc->name);

	writel(reset_type << MPI2_DOORBELL_FUNCTION_SHIFT,
	    &ioc->chip->Doorbell);
	if ((_base_wait_for_doorbell_ack(ioc, 15, sleep_flag))) {
		r = -EFAULT;
		goto out;
	}
	ioc_state = _base_wait_on_iocstate(ioc, MPI2_IOC_STATE_READY,
	    timeout, sleep_flag);
	if (ioc_state) {
		printk(MPT2SAS_ERR_FMT "%s: failed going to ready state "
		    " (ioc_state=0x%x)\n", ioc->name, __func__, ioc_state);
		r = -EFAULT;
		goto out;
	}
 out:
	printk(MPT2SAS_INFO_FMT "message unit reset: %s\n",
	    ioc->name, ((r == 0) ? "SUCCESS" : "FAILED"));
	return r;
}

/**
 * _base_handshake_req_reply_wait - send request thru doorbell interface
 * @ioc: per adapter object
 * @request_bytes: request length
 * @request: pointer having request payload
 * @reply_bytes: reply length
 * @reply: pointer to reply payload
 * @timeout: timeout in second
 * @sleep_flag: CAN_SLEEP or NO_SLEEP
 *
 * Returns 0 for success, non-zero for failure.
 */
static int
_base_handshake_req_reply_wait(struct MPT2SAS_ADAPTER *ioc, int request_bytes,
    u32 *request, int reply_bytes, u16 *reply, int timeout, int sleep_flag)
{
	MPI2DefaultReply_t *default_reply = (MPI2DefaultReply_t *)reply;
	int i;
	u8 failed;
	u16 dummy;
	__le32 *mfp;

	/* make sure doorbell is not in use */
	if ((readl(&ioc->chip->Doorbell) & MPI2_DOORBELL_USED)) {
		printk(MPT2SAS_ERR_FMT "doorbell is in use "
		    " (line=%d)\n", ioc->name, __LINE__);
		return -EFAULT;
	}

	/* clear pending doorbell interrupts from previous state changes */
	if (readl(&ioc->chip->HostInterruptStatus) &
	    MPI2_HIS_IOC2SYS_DB_STATUS)
		writel(0, &ioc->chip->HostInterruptStatus);

	/* send message to ioc */
	writel(((MPI2_FUNCTION_HANDSHAKE<<MPI2_DOORBELL_FUNCTION_SHIFT) |
	    ((request_bytes/4)<<MPI2_DOORBELL_ADD_DWORDS_SHIFT)),
	    &ioc->chip->Doorbell);

	if ((_base_wait_for_doorbell_int(ioc, 5, NO_SLEEP))) {
		printk(MPT2SAS_ERR_FMT "doorbell handshake "
		   "int failed (line=%d)\n", ioc->name, __LINE__);
		return -EFAULT;
	}
	writel(0, &ioc->chip->HostInterruptStatus);

	if ((_base_wait_for_doorbell_ack(ioc, 5, sleep_flag))) {
		printk(MPT2SAS_ERR_FMT "doorbell handshake "
		    "ack failed (line=%d)\n", ioc->name, __LINE__);
		return -EFAULT;
	}

	/* send message 32-bits at a time */
	for (i = 0, failed = 0; i < request_bytes/4 && !failed; i++) {
		writel(cpu_to_le32(request[i]), &ioc->chip->Doorbell);
		if ((_base_wait_for_doorbell_ack(ioc, 5, sleep_flag)))
			failed = 1;
	}

	if (failed) {
		printk(MPT2SAS_ERR_FMT "doorbell handshake "
		    "sending request failed (line=%d)\n", ioc->name, __LINE__);
		return -EFAULT;
	}

	/* now wait for the reply */
	if ((_base_wait_for_doorbell_int(ioc, timeout, sleep_flag))) {
		printk(MPT2SAS_ERR_FMT "doorbell handshake "
		   "int failed (line=%d)\n", ioc->name, __LINE__);
		return -EFAULT;
	}

	/* read the first two 16-bits, it gives the total length of the reply */
	reply[0] = le16_to_cpu(readl(&ioc->chip->Doorbell)
	    & MPI2_DOORBELL_DATA_MASK);
	writel(0, &ioc->chip->HostInterruptStatus);
	if ((_base_wait_for_doorbell_int(ioc, 5, sleep_flag))) {
		printk(MPT2SAS_ERR_FMT "doorbell handshake "
		   "int failed (line=%d)\n", ioc->name, __LINE__);
		return -EFAULT;
	}
	reply[1] = le16_to_cpu(readl(&ioc->chip->Doorbell)
	    & MPI2_DOORBELL_DATA_MASK);
	writel(0, &ioc->chip->HostInterruptStatus);

	for (i = 2; i < default_reply->MsgLength * 2; i++)  {
		if ((_base_wait_for_doorbell_int(ioc, 5, sleep_flag))) {
			printk(MPT2SAS_ERR_FMT "doorbell "
			    "handshake int failed (line=%d)\n", ioc->name,
			    __LINE__);
			return -EFAULT;
		}
		if (i >=  reply_bytes/2) /* overflow case */
			dummy = readl(&ioc->chip->Doorbell);
		else
			reply[i] = le16_to_cpu(readl(&ioc->chip->Doorbell)
			    & MPI2_DOORBELL_DATA_MASK);
		writel(0, &ioc->chip->HostInterruptStatus);
	}

	_base_wait_for_doorbell_int(ioc, 5, sleep_flag);
	if (_base_wait_for_doorbell_not_used(ioc, 5, sleep_flag) != 0) {
		dhsprintk(ioc, printk(MPT2SAS_INFO_FMT "doorbell is in use "
		    " (line=%d)\n", ioc->name, __LINE__));
	}
	writel(0, &ioc->chip->HostInterruptStatus);

	if (ioc->logging_level & MPT_DEBUG_INIT) {
		mfp = (__le32 *)reply;
		printk(KERN_INFO "\toffset:data\n");
		for (i = 0; i < reply_bytes/4; i++)
			printk(KERN_INFO "\t[0x%02x]:%08x\n", i*4,
			    le32_to_cpu(mfp[i]));
	}
	return 0;
}

/**
 * mpt2sas_base_sas_iounit_control - send sas iounit control to FW
 * @ioc: per adapter object
 * @mpi_reply: the reply payload from FW
 * @mpi_request: the request payload sent to FW
 *
 * The SAS IO Unit Control Request message allows the host to perform low-level
 * operations, such as resets on the PHYs of the IO Unit, also allows the host
 * to obtain the IOC assigned device handles for a device if it has other
 * identifying information about the device, in addition allows the host to
 * remove IOC resources associated with the device.
 *
 * Returns 0 for success, non-zero for failure.
 */
int
mpt2sas_base_sas_iounit_control(struct MPT2SAS_ADAPTER *ioc,
    Mpi2SasIoUnitControlReply_t *mpi_reply,
    Mpi2SasIoUnitControlRequest_t *mpi_request)
{
	u16 smid;
	u32 ioc_state;
	unsigned long timeleft;
	u8 issue_reset;
	int rc;
	void *request;
	u16 wait_state_count;

	dinitprintk(ioc, printk(MPT2SAS_INFO_FMT "%s\n", ioc->name,
	    __func__));

	mutex_lock(&ioc->base_cmds.mutex);

	if (ioc->base_cmds.status != MPT2_CMD_NOT_USED) {
		printk(MPT2SAS_ERR_FMT "%s: base_cmd in use\n",
		    ioc->name, __func__);
		rc = -EAGAIN;
		goto out;
	}

	wait_state_count = 0;
	ioc_state = mpt2sas_base_get_iocstate(ioc, 1);
	while (ioc_state != MPI2_IOC_STATE_OPERATIONAL) {
		if (wait_state_count++ == 10) {
			printk(MPT2SAS_ERR_FMT
			    "%s: failed due to ioc not operational\n",
			    ioc->name, __func__);
			rc = -EFAULT;
			goto out;
		}
		ssleep(1);
		ioc_state = mpt2sas_base_get_iocstate(ioc, 1);
		printk(MPT2SAS_INFO_FMT "%s: waiting for "
		    "operational state(count=%d)\n", ioc->name,
		    __func__, wait_state_count);
	}

	smid = mpt2sas_base_get_smid(ioc, ioc->base_cb_idx);
	if (!smid) {
		printk(MPT2SAS_ERR_FMT "%s: failed obtaining a smid\n",
		    ioc->name, __func__);
		rc = -EAGAIN;
		goto out;
	}

	rc = 0;
	ioc->base_cmds.status = MPT2_CMD_PENDING;
	request = mpt2sas_base_get_msg_frame(ioc, smid);
	ioc->base_cmds.smid = smid;
	memcpy(request, mpi_request, sizeof(Mpi2SasIoUnitControlRequest_t));
	if (mpi_request->Operation == MPI2_SAS_OP_PHY_HARD_RESET ||
	    mpi_request->Operation == MPI2_SAS_OP_PHY_LINK_RESET)
		ioc->ioc_link_reset_in_progress = 1;
	init_completion(&ioc->base_cmds.done);
	mpt2sas_base_put_smid_default(ioc, smid);
	timeleft = wait_for_completion_timeout(&ioc->base_cmds.done,
	    msecs_to_jiffies(10000));
	if ((mpi_request->Operation == MPI2_SAS_OP_PHY_HARD_RESET ||
	    mpi_request->Operation == MPI2_SAS_OP_PHY_LINK_RESET) &&
	    ioc->ioc_link_reset_in_progress)
		ioc->ioc_link_reset_in_progress = 0;
	if (!(ioc->base_cmds.status & MPT2_CMD_COMPLETE)) {
		printk(MPT2SAS_ERR_FMT "%s: timeout\n",
		    ioc->name, __func__);
		_debug_dump_mf(mpi_request,
		    sizeof(Mpi2SasIoUnitControlRequest_t)/4);
		if (!(ioc->base_cmds.status & MPT2_CMD_RESET))
			issue_reset = 1;
		goto issue_host_reset;
	}
	if (ioc->base_cmds.status & MPT2_CMD_REPLY_VALID)
		memcpy(mpi_reply, ioc->base_cmds.reply,
		    sizeof(Mpi2SasIoUnitControlReply_t));
	else
		memset(mpi_reply, 0, sizeof(Mpi2SasIoUnitControlReply_t));
	ioc->base_cmds.status = MPT2_CMD_NOT_USED;
	goto out;

 issue_host_reset:
	if (issue_reset)
		mpt2sas_base_hard_reset_handler(ioc, CAN_SLEEP,
		    FORCE_BIG_HAMMER);
	ioc->base_cmds.status = MPT2_CMD_NOT_USED;
	rc = -EFAULT;
 out:
	mutex_unlock(&ioc->base_cmds.mutex);
	return rc;
}


/**
 * mpt2sas_base_scsi_enclosure_processor - sending request to sep device
 * @ioc: per adapter object
 * @mpi_reply: the reply payload from FW
 * @mpi_request: the request payload sent to FW
 *
 * The SCSI Enclosure Processor request message causes the IOC to
 * communicate with SES devices to control LED status signals.
 *
 * Returns 0 for success, non-zero for failure.
 */
int
mpt2sas_base_scsi_enclosure_processor(struct MPT2SAS_ADAPTER *ioc,
    Mpi2SepReply_t *mpi_reply, Mpi2SepRequest_t *mpi_request)
{
	u16 smid;
	u32 ioc_state;
	unsigned long timeleft;
	u8 issue_reset;
	int rc;
	void *request;
	u16 wait_state_count;

	dinitprintk(ioc, printk(MPT2SAS_INFO_FMT "%s\n", ioc->name,
	    __func__));

	mutex_lock(&ioc->base_cmds.mutex);

	if (ioc->base_cmds.status != MPT2_CMD_NOT_USED) {
		printk(MPT2SAS_ERR_FMT "%s: base_cmd in use\n",
		    ioc->name, __func__);
		rc = -EAGAIN;
		goto out;
	}

	wait_state_count = 0;
	ioc_state = mpt2sas_base_get_iocstate(ioc, 1);
	while (ioc_state != MPI2_IOC_STATE_OPERATIONAL) {
		if (wait_state_count++ == 10) {
			printk(MPT2SAS_ERR_FMT
			    "%s: failed due to ioc not operational\n",
			    ioc->name, __func__);
			rc = -EFAULT;
			goto out;
		}
		ssleep(1);
		ioc_state = mpt2sas_base_get_iocstate(ioc, 1);
		printk(MPT2SAS_INFO_FMT "%s: waiting for "
		    "operational state(count=%d)\n", ioc->name,
		    __func__, wait_state_count);
	}

	smid = mpt2sas_base_get_smid(ioc, ioc->base_cb_idx);
	if (!smid) {
		printk(MPT2SAS_ERR_FMT "%s: failed obtaining a smid\n",
		    ioc->name, __func__);
		rc = -EAGAIN;
		goto out;
	}

	rc = 0;
	ioc->base_cmds.status = MPT2_CMD_PENDING;
	request = mpt2sas_base_get_msg_frame(ioc, smid);
	ioc->base_cmds.smid = smid;
	memcpy(request, mpi_request, sizeof(Mpi2SepReply_t));
	init_completion(&ioc->base_cmds.done);
	mpt2sas_base_put_smid_default(ioc, smid);
	timeleft = wait_for_completion_timeout(&ioc->base_cmds.done,
	    msecs_to_jiffies(10000));
	if (!(ioc->base_cmds.status & MPT2_CMD_COMPLETE)) {
		printk(MPT2SAS_ERR_FMT "%s: timeout\n",
		    ioc->name, __func__);
		_debug_dump_mf(mpi_request,
		    sizeof(Mpi2SepRequest_t)/4);
		if (!(ioc->base_cmds.status & MPT2_CMD_RESET))
			issue_reset = 1;
		goto issue_host_reset;
	}
	if (ioc->base_cmds.status & MPT2_CMD_REPLY_VALID)
		memcpy(mpi_reply, ioc->base_cmds.reply,
		    sizeof(Mpi2SepReply_t));
	else
		memset(mpi_reply, 0, sizeof(Mpi2SepReply_t));
	ioc->base_cmds.status = MPT2_CMD_NOT_USED;
	goto out;

 issue_host_reset:
	if (issue_reset)
		mpt2sas_base_hard_reset_handler(ioc, CAN_SLEEP,
		    FORCE_BIG_HAMMER);
	ioc->base_cmds.status = MPT2_CMD_NOT_USED;
	rc = -EFAULT;
 out:
	mutex_unlock(&ioc->base_cmds.mutex);
	return rc;
}

/**
 * _base_get_port_facts - obtain port facts reply and save in ioc
 * @ioc: per adapter object
 * @sleep_flag: CAN_SLEEP or NO_SLEEP
 *
 * Returns 0 for success, non-zero for failure.
 */
static int
_base_get_port_facts(struct MPT2SAS_ADAPTER *ioc, int port, int sleep_flag)
{
	Mpi2PortFactsRequest_t mpi_request;
	Mpi2PortFactsReply_t mpi_reply;
	struct mpt2sas_port_facts *pfacts;
	int mpi_reply_sz, mpi_request_sz, r;

	dinitprintk(ioc, printk(MPT2SAS_INFO_FMT "%s\n", ioc->name,
	    __func__));

	mpi_reply_sz = sizeof(Mpi2PortFactsReply_t);
	mpi_request_sz = sizeof(Mpi2PortFactsRequest_t);
	memset(&mpi_request, 0, mpi_request_sz);
	mpi_request.Function = MPI2_FUNCTION_PORT_FACTS;
	mpi_request.PortNumber = port;
	r = _base_handshake_req_reply_wait(ioc, mpi_request_sz,
	    (u32 *)&mpi_request, mpi_reply_sz, (u16 *)&mpi_reply, 5, CAN_SLEEP);

	if (r != 0) {
		printk(MPT2SAS_ERR_FMT "%s: handshake failed (r=%d)\n",
		    ioc->name, __func__, r);
		return r;
	}

	pfacts = &ioc->pfacts[port];
	memset(pfacts, 0, sizeof(struct mpt2sas_port_facts));
	pfacts->PortNumber = mpi_reply.PortNumber;
	pfacts->VP_ID = mpi_reply.VP_ID;
	pfacts->VF_ID = mpi_reply.VF_ID;
	pfacts->MaxPostedCmdBuffers =
	    le16_to_cpu(mpi_reply.MaxPostedCmdBuffers);

	return 0;
}

/**
 * _base_get_ioc_facts - obtain ioc facts reply and save in ioc
 * @ioc: per adapter object
 * @sleep_flag: CAN_SLEEP or NO_SLEEP
 *
 * Returns 0 for success, non-zero for failure.
 */
static int
_base_get_ioc_facts(struct MPT2SAS_ADAPTER *ioc, int sleep_flag)
{
	Mpi2IOCFactsRequest_t mpi_request;
	Mpi2IOCFactsReply_t mpi_reply;
	struct mpt2sas_facts *facts;
	int mpi_reply_sz, mpi_request_sz, r;

	dinitprintk(ioc, printk(MPT2SAS_INFO_FMT "%s\n", ioc->name,
	    __func__));

	mpi_reply_sz = sizeof(Mpi2IOCFactsReply_t);
	mpi_request_sz = sizeof(Mpi2IOCFactsRequest_t);
	memset(&mpi_request, 0, mpi_request_sz);
	mpi_request.Function = MPI2_FUNCTION_IOC_FACTS;
	r = _base_handshake_req_reply_wait(ioc, mpi_request_sz,
	    (u32 *)&mpi_request, mpi_reply_sz, (u16 *)&mpi_reply, 5, CAN_SLEEP);

	if (r != 0) {
		printk(MPT2SAS_ERR_FMT "%s: handshake failed (r=%d)\n",
		    ioc->name, __func__, r);
		return r;
	}

	facts = &ioc->facts;
	memset(facts, 0, sizeof(struct mpt2sas_facts));
	facts->MsgVersion = le16_to_cpu(mpi_reply.MsgVersion);
	facts->HeaderVersion = le16_to_cpu(mpi_reply.HeaderVersion);
	facts->VP_ID = mpi_reply.VP_ID;
	facts->VF_ID = mpi_reply.VF_ID;
	facts->IOCExceptions = le16_to_cpu(mpi_reply.IOCExceptions);
	facts->MaxChainDepth = mpi_reply.MaxChainDepth;
	facts->WhoInit = mpi_reply.WhoInit;
	facts->NumberOfPorts = mpi_reply.NumberOfPorts;
	facts->MaxMSIxVectors = mpi_reply.MaxMSIxVectors;
	facts->RequestCredit = le16_to_cpu(mpi_reply.RequestCredit);
	facts->MaxReplyDescriptorPostQueueDepth =
	    le16_to_cpu(mpi_reply.MaxReplyDescriptorPostQueueDepth);
	facts->ProductID = le16_to_cpu(mpi_reply.ProductID);
	facts->IOCCapabilities = le32_to_cpu(mpi_reply.IOCCapabilities);
	if ((facts->IOCCapabilities & MPI2_IOCFACTS_CAPABILITY_INTEGRATED_RAID))
		ioc->ir_firmware = 1;
	facts->FWVersion.Word = le32_to_cpu(mpi_reply.FWVersion.Word);
	facts->IOCRequestFrameSize =
	    le16_to_cpu(mpi_reply.IOCRequestFrameSize);
	facts->MaxInitiators = le16_to_cpu(mpi_reply.MaxInitiators);
	facts->MaxTargets = le16_to_cpu(mpi_reply.MaxTargets);
	ioc->shost->max_id = -1;
	facts->MaxSasExpanders = le16_to_cpu(mpi_reply.MaxSasExpanders);
	facts->MaxEnclosures = le16_to_cpu(mpi_reply.MaxEnclosures);
	facts->ProtocolFlags = le16_to_cpu(mpi_reply.ProtocolFlags);
	facts->HighPriorityCredit =
	    le16_to_cpu(mpi_reply.HighPriorityCredit);
	facts->ReplyFrameSize = mpi_reply.ReplyFrameSize;
	facts->MaxDevHandle = le16_to_cpu(mpi_reply.MaxDevHandle);

	dinitprintk(ioc, printk(MPT2SAS_INFO_FMT "hba queue depth(%d), "
	    "max chains per io(%d)\n", ioc->name, facts->RequestCredit,
	    facts->MaxChainDepth));
	dinitprintk(ioc, printk(MPT2SAS_INFO_FMT "request frame size(%d), "
	    "reply frame size(%d)\n", ioc->name,
	    facts->IOCRequestFrameSize * 4, facts->ReplyFrameSize * 4));
	return 0;
}

/**
 * _base_send_ioc_init - send ioc_init to firmware
 * @ioc: per adapter object
 * @sleep_flag: CAN_SLEEP or NO_SLEEP
 *
 * Returns 0 for success, non-zero for failure.
 */
static int
_base_send_ioc_init(struct MPT2SAS_ADAPTER *ioc, int sleep_flag)
{
	Mpi2IOCInitRequest_t mpi_request;
	Mpi2IOCInitReply_t mpi_reply;
	int r;
	struct timeval current_time;
	u16 ioc_status;

	dinitprintk(ioc, printk(MPT2SAS_INFO_FMT "%s\n", ioc->name,
	    __func__));

	memset(&mpi_request, 0, sizeof(Mpi2IOCInitRequest_t));
	mpi_request.Function = MPI2_FUNCTION_IOC_INIT;
	mpi_request.WhoInit = MPI2_WHOINIT_HOST_DRIVER;
	mpi_request.VF_ID = 0; /* TODO */
	mpi_request.VP_ID = 0;
	mpi_request.MsgVersion = cpu_to_le16(MPI2_VERSION);
	mpi_request.HeaderVersion = cpu_to_le16(MPI2_HEADER_VERSION);

	if (_base_is_controller_msix_enabled(ioc))
		mpi_request.HostMSIxVectors = ioc->reply_queue_count;
	mpi_request.SystemRequestFrameSize = cpu_to_le16(ioc->request_sz/4);
	mpi_request.ReplyDescriptorPostQueueDepth =
	    cpu_to_le16(ioc->reply_post_queue_depth);
	mpi_request.ReplyFreeQueueDepth =
	    cpu_to_le16(ioc->reply_free_queue_depth);

	mpi_request.SenseBufferAddressHigh =
	    cpu_to_le32((u64)ioc->sense_dma >> 32);
	mpi_request.SystemReplyAddressHigh =
	    cpu_to_le32((u64)ioc->reply_dma >> 32);
	mpi_request.SystemRequestFrameBaseAddress =
	    cpu_to_le64((u64)ioc->request_dma);
	mpi_request.ReplyFreeQueueAddress =
	    cpu_to_le64((u64)ioc->reply_free_dma);
	mpi_request.ReplyDescriptorPostQueueAddress =
	    cpu_to_le64((u64)ioc->reply_post_free_dma);


	/* This time stamp specifies number of milliseconds
	 * since epoch ~ midnight January 1, 1970.
	 */
	do_gettimeofday(&current_time);
	mpi_request.TimeStamp = cpu_to_le64((u64)current_time.tv_sec * 1000 +
	    (current_time.tv_usec / 1000));

	if (ioc->logging_level & MPT_DEBUG_INIT) {
		__le32 *mfp;
		int i;

		mfp = (__le32 *)&mpi_request;
		printk(KERN_INFO "\toffset:data\n");
		for (i = 0; i < sizeof(Mpi2IOCInitRequest_t)/4; i++)
			printk(KERN_INFO "\t[0x%02x]:%08x\n", i*4,
			    le32_to_cpu(mfp[i]));
	}

	r = _base_handshake_req_reply_wait(ioc,
	    sizeof(Mpi2IOCInitRequest_t), (u32 *)&mpi_request,
	    sizeof(Mpi2IOCInitReply_t), (u16 *)&mpi_reply, 10,
	    sleep_flag);

	if (r != 0) {
		printk(MPT2SAS_ERR_FMT "%s: handshake failed (r=%d)\n",
		    ioc->name, __func__, r);
		return r;
	}

	ioc_status = le16_to_cpu(mpi_reply.IOCStatus) & MPI2_IOCSTATUS_MASK;
	if (ioc_status != MPI2_IOCSTATUS_SUCCESS ||
	    mpi_reply.IOCLogInfo) {
		printk(MPT2SAS_ERR_FMT "%s: failed\n", ioc->name, __func__);
		r = -EIO;
	}

	return 0;
}

/**
 * mpt2sas_port_enable_done - command completion routine for port enable
 * @ioc: per adapter object
 * @smid: system request message index
 * @msix_index: MSIX table index supplied by the OS
 * @reply: reply message frame(lower 32bit addr)
 *
 * Return 1 meaning mf should be freed from _base_interrupt
 *        0 means the mf is freed from this function.
 */
u8
mpt2sas_port_enable_done(struct MPT2SAS_ADAPTER *ioc, u16 smid, u8 msix_index,
	u32 reply)
{
	MPI2DefaultReply_t *mpi_reply;
	u16 ioc_status;

	mpi_reply = mpt2sas_base_get_reply_virt_addr(ioc, reply);
	if (mpi_reply && mpi_reply->Function == MPI2_FUNCTION_EVENT_ACK)
		return 1;

	if (ioc->port_enable_cmds.status == MPT2_CMD_NOT_USED)
		return 1;

	ioc->port_enable_cmds.status |= MPT2_CMD_COMPLETE;
	if (mpi_reply) {
		ioc->port_enable_cmds.status |= MPT2_CMD_REPLY_VALID;
		memcpy(ioc->port_enable_cmds.reply, mpi_reply,
		    mpi_reply->MsgLength*4);
	}
	ioc->port_enable_cmds.status &= ~MPT2_CMD_PENDING;

	ioc_status = le16_to_cpu(mpi_reply->IOCStatus) & MPI2_IOCSTATUS_MASK;

	if (ioc_status != MPI2_IOCSTATUS_SUCCESS)
		ioc->port_enable_failed = 1;

	if (ioc->is_driver_loading) {
		if (ioc_status == MPI2_IOCSTATUS_SUCCESS) {
			mpt2sas_port_enable_complete(ioc);
			return 1;
		} else {
			ioc->start_scan_failed = ioc_status;
			ioc->start_scan = 0;
			return 1;
		}
	}
	complete(&ioc->port_enable_cmds.done);
	return 1;
}


/**
 * _base_send_port_enable - send port_enable(discovery stuff) to firmware
 * @ioc: per adapter object
 * @sleep_flag: CAN_SLEEP or NO_SLEEP
 *
 * Returns 0 for success, non-zero for failure.
 */
static int
_base_send_port_enable(struct MPT2SAS_ADAPTER *ioc, int sleep_flag)
{
	Mpi2PortEnableRequest_t *mpi_request;
	Mpi2PortEnableReply_t *mpi_reply;
	unsigned long timeleft;
	int r = 0;
	u16 smid;
	u16 ioc_status;

	printk(MPT2SAS_INFO_FMT "sending port enable !!\n", ioc->name);

	if (ioc->port_enable_cmds.status & MPT2_CMD_PENDING) {
		printk(MPT2SAS_ERR_FMT "%s: internal command already in use\n",
		    ioc->name, __func__);
		return -EAGAIN;
	}

	smid = mpt2sas_base_get_smid(ioc, ioc->port_enable_cb_idx);
	if (!smid) {
		printk(MPT2SAS_ERR_FMT "%s: failed obtaining a smid\n",
		    ioc->name, __func__);
		return -EAGAIN;
	}

	ioc->port_enable_cmds.status = MPT2_CMD_PENDING;
	mpi_request = mpt2sas_base_get_msg_frame(ioc, smid);
	ioc->port_enable_cmds.smid = smid;
	memset(mpi_request, 0, sizeof(Mpi2PortEnableRequest_t));
	mpi_request->Function = MPI2_FUNCTION_PORT_ENABLE;

	init_completion(&ioc->port_enable_cmds.done);
	mpt2sas_base_put_smid_default(ioc, smid);
	timeleft = wait_for_completion_timeout(&ioc->port_enable_cmds.done,
	    300*HZ);
	if (!(ioc->port_enable_cmds.status & MPT2_CMD_COMPLETE)) {
		printk(MPT2SAS_ERR_FMT "%s: timeout\n",
		    ioc->name, __func__);
		_debug_dump_mf(mpi_request,
		    sizeof(Mpi2PortEnableRequest_t)/4);
		if (ioc->port_enable_cmds.status & MPT2_CMD_RESET)
			r = -EFAULT;
		else
			r = -ETIME;
		goto out;
	}
	mpi_reply = ioc->port_enable_cmds.reply;

	ioc_status = le16_to_cpu(mpi_reply->IOCStatus) & MPI2_IOCSTATUS_MASK;
	if (ioc_status != MPI2_IOCSTATUS_SUCCESS) {
		printk(MPT2SAS_ERR_FMT "%s: failed with (ioc_status=0x%08x)\n",
		    ioc->name, __func__, ioc_status);
		r = -EFAULT;
		goto out;
	}
 out:
	ioc->port_enable_cmds.status = MPT2_CMD_NOT_USED;
	printk(MPT2SAS_INFO_FMT "port enable: %s\n", ioc->name, ((r == 0) ?
	    "SUCCESS" : "FAILED"));
	return r;
}

/**
 * mpt2sas_port_enable - initiate firmware discovery (don't wait for reply)
 * @ioc: per adapter object
 *
 * Returns 0 for success, non-zero for failure.
 */
int
mpt2sas_port_enable(struct MPT2SAS_ADAPTER *ioc)
{
	Mpi2PortEnableRequest_t *mpi_request;
	u16 smid;

	printk(MPT2SAS_INFO_FMT "sending port enable !!\n", ioc->name);

	if (ioc->port_enable_cmds.status & MPT2_CMD_PENDING) {
		printk(MPT2SAS_ERR_FMT "%s: internal command already in use\n",
		    ioc->name, __func__);
		return -EAGAIN;
	}

	smid = mpt2sas_base_get_smid(ioc, ioc->port_enable_cb_idx);
	if (!smid) {
		printk(MPT2SAS_ERR_FMT "%s: failed obtaining a smid\n",
		    ioc->name, __func__);
		return -EAGAIN;
	}

	ioc->port_enable_cmds.status = MPT2_CMD_PENDING;
	mpi_request = mpt2sas_base_get_msg_frame(ioc, smid);
	ioc->port_enable_cmds.smid = smid;
	memset(mpi_request, 0, sizeof(Mpi2PortEnableRequest_t));
	mpi_request->Function = MPI2_FUNCTION_PORT_ENABLE;

	mpt2sas_base_put_smid_default(ioc, smid);
	return 0;
}

/**
 * _base_determine_wait_on_discovery - desposition
 * @ioc: per adapter object
 *
 * Decide whether to wait on discovery to complete. Used to either
 * locate boot device, or report volumes ahead of physical devices.
 *
 * Returns 1 for wait, 0 for don't wait
 */
static int
_base_determine_wait_on_discovery(struct MPT2SAS_ADAPTER *ioc)
{
	/* We wait for discovery to complete if IR firmware is loaded.
	 * The sas topology events arrive before PD events, so we need time to
	 * turn on the bit in ioc->pd_handles to indicate PD
	 * Also, it maybe required to report Volumes ahead of physical
	 * devices when MPI2_IOCPAGE8_IRFLAGS_LOW_VOLUME_MAPPING is set.
	 */
	if (ioc->ir_firmware)
		return 1;

	/* if no Bios, then we don't need to wait */
	if (!ioc->bios_pg3.BiosVersion)
		return 0;

	/* Bios is present, then we drop down here.
	 *
	 * If there any entries in the Bios Page 2, then we wait
	 * for discovery to complete.
	 */

	/* Current Boot Device */
	if ((ioc->bios_pg2.CurrentBootDeviceForm &
	    MPI2_BIOSPAGE2_FORM_MASK) ==
	    MPI2_BIOSPAGE2_FORM_NO_DEVICE_SPECIFIED &&
	/* Request Boot Device */
	   (ioc->bios_pg2.ReqBootDeviceForm &
	    MPI2_BIOSPAGE2_FORM_MASK) ==
	    MPI2_BIOSPAGE2_FORM_NO_DEVICE_SPECIFIED &&
	/* Alternate Request Boot Device */
	   (ioc->bios_pg2.ReqAltBootDeviceForm &
	    MPI2_BIOSPAGE2_FORM_MASK) ==
	    MPI2_BIOSPAGE2_FORM_NO_DEVICE_SPECIFIED)
		return 0;

	return 1;
}


/**
 * _base_unmask_events - turn on notification for this event
 * @ioc: per adapter object
 * @event: firmware event
 *
 * The mask is stored in ioc->event_masks.
 */
static void
_base_unmask_events(struct MPT2SAS_ADAPTER *ioc, u16 event)
{
	u32 desired_event;

	if (event >= 128)
		return;

	desired_event = (1 << (event % 32));

	if (event < 32)
		ioc->event_masks[0] &= ~desired_event;
	else if (event < 64)
		ioc->event_masks[1] &= ~desired_event;
	else if (event < 96)
		ioc->event_masks[2] &= ~desired_event;
	else if (event < 128)
		ioc->event_masks[3] &= ~desired_event;
}

/**
 * _base_event_notification - send event notification
 * @ioc: per adapter object
 * @sleep_flag: CAN_SLEEP or NO_SLEEP
 *
 * Returns 0 for success, non-zero for failure.
 */
static int
_base_event_notification(struct MPT2SAS_ADAPTER *ioc, int sleep_flag)
{
	Mpi2EventNotificationRequest_t *mpi_request;
	unsigned long timeleft;
	u16 smid;
	int r = 0;
	int i;

	dinitprintk(ioc, printk(MPT2SAS_INFO_FMT "%s\n", ioc->name,
	    __func__));

	if (ioc->base_cmds.status & MPT2_CMD_PENDING) {
		printk(MPT2SAS_ERR_FMT "%s: internal command already in use\n",
		    ioc->name, __func__);
		return -EAGAIN;
	}

	smid = mpt2sas_base_get_smid(ioc, ioc->base_cb_idx);
	if (!smid) {
		printk(MPT2SAS_ERR_FMT "%s: failed obtaining a smid\n",
		    ioc->name, __func__);
		return -EAGAIN;
	}
	ioc->base_cmds.status = MPT2_CMD_PENDING;
	mpi_request = mpt2sas_base_get_msg_frame(ioc, smid);
	ioc->base_cmds.smid = smid;
	memset(mpi_request, 0, sizeof(Mpi2EventNotificationRequest_t));
	mpi_request->Function = MPI2_FUNCTION_EVENT_NOTIFICATION;
	mpi_request->VF_ID = 0; /* TODO */
	mpi_request->VP_ID = 0;
	for (i = 0; i < MPI2_EVENT_NOTIFY_EVENTMASK_WORDS; i++)
		mpi_request->EventMasks[i] =
		    cpu_to_le32(ioc->event_masks[i]);
	init_completion(&ioc->base_cmds.done);
	mpt2sas_base_put_smid_default(ioc, smid);
	timeleft = wait_for_completion_timeout(&ioc->base_cmds.done, 30*HZ);
	if (!(ioc->base_cmds.status & MPT2_CMD_COMPLETE)) {
		printk(MPT2SAS_ERR_FMT "%s: timeout\n",
		    ioc->name, __func__);
		_debug_dump_mf(mpi_request,
		    sizeof(Mpi2EventNotificationRequest_t)/4);
		if (ioc->base_cmds.status & MPT2_CMD_RESET)
			r = -EFAULT;
		else
			r = -ETIME;
	} else
		dinitprintk(ioc, printk(MPT2SAS_INFO_FMT "%s: complete\n",
		    ioc->name, __func__));
	ioc->base_cmds.status = MPT2_CMD_NOT_USED;
	return r;
}

/**
 * mpt2sas_base_validate_event_type - validating event types
 * @ioc: per adapter object
 * @event: firmware event
 *
 * This will turn on firmware event notification when application
 * ask for that event. We don't mask events that are already enabled.
 */
void
mpt2sas_base_validate_event_type(struct MPT2SAS_ADAPTER *ioc, u32 *event_type)
{
	int i, j;
	u32 event_mask, desired_event;
	u8 send_update_to_fw;

	for (i = 0, send_update_to_fw = 0; i <
	    MPI2_EVENT_NOTIFY_EVENTMASK_WORDS; i++) {
		event_mask = ~event_type[i];
		desired_event = 1;
		for (j = 0; j < 32; j++) {
			if (!(event_mask & desired_event) &&
			    (ioc->event_masks[i] & desired_event)) {
				ioc->event_masks[i] &= ~desired_event;
				send_update_to_fw = 1;
			}
			desired_event = (desired_event << 1);
		}
	}

	if (!send_update_to_fw)
		return;

	mutex_lock(&ioc->base_cmds.mutex);
	_base_event_notification(ioc, CAN_SLEEP);
	mutex_unlock(&ioc->base_cmds.mutex);
}

/**
 * _base_diag_reset - the "big hammer" start of day reset
 * @ioc: per adapter object
 * @sleep_flag: CAN_SLEEP or NO_SLEEP
 *
 * Returns 0 for success, non-zero for failure.
 */
static int
_base_diag_reset(struct MPT2SAS_ADAPTER *ioc, int sleep_flag)
{
	u32 host_diagnostic;
	u32 ioc_state;
	u32 count;
	u32 hcb_size;

	printk(MPT2SAS_INFO_FMT "sending diag reset !!\n", ioc->name);
	drsprintk(ioc, printk(MPT2SAS_INFO_FMT "clear interrupts\n",
	    ioc->name));

	count = 0;
	do {
		/* Write magic sequence to WriteSequence register
		 * Loop until in diagnostic mode
		 */
		drsprintk(ioc, printk(MPT2SAS_INFO_FMT "write magic "
		    "sequence\n", ioc->name));
		writel(MPI2_WRSEQ_FLUSH_KEY_VALUE, &ioc->chip->WriteSequence);
		writel(MPI2_WRSEQ_1ST_KEY_VALUE, &ioc->chip->WriteSequence);
		writel(MPI2_WRSEQ_2ND_KEY_VALUE, &ioc->chip->WriteSequence);
		writel(MPI2_WRSEQ_3RD_KEY_VALUE, &ioc->chip->WriteSequence);
		writel(MPI2_WRSEQ_4TH_KEY_VALUE, &ioc->chip->WriteSequence);
		writel(MPI2_WRSEQ_5TH_KEY_VALUE, &ioc->chip->WriteSequence);
		writel(MPI2_WRSEQ_6TH_KEY_VALUE, &ioc->chip->WriteSequence);

		/* wait 100 msec */
		if (sleep_flag == CAN_SLEEP)
			msleep(100);
		else
			mdelay(100);

		if (count++ > 20)
			goto out;

		host_diagnostic = readl(&ioc->chip->HostDiagnostic);
		drsprintk(ioc, printk(MPT2SAS_INFO_FMT "wrote magic "
		    "sequence: count(%d), host_diagnostic(0x%08x)\n",
		    ioc->name, count, host_diagnostic));

	} while ((host_diagnostic & MPI2_DIAG_DIAG_WRITE_ENABLE) == 0);

	hcb_size = readl(&ioc->chip->HCBSize);

	drsprintk(ioc, printk(MPT2SAS_INFO_FMT "diag reset: issued\n",
	    ioc->name));
	writel(host_diagnostic | MPI2_DIAG_RESET_ADAPTER,
	     &ioc->chip->HostDiagnostic);

	/* This delay allows the chip PCIe hardware time to finish reset tasks*/
	if (sleep_flag == CAN_SLEEP)
		msleep(MPI2_HARD_RESET_PCIE_FIRST_READ_DELAY_MICRO_SEC/1000);
	else
		mdelay(MPI2_HARD_RESET_PCIE_FIRST_READ_DELAY_MICRO_SEC/1000);

	/* Approximately 300 second max wait */
	for (count = 0; count < (300000000 /
	    MPI2_HARD_RESET_PCIE_SECOND_READ_DELAY_MICRO_SEC); count++) {

		host_diagnostic = readl(&ioc->chip->HostDiagnostic);

		if (host_diagnostic == 0xFFFFFFFF)
			goto out;
		if (!(host_diagnostic & MPI2_DIAG_RESET_ADAPTER))
			break;

		/* Wait to pass the second read delay window */
		if (sleep_flag == CAN_SLEEP)
			msleep(MPI2_HARD_RESET_PCIE_SECOND_READ_DELAY_MICRO_SEC
			       /1000);
		else
			mdelay(MPI2_HARD_RESET_PCIE_SECOND_READ_DELAY_MICRO_SEC
			       /1000);
	}

	if (host_diagnostic & MPI2_DIAG_HCB_MODE) {

		drsprintk(ioc, printk(MPT2SAS_INFO_FMT "restart the adapter "
		    "assuming the HCB Address points to good F/W\n",
		    ioc->name));
		host_diagnostic &= ~MPI2_DIAG_BOOT_DEVICE_SELECT_MASK;
		host_diagnostic |= MPI2_DIAG_BOOT_DEVICE_SELECT_HCDW;
		writel(host_diagnostic, &ioc->chip->HostDiagnostic);

		drsprintk(ioc, printk(MPT2SAS_INFO_FMT
		    "re-enable the HCDW\n", ioc->name));
		writel(hcb_size | MPI2_HCB_SIZE_HCB_ENABLE,
		    &ioc->chip->HCBSize);
	}

	drsprintk(ioc, printk(MPT2SAS_INFO_FMT "restart the adapter\n",
	    ioc->name));
	writel(host_diagnostic & ~MPI2_DIAG_HOLD_IOC_RESET,
	    &ioc->chip->HostDiagnostic);

	drsprintk(ioc, printk(MPT2SAS_INFO_FMT "disable writes to the "
	    "diagnostic register\n", ioc->name));
	writel(MPI2_WRSEQ_FLUSH_KEY_VALUE, &ioc->chip->WriteSequence);

	drsprintk(ioc, printk(MPT2SAS_INFO_FMT "Wait for FW to go to the "
	    "READY state\n", ioc->name));
	ioc_state = _base_wait_on_iocstate(ioc, MPI2_IOC_STATE_READY, 20,
	    sleep_flag);
	if (ioc_state) {
		printk(MPT2SAS_ERR_FMT "%s: failed going to ready state "
		    " (ioc_state=0x%x)\n", ioc->name, __func__, ioc_state);
		goto out;
	}

	printk(MPT2SAS_INFO_FMT "diag reset: SUCCESS\n", ioc->name);
	return 0;

 out:
	printk(MPT2SAS_ERR_FMT "diag reset: FAILED\n", ioc->name);
	return -EFAULT;
}

/**
 * _base_make_ioc_ready - put controller in READY state
 * @ioc: per adapter object
 * @sleep_flag: CAN_SLEEP or NO_SLEEP
 * @type: FORCE_BIG_HAMMER or SOFT_RESET
 *
 * Returns 0 for success, non-zero for failure.
 */
static int
_base_make_ioc_ready(struct MPT2SAS_ADAPTER *ioc, int sleep_flag,
    enum reset_type type)
{
	u32 ioc_state;
	int rc;

	dinitprintk(ioc, printk(MPT2SAS_INFO_FMT "%s\n", ioc->name,
	    __func__));

	if (ioc->pci_error_recovery)
		return 0;

	ioc_state = mpt2sas_base_get_iocstate(ioc, 0);
	dhsprintk(ioc, printk(MPT2SAS_INFO_FMT "%s: ioc_state(0x%08x)\n",
	    ioc->name, __func__, ioc_state));

	if ((ioc_state & MPI2_IOC_STATE_MASK) == MPI2_IOC_STATE_READY)
		return 0;

	if (ioc_state & MPI2_DOORBELL_USED) {
		dhsprintk(ioc, printk(MPT2SAS_INFO_FMT "unexpected doorbell "
		    "active!\n", ioc->name));
		goto issue_diag_reset;
	}

	if ((ioc_state & MPI2_IOC_STATE_MASK) == MPI2_IOC_STATE_FAULT) {
		mpt2sas_base_fault_info(ioc, ioc_state &
		    MPI2_DOORBELL_DATA_MASK);
		goto issue_diag_reset;
	}

	if (type == FORCE_BIG_HAMMER)
		goto issue_diag_reset;

	if ((ioc_state & MPI2_IOC_STATE_MASK) == MPI2_IOC_STATE_OPERATIONAL)
		if (!(_base_send_ioc_reset(ioc,
		    MPI2_FUNCTION_IOC_MESSAGE_UNIT_RESET, 15, CAN_SLEEP))) {
			ioc->ioc_reset_count++;
			return 0;
	}

 issue_diag_reset:
	rc = _base_diag_reset(ioc, CAN_SLEEP);
	ioc->ioc_reset_count++;
	return rc;
}

/**
 * _base_make_ioc_operational - put controller in OPERATIONAL state
 * @ioc: per adapter object
 * @sleep_flag: CAN_SLEEP or NO_SLEEP
 *
 * Returns 0 for success, non-zero for failure.
 */
static int
_base_make_ioc_operational(struct MPT2SAS_ADAPTER *ioc, int sleep_flag)
{
	int r, i;
	unsigned long	flags;
	u32 reply_address;
	u16 smid;
	struct _tr_list *delayed_tr, *delayed_tr_next;
	u8 hide_flag;
	struct adapter_reply_queue *reply_q;
	long reply_post_free;
	u32 reply_post_free_sz;

	dinitprintk(ioc, printk(MPT2SAS_INFO_FMT "%s\n", ioc->name,
	    __func__));

	/* clean the delayed target reset list */
	list_for_each_entry_safe(delayed_tr, delayed_tr_next,
	    &ioc->delayed_tr_list, list) {
		list_del(&delayed_tr->list);
		kfree(delayed_tr);
	}

	list_for_each_entry_safe(delayed_tr, delayed_tr_next,
	    &ioc->delayed_tr_volume_list, list) {
		list_del(&delayed_tr->list);
		kfree(delayed_tr);
	}

	/* initialize the scsi lookup free list */
	spin_lock_irqsave(&ioc->scsi_lookup_lock, flags);
	INIT_LIST_HEAD(&ioc->free_list);
	smid = 1;
	for (i = 0; i < ioc->scsiio_depth; i++, smid++) {
		INIT_LIST_HEAD(&ioc->scsi_lookup[i].chain_list);
		ioc->scsi_lookup[i].cb_idx = 0xFF;
		ioc->scsi_lookup[i].smid = smid;
		ioc->scsi_lookup[i].scmd = NULL;
		ioc->scsi_lookup[i].direct_io = 0;
		list_add_tail(&ioc->scsi_lookup[i].tracker_list,
		    &ioc->free_list);
	}

	/* hi-priority queue */
	INIT_LIST_HEAD(&ioc->hpr_free_list);
	smid = ioc->hi_priority_smid;
	for (i = 0; i < ioc->hi_priority_depth; i++, smid++) {
		ioc->hpr_lookup[i].cb_idx = 0xFF;
		ioc->hpr_lookup[i].smid = smid;
		list_add_tail(&ioc->hpr_lookup[i].tracker_list,
		    &ioc->hpr_free_list);
	}

	/* internal queue */
	INIT_LIST_HEAD(&ioc->internal_free_list);
	smid = ioc->internal_smid;
	for (i = 0; i < ioc->internal_depth; i++, smid++) {
		ioc->internal_lookup[i].cb_idx = 0xFF;
		ioc->internal_lookup[i].smid = smid;
		list_add_tail(&ioc->internal_lookup[i].tracker_list,
		    &ioc->internal_free_list);
	}

	/* chain pool */
	INIT_LIST_HEAD(&ioc->free_chain_list);
	for (i = 0; i < ioc->chain_depth; i++)
		list_add_tail(&ioc->chain_lookup[i].tracker_list,
		    &ioc->free_chain_list);

	spin_unlock_irqrestore(&ioc->scsi_lookup_lock, flags);

	/* initialize Reply Free Queue */
	for (i = 0, reply_address = (u32)ioc->reply_dma ;
	    i < ioc->reply_free_queue_depth ; i++, reply_address +=
	    ioc->reply_sz)
		ioc->reply_free[i] = cpu_to_le32(reply_address);

	/* initialize reply queues */
	if (ioc->is_driver_loading)
		_base_assign_reply_queues(ioc);

	/* initialize Reply Post Free Queue */
	reply_post_free = (long)ioc->reply_post_free;
	reply_post_free_sz = ioc->reply_post_queue_depth *
	    sizeof(Mpi2DefaultReplyDescriptor_t);
	list_for_each_entry(reply_q, &ioc->reply_queue_list, list) {
		reply_q->reply_post_host_index = 0;
		reply_q->reply_post_free = (Mpi2ReplyDescriptorsUnion_t *)
		    reply_post_free;
		for (i = 0; i < ioc->reply_post_queue_depth; i++)
			reply_q->reply_post_free[i].Words =
							cpu_to_le64(ULLONG_MAX);
		if (!_base_is_controller_msix_enabled(ioc))
			goto skip_init_reply_post_free_queue;
		reply_post_free += reply_post_free_sz;
	}
 skip_init_reply_post_free_queue:

	r = _base_send_ioc_init(ioc, sleep_flag);
	if (r)
		return r;

	/* initialize reply free host index */
	ioc->reply_free_host_index = ioc->reply_free_queue_depth - 1;
	writel(ioc->reply_free_host_index, &ioc->chip->ReplyFreeHostIndex);

	/* initialize reply post host index */
	list_for_each_entry(reply_q, &ioc->reply_queue_list, list) {
		writel(reply_q->msix_index << MPI2_RPHI_MSIX_INDEX_SHIFT,
		    &ioc->chip->ReplyPostHostIndex);
		if (!_base_is_controller_msix_enabled(ioc))
			goto skip_init_reply_post_host_index;
	}

 skip_init_reply_post_host_index:

	_base_unmask_interrupts(ioc);

	r = _base_event_notification(ioc, sleep_flag);
	if (r)
		return r;

	if (sleep_flag == CAN_SLEEP)
		_base_static_config_pages(ioc);


	if (ioc->is_driver_loading) {
		if (ioc->is_warpdrive && ioc->manu_pg10.OEMIdentifier
		    == 0x80) {
			hide_flag = (u8) (
			    le32_to_cpu(ioc->manu_pg10.OEMSpecificFlags0) &
			    MFG_PAGE10_HIDE_SSDS_MASK);
			if (hide_flag != MFG_PAGE10_HIDE_SSDS_MASK)
				ioc->mfg_pg10_hide_flag = hide_flag;
		}
		ioc->wait_for_discovery_to_complete =
		    _base_determine_wait_on_discovery(ioc);
		return r; /* scan_start and scan_finished support */
	}
	r = _base_send_port_enable(ioc, sleep_flag);
	if (r)
		return r;

	return r;
}

/**
 * mpt2sas_base_free_resources - free resources controller resources (io/irq/memap)
 * @ioc: per adapter object
 *
 * Return nothing.
 */
void
mpt2sas_base_free_resources(struct MPT2SAS_ADAPTER *ioc)
{
	struct pci_dev *pdev = ioc->pdev;

	dexitprintk(ioc, printk(MPT2SAS_INFO_FMT "%s\n", ioc->name,
	    __func__));

	_base_mask_interrupts(ioc);
	ioc->shost_recovery = 1;
	_base_make_ioc_ready(ioc, CAN_SLEEP, SOFT_RESET);
	ioc->shost_recovery = 0;
	_base_free_irq(ioc);
	_base_disable_msix(ioc);
	if (ioc->chip_phys)
		iounmap(ioc->chip);
	ioc->chip_phys = 0;
	pci_release_selected_regions(ioc->pdev, ioc->bars);
	pci_disable_pcie_error_reporting(pdev);
	pci_disable_device(pdev);
	return;
}

/**
 * mpt2sas_base_attach - attach controller instance
 * @ioc: per adapter object
 *
 * Returns 0 for success, non-zero for failure.
 */
int
mpt2sas_base_attach(struct MPT2SAS_ADAPTER *ioc)
{
	int r, i;
	int cpu_id, last_cpu_id = 0;

	dinitprintk(ioc, printk(MPT2SAS_INFO_FMT "%s\n", ioc->name,
	    __func__));

	/* setup cpu_msix_table */
	ioc->cpu_count = num_online_cpus();
	for_each_online_cpu(cpu_id)
		last_cpu_id = cpu_id;
	ioc->cpu_msix_table_sz = last_cpu_id + 1;
	ioc->cpu_msix_table = kzalloc(ioc->cpu_msix_table_sz, GFP_KERNEL);
	ioc->reply_queue_count = 1;
	if (!ioc->cpu_msix_table) {
		dfailprintk(ioc, printk(MPT2SAS_INFO_FMT "allocation for "
		    "cpu_msix_table failed!!!\n", ioc->name));
		r = -ENOMEM;
		goto out_free_resources;
	}

	if (ioc->is_warpdrive) {
		ioc->reply_post_host_index = kcalloc(ioc->cpu_msix_table_sz,
		    sizeof(resource_size_t *), GFP_KERNEL);
		if (!ioc->reply_post_host_index) {
			dfailprintk(ioc, printk(MPT2SAS_INFO_FMT "allocation "
				"for cpu_msix_table failed!!!\n", ioc->name));
			r = -ENOMEM;
			goto out_free_resources;
		}
	}

	r = mpt2sas_base_map_resources(ioc);
	if (r)
		goto out_free_resources;

	if (ioc->is_warpdrive) {
		ioc->reply_post_host_index[0] =
		    (resource_size_t *)&ioc->chip->ReplyPostHostIndex;

		for (i = 1; i < ioc->cpu_msix_table_sz; i++)
			ioc->reply_post_host_index[i] = (resource_size_t *)
			((u8 *)&ioc->chip->Doorbell + (0x4000 + ((i - 1)
			* 4)));
	}

	pci_set_drvdata(ioc->pdev, ioc->shost);
	r = _base_get_ioc_facts(ioc, CAN_SLEEP);
	if (r)
		goto out_free_resources;

	r = _base_make_ioc_ready(ioc, CAN_SLEEP, SOFT_RESET);
	if (r)
		goto out_free_resources;

	ioc->pfacts = kcalloc(ioc->facts.NumberOfPorts,
	    sizeof(struct mpt2sas_port_facts), GFP_KERNEL);
	if (!ioc->pfacts) {
		r = -ENOMEM;
		goto out_free_resources;
	}

	for (i = 0 ; i < ioc->facts.NumberOfPorts; i++) {
		r = _base_get_port_facts(ioc, i, CAN_SLEEP);
		if (r)
			goto out_free_resources;
	}

	r = _base_allocate_memory_pools(ioc, CAN_SLEEP);
	if (r)
		goto out_free_resources;

	init_waitqueue_head(&ioc->reset_wq);
	/* allocate memory pd handle bitmask list */
	ioc->pd_handles_sz = (ioc->facts.MaxDevHandle / 8);
	if (ioc->facts.MaxDevHandle % 8)
		ioc->pd_handles_sz++;
	ioc->pd_handles = kzalloc(ioc->pd_handles_sz,
	    GFP_KERNEL);
	if (!ioc->pd_handles) {
		r = -ENOMEM;
		goto out_free_resources;
	}
	ioc->blocking_handles = kzalloc(ioc->pd_handles_sz,
	    GFP_KERNEL);
	if (!ioc->blocking_handles) {
		r = -ENOMEM;
		goto out_free_resources;
	}
	ioc->fwfault_debug = mpt2sas_fwfault_debug;

	/* base internal command bits */
	mutex_init(&ioc->base_cmds.mutex);
	ioc->base_cmds.reply = kzalloc(ioc->reply_sz, GFP_KERNEL);
	ioc->base_cmds.status = MPT2_CMD_NOT_USED;

	/* port_enable command bits */
	ioc->port_enable_cmds.reply = kzalloc(ioc->reply_sz, GFP_KERNEL);
	ioc->port_enable_cmds.status = MPT2_CMD_NOT_USED;

	/* transport internal command bits */
	ioc->transport_cmds.reply = kzalloc(ioc->reply_sz, GFP_KERNEL);
	ioc->transport_cmds.status = MPT2_CMD_NOT_USED;
	mutex_init(&ioc->transport_cmds.mutex);

	/* scsih internal command bits */
	ioc->scsih_cmds.reply = kzalloc(ioc->reply_sz, GFP_KERNEL);
	ioc->scsih_cmds.status = MPT2_CMD_NOT_USED;
	mutex_init(&ioc->scsih_cmds.mutex);

	/* task management internal command bits */
	ioc->tm_cmds.reply = kzalloc(ioc->reply_sz, GFP_KERNEL);
	ioc->tm_cmds.status = MPT2_CMD_NOT_USED;
	mutex_init(&ioc->tm_cmds.mutex);

	/* config page internal command bits */
	ioc->config_cmds.reply = kzalloc(ioc->reply_sz, GFP_KERNEL);
	ioc->config_cmds.status = MPT2_CMD_NOT_USED;
	mutex_init(&ioc->config_cmds.mutex);

	/* ctl module internal command bits */
	ioc->ctl_cmds.reply = kzalloc(ioc->reply_sz, GFP_KERNEL);
	ioc->ctl_cmds.sense = kzalloc(SCSI_SENSE_BUFFERSIZE, GFP_KERNEL);
	ioc->ctl_cmds.status = MPT2_CMD_NOT_USED;
	mutex_init(&ioc->ctl_cmds.mutex);

	if (!ioc->base_cmds.reply || !ioc->transport_cmds.reply ||
	    !ioc->scsih_cmds.reply || !ioc->tm_cmds.reply ||
	    !ioc->config_cmds.reply || !ioc->ctl_cmds.reply ||
	    !ioc->ctl_cmds.sense) {
		r = -ENOMEM;
		goto out_free_resources;
	}

	if (!ioc->base_cmds.reply || !ioc->transport_cmds.reply ||
	    !ioc->scsih_cmds.reply || !ioc->tm_cmds.reply ||
	    !ioc->config_cmds.reply || !ioc->ctl_cmds.reply) {
		r = -ENOMEM;
		goto out_free_resources;
	}

	for (i = 0; i < MPI2_EVENT_NOTIFY_EVENTMASK_WORDS; i++)
		ioc->event_masks[i] = -1;

	/* here we enable the events we care about */
	_base_unmask_events(ioc, MPI2_EVENT_SAS_DISCOVERY);
	_base_unmask_events(ioc, MPI2_EVENT_SAS_BROADCAST_PRIMITIVE);
	_base_unmask_events(ioc, MPI2_EVENT_SAS_TOPOLOGY_CHANGE_LIST);
	_base_unmask_events(ioc, MPI2_EVENT_SAS_DEVICE_STATUS_CHANGE);
	_base_unmask_events(ioc, MPI2_EVENT_SAS_ENCL_DEVICE_STATUS_CHANGE);
	_base_unmask_events(ioc, MPI2_EVENT_IR_CONFIGURATION_CHANGE_LIST);
	_base_unmask_events(ioc, MPI2_EVENT_IR_VOLUME);
	_base_unmask_events(ioc, MPI2_EVENT_IR_PHYSICAL_DISK);
	_base_unmask_events(ioc, MPI2_EVENT_IR_OPERATION_STATUS);
	_base_unmask_events(ioc, MPI2_EVENT_LOG_ENTRY_ADDED);
	r = _base_make_ioc_operational(ioc, CAN_SLEEP);
	if (r)
		goto out_free_resources;

<<<<<<< HEAD
	if (missing_delay[0] != -1 && missing_delay[1] != -1)
		_base_update_missing_delay(ioc, missing_delay[0],
		    missing_delay[1]);
=======
>>>>>>> d0e0ac97
	ioc->non_operational_loop = 0;

	return 0;

 out_free_resources:

	ioc->remove_host = 1;
	mpt2sas_base_free_resources(ioc);
	_base_release_memory_pools(ioc);
	pci_set_drvdata(ioc->pdev, NULL);
	kfree(ioc->cpu_msix_table);
	if (ioc->is_warpdrive)
		kfree(ioc->reply_post_host_index);
	kfree(ioc->pd_handles);
	kfree(ioc->blocking_handles);
	kfree(ioc->tm_cmds.reply);
	kfree(ioc->transport_cmds.reply);
	kfree(ioc->scsih_cmds.reply);
	kfree(ioc->config_cmds.reply);
	kfree(ioc->base_cmds.reply);
	kfree(ioc->port_enable_cmds.reply);
	kfree(ioc->ctl_cmds.reply);
	kfree(ioc->ctl_cmds.sense);
	kfree(ioc->pfacts);
	ioc->ctl_cmds.reply = NULL;
	ioc->base_cmds.reply = NULL;
	ioc->tm_cmds.reply = NULL;
	ioc->scsih_cmds.reply = NULL;
	ioc->transport_cmds.reply = NULL;
	ioc->config_cmds.reply = NULL;
	ioc->pfacts = NULL;
	return r;
}


/**
 * mpt2sas_base_detach - remove controller instance
 * @ioc: per adapter object
 *
 * Return nothing.
 */
void
mpt2sas_base_detach(struct MPT2SAS_ADAPTER *ioc)
{

	dexitprintk(ioc, printk(MPT2SAS_INFO_FMT "%s\n", ioc->name,
	    __func__));

	mpt2sas_base_stop_watchdog(ioc);
	mpt2sas_base_free_resources(ioc);
	_base_release_memory_pools(ioc);
	pci_set_drvdata(ioc->pdev, NULL);
	kfree(ioc->cpu_msix_table);
	if (ioc->is_warpdrive)
		kfree(ioc->reply_post_host_index);
	kfree(ioc->pd_handles);
	kfree(ioc->blocking_handles);
	kfree(ioc->pfacts);
	kfree(ioc->ctl_cmds.reply);
	kfree(ioc->ctl_cmds.sense);
	kfree(ioc->base_cmds.reply);
	kfree(ioc->port_enable_cmds.reply);
	kfree(ioc->tm_cmds.reply);
	kfree(ioc->transport_cmds.reply);
	kfree(ioc->scsih_cmds.reply);
	kfree(ioc->config_cmds.reply);
}

/**
 * _base_reset_handler - reset callback handler (for base)
 * @ioc: per adapter object
 * @reset_phase: phase
 *
 * The handler for doing any required cleanup or initialization.
 *
 * The reset phase can be MPT2_IOC_PRE_RESET, MPT2_IOC_AFTER_RESET,
 * MPT2_IOC_DONE_RESET
 *
 * Return nothing.
 */
static void
_base_reset_handler(struct MPT2SAS_ADAPTER *ioc, int reset_phase)
{
	mpt2sas_scsih_reset_handler(ioc, reset_phase);
	mpt2sas_ctl_reset_handler(ioc, reset_phase);
	switch (reset_phase) {
	case MPT2_IOC_PRE_RESET:
		dtmprintk(ioc, printk(MPT2SAS_INFO_FMT "%s: "
		    "MPT2_IOC_PRE_RESET\n", ioc->name, __func__));
		break;
	case MPT2_IOC_AFTER_RESET:
		dtmprintk(ioc, printk(MPT2SAS_INFO_FMT "%s: "
		    "MPT2_IOC_AFTER_RESET\n", ioc->name, __func__));
		if (ioc->transport_cmds.status & MPT2_CMD_PENDING) {
			ioc->transport_cmds.status |= MPT2_CMD_RESET;
			mpt2sas_base_free_smid(ioc, ioc->transport_cmds.smid);
			complete(&ioc->transport_cmds.done);
		}
		if (ioc->base_cmds.status & MPT2_CMD_PENDING) {
			ioc->base_cmds.status |= MPT2_CMD_RESET;
			mpt2sas_base_free_smid(ioc, ioc->base_cmds.smid);
			complete(&ioc->base_cmds.done);
		}
		if (ioc->port_enable_cmds.status & MPT2_CMD_PENDING) {
			ioc->port_enable_failed = 1;
			ioc->port_enable_cmds.status |= MPT2_CMD_RESET;
			mpt2sas_base_free_smid(ioc, ioc->port_enable_cmds.smid);
			if (ioc->is_driver_loading) {
				ioc->start_scan_failed =
				    MPI2_IOCSTATUS_INTERNAL_ERROR;
				ioc->start_scan = 0;
				ioc->port_enable_cmds.status =
						MPT2_CMD_NOT_USED;
			} else
				complete(&ioc->port_enable_cmds.done);

		}
		if (ioc->config_cmds.status & MPT2_CMD_PENDING) {
			ioc->config_cmds.status |= MPT2_CMD_RESET;
			mpt2sas_base_free_smid(ioc, ioc->config_cmds.smid);
			ioc->config_cmds.smid = USHRT_MAX;
			complete(&ioc->config_cmds.done);
		}
		break;
	case MPT2_IOC_DONE_RESET:
		dtmprintk(ioc, printk(MPT2SAS_INFO_FMT "%s: "
		    "MPT2_IOC_DONE_RESET\n", ioc->name, __func__));
		break;
	}
}

/**
 * _wait_for_commands_to_complete - reset controller
 * @ioc: Pointer to MPT_ADAPTER structure
 * @sleep_flag: CAN_SLEEP or NO_SLEEP
 *
 * This function waiting(3s) for all pending commands to complete
 * prior to putting controller in reset.
 */
static void
_wait_for_commands_to_complete(struct MPT2SAS_ADAPTER *ioc, int sleep_flag)
{
	u32 ioc_state;
	unsigned long flags;
	u16 i;

	ioc->pending_io_count = 0;
	if (sleep_flag != CAN_SLEEP)
		return;

	ioc_state = mpt2sas_base_get_iocstate(ioc, 0);
	if ((ioc_state & MPI2_IOC_STATE_MASK) != MPI2_IOC_STATE_OPERATIONAL)
		return;

	/* pending command count */
	spin_lock_irqsave(&ioc->scsi_lookup_lock, flags);
	for (i = 0; i < ioc->scsiio_depth; i++)
		if (ioc->scsi_lookup[i].cb_idx != 0xFF)
			ioc->pending_io_count++;
	spin_unlock_irqrestore(&ioc->scsi_lookup_lock, flags);

	if (!ioc->pending_io_count)
		return;

	/* wait for pending commands to complete */
	wait_event_timeout(ioc->reset_wq, ioc->pending_io_count == 0, 10 * HZ);
}

/**
 * mpt2sas_base_hard_reset_handler - reset controller
 * @ioc: Pointer to MPT_ADAPTER structure
 * @sleep_flag: CAN_SLEEP or NO_SLEEP
 * @type: FORCE_BIG_HAMMER or SOFT_RESET
 *
 * Returns 0 for success, non-zero for failure.
 */
int
mpt2sas_base_hard_reset_handler(struct MPT2SAS_ADAPTER *ioc, int sleep_flag,
    enum reset_type type)
{
	int r;
	unsigned long flags;

	dtmprintk(ioc, printk(MPT2SAS_INFO_FMT "%s: enter\n", ioc->name,
	    __func__));

	if (ioc->pci_error_recovery) {
		printk(MPT2SAS_ERR_FMT "%s: pci error recovery reset\n",
		    ioc->name, __func__);
		r = 0;
		goto out_unlocked;
	}

	if (mpt2sas_fwfault_debug)
		mpt2sas_halt_firmware(ioc);

	/* TODO - What we really should be doing is pulling
	 * out all the code associated with NO_SLEEP; its never used.
	 * That is legacy code from mpt fusion driver, ported over.
	 * I will leave this BUG_ON here for now till its been resolved.
	 */
	BUG_ON(sleep_flag == NO_SLEEP);

	/* wait for an active reset in progress to complete */
	if (!mutex_trylock(&ioc->reset_in_progress_mutex)) {
		do {
			ssleep(1);
		} while (ioc->shost_recovery == 1);
		dtmprintk(ioc, printk(MPT2SAS_INFO_FMT "%s: exit\n", ioc->name,
		    __func__));
		return ioc->ioc_reset_in_progress_status;
	}

	spin_lock_irqsave(&ioc->ioc_reset_in_progress_lock, flags);
	ioc->shost_recovery = 1;
	spin_unlock_irqrestore(&ioc->ioc_reset_in_progress_lock, flags);

	_base_reset_handler(ioc, MPT2_IOC_PRE_RESET);
	_wait_for_commands_to_complete(ioc, sleep_flag);
	_base_mask_interrupts(ioc);
	r = _base_make_ioc_ready(ioc, sleep_flag, type);
	if (r)
		goto out;
	_base_reset_handler(ioc, MPT2_IOC_AFTER_RESET);

	/* If this hard reset is called while port enable is active, then
	 * there is no reason to call make_ioc_operational
	 */
	if (ioc->is_driver_loading && ioc->port_enable_failed) {
		ioc->remove_host = 1;
		r = -EFAULT;
		goto out;
	}
	r = _base_make_ioc_operational(ioc, sleep_flag);
	if (!r)
		_base_reset_handler(ioc, MPT2_IOC_DONE_RESET);
 out:
	dtmprintk(ioc, printk(MPT2SAS_INFO_FMT "%s: %s\n",
	    ioc->name, __func__, ((r == 0) ? "SUCCESS" : "FAILED")));

	spin_lock_irqsave(&ioc->ioc_reset_in_progress_lock, flags);
	ioc->ioc_reset_in_progress_status = r;
	ioc->shost_recovery = 0;
	spin_unlock_irqrestore(&ioc->ioc_reset_in_progress_lock, flags);
	mutex_unlock(&ioc->reset_in_progress_mutex);

 out_unlocked:
	dtmprintk(ioc, printk(MPT2SAS_INFO_FMT "%s: exit\n", ioc->name,
	    __func__));
	return r;
}<|MERGE_RESOLUTION|>--- conflicted
+++ resolved
@@ -4411,12 +4411,6 @@
 	if (r)
 		goto out_free_resources;
 
-<<<<<<< HEAD
-	if (missing_delay[0] != -1 && missing_delay[1] != -1)
-		_base_update_missing_delay(ioc, missing_delay[0],
-		    missing_delay[1]);
-=======
->>>>>>> d0e0ac97
 	ioc->non_operational_loop = 0;
 
 	return 0;
