--- conflicted
+++ resolved
@@ -187,116 +187,4 @@
 	struct scsi_cmnd *scsi_cmd,
 	void (*donefunc)(struct scsi_cmnd *));
 
-<<<<<<< HEAD
-/**
- * enum isci_completion_selection - This enum defines the possible actions to
- *    take with respect to a given request's notification back to libsas.
- *
- *
- */
-enum isci_completion_selection {
-
-	isci_perform_normal_io_completion,      /* Normal notify (task_done) */
-	isci_perform_aborted_io_completion,     /* No notification.   */
-	isci_perform_error_io_completion        /* Use sas_task_abort */
-};
-
-/**
- * isci_task_set_completion_status() - This function sets the completion status
- *    for the request.
- * @task: This parameter is the completed request.
- * @response: This parameter is the response code for the completed task.
- * @status: This parameter is the status code for the completed task.
- *
-* @return The new notification mode for the request.
-*/
-static inline enum isci_completion_selection
-isci_task_set_completion_status(
-	struct sas_task *task,
-	enum service_response response,
-	enum exec_status status,
-	enum isci_completion_selection task_notification_selection)
-{
-	unsigned long flags;
-
-	spin_lock_irqsave(&task->task_state_lock, flags);
-
-	/* If a device reset is being indicated, make sure the I/O
-	* is in the error path.
-	*/
-	if (task->task_state_flags & SAS_TASK_NEED_DEV_RESET) {
-		/* Fail the I/O to make sure it goes into the error path. */
-		response = SAS_TASK_UNDELIVERED;
-		status = SAM_STAT_TASK_ABORTED;
-
-		task_notification_selection = isci_perform_error_io_completion;
-	}
-	task->task_status.resp = response;
-	task->task_status.stat = status;
-
-	switch (task->task_proto) {
-
-	case SAS_PROTOCOL_SATA:
-	case SAS_PROTOCOL_STP:
-	case SAS_PROTOCOL_SATA | SAS_PROTOCOL_STP:
-
-		if (task_notification_selection
-		    == isci_perform_error_io_completion) {
-			/* SATA/STP I/O has it's own means of scheduling device
-			* error handling on the normal path.
-			*/
-			task_notification_selection
-				= isci_perform_normal_io_completion;
-		}
-		break;
-	default:
-		break;
-	}
-
-	switch (task_notification_selection) {
-
-	case isci_perform_error_io_completion:
-
-		if (task->task_proto == SAS_PROTOCOL_SMP) {
-			/* There is no error escalation in the SMP case.
-			 * Convert to a normal completion to avoid the
-			 * timeout in the discovery path and to let the
-			 * next action take place quickly.
-			 */
-			task_notification_selection
-				= isci_perform_normal_io_completion;
-
-			/* Fall through to the normal case... */
-		} else {
-			/* Use sas_task_abort */
-			/* Leave SAS_TASK_STATE_DONE clear
-			 * Leave SAS_TASK_AT_INITIATOR set.
-			 */
-			break;
-		}
-
-	case isci_perform_aborted_io_completion:
-		/* This path can occur with task-managed requests as well as
-		 * requests terminated because of LUN or device resets.
-		 */
-		/* Fall through to the normal case... */
-	case isci_perform_normal_io_completion:
-		/* Normal notification (task_done) */
-		task->task_state_flags |= SAS_TASK_STATE_DONE;
-		task->task_state_flags &= ~(SAS_TASK_AT_INITIATOR |
-					    SAS_TASK_STATE_PENDING);
-		break;
-	default:
-		WARN_ONCE(1, "unknown task_notification_selection: %d\n",
-			 task_notification_selection);
-		break;
-	}
-
-	spin_unlock_irqrestore(&task->task_state_lock, flags);
-
-	return task_notification_selection;
-
-}
-=======
->>>>>>> fbabacbb
 #endif /* !defined(_SCI_TASK_H_) */