/*
 * linux/drivers/scsi/scsi_proc.c
 *
 * The functions in this file provide an interface between
 * the PROC file system and the SCSI device drivers
 * It is mainly used for debugging, statistics and to pass 
 * information directly to the lowlevel driver.
 *
 * (c) 1995 Michael Neuffer neuffer@goofy.zdv.uni-mainz.de 
 * Version: 0.99.8   last change: 95/09/13
 * 
 * generic command parser provided by: 
 * Andreas Heilwagen <crashcar@informatik.uni-koblenz.de>
 *
 * generic_proc_info() support of xxxx_info() by:
 * Michael A. Griffith <grif@acm.org>
 */

#include <linux/module.h>
#include <linux/init.h>
#include <linux/string.h>
#include <linux/mm.h>
#include <linux/proc_fs.h>
#include <linux/errno.h>
#include <linux/blkdev.h>
#include <linux/seq_file.h>
#include <linux/mutex.h>
#include <linux/gfp.h>
#include <asm/uaccess.h>

#include <scsi/scsi.h>
#include <scsi/scsi_device.h>
#include <scsi/scsi_host.h>
#include <scsi/scsi_transport.h>

#include "scsi_priv.h"
#include "scsi_logging.h"


/* 4K page size, but our output routines, use some slack for overruns */
#define PROC_BLOCK_SIZE (3*1024)

static struct proc_dir_entry *proc_scsi;

/* Protect sht->present and sht->proc_dir */
static DEFINE_MUTEX(global_host_template_mutex);

/**
 * proc_scsi_read - handle read from /proc by calling host's proc_info() command
 * @buffer: passed to proc_info
 * @start: passed to proc_info
 * @offset: passed to proc_info
 * @length: passed to proc_info
 * @eof: returns whether length read was less than requested
 * @data: pointer to a &struct Scsi_Host
 */

static int proc_scsi_read(char *buffer, char **start, off_t offset,
			  int length, int *eof, void *data)
{
	struct Scsi_Host *shost = data;
	int n;

	n = shost->hostt->proc_info(shost, buffer, start, offset, length, 0);
	*eof = (n < length);

	return n;
}

/**
 * proc_scsi_write_proc - Handle write to /proc by calling host's proc_info()
 * @file: not used
 * @buf: source of data to write.
 * @count: number of bytes (at most PROC_BLOCK_SIZE) to write.
 * @data: pointer to &struct Scsi_Host
 */
static int proc_scsi_write_proc(struct file *file, const char __user *buf,
                           unsigned long count, void *data)
{
	struct Scsi_Host *shost = data;
	ssize_t ret = -ENOMEM;
	char *page;
	char *start;
    
	if (count > PROC_BLOCK_SIZE)
		return -EOVERFLOW;

	page = (char *)__get_free_page(GFP_KERNEL);
	if (page) {
		ret = -EFAULT;
		if (copy_from_user(page, buf, count))
			goto out;
		ret = shost->hostt->proc_info(shost, page, &start, 0, count, 1);
	}
out:
	free_page((unsigned long)page);
	return ret;
}

/**
 * scsi_proc_hostdir_add - Create directory in /proc for a scsi host
 * @sht: owner of this directory
 *
 * Sets sht->proc_dir to the new directory.
 */

void scsi_proc_hostdir_add(struct scsi_host_template *sht)
{
	if (!sht->proc_info)
		return;

	mutex_lock(&global_host_template_mutex);
	if (!sht->present++) {
		sht->proc_dir = proc_mkdir(sht->proc_name, proc_scsi);
        	if (!sht->proc_dir)
			printk(KERN_ERR "%s: proc_mkdir failed for %s\n",
			       __func__, sht->proc_name);
	}
	mutex_unlock(&global_host_template_mutex);
}

/**
 * scsi_proc_hostdir_rm - remove directory in /proc for a scsi host
 * @sht: owner of directory
 */
void scsi_proc_hostdir_rm(struct scsi_host_template *sht)
{
	if (!sht->proc_info)
		return;

	mutex_lock(&global_host_template_mutex);
	if (!--sht->present && sht->proc_dir) {
		remove_proc_entry(sht->proc_name, proc_scsi);
		sht->proc_dir = NULL;
	}
	mutex_unlock(&global_host_template_mutex);
}


/**
 * scsi_proc_host_add - Add entry for this host to appropriate /proc dir
 * @shost: host to add
 */
void scsi_proc_host_add(struct Scsi_Host *shost)
{
	struct scsi_host_template *sht = shost->hostt;
	struct proc_dir_entry *p;
	char name[10];

	if (!sht->proc_dir)
		return;

	sprintf(name,"%d", shost->host_no);
	p = create_proc_read_entry(name, S_IFREG | S_IRUGO | S_IWUSR,
			sht->proc_dir, proc_scsi_read, shost);
	if (!p) {
		printk(KERN_ERR "%s: Failed to register host %d in"
		       "%s\n", __func__, shost->host_no,
		       sht->proc_name);
		return;
	} 

	p->write_proc = proc_scsi_write_proc;
}

/**
 * scsi_proc_host_rm - remove this host's entry from /proc
 * @shost: which host
 */
void scsi_proc_host_rm(struct Scsi_Host *shost)
{
	char name[10];

	if (!shost->hostt->proc_dir)
		return;

	sprintf(name,"%d", shost->host_no);
	remove_proc_entry(name, shost->hostt->proc_dir);
}
/**
 * proc_print_scsidevice - return data about this host
 * @dev: A scsi device
 * @data: &struct seq_file to output to.
 *
 * Description: prints Host, Channel, Id, Lun, Vendor, Model, Rev, Type,
 * and revision.
 */
static int proc_print_scsidevice(struct device *dev, void *data)
{
	struct scsi_device *sdev;
	struct seq_file *s = data;
	int i;

	if (!scsi_is_sdev_device(dev))
		goto out;

	sdev = to_scsi_device(dev);
	seq_printf(s,
		"Host: scsi%d Channel: %02d Id: %02d Lun: %02d\n  Vendor: ",
		sdev->host->host_no, sdev->channel, sdev->id, sdev->lun);
	for (i = 0; i < 8; i++) {
		if (sdev->vendor[i] >= 0x20)
			seq_printf(s, "%c", sdev->vendor[i]);
		else
			seq_printf(s, " ");
	}

	seq_printf(s, " Model: ");
	for (i = 0; i < 16; i++) {
		if (sdev->model[i] >= 0x20)
			seq_printf(s, "%c", sdev->model[i]);
		else
			seq_printf(s, " ");
	}

	seq_printf(s, " Rev: ");
	for (i = 0; i < 4; i++) {
		if (sdev->rev[i] >= 0x20)
			seq_printf(s, "%c", sdev->rev[i]);
		else
			seq_printf(s, " ");
	}

	seq_printf(s, "\n");

	seq_printf(s, "  Type:   %s ", scsi_device_type(sdev->type));
	seq_printf(s, "               ANSI  SCSI revision: %02x",
			sdev->scsi_level - (sdev->scsi_level > 1));
	if (sdev->scsi_level == 2)
		seq_printf(s, " CCS\n");
	else
		seq_printf(s, "\n");

out:
	return 0;
}

/**
 * scsi_add_single_device - Respond to user request to probe for/add device
 * @host: user-supplied decimal integer
 * @channel: user-supplied decimal integer
 * @id: user-supplied decimal integer
 * @lun: user-supplied decimal integer
 *
 * Description: called by writing "scsi add-single-device" to /proc/scsi/scsi.
 *
 * does scsi_host_lookup() and either user_scan() if that transport
 * type supports it, or else scsi_scan_host_selected()
 *
 * Note: this seems to be aimed exclusively at SCSI parallel busses.
 */

static int scsi_add_single_device(uint host, uint channel, uint id, uint lun)
{
	struct Scsi_Host *shost;
	int error = -ENXIO;

	shost = scsi_host_lookup(host);
	if (!shost)
		return error;

	if (shost->transportt->user_scan)
		error = shost->transportt->user_scan(shost, channel, id, lun);
	else
		error = scsi_scan_host_selected(shost, channel, id, lun, 1);
	scsi_host_put(shost);
	return error;
}

/**
 * scsi_remove_single_device - Respond to user request to remove a device
 * @host: user-supplied decimal integer
 * @channel: user-supplied decimal integer
 * @id: user-supplied decimal integer
 * @lun: user-supplied decimal integer
 *
 * Description: called by writing "scsi remove-single-device" to
 * /proc/scsi/scsi.  Does a scsi_device_lookup() and scsi_remove_device()
 */
static int scsi_remove_single_device(uint host, uint channel, uint id, uint lun)
{
	struct scsi_device *sdev;
	struct Scsi_Host *shost;
	int error = -ENXIO;

	shost = scsi_host_lookup(host);
	if (!shost)
		return error;
	sdev = scsi_device_lookup(shost, channel, id, lun);
	if (sdev) {
		scsi_remove_device(sdev);
		scsi_device_put(sdev);
		error = 0;
	}

	scsi_host_put(shost);
	return error;
}

/**
 * proc_scsi_write - handle writes to /proc/scsi/scsi
 * @file: not used
 * @buf: buffer to write
 * @length: length of buf, at most PAGE_SIZE
 * @ppos: not used
 *
 * Description: this provides a legacy mechanism to add or remove devices by
 * Host, Channel, ID, and Lun.  To use,
 * "echo 'scsi add-single-device 0 1 2 3' > /proc/scsi/scsi" or
 * "echo 'scsi remove-single-device 0 1 2 3' > /proc/scsi/scsi" with
 * "0 1 2 3" replaced by the Host, Channel, Id, and Lun.
 *
 * Note: this seems to be aimed at parallel SCSI. Most modern busses (USB,
 * SATA, Firewire, Fibre Channel, etc) dynamically assign these values to
 * provide a unique identifier and nothing more.
 */


static ssize_t proc_scsi_write(struct file *file, const char __user *buf,
			       size_t length, loff_t *ppos)
{
	int host, channel, id, lun;
	char *buffer, *p;
	int err;

	if (!buf || length > PAGE_SIZE)
		return -EINVAL;

	buffer = (char *)__get_free_page(GFP_KERNEL);
	if (!buffer)
		return -ENOMEM;

	err = -EFAULT;
	if (copy_from_user(buffer, buf, length))
		goto out;

	err = -EINVAL;
	if (length < PAGE_SIZE)
		buffer[length] = '\0';
	else if (buffer[PAGE_SIZE-1])
		goto out;

	/*
	 * Usage: echo "scsi add-single-device 0 1 2 3" >/proc/scsi/scsi
	 * with  "0 1 2 3" replaced by your "Host Channel Id Lun".
	 */
	if (!strncmp("scsi add-single-device", buffer, 22)) {
		p = buffer + 23;

		host = simple_strtoul(p, &p, 0);
		channel = simple_strtoul(p + 1, &p, 0);
		id = simple_strtoul(p + 1, &p, 0);
		lun = simple_strtoul(p + 1, &p, 0);

		err = scsi_add_single_device(host, channel, id, lun);

	/*
	 * Usage: echo "scsi remove-single-device 0 1 2 3" >/proc/scsi/scsi
	 * with  "0 1 2 3" replaced by your "Host Channel Id Lun".
	 */
	} else if (!strncmp("scsi remove-single-device", buffer, 25)) {
		p = buffer + 26;

		host = simple_strtoul(p, &p, 0);
		channel = simple_strtoul(p + 1, &p, 0);
		id = simple_strtoul(p + 1, &p, 0);
		lun = simple_strtoul(p + 1, &p, 0);

		err = scsi_remove_single_device(host, channel, id, lun);
	}

	/*
	 * convert success returns so that we return the 
	 * number of bytes consumed.
	 */
	if (!err)
		err = length;

 out:
	free_page((unsigned long)buffer);
	return err;
}

<<<<<<< HEAD
/**
 * proc_scsi_show - show contents of /proc/scsi/scsi (attached devices)
 * @s: output goes here
 * @p: not used
 */
=======
>>>>>>> 55922c9d
static int always_match(struct device *dev, void *data)
{
	return 1;
}

static inline struct device *next_scsi_device(struct device *start)
{
	struct device *next = bus_find_device(&scsi_bus_type, start, NULL,
					      always_match);
	put_device(start);
	return next;
}

static void *scsi_seq_start(struct seq_file *sfile, loff_t *pos)
{
	struct device *dev = NULL;
	loff_t n = *pos;

	while ((dev = next_scsi_device(dev))) {
		if (!n--)
			break;
		sfile->private++;
	}
	return dev;
}

static void *scsi_seq_next(struct seq_file *sfile, void *v, loff_t *pos)
{
	(*pos)++;
	sfile->private++;
	return next_scsi_device(v);
}

static void scsi_seq_stop(struct seq_file *sfile, void *v)
{
	put_device(v);
}

static int scsi_seq_show(struct seq_file *sfile, void *dev)
{
	if (!sfile->private)
		seq_puts(sfile, "Attached devices:\n");

	return proc_print_scsidevice(dev, sfile);
}

static const struct seq_operations scsi_seq_ops = {
	.start	= scsi_seq_start,
	.next	= scsi_seq_next,
	.stop	= scsi_seq_stop,
	.show	= scsi_seq_show
};

/**
 * proc_scsi_open - glue function
 * @inode: not used
 * @file: passed to single_open()
 *
 * Associates proc_scsi_show with this file
 */
static int proc_scsi_open(struct inode *inode, struct file *file)
{
	/*
	 * We don't really need this for the write case but it doesn't
	 * harm either.
	 */
	return seq_open(file, &scsi_seq_ops);
}

static const struct file_operations proc_scsi_operations = {
	.owner		= THIS_MODULE,
	.open		= proc_scsi_open,
	.read		= seq_read,
	.write		= proc_scsi_write,
	.llseek		= seq_lseek,
	.release	= seq_release,
};

/**
 * scsi_init_procfs - create scsi and scsi/scsi in procfs
 */
int __init scsi_init_procfs(void)
{
	struct proc_dir_entry *pde;

	proc_scsi = proc_mkdir("scsi", NULL);
	if (!proc_scsi)
		goto err1;

	pde = proc_create("scsi/scsi", 0, NULL, &proc_scsi_operations);
	if (!pde)
		goto err2;

	return 0;

err2:
	remove_proc_entry("scsi", NULL);
err1:
	return -ENOMEM;
}

/**
 * scsi_exit_procfs - Remove scsi/scsi and scsi from procfs
 */
void scsi_exit_procfs(void)
{
	remove_proc_entry("scsi/scsi", NULL);
	remove_proc_entry("scsi", NULL);
}<|MERGE_RESOLUTION|>--- conflicted
+++ resolved
@@ -381,14 +381,6 @@
 	return err;
 }
 
-<<<<<<< HEAD
-/**
- * proc_scsi_show - show contents of /proc/scsi/scsi (attached devices)
- * @s: output goes here
- * @p: not used
- */
-=======
->>>>>>> 55922c9d
 static int always_match(struct device *dev, void *data)
 {
 	return 1;
