/*
 * Copyright(c) 2008 - 2011 Intel Corporation. All rights reserved.
 *
 * This program is free software; you can redistribute it and/or modify it
 * under the terms and conditions of the GNU General Public License,
 * version 2, as published by the Free Software Foundation.
 *
 * This program is distributed in the hope it will be useful, but WITHOUT
 * ANY WARRANTY; without even the implied warranty of MERCHANTABILITY or
 * FITNESS FOR A PARTICULAR PURPOSE.  See the GNU General Public License for
 * more details.
 *
 * You should have received a copy of the GNU General Public License along with
 * this program; if not, write to the Free Software Foundation, Inc.,
 * 51 Franklin St - Fifth Floor, Boston, MA 02110-1301 USA.
 *
 * Maintained at www.Open-FCoE.org
 */

#include <linux/types.h>
#include <linux/module.h>
#include <linux/kernel.h>
#include <linux/list.h>
#include <linux/netdevice.h>
#include <linux/errno.h>
#include <linux/crc32.h>
#include <scsi/libfcoe.h>

#include "libfcoe.h"

MODULE_AUTHOR("Open-FCoE.org");
MODULE_DESCRIPTION("FIP discovery protocol and FCoE transport for FCoE HBAs");
MODULE_LICENSE("GPL v2");

static int fcoe_transport_create(const char *, struct kernel_param *);
static int fcoe_transport_destroy(const char *, struct kernel_param *);
static int fcoe_transport_show(char *buffer, const struct kernel_param *kp);
static struct fcoe_transport *fcoe_transport_lookup(struct net_device *device);
static struct fcoe_transport *fcoe_netdev_map_lookup(struct net_device *device);
static int fcoe_transport_enable(const char *, struct kernel_param *);
static int fcoe_transport_disable(const char *, struct kernel_param *);
static int libfcoe_device_notification(struct notifier_block *notifier,
				    ulong event, void *ptr);

static LIST_HEAD(fcoe_transports);
static DEFINE_MUTEX(ft_mutex);
static LIST_HEAD(fcoe_netdevs);
static DEFINE_MUTEX(fn_mutex);

unsigned int libfcoe_debug_logging;
module_param_named(debug_logging, libfcoe_debug_logging, int, S_IRUGO|S_IWUSR);
MODULE_PARM_DESC(debug_logging, "a bit mask of logging levels");

module_param_call(show, NULL, fcoe_transport_show, NULL, S_IRUSR);
__MODULE_PARM_TYPE(show, "string");
MODULE_PARM_DESC(show, " Show attached FCoE transports");

module_param_call(create, fcoe_transport_create, NULL,
		  (void *)FIP_MODE_FABRIC, S_IWUSR);
__MODULE_PARM_TYPE(create, "string");
MODULE_PARM_DESC(create, " Creates fcoe instance on a ethernet interface");

module_param_call(create_vn2vn, fcoe_transport_create, NULL,
		  (void *)FIP_MODE_VN2VN, S_IWUSR);
__MODULE_PARM_TYPE(create_vn2vn, "string");
MODULE_PARM_DESC(create_vn2vn, " Creates a VN_node to VN_node FCoE instance "
		 "on an Ethernet interface");

module_param_call(destroy, fcoe_transport_destroy, NULL, NULL, S_IWUSR);
__MODULE_PARM_TYPE(destroy, "string");
MODULE_PARM_DESC(destroy, " Destroys fcoe instance on a ethernet interface");

module_param_call(enable, fcoe_transport_enable, NULL, NULL, S_IWUSR);
__MODULE_PARM_TYPE(enable, "string");
MODULE_PARM_DESC(enable, " Enables fcoe on a ethernet interface.");

module_param_call(disable, fcoe_transport_disable, NULL, NULL, S_IWUSR);
__MODULE_PARM_TYPE(disable, "string");
MODULE_PARM_DESC(disable, " Disables fcoe on a ethernet interface.");

/* notification function for packets from net device */
static struct notifier_block libfcoe_notifier = {
	.notifier_call = libfcoe_device_notification,
};

/**
 * fcoe_link_speed_update() - Update the supported and actual link speeds
 * @lport: The local port to update speeds for
 *
 * Returns: 0 if the ethtool query was successful
 *          -1 if the ethtool query failed
 */
int fcoe_link_speed_update(struct fc_lport *lport)
{
	struct net_device *netdev = fcoe_get_netdev(lport);
	struct ethtool_cmd ecmd;

	if (!__ethtool_get_settings(netdev, &ecmd)) {
		lport->link_supported_speeds &=
			~(FC_PORTSPEED_1GBIT | FC_PORTSPEED_10GBIT);
		if (ecmd.supported & (SUPPORTED_1000baseT_Half |
				      SUPPORTED_1000baseT_Full))
			lport->link_supported_speeds |= FC_PORTSPEED_1GBIT;
		if (ecmd.supported & SUPPORTED_10000baseT_Full)
			lport->link_supported_speeds |=
				FC_PORTSPEED_10GBIT;
		switch (ethtool_cmd_speed(&ecmd)) {
		case SPEED_1000:
			lport->link_speed = FC_PORTSPEED_1GBIT;
			break;
		case SPEED_10000:
			lport->link_speed = FC_PORTSPEED_10GBIT;
			break;
		}
		return 0;
	}
	return -1;
}
EXPORT_SYMBOL_GPL(fcoe_link_speed_update);

/**
 * __fcoe_get_lesb() - Get the Link Error Status Block (LESB) for a given lport
 * @lport: The local port to update speeds for
 * @fc_lesb: Pointer to the LESB to be filled up
 * @netdev: Pointer to the netdev that is associated with the lport
 *
 * Note, the Link Error Status Block (LESB) for FCoE is defined in FC-BB-6
 * Clause 7.11 in v1.04.
 */
void __fcoe_get_lesb(struct fc_lport *lport,
		     struct fc_els_lesb *fc_lesb,
		     struct net_device *netdev)
{
	unsigned int cpu;
	u32 lfc, vlfc, mdac;
	struct fc_stats *stats;
	struct fcoe_fc_els_lesb *lesb;
	struct rtnl_link_stats64 temp;

	lfc = 0;
	vlfc = 0;
	mdac = 0;
	lesb = (struct fcoe_fc_els_lesb *)fc_lesb;
	memset(lesb, 0, sizeof(*lesb));
	for_each_possible_cpu(cpu) {
		stats = per_cpu_ptr(lport->stats, cpu);
		lfc += stats->LinkFailureCount;
		vlfc += stats->VLinkFailureCount;
		mdac += stats->MissDiscAdvCount;
	}
	lesb->lesb_link_fail = htonl(lfc);
	lesb->lesb_vlink_fail = htonl(vlfc);
	lesb->lesb_miss_fka = htonl(mdac);
	lesb->lesb_fcs_error =
			htonl(dev_get_stats(netdev, &temp)->rx_crc_errors);
}
EXPORT_SYMBOL_GPL(__fcoe_get_lesb);

/**
 * fcoe_get_lesb() - Fill the FCoE Link Error Status Block
 * @lport: the local port
 * @fc_lesb: the link error status block
 */
void fcoe_get_lesb(struct fc_lport *lport,
			 struct fc_els_lesb *fc_lesb)
{
	struct net_device *netdev = fcoe_get_netdev(lport);

	__fcoe_get_lesb(lport, fc_lesb, netdev);
}
EXPORT_SYMBOL_GPL(fcoe_get_lesb);

/**
 * fcoe_ctlr_get_lesb() - Get the Link Error Status Block (LESB) for a given
 * fcoe controller device
 * @ctlr_dev: The given fcoe controller device
 *
 */
void fcoe_ctlr_get_lesb(struct fcoe_ctlr_device *ctlr_dev)
{
	struct fcoe_ctlr *fip = fcoe_ctlr_device_priv(ctlr_dev);
	struct net_device *netdev = fcoe_get_netdev(fip->lp);
<<<<<<< HEAD
	struct fcoe_fc_els_lesb *fcoe_lesb;
	struct fc_els_lesb fc_lesb;

	__fcoe_get_lesb(fip->lp, &fc_lesb, netdev);
	fcoe_lesb = (struct fcoe_fc_els_lesb *)(&fc_lesb);

	ctlr_dev->lesb.lesb_link_fail =
		ntohl(fcoe_lesb->lesb_link_fail);
	ctlr_dev->lesb.lesb_vlink_fail =
		ntohl(fcoe_lesb->lesb_vlink_fail);
	ctlr_dev->lesb.lesb_miss_fka =
		ntohl(fcoe_lesb->lesb_miss_fka);
	ctlr_dev->lesb.lesb_symb_err =
		ntohl(fcoe_lesb->lesb_symb_err);
	ctlr_dev->lesb.lesb_err_block =
		ntohl(fcoe_lesb->lesb_err_block);
	ctlr_dev->lesb.lesb_fcs_error =
		ntohl(fcoe_lesb->lesb_fcs_error);
=======
	struct fc_els_lesb *fc_lesb;

	fc_lesb = (struct fc_els_lesb *)(&ctlr_dev->lesb);
	__fcoe_get_lesb(fip->lp, fc_lesb, netdev);
>>>>>>> d0e0ac97
}
EXPORT_SYMBOL_GPL(fcoe_ctlr_get_lesb);

void fcoe_wwn_to_str(u64 wwn, char *buf, int len)
{
	u8 wwpn[8];

	u64_to_wwn(wwn, wwpn);
	snprintf(buf, len, "%02x%02x%02x%02x%02x%02x%02x%02x",
		 wwpn[0], wwpn[1], wwpn[2], wwpn[3],
		 wwpn[4], wwpn[5], wwpn[6], wwpn[7]);
}
EXPORT_SYMBOL_GPL(fcoe_wwn_to_str);

/**
 * fcoe_validate_vport_create() - Validate a vport before creating it
 * @vport: NPIV port to be created
 *
 * This routine is meant to add validation for a vport before creating it
 * via fcoe_vport_create().
 * Current validations are:
 *      - WWPN supplied is unique for given lport
 */
int fcoe_validate_vport_create(struct fc_vport *vport)
{
	struct Scsi_Host *shost = vport_to_shost(vport);
	struct fc_lport *n_port = shost_priv(shost);
	struct fc_lport *vn_port;
	int rc = 0;
	char buf[32];

	mutex_lock(&n_port->lp_mutex);

	fcoe_wwn_to_str(vport->port_name, buf, sizeof(buf));
	/* Check if the wwpn is not same as that of the lport */
	if (!memcmp(&n_port->wwpn, &vport->port_name, sizeof(u64))) {
		LIBFCOE_TRANSPORT_DBG("vport WWPN 0x%s is same as that of the "
				      "base port WWPN\n", buf);
		rc = -EINVAL;
		goto out;
	}

	/* Check if there is any existing vport with same wwpn */
	list_for_each_entry(vn_port, &n_port->vports, list) {
		if (!memcmp(&vn_port->wwpn, &vport->port_name, sizeof(u64))) {
			LIBFCOE_TRANSPORT_DBG("vport with given WWPN 0x%s "
					      "already exists\n", buf);
			rc = -EINVAL;
			break;
		}
	}
out:
	mutex_unlock(&n_port->lp_mutex);
	return rc;
}
EXPORT_SYMBOL_GPL(fcoe_validate_vport_create);

/**
 * fcoe_get_wwn() - Get the world wide name from LLD if it supports it
 * @netdev: the associated net device
 * @wwn: the output WWN
 * @type: the type of WWN (WWPN or WWNN)
 *
 * Returns: 0 for success
 */
int fcoe_get_wwn(struct net_device *netdev, u64 *wwn, int type)
{
	const struct net_device_ops *ops = netdev->netdev_ops;

	if (ops->ndo_fcoe_get_wwn)
		return ops->ndo_fcoe_get_wwn(netdev, wwn, type);
	return -EINVAL;
}
EXPORT_SYMBOL_GPL(fcoe_get_wwn);

/**
 * fcoe_fc_crc() - Calculates the CRC for a given frame
 * @fp: The frame to be checksumed
 *
 * This uses crc32() routine to calculate the CRC for a frame
 *
 * Return: The 32 bit CRC value
 */
u32 fcoe_fc_crc(struct fc_frame *fp)
{
	struct sk_buff *skb = fp_skb(fp);
	struct skb_frag_struct *frag;
	unsigned char *data;
	unsigned long off, len, clen;
	u32 crc;
	unsigned i;

	crc = crc32(~0, skb->data, skb_headlen(skb));

	for (i = 0; i < skb_shinfo(skb)->nr_frags; i++) {
		frag = &skb_shinfo(skb)->frags[i];
		off = frag->page_offset;
		len = skb_frag_size(frag);
		while (len > 0) {
			clen = min(len, PAGE_SIZE - (off & ~PAGE_MASK));
			data = kmap_atomic(
				skb_frag_page(frag) + (off >> PAGE_SHIFT));
			crc = crc32(crc, data + (off & ~PAGE_MASK), clen);
			kunmap_atomic(data);
			off += clen;
			len -= clen;
		}
	}
	return crc;
}
EXPORT_SYMBOL_GPL(fcoe_fc_crc);

/**
 * fcoe_start_io() - Start FCoE I/O
 * @skb: The packet to be transmitted
 *
 * This routine is called from the net device to start transmitting
 * FCoE packets.
 *
 * Returns: 0 for success
 */
int fcoe_start_io(struct sk_buff *skb)
{
	struct sk_buff *nskb;
	int rc;

	nskb = skb_clone(skb, GFP_ATOMIC);
	if (!nskb)
		return -ENOMEM;
	rc = dev_queue_xmit(nskb);
	if (rc != 0)
		return rc;
	kfree_skb(skb);
	return 0;
}
EXPORT_SYMBOL_GPL(fcoe_start_io);


/**
 * fcoe_clean_pending_queue() - Dequeue a skb and free it
 * @lport: The local port to dequeue a skb on
 */
void fcoe_clean_pending_queue(struct fc_lport *lport)
{
	struct fcoe_port  *port = lport_priv(lport);
	struct sk_buff *skb;

	spin_lock_bh(&port->fcoe_pending_queue.lock);
	while ((skb = __skb_dequeue(&port->fcoe_pending_queue)) != NULL) {
		spin_unlock_bh(&port->fcoe_pending_queue.lock);
		kfree_skb(skb);
		spin_lock_bh(&port->fcoe_pending_queue.lock);
	}
	spin_unlock_bh(&port->fcoe_pending_queue.lock);
}
EXPORT_SYMBOL_GPL(fcoe_clean_pending_queue);

/**
 * fcoe_check_wait_queue() - Attempt to clear the transmit backlog
 * @lport: The local port whose backlog is to be cleared
 *
 * This empties the wait_queue, dequeues the head of the wait_queue queue
 * and calls fcoe_start_io() for each packet. If all skb have been
 * transmitted it returns the qlen. If an error occurs it restores
 * wait_queue (to try again later) and returns -1.
 *
 * The wait_queue is used when the skb transmit fails. The failed skb
 * will go in the wait_queue which will be emptied by the timer function or
 * by the next skb transmit.
 */
void fcoe_check_wait_queue(struct fc_lport *lport, struct sk_buff *skb)
{
	struct fcoe_port *port = lport_priv(lport);
	int rc;

	spin_lock_bh(&port->fcoe_pending_queue.lock);

	if (skb)
		__skb_queue_tail(&port->fcoe_pending_queue, skb);

	if (port->fcoe_pending_queue_active)
		goto out;
	port->fcoe_pending_queue_active = 1;

	while (port->fcoe_pending_queue.qlen) {
		/* keep qlen > 0 until fcoe_start_io succeeds */
		port->fcoe_pending_queue.qlen++;
		skb = __skb_dequeue(&port->fcoe_pending_queue);

		spin_unlock_bh(&port->fcoe_pending_queue.lock);
		rc = fcoe_start_io(skb);
		spin_lock_bh(&port->fcoe_pending_queue.lock);

		if (rc) {
			__skb_queue_head(&port->fcoe_pending_queue, skb);
			/* undo temporary increment above */
			port->fcoe_pending_queue.qlen--;
			break;
		}
		/* undo temporary increment above */
		port->fcoe_pending_queue.qlen--;
	}

	if (port->fcoe_pending_queue.qlen < port->min_queue_depth)
		lport->qfull = 0;
	if (port->fcoe_pending_queue.qlen && !timer_pending(&port->timer))
		mod_timer(&port->timer, jiffies + 2);
	port->fcoe_pending_queue_active = 0;
out:
	if (port->fcoe_pending_queue.qlen > port->max_queue_depth)
		lport->qfull = 1;
	spin_unlock_bh(&port->fcoe_pending_queue.lock);
}
EXPORT_SYMBOL_GPL(fcoe_check_wait_queue);

/**
 * fcoe_queue_timer() - The fcoe queue timer
 * @lport: The local port
 *
 * Calls fcoe_check_wait_queue on timeout
 */
void fcoe_queue_timer(ulong lport)
{
	fcoe_check_wait_queue((struct fc_lport *)lport, NULL);
}
EXPORT_SYMBOL_GPL(fcoe_queue_timer);

/**
 * fcoe_get_paged_crc_eof() - Allocate a page to be used for the trailer CRC
 * @skb:  The packet to be transmitted
 * @tlen: The total length of the trailer
 * @fps:  The fcoe context
 *
 * This routine allocates a page for frame trailers. The page is re-used if
 * there is enough room left on it for the current trailer. If there isn't
 * enough buffer left a new page is allocated for the trailer. Reference to
 * the page from this function as well as the skbs using the page fragments
 * ensure that the page is freed at the appropriate time.
 *
 * Returns: 0 for success
 */
int fcoe_get_paged_crc_eof(struct sk_buff *skb, int tlen,
			   struct fcoe_percpu_s *fps)
{
	struct page *page;

	page = fps->crc_eof_page;
	if (!page) {
		page = alloc_page(GFP_ATOMIC);
		if (!page)
			return -ENOMEM;

		fps->crc_eof_page = page;
		fps->crc_eof_offset = 0;
	}

	get_page(page);
	skb_fill_page_desc(skb, skb_shinfo(skb)->nr_frags, page,
			   fps->crc_eof_offset, tlen);
	skb->len += tlen;
	skb->data_len += tlen;
	skb->truesize += tlen;
	fps->crc_eof_offset += sizeof(struct fcoe_crc_eof);

	if (fps->crc_eof_offset >= PAGE_SIZE) {
		fps->crc_eof_page = NULL;
		fps->crc_eof_offset = 0;
		put_page(page);
	}

	return 0;
}
EXPORT_SYMBOL_GPL(fcoe_get_paged_crc_eof);

/**
 * fcoe_transport_lookup - find an fcoe transport that matches a netdev
 * @netdev: The netdev to look for from all attached transports
 *
 * Returns : ptr to the fcoe transport that supports this netdev or NULL
 * if not found.
 *
 * The ft_mutex should be held when this is called
 */
static struct fcoe_transport *fcoe_transport_lookup(struct net_device *netdev)
{
	struct fcoe_transport *ft = NULL;

	list_for_each_entry(ft, &fcoe_transports, list)
		if (ft->match && ft->match(netdev))
			return ft;
	return NULL;
}

/**
 * fcoe_transport_attach - Attaches an FCoE transport
 * @ft: The fcoe transport to be attached
 *
 * Returns : 0 for success
 */
int fcoe_transport_attach(struct fcoe_transport *ft)
{
	int rc = 0;

	mutex_lock(&ft_mutex);
	if (ft->attached) {
		LIBFCOE_TRANSPORT_DBG("transport %s already attached\n",
				       ft->name);
		rc = -EEXIST;
		goto out_attach;
	}

	/* Add default transport to the tail */
	if (strcmp(ft->name, FCOE_TRANSPORT_DEFAULT))
		list_add(&ft->list, &fcoe_transports);
	else
		list_add_tail(&ft->list, &fcoe_transports);

	ft->attached = true;
	LIBFCOE_TRANSPORT_DBG("attaching transport %s\n", ft->name);

out_attach:
	mutex_unlock(&ft_mutex);
	return rc;
}
EXPORT_SYMBOL(fcoe_transport_attach);

/**
 * fcoe_transport_detach - Detaches an FCoE transport
 * @ft: The fcoe transport to be attached
 *
 * Returns : 0 for success
 */
int fcoe_transport_detach(struct fcoe_transport *ft)
{
	int rc = 0;
	struct fcoe_netdev_mapping *nm = NULL, *tmp;

	mutex_lock(&ft_mutex);
	if (!ft->attached) {
		LIBFCOE_TRANSPORT_DBG("transport %s already detached\n",
			ft->name);
		rc = -ENODEV;
		goto out_attach;
	}

	/* remove netdev mapping for this transport as it is going away */
	mutex_lock(&fn_mutex);
	list_for_each_entry_safe(nm, tmp, &fcoe_netdevs, list) {
		if (nm->ft == ft) {
			LIBFCOE_TRANSPORT_DBG("transport %s going away, "
				"remove its netdev mapping for %s\n",
				ft->name, nm->netdev->name);
			list_del(&nm->list);
			kfree(nm);
		}
	}
	mutex_unlock(&fn_mutex);

	list_del(&ft->list);
	ft->attached = false;
	LIBFCOE_TRANSPORT_DBG("detaching transport %s\n", ft->name);

out_attach:
	mutex_unlock(&ft_mutex);
	return rc;

}
EXPORT_SYMBOL(fcoe_transport_detach);

static int fcoe_transport_show(char *buffer, const struct kernel_param *kp)
{
	int i, j;
	struct fcoe_transport *ft = NULL;

	i = j = sprintf(buffer, "Attached FCoE transports:");
	mutex_lock(&ft_mutex);
	list_for_each_entry(ft, &fcoe_transports, list) {
		if (i >= PAGE_SIZE - IFNAMSIZ)
			break;
		i += snprintf(&buffer[i], IFNAMSIZ, "%s ", ft->name);
	}
	mutex_unlock(&ft_mutex);
	if (i == j)
		i += snprintf(&buffer[i], IFNAMSIZ, "none");
	return i;
}

static int __init fcoe_transport_init(void)
{
	register_netdevice_notifier(&libfcoe_notifier);
	return 0;
}

static int fcoe_transport_exit(void)
{
	struct fcoe_transport *ft;

	unregister_netdevice_notifier(&libfcoe_notifier);
	mutex_lock(&ft_mutex);
	list_for_each_entry(ft, &fcoe_transports, list)
		printk(KERN_ERR "FCoE transport %s is still attached!\n",
		      ft->name);
	mutex_unlock(&ft_mutex);
	return 0;
}


static int fcoe_add_netdev_mapping(struct net_device *netdev,
					struct fcoe_transport *ft)
{
	struct fcoe_netdev_mapping *nm;

	nm = kmalloc(sizeof(*nm), GFP_KERNEL);
	if (!nm) {
		printk(KERN_ERR "Unable to allocate netdev_mapping");
		return -ENOMEM;
	}

	nm->netdev = netdev;
	nm->ft = ft;

	mutex_lock(&fn_mutex);
	list_add(&nm->list, &fcoe_netdevs);
	mutex_unlock(&fn_mutex);
	return 0;
}


static void fcoe_del_netdev_mapping(struct net_device *netdev)
{
	struct fcoe_netdev_mapping *nm = NULL, *tmp;

	mutex_lock(&fn_mutex);
	list_for_each_entry_safe(nm, tmp, &fcoe_netdevs, list) {
		if (nm->netdev == netdev) {
			list_del(&nm->list);
			kfree(nm);
			mutex_unlock(&fn_mutex);
			return;
		}
	}
	mutex_unlock(&fn_mutex);
}


/**
 * fcoe_netdev_map_lookup - find the fcoe transport that matches the netdev on which
 * it was created
 *
 * Returns : ptr to the fcoe transport that supports this netdev or NULL
 * if not found.
 *
 * The ft_mutex should be held when this is called
 */
static struct fcoe_transport *fcoe_netdev_map_lookup(struct net_device *netdev)
{
	struct fcoe_transport *ft = NULL;
	struct fcoe_netdev_mapping *nm;

	mutex_lock(&fn_mutex);
	list_for_each_entry(nm, &fcoe_netdevs, list) {
		if (netdev == nm->netdev) {
			ft = nm->ft;
			mutex_unlock(&fn_mutex);
			return ft;
		}
	}

	mutex_unlock(&fn_mutex);
	return NULL;
}

/**
 * fcoe_if_to_netdev() - Parse a name buffer to get a net device
 * @buffer: The name of the net device
 *
 * Returns: NULL or a ptr to net_device
 */
static struct net_device *fcoe_if_to_netdev(const char *buffer)
{
	char *cp;
	char ifname[IFNAMSIZ + 2];

	if (buffer) {
		strlcpy(ifname, buffer, IFNAMSIZ);
		cp = ifname + strlen(ifname);
		while (--cp >= ifname && *cp == '\n')
			*cp = '\0';
		return dev_get_by_name(&init_net, ifname);
	}
	return NULL;
}

/**
 * libfcoe_device_notification() - Handler for net device events
 * @notifier: The context of the notification
 * @event:    The type of event
 * @ptr:      The net device that the event was on
 *
 * This function is called by the Ethernet driver in case of link change event.
 *
 * Returns: 0 for success
 */
static int libfcoe_device_notification(struct notifier_block *notifier,
				    ulong event, void *ptr)
{
	struct net_device *netdev = netdev_notifier_info_to_dev(ptr);

	switch (event) {
	case NETDEV_UNREGISTER:
		LIBFCOE_TRANSPORT_DBG("NETDEV_UNREGISTER %s\n",
				      netdev->name);
		fcoe_del_netdev_mapping(netdev);
		break;
	}
	return NOTIFY_OK;
}

ssize_t fcoe_ctlr_create_store(struct bus_type *bus,
			       const char *buf, size_t count)
{
	struct net_device *netdev = NULL;
	struct fcoe_transport *ft = NULL;
<<<<<<< HEAD
	struct fcoe_ctlr_device *ctlr_dev = NULL;
=======
>>>>>>> d0e0ac97
	int rc = 0;
	int err;

	mutex_lock(&ft_mutex);

	netdev = fcoe_if_to_netdev(buf);
	if (!netdev) {
		LIBFCOE_TRANSPORT_DBG("Invalid device %s.\n", buf);
		rc = -ENODEV;
		goto out_nodev;
	}

	ft = fcoe_netdev_map_lookup(netdev);
	if (ft) {
		LIBFCOE_TRANSPORT_DBG("transport %s already has existing "
				      "FCoE instance on %s.\n",
				      ft->name, netdev->name);
		rc = -EEXIST;
		goto out_putdev;
	}

	ft = fcoe_transport_lookup(netdev);
	if (!ft) {
		LIBFCOE_TRANSPORT_DBG("no FCoE transport found for %s.\n",
				      netdev->name);
		rc = -ENODEV;
		goto out_putdev;
	}

	/* pass to transport create */
	err = ft->alloc ? ft->alloc(netdev) : -ENODEV;
	if (err) {
		fcoe_del_netdev_mapping(netdev);
		rc = -ENOMEM;
		goto out_putdev;
	}

	err = fcoe_add_netdev_mapping(netdev, ft);
	if (err) {
		LIBFCOE_TRANSPORT_DBG("failed to add new netdev mapping "
				      "for FCoE transport %s for %s.\n",
				      ft->name, netdev->name);
		rc = -ENODEV;
		goto out_putdev;
	}

<<<<<<< HEAD
	LIBFCOE_TRANSPORT_DBG("transport %s %s to create fcoe on %s.\n",
			      ft->name, (ctlr_dev) ? "succeeded" : "failed",
			      netdev->name);
=======
	LIBFCOE_TRANSPORT_DBG("transport %s succeeded to create fcoe on %s.\n",
			      ft->name, netdev->name);
>>>>>>> d0e0ac97

out_putdev:
	dev_put(netdev);
out_nodev:
	mutex_unlock(&ft_mutex);
	if (rc)
		return rc;
	return count;
}

ssize_t fcoe_ctlr_destroy_store(struct bus_type *bus,
				const char *buf, size_t count)
{
	int rc = -ENODEV;
	struct net_device *netdev = NULL;
	struct fcoe_transport *ft = NULL;

	mutex_lock(&ft_mutex);

	netdev = fcoe_if_to_netdev(buf);
	if (!netdev) {
		LIBFCOE_TRANSPORT_DBG("invalid device %s.\n", buf);
		goto out_nodev;
	}

	ft = fcoe_netdev_map_lookup(netdev);
	if (!ft) {
		LIBFCOE_TRANSPORT_DBG("no FCoE transport found for %s.\n",
				      netdev->name);
		goto out_putdev;
	}

	/* pass to transport destroy */
	rc = ft->destroy(netdev);
	if (rc)
		goto out_putdev;

	fcoe_del_netdev_mapping(netdev);
	LIBFCOE_TRANSPORT_DBG("transport %s %s to destroy fcoe on %s.\n",
			      ft->name, (rc) ? "failed" : "succeeded",
			      netdev->name);
	rc = count; /* required for successful return */
out_putdev:
	dev_put(netdev);
out_nodev:
	mutex_unlock(&ft_mutex);
	return rc;
}
EXPORT_SYMBOL(fcoe_ctlr_destroy_store);

/**
 * fcoe_transport_create() - Create a fcoe interface
 * @buffer: The name of the Ethernet interface to create on
 * @kp:	    The associated kernel param
 *
 * Called from sysfs. This holds the ft_mutex while calling the
 * registered fcoe transport's create function.
 *
 * Returns: 0 for success
 */
static int fcoe_transport_create(const char *buffer, struct kernel_param *kp)
{
	int rc = -ENODEV;
	struct net_device *netdev = NULL;
	struct fcoe_transport *ft = NULL;
	enum fip_state fip_mode = (enum fip_state)(long)kp->arg;

	mutex_lock(&ft_mutex);

	netdev = fcoe_if_to_netdev(buffer);
	if (!netdev) {
		LIBFCOE_TRANSPORT_DBG("Invalid device %s.\n", buffer);
		goto out_nodev;
	}

	ft = fcoe_netdev_map_lookup(netdev);
	if (ft) {
		LIBFCOE_TRANSPORT_DBG("transport %s already has existing "
				      "FCoE instance on %s.\n",
				      ft->name, netdev->name);
		rc = -EEXIST;
		goto out_putdev;
	}

	ft = fcoe_transport_lookup(netdev);
	if (!ft) {
		LIBFCOE_TRANSPORT_DBG("no FCoE transport found for %s.\n",
				      netdev->name);
		goto out_putdev;
	}

	rc = fcoe_add_netdev_mapping(netdev, ft);
	if (rc) {
		LIBFCOE_TRANSPORT_DBG("failed to add new netdev mapping "
				      "for FCoE transport %s for %s.\n",
				      ft->name, netdev->name);
		goto out_putdev;
	}

	/* pass to transport create */
	rc = ft->create ? ft->create(netdev, fip_mode) : -ENODEV;
	if (rc)
		fcoe_del_netdev_mapping(netdev);

	LIBFCOE_TRANSPORT_DBG("transport %s %s to create fcoe on %s.\n",
			      ft->name, (rc) ? "failed" : "succeeded",
			      netdev->name);

out_putdev:
	dev_put(netdev);
out_nodev:
	mutex_unlock(&ft_mutex);
	return rc;
}

/**
 * fcoe_transport_destroy() - Destroy a FCoE interface
 * @buffer: The name of the Ethernet interface to be destroyed
 * @kp:	    The associated kernel parameter
 *
 * Called from sysfs. This holds the ft_mutex while calling the
 * registered fcoe transport's destroy function.
 *
 * Returns: 0 for success
 */
static int fcoe_transport_destroy(const char *buffer, struct kernel_param *kp)
{
	int rc = -ENODEV;
	struct net_device *netdev = NULL;
	struct fcoe_transport *ft = NULL;

	mutex_lock(&ft_mutex);

	netdev = fcoe_if_to_netdev(buffer);
	if (!netdev) {
		LIBFCOE_TRANSPORT_DBG("invalid device %s.\n", buffer);
		goto out_nodev;
	}

	ft = fcoe_netdev_map_lookup(netdev);
	if (!ft) {
		LIBFCOE_TRANSPORT_DBG("no FCoE transport found for %s.\n",
				      netdev->name);
		goto out_putdev;
	}

	/* pass to transport destroy */
	rc = ft->destroy ? ft->destroy(netdev) : -ENODEV;
	fcoe_del_netdev_mapping(netdev);
	LIBFCOE_TRANSPORT_DBG("transport %s %s to destroy fcoe on %s.\n",
			      ft->name, (rc) ? "failed" : "succeeded",
			      netdev->name);

out_putdev:
	dev_put(netdev);
out_nodev:
	mutex_unlock(&ft_mutex);
	return rc;
}

/**
 * fcoe_transport_disable() - Disables a FCoE interface
 * @buffer: The name of the Ethernet interface to be disabled
 * @kp:	    The associated kernel parameter
 *
 * Called from sysfs.
 *
 * Returns: 0 for success
 */
static int fcoe_transport_disable(const char *buffer, struct kernel_param *kp)
{
	int rc = -ENODEV;
	struct net_device *netdev = NULL;
	struct fcoe_transport *ft = NULL;

	mutex_lock(&ft_mutex);

	netdev = fcoe_if_to_netdev(buffer);
	if (!netdev)
		goto out_nodev;

	ft = fcoe_netdev_map_lookup(netdev);
	if (!ft)
		goto out_putdev;

	rc = ft->disable ? ft->disable(netdev) : -ENODEV;

out_putdev:
	dev_put(netdev);
out_nodev:
	mutex_unlock(&ft_mutex);
	return rc;
}

/**
 * fcoe_transport_enable() - Enables a FCoE interface
 * @buffer: The name of the Ethernet interface to be enabled
 * @kp:     The associated kernel parameter
 *
 * Called from sysfs.
 *
 * Returns: 0 for success
 */
static int fcoe_transport_enable(const char *buffer, struct kernel_param *kp)
{
	int rc = -ENODEV;
	struct net_device *netdev = NULL;
	struct fcoe_transport *ft = NULL;

	mutex_lock(&ft_mutex);

	netdev = fcoe_if_to_netdev(buffer);
	if (!netdev)
		goto out_nodev;

	ft = fcoe_netdev_map_lookup(netdev);
	if (!ft)
		goto out_putdev;

	rc = ft->enable ? ft->enable(netdev) : -ENODEV;

out_putdev:
	dev_put(netdev);
out_nodev:
	mutex_unlock(&ft_mutex);
	return rc;
}

/**
 * libfcoe_init() - Initialization routine for libfcoe.ko
 */
static int __init libfcoe_init(void)
{
	int rc = 0;

	rc = fcoe_transport_init();
	if (rc)
		return rc;

	rc = fcoe_sysfs_setup();
	if (rc)
		fcoe_transport_exit();

	return rc;
}
module_init(libfcoe_init);

/**
 * libfcoe_exit() - Tear down libfcoe.ko
 */
static void __exit libfcoe_exit(void)
{
	fcoe_sysfs_teardown();
	fcoe_transport_exit();
}
module_exit(libfcoe_exit);<|MERGE_RESOLUTION|>--- conflicted
+++ resolved
@@ -180,31 +180,10 @@
 {
 	struct fcoe_ctlr *fip = fcoe_ctlr_device_priv(ctlr_dev);
 	struct net_device *netdev = fcoe_get_netdev(fip->lp);
-<<<<<<< HEAD
-	struct fcoe_fc_els_lesb *fcoe_lesb;
-	struct fc_els_lesb fc_lesb;
-
-	__fcoe_get_lesb(fip->lp, &fc_lesb, netdev);
-	fcoe_lesb = (struct fcoe_fc_els_lesb *)(&fc_lesb);
-
-	ctlr_dev->lesb.lesb_link_fail =
-		ntohl(fcoe_lesb->lesb_link_fail);
-	ctlr_dev->lesb.lesb_vlink_fail =
-		ntohl(fcoe_lesb->lesb_vlink_fail);
-	ctlr_dev->lesb.lesb_miss_fka =
-		ntohl(fcoe_lesb->lesb_miss_fka);
-	ctlr_dev->lesb.lesb_symb_err =
-		ntohl(fcoe_lesb->lesb_symb_err);
-	ctlr_dev->lesb.lesb_err_block =
-		ntohl(fcoe_lesb->lesb_err_block);
-	ctlr_dev->lesb.lesb_fcs_error =
-		ntohl(fcoe_lesb->lesb_fcs_error);
-=======
 	struct fc_els_lesb *fc_lesb;
 
 	fc_lesb = (struct fc_els_lesb *)(&ctlr_dev->lesb);
 	__fcoe_get_lesb(fip->lp, fc_lesb, netdev);
->>>>>>> d0e0ac97
 }
 EXPORT_SYMBOL_GPL(fcoe_ctlr_get_lesb);
 
@@ -728,10 +707,6 @@
 {
 	struct net_device *netdev = NULL;
 	struct fcoe_transport *ft = NULL;
-<<<<<<< HEAD
-	struct fcoe_ctlr_device *ctlr_dev = NULL;
-=======
->>>>>>> d0e0ac97
 	int rc = 0;
 	int err;
 
@@ -778,14 +753,8 @@
 		goto out_putdev;
 	}
 
-<<<<<<< HEAD
-	LIBFCOE_TRANSPORT_DBG("transport %s %s to create fcoe on %s.\n",
-			      ft->name, (ctlr_dev) ? "succeeded" : "failed",
-			      netdev->name);
-=======
 	LIBFCOE_TRANSPORT_DBG("transport %s succeeded to create fcoe on %s.\n",
 			      ft->name, netdev->name);
->>>>>>> d0e0ac97
 
 out_putdev:
 	dev_put(netdev);
