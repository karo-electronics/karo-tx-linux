--- conflicted
+++ resolved
@@ -79,11 +79,7 @@
 			break;
 		}
 
-<<<<<<< HEAD
-		task = sas_alloc_task(GFP_KERNEL);
-=======
 		task = sas_alloc_slow_task(GFP_KERNEL);
->>>>>>> fbabacbb
 		if (!task) {
 			res = -ENOMEM;
 			break;
@@ -206,10 +202,7 @@
 	u8 sas_addr[SAS_ADDR_SIZE];
 	struct smp_resp *resp = rsp;
 	struct discover_resp *dr = &resp->disc;
-<<<<<<< HEAD
-=======
 	struct sas_ha_struct *ha = dev->port->ha;
->>>>>>> fbabacbb
 	struct expander_device *ex = &dev->ex_dev;
 	struct ex_phy *phy = &ex->ex_phy[phy_id];
 	struct sas_rphy *rphy = dev->rphy;
@@ -217,11 +210,8 @@
 	char *type;
 
 	if (new_phy) {
-<<<<<<< HEAD
-=======
 		if (WARN_ON_ONCE(test_bit(SAS_HA_ATA_EH_ACTIVE, &ha->state)))
 			return;
->>>>>>> fbabacbb
 		phy->phy = sas_phy_alloc(&rphy->dev, phy_id);
 
 		/* FIXME: error_handling */
@@ -246,11 +236,8 @@
 	memcpy(sas_addr, phy->attached_sas_addr, SAS_ADDR_SIZE);
 
 	phy->attached_dev_type = to_dev_type(dr);
-<<<<<<< HEAD
-=======
 	if (test_bit(SAS_HA_ATA_EH_ACTIVE, &ha->state))
 		goto out;
->>>>>>> fbabacbb
 	phy->phy_id = phy_id;
 	phy->linkrate = dr->linkrate;
 	phy->attached_sata_host = dr->attached_sata_host;
@@ -291,10 +278,7 @@
 			return;
 		}
 
-<<<<<<< HEAD
-=======
  out:
->>>>>>> fbabacbb
 	switch (phy->attached_dev_type) {
 	case SATA_PENDING:
 		type = "stp pending";
@@ -333,9 +317,6 @@
 	else
 		return;
 
-<<<<<<< HEAD
-	SAS_DPRINTK("ex %016llx phy%02d:%c:%X attached: %016llx (%s)\n",
-=======
 	/* if the attached device type changed and ata_eh is active,
 	 * make sure we run revalidation when eh completes (see:
 	 * sas_enable_revalidation)
@@ -345,12 +326,10 @@
 
 	SAS_DPRINTK("%sex %016llx phy%02d:%c:%X attached: %016llx (%s)\n",
 		    test_bit(SAS_HA_ATA_EH_ACTIVE, &ha->state) ? "ata: " : "",
->>>>>>> fbabacbb
 		    SAS_ADDR(dev->sas_addr), phy->phy_id,
 		    sas_route_char(dev, phy), phy->linkrate,
 		    SAS_ADDR(phy->attached_sas_addr), type);
 }
-<<<<<<< HEAD
 
 /* check if we have an existing attached ata device on this expander phy */
 struct domain_device *sas_ex_to_ata(struct domain_device *ex_dev, int phy_id)
@@ -362,19 +341,6 @@
 	if (!ex_phy->port)
 		return NULL;
 
-=======
-
-/* check if we have an existing attached ata device on this expander phy */
-struct domain_device *sas_ex_to_ata(struct domain_device *ex_dev, int phy_id)
-{
-	struct ex_phy *ex_phy = &ex_dev->ex_dev.ex_phy[phy_id];
-	struct domain_device *dev;
-	struct sas_rphy *rphy;
-
-	if (!ex_phy->port)
-		return NULL;
-
->>>>>>> fbabacbb
 	rphy = ex_phy->port->rphy;
 	if (!rphy)
 		return NULL;
@@ -889,11 +855,6 @@
 
  out_list_del:
 	sas_rphy_free(child->rphy);
-<<<<<<< HEAD
-	child->rphy = NULL;
-
-=======
->>>>>>> fbabacbb
 	list_del(&child->disco_list_node);
 	spin_lock_irq(&parent->port->dev_list_lock);
 	list_del(&child->dev_list_node);
@@ -2044,10 +2005,7 @@
 	u8 sas_addr[8];
 	int res;
 
-<<<<<<< HEAD
-=======
 	memset(sas_addr, 0, 8);
->>>>>>> fbabacbb
 	res = sas_get_phy_attached_dev(dev, phy_id, sas_addr, &type);
 	switch (res) {
 	case SMP_RESP_NO_PHY:
@@ -2066,11 +2024,7 @@
 		return res;
 	}
 
-<<<<<<< HEAD
-	if (SAS_ADDR(sas_addr) == 0) {
-=======
 	if ((SAS_ADDR(sas_addr) == 0) || (res == -ECOMM)) {
->>>>>>> fbabacbb
 		phy->phy_state = PHY_EMPTY;
 		sas_unregister_devs_sas_addr(dev, phy_id, last);
 		return res;
