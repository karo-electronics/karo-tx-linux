--- conflicted
+++ resolved
@@ -27,25 +27,11 @@
 #include "sas_internal.h"
 #include "sas_dump.h"
 
-<<<<<<< HEAD
-void sas_queue_work(struct sas_ha_struct *ha, struct work_struct *work)
-=======
 void sas_queue_work(struct sas_ha_struct *ha, struct sas_work *sw)
->>>>>>> fbabacbb
 {
 	if (!test_bit(SAS_HA_REGISTERED, &ha->state))
 		return;
 
-<<<<<<< HEAD
-	if (test_bit(SAS_HA_DRAINING, &ha->state))
-		list_add(&work->entry, &ha->defer_q);
-	else
-		scsi_queue_work(ha->core.shost, work);
-}
-
-static void sas_queue_event(int event, unsigned long *pending,
-			    struct work_struct *work,
-=======
 	if (test_bit(SAS_HA_DRAINING, &ha->state)) {
 		/* add it to the defer list, if not already pending */
 		if (list_empty(&sw->drain_node))
@@ -56,21 +42,14 @@
 
 static void sas_queue_event(int event, unsigned long *pending,
 			    struct sas_work *work,
->>>>>>> fbabacbb
 			    struct sas_ha_struct *ha)
 {
 	if (!test_and_set_bit(event, pending)) {
 		unsigned long flags;
 
-<<<<<<< HEAD
-		spin_lock_irqsave(&ha->state_lock, flags);
-		sas_queue_work(ha, work);
-		spin_unlock_irqrestore(&ha->state_lock, flags);
-=======
 		spin_lock_irqsave(&ha->lock, flags);
 		sas_queue_work(ha, work);
 		spin_unlock_irqrestore(&ha->lock, flags);
->>>>>>> fbabacbb
 	}
 }
 
@@ -78,24 +57,6 @@
 void __sas_drain_work(struct sas_ha_struct *ha)
 {
 	struct workqueue_struct *wq = ha->core.shost->work_q;
-<<<<<<< HEAD
-	struct work_struct *w, *_w;
-
-	set_bit(SAS_HA_DRAINING, &ha->state);
-	/* flush submitters */
-	spin_lock_irq(&ha->state_lock);
-	spin_unlock_irq(&ha->state_lock);
-
-	drain_workqueue(wq);
-
-	spin_lock_irq(&ha->state_lock);
-	clear_bit(SAS_HA_DRAINING, &ha->state);
-	list_for_each_entry_safe(w, _w, &ha->defer_q, entry) {
-		list_del_init(&w->entry);
-		sas_queue_work(ha, w);
-	}
-	spin_unlock_irq(&ha->state_lock);
-=======
 	struct sas_work *sw, *_sw;
 
 	set_bit(SAS_HA_DRAINING, &ha->state);
@@ -112,7 +73,6 @@
 		sas_queue_work(ha, sw);
 	}
 	spin_unlock_irq(&ha->lock);
->>>>>>> fbabacbb
 }
 
 int sas_drain_work(struct sas_ha_struct *ha)
