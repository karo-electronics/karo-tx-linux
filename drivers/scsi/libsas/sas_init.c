/*
 * Serial Attached SCSI (SAS) Transport Layer initialization
 *
 * Copyright (C) 2005 Adaptec, Inc.  All rights reserved.
 * Copyright (C) 2005 Luben Tuikov <luben_tuikov@adaptec.com>
 *
 * This file is licensed under GPLv2.
 *
 * This program is free software; you can redistribute it and/or
 * modify it under the terms of the GNU General Public License as
 * published by the Free Software Foundation; either version 2 of the
 * License, or (at your option) any later version.
 *
 * This program is distributed in the hope that it will be useful, but
 * WITHOUT ANY WARRANTY; without even the implied warranty of
 * MERCHANTABILITY or FITNESS FOR A PARTICULAR PURPOSE.  See the GNU
 * General Public License for more details.
 *
 * You should have received a copy of the GNU General Public License
 * along with this program; if not, write to the Free Software
 * Foundation, Inc., 59 Temple Place, Suite 330, Boston, MA 02111-1307
 * USA
 *
 */

#include <linux/module.h>
#include <linux/slab.h>
#include <linux/init.h>
#include <linux/device.h>
#include <linux/spinlock.h>
#include <scsi/sas_ata.h>
#include <scsi/scsi_host.h>
#include <scsi/scsi_device.h>
#include <scsi/scsi_transport.h>
#include <scsi/scsi_transport_sas.h>

#include "sas_internal.h"

#include "../scsi_sas_internal.h"

static struct kmem_cache *sas_task_cache;

struct sas_task *sas_alloc_task(gfp_t flags)
{
	struct sas_task *task = kmem_cache_zalloc(sas_task_cache, flags);

	if (task) {
		INIT_LIST_HEAD(&task->list);
		spin_lock_init(&task->task_state_lock);
		task->task_state_flags = SAS_TASK_STATE_PENDING;
	}

	return task;
}
EXPORT_SYMBOL_GPL(sas_alloc_task);

struct sas_task *sas_alloc_slow_task(gfp_t flags)
{
	struct sas_task *task = sas_alloc_task(flags);
	struct sas_task_slow *slow = kmalloc(sizeof(*slow), flags);

	if (!task || !slow) {
		if (task)
			kmem_cache_free(sas_task_cache, task);
		kfree(slow);
		return NULL;
	}

	task->slow_task = slow;
	init_timer(&slow->timer);
	init_completion(&slow->completion);

	return task;
}
EXPORT_SYMBOL_GPL(sas_alloc_slow_task);

void sas_free_task(struct sas_task *task)
{
	if (task) {
		BUG_ON(!list_empty(&task->list));
		kfree(task->slow_task);
		kmem_cache_free(sas_task_cache, task);
	}
}
EXPORT_SYMBOL_GPL(sas_free_task);

/*------------ SAS addr hash -----------*/
void sas_hash_addr(u8 *hashed, const u8 *sas_addr)
{
        const u32 poly = 0x00DB2777;
        u32     r = 0;
        int     i;

        for (i = 0; i < 8; i++) {
                int b;
                for (b = 7; b >= 0; b--) {
                        r <<= 1;
                        if ((1 << b) & sas_addr[i]) {
                                if (!(r & 0x01000000))
                                        r ^= poly;
                        } else if (r & 0x01000000)
                                r ^= poly;
                }
        }

        hashed[0] = (r >> 16) & 0xFF;
        hashed[1] = (r >> 8) & 0xFF ;
        hashed[2] = r & 0xFF;
}


/* ---------- HA events ---------- */

void sas_hae_reset(struct work_struct *work)
{
	struct sas_ha_event *ev = to_sas_ha_event(work);
	struct sas_ha_struct *ha = ev->ha;

	clear_bit(HAE_RESET, &ha->pending);
}

int sas_register_ha(struct sas_ha_struct *sas_ha)
{
	int error = 0;

	mutex_init(&sas_ha->disco_mutex);
	spin_lock_init(&sas_ha->phy_port_lock);
	sas_hash_addr(sas_ha->hashed_sas_addr, sas_ha->sas_addr);

	if (sas_ha->lldd_queue_size == 0)
		sas_ha->lldd_queue_size = 1;
	else if (sas_ha->lldd_queue_size == -1)
		sas_ha->lldd_queue_size = 128; /* Sanity */

	set_bit(SAS_HA_REGISTERED, &sas_ha->state);
<<<<<<< HEAD
	spin_lock_init(&sas_ha->state_lock);
	mutex_init(&sas_ha->drain_mutex);
	INIT_LIST_HEAD(&sas_ha->defer_q);
=======
	spin_lock_init(&sas_ha->lock);
	mutex_init(&sas_ha->drain_mutex);
	init_waitqueue_head(&sas_ha->eh_wait_q);
	INIT_LIST_HEAD(&sas_ha->defer_q);
	INIT_LIST_HEAD(&sas_ha->eh_dev_q);
>>>>>>> fbabacbb

	error = sas_register_phys(sas_ha);
	if (error) {
		printk(KERN_NOTICE "couldn't register sas phys:%d\n", error);
		return error;
	}

	error = sas_register_ports(sas_ha);
	if (error) {
		printk(KERN_NOTICE "couldn't register sas ports:%d\n", error);
		goto Undo_phys;
	}

	error = sas_init_events(sas_ha);
	if (error) {
		printk(KERN_NOTICE "couldn't start event thread:%d\n", error);
		goto Undo_ports;
	}

	if (sas_ha->lldd_max_execute_num > 1) {
		error = sas_init_queue(sas_ha);
		if (error) {
			printk(KERN_NOTICE "couldn't start queue thread:%d, "
			       "running in direct mode\n", error);
			sas_ha->lldd_max_execute_num = 1;
		}
	}

	INIT_LIST_HEAD(&sas_ha->eh_done_q);
	INIT_LIST_HEAD(&sas_ha->eh_ata_q);

	return 0;

Undo_ports:
	sas_unregister_ports(sas_ha);
Undo_phys:

	return error;
}

static void sas_disable_events(struct sas_ha_struct *sas_ha)
{
	/* Set the state to unregistered to avoid further unchained
	 * events to be queued, and flush any in-progress drainers
	 */
	mutex_lock(&sas_ha->drain_mutex);
<<<<<<< HEAD
	spin_lock_irq(&sas_ha->state_lock);
	clear_bit(SAS_HA_REGISTERED, &sas_ha->state);
	spin_unlock_irq(&sas_ha->state_lock);
	__sas_drain_work(sas_ha);
	mutex_unlock(&sas_ha->drain_mutex);
=======
	spin_lock_irq(&sas_ha->lock);
	clear_bit(SAS_HA_REGISTERED, &sas_ha->state);
	spin_unlock_irq(&sas_ha->lock);
	__sas_drain_work(sas_ha);
	mutex_unlock(&sas_ha->drain_mutex);
}
>>>>>>> fbabacbb

int sas_unregister_ha(struct sas_ha_struct *sas_ha)
{
	sas_disable_events(sas_ha);
	sas_unregister_ports(sas_ha);

	/* flush unregistration work */
	mutex_lock(&sas_ha->drain_mutex);
	__sas_drain_work(sas_ha);
	mutex_unlock(&sas_ha->drain_mutex);

	if (sas_ha->lldd_max_execute_num > 1) {
		sas_shutdown_queue(sas_ha);
		sas_ha->lldd_max_execute_num = 1;
	}

	return 0;
}

static int sas_get_linkerrors(struct sas_phy *phy)
{
	if (scsi_is_sas_phy_local(phy)) {
		struct Scsi_Host *shost = dev_to_shost(phy->dev.parent);
		struct sas_ha_struct *sas_ha = SHOST_TO_SAS_HA(shost);
		struct asd_sas_phy *asd_phy = sas_ha->sas_phy[phy->number];
		struct sas_internal *i =
			to_sas_internal(sas_ha->core.shost->transportt);

		return i->dft->lldd_control_phy(asd_phy, PHY_FUNC_GET_EVENTS, NULL);
	}

	return sas_smp_get_phy_events(phy);
}

int sas_try_ata_reset(struct asd_sas_phy *asd_phy)
{
	struct domain_device *dev = NULL;

	/* try to route user requested link resets through libata */
	if (asd_phy->port)
		dev = asd_phy->port->port_dev;

	/* validate that dev has been probed */
	if (dev)
		dev = sas_find_dev_by_rphy(dev->rphy);

	if (dev && dev_is_sata(dev)) {
		sas_ata_schedule_reset(dev);
		sas_ata_wait_eh(dev);
		return 0;
	}

	return -ENODEV;
}

/**
 * transport_sas_phy_reset - reset a phy and permit libata to manage the link
 *
 * phy reset request via sysfs in host workqueue context so we know we
 * can block on eh and safely traverse the domain_device topology
 */
static int transport_sas_phy_reset(struct sas_phy *phy, int hard_reset)
{
	enum phy_func reset_type;

	if (hard_reset)
		reset_type = PHY_FUNC_HARD_RESET;
	else
		reset_type = PHY_FUNC_LINK_RESET;

	if (scsi_is_sas_phy_local(phy)) {
		struct Scsi_Host *shost = dev_to_shost(phy->dev.parent);
		struct sas_ha_struct *sas_ha = SHOST_TO_SAS_HA(shost);
		struct asd_sas_phy *asd_phy = sas_ha->sas_phy[phy->number];
		struct sas_internal *i =
			to_sas_internal(sas_ha->core.shost->transportt);

		if (!hard_reset && sas_try_ata_reset(asd_phy) == 0)
			return 0;
		return i->dft->lldd_control_phy(asd_phy, reset_type, NULL);
	} else {
		struct sas_rphy *rphy = dev_to_rphy(phy->dev.parent);
		struct domain_device *ddev = sas_find_dev_by_rphy(rphy);
		struct domain_device *ata_dev = sas_ex_to_ata(ddev, phy->number);

		if (ata_dev && !hard_reset) {
			sas_ata_schedule_reset(ata_dev);
			sas_ata_wait_eh(ata_dev);
			return 0;
		} else
			return sas_smp_phy_control(ddev, phy->number, reset_type, NULL);
	}
}

static int sas_phy_enable(struct sas_phy *phy, int enable)
{
	int ret;
	enum phy_func cmd;

	if (enable)
		cmd = PHY_FUNC_LINK_RESET;
	else
		cmd = PHY_FUNC_DISABLE;

	if (scsi_is_sas_phy_local(phy)) {
		struct Scsi_Host *shost = dev_to_shost(phy->dev.parent);
		struct sas_ha_struct *sas_ha = SHOST_TO_SAS_HA(shost);
		struct asd_sas_phy *asd_phy = sas_ha->sas_phy[phy->number];
		struct sas_internal *i =
			to_sas_internal(sas_ha->core.shost->transportt);

		if (enable)
			ret = transport_sas_phy_reset(phy, 0);
		else
			ret = i->dft->lldd_control_phy(asd_phy, cmd, NULL);
	} else {
		struct sas_rphy *rphy = dev_to_rphy(phy->dev.parent);
		struct domain_device *ddev = sas_find_dev_by_rphy(rphy);

		if (enable)
			ret = transport_sas_phy_reset(phy, 0);
		else
			ret = sas_smp_phy_control(ddev, phy->number, cmd, NULL);
	}
	return ret;
}

int sas_phy_reset(struct sas_phy *phy, int hard_reset)
{
	int ret;
	enum phy_func reset_type;

	if (!phy->enabled)
		return -ENODEV;

	if (hard_reset)
		reset_type = PHY_FUNC_HARD_RESET;
	else
		reset_type = PHY_FUNC_LINK_RESET;

	if (scsi_is_sas_phy_local(phy)) {
		struct Scsi_Host *shost = dev_to_shost(phy->dev.parent);
		struct sas_ha_struct *sas_ha = SHOST_TO_SAS_HA(shost);
		struct asd_sas_phy *asd_phy = sas_ha->sas_phy[phy->number];
		struct sas_internal *i =
			to_sas_internal(sas_ha->core.shost->transportt);

		ret = i->dft->lldd_control_phy(asd_phy, reset_type, NULL);
	} else {
		struct sas_rphy *rphy = dev_to_rphy(phy->dev.parent);
		struct domain_device *ddev = sas_find_dev_by_rphy(rphy);
		ret = sas_smp_phy_control(ddev, phy->number, reset_type, NULL);
	}
	return ret;
}

int sas_set_phy_speed(struct sas_phy *phy,
		      struct sas_phy_linkrates *rates)
{
	int ret;

	if ((rates->minimum_linkrate &&
	     rates->minimum_linkrate > phy->maximum_linkrate) ||
	    (rates->maximum_linkrate &&
	     rates->maximum_linkrate < phy->minimum_linkrate))
		return -EINVAL;

	if (rates->minimum_linkrate &&
	    rates->minimum_linkrate < phy->minimum_linkrate_hw)
		rates->minimum_linkrate = phy->minimum_linkrate_hw;

	if (rates->maximum_linkrate &&
	    rates->maximum_linkrate > phy->maximum_linkrate_hw)
		rates->maximum_linkrate = phy->maximum_linkrate_hw;

	if (scsi_is_sas_phy_local(phy)) {
		struct Scsi_Host *shost = dev_to_shost(phy->dev.parent);
		struct sas_ha_struct *sas_ha = SHOST_TO_SAS_HA(shost);
		struct asd_sas_phy *asd_phy = sas_ha->sas_phy[phy->number];
		struct sas_internal *i =
			to_sas_internal(sas_ha->core.shost->transportt);

		ret = i->dft->lldd_control_phy(asd_phy, PHY_FUNC_SET_LINK_RATE,
					       rates);
	} else {
		struct sas_rphy *rphy = dev_to_rphy(phy->dev.parent);
		struct domain_device *ddev = sas_find_dev_by_rphy(rphy);
		ret = sas_smp_phy_control(ddev, phy->number,
					  PHY_FUNC_LINK_RESET, rates);

	}

	return ret;
}

<<<<<<< HEAD
=======
void sas_prep_resume_ha(struct sas_ha_struct *ha)
{
	int i;

	set_bit(SAS_HA_REGISTERED, &ha->state);

	/* clear out any stale link events/data from the suspension path */
	for (i = 0; i < ha->num_phys; i++) {
		struct asd_sas_phy *phy = ha->sas_phy[i];

		memset(phy->attached_sas_addr, 0, SAS_ADDR_SIZE);
		phy->port_events_pending = 0;
		phy->phy_events_pending = 0;
		phy->frame_rcvd_size = 0;
	}
}
EXPORT_SYMBOL(sas_prep_resume_ha);

static int phys_suspended(struct sas_ha_struct *ha)
{
	int i, rc = 0;

	for (i = 0; i < ha->num_phys; i++) {
		struct asd_sas_phy *phy = ha->sas_phy[i];

		if (phy->suspended)
			rc++;
	}

	return rc;
}

void sas_resume_ha(struct sas_ha_struct *ha)
{
	const unsigned long tmo = msecs_to_jiffies(25000);
	int i;

	/* deform ports on phys that did not resume
	 * at this point we may be racing the phy coming back (as posted
	 * by the lldd).  So we post the event and once we are in the
	 * libsas context check that the phy remains suspended before
	 * tearing it down.
	 */
	i = phys_suspended(ha);
	if (i)
		dev_info(ha->dev, "waiting up to 25 seconds for %d phy%s to resume\n",
			 i, i > 1 ? "s" : "");
	wait_event_timeout(ha->eh_wait_q, phys_suspended(ha) == 0, tmo);
	for (i = 0; i < ha->num_phys; i++) {
		struct asd_sas_phy *phy = ha->sas_phy[i];

		if (phy->suspended) {
			dev_warn(&phy->phy->dev, "resume timeout\n");
			sas_notify_phy_event(phy, PHYE_RESUME_TIMEOUT);
		}
	}

	/* all phys are back up or timed out, turn on i/o so we can
	 * flush out disks that did not return
	 */
	scsi_unblock_requests(ha->core.shost);
	sas_drain_work(ha);
}
EXPORT_SYMBOL(sas_resume_ha);

void sas_suspend_ha(struct sas_ha_struct *ha)
{
	int i;

	sas_disable_events(ha);
	scsi_block_requests(ha->core.shost);
	for (i = 0; i < ha->num_phys; i++) {
		struct asd_sas_port *port = ha->sas_port[i];

		sas_discover_event(port, DISCE_SUSPEND);
	}

	/* flush suspend events while unregistered */
	mutex_lock(&ha->drain_mutex);
	__sas_drain_work(ha);
	mutex_unlock(&ha->drain_mutex);
}
EXPORT_SYMBOL(sas_suspend_ha);

>>>>>>> fbabacbb
static void sas_phy_release(struct sas_phy *phy)
{
	kfree(phy->hostdata);
	phy->hostdata = NULL;
}

static void phy_reset_work(struct work_struct *work)
{
<<<<<<< HEAD
	struct sas_phy_data *d = container_of(work, typeof(*d), reset_work);
=======
	struct sas_phy_data *d = container_of(work, typeof(*d), reset_work.work);
>>>>>>> fbabacbb

	d->reset_result = transport_sas_phy_reset(d->phy, d->hard_reset);
}

static void phy_enable_work(struct work_struct *work)
{
<<<<<<< HEAD
	struct sas_phy_data *d = container_of(work, typeof(*d), enable_work);
=======
	struct sas_phy_data *d = container_of(work, typeof(*d), enable_work.work);
>>>>>>> fbabacbb

	d->enable_result = sas_phy_enable(d->phy, d->enable);
}

static int sas_phy_setup(struct sas_phy *phy)
{
	struct sas_phy_data *d = kzalloc(sizeof(*d), GFP_KERNEL);

	if (!d)
		return -ENOMEM;

	mutex_init(&d->event_lock);
<<<<<<< HEAD
	INIT_WORK(&d->reset_work, phy_reset_work);
	INIT_WORK(&d->enable_work, phy_enable_work);
=======
	INIT_SAS_WORK(&d->reset_work, phy_reset_work);
	INIT_SAS_WORK(&d->enable_work, phy_enable_work);
>>>>>>> fbabacbb
	d->phy = phy;
	phy->hostdata = d;

	return 0;
}

static int queue_phy_reset(struct sas_phy *phy, int hard_reset)
{
	struct Scsi_Host *shost = dev_to_shost(phy->dev.parent);
	struct sas_ha_struct *ha = SHOST_TO_SAS_HA(shost);
	struct sas_phy_data *d = phy->hostdata;
	int rc;

	if (!d)
		return -ENOMEM;

	/* libsas workqueue coordinates ata-eh reset with discovery */
	mutex_lock(&d->event_lock);
	d->reset_result = 0;
	d->hard_reset = hard_reset;

<<<<<<< HEAD
	spin_lock_irq(&ha->state_lock);
	sas_queue_work(ha, &d->reset_work);
	spin_unlock_irq(&ha->state_lock);
=======
	spin_lock_irq(&ha->lock);
	sas_queue_work(ha, &d->reset_work);
	spin_unlock_irq(&ha->lock);
>>>>>>> fbabacbb

	rc = sas_drain_work(ha);
	if (rc == 0)
		rc = d->reset_result;
	mutex_unlock(&d->event_lock);

	return rc;
}

static int queue_phy_enable(struct sas_phy *phy, int enable)
{
	struct Scsi_Host *shost = dev_to_shost(phy->dev.parent);
	struct sas_ha_struct *ha = SHOST_TO_SAS_HA(shost);
	struct sas_phy_data *d = phy->hostdata;
	int rc;

	if (!d)
		return -ENOMEM;

	/* libsas workqueue coordinates ata-eh reset with discovery */
	mutex_lock(&d->event_lock);
	d->enable_result = 0;
	d->enable = enable;

<<<<<<< HEAD
	spin_lock_irq(&ha->state_lock);
	sas_queue_work(ha, &d->enable_work);
	spin_unlock_irq(&ha->state_lock);
=======
	spin_lock_irq(&ha->lock);
	sas_queue_work(ha, &d->enable_work);
	spin_unlock_irq(&ha->lock);
>>>>>>> fbabacbb

	rc = sas_drain_work(ha);
	if (rc == 0)
		rc = d->enable_result;
	mutex_unlock(&d->event_lock);

	return rc;
}

static struct sas_function_template sft = {
	.phy_enable = queue_phy_enable,
	.phy_reset = queue_phy_reset,
	.phy_setup = sas_phy_setup,
	.phy_release = sas_phy_release,
	.set_phy_speed = sas_set_phy_speed,
	.get_linkerrors = sas_get_linkerrors,
	.smp_handler = sas_smp_handler,
};

struct scsi_transport_template *
sas_domain_attach_transport(struct sas_domain_function_template *dft)
{
	struct scsi_transport_template *stt = sas_attach_transport(&sft);
	struct sas_internal *i;

	if (!stt)
		return stt;

	i = to_sas_internal(stt);
	i->dft = dft;
	stt->create_work_queue = 1;
	stt->eh_timed_out = sas_scsi_timed_out;
	stt->eh_strategy_handler = sas_scsi_recover_host;

	return stt;
}
EXPORT_SYMBOL_GPL(sas_domain_attach_transport);


void sas_domain_release_transport(struct scsi_transport_template *stt)
{
	sas_release_transport(stt);
}
EXPORT_SYMBOL_GPL(sas_domain_release_transport);

/* ---------- SAS Class register/unregister ---------- */

static int __init sas_class_init(void)
{
	sas_task_cache = KMEM_CACHE(sas_task, SLAB_HWCACHE_ALIGN);
	if (!sas_task_cache)
		return -ENOMEM;

	return 0;
}

static void __exit sas_class_exit(void)
{
	kmem_cache_destroy(sas_task_cache);
}

MODULE_AUTHOR("Luben Tuikov <luben_tuikov@adaptec.com>");
MODULE_DESCRIPTION("SAS Transport Layer");
MODULE_LICENSE("GPL v2");

module_init(sas_class_init);
module_exit(sas_class_exit);

EXPORT_SYMBOL_GPL(sas_register_ha);
EXPORT_SYMBOL_GPL(sas_unregister_ha);<|MERGE_RESOLUTION|>--- conflicted
+++ resolved
@@ -133,17 +133,11 @@
 		sas_ha->lldd_queue_size = 128; /* Sanity */
 
 	set_bit(SAS_HA_REGISTERED, &sas_ha->state);
-<<<<<<< HEAD
-	spin_lock_init(&sas_ha->state_lock);
-	mutex_init(&sas_ha->drain_mutex);
-	INIT_LIST_HEAD(&sas_ha->defer_q);
-=======
 	spin_lock_init(&sas_ha->lock);
 	mutex_init(&sas_ha->drain_mutex);
 	init_waitqueue_head(&sas_ha->eh_wait_q);
 	INIT_LIST_HEAD(&sas_ha->defer_q);
 	INIT_LIST_HEAD(&sas_ha->eh_dev_q);
->>>>>>> fbabacbb
 
 	error = sas_register_phys(sas_ha);
 	if (error) {
@@ -190,20 +184,12 @@
 	 * events to be queued, and flush any in-progress drainers
 	 */
 	mutex_lock(&sas_ha->drain_mutex);
-<<<<<<< HEAD
-	spin_lock_irq(&sas_ha->state_lock);
-	clear_bit(SAS_HA_REGISTERED, &sas_ha->state);
-	spin_unlock_irq(&sas_ha->state_lock);
-	__sas_drain_work(sas_ha);
-	mutex_unlock(&sas_ha->drain_mutex);
-=======
 	spin_lock_irq(&sas_ha->lock);
 	clear_bit(SAS_HA_REGISTERED, &sas_ha->state);
 	spin_unlock_irq(&sas_ha->lock);
 	__sas_drain_work(sas_ha);
 	mutex_unlock(&sas_ha->drain_mutex);
 }
->>>>>>> fbabacbb
 
 int sas_unregister_ha(struct sas_ha_struct *sas_ha)
 {
@@ -399,8 +385,6 @@
 	return ret;
 }
 
-<<<<<<< HEAD
-=======
 void sas_prep_resume_ha(struct sas_ha_struct *ha)
 {
 	int i;
@@ -485,7 +469,6 @@
 }
 EXPORT_SYMBOL(sas_suspend_ha);
 
->>>>>>> fbabacbb
 static void sas_phy_release(struct sas_phy *phy)
 {
 	kfree(phy->hostdata);
@@ -494,22 +477,14 @@
 
 static void phy_reset_work(struct work_struct *work)
 {
-<<<<<<< HEAD
-	struct sas_phy_data *d = container_of(work, typeof(*d), reset_work);
-=======
 	struct sas_phy_data *d = container_of(work, typeof(*d), reset_work.work);
->>>>>>> fbabacbb
 
 	d->reset_result = transport_sas_phy_reset(d->phy, d->hard_reset);
 }
 
 static void phy_enable_work(struct work_struct *work)
 {
-<<<<<<< HEAD
-	struct sas_phy_data *d = container_of(work, typeof(*d), enable_work);
-=======
 	struct sas_phy_data *d = container_of(work, typeof(*d), enable_work.work);
->>>>>>> fbabacbb
 
 	d->enable_result = sas_phy_enable(d->phy, d->enable);
 }
@@ -522,13 +497,8 @@
 		return -ENOMEM;
 
 	mutex_init(&d->event_lock);
-<<<<<<< HEAD
-	INIT_WORK(&d->reset_work, phy_reset_work);
-	INIT_WORK(&d->enable_work, phy_enable_work);
-=======
 	INIT_SAS_WORK(&d->reset_work, phy_reset_work);
 	INIT_SAS_WORK(&d->enable_work, phy_enable_work);
->>>>>>> fbabacbb
 	d->phy = phy;
 	phy->hostdata = d;
 
@@ -550,15 +520,9 @@
 	d->reset_result = 0;
 	d->hard_reset = hard_reset;
 
-<<<<<<< HEAD
-	spin_lock_irq(&ha->state_lock);
-	sas_queue_work(ha, &d->reset_work);
-	spin_unlock_irq(&ha->state_lock);
-=======
 	spin_lock_irq(&ha->lock);
 	sas_queue_work(ha, &d->reset_work);
 	spin_unlock_irq(&ha->lock);
->>>>>>> fbabacbb
 
 	rc = sas_drain_work(ha);
 	if (rc == 0)
@@ -583,15 +547,9 @@
 	d->enable_result = 0;
 	d->enable = enable;
 
-<<<<<<< HEAD
-	spin_lock_irq(&ha->state_lock);
-	sas_queue_work(ha, &d->enable_work);
-	spin_unlock_irq(&ha->state_lock);
-=======
 	spin_lock_irq(&ha->lock);
 	sas_queue_work(ha, &d->enable_work);
 	spin_unlock_irq(&ha->lock);
->>>>>>> fbabacbb
 
 	rc = sas_drain_work(ha);
 	if (rc == 0)
