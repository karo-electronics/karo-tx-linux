/* bnx2i.h: Broadcom NetXtreme II iSCSI driver.
 *
 * Copyright (c) 2006 - 2011 Broadcom Corporation
 * Copyright (c) 2007, 2008 Red Hat, Inc.  All rights reserved.
 * Copyright (c) 2007, 2008 Mike Christie
 *
 * This program is free software; you can redistribute it and/or modify
 * it under the terms of the GNU General Public License as published by
 * the Free Software Foundation.
 *
 * Written by: Anil Veerabhadrappa (anilgv@broadcom.com)
 * Maintained by: Eddie Wai (eddie.wai@broadcom.com)
 */

#ifndef _BNX2I_H_
#define _BNX2I_H_

#include <linux/module.h>
#include <linux/moduleparam.h>

#include <linux/errno.h>
#include <linux/pci.h>
#include <linux/spinlock.h>
#include <linux/interrupt.h>
#include <linux/delay.h>
#include <linux/sched.h>
#include <linux/in.h>
#include <linux/kfifo.h>
#include <linux/netdevice.h>
#include <linux/completion.h>
#include <linux/kthread.h>
#include <linux/cpu.h>

#include <scsi/scsi_cmnd.h>
#include <scsi/scsi_device.h>
#include <scsi/scsi_eh.h>
#include <scsi/scsi_host.h>
#include <scsi/scsi.h>
#include <scsi/iscsi_proto.h>
#include <scsi/libiscsi.h>
#include <scsi/scsi_transport_iscsi.h>

#include "../../net/cnic_if.h"
#include "57xx_iscsi_hsi.h"
#include "57xx_iscsi_constants.h"

#define BNX2_ISCSI_DRIVER_NAME		"bnx2i"

#define BNX2I_MAX_ADAPTERS		8

#define ISCSI_MAX_CONNS_PER_HBA		128
#define ISCSI_MAX_SESS_PER_HBA		ISCSI_MAX_CONNS_PER_HBA
#define ISCSI_MAX_CMDS_PER_SESS		128

/* Total active commands across all connections supported by devices */
#define ISCSI_MAX_CMDS_PER_HBA_5708	(28 * (ISCSI_MAX_CMDS_PER_SESS - 1))
#define ISCSI_MAX_CMDS_PER_HBA_5709	(128 * (ISCSI_MAX_CMDS_PER_SESS - 1))
#define ISCSI_MAX_CMDS_PER_HBA_57710	(256 * (ISCSI_MAX_CMDS_PER_SESS - 1))

#define ISCSI_MAX_BDS_PER_CMD		32

#define MAX_PAGES_PER_CTRL_STRUCT_POOL	8
#define BNX2I_RESERVED_SLOW_PATH_CMD_SLOTS	4

#define BNX2I_5771X_DBELL_PAGE_SIZE	128

/* 5706/08 hardware has limit on maximum buffer size per BD it can handle */
#define MAX_BD_LENGTH			65535
#define BD_SPLIT_SIZE			32768

/* min, max & default values for SQ/RQ/CQ size, configurable via' modparam */
#define BNX2I_SQ_WQES_MIN		16
#define BNX2I_570X_SQ_WQES_MAX		128
#define BNX2I_5770X_SQ_WQES_MAX		512
#define BNX2I_570X_SQ_WQES_DEFAULT	128
#define BNX2I_5770X_SQ_WQES_DEFAULT	128

#define BNX2I_570X_CQ_WQES_MAX 		128
#define BNX2I_5770X_CQ_WQES_MAX 	512

#define BNX2I_RQ_WQES_MIN 		16
#define BNX2I_RQ_WQES_MAX 		32
#define BNX2I_RQ_WQES_DEFAULT 		16

/* CCELLs per conn */
#define BNX2I_CCELLS_MIN		16
#define BNX2I_CCELLS_MAX		96
#define BNX2I_CCELLS_DEFAULT		64

#define ITT_INVALID_SIGNATURE		0xFFFF

#define ISCSI_CMD_CLEANUP_TIMEOUT	100

#define BNX2I_CONN_CTX_BUF_SIZE		16384

#define BNX2I_SQ_WQE_SIZE		64
#define BNX2I_RQ_WQE_SIZE		256
#define BNX2I_CQE_SIZE			64

#define MB_KERNEL_CTX_SHIFT		8
#define MB_KERNEL_CTX_SIZE		(1 << MB_KERNEL_CTX_SHIFT)

#define CTX_SHIFT			7
#define GET_CID_NUM(cid_addr)		((cid_addr) >> CTX_SHIFT)

#define CTX_OFFSET 			0x10000
#define MAX_CID_CNT			0x4000

#define BNX2I_570X_PAGE_SIZE_DEFAULT	4096

/* 5709 context registers */
#define BNX2_MQ_CONFIG2			0x00003d00
#define BNX2_MQ_CONFIG2_CONT_SZ		(0x7L<<4)
#define BNX2_MQ_CONFIG2_FIRST_L4L5	(0x1fL<<8)

/* 57710's BAR2 is mapped to doorbell registers */
#define BNX2X_DOORBELL_PCI_BAR		2
#define BNX2X_MAX_CQS			8

#define CNIC_ARM_CQE			1
#define CNIC_ARM_CQE_FP			2
#define CNIC_DISARM_CQE			0

#define REG_RD(__hba, offset)				\
		readl(__hba->regview + offset)
#define REG_WR(__hba, offset, val)			\
		writel(val, __hba->regview + offset)


/**
 * struct generic_pdu_resc - login pdu resource structure
 *
 * @req_buf:            driver buffer used to stage payload associated with
 *                      the login request
 * @req_dma_addr:       dma address for iscsi login request payload buffer
 * @req_buf_size:       actual login request payload length
 * @req_wr_ptr:         pointer into login request buffer when next data is
 *                      to be written
 * @resp_hdr:           iscsi header where iscsi login response header is to
 *                      be recreated
 * @resp_buf:           buffer to stage login response payload
 * @resp_dma_addr:      login response payload buffer dma address
 * @resp_buf_size:      login response paylod length
 * @resp_wr_ptr:        pointer into login response buffer when next data is
 *                      to be written
 * @req_bd_tbl:         iscsi login request payload BD table
 * @req_bd_dma:         login request BD table dma address
 * @resp_bd_tbl:        iscsi login response payload BD table
 * @resp_bd_dma:        login request BD table dma address
 *
 * following structure defines buffer info for generic pdus such as iSCSI Login,
 *	Logout and NOP
 */
struct generic_pdu_resc {
	char *req_buf;
	dma_addr_t req_dma_addr;
	u32 req_buf_size;
	char *req_wr_ptr;
	struct iscsi_hdr resp_hdr;
	char *resp_buf;
	dma_addr_t resp_dma_addr;
	u32 resp_buf_size;
	char *resp_wr_ptr;
	char *req_bd_tbl;
	dma_addr_t req_bd_dma;
	char *resp_bd_tbl;
	dma_addr_t resp_bd_dma;
};


/**
 * struct bd_resc_page - tracks DMA'able memory allocated for BD tables
 *
 * @link:               list head to link elements
 * @max_ptrs:           maximun pointers that can be stored in this page
 * @num_valid:          number of pointer valid in this page
 * @page:               base addess for page pointer array
 *
 * structure to track DMA'able memory allocated for command BD tables
 */
struct bd_resc_page {
	struct list_head link;
	u32 max_ptrs;
	u32 num_valid;
	void *page[1];
};


/**
 * struct io_bdt - I/O buffer destricptor table
 *
 * @bd_tbl:             BD table's virtual address
 * @bd_tbl_dma:         BD table's dma address
 * @bd_valid:           num valid BD entries
 *
 * IO BD table
 */
struct io_bdt {
	struct iscsi_bd *bd_tbl;
	dma_addr_t bd_tbl_dma;
	u16 bd_valid;
};


/**
 * bnx2i_cmd - iscsi command structure
 *
 * @hdr:                iSCSI header
 * @conn:               iscsi_conn pointer
 * @scsi_cmd:           SCSI-ML task pointer corresponding to this iscsi cmd
 * @sg:                 SG list
 * @io_tbl:             buffer descriptor (BD) table
 * @bd_tbl_dma:         buffer descriptor (BD) table's dma address
 * @req:                bnx2i specific command request struct
 */
struct bnx2i_cmd {
	struct iscsi_hdr hdr;
	struct bnx2i_conn *conn;
	struct scsi_cmnd *scsi_cmd;
	struct scatterlist *sg;
	struct io_bdt io_tbl;
	dma_addr_t bd_tbl_dma;
	struct bnx2i_cmd_request req;
};


/**
 * struct bnx2i_conn - iscsi connection structure
 *
 * @cls_conn:              pointer to iscsi cls conn
 * @hba:                   adapter structure pointer
 * @iscsi_conn_cid:        iscsi conn id
 * @fw_cid:                firmware iscsi context id
 * @ep:                    endpoint structure pointer
 * @gen_pdu:               login/nopout/logout pdu resources
 * @violation_notified:    bit mask used to track iscsi error/warning messages
 *                         already printed out
 * @work_cnt:              keeps track of the number of outstanding work
 *
 * iSCSI connection structure
 */
struct bnx2i_conn {
	struct iscsi_cls_conn *cls_conn;
	struct bnx2i_hba *hba;
	struct completion cmd_cleanup_cmpl;

	u32 iscsi_conn_cid;
#define BNX2I_CID_RESERVED	0x5AFF
	u32 fw_cid;

	struct timer_list poll_timer;
	/*
	 * Queue Pair (QP) related structure elements.
	 */
	struct bnx2i_endpoint *ep;

	/*
	 * Buffer for login negotiation process
	 */
	struct generic_pdu_resc gen_pdu;
	u64 violation_notified;

	atomic_t work_cnt;
};



/**
 * struct iscsi_cid_queue - Per adapter iscsi cid queue
 *
 * @cid_que_base:           queue base memory
 * @cid_que:                queue memory pointer
 * @cid_q_prod_idx:         produce index
 * @cid_q_cons_idx:         consumer index
 * @cid_q_max_idx:          max index. used to detect wrap around condition
 * @cid_free_cnt:           queue size
 * @conn_cid_tbl:           iscsi cid to conn structure mapping table
 *
 * Per adapter iSCSI CID Queue
 */
struct iscsi_cid_queue {
	void *cid_que_base;
	u32 *cid_que;
	u32 cid_q_prod_idx;
	u32 cid_q_cons_idx;
	u32 cid_q_max_idx;
	u32 cid_free_cnt;
	struct bnx2i_conn **conn_cid_tbl;
};

/**
 * struct bnx2i_hba - bnx2i adapter structure
 *
 * @link:                  list head to link elements
 * @cnic:                  pointer to cnic device
 * @pcidev:                pointer to pci dev
 * @netdev:                pointer to netdev structure
 * @regview:               mapped PCI register space
 * @age:                   age, incremented by every recovery
 * @cnic_dev_type:         cnic device type, 5706/5708/5709/57710
 * @mail_queue_access:     mailbox queue access mode, applicable to 5709 only
 * @reg_with_cnic:         indicates whether the device is register with CNIC
 * @adapter_state:         adapter state, UP, GOING_DOWN, LINK_DOWN
 * @mtu_supported:         Ethernet MTU supported
 * @shost:                 scsi host pointer
 * @max_sqes:              SQ size
 * @max_rqes:              RQ size
 * @max_cqes:              CQ size
 * @num_ccell:             number of command cells per connection
 * @ofld_conns_active:     active connection list
 * @eh_wait:               wait queue for the endpoint to shutdown
 * @max_active_conns:      max offload connections supported by this device
 * @cid_que:               iscsi cid queue
 * @ep_rdwr_lock:          read / write lock to synchronize various ep lists
 * @ep_ofld_list:          connection list for pending offload completion
 * @ep_active_list:        connection list for active offload endpoints
 * @ep_destroy_list:       connection list for pending offload completion
 * @mp_bd_tbl:             BD table to be used with middle path requests
 * @mp_bd_dma:             DMA address of 'mp_bd_tbl' memory buffer
 * @dummy_buffer:          Dummy buffer to be used with zero length scsicmd reqs
 * @dummy_buf_dma:         DMA address of 'dummy_buffer' memory buffer
 * @lock:              	   lock to synchonize access to hba structure
 * @hba_shutdown_tmo:      Timeout value to shutdown each connection
 * @conn_teardown_tmo:     Timeout value to tear down each connection
 * @conn_ctx_destroy_tmo:  Timeout value to destroy context of each connection
 * @pci_did:               PCI device ID
 * @pci_vid:               PCI vendor ID
 * @pci_sdid:              PCI subsystem device ID
 * @pci_svid:              PCI subsystem vendor ID
 * @pci_func:              PCI function number in system pci tree
 * @pci_devno:             PCI device number in system pci tree
 * @num_wqe_sent:          statistic counter, total wqe's sent
 * @num_cqe_rcvd:          statistic counter, total cqe's received
 * @num_intr_claimed:      statistic counter, total interrupts claimed
 * @link_changed_count:    statistic counter, num of link change notifications
 *                         received
 * @ipaddr_changed_count:  statistic counter, num times IP address changed while
 *                         at least one connection is offloaded
 * @num_sess_opened:       statistic counter, total num sessions opened
 * @num_conn_opened:       statistic counter, total num conns opened on this hba
 * @ctx_ccell_tasks:       captures number of ccells and tasks supported by
 *                         currently offloaded connection, used to decode
 *                         context memory
 *
 * Adapter Data Structure
 */
struct bnx2i_hba {
	struct list_head link;
	struct cnic_dev *cnic;
	struct pci_dev *pcidev;
	struct net_device *netdev;
	void __iomem *regview;

	u32 age;
	unsigned long cnic_dev_type;
		#define BNX2I_NX2_DEV_5706		0x0
		#define BNX2I_NX2_DEV_5708		0x1
		#define BNX2I_NX2_DEV_5709		0x2
		#define BNX2I_NX2_DEV_57710		0x3
	u32 mail_queue_access;
		#define BNX2I_MQ_KERNEL_MODE		0x0
		#define BNX2I_MQ_KERNEL_BYPASS_MODE	0x1
		#define BNX2I_MQ_BIN_MODE		0x2
	unsigned long  reg_with_cnic;
		#define BNX2I_CNIC_REGISTERED		1

	unsigned long  adapter_state;
		#define ADAPTER_STATE_UP		0
		#define ADAPTER_STATE_GOING_DOWN	1
		#define ADAPTER_STATE_LINK_DOWN		2
		#define ADAPTER_STATE_INIT_FAILED	31
	unsigned int mtu_supported;
		#define BNX2I_MAX_MTU_SUPPORTED		9000

	struct Scsi_Host *shost;

	u32 max_sqes;
	u32 max_rqes;
	u32 max_cqes;
	u32 num_ccell;

	int ofld_conns_active;
	wait_queue_head_t eh_wait;

	int max_active_conns;
	struct iscsi_cid_queue cid_que;

	rwlock_t ep_rdwr_lock;
	struct list_head ep_ofld_list;
	struct list_head ep_active_list;
	struct list_head ep_destroy_list;

	/*
	 * BD table to be used with MP (Middle Path requests.
	 */
	char *mp_bd_tbl;
	dma_addr_t mp_bd_dma;
	char *dummy_buffer;
	dma_addr_t dummy_buf_dma;

	spinlock_t lock;	/* protects hba structure access */
	struct mutex net_dev_lock;/* sync net device access */

	int hba_shutdown_tmo;
	int conn_teardown_tmo;
	int conn_ctx_destroy_tmo;
	/*
	 * PCI related info.
	 */
	u16 pci_did;
	u16 pci_vid;
	u16 pci_sdid;
	u16 pci_svid;
	u16 pci_func;
	u16 pci_devno;

	/*
	 * Following are a bunch of statistics useful during development
	 * and later stage for score boarding.
	 */
	u32 num_wqe_sent;
	u32 num_cqe_rcvd;
	u32 num_intr_claimed;
	u32 link_changed_count;
	u32 ipaddr_changed_count;
	u32 num_sess_opened;
	u32 num_conn_opened;
	unsigned int ctx_ccell_tasks;
};


/*******************************************************************************
 * 	QP [ SQ / RQ / CQ ] info.
 ******************************************************************************/

/*
 * SQ/RQ/CQ generic structure definition
 */
struct 	sqe {
	u8 sqe_byte[BNX2I_SQ_WQE_SIZE];
};

struct 	rqe {
	u8 rqe_byte[BNX2I_RQ_WQE_SIZE];
};

struct 	cqe {
	u8 cqe_byte[BNX2I_CQE_SIZE];
};


enum {
#if defined(__LITTLE_ENDIAN)
	CNIC_EVENT_COAL_INDEX	= 0x0,
	CNIC_SEND_DOORBELL	= 0x4,
	CNIC_EVENT_CQ_ARM	= 0x7,
	CNIC_RECV_DOORBELL	= 0x8
#elif defined(__BIG_ENDIAN)
	CNIC_EVENT_COAL_INDEX	= 0x2,
	CNIC_SEND_DOORBELL	= 0x6,
	CNIC_EVENT_CQ_ARM	= 0x4,
	CNIC_RECV_DOORBELL	= 0xa
#endif
};


/*
 * CQ DB
 */
struct bnx2x_iscsi_cq_pend_cmpl {
	/* CQ producer, updated by Ustorm */
	u16 ustrom_prod;
	/* CQ pending completion counter */
	u16 pend_cntr;
};


struct bnx2i_5771x_cq_db {
	struct bnx2x_iscsi_cq_pend_cmpl qp_pend_cmpl[BNX2X_MAX_CQS];
	/* CQ pending completion ITT array */
	u16 itt[BNX2X_MAX_CQS];
	/* Cstorm CQ sequence to notify array, updated by driver */;
	u16 sqn[BNX2X_MAX_CQS];
	u32 reserved[4] /* 16 byte allignment */;
};


struct bnx2i_5771x_sq_rq_db {
	u16 prod_idx;
	u8 reserved0[62]; /* Pad structure size to 64 bytes */
};


struct bnx2i_5771x_dbell_hdr {
	u8 header;
	/* 1 for rx doorbell, 0 for tx doorbell */
#define B577XX_DOORBELL_HDR_RX				(0x1<<0)
#define B577XX_DOORBELL_HDR_RX_SHIFT			0
	/* 0 for normal doorbell, 1 for advertise wnd doorbell */
#define B577XX_DOORBELL_HDR_DB_TYPE			(0x1<<1)
#define B577XX_DOORBELL_HDR_DB_TYPE_SHIFT		1
	/* rdma tx only: DPM transaction size specifier (64/128/256/512B) */
#define B577XX_DOORBELL_HDR_DPM_SIZE			(0x3<<2)
#define B577XX_DOORBELL_HDR_DPM_SIZE_SHIFT		2
	/* connection type */
#define B577XX_DOORBELL_HDR_CONN_TYPE			(0xF<<4)
#define B577XX_DOORBELL_HDR_CONN_TYPE_SHIFT		4
};

struct bnx2i_5771x_dbell {
	struct bnx2i_5771x_dbell_hdr dbell;
	u8 pad[3];

};

/**
 * struct qp_info - QP (share queue region) atrributes structure
 *
 * @ctx_base:           ioremapped pci register base to access doorbell register
 *                      pertaining to this offloaded connection
 * @sq_virt:            virtual address of send queue (SQ) region
 * @sq_phys:            DMA address of SQ memory region
 * @sq_mem_size:        SQ size
 * @sq_prod_qe:         SQ producer entry pointer
 * @sq_cons_qe:         SQ consumer entry pointer
 * @sq_first_qe:        virtaul address of first entry in SQ
 * @sq_last_qe:         virtaul address of last entry in SQ
 * @sq_prod_idx:        SQ producer index
 * @sq_cons_idx:        SQ consumer index
 * @sqe_left:           number sq entry left
 * @sq_pgtbl_virt:      page table describing buffer consituting SQ region
 * @sq_pgtbl_phys:      dma address of 'sq_pgtbl_virt'
 * @sq_pgtbl_size:      SQ page table size
 * @cq_virt:            virtual address of completion queue (CQ) region
 * @cq_phys:            DMA address of RQ memory region
 * @cq_mem_size:        CQ size
 * @cq_prod_qe:         CQ producer entry pointer
 * @cq_cons_qe:         CQ consumer entry pointer
 * @cq_first_qe:        virtaul address of first entry in CQ
 * @cq_last_qe:         virtaul address of last entry in CQ
 * @cq_prod_idx:        CQ producer index
 * @cq_cons_idx:        CQ consumer index
 * @cqe_left:           number cq entry left
 * @cqe_size:           size of each CQ entry
 * @cqe_exp_seq_sn:     next expected CQE sequence number
 * @cq_pgtbl_virt:      page table describing buffer consituting CQ region
 * @cq_pgtbl_phys:      dma address of 'cq_pgtbl_virt'
 * @cq_pgtbl_size:    	CQ page table size
 * @rq_virt:            virtual address of receive queue (RQ) region
 * @rq_phys:            DMA address of RQ memory region
 * @rq_mem_size:        RQ size
 * @rq_prod_qe:         RQ producer entry pointer
 * @rq_cons_qe:         RQ consumer entry pointer
 * @rq_first_qe:        virtaul address of first entry in RQ
 * @rq_last_qe:         virtaul address of last entry in RQ
 * @rq_prod_idx:        RQ producer index
 * @rq_cons_idx:        RQ consumer index
 * @rqe_left:           number rq entry left
 * @rq_pgtbl_virt:      page table describing buffer consituting RQ region
 * @rq_pgtbl_phys:      dma address of 'rq_pgtbl_virt'
 * @rq_pgtbl_size:      RQ page table size
 *
 * queue pair (QP) is a per connection shared data structure which is used
 *	to send work requests (SQ), receive completion notifications (CQ)
 *	and receive asynchoronous / scsi sense info (RQ). 'qp_info' structure
 *	below holds queue memory, consumer/producer indexes and page table
 *	information
 */
struct qp_info {
	void __iomem *ctx_base;
#define DPM_TRIGER_TYPE			0x40

#define BNX2I_570x_QUE_DB_SIZE		0
#define BNX2I_5771x_QUE_DB_SIZE		16
	struct sqe *sq_virt;
	dma_addr_t sq_phys;
	u32 sq_mem_size;

	struct sqe *sq_prod_qe;
	struct sqe *sq_cons_qe;
	struct sqe *sq_first_qe;
	struct sqe *sq_last_qe;
	u16 sq_prod_idx;
	u16 sq_cons_idx;
	u32 sqe_left;

	void *sq_pgtbl_virt;
	dma_addr_t sq_pgtbl_phys;
	u32 sq_pgtbl_size;	/* set to PAGE_SIZE for 5708 & 5709 */

	struct cqe *cq_virt;
	dma_addr_t cq_phys;
	u32 cq_mem_size;

	struct cqe *cq_prod_qe;
	struct cqe *cq_cons_qe;
	struct cqe *cq_first_qe;
	struct cqe *cq_last_qe;
	u16 cq_prod_idx;
	u16 cq_cons_idx;
	u32 cqe_left;
	u32 cqe_size;
	u32 cqe_exp_seq_sn;

	void *cq_pgtbl_virt;
	dma_addr_t cq_pgtbl_phys;
	u32 cq_pgtbl_size;	/* set to PAGE_SIZE for 5708 & 5709 */

	struct rqe *rq_virt;
	dma_addr_t rq_phys;
	u32 rq_mem_size;

	struct rqe *rq_prod_qe;
	struct rqe *rq_cons_qe;
	struct rqe *rq_first_qe;
	struct rqe *rq_last_qe;
	u16 rq_prod_idx;
	u16 rq_cons_idx;
	u32 rqe_left;

	void *rq_pgtbl_virt;
	dma_addr_t rq_pgtbl_phys;
	u32 rq_pgtbl_size;	/* set to PAGE_SIZE for 5708 & 5709 */
};



/*
 * CID handles
 */
struct ep_handles {
	u32 fw_cid;
	u32 drv_iscsi_cid;
	u16 pg_cid;
	u16 rsvd;
};


enum {
	EP_STATE_IDLE                   = 0x0,
	EP_STATE_PG_OFLD_START          = 0x1,
	EP_STATE_PG_OFLD_COMPL          = 0x2,
	EP_STATE_OFLD_START             = 0x4,
	EP_STATE_OFLD_COMPL             = 0x8,
	EP_STATE_CONNECT_START          = 0x10,
	EP_STATE_CONNECT_COMPL          = 0x20,
	EP_STATE_ULP_UPDATE_START       = 0x40,
	EP_STATE_ULP_UPDATE_COMPL       = 0x80,
	EP_STATE_DISCONN_START          = 0x100,
	EP_STATE_DISCONN_COMPL          = 0x200,
	EP_STATE_CLEANUP_START          = 0x400,
	EP_STATE_CLEANUP_CMPL           = 0x800,
	EP_STATE_TCP_FIN_RCVD           = 0x1000,
	EP_STATE_TCP_RST_RCVD           = 0x2000,
	EP_STATE_LOGOUT_SENT            = 0x4000,
	EP_STATE_LOGOUT_RESP_RCVD       = 0x8000,
	EP_STATE_PG_OFLD_FAILED         = 0x1000000,
	EP_STATE_ULP_UPDATE_FAILED      = 0x2000000,
	EP_STATE_CLEANUP_FAILED         = 0x4000000,
	EP_STATE_OFLD_FAILED            = 0x8000000,
	EP_STATE_CONNECT_FAILED         = 0x10000000,
	EP_STATE_DISCONN_TIMEDOUT       = 0x20000000,
	EP_STATE_OFLD_FAILED_CID_BUSY   = 0x80000000,
};

/**
 * struct bnx2i_endpoint - representation of tcp connection in NX2 world
 *
 * @link:               list head to link elements
 * @hba:                adapter to which this connection belongs
 * @conn:               iscsi connection this EP is linked to
 * @cls_ep:             associated iSCSI endpoint pointer
 * @cm_sk:              cnic sock struct
 * @hba_age:            age to detect if 'iscsid' issues ep_disconnect()
 *                      after HBA reset is completed by bnx2i/cnic/bnx2
 *                      modules
 * @state:              tracks offload connection state machine
 * @timestamp:          tracks the start time when the ep begins to connect
 * @num_active_cmds:    tracks the number of outstanding commands for this ep
 * @ec_shift:           the amount of shift as part of the event coal calc
 * @qp:                 QP information
 * @ids:                contains chip allocated *context id* & driver assigned
 *                      *iscsi cid*
 * @ofld_timer:         offload timer to detect timeout
 * @ofld_wait:          wait queue
 *
 * Endpoint Structure - equivalent of tcp socket structure
 */
struct bnx2i_endpoint {
	struct list_head link;
	struct bnx2i_hba *hba;
	struct bnx2i_conn *conn;
	struct iscsi_endpoint *cls_ep;
	struct cnic_sock *cm_sk;
	u32 hba_age;
	u32 state;
	unsigned long timestamp;
<<<<<<< HEAD
	int num_active_cmds;
=======
	atomic_t num_active_cmds;
>>>>>>> b55ebc27
	u32 ec_shift;

	struct qp_info qp;
	struct ep_handles ids;
		#define ep_iscsi_cid	ids.drv_iscsi_cid
		#define ep_cid		ids.fw_cid
		#define ep_pg_cid	ids.pg_cid
	struct timer_list ofld_timer;
	wait_queue_head_t ofld_wait;
};


struct bnx2i_work {
	struct list_head list;
	struct iscsi_session *session;
	struct bnx2i_conn *bnx2i_conn;
	struct cqe cqe;
};

struct bnx2i_percpu_s {
	struct task_struct *iothread;
	struct list_head work_list;
	spinlock_t p_work_lock;
};


/* Global variables */
extern unsigned int error_mask1, error_mask2;
extern u64 iscsi_error_mask;
extern unsigned int en_tcp_dack;
extern unsigned int event_coal_div;
extern unsigned int event_coal_min;

extern struct scsi_transport_template *bnx2i_scsi_xport_template;
extern struct iscsi_transport bnx2i_iscsi_transport;
extern struct cnic_ulp_ops bnx2i_cnic_cb;

extern unsigned int sq_size;
extern unsigned int rq_size;

extern struct device_attribute *bnx2i_dev_attributes[];



/*
 * Function Prototypes
 */
extern void bnx2i_identify_device(struct bnx2i_hba *hba);

extern void bnx2i_ulp_init(struct cnic_dev *dev);
extern void bnx2i_ulp_exit(struct cnic_dev *dev);
extern void bnx2i_start(void *handle);
extern void bnx2i_stop(void *handle);
extern struct bnx2i_hba *get_adapter_list_head(void);

struct bnx2i_conn *bnx2i_get_conn_from_id(struct bnx2i_hba *hba,
					  u16 iscsi_cid);

int bnx2i_alloc_ep_pool(void);
void bnx2i_release_ep_pool(void);
struct bnx2i_endpoint *bnx2i_ep_ofld_list_next(struct bnx2i_hba *hba);
struct bnx2i_endpoint *bnx2i_ep_destroy_list_next(struct bnx2i_hba *hba);

struct bnx2i_hba *bnx2i_find_hba_for_cnic(struct cnic_dev *cnic);

struct bnx2i_hba *bnx2i_alloc_hba(struct cnic_dev *cnic);
void bnx2i_free_hba(struct bnx2i_hba *hba);

void bnx2i_get_rq_buf(struct bnx2i_conn *conn, char *ptr, int len);
void bnx2i_put_rq_buf(struct bnx2i_conn *conn, int count);

void bnx2i_iscsi_unmap_sg_list(struct bnx2i_cmd *cmd);

void bnx2i_drop_session(struct iscsi_cls_session *session);

extern int bnx2i_send_fw_iscsi_init_msg(struct bnx2i_hba *hba);
extern int bnx2i_send_iscsi_login(struct bnx2i_conn *conn,
				  struct iscsi_task *mtask);
extern int bnx2i_send_iscsi_tmf(struct bnx2i_conn *conn,
				  struct iscsi_task *mtask);
extern int bnx2i_send_iscsi_text(struct bnx2i_conn *conn,
				 struct iscsi_task *mtask);
extern int bnx2i_send_iscsi_scsicmd(struct bnx2i_conn *conn,
				    struct bnx2i_cmd *cmnd);
extern int bnx2i_send_iscsi_nopout(struct bnx2i_conn *conn,
				   struct iscsi_task *mtask,
				   char *datap, int data_len, int unsol);
extern int bnx2i_send_iscsi_logout(struct bnx2i_conn *conn,
				   struct iscsi_task *mtask);
extern void bnx2i_send_cmd_cleanup_req(struct bnx2i_hba *hba,
				       struct bnx2i_cmd *cmd);
extern int bnx2i_send_conn_ofld_req(struct bnx2i_hba *hba,
				    struct bnx2i_endpoint *ep);
extern void bnx2i_update_iscsi_conn(struct iscsi_conn *conn);
extern int bnx2i_send_conn_destroy(struct bnx2i_hba *hba,
				   struct bnx2i_endpoint *ep);

extern int bnx2i_alloc_qp_resc(struct bnx2i_hba *hba,
			       struct bnx2i_endpoint *ep);
extern void bnx2i_free_qp_resc(struct bnx2i_hba *hba,
			       struct bnx2i_endpoint *ep);
extern void bnx2i_ep_ofld_timer(unsigned long data);
extern struct bnx2i_endpoint *bnx2i_find_ep_in_ofld_list(
		struct bnx2i_hba *hba, u32 iscsi_cid);
extern struct bnx2i_endpoint *bnx2i_find_ep_in_destroy_list(
		struct bnx2i_hba *hba, u32 iscsi_cid);

extern int bnx2i_map_ep_dbell_regs(struct bnx2i_endpoint *ep);
extern int bnx2i_arm_cq_event_coalescing(struct bnx2i_endpoint *ep, u8 action);

extern int bnx2i_hw_ep_disconnect(struct bnx2i_endpoint *bnx2i_ep);

/* Debug related function prototypes */
extern void bnx2i_print_pend_cmd_queue(struct bnx2i_conn *conn);
extern void bnx2i_print_active_cmd_queue(struct bnx2i_conn *conn);
extern void bnx2i_print_xmit_pdu_queue(struct bnx2i_conn *conn);
extern void bnx2i_print_recv_state(struct bnx2i_conn *conn);

extern int bnx2i_percpu_io_thread(void *arg);
extern int bnx2i_process_scsi_cmd_resp(struct iscsi_session *session,
				       struct bnx2i_conn *bnx2i_conn,
				       struct cqe *cqe);
#endif<|MERGE_RESOLUTION|>--- conflicted
+++ resolved
@@ -695,11 +695,7 @@
 	u32 hba_age;
 	u32 state;
 	unsigned long timestamp;
-<<<<<<< HEAD
-	int num_active_cmds;
-=======
 	atomic_t num_active_cmds;
->>>>>>> b55ebc27
 	u32 ec_shift;
 
 	struct qp_info qp;
