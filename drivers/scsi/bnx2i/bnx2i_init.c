--- conflicted
+++ resolved
@@ -18,13 +18,8 @@
 static u32 adapter_count;
 
 #define DRV_MODULE_NAME		"bnx2i"
-<<<<<<< HEAD
-#define DRV_MODULE_VERSION	"2.1.3"
-#define DRV_MODULE_RELDATE	"Aug 10, 2010"
-=======
 #define DRV_MODULE_VERSION	"2.6.2.2"
 #define DRV_MODULE_RELDATE	"Nov 23, 2010"
->>>>>>> 3cbea436
 
 static char version[] __devinitdata =
 		"Broadcom NetXtreme II iSCSI Driver " DRV_MODULE_NAME \
@@ -215,49 +210,6 @@
 {
 	struct bnx2i_hba *hba = handle;
 	int conns_active;
-<<<<<<< HEAD
-
-	/* check if cleanup happened in GOING_DOWN context */
-	if (!test_and_clear_bit(ADAPTER_STATE_GOING_DOWN,
-				&hba->adapter_state))
-		iscsi_host_for_each_session(hba->shost,
-					    bnx2i_drop_session);
-
-	/* Wait for all endpoints to be torn down, Chip will be reset once
-	 *  control returns to network driver. So it is required to cleanup and
-	 * release all connection resources before returning from this routine.
-	 */
-	while (hba->ofld_conns_active) {
-		conns_active = hba->ofld_conns_active;
-		wait_event_interruptible_timeout(hba->eh_wait,
-				(hba->ofld_conns_active != conns_active),
-				hba->hba_shutdown_tmo);
-		if (hba->ofld_conns_active == conns_active)
-			break;
-	}
-	bnx2i_chip_cleanup(hba);
-
-	/* This flag should be cleared last so that ep_disconnect() gracefully
-	 * cleans up connection context
-	 */
-	clear_bit(ADAPTER_STATE_UP, &hba->adapter_state);
-}
-
-/**
- * bnx2i_register_device - register bnx2i adapter instance with the cnic driver
- * @hba:	Adapter instance to register
- *
- * registers bnx2i adapter instance with the cnic driver while holding the
- *	adapter structure lock
- */
-void bnx2i_register_device(struct bnx2i_hba *hba)
-{
-	int rc;
-
-	if (test_bit(ADAPTER_STATE_GOING_DOWN, &hba->adapter_state) ||
-	    test_bit(BNX2I_CNIC_REGISTERED, &hba->reg_with_cnic)) {
-		return;
-=======
 	int wait_delay = 1 * HZ;
 
 	/* check if cleanup happened in GOING_DOWN context */
@@ -266,7 +218,6 @@
 		iscsi_host_for_each_session(hba->shost,
 					    bnx2i_drop_session);
 		wait_delay = hba->hba_shutdown_tmo;
->>>>>>> 3cbea436
 	}
 	/* Wait for inflight offload connection tasks to complete before
 	 * proceeding. Forcefully terminate all connection recovery in
