#ifndef _BNX2FC_H_
#define _BNX2FC_H_
/* bnx2fc.h: Broadcom NetXtreme II Linux FCoE offload driver.
 *
 * Copyright (c) 2008 - 2011 Broadcom Corporation
 *
 * This program is free software; you can redistribute it and/or modify
 * it under the terms of the GNU General Public License as published by
 * the Free Software Foundation.
 *
 * Written by: Bhanu Prakash Gollapudi (bprakash@broadcom.com)
 */

#include <linux/module.h>
#include <linux/moduleparam.h>
#include <linux/kernel.h>
#include <linux/skbuff.h>
#include <linux/netdevice.h>
#include <linux/etherdevice.h>
#include <linux/if_ether.h>
#include <linux/if_vlan.h>
#include <linux/kthread.h>
#include <linux/crc32.h>
#include <linux/cpu.h>
#include <linux/types.h>
#include <linux/list.h>
#include <linux/delay.h>
#include <linux/timer.h>
#include <linux/errno.h>
#include <linux/pci.h>
#include <linux/init.h>
#include <linux/dma-mapping.h>
#include <linux/workqueue.h>
#include <linux/mutex.h>
#include <linux/spinlock.h>
#include <linux/bitops.h>
#include <linux/log2.h>
#include <linux/interrupt.h>
#include <linux/sched.h>
#include <linux/io.h>

#include <scsi/scsi.h>
#include <scsi/scsi_host.h>
#include <scsi/scsi_device.h>
#include <scsi/scsi_cmnd.h>
#include <scsi/scsi_eh.h>
#include <scsi/scsi_tcq.h>
#include <scsi/libfc.h>
#include <scsi/libfcoe.h>
#include <scsi/fc_encode.h>
#include <scsi/scsi_transport.h>
#include <scsi/scsi_transport_fc.h>
#include <scsi/fc/fc_fip.h>
#include <scsi/fc/fc_fc2.h>
#include <scsi/fc_frame.h>
#include <scsi/fc/fc_fcoe.h>
#include <scsi/fc/fc_fcp.h>

#include "57xx_hsi_bnx2fc.h"
#include "bnx2fc_debug.h"
#include "../../net/ethernet/broadcom/cnic_if.h"
#include "bnx2fc_constants.h"

#define BNX2FC_NAME		"bnx2fc"
<<<<<<< HEAD
#define BNX2FC_VERSION		"1.0.7"
=======
#define BNX2FC_VERSION		"1.0.4"
>>>>>>> a355d865

#define PFX			"bnx2fc: "

#define BNX2X_DOORBELL_PCI_BAR		2

#define BNX2FC_MAX_BD_LEN		0xffff
#define BNX2FC_BD_SPLIT_SZ		0x8000
#define BNX2FC_MAX_BDS_PER_CMD		256

#define BNX2FC_SQ_WQES_MAX	256

#define BNX2FC_SCSI_MAX_SQES	((3 * BNX2FC_SQ_WQES_MAX) / 8)
#define BNX2FC_TM_MAX_SQES	((BNX2FC_SQ_WQES_MAX) / 2)
#define BNX2FC_ELS_MAX_SQES	(BNX2FC_TM_MAX_SQES - 1)

#define BNX2FC_RQ_WQES_MAX	16
#define BNX2FC_CQ_WQES_MAX	(BNX2FC_SQ_WQES_MAX + BNX2FC_RQ_WQES_MAX)

#define BNX2FC_NUM_MAX_SESS	1024
#define BNX2FC_NUM_MAX_SESS_LOG	(ilog2(BNX2FC_NUM_MAX_SESS))

#define BNX2FC_MAX_OUTSTANDING_CMNDS	2048
#define BNX2FC_CAN_QUEUE		BNX2FC_MAX_OUTSTANDING_CMNDS
#define BNX2FC_ELSTM_XIDS		BNX2FC_CAN_QUEUE
#define BNX2FC_MIN_PAYLOAD		256
#define BNX2FC_MAX_PAYLOAD		2048
#define BNX2FC_MFS			\
			(BNX2FC_MAX_PAYLOAD + sizeof(struct fc_frame_header))
#define BNX2FC_MINI_JUMBO_MTU		2500


#define BNX2FC_RQ_BUF_SZ		256
#define BNX2FC_RQ_BUF_LOG_SZ		(ilog2(BNX2FC_RQ_BUF_SZ))

#define BNX2FC_SQ_WQE_SIZE		(sizeof(struct fcoe_sqe))
#define BNX2FC_CQ_WQE_SIZE		(sizeof(struct fcoe_cqe))
#define BNX2FC_RQ_WQE_SIZE		(BNX2FC_RQ_BUF_SZ)
#define BNX2FC_XFERQ_WQE_SIZE		(sizeof(struct fcoe_xfrqe))
#define BNX2FC_CONFQ_WQE_SIZE		(sizeof(struct fcoe_confqe))
#define BNX2FC_5771X_DB_PAGE_SIZE	128

#define BNX2FC_MAX_TASKS		\
			     (BNX2FC_MAX_OUTSTANDING_CMNDS + BNX2FC_ELSTM_XIDS)
#define BNX2FC_TASK_SIZE		128
#define	BNX2FC_TASKS_PER_PAGE		(PAGE_SIZE/BNX2FC_TASK_SIZE)
#define BNX2FC_TASK_CTX_ARR_SZ		(BNX2FC_MAX_TASKS/BNX2FC_TASKS_PER_PAGE)

#define BNX2FC_MAX_ROWS_IN_HASH_TBL	8
#define BNX2FC_HASH_TBL_CHUNK_SIZE	(16 * 1024)

#define BNX2FC_MAX_SEQS			255

#define BNX2FC_READ			(1 << 1)
#define BNX2FC_WRITE			(1 << 0)

#define BNX2FC_MIN_XID			0
#define BNX2FC_MAX_XID			\
			(BNX2FC_MAX_OUTSTANDING_CMNDS + BNX2FC_ELSTM_XIDS - 1)
#define FCOE_MIN_XID			(BNX2FC_MAX_XID + 1)
#define FCOE_MAX_XID			(FCOE_MIN_XID + 4095)
#define BNX2FC_MAX_LUN			0xFFFF
#define BNX2FC_MAX_FCP_TGT		256
#define BNX2FC_MAX_CMD_LEN		16

#define BNX2FC_TM_TIMEOUT		60	/* secs */
#define BNX2FC_IO_TIMEOUT		20000UL	/* msecs */

#define BNX2FC_WAIT_CNT			1200
#define BNX2FC_FW_TIMEOUT		(3 * HZ)
#define PORT_MAX			2

#define CMD_SCSI_STATUS(Cmnd)		((Cmnd)->SCp.Status)

/* FC FCP Status */
#define	FC_GOOD				0

#define BNX2FC_RNID_HBA			0x7

#define SRR_RETRY_COUNT			5
#define REC_RETRY_COUNT			1
#define BNX2FC_NUM_ERR_BITS		63

/* bnx2fc driver uses only one instance of fcoe_percpu_s */
extern struct fcoe_percpu_s bnx2fc_global;

extern struct workqueue_struct *bnx2fc_wq;

struct bnx2fc_percpu_s {
	struct task_struct *iothread;
	struct list_head work_list;
	spinlock_t fp_work_lock;
};

struct bnx2fc_hba {
	struct list_head list;
	struct cnic_dev *cnic;
	struct pci_dev *pcidev;
	struct net_device *phys_dev;
	unsigned long reg_with_cnic;
		#define BNX2FC_CNIC_REGISTERED           1
	struct bnx2fc_cmd_mgr *cmd_mgr;
	spinlock_t hba_lock;
	struct mutex hba_mutex;
	unsigned long adapter_state;
		#define ADAPTER_STATE_UP		0
		#define ADAPTER_STATE_GOING_DOWN	1
		#define ADAPTER_STATE_LINK_DOWN		2
		#define ADAPTER_STATE_READY		3
	unsigned long flags;
		#define BNX2FC_FLAG_FW_INIT_DONE	0
		#define BNX2FC_FLAG_DESTROY_CMPL	1
	u32 next_conn_id;
	struct fcoe_task_ctx_entry **task_ctx;
	dma_addr_t *task_ctx_dma;
	struct regpair *task_ctx_bd_tbl;
	dma_addr_t task_ctx_bd_dma;

	int hash_tbl_segment_count;
	void **hash_tbl_segments;
	void *hash_tbl_pbl;
	dma_addr_t hash_tbl_pbl_dma;
	struct fcoe_t2_hash_table_entry *t2_hash_tbl;
	dma_addr_t t2_hash_tbl_dma;
	char *t2_hash_tbl_ptr;
	dma_addr_t t2_hash_tbl_ptr_dma;

	char *dummy_buffer;
	dma_addr_t dummy_buf_dma;

	/* Active list of offloaded sessions */
	struct bnx2fc_rport **tgt_ofld_list;

	/* statistics */
	struct fcoe_statistics_params *stats_buffer;
	dma_addr_t stats_buf_dma;
	struct completion stat_req_done;

	/*destroy handling */
	struct timer_list destroy_timer;
	wait_queue_head_t destroy_wait;

	/* linkdown handling */
	wait_queue_head_t shutdown_wait;
	int wait_for_link_down;
	int num_ofld_sess;
	struct list_head vports;
};

struct bnx2fc_interface {
	struct list_head list;
	unsigned long if_flags;
		#define BNX2FC_CTLR_INIT_DONE		0
	struct bnx2fc_hba *hba;
	struct net_device *netdev;
	struct packet_type fcoe_packet_type;
	struct packet_type fip_packet_type;
	struct workqueue_struct *timer_work_queue;
	struct kref kref;
	struct fcoe_ctlr ctlr;
	u8 vlan_enabled;
	int vlan_id;
<<<<<<< HEAD
	bool enabled;
=======
>>>>>>> a355d865
};

#define bnx2fc_from_ctlr(fip) container_of(fip, struct bnx2fc_interface, ctlr)

struct bnx2fc_lport {
	struct list_head list;
	struct fc_lport *lport;
};

struct bnx2fc_cmd_mgr {
	struct bnx2fc_hba *hba;
	u16 next_idx;
	struct list_head *free_list;
	spinlock_t *free_list_lock;
	struct io_bdt **io_bdt_pool;
	struct bnx2fc_cmd **cmds;
};

struct bnx2fc_rport {
	struct fcoe_port *port;
	struct fc_rport *rport;
	struct fc_rport_priv *rdata;
	void __iomem *ctx_base;
#define DPM_TRIGER_TYPE		0x40
	u32 io_timeout;
	u32 fcoe_conn_id;
	u32 context_id;
	u32 sid;
	int dev_type;

	unsigned long flags;
#define BNX2FC_FLAG_SESSION_READY	0x1
#define BNX2FC_FLAG_OFFLOADED		0x2
#define BNX2FC_FLAG_DISABLED		0x3
#define BNX2FC_FLAG_DESTROYED		0x4
#define BNX2FC_FLAG_OFLD_REQ_CMPL	0x5
#define BNX2FC_FLAG_CTX_ALLOC_FAILURE	0x6
#define BNX2FC_FLAG_UPLD_REQ_COMPL	0x7
#define BNX2FC_FLAG_EXPL_LOGO		0x8

	u8 src_addr[ETH_ALEN];
	u32 max_sqes;
	u32 max_rqes;
	u32 max_cqes;
	atomic_t free_sqes;

	struct b577xx_doorbell_set_prod sq_db;
	struct b577xx_fcoe_rx_doorbell rx_db;

	struct fcoe_sqe *sq;
	dma_addr_t sq_dma;
	u16 sq_prod_idx;
	u8 sq_curr_toggle_bit;
	u32 sq_mem_size;

	struct fcoe_cqe *cq;
	dma_addr_t cq_dma;
	u16 cq_cons_idx;
	u8 cq_curr_toggle_bit;
	u32 cq_mem_size;

	void *rq;
	dma_addr_t rq_dma;
	u32 rq_prod_idx;
	u32 rq_cons_idx;
	u32 rq_mem_size;

	void *rq_pbl;
	dma_addr_t rq_pbl_dma;
	u32 rq_pbl_size;

	struct fcoe_xfrqe *xferq;
	dma_addr_t xferq_dma;
	u32 xferq_mem_size;

	struct fcoe_confqe *confq;
	dma_addr_t confq_dma;
	u32 confq_mem_size;

	void *confq_pbl;
	dma_addr_t confq_pbl_dma;
	u32 confq_pbl_size;

	struct fcoe_conn_db *conn_db;
	dma_addr_t conn_db_dma;
	u32 conn_db_mem_size;

	struct fcoe_sqe *lcq;
	dma_addr_t lcq_dma;
	u32 lcq_mem_size;

	void *ofld_req[4];
	dma_addr_t ofld_req_dma[4];
	void *enbl_req;
	dma_addr_t enbl_req_dma;

	spinlock_t tgt_lock;
	spinlock_t cq_lock;
	atomic_t num_active_ios;
	u32 flush_in_prog;
	unsigned long timestamp;
	struct list_head free_task_list;
	struct bnx2fc_cmd *pending_queue[BNX2FC_SQ_WQES_MAX+1];
	struct list_head active_cmd_queue;
	struct list_head els_queue;
	struct list_head io_retire_queue;
	struct list_head active_tm_queue;

	struct timer_list ofld_timer;
	wait_queue_head_t ofld_wait;

	struct timer_list upld_timer;
	wait_queue_head_t upld_wait;
};

struct bnx2fc_mp_req {
	u8 tm_flags;

	u32 req_len;
	void *req_buf;
	dma_addr_t req_buf_dma;
	struct fcoe_bd_ctx *mp_req_bd;
	dma_addr_t mp_req_bd_dma;
	struct fc_frame_header req_fc_hdr;

	u32 resp_len;
	void *resp_buf;
	dma_addr_t resp_buf_dma;
	struct fcoe_bd_ctx *mp_resp_bd;
	dma_addr_t mp_resp_bd_dma;
	struct fc_frame_header resp_fc_hdr;
};

struct bnx2fc_els_cb_arg {
	struct bnx2fc_cmd *aborted_io_req;
	struct bnx2fc_cmd *io_req;
	u16 l2_oxid;
	u32 offset;
	enum fc_rctl r_ctl;
};

/* bnx2fc command structure */
struct bnx2fc_cmd {
	struct list_head link;
	u8 on_active_queue;
	u8 on_tmf_queue;
	u8 cmd_type;
#define BNX2FC_SCSI_CMD		1
#define BNX2FC_TASK_MGMT_CMD		2
#define BNX2FC_ABTS			3
#define BNX2FC_ELS			4
#define BNX2FC_CLEANUP			5
#define BNX2FC_SEQ_CLEANUP		6
	u8 io_req_flags;
	struct kref refcount;
	struct fcoe_port *port;
	struct bnx2fc_rport *tgt;
	struct scsi_cmnd *sc_cmd;
	struct bnx2fc_cmd_mgr *cmd_mgr;
	struct bnx2fc_mp_req mp_req;
	void (*cb_func)(struct bnx2fc_els_cb_arg *cb_arg);
	struct bnx2fc_els_cb_arg *cb_arg;
	struct delayed_work timeout_work; /* timer for ULP timeouts */
	struct completion tm_done;
	int wait_for_comp;
	u16 xid;
	struct fcoe_err_report_entry err_entry;
	struct fcoe_task_ctx_entry *task;
	struct io_bdt *bd_tbl;
	struct fcp_rsp *rsp;
	size_t data_xfer_len;
	unsigned long req_flags;
#define BNX2FC_FLAG_ISSUE_RRQ		0x1
#define BNX2FC_FLAG_ISSUE_ABTS		0x2
#define BNX2FC_FLAG_ABTS_DONE		0x3
#define BNX2FC_FLAG_TM_COMPL		0x4
#define BNX2FC_FLAG_TM_TIMEOUT		0x5
#define BNX2FC_FLAG_IO_CLEANUP		0x6
#define BNX2FC_FLAG_RETIRE_OXID		0x7
#define	BNX2FC_FLAG_EH_ABORT		0x8
#define BNX2FC_FLAG_IO_COMPL		0x9
#define BNX2FC_FLAG_ELS_DONE		0xa
#define BNX2FC_FLAG_ELS_TIMEOUT		0xb
#define BNX2FC_FLAG_CMD_LOST		0xc
#define BNX2FC_FLAG_SRR_SENT		0xd
	u8 rec_retry;
	u8 srr_retry;
	u32 srr_offset;
	u8 srr_rctl;
	u32 fcp_resid;
	u32 fcp_rsp_len;
	u32 fcp_sns_len;
	u8 cdb_status; /* SCSI IO status */
	u8 fcp_status; /* FCP IO status */
	u8 fcp_rsp_code;
	u8 scsi_comp_flags;
};

struct io_bdt {
	struct bnx2fc_cmd *io_req;
	struct fcoe_bd_ctx *bd_tbl;
	dma_addr_t bd_tbl_dma;
	u16 bd_valid;
};

struct bnx2fc_work {
	struct list_head list;
	struct bnx2fc_rport *tgt;
	u16 wqe;
};
struct bnx2fc_unsol_els {
	struct fc_lport *lport;
	struct fc_frame *fp;
	struct bnx2fc_hba *hba;
	struct work_struct unsol_els_work;
};



struct bnx2fc_cmd *bnx2fc_cmd_alloc(struct bnx2fc_rport *tgt);
struct bnx2fc_cmd *bnx2fc_elstm_alloc(struct bnx2fc_rport *tgt, int type);
void bnx2fc_cmd_release(struct kref *ref);
int bnx2fc_queuecommand(struct Scsi_Host *host, struct scsi_cmnd *sc_cmd);
int bnx2fc_send_fw_fcoe_init_msg(struct bnx2fc_hba *hba);
int bnx2fc_send_fw_fcoe_destroy_msg(struct bnx2fc_hba *hba);
int bnx2fc_send_session_ofld_req(struct fcoe_port *port,
					struct bnx2fc_rport *tgt);
int bnx2fc_send_session_disable_req(struct fcoe_port *port,
				    struct bnx2fc_rport *tgt);
int bnx2fc_send_session_destroy_req(struct bnx2fc_hba *hba,
					struct bnx2fc_rport *tgt);
int bnx2fc_map_doorbell(struct bnx2fc_rport *tgt);
void bnx2fc_indicate_kcqe(void *context, struct kcqe *kcq[],
					u32 num_cqe);
int bnx2fc_setup_task_ctx(struct bnx2fc_hba *hba);
void bnx2fc_free_task_ctx(struct bnx2fc_hba *hba);
int bnx2fc_setup_fw_resc(struct bnx2fc_hba *hba);
void bnx2fc_free_fw_resc(struct bnx2fc_hba *hba);
struct bnx2fc_cmd_mgr *bnx2fc_cmd_mgr_alloc(struct bnx2fc_hba *hba,
						u16 min_xid, u16 max_xid);
void bnx2fc_cmd_mgr_free(struct bnx2fc_cmd_mgr *cmgr);
void bnx2fc_get_link_state(struct bnx2fc_hba *hba);
char *bnx2fc_get_next_rqe(struct bnx2fc_rport *tgt, u8 num_items);
void bnx2fc_return_rqe(struct bnx2fc_rport *tgt, u8 num_items);
int bnx2fc_get_paged_crc_eof(struct sk_buff *skb, int tlen);
int bnx2fc_send_rrq(struct bnx2fc_cmd *aborted_io_req);
int bnx2fc_send_adisc(struct bnx2fc_rport *tgt, struct fc_frame *fp);
int bnx2fc_send_logo(struct bnx2fc_rport *tgt, struct fc_frame *fp);
int bnx2fc_send_rls(struct bnx2fc_rport *tgt, struct fc_frame *fp);
int bnx2fc_initiate_cleanup(struct bnx2fc_cmd *io_req);
int bnx2fc_initiate_abts(struct bnx2fc_cmd *io_req);
void bnx2fc_cmd_timer_set(struct bnx2fc_cmd *io_req,
			  unsigned int timer_msec);
int bnx2fc_init_mp_req(struct bnx2fc_cmd *io_req);
void bnx2fc_init_cleanup_task(struct bnx2fc_cmd *io_req,
			      struct fcoe_task_ctx_entry *task,
			      u16 orig_xid);
void bnx2fc_init_seq_cleanup_task(struct bnx2fc_cmd *seq_clnup_req,
				  struct fcoe_task_ctx_entry *task,
				  struct bnx2fc_cmd *orig_io_req,
				  u32 offset);
void bnx2fc_init_mp_task(struct bnx2fc_cmd *io_req,
			 struct fcoe_task_ctx_entry *task);
void bnx2fc_init_task(struct bnx2fc_cmd *io_req,
			     struct fcoe_task_ctx_entry *task);
void bnx2fc_add_2_sq(struct bnx2fc_rport *tgt, u16 xid);
void bnx2fc_ring_doorbell(struct bnx2fc_rport *tgt);
int bnx2fc_eh_abort(struct scsi_cmnd *sc_cmd);
int bnx2fc_eh_host_reset(struct scsi_cmnd *sc_cmd);
int bnx2fc_eh_target_reset(struct scsi_cmnd *sc_cmd);
int bnx2fc_eh_device_reset(struct scsi_cmnd *sc_cmd);
void bnx2fc_rport_event_handler(struct fc_lport *lport,
				struct fc_rport_priv *rport,
				enum fc_rport_event event);
void bnx2fc_process_scsi_cmd_compl(struct bnx2fc_cmd *io_req,
				   struct fcoe_task_ctx_entry *task,
				   u8 num_rq);
void bnx2fc_process_cleanup_compl(struct bnx2fc_cmd *io_req,
			       struct fcoe_task_ctx_entry *task,
			       u8 num_rq);
void bnx2fc_process_abts_compl(struct bnx2fc_cmd *io_req,
			       struct fcoe_task_ctx_entry *task,
			       u8 num_rq);
void bnx2fc_process_tm_compl(struct bnx2fc_cmd *io_req,
			     struct fcoe_task_ctx_entry *task,
			     u8 num_rq);
void bnx2fc_process_els_compl(struct bnx2fc_cmd *els_req,
			      struct fcoe_task_ctx_entry *task,
			      u8 num_rq);
void bnx2fc_build_fcp_cmnd(struct bnx2fc_cmd *io_req,
			   struct fcp_cmnd *fcp_cmnd);



void bnx2fc_flush_active_ios(struct bnx2fc_rport *tgt);
struct fc_seq *bnx2fc_elsct_send(struct fc_lport *lport, u32 did,
				      struct fc_frame *fp, unsigned int op,
				      void (*resp)(struct fc_seq *,
						   struct fc_frame *,
						   void *),
				      void *arg, u32 timeout);
void bnx2fc_arm_cq(struct bnx2fc_rport *tgt);
int bnx2fc_process_new_cqes(struct bnx2fc_rport *tgt);
void bnx2fc_process_cq_compl(struct bnx2fc_rport *tgt, u16 wqe);
struct bnx2fc_rport *bnx2fc_tgt_lookup(struct fcoe_port *port,
					     u32 port_id);
void bnx2fc_process_l2_frame_compl(struct bnx2fc_rport *tgt,
				   unsigned char *buf,
				   u32 frame_len, u16 l2_oxid);
int bnx2fc_send_stat_req(struct bnx2fc_hba *hba);
int bnx2fc_post_io_req(struct bnx2fc_rport *tgt, struct bnx2fc_cmd *io_req);
int bnx2fc_send_rec(struct bnx2fc_cmd *orig_io_req);
int bnx2fc_send_srr(struct bnx2fc_cmd *orig_io_req, u32 offset, u8 r_ctl);
void bnx2fc_process_seq_cleanup_compl(struct bnx2fc_cmd *seq_clnup_req,
				      struct fcoe_task_ctx_entry *task,
				      u8 rx_state);
int bnx2fc_initiate_seq_cleanup(struct bnx2fc_cmd *orig_io_req, u32 offset,
				enum fc_rctl r_ctl);

#endif<|MERGE_RESOLUTION|>--- conflicted
+++ resolved
@@ -62,11 +62,7 @@
 #include "bnx2fc_constants.h"
 
 #define BNX2FC_NAME		"bnx2fc"
-<<<<<<< HEAD
 #define BNX2FC_VERSION		"1.0.7"
-=======
-#define BNX2FC_VERSION		"1.0.4"
->>>>>>> a355d865
 
 #define PFX			"bnx2fc: "
 
@@ -228,10 +224,7 @@
 	struct fcoe_ctlr ctlr;
 	u8 vlan_enabled;
 	int vlan_id;
-<<<<<<< HEAD
 	bool enabled;
-=======
->>>>>>> a355d865
 };
 
 #define bnx2fc_from_ctlr(fip) container_of(fip, struct bnx2fc_interface, ctlr)
