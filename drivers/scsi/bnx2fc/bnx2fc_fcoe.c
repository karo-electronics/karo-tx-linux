--- conflicted
+++ resolved
@@ -22,11 +22,7 @@
 
 #define DRV_MODULE_NAME		"bnx2fc"
 #define DRV_MODULE_VERSION	BNX2FC_VERSION
-<<<<<<< HEAD
 #define DRV_MODULE_RELDATE	"Sep 19, 2011"
-=======
-#define DRV_MODULE_RELDATE	"Jun 23, 2011"
->>>>>>> 83e1b918
 
 
 static char version[] __devinitdata =
@@ -82,10 +78,7 @@
 static struct bnx2fc_hba *bnx2fc_hba_lookup(struct net_device *phys_dev);
 static struct bnx2fc_interface *bnx2fc_interface_lookup(struct net_device
 							*phys_dev);
-<<<<<<< HEAD
 static inline void bnx2fc_interface_put(struct bnx2fc_interface *interface);
-=======
->>>>>>> 83e1b918
 static struct bnx2fc_hba *bnx2fc_find_hba_for_cnic(struct cnic_dev *cnic);
 
 static int bnx2fc_fw_init(struct bnx2fc_hba *hba);
@@ -769,7 +762,6 @@
 	bnx2fc_link_speed_update(lport);
 
 	if (!lport->vport) {
-<<<<<<< HEAD
 		if (fcoe_get_wwn(netdev, &wwnn, NETDEV_FCOE_WWNN))
 			wwnn = fcoe_wwn_from_mac(interface->ctlr.ctl_src_addr,
 						 1, 0);
@@ -780,13 +772,6 @@
 			wwpn = fcoe_wwn_from_mac(interface->ctlr.ctl_src_addr,
 						 2, 0);
 
-=======
-		wwnn = fcoe_wwn_from_mac(interface->ctlr.ctl_src_addr, 1, 0);
-		BNX2FC_HBA_DBG(lport, "WWNN = 0x%llx\n", wwnn);
-		fc_set_wwnn(lport, wwnn);
-
-		wwpn = fcoe_wwn_from_mac(interface->ctlr.ctl_src_addr, 2, 0);
->>>>>>> 83e1b918
 		BNX2FC_HBA_DBG(lport, "WWPN = 0x%llx\n", wwpn);
 		fc_set_wwpn(lport, wwpn);
 	}
@@ -798,13 +783,8 @@
 {
 	struct bnx2fc_hba *hba = (struct bnx2fc_hba *)data;
 
-<<<<<<< HEAD
 	printk(KERN_ERR PFX "ERROR:bnx2fc_destroy_timer - "
 	       "Destroy compl not received!!\n");
-=======
-	BNX2FC_MISC_DBG("ERROR:bnx2fc_destroy_timer - "
-		   "Destroy compl not received!!\n");
->>>>>>> 83e1b918
 	set_bit(BNX2FC_FLAG_DESTROY_CMPL, &hba->flags);
 	wake_up_interruptible(&hba->destroy_wait);
 }
@@ -825,20 +805,11 @@
 	struct bnx2fc_hba *hba = (struct bnx2fc_hba *)context;
 	struct fc_lport *lport;
 	struct fc_lport *vport;
-<<<<<<< HEAD
 	struct bnx2fc_interface *interface, *tmp;
 	int wait_for_upload = 0;
 	u32 link_possible = 1;
 
 	if (vlan_id != 0 && event != NETDEV_UNREGISTER)
-=======
-	struct bnx2fc_interface *interface;
-	int wait_for_upload = 0;
-	u32 link_possible = 1;
-
-	/* Ignore vlans for now */
-	if (vlan_id != 0)
->>>>>>> 83e1b918
 		return;
 
 	switch (event) {
@@ -892,7 +863,6 @@
 		bnx2fc_link_speed_update(lport);
 
 		if (link_possible && !bnx2fc_link_ok(lport)) {
-<<<<<<< HEAD
 			/* Reset max recv frame size to default */
 			fc_set_mfs(lport, BNX2FC_MFS);
 			/*
@@ -900,10 +870,6 @@
 			 * enable to avoid sending discovery solicitation
 			 * on a stale vlan
 			 */
-=======
-			printk(KERN_ERR "indicate_netevent: ctlr_link_up\n");
-			fcoe_ctlr_link_up(&interface->ctlr);
->>>>>>> 83e1b918
 		} else if (fcoe_ctlr_link_down(&interface->ctlr)) {
 			mutex_lock(&lport->lp_mutex);
 			list_for_each_entry(vport, &lport->vports, list)
@@ -925,21 +891,12 @@
 		init_waitqueue_head(&hba->shutdown_wait);
 		BNX2FC_MISC_DBG("indicate_netevent "
 				"num_ofld_sess = %d\n",
-<<<<<<< HEAD
 				hba->num_ofld_sess);
 		hba->wait_for_link_down = 1;
 		wait_event_interruptible(hba->shutdown_wait,
 					 (hba->num_ofld_sess == 0));
 		BNX2FC_MISC_DBG("wakeup - num_ofld_sess = %d\n",
 				hba->num_ofld_sess);
-=======
-				hba->num_ofld_sess);
-		hba->wait_for_link_down = 1;
-		wait_event_interruptible(hba->shutdown_wait,
-					 (hba->num_ofld_sess == 0));
-		BNX2FC_MISC_DBG("wakeup - num_ofld_sess = %d\n",
-				hba->num_ofld_sess);
->>>>>>> 83e1b918
 		hba->wait_for_link_down = 0;
 
 		if (signal_pending(current))
@@ -1168,11 +1125,7 @@
 }
 
 
-<<<<<<< HEAD
 static int bnx2fc_interface_setup(struct bnx2fc_interface *interface)
-=======
-static int bnx2fc_netdev_setup(struct bnx2fc_interface *interface)
->>>>>>> 83e1b918
 {
 	struct net_device *netdev = interface->netdev;
 	struct net_device *physdev = interface->hba->phys_dev;
@@ -1369,19 +1322,11 @@
 	interface->ctlr.update_mac = bnx2fc_update_src_mac;
 	interface->ctlr.get_src_addr = bnx2fc_get_src_mac;
 	set_bit(BNX2FC_CTLR_INIT_DONE, &interface->if_flags);
-<<<<<<< HEAD
 
 	rc = bnx2fc_interface_setup(interface);
 	if (!rc)
 		return interface;
 
-=======
-
-	rc = bnx2fc_netdev_setup(interface);
-	if (!rc)
-		return interface;
-
->>>>>>> 83e1b918
 	fcoe_ctlr_destroy(&interface->ctlr);
 	dev_put(netdev);
 	kfree(interface);
@@ -1498,11 +1443,7 @@
 	return NULL;
 }
 
-<<<<<<< HEAD
 static void bnx2fc_net_cleanup(struct bnx2fc_interface *interface)
-=======
-static void bnx2fc_netdev_cleanup(struct bnx2fc_interface *interface)
->>>>>>> 83e1b918
 {
 	/* Dont listen for Ethernet packets anymore */
 	__dev_remove_pack(&interface->fcoe_packet_type);
@@ -1510,19 +1451,11 @@
 	synchronize_net();
 }
 
-<<<<<<< HEAD
 static void bnx2fc_interface_cleanup(struct bnx2fc_interface *interface)
-=======
-static void bnx2fc_if_destroy(struct fc_lport *lport, struct bnx2fc_hba *hba)
->>>>>>> 83e1b918
 {
 	struct fc_lport *lport = interface->ctlr.lp;
 	struct fcoe_port *port = lport_priv(lport);
-<<<<<<< HEAD
 	struct bnx2fc_hba *hba = interface->hba;
-=======
-	struct bnx2fc_lport *blport, *tmp;
->>>>>>> 83e1b918
 
 	/* Stop the transmit retry timer */
 	del_timer_sync(&port->timer);
@@ -1556,7 +1489,6 @@
 
 	/* Release Scsi_Host */
 	scsi_host_put(lport->host);
-<<<<<<< HEAD
 }
 
 static void __bnx2fc_destroy(struct bnx2fc_interface *interface)
@@ -1569,8 +1501,6 @@
 	list_del(&interface->list);
 	bnx2fc_interface_put(interface);
 	queue_work(bnx2fc_wq, &port->destroy_work);
-=======
->>>>>>> 83e1b918
 }
 
 /**
@@ -1586,11 +1516,6 @@
 static int bnx2fc_destroy(struct net_device *netdev)
 {
 	struct bnx2fc_interface *interface = NULL;
-<<<<<<< HEAD
-=======
-	struct bnx2fc_hba *hba;
-	struct fc_lport *lport;
->>>>>>> 83e1b918
 	int rc = 0;
 
 	rtnl_lock();
@@ -1603,23 +1528,10 @@
 		goto netdev_err;
 	}
 
-<<<<<<< HEAD
 
 	destroy_workqueue(interface->timer_work_queue);
 	__bnx2fc_destroy(interface);
 
-=======
-	hba = interface->hba;
-
-	bnx2fc_netdev_cleanup(interface);
-	lport = interface->ctlr.lp;
-	bnx2fc_stop(interface);
-	list_del(&interface->list);
-	destroy_workqueue(interface->timer_work_queue);
-	bnx2fc_interface_put(interface);
-	bnx2fc_if_destroy(lport, hba);
-
->>>>>>> 83e1b918
 netdev_err:
 	mutex_unlock(&bnx2fc_dev_lock);
 	rtnl_unlock();
@@ -1630,26 +1542,13 @@
 {
 	struct fcoe_port *port;
 	struct fc_lport *lport;
-	struct bnx2fc_interface *interface;
-	struct bnx2fc_hba *hba;
 
 	port = container_of(work, struct fcoe_port, destroy_work);
 	lport = port->lport;
-	interface = port->priv;
-	hba = interface->hba;
 
 	BNX2FC_HBA_DBG(lport, "Entered bnx2fc_destroy_work\n");
 
-<<<<<<< HEAD
 	bnx2fc_if_destroy(lport);
-=======
-	bnx2fc_port_shutdown(lport);
-	rtnl_lock();
-	mutex_lock(&bnx2fc_dev_lock);
-	bnx2fc_if_destroy(lport, hba);
-	mutex_unlock(&bnx2fc_dev_lock);
-	rtnl_unlock();
->>>>>>> 83e1b918
 }
 
 static void bnx2fc_unbind_adapter_devices(struct bnx2fc_hba *hba)
@@ -1828,10 +1727,7 @@
 			wait_event_interruptible(hba->destroy_wait,
 					test_bit(BNX2FC_FLAG_DESTROY_CMPL,
 						 &hba->flags));
-<<<<<<< HEAD
 			clear_bit(BNX2FC_FLAG_DESTROY_CMPL, &hba->flags);
-=======
->>>>>>> 83e1b918
 			/* This should never happen */
 			if (signal_pending(current))
 				flush_signals(current);
@@ -1976,10 +1872,7 @@
 		rc = -ENODEV;
 		printk(KERN_ERR PFX "bnx2fc_disable: interface or lport not found\n");
 	} else {
-<<<<<<< HEAD
 		interface->enabled = false;
-=======
->>>>>>> 83e1b918
 		fcoe_ctlr_link_down(&interface->ctlr);
 		fcoe_clean_pending_queue(interface->ctlr.lp);
 	}
@@ -2002,15 +1895,10 @@
 	if (!interface || !interface->ctlr.lp) {
 		rc = -ENODEV;
 		printk(KERN_ERR PFX "bnx2fc_enable: interface or lport not found\n");
-<<<<<<< HEAD
 	} else if (!bnx2fc_link_ok(interface->ctlr.lp)) {
 		fcoe_ctlr_link_up(&interface->ctlr);
 		interface->enabled = true;
 	}
-=======
-	} else if (!bnx2fc_link_ok(interface->ctlr.lp))
-		fcoe_ctlr_link_up(&interface->ctlr);
->>>>>>> 83e1b918
 
 	mutex_unlock(&bnx2fc_dev_lock);
 	rtnl_unlock();
@@ -2110,10 +1998,6 @@
 	if (!lport) {
 		printk(KERN_ERR PFX "Failed to create interface (%s)\n",
 			netdev->name);
-<<<<<<< HEAD
-=======
-		bnx2fc_netdev_cleanup(interface);
->>>>>>> 83e1b918
 		rc = -EINVAL;
 		goto if_create_err;
 	}
@@ -2125,7 +2009,6 @@
 
 	/* Make this master N_port */
 	interface->ctlr.lp = lport;
-<<<<<<< HEAD
 
 	if (!bnx2fc_link_ok(lport)) {
 		fcoe_ctlr_link_up(&interface->ctlr);
@@ -2136,11 +2019,6 @@
 	BNX2FC_HBA_DBG(lport, "create: START DISC\n");
 	bnx2fc_start_disc(interface);
 	interface->enabled = true;
-=======
-
-	BNX2FC_HBA_DBG(lport, "create: START DISC\n");
-	bnx2fc_start_disc(interface);
->>>>>>> 83e1b918
 	/*
 	 * Release from kref_init in bnx2fc_interface_setup, on success
 	 * lport should be holding a reference taken in bnx2fc_if_create
@@ -2154,10 +2032,7 @@
 if_create_err:
 	destroy_workqueue(interface->timer_work_queue);
 ifput_err:
-<<<<<<< HEAD
 	bnx2fc_net_cleanup(interface);
-=======
->>>>>>> 83e1b918
 	bnx2fc_interface_put(interface);
 netdev_err:
 	module_put(THIS_MODULE);
@@ -2224,10 +2099,6 @@
 {
 	struct bnx2fc_hba *hba;
 	struct bnx2fc_interface *interface, *tmp;
-<<<<<<< HEAD
-=======
-	struct fc_lport *lport;
->>>>>>> 83e1b918
 
 	BNX2FC_MISC_DBG("Entered bnx2fc_ulp_exit\n");
 
@@ -2249,25 +2120,10 @@
 	list_del_init(&hba->list);
 	adapter_count--;
 
-<<<<<<< HEAD
 	list_for_each_entry_safe(interface, tmp, &if_list, list)
 		/* destroy not called yet, move to quiesced list */
 		if (interface->hba == hba)
 			__bnx2fc_destroy(interface);
-=======
-	list_for_each_entry_safe(interface, tmp, &if_list, list) {
-		/* destroy not called yet, move to quiesced list */
-		if (interface->hba == hba) {
-			bnx2fc_netdev_cleanup(interface);
-			bnx2fc_stop(interface);
-
-			list_del(&interface->list);
-			lport = interface->ctlr.lp;
-			bnx2fc_interface_put(interface);
-			bnx2fc_if_destroy(lport, hba);
-		}
-	}
->>>>>>> 83e1b918
 	mutex_unlock(&bnx2fc_dev_lock);
 
 	bnx2fc_ulp_stop(hba);
