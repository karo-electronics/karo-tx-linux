--- conflicted
+++ resolved
@@ -83,11 +83,7 @@
 host_to_adap(uint8_t *src, uint8_t *dst, uint32_t bsize)
 {
 	uint32_t *isrc = (uint32_t *) src;
-<<<<<<< HEAD
-	uint32_t *odest = (uint32_t *) dst;
-=======
 	__le32 *odest = (__le32 *) dst;
->>>>>>> d0e0ac97
 	uint32_t iter = bsize >> 2;
 
 	for (; iter ; iter--)
@@ -281,8 +277,6 @@
 		return;
 
 	set_bit(HOST_RAMP_UP_QUEUE_DEPTH, &vha->dpc_flags);
-<<<<<<< HEAD
-=======
 }
 
 static inline void
@@ -294,5 +288,4 @@
 		clear_bit(MBX_INTR_WAIT, &ha->mbx_cmd_flags);
 		complete(&ha->mbx_intr_comp);
 	}
->>>>>>> d0e0ac97
 }