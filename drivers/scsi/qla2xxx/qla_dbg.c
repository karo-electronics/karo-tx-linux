/*
 * QLogic Fibre Channel HBA Driver
 * Copyright (c)  2003-2013 QLogic Corporation
 *
 * See LICENSE.qla2xxx for copyright and licensing details.
 */

/*
 * Table for showing the current message id in use for particular level
 * Change this table for addition of log/debug messages.
 * ----------------------------------------------------------------------
 * |             Level            |   Last Value Used  |     Holes	|
 * ----------------------------------------------------------------------
 * | Module Init and Probe        |       0x014f       | 0x4b,0xba,0xfa |
<<<<<<< HEAD
 * | Mailbox commands             |       0x1179       | 0x111a-0x111b  |
 * |                              |                    | 0x1155-0x1158  |
 * | Device Discovery             |       0x2095       | 0x2020-0x2022, |
=======
 * | Mailbox commands             |       0x117a       | 0x111a-0x111b  |
 * |                              |                    | 0x1155-0x1158  |
 * | Device Discovery             |       0x2095       | 0x2020-0x2022, |
 * |                              |                    | 0x2011-0x2012, |
>>>>>>> d0e0ac97
 * |                              |                    | 0x2016         |
 * | Queue Command and IO tracing |       0x3058       | 0x3006-0x300b  |
 * |                              |                    | 0x3027-0x3028  |
 * |                              |                    | 0x303d-0x3041  |
 * |                              |                    | 0x302d,0x3033  |
 * |                              |                    | 0x3036,0x3038  |
 * |                              |                    | 0x303a		|
 * | DPC Thread                   |       0x4022       | 0x4002,0x4013  |
 * | Async Events                 |       0x5081       | 0x502b-0x502f  |
 * |                              |                    | 0x5047,0x5052  |
 * |                              |                    | 0x5040,0x5075  |
 * | Timer Routines               |       0x6011       |                |
 * | User Space Interactions      |       0x70dd       | 0x7018,0x702e, |
 * |                              |                    | 0x7020,0x7024, |
 * |                              |                    | 0x7039,0x7045, |
 * |                              |                    | 0x7073-0x7075, |
 * |                              |                    | 0x707b,0x708c, |
 * |                              |                    | 0x70a5,0x70a6, |
 * |                              |                    | 0x70a8,0x70ab, |
 * |                              |                    | 0x70ad-0x70ae, |
<<<<<<< HEAD
 * |                              |                    | 0x70d1-0x70da  |
=======
 * |                              |                    | 0x70d1-0x70da, |
 * |                              |                    | 0x7047,0x703b	|
>>>>>>> d0e0ac97
 * | Task Management              |       0x803c       | 0x8025-0x8026  |
 * |                              |                    | 0x800b,0x8039  |
 * | AER/EEH                      |       0x9011       |		|
 * | Virtual Port                 |       0xa007       |		|
 * | ISP82XX Specific             |       0xb086       | 0xb002,0xb024  |
 * | MultiQ                       |       0xc00c       |		|
 * | Misc                         |       0xd010       |		|
 * | Target Mode		  |	  0xe070       |		|
 * | Target Mode Management	  |	  0xf072       |		|
 * | Target Mode Task Management  |	  0x1000b      |		|
 * ----------------------------------------------------------------------
 */

#include "qla_def.h"

#include <linux/delay.h>

static uint32_t ql_dbg_offset = 0x800;

static inline void
qla2xxx_prep_dump(struct qla_hw_data *ha, struct qla2xxx_fw_dump *fw_dump)
{
	fw_dump->fw_major_version = htonl(ha->fw_major_version);
	fw_dump->fw_minor_version = htonl(ha->fw_minor_version);
	fw_dump->fw_subminor_version = htonl(ha->fw_subminor_version);
	fw_dump->fw_attributes = htonl(ha->fw_attributes);

	fw_dump->vendor = htonl(ha->pdev->vendor);
	fw_dump->device = htonl(ha->pdev->device);
	fw_dump->subsystem_vendor = htonl(ha->pdev->subsystem_vendor);
	fw_dump->subsystem_device = htonl(ha->pdev->subsystem_device);
}

static inline void *
qla2xxx_copy_queues(struct qla_hw_data *ha, void *ptr)
{
	struct req_que *req = ha->req_q_map[0];
	struct rsp_que *rsp = ha->rsp_q_map[0];
	/* Request queue. */
	memcpy(ptr, req->ring, req->length *
	    sizeof(request_t));

	/* Response queue. */
	ptr += req->length * sizeof(request_t);
	memcpy(ptr, rsp->ring, rsp->length  *
	    sizeof(response_t));

	return ptr + (rsp->length * sizeof(response_t));
}

static int
qla24xx_dump_ram(struct qla_hw_data *ha, uint32_t addr, uint32_t *ram,
    uint32_t ram_dwords, void **nxt)
{
	int rval;
	uint32_t cnt, stat, timer, dwords, idx;
	uint16_t mb0;
	struct device_reg_24xx __iomem *reg = &ha->iobase->isp24;
	dma_addr_t dump_dma = ha->gid_list_dma;
	uint32_t *dump = (uint32_t *)ha->gid_list;

	rval = QLA_SUCCESS;
	mb0 = 0;

	WRT_REG_WORD(&reg->mailbox0, MBC_DUMP_RISC_RAM_EXTENDED);
	clear_bit(MBX_INTERRUPT, &ha->mbx_cmd_flags);

	dwords = qla2x00_gid_list_size(ha) / 4;
	for (cnt = 0; cnt < ram_dwords && rval == QLA_SUCCESS;
	    cnt += dwords, addr += dwords) {
		if (cnt + dwords > ram_dwords)
			dwords = ram_dwords - cnt;

		WRT_REG_WORD(&reg->mailbox1, LSW(addr));
		WRT_REG_WORD(&reg->mailbox8, MSW(addr));

		WRT_REG_WORD(&reg->mailbox2, MSW(dump_dma));
		WRT_REG_WORD(&reg->mailbox3, LSW(dump_dma));
		WRT_REG_WORD(&reg->mailbox6, MSW(MSD(dump_dma)));
		WRT_REG_WORD(&reg->mailbox7, LSW(MSD(dump_dma)));

		WRT_REG_WORD(&reg->mailbox4, MSW(dwords));
		WRT_REG_WORD(&reg->mailbox5, LSW(dwords));
		WRT_REG_DWORD(&reg->hccr, HCCRX_SET_HOST_INT);

		for (timer = 6000000; timer; timer--) {
			/* Check for pending interrupts. */
			stat = RD_REG_DWORD(&reg->host_status);
			if (stat & HSRX_RISC_INT) {
				stat &= 0xff;

				if (stat == 0x1 || stat == 0x2 ||
				    stat == 0x10 || stat == 0x11) {
					set_bit(MBX_INTERRUPT,
					    &ha->mbx_cmd_flags);

					mb0 = RD_REG_WORD(&reg->mailbox0);

					WRT_REG_DWORD(&reg->hccr,
					    HCCRX_CLR_RISC_INT);
					RD_REG_DWORD(&reg->hccr);
					break;
				}

				/* Clear this intr; it wasn't a mailbox intr */
				WRT_REG_DWORD(&reg->hccr, HCCRX_CLR_RISC_INT);
				RD_REG_DWORD(&reg->hccr);
			}
			udelay(5);
		}

		if (test_and_clear_bit(MBX_INTERRUPT, &ha->mbx_cmd_flags)) {
			rval = mb0 & MBS_MASK;
			for (idx = 0; idx < dwords; idx++)
				ram[cnt + idx] = swab32(dump[idx]);
		} else {
			rval = QLA_FUNCTION_FAILED;
		}
	}

	*nxt = rval == QLA_SUCCESS ? &ram[cnt]: NULL;
	return rval;
}

static int
qla24xx_dump_memory(struct qla_hw_data *ha, uint32_t *code_ram,
    uint32_t cram_size, void **nxt)
{
	int rval;

	/* Code RAM. */
	rval = qla24xx_dump_ram(ha, 0x20000, code_ram, cram_size / 4, nxt);
	if (rval != QLA_SUCCESS)
		return rval;

	/* External Memory. */
	return qla24xx_dump_ram(ha, 0x100000, *nxt,
	    ha->fw_memory_size - 0x100000 + 1, nxt);
}

static uint32_t *
qla24xx_read_window(struct device_reg_24xx __iomem *reg, uint32_t iobase,
    uint32_t count, uint32_t *buf)
{
	uint32_t __iomem *dmp_reg;

	WRT_REG_DWORD(&reg->iobase_addr, iobase);
	dmp_reg = &reg->iobase_window;
	while (count--)
		*buf++ = htonl(RD_REG_DWORD(dmp_reg++));

	return buf;
}

static inline int
qla24xx_pause_risc(struct device_reg_24xx __iomem *reg)
{
	int rval = QLA_SUCCESS;
	uint32_t cnt;

	WRT_REG_DWORD(&reg->hccr, HCCRX_SET_RISC_PAUSE);
	for (cnt = 30000;
	    ((RD_REG_DWORD(&reg->host_status) & HSRX_RISC_PAUSED) == 0) &&
	    rval == QLA_SUCCESS; cnt--) {
		if (cnt)
			udelay(100);
		else
			rval = QLA_FUNCTION_TIMEOUT;
	}

	return rval;
}

static int
qla24xx_soft_reset(struct qla_hw_data *ha)
{
	int rval = QLA_SUCCESS;
	uint32_t cnt;
	uint16_t mb0, wd;
	struct device_reg_24xx __iomem *reg = &ha->iobase->isp24;

	/* Reset RISC. */
	WRT_REG_DWORD(&reg->ctrl_status, CSRX_DMA_SHUTDOWN|MWB_4096_BYTES);
	for (cnt = 0; cnt < 30000; cnt++) {
		if ((RD_REG_DWORD(&reg->ctrl_status) & CSRX_DMA_ACTIVE) == 0)
			break;

		udelay(10);
	}

	WRT_REG_DWORD(&reg->ctrl_status,
	    CSRX_ISP_SOFT_RESET|CSRX_DMA_SHUTDOWN|MWB_4096_BYTES);
	pci_read_config_word(ha->pdev, PCI_COMMAND, &wd);

	udelay(100);
	/* Wait for firmware to complete NVRAM accesses. */
	mb0 = (uint32_t) RD_REG_WORD(&reg->mailbox0);
	for (cnt = 10000 ; cnt && mb0; cnt--) {
		udelay(5);
		mb0 = (uint32_t) RD_REG_WORD(&reg->mailbox0);
		barrier();
	}

	/* Wait for soft-reset to complete. */
	for (cnt = 0; cnt < 30000; cnt++) {
		if ((RD_REG_DWORD(&reg->ctrl_status) &
		    CSRX_ISP_SOFT_RESET) == 0)
			break;

		udelay(10);
	}
	WRT_REG_DWORD(&reg->hccr, HCCRX_CLR_RISC_RESET);
	RD_REG_DWORD(&reg->hccr);             /* PCI Posting. */

	for (cnt = 30000; RD_REG_WORD(&reg->mailbox0) != 0 &&
	    rval == QLA_SUCCESS; cnt--) {
		if (cnt)
			udelay(100);
		else
			rval = QLA_FUNCTION_TIMEOUT;
	}

	return rval;
}

static int
qla2xxx_dump_ram(struct qla_hw_data *ha, uint32_t addr, uint16_t *ram,
    uint32_t ram_words, void **nxt)
{
	int rval;
	uint32_t cnt, stat, timer, words, idx;
	uint16_t mb0;
	struct device_reg_2xxx __iomem *reg = &ha->iobase->isp;
	dma_addr_t dump_dma = ha->gid_list_dma;
	uint16_t *dump = (uint16_t *)ha->gid_list;

	rval = QLA_SUCCESS;
	mb0 = 0;

	WRT_MAILBOX_REG(ha, reg, 0, MBC_DUMP_RISC_RAM_EXTENDED);
	clear_bit(MBX_INTERRUPT, &ha->mbx_cmd_flags);

	words = qla2x00_gid_list_size(ha) / 2;
	for (cnt = 0; cnt < ram_words && rval == QLA_SUCCESS;
	    cnt += words, addr += words) {
		if (cnt + words > ram_words)
			words = ram_words - cnt;

		WRT_MAILBOX_REG(ha, reg, 1, LSW(addr));
		WRT_MAILBOX_REG(ha, reg, 8, MSW(addr));

		WRT_MAILBOX_REG(ha, reg, 2, MSW(dump_dma));
		WRT_MAILBOX_REG(ha, reg, 3, LSW(dump_dma));
		WRT_MAILBOX_REG(ha, reg, 6, MSW(MSD(dump_dma)));
		WRT_MAILBOX_REG(ha, reg, 7, LSW(MSD(dump_dma)));

		WRT_MAILBOX_REG(ha, reg, 4, words);
		WRT_REG_WORD(&reg->hccr, HCCR_SET_HOST_INT);

		for (timer = 6000000; timer; timer--) {
			/* Check for pending interrupts. */
			stat = RD_REG_DWORD(&reg->u.isp2300.host_status);
			if (stat & HSR_RISC_INT) {
				stat &= 0xff;

				if (stat == 0x1 || stat == 0x2) {
					set_bit(MBX_INTERRUPT,
					    &ha->mbx_cmd_flags);

					mb0 = RD_MAILBOX_REG(ha, reg, 0);

					/* Release mailbox registers. */
					WRT_REG_WORD(&reg->semaphore, 0);
					WRT_REG_WORD(&reg->hccr,
					    HCCR_CLR_RISC_INT);
					RD_REG_WORD(&reg->hccr);
					break;
				} else if (stat == 0x10 || stat == 0x11) {
					set_bit(MBX_INTERRUPT,
					    &ha->mbx_cmd_flags);

					mb0 = RD_MAILBOX_REG(ha, reg, 0);

					WRT_REG_WORD(&reg->hccr,
					    HCCR_CLR_RISC_INT);
					RD_REG_WORD(&reg->hccr);
					break;
				}

				/* clear this intr; it wasn't a mailbox intr */
				WRT_REG_WORD(&reg->hccr, HCCR_CLR_RISC_INT);
				RD_REG_WORD(&reg->hccr);
			}
			udelay(5);
		}

		if (test_and_clear_bit(MBX_INTERRUPT, &ha->mbx_cmd_flags)) {
			rval = mb0 & MBS_MASK;
			for (idx = 0; idx < words; idx++)
				ram[cnt + idx] = swab16(dump[idx]);
		} else {
			rval = QLA_FUNCTION_FAILED;
		}
	}

	*nxt = rval == QLA_SUCCESS ? &ram[cnt]: NULL;
	return rval;
}

static inline void
qla2xxx_read_window(struct device_reg_2xxx __iomem *reg, uint32_t count,
    uint16_t *buf)
{
	uint16_t __iomem *dmp_reg = &reg->u.isp2300.fb_cmd;

	while (count--)
		*buf++ = htons(RD_REG_WORD(dmp_reg++));
}

static inline void *
qla24xx_copy_eft(struct qla_hw_data *ha, void *ptr)
{
	if (!ha->eft)
		return ptr;

	memcpy(ptr, ha->eft, ntohl(ha->fw_dump->eft_size));
	return ptr + ntohl(ha->fw_dump->eft_size);
}

static inline void *
qla25xx_copy_fce(struct qla_hw_data *ha, void *ptr, uint32_t **last_chain)
{
	uint32_t cnt;
	uint32_t *iter_reg;
	struct qla2xxx_fce_chain *fcec = ptr;

	if (!ha->fce)
		return ptr;

	*last_chain = &fcec->type;
	fcec->type = __constant_htonl(DUMP_CHAIN_FCE);
	fcec->chain_size = htonl(sizeof(struct qla2xxx_fce_chain) +
	    fce_calc_size(ha->fce_bufs));
	fcec->size = htonl(fce_calc_size(ha->fce_bufs));
	fcec->addr_l = htonl(LSD(ha->fce_dma));
	fcec->addr_h = htonl(MSD(ha->fce_dma));

	iter_reg = fcec->eregs;
	for (cnt = 0; cnt < 8; cnt++)
		*iter_reg++ = htonl(ha->fce_mb[cnt]);

	memcpy(iter_reg, ha->fce, ntohl(fcec->size));

	return (char *)iter_reg + ntohl(fcec->size);
}

static inline void *
qla2xxx_copy_atioqueues(struct qla_hw_data *ha, void *ptr,
	uint32_t **last_chain)
{
	struct qla2xxx_mqueue_chain *q;
	struct qla2xxx_mqueue_header *qh;
	uint32_t num_queues;
	int que;
	struct {
		int length;
		void *ring;
	} aq, *aqp;

	if (!ha->tgt.atio_ring)
		return ptr;

	num_queues = 1;
	aqp = &aq;
	aqp->length = ha->tgt.atio_q_length;
	aqp->ring = ha->tgt.atio_ring;

	for (que = 0; que < num_queues; que++) {
		/* aqp = ha->atio_q_map[que]; */
		q = ptr;
		*last_chain = &q->type;
		q->type = __constant_htonl(DUMP_CHAIN_QUEUE);
		q->chain_size = htonl(
		    sizeof(struct qla2xxx_mqueue_chain) +
		    sizeof(struct qla2xxx_mqueue_header) +
		    (aqp->length * sizeof(request_t)));
		ptr += sizeof(struct qla2xxx_mqueue_chain);

		/* Add header. */
		qh = ptr;
		qh->queue = __constant_htonl(TYPE_ATIO_QUEUE);
		qh->number = htonl(que);
		qh->size = htonl(aqp->length * sizeof(request_t));
		ptr += sizeof(struct qla2xxx_mqueue_header);

		/* Add data. */
		memcpy(ptr, aqp->ring, aqp->length * sizeof(request_t));

		ptr += aqp->length * sizeof(request_t);
	}

	return ptr;
}

static inline void *
qla25xx_copy_mqueues(struct qla_hw_data *ha, void *ptr, uint32_t **last_chain)
{
	struct qla2xxx_mqueue_chain *q;
	struct qla2xxx_mqueue_header *qh;
	struct req_que *req;
	struct rsp_que *rsp;
	int que;

	if (!ha->mqenable)
		return ptr;

	/* Request queues */
	for (que = 1; que < ha->max_req_queues; que++) {
		req = ha->req_q_map[que];
		if (!req)
			break;

		/* Add chain. */
		q = ptr;
		*last_chain = &q->type;
		q->type = __constant_htonl(DUMP_CHAIN_QUEUE);
		q->chain_size = htonl(
		    sizeof(struct qla2xxx_mqueue_chain) +
		    sizeof(struct qla2xxx_mqueue_header) +
		    (req->length * sizeof(request_t)));
		ptr += sizeof(struct qla2xxx_mqueue_chain);

		/* Add header. */
		qh = ptr;
		qh->queue = __constant_htonl(TYPE_REQUEST_QUEUE);
		qh->number = htonl(que);
		qh->size = htonl(req->length * sizeof(request_t));
		ptr += sizeof(struct qla2xxx_mqueue_header);

		/* Add data. */
		memcpy(ptr, req->ring, req->length * sizeof(request_t));
		ptr += req->length * sizeof(request_t);
	}

	/* Response queues */
	for (que = 1; que < ha->max_rsp_queues; que++) {
		rsp = ha->rsp_q_map[que];
		if (!rsp)
			break;

		/* Add chain. */
		q = ptr;
		*last_chain = &q->type;
		q->type = __constant_htonl(DUMP_CHAIN_QUEUE);
		q->chain_size = htonl(
		    sizeof(struct qla2xxx_mqueue_chain) +
		    sizeof(struct qla2xxx_mqueue_header) +
		    (rsp->length * sizeof(response_t)));
		ptr += sizeof(struct qla2xxx_mqueue_chain);

		/* Add header. */
		qh = ptr;
		qh->queue = __constant_htonl(TYPE_RESPONSE_QUEUE);
		qh->number = htonl(que);
		qh->size = htonl(rsp->length * sizeof(response_t));
		ptr += sizeof(struct qla2xxx_mqueue_header);

		/* Add data. */
		memcpy(ptr, rsp->ring, rsp->length * sizeof(response_t));
		ptr += rsp->length * sizeof(response_t);
	}

	return ptr;
}

static inline void *
qla25xx_copy_mq(struct qla_hw_data *ha, void *ptr, uint32_t **last_chain)
{
	uint32_t cnt, que_idx;
	uint8_t que_cnt;
	struct qla2xxx_mq_chain *mq = ptr;
	struct device_reg_25xxmq __iomem *reg;

	if (!ha->mqenable || IS_QLA83XX(ha))
		return ptr;

	mq = ptr;
	*last_chain = &mq->type;
	mq->type = __constant_htonl(DUMP_CHAIN_MQ);
	mq->chain_size = __constant_htonl(sizeof(struct qla2xxx_mq_chain));

	que_cnt = ha->max_req_queues > ha->max_rsp_queues ?
		ha->max_req_queues : ha->max_rsp_queues;
	mq->count = htonl(que_cnt);
	for (cnt = 0; cnt < que_cnt; cnt++) {
		reg = (struct device_reg_25xxmq __iomem *)
			(ha->mqiobase + cnt * QLA_QUE_PAGE);
		que_idx = cnt * 4;
		mq->qregs[que_idx] = htonl(RD_REG_DWORD(&reg->req_q_in));
		mq->qregs[que_idx+1] = htonl(RD_REG_DWORD(&reg->req_q_out));
		mq->qregs[que_idx+2] = htonl(RD_REG_DWORD(&reg->rsp_q_in));
		mq->qregs[que_idx+3] = htonl(RD_REG_DWORD(&reg->rsp_q_out));
	}

	return ptr + sizeof(struct qla2xxx_mq_chain);
}

void
qla2xxx_dump_post_process(scsi_qla_host_t *vha, int rval)
{
	struct qla_hw_data *ha = vha->hw;

	if (rval != QLA_SUCCESS) {
		ql_log(ql_log_warn, vha, 0xd000,
		    "Failed to dump firmware (%x).\n", rval);
		ha->fw_dumped = 0;
	} else {
		ql_log(ql_log_info, vha, 0xd001,
		    "Firmware dump saved to temp buffer (%ld/%p).\n",
		    vha->host_no, ha->fw_dump);
		ha->fw_dumped = 1;
		qla2x00_post_uevent_work(vha, QLA_UEVENT_CODE_FW_DUMP);
	}
}

/**
 * qla2300_fw_dump() - Dumps binary data from the 2300 firmware.
 * @ha: HA context
 * @hardware_locked: Called with the hardware_lock
 */
void
qla2300_fw_dump(scsi_qla_host_t *vha, int hardware_locked)
{
	int		rval;
	uint32_t	cnt;
	struct qla_hw_data *ha = vha->hw;
	struct device_reg_2xxx __iomem *reg = &ha->iobase->isp;
	uint16_t __iomem *dmp_reg;
	unsigned long	flags;
	struct qla2300_fw_dump	*fw;
	void		*nxt;
	struct scsi_qla_host *base_vha = pci_get_drvdata(ha->pdev);

	flags = 0;

	if (!hardware_locked)
		spin_lock_irqsave(&ha->hardware_lock, flags);

	if (!ha->fw_dump) {
		ql_log(ql_log_warn, vha, 0xd002,
		    "No buffer available for dump.\n");
		goto qla2300_fw_dump_failed;
	}

	if (ha->fw_dumped) {
		ql_log(ql_log_warn, vha, 0xd003,
		    "Firmware has been previously dumped (%p) "
		    "-- ignoring request.\n",
		    ha->fw_dump);
		goto qla2300_fw_dump_failed;
	}
	fw = &ha->fw_dump->isp.isp23;
	qla2xxx_prep_dump(ha, ha->fw_dump);

	rval = QLA_SUCCESS;
	fw->hccr = htons(RD_REG_WORD(&reg->hccr));

	/* Pause RISC. */
	WRT_REG_WORD(&reg->hccr, HCCR_PAUSE_RISC);
	if (IS_QLA2300(ha)) {
		for (cnt = 30000;
		    (RD_REG_WORD(&reg->hccr) & HCCR_RISC_PAUSE) == 0 &&
			rval == QLA_SUCCESS; cnt--) {
			if (cnt)
				udelay(100);
			else
				rval = QLA_FUNCTION_TIMEOUT;
		}
	} else {
		RD_REG_WORD(&reg->hccr);		/* PCI Posting. */
		udelay(10);
	}

	if (rval == QLA_SUCCESS) {
		dmp_reg = &reg->flash_address;
		for (cnt = 0; cnt < sizeof(fw->pbiu_reg) / 2; cnt++)
			fw->pbiu_reg[cnt] = htons(RD_REG_WORD(dmp_reg++));

		dmp_reg = &reg->u.isp2300.req_q_in;
		for (cnt = 0; cnt < sizeof(fw->risc_host_reg) / 2; cnt++)
			fw->risc_host_reg[cnt] = htons(RD_REG_WORD(dmp_reg++));

		dmp_reg = &reg->u.isp2300.mailbox0;
		for (cnt = 0; cnt < sizeof(fw->mailbox_reg) / 2; cnt++)
			fw->mailbox_reg[cnt] = htons(RD_REG_WORD(dmp_reg++));

		WRT_REG_WORD(&reg->ctrl_status, 0x40);
		qla2xxx_read_window(reg, 32, fw->resp_dma_reg);

		WRT_REG_WORD(&reg->ctrl_status, 0x50);
		qla2xxx_read_window(reg, 48, fw->dma_reg);

		WRT_REG_WORD(&reg->ctrl_status, 0x00);
		dmp_reg = &reg->risc_hw;
		for (cnt = 0; cnt < sizeof(fw->risc_hdw_reg) / 2; cnt++)
			fw->risc_hdw_reg[cnt] = htons(RD_REG_WORD(dmp_reg++));

		WRT_REG_WORD(&reg->pcr, 0x2000);
		qla2xxx_read_window(reg, 16, fw->risc_gp0_reg);

		WRT_REG_WORD(&reg->pcr, 0x2200);
		qla2xxx_read_window(reg, 16, fw->risc_gp1_reg);

		WRT_REG_WORD(&reg->pcr, 0x2400);
		qla2xxx_read_window(reg, 16, fw->risc_gp2_reg);

		WRT_REG_WORD(&reg->pcr, 0x2600);
		qla2xxx_read_window(reg, 16, fw->risc_gp3_reg);

		WRT_REG_WORD(&reg->pcr, 0x2800);
		qla2xxx_read_window(reg, 16, fw->risc_gp4_reg);

		WRT_REG_WORD(&reg->pcr, 0x2A00);
		qla2xxx_read_window(reg, 16, fw->risc_gp5_reg);

		WRT_REG_WORD(&reg->pcr, 0x2C00);
		qla2xxx_read_window(reg, 16, fw->risc_gp6_reg);

		WRT_REG_WORD(&reg->pcr, 0x2E00);
		qla2xxx_read_window(reg, 16, fw->risc_gp7_reg);

		WRT_REG_WORD(&reg->ctrl_status, 0x10);
		qla2xxx_read_window(reg, 64, fw->frame_buf_hdw_reg);

		WRT_REG_WORD(&reg->ctrl_status, 0x20);
		qla2xxx_read_window(reg, 64, fw->fpm_b0_reg);

		WRT_REG_WORD(&reg->ctrl_status, 0x30);
		qla2xxx_read_window(reg, 64, fw->fpm_b1_reg);

		/* Reset RISC. */
		WRT_REG_WORD(&reg->ctrl_status, CSR_ISP_SOFT_RESET);
		for (cnt = 0; cnt < 30000; cnt++) {
			if ((RD_REG_WORD(&reg->ctrl_status) &
			    CSR_ISP_SOFT_RESET) == 0)
				break;

			udelay(10);
		}
	}

	if (!IS_QLA2300(ha)) {
		for (cnt = 30000; RD_MAILBOX_REG(ha, reg, 0) != 0 &&
		    rval == QLA_SUCCESS; cnt--) {
			if (cnt)
				udelay(100);
			else
				rval = QLA_FUNCTION_TIMEOUT;
		}
	}

	/* Get RISC SRAM. */
	if (rval == QLA_SUCCESS)
		rval = qla2xxx_dump_ram(ha, 0x800, fw->risc_ram,
		    sizeof(fw->risc_ram) / 2, &nxt);

	/* Get stack SRAM. */
	if (rval == QLA_SUCCESS)
		rval = qla2xxx_dump_ram(ha, 0x10000, fw->stack_ram,
		    sizeof(fw->stack_ram) / 2, &nxt);

	/* Get data SRAM. */
	if (rval == QLA_SUCCESS)
		rval = qla2xxx_dump_ram(ha, 0x11000, fw->data_ram,
		    ha->fw_memory_size - 0x11000 + 1, &nxt);

	if (rval == QLA_SUCCESS)
		qla2xxx_copy_queues(ha, nxt);

	qla2xxx_dump_post_process(base_vha, rval);

qla2300_fw_dump_failed:
	if (!hardware_locked)
		spin_unlock_irqrestore(&ha->hardware_lock, flags);
}

/**
 * qla2100_fw_dump() - Dumps binary data from the 2100/2200 firmware.
 * @ha: HA context
 * @hardware_locked: Called with the hardware_lock
 */
void
qla2100_fw_dump(scsi_qla_host_t *vha, int hardware_locked)
{
	int		rval;
	uint32_t	cnt, timer;
	uint16_t	risc_address;
	uint16_t	mb0, mb2;
	struct qla_hw_data *ha = vha->hw;
	struct device_reg_2xxx __iomem *reg = &ha->iobase->isp;
	uint16_t __iomem *dmp_reg;
	unsigned long	flags;
	struct qla2100_fw_dump	*fw;
	struct scsi_qla_host *base_vha = pci_get_drvdata(ha->pdev);

	risc_address = 0;
	mb0 = mb2 = 0;
	flags = 0;

	if (!hardware_locked)
		spin_lock_irqsave(&ha->hardware_lock, flags);

	if (!ha->fw_dump) {
		ql_log(ql_log_warn, vha, 0xd004,
		    "No buffer available for dump.\n");
		goto qla2100_fw_dump_failed;
	}

	if (ha->fw_dumped) {
		ql_log(ql_log_warn, vha, 0xd005,
		    "Firmware has been previously dumped (%p) "
		    "-- ignoring request.\n",
		    ha->fw_dump);
		goto qla2100_fw_dump_failed;
	}
	fw = &ha->fw_dump->isp.isp21;
	qla2xxx_prep_dump(ha, ha->fw_dump);

	rval = QLA_SUCCESS;
	fw->hccr = htons(RD_REG_WORD(&reg->hccr));

	/* Pause RISC. */
	WRT_REG_WORD(&reg->hccr, HCCR_PAUSE_RISC);
	for (cnt = 30000; (RD_REG_WORD(&reg->hccr) & HCCR_RISC_PAUSE) == 0 &&
	    rval == QLA_SUCCESS; cnt--) {
		if (cnt)
			udelay(100);
		else
			rval = QLA_FUNCTION_TIMEOUT;
	}
	if (rval == QLA_SUCCESS) {
		dmp_reg = &reg->flash_address;
		for (cnt = 0; cnt < sizeof(fw->pbiu_reg) / 2; cnt++)
			fw->pbiu_reg[cnt] = htons(RD_REG_WORD(dmp_reg++));

		dmp_reg = &reg->u.isp2100.mailbox0;
		for (cnt = 0; cnt < ha->mbx_count; cnt++) {
			if (cnt == 8)
				dmp_reg = &reg->u_end.isp2200.mailbox8;

			fw->mailbox_reg[cnt] = htons(RD_REG_WORD(dmp_reg++));
		}

		dmp_reg = &reg->u.isp2100.unused_2[0];
		for (cnt = 0; cnt < sizeof(fw->dma_reg) / 2; cnt++)
			fw->dma_reg[cnt] = htons(RD_REG_WORD(dmp_reg++));

		WRT_REG_WORD(&reg->ctrl_status, 0x00);
		dmp_reg = &reg->risc_hw;
		for (cnt = 0; cnt < sizeof(fw->risc_hdw_reg) / 2; cnt++)
			fw->risc_hdw_reg[cnt] = htons(RD_REG_WORD(dmp_reg++));

		WRT_REG_WORD(&reg->pcr, 0x2000);
		qla2xxx_read_window(reg, 16, fw->risc_gp0_reg);

		WRT_REG_WORD(&reg->pcr, 0x2100);
		qla2xxx_read_window(reg, 16, fw->risc_gp1_reg);

		WRT_REG_WORD(&reg->pcr, 0x2200);
		qla2xxx_read_window(reg, 16, fw->risc_gp2_reg);

		WRT_REG_WORD(&reg->pcr, 0x2300);
		qla2xxx_read_window(reg, 16, fw->risc_gp3_reg);

		WRT_REG_WORD(&reg->pcr, 0x2400);
		qla2xxx_read_window(reg, 16, fw->risc_gp4_reg);

		WRT_REG_WORD(&reg->pcr, 0x2500);
		qla2xxx_read_window(reg, 16, fw->risc_gp5_reg);

		WRT_REG_WORD(&reg->pcr, 0x2600);
		qla2xxx_read_window(reg, 16, fw->risc_gp6_reg);

		WRT_REG_WORD(&reg->pcr, 0x2700);
		qla2xxx_read_window(reg, 16, fw->risc_gp7_reg);

		WRT_REG_WORD(&reg->ctrl_status, 0x10);
		qla2xxx_read_window(reg, 16, fw->frame_buf_hdw_reg);

		WRT_REG_WORD(&reg->ctrl_status, 0x20);
		qla2xxx_read_window(reg, 64, fw->fpm_b0_reg);

		WRT_REG_WORD(&reg->ctrl_status, 0x30);
		qla2xxx_read_window(reg, 64, fw->fpm_b1_reg);

		/* Reset the ISP. */
		WRT_REG_WORD(&reg->ctrl_status, CSR_ISP_SOFT_RESET);
	}

	for (cnt = 30000; RD_MAILBOX_REG(ha, reg, 0) != 0 &&
	    rval == QLA_SUCCESS; cnt--) {
		if (cnt)
			udelay(100);
		else
			rval = QLA_FUNCTION_TIMEOUT;
	}

	/* Pause RISC. */
	if (rval == QLA_SUCCESS && (IS_QLA2200(ha) || (IS_QLA2100(ha) &&
	    (RD_REG_WORD(&reg->mctr) & (BIT_1 | BIT_0)) != 0))) {

		WRT_REG_WORD(&reg->hccr, HCCR_PAUSE_RISC);
		for (cnt = 30000;
		    (RD_REG_WORD(&reg->hccr) & HCCR_RISC_PAUSE) == 0 &&
		    rval == QLA_SUCCESS; cnt--) {
			if (cnt)
				udelay(100);
			else
				rval = QLA_FUNCTION_TIMEOUT;
		}
		if (rval == QLA_SUCCESS) {
			/* Set memory configuration and timing. */
			if (IS_QLA2100(ha))
				WRT_REG_WORD(&reg->mctr, 0xf1);
			else
				WRT_REG_WORD(&reg->mctr, 0xf2);
			RD_REG_WORD(&reg->mctr);	/* PCI Posting. */

			/* Release RISC. */
			WRT_REG_WORD(&reg->hccr, HCCR_RELEASE_RISC);
		}
	}

	if (rval == QLA_SUCCESS) {
		/* Get RISC SRAM. */
		risc_address = 0x1000;
 		WRT_MAILBOX_REG(ha, reg, 0, MBC_READ_RAM_WORD);
		clear_bit(MBX_INTERRUPT, &ha->mbx_cmd_flags);
	}
	for (cnt = 0; cnt < sizeof(fw->risc_ram) / 2 && rval == QLA_SUCCESS;
	    cnt++, risc_address++) {
 		WRT_MAILBOX_REG(ha, reg, 1, risc_address);
		WRT_REG_WORD(&reg->hccr, HCCR_SET_HOST_INT);

		for (timer = 6000000; timer != 0; timer--) {
			/* Check for pending interrupts. */
			if (RD_REG_WORD(&reg->istatus) & ISR_RISC_INT) {
				if (RD_REG_WORD(&reg->semaphore) & BIT_0) {
					set_bit(MBX_INTERRUPT,
					    &ha->mbx_cmd_flags);

					mb0 = RD_MAILBOX_REG(ha, reg, 0);
					mb2 = RD_MAILBOX_REG(ha, reg, 2);

					WRT_REG_WORD(&reg->semaphore, 0);
					WRT_REG_WORD(&reg->hccr,
					    HCCR_CLR_RISC_INT);
					RD_REG_WORD(&reg->hccr);
					break;
				}
				WRT_REG_WORD(&reg->hccr, HCCR_CLR_RISC_INT);
				RD_REG_WORD(&reg->hccr);
			}
			udelay(5);
		}

		if (test_and_clear_bit(MBX_INTERRUPT, &ha->mbx_cmd_flags)) {
			rval = mb0 & MBS_MASK;
			fw->risc_ram[cnt] = htons(mb2);
		} else {
			rval = QLA_FUNCTION_FAILED;
		}
	}

	if (rval == QLA_SUCCESS)
		qla2xxx_copy_queues(ha, &fw->risc_ram[cnt]);

	qla2xxx_dump_post_process(base_vha, rval);

qla2100_fw_dump_failed:
	if (!hardware_locked)
		spin_unlock_irqrestore(&ha->hardware_lock, flags);
}

void
qla24xx_fw_dump(scsi_qla_host_t *vha, int hardware_locked)
{
	int		rval;
	uint32_t	cnt;
	uint32_t	risc_address;
	struct qla_hw_data *ha = vha->hw;
	struct device_reg_24xx __iomem *reg = &ha->iobase->isp24;
	uint32_t __iomem *dmp_reg;
	uint32_t	*iter_reg;
	uint16_t __iomem *mbx_reg;
	unsigned long	flags;
	struct qla24xx_fw_dump *fw;
	uint32_t	ext_mem_cnt;
	void		*nxt;
	void		*nxt_chain;
	uint32_t	*last_chain = NULL;
	struct scsi_qla_host *base_vha = pci_get_drvdata(ha->pdev);

	if (IS_QLA82XX(ha))
		return;

	risc_address = ext_mem_cnt = 0;
	flags = 0;

	if (!hardware_locked)
		spin_lock_irqsave(&ha->hardware_lock, flags);

	if (!ha->fw_dump) {
		ql_log(ql_log_warn, vha, 0xd006,
		    "No buffer available for dump.\n");
		goto qla24xx_fw_dump_failed;
	}

	if (ha->fw_dumped) {
		ql_log(ql_log_warn, vha, 0xd007,
		    "Firmware has been previously dumped (%p) "
		    "-- ignoring request.\n",
		    ha->fw_dump);
		goto qla24xx_fw_dump_failed;
	}
	fw = &ha->fw_dump->isp.isp24;
	qla2xxx_prep_dump(ha, ha->fw_dump);

	fw->host_status = htonl(RD_REG_DWORD(&reg->host_status));

	/* Pause RISC. */
	rval = qla24xx_pause_risc(reg);
	if (rval != QLA_SUCCESS)
		goto qla24xx_fw_dump_failed_0;

	/* Host interface registers. */
	dmp_reg = &reg->flash_addr;
	for (cnt = 0; cnt < sizeof(fw->host_reg) / 4; cnt++)
		fw->host_reg[cnt] = htonl(RD_REG_DWORD(dmp_reg++));

	/* Disable interrupts. */
	WRT_REG_DWORD(&reg->ictrl, 0);
	RD_REG_DWORD(&reg->ictrl);

	/* Shadow registers. */
	WRT_REG_DWORD(&reg->iobase_addr, 0x0F70);
	RD_REG_DWORD(&reg->iobase_addr);
	WRT_REG_DWORD(&reg->iobase_select, 0xB0000000);
	fw->shadow_reg[0] = htonl(RD_REG_DWORD(&reg->iobase_sdata));

	WRT_REG_DWORD(&reg->iobase_select, 0xB0100000);
	fw->shadow_reg[1] = htonl(RD_REG_DWORD(&reg->iobase_sdata));

	WRT_REG_DWORD(&reg->iobase_select, 0xB0200000);
	fw->shadow_reg[2] = htonl(RD_REG_DWORD(&reg->iobase_sdata));

	WRT_REG_DWORD(&reg->iobase_select, 0xB0300000);
	fw->shadow_reg[3] = htonl(RD_REG_DWORD(&reg->iobase_sdata));

	WRT_REG_DWORD(&reg->iobase_select, 0xB0400000);
	fw->shadow_reg[4] = htonl(RD_REG_DWORD(&reg->iobase_sdata));

	WRT_REG_DWORD(&reg->iobase_select, 0xB0500000);
	fw->shadow_reg[5] = htonl(RD_REG_DWORD(&reg->iobase_sdata));

	WRT_REG_DWORD(&reg->iobase_select, 0xB0600000);
	fw->shadow_reg[6] = htonl(RD_REG_DWORD(&reg->iobase_sdata));

	/* Mailbox registers. */
	mbx_reg = &reg->mailbox0;
	for (cnt = 0; cnt < sizeof(fw->mailbox_reg) / 2; cnt++)
		fw->mailbox_reg[cnt] = htons(RD_REG_WORD(mbx_reg++));

	/* Transfer sequence registers. */
	iter_reg = fw->xseq_gp_reg;
	iter_reg = qla24xx_read_window(reg, 0xBF00, 16, iter_reg);
	iter_reg = qla24xx_read_window(reg, 0xBF10, 16, iter_reg);
	iter_reg = qla24xx_read_window(reg, 0xBF20, 16, iter_reg);
	iter_reg = qla24xx_read_window(reg, 0xBF30, 16, iter_reg);
	iter_reg = qla24xx_read_window(reg, 0xBF40, 16, iter_reg);
	iter_reg = qla24xx_read_window(reg, 0xBF50, 16, iter_reg);
	iter_reg = qla24xx_read_window(reg, 0xBF60, 16, iter_reg);
	qla24xx_read_window(reg, 0xBF70, 16, iter_reg);

	qla24xx_read_window(reg, 0xBFE0, 16, fw->xseq_0_reg);
	qla24xx_read_window(reg, 0xBFF0, 16, fw->xseq_1_reg);

	/* Receive sequence registers. */
	iter_reg = fw->rseq_gp_reg;
	iter_reg = qla24xx_read_window(reg, 0xFF00, 16, iter_reg);
	iter_reg = qla24xx_read_window(reg, 0xFF10, 16, iter_reg);
	iter_reg = qla24xx_read_window(reg, 0xFF20, 16, iter_reg);
	iter_reg = qla24xx_read_window(reg, 0xFF30, 16, iter_reg);
	iter_reg = qla24xx_read_window(reg, 0xFF40, 16, iter_reg);
	iter_reg = qla24xx_read_window(reg, 0xFF50, 16, iter_reg);
	iter_reg = qla24xx_read_window(reg, 0xFF60, 16, iter_reg);
	qla24xx_read_window(reg, 0xFF70, 16, iter_reg);

	qla24xx_read_window(reg, 0xFFD0, 16, fw->rseq_0_reg);
	qla24xx_read_window(reg, 0xFFE0, 16, fw->rseq_1_reg);
	qla24xx_read_window(reg, 0xFFF0, 16, fw->rseq_2_reg);

	/* Command DMA registers. */
	qla24xx_read_window(reg, 0x7100, 16, fw->cmd_dma_reg);

	/* Queues. */
	iter_reg = fw->req0_dma_reg;
	iter_reg = qla24xx_read_window(reg, 0x7200, 8, iter_reg);
	dmp_reg = &reg->iobase_q;
	for (cnt = 0; cnt < 7; cnt++)
		*iter_reg++ = htonl(RD_REG_DWORD(dmp_reg++));

	iter_reg = fw->resp0_dma_reg;
	iter_reg = qla24xx_read_window(reg, 0x7300, 8, iter_reg);
	dmp_reg = &reg->iobase_q;
	for (cnt = 0; cnt < 7; cnt++)
		*iter_reg++ = htonl(RD_REG_DWORD(dmp_reg++));

	iter_reg = fw->req1_dma_reg;
	iter_reg = qla24xx_read_window(reg, 0x7400, 8, iter_reg);
	dmp_reg = &reg->iobase_q;
	for (cnt = 0; cnt < 7; cnt++)
		*iter_reg++ = htonl(RD_REG_DWORD(dmp_reg++));

	/* Transmit DMA registers. */
	iter_reg = fw->xmt0_dma_reg;
	iter_reg = qla24xx_read_window(reg, 0x7600, 16, iter_reg);
	qla24xx_read_window(reg, 0x7610, 16, iter_reg);

	iter_reg = fw->xmt1_dma_reg;
	iter_reg = qla24xx_read_window(reg, 0x7620, 16, iter_reg);
	qla24xx_read_window(reg, 0x7630, 16, iter_reg);

	iter_reg = fw->xmt2_dma_reg;
	iter_reg = qla24xx_read_window(reg, 0x7640, 16, iter_reg);
	qla24xx_read_window(reg, 0x7650, 16, iter_reg);

	iter_reg = fw->xmt3_dma_reg;
	iter_reg = qla24xx_read_window(reg, 0x7660, 16, iter_reg);
	qla24xx_read_window(reg, 0x7670, 16, iter_reg);

	iter_reg = fw->xmt4_dma_reg;
	iter_reg = qla24xx_read_window(reg, 0x7680, 16, iter_reg);
	qla24xx_read_window(reg, 0x7690, 16, iter_reg);

	qla24xx_read_window(reg, 0x76A0, 16, fw->xmt_data_dma_reg);

	/* Receive DMA registers. */
	iter_reg = fw->rcvt0_data_dma_reg;
	iter_reg = qla24xx_read_window(reg, 0x7700, 16, iter_reg);
	qla24xx_read_window(reg, 0x7710, 16, iter_reg);

	iter_reg = fw->rcvt1_data_dma_reg;
	iter_reg = qla24xx_read_window(reg, 0x7720, 16, iter_reg);
	qla24xx_read_window(reg, 0x7730, 16, iter_reg);

	/* RISC registers. */
	iter_reg = fw->risc_gp_reg;
	iter_reg = qla24xx_read_window(reg, 0x0F00, 16, iter_reg);
	iter_reg = qla24xx_read_window(reg, 0x0F10, 16, iter_reg);
	iter_reg = qla24xx_read_window(reg, 0x0F20, 16, iter_reg);
	iter_reg = qla24xx_read_window(reg, 0x0F30, 16, iter_reg);
	iter_reg = qla24xx_read_window(reg, 0x0F40, 16, iter_reg);
	iter_reg = qla24xx_read_window(reg, 0x0F50, 16, iter_reg);
	iter_reg = qla24xx_read_window(reg, 0x0F60, 16, iter_reg);
	qla24xx_read_window(reg, 0x0F70, 16, iter_reg);

	/* Local memory controller registers. */
	iter_reg = fw->lmc_reg;
	iter_reg = qla24xx_read_window(reg, 0x3000, 16, iter_reg);
	iter_reg = qla24xx_read_window(reg, 0x3010, 16, iter_reg);
	iter_reg = qla24xx_read_window(reg, 0x3020, 16, iter_reg);
	iter_reg = qla24xx_read_window(reg, 0x3030, 16, iter_reg);
	iter_reg = qla24xx_read_window(reg, 0x3040, 16, iter_reg);
	iter_reg = qla24xx_read_window(reg, 0x3050, 16, iter_reg);
	qla24xx_read_window(reg, 0x3060, 16, iter_reg);

	/* Fibre Protocol Module registers. */
	iter_reg = fw->fpm_hdw_reg;
	iter_reg = qla24xx_read_window(reg, 0x4000, 16, iter_reg);
	iter_reg = qla24xx_read_window(reg, 0x4010, 16, iter_reg);
	iter_reg = qla24xx_read_window(reg, 0x4020, 16, iter_reg);
	iter_reg = qla24xx_read_window(reg, 0x4030, 16, iter_reg);
	iter_reg = qla24xx_read_window(reg, 0x4040, 16, iter_reg);
	iter_reg = qla24xx_read_window(reg, 0x4050, 16, iter_reg);
	iter_reg = qla24xx_read_window(reg, 0x4060, 16, iter_reg);
	iter_reg = qla24xx_read_window(reg, 0x4070, 16, iter_reg);
	iter_reg = qla24xx_read_window(reg, 0x4080, 16, iter_reg);
	iter_reg = qla24xx_read_window(reg, 0x4090, 16, iter_reg);
	iter_reg = qla24xx_read_window(reg, 0x40A0, 16, iter_reg);
	qla24xx_read_window(reg, 0x40B0, 16, iter_reg);

	/* Frame Buffer registers. */
	iter_reg = fw->fb_hdw_reg;
	iter_reg = qla24xx_read_window(reg, 0x6000, 16, iter_reg);
	iter_reg = qla24xx_read_window(reg, 0x6010, 16, iter_reg);
	iter_reg = qla24xx_read_window(reg, 0x6020, 16, iter_reg);
	iter_reg = qla24xx_read_window(reg, 0x6030, 16, iter_reg);
	iter_reg = qla24xx_read_window(reg, 0x6040, 16, iter_reg);
	iter_reg = qla24xx_read_window(reg, 0x6100, 16, iter_reg);
	iter_reg = qla24xx_read_window(reg, 0x6130, 16, iter_reg);
	iter_reg = qla24xx_read_window(reg, 0x6150, 16, iter_reg);
	iter_reg = qla24xx_read_window(reg, 0x6170, 16, iter_reg);
	iter_reg = qla24xx_read_window(reg, 0x6190, 16, iter_reg);
	qla24xx_read_window(reg, 0x61B0, 16, iter_reg);

	rval = qla24xx_soft_reset(ha);
	if (rval != QLA_SUCCESS)
		goto qla24xx_fw_dump_failed_0;

	rval = qla24xx_dump_memory(ha, fw->code_ram, sizeof(fw->code_ram),
	    &nxt);
	if (rval != QLA_SUCCESS)
		goto qla24xx_fw_dump_failed_0;

	nxt = qla2xxx_copy_queues(ha, nxt);

	qla24xx_copy_eft(ha, nxt);

	nxt_chain = (void *)ha->fw_dump + ha->chain_offset;
	nxt_chain = qla2xxx_copy_atioqueues(ha, nxt_chain, &last_chain);
	if (last_chain) {
		ha->fw_dump->version |= __constant_htonl(DUMP_CHAIN_VARIANT);
		*last_chain |= __constant_htonl(DUMP_CHAIN_LAST);
	}

	/* Adjust valid length. */
	ha->fw_dump_len = (nxt_chain - (void *)ha->fw_dump);

qla24xx_fw_dump_failed_0:
	qla2xxx_dump_post_process(base_vha, rval);

qla24xx_fw_dump_failed:
	if (!hardware_locked)
		spin_unlock_irqrestore(&ha->hardware_lock, flags);
}

void
qla25xx_fw_dump(scsi_qla_host_t *vha, int hardware_locked)
{
	int		rval;
	uint32_t	cnt;
	uint32_t	risc_address;
	struct qla_hw_data *ha = vha->hw;
	struct device_reg_24xx __iomem *reg = &ha->iobase->isp24;
	uint32_t __iomem *dmp_reg;
	uint32_t	*iter_reg;
	uint16_t __iomem *mbx_reg;
	unsigned long	flags;
	struct qla25xx_fw_dump *fw;
	uint32_t	ext_mem_cnt;
	void		*nxt, *nxt_chain;
	uint32_t	*last_chain = NULL;
	struct scsi_qla_host *base_vha = pci_get_drvdata(ha->pdev);

	risc_address = ext_mem_cnt = 0;
	flags = 0;

	if (!hardware_locked)
		spin_lock_irqsave(&ha->hardware_lock, flags);

	if (!ha->fw_dump) {
		ql_log(ql_log_warn, vha, 0xd008,
		    "No buffer available for dump.\n");
		goto qla25xx_fw_dump_failed;
	}

	if (ha->fw_dumped) {
		ql_log(ql_log_warn, vha, 0xd009,
		    "Firmware has been previously dumped (%p) "
		    "-- ignoring request.\n",
		    ha->fw_dump);
		goto qla25xx_fw_dump_failed;
	}
	fw = &ha->fw_dump->isp.isp25;
	qla2xxx_prep_dump(ha, ha->fw_dump);
	ha->fw_dump->version = __constant_htonl(2);

	fw->host_status = htonl(RD_REG_DWORD(&reg->host_status));

	/* Pause RISC. */
	rval = qla24xx_pause_risc(reg);
	if (rval != QLA_SUCCESS)
		goto qla25xx_fw_dump_failed_0;

	/* Host/Risc registers. */
	iter_reg = fw->host_risc_reg;
	iter_reg = qla24xx_read_window(reg, 0x7000, 16, iter_reg);
	qla24xx_read_window(reg, 0x7010, 16, iter_reg);

	/* PCIe registers. */
	WRT_REG_DWORD(&reg->iobase_addr, 0x7C00);
	RD_REG_DWORD(&reg->iobase_addr);
	WRT_REG_DWORD(&reg->iobase_window, 0x01);
	dmp_reg = &reg->iobase_c4;
	fw->pcie_regs[0] = htonl(RD_REG_DWORD(dmp_reg++));
	fw->pcie_regs[1] = htonl(RD_REG_DWORD(dmp_reg++));
	fw->pcie_regs[2] = htonl(RD_REG_DWORD(dmp_reg));
	fw->pcie_regs[3] = htonl(RD_REG_DWORD(&reg->iobase_window));

	WRT_REG_DWORD(&reg->iobase_window, 0x00);
	RD_REG_DWORD(&reg->iobase_window);

	/* Host interface registers. */
	dmp_reg = &reg->flash_addr;
	for (cnt = 0; cnt < sizeof(fw->host_reg) / 4; cnt++)
		fw->host_reg[cnt] = htonl(RD_REG_DWORD(dmp_reg++));

	/* Disable interrupts. */
	WRT_REG_DWORD(&reg->ictrl, 0);
	RD_REG_DWORD(&reg->ictrl);

	/* Shadow registers. */
	WRT_REG_DWORD(&reg->iobase_addr, 0x0F70);
	RD_REG_DWORD(&reg->iobase_addr);
	WRT_REG_DWORD(&reg->iobase_select, 0xB0000000);
	fw->shadow_reg[0] = htonl(RD_REG_DWORD(&reg->iobase_sdata));

	WRT_REG_DWORD(&reg->iobase_select, 0xB0100000);
	fw->shadow_reg[1] = htonl(RD_REG_DWORD(&reg->iobase_sdata));

	WRT_REG_DWORD(&reg->iobase_select, 0xB0200000);
	fw->shadow_reg[2] = htonl(RD_REG_DWORD(&reg->iobase_sdata));

	WRT_REG_DWORD(&reg->iobase_select, 0xB0300000);
	fw->shadow_reg[3] = htonl(RD_REG_DWORD(&reg->iobase_sdata));

	WRT_REG_DWORD(&reg->iobase_select, 0xB0400000);
	fw->shadow_reg[4] = htonl(RD_REG_DWORD(&reg->iobase_sdata));

	WRT_REG_DWORD(&reg->iobase_select, 0xB0500000);
	fw->shadow_reg[5] = htonl(RD_REG_DWORD(&reg->iobase_sdata));

	WRT_REG_DWORD(&reg->iobase_select, 0xB0600000);
	fw->shadow_reg[6] = htonl(RD_REG_DWORD(&reg->iobase_sdata));

	WRT_REG_DWORD(&reg->iobase_select, 0xB0700000);
	fw->shadow_reg[7] = htonl(RD_REG_DWORD(&reg->iobase_sdata));

	WRT_REG_DWORD(&reg->iobase_select, 0xB0800000);
	fw->shadow_reg[8] = htonl(RD_REG_DWORD(&reg->iobase_sdata));

	WRT_REG_DWORD(&reg->iobase_select, 0xB0900000);
	fw->shadow_reg[9] = htonl(RD_REG_DWORD(&reg->iobase_sdata));

	WRT_REG_DWORD(&reg->iobase_select, 0xB0A00000);
	fw->shadow_reg[10] = htonl(RD_REG_DWORD(&reg->iobase_sdata));

	/* RISC I/O register. */
	WRT_REG_DWORD(&reg->iobase_addr, 0x0010);
	fw->risc_io_reg = htonl(RD_REG_DWORD(&reg->iobase_window));

	/* Mailbox registers. */
	mbx_reg = &reg->mailbox0;
	for (cnt = 0; cnt < sizeof(fw->mailbox_reg) / 2; cnt++)
		fw->mailbox_reg[cnt] = htons(RD_REG_WORD(mbx_reg++));

	/* Transfer sequence registers. */
	iter_reg = fw->xseq_gp_reg;
	iter_reg = qla24xx_read_window(reg, 0xBF00, 16, iter_reg);
	iter_reg = qla24xx_read_window(reg, 0xBF10, 16, iter_reg);
	iter_reg = qla24xx_read_window(reg, 0xBF20, 16, iter_reg);
	iter_reg = qla24xx_read_window(reg, 0xBF30, 16, iter_reg);
	iter_reg = qla24xx_read_window(reg, 0xBF40, 16, iter_reg);
	iter_reg = qla24xx_read_window(reg, 0xBF50, 16, iter_reg);
	iter_reg = qla24xx_read_window(reg, 0xBF60, 16, iter_reg);
	qla24xx_read_window(reg, 0xBF70, 16, iter_reg);

	iter_reg = fw->xseq_0_reg;
	iter_reg = qla24xx_read_window(reg, 0xBFC0, 16, iter_reg);
	iter_reg = qla24xx_read_window(reg, 0xBFD0, 16, iter_reg);
	qla24xx_read_window(reg, 0xBFE0, 16, iter_reg);

	qla24xx_read_window(reg, 0xBFF0, 16, fw->xseq_1_reg);

	/* Receive sequence registers. */
	iter_reg = fw->rseq_gp_reg;
	iter_reg = qla24xx_read_window(reg, 0xFF00, 16, iter_reg);
	iter_reg = qla24xx_read_window(reg, 0xFF10, 16, iter_reg);
	iter_reg = qla24xx_read_window(reg, 0xFF20, 16, iter_reg);
	iter_reg = qla24xx_read_window(reg, 0xFF30, 16, iter_reg);
	iter_reg = qla24xx_read_window(reg, 0xFF40, 16, iter_reg);
	iter_reg = qla24xx_read_window(reg, 0xFF50, 16, iter_reg);
	iter_reg = qla24xx_read_window(reg, 0xFF60, 16, iter_reg);
	qla24xx_read_window(reg, 0xFF70, 16, iter_reg);

	iter_reg = fw->rseq_0_reg;
	iter_reg = qla24xx_read_window(reg, 0xFFC0, 16, iter_reg);
	qla24xx_read_window(reg, 0xFFD0, 16, iter_reg);

	qla24xx_read_window(reg, 0xFFE0, 16, fw->rseq_1_reg);
	qla24xx_read_window(reg, 0xFFF0, 16, fw->rseq_2_reg);

	/* Auxiliary sequence registers. */
	iter_reg = fw->aseq_gp_reg;
	iter_reg = qla24xx_read_window(reg, 0xB000, 16, iter_reg);
	iter_reg = qla24xx_read_window(reg, 0xB010, 16, iter_reg);
	iter_reg = qla24xx_read_window(reg, 0xB020, 16, iter_reg);
	iter_reg = qla24xx_read_window(reg, 0xB030, 16, iter_reg);
	iter_reg = qla24xx_read_window(reg, 0xB040, 16, iter_reg);
	iter_reg = qla24xx_read_window(reg, 0xB050, 16, iter_reg);
	iter_reg = qla24xx_read_window(reg, 0xB060, 16, iter_reg);
	qla24xx_read_window(reg, 0xB070, 16, iter_reg);

	iter_reg = fw->aseq_0_reg;
	iter_reg = qla24xx_read_window(reg, 0xB0C0, 16, iter_reg);
	qla24xx_read_window(reg, 0xB0D0, 16, iter_reg);

	qla24xx_read_window(reg, 0xB0E0, 16, fw->aseq_1_reg);
	qla24xx_read_window(reg, 0xB0F0, 16, fw->aseq_2_reg);

	/* Command DMA registers. */
	qla24xx_read_window(reg, 0x7100, 16, fw->cmd_dma_reg);

	/* Queues. */
	iter_reg = fw->req0_dma_reg;
	iter_reg = qla24xx_read_window(reg, 0x7200, 8, iter_reg);
	dmp_reg = &reg->iobase_q;
	for (cnt = 0; cnt < 7; cnt++)
		*iter_reg++ = htonl(RD_REG_DWORD(dmp_reg++));

	iter_reg = fw->resp0_dma_reg;
	iter_reg = qla24xx_read_window(reg, 0x7300, 8, iter_reg);
	dmp_reg = &reg->iobase_q;
	for (cnt = 0; cnt < 7; cnt++)
		*iter_reg++ = htonl(RD_REG_DWORD(dmp_reg++));

	iter_reg = fw->req1_dma_reg;
	iter_reg = qla24xx_read_window(reg, 0x7400, 8, iter_reg);
	dmp_reg = &reg->iobase_q;
	for (cnt = 0; cnt < 7; cnt++)
		*iter_reg++ = htonl(RD_REG_DWORD(dmp_reg++));

	/* Transmit DMA registers. */
	iter_reg = fw->xmt0_dma_reg;
	iter_reg = qla24xx_read_window(reg, 0x7600, 16, iter_reg);
	qla24xx_read_window(reg, 0x7610, 16, iter_reg);

	iter_reg = fw->xmt1_dma_reg;
	iter_reg = qla24xx_read_window(reg, 0x7620, 16, iter_reg);
	qla24xx_read_window(reg, 0x7630, 16, iter_reg);

	iter_reg = fw->xmt2_dma_reg;
	iter_reg = qla24xx_read_window(reg, 0x7640, 16, iter_reg);
	qla24xx_read_window(reg, 0x7650, 16, iter_reg);

	iter_reg = fw->xmt3_dma_reg;
	iter_reg = qla24xx_read_window(reg, 0x7660, 16, iter_reg);
	qla24xx_read_window(reg, 0x7670, 16, iter_reg);

	iter_reg = fw->xmt4_dma_reg;
	iter_reg = qla24xx_read_window(reg, 0x7680, 16, iter_reg);
	qla24xx_read_window(reg, 0x7690, 16, iter_reg);

	qla24xx_read_window(reg, 0x76A0, 16, fw->xmt_data_dma_reg);

	/* Receive DMA registers. */
	iter_reg = fw->rcvt0_data_dma_reg;
	iter_reg = qla24xx_read_window(reg, 0x7700, 16, iter_reg);
	qla24xx_read_window(reg, 0x7710, 16, iter_reg);

	iter_reg = fw->rcvt1_data_dma_reg;
	iter_reg = qla24xx_read_window(reg, 0x7720, 16, iter_reg);
	qla24xx_read_window(reg, 0x7730, 16, iter_reg);

	/* RISC registers. */
	iter_reg = fw->risc_gp_reg;
	iter_reg = qla24xx_read_window(reg, 0x0F00, 16, iter_reg);
	iter_reg = qla24xx_read_window(reg, 0x0F10, 16, iter_reg);
	iter_reg = qla24xx_read_window(reg, 0x0F20, 16, iter_reg);
	iter_reg = qla24xx_read_window(reg, 0x0F30, 16, iter_reg);
	iter_reg = qla24xx_read_window(reg, 0x0F40, 16, iter_reg);
	iter_reg = qla24xx_read_window(reg, 0x0F50, 16, iter_reg);
	iter_reg = qla24xx_read_window(reg, 0x0F60, 16, iter_reg);
	qla24xx_read_window(reg, 0x0F70, 16, iter_reg);

	/* Local memory controller registers. */
	iter_reg = fw->lmc_reg;
	iter_reg = qla24xx_read_window(reg, 0x3000, 16, iter_reg);
	iter_reg = qla24xx_read_window(reg, 0x3010, 16, iter_reg);
	iter_reg = qla24xx_read_window(reg, 0x3020, 16, iter_reg);
	iter_reg = qla24xx_read_window(reg, 0x3030, 16, iter_reg);
	iter_reg = qla24xx_read_window(reg, 0x3040, 16, iter_reg);
	iter_reg = qla24xx_read_window(reg, 0x3050, 16, iter_reg);
	iter_reg = qla24xx_read_window(reg, 0x3060, 16, iter_reg);
	qla24xx_read_window(reg, 0x3070, 16, iter_reg);

	/* Fibre Protocol Module registers. */
	iter_reg = fw->fpm_hdw_reg;
	iter_reg = qla24xx_read_window(reg, 0x4000, 16, iter_reg);
	iter_reg = qla24xx_read_window(reg, 0x4010, 16, iter_reg);
	iter_reg = qla24xx_read_window(reg, 0x4020, 16, iter_reg);
	iter_reg = qla24xx_read_window(reg, 0x4030, 16, iter_reg);
	iter_reg = qla24xx_read_window(reg, 0x4040, 16, iter_reg);
	iter_reg = qla24xx_read_window(reg, 0x4050, 16, iter_reg);
	iter_reg = qla24xx_read_window(reg, 0x4060, 16, iter_reg);
	iter_reg = qla24xx_read_window(reg, 0x4070, 16, iter_reg);
	iter_reg = qla24xx_read_window(reg, 0x4080, 16, iter_reg);
	iter_reg = qla24xx_read_window(reg, 0x4090, 16, iter_reg);
	iter_reg = qla24xx_read_window(reg, 0x40A0, 16, iter_reg);
	qla24xx_read_window(reg, 0x40B0, 16, iter_reg);

	/* Frame Buffer registers. */
	iter_reg = fw->fb_hdw_reg;
	iter_reg = qla24xx_read_window(reg, 0x6000, 16, iter_reg);
	iter_reg = qla24xx_read_window(reg, 0x6010, 16, iter_reg);
	iter_reg = qla24xx_read_window(reg, 0x6020, 16, iter_reg);
	iter_reg = qla24xx_read_window(reg, 0x6030, 16, iter_reg);
	iter_reg = qla24xx_read_window(reg, 0x6040, 16, iter_reg);
	iter_reg = qla24xx_read_window(reg, 0x6100, 16, iter_reg);
	iter_reg = qla24xx_read_window(reg, 0x6130, 16, iter_reg);
	iter_reg = qla24xx_read_window(reg, 0x6150, 16, iter_reg);
	iter_reg = qla24xx_read_window(reg, 0x6170, 16, iter_reg);
	iter_reg = qla24xx_read_window(reg, 0x6190, 16, iter_reg);
	iter_reg = qla24xx_read_window(reg, 0x61B0, 16, iter_reg);
	qla24xx_read_window(reg, 0x6F00, 16, iter_reg);

	/* Multi queue registers */
	nxt_chain = qla25xx_copy_mq(ha, (void *)ha->fw_dump + ha->chain_offset,
	    &last_chain);

	rval = qla24xx_soft_reset(ha);
	if (rval != QLA_SUCCESS)
		goto qla25xx_fw_dump_failed_0;

	rval = qla24xx_dump_memory(ha, fw->code_ram, sizeof(fw->code_ram),
	    &nxt);
	if (rval != QLA_SUCCESS)
		goto qla25xx_fw_dump_failed_0;

	nxt = qla2xxx_copy_queues(ha, nxt);

	qla24xx_copy_eft(ha, nxt);

	/* Chain entries -- started with MQ. */
	nxt_chain = qla25xx_copy_fce(ha, nxt_chain, &last_chain);
	nxt_chain = qla25xx_copy_mqueues(ha, nxt_chain, &last_chain);
	nxt_chain = qla2xxx_copy_atioqueues(ha, nxt_chain, &last_chain);
	if (last_chain) {
		ha->fw_dump->version |= __constant_htonl(DUMP_CHAIN_VARIANT);
		*last_chain |= __constant_htonl(DUMP_CHAIN_LAST);
	}

	/* Adjust valid length. */
	ha->fw_dump_len = (nxt_chain - (void *)ha->fw_dump);

qla25xx_fw_dump_failed_0:
	qla2xxx_dump_post_process(base_vha, rval);

qla25xx_fw_dump_failed:
	if (!hardware_locked)
		spin_unlock_irqrestore(&ha->hardware_lock, flags);
}

void
qla81xx_fw_dump(scsi_qla_host_t *vha, int hardware_locked)
{
	int		rval;
	uint32_t	cnt;
	uint32_t	risc_address;
	struct qla_hw_data *ha = vha->hw;
	struct device_reg_24xx __iomem *reg = &ha->iobase->isp24;
	uint32_t __iomem *dmp_reg;
	uint32_t	*iter_reg;
	uint16_t __iomem *mbx_reg;
	unsigned long	flags;
	struct qla81xx_fw_dump *fw;
	uint32_t	ext_mem_cnt;
	void		*nxt, *nxt_chain;
	uint32_t	*last_chain = NULL;
	struct scsi_qla_host *base_vha = pci_get_drvdata(ha->pdev);

	risc_address = ext_mem_cnt = 0;
	flags = 0;

	if (!hardware_locked)
		spin_lock_irqsave(&ha->hardware_lock, flags);

	if (!ha->fw_dump) {
		ql_log(ql_log_warn, vha, 0xd00a,
		    "No buffer available for dump.\n");
		goto qla81xx_fw_dump_failed;
	}

	if (ha->fw_dumped) {
		ql_log(ql_log_warn, vha, 0xd00b,
		    "Firmware has been previously dumped (%p) "
		    "-- ignoring request.\n",
		    ha->fw_dump);
		goto qla81xx_fw_dump_failed;
	}
	fw = &ha->fw_dump->isp.isp81;
	qla2xxx_prep_dump(ha, ha->fw_dump);

	fw->host_status = htonl(RD_REG_DWORD(&reg->host_status));

	/* Pause RISC. */
	rval = qla24xx_pause_risc(reg);
	if (rval != QLA_SUCCESS)
		goto qla81xx_fw_dump_failed_0;

	/* Host/Risc registers. */
	iter_reg = fw->host_risc_reg;
	iter_reg = qla24xx_read_window(reg, 0x7000, 16, iter_reg);
	qla24xx_read_window(reg, 0x7010, 16, iter_reg);

	/* PCIe registers. */
	WRT_REG_DWORD(&reg->iobase_addr, 0x7C00);
	RD_REG_DWORD(&reg->iobase_addr);
	WRT_REG_DWORD(&reg->iobase_window, 0x01);
	dmp_reg = &reg->iobase_c4;
	fw->pcie_regs[0] = htonl(RD_REG_DWORD(dmp_reg++));
	fw->pcie_regs[1] = htonl(RD_REG_DWORD(dmp_reg++));
	fw->pcie_regs[2] = htonl(RD_REG_DWORD(dmp_reg));
	fw->pcie_regs[3] = htonl(RD_REG_DWORD(&reg->iobase_window));

	WRT_REG_DWORD(&reg->iobase_window, 0x00);
	RD_REG_DWORD(&reg->iobase_window);

	/* Host interface registers. */
	dmp_reg = &reg->flash_addr;
	for (cnt = 0; cnt < sizeof(fw->host_reg) / 4; cnt++)
		fw->host_reg[cnt] = htonl(RD_REG_DWORD(dmp_reg++));

	/* Disable interrupts. */
	WRT_REG_DWORD(&reg->ictrl, 0);
	RD_REG_DWORD(&reg->ictrl);

	/* Shadow registers. */
	WRT_REG_DWORD(&reg->iobase_addr, 0x0F70);
	RD_REG_DWORD(&reg->iobase_addr);
	WRT_REG_DWORD(&reg->iobase_select, 0xB0000000);
	fw->shadow_reg[0] = htonl(RD_REG_DWORD(&reg->iobase_sdata));

	WRT_REG_DWORD(&reg->iobase_select, 0xB0100000);
	fw->shadow_reg[1] = htonl(RD_REG_DWORD(&reg->iobase_sdata));

	WRT_REG_DWORD(&reg->iobase_select, 0xB0200000);
	fw->shadow_reg[2] = htonl(RD_REG_DWORD(&reg->iobase_sdata));

	WRT_REG_DWORD(&reg->iobase_select, 0xB0300000);
	fw->shadow_reg[3] = htonl(RD_REG_DWORD(&reg->iobase_sdata));

	WRT_REG_DWORD(&reg->iobase_select, 0xB0400000);
	fw->shadow_reg[4] = htonl(RD_REG_DWORD(&reg->iobase_sdata));

	WRT_REG_DWORD(&reg->iobase_select, 0xB0500000);
	fw->shadow_reg[5] = htonl(RD_REG_DWORD(&reg->iobase_sdata));

	WRT_REG_DWORD(&reg->iobase_select, 0xB0600000);
	fw->shadow_reg[6] = htonl(RD_REG_DWORD(&reg->iobase_sdata));

	WRT_REG_DWORD(&reg->iobase_select, 0xB0700000);
	fw->shadow_reg[7] = htonl(RD_REG_DWORD(&reg->iobase_sdata));

	WRT_REG_DWORD(&reg->iobase_select, 0xB0800000);
	fw->shadow_reg[8] = htonl(RD_REG_DWORD(&reg->iobase_sdata));

	WRT_REG_DWORD(&reg->iobase_select, 0xB0900000);
	fw->shadow_reg[9] = htonl(RD_REG_DWORD(&reg->iobase_sdata));

	WRT_REG_DWORD(&reg->iobase_select, 0xB0A00000);
	fw->shadow_reg[10] = htonl(RD_REG_DWORD(&reg->iobase_sdata));

	/* RISC I/O register. */
	WRT_REG_DWORD(&reg->iobase_addr, 0x0010);
	fw->risc_io_reg = htonl(RD_REG_DWORD(&reg->iobase_window));

	/* Mailbox registers. */
	mbx_reg = &reg->mailbox0;
	for (cnt = 0; cnt < sizeof(fw->mailbox_reg) / 2; cnt++)
		fw->mailbox_reg[cnt] = htons(RD_REG_WORD(mbx_reg++));

	/* Transfer sequence registers. */
	iter_reg = fw->xseq_gp_reg;
	iter_reg = qla24xx_read_window(reg, 0xBF00, 16, iter_reg);
	iter_reg = qla24xx_read_window(reg, 0xBF10, 16, iter_reg);
	iter_reg = qla24xx_read_window(reg, 0xBF20, 16, iter_reg);
	iter_reg = qla24xx_read_window(reg, 0xBF30, 16, iter_reg);
	iter_reg = qla24xx_read_window(reg, 0xBF40, 16, iter_reg);
	iter_reg = qla24xx_read_window(reg, 0xBF50, 16, iter_reg);
	iter_reg = qla24xx_read_window(reg, 0xBF60, 16, iter_reg);
	qla24xx_read_window(reg, 0xBF70, 16, iter_reg);

	iter_reg = fw->xseq_0_reg;
	iter_reg = qla24xx_read_window(reg, 0xBFC0, 16, iter_reg);
	iter_reg = qla24xx_read_window(reg, 0xBFD0, 16, iter_reg);
	qla24xx_read_window(reg, 0xBFE0, 16, iter_reg);

	qla24xx_read_window(reg, 0xBFF0, 16, fw->xseq_1_reg);

	/* Receive sequence registers. */
	iter_reg = fw->rseq_gp_reg;
	iter_reg = qla24xx_read_window(reg, 0xFF00, 16, iter_reg);
	iter_reg = qla24xx_read_window(reg, 0xFF10, 16, iter_reg);
	iter_reg = qla24xx_read_window(reg, 0xFF20, 16, iter_reg);
	iter_reg = qla24xx_read_window(reg, 0xFF30, 16, iter_reg);
	iter_reg = qla24xx_read_window(reg, 0xFF40, 16, iter_reg);
	iter_reg = qla24xx_read_window(reg, 0xFF50, 16, iter_reg);
	iter_reg = qla24xx_read_window(reg, 0xFF60, 16, iter_reg);
	qla24xx_read_window(reg, 0xFF70, 16, iter_reg);

	iter_reg = fw->rseq_0_reg;
	iter_reg = qla24xx_read_window(reg, 0xFFC0, 16, iter_reg);
	qla24xx_read_window(reg, 0xFFD0, 16, iter_reg);

	qla24xx_read_window(reg, 0xFFE0, 16, fw->rseq_1_reg);
	qla24xx_read_window(reg, 0xFFF0, 16, fw->rseq_2_reg);

	/* Auxiliary sequence registers. */
	iter_reg = fw->aseq_gp_reg;
	iter_reg = qla24xx_read_window(reg, 0xB000, 16, iter_reg);
	iter_reg = qla24xx_read_window(reg, 0xB010, 16, iter_reg);
	iter_reg = qla24xx_read_window(reg, 0xB020, 16, iter_reg);
	iter_reg = qla24xx_read_window(reg, 0xB030, 16, iter_reg);
	iter_reg = qla24xx_read_window(reg, 0xB040, 16, iter_reg);
	iter_reg = qla24xx_read_window(reg, 0xB050, 16, iter_reg);
	iter_reg = qla24xx_read_window(reg, 0xB060, 16, iter_reg);
	qla24xx_read_window(reg, 0xB070, 16, iter_reg);

	iter_reg = fw->aseq_0_reg;
	iter_reg = qla24xx_read_window(reg, 0xB0C0, 16, iter_reg);
	qla24xx_read_window(reg, 0xB0D0, 16, iter_reg);

	qla24xx_read_window(reg, 0xB0E0, 16, fw->aseq_1_reg);
	qla24xx_read_window(reg, 0xB0F0, 16, fw->aseq_2_reg);

	/* Command DMA registers. */
	qla24xx_read_window(reg, 0x7100, 16, fw->cmd_dma_reg);

	/* Queues. */
	iter_reg = fw->req0_dma_reg;
	iter_reg = qla24xx_read_window(reg, 0x7200, 8, iter_reg);
	dmp_reg = &reg->iobase_q;
	for (cnt = 0; cnt < 7; cnt++)
		*iter_reg++ = htonl(RD_REG_DWORD(dmp_reg++));

	iter_reg = fw->resp0_dma_reg;
	iter_reg = qla24xx_read_window(reg, 0x7300, 8, iter_reg);
	dmp_reg = &reg->iobase_q;
	for (cnt = 0; cnt < 7; cnt++)
		*iter_reg++ = htonl(RD_REG_DWORD(dmp_reg++));

	iter_reg = fw->req1_dma_reg;
	iter_reg = qla24xx_read_window(reg, 0x7400, 8, iter_reg);
	dmp_reg = &reg->iobase_q;
	for (cnt = 0; cnt < 7; cnt++)
		*iter_reg++ = htonl(RD_REG_DWORD(dmp_reg++));

	/* Transmit DMA registers. */
	iter_reg = fw->xmt0_dma_reg;
	iter_reg = qla24xx_read_window(reg, 0x7600, 16, iter_reg);
	qla24xx_read_window(reg, 0x7610, 16, iter_reg);

	iter_reg = fw->xmt1_dma_reg;
	iter_reg = qla24xx_read_window(reg, 0x7620, 16, iter_reg);
	qla24xx_read_window(reg, 0x7630, 16, iter_reg);

	iter_reg = fw->xmt2_dma_reg;
	iter_reg = qla24xx_read_window(reg, 0x7640, 16, iter_reg);
	qla24xx_read_window(reg, 0x7650, 16, iter_reg);

	iter_reg = fw->xmt3_dma_reg;
	iter_reg = qla24xx_read_window(reg, 0x7660, 16, iter_reg);
	qla24xx_read_window(reg, 0x7670, 16, iter_reg);

	iter_reg = fw->xmt4_dma_reg;
	iter_reg = qla24xx_read_window(reg, 0x7680, 16, iter_reg);
	qla24xx_read_window(reg, 0x7690, 16, iter_reg);

	qla24xx_read_window(reg, 0x76A0, 16, fw->xmt_data_dma_reg);

	/* Receive DMA registers. */
	iter_reg = fw->rcvt0_data_dma_reg;
	iter_reg = qla24xx_read_window(reg, 0x7700, 16, iter_reg);
	qla24xx_read_window(reg, 0x7710, 16, iter_reg);

	iter_reg = fw->rcvt1_data_dma_reg;
	iter_reg = qla24xx_read_window(reg, 0x7720, 16, iter_reg);
	qla24xx_read_window(reg, 0x7730, 16, iter_reg);

	/* RISC registers. */
	iter_reg = fw->risc_gp_reg;
	iter_reg = qla24xx_read_window(reg, 0x0F00, 16, iter_reg);
	iter_reg = qla24xx_read_window(reg, 0x0F10, 16, iter_reg);
	iter_reg = qla24xx_read_window(reg, 0x0F20, 16, iter_reg);
	iter_reg = qla24xx_read_window(reg, 0x0F30, 16, iter_reg);
	iter_reg = qla24xx_read_window(reg, 0x0F40, 16, iter_reg);
	iter_reg = qla24xx_read_window(reg, 0x0F50, 16, iter_reg);
	iter_reg = qla24xx_read_window(reg, 0x0F60, 16, iter_reg);
	qla24xx_read_window(reg, 0x0F70, 16, iter_reg);

	/* Local memory controller registers. */
	iter_reg = fw->lmc_reg;
	iter_reg = qla24xx_read_window(reg, 0x3000, 16, iter_reg);
	iter_reg = qla24xx_read_window(reg, 0x3010, 16, iter_reg);
	iter_reg = qla24xx_read_window(reg, 0x3020, 16, iter_reg);
	iter_reg = qla24xx_read_window(reg, 0x3030, 16, iter_reg);
	iter_reg = qla24xx_read_window(reg, 0x3040, 16, iter_reg);
	iter_reg = qla24xx_read_window(reg, 0x3050, 16, iter_reg);
	iter_reg = qla24xx_read_window(reg, 0x3060, 16, iter_reg);
	qla24xx_read_window(reg, 0x3070, 16, iter_reg);

	/* Fibre Protocol Module registers. */
	iter_reg = fw->fpm_hdw_reg;
	iter_reg = qla24xx_read_window(reg, 0x4000, 16, iter_reg);
	iter_reg = qla24xx_read_window(reg, 0x4010, 16, iter_reg);
	iter_reg = qla24xx_read_window(reg, 0x4020, 16, iter_reg);
	iter_reg = qla24xx_read_window(reg, 0x4030, 16, iter_reg);
	iter_reg = qla24xx_read_window(reg, 0x4040, 16, iter_reg);
	iter_reg = qla24xx_read_window(reg, 0x4050, 16, iter_reg);
	iter_reg = qla24xx_read_window(reg, 0x4060, 16, iter_reg);
	iter_reg = qla24xx_read_window(reg, 0x4070, 16, iter_reg);
	iter_reg = qla24xx_read_window(reg, 0x4080, 16, iter_reg);
	iter_reg = qla24xx_read_window(reg, 0x4090, 16, iter_reg);
	iter_reg = qla24xx_read_window(reg, 0x40A0, 16, iter_reg);
	iter_reg = qla24xx_read_window(reg, 0x40B0, 16, iter_reg);
	iter_reg = qla24xx_read_window(reg, 0x40C0, 16, iter_reg);
	qla24xx_read_window(reg, 0x40D0, 16, iter_reg);

	/* Frame Buffer registers. */
	iter_reg = fw->fb_hdw_reg;
	iter_reg = qla24xx_read_window(reg, 0x6000, 16, iter_reg);
	iter_reg = qla24xx_read_window(reg, 0x6010, 16, iter_reg);
	iter_reg = qla24xx_read_window(reg, 0x6020, 16, iter_reg);
	iter_reg = qla24xx_read_window(reg, 0x6030, 16, iter_reg);
	iter_reg = qla24xx_read_window(reg, 0x6040, 16, iter_reg);
	iter_reg = qla24xx_read_window(reg, 0x6100, 16, iter_reg);
	iter_reg = qla24xx_read_window(reg, 0x6130, 16, iter_reg);
	iter_reg = qla24xx_read_window(reg, 0x6150, 16, iter_reg);
	iter_reg = qla24xx_read_window(reg, 0x6170, 16, iter_reg);
	iter_reg = qla24xx_read_window(reg, 0x6190, 16, iter_reg);
	iter_reg = qla24xx_read_window(reg, 0x61B0, 16, iter_reg);
	iter_reg = qla24xx_read_window(reg, 0x61C0, 16, iter_reg);
	qla24xx_read_window(reg, 0x6F00, 16, iter_reg);

	/* Multi queue registers */
	nxt_chain = qla25xx_copy_mq(ha, (void *)ha->fw_dump + ha->chain_offset,
	    &last_chain);

	rval = qla24xx_soft_reset(ha);
	if (rval != QLA_SUCCESS)
		goto qla81xx_fw_dump_failed_0;

	rval = qla24xx_dump_memory(ha, fw->code_ram, sizeof(fw->code_ram),
	    &nxt);
	if (rval != QLA_SUCCESS)
		goto qla81xx_fw_dump_failed_0;

	nxt = qla2xxx_copy_queues(ha, nxt);

	qla24xx_copy_eft(ha, nxt);

	/* Chain entries -- started with MQ. */
	nxt_chain = qla25xx_copy_fce(ha, nxt_chain, &last_chain);
	nxt_chain = qla25xx_copy_mqueues(ha, nxt_chain, &last_chain);
	nxt_chain = qla2xxx_copy_atioqueues(ha, nxt_chain, &last_chain);
	if (last_chain) {
		ha->fw_dump->version |= __constant_htonl(DUMP_CHAIN_VARIANT);
		*last_chain |= __constant_htonl(DUMP_CHAIN_LAST);
	}

	/* Adjust valid length. */
	ha->fw_dump_len = (nxt_chain - (void *)ha->fw_dump);

qla81xx_fw_dump_failed_0:
	qla2xxx_dump_post_process(base_vha, rval);

qla81xx_fw_dump_failed:
	if (!hardware_locked)
		spin_unlock_irqrestore(&ha->hardware_lock, flags);
}

void
qla83xx_fw_dump(scsi_qla_host_t *vha, int hardware_locked)
{
	int		rval;
	uint32_t	cnt, reg_data;
	uint32_t	risc_address;
	struct qla_hw_data *ha = vha->hw;
	struct device_reg_24xx __iomem *reg = &ha->iobase->isp24;
	uint32_t __iomem *dmp_reg;
	uint32_t	*iter_reg;
	uint16_t __iomem *mbx_reg;
	unsigned long	flags;
	struct qla83xx_fw_dump *fw;
	uint32_t	ext_mem_cnt;
	void		*nxt, *nxt_chain;
	uint32_t	*last_chain = NULL;
	struct scsi_qla_host *base_vha = pci_get_drvdata(ha->pdev);

	risc_address = ext_mem_cnt = 0;
	flags = 0;

	if (!hardware_locked)
		spin_lock_irqsave(&ha->hardware_lock, flags);

	if (!ha->fw_dump) {
		ql_log(ql_log_warn, vha, 0xd00c,
		    "No buffer available for dump!!!\n");
		goto qla83xx_fw_dump_failed;
	}

	if (ha->fw_dumped) {
		ql_log(ql_log_warn, vha, 0xd00d,
		    "Firmware has been previously dumped (%p) -- ignoring "
		    "request...\n", ha->fw_dump);
		goto qla83xx_fw_dump_failed;
	}
	fw = &ha->fw_dump->isp.isp83;
	qla2xxx_prep_dump(ha, ha->fw_dump);

	fw->host_status = htonl(RD_REG_DWORD(&reg->host_status));

	/* Pause RISC. */
	rval = qla24xx_pause_risc(reg);
	if (rval != QLA_SUCCESS)
		goto qla83xx_fw_dump_failed_0;

	WRT_REG_DWORD(&reg->iobase_addr, 0x6000);
	dmp_reg = &reg->iobase_window;
	reg_data = RD_REG_DWORD(dmp_reg);
	WRT_REG_DWORD(dmp_reg, 0);

	dmp_reg = &reg->unused_4_1[0];
	reg_data = RD_REG_DWORD(dmp_reg);
	WRT_REG_DWORD(dmp_reg, 0);

	WRT_REG_DWORD(&reg->iobase_addr, 0x6010);
	dmp_reg = &reg->unused_4_1[2];
	reg_data = RD_REG_DWORD(dmp_reg);
	WRT_REG_DWORD(dmp_reg, 0);

	/* select PCR and disable ecc checking and correction */
	WRT_REG_DWORD(&reg->iobase_addr, 0x0F70);
	RD_REG_DWORD(&reg->iobase_addr);
	WRT_REG_DWORD(&reg->iobase_select, 0x60000000);	/* write to F0h = PCR */

	/* Host/Risc registers. */
	iter_reg = fw->host_risc_reg;
	iter_reg = qla24xx_read_window(reg, 0x7000, 16, iter_reg);
	iter_reg = qla24xx_read_window(reg, 0x7010, 16, iter_reg);
	qla24xx_read_window(reg, 0x7040, 16, iter_reg);

	/* PCIe registers. */
	WRT_REG_DWORD(&reg->iobase_addr, 0x7C00);
	RD_REG_DWORD(&reg->iobase_addr);
	WRT_REG_DWORD(&reg->iobase_window, 0x01);
	dmp_reg = &reg->iobase_c4;
	fw->pcie_regs[0] = htonl(RD_REG_DWORD(dmp_reg++));
	fw->pcie_regs[1] = htonl(RD_REG_DWORD(dmp_reg++));
	fw->pcie_regs[2] = htonl(RD_REG_DWORD(dmp_reg));
	fw->pcie_regs[3] = htonl(RD_REG_DWORD(&reg->iobase_window));

	WRT_REG_DWORD(&reg->iobase_window, 0x00);
	RD_REG_DWORD(&reg->iobase_window);

	/* Host interface registers. */
	dmp_reg = &reg->flash_addr;
	for (cnt = 0; cnt < sizeof(fw->host_reg) / 4; cnt++)
		fw->host_reg[cnt] = htonl(RD_REG_DWORD(dmp_reg++));

	/* Disable interrupts. */
	WRT_REG_DWORD(&reg->ictrl, 0);
	RD_REG_DWORD(&reg->ictrl);

	/* Shadow registers. */
	WRT_REG_DWORD(&reg->iobase_addr, 0x0F70);
	RD_REG_DWORD(&reg->iobase_addr);
	WRT_REG_DWORD(&reg->iobase_select, 0xB0000000);
	fw->shadow_reg[0] = htonl(RD_REG_DWORD(&reg->iobase_sdata));

	WRT_REG_DWORD(&reg->iobase_select, 0xB0100000);
	fw->shadow_reg[1] = htonl(RD_REG_DWORD(&reg->iobase_sdata));

	WRT_REG_DWORD(&reg->iobase_select, 0xB0200000);
	fw->shadow_reg[2] = htonl(RD_REG_DWORD(&reg->iobase_sdata));

	WRT_REG_DWORD(&reg->iobase_select, 0xB0300000);
	fw->shadow_reg[3] = htonl(RD_REG_DWORD(&reg->iobase_sdata));

	WRT_REG_DWORD(&reg->iobase_select, 0xB0400000);
	fw->shadow_reg[4] = htonl(RD_REG_DWORD(&reg->iobase_sdata));

	WRT_REG_DWORD(&reg->iobase_select, 0xB0500000);
	fw->shadow_reg[5] = htonl(RD_REG_DWORD(&reg->iobase_sdata));

	WRT_REG_DWORD(&reg->iobase_select, 0xB0600000);
	fw->shadow_reg[6] = htonl(RD_REG_DWORD(&reg->iobase_sdata));

	WRT_REG_DWORD(&reg->iobase_select, 0xB0700000);
	fw->shadow_reg[7] = htonl(RD_REG_DWORD(&reg->iobase_sdata));

	WRT_REG_DWORD(&reg->iobase_select, 0xB0800000);
	fw->shadow_reg[8] = htonl(RD_REG_DWORD(&reg->iobase_sdata));

	WRT_REG_DWORD(&reg->iobase_select, 0xB0900000);
	fw->shadow_reg[9] = htonl(RD_REG_DWORD(&reg->iobase_sdata));

	WRT_REG_DWORD(&reg->iobase_select, 0xB0A00000);
	fw->shadow_reg[10] = htonl(RD_REG_DWORD(&reg->iobase_sdata));

	/* RISC I/O register. */
	WRT_REG_DWORD(&reg->iobase_addr, 0x0010);
	fw->risc_io_reg = htonl(RD_REG_DWORD(&reg->iobase_window));

	/* Mailbox registers. */
	mbx_reg = &reg->mailbox0;
	for (cnt = 0; cnt < sizeof(fw->mailbox_reg) / 2; cnt++)
		fw->mailbox_reg[cnt] = htons(RD_REG_WORD(mbx_reg++));

	/* Transfer sequence registers. */
	iter_reg = fw->xseq_gp_reg;
	iter_reg = qla24xx_read_window(reg, 0xBE00, 16, iter_reg);
	iter_reg = qla24xx_read_window(reg, 0xBE10, 16, iter_reg);
	iter_reg = qla24xx_read_window(reg, 0xBE20, 16, iter_reg);
	iter_reg = qla24xx_read_window(reg, 0xBE30, 16, iter_reg);
	iter_reg = qla24xx_read_window(reg, 0xBE40, 16, iter_reg);
	iter_reg = qla24xx_read_window(reg, 0xBE50, 16, iter_reg);
	iter_reg = qla24xx_read_window(reg, 0xBE60, 16, iter_reg);
	iter_reg = qla24xx_read_window(reg, 0xBE70, 16, iter_reg);
	iter_reg = qla24xx_read_window(reg, 0xBF00, 16, iter_reg);
	iter_reg = qla24xx_read_window(reg, 0xBF10, 16, iter_reg);
	iter_reg = qla24xx_read_window(reg, 0xBF20, 16, iter_reg);
	iter_reg = qla24xx_read_window(reg, 0xBF30, 16, iter_reg);
	iter_reg = qla24xx_read_window(reg, 0xBF40, 16, iter_reg);
	iter_reg = qla24xx_read_window(reg, 0xBF50, 16, iter_reg);
	iter_reg = qla24xx_read_window(reg, 0xBF60, 16, iter_reg);
	qla24xx_read_window(reg, 0xBF70, 16, iter_reg);

	iter_reg = fw->xseq_0_reg;
	iter_reg = qla24xx_read_window(reg, 0xBFC0, 16, iter_reg);
	iter_reg = qla24xx_read_window(reg, 0xBFD0, 16, iter_reg);
	qla24xx_read_window(reg, 0xBFE0, 16, iter_reg);

	qla24xx_read_window(reg, 0xBFF0, 16, fw->xseq_1_reg);

	qla24xx_read_window(reg, 0xBEF0, 16, fw->xseq_2_reg);

	/* Receive sequence registers. */
	iter_reg = fw->rseq_gp_reg;
	iter_reg = qla24xx_read_window(reg, 0xFE00, 16, iter_reg);
	iter_reg = qla24xx_read_window(reg, 0xFE10, 16, iter_reg);
	iter_reg = qla24xx_read_window(reg, 0xFE20, 16, iter_reg);
	iter_reg = qla24xx_read_window(reg, 0xFE30, 16, iter_reg);
	iter_reg = qla24xx_read_window(reg, 0xFE40, 16, iter_reg);
	iter_reg = qla24xx_read_window(reg, 0xFE50, 16, iter_reg);
	iter_reg = qla24xx_read_window(reg, 0xFE60, 16, iter_reg);
	iter_reg = qla24xx_read_window(reg, 0xFE70, 16, iter_reg);
	iter_reg = qla24xx_read_window(reg, 0xFF00, 16, iter_reg);
	iter_reg = qla24xx_read_window(reg, 0xFF10, 16, iter_reg);
	iter_reg = qla24xx_read_window(reg, 0xFF20, 16, iter_reg);
	iter_reg = qla24xx_read_window(reg, 0xFF30, 16, iter_reg);
	iter_reg = qla24xx_read_window(reg, 0xFF40, 16, iter_reg);
	iter_reg = qla24xx_read_window(reg, 0xFF50, 16, iter_reg);
	iter_reg = qla24xx_read_window(reg, 0xFF60, 16, iter_reg);
	qla24xx_read_window(reg, 0xFF70, 16, iter_reg);

	iter_reg = fw->rseq_0_reg;
	iter_reg = qla24xx_read_window(reg, 0xFFC0, 16, iter_reg);
	qla24xx_read_window(reg, 0xFFD0, 16, iter_reg);

	qla24xx_read_window(reg, 0xFFE0, 16, fw->rseq_1_reg);
	qla24xx_read_window(reg, 0xFFF0, 16, fw->rseq_2_reg);
	qla24xx_read_window(reg, 0xFEF0, 16, fw->rseq_3_reg);

	/* Auxiliary sequence registers. */
	iter_reg = fw->aseq_gp_reg;
	iter_reg = qla24xx_read_window(reg, 0xB000, 16, iter_reg);
	iter_reg = qla24xx_read_window(reg, 0xB010, 16, iter_reg);
	iter_reg = qla24xx_read_window(reg, 0xB020, 16, iter_reg);
	iter_reg = qla24xx_read_window(reg, 0xB030, 16, iter_reg);
	iter_reg = qla24xx_read_window(reg, 0xB040, 16, iter_reg);
	iter_reg = qla24xx_read_window(reg, 0xB050, 16, iter_reg);
	iter_reg = qla24xx_read_window(reg, 0xB060, 16, iter_reg);
	iter_reg = qla24xx_read_window(reg, 0xB070, 16, iter_reg);
	iter_reg = qla24xx_read_window(reg, 0xB100, 16, iter_reg);
	iter_reg = qla24xx_read_window(reg, 0xB110, 16, iter_reg);
	iter_reg = qla24xx_read_window(reg, 0xB120, 16, iter_reg);
	iter_reg = qla24xx_read_window(reg, 0xB130, 16, iter_reg);
	iter_reg = qla24xx_read_window(reg, 0xB140, 16, iter_reg);
	iter_reg = qla24xx_read_window(reg, 0xB150, 16, iter_reg);
	iter_reg = qla24xx_read_window(reg, 0xB160, 16, iter_reg);
	qla24xx_read_window(reg, 0xB170, 16, iter_reg);

	iter_reg = fw->aseq_0_reg;
	iter_reg = qla24xx_read_window(reg, 0xB0C0, 16, iter_reg);
	qla24xx_read_window(reg, 0xB0D0, 16, iter_reg);

	qla24xx_read_window(reg, 0xB0E0, 16, fw->aseq_1_reg);
	qla24xx_read_window(reg, 0xB0F0, 16, fw->aseq_2_reg);
	qla24xx_read_window(reg, 0xB1F0, 16, fw->aseq_3_reg);

	/* Command DMA registers. */
	iter_reg = fw->cmd_dma_reg;
	iter_reg = qla24xx_read_window(reg, 0x7100, 16, iter_reg);
	iter_reg = qla24xx_read_window(reg, 0x7120, 16, iter_reg);
	iter_reg = qla24xx_read_window(reg, 0x7130, 16, iter_reg);
	qla24xx_read_window(reg, 0x71F0, 16, iter_reg);

	/* Queues. */
	iter_reg = fw->req0_dma_reg;
	iter_reg = qla24xx_read_window(reg, 0x7200, 8, iter_reg);
	dmp_reg = &reg->iobase_q;
	for (cnt = 0; cnt < 7; cnt++)
		*iter_reg++ = htonl(RD_REG_DWORD(dmp_reg++));

	iter_reg = fw->resp0_dma_reg;
	iter_reg = qla24xx_read_window(reg, 0x7300, 8, iter_reg);
	dmp_reg = &reg->iobase_q;
	for (cnt = 0; cnt < 7; cnt++)
		*iter_reg++ = htonl(RD_REG_DWORD(dmp_reg++));

	iter_reg = fw->req1_dma_reg;
	iter_reg = qla24xx_read_window(reg, 0x7400, 8, iter_reg);
	dmp_reg = &reg->iobase_q;
	for (cnt = 0; cnt < 7; cnt++)
		*iter_reg++ = htonl(RD_REG_DWORD(dmp_reg++));

	/* Transmit DMA registers. */
	iter_reg = fw->xmt0_dma_reg;
	iter_reg = qla24xx_read_window(reg, 0x7600, 16, iter_reg);
	qla24xx_read_window(reg, 0x7610, 16, iter_reg);

	iter_reg = fw->xmt1_dma_reg;
	iter_reg = qla24xx_read_window(reg, 0x7620, 16, iter_reg);
	qla24xx_read_window(reg, 0x7630, 16, iter_reg);

	iter_reg = fw->xmt2_dma_reg;
	iter_reg = qla24xx_read_window(reg, 0x7640, 16, iter_reg);
	qla24xx_read_window(reg, 0x7650, 16, iter_reg);

	iter_reg = fw->xmt3_dma_reg;
	iter_reg = qla24xx_read_window(reg, 0x7660, 16, iter_reg);
	qla24xx_read_window(reg, 0x7670, 16, iter_reg);

	iter_reg = fw->xmt4_dma_reg;
	iter_reg = qla24xx_read_window(reg, 0x7680, 16, iter_reg);
	qla24xx_read_window(reg, 0x7690, 16, iter_reg);

	qla24xx_read_window(reg, 0x76A0, 16, fw->xmt_data_dma_reg);

	/* Receive DMA registers. */
	iter_reg = fw->rcvt0_data_dma_reg;
	iter_reg = qla24xx_read_window(reg, 0x7700, 16, iter_reg);
	qla24xx_read_window(reg, 0x7710, 16, iter_reg);

	iter_reg = fw->rcvt1_data_dma_reg;
	iter_reg = qla24xx_read_window(reg, 0x7720, 16, iter_reg);
	qla24xx_read_window(reg, 0x7730, 16, iter_reg);

	/* RISC registers. */
	iter_reg = fw->risc_gp_reg;
	iter_reg = qla24xx_read_window(reg, 0x0F00, 16, iter_reg);
	iter_reg = qla24xx_read_window(reg, 0x0F10, 16, iter_reg);
	iter_reg = qla24xx_read_window(reg, 0x0F20, 16, iter_reg);
	iter_reg = qla24xx_read_window(reg, 0x0F30, 16, iter_reg);
	iter_reg = qla24xx_read_window(reg, 0x0F40, 16, iter_reg);
	iter_reg = qla24xx_read_window(reg, 0x0F50, 16, iter_reg);
	iter_reg = qla24xx_read_window(reg, 0x0F60, 16, iter_reg);
	qla24xx_read_window(reg, 0x0F70, 16, iter_reg);

	/* Local memory controller registers. */
	iter_reg = fw->lmc_reg;
	iter_reg = qla24xx_read_window(reg, 0x3000, 16, iter_reg);
	iter_reg = qla24xx_read_window(reg, 0x3010, 16, iter_reg);
	iter_reg = qla24xx_read_window(reg, 0x3020, 16, iter_reg);
	iter_reg = qla24xx_read_window(reg, 0x3030, 16, iter_reg);
	iter_reg = qla24xx_read_window(reg, 0x3040, 16, iter_reg);
	iter_reg = qla24xx_read_window(reg, 0x3050, 16, iter_reg);
	iter_reg = qla24xx_read_window(reg, 0x3060, 16, iter_reg);
	qla24xx_read_window(reg, 0x3070, 16, iter_reg);

	/* Fibre Protocol Module registers. */
	iter_reg = fw->fpm_hdw_reg;
	iter_reg = qla24xx_read_window(reg, 0x4000, 16, iter_reg);
	iter_reg = qla24xx_read_window(reg, 0x4010, 16, iter_reg);
	iter_reg = qla24xx_read_window(reg, 0x4020, 16, iter_reg);
	iter_reg = qla24xx_read_window(reg, 0x4030, 16, iter_reg);
	iter_reg = qla24xx_read_window(reg, 0x4040, 16, iter_reg);
	iter_reg = qla24xx_read_window(reg, 0x4050, 16, iter_reg);
	iter_reg = qla24xx_read_window(reg, 0x4060, 16, iter_reg);
	iter_reg = qla24xx_read_window(reg, 0x4070, 16, iter_reg);
	iter_reg = qla24xx_read_window(reg, 0x4080, 16, iter_reg);
	iter_reg = qla24xx_read_window(reg, 0x4090, 16, iter_reg);
	iter_reg = qla24xx_read_window(reg, 0x40A0, 16, iter_reg);
	iter_reg = qla24xx_read_window(reg, 0x40B0, 16, iter_reg);
	iter_reg = qla24xx_read_window(reg, 0x40C0, 16, iter_reg);
	iter_reg = qla24xx_read_window(reg, 0x40D0, 16, iter_reg);
	iter_reg = qla24xx_read_window(reg, 0x40E0, 16, iter_reg);
	qla24xx_read_window(reg, 0x40F0, 16, iter_reg);

	/* RQ0 Array registers. */
	iter_reg = fw->rq0_array_reg;
	iter_reg = qla24xx_read_window(reg, 0x5C00, 16, iter_reg);
	iter_reg = qla24xx_read_window(reg, 0x5C10, 16, iter_reg);
	iter_reg = qla24xx_read_window(reg, 0x5C20, 16, iter_reg);
	iter_reg = qla24xx_read_window(reg, 0x5C30, 16, iter_reg);
	iter_reg = qla24xx_read_window(reg, 0x5C40, 16, iter_reg);
	iter_reg = qla24xx_read_window(reg, 0x5C50, 16, iter_reg);
	iter_reg = qla24xx_read_window(reg, 0x5C60, 16, iter_reg);
	iter_reg = qla24xx_read_window(reg, 0x5C70, 16, iter_reg);
	iter_reg = qla24xx_read_window(reg, 0x5C80, 16, iter_reg);
	iter_reg = qla24xx_read_window(reg, 0x5C90, 16, iter_reg);
	iter_reg = qla24xx_read_window(reg, 0x5CA0, 16, iter_reg);
	iter_reg = qla24xx_read_window(reg, 0x5CB0, 16, iter_reg);
	iter_reg = qla24xx_read_window(reg, 0x5CC0, 16, iter_reg);
	iter_reg = qla24xx_read_window(reg, 0x5CD0, 16, iter_reg);
	iter_reg = qla24xx_read_window(reg, 0x5CE0, 16, iter_reg);
	qla24xx_read_window(reg, 0x5CF0, 16, iter_reg);

	/* RQ1 Array registers. */
	iter_reg = fw->rq1_array_reg;
	iter_reg = qla24xx_read_window(reg, 0x5D00, 16, iter_reg);
	iter_reg = qla24xx_read_window(reg, 0x5D10, 16, iter_reg);
	iter_reg = qla24xx_read_window(reg, 0x5D20, 16, iter_reg);
	iter_reg = qla24xx_read_window(reg, 0x5D30, 16, iter_reg);
	iter_reg = qla24xx_read_window(reg, 0x5D40, 16, iter_reg);
	iter_reg = qla24xx_read_window(reg, 0x5D50, 16, iter_reg);
	iter_reg = qla24xx_read_window(reg, 0x5D60, 16, iter_reg);
	iter_reg = qla24xx_read_window(reg, 0x5D70, 16, iter_reg);
	iter_reg = qla24xx_read_window(reg, 0x5D80, 16, iter_reg);
	iter_reg = qla24xx_read_window(reg, 0x5D90, 16, iter_reg);
	iter_reg = qla24xx_read_window(reg, 0x5DA0, 16, iter_reg);
	iter_reg = qla24xx_read_window(reg, 0x5DB0, 16, iter_reg);
	iter_reg = qla24xx_read_window(reg, 0x5DC0, 16, iter_reg);
	iter_reg = qla24xx_read_window(reg, 0x5DD0, 16, iter_reg);
	iter_reg = qla24xx_read_window(reg, 0x5DE0, 16, iter_reg);
	qla24xx_read_window(reg, 0x5DF0, 16, iter_reg);

	/* RP0 Array registers. */
	iter_reg = fw->rp0_array_reg;
	iter_reg = qla24xx_read_window(reg, 0x5E00, 16, iter_reg);
	iter_reg = qla24xx_read_window(reg, 0x5E10, 16, iter_reg);
	iter_reg = qla24xx_read_window(reg, 0x5E20, 16, iter_reg);
	iter_reg = qla24xx_read_window(reg, 0x5E30, 16, iter_reg);
	iter_reg = qla24xx_read_window(reg, 0x5E40, 16, iter_reg);
	iter_reg = qla24xx_read_window(reg, 0x5E50, 16, iter_reg);
	iter_reg = qla24xx_read_window(reg, 0x5E60, 16, iter_reg);
	iter_reg = qla24xx_read_window(reg, 0x5E70, 16, iter_reg);
	iter_reg = qla24xx_read_window(reg, 0x5E80, 16, iter_reg);
	iter_reg = qla24xx_read_window(reg, 0x5E90, 16, iter_reg);
	iter_reg = qla24xx_read_window(reg, 0x5EA0, 16, iter_reg);
	iter_reg = qla24xx_read_window(reg, 0x5EB0, 16, iter_reg);
	iter_reg = qla24xx_read_window(reg, 0x5EC0, 16, iter_reg);
	iter_reg = qla24xx_read_window(reg, 0x5ED0, 16, iter_reg);
	iter_reg = qla24xx_read_window(reg, 0x5EE0, 16, iter_reg);
	qla24xx_read_window(reg, 0x5EF0, 16, iter_reg);

	/* RP1 Array registers. */
	iter_reg = fw->rp1_array_reg;
	iter_reg = qla24xx_read_window(reg, 0x5F00, 16, iter_reg);
	iter_reg = qla24xx_read_window(reg, 0x5F10, 16, iter_reg);
	iter_reg = qla24xx_read_window(reg, 0x5F20, 16, iter_reg);
	iter_reg = qla24xx_read_window(reg, 0x5F30, 16, iter_reg);
	iter_reg = qla24xx_read_window(reg, 0x5F40, 16, iter_reg);
	iter_reg = qla24xx_read_window(reg, 0x5F50, 16, iter_reg);
	iter_reg = qla24xx_read_window(reg, 0x5F60, 16, iter_reg);
	iter_reg = qla24xx_read_window(reg, 0x5F70, 16, iter_reg);
	iter_reg = qla24xx_read_window(reg, 0x5F80, 16, iter_reg);
	iter_reg = qla24xx_read_window(reg, 0x5F90, 16, iter_reg);
	iter_reg = qla24xx_read_window(reg, 0x5FA0, 16, iter_reg);
	iter_reg = qla24xx_read_window(reg, 0x5FB0, 16, iter_reg);
	iter_reg = qla24xx_read_window(reg, 0x5FC0, 16, iter_reg);
	iter_reg = qla24xx_read_window(reg, 0x5FD0, 16, iter_reg);
	iter_reg = qla24xx_read_window(reg, 0x5FE0, 16, iter_reg);
	qla24xx_read_window(reg, 0x5FF0, 16, iter_reg);

	iter_reg = fw->at0_array_reg;
	iter_reg = qla24xx_read_window(reg, 0x7080, 16, iter_reg);
	iter_reg = qla24xx_read_window(reg, 0x7090, 16, iter_reg);
	iter_reg = qla24xx_read_window(reg, 0x70A0, 16, iter_reg);
	iter_reg = qla24xx_read_window(reg, 0x70B0, 16, iter_reg);
	iter_reg = qla24xx_read_window(reg, 0x70C0, 16, iter_reg);
	iter_reg = qla24xx_read_window(reg, 0x70D0, 16, iter_reg);
	iter_reg = qla24xx_read_window(reg, 0x70E0, 16, iter_reg);
	qla24xx_read_window(reg, 0x70F0, 16, iter_reg);

	/* I/O Queue Control registers. */
	qla24xx_read_window(reg, 0x7800, 16, fw->queue_control_reg);

	/* Frame Buffer registers. */
	iter_reg = fw->fb_hdw_reg;
	iter_reg = qla24xx_read_window(reg, 0x6000, 16, iter_reg);
	iter_reg = qla24xx_read_window(reg, 0x6010, 16, iter_reg);
	iter_reg = qla24xx_read_window(reg, 0x6020, 16, iter_reg);
	iter_reg = qla24xx_read_window(reg, 0x6030, 16, iter_reg);
	iter_reg = qla24xx_read_window(reg, 0x6040, 16, iter_reg);
	iter_reg = qla24xx_read_window(reg, 0x6060, 16, iter_reg);
	iter_reg = qla24xx_read_window(reg, 0x6070, 16, iter_reg);
	iter_reg = qla24xx_read_window(reg, 0x6100, 16, iter_reg);
	iter_reg = qla24xx_read_window(reg, 0x6130, 16, iter_reg);
	iter_reg = qla24xx_read_window(reg, 0x6150, 16, iter_reg);
	iter_reg = qla24xx_read_window(reg, 0x6170, 16, iter_reg);
	iter_reg = qla24xx_read_window(reg, 0x6190, 16, iter_reg);
	iter_reg = qla24xx_read_window(reg, 0x61B0, 16, iter_reg);
	iter_reg = qla24xx_read_window(reg, 0x61C0, 16, iter_reg);
	iter_reg = qla24xx_read_window(reg, 0x6530, 16, iter_reg);
	iter_reg = qla24xx_read_window(reg, 0x6540, 16, iter_reg);
	iter_reg = qla24xx_read_window(reg, 0x6550, 16, iter_reg);
	iter_reg = qla24xx_read_window(reg, 0x6560, 16, iter_reg);
	iter_reg = qla24xx_read_window(reg, 0x6570, 16, iter_reg);
	iter_reg = qla24xx_read_window(reg, 0x6580, 16, iter_reg);
	iter_reg = qla24xx_read_window(reg, 0x6590, 16, iter_reg);
	iter_reg = qla24xx_read_window(reg, 0x65A0, 16, iter_reg);
	iter_reg = qla24xx_read_window(reg, 0x65B0, 16, iter_reg);
	iter_reg = qla24xx_read_window(reg, 0x65C0, 16, iter_reg);
	iter_reg = qla24xx_read_window(reg, 0x65D0, 16, iter_reg);
	iter_reg = qla24xx_read_window(reg, 0x65E0, 16, iter_reg);
	qla24xx_read_window(reg, 0x6F00, 16, iter_reg);

	/* Multi queue registers */
	nxt_chain = qla25xx_copy_mq(ha, (void *)ha->fw_dump + ha->chain_offset,
	    &last_chain);

	rval = qla24xx_soft_reset(ha);
	if (rval != QLA_SUCCESS) {
		ql_log(ql_log_warn, vha, 0xd00e,
		    "SOFT RESET FAILED, forcing continuation of dump!!!\n");
		rval = QLA_SUCCESS;

		ql_log(ql_log_warn, vha, 0xd00f, "try a bigger hammer!!!\n");

		WRT_REG_DWORD(&reg->hccr, HCCRX_SET_RISC_RESET);
		RD_REG_DWORD(&reg->hccr);

		WRT_REG_DWORD(&reg->hccr, HCCRX_REL_RISC_PAUSE);
		RD_REG_DWORD(&reg->hccr);

		WRT_REG_DWORD(&reg->hccr, HCCRX_CLR_RISC_RESET);
		RD_REG_DWORD(&reg->hccr);

		for (cnt = 30000; cnt && (RD_REG_WORD(&reg->mailbox0)); cnt--)
			udelay(5);

		if (!cnt) {
			nxt = fw->code_ram;
			nxt += sizeof(fw->code_ram);
			nxt += (ha->fw_memory_size - 0x100000 + 1);
			goto copy_queue;
		} else
			ql_log(ql_log_warn, vha, 0xd010,
			    "bigger hammer success?\n");
	}

	rval = qla24xx_dump_memory(ha, fw->code_ram, sizeof(fw->code_ram),
	    &nxt);
	if (rval != QLA_SUCCESS)
		goto qla83xx_fw_dump_failed_0;

copy_queue:
	nxt = qla2xxx_copy_queues(ha, nxt);

	qla24xx_copy_eft(ha, nxt);

	/* Chain entries -- started with MQ. */
	nxt_chain = qla25xx_copy_fce(ha, nxt_chain, &last_chain);
	nxt_chain = qla25xx_copy_mqueues(ha, nxt_chain, &last_chain);
	nxt_chain = qla2xxx_copy_atioqueues(ha, nxt_chain, &last_chain);
	if (last_chain) {
		ha->fw_dump->version |= __constant_htonl(DUMP_CHAIN_VARIANT);
		*last_chain |= __constant_htonl(DUMP_CHAIN_LAST);
	}

	/* Adjust valid length. */
	ha->fw_dump_len = (nxt_chain - (void *)ha->fw_dump);

qla83xx_fw_dump_failed_0:
	qla2xxx_dump_post_process(base_vha, rval);

qla83xx_fw_dump_failed:
	if (!hardware_locked)
		spin_unlock_irqrestore(&ha->hardware_lock, flags);
}

/****************************************************************************/
/*                         Driver Debug Functions.                          */
/****************************************************************************/

static inline int
ql_mask_match(uint32_t level)
{
	if (ql2xextended_error_logging == 1)
		ql2xextended_error_logging = QL_DBG_DEFAULT1_MASK;
	return (level & ql2xextended_error_logging) == level;
}

/*
 * This function is for formatting and logging debug information.
 * It is to be used when vha is available. It formats the message
 * and logs it to the messages file.
 * parameters:
 * level: The level of the debug messages to be printed.
 *        If ql2xextended_error_logging value is correctly set,
 *        this message will appear in the messages file.
 * vha:   Pointer to the scsi_qla_host_t.
 * id:    This is a unique identifier for the level. It identifies the
 *        part of the code from where the message originated.
 * msg:   The message to be displayed.
 */
void
ql_dbg(uint32_t level, scsi_qla_host_t *vha, int32_t id, const char *fmt, ...)
{
	va_list va;
	struct va_format vaf;

	if (!ql_mask_match(level))
		return;

	va_start(va, fmt);

	vaf.fmt = fmt;
	vaf.va = &va;

	if (vha != NULL) {
		const struct pci_dev *pdev = vha->hw->pdev;
		/* <module-name> <pci-name> <msg-id>:<host> Message */
		pr_warn("%s [%s]-%04x:%ld: %pV",
			QL_MSGHDR, dev_name(&(pdev->dev)), id + ql_dbg_offset,
			vha->host_no, &vaf);
	} else {
		pr_warn("%s [%s]-%04x: : %pV",
			QL_MSGHDR, "0000:00:00.0", id + ql_dbg_offset, &vaf);
	}

	va_end(va);

}

/*
 * This function is for formatting and logging debug information.
 * It is to be used when vha is not available and pci is available,
 * i.e., before host allocation. It formats the message and logs it
 * to the messages file.
 * parameters:
 * level: The level of the debug messages to be printed.
 *        If ql2xextended_error_logging value is correctly set,
 *        this message will appear in the messages file.
 * pdev:  Pointer to the struct pci_dev.
 * id:    This is a unique id for the level. It identifies the part
 *        of the code from where the message originated.
 * msg:   The message to be displayed.
 */
void
ql_dbg_pci(uint32_t level, struct pci_dev *pdev, int32_t id,
	   const char *fmt, ...)
{
	va_list va;
	struct va_format vaf;

	if (pdev == NULL)
		return;
	if (!ql_mask_match(level))
		return;

	va_start(va, fmt);

	vaf.fmt = fmt;
	vaf.va = &va;

	/* <module-name> <dev-name>:<msg-id> Message */
	pr_warn("%s [%s]-%04x: : %pV",
		QL_MSGHDR, dev_name(&(pdev->dev)), id + ql_dbg_offset, &vaf);

	va_end(va);
}

/*
 * This function is for formatting and logging log messages.
 * It is to be used when vha is available. It formats the message
 * and logs it to the messages file. All the messages will be logged
 * irrespective of value of ql2xextended_error_logging.
 * parameters:
 * level: The level of the log messages to be printed in the
 *        messages file.
 * vha:   Pointer to the scsi_qla_host_t
 * id:    This is a unique id for the level. It identifies the
 *        part of the code from where the message originated.
 * msg:   The message to be displayed.
 */
void
ql_log(uint32_t level, scsi_qla_host_t *vha, int32_t id, const char *fmt, ...)
{
	va_list va;
	struct va_format vaf;
	char pbuf[128];

	if (level > ql_errlev)
		return;

	if (vha != NULL) {
		const struct pci_dev *pdev = vha->hw->pdev;
		/* <module-name> <msg-id>:<host> Message */
		snprintf(pbuf, sizeof(pbuf), "%s [%s]-%04x:%ld: ",
			QL_MSGHDR, dev_name(&(pdev->dev)), id, vha->host_no);
	} else {
		snprintf(pbuf, sizeof(pbuf), "%s [%s]-%04x: : ",
			QL_MSGHDR, "0000:00:00.0", id);
	}
	pbuf[sizeof(pbuf) - 1] = 0;

	va_start(va, fmt);

	vaf.fmt = fmt;
	vaf.va = &va;

	switch (level) {
	case ql_log_fatal: /* FATAL LOG */
		pr_crit("%s%pV", pbuf, &vaf);
		break;
	case ql_log_warn:
		pr_err("%s%pV", pbuf, &vaf);
		break;
	case ql_log_info:
		pr_warn("%s%pV", pbuf, &vaf);
		break;
	default:
		pr_info("%s%pV", pbuf, &vaf);
		break;
	}

	va_end(va);
}

/*
 * This function is for formatting and logging log messages.
 * It is to be used when vha is not available and pci is available,
 * i.e., before host allocation. It formats the message and logs
 * it to the messages file. All the messages are logged irrespective
 * of the value of ql2xextended_error_logging.
 * parameters:
 * level: The level of the log messages to be printed in the
 *        messages file.
 * pdev:  Pointer to the struct pci_dev.
 * id:    This is a unique id for the level. It identifies the
 *        part of the code from where the message originated.
 * msg:   The message to be displayed.
 */
void
ql_log_pci(uint32_t level, struct pci_dev *pdev, int32_t id,
	   const char *fmt, ...)
{
	va_list va;
	struct va_format vaf;
	char pbuf[128];

	if (pdev == NULL)
		return;
	if (level > ql_errlev)
		return;

	/* <module-name> <dev-name>:<msg-id> Message */
	snprintf(pbuf, sizeof(pbuf), "%s [%s]-%04x: : ",
		 QL_MSGHDR, dev_name(&(pdev->dev)), id);
	pbuf[sizeof(pbuf) - 1] = 0;

	va_start(va, fmt);

	vaf.fmt = fmt;
	vaf.va = &va;

	switch (level) {
	case ql_log_fatal: /* FATAL LOG */
		pr_crit("%s%pV", pbuf, &vaf);
		break;
	case ql_log_warn:
		pr_err("%s%pV", pbuf, &vaf);
		break;
	case ql_log_info:
		pr_warn("%s%pV", pbuf, &vaf);
		break;
	default:
		pr_info("%s%pV", pbuf, &vaf);
		break;
	}

	va_end(va);
}

void
ql_dump_regs(uint32_t level, scsi_qla_host_t *vha, int32_t id)
{
	int i;
	struct qla_hw_data *ha = vha->hw;
	struct device_reg_2xxx __iomem *reg = &ha->iobase->isp;
	struct device_reg_24xx __iomem *reg24 = &ha->iobase->isp24;
	struct device_reg_82xx __iomem *reg82 = &ha->iobase->isp82;
	uint16_t __iomem *mbx_reg;

	if (!ql_mask_match(level))
		return;

	if (IS_QLA82XX(ha))
		mbx_reg = &reg82->mailbox_in[0];
	else if (IS_FWI2_CAPABLE(ha))
		mbx_reg = &reg24->mailbox0;
	else
		mbx_reg = MAILBOX_REG(ha, reg, 0);

	ql_dbg(level, vha, id, "Mailbox registers:\n");
	for (i = 0; i < 6; i++)
		ql_dbg(level, vha, id,
		    "mbox[%d] 0x%04x\n", i, RD_REG_WORD(mbx_reg++));
}


void
ql_dump_buffer(uint32_t level, scsi_qla_host_t *vha, int32_t id,
	uint8_t *b, uint32_t size)
{
	uint32_t cnt;
	uint8_t c;

	if (!ql_mask_match(level))
		return;

	ql_dbg(level, vha, id, " 0   1   2   3   4   5   6   7   8   "
	    "9  Ah  Bh  Ch  Dh  Eh  Fh\n");
	ql_dbg(level, vha, id, "----------------------------------"
	    "----------------------------\n");

	ql_dbg(level, vha, id, " ");
	for (cnt = 0; cnt < size;) {
		c = *b++;
		printk("%02x", (uint32_t) c);
		cnt++;
		if (!(cnt % 16))
			printk("\n");
		else
			printk("  ");
	}
	if (cnt % 16)
		ql_dbg(level, vha, id, "\n");
}<|MERGE_RESOLUTION|>--- conflicted
+++ resolved
@@ -12,16 +12,10 @@
  * |             Level            |   Last Value Used  |     Holes	|
  * ----------------------------------------------------------------------
  * | Module Init and Probe        |       0x014f       | 0x4b,0xba,0xfa |
-<<<<<<< HEAD
- * | Mailbox commands             |       0x1179       | 0x111a-0x111b  |
- * |                              |                    | 0x1155-0x1158  |
- * | Device Discovery             |       0x2095       | 0x2020-0x2022, |
-=======
  * | Mailbox commands             |       0x117a       | 0x111a-0x111b  |
  * |                              |                    | 0x1155-0x1158  |
  * | Device Discovery             |       0x2095       | 0x2020-0x2022, |
  * |                              |                    | 0x2011-0x2012, |
->>>>>>> d0e0ac97
  * |                              |                    | 0x2016         |
  * | Queue Command and IO tracing |       0x3058       | 0x3006-0x300b  |
  * |                              |                    | 0x3027-0x3028  |
@@ -42,12 +36,8 @@
  * |                              |                    | 0x70a5,0x70a6, |
  * |                              |                    | 0x70a8,0x70ab, |
  * |                              |                    | 0x70ad-0x70ae, |
-<<<<<<< HEAD
- * |                              |                    | 0x70d1-0x70da  |
-=======
  * |                              |                    | 0x70d1-0x70da, |
  * |                              |                    | 0x7047,0x703b	|
->>>>>>> d0e0ac97
  * | Task Management              |       0x803c       | 0x8025-0x8026  |
  * |                              |                    | 0x800b,0x8039  |
  * | AER/EEH                      |       0x9011       |		|
