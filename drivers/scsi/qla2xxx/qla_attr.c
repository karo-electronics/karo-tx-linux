/*
 * QLogic Fibre Channel HBA Driver
 * Copyright (c)  2003-2013 QLogic Corporation
 *
 * See LICENSE.qla2xxx for copyright and licensing details.
 */
#include "qla_def.h"
#include "qla_target.h"

#include <linux/kthread.h>
#include <linux/vmalloc.h>
#include <linux/slab.h>
#include <linux/delay.h>

static int qla24xx_vport_disable(struct fc_vport *, bool);

/* SYSFS attributes --------------------------------------------------------- */

static ssize_t
qla2x00_sysfs_read_fw_dump(struct file *filp, struct kobject *kobj,
			   struct bin_attribute *bin_attr,
			   char *buf, loff_t off, size_t count)
{
	struct scsi_qla_host *vha = shost_priv(dev_to_shost(container_of(kobj,
	    struct device, kobj)));
	struct qla_hw_data *ha = vha->hw;
	int rval = 0;

	if (!(ha->fw_dump_reading || ha->mctp_dump_reading))
		return 0;

	if (IS_QLA82XX(ha)) {
		if (off < ha->md_template_size) {
			rval = memory_read_from_buffer(buf, count,
			    &off, ha->md_tmplt_hdr, ha->md_template_size);
			return rval;
		}
		off -= ha->md_template_size;
		rval = memory_read_from_buffer(buf, count,
		    &off, ha->md_dump, ha->md_dump_size);
		return rval;
	} else if (ha->mctp_dumped && ha->mctp_dump_reading)
		return memory_read_from_buffer(buf, count, &off, ha->mctp_dump,
		    MCTP_DUMP_SIZE);
	else if (ha->fw_dump_reading)
		return memory_read_from_buffer(buf, count, &off, ha->fw_dump,
					ha->fw_dump_len);
	else
		return 0;
}

static ssize_t
qla2x00_sysfs_write_fw_dump(struct file *filp, struct kobject *kobj,
			    struct bin_attribute *bin_attr,
			    char *buf, loff_t off, size_t count)
{
	struct scsi_qla_host *vha = shost_priv(dev_to_shost(container_of(kobj,
	    struct device, kobj)));
	struct qla_hw_data *ha = vha->hw;
	int reading;

	if (off != 0)
		return (0);

	reading = simple_strtol(buf, NULL, 10);
	switch (reading) {
	case 0:
		if (!ha->fw_dump_reading)
			break;

		ql_log(ql_log_info, vha, 0x705d,
		    "Firmware dump cleared on (%ld).\n", vha->host_no);

		if (IS_QLA82XX(vha->hw)) {
			qla82xx_md_free(vha);
			qla82xx_md_prep(vha);
		}
		ha->fw_dump_reading = 0;
		ha->fw_dumped = 0;
		break;
	case 1:
		if (ha->fw_dumped && !ha->fw_dump_reading) {
			ha->fw_dump_reading = 1;

			ql_log(ql_log_info, vha, 0x705e,
			    "Raw firmware dump ready for read on (%ld).\n",
			    vha->host_no);
		}
		break;
	case 2:
		qla2x00_alloc_fw_dump(vha);
		break;
	case 3:
		if (IS_QLA82XX(ha)) {
			qla82xx_idc_lock(ha);
			qla82xx_set_reset_owner(vha);
			qla82xx_idc_unlock(ha);
		} else
			qla2x00_system_error(vha);
		break;
	case 4:
		if (IS_QLA82XX(ha)) {
			if (ha->md_tmplt_hdr)
				ql_dbg(ql_dbg_user, vha, 0x705b,
				    "MiniDump supported with this firmware.\n");
			else
				ql_dbg(ql_dbg_user, vha, 0x709d,
				    "MiniDump not supported with this firmware.\n");
		}
		break;
	case 5:
		if (IS_QLA82XX(ha))
			set_bit(ISP_ABORT_NEEDED, &vha->dpc_flags);
		break;
	case 6:
		if (!ha->mctp_dump_reading)
			break;
		ql_log(ql_log_info, vha, 0x70c1,
		    "MCTP dump cleared on (%ld).\n", vha->host_no);
		ha->mctp_dump_reading = 0;
		ha->mctp_dumped = 0;
		break;
	case 7:
		if (ha->mctp_dumped && !ha->mctp_dump_reading) {
			ha->mctp_dump_reading = 1;
			ql_log(ql_log_info, vha, 0x70c2,
			    "Raw mctp dump ready for read on (%ld).\n",
			    vha->host_no);
		}
		break;
	}
	return count;
}

static struct bin_attribute sysfs_fw_dump_attr = {
	.attr = {
		.name = "fw_dump",
		.mode = S_IRUSR | S_IWUSR,
	},
	.size = 0,
	.read = qla2x00_sysfs_read_fw_dump,
	.write = qla2x00_sysfs_write_fw_dump,
};

static ssize_t
qla2x00_sysfs_read_nvram(struct file *filp, struct kobject *kobj,
			 struct bin_attribute *bin_attr,
			 char *buf, loff_t off, size_t count)
{
	struct scsi_qla_host *vha = shost_priv(dev_to_shost(container_of(kobj,
	    struct device, kobj)));
	struct qla_hw_data *ha = vha->hw;

	if (!capable(CAP_SYS_ADMIN))
		return 0;

	if (IS_NOCACHE_VPD_TYPE(ha))
		ha->isp_ops->read_optrom(vha, ha->nvram, ha->flt_region_nvram << 2,
		    ha->nvram_size);
	return memory_read_from_buffer(buf, count, &off, ha->nvram,
					ha->nvram_size);
}

static ssize_t
qla2x00_sysfs_write_nvram(struct file *filp, struct kobject *kobj,
			  struct bin_attribute *bin_attr,
			  char *buf, loff_t off, size_t count)
{
	struct scsi_qla_host *vha = shost_priv(dev_to_shost(container_of(kobj,
	    struct device, kobj)));
	struct qla_hw_data *ha = vha->hw;
	uint16_t	cnt;

	if (!capable(CAP_SYS_ADMIN) || off != 0 || count != ha->nvram_size ||
	    !ha->isp_ops->write_nvram)
		return -EINVAL;

	/* Checksum NVRAM. */
	if (IS_FWI2_CAPABLE(ha)) {
		uint32_t *iter;
		uint32_t chksum;

		iter = (uint32_t *)buf;
		chksum = 0;
		for (cnt = 0; cnt < ((count >> 2) - 1); cnt++)
			chksum += le32_to_cpu(*iter++);
		chksum = ~chksum + 1;
		*iter = cpu_to_le32(chksum);
	} else {
		uint8_t *iter;
		uint8_t chksum;

		iter = (uint8_t *)buf;
		chksum = 0;
		for (cnt = 0; cnt < count - 1; cnt++)
			chksum += *iter++;
		chksum = ~chksum + 1;
		*iter = chksum;
	}

	if (qla2x00_wait_for_hba_online(vha) != QLA_SUCCESS) {
		ql_log(ql_log_warn, vha, 0x705f,
		    "HBA not online, failing NVRAM update.\n");
		return -EAGAIN;
	}

	/* Write NVRAM. */
	ha->isp_ops->write_nvram(vha, (uint8_t *)buf, ha->nvram_base, count);
	ha->isp_ops->read_nvram(vha, (uint8_t *)ha->nvram, ha->nvram_base,
	    count);

	ql_dbg(ql_dbg_user, vha, 0x7060,
	    "Setting ISP_ABORT_NEEDED\n");
	/* NVRAM settings take effect immediately. */
	set_bit(ISP_ABORT_NEEDED, &vha->dpc_flags);
	qla2xxx_wake_dpc(vha);
	qla2x00_wait_for_chip_reset(vha);

	return count;
}

static struct bin_attribute sysfs_nvram_attr = {
	.attr = {
		.name = "nvram",
		.mode = S_IRUSR | S_IWUSR,
	},
	.size = 512,
	.read = qla2x00_sysfs_read_nvram,
	.write = qla2x00_sysfs_write_nvram,
};

static ssize_t
qla2x00_sysfs_read_optrom(struct file *filp, struct kobject *kobj,
			  struct bin_attribute *bin_attr,
			  char *buf, loff_t off, size_t count)
{
	struct scsi_qla_host *vha = shost_priv(dev_to_shost(container_of(kobj,
	    struct device, kobj)));
	struct qla_hw_data *ha = vha->hw;

	if (ha->optrom_state != QLA_SREADING)
		return 0;

	return memory_read_from_buffer(buf, count, &off, ha->optrom_buffer,
					ha->optrom_region_size);
}

static ssize_t
qla2x00_sysfs_write_optrom(struct file *filp, struct kobject *kobj,
			   struct bin_attribute *bin_attr,
			   char *buf, loff_t off, size_t count)
{
	struct scsi_qla_host *vha = shost_priv(dev_to_shost(container_of(kobj,
	    struct device, kobj)));
	struct qla_hw_data *ha = vha->hw;

	if (ha->optrom_state != QLA_SWRITING)
		return -EINVAL;
	if (off > ha->optrom_region_size)
		return -ERANGE;
	if (off + count > ha->optrom_region_size)
		count = ha->optrom_region_size - off;

	memcpy(&ha->optrom_buffer[off], buf, count);

	return count;
}

static struct bin_attribute sysfs_optrom_attr = {
	.attr = {
		.name = "optrom",
		.mode = S_IRUSR | S_IWUSR,
	},
	.size = 0,
	.read = qla2x00_sysfs_read_optrom,
	.write = qla2x00_sysfs_write_optrom,
};

static ssize_t
qla2x00_sysfs_write_optrom_ctl(struct file *filp, struct kobject *kobj,
			       struct bin_attribute *bin_attr,
			       char *buf, loff_t off, size_t count)
{
	struct scsi_qla_host *vha = shost_priv(dev_to_shost(container_of(kobj,
	    struct device, kobj)));
	struct qla_hw_data *ha = vha->hw;

	uint32_t start = 0;
	uint32_t size = ha->optrom_size;
	int val, valid;

	if (off)
		return -EINVAL;

	if (unlikely(pci_channel_offline(ha->pdev)))
		return -EAGAIN;

	if (sscanf(buf, "%d:%x:%x", &val, &start, &size) < 1)
		return -EINVAL;
	if (start > ha->optrom_size)
		return -EINVAL;

	switch (val) {
	case 0:
		if (ha->optrom_state != QLA_SREADING &&
		    ha->optrom_state != QLA_SWRITING)
			return -EINVAL;

		ha->optrom_state = QLA_SWAITING;

		ql_dbg(ql_dbg_user, vha, 0x7061,
		    "Freeing flash region allocation -- 0x%x bytes.\n",
		    ha->optrom_region_size);

		vfree(ha->optrom_buffer);
		ha->optrom_buffer = NULL;
		break;
	case 1:
		if (ha->optrom_state != QLA_SWAITING)
			return -EINVAL;

		ha->optrom_region_start = start;
		ha->optrom_region_size = start + size > ha->optrom_size ?
		    ha->optrom_size - start : size;

		ha->optrom_state = QLA_SREADING;
		ha->optrom_buffer = vmalloc(ha->optrom_region_size);
		if (ha->optrom_buffer == NULL) {
			ql_log(ql_log_warn, vha, 0x7062,
			    "Unable to allocate memory for optrom retrieval "
			    "(%x).\n", ha->optrom_region_size);

			ha->optrom_state = QLA_SWAITING;
			return -ENOMEM;
		}

		if (qla2x00_wait_for_hba_online(vha) != QLA_SUCCESS) {
			ql_log(ql_log_warn, vha, 0x7063,
			    "HBA not online, failing NVRAM update.\n");
			return -EAGAIN;
		}

		ql_dbg(ql_dbg_user, vha, 0x7064,
		    "Reading flash region -- 0x%x/0x%x.\n",
		    ha->optrom_region_start, ha->optrom_region_size);

		memset(ha->optrom_buffer, 0, ha->optrom_region_size);
		ha->isp_ops->read_optrom(vha, ha->optrom_buffer,
		    ha->optrom_region_start, ha->optrom_region_size);
		break;
	case 2:
		if (ha->optrom_state != QLA_SWAITING)
			return -EINVAL;

		/*
		 * We need to be more restrictive on which FLASH regions are
		 * allowed to be updated via user-space.  Regions accessible
		 * via this method include:
		 *
		 * ISP21xx/ISP22xx/ISP23xx type boards:
		 *
		 * 	0x000000 -> 0x020000 -- Boot code.
		 *
		 * ISP2322/ISP24xx type boards:
		 *
		 * 	0x000000 -> 0x07ffff -- Boot code.
		 * 	0x080000 -> 0x0fffff -- Firmware.
		 *
		 * ISP25xx type boards:
		 *
		 * 	0x000000 -> 0x07ffff -- Boot code.
		 * 	0x080000 -> 0x0fffff -- Firmware.
		 * 	0x120000 -> 0x12ffff -- VPD and HBA parameters.
		 */
		valid = 0;
		if (ha->optrom_size == OPTROM_SIZE_2300 && start == 0)
			valid = 1;
		else if (start == (ha->flt_region_boot * 4) ||
		    start == (ha->flt_region_fw * 4))
			valid = 1;
		else if (IS_QLA24XX_TYPE(ha) || IS_QLA25XX(ha)
			|| IS_CNA_CAPABLE(ha) || IS_QLA2031(ha))
			valid = 1;
		if (!valid) {
			ql_log(ql_log_warn, vha, 0x7065,
			    "Invalid start region 0x%x/0x%x.\n", start, size);
			return -EINVAL;
		}

		ha->optrom_region_start = start;
		ha->optrom_region_size = start + size > ha->optrom_size ?
		    ha->optrom_size - start : size;

		ha->optrom_state = QLA_SWRITING;
		ha->optrom_buffer = vmalloc(ha->optrom_region_size);
		if (ha->optrom_buffer == NULL) {
			ql_log(ql_log_warn, vha, 0x7066,
			    "Unable to allocate memory for optrom update "
			    "(%x)\n", ha->optrom_region_size);

			ha->optrom_state = QLA_SWAITING;
			return -ENOMEM;
		}

		ql_dbg(ql_dbg_user, vha, 0x7067,
		    "Staging flash region write -- 0x%x/0x%x.\n",
		    ha->optrom_region_start, ha->optrom_region_size);

		memset(ha->optrom_buffer, 0, ha->optrom_region_size);
		break;
	case 3:
		if (ha->optrom_state != QLA_SWRITING)
			return -EINVAL;

		if (qla2x00_wait_for_hba_online(vha) != QLA_SUCCESS) {
			ql_log(ql_log_warn, vha, 0x7068,
			    "HBA not online, failing flash update.\n");
			return -EAGAIN;
		}

		ql_dbg(ql_dbg_user, vha, 0x7069,
		    "Writing flash region -- 0x%x/0x%x.\n",
		    ha->optrom_region_start, ha->optrom_region_size);

		ha->isp_ops->write_optrom(vha, ha->optrom_buffer,
		    ha->optrom_region_start, ha->optrom_region_size);
		break;
	default:
		return -EINVAL;
	}
	return count;
}

static struct bin_attribute sysfs_optrom_ctl_attr = {
	.attr = {
		.name = "optrom_ctl",
		.mode = S_IWUSR,
	},
	.size = 0,
	.write = qla2x00_sysfs_write_optrom_ctl,
};

static ssize_t
qla2x00_sysfs_read_vpd(struct file *filp, struct kobject *kobj,
		       struct bin_attribute *bin_attr,
		       char *buf, loff_t off, size_t count)
{
	struct scsi_qla_host *vha = shost_priv(dev_to_shost(container_of(kobj,
	    struct device, kobj)));
	struct qla_hw_data *ha = vha->hw;

	if (unlikely(pci_channel_offline(ha->pdev)))
		return -EAGAIN;

	if (!capable(CAP_SYS_ADMIN))
		return -EINVAL;

	if (IS_NOCACHE_VPD_TYPE(ha))
		ha->isp_ops->read_optrom(vha, ha->vpd, ha->flt_region_vpd << 2,
		    ha->vpd_size);
	return memory_read_from_buffer(buf, count, &off, ha->vpd, ha->vpd_size);
}

static ssize_t
qla2x00_sysfs_write_vpd(struct file *filp, struct kobject *kobj,
			struct bin_attribute *bin_attr,
			char *buf, loff_t off, size_t count)
{
	struct scsi_qla_host *vha = shost_priv(dev_to_shost(container_of(kobj,
	    struct device, kobj)));
	struct qla_hw_data *ha = vha->hw;
	uint8_t *tmp_data;

	if (unlikely(pci_channel_offline(ha->pdev)))
		return 0;

	if (!capable(CAP_SYS_ADMIN) || off != 0 || count != ha->vpd_size ||
	    !ha->isp_ops->write_nvram)
		return 0;

	if (qla2x00_wait_for_hba_online(vha) != QLA_SUCCESS) {
		ql_log(ql_log_warn, vha, 0x706a,
		    "HBA not online, failing VPD update.\n");
		return -EAGAIN;
	}

	/* Write NVRAM. */
	ha->isp_ops->write_nvram(vha, (uint8_t *)buf, ha->vpd_base, count);
	ha->isp_ops->read_nvram(vha, (uint8_t *)ha->vpd, ha->vpd_base, count);

	/* Update flash version information for 4Gb & above. */
	if (!IS_FWI2_CAPABLE(ha))
		return -EINVAL;

	tmp_data = vmalloc(256);
	if (!tmp_data) {
		ql_log(ql_log_warn, vha, 0x706b,
		    "Unable to allocate memory for VPD information update.\n");
		return -ENOMEM;
	}
	ha->isp_ops->get_flash_version(vha, tmp_data);
	vfree(tmp_data);

	return count;
}

static struct bin_attribute sysfs_vpd_attr = {
	.attr = {
		.name = "vpd",
		.mode = S_IRUSR | S_IWUSR,
	},
	.size = 0,
	.read = qla2x00_sysfs_read_vpd,
	.write = qla2x00_sysfs_write_vpd,
};

static ssize_t
qla2x00_sysfs_read_sfp(struct file *filp, struct kobject *kobj,
		       struct bin_attribute *bin_attr,
		       char *buf, loff_t off, size_t count)
{
	struct scsi_qla_host *vha = shost_priv(dev_to_shost(container_of(kobj,
	    struct device, kobj)));
	struct qla_hw_data *ha = vha->hw;
	uint16_t iter, addr, offset;
	int rval;

	if (!capable(CAP_SYS_ADMIN) || off != 0 || count != SFP_DEV_SIZE * 2)
		return 0;

	if (ha->sfp_data)
		goto do_read;

	ha->sfp_data = dma_pool_alloc(ha->s_dma_pool, GFP_KERNEL,
	    &ha->sfp_data_dma);
	if (!ha->sfp_data) {
		ql_log(ql_log_warn, vha, 0x706c,
		    "Unable to allocate memory for SFP read-data.\n");
		return 0;
	}

do_read:
	memset(ha->sfp_data, 0, SFP_BLOCK_SIZE);
	addr = 0xa0;
	for (iter = 0, offset = 0; iter < (SFP_DEV_SIZE * 2) / SFP_BLOCK_SIZE;
	    iter++, offset += SFP_BLOCK_SIZE) {
		if (iter == 4) {
			/* Skip to next device address. */
			addr = 0xa2;
			offset = 0;
		}

		rval = qla2x00_read_sfp(vha, ha->sfp_data_dma, ha->sfp_data,
		    addr, offset, SFP_BLOCK_SIZE, 0);
		if (rval != QLA_SUCCESS) {
			ql_log(ql_log_warn, vha, 0x706d,
			    "Unable to read SFP data (%x/%x/%x).\n", rval,
			    addr, offset);

			return -EIO;
		}
		memcpy(buf, ha->sfp_data, SFP_BLOCK_SIZE);
		buf += SFP_BLOCK_SIZE;
	}

	return count;
}

static struct bin_attribute sysfs_sfp_attr = {
	.attr = {
		.name = "sfp",
		.mode = S_IRUSR | S_IWUSR,
	},
	.size = SFP_DEV_SIZE * 2,
	.read = qla2x00_sysfs_read_sfp,
};

static ssize_t
qla2x00_sysfs_write_reset(struct file *filp, struct kobject *kobj,
			struct bin_attribute *bin_attr,
			char *buf, loff_t off, size_t count)
{
	struct scsi_qla_host *vha = shost_priv(dev_to_shost(container_of(kobj,
	    struct device, kobj)));
	struct qla_hw_data *ha = vha->hw;
	struct scsi_qla_host *base_vha = pci_get_drvdata(ha->pdev);
	int type;
	uint32_t idc_control;

	if (off != 0)
		return -EINVAL;

	type = simple_strtol(buf, NULL, 10);
	switch (type) {
	case 0x2025c:
		ql_log(ql_log_info, vha, 0x706e,
		    "Issuing ISP reset.\n");

		scsi_block_requests(vha->host);
		set_bit(ISP_ABORT_NEEDED, &vha->dpc_flags);
		if (IS_QLA82XX(ha)) {
			ha->flags.isp82xx_no_md_cap = 1;
			qla82xx_idc_lock(ha);
			qla82xx_set_reset_owner(vha);
			qla82xx_idc_unlock(ha);
		}
		qla2xxx_wake_dpc(vha);
		qla2x00_wait_for_chip_reset(vha);
		scsi_unblock_requests(vha->host);
		break;
	case 0x2025d:
		if (!IS_QLA81XX(ha) && !IS_QLA83XX(ha))
			return -EPERM;

		ql_log(ql_log_info, vha, 0x706f,
		    "Issuing MPI reset.\n");

		if (IS_QLA83XX(ha)) {
			uint32_t idc_control;

			qla83xx_idc_lock(vha, 0);
			__qla83xx_get_idc_control(vha, &idc_control);
			idc_control |= QLA83XX_IDC_GRACEFUL_RESET;
			__qla83xx_set_idc_control(vha, idc_control);
			qla83xx_wr_reg(vha, QLA83XX_IDC_DEV_STATE,
			    QLA8XXX_DEV_NEED_RESET);
			qla83xx_idc_audit(vha, IDC_AUDIT_TIMESTAMP);
			qla83xx_idc_unlock(vha, 0);
			break;
		} else {
			/* Make sure FC side is not in reset */
			qla2x00_wait_for_hba_online(vha);

			/* Issue MPI reset */
			scsi_block_requests(vha->host);
			if (qla81xx_restart_mpi_firmware(vha) != QLA_SUCCESS)
				ql_log(ql_log_warn, vha, 0x7070,
				    "MPI reset failed.\n");
			scsi_unblock_requests(vha->host);
			break;
		}
	case 0x2025e:
		if (!IS_QLA82XX(ha) || vha != base_vha) {
			ql_log(ql_log_info, vha, 0x7071,
			    "FCoE ctx reset no supported.\n");
			return -EPERM;
		}

		ql_log(ql_log_info, vha, 0x7072,
		    "Issuing FCoE ctx reset.\n");
		set_bit(FCOE_CTX_RESET_NEEDED, &vha->dpc_flags);
		qla2xxx_wake_dpc(vha);
		qla2x00_wait_for_fcoe_ctx_reset(vha);
		break;
	case 0x2025f:
		if (!IS_QLA8031(ha))
			return -EPERM;
		ql_log(ql_log_info, vha, 0x70bc,
		    "Disabling Reset by IDC control\n");
		qla83xx_idc_lock(vha, 0);
		__qla83xx_get_idc_control(vha, &idc_control);
		idc_control |= QLA83XX_IDC_RESET_DISABLED;
		__qla83xx_set_idc_control(vha, idc_control);
		qla83xx_idc_unlock(vha, 0);
		break;
	case 0x20260:
		if (!IS_QLA8031(ha))
			return -EPERM;
		ql_log(ql_log_info, vha, 0x70bd,
		    "Enabling Reset by IDC control\n");
		qla83xx_idc_lock(vha, 0);
		__qla83xx_get_idc_control(vha, &idc_control);
		idc_control &= ~QLA83XX_IDC_RESET_DISABLED;
		__qla83xx_set_idc_control(vha, idc_control);
		qla83xx_idc_unlock(vha, 0);
		break;

	}
	return count;
}

static struct bin_attribute sysfs_reset_attr = {
	.attr = {
		.name = "reset",
		.mode = S_IWUSR,
	},
	.size = 0,
	.write = qla2x00_sysfs_write_reset,
};

static ssize_t
qla2x00_sysfs_read_xgmac_stats(struct file *filp, struct kobject *kobj,
		       struct bin_attribute *bin_attr,
		       char *buf, loff_t off, size_t count)
{
	struct scsi_qla_host *vha = shost_priv(dev_to_shost(container_of(kobj,
	    struct device, kobj)));
	struct qla_hw_data *ha = vha->hw;
	int rval;
	uint16_t actual_size;

	if (!capable(CAP_SYS_ADMIN) || off != 0 || count > XGMAC_DATA_SIZE)
		return 0;

	if (ha->xgmac_data)
		goto do_read;

	ha->xgmac_data = dma_alloc_coherent(&ha->pdev->dev, XGMAC_DATA_SIZE,
	    &ha->xgmac_data_dma, GFP_KERNEL);
	if (!ha->xgmac_data) {
		ql_log(ql_log_warn, vha, 0x7076,
		    "Unable to allocate memory for XGMAC read-data.\n");
		return 0;
	}

do_read:
	actual_size = 0;
	memset(ha->xgmac_data, 0, XGMAC_DATA_SIZE);

	rval = qla2x00_get_xgmac_stats(vha, ha->xgmac_data_dma,
	    XGMAC_DATA_SIZE, &actual_size);
	if (rval != QLA_SUCCESS) {
		ql_log(ql_log_warn, vha, 0x7077,
		    "Unable to read XGMAC data (%x).\n", rval);
		count = 0;
	}

	count = actual_size > count ? count: actual_size;
	memcpy(buf, ha->xgmac_data, count);

	return count;
}

static struct bin_attribute sysfs_xgmac_stats_attr = {
	.attr = {
		.name = "xgmac_stats",
		.mode = S_IRUSR,
	},
	.size = 0,
	.read = qla2x00_sysfs_read_xgmac_stats,
};

static ssize_t
qla2x00_sysfs_read_dcbx_tlv(struct file *filp, struct kobject *kobj,
		       struct bin_attribute *bin_attr,
		       char *buf, loff_t off, size_t count)
{
	struct scsi_qla_host *vha = shost_priv(dev_to_shost(container_of(kobj,
	    struct device, kobj)));
	struct qla_hw_data *ha = vha->hw;
	int rval;
	uint16_t actual_size;

	if (!capable(CAP_SYS_ADMIN) || off != 0 || count > DCBX_TLV_DATA_SIZE)
		return 0;

	if (ha->dcbx_tlv)
		goto do_read;

	ha->dcbx_tlv = dma_alloc_coherent(&ha->pdev->dev, DCBX_TLV_DATA_SIZE,
	    &ha->dcbx_tlv_dma, GFP_KERNEL);
	if (!ha->dcbx_tlv) {
		ql_log(ql_log_warn, vha, 0x7078,
		    "Unable to allocate memory for DCBX TLV read-data.\n");
		return -ENOMEM;
	}

do_read:
	actual_size = 0;
	memset(ha->dcbx_tlv, 0, DCBX_TLV_DATA_SIZE);

	rval = qla2x00_get_dcbx_params(vha, ha->dcbx_tlv_dma,
	    DCBX_TLV_DATA_SIZE);
	if (rval != QLA_SUCCESS) {
		ql_log(ql_log_warn, vha, 0x7079,
		    "Unable to read DCBX TLV (%x).\n", rval);
		return -EIO;
	}

	memcpy(buf, ha->dcbx_tlv, count);

	return count;
}

static struct bin_attribute sysfs_dcbx_tlv_attr = {
	.attr = {
		.name = "dcbx_tlv",
		.mode = S_IRUSR,
	},
	.size = 0,
	.read = qla2x00_sysfs_read_dcbx_tlv,
};

static struct sysfs_entry {
	char *name;
	struct bin_attribute *attr;
	int is4GBp_only;
} bin_file_entries[] = {
	{ "fw_dump", &sysfs_fw_dump_attr, },
	{ "nvram", &sysfs_nvram_attr, },
	{ "optrom", &sysfs_optrom_attr, },
	{ "optrom_ctl", &sysfs_optrom_ctl_attr, },
	{ "vpd", &sysfs_vpd_attr, 1 },
	{ "sfp", &sysfs_sfp_attr, 1 },
	{ "reset", &sysfs_reset_attr, },
	{ "xgmac_stats", &sysfs_xgmac_stats_attr, 3 },
	{ "dcbx_tlv", &sysfs_dcbx_tlv_attr, 3 },
	{ NULL },
};

void
qla2x00_alloc_sysfs_attr(scsi_qla_host_t *vha)
{
	struct Scsi_Host *host = vha->host;
	struct sysfs_entry *iter;
	int ret;

	for (iter = bin_file_entries; iter->name; iter++) {
		if (iter->is4GBp_only && !IS_FWI2_CAPABLE(vha->hw))
			continue;
		if (iter->is4GBp_only == 2 && !IS_QLA25XX(vha->hw))
			continue;
		if (iter->is4GBp_only == 3 && !(IS_CNA_CAPABLE(vha->hw)))
			continue;

		ret = sysfs_create_bin_file(&host->shost_gendev.kobj,
		    iter->attr);
		if (ret)
			ql_log(ql_log_warn, vha, 0x00f3,
			    "Unable to create sysfs %s binary attribute (%d).\n",
			    iter->name, ret);
		else
			ql_dbg(ql_dbg_init, vha, 0x00f4,
			    "Successfully created sysfs %s binary attribure.\n",
			    iter->name);
	}
}

void
qla2x00_free_sysfs_attr(scsi_qla_host_t *vha)
{
	struct Scsi_Host *host = vha->host;
	struct sysfs_entry *iter;
	struct qla_hw_data *ha = vha->hw;

	for (iter = bin_file_entries; iter->name; iter++) {
		if (iter->is4GBp_only && !IS_FWI2_CAPABLE(ha))
			continue;
		if (iter->is4GBp_only == 2 && !IS_QLA25XX(ha))
			continue;
		if (iter->is4GBp_only == 3 && !(IS_CNA_CAPABLE(vha->hw)))
			continue;

		sysfs_remove_bin_file(&host->shost_gendev.kobj,
		    iter->attr);
	}

	if (ha->beacon_blink_led == 1)
		ha->isp_ops->beacon_off(vha);
}

/* Scsi_Host attributes. */

static ssize_t
qla2x00_drvr_version_show(struct device *dev,
			  struct device_attribute *attr, char *buf)
{
	return snprintf(buf, PAGE_SIZE, "%s\n", qla2x00_version_str);
}

static ssize_t
qla2x00_fw_version_show(struct device *dev,
			struct device_attribute *attr, char *buf)
{
	scsi_qla_host_t *vha = shost_priv(class_to_shost(dev));
	struct qla_hw_data *ha = vha->hw;
	char fw_str[128];

	return snprintf(buf, PAGE_SIZE, "%s\n",
	    ha->isp_ops->fw_version_str(vha, fw_str));
}

static ssize_t
qla2x00_serial_num_show(struct device *dev, struct device_attribute *attr,
			char *buf)
{
	scsi_qla_host_t *vha = shost_priv(class_to_shost(dev));
	struct qla_hw_data *ha = vha->hw;
	uint32_t sn;

	if (IS_QLAFX00(vha->hw)) {
		return snprintf(buf, PAGE_SIZE, "%s\n",
		    vha->hw->mr.serial_num);
	} else if (IS_FWI2_CAPABLE(ha)) {
		qla2xxx_get_vpd_field(vha, "SN", buf, PAGE_SIZE);
		return snprintf(buf, PAGE_SIZE, "%s\n", buf);
	}

	sn = ((ha->serial0 & 0x1f) << 16) | (ha->serial2 << 8) | ha->serial1;
	return snprintf(buf, PAGE_SIZE, "%c%05d\n", 'A' + sn / 100000,
	    sn % 100000);
}

static ssize_t
qla2x00_isp_name_show(struct device *dev, struct device_attribute *attr,
		      char *buf)
{
	scsi_qla_host_t *vha = shost_priv(class_to_shost(dev));
	return snprintf(buf, PAGE_SIZE, "ISP%04X\n", vha->hw->pdev->device);
}

static ssize_t
qla2x00_isp_id_show(struct device *dev, struct device_attribute *attr,
		    char *buf)
{
	scsi_qla_host_t *vha = shost_priv(class_to_shost(dev));
	struct qla_hw_data *ha = vha->hw;

	if (IS_QLAFX00(vha->hw))
		return snprintf(buf, PAGE_SIZE, "%s\n",
		    vha->hw->mr.hw_version);

	return snprintf(buf, PAGE_SIZE, "%04x %04x %04x %04x\n",
	    ha->product_id[0], ha->product_id[1], ha->product_id[2],
	    ha->product_id[3]);
}

static ssize_t
qla2x00_model_name_show(struct device *dev, struct device_attribute *attr,
			char *buf)
{
	scsi_qla_host_t *vha = shost_priv(class_to_shost(dev));

	if (IS_QLAFX00(vha->hw))
		return snprintf(buf, PAGE_SIZE, "%s\n",
		    vha->hw->mr.product_name);

	return snprintf(buf, PAGE_SIZE, "%s\n", vha->hw->model_number);
}

static ssize_t
qla2x00_model_desc_show(struct device *dev, struct device_attribute *attr,
			char *buf)
{
	scsi_qla_host_t *vha = shost_priv(class_to_shost(dev));
	return snprintf(buf, PAGE_SIZE, "%s\n",
	    vha->hw->model_desc ? vha->hw->model_desc : "");
}

static ssize_t
qla2x00_pci_info_show(struct device *dev, struct device_attribute *attr,
		      char *buf)
{
	scsi_qla_host_t *vha = shost_priv(class_to_shost(dev));
	char pci_info[30];

	return snprintf(buf, PAGE_SIZE, "%s\n",
	    vha->hw->isp_ops->pci_info_str(vha, pci_info));
}

static ssize_t
qla2x00_link_state_show(struct device *dev, struct device_attribute *attr,
			char *buf)
{
	scsi_qla_host_t *vha = shost_priv(class_to_shost(dev));
	struct qla_hw_data *ha = vha->hw;
	int len = 0;

	if (atomic_read(&vha->loop_state) == LOOP_DOWN ||
	    atomic_read(&vha->loop_state) == LOOP_DEAD ||
	    vha->device_flags & DFLG_NO_CABLE)
		len = snprintf(buf, PAGE_SIZE, "Link Down\n");
	else if (atomic_read(&vha->loop_state) != LOOP_READY ||
	    qla2x00_reset_active(vha))
		len = snprintf(buf, PAGE_SIZE, "Unknown Link State\n");
	else {
		len = snprintf(buf, PAGE_SIZE, "Link Up - ");

		switch (ha->current_topology) {
		case ISP_CFG_NL:
			len += snprintf(buf + len, PAGE_SIZE-len, "Loop\n");
			break;
		case ISP_CFG_FL:
			len += snprintf(buf + len, PAGE_SIZE-len, "FL_Port\n");
			break;
		case ISP_CFG_N:
			len += snprintf(buf + len, PAGE_SIZE-len,
			    "N_Port to N_Port\n");
			break;
		case ISP_CFG_F:
			len += snprintf(buf + len, PAGE_SIZE-len, "F_Port\n");
			break;
		default:
			len += snprintf(buf + len, PAGE_SIZE-len, "Loop\n");
			break;
		}
	}
	return len;
}

static ssize_t
qla2x00_zio_show(struct device *dev, struct device_attribute *attr,
		 char *buf)
{
	scsi_qla_host_t *vha = shost_priv(class_to_shost(dev));
	int len = 0;

	switch (vha->hw->zio_mode) {
	case QLA_ZIO_MODE_6:
		len += snprintf(buf + len, PAGE_SIZE-len, "Mode 6\n");
		break;
	case QLA_ZIO_DISABLED:
		len += snprintf(buf + len, PAGE_SIZE-len, "Disabled\n");
		break;
	}
	return len;
}

static ssize_t
qla2x00_zio_store(struct device *dev, struct device_attribute *attr,
		  const char *buf, size_t count)
{
	scsi_qla_host_t *vha = shost_priv(class_to_shost(dev));
	struct qla_hw_data *ha = vha->hw;
	int val = 0;
	uint16_t zio_mode;

	if (!IS_ZIO_SUPPORTED(ha))
		return -ENOTSUPP;

	if (sscanf(buf, "%d", &val) != 1)
		return -EINVAL;

	if (val)
		zio_mode = QLA_ZIO_MODE_6;
	else
		zio_mode = QLA_ZIO_DISABLED;

	/* Update per-hba values and queue a reset. */
	if (zio_mode != QLA_ZIO_DISABLED || ha->zio_mode != QLA_ZIO_DISABLED) {
		ha->zio_mode = zio_mode;
		set_bit(ISP_ABORT_NEEDED, &vha->dpc_flags);
	}
	return strlen(buf);
}

static ssize_t
qla2x00_zio_timer_show(struct device *dev, struct device_attribute *attr,
		       char *buf)
{
	scsi_qla_host_t *vha = shost_priv(class_to_shost(dev));

	return snprintf(buf, PAGE_SIZE, "%d us\n", vha->hw->zio_timer * 100);
}

static ssize_t
qla2x00_zio_timer_store(struct device *dev, struct device_attribute *attr,
			const char *buf, size_t count)
{
	scsi_qla_host_t *vha = shost_priv(class_to_shost(dev));
	int val = 0;
	uint16_t zio_timer;

	if (sscanf(buf, "%d", &val) != 1)
		return -EINVAL;
	if (val > 25500 || val < 100)
		return -ERANGE;

	zio_timer = (uint16_t)(val / 100);
	vha->hw->zio_timer = zio_timer;

	return strlen(buf);
}

static ssize_t
qla2x00_beacon_show(struct device *dev, struct device_attribute *attr,
		    char *buf)
{
	scsi_qla_host_t *vha = shost_priv(class_to_shost(dev));
	int len = 0;

	if (vha->hw->beacon_blink_led)
		len += snprintf(buf + len, PAGE_SIZE-len, "Enabled\n");
	else
		len += snprintf(buf + len, PAGE_SIZE-len, "Disabled\n");
	return len;
}

static ssize_t
qla2x00_beacon_store(struct device *dev, struct device_attribute *attr,
		     const char *buf, size_t count)
{
	scsi_qla_host_t *vha = shost_priv(class_to_shost(dev));
	struct qla_hw_data *ha = vha->hw;
	int val = 0;
	int rval;

	if (IS_QLA2100(ha) || IS_QLA2200(ha))
		return -EPERM;

	if (test_bit(ABORT_ISP_ACTIVE, &vha->dpc_flags)) {
		ql_log(ql_log_warn, vha, 0x707a,
		    "Abort ISP active -- ignoring beacon request.\n");
		return -EBUSY;
	}

	if (sscanf(buf, "%d", &val) != 1)
		return -EINVAL;

	if (val)
		rval = ha->isp_ops->beacon_on(vha);
	else
		rval = ha->isp_ops->beacon_off(vha);

	if (rval != QLA_SUCCESS)
		count = 0;

	return count;
}

static ssize_t
qla2x00_optrom_bios_version_show(struct device *dev,
				 struct device_attribute *attr, char *buf)
{
	scsi_qla_host_t *vha = shost_priv(class_to_shost(dev));
	struct qla_hw_data *ha = vha->hw;
	return snprintf(buf, PAGE_SIZE, "%d.%02d\n", ha->bios_revision[1],
	    ha->bios_revision[0]);
}

static ssize_t
qla2x00_optrom_efi_version_show(struct device *dev,
				struct device_attribute *attr, char *buf)
{
	scsi_qla_host_t *vha = shost_priv(class_to_shost(dev));
	struct qla_hw_data *ha = vha->hw;
	return snprintf(buf, PAGE_SIZE, "%d.%02d\n", ha->efi_revision[1],
	    ha->efi_revision[0]);
}

static ssize_t
qla2x00_optrom_fcode_version_show(struct device *dev,
				  struct device_attribute *attr, char *buf)
{
	scsi_qla_host_t *vha = shost_priv(class_to_shost(dev));
	struct qla_hw_data *ha = vha->hw;
	return snprintf(buf, PAGE_SIZE, "%d.%02d\n", ha->fcode_revision[1],
	    ha->fcode_revision[0]);
}

static ssize_t
qla2x00_optrom_fw_version_show(struct device *dev,
			       struct device_attribute *attr, char *buf)
{
	scsi_qla_host_t *vha = shost_priv(class_to_shost(dev));
	struct qla_hw_data *ha = vha->hw;
	return snprintf(buf, PAGE_SIZE, "%d.%02d.%02d %d\n",
	    ha->fw_revision[0], ha->fw_revision[1], ha->fw_revision[2],
	    ha->fw_revision[3]);
}

static ssize_t
qla2x00_optrom_gold_fw_version_show(struct device *dev,
    struct device_attribute *attr, char *buf)
{
	scsi_qla_host_t *vha = shost_priv(class_to_shost(dev));
	struct qla_hw_data *ha = vha->hw;

	if (!IS_QLA81XX(ha) && !IS_QLA83XX(ha))
		return snprintf(buf, PAGE_SIZE, "\n");

	return snprintf(buf, PAGE_SIZE, "%d.%02d.%02d (%d)\n",
	    ha->gold_fw_version[0], ha->gold_fw_version[1],
	    ha->gold_fw_version[2], ha->gold_fw_version[3]);
}

static ssize_t
qla2x00_total_isp_aborts_show(struct device *dev,
			      struct device_attribute *attr, char *buf)
{
	scsi_qla_host_t *vha = shost_priv(class_to_shost(dev));
	return snprintf(buf, PAGE_SIZE, "%d\n",
	    vha->qla_stats.total_isp_aborts);
}

static ssize_t
qla24xx_84xx_fw_version_show(struct device *dev,
	struct device_attribute *attr, char *buf)
{
	int rval = QLA_SUCCESS;
	uint16_t status[2] = {0, 0};
	scsi_qla_host_t *vha = shost_priv(class_to_shost(dev));
	struct qla_hw_data *ha = vha->hw;

	if (!IS_QLA84XX(ha))
		return snprintf(buf, PAGE_SIZE, "\n");

	if (ha->cs84xx->op_fw_version == 0)
		rval = qla84xx_verify_chip(vha, status);

	if ((rval == QLA_SUCCESS) && (status[0] == 0))
		return snprintf(buf, PAGE_SIZE, "%u\n",
			(uint32_t)ha->cs84xx->op_fw_version);

	return snprintf(buf, PAGE_SIZE, "\n");
}

static ssize_t
qla2x00_mpi_version_show(struct device *dev, struct device_attribute *attr,
    char *buf)
{
	scsi_qla_host_t *vha = shost_priv(class_to_shost(dev));
	struct qla_hw_data *ha = vha->hw;

	if (!IS_QLA81XX(ha) && !IS_QLA8031(ha))
		return snprintf(buf, PAGE_SIZE, "\n");

	return snprintf(buf, PAGE_SIZE, "%d.%02d.%02d (%x)\n",
	    ha->mpi_version[0], ha->mpi_version[1], ha->mpi_version[2],
	    ha->mpi_capabilities);
}

static ssize_t
qla2x00_phy_version_show(struct device *dev, struct device_attribute *attr,
    char *buf)
{
	scsi_qla_host_t *vha = shost_priv(class_to_shost(dev));
	struct qla_hw_data *ha = vha->hw;

	if (!IS_QLA81XX(ha) && !IS_QLA8031(ha))
		return snprintf(buf, PAGE_SIZE, "\n");

	return snprintf(buf, PAGE_SIZE, "%d.%02d.%02d\n",
	    ha->phy_version[0], ha->phy_version[1], ha->phy_version[2]);
}

static ssize_t
qla2x00_flash_block_size_show(struct device *dev,
			      struct device_attribute *attr, char *buf)
{
	scsi_qla_host_t *vha = shost_priv(class_to_shost(dev));
	struct qla_hw_data *ha = vha->hw;

	return snprintf(buf, PAGE_SIZE, "0x%x\n", ha->fdt_block_size);
}

static ssize_t
qla2x00_vlan_id_show(struct device *dev, struct device_attribute *attr,
    char *buf)
{
	scsi_qla_host_t *vha = shost_priv(class_to_shost(dev));

	if (!IS_CNA_CAPABLE(vha->hw))
		return snprintf(buf, PAGE_SIZE, "\n");

	return snprintf(buf, PAGE_SIZE, "%d\n", vha->fcoe_vlan_id);
}

static ssize_t
qla2x00_vn_port_mac_address_show(struct device *dev,
    struct device_attribute *attr, char *buf)
{
	scsi_qla_host_t *vha = shost_priv(class_to_shost(dev));

	if (!IS_CNA_CAPABLE(vha->hw))
		return snprintf(buf, PAGE_SIZE, "\n");

	return snprintf(buf, PAGE_SIZE, "%02x:%02x:%02x:%02x:%02x:%02x\n",
	    vha->fcoe_vn_port_mac[5], vha->fcoe_vn_port_mac[4],
	    vha->fcoe_vn_port_mac[3], vha->fcoe_vn_port_mac[2],
	    vha->fcoe_vn_port_mac[1], vha->fcoe_vn_port_mac[0]);
}

static ssize_t
qla2x00_fabric_param_show(struct device *dev, struct device_attribute *attr,
    char *buf)
{
	scsi_qla_host_t *vha = shost_priv(class_to_shost(dev));

	return snprintf(buf, PAGE_SIZE, "%d\n", vha->hw->switch_cap);
}

static ssize_t
qla2x00_thermal_temp_show(struct device *dev,
	struct device_attribute *attr, char *buf)
{
	scsi_qla_host_t *vha = shost_priv(class_to_shost(dev));
	uint16_t temp = 0;

	if (!vha->hw->thermal_support) {
		ql_log(ql_log_warn, vha, 0x70db,
		    "Thermal not supported by this card.\n");
		goto done;
	}

	if (qla2x00_reset_active(vha)) {
		ql_log(ql_log_warn, vha, 0x70dc, "ISP reset active.\n");
		goto done;
	}

	if (vha->hw->flags.eeh_busy) {
		ql_log(ql_log_warn, vha, 0x70dd, "PCI EEH busy.\n");
		goto done;
	}
<<<<<<< HEAD

	if (qla2x00_get_thermal_temp(vha, &temp) == QLA_SUCCESS)
		return snprintf(buf, PAGE_SIZE, "%d\n", temp);

=======

	if (qla2x00_get_thermal_temp(vha, &temp) == QLA_SUCCESS)
		return snprintf(buf, PAGE_SIZE, "%d\n", temp);

>>>>>>> d0e0ac97
done:
	return snprintf(buf, PAGE_SIZE, "\n");
}

static ssize_t
qla2x00_fw_state_show(struct device *dev, struct device_attribute *attr,
    char *buf)
{
	scsi_qla_host_t *vha = shost_priv(class_to_shost(dev));
	int rval = QLA_FUNCTION_FAILED;
	uint16_t state[5];
	uint32_t pstate;

	if (IS_QLAFX00(vha->hw)) {
		pstate = qlafx00_fw_state_show(dev, attr, buf);
		return snprintf(buf, PAGE_SIZE, "0x%x\n", pstate);
	}

	if (qla2x00_reset_active(vha))
		ql_log(ql_log_warn, vha, 0x707c,
		    "ISP reset active.\n");
	else if (!vha->hw->flags.eeh_busy)
		rval = qla2x00_get_firmware_state(vha, state);
	if (rval != QLA_SUCCESS)
		memset(state, -1, sizeof(state));

	return snprintf(buf, PAGE_SIZE, "0x%x 0x%x 0x%x 0x%x 0x%x\n", state[0],
	    state[1], state[2], state[3], state[4]);
}

static ssize_t
qla2x00_diag_requests_show(struct device *dev,
	struct device_attribute *attr, char *buf)
{
	scsi_qla_host_t *vha = shost_priv(class_to_shost(dev));

	if (!IS_BIDI_CAPABLE(vha->hw))
		return snprintf(buf, PAGE_SIZE, "\n");

	return snprintf(buf, PAGE_SIZE, "%llu\n", vha->bidi_stats.io_count);
}

static ssize_t
qla2x00_diag_megabytes_show(struct device *dev,
	struct device_attribute *attr, char *buf)
{
	scsi_qla_host_t *vha = shost_priv(class_to_shost(dev));

	if (!IS_BIDI_CAPABLE(vha->hw))
		return snprintf(buf, PAGE_SIZE, "\n");

	return snprintf(buf, PAGE_SIZE, "%llu\n",
	    vha->bidi_stats.transfer_bytes >> 20);
}

static ssize_t
qla2x00_fw_dump_size_show(struct device *dev, struct device_attribute *attr,
	char *buf)
{
	scsi_qla_host_t *vha = shost_priv(class_to_shost(dev));
	struct qla_hw_data *ha = vha->hw;
	uint32_t size;

	if (!ha->fw_dumped)
		size = 0;
	else if (IS_QLA82XX(ha))
		size = ha->md_template_size + ha->md_dump_size;
	else
		size = ha->fw_dump_len;

	return snprintf(buf, PAGE_SIZE, "%d\n", size);
}

static DEVICE_ATTR(driver_version, S_IRUGO, qla2x00_drvr_version_show, NULL);
static DEVICE_ATTR(fw_version, S_IRUGO, qla2x00_fw_version_show, NULL);
static DEVICE_ATTR(serial_num, S_IRUGO, qla2x00_serial_num_show, NULL);
static DEVICE_ATTR(isp_name, S_IRUGO, qla2x00_isp_name_show, NULL);
static DEVICE_ATTR(isp_id, S_IRUGO, qla2x00_isp_id_show, NULL);
static DEVICE_ATTR(model_name, S_IRUGO, qla2x00_model_name_show, NULL);
static DEVICE_ATTR(model_desc, S_IRUGO, qla2x00_model_desc_show, NULL);
static DEVICE_ATTR(pci_info, S_IRUGO, qla2x00_pci_info_show, NULL);
static DEVICE_ATTR(link_state, S_IRUGO, qla2x00_link_state_show, NULL);
static DEVICE_ATTR(zio, S_IRUGO | S_IWUSR, qla2x00_zio_show, qla2x00_zio_store);
static DEVICE_ATTR(zio_timer, S_IRUGO | S_IWUSR, qla2x00_zio_timer_show,
		   qla2x00_zio_timer_store);
static DEVICE_ATTR(beacon, S_IRUGO | S_IWUSR, qla2x00_beacon_show,
		   qla2x00_beacon_store);
static DEVICE_ATTR(optrom_bios_version, S_IRUGO,
		   qla2x00_optrom_bios_version_show, NULL);
static DEVICE_ATTR(optrom_efi_version, S_IRUGO,
		   qla2x00_optrom_efi_version_show, NULL);
static DEVICE_ATTR(optrom_fcode_version, S_IRUGO,
		   qla2x00_optrom_fcode_version_show, NULL);
static DEVICE_ATTR(optrom_fw_version, S_IRUGO, qla2x00_optrom_fw_version_show,
		   NULL);
static DEVICE_ATTR(optrom_gold_fw_version, S_IRUGO,
    qla2x00_optrom_gold_fw_version_show, NULL);
static DEVICE_ATTR(84xx_fw_version, S_IRUGO, qla24xx_84xx_fw_version_show,
		   NULL);
static DEVICE_ATTR(total_isp_aborts, S_IRUGO, qla2x00_total_isp_aborts_show,
		   NULL);
static DEVICE_ATTR(mpi_version, S_IRUGO, qla2x00_mpi_version_show, NULL);
static DEVICE_ATTR(phy_version, S_IRUGO, qla2x00_phy_version_show, NULL);
static DEVICE_ATTR(flash_block_size, S_IRUGO, qla2x00_flash_block_size_show,
		   NULL);
static DEVICE_ATTR(vlan_id, S_IRUGO, qla2x00_vlan_id_show, NULL);
static DEVICE_ATTR(vn_port_mac_address, S_IRUGO,
		   qla2x00_vn_port_mac_address_show, NULL);
static DEVICE_ATTR(fabric_param, S_IRUGO, qla2x00_fabric_param_show, NULL);
static DEVICE_ATTR(fw_state, S_IRUGO, qla2x00_fw_state_show, NULL);
static DEVICE_ATTR(thermal_temp, S_IRUGO, qla2x00_thermal_temp_show, NULL);
static DEVICE_ATTR(diag_requests, S_IRUGO, qla2x00_diag_requests_show, NULL);
static DEVICE_ATTR(diag_megabytes, S_IRUGO, qla2x00_diag_megabytes_show, NULL);
static DEVICE_ATTR(fw_dump_size, S_IRUGO, qla2x00_fw_dump_size_show, NULL);

struct device_attribute *qla2x00_host_attrs[] = {
	&dev_attr_driver_version,
	&dev_attr_fw_version,
	&dev_attr_serial_num,
	&dev_attr_isp_name,
	&dev_attr_isp_id,
	&dev_attr_model_name,
	&dev_attr_model_desc,
	&dev_attr_pci_info,
	&dev_attr_link_state,
	&dev_attr_zio,
	&dev_attr_zio_timer,
	&dev_attr_beacon,
	&dev_attr_optrom_bios_version,
	&dev_attr_optrom_efi_version,
	&dev_attr_optrom_fcode_version,
	&dev_attr_optrom_fw_version,
	&dev_attr_84xx_fw_version,
	&dev_attr_total_isp_aborts,
	&dev_attr_mpi_version,
	&dev_attr_phy_version,
	&dev_attr_flash_block_size,
	&dev_attr_vlan_id,
	&dev_attr_vn_port_mac_address,
	&dev_attr_fabric_param,
	&dev_attr_fw_state,
	&dev_attr_optrom_gold_fw_version,
	&dev_attr_thermal_temp,
	&dev_attr_diag_requests,
	&dev_attr_diag_megabytes,
	&dev_attr_fw_dump_size,
	NULL,
};

/* Host attributes. */

static void
qla2x00_get_host_port_id(struct Scsi_Host *shost)
{
	scsi_qla_host_t *vha = shost_priv(shost);

	fc_host_port_id(shost) = vha->d_id.b.domain << 16 |
	    vha->d_id.b.area << 8 | vha->d_id.b.al_pa;
}

static void
qla2x00_get_host_speed(struct Scsi_Host *shost)
{
	struct qla_hw_data *ha = ((struct scsi_qla_host *)
					(shost_priv(shost)))->hw;
	u32 speed = FC_PORTSPEED_UNKNOWN;

	if (IS_QLAFX00(ha)) {
		qlafx00_get_host_speed(shost);
		return;
	}

	switch (ha->link_data_rate) {
	case PORT_SPEED_1GB:
		speed = FC_PORTSPEED_1GBIT;
		break;
	case PORT_SPEED_2GB:
		speed = FC_PORTSPEED_2GBIT;
		break;
	case PORT_SPEED_4GB:
		speed = FC_PORTSPEED_4GBIT;
		break;
	case PORT_SPEED_8GB:
		speed = FC_PORTSPEED_8GBIT;
		break;
	case PORT_SPEED_10GB:
		speed = FC_PORTSPEED_10GBIT;
		break;
	case PORT_SPEED_16GB:
		speed = FC_PORTSPEED_16GBIT;
		break;
	}
	fc_host_speed(shost) = speed;
}

static void
qla2x00_get_host_port_type(struct Scsi_Host *shost)
{
	scsi_qla_host_t *vha = shost_priv(shost);
	uint32_t port_type = FC_PORTTYPE_UNKNOWN;

	if (vha->vp_idx) {
		fc_host_port_type(shost) = FC_PORTTYPE_NPIV;
		return;
	}
	switch (vha->hw->current_topology) {
	case ISP_CFG_NL:
		port_type = FC_PORTTYPE_LPORT;
		break;
	case ISP_CFG_FL:
		port_type = FC_PORTTYPE_NLPORT;
		break;
	case ISP_CFG_N:
		port_type = FC_PORTTYPE_PTP;
		break;
	case ISP_CFG_F:
		port_type = FC_PORTTYPE_NPORT;
		break;
	}
	fc_host_port_type(shost) = port_type;
}

static void
qla2x00_get_starget_node_name(struct scsi_target *starget)
{
	struct Scsi_Host *host = dev_to_shost(starget->dev.parent);
	scsi_qla_host_t *vha = shost_priv(host);
	fc_port_t *fcport;
	u64 node_name = 0;

	list_for_each_entry(fcport, &vha->vp_fcports, list) {
		if (fcport->rport &&
		    starget->id == fcport->rport->scsi_target_id) {
			node_name = wwn_to_u64(fcport->node_name);
			break;
		}
	}

	fc_starget_node_name(starget) = node_name;
}

static void
qla2x00_get_starget_port_name(struct scsi_target *starget)
{
	struct Scsi_Host *host = dev_to_shost(starget->dev.parent);
	scsi_qla_host_t *vha = shost_priv(host);
	fc_port_t *fcport;
	u64 port_name = 0;

	list_for_each_entry(fcport, &vha->vp_fcports, list) {
		if (fcport->rport &&
		    starget->id == fcport->rport->scsi_target_id) {
			port_name = wwn_to_u64(fcport->port_name);
			break;
		}
	}

	fc_starget_port_name(starget) = port_name;
}

static void
qla2x00_get_starget_port_id(struct scsi_target *starget)
{
	struct Scsi_Host *host = dev_to_shost(starget->dev.parent);
	scsi_qla_host_t *vha = shost_priv(host);
	fc_port_t *fcport;
	uint32_t port_id = ~0U;

	list_for_each_entry(fcport, &vha->vp_fcports, list) {
		if (fcport->rport &&
		    starget->id == fcport->rport->scsi_target_id) {
			port_id = fcport->d_id.b.domain << 16 |
			    fcport->d_id.b.area << 8 | fcport->d_id.b.al_pa;
			break;
		}
	}

	fc_starget_port_id(starget) = port_id;
}

static void
qla2x00_set_rport_loss_tmo(struct fc_rport *rport, uint32_t timeout)
{
	if (timeout)
		rport->dev_loss_tmo = timeout;
	else
		rport->dev_loss_tmo = 1;
}

static void
qla2x00_dev_loss_tmo_callbk(struct fc_rport *rport)
{
	struct Scsi_Host *host = rport_to_shost(rport);
	fc_port_t *fcport = *(fc_port_t **)rport->dd_data;
	unsigned long flags;

	if (!fcport)
		return;

	/* Now that the rport has been deleted, set the fcport state to
	   FCS_DEVICE_DEAD */
	qla2x00_set_fcport_state(fcport, FCS_DEVICE_DEAD);

	/*
	 * Transport has effectively 'deleted' the rport, clear
	 * all local references.
	 */
	spin_lock_irqsave(host->host_lock, flags);
	fcport->rport = fcport->drport = NULL;
	*((fc_port_t **)rport->dd_data) = NULL;
	spin_unlock_irqrestore(host->host_lock, flags);

	if (test_bit(ABORT_ISP_ACTIVE, &fcport->vha->dpc_flags))
		return;

	if (unlikely(pci_channel_offline(fcport->vha->hw->pdev))) {
		qla2x00_abort_all_cmds(fcport->vha, DID_NO_CONNECT << 16);
		return;
	}
}

static void
qla2x00_terminate_rport_io(struct fc_rport *rport)
{
	fc_port_t *fcport = *(fc_port_t **)rport->dd_data;

	if (!fcport)
		return;

	if (test_bit(ABORT_ISP_ACTIVE, &fcport->vha->dpc_flags))
		return;

	if (unlikely(pci_channel_offline(fcport->vha->hw->pdev))) {
		qla2x00_abort_all_cmds(fcport->vha, DID_NO_CONNECT << 16);
		return;
	}
	/*
	 * At this point all fcport's software-states are cleared.  Perform any
	 * final cleanup of firmware resources (PCBs and XCBs).
	 */
	if (fcport->loop_id != FC_NO_LOOP_ID) {
		if (IS_FWI2_CAPABLE(fcport->vha->hw))
			fcport->vha->hw->isp_ops->fabric_logout(fcport->vha,
			    fcport->loop_id, fcport->d_id.b.domain,
			    fcport->d_id.b.area, fcport->d_id.b.al_pa);
		else
			qla2x00_port_logout(fcport->vha, fcport);
	}
}

static int
qla2x00_issue_lip(struct Scsi_Host *shost)
{
	scsi_qla_host_t *vha = shost_priv(shost);

	if (IS_QLAFX00(vha->hw))
		return 0;

	qla2x00_loop_reset(vha);
	return 0;
}

static struct fc_host_statistics *
qla2x00_get_fc_host_stats(struct Scsi_Host *shost)
{
	scsi_qla_host_t *vha = shost_priv(shost);
	struct qla_hw_data *ha = vha->hw;
	struct scsi_qla_host *base_vha = pci_get_drvdata(ha->pdev);
	int rval;
	struct link_statistics *stats;
	dma_addr_t stats_dma;
	struct fc_host_statistics *pfc_host_stat;

	pfc_host_stat = &vha->fc_host_stat;
	memset(pfc_host_stat, -1, sizeof(struct fc_host_statistics));

	if (IS_QLAFX00(vha->hw))
		goto done;

	if (test_bit(UNLOADING, &vha->dpc_flags))
		goto done;

	if (unlikely(pci_channel_offline(ha->pdev)))
		goto done;

	if (qla2x00_reset_active(vha))
		goto done;

	stats = dma_pool_alloc(ha->s_dma_pool, GFP_KERNEL, &stats_dma);
	if (stats == NULL) {
		ql_log(ql_log_warn, vha, 0x707d,
		    "Failed to allocate memory for stats.\n");
		goto done;
	}
	memset(stats, 0, DMA_POOL_SIZE);

	rval = QLA_FUNCTION_FAILED;
	if (IS_FWI2_CAPABLE(ha)) {
		rval = qla24xx_get_isp_stats(base_vha, stats, stats_dma);
	} else if (atomic_read(&base_vha->loop_state) == LOOP_READY &&
	    !ha->dpc_active) {
		/* Must be in a 'READY' state for statistics retrieval. */
		rval = qla2x00_get_link_status(base_vha, base_vha->loop_id,
						stats, stats_dma);
	}

	if (rval != QLA_SUCCESS)
		goto done_free;

	pfc_host_stat->link_failure_count = stats->link_fail_cnt;
	pfc_host_stat->loss_of_sync_count = stats->loss_sync_cnt;
	pfc_host_stat->loss_of_signal_count = stats->loss_sig_cnt;
	pfc_host_stat->prim_seq_protocol_err_count = stats->prim_seq_err_cnt;
	pfc_host_stat->invalid_tx_word_count = stats->inval_xmit_word_cnt;
	pfc_host_stat->invalid_crc_count = stats->inval_crc_cnt;
	if (IS_FWI2_CAPABLE(ha)) {
		pfc_host_stat->lip_count = stats->lip_cnt;
		pfc_host_stat->tx_frames = stats->tx_frames;
		pfc_host_stat->rx_frames = stats->rx_frames;
		pfc_host_stat->dumped_frames = stats->dumped_frames;
		pfc_host_stat->nos_count = stats->nos_rcvd;
	}
	pfc_host_stat->fcp_input_megabytes = vha->qla_stats.input_bytes >> 20;
	pfc_host_stat->fcp_output_megabytes = vha->qla_stats.output_bytes >> 20;

done_free:
        dma_pool_free(ha->s_dma_pool, stats, stats_dma);
done:
	return pfc_host_stat;
}

static void
qla2x00_get_host_symbolic_name(struct Scsi_Host *shost)
{
	scsi_qla_host_t *vha = shost_priv(shost);

	qla2x00_get_sym_node_name(vha, fc_host_symbolic_name(shost));
}

static void
qla2x00_set_host_system_hostname(struct Scsi_Host *shost)
{
	scsi_qla_host_t *vha = shost_priv(shost);

	set_bit(REGISTER_FDMI_NEEDED, &vha->dpc_flags);
}

static void
qla2x00_get_host_fabric_name(struct Scsi_Host *shost)
{
	scsi_qla_host_t *vha = shost_priv(shost);
	uint8_t node_name[WWN_SIZE] = { 0xFF, 0xFF, 0xFF, 0xFF, \
		0xFF, 0xFF, 0xFF, 0xFF};
	u64 fabric_name = wwn_to_u64(node_name);

	if (vha->device_flags & SWITCH_FOUND)
		fabric_name = wwn_to_u64(vha->fabric_node_name);

	fc_host_fabric_name(shost) = fabric_name;
}

static void
qla2x00_get_host_port_state(struct Scsi_Host *shost)
{
	scsi_qla_host_t *vha = shost_priv(shost);
	struct scsi_qla_host *base_vha = pci_get_drvdata(vha->hw->pdev);

	if (!base_vha->flags.online) {
		fc_host_port_state(shost) = FC_PORTSTATE_OFFLINE;
		return;
	}

	switch (atomic_read(&base_vha->loop_state)) {
	case LOOP_UPDATE:
		fc_host_port_state(shost) = FC_PORTSTATE_DIAGNOSTICS;
		break;
	case LOOP_DOWN:
		if (test_bit(LOOP_RESYNC_NEEDED, &base_vha->dpc_flags))
			fc_host_port_state(shost) = FC_PORTSTATE_DIAGNOSTICS;
		else
			fc_host_port_state(shost) = FC_PORTSTATE_LINKDOWN;
		break;
	case LOOP_DEAD:
		fc_host_port_state(shost) = FC_PORTSTATE_LINKDOWN;
		break;
	case LOOP_READY:
		fc_host_port_state(shost) = FC_PORTSTATE_ONLINE;
		break;
	default:
		fc_host_port_state(shost) = FC_PORTSTATE_UNKNOWN;
		break;
	}
}

static int
qla24xx_vport_create(struct fc_vport *fc_vport, bool disable)
{
	int	ret = 0;
	uint8_t	qos = 0;
	scsi_qla_host_t *base_vha = shost_priv(fc_vport->shost);
	scsi_qla_host_t *vha = NULL;
	struct qla_hw_data *ha = base_vha->hw;
	uint16_t options = 0;
	int	cnt;
	struct req_que *req = ha->req_q_map[0];

	ret = qla24xx_vport_create_req_sanity_check(fc_vport);
	if (ret) {
		ql_log(ql_log_warn, vha, 0x707e,
		    "Vport sanity check failed, status %x\n", ret);
		return (ret);
	}

	vha = qla24xx_create_vhost(fc_vport);
	if (vha == NULL) {
		ql_log(ql_log_warn, vha, 0x707f, "Vport create host failed.\n");
		return FC_VPORT_FAILED;
	}
	if (disable) {
		atomic_set(&vha->vp_state, VP_OFFLINE);
		fc_vport_set_state(fc_vport, FC_VPORT_DISABLED);
	} else
		atomic_set(&vha->vp_state, VP_FAILED);

	/* ready to create vport */
	ql_log(ql_log_info, vha, 0x7080,
	    "VP entry id %d assigned.\n", vha->vp_idx);

	/* initialized vport states */
	atomic_set(&vha->loop_state, LOOP_DOWN);
	vha->vp_err_state=  VP_ERR_PORTDWN;
	vha->vp_prev_err_state=  VP_ERR_UNKWN;
	/* Check if physical ha port is Up */
	if (atomic_read(&base_vha->loop_state) == LOOP_DOWN ||
	    atomic_read(&base_vha->loop_state) == LOOP_DEAD) {
		/* Don't retry or attempt login of this virtual port */
		ql_dbg(ql_dbg_user, vha, 0x7081,
		    "Vport loop state is not UP.\n");
		atomic_set(&vha->loop_state, LOOP_DEAD);
		if (!disable)
			fc_vport_set_state(fc_vport, FC_VPORT_LINKDOWN);
	}

	if (IS_T10_PI_CAPABLE(ha) && ql2xenabledif) {
		if (ha->fw_attributes & BIT_4) {
			int prot = 0, guard;
			vha->flags.difdix_supported = 1;
			ql_dbg(ql_dbg_user, vha, 0x7082,
			    "Registered for DIF/DIX type 1 and 3 protection.\n");
			if (ql2xenabledif == 1)
				prot = SHOST_DIX_TYPE0_PROTECTION;
			scsi_host_set_prot(vha->host,
			    prot | SHOST_DIF_TYPE1_PROTECTION
			    | SHOST_DIF_TYPE2_PROTECTION
			    | SHOST_DIF_TYPE3_PROTECTION
			    | SHOST_DIX_TYPE1_PROTECTION
			    | SHOST_DIX_TYPE2_PROTECTION
			    | SHOST_DIX_TYPE3_PROTECTION);

			guard = SHOST_DIX_GUARD_CRC;

			if (IS_PI_IPGUARD_CAPABLE(ha) &&
			    (ql2xenabledif > 1 || IS_PI_DIFB_DIX0_CAPABLE(ha)))
				guard |= SHOST_DIX_GUARD_IP;

			scsi_host_set_guard(vha->host, guard);
		} else
			vha->flags.difdix_supported = 0;
	}

	if (scsi_add_host_with_dma(vha->host, &fc_vport->dev,
				   &ha->pdev->dev)) {
		ql_dbg(ql_dbg_user, vha, 0x7083,
		    "scsi_add_host failure for VP[%d].\n", vha->vp_idx);
		goto vport_create_failed_2;
	}

	/* initialize attributes */
	fc_host_dev_loss_tmo(vha->host) = ha->port_down_retry_count;
	fc_host_node_name(vha->host) = wwn_to_u64(vha->node_name);
	fc_host_port_name(vha->host) = wwn_to_u64(vha->port_name);
	fc_host_supported_classes(vha->host) =
		fc_host_supported_classes(base_vha->host);
	fc_host_supported_speeds(vha->host) =
		fc_host_supported_speeds(base_vha->host);

	qlt_vport_create(vha, ha);
	qla24xx_vport_disable(fc_vport, disable);

	if (ha->flags.cpu_affinity_enabled) {
		req = ha->req_q_map[1];
		ql_dbg(ql_dbg_multiq, vha, 0xc000,
		    "Request queue %p attached with "
		    "VP[%d], cpu affinity =%d\n",
		    req, vha->vp_idx, ha->flags.cpu_affinity_enabled);
		goto vport_queue;
	} else if (ql2xmaxqueues == 1 || !ha->npiv_info)
		goto vport_queue;
	/* Create a request queue in QoS mode for the vport */
	for (cnt = 0; cnt < ha->nvram_npiv_size; cnt++) {
		if (memcmp(ha->npiv_info[cnt].port_name, vha->port_name, 8) == 0
			&& memcmp(ha->npiv_info[cnt].node_name, vha->node_name,
					8) == 0) {
			qos = ha->npiv_info[cnt].q_qos;
			break;
		}
	}

	if (qos) {
		ret = qla25xx_create_req_que(ha, options, vha->vp_idx, 0, 0,
			qos);
		if (!ret)
			ql_log(ql_log_warn, vha, 0x7084,
			    "Can't create request queue for VP[%d]\n",
			    vha->vp_idx);
		else {
			ql_dbg(ql_dbg_multiq, vha, 0xc001,
			    "Request Que:%d Q0s: %d) created for VP[%d]\n",
			    ret, qos, vha->vp_idx);
			ql_dbg(ql_dbg_user, vha, 0x7085,
			    "Request Que:%d Q0s: %d) created for VP[%d]\n",
			    ret, qos, vha->vp_idx);
			req = ha->req_q_map[ret];
		}
	}

vport_queue:
	vha->req = req;
	return 0;

vport_create_failed_2:
	qla24xx_disable_vp(vha);
	qla24xx_deallocate_vp_id(vha);
	scsi_host_put(vha->host);
	return FC_VPORT_FAILED;
}

static int
qla24xx_vport_delete(struct fc_vport *fc_vport)
{
	scsi_qla_host_t *vha = fc_vport->dd_data;
	struct qla_hw_data *ha = vha->hw;
	uint16_t id = vha->vp_idx;

	while (test_bit(LOOP_RESYNC_ACTIVE, &vha->dpc_flags) ||
	    test_bit(FCPORT_UPDATE_NEEDED, &vha->dpc_flags))
		msleep(1000);

	qla24xx_disable_vp(vha);

	vha->flags.delete_progress = 1;

	fc_remove_host(vha->host);

	scsi_remove_host(vha->host);

	/* Allow timer to run to drain queued items, when removing vp */
	qla24xx_deallocate_vp_id(vha);

	if (vha->timer_active) {
		qla2x00_vp_stop_timer(vha);
		ql_dbg(ql_dbg_user, vha, 0x7086,
		    "Timer for the VP[%d] has stopped\n", vha->vp_idx);
	}

	BUG_ON(atomic_read(&vha->vref_count));

	qla2x00_free_fcports(vha);

	mutex_lock(&ha->vport_lock);
	ha->cur_vport_count--;
	clear_bit(vha->vp_idx, ha->vp_idx_map);
	mutex_unlock(&ha->vport_lock);

	if (vha->req->id && !ha->flags.cpu_affinity_enabled) {
		if (qla25xx_delete_req_que(vha, vha->req) != QLA_SUCCESS)
			ql_log(ql_log_warn, vha, 0x7087,
			    "Queue delete failed.\n");
	}

	ql_log(ql_log_info, vha, 0x7088, "VP[%d] deleted.\n", id);
	scsi_host_put(vha->host);
	return 0;
}

static int
qla24xx_vport_disable(struct fc_vport *fc_vport, bool disable)
{
	scsi_qla_host_t *vha = fc_vport->dd_data;

	if (disable)
		qla24xx_disable_vp(vha);
	else
		qla24xx_enable_vp(vha);

	return 0;
}

struct fc_function_template qla2xxx_transport_functions = {

	.show_host_node_name = 1,
	.show_host_port_name = 1,
	.show_host_supported_classes = 1,
	.show_host_supported_speeds = 1,

	.get_host_port_id = qla2x00_get_host_port_id,
	.show_host_port_id = 1,
	.get_host_speed = qla2x00_get_host_speed,
	.show_host_speed = 1,
	.get_host_port_type = qla2x00_get_host_port_type,
	.show_host_port_type = 1,
	.get_host_symbolic_name = qla2x00_get_host_symbolic_name,
	.show_host_symbolic_name = 1,
	.set_host_system_hostname = qla2x00_set_host_system_hostname,
	.show_host_system_hostname = 1,
	.get_host_fabric_name = qla2x00_get_host_fabric_name,
	.show_host_fabric_name = 1,
	.get_host_port_state = qla2x00_get_host_port_state,
	.show_host_port_state = 1,

	.dd_fcrport_size = sizeof(struct fc_port *),
	.show_rport_supported_classes = 1,

	.get_starget_node_name = qla2x00_get_starget_node_name,
	.show_starget_node_name = 1,
	.get_starget_port_name = qla2x00_get_starget_port_name,
	.show_starget_port_name = 1,
	.get_starget_port_id  = qla2x00_get_starget_port_id,
	.show_starget_port_id = 1,

	.set_rport_dev_loss_tmo = qla2x00_set_rport_loss_tmo,
	.show_rport_dev_loss_tmo = 1,

	.issue_fc_host_lip = qla2x00_issue_lip,
	.dev_loss_tmo_callbk = qla2x00_dev_loss_tmo_callbk,
	.terminate_rport_io = qla2x00_terminate_rport_io,
	.get_fc_host_stats = qla2x00_get_fc_host_stats,

	.vport_create = qla24xx_vport_create,
	.vport_disable = qla24xx_vport_disable,
	.vport_delete = qla24xx_vport_delete,
	.bsg_request = qla24xx_bsg_request,
	.bsg_timeout = qla24xx_bsg_timeout,
};

struct fc_function_template qla2xxx_transport_vport_functions = {

	.show_host_node_name = 1,
	.show_host_port_name = 1,
	.show_host_supported_classes = 1,

	.get_host_port_id = qla2x00_get_host_port_id,
	.show_host_port_id = 1,
	.get_host_speed = qla2x00_get_host_speed,
	.show_host_speed = 1,
	.get_host_port_type = qla2x00_get_host_port_type,
	.show_host_port_type = 1,
	.get_host_symbolic_name = qla2x00_get_host_symbolic_name,
	.show_host_symbolic_name = 1,
	.set_host_system_hostname = qla2x00_set_host_system_hostname,
	.show_host_system_hostname = 1,
	.get_host_fabric_name = qla2x00_get_host_fabric_name,
	.show_host_fabric_name = 1,
	.get_host_port_state = qla2x00_get_host_port_state,
	.show_host_port_state = 1,

	.dd_fcrport_size = sizeof(struct fc_port *),
	.show_rport_supported_classes = 1,

	.get_starget_node_name = qla2x00_get_starget_node_name,
	.show_starget_node_name = 1,
	.get_starget_port_name = qla2x00_get_starget_port_name,
	.show_starget_port_name = 1,
	.get_starget_port_id  = qla2x00_get_starget_port_id,
	.show_starget_port_id = 1,

	.set_rport_dev_loss_tmo = qla2x00_set_rport_loss_tmo,
	.show_rport_dev_loss_tmo = 1,

	.issue_fc_host_lip = qla2x00_issue_lip,
	.dev_loss_tmo_callbk = qla2x00_dev_loss_tmo_callbk,
	.terminate_rport_io = qla2x00_terminate_rport_io,
	.get_fc_host_stats = qla2x00_get_fc_host_stats,
	.bsg_request = qla24xx_bsg_request,
	.bsg_timeout = qla24xx_bsg_timeout,
};

void
qla2x00_init_host_attr(scsi_qla_host_t *vha)
{
	struct qla_hw_data *ha = vha->hw;
	u32 speed = FC_PORTSPEED_UNKNOWN;

	fc_host_dev_loss_tmo(vha->host) = ha->port_down_retry_count;
	fc_host_node_name(vha->host) = wwn_to_u64(vha->node_name);
	fc_host_port_name(vha->host) = wwn_to_u64(vha->port_name);
	fc_host_supported_classes(vha->host) = ha->tgt.enable_class_2 ?
			(FC_COS_CLASS2|FC_COS_CLASS3) : FC_COS_CLASS3;
	fc_host_max_npiv_vports(vha->host) = ha->max_npiv_vports;
	fc_host_npiv_vports_inuse(vha->host) = ha->cur_vport_count;

	if (IS_CNA_CAPABLE(ha))
		speed = FC_PORTSPEED_10GBIT;
	else if (IS_QLA2031(ha))
		speed = FC_PORTSPEED_16GBIT | FC_PORTSPEED_8GBIT |
		    FC_PORTSPEED_4GBIT;
	else if (IS_QLA25XX(ha))
		speed = FC_PORTSPEED_8GBIT | FC_PORTSPEED_4GBIT |
		    FC_PORTSPEED_2GBIT | FC_PORTSPEED_1GBIT;
	else if (IS_QLA24XX_TYPE(ha))
		speed = FC_PORTSPEED_4GBIT | FC_PORTSPEED_2GBIT |
		    FC_PORTSPEED_1GBIT;
	else if (IS_QLA23XX(ha))
		speed = FC_PORTSPEED_2GBIT | FC_PORTSPEED_1GBIT;
	else if (IS_QLAFX00(ha))
		speed = FC_PORTSPEED_8GBIT | FC_PORTSPEED_4GBIT |
		    FC_PORTSPEED_2GBIT | FC_PORTSPEED_1GBIT;
	else
		speed = FC_PORTSPEED_1GBIT;
	fc_host_supported_speeds(vha->host) = speed;
}<|MERGE_RESOLUTION|>--- conflicted
+++ resolved
@@ -1302,17 +1302,10 @@
 		ql_log(ql_log_warn, vha, 0x70dd, "PCI EEH busy.\n");
 		goto done;
 	}
-<<<<<<< HEAD
 
 	if (qla2x00_get_thermal_temp(vha, &temp) == QLA_SUCCESS)
 		return snprintf(buf, PAGE_SIZE, "%d\n", temp);
 
-=======
-
-	if (qla2x00_get_thermal_temp(vha, &temp) == QLA_SUCCESS)
-		return snprintf(buf, PAGE_SIZE, "%d\n", temp);
-
->>>>>>> d0e0ac97
 done:
 	return snprintf(buf, PAGE_SIZE, "\n");
 }
