/*
 * QLogic Fibre Channel HBA Driver
 * Copyright (c)  2003-2010 QLogic Corporation
 *
 * See LICENSE.qla2xxx for copyright and licensing details.
 */
#include "qla_def.h"

#include <linux/kthread.h>
#include <linux/vmalloc.h>
#include <linux/slab.h>
#include <linux/delay.h>

static int qla24xx_vport_disable(struct fc_vport *, bool);

/* SYSFS attributes --------------------------------------------------------- */

static ssize_t
qla2x00_sysfs_read_fw_dump(struct file *filp, struct kobject *kobj,
			   struct bin_attribute *bin_attr,
			   char *buf, loff_t off, size_t count)
{
	struct scsi_qla_host *vha = shost_priv(dev_to_shost(container_of(kobj,
	    struct device, kobj)));
	struct qla_hw_data *ha = vha->hw;

	if (ha->fw_dump_reading == 0)
		return 0;

	return memory_read_from_buffer(buf, count, &off, ha->fw_dump,
					ha->fw_dump_len);
}

static ssize_t
qla2x00_sysfs_write_fw_dump(struct file *filp, struct kobject *kobj,
			    struct bin_attribute *bin_attr,
			    char *buf, loff_t off, size_t count)
{
	struct scsi_qla_host *vha = shost_priv(dev_to_shost(container_of(kobj,
	    struct device, kobj)));
	struct qla_hw_data *ha = vha->hw;
	int reading;

	if (IS_QLA82XX(ha)) {
		DEBUG2(qla_printk(KERN_INFO, ha,
			"Firmware dump not supported for ISP82xx\n"));
		return count;
	}

	if (off != 0)
		return (0);

	reading = simple_strtol(buf, NULL, 10);
	switch (reading) {
	case 0:
		if (!ha->fw_dump_reading)
			break;

		qla_printk(KERN_INFO, ha,
		    "Firmware dump cleared on (%ld).\n", vha->host_no);

		ha->fw_dump_reading = 0;
		ha->fw_dumped = 0;
		break;
	case 1:
		if (ha->fw_dumped && !ha->fw_dump_reading) {
			ha->fw_dump_reading = 1;

			qla_printk(KERN_INFO, ha,
			    "Raw firmware dump ready for read on (%ld).\n",
			    vha->host_no);
		}
		break;
	case 2:
		qla2x00_alloc_fw_dump(vha);
		break;
	case 3:
		qla2x00_system_error(vha);
		break;
	}
	return (count);
}

static struct bin_attribute sysfs_fw_dump_attr = {
	.attr = {
		.name = "fw_dump",
		.mode = S_IRUSR | S_IWUSR,
	},
	.size = 0,
	.read = qla2x00_sysfs_read_fw_dump,
	.write = qla2x00_sysfs_write_fw_dump,
};

static ssize_t
qla2x00_sysfs_read_nvram(struct file *filp, struct kobject *kobj,
			 struct bin_attribute *bin_attr,
			 char *buf, loff_t off, size_t count)
{
	struct scsi_qla_host *vha = shost_priv(dev_to_shost(container_of(kobj,
	    struct device, kobj)));
	struct qla_hw_data *ha = vha->hw;

	if (!capable(CAP_SYS_ADMIN))
		return 0;

	if (IS_NOCACHE_VPD_TYPE(ha))
		ha->isp_ops->read_optrom(vha, ha->nvram, ha->flt_region_nvram << 2,
		    ha->nvram_size);
	return memory_read_from_buffer(buf, count, &off, ha->nvram,
					ha->nvram_size);
}

static ssize_t
qla2x00_sysfs_write_nvram(struct file *filp, struct kobject *kobj,
			  struct bin_attribute *bin_attr,
			  char *buf, loff_t off, size_t count)
{
	struct scsi_qla_host *vha = shost_priv(dev_to_shost(container_of(kobj,
	    struct device, kobj)));
	struct qla_hw_data *ha = vha->hw;
	uint16_t	cnt;

	if (!capable(CAP_SYS_ADMIN) || off != 0 || count != ha->nvram_size ||
	    !ha->isp_ops->write_nvram)
		return 0;

	/* Checksum NVRAM. */
	if (IS_FWI2_CAPABLE(ha)) {
		uint32_t *iter;
		uint32_t chksum;

		iter = (uint32_t *)buf;
		chksum = 0;
		for (cnt = 0; cnt < ((count >> 2) - 1); cnt++)
			chksum += le32_to_cpu(*iter++);
		chksum = ~chksum + 1;
		*iter = cpu_to_le32(chksum);
	} else {
		uint8_t *iter;
		uint8_t chksum;

		iter = (uint8_t *)buf;
		chksum = 0;
		for (cnt = 0; cnt < count - 1; cnt++)
			chksum += *iter++;
		chksum = ~chksum + 1;
		*iter = chksum;
	}

	if (qla2x00_wait_for_hba_online(vha) != QLA_SUCCESS) {
		qla_printk(KERN_WARNING, ha,
		    "HBA not online, failing NVRAM update.\n");
		return -EAGAIN;
	}

	/* Write NVRAM. */
	ha->isp_ops->write_nvram(vha, (uint8_t *)buf, ha->nvram_base, count);
	ha->isp_ops->read_nvram(vha, (uint8_t *)ha->nvram, ha->nvram_base,
	    count);

	/* NVRAM settings take effect immediately. */
	set_bit(ISP_ABORT_NEEDED, &vha->dpc_flags);
	qla2xxx_wake_dpc(vha);
	qla2x00_wait_for_chip_reset(vha);

	return (count);
}

static struct bin_attribute sysfs_nvram_attr = {
	.attr = {
		.name = "nvram",
		.mode = S_IRUSR | S_IWUSR,
	},
	.size = 512,
	.read = qla2x00_sysfs_read_nvram,
	.write = qla2x00_sysfs_write_nvram,
};

static ssize_t
qla2x00_sysfs_read_optrom(struct file *filp, struct kobject *kobj,
			  struct bin_attribute *bin_attr,
			  char *buf, loff_t off, size_t count)
{
	struct scsi_qla_host *vha = shost_priv(dev_to_shost(container_of(kobj,
	    struct device, kobj)));
	struct qla_hw_data *ha = vha->hw;

	if (ha->optrom_state != QLA_SREADING)
		return 0;

	return memory_read_from_buffer(buf, count, &off, ha->optrom_buffer,
					ha->optrom_region_size);
}

static ssize_t
qla2x00_sysfs_write_optrom(struct file *filp, struct kobject *kobj,
			   struct bin_attribute *bin_attr,
			   char *buf, loff_t off, size_t count)
{
	struct scsi_qla_host *vha = shost_priv(dev_to_shost(container_of(kobj,
	    struct device, kobj)));
	struct qla_hw_data *ha = vha->hw;

	if (ha->optrom_state != QLA_SWRITING)
		return -EINVAL;
	if (off > ha->optrom_region_size)
		return -ERANGE;
	if (off + count > ha->optrom_region_size)
		count = ha->optrom_region_size - off;

	memcpy(&ha->optrom_buffer[off], buf, count);

	return count;
}

static struct bin_attribute sysfs_optrom_attr = {
	.attr = {
		.name = "optrom",
		.mode = S_IRUSR | S_IWUSR,
	},
	.size = 0,
	.read = qla2x00_sysfs_read_optrom,
	.write = qla2x00_sysfs_write_optrom,
};

static ssize_t
qla2x00_sysfs_write_optrom_ctl(struct file *filp, struct kobject *kobj,
			       struct bin_attribute *bin_attr,
			       char *buf, loff_t off, size_t count)
{
	struct scsi_qla_host *vha = shost_priv(dev_to_shost(container_of(kobj,
	    struct device, kobj)));
	struct qla_hw_data *ha = vha->hw;

	uint32_t start = 0;
	uint32_t size = ha->optrom_size;
	int val, valid;

	if (off)
		return 0;

	if (unlikely(pci_channel_offline(ha->pdev)))
		return 0;

	if (sscanf(buf, "%d:%x:%x", &val, &start, &size) < 1)
		return -EINVAL;
	if (start > ha->optrom_size)
		return -EINVAL;

	switch (val) {
	case 0:
		if (ha->optrom_state != QLA_SREADING &&
		    ha->optrom_state != QLA_SWRITING)
			break;

		ha->optrom_state = QLA_SWAITING;

		DEBUG2(qla_printk(KERN_INFO, ha,
		    "Freeing flash region allocation -- 0x%x bytes.\n",
		    ha->optrom_region_size));

		vfree(ha->optrom_buffer);
		ha->optrom_buffer = NULL;
		break;
	case 1:
		if (ha->optrom_state != QLA_SWAITING)
			break;

		ha->optrom_region_start = start;
		ha->optrom_region_size = start + size > ha->optrom_size ?
		    ha->optrom_size - start : size;

		ha->optrom_state = QLA_SREADING;
		ha->optrom_buffer = vmalloc(ha->optrom_region_size);
		if (ha->optrom_buffer == NULL) {
			qla_printk(KERN_WARNING, ha,
			    "Unable to allocate memory for optrom retrieval "
			    "(%x).\n", ha->optrom_region_size);

			ha->optrom_state = QLA_SWAITING;
			return count;
		}

		if (qla2x00_wait_for_hba_online(vha) != QLA_SUCCESS) {
			qla_printk(KERN_WARNING, ha,
				"HBA not online, failing NVRAM update.\n");
			return -EAGAIN;
		}

		DEBUG2(qla_printk(KERN_INFO, ha,
		    "Reading flash region -- 0x%x/0x%x.\n",
		    ha->optrom_region_start, ha->optrom_region_size));

		memset(ha->optrom_buffer, 0, ha->optrom_region_size);
		ha->isp_ops->read_optrom(vha, ha->optrom_buffer,
		    ha->optrom_region_start, ha->optrom_region_size);
		break;
	case 2:
		if (ha->optrom_state != QLA_SWAITING)
			break;

		/*
		 * We need to be more restrictive on which FLASH regions are
		 * allowed to be updated via user-space.  Regions accessible
		 * via this method include:
		 *
		 * ISP21xx/ISP22xx/ISP23xx type boards:
		 *
		 * 	0x000000 -> 0x020000 -- Boot code.
		 *
		 * ISP2322/ISP24xx type boards:
		 *
		 * 	0x000000 -> 0x07ffff -- Boot code.
		 * 	0x080000 -> 0x0fffff -- Firmware.
		 *
		 * ISP25xx type boards:
		 *
		 * 	0x000000 -> 0x07ffff -- Boot code.
		 * 	0x080000 -> 0x0fffff -- Firmware.
		 * 	0x120000 -> 0x12ffff -- VPD and HBA parameters.
		 */
		valid = 0;
		if (ha->optrom_size == OPTROM_SIZE_2300 && start == 0)
			valid = 1;
		else if (start == (ha->flt_region_boot * 4) ||
		    start == (ha->flt_region_fw * 4))
			valid = 1;
		else if (IS_QLA25XX(ha) || IS_QLA8XXX_TYPE(ha))
			valid = 1;
		if (!valid) {
			qla_printk(KERN_WARNING, ha,
			    "Invalid start region 0x%x/0x%x.\n", start, size);
			return -EINVAL;
		}

		ha->optrom_region_start = start;
		ha->optrom_region_size = start + size > ha->optrom_size ?
		    ha->optrom_size - start : size;

		ha->optrom_state = QLA_SWRITING;
		ha->optrom_buffer = vmalloc(ha->optrom_region_size);
		if (ha->optrom_buffer == NULL) {
			qla_printk(KERN_WARNING, ha,
			    "Unable to allocate memory for optrom update "
			    "(%x).\n", ha->optrom_region_size);

			ha->optrom_state = QLA_SWAITING;
			return count;
		}

		DEBUG2(qla_printk(KERN_INFO, ha,
		    "Staging flash region write -- 0x%x/0x%x.\n",
		    ha->optrom_region_start, ha->optrom_region_size));

		memset(ha->optrom_buffer, 0, ha->optrom_region_size);
		break;
	case 3:
		if (ha->optrom_state != QLA_SWRITING)
			break;

		if (qla2x00_wait_for_hba_online(vha) != QLA_SUCCESS) {
			qla_printk(KERN_WARNING, ha,
			    "HBA not online, failing flash update.\n");
			return -EAGAIN;
		}

		DEBUG2(qla_printk(KERN_INFO, ha,
		    "Writing flash region -- 0x%x/0x%x.\n",
		    ha->optrom_region_start, ha->optrom_region_size));

		ha->isp_ops->write_optrom(vha, ha->optrom_buffer,
		    ha->optrom_region_start, ha->optrom_region_size);
		break;
	default:
		count = -EINVAL;
	}
	return count;
}

static struct bin_attribute sysfs_optrom_ctl_attr = {
	.attr = {
		.name = "optrom_ctl",
		.mode = S_IWUSR,
	},
	.size = 0,
	.write = qla2x00_sysfs_write_optrom_ctl,
};

static ssize_t
qla2x00_sysfs_read_vpd(struct file *filp, struct kobject *kobj,
		       struct bin_attribute *bin_attr,
		       char *buf, loff_t off, size_t count)
{
	struct scsi_qla_host *vha = shost_priv(dev_to_shost(container_of(kobj,
	    struct device, kobj)));
	struct qla_hw_data *ha = vha->hw;

	if (unlikely(pci_channel_offline(ha->pdev)))
		return 0;

	if (!capable(CAP_SYS_ADMIN))
		return 0;

	if (IS_NOCACHE_VPD_TYPE(ha))
		ha->isp_ops->read_optrom(vha, ha->vpd, ha->flt_region_vpd << 2,
		    ha->vpd_size);
	return memory_read_from_buffer(buf, count, &off, ha->vpd, ha->vpd_size);
}

static ssize_t
qla2x00_sysfs_write_vpd(struct file *filp, struct kobject *kobj,
			struct bin_attribute *bin_attr,
			char *buf, loff_t off, size_t count)
{
	struct scsi_qla_host *vha = shost_priv(dev_to_shost(container_of(kobj,
	    struct device, kobj)));
	struct qla_hw_data *ha = vha->hw;
	uint8_t *tmp_data;

	if (unlikely(pci_channel_offline(ha->pdev)))
		return 0;

	if (!capable(CAP_SYS_ADMIN) || off != 0 || count != ha->vpd_size ||
	    !ha->isp_ops->write_nvram)
		return 0;

	if (qla2x00_wait_for_hba_online(vha) != QLA_SUCCESS) {
		qla_printk(KERN_WARNING, ha,
		    "HBA not online, failing VPD update.\n");
		return -EAGAIN;
	}

	/* Write NVRAM. */
	ha->isp_ops->write_nvram(vha, (uint8_t *)buf, ha->vpd_base, count);
	ha->isp_ops->read_nvram(vha, (uint8_t *)ha->vpd, ha->vpd_base, count);

	/* Update flash version information for 4Gb & above. */
	if (!IS_FWI2_CAPABLE(ha))
		goto done;

	tmp_data = vmalloc(256);
	if (!tmp_data) {
		qla_printk(KERN_WARNING, ha,
		    "Unable to allocate memory for VPD information update.\n");
		goto done;
	}
	ha->isp_ops->get_flash_version(vha, tmp_data);
	vfree(tmp_data);
done:
	return count;
}

static struct bin_attribute sysfs_vpd_attr = {
	.attr = {
		.name = "vpd",
		.mode = S_IRUSR | S_IWUSR,
	},
	.size = 0,
	.read = qla2x00_sysfs_read_vpd,
	.write = qla2x00_sysfs_write_vpd,
};

static ssize_t
qla2x00_sysfs_read_sfp(struct file *filp, struct kobject *kobj,
		       struct bin_attribute *bin_attr,
		       char *buf, loff_t off, size_t count)
{
	struct scsi_qla_host *vha = shost_priv(dev_to_shost(container_of(kobj,
	    struct device, kobj)));
	struct qla_hw_data *ha = vha->hw;
	uint16_t iter, addr, offset;
	int rval;

	if (!capable(CAP_SYS_ADMIN) || off != 0 || count != SFP_DEV_SIZE * 2)
		return 0;

	if (ha->sfp_data)
		goto do_read;

	ha->sfp_data = dma_pool_alloc(ha->s_dma_pool, GFP_KERNEL,
	    &ha->sfp_data_dma);
	if (!ha->sfp_data) {
		qla_printk(KERN_WARNING, ha,
		    "Unable to allocate memory for SFP read-data.\n");
		return 0;
	}

do_read:
	memset(ha->sfp_data, 0, SFP_BLOCK_SIZE);
	addr = 0xa0;
	for (iter = 0, offset = 0; iter < (SFP_DEV_SIZE * 2) / SFP_BLOCK_SIZE;
	    iter++, offset += SFP_BLOCK_SIZE) {
		if (iter == 4) {
			/* Skip to next device address. */
			addr = 0xa2;
			offset = 0;
		}

		rval = qla2x00_read_sfp(vha, ha->sfp_data_dma, addr, offset,
		    SFP_BLOCK_SIZE);
		if (rval != QLA_SUCCESS) {
			qla_printk(KERN_WARNING, ha,
			    "Unable to read SFP data (%x/%x/%x).\n", rval,
			    addr, offset);
			count = 0;
			break;
		}
		memcpy(buf, ha->sfp_data, SFP_BLOCK_SIZE);
		buf += SFP_BLOCK_SIZE;
	}

	return count;
}

static struct bin_attribute sysfs_sfp_attr = {
	.attr = {
		.name = "sfp",
		.mode = S_IRUSR | S_IWUSR,
	},
	.size = SFP_DEV_SIZE * 2,
	.read = qla2x00_sysfs_read_sfp,
};

static ssize_t
qla2x00_sysfs_write_reset(struct file *filp, struct kobject *kobj,
			struct bin_attribute *bin_attr,
			char *buf, loff_t off, size_t count)
{
	struct scsi_qla_host *vha = shost_priv(dev_to_shost(container_of(kobj,
	    struct device, kobj)));
	struct qla_hw_data *ha = vha->hw;
	struct scsi_qla_host *base_vha = pci_get_drvdata(ha->pdev);
	int type;

	if (off != 0)
		return 0;

	type = simple_strtol(buf, NULL, 10);
	switch (type) {
	case 0x2025c:
		qla_printk(KERN_INFO, ha,
		    "Issuing ISP reset on (%ld).\n", vha->host_no);

		scsi_block_requests(vha->host);
		set_bit(ISP_ABORT_NEEDED, &vha->dpc_flags);
		qla2xxx_wake_dpc(vha);
		qla2x00_wait_for_chip_reset(vha);
		scsi_unblock_requests(vha->host);
		break;
	case 0x2025d:
		if (!IS_QLA81XX(ha))
			break;

		qla_printk(KERN_INFO, ha,
		    "Issuing MPI reset on (%ld).\n", vha->host_no);

		/* Make sure FC side is not in reset */
		qla2x00_wait_for_hba_online(vha);

		/* Issue MPI reset */
		scsi_block_requests(vha->host);
		if (qla81xx_restart_mpi_firmware(vha) != QLA_SUCCESS)
			qla_printk(KERN_WARNING, ha,
			    "MPI reset failed on (%ld).\n", vha->host_no);
		scsi_unblock_requests(vha->host);
		break;
	case 0x2025e:
		if (!IS_QLA82XX(ha) || vha != base_vha) {
			qla_printk(KERN_INFO, ha,
			    "FCoE ctx reset not supported for host%ld.\n",
			    vha->host_no);
			return count;
		}

		qla_printk(KERN_INFO, ha,
		    "Issuing FCoE CTX reset on host%ld.\n", vha->host_no);
		set_bit(FCOE_CTX_RESET_NEEDED, &vha->dpc_flags);
		qla2xxx_wake_dpc(vha);
		qla2x00_wait_for_fcoe_ctx_reset(vha);
		break;
	}
	return count;
}

static struct bin_attribute sysfs_reset_attr = {
	.attr = {
		.name = "reset",
		.mode = S_IWUSR,
	},
	.size = 0,
	.write = qla2x00_sysfs_write_reset,
};

static ssize_t
qla2x00_sysfs_write_edc(struct file *filp, struct kobject *kobj,
			struct bin_attribute *bin_attr,
			char *buf, loff_t off, size_t count)
{
	struct scsi_qla_host *vha = shost_priv(dev_to_shost(container_of(kobj,
	    struct device, kobj)));
	struct qla_hw_data *ha = vha->hw;
	uint16_t dev, adr, opt, len;
	int rval;

	ha->edc_data_len = 0;

	if (!capable(CAP_SYS_ADMIN) || off != 0 || count < 8)
		return 0;

	if (!ha->edc_data) {
		ha->edc_data = dma_pool_alloc(ha->s_dma_pool, GFP_KERNEL,
		    &ha->edc_data_dma);
		if (!ha->edc_data) {
			DEBUG2(qla_printk(KERN_INFO, ha,
			    "Unable to allocate memory for EDC write.\n"));
			return 0;
		}
	}

	dev = le16_to_cpup((void *)&buf[0]);
	adr = le16_to_cpup((void *)&buf[2]);
	opt = le16_to_cpup((void *)&buf[4]);
	len = le16_to_cpup((void *)&buf[6]);

	if (!(opt & BIT_0))
		if (len == 0 || len > DMA_POOL_SIZE || len > count - 8)
			return -EINVAL;

	memcpy(ha->edc_data, &buf[8], len);

	rval = qla2x00_write_edc(vha, dev, adr, ha->edc_data_dma,
	    ha->edc_data, len, opt);
	if (rval != QLA_SUCCESS) {
		DEBUG2(qla_printk(KERN_INFO, ha,
		    "Unable to write EDC (%x) %02x:%02x:%04x:%02x:%02x.\n",
		    rval, dev, adr, opt, len, *buf));
		return 0;
	}

	return count;
}

static struct bin_attribute sysfs_edc_attr = {
	.attr = {
		.name = "edc",
		.mode = S_IWUSR,
	},
	.size = 0,
	.write = qla2x00_sysfs_write_edc,
};

static ssize_t
qla2x00_sysfs_write_edc_status(struct file *filp, struct kobject *kobj,
			struct bin_attribute *bin_attr,
			char *buf, loff_t off, size_t count)
{
	struct scsi_qla_host *vha = shost_priv(dev_to_shost(container_of(kobj,
	    struct device, kobj)));
	struct qla_hw_data *ha = vha->hw;
	uint16_t dev, adr, opt, len;
	int rval;

	ha->edc_data_len = 0;

	if (!capable(CAP_SYS_ADMIN) || off != 0 || count < 8)
		return 0;

	if (!ha->edc_data) {
		ha->edc_data = dma_pool_alloc(ha->s_dma_pool, GFP_KERNEL,
		    &ha->edc_data_dma);
		if (!ha->edc_data) {
			DEBUG2(qla_printk(KERN_INFO, ha,
			    "Unable to allocate memory for EDC status.\n"));
			return 0;
		}
	}

	dev = le16_to_cpup((void *)&buf[0]);
	adr = le16_to_cpup((void *)&buf[2]);
	opt = le16_to_cpup((void *)&buf[4]);
	len = le16_to_cpup((void *)&buf[6]);

	if (!(opt & BIT_0))
		if (len == 0 || len > DMA_POOL_SIZE)
			return -EINVAL;

	memset(ha->edc_data, 0, len);
	rval = qla2x00_read_edc(vha, dev, adr, ha->edc_data_dma,
	    ha->edc_data, len, opt);
	if (rval != QLA_SUCCESS) {
		DEBUG2(qla_printk(KERN_INFO, ha,
		    "Unable to write EDC status (%x) %02x:%02x:%04x:%02x.\n",
		    rval, dev, adr, opt, len));
		return 0;
	}

	ha->edc_data_len = len;

	return count;
}

static ssize_t
qla2x00_sysfs_read_edc_status(struct file *filp, struct kobject *kobj,
			   struct bin_attribute *bin_attr,
			   char *buf, loff_t off, size_t count)
{
	struct scsi_qla_host *vha = shost_priv(dev_to_shost(container_of(kobj,
	    struct device, kobj)));
	struct qla_hw_data *ha = vha->hw;

	if (!capable(CAP_SYS_ADMIN) || off != 0 || count == 0)
		return 0;

	if (!ha->edc_data || ha->edc_data_len == 0 || ha->edc_data_len > count)
		return -EINVAL;

	memcpy(buf, ha->edc_data, ha->edc_data_len);

	return ha->edc_data_len;
}

static struct bin_attribute sysfs_edc_status_attr = {
	.attr = {
		.name = "edc_status",
		.mode = S_IRUSR | S_IWUSR,
	},
	.size = 0,
	.write = qla2x00_sysfs_write_edc_status,
	.read = qla2x00_sysfs_read_edc_status,
};

static ssize_t
qla2x00_sysfs_read_xgmac_stats(struct file *filp, struct kobject *kobj,
		       struct bin_attribute *bin_attr,
		       char *buf, loff_t off, size_t count)
{
	struct scsi_qla_host *vha = shost_priv(dev_to_shost(container_of(kobj,
	    struct device, kobj)));
	struct qla_hw_data *ha = vha->hw;
	int rval;
	uint16_t actual_size;

	if (!capable(CAP_SYS_ADMIN) || off != 0 || count > XGMAC_DATA_SIZE)
		return 0;

	if (ha->xgmac_data)
		goto do_read;

	ha->xgmac_data = dma_alloc_coherent(&ha->pdev->dev, XGMAC_DATA_SIZE,
	    &ha->xgmac_data_dma, GFP_KERNEL);
	if (!ha->xgmac_data) {
		qla_printk(KERN_WARNING, ha,
		    "Unable to allocate memory for XGMAC read-data.\n");
		return 0;
	}

do_read:
	actual_size = 0;
	memset(ha->xgmac_data, 0, XGMAC_DATA_SIZE);

	rval = qla2x00_get_xgmac_stats(vha, ha->xgmac_data_dma,
	    XGMAC_DATA_SIZE, &actual_size);
	if (rval != QLA_SUCCESS) {
		qla_printk(KERN_WARNING, ha,
		    "Unable to read XGMAC data (%x).\n", rval);
		count = 0;
	}

	count = actual_size > count ? count: actual_size;
	memcpy(buf, ha->xgmac_data, count);

	return count;
}

static struct bin_attribute sysfs_xgmac_stats_attr = {
	.attr = {
		.name = "xgmac_stats",
		.mode = S_IRUSR,
	},
	.size = 0,
	.read = qla2x00_sysfs_read_xgmac_stats,
};

static ssize_t
qla2x00_sysfs_read_dcbx_tlv(struct file *filp, struct kobject *kobj,
		       struct bin_attribute *bin_attr,
		       char *buf, loff_t off, size_t count)
{
	struct scsi_qla_host *vha = shost_priv(dev_to_shost(container_of(kobj,
	    struct device, kobj)));
	struct qla_hw_data *ha = vha->hw;
	int rval;
	uint16_t actual_size;

	if (!capable(CAP_SYS_ADMIN) || off != 0 || count > DCBX_TLV_DATA_SIZE)
		return 0;

	if (ha->dcbx_tlv)
		goto do_read;

	ha->dcbx_tlv = dma_alloc_coherent(&ha->pdev->dev, DCBX_TLV_DATA_SIZE,
	    &ha->dcbx_tlv_dma, GFP_KERNEL);
	if (!ha->dcbx_tlv) {
		qla_printk(KERN_WARNING, ha,
		    "Unable to allocate memory for DCBX TLV read-data.\n");
		return 0;
	}

do_read:
	actual_size = 0;
	memset(ha->dcbx_tlv, 0, DCBX_TLV_DATA_SIZE);

	rval = qla2x00_get_dcbx_params(vha, ha->dcbx_tlv_dma,
	    DCBX_TLV_DATA_SIZE);
	if (rval != QLA_SUCCESS) {
		qla_printk(KERN_WARNING, ha,
		    "Unable to read DCBX TLV data (%x).\n", rval);
		count = 0;
	}

	memcpy(buf, ha->dcbx_tlv, count);

	return count;
}

static struct bin_attribute sysfs_dcbx_tlv_attr = {
	.attr = {
		.name = "dcbx_tlv",
		.mode = S_IRUSR,
	},
	.size = 0,
	.read = qla2x00_sysfs_read_dcbx_tlv,
};

static struct sysfs_entry {
	char *name;
	struct bin_attribute *attr;
	int is4GBp_only;
} bin_file_entries[] = {
	{ "fw_dump", &sysfs_fw_dump_attr, },
	{ "nvram", &sysfs_nvram_attr, },
	{ "optrom", &sysfs_optrom_attr, },
	{ "optrom_ctl", &sysfs_optrom_ctl_attr, },
	{ "vpd", &sysfs_vpd_attr, 1 },
	{ "sfp", &sysfs_sfp_attr, 1 },
	{ "reset", &sysfs_reset_attr, },
	{ "edc", &sysfs_edc_attr, 2 },
	{ "edc_status", &sysfs_edc_status_attr, 2 },
	{ "xgmac_stats", &sysfs_xgmac_stats_attr, 3 },
	{ "dcbx_tlv", &sysfs_dcbx_tlv_attr, 3 },
	{ NULL },
};

void
qla2x00_alloc_sysfs_attr(scsi_qla_host_t *vha)
{
	struct Scsi_Host *host = vha->host;
	struct sysfs_entry *iter;
	int ret;

	for (iter = bin_file_entries; iter->name; iter++) {
		if (iter->is4GBp_only && !IS_FWI2_CAPABLE(vha->hw))
			continue;
		if (iter->is4GBp_only == 2 && !IS_QLA25XX(vha->hw))
			continue;
		if (iter->is4GBp_only == 3 && !(IS_QLA8XXX_TYPE(vha->hw)))
			continue;

		ret = sysfs_create_bin_file(&host->shost_gendev.kobj,
		    iter->attr);
		if (ret)
			qla_printk(KERN_INFO, vha->hw,
			    "Unable to create sysfs %s binary attribute "
			    "(%d).\n", iter->name, ret);
	}
}

void
qla2x00_free_sysfs_attr(scsi_qla_host_t *vha)
{
	struct Scsi_Host *host = vha->host;
	struct sysfs_entry *iter;
	struct qla_hw_data *ha = vha->hw;

	for (iter = bin_file_entries; iter->name; iter++) {
		if (iter->is4GBp_only && !IS_FWI2_CAPABLE(ha))
			continue;
		if (iter->is4GBp_only == 2 && !IS_QLA25XX(ha))
			continue;
		if (iter->is4GBp_only == 3 && !!(IS_QLA8XXX_TYPE(vha->hw)))
			continue;

		sysfs_remove_bin_file(&host->shost_gendev.kobj,
		    iter->attr);
	}

	if (ha->beacon_blink_led == 1)
		ha->isp_ops->beacon_off(vha);
}

/* Scsi_Host attributes. */

static ssize_t
qla2x00_drvr_version_show(struct device *dev,
			  struct device_attribute *attr, char *buf)
{
	return snprintf(buf, PAGE_SIZE, "%s\n", qla2x00_version_str);
}

static ssize_t
qla2x00_fw_version_show(struct device *dev,
			struct device_attribute *attr, char *buf)
{
	scsi_qla_host_t *vha = shost_priv(class_to_shost(dev));
	struct qla_hw_data *ha = vha->hw;
	char fw_str[128];

	return snprintf(buf, PAGE_SIZE, "%s\n",
	    ha->isp_ops->fw_version_str(vha, fw_str));
}

static ssize_t
qla2x00_serial_num_show(struct device *dev, struct device_attribute *attr,
			char *buf)
{
	scsi_qla_host_t *vha = shost_priv(class_to_shost(dev));
	struct qla_hw_data *ha = vha->hw;
	uint32_t sn;

	if (IS_FWI2_CAPABLE(ha)) {
		qla2xxx_get_vpd_field(vha, "SN", buf, PAGE_SIZE);
		return snprintf(buf, PAGE_SIZE, "%s\n", buf);
	}

	sn = ((ha->serial0 & 0x1f) << 16) | (ha->serial2 << 8) | ha->serial1;
	return snprintf(buf, PAGE_SIZE, "%c%05d\n", 'A' + sn / 100000,
	    sn % 100000);
}

static ssize_t
qla2x00_isp_name_show(struct device *dev, struct device_attribute *attr,
		      char *buf)
{
	scsi_qla_host_t *vha = shost_priv(class_to_shost(dev));
	return snprintf(buf, PAGE_SIZE, "ISP%04X\n", vha->hw->pdev->device);
}

static ssize_t
qla2x00_isp_id_show(struct device *dev, struct device_attribute *attr,
		    char *buf)
{
	scsi_qla_host_t *vha = shost_priv(class_to_shost(dev));
	struct qla_hw_data *ha = vha->hw;
	return snprintf(buf, PAGE_SIZE, "%04x %04x %04x %04x\n",
	    ha->product_id[0], ha->product_id[1], ha->product_id[2],
	    ha->product_id[3]);
}

static ssize_t
qla2x00_model_name_show(struct device *dev, struct device_attribute *attr,
			char *buf)
{
	scsi_qla_host_t *vha = shost_priv(class_to_shost(dev));
	return snprintf(buf, PAGE_SIZE, "%s\n", vha->hw->model_number);
}

static ssize_t
qla2x00_model_desc_show(struct device *dev, struct device_attribute *attr,
			char *buf)
{
	scsi_qla_host_t *vha = shost_priv(class_to_shost(dev));
	return snprintf(buf, PAGE_SIZE, "%s\n",
	    vha->hw->model_desc ? vha->hw->model_desc : "");
}

static ssize_t
qla2x00_pci_info_show(struct device *dev, struct device_attribute *attr,
		      char *buf)
{
	scsi_qla_host_t *vha = shost_priv(class_to_shost(dev));
	char pci_info[30];

	return snprintf(buf, PAGE_SIZE, "%s\n",
	    vha->hw->isp_ops->pci_info_str(vha, pci_info));
}

static ssize_t
qla2x00_link_state_show(struct device *dev, struct device_attribute *attr,
			char *buf)
{
	scsi_qla_host_t *vha = shost_priv(class_to_shost(dev));
	struct qla_hw_data *ha = vha->hw;
	int len = 0;

	if (atomic_read(&vha->loop_state) == LOOP_DOWN ||
	    atomic_read(&vha->loop_state) == LOOP_DEAD ||
	    vha->device_flags & DFLG_NO_CABLE)
		len = snprintf(buf, PAGE_SIZE, "Link Down\n");
	else if (atomic_read(&vha->loop_state) != LOOP_READY ||
	    test_bit(ABORT_ISP_ACTIVE, &vha->dpc_flags) ||
	    test_bit(ISP_ABORT_NEEDED, &vha->dpc_flags))
		len = snprintf(buf, PAGE_SIZE, "Unknown Link State\n");
	else {
		len = snprintf(buf, PAGE_SIZE, "Link Up - ");

		switch (ha->current_topology) {
		case ISP_CFG_NL:
			len += snprintf(buf + len, PAGE_SIZE-len, "Loop\n");
			break;
		case ISP_CFG_FL:
			len += snprintf(buf + len, PAGE_SIZE-len, "FL_Port\n");
			break;
		case ISP_CFG_N:
			len += snprintf(buf + len, PAGE_SIZE-len,
			    "N_Port to N_Port\n");
			break;
		case ISP_CFG_F:
			len += snprintf(buf + len, PAGE_SIZE-len, "F_Port\n");
			break;
		default:
			len += snprintf(buf + len, PAGE_SIZE-len, "Loop\n");
			break;
		}
	}
	return len;
}

static ssize_t
qla2x00_zio_show(struct device *dev, struct device_attribute *attr,
		 char *buf)
{
	scsi_qla_host_t *vha = shost_priv(class_to_shost(dev));
	int len = 0;

	switch (vha->hw->zio_mode) {
	case QLA_ZIO_MODE_6:
		len += snprintf(buf + len, PAGE_SIZE-len, "Mode 6\n");
		break;
	case QLA_ZIO_DISABLED:
		len += snprintf(buf + len, PAGE_SIZE-len, "Disabled\n");
		break;
	}
	return len;
}

static ssize_t
qla2x00_zio_store(struct device *dev, struct device_attribute *attr,
		  const char *buf, size_t count)
{
	scsi_qla_host_t *vha = shost_priv(class_to_shost(dev));
	struct qla_hw_data *ha = vha->hw;
	int val = 0;
	uint16_t zio_mode;

	if (!IS_ZIO_SUPPORTED(ha))
		return -ENOTSUPP;

	if (sscanf(buf, "%d", &val) != 1)
		return -EINVAL;

	if (val)
		zio_mode = QLA_ZIO_MODE_6;
	else
		zio_mode = QLA_ZIO_DISABLED;

	/* Update per-hba values and queue a reset. */
	if (zio_mode != QLA_ZIO_DISABLED || ha->zio_mode != QLA_ZIO_DISABLED) {
		ha->zio_mode = zio_mode;
		set_bit(ISP_ABORT_NEEDED, &vha->dpc_flags);
	}
	return strlen(buf);
}

static ssize_t
qla2x00_zio_timer_show(struct device *dev, struct device_attribute *attr,
		       char *buf)
{
	scsi_qla_host_t *vha = shost_priv(class_to_shost(dev));

	return snprintf(buf, PAGE_SIZE, "%d us\n", vha->hw->zio_timer * 100);
}

static ssize_t
qla2x00_zio_timer_store(struct device *dev, struct device_attribute *attr,
			const char *buf, size_t count)
{
	scsi_qla_host_t *vha = shost_priv(class_to_shost(dev));
	int val = 0;
	uint16_t zio_timer;

	if (sscanf(buf, "%d", &val) != 1)
		return -EINVAL;
	if (val > 25500 || val < 100)
		return -ERANGE;

	zio_timer = (uint16_t)(val / 100);
	vha->hw->zio_timer = zio_timer;

	return strlen(buf);
}

static ssize_t
qla2x00_beacon_show(struct device *dev, struct device_attribute *attr,
		    char *buf)
{
	scsi_qla_host_t *vha = shost_priv(class_to_shost(dev));
	int len = 0;

	if (vha->hw->beacon_blink_led)
		len += snprintf(buf + len, PAGE_SIZE-len, "Enabled\n");
	else
		len += snprintf(buf + len, PAGE_SIZE-len, "Disabled\n");
	return len;
}

static ssize_t
qla2x00_beacon_store(struct device *dev, struct device_attribute *attr,
		     const char *buf, size_t count)
{
	scsi_qla_host_t *vha = shost_priv(class_to_shost(dev));
	struct qla_hw_data *ha = vha->hw;
	int val = 0;
	int rval;

	if (IS_QLA2100(ha) || IS_QLA2200(ha))
		return -EPERM;

	if (test_bit(ABORT_ISP_ACTIVE, &vha->dpc_flags)) {
		qla_printk(KERN_WARNING, ha,
		    "Abort ISP active -- ignoring beacon request.\n");
		return -EBUSY;
	}

	if (sscanf(buf, "%d", &val) != 1)
		return -EINVAL;

	if (val)
		rval = ha->isp_ops->beacon_on(vha);
	else
		rval = ha->isp_ops->beacon_off(vha);

	if (rval != QLA_SUCCESS)
		count = 0;

	return count;
}

static ssize_t
qla2x00_optrom_bios_version_show(struct device *dev,
				 struct device_attribute *attr, char *buf)
{
	scsi_qla_host_t *vha = shost_priv(class_to_shost(dev));
	struct qla_hw_data *ha = vha->hw;
	return snprintf(buf, PAGE_SIZE, "%d.%02d\n", ha->bios_revision[1],
	    ha->bios_revision[0]);
}

static ssize_t
qla2x00_optrom_efi_version_show(struct device *dev,
				struct device_attribute *attr, char *buf)
{
	scsi_qla_host_t *vha = shost_priv(class_to_shost(dev));
	struct qla_hw_data *ha = vha->hw;
	return snprintf(buf, PAGE_SIZE, "%d.%02d\n", ha->efi_revision[1],
	    ha->efi_revision[0]);
}

static ssize_t
qla2x00_optrom_fcode_version_show(struct device *dev,
				  struct device_attribute *attr, char *buf)
{
	scsi_qla_host_t *vha = shost_priv(class_to_shost(dev));
	struct qla_hw_data *ha = vha->hw;
	return snprintf(buf, PAGE_SIZE, "%d.%02d\n", ha->fcode_revision[1],
	    ha->fcode_revision[0]);
}

static ssize_t
qla2x00_optrom_fw_version_show(struct device *dev,
			       struct device_attribute *attr, char *buf)
{
	scsi_qla_host_t *vha = shost_priv(class_to_shost(dev));
	struct qla_hw_data *ha = vha->hw;
	return snprintf(buf, PAGE_SIZE, "%d.%02d.%02d %d\n",
	    ha->fw_revision[0], ha->fw_revision[1], ha->fw_revision[2],
	    ha->fw_revision[3]);
}

static ssize_t
qla2x00_optrom_gold_fw_version_show(struct device *dev,
    struct device_attribute *attr, char *buf)
{
	scsi_qla_host_t *vha = shost_priv(class_to_shost(dev));
	struct qla_hw_data *ha = vha->hw;

	if (!IS_QLA81XX(ha))
		return snprintf(buf, PAGE_SIZE, "\n");

	return snprintf(buf, PAGE_SIZE, "%d.%02d.%02d (%d)\n",
	    ha->gold_fw_version[0], ha->gold_fw_version[1],
	    ha->gold_fw_version[2], ha->gold_fw_version[3]);
}

static ssize_t
qla2x00_total_isp_aborts_show(struct device *dev,
			      struct device_attribute *attr, char *buf)
{
	scsi_qla_host_t *vha = shost_priv(class_to_shost(dev));
	struct qla_hw_data *ha = vha->hw;
	return snprintf(buf, PAGE_SIZE, "%d\n",
	    ha->qla_stats.total_isp_aborts);
}

static ssize_t
qla24xx_84xx_fw_version_show(struct device *dev,
	struct device_attribute *attr, char *buf)
{
	int rval = QLA_SUCCESS;
	uint16_t status[2] = {0, 0};
	scsi_qla_host_t *vha = shost_priv(class_to_shost(dev));
	struct qla_hw_data *ha = vha->hw;

	if (!IS_QLA84XX(ha))
		return snprintf(buf, PAGE_SIZE, "\n");

	if (ha->cs84xx->op_fw_version == 0)
		rval = qla84xx_verify_chip(vha, status);

	if ((rval == QLA_SUCCESS) && (status[0] == 0))
		return snprintf(buf, PAGE_SIZE, "%u\n",
			(uint32_t)ha->cs84xx->op_fw_version);

	return snprintf(buf, PAGE_SIZE, "\n");
}

static ssize_t
qla2x00_mpi_version_show(struct device *dev, struct device_attribute *attr,
    char *buf)
{
	scsi_qla_host_t *vha = shost_priv(class_to_shost(dev));
	struct qla_hw_data *ha = vha->hw;

	if (!IS_QLA81XX(ha))
		return snprintf(buf, PAGE_SIZE, "\n");

	return snprintf(buf, PAGE_SIZE, "%d.%02d.%02d (%x)\n",
	    ha->mpi_version[0], ha->mpi_version[1], ha->mpi_version[2],
	    ha->mpi_capabilities);
}

static ssize_t
qla2x00_phy_version_show(struct device *dev, struct device_attribute *attr,
    char *buf)
{
	scsi_qla_host_t *vha = shost_priv(class_to_shost(dev));
	struct qla_hw_data *ha = vha->hw;

	if (!IS_QLA81XX(ha))
		return snprintf(buf, PAGE_SIZE, "\n");

	return snprintf(buf, PAGE_SIZE, "%d.%02d.%02d\n",
	    ha->phy_version[0], ha->phy_version[1], ha->phy_version[2]);
}

static ssize_t
qla2x00_flash_block_size_show(struct device *dev,
			      struct device_attribute *attr, char *buf)
{
	scsi_qla_host_t *vha = shost_priv(class_to_shost(dev));
	struct qla_hw_data *ha = vha->hw;

	return snprintf(buf, PAGE_SIZE, "0x%x\n", ha->fdt_block_size);
}

static ssize_t
qla2x00_vlan_id_show(struct device *dev, struct device_attribute *attr,
    char *buf)
{
	scsi_qla_host_t *vha = shost_priv(class_to_shost(dev));

	if (!IS_QLA8XXX_TYPE(vha->hw))
		return snprintf(buf, PAGE_SIZE, "\n");

	return snprintf(buf, PAGE_SIZE, "%d\n", vha->fcoe_vlan_id);
}

static ssize_t
qla2x00_vn_port_mac_address_show(struct device *dev,
    struct device_attribute *attr, char *buf)
{
	scsi_qla_host_t *vha = shost_priv(class_to_shost(dev));

	if (!IS_QLA8XXX_TYPE(vha->hw))
		return snprintf(buf, PAGE_SIZE, "\n");

	return snprintf(buf, PAGE_SIZE, "%02x:%02x:%02x:%02x:%02x:%02x\n",
	    vha->fcoe_vn_port_mac[5], vha->fcoe_vn_port_mac[4],
	    vha->fcoe_vn_port_mac[3], vha->fcoe_vn_port_mac[2],
	    vha->fcoe_vn_port_mac[1], vha->fcoe_vn_port_mac[0]);
}

static ssize_t
qla2x00_fabric_param_show(struct device *dev, struct device_attribute *attr,
    char *buf)
{
	scsi_qla_host_t *vha = shost_priv(class_to_shost(dev));

	return snprintf(buf, PAGE_SIZE, "%d\n", vha->hw->switch_cap);
}

static ssize_t
qla2x00_fw_state_show(struct device *dev, struct device_attribute *attr,
    char *buf)
{
	scsi_qla_host_t *vha = shost_priv(class_to_shost(dev));
	int rval = QLA_FUNCTION_FAILED;
	uint16_t state[5];

	if (test_bit(ABORT_ISP_ACTIVE, &vha->dpc_flags) ||
		test_bit(ISP_ABORT_NEEDED, &vha->dpc_flags))
		DEBUG2_3_11(printk("%s(%ld): isp reset in progress.\n",
			__func__, vha->host_no));
	else if (!vha->hw->flags.eeh_busy)
		rval = qla2x00_get_firmware_state(vha, state);
	if (rval != QLA_SUCCESS)
		memset(state, -1, sizeof(state));

	return snprintf(buf, PAGE_SIZE, "0x%x 0x%x 0x%x 0x%x 0x%x\n", state[0],
	    state[1], state[2], state[3], state[4]);
}

static DEVICE_ATTR(driver_version, S_IRUGO, qla2x00_drvr_version_show, NULL);
static DEVICE_ATTR(fw_version, S_IRUGO, qla2x00_fw_version_show, NULL);
static DEVICE_ATTR(serial_num, S_IRUGO, qla2x00_serial_num_show, NULL);
static DEVICE_ATTR(isp_name, S_IRUGO, qla2x00_isp_name_show, NULL);
static DEVICE_ATTR(isp_id, S_IRUGO, qla2x00_isp_id_show, NULL);
static DEVICE_ATTR(model_name, S_IRUGO, qla2x00_model_name_show, NULL);
static DEVICE_ATTR(model_desc, S_IRUGO, qla2x00_model_desc_show, NULL);
static DEVICE_ATTR(pci_info, S_IRUGO, qla2x00_pci_info_show, NULL);
static DEVICE_ATTR(link_state, S_IRUGO, qla2x00_link_state_show, NULL);
static DEVICE_ATTR(zio, S_IRUGO | S_IWUSR, qla2x00_zio_show, qla2x00_zio_store);
static DEVICE_ATTR(zio_timer, S_IRUGO | S_IWUSR, qla2x00_zio_timer_show,
		   qla2x00_zio_timer_store);
static DEVICE_ATTR(beacon, S_IRUGO | S_IWUSR, qla2x00_beacon_show,
		   qla2x00_beacon_store);
static DEVICE_ATTR(optrom_bios_version, S_IRUGO,
		   qla2x00_optrom_bios_version_show, NULL);
static DEVICE_ATTR(optrom_efi_version, S_IRUGO,
		   qla2x00_optrom_efi_version_show, NULL);
static DEVICE_ATTR(optrom_fcode_version, S_IRUGO,
		   qla2x00_optrom_fcode_version_show, NULL);
static DEVICE_ATTR(optrom_fw_version, S_IRUGO, qla2x00_optrom_fw_version_show,
		   NULL);
static DEVICE_ATTR(optrom_gold_fw_version, S_IRUGO,
    qla2x00_optrom_gold_fw_version_show, NULL);
static DEVICE_ATTR(84xx_fw_version, S_IRUGO, qla24xx_84xx_fw_version_show,
		   NULL);
static DEVICE_ATTR(total_isp_aborts, S_IRUGO, qla2x00_total_isp_aborts_show,
		   NULL);
static DEVICE_ATTR(mpi_version, S_IRUGO, qla2x00_mpi_version_show, NULL);
static DEVICE_ATTR(phy_version, S_IRUGO, qla2x00_phy_version_show, NULL);
static DEVICE_ATTR(flash_block_size, S_IRUGO, qla2x00_flash_block_size_show,
		   NULL);
static DEVICE_ATTR(vlan_id, S_IRUGO, qla2x00_vlan_id_show, NULL);
static DEVICE_ATTR(vn_port_mac_address, S_IRUGO,
		   qla2x00_vn_port_mac_address_show, NULL);
static DEVICE_ATTR(fabric_param, S_IRUGO, qla2x00_fabric_param_show, NULL);
static DEVICE_ATTR(fw_state, S_IRUGO, qla2x00_fw_state_show, NULL);

struct device_attribute *qla2x00_host_attrs[] = {
	&dev_attr_driver_version,
	&dev_attr_fw_version,
	&dev_attr_serial_num,
	&dev_attr_isp_name,
	&dev_attr_isp_id,
	&dev_attr_model_name,
	&dev_attr_model_desc,
	&dev_attr_pci_info,
	&dev_attr_link_state,
	&dev_attr_zio,
	&dev_attr_zio_timer,
	&dev_attr_beacon,
	&dev_attr_optrom_bios_version,
	&dev_attr_optrom_efi_version,
	&dev_attr_optrom_fcode_version,
	&dev_attr_optrom_fw_version,
	&dev_attr_84xx_fw_version,
	&dev_attr_total_isp_aborts,
	&dev_attr_mpi_version,
	&dev_attr_phy_version,
	&dev_attr_flash_block_size,
	&dev_attr_vlan_id,
	&dev_attr_vn_port_mac_address,
	&dev_attr_fabric_param,
	&dev_attr_fw_state,
	&dev_attr_optrom_gold_fw_version,
	NULL,
};

/* Host attributes. */

static void
qla2x00_get_host_port_id(struct Scsi_Host *shost)
{
	scsi_qla_host_t *vha = shost_priv(shost);

	fc_host_port_id(shost) = vha->d_id.b.domain << 16 |
	    vha->d_id.b.area << 8 | vha->d_id.b.al_pa;
}

static void
qla2x00_get_host_speed(struct Scsi_Host *shost)
{
	struct qla_hw_data *ha = ((struct scsi_qla_host *)
					(shost_priv(shost)))->hw;
	u32 speed = FC_PORTSPEED_UNKNOWN;

	switch (ha->link_data_rate) {
	case PORT_SPEED_1GB:
		speed = FC_PORTSPEED_1GBIT;
		break;
	case PORT_SPEED_2GB:
		speed = FC_PORTSPEED_2GBIT;
		break;
	case PORT_SPEED_4GB:
		speed = FC_PORTSPEED_4GBIT;
		break;
	case PORT_SPEED_8GB:
		speed = FC_PORTSPEED_8GBIT;
		break;
	case PORT_SPEED_10GB:
		speed = FC_PORTSPEED_10GBIT;
		break;
	}
	fc_host_speed(shost) = speed;
}

static void
qla2x00_get_host_port_type(struct Scsi_Host *shost)
{
	scsi_qla_host_t *vha = shost_priv(shost);
	uint32_t port_type = FC_PORTTYPE_UNKNOWN;

	if (vha->vp_idx) {
		fc_host_port_type(shost) = FC_PORTTYPE_NPIV;
		return;
	}
	switch (vha->hw->current_topology) {
	case ISP_CFG_NL:
		port_type = FC_PORTTYPE_LPORT;
		break;
	case ISP_CFG_FL:
		port_type = FC_PORTTYPE_NLPORT;
		break;
	case ISP_CFG_N:
		port_type = FC_PORTTYPE_PTP;
		break;
	case ISP_CFG_F:
		port_type = FC_PORTTYPE_NPORT;
		break;
	}
	fc_host_port_type(shost) = port_type;
}

static void
qla2x00_get_starget_node_name(struct scsi_target *starget)
{
	struct Scsi_Host *host = dev_to_shost(starget->dev.parent);
	scsi_qla_host_t *vha = shost_priv(host);
	fc_port_t *fcport;
	u64 node_name = 0;

	list_for_each_entry(fcport, &vha->vp_fcports, list) {
		if (fcport->rport &&
		    starget->id == fcport->rport->scsi_target_id) {
			node_name = wwn_to_u64(fcport->node_name);
			break;
		}
	}

	fc_starget_node_name(starget) = node_name;
}

static void
qla2x00_get_starget_port_name(struct scsi_target *starget)
{
	struct Scsi_Host *host = dev_to_shost(starget->dev.parent);
	scsi_qla_host_t *vha = shost_priv(host);
	fc_port_t *fcport;
	u64 port_name = 0;

	list_for_each_entry(fcport, &vha->vp_fcports, list) {
		if (fcport->rport &&
		    starget->id == fcport->rport->scsi_target_id) {
			port_name = wwn_to_u64(fcport->port_name);
			break;
		}
	}

	fc_starget_port_name(starget) = port_name;
}

static void
qla2x00_get_starget_port_id(struct scsi_target *starget)
{
	struct Scsi_Host *host = dev_to_shost(starget->dev.parent);
	scsi_qla_host_t *vha = shost_priv(host);
	fc_port_t *fcport;
	uint32_t port_id = ~0U;

	list_for_each_entry(fcport, &vha->vp_fcports, list) {
		if (fcport->rport &&
		    starget->id == fcport->rport->scsi_target_id) {
			port_id = fcport->d_id.b.domain << 16 |
			    fcport->d_id.b.area << 8 | fcport->d_id.b.al_pa;
			break;
		}
	}

	fc_starget_port_id(starget) = port_id;
}

static void
qla2x00_set_rport_loss_tmo(struct fc_rport *rport, uint32_t timeout)
{
	if (timeout)
		rport->dev_loss_tmo = timeout;
	else
		rport->dev_loss_tmo = 1;
}

static void
qla2x00_dev_loss_tmo_callbk(struct fc_rport *rport)
{
	struct Scsi_Host *host = rport_to_shost(rport);
	fc_port_t *fcport = *(fc_port_t **)rport->dd_data;

	if (!fcport)
		return;

	if (test_bit(ABORT_ISP_ACTIVE, &fcport->vha->dpc_flags))
		return;

	if (unlikely(pci_channel_offline(fcport->vha->hw->pdev))) {
		qla2x00_abort_all_cmds(fcport->vha, DID_NO_CONNECT << 16);
		return;
	}

	/*
	 * Transport has effectively 'deleted' the rport, clear
	 * all local references.
	 */
	spin_lock_irq(host->host_lock);
	fcport->rport = NULL;
	*((fc_port_t **)rport->dd_data) = NULL;
	spin_unlock_irq(host->host_lock);
}

static void
qla2x00_terminate_rport_io(struct fc_rport *rport)
{
	fc_port_t *fcport = *(fc_port_t **)rport->dd_data;

	if (!fcport)
		return;

	if (test_bit(ABORT_ISP_ACTIVE, &fcport->vha->dpc_flags))
		return;

	if (unlikely(pci_channel_offline(fcport->vha->hw->pdev))) {
		qla2x00_abort_all_cmds(fcport->vha, DID_NO_CONNECT << 16);
		return;
	}
	/*
	 * At this point all fcport's software-states are cleared.  Perform any
	 * final cleanup of firmware resources (PCBs and XCBs).
	 */
	if (fcport->loop_id != FC_NO_LOOP_ID &&
	    !test_bit(UNLOADING, &fcport->vha->dpc_flags))
		fcport->vha->hw->isp_ops->fabric_logout(fcport->vha,
			fcport->loop_id, fcport->d_id.b.domain,
			fcport->d_id.b.area, fcport->d_id.b.al_pa);
}

static int
qla2x00_issue_lip(struct Scsi_Host *shost)
{
	scsi_qla_host_t *vha = shost_priv(shost);

	qla2x00_loop_reset(vha);
	return 0;
}

static struct fc_host_statistics *
qla2x00_get_fc_host_stats(struct Scsi_Host *shost)
{
	scsi_qla_host_t *vha = shost_priv(shost);
	struct qla_hw_data *ha = vha->hw;
	struct scsi_qla_host *base_vha = pci_get_drvdata(ha->pdev);
	int rval;
	struct link_statistics *stats;
	dma_addr_t stats_dma;
	struct fc_host_statistics *pfc_host_stat;

	pfc_host_stat = &ha->fc_host_stat;
	memset(pfc_host_stat, -1, sizeof(struct fc_host_statistics));

	if (test_bit(UNLOADING, &vha->dpc_flags))
		goto done;

	if (unlikely(pci_channel_offline(ha->pdev)))
		goto done;

	stats = dma_pool_alloc(ha->s_dma_pool, GFP_KERNEL, &stats_dma);
	if (stats == NULL) {
		DEBUG2_3_11(printk("%s(%ld): Failed to allocate memory.\n",
		    __func__, base_vha->host_no));
		goto done;
	}
	memset(stats, 0, DMA_POOL_SIZE);

	rval = QLA_FUNCTION_FAILED;
	if (IS_FWI2_CAPABLE(ha)) {
		rval = qla24xx_get_isp_stats(base_vha, stats, stats_dma);
	} else if (atomic_read(&base_vha->loop_state) == LOOP_READY &&
		    !test_bit(ABORT_ISP_ACTIVE, &base_vha->dpc_flags) &&
		    !test_bit(ISP_ABORT_NEEDED, &base_vha->dpc_flags) &&
		    !ha->dpc_active) {
		/* Must be in a 'READY' state for statistics retrieval. */
		rval = qla2x00_get_link_status(base_vha, base_vha->loop_id,
						stats, stats_dma);
	}

	if (rval != QLA_SUCCESS)
		goto done_free;

	pfc_host_stat->link_failure_count = stats->link_fail_cnt;
	pfc_host_stat->loss_of_sync_count = stats->loss_sync_cnt;
	pfc_host_stat->loss_of_signal_count = stats->loss_sig_cnt;
	pfc_host_stat->prim_seq_protocol_err_count = stats->prim_seq_err_cnt;
	pfc_host_stat->invalid_tx_word_count = stats->inval_xmit_word_cnt;
	pfc_host_stat->invalid_crc_count = stats->inval_crc_cnt;
	if (IS_FWI2_CAPABLE(ha)) {
		pfc_host_stat->lip_count = stats->lip_cnt;
		pfc_host_stat->tx_frames = stats->tx_frames;
		pfc_host_stat->rx_frames = stats->rx_frames;
		pfc_host_stat->dumped_frames = stats->dumped_frames;
		pfc_host_stat->nos_count = stats->nos_rcvd;
	}
	pfc_host_stat->fcp_input_megabytes = ha->qla_stats.input_bytes >> 20;
	pfc_host_stat->fcp_output_megabytes = ha->qla_stats.output_bytes >> 20;

done_free:
        dma_pool_free(ha->s_dma_pool, stats, stats_dma);
done:
	return pfc_host_stat;
}

static void
qla2x00_get_host_symbolic_name(struct Scsi_Host *shost)
{
	scsi_qla_host_t *vha = shost_priv(shost);

	qla2x00_get_sym_node_name(vha, fc_host_symbolic_name(shost));
}

static void
qla2x00_set_host_system_hostname(struct Scsi_Host *shost)
{
	scsi_qla_host_t *vha = shost_priv(shost);

	set_bit(REGISTER_FDMI_NEEDED, &vha->dpc_flags);
}

static void
qla2x00_get_host_fabric_name(struct Scsi_Host *shost)
{
	scsi_qla_host_t *vha = shost_priv(shost);
	u64 node_name;

	if (vha->device_flags & SWITCH_FOUND)
		node_name = wwn_to_u64(vha->fabric_node_name);
	else
		node_name = wwn_to_u64(vha->node_name);

	fc_host_fabric_name(shost) = node_name;
}

static void
qla2x00_get_host_port_state(struct Scsi_Host *shost)
{
	scsi_qla_host_t *vha = shost_priv(shost);
	struct scsi_qla_host *base_vha = pci_get_drvdata(vha->hw->pdev);

	if (!base_vha->flags.online)
		fc_host_port_state(shost) = FC_PORTSTATE_OFFLINE;
	else if (atomic_read(&base_vha->loop_state) == LOOP_TIMEOUT)
		fc_host_port_state(shost) = FC_PORTSTATE_UNKNOWN;
	else
		fc_host_port_state(shost) = FC_PORTSTATE_ONLINE;
}

static int
qla24xx_vport_create(struct fc_vport *fc_vport, bool disable)
{
	int	ret = 0;
	uint8_t	qos = 0;
	scsi_qla_host_t *base_vha = shost_priv(fc_vport->shost);
	scsi_qla_host_t *vha = NULL;
	struct qla_hw_data *ha = base_vha->hw;
	uint16_t options = 0;
	int	cnt;
	struct req_que *req = ha->req_q_map[0];

	ret = qla24xx_vport_create_req_sanity_check(fc_vport);
	if (ret) {
		DEBUG15(printk("qla24xx_vport_create_req_sanity_check failed, "
		    "status %x\n", ret));
		return (ret);
	}

	vha = qla24xx_create_vhost(fc_vport);
	if (vha == NULL) {
		DEBUG15(printk ("qla24xx_create_vhost failed, vha = %p\n",
		    vha));
		return FC_VPORT_FAILED;
	}
	if (disable) {
		atomic_set(&vha->vp_state, VP_OFFLINE);
		fc_vport_set_state(fc_vport, FC_VPORT_DISABLED);
	} else
		atomic_set(&vha->vp_state, VP_FAILED);

	/* ready to create vport */
	qla_printk(KERN_INFO, vha->hw, "VP entry id %d assigned.\n",
							vha->vp_idx);

	/* initialized vport states */
	atomic_set(&vha->loop_state, LOOP_DOWN);
	vha->vp_err_state=  VP_ERR_PORTDWN;
	vha->vp_prev_err_state=  VP_ERR_UNKWN;
	/* Check if physical ha port is Up */
	if (atomic_read(&base_vha->loop_state) == LOOP_DOWN ||
	    atomic_read(&base_vha->loop_state) == LOOP_DEAD) {
		/* Don't retry or attempt login of this virtual port */
		DEBUG15(printk ("scsi(%ld): pport loop_state is not UP.\n",
		    base_vha->host_no));
		atomic_set(&vha->loop_state, LOOP_DEAD);
		if (!disable)
			fc_vport_set_state(fc_vport, FC_VPORT_LINKDOWN);
	}

	if ((IS_QLA25XX(ha) || IS_QLA81XX(ha)) && ql2xenabledif) {
		if (ha->fw_attributes & BIT_4) {
			vha->flags.difdix_supported = 1;
			DEBUG18(qla_printk(KERN_INFO, ha,
			    "Registering for DIF/DIX type 1 and 3"
			    " protection.\n"));
			scsi_host_set_prot(vha->host,
			    SHOST_DIF_TYPE1_PROTECTION
			    | SHOST_DIF_TYPE2_PROTECTION
			    | SHOST_DIF_TYPE3_PROTECTION
			    | SHOST_DIX_TYPE1_PROTECTION
			    | SHOST_DIX_TYPE2_PROTECTION
			    | SHOST_DIX_TYPE3_PROTECTION);
			scsi_host_set_guard(vha->host, SHOST_DIX_GUARD_CRC);
		} else
			vha->flags.difdix_supported = 0;
	}

	if (scsi_add_host_with_dma(vha->host, &fc_vport->dev,
				   &ha->pdev->dev)) {
		DEBUG15(printk("scsi(%ld): scsi_add_host failure for VP[%d].\n",
			vha->host_no, vha->vp_idx));
		goto vport_create_failed_2;
	}

	/* initialize attributes */
	fc_host_node_name(vha->host) = wwn_to_u64(vha->node_name);
	fc_host_port_name(vha->host) = wwn_to_u64(vha->port_name);
	fc_host_supported_classes(vha->host) =
		fc_host_supported_classes(base_vha->host);
	fc_host_supported_speeds(vha->host) =
		fc_host_supported_speeds(base_vha->host);

	qla24xx_vport_disable(fc_vport, disable);

	if (ha->flags.cpu_affinity_enabled) {
		req = ha->req_q_map[1];
		goto vport_queue;
	} else if (ql2xmaxqueues == 1 || !ha->npiv_info)
		goto vport_queue;
	/* Create a request queue in QoS mode for the vport */
	for (cnt = 0; cnt < ha->nvram_npiv_size; cnt++) {
		if (memcmp(ha->npiv_info[cnt].port_name, vha->port_name, 8) == 0
			&& memcmp(ha->npiv_info[cnt].node_name, vha->node_name,
					8) == 0) {
			qos = ha->npiv_info[cnt].q_qos;
			break;
		}
	}
	if (qos) {
		ret = qla25xx_create_req_que(ha, options, vha->vp_idx, 0, 0,
			qos);
		if (!ret)
			qla_printk(KERN_WARNING, ha,
			"Can't create request queue for vp_idx:%d\n",
			vha->vp_idx);
		else {
			DEBUG2(qla_printk(KERN_INFO, ha,
			"Request Que:%d (QoS: %d) created for vp_idx:%d\n",
			ret, qos, vha->vp_idx));
			req = ha->req_q_map[ret];
		}
	}

vport_queue:
	vha->req = req;
	return 0;

vport_create_failed_2:
	qla24xx_disable_vp(vha);
	qla24xx_deallocate_vp_id(vha);
	scsi_host_put(vha->host);
	return FC_VPORT_FAILED;
}

static int
qla24xx_vport_delete(struct fc_vport *fc_vport)
{
	scsi_qla_host_t *vha = fc_vport->dd_data;
	struct qla_hw_data *ha = vha->hw;
	uint16_t id = vha->vp_idx;

	while (test_bit(LOOP_RESYNC_ACTIVE, &vha->dpc_flags) ||
	    test_bit(FCPORT_UPDATE_NEEDED, &vha->dpc_flags))
		msleep(1000);

	qla24xx_disable_vp(vha);

	vha->flags.delete_progress = 1;

	fc_remove_host(vha->host);

	scsi_remove_host(vha->host);

<<<<<<< HEAD
	qla2x00_free_fcports(vha);
=======
	if (vha->timer_active) {
		qla2x00_vp_stop_timer(vha);
		DEBUG15(printk(KERN_INFO "scsi(%ld): timer for the vport[%d]"
		" = %p has stopped\n", vha->host_no, vha->vp_idx, vha));
	}
>>>>>>> 062c1825

	qla24xx_deallocate_vp_id(vha);

	/* No pending activities shall be there on the vha now */
	DEBUG(msleep(random32()%10));  /* Just to see if something falls on
					* the net we have placed below */

	BUG_ON(atomic_read(&vha->vref_count));

	qla2x00_free_fcports(vha);

	mutex_lock(&ha->vport_lock);
	ha->cur_vport_count--;
	clear_bit(vha->vp_idx, ha->vp_idx_map);
	mutex_unlock(&ha->vport_lock);

	if (vha->req->id && !ha->flags.cpu_affinity_enabled) {
		if (qla25xx_delete_req_que(vha, vha->req) != QLA_SUCCESS)
			qla_printk(KERN_WARNING, ha,
				"Queue delete failed.\n");
	}

	scsi_host_put(vha->host);
	qla_printk(KERN_INFO, ha, "vport %d deleted\n", id);
	return 0;
}

static int
qla24xx_vport_disable(struct fc_vport *fc_vport, bool disable)
{
	scsi_qla_host_t *vha = fc_vport->dd_data;

	if (disable)
		qla24xx_disable_vp(vha);
	else
		qla24xx_enable_vp(vha);

	return 0;
}

struct fc_function_template qla2xxx_transport_functions = {

	.show_host_node_name = 1,
	.show_host_port_name = 1,
	.show_host_supported_classes = 1,
	.show_host_supported_speeds = 1,

	.get_host_port_id = qla2x00_get_host_port_id,
	.show_host_port_id = 1,
	.get_host_speed = qla2x00_get_host_speed,
	.show_host_speed = 1,
	.get_host_port_type = qla2x00_get_host_port_type,
	.show_host_port_type = 1,
	.get_host_symbolic_name = qla2x00_get_host_symbolic_name,
	.show_host_symbolic_name = 1,
	.set_host_system_hostname = qla2x00_set_host_system_hostname,
	.show_host_system_hostname = 1,
	.get_host_fabric_name = qla2x00_get_host_fabric_name,
	.show_host_fabric_name = 1,
	.get_host_port_state = qla2x00_get_host_port_state,
	.show_host_port_state = 1,

	.dd_fcrport_size = sizeof(struct fc_port *),
	.show_rport_supported_classes = 1,

	.get_starget_node_name = qla2x00_get_starget_node_name,
	.show_starget_node_name = 1,
	.get_starget_port_name = qla2x00_get_starget_port_name,
	.show_starget_port_name = 1,
	.get_starget_port_id  = qla2x00_get_starget_port_id,
	.show_starget_port_id = 1,

	.set_rport_dev_loss_tmo = qla2x00_set_rport_loss_tmo,
	.show_rport_dev_loss_tmo = 1,

	.issue_fc_host_lip = qla2x00_issue_lip,
	.dev_loss_tmo_callbk = qla2x00_dev_loss_tmo_callbk,
	.terminate_rport_io = qla2x00_terminate_rport_io,
	.get_fc_host_stats = qla2x00_get_fc_host_stats,

	.vport_create = qla24xx_vport_create,
	.vport_disable = qla24xx_vport_disable,
	.vport_delete = qla24xx_vport_delete,
	.bsg_request = qla24xx_bsg_request,
	.bsg_timeout = qla24xx_bsg_timeout,
};

struct fc_function_template qla2xxx_transport_vport_functions = {

	.show_host_node_name = 1,
	.show_host_port_name = 1,
	.show_host_supported_classes = 1,

	.get_host_port_id = qla2x00_get_host_port_id,
	.show_host_port_id = 1,
	.get_host_speed = qla2x00_get_host_speed,
	.show_host_speed = 1,
	.get_host_port_type = qla2x00_get_host_port_type,
	.show_host_port_type = 1,
	.get_host_symbolic_name = qla2x00_get_host_symbolic_name,
	.show_host_symbolic_name = 1,
	.set_host_system_hostname = qla2x00_set_host_system_hostname,
	.show_host_system_hostname = 1,
	.get_host_fabric_name = qla2x00_get_host_fabric_name,
	.show_host_fabric_name = 1,
	.get_host_port_state = qla2x00_get_host_port_state,
	.show_host_port_state = 1,

	.dd_fcrport_size = sizeof(struct fc_port *),
	.show_rport_supported_classes = 1,

	.get_starget_node_name = qla2x00_get_starget_node_name,
	.show_starget_node_name = 1,
	.get_starget_port_name = qla2x00_get_starget_port_name,
	.show_starget_port_name = 1,
	.get_starget_port_id  = qla2x00_get_starget_port_id,
	.show_starget_port_id = 1,

	.set_rport_dev_loss_tmo = qla2x00_set_rport_loss_tmo,
	.show_rport_dev_loss_tmo = 1,

	.issue_fc_host_lip = qla2x00_issue_lip,
	.dev_loss_tmo_callbk = qla2x00_dev_loss_tmo_callbk,
	.terminate_rport_io = qla2x00_terminate_rport_io,
	.get_fc_host_stats = qla2x00_get_fc_host_stats,
	.bsg_request = qla24xx_bsg_request,
	.bsg_timeout = qla24xx_bsg_timeout,
};

void
qla2x00_init_host_attr(scsi_qla_host_t *vha)
{
	struct qla_hw_data *ha = vha->hw;
	u32 speed = FC_PORTSPEED_UNKNOWN;

	fc_host_node_name(vha->host) = wwn_to_u64(vha->node_name);
	fc_host_port_name(vha->host) = wwn_to_u64(vha->port_name);
	fc_host_supported_classes(vha->host) = FC_COS_CLASS3;
	fc_host_max_npiv_vports(vha->host) = ha->max_npiv_vports;
	fc_host_npiv_vports_inuse(vha->host) = ha->cur_vport_count;

	if (IS_QLA8XXX_TYPE(ha))
		speed = FC_PORTSPEED_10GBIT;
	else if (IS_QLA25XX(ha))
		speed = FC_PORTSPEED_8GBIT | FC_PORTSPEED_4GBIT |
		    FC_PORTSPEED_2GBIT | FC_PORTSPEED_1GBIT;
	else if (IS_QLA24XX_TYPE(ha))
		speed = FC_PORTSPEED_4GBIT | FC_PORTSPEED_2GBIT |
		    FC_PORTSPEED_1GBIT;
	else if (IS_QLA23XX(ha))
		speed = FC_PORTSPEED_2GBIT | FC_PORTSPEED_1GBIT;
	else
		speed = FC_PORTSPEED_1GBIT;
	fc_host_supported_speeds(vha->host) = speed;
}<|MERGE_RESOLUTION|>--- conflicted
+++ resolved
@@ -1844,15 +1844,11 @@
 
 	scsi_remove_host(vha->host);
 
-<<<<<<< HEAD
-	qla2x00_free_fcports(vha);
-=======
 	if (vha->timer_active) {
 		qla2x00_vp_stop_timer(vha);
 		DEBUG15(printk(KERN_INFO "scsi(%ld): timer for the vport[%d]"
 		" = %p has stopped\n", vha->host_no, vha->vp_idx, vha));
 	}
->>>>>>> 062c1825
 
 	qla24xx_deallocate_vp_id(vha);
 
