/*
 * Universal Flash Storage Host controller driver Core
 *
 * This code is based on drivers/scsi/ufs/ufshcd.c
 * Copyright (C) 2011-2013 Samsung India Software Operations
 *
 * Authors:
 *	Santosh Yaraganavi <santosh.sy@samsung.com>
 *	Vinayak Holikatti <h.vinayak@samsung.com>
 *
 * This program is free software; you can redistribute it and/or
 * modify it under the terms of the GNU General Public License
 * as published by the Free Software Foundation; either version 2
 * of the License, or (at your option) any later version.
 * See the COPYING file in the top-level directory or visit
 * <http://www.gnu.org/licenses/gpl-2.0.html>
 *
 * This program is distributed in the hope that it will be useful,
 * but WITHOUT ANY WARRANTY; without even the implied warranty of
 * MERCHANTABILITY or FITNESS FOR A PARTICULAR PURPOSE.  See the
 * GNU General Public License for more details.
 *
 * This program is provided "AS IS" and "WITH ALL FAULTS" and
 * without warranty of any kind. You are solely responsible for
 * determining the appropriateness of using and distributing
 * the program and assume all risks associated with your exercise
 * of rights with respect to the program, including but not limited
 * to infringement of third party rights, the risks and costs of
 * program errors, damage to or loss of data, programs or equipment,
 * and unavailability or interruption of operations. Under no
 * circumstances will the contributor of this Program be liable for
 * any damages of any kind arising from your use or distribution of
 * this program.
 */

<<<<<<< HEAD
#include "ufshcd.h"
=======
#include <linux/async.h>

#include "ufshcd.h"

#define UFSHCD_ENABLE_INTRS	(UTP_TRANSFER_REQ_COMPL |\
				 UTP_TASK_REQ_COMPL |\
				 UFSHCD_ERROR_MASK)
/* UIC command timeout, unit: ms */
#define UIC_CMD_TIMEOUT	500
>>>>>>> d0e0ac97

enum {
	UFSHCD_MAX_CHANNEL	= 0,
	UFSHCD_MAX_ID		= 1,
	UFSHCD_MAX_LUNS		= 8,
	UFSHCD_CMD_PER_LUN	= 32,
	UFSHCD_CAN_QUEUE	= 32,
};

/* UFSHCD states */
enum {
	UFSHCD_STATE_OPERATIONAL,
	UFSHCD_STATE_RESET,
	UFSHCD_STATE_ERROR,
};

/* Interrupt configuration options */
enum {
	UFSHCD_INT_DISABLE,
	UFSHCD_INT_ENABLE,
	UFSHCD_INT_CLEAR,
};

/* Interrupt aggregation options */
enum {
	INT_AGGR_RESET,
	INT_AGGR_CONFIG,
};

/**
<<<<<<< HEAD
=======
 * ufshcd_get_intr_mask - Get the interrupt bit mask
 * @hba - Pointer to adapter instance
 *
 * Returns interrupt bit mask per version
 */
static inline u32 ufshcd_get_intr_mask(struct ufs_hba *hba)
{
	if (hba->ufs_version == UFSHCI_VERSION_10)
		return INTERRUPT_MASK_ALL_VER_10;
	else
		return INTERRUPT_MASK_ALL_VER_11;
}

/**
>>>>>>> d0e0ac97
 * ufshcd_get_ufs_version - Get the UFS version supported by the HBA
 * @hba - Pointer to adapter instance
 *
 * Returns UFSHCI version supported by the controller
 */
static inline u32 ufshcd_get_ufs_version(struct ufs_hba *hba)
{
	return ufshcd_readl(hba, REG_UFS_VERSION);
}

/**
 * ufshcd_is_device_present - Check if any device connected to
 *			      the host controller
 * @reg_hcs - host controller status register value
 *
 * Returns 1 if device present, 0 if no device detected
 */
static inline int ufshcd_is_device_present(u32 reg_hcs)
{
	return (DEVICE_PRESENT & reg_hcs) ? 1 : 0;
}

/**
 * ufshcd_get_tr_ocs - Get the UTRD Overall Command Status
 * @lrb: pointer to local command reference block
 *
 * This function is used to get the OCS field from UTRD
 * Returns the OCS field in the UTRD
 */
static inline int ufshcd_get_tr_ocs(struct ufshcd_lrb *lrbp)
{
	return lrbp->utr_descriptor_ptr->header.dword_2 & MASK_OCS;
}

/**
 * ufshcd_get_tmr_ocs - Get the UTMRD Overall Command Status
 * @task_req_descp: pointer to utp_task_req_desc structure
 *
 * This function is used to get the OCS field from UTMRD
 * Returns the OCS field in the UTMRD
 */
static inline int
ufshcd_get_tmr_ocs(struct utp_task_req_desc *task_req_descp)
{
	return task_req_descp->header.dword_2 & MASK_OCS;
}

/**
 * ufshcd_get_tm_free_slot - get a free slot for task management request
 * @hba: per adapter instance
 *
 * Returns maximum number of task management request slots in case of
 * task management queue full or returns the free slot number
 */
static inline int ufshcd_get_tm_free_slot(struct ufs_hba *hba)
{
	return find_first_zero_bit(&hba->outstanding_tasks, hba->nutmrs);
}

/**
 * ufshcd_utrl_clear - Clear a bit in UTRLCLR register
 * @hba: per adapter instance
 * @pos: position of the bit to be cleared
 */
static inline void ufshcd_utrl_clear(struct ufs_hba *hba, u32 pos)
{
	ufshcd_writel(hba, ~(1 << pos), REG_UTP_TRANSFER_REQ_LIST_CLEAR);
}

/**
 * ufshcd_get_lists_status - Check UCRDY, UTRLRDY and UTMRLRDY
 * @reg: Register value of host controller status
 *
 * Returns integer, 0 on Success and positive value if failed
 */
static inline int ufshcd_get_lists_status(u32 reg)
{
	/*
	 * The mask 0xFF is for the following HCS register bits
	 * Bit		Description
	 *  0		Device Present
	 *  1		UTRLRDY
	 *  2		UTMRLRDY
	 *  3		UCRDY
	 *  4		HEI
	 *  5		DEI
	 * 6-7		reserved
	 */
	return (((reg) & (0xFF)) >> 1) ^ (0x07);
}

/**
 * ufshcd_get_uic_cmd_result - Get the UIC command result
 * @hba: Pointer to adapter instance
 *
 * This function gets the result of UIC command completion
 * Returns 0 on success, non zero value on error
 */
static inline int ufshcd_get_uic_cmd_result(struct ufs_hba *hba)
{
	return ufshcd_readl(hba, REG_UIC_COMMAND_ARG_2) &
	       MASK_UIC_COMMAND_RESULT;
}

/**
<<<<<<< HEAD
 * ufshcd_free_hba_memory - Free allocated memory for LRB, request
 *			    and task lists
 * @hba: Pointer to adapter instance
 */
static inline void ufshcd_free_hba_memory(struct ufs_hba *hba)
{
	size_t utmrdl_size, utrdl_size, ucdl_size;

	kfree(hba->lrb);

	if (hba->utmrdl_base_addr) {
		utmrdl_size = sizeof(struct utp_task_req_desc) * hba->nutmrs;
		dma_free_coherent(hba->dev, utmrdl_size,
				  hba->utmrdl_base_addr, hba->utmrdl_dma_addr);
	}

	if (hba->utrdl_base_addr) {
		utrdl_size =
		(sizeof(struct utp_transfer_req_desc) * hba->nutrs);
		dma_free_coherent(hba->dev, utrdl_size,
				  hba->utrdl_base_addr, hba->utrdl_dma_addr);
	}

	if (hba->ucdl_base_addr) {
		ucdl_size =
		(sizeof(struct utp_transfer_cmd_desc) * hba->nutrs);
		dma_free_coherent(hba->dev, ucdl_size,
				  hba->ucdl_base_addr, hba->ucdl_dma_addr);
	}
}

/**
=======
>>>>>>> d0e0ac97
 * ufshcd_is_valid_req_rsp - checks if controller TR response is valid
 * @ucd_rsp_ptr: pointer to response UPIU
 *
 * This function checks the response UPIU for valid transaction type in
 * response field
 * Returns 0 on success, non-zero on failure
 */
static inline int
ufshcd_is_valid_req_rsp(struct utp_upiu_rsp *ucd_rsp_ptr)
{
	return ((be32_to_cpu(ucd_rsp_ptr->header.dword_0) >> 24) ==
		 UPIU_TRANSACTION_RESPONSE) ? 0 : DID_ERROR << 16;
}

/**
 * ufshcd_get_rsp_upiu_result - Get the result from response UPIU
 * @ucd_rsp_ptr: pointer to response UPIU
 *
 * This function gets the response status and scsi_status from response UPIU
 * Returns the response result code.
 */
static inline int
ufshcd_get_rsp_upiu_result(struct utp_upiu_rsp *ucd_rsp_ptr)
{
	return be32_to_cpu(ucd_rsp_ptr->header.dword_1) & MASK_RSP_UPIU_RESULT;
}

/**
 * ufshcd_config_int_aggr - Configure interrupt aggregation values.
 *		Currently there is no use case where we want to configure
 *		interrupt aggregation dynamically. So to configure interrupt
 *		aggregation, #define INT_AGGR_COUNTER_THRESHOLD_VALUE and
 *		INT_AGGR_TIMEOUT_VALUE are used.
 * @hba: per adapter instance
 * @option: Interrupt aggregation option
 */
static inline void
ufshcd_config_int_aggr(struct ufs_hba *hba, int option)
{
	switch (option) {
	case INT_AGGR_RESET:
		ufshcd_writel(hba, INT_AGGR_ENABLE |
			      INT_AGGR_COUNTER_AND_TIMER_RESET,
			      REG_UTP_TRANSFER_REQ_INT_AGG_CONTROL);
		break;
	case INT_AGGR_CONFIG:
		ufshcd_writel(hba, INT_AGGR_ENABLE | INT_AGGR_PARAM_WRITE |
			      INT_AGGR_COUNTER_THRESHOLD_VALUE |
			      INT_AGGR_TIMEOUT_VALUE,
			      REG_UTP_TRANSFER_REQ_INT_AGG_CONTROL);
		break;
	}
}

/**
 * ufshcd_enable_run_stop_reg - Enable run-stop registers,
 *			When run-stop registers are set to 1, it indicates the
 *			host controller that it can process the requests
 * @hba: per adapter instance
 */
static void ufshcd_enable_run_stop_reg(struct ufs_hba *hba)
{
<<<<<<< HEAD
	writel(UTP_TASK_REQ_LIST_RUN_STOP_BIT,
	       (hba->mmio_base +
		REG_UTP_TASK_REQ_LIST_RUN_STOP));
	writel(UTP_TRANSFER_REQ_LIST_RUN_STOP_BIT,
	       (hba->mmio_base +
		REG_UTP_TRANSFER_REQ_LIST_RUN_STOP));
=======
	ufshcd_writel(hba, UTP_TASK_REQ_LIST_RUN_STOP_BIT,
		      REG_UTP_TASK_REQ_LIST_RUN_STOP);
	ufshcd_writel(hba, UTP_TRANSFER_REQ_LIST_RUN_STOP_BIT,
		      REG_UTP_TRANSFER_REQ_LIST_RUN_STOP);
>>>>>>> d0e0ac97
}

/**
 * ufshcd_hba_start - Start controller initialization sequence
 * @hba: per adapter instance
 */
static inline void ufshcd_hba_start(struct ufs_hba *hba)
{
	ufshcd_writel(hba, CONTROLLER_ENABLE, REG_CONTROLLER_ENABLE);
}

/**
 * ufshcd_is_hba_active - Get controller state
 * @hba: per adapter instance
 *
 * Returns zero if controller is active, 1 otherwise
 */
static inline int ufshcd_is_hba_active(struct ufs_hba *hba)
{
	return (ufshcd_readl(hba, REG_CONTROLLER_ENABLE) & 0x1) ? 0 : 1;
}

/**
 * ufshcd_send_command - Send SCSI or device management commands
 * @hba: per adapter instance
 * @task_tag: Task tag of the command
 */
static inline
void ufshcd_send_command(struct ufs_hba *hba, unsigned int task_tag)
{
	__set_bit(task_tag, &hba->outstanding_reqs);
	ufshcd_writel(hba, 1 << task_tag, REG_UTP_TRANSFER_REQ_DOOR_BELL);
}

/**
 * ufshcd_copy_sense_data - Copy sense data in case of check condition
 * @lrb - pointer to local reference block
 */
static inline void ufshcd_copy_sense_data(struct ufshcd_lrb *lrbp)
{
	int len;
	if (lrbp->sense_buffer) {
		len = be16_to_cpu(lrbp->ucd_rsp_ptr->sense_data_len);
		memcpy(lrbp->sense_buffer,
			lrbp->ucd_rsp_ptr->sense_data,
			min_t(int, len, SCSI_SENSE_BUFFERSIZE));
	}
}

/**
 * ufshcd_hba_capabilities - Read controller capabilities
 * @hba: per adapter instance
 */
static inline void ufshcd_hba_capabilities(struct ufs_hba *hba)
{
	hba->capabilities = ufshcd_readl(hba, REG_CONTROLLER_CAPABILITIES);

	/* nutrs and nutmrs are 0 based values */
	hba->nutrs = (hba->capabilities & MASK_TRANSFER_REQUESTS_SLOTS) + 1;
	hba->nutmrs =
	((hba->capabilities & MASK_TASK_MANAGEMENT_REQUEST_SLOTS) >> 16) + 1;
}

/**
 * ufshcd_ready_for_uic_cmd - Check if controller is ready
 *                            to accept UIC commands
 * @hba: per adapter instance
 * Return true on success, else false
 */
static inline bool ufshcd_ready_for_uic_cmd(struct ufs_hba *hba)
{
	if (ufshcd_readl(hba, REG_CONTROLLER_STATUS) & UIC_COMMAND_READY)
		return true;
	else
		return false;
}

/**
 * ufshcd_dispatch_uic_cmd - Dispatch UIC commands to unipro layers
 * @hba: per adapter instance
 * @uic_cmd: UIC command
 *
 * Mutex must be held.
 */
static inline void
ufshcd_dispatch_uic_cmd(struct ufs_hba *hba, struct uic_command *uic_cmd)
{
	WARN_ON(hba->active_uic_cmd);

	hba->active_uic_cmd = uic_cmd;

	/* Write Args */
	ufshcd_writel(hba, uic_cmd->argument1, REG_UIC_COMMAND_ARG_1);
	ufshcd_writel(hba, uic_cmd->argument2, REG_UIC_COMMAND_ARG_2);
	ufshcd_writel(hba, uic_cmd->argument3, REG_UIC_COMMAND_ARG_3);

	/* Write UIC Cmd */
	ufshcd_writel(hba, uic_cmd->command & COMMAND_OPCODE_MASK,
		      REG_UIC_COMMAND);
}

/**
 * ufshcd_wait_for_uic_cmd - Wait complectioin of UIC command
 * @hba: per adapter instance
 * @uic_command: UIC command
 *
 * Must be called with mutex held.
 * Returns 0 only if success.
 */
static int
ufshcd_wait_for_uic_cmd(struct ufs_hba *hba, struct uic_command *uic_cmd)
{
	int ret;
	unsigned long flags;

	if (wait_for_completion_timeout(&uic_cmd->done,
					msecs_to_jiffies(UIC_CMD_TIMEOUT)))
		ret = uic_cmd->argument2 & MASK_UIC_COMMAND_RESULT;
	else
		ret = -ETIMEDOUT;

	spin_lock_irqsave(hba->host->host_lock, flags);
	hba->active_uic_cmd = NULL;
	spin_unlock_irqrestore(hba->host->host_lock, flags);

	return ret;
}

/**
 * __ufshcd_send_uic_cmd - Send UIC commands and retrieve the result
 * @hba: per adapter instance
 * @uic_cmd: UIC command
 *
 * Identical to ufshcd_send_uic_cmd() expect mutex. Must be called
 * with mutex held.
 * Returns 0 only if success.
 */
static int
__ufshcd_send_uic_cmd(struct ufs_hba *hba, struct uic_command *uic_cmd)
{
	int ret;
	unsigned long flags;

	if (!ufshcd_ready_for_uic_cmd(hba)) {
		dev_err(hba->dev,
			"Controller not ready to accept UIC commands\n");
		return -EIO;
	}

	init_completion(&uic_cmd->done);

	spin_lock_irqsave(hba->host->host_lock, flags);
	ufshcd_dispatch_uic_cmd(hba, uic_cmd);
	spin_unlock_irqrestore(hba->host->host_lock, flags);

	ret = ufshcd_wait_for_uic_cmd(hba, uic_cmd);

	return ret;
}

/**
 * ufshcd_send_uic_cmd - Send UIC commands and retrieve the result
 * @hba: per adapter instance
 * @uic_cmd: UIC command
 *
 * Returns 0 only if success.
 */
static int
ufshcd_send_uic_cmd(struct ufs_hba *hba, struct uic_command *uic_cmd)
{
	int ret;

	mutex_lock(&hba->uic_cmd_mutex);
	ret = __ufshcd_send_uic_cmd(hba, uic_cmd);
	mutex_unlock(&hba->uic_cmd_mutex);

	return ret;
}

/**
 * ufshcd_map_sg - Map scatter-gather list to prdt
 * @lrbp - pointer to local reference block
 *
 * Returns 0 in case of success, non-zero value in case of failure
 */
static int ufshcd_map_sg(struct ufshcd_lrb *lrbp)
{
	struct ufshcd_sg_entry *prd_table;
	struct scatterlist *sg;
	struct scsi_cmnd *cmd;
	int sg_segments;
	int i;

	cmd = lrbp->cmd;
	sg_segments = scsi_dma_map(cmd);
	if (sg_segments < 0)
		return sg_segments;

	if (sg_segments) {
		lrbp->utr_descriptor_ptr->prd_table_length =
					cpu_to_le16((u16) (sg_segments));

		prd_table = (struct ufshcd_sg_entry *)lrbp->ucd_prdt_ptr;

		scsi_for_each_sg(cmd, sg, sg_segments, i) {
			prd_table[i].size  =
				cpu_to_le32(((u32) sg_dma_len(sg))-1);
			prd_table[i].base_addr =
				cpu_to_le32(lower_32_bits(sg->dma_address));
			prd_table[i].upper_addr =
				cpu_to_le32(upper_32_bits(sg->dma_address));
		}
	} else {
		lrbp->utr_descriptor_ptr->prd_table_length = 0;
	}

	return 0;
}

/**
 * ufshcd_enable_intr - enable interrupts
 * @hba: per adapter instance
 * @intrs: interrupt bits
 */
static void ufshcd_enable_intr(struct ufs_hba *hba, u32 intrs)
{
	u32 set = ufshcd_readl(hba, REG_INTERRUPT_ENABLE);

	if (hba->ufs_version == UFSHCI_VERSION_10) {
		u32 rw;
		rw = set & INTERRUPT_MASK_RW_VER_10;
		set = rw | ((set ^ intrs) & intrs);
	} else {
		set |= intrs;
	}

	ufshcd_writel(hba, set, REG_INTERRUPT_ENABLE);
}

/**
 * ufshcd_disable_intr - disable interrupts
 * @hba: per adapter instance
 * @intrs: interrupt bits
 */
static void ufshcd_disable_intr(struct ufs_hba *hba, u32 intrs)
{
	u32 set = ufshcd_readl(hba, REG_INTERRUPT_ENABLE);

	if (hba->ufs_version == UFSHCI_VERSION_10) {
		u32 rw;
		rw = (set & INTERRUPT_MASK_RW_VER_10) &
			~(intrs & INTERRUPT_MASK_RW_VER_10);
		set = rw | ((set & intrs) & ~INTERRUPT_MASK_RW_VER_10);

	} else {
		set &= ~intrs;
	}

	ufshcd_writel(hba, set, REG_INTERRUPT_ENABLE);
}

/**
 * ufshcd_compose_upiu - form UFS Protocol Information Unit(UPIU)
 * @lrb - pointer to local reference block
 */
static void ufshcd_compose_upiu(struct ufshcd_lrb *lrbp)
{
	struct utp_transfer_req_desc *req_desc;
	struct utp_upiu_cmd *ucd_cmd_ptr;
	u32 data_direction;
	u32 upiu_flags;

	ucd_cmd_ptr = lrbp->ucd_cmd_ptr;
	req_desc = lrbp->utr_descriptor_ptr;

	switch (lrbp->command_type) {
	case UTP_CMD_TYPE_SCSI:
		if (lrbp->cmd->sc_data_direction == DMA_FROM_DEVICE) {
			data_direction = UTP_DEVICE_TO_HOST;
			upiu_flags = UPIU_CMD_FLAGS_READ;
		} else if (lrbp->cmd->sc_data_direction == DMA_TO_DEVICE) {
			data_direction = UTP_HOST_TO_DEVICE;
			upiu_flags = UPIU_CMD_FLAGS_WRITE;
		} else {
			data_direction = UTP_NO_DATA_TRANSFER;
			upiu_flags = UPIU_CMD_FLAGS_NONE;
		}

		/* Transfer request descriptor header fields */
		req_desc->header.dword_0 =
			cpu_to_le32(data_direction | UTP_SCSI_COMMAND);

		/*
		 * assigning invalid value for command status. Controller
		 * updates OCS on command completion, with the command
		 * status
		 */
		req_desc->header.dword_2 =
			cpu_to_le32(OCS_INVALID_COMMAND_STATUS);

		/* command descriptor fields */
		ucd_cmd_ptr->header.dword_0 =
			cpu_to_be32(UPIU_HEADER_DWORD(UPIU_TRANSACTION_COMMAND,
						      upiu_flags,
						      lrbp->lun,
						      lrbp->task_tag));
		ucd_cmd_ptr->header.dword_1 =
			cpu_to_be32(
				UPIU_HEADER_DWORD(UPIU_COMMAND_SET_TYPE_SCSI,
						  0,
						  0,
						  0));

		/* Total EHS length and Data segment length will be zero */
		ucd_cmd_ptr->header.dword_2 = 0;

		ucd_cmd_ptr->exp_data_transfer_len =
			cpu_to_be32(lrbp->cmd->sdb.length);

		memcpy(ucd_cmd_ptr->cdb,
		       lrbp->cmd->cmnd,
		       (min_t(unsigned short,
			      lrbp->cmd->cmd_len,
			      MAX_CDB_SIZE)));
		break;
	case UTP_CMD_TYPE_DEV_MANAGE:
		/* For query function implementation */
		break;
	case UTP_CMD_TYPE_UFS:
		/* For UFS native command implementation */
		break;
	} /* end of switch */
}

/**
 * ufshcd_queuecommand - main entry point for SCSI requests
 * @cmd: command from SCSI Midlayer
 * @done: call back function
 *
 * Returns 0 for success, non-zero in case of failure
 */
static int ufshcd_queuecommand(struct Scsi_Host *host, struct scsi_cmnd *cmd)
{
	struct ufshcd_lrb *lrbp;
	struct ufs_hba *hba;
	unsigned long flags;
	int tag;
	int err = 0;

	hba = shost_priv(host);

	tag = cmd->request->tag;

	if (hba->ufshcd_state != UFSHCD_STATE_OPERATIONAL) {
		err = SCSI_MLQUEUE_HOST_BUSY;
		goto out;
	}

	lrbp = &hba->lrb[tag];

	lrbp->cmd = cmd;
	lrbp->sense_bufflen = SCSI_SENSE_BUFFERSIZE;
	lrbp->sense_buffer = cmd->sense_buffer;
	lrbp->task_tag = tag;
	lrbp->lun = cmd->device->lun;

	lrbp->command_type = UTP_CMD_TYPE_SCSI;

	/* form UPIU before issuing the command */
	ufshcd_compose_upiu(lrbp);
	err = ufshcd_map_sg(lrbp);
	if (err)
		goto out;

	/* issue command to the controller */
	spin_lock_irqsave(hba->host->host_lock, flags);
	ufshcd_send_command(hba, tag);
	spin_unlock_irqrestore(hba->host->host_lock, flags);
out:
	return err;
}

/**
 * ufshcd_memory_alloc - allocate memory for host memory space data structures
 * @hba: per adapter instance
 *
 * 1. Allocate DMA memory for Command Descriptor array
 *	Each command descriptor consist of Command UPIU, Response UPIU and PRDT
 * 2. Allocate DMA memory for UTP Transfer Request Descriptor List (UTRDL).
 * 3. Allocate DMA memory for UTP Task Management Request Descriptor List
 *	(UTMRDL)
 * 4. Allocate memory for local reference block(lrb).
 *
 * Returns 0 for success, non-zero in case of failure
 */
static int ufshcd_memory_alloc(struct ufs_hba *hba)
{
	size_t utmrdl_size, utrdl_size, ucdl_size;

	/* Allocate memory for UTP command descriptors */
	ucdl_size = (sizeof(struct utp_transfer_cmd_desc) * hba->nutrs);
<<<<<<< HEAD
	hba->ucdl_base_addr = dma_alloc_coherent(hba->dev,
						 ucdl_size,
						 &hba->ucdl_dma_addr,
						 GFP_KERNEL);
=======
	hba->ucdl_base_addr = dmam_alloc_coherent(hba->dev,
						  ucdl_size,
						  &hba->ucdl_dma_addr,
						  GFP_KERNEL);
>>>>>>> d0e0ac97

	/*
	 * UFSHCI requires UTP command descriptor to be 128 byte aligned.
	 * make sure hba->ucdl_dma_addr is aligned to PAGE_SIZE
	 * if hba->ucdl_dma_addr is aligned to PAGE_SIZE, then it will
	 * be aligned to 128 bytes as well
	 */
	if (!hba->ucdl_base_addr ||
	    WARN_ON(hba->ucdl_dma_addr & (PAGE_SIZE - 1))) {
		dev_err(hba->dev,
			"Command Descriptor Memory allocation failed\n");
		goto out;
	}

	/*
	 * Allocate memory for UTP Transfer descriptors
	 * UFSHCI requires 1024 byte alignment of UTRD
	 */
	utrdl_size = (sizeof(struct utp_transfer_req_desc) * hba->nutrs);
<<<<<<< HEAD
	hba->utrdl_base_addr = dma_alloc_coherent(hba->dev,
						  utrdl_size,
						  &hba->utrdl_dma_addr,
						  GFP_KERNEL);
=======
	hba->utrdl_base_addr = dmam_alloc_coherent(hba->dev,
						   utrdl_size,
						   &hba->utrdl_dma_addr,
						   GFP_KERNEL);
>>>>>>> d0e0ac97
	if (!hba->utrdl_base_addr ||
	    WARN_ON(hba->utrdl_dma_addr & (PAGE_SIZE - 1))) {
		dev_err(hba->dev,
			"Transfer Descriptor Memory allocation failed\n");
		goto out;
	}

	/*
	 * Allocate memory for UTP Task Management descriptors
	 * UFSHCI requires 1024 byte alignment of UTMRD
	 */
	utmrdl_size = sizeof(struct utp_task_req_desc) * hba->nutmrs;
<<<<<<< HEAD
	hba->utmrdl_base_addr = dma_alloc_coherent(hba->dev,
						   utmrdl_size,
						   &hba->utmrdl_dma_addr,
						   GFP_KERNEL);
=======
	hba->utmrdl_base_addr = dmam_alloc_coherent(hba->dev,
						    utmrdl_size,
						    &hba->utmrdl_dma_addr,
						    GFP_KERNEL);
>>>>>>> d0e0ac97
	if (!hba->utmrdl_base_addr ||
	    WARN_ON(hba->utmrdl_dma_addr & (PAGE_SIZE - 1))) {
		dev_err(hba->dev,
		"Task Management Descriptor Memory allocation failed\n");
		goto out;
	}

	/* Allocate memory for local reference block */
	hba->lrb = devm_kzalloc(hba->dev,
				hba->nutrs * sizeof(struct ufshcd_lrb),
				GFP_KERNEL);
	if (!hba->lrb) {
		dev_err(hba->dev, "LRB Memory allocation failed\n");
		goto out;
	}
	return 0;
out:
	return -ENOMEM;
}

/**
 * ufshcd_host_memory_configure - configure local reference block with
 *				memory offsets
 * @hba: per adapter instance
 *
 * Configure Host memory space
 * 1. Update Corresponding UTRD.UCDBA and UTRD.UCDBAU with UCD DMA
 * address.
 * 2. Update each UTRD with Response UPIU offset, Response UPIU length
 * and PRDT offset.
 * 3. Save the corresponding addresses of UTRD, UCD.CMD, UCD.RSP and UCD.PRDT
 * into local reference block.
 */
static void ufshcd_host_memory_configure(struct ufs_hba *hba)
{
	struct utp_transfer_cmd_desc *cmd_descp;
	struct utp_transfer_req_desc *utrdlp;
	dma_addr_t cmd_desc_dma_addr;
	dma_addr_t cmd_desc_element_addr;
	u16 response_offset;
	u16 prdt_offset;
	int cmd_desc_size;
	int i;

	utrdlp = hba->utrdl_base_addr;
	cmd_descp = hba->ucdl_base_addr;

	response_offset =
		offsetof(struct utp_transfer_cmd_desc, response_upiu);
	prdt_offset =
		offsetof(struct utp_transfer_cmd_desc, prd_table);

	cmd_desc_size = sizeof(struct utp_transfer_cmd_desc);
	cmd_desc_dma_addr = hba->ucdl_dma_addr;

	for (i = 0; i < hba->nutrs; i++) {
		/* Configure UTRD with command descriptor base address */
		cmd_desc_element_addr =
				(cmd_desc_dma_addr + (cmd_desc_size * i));
		utrdlp[i].command_desc_base_addr_lo =
				cpu_to_le32(lower_32_bits(cmd_desc_element_addr));
		utrdlp[i].command_desc_base_addr_hi =
				cpu_to_le32(upper_32_bits(cmd_desc_element_addr));

		/* Response upiu and prdt offset should be in double words */
		utrdlp[i].response_upiu_offset =
				cpu_to_le16((response_offset >> 2));
		utrdlp[i].prd_table_offset =
				cpu_to_le16((prdt_offset >> 2));
		utrdlp[i].response_upiu_length =
				cpu_to_le16(ALIGNED_UPIU_SIZE >> 2);

		hba->lrb[i].utr_descriptor_ptr = (utrdlp + i);
		hba->lrb[i].ucd_cmd_ptr =
			(struct utp_upiu_cmd *)(cmd_descp + i);
		hba->lrb[i].ucd_rsp_ptr =
			(struct utp_upiu_rsp *)cmd_descp[i].response_upiu;
		hba->lrb[i].ucd_prdt_ptr =
			(struct ufshcd_sg_entry *)cmd_descp[i].prd_table;
	}
}

/**
 * ufshcd_dme_link_startup - Notify Unipro to perform link startup
 * @hba: per adapter instance
 *
 * UIC_CMD_DME_LINK_STARTUP command must be issued to Unipro layer,
 * in order to initialize the Unipro link startup procedure.
 * Once the Unipro links are up, the device connected to the controller
 * is detected.
 *
 * Returns 0 on success, non-zero value on failure
 */
static int ufshcd_dme_link_startup(struct ufs_hba *hba)
{
<<<<<<< HEAD
	struct uic_command *uic_cmd;
	unsigned long flags;

	/* check if controller is ready to accept UIC commands */
	if (((readl(hba->mmio_base + REG_CONTROLLER_STATUS)) &
	    UIC_COMMAND_READY) == 0x0) {
		dev_err(hba->dev,
			"Controller not ready"
			" to accept UIC commands\n");
		return -EIO;
	}

	spin_lock_irqsave(hba->host->host_lock, flags);
=======
	struct uic_command uic_cmd = {0};
	int ret;
>>>>>>> d0e0ac97

	uic_cmd.command = UIC_CMD_DME_LINK_STARTUP;

	ret = ufshcd_send_uic_cmd(hba, &uic_cmd);
	if (ret)
		dev_err(hba->dev,
			"dme-link-startup: error code %d\n", ret);
	return ret;
}

/**
 * ufshcd_make_hba_operational - Make UFS controller operational
 * @hba: per adapter instance
 *
 * To bring UFS host controller to operational state,
 * 1. Check if device is present
 * 2. Enable required interrupts
 * 3. Configure interrupt aggregation
 * 4. Program UTRL and UTMRL base addres
 * 5. Configure run-stop-registers
 *
 * Returns 0 on success, non-zero value on failure
 */
static int ufshcd_make_hba_operational(struct ufs_hba *hba)
{
	int err = 0;
	u32 reg;

	/* check if device present */
	reg = ufshcd_readl(hba, REG_CONTROLLER_STATUS);
	if (!ufshcd_is_device_present(reg)) {
		dev_err(hba->dev, "cc: Device not present\n");
		err = -ENXIO;
		goto out;
	}

	/* Enable required interrupts */
	ufshcd_enable_intr(hba, UFSHCD_ENABLE_INTRS);

	/* Configure interrupt aggregation */
	ufshcd_config_int_aggr(hba, INT_AGGR_CONFIG);

	/* Configure UTRL and UTMRL base address registers */
	ufshcd_writel(hba, lower_32_bits(hba->utrdl_dma_addr),
			REG_UTP_TRANSFER_REQ_LIST_BASE_L);
	ufshcd_writel(hba, upper_32_bits(hba->utrdl_dma_addr),
			REG_UTP_TRANSFER_REQ_LIST_BASE_H);
	ufshcd_writel(hba, lower_32_bits(hba->utmrdl_dma_addr),
			REG_UTP_TASK_REQ_LIST_BASE_L);
	ufshcd_writel(hba, upper_32_bits(hba->utmrdl_dma_addr),
			REG_UTP_TASK_REQ_LIST_BASE_H);

	/*
	 * UCRDY, UTMRLDY and UTRLRDY bits must be 1
	 * DEI, HEI bits must be 0
	 */
	if (!(ufshcd_get_lists_status(reg))) {
		ufshcd_enable_run_stop_reg(hba);
	} else {
		dev_err(hba->dev,
			"Host controller not ready to process requests");
		err = -EIO;
		goto out;
	}

	if (hba->ufshcd_state == UFSHCD_STATE_RESET)
		scsi_unblock_requests(hba->host);

	hba->ufshcd_state = UFSHCD_STATE_OPERATIONAL;

out:
	return err;
}

/**
 * ufshcd_hba_enable - initialize the controller
 * @hba: per adapter instance
 *
 * The controller resets itself and controller firmware initialization
 * sequence kicks off. When controller is ready it will set
 * the Host Controller Enable bit to 1.
 *
 * Returns 0 on success, non-zero value on failure
 */
static int ufshcd_hba_enable(struct ufs_hba *hba)
{
	int retry;

	/*
	 * msleep of 1 and 5 used in this function might result in msleep(20),
	 * but it was necessary to send the UFS FPGA to reset mode during
	 * development and testing of this driver. msleep can be changed to
	 * mdelay and retry count can be reduced based on the controller.
	 */
	if (!ufshcd_is_hba_active(hba)) {

		/* change controller state to "reset state" */
		ufshcd_hba_stop(hba);

		/*
		 * This delay is based on the testing done with UFS host
		 * controller FPGA. The delay can be changed based on the
		 * host controller used.
		 */
		msleep(5);
	}

	/* start controller initialization sequence */
	ufshcd_hba_start(hba);

	/*
	 * To initialize a UFS host controller HCE bit must be set to 1.
	 * During initialization the HCE bit value changes from 1->0->1.
	 * When the host controller completes initialization sequence
	 * it sets the value of HCE bit to 1. The same HCE bit is read back
	 * to check if the controller has completed initialization sequence.
	 * So without this delay the value HCE = 1, set in the previous
	 * instruction might be read back.
	 * This delay can be changed based on the controller.
	 */
	msleep(1);

	/* wait for the host controller to complete initialization */
	retry = 10;
	while (ufshcd_is_hba_active(hba)) {
		if (retry) {
			retry--;
		} else {
			dev_err(hba->dev,
				"Controller enable failed\n");
			return -EIO;
		}
		msleep(5);
	}
	return 0;
}

/**
 * ufshcd_link_startup - Initialize unipro link startup
 * @hba: per adapter instance
 *
 * Returns 0 for success, non-zero in case of failure
 */
static int ufshcd_link_startup(struct ufs_hba *hba)
{
	int ret;

	/* enable UIC related interrupts */
	ufshcd_enable_intr(hba, UIC_COMMAND_COMPL);

	ret = ufshcd_dme_link_startup(hba);
	if (ret)
		goto out;

	ret = ufshcd_make_hba_operational(hba);

out:
	if (ret)
		dev_err(hba->dev, "link startup failed %d\n", ret);
	return ret;
}

/**
 * ufshcd_do_reset - reset the host controller
 * @hba: per adapter instance
 *
 * Returns SUCCESS/FAILED
 */
static int ufshcd_do_reset(struct ufs_hba *hba)
{
	struct ufshcd_lrb *lrbp;
	unsigned long flags;
	int tag;

	/* block commands from midlayer */
	scsi_block_requests(hba->host);

	spin_lock_irqsave(hba->host->host_lock, flags);
	hba->ufshcd_state = UFSHCD_STATE_RESET;

	/* send controller to reset state */
	ufshcd_hba_stop(hba);
	spin_unlock_irqrestore(hba->host->host_lock, flags);

	/* abort outstanding commands */
	for (tag = 0; tag < hba->nutrs; tag++) {
		if (test_bit(tag, &hba->outstanding_reqs)) {
			lrbp = &hba->lrb[tag];
			scsi_dma_unmap(lrbp->cmd);
			lrbp->cmd->result = DID_RESET << 16;
			lrbp->cmd->scsi_done(lrbp->cmd);
			lrbp->cmd = NULL;
		}
	}

	/* clear outstanding request/task bit maps */
	hba->outstanding_reqs = 0;
	hba->outstanding_tasks = 0;

<<<<<<< HEAD
	/* start the initialization process */
	if (ufshcd_initialize_hba(hba)) {
=======
	/* Host controller enable */
	if (ufshcd_hba_enable(hba)) {
>>>>>>> d0e0ac97
		dev_err(hba->dev,
			"Reset: Controller initialization failed\n");
		return FAILED;
	}

	if (ufshcd_link_startup(hba)) {
		dev_err(hba->dev,
			"Reset: Link start-up failed\n");
		return FAILED;
	}

	return SUCCESS;
}

/**
 * ufshcd_slave_alloc - handle initial SCSI device configurations
 * @sdev: pointer to SCSI device
 *
 * Returns success
 */
static int ufshcd_slave_alloc(struct scsi_device *sdev)
{
	struct ufs_hba *hba;

	hba = shost_priv(sdev->host);
	sdev->tagged_supported = 1;

	/* Mode sense(6) is not supported by UFS, so use Mode sense(10) */
	sdev->use_10_for_ms = 1;
	scsi_set_tag_type(sdev, MSG_SIMPLE_TAG);

	/*
	 * Inform SCSI Midlayer that the LUN queue depth is same as the
	 * controller queue depth. If a LUN queue depth is less than the
	 * controller queue depth and if the LUN reports
	 * SAM_STAT_TASK_SET_FULL, the LUN queue depth will be adjusted
	 * with scsi_adjust_queue_depth.
	 */
	scsi_activate_tcq(sdev, hba->nutrs);
	return 0;
}

/**
 * ufshcd_slave_destroy - remove SCSI device configurations
 * @sdev: pointer to SCSI device
 */
static void ufshcd_slave_destroy(struct scsi_device *sdev)
{
	struct ufs_hba *hba;

	hba = shost_priv(sdev->host);
	scsi_deactivate_tcq(sdev, hba->nutrs);
}

/**
 * ufshcd_task_req_compl - handle task management request completion
 * @hba: per adapter instance
 * @index: index of the completed request
 *
 * Returns SUCCESS/FAILED
 */
static int ufshcd_task_req_compl(struct ufs_hba *hba, u32 index)
{
	struct utp_task_req_desc *task_req_descp;
	struct utp_upiu_task_rsp *task_rsp_upiup;
	unsigned long flags;
	int ocs_value;
	int task_result;

	spin_lock_irqsave(hba->host->host_lock, flags);

	/* Clear completed tasks from outstanding_tasks */
	__clear_bit(index, &hba->outstanding_tasks);

	task_req_descp = hba->utmrdl_base_addr;
	ocs_value = ufshcd_get_tmr_ocs(&task_req_descp[index]);

	if (ocs_value == OCS_SUCCESS) {
		task_rsp_upiup = (struct utp_upiu_task_rsp *)
				task_req_descp[index].task_rsp_upiu;
		task_result = be32_to_cpu(task_rsp_upiup->header.dword_1);
		task_result = ((task_result & MASK_TASK_RESPONSE) >> 8);

		if (task_result != UPIU_TASK_MANAGEMENT_FUNC_COMPL &&
		    task_result != UPIU_TASK_MANAGEMENT_FUNC_SUCCEEDED)
			task_result = FAILED;
		else
			task_result = SUCCESS;
	} else {
		task_result = FAILED;
		dev_err(hba->dev,
			"trc: Invalid ocs = %x\n", ocs_value);
	}
	spin_unlock_irqrestore(hba->host->host_lock, flags);
	return task_result;
}

/**
 * ufshcd_adjust_lun_qdepth - Update LUN queue depth if device responds with
 *			      SAM_STAT_TASK_SET_FULL SCSI command status.
 * @cmd: pointer to SCSI command
 */
static void ufshcd_adjust_lun_qdepth(struct scsi_cmnd *cmd)
{
	struct ufs_hba *hba;
	int i;
	int lun_qdepth = 0;

	hba = shost_priv(cmd->device->host);

	/*
	 * LUN queue depth can be obtained by counting outstanding commands
	 * on the LUN.
	 */
	for (i = 0; i < hba->nutrs; i++) {
		if (test_bit(i, &hba->outstanding_reqs)) {

			/*
			 * Check if the outstanding command belongs
			 * to the LUN which reported SAM_STAT_TASK_SET_FULL.
			 */
			if (cmd->device->lun == hba->lrb[i].lun)
				lun_qdepth++;
		}
	}

	/*
	 * LUN queue depth will be total outstanding commands, except the
	 * command for which the LUN reported SAM_STAT_TASK_SET_FULL.
	 */
	scsi_adjust_queue_depth(cmd->device, MSG_SIMPLE_TAG, lun_qdepth - 1);
}

/**
 * ufshcd_scsi_cmd_status - Update SCSI command result based on SCSI status
 * @lrb: pointer to local reference block of completed command
 * @scsi_status: SCSI command status
 *
 * Returns value base on SCSI command status
 */
static inline int
ufshcd_scsi_cmd_status(struct ufshcd_lrb *lrbp, int scsi_status)
{
	int result = 0;

	switch (scsi_status) {
	case SAM_STAT_GOOD:
		result |= DID_OK << 16 |
			  COMMAND_COMPLETE << 8 |
			  SAM_STAT_GOOD;
		break;
	case SAM_STAT_CHECK_CONDITION:
		result |= DID_OK << 16 |
			  COMMAND_COMPLETE << 8 |
			  SAM_STAT_CHECK_CONDITION;
		ufshcd_copy_sense_data(lrbp);
		break;
	case SAM_STAT_BUSY:
		result |= SAM_STAT_BUSY;
		break;
	case SAM_STAT_TASK_SET_FULL:

		/*
		 * If a LUN reports SAM_STAT_TASK_SET_FULL, then the LUN queue
		 * depth needs to be adjusted to the exact number of
		 * outstanding commands the LUN can handle at any given time.
		 */
		ufshcd_adjust_lun_qdepth(lrbp->cmd);
		result |= SAM_STAT_TASK_SET_FULL;
		break;
	case SAM_STAT_TASK_ABORTED:
		result |= SAM_STAT_TASK_ABORTED;
		break;
	default:
		result |= DID_ERROR << 16;
		break;
	} /* end of switch */

	return result;
}

/**
 * ufshcd_transfer_rsp_status - Get overall status of the response
 * @hba: per adapter instance
 * @lrb: pointer to local reference block of completed command
 *
 * Returns result of the command to notify SCSI midlayer
 */
static inline int
ufshcd_transfer_rsp_status(struct ufs_hba *hba, struct ufshcd_lrb *lrbp)
{
	int result = 0;
	int scsi_status;
	int ocs;

	/* overall command status of utrd */
	ocs = ufshcd_get_tr_ocs(lrbp);

	switch (ocs) {
	case OCS_SUCCESS:

		/* check if the returned transfer response is valid */
		result = ufshcd_is_valid_req_rsp(lrbp->ucd_rsp_ptr);
		if (result) {
			dev_err(hba->dev,
				"Invalid response = %x\n", result);
			break;
		}

		/*
		 * get the response UPIU result to extract
		 * the SCSI command status
		 */
		result = ufshcd_get_rsp_upiu_result(lrbp->ucd_rsp_ptr);

		/*
		 * get the result based on SCSI status response
		 * to notify the SCSI midlayer of the command status
		 */
		scsi_status = result & MASK_SCSI_STATUS;
		result = ufshcd_scsi_cmd_status(lrbp, scsi_status);
		break;
	case OCS_ABORTED:
		result |= DID_ABORT << 16;
		break;
	case OCS_INVALID_CMD_TABLE_ATTR:
	case OCS_INVALID_PRDT_ATTR:
	case OCS_MISMATCH_DATA_BUF_SIZE:
	case OCS_MISMATCH_RESP_UPIU_SIZE:
	case OCS_PEER_COMM_FAILURE:
	case OCS_FATAL_ERROR:
	default:
		result |= DID_ERROR << 16;
		dev_err(hba->dev,
		"OCS error from controller = %x\n", ocs);
		break;
	} /* end of switch */

	return result;
}

/**
 * ufshcd_uic_cmd_compl - handle completion of uic command
 * @hba: per adapter instance
 */
static void ufshcd_uic_cmd_compl(struct ufs_hba *hba)
{
	if (hba->active_uic_cmd) {
		hba->active_uic_cmd->argument2 |=
			ufshcd_get_uic_cmd_result(hba);
		complete(&hba->active_uic_cmd->done);
	}
}

/**
 * ufshcd_transfer_req_compl - handle SCSI and query command completion
 * @hba: per adapter instance
 */
static void ufshcd_transfer_req_compl(struct ufs_hba *hba)
{
	struct ufshcd_lrb *lrb;
	unsigned long completed_reqs;
	u32 tr_doorbell;
	int result;
	int index;

	lrb = hba->lrb;
	tr_doorbell = ufshcd_readl(hba, REG_UTP_TRANSFER_REQ_DOOR_BELL);
	completed_reqs = tr_doorbell ^ hba->outstanding_reqs;

	for (index = 0; index < hba->nutrs; index++) {
		if (test_bit(index, &completed_reqs)) {

			result = ufshcd_transfer_rsp_status(hba, &lrb[index]);

			if (lrb[index].cmd) {
				scsi_dma_unmap(lrb[index].cmd);
				lrb[index].cmd->result = result;
				lrb[index].cmd->scsi_done(lrb[index].cmd);

				/* Mark completed command as NULL in LRB */
				lrb[index].cmd = NULL;
			}
		} /* end of if */
	} /* end of for */

	/* clear corresponding bits of completed commands */
	hba->outstanding_reqs ^= completed_reqs;

	/* Reset interrupt aggregation counters */
	ufshcd_config_int_aggr(hba, INT_AGGR_RESET);
}

/**
<<<<<<< HEAD
 * ufshcd_uic_cc_handler - handle UIC command completion
 * @work: pointer to a work queue structure
 *
 * Returns 0 on success, non-zero value on failure
 */
static void ufshcd_uic_cc_handler (struct work_struct *work)
{
	struct ufs_hba *hba;

	hba = container_of(work, struct ufs_hba, uic_workq);

	if ((hba->active_uic_cmd.command == UIC_CMD_DME_LINK_STARTUP) &&
	    !(ufshcd_get_uic_cmd_result(hba))) {

		if (ufshcd_make_hba_operational(hba))
			dev_err(hba->dev,
				"cc: hba not operational state\n");
		return;
	}
}

/**
=======
>>>>>>> d0e0ac97
 * ufshcd_fatal_err_handler - handle fatal errors
 * @hba: per adapter instance
 */
static void ufshcd_fatal_err_handler(struct work_struct *work)
{
	struct ufs_hba *hba;
	hba = container_of(work, struct ufs_hba, feh_workq);

	/* check if reset is already in progress */
	if (hba->ufshcd_state != UFSHCD_STATE_RESET)
		ufshcd_do_reset(hba);
}

/**
 * ufshcd_err_handler - Check for fatal errors
 * @work: pointer to a work queue structure
 */
static void ufshcd_err_handler(struct ufs_hba *hba)
{
	u32 reg;

	if (hba->errors & INT_FATAL_ERRORS)
		goto fatal_eh;

	if (hba->errors & UIC_ERROR) {
		reg = ufshcd_readl(hba, REG_UIC_ERROR_CODE_DATA_LINK_LAYER);
		if (reg & UIC_DATA_LINK_LAYER_ERROR_PA_INIT)
			goto fatal_eh;
	}
	return;
fatal_eh:
	hba->ufshcd_state = UFSHCD_STATE_ERROR;
	schedule_work(&hba->feh_workq);
}

/**
 * ufshcd_tmc_handler - handle task management function completion
 * @hba: per adapter instance
 */
static void ufshcd_tmc_handler(struct ufs_hba *hba)
{
	u32 tm_doorbell;

	tm_doorbell = ufshcd_readl(hba, REG_UTP_TASK_REQ_DOOR_BELL);
	hba->tm_condition = tm_doorbell ^ hba->outstanding_tasks;
	wake_up_interruptible(&hba->ufshcd_tm_wait_queue);
}

/**
 * ufshcd_sl_intr - Interrupt service routine
 * @hba: per adapter instance
 * @intr_status: contains interrupts generated by the controller
 */
static void ufshcd_sl_intr(struct ufs_hba *hba, u32 intr_status)
{
	hba->errors = UFSHCD_ERROR_MASK & intr_status;
	if (hba->errors)
		ufshcd_err_handler(hba);

	if (intr_status & UIC_COMMAND_COMPL)
		ufshcd_uic_cmd_compl(hba);

	if (intr_status & UTP_TASK_REQ_COMPL)
		ufshcd_tmc_handler(hba);

	if (intr_status & UTP_TRANSFER_REQ_COMPL)
		ufshcd_transfer_req_compl(hba);
}

/**
 * ufshcd_intr - Main interrupt service routine
 * @irq: irq number
 * @__hba: pointer to adapter instance
 *
 * Returns IRQ_HANDLED - If interrupt is valid
 *		IRQ_NONE - If invalid interrupt
 */
static irqreturn_t ufshcd_intr(int irq, void *__hba)
{
	u32 intr_status;
	irqreturn_t retval = IRQ_NONE;
	struct ufs_hba *hba = __hba;

	spin_lock(hba->host->host_lock);
	intr_status = ufshcd_readl(hba, REG_INTERRUPT_STATUS);

	if (intr_status) {
		ufshcd_writel(hba, intr_status, REG_INTERRUPT_STATUS);
		ufshcd_sl_intr(hba, intr_status);
		retval = IRQ_HANDLED;
	}
	spin_unlock(hba->host->host_lock);
	return retval;
}

/**
 * ufshcd_issue_tm_cmd - issues task management commands to controller
 * @hba: per adapter instance
 * @lrbp: pointer to local reference block
 *
 * Returns SUCCESS/FAILED
 */
static int
ufshcd_issue_tm_cmd(struct ufs_hba *hba,
		    struct ufshcd_lrb *lrbp,
		    u8 tm_function)
{
	struct utp_task_req_desc *task_req_descp;
	struct utp_upiu_task_req *task_req_upiup;
	struct Scsi_Host *host;
	unsigned long flags;
	int free_slot = 0;
	int err;

	host = hba->host;

	spin_lock_irqsave(host->host_lock, flags);

	/* If task management queue is full */
	free_slot = ufshcd_get_tm_free_slot(hba);
	if (free_slot >= hba->nutmrs) {
		spin_unlock_irqrestore(host->host_lock, flags);
		dev_err(hba->dev, "Task management queue full\n");
		err = FAILED;
		goto out;
	}

	task_req_descp = hba->utmrdl_base_addr;
	task_req_descp += free_slot;

	/* Configure task request descriptor */
	task_req_descp->header.dword_0 = cpu_to_le32(UTP_REQ_DESC_INT_CMD);
	task_req_descp->header.dword_2 =
			cpu_to_le32(OCS_INVALID_COMMAND_STATUS);

	/* Configure task request UPIU */
	task_req_upiup =
		(struct utp_upiu_task_req *) task_req_descp->task_req_upiu;
	task_req_upiup->header.dword_0 =
		cpu_to_be32(UPIU_HEADER_DWORD(UPIU_TRANSACTION_TASK_REQ, 0,
					      lrbp->lun, lrbp->task_tag));
	task_req_upiup->header.dword_1 =
	cpu_to_be32(UPIU_HEADER_DWORD(0, tm_function, 0, 0));

	task_req_upiup->input_param1 = lrbp->lun;
	task_req_upiup->input_param1 =
		cpu_to_be32(task_req_upiup->input_param1);
	task_req_upiup->input_param2 = lrbp->task_tag;
	task_req_upiup->input_param2 =
		cpu_to_be32(task_req_upiup->input_param2);

	/* send command to the controller */
	__set_bit(free_slot, &hba->outstanding_tasks);
	ufshcd_writel(hba, 1 << free_slot, REG_UTP_TASK_REQ_DOOR_BELL);

	spin_unlock_irqrestore(host->host_lock, flags);

	/* wait until the task management command is completed */
	err =
	wait_event_interruptible_timeout(hba->ufshcd_tm_wait_queue,
					 (test_bit(free_slot,
					 &hba->tm_condition) != 0),
					 60 * HZ);
	if (!err) {
		dev_err(hba->dev,
			"Task management command timed-out\n");
		err = FAILED;
		goto out;
	}
	clear_bit(free_slot, &hba->tm_condition);
	err = ufshcd_task_req_compl(hba, free_slot);
out:
	return err;
}

/**
 * ufshcd_device_reset - reset device and abort all the pending commands
 * @cmd: SCSI command pointer
 *
 * Returns SUCCESS/FAILED
 */
static int ufshcd_device_reset(struct scsi_cmnd *cmd)
{
	struct Scsi_Host *host;
	struct ufs_hba *hba;
	unsigned int tag;
	u32 pos;
	int err;

	host = cmd->device->host;
	hba = shost_priv(host);
	tag = cmd->request->tag;

	err = ufshcd_issue_tm_cmd(hba, &hba->lrb[tag], UFS_LOGICAL_RESET);
	if (err == FAILED)
		goto out;

	for (pos = 0; pos < hba->nutrs; pos++) {
		if (test_bit(pos, &hba->outstanding_reqs) &&
		    (hba->lrb[tag].lun == hba->lrb[pos].lun)) {

			/* clear the respective UTRLCLR register bit */
			ufshcd_utrl_clear(hba, pos);

			clear_bit(pos, &hba->outstanding_reqs);

			if (hba->lrb[pos].cmd) {
				scsi_dma_unmap(hba->lrb[pos].cmd);
				hba->lrb[pos].cmd->result =
						DID_ABORT << 16;
				hba->lrb[pos].cmd->scsi_done(cmd);
				hba->lrb[pos].cmd = NULL;
			}
		}
	} /* end of for */
out:
	return err;
}

/**
 * ufshcd_host_reset - Main reset function registered with scsi layer
 * @cmd: SCSI command pointer
 *
 * Returns SUCCESS/FAILED
 */
static int ufshcd_host_reset(struct scsi_cmnd *cmd)
{
	struct ufs_hba *hba;

	hba = shost_priv(cmd->device->host);

	if (hba->ufshcd_state == UFSHCD_STATE_RESET)
		return SUCCESS;

	return ufshcd_do_reset(hba);
}

/**
 * ufshcd_abort - abort a specific command
 * @cmd: SCSI command pointer
 *
 * Returns SUCCESS/FAILED
 */
static int ufshcd_abort(struct scsi_cmnd *cmd)
{
	struct Scsi_Host *host;
	struct ufs_hba *hba;
	unsigned long flags;
	unsigned int tag;
	int err;

	host = cmd->device->host;
	hba = shost_priv(host);
	tag = cmd->request->tag;

	spin_lock_irqsave(host->host_lock, flags);

	/* check if command is still pending */
	if (!(test_bit(tag, &hba->outstanding_reqs))) {
		err = FAILED;
		spin_unlock_irqrestore(host->host_lock, flags);
		goto out;
	}
	spin_unlock_irqrestore(host->host_lock, flags);

	err = ufshcd_issue_tm_cmd(hba, &hba->lrb[tag], UFS_ABORT_TASK);
	if (err == FAILED)
		goto out;

	scsi_dma_unmap(cmd);

	spin_lock_irqsave(host->host_lock, flags);

	/* clear the respective UTRLCLR register bit */
	ufshcd_utrl_clear(hba, tag);

	__clear_bit(tag, &hba->outstanding_reqs);
	hba->lrb[tag].cmd = NULL;
	spin_unlock_irqrestore(host->host_lock, flags);
out:
	return err;
}

/**
 * ufshcd_async_scan - asynchronous execution for link startup
 * @data: data pointer to pass to this function
 * @cookie: cookie data
 */
static void ufshcd_async_scan(void *data, async_cookie_t cookie)
{
	struct ufs_hba *hba = (struct ufs_hba *)data;
	int ret;

	ret = ufshcd_link_startup(hba);
	if (!ret)
		scsi_scan_host(hba->host);
}

static struct scsi_host_template ufshcd_driver_template = {
	.module			= THIS_MODULE,
	.name			= UFSHCD,
	.proc_name		= UFSHCD,
	.queuecommand		= ufshcd_queuecommand,
	.slave_alloc		= ufshcd_slave_alloc,
	.slave_destroy		= ufshcd_slave_destroy,
	.eh_abort_handler	= ufshcd_abort,
	.eh_device_reset_handler = ufshcd_device_reset,
	.eh_host_reset_handler	= ufshcd_host_reset,
	.this_id		= -1,
	.sg_tablesize		= SG_ALL,
	.cmd_per_lun		= UFSHCD_CMD_PER_LUN,
	.can_queue		= UFSHCD_CAN_QUEUE,
};

/**
 * ufshcd_suspend - suspend power management function
 * @hba: per adapter instance
 * @state: power state
 *
 * Returns -ENOSYS
 */
int ufshcd_suspend(struct ufs_hba *hba, pm_message_t state)
{
	/*
	 * TODO:
	 * 1. Block SCSI requests from SCSI midlayer
	 * 2. Change the internal driver state to non operational
	 * 3. Set UTRLRSR and UTMRLRSR bits to zero
	 * 4. Wait until outstanding commands are completed
	 * 5. Set HCE to zero to send the UFS host controller to reset state
	 */

	return -ENOSYS;
}
EXPORT_SYMBOL_GPL(ufshcd_suspend);

/**
 * ufshcd_resume - resume power management function
 * @hba: per adapter instance
 *
 * Returns -ENOSYS
 */
int ufshcd_resume(struct ufs_hba *hba)
{
	/*
	 * TODO:
	 * 1. Set HCE to 1, to start the UFS host controller
	 * initialization process
	 * 2. Set UTRLRSR and UTMRLRSR bits to 1
	 * 3. Change the internal driver state to operational
	 * 4. Unblock SCSI requests from SCSI midlayer
	 */

	return -ENOSYS;
}
EXPORT_SYMBOL_GPL(ufshcd_resume);
<<<<<<< HEAD

/**
 * ufshcd_hba_free - free allocated memory for
 *			host memory space data structures
 * @hba: per adapter instance
 */
static void ufshcd_hba_free(struct ufs_hba *hba)
{
	iounmap(hba->mmio_base);
	ufshcd_free_hba_memory(hba);
}
=======
>>>>>>> d0e0ac97

/**
 * ufshcd_remove - de-allocate SCSI host and host memory space
 *		data structure memory
 * @hba - per adapter instance
 */
void ufshcd_remove(struct ufs_hba *hba)
{
	/* disable interrupts */
<<<<<<< HEAD
	ufshcd_int_config(hba, UFSHCD_INT_DISABLE);

=======
	ufshcd_disable_intr(hba, hba->intr_mask);
>>>>>>> d0e0ac97
	ufshcd_hba_stop(hba);

	scsi_remove_host(hba->host);
	scsi_host_put(hba->host);
}
EXPORT_SYMBOL_GPL(ufshcd_remove);

/**
 * ufshcd_init - Driver initialization routine
 * @dev: pointer to device handle
 * @hba_handle: driver private handle
 * @mmio_base: base register address
 * @irq: Interrupt line of device
 * Returns 0 on success, non-zero value on failure
 */
int ufshcd_init(struct device *dev, struct ufs_hba **hba_handle,
		 void __iomem *mmio_base, unsigned int irq)
{
	struct Scsi_Host *host;
	struct ufs_hba *hba;
	int err;

	if (!dev) {
		dev_err(dev,
		"Invalid memory reference for dev is NULL\n");
		err = -ENODEV;
		goto out_error;
	}

	if (!mmio_base) {
		dev_err(dev,
		"Invalid memory reference for mmio_base is NULL\n");
		err = -ENODEV;
		goto out_error;
	}

	host = scsi_host_alloc(&ufshcd_driver_template,
				sizeof(struct ufs_hba));
	if (!host) {
		dev_err(dev, "scsi_host_alloc failed\n");
		err = -ENOMEM;
		goto out_error;
	}
	hba = shost_priv(host);
	hba->host = host;
	hba->dev = dev;
	hba->mmio_base = mmio_base;
	hba->irq = irq;

	/* Read capabilities registers */
	ufshcd_hba_capabilities(hba);

	/* Get UFS version supported by the controller */
	hba->ufs_version = ufshcd_get_ufs_version(hba);

<<<<<<< HEAD
=======
	/* Get Interrupt bit mask per version */
	hba->intr_mask = ufshcd_get_intr_mask(hba);

>>>>>>> d0e0ac97
	/* Allocate memory for host memory space */
	err = ufshcd_memory_alloc(hba);
	if (err) {
		dev_err(hba->dev, "Memory allocation failed\n");
		goto out_disable;
	}

	/* Configure LRB */
	ufshcd_host_memory_configure(hba);

	host->can_queue = hba->nutrs;
	host->cmd_per_lun = hba->nutrs;
	host->max_id = UFSHCD_MAX_ID;
	host->max_lun = UFSHCD_MAX_LUNS;
	host->max_channel = UFSHCD_MAX_CHANNEL;
	host->unique_id = host->host_no;
	host->max_cmd_len = MAX_CDB_SIZE;

	/* Initailize wait queue for task management */
	init_waitqueue_head(&hba->ufshcd_tm_wait_queue);

	/* Initialize work queues */
	INIT_WORK(&hba->feh_workq, ufshcd_fatal_err_handler);

	/* Initialize UIC command mutex */
	mutex_init(&hba->uic_cmd_mutex);

	/* IRQ registration */
<<<<<<< HEAD
	err = request_irq(irq, ufshcd_intr, IRQF_SHARED, UFSHCD, hba);
	if (err) {
		dev_err(hba->dev, "request irq failed\n");
		goto out_lrb_free;
=======
	err = devm_request_irq(dev, irq, ufshcd_intr, IRQF_SHARED, UFSHCD, hba);
	if (err) {
		dev_err(hba->dev, "request irq failed\n");
		goto out_disable;
>>>>>>> d0e0ac97
	}

	/* Enable SCSI tag mapping */
	err = scsi_init_shared_tag_map(host, host->can_queue);
	if (err) {
		dev_err(hba->dev, "init shared queue failed\n");
<<<<<<< HEAD
		goto out_free_irq;
=======
		goto out_disable;
>>>>>>> d0e0ac97
	}

	err = scsi_add_host(host, hba->dev);
	if (err) {
		dev_err(hba->dev, "scsi_add_host failed\n");
<<<<<<< HEAD
		goto out_free_irq;
=======
		goto out_disable;
>>>>>>> d0e0ac97
	}

	/* Host controller enable */
	err = ufshcd_hba_enable(hba);
	if (err) {
<<<<<<< HEAD
		dev_err(hba->dev, "Initialization failed\n");
=======
		dev_err(hba->dev, "Host controller enable failed\n");
>>>>>>> d0e0ac97
		goto out_remove_scsi_host;
	}
	*hba_handle = hba;

	*hba_handle = hba;

	async_schedule(ufshcd_async_scan, hba);

	return 0;

out_remove_scsi_host:
	scsi_remove_host(hba->host);
<<<<<<< HEAD
out_free_irq:
	free_irq(irq, hba);
out_lrb_free:
	ufshcd_free_hba_memory(hba);
=======
>>>>>>> d0e0ac97
out_disable:
	scsi_host_put(host);
out_error:
	return err;
}
EXPORT_SYMBOL_GPL(ufshcd_init);

MODULE_AUTHOR("Santosh Yaragnavi <santosh.sy@samsung.com>");
MODULE_AUTHOR("Vinayak Holikatti <h.vinayak@samsung.com>");
MODULE_DESCRIPTION("Generic UFS host controller driver Core");
MODULE_LICENSE("GPL");
MODULE_VERSION(UFSHCD_DRIVER_VERSION);<|MERGE_RESOLUTION|>--- conflicted
+++ resolved
@@ -33,9 +33,6 @@
  * this program.
  */
 
-<<<<<<< HEAD
-#include "ufshcd.h"
-=======
 #include <linux/async.h>
 
 #include "ufshcd.h"
@@ -45,7 +42,6 @@
 				 UFSHCD_ERROR_MASK)
 /* UIC command timeout, unit: ms */
 #define UIC_CMD_TIMEOUT	500
->>>>>>> d0e0ac97
 
 enum {
 	UFSHCD_MAX_CHANNEL	= 0,
@@ -76,8 +72,6 @@
 };
 
 /**
-<<<<<<< HEAD
-=======
  * ufshcd_get_intr_mask - Get the interrupt bit mask
  * @hba - Pointer to adapter instance
  *
@@ -92,7 +86,6 @@
 }
 
 /**
->>>>>>> d0e0ac97
  * ufshcd_get_ufs_version - Get the UFS version supported by the HBA
  * @hba - Pointer to adapter instance
  *
@@ -198,41 +191,6 @@
 }
 
 /**
-<<<<<<< HEAD
- * ufshcd_free_hba_memory - Free allocated memory for LRB, request
- *			    and task lists
- * @hba: Pointer to adapter instance
- */
-static inline void ufshcd_free_hba_memory(struct ufs_hba *hba)
-{
-	size_t utmrdl_size, utrdl_size, ucdl_size;
-
-	kfree(hba->lrb);
-
-	if (hba->utmrdl_base_addr) {
-		utmrdl_size = sizeof(struct utp_task_req_desc) * hba->nutmrs;
-		dma_free_coherent(hba->dev, utmrdl_size,
-				  hba->utmrdl_base_addr, hba->utmrdl_dma_addr);
-	}
-
-	if (hba->utrdl_base_addr) {
-		utrdl_size =
-		(sizeof(struct utp_transfer_req_desc) * hba->nutrs);
-		dma_free_coherent(hba->dev, utrdl_size,
-				  hba->utrdl_base_addr, hba->utrdl_dma_addr);
-	}
-
-	if (hba->ucdl_base_addr) {
-		ucdl_size =
-		(sizeof(struct utp_transfer_cmd_desc) * hba->nutrs);
-		dma_free_coherent(hba->dev, ucdl_size,
-				  hba->ucdl_base_addr, hba->ucdl_dma_addr);
-	}
-}
-
-/**
-=======
->>>>>>> d0e0ac97
  * ufshcd_is_valid_req_rsp - checks if controller TR response is valid
  * @ucd_rsp_ptr: pointer to response UPIU
  *
@@ -295,19 +253,10 @@
  */
 static void ufshcd_enable_run_stop_reg(struct ufs_hba *hba)
 {
-<<<<<<< HEAD
-	writel(UTP_TASK_REQ_LIST_RUN_STOP_BIT,
-	       (hba->mmio_base +
-		REG_UTP_TASK_REQ_LIST_RUN_STOP));
-	writel(UTP_TRANSFER_REQ_LIST_RUN_STOP_BIT,
-	       (hba->mmio_base +
-		REG_UTP_TRANSFER_REQ_LIST_RUN_STOP));
-=======
 	ufshcd_writel(hba, UTP_TASK_REQ_LIST_RUN_STOP_BIT,
 		      REG_UTP_TASK_REQ_LIST_RUN_STOP);
 	ufshcd_writel(hba, UTP_TRANSFER_REQ_LIST_RUN_STOP_BIT,
 		      REG_UTP_TRANSFER_REQ_LIST_RUN_STOP);
->>>>>>> d0e0ac97
 }
 
 /**
@@ -709,17 +658,10 @@
 
 	/* Allocate memory for UTP command descriptors */
 	ucdl_size = (sizeof(struct utp_transfer_cmd_desc) * hba->nutrs);
-<<<<<<< HEAD
-	hba->ucdl_base_addr = dma_alloc_coherent(hba->dev,
-						 ucdl_size,
-						 &hba->ucdl_dma_addr,
-						 GFP_KERNEL);
-=======
 	hba->ucdl_base_addr = dmam_alloc_coherent(hba->dev,
 						  ucdl_size,
 						  &hba->ucdl_dma_addr,
 						  GFP_KERNEL);
->>>>>>> d0e0ac97
 
 	/*
 	 * UFSHCI requires UTP command descriptor to be 128 byte aligned.
@@ -739,17 +681,10 @@
 	 * UFSHCI requires 1024 byte alignment of UTRD
 	 */
 	utrdl_size = (sizeof(struct utp_transfer_req_desc) * hba->nutrs);
-<<<<<<< HEAD
-	hba->utrdl_base_addr = dma_alloc_coherent(hba->dev,
-						  utrdl_size,
-						  &hba->utrdl_dma_addr,
-						  GFP_KERNEL);
-=======
 	hba->utrdl_base_addr = dmam_alloc_coherent(hba->dev,
 						   utrdl_size,
 						   &hba->utrdl_dma_addr,
 						   GFP_KERNEL);
->>>>>>> d0e0ac97
 	if (!hba->utrdl_base_addr ||
 	    WARN_ON(hba->utrdl_dma_addr & (PAGE_SIZE - 1))) {
 		dev_err(hba->dev,
@@ -762,17 +697,10 @@
 	 * UFSHCI requires 1024 byte alignment of UTMRD
 	 */
 	utmrdl_size = sizeof(struct utp_task_req_desc) * hba->nutmrs;
-<<<<<<< HEAD
-	hba->utmrdl_base_addr = dma_alloc_coherent(hba->dev,
-						   utmrdl_size,
-						   &hba->utmrdl_dma_addr,
-						   GFP_KERNEL);
-=======
 	hba->utmrdl_base_addr = dmam_alloc_coherent(hba->dev,
 						    utmrdl_size,
 						    &hba->utmrdl_dma_addr,
 						    GFP_KERNEL);
->>>>>>> d0e0ac97
 	if (!hba->utmrdl_base_addr ||
 	    WARN_ON(hba->utmrdl_dma_addr & (PAGE_SIZE - 1))) {
 		dev_err(hba->dev,
@@ -868,24 +796,8 @@
  */
 static int ufshcd_dme_link_startup(struct ufs_hba *hba)
 {
-<<<<<<< HEAD
-	struct uic_command *uic_cmd;
-	unsigned long flags;
-
-	/* check if controller is ready to accept UIC commands */
-	if (((readl(hba->mmio_base + REG_CONTROLLER_STATUS)) &
-	    UIC_COMMAND_READY) == 0x0) {
-		dev_err(hba->dev,
-			"Controller not ready"
-			" to accept UIC commands\n");
-		return -EIO;
-	}
-
-	spin_lock_irqsave(hba->host->host_lock, flags);
-=======
 	struct uic_command uic_cmd = {0};
 	int ret;
->>>>>>> d0e0ac97
 
 	uic_cmd.command = UIC_CMD_DME_LINK_STARTUP;
 
@@ -1085,13 +997,8 @@
 	hba->outstanding_reqs = 0;
 	hba->outstanding_tasks = 0;
 
-<<<<<<< HEAD
-	/* start the initialization process */
-	if (ufshcd_initialize_hba(hba)) {
-=======
 	/* Host controller enable */
 	if (ufshcd_hba_enable(hba)) {
->>>>>>> d0e0ac97
 		dev_err(hba->dev,
 			"Reset: Controller initialization failed\n");
 		return FAILED;
@@ -1386,31 +1293,6 @@
 }
 
 /**
-<<<<<<< HEAD
- * ufshcd_uic_cc_handler - handle UIC command completion
- * @work: pointer to a work queue structure
- *
- * Returns 0 on success, non-zero value on failure
- */
-static void ufshcd_uic_cc_handler (struct work_struct *work)
-{
-	struct ufs_hba *hba;
-
-	hba = container_of(work, struct ufs_hba, uic_workq);
-
-	if ((hba->active_uic_cmd.command == UIC_CMD_DME_LINK_STARTUP) &&
-	    !(ufshcd_get_uic_cmd_result(hba))) {
-
-		if (ufshcd_make_hba_operational(hba))
-			dev_err(hba->dev,
-				"cc: hba not operational state\n");
-		return;
-	}
-}
-
-/**
-=======
->>>>>>> d0e0ac97
  * ufshcd_fatal_err_handler - handle fatal errors
  * @hba: per adapter instance
  */
@@ -1767,20 +1649,6 @@
 	return -ENOSYS;
 }
 EXPORT_SYMBOL_GPL(ufshcd_resume);
-<<<<<<< HEAD
-
-/**
- * ufshcd_hba_free - free allocated memory for
- *			host memory space data structures
- * @hba: per adapter instance
- */
-static void ufshcd_hba_free(struct ufs_hba *hba)
-{
-	iounmap(hba->mmio_base);
-	ufshcd_free_hba_memory(hba);
-}
-=======
->>>>>>> d0e0ac97
 
 /**
  * ufshcd_remove - de-allocate SCSI host and host memory space
@@ -1790,12 +1658,7 @@
 void ufshcd_remove(struct ufs_hba *hba)
 {
 	/* disable interrupts */
-<<<<<<< HEAD
-	ufshcd_int_config(hba, UFSHCD_INT_DISABLE);
-
-=======
 	ufshcd_disable_intr(hba, hba->intr_mask);
->>>>>>> d0e0ac97
 	ufshcd_hba_stop(hba);
 
 	scsi_remove_host(hba->host);
@@ -1851,12 +1714,9 @@
 	/* Get UFS version supported by the controller */
 	hba->ufs_version = ufshcd_get_ufs_version(hba);
 
-<<<<<<< HEAD
-=======
 	/* Get Interrupt bit mask per version */
 	hba->intr_mask = ufshcd_get_intr_mask(hba);
 
->>>>>>> d0e0ac97
 	/* Allocate memory for host memory space */
 	err = ufshcd_memory_alloc(hba);
 	if (err) {
@@ -1885,51 +1745,31 @@
 	mutex_init(&hba->uic_cmd_mutex);
 
 	/* IRQ registration */
-<<<<<<< HEAD
-	err = request_irq(irq, ufshcd_intr, IRQF_SHARED, UFSHCD, hba);
-	if (err) {
-		dev_err(hba->dev, "request irq failed\n");
-		goto out_lrb_free;
-=======
 	err = devm_request_irq(dev, irq, ufshcd_intr, IRQF_SHARED, UFSHCD, hba);
 	if (err) {
 		dev_err(hba->dev, "request irq failed\n");
 		goto out_disable;
->>>>>>> d0e0ac97
 	}
 
 	/* Enable SCSI tag mapping */
 	err = scsi_init_shared_tag_map(host, host->can_queue);
 	if (err) {
 		dev_err(hba->dev, "init shared queue failed\n");
-<<<<<<< HEAD
-		goto out_free_irq;
-=======
 		goto out_disable;
->>>>>>> d0e0ac97
 	}
 
 	err = scsi_add_host(host, hba->dev);
 	if (err) {
 		dev_err(hba->dev, "scsi_add_host failed\n");
-<<<<<<< HEAD
-		goto out_free_irq;
-=======
 		goto out_disable;
->>>>>>> d0e0ac97
 	}
 
 	/* Host controller enable */
 	err = ufshcd_hba_enable(hba);
 	if (err) {
-<<<<<<< HEAD
-		dev_err(hba->dev, "Initialization failed\n");
-=======
 		dev_err(hba->dev, "Host controller enable failed\n");
->>>>>>> d0e0ac97
 		goto out_remove_scsi_host;
 	}
-	*hba_handle = hba;
 
 	*hba_handle = hba;
 
@@ -1939,13 +1779,6 @@
 
 out_remove_scsi_host:
 	scsi_remove_host(hba->host);
-<<<<<<< HEAD
-out_free_irq:
-	free_irq(irq, hba);
-out_lrb_free:
-	ufshcd_free_hba_memory(hba);
-=======
->>>>>>> d0e0ac97
 out_disable:
 	scsi_host_put(host);
 out_error:
