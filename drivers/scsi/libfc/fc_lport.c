/*
 * Copyright(c) 2007 Intel Corporation. All rights reserved.
 *
 * This program is free software; you can redistribute it and/or modify it
 * under the terms and conditions of the GNU General Public License,
 * version 2, as published by the Free Software Foundation.
 *
 * This program is distributed in the hope it will be useful, but WITHOUT
 * ANY WARRANTY; without even the implied warranty of MERCHANTABILITY or
 * FITNESS FOR A PARTICULAR PURPOSE.  See the GNU General Public License for
 * more details.
 *
 * You should have received a copy of the GNU General Public License along with
 * this program; if not, write to the Free Software Foundation, Inc.,
 * 51 Franklin St - Fifth Floor, Boston, MA 02110-1301 USA.
 *
 * Maintained at www.Open-FCoE.org
 */

/*
 * PORT LOCKING NOTES
 *
 * These comments only apply to the 'port code' which consists of the lport,
 * disc and rport blocks.
 *
 * MOTIVATION
 *
 * The lport, disc and rport blocks all have mutexes that are used to protect
 * those objects. The main motivation for these locks is to prevent from
 * having an lport reset just before we send a frame. In that scenario the
 * lport's FID would get set to zero and then we'd send a frame with an
 * invalid SID. We also need to ensure that states don't change unexpectedly
 * while processing another state.
 *
 * HIERARCHY
 *
 * The following hierarchy defines the locking rules. A greater lock
 * may be held before acquiring a lesser lock, but a lesser lock should never
 * be held while attempting to acquire a greater lock. Here is the hierarchy-
 *
 * lport > disc, lport > rport, disc > rport
 *
 * CALLBACKS
 *
 * The callbacks cause complications with this scheme. There is a callback
 * from the rport (to either lport or disc) and a callback from disc
 * (to the lport).
 *
 * As rports exit the rport state machine a callback is made to the owner of
 * the rport to notify success or failure. Since the callback is likely to
 * cause the lport or disc to grab its lock we cannot hold the rport lock
 * while making the callback. To ensure that the rport is not free'd while
 * processing the callback the rport callbacks are serialized through a
 * single-threaded workqueue. An rport would never be free'd while in a
 * callback handler because no other rport work in this queue can be executed
 * at the same time.
 *
 * When discovery succeeds or fails a callback is made to the lport as
 * notification. Currently, successful discovery causes the lport to take no
 * action. A failure will cause the lport to reset. There is likely a circular
 * locking problem with this implementation.
 */

/*
 * LPORT LOCKING
 *
 * The critical sections protected by the lport's mutex are quite broad and
 * may be improved upon in the future. The lport code and its locking doesn't
 * influence the I/O path, so excessive locking doesn't penalize I/O
 * performance.
 *
 * The strategy is to lock whenever processing a request or response. Note
 * that every _enter_* function corresponds to a state change. They generally
 * change the lports state and then send a request out on the wire. We lock
 * before calling any of these functions to protect that state change. This
 * means that the entry points into the lport block manage the locks while
 * the state machine can transition between states (i.e. _enter_* functions)
 * while always staying protected.
 *
 * When handling responses we also hold the lport mutex broadly. When the
 * lport receives the response frame it locks the mutex and then calls the
 * appropriate handler for the particuar response. Generally a response will
 * trigger a state change and so the lock must already be held.
 *
 * Retries also have to consider the locking. The retries occur from a work
 * context and the work function will lock the lport and then retry the state
 * (i.e. _enter_* function).
 */

#include <linux/timer.h>
<<<<<<< HEAD
#include <linux/delay.h>
=======
#include <linux/module.h>
>>>>>>> 25215aa3
#include <linux/slab.h>
#include <asm/unaligned.h>

#include <scsi/fc/fc_gs.h>

#include <scsi/libfc.h>
#include <scsi/fc_encode.h>
#include <linux/scatterlist.h>

#include "fc_libfc.h"

/* Fabric IDs to use for point-to-point mode, chosen on whims. */
#define FC_LOCAL_PTP_FID_LO   0x010101
#define FC_LOCAL_PTP_FID_HI   0x010102

#define	DNS_DELAY	      3 /* Discovery delay after RSCN (in seconds)*/

static void fc_lport_error(struct fc_lport *, struct fc_frame *);

static void fc_lport_enter_reset(struct fc_lport *);
static void fc_lport_enter_flogi(struct fc_lport *);
static void fc_lport_enter_dns(struct fc_lport *);
static void fc_lport_enter_ns(struct fc_lport *, enum fc_lport_state);
static void fc_lport_enter_scr(struct fc_lport *);
static void fc_lport_enter_ready(struct fc_lport *);
static void fc_lport_enter_logo(struct fc_lport *);

static const char *fc_lport_state_names[] = {
	[LPORT_ST_DISABLED] = "disabled",
	[LPORT_ST_FLOGI] =    "FLOGI",
	[LPORT_ST_DNS] =      "dNS",
	[LPORT_ST_RNN_ID] =   "RNN_ID",
	[LPORT_ST_RSNN_NN] =  "RSNN_NN",
	[LPORT_ST_RSPN_ID] =  "RSPN_ID",
	[LPORT_ST_RFT_ID] =   "RFT_ID",
	[LPORT_ST_RFF_ID] =   "RFF_ID",
	[LPORT_ST_SCR] =      "SCR",
	[LPORT_ST_READY] =    "Ready",
	[LPORT_ST_LOGO] =     "LOGO",
	[LPORT_ST_RESET] =    "reset",
};

/**
 * struct fc_bsg_info - FC Passthrough managemet structure
 * @job:      The passthrough job
 * @lport:    The local port to pass through a command
 * @rsp_code: The expected response code
 * @sg:	      job->reply_payload.sg_list
 * @nents:    job->reply_payload.sg_cnt
 * @offset:   The offset into the response data
 */
struct fc_bsg_info {
	struct fc_bsg_job *job;
	struct fc_lport *lport;
	u16 rsp_code;
	struct scatterlist *sg;
	u32 nents;
	size_t offset;
};

/**
 * fc_frame_drop() - Dummy frame handler
 * @lport: The local port the frame was received on
 * @fp:	   The received frame
 */
static int fc_frame_drop(struct fc_lport *lport, struct fc_frame *fp)
{
	fc_frame_free(fp);
	return 0;
}

/**
 * fc_lport_rport_callback() - Event handler for rport events
 * @lport: The lport which is receiving the event
 * @rdata: private remote port data
 * @event: The event that occurred
 *
 * Locking Note: The rport lock should not be held when calling
 *		 this function.
 */
static void fc_lport_rport_callback(struct fc_lport *lport,
				    struct fc_rport_priv *rdata,
				    enum fc_rport_event event)
{
	FC_LPORT_DBG(lport, "Received a %d event for port (%6.6x)\n", event,
		     rdata->ids.port_id);

	mutex_lock(&lport->lp_mutex);
	switch (event) {
	case RPORT_EV_READY:
		if (lport->state == LPORT_ST_DNS) {
			lport->dns_rdata = rdata;
			fc_lport_enter_ns(lport, LPORT_ST_RNN_ID);
		} else {
			FC_LPORT_DBG(lport, "Received an READY event "
				     "on port (%6.6x) for the directory "
				     "server, but the lport is not "
				     "in the DNS state, it's in the "
				     "%d state", rdata->ids.port_id,
				     lport->state);
			lport->tt.rport_logoff(rdata);
		}
		break;
	case RPORT_EV_LOGO:
	case RPORT_EV_FAILED:
	case RPORT_EV_STOP:
		lport->dns_rdata = NULL;
		break;
	case RPORT_EV_NONE:
		break;
	}
	mutex_unlock(&lport->lp_mutex);
}

/**
 * fc_lport_state() - Return a string which represents the lport's state
 * @lport: The lport whose state is to converted to a string
 */
static const char *fc_lport_state(struct fc_lport *lport)
{
	const char *cp;

	cp = fc_lport_state_names[lport->state];
	if (!cp)
		cp = "unknown";
	return cp;
}

/**
 * fc_lport_ptp_setup() - Create an rport for point-to-point mode
 * @lport:	 The lport to attach the ptp rport to
 * @remote_fid:	 The FID of the ptp rport
 * @remote_wwpn: The WWPN of the ptp rport
 * @remote_wwnn: The WWNN of the ptp rport
 */
static void fc_lport_ptp_setup(struct fc_lport *lport,
			       u32 remote_fid, u64 remote_wwpn,
			       u64 remote_wwnn)
{
	mutex_lock(&lport->disc.disc_mutex);
	if (lport->ptp_rdata) {
		lport->tt.rport_logoff(lport->ptp_rdata);
		kref_put(&lport->ptp_rdata->kref, lport->tt.rport_destroy);
	}
	lport->ptp_rdata = lport->tt.rport_create(lport, remote_fid);
	kref_get(&lport->ptp_rdata->kref);
	lport->ptp_rdata->ids.port_name = remote_wwpn;
	lport->ptp_rdata->ids.node_name = remote_wwnn;
	mutex_unlock(&lport->disc.disc_mutex);

	lport->tt.rport_login(lport->ptp_rdata);

	fc_lport_enter_ready(lport);
}

/**
 * fc_get_host_port_state() - Return the port state of the given Scsi_Host
 * @shost:  The SCSI host whose port state is to be determined
 */
void fc_get_host_port_state(struct Scsi_Host *shost)
{
	struct fc_lport *lport = shost_priv(shost);

	mutex_lock(&lport->lp_mutex);
	if (!lport->link_up)
		fc_host_port_state(shost) = FC_PORTSTATE_LINKDOWN;
	else
		switch (lport->state) {
		case LPORT_ST_READY:
			fc_host_port_state(shost) = FC_PORTSTATE_ONLINE;
			break;
		default:
			fc_host_port_state(shost) = FC_PORTSTATE_OFFLINE;
		}
	mutex_unlock(&lport->lp_mutex);
}
EXPORT_SYMBOL(fc_get_host_port_state);

/**
 * fc_get_host_speed() - Return the speed of the given Scsi_Host
 * @shost: The SCSI host whose port speed is to be determined
 */
void fc_get_host_speed(struct Scsi_Host *shost)
{
	struct fc_lport *lport = shost_priv(shost);

	fc_host_speed(shost) = lport->link_speed;
}
EXPORT_SYMBOL(fc_get_host_speed);

/**
 * fc_get_host_stats() - Return the Scsi_Host's statistics
 * @shost: The SCSI host whose statistics are to be returned
 */
struct fc_host_statistics *fc_get_host_stats(struct Scsi_Host *shost)
{
	struct fc_host_statistics *fcoe_stats;
	struct fc_lport *lport = shost_priv(shost);
	struct timespec v0, v1;
	unsigned int cpu;
	u64 fcp_in_bytes = 0;
	u64 fcp_out_bytes = 0;

	fcoe_stats = &lport->host_stats;
	memset(fcoe_stats, 0, sizeof(struct fc_host_statistics));

	jiffies_to_timespec(jiffies, &v0);
	jiffies_to_timespec(lport->boot_time, &v1);
	fcoe_stats->seconds_since_last_reset = (v0.tv_sec - v1.tv_sec);

	for_each_possible_cpu(cpu) {
		struct fcoe_dev_stats *stats;

		stats = per_cpu_ptr(lport->dev_stats, cpu);

		fcoe_stats->tx_frames += stats->TxFrames;
		fcoe_stats->tx_words += stats->TxWords;
		fcoe_stats->rx_frames += stats->RxFrames;
		fcoe_stats->rx_words += stats->RxWords;
		fcoe_stats->error_frames += stats->ErrorFrames;
		fcoe_stats->invalid_crc_count += stats->InvalidCRCCount;
		fcoe_stats->fcp_input_requests += stats->InputRequests;
		fcoe_stats->fcp_output_requests += stats->OutputRequests;
		fcoe_stats->fcp_control_requests += stats->ControlRequests;
		fcp_in_bytes += stats->InputBytes;
		fcp_out_bytes += stats->OutputBytes;
		fcoe_stats->link_failure_count += stats->LinkFailureCount;
	}
	fcoe_stats->fcp_input_megabytes = div_u64(fcp_in_bytes, 1000000);
	fcoe_stats->fcp_output_megabytes = div_u64(fcp_out_bytes, 1000000);
	fcoe_stats->lip_count = -1;
	fcoe_stats->nos_count = -1;
	fcoe_stats->loss_of_sync_count = -1;
	fcoe_stats->loss_of_signal_count = -1;
	fcoe_stats->prim_seq_protocol_err_count = -1;
	fcoe_stats->dumped_frames = -1;
	return fcoe_stats;
}
EXPORT_SYMBOL(fc_get_host_stats);

/**
 * fc_lport_flogi_fill() - Fill in FLOGI command for request
 * @lport: The local port the FLOGI is for
 * @flogi: The FLOGI command
 * @op:	   The opcode
 */
static void fc_lport_flogi_fill(struct fc_lport *lport,
				struct fc_els_flogi *flogi,
				unsigned int op)
{
	struct fc_els_csp *sp;
	struct fc_els_cssp *cp;

	memset(flogi, 0, sizeof(*flogi));
	flogi->fl_cmd = (u8) op;
	put_unaligned_be64(lport->wwpn, &flogi->fl_wwpn);
	put_unaligned_be64(lport->wwnn, &flogi->fl_wwnn);
	sp = &flogi->fl_csp;
	sp->sp_hi_ver = 0x20;
	sp->sp_lo_ver = 0x20;
	sp->sp_bb_cred = htons(10);	/* this gets set by gateway */
	sp->sp_bb_data = htons((u16) lport->mfs);
	cp = &flogi->fl_cssp[3 - 1];	/* class 3 parameters */
	cp->cp_class = htons(FC_CPC_VALID | FC_CPC_SEQ);
	if (op != ELS_FLOGI) {
		sp->sp_features = htons(FC_SP_FT_CIRO);
		sp->sp_tot_seq = htons(255);	/* seq. we accept */
		sp->sp_rel_off = htons(0x1f);
		sp->sp_e_d_tov = htonl(lport->e_d_tov);

		cp->cp_rdfs = htons((u16) lport->mfs);
		cp->cp_con_seq = htons(255);
		cp->cp_open_seq = 1;
	}
}

/**
 * fc_lport_add_fc4_type() - Add a supported FC-4 type to a local port
 * @lport: The local port to add a new FC-4 type to
 * @type:  The new FC-4 type
 */
static void fc_lport_add_fc4_type(struct fc_lport *lport, enum fc_fh_type type)
{
	__be32 *mp;

	mp = &lport->fcts.ff_type_map[type / FC_NS_BPW];
	*mp = htonl(ntohl(*mp) | 1UL << (type % FC_NS_BPW));
}

/**
 * fc_lport_recv_rlir_req() - Handle received Registered Link Incident Report.
 * @lport: Fibre Channel local port receiving the RLIR
 * @fp:	   The RLIR request frame
 *
 * Locking Note: The lport lock is expected to be held before calling
 * this function.
 */
static void fc_lport_recv_rlir_req(struct fc_lport *lport, struct fc_frame *fp)
{
	FC_LPORT_DBG(lport, "Received RLIR request while in state %s\n",
		     fc_lport_state(lport));

	lport->tt.seq_els_rsp_send(fp, ELS_LS_ACC, NULL);
	fc_frame_free(fp);
}

/**
 * fc_lport_recv_echo_req() - Handle received ECHO request
 * @lport: The local port receiving the ECHO
 * @fp:	   ECHO request frame
 *
 * Locking Note: The lport lock is expected to be held before calling
 * this function.
 */
static void fc_lport_recv_echo_req(struct fc_lport *lport,
				   struct fc_frame *in_fp)
{
	struct fc_frame *fp;
	unsigned int len;
	void *pp;
	void *dp;

	FC_LPORT_DBG(lport, "Received ECHO request while in state %s\n",
		     fc_lport_state(lport));

	len = fr_len(in_fp) - sizeof(struct fc_frame_header);
	pp = fc_frame_payload_get(in_fp, len);

	if (len < sizeof(__be32))
		len = sizeof(__be32);

	fp = fc_frame_alloc(lport, len);
	if (fp) {
		dp = fc_frame_payload_get(fp, len);
		memcpy(dp, pp, len);
		*((__be32 *)dp) = htonl(ELS_LS_ACC << 24);
		fc_fill_reply_hdr(fp, in_fp, FC_RCTL_ELS_REP, 0);
		lport->tt.frame_send(lport, fp);
	}
	fc_frame_free(in_fp);
}

/**
 * fc_lport_recv_rnid_req() - Handle received Request Node ID data request
 * @lport: The local port receiving the RNID
 * @fp:	   The RNID request frame
 *
 * Locking Note: The lport lock is expected to be held before calling
 * this function.
 */
static void fc_lport_recv_rnid_req(struct fc_lport *lport,
				   struct fc_frame *in_fp)
{
	struct fc_frame *fp;
	struct fc_els_rnid *req;
	struct {
		struct fc_els_rnid_resp rnid;
		struct fc_els_rnid_cid cid;
		struct fc_els_rnid_gen gen;
	} *rp;
	struct fc_seq_els_data rjt_data;
	u8 fmt;
	size_t len;

	FC_LPORT_DBG(lport, "Received RNID request while in state %s\n",
		     fc_lport_state(lport));

	req = fc_frame_payload_get(in_fp, sizeof(*req));
	if (!req) {
		rjt_data.reason = ELS_RJT_LOGIC;
		rjt_data.explan = ELS_EXPL_NONE;
		lport->tt.seq_els_rsp_send(in_fp, ELS_LS_RJT, &rjt_data);
	} else {
		fmt = req->rnid_fmt;
		len = sizeof(*rp);
		if (fmt != ELS_RNIDF_GEN ||
		    ntohl(lport->rnid_gen.rnid_atype) == 0) {
			fmt = ELS_RNIDF_NONE;	/* nothing to provide */
			len -= sizeof(rp->gen);
		}
		fp = fc_frame_alloc(lport, len);
		if (fp) {
			rp = fc_frame_payload_get(fp, len);
			memset(rp, 0, len);
			rp->rnid.rnid_cmd = ELS_LS_ACC;
			rp->rnid.rnid_fmt = fmt;
			rp->rnid.rnid_cid_len = sizeof(rp->cid);
			rp->cid.rnid_wwpn = htonll(lport->wwpn);
			rp->cid.rnid_wwnn = htonll(lport->wwnn);
			if (fmt == ELS_RNIDF_GEN) {
				rp->rnid.rnid_sid_len = sizeof(rp->gen);
				memcpy(&rp->gen, &lport->rnid_gen,
				       sizeof(rp->gen));
			}
			fc_fill_reply_hdr(fp, in_fp, FC_RCTL_ELS_REP, 0);
			lport->tt.frame_send(lport, fp);
		}
	}
	fc_frame_free(in_fp);
}

/**
 * fc_lport_recv_logo_req() - Handle received fabric LOGO request
 * @lport: The local port receiving the LOGO
 * @fp:	   The LOGO request frame
 *
 * Locking Note: The lport lock is exected to be held before calling
 * this function.
 */
static void fc_lport_recv_logo_req(struct fc_lport *lport, struct fc_frame *fp)
{
	lport->tt.seq_els_rsp_send(fp, ELS_LS_ACC, NULL);
	fc_lport_enter_reset(lport);
	fc_frame_free(fp);
}

/**
 * fc_fabric_login() - Start the lport state machine
 * @lport: The local port that should log into the fabric
 *
 * Locking Note: This function should not be called
 *		 with the lport lock held.
 */
int fc_fabric_login(struct fc_lport *lport)
{
	int rc = -1;

	mutex_lock(&lport->lp_mutex);
	if (lport->state == LPORT_ST_DISABLED ||
	    lport->state == LPORT_ST_LOGO) {
		fc_lport_state_enter(lport, LPORT_ST_RESET);
		fc_lport_enter_reset(lport);
		rc = 0;
	}
	mutex_unlock(&lport->lp_mutex);

	return rc;
}
EXPORT_SYMBOL(fc_fabric_login);

/**
 * __fc_linkup() - Handler for transport linkup events
 * @lport: The lport whose link is up
 *
 * Locking: must be called with the lp_mutex held
 */
void __fc_linkup(struct fc_lport *lport)
{
	if (!lport->link_up) {
		lport->link_up = 1;

		if (lport->state == LPORT_ST_RESET)
			fc_lport_enter_flogi(lport);
	}
}

/**
 * fc_linkup() - Handler for transport linkup events
 * @lport: The local port whose link is up
 */
void fc_linkup(struct fc_lport *lport)
{
	printk(KERN_INFO "host%d: libfc: Link up on port (%6.6x)\n",
	       lport->host->host_no, lport->port_id);

	mutex_lock(&lport->lp_mutex);
	__fc_linkup(lport);
	mutex_unlock(&lport->lp_mutex);
}
EXPORT_SYMBOL(fc_linkup);

/**
 * __fc_linkdown() - Handler for transport linkdown events
 * @lport: The lport whose link is down
 *
 * Locking: must be called with the lp_mutex held
 */
void __fc_linkdown(struct fc_lport *lport)
{
	if (lport->link_up) {
		lport->link_up = 0;
		fc_lport_enter_reset(lport);
		lport->tt.fcp_cleanup(lport);
	}
}

/**
 * fc_linkdown() - Handler for transport linkdown events
 * @lport: The local port whose link is down
 */
void fc_linkdown(struct fc_lport *lport)
{
	printk(KERN_INFO "host%d: libfc: Link down on port (%6.6x)\n",
	       lport->host->host_no, lport->port_id);

	mutex_lock(&lport->lp_mutex);
	__fc_linkdown(lport);
	mutex_unlock(&lport->lp_mutex);
}
EXPORT_SYMBOL(fc_linkdown);

/**
 * fc_fabric_logoff() - Logout of the fabric
 * @lport: The local port to logoff the fabric
 *
 * Return value:
 *	0 for success, -1 for failure
 */
int fc_fabric_logoff(struct fc_lport *lport)
{
	lport->tt.disc_stop_final(lport);
	mutex_lock(&lport->lp_mutex);
	if (lport->dns_rdata)
		lport->tt.rport_logoff(lport->dns_rdata);
	mutex_unlock(&lport->lp_mutex);
	lport->tt.rport_flush_queue();
	mutex_lock(&lport->lp_mutex);
	fc_lport_enter_logo(lport);
	mutex_unlock(&lport->lp_mutex);
	cancel_delayed_work_sync(&lport->retry_work);
	return 0;
}
EXPORT_SYMBOL(fc_fabric_logoff);

/**
 * fc_lport_destroy() - Unregister a fc_lport
 * @lport: The local port to unregister
 *
 * Note:
 * exit routine for fc_lport instance
 * clean-up all the allocated memory
 * and free up other system resources.
 *
 */
int fc_lport_destroy(struct fc_lport *lport)
{
	mutex_lock(&lport->lp_mutex);
	lport->state = LPORT_ST_DISABLED;
	lport->link_up = 0;
	lport->tt.frame_send = fc_frame_drop;
	mutex_unlock(&lport->lp_mutex);

	lport->tt.fcp_abort_io(lport);
	lport->tt.disc_stop_final(lport);
	lport->tt.exch_mgr_reset(lport, 0, 0);
	fc_fc4_del_lport(lport);
	return 0;
}
EXPORT_SYMBOL(fc_lport_destroy);

/**
 * fc_set_mfs() - Set the maximum frame size for a local port
 * @lport: The local port to set the MFS for
 * @mfs:   The new MFS
 */
int fc_set_mfs(struct fc_lport *lport, u32 mfs)
{
	unsigned int old_mfs;
	int rc = -EINVAL;

	mutex_lock(&lport->lp_mutex);

	old_mfs = lport->mfs;

	if (mfs >= FC_MIN_MAX_FRAME) {
		mfs &= ~3;
		if (mfs > FC_MAX_FRAME)
			mfs = FC_MAX_FRAME;
		mfs -= sizeof(struct fc_frame_header);
		lport->mfs = mfs;
		rc = 0;
	}

	if (!rc && mfs < old_mfs)
		fc_lport_enter_reset(lport);

	mutex_unlock(&lport->lp_mutex);

	return rc;
}
EXPORT_SYMBOL(fc_set_mfs);

/**
 * fc_lport_disc_callback() - Callback for discovery events
 * @lport: The local port receiving the event
 * @event: The discovery event
 */
void fc_lport_disc_callback(struct fc_lport *lport, enum fc_disc_event event)
{
	switch (event) {
	case DISC_EV_SUCCESS:
		FC_LPORT_DBG(lport, "Discovery succeeded\n");
		break;
	case DISC_EV_FAILED:
		printk(KERN_ERR "host%d: libfc: "
		       "Discovery failed for port (%6.6x)\n",
		       lport->host->host_no, lport->port_id);
		mutex_lock(&lport->lp_mutex);
		fc_lport_enter_reset(lport);
		mutex_unlock(&lport->lp_mutex);
		break;
	case DISC_EV_NONE:
		WARN_ON(1);
		break;
	}
}

/**
 * fc_rport_enter_ready() - Enter the ready state and start discovery
 * @lport: The local port that is ready
 *
 * Locking Note: The lport lock is expected to be held before calling
 * this routine.
 */
static void fc_lport_enter_ready(struct fc_lport *lport)
{
	FC_LPORT_DBG(lport, "Entered READY from state %s\n",
		     fc_lport_state(lport));

	fc_lport_state_enter(lport, LPORT_ST_READY);
	if (lport->vport)
		fc_vport_set_state(lport->vport, FC_VPORT_ACTIVE);
	fc_vports_linkchange(lport);

	if (!lport->ptp_rdata)
		lport->tt.disc_start(fc_lport_disc_callback, lport);
}

/**
 * fc_lport_set_port_id() - set the local port Port ID
 * @lport: The local port which will have its Port ID set.
 * @port_id: The new port ID.
 * @fp: The frame containing the incoming request, or NULL.
 *
 * Locking Note: The lport lock is expected to be held before calling
 * this function.
 */
static void fc_lport_set_port_id(struct fc_lport *lport, u32 port_id,
				 struct fc_frame *fp)
{
	if (port_id)
		printk(KERN_INFO "host%d: Assigned Port ID %6.6x\n",
		       lport->host->host_no, port_id);

	lport->port_id = port_id;

	/* Update the fc_host */
	fc_host_port_id(lport->host) = port_id;

	if (lport->tt.lport_set_port_id)
		lport->tt.lport_set_port_id(lport, port_id, fp);
}

/**
 * fc_lport_set_port_id() - set the local port Port ID for point-to-multipoint
 * @lport: The local port which will have its Port ID set.
 * @port_id: The new port ID.
 *
 * Called by the lower-level driver when transport sets the local port_id.
 * This is used in VN_port to VN_port mode for FCoE, and causes FLOGI and
 * discovery to be skipped.
 */
void fc_lport_set_local_id(struct fc_lport *lport, u32 port_id)
{
	mutex_lock(&lport->lp_mutex);

	fc_lport_set_port_id(lport, port_id, NULL);

	switch (lport->state) {
	case LPORT_ST_RESET:
	case LPORT_ST_FLOGI:
		if (port_id)
			fc_lport_enter_ready(lport);
		break;
	default:
		break;
	}
	mutex_unlock(&lport->lp_mutex);
}
EXPORT_SYMBOL(fc_lport_set_local_id);

/**
 * fc_lport_recv_flogi_req() - Receive a FLOGI request
 * @lport: The local port that received the request
 * @rx_fp: The FLOGI frame
 *
 * A received FLOGI request indicates a point-to-point connection.
 * Accept it with the common service parameters indicating our N port.
 * Set up to do a PLOGI if we have the higher-number WWPN.
 *
 * Locking Note: The lport lock is expected to be held before calling
 * this function.
 */
static void fc_lport_recv_flogi_req(struct fc_lport *lport,
				    struct fc_frame *rx_fp)
{
	struct fc_frame *fp;
	struct fc_frame_header *fh;
	struct fc_els_flogi *flp;
	struct fc_els_flogi *new_flp;
	u64 remote_wwpn;
	u32 remote_fid;
	u32 local_fid;

	FC_LPORT_DBG(lport, "Received FLOGI request while in state %s\n",
		     fc_lport_state(lport));

	remote_fid = fc_frame_sid(rx_fp);
	flp = fc_frame_payload_get(rx_fp, sizeof(*flp));
	if (!flp)
		goto out;
	remote_wwpn = get_unaligned_be64(&flp->fl_wwpn);
	if (remote_wwpn == lport->wwpn) {
		printk(KERN_WARNING "host%d: libfc: Received FLOGI from port "
		       "with same WWPN %16.16llx\n",
		       lport->host->host_no, remote_wwpn);
		goto out;
	}
	FC_LPORT_DBG(lport, "FLOGI from port WWPN %16.16llx\n", remote_wwpn);

	/*
	 * XXX what is the right thing to do for FIDs?
	 * The originator might expect our S_ID to be 0xfffffe.
	 * But if so, both of us could end up with the same FID.
	 */
	local_fid = FC_LOCAL_PTP_FID_LO;
	if (remote_wwpn < lport->wwpn) {
		local_fid = FC_LOCAL_PTP_FID_HI;
		if (!remote_fid || remote_fid == local_fid)
			remote_fid = FC_LOCAL_PTP_FID_LO;
	} else if (!remote_fid) {
		remote_fid = FC_LOCAL_PTP_FID_HI;
	}

	fc_lport_set_port_id(lport, local_fid, rx_fp);

	fp = fc_frame_alloc(lport, sizeof(*flp));
	if (fp) {
		new_flp = fc_frame_payload_get(fp, sizeof(*flp));
		fc_lport_flogi_fill(lport, new_flp, ELS_FLOGI);
		new_flp->fl_cmd = (u8) ELS_LS_ACC;

		/*
		 * Send the response.  If this fails, the originator should
		 * repeat the sequence.
		 */
		fc_fill_reply_hdr(fp, rx_fp, FC_RCTL_ELS_REP, 0);
		fh = fc_frame_header_get(fp);
		hton24(fh->fh_s_id, local_fid);
		hton24(fh->fh_d_id, remote_fid);
		lport->tt.frame_send(lport, fp);

	} else {
		fc_lport_error(lport, fp);
	}
	fc_lport_ptp_setup(lport, remote_fid, remote_wwpn,
			   get_unaligned_be64(&flp->fl_wwnn));
out:
	fc_frame_free(rx_fp);
}

/**
 * fc_lport_recv_els_req() - The generic lport ELS request handler
 * @lport: The local port that received the request
 * @fp:	   The request frame
 *
 * This function will see if the lport handles the request or
 * if an rport should handle the request.
 *
 * Locking Note: This function should not be called with the lport
 *		 lock held because it will grab the lock.
 */
static void fc_lport_recv_els_req(struct fc_lport *lport,
				  struct fc_frame *fp)
{
	void (*recv)(struct fc_lport *, struct fc_frame *);

	mutex_lock(&lport->lp_mutex);

	/*
	 * Handle special ELS cases like FLOGI, LOGO, and
	 * RSCN here.  These don't require a session.
	 * Even if we had a session, it might not be ready.
	 */
	if (!lport->link_up)
		fc_frame_free(fp);
	else {
		/*
		 * Check opcode.
		 */
		recv = lport->tt.rport_recv_req;
		switch (fc_frame_payload_op(fp)) {
		case ELS_FLOGI:
			if (!lport->point_to_multipoint)
				recv = fc_lport_recv_flogi_req;
			break;
		case ELS_LOGO:
			if (fc_frame_sid(fp) == FC_FID_FLOGI)
				recv = fc_lport_recv_logo_req;
			break;
		case ELS_RSCN:
			recv = lport->tt.disc_recv_req;
			break;
		case ELS_ECHO:
			recv = fc_lport_recv_echo_req;
			break;
		case ELS_RLIR:
			recv = fc_lport_recv_rlir_req;
			break;
		case ELS_RNID:
			recv = fc_lport_recv_rnid_req;
			break;
		}

		recv(lport, fp);
	}
	mutex_unlock(&lport->lp_mutex);
}

static int fc_lport_els_prli(struct fc_rport_priv *rdata, u32 spp_len,
			     const struct fc_els_spp *spp_in,
			     struct fc_els_spp *spp_out)
{
	return FC_SPP_RESP_INVL;
}

struct fc4_prov fc_lport_els_prov = {
	.prli = fc_lport_els_prli,
	.recv = fc_lport_recv_els_req,
};

/**
 * fc_lport_recv_req() - The generic lport request handler
 * @lport: The lport that received the request
 * @fp: The frame the request is in
 *
 * Locking Note: This function should not be called with the lport
 *		 lock held because it may grab the lock.
 */
static void fc_lport_recv_req(struct fc_lport *lport,
			      struct fc_frame *fp)
{
	struct fc_frame_header *fh = fc_frame_header_get(fp);
	struct fc_seq *sp = fr_seq(fp);
	struct fc4_prov *prov;

	/*
	 * Use RCU read lock and module_lock to be sure module doesn't
	 * deregister and get unloaded while we're calling it.
	 * try_module_get() is inlined and accepts a NULL parameter.
	 * Only ELSes and FCP target ops should come through here.
	 * The locking is unfortunate, and a better scheme is being sought.
	 */

	rcu_read_lock();
	if (fh->fh_type >= FC_FC4_PROV_SIZE)
		goto drop;
	prov = rcu_dereference(fc_passive_prov[fh->fh_type]);
	if (!prov || !try_module_get(prov->module))
		goto drop;
	rcu_read_unlock();
	prov->recv(lport, fp);
	module_put(prov->module);
	return;
drop:
	rcu_read_unlock();
	FC_LPORT_DBG(lport, "dropping unexpected frame type %x\n", fh->fh_type);
	fc_frame_free(fp);
	lport->tt.exch_done(sp);
}

/**
 * fc_lport_reset() - Reset a local port
 * @lport: The local port which should be reset
 *
 * Locking Note: This functions should not be called with the
 *		 lport lock held.
 */
int fc_lport_reset(struct fc_lport *lport)
{
	cancel_delayed_work_sync(&lport->retry_work);
	mutex_lock(&lport->lp_mutex);
	fc_lport_enter_reset(lport);
	mutex_unlock(&lport->lp_mutex);
	return 0;
}
EXPORT_SYMBOL(fc_lport_reset);

/**
 * fc_lport_reset_locked() - Reset the local port w/ the lport lock held
 * @lport: The local port to be reset
 *
 * Locking Note: The lport lock is expected to be held before calling
 * this routine.
 */
static void fc_lport_reset_locked(struct fc_lport *lport)
{
	if (lport->dns_rdata)
		lport->tt.rport_logoff(lport->dns_rdata);

	if (lport->ptp_rdata) {
		lport->tt.rport_logoff(lport->ptp_rdata);
		kref_put(&lport->ptp_rdata->kref, lport->tt.rport_destroy);
		lport->ptp_rdata = NULL;
	}

	lport->tt.disc_stop(lport);

	lport->tt.exch_mgr_reset(lport, 0, 0);
	fc_host_fabric_name(lport->host) = 0;

	if (lport->port_id && (!lport->point_to_multipoint || !lport->link_up))
		fc_lport_set_port_id(lport, 0, NULL);
}

/**
 * fc_lport_enter_reset() - Reset the local port
 * @lport: The local port to be reset
 *
 * Locking Note: The lport lock is expected to be held before calling
 * this routine.
 */
static void fc_lport_enter_reset(struct fc_lport *lport)
{
	FC_LPORT_DBG(lport, "Entered RESET state from %s state\n",
		     fc_lport_state(lport));

	if (lport->state == LPORT_ST_DISABLED || lport->state == LPORT_ST_LOGO)
		return;

	if (lport->vport) {
		if (lport->link_up)
			fc_vport_set_state(lport->vport, FC_VPORT_INITIALIZING);
		else
			fc_vport_set_state(lport->vport, FC_VPORT_LINKDOWN);
	}
	fc_lport_state_enter(lport, LPORT_ST_RESET);
	fc_host_post_event(lport->host, fc_get_event_number(),
			   FCH_EVT_LIPRESET, 0);
	fc_vports_linkchange(lport);
	fc_lport_reset_locked(lport);
	if (lport->link_up) {
		/*
		 * Wait upto resource allocation time out before
		 * doing re-login since incomplete FIP exchanged
		 * from last session may collide with exchanges
		 * in new session.
		 */
		msleep(lport->r_a_tov);
		fc_lport_enter_flogi(lport);
	}
}

/**
 * fc_lport_enter_disabled() - Disable the local port
 * @lport: The local port to be reset
 *
 * Locking Note: The lport lock is expected to be held before calling
 * this routine.
 */
static void fc_lport_enter_disabled(struct fc_lport *lport)
{
	FC_LPORT_DBG(lport, "Entered disabled state from %s state\n",
		     fc_lport_state(lport));

	fc_lport_state_enter(lport, LPORT_ST_DISABLED);
	fc_vports_linkchange(lport);
	fc_lport_reset_locked(lport);
}

/**
 * fc_lport_error() - Handler for any errors
 * @lport: The local port that the error was on
 * @fp:	   The error code encoded in a frame pointer
 *
 * If the error was caused by a resource allocation failure
 * then wait for half a second and retry, otherwise retry
 * after the e_d_tov time.
 */
static void fc_lport_error(struct fc_lport *lport, struct fc_frame *fp)
{
	unsigned long delay = 0;
	FC_LPORT_DBG(lport, "Error %ld in state %s, retries %d\n",
		     PTR_ERR(fp), fc_lport_state(lport),
		     lport->retry_count);

	if (PTR_ERR(fp) == -FC_EX_CLOSED)
		return;

	/*
	 * Memory allocation failure, or the exchange timed out
	 * or we received LS_RJT.
	 * Retry after delay
	 */
	if (lport->retry_count < lport->max_retry_count) {
		lport->retry_count++;
		if (!fp)
			delay = msecs_to_jiffies(500);
		else
			delay =	msecs_to_jiffies(lport->e_d_tov);

		schedule_delayed_work(&lport->retry_work, delay);
	} else
		fc_lport_enter_reset(lport);
}

/**
 * fc_lport_ns_resp() - Handle response to a name server
 *			registration exchange
 * @sp:	    current sequence in exchange
 * @fp:	    response frame
 * @lp_arg: Fibre Channel host port instance
 *
 * Locking Note: This function will be called without the lport lock
 * held, but it will lock, call an _enter_* function or fc_lport_error()
 * and then unlock the lport.
 */
static void fc_lport_ns_resp(struct fc_seq *sp, struct fc_frame *fp,
			     void *lp_arg)
{
	struct fc_lport *lport = lp_arg;
	struct fc_frame_header *fh;
	struct fc_ct_hdr *ct;

	FC_LPORT_DBG(lport, "Received a ns %s\n", fc_els_resp_type(fp));

	if (fp == ERR_PTR(-FC_EX_CLOSED))
		return;

	mutex_lock(&lport->lp_mutex);

	if (lport->state < LPORT_ST_RNN_ID || lport->state > LPORT_ST_RFF_ID) {
		FC_LPORT_DBG(lport, "Received a name server response, "
			     "but in state %s\n", fc_lport_state(lport));
		if (IS_ERR(fp))
			goto err;
		goto out;
	}

	if (IS_ERR(fp)) {
		fc_lport_error(lport, fp);
		goto err;
	}

	fh = fc_frame_header_get(fp);
	ct = fc_frame_payload_get(fp, sizeof(*ct));

	if (fh && ct && fh->fh_type == FC_TYPE_CT &&
	    ct->ct_fs_type == FC_FST_DIR &&
	    ct->ct_fs_subtype == FC_NS_SUBTYPE &&
	    ntohs(ct->ct_cmd) == FC_FS_ACC)
		switch (lport->state) {
		case LPORT_ST_RNN_ID:
			fc_lport_enter_ns(lport, LPORT_ST_RSNN_NN);
			break;
		case LPORT_ST_RSNN_NN:
			fc_lport_enter_ns(lport, LPORT_ST_RSPN_ID);
			break;
		case LPORT_ST_RSPN_ID:
			fc_lport_enter_ns(lport, LPORT_ST_RFT_ID);
			break;
		case LPORT_ST_RFT_ID:
			fc_lport_enter_ns(lport, LPORT_ST_RFF_ID);
			break;
		case LPORT_ST_RFF_ID:
			fc_lport_enter_scr(lport);
			break;
		default:
			/* should have already been caught by state checks */
			break;
		}
	else
		fc_lport_error(lport, fp);
out:
	fc_frame_free(fp);
err:
	mutex_unlock(&lport->lp_mutex);
}

/**
 * fc_lport_scr_resp() - Handle response to State Change Register (SCR) request
 * @sp:	    current sequence in SCR exchange
 * @fp:	    response frame
 * @lp_arg: Fibre Channel lport port instance that sent the registration request
 *
 * Locking Note: This function will be called without the lport lock
 * held, but it will lock, call an _enter_* function or fc_lport_error
 * and then unlock the lport.
 */
static void fc_lport_scr_resp(struct fc_seq *sp, struct fc_frame *fp,
			      void *lp_arg)
{
	struct fc_lport *lport = lp_arg;
	u8 op;

	FC_LPORT_DBG(lport, "Received a SCR %s\n", fc_els_resp_type(fp));

	if (fp == ERR_PTR(-FC_EX_CLOSED))
		return;

	mutex_lock(&lport->lp_mutex);

	if (lport->state != LPORT_ST_SCR) {
		FC_LPORT_DBG(lport, "Received a SCR response, but in state "
			     "%s\n", fc_lport_state(lport));
		if (IS_ERR(fp))
			goto err;
		goto out;
	}

	if (IS_ERR(fp)) {
		fc_lport_error(lport, fp);
		goto err;
	}

	op = fc_frame_payload_op(fp);
	if (op == ELS_LS_ACC)
		fc_lport_enter_ready(lport);
	else
		fc_lport_error(lport, fp);

out:
	fc_frame_free(fp);
err:
	mutex_unlock(&lport->lp_mutex);
}

/**
 * fc_lport_enter_scr() - Send a SCR (State Change Register) request
 * @lport: The local port to register for state changes
 *
 * Locking Note: The lport lock is expected to be held before calling
 * this routine.
 */
static void fc_lport_enter_scr(struct fc_lport *lport)
{
	struct fc_frame *fp;

	FC_LPORT_DBG(lport, "Entered SCR state from %s state\n",
		     fc_lport_state(lport));

	fc_lport_state_enter(lport, LPORT_ST_SCR);

	fp = fc_frame_alloc(lport, sizeof(struct fc_els_scr));
	if (!fp) {
		fc_lport_error(lport, fp);
		return;
	}

	if (!lport->tt.elsct_send(lport, FC_FID_FCTRL, fp, ELS_SCR,
				  fc_lport_scr_resp, lport,
				  2 * lport->r_a_tov))
		fc_lport_error(lport, NULL);
}

/**
 * fc_lport_enter_ns() - register some object with the name server
 * @lport: Fibre Channel local port to register
 *
 * Locking Note: The lport lock is expected to be held before calling
 * this routine.
 */
static void fc_lport_enter_ns(struct fc_lport *lport, enum fc_lport_state state)
{
	struct fc_frame *fp;
	enum fc_ns_req cmd;
	int size = sizeof(struct fc_ct_hdr);
	size_t len;

	FC_LPORT_DBG(lport, "Entered %s state from %s state\n",
		     fc_lport_state_names[state],
		     fc_lport_state(lport));

	fc_lport_state_enter(lport, state);

	switch (state) {
	case LPORT_ST_RNN_ID:
		cmd = FC_NS_RNN_ID;
		size += sizeof(struct fc_ns_rn_id);
		break;
	case LPORT_ST_RSNN_NN:
		len = strnlen(fc_host_symbolic_name(lport->host), 255);
		/* if there is no symbolic name, skip to RFT_ID */
		if (!len)
			return fc_lport_enter_ns(lport, LPORT_ST_RFT_ID);
		cmd = FC_NS_RSNN_NN;
		size += sizeof(struct fc_ns_rsnn) + len;
		break;
	case LPORT_ST_RSPN_ID:
		len = strnlen(fc_host_symbolic_name(lport->host), 255);
		/* if there is no symbolic name, skip to RFT_ID */
		if (!len)
			return fc_lport_enter_ns(lport, LPORT_ST_RFT_ID);
		cmd = FC_NS_RSPN_ID;
		size += sizeof(struct fc_ns_rspn) + len;
		break;
	case LPORT_ST_RFT_ID:
		cmd = FC_NS_RFT_ID;
		size += sizeof(struct fc_ns_rft);
		break;
	case LPORT_ST_RFF_ID:
		cmd = FC_NS_RFF_ID;
		size += sizeof(struct fc_ns_rff_id);
		break;
	default:
		fc_lport_error(lport, NULL);
		return;
	}

	fp = fc_frame_alloc(lport, size);
	if (!fp) {
		fc_lport_error(lport, fp);
		return;
	}

	if (!lport->tt.elsct_send(lport, FC_FID_DIR_SERV, fp, cmd,
				  fc_lport_ns_resp,
				  lport, 3 * lport->r_a_tov))
		fc_lport_error(lport, fp);
}

static struct fc_rport_operations fc_lport_rport_ops = {
	.event_callback = fc_lport_rport_callback,
};

/**
 * fc_rport_enter_dns() - Create a fc_rport for the name server
 * @lport: The local port requesting a remote port for the name server
 *
 * Locking Note: The lport lock is expected to be held before calling
 * this routine.
 */
static void fc_lport_enter_dns(struct fc_lport *lport)
{
	struct fc_rport_priv *rdata;

	FC_LPORT_DBG(lport, "Entered DNS state from %s state\n",
		     fc_lport_state(lport));

	fc_lport_state_enter(lport, LPORT_ST_DNS);

	mutex_lock(&lport->disc.disc_mutex);
	rdata = lport->tt.rport_create(lport, FC_FID_DIR_SERV);
	mutex_unlock(&lport->disc.disc_mutex);
	if (!rdata)
		goto err;

	rdata->ops = &fc_lport_rport_ops;
	lport->tt.rport_login(rdata);
	return;

err:
	fc_lport_error(lport, NULL);
}

/**
 * fc_lport_timeout() - Handler for the retry_work timer
 * @work: The work struct of the local port
 */
static void fc_lport_timeout(struct work_struct *work)
{
	struct fc_lport *lport =
		container_of(work, struct fc_lport,
			     retry_work.work);

	mutex_lock(&lport->lp_mutex);

	switch (lport->state) {
	case LPORT_ST_DISABLED:
		WARN_ON(1);
		break;
	case LPORT_ST_READY:
		break;
	case LPORT_ST_RESET:
		break;
	case LPORT_ST_FLOGI:
		fc_lport_enter_flogi(lport);
		break;
	case LPORT_ST_DNS:
		fc_lport_enter_dns(lport);
		break;
	case LPORT_ST_RNN_ID:
	case LPORT_ST_RSNN_NN:
	case LPORT_ST_RSPN_ID:
	case LPORT_ST_RFT_ID:
	case LPORT_ST_RFF_ID:
		fc_lport_enter_ns(lport, lport->state);
		break;
	case LPORT_ST_SCR:
		fc_lport_enter_scr(lport);
		break;
	case LPORT_ST_LOGO:
		fc_lport_enter_logo(lport);
		break;
	}

	mutex_unlock(&lport->lp_mutex);
}

/**
 * fc_lport_logo_resp() - Handle response to LOGO request
 * @sp:	    The sequence that the LOGO was on
 * @fp:	    The LOGO frame
 * @lp_arg: The lport port that received the LOGO request
 *
 * Locking Note: This function will be called without the lport lock
 * held, but it will lock, call an _enter_* function or fc_lport_error()
 * and then unlock the lport.
 */
void fc_lport_logo_resp(struct fc_seq *sp, struct fc_frame *fp,
			void *lp_arg)
{
	struct fc_lport *lport = lp_arg;
	u8 op;

	FC_LPORT_DBG(lport, "Received a LOGO %s\n", fc_els_resp_type(fp));

	if (fp == ERR_PTR(-FC_EX_CLOSED))
		return;

	mutex_lock(&lport->lp_mutex);

	if (lport->state != LPORT_ST_LOGO) {
		FC_LPORT_DBG(lport, "Received a LOGO response, but in state "
			     "%s\n", fc_lport_state(lport));
		if (IS_ERR(fp))
			goto err;
		goto out;
	}

	if (IS_ERR(fp)) {
		fc_lport_error(lport, fp);
		goto err;
	}

	op = fc_frame_payload_op(fp);
	if (op == ELS_LS_ACC)
		fc_lport_enter_disabled(lport);
	else
		fc_lport_error(lport, fp);

out:
	fc_frame_free(fp);
err:
	mutex_unlock(&lport->lp_mutex);
}
EXPORT_SYMBOL(fc_lport_logo_resp);

/**
 * fc_rport_enter_logo() - Logout of the fabric
 * @lport: The local port to be logged out
 *
 * Locking Note: The lport lock is expected to be held before calling
 * this routine.
 */
static void fc_lport_enter_logo(struct fc_lport *lport)
{
	struct fc_frame *fp;
	struct fc_els_logo *logo;

	FC_LPORT_DBG(lport, "Entered LOGO state from %s state\n",
		     fc_lport_state(lport));

	fc_lport_state_enter(lport, LPORT_ST_LOGO);
	fc_vports_linkchange(lport);

	fp = fc_frame_alloc(lport, sizeof(*logo));
	if (!fp) {
		fc_lport_error(lport, fp);
		return;
	}

	if (!lport->tt.elsct_send(lport, FC_FID_FLOGI, fp, ELS_LOGO,
				  fc_lport_logo_resp, lport,
				  2 * lport->r_a_tov))
		fc_lport_error(lport, NULL);
}

/**
 * fc_lport_flogi_resp() - Handle response to FLOGI request
 * @sp:	    The sequence that the FLOGI was on
 * @fp:	    The FLOGI response frame
 * @lp_arg: The lport port that received the FLOGI response
 *
 * Locking Note: This function will be called without the lport lock
 * held, but it will lock, call an _enter_* function or fc_lport_error()
 * and then unlock the lport.
 */
void fc_lport_flogi_resp(struct fc_seq *sp, struct fc_frame *fp,
			 void *lp_arg)
{
	struct fc_lport *lport = lp_arg;
	struct fc_els_flogi *flp;
	u32 did;
	u16 csp_flags;
	unsigned int r_a_tov;
	unsigned int e_d_tov;
	u16 mfs;

	FC_LPORT_DBG(lport, "Received a FLOGI %s\n", fc_els_resp_type(fp));

	if (fp == ERR_PTR(-FC_EX_CLOSED))
		return;

	mutex_lock(&lport->lp_mutex);

	if (lport->state != LPORT_ST_FLOGI) {
		FC_LPORT_DBG(lport, "Received a FLOGI response, but in state "
			     "%s\n", fc_lport_state(lport));
		if (IS_ERR(fp))
			goto err;
		goto out;
	}

	if (IS_ERR(fp)) {
		fc_lport_error(lport, fp);
		goto err;
	}

	did = fc_frame_did(fp);
	if (fc_frame_payload_op(fp) == ELS_LS_ACC && did) {
		flp = fc_frame_payload_get(fp, sizeof(*flp));
		if (flp) {
			mfs = ntohs(flp->fl_csp.sp_bb_data) &
				FC_SP_BB_DATA_MASK;
			if (mfs >= FC_SP_MIN_MAX_PAYLOAD &&
			    mfs < lport->mfs)
				lport->mfs = mfs;
			csp_flags = ntohs(flp->fl_csp.sp_features);
			r_a_tov = ntohl(flp->fl_csp.sp_r_a_tov);
			e_d_tov = ntohl(flp->fl_csp.sp_e_d_tov);
			if (csp_flags & FC_SP_FT_EDTR)
				e_d_tov /= 1000000;

			lport->npiv_enabled = !!(csp_flags & FC_SP_FT_NPIV_ACC);

			if ((csp_flags & FC_SP_FT_FPORT) == 0) {
				if (e_d_tov > lport->e_d_tov)
					lport->e_d_tov = e_d_tov;
				lport->r_a_tov = 2 * e_d_tov;
				fc_lport_set_port_id(lport, did, fp);
				printk(KERN_INFO "host%d: libfc: "
				       "Port (%6.6x) entered "
				       "point-to-point mode\n",
				       lport->host->host_no, did);
				fc_lport_ptp_setup(lport, fc_frame_sid(fp),
						   get_unaligned_be64(
							   &flp->fl_wwpn),
						   get_unaligned_be64(
							   &flp->fl_wwnn));
			} else {
				lport->e_d_tov = e_d_tov;
				lport->r_a_tov = r_a_tov;
				fc_host_fabric_name(lport->host) =
					get_unaligned_be64(&flp->fl_wwnn);
				fc_lport_set_port_id(lport, did, fp);
				fc_lport_enter_dns(lport);
			}
		}
	} else {
		FC_LPORT_DBG(lport, "FLOGI RJT or bad response\n");
		fc_lport_error(lport, fp);
	}

out:
	fc_frame_free(fp);
err:
	mutex_unlock(&lport->lp_mutex);
}
EXPORT_SYMBOL(fc_lport_flogi_resp);

/**
 * fc_rport_enter_flogi() - Send a FLOGI request to the fabric manager
 * @lport: Fibre Channel local port to be logged in to the fabric
 *
 * Locking Note: The lport lock is expected to be held before calling
 * this routine.
 */
void fc_lport_enter_flogi(struct fc_lport *lport)
{
	struct fc_frame *fp;

	FC_LPORT_DBG(lport, "Entered FLOGI state from %s state\n",
		     fc_lport_state(lport));

	fc_lport_state_enter(lport, LPORT_ST_FLOGI);

	if (lport->point_to_multipoint) {
		if (lport->port_id)
			fc_lport_enter_ready(lport);
		return;
	}

	fp = fc_frame_alloc(lport, sizeof(struct fc_els_flogi));
	if (!fp)
		return fc_lport_error(lport, fp);

	if (!lport->tt.elsct_send(lport, FC_FID_FLOGI, fp,
				  lport->vport ? ELS_FDISC : ELS_FLOGI,
				  fc_lport_flogi_resp, lport,
				  lport->vport ? 2 * lport->r_a_tov :
				  lport->e_d_tov))
		fc_lport_error(lport, NULL);
}

/**
 * fc_lport_config() - Configure a fc_lport
 * @lport: The local port to be configured
 */
int fc_lport_config(struct fc_lport *lport)
{
	INIT_DELAYED_WORK(&lport->retry_work, fc_lport_timeout);
	mutex_init(&lport->lp_mutex);

	fc_lport_state_enter(lport, LPORT_ST_DISABLED);

	fc_lport_add_fc4_type(lport, FC_TYPE_FCP);
	fc_lport_add_fc4_type(lport, FC_TYPE_CT);
	fc_fc4_conf_lport_params(lport, FC_TYPE_FCP);

	return 0;
}
EXPORT_SYMBOL(fc_lport_config);

/**
 * fc_lport_init() - Initialize the lport layer for a local port
 * @lport: The local port to initialize the exchange layer for
 */
int fc_lport_init(struct fc_lport *lport)
{
	if (!lport->tt.lport_recv)
		lport->tt.lport_recv = fc_lport_recv_req;

	if (!lport->tt.lport_reset)
		lport->tt.lport_reset = fc_lport_reset;

	fc_host_port_type(lport->host) = FC_PORTTYPE_NPORT;
	fc_host_node_name(lport->host) = lport->wwnn;
	fc_host_port_name(lport->host) = lport->wwpn;
	fc_host_supported_classes(lport->host) = FC_COS_CLASS3;
	memset(fc_host_supported_fc4s(lport->host), 0,
	       sizeof(fc_host_supported_fc4s(lport->host)));
	fc_host_supported_fc4s(lport->host)[2] = 1;
	fc_host_supported_fc4s(lport->host)[7] = 1;

	/* This value is also unchanging */
	memset(fc_host_active_fc4s(lport->host), 0,
	       sizeof(fc_host_active_fc4s(lport->host)));
	fc_host_active_fc4s(lport->host)[2] = 1;
	fc_host_active_fc4s(lport->host)[7] = 1;
	fc_host_maxframe_size(lport->host) = lport->mfs;
	fc_host_supported_speeds(lport->host) = 0;
	if (lport->link_supported_speeds & FC_PORTSPEED_1GBIT)
		fc_host_supported_speeds(lport->host) |= FC_PORTSPEED_1GBIT;
	if (lport->link_supported_speeds & FC_PORTSPEED_10GBIT)
		fc_host_supported_speeds(lport->host) |= FC_PORTSPEED_10GBIT;
	fc_fc4_add_lport(lport);

	return 0;
}
EXPORT_SYMBOL(fc_lport_init);

/**
 * fc_lport_bsg_resp() - The common response handler for FC Passthrough requests
 * @sp:	      The sequence for the FC Passthrough response
 * @fp:	      The response frame
 * @info_arg: The BSG info that the response is for
 */
static void fc_lport_bsg_resp(struct fc_seq *sp, struct fc_frame *fp,
			      void *info_arg)
{
	struct fc_bsg_info *info = info_arg;
	struct fc_bsg_job *job = info->job;
	struct fc_lport *lport = info->lport;
	struct fc_frame_header *fh;
	size_t len;
	void *buf;

	if (IS_ERR(fp)) {
		job->reply->result = (PTR_ERR(fp) == -FC_EX_CLOSED) ?
			-ECONNABORTED : -ETIMEDOUT;
		job->reply_len = sizeof(uint32_t);
		job->state_flags |= FC_RQST_STATE_DONE;
		job->job_done(job);
		kfree(info);
		return;
	}

	mutex_lock(&lport->lp_mutex);
	fh = fc_frame_header_get(fp);
	len = fr_len(fp) - sizeof(*fh);
	buf = fc_frame_payload_get(fp, 0);

	if (fr_sof(fp) == FC_SOF_I3 && !ntohs(fh->fh_seq_cnt)) {
		/* Get the response code from the first frame payload */
		unsigned short cmd = (info->rsp_code == FC_FS_ACC) ?
			ntohs(((struct fc_ct_hdr *)buf)->ct_cmd) :
			(unsigned short)fc_frame_payload_op(fp);

		/* Save the reply status of the job */
		job->reply->reply_data.ctels_reply.status =
			(cmd == info->rsp_code) ?
			FC_CTELS_STATUS_OK : FC_CTELS_STATUS_REJECT;
	}

	job->reply->reply_payload_rcv_len +=
		fc_copy_buffer_to_sglist(buf, len, info->sg, &info->nents,
					 &info->offset, KM_BIO_SRC_IRQ, NULL);

	if (fr_eof(fp) == FC_EOF_T &&
	    (ntoh24(fh->fh_f_ctl) & (FC_FC_LAST_SEQ | FC_FC_END_SEQ)) ==
	    (FC_FC_LAST_SEQ | FC_FC_END_SEQ)) {
		if (job->reply->reply_payload_rcv_len >
		    job->reply_payload.payload_len)
			job->reply->reply_payload_rcv_len =
				job->reply_payload.payload_len;
		job->reply->result = 0;
		job->state_flags |= FC_RQST_STATE_DONE;
		job->job_done(job);
		kfree(info);
	}
	fc_frame_free(fp);
	mutex_unlock(&lport->lp_mutex);
}

/**
 * fc_lport_els_request() - Send ELS passthrough request
 * @job:   The BSG Passthrough job
 * @lport: The local port sending the request
 * @did:   The destination port id
 *
 * Locking Note: The lport lock is expected to be held before calling
 * this routine.
 */
static int fc_lport_els_request(struct fc_bsg_job *job,
				struct fc_lport *lport,
				u32 did, u32 tov)
{
	struct fc_bsg_info *info;
	struct fc_frame *fp;
	struct fc_frame_header *fh;
	char *pp;
	int len;

	fp = fc_frame_alloc(lport, job->request_payload.payload_len);
	if (!fp)
		return -ENOMEM;

	len = job->request_payload.payload_len;
	pp = fc_frame_payload_get(fp, len);

	sg_copy_to_buffer(job->request_payload.sg_list,
			  job->request_payload.sg_cnt,
			  pp, len);

	fh = fc_frame_header_get(fp);
	fh->fh_r_ctl = FC_RCTL_ELS_REQ;
	hton24(fh->fh_d_id, did);
	hton24(fh->fh_s_id, lport->port_id);
	fh->fh_type = FC_TYPE_ELS;
	hton24(fh->fh_f_ctl, FC_FCTL_REQ);
	fh->fh_cs_ctl = 0;
	fh->fh_df_ctl = 0;
	fh->fh_parm_offset = 0;

	info = kzalloc(sizeof(struct fc_bsg_info), GFP_KERNEL);
	if (!info) {
		fc_frame_free(fp);
		return -ENOMEM;
	}

	info->job = job;
	info->lport = lport;
	info->rsp_code = ELS_LS_ACC;
	info->nents = job->reply_payload.sg_cnt;
	info->sg = job->reply_payload.sg_list;

	if (!lport->tt.exch_seq_send(lport, fp, fc_lport_bsg_resp,
				     NULL, info, tov)) {
		kfree(info);
		return -ECOMM;
	}
	return 0;
}

/**
 * fc_lport_ct_request() - Send CT Passthrough request
 * @job:   The BSG Passthrough job
 * @lport: The local port sending the request
 * @did:   The destination FC-ID
 * @tov:   The timeout period to wait for the response
 *
 * Locking Note: The lport lock is expected to be held before calling
 * this routine.
 */
static int fc_lport_ct_request(struct fc_bsg_job *job,
			       struct fc_lport *lport, u32 did, u32 tov)
{
	struct fc_bsg_info *info;
	struct fc_frame *fp;
	struct fc_frame_header *fh;
	struct fc_ct_req *ct;
	size_t len;

	fp = fc_frame_alloc(lport, sizeof(struct fc_ct_hdr) +
			    job->request_payload.payload_len);
	if (!fp)
		return -ENOMEM;

	len = job->request_payload.payload_len;
	ct = fc_frame_payload_get(fp, len);

	sg_copy_to_buffer(job->request_payload.sg_list,
			  job->request_payload.sg_cnt,
			  ct, len);

	fh = fc_frame_header_get(fp);
	fh->fh_r_ctl = FC_RCTL_DD_UNSOL_CTL;
	hton24(fh->fh_d_id, did);
	hton24(fh->fh_s_id, lport->port_id);
	fh->fh_type = FC_TYPE_CT;
	hton24(fh->fh_f_ctl, FC_FCTL_REQ);
	fh->fh_cs_ctl = 0;
	fh->fh_df_ctl = 0;
	fh->fh_parm_offset = 0;

	info = kzalloc(sizeof(struct fc_bsg_info), GFP_KERNEL);
	if (!info) {
		fc_frame_free(fp);
		return -ENOMEM;
	}

	info->job = job;
	info->lport = lport;
	info->rsp_code = FC_FS_ACC;
	info->nents = job->reply_payload.sg_cnt;
	info->sg = job->reply_payload.sg_list;

	if (!lport->tt.exch_seq_send(lport, fp, fc_lport_bsg_resp,
				     NULL, info, tov)) {
		kfree(info);
		return -ECOMM;
	}
	return 0;
}

/**
 * fc_lport_bsg_request() - The common entry point for sending
 *			    FC Passthrough requests
 * @job: The BSG passthrough job
 */
int fc_lport_bsg_request(struct fc_bsg_job *job)
{
	struct request *rsp = job->req->next_rq;
	struct Scsi_Host *shost = job->shost;
	struct fc_lport *lport = shost_priv(shost);
	struct fc_rport *rport;
	struct fc_rport_priv *rdata;
	int rc = -EINVAL;
	u32 did;

	job->reply->reply_payload_rcv_len = 0;
	if (rsp)
		rsp->resid_len = job->reply_payload.payload_len;

	mutex_lock(&lport->lp_mutex);

	switch (job->request->msgcode) {
	case FC_BSG_RPT_ELS:
		rport = job->rport;
		if (!rport)
			break;

		rdata = rport->dd_data;
		rc = fc_lport_els_request(job, lport, rport->port_id,
					  rdata->e_d_tov);
		break;

	case FC_BSG_RPT_CT:
		rport = job->rport;
		if (!rport)
			break;

		rdata = rport->dd_data;
		rc = fc_lport_ct_request(job, lport, rport->port_id,
					 rdata->e_d_tov);
		break;

	case FC_BSG_HST_CT:
		did = ntoh24(job->request->rqst_data.h_ct.port_id);
		if (did == FC_FID_DIR_SERV)
			rdata = lport->dns_rdata;
		else
			rdata = lport->tt.rport_lookup(lport, did);

		if (!rdata)
			break;

		rc = fc_lport_ct_request(job, lport, did, rdata->e_d_tov);
		break;

	case FC_BSG_HST_ELS_NOLOGIN:
		did = ntoh24(job->request->rqst_data.h_els.port_id);
		rc = fc_lport_els_request(job, lport, did, lport->e_d_tov);
		break;
	}

	mutex_unlock(&lport->lp_mutex);
	return rc;
}
EXPORT_SYMBOL(fc_lport_bsg_request);<|MERGE_RESOLUTION|>--- conflicted
+++ resolved
@@ -88,11 +88,8 @@
  */
 
 #include <linux/timer.h>
-<<<<<<< HEAD
 #include <linux/delay.h>
-=======
 #include <linux/module.h>
->>>>>>> 25215aa3
 #include <linux/slab.h>
 #include <asm/unaligned.h>
 
