/*
 * Copyright(c) 2007 Intel Corporation. All rights reserved.
 *
 * This program is free software; you can redistribute it and/or modify it
 * under the terms and conditions of the GNU General Public License,
 * version 2, as published by the Free Software Foundation.
 *
 * This program is distributed in the hope it will be useful, but WITHOUT
 * ANY WARRANTY; without even the implied warranty of MERCHANTABILITY or
 * FITNESS FOR A PARTICULAR PURPOSE.  See the GNU General Public License for
 * more details.
 *
 * You should have received a copy of the GNU General Public License along with
 * this program; if not, write to the Free Software Foundation, Inc.,
 * 51 Franklin St - Fifth Floor, Boston, MA 02110-1301 USA.
 *
 * Maintained at www.Open-FCoE.org
 */

/*
 * PORT LOCKING NOTES
 *
 * These comments only apply to the 'port code' which consists of the lport,
 * disc and rport blocks.
 *
 * MOTIVATION
 *
 * The lport, disc and rport blocks all have mutexes that are used to protect
 * those objects. The main motivation for these locks is to prevent from
 * having an lport reset just before we send a frame. In that scenario the
 * lport's FID would get set to zero and then we'd send a frame with an
 * invalid SID. We also need to ensure that states don't change unexpectedly
 * while processing another state.
 *
 * HIERARCHY
 *
 * The following hierarchy defines the locking rules. A greater lock
 * may be held before acquiring a lesser lock, but a lesser lock should never
 * be held while attempting to acquire a greater lock. Here is the hierarchy-
 *
 * lport > disc, lport > rport, disc > rport
 *
 * CALLBACKS
 *
 * The callbacks cause complications with this scheme. There is a callback
 * from the rport (to either lport or disc) and a callback from disc
 * (to the lport).
 *
 * As rports exit the rport state machine a callback is made to the owner of
 * the rport to notify success or failure. Since the callback is likely to
 * cause the lport or disc to grab its lock we cannot hold the rport lock
 * while making the callback. To ensure that the rport is not free'd while
 * processing the callback the rport callbacks are serialized through a
 * single-threaded workqueue. An rport would never be free'd while in a
 * callback handler because no other rport work in this queue can be executed
 * at the same time.
 *
 * When discovery succeeds or fails a callback is made to the lport as
 * notification. Currently, successful discovery causes the lport to take no
 * action. A failure will cause the lport to reset. There is likely a circular
 * locking problem with this implementation.
 */

/*
 * LPORT LOCKING
 *
 * The critical sections protected by the lport's mutex are quite broad and
 * may be improved upon in the future. The lport code and its locking doesn't
 * influence the I/O path, so excessive locking doesn't penalize I/O
 * performance.
 *
 * The strategy is to lock whenever processing a request or response. Note
 * that every _enter_* function corresponds to a state change. They generally
 * change the lports state and then send a request out on the wire. We lock
 * before calling any of these functions to protect that state change. This
 * means that the entry points into the lport block manage the locks while
 * the state machine can transition between states (i.e. _enter_* functions)
 * while always staying protected.
 *
 * When handling responses we also hold the lport mutex broadly. When the
 * lport receives the response frame it locks the mutex and then calls the
 * appropriate handler for the particuar response. Generally a response will
 * trigger a state change and so the lock must already be held.
 *
 * Retries also have to consider the locking. The retries occur from a work
 * context and the work function will lock the lport and then retry the state
 * (i.e. _enter_* function).
 */

#include <linux/timer.h>
<<<<<<< HEAD
#include <linux/delay.h>
=======
#include <linux/module.h>
>>>>>>> f29fbbbc
#include <linux/slab.h>
#include <asm/unaligned.h>

#include <scsi/fc/fc_gs.h>

#include <scsi/libfc.h>
#include <scsi/fc_encode.h>
#include <linux/scatterlist.h>

#include "fc_libfc.h"

/* Fabric IDs to use for point-to-point mode, chosen on whims. */
#define FC_LOCAL_PTP_FID_LO   0x010101
#define FC_LOCAL_PTP_FID_HI   0x010102

#define	DNS_DELAY	      3 /* Discovery delay after RSCN (in seconds)*/

static void fc_lport_error(struct fc_lport *, struct fc_frame *);

static void fc_lport_enter_reset(struct fc_lport *);
static void fc_lport_enter_flogi(struct fc_lport *);
static void fc_lport_enter_dns(struct fc_lport *);
static void fc_lport_enter_ns(struct fc_lport *, enum fc_lport_state);
static void fc_lport_enter_scr(struct fc_lport *);
static void fc_lport_enter_ready(struct fc_lport *);
static void fc_lport_enter_logo(struct fc_lport *);

static const char *fc_lport_state_names[] = {
	[LPORT_ST_DISABLED] = "disabled",
	[LPORT_ST_FLOGI] =    "FLOGI",
	[LPORT_ST_DNS] =      "dNS",
	[LPORT_ST_RNN_ID] =   "RNN_ID",
	[LPORT_ST_RSNN_NN] =  "RSNN_NN",
	[LPORT_ST_RSPN_ID] =  "RSPN_ID",
	[LPORT_ST_RFT_ID] =   "RFT_ID",
	[LPORT_ST_RFF_ID] =   "RFF_ID",
	[LPORT_ST_SCR] =      "SCR",
	[LPORT_ST_READY] =    "Ready",
	[LPORT_ST_LOGO] =     "LOGO",
	[LPORT_ST_RESET] =    "reset",
};

/**
 * struct fc_bsg_info - FC Passthrough managemet structure
 * @job:      The passthrough job
 * @lport:    The local port to pass through a command
 * @rsp_code: The expected response code
 * @sg:	      job->reply_payload.sg_list
 * @nents:    job->reply_payload.sg_cnt
 * @offset:   The offset into the response data
 */
struct fc_bsg_info {
	struct fc_bsg_job *job;
	struct fc_lport *lport;
	u16 rsp_code;
	struct scatterlist *sg;
	u32 nents;
	size_t offset;
};

/**
 * fc_frame_drop() - Dummy frame handler
 * @lport: The local port the frame was received on
 * @fp:	   The received frame
 */
static int fc_frame_drop(struct fc_lport *lport, struct fc_frame *fp)
{
	fc_frame_free(fp);
	return 0;
}

/**
 * fc_lport_rport_callback() - Event handler for rport events
 * @lport: The lport which is receiving the event
 * @rdata: private remote port data
 * @event: The event that occurred
 *
 * Locking Note: The rport lock should not be held when calling
 *		 this function.
 */
static void fc_lport_rport_callback(struct fc_lport *lport,
				    struct fc_rport_priv *rdata,
				    enum fc_rport_event event)
{
	FC_LPORT_DBG(lport, "Received a %d event for port (%6.6x)\n", event,
		     rdata->ids.port_id);

	mutex_lock(&lport->lp_mutex);
	switch (event) {
	case RPORT_EV_READY:
		if (lport->state == LPORT_ST_DNS) {
			lport->dns_rdata = rdata;
			fc_lport_enter_ns(lport, LPORT_ST_RNN_ID);
		} else {
			FC_LPORT_DBG(lport, "Received an READY event "
				     "on port (%6.6x) for the directory "
				     "server, but the lport is not "
				     "in the DNS state, it's in the "
				     "%d state", rdata->ids.port_id,
				     lport->state);
			lport->tt.rport_logoff(rdata);
		}
		break;
	case RPORT_EV_LOGO:
	case RPORT_EV_FAILED:
	case RPORT_EV_STOP:
		lport->dns_rdata = NULL;
		break;
	case RPORT_EV_NONE:
		break;
	}
	mutex_unlock(&lport->lp_mutex);
}

/**
 * fc_lport_state() - Return a string which represents the lport's state
 * @lport: The lport whose state is to converted to a string
 */
static const char *fc_lport_state(struct fc_lport *lport)
{
	const char *cp;

	cp = fc_lport_state_names[lport->state];
	if (!cp)
		cp = "unknown";
	return cp;
}

/**
 * fc_lport_ptp_setup() - Create an rport for point-to-point mode
 * @lport:	 The lport to attach the ptp rport to
 * @remote_fid:	 The FID of the ptp rport
 * @remote_wwpn: The WWPN of the ptp rport
 * @remote_wwnn: The WWNN of the ptp rport
 */
static void fc_lport_ptp_setup(struct fc_lport *lport,
			       u32 remote_fid, u64 remote_wwpn,
			       u64 remote_wwnn)
{
	mutex_lock(&lport->disc.disc_mutex);
	if (lport->ptp_rdata) {
		lport->tt.rport_logoff(lport->ptp_rdata);
		kref_put(&lport->ptp_rdata->kref, lport->tt.rport_destroy);
	}
	lport->ptp_rdata = lport->tt.rport_create(lport, remote_fid);
	kref_get(&lport->ptp_rdata->kref);
	lport->ptp_rdata->ids.port_name = remote_wwpn;
	lport->ptp_rdata->ids.node_name = remote_wwnn;
	mutex_unlock(&lport->disc.disc_mutex);

	lport->tt.rport_login(lport->ptp_rdata);

	fc_lport_enter_ready(lport);
}

/**
 * fc_get_host_port_state() - Return the port state of the given Scsi_Host
 * @shost:  The SCSI host whose port state is to be determined
 */
void fc_get_host_port_state(struct Scsi_Host *shost)
{
	struct fc_lport *lport = shost_priv(shost);

	mutex_lock(&lport->lp_mutex);
	if (!lport->link_up)
		fc_host_port_state(shost) = FC_PORTSTATE_LINKDOWN;
	else
		switch (lport->state) {
		case LPORT_ST_READY:
			fc_host_port_state(shost) = FC_PORTSTATE_ONLINE;
			break;
		default:
			fc_host_port_state(shost) = FC_PORTSTATE_OFFLINE;
		}
	mutex_unlock(&lport->lp_mutex);
}
EXPORT_SYMBOL(fc_get_host_port_state);

/**
 * fc_get_host_speed() - Return the speed of the given Scsi_Host
 * @shost: The SCSI host whose port speed is to be determined
 */
void fc_get_host_speed(struct Scsi_Host *shost)
{
	struct fc_lport *lport = shost_priv(shost);

	fc_host_speed(shost) = lport->link_speed;
}
EXPORT_SYMBOL(fc_get_host_speed);

/**
 * fc_get_host_stats() - Return the Scsi_Host's statistics
 * @shost: The SCSI host whose statistics are to be returned
 */
struct fc_host_statistics *fc_get_host_stats(struct Scsi_Host *shost)
{
	struct fc_host_statistics *fcoe_stats;
	struct fc_lport *lport = shost_priv(shost);
	struct timespec v0, v1;
	unsigned int cpu;
	u64 fcp_in_bytes = 0;
	u64 fcp_out_bytes = 0;

	fcoe_stats = &lport->host_stats;
	memset(fcoe_stats, 0, sizeof(struct fc_host_statistics));

	jiffies_to_timespec(jiffies, &v0);
	jiffies_to_timespec(lport->boot_time, &v1);
	fcoe_stats->seconds_since_last_reset = (v0.tv_sec - v1.tv_sec);

	for_each_possible_cpu(cpu) {
		struct fcoe_dev_stats *stats;

		stats = per_cpu_ptr(lport->dev_stats, cpu);

		fcoe_stats->tx_frames += stats->TxFrames;
		fcoe_stats->tx_words += stats->TxWords;
		fcoe_stats->rx_frames += stats->RxFrames;
		fcoe_stats->rx_words += stats->RxWords;
		fcoe_stats->error_frames += stats->ErrorFrames;
		fcoe_stats->invalid_crc_count += stats->InvalidCRCCount;
		fcoe_stats->fcp_input_requests += stats->InputRequests;
		fcoe_stats->fcp_output_requests += stats->OutputRequests;
		fcoe_stats->fcp_control_requests += stats->ControlRequests;
		fcp_in_bytes += stats->InputBytes;
		fcp_out_bytes += stats->OutputBytes;
		fcoe_stats->link_failure_count += stats->LinkFailureCount;
	}
	fcoe_stats->fcp_input_megabytes = div_u64(fcp_in_bytes, 1000000);
	fcoe_stats->fcp_output_megabytes = div_u64(fcp_out_bytes, 1000000);
	fcoe_stats->lip_count = -1;
	fcoe_stats->nos_count = -1;
	fcoe_stats->loss_of_sync_count = -1;
	fcoe_stats->loss_of_signal_count = -1;
	fcoe_stats->prim_seq_protocol_err_count = -1;
	fcoe_stats->dumped_frames = -1;
	return fcoe_stats;
}
EXPORT_SYMBOL(fc_get_host_stats);

/**
 * fc_lport_flogi_fill() - Fill in FLOGI command for request
 * @lport: The local port the FLOGI is for
 * @flogi: The FLOGI command
 * @op:	   The opcode
 */
static void fc_lport_flogi_fill(struct fc_lport *lport,
				struct fc_els_flogi *flogi,
				unsigned int op)
{
	struct fc_els_csp *sp;
	struct fc_els_cssp *cp;

	memset(flogi, 0, sizeof(*flogi));
	flogi->fl_cmd = (u8) op;
	put_unaligned_be64(lport->wwpn, &flogi->fl_wwpn);
	put_unaligned_be64(lport->wwnn, &flogi->fl_wwnn);
	sp = &flogi->fl_csp;
	sp->sp_hi_ver = 0x20;
	sp->sp_lo_ver = 0x20;
	sp->sp_bb_cred = htons(10);	/* this gets set by gateway */
	sp->sp_bb_data = htons((u16) lport->mfs);
	cp = &flogi->fl_cssp[3 - 1];	/* class 3 parameters */
	cp->cp_class = htons(FC_CPC_VALID | FC_CPC_SEQ);
	if (op != ELS_FLOGI) {
		sp->sp_features = htons(FC_SP_FT_CIRO);
		sp->sp_tot_seq = htons(255);	/* seq. we accept */
		sp->sp_rel_off = htons(0x1f);
		sp->sp_e_d_tov = htonl(lport->e_d_tov);

		cp->cp_rdfs = htons((u16) lport->mfs);
		cp->cp_con_seq = htons(255);
		cp->cp_open_seq = 1;
	}
}

/**
 * fc_lport_add_fc4_type() - Add a supported FC-4 type to a local port
 * @lport: The local port to add a new FC-4 type to
 * @type:  The new FC-4 type
 */
static void fc_lport_add_fc4_type(struct fc_lport *lport, enum fc_fh_type type)
{
	__be32 *mp;

	mp = &lport->fcts.ff_type_map[type / FC_NS_BPW];
	*mp = htonl(ntohl(*mp) | 1UL << (type % FC_NS_BPW));
}

/**
 * fc_lport_recv_rlir_req() - Handle received Registered Link Incident Report.
 * @lport: Fibre Channel local port receiving the RLIR
 * @fp:	   The RLIR request frame
 *
 * Locking Note: The lport lock is expected to be held before calling
 * this function.
 */
static void fc_lport_recv_rlir_req(struct fc_lport *lport, struct fc_frame *fp)
{
	FC_LPORT_DBG(lport, "Received RLIR request while in state %s\n",
		     fc_lport_state(lport));

	lport->tt.seq_els_rsp_send(fp, ELS_LS_ACC, NULL);
	fc_frame_free(fp);
}

/**
 * fc_lport_recv_echo_req() - Handle received ECHO request
 * @lport: The local port receiving the ECHO
 * @fp:	   ECHO request frame
 *
 * Locking Note: The lport lock is expected to be held before calling
 * this function.
 */
static void fc_lport_recv_echo_req(struct fc_lport *lport,
				   struct fc_frame *in_fp)
{
	struct fc_frame *fp;
	unsigned int len;
	void *pp;
	void *dp;

	FC_LPORT_DBG(lport, "Received ECHO request while in state %s\n",
		     fc_lport_state(lport));

	len = fr_len(in_fp) - sizeof(struct fc_frame_header);
	pp = fc_frame_payload_get(in_fp, len);

	if (len < sizeof(__be32))
		len = sizeof(__be32);

	fp = fc_frame_alloc(lport, len);
	if (fp) {
		dp = fc_frame_payload_get(fp, len);
		memcpy(dp, pp, len);
		*((__be32 *)dp) = htonl(ELS_LS_ACC << 24);
		fc_fill_reply_hdr(fp, in_fp, FC_RCTL_ELS_REP, 0);
		lport->tt.frame_send(lport, fp);
	}
	fc_frame_free(in_fp);
}

/**
 * fc_lport_recv_rnid_req() - Handle received Request Node ID data request
 * @lport: The local port receiving the RNID
 * @fp:	   The RNID request frame
 *
 * Locking Note: The lport lock is expected to be held before calling
 * this function.
 */
static void fc_lport_recv_rnid_req(struct fc_lport *lport,
				   struct fc_frame *in_fp)
{
	struct fc_frame *fp;
	struct fc_els_rnid *req;
	struct {
		struct fc_els_rnid_resp rnid;
		struct fc_els_rnid_cid cid;
		struct fc_els_rnid_gen gen;
	} *rp;
	struct fc_seq_els_data rjt_data;
	u8 fmt;
	size_t len;

	FC_LPORT_DBG(lport, "Received RNID request while in state %s\n",
		     fc_lport_state(lport));

	req = fc_frame_payload_get(in_fp, sizeof(*req));
	if (!req) {
		rjt_data.reason = ELS_RJT_LOGIC;
		rjt_data.explan = ELS_EXPL_NONE;
		lport->tt.seq_els_rsp_send(in_fp, ELS_LS_RJT, &rjt_data);
	} else {
		fmt = req->rnid_fmt;
		len = sizeof(*rp);
		if (fmt != ELS_RNIDF_GEN ||
		    ntohl(lport->rnid_gen.rnid_atype) == 0) {
			fmt = ELS_RNIDF_NONE;	/* nothing to provide */
			len -= sizeof(rp->gen);
		}
		fp = fc_frame_alloc(lport, len);
		if (fp) {
			rp = fc_frame_payload_get(fp, len);
			memset(rp, 0, len);
			rp->rnid.rnid_cmd = ELS_LS_ACC;
			rp->rnid.rnid_fmt = fmt;
			rp->rnid.rnid_cid_len = sizeof(rp->cid);
			rp->cid.rnid_wwpn = htonll(lport->wwpn);
			rp->cid.rnid_wwnn = htonll(lport->wwnn);
			if (fmt == ELS_RNIDF_GEN) {
				rp->rnid.rnid_sid_len = sizeof(rp->gen);
				memcpy(&rp->gen, &lport->rnid_gen,
				       sizeof(rp->gen));
			}
			fc_fill_reply_hdr(fp, in_fp, FC_RCTL_ELS_REP, 0);
			lport->tt.frame_send(lport, fp);
		}
	}
	fc_frame_free(in_fp);
}

/**
 * fc_lport_recv_logo_req() - Handle received fabric LOGO request
 * @lport: The local port receiving the LOGO
 * @fp:	   The LOGO request frame
 *
 * Locking Note: The lport lock is exected to be held before calling
 * this function.
 */
static void fc_lport_recv_logo_req(struct fc_lport *lport, struct fc_frame *fp)
{
	lport->tt.seq_els_rsp_send(fp, ELS_LS_ACC, NULL);
	fc_lport_enter_reset(lport);
	fc_frame_free(fp);
}

/**
 * fc_fabric_login() - Start the lport state machine
 * @lport: The local port that should log into the fabric
 *
 * Locking Note: This function should not be called
 *		 with the lport lock held.
 */
int fc_fabric_login(struct fc_lport *lport)
{
	int rc = -1;

	mutex_lock(&lport->lp_mutex);
	if (lport->state == LPORT_ST_DISABLED ||
	    lport->state == LPORT_ST_LOGO) {
		fc_lport_state_enter(lport, LPORT_ST_RESET);
		fc_lport_enter_reset(lport);
		rc = 0;
	}
	mutex_unlock(&lport->lp_mutex);

	return rc;
}
EXPORT_SYMBOL(fc_fabric_login);

/**
 * __fc_linkup() - Handler for transport linkup events
 * @lport: The lport whose link is up
 *
 * Locking: must be called with the lp_mutex held
 */
void __fc_linkup(struct fc_lport *lport)
{
	if (!lport->link_up) {
		lport->link_up = 1;

		if (lport->state == LPORT_ST_RESET)
			fc_lport_enter_flogi(lport);
	}
}

/**
 * fc_linkup() - Handler for transport linkup events
 * @lport: The local port whose link is up
 */
void fc_linkup(struct fc_lport *lport)
{
	printk(KERN_INFO "host%d: libfc: Link up on port (%6.6x)\n",
	       lport->host->host_no, lport->port_id);

	mutex_lock(&lport->lp_mutex);
	__fc_linkup(lport);
	mutex_unlock(&lport->lp_mutex);
}
EXPORT_SYMBOL(fc_linkup);

/**
 * __fc_linkdown() - Handler for transport linkdown events
 * @lport: The lport whose link is down
 *
 * Locking: must be called with the lp_mutex held
 */
void __fc_linkdown(struct fc_lport *lport)
{
	if (lport->link_up) {
		lport->link_up = 0;
		fc_lport_enter_reset(lport);
		lport->tt.fcp_cleanup(lport);
	}
}

/**
 * fc_linkdown() - Handler for transport linkdown events
 * @lport: The local port whose link is down
 */
void fc_linkdown(struct fc_lport *lport)
{
	printk(KERN_INFO "host%d: libfc: Link down on port (%6.6x)\n",
	       lport->host->host_no, lport->port_id);

	mutex_lock(&lport->lp_mutex);
	__fc_linkdown(lport);
	mutex_unlock(&lport->lp_mutex);
}
EXPORT_SYMBOL(fc_linkdown);

/**
 * fc_fabric_logoff() - Logout of the fabric
 * @lport: The local port to logoff the fabric
 *
 * Return value:
 *	0 for success, -1 for failure
 */
int fc_fabric_logoff(struct fc_lport *lport)
{
	lport->tt.disc_stop_final(lport);
	mutex_lock(&lport->lp_mutex);
	if (lport->dns_rdata)
		lport->tt.rport_logoff(lport->dns_rdata);
	mutex_unlock(&lport->lp_mutex);
	lport->tt.rport_flush_queue();
	mutex_lock(&lport->lp_mutex);
	fc_lport_enter_logo(lport);
	mutex_unlock(&lport->lp_mutex);
	cancel_delayed_work_sync(&lport->retry_work);
	return 0;
}
EXPORT_SYMBOL(fc_fabric_logoff);

/**
 * fc_lport_destroy() - Unregister a fc_lport
 * @lport: The local port to unregister
 *
 * Note:
 * exit routine for fc_lport instance
 * clean-up all the allocated memory
 * and free up other system resources.
 *
 */
int fc_lport_destroy(struct fc_lport *lport)
{
	mutex_lock(&lport->lp_mutex);
	lport->state = LPORT_ST_DISABLED;
	lport->link_up = 0;
	lport->tt.frame_send = fc_frame_drop;
	mutex_unlock(&lport->lp_mutex);

	lport->tt.fcp_abort_io(lport);
	lport->tt.disc_stop_final(lport);
	lport->tt.exch_mgr_reset(lport, 0, 0);
	fc_fc4_del_lport(lport);
	return 0;
}
EXPORT_SYMBOL(fc_lport_destroy);

/**
 * fc_set_mfs() - Set the maximum frame size for a local port
 * @lport: The local port to set the MFS for
 * @mfs:   The new MFS
 */
int fc_set_mfs(struct fc_lport *lport, u32 mfs)
{
	unsigned int old_mfs;
	int rc = -EINVAL;

	mutex_lock(&lport->lp_mutex);

	old_mfs = lport->mfs;

	if (mfs >= FC_MIN_MAX_FRAME) {
		mfs &= ~3;
		if (mfs > FC_MAX_FRAME)
			mfs = FC_MAX_FRAME;
		mfs -= sizeof(struct fc_frame_header);
		lport->mfs = mfs;
		rc = 0;
	}

	if (!rc && mfs < old_mfs)
		fc_lport_enter_reset(lport);

	mutex_unlock(&lport->lp_mutex);

	return rc;
}
EXPORT_SYMBOL(fc_set_mfs);

/**
 * fc_lport_disc_callback() - Callback for discovery events
 * @lport: The local port receiving the event
 * @event: The discovery event
 */
void fc_lport_disc_callback(struct fc_lport *lport, enum fc_disc_event event)
{
	switch (event) {
	case DISC_EV_SUCCESS:
		FC_LPORT_DBG(lport, "Discovery succeeded\n");
		break;
	case DISC_EV_FAILED:
		printk(KERN_ERR "host%d: libfc: "
		       "Discovery failed for port (%6.6x)\n",
		       lport->host->host_no, lport->port_id);
		mutex_lock(&lport->lp_mutex);
		fc_lport_enter_reset(lport);
		mutex_unlock(&lport->lp_mutex);
		break;
	case DISC_EV_NONE:
		WARN_ON(1);
		break;
	}
}

/**
 * fc_rport_enter_ready() - Enter the ready state and start discovery
 * @lport: The local port that is ready
 *
 * Locking Note: The lport lock is expected to be held before calling
 * this routine.
 */
static void fc_lport_enter_ready(struct fc_lport *lport)
{
	FC_LPORT_DBG(lport, "Entered READY from state %s\n",
		     fc_lport_state(lport));

	fc_lport_state_enter(lport, LPORT_ST_READY);
	if (lport->vport)
		fc_vport_set_state(lport->vport, FC_VPORT_ACTIVE);
	fc_vports_linkchange(lport);

	if (!lport->ptp_rdata)
		lport->tt.disc_start(fc_lport_disc_callback, lport);
}

/**
 * fc_lport_set_port_id() - set the local port Port ID
 * @lport: The local port which will have its Port ID set.
 * @port_id: The new port ID.
 * @fp: The frame containing the incoming request, or NULL.
 *
 * Locking Note: The lport lock is expected to be held before calling
 * this function.
 */
static void fc_lport_set_port_id(struct fc_lport *lport, u32 port_id,
				 struct fc_frame *fp)
{
	if (port_id)
		printk(KERN_INFO "host%d: Assigned Port ID %6.6x\n",
		       lport->host->host_no, port_id);

	lport->port_id = port_id;

	/* Update the fc_host */
	fc_host_port_id(lport->host) = port_id;

	if (lport->tt.lport_set_port_id)
		lport->tt.lport_set_port_id(lport, port_id, fp);
}

/**
 * fc_lport_set_port_id() - set the local port Port ID for point-to-multipoint
 * @lport: The local port which will have its Port ID set.
 * @port_id: The new port ID.
 *
 * Called by the lower-level driver when transport sets the local port_id.
 * This is used in VN_port to VN_port mode for FCoE, and causes FLOGI and
 * discovery to be skipped.
 */
void fc_lport_set_local_id(struct fc_lport *lport, u32 port_id)
{
	mutex_lock(&lport->lp_mutex);

	fc_lport_set_port_id(lport, port_id, NULL);

	switch (lport->state) {
	case LPORT_ST_RESET:
	case LPORT_ST_FLOGI:
		if (port_id)
			fc_lport_enter_ready(lport);
		break;
	default:
		break;
	}
	mutex_unlock(&lport->lp_mutex);
}
EXPORT_SYMBOL(fc_lport_set_local_id);

/**
 * fc_lport_recv_flogi_req() - Receive a FLOGI request
 * @lport: The local port that received the request
 * @rx_fp: The FLOGI frame
 *
 * A received FLOGI request indicates a point-to-point connection.
 * Accept it with the common service parameters indicating our N port.
 * Set up to do a PLOGI if we have the higher-number WWPN.
 *
 * Locking Note: The lport lock is expected to be held before calling
 * this function.
 */
static void fc_lport_recv_flogi_req(struct fc_lport *lport,
				    struct fc_frame *rx_fp)
{
	struct fc_frame *fp;
	struct fc_frame_header *fh;
	struct fc_els_flogi *flp;
	struct fc_els_flogi *new_flp;
	u64 remote_wwpn;
	u32 remote_fid;
	u32 local_fid;

	FC_LPORT_DBG(lport, "Received FLOGI request while in state %s\n",
		     fc_lport_state(lport));

	remote_fid = fc_frame_sid(rx_fp);
	flp = fc_frame_payload_get(rx_fp, sizeof(*flp));
	if (!flp)
		goto out;
	remote_wwpn = get_unaligned_be64(&flp->fl_wwpn);
	if (remote_wwpn == lport->wwpn) {
		printk(KERN_WARNING "host%d: libfc: Received FLOGI from port "
		       "with same WWPN %16.16llx\n",
		       lport->host->host_no, remote_wwpn);
		goto out;
	}
	FC_LPORT_DBG(lport, "FLOGI from port WWPN %16.16llx\n", remote_wwpn);

	/*
	 * XXX what is the right thing to do for FIDs?
	 * The originator might expect our S_ID to be 0xfffffe.
	 * But if so, both of us could end up with the same FID.
	 */
	local_fid = FC_LOCAL_PTP_FID_LO;
	if (remote_wwpn < lport->wwpn) {
		local_fid = FC_LOCAL_PTP_FID_HI;
		if (!remote_fid || remote_fid == local_fid)
			remote_fid = FC_LOCAL_PTP_FID_LO;
	} else if (!remote_fid) {
		remote_fid = FC_LOCAL_PTP_FID_HI;
	}

	fc_lport_set_port_id(lport, local_fid, rx_fp);

	fp = fc_frame_alloc(lport, sizeof(*flp));
	if (fp) {
		new_flp = fc_frame_payload_get(fp, sizeof(*flp));
		fc_lport_flogi_fill(lport, new_flp, ELS_FLOGI);
		new_flp->fl_cmd = (u8) ELS_LS_ACC;

		/*
		 * Send the response.  If this fails, the originator should
		 * repeat the sequence.
		 */
		fc_fill_reply_hdr(fp, rx_fp, FC_RCTL_ELS_REP, 0);
		fh = fc_frame_header_get(fp);
		hton24(fh->fh_s_id, local_fid);
		hton24(fh->fh_d_id, remote_fid);
		lport->tt.frame_send(lport, fp);

	} else {
		fc_lport_error(lport, fp);
	}
	fc_lport_ptp_setup(lport, remote_fid, remote_wwpn,
			   get_unaligned_be64(&flp->fl_wwnn));
out:
	fc_frame_free(rx_fp);
}

/**
 * fc_lport_recv_els_req() - The generic lport ELS request handler
 * @lport: The local port that received the request
 * @fp:	   The request frame
 *
 * This function will see if the lport handles the request or
 * if an rport should handle the request.
 *
 * Locking Note: This function should not be called with the lport
 *		 lock held because it will grab the lock.
 */
static void fc_lport_recv_els_req(struct fc_lport *lport,
				  struct fc_frame *fp)
{
	void (*recv)(struct fc_lport *, struct fc_frame *);

	mutex_lock(&lport->lp_mutex);

	/*
	 * Handle special ELS cases like FLOGI, LOGO, and
	 * RSCN here.  These don't require a session.
	 * Even if we had a session, it might not be ready.
	 */
	if (!lport->link_up)
		fc_frame_free(fp);
	else {
		/*
		 * Check opcode.
		 */
		recv = lport->tt.rport_recv_req;
		switch (fc_frame_payload_op(fp)) {
		case ELS_FLOGI:
			if (!lport->point_to_multipoint)
				recv = fc_lport_recv_flogi_req;
			break;
		case ELS_LOGO:
			if (fc_frame_sid(fp) == FC_FID_FLOGI)
				recv = fc_lport_recv_logo_req;
			break;
		case ELS_RSCN:
			recv = lport->tt.disc_recv_req;
			break;
		case ELS_ECHO:
			recv = fc_lport_recv_echo_req;
			break;
		case ELS_RLIR:
			recv = fc_lport_recv_rlir_req;
			break;
		case ELS_RNID:
			recv = fc_lport_recv_rnid_req;
			break;
		}

		recv(lport, fp);
	}
	mutex_unlock(&lport->lp_mutex);
}

static int fc_lport_els_prli(struct fc_rport_priv *rdata, u32 spp_len,
			     const struct fc_els_spp *spp_in,
			     struct fc_els_spp *spp_out)
{
	return FC_SPP_RESP_INVL;
}

struct fc4_prov fc_lport_els_prov = {
	.prli = fc_lport_els_prli,
	.recv = fc_lport_recv_els_req,
};

/**
 * fc_lport_recv_req() - The generic lport request handler
 * @lport: The lport that received the request
 * @fp: The frame the request is in
 *
 * Locking Note: This function should not be called with the lport
 *		 lock held because it may grab the lock.
 */
static void fc_lport_recv_req(struct fc_lport *lport,
			      struct fc_frame *fp)
{
	struct fc_frame_header *fh = fc_frame_header_get(fp);
	struct fc_seq *sp = fr_seq(fp);
	struct fc4_prov *prov;

	/*
	 * Use RCU read lock and module_lock to be sure module doesn't
	 * deregister and get unloaded while we're calling it.
	 * try_module_get() is inlined and accepts a NULL parameter.
	 * Only ELSes and FCP target ops should come through here.
	 * The locking is unfortunate, and a better scheme is being sought.
	 */

	rcu_read_lock();
	if (fh->fh_type >= FC_FC4_PROV_SIZE)
		goto drop;
	prov = rcu_dereference(fc_passive_prov[fh->fh_type]);
	if (!prov || !try_module_get(prov->module))
		goto drop;
	rcu_read_unlock();
	prov->recv(lport, fp);
	module_put(prov->module);
	return;
drop:
	rcu_read_unlock();
	FC_LPORT_DBG(lport, "dropping unexpected frame type %x\n", fh->fh_type);
	fc_frame_free(fp);
	lport->tt.exch_done(sp);
}

/**
 * fc_lport_reset() - Reset a local port
 * @lport: The local port which should be reset
 *
 * Locking Note: This functions should not be called with the
 *		 lport lock held.
 */
int fc_lport_reset(struct fc_lport *lport)
{
	cancel_delayed_work_sync(&lport->retry_work);
	mutex_lock(&lport->lp_mutex);
	fc_lport_enter_reset(lport);
	mutex_unlock(&lport->lp_mutex);
	return 0;
}
EXPORT_SYMBOL(fc_lport_reset);

/**
 * fc_lport_reset_locked() - Reset the local port w/ the lport lock held
 * @lport: The local port to be reset
 *
 * Locking Note: The lport lock is expected to be held before calling
 * this routine.
 */
static void fc_lport_reset_locked(struct fc_lport *lport)
{
	if (lport->dns_rdata)
		lport->tt.rport_logoff(lport->dns_rdata);

	if (lport->ptp_rdata) {
		lport->tt.rport_logoff(lport->ptp_rdata);
		kref_put(&lport->ptp_rdata->kref, lport->tt.rport_destroy);
		lport->ptp_rdata = NULL;
	}

	lport->tt.disc_stop(lport);

	lport->tt.exch_mgr_reset(lport, 0, 0);
	fc_host_fabric_name(lport->host) = 0;

	if (lport->port_id && (!lport->point_to_multipoint || !lport->link_up))
		fc_lport_set_port_id(lport, 0, NULL);
}

/**
 * fc_lport_enter_reset() - Reset the local port
 * @lport: The local port to be reset
 *
 * Locking Note: The lport lock is expected to be held before calling
 * this routine.
 */
static void fc_lport_enter_reset(struct fc_lport *lport)
{
	FC_LPORT_DBG(lport, "Entered RESET state from %s state\n",
		     fc_lport_state(lport));

	if (lport->state == LPORT_ST_DISABLED || lport->state == LPORT_ST_LOGO)
		return;

	if (lport->vport) {
		if (lport->link_up)
			fc_vport_set_state(lport->vport, FC_VPORT_INITIALIZING);
		else
			fc_vport_set_state(lport->vport, FC_VPORT_LINKDOWN);
	}
	fc_lport_state_enter(lport, LPORT_ST_RESET);
	fc_host_post_event(lport->host, fc_get_event_number(),
			   FCH_EVT_LIPRESET, 0);
	fc_vports_linkchange(lport);
	fc_lport_reset_locked(lport);
	if (lport->link_up) {
		/*
		 * Wait upto resource allocation time out before
		 * doing re-login since incomplete FIP exchanged
		 * from last session may collide with exchanges
		 * in new session.
		 */
		msleep(lport->r_a_tov);
		fc_lport_enter_flogi(lport);
	}
}

/**
 * fc_lport_enter_disabled() - Disable the local port
 * @lport: The local port to be reset
 *
 * Locking Note: The lport lock is expected to be held before calling
 * this routine.
 */
static void fc_lport_enter_disabled(struct fc_lport *lport)
{
	FC_LPORT_DBG(lport, "Entered disabled state from %s state\n",
		     fc_lport_state(lport));

	fc_lport_state_enter(lport, LPORT_ST_DISABLED);
	fc_vports_linkchange(lport);
	fc_lport_reset_locked(lport);
}

/**
 * fc_lport_error() - Handler for any errors
 * @lport: The local port that the error was on
 * @fp:	   The error code encoded in a frame pointer
 *
 * If the error was caused by a resource allocation failure
 * then wait for half a second and retry, otherwise retry
 * after the e_d_tov time.
 */
static void fc_lport_error(struct fc_lport *lport, struct fc_frame *fp)
{
	unsigned long delay = 0;
	FC_LPORT_DBG(lport, "Error %ld in state %s, retries %d\n",
		     PTR_ERR(fp), fc_lport_state(lport),
		     lport->retry_count);

	if (PTR_ERR(fp) == -FC_EX_CLOSED)
		return;

	/*
	 * Memory allocation failure, or the exchange timed out
	 * or we received LS_RJT.
	 * Retry after delay
	 */
	if (lport->retry_count < lport->max_retry_count) {
		lport->retry_count++;
		if (!fp)
			delay = msecs_to_jiffies(500);
		else
			delay =	msecs_to_jiffies(lport->e_d_tov);

		schedule_delayed_work(&lport->retry_work, delay);
	} else
		fc_lport_enter_reset(lport);
}

/**
 * fc_lport_ns_resp() - Handle response to a name server
 *			registration exchange
 * @sp:	    current sequence in exchange
 * @fp:	    response frame
 * @lp_arg: Fibre Channel host port instance
 *
 * Locking Note: This function will be called without the lport lock
 * held, but it will lock, call an _enter_* function or fc_lport_error()
 * and then unlock the lport.
 */
static void fc_lport_ns_resp(struct fc_seq *sp, struct fc_frame *fp,
			     void *lp_arg)
{
	struct fc_lport *lport = lp_arg;
	struct fc_frame_header *fh;
	struct fc_ct_hdr *ct;

	FC_LPORT_DBG(lport, "Received a ns %s\n", fc_els_resp_type(fp));

	if (fp == ERR_PTR(-FC_EX_CLOSED))
		return;

	mutex_lock(&lport->lp_mutex);

	if (lport->state < LPORT_ST_RNN_ID || lport->state > LPORT_ST_RFF_ID) {
		FC_LPORT_DBG(lport, "Received a name server response, "
			     "but in state %s\n", fc_lport_state(lport));
		if (IS_ERR(fp))
			goto err;
		goto out;
	}

	if (IS_ERR(fp)) {
		fc_lport_error(lport, fp);
		goto err;
	}

	fh = fc_frame_header_get(fp);
	ct = fc_frame_payload_get(fp, sizeof(*ct));

	if (fh && ct && fh->fh_type == FC_TYPE_CT &&
	    ct->ct_fs_type == FC_FST_DIR &&
	    ct->ct_fs_subtype == FC_NS_SUBTYPE &&
	    ntohs(ct->ct_cmd) == FC_FS_ACC)
		switch (lport->state) {
		case LPORT_ST_RNN_ID:
			fc_lport_enter_ns(lport, LPORT_ST_RSNN_NN);
			break;
		case LPORT_ST_RSNN_NN:
			fc_lport_enter_ns(lport, LPORT_ST_RSPN_ID);
			break;
		case LPORT_ST_RSPN_ID:
			fc_lport_enter_ns(lport, LPORT_ST_RFT_ID);
			break;
		case LPORT_ST_RFT_ID:
			fc_lport_enter_ns(lport, LPORT_ST_RFF_ID);
			break;
		case LPORT_ST_RFF_ID:
			fc_lport_enter_scr(lport);
			break;
		default:
			/* should have already been caught by state checks */
			break;
		}
	else
		fc_lport_error(lport, fp);
out:
	fc_frame_free(fp);
err:
	mutex_unlock(&lport->lp_mutex);
}

/**
 * fc_lport_scr_resp() - Handle response to State Change Register (SCR) request
 * @sp:	    current sequence in SCR exchange
 * @fp:	    response frame
 * @lp_arg: Fibre Channel lport port instance that sent the registration request
 *
 * Locking Note: This function will be called without the lport lock
 * held, but it will lock, call an _enter_* function or fc_lport_error
 * and then unlock the lport.
 */
static void fc_lport_scr_resp(struct fc_seq *sp, struct fc_frame *fp,
			      void *lp_arg)
{
	struct fc_lport *lport = lp_arg;
	u8 op;

	FC_LPORT_DBG(lport, "Received a SCR %s\n", fc_els_resp_type(fp));

	if (fp == ERR_PTR(-FC_EX_CLOSED))
		return;

	mutex_lock(&lport->lp_mutex);

	if (lport->state != LPORT_ST_SCR) {
		FC_LPORT_DBG(lport, "Received a SCR response, but in state "
			     "%s\n", fc_lport_state(lport));
		if (IS_ERR(fp))
			goto err;
		goto out;
	}

	if (IS_ERR(fp)) {
		fc_lport_error(lport, fp);
		goto err;
	}

	op = fc_frame_payload_op(fp);
	if (op == ELS_LS_ACC)
		fc_lport_enter_ready(lport);
	else
		fc_lport_error(lport, fp);

out:
	fc_frame_free(fp);
err:
	mutex_unlock(&lport->lp_mutex);
}

/**
 * fc_lport_enter_scr() - Send a SCR (State Change Register) request
 * @lport: The local port to register for state changes
 *
 * Locking Note: The lport lock is expected to be held before calling
 * this routine.
 */
static void fc_lport_enter_scr(struct fc_lport *lport)
{
	struct fc_frame *fp;

	FC_LPORT_DBG(lport, "Entered SCR state from %s state\n",
		     fc_lport_state(lport));

	fc_lport_state_enter(lport, LPORT_ST_SCR);

	fp = fc_frame_alloc(lport, sizeof(struct fc_els_scr));
	if (!fp) {
		fc_lport_error(lport, fp);
		return;
	}

	if (!lport->tt.elsct_send(lport, FC_FID_FCTRL, fp, ELS_SCR,
				  fc_lport_scr_resp, lport,
				  2 * lport->r_a_tov))
		fc_lport_error(lport, NULL);
}

/**
 * fc_lport_enter_ns() - register some object with the name server
 * @lport: Fibre Channel local port to register
 *
 * Locking Note: The lport lock is expected to be held before calling
 * this routine.
 */
static void fc_lport_enter_ns(struct fc_lport *lport, enum fc_lport_state state)
{
	struct fc_frame *fp;
	enum fc_ns_req cmd;
	int size = sizeof(struct fc_ct_hdr);
	size_t len;

	FC_LPORT_DBG(lport, "Entered %s state from %s state\n",
		     fc_lport_state_names[state],
		     fc_lport_state(lport));

	fc_lport_state_enter(lport, state);

	switch (state) {
	case LPORT_ST_RNN_ID:
		cmd = FC_NS_RNN_ID;
		size += sizeof(struct fc_ns_rn_id);
		break;
	case LPORT_ST_RSNN_NN:
		len = strnlen(fc_host_symbolic_name(lport->host), 255);
		/* if there is no symbolic name, skip to RFT_ID */
		if (!len)
			return fc_lport_enter_ns(lport, LPORT_ST_RFT_ID);
		cmd = FC_NS_RSNN_NN;
		size += sizeof(struct fc_ns_rsnn) + len;
		break;
	case LPORT_ST_RSPN_ID:
		len = strnlen(fc_host_symbolic_name(lport->host), 255);
		/* if there is no symbolic name, skip to RFT_ID */
		if (!len)
			return fc_lport_enter_ns(lport, LPORT_ST_RFT_ID);
		cmd = FC_NS_RSPN_ID;
		size += sizeof(struct fc_ns_rspn) + len;
		break;
	case LPORT_ST_RFT_ID:
		cmd = FC_NS_RFT_ID;
		size += sizeof(struct fc_ns_rft);
		break;
	case LPORT_ST_RFF_ID:
		cmd = FC_NS_RFF_ID;
		size += sizeof(struct fc_ns_rff_id);
		break;
	default:
		fc_lport_error(lport, NULL);
		return;
	}

	fp = fc_frame_alloc(lport, size);
	if (!fp) {
		fc_lport_error(lport, fp);
		return;
	}

	if (!lport->tt.elsct_send(lport, FC_FID_DIR_SERV, fp, cmd,
				  fc_lport_ns_resp,
				  lport, 3 * lport->r_a_tov))
		fc_lport_error(lport, fp);
}

static struct fc_rport_operations fc_lport_rport_ops = {
	.event_callback = fc_lport_rport_callback,
};

/**
 * fc_rport_enter_dns() - Create a fc_rport for the name server
 * @lport: The local port requesting a remote port for the name server
 *
 * Locking Note: The lport lock is expected to be held before calling
 * this routine.
 */
static void fc_lport_enter_dns(struct fc_lport *lport)
{
	struct fc_rport_priv *rdata;

	FC_LPORT_DBG(lport, "Entered DNS state from %s state\n",
		     fc_lport_state(lport));

	fc_lport_state_enter(lport, LPORT_ST_DNS);

	mutex_lock(&lport->disc.disc_mutex);
	rdata = lport->tt.rport_create(lport, FC_FID_DIR_SERV);
	mutex_unlock(&lport->disc.disc_mutex);
	if (!rdata)
		goto err;

	rdata->ops = &fc_lport_rport_ops;
	lport->tt.rport_login(rdata);
	return;

err:
	fc_lport_error(lport, NULL);
}

/**
 * fc_lport_timeout() - Handler for the retry_work timer
 * @work: The work struct of the local port
 */
static void fc_lport_timeout(struct work_struct *work)
{
	struct fc_lport *lport =
		container_of(work, struct fc_lport,
			     retry_work.work);

	mutex_lock(&lport->lp_mutex);

	switch (lport->state) {
	case LPORT_ST_DISABLED:
		WARN_ON(1);
		break;
	case LPORT_ST_READY:
		break;
	case LPORT_ST_RESET:
		break;
	case LPORT_ST_FLOGI:
		fc_lport_enter_flogi(lport);
		break;
	case LPORT_ST_DNS:
		fc_lport_enter_dns(lport);
		break;
	case LPORT_ST_RNN_ID:
	case LPORT_ST_RSNN_NN:
	case LPORT_ST_RSPN_ID:
	case LPORT_ST_RFT_ID:
	case LPORT_ST_RFF_ID:
		fc_lport_enter_ns(lport, lport->state);
		break;
	case LPORT_ST_SCR:
		fc_lport_enter_scr(lport);
		break;
	case LPORT_ST_LOGO:
		fc_lport_enter_logo(lport);
		break;
	}

	mutex_unlock(&lport->lp_mutex);
}

/**
 * fc_lport_logo_resp() - Handle response to LOGO request
 * @sp:	    The sequence that the LOGO was on
 * @fp:	    The LOGO frame
 * @lp_arg: The lport port that received the LOGO request
 *
 * Locking Note: This function will be called without the lport lock
 * held, but it will lock, call an _enter_* function or fc_lport_error()
 * and then unlock the lport.
 */
void fc_lport_logo_resp(struct fc_seq *sp, struct fc_frame *fp,
			void *lp_arg)
{
	struct fc_lport *lport = lp_arg;
	u8 op;

	FC_LPORT_DBG(lport, "Received a LOGO %s\n", fc_els_resp_type(fp));

	if (fp == ERR_PTR(-FC_EX_CLOSED))
		return;

	mutex_lock(&lport->lp_mutex);

	if (lport->state != LPORT_ST_LOGO) {
		FC_LPORT_DBG(lport, "Received a LOGO response, but in state "
			     "%s\n", fc_lport_state(lport));
		if (IS_ERR(fp))
			goto err;
		goto out;
	}

	if (IS_ERR(fp)) {
		fc_lport_error(lport, fp);
		goto err;
	}

	op = fc_frame_payload_op(fp);
	if (op == ELS_LS_ACC)
		fc_lport_enter_disabled(lport);
	else
		fc_lport_error(lport, fp);

out:
	fc_frame_free(fp);
err:
	mutex_unlock(&lport->lp_mutex);
}
EXPORT_SYMBOL(fc_lport_logo_resp);

/**
 * fc_rport_enter_logo() - Logout of the fabric
 * @lport: The local port to be logged out
 *
 * Locking Note: The lport lock is expected to be held before calling
 * this routine.
 */
static void fc_lport_enter_logo(struct fc_lport *lport)
{
	struct fc_frame *fp;
	struct fc_els_logo *logo;

	FC_LPORT_DBG(lport, "Entered LOGO state from %s state\n",
		     fc_lport_state(lport));

	fc_lport_state_enter(lport, LPORT_ST_LOGO);
	fc_vports_linkchange(lport);

	fp = fc_frame_alloc(lport, sizeof(*logo));
	if (!fp) {
		fc_lport_error(lport, fp);
		return;
	}

	if (!lport->tt.elsct_send(lport, FC_FID_FLOGI, fp, ELS_LOGO,
				  fc_lport_logo_resp, lport,
				  2 * lport->r_a_tov))
		fc_lport_error(lport, NULL);
}

/**
 * fc_lport_flogi_resp() - Handle response to FLOGI request
 * @sp:	    The sequence that the FLOGI was on
 * @fp:	    The FLOGI response frame
 * @lp_arg: The lport port that received the FLOGI response
 *
 * Locking Note: This function will be called without the lport lock
 * held, but it will lock, call an _enter_* function or fc_lport_error()
 * and then unlock the lport.
 */
void fc_lport_flogi_resp(struct fc_seq *sp, struct fc_frame *fp,
			 void *lp_arg)
{
	struct fc_lport *lport = lp_arg;
	struct fc_els_flogi *flp;
	u32 did;
	u16 csp_flags;
	unsigned int r_a_tov;
	unsigned int e_d_tov;
	u16 mfs;

	FC_LPORT_DBG(lport, "Received a FLOGI %s\n", fc_els_resp_type(fp));

	if (fp == ERR_PTR(-FC_EX_CLOSED))
		return;

	mutex_lock(&lport->lp_mutex);

	if (lport->state != LPORT_ST_FLOGI) {
		FC_LPORT_DBG(lport, "Received a FLOGI response, but in state "
			     "%s\n", fc_lport_state(lport));
		if (IS_ERR(fp))
			goto err;
		goto out;
	}

	if (IS_ERR(fp)) {
		fc_lport_error(lport, fp);
		goto err;
	}

	did = fc_frame_did(fp);
	if (fc_frame_payload_op(fp) == ELS_LS_ACC && did) {
		flp = fc_frame_payload_get(fp, sizeof(*flp));
		if (flp) {
			mfs = ntohs(flp->fl_csp.sp_bb_data) &
				FC_SP_BB_DATA_MASK;
			if (mfs >= FC_SP_MIN_MAX_PAYLOAD &&
			    mfs < lport->mfs)
				lport->mfs = mfs;
			csp_flags = ntohs(flp->fl_csp.sp_features);
			r_a_tov = ntohl(flp->fl_csp.sp_r_a_tov);
			e_d_tov = ntohl(flp->fl_csp.sp_e_d_tov);
			if (csp_flags & FC_SP_FT_EDTR)
				e_d_tov /= 1000000;

			lport->npiv_enabled = !!(csp_flags & FC_SP_FT_NPIV_ACC);

			if ((csp_flags & FC_SP_FT_FPORT) == 0) {
				if (e_d_tov > lport->e_d_tov)
					lport->e_d_tov = e_d_tov;
				lport->r_a_tov = 2 * e_d_tov;
				fc_lport_set_port_id(lport, did, fp);
				printk(KERN_INFO "host%d: libfc: "
				       "Port (%6.6x) entered "
				       "point-to-point mode\n",
				       lport->host->host_no, did);
				fc_lport_ptp_setup(lport, fc_frame_sid(fp),
						   get_unaligned_be64(
							   &flp->fl_wwpn),
						   get_unaligned_be64(
							   &flp->fl_wwnn));
			} else {
				lport->e_d_tov = e_d_tov;
				lport->r_a_tov = r_a_tov;
				fc_host_fabric_name(lport->host) =
					get_unaligned_be64(&flp->fl_wwnn);
				fc_lport_set_port_id(lport, did, fp);
				fc_lport_enter_dns(lport);
			}
		}
	} else {
		FC_LPORT_DBG(lport, "FLOGI RJT or bad response\n");
		fc_lport_error(lport, fp);
	}

out:
	fc_frame_free(fp);
err:
	mutex_unlock(&lport->lp_mutex);
}
EXPORT_SYMBOL(fc_lport_flogi_resp);

/**
 * fc_rport_enter_flogi() - Send a FLOGI request to the fabric manager
 * @lport: Fibre Channel local port to be logged in to the fabric
 *
 * Locking Note: The lport lock is expected to be held before calling
 * this routine.
 */
void fc_lport_enter_flogi(struct fc_lport *lport)
{
	struct fc_frame *fp;

	FC_LPORT_DBG(lport, "Entered FLOGI state from %s state\n",
		     fc_lport_state(lport));

	fc_lport_state_enter(lport, LPORT_ST_FLOGI);

	if (lport->point_to_multipoint) {
		if (lport->port_id)
			fc_lport_enter_ready(lport);
		return;
	}

	fp = fc_frame_alloc(lport, sizeof(struct fc_els_flogi));
	if (!fp)
		return fc_lport_error(lport, fp);

	if (!lport->tt.elsct_send(lport, FC_FID_FLOGI, fp,
				  lport->vport ? ELS_FDISC : ELS_FLOGI,
				  fc_lport_flogi_resp, lport,
				  lport->vport ? 2 * lport->r_a_tov :
				  lport->e_d_tov))
		fc_lport_error(lport, NULL);
}

/**
 * fc_lport_config() - Configure a fc_lport
 * @lport: The local port to be configured
 */
int fc_lport_config(struct fc_lport *lport)
{
	INIT_DELAYED_WORK(&lport->retry_work, fc_lport_timeout);
	mutex_init(&lport->lp_mutex);

	fc_lport_state_enter(lport, LPORT_ST_DISABLED);

	fc_lport_add_fc4_type(lport, FC_TYPE_FCP);
	fc_lport_add_fc4_type(lport, FC_TYPE_CT);
	fc_fc4_conf_lport_params(lport, FC_TYPE_FCP);

	return 0;
}
EXPORT_SYMBOL(fc_lport_config);

/**
 * fc_lport_init() - Initialize the lport layer for a local port
 * @lport: The local port to initialize the exchange layer for
 */
int fc_lport_init(struct fc_lport *lport)
{
	if (!lport->tt.lport_recv)
		lport->tt.lport_recv = fc_lport_recv_req;

	if (!lport->tt.lport_reset)
		lport->tt.lport_reset = fc_lport_reset;

	fc_host_port_type(lport->host) = FC_PORTTYPE_NPORT;
	fc_host_node_name(lport->host) = lport->wwnn;
	fc_host_port_name(lport->host) = lport->wwpn;
	fc_host_supported_classes(lport->host) = FC_COS_CLASS3;
	memset(fc_host_supported_fc4s(lport->host), 0,
	       sizeof(fc_host_supported_fc4s(lport->host)));
	fc_host_supported_fc4s(lport->host)[2] = 1;
	fc_host_supported_fc4s(lport->host)[7] = 1;

	/* This value is also unchanging */
	memset(fc_host_active_fc4s(lport->host), 0,
	       sizeof(fc_host_active_fc4s(lport->host)));
	fc_host_active_fc4s(lport->host)[2] = 1;
	fc_host_active_fc4s(lport->host)[7] = 1;
	fc_host_maxframe_size(lport->host) = lport->mfs;
	fc_host_supported_speeds(lport->host) = 0;
	if (lport->link_supported_speeds & FC_PORTSPEED_1GBIT)
		fc_host_supported_speeds(lport->host) |= FC_PORTSPEED_1GBIT;
	if (lport->link_supported_speeds & FC_PORTSPEED_10GBIT)
		fc_host_supported_speeds(lport->host) |= FC_PORTSPEED_10GBIT;
	fc_fc4_add_lport(lport);

	return 0;
}
EXPORT_SYMBOL(fc_lport_init);

/**
 * fc_lport_bsg_resp() - The common response handler for FC Passthrough requests
 * @sp:	      The sequence for the FC Passthrough response
 * @fp:	      The response frame
 * @info_arg: The BSG info that the response is for
 */
static void fc_lport_bsg_resp(struct fc_seq *sp, struct fc_frame *fp,
			      void *info_arg)
{
	struct fc_bsg_info *info = info_arg;
	struct fc_bsg_job *job = info->job;
	struct fc_lport *lport = info->lport;
	struct fc_frame_header *fh;
	size_t len;
	void *buf;

	if (IS_ERR(fp)) {
		job->reply->result = (PTR_ERR(fp) == -FC_EX_CLOSED) ?
			-ECONNABORTED : -ETIMEDOUT;
		job->reply_len = sizeof(uint32_t);
		job->state_flags |= FC_RQST_STATE_DONE;
		job->job_done(job);
		kfree(info);
		return;
	}

	mutex_lock(&lport->lp_mutex);
	fh = fc_frame_header_get(fp);
	len = fr_len(fp) - sizeof(*fh);
	buf = fc_frame_payload_get(fp, 0);

	if (fr_sof(fp) == FC_SOF_I3 && !ntohs(fh->fh_seq_cnt)) {
		/* Get the response code from the first frame payload */
		unsigned short cmd = (info->rsp_code == FC_FS_ACC) ?
			ntohs(((struct fc_ct_hdr *)buf)->ct_cmd) :
			(unsigned short)fc_frame_payload_op(fp);

		/* Save the reply status of the job */
		job->reply->reply_data.ctels_reply.status =
			(cmd == info->rsp_code) ?
			FC_CTELS_STATUS_OK : FC_CTELS_STATUS_REJECT;
	}

	job->reply->reply_payload_rcv_len +=
		fc_copy_buffer_to_sglist(buf, len, info->sg, &info->nents,
					 &info->offset, KM_BIO_SRC_IRQ, NULL);

	if (fr_eof(fp) == FC_EOF_T &&
	    (ntoh24(fh->fh_f_ctl) & (FC_FC_LAST_SEQ | FC_FC_END_SEQ)) ==
	    (FC_FC_LAST_SEQ | FC_FC_END_SEQ)) {
		if (job->reply->reply_payload_rcv_len >
		    job->reply_payload.payload_len)
			job->reply->reply_payload_rcv_len =
				job->reply_payload.payload_len;
		job->reply->result = 0;
		job->state_flags |= FC_RQST_STATE_DONE;
		job->job_done(job);
		kfree(info);
	}
	fc_frame_free(fp);
	mutex_unlock(&lport->lp_mutex);
}

/**
 * fc_lport_els_request() - Send ELS passthrough request
 * @job:   The BSG Passthrough job
 * @lport: The local port sending the request
 * @did:   The destination port id
 *
 * Locking Note: The lport lock is expected to be held before calling
 * this routine.
 */
static int fc_lport_els_request(struct fc_bsg_job *job,
				struct fc_lport *lport,
				u32 did, u32 tov)
{
	struct fc_bsg_info *info;
	struct fc_frame *fp;
	struct fc_frame_header *fh;
	char *pp;
	int len;

	fp = fc_frame_alloc(lport, job->request_payload.payload_len);
	if (!fp)
		return -ENOMEM;

	len = job->request_payload.payload_len;
	pp = fc_frame_payload_get(fp, len);

	sg_copy_to_buffer(job->request_payload.sg_list,
			  job->request_payload.sg_cnt,
			  pp, len);

	fh = fc_frame_header_get(fp);
	fh->fh_r_ctl = FC_RCTL_ELS_REQ;
	hton24(fh->fh_d_id, did);
	hton24(fh->fh_s_id, lport->port_id);
	fh->fh_type = FC_TYPE_ELS;
	hton24(fh->fh_f_ctl, FC_FCTL_REQ);
	fh->fh_cs_ctl = 0;
	fh->fh_df_ctl = 0;
	fh->fh_parm_offset = 0;

	info = kzalloc(sizeof(struct fc_bsg_info), GFP_KERNEL);
	if (!info) {
		fc_frame_free(fp);
		return -ENOMEM;
	}

	info->job = job;
	info->lport = lport;
	info->rsp_code = ELS_LS_ACC;
	info->nents = job->reply_payload.sg_cnt;
	info->sg = job->reply_payload.sg_list;

	if (!lport->tt.exch_seq_send(lport, fp, fc_lport_bsg_resp,
				     NULL, info, tov)) {
		kfree(info);
		return -ECOMM;
	}
	return 0;
}

/**
 * fc_lport_ct_request() - Send CT Passthrough request
 * @job:   The BSG Passthrough job
 * @lport: The local port sending the request
 * @did:   The destination FC-ID
 * @tov:   The timeout period to wait for the response
 *
 * Locking Note: The lport lock is expected to be held before calling
 * this routine.
 */
static int fc_lport_ct_request(struct fc_bsg_job *job,
			       struct fc_lport *lport, u32 did, u32 tov)
{
	struct fc_bsg_info *info;
	struct fc_frame *fp;
	struct fc_frame_header *fh;
	struct fc_ct_req *ct;
	size_t len;

	fp = fc_frame_alloc(lport, sizeof(struct fc_ct_hdr) +
			    job->request_payload.payload_len);
	if (!fp)
		return -ENOMEM;

	len = job->request_payload.payload_len;
	ct = fc_frame_payload_get(fp, len);

	sg_copy_to_buffer(job->request_payload.sg_list,
			  job->request_payload.sg_cnt,
			  ct, len);

	fh = fc_frame_header_get(fp);
	fh->fh_r_ctl = FC_RCTL_DD_UNSOL_CTL;
	hton24(fh->fh_d_id, did);
	hton24(fh->fh_s_id, lport->port_id);
	fh->fh_type = FC_TYPE_CT;
	hton24(fh->fh_f_ctl, FC_FCTL_REQ);
	fh->fh_cs_ctl = 0;
	fh->fh_df_ctl = 0;
	fh->fh_parm_offset = 0;

	info = kzalloc(sizeof(struct fc_bsg_info), GFP_KERNEL);
	if (!info) {
		fc_frame_free(fp);
		return -ENOMEM;
	}

	info->job = job;
	info->lport = lport;
	info->rsp_code = FC_FS_ACC;
	info->nents = job->reply_payload.sg_cnt;
	info->sg = job->reply_payload.sg_list;

	if (!lport->tt.exch_seq_send(lport, fp, fc_lport_bsg_resp,
				     NULL, info, tov)) {
		kfree(info);
		return -ECOMM;
	}
	return 0;
}

/**
 * fc_lport_bsg_request() - The common entry point for sending
 *			    FC Passthrough requests
 * @job: The BSG passthrough job
 */
int fc_lport_bsg_request(struct fc_bsg_job *job)
{
	struct request *rsp = job->req->next_rq;
	struct Scsi_Host *shost = job->shost;
	struct fc_lport *lport = shost_priv(shost);
	struct fc_rport *rport;
	struct fc_rport_priv *rdata;
	int rc = -EINVAL;
	u32 did;

	job->reply->reply_payload_rcv_len = 0;
	if (rsp)
		rsp->resid_len = job->reply_payload.payload_len;

	mutex_lock(&lport->lp_mutex);

	switch (job->request->msgcode) {
	case FC_BSG_RPT_ELS:
		rport = job->rport;
		if (!rport)
			break;

		rdata = rport->dd_data;
		rc = fc_lport_els_request(job, lport, rport->port_id,
					  rdata->e_d_tov);
		break;

	case FC_BSG_RPT_CT:
		rport = job->rport;
		if (!rport)
			break;

		rdata = rport->dd_data;
		rc = fc_lport_ct_request(job, lport, rport->port_id,
					 rdata->e_d_tov);
		break;

	case FC_BSG_HST_CT:
		did = ntoh24(job->request->rqst_data.h_ct.port_id);
		if (did == FC_FID_DIR_SERV)
			rdata = lport->dns_rdata;
		else
			rdata = lport->tt.rport_lookup(lport, did);

		if (!rdata)
			break;

		rc = fc_lport_ct_request(job, lport, did, rdata->e_d_tov);
		break;

	case FC_BSG_HST_ELS_NOLOGIN:
		did = ntoh24(job->request->rqst_data.h_els.port_id);
		rc = fc_lport_els_request(job, lport, did, lport->e_d_tov);
		break;
	}

	mutex_unlock(&lport->lp_mutex);
	return rc;
}
EXPORT_SYMBOL(fc_lport_bsg_request);<|MERGE_RESOLUTION|>--- conflicted
+++ resolved
@@ -88,11 +88,8 @@
  */
 
 #include <linux/timer.h>
-<<<<<<< HEAD
 #include <linux/delay.h>
-=======
 #include <linux/module.h>
->>>>>>> f29fbbbc
 #include <linux/slab.h>
 #include <asm/unaligned.h>
 
