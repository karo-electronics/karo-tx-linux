/*
 * ipr.c -- driver for IBM Power Linux RAID adapters
 *
 * Written By: Brian King <brking@us.ibm.com>, IBM Corporation
 *
 * Copyright (C) 2003, 2004 IBM Corporation
 *
 * This program is free software; you can redistribute it and/or modify
 * it under the terms of the GNU General Public License as published by
 * the Free Software Foundation; either version 2 of the License, or
 * (at your option) any later version.
 *
 * This program is distributed in the hope that it will be useful,
 * but WITHOUT ANY WARRANTY; without even the implied warranty of
 * MERCHANTABILITY or FITNESS FOR A PARTICULAR PURPOSE.  See the
 * GNU General Public License for more details.
 *
 * You should have received a copy of the GNU General Public License
 * along with this program; if not, write to the Free Software
 * Foundation, Inc., 59 Temple Place, Suite 330, Boston, MA  02111-1307  USA
 *
 */

/*
 * Notes:
 *
 * This driver is used to control the following SCSI adapters:
 *
 * IBM iSeries: 5702, 5703, 2780, 5709, 570A, 570B
 *
 * IBM pSeries: PCI-X Dual Channel Ultra 320 SCSI RAID Adapter
 *              PCI-X Dual Channel Ultra 320 SCSI Adapter
 *              PCI-X Dual Channel Ultra 320 SCSI RAID Enablement Card
 *              Embedded SCSI adapter on p615 and p655 systems
 *
 * Supported Hardware Features:
 *	- Ultra 320 SCSI controller
 *	- PCI-X host interface
 *	- Embedded PowerPC RISC Processor and Hardware XOR DMA Engine
 *	- Non-Volatile Write Cache
 *	- Supports attachment of non-RAID disks, tape, and optical devices
 *	- RAID Levels 0, 5, 10
 *	- Hot spare
 *	- Background Parity Checking
 *	- Background Data Scrubbing
 *	- Ability to increase the capacity of an existing RAID 5 disk array
 *		by adding disks
 *
 * Driver Features:
 *	- Tagged command queuing
 *	- Adapter microcode download
 *	- PCI hot plug
 *	- SCSI device hot plug
 *
 */

#include <linux/fs.h>
#include <linux/init.h>
#include <linux/types.h>
#include <linux/errno.h>
#include <linux/kernel.h>
#include <linux/slab.h>
#include <linux/vmalloc.h>
#include <linux/ioport.h>
#include <linux/delay.h>
#include <linux/pci.h>
#include <linux/wait.h>
#include <linux/spinlock.h>
#include <linux/sched.h>
#include <linux/interrupt.h>
#include <linux/blkdev.h>
#include <linux/firmware.h>
#include <linux/module.h>
#include <linux/moduleparam.h>
#include <linux/libata.h>
#include <linux/hdreg.h>
#include <linux/reboot.h>
#include <linux/stringify.h>
#include <asm/io.h>
#include <asm/irq.h>
#include <asm/processor.h>
#include <scsi/scsi.h>
#include <scsi/scsi_host.h>
#include <scsi/scsi_tcq.h>
#include <scsi/scsi_eh.h>
#include <scsi/scsi_cmnd.h>
#include "ipr.h"

/*
 *   Global Data
 */
static LIST_HEAD(ipr_ioa_head);
static unsigned int ipr_log_level = IPR_DEFAULT_LOG_LEVEL;
static unsigned int ipr_max_speed = 1;
static int ipr_testmode = 0;
static unsigned int ipr_fastfail = 0;
static unsigned int ipr_transop_timeout = 0;
static unsigned int ipr_debug = 0;
static unsigned int ipr_max_devs = IPR_DEFAULT_SIS64_DEVS;
static unsigned int ipr_dual_ioa_raid = 1;
static DEFINE_SPINLOCK(ipr_driver_lock);

/* This table describes the differences between DMA controller chips */
static const struct ipr_chip_cfg_t ipr_chip_cfg[] = {
	{ /* Gemstone, Citrine, Obsidian, and Obsidian-E */
		.mailbox = 0x0042C,
		.max_cmds = 100,
		.cache_line_size = 0x20,
		.clear_isr = 1,
		{
			.set_interrupt_mask_reg = 0x0022C,
			.clr_interrupt_mask_reg = 0x00230,
			.clr_interrupt_mask_reg32 = 0x00230,
			.sense_interrupt_mask_reg = 0x0022C,
			.sense_interrupt_mask_reg32 = 0x0022C,
			.clr_interrupt_reg = 0x00228,
			.clr_interrupt_reg32 = 0x00228,
			.sense_interrupt_reg = 0x00224,
			.sense_interrupt_reg32 = 0x00224,
			.ioarrin_reg = 0x00404,
			.sense_uproc_interrupt_reg = 0x00214,
			.sense_uproc_interrupt_reg32 = 0x00214,
			.set_uproc_interrupt_reg = 0x00214,
			.set_uproc_interrupt_reg32 = 0x00214,
			.clr_uproc_interrupt_reg = 0x00218,
			.clr_uproc_interrupt_reg32 = 0x00218
		}
	},
	{ /* Snipe and Scamp */
		.mailbox = 0x0052C,
		.max_cmds = 100,
		.cache_line_size = 0x20,
		.clear_isr = 1,
		{
			.set_interrupt_mask_reg = 0x00288,
			.clr_interrupt_mask_reg = 0x0028C,
			.clr_interrupt_mask_reg32 = 0x0028C,
			.sense_interrupt_mask_reg = 0x00288,
			.sense_interrupt_mask_reg32 = 0x00288,
			.clr_interrupt_reg = 0x00284,
			.clr_interrupt_reg32 = 0x00284,
			.sense_interrupt_reg = 0x00280,
			.sense_interrupt_reg32 = 0x00280,
			.ioarrin_reg = 0x00504,
			.sense_uproc_interrupt_reg = 0x00290,
			.sense_uproc_interrupt_reg32 = 0x00290,
			.set_uproc_interrupt_reg = 0x00290,
			.set_uproc_interrupt_reg32 = 0x00290,
			.clr_uproc_interrupt_reg = 0x00294,
			.clr_uproc_interrupt_reg32 = 0x00294
		}
	},
	{ /* CRoC */
		.mailbox = 0x00044,
		.max_cmds = 1000,
		.cache_line_size = 0x20,
		.clear_isr = 0,
		{
			.set_interrupt_mask_reg = 0x00010,
			.clr_interrupt_mask_reg = 0x00018,
			.clr_interrupt_mask_reg32 = 0x0001C,
			.sense_interrupt_mask_reg = 0x00010,
			.sense_interrupt_mask_reg32 = 0x00014,
			.clr_interrupt_reg = 0x00008,
			.clr_interrupt_reg32 = 0x0000C,
			.sense_interrupt_reg = 0x00000,
			.sense_interrupt_reg32 = 0x00004,
			.ioarrin_reg = 0x00070,
			.sense_uproc_interrupt_reg = 0x00020,
			.sense_uproc_interrupt_reg32 = 0x00024,
			.set_uproc_interrupt_reg = 0x00020,
			.set_uproc_interrupt_reg32 = 0x00024,
			.clr_uproc_interrupt_reg = 0x00028,
			.clr_uproc_interrupt_reg32 = 0x0002C,
			.init_feedback_reg = 0x0005C,
			.dump_addr_reg = 0x00064,
			.dump_data_reg = 0x00068,
			.endian_swap_reg = 0x00084
		}
	},
};

static const struct ipr_chip_t ipr_chip[] = {
	{ PCI_VENDOR_ID_MYLEX, PCI_DEVICE_ID_IBM_GEMSTONE, IPR_USE_LSI, IPR_SIS32, IPR_PCI_CFG, &ipr_chip_cfg[0] },
	{ PCI_VENDOR_ID_IBM, PCI_DEVICE_ID_IBM_CITRINE, IPR_USE_LSI, IPR_SIS32, IPR_PCI_CFG, &ipr_chip_cfg[0] },
	{ PCI_VENDOR_ID_ADAPTEC2, PCI_DEVICE_ID_ADAPTEC2_OBSIDIAN, IPR_USE_LSI, IPR_SIS32, IPR_PCI_CFG, &ipr_chip_cfg[0] },
	{ PCI_VENDOR_ID_IBM, PCI_DEVICE_ID_IBM_OBSIDIAN, IPR_USE_LSI, IPR_SIS32, IPR_PCI_CFG, &ipr_chip_cfg[0] },
	{ PCI_VENDOR_ID_IBM, PCI_DEVICE_ID_IBM_OBSIDIAN_E, IPR_USE_MSI, IPR_SIS32, IPR_PCI_CFG, &ipr_chip_cfg[0] },
	{ PCI_VENDOR_ID_IBM, PCI_DEVICE_ID_IBM_SNIPE, IPR_USE_LSI, IPR_SIS32, IPR_PCI_CFG, &ipr_chip_cfg[1] },
	{ PCI_VENDOR_ID_ADAPTEC2, PCI_DEVICE_ID_ADAPTEC2_SCAMP, IPR_USE_LSI, IPR_SIS32, IPR_PCI_CFG, &ipr_chip_cfg[1] },
	{ PCI_VENDOR_ID_IBM, PCI_DEVICE_ID_IBM_CROC_FPGA_E2, IPR_USE_MSI, IPR_SIS64, IPR_MMIO, &ipr_chip_cfg[2] },
	{ PCI_VENDOR_ID_IBM, PCI_DEVICE_ID_IBM_CROCODILE, IPR_USE_MSI, IPR_SIS64, IPR_MMIO, &ipr_chip_cfg[2] }
};

static int ipr_max_bus_speeds[] = {
	IPR_80MBs_SCSI_RATE, IPR_U160_SCSI_RATE, IPR_U320_SCSI_RATE
};

MODULE_AUTHOR("Brian King <brking@us.ibm.com>");
MODULE_DESCRIPTION("IBM Power RAID SCSI Adapter Driver");
module_param_named(max_speed, ipr_max_speed, uint, 0);
MODULE_PARM_DESC(max_speed, "Maximum bus speed (0-2). Default: 1=U160. Speeds: 0=80 MB/s, 1=U160, 2=U320");
module_param_named(log_level, ipr_log_level, uint, 0);
MODULE_PARM_DESC(log_level, "Set to 0 - 4 for increasing verbosity of device driver");
module_param_named(testmode, ipr_testmode, int, 0);
MODULE_PARM_DESC(testmode, "DANGEROUS!!! Allows unsupported configurations");
module_param_named(fastfail, ipr_fastfail, int, S_IRUGO | S_IWUSR);
MODULE_PARM_DESC(fastfail, "Reduce timeouts and retries");
module_param_named(transop_timeout, ipr_transop_timeout, int, 0);
MODULE_PARM_DESC(transop_timeout, "Time in seconds to wait for adapter to come operational (default: 300)");
module_param_named(debug, ipr_debug, int, S_IRUGO | S_IWUSR);
MODULE_PARM_DESC(debug, "Enable device driver debugging logging. Set to 1 to enable. (default: 0)");
module_param_named(dual_ioa_raid, ipr_dual_ioa_raid, int, 0);
MODULE_PARM_DESC(dual_ioa_raid, "Enable dual adapter RAID support. Set to 1 to enable. (default: 1)");
module_param_named(max_devs, ipr_max_devs, int, 0);
MODULE_PARM_DESC(max_devs, "Specify the maximum number of physical devices. "
		 "[Default=" __stringify(IPR_DEFAULT_SIS64_DEVS) "]");
MODULE_LICENSE("GPL");
MODULE_VERSION(IPR_DRIVER_VERSION);

/*  A constant array of IOASCs/URCs/Error Messages */
static const
struct ipr_error_table_t ipr_error_table[] = {
	{0x00000000, 1, IPR_DEFAULT_LOG_LEVEL,
	"8155: An unknown error was received"},
	{0x00330000, 0, 0,
	"Soft underlength error"},
	{0x005A0000, 0, 0,
	"Command to be cancelled not found"},
	{0x00808000, 0, 0,
	"Qualified success"},
	{0x01080000, 1, IPR_DEFAULT_LOG_LEVEL,
	"FFFE: Soft device bus error recovered by the IOA"},
	{0x01088100, 0, IPR_DEFAULT_LOG_LEVEL,
	"4101: Soft device bus fabric error"},
	{0x01100100, 0, IPR_DEFAULT_LOG_LEVEL,
	"FFFC: Logical block guard error recovered by the device"},
	{0x01100300, 0, IPR_DEFAULT_LOG_LEVEL,
	"FFFC: Logical block reference tag error recovered by the device"},
	{0x01108300, 0, IPR_DEFAULT_LOG_LEVEL,
	"4171: Recovered scatter list tag / sequence number error"},
	{0x01109000, 0, IPR_DEFAULT_LOG_LEVEL,
	"FF3D: Recovered logical block CRC error on IOA to Host transfer"},
	{0x01109200, 0, IPR_DEFAULT_LOG_LEVEL,
	"4171: Recovered logical block sequence number error on IOA to Host transfer"},
	{0x0110A000, 0, IPR_DEFAULT_LOG_LEVEL,
	"FFFD: Recovered logical block reference tag error detected by the IOA"},
	{0x0110A100, 0, IPR_DEFAULT_LOG_LEVEL,
	"FFFD: Logical block guard error recovered by the IOA"},
	{0x01170600, 0, IPR_DEFAULT_LOG_LEVEL,
	"FFF9: Device sector reassign successful"},
	{0x01170900, 0, IPR_DEFAULT_LOG_LEVEL,
	"FFF7: Media error recovered by device rewrite procedures"},
	{0x01180200, 0, IPR_DEFAULT_LOG_LEVEL,
	"7001: IOA sector reassignment successful"},
	{0x01180500, 0, IPR_DEFAULT_LOG_LEVEL,
	"FFF9: Soft media error. Sector reassignment recommended"},
	{0x01180600, 0, IPR_DEFAULT_LOG_LEVEL,
	"FFF7: Media error recovered by IOA rewrite procedures"},
	{0x01418000, 0, IPR_DEFAULT_LOG_LEVEL,
	"FF3D: Soft PCI bus error recovered by the IOA"},
	{0x01440000, 1, IPR_DEFAULT_LOG_LEVEL,
	"FFF6: Device hardware error recovered by the IOA"},
	{0x01448100, 0, IPR_DEFAULT_LOG_LEVEL,
	"FFF6: Device hardware error recovered by the device"},
	{0x01448200, 1, IPR_DEFAULT_LOG_LEVEL,
	"FF3D: Soft IOA error recovered by the IOA"},
	{0x01448300, 0, IPR_DEFAULT_LOG_LEVEL,
	"FFFA: Undefined device response recovered by the IOA"},
	{0x014A0000, 1, IPR_DEFAULT_LOG_LEVEL,
	"FFF6: Device bus error, message or command phase"},
	{0x014A8000, 0, IPR_DEFAULT_LOG_LEVEL,
	"FFFE: Task Management Function failed"},
	{0x015D0000, 0, IPR_DEFAULT_LOG_LEVEL,
	"FFF6: Failure prediction threshold exceeded"},
	{0x015D9200, 0, IPR_DEFAULT_LOG_LEVEL,
	"8009: Impending cache battery pack failure"},
	{0x02040400, 0, 0,
	"34FF: Disk device format in progress"},
	{0x02048000, 0, IPR_DEFAULT_LOG_LEVEL,
	"9070: IOA requested reset"},
	{0x023F0000, 0, 0,
	"Synchronization required"},
	{0x024E0000, 0, 0,
	"No ready, IOA shutdown"},
	{0x025A0000, 0, 0,
	"Not ready, IOA has been shutdown"},
	{0x02670100, 0, IPR_DEFAULT_LOG_LEVEL,
	"3020: Storage subsystem configuration error"},
	{0x03110B00, 0, 0,
	"FFF5: Medium error, data unreadable, recommend reassign"},
	{0x03110C00, 0, 0,
	"7000: Medium error, data unreadable, do not reassign"},
	{0x03310000, 0, IPR_DEFAULT_LOG_LEVEL,
	"FFF3: Disk media format bad"},
	{0x04050000, 0, IPR_DEFAULT_LOG_LEVEL,
	"3002: Addressed device failed to respond to selection"},
	{0x04080000, 1, IPR_DEFAULT_LOG_LEVEL,
	"3100: Device bus error"},
	{0x04080100, 0, IPR_DEFAULT_LOG_LEVEL,
	"3109: IOA timed out a device command"},
	{0x04088000, 0, 0,
	"3120: SCSI bus is not operational"},
	{0x04088100, 0, IPR_DEFAULT_LOG_LEVEL,
	"4100: Hard device bus fabric error"},
	{0x04100100, 0, IPR_DEFAULT_LOG_LEVEL,
	"310C: Logical block guard error detected by the device"},
	{0x04100300, 0, IPR_DEFAULT_LOG_LEVEL,
	"310C: Logical block reference tag error detected by the device"},
	{0x04108300, 1, IPR_DEFAULT_LOG_LEVEL,
	"4170: Scatter list tag / sequence number error"},
	{0x04109000, 1, IPR_DEFAULT_LOG_LEVEL,
	"8150: Logical block CRC error on IOA to Host transfer"},
	{0x04109200, 1, IPR_DEFAULT_LOG_LEVEL,
	"4170: Logical block sequence number error on IOA to Host transfer"},
	{0x0410A000, 0, IPR_DEFAULT_LOG_LEVEL,
	"310D: Logical block reference tag error detected by the IOA"},
	{0x0410A100, 0, IPR_DEFAULT_LOG_LEVEL,
	"310D: Logical block guard error detected by the IOA"},
	{0x04118000, 0, IPR_DEFAULT_LOG_LEVEL,
	"9000: IOA reserved area data check"},
	{0x04118100, 0, IPR_DEFAULT_LOG_LEVEL,
	"9001: IOA reserved area invalid data pattern"},
	{0x04118200, 0, IPR_DEFAULT_LOG_LEVEL,
	"9002: IOA reserved area LRC error"},
	{0x04118300, 1, IPR_DEFAULT_LOG_LEVEL,
	"Hardware Error, IOA metadata access error"},
	{0x04320000, 0, IPR_DEFAULT_LOG_LEVEL,
	"102E: Out of alternate sectors for disk storage"},
	{0x04330000, 1, IPR_DEFAULT_LOG_LEVEL,
	"FFF4: Data transfer underlength error"},
	{0x04338000, 1, IPR_DEFAULT_LOG_LEVEL,
	"FFF4: Data transfer overlength error"},
	{0x043E0100, 0, IPR_DEFAULT_LOG_LEVEL,
	"3400: Logical unit failure"},
	{0x04408500, 0, IPR_DEFAULT_LOG_LEVEL,
	"FFF4: Device microcode is corrupt"},
	{0x04418000, 1, IPR_DEFAULT_LOG_LEVEL,
	"8150: PCI bus error"},
	{0x04430000, 1, 0,
	"Unsupported device bus message received"},
	{0x04440000, 1, IPR_DEFAULT_LOG_LEVEL,
	"FFF4: Disk device problem"},
	{0x04448200, 1, IPR_DEFAULT_LOG_LEVEL,
	"8150: Permanent IOA failure"},
	{0x04448300, 0, IPR_DEFAULT_LOG_LEVEL,
	"3010: Disk device returned wrong response to IOA"},
	{0x04448400, 0, IPR_DEFAULT_LOG_LEVEL,
	"8151: IOA microcode error"},
	{0x04448500, 0, 0,
	"Device bus status error"},
	{0x04448600, 0, IPR_DEFAULT_LOG_LEVEL,
	"8157: IOA error requiring IOA reset to recover"},
	{0x04448700, 0, 0,
	"ATA device status error"},
	{0x04490000, 0, 0,
	"Message reject received from the device"},
	{0x04449200, 0, IPR_DEFAULT_LOG_LEVEL,
	"8008: A permanent cache battery pack failure occurred"},
	{0x0444A000, 0, IPR_DEFAULT_LOG_LEVEL,
	"9090: Disk unit has been modified after the last known status"},
	{0x0444A200, 0, IPR_DEFAULT_LOG_LEVEL,
	"9081: IOA detected device error"},
	{0x0444A300, 0, IPR_DEFAULT_LOG_LEVEL,
	"9082: IOA detected device error"},
	{0x044A0000, 1, IPR_DEFAULT_LOG_LEVEL,
	"3110: Device bus error, message or command phase"},
	{0x044A8000, 1, IPR_DEFAULT_LOG_LEVEL,
	"3110: SAS Command / Task Management Function failed"},
	{0x04670400, 0, IPR_DEFAULT_LOG_LEVEL,
	"9091: Incorrect hardware configuration change has been detected"},
	{0x04678000, 0, IPR_DEFAULT_LOG_LEVEL,
	"9073: Invalid multi-adapter configuration"},
	{0x04678100, 0, IPR_DEFAULT_LOG_LEVEL,
	"4010: Incorrect connection between cascaded expanders"},
	{0x04678200, 0, IPR_DEFAULT_LOG_LEVEL,
	"4020: Connections exceed IOA design limits"},
	{0x04678300, 0, IPR_DEFAULT_LOG_LEVEL,
	"4030: Incorrect multipath connection"},
	{0x04679000, 0, IPR_DEFAULT_LOG_LEVEL,
	"4110: Unsupported enclosure function"},
	{0x046E0000, 0, IPR_DEFAULT_LOG_LEVEL,
	"FFF4: Command to logical unit failed"},
	{0x05240000, 1, 0,
	"Illegal request, invalid request type or request packet"},
	{0x05250000, 0, 0,
	"Illegal request, invalid resource handle"},
	{0x05258000, 0, 0,
	"Illegal request, commands not allowed to this device"},
	{0x05258100, 0, 0,
	"Illegal request, command not allowed to a secondary adapter"},
	{0x05258200, 0, 0,
	"Illegal request, command not allowed to a non-optimized resource"},
	{0x05260000, 0, 0,
	"Illegal request, invalid field in parameter list"},
	{0x05260100, 0, 0,
	"Illegal request, parameter not supported"},
	{0x05260200, 0, 0,
	"Illegal request, parameter value invalid"},
	{0x052C0000, 0, 0,
	"Illegal request, command sequence error"},
	{0x052C8000, 1, 0,
	"Illegal request, dual adapter support not enabled"},
	{0x06040500, 0, IPR_DEFAULT_LOG_LEVEL,
	"9031: Array protection temporarily suspended, protection resuming"},
	{0x06040600, 0, IPR_DEFAULT_LOG_LEVEL,
	"9040: Array protection temporarily suspended, protection resuming"},
	{0x06288000, 0, IPR_DEFAULT_LOG_LEVEL,
	"3140: Device bus not ready to ready transition"},
	{0x06290000, 0, IPR_DEFAULT_LOG_LEVEL,
	"FFFB: SCSI bus was reset"},
	{0x06290500, 0, 0,
	"FFFE: SCSI bus transition to single ended"},
	{0x06290600, 0, 0,
	"FFFE: SCSI bus transition to LVD"},
	{0x06298000, 0, IPR_DEFAULT_LOG_LEVEL,
	"FFFB: SCSI bus was reset by another initiator"},
	{0x063F0300, 0, IPR_DEFAULT_LOG_LEVEL,
	"3029: A device replacement has occurred"},
	{0x064C8000, 0, IPR_DEFAULT_LOG_LEVEL,
	"9051: IOA cache data exists for a missing or failed device"},
	{0x064C8100, 0, IPR_DEFAULT_LOG_LEVEL,
	"9055: Auxiliary cache IOA contains cache data needed by the primary IOA"},
	{0x06670100, 0, IPR_DEFAULT_LOG_LEVEL,
	"9025: Disk unit is not supported at its physical location"},
	{0x06670600, 0, IPR_DEFAULT_LOG_LEVEL,
	"3020: IOA detected a SCSI bus configuration error"},
	{0x06678000, 0, IPR_DEFAULT_LOG_LEVEL,
	"3150: SCSI bus configuration error"},
	{0x06678100, 0, IPR_DEFAULT_LOG_LEVEL,
	"9074: Asymmetric advanced function disk configuration"},
	{0x06678300, 0, IPR_DEFAULT_LOG_LEVEL,
	"4040: Incomplete multipath connection between IOA and enclosure"},
	{0x06678400, 0, IPR_DEFAULT_LOG_LEVEL,
	"4041: Incomplete multipath connection between enclosure and device"},
	{0x06678500, 0, IPR_DEFAULT_LOG_LEVEL,
	"9075: Incomplete multipath connection between IOA and remote IOA"},
	{0x06678600, 0, IPR_DEFAULT_LOG_LEVEL,
	"9076: Configuration error, missing remote IOA"},
	{0x06679100, 0, IPR_DEFAULT_LOG_LEVEL,
	"4050: Enclosure does not support a required multipath function"},
	{0x06690000, 0, IPR_DEFAULT_LOG_LEVEL,
	"4070: Logically bad block written on device"},
	{0x06690200, 0, IPR_DEFAULT_LOG_LEVEL,
	"9041: Array protection temporarily suspended"},
	{0x06698200, 0, IPR_DEFAULT_LOG_LEVEL,
	"9042: Corrupt array parity detected on specified device"},
	{0x066B0200, 0, IPR_DEFAULT_LOG_LEVEL,
	"9030: Array no longer protected due to missing or failed disk unit"},
	{0x066B8000, 0, IPR_DEFAULT_LOG_LEVEL,
	"9071: Link operational transition"},
	{0x066B8100, 0, IPR_DEFAULT_LOG_LEVEL,
	"9072: Link not operational transition"},
	{0x066B8200, 0, IPR_DEFAULT_LOG_LEVEL,
	"9032: Array exposed but still protected"},
	{0x066B8300, 0, IPR_DEFAULT_LOG_LEVEL + 1,
	"70DD: Device forced failed by disrupt device command"},
	{0x066B9100, 0, IPR_DEFAULT_LOG_LEVEL,
	"4061: Multipath redundancy level got better"},
	{0x066B9200, 0, IPR_DEFAULT_LOG_LEVEL,
	"4060: Multipath redundancy level got worse"},
	{0x07270000, 0, 0,
	"Failure due to other device"},
	{0x07278000, 0, IPR_DEFAULT_LOG_LEVEL,
	"9008: IOA does not support functions expected by devices"},
	{0x07278100, 0, IPR_DEFAULT_LOG_LEVEL,
	"9010: Cache data associated with attached devices cannot be found"},
	{0x07278200, 0, IPR_DEFAULT_LOG_LEVEL,
	"9011: Cache data belongs to devices other than those attached"},
	{0x07278400, 0, IPR_DEFAULT_LOG_LEVEL,
	"9020: Array missing 2 or more devices with only 1 device present"},
	{0x07278500, 0, IPR_DEFAULT_LOG_LEVEL,
	"9021: Array missing 2 or more devices with 2 or more devices present"},
	{0x07278600, 0, IPR_DEFAULT_LOG_LEVEL,
	"9022: Exposed array is missing a required device"},
	{0x07278700, 0, IPR_DEFAULT_LOG_LEVEL,
	"9023: Array member(s) not at required physical locations"},
	{0x07278800, 0, IPR_DEFAULT_LOG_LEVEL,
	"9024: Array not functional due to present hardware configuration"},
	{0x07278900, 0, IPR_DEFAULT_LOG_LEVEL,
	"9026: Array not functional due to present hardware configuration"},
	{0x07278A00, 0, IPR_DEFAULT_LOG_LEVEL,
	"9027: Array is missing a device and parity is out of sync"},
	{0x07278B00, 0, IPR_DEFAULT_LOG_LEVEL,
	"9028: Maximum number of arrays already exist"},
	{0x07278C00, 0, IPR_DEFAULT_LOG_LEVEL,
	"9050: Required cache data cannot be located for a disk unit"},
	{0x07278D00, 0, IPR_DEFAULT_LOG_LEVEL,
	"9052: Cache data exists for a device that has been modified"},
	{0x07278F00, 0, IPR_DEFAULT_LOG_LEVEL,
	"9054: IOA resources not available due to previous problems"},
	{0x07279100, 0, IPR_DEFAULT_LOG_LEVEL,
	"9092: Disk unit requires initialization before use"},
	{0x07279200, 0, IPR_DEFAULT_LOG_LEVEL,
	"9029: Incorrect hardware configuration change has been detected"},
	{0x07279600, 0, IPR_DEFAULT_LOG_LEVEL,
	"9060: One or more disk pairs are missing from an array"},
	{0x07279700, 0, IPR_DEFAULT_LOG_LEVEL,
	"9061: One or more disks are missing from an array"},
	{0x07279800, 0, IPR_DEFAULT_LOG_LEVEL,
	"9062: One or more disks are missing from an array"},
	{0x07279900, 0, IPR_DEFAULT_LOG_LEVEL,
	"9063: Maximum number of functional arrays has been exceeded"},
	{0x0B260000, 0, 0,
	"Aborted command, invalid descriptor"},
	{0x0B5A0000, 0, 0,
	"Command terminated by host"}
};

static const struct ipr_ses_table_entry ipr_ses_table[] = {
	{ "2104-DL1        ", "XXXXXXXXXXXXXXXX", 80 },
	{ "2104-TL1        ", "XXXXXXXXXXXXXXXX", 80 },
	{ "HSBP07M P U2SCSI", "XXXXXXXXXXXXXXXX", 80 }, /* Hidive 7 slot */
	{ "HSBP05M P U2SCSI", "XXXXXXXXXXXXXXXX", 80 }, /* Hidive 5 slot */
	{ "HSBP05M S U2SCSI", "XXXXXXXXXXXXXXXX", 80 }, /* Bowtie */
	{ "HSBP06E ASU2SCSI", "XXXXXXXXXXXXXXXX", 80 }, /* MartinFenning */
	{ "2104-DU3        ", "XXXXXXXXXXXXXXXX", 160 },
	{ "2104-TU3        ", "XXXXXXXXXXXXXXXX", 160 },
	{ "HSBP04C RSU2SCSI", "XXXXXXX*XXXXXXXX", 160 },
	{ "HSBP06E RSU2SCSI", "XXXXXXX*XXXXXXXX", 160 },
	{ "St  V1S2        ", "XXXXXXXXXXXXXXXX", 160 },
	{ "HSBPD4M  PU3SCSI", "XXXXXXX*XXXXXXXX", 160 },
	{ "VSBPD1H   U3SCSI", "XXXXXXX*XXXXXXXX", 160 }
};

/*
 *  Function Prototypes
 */
static int ipr_reset_alert(struct ipr_cmnd *);
static void ipr_process_ccn(struct ipr_cmnd *);
static void ipr_process_error(struct ipr_cmnd *);
static void ipr_reset_ioa_job(struct ipr_cmnd *);
static void ipr_initiate_ioa_reset(struct ipr_ioa_cfg *,
				   enum ipr_shutdown_type);

#ifdef CONFIG_SCSI_IPR_TRACE
/**
 * ipr_trc_hook - Add a trace entry to the driver trace
 * @ipr_cmd:	ipr command struct
 * @type:		trace type
 * @add_data:	additional data
 *
 * Return value:
 * 	none
 **/
static void ipr_trc_hook(struct ipr_cmnd *ipr_cmd,
			 u8 type, u32 add_data)
{
	struct ipr_trace_entry *trace_entry;
	struct ipr_ioa_cfg *ioa_cfg = ipr_cmd->ioa_cfg;

	trace_entry = &ioa_cfg->trace[ioa_cfg->trace_index++];
	trace_entry->time = jiffies;
	trace_entry->op_code = ipr_cmd->ioarcb.cmd_pkt.cdb[0];
	trace_entry->type = type;
	if (ipr_cmd->ioa_cfg->sis64)
		trace_entry->ata_op_code = ipr_cmd->i.ata_ioadl.regs.command;
	else
		trace_entry->ata_op_code = ipr_cmd->ioarcb.u.add_data.u.regs.command;
	trace_entry->cmd_index = ipr_cmd->cmd_index & 0xff;
	trace_entry->res_handle = ipr_cmd->ioarcb.res_handle;
	trace_entry->u.add_data = add_data;
}
#else
#define ipr_trc_hook(ipr_cmd, type, add_data) do { } while (0)
#endif

/**
 * ipr_lock_and_done - Acquire lock and complete command
 * @ipr_cmd:	ipr command struct
 *
 * Return value:
 *	none
 **/
static void ipr_lock_and_done(struct ipr_cmnd *ipr_cmd)
{
	unsigned long lock_flags;
	struct ipr_ioa_cfg *ioa_cfg = ipr_cmd->ioa_cfg;

	spin_lock_irqsave(ioa_cfg->host->host_lock, lock_flags);
	ipr_cmd->done(ipr_cmd);
	spin_unlock_irqrestore(ioa_cfg->host->host_lock, lock_flags);
}

/**
 * ipr_reinit_ipr_cmnd - Re-initialize an IPR Cmnd block for reuse
 * @ipr_cmd:	ipr command struct
 *
 * Return value:
 * 	none
 **/
static void ipr_reinit_ipr_cmnd(struct ipr_cmnd *ipr_cmd)
{
	struct ipr_ioarcb *ioarcb = &ipr_cmd->ioarcb;
	struct ipr_ioasa *ioasa = &ipr_cmd->s.ioasa;
	struct ipr_ioasa64 *ioasa64 = &ipr_cmd->s.ioasa64;
	dma_addr_t dma_addr = ipr_cmd->dma_addr;

	memset(&ioarcb->cmd_pkt, 0, sizeof(struct ipr_cmd_pkt));
	ioarcb->data_transfer_length = 0;
	ioarcb->read_data_transfer_length = 0;
	ioarcb->ioadl_len = 0;
	ioarcb->read_ioadl_len = 0;

	if (ipr_cmd->ioa_cfg->sis64) {
		ioarcb->u.sis64_addr_data.data_ioadl_addr =
			cpu_to_be64(dma_addr + offsetof(struct ipr_cmnd, i.ioadl64));
		ioasa64->u.gata.status = 0;
	} else {
		ioarcb->write_ioadl_addr =
			cpu_to_be32(dma_addr + offsetof(struct ipr_cmnd, i.ioadl));
		ioarcb->read_ioadl_addr = ioarcb->write_ioadl_addr;
		ioasa->u.gata.status = 0;
	}

	ioasa->hdr.ioasc = 0;
	ioasa->hdr.residual_data_len = 0;
	ipr_cmd->scsi_cmd = NULL;
	ipr_cmd->qc = NULL;
	ipr_cmd->sense_buffer[0] = 0;
	ipr_cmd->dma_use_sg = 0;
}

/**
 * ipr_init_ipr_cmnd - Initialize an IPR Cmnd block
 * @ipr_cmd:	ipr command struct
 *
 * Return value:
 * 	none
 **/
static void ipr_init_ipr_cmnd(struct ipr_cmnd *ipr_cmd,
			      void (*fast_done) (struct ipr_cmnd *))
{
	ipr_reinit_ipr_cmnd(ipr_cmd);
	ipr_cmd->u.scratch = 0;
	ipr_cmd->sibling = NULL;
	ipr_cmd->fast_done = fast_done;
	init_timer(&ipr_cmd->timer);
}

/**
 * __ipr_get_free_ipr_cmnd - Get a free IPR Cmnd block
 * @ioa_cfg:	ioa config struct
 *
 * Return value:
 * 	pointer to ipr command struct
 **/
static
struct ipr_cmnd *__ipr_get_free_ipr_cmnd(struct ipr_ioa_cfg *ioa_cfg)
{
	struct ipr_cmnd *ipr_cmd;

	ipr_cmd = list_entry(ioa_cfg->free_q.next, struct ipr_cmnd, queue);
	list_del(&ipr_cmd->queue);

	return ipr_cmd;
}

/**
 * ipr_get_free_ipr_cmnd - Get a free IPR Cmnd block and initialize it
 * @ioa_cfg:	ioa config struct
 *
 * Return value:
 *	pointer to ipr command struct
 **/
static
struct ipr_cmnd *ipr_get_free_ipr_cmnd(struct ipr_ioa_cfg *ioa_cfg)
{
	struct ipr_cmnd *ipr_cmd = __ipr_get_free_ipr_cmnd(ioa_cfg);
	ipr_init_ipr_cmnd(ipr_cmd, ipr_lock_and_done);
	return ipr_cmd;
}

/**
 * ipr_mask_and_clear_interrupts - Mask all and clear specified interrupts
 * @ioa_cfg:	ioa config struct
 * @clr_ints:     interrupts to clear
 *
 * This function masks all interrupts on the adapter, then clears the
 * interrupts specified in the mask
 *
 * Return value:
 * 	none
 **/
static void ipr_mask_and_clear_interrupts(struct ipr_ioa_cfg *ioa_cfg,
					  u32 clr_ints)
{
	volatile u32 int_reg;

	/* Stop new interrupts */
	ioa_cfg->allow_interrupts = 0;

	/* Set interrupt mask to stop all new interrupts */
	if (ioa_cfg->sis64)
		writeq(~0, ioa_cfg->regs.set_interrupt_mask_reg);
	else
		writel(~0, ioa_cfg->regs.set_interrupt_mask_reg);

	/* Clear any pending interrupts */
	if (ioa_cfg->sis64)
		writel(~0, ioa_cfg->regs.clr_interrupt_reg);
	writel(clr_ints, ioa_cfg->regs.clr_interrupt_reg32);
	int_reg = readl(ioa_cfg->regs.sense_interrupt_reg);
}

/**
 * ipr_save_pcix_cmd_reg - Save PCI-X command register
 * @ioa_cfg:	ioa config struct
 *
 * Return value:
 * 	0 on success / -EIO on failure
 **/
static int ipr_save_pcix_cmd_reg(struct ipr_ioa_cfg *ioa_cfg)
{
	int pcix_cmd_reg = pci_find_capability(ioa_cfg->pdev, PCI_CAP_ID_PCIX);

	if (pcix_cmd_reg == 0)
		return 0;

	if (pci_read_config_word(ioa_cfg->pdev, pcix_cmd_reg + PCI_X_CMD,
				 &ioa_cfg->saved_pcix_cmd_reg) != PCIBIOS_SUCCESSFUL) {
		dev_err(&ioa_cfg->pdev->dev, "Failed to save PCI-X command register\n");
		return -EIO;
	}

	ioa_cfg->saved_pcix_cmd_reg |= PCI_X_CMD_DPERR_E | PCI_X_CMD_ERO;
	return 0;
}

/**
 * ipr_set_pcix_cmd_reg - Setup PCI-X command register
 * @ioa_cfg:	ioa config struct
 *
 * Return value:
 * 	0 on success / -EIO on failure
 **/
static int ipr_set_pcix_cmd_reg(struct ipr_ioa_cfg *ioa_cfg)
{
	int pcix_cmd_reg = pci_find_capability(ioa_cfg->pdev, PCI_CAP_ID_PCIX);

	if (pcix_cmd_reg) {
		if (pci_write_config_word(ioa_cfg->pdev, pcix_cmd_reg + PCI_X_CMD,
					  ioa_cfg->saved_pcix_cmd_reg) != PCIBIOS_SUCCESSFUL) {
			dev_err(&ioa_cfg->pdev->dev, "Failed to setup PCI-X command register\n");
			return -EIO;
		}
	}

	return 0;
}

/**
 * ipr_sata_eh_done - done function for aborted SATA commands
 * @ipr_cmd:	ipr command struct
 *
 * This function is invoked for ops generated to SATA
 * devices which are being aborted.
 *
 * Return value:
 * 	none
 **/
static void ipr_sata_eh_done(struct ipr_cmnd *ipr_cmd)
{
	struct ipr_ioa_cfg *ioa_cfg = ipr_cmd->ioa_cfg;
	struct ata_queued_cmd *qc = ipr_cmd->qc;
	struct ipr_sata_port *sata_port = qc->ap->private_data;

	qc->err_mask |= AC_ERR_OTHER;
	sata_port->ioasa.status |= ATA_BUSY;
	list_add_tail(&ipr_cmd->queue, &ioa_cfg->free_q);
	ata_qc_complete(qc);
}

/**
 * ipr_scsi_eh_done - mid-layer done function for aborted ops
 * @ipr_cmd:	ipr command struct
 *
 * This function is invoked by the interrupt handler for
 * ops generated by the SCSI mid-layer which are being aborted.
 *
 * Return value:
 * 	none
 **/
static void ipr_scsi_eh_done(struct ipr_cmnd *ipr_cmd)
{
	struct ipr_ioa_cfg *ioa_cfg = ipr_cmd->ioa_cfg;
	struct scsi_cmnd *scsi_cmd = ipr_cmd->scsi_cmd;

	scsi_cmd->result |= (DID_ERROR << 16);

	scsi_dma_unmap(ipr_cmd->scsi_cmd);
	scsi_cmd->scsi_done(scsi_cmd);
	list_add_tail(&ipr_cmd->queue, &ioa_cfg->free_q);
}

/**
 * ipr_fail_all_ops - Fails all outstanding ops.
 * @ioa_cfg:	ioa config struct
 *
 * This function fails all outstanding ops.
 *
 * Return value:
 * 	none
 **/
static void ipr_fail_all_ops(struct ipr_ioa_cfg *ioa_cfg)
{
	struct ipr_cmnd *ipr_cmd, *temp;

	ENTER;
	list_for_each_entry_safe(ipr_cmd, temp, &ioa_cfg->pending_q, queue) {
		list_del(&ipr_cmd->queue);

		ipr_cmd->s.ioasa.hdr.ioasc = cpu_to_be32(IPR_IOASC_IOA_WAS_RESET);
		ipr_cmd->s.ioasa.hdr.ilid = cpu_to_be32(IPR_DRIVER_ILID);

		if (ipr_cmd->scsi_cmd)
			ipr_cmd->done = ipr_scsi_eh_done;
		else if (ipr_cmd->qc)
			ipr_cmd->done = ipr_sata_eh_done;

		ipr_trc_hook(ipr_cmd, IPR_TRACE_FINISH, IPR_IOASC_IOA_WAS_RESET);
		del_timer(&ipr_cmd->timer);
		ipr_cmd->done(ipr_cmd);
	}

	LEAVE;
}

/**
 * ipr_send_command -  Send driver initiated requests.
 * @ipr_cmd:		ipr command struct
 *
 * This function sends a command to the adapter using the correct write call.
 * In the case of sis64, calculate the ioarcb size required. Then or in the
 * appropriate bits.
 *
 * Return value:
 * 	none
 **/
static void ipr_send_command(struct ipr_cmnd *ipr_cmd)
{
	struct ipr_ioa_cfg *ioa_cfg = ipr_cmd->ioa_cfg;
	dma_addr_t send_dma_addr = ipr_cmd->dma_addr;

	if (ioa_cfg->sis64) {
		/* The default size is 256 bytes */
		send_dma_addr |= 0x1;

		/* If the number of ioadls * size of ioadl > 128 bytes,
		   then use a 512 byte ioarcb */
		if (ipr_cmd->dma_use_sg * sizeof(struct ipr_ioadl64_desc) > 128 )
			send_dma_addr |= 0x4;
		writeq(send_dma_addr, ioa_cfg->regs.ioarrin_reg);
	} else
		writel(send_dma_addr, ioa_cfg->regs.ioarrin_reg);
}

/**
 * ipr_do_req -  Send driver initiated requests.
 * @ipr_cmd:		ipr command struct
 * @done:			done function
 * @timeout_func:	timeout function
 * @timeout:		timeout value
 *
 * This function sends the specified command to the adapter with the
 * timeout given. The done function is invoked on command completion.
 *
 * Return value:
 * 	none
 **/
static void ipr_do_req(struct ipr_cmnd *ipr_cmd,
		       void (*done) (struct ipr_cmnd *),
		       void (*timeout_func) (struct ipr_cmnd *), u32 timeout)
{
	struct ipr_ioa_cfg *ioa_cfg = ipr_cmd->ioa_cfg;

	list_add_tail(&ipr_cmd->queue, &ioa_cfg->pending_q);

	ipr_cmd->done = done;

	ipr_cmd->timer.data = (unsigned long) ipr_cmd;
	ipr_cmd->timer.expires = jiffies + timeout;
	ipr_cmd->timer.function = (void (*)(unsigned long))timeout_func;

	add_timer(&ipr_cmd->timer);

	ipr_trc_hook(ipr_cmd, IPR_TRACE_START, 0);

	ipr_send_command(ipr_cmd);
}

/**
 * ipr_internal_cmd_done - Op done function for an internally generated op.
 * @ipr_cmd:	ipr command struct
 *
 * This function is the op done function for an internally generated,
 * blocking op. It simply wakes the sleeping thread.
 *
 * Return value:
 * 	none
 **/
static void ipr_internal_cmd_done(struct ipr_cmnd *ipr_cmd)
{
	if (ipr_cmd->sibling)
		ipr_cmd->sibling = NULL;
	else
		complete(&ipr_cmd->completion);
}

/**
 * ipr_init_ioadl - initialize the ioadl for the correct SIS type
 * @ipr_cmd:	ipr command struct
 * @dma_addr:	dma address
 * @len:	transfer length
 * @flags:	ioadl flag value
 *
 * This function initializes an ioadl in the case where there is only a single
 * descriptor.
 *
 * Return value:
 * 	nothing
 **/
static void ipr_init_ioadl(struct ipr_cmnd *ipr_cmd, dma_addr_t dma_addr,
			   u32 len, int flags)
{
	struct ipr_ioadl_desc *ioadl = ipr_cmd->i.ioadl;
	struct ipr_ioadl64_desc *ioadl64 = ipr_cmd->i.ioadl64;

	ipr_cmd->dma_use_sg = 1;

	if (ipr_cmd->ioa_cfg->sis64) {
		ioadl64->flags = cpu_to_be32(flags);
		ioadl64->data_len = cpu_to_be32(len);
		ioadl64->address = cpu_to_be64(dma_addr);

		ipr_cmd->ioarcb.ioadl_len =
		       	cpu_to_be32(sizeof(struct ipr_ioadl64_desc));
		ipr_cmd->ioarcb.data_transfer_length = cpu_to_be32(len);
	} else {
		ioadl->flags_and_data_len = cpu_to_be32(flags | len);
		ioadl->address = cpu_to_be32(dma_addr);

		if (flags == IPR_IOADL_FLAGS_READ_LAST) {
			ipr_cmd->ioarcb.read_ioadl_len =
				cpu_to_be32(sizeof(struct ipr_ioadl_desc));
			ipr_cmd->ioarcb.read_data_transfer_length = cpu_to_be32(len);
		} else {
			ipr_cmd->ioarcb.ioadl_len =
			       	cpu_to_be32(sizeof(struct ipr_ioadl_desc));
			ipr_cmd->ioarcb.data_transfer_length = cpu_to_be32(len);
		}
	}
}

/**
 * ipr_send_blocking_cmd - Send command and sleep on its completion.
 * @ipr_cmd:	ipr command struct
 * @timeout_func:	function to invoke if command times out
 * @timeout:	timeout
 *
 * Return value:
 * 	none
 **/
static void ipr_send_blocking_cmd(struct ipr_cmnd *ipr_cmd,
				  void (*timeout_func) (struct ipr_cmnd *ipr_cmd),
				  u32 timeout)
{
	struct ipr_ioa_cfg *ioa_cfg = ipr_cmd->ioa_cfg;

	init_completion(&ipr_cmd->completion);
	ipr_do_req(ipr_cmd, ipr_internal_cmd_done, timeout_func, timeout);

	spin_unlock_irq(ioa_cfg->host->host_lock);
	wait_for_completion(&ipr_cmd->completion);
	spin_lock_irq(ioa_cfg->host->host_lock);
}

/**
 * ipr_send_hcam - Send an HCAM to the adapter.
 * @ioa_cfg:	ioa config struct
 * @type:		HCAM type
 * @hostrcb:	hostrcb struct
 *
 * This function will send a Host Controlled Async command to the adapter.
 * If HCAMs are currently not allowed to be issued to the adapter, it will
 * place the hostrcb on the free queue.
 *
 * Return value:
 * 	none
 **/
static void ipr_send_hcam(struct ipr_ioa_cfg *ioa_cfg, u8 type,
			  struct ipr_hostrcb *hostrcb)
{
	struct ipr_cmnd *ipr_cmd;
	struct ipr_ioarcb *ioarcb;

	if (ioa_cfg->allow_cmds) {
		ipr_cmd = ipr_get_free_ipr_cmnd(ioa_cfg);
		list_add_tail(&ipr_cmd->queue, &ioa_cfg->pending_q);
		list_add_tail(&hostrcb->queue, &ioa_cfg->hostrcb_pending_q);

		ipr_cmd->u.hostrcb = hostrcb;
		ioarcb = &ipr_cmd->ioarcb;

		ioarcb->res_handle = cpu_to_be32(IPR_IOA_RES_HANDLE);
		ioarcb->cmd_pkt.request_type = IPR_RQTYPE_HCAM;
		ioarcb->cmd_pkt.cdb[0] = IPR_HOST_CONTROLLED_ASYNC;
		ioarcb->cmd_pkt.cdb[1] = type;
		ioarcb->cmd_pkt.cdb[7] = (sizeof(hostrcb->hcam) >> 8) & 0xff;
		ioarcb->cmd_pkt.cdb[8] = sizeof(hostrcb->hcam) & 0xff;

		ipr_init_ioadl(ipr_cmd, hostrcb->hostrcb_dma,
			       sizeof(hostrcb->hcam), IPR_IOADL_FLAGS_READ_LAST);

		if (type == IPR_HCAM_CDB_OP_CODE_CONFIG_CHANGE)
			ipr_cmd->done = ipr_process_ccn;
		else
			ipr_cmd->done = ipr_process_error;

		ipr_trc_hook(ipr_cmd, IPR_TRACE_START, IPR_IOA_RES_ADDR);

		ipr_send_command(ipr_cmd);
	} else {
		list_add_tail(&hostrcb->queue, &ioa_cfg->hostrcb_free_q);
	}
}

/**
 * ipr_update_ata_class - Update the ata class in the resource entry
 * @res:	resource entry struct
 * @proto:	cfgte device bus protocol value
 *
 * Return value:
 * 	none
 **/
static void ipr_update_ata_class(struct ipr_resource_entry *res, unsigned int proto)
{
	switch (proto) {
	case IPR_PROTO_SATA:
	case IPR_PROTO_SAS_STP:
		res->ata_class = ATA_DEV_ATA;
		break;
	case IPR_PROTO_SATA_ATAPI:
	case IPR_PROTO_SAS_STP_ATAPI:
		res->ata_class = ATA_DEV_ATAPI;
		break;
	default:
		res->ata_class = ATA_DEV_UNKNOWN;
		break;
	};
}

/**
 * ipr_init_res_entry - Initialize a resource entry struct.
 * @res:	resource entry struct
 * @cfgtew:	config table entry wrapper struct
 *
 * Return value:
 * 	none
 **/
static void ipr_init_res_entry(struct ipr_resource_entry *res,
			       struct ipr_config_table_entry_wrapper *cfgtew)
{
	int found = 0;
	unsigned int proto;
	struct ipr_ioa_cfg *ioa_cfg = res->ioa_cfg;
	struct ipr_resource_entry *gscsi_res = NULL;

	res->needs_sync_complete = 0;
	res->in_erp = 0;
	res->add_to_ml = 0;
	res->del_from_ml = 0;
	res->resetting_device = 0;
	res->sdev = NULL;
	res->sata_port = NULL;

	if (ioa_cfg->sis64) {
		proto = cfgtew->u.cfgte64->proto;
		res->res_flags = cfgtew->u.cfgte64->res_flags;
		res->qmodel = IPR_QUEUEING_MODEL64(res);
		res->type = cfgtew->u.cfgte64->res_type;

		memcpy(res->res_path, &cfgtew->u.cfgte64->res_path,
			sizeof(res->res_path));

		res->bus = 0;
		memcpy(&res->dev_lun.scsi_lun, &cfgtew->u.cfgte64->lun,
			sizeof(res->dev_lun.scsi_lun));
		res->lun = scsilun_to_int(&res->dev_lun);

		if (res->type == IPR_RES_TYPE_GENERIC_SCSI) {
			list_for_each_entry(gscsi_res, &ioa_cfg->used_res_q, queue) {
				if (gscsi_res->dev_id == cfgtew->u.cfgte64->dev_id) {
					found = 1;
					res->target = gscsi_res->target;
					break;
				}
			}
			if (!found) {
				res->target = find_first_zero_bit(ioa_cfg->target_ids,
								  ioa_cfg->max_devs_supported);
				set_bit(res->target, ioa_cfg->target_ids);
			}
		} else if (res->type == IPR_RES_TYPE_IOAFP) {
			res->bus = IPR_IOAFP_VIRTUAL_BUS;
			res->target = 0;
		} else if (res->type == IPR_RES_TYPE_ARRAY) {
			res->bus = IPR_ARRAY_VIRTUAL_BUS;
			res->target = find_first_zero_bit(ioa_cfg->array_ids,
							  ioa_cfg->max_devs_supported);
			set_bit(res->target, ioa_cfg->array_ids);
		} else if (res->type == IPR_RES_TYPE_VOLUME_SET) {
			res->bus = IPR_VSET_VIRTUAL_BUS;
			res->target = find_first_zero_bit(ioa_cfg->vset_ids,
							  ioa_cfg->max_devs_supported);
			set_bit(res->target, ioa_cfg->vset_ids);
		} else {
			res->target = find_first_zero_bit(ioa_cfg->target_ids,
							  ioa_cfg->max_devs_supported);
			set_bit(res->target, ioa_cfg->target_ids);
		}
	} else {
		proto = cfgtew->u.cfgte->proto;
		res->qmodel = IPR_QUEUEING_MODEL(res);
		res->flags = cfgtew->u.cfgte->flags;
		if (res->flags & IPR_IS_IOA_RESOURCE)
			res->type = IPR_RES_TYPE_IOAFP;
		else
			res->type = cfgtew->u.cfgte->rsvd_subtype & 0x0f;

		res->bus = cfgtew->u.cfgte->res_addr.bus;
		res->target = cfgtew->u.cfgte->res_addr.target;
		res->lun = cfgtew->u.cfgte->res_addr.lun;
		res->lun_wwn = get_unaligned_be64(cfgtew->u.cfgte->lun_wwn);
	}

	ipr_update_ata_class(res, proto);
}

/**
 * ipr_is_same_device - Determine if two devices are the same.
 * @res:	resource entry struct
 * @cfgtew:	config table entry wrapper struct
 *
 * Return value:
 * 	1 if the devices are the same / 0 otherwise
 **/
static int ipr_is_same_device(struct ipr_resource_entry *res,
			      struct ipr_config_table_entry_wrapper *cfgtew)
{
	if (res->ioa_cfg->sis64) {
		if (!memcmp(&res->dev_id, &cfgtew->u.cfgte64->dev_id,
					sizeof(cfgtew->u.cfgte64->dev_id)) &&
			!memcmp(&res->dev_lun.scsi_lun, &cfgtew->u.cfgte64->lun,
					sizeof(cfgtew->u.cfgte64->lun))) {
			return 1;
		}
	} else {
		if (res->bus == cfgtew->u.cfgte->res_addr.bus &&
		    res->target == cfgtew->u.cfgte->res_addr.target &&
		    res->lun == cfgtew->u.cfgte->res_addr.lun)
			return 1;
	}

	return 0;
}

/**
 * ipr_format_res_path - Format the resource path for printing.
 * @res_path:	resource path
 * @buf:	buffer
 *
 * Return value:
 * 	pointer to buffer
 **/
static char *ipr_format_res_path(u8 *res_path, char *buffer, int len)
{
	int i;
	char *p = buffer;

	*p = '\0';
	p += snprintf(p, buffer + len - p, "%02X", res_path[0]);
	for (i = 1; res_path[i] != 0xff && ((i * 3) < len); i++)
		p += snprintf(p, buffer + len - p, "-%02X", res_path[i]);

	return buffer;
}

/**
 * ipr_update_res_entry - Update the resource entry.
 * @res:	resource entry struct
 * @cfgtew:	config table entry wrapper struct
 *
 * Return value:
 *      none
 **/
static void ipr_update_res_entry(struct ipr_resource_entry *res,
				 struct ipr_config_table_entry_wrapper *cfgtew)
{
	char buffer[IPR_MAX_RES_PATH_LENGTH];
	unsigned int proto;
	int new_path = 0;

	if (res->ioa_cfg->sis64) {
		res->flags = cfgtew->u.cfgte64->flags;
		res->res_flags = cfgtew->u.cfgte64->res_flags;
		res->type = cfgtew->u.cfgte64->res_type;

		memcpy(&res->std_inq_data, &cfgtew->u.cfgte64->std_inq_data,
			sizeof(struct ipr_std_inq_data));

		res->qmodel = IPR_QUEUEING_MODEL64(res);
		proto = cfgtew->u.cfgte64->proto;
		res->res_handle = cfgtew->u.cfgte64->res_handle;
		res->dev_id = cfgtew->u.cfgte64->dev_id;

		memcpy(&res->dev_lun.scsi_lun, &cfgtew->u.cfgte64->lun,
			sizeof(res->dev_lun.scsi_lun));

		if (memcmp(res->res_path, &cfgtew->u.cfgte64->res_path,
					sizeof(res->res_path))) {
			memcpy(res->res_path, &cfgtew->u.cfgte64->res_path,
				sizeof(res->res_path));
			new_path = 1;
		}

		if (res->sdev && new_path)
			sdev_printk(KERN_INFO, res->sdev, "Resource path: %s\n",
				    ipr_format_res_path(res->res_path, buffer,
							sizeof(buffer)));
	} else {
		res->flags = cfgtew->u.cfgte->flags;
		if (res->flags & IPR_IS_IOA_RESOURCE)
			res->type = IPR_RES_TYPE_IOAFP;
		else
			res->type = cfgtew->u.cfgte->rsvd_subtype & 0x0f;

		memcpy(&res->std_inq_data, &cfgtew->u.cfgte->std_inq_data,
			sizeof(struct ipr_std_inq_data));

		res->qmodel = IPR_QUEUEING_MODEL(res);
		proto = cfgtew->u.cfgte->proto;
		res->res_handle = cfgtew->u.cfgte->res_handle;
	}

	ipr_update_ata_class(res, proto);
}

/**
 * ipr_clear_res_target - Clear the bit in the bit map representing the target
 * 			  for the resource.
 * @res:	resource entry struct
 * @cfgtew:	config table entry wrapper struct
 *
 * Return value:
 *      none
 **/
static void ipr_clear_res_target(struct ipr_resource_entry *res)
{
	struct ipr_resource_entry *gscsi_res = NULL;
	struct ipr_ioa_cfg *ioa_cfg = res->ioa_cfg;

	if (!ioa_cfg->sis64)
		return;

	if (res->bus == IPR_ARRAY_VIRTUAL_BUS)
		clear_bit(res->target, ioa_cfg->array_ids);
	else if (res->bus == IPR_VSET_VIRTUAL_BUS)
		clear_bit(res->target, ioa_cfg->vset_ids);
	else if (res->bus == 0 && res->type == IPR_RES_TYPE_GENERIC_SCSI) {
		list_for_each_entry(gscsi_res, &ioa_cfg->used_res_q, queue)
			if (gscsi_res->dev_id == res->dev_id && gscsi_res != res)
				return;
		clear_bit(res->target, ioa_cfg->target_ids);

	} else if (res->bus == 0)
		clear_bit(res->target, ioa_cfg->target_ids);
}

/**
 * ipr_handle_config_change - Handle a config change from the adapter
 * @ioa_cfg:	ioa config struct
 * @hostrcb:	hostrcb
 *
 * Return value:
 * 	none
 **/
static void ipr_handle_config_change(struct ipr_ioa_cfg *ioa_cfg,
				     struct ipr_hostrcb *hostrcb)
{
	struct ipr_resource_entry *res = NULL;
	struct ipr_config_table_entry_wrapper cfgtew;
	__be32 cc_res_handle;

	u32 is_ndn = 1;

	if (ioa_cfg->sis64) {
		cfgtew.u.cfgte64 = &hostrcb->hcam.u.ccn.u.cfgte64;
		cc_res_handle = cfgtew.u.cfgte64->res_handle;
	} else {
		cfgtew.u.cfgte = &hostrcb->hcam.u.ccn.u.cfgte;
		cc_res_handle = cfgtew.u.cfgte->res_handle;
	}

	list_for_each_entry(res, &ioa_cfg->used_res_q, queue) {
		if (res->res_handle == cc_res_handle) {
			is_ndn = 0;
			break;
		}
	}

	if (is_ndn) {
		if (list_empty(&ioa_cfg->free_res_q)) {
			ipr_send_hcam(ioa_cfg,
				      IPR_HCAM_CDB_OP_CODE_CONFIG_CHANGE,
				      hostrcb);
			return;
		}

		res = list_entry(ioa_cfg->free_res_q.next,
				 struct ipr_resource_entry, queue);

		list_del(&res->queue);
		ipr_init_res_entry(res, &cfgtew);
		list_add_tail(&res->queue, &ioa_cfg->used_res_q);
	}

	ipr_update_res_entry(res, &cfgtew);

	if (hostrcb->hcam.notify_type == IPR_HOST_RCB_NOTIF_TYPE_REM_ENTRY) {
		if (res->sdev) {
			res->del_from_ml = 1;
			res->res_handle = IPR_INVALID_RES_HANDLE;
			if (ioa_cfg->allow_ml_add_del)
				schedule_work(&ioa_cfg->work_q);
		} else {
			ipr_clear_res_target(res);
			list_move_tail(&res->queue, &ioa_cfg->free_res_q);
		}
	} else if (!res->sdev || res->del_from_ml) {
		res->add_to_ml = 1;
		if (ioa_cfg->allow_ml_add_del)
			schedule_work(&ioa_cfg->work_q);
	}

	ipr_send_hcam(ioa_cfg, IPR_HCAM_CDB_OP_CODE_CONFIG_CHANGE, hostrcb);
}

/**
 * ipr_process_ccn - Op done function for a CCN.
 * @ipr_cmd:	ipr command struct
 *
 * This function is the op done function for a configuration
 * change notification host controlled async from the adapter.
 *
 * Return value:
 * 	none
 **/
static void ipr_process_ccn(struct ipr_cmnd *ipr_cmd)
{
	struct ipr_ioa_cfg *ioa_cfg = ipr_cmd->ioa_cfg;
	struct ipr_hostrcb *hostrcb = ipr_cmd->u.hostrcb;
	u32 ioasc = be32_to_cpu(ipr_cmd->s.ioasa.hdr.ioasc);

	list_del(&hostrcb->queue);
	list_add_tail(&ipr_cmd->queue, &ioa_cfg->free_q);

	if (ioasc) {
		if (ioasc != IPR_IOASC_IOA_WAS_RESET)
			dev_err(&ioa_cfg->pdev->dev,
				"Host RCB failed with IOASC: 0x%08X\n", ioasc);

		ipr_send_hcam(ioa_cfg, IPR_HCAM_CDB_OP_CODE_CONFIG_CHANGE, hostrcb);
	} else {
		ipr_handle_config_change(ioa_cfg, hostrcb);
	}
}

/**
 * strip_and_pad_whitespace - Strip and pad trailing whitespace.
 * @i:		index into buffer
 * @buf:		string to modify
 *
 * This function will strip all trailing whitespace, pad the end
 * of the string with a single space, and NULL terminate the string.
 *
 * Return value:
 * 	new length of string
 **/
static int strip_and_pad_whitespace(int i, char *buf)
{
	while (i && buf[i] == ' ')
		i--;
	buf[i+1] = ' ';
	buf[i+2] = '\0';
	return i + 2;
}

/**
 * ipr_log_vpd_compact - Log the passed extended VPD compactly.
 * @prefix:		string to print at start of printk
 * @hostrcb:	hostrcb pointer
 * @vpd:		vendor/product id/sn struct
 *
 * Return value:
 * 	none
 **/
static void ipr_log_vpd_compact(char *prefix, struct ipr_hostrcb *hostrcb,
				struct ipr_vpd *vpd)
{
	char buffer[IPR_VENDOR_ID_LEN + IPR_PROD_ID_LEN + IPR_SERIAL_NUM_LEN + 3];
	int i = 0;

	memcpy(buffer, vpd->vpids.vendor_id, IPR_VENDOR_ID_LEN);
	i = strip_and_pad_whitespace(IPR_VENDOR_ID_LEN - 1, buffer);

	memcpy(&buffer[i], vpd->vpids.product_id, IPR_PROD_ID_LEN);
	i = strip_and_pad_whitespace(i + IPR_PROD_ID_LEN - 1, buffer);

	memcpy(&buffer[i], vpd->sn, IPR_SERIAL_NUM_LEN);
	buffer[IPR_SERIAL_NUM_LEN + i] = '\0';

	ipr_hcam_err(hostrcb, "%s VPID/SN: %s\n", prefix, buffer);
}

/**
 * ipr_log_vpd - Log the passed VPD to the error log.
 * @vpd:		vendor/product id/sn struct
 *
 * Return value:
 * 	none
 **/
static void ipr_log_vpd(struct ipr_vpd *vpd)
{
	char buffer[IPR_VENDOR_ID_LEN + IPR_PROD_ID_LEN
		    + IPR_SERIAL_NUM_LEN];

	memcpy(buffer, vpd->vpids.vendor_id, IPR_VENDOR_ID_LEN);
	memcpy(buffer + IPR_VENDOR_ID_LEN, vpd->vpids.product_id,
	       IPR_PROD_ID_LEN);
	buffer[IPR_VENDOR_ID_LEN + IPR_PROD_ID_LEN] = '\0';
	ipr_err("Vendor/Product ID: %s\n", buffer);

	memcpy(buffer, vpd->sn, IPR_SERIAL_NUM_LEN);
	buffer[IPR_SERIAL_NUM_LEN] = '\0';
	ipr_err("    Serial Number: %s\n", buffer);
}

/**
 * ipr_log_ext_vpd_compact - Log the passed extended VPD compactly.
 * @prefix:		string to print at start of printk
 * @hostrcb:	hostrcb pointer
 * @vpd:		vendor/product id/sn/wwn struct
 *
 * Return value:
 * 	none
 **/
static void ipr_log_ext_vpd_compact(char *prefix, struct ipr_hostrcb *hostrcb,
				    struct ipr_ext_vpd *vpd)
{
	ipr_log_vpd_compact(prefix, hostrcb, &vpd->vpd);
	ipr_hcam_err(hostrcb, "%s WWN: %08X%08X\n", prefix,
		     be32_to_cpu(vpd->wwid[0]), be32_to_cpu(vpd->wwid[1]));
}

/**
 * ipr_log_ext_vpd - Log the passed extended VPD to the error log.
 * @vpd:		vendor/product id/sn/wwn struct
 *
 * Return value:
 * 	none
 **/
static void ipr_log_ext_vpd(struct ipr_ext_vpd *vpd)
{
	ipr_log_vpd(&vpd->vpd);
	ipr_err("    WWN: %08X%08X\n", be32_to_cpu(vpd->wwid[0]),
		be32_to_cpu(vpd->wwid[1]));
}

/**
 * ipr_log_enhanced_cache_error - Log a cache error.
 * @ioa_cfg:	ioa config struct
 * @hostrcb:	hostrcb struct
 *
 * Return value:
 * 	none
 **/
static void ipr_log_enhanced_cache_error(struct ipr_ioa_cfg *ioa_cfg,
					 struct ipr_hostrcb *hostrcb)
{
	struct ipr_hostrcb_type_12_error *error;

	if (ioa_cfg->sis64)
		error = &hostrcb->hcam.u.error64.u.type_12_error;
	else
		error = &hostrcb->hcam.u.error.u.type_12_error;

	ipr_err("-----Current Configuration-----\n");
	ipr_err("Cache Directory Card Information:\n");
	ipr_log_ext_vpd(&error->ioa_vpd);
	ipr_err("Adapter Card Information:\n");
	ipr_log_ext_vpd(&error->cfc_vpd);

	ipr_err("-----Expected Configuration-----\n");
	ipr_err("Cache Directory Card Information:\n");
	ipr_log_ext_vpd(&error->ioa_last_attached_to_cfc_vpd);
	ipr_err("Adapter Card Information:\n");
	ipr_log_ext_vpd(&error->cfc_last_attached_to_ioa_vpd);

	ipr_err("Additional IOA Data: %08X %08X %08X\n",
		     be32_to_cpu(error->ioa_data[0]),
		     be32_to_cpu(error->ioa_data[1]),
		     be32_to_cpu(error->ioa_data[2]));
}

/**
 * ipr_log_cache_error - Log a cache error.
 * @ioa_cfg:	ioa config struct
 * @hostrcb:	hostrcb struct
 *
 * Return value:
 * 	none
 **/
static void ipr_log_cache_error(struct ipr_ioa_cfg *ioa_cfg,
				struct ipr_hostrcb *hostrcb)
{
	struct ipr_hostrcb_type_02_error *error =
		&hostrcb->hcam.u.error.u.type_02_error;

	ipr_err("-----Current Configuration-----\n");
	ipr_err("Cache Directory Card Information:\n");
	ipr_log_vpd(&error->ioa_vpd);
	ipr_err("Adapter Card Information:\n");
	ipr_log_vpd(&error->cfc_vpd);

	ipr_err("-----Expected Configuration-----\n");
	ipr_err("Cache Directory Card Information:\n");
	ipr_log_vpd(&error->ioa_last_attached_to_cfc_vpd);
	ipr_err("Adapter Card Information:\n");
	ipr_log_vpd(&error->cfc_last_attached_to_ioa_vpd);

	ipr_err("Additional IOA Data: %08X %08X %08X\n",
		     be32_to_cpu(error->ioa_data[0]),
		     be32_to_cpu(error->ioa_data[1]),
		     be32_to_cpu(error->ioa_data[2]));
}

/**
 * ipr_log_enhanced_config_error - Log a configuration error.
 * @ioa_cfg:	ioa config struct
 * @hostrcb:	hostrcb struct
 *
 * Return value:
 * 	none
 **/
static void ipr_log_enhanced_config_error(struct ipr_ioa_cfg *ioa_cfg,
					  struct ipr_hostrcb *hostrcb)
{
	int errors_logged, i;
	struct ipr_hostrcb_device_data_entry_enhanced *dev_entry;
	struct ipr_hostrcb_type_13_error *error;

	error = &hostrcb->hcam.u.error.u.type_13_error;
	errors_logged = be32_to_cpu(error->errors_logged);

	ipr_err("Device Errors Detected/Logged: %d/%d\n",
		be32_to_cpu(error->errors_detected), errors_logged);

	dev_entry = error->dev;

	for (i = 0; i < errors_logged; i++, dev_entry++) {
		ipr_err_separator;

		ipr_phys_res_err(ioa_cfg, dev_entry->dev_res_addr, "Device %d", i + 1);
		ipr_log_ext_vpd(&dev_entry->vpd);

		ipr_err("-----New Device Information-----\n");
		ipr_log_ext_vpd(&dev_entry->new_vpd);

		ipr_err("Cache Directory Card Information:\n");
		ipr_log_ext_vpd(&dev_entry->ioa_last_with_dev_vpd);

		ipr_err("Adapter Card Information:\n");
		ipr_log_ext_vpd(&dev_entry->cfc_last_with_dev_vpd);
	}
}

/**
 * ipr_log_sis64_config_error - Log a device error.
 * @ioa_cfg:	ioa config struct
 * @hostrcb:	hostrcb struct
 *
 * Return value:
 * 	none
 **/
static void ipr_log_sis64_config_error(struct ipr_ioa_cfg *ioa_cfg,
				       struct ipr_hostrcb *hostrcb)
{
	int errors_logged, i;
	struct ipr_hostrcb64_device_data_entry_enhanced *dev_entry;
	struct ipr_hostrcb_type_23_error *error;
	char buffer[IPR_MAX_RES_PATH_LENGTH];

	error = &hostrcb->hcam.u.error64.u.type_23_error;
	errors_logged = be32_to_cpu(error->errors_logged);

	ipr_err("Device Errors Detected/Logged: %d/%d\n",
		be32_to_cpu(error->errors_detected), errors_logged);

	dev_entry = error->dev;

	for (i = 0; i < errors_logged; i++, dev_entry++) {
		ipr_err_separator;

		ipr_err("Device %d : %s", i + 1,
			 ipr_format_res_path(dev_entry->res_path, buffer,
					     sizeof(buffer)));
		ipr_log_ext_vpd(&dev_entry->vpd);

		ipr_err("-----New Device Information-----\n");
		ipr_log_ext_vpd(&dev_entry->new_vpd);

		ipr_err("Cache Directory Card Information:\n");
		ipr_log_ext_vpd(&dev_entry->ioa_last_with_dev_vpd);

		ipr_err("Adapter Card Information:\n");
		ipr_log_ext_vpd(&dev_entry->cfc_last_with_dev_vpd);
	}
}

/**
 * ipr_log_config_error - Log a configuration error.
 * @ioa_cfg:	ioa config struct
 * @hostrcb:	hostrcb struct
 *
 * Return value:
 * 	none
 **/
static void ipr_log_config_error(struct ipr_ioa_cfg *ioa_cfg,
				 struct ipr_hostrcb *hostrcb)
{
	int errors_logged, i;
	struct ipr_hostrcb_device_data_entry *dev_entry;
	struct ipr_hostrcb_type_03_error *error;

	error = &hostrcb->hcam.u.error.u.type_03_error;
	errors_logged = be32_to_cpu(error->errors_logged);

	ipr_err("Device Errors Detected/Logged: %d/%d\n",
		be32_to_cpu(error->errors_detected), errors_logged);

	dev_entry = error->dev;

	for (i = 0; i < errors_logged; i++, dev_entry++) {
		ipr_err_separator;

		ipr_phys_res_err(ioa_cfg, dev_entry->dev_res_addr, "Device %d", i + 1);
		ipr_log_vpd(&dev_entry->vpd);

		ipr_err("-----New Device Information-----\n");
		ipr_log_vpd(&dev_entry->new_vpd);

		ipr_err("Cache Directory Card Information:\n");
		ipr_log_vpd(&dev_entry->ioa_last_with_dev_vpd);

		ipr_err("Adapter Card Information:\n");
		ipr_log_vpd(&dev_entry->cfc_last_with_dev_vpd);

		ipr_err("Additional IOA Data: %08X %08X %08X %08X %08X\n",
			be32_to_cpu(dev_entry->ioa_data[0]),
			be32_to_cpu(dev_entry->ioa_data[1]),
			be32_to_cpu(dev_entry->ioa_data[2]),
			be32_to_cpu(dev_entry->ioa_data[3]),
			be32_to_cpu(dev_entry->ioa_data[4]));
	}
}

/**
 * ipr_log_enhanced_array_error - Log an array configuration error.
 * @ioa_cfg:	ioa config struct
 * @hostrcb:	hostrcb struct
 *
 * Return value:
 * 	none
 **/
static void ipr_log_enhanced_array_error(struct ipr_ioa_cfg *ioa_cfg,
					 struct ipr_hostrcb *hostrcb)
{
	int i, num_entries;
	struct ipr_hostrcb_type_14_error *error;
	struct ipr_hostrcb_array_data_entry_enhanced *array_entry;
	const u8 zero_sn[IPR_SERIAL_NUM_LEN] = { [0 ... IPR_SERIAL_NUM_LEN-1] = '0' };

	error = &hostrcb->hcam.u.error.u.type_14_error;

	ipr_err_separator;

	ipr_err("RAID %s Array Configuration: %d:%d:%d:%d\n",
		error->protection_level,
		ioa_cfg->host->host_no,
		error->last_func_vset_res_addr.bus,
		error->last_func_vset_res_addr.target,
		error->last_func_vset_res_addr.lun);

	ipr_err_separator;

	array_entry = error->array_member;
	num_entries = min_t(u32, be32_to_cpu(error->num_entries),
			    ARRAY_SIZE(error->array_member));

	for (i = 0; i < num_entries; i++, array_entry++) {
		if (!memcmp(array_entry->vpd.vpd.sn, zero_sn, IPR_SERIAL_NUM_LEN))
			continue;

		if (be32_to_cpu(error->exposed_mode_adn) == i)
			ipr_err("Exposed Array Member %d:\n", i);
		else
			ipr_err("Array Member %d:\n", i);

		ipr_log_ext_vpd(&array_entry->vpd);
		ipr_phys_res_err(ioa_cfg, array_entry->dev_res_addr, "Current Location");
		ipr_phys_res_err(ioa_cfg, array_entry->expected_dev_res_addr,
				 "Expected Location");

		ipr_err_separator;
	}
}

/**
 * ipr_log_array_error - Log an array configuration error.
 * @ioa_cfg:	ioa config struct
 * @hostrcb:	hostrcb struct
 *
 * Return value:
 * 	none
 **/
static void ipr_log_array_error(struct ipr_ioa_cfg *ioa_cfg,
				struct ipr_hostrcb *hostrcb)
{
	int i;
	struct ipr_hostrcb_type_04_error *error;
	struct ipr_hostrcb_array_data_entry *array_entry;
	const u8 zero_sn[IPR_SERIAL_NUM_LEN] = { [0 ... IPR_SERIAL_NUM_LEN-1] = '0' };

	error = &hostrcb->hcam.u.error.u.type_04_error;

	ipr_err_separator;

	ipr_err("RAID %s Array Configuration: %d:%d:%d:%d\n",
		error->protection_level,
		ioa_cfg->host->host_no,
		error->last_func_vset_res_addr.bus,
		error->last_func_vset_res_addr.target,
		error->last_func_vset_res_addr.lun);

	ipr_err_separator;

	array_entry = error->array_member;

	for (i = 0; i < 18; i++) {
		if (!memcmp(array_entry->vpd.sn, zero_sn, IPR_SERIAL_NUM_LEN))
			continue;

		if (be32_to_cpu(error->exposed_mode_adn) == i)
			ipr_err("Exposed Array Member %d:\n", i);
		else
			ipr_err("Array Member %d:\n", i);

		ipr_log_vpd(&array_entry->vpd);

		ipr_phys_res_err(ioa_cfg, array_entry->dev_res_addr, "Current Location");
		ipr_phys_res_err(ioa_cfg, array_entry->expected_dev_res_addr,
				 "Expected Location");

		ipr_err_separator;

		if (i == 9)
			array_entry = error->array_member2;
		else
			array_entry++;
	}
}

/**
 * ipr_log_hex_data - Log additional hex IOA error data.
 * @ioa_cfg:	ioa config struct
 * @data:		IOA error data
 * @len:		data length
 *
 * Return value:
 * 	none
 **/
static void ipr_log_hex_data(struct ipr_ioa_cfg *ioa_cfg, u32 *data, int len)
{
	int i;

	if (len == 0)
		return;

	if (ioa_cfg->log_level <= IPR_DEFAULT_LOG_LEVEL)
		len = min_t(int, len, IPR_DEFAULT_MAX_ERROR_DUMP);

	for (i = 0; i < len / 4; i += 4) {
		ipr_err("%08X: %08X %08X %08X %08X\n", i*4,
			be32_to_cpu(data[i]),
			be32_to_cpu(data[i+1]),
			be32_to_cpu(data[i+2]),
			be32_to_cpu(data[i+3]));
	}
}

/**
 * ipr_log_enhanced_dual_ioa_error - Log an enhanced dual adapter error.
 * @ioa_cfg:	ioa config struct
 * @hostrcb:	hostrcb struct
 *
 * Return value:
 * 	none
 **/
static void ipr_log_enhanced_dual_ioa_error(struct ipr_ioa_cfg *ioa_cfg,
					    struct ipr_hostrcb *hostrcb)
{
	struct ipr_hostrcb_type_17_error *error;

	if (ioa_cfg->sis64)
		error = &hostrcb->hcam.u.error64.u.type_17_error;
	else
		error = &hostrcb->hcam.u.error.u.type_17_error;

	error->failure_reason[sizeof(error->failure_reason) - 1] = '\0';
	strim(error->failure_reason);

	ipr_hcam_err(hostrcb, "%s [PRC: %08X]\n", error->failure_reason,
		     be32_to_cpu(hostrcb->hcam.u.error.prc));
	ipr_log_ext_vpd_compact("Remote IOA", hostrcb, &error->vpd);
	ipr_log_hex_data(ioa_cfg, error->data,
			 be32_to_cpu(hostrcb->hcam.length) -
			 (offsetof(struct ipr_hostrcb_error, u) +
			  offsetof(struct ipr_hostrcb_type_17_error, data)));
}

/**
 * ipr_log_dual_ioa_error - Log a dual adapter error.
 * @ioa_cfg:	ioa config struct
 * @hostrcb:	hostrcb struct
 *
 * Return value:
 * 	none
 **/
static void ipr_log_dual_ioa_error(struct ipr_ioa_cfg *ioa_cfg,
				   struct ipr_hostrcb *hostrcb)
{
	struct ipr_hostrcb_type_07_error *error;

	error = &hostrcb->hcam.u.error.u.type_07_error;
	error->failure_reason[sizeof(error->failure_reason) - 1] = '\0';
	strim(error->failure_reason);

	ipr_hcam_err(hostrcb, "%s [PRC: %08X]\n", error->failure_reason,
		     be32_to_cpu(hostrcb->hcam.u.error.prc));
	ipr_log_vpd_compact("Remote IOA", hostrcb, &error->vpd);
	ipr_log_hex_data(ioa_cfg, error->data,
			 be32_to_cpu(hostrcb->hcam.length) -
			 (offsetof(struct ipr_hostrcb_error, u) +
			  offsetof(struct ipr_hostrcb_type_07_error, data)));
}

static const struct {
	u8 active;
	char *desc;
} path_active_desc[] = {
	{ IPR_PATH_NO_INFO, "Path" },
	{ IPR_PATH_ACTIVE, "Active path" },
	{ IPR_PATH_NOT_ACTIVE, "Inactive path" }
};

static const struct {
	u8 state;
	char *desc;
} path_state_desc[] = {
	{ IPR_PATH_STATE_NO_INFO, "has no path state information available" },
	{ IPR_PATH_HEALTHY, "is healthy" },
	{ IPR_PATH_DEGRADED, "is degraded" },
	{ IPR_PATH_FAILED, "is failed" }
};

/**
 * ipr_log_fabric_path - Log a fabric path error
 * @hostrcb:	hostrcb struct
 * @fabric:		fabric descriptor
 *
 * Return value:
 * 	none
 **/
static void ipr_log_fabric_path(struct ipr_hostrcb *hostrcb,
				struct ipr_hostrcb_fabric_desc *fabric)
{
	int i, j;
	u8 path_state = fabric->path_state;
	u8 active = path_state & IPR_PATH_ACTIVE_MASK;
	u8 state = path_state & IPR_PATH_STATE_MASK;

	for (i = 0; i < ARRAY_SIZE(path_active_desc); i++) {
		if (path_active_desc[i].active != active)
			continue;

		for (j = 0; j < ARRAY_SIZE(path_state_desc); j++) {
			if (path_state_desc[j].state != state)
				continue;

			if (fabric->cascaded_expander == 0xff && fabric->phy == 0xff) {
				ipr_hcam_err(hostrcb, "%s %s: IOA Port=%d\n",
					     path_active_desc[i].desc, path_state_desc[j].desc,
					     fabric->ioa_port);
			} else if (fabric->cascaded_expander == 0xff) {
				ipr_hcam_err(hostrcb, "%s %s: IOA Port=%d, Phy=%d\n",
					     path_active_desc[i].desc, path_state_desc[j].desc,
					     fabric->ioa_port, fabric->phy);
			} else if (fabric->phy == 0xff) {
				ipr_hcam_err(hostrcb, "%s %s: IOA Port=%d, Cascade=%d\n",
					     path_active_desc[i].desc, path_state_desc[j].desc,
					     fabric->ioa_port, fabric->cascaded_expander);
			} else {
				ipr_hcam_err(hostrcb, "%s %s: IOA Port=%d, Cascade=%d, Phy=%d\n",
					     path_active_desc[i].desc, path_state_desc[j].desc,
					     fabric->ioa_port, fabric->cascaded_expander, fabric->phy);
			}
			return;
		}
	}

	ipr_err("Path state=%02X IOA Port=%d Cascade=%d Phy=%d\n", path_state,
		fabric->ioa_port, fabric->cascaded_expander, fabric->phy);
}

/**
 * ipr_log64_fabric_path - Log a fabric path error
 * @hostrcb:	hostrcb struct
 * @fabric:		fabric descriptor
 *
 * Return value:
 * 	none
 **/
static void ipr_log64_fabric_path(struct ipr_hostrcb *hostrcb,
				  struct ipr_hostrcb64_fabric_desc *fabric)
{
	int i, j;
	u8 path_state = fabric->path_state;
	u8 active = path_state & IPR_PATH_ACTIVE_MASK;
	u8 state = path_state & IPR_PATH_STATE_MASK;
	char buffer[IPR_MAX_RES_PATH_LENGTH];

	for (i = 0; i < ARRAY_SIZE(path_active_desc); i++) {
		if (path_active_desc[i].active != active)
			continue;

		for (j = 0; j < ARRAY_SIZE(path_state_desc); j++) {
			if (path_state_desc[j].state != state)
				continue;

			ipr_hcam_err(hostrcb, "%s %s: Resource Path=%s\n",
				     path_active_desc[i].desc, path_state_desc[j].desc,
				     ipr_format_res_path(fabric->res_path, buffer,
							 sizeof(buffer)));
			return;
		}
	}

	ipr_err("Path state=%02X Resource Path=%s\n", path_state,
		ipr_format_res_path(fabric->res_path, buffer, sizeof(buffer)));
}

static const struct {
	u8 type;
	char *desc;
} path_type_desc[] = {
	{ IPR_PATH_CFG_IOA_PORT, "IOA port" },
	{ IPR_PATH_CFG_EXP_PORT, "Expander port" },
	{ IPR_PATH_CFG_DEVICE_PORT, "Device port" },
	{ IPR_PATH_CFG_DEVICE_LUN, "Device LUN" }
};

static const struct {
	u8 status;
	char *desc;
} path_status_desc[] = {
	{ IPR_PATH_CFG_NO_PROB, "Functional" },
	{ IPR_PATH_CFG_DEGRADED, "Degraded" },
	{ IPR_PATH_CFG_FAILED, "Failed" },
	{ IPR_PATH_CFG_SUSPECT, "Suspect" },
	{ IPR_PATH_NOT_DETECTED, "Missing" },
	{ IPR_PATH_INCORRECT_CONN, "Incorrectly connected" }
};

static const char *link_rate[] = {
	"unknown",
	"disabled",
	"phy reset problem",
	"spinup hold",
	"port selector",
	"unknown",
	"unknown",
	"unknown",
	"1.5Gbps",
	"3.0Gbps",
	"unknown",
	"unknown",
	"unknown",
	"unknown",
	"unknown",
	"unknown"
};

/**
 * ipr_log_path_elem - Log a fabric path element.
 * @hostrcb:	hostrcb struct
 * @cfg:		fabric path element struct
 *
 * Return value:
 * 	none
 **/
static void ipr_log_path_elem(struct ipr_hostrcb *hostrcb,
			      struct ipr_hostrcb_config_element *cfg)
{
	int i, j;
	u8 type = cfg->type_status & IPR_PATH_CFG_TYPE_MASK;
	u8 status = cfg->type_status & IPR_PATH_CFG_STATUS_MASK;

	if (type == IPR_PATH_CFG_NOT_EXIST)
		return;

	for (i = 0; i < ARRAY_SIZE(path_type_desc); i++) {
		if (path_type_desc[i].type != type)
			continue;

		for (j = 0; j < ARRAY_SIZE(path_status_desc); j++) {
			if (path_status_desc[j].status != status)
				continue;

			if (type == IPR_PATH_CFG_IOA_PORT) {
				ipr_hcam_err(hostrcb, "%s %s: Phy=%d, Link rate=%s, WWN=%08X%08X\n",
					     path_status_desc[j].desc, path_type_desc[i].desc,
					     cfg->phy, link_rate[cfg->link_rate & IPR_PHY_LINK_RATE_MASK],
					     be32_to_cpu(cfg->wwid[0]), be32_to_cpu(cfg->wwid[1]));
			} else {
				if (cfg->cascaded_expander == 0xff && cfg->phy == 0xff) {
					ipr_hcam_err(hostrcb, "%s %s: Link rate=%s, WWN=%08X%08X\n",
						     path_status_desc[j].desc, path_type_desc[i].desc,
						     link_rate[cfg->link_rate & IPR_PHY_LINK_RATE_MASK],
						     be32_to_cpu(cfg->wwid[0]), be32_to_cpu(cfg->wwid[1]));
				} else if (cfg->cascaded_expander == 0xff) {
					ipr_hcam_err(hostrcb, "%s %s: Phy=%d, Link rate=%s, "
						     "WWN=%08X%08X\n", path_status_desc[j].desc,
						     path_type_desc[i].desc, cfg->phy,
						     link_rate[cfg->link_rate & IPR_PHY_LINK_RATE_MASK],
						     be32_to_cpu(cfg->wwid[0]), be32_to_cpu(cfg->wwid[1]));
				} else if (cfg->phy == 0xff) {
					ipr_hcam_err(hostrcb, "%s %s: Cascade=%d, Link rate=%s, "
						     "WWN=%08X%08X\n", path_status_desc[j].desc,
						     path_type_desc[i].desc, cfg->cascaded_expander,
						     link_rate[cfg->link_rate & IPR_PHY_LINK_RATE_MASK],
						     be32_to_cpu(cfg->wwid[0]), be32_to_cpu(cfg->wwid[1]));
				} else {
					ipr_hcam_err(hostrcb, "%s %s: Cascade=%d, Phy=%d, Link rate=%s "
						     "WWN=%08X%08X\n", path_status_desc[j].desc,
						     path_type_desc[i].desc, cfg->cascaded_expander, cfg->phy,
						     link_rate[cfg->link_rate & IPR_PHY_LINK_RATE_MASK],
						     be32_to_cpu(cfg->wwid[0]), be32_to_cpu(cfg->wwid[1]));
				}
			}
			return;
		}
	}

	ipr_hcam_err(hostrcb, "Path element=%02X: Cascade=%d Phy=%d Link rate=%s "
		     "WWN=%08X%08X\n", cfg->type_status, cfg->cascaded_expander, cfg->phy,
		     link_rate[cfg->link_rate & IPR_PHY_LINK_RATE_MASK],
		     be32_to_cpu(cfg->wwid[0]), be32_to_cpu(cfg->wwid[1]));
}

/**
 * ipr_log64_path_elem - Log a fabric path element.
 * @hostrcb:	hostrcb struct
 * @cfg:		fabric path element struct
 *
 * Return value:
 * 	none
 **/
static void ipr_log64_path_elem(struct ipr_hostrcb *hostrcb,
				struct ipr_hostrcb64_config_element *cfg)
{
	int i, j;
	u8 desc_id = cfg->descriptor_id & IPR_DESCRIPTOR_MASK;
	u8 type = cfg->type_status & IPR_PATH_CFG_TYPE_MASK;
	u8 status = cfg->type_status & IPR_PATH_CFG_STATUS_MASK;
	char buffer[IPR_MAX_RES_PATH_LENGTH];

	if (type == IPR_PATH_CFG_NOT_EXIST || desc_id != IPR_DESCRIPTOR_SIS64)
		return;

	for (i = 0; i < ARRAY_SIZE(path_type_desc); i++) {
		if (path_type_desc[i].type != type)
			continue;

		for (j = 0; j < ARRAY_SIZE(path_status_desc); j++) {
			if (path_status_desc[j].status != status)
				continue;

			ipr_hcam_err(hostrcb, "%s %s: Resource Path=%s, Link rate=%s, WWN=%08X%08X\n",
				     path_status_desc[j].desc, path_type_desc[i].desc,
				     ipr_format_res_path(cfg->res_path, buffer,
							 sizeof(buffer)),
				     link_rate[cfg->link_rate & IPR_PHY_LINK_RATE_MASK],
				     be32_to_cpu(cfg->wwid[0]), be32_to_cpu(cfg->wwid[1]));
			return;
		}
	}
	ipr_hcam_err(hostrcb, "Path element=%02X: Resource Path=%s, Link rate=%s "
		     "WWN=%08X%08X\n", cfg->type_status,
		     ipr_format_res_path(cfg->res_path, buffer, sizeof(buffer)),
		     link_rate[cfg->link_rate & IPR_PHY_LINK_RATE_MASK],
		     be32_to_cpu(cfg->wwid[0]), be32_to_cpu(cfg->wwid[1]));
}

/**
 * ipr_log_fabric_error - Log a fabric error.
 * @ioa_cfg:	ioa config struct
 * @hostrcb:	hostrcb struct
 *
 * Return value:
 * 	none
 **/
static void ipr_log_fabric_error(struct ipr_ioa_cfg *ioa_cfg,
				 struct ipr_hostrcb *hostrcb)
{
	struct ipr_hostrcb_type_20_error *error;
	struct ipr_hostrcb_fabric_desc *fabric;
	struct ipr_hostrcb_config_element *cfg;
	int i, add_len;

	error = &hostrcb->hcam.u.error.u.type_20_error;
	error->failure_reason[sizeof(error->failure_reason) - 1] = '\0';
	ipr_hcam_err(hostrcb, "%s\n", error->failure_reason);

	add_len = be32_to_cpu(hostrcb->hcam.length) -
		(offsetof(struct ipr_hostrcb_error, u) +
		 offsetof(struct ipr_hostrcb_type_20_error, desc));

	for (i = 0, fabric = error->desc; i < error->num_entries; i++) {
		ipr_log_fabric_path(hostrcb, fabric);
		for_each_fabric_cfg(fabric, cfg)
			ipr_log_path_elem(hostrcb, cfg);

		add_len -= be16_to_cpu(fabric->length);
		fabric = (struct ipr_hostrcb_fabric_desc *)
			((unsigned long)fabric + be16_to_cpu(fabric->length));
	}

	ipr_log_hex_data(ioa_cfg, (u32 *)fabric, add_len);
}

/**
 * ipr_log_sis64_array_error - Log a sis64 array error.
 * @ioa_cfg:	ioa config struct
 * @hostrcb:	hostrcb struct
 *
 * Return value:
 * 	none
 **/
static void ipr_log_sis64_array_error(struct ipr_ioa_cfg *ioa_cfg,
				      struct ipr_hostrcb *hostrcb)
{
	int i, num_entries;
	struct ipr_hostrcb_type_24_error *error;
	struct ipr_hostrcb64_array_data_entry *array_entry;
	char buffer[IPR_MAX_RES_PATH_LENGTH];
	const u8 zero_sn[IPR_SERIAL_NUM_LEN] = { [0 ... IPR_SERIAL_NUM_LEN-1] = '0' };

	error = &hostrcb->hcam.u.error64.u.type_24_error;

	ipr_err_separator;

	ipr_err("RAID %s Array Configuration: %s\n",
		error->protection_level,
		ipr_format_res_path(error->last_res_path, buffer, sizeof(buffer)));

	ipr_err_separator;

	array_entry = error->array_member;
	num_entries = min_t(u32, error->num_entries,
			    ARRAY_SIZE(error->array_member));

	for (i = 0; i < num_entries; i++, array_entry++) {

		if (!memcmp(array_entry->vpd.vpd.sn, zero_sn, IPR_SERIAL_NUM_LEN))
			continue;

		if (error->exposed_mode_adn == i)
			ipr_err("Exposed Array Member %d:\n", i);
		else
			ipr_err("Array Member %d:\n", i);

		ipr_err("Array Member %d:\n", i);
		ipr_log_ext_vpd(&array_entry->vpd);
		ipr_err("Current Location: %s\n",
			 ipr_format_res_path(array_entry->res_path, buffer,
					     sizeof(buffer)));
		ipr_err("Expected Location: %s\n",
			 ipr_format_res_path(array_entry->expected_res_path,
					     buffer, sizeof(buffer)));

		ipr_err_separator;
	}
}

/**
 * ipr_log_sis64_fabric_error - Log a sis64 fabric error.
 * @ioa_cfg:	ioa config struct
 * @hostrcb:	hostrcb struct
 *
 * Return value:
 * 	none
 **/
static void ipr_log_sis64_fabric_error(struct ipr_ioa_cfg *ioa_cfg,
				       struct ipr_hostrcb *hostrcb)
{
	struct ipr_hostrcb_type_30_error *error;
	struct ipr_hostrcb64_fabric_desc *fabric;
	struct ipr_hostrcb64_config_element *cfg;
	int i, add_len;

	error = &hostrcb->hcam.u.error64.u.type_30_error;

	error->failure_reason[sizeof(error->failure_reason) - 1] = '\0';
	ipr_hcam_err(hostrcb, "%s\n", error->failure_reason);

	add_len = be32_to_cpu(hostrcb->hcam.length) -
		(offsetof(struct ipr_hostrcb64_error, u) +
		 offsetof(struct ipr_hostrcb_type_30_error, desc));

	for (i = 0, fabric = error->desc; i < error->num_entries; i++) {
		ipr_log64_fabric_path(hostrcb, fabric);
		for_each_fabric_cfg(fabric, cfg)
			ipr_log64_path_elem(hostrcb, cfg);

		add_len -= be16_to_cpu(fabric->length);
		fabric = (struct ipr_hostrcb64_fabric_desc *)
			((unsigned long)fabric + be16_to_cpu(fabric->length));
	}

	ipr_log_hex_data(ioa_cfg, (u32 *)fabric, add_len);
}

/**
 * ipr_log_generic_error - Log an adapter error.
 * @ioa_cfg:	ioa config struct
 * @hostrcb:	hostrcb struct
 *
 * Return value:
 * 	none
 **/
static void ipr_log_generic_error(struct ipr_ioa_cfg *ioa_cfg,
				  struct ipr_hostrcb *hostrcb)
{
	ipr_log_hex_data(ioa_cfg, hostrcb->hcam.u.raw.data,
			 be32_to_cpu(hostrcb->hcam.length));
}

/**
 * ipr_get_error - Find the specfied IOASC in the ipr_error_table.
 * @ioasc:	IOASC
 *
 * This function will return the index of into the ipr_error_table
 * for the specified IOASC. If the IOASC is not in the table,
 * 0 will be returned, which points to the entry used for unknown errors.
 *
 * Return value:
 * 	index into the ipr_error_table
 **/
static u32 ipr_get_error(u32 ioasc)
{
	int i;

	for (i = 0; i < ARRAY_SIZE(ipr_error_table); i++)
		if (ipr_error_table[i].ioasc == (ioasc & IPR_IOASC_IOASC_MASK))
			return i;

	return 0;
}

/**
 * ipr_handle_log_data - Log an adapter error.
 * @ioa_cfg:	ioa config struct
 * @hostrcb:	hostrcb struct
 *
 * This function logs an adapter error to the system.
 *
 * Return value:
 * 	none
 **/
static void ipr_handle_log_data(struct ipr_ioa_cfg *ioa_cfg,
				struct ipr_hostrcb *hostrcb)
{
	u32 ioasc;
	int error_index;

	if (hostrcb->hcam.notify_type != IPR_HOST_RCB_NOTIF_TYPE_ERROR_LOG_ENTRY)
		return;

	if (hostrcb->hcam.notifications_lost == IPR_HOST_RCB_NOTIFICATIONS_LOST)
		dev_err(&ioa_cfg->pdev->dev, "Error notifications lost\n");

	if (ioa_cfg->sis64)
		ioasc = be32_to_cpu(hostrcb->hcam.u.error64.fd_ioasc);
	else
		ioasc = be32_to_cpu(hostrcb->hcam.u.error.fd_ioasc);

	if (!ioa_cfg->sis64 && (ioasc == IPR_IOASC_BUS_WAS_RESET ||
	    ioasc == IPR_IOASC_BUS_WAS_RESET_BY_OTHER)) {
		/* Tell the midlayer we had a bus reset so it will handle the UA properly */
		scsi_report_bus_reset(ioa_cfg->host,
				      hostrcb->hcam.u.error.fd_res_addr.bus);
	}

	error_index = ipr_get_error(ioasc);

	if (!ipr_error_table[error_index].log_hcam)
		return;

	ipr_hcam_err(hostrcb, "%s\n", ipr_error_table[error_index].error);

	/* Set indication we have logged an error */
	ioa_cfg->errors_logged++;

	if (ioa_cfg->log_level < ipr_error_table[error_index].log_hcam)
		return;
	if (be32_to_cpu(hostrcb->hcam.length) > sizeof(hostrcb->hcam.u.raw))
		hostrcb->hcam.length = cpu_to_be32(sizeof(hostrcb->hcam.u.raw));

	switch (hostrcb->hcam.overlay_id) {
	case IPR_HOST_RCB_OVERLAY_ID_2:
		ipr_log_cache_error(ioa_cfg, hostrcb);
		break;
	case IPR_HOST_RCB_OVERLAY_ID_3:
		ipr_log_config_error(ioa_cfg, hostrcb);
		break;
	case IPR_HOST_RCB_OVERLAY_ID_4:
	case IPR_HOST_RCB_OVERLAY_ID_6:
		ipr_log_array_error(ioa_cfg, hostrcb);
		break;
	case IPR_HOST_RCB_OVERLAY_ID_7:
		ipr_log_dual_ioa_error(ioa_cfg, hostrcb);
		break;
	case IPR_HOST_RCB_OVERLAY_ID_12:
		ipr_log_enhanced_cache_error(ioa_cfg, hostrcb);
		break;
	case IPR_HOST_RCB_OVERLAY_ID_13:
		ipr_log_enhanced_config_error(ioa_cfg, hostrcb);
		break;
	case IPR_HOST_RCB_OVERLAY_ID_14:
	case IPR_HOST_RCB_OVERLAY_ID_16:
		ipr_log_enhanced_array_error(ioa_cfg, hostrcb);
		break;
	case IPR_HOST_RCB_OVERLAY_ID_17:
		ipr_log_enhanced_dual_ioa_error(ioa_cfg, hostrcb);
		break;
	case IPR_HOST_RCB_OVERLAY_ID_20:
		ipr_log_fabric_error(ioa_cfg, hostrcb);
		break;
	case IPR_HOST_RCB_OVERLAY_ID_23:
		ipr_log_sis64_config_error(ioa_cfg, hostrcb);
		break;
	case IPR_HOST_RCB_OVERLAY_ID_24:
	case IPR_HOST_RCB_OVERLAY_ID_26:
		ipr_log_sis64_array_error(ioa_cfg, hostrcb);
		break;
	case IPR_HOST_RCB_OVERLAY_ID_30:
		ipr_log_sis64_fabric_error(ioa_cfg, hostrcb);
		break;
	case IPR_HOST_RCB_OVERLAY_ID_1:
	case IPR_HOST_RCB_OVERLAY_ID_DEFAULT:
	default:
		ipr_log_generic_error(ioa_cfg, hostrcb);
		break;
	}
}

/**
 * ipr_process_error - Op done function for an adapter error log.
 * @ipr_cmd:	ipr command struct
 *
 * This function is the op done function for an error log host
 * controlled async from the adapter. It will log the error and
 * send the HCAM back to the adapter.
 *
 * Return value:
 * 	none
 **/
static void ipr_process_error(struct ipr_cmnd *ipr_cmd)
{
	struct ipr_ioa_cfg *ioa_cfg = ipr_cmd->ioa_cfg;
	struct ipr_hostrcb *hostrcb = ipr_cmd->u.hostrcb;
	u32 ioasc = be32_to_cpu(ipr_cmd->s.ioasa.hdr.ioasc);
	u32 fd_ioasc;

	if (ioa_cfg->sis64)
		fd_ioasc = be32_to_cpu(hostrcb->hcam.u.error64.fd_ioasc);
	else
		fd_ioasc = be32_to_cpu(hostrcb->hcam.u.error.fd_ioasc);

	list_del(&hostrcb->queue);
	list_add_tail(&ipr_cmd->queue, &ioa_cfg->free_q);

	if (!ioasc) {
		ipr_handle_log_data(ioa_cfg, hostrcb);
		if (fd_ioasc == IPR_IOASC_NR_IOA_RESET_REQUIRED)
			ipr_initiate_ioa_reset(ioa_cfg, IPR_SHUTDOWN_ABBREV);
	} else if (ioasc != IPR_IOASC_IOA_WAS_RESET) {
		dev_err(&ioa_cfg->pdev->dev,
			"Host RCB failed with IOASC: 0x%08X\n", ioasc);
	}

	ipr_send_hcam(ioa_cfg, IPR_HCAM_CDB_OP_CODE_LOG_DATA, hostrcb);
}

/**
 * ipr_timeout -  An internally generated op has timed out.
 * @ipr_cmd:	ipr command struct
 *
 * This function blocks host requests and initiates an
 * adapter reset.
 *
 * Return value:
 * 	none
 **/
static void ipr_timeout(struct ipr_cmnd *ipr_cmd)
{
	unsigned long lock_flags = 0;
	struct ipr_ioa_cfg *ioa_cfg = ipr_cmd->ioa_cfg;

	ENTER;
	spin_lock_irqsave(ioa_cfg->host->host_lock, lock_flags);

	ioa_cfg->errors_logged++;
	dev_err(&ioa_cfg->pdev->dev,
		"Adapter being reset due to command timeout.\n");

	if (WAIT_FOR_DUMP == ioa_cfg->sdt_state)
		ioa_cfg->sdt_state = GET_DUMP;

	if (!ioa_cfg->in_reset_reload || ioa_cfg->reset_cmd == ipr_cmd)
		ipr_initiate_ioa_reset(ioa_cfg, IPR_SHUTDOWN_NONE);

	spin_unlock_irqrestore(ioa_cfg->host->host_lock, lock_flags);
	LEAVE;
}

/**
 * ipr_oper_timeout -  Adapter timed out transitioning to operational
 * @ipr_cmd:	ipr command struct
 *
 * This function blocks host requests and initiates an
 * adapter reset.
 *
 * Return value:
 * 	none
 **/
static void ipr_oper_timeout(struct ipr_cmnd *ipr_cmd)
{
	unsigned long lock_flags = 0;
	struct ipr_ioa_cfg *ioa_cfg = ipr_cmd->ioa_cfg;

	ENTER;
	spin_lock_irqsave(ioa_cfg->host->host_lock, lock_flags);

	ioa_cfg->errors_logged++;
	dev_err(&ioa_cfg->pdev->dev,
		"Adapter timed out transitioning to operational.\n");

	if (WAIT_FOR_DUMP == ioa_cfg->sdt_state)
		ioa_cfg->sdt_state = GET_DUMP;

	if (!ioa_cfg->in_reset_reload || ioa_cfg->reset_cmd == ipr_cmd) {
		if (ipr_fastfail)
			ioa_cfg->reset_retries += IPR_NUM_RESET_RELOAD_RETRIES;
		ipr_initiate_ioa_reset(ioa_cfg, IPR_SHUTDOWN_NONE);
	}

	spin_unlock_irqrestore(ioa_cfg->host->host_lock, lock_flags);
	LEAVE;
}

/**
 * ipr_reset_reload - Reset/Reload the IOA
 * @ioa_cfg:		ioa config struct
 * @shutdown_type:	shutdown type
 *
 * This function resets the adapter and re-initializes it.
 * This function assumes that all new host commands have been stopped.
 * Return value:
 * 	SUCCESS / FAILED
 **/
static int ipr_reset_reload(struct ipr_ioa_cfg *ioa_cfg,
			    enum ipr_shutdown_type shutdown_type)
{
	if (!ioa_cfg->in_reset_reload)
		ipr_initiate_ioa_reset(ioa_cfg, shutdown_type);

	spin_unlock_irq(ioa_cfg->host->host_lock);
	wait_event(ioa_cfg->reset_wait_q, !ioa_cfg->in_reset_reload);
	spin_lock_irq(ioa_cfg->host->host_lock);

	/* If we got hit with a host reset while we were already resetting
	 the adapter for some reason, and the reset failed. */
	if (ioa_cfg->ioa_is_dead) {
		ipr_trace;
		return FAILED;
	}

	return SUCCESS;
}

/**
 * ipr_find_ses_entry - Find matching SES in SES table
 * @res:	resource entry struct of SES
 *
 * Return value:
 * 	pointer to SES table entry / NULL on failure
 **/
static const struct ipr_ses_table_entry *
ipr_find_ses_entry(struct ipr_resource_entry *res)
{
	int i, j, matches;
	struct ipr_std_inq_vpids *vpids;
	const struct ipr_ses_table_entry *ste = ipr_ses_table;

	for (i = 0; i < ARRAY_SIZE(ipr_ses_table); i++, ste++) {
		for (j = 0, matches = 0; j < IPR_PROD_ID_LEN; j++) {
			if (ste->compare_product_id_byte[j] == 'X') {
				vpids = &res->std_inq_data.vpids;
				if (vpids->product_id[j] == ste->product_id[j])
					matches++;
				else
					break;
			} else
				matches++;
		}

		if (matches == IPR_PROD_ID_LEN)
			return ste;
	}

	return NULL;
}

/**
 * ipr_get_max_scsi_speed - Determine max SCSI speed for a given bus
 * @ioa_cfg:	ioa config struct
 * @bus:		SCSI bus
 * @bus_width:	bus width
 *
 * Return value:
 *	SCSI bus speed in units of 100KHz, 1600 is 160 MHz
 *	For a 2-byte wide SCSI bus, the maximum transfer speed is
 *	twice the maximum transfer rate (e.g. for a wide enabled bus,
 *	max 160MHz = max 320MB/sec).
 **/
static u32 ipr_get_max_scsi_speed(struct ipr_ioa_cfg *ioa_cfg, u8 bus, u8 bus_width)
{
	struct ipr_resource_entry *res;
	const struct ipr_ses_table_entry *ste;
	u32 max_xfer_rate = IPR_MAX_SCSI_RATE(bus_width);

	/* Loop through each config table entry in the config table buffer */
	list_for_each_entry(res, &ioa_cfg->used_res_q, queue) {
		if (!(IPR_IS_SES_DEVICE(res->std_inq_data)))
			continue;

		if (bus != res->bus)
			continue;

		if (!(ste = ipr_find_ses_entry(res)))
			continue;

		max_xfer_rate = (ste->max_bus_speed_limit * 10) / (bus_width / 8);
	}

	return max_xfer_rate;
}

/**
 * ipr_wait_iodbg_ack - Wait for an IODEBUG ACK from the IOA
 * @ioa_cfg:		ioa config struct
 * @max_delay:		max delay in micro-seconds to wait
 *
 * Waits for an IODEBUG ACK from the IOA, doing busy looping.
 *
 * Return value:
 * 	0 on success / other on failure
 **/
static int ipr_wait_iodbg_ack(struct ipr_ioa_cfg *ioa_cfg, int max_delay)
{
	volatile u32 pcii_reg;
	int delay = 1;

	/* Read interrupt reg until IOA signals IO Debug Acknowledge */
	while (delay < max_delay) {
		pcii_reg = readl(ioa_cfg->regs.sense_interrupt_reg);

		if (pcii_reg & IPR_PCII_IO_DEBUG_ACKNOWLEDGE)
			return 0;

		/* udelay cannot be used if delay is more than a few milliseconds */
		if ((delay / 1000) > MAX_UDELAY_MS)
			mdelay(delay / 1000);
		else
			udelay(delay);

		delay += delay;
	}
	return -EIO;
}

/**
 * ipr_get_sis64_dump_data_section - Dump IOA memory
 * @ioa_cfg:			ioa config struct
 * @start_addr:			adapter address to dump
 * @dest:			destination kernel buffer
 * @length_in_words:		length to dump in 4 byte words
 *
 * Return value:
 * 	0 on success
 **/
static int ipr_get_sis64_dump_data_section(struct ipr_ioa_cfg *ioa_cfg,
					   u32 start_addr,
					   __be32 *dest, u32 length_in_words)
{
	int i;

	for (i = 0; i < length_in_words; i++) {
		writel(start_addr+(i*4), ioa_cfg->regs.dump_addr_reg);
		*dest = cpu_to_be32(readl(ioa_cfg->regs.dump_data_reg));
		dest++;
	}

	return 0;
}

/**
 * ipr_get_ldump_data_section - Dump IOA memory
 * @ioa_cfg:			ioa config struct
 * @start_addr:			adapter address to dump
 * @dest:				destination kernel buffer
 * @length_in_words:	length to dump in 4 byte words
 *
 * Return value:
 * 	0 on success / -EIO on failure
 **/
static int ipr_get_ldump_data_section(struct ipr_ioa_cfg *ioa_cfg,
				      u32 start_addr,
				      __be32 *dest, u32 length_in_words)
{
	volatile u32 temp_pcii_reg;
	int i, delay = 0;

	if (ioa_cfg->sis64)
		return ipr_get_sis64_dump_data_section(ioa_cfg, start_addr,
						       dest, length_in_words);

	/* Write IOA interrupt reg starting LDUMP state  */
	writel((IPR_UPROCI_RESET_ALERT | IPR_UPROCI_IO_DEBUG_ALERT),
	       ioa_cfg->regs.set_uproc_interrupt_reg32);

	/* Wait for IO debug acknowledge */
	if (ipr_wait_iodbg_ack(ioa_cfg,
			       IPR_LDUMP_MAX_LONG_ACK_DELAY_IN_USEC)) {
		dev_err(&ioa_cfg->pdev->dev,
			"IOA dump long data transfer timeout\n");
		return -EIO;
	}

	/* Signal LDUMP interlocked - clear IO debug ack */
	writel(IPR_PCII_IO_DEBUG_ACKNOWLEDGE,
	       ioa_cfg->regs.clr_interrupt_reg);

	/* Write Mailbox with starting address */
	writel(start_addr, ioa_cfg->ioa_mailbox);

	/* Signal address valid - clear IOA Reset alert */
	writel(IPR_UPROCI_RESET_ALERT,
	       ioa_cfg->regs.clr_uproc_interrupt_reg32);

	for (i = 0; i < length_in_words; i++) {
		/* Wait for IO debug acknowledge */
		if (ipr_wait_iodbg_ack(ioa_cfg,
				       IPR_LDUMP_MAX_SHORT_ACK_DELAY_IN_USEC)) {
			dev_err(&ioa_cfg->pdev->dev,
				"IOA dump short data transfer timeout\n");
			return -EIO;
		}

		/* Read data from mailbox and increment destination pointer */
		*dest = cpu_to_be32(readl(ioa_cfg->ioa_mailbox));
		dest++;

		/* For all but the last word of data, signal data received */
		if (i < (length_in_words - 1)) {
			/* Signal dump data received - Clear IO debug Ack */
			writel(IPR_PCII_IO_DEBUG_ACKNOWLEDGE,
			       ioa_cfg->regs.clr_interrupt_reg);
		}
	}

	/* Signal end of block transfer. Set reset alert then clear IO debug ack */
	writel(IPR_UPROCI_RESET_ALERT,
	       ioa_cfg->regs.set_uproc_interrupt_reg32);

	writel(IPR_UPROCI_IO_DEBUG_ALERT,
	       ioa_cfg->regs.clr_uproc_interrupt_reg32);

	/* Signal dump data received - Clear IO debug Ack */
	writel(IPR_PCII_IO_DEBUG_ACKNOWLEDGE,
	       ioa_cfg->regs.clr_interrupt_reg);

	/* Wait for IOA to signal LDUMP exit - IOA reset alert will be cleared */
	while (delay < IPR_LDUMP_MAX_SHORT_ACK_DELAY_IN_USEC) {
		temp_pcii_reg =
		    readl(ioa_cfg->regs.sense_uproc_interrupt_reg32);

		if (!(temp_pcii_reg & IPR_UPROCI_RESET_ALERT))
			return 0;

		udelay(10);
		delay += 10;
	}

	return 0;
}

#ifdef CONFIG_SCSI_IPR_DUMP
/**
 * ipr_sdt_copy - Copy Smart Dump Table to kernel buffer
 * @ioa_cfg:		ioa config struct
 * @pci_address:	adapter address
 * @length:			length of data to copy
 *
 * Copy data from PCI adapter to kernel buffer.
 * Note: length MUST be a 4 byte multiple
 * Return value:
 * 	0 on success / other on failure
 **/
static int ipr_sdt_copy(struct ipr_ioa_cfg *ioa_cfg,
			unsigned long pci_address, u32 length)
{
	int bytes_copied = 0;
	int cur_len, rc, rem_len, rem_page_len, max_dump_size;
	__be32 *page;
	unsigned long lock_flags = 0;
	struct ipr_ioa_dump *ioa_dump = &ioa_cfg->dump->ioa_dump;

	if (ioa_cfg->sis64)
		max_dump_size = IPR_FMT3_MAX_IOA_DUMP_SIZE;
	else
		max_dump_size = IPR_FMT2_MAX_IOA_DUMP_SIZE;

	while (bytes_copied < length &&
	       (ioa_dump->hdr.len + bytes_copied) < max_dump_size) {
		if (ioa_dump->page_offset >= PAGE_SIZE ||
		    ioa_dump->page_offset == 0) {
			page = (__be32 *)__get_free_page(GFP_ATOMIC);

			if (!page) {
				ipr_trace;
				return bytes_copied;
			}

			ioa_dump->page_offset = 0;
			ioa_dump->ioa_data[ioa_dump->next_page_index] = page;
			ioa_dump->next_page_index++;
		} else
			page = ioa_dump->ioa_data[ioa_dump->next_page_index - 1];

		rem_len = length - bytes_copied;
		rem_page_len = PAGE_SIZE - ioa_dump->page_offset;
		cur_len = min(rem_len, rem_page_len);

		spin_lock_irqsave(ioa_cfg->host->host_lock, lock_flags);
		if (ioa_cfg->sdt_state == ABORT_DUMP) {
			rc = -EIO;
		} else {
			rc = ipr_get_ldump_data_section(ioa_cfg,
							pci_address + bytes_copied,
							&page[ioa_dump->page_offset / 4],
							(cur_len / sizeof(u32)));
		}
		spin_unlock_irqrestore(ioa_cfg->host->host_lock, lock_flags);

		if (!rc) {
			ioa_dump->page_offset += cur_len;
			bytes_copied += cur_len;
		} else {
			ipr_trace;
			break;
		}
		schedule();
	}

	return bytes_copied;
}

/**
 * ipr_init_dump_entry_hdr - Initialize a dump entry header.
 * @hdr:	dump entry header struct
 *
 * Return value:
 * 	nothing
 **/
static void ipr_init_dump_entry_hdr(struct ipr_dump_entry_header *hdr)
{
	hdr->eye_catcher = IPR_DUMP_EYE_CATCHER;
	hdr->num_elems = 1;
	hdr->offset = sizeof(*hdr);
	hdr->status = IPR_DUMP_STATUS_SUCCESS;
}

/**
 * ipr_dump_ioa_type_data - Fill in the adapter type in the dump.
 * @ioa_cfg:	ioa config struct
 * @driver_dump:	driver dump struct
 *
 * Return value:
 * 	nothing
 **/
static void ipr_dump_ioa_type_data(struct ipr_ioa_cfg *ioa_cfg,
				   struct ipr_driver_dump *driver_dump)
{
	struct ipr_inquiry_page3 *ucode_vpd = &ioa_cfg->vpd_cbs->page3_data;

	ipr_init_dump_entry_hdr(&driver_dump->ioa_type_entry.hdr);
	driver_dump->ioa_type_entry.hdr.len =
		sizeof(struct ipr_dump_ioa_type_entry) -
		sizeof(struct ipr_dump_entry_header);
	driver_dump->ioa_type_entry.hdr.data_type = IPR_DUMP_DATA_TYPE_BINARY;
	driver_dump->ioa_type_entry.hdr.id = IPR_DUMP_DRIVER_TYPE_ID;
	driver_dump->ioa_type_entry.type = ioa_cfg->type;
	driver_dump->ioa_type_entry.fw_version = (ucode_vpd->major_release << 24) |
		(ucode_vpd->card_type << 16) | (ucode_vpd->minor_release[0] << 8) |
		ucode_vpd->minor_release[1];
	driver_dump->hdr.num_entries++;
}

/**
 * ipr_dump_version_data - Fill in the driver version in the dump.
 * @ioa_cfg:	ioa config struct
 * @driver_dump:	driver dump struct
 *
 * Return value:
 * 	nothing
 **/
static void ipr_dump_version_data(struct ipr_ioa_cfg *ioa_cfg,
				  struct ipr_driver_dump *driver_dump)
{
	ipr_init_dump_entry_hdr(&driver_dump->version_entry.hdr);
	driver_dump->version_entry.hdr.len =
		sizeof(struct ipr_dump_version_entry) -
		sizeof(struct ipr_dump_entry_header);
	driver_dump->version_entry.hdr.data_type = IPR_DUMP_DATA_TYPE_ASCII;
	driver_dump->version_entry.hdr.id = IPR_DUMP_DRIVER_VERSION_ID;
	strcpy(driver_dump->version_entry.version, IPR_DRIVER_VERSION);
	driver_dump->hdr.num_entries++;
}

/**
 * ipr_dump_trace_data - Fill in the IOA trace in the dump.
 * @ioa_cfg:	ioa config struct
 * @driver_dump:	driver dump struct
 *
 * Return value:
 * 	nothing
 **/
static void ipr_dump_trace_data(struct ipr_ioa_cfg *ioa_cfg,
				   struct ipr_driver_dump *driver_dump)
{
	ipr_init_dump_entry_hdr(&driver_dump->trace_entry.hdr);
	driver_dump->trace_entry.hdr.len =
		sizeof(struct ipr_dump_trace_entry) -
		sizeof(struct ipr_dump_entry_header);
	driver_dump->trace_entry.hdr.data_type = IPR_DUMP_DATA_TYPE_BINARY;
	driver_dump->trace_entry.hdr.id = IPR_DUMP_TRACE_ID;
	memcpy(driver_dump->trace_entry.trace, ioa_cfg->trace, IPR_TRACE_SIZE);
	driver_dump->hdr.num_entries++;
}

/**
 * ipr_dump_location_data - Fill in the IOA location in the dump.
 * @ioa_cfg:	ioa config struct
 * @driver_dump:	driver dump struct
 *
 * Return value:
 * 	nothing
 **/
static void ipr_dump_location_data(struct ipr_ioa_cfg *ioa_cfg,
				   struct ipr_driver_dump *driver_dump)
{
	ipr_init_dump_entry_hdr(&driver_dump->location_entry.hdr);
	driver_dump->location_entry.hdr.len =
		sizeof(struct ipr_dump_location_entry) -
		sizeof(struct ipr_dump_entry_header);
	driver_dump->location_entry.hdr.data_type = IPR_DUMP_DATA_TYPE_ASCII;
	driver_dump->location_entry.hdr.id = IPR_DUMP_LOCATION_ID;
	strcpy(driver_dump->location_entry.location, dev_name(&ioa_cfg->pdev->dev));
	driver_dump->hdr.num_entries++;
}

/**
 * ipr_get_ioa_dump - Perform a dump of the driver and adapter.
 * @ioa_cfg:	ioa config struct
 * @dump:		dump struct
 *
 * Return value:
 * 	nothing
 **/
static void ipr_get_ioa_dump(struct ipr_ioa_cfg *ioa_cfg, struct ipr_dump *dump)
{
	unsigned long start_addr, sdt_word;
	unsigned long lock_flags = 0;
	struct ipr_driver_dump *driver_dump = &dump->driver_dump;
	struct ipr_ioa_dump *ioa_dump = &dump->ioa_dump;
	u32 num_entries, max_num_entries, start_off, end_off;
	u32 max_dump_size, bytes_to_copy, bytes_copied, rc;
	struct ipr_sdt *sdt;
	int valid = 1;
	int i;

	ENTER;

	spin_lock_irqsave(ioa_cfg->host->host_lock, lock_flags);

	if (ioa_cfg->sdt_state != READ_DUMP) {
		spin_unlock_irqrestore(ioa_cfg->host->host_lock, lock_flags);
		return;
	}

	if (ioa_cfg->sis64) {
		spin_unlock_irqrestore(ioa_cfg->host->host_lock, lock_flags);
		ssleep(IPR_DUMP_DELAY_SECONDS);
		spin_lock_irqsave(ioa_cfg->host->host_lock, lock_flags);
	}

	start_addr = readl(ioa_cfg->ioa_mailbox);

	if (!ioa_cfg->sis64 && !ipr_sdt_is_fmt2(start_addr)) {
		dev_err(&ioa_cfg->pdev->dev,
			"Invalid dump table format: %lx\n", start_addr);
		spin_unlock_irqrestore(ioa_cfg->host->host_lock, lock_flags);
		return;
	}

	dev_err(&ioa_cfg->pdev->dev, "Dump of IOA initiated\n");

	driver_dump->hdr.eye_catcher = IPR_DUMP_EYE_CATCHER;

	/* Initialize the overall dump header */
	driver_dump->hdr.len = sizeof(struct ipr_driver_dump);
	driver_dump->hdr.num_entries = 1;
	driver_dump->hdr.first_entry_offset = sizeof(struct ipr_dump_header);
	driver_dump->hdr.status = IPR_DUMP_STATUS_SUCCESS;
	driver_dump->hdr.os = IPR_DUMP_OS_LINUX;
	driver_dump->hdr.driver_name = IPR_DUMP_DRIVER_NAME;

	ipr_dump_version_data(ioa_cfg, driver_dump);
	ipr_dump_location_data(ioa_cfg, driver_dump);
	ipr_dump_ioa_type_data(ioa_cfg, driver_dump);
	ipr_dump_trace_data(ioa_cfg, driver_dump);

	/* Update dump_header */
	driver_dump->hdr.len += sizeof(struct ipr_dump_entry_header);

	/* IOA Dump entry */
	ipr_init_dump_entry_hdr(&ioa_dump->hdr);
	ioa_dump->hdr.len = 0;
	ioa_dump->hdr.data_type = IPR_DUMP_DATA_TYPE_BINARY;
	ioa_dump->hdr.id = IPR_DUMP_IOA_DUMP_ID;

	/* First entries in sdt are actually a list of dump addresses and
	 lengths to gather the real dump data.  sdt represents the pointer
	 to the ioa generated dump table.  Dump data will be extracted based
	 on entries in this table */
	sdt = &ioa_dump->sdt;

	if (ioa_cfg->sis64) {
		max_num_entries = IPR_FMT3_NUM_SDT_ENTRIES;
		max_dump_size = IPR_FMT3_MAX_IOA_DUMP_SIZE;
	} else {
		max_num_entries = IPR_FMT2_NUM_SDT_ENTRIES;
		max_dump_size = IPR_FMT2_MAX_IOA_DUMP_SIZE;
	}

	bytes_to_copy = offsetof(struct ipr_sdt, entry) +
			(max_num_entries * sizeof(struct ipr_sdt_entry));
	rc = ipr_get_ldump_data_section(ioa_cfg, start_addr, (__be32 *)sdt,
					bytes_to_copy / sizeof(__be32));

	/* Smart Dump table is ready to use and the first entry is valid */
	if (rc || ((be32_to_cpu(sdt->hdr.state) != IPR_FMT3_SDT_READY_TO_USE) &&
	    (be32_to_cpu(sdt->hdr.state) != IPR_FMT2_SDT_READY_TO_USE))) {
		dev_err(&ioa_cfg->pdev->dev,
			"Dump of IOA failed. Dump table not valid: %d, %X.\n",
			rc, be32_to_cpu(sdt->hdr.state));
		driver_dump->hdr.status = IPR_DUMP_STATUS_FAILED;
		ioa_cfg->sdt_state = DUMP_OBTAINED;
		spin_unlock_irqrestore(ioa_cfg->host->host_lock, lock_flags);
		return;
	}

	num_entries = be32_to_cpu(sdt->hdr.num_entries_used);

	if (num_entries > max_num_entries)
		num_entries = max_num_entries;

	/* Update dump length to the actual data to be copied */
	dump->driver_dump.hdr.len += sizeof(struct ipr_sdt_header);
	if (ioa_cfg->sis64)
		dump->driver_dump.hdr.len += num_entries * sizeof(struct ipr_sdt_entry);
	else
		dump->driver_dump.hdr.len += max_num_entries * sizeof(struct ipr_sdt_entry);

	spin_unlock_irqrestore(ioa_cfg->host->host_lock, lock_flags);

	for (i = 0; i < num_entries; i++) {
		if (ioa_dump->hdr.len > max_dump_size) {
			driver_dump->hdr.status = IPR_DUMP_STATUS_QUAL_SUCCESS;
			break;
		}

		if (sdt->entry[i].flags & IPR_SDT_VALID_ENTRY) {
			sdt_word = be32_to_cpu(sdt->entry[i].start_token);
			if (ioa_cfg->sis64)
				bytes_to_copy = be32_to_cpu(sdt->entry[i].end_token);
			else {
				start_off = sdt_word & IPR_FMT2_MBX_ADDR_MASK;
				end_off = be32_to_cpu(sdt->entry[i].end_token);

				if (ipr_sdt_is_fmt2(sdt_word) && sdt_word)
					bytes_to_copy = end_off - start_off;
				else
					valid = 0;
			}
			if (valid) {
				if (bytes_to_copy > max_dump_size) {
					sdt->entry[i].flags &= ~IPR_SDT_VALID_ENTRY;
					continue;
				}

				/* Copy data from adapter to driver buffers */
				bytes_copied = ipr_sdt_copy(ioa_cfg, sdt_word,
							    bytes_to_copy);

				ioa_dump->hdr.len += bytes_copied;

				if (bytes_copied != bytes_to_copy) {
					driver_dump->hdr.status = IPR_DUMP_STATUS_QUAL_SUCCESS;
					break;
				}
			}
		}
	}

	dev_err(&ioa_cfg->pdev->dev, "Dump of IOA completed.\n");

	/* Update dump_header */
	driver_dump->hdr.len += ioa_dump->hdr.len;
	wmb();
	ioa_cfg->sdt_state = DUMP_OBTAINED;
	LEAVE;
}

#else
#define ipr_get_ioa_dump(ioa_cfg, dump) do { } while (0)
#endif

/**
 * ipr_release_dump - Free adapter dump memory
 * @kref:	kref struct
 *
 * Return value:
 *	nothing
 **/
static void ipr_release_dump(struct kref *kref)
{
	struct ipr_dump *dump = container_of(kref, struct ipr_dump, kref);
	struct ipr_ioa_cfg *ioa_cfg = dump->ioa_cfg;
	unsigned long lock_flags = 0;
	int i;

	ENTER;
	spin_lock_irqsave(ioa_cfg->host->host_lock, lock_flags);
	ioa_cfg->dump = NULL;
	ioa_cfg->sdt_state = INACTIVE;
	spin_unlock_irqrestore(ioa_cfg->host->host_lock, lock_flags);

	for (i = 0; i < dump->ioa_dump.next_page_index; i++)
		free_page((unsigned long) dump->ioa_dump.ioa_data[i]);

	vfree(dump->ioa_dump.ioa_data);
	kfree(dump);
	LEAVE;
}

/**
 * ipr_worker_thread - Worker thread
 * @work:		ioa config struct
 *
 * Called at task level from a work thread. This function takes care
 * of adding and removing device from the mid-layer as configuration
 * changes are detected by the adapter.
 *
 * Return value:
 * 	nothing
 **/
static void ipr_worker_thread(struct work_struct *work)
{
	unsigned long lock_flags;
	struct ipr_resource_entry *res;
	struct scsi_device *sdev;
	struct ipr_dump *dump;
	struct ipr_ioa_cfg *ioa_cfg =
		container_of(work, struct ipr_ioa_cfg, work_q);
	u8 bus, target, lun;
	int did_work;

	ENTER;
	spin_lock_irqsave(ioa_cfg->host->host_lock, lock_flags);

	if (ioa_cfg->sdt_state == READ_DUMP) {
		dump = ioa_cfg->dump;
		if (!dump) {
			spin_unlock_irqrestore(ioa_cfg->host->host_lock, lock_flags);
			return;
		}
		kref_get(&dump->kref);
		spin_unlock_irqrestore(ioa_cfg->host->host_lock, lock_flags);
		ipr_get_ioa_dump(ioa_cfg, dump);
		kref_put(&dump->kref, ipr_release_dump);

		spin_lock_irqsave(ioa_cfg->host->host_lock, lock_flags);
		if (ioa_cfg->sdt_state == DUMP_OBTAINED && !ioa_cfg->dump_timeout)
			ipr_initiate_ioa_reset(ioa_cfg, IPR_SHUTDOWN_NONE);
		spin_unlock_irqrestore(ioa_cfg->host->host_lock, lock_flags);
		return;
	}

restart:
	do {
		did_work = 0;
		if (!ioa_cfg->allow_cmds || !ioa_cfg->allow_ml_add_del) {
			spin_unlock_irqrestore(ioa_cfg->host->host_lock, lock_flags);
			return;
		}

		list_for_each_entry(res, &ioa_cfg->used_res_q, queue) {
			if (res->del_from_ml && res->sdev) {
				did_work = 1;
				sdev = res->sdev;
				if (!scsi_device_get(sdev)) {
					if (!res->add_to_ml)
						list_move_tail(&res->queue, &ioa_cfg->free_res_q);
					else
						res->del_from_ml = 0;
					spin_unlock_irqrestore(ioa_cfg->host->host_lock, lock_flags);
					scsi_remove_device(sdev);
					scsi_device_put(sdev);
					spin_lock_irqsave(ioa_cfg->host->host_lock, lock_flags);
				}
				break;
			}
		}
	} while (did_work);

	list_for_each_entry(res, &ioa_cfg->used_res_q, queue) {
		if (res->add_to_ml) {
			bus = res->bus;
			target = res->target;
			lun = res->lun;
			res->add_to_ml = 0;
			spin_unlock_irqrestore(ioa_cfg->host->host_lock, lock_flags);
			scsi_add_device(ioa_cfg->host, bus, target, lun);
			spin_lock_irqsave(ioa_cfg->host->host_lock, lock_flags);
			goto restart;
		}
	}

	spin_unlock_irqrestore(ioa_cfg->host->host_lock, lock_flags);
	kobject_uevent(&ioa_cfg->host->shost_dev.kobj, KOBJ_CHANGE);
	LEAVE;
}

#ifdef CONFIG_SCSI_IPR_TRACE
/**
 * ipr_read_trace - Dump the adapter trace
 * @filp:		open sysfs file
 * @kobj:		kobject struct
 * @bin_attr:		bin_attribute struct
 * @buf:		buffer
 * @off:		offset
 * @count:		buffer size
 *
 * Return value:
 *	number of bytes printed to buffer
 **/
static ssize_t ipr_read_trace(struct file *filp, struct kobject *kobj,
			      struct bin_attribute *bin_attr,
			      char *buf, loff_t off, size_t count)
{
	struct device *dev = container_of(kobj, struct device, kobj);
	struct Scsi_Host *shost = class_to_shost(dev);
	struct ipr_ioa_cfg *ioa_cfg = (struct ipr_ioa_cfg *)shost->hostdata;
	unsigned long lock_flags = 0;
	ssize_t ret;

	spin_lock_irqsave(ioa_cfg->host->host_lock, lock_flags);
	ret = memory_read_from_buffer(buf, count, &off, ioa_cfg->trace,
				IPR_TRACE_SIZE);
	spin_unlock_irqrestore(ioa_cfg->host->host_lock, lock_flags);

	return ret;
}

static struct bin_attribute ipr_trace_attr = {
	.attr =	{
		.name = "trace",
		.mode = S_IRUGO,
	},
	.size = 0,
	.read = ipr_read_trace,
};
#endif

/**
 * ipr_show_fw_version - Show the firmware version
 * @dev:	class device struct
 * @buf:	buffer
 *
 * Return value:
 *	number of bytes printed to buffer
 **/
static ssize_t ipr_show_fw_version(struct device *dev,
				   struct device_attribute *attr, char *buf)
{
	struct Scsi_Host *shost = class_to_shost(dev);
	struct ipr_ioa_cfg *ioa_cfg = (struct ipr_ioa_cfg *)shost->hostdata;
	struct ipr_inquiry_page3 *ucode_vpd = &ioa_cfg->vpd_cbs->page3_data;
	unsigned long lock_flags = 0;
	int len;

	spin_lock_irqsave(ioa_cfg->host->host_lock, lock_flags);
	len = snprintf(buf, PAGE_SIZE, "%02X%02X%02X%02X\n",
		       ucode_vpd->major_release, ucode_vpd->card_type,
		       ucode_vpd->minor_release[0],
		       ucode_vpd->minor_release[1]);
	spin_unlock_irqrestore(ioa_cfg->host->host_lock, lock_flags);
	return len;
}

static struct device_attribute ipr_fw_version_attr = {
	.attr = {
		.name =		"fw_version",
		.mode =		S_IRUGO,
	},
	.show = ipr_show_fw_version,
};

/**
 * ipr_show_log_level - Show the adapter's error logging level
 * @dev:	class device struct
 * @buf:	buffer
 *
 * Return value:
 * 	number of bytes printed to buffer
 **/
static ssize_t ipr_show_log_level(struct device *dev,
				   struct device_attribute *attr, char *buf)
{
	struct Scsi_Host *shost = class_to_shost(dev);
	struct ipr_ioa_cfg *ioa_cfg = (struct ipr_ioa_cfg *)shost->hostdata;
	unsigned long lock_flags = 0;
	int len;

	spin_lock_irqsave(ioa_cfg->host->host_lock, lock_flags);
	len = snprintf(buf, PAGE_SIZE, "%d\n", ioa_cfg->log_level);
	spin_unlock_irqrestore(ioa_cfg->host->host_lock, lock_flags);
	return len;
}

/**
 * ipr_store_log_level - Change the adapter's error logging level
 * @dev:	class device struct
 * @buf:	buffer
 *
 * Return value:
 * 	number of bytes printed to buffer
 **/
static ssize_t ipr_store_log_level(struct device *dev,
				   struct device_attribute *attr,
				   const char *buf, size_t count)
{
	struct Scsi_Host *shost = class_to_shost(dev);
	struct ipr_ioa_cfg *ioa_cfg = (struct ipr_ioa_cfg *)shost->hostdata;
	unsigned long lock_flags = 0;

	spin_lock_irqsave(ioa_cfg->host->host_lock, lock_flags);
	ioa_cfg->log_level = simple_strtoul(buf, NULL, 10);
	spin_unlock_irqrestore(ioa_cfg->host->host_lock, lock_flags);
	return strlen(buf);
}

static struct device_attribute ipr_log_level_attr = {
	.attr = {
		.name =		"log_level",
		.mode =		S_IRUGO | S_IWUSR,
	},
	.show = ipr_show_log_level,
	.store = ipr_store_log_level
};

/**
 * ipr_store_diagnostics - IOA Diagnostics interface
 * @dev:	device struct
 * @buf:	buffer
 * @count:	buffer size
 *
 * This function will reset the adapter and wait a reasonable
 * amount of time for any errors that the adapter might log.
 *
 * Return value:
 * 	count on success / other on failure
 **/
static ssize_t ipr_store_diagnostics(struct device *dev,
				     struct device_attribute *attr,
				     const char *buf, size_t count)
{
	struct Scsi_Host *shost = class_to_shost(dev);
	struct ipr_ioa_cfg *ioa_cfg = (struct ipr_ioa_cfg *)shost->hostdata;
	unsigned long lock_flags = 0;
	int rc = count;

	if (!capable(CAP_SYS_ADMIN))
		return -EACCES;

	spin_lock_irqsave(ioa_cfg->host->host_lock, lock_flags);
	while (ioa_cfg->in_reset_reload) {
		spin_unlock_irqrestore(ioa_cfg->host->host_lock, lock_flags);
		wait_event(ioa_cfg->reset_wait_q, !ioa_cfg->in_reset_reload);
		spin_lock_irqsave(ioa_cfg->host->host_lock, lock_flags);
	}

	ioa_cfg->errors_logged = 0;
	ipr_initiate_ioa_reset(ioa_cfg, IPR_SHUTDOWN_NORMAL);

	if (ioa_cfg->in_reset_reload) {
		spin_unlock_irqrestore(ioa_cfg->host->host_lock, lock_flags);
		wait_event(ioa_cfg->reset_wait_q, !ioa_cfg->in_reset_reload);

		/* Wait for a second for any errors to be logged */
		msleep(1000);
	} else {
		spin_unlock_irqrestore(ioa_cfg->host->host_lock, lock_flags);
		return -EIO;
	}

	spin_lock_irqsave(ioa_cfg->host->host_lock, lock_flags);
	if (ioa_cfg->in_reset_reload || ioa_cfg->errors_logged)
		rc = -EIO;
	spin_unlock_irqrestore(ioa_cfg->host->host_lock, lock_flags);

	return rc;
}

static struct device_attribute ipr_diagnostics_attr = {
	.attr = {
		.name =		"run_diagnostics",
		.mode =		S_IWUSR,
	},
	.store = ipr_store_diagnostics
};

/**
 * ipr_show_adapter_state - Show the adapter's state
 * @class_dev:	device struct
 * @buf:	buffer
 *
 * Return value:
 * 	number of bytes printed to buffer
 **/
static ssize_t ipr_show_adapter_state(struct device *dev,
				      struct device_attribute *attr, char *buf)
{
	struct Scsi_Host *shost = class_to_shost(dev);
	struct ipr_ioa_cfg *ioa_cfg = (struct ipr_ioa_cfg *)shost->hostdata;
	unsigned long lock_flags = 0;
	int len;

	spin_lock_irqsave(ioa_cfg->host->host_lock, lock_flags);
	if (ioa_cfg->ioa_is_dead)
		len = snprintf(buf, PAGE_SIZE, "offline\n");
	else
		len = snprintf(buf, PAGE_SIZE, "online\n");
	spin_unlock_irqrestore(ioa_cfg->host->host_lock, lock_flags);
	return len;
}

/**
 * ipr_store_adapter_state - Change adapter state
 * @dev:	device struct
 * @buf:	buffer
 * @count:	buffer size
 *
 * This function will change the adapter's state.
 *
 * Return value:
 * 	count on success / other on failure
 **/
static ssize_t ipr_store_adapter_state(struct device *dev,
				       struct device_attribute *attr,
				       const char *buf, size_t count)
{
	struct Scsi_Host *shost = class_to_shost(dev);
	struct ipr_ioa_cfg *ioa_cfg = (struct ipr_ioa_cfg *)shost->hostdata;
	unsigned long lock_flags;
	int result = count;

	if (!capable(CAP_SYS_ADMIN))
		return -EACCES;

	spin_lock_irqsave(ioa_cfg->host->host_lock, lock_flags);
	if (ioa_cfg->ioa_is_dead && !strncmp(buf, "online", 6)) {
		ioa_cfg->ioa_is_dead = 0;
		ioa_cfg->reset_retries = 0;
		ioa_cfg->in_ioa_bringdown = 0;
		ipr_initiate_ioa_reset(ioa_cfg, IPR_SHUTDOWN_NONE);
	}
	spin_unlock_irqrestore(ioa_cfg->host->host_lock, lock_flags);
	wait_event(ioa_cfg->reset_wait_q, !ioa_cfg->in_reset_reload);

	return result;
}

static struct device_attribute ipr_ioa_state_attr = {
	.attr = {
		.name =		"online_state",
		.mode =		S_IRUGO | S_IWUSR,
	},
	.show = ipr_show_adapter_state,
	.store = ipr_store_adapter_state
};

/**
 * ipr_store_reset_adapter - Reset the adapter
 * @dev:	device struct
 * @buf:	buffer
 * @count:	buffer size
 *
 * This function will reset the adapter.
 *
 * Return value:
 * 	count on success / other on failure
 **/
static ssize_t ipr_store_reset_adapter(struct device *dev,
				       struct device_attribute *attr,
				       const char *buf, size_t count)
{
	struct Scsi_Host *shost = class_to_shost(dev);
	struct ipr_ioa_cfg *ioa_cfg = (struct ipr_ioa_cfg *)shost->hostdata;
	unsigned long lock_flags;
	int result = count;

	if (!capable(CAP_SYS_ADMIN))
		return -EACCES;

	spin_lock_irqsave(ioa_cfg->host->host_lock, lock_flags);
	if (!ioa_cfg->in_reset_reload)
		ipr_initiate_ioa_reset(ioa_cfg, IPR_SHUTDOWN_NORMAL);
	spin_unlock_irqrestore(ioa_cfg->host->host_lock, lock_flags);
	wait_event(ioa_cfg->reset_wait_q, !ioa_cfg->in_reset_reload);

	return result;
}

static struct device_attribute ipr_ioa_reset_attr = {
	.attr = {
		.name =		"reset_host",
		.mode =		S_IWUSR,
	},
	.store = ipr_store_reset_adapter
};

/**
 * ipr_alloc_ucode_buffer - Allocates a microcode download buffer
 * @buf_len:		buffer length
 *
 * Allocates a DMA'able buffer in chunks and assembles a scatter/gather
 * list to use for microcode download
 *
 * Return value:
 * 	pointer to sglist / NULL on failure
 **/
static struct ipr_sglist *ipr_alloc_ucode_buffer(int buf_len)
{
	int sg_size, order, bsize_elem, num_elem, i, j;
	struct ipr_sglist *sglist;
	struct scatterlist *scatterlist;
	struct page *page;

	/* Get the minimum size per scatter/gather element */
	sg_size = buf_len / (IPR_MAX_SGLIST - 1);

	/* Get the actual size per element */
	order = get_order(sg_size);

	/* Determine the actual number of bytes per element */
	bsize_elem = PAGE_SIZE * (1 << order);

	/* Determine the actual number of sg entries needed */
	if (buf_len % bsize_elem)
		num_elem = (buf_len / bsize_elem) + 1;
	else
		num_elem = buf_len / bsize_elem;

	/* Allocate a scatter/gather list for the DMA */
	sglist = kzalloc(sizeof(struct ipr_sglist) +
			 (sizeof(struct scatterlist) * (num_elem - 1)),
			 GFP_KERNEL);

	if (sglist == NULL) {
		ipr_trace;
		return NULL;
	}

	scatterlist = sglist->scatterlist;
	sg_init_table(scatterlist, num_elem);

	sglist->order = order;
	sglist->num_sg = num_elem;

	/* Allocate a bunch of sg elements */
	for (i = 0; i < num_elem; i++) {
		page = alloc_pages(GFP_KERNEL, order);
		if (!page) {
			ipr_trace;

			/* Free up what we already allocated */
			for (j = i - 1; j >= 0; j--)
				__free_pages(sg_page(&scatterlist[j]), order);
			kfree(sglist);
			return NULL;
		}

		sg_set_page(&scatterlist[i], page, 0, 0);
	}

	return sglist;
}

/**
 * ipr_free_ucode_buffer - Frees a microcode download buffer
 * @p_dnld:		scatter/gather list pointer
 *
 * Free a DMA'able ucode download buffer previously allocated with
 * ipr_alloc_ucode_buffer
 *
 * Return value:
 * 	nothing
 **/
static void ipr_free_ucode_buffer(struct ipr_sglist *sglist)
{
	int i;

	for (i = 0; i < sglist->num_sg; i++)
		__free_pages(sg_page(&sglist->scatterlist[i]), sglist->order);

	kfree(sglist);
}

/**
 * ipr_copy_ucode_buffer - Copy user buffer to kernel buffer
 * @sglist:		scatter/gather list pointer
 * @buffer:		buffer pointer
 * @len:		buffer length
 *
 * Copy a microcode image from a user buffer into a buffer allocated by
 * ipr_alloc_ucode_buffer
 *
 * Return value:
 * 	0 on success / other on failure
 **/
static int ipr_copy_ucode_buffer(struct ipr_sglist *sglist,
				 u8 *buffer, u32 len)
{
	int bsize_elem, i, result = 0;
	struct scatterlist *scatterlist;
	void *kaddr;

	/* Determine the actual number of bytes per element */
	bsize_elem = PAGE_SIZE * (1 << sglist->order);

	scatterlist = sglist->scatterlist;

	for (i = 0; i < (len / bsize_elem); i++, buffer += bsize_elem) {
		struct page *page = sg_page(&scatterlist[i]);

		kaddr = kmap(page);
		memcpy(kaddr, buffer, bsize_elem);
		kunmap(page);

		scatterlist[i].length = bsize_elem;

		if (result != 0) {
			ipr_trace;
			return result;
		}
	}

	if (len % bsize_elem) {
		struct page *page = sg_page(&scatterlist[i]);

		kaddr = kmap(page);
		memcpy(kaddr, buffer, len % bsize_elem);
		kunmap(page);

		scatterlist[i].length = len % bsize_elem;
	}

	sglist->buffer_len = len;
	return result;
}

/**
 * ipr_build_ucode_ioadl64 - Build a microcode download IOADL
 * @ipr_cmd:		ipr command struct
 * @sglist:		scatter/gather list
 *
 * Builds a microcode download IOA data list (IOADL).
 *
 **/
static void ipr_build_ucode_ioadl64(struct ipr_cmnd *ipr_cmd,
				    struct ipr_sglist *sglist)
{
	struct ipr_ioarcb *ioarcb = &ipr_cmd->ioarcb;
	struct ipr_ioadl64_desc *ioadl64 = ipr_cmd->i.ioadl64;
	struct scatterlist *scatterlist = sglist->scatterlist;
	int i;

	ipr_cmd->dma_use_sg = sglist->num_dma_sg;
	ioarcb->cmd_pkt.flags_hi |= IPR_FLAGS_HI_WRITE_NOT_READ;
	ioarcb->data_transfer_length = cpu_to_be32(sglist->buffer_len);

	ioarcb->ioadl_len =
		cpu_to_be32(sizeof(struct ipr_ioadl64_desc) * ipr_cmd->dma_use_sg);
	for (i = 0; i < ipr_cmd->dma_use_sg; i++) {
		ioadl64[i].flags = cpu_to_be32(IPR_IOADL_FLAGS_WRITE);
		ioadl64[i].data_len = cpu_to_be32(sg_dma_len(&scatterlist[i]));
		ioadl64[i].address = cpu_to_be64(sg_dma_address(&scatterlist[i]));
	}

	ioadl64[i-1].flags |= cpu_to_be32(IPR_IOADL_FLAGS_LAST);
}

/**
 * ipr_build_ucode_ioadl - Build a microcode download IOADL
 * @ipr_cmd:	ipr command struct
 * @sglist:		scatter/gather list
 *
 * Builds a microcode download IOA data list (IOADL).
 *
 **/
static void ipr_build_ucode_ioadl(struct ipr_cmnd *ipr_cmd,
				  struct ipr_sglist *sglist)
{
	struct ipr_ioarcb *ioarcb = &ipr_cmd->ioarcb;
	struct ipr_ioadl_desc *ioadl = ipr_cmd->i.ioadl;
	struct scatterlist *scatterlist = sglist->scatterlist;
	int i;

	ipr_cmd->dma_use_sg = sglist->num_dma_sg;
	ioarcb->cmd_pkt.flags_hi |= IPR_FLAGS_HI_WRITE_NOT_READ;
	ioarcb->data_transfer_length = cpu_to_be32(sglist->buffer_len);

	ioarcb->ioadl_len =
		cpu_to_be32(sizeof(struct ipr_ioadl_desc) * ipr_cmd->dma_use_sg);

	for (i = 0; i < ipr_cmd->dma_use_sg; i++) {
		ioadl[i].flags_and_data_len =
			cpu_to_be32(IPR_IOADL_FLAGS_WRITE | sg_dma_len(&scatterlist[i]));
		ioadl[i].address =
			cpu_to_be32(sg_dma_address(&scatterlist[i]));
	}

	ioadl[i-1].flags_and_data_len |=
		cpu_to_be32(IPR_IOADL_FLAGS_LAST);
}

/**
 * ipr_update_ioa_ucode - Update IOA's microcode
 * @ioa_cfg:	ioa config struct
 * @sglist:		scatter/gather list
 *
 * Initiate an adapter reset to update the IOA's microcode
 *
 * Return value:
 * 	0 on success / -EIO on failure
 **/
static int ipr_update_ioa_ucode(struct ipr_ioa_cfg *ioa_cfg,
				struct ipr_sglist *sglist)
{
	unsigned long lock_flags;

	spin_lock_irqsave(ioa_cfg->host->host_lock, lock_flags);
	while (ioa_cfg->in_reset_reload) {
		spin_unlock_irqrestore(ioa_cfg->host->host_lock, lock_flags);
		wait_event(ioa_cfg->reset_wait_q, !ioa_cfg->in_reset_reload);
		spin_lock_irqsave(ioa_cfg->host->host_lock, lock_flags);
	}

	if (ioa_cfg->ucode_sglist) {
		spin_unlock_irqrestore(ioa_cfg->host->host_lock, lock_flags);
		dev_err(&ioa_cfg->pdev->dev,
			"Microcode download already in progress\n");
		return -EIO;
	}

	sglist->num_dma_sg = pci_map_sg(ioa_cfg->pdev, sglist->scatterlist,
					sglist->num_sg, DMA_TO_DEVICE);

	if (!sglist->num_dma_sg) {
		spin_unlock_irqrestore(ioa_cfg->host->host_lock, lock_flags);
		dev_err(&ioa_cfg->pdev->dev,
			"Failed to map microcode download buffer!\n");
		return -EIO;
	}

	ioa_cfg->ucode_sglist = sglist;
	ipr_initiate_ioa_reset(ioa_cfg, IPR_SHUTDOWN_NORMAL);
	spin_unlock_irqrestore(ioa_cfg->host->host_lock, lock_flags);
	wait_event(ioa_cfg->reset_wait_q, !ioa_cfg->in_reset_reload);

	spin_lock_irqsave(ioa_cfg->host->host_lock, lock_flags);
	ioa_cfg->ucode_sglist = NULL;
	spin_unlock_irqrestore(ioa_cfg->host->host_lock, lock_flags);
	return 0;
}

/**
 * ipr_store_update_fw - Update the firmware on the adapter
 * @class_dev:	device struct
 * @buf:	buffer
 * @count:	buffer size
 *
 * This function will update the firmware on the adapter.
 *
 * Return value:
 * 	count on success / other on failure
 **/
static ssize_t ipr_store_update_fw(struct device *dev,
				   struct device_attribute *attr,
				   const char *buf, size_t count)
{
	struct Scsi_Host *shost = class_to_shost(dev);
	struct ipr_ioa_cfg *ioa_cfg = (struct ipr_ioa_cfg *)shost->hostdata;
	struct ipr_ucode_image_header *image_hdr;
	const struct firmware *fw_entry;
	struct ipr_sglist *sglist;
	char fname[100];
	char *src;
	int len, result, dnld_size;

	if (!capable(CAP_SYS_ADMIN))
		return -EACCES;

	len = snprintf(fname, 99, "%s", buf);
	fname[len-1] = '\0';

	if (request_firmware(&fw_entry, fname, &ioa_cfg->pdev->dev)) {
		dev_err(&ioa_cfg->pdev->dev, "Firmware file %s not found\n", fname);
		return -EIO;
	}

	image_hdr = (struct ipr_ucode_image_header *)fw_entry->data;

	src = (u8 *)image_hdr + be32_to_cpu(image_hdr->header_length);
	dnld_size = fw_entry->size - be32_to_cpu(image_hdr->header_length);
	sglist = ipr_alloc_ucode_buffer(dnld_size);

	if (!sglist) {
		dev_err(&ioa_cfg->pdev->dev, "Microcode buffer allocation failed\n");
		release_firmware(fw_entry);
		return -ENOMEM;
	}

	result = ipr_copy_ucode_buffer(sglist, src, dnld_size);

	if (result) {
		dev_err(&ioa_cfg->pdev->dev,
			"Microcode buffer copy to DMA buffer failed\n");
		goto out;
	}

	ipr_info("Updating microcode, please be patient.  This may take up to 30 minutes.\n");

	result = ipr_update_ioa_ucode(ioa_cfg, sglist);

	if (!result)
		result = count;
out:
	ipr_free_ucode_buffer(sglist);
	release_firmware(fw_entry);
	return result;
}

static struct device_attribute ipr_update_fw_attr = {
	.attr = {
		.name =		"update_fw",
		.mode =		S_IWUSR,
	},
	.store = ipr_store_update_fw
};

/**
 * ipr_show_fw_type - Show the adapter's firmware type.
 * @dev:	class device struct
 * @buf:	buffer
 *
 * Return value:
 *	number of bytes printed to buffer
 **/
static ssize_t ipr_show_fw_type(struct device *dev,
				struct device_attribute *attr, char *buf)
{
	struct Scsi_Host *shost = class_to_shost(dev);
	struct ipr_ioa_cfg *ioa_cfg = (struct ipr_ioa_cfg *)shost->hostdata;
	unsigned long lock_flags = 0;
	int len;

	spin_lock_irqsave(ioa_cfg->host->host_lock, lock_flags);
	len = snprintf(buf, PAGE_SIZE, "%d\n", ioa_cfg->sis64);
	spin_unlock_irqrestore(ioa_cfg->host->host_lock, lock_flags);
	return len;
}

static struct device_attribute ipr_ioa_fw_type_attr = {
	.attr = {
		.name =		"fw_type",
		.mode =		S_IRUGO,
	},
	.show = ipr_show_fw_type
};

static struct device_attribute *ipr_ioa_attrs[] = {
	&ipr_fw_version_attr,
	&ipr_log_level_attr,
	&ipr_diagnostics_attr,
	&ipr_ioa_state_attr,
	&ipr_ioa_reset_attr,
	&ipr_update_fw_attr,
	&ipr_ioa_fw_type_attr,
	NULL,
};

#ifdef CONFIG_SCSI_IPR_DUMP
/**
 * ipr_read_dump - Dump the adapter
 * @filp:		open sysfs file
 * @kobj:		kobject struct
 * @bin_attr:		bin_attribute struct
 * @buf:		buffer
 * @off:		offset
 * @count:		buffer size
 *
 * Return value:
 *	number of bytes printed to buffer
 **/
static ssize_t ipr_read_dump(struct file *filp, struct kobject *kobj,
			     struct bin_attribute *bin_attr,
			     char *buf, loff_t off, size_t count)
{
	struct device *cdev = container_of(kobj, struct device, kobj);
	struct Scsi_Host *shost = class_to_shost(cdev);
	struct ipr_ioa_cfg *ioa_cfg = (struct ipr_ioa_cfg *)shost->hostdata;
	struct ipr_dump *dump;
	unsigned long lock_flags = 0;
	char *src;
	int len, sdt_end;
	size_t rc = count;

	if (!capable(CAP_SYS_ADMIN))
		return -EACCES;

	spin_lock_irqsave(ioa_cfg->host->host_lock, lock_flags);
	dump = ioa_cfg->dump;

	if (ioa_cfg->sdt_state != DUMP_OBTAINED || !dump) {
		spin_unlock_irqrestore(ioa_cfg->host->host_lock, lock_flags);
		return 0;
	}
	kref_get(&dump->kref);
	spin_unlock_irqrestore(ioa_cfg->host->host_lock, lock_flags);

	if (off > dump->driver_dump.hdr.len) {
		kref_put(&dump->kref, ipr_release_dump);
		return 0;
	}

	if (off + count > dump->driver_dump.hdr.len) {
		count = dump->driver_dump.hdr.len - off;
		rc = count;
	}

	if (count && off < sizeof(dump->driver_dump)) {
		if (off + count > sizeof(dump->driver_dump))
			len = sizeof(dump->driver_dump) - off;
		else
			len = count;
		src = (u8 *)&dump->driver_dump + off;
		memcpy(buf, src, len);
		buf += len;
		off += len;
		count -= len;
	}

	off -= sizeof(dump->driver_dump);

	if (ioa_cfg->sis64)
		sdt_end = offsetof(struct ipr_ioa_dump, sdt.entry) +
			  (be32_to_cpu(dump->ioa_dump.sdt.hdr.num_entries_used) *
			   sizeof(struct ipr_sdt_entry));
	else
		sdt_end = offsetof(struct ipr_ioa_dump, sdt.entry) +
			  (IPR_FMT2_NUM_SDT_ENTRIES * sizeof(struct ipr_sdt_entry));

	if (count && off < sdt_end) {
		if (off + count > sdt_end)
			len = sdt_end - off;
		else
			len = count;
		src = (u8 *)&dump->ioa_dump + off;
		memcpy(buf, src, len);
		buf += len;
		off += len;
		count -= len;
	}

	off -= sdt_end;

	while (count) {
		if ((off & PAGE_MASK) != ((off + count) & PAGE_MASK))
			len = PAGE_ALIGN(off) - off;
		else
			len = count;
		src = (u8 *)dump->ioa_dump.ioa_data[(off & PAGE_MASK) >> PAGE_SHIFT];
		src += off & ~PAGE_MASK;
		memcpy(buf, src, len);
		buf += len;
		off += len;
		count -= len;
	}

	kref_put(&dump->kref, ipr_release_dump);
	return rc;
}

/**
 * ipr_alloc_dump - Prepare for adapter dump
 * @ioa_cfg:	ioa config struct
 *
 * Return value:
 *	0 on success / other on failure
 **/
static int ipr_alloc_dump(struct ipr_ioa_cfg *ioa_cfg)
{
	struct ipr_dump *dump;
	__be32 **ioa_data;
	unsigned long lock_flags = 0;

	dump = kzalloc(sizeof(struct ipr_dump), GFP_KERNEL);

	if (!dump) {
		ipr_err("Dump memory allocation failed\n");
		return -ENOMEM;
	}

	if (ioa_cfg->sis64)
		ioa_data = vmalloc(IPR_FMT3_MAX_NUM_DUMP_PAGES * sizeof(__be32 *));
	else
		ioa_data = vmalloc(IPR_FMT2_MAX_NUM_DUMP_PAGES * sizeof(__be32 *));

	if (!ioa_data) {
		ipr_err("Dump memory allocation failed\n");
		kfree(dump);
		return -ENOMEM;
	}

	dump->ioa_dump.ioa_data = ioa_data;

	kref_init(&dump->kref);
	dump->ioa_cfg = ioa_cfg;

	spin_lock_irqsave(ioa_cfg->host->host_lock, lock_flags);

	if (INACTIVE != ioa_cfg->sdt_state) {
		spin_unlock_irqrestore(ioa_cfg->host->host_lock, lock_flags);
		vfree(dump->ioa_dump.ioa_data);
		kfree(dump);
		return 0;
	}

	ioa_cfg->dump = dump;
	ioa_cfg->sdt_state = WAIT_FOR_DUMP;
	if (ioa_cfg->ioa_is_dead && !ioa_cfg->dump_taken) {
		ioa_cfg->dump_taken = 1;
		schedule_work(&ioa_cfg->work_q);
	}
	spin_unlock_irqrestore(ioa_cfg->host->host_lock, lock_flags);

	return 0;
}

/**
 * ipr_free_dump - Free adapter dump memory
 * @ioa_cfg:	ioa config struct
 *
 * Return value:
 *	0 on success / other on failure
 **/
static int ipr_free_dump(struct ipr_ioa_cfg *ioa_cfg)
{
	struct ipr_dump *dump;
	unsigned long lock_flags = 0;

	ENTER;

	spin_lock_irqsave(ioa_cfg->host->host_lock, lock_flags);
	dump = ioa_cfg->dump;
	if (!dump) {
		spin_unlock_irqrestore(ioa_cfg->host->host_lock, lock_flags);
		return 0;
	}

	ioa_cfg->dump = NULL;
	spin_unlock_irqrestore(ioa_cfg->host->host_lock, lock_flags);

	kref_put(&dump->kref, ipr_release_dump);

	LEAVE;
	return 0;
}

/**
 * ipr_write_dump - Setup dump state of adapter
 * @filp:		open sysfs file
 * @kobj:		kobject struct
 * @bin_attr:		bin_attribute struct
 * @buf:		buffer
 * @off:		offset
 * @count:		buffer size
 *
 * Return value:
 *	number of bytes printed to buffer
 **/
static ssize_t ipr_write_dump(struct file *filp, struct kobject *kobj,
			      struct bin_attribute *bin_attr,
			      char *buf, loff_t off, size_t count)
{
	struct device *cdev = container_of(kobj, struct device, kobj);
	struct Scsi_Host *shost = class_to_shost(cdev);
	struct ipr_ioa_cfg *ioa_cfg = (struct ipr_ioa_cfg *)shost->hostdata;
	int rc;

	if (!capable(CAP_SYS_ADMIN))
		return -EACCES;

	if (buf[0] == '1')
		rc = ipr_alloc_dump(ioa_cfg);
	else if (buf[0] == '0')
		rc = ipr_free_dump(ioa_cfg);
	else
		return -EINVAL;

	if (rc)
		return rc;
	else
		return count;
}

static struct bin_attribute ipr_dump_attr = {
	.attr =	{
		.name = "dump",
		.mode = S_IRUSR | S_IWUSR,
	},
	.size = 0,
	.read = ipr_read_dump,
	.write = ipr_write_dump
};
#else
static int ipr_free_dump(struct ipr_ioa_cfg *ioa_cfg) { return 0; };
#endif

/**
 * ipr_change_queue_depth - Change the device's queue depth
 * @sdev:	scsi device struct
 * @qdepth:	depth to set
 * @reason:	calling context
 *
 * Return value:
 * 	actual depth set
 **/
static int ipr_change_queue_depth(struct scsi_device *sdev, int qdepth,
				  int reason)
{
	struct ipr_ioa_cfg *ioa_cfg = (struct ipr_ioa_cfg *)sdev->host->hostdata;
	struct ipr_resource_entry *res;
	unsigned long lock_flags = 0;

	if (reason != SCSI_QDEPTH_DEFAULT)
		return -EOPNOTSUPP;

	spin_lock_irqsave(ioa_cfg->host->host_lock, lock_flags);
	res = (struct ipr_resource_entry *)sdev->hostdata;

	if (res && ipr_is_gata(res) && qdepth > IPR_MAX_CMD_PER_ATA_LUN)
		qdepth = IPR_MAX_CMD_PER_ATA_LUN;
	spin_unlock_irqrestore(ioa_cfg->host->host_lock, lock_flags);

	scsi_adjust_queue_depth(sdev, scsi_get_tag_type(sdev), qdepth);
	return sdev->queue_depth;
}

/**
 * ipr_change_queue_type - Change the device's queue type
 * @dsev:		scsi device struct
 * @tag_type:	type of tags to use
 *
 * Return value:
 * 	actual queue type set
 **/
static int ipr_change_queue_type(struct scsi_device *sdev, int tag_type)
{
	struct ipr_ioa_cfg *ioa_cfg = (struct ipr_ioa_cfg *)sdev->host->hostdata;
	struct ipr_resource_entry *res;
	unsigned long lock_flags = 0;

	spin_lock_irqsave(ioa_cfg->host->host_lock, lock_flags);
	res = (struct ipr_resource_entry *)sdev->hostdata;

	if (res) {
		if (ipr_is_gscsi(res) && sdev->tagged_supported) {
			/*
			 * We don't bother quiescing the device here since the
			 * adapter firmware does it for us.
			 */
			scsi_set_tag_type(sdev, tag_type);

			if (tag_type)
				scsi_activate_tcq(sdev, sdev->queue_depth);
			else
				scsi_deactivate_tcq(sdev, sdev->queue_depth);
		} else
			tag_type = 0;
	} else
		tag_type = 0;

	spin_unlock_irqrestore(ioa_cfg->host->host_lock, lock_flags);
	return tag_type;
}

/**
 * ipr_show_adapter_handle - Show the adapter's resource handle for this device
 * @dev:	device struct
 * @attr:	device attribute structure
 * @buf:	buffer
 *
 * Return value:
 * 	number of bytes printed to buffer
 **/
static ssize_t ipr_show_adapter_handle(struct device *dev, struct device_attribute *attr, char *buf)
{
	struct scsi_device *sdev = to_scsi_device(dev);
	struct ipr_ioa_cfg *ioa_cfg = (struct ipr_ioa_cfg *)sdev->host->hostdata;
	struct ipr_resource_entry *res;
	unsigned long lock_flags = 0;
	ssize_t len = -ENXIO;

	spin_lock_irqsave(ioa_cfg->host->host_lock, lock_flags);
	res = (struct ipr_resource_entry *)sdev->hostdata;
	if (res)
		len = snprintf(buf, PAGE_SIZE, "%08X\n", res->res_handle);
	spin_unlock_irqrestore(ioa_cfg->host->host_lock, lock_flags);
	return len;
}

static struct device_attribute ipr_adapter_handle_attr = {
	.attr = {
		.name = 	"adapter_handle",
		.mode =		S_IRUSR,
	},
	.show = ipr_show_adapter_handle
};

/**
 * ipr_show_resource_path - Show the resource path or the resource address for
 *			    this device.
 * @dev:	device struct
 * @attr:	device attribute structure
 * @buf:	buffer
 *
 * Return value:
 * 	number of bytes printed to buffer
 **/
static ssize_t ipr_show_resource_path(struct device *dev, struct device_attribute *attr, char *buf)
{
	struct scsi_device *sdev = to_scsi_device(dev);
	struct ipr_ioa_cfg *ioa_cfg = (struct ipr_ioa_cfg *)sdev->host->hostdata;
	struct ipr_resource_entry *res;
	unsigned long lock_flags = 0;
	ssize_t len = -ENXIO;
	char buffer[IPR_MAX_RES_PATH_LENGTH];

	spin_lock_irqsave(ioa_cfg->host->host_lock, lock_flags);
	res = (struct ipr_resource_entry *)sdev->hostdata;
	if (res && ioa_cfg->sis64)
		len = snprintf(buf, PAGE_SIZE, "%s\n",
			       ipr_format_res_path(res->res_path, buffer,
						   sizeof(buffer)));
	else if (res)
		len = snprintf(buf, PAGE_SIZE, "%d:%d:%d:%d\n", ioa_cfg->host->host_no,
			       res->bus, res->target, res->lun);

	spin_unlock_irqrestore(ioa_cfg->host->host_lock, lock_flags);
	return len;
}

static struct device_attribute ipr_resource_path_attr = {
	.attr = {
		.name = 	"resource_path",
		.mode =		S_IRUGO,
	},
	.show = ipr_show_resource_path
};

/**
 * ipr_show_device_id - Show the device_id for this device.
 * @dev:	device struct
 * @attr:	device attribute structure
 * @buf:	buffer
 *
 * Return value:
 *	number of bytes printed to buffer
 **/
static ssize_t ipr_show_device_id(struct device *dev, struct device_attribute *attr, char *buf)
{
	struct scsi_device *sdev = to_scsi_device(dev);
	struct ipr_ioa_cfg *ioa_cfg = (struct ipr_ioa_cfg *)sdev->host->hostdata;
	struct ipr_resource_entry *res;
	unsigned long lock_flags = 0;
	ssize_t len = -ENXIO;

	spin_lock_irqsave(ioa_cfg->host->host_lock, lock_flags);
	res = (struct ipr_resource_entry *)sdev->hostdata;
	if (res && ioa_cfg->sis64)
		len = snprintf(buf, PAGE_SIZE, "0x%llx\n", res->dev_id);
	else if (res)
		len = snprintf(buf, PAGE_SIZE, "0x%llx\n", res->lun_wwn);

	spin_unlock_irqrestore(ioa_cfg->host->host_lock, lock_flags);
	return len;
}

static struct device_attribute ipr_device_id_attr = {
	.attr = {
		.name =		"device_id",
		.mode =		S_IRUGO,
	},
	.show = ipr_show_device_id
};

/**
 * ipr_show_resource_type - Show the resource type for this device.
 * @dev:	device struct
 * @attr:	device attribute structure
 * @buf:	buffer
 *
 * Return value:
 *	number of bytes printed to buffer
 **/
static ssize_t ipr_show_resource_type(struct device *dev, struct device_attribute *attr, char *buf)
{
	struct scsi_device *sdev = to_scsi_device(dev);
	struct ipr_ioa_cfg *ioa_cfg = (struct ipr_ioa_cfg *)sdev->host->hostdata;
	struct ipr_resource_entry *res;
	unsigned long lock_flags = 0;
	ssize_t len = -ENXIO;

	spin_lock_irqsave(ioa_cfg->host->host_lock, lock_flags);
	res = (struct ipr_resource_entry *)sdev->hostdata;

	if (res)
		len = snprintf(buf, PAGE_SIZE, "%x\n", res->type);

	spin_unlock_irqrestore(ioa_cfg->host->host_lock, lock_flags);
	return len;
}

static struct device_attribute ipr_resource_type_attr = {
	.attr = {
		.name =		"resource_type",
		.mode =		S_IRUGO,
	},
	.show = ipr_show_resource_type
};

static struct device_attribute *ipr_dev_attrs[] = {
	&ipr_adapter_handle_attr,
	&ipr_resource_path_attr,
	&ipr_device_id_attr,
	&ipr_resource_type_attr,
	NULL,
};

/**
 * ipr_biosparam - Return the HSC mapping
 * @sdev:			scsi device struct
 * @block_device:	block device pointer
 * @capacity:		capacity of the device
 * @parm:			Array containing returned HSC values.
 *
 * This function generates the HSC parms that fdisk uses.
 * We want to make sure we return something that places partitions
 * on 4k boundaries for best performance with the IOA.
 *
 * Return value:
 * 	0 on success
 **/
static int ipr_biosparam(struct scsi_device *sdev,
			 struct block_device *block_device,
			 sector_t capacity, int *parm)
{
	int heads, sectors;
	sector_t cylinders;

	heads = 128;
	sectors = 32;

	cylinders = capacity;
	sector_div(cylinders, (128 * 32));

	/* return result */
	parm[0] = heads;
	parm[1] = sectors;
	parm[2] = cylinders;

	return 0;
}

/**
 * ipr_find_starget - Find target based on bus/target.
 * @starget:	scsi target struct
 *
 * Return value:
 * 	resource entry pointer if found / NULL if not found
 **/
static struct ipr_resource_entry *ipr_find_starget(struct scsi_target *starget)
{
	struct Scsi_Host *shost = dev_to_shost(&starget->dev);
	struct ipr_ioa_cfg *ioa_cfg = (struct ipr_ioa_cfg *) shost->hostdata;
	struct ipr_resource_entry *res;

	list_for_each_entry(res, &ioa_cfg->used_res_q, queue) {
		if ((res->bus == starget->channel) &&
		    (res->target == starget->id)) {
			return res;
		}
	}

	return NULL;
}

static struct ata_port_info sata_port_info;

/**
 * ipr_target_alloc - Prepare for commands to a SCSI target
 * @starget:	scsi target struct
 *
 * If the device is a SATA device, this function allocates an
 * ATA port with libata, else it does nothing.
 *
 * Return value:
 * 	0 on success / non-0 on failure
 **/
static int ipr_target_alloc(struct scsi_target *starget)
{
	struct Scsi_Host *shost = dev_to_shost(&starget->dev);
	struct ipr_ioa_cfg *ioa_cfg = (struct ipr_ioa_cfg *) shost->hostdata;
	struct ipr_sata_port *sata_port;
	struct ata_port *ap;
	struct ipr_resource_entry *res;
	unsigned long lock_flags;

	spin_lock_irqsave(ioa_cfg->host->host_lock, lock_flags);
	res = ipr_find_starget(starget);
	starget->hostdata = NULL;

	if (res && ipr_is_gata(res)) {
		spin_unlock_irqrestore(ioa_cfg->host->host_lock, lock_flags);
		sata_port = kzalloc(sizeof(*sata_port), GFP_KERNEL);
		if (!sata_port)
			return -ENOMEM;

		ap = ata_sas_port_alloc(&ioa_cfg->ata_host, &sata_port_info, shost);
		if (ap) {
			spin_lock_irqsave(ioa_cfg->host->host_lock, lock_flags);
			sata_port->ioa_cfg = ioa_cfg;
			sata_port->ap = ap;
			sata_port->res = res;

			res->sata_port = sata_port;
			ap->private_data = sata_port;
			starget->hostdata = sata_port;
		} else {
			kfree(sata_port);
			return -ENOMEM;
		}
	}
	spin_unlock_irqrestore(ioa_cfg->host->host_lock, lock_flags);

	return 0;
}

/**
 * ipr_target_destroy - Destroy a SCSI target
 * @starget:	scsi target struct
 *
 * If the device was a SATA device, this function frees the libata
 * ATA port, else it does nothing.
 *
 **/
static void ipr_target_destroy(struct scsi_target *starget)
{
	struct ipr_sata_port *sata_port = starget->hostdata;
	struct Scsi_Host *shost = dev_to_shost(&starget->dev);
	struct ipr_ioa_cfg *ioa_cfg = (struct ipr_ioa_cfg *) shost->hostdata;

	if (ioa_cfg->sis64) {
		if (!ipr_find_starget(starget)) {
			if (starget->channel == IPR_ARRAY_VIRTUAL_BUS)
				clear_bit(starget->id, ioa_cfg->array_ids);
			else if (starget->channel == IPR_VSET_VIRTUAL_BUS)
				clear_bit(starget->id, ioa_cfg->vset_ids);
			else if (starget->channel == 0)
				clear_bit(starget->id, ioa_cfg->target_ids);
		}
	}

	if (sata_port) {
		starget->hostdata = NULL;
		ata_sas_port_destroy(sata_port->ap);
		kfree(sata_port);
	}
}

/**
 * ipr_find_sdev - Find device based on bus/target/lun.
 * @sdev:	scsi device struct
 *
 * Return value:
 * 	resource entry pointer if found / NULL if not found
 **/
static struct ipr_resource_entry *ipr_find_sdev(struct scsi_device *sdev)
{
	struct ipr_ioa_cfg *ioa_cfg = (struct ipr_ioa_cfg *) sdev->host->hostdata;
	struct ipr_resource_entry *res;

	list_for_each_entry(res, &ioa_cfg->used_res_q, queue) {
		if ((res->bus == sdev->channel) &&
		    (res->target == sdev->id) &&
		    (res->lun == sdev->lun))
			return res;
	}

	return NULL;
}

/**
 * ipr_slave_destroy - Unconfigure a SCSI device
 * @sdev:	scsi device struct
 *
 * Return value:
 * 	nothing
 **/
static void ipr_slave_destroy(struct scsi_device *sdev)
{
	struct ipr_resource_entry *res;
	struct ipr_ioa_cfg *ioa_cfg;
	unsigned long lock_flags = 0;

	ioa_cfg = (struct ipr_ioa_cfg *) sdev->host->hostdata;

	spin_lock_irqsave(ioa_cfg->host->host_lock, lock_flags);
	res = (struct ipr_resource_entry *) sdev->hostdata;
	if (res) {
		if (res->sata_port)
			res->sata_port->ap->link.device[0].class = ATA_DEV_NONE;
		sdev->hostdata = NULL;
		res->sdev = NULL;
		res->sata_port = NULL;
	}
	spin_unlock_irqrestore(ioa_cfg->host->host_lock, lock_flags);
}

/**
 * ipr_slave_configure - Configure a SCSI device
 * @sdev:	scsi device struct
 *
 * This function configures the specified scsi device.
 *
 * Return value:
 * 	0 on success
 **/
static int ipr_slave_configure(struct scsi_device *sdev)
{
	struct ipr_ioa_cfg *ioa_cfg = (struct ipr_ioa_cfg *) sdev->host->hostdata;
	struct ipr_resource_entry *res;
	struct ata_port *ap = NULL;
	unsigned long lock_flags = 0;
	char buffer[IPR_MAX_RES_PATH_LENGTH];

	spin_lock_irqsave(ioa_cfg->host->host_lock, lock_flags);
	res = sdev->hostdata;
	if (res) {
		if (ipr_is_af_dasd_device(res))
			sdev->type = TYPE_RAID;
		if (ipr_is_af_dasd_device(res) || ipr_is_ioa_resource(res)) {
			sdev->scsi_level = 4;
			sdev->no_uld_attach = 1;
		}
		if (ipr_is_vset_device(res)) {
			blk_queue_rq_timeout(sdev->request_queue,
					     IPR_VSET_RW_TIMEOUT);
			blk_queue_max_hw_sectors(sdev->request_queue, IPR_VSET_MAX_SECTORS);
		}
		if (ipr_is_gata(res) && res->sata_port)
			ap = res->sata_port->ap;
		spin_unlock_irqrestore(ioa_cfg->host->host_lock, lock_flags);

		if (ap) {
			scsi_adjust_queue_depth(sdev, 0, IPR_MAX_CMD_PER_ATA_LUN);
			ata_sas_slave_configure(sdev, ap);
		} else
			scsi_adjust_queue_depth(sdev, 0, sdev->host->cmd_per_lun);
		if (ioa_cfg->sis64)
			sdev_printk(KERN_INFO, sdev, "Resource path: %s\n",
				    ipr_format_res_path(res->res_path, buffer,
							sizeof(buffer)));
		return 0;
	}
	spin_unlock_irqrestore(ioa_cfg->host->host_lock, lock_flags);
	return 0;
}

/**
 * ipr_ata_slave_alloc - Prepare for commands to a SATA device
 * @sdev:	scsi device struct
 *
 * This function initializes an ATA port so that future commands
 * sent through queuecommand will work.
 *
 * Return value:
 * 	0 on success
 **/
static int ipr_ata_slave_alloc(struct scsi_device *sdev)
{
	struct ipr_sata_port *sata_port = NULL;
	int rc = -ENXIO;

	ENTER;
	if (sdev->sdev_target)
		sata_port = sdev->sdev_target->hostdata;
	if (sata_port) {
		rc = ata_sas_port_init(sata_port->ap);
		if (rc == 0)
			rc = ata_sas_sync_probe(sata_port->ap);
	}

	if (rc)
		ipr_slave_destroy(sdev);

	LEAVE;
	return rc;
}

/**
 * ipr_slave_alloc - Prepare for commands to a device.
 * @sdev:	scsi device struct
 *
 * This function saves a pointer to the resource entry
 * in the scsi device struct if the device exists. We
 * can then use this pointer in ipr_queuecommand when
 * handling new commands.
 *
 * Return value:
 * 	0 on success / -ENXIO if device does not exist
 **/
static int ipr_slave_alloc(struct scsi_device *sdev)
{
	struct ipr_ioa_cfg *ioa_cfg = (struct ipr_ioa_cfg *) sdev->host->hostdata;
	struct ipr_resource_entry *res;
	unsigned long lock_flags;
	int rc = -ENXIO;

	sdev->hostdata = NULL;

	spin_lock_irqsave(ioa_cfg->host->host_lock, lock_flags);

	res = ipr_find_sdev(sdev);
	if (res) {
		res->sdev = sdev;
		res->add_to_ml = 0;
		res->in_erp = 0;
		sdev->hostdata = res;
		if (!ipr_is_naca_model(res))
			res->needs_sync_complete = 1;
		rc = 0;
		if (ipr_is_gata(res)) {
			spin_unlock_irqrestore(ioa_cfg->host->host_lock, lock_flags);
			return ipr_ata_slave_alloc(sdev);
		}
	}

	spin_unlock_irqrestore(ioa_cfg->host->host_lock, lock_flags);

	return rc;
}

/**
 * ipr_eh_host_reset - Reset the host adapter
 * @scsi_cmd:	scsi command struct
 *
 * Return value:
 * 	SUCCESS / FAILED
 **/
static int __ipr_eh_host_reset(struct scsi_cmnd *scsi_cmd)
{
	struct ipr_ioa_cfg *ioa_cfg;
	int rc;

	ENTER;
	ioa_cfg = (struct ipr_ioa_cfg *) scsi_cmd->device->host->hostdata;

	if (!ioa_cfg->in_reset_reload) {
		dev_err(&ioa_cfg->pdev->dev,
			"Adapter being reset as a result of error recovery.\n");

		if (WAIT_FOR_DUMP == ioa_cfg->sdt_state)
			ioa_cfg->sdt_state = GET_DUMP;
	}

	rc = ipr_reset_reload(ioa_cfg, IPR_SHUTDOWN_ABBREV);

	LEAVE;
	return rc;
}

static int ipr_eh_host_reset(struct scsi_cmnd *cmd)
{
	int rc;

	spin_lock_irq(cmd->device->host->host_lock);
	rc = __ipr_eh_host_reset(cmd);
	spin_unlock_irq(cmd->device->host->host_lock);

	return rc;
}

/**
 * ipr_device_reset - Reset the device
 * @ioa_cfg:	ioa config struct
 * @res:		resource entry struct
 *
 * This function issues a device reset to the affected device.
 * If the device is a SCSI device, a LUN reset will be sent
 * to the device first. If that does not work, a target reset
 * will be sent. If the device is a SATA device, a PHY reset will
 * be sent.
 *
 * Return value:
 *	0 on success / non-zero on failure
 **/
static int ipr_device_reset(struct ipr_ioa_cfg *ioa_cfg,
			    struct ipr_resource_entry *res)
{
	struct ipr_cmnd *ipr_cmd;
	struct ipr_ioarcb *ioarcb;
	struct ipr_cmd_pkt *cmd_pkt;
	struct ipr_ioarcb_ata_regs *regs;
	u32 ioasc;

	ENTER;
	ipr_cmd = ipr_get_free_ipr_cmnd(ioa_cfg);
	ioarcb = &ipr_cmd->ioarcb;
	cmd_pkt = &ioarcb->cmd_pkt;

	if (ipr_cmd->ioa_cfg->sis64) {
		regs = &ipr_cmd->i.ata_ioadl.regs;
		ioarcb->add_cmd_parms_offset = cpu_to_be16(sizeof(*ioarcb));
	} else
		regs = &ioarcb->u.add_data.u.regs;

	ioarcb->res_handle = res->res_handle;
	cmd_pkt->request_type = IPR_RQTYPE_IOACMD;
	cmd_pkt->cdb[0] = IPR_RESET_DEVICE;
	if (ipr_is_gata(res)) {
		cmd_pkt->cdb[2] = IPR_ATA_PHY_RESET;
		ioarcb->add_cmd_parms_len = cpu_to_be16(sizeof(regs->flags));
		regs->flags |= IPR_ATA_FLAG_STATUS_ON_GOOD_COMPLETION;
	}

	ipr_send_blocking_cmd(ipr_cmd, ipr_timeout, IPR_DEVICE_RESET_TIMEOUT);
	ioasc = be32_to_cpu(ipr_cmd->s.ioasa.hdr.ioasc);
	list_add_tail(&ipr_cmd->queue, &ioa_cfg->free_q);
	if (ipr_is_gata(res) && res->sata_port && ioasc != IPR_IOASC_IOA_WAS_RESET) {
		if (ipr_cmd->ioa_cfg->sis64)
			memcpy(&res->sata_port->ioasa, &ipr_cmd->s.ioasa64.u.gata,
			       sizeof(struct ipr_ioasa_gata));
		else
			memcpy(&res->sata_port->ioasa, &ipr_cmd->s.ioasa.u.gata,
			       sizeof(struct ipr_ioasa_gata));
	}

	LEAVE;
	return IPR_IOASC_SENSE_KEY(ioasc) ? -EIO : 0;
}

/**
 * ipr_sata_reset - Reset the SATA port
 * @link:	SATA link to reset
 * @classes:	class of the attached device
 *
 * This function issues a SATA phy reset to the affected ATA link.
 *
 * Return value:
 *	0 on success / non-zero on failure
 **/
static int ipr_sata_reset(struct ata_link *link, unsigned int *classes,
				unsigned long deadline)
{
	struct ipr_sata_port *sata_port = link->ap->private_data;
	struct ipr_ioa_cfg *ioa_cfg = sata_port->ioa_cfg;
	struct ipr_resource_entry *res;
	unsigned long lock_flags = 0;
	int rc = -ENXIO;

	ENTER;
	spin_lock_irqsave(ioa_cfg->host->host_lock, lock_flags);
	while (ioa_cfg->in_reset_reload) {
		spin_unlock_irqrestore(ioa_cfg->host->host_lock, lock_flags);
		wait_event(ioa_cfg->reset_wait_q, !ioa_cfg->in_reset_reload);
		spin_lock_irqsave(ioa_cfg->host->host_lock, lock_flags);
	}

	res = sata_port->res;
	if (res) {
		rc = ipr_device_reset(ioa_cfg, res);
		*classes = res->ata_class;
	}

	spin_unlock_irqrestore(ioa_cfg->host->host_lock, lock_flags);
	LEAVE;
	return rc;
}

/**
 * ipr_eh_dev_reset - Reset the device
 * @scsi_cmd:	scsi command struct
 *
 * This function issues a device reset to the affected device.
 * A LUN reset will be sent to the device first. If that does
 * not work, a target reset will be sent.
 *
 * Return value:
 *	SUCCESS / FAILED
 **/
static int __ipr_eh_dev_reset(struct scsi_cmnd *scsi_cmd)
{
	struct ipr_cmnd *ipr_cmd;
	struct ipr_ioa_cfg *ioa_cfg;
	struct ipr_resource_entry *res;
	struct ata_port *ap;
	int rc = 0;

	ENTER;
	ioa_cfg = (struct ipr_ioa_cfg *) scsi_cmd->device->host->hostdata;
	res = scsi_cmd->device->hostdata;

	if (!res)
		return FAILED;

	/*
	 * If we are currently going through reset/reload, return failed. This will force the
	 * mid-layer to call ipr_eh_host_reset, which will then go to sleep and wait for the
	 * reset to complete
	 */
	if (ioa_cfg->in_reset_reload)
		return FAILED;
	if (ioa_cfg->ioa_is_dead)
		return FAILED;

	list_for_each_entry(ipr_cmd, &ioa_cfg->pending_q, queue) {
		if (ipr_cmd->ioarcb.res_handle == res->res_handle) {
			if (ipr_cmd->scsi_cmd)
				ipr_cmd->done = ipr_scsi_eh_done;
			if (ipr_cmd->qc)
				ipr_cmd->done = ipr_sata_eh_done;
			if (ipr_cmd->qc && !(ipr_cmd->qc->flags & ATA_QCFLAG_FAILED)) {
				ipr_cmd->qc->err_mask |= AC_ERR_TIMEOUT;
				ipr_cmd->qc->flags |= ATA_QCFLAG_FAILED;
			}
		}
	}

	res->resetting_device = 1;
	scmd_printk(KERN_ERR, scsi_cmd, "Resetting device\n");

	if (ipr_is_gata(res) && res->sata_port) {
		ap = res->sata_port->ap;
		spin_unlock_irq(scsi_cmd->device->host->host_lock);
		ata_std_error_handler(ap);
		spin_lock_irq(scsi_cmd->device->host->host_lock);

		list_for_each_entry(ipr_cmd, &ioa_cfg->pending_q, queue) {
			if (ipr_cmd->ioarcb.res_handle == res->res_handle) {
				rc = -EIO;
				break;
			}
		}
	} else
		rc = ipr_device_reset(ioa_cfg, res);
	res->resetting_device = 0;

	LEAVE;
	return rc ? FAILED : SUCCESS;
}

static int ipr_eh_dev_reset(struct scsi_cmnd *cmd)
{
	int rc;

	spin_lock_irq(cmd->device->host->host_lock);
	rc = __ipr_eh_dev_reset(cmd);
	spin_unlock_irq(cmd->device->host->host_lock);

	return rc;
}

/**
 * ipr_bus_reset_done - Op done function for bus reset.
 * @ipr_cmd:	ipr command struct
 *
 * This function is the op done function for a bus reset
 *
 * Return value:
 * 	none
 **/
static void ipr_bus_reset_done(struct ipr_cmnd *ipr_cmd)
{
	struct ipr_ioa_cfg *ioa_cfg = ipr_cmd->ioa_cfg;
	struct ipr_resource_entry *res;

	ENTER;
	if (!ioa_cfg->sis64)
		list_for_each_entry(res, &ioa_cfg->used_res_q, queue) {
			if (res->res_handle == ipr_cmd->ioarcb.res_handle) {
				scsi_report_bus_reset(ioa_cfg->host, res->bus);
				break;
			}
		}

	/*
	 * If abort has not completed, indicate the reset has, else call the
	 * abort's done function to wake the sleeping eh thread
	 */
	if (ipr_cmd->sibling->sibling)
		ipr_cmd->sibling->sibling = NULL;
	else
		ipr_cmd->sibling->done(ipr_cmd->sibling);

	list_add_tail(&ipr_cmd->queue, &ioa_cfg->free_q);
	LEAVE;
}

/**
 * ipr_abort_timeout - An abort task has timed out
 * @ipr_cmd:	ipr command struct
 *
 * This function handles when an abort task times out. If this
 * happens we issue a bus reset since we have resources tied
 * up that must be freed before returning to the midlayer.
 *
 * Return value:
 *	none
 **/
static void ipr_abort_timeout(struct ipr_cmnd *ipr_cmd)
{
	struct ipr_cmnd *reset_cmd;
	struct ipr_ioa_cfg *ioa_cfg = ipr_cmd->ioa_cfg;
	struct ipr_cmd_pkt *cmd_pkt;
	unsigned long lock_flags = 0;

	ENTER;
	spin_lock_irqsave(ioa_cfg->host->host_lock, lock_flags);
	if (ipr_cmd->completion.done || ioa_cfg->in_reset_reload) {
		spin_unlock_irqrestore(ioa_cfg->host->host_lock, lock_flags);
		return;
	}

	sdev_printk(KERN_ERR, ipr_cmd->u.sdev, "Abort timed out. Resetting bus.\n");
	reset_cmd = ipr_get_free_ipr_cmnd(ioa_cfg);
	ipr_cmd->sibling = reset_cmd;
	reset_cmd->sibling = ipr_cmd;
	reset_cmd->ioarcb.res_handle = ipr_cmd->ioarcb.res_handle;
	cmd_pkt = &reset_cmd->ioarcb.cmd_pkt;
	cmd_pkt->request_type = IPR_RQTYPE_IOACMD;
	cmd_pkt->cdb[0] = IPR_RESET_DEVICE;
	cmd_pkt->cdb[2] = IPR_RESET_TYPE_SELECT | IPR_BUS_RESET;

	ipr_do_req(reset_cmd, ipr_bus_reset_done, ipr_timeout, IPR_DEVICE_RESET_TIMEOUT);
	spin_unlock_irqrestore(ioa_cfg->host->host_lock, lock_flags);
	LEAVE;
}

/**
 * ipr_cancel_op - Cancel specified op
 * @scsi_cmd:	scsi command struct
 *
 * This function cancels specified op.
 *
 * Return value:
 *	SUCCESS / FAILED
 **/
static int ipr_cancel_op(struct scsi_cmnd *scsi_cmd)
{
	struct ipr_cmnd *ipr_cmd;
	struct ipr_ioa_cfg *ioa_cfg;
	struct ipr_resource_entry *res;
	struct ipr_cmd_pkt *cmd_pkt;
	u32 ioasc, int_reg;
	int op_found = 0;

	ENTER;
	ioa_cfg = (struct ipr_ioa_cfg *)scsi_cmd->device->host->hostdata;
	res = scsi_cmd->device->hostdata;

	/* If we are currently going through reset/reload, return failed.
	 * This will force the mid-layer to call ipr_eh_host_reset,
	 * which will then go to sleep and wait for the reset to complete
	 */
	if (ioa_cfg->in_reset_reload || ioa_cfg->ioa_is_dead)
		return FAILED;
	if (!res)
		return FAILED;

	/*
	 * If we are aborting a timed out op, chances are that the timeout was caused
	 * by a still not detected EEH error. In such cases, reading a register will
	 * trigger the EEH recovery infrastructure.
	 */
	int_reg = readl(ioa_cfg->regs.sense_interrupt_reg);

	if (!ipr_is_gscsi(res))
		return FAILED;

	list_for_each_entry(ipr_cmd, &ioa_cfg->pending_q, queue) {
		if (ipr_cmd->scsi_cmd == scsi_cmd) {
			ipr_cmd->done = ipr_scsi_eh_done;
			op_found = 1;
			break;
		}
	}

	if (!op_found)
		return SUCCESS;

	ipr_cmd = ipr_get_free_ipr_cmnd(ioa_cfg);
	ipr_cmd->ioarcb.res_handle = res->res_handle;
	cmd_pkt = &ipr_cmd->ioarcb.cmd_pkt;
	cmd_pkt->request_type = IPR_RQTYPE_IOACMD;
	cmd_pkt->cdb[0] = IPR_CANCEL_ALL_REQUESTS;
	ipr_cmd->u.sdev = scsi_cmd->device;

	scmd_printk(KERN_ERR, scsi_cmd, "Aborting command: %02X\n",
		    scsi_cmd->cmnd[0]);
	ipr_send_blocking_cmd(ipr_cmd, ipr_abort_timeout, IPR_CANCEL_ALL_TIMEOUT);
	ioasc = be32_to_cpu(ipr_cmd->s.ioasa.hdr.ioasc);

	/*
	 * If the abort task timed out and we sent a bus reset, we will get
	 * one the following responses to the abort
	 */
	if (ioasc == IPR_IOASC_BUS_WAS_RESET || ioasc == IPR_IOASC_SYNC_REQUIRED) {
		ioasc = 0;
		ipr_trace;
	}

	list_add_tail(&ipr_cmd->queue, &ioa_cfg->free_q);
	if (!ipr_is_naca_model(res))
		res->needs_sync_complete = 1;

	LEAVE;
	return IPR_IOASC_SENSE_KEY(ioasc) ? FAILED : SUCCESS;
}

/**
 * ipr_eh_abort - Abort a single op
 * @scsi_cmd:	scsi command struct
 *
 * Return value:
 * 	SUCCESS / FAILED
 **/
static int ipr_eh_abort(struct scsi_cmnd *scsi_cmd)
{
	unsigned long flags;
	int rc;

	ENTER;

	spin_lock_irqsave(scsi_cmd->device->host->host_lock, flags);
	rc = ipr_cancel_op(scsi_cmd);
	spin_unlock_irqrestore(scsi_cmd->device->host->host_lock, flags);

	LEAVE;
	return rc;
}

/**
 * ipr_handle_other_interrupt - Handle "other" interrupts
 * @ioa_cfg:	ioa config struct
 * @int_reg:	interrupt register
 *
 * Return value:
 * 	IRQ_NONE / IRQ_HANDLED
 **/
static irqreturn_t ipr_handle_other_interrupt(struct ipr_ioa_cfg *ioa_cfg,
					      u32 int_reg)
{
	irqreturn_t rc = IRQ_HANDLED;
	u32 int_mask_reg;

	int_mask_reg = readl(ioa_cfg->regs.sense_interrupt_mask_reg32);
	int_reg &= ~int_mask_reg;

	/* If an interrupt on the adapter did not occur, ignore it.
	 * Or in the case of SIS 64, check for a stage change interrupt.
	 */
	if ((int_reg & IPR_PCII_OPER_INTERRUPTS) == 0) {
		if (ioa_cfg->sis64) {
			int_mask_reg = readl(ioa_cfg->regs.sense_interrupt_mask_reg);
			int_reg = readl(ioa_cfg->regs.sense_interrupt_reg) & ~int_mask_reg;
			if (int_reg & IPR_PCII_IPL_STAGE_CHANGE) {

				/* clear stage change */
				writel(IPR_PCII_IPL_STAGE_CHANGE, ioa_cfg->regs.clr_interrupt_reg);
				int_reg = readl(ioa_cfg->regs.sense_interrupt_reg) & ~int_mask_reg;
				list_del(&ioa_cfg->reset_cmd->queue);
				del_timer(&ioa_cfg->reset_cmd->timer);
				ipr_reset_ioa_job(ioa_cfg->reset_cmd);
				return IRQ_HANDLED;
			}
		}

		return IRQ_NONE;
	}

	if (int_reg & IPR_PCII_IOA_TRANS_TO_OPER) {
		/* Mask the interrupt */
		writel(IPR_PCII_IOA_TRANS_TO_OPER, ioa_cfg->regs.set_interrupt_mask_reg);

		/* Clear the interrupt */
		writel(IPR_PCII_IOA_TRANS_TO_OPER, ioa_cfg->regs.clr_interrupt_reg);
		int_reg = readl(ioa_cfg->regs.sense_interrupt_reg);

		list_del(&ioa_cfg->reset_cmd->queue);
		del_timer(&ioa_cfg->reset_cmd->timer);
		ipr_reset_ioa_job(ioa_cfg->reset_cmd);
	} else if ((int_reg & IPR_PCII_HRRQ_UPDATED) == int_reg) {
		if (ioa_cfg->clear_isr) {
			if (ipr_debug && printk_ratelimit())
				dev_err(&ioa_cfg->pdev->dev,
					"Spurious interrupt detected. 0x%08X\n", int_reg);
			writel(IPR_PCII_HRRQ_UPDATED, ioa_cfg->regs.clr_interrupt_reg32);
			int_reg = readl(ioa_cfg->regs.sense_interrupt_reg32);
			return IRQ_NONE;
		}
	} else {
		if (int_reg & IPR_PCII_IOA_UNIT_CHECKED)
			ioa_cfg->ioa_unit_checked = 1;
		else
			dev_err(&ioa_cfg->pdev->dev,
				"Permanent IOA failure. 0x%08X\n", int_reg);

		if (WAIT_FOR_DUMP == ioa_cfg->sdt_state)
			ioa_cfg->sdt_state = GET_DUMP;

		ipr_mask_and_clear_interrupts(ioa_cfg, ~0);
		ipr_initiate_ioa_reset(ioa_cfg, IPR_SHUTDOWN_NONE);
	}

	return rc;
}

/**
 * ipr_isr_eh - Interrupt service routine error handler
 * @ioa_cfg:	ioa config struct
 * @msg:	message to log
 *
 * Return value:
 * 	none
 **/
static void ipr_isr_eh(struct ipr_ioa_cfg *ioa_cfg, char *msg)
{
	ioa_cfg->errors_logged++;
	dev_err(&ioa_cfg->pdev->dev, "%s\n", msg);

	if (WAIT_FOR_DUMP == ioa_cfg->sdt_state)
		ioa_cfg->sdt_state = GET_DUMP;

	ipr_initiate_ioa_reset(ioa_cfg, IPR_SHUTDOWN_NONE);
}

/**
 * ipr_isr - Interrupt service routine
 * @irq:	irq number
 * @devp:	pointer to ioa config struct
 *
 * Return value:
 * 	IRQ_NONE / IRQ_HANDLED
 **/
static irqreturn_t ipr_isr(int irq, void *devp)
{
	struct ipr_ioa_cfg *ioa_cfg = (struct ipr_ioa_cfg *)devp;
	unsigned long lock_flags = 0;
	u32 int_reg = 0;
	u32 ioasc;
	u16 cmd_index;
	int num_hrrq = 0;
	int irq_none = 0;
	struct ipr_cmnd *ipr_cmd, *temp;
	irqreturn_t rc = IRQ_NONE;
	LIST_HEAD(doneq);

	spin_lock_irqsave(ioa_cfg->host->host_lock, lock_flags);

	/* If interrupts are disabled, ignore the interrupt */
	if (!ioa_cfg->allow_interrupts) {
		spin_unlock_irqrestore(ioa_cfg->host->host_lock, lock_flags);
		return IRQ_NONE;
	}

	while (1) {
		ipr_cmd = NULL;

		while ((be32_to_cpu(*ioa_cfg->hrrq_curr) & IPR_HRRQ_TOGGLE_BIT) ==
		       ioa_cfg->toggle_bit) {

			cmd_index = (be32_to_cpu(*ioa_cfg->hrrq_curr) &
				     IPR_HRRQ_REQ_RESP_HANDLE_MASK) >> IPR_HRRQ_REQ_RESP_HANDLE_SHIFT;

			if (unlikely(cmd_index >= IPR_NUM_CMD_BLKS)) {
				ipr_isr_eh(ioa_cfg, "Invalid response handle from IOA");
				rc = IRQ_HANDLED;
				goto unlock_out;
			}

			ipr_cmd = ioa_cfg->ipr_cmnd_list[cmd_index];

			ioasc = be32_to_cpu(ipr_cmd->s.ioasa.hdr.ioasc);

			ipr_trc_hook(ipr_cmd, IPR_TRACE_FINISH, ioasc);

			list_move_tail(&ipr_cmd->queue, &doneq);

			rc = IRQ_HANDLED;

			if (ioa_cfg->hrrq_curr < ioa_cfg->hrrq_end) {
				ioa_cfg->hrrq_curr++;
			} else {
				ioa_cfg->hrrq_curr = ioa_cfg->hrrq_start;
				ioa_cfg->toggle_bit ^= 1u;
			}
		}

		if (ipr_cmd && !ioa_cfg->clear_isr)
			break;

		if (ipr_cmd != NULL) {
			/* Clear the PCI interrupt */
			num_hrrq = 0;
			do {
				writel(IPR_PCII_HRRQ_UPDATED, ioa_cfg->regs.clr_interrupt_reg32);
				int_reg = readl(ioa_cfg->regs.sense_interrupt_reg32);
			} while (int_reg & IPR_PCII_HRRQ_UPDATED &&
					num_hrrq++ < IPR_MAX_HRRQ_RETRIES);

		} else if (rc == IRQ_NONE && irq_none == 0) {
			int_reg = readl(ioa_cfg->regs.sense_interrupt_reg32);
			irq_none++;
		} else if (num_hrrq == IPR_MAX_HRRQ_RETRIES &&
			   int_reg & IPR_PCII_HRRQ_UPDATED) {
			ipr_isr_eh(ioa_cfg, "Error clearing HRRQ");
			rc = IRQ_HANDLED;
			goto unlock_out;
		} else
			break;
	}

	if (unlikely(rc == IRQ_NONE))
		rc = ipr_handle_other_interrupt(ioa_cfg, int_reg);

unlock_out:
	spin_unlock_irqrestore(ioa_cfg->host->host_lock, lock_flags);
	list_for_each_entry_safe(ipr_cmd, temp, &doneq, queue) {
		list_del(&ipr_cmd->queue);
		del_timer(&ipr_cmd->timer);
		ipr_cmd->fast_done(ipr_cmd);
	}

	return rc;
}

/**
 * ipr_build_ioadl64 - Build a scatter/gather list and map the buffer
 * @ioa_cfg:	ioa config struct
 * @ipr_cmd:	ipr command struct
 *
 * Return value:
 * 	0 on success / -1 on failure
 **/
static int ipr_build_ioadl64(struct ipr_ioa_cfg *ioa_cfg,
			     struct ipr_cmnd *ipr_cmd)
{
	int i, nseg;
	struct scatterlist *sg;
	u32 length;
	u32 ioadl_flags = 0;
	struct scsi_cmnd *scsi_cmd = ipr_cmd->scsi_cmd;
	struct ipr_ioarcb *ioarcb = &ipr_cmd->ioarcb;
	struct ipr_ioadl64_desc *ioadl64 = ipr_cmd->i.ioadl64;

	length = scsi_bufflen(scsi_cmd);
	if (!length)
		return 0;

	nseg = scsi_dma_map(scsi_cmd);
	if (nseg < 0) {
		if (printk_ratelimit())
			dev_err(&ioa_cfg->pdev->dev, "pci_map_sg failed!\n");
		return -1;
	}

	ipr_cmd->dma_use_sg = nseg;

	ioarcb->data_transfer_length = cpu_to_be32(length);
	ioarcb->ioadl_len =
		cpu_to_be32(sizeof(struct ipr_ioadl64_desc) * ipr_cmd->dma_use_sg);

	if (scsi_cmd->sc_data_direction == DMA_TO_DEVICE) {
		ioadl_flags = IPR_IOADL_FLAGS_WRITE;
		ioarcb->cmd_pkt.flags_hi |= IPR_FLAGS_HI_WRITE_NOT_READ;
	} else if (scsi_cmd->sc_data_direction == DMA_FROM_DEVICE)
		ioadl_flags = IPR_IOADL_FLAGS_READ;

	scsi_for_each_sg(scsi_cmd, sg, ipr_cmd->dma_use_sg, i) {
		ioadl64[i].flags = cpu_to_be32(ioadl_flags);
		ioadl64[i].data_len = cpu_to_be32(sg_dma_len(sg));
		ioadl64[i].address = cpu_to_be64(sg_dma_address(sg));
	}

	ioadl64[i-1].flags |= cpu_to_be32(IPR_IOADL_FLAGS_LAST);
	return 0;
}

/**
 * ipr_build_ioadl - Build a scatter/gather list and map the buffer
 * @ioa_cfg:	ioa config struct
 * @ipr_cmd:	ipr command struct
 *
 * Return value:
 * 	0 on success / -1 on failure
 **/
static int ipr_build_ioadl(struct ipr_ioa_cfg *ioa_cfg,
			   struct ipr_cmnd *ipr_cmd)
{
	int i, nseg;
	struct scatterlist *sg;
	u32 length;
	u32 ioadl_flags = 0;
	struct scsi_cmnd *scsi_cmd = ipr_cmd->scsi_cmd;
	struct ipr_ioarcb *ioarcb = &ipr_cmd->ioarcb;
	struct ipr_ioadl_desc *ioadl = ipr_cmd->i.ioadl;

	length = scsi_bufflen(scsi_cmd);
	if (!length)
		return 0;

	nseg = scsi_dma_map(scsi_cmd);
	if (nseg < 0) {
		dev_err(&ioa_cfg->pdev->dev, "pci_map_sg failed!\n");
		return -1;
	}

	ipr_cmd->dma_use_sg = nseg;

	if (scsi_cmd->sc_data_direction == DMA_TO_DEVICE) {
		ioadl_flags = IPR_IOADL_FLAGS_WRITE;
		ioarcb->cmd_pkt.flags_hi |= IPR_FLAGS_HI_WRITE_NOT_READ;
		ioarcb->data_transfer_length = cpu_to_be32(length);
		ioarcb->ioadl_len =
			cpu_to_be32(sizeof(struct ipr_ioadl_desc) * ipr_cmd->dma_use_sg);
	} else if (scsi_cmd->sc_data_direction == DMA_FROM_DEVICE) {
		ioadl_flags = IPR_IOADL_FLAGS_READ;
		ioarcb->read_data_transfer_length = cpu_to_be32(length);
		ioarcb->read_ioadl_len =
			cpu_to_be32(sizeof(struct ipr_ioadl_desc) * ipr_cmd->dma_use_sg);
	}

	if (ipr_cmd->dma_use_sg <= ARRAY_SIZE(ioarcb->u.add_data.u.ioadl)) {
		ioadl = ioarcb->u.add_data.u.ioadl;
		ioarcb->write_ioadl_addr = cpu_to_be32((ipr_cmd->dma_addr) +
				    offsetof(struct ipr_ioarcb, u.add_data));
		ioarcb->read_ioadl_addr = ioarcb->write_ioadl_addr;
	}

	scsi_for_each_sg(scsi_cmd, sg, ipr_cmd->dma_use_sg, i) {
		ioadl[i].flags_and_data_len =
			cpu_to_be32(ioadl_flags | sg_dma_len(sg));
		ioadl[i].address = cpu_to_be32(sg_dma_address(sg));
	}

	ioadl[i-1].flags_and_data_len |= cpu_to_be32(IPR_IOADL_FLAGS_LAST);
	return 0;
}

/**
 * ipr_get_task_attributes - Translate SPI Q-Tag to task attributes
 * @scsi_cmd:	scsi command struct
 *
 * Return value:
 * 	task attributes
 **/
static u8 ipr_get_task_attributes(struct scsi_cmnd *scsi_cmd)
{
	u8 tag[2];
	u8 rc = IPR_FLAGS_LO_UNTAGGED_TASK;

	if (scsi_populate_tag_msg(scsi_cmd, tag)) {
		switch (tag[0]) {
		case MSG_SIMPLE_TAG:
			rc = IPR_FLAGS_LO_SIMPLE_TASK;
			break;
		case MSG_HEAD_TAG:
			rc = IPR_FLAGS_LO_HEAD_OF_Q_TASK;
			break;
		case MSG_ORDERED_TAG:
			rc = IPR_FLAGS_LO_ORDERED_TASK;
			break;
		};
	}

	return rc;
}

/**
 * ipr_erp_done - Process completion of ERP for a device
 * @ipr_cmd:		ipr command struct
 *
 * This function copies the sense buffer into the scsi_cmd
 * struct and pushes the scsi_done function.
 *
 * Return value:
 * 	nothing
 **/
static void ipr_erp_done(struct ipr_cmnd *ipr_cmd)
{
	struct scsi_cmnd *scsi_cmd = ipr_cmd->scsi_cmd;
	struct ipr_resource_entry *res = scsi_cmd->device->hostdata;
	struct ipr_ioa_cfg *ioa_cfg = ipr_cmd->ioa_cfg;
	u32 ioasc = be32_to_cpu(ipr_cmd->s.ioasa.hdr.ioasc);

	if (IPR_IOASC_SENSE_KEY(ioasc) > 0) {
		scsi_cmd->result |= (DID_ERROR << 16);
		scmd_printk(KERN_ERR, scsi_cmd,
			    "Request Sense failed with IOASC: 0x%08X\n", ioasc);
	} else {
		memcpy(scsi_cmd->sense_buffer, ipr_cmd->sense_buffer,
		       SCSI_SENSE_BUFFERSIZE);
	}

	if (res) {
		if (!ipr_is_naca_model(res))
			res->needs_sync_complete = 1;
		res->in_erp = 0;
	}
	scsi_dma_unmap(ipr_cmd->scsi_cmd);
	list_add_tail(&ipr_cmd->queue, &ioa_cfg->free_q);
	scsi_cmd->scsi_done(scsi_cmd);
}

/**
 * ipr_reinit_ipr_cmnd_for_erp - Re-initialize a cmnd block to be used for ERP
 * @ipr_cmd:	ipr command struct
 *
 * Return value:
 * 	none
 **/
static void ipr_reinit_ipr_cmnd_for_erp(struct ipr_cmnd *ipr_cmd)
{
	struct ipr_ioarcb *ioarcb = &ipr_cmd->ioarcb;
	struct ipr_ioasa *ioasa = &ipr_cmd->s.ioasa;
	dma_addr_t dma_addr = ipr_cmd->dma_addr;

	memset(&ioarcb->cmd_pkt, 0, sizeof(struct ipr_cmd_pkt));
	ioarcb->data_transfer_length = 0;
	ioarcb->read_data_transfer_length = 0;
	ioarcb->ioadl_len = 0;
	ioarcb->read_ioadl_len = 0;
	ioasa->hdr.ioasc = 0;
	ioasa->hdr.residual_data_len = 0;

	if (ipr_cmd->ioa_cfg->sis64)
		ioarcb->u.sis64_addr_data.data_ioadl_addr =
			cpu_to_be64(dma_addr + offsetof(struct ipr_cmnd, i.ioadl64));
	else {
		ioarcb->write_ioadl_addr =
			cpu_to_be32(dma_addr + offsetof(struct ipr_cmnd, i.ioadl));
		ioarcb->read_ioadl_addr = ioarcb->write_ioadl_addr;
	}
}

/**
 * ipr_erp_request_sense - Send request sense to a device
 * @ipr_cmd:	ipr command struct
 *
 * This function sends a request sense to a device as a result
 * of a check condition.
 *
 * Return value:
 * 	nothing
 **/
static void ipr_erp_request_sense(struct ipr_cmnd *ipr_cmd)
{
	struct ipr_cmd_pkt *cmd_pkt = &ipr_cmd->ioarcb.cmd_pkt;
	u32 ioasc = be32_to_cpu(ipr_cmd->s.ioasa.hdr.ioasc);

	if (IPR_IOASC_SENSE_KEY(ioasc) > 0) {
		ipr_erp_done(ipr_cmd);
		return;
	}

	ipr_reinit_ipr_cmnd_for_erp(ipr_cmd);

	cmd_pkt->request_type = IPR_RQTYPE_SCSICDB;
	cmd_pkt->cdb[0] = REQUEST_SENSE;
	cmd_pkt->cdb[4] = SCSI_SENSE_BUFFERSIZE;
	cmd_pkt->flags_hi |= IPR_FLAGS_HI_SYNC_OVERRIDE;
	cmd_pkt->flags_hi |= IPR_FLAGS_HI_NO_ULEN_CHK;
	cmd_pkt->timeout = cpu_to_be16(IPR_REQUEST_SENSE_TIMEOUT / HZ);

	ipr_init_ioadl(ipr_cmd, ipr_cmd->sense_buffer_dma,
		       SCSI_SENSE_BUFFERSIZE, IPR_IOADL_FLAGS_READ_LAST);

	ipr_do_req(ipr_cmd, ipr_erp_done, ipr_timeout,
		   IPR_REQUEST_SENSE_TIMEOUT * 2);
}

/**
 * ipr_erp_cancel_all - Send cancel all to a device
 * @ipr_cmd:	ipr command struct
 *
 * This function sends a cancel all to a device to clear the
 * queue. If we are running TCQ on the device, QERR is set to 1,
 * which means all outstanding ops have been dropped on the floor.
 * Cancel all will return them to us.
 *
 * Return value:
 * 	nothing
 **/
static void ipr_erp_cancel_all(struct ipr_cmnd *ipr_cmd)
{
	struct scsi_cmnd *scsi_cmd = ipr_cmd->scsi_cmd;
	struct ipr_resource_entry *res = scsi_cmd->device->hostdata;
	struct ipr_cmd_pkt *cmd_pkt;

	res->in_erp = 1;

	ipr_reinit_ipr_cmnd_for_erp(ipr_cmd);

	if (!scsi_get_tag_type(scsi_cmd->device)) {
		ipr_erp_request_sense(ipr_cmd);
		return;
	}

	cmd_pkt = &ipr_cmd->ioarcb.cmd_pkt;
	cmd_pkt->request_type = IPR_RQTYPE_IOACMD;
	cmd_pkt->cdb[0] = IPR_CANCEL_ALL_REQUESTS;

	ipr_do_req(ipr_cmd, ipr_erp_request_sense, ipr_timeout,
		   IPR_CANCEL_ALL_TIMEOUT);
}

/**
 * ipr_dump_ioasa - Dump contents of IOASA
 * @ioa_cfg:	ioa config struct
 * @ipr_cmd:	ipr command struct
 * @res:		resource entry struct
 *
 * This function is invoked by the interrupt handler when ops
 * fail. It will log the IOASA if appropriate. Only called
 * for GPDD ops.
 *
 * Return value:
 * 	none
 **/
static void ipr_dump_ioasa(struct ipr_ioa_cfg *ioa_cfg,
			   struct ipr_cmnd *ipr_cmd, struct ipr_resource_entry *res)
{
	int i;
	u16 data_len;
	u32 ioasc, fd_ioasc;
	struct ipr_ioasa *ioasa = &ipr_cmd->s.ioasa;
	__be32 *ioasa_data = (__be32 *)ioasa;
	int error_index;

	ioasc = be32_to_cpu(ioasa->hdr.ioasc) & IPR_IOASC_IOASC_MASK;
	fd_ioasc = be32_to_cpu(ioasa->hdr.fd_ioasc) & IPR_IOASC_IOASC_MASK;

	if (0 == ioasc)
		return;

	if (ioa_cfg->log_level < IPR_DEFAULT_LOG_LEVEL)
		return;

	if (ioasc == IPR_IOASC_BUS_WAS_RESET && fd_ioasc)
		error_index = ipr_get_error(fd_ioasc);
	else
		error_index = ipr_get_error(ioasc);

	if (ioa_cfg->log_level < IPR_MAX_LOG_LEVEL) {
		/* Don't log an error if the IOA already logged one */
		if (ioasa->hdr.ilid != 0)
			return;

		if (!ipr_is_gscsi(res))
			return;

		if (ipr_error_table[error_index].log_ioasa == 0)
			return;
	}

	ipr_res_err(ioa_cfg, res, "%s\n", ipr_error_table[error_index].error);

	data_len = be16_to_cpu(ioasa->hdr.ret_stat_len);
	if (ioa_cfg->sis64 && sizeof(struct ipr_ioasa64) < data_len)
		data_len = sizeof(struct ipr_ioasa64);
	else if (!ioa_cfg->sis64 && sizeof(struct ipr_ioasa) < data_len)
		data_len = sizeof(struct ipr_ioasa);

	ipr_err("IOASA Dump:\n");

	for (i = 0; i < data_len / 4; i += 4) {
		ipr_err("%08X: %08X %08X %08X %08X\n", i*4,
			be32_to_cpu(ioasa_data[i]),
			be32_to_cpu(ioasa_data[i+1]),
			be32_to_cpu(ioasa_data[i+2]),
			be32_to_cpu(ioasa_data[i+3]));
	}
}

/**
 * ipr_gen_sense - Generate SCSI sense data from an IOASA
 * @ioasa:		IOASA
 * @sense_buf:	sense data buffer
 *
 * Return value:
 * 	none
 **/
static void ipr_gen_sense(struct ipr_cmnd *ipr_cmd)
{
	u32 failing_lba;
	u8 *sense_buf = ipr_cmd->scsi_cmd->sense_buffer;
	struct ipr_resource_entry *res = ipr_cmd->scsi_cmd->device->hostdata;
	struct ipr_ioasa *ioasa = &ipr_cmd->s.ioasa;
	u32 ioasc = be32_to_cpu(ioasa->hdr.ioasc);

	memset(sense_buf, 0, SCSI_SENSE_BUFFERSIZE);

	if (ioasc >= IPR_FIRST_DRIVER_IOASC)
		return;

	ipr_cmd->scsi_cmd->result = SAM_STAT_CHECK_CONDITION;

	if (ipr_is_vset_device(res) &&
	    ioasc == IPR_IOASC_MED_DO_NOT_REALLOC &&
	    ioasa->u.vset.failing_lba_hi != 0) {
		sense_buf[0] = 0x72;
		sense_buf[1] = IPR_IOASC_SENSE_KEY(ioasc);
		sense_buf[2] = IPR_IOASC_SENSE_CODE(ioasc);
		sense_buf[3] = IPR_IOASC_SENSE_QUAL(ioasc);

		sense_buf[7] = 12;
		sense_buf[8] = 0;
		sense_buf[9] = 0x0A;
		sense_buf[10] = 0x80;

		failing_lba = be32_to_cpu(ioasa->u.vset.failing_lba_hi);

		sense_buf[12] = (failing_lba & 0xff000000) >> 24;
		sense_buf[13] = (failing_lba & 0x00ff0000) >> 16;
		sense_buf[14] = (failing_lba & 0x0000ff00) >> 8;
		sense_buf[15] = failing_lba & 0x000000ff;

		failing_lba = be32_to_cpu(ioasa->u.vset.failing_lba_lo);

		sense_buf[16] = (failing_lba & 0xff000000) >> 24;
		sense_buf[17] = (failing_lba & 0x00ff0000) >> 16;
		sense_buf[18] = (failing_lba & 0x0000ff00) >> 8;
		sense_buf[19] = failing_lba & 0x000000ff;
	} else {
		sense_buf[0] = 0x70;
		sense_buf[2] = IPR_IOASC_SENSE_KEY(ioasc);
		sense_buf[12] = IPR_IOASC_SENSE_CODE(ioasc);
		sense_buf[13] = IPR_IOASC_SENSE_QUAL(ioasc);

		/* Illegal request */
		if ((IPR_IOASC_SENSE_KEY(ioasc) == 0x05) &&
		    (be32_to_cpu(ioasa->hdr.ioasc_specific) & IPR_FIELD_POINTER_VALID)) {
			sense_buf[7] = 10;	/* additional length */

			/* IOARCB was in error */
			if (IPR_IOASC_SENSE_CODE(ioasc) == 0x24)
				sense_buf[15] = 0xC0;
			else	/* Parameter data was invalid */
				sense_buf[15] = 0x80;

			sense_buf[16] =
			    ((IPR_FIELD_POINTER_MASK &
			      be32_to_cpu(ioasa->hdr.ioasc_specific)) >> 8) & 0xff;
			sense_buf[17] =
			    (IPR_FIELD_POINTER_MASK &
			     be32_to_cpu(ioasa->hdr.ioasc_specific)) & 0xff;
		} else {
			if (ioasc == IPR_IOASC_MED_DO_NOT_REALLOC) {
				if (ipr_is_vset_device(res))
					failing_lba = be32_to_cpu(ioasa->u.vset.failing_lba_lo);
				else
					failing_lba = be32_to_cpu(ioasa->u.dasd.failing_lba);

				sense_buf[0] |= 0x80;	/* Or in the Valid bit */
				sense_buf[3] = (failing_lba & 0xff000000) >> 24;
				sense_buf[4] = (failing_lba & 0x00ff0000) >> 16;
				sense_buf[5] = (failing_lba & 0x0000ff00) >> 8;
				sense_buf[6] = failing_lba & 0x000000ff;
			}

			sense_buf[7] = 6;	/* additional length */
		}
	}
}

/**
 * ipr_get_autosense - Copy autosense data to sense buffer
 * @ipr_cmd:	ipr command struct
 *
 * This function copies the autosense buffer to the buffer
 * in the scsi_cmd, if there is autosense available.
 *
 * Return value:
 *	1 if autosense was available / 0 if not
 **/
static int ipr_get_autosense(struct ipr_cmnd *ipr_cmd)
{
	struct ipr_ioasa *ioasa = &ipr_cmd->s.ioasa;
	struct ipr_ioasa64 *ioasa64 = &ipr_cmd->s.ioasa64;

	if ((be32_to_cpu(ioasa->hdr.ioasc_specific) & IPR_AUTOSENSE_VALID) == 0)
		return 0;

	if (ipr_cmd->ioa_cfg->sis64)
		memcpy(ipr_cmd->scsi_cmd->sense_buffer, ioasa64->auto_sense.data,
		       min_t(u16, be16_to_cpu(ioasa64->auto_sense.auto_sense_len),
			   SCSI_SENSE_BUFFERSIZE));
	else
		memcpy(ipr_cmd->scsi_cmd->sense_buffer, ioasa->auto_sense.data,
		       min_t(u16, be16_to_cpu(ioasa->auto_sense.auto_sense_len),
			   SCSI_SENSE_BUFFERSIZE));
	return 1;
}

/**
 * ipr_erp_start - Process an error response for a SCSI op
 * @ioa_cfg:	ioa config struct
 * @ipr_cmd:	ipr command struct
 *
 * This function determines whether or not to initiate ERP
 * on the affected device.
 *
 * Return value:
 * 	nothing
 **/
static void ipr_erp_start(struct ipr_ioa_cfg *ioa_cfg,
			      struct ipr_cmnd *ipr_cmd)
{
	struct scsi_cmnd *scsi_cmd = ipr_cmd->scsi_cmd;
	struct ipr_resource_entry *res = scsi_cmd->device->hostdata;
	u32 ioasc = be32_to_cpu(ipr_cmd->s.ioasa.hdr.ioasc);
	u32 masked_ioasc = ioasc & IPR_IOASC_IOASC_MASK;

	if (!res) {
		ipr_scsi_eh_done(ipr_cmd);
		return;
	}

	if (!ipr_is_gscsi(res) && masked_ioasc != IPR_IOASC_HW_DEV_BUS_STATUS)
		ipr_gen_sense(ipr_cmd);

	ipr_dump_ioasa(ioa_cfg, ipr_cmd, res);

	switch (masked_ioasc) {
	case IPR_IOASC_ABORTED_CMD_TERM_BY_HOST:
		if (ipr_is_naca_model(res))
			scsi_cmd->result |= (DID_ABORT << 16);
		else
			scsi_cmd->result |= (DID_IMM_RETRY << 16);
		break;
	case IPR_IOASC_IR_RESOURCE_HANDLE:
	case IPR_IOASC_IR_NO_CMDS_TO_2ND_IOA:
		scsi_cmd->result |= (DID_NO_CONNECT << 16);
		break;
	case IPR_IOASC_HW_SEL_TIMEOUT:
		scsi_cmd->result |= (DID_NO_CONNECT << 16);
		if (!ipr_is_naca_model(res))
			res->needs_sync_complete = 1;
		break;
	case IPR_IOASC_SYNC_REQUIRED:
		if (!res->in_erp)
			res->needs_sync_complete = 1;
		scsi_cmd->result |= (DID_IMM_RETRY << 16);
		break;
	case IPR_IOASC_MED_DO_NOT_REALLOC: /* prevent retries */
	case IPR_IOASA_IR_DUAL_IOA_DISABLED:
		scsi_cmd->result |= (DID_PASSTHROUGH << 16);
		break;
	case IPR_IOASC_BUS_WAS_RESET:
	case IPR_IOASC_BUS_WAS_RESET_BY_OTHER:
		/*
		 * Report the bus reset and ask for a retry. The device
		 * will give CC/UA the next command.
		 */
		if (!res->resetting_device)
			scsi_report_bus_reset(ioa_cfg->host, scsi_cmd->device->channel);
		scsi_cmd->result |= (DID_ERROR << 16);
		if (!ipr_is_naca_model(res))
			res->needs_sync_complete = 1;
		break;
	case IPR_IOASC_HW_DEV_BUS_STATUS:
		scsi_cmd->result |= IPR_IOASC_SENSE_STATUS(ioasc);
		if (IPR_IOASC_SENSE_STATUS(ioasc) == SAM_STAT_CHECK_CONDITION) {
			if (!ipr_get_autosense(ipr_cmd)) {
				if (!ipr_is_naca_model(res)) {
					ipr_erp_cancel_all(ipr_cmd);
					return;
				}
			}
		}
		if (!ipr_is_naca_model(res))
			res->needs_sync_complete = 1;
		break;
	case IPR_IOASC_NR_INIT_CMD_REQUIRED:
		break;
	default:
		if (IPR_IOASC_SENSE_KEY(ioasc) > RECOVERED_ERROR)
			scsi_cmd->result |= (DID_ERROR << 16);
		if (!ipr_is_vset_device(res) && !ipr_is_naca_model(res))
			res->needs_sync_complete = 1;
		break;
	}

	scsi_dma_unmap(ipr_cmd->scsi_cmd);
	list_add_tail(&ipr_cmd->queue, &ioa_cfg->free_q);
	scsi_cmd->scsi_done(scsi_cmd);
}

/**
 * ipr_scsi_done - mid-layer done function
 * @ipr_cmd:	ipr command struct
 *
 * This function is invoked by the interrupt handler for
 * ops generated by the SCSI mid-layer
 *
 * Return value:
 * 	none
 **/
static void ipr_scsi_done(struct ipr_cmnd *ipr_cmd)
{
	struct ipr_ioa_cfg *ioa_cfg = ipr_cmd->ioa_cfg;
	struct scsi_cmnd *scsi_cmd = ipr_cmd->scsi_cmd;
	u32 ioasc = be32_to_cpu(ipr_cmd->s.ioasa.hdr.ioasc);
	unsigned long lock_flags;

	scsi_set_resid(scsi_cmd, be32_to_cpu(ipr_cmd->s.ioasa.hdr.residual_data_len));

	if (likely(IPR_IOASC_SENSE_KEY(ioasc) == 0)) {
		scsi_dma_unmap(scsi_cmd);

		spin_lock_irqsave(ioa_cfg->host->host_lock, lock_flags);
		list_add_tail(&ipr_cmd->queue, &ioa_cfg->free_q);
		scsi_cmd->scsi_done(scsi_cmd);
		spin_unlock_irqrestore(ioa_cfg->host->host_lock, lock_flags);
	} else {
		spin_lock_irqsave(ioa_cfg->host->host_lock, lock_flags);
		ipr_erp_start(ioa_cfg, ipr_cmd);
		spin_unlock_irqrestore(ioa_cfg->host->host_lock, lock_flags);
	}
}

/**
 * ipr_queuecommand - Queue a mid-layer request
 * @shost:		scsi host struct
 * @scsi_cmd:	scsi command struct
 *
 * This function queues a request generated by the mid-layer.
 *
 * Return value:
 *	0 on success
 *	SCSI_MLQUEUE_DEVICE_BUSY if device is busy
 *	SCSI_MLQUEUE_HOST_BUSY if host is busy
 **/
static int ipr_queuecommand(struct Scsi_Host *shost,
			    struct scsi_cmnd *scsi_cmd)
{
	struct ipr_ioa_cfg *ioa_cfg;
	struct ipr_resource_entry *res;
	struct ipr_ioarcb *ioarcb;
	struct ipr_cmnd *ipr_cmd;
	unsigned long lock_flags;
	int rc;

	ioa_cfg = (struct ipr_ioa_cfg *)shost->hostdata;

	spin_lock_irqsave(shost->host_lock, lock_flags);
	scsi_cmd->result = (DID_OK << 16);
	res = scsi_cmd->device->hostdata;

	/*
	 * We are currently blocking all devices due to a host reset
	 * We have told the host to stop giving us new requests, but
	 * ERP ops don't count. FIXME
	 */
	if (unlikely(!ioa_cfg->allow_cmds && !ioa_cfg->ioa_is_dead)) {
		spin_unlock_irqrestore(shost->host_lock, lock_flags);
		return SCSI_MLQUEUE_HOST_BUSY;
	}

	/*
	 * FIXME - Create scsi_set_host_offline interface
	 *  and the ioa_is_dead check can be removed
	 */
	if (unlikely(ioa_cfg->ioa_is_dead || !res)) {
		spin_unlock_irqrestore(shost->host_lock, lock_flags);
		goto err_nodev;
	}

	if (ipr_is_gata(res) && res->sata_port) {
		rc = ata_sas_queuecmd(scsi_cmd, res->sata_port->ap);
		spin_unlock_irqrestore(shost->host_lock, lock_flags);
		return rc;
	}

	ipr_cmd = __ipr_get_free_ipr_cmnd(ioa_cfg);
	spin_unlock_irqrestore(shost->host_lock, lock_flags);

	ipr_init_ipr_cmnd(ipr_cmd, ipr_scsi_done);
	ioarcb = &ipr_cmd->ioarcb;

	memcpy(ioarcb->cmd_pkt.cdb, scsi_cmd->cmnd, scsi_cmd->cmd_len);
	ipr_cmd->scsi_cmd = scsi_cmd;
	ipr_cmd->done = ipr_scsi_eh_done;

	if (ipr_is_gscsi(res) || ipr_is_vset_device(res)) {
		if (scsi_cmd->underflow == 0)
			ioarcb->cmd_pkt.flags_hi |= IPR_FLAGS_HI_NO_ULEN_CHK;

		ioarcb->cmd_pkt.flags_hi |= IPR_FLAGS_HI_NO_LINK_DESC;
		if (ipr_is_gscsi(res))
			ioarcb->cmd_pkt.flags_lo |= IPR_FLAGS_LO_DELAY_AFTER_RST;
		ioarcb->cmd_pkt.flags_lo |= IPR_FLAGS_LO_ALIGNED_BFR;
		ioarcb->cmd_pkt.flags_lo |= ipr_get_task_attributes(scsi_cmd);
	}

	if (scsi_cmd->cmnd[0] >= 0xC0 &&
	    (!ipr_is_gscsi(res) || scsi_cmd->cmnd[0] == IPR_QUERY_RSRC_STATE))
		ioarcb->cmd_pkt.request_type = IPR_RQTYPE_IOACMD;

	if (ioa_cfg->sis64)
		rc = ipr_build_ioadl64(ioa_cfg, ipr_cmd);
	else
		rc = ipr_build_ioadl(ioa_cfg, ipr_cmd);

	spin_lock_irqsave(shost->host_lock, lock_flags);
	if (unlikely(rc || (!ioa_cfg->allow_cmds && !ioa_cfg->ioa_is_dead))) {
		list_add_tail(&ipr_cmd->queue, &ioa_cfg->free_q);
		spin_unlock_irqrestore(shost->host_lock, lock_flags);
		if (!rc)
			scsi_dma_unmap(scsi_cmd);
		return SCSI_MLQUEUE_HOST_BUSY;
	}

	if (unlikely(ioa_cfg->ioa_is_dead)) {
		list_add_tail(&ipr_cmd->queue, &ioa_cfg->free_q);
		spin_unlock_irqrestore(shost->host_lock, lock_flags);
		scsi_dma_unmap(scsi_cmd);
		goto err_nodev;
	}

	ioarcb->res_handle = res->res_handle;
	if (res->needs_sync_complete) {
		ioarcb->cmd_pkt.flags_hi |= IPR_FLAGS_HI_SYNC_COMPLETE;
		res->needs_sync_complete = 0;
	}
	list_add_tail(&ipr_cmd->queue, &ioa_cfg->pending_q);
	ipr_trc_hook(ipr_cmd, IPR_TRACE_START, IPR_GET_RES_PHYS_LOC(res));
	ipr_send_command(ipr_cmd);
	spin_unlock_irqrestore(shost->host_lock, lock_flags);
	return 0;

err_nodev:
	spin_lock_irqsave(shost->host_lock, lock_flags);
	memset(scsi_cmd->sense_buffer, 0, SCSI_SENSE_BUFFERSIZE);
	scsi_cmd->result = (DID_NO_CONNECT << 16);
	scsi_cmd->scsi_done(scsi_cmd);
	spin_unlock_irqrestore(shost->host_lock, lock_flags);
	return 0;
}

/**
 * ipr_ioctl - IOCTL handler
 * @sdev:	scsi device struct
 * @cmd:	IOCTL cmd
 * @arg:	IOCTL arg
 *
 * Return value:
 * 	0 on success / other on failure
 **/
static int ipr_ioctl(struct scsi_device *sdev, int cmd, void __user *arg)
{
	struct ipr_resource_entry *res;

	res = (struct ipr_resource_entry *)sdev->hostdata;
	if (res && ipr_is_gata(res)) {
		if (cmd == HDIO_GET_IDENTITY)
			return -ENOTTY;
		return ata_sas_scsi_ioctl(res->sata_port->ap, sdev, cmd, arg);
	}

	return -EINVAL;
}

/**
 * ipr_info - Get information about the card/driver
 * @scsi_host:	scsi host struct
 *
 * Return value:
 * 	pointer to buffer with description string
 **/
static const char *ipr_ioa_info(struct Scsi_Host *host)
{
	static char buffer[512];
	struct ipr_ioa_cfg *ioa_cfg;
	unsigned long lock_flags = 0;

	ioa_cfg = (struct ipr_ioa_cfg *) host->hostdata;

	spin_lock_irqsave(host->host_lock, lock_flags);
	sprintf(buffer, "IBM %X Storage Adapter", ioa_cfg->type);
	spin_unlock_irqrestore(host->host_lock, lock_flags);

	return buffer;
}

static struct scsi_host_template driver_template = {
	.module = THIS_MODULE,
	.name = "IPR",
	.info = ipr_ioa_info,
	.ioctl = ipr_ioctl,
	.queuecommand = ipr_queuecommand,
	.eh_abort_handler = ipr_eh_abort,
	.eh_device_reset_handler = ipr_eh_dev_reset,
	.eh_host_reset_handler = ipr_eh_host_reset,
	.slave_alloc = ipr_slave_alloc,
	.slave_configure = ipr_slave_configure,
	.slave_destroy = ipr_slave_destroy,
	.target_alloc = ipr_target_alloc,
	.target_destroy = ipr_target_destroy,
	.change_queue_depth = ipr_change_queue_depth,
	.change_queue_type = ipr_change_queue_type,
	.bios_param = ipr_biosparam,
	.can_queue = IPR_MAX_COMMANDS,
	.this_id = -1,
	.sg_tablesize = IPR_MAX_SGLIST,
	.max_sectors = IPR_IOA_MAX_SECTORS,
	.cmd_per_lun = IPR_MAX_CMD_PER_LUN,
	.use_clustering = ENABLE_CLUSTERING,
	.shost_attrs = ipr_ioa_attrs,
	.sdev_attrs = ipr_dev_attrs,
	.proc_name = IPR_NAME
};

/**
 * ipr_ata_phy_reset - libata phy_reset handler
 * @ap:		ata port to reset
 *
 **/
static void ipr_ata_phy_reset(struct ata_port *ap)
{
	unsigned long flags;
	struct ipr_sata_port *sata_port = ap->private_data;
	struct ipr_resource_entry *res = sata_port->res;
	struct ipr_ioa_cfg *ioa_cfg = sata_port->ioa_cfg;
	int rc;

	ENTER;
	spin_lock_irqsave(ioa_cfg->host->host_lock, flags);
	while (ioa_cfg->in_reset_reload) {
		spin_unlock_irqrestore(ioa_cfg->host->host_lock, flags);
		wait_event(ioa_cfg->reset_wait_q, !ioa_cfg->in_reset_reload);
		spin_lock_irqsave(ioa_cfg->host->host_lock, flags);
	}

	if (!ioa_cfg->allow_cmds)
		goto out_unlock;

	rc = ipr_device_reset(ioa_cfg, res);

	if (rc) {
		ap->link.device[0].class = ATA_DEV_NONE;
		goto out_unlock;
	}

	ap->link.device[0].class = res->ata_class;
	if (ap->link.device[0].class == ATA_DEV_UNKNOWN)
		ap->link.device[0].class = ATA_DEV_NONE;

out_unlock:
	spin_unlock_irqrestore(ioa_cfg->host->host_lock, flags);
	LEAVE;
}

/**
 * ipr_ata_post_internal - Cleanup after an internal command
 * @qc:	ATA queued command
 *
 * Return value:
 * 	none
 **/
static void ipr_ata_post_internal(struct ata_queued_cmd *qc)
{
	struct ipr_sata_port *sata_port = qc->ap->private_data;
	struct ipr_ioa_cfg *ioa_cfg = sata_port->ioa_cfg;
	struct ipr_cmnd *ipr_cmd;
	unsigned long flags;

	spin_lock_irqsave(ioa_cfg->host->host_lock, flags);
	while (ioa_cfg->in_reset_reload) {
		spin_unlock_irqrestore(ioa_cfg->host->host_lock, flags);
		wait_event(ioa_cfg->reset_wait_q, !ioa_cfg->in_reset_reload);
		spin_lock_irqsave(ioa_cfg->host->host_lock, flags);
	}

	list_for_each_entry(ipr_cmd, &ioa_cfg->pending_q, queue) {
		if (ipr_cmd->qc == qc) {
			ipr_device_reset(ioa_cfg, sata_port->res);
			break;
		}
	}
	spin_unlock_irqrestore(ioa_cfg->host->host_lock, flags);
}

/**
 * ipr_copy_sata_tf - Copy a SATA taskfile to an IOA data structure
 * @regs:	destination
 * @tf:	source ATA taskfile
 *
 * Return value:
 * 	none
 **/
static void ipr_copy_sata_tf(struct ipr_ioarcb_ata_regs *regs,
			     struct ata_taskfile *tf)
{
	regs->feature = tf->feature;
	regs->nsect = tf->nsect;
	regs->lbal = tf->lbal;
	regs->lbam = tf->lbam;
	regs->lbah = tf->lbah;
	regs->device = tf->device;
	regs->command = tf->command;
	regs->hob_feature = tf->hob_feature;
	regs->hob_nsect = tf->hob_nsect;
	regs->hob_lbal = tf->hob_lbal;
	regs->hob_lbam = tf->hob_lbam;
	regs->hob_lbah = tf->hob_lbah;
	regs->ctl = tf->ctl;
}

/**
 * ipr_sata_done - done function for SATA commands
 * @ipr_cmd:	ipr command struct
 *
 * This function is invoked by the interrupt handler for
 * ops generated by the SCSI mid-layer to SATA devices
 *
 * Return value:
 * 	none
 **/
static void ipr_sata_done(struct ipr_cmnd *ipr_cmd)
{
	struct ipr_ioa_cfg *ioa_cfg = ipr_cmd->ioa_cfg;
	struct ata_queued_cmd *qc = ipr_cmd->qc;
	struct ipr_sata_port *sata_port = qc->ap->private_data;
	struct ipr_resource_entry *res = sata_port->res;
	u32 ioasc = be32_to_cpu(ipr_cmd->s.ioasa.hdr.ioasc);

	if (ipr_cmd->ioa_cfg->sis64)
		memcpy(&sata_port->ioasa, &ipr_cmd->s.ioasa64.u.gata,
		       sizeof(struct ipr_ioasa_gata));
	else
		memcpy(&sata_port->ioasa, &ipr_cmd->s.ioasa.u.gata,
		       sizeof(struct ipr_ioasa_gata));
	ipr_dump_ioasa(ioa_cfg, ipr_cmd, res);

	if (be32_to_cpu(ipr_cmd->s.ioasa.hdr.ioasc_specific) & IPR_ATA_DEVICE_WAS_RESET)
		scsi_report_device_reset(ioa_cfg->host, res->bus, res->target);

	if (IPR_IOASC_SENSE_KEY(ioasc) > RECOVERED_ERROR)
		qc->err_mask |= __ac_err_mask(sata_port->ioasa.status);
	else
		qc->err_mask |= ac_err_mask(sata_port->ioasa.status);
	list_add_tail(&ipr_cmd->queue, &ioa_cfg->free_q);
	ata_qc_complete(qc);
}

/**
 * ipr_build_ata_ioadl64 - Build an ATA scatter/gather list
 * @ipr_cmd:	ipr command struct
 * @qc:		ATA queued command
 *
 **/
static void ipr_build_ata_ioadl64(struct ipr_cmnd *ipr_cmd,
				  struct ata_queued_cmd *qc)
{
	u32 ioadl_flags = 0;
	struct ipr_ioarcb *ioarcb = &ipr_cmd->ioarcb;
	struct ipr_ioadl64_desc *ioadl64 = ipr_cmd->i.ioadl64;
	struct ipr_ioadl64_desc *last_ioadl64 = NULL;
	int len = qc->nbytes;
	struct scatterlist *sg;
	unsigned int si;
	dma_addr_t dma_addr = ipr_cmd->dma_addr;

	if (len == 0)
		return;

	if (qc->dma_dir == DMA_TO_DEVICE) {
		ioadl_flags = IPR_IOADL_FLAGS_WRITE;
		ioarcb->cmd_pkt.flags_hi |= IPR_FLAGS_HI_WRITE_NOT_READ;
	} else if (qc->dma_dir == DMA_FROM_DEVICE)
		ioadl_flags = IPR_IOADL_FLAGS_READ;

	ioarcb->data_transfer_length = cpu_to_be32(len);
	ioarcb->ioadl_len =
		cpu_to_be32(sizeof(struct ipr_ioadl64_desc) * ipr_cmd->dma_use_sg);
	ioarcb->u.sis64_addr_data.data_ioadl_addr =
		cpu_to_be64(dma_addr + offsetof(struct ipr_cmnd, i.ata_ioadl));

	for_each_sg(qc->sg, sg, qc->n_elem, si) {
		ioadl64->flags = cpu_to_be32(ioadl_flags);
		ioadl64->data_len = cpu_to_be32(sg_dma_len(sg));
		ioadl64->address = cpu_to_be64(sg_dma_address(sg));

		last_ioadl64 = ioadl64;
		ioadl64++;
	}

	if (likely(last_ioadl64))
		last_ioadl64->flags |= cpu_to_be32(IPR_IOADL_FLAGS_LAST);
}

/**
 * ipr_build_ata_ioadl - Build an ATA scatter/gather list
 * @ipr_cmd:	ipr command struct
 * @qc:		ATA queued command
 *
 **/
static void ipr_build_ata_ioadl(struct ipr_cmnd *ipr_cmd,
				struct ata_queued_cmd *qc)
{
	u32 ioadl_flags = 0;
	struct ipr_ioarcb *ioarcb = &ipr_cmd->ioarcb;
	struct ipr_ioadl_desc *ioadl = ipr_cmd->i.ioadl;
	struct ipr_ioadl_desc *last_ioadl = NULL;
	int len = qc->nbytes;
	struct scatterlist *sg;
	unsigned int si;

	if (len == 0)
		return;

	if (qc->dma_dir == DMA_TO_DEVICE) {
		ioadl_flags = IPR_IOADL_FLAGS_WRITE;
		ioarcb->cmd_pkt.flags_hi |= IPR_FLAGS_HI_WRITE_NOT_READ;
		ioarcb->data_transfer_length = cpu_to_be32(len);
		ioarcb->ioadl_len =
			cpu_to_be32(sizeof(struct ipr_ioadl_desc) * ipr_cmd->dma_use_sg);
	} else if (qc->dma_dir == DMA_FROM_DEVICE) {
		ioadl_flags = IPR_IOADL_FLAGS_READ;
		ioarcb->read_data_transfer_length = cpu_to_be32(len);
		ioarcb->read_ioadl_len =
			cpu_to_be32(sizeof(struct ipr_ioadl_desc) * ipr_cmd->dma_use_sg);
	}

	for_each_sg(qc->sg, sg, qc->n_elem, si) {
		ioadl->flags_and_data_len = cpu_to_be32(ioadl_flags | sg_dma_len(sg));
		ioadl->address = cpu_to_be32(sg_dma_address(sg));

		last_ioadl = ioadl;
		ioadl++;
	}

	if (likely(last_ioadl))
		last_ioadl->flags_and_data_len |= cpu_to_be32(IPR_IOADL_FLAGS_LAST);
}

/**
 * ipr_qc_issue - Issue a SATA qc to a device
 * @qc:	queued command
 *
 * Return value:
 * 	0 if success
 **/
static unsigned int ipr_qc_issue(struct ata_queued_cmd *qc)
{
	struct ata_port *ap = qc->ap;
	struct ipr_sata_port *sata_port = ap->private_data;
	struct ipr_resource_entry *res = sata_port->res;
	struct ipr_ioa_cfg *ioa_cfg = sata_port->ioa_cfg;
	struct ipr_cmnd *ipr_cmd;
	struct ipr_ioarcb *ioarcb;
	struct ipr_ioarcb_ata_regs *regs;

	if (unlikely(!ioa_cfg->allow_cmds || ioa_cfg->ioa_is_dead))
		return AC_ERR_SYSTEM;

	ipr_cmd = ipr_get_free_ipr_cmnd(ioa_cfg);
	ioarcb = &ipr_cmd->ioarcb;

	if (ioa_cfg->sis64) {
		regs = &ipr_cmd->i.ata_ioadl.regs;
		ioarcb->add_cmd_parms_offset = cpu_to_be16(sizeof(*ioarcb));
	} else
		regs = &ioarcb->u.add_data.u.regs;

	memset(regs, 0, sizeof(*regs));
	ioarcb->add_cmd_parms_len = cpu_to_be16(sizeof(*regs));

	list_add_tail(&ipr_cmd->queue, &ioa_cfg->pending_q);
	ipr_cmd->qc = qc;
	ipr_cmd->done = ipr_sata_done;
	ipr_cmd->ioarcb.res_handle = res->res_handle;
	ioarcb->cmd_pkt.request_type = IPR_RQTYPE_ATA_PASSTHRU;
	ioarcb->cmd_pkt.flags_hi |= IPR_FLAGS_HI_NO_LINK_DESC;
	ioarcb->cmd_pkt.flags_hi |= IPR_FLAGS_HI_NO_ULEN_CHK;
	ipr_cmd->dma_use_sg = qc->n_elem;

	if (ioa_cfg->sis64)
		ipr_build_ata_ioadl64(ipr_cmd, qc);
	else
		ipr_build_ata_ioadl(ipr_cmd, qc);

	regs->flags |= IPR_ATA_FLAG_STATUS_ON_GOOD_COMPLETION;
	ipr_copy_sata_tf(regs, &qc->tf);
	memcpy(ioarcb->cmd_pkt.cdb, qc->cdb, IPR_MAX_CDB_LEN);
	ipr_trc_hook(ipr_cmd, IPR_TRACE_START, IPR_GET_RES_PHYS_LOC(res));

	switch (qc->tf.protocol) {
	case ATA_PROT_NODATA:
	case ATA_PROT_PIO:
		break;

	case ATA_PROT_DMA:
		regs->flags |= IPR_ATA_FLAG_XFER_TYPE_DMA;
		break;

	case ATAPI_PROT_PIO:
	case ATAPI_PROT_NODATA:
		regs->flags |= IPR_ATA_FLAG_PACKET_CMD;
		break;

	case ATAPI_PROT_DMA:
		regs->flags |= IPR_ATA_FLAG_PACKET_CMD;
		regs->flags |= IPR_ATA_FLAG_XFER_TYPE_DMA;
		break;

	default:
		WARN_ON(1);
		return AC_ERR_INVALID;
	}

	ipr_send_command(ipr_cmd);

	return 0;
}

/**
 * ipr_qc_fill_rtf - Read result TF
 * @qc: ATA queued command
 *
 * Return value:
 * 	true
 **/
static bool ipr_qc_fill_rtf(struct ata_queued_cmd *qc)
{
	struct ipr_sata_port *sata_port = qc->ap->private_data;
	struct ipr_ioasa_gata *g = &sata_port->ioasa;
	struct ata_taskfile *tf = &qc->result_tf;

	tf->feature = g->error;
	tf->nsect = g->nsect;
	tf->lbal = g->lbal;
	tf->lbam = g->lbam;
	tf->lbah = g->lbah;
	tf->device = g->device;
	tf->command = g->status;
	tf->hob_nsect = g->hob_nsect;
	tf->hob_lbal = g->hob_lbal;
	tf->hob_lbam = g->hob_lbam;
	tf->hob_lbah = g->hob_lbah;
	tf->ctl = g->alt_status;

	return true;
}

static struct ata_port_operations ipr_sata_ops = {
	.phy_reset = ipr_ata_phy_reset,
	.hardreset = ipr_sata_reset,
	.post_internal_cmd = ipr_ata_post_internal,
	.qc_prep = ata_noop_qc_prep,
	.qc_issue = ipr_qc_issue,
	.qc_fill_rtf = ipr_qc_fill_rtf,
	.port_start = ata_sas_port_start,
	.port_stop = ata_sas_port_stop
};

static struct ata_port_info sata_port_info = {
	.flags		= ATA_FLAG_SATA | ATA_FLAG_PIO_DMA,
	.pio_mask	= ATA_PIO4_ONLY,
	.mwdma_mask	= ATA_MWDMA2,
	.udma_mask	= ATA_UDMA6,
	.port_ops	= &ipr_sata_ops
};

#ifdef CONFIG_PPC_PSERIES
static const u16 ipr_blocked_processors[] = {
	PVR_NORTHSTAR,
	PVR_PULSAR,
	PVR_POWER4,
	PVR_ICESTAR,
	PVR_SSTAR,
	PVR_POWER4p,
	PVR_630,
	PVR_630p
};

/**
 * ipr_invalid_adapter - Determine if this adapter is supported on this hardware
 * @ioa_cfg:	ioa cfg struct
 *
 * Adapters that use Gemstone revision < 3.1 do not work reliably on
 * certain pSeries hardware. This function determines if the given
 * adapter is in one of these confgurations or not.
 *
 * Return value:
 * 	1 if adapter is not supported / 0 if adapter is supported
 **/
static int ipr_invalid_adapter(struct ipr_ioa_cfg *ioa_cfg)
{
	int i;

	if ((ioa_cfg->type == 0x5702) && (ioa_cfg->pdev->revision < 4)) {
		for (i = 0; i < ARRAY_SIZE(ipr_blocked_processors); i++) {
<<<<<<< HEAD
			if (pvr_version_is(ipr_blocked_processors[i]))
=======
			if (__is_processor(ipr_blocked_processors[i]))
>>>>>>> 3da4202c
				return 1;
		}
	}
	return 0;
}
#else
#define ipr_invalid_adapter(ioa_cfg) 0
#endif

/**
 * ipr_ioa_bringdown_done - IOA bring down completion.
 * @ipr_cmd:	ipr command struct
 *
 * This function processes the completion of an adapter bring down.
 * It wakes any reset sleepers.
 *
 * Return value:
 * 	IPR_RC_JOB_RETURN
 **/
static int ipr_ioa_bringdown_done(struct ipr_cmnd *ipr_cmd)
{
	struct ipr_ioa_cfg *ioa_cfg = ipr_cmd->ioa_cfg;

	ENTER;
	ioa_cfg->in_reset_reload = 0;
	ioa_cfg->reset_retries = 0;
	list_add_tail(&ipr_cmd->queue, &ioa_cfg->free_q);
	wake_up_all(&ioa_cfg->reset_wait_q);

	spin_unlock_irq(ioa_cfg->host->host_lock);
	scsi_unblock_requests(ioa_cfg->host);
	spin_lock_irq(ioa_cfg->host->host_lock);
	LEAVE;

	return IPR_RC_JOB_RETURN;
}

/**
 * ipr_ioa_reset_done - IOA reset completion.
 * @ipr_cmd:	ipr command struct
 *
 * This function processes the completion of an adapter reset.
 * It schedules any necessary mid-layer add/removes and
 * wakes any reset sleepers.
 *
 * Return value:
 * 	IPR_RC_JOB_RETURN
 **/
static int ipr_ioa_reset_done(struct ipr_cmnd *ipr_cmd)
{
	struct ipr_ioa_cfg *ioa_cfg = ipr_cmd->ioa_cfg;
	struct ipr_resource_entry *res;
	struct ipr_hostrcb *hostrcb, *temp;
	int i = 0;

	ENTER;
	ioa_cfg->in_reset_reload = 0;
	ioa_cfg->allow_cmds = 1;
	ioa_cfg->reset_cmd = NULL;
	ioa_cfg->doorbell |= IPR_RUNTIME_RESET;

	list_for_each_entry(res, &ioa_cfg->used_res_q, queue) {
		if (ioa_cfg->allow_ml_add_del && (res->add_to_ml || res->del_from_ml)) {
			ipr_trace;
			break;
		}
	}
	schedule_work(&ioa_cfg->work_q);

	list_for_each_entry_safe(hostrcb, temp, &ioa_cfg->hostrcb_free_q, queue) {
		list_del(&hostrcb->queue);
		if (i++ < IPR_NUM_LOG_HCAMS)
			ipr_send_hcam(ioa_cfg, IPR_HCAM_CDB_OP_CODE_LOG_DATA, hostrcb);
		else
			ipr_send_hcam(ioa_cfg, IPR_HCAM_CDB_OP_CODE_CONFIG_CHANGE, hostrcb);
	}

	scsi_report_bus_reset(ioa_cfg->host, IPR_VSET_BUS);
	dev_info(&ioa_cfg->pdev->dev, "IOA initialized.\n");

	ioa_cfg->reset_retries = 0;
	list_add_tail(&ipr_cmd->queue, &ioa_cfg->free_q);
	wake_up_all(&ioa_cfg->reset_wait_q);

	spin_unlock(ioa_cfg->host->host_lock);
	scsi_unblock_requests(ioa_cfg->host);
	spin_lock(ioa_cfg->host->host_lock);

	if (!ioa_cfg->allow_cmds)
		scsi_block_requests(ioa_cfg->host);

	LEAVE;
	return IPR_RC_JOB_RETURN;
}

/**
 * ipr_set_sup_dev_dflt - Initialize a Set Supported Device buffer
 * @supported_dev:	supported device struct
 * @vpids:			vendor product id struct
 *
 * Return value:
 * 	none
 **/
static void ipr_set_sup_dev_dflt(struct ipr_supported_device *supported_dev,
				 struct ipr_std_inq_vpids *vpids)
{
	memset(supported_dev, 0, sizeof(struct ipr_supported_device));
	memcpy(&supported_dev->vpids, vpids, sizeof(struct ipr_std_inq_vpids));
	supported_dev->num_records = 1;
	supported_dev->data_length =
		cpu_to_be16(sizeof(struct ipr_supported_device));
	supported_dev->reserved = 0;
}

/**
 * ipr_set_supported_devs - Send Set Supported Devices for a device
 * @ipr_cmd:	ipr command struct
 *
 * This function sends a Set Supported Devices to the adapter
 *
 * Return value:
 * 	IPR_RC_JOB_CONTINUE / IPR_RC_JOB_RETURN
 **/
static int ipr_set_supported_devs(struct ipr_cmnd *ipr_cmd)
{
	struct ipr_ioa_cfg *ioa_cfg = ipr_cmd->ioa_cfg;
	struct ipr_supported_device *supp_dev = &ioa_cfg->vpd_cbs->supp_dev;
	struct ipr_ioarcb *ioarcb = &ipr_cmd->ioarcb;
	struct ipr_resource_entry *res = ipr_cmd->u.res;

	ipr_cmd->job_step = ipr_ioa_reset_done;

	list_for_each_entry_continue(res, &ioa_cfg->used_res_q, queue) {
		if (!ipr_is_scsi_disk(res))
			continue;

		ipr_cmd->u.res = res;
		ipr_set_sup_dev_dflt(supp_dev, &res->std_inq_data.vpids);

		ioarcb->res_handle = cpu_to_be32(IPR_IOA_RES_HANDLE);
		ioarcb->cmd_pkt.flags_hi |= IPR_FLAGS_HI_WRITE_NOT_READ;
		ioarcb->cmd_pkt.request_type = IPR_RQTYPE_IOACMD;

		ioarcb->cmd_pkt.cdb[0] = IPR_SET_SUPPORTED_DEVICES;
		ioarcb->cmd_pkt.cdb[1] = IPR_SET_ALL_SUPPORTED_DEVICES;
		ioarcb->cmd_pkt.cdb[7] = (sizeof(struct ipr_supported_device) >> 8) & 0xff;
		ioarcb->cmd_pkt.cdb[8] = sizeof(struct ipr_supported_device) & 0xff;

		ipr_init_ioadl(ipr_cmd,
			       ioa_cfg->vpd_cbs_dma +
				 offsetof(struct ipr_misc_cbs, supp_dev),
			       sizeof(struct ipr_supported_device),
			       IPR_IOADL_FLAGS_WRITE_LAST);

		ipr_do_req(ipr_cmd, ipr_reset_ioa_job, ipr_timeout,
			   IPR_SET_SUP_DEVICE_TIMEOUT);

		if (!ioa_cfg->sis64)
			ipr_cmd->job_step = ipr_set_supported_devs;
		return IPR_RC_JOB_RETURN;
	}

	return IPR_RC_JOB_CONTINUE;
}

/**
 * ipr_get_mode_page - Locate specified mode page
 * @mode_pages:	mode page buffer
 * @page_code:	page code to find
 * @len:		minimum required length for mode page
 *
 * Return value:
 * 	pointer to mode page / NULL on failure
 **/
static void *ipr_get_mode_page(struct ipr_mode_pages *mode_pages,
			       u32 page_code, u32 len)
{
	struct ipr_mode_page_hdr *mode_hdr;
	u32 page_length;
	u32 length;

	if (!mode_pages || (mode_pages->hdr.length == 0))
		return NULL;

	length = (mode_pages->hdr.length + 1) - 4 - mode_pages->hdr.block_desc_len;
	mode_hdr = (struct ipr_mode_page_hdr *)
		(mode_pages->data + mode_pages->hdr.block_desc_len);

	while (length) {
		if (IPR_GET_MODE_PAGE_CODE(mode_hdr) == page_code) {
			if (mode_hdr->page_length >= (len - sizeof(struct ipr_mode_page_hdr)))
				return mode_hdr;
			break;
		} else {
			page_length = (sizeof(struct ipr_mode_page_hdr) +
				       mode_hdr->page_length);
			length -= page_length;
			mode_hdr = (struct ipr_mode_page_hdr *)
				((unsigned long)mode_hdr + page_length);
		}
	}
	return NULL;
}

/**
 * ipr_check_term_power - Check for term power errors
 * @ioa_cfg:	ioa config struct
 * @mode_pages:	IOAFP mode pages buffer
 *
 * Check the IOAFP's mode page 28 for term power errors
 *
 * Return value:
 * 	nothing
 **/
static void ipr_check_term_power(struct ipr_ioa_cfg *ioa_cfg,
				 struct ipr_mode_pages *mode_pages)
{
	int i;
	int entry_length;
	struct ipr_dev_bus_entry *bus;
	struct ipr_mode_page28 *mode_page;

	mode_page = ipr_get_mode_page(mode_pages, 0x28,
				      sizeof(struct ipr_mode_page28));

	entry_length = mode_page->entry_length;

	bus = mode_page->bus;

	for (i = 0; i < mode_page->num_entries; i++) {
		if (bus->flags & IPR_SCSI_ATTR_NO_TERM_PWR) {
			dev_err(&ioa_cfg->pdev->dev,
				"Term power is absent on scsi bus %d\n",
				bus->res_addr.bus);
		}

		bus = (struct ipr_dev_bus_entry *)((char *)bus + entry_length);
	}
}

/**
 * ipr_scsi_bus_speed_limit - Limit the SCSI speed based on SES table
 * @ioa_cfg:	ioa config struct
 *
 * Looks through the config table checking for SES devices. If
 * the SES device is in the SES table indicating a maximum SCSI
 * bus speed, the speed is limited for the bus.
 *
 * Return value:
 * 	none
 **/
static void ipr_scsi_bus_speed_limit(struct ipr_ioa_cfg *ioa_cfg)
{
	u32 max_xfer_rate;
	int i;

	for (i = 0; i < IPR_MAX_NUM_BUSES; i++) {
		max_xfer_rate = ipr_get_max_scsi_speed(ioa_cfg, i,
						       ioa_cfg->bus_attr[i].bus_width);

		if (max_xfer_rate < ioa_cfg->bus_attr[i].max_xfer_rate)
			ioa_cfg->bus_attr[i].max_xfer_rate = max_xfer_rate;
	}
}

/**
 * ipr_modify_ioafp_mode_page_28 - Modify IOAFP Mode Page 28
 * @ioa_cfg:	ioa config struct
 * @mode_pages:	mode page 28 buffer
 *
 * Updates mode page 28 based on driver configuration
 *
 * Return value:
 * 	none
 **/
static void ipr_modify_ioafp_mode_page_28(struct ipr_ioa_cfg *ioa_cfg,
					  struct ipr_mode_pages *mode_pages)
{
	int i, entry_length;
	struct ipr_dev_bus_entry *bus;
	struct ipr_bus_attributes *bus_attr;
	struct ipr_mode_page28 *mode_page;

	mode_page = ipr_get_mode_page(mode_pages, 0x28,
				      sizeof(struct ipr_mode_page28));

	entry_length = mode_page->entry_length;

	/* Loop for each device bus entry */
	for (i = 0, bus = mode_page->bus;
	     i < mode_page->num_entries;
	     i++, bus = (struct ipr_dev_bus_entry *)((u8 *)bus + entry_length)) {
		if (bus->res_addr.bus > IPR_MAX_NUM_BUSES) {
			dev_err(&ioa_cfg->pdev->dev,
				"Invalid resource address reported: 0x%08X\n",
				IPR_GET_PHYS_LOC(bus->res_addr));
			continue;
		}

		bus_attr = &ioa_cfg->bus_attr[i];
		bus->extended_reset_delay = IPR_EXTENDED_RESET_DELAY;
		bus->bus_width = bus_attr->bus_width;
		bus->max_xfer_rate = cpu_to_be32(bus_attr->max_xfer_rate);
		bus->flags &= ~IPR_SCSI_ATTR_QAS_MASK;
		if (bus_attr->qas_enabled)
			bus->flags |= IPR_SCSI_ATTR_ENABLE_QAS;
		else
			bus->flags |= IPR_SCSI_ATTR_DISABLE_QAS;
	}
}

/**
 * ipr_build_mode_select - Build a mode select command
 * @ipr_cmd:	ipr command struct
 * @res_handle:	resource handle to send command to
 * @parm:		Byte 2 of Mode Sense command
 * @dma_addr:	DMA buffer address
 * @xfer_len:	data transfer length
 *
 * Return value:
 * 	none
 **/
static void ipr_build_mode_select(struct ipr_cmnd *ipr_cmd,
				  __be32 res_handle, u8 parm,
				  dma_addr_t dma_addr, u8 xfer_len)
{
	struct ipr_ioarcb *ioarcb = &ipr_cmd->ioarcb;

	ioarcb->res_handle = res_handle;
	ioarcb->cmd_pkt.request_type = IPR_RQTYPE_SCSICDB;
	ioarcb->cmd_pkt.flags_hi |= IPR_FLAGS_HI_WRITE_NOT_READ;
	ioarcb->cmd_pkt.cdb[0] = MODE_SELECT;
	ioarcb->cmd_pkt.cdb[1] = parm;
	ioarcb->cmd_pkt.cdb[4] = xfer_len;

	ipr_init_ioadl(ipr_cmd, dma_addr, xfer_len, IPR_IOADL_FLAGS_WRITE_LAST);
}

/**
 * ipr_ioafp_mode_select_page28 - Issue Mode Select Page 28 to IOA
 * @ipr_cmd:	ipr command struct
 *
 * This function sets up the SCSI bus attributes and sends
 * a Mode Select for Page 28 to activate them.
 *
 * Return value:
 * 	IPR_RC_JOB_RETURN
 **/
static int ipr_ioafp_mode_select_page28(struct ipr_cmnd *ipr_cmd)
{
	struct ipr_ioa_cfg *ioa_cfg = ipr_cmd->ioa_cfg;
	struct ipr_mode_pages *mode_pages = &ioa_cfg->vpd_cbs->mode_pages;
	int length;

	ENTER;
	ipr_scsi_bus_speed_limit(ioa_cfg);
	ipr_check_term_power(ioa_cfg, mode_pages);
	ipr_modify_ioafp_mode_page_28(ioa_cfg, mode_pages);
	length = mode_pages->hdr.length + 1;
	mode_pages->hdr.length = 0;

	ipr_build_mode_select(ipr_cmd, cpu_to_be32(IPR_IOA_RES_HANDLE), 0x11,
			      ioa_cfg->vpd_cbs_dma + offsetof(struct ipr_misc_cbs, mode_pages),
			      length);

	ipr_cmd->job_step = ipr_set_supported_devs;
	ipr_cmd->u.res = list_entry(ioa_cfg->used_res_q.next,
				    struct ipr_resource_entry, queue);
	ipr_do_req(ipr_cmd, ipr_reset_ioa_job, ipr_timeout, IPR_INTERNAL_TIMEOUT);

	LEAVE;
	return IPR_RC_JOB_RETURN;
}

/**
 * ipr_build_mode_sense - Builds a mode sense command
 * @ipr_cmd:	ipr command struct
 * @res:		resource entry struct
 * @parm:		Byte 2 of mode sense command
 * @dma_addr:	DMA address of mode sense buffer
 * @xfer_len:	Size of DMA buffer
 *
 * Return value:
 * 	none
 **/
static void ipr_build_mode_sense(struct ipr_cmnd *ipr_cmd,
				 __be32 res_handle,
				 u8 parm, dma_addr_t dma_addr, u8 xfer_len)
{
	struct ipr_ioarcb *ioarcb = &ipr_cmd->ioarcb;

	ioarcb->res_handle = res_handle;
	ioarcb->cmd_pkt.cdb[0] = MODE_SENSE;
	ioarcb->cmd_pkt.cdb[2] = parm;
	ioarcb->cmd_pkt.cdb[4] = xfer_len;
	ioarcb->cmd_pkt.request_type = IPR_RQTYPE_SCSICDB;

	ipr_init_ioadl(ipr_cmd, dma_addr, xfer_len, IPR_IOADL_FLAGS_READ_LAST);
}

/**
 * ipr_reset_cmd_failed - Handle failure of IOA reset command
 * @ipr_cmd:	ipr command struct
 *
 * This function handles the failure of an IOA bringup command.
 *
 * Return value:
 * 	IPR_RC_JOB_RETURN
 **/
static int ipr_reset_cmd_failed(struct ipr_cmnd *ipr_cmd)
{
	struct ipr_ioa_cfg *ioa_cfg = ipr_cmd->ioa_cfg;
	u32 ioasc = be32_to_cpu(ipr_cmd->s.ioasa.hdr.ioasc);

	dev_err(&ioa_cfg->pdev->dev,
		"0x%02X failed with IOASC: 0x%08X\n",
		ipr_cmd->ioarcb.cmd_pkt.cdb[0], ioasc);

	ipr_initiate_ioa_reset(ioa_cfg, IPR_SHUTDOWN_NONE);
	list_add_tail(&ipr_cmd->queue, &ioa_cfg->free_q);
	return IPR_RC_JOB_RETURN;
}

/**
 * ipr_reset_mode_sense_failed - Handle failure of IOAFP mode sense
 * @ipr_cmd:	ipr command struct
 *
 * This function handles the failure of a Mode Sense to the IOAFP.
 * Some adapters do not handle all mode pages.
 *
 * Return value:
 * 	IPR_RC_JOB_CONTINUE / IPR_RC_JOB_RETURN
 **/
static int ipr_reset_mode_sense_failed(struct ipr_cmnd *ipr_cmd)
{
	struct ipr_ioa_cfg *ioa_cfg = ipr_cmd->ioa_cfg;
	u32 ioasc = be32_to_cpu(ipr_cmd->s.ioasa.hdr.ioasc);

	if (ioasc == IPR_IOASC_IR_INVALID_REQ_TYPE_OR_PKT) {
		ipr_cmd->job_step = ipr_set_supported_devs;
		ipr_cmd->u.res = list_entry(ioa_cfg->used_res_q.next,
					    struct ipr_resource_entry, queue);
		return IPR_RC_JOB_CONTINUE;
	}

	return ipr_reset_cmd_failed(ipr_cmd);
}

/**
 * ipr_ioafp_mode_sense_page28 - Issue Mode Sense Page 28 to IOA
 * @ipr_cmd:	ipr command struct
 *
 * This function send a Page 28 mode sense to the IOA to
 * retrieve SCSI bus attributes.
 *
 * Return value:
 * 	IPR_RC_JOB_RETURN
 **/
static int ipr_ioafp_mode_sense_page28(struct ipr_cmnd *ipr_cmd)
{
	struct ipr_ioa_cfg *ioa_cfg = ipr_cmd->ioa_cfg;

	ENTER;
	ipr_build_mode_sense(ipr_cmd, cpu_to_be32(IPR_IOA_RES_HANDLE),
			     0x28, ioa_cfg->vpd_cbs_dma +
			     offsetof(struct ipr_misc_cbs, mode_pages),
			     sizeof(struct ipr_mode_pages));

	ipr_cmd->job_step = ipr_ioafp_mode_select_page28;
	ipr_cmd->job_step_failed = ipr_reset_mode_sense_failed;

	ipr_do_req(ipr_cmd, ipr_reset_ioa_job, ipr_timeout, IPR_INTERNAL_TIMEOUT);

	LEAVE;
	return IPR_RC_JOB_RETURN;
}

/**
 * ipr_ioafp_mode_select_page24 - Issue Mode Select to IOA
 * @ipr_cmd:	ipr command struct
 *
 * This function enables dual IOA RAID support if possible.
 *
 * Return value:
 * 	IPR_RC_JOB_RETURN
 **/
static int ipr_ioafp_mode_select_page24(struct ipr_cmnd *ipr_cmd)
{
	struct ipr_ioa_cfg *ioa_cfg = ipr_cmd->ioa_cfg;
	struct ipr_mode_pages *mode_pages = &ioa_cfg->vpd_cbs->mode_pages;
	struct ipr_mode_page24 *mode_page;
	int length;

	ENTER;
	mode_page = ipr_get_mode_page(mode_pages, 0x24,
				      sizeof(struct ipr_mode_page24));

	if (mode_page)
		mode_page->flags |= IPR_ENABLE_DUAL_IOA_AF;

	length = mode_pages->hdr.length + 1;
	mode_pages->hdr.length = 0;

	ipr_build_mode_select(ipr_cmd, cpu_to_be32(IPR_IOA_RES_HANDLE), 0x11,
			      ioa_cfg->vpd_cbs_dma + offsetof(struct ipr_misc_cbs, mode_pages),
			      length);

	ipr_cmd->job_step = ipr_ioafp_mode_sense_page28;
	ipr_do_req(ipr_cmd, ipr_reset_ioa_job, ipr_timeout, IPR_INTERNAL_TIMEOUT);

	LEAVE;
	return IPR_RC_JOB_RETURN;
}

/**
 * ipr_reset_mode_sense_page24_failed - Handle failure of IOAFP mode sense
 * @ipr_cmd:	ipr command struct
 *
 * This function handles the failure of a Mode Sense to the IOAFP.
 * Some adapters do not handle all mode pages.
 *
 * Return value:
 * 	IPR_RC_JOB_CONTINUE / IPR_RC_JOB_RETURN
 **/
static int ipr_reset_mode_sense_page24_failed(struct ipr_cmnd *ipr_cmd)
{
	u32 ioasc = be32_to_cpu(ipr_cmd->s.ioasa.hdr.ioasc);

	if (ioasc == IPR_IOASC_IR_INVALID_REQ_TYPE_OR_PKT) {
		ipr_cmd->job_step = ipr_ioafp_mode_sense_page28;
		return IPR_RC_JOB_CONTINUE;
	}

	return ipr_reset_cmd_failed(ipr_cmd);
}

/**
 * ipr_ioafp_mode_sense_page24 - Issue Page 24 Mode Sense to IOA
 * @ipr_cmd:	ipr command struct
 *
 * This function send a mode sense to the IOA to retrieve
 * the IOA Advanced Function Control mode page.
 *
 * Return value:
 * 	IPR_RC_JOB_RETURN
 **/
static int ipr_ioafp_mode_sense_page24(struct ipr_cmnd *ipr_cmd)
{
	struct ipr_ioa_cfg *ioa_cfg = ipr_cmd->ioa_cfg;

	ENTER;
	ipr_build_mode_sense(ipr_cmd, cpu_to_be32(IPR_IOA_RES_HANDLE),
			     0x24, ioa_cfg->vpd_cbs_dma +
			     offsetof(struct ipr_misc_cbs, mode_pages),
			     sizeof(struct ipr_mode_pages));

	ipr_cmd->job_step = ipr_ioafp_mode_select_page24;
	ipr_cmd->job_step_failed = ipr_reset_mode_sense_page24_failed;

	ipr_do_req(ipr_cmd, ipr_reset_ioa_job, ipr_timeout, IPR_INTERNAL_TIMEOUT);

	LEAVE;
	return IPR_RC_JOB_RETURN;
}

/**
 * ipr_init_res_table - Initialize the resource table
 * @ipr_cmd:	ipr command struct
 *
 * This function looks through the existing resource table, comparing
 * it with the config table. This function will take care of old/new
 * devices and schedule adding/removing them from the mid-layer
 * as appropriate.
 *
 * Return value:
 * 	IPR_RC_JOB_CONTINUE
 **/
static int ipr_init_res_table(struct ipr_cmnd *ipr_cmd)
{
	struct ipr_ioa_cfg *ioa_cfg = ipr_cmd->ioa_cfg;
	struct ipr_resource_entry *res, *temp;
	struct ipr_config_table_entry_wrapper cfgtew;
	int entries, found, flag, i;
	LIST_HEAD(old_res);

	ENTER;
	if (ioa_cfg->sis64)
		flag = ioa_cfg->u.cfg_table64->hdr64.flags;
	else
		flag = ioa_cfg->u.cfg_table->hdr.flags;

	if (flag & IPR_UCODE_DOWNLOAD_REQ)
		dev_err(&ioa_cfg->pdev->dev, "Microcode download required\n");

	list_for_each_entry_safe(res, temp, &ioa_cfg->used_res_q, queue)
		list_move_tail(&res->queue, &old_res);

	if (ioa_cfg->sis64)
		entries = be16_to_cpu(ioa_cfg->u.cfg_table64->hdr64.num_entries);
	else
		entries = ioa_cfg->u.cfg_table->hdr.num_entries;

	for (i = 0; i < entries; i++) {
		if (ioa_cfg->sis64)
			cfgtew.u.cfgte64 = &ioa_cfg->u.cfg_table64->dev[i];
		else
			cfgtew.u.cfgte = &ioa_cfg->u.cfg_table->dev[i];
		found = 0;

		list_for_each_entry_safe(res, temp, &old_res, queue) {
			if (ipr_is_same_device(res, &cfgtew)) {
				list_move_tail(&res->queue, &ioa_cfg->used_res_q);
				found = 1;
				break;
			}
		}

		if (!found) {
			if (list_empty(&ioa_cfg->free_res_q)) {
				dev_err(&ioa_cfg->pdev->dev, "Too many devices attached\n");
				break;
			}

			found = 1;
			res = list_entry(ioa_cfg->free_res_q.next,
					 struct ipr_resource_entry, queue);
			list_move_tail(&res->queue, &ioa_cfg->used_res_q);
			ipr_init_res_entry(res, &cfgtew);
			res->add_to_ml = 1;
		} else if (res->sdev && (ipr_is_vset_device(res) || ipr_is_scsi_disk(res)))
			res->sdev->allow_restart = 1;

		if (found)
			ipr_update_res_entry(res, &cfgtew);
	}

	list_for_each_entry_safe(res, temp, &old_res, queue) {
		if (res->sdev) {
			res->del_from_ml = 1;
			res->res_handle = IPR_INVALID_RES_HANDLE;
			list_move_tail(&res->queue, &ioa_cfg->used_res_q);
		}
	}

	list_for_each_entry_safe(res, temp, &old_res, queue) {
		ipr_clear_res_target(res);
		list_move_tail(&res->queue, &ioa_cfg->free_res_q);
	}

	if (ioa_cfg->dual_raid && ipr_dual_ioa_raid)
		ipr_cmd->job_step = ipr_ioafp_mode_sense_page24;
	else
		ipr_cmd->job_step = ipr_ioafp_mode_sense_page28;

	LEAVE;
	return IPR_RC_JOB_CONTINUE;
}

/**
 * ipr_ioafp_query_ioa_cfg - Send a Query IOA Config to the adapter.
 * @ipr_cmd:	ipr command struct
 *
 * This function sends a Query IOA Configuration command
 * to the adapter to retrieve the IOA configuration table.
 *
 * Return value:
 * 	IPR_RC_JOB_RETURN
 **/
static int ipr_ioafp_query_ioa_cfg(struct ipr_cmnd *ipr_cmd)
{
	struct ipr_ioa_cfg *ioa_cfg = ipr_cmd->ioa_cfg;
	struct ipr_ioarcb *ioarcb = &ipr_cmd->ioarcb;
	struct ipr_inquiry_page3 *ucode_vpd = &ioa_cfg->vpd_cbs->page3_data;
	struct ipr_inquiry_cap *cap = &ioa_cfg->vpd_cbs->cap;

	ENTER;
	if (cap->cap & IPR_CAP_DUAL_IOA_RAID)
		ioa_cfg->dual_raid = 1;
	dev_info(&ioa_cfg->pdev->dev, "Adapter firmware version: %02X%02X%02X%02X\n",
		 ucode_vpd->major_release, ucode_vpd->card_type,
		 ucode_vpd->minor_release[0], ucode_vpd->minor_release[1]);
	ioarcb->cmd_pkt.request_type = IPR_RQTYPE_IOACMD;
	ioarcb->res_handle = cpu_to_be32(IPR_IOA_RES_HANDLE);

	ioarcb->cmd_pkt.cdb[0] = IPR_QUERY_IOA_CONFIG;
	ioarcb->cmd_pkt.cdb[6] = (ioa_cfg->cfg_table_size >> 16) & 0xff;
	ioarcb->cmd_pkt.cdb[7] = (ioa_cfg->cfg_table_size >> 8) & 0xff;
	ioarcb->cmd_pkt.cdb[8] = ioa_cfg->cfg_table_size & 0xff;

	ipr_init_ioadl(ipr_cmd, ioa_cfg->cfg_table_dma, ioa_cfg->cfg_table_size,
		       IPR_IOADL_FLAGS_READ_LAST);

	ipr_cmd->job_step = ipr_init_res_table;

	ipr_do_req(ipr_cmd, ipr_reset_ioa_job, ipr_timeout, IPR_INTERNAL_TIMEOUT);

	LEAVE;
	return IPR_RC_JOB_RETURN;
}

/**
 * ipr_ioafp_inquiry - Send an Inquiry to the adapter.
 * @ipr_cmd:	ipr command struct
 *
 * This utility function sends an inquiry to the adapter.
 *
 * Return value:
 * 	none
 **/
static void ipr_ioafp_inquiry(struct ipr_cmnd *ipr_cmd, u8 flags, u8 page,
			      dma_addr_t dma_addr, u8 xfer_len)
{
	struct ipr_ioarcb *ioarcb = &ipr_cmd->ioarcb;

	ENTER;
	ioarcb->cmd_pkt.request_type = IPR_RQTYPE_SCSICDB;
	ioarcb->res_handle = cpu_to_be32(IPR_IOA_RES_HANDLE);

	ioarcb->cmd_pkt.cdb[0] = INQUIRY;
	ioarcb->cmd_pkt.cdb[1] = flags;
	ioarcb->cmd_pkt.cdb[2] = page;
	ioarcb->cmd_pkt.cdb[4] = xfer_len;

	ipr_init_ioadl(ipr_cmd, dma_addr, xfer_len, IPR_IOADL_FLAGS_READ_LAST);

	ipr_do_req(ipr_cmd, ipr_reset_ioa_job, ipr_timeout, IPR_INTERNAL_TIMEOUT);
	LEAVE;
}

/**
 * ipr_inquiry_page_supported - Is the given inquiry page supported
 * @page0:		inquiry page 0 buffer
 * @page:		page code.
 *
 * This function determines if the specified inquiry page is supported.
 *
 * Return value:
 *	1 if page is supported / 0 if not
 **/
static int ipr_inquiry_page_supported(struct ipr_inquiry_page0 *page0, u8 page)
{
	int i;

	for (i = 0; i < min_t(u8, page0->len, IPR_INQUIRY_PAGE0_ENTRIES); i++)
		if (page0->page[i] == page)
			return 1;

	return 0;
}

/**
 * ipr_ioafp_cap_inquiry - Send a Page 0xD0 Inquiry to the adapter.
 * @ipr_cmd:	ipr command struct
 *
 * This function sends a Page 0xD0 inquiry to the adapter
 * to retrieve adapter capabilities.
 *
 * Return value:
 * 	IPR_RC_JOB_CONTINUE / IPR_RC_JOB_RETURN
 **/
static int ipr_ioafp_cap_inquiry(struct ipr_cmnd *ipr_cmd)
{
	struct ipr_ioa_cfg *ioa_cfg = ipr_cmd->ioa_cfg;
	struct ipr_inquiry_page0 *page0 = &ioa_cfg->vpd_cbs->page0_data;
	struct ipr_inquiry_cap *cap = &ioa_cfg->vpd_cbs->cap;

	ENTER;
	ipr_cmd->job_step = ipr_ioafp_query_ioa_cfg;
	memset(cap, 0, sizeof(*cap));

	if (ipr_inquiry_page_supported(page0, 0xD0)) {
		ipr_ioafp_inquiry(ipr_cmd, 1, 0xD0,
				  ioa_cfg->vpd_cbs_dma + offsetof(struct ipr_misc_cbs, cap),
				  sizeof(struct ipr_inquiry_cap));
		return IPR_RC_JOB_RETURN;
	}

	LEAVE;
	return IPR_RC_JOB_CONTINUE;
}

/**
 * ipr_ioafp_page3_inquiry - Send a Page 3 Inquiry to the adapter.
 * @ipr_cmd:	ipr command struct
 *
 * This function sends a Page 3 inquiry to the adapter
 * to retrieve software VPD information.
 *
 * Return value:
 * 	IPR_RC_JOB_CONTINUE / IPR_RC_JOB_RETURN
 **/
static int ipr_ioafp_page3_inquiry(struct ipr_cmnd *ipr_cmd)
{
	struct ipr_ioa_cfg *ioa_cfg = ipr_cmd->ioa_cfg;

	ENTER;

	ipr_cmd->job_step = ipr_ioafp_cap_inquiry;

	ipr_ioafp_inquiry(ipr_cmd, 1, 3,
			  ioa_cfg->vpd_cbs_dma + offsetof(struct ipr_misc_cbs, page3_data),
			  sizeof(struct ipr_inquiry_page3));

	LEAVE;
	return IPR_RC_JOB_RETURN;
}

/**
 * ipr_ioafp_page0_inquiry - Send a Page 0 Inquiry to the adapter.
 * @ipr_cmd:	ipr command struct
 *
 * This function sends a Page 0 inquiry to the adapter
 * to retrieve supported inquiry pages.
 *
 * Return value:
 * 	IPR_RC_JOB_CONTINUE / IPR_RC_JOB_RETURN
 **/
static int ipr_ioafp_page0_inquiry(struct ipr_cmnd *ipr_cmd)
{
	struct ipr_ioa_cfg *ioa_cfg = ipr_cmd->ioa_cfg;
	char type[5];

	ENTER;

	/* Grab the type out of the VPD and store it away */
	memcpy(type, ioa_cfg->vpd_cbs->ioa_vpd.std_inq_data.vpids.product_id, 4);
	type[4] = '\0';
	ioa_cfg->type = simple_strtoul((char *)type, NULL, 16);

	ipr_cmd->job_step = ipr_ioafp_page3_inquiry;

	ipr_ioafp_inquiry(ipr_cmd, 1, 0,
			  ioa_cfg->vpd_cbs_dma + offsetof(struct ipr_misc_cbs, page0_data),
			  sizeof(struct ipr_inquiry_page0));

	LEAVE;
	return IPR_RC_JOB_RETURN;
}

/**
 * ipr_ioafp_std_inquiry - Send a Standard Inquiry to the adapter.
 * @ipr_cmd:	ipr command struct
 *
 * This function sends a standard inquiry to the adapter.
 *
 * Return value:
 * 	IPR_RC_JOB_RETURN
 **/
static int ipr_ioafp_std_inquiry(struct ipr_cmnd *ipr_cmd)
{
	struct ipr_ioa_cfg *ioa_cfg = ipr_cmd->ioa_cfg;

	ENTER;
	ipr_cmd->job_step = ipr_ioafp_page0_inquiry;

	ipr_ioafp_inquiry(ipr_cmd, 0, 0,
			  ioa_cfg->vpd_cbs_dma + offsetof(struct ipr_misc_cbs, ioa_vpd),
			  sizeof(struct ipr_ioa_vpd));

	LEAVE;
	return IPR_RC_JOB_RETURN;
}

/**
 * ipr_ioafp_identify_hrrq - Send Identify Host RRQ.
 * @ipr_cmd:	ipr command struct
 *
 * This function send an Identify Host Request Response Queue
 * command to establish the HRRQ with the adapter.
 *
 * Return value:
 * 	IPR_RC_JOB_RETURN
 **/
static int ipr_ioafp_identify_hrrq(struct ipr_cmnd *ipr_cmd)
{
	struct ipr_ioa_cfg *ioa_cfg = ipr_cmd->ioa_cfg;
	struct ipr_ioarcb *ioarcb = &ipr_cmd->ioarcb;

	ENTER;
	dev_info(&ioa_cfg->pdev->dev, "Starting IOA initialization sequence.\n");

	ioarcb->cmd_pkt.cdb[0] = IPR_ID_HOST_RR_Q;
	ioarcb->res_handle = cpu_to_be32(IPR_IOA_RES_HANDLE);

	ioarcb->cmd_pkt.request_type = IPR_RQTYPE_IOACMD;
	if (ioa_cfg->sis64)
		ioarcb->cmd_pkt.cdb[1] = 0x1;
	ioarcb->cmd_pkt.cdb[2] =
		((u64) ioa_cfg->host_rrq_dma >> 24) & 0xff;
	ioarcb->cmd_pkt.cdb[3] =
		((u64) ioa_cfg->host_rrq_dma >> 16) & 0xff;
	ioarcb->cmd_pkt.cdb[4] =
		((u64) ioa_cfg->host_rrq_dma >> 8) & 0xff;
	ioarcb->cmd_pkt.cdb[5] =
		((u64) ioa_cfg->host_rrq_dma) & 0xff;
	ioarcb->cmd_pkt.cdb[7] =
		((sizeof(u32) * IPR_NUM_CMD_BLKS) >> 8) & 0xff;
	ioarcb->cmd_pkt.cdb[8] =
		(sizeof(u32) * IPR_NUM_CMD_BLKS) & 0xff;

	if (ioa_cfg->sis64) {
		ioarcb->cmd_pkt.cdb[10] =
			((u64) ioa_cfg->host_rrq_dma >> 56) & 0xff;
		ioarcb->cmd_pkt.cdb[11] =
			((u64) ioa_cfg->host_rrq_dma >> 48) & 0xff;
		ioarcb->cmd_pkt.cdb[12] =
			((u64) ioa_cfg->host_rrq_dma >> 40) & 0xff;
		ioarcb->cmd_pkt.cdb[13] =
			((u64) ioa_cfg->host_rrq_dma >> 32) & 0xff;
	}

	ipr_cmd->job_step = ipr_ioafp_std_inquiry;

	ipr_do_req(ipr_cmd, ipr_reset_ioa_job, ipr_timeout, IPR_INTERNAL_TIMEOUT);

	LEAVE;
	return IPR_RC_JOB_RETURN;
}

/**
 * ipr_reset_timer_done - Adapter reset timer function
 * @ipr_cmd:	ipr command struct
 *
 * Description: This function is used in adapter reset processing
 * for timing events. If the reset_cmd pointer in the IOA
 * config struct is not this adapter's we are doing nested
 * resets and fail_all_ops will take care of freeing the
 * command block.
 *
 * Return value:
 * 	none
 **/
static void ipr_reset_timer_done(struct ipr_cmnd *ipr_cmd)
{
	struct ipr_ioa_cfg *ioa_cfg = ipr_cmd->ioa_cfg;
	unsigned long lock_flags = 0;

	spin_lock_irqsave(ioa_cfg->host->host_lock, lock_flags);

	if (ioa_cfg->reset_cmd == ipr_cmd) {
		list_del(&ipr_cmd->queue);
		ipr_cmd->done(ipr_cmd);
	}

	spin_unlock_irqrestore(ioa_cfg->host->host_lock, lock_flags);
}

/**
 * ipr_reset_start_timer - Start a timer for adapter reset job
 * @ipr_cmd:	ipr command struct
 * @timeout:	timeout value
 *
 * Description: This function is used in adapter reset processing
 * for timing events. If the reset_cmd pointer in the IOA
 * config struct is not this adapter's we are doing nested
 * resets and fail_all_ops will take care of freeing the
 * command block.
 *
 * Return value:
 * 	none
 **/
static void ipr_reset_start_timer(struct ipr_cmnd *ipr_cmd,
				  unsigned long timeout)
{
	list_add_tail(&ipr_cmd->queue, &ipr_cmd->ioa_cfg->pending_q);
	ipr_cmd->done = ipr_reset_ioa_job;

	ipr_cmd->timer.data = (unsigned long) ipr_cmd;
	ipr_cmd->timer.expires = jiffies + timeout;
	ipr_cmd->timer.function = (void (*)(unsigned long))ipr_reset_timer_done;
	add_timer(&ipr_cmd->timer);
}

/**
 * ipr_init_ioa_mem - Initialize ioa_cfg control block
 * @ioa_cfg:	ioa cfg struct
 *
 * Return value:
 * 	nothing
 **/
static void ipr_init_ioa_mem(struct ipr_ioa_cfg *ioa_cfg)
{
	memset(ioa_cfg->host_rrq, 0, sizeof(u32) * IPR_NUM_CMD_BLKS);

	/* Initialize Host RRQ pointers */
	ioa_cfg->hrrq_start = ioa_cfg->host_rrq;
	ioa_cfg->hrrq_end = &ioa_cfg->host_rrq[IPR_NUM_CMD_BLKS - 1];
	ioa_cfg->hrrq_curr = ioa_cfg->hrrq_start;
	ioa_cfg->toggle_bit = 1;

	/* Zero out config table */
	memset(ioa_cfg->u.cfg_table, 0, ioa_cfg->cfg_table_size);
}

/**
 * ipr_reset_next_stage - Process IPL stage change based on feedback register.
 * @ipr_cmd:	ipr command struct
 *
 * Return value:
 * 	IPR_RC_JOB_CONTINUE / IPR_RC_JOB_RETURN
 **/
static int ipr_reset_next_stage(struct ipr_cmnd *ipr_cmd)
{
	unsigned long stage, stage_time;
	u32 feedback;
	volatile u32 int_reg;
	struct ipr_ioa_cfg *ioa_cfg = ipr_cmd->ioa_cfg;
	u64 maskval = 0;

	feedback = readl(ioa_cfg->regs.init_feedback_reg);
	stage = feedback & IPR_IPL_INIT_STAGE_MASK;
	stage_time = feedback & IPR_IPL_INIT_STAGE_TIME_MASK;

	ipr_dbg("IPL stage = 0x%lx, IPL stage time = %ld\n", stage, stage_time);

	/* sanity check the stage_time value */
	if (stage_time == 0)
		stage_time = IPR_IPL_INIT_DEFAULT_STAGE_TIME;
	else if (stage_time < IPR_IPL_INIT_MIN_STAGE_TIME)
		stage_time = IPR_IPL_INIT_MIN_STAGE_TIME;
	else if (stage_time > IPR_LONG_OPERATIONAL_TIMEOUT)
		stage_time = IPR_LONG_OPERATIONAL_TIMEOUT;

	if (stage == IPR_IPL_INIT_STAGE_UNKNOWN) {
		writel(IPR_PCII_IPL_STAGE_CHANGE, ioa_cfg->regs.set_interrupt_mask_reg);
		int_reg = readl(ioa_cfg->regs.sense_interrupt_mask_reg);
		stage_time = ioa_cfg->transop_timeout;
		ipr_cmd->job_step = ipr_ioafp_identify_hrrq;
	} else if (stage == IPR_IPL_INIT_STAGE_TRANSOP) {
		int_reg = readl(ioa_cfg->regs.sense_interrupt_reg32);
		if (int_reg & IPR_PCII_IOA_TRANS_TO_OPER) {
			ipr_cmd->job_step = ipr_ioafp_identify_hrrq;
			maskval = IPR_PCII_IPL_STAGE_CHANGE;
			maskval = (maskval << 32) | IPR_PCII_IOA_TRANS_TO_OPER;
			writeq(maskval, ioa_cfg->regs.set_interrupt_mask_reg);
			int_reg = readl(ioa_cfg->regs.sense_interrupt_mask_reg);
			return IPR_RC_JOB_CONTINUE;
		}
	}

	ipr_cmd->timer.data = (unsigned long) ipr_cmd;
	ipr_cmd->timer.expires = jiffies + stage_time * HZ;
	ipr_cmd->timer.function = (void (*)(unsigned long))ipr_oper_timeout;
	ipr_cmd->done = ipr_reset_ioa_job;
	add_timer(&ipr_cmd->timer);
	list_add_tail(&ipr_cmd->queue, &ioa_cfg->pending_q);

	return IPR_RC_JOB_RETURN;
}

/**
 * ipr_reset_enable_ioa - Enable the IOA following a reset.
 * @ipr_cmd:	ipr command struct
 *
 * This function reinitializes some control blocks and
 * enables destructive diagnostics on the adapter.
 *
 * Return value:
 * 	IPR_RC_JOB_RETURN
 **/
static int ipr_reset_enable_ioa(struct ipr_cmnd *ipr_cmd)
{
	struct ipr_ioa_cfg *ioa_cfg = ipr_cmd->ioa_cfg;
	volatile u32 int_reg;
	volatile u64 maskval;

	ENTER;
	ipr_cmd->job_step = ipr_ioafp_identify_hrrq;
	ipr_init_ioa_mem(ioa_cfg);

	ioa_cfg->allow_interrupts = 1;
	if (ioa_cfg->sis64) {
		/* Set the adapter to the correct endian mode. */
		writel(IPR_ENDIAN_SWAP_KEY, ioa_cfg->regs.endian_swap_reg);
		int_reg = readl(ioa_cfg->regs.endian_swap_reg);
	}

	int_reg = readl(ioa_cfg->regs.sense_interrupt_reg32);

	if (int_reg & IPR_PCII_IOA_TRANS_TO_OPER) {
		writel((IPR_PCII_ERROR_INTERRUPTS | IPR_PCII_HRRQ_UPDATED),
		       ioa_cfg->regs.clr_interrupt_mask_reg32);
		int_reg = readl(ioa_cfg->regs.sense_interrupt_mask_reg);
		return IPR_RC_JOB_CONTINUE;
	}

	/* Enable destructive diagnostics on IOA */
	writel(ioa_cfg->doorbell, ioa_cfg->regs.set_uproc_interrupt_reg32);

	if (ioa_cfg->sis64) {
		maskval = IPR_PCII_IPL_STAGE_CHANGE;
		maskval = (maskval << 32) | IPR_PCII_OPER_INTERRUPTS;
		writeq(maskval, ioa_cfg->regs.clr_interrupt_mask_reg);
	} else
		writel(IPR_PCII_OPER_INTERRUPTS, ioa_cfg->regs.clr_interrupt_mask_reg32);

	int_reg = readl(ioa_cfg->regs.sense_interrupt_mask_reg);

	dev_info(&ioa_cfg->pdev->dev, "Initializing IOA.\n");

	if (ioa_cfg->sis64) {
		ipr_cmd->job_step = ipr_reset_next_stage;
		return IPR_RC_JOB_CONTINUE;
	}

	ipr_cmd->timer.data = (unsigned long) ipr_cmd;
	ipr_cmd->timer.expires = jiffies + (ioa_cfg->transop_timeout * HZ);
	ipr_cmd->timer.function = (void (*)(unsigned long))ipr_oper_timeout;
	ipr_cmd->done = ipr_reset_ioa_job;
	add_timer(&ipr_cmd->timer);
	list_add_tail(&ipr_cmd->queue, &ioa_cfg->pending_q);

	LEAVE;
	return IPR_RC_JOB_RETURN;
}

/**
 * ipr_reset_wait_for_dump - Wait for a dump to timeout.
 * @ipr_cmd:	ipr command struct
 *
 * This function is invoked when an adapter dump has run out
 * of processing time.
 *
 * Return value:
 * 	IPR_RC_JOB_CONTINUE
 **/
static int ipr_reset_wait_for_dump(struct ipr_cmnd *ipr_cmd)
{
	struct ipr_ioa_cfg *ioa_cfg = ipr_cmd->ioa_cfg;

	if (ioa_cfg->sdt_state == GET_DUMP)
		ioa_cfg->sdt_state = WAIT_FOR_DUMP;
	else if (ioa_cfg->sdt_state == READ_DUMP)
		ioa_cfg->sdt_state = ABORT_DUMP;

	ioa_cfg->dump_timeout = 1;
	ipr_cmd->job_step = ipr_reset_alert;

	return IPR_RC_JOB_CONTINUE;
}

/**
 * ipr_unit_check_no_data - Log a unit check/no data error log
 * @ioa_cfg:		ioa config struct
 *
 * Logs an error indicating the adapter unit checked, but for some
 * reason, we were unable to fetch the unit check buffer.
 *
 * Return value:
 * 	nothing
 **/
static void ipr_unit_check_no_data(struct ipr_ioa_cfg *ioa_cfg)
{
	ioa_cfg->errors_logged++;
	dev_err(&ioa_cfg->pdev->dev, "IOA unit check with no data\n");
}

/**
 * ipr_get_unit_check_buffer - Get the unit check buffer from the IOA
 * @ioa_cfg:		ioa config struct
 *
 * Fetches the unit check buffer from the adapter by clocking the data
 * through the mailbox register.
 *
 * Return value:
 * 	nothing
 **/
static void ipr_get_unit_check_buffer(struct ipr_ioa_cfg *ioa_cfg)
{
	unsigned long mailbox;
	struct ipr_hostrcb *hostrcb;
	struct ipr_uc_sdt sdt;
	int rc, length;
	u32 ioasc;

	mailbox = readl(ioa_cfg->ioa_mailbox);

	if (!ioa_cfg->sis64 && !ipr_sdt_is_fmt2(mailbox)) {
		ipr_unit_check_no_data(ioa_cfg);
		return;
	}

	memset(&sdt, 0, sizeof(struct ipr_uc_sdt));
	rc = ipr_get_ldump_data_section(ioa_cfg, mailbox, (__be32 *) &sdt,
					(sizeof(struct ipr_uc_sdt)) / sizeof(__be32));

	if (rc || !(sdt.entry[0].flags & IPR_SDT_VALID_ENTRY) ||
	    ((be32_to_cpu(sdt.hdr.state) != IPR_FMT3_SDT_READY_TO_USE) &&
	    (be32_to_cpu(sdt.hdr.state) != IPR_FMT2_SDT_READY_TO_USE))) {
		ipr_unit_check_no_data(ioa_cfg);
		return;
	}

	/* Find length of the first sdt entry (UC buffer) */
	if (be32_to_cpu(sdt.hdr.state) == IPR_FMT3_SDT_READY_TO_USE)
		length = be32_to_cpu(sdt.entry[0].end_token);
	else
		length = (be32_to_cpu(sdt.entry[0].end_token) -
			  be32_to_cpu(sdt.entry[0].start_token)) &
			  IPR_FMT2_MBX_ADDR_MASK;

	hostrcb = list_entry(ioa_cfg->hostrcb_free_q.next,
			     struct ipr_hostrcb, queue);
	list_del(&hostrcb->queue);
	memset(&hostrcb->hcam, 0, sizeof(hostrcb->hcam));

	rc = ipr_get_ldump_data_section(ioa_cfg,
					be32_to_cpu(sdt.entry[0].start_token),
					(__be32 *)&hostrcb->hcam,
					min(length, (int)sizeof(hostrcb->hcam)) / sizeof(__be32));

	if (!rc) {
		ipr_handle_log_data(ioa_cfg, hostrcb);
		ioasc = be32_to_cpu(hostrcb->hcam.u.error.fd_ioasc);
		if (ioasc == IPR_IOASC_NR_IOA_RESET_REQUIRED &&
		    ioa_cfg->sdt_state == GET_DUMP)
			ioa_cfg->sdt_state = WAIT_FOR_DUMP;
	} else
		ipr_unit_check_no_data(ioa_cfg);

	list_add_tail(&hostrcb->queue, &ioa_cfg->hostrcb_free_q);
}

/**
 * ipr_reset_get_unit_check_job - Call to get the unit check buffer.
 * @ipr_cmd:	ipr command struct
 *
 * Description: This function will call to get the unit check buffer.
 *
 * Return value:
 *	IPR_RC_JOB_RETURN
 **/
static int ipr_reset_get_unit_check_job(struct ipr_cmnd *ipr_cmd)
{
	struct ipr_ioa_cfg *ioa_cfg = ipr_cmd->ioa_cfg;

	ENTER;
	ioa_cfg->ioa_unit_checked = 0;
	ipr_get_unit_check_buffer(ioa_cfg);
	ipr_cmd->job_step = ipr_reset_alert;
	ipr_reset_start_timer(ipr_cmd, 0);

	LEAVE;
	return IPR_RC_JOB_RETURN;
}

/**
 * ipr_reset_restore_cfg_space - Restore PCI config space.
 * @ipr_cmd:	ipr command struct
 *
 * Description: This function restores the saved PCI config space of
 * the adapter, fails all outstanding ops back to the callers, and
 * fetches the dump/unit check if applicable to this reset.
 *
 * Return value:
 * 	IPR_RC_JOB_CONTINUE / IPR_RC_JOB_RETURN
 **/
static int ipr_reset_restore_cfg_space(struct ipr_cmnd *ipr_cmd)
{
	struct ipr_ioa_cfg *ioa_cfg = ipr_cmd->ioa_cfg;
	u32 int_reg;

	ENTER;
	ioa_cfg->pdev->state_saved = true;
	pci_restore_state(ioa_cfg->pdev);

	if (ipr_set_pcix_cmd_reg(ioa_cfg)) {
		ipr_cmd->s.ioasa.hdr.ioasc = cpu_to_be32(IPR_IOASC_PCI_ACCESS_ERROR);
		return IPR_RC_JOB_CONTINUE;
	}

	ipr_fail_all_ops(ioa_cfg);

	if (ioa_cfg->sis64) {
		/* Set the adapter to the correct endian mode. */
		writel(IPR_ENDIAN_SWAP_KEY, ioa_cfg->regs.endian_swap_reg);
		int_reg = readl(ioa_cfg->regs.endian_swap_reg);
	}

	if (ioa_cfg->ioa_unit_checked) {
		if (ioa_cfg->sis64) {
			ipr_cmd->job_step = ipr_reset_get_unit_check_job;
			ipr_reset_start_timer(ipr_cmd, IPR_DUMP_DELAY_TIMEOUT);
			return IPR_RC_JOB_RETURN;
		} else {
			ioa_cfg->ioa_unit_checked = 0;
			ipr_get_unit_check_buffer(ioa_cfg);
			ipr_cmd->job_step = ipr_reset_alert;
			ipr_reset_start_timer(ipr_cmd, 0);
			return IPR_RC_JOB_RETURN;
		}
	}

	if (ioa_cfg->in_ioa_bringdown) {
		ipr_cmd->job_step = ipr_ioa_bringdown_done;
	} else {
		ipr_cmd->job_step = ipr_reset_enable_ioa;

		if (GET_DUMP == ioa_cfg->sdt_state) {
			ioa_cfg->sdt_state = READ_DUMP;
			ioa_cfg->dump_timeout = 0;
			if (ioa_cfg->sis64)
				ipr_reset_start_timer(ipr_cmd, IPR_SIS64_DUMP_TIMEOUT);
			else
				ipr_reset_start_timer(ipr_cmd, IPR_SIS32_DUMP_TIMEOUT);
			ipr_cmd->job_step = ipr_reset_wait_for_dump;
			schedule_work(&ioa_cfg->work_q);
			return IPR_RC_JOB_RETURN;
		}
	}

	LEAVE;
	return IPR_RC_JOB_CONTINUE;
}

/**
 * ipr_reset_bist_done - BIST has completed on the adapter.
 * @ipr_cmd:	ipr command struct
 *
 * Description: Unblock config space and resume the reset process.
 *
 * Return value:
 * 	IPR_RC_JOB_CONTINUE
 **/
static int ipr_reset_bist_done(struct ipr_cmnd *ipr_cmd)
{
	struct ipr_ioa_cfg *ioa_cfg = ipr_cmd->ioa_cfg;

	ENTER;
	if (ioa_cfg->cfg_locked)
		pci_cfg_access_unlock(ioa_cfg->pdev);
	ioa_cfg->cfg_locked = 0;
	ipr_cmd->job_step = ipr_reset_restore_cfg_space;
	LEAVE;
	return IPR_RC_JOB_CONTINUE;
}

/**
 * ipr_reset_start_bist - Run BIST on the adapter.
 * @ipr_cmd:	ipr command struct
 *
 * Description: This function runs BIST on the adapter, then delays 2 seconds.
 *
 * Return value:
 * 	IPR_RC_JOB_CONTINUE / IPR_RC_JOB_RETURN
 **/
static int ipr_reset_start_bist(struct ipr_cmnd *ipr_cmd)
{
	struct ipr_ioa_cfg *ioa_cfg = ipr_cmd->ioa_cfg;
	int rc = PCIBIOS_SUCCESSFUL;

	ENTER;
	if (ioa_cfg->ipr_chip->bist_method == IPR_MMIO)
		writel(IPR_UPROCI_SIS64_START_BIST,
		       ioa_cfg->regs.set_uproc_interrupt_reg32);
	else
		rc = pci_write_config_byte(ioa_cfg->pdev, PCI_BIST, PCI_BIST_START);

	if (rc == PCIBIOS_SUCCESSFUL) {
		ipr_cmd->job_step = ipr_reset_bist_done;
		ipr_reset_start_timer(ipr_cmd, IPR_WAIT_FOR_BIST_TIMEOUT);
		rc = IPR_RC_JOB_RETURN;
	} else {
		if (ioa_cfg->cfg_locked)
			pci_cfg_access_unlock(ipr_cmd->ioa_cfg->pdev);
		ioa_cfg->cfg_locked = 0;
		ipr_cmd->s.ioasa.hdr.ioasc = cpu_to_be32(IPR_IOASC_PCI_ACCESS_ERROR);
		rc = IPR_RC_JOB_CONTINUE;
	}

	LEAVE;
	return rc;
}

/**
 * ipr_reset_slot_reset_done - Clear PCI reset to the adapter
 * @ipr_cmd:	ipr command struct
 *
 * Description: This clears PCI reset to the adapter and delays two seconds.
 *
 * Return value:
 * 	IPR_RC_JOB_RETURN
 **/
static int ipr_reset_slot_reset_done(struct ipr_cmnd *ipr_cmd)
{
	ENTER;
	pci_set_pcie_reset_state(ipr_cmd->ioa_cfg->pdev, pcie_deassert_reset);
	ipr_cmd->job_step = ipr_reset_bist_done;
	ipr_reset_start_timer(ipr_cmd, IPR_WAIT_FOR_BIST_TIMEOUT);
	LEAVE;
	return IPR_RC_JOB_RETURN;
}

/**
 * ipr_reset_slot_reset - Reset the PCI slot of the adapter.
 * @ipr_cmd:	ipr command struct
 *
 * Description: This asserts PCI reset to the adapter.
 *
 * Return value:
 * 	IPR_RC_JOB_RETURN
 **/
static int ipr_reset_slot_reset(struct ipr_cmnd *ipr_cmd)
{
	struct ipr_ioa_cfg *ioa_cfg = ipr_cmd->ioa_cfg;
	struct pci_dev *pdev = ioa_cfg->pdev;

	ENTER;
	pci_set_pcie_reset_state(pdev, pcie_warm_reset);
	ipr_cmd->job_step = ipr_reset_slot_reset_done;
	ipr_reset_start_timer(ipr_cmd, IPR_PCI_RESET_TIMEOUT);
	LEAVE;
	return IPR_RC_JOB_RETURN;
}

/**
 * ipr_reset_block_config_access_wait - Wait for permission to block config access
 * @ipr_cmd:	ipr command struct
 *
 * Description: This attempts to block config access to the IOA.
 *
 * Return value:
 * 	IPR_RC_JOB_CONTINUE / IPR_RC_JOB_RETURN
 **/
static int ipr_reset_block_config_access_wait(struct ipr_cmnd *ipr_cmd)
{
	struct ipr_ioa_cfg *ioa_cfg = ipr_cmd->ioa_cfg;
	int rc = IPR_RC_JOB_CONTINUE;

	if (pci_cfg_access_trylock(ioa_cfg->pdev)) {
		ioa_cfg->cfg_locked = 1;
		ipr_cmd->job_step = ioa_cfg->reset;
	} else {
		if (ipr_cmd->u.time_left) {
			rc = IPR_RC_JOB_RETURN;
			ipr_cmd->u.time_left -= IPR_CHECK_FOR_RESET_TIMEOUT;
			ipr_reset_start_timer(ipr_cmd,
					      IPR_CHECK_FOR_RESET_TIMEOUT);
		} else {
			ipr_cmd->job_step = ioa_cfg->reset;
			dev_err(&ioa_cfg->pdev->dev,
				"Timed out waiting to lock config access. Resetting anyway.\n");
		}
	}

	return rc;
}

/**
 * ipr_reset_block_config_access - Block config access to the IOA
 * @ipr_cmd:	ipr command struct
 *
 * Description: This attempts to block config access to the IOA
 *
 * Return value:
 * 	IPR_RC_JOB_CONTINUE
 **/
static int ipr_reset_block_config_access(struct ipr_cmnd *ipr_cmd)
{
	ipr_cmd->ioa_cfg->cfg_locked = 0;
	ipr_cmd->job_step = ipr_reset_block_config_access_wait;
	ipr_cmd->u.time_left = IPR_WAIT_FOR_RESET_TIMEOUT;
	return IPR_RC_JOB_CONTINUE;
}

/**
 * ipr_reset_allowed - Query whether or not IOA can be reset
 * @ioa_cfg:	ioa config struct
 *
 * Return value:
 * 	0 if reset not allowed / non-zero if reset is allowed
 **/
static int ipr_reset_allowed(struct ipr_ioa_cfg *ioa_cfg)
{
	volatile u32 temp_reg;

	temp_reg = readl(ioa_cfg->regs.sense_interrupt_reg);
	return ((temp_reg & IPR_PCII_CRITICAL_OPERATION) == 0);
}

/**
 * ipr_reset_wait_to_start_bist - Wait for permission to reset IOA.
 * @ipr_cmd:	ipr command struct
 *
 * Description: This function waits for adapter permission to run BIST,
 * then runs BIST. If the adapter does not give permission after a
 * reasonable time, we will reset the adapter anyway. The impact of
 * resetting the adapter without warning the adapter is the risk of
 * losing the persistent error log on the adapter. If the adapter is
 * reset while it is writing to the flash on the adapter, the flash
 * segment will have bad ECC and be zeroed.
 *
 * Return value:
 * 	IPR_RC_JOB_CONTINUE / IPR_RC_JOB_RETURN
 **/
static int ipr_reset_wait_to_start_bist(struct ipr_cmnd *ipr_cmd)
{
	struct ipr_ioa_cfg *ioa_cfg = ipr_cmd->ioa_cfg;
	int rc = IPR_RC_JOB_RETURN;

	if (!ipr_reset_allowed(ioa_cfg) && ipr_cmd->u.time_left) {
		ipr_cmd->u.time_left -= IPR_CHECK_FOR_RESET_TIMEOUT;
		ipr_reset_start_timer(ipr_cmd, IPR_CHECK_FOR_RESET_TIMEOUT);
	} else {
		ipr_cmd->job_step = ipr_reset_block_config_access;
		rc = IPR_RC_JOB_CONTINUE;
	}

	return rc;
}

/**
 * ipr_reset_alert - Alert the adapter of a pending reset
 * @ipr_cmd:	ipr command struct
 *
 * Description: This function alerts the adapter that it will be reset.
 * If memory space is not currently enabled, proceed directly
 * to running BIST on the adapter. The timer must always be started
 * so we guarantee we do not run BIST from ipr_isr.
 *
 * Return value:
 * 	IPR_RC_JOB_RETURN
 **/
static int ipr_reset_alert(struct ipr_cmnd *ipr_cmd)
{
	struct ipr_ioa_cfg *ioa_cfg = ipr_cmd->ioa_cfg;
	u16 cmd_reg;
	int rc;

	ENTER;
	rc = pci_read_config_word(ioa_cfg->pdev, PCI_COMMAND, &cmd_reg);

	if ((rc == PCIBIOS_SUCCESSFUL) && (cmd_reg & PCI_COMMAND_MEMORY)) {
		ipr_mask_and_clear_interrupts(ioa_cfg, ~0);
		writel(IPR_UPROCI_RESET_ALERT, ioa_cfg->regs.set_uproc_interrupt_reg32);
		ipr_cmd->job_step = ipr_reset_wait_to_start_bist;
	} else {
		ipr_cmd->job_step = ipr_reset_block_config_access;
	}

	ipr_cmd->u.time_left = IPR_WAIT_FOR_RESET_TIMEOUT;
	ipr_reset_start_timer(ipr_cmd, IPR_CHECK_FOR_RESET_TIMEOUT);

	LEAVE;
	return IPR_RC_JOB_RETURN;
}

/**
 * ipr_reset_ucode_download_done - Microcode download completion
 * @ipr_cmd:	ipr command struct
 *
 * Description: This function unmaps the microcode download buffer.
 *
 * Return value:
 * 	IPR_RC_JOB_CONTINUE
 **/
static int ipr_reset_ucode_download_done(struct ipr_cmnd *ipr_cmd)
{
	struct ipr_ioa_cfg *ioa_cfg = ipr_cmd->ioa_cfg;
	struct ipr_sglist *sglist = ioa_cfg->ucode_sglist;

	pci_unmap_sg(ioa_cfg->pdev, sglist->scatterlist,
		     sglist->num_sg, DMA_TO_DEVICE);

	ipr_cmd->job_step = ipr_reset_alert;
	return IPR_RC_JOB_CONTINUE;
}

/**
 * ipr_reset_ucode_download - Download microcode to the adapter
 * @ipr_cmd:	ipr command struct
 *
 * Description: This function checks to see if it there is microcode
 * to download to the adapter. If there is, a download is performed.
 *
 * Return value:
 * 	IPR_RC_JOB_CONTINUE / IPR_RC_JOB_RETURN
 **/
static int ipr_reset_ucode_download(struct ipr_cmnd *ipr_cmd)
{
	struct ipr_ioa_cfg *ioa_cfg = ipr_cmd->ioa_cfg;
	struct ipr_sglist *sglist = ioa_cfg->ucode_sglist;

	ENTER;
	ipr_cmd->job_step = ipr_reset_alert;

	if (!sglist)
		return IPR_RC_JOB_CONTINUE;

	ipr_cmd->ioarcb.res_handle = cpu_to_be32(IPR_IOA_RES_HANDLE);
	ipr_cmd->ioarcb.cmd_pkt.request_type = IPR_RQTYPE_SCSICDB;
	ipr_cmd->ioarcb.cmd_pkt.cdb[0] = WRITE_BUFFER;
	ipr_cmd->ioarcb.cmd_pkt.cdb[1] = IPR_WR_BUF_DOWNLOAD_AND_SAVE;
	ipr_cmd->ioarcb.cmd_pkt.cdb[6] = (sglist->buffer_len & 0xff0000) >> 16;
	ipr_cmd->ioarcb.cmd_pkt.cdb[7] = (sglist->buffer_len & 0x00ff00) >> 8;
	ipr_cmd->ioarcb.cmd_pkt.cdb[8] = sglist->buffer_len & 0x0000ff;

	if (ioa_cfg->sis64)
		ipr_build_ucode_ioadl64(ipr_cmd, sglist);
	else
		ipr_build_ucode_ioadl(ipr_cmd, sglist);
	ipr_cmd->job_step = ipr_reset_ucode_download_done;

	ipr_do_req(ipr_cmd, ipr_reset_ioa_job, ipr_timeout,
		   IPR_WRITE_BUFFER_TIMEOUT);

	LEAVE;
	return IPR_RC_JOB_RETURN;
}

/**
 * ipr_reset_shutdown_ioa - Shutdown the adapter
 * @ipr_cmd:	ipr command struct
 *
 * Description: This function issues an adapter shutdown of the
 * specified type to the specified adapter as part of the
 * adapter reset job.
 *
 * Return value:
 * 	IPR_RC_JOB_CONTINUE / IPR_RC_JOB_RETURN
 **/
static int ipr_reset_shutdown_ioa(struct ipr_cmnd *ipr_cmd)
{
	struct ipr_ioa_cfg *ioa_cfg = ipr_cmd->ioa_cfg;
	enum ipr_shutdown_type shutdown_type = ipr_cmd->u.shutdown_type;
	unsigned long timeout;
	int rc = IPR_RC_JOB_CONTINUE;

	ENTER;
	if (shutdown_type != IPR_SHUTDOWN_NONE && !ioa_cfg->ioa_is_dead) {
		ipr_cmd->ioarcb.res_handle = cpu_to_be32(IPR_IOA_RES_HANDLE);
		ipr_cmd->ioarcb.cmd_pkt.request_type = IPR_RQTYPE_IOACMD;
		ipr_cmd->ioarcb.cmd_pkt.cdb[0] = IPR_IOA_SHUTDOWN;
		ipr_cmd->ioarcb.cmd_pkt.cdb[1] = shutdown_type;

		if (shutdown_type == IPR_SHUTDOWN_NORMAL)
			timeout = IPR_SHUTDOWN_TIMEOUT;
		else if (shutdown_type == IPR_SHUTDOWN_PREPARE_FOR_NORMAL)
			timeout = IPR_INTERNAL_TIMEOUT;
		else if (ioa_cfg->dual_raid && ipr_dual_ioa_raid)
			timeout = IPR_DUAL_IOA_ABBR_SHUTDOWN_TO;
		else
			timeout = IPR_ABBREV_SHUTDOWN_TIMEOUT;

		ipr_do_req(ipr_cmd, ipr_reset_ioa_job, ipr_timeout, timeout);

		rc = IPR_RC_JOB_RETURN;
		ipr_cmd->job_step = ipr_reset_ucode_download;
	} else
		ipr_cmd->job_step = ipr_reset_alert;

	LEAVE;
	return rc;
}

/**
 * ipr_reset_ioa_job - Adapter reset job
 * @ipr_cmd:	ipr command struct
 *
 * Description: This function is the job router for the adapter reset job.
 *
 * Return value:
 * 	none
 **/
static void ipr_reset_ioa_job(struct ipr_cmnd *ipr_cmd)
{
	u32 rc, ioasc;
	struct ipr_ioa_cfg *ioa_cfg = ipr_cmd->ioa_cfg;

	do {
		ioasc = be32_to_cpu(ipr_cmd->s.ioasa.hdr.ioasc);

		if (ioa_cfg->reset_cmd != ipr_cmd) {
			/*
			 * We are doing nested adapter resets and this is
			 * not the current reset job.
			 */
			list_add_tail(&ipr_cmd->queue, &ioa_cfg->free_q);
			return;
		}

		if (IPR_IOASC_SENSE_KEY(ioasc)) {
			rc = ipr_cmd->job_step_failed(ipr_cmd);
			if (rc == IPR_RC_JOB_RETURN)
				return;
		}

		ipr_reinit_ipr_cmnd(ipr_cmd);
		ipr_cmd->job_step_failed = ipr_reset_cmd_failed;
		rc = ipr_cmd->job_step(ipr_cmd);
	} while (rc == IPR_RC_JOB_CONTINUE);
}

/**
 * _ipr_initiate_ioa_reset - Initiate an adapter reset
 * @ioa_cfg:		ioa config struct
 * @job_step:		first job step of reset job
 * @shutdown_type:	shutdown type
 *
 * Description: This function will initiate the reset of the given adapter
 * starting at the selected job step.
 * If the caller needs to wait on the completion of the reset,
 * the caller must sleep on the reset_wait_q.
 *
 * Return value:
 * 	none
 **/
static void _ipr_initiate_ioa_reset(struct ipr_ioa_cfg *ioa_cfg,
				    int (*job_step) (struct ipr_cmnd *),
				    enum ipr_shutdown_type shutdown_type)
{
	struct ipr_cmnd *ipr_cmd;

	ioa_cfg->in_reset_reload = 1;
	ioa_cfg->allow_cmds = 0;
	scsi_block_requests(ioa_cfg->host);

	ipr_cmd = ipr_get_free_ipr_cmnd(ioa_cfg);
	ioa_cfg->reset_cmd = ipr_cmd;
	ipr_cmd->job_step = job_step;
	ipr_cmd->u.shutdown_type = shutdown_type;

	ipr_reset_ioa_job(ipr_cmd);
}

/**
 * ipr_initiate_ioa_reset - Initiate an adapter reset
 * @ioa_cfg:		ioa config struct
 * @shutdown_type:	shutdown type
 *
 * Description: This function will initiate the reset of the given adapter.
 * If the caller needs to wait on the completion of the reset,
 * the caller must sleep on the reset_wait_q.
 *
 * Return value:
 * 	none
 **/
static void ipr_initiate_ioa_reset(struct ipr_ioa_cfg *ioa_cfg,
				   enum ipr_shutdown_type shutdown_type)
{
	if (ioa_cfg->ioa_is_dead)
		return;

	if (ioa_cfg->in_reset_reload) {
		if (ioa_cfg->sdt_state == GET_DUMP)
			ioa_cfg->sdt_state = WAIT_FOR_DUMP;
		else if (ioa_cfg->sdt_state == READ_DUMP)
			ioa_cfg->sdt_state = ABORT_DUMP;
	}

	if (ioa_cfg->reset_retries++ >= IPR_NUM_RESET_RELOAD_RETRIES) {
		dev_err(&ioa_cfg->pdev->dev,
			"IOA taken offline - error recovery failed\n");

		ioa_cfg->reset_retries = 0;
		ioa_cfg->ioa_is_dead = 1;

		if (ioa_cfg->in_ioa_bringdown) {
			ioa_cfg->reset_cmd = NULL;
			ioa_cfg->in_reset_reload = 0;
			ipr_fail_all_ops(ioa_cfg);
			wake_up_all(&ioa_cfg->reset_wait_q);

			spin_unlock_irq(ioa_cfg->host->host_lock);
			scsi_unblock_requests(ioa_cfg->host);
			spin_lock_irq(ioa_cfg->host->host_lock);
			return;
		} else {
			ioa_cfg->in_ioa_bringdown = 1;
			shutdown_type = IPR_SHUTDOWN_NONE;
		}
	}

	_ipr_initiate_ioa_reset(ioa_cfg, ipr_reset_shutdown_ioa,
				shutdown_type);
}

/**
 * ipr_reset_freeze - Hold off all I/O activity
 * @ipr_cmd:	ipr command struct
 *
 * Description: If the PCI slot is frozen, hold off all I/O
 * activity; then, as soon as the slot is available again,
 * initiate an adapter reset.
 */
static int ipr_reset_freeze(struct ipr_cmnd *ipr_cmd)
{
	/* Disallow new interrupts, avoid loop */
	ipr_cmd->ioa_cfg->allow_interrupts = 0;
	list_add_tail(&ipr_cmd->queue, &ipr_cmd->ioa_cfg->pending_q);
	ipr_cmd->done = ipr_reset_ioa_job;
	return IPR_RC_JOB_RETURN;
}

/**
 * ipr_pci_frozen - Called when slot has experienced a PCI bus error.
 * @pdev:	PCI device struct
 *
 * Description: This routine is called to tell us that the PCI bus
 * is down. Can't do anything here, except put the device driver
 * into a holding pattern, waiting for the PCI bus to come back.
 */
static void ipr_pci_frozen(struct pci_dev *pdev)
{
	unsigned long flags = 0;
	struct ipr_ioa_cfg *ioa_cfg = pci_get_drvdata(pdev);

	spin_lock_irqsave(ioa_cfg->host->host_lock, flags);
	_ipr_initiate_ioa_reset(ioa_cfg, ipr_reset_freeze, IPR_SHUTDOWN_NONE);
	spin_unlock_irqrestore(ioa_cfg->host->host_lock, flags);
}

/**
 * ipr_pci_slot_reset - Called when PCI slot has been reset.
 * @pdev:	PCI device struct
 *
 * Description: This routine is called by the pci error recovery
 * code after the PCI slot has been reset, just before we
 * should resume normal operations.
 */
static pci_ers_result_t ipr_pci_slot_reset(struct pci_dev *pdev)
{
	unsigned long flags = 0;
	struct ipr_ioa_cfg *ioa_cfg = pci_get_drvdata(pdev);

	spin_lock_irqsave(ioa_cfg->host->host_lock, flags);
	if (ioa_cfg->needs_warm_reset)
		ipr_initiate_ioa_reset(ioa_cfg, IPR_SHUTDOWN_NONE);
	else
		_ipr_initiate_ioa_reset(ioa_cfg, ipr_reset_restore_cfg_space,
					IPR_SHUTDOWN_NONE);
	spin_unlock_irqrestore(ioa_cfg->host->host_lock, flags);
	return PCI_ERS_RESULT_RECOVERED;
}

/**
 * ipr_pci_perm_failure - Called when PCI slot is dead for good.
 * @pdev:	PCI device struct
 *
 * Description: This routine is called when the PCI bus has
 * permanently failed.
 */
static void ipr_pci_perm_failure(struct pci_dev *pdev)
{
	unsigned long flags = 0;
	struct ipr_ioa_cfg *ioa_cfg = pci_get_drvdata(pdev);

	spin_lock_irqsave(ioa_cfg->host->host_lock, flags);
	if (ioa_cfg->sdt_state == WAIT_FOR_DUMP)
		ioa_cfg->sdt_state = ABORT_DUMP;
	ioa_cfg->reset_retries = IPR_NUM_RESET_RELOAD_RETRIES;
	ioa_cfg->in_ioa_bringdown = 1;
	ioa_cfg->allow_cmds = 0;
	ipr_initiate_ioa_reset(ioa_cfg, IPR_SHUTDOWN_NONE);
	spin_unlock_irqrestore(ioa_cfg->host->host_lock, flags);
}

/**
 * ipr_pci_error_detected - Called when a PCI error is detected.
 * @pdev:	PCI device struct
 * @state:	PCI channel state
 *
 * Description: Called when a PCI error is detected.
 *
 * Return value:
 * 	PCI_ERS_RESULT_NEED_RESET or PCI_ERS_RESULT_DISCONNECT
 */
static pci_ers_result_t ipr_pci_error_detected(struct pci_dev *pdev,
					       pci_channel_state_t state)
{
	switch (state) {
	case pci_channel_io_frozen:
		ipr_pci_frozen(pdev);
		return PCI_ERS_RESULT_NEED_RESET;
	case pci_channel_io_perm_failure:
		ipr_pci_perm_failure(pdev);
		return PCI_ERS_RESULT_DISCONNECT;
		break;
	default:
		break;
	}
	return PCI_ERS_RESULT_NEED_RESET;
}

/**
 * ipr_probe_ioa_part2 - Initializes IOAs found in ipr_probe_ioa(..)
 * @ioa_cfg:	ioa cfg struct
 *
 * Description: This is the second phase of adapter intialization
 * This function takes care of initilizing the adapter to the point
 * where it can accept new commands.

 * Return value:
 * 	0 on success / -EIO on failure
 **/
static int __devinit ipr_probe_ioa_part2(struct ipr_ioa_cfg *ioa_cfg)
{
	int rc = 0;
	unsigned long host_lock_flags = 0;

	ENTER;
	spin_lock_irqsave(ioa_cfg->host->host_lock, host_lock_flags);
	dev_dbg(&ioa_cfg->pdev->dev, "ioa_cfg adx: 0x%p\n", ioa_cfg);
	if (ioa_cfg->needs_hard_reset) {
		ioa_cfg->needs_hard_reset = 0;
		ipr_initiate_ioa_reset(ioa_cfg, IPR_SHUTDOWN_NONE);
	} else
		_ipr_initiate_ioa_reset(ioa_cfg, ipr_reset_enable_ioa,
					IPR_SHUTDOWN_NONE);

	spin_unlock_irqrestore(ioa_cfg->host->host_lock, host_lock_flags);
	wait_event(ioa_cfg->reset_wait_q, !ioa_cfg->in_reset_reload);
	spin_lock_irqsave(ioa_cfg->host->host_lock, host_lock_flags);

	if (ioa_cfg->ioa_is_dead) {
		rc = -EIO;
	} else if (ipr_invalid_adapter(ioa_cfg)) {
		if (!ipr_testmode)
			rc = -EIO;

		dev_err(&ioa_cfg->pdev->dev,
			"Adapter not supported in this hardware configuration.\n");
	}

	spin_unlock_irqrestore(ioa_cfg->host->host_lock, host_lock_flags);

	LEAVE;
	return rc;
}

/**
 * ipr_free_cmd_blks - Frees command blocks allocated for an adapter
 * @ioa_cfg:	ioa config struct
 *
 * Return value:
 * 	none
 **/
static void ipr_free_cmd_blks(struct ipr_ioa_cfg *ioa_cfg)
{
	int i;

	for (i = 0; i < IPR_NUM_CMD_BLKS; i++) {
		if (ioa_cfg->ipr_cmnd_list[i])
			pci_pool_free(ioa_cfg->ipr_cmd_pool,
				      ioa_cfg->ipr_cmnd_list[i],
				      ioa_cfg->ipr_cmnd_list_dma[i]);

		ioa_cfg->ipr_cmnd_list[i] = NULL;
	}

	if (ioa_cfg->ipr_cmd_pool)
		pci_pool_destroy(ioa_cfg->ipr_cmd_pool);

	kfree(ioa_cfg->ipr_cmnd_list);
	kfree(ioa_cfg->ipr_cmnd_list_dma);
	ioa_cfg->ipr_cmnd_list = NULL;
	ioa_cfg->ipr_cmnd_list_dma = NULL;
	ioa_cfg->ipr_cmd_pool = NULL;
}

/**
 * ipr_free_mem - Frees memory allocated for an adapter
 * @ioa_cfg:	ioa cfg struct
 *
 * Return value:
 * 	nothing
 **/
static void ipr_free_mem(struct ipr_ioa_cfg *ioa_cfg)
{
	int i;

	kfree(ioa_cfg->res_entries);
	pci_free_consistent(ioa_cfg->pdev, sizeof(struct ipr_misc_cbs),
			    ioa_cfg->vpd_cbs, ioa_cfg->vpd_cbs_dma);
	ipr_free_cmd_blks(ioa_cfg);
	pci_free_consistent(ioa_cfg->pdev, sizeof(u32) * IPR_NUM_CMD_BLKS,
			    ioa_cfg->host_rrq, ioa_cfg->host_rrq_dma);
	pci_free_consistent(ioa_cfg->pdev, ioa_cfg->cfg_table_size,
			    ioa_cfg->u.cfg_table,
			    ioa_cfg->cfg_table_dma);

	for (i = 0; i < IPR_NUM_HCAMS; i++) {
		pci_free_consistent(ioa_cfg->pdev,
				    sizeof(struct ipr_hostrcb),
				    ioa_cfg->hostrcb[i],
				    ioa_cfg->hostrcb_dma[i]);
	}

	ipr_free_dump(ioa_cfg);
	kfree(ioa_cfg->trace);
}

/**
 * ipr_free_all_resources - Free all allocated resources for an adapter.
 * @ipr_cmd:	ipr command struct
 *
 * This function frees all allocated resources for the
 * specified adapter.
 *
 * Return value:
 * 	none
 **/
static void ipr_free_all_resources(struct ipr_ioa_cfg *ioa_cfg)
{
	struct pci_dev *pdev = ioa_cfg->pdev;

	ENTER;
	free_irq(pdev->irq, ioa_cfg);
	pci_disable_msi(pdev);
	iounmap(ioa_cfg->hdw_dma_regs);
	pci_release_regions(pdev);
	ipr_free_mem(ioa_cfg);
	scsi_host_put(ioa_cfg->host);
	pci_disable_device(pdev);
	LEAVE;
}

/**
 * ipr_alloc_cmd_blks - Allocate command blocks for an adapter
 * @ioa_cfg:	ioa config struct
 *
 * Return value:
 * 	0 on success / -ENOMEM on allocation failure
 **/
static int __devinit ipr_alloc_cmd_blks(struct ipr_ioa_cfg *ioa_cfg)
{
	struct ipr_cmnd *ipr_cmd;
	struct ipr_ioarcb *ioarcb;
	dma_addr_t dma_addr;
	int i;

	ioa_cfg->ipr_cmd_pool = pci_pool_create(IPR_NAME, ioa_cfg->pdev,
						sizeof(struct ipr_cmnd), 512, 0);

	if (!ioa_cfg->ipr_cmd_pool)
		return -ENOMEM;

	ioa_cfg->ipr_cmnd_list = kcalloc(IPR_NUM_CMD_BLKS, sizeof(struct ipr_cmnd *), GFP_KERNEL);
	ioa_cfg->ipr_cmnd_list_dma = kcalloc(IPR_NUM_CMD_BLKS, sizeof(dma_addr_t), GFP_KERNEL);

	if (!ioa_cfg->ipr_cmnd_list || !ioa_cfg->ipr_cmnd_list_dma) {
		ipr_free_cmd_blks(ioa_cfg);
		return -ENOMEM;
	}

	for (i = 0; i < IPR_NUM_CMD_BLKS; i++) {
		ipr_cmd = pci_pool_alloc(ioa_cfg->ipr_cmd_pool, GFP_KERNEL, &dma_addr);

		if (!ipr_cmd) {
			ipr_free_cmd_blks(ioa_cfg);
			return -ENOMEM;
		}

		memset(ipr_cmd, 0, sizeof(*ipr_cmd));
		ioa_cfg->ipr_cmnd_list[i] = ipr_cmd;
		ioa_cfg->ipr_cmnd_list_dma[i] = dma_addr;

		ioarcb = &ipr_cmd->ioarcb;
		ipr_cmd->dma_addr = dma_addr;
		if (ioa_cfg->sis64)
			ioarcb->a.ioarcb_host_pci_addr64 = cpu_to_be64(dma_addr);
		else
			ioarcb->a.ioarcb_host_pci_addr = cpu_to_be32(dma_addr);

		ioarcb->host_response_handle = cpu_to_be32(i << 2);
		if (ioa_cfg->sis64) {
			ioarcb->u.sis64_addr_data.data_ioadl_addr =
				cpu_to_be64(dma_addr + offsetof(struct ipr_cmnd, i.ioadl64));
			ioarcb->u.sis64_addr_data.ioasa_host_pci_addr =
				cpu_to_be64(dma_addr + offsetof(struct ipr_cmnd, s.ioasa64));
		} else {
			ioarcb->write_ioadl_addr =
				cpu_to_be32(dma_addr + offsetof(struct ipr_cmnd, i.ioadl));
			ioarcb->read_ioadl_addr = ioarcb->write_ioadl_addr;
			ioarcb->ioasa_host_pci_addr =
				cpu_to_be32(dma_addr + offsetof(struct ipr_cmnd, s.ioasa));
		}
		ioarcb->ioasa_len = cpu_to_be16(sizeof(struct ipr_ioasa));
		ipr_cmd->cmd_index = i;
		ipr_cmd->ioa_cfg = ioa_cfg;
		ipr_cmd->sense_buffer_dma = dma_addr +
			offsetof(struct ipr_cmnd, sense_buffer);

		list_add_tail(&ipr_cmd->queue, &ioa_cfg->free_q);
	}

	return 0;
}

/**
 * ipr_alloc_mem - Allocate memory for an adapter
 * @ioa_cfg:	ioa config struct
 *
 * Return value:
 * 	0 on success / non-zero for error
 **/
static int __devinit ipr_alloc_mem(struct ipr_ioa_cfg *ioa_cfg)
{
	struct pci_dev *pdev = ioa_cfg->pdev;
	int i, rc = -ENOMEM;

	ENTER;
	ioa_cfg->res_entries = kzalloc(sizeof(struct ipr_resource_entry) *
				       ioa_cfg->max_devs_supported, GFP_KERNEL);

	if (!ioa_cfg->res_entries)
		goto out;

	if (ioa_cfg->sis64) {
		ioa_cfg->target_ids = kzalloc(sizeof(unsigned long) *
					      BITS_TO_LONGS(ioa_cfg->max_devs_supported), GFP_KERNEL);
		ioa_cfg->array_ids = kzalloc(sizeof(unsigned long) *
					     BITS_TO_LONGS(ioa_cfg->max_devs_supported), GFP_KERNEL);
		ioa_cfg->vset_ids = kzalloc(sizeof(unsigned long) *
					    BITS_TO_LONGS(ioa_cfg->max_devs_supported), GFP_KERNEL);
	}

	for (i = 0; i < ioa_cfg->max_devs_supported; i++) {
		list_add_tail(&ioa_cfg->res_entries[i].queue, &ioa_cfg->free_res_q);
		ioa_cfg->res_entries[i].ioa_cfg = ioa_cfg;
	}

	ioa_cfg->vpd_cbs = pci_alloc_consistent(ioa_cfg->pdev,
						sizeof(struct ipr_misc_cbs),
						&ioa_cfg->vpd_cbs_dma);

	if (!ioa_cfg->vpd_cbs)
		goto out_free_res_entries;

	if (ipr_alloc_cmd_blks(ioa_cfg))
		goto out_free_vpd_cbs;

	ioa_cfg->host_rrq = pci_alloc_consistent(ioa_cfg->pdev,
						 sizeof(u32) * IPR_NUM_CMD_BLKS,
						 &ioa_cfg->host_rrq_dma);

	if (!ioa_cfg->host_rrq)
		goto out_ipr_free_cmd_blocks;

	ioa_cfg->u.cfg_table = pci_alloc_consistent(ioa_cfg->pdev,
						    ioa_cfg->cfg_table_size,
						    &ioa_cfg->cfg_table_dma);

	if (!ioa_cfg->u.cfg_table)
		goto out_free_host_rrq;

	for (i = 0; i < IPR_NUM_HCAMS; i++) {
		ioa_cfg->hostrcb[i] = pci_alloc_consistent(ioa_cfg->pdev,
							   sizeof(struct ipr_hostrcb),
							   &ioa_cfg->hostrcb_dma[i]);

		if (!ioa_cfg->hostrcb[i])
			goto out_free_hostrcb_dma;

		ioa_cfg->hostrcb[i]->hostrcb_dma =
			ioa_cfg->hostrcb_dma[i] + offsetof(struct ipr_hostrcb, hcam);
		ioa_cfg->hostrcb[i]->ioa_cfg = ioa_cfg;
		list_add_tail(&ioa_cfg->hostrcb[i]->queue, &ioa_cfg->hostrcb_free_q);
	}

	ioa_cfg->trace = kzalloc(sizeof(struct ipr_trace_entry) *
				 IPR_NUM_TRACE_ENTRIES, GFP_KERNEL);

	if (!ioa_cfg->trace)
		goto out_free_hostrcb_dma;

	rc = 0;
out:
	LEAVE;
	return rc;

out_free_hostrcb_dma:
	while (i-- > 0) {
		pci_free_consistent(pdev, sizeof(struct ipr_hostrcb),
				    ioa_cfg->hostrcb[i],
				    ioa_cfg->hostrcb_dma[i]);
	}
	pci_free_consistent(pdev, ioa_cfg->cfg_table_size,
			    ioa_cfg->u.cfg_table,
			    ioa_cfg->cfg_table_dma);
out_free_host_rrq:
	pci_free_consistent(pdev, sizeof(u32) * IPR_NUM_CMD_BLKS,
			    ioa_cfg->host_rrq, ioa_cfg->host_rrq_dma);
out_ipr_free_cmd_blocks:
	ipr_free_cmd_blks(ioa_cfg);
out_free_vpd_cbs:
	pci_free_consistent(pdev, sizeof(struct ipr_misc_cbs),
			    ioa_cfg->vpd_cbs, ioa_cfg->vpd_cbs_dma);
out_free_res_entries:
	kfree(ioa_cfg->res_entries);
	goto out;
}

/**
 * ipr_initialize_bus_attr - Initialize SCSI bus attributes to default values
 * @ioa_cfg:	ioa config struct
 *
 * Return value:
 * 	none
 **/
static void __devinit ipr_initialize_bus_attr(struct ipr_ioa_cfg *ioa_cfg)
{
	int i;

	for (i = 0; i < IPR_MAX_NUM_BUSES; i++) {
		ioa_cfg->bus_attr[i].bus = i;
		ioa_cfg->bus_attr[i].qas_enabled = 0;
		ioa_cfg->bus_attr[i].bus_width = IPR_DEFAULT_BUS_WIDTH;
		if (ipr_max_speed < ARRAY_SIZE(ipr_max_bus_speeds))
			ioa_cfg->bus_attr[i].max_xfer_rate = ipr_max_bus_speeds[ipr_max_speed];
		else
			ioa_cfg->bus_attr[i].max_xfer_rate = IPR_U160_SCSI_RATE;
	}
}

/**
 * ipr_init_ioa_cfg - Initialize IOA config struct
 * @ioa_cfg:	ioa config struct
 * @host:		scsi host struct
 * @pdev:		PCI dev struct
 *
 * Return value:
 * 	none
 **/
static void __devinit ipr_init_ioa_cfg(struct ipr_ioa_cfg *ioa_cfg,
				       struct Scsi_Host *host, struct pci_dev *pdev)
{
	const struct ipr_interrupt_offsets *p;
	struct ipr_interrupts *t;
	void __iomem *base;

	ioa_cfg->host = host;
	ioa_cfg->pdev = pdev;
	ioa_cfg->log_level = ipr_log_level;
	ioa_cfg->doorbell = IPR_DOORBELL;
	sprintf(ioa_cfg->eye_catcher, IPR_EYECATCHER);
	sprintf(ioa_cfg->trace_start, IPR_TRACE_START_LABEL);
	sprintf(ioa_cfg->ipr_free_label, IPR_FREEQ_LABEL);
	sprintf(ioa_cfg->ipr_pending_label, IPR_PENDQ_LABEL);
	sprintf(ioa_cfg->cfg_table_start, IPR_CFG_TBL_START);
	sprintf(ioa_cfg->resource_table_label, IPR_RES_TABLE_LABEL);
	sprintf(ioa_cfg->ipr_hcam_label, IPR_HCAM_LABEL);
	sprintf(ioa_cfg->ipr_cmd_label, IPR_CMD_LABEL);

	INIT_LIST_HEAD(&ioa_cfg->free_q);
	INIT_LIST_HEAD(&ioa_cfg->pending_q);
	INIT_LIST_HEAD(&ioa_cfg->hostrcb_free_q);
	INIT_LIST_HEAD(&ioa_cfg->hostrcb_pending_q);
	INIT_LIST_HEAD(&ioa_cfg->free_res_q);
	INIT_LIST_HEAD(&ioa_cfg->used_res_q);
	INIT_WORK(&ioa_cfg->work_q, ipr_worker_thread);
	init_waitqueue_head(&ioa_cfg->reset_wait_q);
	init_waitqueue_head(&ioa_cfg->msi_wait_q);
	ioa_cfg->sdt_state = INACTIVE;

	ipr_initialize_bus_attr(ioa_cfg);
	ioa_cfg->max_devs_supported = ipr_max_devs;

	if (ioa_cfg->sis64) {
		host->max_id = IPR_MAX_SIS64_TARGETS_PER_BUS;
		host->max_lun = IPR_MAX_SIS64_LUNS_PER_TARGET;
		if (ipr_max_devs > IPR_MAX_SIS64_DEVS)
			ioa_cfg->max_devs_supported = IPR_MAX_SIS64_DEVS;
	} else {
		host->max_id = IPR_MAX_NUM_TARGETS_PER_BUS;
		host->max_lun = IPR_MAX_NUM_LUNS_PER_TARGET;
		if (ipr_max_devs > IPR_MAX_PHYSICAL_DEVS)
			ioa_cfg->max_devs_supported = IPR_MAX_PHYSICAL_DEVS;
	}
	host->max_channel = IPR_MAX_BUS_TO_SCAN;
	host->unique_id = host->host_no;
	host->max_cmd_len = IPR_MAX_CDB_LEN;
	host->can_queue = ioa_cfg->max_cmds;
	pci_set_drvdata(pdev, ioa_cfg);

	p = &ioa_cfg->chip_cfg->regs;
	t = &ioa_cfg->regs;
	base = ioa_cfg->hdw_dma_regs;

	t->set_interrupt_mask_reg = base + p->set_interrupt_mask_reg;
	t->clr_interrupt_mask_reg = base + p->clr_interrupt_mask_reg;
	t->clr_interrupt_mask_reg32 = base + p->clr_interrupt_mask_reg32;
	t->sense_interrupt_mask_reg = base + p->sense_interrupt_mask_reg;
	t->sense_interrupt_mask_reg32 = base + p->sense_interrupt_mask_reg32;
	t->clr_interrupt_reg = base + p->clr_interrupt_reg;
	t->clr_interrupt_reg32 = base + p->clr_interrupt_reg32;
	t->sense_interrupt_reg = base + p->sense_interrupt_reg;
	t->sense_interrupt_reg32 = base + p->sense_interrupt_reg32;
	t->ioarrin_reg = base + p->ioarrin_reg;
	t->sense_uproc_interrupt_reg = base + p->sense_uproc_interrupt_reg;
	t->sense_uproc_interrupt_reg32 = base + p->sense_uproc_interrupt_reg32;
	t->set_uproc_interrupt_reg = base + p->set_uproc_interrupt_reg;
	t->set_uproc_interrupt_reg32 = base + p->set_uproc_interrupt_reg32;
	t->clr_uproc_interrupt_reg = base + p->clr_uproc_interrupt_reg;
	t->clr_uproc_interrupt_reg32 = base + p->clr_uproc_interrupt_reg32;

	if (ioa_cfg->sis64) {
		t->init_feedback_reg = base + p->init_feedback_reg;
		t->dump_addr_reg = base + p->dump_addr_reg;
		t->dump_data_reg = base + p->dump_data_reg;
		t->endian_swap_reg = base + p->endian_swap_reg;
	}
}

/**
 * ipr_get_chip_info - Find adapter chip information
 * @dev_id:		PCI device id struct
 *
 * Return value:
 * 	ptr to chip information on success / NULL on failure
 **/
static const struct ipr_chip_t * __devinit
ipr_get_chip_info(const struct pci_device_id *dev_id)
{
	int i;

	for (i = 0; i < ARRAY_SIZE(ipr_chip); i++)
		if (ipr_chip[i].vendor == dev_id->vendor &&
		    ipr_chip[i].device == dev_id->device)
			return &ipr_chip[i];
	return NULL;
}

/**
 * ipr_test_intr - Handle the interrupt generated in ipr_test_msi().
 * @pdev:		PCI device struct
 *
 * Description: Simply set the msi_received flag to 1 indicating that
 * Message Signaled Interrupts are supported.
 *
 * Return value:
 * 	0 on success / non-zero on failure
 **/
static irqreturn_t __devinit ipr_test_intr(int irq, void *devp)
{
	struct ipr_ioa_cfg *ioa_cfg = (struct ipr_ioa_cfg *)devp;
	unsigned long lock_flags = 0;
	irqreturn_t rc = IRQ_HANDLED;

	spin_lock_irqsave(ioa_cfg->host->host_lock, lock_flags);

	ioa_cfg->msi_received = 1;
	wake_up(&ioa_cfg->msi_wait_q);

	spin_unlock_irqrestore(ioa_cfg->host->host_lock, lock_flags);
	return rc;
}

/**
 * ipr_test_msi - Test for Message Signaled Interrupt (MSI) support.
 * @pdev:		PCI device struct
 *
 * Description: The return value from pci_enable_msi() can not always be
 * trusted.  This routine sets up and initiates a test interrupt to determine
 * if the interrupt is received via the ipr_test_intr() service routine.
 * If the tests fails, the driver will fall back to LSI.
 *
 * Return value:
 * 	0 on success / non-zero on failure
 **/
static int __devinit ipr_test_msi(struct ipr_ioa_cfg *ioa_cfg,
				  struct pci_dev *pdev)
{
	int rc;
	volatile u32 int_reg;
	unsigned long lock_flags = 0;

	ENTER;

	spin_lock_irqsave(ioa_cfg->host->host_lock, lock_flags);
	init_waitqueue_head(&ioa_cfg->msi_wait_q);
	ioa_cfg->msi_received = 0;
	ipr_mask_and_clear_interrupts(ioa_cfg, ~IPR_PCII_IOA_TRANS_TO_OPER);
	writel(IPR_PCII_IO_DEBUG_ACKNOWLEDGE, ioa_cfg->regs.clr_interrupt_mask_reg32);
	int_reg = readl(ioa_cfg->regs.sense_interrupt_mask_reg);
	spin_unlock_irqrestore(ioa_cfg->host->host_lock, lock_flags);

	rc = request_irq(pdev->irq, ipr_test_intr, 0, IPR_NAME, ioa_cfg);
	if (rc) {
		dev_err(&pdev->dev, "Can not assign irq %d\n", pdev->irq);
		return rc;
	} else if (ipr_debug)
		dev_info(&pdev->dev, "IRQ assigned: %d\n", pdev->irq);

	writel(IPR_PCII_IO_DEBUG_ACKNOWLEDGE, ioa_cfg->regs.sense_interrupt_reg32);
	int_reg = readl(ioa_cfg->regs.sense_interrupt_reg);
	wait_event_timeout(ioa_cfg->msi_wait_q, ioa_cfg->msi_received, HZ);
	ipr_mask_and_clear_interrupts(ioa_cfg, ~IPR_PCII_IOA_TRANS_TO_OPER);

	spin_lock_irqsave(ioa_cfg->host->host_lock, lock_flags);
	if (!ioa_cfg->msi_received) {
		/* MSI test failed */
		dev_info(&pdev->dev, "MSI test failed.  Falling back to LSI.\n");
		rc = -EOPNOTSUPP;
	} else if (ipr_debug)
		dev_info(&pdev->dev, "MSI test succeeded.\n");

	spin_unlock_irqrestore(ioa_cfg->host->host_lock, lock_flags);

	free_irq(pdev->irq, ioa_cfg);

	LEAVE;

	return rc;
}

/**
 * ipr_probe_ioa - Allocates memory and does first stage of initialization
 * @pdev:		PCI device struct
 * @dev_id:		PCI device id struct
 *
 * Return value:
 * 	0 on success / non-zero on failure
 **/
static int __devinit ipr_probe_ioa(struct pci_dev *pdev,
				   const struct pci_device_id *dev_id)
{
	struct ipr_ioa_cfg *ioa_cfg;
	struct Scsi_Host *host;
	unsigned long ipr_regs_pci;
	void __iomem *ipr_regs;
	int rc = PCIBIOS_SUCCESSFUL;
	volatile u32 mask, uproc, interrupts;

	ENTER;

	if ((rc = pci_enable_device(pdev))) {
		dev_err(&pdev->dev, "Cannot enable adapter\n");
		goto out;
	}

	dev_info(&pdev->dev, "Found IOA with IRQ: %d\n", pdev->irq);

	host = scsi_host_alloc(&driver_template, sizeof(*ioa_cfg));

	if (!host) {
		dev_err(&pdev->dev, "call to scsi_host_alloc failed!\n");
		rc = -ENOMEM;
		goto out_disable;
	}

	ioa_cfg = (struct ipr_ioa_cfg *)host->hostdata;
	memset(ioa_cfg, 0, sizeof(struct ipr_ioa_cfg));
	ata_host_init(&ioa_cfg->ata_host, &pdev->dev, &ipr_sata_ops);

	ioa_cfg->ipr_chip = ipr_get_chip_info(dev_id);

	if (!ioa_cfg->ipr_chip) {
		dev_err(&pdev->dev, "Unknown adapter chipset 0x%04X 0x%04X\n",
			dev_id->vendor, dev_id->device);
		goto out_scsi_host_put;
	}

	/* set SIS 32 or SIS 64 */
	ioa_cfg->sis64 = ioa_cfg->ipr_chip->sis_type == IPR_SIS64 ? 1 : 0;
	ioa_cfg->chip_cfg = ioa_cfg->ipr_chip->cfg;
	ioa_cfg->clear_isr = ioa_cfg->chip_cfg->clear_isr;
	ioa_cfg->max_cmds = ioa_cfg->chip_cfg->max_cmds;

	if (ipr_transop_timeout)
		ioa_cfg->transop_timeout = ipr_transop_timeout;
	else if (dev_id->driver_data & IPR_USE_LONG_TRANSOP_TIMEOUT)
		ioa_cfg->transop_timeout = IPR_LONG_OPERATIONAL_TIMEOUT;
	else
		ioa_cfg->transop_timeout = IPR_OPERATIONAL_TIMEOUT;

	ioa_cfg->revid = pdev->revision;

	ipr_regs_pci = pci_resource_start(pdev, 0);

	rc = pci_request_regions(pdev, IPR_NAME);
	if (rc < 0) {
		dev_err(&pdev->dev,
			"Couldn't register memory range of registers\n");
		goto out_scsi_host_put;
	}

	ipr_regs = pci_ioremap_bar(pdev, 0);

	if (!ipr_regs) {
		dev_err(&pdev->dev,
			"Couldn't map memory range of registers\n");
		rc = -ENOMEM;
		goto out_release_regions;
	}

	ioa_cfg->hdw_dma_regs = ipr_regs;
	ioa_cfg->hdw_dma_regs_pci = ipr_regs_pci;
	ioa_cfg->ioa_mailbox = ioa_cfg->chip_cfg->mailbox + ipr_regs;

	ipr_init_ioa_cfg(ioa_cfg, host, pdev);

	pci_set_master(pdev);

	if (ioa_cfg->sis64) {
		rc = pci_set_dma_mask(pdev, DMA_BIT_MASK(64));
		if (rc < 0) {
			dev_dbg(&pdev->dev, "Failed to set 64 bit PCI DMA mask\n");
			rc = pci_set_dma_mask(pdev, DMA_BIT_MASK(32));
		}

	} else
		rc = pci_set_dma_mask(pdev, DMA_BIT_MASK(32));

	if (rc < 0) {
		dev_err(&pdev->dev, "Failed to set PCI DMA mask\n");
		goto cleanup_nomem;
	}

	rc = pci_write_config_byte(pdev, PCI_CACHE_LINE_SIZE,
				   ioa_cfg->chip_cfg->cache_line_size);

	if (rc != PCIBIOS_SUCCESSFUL) {
		dev_err(&pdev->dev, "Write of cache line size failed\n");
		rc = -EIO;
		goto cleanup_nomem;
	}

	/* Enable MSI style interrupts if they are supported. */
	if (ioa_cfg->ipr_chip->intr_type == IPR_USE_MSI && !pci_enable_msi(pdev)) {
		rc = ipr_test_msi(ioa_cfg, pdev);
		if (rc == -EOPNOTSUPP)
			pci_disable_msi(pdev);
		else if (rc)
			goto out_msi_disable;
		else
			dev_info(&pdev->dev, "MSI enabled with IRQ: %d\n", pdev->irq);
	} else if (ipr_debug)
		dev_info(&pdev->dev, "Cannot enable MSI.\n");

	/* Save away PCI config space for use following IOA reset */
	rc = pci_save_state(pdev);

	if (rc != PCIBIOS_SUCCESSFUL) {
		dev_err(&pdev->dev, "Failed to save PCI config space\n");
		rc = -EIO;
		goto out_msi_disable;
	}

	if ((rc = ipr_save_pcix_cmd_reg(ioa_cfg)))
		goto out_msi_disable;

	if ((rc = ipr_set_pcix_cmd_reg(ioa_cfg)))
		goto out_msi_disable;

	if (ioa_cfg->sis64)
		ioa_cfg->cfg_table_size = (sizeof(struct ipr_config_table_hdr64)
				+ ((sizeof(struct ipr_config_table_entry64)
				* ioa_cfg->max_devs_supported)));
	else
		ioa_cfg->cfg_table_size = (sizeof(struct ipr_config_table_hdr)
				+ ((sizeof(struct ipr_config_table_entry)
				* ioa_cfg->max_devs_supported)));

	rc = ipr_alloc_mem(ioa_cfg);
	if (rc < 0) {
		dev_err(&pdev->dev,
			"Couldn't allocate enough memory for device driver!\n");
		goto out_msi_disable;
	}

	/*
	 * If HRRQ updated interrupt is not masked, or reset alert is set,
	 * the card is in an unknown state and needs a hard reset
	 */
	mask = readl(ioa_cfg->regs.sense_interrupt_mask_reg32);
	interrupts = readl(ioa_cfg->regs.sense_interrupt_reg32);
	uproc = readl(ioa_cfg->regs.sense_uproc_interrupt_reg32);
	if ((mask & IPR_PCII_HRRQ_UPDATED) == 0 || (uproc & IPR_UPROCI_RESET_ALERT))
		ioa_cfg->needs_hard_reset = 1;
	if ((interrupts & IPR_PCII_ERROR_INTERRUPTS) || reset_devices)
		ioa_cfg->needs_hard_reset = 1;
	if (interrupts & IPR_PCII_IOA_UNIT_CHECKED)
		ioa_cfg->ioa_unit_checked = 1;

	ipr_mask_and_clear_interrupts(ioa_cfg, ~IPR_PCII_IOA_TRANS_TO_OPER);
	rc = request_irq(pdev->irq, ipr_isr,
			 ioa_cfg->msi_received ? 0 : IRQF_SHARED,
			 IPR_NAME, ioa_cfg);

	if (rc) {
		dev_err(&pdev->dev, "Couldn't register IRQ %d! rc=%d\n",
			pdev->irq, rc);
		goto cleanup_nolog;
	}

	if ((dev_id->driver_data & IPR_USE_PCI_WARM_RESET) ||
	    (dev_id->device == PCI_DEVICE_ID_IBM_OBSIDIAN_E && !ioa_cfg->revid)) {
		ioa_cfg->needs_warm_reset = 1;
		ioa_cfg->reset = ipr_reset_slot_reset;
	} else
		ioa_cfg->reset = ipr_reset_start_bist;

	spin_lock(&ipr_driver_lock);
	list_add_tail(&ioa_cfg->queue, &ipr_ioa_head);
	spin_unlock(&ipr_driver_lock);

	LEAVE;
out:
	return rc;

cleanup_nolog:
	ipr_free_mem(ioa_cfg);
out_msi_disable:
	pci_disable_msi(pdev);
cleanup_nomem:
	iounmap(ipr_regs);
out_release_regions:
	pci_release_regions(pdev);
out_scsi_host_put:
	scsi_host_put(host);
out_disable:
	pci_disable_device(pdev);
	goto out;
}

/**
 * ipr_scan_vsets - Scans for VSET devices
 * @ioa_cfg:	ioa config struct
 *
 * Description: Since the VSET resources do not follow SAM in that we can have
 * sparse LUNs with no LUN 0, we have to scan for these ourselves.
 *
 * Return value:
 * 	none
 **/
static void ipr_scan_vsets(struct ipr_ioa_cfg *ioa_cfg)
{
	int target, lun;

	for (target = 0; target < IPR_MAX_NUM_TARGETS_PER_BUS; target++)
		for (lun = 0; lun < IPR_MAX_NUM_VSET_LUNS_PER_TARGET; lun++)
			scsi_add_device(ioa_cfg->host, IPR_VSET_BUS, target, lun);
}

/**
 * ipr_initiate_ioa_bringdown - Bring down an adapter
 * @ioa_cfg:		ioa config struct
 * @shutdown_type:	shutdown type
 *
 * Description: This function will initiate bringing down the adapter.
 * This consists of issuing an IOA shutdown to the adapter
 * to flush the cache, and running BIST.
 * If the caller needs to wait on the completion of the reset,
 * the caller must sleep on the reset_wait_q.
 *
 * Return value:
 * 	none
 **/
static void ipr_initiate_ioa_bringdown(struct ipr_ioa_cfg *ioa_cfg,
				       enum ipr_shutdown_type shutdown_type)
{
	ENTER;
	if (ioa_cfg->sdt_state == WAIT_FOR_DUMP)
		ioa_cfg->sdt_state = ABORT_DUMP;
	ioa_cfg->reset_retries = 0;
	ioa_cfg->in_ioa_bringdown = 1;
	ipr_initiate_ioa_reset(ioa_cfg, shutdown_type);
	LEAVE;
}

/**
 * __ipr_remove - Remove a single adapter
 * @pdev:	pci device struct
 *
 * Adapter hot plug remove entry point.
 *
 * Return value:
 * 	none
 **/
static void __ipr_remove(struct pci_dev *pdev)
{
	unsigned long host_lock_flags = 0;
	struct ipr_ioa_cfg *ioa_cfg = pci_get_drvdata(pdev);
	ENTER;

	spin_lock_irqsave(ioa_cfg->host->host_lock, host_lock_flags);
	while (ioa_cfg->in_reset_reload) {
		spin_unlock_irqrestore(ioa_cfg->host->host_lock, host_lock_flags);
		wait_event(ioa_cfg->reset_wait_q, !ioa_cfg->in_reset_reload);
		spin_lock_irqsave(ioa_cfg->host->host_lock, host_lock_flags);
	}

	ipr_initiate_ioa_bringdown(ioa_cfg, IPR_SHUTDOWN_NORMAL);

	spin_unlock_irqrestore(ioa_cfg->host->host_lock, host_lock_flags);
	wait_event(ioa_cfg->reset_wait_q, !ioa_cfg->in_reset_reload);
	flush_work(&ioa_cfg->work_q);
	spin_lock_irqsave(ioa_cfg->host->host_lock, host_lock_flags);

	spin_lock(&ipr_driver_lock);
	list_del(&ioa_cfg->queue);
	spin_unlock(&ipr_driver_lock);

	if (ioa_cfg->sdt_state == ABORT_DUMP)
		ioa_cfg->sdt_state = WAIT_FOR_DUMP;
	spin_unlock_irqrestore(ioa_cfg->host->host_lock, host_lock_flags);

	ipr_free_all_resources(ioa_cfg);

	LEAVE;
}

/**
 * ipr_remove - IOA hot plug remove entry point
 * @pdev:	pci device struct
 *
 * Adapter hot plug remove entry point.
 *
 * Return value:
 * 	none
 **/
static void __devexit ipr_remove(struct pci_dev *pdev)
{
	struct ipr_ioa_cfg *ioa_cfg = pci_get_drvdata(pdev);

	ENTER;

	ipr_remove_trace_file(&ioa_cfg->host->shost_dev.kobj,
			      &ipr_trace_attr);
	ipr_remove_dump_file(&ioa_cfg->host->shost_dev.kobj,
			     &ipr_dump_attr);
	scsi_remove_host(ioa_cfg->host);

	__ipr_remove(pdev);

	LEAVE;
}

/**
 * ipr_probe - Adapter hot plug add entry point
 *
 * Return value:
 * 	0 on success / non-zero on failure
 **/
static int __devinit ipr_probe(struct pci_dev *pdev,
			       const struct pci_device_id *dev_id)
{
	struct ipr_ioa_cfg *ioa_cfg;
	int rc;

	rc = ipr_probe_ioa(pdev, dev_id);

	if (rc)
		return rc;

	ioa_cfg = pci_get_drvdata(pdev);
	rc = ipr_probe_ioa_part2(ioa_cfg);

	if (rc) {
		__ipr_remove(pdev);
		return rc;
	}

	rc = scsi_add_host(ioa_cfg->host, &pdev->dev);

	if (rc) {
		__ipr_remove(pdev);
		return rc;
	}

	rc = ipr_create_trace_file(&ioa_cfg->host->shost_dev.kobj,
				   &ipr_trace_attr);

	if (rc) {
		scsi_remove_host(ioa_cfg->host);
		__ipr_remove(pdev);
		return rc;
	}

	rc = ipr_create_dump_file(&ioa_cfg->host->shost_dev.kobj,
				   &ipr_dump_attr);

	if (rc) {
		ipr_remove_trace_file(&ioa_cfg->host->shost_dev.kobj,
				      &ipr_trace_attr);
		scsi_remove_host(ioa_cfg->host);
		__ipr_remove(pdev);
		return rc;
	}

	scsi_scan_host(ioa_cfg->host);
	ipr_scan_vsets(ioa_cfg);
	scsi_add_device(ioa_cfg->host, IPR_IOA_BUS, IPR_IOA_TARGET, IPR_IOA_LUN);
	ioa_cfg->allow_ml_add_del = 1;
	ioa_cfg->host->max_channel = IPR_VSET_BUS;
	schedule_work(&ioa_cfg->work_q);
	return 0;
}

/**
 * ipr_shutdown - Shutdown handler.
 * @pdev:	pci device struct
 *
 * This function is invoked upon system shutdown/reboot. It will issue
 * an adapter shutdown to the adapter to flush the write cache.
 *
 * Return value:
 * 	none
 **/
static void ipr_shutdown(struct pci_dev *pdev)
{
	struct ipr_ioa_cfg *ioa_cfg = pci_get_drvdata(pdev);
	unsigned long lock_flags = 0;

	spin_lock_irqsave(ioa_cfg->host->host_lock, lock_flags);
	while (ioa_cfg->in_reset_reload) {
		spin_unlock_irqrestore(ioa_cfg->host->host_lock, lock_flags);
		wait_event(ioa_cfg->reset_wait_q, !ioa_cfg->in_reset_reload);
		spin_lock_irqsave(ioa_cfg->host->host_lock, lock_flags);
	}

	ipr_initiate_ioa_bringdown(ioa_cfg, IPR_SHUTDOWN_NORMAL);
	spin_unlock_irqrestore(ioa_cfg->host->host_lock, lock_flags);
	wait_event(ioa_cfg->reset_wait_q, !ioa_cfg->in_reset_reload);
}

static struct pci_device_id ipr_pci_table[] __devinitdata = {
	{ PCI_VENDOR_ID_MYLEX, PCI_DEVICE_ID_IBM_GEMSTONE,
		PCI_VENDOR_ID_IBM, IPR_SUBS_DEV_ID_5702, 0, 0, 0 },
	{ PCI_VENDOR_ID_MYLEX, PCI_DEVICE_ID_IBM_GEMSTONE,
		PCI_VENDOR_ID_IBM, IPR_SUBS_DEV_ID_5703, 0, 0, 0 },
	{ PCI_VENDOR_ID_MYLEX, PCI_DEVICE_ID_IBM_GEMSTONE,
		PCI_VENDOR_ID_IBM, IPR_SUBS_DEV_ID_573D, 0, 0, 0 },
	{ PCI_VENDOR_ID_MYLEX, PCI_DEVICE_ID_IBM_GEMSTONE,
		PCI_VENDOR_ID_IBM, IPR_SUBS_DEV_ID_573E, 0, 0, 0 },
	{ PCI_VENDOR_ID_IBM, PCI_DEVICE_ID_IBM_CITRINE,
		PCI_VENDOR_ID_IBM, IPR_SUBS_DEV_ID_571B, 0, 0, 0 },
	{ PCI_VENDOR_ID_IBM, PCI_DEVICE_ID_IBM_CITRINE,
		PCI_VENDOR_ID_IBM, IPR_SUBS_DEV_ID_572E, 0, 0, 0 },
	{ PCI_VENDOR_ID_IBM, PCI_DEVICE_ID_IBM_CITRINE,
		PCI_VENDOR_ID_IBM, IPR_SUBS_DEV_ID_571A, 0, 0, 0 },
	{ PCI_VENDOR_ID_IBM, PCI_DEVICE_ID_IBM_CITRINE,
		PCI_VENDOR_ID_IBM, IPR_SUBS_DEV_ID_575B, 0, 0,
		IPR_USE_LONG_TRANSOP_TIMEOUT },
	{ PCI_VENDOR_ID_ADAPTEC2, PCI_DEVICE_ID_ADAPTEC2_OBSIDIAN,
	      PCI_VENDOR_ID_IBM, IPR_SUBS_DEV_ID_572A, 0, 0, 0 },
	{ PCI_VENDOR_ID_ADAPTEC2, PCI_DEVICE_ID_ADAPTEC2_OBSIDIAN,
	      PCI_VENDOR_ID_IBM, IPR_SUBS_DEV_ID_572B, 0, 0,
	      IPR_USE_LONG_TRANSOP_TIMEOUT },
	{ PCI_VENDOR_ID_ADAPTEC2, PCI_DEVICE_ID_ADAPTEC2_OBSIDIAN,
	      PCI_VENDOR_ID_IBM, IPR_SUBS_DEV_ID_575C, 0, 0,
	      IPR_USE_LONG_TRANSOP_TIMEOUT },
	{ PCI_VENDOR_ID_IBM, PCI_DEVICE_ID_IBM_OBSIDIAN,
	      PCI_VENDOR_ID_IBM, IPR_SUBS_DEV_ID_572A, 0, 0, 0 },
	{ PCI_VENDOR_ID_IBM, PCI_DEVICE_ID_IBM_OBSIDIAN,
	      PCI_VENDOR_ID_IBM, IPR_SUBS_DEV_ID_572B, 0, 0,
	      IPR_USE_LONG_TRANSOP_TIMEOUT},
	{ PCI_VENDOR_ID_IBM, PCI_DEVICE_ID_IBM_OBSIDIAN,
	      PCI_VENDOR_ID_IBM, IPR_SUBS_DEV_ID_575C, 0, 0,
	      IPR_USE_LONG_TRANSOP_TIMEOUT },
	{ PCI_VENDOR_ID_IBM, PCI_DEVICE_ID_IBM_OBSIDIAN_E,
	      PCI_VENDOR_ID_IBM, IPR_SUBS_DEV_ID_574E, 0, 0,
	      IPR_USE_LONG_TRANSOP_TIMEOUT },
	{ PCI_VENDOR_ID_IBM, PCI_DEVICE_ID_IBM_OBSIDIAN_E,
	      PCI_VENDOR_ID_IBM, IPR_SUBS_DEV_ID_57B3, 0, 0, 0 },
	{ PCI_VENDOR_ID_IBM, PCI_DEVICE_ID_IBM_OBSIDIAN_E,
	      PCI_VENDOR_ID_IBM, IPR_SUBS_DEV_ID_57CC, 0, 0, 0 },
	{ PCI_VENDOR_ID_IBM, PCI_DEVICE_ID_IBM_OBSIDIAN_E,
	      PCI_VENDOR_ID_IBM, IPR_SUBS_DEV_ID_57B7, 0, 0,
	      IPR_USE_LONG_TRANSOP_TIMEOUT | IPR_USE_PCI_WARM_RESET },
	{ PCI_VENDOR_ID_IBM, PCI_DEVICE_ID_IBM_SNIPE,
		PCI_VENDOR_ID_IBM, IPR_SUBS_DEV_ID_2780, 0, 0, 0 },
	{ PCI_VENDOR_ID_ADAPTEC2, PCI_DEVICE_ID_ADAPTEC2_SCAMP,
		PCI_VENDOR_ID_IBM, IPR_SUBS_DEV_ID_571E, 0, 0, 0 },
	{ PCI_VENDOR_ID_ADAPTEC2, PCI_DEVICE_ID_ADAPTEC2_SCAMP,
		PCI_VENDOR_ID_IBM, IPR_SUBS_DEV_ID_571F, 0, 0,
		IPR_USE_LONG_TRANSOP_TIMEOUT },
	{ PCI_VENDOR_ID_ADAPTEC2, PCI_DEVICE_ID_ADAPTEC2_SCAMP,
		PCI_VENDOR_ID_IBM, IPR_SUBS_DEV_ID_572F, 0, 0,
		IPR_USE_LONG_TRANSOP_TIMEOUT },
	{ PCI_VENDOR_ID_IBM, PCI_DEVICE_ID_IBM_CROC_FPGA_E2,
		PCI_VENDOR_ID_IBM, IPR_SUBS_DEV_ID_57B5, 0, 0, 0 },
	{ PCI_VENDOR_ID_IBM, PCI_DEVICE_ID_IBM_CROC_FPGA_E2,
		PCI_VENDOR_ID_IBM, IPR_SUBS_DEV_ID_574D, 0, 0, 0 },
	{ PCI_VENDOR_ID_IBM, PCI_DEVICE_ID_IBM_CROC_FPGA_E2,
		PCI_VENDOR_ID_IBM, IPR_SUBS_DEV_ID_57B2, 0, 0, 0 },
	{ PCI_VENDOR_ID_IBM, PCI_DEVICE_ID_IBM_CROC_FPGA_E2,
		PCI_VENDOR_ID_IBM, IPR_SUBS_DEV_ID_57C3, 0, 0, 0 },
	{ PCI_VENDOR_ID_IBM, PCI_DEVICE_ID_IBM_CROC_FPGA_E2,
		PCI_VENDOR_ID_IBM, IPR_SUBS_DEV_ID_57C4, 0, 0, 0 },
	{ PCI_VENDOR_ID_IBM, PCI_DEVICE_ID_IBM_CROCODILE,
		PCI_VENDOR_ID_IBM, IPR_SUBS_DEV_ID_57B4, 0, 0, 0 },
	{ PCI_VENDOR_ID_IBM, PCI_DEVICE_ID_IBM_CROCODILE,
		PCI_VENDOR_ID_IBM, IPR_SUBS_DEV_ID_57B1, 0, 0, 0 },
	{ PCI_VENDOR_ID_IBM, PCI_DEVICE_ID_IBM_CROCODILE,
		PCI_VENDOR_ID_IBM, IPR_SUBS_DEV_ID_57C6, 0, 0, 0 },
	{ PCI_VENDOR_ID_IBM, PCI_DEVICE_ID_IBM_CROCODILE,
		PCI_VENDOR_ID_IBM, IPR_SUBS_DEV_ID_57C8, 0, 0, 0 },
	{ PCI_VENDOR_ID_IBM, PCI_DEVICE_ID_IBM_CROCODILE,
		PCI_VENDOR_ID_IBM, IPR_SUBS_DEV_ID_57CE, 0, 0, 0 },
	{ }
};
MODULE_DEVICE_TABLE(pci, ipr_pci_table);

static const struct pci_error_handlers ipr_err_handler = {
	.error_detected = ipr_pci_error_detected,
	.slot_reset = ipr_pci_slot_reset,
};

static struct pci_driver ipr_driver = {
	.name = IPR_NAME,
	.id_table = ipr_pci_table,
	.probe = ipr_probe,
	.remove = __devexit_p(ipr_remove),
	.shutdown = ipr_shutdown,
	.err_handler = &ipr_err_handler,
};

/**
 * ipr_halt_done - Shutdown prepare completion
 *
 * Return value:
 * 	none
 **/
static void ipr_halt_done(struct ipr_cmnd *ipr_cmd)
{
	struct ipr_ioa_cfg *ioa_cfg = ipr_cmd->ioa_cfg;

	list_add_tail(&ipr_cmd->queue, &ioa_cfg->free_q);
}

/**
 * ipr_halt - Issue shutdown prepare to all adapters
 *
 * Return value:
 * 	NOTIFY_OK on success / NOTIFY_DONE on failure
 **/
static int ipr_halt(struct notifier_block *nb, ulong event, void *buf)
{
	struct ipr_cmnd *ipr_cmd;
	struct ipr_ioa_cfg *ioa_cfg;
	unsigned long flags = 0;

	if (event != SYS_RESTART && event != SYS_HALT && event != SYS_POWER_OFF)
		return NOTIFY_DONE;

	spin_lock(&ipr_driver_lock);

	list_for_each_entry(ioa_cfg, &ipr_ioa_head, queue) {
		spin_lock_irqsave(ioa_cfg->host->host_lock, flags);
		if (!ioa_cfg->allow_cmds) {
			spin_unlock_irqrestore(ioa_cfg->host->host_lock, flags);
			continue;
		}

		ipr_cmd = ipr_get_free_ipr_cmnd(ioa_cfg);
		ipr_cmd->ioarcb.res_handle = cpu_to_be32(IPR_IOA_RES_HANDLE);
		ipr_cmd->ioarcb.cmd_pkt.request_type = IPR_RQTYPE_IOACMD;
		ipr_cmd->ioarcb.cmd_pkt.cdb[0] = IPR_IOA_SHUTDOWN;
		ipr_cmd->ioarcb.cmd_pkt.cdb[1] = IPR_SHUTDOWN_PREPARE_FOR_NORMAL;

		ipr_do_req(ipr_cmd, ipr_halt_done, ipr_timeout, IPR_DEVICE_RESET_TIMEOUT);
		spin_unlock_irqrestore(ioa_cfg->host->host_lock, flags);
	}
	spin_unlock(&ipr_driver_lock);

	return NOTIFY_OK;
}

static struct notifier_block ipr_notifier = {
	ipr_halt, NULL, 0
};

/**
 * ipr_init - Module entry point
 *
 * Return value:
 * 	0 on success / negative value on failure
 **/
static int __init ipr_init(void)
{
	ipr_info("IBM Power RAID SCSI Device Driver version: %s %s\n",
		 IPR_DRIVER_VERSION, IPR_DRIVER_DATE);

	register_reboot_notifier(&ipr_notifier);
	return pci_register_driver(&ipr_driver);
}

/**
 * ipr_exit - Module unload
 *
 * Module unload entry point.
 *
 * Return value:
 * 	none
 **/
static void __exit ipr_exit(void)
{
	unregister_reboot_notifier(&ipr_notifier);
	pci_unregister_driver(&ipr_driver);
}

module_init(ipr_init);
module_exit(ipr_exit);<|MERGE_RESOLUTION|>--- conflicted
+++ resolved
@@ -6400,11 +6400,7 @@
 
 	if ((ioa_cfg->type == 0x5702) && (ioa_cfg->pdev->revision < 4)) {
 		for (i = 0; i < ARRAY_SIZE(ipr_blocked_processors); i++) {
-<<<<<<< HEAD
 			if (pvr_version_is(ipr_blocked_processors[i]))
-=======
-			if (__is_processor(ipr_blocked_processors[i]))
->>>>>>> 3da4202c
 				return 1;
 		}
 	}
