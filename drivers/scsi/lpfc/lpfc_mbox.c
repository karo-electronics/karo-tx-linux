--- conflicted
+++ resolved
@@ -1750,11 +1750,7 @@
 		return length;
 	}
 
-<<<<<<< HEAD
-	/* Setup for the none-embedded mbox command */
-=======
 	/* Setup for the non-embedded mbox command */
->>>>>>> 55922c9d
 	pcount = (SLI4_PAGE_ALIGN(length))/SLI4_PAGE_SIZE;
 	pcount = (pcount > LPFC_SLI4_MBX_SGE_MAX_PAGES) ?
 				LPFC_SLI4_MBX_SGE_MAX_PAGES : pcount;
