--- conflicted
+++ resolved
@@ -1122,17 +1122,10 @@
  * ---------------------------------
  * iDiag debugfs file access methods
  * ---------------------------------
-<<<<<<< HEAD
  *
  * All access methods are through the proper SLI4 PCI function's debugfs
  * iDiag directory:
  *
-=======
- *
- * All access methods are through the proper SLI4 PCI function's debugfs
- * iDiag directory:
- *
->>>>>>> 55922c9d
  *     /sys/kernel/debug/lpfc/fn<#>/iDiag
  */
 
@@ -1672,12 +1665,8 @@
 	/* Get fast-path complete queue information */
 	len += snprintf(pbuffer+len, LPFC_QUE_INFO_GET_BUF_SIZE-len,
 			"Fast-path FCP CQ information:\n");
-<<<<<<< HEAD
-	for (fcp_qidx = 0; fcp_qidx < phba->cfg_fcp_eq_count; fcp_qidx++) {
-=======
 	fcp_qidx = 0;
 	do {
->>>>>>> 55922c9d
 		len += snprintf(pbuffer+len, LPFC_QUE_INFO_GET_BUF_SIZE-len,
 				"Associated EQID[%02d]:\n",
 				phba->sli4_hba.fcp_cq[fcp_qidx]->assoc_qid);
@@ -1690,11 +1679,7 @@
 				phba->sli4_hba.fcp_cq[fcp_qidx]->entry_size,
 				phba->sli4_hba.fcp_cq[fcp_qidx]->host_index,
 				phba->sli4_hba.fcp_cq[fcp_qidx]->hba_index);
-<<<<<<< HEAD
-	}
-=======
 	} while (++fcp_qidx < phba->cfg_fcp_eq_count);
->>>>>>> 55922c9d
 	len += snprintf(pbuffer+len, LPFC_QUE_INFO_GET_BUF_SIZE-len, "\n");
 
 	/* Get mailbox queue information */
@@ -2028,12 +2013,8 @@
 			goto pass_check;
 		}
 		/* FCP complete queue */
-<<<<<<< HEAD
-		for (qidx = 0; qidx < phba->cfg_fcp_eq_count; qidx++) {
-=======
 		qidx = 0;
 		do {
->>>>>>> 55922c9d
 			if (phba->sli4_hba.fcp_cq[qidx]->queue_id == queid) {
 				/* Sanity check */
 				rc = lpfc_idiag_que_param_check(
@@ -2045,11 +2026,7 @@
 						phba->sli4_hba.fcp_cq[qidx];
 				goto pass_check;
 			}
-<<<<<<< HEAD
-		}
-=======
 		} while (++qidx < phba->cfg_fcp_eq_count);
->>>>>>> 55922c9d
 		goto error_out;
 		break;
 	case LPFC_IDIAG_MQ:
