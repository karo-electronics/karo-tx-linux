/*******************************************************************
 * This file is part of the Emulex Linux Device Driver for         *
 * Fibre Channel Host Bus Adapters.                                *
 * Copyright (C) 2004-2013 Emulex.  All rights reserved.           *
 * EMULEX and SLI are trademarks of Emulex.                        *
 * www.emulex.com                                                  *
 *                                                                 *
 * This program is free software; you can redistribute it and/or   *
 * modify it under the terms of version 2 of the GNU General       *
 * Public License as published by the Free Software Foundation.    *
 * This program is distributed in the hope that it will be useful. *
 * ALL EXPRESS OR IMPLIED CONDITIONS, REPRESENTATIONS AND          *
 * WARRANTIES, INCLUDING ANY IMPLIED WARRANTY OF MERCHANTABILITY,  *
 * FITNESS FOR A PARTICULAR PURPOSE, OR NON-INFRINGEMENT, ARE      *
 * DISCLAIMED, EXCEPT TO THE EXTENT THAT SUCH DISCLAIMERS ARE HELD *
 * TO BE LEGALLY INVALID.  See the GNU General Public License for  *
 * more details, a copy of which can be found in the file COPYING  *
 * included with this package.                                     *
 *******************************************************************/

<<<<<<< HEAD
#define LPFC_DRIVER_VERSION "8.3.39"
=======
#define LPFC_DRIVER_VERSION "8.3.40"
>>>>>>> d0e0ac97
#define LPFC_DRIVER_NAME		"lpfc"

/* Used for SLI 2/3 */
#define LPFC_SP_DRIVER_HANDLER_NAME	"lpfc:sp"
#define LPFC_FP_DRIVER_HANDLER_NAME	"lpfc:fp"

/* Used for SLI4 */
#define LPFC_DRIVER_HANDLER_NAME	"lpfc:"

#define LPFC_MODULE_DESC "Emulex LightPulse Fibre Channel SCSI driver " \
		LPFC_DRIVER_VERSION
#define LPFC_COPYRIGHT "Copyright(c) 2004-2013 Emulex.  All rights reserved."<|MERGE_RESOLUTION|>--- conflicted
+++ resolved
@@ -18,11 +18,7 @@
  * included with this package.                                     *
  *******************************************************************/
 
-<<<<<<< HEAD
-#define LPFC_DRIVER_VERSION "8.3.39"
-=======
 #define LPFC_DRIVER_VERSION "8.3.40"
->>>>>>> d0e0ac97
 #define LPFC_DRIVER_NAME		"lpfc"
 
 /* Used for SLI 2/3 */
