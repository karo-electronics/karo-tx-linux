/*
 * PMC-Sierra SPC 8001 SAS/SATA based host adapters driver
 *
 * Copyright (c) 2008-2009 USI Co., Ltd.
 * All rights reserved.
 *
 * Redistribution and use in source and binary forms, with or without
 * modification, are permitted provided that the following conditions
 * are met:
 * 1. Redistributions of source code must retain the above copyright
 *    notice, this list of conditions, and the following disclaimer,
 *    without modification.
 * 2. Redistributions in binary form must reproduce at minimum a disclaimer
 *    substantially similar to the "NO WARRANTY" disclaimer below
 *    ("Disclaimer") and any redistribution must be conditioned upon
 *    including a substantially similar Disclaimer requirement for further
 *    binary redistribution.
 * 3. Neither the names of the above-listed copyright holders nor the names
 *    of any contributors may be used to endorse or promote products derived
 *    from this software without specific prior written permission.
 *
 * Alternatively, this software may be distributed under the terms of the
 * GNU General Public License ("GPL") version 2 as published by the Free
 * Software Foundation.
 *
 * NO WARRANTY
 * THIS SOFTWARE IS PROVIDED BY THE COPYRIGHT HOLDERS AND CONTRIBUTORS
 * "AS IS" AND ANY EXPRESS OR IMPLIED WARRANTIES, INCLUDING, BUT NOT
 * LIMITED TO, THE IMPLIED WARRANTIES OF MERCHANTIBILITY AND FITNESS FOR
 * A PARTICULAR PURPOSE ARE DISCLAIMED. IN NO EVENT SHALL THE COPYRIGHT
 * HOLDERS OR CONTRIBUTORS BE LIABLE FOR SPECIAL, EXEMPLARY, OR CONSEQUENTIAL
 * DAMAGES (INCLUDING, BUT NOT LIMITED TO, PROCUREMENT OF SUBSTITUTE GOODS
 * OR SERVICES; LOSS OF USE, DATA, OR PROFITS; OR BUSINESS INTERRUPTION)
 * HOWEVER CAUSED AND ON ANY THEORY OF LIABILITY, WHETHER IN CONTRACT,
 * STRICT LIABILITY, OR TORT (INCLUDING NEGLIGENCE OR OTHERWISE) ARISING
 * IN ANY WAY OUT OF THE USE OF THIS SOFTWARE, EVEN IF ADVISED OF THE
 * POSSIBILITY OF SUCH DAMAGES.
 *
 */
 #include <linux/slab.h>
 #include "pm8001_sas.h"
 #include "pm8001_hwi.h"
 #include "pm8001_chips.h"
 #include "pm8001_ctl.h"

/**
 * read_main_config_table - read the configure table and save it.
 * @pm8001_ha: our hba card information
 */
static void read_main_config_table(struct pm8001_hba_info *pm8001_ha)
{
	void __iomem *address = pm8001_ha->main_cfg_tbl_addr;
	pm8001_ha->main_cfg_tbl.pm8001_tbl.signature	=
				pm8001_mr32(address, 0x00);
	pm8001_ha->main_cfg_tbl.pm8001_tbl.interface_rev =
				pm8001_mr32(address, 0x04);
	pm8001_ha->main_cfg_tbl.pm8001_tbl.firmware_rev	=
				pm8001_mr32(address, 0x08);
	pm8001_ha->main_cfg_tbl.pm8001_tbl.max_out_io	=
				pm8001_mr32(address, 0x0C);
	pm8001_ha->main_cfg_tbl.pm8001_tbl.max_sgl	=
				pm8001_mr32(address, 0x10);
	pm8001_ha->main_cfg_tbl.pm8001_tbl.ctrl_cap_flag =
				pm8001_mr32(address, 0x14);
	pm8001_ha->main_cfg_tbl.pm8001_tbl.gst_offset	=
				pm8001_mr32(address, 0x18);
	pm8001_ha->main_cfg_tbl.pm8001_tbl.inbound_queue_offset =
		pm8001_mr32(address, MAIN_IBQ_OFFSET);
	pm8001_ha->main_cfg_tbl.pm8001_tbl.outbound_queue_offset =
		pm8001_mr32(address, MAIN_OBQ_OFFSET);
	pm8001_ha->main_cfg_tbl.pm8001_tbl.hda_mode_flag	=
		pm8001_mr32(address, MAIN_HDA_FLAGS_OFFSET);

	/* read analog Setting offset from the configuration table */
	pm8001_ha->main_cfg_tbl.pm8001_tbl.anolog_setup_table_offset =
		pm8001_mr32(address, MAIN_ANALOG_SETUP_OFFSET);

	/* read Error Dump Offset and Length */
	pm8001_ha->main_cfg_tbl.pm8001_tbl.fatal_err_dump_offset0 =
		pm8001_mr32(address, MAIN_FATAL_ERROR_RDUMP0_OFFSET);
	pm8001_ha->main_cfg_tbl.pm8001_tbl.fatal_err_dump_length0 =
		pm8001_mr32(address, MAIN_FATAL_ERROR_RDUMP0_LENGTH);
	pm8001_ha->main_cfg_tbl.pm8001_tbl.fatal_err_dump_offset1 =
		pm8001_mr32(address, MAIN_FATAL_ERROR_RDUMP1_OFFSET);
	pm8001_ha->main_cfg_tbl.pm8001_tbl.fatal_err_dump_length1 =
		pm8001_mr32(address, MAIN_FATAL_ERROR_RDUMP1_LENGTH);
}

/**
 * read_general_status_table - read the general status table and save it.
 * @pm8001_ha: our hba card information
 */
static void read_general_status_table(struct pm8001_hba_info *pm8001_ha)
{
	void __iomem *address = pm8001_ha->general_stat_tbl_addr;
	pm8001_ha->gs_tbl.pm8001_tbl.gst_len_mpistate	=
				pm8001_mr32(address, 0x00);
	pm8001_ha->gs_tbl.pm8001_tbl.iq_freeze_state0	=
				pm8001_mr32(address, 0x04);
	pm8001_ha->gs_tbl.pm8001_tbl.iq_freeze_state1	=
				pm8001_mr32(address, 0x08);
	pm8001_ha->gs_tbl.pm8001_tbl.msgu_tcnt		=
				pm8001_mr32(address, 0x0C);
	pm8001_ha->gs_tbl.pm8001_tbl.iop_tcnt		=
				pm8001_mr32(address, 0x10);
	pm8001_ha->gs_tbl.pm8001_tbl.rsvd		=
				pm8001_mr32(address, 0x14);
	pm8001_ha->gs_tbl.pm8001_tbl.phy_state[0]	=
				pm8001_mr32(address, 0x18);
	pm8001_ha->gs_tbl.pm8001_tbl.phy_state[1]	=
				pm8001_mr32(address, 0x1C);
	pm8001_ha->gs_tbl.pm8001_tbl.phy_state[2]	=
				pm8001_mr32(address, 0x20);
	pm8001_ha->gs_tbl.pm8001_tbl.phy_state[3]	=
				pm8001_mr32(address, 0x24);
	pm8001_ha->gs_tbl.pm8001_tbl.phy_state[4]	=
				pm8001_mr32(address, 0x28);
	pm8001_ha->gs_tbl.pm8001_tbl.phy_state[5]	=
				pm8001_mr32(address, 0x2C);
	pm8001_ha->gs_tbl.pm8001_tbl.phy_state[6]	=
				pm8001_mr32(address, 0x30);
	pm8001_ha->gs_tbl.pm8001_tbl.phy_state[7]	=
				pm8001_mr32(address, 0x34);
	pm8001_ha->gs_tbl.pm8001_tbl.gpio_input_val	=
				pm8001_mr32(address, 0x38);
	pm8001_ha->gs_tbl.pm8001_tbl.rsvd1[0]		=
				pm8001_mr32(address, 0x3C);
	pm8001_ha->gs_tbl.pm8001_tbl.rsvd1[1]		=
				pm8001_mr32(address, 0x40);
	pm8001_ha->gs_tbl.pm8001_tbl.recover_err_info[0]	=
				pm8001_mr32(address, 0x44);
	pm8001_ha->gs_tbl.pm8001_tbl.recover_err_info[1]	=
				pm8001_mr32(address, 0x48);
	pm8001_ha->gs_tbl.pm8001_tbl.recover_err_info[2]	=
				pm8001_mr32(address, 0x4C);
	pm8001_ha->gs_tbl.pm8001_tbl.recover_err_info[3]	=
				pm8001_mr32(address, 0x50);
	pm8001_ha->gs_tbl.pm8001_tbl.recover_err_info[4]	=
				pm8001_mr32(address, 0x54);
	pm8001_ha->gs_tbl.pm8001_tbl.recover_err_info[5]	=
				pm8001_mr32(address, 0x58);
	pm8001_ha->gs_tbl.pm8001_tbl.recover_err_info[6]	=
				pm8001_mr32(address, 0x5C);
	pm8001_ha->gs_tbl.pm8001_tbl.recover_err_info[7]	=
				pm8001_mr32(address, 0x60);
}

/**
 * read_inbnd_queue_table - read the inbound queue table and save it.
 * @pm8001_ha: our hba card information
 */
static void read_inbnd_queue_table(struct pm8001_hba_info *pm8001_ha)
{
	int i;
	void __iomem *address = pm8001_ha->inbnd_q_tbl_addr;
	for (i = 0; i < PM8001_MAX_INB_NUM; i++) {
		u32 offset = i * 0x20;
		pm8001_ha->inbnd_q_tbl[i].pi_pci_bar =
		      get_pci_bar_index(pm8001_mr32(address, (offset + 0x14)));
		pm8001_ha->inbnd_q_tbl[i].pi_offset =
			pm8001_mr32(address, (offset + 0x18));
	}
}

/**
 * read_outbnd_queue_table - read the outbound queue table and save it.
 * @pm8001_ha: our hba card information
 */
static void read_outbnd_queue_table(struct pm8001_hba_info *pm8001_ha)
{
	int i;
	void __iomem *address = pm8001_ha->outbnd_q_tbl_addr;
	for (i = 0; i < PM8001_MAX_OUTB_NUM; i++) {
		u32 offset = i * 0x24;
		pm8001_ha->outbnd_q_tbl[i].ci_pci_bar =
		      get_pci_bar_index(pm8001_mr32(address, (offset + 0x14)));
		pm8001_ha->outbnd_q_tbl[i].ci_offset =
			pm8001_mr32(address, (offset + 0x18));
	}
}

/**
 * init_default_table_values - init the default table.
 * @pm8001_ha: our hba card information
 */
static void init_default_table_values(struct pm8001_hba_info *pm8001_ha)
{
	int i;
	u32 offsetib, offsetob;
	void __iomem *addressib = pm8001_ha->inbnd_q_tbl_addr;
	void __iomem *addressob = pm8001_ha->outbnd_q_tbl_addr;

	pm8001_ha->main_cfg_tbl.pm8001_tbl.inbound_q_nppd_hppd		= 0;
	pm8001_ha->main_cfg_tbl.pm8001_tbl.outbound_hw_event_pid0_3	= 0;
	pm8001_ha->main_cfg_tbl.pm8001_tbl.outbound_hw_event_pid4_7	= 0;
	pm8001_ha->main_cfg_tbl.pm8001_tbl.outbound_ncq_event_pid0_3	= 0;
	pm8001_ha->main_cfg_tbl.pm8001_tbl.outbound_ncq_event_pid4_7	= 0;
	pm8001_ha->main_cfg_tbl.pm8001_tbl.outbound_tgt_ITNexus_event_pid0_3 =
									 0;
	pm8001_ha->main_cfg_tbl.pm8001_tbl.outbound_tgt_ITNexus_event_pid4_7 =
									 0;
	pm8001_ha->main_cfg_tbl.pm8001_tbl.outbound_tgt_ssp_event_pid0_3 = 0;
	pm8001_ha->main_cfg_tbl.pm8001_tbl.outbound_tgt_ssp_event_pid4_7 = 0;
	pm8001_ha->main_cfg_tbl.pm8001_tbl.outbound_tgt_smp_event_pid0_3 = 0;
	pm8001_ha->main_cfg_tbl.pm8001_tbl.outbound_tgt_smp_event_pid4_7 = 0;

	pm8001_ha->main_cfg_tbl.pm8001_tbl.upper_event_log_addr		=
		pm8001_ha->memoryMap.region[AAP1].phys_addr_hi;
	pm8001_ha->main_cfg_tbl.pm8001_tbl.lower_event_log_addr		=
		pm8001_ha->memoryMap.region[AAP1].phys_addr_lo;
	pm8001_ha->main_cfg_tbl.pm8001_tbl.event_log_size		=
		PM8001_EVENT_LOG_SIZE;
	pm8001_ha->main_cfg_tbl.pm8001_tbl.event_log_option		= 0x01;
	pm8001_ha->main_cfg_tbl.pm8001_tbl.upper_iop_event_log_addr	=
		pm8001_ha->memoryMap.region[IOP].phys_addr_hi;
	pm8001_ha->main_cfg_tbl.pm8001_tbl.lower_iop_event_log_addr	=
		pm8001_ha->memoryMap.region[IOP].phys_addr_lo;
	pm8001_ha->main_cfg_tbl.pm8001_tbl.iop_event_log_size		=
		PM8001_EVENT_LOG_SIZE;
	pm8001_ha->main_cfg_tbl.pm8001_tbl.iop_event_log_option		= 0x01;
	pm8001_ha->main_cfg_tbl.pm8001_tbl.fatal_err_interrupt		= 0x01;
	for (i = 0; i < PM8001_MAX_INB_NUM; i++) {
		pm8001_ha->inbnd_q_tbl[i].element_pri_size_cnt	=
			PM8001_MPI_QUEUE | (64 << 16) | (0x00<<30);
		pm8001_ha->inbnd_q_tbl[i].upper_base_addr	=
			pm8001_ha->memoryMap.region[IB + i].phys_addr_hi;
		pm8001_ha->inbnd_q_tbl[i].lower_base_addr	=
		pm8001_ha->memoryMap.region[IB + i].phys_addr_lo;
		pm8001_ha->inbnd_q_tbl[i].base_virt		=
			(u8 *)pm8001_ha->memoryMap.region[IB + i].virt_ptr;
		pm8001_ha->inbnd_q_tbl[i].total_length		=
			pm8001_ha->memoryMap.region[IB + i].total_len;
		pm8001_ha->inbnd_q_tbl[i].ci_upper_base_addr	=
			pm8001_ha->memoryMap.region[CI + i].phys_addr_hi;
		pm8001_ha->inbnd_q_tbl[i].ci_lower_base_addr	=
			pm8001_ha->memoryMap.region[CI + i].phys_addr_lo;
		pm8001_ha->inbnd_q_tbl[i].ci_virt		=
			pm8001_ha->memoryMap.region[CI + i].virt_ptr;
		offsetib = i * 0x20;
		pm8001_ha->inbnd_q_tbl[i].pi_pci_bar		=
			get_pci_bar_index(pm8001_mr32(addressib,
				(offsetib + 0x14)));
		pm8001_ha->inbnd_q_tbl[i].pi_offset		=
			pm8001_mr32(addressib, (offsetib + 0x18));
		pm8001_ha->inbnd_q_tbl[i].producer_idx		= 0;
		pm8001_ha->inbnd_q_tbl[i].consumer_index	= 0;
	}
	for (i = 0; i < PM8001_MAX_OUTB_NUM; i++) {
		pm8001_ha->outbnd_q_tbl[i].element_size_cnt	=
			PM8001_MPI_QUEUE | (64 << 16) | (0x01<<30);
		pm8001_ha->outbnd_q_tbl[i].upper_base_addr	=
			pm8001_ha->memoryMap.region[OB + i].phys_addr_hi;
		pm8001_ha->outbnd_q_tbl[i].lower_base_addr	=
			pm8001_ha->memoryMap.region[OB + i].phys_addr_lo;
		pm8001_ha->outbnd_q_tbl[i].base_virt		=
			(u8 *)pm8001_ha->memoryMap.region[OB + i].virt_ptr;
		pm8001_ha->outbnd_q_tbl[i].total_length		=
			pm8001_ha->memoryMap.region[OB + i].total_len;
		pm8001_ha->outbnd_q_tbl[i].pi_upper_base_addr	=
			pm8001_ha->memoryMap.region[PI + i].phys_addr_hi;
		pm8001_ha->outbnd_q_tbl[i].pi_lower_base_addr	=
			pm8001_ha->memoryMap.region[PI + i].phys_addr_lo;
		pm8001_ha->outbnd_q_tbl[i].interrup_vec_cnt_delay	=
			0 | (10 << 16) | (i << 24);
		pm8001_ha->outbnd_q_tbl[i].pi_virt		=
			pm8001_ha->memoryMap.region[PI + i].virt_ptr;
		offsetob = i * 0x24;
		pm8001_ha->outbnd_q_tbl[i].ci_pci_bar		=
			get_pci_bar_index(pm8001_mr32(addressob,
			offsetob + 0x14));
		pm8001_ha->outbnd_q_tbl[i].ci_offset		=
			pm8001_mr32(addressob, (offsetob + 0x18));
		pm8001_ha->outbnd_q_tbl[i].consumer_idx		= 0;
		pm8001_ha->outbnd_q_tbl[i].producer_index	= 0;
	}
}

/**
 * update_main_config_table - update the main default table to the HBA.
 * @pm8001_ha: our hba card information
 */
static void update_main_config_table(struct pm8001_hba_info *pm8001_ha)
{
	void __iomem *address = pm8001_ha->main_cfg_tbl_addr;
	pm8001_mw32(address, 0x24,
		pm8001_ha->main_cfg_tbl.pm8001_tbl.inbound_q_nppd_hppd);
	pm8001_mw32(address, 0x28,
		pm8001_ha->main_cfg_tbl.pm8001_tbl.outbound_hw_event_pid0_3);
	pm8001_mw32(address, 0x2C,
		pm8001_ha->main_cfg_tbl.pm8001_tbl.outbound_hw_event_pid4_7);
	pm8001_mw32(address, 0x30,
		pm8001_ha->main_cfg_tbl.pm8001_tbl.outbound_ncq_event_pid0_3);
	pm8001_mw32(address, 0x34,
		pm8001_ha->main_cfg_tbl.pm8001_tbl.outbound_ncq_event_pid4_7);
	pm8001_mw32(address, 0x38,
		pm8001_ha->main_cfg_tbl.pm8001_tbl.
					outbound_tgt_ITNexus_event_pid0_3);
	pm8001_mw32(address, 0x3C,
		pm8001_ha->main_cfg_tbl.pm8001_tbl.
					outbound_tgt_ITNexus_event_pid4_7);
	pm8001_mw32(address, 0x40,
		pm8001_ha->main_cfg_tbl.pm8001_tbl.
					outbound_tgt_ssp_event_pid0_3);
	pm8001_mw32(address, 0x44,
		pm8001_ha->main_cfg_tbl.pm8001_tbl.
					outbound_tgt_ssp_event_pid4_7);
	pm8001_mw32(address, 0x48,
		pm8001_ha->main_cfg_tbl.pm8001_tbl.
					outbound_tgt_smp_event_pid0_3);
	pm8001_mw32(address, 0x4C,
		pm8001_ha->main_cfg_tbl.pm8001_tbl.
					outbound_tgt_smp_event_pid4_7);
	pm8001_mw32(address, 0x50,
		pm8001_ha->main_cfg_tbl.pm8001_tbl.upper_event_log_addr);
	pm8001_mw32(address, 0x54,
		pm8001_ha->main_cfg_tbl.pm8001_tbl.lower_event_log_addr);
	pm8001_mw32(address, 0x58,
		pm8001_ha->main_cfg_tbl.pm8001_tbl.event_log_size);
	pm8001_mw32(address, 0x5C,
		pm8001_ha->main_cfg_tbl.pm8001_tbl.event_log_option);
	pm8001_mw32(address, 0x60,
		pm8001_ha->main_cfg_tbl.pm8001_tbl.upper_iop_event_log_addr);
	pm8001_mw32(address, 0x64,
		pm8001_ha->main_cfg_tbl.pm8001_tbl.lower_iop_event_log_addr);
	pm8001_mw32(address, 0x68,
		pm8001_ha->main_cfg_tbl.pm8001_tbl.iop_event_log_size);
	pm8001_mw32(address, 0x6C,
		pm8001_ha->main_cfg_tbl.pm8001_tbl.iop_event_log_option);
	pm8001_mw32(address, 0x70,
		pm8001_ha->main_cfg_tbl.pm8001_tbl.fatal_err_interrupt);
}

/**
 * update_inbnd_queue_table - update the inbound queue table to the HBA.
 * @pm8001_ha: our hba card information
 */
static void update_inbnd_queue_table(struct pm8001_hba_info *pm8001_ha,
				     int number)
{
	void __iomem *address = pm8001_ha->inbnd_q_tbl_addr;
	u16 offset = number * 0x20;
	pm8001_mw32(address, offset + 0x00,
		pm8001_ha->inbnd_q_tbl[number].element_pri_size_cnt);
	pm8001_mw32(address, offset + 0x04,
		pm8001_ha->inbnd_q_tbl[number].upper_base_addr);
	pm8001_mw32(address, offset + 0x08,
		pm8001_ha->inbnd_q_tbl[number].lower_base_addr);
	pm8001_mw32(address, offset + 0x0C,
		pm8001_ha->inbnd_q_tbl[number].ci_upper_base_addr);
	pm8001_mw32(address, offset + 0x10,
		pm8001_ha->inbnd_q_tbl[number].ci_lower_base_addr);
}

/**
 * update_outbnd_queue_table - update the outbound queue table to the HBA.
 * @pm8001_ha: our hba card information
 */
static void update_outbnd_queue_table(struct pm8001_hba_info *pm8001_ha,
				      int number)
{
	void __iomem *address = pm8001_ha->outbnd_q_tbl_addr;
	u16 offset = number * 0x24;
	pm8001_mw32(address, offset + 0x00,
		pm8001_ha->outbnd_q_tbl[number].element_size_cnt);
	pm8001_mw32(address, offset + 0x04,
		pm8001_ha->outbnd_q_tbl[number].upper_base_addr);
	pm8001_mw32(address, offset + 0x08,
		pm8001_ha->outbnd_q_tbl[number].lower_base_addr);
	pm8001_mw32(address, offset + 0x0C,
		pm8001_ha->outbnd_q_tbl[number].pi_upper_base_addr);
	pm8001_mw32(address, offset + 0x10,
		pm8001_ha->outbnd_q_tbl[number].pi_lower_base_addr);
	pm8001_mw32(address, offset + 0x1C,
		pm8001_ha->outbnd_q_tbl[number].interrup_vec_cnt_delay);
}

/**
 * pm8001_bar4_shift - function is called to shift BAR base address
 * @pm8001_ha : our hba card infomation
 * @shiftValue : shifting value in memory bar.
 */
int pm8001_bar4_shift(struct pm8001_hba_info *pm8001_ha, u32 shiftValue)
{
	u32 regVal;
	unsigned long start;

	/* program the inbound AXI translation Lower Address */
	pm8001_cw32(pm8001_ha, 1, SPC_IBW_AXI_TRANSLATION_LOW, shiftValue);

	/* confirm the setting is written */
	start = jiffies + HZ; /* 1 sec */
	do {
		regVal = pm8001_cr32(pm8001_ha, 1, SPC_IBW_AXI_TRANSLATION_LOW);
	} while ((regVal != shiftValue) && time_before(jiffies, start));

	if (regVal != shiftValue) {
		PM8001_INIT_DBG(pm8001_ha,
			pm8001_printk("TIMEOUT:SPC_IBW_AXI_TRANSLATION_LOW"
			" = 0x%x\n", regVal));
		return -1;
	}
	return 0;
}

/**
 * mpi_set_phys_g3_with_ssc
 * @pm8001_ha: our hba card information
 * @SSCbit: set SSCbit to 0 to disable all phys ssc; 1 to enable all phys ssc.
 */
static void mpi_set_phys_g3_with_ssc(struct pm8001_hba_info *pm8001_ha,
				     u32 SSCbit)
{
	u32 value, offset, i;
	unsigned long flags;

#define SAS2_SETTINGS_LOCAL_PHY_0_3_SHIFT_ADDR 0x00030000
#define SAS2_SETTINGS_LOCAL_PHY_4_7_SHIFT_ADDR 0x00040000
#define SAS2_SETTINGS_LOCAL_PHY_0_3_OFFSET 0x1074
#define SAS2_SETTINGS_LOCAL_PHY_4_7_OFFSET 0x1074
#define PHY_G3_WITHOUT_SSC_BIT_SHIFT 12
#define PHY_G3_WITH_SSC_BIT_SHIFT 13
#define SNW3_PHY_CAPABILITIES_PARITY 31

   /*
    * Using shifted destination address 0x3_0000:0x1074 + 0x4000*N (N=0:3)
    * Using shifted destination address 0x4_0000:0x1074 + 0x4000*(N-4) (N=4:7)
    */
	spin_lock_irqsave(&pm8001_ha->lock, flags);
	if (-1 == pm8001_bar4_shift(pm8001_ha,
				SAS2_SETTINGS_LOCAL_PHY_0_3_SHIFT_ADDR)) {
		spin_unlock_irqrestore(&pm8001_ha->lock, flags);
		return;
	}

	for (i = 0; i < 4; i++) {
		offset = SAS2_SETTINGS_LOCAL_PHY_0_3_OFFSET + 0x4000 * i;
		pm8001_cw32(pm8001_ha, 2, offset, 0x80001501);
	}
	/* shift membase 3 for SAS2_SETTINGS_LOCAL_PHY 4 - 7 */
	if (-1 == pm8001_bar4_shift(pm8001_ha,
				SAS2_SETTINGS_LOCAL_PHY_4_7_SHIFT_ADDR)) {
		spin_unlock_irqrestore(&pm8001_ha->lock, flags);
		return;
	}
	for (i = 4; i < 8; i++) {
		offset = SAS2_SETTINGS_LOCAL_PHY_4_7_OFFSET + 0x4000 * (i-4);
		pm8001_cw32(pm8001_ha, 2, offset, 0x80001501);
	}
	/*************************************************************
	Change the SSC upspreading value to 0x0 so that upspreading is disabled.
	Device MABC SMOD0 Controls
	Address: (via MEMBASE-III):
	Using shifted destination address 0x0_0000: with Offset 0xD8

	31:28 R/W Reserved Do not change
	27:24 R/W SAS_SMOD_SPRDUP 0000
	23:20 R/W SAS_SMOD_SPRDDN 0000
	19:0  R/W  Reserved Do not change
	Upon power-up this register will read as 0x8990c016,
	and I would like you to change the SAS_SMOD_SPRDUP bits to 0b0000
	so that the written value will be 0x8090c016.
	This will ensure only down-spreading SSC is enabled on the SPC.
	*************************************************************/
	value = pm8001_cr32(pm8001_ha, 2, 0xd8);
	pm8001_cw32(pm8001_ha, 2, 0xd8, 0x8000C016);

	/*set the shifted destination address to 0x0 to avoid error operation */
	pm8001_bar4_shift(pm8001_ha, 0x0);
	spin_unlock_irqrestore(&pm8001_ha->lock, flags);
	return;
}

/**
 * mpi_set_open_retry_interval_reg
 * @pm8001_ha: our hba card information
 * @interval - interval time for each OPEN_REJECT (RETRY). The units are in 1us.
 */
static void mpi_set_open_retry_interval_reg(struct pm8001_hba_info *pm8001_ha,
					    u32 interval)
{
	u32 offset;
	u32 value;
	u32 i;
	unsigned long flags;

#define OPEN_RETRY_INTERVAL_PHY_0_3_SHIFT_ADDR 0x00030000
#define OPEN_RETRY_INTERVAL_PHY_4_7_SHIFT_ADDR 0x00040000
#define OPEN_RETRY_INTERVAL_PHY_0_3_OFFSET 0x30B4
#define OPEN_RETRY_INTERVAL_PHY_4_7_OFFSET 0x30B4
#define OPEN_RETRY_INTERVAL_REG_MASK 0x0000FFFF

	value = interval & OPEN_RETRY_INTERVAL_REG_MASK;
	spin_lock_irqsave(&pm8001_ha->lock, flags);
	/* shift bar and set the OPEN_REJECT(RETRY) interval time of PHY 0 -3.*/
	if (-1 == pm8001_bar4_shift(pm8001_ha,
			     OPEN_RETRY_INTERVAL_PHY_0_3_SHIFT_ADDR)) {
		spin_unlock_irqrestore(&pm8001_ha->lock, flags);
		return;
	}
	for (i = 0; i < 4; i++) {
		offset = OPEN_RETRY_INTERVAL_PHY_0_3_OFFSET + 0x4000 * i;
		pm8001_cw32(pm8001_ha, 2, offset, value);
	}

	if (-1 == pm8001_bar4_shift(pm8001_ha,
			     OPEN_RETRY_INTERVAL_PHY_4_7_SHIFT_ADDR)) {
		spin_unlock_irqrestore(&pm8001_ha->lock, flags);
		return;
	}
	for (i = 4; i < 8; i++) {
		offset = OPEN_RETRY_INTERVAL_PHY_4_7_OFFSET + 0x4000 * (i-4);
		pm8001_cw32(pm8001_ha, 2, offset, value);
	}
	/*set the shifted destination address to 0x0 to avoid error operation */
	pm8001_bar4_shift(pm8001_ha, 0x0);
	spin_unlock_irqrestore(&pm8001_ha->lock, flags);
	return;
}

/**
 * mpi_init_check - check firmware initialization status.
 * @pm8001_ha: our hba card information
 */
static int mpi_init_check(struct pm8001_hba_info *pm8001_ha)
{
	u32 max_wait_count;
	u32 value;
	u32 gst_len_mpistate;
	/* Write bit0=1 to Inbound DoorBell Register to tell the SPC FW the
	table is updated */
	pm8001_cw32(pm8001_ha, 0, MSGU_IBDB_SET, SPC_MSGU_CFG_TABLE_UPDATE);
	/* wait until Inbound DoorBell Clear Register toggled */
	max_wait_count = 1 * 1000 * 1000;/* 1 sec */
	do {
		udelay(1);
		value = pm8001_cr32(pm8001_ha, 0, MSGU_IBDB_SET);
		value &= SPC_MSGU_CFG_TABLE_UPDATE;
	} while ((value != 0) && (--max_wait_count));

	if (!max_wait_count)
		return -1;
	/* check the MPI-State for initialization */
	gst_len_mpistate =
		pm8001_mr32(pm8001_ha->general_stat_tbl_addr,
		GST_GSTLEN_MPIS_OFFSET);
	if (GST_MPI_STATE_INIT != (gst_len_mpistate & GST_MPI_STATE_MASK))
		return -1;
	/* check MPI Initialization error */
	gst_len_mpistate = gst_len_mpistate >> 16;
	if (0x0000 != gst_len_mpistate)
		return -1;
	return 0;
}

/**
 * check_fw_ready - The LLDD check if the FW is ready, if not, return error.
 * @pm8001_ha: our hba card information
 */
static int check_fw_ready(struct pm8001_hba_info *pm8001_ha)
{
	u32 value, value1;
	u32 max_wait_count;
	/* check error state */
	value = pm8001_cr32(pm8001_ha, 0, MSGU_SCRATCH_PAD_1);
	value1 = pm8001_cr32(pm8001_ha, 0, MSGU_SCRATCH_PAD_2);
	/* check AAP error */
	if (SCRATCH_PAD1_ERR == (value & SCRATCH_PAD_STATE_MASK)) {
		/* error state */
		value = pm8001_cr32(pm8001_ha, 0, MSGU_SCRATCH_PAD_0);
		return -1;
	}

	/* check IOP error */
	if (SCRATCH_PAD2_ERR == (value1 & SCRATCH_PAD_STATE_MASK)) {
		/* error state */
		value1 = pm8001_cr32(pm8001_ha, 0, MSGU_SCRATCH_PAD_3);
		return -1;
	}

	/* bit 4-31 of scratch pad1 should be zeros if it is not
	in error state*/
	if (value & SCRATCH_PAD1_STATE_MASK) {
		/* error case */
		pm8001_cr32(pm8001_ha, 0, MSGU_SCRATCH_PAD_0);
		return -1;
	}

	/* bit 2, 4-31 of scratch pad2 should be zeros if it is not
	in error state */
	if (value1 & SCRATCH_PAD2_STATE_MASK) {
		/* error case */
		return -1;
	}

	max_wait_count = 1 * 1000 * 1000;/* 1 sec timeout */

	/* wait until scratch pad 1 and 2 registers in ready state  */
	do {
		udelay(1);
		value = pm8001_cr32(pm8001_ha, 0, MSGU_SCRATCH_PAD_1)
			& SCRATCH_PAD1_RDY;
		value1 = pm8001_cr32(pm8001_ha, 0, MSGU_SCRATCH_PAD_2)
			& SCRATCH_PAD2_RDY;
		if ((--max_wait_count) == 0)
			return -1;
	} while ((value != SCRATCH_PAD1_RDY) || (value1 != SCRATCH_PAD2_RDY));
	return 0;
}

static void init_pci_device_addresses(struct pm8001_hba_info *pm8001_ha)
{
	void __iomem *base_addr;
	u32	value;
	u32	offset;
	u32	pcibar;
	u32	pcilogic;

	value = pm8001_cr32(pm8001_ha, 0, 0x44);
	offset = value & 0x03FFFFFF;
	PM8001_INIT_DBG(pm8001_ha,
		pm8001_printk("Scratchpad 0 Offset: %x\n", offset));
	pcilogic = (value & 0xFC000000) >> 26;
	pcibar = get_pci_bar_index(pcilogic);
	PM8001_INIT_DBG(pm8001_ha,
		pm8001_printk("Scratchpad 0 PCI BAR: %d\n", pcibar));
	pm8001_ha->main_cfg_tbl_addr = base_addr =
		pm8001_ha->io_mem[pcibar].memvirtaddr + offset;
	pm8001_ha->general_stat_tbl_addr =
		base_addr + pm8001_cr32(pm8001_ha, pcibar, offset + 0x18);
	pm8001_ha->inbnd_q_tbl_addr =
		base_addr + pm8001_cr32(pm8001_ha, pcibar, offset + 0x1C);
	pm8001_ha->outbnd_q_tbl_addr =
		base_addr + pm8001_cr32(pm8001_ha, pcibar, offset + 0x20);
}

/**
 * pm8001_chip_init - the main init function that initialize whole PM8001 chip.
 * @pm8001_ha: our hba card information
 */
static int pm8001_chip_init(struct pm8001_hba_info *pm8001_ha)
{
	u8 i = 0;
	u16 deviceid;
	pci_read_config_word(pm8001_ha->pdev, PCI_DEVICE_ID, &deviceid);
	/* 8081 controllers need BAR shift to access MPI space
	* as this is shared with BIOS data */
	if (deviceid == 0x8081) {
		if (-1 == pm8001_bar4_shift(pm8001_ha, GSM_SM_BASE)) {
			PM8001_FAIL_DBG(pm8001_ha,
				pm8001_printk("Shift Bar4 to 0x%x failed\n",
					GSM_SM_BASE));
			return -1;
		}
	}
	/* check the firmware status */
	if (-1 == check_fw_ready(pm8001_ha)) {
		PM8001_FAIL_DBG(pm8001_ha,
			pm8001_printk("Firmware is not ready!\n"));
		return -EBUSY;
	}

	/* Initialize pci space address eg: mpi offset */
	init_pci_device_addresses(pm8001_ha);
	init_default_table_values(pm8001_ha);
	read_main_config_table(pm8001_ha);
	read_general_status_table(pm8001_ha);
	read_inbnd_queue_table(pm8001_ha);
	read_outbnd_queue_table(pm8001_ha);
	/* update main config table ,inbound table and outbound table */
	update_main_config_table(pm8001_ha);
	for (i = 0; i < PM8001_MAX_INB_NUM; i++)
		update_inbnd_queue_table(pm8001_ha, i);
	for (i = 0; i < PM8001_MAX_OUTB_NUM; i++)
		update_outbnd_queue_table(pm8001_ha, i);
	/* 8081 controller donot require these operations */
	if (deviceid != 0x8081) {
		mpi_set_phys_g3_with_ssc(pm8001_ha, 0);
		/* 7->130ms, 34->500ms, 119->1.5s */
		mpi_set_open_retry_interval_reg(pm8001_ha, 119);
	}
	/* notify firmware update finished and check initialization status */
	if (0 == mpi_init_check(pm8001_ha)) {
		PM8001_INIT_DBG(pm8001_ha,
			pm8001_printk("MPI initialize successful!\n"));
	} else
		return -EBUSY;
	/*This register is a 16-bit timer with a resolution of 1us. This is the
	timer used for interrupt delay/coalescing in the PCIe Application Layer.
	Zero is not a valid value. A value of 1 in the register will cause the
	interrupts to be normal. A value greater than 1 will cause coalescing
	delays.*/
	pm8001_cw32(pm8001_ha, 1, 0x0033c0, 0x1);
	pm8001_cw32(pm8001_ha, 1, 0x0033c4, 0x0);
	return 0;
}

static int mpi_uninit_check(struct pm8001_hba_info *pm8001_ha)
{
	u32 max_wait_count;
	u32 value;
	u32 gst_len_mpistate;
	u16 deviceid;
	pci_read_config_word(pm8001_ha->pdev, PCI_DEVICE_ID, &deviceid);
	if (deviceid == 0x8081) {
		if (-1 == pm8001_bar4_shift(pm8001_ha, GSM_SM_BASE)) {
			PM8001_FAIL_DBG(pm8001_ha,
				pm8001_printk("Shift Bar4 to 0x%x failed\n",
					GSM_SM_BASE));
			return -1;
		}
	}
	init_pci_device_addresses(pm8001_ha);
	/* Write bit1=1 to Inbound DoorBell Register to tell the SPC FW the
	table is stop */
	pm8001_cw32(pm8001_ha, 0, MSGU_IBDB_SET, SPC_MSGU_CFG_TABLE_RESET);

	/* wait until Inbound DoorBell Clear Register toggled */
	max_wait_count = 1 * 1000 * 1000;/* 1 sec */
	do {
		udelay(1);
		value = pm8001_cr32(pm8001_ha, 0, MSGU_IBDB_SET);
		value &= SPC_MSGU_CFG_TABLE_RESET;
	} while ((value != 0) && (--max_wait_count));

	if (!max_wait_count) {
		PM8001_FAIL_DBG(pm8001_ha,
			pm8001_printk("TIMEOUT:IBDB value/=0x%x\n", value));
		return -1;
	}

	/* check the MPI-State for termination in progress */
	/* wait until Inbound DoorBell Clear Register toggled */
	max_wait_count = 1 * 1000 * 1000;  /* 1 sec */
	do {
		udelay(1);
		gst_len_mpistate =
			pm8001_mr32(pm8001_ha->general_stat_tbl_addr,
			GST_GSTLEN_MPIS_OFFSET);
		if (GST_MPI_STATE_UNINIT ==
			(gst_len_mpistate & GST_MPI_STATE_MASK))
			break;
	} while (--max_wait_count);
	if (!max_wait_count) {
		PM8001_FAIL_DBG(pm8001_ha,
			pm8001_printk(" TIME OUT MPI State = 0x%x\n",
				gst_len_mpistate & GST_MPI_STATE_MASK));
		return -1;
	}
	return 0;
}

/**
 * soft_reset_ready_check - Function to check FW is ready for soft reset.
 * @pm8001_ha: our hba card information
 */
static u32 soft_reset_ready_check(struct pm8001_hba_info *pm8001_ha)
{
	u32 regVal, regVal1, regVal2;
	if (mpi_uninit_check(pm8001_ha) != 0) {
		PM8001_FAIL_DBG(pm8001_ha,
			pm8001_printk("MPI state is not ready\n"));
		return -1;
	}
	/* read the scratch pad 2 register bit 2 */
	regVal = pm8001_cr32(pm8001_ha, 0, MSGU_SCRATCH_PAD_2)
		& SCRATCH_PAD2_FWRDY_RST;
	if (regVal == SCRATCH_PAD2_FWRDY_RST) {
		PM8001_INIT_DBG(pm8001_ha,
			pm8001_printk("Firmware is ready for reset .\n"));
	} else {
		unsigned long flags;
		/* Trigger NMI twice via RB6 */
		spin_lock_irqsave(&pm8001_ha->lock, flags);
		if (-1 == pm8001_bar4_shift(pm8001_ha, RB6_ACCESS_REG)) {
			spin_unlock_irqrestore(&pm8001_ha->lock, flags);
			PM8001_FAIL_DBG(pm8001_ha,
				pm8001_printk("Shift Bar4 to 0x%x failed\n",
					RB6_ACCESS_REG));
			return -1;
		}
		pm8001_cw32(pm8001_ha, 2, SPC_RB6_OFFSET,
			RB6_MAGIC_NUMBER_RST);
		pm8001_cw32(pm8001_ha, 2, SPC_RB6_OFFSET, RB6_MAGIC_NUMBER_RST);
		/* wait for 100 ms */
		mdelay(100);
		regVal = pm8001_cr32(pm8001_ha, 0, MSGU_SCRATCH_PAD_2) &
			SCRATCH_PAD2_FWRDY_RST;
		if (regVal != SCRATCH_PAD2_FWRDY_RST) {
			regVal1 = pm8001_cr32(pm8001_ha, 0, MSGU_SCRATCH_PAD_1);
			regVal2 = pm8001_cr32(pm8001_ha, 0, MSGU_SCRATCH_PAD_2);
			PM8001_FAIL_DBG(pm8001_ha,
				pm8001_printk("TIMEOUT:MSGU_SCRATCH_PAD1"
				"=0x%x, MSGU_SCRATCH_PAD2=0x%x\n",
				regVal1, regVal2));
			PM8001_FAIL_DBG(pm8001_ha,
				pm8001_printk("SCRATCH_PAD0 value = 0x%x\n",
				pm8001_cr32(pm8001_ha, 0, MSGU_SCRATCH_PAD_0)));
			PM8001_FAIL_DBG(pm8001_ha,
				pm8001_printk("SCRATCH_PAD3 value = 0x%x\n",
				pm8001_cr32(pm8001_ha, 0, MSGU_SCRATCH_PAD_3)));
			spin_unlock_irqrestore(&pm8001_ha->lock, flags);
			return -1;
		}
		spin_unlock_irqrestore(&pm8001_ha->lock, flags);
	}
	return 0;
}

/**
 * pm8001_chip_soft_rst - soft reset the PM8001 chip, so that the clear all
 * the FW register status to the originated status.
 * @pm8001_ha: our hba card information
 */
static int
pm8001_chip_soft_rst(struct pm8001_hba_info *pm8001_ha)
{
	u32	regVal, toggleVal;
	u32	max_wait_count;
	u32	regVal1, regVal2, regVal3;
	u32	signature = 0x252acbcd; /* for host scratch pad0 */
	unsigned long flags;

	/* step1: Check FW is ready for soft reset */
	if (soft_reset_ready_check(pm8001_ha) != 0) {
		PM8001_FAIL_DBG(pm8001_ha, pm8001_printk("FW is not ready\n"));
		return -1;
	}

	/* step 2: clear NMI status register on AAP1 and IOP, write the same
	value to clear */
	/* map 0x60000 to BAR4(0x20), BAR2(win) */
	spin_lock_irqsave(&pm8001_ha->lock, flags);
	if (-1 == pm8001_bar4_shift(pm8001_ha, MBIC_AAP1_ADDR_BASE)) {
		spin_unlock_irqrestore(&pm8001_ha->lock, flags);
		PM8001_FAIL_DBG(pm8001_ha,
			pm8001_printk("Shift Bar4 to 0x%x failed\n",
			MBIC_AAP1_ADDR_BASE));
		return -1;
	}
	regVal = pm8001_cr32(pm8001_ha, 2, MBIC_NMI_ENABLE_VPE0_IOP);
	PM8001_INIT_DBG(pm8001_ha,
		pm8001_printk("MBIC - NMI Enable VPE0 (IOP)= 0x%x\n", regVal));
	pm8001_cw32(pm8001_ha, 2, MBIC_NMI_ENABLE_VPE0_IOP, 0x0);
	/* map 0x70000 to BAR4(0x20), BAR2(win) */
	if (-1 == pm8001_bar4_shift(pm8001_ha, MBIC_IOP_ADDR_BASE)) {
		spin_unlock_irqrestore(&pm8001_ha->lock, flags);
		PM8001_FAIL_DBG(pm8001_ha,
			pm8001_printk("Shift Bar4 to 0x%x failed\n",
			MBIC_IOP_ADDR_BASE));
		return -1;
	}
	regVal = pm8001_cr32(pm8001_ha, 2, MBIC_NMI_ENABLE_VPE0_AAP1);
	PM8001_INIT_DBG(pm8001_ha,
		pm8001_printk("MBIC - NMI Enable VPE0 (AAP1)= 0x%x\n", regVal));
	pm8001_cw32(pm8001_ha, 2, MBIC_NMI_ENABLE_VPE0_AAP1, 0x0);

	regVal = pm8001_cr32(pm8001_ha, 1, PCIE_EVENT_INTERRUPT_ENABLE);
	PM8001_INIT_DBG(pm8001_ha,
		pm8001_printk("PCIE -Event Interrupt Enable = 0x%x\n", regVal));
	pm8001_cw32(pm8001_ha, 1, PCIE_EVENT_INTERRUPT_ENABLE, 0x0);

	regVal = pm8001_cr32(pm8001_ha, 1, PCIE_EVENT_INTERRUPT);
	PM8001_INIT_DBG(pm8001_ha,
		pm8001_printk("PCIE - Event Interrupt  = 0x%x\n", regVal));
	pm8001_cw32(pm8001_ha, 1, PCIE_EVENT_INTERRUPT, regVal);

	regVal = pm8001_cr32(pm8001_ha, 1, PCIE_ERROR_INTERRUPT_ENABLE);
	PM8001_INIT_DBG(pm8001_ha,
		pm8001_printk("PCIE -Error Interrupt Enable = 0x%x\n", regVal));
	pm8001_cw32(pm8001_ha, 1, PCIE_ERROR_INTERRUPT_ENABLE, 0x0);

	regVal = pm8001_cr32(pm8001_ha, 1, PCIE_ERROR_INTERRUPT);
	PM8001_INIT_DBG(pm8001_ha,
		pm8001_printk("PCIE - Error Interrupt = 0x%x\n", regVal));
	pm8001_cw32(pm8001_ha, 1, PCIE_ERROR_INTERRUPT, regVal);

	/* read the scratch pad 1 register bit 2 */
	regVal = pm8001_cr32(pm8001_ha, 0, MSGU_SCRATCH_PAD_1)
		& SCRATCH_PAD1_RST;
	toggleVal = regVal ^ SCRATCH_PAD1_RST;

	/* set signature in host scratch pad0 register to tell SPC that the
	host performs the soft reset */
	pm8001_cw32(pm8001_ha, 0, MSGU_HOST_SCRATCH_PAD_0, signature);

	/* read required registers for confirmming */
	/* map 0x0700000 to BAR4(0x20), BAR2(win) */
	if (-1 == pm8001_bar4_shift(pm8001_ha, GSM_ADDR_BASE)) {
		spin_unlock_irqrestore(&pm8001_ha->lock, flags);
		PM8001_FAIL_DBG(pm8001_ha,
			pm8001_printk("Shift Bar4 to 0x%x failed\n",
			GSM_ADDR_BASE));
		return -1;
	}
	PM8001_INIT_DBG(pm8001_ha,
		pm8001_printk("GSM 0x0(0x00007b88)-GSM Configuration and"
		" Reset = 0x%x\n",
		pm8001_cr32(pm8001_ha, 2, GSM_CONFIG_RESET)));

	/* step 3: host read GSM Configuration and Reset register */
	regVal = pm8001_cr32(pm8001_ha, 2, GSM_CONFIG_RESET);
	/* Put those bits to low */
	/* GSM XCBI offset = 0x70 0000
	0x00 Bit 13 COM_SLV_SW_RSTB 1
	0x00 Bit 12 QSSP_SW_RSTB 1
	0x00 Bit 11 RAAE_SW_RSTB 1
	0x00 Bit 9 RB_1_SW_RSTB 1
	0x00 Bit 8 SM_SW_RSTB 1
	*/
	regVal &= ~(0x00003b00);
	/* host write GSM Configuration and Reset register */
	pm8001_cw32(pm8001_ha, 2, GSM_CONFIG_RESET, regVal);
	PM8001_INIT_DBG(pm8001_ha,
		pm8001_printk("GSM 0x0 (0x00007b88 ==> 0x00004088) - GSM "
		"Configuration and Reset is set to = 0x%x\n",
		pm8001_cr32(pm8001_ha, 2, GSM_CONFIG_RESET)));

	/* step 4: */
	/* disable GSM - Read Address Parity Check */
	regVal1 = pm8001_cr32(pm8001_ha, 2, GSM_READ_ADDR_PARITY_CHECK);
	PM8001_INIT_DBG(pm8001_ha,
		pm8001_printk("GSM 0x700038 - Read Address Parity Check "
		"Enable = 0x%x\n", regVal1));
	pm8001_cw32(pm8001_ha, 2, GSM_READ_ADDR_PARITY_CHECK, 0x0);
	PM8001_INIT_DBG(pm8001_ha,
		pm8001_printk("GSM 0x700038 - Read Address Parity Check Enable"
		"is set to = 0x%x\n",
		pm8001_cr32(pm8001_ha, 2, GSM_READ_ADDR_PARITY_CHECK)));

	/* disable GSM - Write Address Parity Check */
	regVal2 = pm8001_cr32(pm8001_ha, 2, GSM_WRITE_ADDR_PARITY_CHECK);
	PM8001_INIT_DBG(pm8001_ha,
		pm8001_printk("GSM 0x700040 - Write Address Parity Check"
		" Enable = 0x%x\n", regVal2));
	pm8001_cw32(pm8001_ha, 2, GSM_WRITE_ADDR_PARITY_CHECK, 0x0);
	PM8001_INIT_DBG(pm8001_ha,
		pm8001_printk("GSM 0x700040 - Write Address Parity Check "
		"Enable is set to = 0x%x\n",
		pm8001_cr32(pm8001_ha, 2, GSM_WRITE_ADDR_PARITY_CHECK)));

	/* disable GSM - Write Data Parity Check */
	regVal3 = pm8001_cr32(pm8001_ha, 2, GSM_WRITE_DATA_PARITY_CHECK);
	PM8001_INIT_DBG(pm8001_ha,
		pm8001_printk("GSM 0x300048 - Write Data Parity Check"
		" Enable = 0x%x\n", regVal3));
	pm8001_cw32(pm8001_ha, 2, GSM_WRITE_DATA_PARITY_CHECK, 0x0);
	PM8001_INIT_DBG(pm8001_ha,
		pm8001_printk("GSM 0x300048 - Write Data Parity Check Enable"
		"is set to = 0x%x\n",
	pm8001_cr32(pm8001_ha, 2, GSM_WRITE_DATA_PARITY_CHECK)));

	/* step 5: delay 10 usec */
	udelay(10);
	/* step 5-b: set GPIO-0 output control to tristate anyway */
	if (-1 == pm8001_bar4_shift(pm8001_ha, GPIO_ADDR_BASE)) {
		spin_unlock_irqrestore(&pm8001_ha->lock, flags);
		PM8001_INIT_DBG(pm8001_ha,
				pm8001_printk("Shift Bar4 to 0x%x failed\n",
				GPIO_ADDR_BASE));
		return -1;
	}
	regVal = pm8001_cr32(pm8001_ha, 2, GPIO_GPIO_0_0UTPUT_CTL_OFFSET);
		PM8001_INIT_DBG(pm8001_ha,
				pm8001_printk("GPIO Output Control Register:"
				" = 0x%x\n", regVal));
	/* set GPIO-0 output control to tri-state */
	regVal &= 0xFFFFFFFC;
	pm8001_cw32(pm8001_ha, 2, GPIO_GPIO_0_0UTPUT_CTL_OFFSET, regVal);

	/* Step 6: Reset the IOP and AAP1 */
	/* map 0x00000 to BAR4(0x20), BAR2(win) */
	if (-1 == pm8001_bar4_shift(pm8001_ha, SPC_TOP_LEVEL_ADDR_BASE)) {
		spin_unlock_irqrestore(&pm8001_ha->lock, flags);
		PM8001_FAIL_DBG(pm8001_ha,
			pm8001_printk("SPC Shift Bar4 to 0x%x failed\n",
			SPC_TOP_LEVEL_ADDR_BASE));
		return -1;
	}
	regVal = pm8001_cr32(pm8001_ha, 2, SPC_REG_RESET);
	PM8001_INIT_DBG(pm8001_ha,
		pm8001_printk("Top Register before resetting IOP/AAP1"
		":= 0x%x\n", regVal));
	regVal &= ~(SPC_REG_RESET_PCS_IOP_SS | SPC_REG_RESET_PCS_AAP1_SS);
	pm8001_cw32(pm8001_ha, 2, SPC_REG_RESET, regVal);

	/* step 7: Reset the BDMA/OSSP */
	regVal = pm8001_cr32(pm8001_ha, 2, SPC_REG_RESET);
	PM8001_INIT_DBG(pm8001_ha,
		pm8001_printk("Top Register before resetting BDMA/OSSP"
		": = 0x%x\n", regVal));
	regVal &= ~(SPC_REG_RESET_BDMA_CORE | SPC_REG_RESET_OSSP);
	pm8001_cw32(pm8001_ha, 2, SPC_REG_RESET, regVal);

	/* step 8: delay 10 usec */
	udelay(10);

	/* step 9: bring the BDMA and OSSP out of reset */
	regVal = pm8001_cr32(pm8001_ha, 2, SPC_REG_RESET);
	PM8001_INIT_DBG(pm8001_ha,
		pm8001_printk("Top Register before bringing up BDMA/OSSP"
		":= 0x%x\n", regVal));
	regVal |= (SPC_REG_RESET_BDMA_CORE | SPC_REG_RESET_OSSP);
	pm8001_cw32(pm8001_ha, 2, SPC_REG_RESET, regVal);

	/* step 10: delay 10 usec */
	udelay(10);

	/* step 11: reads and sets the GSM Configuration and Reset Register */
	/* map 0x0700000 to BAR4(0x20), BAR2(win) */
	if (-1 == pm8001_bar4_shift(pm8001_ha, GSM_ADDR_BASE)) {
		spin_unlock_irqrestore(&pm8001_ha->lock, flags);
		PM8001_FAIL_DBG(pm8001_ha,
			pm8001_printk("SPC Shift Bar4 to 0x%x failed\n",
			GSM_ADDR_BASE));
		return -1;
	}
	PM8001_INIT_DBG(pm8001_ha,
		pm8001_printk("GSM 0x0 (0x00007b88)-GSM Configuration and "
		"Reset = 0x%x\n", pm8001_cr32(pm8001_ha, 2, GSM_CONFIG_RESET)));
	regVal = pm8001_cr32(pm8001_ha, 2, GSM_CONFIG_RESET);
	/* Put those bits to high */
	/* GSM XCBI offset = 0x70 0000
	0x00 Bit 13 COM_SLV_SW_RSTB 1
	0x00 Bit 12 QSSP_SW_RSTB 1
	0x00 Bit 11 RAAE_SW_RSTB 1
	0x00 Bit 9   RB_1_SW_RSTB 1
	0x00 Bit 8   SM_SW_RSTB 1
	*/
	regVal |= (GSM_CONFIG_RESET_VALUE);
	pm8001_cw32(pm8001_ha, 2, GSM_CONFIG_RESET, regVal);
	PM8001_INIT_DBG(pm8001_ha,
		pm8001_printk("GSM (0x00004088 ==> 0x00007b88) - GSM"
		" Configuration and Reset is set to = 0x%x\n",
		pm8001_cr32(pm8001_ha, 2, GSM_CONFIG_RESET)));

	/* step 12: Restore GSM - Read Address Parity Check */
	regVal = pm8001_cr32(pm8001_ha, 2, GSM_READ_ADDR_PARITY_CHECK);
	/* just for debugging */
	PM8001_INIT_DBG(pm8001_ha,
		pm8001_printk("GSM 0x700038 - Read Address Parity Check Enable"
		" = 0x%x\n", regVal));
	pm8001_cw32(pm8001_ha, 2, GSM_READ_ADDR_PARITY_CHECK, regVal1);
	PM8001_INIT_DBG(pm8001_ha,
		pm8001_printk("GSM 0x700038 - Read Address Parity"
		" Check Enable is set to = 0x%x\n",
		pm8001_cr32(pm8001_ha, 2, GSM_READ_ADDR_PARITY_CHECK)));
	/* Restore GSM - Write Address Parity Check */
	regVal = pm8001_cr32(pm8001_ha, 2, GSM_WRITE_ADDR_PARITY_CHECK);
	pm8001_cw32(pm8001_ha, 2, GSM_WRITE_ADDR_PARITY_CHECK, regVal2);
	PM8001_INIT_DBG(pm8001_ha,
		pm8001_printk("GSM 0x700040 - Write Address Parity Check"
		" Enable is set to = 0x%x\n",
		pm8001_cr32(pm8001_ha, 2, GSM_WRITE_ADDR_PARITY_CHECK)));
	/* Restore GSM - Write Data Parity Check */
	regVal = pm8001_cr32(pm8001_ha, 2, GSM_WRITE_DATA_PARITY_CHECK);
	pm8001_cw32(pm8001_ha, 2, GSM_WRITE_DATA_PARITY_CHECK, regVal3);
	PM8001_INIT_DBG(pm8001_ha,
		pm8001_printk("GSM 0x700048 - Write Data Parity Check Enable"
		"is set to = 0x%x\n",
		pm8001_cr32(pm8001_ha, 2, GSM_WRITE_DATA_PARITY_CHECK)));

	/* step 13: bring the IOP and AAP1 out of reset */
	/* map 0x00000 to BAR4(0x20), BAR2(win) */
	if (-1 == pm8001_bar4_shift(pm8001_ha, SPC_TOP_LEVEL_ADDR_BASE)) {
		spin_unlock_irqrestore(&pm8001_ha->lock, flags);
		PM8001_FAIL_DBG(pm8001_ha,
			pm8001_printk("Shift Bar4 to 0x%x failed\n",
			SPC_TOP_LEVEL_ADDR_BASE));
		return -1;
	}
	regVal = pm8001_cr32(pm8001_ha, 2, SPC_REG_RESET);
	regVal |= (SPC_REG_RESET_PCS_IOP_SS | SPC_REG_RESET_PCS_AAP1_SS);
	pm8001_cw32(pm8001_ha, 2, SPC_REG_RESET, regVal);

	/* step 14: delay 10 usec - Normal Mode */
	udelay(10);
	/* check Soft Reset Normal mode or Soft Reset HDA mode */
	if (signature == SPC_SOFT_RESET_SIGNATURE) {
		/* step 15 (Normal Mode): wait until scratch pad1 register
		bit 2 toggled */
		max_wait_count = 2 * 1000 * 1000;/* 2 sec */
		do {
			udelay(1);
			regVal = pm8001_cr32(pm8001_ha, 0, MSGU_SCRATCH_PAD_1) &
				SCRATCH_PAD1_RST;
		} while ((regVal != toggleVal) && (--max_wait_count));

		if (!max_wait_count) {
			regVal = pm8001_cr32(pm8001_ha, 0,
				MSGU_SCRATCH_PAD_1);
			PM8001_FAIL_DBG(pm8001_ha,
				pm8001_printk("TIMEOUT : ToggleVal 0x%x,"
				"MSGU_SCRATCH_PAD1 = 0x%x\n",
				toggleVal, regVal));
			PM8001_FAIL_DBG(pm8001_ha,
				pm8001_printk("SCRATCH_PAD0 value = 0x%x\n",
				pm8001_cr32(pm8001_ha, 0,
				MSGU_SCRATCH_PAD_0)));
			PM8001_FAIL_DBG(pm8001_ha,
				pm8001_printk("SCRATCH_PAD2 value = 0x%x\n",
				pm8001_cr32(pm8001_ha, 0,
				MSGU_SCRATCH_PAD_2)));
			PM8001_FAIL_DBG(pm8001_ha,
				pm8001_printk("SCRATCH_PAD3 value = 0x%x\n",
				pm8001_cr32(pm8001_ha, 0,
				MSGU_SCRATCH_PAD_3)));
			spin_unlock_irqrestore(&pm8001_ha->lock, flags);
			return -1;
		}

		/* step 16 (Normal) - Clear ODMR and ODCR */
		pm8001_cw32(pm8001_ha, 0, MSGU_ODCR, ODCR_CLEAR_ALL);
		pm8001_cw32(pm8001_ha, 0, MSGU_ODMR, ODMR_CLEAR_ALL);

		/* step 17 (Normal Mode): wait for the FW and IOP to get
		ready - 1 sec timeout */
		/* Wait for the SPC Configuration Table to be ready */
		if (check_fw_ready(pm8001_ha) == -1) {
			regVal = pm8001_cr32(pm8001_ha, 0, MSGU_SCRATCH_PAD_1);
			/* return error if MPI Configuration Table not ready */
			PM8001_INIT_DBG(pm8001_ha,
				pm8001_printk("FW not ready SCRATCH_PAD1"
				" = 0x%x\n", regVal));
			regVal = pm8001_cr32(pm8001_ha, 0, MSGU_SCRATCH_PAD_2);
			/* return error if MPI Configuration Table not ready */
			PM8001_INIT_DBG(pm8001_ha,
				pm8001_printk("FW not ready SCRATCH_PAD2"
				" = 0x%x\n", regVal));
			PM8001_INIT_DBG(pm8001_ha,
				pm8001_printk("SCRATCH_PAD0 value = 0x%x\n",
				pm8001_cr32(pm8001_ha, 0,
				MSGU_SCRATCH_PAD_0)));
			PM8001_INIT_DBG(pm8001_ha,
				pm8001_printk("SCRATCH_PAD3 value = 0x%x\n",
				pm8001_cr32(pm8001_ha, 0,
				MSGU_SCRATCH_PAD_3)));
			spin_unlock_irqrestore(&pm8001_ha->lock, flags);
			return -1;
		}
	}
	pm8001_bar4_shift(pm8001_ha, 0);
	spin_unlock_irqrestore(&pm8001_ha->lock, flags);

	PM8001_INIT_DBG(pm8001_ha,
		pm8001_printk("SPC soft reset Complete\n"));
	return 0;
}

static void pm8001_hw_chip_rst(struct pm8001_hba_info *pm8001_ha)
{
	u32 i;
	u32 regVal;
	PM8001_INIT_DBG(pm8001_ha,
		pm8001_printk("chip reset start\n"));

	/* do SPC chip reset. */
	regVal = pm8001_cr32(pm8001_ha, 1, SPC_REG_RESET);
	regVal &= ~(SPC_REG_RESET_DEVICE);
	pm8001_cw32(pm8001_ha, 1, SPC_REG_RESET, regVal);

	/* delay 10 usec */
	udelay(10);

	/* bring chip reset out of reset */
	regVal = pm8001_cr32(pm8001_ha, 1, SPC_REG_RESET);
	regVal |= SPC_REG_RESET_DEVICE;
	pm8001_cw32(pm8001_ha, 1, SPC_REG_RESET, regVal);

	/* delay 10 usec */
	udelay(10);

	/* wait for 20 msec until the firmware gets reloaded */
	i = 20;
	do {
		mdelay(1);
	} while ((--i) != 0);

	PM8001_INIT_DBG(pm8001_ha,
		pm8001_printk("chip reset finished\n"));
}

/**
 * pm8001_chip_iounmap - which maped when initialized.
 * @pm8001_ha: our hba card information
 */
void pm8001_chip_iounmap(struct pm8001_hba_info *pm8001_ha)
{
	s8 bar, logical = 0;
	for (bar = 0; bar < 6; bar++) {
		/*
		** logical BARs for SPC:
		** bar 0 and 1 - logical BAR0
		** bar 2 and 3 - logical BAR1
		** bar4 - logical BAR2
		** bar5 - logical BAR3
		** Skip the appropriate assignments:
		*/
		if ((bar == 1) || (bar == 3))
			continue;
		if (pm8001_ha->io_mem[logical].memvirtaddr) {
			iounmap(pm8001_ha->io_mem[logical].memvirtaddr);
			logical++;
		}
	}
}

/**
 * pm8001_chip_interrupt_enable - enable PM8001 chip interrupt
 * @pm8001_ha: our hba card information
 */
static void
pm8001_chip_intx_interrupt_enable(struct pm8001_hba_info *pm8001_ha)
{
	pm8001_cw32(pm8001_ha, 0, MSGU_ODMR, ODMR_CLEAR_ALL);
	pm8001_cw32(pm8001_ha, 0, MSGU_ODCR, ODCR_CLEAR_ALL);
}

 /**
  * pm8001_chip_intx_interrupt_disable- disable PM8001 chip interrupt
  * @pm8001_ha: our hba card information
  */
static void
pm8001_chip_intx_interrupt_disable(struct pm8001_hba_info *pm8001_ha)
{
	pm8001_cw32(pm8001_ha, 0, MSGU_ODMR, ODMR_MASK_ALL);
}

/**
 * pm8001_chip_msix_interrupt_enable - enable PM8001 chip interrupt
 * @pm8001_ha: our hba card information
 */
static void
pm8001_chip_msix_interrupt_enable(struct pm8001_hba_info *pm8001_ha,
	u32 int_vec_idx)
{
	u32 msi_index;
	u32 value;
	msi_index = int_vec_idx * MSIX_TABLE_ELEMENT_SIZE;
	msi_index += MSIX_TABLE_BASE;
	pm8001_cw32(pm8001_ha, 0, msi_index, MSIX_INTERRUPT_ENABLE);
	value = (1 << int_vec_idx);
	pm8001_cw32(pm8001_ha, 0,  MSGU_ODCR, value);

}

/**
 * pm8001_chip_msix_interrupt_disable - disable PM8001 chip interrupt
 * @pm8001_ha: our hba card information
 */
static void
pm8001_chip_msix_interrupt_disable(struct pm8001_hba_info *pm8001_ha,
	u32 int_vec_idx)
{
	u32 msi_index;
	msi_index = int_vec_idx * MSIX_TABLE_ELEMENT_SIZE;
	msi_index += MSIX_TABLE_BASE;
	pm8001_cw32(pm8001_ha, 0,  msi_index, MSIX_INTERRUPT_DISABLE);
}

/**
 * pm8001_chip_interrupt_enable - enable PM8001 chip interrupt
 * @pm8001_ha: our hba card information
 */
static void
pm8001_chip_interrupt_enable(struct pm8001_hba_info *pm8001_ha, u8 vec)
{
#ifdef PM8001_USE_MSIX
	pm8001_chip_msix_interrupt_enable(pm8001_ha, 0);
	return;
#endif
	pm8001_chip_intx_interrupt_enable(pm8001_ha);

}

/**
 * pm8001_chip_intx_interrupt_disable- disable PM8001 chip interrupt
 * @pm8001_ha: our hba card information
 */
static void
pm8001_chip_interrupt_disable(struct pm8001_hba_info *pm8001_ha, u8 vec)
{
#ifdef PM8001_USE_MSIX
	pm8001_chip_msix_interrupt_disable(pm8001_ha, 0);
	return;
#endif
	pm8001_chip_intx_interrupt_disable(pm8001_ha);

}

/**
 * pm8001_mpi_msg_free_get - get the free message buffer for transfer
 * inbound queue.
 * @circularQ: the inbound queue  we want to transfer to HBA.
 * @messageSize: the message size of this transfer, normally it is 64 bytes
 * @messagePtr: the pointer to message.
 */
int pm8001_mpi_msg_free_get(struct inbound_queue_table *circularQ,
			    u16 messageSize, void **messagePtr)
{
	u32 offset, consumer_index;
	struct mpi_msg_hdr *msgHeader;
	u8 bcCount = 1; /* only support single buffer */

	/* Checks is the requested message size can be allocated in this queue*/
	if (messageSize > IOMB_SIZE_SPCV) {
		*messagePtr = NULL;
		return -1;
	}

	/* Stores the new consumer index */
	consumer_index = pm8001_read_32(circularQ->ci_virt);
	circularQ->consumer_index = cpu_to_le32(consumer_index);
	if (((circularQ->producer_idx + bcCount) % PM8001_MPI_QUEUE) ==
		le32_to_cpu(circularQ->consumer_index)) {
		*messagePtr = NULL;
		return -1;
	}
	/* get memory IOMB buffer address */
	offset = circularQ->producer_idx * messageSize;
	/* increment to next bcCount element */
	circularQ->producer_idx = (circularQ->producer_idx + bcCount)
				% PM8001_MPI_QUEUE;
	/* Adds that distance to the base of the region virtual address plus
	the message header size*/
	msgHeader = (struct mpi_msg_hdr *)(circularQ->base_virt	+ offset);
	*messagePtr = ((void *)msgHeader) + sizeof(struct mpi_msg_hdr);
	return 0;
}

/**
 * pm8001_mpi_build_cmd- build the message queue for transfer, update the PI to
 * FW to tell the fw to get this message from IOMB.
 * @pm8001_ha: our hba card information
 * @circularQ: the inbound queue we want to transfer to HBA.
 * @opCode: the operation code represents commands which LLDD and fw recognized.
 * @payload: the command payload of each operation command.
 */
int pm8001_mpi_build_cmd(struct pm8001_hba_info *pm8001_ha,
			 struct inbound_queue_table *circularQ,
			 u32 opCode, void *payload, u32 responseQueue)
{
	u32 Header = 0, hpriority = 0, bc = 1, category = 0x02;
	void *pMessage;

	if (pm8001_mpi_msg_free_get(circularQ, pm8001_ha->iomb_size,
		&pMessage) < 0) {
		PM8001_IO_DBG(pm8001_ha,
			pm8001_printk("No free mpi buffer\n"));
		return -1;
	}
	BUG_ON(!payload);
	/*Copy to the payload*/
	memcpy(pMessage, payload, (pm8001_ha->iomb_size -
				sizeof(struct mpi_msg_hdr)));

	/*Build the header*/
	Header = ((1 << 31) | (hpriority << 30) | ((bc & 0x1f) << 24)
		| ((responseQueue & 0x3F) << 16)
		| ((category & 0xF) << 12) | (opCode & 0xFFF));

	pm8001_write_32((pMessage - 4), 0, cpu_to_le32(Header));
	/*Update the PI to the firmware*/
	pm8001_cw32(pm8001_ha, circularQ->pi_pci_bar,
		circularQ->pi_offset, circularQ->producer_idx);
	PM8001_IO_DBG(pm8001_ha,
		pm8001_printk("INB Q %x OPCODE:%x , UPDATED PI=%d CI=%d\n",
			responseQueue, opCode, circularQ->producer_idx,
			circularQ->consumer_index));
	return 0;
}

u32 pm8001_mpi_msg_free_set(struct pm8001_hba_info *pm8001_ha, void *pMsg,
			    struct outbound_queue_table *circularQ, u8 bc)
{
	u32 producer_index;
	struct mpi_msg_hdr *msgHeader;
	struct mpi_msg_hdr *pOutBoundMsgHeader;

	msgHeader = (struct mpi_msg_hdr *)(pMsg - sizeof(struct mpi_msg_hdr));
	pOutBoundMsgHeader = (struct mpi_msg_hdr *)(circularQ->base_virt +
				circularQ->consumer_idx * pm8001_ha->iomb_size);
	if (pOutBoundMsgHeader != msgHeader) {
		PM8001_FAIL_DBG(pm8001_ha,
			pm8001_printk("consumer_idx = %d msgHeader = %p\n",
			circularQ->consumer_idx, msgHeader));

		/* Update the producer index from SPC */
		producer_index = pm8001_read_32(circularQ->pi_virt);
		circularQ->producer_index = cpu_to_le32(producer_index);
		PM8001_FAIL_DBG(pm8001_ha,
			pm8001_printk("consumer_idx = %d producer_index = %d"
			"msgHeader = %p\n", circularQ->consumer_idx,
			circularQ->producer_index, msgHeader));
		return 0;
	}
	/* free the circular queue buffer elements associated with the message*/
	circularQ->consumer_idx = (circularQ->consumer_idx + bc)
				% PM8001_MPI_QUEUE;
	/* update the CI of outbound queue */
	pm8001_cw32(pm8001_ha, circularQ->ci_pci_bar, circularQ->ci_offset,
		circularQ->consumer_idx);
	/* Update the producer index from SPC*/
	producer_index = pm8001_read_32(circularQ->pi_virt);
	circularQ->producer_index = cpu_to_le32(producer_index);
	PM8001_IO_DBG(pm8001_ha,
		pm8001_printk(" CI=%d PI=%d\n", circularQ->consumer_idx,
		circularQ->producer_index));
	return 0;
}

/**
 * pm8001_mpi_msg_consume- get the MPI message from outbound queue
 * message table.
 * @pm8001_ha: our hba card information
 * @circularQ: the outbound queue  table.
 * @messagePtr1: the message contents of this outbound message.
 * @pBC: the message size.
 */
u32 pm8001_mpi_msg_consume(struct pm8001_hba_info *pm8001_ha,
			   struct outbound_queue_table *circularQ,
			   void **messagePtr1, u8 *pBC)
{
	struct mpi_msg_hdr	*msgHeader;
	__le32	msgHeader_tmp;
	u32 header_tmp;
	do {
		/* If there are not-yet-delivered messages ... */
		if (le32_to_cpu(circularQ->producer_index)
			!= circularQ->consumer_idx) {
			/*Get the pointer to the circular queue buffer element*/
			msgHeader = (struct mpi_msg_hdr *)
				(circularQ->base_virt +
				circularQ->consumer_idx * pm8001_ha->iomb_size);
			/* read header */
			header_tmp = pm8001_read_32(msgHeader);
			msgHeader_tmp = cpu_to_le32(header_tmp);
			if (0 != (le32_to_cpu(msgHeader_tmp) & 0x80000000)) {
				if (OPC_OUB_SKIP_ENTRY !=
					(le32_to_cpu(msgHeader_tmp) & 0xfff)) {
					*messagePtr1 =
						((u8 *)msgHeader) +
						sizeof(struct mpi_msg_hdr);
					*pBC = (u8)((le32_to_cpu(msgHeader_tmp)
						>> 24) & 0x1f);
					PM8001_IO_DBG(pm8001_ha,
						pm8001_printk(": CI=%d PI=%d "
						"msgHeader=%x\n",
						circularQ->consumer_idx,
						circularQ->producer_index,
						msgHeader_tmp));
					return MPI_IO_STATUS_SUCCESS;
				} else {
					circularQ->consumer_idx =
						(circularQ->consumer_idx +
						((le32_to_cpu(msgHeader_tmp)
						 >> 24) & 0x1f))
							% PM8001_MPI_QUEUE;
					msgHeader_tmp = 0;
					pm8001_write_32(msgHeader, 0, 0);
					/* update the CI of outbound queue */
					pm8001_cw32(pm8001_ha,
						circularQ->ci_pci_bar,
						circularQ->ci_offset,
						circularQ->consumer_idx);
				}
			} else {
				circularQ->consumer_idx =
					(circularQ->consumer_idx +
					((le32_to_cpu(msgHeader_tmp) >> 24) &
					0x1f)) % PM8001_MPI_QUEUE;
				msgHeader_tmp = 0;
				pm8001_write_32(msgHeader, 0, 0);
				/* update the CI of outbound queue */
				pm8001_cw32(pm8001_ha, circularQ->ci_pci_bar,
					circularQ->ci_offset,
					circularQ->consumer_idx);
				return MPI_IO_STATUS_FAIL;
			}
		} else {
			u32 producer_index;
			void *pi_virt = circularQ->pi_virt;
			/* Update the producer index from SPC */
			producer_index = pm8001_read_32(pi_virt);
			circularQ->producer_index = cpu_to_le32(producer_index);
		}
	} while (le32_to_cpu(circularQ->producer_index) !=
		circularQ->consumer_idx);
	/* while we don't have any more not-yet-delivered message */
	/* report empty */
	return MPI_IO_STATUS_BUSY;
}

void pm8001_work_fn(struct work_struct *work)
{
	struct pm8001_work *pw = container_of(work, struct pm8001_work, work);
	struct pm8001_device *pm8001_dev;
	struct domain_device *dev;

	/*
	 * So far, all users of this stash an associated structure here.
	 * If we get here, and this pointer is null, then the action
	 * was cancelled. This nullification happens when the device
	 * goes away.
	 */
	pm8001_dev = pw->data; /* Most stash device structure */
	if ((pm8001_dev == NULL)
	 || ((pw->handler != IO_XFER_ERROR_BREAK)
	  && (pm8001_dev->dev_type == SAS_PHY_UNUSED))) {
		kfree(pw);
		return;
	}

	switch (pw->handler) {
	case IO_XFER_ERROR_BREAK:
	{	/* This one stashes the sas_task instead */
		struct sas_task *t = (struct sas_task *)pm8001_dev;
		u32 tag;
		struct pm8001_ccb_info *ccb;
		struct pm8001_hba_info *pm8001_ha = pw->pm8001_ha;
		unsigned long flags, flags1;
		struct task_status_struct *ts;
		int i;

		if (pm8001_query_task(t) == TMF_RESP_FUNC_SUCC)
			break; /* Task still on lu */
		spin_lock_irqsave(&pm8001_ha->lock, flags);

		spin_lock_irqsave(&t->task_state_lock, flags1);
		if (unlikely((t->task_state_flags & SAS_TASK_STATE_DONE))) {
			spin_unlock_irqrestore(&t->task_state_lock, flags1);
			spin_unlock_irqrestore(&pm8001_ha->lock, flags);
			break; /* Task got completed by another */
		}
		spin_unlock_irqrestore(&t->task_state_lock, flags1);

		/* Search for a possible ccb that matches the task */
		for (i = 0; ccb = NULL, i < PM8001_MAX_CCB; i++) {
			ccb = &pm8001_ha->ccb_info[i];
			tag = ccb->ccb_tag;
			if ((tag != 0xFFFFFFFF) && (ccb->task == t))
				break;
		}
		if (!ccb) {
			spin_unlock_irqrestore(&pm8001_ha->lock, flags);
			break; /* Task got freed by another */
		}
		ts = &t->task_status;
		ts->resp = SAS_TASK_COMPLETE;
		/* Force the midlayer to retry */
		ts->stat = SAS_QUEUE_FULL;
		pm8001_dev = ccb->device;
		if (pm8001_dev)
			pm8001_dev->running_req--;
		spin_lock_irqsave(&t->task_state_lock, flags1);
		t->task_state_flags &= ~SAS_TASK_STATE_PENDING;
		t->task_state_flags &= ~SAS_TASK_AT_INITIATOR;
		t->task_state_flags |= SAS_TASK_STATE_DONE;
		if (unlikely((t->task_state_flags & SAS_TASK_STATE_ABORTED))) {
			spin_unlock_irqrestore(&t->task_state_lock, flags1);
			PM8001_FAIL_DBG(pm8001_ha, pm8001_printk("task 0x%p"
				" done with event 0x%x resp 0x%x stat 0x%x but"
				" aborted by upper layer!\n",
				t, pw->handler, ts->resp, ts->stat));
			pm8001_ccb_task_free(pm8001_ha, t, ccb, tag);
			spin_unlock_irqrestore(&pm8001_ha->lock, flags);
		} else {
			spin_unlock_irqrestore(&t->task_state_lock, flags1);
			pm8001_ccb_task_free(pm8001_ha, t, ccb, tag);
			mb();/* in order to force CPU ordering */
			spin_unlock_irqrestore(&pm8001_ha->lock, flags);
			t->task_done(t);
		}
	}	break;
	case IO_XFER_OPEN_RETRY_TIMEOUT:
	{	/* This one stashes the sas_task instead */
		struct sas_task *t = (struct sas_task *)pm8001_dev;
		u32 tag;
		struct pm8001_ccb_info *ccb;
		struct pm8001_hba_info *pm8001_ha = pw->pm8001_ha;
		unsigned long flags, flags1;
		int i, ret = 0;

		PM8001_IO_DBG(pm8001_ha,
			pm8001_printk("IO_XFER_OPEN_RETRY_TIMEOUT\n"));

		ret = pm8001_query_task(t);

		PM8001_IO_DBG(pm8001_ha,
			switch (ret) {
			case TMF_RESP_FUNC_SUCC:
				pm8001_printk("...Task on lu\n");
				break;

			case TMF_RESP_FUNC_COMPLETE:
				pm8001_printk("...Task NOT on lu\n");
				break;

			default:
				pm8001_printk("...query task failed!!!\n");
				break;
			});

		spin_lock_irqsave(&pm8001_ha->lock, flags);

		spin_lock_irqsave(&t->task_state_lock, flags1);

		if (unlikely((t->task_state_flags & SAS_TASK_STATE_DONE))) {
			spin_unlock_irqrestore(&t->task_state_lock, flags1);
			spin_unlock_irqrestore(&pm8001_ha->lock, flags);
			if (ret == TMF_RESP_FUNC_SUCC) /* task on lu */
				(void)pm8001_abort_task(t);
			break; /* Task got completed by another */
		}

		spin_unlock_irqrestore(&t->task_state_lock, flags1);

		/* Search for a possible ccb that matches the task */
		for (i = 0; ccb = NULL, i < PM8001_MAX_CCB; i++) {
			ccb = &pm8001_ha->ccb_info[i];
			tag = ccb->ccb_tag;
			if ((tag != 0xFFFFFFFF) && (ccb->task == t))
				break;
		}
		if (!ccb) {
			spin_unlock_irqrestore(&pm8001_ha->lock, flags);
			if (ret == TMF_RESP_FUNC_SUCC) /* task on lu */
				(void)pm8001_abort_task(t);
			break; /* Task got freed by another */
		}

		pm8001_dev = ccb->device;
		dev = pm8001_dev->sas_device;

		switch (ret) {
		case TMF_RESP_FUNC_SUCC: /* task on lu */
			ccb->open_retry = 1; /* Snub completion */
			spin_unlock_irqrestore(&pm8001_ha->lock, flags);
			ret = pm8001_abort_task(t);
			ccb->open_retry = 0;
			switch (ret) {
			case TMF_RESP_FUNC_SUCC:
			case TMF_RESP_FUNC_COMPLETE:
				break;
			default: /* device misbehavior */
				ret = TMF_RESP_FUNC_FAILED;
				PM8001_IO_DBG(pm8001_ha,
					pm8001_printk("...Reset phy\n"));
				pm8001_I_T_nexus_reset(dev);
				break;
			}
			break;

		case TMF_RESP_FUNC_COMPLETE: /* task not on lu */
			spin_unlock_irqrestore(&pm8001_ha->lock, flags);
			/* Do we need to abort the task locally? */
			break;

		default: /* device misbehavior */
			spin_unlock_irqrestore(&pm8001_ha->lock, flags);
			ret = TMF_RESP_FUNC_FAILED;
			PM8001_IO_DBG(pm8001_ha,
				pm8001_printk("...Reset phy\n"));
			pm8001_I_T_nexus_reset(dev);
		}

		if (ret == TMF_RESP_FUNC_FAILED)
			t = NULL;
		pm8001_open_reject_retry(pm8001_ha, t, pm8001_dev);
		PM8001_IO_DBG(pm8001_ha, pm8001_printk("...Complete\n"));
	}	break;
	case IO_OPEN_CNX_ERROR_IT_NEXUS_LOSS:
		dev = pm8001_dev->sas_device;
		pm8001_I_T_nexus_event_handler(dev);
		break;
	case IO_OPEN_CNX_ERROR_STP_RESOURCES_BUSY:
		dev = pm8001_dev->sas_device;
		pm8001_I_T_nexus_reset(dev);
		break;
	case IO_DS_IN_ERROR:
		dev = pm8001_dev->sas_device;
		pm8001_I_T_nexus_reset(dev);
		break;
	case IO_DS_NON_OPERATIONAL:
		dev = pm8001_dev->sas_device;
		pm8001_I_T_nexus_reset(dev);
		break;
	}
	kfree(pw);
}

int pm8001_handle_event(struct pm8001_hba_info *pm8001_ha, void *data,
			       int handler)
{
	struct pm8001_work *pw;
	int ret = 0;

	pw = kmalloc(sizeof(struct pm8001_work), GFP_ATOMIC);
	if (pw) {
		pw->pm8001_ha = pm8001_ha;
		pw->data = data;
		pw->handler = handler;
		INIT_WORK(&pw->work, pm8001_work_fn);
		queue_work(pm8001_wq, &pw->work);
	} else
		ret = -ENOMEM;

	return ret;
}

static void pm8001_send_abort_all(struct pm8001_hba_info *pm8001_ha,
		struct pm8001_device *pm8001_ha_dev)
{
	int res;
	u32 ccb_tag;
	struct pm8001_ccb_info *ccb;
	struct sas_task *task = NULL;
	struct task_abort_req task_abort;
	struct inbound_queue_table *circularQ;
	u32 opc = OPC_INB_SATA_ABORT;
	int ret;

	if (!pm8001_ha_dev) {
		PM8001_FAIL_DBG(pm8001_ha, pm8001_printk("dev is null\n"));
		return;
	}

	task = sas_alloc_slow_task(GFP_ATOMIC);

	if (!task) {
		PM8001_FAIL_DBG(pm8001_ha, pm8001_printk("cannot "
						"allocate task\n"));
		return;
	}

	task->task_done = pm8001_task_done;

	res = pm8001_tag_alloc(pm8001_ha, &ccb_tag);
	if (res)
		return;

	ccb = &pm8001_ha->ccb_info[ccb_tag];
	ccb->device = pm8001_ha_dev;
	ccb->ccb_tag = ccb_tag;
	ccb->task = task;

	circularQ = &pm8001_ha->inbnd_q_tbl[0];

	memset(&task_abort, 0, sizeof(task_abort));
	task_abort.abort_all = cpu_to_le32(1);
	task_abort.device_id = cpu_to_le32(pm8001_ha_dev->device_id);
	task_abort.tag = cpu_to_le32(ccb_tag);

	ret = pm8001_mpi_build_cmd(pm8001_ha, circularQ, opc, &task_abort, 0);

}

static void pm8001_send_read_log(struct pm8001_hba_info *pm8001_ha,
		struct pm8001_device *pm8001_ha_dev)
{
	struct sata_start_req sata_cmd;
	int res;
	u32 ccb_tag;
	struct pm8001_ccb_info *ccb;
	struct sas_task *task = NULL;
	struct host_to_dev_fis fis;
	struct domain_device *dev;
	struct inbound_queue_table *circularQ;
	u32 opc = OPC_INB_SATA_HOST_OPSTART;

	task = sas_alloc_slow_task(GFP_ATOMIC);

	if (!task) {
		PM8001_FAIL_DBG(pm8001_ha,
			pm8001_printk("cannot allocate task !!!\n"));
		return;
	}
	task->task_done = pm8001_task_done;

	res = pm8001_tag_alloc(pm8001_ha, &ccb_tag);
	if (res) {
		PM8001_FAIL_DBG(pm8001_ha,
			pm8001_printk("cannot allocate tag !!!\n"));
		return;
	}

	/* allocate domain device by ourselves as libsas
	 * is not going to provide any
	*/
	dev = kzalloc(sizeof(struct domain_device), GFP_ATOMIC);
	if (!dev) {
		PM8001_FAIL_DBG(pm8001_ha,
			pm8001_printk("Domain device cannot be allocated\n"));
		sas_free_task(task);
		return;
	} else {
		task->dev = dev;
		task->dev->lldd_dev = pm8001_ha_dev;
	}

	ccb = &pm8001_ha->ccb_info[ccb_tag];
	ccb->device = pm8001_ha_dev;
	ccb->ccb_tag = ccb_tag;
	ccb->task = task;
	pm8001_ha_dev->id |= NCQ_READ_LOG_FLAG;
	pm8001_ha_dev->id |= NCQ_2ND_RLE_FLAG;

	memset(&sata_cmd, 0, sizeof(sata_cmd));
	circularQ = &pm8001_ha->inbnd_q_tbl[0];

	/* construct read log FIS */
	memset(&fis, 0, sizeof(struct host_to_dev_fis));
	fis.fis_type = 0x27;
	fis.flags = 0x80;
	fis.command = ATA_CMD_READ_LOG_EXT;
	fis.lbal = 0x10;
	fis.sector_count = 0x1;

	sata_cmd.tag = cpu_to_le32(ccb_tag);
	sata_cmd.device_id = cpu_to_le32(pm8001_ha_dev->device_id);
	sata_cmd.ncqtag_atap_dir_m |= ((0x1 << 7) | (0x5 << 9));
	memcpy(&sata_cmd.sata_fis, &fis, sizeof(struct host_to_dev_fis));

	res = pm8001_mpi_build_cmd(pm8001_ha, circularQ, opc, &sata_cmd, 0);

}

/**
 * mpi_ssp_completion- process the event that FW response to the SSP request.
 * @pm8001_ha: our hba card information
 * @piomb: the message contents of this outbound message.
 *
 * When FW has completed a ssp request for example a IO request, after it has
 * filled the SG data with the data, it will trigger this event represent
 * that he has finished the job,please check the coresponding buffer.
 * So we will tell the caller who maybe waiting the result to tell upper layer
 * that the task has been finished.
 */
static void
mpi_ssp_completion(struct pm8001_hba_info *pm8001_ha , void *piomb)
{
	struct sas_task *t;
	struct pm8001_ccb_info *ccb;
	unsigned long flags;
	u32 status;
	u32 param;
	u32 tag;
	struct ssp_completion_resp *psspPayload;
	struct task_status_struct *ts;
	struct ssp_response_iu *iu;
	struct pm8001_device *pm8001_dev;
	psspPayload = (struct ssp_completion_resp *)(piomb + 4);
	status = le32_to_cpu(psspPayload->status);
	tag = le32_to_cpu(psspPayload->tag);
	ccb = &pm8001_ha->ccb_info[tag];
	if ((status == IO_ABORTED) && ccb->open_retry) {
		/* Being completed by another */
		ccb->open_retry = 0;
		return;
	}
	pm8001_dev = ccb->device;
	param = le32_to_cpu(psspPayload->param);

	t = ccb->task;

	if (status && status != IO_UNDERFLOW)
		PM8001_FAIL_DBG(pm8001_ha,
			pm8001_printk("sas IO status 0x%x\n", status));
	if (unlikely(!t || !t->lldd_task || !t->dev))
		return;
	ts = &t->task_status;
	switch (status) {
	case IO_SUCCESS:
		PM8001_IO_DBG(pm8001_ha, pm8001_printk("IO_SUCCESS"
			",param = %d\n", param));
		if (param == 0) {
			ts->resp = SAS_TASK_COMPLETE;
			ts->stat = SAM_STAT_GOOD;
		} else {
			ts->resp = SAS_TASK_COMPLETE;
			ts->stat = SAS_PROTO_RESPONSE;
			ts->residual = param;
			iu = &psspPayload->ssp_resp_iu;
			sas_ssp_task_response(pm8001_ha->dev, t, iu);
		}
		if (pm8001_dev)
			pm8001_dev->running_req--;
		break;
	case IO_ABORTED:
		PM8001_IO_DBG(pm8001_ha,
			pm8001_printk("IO_ABORTED IOMB Tag\n"));
		ts->resp = SAS_TASK_COMPLETE;
		ts->stat = SAS_ABORTED_TASK;
		break;
	case IO_UNDERFLOW:
		/* SSP Completion with error */
		PM8001_IO_DBG(pm8001_ha, pm8001_printk("IO_UNDERFLOW"
			",param = %d\n", param));
		ts->resp = SAS_TASK_COMPLETE;
		ts->stat = SAS_DATA_UNDERRUN;
		ts->residual = param;
		if (pm8001_dev)
			pm8001_dev->running_req--;
		break;
	case IO_NO_DEVICE:
		PM8001_IO_DBG(pm8001_ha,
			pm8001_printk("IO_NO_DEVICE\n"));
		ts->resp = SAS_TASK_UNDELIVERED;
		ts->stat = SAS_PHY_DOWN;
		break;
	case IO_XFER_ERROR_BREAK:
		PM8001_IO_DBG(pm8001_ha,
			pm8001_printk("IO_XFER_ERROR_BREAK\n"));
		ts->resp = SAS_TASK_COMPLETE;
		ts->stat = SAS_OPEN_REJECT;
		/* Force the midlayer to retry */
		ts->open_rej_reason = SAS_OREJ_RSVD_RETRY;
		break;
	case IO_XFER_ERROR_PHY_NOT_READY:
		PM8001_IO_DBG(pm8001_ha,
			pm8001_printk("IO_XFER_ERROR_PHY_NOT_READY\n"));
		ts->resp = SAS_TASK_COMPLETE;
		ts->stat = SAS_OPEN_REJECT;
		ts->open_rej_reason = SAS_OREJ_RSVD_RETRY;
		break;
	case IO_OPEN_CNX_ERROR_PROTOCOL_NOT_SUPPORTED:
		PM8001_IO_DBG(pm8001_ha,
		pm8001_printk("IO_OPEN_CNX_ERROR_PROTOCOL_NOT_SUPPORTED\n"));
		ts->resp = SAS_TASK_COMPLETE;
		ts->stat = SAS_OPEN_REJECT;
		ts->open_rej_reason = SAS_OREJ_EPROTO;
		break;
	case IO_OPEN_CNX_ERROR_ZONE_VIOLATION:
		PM8001_IO_DBG(pm8001_ha,
			pm8001_printk("IO_OPEN_CNX_ERROR_ZONE_VIOLATION\n"));
		ts->resp = SAS_TASK_COMPLETE;
		ts->stat = SAS_OPEN_REJECT;
		ts->open_rej_reason = SAS_OREJ_UNKNOWN;
		break;
	case IO_OPEN_CNX_ERROR_BREAK:
		PM8001_IO_DBG(pm8001_ha,
			pm8001_printk("IO_OPEN_CNX_ERROR_BREAK\n"));
		ts->resp = SAS_TASK_COMPLETE;
		ts->stat = SAS_OPEN_REJECT;
		ts->open_rej_reason = SAS_OREJ_RSVD_RETRY;
		break;
	case IO_OPEN_CNX_ERROR_IT_NEXUS_LOSS:
		PM8001_IO_DBG(pm8001_ha,
			pm8001_printk("IO_OPEN_CNX_ERROR_IT_NEXUS_LOSS\n"));
		ts->resp = SAS_TASK_COMPLETE;
		ts->stat = SAS_OPEN_REJECT;
		ts->open_rej_reason = SAS_OREJ_UNKNOWN;
		if (!t->uldd_task)
			pm8001_handle_event(pm8001_ha,
				pm8001_dev,
				IO_OPEN_CNX_ERROR_IT_NEXUS_LOSS);
		break;
	case IO_OPEN_CNX_ERROR_BAD_DESTINATION:
		PM8001_IO_DBG(pm8001_ha,
			pm8001_printk("IO_OPEN_CNX_ERROR_BAD_DESTINATION\n"));
		ts->resp = SAS_TASK_COMPLETE;
		ts->stat = SAS_OPEN_REJECT;
		ts->open_rej_reason = SAS_OREJ_BAD_DEST;
		break;
	case IO_OPEN_CNX_ERROR_CONNECTION_RATE_NOT_SUPPORTED:
		PM8001_IO_DBG(pm8001_ha,
			pm8001_printk("IO_OPEN_CNX_ERROR_CONNECTION_RATE_"
			"NOT_SUPPORTED\n"));
		ts->resp = SAS_TASK_COMPLETE;
		ts->stat = SAS_OPEN_REJECT;
		ts->open_rej_reason = SAS_OREJ_CONN_RATE;
		break;
	case IO_OPEN_CNX_ERROR_WRONG_DESTINATION:
		PM8001_IO_DBG(pm8001_ha,
			pm8001_printk("IO_OPEN_CNX_ERROR_WRONG_DESTINATION\n"));
		ts->resp = SAS_TASK_UNDELIVERED;
		ts->stat = SAS_OPEN_REJECT;
		ts->open_rej_reason = SAS_OREJ_WRONG_DEST;
		break;
	case IO_XFER_ERROR_NAK_RECEIVED:
		PM8001_IO_DBG(pm8001_ha,
			pm8001_printk("IO_XFER_ERROR_NAK_RECEIVED\n"));
		ts->resp = SAS_TASK_COMPLETE;
		ts->stat = SAS_OPEN_REJECT;
		ts->open_rej_reason = SAS_OREJ_RSVD_RETRY;
		break;
	case IO_XFER_ERROR_ACK_NAK_TIMEOUT:
		PM8001_IO_DBG(pm8001_ha,
			pm8001_printk("IO_XFER_ERROR_ACK_NAK_TIMEOUT\n"));
		ts->resp = SAS_TASK_COMPLETE;
		ts->stat = SAS_NAK_R_ERR;
		break;
	case IO_XFER_ERROR_DMA:
		PM8001_IO_DBG(pm8001_ha,
		pm8001_printk("IO_XFER_ERROR_DMA\n"));
		ts->resp = SAS_TASK_COMPLETE;
		ts->stat = SAS_OPEN_REJECT;
		break;
	case IO_XFER_OPEN_RETRY_TIMEOUT:
		PM8001_IO_DBG(pm8001_ha,
			pm8001_printk("IO_XFER_OPEN_RETRY_TIMEOUT\n"));
		ts->resp = SAS_TASK_COMPLETE;
		ts->stat = SAS_OPEN_REJECT;
		ts->open_rej_reason = SAS_OREJ_RSVD_RETRY;
		break;
	case IO_XFER_ERROR_OFFSET_MISMATCH:
		PM8001_IO_DBG(pm8001_ha,
			pm8001_printk("IO_XFER_ERROR_OFFSET_MISMATCH\n"));
		ts->resp = SAS_TASK_COMPLETE;
		ts->stat = SAS_OPEN_REJECT;
		break;
	case IO_PORT_IN_RESET:
		PM8001_IO_DBG(pm8001_ha,
			pm8001_printk("IO_PORT_IN_RESET\n"));
		ts->resp = SAS_TASK_COMPLETE;
		ts->stat = SAS_OPEN_REJECT;
		break;
	case IO_DS_NON_OPERATIONAL:
		PM8001_IO_DBG(pm8001_ha,
			pm8001_printk("IO_DS_NON_OPERATIONAL\n"));
		ts->resp = SAS_TASK_COMPLETE;
		ts->stat = SAS_OPEN_REJECT;
		if (!t->uldd_task)
			pm8001_handle_event(pm8001_ha,
				pm8001_dev,
				IO_DS_NON_OPERATIONAL);
		break;
	case IO_DS_IN_RECOVERY:
		PM8001_IO_DBG(pm8001_ha,
			pm8001_printk("IO_DS_IN_RECOVERY\n"));
		ts->resp = SAS_TASK_COMPLETE;
		ts->stat = SAS_OPEN_REJECT;
		break;
	case IO_TM_TAG_NOT_FOUND:
		PM8001_IO_DBG(pm8001_ha,
			pm8001_printk("IO_TM_TAG_NOT_FOUND\n"));
		ts->resp = SAS_TASK_COMPLETE;
		ts->stat = SAS_OPEN_REJECT;
		break;
	case IO_SSP_EXT_IU_ZERO_LEN_ERROR:
		PM8001_IO_DBG(pm8001_ha,
			pm8001_printk("IO_SSP_EXT_IU_ZERO_LEN_ERROR\n"));
		ts->resp = SAS_TASK_COMPLETE;
		ts->stat = SAS_OPEN_REJECT;
		break;
	case IO_OPEN_CNX_ERROR_HW_RESOURCE_BUSY:
		PM8001_IO_DBG(pm8001_ha,
			pm8001_printk("IO_OPEN_CNX_ERROR_HW_RESOURCE_BUSY\n"));
		ts->resp = SAS_TASK_COMPLETE;
		ts->stat = SAS_OPEN_REJECT;
		ts->open_rej_reason = SAS_OREJ_RSVD_RETRY;
		break;
	default:
		PM8001_IO_DBG(pm8001_ha,
			pm8001_printk("Unknown status 0x%x\n", status));
		/* not allowed case. Therefore, return failed status */
		ts->resp = SAS_TASK_COMPLETE;
		ts->stat = SAS_OPEN_REJECT;
		break;
	}
	PM8001_IO_DBG(pm8001_ha,
		pm8001_printk("scsi_status = %x\n ",
		psspPayload->ssp_resp_iu.status));
	spin_lock_irqsave(&t->task_state_lock, flags);
	t->task_state_flags &= ~SAS_TASK_STATE_PENDING;
	t->task_state_flags &= ~SAS_TASK_AT_INITIATOR;
	t->task_state_flags |= SAS_TASK_STATE_DONE;
	if (unlikely((t->task_state_flags & SAS_TASK_STATE_ABORTED))) {
		spin_unlock_irqrestore(&t->task_state_lock, flags);
		PM8001_FAIL_DBG(pm8001_ha, pm8001_printk("task 0x%p done with"
			" io_status 0x%x resp 0x%x "
			"stat 0x%x but aborted by upper layer!\n",
			t, status, ts->resp, ts->stat));
		pm8001_ccb_task_free(pm8001_ha, t, ccb, tag);
	} else {
		spin_unlock_irqrestore(&t->task_state_lock, flags);
		pm8001_ccb_task_free(pm8001_ha, t, ccb, tag);
		mb();/* in order to force CPU ordering */
		t->task_done(t);
	}
}

/*See the comments for mpi_ssp_completion */
static void mpi_ssp_event(struct pm8001_hba_info *pm8001_ha , void *piomb)
{
	struct sas_task *t;
	unsigned long flags;
	struct task_status_struct *ts;
	struct pm8001_ccb_info *ccb;
	struct pm8001_device *pm8001_dev;
	struct ssp_event_resp *psspPayload =
		(struct ssp_event_resp *)(piomb + 4);
	u32 event = le32_to_cpu(psspPayload->event);
	u32 tag = le32_to_cpu(psspPayload->tag);
	u32 port_id = le32_to_cpu(psspPayload->port_id);
	u32 dev_id = le32_to_cpu(psspPayload->device_id);

	ccb = &pm8001_ha->ccb_info[tag];
	t = ccb->task;
	pm8001_dev = ccb->device;
	if (event)
		PM8001_FAIL_DBG(pm8001_ha,
			pm8001_printk("sas IO status 0x%x\n", event));
	if (unlikely(!t || !t->lldd_task || !t->dev))
		return;
	ts = &t->task_status;
	PM8001_IO_DBG(pm8001_ha,
		pm8001_printk("port_id = %x,device_id = %x\n",
		port_id, dev_id));
	switch (event) {
	case IO_OVERFLOW:
		PM8001_IO_DBG(pm8001_ha, pm8001_printk("IO_UNDERFLOW\n");)
		ts->resp = SAS_TASK_COMPLETE;
		ts->stat = SAS_DATA_OVERRUN;
		ts->residual = 0;
		if (pm8001_dev)
			pm8001_dev->running_req--;
		break;
	case IO_XFER_ERROR_BREAK:
		PM8001_IO_DBG(pm8001_ha,
			pm8001_printk("IO_XFER_ERROR_BREAK\n"));
		pm8001_handle_event(pm8001_ha, t, IO_XFER_ERROR_BREAK);
		return;
	case IO_XFER_ERROR_PHY_NOT_READY:
		PM8001_IO_DBG(pm8001_ha,
			pm8001_printk("IO_XFER_ERROR_PHY_NOT_READY\n"));
		ts->resp = SAS_TASK_COMPLETE;
		ts->stat = SAS_OPEN_REJECT;
		ts->open_rej_reason = SAS_OREJ_RSVD_RETRY;
		break;
	case IO_OPEN_CNX_ERROR_PROTOCOL_NOT_SUPPORTED:
		PM8001_IO_DBG(pm8001_ha,
			pm8001_printk("IO_OPEN_CNX_ERROR_PROTOCOL_NOT"
			"_SUPPORTED\n"));
		ts->resp = SAS_TASK_COMPLETE;
		ts->stat = SAS_OPEN_REJECT;
		ts->open_rej_reason = SAS_OREJ_EPROTO;
		break;
	case IO_OPEN_CNX_ERROR_ZONE_VIOLATION:
		PM8001_IO_DBG(pm8001_ha,
			pm8001_printk("IO_OPEN_CNX_ERROR_ZONE_VIOLATION\n"));
		ts->resp = SAS_TASK_COMPLETE;
		ts->stat = SAS_OPEN_REJECT;
		ts->open_rej_reason = SAS_OREJ_UNKNOWN;
		break;
	case IO_OPEN_CNX_ERROR_BREAK:
		PM8001_IO_DBG(pm8001_ha,
			pm8001_printk("IO_OPEN_CNX_ERROR_BREAK\n"));
		ts->resp = SAS_TASK_COMPLETE;
		ts->stat = SAS_OPEN_REJECT;
		ts->open_rej_reason = SAS_OREJ_RSVD_RETRY;
		break;
	case IO_OPEN_CNX_ERROR_IT_NEXUS_LOSS:
		PM8001_IO_DBG(pm8001_ha,
			pm8001_printk("IO_OPEN_CNX_ERROR_IT_NEXUS_LOSS\n"));
		ts->resp = SAS_TASK_COMPLETE;
		ts->stat = SAS_OPEN_REJECT;
		ts->open_rej_reason = SAS_OREJ_UNKNOWN;
		if (!t->uldd_task)
			pm8001_handle_event(pm8001_ha,
				pm8001_dev,
				IO_OPEN_CNX_ERROR_IT_NEXUS_LOSS);
		break;
	case IO_OPEN_CNX_ERROR_BAD_DESTINATION:
		PM8001_IO_DBG(pm8001_ha,
			pm8001_printk("IO_OPEN_CNX_ERROR_BAD_DESTINATION\n"));
		ts->resp = SAS_TASK_COMPLETE;
		ts->stat = SAS_OPEN_REJECT;
		ts->open_rej_reason = SAS_OREJ_BAD_DEST;
		break;
	case IO_OPEN_CNX_ERROR_CONNECTION_RATE_NOT_SUPPORTED:
		PM8001_IO_DBG(pm8001_ha,
			pm8001_printk("IO_OPEN_CNX_ERROR_CONNECTION_RATE_"
			"NOT_SUPPORTED\n"));
		ts->resp = SAS_TASK_COMPLETE;
		ts->stat = SAS_OPEN_REJECT;
		ts->open_rej_reason = SAS_OREJ_CONN_RATE;
		break;
	case IO_OPEN_CNX_ERROR_WRONG_DESTINATION:
		PM8001_IO_DBG(pm8001_ha,
		       pm8001_printk("IO_OPEN_CNX_ERROR_WRONG_DESTINATION\n"));
		ts->resp = SAS_TASK_COMPLETE;
		ts->stat = SAS_OPEN_REJECT;
		ts->open_rej_reason = SAS_OREJ_WRONG_DEST;
		break;
	case IO_XFER_ERROR_NAK_RECEIVED:
		PM8001_IO_DBG(pm8001_ha,
			pm8001_printk("IO_XFER_ERROR_NAK_RECEIVED\n"));
		ts->resp = SAS_TASK_COMPLETE;
		ts->stat = SAS_OPEN_REJECT;
		ts->open_rej_reason = SAS_OREJ_RSVD_RETRY;
		break;
	case IO_XFER_ERROR_ACK_NAK_TIMEOUT:
		PM8001_IO_DBG(pm8001_ha,
			pm8001_printk("IO_XFER_ERROR_ACK_NAK_TIMEOUT\n"));
		ts->resp = SAS_TASK_COMPLETE;
		ts->stat = SAS_NAK_R_ERR;
		break;
	case IO_XFER_OPEN_RETRY_TIMEOUT:
		PM8001_IO_DBG(pm8001_ha,
			pm8001_printk("IO_XFER_OPEN_RETRY_TIMEOUT\n"));
		pm8001_handle_event(pm8001_ha, t, IO_XFER_OPEN_RETRY_TIMEOUT);
		return;
	case IO_XFER_ERROR_UNEXPECTED_PHASE:
		PM8001_IO_DBG(pm8001_ha,
			pm8001_printk("IO_XFER_ERROR_UNEXPECTED_PHASE\n"));
		ts->resp = SAS_TASK_COMPLETE;
		ts->stat = SAS_DATA_OVERRUN;
		break;
	case IO_XFER_ERROR_XFER_RDY_OVERRUN:
		PM8001_IO_DBG(pm8001_ha,
			pm8001_printk("IO_XFER_ERROR_XFER_RDY_OVERRUN\n"));
		ts->resp = SAS_TASK_COMPLETE;
		ts->stat = SAS_DATA_OVERRUN;
		break;
	case IO_XFER_ERROR_XFER_RDY_NOT_EXPECTED:
		PM8001_IO_DBG(pm8001_ha,
		       pm8001_printk("IO_XFER_ERROR_XFER_RDY_NOT_EXPECTED\n"));
		ts->resp = SAS_TASK_COMPLETE;
		ts->stat = SAS_DATA_OVERRUN;
		break;
	case IO_XFER_ERROR_CMD_ISSUE_ACK_NAK_TIMEOUT:
		PM8001_IO_DBG(pm8001_ha,
		pm8001_printk("IO_XFER_ERROR_CMD_ISSUE_ACK_NAK_TIMEOUT\n"));
		ts->resp = SAS_TASK_COMPLETE;
		ts->stat = SAS_DATA_OVERRUN;
		break;
	case IO_XFER_ERROR_OFFSET_MISMATCH:
		PM8001_IO_DBG(pm8001_ha,
			pm8001_printk("IO_XFER_ERROR_OFFSET_MISMATCH\n"));
		ts->resp = SAS_TASK_COMPLETE;
		ts->stat = SAS_DATA_OVERRUN;
		break;
	case IO_XFER_ERROR_XFER_ZERO_DATA_LEN:
		PM8001_IO_DBG(pm8001_ha,
			pm8001_printk("IO_XFER_ERROR_XFER_ZERO_DATA_LEN\n"));
		ts->resp = SAS_TASK_COMPLETE;
		ts->stat = SAS_DATA_OVERRUN;
		break;
	case IO_XFER_CMD_FRAME_ISSUED:
		PM8001_IO_DBG(pm8001_ha,
			pm8001_printk("  IO_XFER_CMD_FRAME_ISSUED\n"));
		return;
	default:
		PM8001_IO_DBG(pm8001_ha,
			pm8001_printk("Unknown status 0x%x\n", event));
		/* not allowed case. Therefore, return failed status */
		ts->resp = SAS_TASK_COMPLETE;
		ts->stat = SAS_DATA_OVERRUN;
		break;
	}
	spin_lock_irqsave(&t->task_state_lock, flags);
	t->task_state_flags &= ~SAS_TASK_STATE_PENDING;
	t->task_state_flags &= ~SAS_TASK_AT_INITIATOR;
	t->task_state_flags |= SAS_TASK_STATE_DONE;
	if (unlikely((t->task_state_flags & SAS_TASK_STATE_ABORTED))) {
		spin_unlock_irqrestore(&t->task_state_lock, flags);
		PM8001_FAIL_DBG(pm8001_ha, pm8001_printk("task 0x%p done with"
			" event 0x%x resp 0x%x "
			"stat 0x%x but aborted by upper layer!\n",
			t, event, ts->resp, ts->stat));
		pm8001_ccb_task_free(pm8001_ha, t, ccb, tag);
	} else {
		spin_unlock_irqrestore(&t->task_state_lock, flags);
		pm8001_ccb_task_free(pm8001_ha, t, ccb, tag);
		mb();/* in order to force CPU ordering */
		t->task_done(t);
	}
}

/*See the comments for mpi_ssp_completion */
static void
mpi_sata_completion(struct pm8001_hba_info *pm8001_ha, void *piomb)
{
	struct sas_task *t;
	struct pm8001_ccb_info *ccb;
	u32 param;
	u32 status;
	u32 tag;
	struct sata_completion_resp *psataPayload;
	struct task_status_struct *ts;
	struct ata_task_resp *resp ;
	u32 *sata_resp;
	struct pm8001_device *pm8001_dev;
	unsigned long flags;

	psataPayload = (struct sata_completion_resp *)(piomb + 4);
	status = le32_to_cpu(psataPayload->status);
	tag = le32_to_cpu(psataPayload->tag);

	if (!tag) {
		PM8001_FAIL_DBG(pm8001_ha,
			pm8001_printk("tag null\n"));
		return;
	}
	ccb = &pm8001_ha->ccb_info[tag];
	param = le32_to_cpu(psataPayload->param);
	if (ccb) {
		t = ccb->task;
		pm8001_dev = ccb->device;
	} else {
		PM8001_FAIL_DBG(pm8001_ha,
			pm8001_printk("ccb null\n"));
		return;
	}

	if (t) {
		if (t->dev && (t->dev->lldd_dev))
			pm8001_dev = t->dev->lldd_dev;
	} else {
		PM8001_FAIL_DBG(pm8001_ha,
			pm8001_printk("task null\n"));
		return;
	}

	if ((pm8001_dev && !(pm8001_dev->id & NCQ_READ_LOG_FLAG))
		&& unlikely(!t || !t->lldd_task || !t->dev)) {
		PM8001_FAIL_DBG(pm8001_ha,
			pm8001_printk("task or dev null\n"));
		return;
	}

	ts = &t->task_status;
	if (!ts) {
		PM8001_FAIL_DBG(pm8001_ha,
			pm8001_printk("ts null\n"));
		return;
	}

	switch (status) {
	case IO_SUCCESS:
		PM8001_IO_DBG(pm8001_ha, pm8001_printk("IO_SUCCESS\n"));
		if (param == 0) {
			ts->resp = SAS_TASK_COMPLETE;
			ts->stat = SAM_STAT_GOOD;
			/* check if response is for SEND READ LOG */
			if (pm8001_dev &&
				(pm8001_dev->id & NCQ_READ_LOG_FLAG)) {
				/* set new bit for abort_all */
				pm8001_dev->id |= NCQ_ABORT_ALL_FLAG;
				/* clear bit for read log */
				pm8001_dev->id = pm8001_dev->id & 0x7FFFFFFF;
				pm8001_send_abort_all(pm8001_ha, pm8001_dev);
				/* Free the tag */
				pm8001_tag_free(pm8001_ha, tag);
				sas_free_task(t);
				return;
			}
		} else {
			u8 len;
			ts->resp = SAS_TASK_COMPLETE;
			ts->stat = SAS_PROTO_RESPONSE;
			ts->residual = param;
			PM8001_IO_DBG(pm8001_ha,
				pm8001_printk("SAS_PROTO_RESPONSE len = %d\n",
				param));
			sata_resp = &psataPayload->sata_resp[0];
			resp = (struct ata_task_resp *)ts->buf;
			if (t->ata_task.dma_xfer == 0 &&
			t->data_dir == PCI_DMA_FROMDEVICE) {
				len = sizeof(struct pio_setup_fis);
				PM8001_IO_DBG(pm8001_ha,
				pm8001_printk("PIO read len = %d\n", len));
			} else if (t->ata_task.use_ncq) {
				len = sizeof(struct set_dev_bits_fis);
				PM8001_IO_DBG(pm8001_ha,
					pm8001_printk("FPDMA len = %d\n", len));
			} else {
				len = sizeof(struct dev_to_host_fis);
				PM8001_IO_DBG(pm8001_ha,
				pm8001_printk("other len = %d\n", len));
			}
			if (SAS_STATUS_BUF_SIZE >= sizeof(*resp)) {
				resp->frame_len = len;
				memcpy(&resp->ending_fis[0], sata_resp, len);
				ts->buf_valid_size = sizeof(*resp);
			} else
				PM8001_IO_DBG(pm8001_ha,
					pm8001_printk("response to large\n"));
		}
		if (pm8001_dev)
			pm8001_dev->running_req--;
		break;
	case IO_ABORTED:
		PM8001_IO_DBG(pm8001_ha,
			pm8001_printk("IO_ABORTED IOMB Tag\n"));
		ts->resp = SAS_TASK_COMPLETE;
		ts->stat = SAS_ABORTED_TASK;
		if (pm8001_dev)
			pm8001_dev->running_req--;
		break;
		/* following cases are to do cases */
	case IO_UNDERFLOW:
		/* SATA Completion with error */
		PM8001_IO_DBG(pm8001_ha,
			pm8001_printk("IO_UNDERFLOW param = %d\n", param));
		ts->resp = SAS_TASK_COMPLETE;
		ts->stat = SAS_DATA_UNDERRUN;
		ts->residual =  param;
		if (pm8001_dev)
			pm8001_dev->running_req--;
		break;
	case IO_NO_DEVICE:
		PM8001_IO_DBG(pm8001_ha,
			pm8001_printk("IO_NO_DEVICE\n"));
		ts->resp = SAS_TASK_UNDELIVERED;
		ts->stat = SAS_PHY_DOWN;
		break;
	case IO_XFER_ERROR_BREAK:
		PM8001_IO_DBG(pm8001_ha,
			pm8001_printk("IO_XFER_ERROR_BREAK\n"));
		ts->resp = SAS_TASK_COMPLETE;
		ts->stat = SAS_INTERRUPTED;
		break;
	case IO_XFER_ERROR_PHY_NOT_READY:
		PM8001_IO_DBG(pm8001_ha,
			pm8001_printk("IO_XFER_ERROR_PHY_NOT_READY\n"));
		ts->resp = SAS_TASK_COMPLETE;
		ts->stat = SAS_OPEN_REJECT;
		ts->open_rej_reason = SAS_OREJ_RSVD_RETRY;
		break;
	case IO_OPEN_CNX_ERROR_PROTOCOL_NOT_SUPPORTED:
		PM8001_IO_DBG(pm8001_ha,
			pm8001_printk("IO_OPEN_CNX_ERROR_PROTOCOL_NOT"
			"_SUPPORTED\n"));
		ts->resp = SAS_TASK_COMPLETE;
		ts->stat = SAS_OPEN_REJECT;
		ts->open_rej_reason = SAS_OREJ_EPROTO;
		break;
	case IO_OPEN_CNX_ERROR_ZONE_VIOLATION:
		PM8001_IO_DBG(pm8001_ha,
			pm8001_printk("IO_OPEN_CNX_ERROR_ZONE_VIOLATION\n"));
		ts->resp = SAS_TASK_COMPLETE;
		ts->stat = SAS_OPEN_REJECT;
		ts->open_rej_reason = SAS_OREJ_UNKNOWN;
		break;
	case IO_OPEN_CNX_ERROR_BREAK:
		PM8001_IO_DBG(pm8001_ha,
			pm8001_printk("IO_OPEN_CNX_ERROR_BREAK\n"));
		ts->resp = SAS_TASK_COMPLETE;
		ts->stat = SAS_OPEN_REJECT;
		ts->open_rej_reason = SAS_OREJ_RSVD_CONT0;
		break;
	case IO_OPEN_CNX_ERROR_IT_NEXUS_LOSS:
		PM8001_IO_DBG(pm8001_ha,
			pm8001_printk("IO_OPEN_CNX_ERROR_IT_NEXUS_LOSS\n"));
		ts->resp = SAS_TASK_COMPLETE;
		ts->stat = SAS_DEV_NO_RESPONSE;
		if (!t->uldd_task) {
			pm8001_handle_event(pm8001_ha,
				pm8001_dev,
				IO_OPEN_CNX_ERROR_IT_NEXUS_LOSS);
			ts->resp = SAS_TASK_UNDELIVERED;
			ts->stat = SAS_QUEUE_FULL;
			pm8001_ccb_task_free(pm8001_ha, t, ccb, tag);
			mb();/*in order to force CPU ordering*/
			spin_unlock_irq(&pm8001_ha->lock);
			t->task_done(t);
			spin_lock_irq(&pm8001_ha->lock);
			return;
		}
		break;
	case IO_OPEN_CNX_ERROR_BAD_DESTINATION:
		PM8001_IO_DBG(pm8001_ha,
			pm8001_printk("IO_OPEN_CNX_ERROR_BAD_DESTINATION\n"));
		ts->resp = SAS_TASK_UNDELIVERED;
		ts->stat = SAS_OPEN_REJECT;
		ts->open_rej_reason = SAS_OREJ_BAD_DEST;
		if (!t->uldd_task) {
			pm8001_handle_event(pm8001_ha,
				pm8001_dev,
				IO_OPEN_CNX_ERROR_IT_NEXUS_LOSS);
			ts->resp = SAS_TASK_UNDELIVERED;
			ts->stat = SAS_QUEUE_FULL;
			pm8001_ccb_task_free(pm8001_ha, t, ccb, tag);
			mb();/*ditto*/
			spin_unlock_irq(&pm8001_ha->lock);
			t->task_done(t);
			spin_lock_irq(&pm8001_ha->lock);
			return;
		}
		break;
	case IO_OPEN_CNX_ERROR_CONNECTION_RATE_NOT_SUPPORTED:
		PM8001_IO_DBG(pm8001_ha,
			pm8001_printk("IO_OPEN_CNX_ERROR_CONNECTION_RATE_"
			"NOT_SUPPORTED\n"));
		ts->resp = SAS_TASK_COMPLETE;
		ts->stat = SAS_OPEN_REJECT;
		ts->open_rej_reason = SAS_OREJ_CONN_RATE;
		break;
	case IO_OPEN_CNX_ERROR_STP_RESOURCES_BUSY:
		PM8001_IO_DBG(pm8001_ha,
			pm8001_printk("IO_OPEN_CNX_ERROR_STP_RESOURCES"
			"_BUSY\n"));
		ts->resp = SAS_TASK_COMPLETE;
		ts->stat = SAS_DEV_NO_RESPONSE;
		if (!t->uldd_task) {
			pm8001_handle_event(pm8001_ha,
				pm8001_dev,
				IO_OPEN_CNX_ERROR_STP_RESOURCES_BUSY);
			ts->resp = SAS_TASK_UNDELIVERED;
			ts->stat = SAS_QUEUE_FULL;
			pm8001_ccb_task_free(pm8001_ha, t, ccb, tag);
			mb();/* ditto*/
			spin_unlock_irq(&pm8001_ha->lock);
			t->task_done(t);
			spin_lock_irq(&pm8001_ha->lock);
			return;
		}
		break;
	case IO_OPEN_CNX_ERROR_WRONG_DESTINATION:
		PM8001_IO_DBG(pm8001_ha,
		       pm8001_printk("IO_OPEN_CNX_ERROR_WRONG_DESTINATION\n"));
		ts->resp = SAS_TASK_COMPLETE;
		ts->stat = SAS_OPEN_REJECT;
		ts->open_rej_reason = SAS_OREJ_WRONG_DEST;
		break;
	case IO_XFER_ERROR_NAK_RECEIVED:
		PM8001_IO_DBG(pm8001_ha,
			pm8001_printk("IO_XFER_ERROR_NAK_RECEIVED\n"));
		ts->resp = SAS_TASK_COMPLETE;
		ts->stat = SAS_NAK_R_ERR;
		break;
	case IO_XFER_ERROR_ACK_NAK_TIMEOUT:
		PM8001_IO_DBG(pm8001_ha,
			pm8001_printk("IO_XFER_ERROR_ACK_NAK_TIMEOUT\n"));
		ts->resp = SAS_TASK_COMPLETE;
		ts->stat = SAS_NAK_R_ERR;
		break;
	case IO_XFER_ERROR_DMA:
		PM8001_IO_DBG(pm8001_ha,
			pm8001_printk("IO_XFER_ERROR_DMA\n"));
		ts->resp = SAS_TASK_COMPLETE;
		ts->stat = SAS_ABORTED_TASK;
		break;
	case IO_XFER_ERROR_SATA_LINK_TIMEOUT:
		PM8001_IO_DBG(pm8001_ha,
			pm8001_printk("IO_XFER_ERROR_SATA_LINK_TIMEOUT\n"));
		ts->resp = SAS_TASK_UNDELIVERED;
		ts->stat = SAS_DEV_NO_RESPONSE;
		break;
	case IO_XFER_ERROR_REJECTED_NCQ_MODE:
		PM8001_IO_DBG(pm8001_ha,
			pm8001_printk("IO_XFER_ERROR_REJECTED_NCQ_MODE\n"));
		ts->resp = SAS_TASK_COMPLETE;
		ts->stat = SAS_DATA_UNDERRUN;
		break;
	case IO_XFER_OPEN_RETRY_TIMEOUT:
		PM8001_IO_DBG(pm8001_ha,
			pm8001_printk("IO_XFER_OPEN_RETRY_TIMEOUT\n"));
		ts->resp = SAS_TASK_COMPLETE;
		ts->stat = SAS_OPEN_TO;
		break;
	case IO_PORT_IN_RESET:
		PM8001_IO_DBG(pm8001_ha,
			pm8001_printk("IO_PORT_IN_RESET\n"));
		ts->resp = SAS_TASK_COMPLETE;
		ts->stat = SAS_DEV_NO_RESPONSE;
		break;
	case IO_DS_NON_OPERATIONAL:
		PM8001_IO_DBG(pm8001_ha,
			pm8001_printk("IO_DS_NON_OPERATIONAL\n"));
		ts->resp = SAS_TASK_COMPLETE;
		ts->stat = SAS_DEV_NO_RESPONSE;
		if (!t->uldd_task) {
			pm8001_handle_event(pm8001_ha, pm8001_dev,
				    IO_DS_NON_OPERATIONAL);
			ts->resp = SAS_TASK_UNDELIVERED;
			ts->stat = SAS_QUEUE_FULL;
			pm8001_ccb_task_free(pm8001_ha, t, ccb, tag);
			mb();/*ditto*/
			spin_unlock_irq(&pm8001_ha->lock);
			t->task_done(t);
			spin_lock_irq(&pm8001_ha->lock);
			return;
		}
		break;
	case IO_DS_IN_RECOVERY:
		PM8001_IO_DBG(pm8001_ha,
			pm8001_printk("  IO_DS_IN_RECOVERY\n"));
		ts->resp = SAS_TASK_COMPLETE;
		ts->stat = SAS_DEV_NO_RESPONSE;
		break;
	case IO_DS_IN_ERROR:
		PM8001_IO_DBG(pm8001_ha,
			pm8001_printk("IO_DS_IN_ERROR\n"));
		ts->resp = SAS_TASK_COMPLETE;
		ts->stat = SAS_DEV_NO_RESPONSE;
		if (!t->uldd_task) {
			pm8001_handle_event(pm8001_ha, pm8001_dev,
				    IO_DS_IN_ERROR);
			ts->resp = SAS_TASK_UNDELIVERED;
			ts->stat = SAS_QUEUE_FULL;
			pm8001_ccb_task_free(pm8001_ha, t, ccb, tag);
			mb();/*ditto*/
			spin_unlock_irq(&pm8001_ha->lock);
			t->task_done(t);
			spin_lock_irq(&pm8001_ha->lock);
			return;
		}
		break;
	case IO_OPEN_CNX_ERROR_HW_RESOURCE_BUSY:
		PM8001_IO_DBG(pm8001_ha,
			pm8001_printk("IO_OPEN_CNX_ERROR_HW_RESOURCE_BUSY\n"));
		ts->resp = SAS_TASK_COMPLETE;
		ts->stat = SAS_OPEN_REJECT;
		ts->open_rej_reason = SAS_OREJ_RSVD_RETRY;
	default:
		PM8001_IO_DBG(pm8001_ha,
			pm8001_printk("Unknown status 0x%x\n", status));
		/* not allowed case. Therefore, return failed status */
		ts->resp = SAS_TASK_COMPLETE;
		ts->stat = SAS_DEV_NO_RESPONSE;
		break;
	}
	spin_lock_irqsave(&t->task_state_lock, flags);
	t->task_state_flags &= ~SAS_TASK_STATE_PENDING;
	t->task_state_flags &= ~SAS_TASK_AT_INITIATOR;
	t->task_state_flags |= SAS_TASK_STATE_DONE;
	if (unlikely((t->task_state_flags & SAS_TASK_STATE_ABORTED))) {
		spin_unlock_irqrestore(&t->task_state_lock, flags);
		PM8001_FAIL_DBG(pm8001_ha,
			pm8001_printk("task 0x%p done with io_status 0x%x"
			" resp 0x%x stat 0x%x but aborted by upper layer!\n",
			t, status, ts->resp, ts->stat));
		pm8001_ccb_task_free(pm8001_ha, t, ccb, tag);
	} else if (t->uldd_task) {
		spin_unlock_irqrestore(&t->task_state_lock, flags);
		pm8001_ccb_task_free(pm8001_ha, t, ccb, tag);
		mb();/* ditto */
		spin_unlock_irq(&pm8001_ha->lock);
		t->task_done(t);
		spin_lock_irq(&pm8001_ha->lock);
	} else if (!t->uldd_task) {
		spin_unlock_irqrestore(&t->task_state_lock, flags);
		pm8001_ccb_task_free(pm8001_ha, t, ccb, tag);
		mb();/*ditto*/
		spin_unlock_irq(&pm8001_ha->lock);
		t->task_done(t);
		spin_lock_irq(&pm8001_ha->lock);
	}
}

/*See the comments for mpi_ssp_completion */
static void mpi_sata_event(struct pm8001_hba_info *pm8001_ha , void *piomb)
{
	struct sas_task *t;
	struct task_status_struct *ts;
	struct pm8001_ccb_info *ccb;
	struct pm8001_device *pm8001_dev;
	struct sata_event_resp *psataPayload =
		(struct sata_event_resp *)(piomb + 4);
	u32 event = le32_to_cpu(psataPayload->event);
	u32 tag = le32_to_cpu(psataPayload->tag);
	u32 port_id = le32_to_cpu(psataPayload->port_id);
	u32 dev_id = le32_to_cpu(psataPayload->device_id);
	unsigned long flags;

	ccb = &pm8001_ha->ccb_info[tag];

	if (ccb) {
		t = ccb->task;
		pm8001_dev = ccb->device;
	} else {
		PM8001_FAIL_DBG(pm8001_ha,
			pm8001_printk("No CCB !!!. returning\n"));
	}
	if (event)
		PM8001_FAIL_DBG(pm8001_ha,
			pm8001_printk("SATA EVENT 0x%x\n", event));

	/* Check if this is NCQ error */
	if (event == IO_XFER_ERROR_ABORTED_NCQ_MODE) {
		/* find device using device id */
		pm8001_dev = pm8001_find_dev(pm8001_ha, dev_id);
		/* send read log extension */
		if (pm8001_dev)
			pm8001_send_read_log(pm8001_ha, pm8001_dev);
		return;
	}

	ccb = &pm8001_ha->ccb_info[tag];
	t = ccb->task;
	pm8001_dev = ccb->device;
	if (event)
		PM8001_FAIL_DBG(pm8001_ha,
			pm8001_printk("sata IO status 0x%x\n", event));
	if (unlikely(!t || !t->lldd_task || !t->dev))
		return;
	ts = &t->task_status;
	PM8001_IO_DBG(pm8001_ha, pm8001_printk(
		"port_id:0x%x, device_id:0x%x, tag:0x%x, event:0x%x\n",
		port_id, dev_id, tag, event));
	switch (event) {
	case IO_OVERFLOW:
		PM8001_IO_DBG(pm8001_ha, pm8001_printk("IO_UNDERFLOW\n"));
		ts->resp = SAS_TASK_COMPLETE;
		ts->stat = SAS_DATA_OVERRUN;
		ts->residual = 0;
		if (pm8001_dev)
			pm8001_dev->running_req--;
		break;
	case IO_XFER_ERROR_BREAK:
		PM8001_IO_DBG(pm8001_ha,
			pm8001_printk("IO_XFER_ERROR_BREAK\n"));
		ts->resp = SAS_TASK_COMPLETE;
		ts->stat = SAS_INTERRUPTED;
		break;
	case IO_XFER_ERROR_PHY_NOT_READY:
		PM8001_IO_DBG(pm8001_ha,
			pm8001_printk("IO_XFER_ERROR_PHY_NOT_READY\n"));
		ts->resp = SAS_TASK_COMPLETE;
		ts->stat = SAS_OPEN_REJECT;
		ts->open_rej_reason = SAS_OREJ_RSVD_RETRY;
		break;
	case IO_OPEN_CNX_ERROR_PROTOCOL_NOT_SUPPORTED:
		PM8001_IO_DBG(pm8001_ha,
			pm8001_printk("IO_OPEN_CNX_ERROR_PROTOCOL_NOT"
			"_SUPPORTED\n"));
		ts->resp = SAS_TASK_COMPLETE;
		ts->stat = SAS_OPEN_REJECT;
		ts->open_rej_reason = SAS_OREJ_EPROTO;
		break;
	case IO_OPEN_CNX_ERROR_ZONE_VIOLATION:
		PM8001_IO_DBG(pm8001_ha,
			pm8001_printk("IO_OPEN_CNX_ERROR_ZONE_VIOLATION\n"));
		ts->resp = SAS_TASK_COMPLETE;
		ts->stat = SAS_OPEN_REJECT;
		ts->open_rej_reason = SAS_OREJ_UNKNOWN;
		break;
	case IO_OPEN_CNX_ERROR_BREAK:
		PM8001_IO_DBG(pm8001_ha,
			pm8001_printk("IO_OPEN_CNX_ERROR_BREAK\n"));
		ts->resp = SAS_TASK_COMPLETE;
		ts->stat = SAS_OPEN_REJECT;
		ts->open_rej_reason = SAS_OREJ_RSVD_CONT0;
		break;
	case IO_OPEN_CNX_ERROR_IT_NEXUS_LOSS:
		PM8001_IO_DBG(pm8001_ha,
			pm8001_printk("IO_OPEN_CNX_ERROR_IT_NEXUS_LOSS\n"));
		ts->resp = SAS_TASK_UNDELIVERED;
		ts->stat = SAS_DEV_NO_RESPONSE;
		if (!t->uldd_task) {
			pm8001_handle_event(pm8001_ha,
				pm8001_dev,
				IO_OPEN_CNX_ERROR_IT_NEXUS_LOSS);
			ts->resp = SAS_TASK_COMPLETE;
			ts->stat = SAS_QUEUE_FULL;
			pm8001_ccb_task_free(pm8001_ha, t, ccb, tag);
			mb();/*ditto*/
			spin_unlock_irq(&pm8001_ha->lock);
			t->task_done(t);
			spin_lock_irq(&pm8001_ha->lock);
			return;
		}
		break;
	case IO_OPEN_CNX_ERROR_BAD_DESTINATION:
		PM8001_IO_DBG(pm8001_ha,
			pm8001_printk("IO_OPEN_CNX_ERROR_BAD_DESTINATION\n"));
		ts->resp = SAS_TASK_UNDELIVERED;
		ts->stat = SAS_OPEN_REJECT;
		ts->open_rej_reason = SAS_OREJ_BAD_DEST;
		break;
	case IO_OPEN_CNX_ERROR_CONNECTION_RATE_NOT_SUPPORTED:
		PM8001_IO_DBG(pm8001_ha,
			pm8001_printk("IO_OPEN_CNX_ERROR_CONNECTION_RATE_"
			"NOT_SUPPORTED\n"));
		ts->resp = SAS_TASK_COMPLETE;
		ts->stat = SAS_OPEN_REJECT;
		ts->open_rej_reason = SAS_OREJ_CONN_RATE;
		break;
	case IO_OPEN_CNX_ERROR_WRONG_DESTINATION:
		PM8001_IO_DBG(pm8001_ha,
		       pm8001_printk("IO_OPEN_CNX_ERROR_WRONG_DESTINATION\n"));
		ts->resp = SAS_TASK_COMPLETE;
		ts->stat = SAS_OPEN_REJECT;
		ts->open_rej_reason = SAS_OREJ_WRONG_DEST;
		break;
	case IO_XFER_ERROR_NAK_RECEIVED:
		PM8001_IO_DBG(pm8001_ha,
			pm8001_printk("IO_XFER_ERROR_NAK_RECEIVED\n"));
		ts->resp = SAS_TASK_COMPLETE;
		ts->stat = SAS_NAK_R_ERR;
		break;
	case IO_XFER_ERROR_PEER_ABORTED:
		PM8001_IO_DBG(pm8001_ha,
			pm8001_printk("IO_XFER_ERROR_PEER_ABORTED\n"));
		ts->resp = SAS_TASK_COMPLETE;
		ts->stat = SAS_NAK_R_ERR;
		break;
	case IO_XFER_ERROR_REJECTED_NCQ_MODE:
		PM8001_IO_DBG(pm8001_ha,
			pm8001_printk("IO_XFER_ERROR_REJECTED_NCQ_MODE\n"));
		ts->resp = SAS_TASK_COMPLETE;
		ts->stat = SAS_DATA_UNDERRUN;
		break;
	case IO_XFER_OPEN_RETRY_TIMEOUT:
		PM8001_IO_DBG(pm8001_ha,
			pm8001_printk("IO_XFER_OPEN_RETRY_TIMEOUT\n"));
		ts->resp = SAS_TASK_COMPLETE;
		ts->stat = SAS_OPEN_TO;
		break;
	case IO_XFER_ERROR_UNEXPECTED_PHASE:
		PM8001_IO_DBG(pm8001_ha,
			pm8001_printk("IO_XFER_ERROR_UNEXPECTED_PHASE\n"));
		ts->resp = SAS_TASK_COMPLETE;
		ts->stat = SAS_OPEN_TO;
		break;
	case IO_XFER_ERROR_XFER_RDY_OVERRUN:
		PM8001_IO_DBG(pm8001_ha,
			pm8001_printk("IO_XFER_ERROR_XFER_RDY_OVERRUN\n"));
		ts->resp = SAS_TASK_COMPLETE;
		ts->stat = SAS_OPEN_TO;
		break;
	case IO_XFER_ERROR_XFER_RDY_NOT_EXPECTED:
		PM8001_IO_DBG(pm8001_ha,
		       pm8001_printk("IO_XFER_ERROR_XFER_RDY_NOT_EXPECTED\n"));
		ts->resp = SAS_TASK_COMPLETE;
		ts->stat = SAS_OPEN_TO;
		break;
	case IO_XFER_ERROR_OFFSET_MISMATCH:
		PM8001_IO_DBG(pm8001_ha,
			pm8001_printk("IO_XFER_ERROR_OFFSET_MISMATCH\n"));
		ts->resp = SAS_TASK_COMPLETE;
		ts->stat = SAS_OPEN_TO;
		break;
	case IO_XFER_ERROR_XFER_ZERO_DATA_LEN:
		PM8001_IO_DBG(pm8001_ha,
			pm8001_printk("IO_XFER_ERROR_XFER_ZERO_DATA_LEN\n"));
		ts->resp = SAS_TASK_COMPLETE;
		ts->stat = SAS_OPEN_TO;
		break;
	case IO_XFER_CMD_FRAME_ISSUED:
		PM8001_IO_DBG(pm8001_ha,
			pm8001_printk("IO_XFER_CMD_FRAME_ISSUED\n"));
		break;
	case IO_XFER_PIO_SETUP_ERROR:
		PM8001_IO_DBG(pm8001_ha,
			pm8001_printk("IO_XFER_PIO_SETUP_ERROR\n"));
		ts->resp = SAS_TASK_COMPLETE;
		ts->stat = SAS_OPEN_TO;
		break;
	default:
		PM8001_IO_DBG(pm8001_ha,
			pm8001_printk("Unknown status 0x%x\n", event));
		/* not allowed case. Therefore, return failed status */
		ts->resp = SAS_TASK_COMPLETE;
		ts->stat = SAS_OPEN_TO;
		break;
	}
	spin_lock_irqsave(&t->task_state_lock, flags);
	t->task_state_flags &= ~SAS_TASK_STATE_PENDING;
	t->task_state_flags &= ~SAS_TASK_AT_INITIATOR;
	t->task_state_flags |= SAS_TASK_STATE_DONE;
	if (unlikely((t->task_state_flags & SAS_TASK_STATE_ABORTED))) {
		spin_unlock_irqrestore(&t->task_state_lock, flags);
		PM8001_FAIL_DBG(pm8001_ha,
			pm8001_printk("task 0x%p done with io_status 0x%x"
			" resp 0x%x stat 0x%x but aborted by upper layer!\n",
			t, event, ts->resp, ts->stat));
		pm8001_ccb_task_free(pm8001_ha, t, ccb, tag);
	} else if (t->uldd_task) {
		spin_unlock_irqrestore(&t->task_state_lock, flags);
		pm8001_ccb_task_free(pm8001_ha, t, ccb, tag);
		mb();/* ditto */
		spin_unlock_irq(&pm8001_ha->lock);
		t->task_done(t);
		spin_lock_irq(&pm8001_ha->lock);
	} else if (!t->uldd_task) {
		spin_unlock_irqrestore(&t->task_state_lock, flags);
		pm8001_ccb_task_free(pm8001_ha, t, ccb, tag);
		mb();/*ditto*/
		spin_unlock_irq(&pm8001_ha->lock);
		t->task_done(t);
		spin_lock_irq(&pm8001_ha->lock);
	}
}

/*See the comments for mpi_ssp_completion */
static void
mpi_smp_completion(struct pm8001_hba_info *pm8001_ha, void *piomb)
{
	u32 param;
	struct sas_task *t;
	struct pm8001_ccb_info *ccb;
	unsigned long flags;
	u32 status;
	u32 tag;
	struct smp_completion_resp *psmpPayload;
	struct task_status_struct *ts;
	struct pm8001_device *pm8001_dev;

	psmpPayload = (struct smp_completion_resp *)(piomb + 4);
	status = le32_to_cpu(psmpPayload->status);
	tag = le32_to_cpu(psmpPayload->tag);

	ccb = &pm8001_ha->ccb_info[tag];
	param = le32_to_cpu(psmpPayload->param);
	t = ccb->task;
	ts = &t->task_status;
	pm8001_dev = ccb->device;
	if (status)
		PM8001_FAIL_DBG(pm8001_ha,
			pm8001_printk("smp IO status 0x%x\n", status));
	if (unlikely(!t || !t->lldd_task || !t->dev))
		return;

	switch (status) {
	case IO_SUCCESS:
		PM8001_IO_DBG(pm8001_ha, pm8001_printk("IO_SUCCESS\n"));
		ts->resp = SAS_TASK_COMPLETE;
		ts->stat = SAM_STAT_GOOD;
	if (pm8001_dev)
			pm8001_dev->running_req--;
		break;
	case IO_ABORTED:
		PM8001_IO_DBG(pm8001_ha,
			pm8001_printk("IO_ABORTED IOMB\n"));
		ts->resp = SAS_TASK_COMPLETE;
		ts->stat = SAS_ABORTED_TASK;
		if (pm8001_dev)
			pm8001_dev->running_req--;
		break;
	case IO_OVERFLOW:
		PM8001_IO_DBG(pm8001_ha, pm8001_printk("IO_UNDERFLOW\n"));
		ts->resp = SAS_TASK_COMPLETE;
		ts->stat = SAS_DATA_OVERRUN;
		ts->residual = 0;
		if (pm8001_dev)
			pm8001_dev->running_req--;
		break;
	case IO_NO_DEVICE:
		PM8001_IO_DBG(pm8001_ha, pm8001_printk("IO_NO_DEVICE\n"));
		ts->resp = SAS_TASK_COMPLETE;
		ts->stat = SAS_PHY_DOWN;
		break;
	case IO_ERROR_HW_TIMEOUT:
		PM8001_IO_DBG(pm8001_ha,
			pm8001_printk("IO_ERROR_HW_TIMEOUT\n"));
		ts->resp = SAS_TASK_COMPLETE;
		ts->stat = SAM_STAT_BUSY;
		break;
	case IO_XFER_ERROR_BREAK:
		PM8001_IO_DBG(pm8001_ha,
			pm8001_printk("IO_XFER_ERROR_BREAK\n"));
		ts->resp = SAS_TASK_COMPLETE;
		ts->stat = SAM_STAT_BUSY;
		break;
	case IO_XFER_ERROR_PHY_NOT_READY:
		PM8001_IO_DBG(pm8001_ha,
			pm8001_printk("IO_XFER_ERROR_PHY_NOT_READY\n"));
		ts->resp = SAS_TASK_COMPLETE;
		ts->stat = SAM_STAT_BUSY;
		break;
	case IO_OPEN_CNX_ERROR_PROTOCOL_NOT_SUPPORTED:
		PM8001_IO_DBG(pm8001_ha,
		pm8001_printk("IO_OPEN_CNX_ERROR_PROTOCOL_NOT_SUPPORTED\n"));
		ts->resp = SAS_TASK_COMPLETE;
		ts->stat = SAS_OPEN_REJECT;
		ts->open_rej_reason = SAS_OREJ_UNKNOWN;
		break;
	case IO_OPEN_CNX_ERROR_ZONE_VIOLATION:
		PM8001_IO_DBG(pm8001_ha,
			pm8001_printk("IO_OPEN_CNX_ERROR_ZONE_VIOLATION\n"));
		ts->resp = SAS_TASK_COMPLETE;
		ts->stat = SAS_OPEN_REJECT;
		ts->open_rej_reason = SAS_OREJ_UNKNOWN;
		break;
	case IO_OPEN_CNX_ERROR_BREAK:
		PM8001_IO_DBG(pm8001_ha,
			pm8001_printk("IO_OPEN_CNX_ERROR_BREAK\n"));
		ts->resp = SAS_TASK_COMPLETE;
		ts->stat = SAS_OPEN_REJECT;
		ts->open_rej_reason = SAS_OREJ_RSVD_CONT0;
		break;
	case IO_OPEN_CNX_ERROR_IT_NEXUS_LOSS:
		PM8001_IO_DBG(pm8001_ha,
			pm8001_printk("IO_OPEN_CNX_ERROR_IT_NEXUS_LOSS\n"));
		ts->resp = SAS_TASK_COMPLETE;
		ts->stat = SAS_OPEN_REJECT;
		ts->open_rej_reason = SAS_OREJ_UNKNOWN;
		pm8001_handle_event(pm8001_ha,
				pm8001_dev,
				IO_OPEN_CNX_ERROR_IT_NEXUS_LOSS);
		break;
	case IO_OPEN_CNX_ERROR_BAD_DESTINATION:
		PM8001_IO_DBG(pm8001_ha,
			pm8001_printk("IO_OPEN_CNX_ERROR_BAD_DESTINATION\n"));
		ts->resp = SAS_TASK_COMPLETE;
		ts->stat = SAS_OPEN_REJECT;
		ts->open_rej_reason = SAS_OREJ_BAD_DEST;
		break;
	case IO_OPEN_CNX_ERROR_CONNECTION_RATE_NOT_SUPPORTED:
		PM8001_IO_DBG(pm8001_ha,
			pm8001_printk("IO_OPEN_CNX_ERROR_CONNECTION_RATE_"
			"NOT_SUPPORTED\n"));
		ts->resp = SAS_TASK_COMPLETE;
		ts->stat = SAS_OPEN_REJECT;
		ts->open_rej_reason = SAS_OREJ_CONN_RATE;
		break;
	case IO_OPEN_CNX_ERROR_WRONG_DESTINATION:
		PM8001_IO_DBG(pm8001_ha,
		       pm8001_printk("IO_OPEN_CNX_ERROR_WRONG_DESTINATION\n"));
		ts->resp = SAS_TASK_COMPLETE;
		ts->stat = SAS_OPEN_REJECT;
		ts->open_rej_reason = SAS_OREJ_WRONG_DEST;
		break;
	case IO_XFER_ERROR_RX_FRAME:
		PM8001_IO_DBG(pm8001_ha,
			pm8001_printk("IO_XFER_ERROR_RX_FRAME\n"));
		ts->resp = SAS_TASK_COMPLETE;
		ts->stat = SAS_DEV_NO_RESPONSE;
		break;
	case IO_XFER_OPEN_RETRY_TIMEOUT:
		PM8001_IO_DBG(pm8001_ha,
			pm8001_printk("IO_XFER_OPEN_RETRY_TIMEOUT\n"));
		ts->resp = SAS_TASK_COMPLETE;
		ts->stat = SAS_OPEN_REJECT;
		ts->open_rej_reason = SAS_OREJ_RSVD_RETRY;
		break;
	case IO_ERROR_INTERNAL_SMP_RESOURCE:
		PM8001_IO_DBG(pm8001_ha,
			pm8001_printk("IO_ERROR_INTERNAL_SMP_RESOURCE\n"));
		ts->resp = SAS_TASK_COMPLETE;
		ts->stat = SAS_QUEUE_FULL;
		break;
	case IO_PORT_IN_RESET:
		PM8001_IO_DBG(pm8001_ha,
			pm8001_printk("IO_PORT_IN_RESET\n"));
		ts->resp = SAS_TASK_COMPLETE;
		ts->stat = SAS_OPEN_REJECT;
		ts->open_rej_reason = SAS_OREJ_RSVD_RETRY;
		break;
	case IO_DS_NON_OPERATIONAL:
		PM8001_IO_DBG(pm8001_ha,
			pm8001_printk("IO_DS_NON_OPERATIONAL\n"));
		ts->resp = SAS_TASK_COMPLETE;
		ts->stat = SAS_DEV_NO_RESPONSE;
		break;
	case IO_DS_IN_RECOVERY:
		PM8001_IO_DBG(pm8001_ha,
			pm8001_printk("IO_DS_IN_RECOVERY\n"));
		ts->resp = SAS_TASK_COMPLETE;
		ts->stat = SAS_OPEN_REJECT;
		ts->open_rej_reason = SAS_OREJ_RSVD_RETRY;
		break;
	case IO_OPEN_CNX_ERROR_HW_RESOURCE_BUSY:
		PM8001_IO_DBG(pm8001_ha,
			pm8001_printk("IO_OPEN_CNX_ERROR_HW_RESOURCE_BUSY\n"));
		ts->resp = SAS_TASK_COMPLETE;
		ts->stat = SAS_OPEN_REJECT;
		ts->open_rej_reason = SAS_OREJ_RSVD_RETRY;
		break;
	default:
		PM8001_IO_DBG(pm8001_ha,
			pm8001_printk("Unknown status 0x%x\n", status));
		ts->resp = SAS_TASK_COMPLETE;
		ts->stat = SAS_DEV_NO_RESPONSE;
		/* not allowed case. Therefore, return failed status */
		break;
	}
	spin_lock_irqsave(&t->task_state_lock, flags);
	t->task_state_flags &= ~SAS_TASK_STATE_PENDING;
	t->task_state_flags &= ~SAS_TASK_AT_INITIATOR;
	t->task_state_flags |= SAS_TASK_STATE_DONE;
	if (unlikely((t->task_state_flags & SAS_TASK_STATE_ABORTED))) {
		spin_unlock_irqrestore(&t->task_state_lock, flags);
		PM8001_FAIL_DBG(pm8001_ha, pm8001_printk("task 0x%p done with"
			" io_status 0x%x resp 0x%x "
			"stat 0x%x but aborted by upper layer!\n",
			t, status, ts->resp, ts->stat));
		pm8001_ccb_task_free(pm8001_ha, t, ccb, tag);
	} else {
		spin_unlock_irqrestore(&t->task_state_lock, flags);
		pm8001_ccb_task_free(pm8001_ha, t, ccb, tag);
		mb();/* in order to force CPU ordering */
		t->task_done(t);
	}
}

void pm8001_mpi_set_dev_state_resp(struct pm8001_hba_info *pm8001_ha,
		void *piomb)
{
	struct set_dev_state_resp *pPayload =
		(struct set_dev_state_resp *)(piomb + 4);
	u32 tag = le32_to_cpu(pPayload->tag);
	struct pm8001_ccb_info *ccb = &pm8001_ha->ccb_info[tag];
	struct pm8001_device *pm8001_dev = ccb->device;
	u32 status = le32_to_cpu(pPayload->status);
	u32 device_id = le32_to_cpu(pPayload->device_id);
	u8 pds = le32_to_cpu(pPayload->pds_nds) | PDS_BITS;
	u8 nds = le32_to_cpu(pPayload->pds_nds) | NDS_BITS;
	PM8001_MSG_DBG(pm8001_ha, pm8001_printk("Set device id = 0x%x state "
		"from 0x%x to 0x%x status = 0x%x!\n",
		device_id, pds, nds, status));
	complete(pm8001_dev->setds_completion);
	ccb->task = NULL;
	ccb->ccb_tag = 0xFFFFFFFF;
	pm8001_ccb_free(pm8001_ha, tag);
}

void pm8001_mpi_set_nvmd_resp(struct pm8001_hba_info *pm8001_ha, void *piomb)
{
	struct get_nvm_data_resp *pPayload =
		(struct get_nvm_data_resp *)(piomb + 4);
	u32 tag = le32_to_cpu(pPayload->tag);
	struct pm8001_ccb_info *ccb = &pm8001_ha->ccb_info[tag];
	u32 dlen_status = le32_to_cpu(pPayload->dlen_status);
	complete(pm8001_ha->nvmd_completion);
	PM8001_MSG_DBG(pm8001_ha, pm8001_printk("Set nvm data complete!\n"));
	if ((dlen_status & NVMD_STAT) != 0) {
		PM8001_FAIL_DBG(pm8001_ha,
			pm8001_printk("Set nvm data error!\n"));
		return;
	}
	ccb->task = NULL;
	ccb->ccb_tag = 0xFFFFFFFF;
	pm8001_ccb_free(pm8001_ha, tag);
}

void
pm8001_mpi_get_nvmd_resp(struct pm8001_hba_info *pm8001_ha, void *piomb)
{
	struct fw_control_ex	*fw_control_context;
	struct get_nvm_data_resp *pPayload =
		(struct get_nvm_data_resp *)(piomb + 4);
	u32 tag = le32_to_cpu(pPayload->tag);
	struct pm8001_ccb_info *ccb = &pm8001_ha->ccb_info[tag];
	u32 dlen_status = le32_to_cpu(pPayload->dlen_status);
	u32 ir_tds_bn_dps_das_nvm =
		le32_to_cpu(pPayload->ir_tda_bn_dps_das_nvm);
	void *virt_addr = pm8001_ha->memoryMap.region[NVMD].virt_ptr;
	fw_control_context = ccb->fw_control_context;

	PM8001_MSG_DBG(pm8001_ha, pm8001_printk("Get nvm data complete!\n"));
	if ((dlen_status & NVMD_STAT) != 0) {
		PM8001_FAIL_DBG(pm8001_ha,
			pm8001_printk("Get nvm data error!\n"));
		complete(pm8001_ha->nvmd_completion);
		return;
	}

	if (ir_tds_bn_dps_das_nvm & IPMode) {
		/* indirect mode - IR bit set */
		PM8001_MSG_DBG(pm8001_ha,
			pm8001_printk("Get NVMD success, IR=1\n"));
		if ((ir_tds_bn_dps_das_nvm & NVMD_TYPE) == TWI_DEVICE) {
			if (ir_tds_bn_dps_das_nvm == 0x80a80200) {
				memcpy(pm8001_ha->sas_addr,
				      ((u8 *)virt_addr + 4),
				       SAS_ADDR_SIZE);
				PM8001_MSG_DBG(pm8001_ha,
					pm8001_printk("Get SAS address"
					" from VPD successfully!\n"));
			}
		} else if (((ir_tds_bn_dps_das_nvm & NVMD_TYPE) == C_SEEPROM)
			|| ((ir_tds_bn_dps_das_nvm & NVMD_TYPE) == VPD_FLASH) ||
			((ir_tds_bn_dps_das_nvm & NVMD_TYPE) == EXPAN_ROM)) {
				;
		} else if (((ir_tds_bn_dps_das_nvm & NVMD_TYPE) == AAP1_RDUMP)
			|| ((ir_tds_bn_dps_das_nvm & NVMD_TYPE) == IOP_RDUMP)) {
			;
		} else {
			/* Should not be happened*/
			PM8001_MSG_DBG(pm8001_ha,
				pm8001_printk("(IR=1)Wrong Device type 0x%x\n",
				ir_tds_bn_dps_das_nvm));
		}
	} else /* direct mode */{
		PM8001_MSG_DBG(pm8001_ha,
			pm8001_printk("Get NVMD success, IR=0, dataLen=%d\n",
			(dlen_status & NVMD_LEN) >> 24));
	}
	memcpy(fw_control_context->usrAddr,
		pm8001_ha->memoryMap.region[NVMD].virt_ptr,
		fw_control_context->len);
	complete(pm8001_ha->nvmd_completion);
	ccb->task = NULL;
	ccb->ccb_tag = 0xFFFFFFFF;
	pm8001_ccb_free(pm8001_ha, tag);
}

int pm8001_mpi_local_phy_ctl(struct pm8001_hba_info *pm8001_ha, void *piomb)
{
	struct local_phy_ctl_resp *pPayload =
		(struct local_phy_ctl_resp *)(piomb + 4);
	u32 status = le32_to_cpu(pPayload->status);
	u32 phy_id = le32_to_cpu(pPayload->phyop_phyid) & ID_BITS;
	u32 phy_op = le32_to_cpu(pPayload->phyop_phyid) & OP_BITS;
	if (status != 0) {
		PM8001_MSG_DBG(pm8001_ha,
			pm8001_printk("%x phy execute %x phy op failed!\n",
			phy_id, phy_op));
	} else
		PM8001_MSG_DBG(pm8001_ha,
			pm8001_printk("%x phy execute %x phy op success!\n",
			phy_id, phy_op));
	return 0;
}

/**
 * pm8001_bytes_dmaed - one of the interface function communication with libsas
 * @pm8001_ha: our hba card information
 * @i: which phy that received the event.
 *
 * when HBA driver received the identify done event or initiate FIS received
 * event(for SATA), it will invoke this function to notify the sas layer that
 * the sas toplogy has formed, please discover the the whole sas domain,
 * while receive a broadcast(change) primitive just tell the sas
 * layer to discover the changed domain rather than the whole domain.
 */
void pm8001_bytes_dmaed(struct pm8001_hba_info *pm8001_ha, int i)
{
	struct pm8001_phy *phy = &pm8001_ha->phy[i];
	struct asd_sas_phy *sas_phy = &phy->sas_phy;
	struct sas_ha_struct *sas_ha;
	if (!phy->phy_attached)
		return;

	sas_ha = pm8001_ha->sas;
	if (sas_phy->phy) {
		struct sas_phy *sphy = sas_phy->phy;
		sphy->negotiated_linkrate = sas_phy->linkrate;
		sphy->minimum_linkrate = phy->minimum_linkrate;
		sphy->minimum_linkrate_hw = SAS_LINK_RATE_1_5_GBPS;
		sphy->maximum_linkrate = phy->maximum_linkrate;
		sphy->maximum_linkrate_hw = phy->maximum_linkrate;
	}

	if (phy->phy_type & PORT_TYPE_SAS) {
		struct sas_identify_frame *id;
		id = (struct sas_identify_frame *)phy->frame_rcvd;
		id->dev_type = phy->identify.device_type;
		id->initiator_bits = SAS_PROTOCOL_ALL;
		id->target_bits = phy->identify.target_port_protocols;
	} else if (phy->phy_type & PORT_TYPE_SATA) {
		/*Nothing*/
	}
	PM8001_MSG_DBG(pm8001_ha, pm8001_printk("phy %d byte dmaded.\n", i));

	sas_phy->frame_rcvd_size = phy->frame_rcvd_size;
	pm8001_ha->sas->notify_port_event(sas_phy, PORTE_BYTES_DMAED);
}

/* Get the link rate speed  */
void pm8001_get_lrate_mode(struct pm8001_phy *phy, u8 link_rate)
{
	struct sas_phy *sas_phy = phy->sas_phy.phy;

	switch (link_rate) {
	case PHY_SPEED_60:
		phy->sas_phy.linkrate = SAS_LINK_RATE_6_0_GBPS;
		phy->sas_phy.phy->negotiated_linkrate = SAS_LINK_RATE_6_0_GBPS;
		break;
	case PHY_SPEED_30:
		phy->sas_phy.linkrate = SAS_LINK_RATE_3_0_GBPS;
		phy->sas_phy.phy->negotiated_linkrate = SAS_LINK_RATE_3_0_GBPS;
		break;
	case PHY_SPEED_15:
		phy->sas_phy.linkrate = SAS_LINK_RATE_1_5_GBPS;
		phy->sas_phy.phy->negotiated_linkrate = SAS_LINK_RATE_1_5_GBPS;
		break;
	}
	sas_phy->negotiated_linkrate = phy->sas_phy.linkrate;
	sas_phy->maximum_linkrate_hw = SAS_LINK_RATE_6_0_GBPS;
	sas_phy->minimum_linkrate_hw = SAS_LINK_RATE_1_5_GBPS;
	sas_phy->maximum_linkrate = SAS_LINK_RATE_6_0_GBPS;
	sas_phy->minimum_linkrate = SAS_LINK_RATE_1_5_GBPS;
}

/**
 * asd_get_attached_sas_addr -- extract/generate attached SAS address
 * @phy: pointer to asd_phy
 * @sas_addr: pointer to buffer where the SAS address is to be written
 *
 * This function extracts the SAS address from an IDENTIFY frame
 * received.  If OOB is SATA, then a SAS address is generated from the
 * HA tables.
 *
 * LOCKING: the frame_rcvd_lock needs to be held since this parses the frame
 * buffer.
 */
void pm8001_get_attached_sas_addr(struct pm8001_phy *phy,
	u8 *sas_addr)
{
	if (phy->sas_phy.frame_rcvd[0] == 0x34
		&& phy->sas_phy.oob_mode == SATA_OOB_MODE) {
		struct pm8001_hba_info *pm8001_ha = phy->sas_phy.ha->lldd_ha;
		/* FIS device-to-host */
		u64 addr = be64_to_cpu(*(__be64 *)pm8001_ha->sas_addr);
		addr += phy->sas_phy.id;
		*(__be64 *)sas_addr = cpu_to_be64(addr);
	} else {
		struct sas_identify_frame *idframe =
			(void *) phy->sas_phy.frame_rcvd;
		memcpy(sas_addr, idframe->sas_addr, SAS_ADDR_SIZE);
	}
}

/**
 * pm8001_hw_event_ack_req- For PM8001,some events need to acknowage to FW.
 * @pm8001_ha: our hba card information
 * @Qnum: the outbound queue message number.
 * @SEA: source of event to ack
 * @port_id: port id.
 * @phyId: phy id.
 * @param0: parameter 0.
 * @param1: parameter 1.
 */
static void pm8001_hw_event_ack_req(struct pm8001_hba_info *pm8001_ha,
	u32 Qnum, u32 SEA, u32 port_id, u32 phyId, u32 param0, u32 param1)
{
	struct hw_event_ack_req	 payload;
	u32 opc = OPC_INB_SAS_HW_EVENT_ACK;

	struct inbound_queue_table *circularQ;

	memset((u8 *)&payload, 0, sizeof(payload));
	circularQ = &pm8001_ha->inbnd_q_tbl[Qnum];
	payload.tag = cpu_to_le32(1);
	payload.sea_phyid_portid = cpu_to_le32(((SEA & 0xFFFF) << 8) |
		((phyId & 0x0F) << 4) | (port_id & 0x0F));
	payload.param0 = cpu_to_le32(param0);
	payload.param1 = cpu_to_le32(param1);
	pm8001_mpi_build_cmd(pm8001_ha, circularQ, opc, &payload, 0);
}

static int pm8001_chip_phy_ctl_req(struct pm8001_hba_info *pm8001_ha,
	u32 phyId, u32 phy_op);

/**
 * hw_event_sas_phy_up -FW tells me a SAS phy up event.
 * @pm8001_ha: our hba card information
 * @piomb: IO message buffer
 */
static void
hw_event_sas_phy_up(struct pm8001_hba_info *pm8001_ha, void *piomb)
{
	struct hw_event_resp *pPayload =
		(struct hw_event_resp *)(piomb + 4);
	u32 lr_evt_status_phyid_portid =
		le32_to_cpu(pPayload->lr_evt_status_phyid_portid);
	u8 link_rate =
		(u8)((lr_evt_status_phyid_portid & 0xF0000000) >> 28);
	u8 port_id = (u8)(lr_evt_status_phyid_portid & 0x0000000F);
	u8 phy_id =
		(u8)((lr_evt_status_phyid_portid & 0x000000F0) >> 4);
	u32 npip_portstate = le32_to_cpu(pPayload->npip_portstate);
	u8 portstate = (u8)(npip_portstate & 0x0000000F);
	struct pm8001_port *port = &pm8001_ha->port[port_id];
	struct sas_ha_struct *sas_ha = pm8001_ha->sas;
	struct pm8001_phy *phy = &pm8001_ha->phy[phy_id];
	unsigned long flags;
	u8 deviceType = pPayload->sas_identify.dev_type;
	port->port_state =  portstate;
	PM8001_MSG_DBG(pm8001_ha,
		pm8001_printk("HW_EVENT_SAS_PHY_UP port id = %d, phy id = %d\n",
		port_id, phy_id));

	switch (deviceType) {
	case SAS_PHY_UNUSED:
		PM8001_MSG_DBG(pm8001_ha,
			pm8001_printk("device type no device.\n"));
		break;
	case SAS_END_DEVICE:
		PM8001_MSG_DBG(pm8001_ha, pm8001_printk("end device.\n"));
		pm8001_chip_phy_ctl_req(pm8001_ha, phy_id,
			PHY_NOTIFY_ENABLE_SPINUP);
		port->port_attached = 1;
		pm8001_get_lrate_mode(phy, link_rate);
		break;
	case SAS_EDGE_EXPANDER_DEVICE:
		PM8001_MSG_DBG(pm8001_ha,
			pm8001_printk("expander device.\n"));
		port->port_attached = 1;
		pm8001_get_lrate_mode(phy, link_rate);
		break;
	case SAS_FANOUT_EXPANDER_DEVICE:
		PM8001_MSG_DBG(pm8001_ha,
			pm8001_printk("fanout expander device.\n"));
		port->port_attached = 1;
		pm8001_get_lrate_mode(phy, link_rate);
		break;
	default:
		PM8001_MSG_DBG(pm8001_ha,
			pm8001_printk("unknown device type(%x)\n", deviceType));
		break;
	}
	phy->phy_type |= PORT_TYPE_SAS;
	phy->identify.device_type = deviceType;
	phy->phy_attached = 1;
	if (phy->identify.device_type == SAS_END_DEVICE)
		phy->identify.target_port_protocols = SAS_PROTOCOL_SSP;
	else if (phy->identify.device_type != SAS_PHY_UNUSED)
		phy->identify.target_port_protocols = SAS_PROTOCOL_SMP;
	phy->sas_phy.oob_mode = SAS_OOB_MODE;
	sas_ha->notify_phy_event(&phy->sas_phy, PHYE_OOB_DONE);
	spin_lock_irqsave(&phy->sas_phy.frame_rcvd_lock, flags);
	memcpy(phy->frame_rcvd, &pPayload->sas_identify,
		sizeof(struct sas_identify_frame)-4);
	phy->frame_rcvd_size = sizeof(struct sas_identify_frame) - 4;
	pm8001_get_attached_sas_addr(phy, phy->sas_phy.attached_sas_addr);
	spin_unlock_irqrestore(&phy->sas_phy.frame_rcvd_lock, flags);
	if (pm8001_ha->flags == PM8001F_RUN_TIME)
		mdelay(200);/*delay a moment to wait disk to spinup*/
	pm8001_bytes_dmaed(pm8001_ha, phy_id);
}

/**
 * hw_event_sata_phy_up -FW tells me a SATA phy up event.
 * @pm8001_ha: our hba card information
 * @piomb: IO message buffer
 */
static void
hw_event_sata_phy_up(struct pm8001_hba_info *pm8001_ha, void *piomb)
{
	struct hw_event_resp *pPayload =
		(struct hw_event_resp *)(piomb + 4);
	u32 lr_evt_status_phyid_portid =
		le32_to_cpu(pPayload->lr_evt_status_phyid_portid);
	u8 link_rate =
		(u8)((lr_evt_status_phyid_portid & 0xF0000000) >> 28);
	u8 port_id = (u8)(lr_evt_status_phyid_portid & 0x0000000F);
	u8 phy_id =
		(u8)((lr_evt_status_phyid_portid & 0x000000F0) >> 4);
	u32 npip_portstate = le32_to_cpu(pPayload->npip_portstate);
	u8 portstate = (u8)(npip_portstate & 0x0000000F);
	struct pm8001_port *port = &pm8001_ha->port[port_id];
	struct sas_ha_struct *sas_ha = pm8001_ha->sas;
	struct pm8001_phy *phy = &pm8001_ha->phy[phy_id];
	unsigned long flags;
	PM8001_MSG_DBG(pm8001_ha,
		pm8001_printk("HW_EVENT_SATA_PHY_UP port id = %d,"
		" phy id = %d\n", port_id, phy_id));
	port->port_state =  portstate;
	port->port_attached = 1;
	pm8001_get_lrate_mode(phy, link_rate);
	phy->phy_type |= PORT_TYPE_SATA;
	phy->phy_attached = 1;
	phy->sas_phy.oob_mode = SATA_OOB_MODE;
	sas_ha->notify_phy_event(&phy->sas_phy, PHYE_OOB_DONE);
	spin_lock_irqsave(&phy->sas_phy.frame_rcvd_lock, flags);
	memcpy(phy->frame_rcvd, ((u8 *)&pPayload->sata_fis - 4),
		sizeof(struct dev_to_host_fis));
	phy->frame_rcvd_size = sizeof(struct dev_to_host_fis);
	phy->identify.target_port_protocols = SAS_PROTOCOL_SATA;
	phy->identify.device_type = SAS_SATA_DEV;
	pm8001_get_attached_sas_addr(phy, phy->sas_phy.attached_sas_addr);
	spin_unlock_irqrestore(&phy->sas_phy.frame_rcvd_lock, flags);
	pm8001_bytes_dmaed(pm8001_ha, phy_id);
}

/**
 * hw_event_phy_down -we should notify the libsas the phy is down.
 * @pm8001_ha: our hba card information
 * @piomb: IO message buffer
 */
static void
hw_event_phy_down(struct pm8001_hba_info *pm8001_ha, void *piomb)
{
	struct hw_event_resp *pPayload =
		(struct hw_event_resp *)(piomb + 4);
	u32 lr_evt_status_phyid_portid =
		le32_to_cpu(pPayload->lr_evt_status_phyid_portid);
	u8 port_id = (u8)(lr_evt_status_phyid_portid & 0x0000000F);
	u8 phy_id =
		(u8)((lr_evt_status_phyid_portid & 0x000000F0) >> 4);
	u32 npip_portstate = le32_to_cpu(pPayload->npip_portstate);
	u8 portstate = (u8)(npip_portstate & 0x0000000F);
	struct pm8001_port *port = &pm8001_ha->port[port_id];
	struct pm8001_phy *phy = &pm8001_ha->phy[phy_id];
	port->port_state =  portstate;
	phy->phy_type = 0;
	phy->identify.device_type = 0;
	phy->phy_attached = 0;
	memset(&phy->dev_sas_addr, 0, SAS_ADDR_SIZE);
	switch (portstate) {
	case PORT_VALID:
		break;
	case PORT_INVALID:
		PM8001_MSG_DBG(pm8001_ha,
			pm8001_printk(" PortInvalid portID %d\n", port_id));
		PM8001_MSG_DBG(pm8001_ha,
			pm8001_printk(" Last phy Down and port invalid\n"));
		port->port_attached = 0;
		pm8001_hw_event_ack_req(pm8001_ha, 0, HW_EVENT_PHY_DOWN,
			port_id, phy_id, 0, 0);
		break;
	case PORT_IN_RESET:
		PM8001_MSG_DBG(pm8001_ha,
			pm8001_printk(" Port In Reset portID %d\n", port_id));
		break;
	case PORT_NOT_ESTABLISHED:
		PM8001_MSG_DBG(pm8001_ha,
			pm8001_printk(" phy Down and PORT_NOT_ESTABLISHED\n"));
		port->port_attached = 0;
		break;
	case PORT_LOSTCOMM:
		PM8001_MSG_DBG(pm8001_ha,
			pm8001_printk(" phy Down and PORT_LOSTCOMM\n"));
		PM8001_MSG_DBG(pm8001_ha,
			pm8001_printk(" Last phy Down and port invalid\n"));
		port->port_attached = 0;
		pm8001_hw_event_ack_req(pm8001_ha, 0, HW_EVENT_PHY_DOWN,
			port_id, phy_id, 0, 0);
		break;
	default:
		port->port_attached = 0;
		PM8001_MSG_DBG(pm8001_ha,
			pm8001_printk(" phy Down and(default) = %x\n",
			portstate));
		break;

	}
}

/**
 * pm8001_mpi_reg_resp -process register device ID response.
 * @pm8001_ha: our hba card information
 * @piomb: IO message buffer
 *
 * when sas layer find a device it will notify LLDD, then the driver register
 * the domain device to FW, this event is the return device ID which the FW
 * has assigned, from now,inter-communication with FW is no longer using the
 * SAS address, use device ID which FW assigned.
 */
int pm8001_mpi_reg_resp(struct pm8001_hba_info *pm8001_ha, void *piomb)
{
	u32 status;
	u32 device_id;
	u32 htag;
	struct pm8001_ccb_info *ccb;
	struct pm8001_device *pm8001_dev;
	struct dev_reg_resp *registerRespPayload =
		(struct dev_reg_resp *)(piomb + 4);

	htag = le32_to_cpu(registerRespPayload->tag);
	ccb = &pm8001_ha->ccb_info[htag];
	pm8001_dev = ccb->device;
	status = le32_to_cpu(registerRespPayload->status);
	device_id = le32_to_cpu(registerRespPayload->device_id);
	PM8001_MSG_DBG(pm8001_ha,
		pm8001_printk(" register device is status = %d\n", status));
	switch (status) {
	case DEVREG_SUCCESS:
		PM8001_MSG_DBG(pm8001_ha, pm8001_printk("DEVREG_SUCCESS\n"));
		pm8001_dev->device_id = device_id;
		break;
	case DEVREG_FAILURE_OUT_OF_RESOURCE:
		PM8001_MSG_DBG(pm8001_ha,
			pm8001_printk("DEVREG_FAILURE_OUT_OF_RESOURCE\n"));
		break;
	case DEVREG_FAILURE_DEVICE_ALREADY_REGISTERED:
		PM8001_MSG_DBG(pm8001_ha,
		   pm8001_printk("DEVREG_FAILURE_DEVICE_ALREADY_REGISTERED\n"));
		break;
	case DEVREG_FAILURE_INVALID_PHY_ID:
		PM8001_MSG_DBG(pm8001_ha,
			pm8001_printk("DEVREG_FAILURE_INVALID_PHY_ID\n"));
		break;
	case DEVREG_FAILURE_PHY_ID_ALREADY_REGISTERED:
		PM8001_MSG_DBG(pm8001_ha,
		   pm8001_printk("DEVREG_FAILURE_PHY_ID_ALREADY_REGISTERED\n"));
		break;
	case DEVREG_FAILURE_PORT_ID_OUT_OF_RANGE:
		PM8001_MSG_DBG(pm8001_ha,
			pm8001_printk("DEVREG_FAILURE_PORT_ID_OUT_OF_RANGE\n"));
		break;
	case DEVREG_FAILURE_PORT_NOT_VALID_STATE:
		PM8001_MSG_DBG(pm8001_ha,
			pm8001_printk("DEVREG_FAILURE_PORT_NOT_VALID_STATE\n"));
		break;
	case DEVREG_FAILURE_DEVICE_TYPE_NOT_VALID:
		PM8001_MSG_DBG(pm8001_ha,
		       pm8001_printk("DEVREG_FAILURE_DEVICE_TYPE_NOT_VALID\n"));
		break;
	default:
		PM8001_MSG_DBG(pm8001_ha,
		 pm8001_printk("DEVREG_FAILURE_DEVICE_TYPE_NOT_UNSORPORTED\n"));
		break;
	}
	complete(pm8001_dev->dcompletion);
	ccb->task = NULL;
	ccb->ccb_tag = 0xFFFFFFFF;
	pm8001_ccb_free(pm8001_ha, htag);
	return 0;
}

int pm8001_mpi_dereg_resp(struct pm8001_hba_info *pm8001_ha, void *piomb)
{
	u32 status;
	u32 device_id;
	struct dev_reg_resp *registerRespPayload =
		(struct dev_reg_resp *)(piomb + 4);

	status = le32_to_cpu(registerRespPayload->status);
	device_id = le32_to_cpu(registerRespPayload->device_id);
	if (status != 0)
		PM8001_MSG_DBG(pm8001_ha,
			pm8001_printk(" deregister device failed ,status = %x"
			", device_id = %x\n", status, device_id));
	return 0;
}

/**
 * fw_flash_update_resp - Response from FW for flash update command.
 * @pm8001_ha: our hba card information
 * @piomb: IO message buffer
 */
int pm8001_mpi_fw_flash_update_resp(struct pm8001_hba_info *pm8001_ha,
		void *piomb)
{
	u32 status;
	struct fw_control_ex	fw_control_context;
	struct fw_flash_Update_resp *ppayload =
		(struct fw_flash_Update_resp *)(piomb + 4);
	u32 tag = le32_to_cpu(ppayload->tag);
	struct pm8001_ccb_info *ccb = &pm8001_ha->ccb_info[tag];
	status = le32_to_cpu(ppayload->status);
	memcpy(&fw_control_context,
		ccb->fw_control_context,
		sizeof(fw_control_context));
	switch (status) {
	case FLASH_UPDATE_COMPLETE_PENDING_REBOOT:
		PM8001_MSG_DBG(pm8001_ha,
		pm8001_printk(": FLASH_UPDATE_COMPLETE_PENDING_REBOOT\n"));
		break;
	case FLASH_UPDATE_IN_PROGRESS:
		PM8001_MSG_DBG(pm8001_ha,
			pm8001_printk(": FLASH_UPDATE_IN_PROGRESS\n"));
		break;
	case FLASH_UPDATE_HDR_ERR:
		PM8001_MSG_DBG(pm8001_ha,
			pm8001_printk(": FLASH_UPDATE_HDR_ERR\n"));
		break;
	case FLASH_UPDATE_OFFSET_ERR:
		PM8001_MSG_DBG(pm8001_ha,
			pm8001_printk(": FLASH_UPDATE_OFFSET_ERR\n"));
		break;
	case FLASH_UPDATE_CRC_ERR:
		PM8001_MSG_DBG(pm8001_ha,
			pm8001_printk(": FLASH_UPDATE_CRC_ERR\n"));
		break;
	case FLASH_UPDATE_LENGTH_ERR:
		PM8001_MSG_DBG(pm8001_ha,
			pm8001_printk(": FLASH_UPDATE_LENGTH_ERR\n"));
		break;
	case FLASH_UPDATE_HW_ERR:
		PM8001_MSG_DBG(pm8001_ha,
			pm8001_printk(": FLASH_UPDATE_HW_ERR\n"));
		break;
	case FLASH_UPDATE_DNLD_NOT_SUPPORTED:
		PM8001_MSG_DBG(pm8001_ha,
			pm8001_printk(": FLASH_UPDATE_DNLD_NOT_SUPPORTED\n"));
		break;
	case FLASH_UPDATE_DISABLED:
		PM8001_MSG_DBG(pm8001_ha,
			pm8001_printk(": FLASH_UPDATE_DISABLED\n"));
		break;
	default:
		PM8001_MSG_DBG(pm8001_ha,
			pm8001_printk("No matched status = %d\n", status));
		break;
	}
	ccb->fw_control_context->fw_control->retcode = status;
	complete(pm8001_ha->nvmd_completion);
	ccb->task = NULL;
	ccb->ccb_tag = 0xFFFFFFFF;
	pm8001_ccb_free(pm8001_ha, tag);
	return 0;
}

int pm8001_mpi_general_event(struct pm8001_hba_info *pm8001_ha , void *piomb)
{
	u32 status;
	int i;
	struct general_event_resp *pPayload =
		(struct general_event_resp *)(piomb + 4);
	status = le32_to_cpu(pPayload->status);
	PM8001_MSG_DBG(pm8001_ha,
		pm8001_printk(" status = 0x%x\n", status));
	for (i = 0; i < GENERAL_EVENT_PAYLOAD; i++)
		PM8001_MSG_DBG(pm8001_ha,
			pm8001_printk("inb_IOMB_payload[0x%x] 0x%x,\n", i,
			pPayload->inb_IOMB_payload[i]));
	return 0;
}

int pm8001_mpi_task_abort_resp(struct pm8001_hba_info *pm8001_ha, void *piomb)
{
	struct sas_task *t;
	struct pm8001_ccb_info *ccb;
	unsigned long flags;
	u32 status ;
	u32 tag, scp;
	struct task_status_struct *ts;
	struct pm8001_device *pm8001_dev;

	struct task_abort_resp *pPayload =
		(struct task_abort_resp *)(piomb + 4);

	status = le32_to_cpu(pPayload->status);
	tag = le32_to_cpu(pPayload->tag);
	if (!tag) {
		PM8001_FAIL_DBG(pm8001_ha,
			pm8001_printk(" TAG NULL. RETURNING !!!"));
		return -1;
	}

	scp = le32_to_cpu(pPayload->scp);
	ccb = &pm8001_ha->ccb_info[tag];
	t = ccb->task;
	pm8001_dev = ccb->device; /* retrieve device */

	if (!t)	{
		PM8001_FAIL_DBG(pm8001_ha,
			pm8001_printk(" TASK NULL. RETURNING !!!"));
		return -1;
	}
	ts = &t->task_status;
	if (status != 0)
		PM8001_FAIL_DBG(pm8001_ha,
			pm8001_printk("task abort failed status 0x%x ,"
			"tag = 0x%x, scp= 0x%x\n", status, tag, scp));
	switch (status) {
	case IO_SUCCESS:
		PM8001_EH_DBG(pm8001_ha, pm8001_printk("IO_SUCCESS\n"));
		ts->resp = SAS_TASK_COMPLETE;
		ts->stat = SAM_STAT_GOOD;
		break;
	case IO_NOT_VALID:
		PM8001_EH_DBG(pm8001_ha, pm8001_printk("IO_NOT_VALID\n"));
		ts->resp = TMF_RESP_FUNC_FAILED;
		break;
	}
	spin_lock_irqsave(&t->task_state_lock, flags);
	t->task_state_flags &= ~SAS_TASK_STATE_PENDING;
	t->task_state_flags &= ~SAS_TASK_AT_INITIATOR;
	t->task_state_flags |= SAS_TASK_STATE_DONE;
	spin_unlock_irqrestore(&t->task_state_lock, flags);
	pm8001_ccb_task_free(pm8001_ha, t, ccb, tag);
	mb();

<<<<<<< HEAD
	if ((pm8001_dev->id & NCQ_ABORT_ALL_FLAG) && t)	{
=======
	if (pm8001_dev->id & NCQ_ABORT_ALL_FLAG) {
>>>>>>> d0e0ac97
		pm8001_tag_free(pm8001_ha, tag);
		sas_free_task(t);
		/* clear the flag */
		pm8001_dev->id &= 0xBFFFFFFF;
	} else
		t->task_done(t);

	return 0;
}

/**
 * mpi_hw_event -The hw event has come.
 * @pm8001_ha: our hba card information
 * @piomb: IO message buffer
 */
static int mpi_hw_event(struct pm8001_hba_info *pm8001_ha, void* piomb)
{
	unsigned long flags;
	struct hw_event_resp *pPayload =
		(struct hw_event_resp *)(piomb + 4);
	u32 lr_evt_status_phyid_portid =
		le32_to_cpu(pPayload->lr_evt_status_phyid_portid);
	u8 port_id = (u8)(lr_evt_status_phyid_portid & 0x0000000F);
	u8 phy_id =
		(u8)((lr_evt_status_phyid_portid & 0x000000F0) >> 4);
	u16 eventType =
		(u16)((lr_evt_status_phyid_portid & 0x00FFFF00) >> 8);
	u8 status =
		(u8)((lr_evt_status_phyid_portid & 0x0F000000) >> 24);
	struct sas_ha_struct *sas_ha = pm8001_ha->sas;
	struct pm8001_phy *phy = &pm8001_ha->phy[phy_id];
	struct asd_sas_phy *sas_phy = sas_ha->sas_phy[phy_id];
	PM8001_MSG_DBG(pm8001_ha,
		pm8001_printk("outbound queue HW event & event type : "));
	switch (eventType) {
	case HW_EVENT_PHY_START_STATUS:
		PM8001_MSG_DBG(pm8001_ha,
		pm8001_printk("HW_EVENT_PHY_START_STATUS"
			" status = %x\n", status));
		if (status == 0) {
			phy->phy_state = 1;
			if (pm8001_ha->flags == PM8001F_RUN_TIME)
				complete(phy->enable_completion);
		}
		break;
	case HW_EVENT_SAS_PHY_UP:
		PM8001_MSG_DBG(pm8001_ha,
			pm8001_printk("HW_EVENT_PHY_START_STATUS\n"));
		hw_event_sas_phy_up(pm8001_ha, piomb);
		break;
	case HW_EVENT_SATA_PHY_UP:
		PM8001_MSG_DBG(pm8001_ha,
			pm8001_printk("HW_EVENT_SATA_PHY_UP\n"));
		hw_event_sata_phy_up(pm8001_ha, piomb);
		break;
	case HW_EVENT_PHY_STOP_STATUS:
		PM8001_MSG_DBG(pm8001_ha,
			pm8001_printk("HW_EVENT_PHY_STOP_STATUS "
			"status = %x\n", status));
		if (status == 0)
			phy->phy_state = 0;
		break;
	case HW_EVENT_SATA_SPINUP_HOLD:
		PM8001_MSG_DBG(pm8001_ha,
			pm8001_printk("HW_EVENT_SATA_SPINUP_HOLD\n"));
		sas_ha->notify_phy_event(&phy->sas_phy, PHYE_SPINUP_HOLD);
		break;
	case HW_EVENT_PHY_DOWN:
		PM8001_MSG_DBG(pm8001_ha,
			pm8001_printk("HW_EVENT_PHY_DOWN\n"));
		sas_ha->notify_phy_event(&phy->sas_phy, PHYE_LOSS_OF_SIGNAL);
		phy->phy_attached = 0;
		phy->phy_state = 0;
		hw_event_phy_down(pm8001_ha, piomb);
		break;
	case HW_EVENT_PORT_INVALID:
		PM8001_MSG_DBG(pm8001_ha,
			pm8001_printk("HW_EVENT_PORT_INVALID\n"));
		sas_phy_disconnected(sas_phy);
		phy->phy_attached = 0;
		sas_ha->notify_port_event(sas_phy, PORTE_LINK_RESET_ERR);
		break;
	/* the broadcast change primitive received, tell the LIBSAS this event
	to revalidate the sas domain*/
	case HW_EVENT_BROADCAST_CHANGE:
		PM8001_MSG_DBG(pm8001_ha,
			pm8001_printk("HW_EVENT_BROADCAST_CHANGE\n"));
		pm8001_hw_event_ack_req(pm8001_ha, 0, HW_EVENT_BROADCAST_CHANGE,
			port_id, phy_id, 1, 0);
		spin_lock_irqsave(&sas_phy->sas_prim_lock, flags);
		sas_phy->sas_prim = HW_EVENT_BROADCAST_CHANGE;
		spin_unlock_irqrestore(&sas_phy->sas_prim_lock, flags);
		sas_ha->notify_port_event(sas_phy, PORTE_BROADCAST_RCVD);
		break;
	case HW_EVENT_PHY_ERROR:
		PM8001_MSG_DBG(pm8001_ha,
			pm8001_printk("HW_EVENT_PHY_ERROR\n"));
		sas_phy_disconnected(&phy->sas_phy);
		phy->phy_attached = 0;
		sas_ha->notify_phy_event(&phy->sas_phy, PHYE_OOB_ERROR);
		break;
	case HW_EVENT_BROADCAST_EXP:
		PM8001_MSG_DBG(pm8001_ha,
			pm8001_printk("HW_EVENT_BROADCAST_EXP\n"));
		spin_lock_irqsave(&sas_phy->sas_prim_lock, flags);
		sas_phy->sas_prim = HW_EVENT_BROADCAST_EXP;
		spin_unlock_irqrestore(&sas_phy->sas_prim_lock, flags);
		sas_ha->notify_port_event(sas_phy, PORTE_BROADCAST_RCVD);
		break;
	case HW_EVENT_LINK_ERR_INVALID_DWORD:
		PM8001_MSG_DBG(pm8001_ha,
			pm8001_printk("HW_EVENT_LINK_ERR_INVALID_DWORD\n"));
		pm8001_hw_event_ack_req(pm8001_ha, 0,
			HW_EVENT_LINK_ERR_INVALID_DWORD, port_id, phy_id, 0, 0);
		sas_phy_disconnected(sas_phy);
		phy->phy_attached = 0;
		sas_ha->notify_port_event(sas_phy, PORTE_LINK_RESET_ERR);
		break;
	case HW_EVENT_LINK_ERR_DISPARITY_ERROR:
		PM8001_MSG_DBG(pm8001_ha,
			pm8001_printk("HW_EVENT_LINK_ERR_DISPARITY_ERROR\n"));
		pm8001_hw_event_ack_req(pm8001_ha, 0,
			HW_EVENT_LINK_ERR_DISPARITY_ERROR,
			port_id, phy_id, 0, 0);
		sas_phy_disconnected(sas_phy);
		phy->phy_attached = 0;
		sas_ha->notify_port_event(sas_phy, PORTE_LINK_RESET_ERR);
		break;
	case HW_EVENT_LINK_ERR_CODE_VIOLATION:
		PM8001_MSG_DBG(pm8001_ha,
			pm8001_printk("HW_EVENT_LINK_ERR_CODE_VIOLATION\n"));
		pm8001_hw_event_ack_req(pm8001_ha, 0,
			HW_EVENT_LINK_ERR_CODE_VIOLATION,
			port_id, phy_id, 0, 0);
		sas_phy_disconnected(sas_phy);
		phy->phy_attached = 0;
		sas_ha->notify_port_event(sas_phy, PORTE_LINK_RESET_ERR);
		break;
	case HW_EVENT_LINK_ERR_LOSS_OF_DWORD_SYNCH:
		PM8001_MSG_DBG(pm8001_ha,
		      pm8001_printk("HW_EVENT_LINK_ERR_LOSS_OF_DWORD_SYNCH\n"));
		pm8001_hw_event_ack_req(pm8001_ha, 0,
			HW_EVENT_LINK_ERR_LOSS_OF_DWORD_SYNCH,
			port_id, phy_id, 0, 0);
		sas_phy_disconnected(sas_phy);
		phy->phy_attached = 0;
		sas_ha->notify_port_event(sas_phy, PORTE_LINK_RESET_ERR);
		break;
	case HW_EVENT_MALFUNCTION:
		PM8001_MSG_DBG(pm8001_ha,
			pm8001_printk("HW_EVENT_MALFUNCTION\n"));
		break;
	case HW_EVENT_BROADCAST_SES:
		PM8001_MSG_DBG(pm8001_ha,
			pm8001_printk("HW_EVENT_BROADCAST_SES\n"));
		spin_lock_irqsave(&sas_phy->sas_prim_lock, flags);
		sas_phy->sas_prim = HW_EVENT_BROADCAST_SES;
		spin_unlock_irqrestore(&sas_phy->sas_prim_lock, flags);
		sas_ha->notify_port_event(sas_phy, PORTE_BROADCAST_RCVD);
		break;
	case HW_EVENT_INBOUND_CRC_ERROR:
		PM8001_MSG_DBG(pm8001_ha,
			pm8001_printk("HW_EVENT_INBOUND_CRC_ERROR\n"));
		pm8001_hw_event_ack_req(pm8001_ha, 0,
			HW_EVENT_INBOUND_CRC_ERROR,
			port_id, phy_id, 0, 0);
		break;
	case HW_EVENT_HARD_RESET_RECEIVED:
		PM8001_MSG_DBG(pm8001_ha,
			pm8001_printk("HW_EVENT_HARD_RESET_RECEIVED\n"));
		sas_ha->notify_port_event(sas_phy, PORTE_HARD_RESET);
		break;
	case HW_EVENT_ID_FRAME_TIMEOUT:
		PM8001_MSG_DBG(pm8001_ha,
			pm8001_printk("HW_EVENT_ID_FRAME_TIMEOUT\n"));
		sas_phy_disconnected(sas_phy);
		phy->phy_attached = 0;
		sas_ha->notify_port_event(sas_phy, PORTE_LINK_RESET_ERR);
		break;
	case HW_EVENT_LINK_ERR_PHY_RESET_FAILED:
		PM8001_MSG_DBG(pm8001_ha,
			pm8001_printk("HW_EVENT_LINK_ERR_PHY_RESET_FAILED\n"));
		pm8001_hw_event_ack_req(pm8001_ha, 0,
			HW_EVENT_LINK_ERR_PHY_RESET_FAILED,
			port_id, phy_id, 0, 0);
		sas_phy_disconnected(sas_phy);
		phy->phy_attached = 0;
		sas_ha->notify_port_event(sas_phy, PORTE_LINK_RESET_ERR);
		break;
	case HW_EVENT_PORT_RESET_TIMER_TMO:
		PM8001_MSG_DBG(pm8001_ha,
			pm8001_printk("HW_EVENT_PORT_RESET_TIMER_TMO\n"));
		sas_phy_disconnected(sas_phy);
		phy->phy_attached = 0;
		sas_ha->notify_port_event(sas_phy, PORTE_LINK_RESET_ERR);
		break;
	case HW_EVENT_PORT_RECOVERY_TIMER_TMO:
		PM8001_MSG_DBG(pm8001_ha,
			pm8001_printk("HW_EVENT_PORT_RECOVERY_TIMER_TMO\n"));
		sas_phy_disconnected(sas_phy);
		phy->phy_attached = 0;
		sas_ha->notify_port_event(sas_phy, PORTE_LINK_RESET_ERR);
		break;
	case HW_EVENT_PORT_RECOVER:
		PM8001_MSG_DBG(pm8001_ha,
			pm8001_printk("HW_EVENT_PORT_RECOVER\n"));
		break;
	case HW_EVENT_PORT_RESET_COMPLETE:
		PM8001_MSG_DBG(pm8001_ha,
			pm8001_printk("HW_EVENT_PORT_RESET_COMPLETE\n"));
		break;
	case EVENT_BROADCAST_ASYNCH_EVENT:
		PM8001_MSG_DBG(pm8001_ha,
			pm8001_printk("EVENT_BROADCAST_ASYNCH_EVENT\n"));
		break;
	default:
		PM8001_MSG_DBG(pm8001_ha,
			pm8001_printk("Unknown event type = %x\n", eventType));
		break;
	}
	return 0;
}

/**
 * process_one_iomb - process one outbound Queue memory block
 * @pm8001_ha: our hba card information
 * @piomb: IO message buffer
 */
static void process_one_iomb(struct pm8001_hba_info *pm8001_ha, void *piomb)
{
	__le32 pHeader = *(__le32 *)piomb;
	u8 opc = (u8)((le32_to_cpu(pHeader)) & 0xFFF);

	PM8001_MSG_DBG(pm8001_ha, pm8001_printk("process_one_iomb:"));

	switch (opc) {
	case OPC_OUB_ECHO:
		PM8001_MSG_DBG(pm8001_ha, pm8001_printk("OPC_OUB_ECHO\n"));
		break;
	case OPC_OUB_HW_EVENT:
		PM8001_MSG_DBG(pm8001_ha,
			pm8001_printk("OPC_OUB_HW_EVENT\n"));
		mpi_hw_event(pm8001_ha, piomb);
		break;
	case OPC_OUB_SSP_COMP:
		PM8001_MSG_DBG(pm8001_ha,
			pm8001_printk("OPC_OUB_SSP_COMP\n"));
		mpi_ssp_completion(pm8001_ha, piomb);
		break;
	case OPC_OUB_SMP_COMP:
		PM8001_MSG_DBG(pm8001_ha,
			pm8001_printk("OPC_OUB_SMP_COMP\n"));
		mpi_smp_completion(pm8001_ha, piomb);
		break;
	case OPC_OUB_LOCAL_PHY_CNTRL:
		PM8001_MSG_DBG(pm8001_ha,
			pm8001_printk("OPC_OUB_LOCAL_PHY_CNTRL\n"));
		pm8001_mpi_local_phy_ctl(pm8001_ha, piomb);
		break;
	case OPC_OUB_DEV_REGIST:
		PM8001_MSG_DBG(pm8001_ha,
			pm8001_printk("OPC_OUB_DEV_REGIST\n"));
		pm8001_mpi_reg_resp(pm8001_ha, piomb);
		break;
	case OPC_OUB_DEREG_DEV:
		PM8001_MSG_DBG(pm8001_ha,
			pm8001_printk("unregister the device\n"));
		pm8001_mpi_dereg_resp(pm8001_ha, piomb);
		break;
	case OPC_OUB_GET_DEV_HANDLE:
		PM8001_MSG_DBG(pm8001_ha,
			pm8001_printk("OPC_OUB_GET_DEV_HANDLE\n"));
		break;
	case OPC_OUB_SATA_COMP:
		PM8001_MSG_DBG(pm8001_ha,
			pm8001_printk("OPC_OUB_SATA_COMP\n"));
		mpi_sata_completion(pm8001_ha, piomb);
		break;
	case OPC_OUB_SATA_EVENT:
		PM8001_MSG_DBG(pm8001_ha,
			pm8001_printk("OPC_OUB_SATA_EVENT\n"));
		mpi_sata_event(pm8001_ha, piomb);
		break;
	case OPC_OUB_SSP_EVENT:
		PM8001_MSG_DBG(pm8001_ha,
			pm8001_printk("OPC_OUB_SSP_EVENT\n"));
		mpi_ssp_event(pm8001_ha, piomb);
		break;
	case OPC_OUB_DEV_HANDLE_ARRIV:
		PM8001_MSG_DBG(pm8001_ha,
			pm8001_printk("OPC_OUB_DEV_HANDLE_ARRIV\n"));
		/*This is for target*/
		break;
	case OPC_OUB_SSP_RECV_EVENT:
		PM8001_MSG_DBG(pm8001_ha,
			pm8001_printk("OPC_OUB_SSP_RECV_EVENT\n"));
		/*This is for target*/
		break;
	case OPC_OUB_DEV_INFO:
		PM8001_MSG_DBG(pm8001_ha,
			pm8001_printk("OPC_OUB_DEV_INFO\n"));
		break;
	case OPC_OUB_FW_FLASH_UPDATE:
		PM8001_MSG_DBG(pm8001_ha,
			pm8001_printk("OPC_OUB_FW_FLASH_UPDATE\n"));
		pm8001_mpi_fw_flash_update_resp(pm8001_ha, piomb);
		break;
	case OPC_OUB_GPIO_RESPONSE:
		PM8001_MSG_DBG(pm8001_ha,
			pm8001_printk("OPC_OUB_GPIO_RESPONSE\n"));
		break;
	case OPC_OUB_GPIO_EVENT:
		PM8001_MSG_DBG(pm8001_ha,
			pm8001_printk("OPC_OUB_GPIO_EVENT\n"));
		break;
	case OPC_OUB_GENERAL_EVENT:
		PM8001_MSG_DBG(pm8001_ha,
			pm8001_printk("OPC_OUB_GENERAL_EVENT\n"));
		pm8001_mpi_general_event(pm8001_ha, piomb);
		break;
	case OPC_OUB_SSP_ABORT_RSP:
		PM8001_MSG_DBG(pm8001_ha,
			pm8001_printk("OPC_OUB_SSP_ABORT_RSP\n"));
		pm8001_mpi_task_abort_resp(pm8001_ha, piomb);
		break;
	case OPC_OUB_SATA_ABORT_RSP:
		PM8001_MSG_DBG(pm8001_ha,
			pm8001_printk("OPC_OUB_SATA_ABORT_RSP\n"));
		pm8001_mpi_task_abort_resp(pm8001_ha, piomb);
		break;
	case OPC_OUB_SAS_DIAG_MODE_START_END:
		PM8001_MSG_DBG(pm8001_ha,
			pm8001_printk("OPC_OUB_SAS_DIAG_MODE_START_END\n"));
		break;
	case OPC_OUB_SAS_DIAG_EXECUTE:
		PM8001_MSG_DBG(pm8001_ha,
			pm8001_printk("OPC_OUB_SAS_DIAG_EXECUTE\n"));
		break;
	case OPC_OUB_GET_TIME_STAMP:
		PM8001_MSG_DBG(pm8001_ha,
			pm8001_printk("OPC_OUB_GET_TIME_STAMP\n"));
		break;
	case OPC_OUB_SAS_HW_EVENT_ACK:
		PM8001_MSG_DBG(pm8001_ha,
			pm8001_printk("OPC_OUB_SAS_HW_EVENT_ACK\n"));
		break;
	case OPC_OUB_PORT_CONTROL:
		PM8001_MSG_DBG(pm8001_ha,
			pm8001_printk("OPC_OUB_PORT_CONTROL\n"));
		break;
	case OPC_OUB_SMP_ABORT_RSP:
		PM8001_MSG_DBG(pm8001_ha,
			pm8001_printk("OPC_OUB_SMP_ABORT_RSP\n"));
		pm8001_mpi_task_abort_resp(pm8001_ha, piomb);
		break;
	case OPC_OUB_GET_NVMD_DATA:
		PM8001_MSG_DBG(pm8001_ha,
			pm8001_printk("OPC_OUB_GET_NVMD_DATA\n"));
		pm8001_mpi_get_nvmd_resp(pm8001_ha, piomb);
		break;
	case OPC_OUB_SET_NVMD_DATA:
		PM8001_MSG_DBG(pm8001_ha,
			pm8001_printk("OPC_OUB_SET_NVMD_DATA\n"));
		pm8001_mpi_set_nvmd_resp(pm8001_ha, piomb);
		break;
	case OPC_OUB_DEVICE_HANDLE_REMOVAL:
		PM8001_MSG_DBG(pm8001_ha,
			pm8001_printk("OPC_OUB_DEVICE_HANDLE_REMOVAL\n"));
		break;
	case OPC_OUB_SET_DEVICE_STATE:
		PM8001_MSG_DBG(pm8001_ha,
			pm8001_printk("OPC_OUB_SET_DEVICE_STATE\n"));
		pm8001_mpi_set_dev_state_resp(pm8001_ha, piomb);
		break;
	case OPC_OUB_GET_DEVICE_STATE:
		PM8001_MSG_DBG(pm8001_ha,
			pm8001_printk("OPC_OUB_GET_DEVICE_STATE\n"));
		break;
	case OPC_OUB_SET_DEV_INFO:
		PM8001_MSG_DBG(pm8001_ha,
			pm8001_printk("OPC_OUB_SET_DEV_INFO\n"));
		break;
	case OPC_OUB_SAS_RE_INITIALIZE:
		PM8001_MSG_DBG(pm8001_ha,
			pm8001_printk("OPC_OUB_SAS_RE_INITIALIZE\n"));
		break;
	default:
		PM8001_MSG_DBG(pm8001_ha,
			pm8001_printk("Unknown outbound Queue IOMB OPC = %x\n",
			opc));
		break;
	}
}

static int process_oq(struct pm8001_hba_info *pm8001_ha, u8 vec)
{
	struct outbound_queue_table *circularQ;
	void *pMsg1 = NULL;
	u8 uninitialized_var(bc);
	u32 ret = MPI_IO_STATUS_FAIL;
	unsigned long flags;

	spin_lock_irqsave(&pm8001_ha->lock, flags);
	circularQ = &pm8001_ha->outbnd_q_tbl[vec];
	do {
		ret = pm8001_mpi_msg_consume(pm8001_ha, circularQ, &pMsg1, &bc);
		if (MPI_IO_STATUS_SUCCESS == ret) {
			/* process the outbound message */
			process_one_iomb(pm8001_ha, (void *)(pMsg1 - 4));
			/* free the message from the outbound circular buffer */
			pm8001_mpi_msg_free_set(pm8001_ha, pMsg1,
							circularQ, bc);
		}
		if (MPI_IO_STATUS_BUSY == ret) {
			/* Update the producer index from SPC */
			circularQ->producer_index =
				cpu_to_le32(pm8001_read_32(circularQ->pi_virt));
			if (le32_to_cpu(circularQ->producer_index) ==
				circularQ->consumer_idx)
				/* OQ is empty */
				break;
		}
	} while (1);
	spin_unlock_irqrestore(&pm8001_ha->lock, flags);
	return ret;
}

/* PCI_DMA_... to our direction translation. */
static const u8 data_dir_flags[] = {
	[PCI_DMA_BIDIRECTIONAL] = DATA_DIR_BYRECIPIENT,/* UNSPECIFIED */
	[PCI_DMA_TODEVICE]	= DATA_DIR_OUT,/* OUTBOUND */
	[PCI_DMA_FROMDEVICE]	= DATA_DIR_IN,/* INBOUND */
	[PCI_DMA_NONE]		= DATA_DIR_NONE,/* NO TRANSFER */
};
void
pm8001_chip_make_sg(struct scatterlist *scatter, int nr, void *prd)
{
	int i;
	struct scatterlist *sg;
	struct pm8001_prd *buf_prd = prd;

	for_each_sg(scatter, sg, nr, i) {
		buf_prd->addr = cpu_to_le64(sg_dma_address(sg));
		buf_prd->im_len.len = cpu_to_le32(sg_dma_len(sg));
		buf_prd->im_len.e = 0;
		buf_prd++;
	}
}

static void build_smp_cmd(u32 deviceID, __le32 hTag, struct smp_req *psmp_cmd)
{
	psmp_cmd->tag = hTag;
	psmp_cmd->device_id = cpu_to_le32(deviceID);
	psmp_cmd->len_ip_ir = cpu_to_le32(1|(1 << 1));
}

/**
 * pm8001_chip_smp_req - send a SMP task to FW
 * @pm8001_ha: our hba card information.
 * @ccb: the ccb information this request used.
 */
static int pm8001_chip_smp_req(struct pm8001_hba_info *pm8001_ha,
	struct pm8001_ccb_info *ccb)
{
	int elem, rc;
	struct sas_task *task = ccb->task;
	struct domain_device *dev = task->dev;
	struct pm8001_device *pm8001_dev = dev->lldd_dev;
	struct scatterlist *sg_req, *sg_resp;
	u32 req_len, resp_len;
	struct smp_req smp_cmd;
	u32 opc;
	struct inbound_queue_table *circularQ;

	memset(&smp_cmd, 0, sizeof(smp_cmd));
	/*
	 * DMA-map SMP request, response buffers
	 */
	sg_req = &task->smp_task.smp_req;
	elem = dma_map_sg(pm8001_ha->dev, sg_req, 1, PCI_DMA_TODEVICE);
	if (!elem)
		return -ENOMEM;
	req_len = sg_dma_len(sg_req);

	sg_resp = &task->smp_task.smp_resp;
	elem = dma_map_sg(pm8001_ha->dev, sg_resp, 1, PCI_DMA_FROMDEVICE);
	if (!elem) {
		rc = -ENOMEM;
		goto err_out;
	}
	resp_len = sg_dma_len(sg_resp);
	/* must be in dwords */
	if ((req_len & 0x3) || (resp_len & 0x3)) {
		rc = -EINVAL;
		goto err_out_2;
	}

	opc = OPC_INB_SMP_REQUEST;
	circularQ = &pm8001_ha->inbnd_q_tbl[0];
	smp_cmd.tag = cpu_to_le32(ccb->ccb_tag);
	smp_cmd.long_smp_req.long_req_addr =
		cpu_to_le64((u64)sg_dma_address(&task->smp_task.smp_req));
	smp_cmd.long_smp_req.long_req_size =
		cpu_to_le32((u32)sg_dma_len(&task->smp_task.smp_req)-4);
	smp_cmd.long_smp_req.long_resp_addr =
		cpu_to_le64((u64)sg_dma_address(&task->smp_task.smp_resp));
	smp_cmd.long_smp_req.long_resp_size =
		cpu_to_le32((u32)sg_dma_len(&task->smp_task.smp_resp)-4);
	build_smp_cmd(pm8001_dev->device_id, smp_cmd.tag, &smp_cmd);
	pm8001_mpi_build_cmd(pm8001_ha, circularQ, opc, (u32 *)&smp_cmd, 0);
	return 0;

err_out_2:
	dma_unmap_sg(pm8001_ha->dev, &ccb->task->smp_task.smp_resp, 1,
			PCI_DMA_FROMDEVICE);
err_out:
	dma_unmap_sg(pm8001_ha->dev, &ccb->task->smp_task.smp_req, 1,
			PCI_DMA_TODEVICE);
	return rc;
}

/**
 * pm8001_chip_ssp_io_req - send a SSP task to FW
 * @pm8001_ha: our hba card information.
 * @ccb: the ccb information this request used.
 */
static int pm8001_chip_ssp_io_req(struct pm8001_hba_info *pm8001_ha,
	struct pm8001_ccb_info *ccb)
{
	struct sas_task *task = ccb->task;
	struct domain_device *dev = task->dev;
	struct pm8001_device *pm8001_dev = dev->lldd_dev;
	struct ssp_ini_io_start_req ssp_cmd;
	u32 tag = ccb->ccb_tag;
	int ret;
	u64 phys_addr;
	struct inbound_queue_table *circularQ;
	u32 opc = OPC_INB_SSPINIIOSTART;
	memset(&ssp_cmd, 0, sizeof(ssp_cmd));
	memcpy(ssp_cmd.ssp_iu.lun, task->ssp_task.LUN, 8);
	ssp_cmd.dir_m_tlr =
		cpu_to_le32(data_dir_flags[task->data_dir] << 8 | 0x0);/*0 for
	SAS 1.1 compatible TLR*/
	ssp_cmd.data_len = cpu_to_le32(task->total_xfer_len);
	ssp_cmd.device_id = cpu_to_le32(pm8001_dev->device_id);
	ssp_cmd.tag = cpu_to_le32(tag);
	if (task->ssp_task.enable_first_burst)
		ssp_cmd.ssp_iu.efb_prio_attr |= 0x80;
	ssp_cmd.ssp_iu.efb_prio_attr |= (task->ssp_task.task_prio << 3);
	ssp_cmd.ssp_iu.efb_prio_attr |= (task->ssp_task.task_attr & 7);
	memcpy(ssp_cmd.ssp_iu.cdb, task->ssp_task.cmd->cmnd,
	       task->ssp_task.cmd->cmd_len);
	circularQ = &pm8001_ha->inbnd_q_tbl[0];

	/* fill in PRD (scatter/gather) table, if any */
	if (task->num_scatter > 1) {
		pm8001_chip_make_sg(task->scatter, ccb->n_elem, ccb->buf_prd);
		phys_addr = ccb->ccb_dma_handle +
				offsetof(struct pm8001_ccb_info, buf_prd[0]);
		ssp_cmd.addr_low = cpu_to_le32(lower_32_bits(phys_addr));
		ssp_cmd.addr_high = cpu_to_le32(upper_32_bits(phys_addr));
		ssp_cmd.esgl = cpu_to_le32(1<<31);
	} else if (task->num_scatter == 1) {
		u64 dma_addr = sg_dma_address(task->scatter);
		ssp_cmd.addr_low = cpu_to_le32(lower_32_bits(dma_addr));
		ssp_cmd.addr_high = cpu_to_le32(upper_32_bits(dma_addr));
		ssp_cmd.len = cpu_to_le32(task->total_xfer_len);
		ssp_cmd.esgl = 0;
	} else if (task->num_scatter == 0) {
		ssp_cmd.addr_low = 0;
		ssp_cmd.addr_high = 0;
		ssp_cmd.len = cpu_to_le32(task->total_xfer_len);
		ssp_cmd.esgl = 0;
	}
	ret = pm8001_mpi_build_cmd(pm8001_ha, circularQ, opc, &ssp_cmd, 0);
	return ret;
}

static int pm8001_chip_sata_req(struct pm8001_hba_info *pm8001_ha,
	struct pm8001_ccb_info *ccb)
{
	struct sas_task *task = ccb->task;
	struct domain_device *dev = task->dev;
	struct pm8001_device *pm8001_ha_dev = dev->lldd_dev;
	u32 tag = ccb->ccb_tag;
	int ret;
	struct sata_start_req sata_cmd;
	u32 hdr_tag, ncg_tag = 0;
	u64 phys_addr;
	u32 ATAP = 0x0;
	u32 dir;
	struct inbound_queue_table *circularQ;
	unsigned long flags;
	u32  opc = OPC_INB_SATA_HOST_OPSTART;
	memset(&sata_cmd, 0, sizeof(sata_cmd));
	circularQ = &pm8001_ha->inbnd_q_tbl[0];
	if (task->data_dir == PCI_DMA_NONE) {
		ATAP = 0x04;  /* no data*/
		PM8001_IO_DBG(pm8001_ha, pm8001_printk("no data\n"));
	} else if (likely(!task->ata_task.device_control_reg_update)) {
		if (task->ata_task.dma_xfer) {
			ATAP = 0x06; /* DMA */
			PM8001_IO_DBG(pm8001_ha, pm8001_printk("DMA\n"));
		} else {
			ATAP = 0x05; /* PIO*/
			PM8001_IO_DBG(pm8001_ha, pm8001_printk("PIO\n"));
		}
		if (task->ata_task.use_ncq &&
			dev->sata_dev.command_set != ATAPI_COMMAND_SET) {
			ATAP = 0x07; /* FPDMA */
			PM8001_IO_DBG(pm8001_ha, pm8001_printk("FPDMA\n"));
		}
	}
	if (task->ata_task.use_ncq && pm8001_get_ncq_tag(task, &hdr_tag)) {
		task->ata_task.fis.sector_count |= (u8) (hdr_tag << 3);
		ncg_tag = hdr_tag;
	}
	dir = data_dir_flags[task->data_dir] << 8;
	sata_cmd.tag = cpu_to_le32(tag);
	sata_cmd.device_id = cpu_to_le32(pm8001_ha_dev->device_id);
	sata_cmd.data_len = cpu_to_le32(task->total_xfer_len);
	sata_cmd.ncqtag_atap_dir_m =
		cpu_to_le32(((ncg_tag & 0xff)<<16)|((ATAP & 0x3f) << 10) | dir);
	sata_cmd.sata_fis = task->ata_task.fis;
	if (likely(!task->ata_task.device_control_reg_update))
		sata_cmd.sata_fis.flags |= 0x80;/* C=1: update ATA cmd reg */
	sata_cmd.sata_fis.flags &= 0xF0;/* PM_PORT field shall be 0 */
	/* fill in PRD (scatter/gather) table, if any */
	if (task->num_scatter > 1) {
		pm8001_chip_make_sg(task->scatter, ccb->n_elem, ccb->buf_prd);
		phys_addr = ccb->ccb_dma_handle +
				offsetof(struct pm8001_ccb_info, buf_prd[0]);
		sata_cmd.addr_low = lower_32_bits(phys_addr);
		sata_cmd.addr_high = upper_32_bits(phys_addr);
		sata_cmd.esgl = cpu_to_le32(1 << 31);
	} else if (task->num_scatter == 1) {
		u64 dma_addr = sg_dma_address(task->scatter);
		sata_cmd.addr_low = lower_32_bits(dma_addr);
		sata_cmd.addr_high = upper_32_bits(dma_addr);
		sata_cmd.len = cpu_to_le32(task->total_xfer_len);
		sata_cmd.esgl = 0;
	} else if (task->num_scatter == 0) {
		sata_cmd.addr_low = 0;
		sata_cmd.addr_high = 0;
		sata_cmd.len = cpu_to_le32(task->total_xfer_len);
		sata_cmd.esgl = 0;
	}

	/* Check for read log for failed drive and return */
	if (sata_cmd.sata_fis.command == 0x2f) {
		if (pm8001_ha_dev && ((pm8001_ha_dev->id & NCQ_READ_LOG_FLAG) ||
			(pm8001_ha_dev->id & NCQ_ABORT_ALL_FLAG) ||
			(pm8001_ha_dev->id & NCQ_2ND_RLE_FLAG))) {
			struct task_status_struct *ts;

			pm8001_ha_dev->id &= 0xDFFFFFFF;
			ts = &task->task_status;

			spin_lock_irqsave(&task->task_state_lock, flags);
			ts->resp = SAS_TASK_COMPLETE;
			ts->stat = SAM_STAT_GOOD;
			task->task_state_flags &= ~SAS_TASK_STATE_PENDING;
			task->task_state_flags &= ~SAS_TASK_AT_INITIATOR;
			task->task_state_flags |= SAS_TASK_STATE_DONE;
			if (unlikely((task->task_state_flags &
					SAS_TASK_STATE_ABORTED))) {
				spin_unlock_irqrestore(&task->task_state_lock,
							flags);
				PM8001_FAIL_DBG(pm8001_ha,
					pm8001_printk("task 0x%p resp 0x%x "
					" stat 0x%x but aborted by upper layer "
					"\n", task, ts->resp, ts->stat));
				pm8001_ccb_task_free(pm8001_ha, task, ccb, tag);
			} else if (task->uldd_task) {
				spin_unlock_irqrestore(&task->task_state_lock,
							flags);
				pm8001_ccb_task_free(pm8001_ha, task, ccb, tag);
				mb();/* ditto */
				spin_unlock_irq(&pm8001_ha->lock);
				task->task_done(task);
				spin_lock_irq(&pm8001_ha->lock);
				return 0;
			} else if (!task->uldd_task) {
				spin_unlock_irqrestore(&task->task_state_lock,
							flags);
				pm8001_ccb_task_free(pm8001_ha, task, ccb, tag);
				mb();/*ditto*/
				spin_unlock_irq(&pm8001_ha->lock);
				task->task_done(task);
				spin_lock_irq(&pm8001_ha->lock);
				return 0;
			}
		}
	}

	ret = pm8001_mpi_build_cmd(pm8001_ha, circularQ, opc, &sata_cmd, 0);
	return ret;
}

/**
 * pm8001_chip_phy_start_req - start phy via PHY_START COMMAND
 * @pm8001_ha: our hba card information.
 * @num: the inbound queue number
 * @phy_id: the phy id which we wanted to start up.
 */
static int
pm8001_chip_phy_start_req(struct pm8001_hba_info *pm8001_ha, u8 phy_id)
{
	struct phy_start_req payload;
	struct inbound_queue_table *circularQ;
	int ret;
	u32 tag = 0x01;
	u32 opcode = OPC_INB_PHYSTART;
	circularQ = &pm8001_ha->inbnd_q_tbl[0];
	memset(&payload, 0, sizeof(payload));
	payload.tag = cpu_to_le32(tag);
	/*
	 ** [0:7]   PHY Identifier
	 ** [8:11]  link rate 1.5G, 3G, 6G
	 ** [12:13] link mode 01b SAS mode; 10b SATA mode; 11b both
	 ** [14]    0b disable spin up hold; 1b enable spin up hold
	 */
	payload.ase_sh_lm_slr_phyid = cpu_to_le32(SPINHOLD_DISABLE |
		LINKMODE_AUTO |	LINKRATE_15 |
		LINKRATE_30 | LINKRATE_60 | phy_id);
	payload.sas_identify.dev_type = SAS_END_DEVICE;
	payload.sas_identify.initiator_bits = SAS_PROTOCOL_ALL;
	memcpy(payload.sas_identify.sas_addr,
		pm8001_ha->sas_addr, SAS_ADDR_SIZE);
	payload.sas_identify.phy_id = phy_id;
	ret = pm8001_mpi_build_cmd(pm8001_ha, circularQ, opcode, &payload, 0);
	return ret;
}

/**
 * pm8001_chip_phy_stop_req - start phy via PHY_STOP COMMAND
 * @pm8001_ha: our hba card information.
 * @num: the inbound queue number
 * @phy_id: the phy id which we wanted to start up.
 */
int pm8001_chip_phy_stop_req(struct pm8001_hba_info *pm8001_ha,
	u8 phy_id)
{
	struct phy_stop_req payload;
	struct inbound_queue_table *circularQ;
	int ret;
	u32 tag = 0x01;
	u32 opcode = OPC_INB_PHYSTOP;
	circularQ = &pm8001_ha->inbnd_q_tbl[0];
	memset(&payload, 0, sizeof(payload));
	payload.tag = cpu_to_le32(tag);
	payload.phy_id = cpu_to_le32(phy_id);
	ret = pm8001_mpi_build_cmd(pm8001_ha, circularQ, opcode, &payload, 0);
	return ret;
}

/**
 * see comments on pm8001_mpi_reg_resp.
 */
static int pm8001_chip_reg_dev_req(struct pm8001_hba_info *pm8001_ha,
	struct pm8001_device *pm8001_dev, u32 flag)
{
	struct reg_dev_req payload;
	u32	opc;
	u32 stp_sspsmp_sata = 0x4;
	struct inbound_queue_table *circularQ;
	u32 linkrate, phy_id;
	int rc, tag = 0xdeadbeef;
	struct pm8001_ccb_info *ccb;
	u8 retryFlag = 0x1;
	u16 firstBurstSize = 0;
	u16 ITNT = 2000;
	struct domain_device *dev = pm8001_dev->sas_device;
	struct domain_device *parent_dev = dev->parent;
	circularQ = &pm8001_ha->inbnd_q_tbl[0];

	memset(&payload, 0, sizeof(payload));
	rc = pm8001_tag_alloc(pm8001_ha, &tag);
	if (rc)
		return rc;
	ccb = &pm8001_ha->ccb_info[tag];
	ccb->device = pm8001_dev;
	ccb->ccb_tag = tag;
	payload.tag = cpu_to_le32(tag);
	if (flag == 1)
		stp_sspsmp_sata = 0x02; /*direct attached sata */
	else {
		if (pm8001_dev->dev_type == SAS_SATA_DEV)
			stp_sspsmp_sata = 0x00; /* stp*/
		else if (pm8001_dev->dev_type == SAS_END_DEVICE ||
			pm8001_dev->dev_type == SAS_EDGE_EXPANDER_DEVICE ||
			pm8001_dev->dev_type == SAS_FANOUT_EXPANDER_DEVICE)
			stp_sspsmp_sata = 0x01; /*ssp or smp*/
	}
	if (parent_dev && DEV_IS_EXPANDER(parent_dev->dev_type))
		phy_id = parent_dev->ex_dev.ex_phy->phy_id;
	else
		phy_id = pm8001_dev->attached_phy;
	opc = OPC_INB_REG_DEV;
	linkrate = (pm8001_dev->sas_device->linkrate < dev->port->linkrate) ?
			pm8001_dev->sas_device->linkrate : dev->port->linkrate;
	payload.phyid_portid =
		cpu_to_le32(((pm8001_dev->sas_device->port->id) & 0x0F) |
		((phy_id & 0x0F) << 4));
	payload.dtype_dlr_retry = cpu_to_le32((retryFlag & 0x01) |
		((linkrate & 0x0F) * 0x1000000) |
		((stp_sspsmp_sata & 0x03) * 0x10000000));
	payload.firstburstsize_ITNexustimeout =
		cpu_to_le32(ITNT | (firstBurstSize * 0x10000));
	memcpy(payload.sas_addr, pm8001_dev->sas_device->sas_addr,
		SAS_ADDR_SIZE);
	rc = pm8001_mpi_build_cmd(pm8001_ha, circularQ, opc, &payload, 0);
	return rc;
}

/**
 * see comments on pm8001_mpi_reg_resp.
 */
int pm8001_chip_dereg_dev_req(struct pm8001_hba_info *pm8001_ha,
	u32 device_id)
{
	struct dereg_dev_req payload;
	u32 opc = OPC_INB_DEREG_DEV_HANDLE;
	int ret;
	struct inbound_queue_table *circularQ;

	circularQ = &pm8001_ha->inbnd_q_tbl[0];
	memset(&payload, 0, sizeof(payload));
	payload.tag = cpu_to_le32(1);
	payload.device_id = cpu_to_le32(device_id);
	PM8001_MSG_DBG(pm8001_ha,
		pm8001_printk("unregister device device_id = %d\n", device_id));
	ret = pm8001_mpi_build_cmd(pm8001_ha, circularQ, opc, &payload, 0);
	return ret;
}

/**
 * pm8001_chip_phy_ctl_req - support the local phy operation
 * @pm8001_ha: our hba card information.
 * @num: the inbound queue number
 * @phy_id: the phy id which we wanted to operate
 * @phy_op:
 */
static int pm8001_chip_phy_ctl_req(struct pm8001_hba_info *pm8001_ha,
	u32 phyId, u32 phy_op)
{
	struct local_phy_ctl_req payload;
	struct inbound_queue_table *circularQ;
	int ret;
	u32 opc = OPC_INB_LOCAL_PHY_CONTROL;
	memset(&payload, 0, sizeof(payload));
	circularQ = &pm8001_ha->inbnd_q_tbl[0];
	payload.tag = cpu_to_le32(1);
	payload.phyop_phyid =
		cpu_to_le32(((phy_op & 0xff) << 8) | (phyId & 0x0F));
	ret = pm8001_mpi_build_cmd(pm8001_ha, circularQ, opc, &payload, 0);
	return ret;
}

static u32 pm8001_chip_is_our_interupt(struct pm8001_hba_info *pm8001_ha)
{
	u32 value;
#ifdef PM8001_USE_MSIX
	return 1;
#endif
	value = pm8001_cr32(pm8001_ha, 0, MSGU_ODR);
	if (value)
		return 1;
	return 0;

}

/**
 * pm8001_chip_isr - PM8001 isr handler.
 * @pm8001_ha: our hba card information.
 * @irq: irq number.
 * @stat: stat.
 */
static irqreturn_t
pm8001_chip_isr(struct pm8001_hba_info *pm8001_ha, u8 vec)
{
	pm8001_chip_interrupt_disable(pm8001_ha, vec);
	process_oq(pm8001_ha, vec);
	pm8001_chip_interrupt_enable(pm8001_ha, vec);
	return IRQ_HANDLED;
}

static int send_task_abort(struct pm8001_hba_info *pm8001_ha, u32 opc,
	u32 dev_id, u8 flag, u32 task_tag, u32 cmd_tag)
{
	struct task_abort_req task_abort;
	struct inbound_queue_table *circularQ;
	int ret;
	circularQ = &pm8001_ha->inbnd_q_tbl[0];
	memset(&task_abort, 0, sizeof(task_abort));
	if (ABORT_SINGLE == (flag & ABORT_MASK)) {
		task_abort.abort_all = 0;
		task_abort.device_id = cpu_to_le32(dev_id);
		task_abort.tag_to_abort = cpu_to_le32(task_tag);
		task_abort.tag = cpu_to_le32(cmd_tag);
	} else if (ABORT_ALL == (flag & ABORT_MASK)) {
		task_abort.abort_all = cpu_to_le32(1);
		task_abort.device_id = cpu_to_le32(dev_id);
		task_abort.tag = cpu_to_le32(cmd_tag);
	}
	ret = pm8001_mpi_build_cmd(pm8001_ha, circularQ, opc, &task_abort, 0);
	return ret;
}

/**
 * pm8001_chip_abort_task - SAS abort task when error or exception happened.
 * @task: the task we wanted to aborted.
 * @flag: the abort flag.
 */
int pm8001_chip_abort_task(struct pm8001_hba_info *pm8001_ha,
	struct pm8001_device *pm8001_dev, u8 flag, u32 task_tag, u32 cmd_tag)
{
	u32 opc, device_id;
	int rc = TMF_RESP_FUNC_FAILED;
	PM8001_EH_DBG(pm8001_ha,
		pm8001_printk("cmd_tag = %x, abort task tag = 0x%x",
			cmd_tag, task_tag));
	if (pm8001_dev->dev_type == SAS_END_DEVICE)
		opc = OPC_INB_SSP_ABORT;
	else if (pm8001_dev->dev_type == SAS_SATA_DEV)
		opc = OPC_INB_SATA_ABORT;
	else
		opc = OPC_INB_SMP_ABORT;/* SMP */
	device_id = pm8001_dev->device_id;
	rc = send_task_abort(pm8001_ha, opc, device_id, flag,
		task_tag, cmd_tag);
	if (rc != TMF_RESP_FUNC_COMPLETE)
		PM8001_EH_DBG(pm8001_ha, pm8001_printk("rc= %d\n", rc));
	return rc;
}

/**
 * pm8001_chip_ssp_tm_req - built the task management command.
 * @pm8001_ha: our hba card information.
 * @ccb: the ccb information.
 * @tmf: task management function.
 */
int pm8001_chip_ssp_tm_req(struct pm8001_hba_info *pm8001_ha,
	struct pm8001_ccb_info *ccb, struct pm8001_tmf_task *tmf)
{
	struct sas_task *task = ccb->task;
	struct domain_device *dev = task->dev;
	struct pm8001_device *pm8001_dev = dev->lldd_dev;
	u32 opc = OPC_INB_SSPINITMSTART;
	struct inbound_queue_table *circularQ;
	struct ssp_ini_tm_start_req sspTMCmd;
	int ret;

	memset(&sspTMCmd, 0, sizeof(sspTMCmd));
	sspTMCmd.device_id = cpu_to_le32(pm8001_dev->device_id);
	sspTMCmd.relate_tag = cpu_to_le32(tmf->tag_of_task_to_be_managed);
	sspTMCmd.tmf = cpu_to_le32(tmf->tmf);
	memcpy(sspTMCmd.lun, task->ssp_task.LUN, 8);
	sspTMCmd.tag = cpu_to_le32(ccb->ccb_tag);
	circularQ = &pm8001_ha->inbnd_q_tbl[0];
	ret = pm8001_mpi_build_cmd(pm8001_ha, circularQ, opc, &sspTMCmd, 0);
	return ret;
}

int pm8001_chip_get_nvmd_req(struct pm8001_hba_info *pm8001_ha,
	void *payload)
{
	u32 opc = OPC_INB_GET_NVMD_DATA;
	u32 nvmd_type;
	int rc;
	u32 tag;
	struct pm8001_ccb_info *ccb;
	struct inbound_queue_table *circularQ;
	struct get_nvm_data_req nvmd_req;
	struct fw_control_ex *fw_control_context;
	struct pm8001_ioctl_payload *ioctl_payload = payload;

	nvmd_type = ioctl_payload->minor_function;
	fw_control_context = kzalloc(sizeof(struct fw_control_ex), GFP_KERNEL);
	if (!fw_control_context)
		return -ENOMEM;
	fw_control_context->usrAddr = (u8 *)ioctl_payload->func_specific;
	fw_control_context->len = ioctl_payload->length;
	circularQ = &pm8001_ha->inbnd_q_tbl[0];
	memset(&nvmd_req, 0, sizeof(nvmd_req));
	rc = pm8001_tag_alloc(pm8001_ha, &tag);
	if (rc) {
		kfree(fw_control_context);
		return rc;
	}
	ccb = &pm8001_ha->ccb_info[tag];
	ccb->ccb_tag = tag;
	ccb->fw_control_context = fw_control_context;
	nvmd_req.tag = cpu_to_le32(tag);

	switch (nvmd_type) {
	case TWI_DEVICE: {
		u32 twi_addr, twi_page_size;
		twi_addr = 0xa8;
		twi_page_size = 2;

		nvmd_req.len_ir_vpdd = cpu_to_le32(IPMode | twi_addr << 16 |
			twi_page_size << 8 | TWI_DEVICE);
		nvmd_req.resp_len = cpu_to_le32(ioctl_payload->length);
		nvmd_req.resp_addr_hi =
		    cpu_to_le32(pm8001_ha->memoryMap.region[NVMD].phys_addr_hi);
		nvmd_req.resp_addr_lo =
		    cpu_to_le32(pm8001_ha->memoryMap.region[NVMD].phys_addr_lo);
		break;
	}
	case C_SEEPROM: {
		nvmd_req.len_ir_vpdd = cpu_to_le32(IPMode | C_SEEPROM);
		nvmd_req.resp_len = cpu_to_le32(ioctl_payload->length);
		nvmd_req.resp_addr_hi =
		    cpu_to_le32(pm8001_ha->memoryMap.region[NVMD].phys_addr_hi);
		nvmd_req.resp_addr_lo =
		    cpu_to_le32(pm8001_ha->memoryMap.region[NVMD].phys_addr_lo);
		break;
	}
	case VPD_FLASH: {
		nvmd_req.len_ir_vpdd = cpu_to_le32(IPMode | VPD_FLASH);
		nvmd_req.resp_len = cpu_to_le32(ioctl_payload->length);
		nvmd_req.resp_addr_hi =
		    cpu_to_le32(pm8001_ha->memoryMap.region[NVMD].phys_addr_hi);
		nvmd_req.resp_addr_lo =
		    cpu_to_le32(pm8001_ha->memoryMap.region[NVMD].phys_addr_lo);
		break;
	}
	case EXPAN_ROM: {
		nvmd_req.len_ir_vpdd = cpu_to_le32(IPMode | EXPAN_ROM);
		nvmd_req.resp_len = cpu_to_le32(ioctl_payload->length);
		nvmd_req.resp_addr_hi =
		    cpu_to_le32(pm8001_ha->memoryMap.region[NVMD].phys_addr_hi);
		nvmd_req.resp_addr_lo =
		    cpu_to_le32(pm8001_ha->memoryMap.region[NVMD].phys_addr_lo);
		break;
	}
	default:
		break;
	}
	rc = pm8001_mpi_build_cmd(pm8001_ha, circularQ, opc, &nvmd_req, 0);
	return rc;
}

int pm8001_chip_set_nvmd_req(struct pm8001_hba_info *pm8001_ha,
	void *payload)
{
	u32 opc = OPC_INB_SET_NVMD_DATA;
	u32 nvmd_type;
	int rc;
	u32 tag;
	struct pm8001_ccb_info *ccb;
	struct inbound_queue_table *circularQ;
	struct set_nvm_data_req nvmd_req;
	struct fw_control_ex *fw_control_context;
	struct pm8001_ioctl_payload *ioctl_payload = payload;

	nvmd_type = ioctl_payload->minor_function;
	fw_control_context = kzalloc(sizeof(struct fw_control_ex), GFP_KERNEL);
	if (!fw_control_context)
		return -ENOMEM;
	circularQ = &pm8001_ha->inbnd_q_tbl[0];
	memcpy(pm8001_ha->memoryMap.region[NVMD].virt_ptr,
		&ioctl_payload->func_specific,
		ioctl_payload->length);
	memset(&nvmd_req, 0, sizeof(nvmd_req));
	rc = pm8001_tag_alloc(pm8001_ha, &tag);
	if (rc) {
		kfree(fw_control_context);
		return rc;
	}
	ccb = &pm8001_ha->ccb_info[tag];
	ccb->fw_control_context = fw_control_context;
	ccb->ccb_tag = tag;
	nvmd_req.tag = cpu_to_le32(tag);
	switch (nvmd_type) {
	case TWI_DEVICE: {
		u32 twi_addr, twi_page_size;
		twi_addr = 0xa8;
		twi_page_size = 2;
		nvmd_req.reserved[0] = cpu_to_le32(0xFEDCBA98);
		nvmd_req.len_ir_vpdd = cpu_to_le32(IPMode | twi_addr << 16 |
			twi_page_size << 8 | TWI_DEVICE);
		nvmd_req.resp_len = cpu_to_le32(ioctl_payload->length);
		nvmd_req.resp_addr_hi =
		    cpu_to_le32(pm8001_ha->memoryMap.region[NVMD].phys_addr_hi);
		nvmd_req.resp_addr_lo =
		    cpu_to_le32(pm8001_ha->memoryMap.region[NVMD].phys_addr_lo);
		break;
	}
	case C_SEEPROM:
		nvmd_req.len_ir_vpdd = cpu_to_le32(IPMode | C_SEEPROM);
		nvmd_req.resp_len = cpu_to_le32(ioctl_payload->length);
		nvmd_req.reserved[0] = cpu_to_le32(0xFEDCBA98);
		nvmd_req.resp_addr_hi =
		    cpu_to_le32(pm8001_ha->memoryMap.region[NVMD].phys_addr_hi);
		nvmd_req.resp_addr_lo =
		    cpu_to_le32(pm8001_ha->memoryMap.region[NVMD].phys_addr_lo);
		break;
	case VPD_FLASH:
		nvmd_req.len_ir_vpdd = cpu_to_le32(IPMode | VPD_FLASH);
		nvmd_req.resp_len = cpu_to_le32(ioctl_payload->length);
		nvmd_req.reserved[0] = cpu_to_le32(0xFEDCBA98);
		nvmd_req.resp_addr_hi =
		    cpu_to_le32(pm8001_ha->memoryMap.region[NVMD].phys_addr_hi);
		nvmd_req.resp_addr_lo =
		    cpu_to_le32(pm8001_ha->memoryMap.region[NVMD].phys_addr_lo);
		break;
	case EXPAN_ROM:
		nvmd_req.len_ir_vpdd = cpu_to_le32(IPMode | EXPAN_ROM);
		nvmd_req.resp_len = cpu_to_le32(ioctl_payload->length);
		nvmd_req.reserved[0] = cpu_to_le32(0xFEDCBA98);
		nvmd_req.resp_addr_hi =
		    cpu_to_le32(pm8001_ha->memoryMap.region[NVMD].phys_addr_hi);
		nvmd_req.resp_addr_lo =
		    cpu_to_le32(pm8001_ha->memoryMap.region[NVMD].phys_addr_lo);
		break;
	default:
		break;
	}
	rc = pm8001_mpi_build_cmd(pm8001_ha, circularQ, opc, &nvmd_req, 0);
	return rc;
}

/**
 * pm8001_chip_fw_flash_update_build - support the firmware update operation
 * @pm8001_ha: our hba card information.
 * @fw_flash_updata_info: firmware flash update param
 */
int
pm8001_chip_fw_flash_update_build(struct pm8001_hba_info *pm8001_ha,
	void *fw_flash_updata_info, u32 tag)
{
	struct fw_flash_Update_req payload;
	struct fw_flash_updata_info *info;
	struct inbound_queue_table *circularQ;
	int ret;
	u32 opc = OPC_INB_FW_FLASH_UPDATE;

	memset(&payload, 0, sizeof(struct fw_flash_Update_req));
	circularQ = &pm8001_ha->inbnd_q_tbl[0];
	info = fw_flash_updata_info;
	payload.tag = cpu_to_le32(tag);
	payload.cur_image_len = cpu_to_le32(info->cur_image_len);
	payload.cur_image_offset = cpu_to_le32(info->cur_image_offset);
	payload.total_image_len = cpu_to_le32(info->total_image_len);
	payload.len = info->sgl.im_len.len ;
	payload.sgl_addr_lo =
		cpu_to_le32(lower_32_bits(le64_to_cpu(info->sgl.addr)));
	payload.sgl_addr_hi =
		cpu_to_le32(upper_32_bits(le64_to_cpu(info->sgl.addr)));
	ret = pm8001_mpi_build_cmd(pm8001_ha, circularQ, opc, &payload, 0);
	return ret;
}

int
pm8001_chip_fw_flash_update_req(struct pm8001_hba_info *pm8001_ha,
	void *payload)
{
	struct fw_flash_updata_info flash_update_info;
	struct fw_control_info *fw_control;
	struct fw_control_ex *fw_control_context;
	int rc;
	u32 tag;
	struct pm8001_ccb_info *ccb;
	void *buffer = pm8001_ha->memoryMap.region[FW_FLASH].virt_ptr;
	dma_addr_t phys_addr = pm8001_ha->memoryMap.region[FW_FLASH].phys_addr;
	struct pm8001_ioctl_payload *ioctl_payload = payload;

	fw_control_context = kzalloc(sizeof(struct fw_control_ex), GFP_KERNEL);
	if (!fw_control_context)
		return -ENOMEM;
	fw_control = (struct fw_control_info *)&ioctl_payload->func_specific;
	memcpy(buffer, fw_control->buffer, fw_control->len);
	flash_update_info.sgl.addr = cpu_to_le64(phys_addr);
	flash_update_info.sgl.im_len.len = cpu_to_le32(fw_control->len);
	flash_update_info.sgl.im_len.e = 0;
	flash_update_info.cur_image_offset = fw_control->offset;
	flash_update_info.cur_image_len = fw_control->len;
	flash_update_info.total_image_len = fw_control->size;
	fw_control_context->fw_control = fw_control;
	fw_control_context->virtAddr = buffer;
	fw_control_context->phys_addr = phys_addr;
	fw_control_context->len = fw_control->len;
	rc = pm8001_tag_alloc(pm8001_ha, &tag);
	if (rc) {
		kfree(fw_control_context);
		return rc;
	}
	ccb = &pm8001_ha->ccb_info[tag];
	ccb->fw_control_context = fw_control_context;
	ccb->ccb_tag = tag;
	rc = pm8001_chip_fw_flash_update_build(pm8001_ha, &flash_update_info,
		tag);
	return rc;
}

int
pm8001_chip_set_dev_state_req(struct pm8001_hba_info *pm8001_ha,
	struct pm8001_device *pm8001_dev, u32 state)
{
	struct set_dev_state_req payload;
	struct inbound_queue_table *circularQ;
	struct pm8001_ccb_info *ccb;
	int rc;
	u32 tag;
	u32 opc = OPC_INB_SET_DEVICE_STATE;
	memset(&payload, 0, sizeof(payload));
	rc = pm8001_tag_alloc(pm8001_ha, &tag);
	if (rc)
		return -1;
	ccb = &pm8001_ha->ccb_info[tag];
	ccb->ccb_tag = tag;
	ccb->device = pm8001_dev;
	circularQ = &pm8001_ha->inbnd_q_tbl[0];
	payload.tag = cpu_to_le32(tag);
	payload.device_id = cpu_to_le32(pm8001_dev->device_id);
	payload.nds = cpu_to_le32(state);
	rc = pm8001_mpi_build_cmd(pm8001_ha, circularQ, opc, &payload, 0);
	return rc;

}

static int
pm8001_chip_sas_re_initialization(struct pm8001_hba_info *pm8001_ha)
{
	struct sas_re_initialization_req payload;
	struct inbound_queue_table *circularQ;
	struct pm8001_ccb_info *ccb;
	int rc;
	u32 tag;
	u32 opc = OPC_INB_SAS_RE_INITIALIZE;
	memset(&payload, 0, sizeof(payload));
	rc = pm8001_tag_alloc(pm8001_ha, &tag);
	if (rc)
		return -1;
	ccb = &pm8001_ha->ccb_info[tag];
	ccb->ccb_tag = tag;
	circularQ = &pm8001_ha->inbnd_q_tbl[0];
	payload.tag = cpu_to_le32(tag);
	payload.SSAHOLT = cpu_to_le32(0xd << 25);
	payload.sata_hol_tmo = cpu_to_le32(80);
	payload.open_reject_cmdretries_data_retries = cpu_to_le32(0xff00ff);
	rc = pm8001_mpi_build_cmd(pm8001_ha, circularQ, opc, &payload, 0);
	return rc;

}

const struct pm8001_dispatch pm8001_8001_dispatch = {
	.name			= "pmc8001",
	.chip_init		= pm8001_chip_init,
	.chip_soft_rst		= pm8001_chip_soft_rst,
	.chip_rst		= pm8001_hw_chip_rst,
	.chip_iounmap		= pm8001_chip_iounmap,
	.isr			= pm8001_chip_isr,
	.is_our_interupt	= pm8001_chip_is_our_interupt,
	.isr_process_oq		= process_oq,
	.interrupt_enable 	= pm8001_chip_interrupt_enable,
	.interrupt_disable	= pm8001_chip_interrupt_disable,
	.make_prd		= pm8001_chip_make_sg,
	.smp_req		= pm8001_chip_smp_req,
	.ssp_io_req		= pm8001_chip_ssp_io_req,
	.sata_req		= pm8001_chip_sata_req,
	.phy_start_req		= pm8001_chip_phy_start_req,
	.phy_stop_req		= pm8001_chip_phy_stop_req,
	.reg_dev_req		= pm8001_chip_reg_dev_req,
	.dereg_dev_req		= pm8001_chip_dereg_dev_req,
	.phy_ctl_req		= pm8001_chip_phy_ctl_req,
	.task_abort		= pm8001_chip_abort_task,
	.ssp_tm_req		= pm8001_chip_ssp_tm_req,
	.get_nvmd_req		= pm8001_chip_get_nvmd_req,
	.set_nvmd_req		= pm8001_chip_set_nvmd_req,
	.fw_flash_update_req	= pm8001_chip_fw_flash_update_req,
	.set_dev_state_req	= pm8001_chip_set_dev_state_req,
	.sas_re_init_req	= pm8001_chip_sas_re_initialization,
};<|MERGE_RESOLUTION|>--- conflicted
+++ resolved
@@ -3740,11 +3740,7 @@
 	pm8001_ccb_task_free(pm8001_ha, t, ccb, tag);
 	mb();
 
-<<<<<<< HEAD
-	if ((pm8001_dev->id & NCQ_ABORT_ALL_FLAG) && t)	{
-=======
 	if (pm8001_dev->id & NCQ_ABORT_ALL_FLAG) {
->>>>>>> d0e0ac97
 		pm8001_tag_free(pm8001_ha, tag);
 		sas_free_task(t);
 		/* clear the flag */
