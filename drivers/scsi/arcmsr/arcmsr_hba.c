--- conflicted
+++ resolved
@@ -1171,14 +1171,8 @@
 	arcmsr_cdb->msgPages = arccdbsize/0x100 + (arccdbsize % 0x100 ? 1 : 0);
 	if ( arccdbsize > 256)
 		arcmsr_cdb->Flags |= ARCMSR_CDB_FLAG_SGL_BSIZE;
-<<<<<<< HEAD
-	if (pcmd->cmnd[0]|WRITE_6 || pcmd->cmnd[0]|WRITE_10 || pcmd->cmnd[0]|WRITE_12 ){
-		arcmsr_cdb->Flags |= ARCMSR_CDB_FLAG_WRITE;
-	}
-=======
 	if (pcmd->sc_data_direction == DMA_TO_DEVICE)
 		arcmsr_cdb->Flags |= ARCMSR_CDB_FLAG_WRITE;
->>>>>>> 3cbea436
 	ccb->arc_cdb_size = arccdbsize;
 	return SUCCESS;
 }
@@ -2128,11 +2122,8 @@
 	return 0;
 }
 
-<<<<<<< HEAD
-=======
 static DEF_SCSI_QCMD(arcmsr_queue_command)
 
->>>>>>> 3cbea436
 static bool arcmsr_get_hba_config(struct AdapterControlBlock *acb)
 {
 	struct MessageUnit_A __iomem *reg = acb->pmuA;
