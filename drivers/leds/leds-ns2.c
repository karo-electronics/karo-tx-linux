/*
 * leds-ns2.c - Driver for the Network Space v2 (and parents) dual-GPIO LED
 *
 * Copyright (C) 2010 LaCie
 *
 * Author: Simon Guinot <sguinot@lacie.com>
 *
 * Based on leds-gpio.c by Raphael Assenat <raph@8d.com>
 *
 * This program is free software; you can redistribute it and/or modify
 * it under the terms of the GNU General Public License as published by
 * the Free Software Foundation; either version 2 of the License, or
 * (at your option) any later version.
 *
 * This program is distributed in the hope that it will be useful,
 * but WITHOUT ANY WARRANTY; without even the implied warranty of
 * MERCHANTABILITY or FITNESS FOR A PARTICULAR PURPOSE.  See the
 * GNU General Public License for more details.
 *
 * You should have received a copy of the GNU General Public License
 * along with this program; if not, write to the Free Software
 * Foundation, Inc., 59 Temple Place, Suite 330, Boston, MA  02111-1307  USA
 */

#include <linux/kernel.h>
#include <linux/init.h>
#include <linux/platform_device.h>
#include <linux/slab.h>
#include <linux/gpio.h>
#include <linux/leds.h>
#include <linux/module.h>
#include <linux/platform_data/leds-kirkwood-ns2.h>
#include <linux/of_gpio.h>

/*
 * The Network Space v2 dual-GPIO LED is wired to a CPLD and can blink in
 * relation with the SATA activity. This capability is exposed through the
 * "sata" sysfs attribute.
 *
 * The following array detail the different LED registers and the combination
 * of their possible values:
 *
 *  cmd_led   |  slow_led  | /SATA active | LED state
 *            |            |              |
 *     1      |     0      |      x       |  off
 *     -      |     1      |      x       |  on
 *     0      |     0      |      1       |  on
 *     0      |     0      |      0       |  blink (rate 300ms)
 */

enum ns2_led_modes {
	NS_V2_LED_OFF,
	NS_V2_LED_ON,
	NS_V2_LED_SATA,
};

struct ns2_led_mode_value {
	enum ns2_led_modes	mode;
	int			cmd_level;
	int			slow_level;
};

static struct ns2_led_mode_value ns2_led_modval[] = {
	{ NS_V2_LED_OFF	, 1, 0 },
	{ NS_V2_LED_ON	, 0, 1 },
	{ NS_V2_LED_ON	, 1, 1 },
	{ NS_V2_LED_SATA, 0, 0 },
};

struct ns2_led_data {
	struct led_classdev	cdev;
	unsigned		cmd;
	unsigned		slow;
	unsigned char		sata; /* True when SATA mode active. */
	rwlock_t		rw_lock; /* Lock GPIOs. */
};

static int ns2_led_get_mode(struct ns2_led_data *led_dat,
			    enum ns2_led_modes *mode)
{
	int i;
	int ret = -EINVAL;
	int cmd_level;
	int slow_level;

	read_lock_irq(&led_dat->rw_lock);

	cmd_level = gpio_get_value(led_dat->cmd);
	slow_level = gpio_get_value(led_dat->slow);

	for (i = 0; i < ARRAY_SIZE(ns2_led_modval); i++) {
		if (cmd_level == ns2_led_modval[i].cmd_level &&
		    slow_level == ns2_led_modval[i].slow_level) {
			*mode = ns2_led_modval[i].mode;
			ret = 0;
			break;
		}
	}

	read_unlock_irq(&led_dat->rw_lock);

	return ret;
}

static void ns2_led_set_mode(struct ns2_led_data *led_dat,
			     enum ns2_led_modes mode)
{
	int i;
	unsigned long flags;

	write_lock_irqsave(&led_dat->rw_lock, flags);

	for (i = 0; i < ARRAY_SIZE(ns2_led_modval); i++) {
		if (mode == ns2_led_modval[i].mode) {
			gpio_set_value(led_dat->cmd,
				       ns2_led_modval[i].cmd_level);
			gpio_set_value(led_dat->slow,
				       ns2_led_modval[i].slow_level);
		}
	}

	write_unlock_irqrestore(&led_dat->rw_lock, flags);
}

static void ns2_led_set(struct led_classdev *led_cdev,
			enum led_brightness value)
{
	struct ns2_led_data *led_dat =
		container_of(led_cdev, struct ns2_led_data, cdev);
	enum ns2_led_modes mode;

	if (value == LED_OFF)
		mode = NS_V2_LED_OFF;
	else if (led_dat->sata)
		mode = NS_V2_LED_SATA;
	else
		mode = NS_V2_LED_ON;

	ns2_led_set_mode(led_dat, mode);
}

static ssize_t ns2_led_sata_store(struct device *dev,
				  struct device_attribute *attr,
				  const char *buff, size_t count)
{
	struct led_classdev *led_cdev = dev_get_drvdata(dev);
	struct ns2_led_data *led_dat =
		container_of(led_cdev, struct ns2_led_data, cdev);
	int ret;
	unsigned long enable;
	enum ns2_led_modes mode;

	ret = kstrtoul(buff, 10, &enable);
	if (ret < 0)
		return ret;

	enable = !!enable;

	if (led_dat->sata == enable)
		return count;

	ret = ns2_led_get_mode(led_dat, &mode);
	if (ret < 0)
		return ret;

	if (enable && mode == NS_V2_LED_ON)
		ns2_led_set_mode(led_dat, NS_V2_LED_SATA);
	if (!enable && mode == NS_V2_LED_SATA)
		ns2_led_set_mode(led_dat, NS_V2_LED_ON);

	led_dat->sata = enable;

	return count;
}

static ssize_t ns2_led_sata_show(struct device *dev,
				 struct device_attribute *attr, char *buf)
{
	struct led_classdev *led_cdev = dev_get_drvdata(dev);
	struct ns2_led_data *led_dat =
		container_of(led_cdev, struct ns2_led_data, cdev);

	return sprintf(buf, "%d\n", led_dat->sata);
}

static DEVICE_ATTR(sata, 0644, ns2_led_sata_show, ns2_led_sata_store);

static int
create_ns2_led(struct platform_device *pdev, struct ns2_led_data *led_dat,
	       const struct ns2_led *template)
{
	int ret;
	enum ns2_led_modes mode;

	ret = devm_gpio_request_one(&pdev->dev, template->cmd,
			GPIOF_DIR_OUT | gpio_get_value(template->cmd),
			template->name);
	if (ret) {
		dev_err(&pdev->dev, "%s: failed to setup command GPIO\n",
			template->name);
		return ret;
	}

	ret = devm_gpio_request_one(&pdev->dev, template->slow,
			GPIOF_DIR_OUT | gpio_get_value(template->slow),
			template->name);
	if (ret) {
		dev_err(&pdev->dev, "%s: failed to setup slow GPIO\n",
			template->name);
		return ret;
	}

	rwlock_init(&led_dat->rw_lock);

	led_dat->cdev.name = template->name;
	led_dat->cdev.default_trigger = template->default_trigger;
	led_dat->cdev.blink_set = NULL;
	led_dat->cdev.brightness_set = ns2_led_set;
	led_dat->cdev.flags |= LED_CORE_SUSPENDRESUME;
	led_dat->cmd = template->cmd;
	led_dat->slow = template->slow;

	ret = ns2_led_get_mode(led_dat, &mode);
	if (ret < 0)
		return ret;

	/* Set LED initial state. */
	led_dat->sata = (mode == NS_V2_LED_SATA) ? 1 : 0;
	led_dat->cdev.brightness =
		(mode == NS_V2_LED_OFF) ? LED_OFF : LED_FULL;

	ret = led_classdev_register(&pdev->dev, &led_dat->cdev);
	if (ret < 0)
		return ret;

	ret = device_create_file(led_dat->cdev.dev, &dev_attr_sata);
	if (ret < 0)
		goto err_free_cdev;

	return 0;

err_free_cdev:
	led_classdev_unregister(&led_dat->cdev);
	return ret;
}

static void delete_ns2_led(struct ns2_led_data *led_dat)
{
	device_remove_file(led_dat->cdev.dev, &dev_attr_sata);
	led_classdev_unregister(&led_dat->cdev);
}

<<<<<<< HEAD
static int ns2_led_probe(struct platform_device *pdev)
=======
#ifdef CONFIG_OF_GPIO
/*
 * Translate OpenFirmware node properties into platform_data.
 */
static int __devinit
ns2_leds_get_of_pdata(struct device *dev, struct ns2_led_platform_data *pdata)
{
	struct device_node *np = dev->of_node;
	struct device_node *child;
	struct ns2_led *leds;
	int num_leds = 0;
	int i = 0;

	num_leds = of_get_child_count(np);
	if (!num_leds)
		return -ENODEV;

	leds = devm_kzalloc(dev, num_leds * sizeof(struct ns2_led),
			    GFP_KERNEL);
	if (!leds)
		return -ENOMEM;

	for_each_child_of_node(np, child) {
		const char *string;
		int ret;

		ret = of_get_named_gpio(child, "cmd-gpio", 0);
		if (ret < 0)
			return ret;
		leds[i].cmd = ret;
		ret = of_get_named_gpio(child, "slow-gpio", 0);
		if (ret < 0)
			return ret;
		leds[i].slow = ret;
		ret = of_property_read_string(child, "label", &string);
		leds[i].name = (ret == 0) ? string : child->name;
		ret = of_property_read_string(child, "linux,default-trigger",
					      &string);
		if (ret == 0)
			leds[i].default_trigger = string;

		i++;
	}

	pdata->leds = leds;
	pdata->num_leds = num_leds;

	return 0;
}

static const struct of_device_id of_ns2_leds_match[] = {
	{ .compatible = "lacie,ns2-leds", },
	{},
};
#endif /* CONFIG_OF_GPIO */

static int __devinit ns2_led_probe(struct platform_device *pdev)
>>>>>>> f979306c
{
	struct ns2_led_platform_data *pdata = pdev->dev.platform_data;
	struct ns2_led_data *leds_data;
	int i;
	int ret;

#ifdef CONFIG_OF_GPIO
	if (!pdata) {
		pdata = devm_kzalloc(&pdev->dev,
				     sizeof(struct ns2_led_platform_data),
				     GFP_KERNEL);
		if (!pdata)
			return -ENOMEM;

		ret = ns2_leds_get_of_pdata(&pdev->dev, pdata);
		if (ret)
			return ret;
	}
#else
	if (!pdata)
		return -EINVAL;
#endif /* CONFIG_OF_GPIO */

	leds_data = devm_kzalloc(&pdev->dev, sizeof(struct ns2_led_data) *
				 pdata->num_leds, GFP_KERNEL);
	if (!leds_data)
		return -ENOMEM;

	for (i = 0; i < pdata->num_leds; i++) {
		ret = create_ns2_led(pdev, &leds_data[i], &pdata->leds[i]);
		if (ret < 0) {
			for (i = i - 1; i >= 0; i--)
				delete_ns2_led(&leds_data[i]);
			return ret;
		}
	}

	platform_set_drvdata(pdev, leds_data);

	return 0;
}

static int ns2_led_remove(struct platform_device *pdev)
{
	int i;
	struct ns2_led_platform_data *pdata = pdev->dev.platform_data;
	struct ns2_led_data *leds_data;

	leds_data = platform_get_drvdata(pdev);

	for (i = 0; i < pdata->num_leds; i++)
		delete_ns2_led(&leds_data[i]);

	platform_set_drvdata(pdev, NULL);

	return 0;
}

static struct platform_driver ns2_led_driver = {
	.probe		= ns2_led_probe,
	.remove		= ns2_led_remove,
	.driver		= {
		.name		= "leds-ns2",
		.owner		= THIS_MODULE,
		.of_match_table	= of_match_ptr(of_ns2_leds_match),
	},
};

module_platform_driver(ns2_led_driver);

MODULE_AUTHOR("Simon Guinot <sguinot@lacie.com>");
MODULE_DESCRIPTION("Network Space v2 LED driver");
MODULE_LICENSE("GPL");
MODULE_ALIAS("platform:leds-ns2");<|MERGE_RESOLUTION|>--- conflicted
+++ resolved
@@ -250,14 +250,11 @@
 	led_classdev_unregister(&led_dat->cdev);
 }
 
-<<<<<<< HEAD
-static int ns2_led_probe(struct platform_device *pdev)
-=======
 #ifdef CONFIG_OF_GPIO
 /*
  * Translate OpenFirmware node properties into platform_data.
  */
-static int __devinit
+static int
 ns2_leds_get_of_pdata(struct device *dev, struct ns2_led_platform_data *pdata)
 {
 	struct device_node *np = dev->of_node;
@@ -309,8 +306,7 @@
 };
 #endif /* CONFIG_OF_GPIO */
 
-static int __devinit ns2_led_probe(struct platform_device *pdev)
->>>>>>> f979306c
+static int ns2_led_probe(struct platform_device *pdev)
 {
 	struct ns2_led_platform_data *pdata = pdev->dev.platform_data;
 	struct ns2_led_data *leds_data;
