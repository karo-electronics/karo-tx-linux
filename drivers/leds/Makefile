
# LED Core
obj-$(CONFIG_NEW_LEDS)			+= led-core.o
obj-$(CONFIG_LEDS_CLASS)		+= led-class.o
obj-$(CONFIG_LEDS_TRIGGERS)		+= led-triggers.o

# LED Platform Drivers
obj-$(CONFIG_LEDS_88PM860X)		+= leds-88pm860x.o
obj-$(CONFIG_LEDS_ATMEL_PWM)		+= leds-atmel-pwm.o
obj-$(CONFIG_LEDS_BD2802)		+= leds-bd2802.o
obj-$(CONFIG_LEDS_LOCOMO)		+= leds-locomo.o
obj-$(CONFIG_LEDS_MIKROTIK_RB532)	+= leds-rb532.o
obj-$(CONFIG_LEDS_S3C24XX)		+= leds-s3c24xx.o
obj-$(CONFIG_LEDS_AMS_DELTA)		+= leds-ams-delta.o
obj-$(CONFIG_LEDS_NET48XX)		+= leds-net48xx.o
obj-$(CONFIG_LEDS_NET5501)		+= leds-net5501.o
obj-$(CONFIG_LEDS_WRAP)			+= leds-wrap.o
obj-$(CONFIG_LEDS_ALIX2)		+= leds-alix2.o
obj-$(CONFIG_LEDS_H1940)		+= leds-h1940.o
obj-$(CONFIG_LEDS_COBALT_QUBE)		+= leds-cobalt-qube.o
obj-$(CONFIG_LEDS_COBALT_RAQ)		+= leds-cobalt-raq.o
obj-$(CONFIG_LEDS_SUNFIRE)		+= leds-sunfire.o
obj-$(CONFIG_LEDS_PCA9532)		+= leds-pca9532.o
obj-$(CONFIG_LEDS_GPIO)			+= leds-gpio.o
obj-$(CONFIG_LEDS_LP3944)		+= leds-lp3944.o
obj-$(CONFIG_LEDS_CLEVO_MAIL)		+= leds-clevo-mail.o
obj-$(CONFIG_LEDS_HP6XX)		+= leds-hp6xx.o
obj-$(CONFIG_LEDS_FSG)			+= leds-fsg.o
obj-$(CONFIG_LEDS_PCA955X)		+= leds-pca955x.o
obj-$(CONFIG_LEDS_DA903X)		+= leds-da903x.o
obj-$(CONFIG_LEDS_WM831X_STATUS)	+= leds-wm831x-status.o
obj-$(CONFIG_LEDS_WM8350)		+= leds-wm8350.o
obj-$(CONFIG_LEDS_PWM)			+= leds-pwm.o
obj-$(CONFIG_LEDS_REGULATOR)		+= leds-regulator.o
obj-$(CONFIG_LEDS_INTEL_SS4200)		+= leds-ss4200.o
obj-$(CONFIG_LEDS_LT3593)		+= leds-lt3593.o
obj-$(CONFIG_LEDS_ADP5520)		+= leds-adp5520.o
obj-$(CONFIG_LEDS_DELL_NETBOOKS)	+= dell-led.o
obj-$(CONFIG_LEDS_MC13783)		+= leds-mc13783.o
obj-$(CONFIG_LEDS_NS2)			+= leds-ns2.o
<<<<<<< HEAD
=======
obj-$(CONFIG_LEDS_NETXBIG)		+= leds-netxbig.o
>>>>>>> 45f53cc9

# LED SPI Drivers
obj-$(CONFIG_LEDS_DAC124S085)		+= leds-dac124s085.o

# LED Triggers
obj-$(CONFIG_LEDS_TRIGGER_TIMER)	+= ledtrig-timer.o
obj-$(CONFIG_LEDS_TRIGGER_IDE_DISK)	+= ledtrig-ide-disk.o
obj-$(CONFIG_LEDS_TRIGGER_HEARTBEAT)	+= ledtrig-heartbeat.o
obj-$(CONFIG_LEDS_TRIGGER_BACKLIGHT)	+= ledtrig-backlight.o
obj-$(CONFIG_LEDS_TRIGGER_GPIO)		+= ledtrig-gpio.o
obj-$(CONFIG_LEDS_TRIGGER_DEFAULT_ON)	+= ledtrig-default-on.o<|MERGE_RESOLUTION|>--- conflicted
+++ resolved
@@ -38,10 +38,7 @@
 obj-$(CONFIG_LEDS_DELL_NETBOOKS)	+= dell-led.o
 obj-$(CONFIG_LEDS_MC13783)		+= leds-mc13783.o
 obj-$(CONFIG_LEDS_NS2)			+= leds-ns2.o
-<<<<<<< HEAD
-=======
 obj-$(CONFIG_LEDS_NETXBIG)		+= leds-netxbig.o
->>>>>>> 45f53cc9
 
 # LED SPI Drivers
 obj-$(CONFIG_LEDS_DAC124S085)		+= leds-dac124s085.o
