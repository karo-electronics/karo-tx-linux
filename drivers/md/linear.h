--- conflicted
+++ resolved
@@ -10,10 +10,6 @@
 {
 	struct rcu_head		rcu;
 	sector_t		array_sectors;
-<<<<<<< HEAD
-	dev_info_t		disks[0];
-=======
 	struct dev_info		disks[0];
->>>>>>> 34bb274c
 };
 #endif