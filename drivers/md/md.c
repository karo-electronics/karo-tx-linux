/*
   md.c : Multiple Devices driver for Linux
	  Copyright (C) 1998, 1999, 2000 Ingo Molnar

     completely rewritten, based on the MD driver code from Marc Zyngier

   Changes:

   - RAID-1/RAID-5 extensions by Miguel de Icaza, Gadi Oxman, Ingo Molnar
   - RAID-6 extensions by H. Peter Anvin <hpa@zytor.com>
   - boot support for linear and striped mode by Harald Hoyer <HarryH@Royal.Net>
   - kerneld support by Boris Tobotras <boris@xtalk.msk.su>
   - kmod support by: Cyrus Durgin
   - RAID0 bugfixes: Mark Anthony Lisher <markal@iname.com>
   - Devfs support by Richard Gooch <rgooch@atnf.csiro.au>

   - lots of fixes and improvements to the RAID1/RAID5 and generic
     RAID code (such as request based resynchronization):

     Neil Brown <neilb@cse.unsw.edu.au>.

   - persistent bitmap code
     Copyright (C) 2003-2004, Paul Clements, SteelEye Technology, Inc.

   This program is free software; you can redistribute it and/or modify
   it under the terms of the GNU General Public License as published by
   the Free Software Foundation; either version 2, or (at your option)
   any later version.

   You should have received a copy of the GNU General Public License
   (for example /usr/src/linux/COPYING); if not, write to the Free
   Software Foundation, Inc., 675 Mass Ave, Cambridge, MA 02139, USA.
*/

#include <linux/kthread.h>
#include <linux/blkdev.h>
#include <linux/sysctl.h>
#include <linux/seq_file.h>
#include <linux/mutex.h>
#include <linux/buffer_head.h> /* for invalidate_bdev */
#include <linux/poll.h>
#include <linux/ctype.h>
#include <linux/string.h>
#include <linux/hdreg.h>
#include <linux/proc_fs.h>
#include <linux/random.h>
#include <linux/reboot.h>
#include <linux/file.h>
#include <linux/compat.h>
#include <linux/delay.h>
#include <linux/raid/md_p.h>
#include <linux/raid/md_u.h>
#include <linux/slab.h>
#include "md.h"
#include "bitmap.h"

#ifndef MODULE
static void autostart_arrays(int part);
#endif

/* pers_list is a list of registered personalities protected
 * by pers_lock.
 * pers_lock does extra service to protect accesses to
 * mddev->thread when the mutex cannot be held.
 */
static LIST_HEAD(pers_list);
static DEFINE_SPINLOCK(pers_lock);

static void md_print_devices(void);

static DECLARE_WAIT_QUEUE_HEAD(resync_wait);
static struct workqueue_struct *md_wq;
static struct workqueue_struct *md_misc_wq;

#define MD_BUG(x...) { printk("md: bug in file %s, line %d\n", __FILE__, __LINE__); md_print_devices(); }

/*
 * Default number of read corrections we'll attempt on an rdev
 * before ejecting it from the array. We divide the read error
 * count by 2 for every hour elapsed between read errors.
 */
#define MD_DEFAULT_MAX_CORRECTED_READ_ERRORS 20
/*
 * Current RAID-1,4,5 parallel reconstruction 'guaranteed speed limit'
 * is 1000 KB/sec, so the extra system load does not show up that much.
 * Increase it if you want to have more _guaranteed_ speed. Note that
 * the RAID driver will use the maximum available bandwidth if the IO
 * subsystem is idle. There is also an 'absolute maximum' reconstruction
 * speed limit - in case reconstruction slows down your system despite
 * idle IO detection.
 *
 * you can change it via /proc/sys/dev/raid/speed_limit_min and _max.
 * or /sys/block/mdX/md/sync_speed_{min,max}
 */

static int sysctl_speed_limit_min = 1000;
static int sysctl_speed_limit_max = 200000;
static inline int speed_min(struct mddev *mddev)
{
	return mddev->sync_speed_min ?
		mddev->sync_speed_min : sysctl_speed_limit_min;
}

static inline int speed_max(struct mddev *mddev)
{
	return mddev->sync_speed_max ?
		mddev->sync_speed_max : sysctl_speed_limit_max;
}

static struct ctl_table_header *raid_table_header;

static ctl_table raid_table[] = {
	{
		.procname	= "speed_limit_min",
		.data		= &sysctl_speed_limit_min,
		.maxlen		= sizeof(int),
		.mode		= S_IRUGO|S_IWUSR,
		.proc_handler	= proc_dointvec,
	},
	{
		.procname	= "speed_limit_max",
		.data		= &sysctl_speed_limit_max,
		.maxlen		= sizeof(int),
		.mode		= S_IRUGO|S_IWUSR,
		.proc_handler	= proc_dointvec,
	},
	{ }
};

static ctl_table raid_dir_table[] = {
	{
		.procname	= "raid",
		.maxlen		= 0,
		.mode		= S_IRUGO|S_IXUGO,
		.child		= raid_table,
	},
	{ }
};

static ctl_table raid_root_table[] = {
	{
		.procname	= "dev",
		.maxlen		= 0,
		.mode		= 0555,
		.child		= raid_dir_table,
	},
	{  }
};

static const struct block_device_operations md_fops;

static int start_readonly;

/* bio_clone_mddev
 * like bio_clone, but with a local bio set
 */

static void mddev_bio_destructor(struct bio *bio)
{
	struct mddev *mddev, **mddevp;

	mddevp = (void*)bio;
	mddev = mddevp[-1];

	bio_free(bio, mddev->bio_set);
}

struct bio *bio_alloc_mddev(gfp_t gfp_mask, int nr_iovecs,
			    struct mddev *mddev)
{
	struct bio *b;
	struct mddev **mddevp;

	if (!mddev || !mddev->bio_set)
		return bio_alloc(gfp_mask, nr_iovecs);

	b = bio_alloc_bioset(gfp_mask, nr_iovecs,
			     mddev->bio_set);
	if (!b)
		return NULL;
	mddevp = (void*)b;
	mddevp[-1] = mddev;
	b->bi_destructor = mddev_bio_destructor;
	return b;
}
EXPORT_SYMBOL_GPL(bio_alloc_mddev);

struct bio *bio_clone_mddev(struct bio *bio, gfp_t gfp_mask,
			    struct mddev *mddev)
{
	struct bio *b;
	struct mddev **mddevp;

	if (!mddev || !mddev->bio_set)
		return bio_clone(bio, gfp_mask);

	b = bio_alloc_bioset(gfp_mask, bio->bi_max_vecs,
			     mddev->bio_set);
	if (!b)
		return NULL;
	mddevp = (void*)b;
	mddevp[-1] = mddev;
	b->bi_destructor = mddev_bio_destructor;
	__bio_clone(b, bio);
	if (bio_integrity(bio)) {
		int ret;

		ret = bio_integrity_clone(b, bio, gfp_mask, mddev->bio_set);

		if (ret < 0) {
			bio_put(b);
			return NULL;
		}
	}

	return b;
}
EXPORT_SYMBOL_GPL(bio_clone_mddev);

void md_trim_bio(struct bio *bio, int offset, int size)
{
	/* 'bio' is a cloned bio which we need to trim to match
	 * the given offset and size.
	 * This requires adjusting bi_sector, bi_size, and bi_io_vec
	 */
	int i;
	struct bio_vec *bvec;
	int sofar = 0;

	size <<= 9;
	if (offset == 0 && size == bio->bi_size)
		return;

	bio->bi_sector += offset;
	bio->bi_size = size;
	offset <<= 9;
	clear_bit(BIO_SEG_VALID, &bio->bi_flags);

	while (bio->bi_idx < bio->bi_vcnt &&
	       bio->bi_io_vec[bio->bi_idx].bv_len <= offset) {
		/* remove this whole bio_vec */
		offset -= bio->bi_io_vec[bio->bi_idx].bv_len;
		bio->bi_idx++;
	}
	if (bio->bi_idx < bio->bi_vcnt) {
		bio->bi_io_vec[bio->bi_idx].bv_offset += offset;
		bio->bi_io_vec[bio->bi_idx].bv_len -= offset;
	}
	/* avoid any complications with bi_idx being non-zero*/
	if (bio->bi_idx) {
		memmove(bio->bi_io_vec, bio->bi_io_vec+bio->bi_idx,
			(bio->bi_vcnt - bio->bi_idx) * sizeof(struct bio_vec));
		bio->bi_vcnt -= bio->bi_idx;
		bio->bi_idx = 0;
	}
	/* Make sure vcnt and last bv are not too big */
	bio_for_each_segment(bvec, bio, i) {
		if (sofar + bvec->bv_len > size)
			bvec->bv_len = size - sofar;
		if (bvec->bv_len == 0) {
			bio->bi_vcnt = i;
			break;
		}
		sofar += bvec->bv_len;
	}
}
EXPORT_SYMBOL_GPL(md_trim_bio);

/*
 * We have a system wide 'event count' that is incremented
 * on any 'interesting' event, and readers of /proc/mdstat
 * can use 'poll' or 'select' to find out when the event
 * count increases.
 *
 * Events are:
 *  start array, stop array, error, add device, remove device,
 *  start build, activate spare
 */
static DECLARE_WAIT_QUEUE_HEAD(md_event_waiters);
static atomic_t md_event_count;
void md_new_event(struct mddev *mddev)
{
	atomic_inc(&md_event_count);
	wake_up(&md_event_waiters);
}
EXPORT_SYMBOL_GPL(md_new_event);

/* Alternate version that can be called from interrupts
 * when calling sysfs_notify isn't needed.
 */
static void md_new_event_inintr(struct mddev *mddev)
{
	atomic_inc(&md_event_count);
	wake_up(&md_event_waiters);
}

/*
 * Enables to iterate over all existing md arrays
 * all_mddevs_lock protects this list.
 */
static LIST_HEAD(all_mddevs);
static DEFINE_SPINLOCK(all_mddevs_lock);


/*
 * iterates through all used mddevs in the system.
 * We take care to grab the all_mddevs_lock whenever navigating
 * the list, and to always hold a refcount when unlocked.
 * Any code which breaks out of this loop while own
 * a reference to the current mddev and must mddev_put it.
 */
#define for_each_mddev(_mddev,_tmp)					\
									\
	for (({ spin_lock(&all_mddevs_lock); 				\
		_tmp = all_mddevs.next;					\
		_mddev = NULL;});					\
	     ({ if (_tmp != &all_mddevs)				\
			mddev_get(list_entry(_tmp, struct mddev, all_mddevs));\
		spin_unlock(&all_mddevs_lock);				\
		if (_mddev) mddev_put(_mddev);				\
		_mddev = list_entry(_tmp, struct mddev, all_mddevs);	\
		_tmp != &all_mddevs;});					\
	     ({ spin_lock(&all_mddevs_lock);				\
		_tmp = _tmp->next;})					\
		)


/* Rather than calling directly into the personality make_request function,
 * IO requests come here first so that we can check if the device is
 * being suspended pending a reconfiguration.
 * We hold a refcount over the call to ->make_request.  By the time that
 * call has finished, the bio has been linked into some internal structure
 * and so is visible to ->quiesce(), so we don't need the refcount any more.
 */
static void md_make_request(struct request_queue *q, struct bio *bio)
{
	const int rw = bio_data_dir(bio);
	struct mddev *mddev = q->queuedata;
	int cpu;
	unsigned int sectors;

	if (mddev == NULL || mddev->pers == NULL
	    || !mddev->ready) {
		bio_io_error(bio);
		return;
	}
	smp_rmb(); /* Ensure implications of  'active' are visible */
	rcu_read_lock();
	if (mddev->suspended) {
		DEFINE_WAIT(__wait);
		for (;;) {
			prepare_to_wait(&mddev->sb_wait, &__wait,
					TASK_UNINTERRUPTIBLE);
			if (!mddev->suspended)
				break;
			rcu_read_unlock();
			schedule();
			rcu_read_lock();
		}
		finish_wait(&mddev->sb_wait, &__wait);
	}
	atomic_inc(&mddev->active_io);
	rcu_read_unlock();

	/*
	 * save the sectors now since our bio can
	 * go away inside make_request
	 */
	sectors = bio_sectors(bio);
	mddev->pers->make_request(mddev, bio);

	cpu = part_stat_lock();
	part_stat_inc(cpu, &mddev->gendisk->part0, ios[rw]);
	part_stat_add(cpu, &mddev->gendisk->part0, sectors[rw], sectors);
	part_stat_unlock();

	if (atomic_dec_and_test(&mddev->active_io) && mddev->suspended)
		wake_up(&mddev->sb_wait);
}

/* mddev_suspend makes sure no new requests are submitted
 * to the device, and that any requests that have been submitted
 * are completely handled.
 * Once ->stop is called and completes, the module will be completely
 * unused.
 */
void mddev_suspend(struct mddev *mddev)
{
	BUG_ON(mddev->suspended);
	mddev->suspended = 1;
	synchronize_rcu();
	wait_event(mddev->sb_wait, atomic_read(&mddev->active_io) == 0);
	mddev->pers->quiesce(mddev, 1);
}
EXPORT_SYMBOL_GPL(mddev_suspend);

void mddev_resume(struct mddev *mddev)
{
	mddev->suspended = 0;
	wake_up(&mddev->sb_wait);
	mddev->pers->quiesce(mddev, 0);

	md_wakeup_thread(mddev->thread);
	md_wakeup_thread(mddev->sync_thread); /* possibly kick off a reshape */
}
EXPORT_SYMBOL_GPL(mddev_resume);

int mddev_congested(struct mddev *mddev, int bits)
{
	return mddev->suspended;
}
EXPORT_SYMBOL(mddev_congested);

/*
 * Generic flush handling for md
 */

static void md_end_flush(struct bio *bio, int err)
{
	struct md_rdev *rdev = bio->bi_private;
	struct mddev *mddev = rdev->mddev;

	rdev_dec_pending(rdev, mddev);

	if (atomic_dec_and_test(&mddev->flush_pending)) {
		/* The pre-request flush has finished */
		queue_work(md_wq, &mddev->flush_work);
	}
	bio_put(bio);
}

static void md_submit_flush_data(struct work_struct *ws);

static void submit_flushes(struct work_struct *ws)
{
	struct mddev *mddev = container_of(ws, struct mddev, flush_work);
	struct md_rdev *rdev;

	INIT_WORK(&mddev->flush_work, md_submit_flush_data);
	atomic_set(&mddev->flush_pending, 1);
	rcu_read_lock();
	list_for_each_entry_rcu(rdev, &mddev->disks, same_set)
		if (rdev->raid_disk >= 0 &&
		    !test_bit(Faulty, &rdev->flags)) {
			/* Take two references, one is dropped
			 * when request finishes, one after
			 * we reclaim rcu_read_lock
			 */
			struct bio *bi;
			atomic_inc(&rdev->nr_pending);
			atomic_inc(&rdev->nr_pending);
			rcu_read_unlock();
			bi = bio_alloc_mddev(GFP_KERNEL, 0, mddev);
			bi->bi_end_io = md_end_flush;
			bi->bi_private = rdev;
			bi->bi_bdev = rdev->bdev;
			atomic_inc(&mddev->flush_pending);
			submit_bio(WRITE_FLUSH, bi);
			rcu_read_lock();
			rdev_dec_pending(rdev, mddev);
		}
	rcu_read_unlock();
	if (atomic_dec_and_test(&mddev->flush_pending))
		queue_work(md_wq, &mddev->flush_work);
}

static void md_submit_flush_data(struct work_struct *ws)
{
	struct mddev *mddev = container_of(ws, struct mddev, flush_work);
	struct bio *bio = mddev->flush_bio;

	if (bio->bi_size == 0)
		/* an empty barrier - all done */
		bio_endio(bio, 0);
	else {
		bio->bi_rw &= ~REQ_FLUSH;
		mddev->pers->make_request(mddev, bio);
	}

	mddev->flush_bio = NULL;
	wake_up(&mddev->sb_wait);
}

void md_flush_request(struct mddev *mddev, struct bio *bio)
{
	spin_lock_irq(&mddev->write_lock);
	wait_event_lock_irq(mddev->sb_wait,
			    !mddev->flush_bio,
			    mddev->write_lock, /*nothing*/);
	mddev->flush_bio = bio;
	spin_unlock_irq(&mddev->write_lock);

	INIT_WORK(&mddev->flush_work, submit_flushes);
	queue_work(md_wq, &mddev->flush_work);
}
EXPORT_SYMBOL(md_flush_request);

/* Support for plugging.
 * This mirrors the plugging support in request_queue, but does not
 * require having a whole queue or request structures.
 * We allocate an md_plug_cb for each md device and each thread it gets
 * plugged on.  This links tot the private plug_handle structure in the
 * personality data where we keep a count of the number of outstanding
 * plugs so other code can see if a plug is active.
 */
struct md_plug_cb {
	struct blk_plug_cb cb;
	struct mddev *mddev;
};

static void plugger_unplug(struct blk_plug_cb *cb)
{
	struct md_plug_cb *mdcb = container_of(cb, struct md_plug_cb, cb);
	if (atomic_dec_and_test(&mdcb->mddev->plug_cnt))
		md_wakeup_thread(mdcb->mddev->thread);
	kfree(mdcb);
}

/* Check that an unplug wakeup will come shortly.
 * If not, wakeup the md thread immediately
 */
int mddev_check_plugged(struct mddev *mddev)
{
	struct blk_plug *plug = current->plug;
	struct md_plug_cb *mdcb;

	if (!plug)
		return 0;

	list_for_each_entry(mdcb, &plug->cb_list, cb.list) {
		if (mdcb->cb.callback == plugger_unplug &&
		    mdcb->mddev == mddev) {
			/* Already on the list, move to top */
			if (mdcb != list_first_entry(&plug->cb_list,
						    struct md_plug_cb,
						    cb.list))
				list_move(&mdcb->cb.list, &plug->cb_list);
			return 1;
		}
	}
	/* Not currently on the callback list */
	mdcb = kmalloc(sizeof(*mdcb), GFP_ATOMIC);
	if (!mdcb)
		return 0;

	mdcb->mddev = mddev;
	mdcb->cb.callback = plugger_unplug;
	atomic_inc(&mddev->plug_cnt);
	list_add(&mdcb->cb.list, &plug->cb_list);
	return 1;
}
EXPORT_SYMBOL_GPL(mddev_check_plugged);

static inline struct mddev *mddev_get(struct mddev *mddev)
{
	atomic_inc(&mddev->active);
	return mddev;
}

static void mddev_delayed_delete(struct work_struct *ws);

static void mddev_put(struct mddev *mddev)
{
	struct bio_set *bs = NULL;

	if (!atomic_dec_and_lock(&mddev->active, &all_mddevs_lock))
		return;
	if (!mddev->raid_disks && list_empty(&mddev->disks) &&
	    mddev->ctime == 0 && !mddev->hold_active) {
		/* Array is not configured at all, and not held active,
		 * so destroy it */
		list_del(&mddev->all_mddevs);
		bs = mddev->bio_set;
		mddev->bio_set = NULL;
		if (mddev->gendisk) {
			/* We did a probe so need to clean up.  Call
			 * queue_work inside the spinlock so that
			 * flush_workqueue() after mddev_find will
			 * succeed in waiting for the work to be done.
			 */
			INIT_WORK(&mddev->del_work, mddev_delayed_delete);
			queue_work(md_misc_wq, &mddev->del_work);
		} else
			kfree(mddev);
	}
	spin_unlock(&all_mddevs_lock);
	if (bs)
		bioset_free(bs);
}

void mddev_init(struct mddev *mddev)
{
	mutex_init(&mddev->open_mutex);
	mutex_init(&mddev->reconfig_mutex);
	mutex_init(&mddev->bitmap_info.mutex);
	INIT_LIST_HEAD(&mddev->disks);
	INIT_LIST_HEAD(&mddev->all_mddevs);
	init_timer(&mddev->safemode_timer);
	atomic_set(&mddev->active, 1);
	atomic_set(&mddev->openers, 0);
	atomic_set(&mddev->active_io, 0);
	atomic_set(&mddev->plug_cnt, 0);
	spin_lock_init(&mddev->write_lock);
	atomic_set(&mddev->flush_pending, 0);
	init_waitqueue_head(&mddev->sb_wait);
	init_waitqueue_head(&mddev->recovery_wait);
	mddev->reshape_position = MaxSector;
	mddev->resync_min = 0;
	mddev->resync_max = MaxSector;
	mddev->level = LEVEL_NONE;
}
EXPORT_SYMBOL_GPL(mddev_init);

static struct mddev * mddev_find(dev_t unit)
{
	struct mddev *mddev, *new = NULL;

	if (unit && MAJOR(unit) != MD_MAJOR)
		unit &= ~((1<<MdpMinorShift)-1);

 retry:
	spin_lock(&all_mddevs_lock);

	if (unit) {
		list_for_each_entry(mddev, &all_mddevs, all_mddevs)
			if (mddev->unit == unit) {
				mddev_get(mddev);
				spin_unlock(&all_mddevs_lock);
				kfree(new);
				return mddev;
			}

		if (new) {
			list_add(&new->all_mddevs, &all_mddevs);
			spin_unlock(&all_mddevs_lock);
			new->hold_active = UNTIL_IOCTL;
			return new;
		}
	} else if (new) {
		/* find an unused unit number */
		static int next_minor = 512;
		int start = next_minor;
		int is_free = 0;
		int dev = 0;
		while (!is_free) {
			dev = MKDEV(MD_MAJOR, next_minor);
			next_minor++;
			if (next_minor > MINORMASK)
				next_minor = 0;
			if (next_minor == start) {
				/* Oh dear, all in use. */
				spin_unlock(&all_mddevs_lock);
				kfree(new);
				return NULL;
			}
				
			is_free = 1;
			list_for_each_entry(mddev, &all_mddevs, all_mddevs)
				if (mddev->unit == dev) {
					is_free = 0;
					break;
				}
		}
		new->unit = dev;
		new->md_minor = MINOR(dev);
		new->hold_active = UNTIL_STOP;
		list_add(&new->all_mddevs, &all_mddevs);
		spin_unlock(&all_mddevs_lock);
		return new;
	}
	spin_unlock(&all_mddevs_lock);

	new = kzalloc(sizeof(*new), GFP_KERNEL);
	if (!new)
		return NULL;

	new->unit = unit;
	if (MAJOR(unit) == MD_MAJOR)
		new->md_minor = MINOR(unit);
	else
		new->md_minor = MINOR(unit) >> MdpMinorShift;

	mddev_init(new);

	goto retry;
}

static inline int mddev_lock(struct mddev * mddev)
{
	return mutex_lock_interruptible(&mddev->reconfig_mutex);
}

static inline int mddev_is_locked(struct mddev *mddev)
{
	return mutex_is_locked(&mddev->reconfig_mutex);
}

static inline int mddev_trylock(struct mddev * mddev)
{
	return mutex_trylock(&mddev->reconfig_mutex);
}

static struct attribute_group md_redundancy_group;

static void mddev_unlock(struct mddev * mddev)
{
	if (mddev->to_remove) {
		/* These cannot be removed under reconfig_mutex as
		 * an access to the files will try to take reconfig_mutex
		 * while holding the file unremovable, which leads to
		 * a deadlock.
		 * So hold set sysfs_active while the remove in happeing,
		 * and anything else which might set ->to_remove or my
		 * otherwise change the sysfs namespace will fail with
		 * -EBUSY if sysfs_active is still set.
		 * We set sysfs_active under reconfig_mutex and elsewhere
		 * test it under the same mutex to ensure its correct value
		 * is seen.
		 */
		struct attribute_group *to_remove = mddev->to_remove;
		mddev->to_remove = NULL;
		mddev->sysfs_active = 1;
		mutex_unlock(&mddev->reconfig_mutex);

		if (mddev->kobj.sd) {
			if (to_remove != &md_redundancy_group)
				sysfs_remove_group(&mddev->kobj, to_remove);
			if (mddev->pers == NULL ||
			    mddev->pers->sync_request == NULL) {
				sysfs_remove_group(&mddev->kobj, &md_redundancy_group);
				if (mddev->sysfs_action)
					sysfs_put(mddev->sysfs_action);
				mddev->sysfs_action = NULL;
			}
		}
		mddev->sysfs_active = 0;
	} else
		mutex_unlock(&mddev->reconfig_mutex);

	/* was we've dropped the mutex we need a spinlock to
	 * make sur the thread doesn't disappear
	 */
	spin_lock(&pers_lock);
	md_wakeup_thread(mddev->thread);
	spin_unlock(&pers_lock);
}

static struct md_rdev * find_rdev_nr(struct mddev *mddev, int nr)
{
	struct md_rdev *rdev;

	list_for_each_entry(rdev, &mddev->disks, same_set)
		if (rdev->desc_nr == nr)
			return rdev;

	return NULL;
}

static struct md_rdev * find_rdev(struct mddev * mddev, dev_t dev)
{
	struct md_rdev *rdev;

	list_for_each_entry(rdev, &mddev->disks, same_set)
		if (rdev->bdev->bd_dev == dev)
			return rdev;

	return NULL;
}

static struct md_personality *find_pers(int level, char *clevel)
{
	struct md_personality *pers;
	list_for_each_entry(pers, &pers_list, list) {
		if (level != LEVEL_NONE && pers->level == level)
			return pers;
		if (strcmp(pers->name, clevel)==0)
			return pers;
	}
	return NULL;
}

/* return the offset of the super block in 512byte sectors */
static inline sector_t calc_dev_sboffset(struct md_rdev *rdev)
{
	sector_t num_sectors = i_size_read(rdev->bdev->bd_inode) / 512;
	return MD_NEW_SIZE_SECTORS(num_sectors);
}

static int alloc_disk_sb(struct md_rdev * rdev)
{
	if (rdev->sb_page)
		MD_BUG();

	rdev->sb_page = alloc_page(GFP_KERNEL);
	if (!rdev->sb_page) {
		printk(KERN_ALERT "md: out of memory.\n");
		return -ENOMEM;
	}

	return 0;
}

static void free_disk_sb(struct md_rdev * rdev)
{
	if (rdev->sb_page) {
		put_page(rdev->sb_page);
		rdev->sb_loaded = 0;
		rdev->sb_page = NULL;
		rdev->sb_start = 0;
		rdev->sectors = 0;
	}
	if (rdev->bb_page) {
		put_page(rdev->bb_page);
		rdev->bb_page = NULL;
	}
}


static void super_written(struct bio *bio, int error)
{
	struct md_rdev *rdev = bio->bi_private;
	struct mddev *mddev = rdev->mddev;

	if (error || !test_bit(BIO_UPTODATE, &bio->bi_flags)) {
		printk("md: super_written gets error=%d, uptodate=%d\n",
		       error, test_bit(BIO_UPTODATE, &bio->bi_flags));
		WARN_ON(test_bit(BIO_UPTODATE, &bio->bi_flags));
		md_error(mddev, rdev);
	}

	if (atomic_dec_and_test(&mddev->pending_writes))
		wake_up(&mddev->sb_wait);
	bio_put(bio);
}

void md_super_write(struct mddev *mddev, struct md_rdev *rdev,
		   sector_t sector, int size, struct page *page)
{
	/* write first size bytes of page to sector of rdev
	 * Increment mddev->pending_writes before returning
	 * and decrement it on completion, waking up sb_wait
	 * if zero is reached.
	 * If an error occurred, call md_error
	 */
	struct bio *bio = bio_alloc_mddev(GFP_NOIO, 1, mddev);

	bio->bi_bdev = rdev->meta_bdev ? rdev->meta_bdev : rdev->bdev;
	bio->bi_sector = sector;
	bio_add_page(bio, page, size, 0);
	bio->bi_private = rdev;
	bio->bi_end_io = super_written;

	atomic_inc(&mddev->pending_writes);
	submit_bio(WRITE_FLUSH_FUA, bio);
}

void md_super_wait(struct mddev *mddev)
{
	/* wait for all superblock writes that were scheduled to complete */
	DEFINE_WAIT(wq);
	for(;;) {
		prepare_to_wait(&mddev->sb_wait, &wq, TASK_UNINTERRUPTIBLE);
		if (atomic_read(&mddev->pending_writes)==0)
			break;
		schedule();
	}
	finish_wait(&mddev->sb_wait, &wq);
}

static void bi_complete(struct bio *bio, int error)
{
	complete((struct completion*)bio->bi_private);
}

int sync_page_io(struct md_rdev *rdev, sector_t sector, int size,
		 struct page *page, int rw, bool metadata_op)
{
	struct bio *bio = bio_alloc_mddev(GFP_NOIO, 1, rdev->mddev);
	struct completion event;
	int ret;

	rw |= REQ_SYNC;

	bio->bi_bdev = (metadata_op && rdev->meta_bdev) ?
		rdev->meta_bdev : rdev->bdev;
	if (metadata_op)
		bio->bi_sector = sector + rdev->sb_start;
	else
		bio->bi_sector = sector + rdev->data_offset;
	bio_add_page(bio, page, size, 0);
	init_completion(&event);
	bio->bi_private = &event;
	bio->bi_end_io = bi_complete;
	submit_bio(rw, bio);
	wait_for_completion(&event);

	ret = test_bit(BIO_UPTODATE, &bio->bi_flags);
	bio_put(bio);
	return ret;
}
EXPORT_SYMBOL_GPL(sync_page_io);

static int read_disk_sb(struct md_rdev * rdev, int size)
{
	char b[BDEVNAME_SIZE];
	if (!rdev->sb_page) {
		MD_BUG();
		return -EINVAL;
	}
	if (rdev->sb_loaded)
		return 0;


	if (!sync_page_io(rdev, 0, size, rdev->sb_page, READ, true))
		goto fail;
	rdev->sb_loaded = 1;
	return 0;

fail:
	printk(KERN_WARNING "md: disabled device %s, could not read superblock.\n",
		bdevname(rdev->bdev,b));
	return -EINVAL;
}

static int uuid_equal(mdp_super_t *sb1, mdp_super_t *sb2)
{
	return 	sb1->set_uuid0 == sb2->set_uuid0 &&
		sb1->set_uuid1 == sb2->set_uuid1 &&
		sb1->set_uuid2 == sb2->set_uuid2 &&
		sb1->set_uuid3 == sb2->set_uuid3;
}

static int sb_equal(mdp_super_t *sb1, mdp_super_t *sb2)
{
	int ret;
	mdp_super_t *tmp1, *tmp2;

	tmp1 = kmalloc(sizeof(*tmp1),GFP_KERNEL);
	tmp2 = kmalloc(sizeof(*tmp2),GFP_KERNEL);

	if (!tmp1 || !tmp2) {
		ret = 0;
		printk(KERN_INFO "md.c sb_equal(): failed to allocate memory!\n");
		goto abort;
	}

	*tmp1 = *sb1;
	*tmp2 = *sb2;

	/*
	 * nr_disks is not constant
	 */
	tmp1->nr_disks = 0;
	tmp2->nr_disks = 0;

	ret = (memcmp(tmp1, tmp2, MD_SB_GENERIC_CONSTANT_WORDS * 4) == 0);
abort:
	kfree(tmp1);
	kfree(tmp2);
	return ret;
}


static u32 md_csum_fold(u32 csum)
{
	csum = (csum & 0xffff) + (csum >> 16);
	return (csum & 0xffff) + (csum >> 16);
}

static unsigned int calc_sb_csum(mdp_super_t * sb)
{
	u64 newcsum = 0;
	u32 *sb32 = (u32*)sb;
	int i;
	unsigned int disk_csum, csum;

	disk_csum = sb->sb_csum;
	sb->sb_csum = 0;

	for (i = 0; i < MD_SB_BYTES/4 ; i++)
		newcsum += sb32[i];
	csum = (newcsum & 0xffffffff) + (newcsum>>32);


#ifdef CONFIG_ALPHA
	/* This used to use csum_partial, which was wrong for several
	 * reasons including that different results are returned on
	 * different architectures.  It isn't critical that we get exactly
	 * the same return value as before (we always csum_fold before
	 * testing, and that removes any differences).  However as we
	 * know that csum_partial always returned a 16bit value on
	 * alphas, do a fold to maximise conformity to previous behaviour.
	 */
	sb->sb_csum = md_csum_fold(disk_csum);
#else
	sb->sb_csum = disk_csum;
#endif
	return csum;
}


/*
 * Handle superblock details.
 * We want to be able to handle multiple superblock formats
 * so we have a common interface to them all, and an array of
 * different handlers.
 * We rely on user-space to write the initial superblock, and support
 * reading and updating of superblocks.
 * Interface methods are:
 *   int load_super(struct md_rdev *dev, struct md_rdev *refdev, int minor_version)
 *      loads and validates a superblock on dev.
 *      if refdev != NULL, compare superblocks on both devices
 *    Return:
 *      0 - dev has a superblock that is compatible with refdev
 *      1 - dev has a superblock that is compatible and newer than refdev
 *          so dev should be used as the refdev in future
 *     -EINVAL superblock incompatible or invalid
 *     -othererror e.g. -EIO
 *
 *   int validate_super(struct mddev *mddev, struct md_rdev *dev)
 *      Verify that dev is acceptable into mddev.
 *       The first time, mddev->raid_disks will be 0, and data from
 *       dev should be merged in.  Subsequent calls check that dev
 *       is new enough.  Return 0 or -EINVAL
 *
 *   void sync_super(struct mddev *mddev, struct md_rdev *dev)
 *     Update the superblock for rdev with data in mddev
 *     This does not write to disc.
 *
 */

struct super_type  {
	char		    *name;
	struct module	    *owner;
	int		    (*load_super)(struct md_rdev *rdev, struct md_rdev *refdev,
					  int minor_version);
	int		    (*validate_super)(struct mddev *mddev, struct md_rdev *rdev);
	void		    (*sync_super)(struct mddev *mddev, struct md_rdev *rdev);
	unsigned long long  (*rdev_size_change)(struct md_rdev *rdev,
						sector_t num_sectors);
};

/*
 * Check that the given mddev has no bitmap.
 *
 * This function is called from the run method of all personalities that do not
 * support bitmaps. It prints an error message and returns non-zero if mddev
 * has a bitmap. Otherwise, it returns 0.
 *
 */
int md_check_no_bitmap(struct mddev *mddev)
{
	if (!mddev->bitmap_info.file && !mddev->bitmap_info.offset)
		return 0;
	printk(KERN_ERR "%s: bitmaps are not supported for %s\n",
		mdname(mddev), mddev->pers->name);
	return 1;
}
EXPORT_SYMBOL(md_check_no_bitmap);

/*
 * load_super for 0.90.0 
 */
static int super_90_load(struct md_rdev *rdev, struct md_rdev *refdev, int minor_version)
{
	char b[BDEVNAME_SIZE], b2[BDEVNAME_SIZE];
	mdp_super_t *sb;
	int ret;

	/*
	 * Calculate the position of the superblock (512byte sectors),
	 * it's at the end of the disk.
	 *
	 * It also happens to be a multiple of 4Kb.
	 */
	rdev->sb_start = calc_dev_sboffset(rdev);

	ret = read_disk_sb(rdev, MD_SB_BYTES);
	if (ret) return ret;

	ret = -EINVAL;

	bdevname(rdev->bdev, b);
	sb = page_address(rdev->sb_page);

	if (sb->md_magic != MD_SB_MAGIC) {
		printk(KERN_ERR "md: invalid raid superblock magic on %s\n",
		       b);
		goto abort;
	}

	if (sb->major_version != 0 ||
	    sb->minor_version < 90 ||
	    sb->minor_version > 91) {
		printk(KERN_WARNING "Bad version number %d.%d on %s\n",
			sb->major_version, sb->minor_version,
			b);
		goto abort;
	}

	if (sb->raid_disks <= 0)
		goto abort;

	if (md_csum_fold(calc_sb_csum(sb)) != md_csum_fold(sb->sb_csum)) {
		printk(KERN_WARNING "md: invalid superblock checksum on %s\n",
			b);
		goto abort;
	}

	rdev->preferred_minor = sb->md_minor;
	rdev->data_offset = 0;
	rdev->sb_size = MD_SB_BYTES;
	rdev->badblocks.shift = -1;

	if (sb->level == LEVEL_MULTIPATH)
		rdev->desc_nr = -1;
	else
		rdev->desc_nr = sb->this_disk.number;

	if (!refdev) {
		ret = 1;
	} else {
		__u64 ev1, ev2;
		mdp_super_t *refsb = page_address(refdev->sb_page);
		if (!uuid_equal(refsb, sb)) {
			printk(KERN_WARNING "md: %s has different UUID to %s\n",
				b, bdevname(refdev->bdev,b2));
			goto abort;
		}
		if (!sb_equal(refsb, sb)) {
			printk(KERN_WARNING "md: %s has same UUID"
			       " but different superblock to %s\n",
			       b, bdevname(refdev->bdev, b2));
			goto abort;
		}
		ev1 = md_event(sb);
		ev2 = md_event(refsb);
		if (ev1 > ev2)
			ret = 1;
		else 
			ret = 0;
	}
	rdev->sectors = rdev->sb_start;
	/* Limit to 4TB as metadata cannot record more than that */
	if (rdev->sectors >= (2ULL << 32))
		rdev->sectors = (2ULL << 32) - 2;

	if (rdev->sectors < ((sector_t)sb->size) * 2 && sb->level >= 1)
		/* "this cannot possibly happen" ... */
		ret = -EINVAL;

 abort:
	return ret;
}

/*
 * validate_super for 0.90.0
 */
static int super_90_validate(struct mddev *mddev, struct md_rdev *rdev)
{
	mdp_disk_t *desc;
	mdp_super_t *sb = page_address(rdev->sb_page);
	__u64 ev1 = md_event(sb);

	rdev->raid_disk = -1;
	clear_bit(Faulty, &rdev->flags);
	clear_bit(In_sync, &rdev->flags);
	clear_bit(WriteMostly, &rdev->flags);

	if (mddev->raid_disks == 0) {
		mddev->major_version = 0;
		mddev->minor_version = sb->minor_version;
		mddev->patch_version = sb->patch_version;
		mddev->external = 0;
		mddev->chunk_sectors = sb->chunk_size >> 9;
		mddev->ctime = sb->ctime;
		mddev->utime = sb->utime;
		mddev->level = sb->level;
		mddev->clevel[0] = 0;
		mddev->layout = sb->layout;
		mddev->raid_disks = sb->raid_disks;
		mddev->dev_sectors = ((sector_t)sb->size) * 2;
		mddev->events = ev1;
		mddev->bitmap_info.offset = 0;
		mddev->bitmap_info.default_offset = MD_SB_BYTES >> 9;

		if (mddev->minor_version >= 91) {
			mddev->reshape_position = sb->reshape_position;
			mddev->delta_disks = sb->delta_disks;
			mddev->new_level = sb->new_level;
			mddev->new_layout = sb->new_layout;
			mddev->new_chunk_sectors = sb->new_chunk >> 9;
		} else {
			mddev->reshape_position = MaxSector;
			mddev->delta_disks = 0;
			mddev->new_level = mddev->level;
			mddev->new_layout = mddev->layout;
			mddev->new_chunk_sectors = mddev->chunk_sectors;
		}

		if (sb->state & (1<<MD_SB_CLEAN))
			mddev->recovery_cp = MaxSector;
		else {
			if (sb->events_hi == sb->cp_events_hi && 
				sb->events_lo == sb->cp_events_lo) {
				mddev->recovery_cp = sb->recovery_cp;
			} else
				mddev->recovery_cp = 0;
		}

		memcpy(mddev->uuid+0, &sb->set_uuid0, 4);
		memcpy(mddev->uuid+4, &sb->set_uuid1, 4);
		memcpy(mddev->uuid+8, &sb->set_uuid2, 4);
		memcpy(mddev->uuid+12,&sb->set_uuid3, 4);

		mddev->max_disks = MD_SB_DISKS;

		if (sb->state & (1<<MD_SB_BITMAP_PRESENT) &&
		    mddev->bitmap_info.file == NULL)
			mddev->bitmap_info.offset =
				mddev->bitmap_info.default_offset;

	} else if (mddev->pers == NULL) {
		/* Insist on good event counter while assembling, except
		 * for spares (which don't need an event count) */
		++ev1;
		if (sb->disks[rdev->desc_nr].state & (
			    (1<<MD_DISK_SYNC) | (1 << MD_DISK_ACTIVE)))
			if (ev1 < mddev->events) 
				return -EINVAL;
	} else if (mddev->bitmap) {
		/* if adding to array with a bitmap, then we can accept an
		 * older device ... but not too old.
		 */
		if (ev1 < mddev->bitmap->events_cleared)
			return 0;
	} else {
		if (ev1 < mddev->events)
			/* just a hot-add of a new device, leave raid_disk at -1 */
			return 0;
	}

	if (mddev->level != LEVEL_MULTIPATH) {
		desc = sb->disks + rdev->desc_nr;

		if (desc->state & (1<<MD_DISK_FAULTY))
			set_bit(Faulty, &rdev->flags);
		else if (desc->state & (1<<MD_DISK_SYNC) /* &&
			    desc->raid_disk < mddev->raid_disks */) {
			set_bit(In_sync, &rdev->flags);
			rdev->raid_disk = desc->raid_disk;
		} else if (desc->state & (1<<MD_DISK_ACTIVE)) {
			/* active but not in sync implies recovery up to
			 * reshape position.  We don't know exactly where
			 * that is, so set to zero for now */
			if (mddev->minor_version >= 91) {
				rdev->recovery_offset = 0;
				rdev->raid_disk = desc->raid_disk;
			}
		}
		if (desc->state & (1<<MD_DISK_WRITEMOSTLY))
			set_bit(WriteMostly, &rdev->flags);
	} else /* MULTIPATH are always insync */
		set_bit(In_sync, &rdev->flags);
	return 0;
}

/*
 * sync_super for 0.90.0
 */
static void super_90_sync(struct mddev *mddev, struct md_rdev *rdev)
{
	mdp_super_t *sb;
	struct md_rdev *rdev2;
	int next_spare = mddev->raid_disks;


	/* make rdev->sb match mddev data..
	 *
	 * 1/ zero out disks
	 * 2/ Add info for each disk, keeping track of highest desc_nr (next_spare);
	 * 3/ any empty disks < next_spare become removed
	 *
	 * disks[0] gets initialised to REMOVED because
	 * we cannot be sure from other fields if it has
	 * been initialised or not.
	 */
	int i;
	int active=0, working=0,failed=0,spare=0,nr_disks=0;

	rdev->sb_size = MD_SB_BYTES;

	sb = page_address(rdev->sb_page);

	memset(sb, 0, sizeof(*sb));

	sb->md_magic = MD_SB_MAGIC;
	sb->major_version = mddev->major_version;
	sb->patch_version = mddev->patch_version;
	sb->gvalid_words  = 0; /* ignored */
	memcpy(&sb->set_uuid0, mddev->uuid+0, 4);
	memcpy(&sb->set_uuid1, mddev->uuid+4, 4);
	memcpy(&sb->set_uuid2, mddev->uuid+8, 4);
	memcpy(&sb->set_uuid3, mddev->uuid+12,4);

	sb->ctime = mddev->ctime;
	sb->level = mddev->level;
	sb->size = mddev->dev_sectors / 2;
	sb->raid_disks = mddev->raid_disks;
	sb->md_minor = mddev->md_minor;
	sb->not_persistent = 0;
	sb->utime = mddev->utime;
	sb->state = 0;
	sb->events_hi = (mddev->events>>32);
	sb->events_lo = (u32)mddev->events;

	if (mddev->reshape_position == MaxSector)
		sb->minor_version = 90;
	else {
		sb->minor_version = 91;
		sb->reshape_position = mddev->reshape_position;
		sb->new_level = mddev->new_level;
		sb->delta_disks = mddev->delta_disks;
		sb->new_layout = mddev->new_layout;
		sb->new_chunk = mddev->new_chunk_sectors << 9;
	}
	mddev->minor_version = sb->minor_version;
	if (mddev->in_sync)
	{
		sb->recovery_cp = mddev->recovery_cp;
		sb->cp_events_hi = (mddev->events>>32);
		sb->cp_events_lo = (u32)mddev->events;
		if (mddev->recovery_cp == MaxSector)
			sb->state = (1<< MD_SB_CLEAN);
	} else
		sb->recovery_cp = 0;

	sb->layout = mddev->layout;
	sb->chunk_size = mddev->chunk_sectors << 9;

	if (mddev->bitmap && mddev->bitmap_info.file == NULL)
		sb->state |= (1<<MD_SB_BITMAP_PRESENT);

	sb->disks[0].state = (1<<MD_DISK_REMOVED);
	list_for_each_entry(rdev2, &mddev->disks, same_set) {
		mdp_disk_t *d;
		int desc_nr;
		int is_active = test_bit(In_sync, &rdev2->flags);

		if (rdev2->raid_disk >= 0 &&
		    sb->minor_version >= 91)
			/* we have nowhere to store the recovery_offset,
			 * but if it is not below the reshape_position,
			 * we can piggy-back on that.
			 */
			is_active = 1;
		if (rdev2->raid_disk < 0 ||
		    test_bit(Faulty, &rdev2->flags))
			is_active = 0;
		if (is_active)
			desc_nr = rdev2->raid_disk;
		else
			desc_nr = next_spare++;
		rdev2->desc_nr = desc_nr;
		d = &sb->disks[rdev2->desc_nr];
		nr_disks++;
		d->number = rdev2->desc_nr;
		d->major = MAJOR(rdev2->bdev->bd_dev);
		d->minor = MINOR(rdev2->bdev->bd_dev);
		if (is_active)
			d->raid_disk = rdev2->raid_disk;
		else
			d->raid_disk = rdev2->desc_nr; /* compatibility */
		if (test_bit(Faulty, &rdev2->flags))
			d->state = (1<<MD_DISK_FAULTY);
		else if (is_active) {
			d->state = (1<<MD_DISK_ACTIVE);
			if (test_bit(In_sync, &rdev2->flags))
				d->state |= (1<<MD_DISK_SYNC);
			active++;
			working++;
		} else {
			d->state = 0;
			spare++;
			working++;
		}
		if (test_bit(WriteMostly, &rdev2->flags))
			d->state |= (1<<MD_DISK_WRITEMOSTLY);
	}
	/* now set the "removed" and "faulty" bits on any missing devices */
	for (i=0 ; i < mddev->raid_disks ; i++) {
		mdp_disk_t *d = &sb->disks[i];
		if (d->state == 0 && d->number == 0) {
			d->number = i;
			d->raid_disk = i;
			d->state = (1<<MD_DISK_REMOVED);
			d->state |= (1<<MD_DISK_FAULTY);
			failed++;
		}
	}
	sb->nr_disks = nr_disks;
	sb->active_disks = active;
	sb->working_disks = working;
	sb->failed_disks = failed;
	sb->spare_disks = spare;

	sb->this_disk = sb->disks[rdev->desc_nr];
	sb->sb_csum = calc_sb_csum(sb);
}

/*
 * rdev_size_change for 0.90.0
 */
static unsigned long long
super_90_rdev_size_change(struct md_rdev *rdev, sector_t num_sectors)
{
	if (num_sectors && num_sectors < rdev->mddev->dev_sectors)
		return 0; /* component must fit device */
	if (rdev->mddev->bitmap_info.offset)
		return 0; /* can't move bitmap */
	rdev->sb_start = calc_dev_sboffset(rdev);
	if (!num_sectors || num_sectors > rdev->sb_start)
		num_sectors = rdev->sb_start;
	/* Limit to 4TB as metadata cannot record more than that.
	 * 4TB == 2^32 KB, or 2*2^32 sectors.
	 */
	if (num_sectors >= (2ULL << 32))
		num_sectors = (2ULL << 32) - 2;
	md_super_write(rdev->mddev, rdev, rdev->sb_start, rdev->sb_size,
		       rdev->sb_page);
	md_super_wait(rdev->mddev);
	return num_sectors;
}


/*
 * version 1 superblock
 */

static __le32 calc_sb_1_csum(struct mdp_superblock_1 * sb)
{
	__le32 disk_csum;
	u32 csum;
	unsigned long long newcsum;
	int size = 256 + le32_to_cpu(sb->max_dev)*2;
	__le32 *isuper = (__le32*)sb;
	int i;

	disk_csum = sb->sb_csum;
	sb->sb_csum = 0;
	newcsum = 0;
	for (i=0; size>=4; size -= 4 )
		newcsum += le32_to_cpu(*isuper++);

	if (size == 2)
		newcsum += le16_to_cpu(*(__le16*) isuper);

	csum = (newcsum & 0xffffffff) + (newcsum >> 32);
	sb->sb_csum = disk_csum;
	return cpu_to_le32(csum);
}

static int md_set_badblocks(struct badblocks *bb, sector_t s, int sectors,
			    int acknowledged);
static int super_1_load(struct md_rdev *rdev, struct md_rdev *refdev, int minor_version)
{
	struct mdp_superblock_1 *sb;
	int ret;
	sector_t sb_start;
	char b[BDEVNAME_SIZE], b2[BDEVNAME_SIZE];
	int bmask;

	/*
	 * Calculate the position of the superblock in 512byte sectors.
	 * It is always aligned to a 4K boundary and
	 * depeding on minor_version, it can be:
	 * 0: At least 8K, but less than 12K, from end of device
	 * 1: At start of device
	 * 2: 4K from start of device.
	 */
	switch(minor_version) {
	case 0:
		sb_start = i_size_read(rdev->bdev->bd_inode) >> 9;
		sb_start -= 8*2;
		sb_start &= ~(sector_t)(4*2-1);
		break;
	case 1:
		sb_start = 0;
		break;
	case 2:
		sb_start = 8;
		break;
	default:
		return -EINVAL;
	}
	rdev->sb_start = sb_start;

	/* superblock is rarely larger than 1K, but it can be larger,
	 * and it is safe to read 4k, so we do that
	 */
	ret = read_disk_sb(rdev, 4096);
	if (ret) return ret;


	sb = page_address(rdev->sb_page);

	if (sb->magic != cpu_to_le32(MD_SB_MAGIC) ||
	    sb->major_version != cpu_to_le32(1) ||
	    le32_to_cpu(sb->max_dev) > (4096-256)/2 ||
	    le64_to_cpu(sb->super_offset) != rdev->sb_start ||
	    (le32_to_cpu(sb->feature_map) & ~MD_FEATURE_ALL) != 0)
		return -EINVAL;

	if (calc_sb_1_csum(sb) != sb->sb_csum) {
		printk("md: invalid superblock checksum on %s\n",
			bdevname(rdev->bdev,b));
		return -EINVAL;
	}
	if (le64_to_cpu(sb->data_size) < 10) {
		printk("md: data_size too small on %s\n",
		       bdevname(rdev->bdev,b));
		return -EINVAL;
	}

	rdev->preferred_minor = 0xffff;
	rdev->data_offset = le64_to_cpu(sb->data_offset);
	atomic_set(&rdev->corrected_errors, le32_to_cpu(sb->cnt_corrected_read));

	rdev->sb_size = le32_to_cpu(sb->max_dev) * 2 + 256;
	bmask = queue_logical_block_size(rdev->bdev->bd_disk->queue)-1;
	if (rdev->sb_size & bmask)
		rdev->sb_size = (rdev->sb_size | bmask) + 1;

	if (minor_version
	    && rdev->data_offset < sb_start + (rdev->sb_size/512))
		return -EINVAL;

	if (sb->level == cpu_to_le32(LEVEL_MULTIPATH))
		rdev->desc_nr = -1;
	else
		rdev->desc_nr = le32_to_cpu(sb->dev_number);

	if (!rdev->bb_page) {
		rdev->bb_page = alloc_page(GFP_KERNEL);
		if (!rdev->bb_page)
			return -ENOMEM;
	}
	if ((le32_to_cpu(sb->feature_map) & MD_FEATURE_BAD_BLOCKS) &&
	    rdev->badblocks.count == 0) {
		/* need to load the bad block list.
		 * Currently we limit it to one page.
		 */
		s32 offset;
		sector_t bb_sector;
		u64 *bbp;
		int i;
		int sectors = le16_to_cpu(sb->bblog_size);
		if (sectors > (PAGE_SIZE / 512))
			return -EINVAL;
		offset = le32_to_cpu(sb->bblog_offset);
		if (offset == 0)
			return -EINVAL;
		bb_sector = (long long)offset;
		if (!sync_page_io(rdev, bb_sector, sectors << 9,
				  rdev->bb_page, READ, true))
			return -EIO;
		bbp = (u64 *)page_address(rdev->bb_page);
		rdev->badblocks.shift = sb->bblog_shift;
		for (i = 0 ; i < (sectors << (9-3)) ; i++, bbp++) {
			u64 bb = le64_to_cpu(*bbp);
			int count = bb & (0x3ff);
			u64 sector = bb >> 10;
			sector <<= sb->bblog_shift;
			count <<= sb->bblog_shift;
			if (bb + 1 == 0)
				break;
			if (md_set_badblocks(&rdev->badblocks,
					     sector, count, 1) == 0)
				return -EINVAL;
		}
	} else if (sb->bblog_offset == 0)
		rdev->badblocks.shift = -1;

	if (!refdev) {
		ret = 1;
	} else {
		__u64 ev1, ev2;
		struct mdp_superblock_1 *refsb = page_address(refdev->sb_page);

		if (memcmp(sb->set_uuid, refsb->set_uuid, 16) != 0 ||
		    sb->level != refsb->level ||
		    sb->layout != refsb->layout ||
		    sb->chunksize != refsb->chunksize) {
			printk(KERN_WARNING "md: %s has strangely different"
				" superblock to %s\n",
				bdevname(rdev->bdev,b),
				bdevname(refdev->bdev,b2));
			return -EINVAL;
		}
		ev1 = le64_to_cpu(sb->events);
		ev2 = le64_to_cpu(refsb->events);

		if (ev1 > ev2)
			ret = 1;
		else
			ret = 0;
	}
	if (minor_version)
		rdev->sectors = (i_size_read(rdev->bdev->bd_inode) >> 9) -
			le64_to_cpu(sb->data_offset);
	else
		rdev->sectors = rdev->sb_start;
	if (rdev->sectors < le64_to_cpu(sb->data_size))
		return -EINVAL;
	rdev->sectors = le64_to_cpu(sb->data_size);
	if (le64_to_cpu(sb->size) > rdev->sectors)
		return -EINVAL;
	return ret;
}

static int super_1_validate(struct mddev *mddev, struct md_rdev *rdev)
{
	struct mdp_superblock_1 *sb = page_address(rdev->sb_page);
	__u64 ev1 = le64_to_cpu(sb->events);

	rdev->raid_disk = -1;
	clear_bit(Faulty, &rdev->flags);
	clear_bit(In_sync, &rdev->flags);
	clear_bit(WriteMostly, &rdev->flags);

	if (mddev->raid_disks == 0) {
		mddev->major_version = 1;
		mddev->patch_version = 0;
		mddev->external = 0;
		mddev->chunk_sectors = le32_to_cpu(sb->chunksize);
		mddev->ctime = le64_to_cpu(sb->ctime) & ((1ULL << 32)-1);
		mddev->utime = le64_to_cpu(sb->utime) & ((1ULL << 32)-1);
		mddev->level = le32_to_cpu(sb->level);
		mddev->clevel[0] = 0;
		mddev->layout = le32_to_cpu(sb->layout);
		mddev->raid_disks = le32_to_cpu(sb->raid_disks);
		mddev->dev_sectors = le64_to_cpu(sb->size);
		mddev->events = ev1;
		mddev->bitmap_info.offset = 0;
		mddev->bitmap_info.default_offset = 1024 >> 9;
		
		mddev->recovery_cp = le64_to_cpu(sb->resync_offset);
		memcpy(mddev->uuid, sb->set_uuid, 16);

		mddev->max_disks =  (4096-256)/2;

		if ((le32_to_cpu(sb->feature_map) & MD_FEATURE_BITMAP_OFFSET) &&
		    mddev->bitmap_info.file == NULL )
			mddev->bitmap_info.offset =
				(__s32)le32_to_cpu(sb->bitmap_offset);

		if ((le32_to_cpu(sb->feature_map) & MD_FEATURE_RESHAPE_ACTIVE)) {
			mddev->reshape_position = le64_to_cpu(sb->reshape_position);
			mddev->delta_disks = le32_to_cpu(sb->delta_disks);
			mddev->new_level = le32_to_cpu(sb->new_level);
			mddev->new_layout = le32_to_cpu(sb->new_layout);
			mddev->new_chunk_sectors = le32_to_cpu(sb->new_chunk);
		} else {
			mddev->reshape_position = MaxSector;
			mddev->delta_disks = 0;
			mddev->new_level = mddev->level;
			mddev->new_layout = mddev->layout;
			mddev->new_chunk_sectors = mddev->chunk_sectors;
		}

	} else if (mddev->pers == NULL) {
		/* Insist of good event counter while assembling, except for
		 * spares (which don't need an event count) */
		++ev1;
		if (rdev->desc_nr >= 0 &&
		    rdev->desc_nr < le32_to_cpu(sb->max_dev) &&
		    le16_to_cpu(sb->dev_roles[rdev->desc_nr]) < 0xfffe)
			if (ev1 < mddev->events)
				return -EINVAL;
	} else if (mddev->bitmap) {
		/* If adding to array with a bitmap, then we can accept an
		 * older device, but not too old.
		 */
		if (ev1 < mddev->bitmap->events_cleared)
			return 0;
	} else {
		if (ev1 < mddev->events)
			/* just a hot-add of a new device, leave raid_disk at -1 */
			return 0;
	}
	if (mddev->level != LEVEL_MULTIPATH) {
		int role;
		if (rdev->desc_nr < 0 ||
		    rdev->desc_nr >= le32_to_cpu(sb->max_dev)) {
			role = 0xffff;
			rdev->desc_nr = -1;
		} else
			role = le16_to_cpu(sb->dev_roles[rdev->desc_nr]);
		switch(role) {
		case 0xffff: /* spare */
			break;
		case 0xfffe: /* faulty */
			set_bit(Faulty, &rdev->flags);
			break;
		default:
			if ((le32_to_cpu(sb->feature_map) &
			     MD_FEATURE_RECOVERY_OFFSET))
				rdev->recovery_offset = le64_to_cpu(sb->recovery_offset);
			else
				set_bit(In_sync, &rdev->flags);
			rdev->raid_disk = role;
			break;
		}
		if (sb->devflags & WriteMostly1)
			set_bit(WriteMostly, &rdev->flags);
	} else /* MULTIPATH are always insync */
		set_bit(In_sync, &rdev->flags);

	return 0;
}

static void super_1_sync(struct mddev *mddev, struct md_rdev *rdev)
{
	struct mdp_superblock_1 *sb;
	struct md_rdev *rdev2;
	int max_dev, i;
	/* make rdev->sb match mddev and rdev data. */

	sb = page_address(rdev->sb_page);

	sb->feature_map = 0;
	sb->pad0 = 0;
	sb->recovery_offset = cpu_to_le64(0);
	memset(sb->pad1, 0, sizeof(sb->pad1));
	memset(sb->pad3, 0, sizeof(sb->pad3));

	sb->utime = cpu_to_le64((__u64)mddev->utime);
	sb->events = cpu_to_le64(mddev->events);
	if (mddev->in_sync)
		sb->resync_offset = cpu_to_le64(mddev->recovery_cp);
	else
		sb->resync_offset = cpu_to_le64(0);

	sb->cnt_corrected_read = cpu_to_le32(atomic_read(&rdev->corrected_errors));

	sb->raid_disks = cpu_to_le32(mddev->raid_disks);
	sb->size = cpu_to_le64(mddev->dev_sectors);
	sb->chunksize = cpu_to_le32(mddev->chunk_sectors);
	sb->level = cpu_to_le32(mddev->level);
	sb->layout = cpu_to_le32(mddev->layout);

	if (test_bit(WriteMostly, &rdev->flags))
		sb->devflags |= WriteMostly1;
	else
		sb->devflags &= ~WriteMostly1;

	if (mddev->bitmap && mddev->bitmap_info.file == NULL) {
		sb->bitmap_offset = cpu_to_le32((__u32)mddev->bitmap_info.offset);
		sb->feature_map = cpu_to_le32(MD_FEATURE_BITMAP_OFFSET);
	}

	if (rdev->raid_disk >= 0 &&
	    !test_bit(In_sync, &rdev->flags)) {
		sb->feature_map |=
			cpu_to_le32(MD_FEATURE_RECOVERY_OFFSET);
		sb->recovery_offset =
			cpu_to_le64(rdev->recovery_offset);
	}

	if (mddev->reshape_position != MaxSector) {
		sb->feature_map |= cpu_to_le32(MD_FEATURE_RESHAPE_ACTIVE);
		sb->reshape_position = cpu_to_le64(mddev->reshape_position);
		sb->new_layout = cpu_to_le32(mddev->new_layout);
		sb->delta_disks = cpu_to_le32(mddev->delta_disks);
		sb->new_level = cpu_to_le32(mddev->new_level);
		sb->new_chunk = cpu_to_le32(mddev->new_chunk_sectors);
	}

	if (rdev->badblocks.count == 0)
		/* Nothing to do for bad blocks*/ ;
	else if (sb->bblog_offset == 0)
		/* Cannot record bad blocks on this device */
		md_error(mddev, rdev);
	else {
		struct badblocks *bb = &rdev->badblocks;
		u64 *bbp = (u64 *)page_address(rdev->bb_page);
		u64 *p = bb->page;
		sb->feature_map |= cpu_to_le32(MD_FEATURE_BAD_BLOCKS);
		if (bb->changed) {
			unsigned seq;

retry:
			seq = read_seqbegin(&bb->lock);

			memset(bbp, 0xff, PAGE_SIZE);

			for (i = 0 ; i < bb->count ; i++) {
				u64 internal_bb = *p++;
				u64 store_bb = ((BB_OFFSET(internal_bb) << 10)
						| BB_LEN(internal_bb));
				*bbp++ = cpu_to_le64(store_bb);
			}
			if (read_seqretry(&bb->lock, seq))
				goto retry;

			bb->sector = (rdev->sb_start +
				      (int)le32_to_cpu(sb->bblog_offset));
			bb->size = le16_to_cpu(sb->bblog_size);
			bb->changed = 0;
		}
	}

	max_dev = 0;
	list_for_each_entry(rdev2, &mddev->disks, same_set)
		if (rdev2->desc_nr+1 > max_dev)
			max_dev = rdev2->desc_nr+1;

	if (max_dev > le32_to_cpu(sb->max_dev)) {
		int bmask;
		sb->max_dev = cpu_to_le32(max_dev);
		rdev->sb_size = max_dev * 2 + 256;
		bmask = queue_logical_block_size(rdev->bdev->bd_disk->queue)-1;
		if (rdev->sb_size & bmask)
			rdev->sb_size = (rdev->sb_size | bmask) + 1;
	} else
		max_dev = le32_to_cpu(sb->max_dev);

	for (i=0; i<max_dev;i++)
		sb->dev_roles[i] = cpu_to_le16(0xfffe);
	
	list_for_each_entry(rdev2, &mddev->disks, same_set) {
		i = rdev2->desc_nr;
		if (test_bit(Faulty, &rdev2->flags))
			sb->dev_roles[i] = cpu_to_le16(0xfffe);
		else if (test_bit(In_sync, &rdev2->flags))
			sb->dev_roles[i] = cpu_to_le16(rdev2->raid_disk);
		else if (rdev2->raid_disk >= 0)
			sb->dev_roles[i] = cpu_to_le16(rdev2->raid_disk);
		else
			sb->dev_roles[i] = cpu_to_le16(0xffff);
	}

	sb->sb_csum = calc_sb_1_csum(sb);
}

static unsigned long long
super_1_rdev_size_change(struct md_rdev *rdev, sector_t num_sectors)
{
	struct mdp_superblock_1 *sb;
	sector_t max_sectors;
	if (num_sectors && num_sectors < rdev->mddev->dev_sectors)
		return 0; /* component must fit device */
	if (rdev->sb_start < rdev->data_offset) {
		/* minor versions 1 and 2; superblock before data */
		max_sectors = i_size_read(rdev->bdev->bd_inode) >> 9;
		max_sectors -= rdev->data_offset;
		if (!num_sectors || num_sectors > max_sectors)
			num_sectors = max_sectors;
	} else if (rdev->mddev->bitmap_info.offset) {
		/* minor version 0 with bitmap we can't move */
		return 0;
	} else {
		/* minor version 0; superblock after data */
		sector_t sb_start;
		sb_start = (i_size_read(rdev->bdev->bd_inode) >> 9) - 8*2;
		sb_start &= ~(sector_t)(4*2 - 1);
		max_sectors = rdev->sectors + sb_start - rdev->sb_start;
		if (!num_sectors || num_sectors > max_sectors)
			num_sectors = max_sectors;
		rdev->sb_start = sb_start;
	}
	sb = page_address(rdev->sb_page);
	sb->data_size = cpu_to_le64(num_sectors);
	sb->super_offset = rdev->sb_start;
	sb->sb_csum = calc_sb_1_csum(sb);
	md_super_write(rdev->mddev, rdev, rdev->sb_start, rdev->sb_size,
		       rdev->sb_page);
	md_super_wait(rdev->mddev);
	return num_sectors;
}

static struct super_type super_types[] = {
	[0] = {
		.name	= "0.90.0",
		.owner	= THIS_MODULE,
		.load_super	    = super_90_load,
		.validate_super	    = super_90_validate,
		.sync_super	    = super_90_sync,
		.rdev_size_change   = super_90_rdev_size_change,
	},
	[1] = {
		.name	= "md-1",
		.owner	= THIS_MODULE,
		.load_super	    = super_1_load,
		.validate_super	    = super_1_validate,
		.sync_super	    = super_1_sync,
		.rdev_size_change   = super_1_rdev_size_change,
	},
};

static void sync_super(struct mddev *mddev, struct md_rdev *rdev)
{
	if (mddev->sync_super) {
		mddev->sync_super(mddev, rdev);
		return;
	}

	BUG_ON(mddev->major_version >= ARRAY_SIZE(super_types));

	super_types[mddev->major_version].sync_super(mddev, rdev);
}

static int match_mddev_units(struct mddev *mddev1, struct mddev *mddev2)
{
	struct md_rdev *rdev, *rdev2;

	rcu_read_lock();
	rdev_for_each_rcu(rdev, mddev1)
		rdev_for_each_rcu(rdev2, mddev2)
			if (rdev->bdev->bd_contains ==
			    rdev2->bdev->bd_contains) {
				rcu_read_unlock();
				return 1;
			}
	rcu_read_unlock();
	return 0;
}

static LIST_HEAD(pending_raid_disks);

/*
 * Try to register data integrity profile for an mddev
 *
 * This is called when an array is started and after a disk has been kicked
 * from the array. It only succeeds if all working and active component devices
 * are integrity capable with matching profiles.
 */
int md_integrity_register(struct mddev *mddev)
{
	struct md_rdev *rdev, *reference = NULL;

	if (list_empty(&mddev->disks))
		return 0; /* nothing to do */
	if (!mddev->gendisk || blk_get_integrity(mddev->gendisk))
		return 0; /* shouldn't register, or already is */
	list_for_each_entry(rdev, &mddev->disks, same_set) {
		/* skip spares and non-functional disks */
		if (test_bit(Faulty, &rdev->flags))
			continue;
		if (rdev->raid_disk < 0)
			continue;
		if (!reference) {
			/* Use the first rdev as the reference */
			reference = rdev;
			continue;
		}
		/* does this rdev's profile match the reference profile? */
		if (blk_integrity_compare(reference->bdev->bd_disk,
				rdev->bdev->bd_disk) < 0)
			return -EINVAL;
	}
	if (!reference || !bdev_get_integrity(reference->bdev))
		return 0;
	/*
	 * All component devices are integrity capable and have matching
	 * profiles, register the common profile for the md device.
	 */
	if (blk_integrity_register(mddev->gendisk,
			bdev_get_integrity(reference->bdev)) != 0) {
		printk(KERN_ERR "md: failed to register integrity for %s\n",
			mdname(mddev));
		return -EINVAL;
	}
	printk(KERN_NOTICE "md: data integrity enabled on %s\n", mdname(mddev));
	if (bioset_integrity_create(mddev->bio_set, BIO_POOL_SIZE)) {
		printk(KERN_ERR "md: failed to create integrity pool for %s\n",
		       mdname(mddev));
		return -EINVAL;
	}
	return 0;
}
EXPORT_SYMBOL(md_integrity_register);

/* Disable data integrity if non-capable/non-matching disk is being added */
void md_integrity_add_rdev(struct md_rdev *rdev, struct mddev *mddev)
{
	struct blk_integrity *bi_rdev = bdev_get_integrity(rdev->bdev);
	struct blk_integrity *bi_mddev = blk_get_integrity(mddev->gendisk);

	if (!bi_mddev) /* nothing to do */
		return;
	if (rdev->raid_disk < 0) /* skip spares */
		return;
	if (bi_rdev && blk_integrity_compare(mddev->gendisk,
					     rdev->bdev->bd_disk) >= 0)
		return;
	printk(KERN_NOTICE "disabling data integrity on %s\n", mdname(mddev));
	blk_integrity_unregister(mddev->gendisk);
}
EXPORT_SYMBOL(md_integrity_add_rdev);

static int bind_rdev_to_array(struct md_rdev * rdev, struct mddev * mddev)
{
	char b[BDEVNAME_SIZE];
	struct kobject *ko;
	char *s;
	int err;

	if (rdev->mddev) {
		MD_BUG();
		return -EINVAL;
	}

	/* prevent duplicates */
	if (find_rdev(mddev, rdev->bdev->bd_dev))
		return -EEXIST;

	/* make sure rdev->sectors exceeds mddev->dev_sectors */
	if (rdev->sectors && (mddev->dev_sectors == 0 ||
			rdev->sectors < mddev->dev_sectors)) {
		if (mddev->pers) {
			/* Cannot change size, so fail
			 * If mddev->level <= 0, then we don't care
			 * about aligning sizes (e.g. linear)
			 */
			if (mddev->level > 0)
				return -ENOSPC;
		} else
			mddev->dev_sectors = rdev->sectors;
	}

	/* Verify rdev->desc_nr is unique.
	 * If it is -1, assign a free number, else
	 * check number is not in use
	 */
	if (rdev->desc_nr < 0) {
		int choice = 0;
		if (mddev->pers) choice = mddev->raid_disks;
		while (find_rdev_nr(mddev, choice))
			choice++;
		rdev->desc_nr = choice;
	} else {
		if (find_rdev_nr(mddev, rdev->desc_nr))
			return -EBUSY;
	}
	if (mddev->max_disks && rdev->desc_nr >= mddev->max_disks) {
		printk(KERN_WARNING "md: %s: array is limited to %d devices\n",
		       mdname(mddev), mddev->max_disks);
		return -EBUSY;
	}
	bdevname(rdev->bdev,b);
	while ( (s=strchr(b, '/')) != NULL)
		*s = '!';

	rdev->mddev = mddev;
	printk(KERN_INFO "md: bind<%s>\n", b);

	if ((err = kobject_add(&rdev->kobj, &mddev->kobj, "dev-%s", b)))
		goto fail;

	ko = &part_to_dev(rdev->bdev->bd_part)->kobj;
	if (sysfs_create_link(&rdev->kobj, ko, "block"))
		/* failure here is OK */;
	rdev->sysfs_state = sysfs_get_dirent_safe(rdev->kobj.sd, "state");

	list_add_rcu(&rdev->same_set, &mddev->disks);
	bd_link_disk_holder(rdev->bdev, mddev->gendisk);

	/* May as well allow recovery to be retried once */
	mddev->recovery_disabled++;

	return 0;

 fail:
	printk(KERN_WARNING "md: failed to register dev-%s for %s\n",
	       b, mdname(mddev));
	return err;
}

static void md_delayed_delete(struct work_struct *ws)
{
	struct md_rdev *rdev = container_of(ws, struct md_rdev, del_work);
	kobject_del(&rdev->kobj);
	kobject_put(&rdev->kobj);
}

static void unbind_rdev_from_array(struct md_rdev * rdev)
{
	char b[BDEVNAME_SIZE];
	if (!rdev->mddev) {
		MD_BUG();
		return;
	}
	bd_unlink_disk_holder(rdev->bdev, rdev->mddev->gendisk);
	list_del_rcu(&rdev->same_set);
	printk(KERN_INFO "md: unbind<%s>\n", bdevname(rdev->bdev,b));
	rdev->mddev = NULL;
	sysfs_remove_link(&rdev->kobj, "block");
	sysfs_put(rdev->sysfs_state);
	rdev->sysfs_state = NULL;
	kfree(rdev->badblocks.page);
	rdev->badblocks.count = 0;
	rdev->badblocks.page = NULL;
	/* We need to delay this, otherwise we can deadlock when
	 * writing to 'remove' to "dev/state".  We also need
	 * to delay it due to rcu usage.
	 */
	synchronize_rcu();
	INIT_WORK(&rdev->del_work, md_delayed_delete);
	kobject_get(&rdev->kobj);
	queue_work(md_misc_wq, &rdev->del_work);
}

/*
 * prevent the device from being mounted, repartitioned or
 * otherwise reused by a RAID array (or any other kernel
 * subsystem), by bd_claiming the device.
 */
static int lock_rdev(struct md_rdev *rdev, dev_t dev, int shared)
{
	int err = 0;
	struct block_device *bdev;
	char b[BDEVNAME_SIZE];

	bdev = blkdev_get_by_dev(dev, FMODE_READ|FMODE_WRITE|FMODE_EXCL,
				 shared ? (struct md_rdev *)lock_rdev : rdev);
	if (IS_ERR(bdev)) {
		printk(KERN_ERR "md: could not open %s.\n",
			__bdevname(dev, b));
		return PTR_ERR(bdev);
	}
	rdev->bdev = bdev;
	return err;
}

static void unlock_rdev(struct md_rdev *rdev)
{
	struct block_device *bdev = rdev->bdev;
	rdev->bdev = NULL;
	if (!bdev)
		MD_BUG();
	blkdev_put(bdev, FMODE_READ|FMODE_WRITE|FMODE_EXCL);
}

void md_autodetect_dev(dev_t dev);

static void export_rdev(struct md_rdev * rdev)
{
	char b[BDEVNAME_SIZE];
	printk(KERN_INFO "md: export_rdev(%s)\n",
		bdevname(rdev->bdev,b));
	if (rdev->mddev)
		MD_BUG();
	free_disk_sb(rdev);
#ifndef MODULE
	if (test_bit(AutoDetected, &rdev->flags))
		md_autodetect_dev(rdev->bdev->bd_dev);
#endif
	unlock_rdev(rdev);
	kobject_put(&rdev->kobj);
}

static void kick_rdev_from_array(struct md_rdev * rdev)
{
	unbind_rdev_from_array(rdev);
	export_rdev(rdev);
}

static void export_array(struct mddev *mddev)
{
	struct md_rdev *rdev, *tmp;

	rdev_for_each(rdev, tmp, mddev) {
		if (!rdev->mddev) {
			MD_BUG();
			continue;
		}
		kick_rdev_from_array(rdev);
	}
	if (!list_empty(&mddev->disks))
		MD_BUG();
	mddev->raid_disks = 0;
	mddev->major_version = 0;
}

static void print_desc(mdp_disk_t *desc)
{
	printk(" DISK<N:%d,(%d,%d),R:%d,S:%d>\n", desc->number,
		desc->major,desc->minor,desc->raid_disk,desc->state);
}

static void print_sb_90(mdp_super_t *sb)
{
	int i;

	printk(KERN_INFO 
		"md:  SB: (V:%d.%d.%d) ID:<%08x.%08x.%08x.%08x> CT:%08x\n",
		sb->major_version, sb->minor_version, sb->patch_version,
		sb->set_uuid0, sb->set_uuid1, sb->set_uuid2, sb->set_uuid3,
		sb->ctime);
	printk(KERN_INFO "md:     L%d S%08d ND:%d RD:%d md%d LO:%d CS:%d\n",
		sb->level, sb->size, sb->nr_disks, sb->raid_disks,
		sb->md_minor, sb->layout, sb->chunk_size);
	printk(KERN_INFO "md:     UT:%08x ST:%d AD:%d WD:%d"
		" FD:%d SD:%d CSUM:%08x E:%08lx\n",
		sb->utime, sb->state, sb->active_disks, sb->working_disks,
		sb->failed_disks, sb->spare_disks,
		sb->sb_csum, (unsigned long)sb->events_lo);

	printk(KERN_INFO);
	for (i = 0; i < MD_SB_DISKS; i++) {
		mdp_disk_t *desc;

		desc = sb->disks + i;
		if (desc->number || desc->major || desc->minor ||
		    desc->raid_disk || (desc->state && (desc->state != 4))) {
			printk("     D %2d: ", i);
			print_desc(desc);
		}
	}
	printk(KERN_INFO "md:     THIS: ");
	print_desc(&sb->this_disk);
}

static void print_sb_1(struct mdp_superblock_1 *sb)
{
	__u8 *uuid;

	uuid = sb->set_uuid;
	printk(KERN_INFO
	       "md:  SB: (V:%u) (F:0x%08x) Array-ID:<%pU>\n"
	       "md:    Name: \"%s\" CT:%llu\n",
		le32_to_cpu(sb->major_version),
		le32_to_cpu(sb->feature_map),
		uuid,
		sb->set_name,
		(unsigned long long)le64_to_cpu(sb->ctime)
		       & MD_SUPERBLOCK_1_TIME_SEC_MASK);

	uuid = sb->device_uuid;
	printk(KERN_INFO
	       "md:       L%u SZ%llu RD:%u LO:%u CS:%u DO:%llu DS:%llu SO:%llu"
			" RO:%llu\n"
	       "md:     Dev:%08x UUID: %pU\n"
	       "md:       (F:0x%08x) UT:%llu Events:%llu ResyncOffset:%llu CSUM:0x%08x\n"
	       "md:         (MaxDev:%u) \n",
		le32_to_cpu(sb->level),
		(unsigned long long)le64_to_cpu(sb->size),
		le32_to_cpu(sb->raid_disks),
		le32_to_cpu(sb->layout),
		le32_to_cpu(sb->chunksize),
		(unsigned long long)le64_to_cpu(sb->data_offset),
		(unsigned long long)le64_to_cpu(sb->data_size),
		(unsigned long long)le64_to_cpu(sb->super_offset),
		(unsigned long long)le64_to_cpu(sb->recovery_offset),
		le32_to_cpu(sb->dev_number),
		uuid,
		sb->devflags,
		(unsigned long long)le64_to_cpu(sb->utime) & MD_SUPERBLOCK_1_TIME_SEC_MASK,
		(unsigned long long)le64_to_cpu(sb->events),
		(unsigned long long)le64_to_cpu(sb->resync_offset),
		le32_to_cpu(sb->sb_csum),
		le32_to_cpu(sb->max_dev)
		);
}

static void print_rdev(struct md_rdev *rdev, int major_version)
{
	char b[BDEVNAME_SIZE];
	printk(KERN_INFO "md: rdev %s, Sect:%08llu F:%d S:%d DN:%u\n",
		bdevname(rdev->bdev, b), (unsigned long long)rdev->sectors,
	        test_bit(Faulty, &rdev->flags), test_bit(In_sync, &rdev->flags),
	        rdev->desc_nr);
	if (rdev->sb_loaded) {
		printk(KERN_INFO "md: rdev superblock (MJ:%d):\n", major_version);
		switch (major_version) {
		case 0:
			print_sb_90(page_address(rdev->sb_page));
			break;
		case 1:
			print_sb_1(page_address(rdev->sb_page));
			break;
		}
	} else
		printk(KERN_INFO "md: no rdev superblock!\n");
}

static void md_print_devices(void)
{
	struct list_head *tmp;
	struct md_rdev *rdev;
	struct mddev *mddev;
	char b[BDEVNAME_SIZE];

	printk("\n");
	printk("md:	**********************************\n");
	printk("md:	* <COMPLETE RAID STATE PRINTOUT> *\n");
	printk("md:	**********************************\n");
	for_each_mddev(mddev, tmp) {

		if (mddev->bitmap)
			bitmap_print_sb(mddev->bitmap);
		else
			printk("%s: ", mdname(mddev));
		list_for_each_entry(rdev, &mddev->disks, same_set)
			printk("<%s>", bdevname(rdev->bdev,b));
		printk("\n");

		list_for_each_entry(rdev, &mddev->disks, same_set)
			print_rdev(rdev, mddev->major_version);
	}
	printk("md:	**********************************\n");
	printk("\n");
}


static void sync_sbs(struct mddev * mddev, int nospares)
{
	/* Update each superblock (in-memory image), but
	 * if we are allowed to, skip spares which already
	 * have the right event counter, or have one earlier
	 * (which would mean they aren't being marked as dirty
	 * with the rest of the array)
	 */
	struct md_rdev *rdev;
	list_for_each_entry(rdev, &mddev->disks, same_set) {
		if (rdev->sb_events == mddev->events ||
		    (nospares &&
		     rdev->raid_disk < 0 &&
		     rdev->sb_events+1 == mddev->events)) {
			/* Don't update this superblock */
			rdev->sb_loaded = 2;
		} else {
			sync_super(mddev, rdev);
			rdev->sb_loaded = 1;
		}
	}
}

static void md_update_sb(struct mddev * mddev, int force_change)
{
	struct md_rdev *rdev;
	int sync_req;
	int nospares = 0;
	int any_badblocks_changed = 0;

repeat:
	/* First make sure individual recovery_offsets are correct */
	list_for_each_entry(rdev, &mddev->disks, same_set) {
		if (rdev->raid_disk >= 0 &&
		    mddev->delta_disks >= 0 &&
		    !test_bit(In_sync, &rdev->flags) &&
		    mddev->curr_resync_completed > rdev->recovery_offset)
				rdev->recovery_offset = mddev->curr_resync_completed;

	}	
	if (!mddev->persistent) {
		clear_bit(MD_CHANGE_CLEAN, &mddev->flags);
		clear_bit(MD_CHANGE_DEVS, &mddev->flags);
		if (!mddev->external) {
			clear_bit(MD_CHANGE_PENDING, &mddev->flags);
			list_for_each_entry(rdev, &mddev->disks, same_set) {
				if (rdev->badblocks.changed) {
					md_ack_all_badblocks(&rdev->badblocks);
					md_error(mddev, rdev);
				}
				clear_bit(Blocked, &rdev->flags);
				clear_bit(BlockedBadBlocks, &rdev->flags);
				wake_up(&rdev->blocked_wait);
			}
		}
		wake_up(&mddev->sb_wait);
		return;
	}

	spin_lock_irq(&mddev->write_lock);

	mddev->utime = get_seconds();

	if (test_and_clear_bit(MD_CHANGE_DEVS, &mddev->flags))
		force_change = 1;
	if (test_and_clear_bit(MD_CHANGE_CLEAN, &mddev->flags))
		/* just a clean<-> dirty transition, possibly leave spares alone,
		 * though if events isn't the right even/odd, we will have to do
		 * spares after all
		 */
		nospares = 1;
	if (force_change)
		nospares = 0;
	if (mddev->degraded)
		/* If the array is degraded, then skipping spares is both
		 * dangerous and fairly pointless.
		 * Dangerous because a device that was removed from the array
		 * might have a event_count that still looks up-to-date,
		 * so it can be re-added without a resync.
		 * Pointless because if there are any spares to skip,
		 * then a recovery will happen and soon that array won't
		 * be degraded any more and the spare can go back to sleep then.
		 */
		nospares = 0;

	sync_req = mddev->in_sync;

	/* If this is just a dirty<->clean transition, and the array is clean
	 * and 'events' is odd, we can roll back to the previous clean state */
	if (nospares
	    && (mddev->in_sync && mddev->recovery_cp == MaxSector)
	    && mddev->can_decrease_events
	    && mddev->events != 1) {
		mddev->events--;
		mddev->can_decrease_events = 0;
	} else {
		/* otherwise we have to go forward and ... */
		mddev->events ++;
		mddev->can_decrease_events = nospares;
	}

	if (!mddev->events) {
		/*
		 * oops, this 64-bit counter should never wrap.
		 * Either we are in around ~1 trillion A.C., assuming
		 * 1 reboot per second, or we have a bug:
		 */
		MD_BUG();
		mddev->events --;
	}

	list_for_each_entry(rdev, &mddev->disks, same_set) {
		if (rdev->badblocks.changed)
			any_badblocks_changed++;
		if (test_bit(Faulty, &rdev->flags))
			set_bit(FaultRecorded, &rdev->flags);
	}

	sync_sbs(mddev, nospares);
	spin_unlock_irq(&mddev->write_lock);

	pr_debug("md: updating %s RAID superblock on device (in sync %d)\n",
		 mdname(mddev), mddev->in_sync);

	bitmap_update_sb(mddev->bitmap);
	list_for_each_entry(rdev, &mddev->disks, same_set) {
		char b[BDEVNAME_SIZE];

		if (rdev->sb_loaded != 1)
			continue; /* no noise on spare devices */

		if (!test_bit(Faulty, &rdev->flags)) {
			md_super_write(mddev,rdev,
				       rdev->sb_start, rdev->sb_size,
				       rdev->sb_page);
			pr_debug("md: (write) %s's sb offset: %llu\n",
				 bdevname(rdev->bdev, b),
				 (unsigned long long)rdev->sb_start);
			rdev->sb_events = mddev->events;
			if (rdev->badblocks.size) {
				md_super_write(mddev, rdev,
					       rdev->badblocks.sector,
					       rdev->badblocks.size << 9,
					       rdev->bb_page);
				rdev->badblocks.size = 0;
			}

		} else
			pr_debug("md: %s (skipping faulty)\n",
				 bdevname(rdev->bdev, b));
		if (mddev->level == LEVEL_MULTIPATH)
			/* only need to write one superblock... */
			break;
	}
	md_super_wait(mddev);
	/* if there was a failure, MD_CHANGE_DEVS was set, and we re-write super */

	spin_lock_irq(&mddev->write_lock);
	if (mddev->in_sync != sync_req ||
	    test_bit(MD_CHANGE_DEVS, &mddev->flags)) {
		/* have to write it out again */
		spin_unlock_irq(&mddev->write_lock);
		goto repeat;
	}
	clear_bit(MD_CHANGE_PENDING, &mddev->flags);
	spin_unlock_irq(&mddev->write_lock);
	wake_up(&mddev->sb_wait);
	if (test_bit(MD_RECOVERY_RUNNING, &mddev->recovery))
		sysfs_notify(&mddev->kobj, NULL, "sync_completed");

	list_for_each_entry(rdev, &mddev->disks, same_set) {
		if (test_and_clear_bit(FaultRecorded, &rdev->flags))
			clear_bit(Blocked, &rdev->flags);

		if (any_badblocks_changed)
			md_ack_all_badblocks(&rdev->badblocks);
		clear_bit(BlockedBadBlocks, &rdev->flags);
		wake_up(&rdev->blocked_wait);
	}
}

/* words written to sysfs files may, or may not, be \n terminated.
 * We want to accept with case. For this we use cmd_match.
 */
static int cmd_match(const char *cmd, const char *str)
{
	/* See if cmd, written into a sysfs file, matches
	 * str.  They must either be the same, or cmd can
	 * have a trailing newline
	 */
	while (*cmd && *str && *cmd == *str) {
		cmd++;
		str++;
	}
	if (*cmd == '\n')
		cmd++;
	if (*str || *cmd)
		return 0;
	return 1;
}

struct rdev_sysfs_entry {
	struct attribute attr;
	ssize_t (*show)(struct md_rdev *, char *);
	ssize_t (*store)(struct md_rdev *, const char *, size_t);
};

static ssize_t
state_show(struct md_rdev *rdev, char *page)
{
	char *sep = "";
	size_t len = 0;

	if (test_bit(Faulty, &rdev->flags) ||
	    rdev->badblocks.unacked_exist) {
		len+= sprintf(page+len, "%sfaulty",sep);
		sep = ",";
	}
	if (test_bit(In_sync, &rdev->flags)) {
		len += sprintf(page+len, "%sin_sync",sep);
		sep = ",";
	}
	if (test_bit(WriteMostly, &rdev->flags)) {
		len += sprintf(page+len, "%swrite_mostly",sep);
		sep = ",";
	}
	if (test_bit(Blocked, &rdev->flags) ||
	    rdev->badblocks.unacked_exist) {
		len += sprintf(page+len, "%sblocked", sep);
		sep = ",";
	}
	if (!test_bit(Faulty, &rdev->flags) &&
	    !test_bit(In_sync, &rdev->flags)) {
		len += sprintf(page+len, "%sspare", sep);
		sep = ",";
	}
	if (test_bit(WriteErrorSeen, &rdev->flags)) {
		len += sprintf(page+len, "%swrite_error", sep);
		sep = ",";
	}
	return len+sprintf(page+len, "\n");
}

static ssize_t
state_store(struct md_rdev *rdev, const char *buf, size_t len)
{
	/* can write
	 *  faulty  - simulates an error
	 *  remove  - disconnects the device
	 *  writemostly - sets write_mostly
	 *  -writemostly - clears write_mostly
	 *  blocked - sets the Blocked flags
	 *  -blocked - clears the Blocked and possibly simulates an error
	 *  insync - sets Insync providing device isn't active
	 *  write_error - sets WriteErrorSeen
	 *  -write_error - clears WriteErrorSeen
	 */
	int err = -EINVAL;
	if (cmd_match(buf, "faulty") && rdev->mddev->pers) {
		md_error(rdev->mddev, rdev);
		if (test_bit(Faulty, &rdev->flags))
			err = 0;
		else
			err = -EBUSY;
	} else if (cmd_match(buf, "remove")) {
		if (rdev->raid_disk >= 0)
			err = -EBUSY;
		else {
			struct mddev *mddev = rdev->mddev;
			kick_rdev_from_array(rdev);
			if (mddev->pers)
				md_update_sb(mddev, 1);
			md_new_event(mddev);
			err = 0;
		}
	} else if (cmd_match(buf, "writemostly")) {
		set_bit(WriteMostly, &rdev->flags);
		err = 0;
	} else if (cmd_match(buf, "-writemostly")) {
		clear_bit(WriteMostly, &rdev->flags);
		err = 0;
	} else if (cmd_match(buf, "blocked")) {
		set_bit(Blocked, &rdev->flags);
		err = 0;
	} else if (cmd_match(buf, "-blocked")) {
		if (!test_bit(Faulty, &rdev->flags) &&
		    rdev->badblocks.unacked_exist) {
			/* metadata handler doesn't understand badblocks,
			 * so we need to fail the device
			 */
			md_error(rdev->mddev, rdev);
		}
		clear_bit(Blocked, &rdev->flags);
		clear_bit(BlockedBadBlocks, &rdev->flags);
		wake_up(&rdev->blocked_wait);
		set_bit(MD_RECOVERY_NEEDED, &rdev->mddev->recovery);
		md_wakeup_thread(rdev->mddev->thread);

		err = 0;
	} else if (cmd_match(buf, "insync") && rdev->raid_disk == -1) {
		set_bit(In_sync, &rdev->flags);
		err = 0;
	} else if (cmd_match(buf, "write_error")) {
		set_bit(WriteErrorSeen, &rdev->flags);
		err = 0;
	} else if (cmd_match(buf, "-write_error")) {
		clear_bit(WriteErrorSeen, &rdev->flags);
		err = 0;
	}
	if (!err)
		sysfs_notify_dirent_safe(rdev->sysfs_state);
	return err ? err : len;
}
static struct rdev_sysfs_entry rdev_state =
__ATTR(state, S_IRUGO|S_IWUSR, state_show, state_store);

static ssize_t
errors_show(struct md_rdev *rdev, char *page)
{
	return sprintf(page, "%d\n", atomic_read(&rdev->corrected_errors));
}

static ssize_t
errors_store(struct md_rdev *rdev, const char *buf, size_t len)
{
	char *e;
	unsigned long n = simple_strtoul(buf, &e, 10);
	if (*buf && (*e == 0 || *e == '\n')) {
		atomic_set(&rdev->corrected_errors, n);
		return len;
	}
	return -EINVAL;
}
static struct rdev_sysfs_entry rdev_errors =
__ATTR(errors, S_IRUGO|S_IWUSR, errors_show, errors_store);

static ssize_t
slot_show(struct md_rdev *rdev, char *page)
{
	if (rdev->raid_disk < 0)
		return sprintf(page, "none\n");
	else
		return sprintf(page, "%d\n", rdev->raid_disk);
}

static ssize_t
slot_store(struct md_rdev *rdev, const char *buf, size_t len)
{
	char *e;
	int err;
	int slot = simple_strtoul(buf, &e, 10);
	if (strncmp(buf, "none", 4)==0)
		slot = -1;
	else if (e==buf || (*e && *e!= '\n'))
		return -EINVAL;
	if (rdev->mddev->pers && slot == -1) {
		/* Setting 'slot' on an active array requires also
		 * updating the 'rd%d' link, and communicating
		 * with the personality with ->hot_*_disk.
		 * For now we only support removing
		 * failed/spare devices.  This normally happens automatically,
		 * but not when the metadata is externally managed.
		 */
		if (rdev->raid_disk == -1)
			return -EEXIST;
		/* personality does all needed checks */
		if (rdev->mddev->pers->hot_remove_disk == NULL)
			return -EINVAL;
		err = rdev->mddev->pers->
			hot_remove_disk(rdev->mddev, rdev->raid_disk);
		if (err)
			return err;
		sysfs_unlink_rdev(rdev->mddev, rdev);
		rdev->raid_disk = -1;
		set_bit(MD_RECOVERY_NEEDED, &rdev->mddev->recovery);
		md_wakeup_thread(rdev->mddev->thread);
	} else if (rdev->mddev->pers) {
		struct md_rdev *rdev2;
		/* Activating a spare .. or possibly reactivating
		 * if we ever get bitmaps working here.
		 */

		if (rdev->raid_disk != -1)
			return -EBUSY;

		if (test_bit(MD_RECOVERY_RUNNING, &rdev->mddev->recovery))
			return -EBUSY;

		if (rdev->mddev->pers->hot_add_disk == NULL)
			return -EINVAL;

		list_for_each_entry(rdev2, &rdev->mddev->disks, same_set)
			if (rdev2->raid_disk == slot)
				return -EEXIST;

		if (slot >= rdev->mddev->raid_disks &&
		    slot >= rdev->mddev->raid_disks + rdev->mddev->delta_disks)
			return -ENOSPC;

		rdev->raid_disk = slot;
		if (test_bit(In_sync, &rdev->flags))
			rdev->saved_raid_disk = slot;
		else
			rdev->saved_raid_disk = -1;
		err = rdev->mddev->pers->
			hot_add_disk(rdev->mddev, rdev);
		if (err) {
			rdev->raid_disk = -1;
			return err;
		} else
			sysfs_notify_dirent_safe(rdev->sysfs_state);
		if (sysfs_link_rdev(rdev->mddev, rdev))
			/* failure here is OK */;
		/* don't wakeup anyone, leave that to userspace. */
	} else {
		if (slot >= rdev->mddev->raid_disks &&
		    slot >= rdev->mddev->raid_disks + rdev->mddev->delta_disks)
			return -ENOSPC;
		rdev->raid_disk = slot;
		/* assume it is working */
		clear_bit(Faulty, &rdev->flags);
		clear_bit(WriteMostly, &rdev->flags);
		set_bit(In_sync, &rdev->flags);
		sysfs_notify_dirent_safe(rdev->sysfs_state);
	}
	return len;
}


static struct rdev_sysfs_entry rdev_slot =
__ATTR(slot, S_IRUGO|S_IWUSR, slot_show, slot_store);

static ssize_t
offset_show(struct md_rdev *rdev, char *page)
{
	return sprintf(page, "%llu\n", (unsigned long long)rdev->data_offset);
}

static ssize_t
offset_store(struct md_rdev *rdev, const char *buf, size_t len)
{
	char *e;
	unsigned long long offset = simple_strtoull(buf, &e, 10);
	if (e==buf || (*e && *e != '\n'))
		return -EINVAL;
	if (rdev->mddev->pers && rdev->raid_disk >= 0)
		return -EBUSY;
	if (rdev->sectors && rdev->mddev->external)
		/* Must set offset before size, so overlap checks
		 * can be sane */
		return -EBUSY;
	rdev->data_offset = offset;
	return len;
}

static struct rdev_sysfs_entry rdev_offset =
__ATTR(offset, S_IRUGO|S_IWUSR, offset_show, offset_store);

static ssize_t
rdev_size_show(struct md_rdev *rdev, char *page)
{
	return sprintf(page, "%llu\n", (unsigned long long)rdev->sectors / 2);
}

static int overlaps(sector_t s1, sector_t l1, sector_t s2, sector_t l2)
{
	/* check if two start/length pairs overlap */
	if (s1+l1 <= s2)
		return 0;
	if (s2+l2 <= s1)
		return 0;
	return 1;
}

static int strict_blocks_to_sectors(const char *buf, sector_t *sectors)
{
	unsigned long long blocks;
	sector_t new;

	if (strict_strtoull(buf, 10, &blocks) < 0)
		return -EINVAL;

	if (blocks & 1ULL << (8 * sizeof(blocks) - 1))
		return -EINVAL; /* sector conversion overflow */

	new = blocks * 2;
	if (new != blocks * 2)
		return -EINVAL; /* unsigned long long to sector_t overflow */

	*sectors = new;
	return 0;
}

static ssize_t
rdev_size_store(struct md_rdev *rdev, const char *buf, size_t len)
{
	struct mddev *my_mddev = rdev->mddev;
	sector_t oldsectors = rdev->sectors;
	sector_t sectors;

	if (strict_blocks_to_sectors(buf, &sectors) < 0)
		return -EINVAL;
	if (my_mddev->pers && rdev->raid_disk >= 0) {
		if (my_mddev->persistent) {
			sectors = super_types[my_mddev->major_version].
				rdev_size_change(rdev, sectors);
			if (!sectors)
				return -EBUSY;
		} else if (!sectors)
			sectors = (i_size_read(rdev->bdev->bd_inode) >> 9) -
				rdev->data_offset;
	}
	if (sectors < my_mddev->dev_sectors)
		return -EINVAL; /* component must fit device */

	rdev->sectors = sectors;
	if (sectors > oldsectors && my_mddev->external) {
		/* need to check that all other rdevs with the same ->bdev
		 * do not overlap.  We need to unlock the mddev to avoid
		 * a deadlock.  We have already changed rdev->sectors, and if
		 * we have to change it back, we will have the lock again.
		 */
		struct mddev *mddev;
		int overlap = 0;
		struct list_head *tmp;

		mddev_unlock(my_mddev);
		for_each_mddev(mddev, tmp) {
			struct md_rdev *rdev2;

			mddev_lock(mddev);
			list_for_each_entry(rdev2, &mddev->disks, same_set)
				if (rdev->bdev == rdev2->bdev &&
				    rdev != rdev2 &&
				    overlaps(rdev->data_offset, rdev->sectors,
					     rdev2->data_offset,
					     rdev2->sectors)) {
					overlap = 1;
					break;
				}
			mddev_unlock(mddev);
			if (overlap) {
				mddev_put(mddev);
				break;
			}
		}
		mddev_lock(my_mddev);
		if (overlap) {
			/* Someone else could have slipped in a size
			 * change here, but doing so is just silly.
			 * We put oldsectors back because we *know* it is
			 * safe, and trust userspace not to race with
			 * itself
			 */
			rdev->sectors = oldsectors;
			return -EBUSY;
		}
	}
	return len;
}

static struct rdev_sysfs_entry rdev_size =
__ATTR(size, S_IRUGO|S_IWUSR, rdev_size_show, rdev_size_store);


static ssize_t recovery_start_show(struct md_rdev *rdev, char *page)
{
	unsigned long long recovery_start = rdev->recovery_offset;

	if (test_bit(In_sync, &rdev->flags) ||
	    recovery_start == MaxSector)
		return sprintf(page, "none\n");

	return sprintf(page, "%llu\n", recovery_start);
}

static ssize_t recovery_start_store(struct md_rdev *rdev, const char *buf, size_t len)
{
	unsigned long long recovery_start;

	if (cmd_match(buf, "none"))
		recovery_start = MaxSector;
	else if (strict_strtoull(buf, 10, &recovery_start))
		return -EINVAL;

	if (rdev->mddev->pers &&
	    rdev->raid_disk >= 0)
		return -EBUSY;

	rdev->recovery_offset = recovery_start;
	if (recovery_start == MaxSector)
		set_bit(In_sync, &rdev->flags);
	else
		clear_bit(In_sync, &rdev->flags);
	return len;
}

static struct rdev_sysfs_entry rdev_recovery_start =
__ATTR(recovery_start, S_IRUGO|S_IWUSR, recovery_start_show, recovery_start_store);


static ssize_t
badblocks_show(struct badblocks *bb, char *page, int unack);
static ssize_t
badblocks_store(struct badblocks *bb, const char *page, size_t len, int unack);

static ssize_t bb_show(struct md_rdev *rdev, char *page)
{
	return badblocks_show(&rdev->badblocks, page, 0);
}
static ssize_t bb_store(struct md_rdev *rdev, const char *page, size_t len)
{
	int rv = badblocks_store(&rdev->badblocks, page, len, 0);
	/* Maybe that ack was all we needed */
	if (test_and_clear_bit(BlockedBadBlocks, &rdev->flags))
		wake_up(&rdev->blocked_wait);
	return rv;
}
static struct rdev_sysfs_entry rdev_bad_blocks =
__ATTR(bad_blocks, S_IRUGO|S_IWUSR, bb_show, bb_store);


static ssize_t ubb_show(struct md_rdev *rdev, char *page)
{
	return badblocks_show(&rdev->badblocks, page, 1);
}
static ssize_t ubb_store(struct md_rdev *rdev, const char *page, size_t len)
{
	return badblocks_store(&rdev->badblocks, page, len, 1);
}
static struct rdev_sysfs_entry rdev_unack_bad_blocks =
__ATTR(unacknowledged_bad_blocks, S_IRUGO|S_IWUSR, ubb_show, ubb_store);

static struct attribute *rdev_default_attrs[] = {
	&rdev_state.attr,
	&rdev_errors.attr,
	&rdev_slot.attr,
	&rdev_offset.attr,
	&rdev_size.attr,
	&rdev_recovery_start.attr,
	&rdev_bad_blocks.attr,
	&rdev_unack_bad_blocks.attr,
	NULL,
};
static ssize_t
rdev_attr_show(struct kobject *kobj, struct attribute *attr, char *page)
{
	struct rdev_sysfs_entry *entry = container_of(attr, struct rdev_sysfs_entry, attr);
	struct md_rdev *rdev = container_of(kobj, struct md_rdev, kobj);
	struct mddev *mddev = rdev->mddev;
	ssize_t rv;

	if (!entry->show)
		return -EIO;

	rv = mddev ? mddev_lock(mddev) : -EBUSY;
	if (!rv) {
		if (rdev->mddev == NULL)
			rv = -EBUSY;
		else
			rv = entry->show(rdev, page);
		mddev_unlock(mddev);
	}
	return rv;
}

static ssize_t
rdev_attr_store(struct kobject *kobj, struct attribute *attr,
	      const char *page, size_t length)
{
	struct rdev_sysfs_entry *entry = container_of(attr, struct rdev_sysfs_entry, attr);
	struct md_rdev *rdev = container_of(kobj, struct md_rdev, kobj);
	ssize_t rv;
	struct mddev *mddev = rdev->mddev;

	if (!entry->store)
		return -EIO;
	if (!capable(CAP_SYS_ADMIN))
		return -EACCES;
	rv = mddev ? mddev_lock(mddev): -EBUSY;
	if (!rv) {
		if (rdev->mddev == NULL)
			rv = -EBUSY;
		else
			rv = entry->store(rdev, page, length);
		mddev_unlock(mddev);
	}
	return rv;
}

static void rdev_free(struct kobject *ko)
{
	struct md_rdev *rdev = container_of(ko, struct md_rdev, kobj);
	kfree(rdev);
}
static const struct sysfs_ops rdev_sysfs_ops = {
	.show		= rdev_attr_show,
	.store		= rdev_attr_store,
};
static struct kobj_type rdev_ktype = {
	.release	= rdev_free,
	.sysfs_ops	= &rdev_sysfs_ops,
	.default_attrs	= rdev_default_attrs,
};

int md_rdev_init(struct md_rdev *rdev)
{
	rdev->desc_nr = -1;
	rdev->saved_raid_disk = -1;
	rdev->raid_disk = -1;
	rdev->flags = 0;
	rdev->data_offset = 0;
	rdev->sb_events = 0;
	rdev->last_read_error.tv_sec  = 0;
	rdev->last_read_error.tv_nsec = 0;
	rdev->sb_loaded = 0;
	rdev->bb_page = NULL;
	atomic_set(&rdev->nr_pending, 0);
	atomic_set(&rdev->read_errors, 0);
	atomic_set(&rdev->corrected_errors, 0);

	INIT_LIST_HEAD(&rdev->same_set);
	init_waitqueue_head(&rdev->blocked_wait);

	/* Add space to store bad block list.
	 * This reserves the space even on arrays where it cannot
	 * be used - I wonder if that matters
	 */
	rdev->badblocks.count = 0;
	rdev->badblocks.shift = 0;
	rdev->badblocks.page = kmalloc(PAGE_SIZE, GFP_KERNEL);
	seqlock_init(&rdev->badblocks.lock);
	if (rdev->badblocks.page == NULL)
		return -ENOMEM;

	return 0;
}
EXPORT_SYMBOL_GPL(md_rdev_init);
/*
 * Import a device. If 'super_format' >= 0, then sanity check the superblock
 *
 * mark the device faulty if:
 *
 *   - the device is nonexistent (zero size)
 *   - the device has no valid superblock
 *
 * a faulty rdev _never_ has rdev->sb set.
 */
static struct md_rdev *md_import_device(dev_t newdev, int super_format, int super_minor)
{
	char b[BDEVNAME_SIZE];
	int err;
	struct md_rdev *rdev;
	sector_t size;

	rdev = kzalloc(sizeof(*rdev), GFP_KERNEL);
	if (!rdev) {
		printk(KERN_ERR "md: could not alloc mem for new device!\n");
		return ERR_PTR(-ENOMEM);
	}

	err = md_rdev_init(rdev);
	if (err)
		goto abort_free;
	err = alloc_disk_sb(rdev);
	if (err)
		goto abort_free;

	err = lock_rdev(rdev, newdev, super_format == -2);
	if (err)
		goto abort_free;

	kobject_init(&rdev->kobj, &rdev_ktype);

	size = i_size_read(rdev->bdev->bd_inode) >> BLOCK_SIZE_BITS;
	if (!size) {
		printk(KERN_WARNING 
			"md: %s has zero or unknown size, marking faulty!\n",
			bdevname(rdev->bdev,b));
		err = -EINVAL;
		goto abort_free;
	}

	if (super_format >= 0) {
		err = super_types[super_format].
			load_super(rdev, NULL, super_minor);
		if (err == -EINVAL) {
			printk(KERN_WARNING
				"md: %s does not have a valid v%d.%d "
			       "superblock, not importing!\n",
				bdevname(rdev->bdev,b),
			       super_format, super_minor);
			goto abort_free;
		}
		if (err < 0) {
			printk(KERN_WARNING 
				"md: could not read %s's sb, not importing!\n",
				bdevname(rdev->bdev,b));
			goto abort_free;
		}
	}
	if (super_format == -1)
		/* hot-add for 0.90, or non-persistent: so no badblocks */
		rdev->badblocks.shift = -1;

	return rdev;

abort_free:
	if (rdev->bdev)
		unlock_rdev(rdev);
	free_disk_sb(rdev);
	kfree(rdev->badblocks.page);
	kfree(rdev);
	return ERR_PTR(err);
}

/*
 * Check a full RAID array for plausibility
 */


static void analyze_sbs(struct mddev * mddev)
{
	int i;
	struct md_rdev *rdev, *freshest, *tmp;
	char b[BDEVNAME_SIZE];

	freshest = NULL;
	rdev_for_each(rdev, tmp, mddev)
		switch (super_types[mddev->major_version].
			load_super(rdev, freshest, mddev->minor_version)) {
		case 1:
			freshest = rdev;
			break;
		case 0:
			break;
		default:
			printk( KERN_ERR \
				"md: fatal superblock inconsistency in %s"
				" -- removing from array\n", 
				bdevname(rdev->bdev,b));
			kick_rdev_from_array(rdev);
		}


	super_types[mddev->major_version].
		validate_super(mddev, freshest);

	i = 0;
	rdev_for_each(rdev, tmp, mddev) {
		if (mddev->max_disks &&
		    (rdev->desc_nr >= mddev->max_disks ||
		     i > mddev->max_disks)) {
			printk(KERN_WARNING
			       "md: %s: %s: only %d devices permitted\n",
			       mdname(mddev), bdevname(rdev->bdev, b),
			       mddev->max_disks);
			kick_rdev_from_array(rdev);
			continue;
		}
		if (rdev != freshest)
			if (super_types[mddev->major_version].
			    validate_super(mddev, rdev)) {
				printk(KERN_WARNING "md: kicking non-fresh %s"
					" from array!\n",
					bdevname(rdev->bdev,b));
				kick_rdev_from_array(rdev);
				continue;
			}
		if (mddev->level == LEVEL_MULTIPATH) {
			rdev->desc_nr = i++;
			rdev->raid_disk = rdev->desc_nr;
			set_bit(In_sync, &rdev->flags);
		} else if (rdev->raid_disk >= (mddev->raid_disks - min(0, mddev->delta_disks))) {
			rdev->raid_disk = -1;
			clear_bit(In_sync, &rdev->flags);
		}
	}
}

/* Read a fixed-point number.
 * Numbers in sysfs attributes should be in "standard" units where
 * possible, so time should be in seconds.
 * However we internally use a a much smaller unit such as 
 * milliseconds or jiffies.
 * This function takes a decimal number with a possible fractional
 * component, and produces an integer which is the result of
 * multiplying that number by 10^'scale'.
 * all without any floating-point arithmetic.
 */
int strict_strtoul_scaled(const char *cp, unsigned long *res, int scale)
{
	unsigned long result = 0;
	long decimals = -1;
	while (isdigit(*cp) || (*cp == '.' && decimals < 0)) {
		if (*cp == '.')
			decimals = 0;
		else if (decimals < scale) {
			unsigned int value;
			value = *cp - '0';
			result = result * 10 + value;
			if (decimals >= 0)
				decimals++;
		}
		cp++;
	}
	if (*cp == '\n')
		cp++;
	if (*cp)
		return -EINVAL;
	if (decimals < 0)
		decimals = 0;
	while (decimals < scale) {
		result *= 10;
		decimals ++;
	}
	*res = result;
	return 0;
}


static void md_safemode_timeout(unsigned long data);

static ssize_t
safe_delay_show(struct mddev *mddev, char *page)
{
	int msec = (mddev->safemode_delay*1000)/HZ;
	return sprintf(page, "%d.%03d\n", msec/1000, msec%1000);
}
static ssize_t
safe_delay_store(struct mddev *mddev, const char *cbuf, size_t len)
{
	unsigned long msec;

	if (strict_strtoul_scaled(cbuf, &msec, 3) < 0)
		return -EINVAL;
	if (msec == 0)
		mddev->safemode_delay = 0;
	else {
		unsigned long old_delay = mddev->safemode_delay;
		mddev->safemode_delay = (msec*HZ)/1000;
		if (mddev->safemode_delay == 0)
			mddev->safemode_delay = 1;
		if (mddev->safemode_delay < old_delay)
			md_safemode_timeout((unsigned long)mddev);
	}
	return len;
}
static struct md_sysfs_entry md_safe_delay =
__ATTR(safe_mode_delay, S_IRUGO|S_IWUSR,safe_delay_show, safe_delay_store);

static ssize_t
level_show(struct mddev *mddev, char *page)
{
	struct md_personality *p = mddev->pers;
	if (p)
		return sprintf(page, "%s\n", p->name);
	else if (mddev->clevel[0])
		return sprintf(page, "%s\n", mddev->clevel);
	else if (mddev->level != LEVEL_NONE)
		return sprintf(page, "%d\n", mddev->level);
	else
		return 0;
}

static ssize_t
level_store(struct mddev *mddev, const char *buf, size_t len)
{
	char clevel[16];
	ssize_t rv = len;
	struct md_personality *pers;
	long level;
	void *priv;
	struct md_rdev *rdev;

	if (mddev->pers == NULL) {
		if (len == 0)
			return 0;
		if (len >= sizeof(mddev->clevel))
			return -ENOSPC;
		strncpy(mddev->clevel, buf, len);
		if (mddev->clevel[len-1] == '\n')
			len--;
		mddev->clevel[len] = 0;
		mddev->level = LEVEL_NONE;
		return rv;
	}

	/* request to change the personality.  Need to ensure:
	 *  - array is not engaged in resync/recovery/reshape
	 *  - old personality can be suspended
	 *  - new personality will access other array.
	 */

	if (mddev->sync_thread ||
	    mddev->reshape_position != MaxSector ||
	    mddev->sysfs_active)
		return -EBUSY;

	if (!mddev->pers->quiesce) {
		printk(KERN_WARNING "md: %s: %s does not support online personality change\n",
		       mdname(mddev), mddev->pers->name);
		return -EINVAL;
	}

	/* Now find the new personality */
	if (len == 0 || len >= sizeof(clevel))
		return -EINVAL;
	strncpy(clevel, buf, len);
	if (clevel[len-1] == '\n')
		len--;
	clevel[len] = 0;
	if (strict_strtol(clevel, 10, &level))
		level = LEVEL_NONE;

	if (request_module("md-%s", clevel) != 0)
		request_module("md-level-%s", clevel);
	spin_lock(&pers_lock);
	pers = find_pers(level, clevel);
	if (!pers || !try_module_get(pers->owner)) {
		spin_unlock(&pers_lock);
		printk(KERN_WARNING "md: personality %s not loaded\n", clevel);
		return -EINVAL;
	}
	spin_unlock(&pers_lock);

	if (pers == mddev->pers) {
		/* Nothing to do! */
		module_put(pers->owner);
		return rv;
	}
	if (!pers->takeover) {
		module_put(pers->owner);
		printk(KERN_WARNING "md: %s: %s does not support personality takeover\n",
		       mdname(mddev), clevel);
		return -EINVAL;
	}

	list_for_each_entry(rdev, &mddev->disks, same_set)
		rdev->new_raid_disk = rdev->raid_disk;

	/* ->takeover must set new_* and/or delta_disks
	 * if it succeeds, and may set them when it fails.
	 */
	priv = pers->takeover(mddev);
	if (IS_ERR(priv)) {
		mddev->new_level = mddev->level;
		mddev->new_layout = mddev->layout;
		mddev->new_chunk_sectors = mddev->chunk_sectors;
		mddev->raid_disks -= mddev->delta_disks;
		mddev->delta_disks = 0;
		module_put(pers->owner);
		printk(KERN_WARNING "md: %s: %s would not accept array\n",
		       mdname(mddev), clevel);
		return PTR_ERR(priv);
	}

	/* Looks like we have a winner */
	mddev_suspend(mddev);
	mddev->pers->stop(mddev);
	
	if (mddev->pers->sync_request == NULL &&
	    pers->sync_request != NULL) {
		/* need to add the md_redundancy_group */
		if (sysfs_create_group(&mddev->kobj, &md_redundancy_group))
			printk(KERN_WARNING
			       "md: cannot register extra attributes for %s\n",
			       mdname(mddev));
		mddev->sysfs_action = sysfs_get_dirent(mddev->kobj.sd, NULL, "sync_action");
	}		
	if (mddev->pers->sync_request != NULL &&
	    pers->sync_request == NULL) {
		/* need to remove the md_redundancy_group */
		if (mddev->to_remove == NULL)
			mddev->to_remove = &md_redundancy_group;
	}

	if (mddev->pers->sync_request == NULL &&
	    mddev->external) {
		/* We are converting from a no-redundancy array
		 * to a redundancy array and metadata is managed
		 * externally so we need to be sure that writes
		 * won't block due to a need to transition
		 *      clean->dirty
		 * until external management is started.
		 */
		mddev->in_sync = 0;
		mddev->safemode_delay = 0;
		mddev->safemode = 0;
	}

	list_for_each_entry(rdev, &mddev->disks, same_set) {
		if (rdev->raid_disk < 0)
			continue;
		if (rdev->new_raid_disk >= mddev->raid_disks)
			rdev->new_raid_disk = -1;
		if (rdev->new_raid_disk == rdev->raid_disk)
			continue;
		sysfs_unlink_rdev(mddev, rdev);
	}
	list_for_each_entry(rdev, &mddev->disks, same_set) {
		if (rdev->raid_disk < 0)
			continue;
		if (rdev->new_raid_disk == rdev->raid_disk)
			continue;
		rdev->raid_disk = rdev->new_raid_disk;
		if (rdev->raid_disk < 0)
			clear_bit(In_sync, &rdev->flags);
		else {
			if (sysfs_link_rdev(mddev, rdev))
				printk(KERN_WARNING "md: cannot register rd%d"
				       " for %s after level change\n",
				       rdev->raid_disk, mdname(mddev));
		}
	}

	module_put(mddev->pers->owner);
	mddev->pers = pers;
	mddev->private = priv;
	strlcpy(mddev->clevel, pers->name, sizeof(mddev->clevel));
	mddev->level = mddev->new_level;
	mddev->layout = mddev->new_layout;
	mddev->chunk_sectors = mddev->new_chunk_sectors;
	mddev->delta_disks = 0;
	mddev->degraded = 0;
	if (mddev->pers->sync_request == NULL) {
		/* this is now an array without redundancy, so
		 * it must always be in_sync
		 */
		mddev->in_sync = 1;
		del_timer_sync(&mddev->safemode_timer);
	}
	pers->run(mddev);
	mddev_resume(mddev);
	set_bit(MD_CHANGE_DEVS, &mddev->flags);
	set_bit(MD_RECOVERY_NEEDED, &mddev->recovery);
	md_wakeup_thread(mddev->thread);
	sysfs_notify(&mddev->kobj, NULL, "level");
	md_new_event(mddev);
	return rv;
}

static struct md_sysfs_entry md_level =
__ATTR(level, S_IRUGO|S_IWUSR, level_show, level_store);


static ssize_t
layout_show(struct mddev *mddev, char *page)
{
	/* just a number, not meaningful for all levels */
	if (mddev->reshape_position != MaxSector &&
	    mddev->layout != mddev->new_layout)
		return sprintf(page, "%d (%d)\n",
			       mddev->new_layout, mddev->layout);
	return sprintf(page, "%d\n", mddev->layout);
}

static ssize_t
layout_store(struct mddev *mddev, const char *buf, size_t len)
{
	char *e;
	unsigned long n = simple_strtoul(buf, &e, 10);

	if (!*buf || (*e && *e != '\n'))
		return -EINVAL;

	if (mddev->pers) {
		int err;
		if (mddev->pers->check_reshape == NULL)
			return -EBUSY;
		mddev->new_layout = n;
		err = mddev->pers->check_reshape(mddev);
		if (err) {
			mddev->new_layout = mddev->layout;
			return err;
		}
	} else {
		mddev->new_layout = n;
		if (mddev->reshape_position == MaxSector)
			mddev->layout = n;
	}
	return len;
}
static struct md_sysfs_entry md_layout =
__ATTR(layout, S_IRUGO|S_IWUSR, layout_show, layout_store);


static ssize_t
raid_disks_show(struct mddev *mddev, char *page)
{
	if (mddev->raid_disks == 0)
		return 0;
	if (mddev->reshape_position != MaxSector &&
	    mddev->delta_disks != 0)
		return sprintf(page, "%d (%d)\n", mddev->raid_disks,
			       mddev->raid_disks - mddev->delta_disks);
	return sprintf(page, "%d\n", mddev->raid_disks);
}

static int update_raid_disks(struct mddev *mddev, int raid_disks);

static ssize_t
raid_disks_store(struct mddev *mddev, const char *buf, size_t len)
{
	char *e;
	int rv = 0;
	unsigned long n = simple_strtoul(buf, &e, 10);

	if (!*buf || (*e && *e != '\n'))
		return -EINVAL;

	if (mddev->pers)
		rv = update_raid_disks(mddev, n);
	else if (mddev->reshape_position != MaxSector) {
		int olddisks = mddev->raid_disks - mddev->delta_disks;
		mddev->delta_disks = n - olddisks;
		mddev->raid_disks = n;
	} else
		mddev->raid_disks = n;
	return rv ? rv : len;
}
static struct md_sysfs_entry md_raid_disks =
__ATTR(raid_disks, S_IRUGO|S_IWUSR, raid_disks_show, raid_disks_store);

static ssize_t
chunk_size_show(struct mddev *mddev, char *page)
{
	if (mddev->reshape_position != MaxSector &&
	    mddev->chunk_sectors != mddev->new_chunk_sectors)
		return sprintf(page, "%d (%d)\n",
			       mddev->new_chunk_sectors << 9,
			       mddev->chunk_sectors << 9);
	return sprintf(page, "%d\n", mddev->chunk_sectors << 9);
}

static ssize_t
chunk_size_store(struct mddev *mddev, const char *buf, size_t len)
{
	char *e;
	unsigned long n = simple_strtoul(buf, &e, 10);

	if (!*buf || (*e && *e != '\n'))
		return -EINVAL;

	if (mddev->pers) {
		int err;
		if (mddev->pers->check_reshape == NULL)
			return -EBUSY;
		mddev->new_chunk_sectors = n >> 9;
		err = mddev->pers->check_reshape(mddev);
		if (err) {
			mddev->new_chunk_sectors = mddev->chunk_sectors;
			return err;
		}
	} else {
		mddev->new_chunk_sectors = n >> 9;
		if (mddev->reshape_position == MaxSector)
			mddev->chunk_sectors = n >> 9;
	}
	return len;
}
static struct md_sysfs_entry md_chunk_size =
__ATTR(chunk_size, S_IRUGO|S_IWUSR, chunk_size_show, chunk_size_store);

static ssize_t
resync_start_show(struct mddev *mddev, char *page)
{
	if (mddev->recovery_cp == MaxSector)
		return sprintf(page, "none\n");
	return sprintf(page, "%llu\n", (unsigned long long)mddev->recovery_cp);
}

static ssize_t
resync_start_store(struct mddev *mddev, const char *buf, size_t len)
{
	char *e;
	unsigned long long n = simple_strtoull(buf, &e, 10);

	if (mddev->pers && !test_bit(MD_RECOVERY_FROZEN, &mddev->recovery))
		return -EBUSY;
	if (cmd_match(buf, "none"))
		n = MaxSector;
	else if (!*buf || (*e && *e != '\n'))
		return -EINVAL;

	mddev->recovery_cp = n;
	return len;
}
static struct md_sysfs_entry md_resync_start =
__ATTR(resync_start, S_IRUGO|S_IWUSR, resync_start_show, resync_start_store);

/*
 * The array state can be:
 *
 * clear
 *     No devices, no size, no level
 *     Equivalent to STOP_ARRAY ioctl
 * inactive
 *     May have some settings, but array is not active
 *        all IO results in error
 *     When written, doesn't tear down array, but just stops it
 * suspended (not supported yet)
 *     All IO requests will block. The array can be reconfigured.
 *     Writing this, if accepted, will block until array is quiescent
 * readonly
 *     no resync can happen.  no superblocks get written.
 *     write requests fail
 * read-auto
 *     like readonly, but behaves like 'clean' on a write request.
 *
 * clean - no pending writes, but otherwise active.
 *     When written to inactive array, starts without resync
 *     If a write request arrives then
 *       if metadata is known, mark 'dirty' and switch to 'active'.
 *       if not known, block and switch to write-pending
 *     If written to an active array that has pending writes, then fails.
 * active
 *     fully active: IO and resync can be happening.
 *     When written to inactive array, starts with resync
 *
 * write-pending
 *     clean, but writes are blocked waiting for 'active' to be written.
 *
 * active-idle
 *     like active, but no writes have been seen for a while (100msec).
 *
 */
enum array_state { clear, inactive, suspended, readonly, read_auto, clean, active,
		   write_pending, active_idle, bad_word};
static char *array_states[] = {
	"clear", "inactive", "suspended", "readonly", "read-auto", "clean", "active",
	"write-pending", "active-idle", NULL };

static int match_word(const char *word, char **list)
{
	int n;
	for (n=0; list[n]; n++)
		if (cmd_match(word, list[n]))
			break;
	return n;
}

static ssize_t
array_state_show(struct mddev *mddev, char *page)
{
	enum array_state st = inactive;

	if (mddev->pers)
		switch(mddev->ro) {
		case 1:
			st = readonly;
			break;
		case 2:
			st = read_auto;
			break;
		case 0:
			if (mddev->in_sync)
				st = clean;
			else if (test_bit(MD_CHANGE_PENDING, &mddev->flags))
				st = write_pending;
			else if (mddev->safemode)
				st = active_idle;
			else
				st = active;
		}
	else {
		if (list_empty(&mddev->disks) &&
		    mddev->raid_disks == 0 &&
		    mddev->dev_sectors == 0)
			st = clear;
		else
			st = inactive;
	}
	return sprintf(page, "%s\n", array_states[st]);
}

static int do_md_stop(struct mddev * mddev, int ro, int is_open);
static int md_set_readonly(struct mddev * mddev, int is_open);
static int do_md_run(struct mddev * mddev);
static int restart_array(struct mddev *mddev);

static ssize_t
array_state_store(struct mddev *mddev, const char *buf, size_t len)
{
	int err = -EINVAL;
	enum array_state st = match_word(buf, array_states);
	switch(st) {
	case bad_word:
		break;
	case clear:
		/* stopping an active array */
		if (atomic_read(&mddev->openers) > 0)
			return -EBUSY;
		err = do_md_stop(mddev, 0, 0);
		break;
	case inactive:
		/* stopping an active array */
		if (mddev->pers) {
			if (atomic_read(&mddev->openers) > 0)
				return -EBUSY;
			err = do_md_stop(mddev, 2, 0);
		} else
			err = 0; /* already inactive */
		break;
	case suspended:
		break; /* not supported yet */
	case readonly:
		if (mddev->pers)
			err = md_set_readonly(mddev, 0);
		else {
			mddev->ro = 1;
			set_disk_ro(mddev->gendisk, 1);
			err = do_md_run(mddev);
		}
		break;
	case read_auto:
		if (mddev->pers) {
			if (mddev->ro == 0)
				err = md_set_readonly(mddev, 0);
			else if (mddev->ro == 1)
				err = restart_array(mddev);
			if (err == 0) {
				mddev->ro = 2;
				set_disk_ro(mddev->gendisk, 0);
			}
		} else {
			mddev->ro = 2;
			err = do_md_run(mddev);
		}
		break;
	case clean:
		if (mddev->pers) {
			restart_array(mddev);
			spin_lock_irq(&mddev->write_lock);
			if (atomic_read(&mddev->writes_pending) == 0) {
				if (mddev->in_sync == 0) {
					mddev->in_sync = 1;
					if (mddev->safemode == 1)
						mddev->safemode = 0;
					set_bit(MD_CHANGE_CLEAN, &mddev->flags);
				}
				err = 0;
			} else
				err = -EBUSY;
			spin_unlock_irq(&mddev->write_lock);
		} else
			err = -EINVAL;
		break;
	case active:
		if (mddev->pers) {
			restart_array(mddev);
			clear_bit(MD_CHANGE_PENDING, &mddev->flags);
			wake_up(&mddev->sb_wait);
			err = 0;
		} else {
			mddev->ro = 0;
			set_disk_ro(mddev->gendisk, 0);
			err = do_md_run(mddev);
		}
		break;
	case write_pending:
	case active_idle:
		/* these cannot be set */
		break;
	}
	if (err)
		return err;
	else {
		sysfs_notify_dirent_safe(mddev->sysfs_state);
		return len;
	}
}
static struct md_sysfs_entry md_array_state =
__ATTR(array_state, S_IRUGO|S_IWUSR, array_state_show, array_state_store);

static ssize_t
max_corrected_read_errors_show(struct mddev *mddev, char *page) {
	return sprintf(page, "%d\n",
		       atomic_read(&mddev->max_corr_read_errors));
}

static ssize_t
max_corrected_read_errors_store(struct mddev *mddev, const char *buf, size_t len)
{
	char *e;
	unsigned long n = simple_strtoul(buf, &e, 10);

	if (*buf && (*e == 0 || *e == '\n')) {
		atomic_set(&mddev->max_corr_read_errors, n);
		return len;
	}
	return -EINVAL;
}

static struct md_sysfs_entry max_corr_read_errors =
__ATTR(max_read_errors, S_IRUGO|S_IWUSR, max_corrected_read_errors_show,
	max_corrected_read_errors_store);

static ssize_t
null_show(struct mddev *mddev, char *page)
{
	return -EINVAL;
}

static ssize_t
new_dev_store(struct mddev *mddev, const char *buf, size_t len)
{
	/* buf must be %d:%d\n? giving major and minor numbers */
	/* The new device is added to the array.
	 * If the array has a persistent superblock, we read the
	 * superblock to initialise info and check validity.
	 * Otherwise, only checking done is that in bind_rdev_to_array,
	 * which mainly checks size.
	 */
	char *e;
	int major = simple_strtoul(buf, &e, 10);
	int minor;
	dev_t dev;
	struct md_rdev *rdev;
	int err;

	if (!*buf || *e != ':' || !e[1] || e[1] == '\n')
		return -EINVAL;
	minor = simple_strtoul(e+1, &e, 10);
	if (*e && *e != '\n')
		return -EINVAL;
	dev = MKDEV(major, minor);
	if (major != MAJOR(dev) ||
	    minor != MINOR(dev))
		return -EOVERFLOW;


	if (mddev->persistent) {
		rdev = md_import_device(dev, mddev->major_version,
					mddev->minor_version);
		if (!IS_ERR(rdev) && !list_empty(&mddev->disks)) {
			struct md_rdev *rdev0
				= list_entry(mddev->disks.next,
					     struct md_rdev, same_set);
			err = super_types[mddev->major_version]
				.load_super(rdev, rdev0, mddev->minor_version);
			if (err < 0)
				goto out;
		}
	} else if (mddev->external)
		rdev = md_import_device(dev, -2, -1);
	else
		rdev = md_import_device(dev, -1, -1);

	if (IS_ERR(rdev))
		return PTR_ERR(rdev);
	err = bind_rdev_to_array(rdev, mddev);
 out:
	if (err)
		export_rdev(rdev);
	return err ? err : len;
}

static struct md_sysfs_entry md_new_device =
__ATTR(new_dev, S_IWUSR, null_show, new_dev_store);

static ssize_t
bitmap_store(struct mddev *mddev, const char *buf, size_t len)
{
	char *end;
	unsigned long chunk, end_chunk;

	if (!mddev->bitmap)
		goto out;
	/* buf should be <chunk> <chunk> ... or <chunk>-<chunk> ... (range) */
	while (*buf) {
		chunk = end_chunk = simple_strtoul(buf, &end, 0);
		if (buf == end) break;
		if (*end == '-') { /* range */
			buf = end + 1;
			end_chunk = simple_strtoul(buf, &end, 0);
			if (buf == end) break;
		}
		if (*end && !isspace(*end)) break;
		bitmap_dirty_bits(mddev->bitmap, chunk, end_chunk);
		buf = skip_spaces(end);
	}
	bitmap_unplug(mddev->bitmap); /* flush the bits to disk */
out:
	return len;
}

static struct md_sysfs_entry md_bitmap =
__ATTR(bitmap_set_bits, S_IWUSR, null_show, bitmap_store);

static ssize_t
size_show(struct mddev *mddev, char *page)
{
	return sprintf(page, "%llu\n",
		(unsigned long long)mddev->dev_sectors / 2);
}

static int update_size(struct mddev *mddev, sector_t num_sectors);

static ssize_t
size_store(struct mddev *mddev, const char *buf, size_t len)
{
	/* If array is inactive, we can reduce the component size, but
	 * not increase it (except from 0).
	 * If array is active, we can try an on-line resize
	 */
	sector_t sectors;
	int err = strict_blocks_to_sectors(buf, &sectors);

	if (err < 0)
		return err;
	if (mddev->pers) {
		err = update_size(mddev, sectors);
		md_update_sb(mddev, 1);
	} else {
		if (mddev->dev_sectors == 0 ||
		    mddev->dev_sectors > sectors)
			mddev->dev_sectors = sectors;
		else
			err = -ENOSPC;
	}
	return err ? err : len;
}

static struct md_sysfs_entry md_size =
__ATTR(component_size, S_IRUGO|S_IWUSR, size_show, size_store);


/* Metdata version.
 * This is one of
 *   'none' for arrays with no metadata (good luck...)
 *   'external' for arrays with externally managed metadata,
 * or N.M for internally known formats
 */
static ssize_t
metadata_show(struct mddev *mddev, char *page)
{
	if (mddev->persistent)
		return sprintf(page, "%d.%d\n",
			       mddev->major_version, mddev->minor_version);
	else if (mddev->external)
		return sprintf(page, "external:%s\n", mddev->metadata_type);
	else
		return sprintf(page, "none\n");
}

static ssize_t
metadata_store(struct mddev *mddev, const char *buf, size_t len)
{
	int major, minor;
	char *e;
	/* Changing the details of 'external' metadata is
	 * always permitted.  Otherwise there must be
	 * no devices attached to the array.
	 */
	if (mddev->external && strncmp(buf, "external:", 9) == 0)
		;
	else if (!list_empty(&mddev->disks))
		return -EBUSY;

	if (cmd_match(buf, "none")) {
		mddev->persistent = 0;
		mddev->external = 0;
		mddev->major_version = 0;
		mddev->minor_version = 90;
		return len;
	}
	if (strncmp(buf, "external:", 9) == 0) {
		size_t namelen = len-9;
		if (namelen >= sizeof(mddev->metadata_type))
			namelen = sizeof(mddev->metadata_type)-1;
		strncpy(mddev->metadata_type, buf+9, namelen);
		mddev->metadata_type[namelen] = 0;
		if (namelen && mddev->metadata_type[namelen-1] == '\n')
			mddev->metadata_type[--namelen] = 0;
		mddev->persistent = 0;
		mddev->external = 1;
		mddev->major_version = 0;
		mddev->minor_version = 90;
		return len;
	}
	major = simple_strtoul(buf, &e, 10);
	if (e==buf || *e != '.')
		return -EINVAL;
	buf = e+1;
	minor = simple_strtoul(buf, &e, 10);
	if (e==buf || (*e && *e != '\n') )
		return -EINVAL;
	if (major >= ARRAY_SIZE(super_types) || super_types[major].name == NULL)
		return -ENOENT;
	mddev->major_version = major;
	mddev->minor_version = minor;
	mddev->persistent = 1;
	mddev->external = 0;
	return len;
}

static struct md_sysfs_entry md_metadata =
__ATTR(metadata_version, S_IRUGO|S_IWUSR, metadata_show, metadata_store);

static ssize_t
action_show(struct mddev *mddev, char *page)
{
	char *type = "idle";
	if (test_bit(MD_RECOVERY_FROZEN, &mddev->recovery))
		type = "frozen";
	else if (test_bit(MD_RECOVERY_RUNNING, &mddev->recovery) ||
	    (!mddev->ro && test_bit(MD_RECOVERY_NEEDED, &mddev->recovery))) {
		if (test_bit(MD_RECOVERY_RESHAPE, &mddev->recovery))
			type = "reshape";
		else if (test_bit(MD_RECOVERY_SYNC, &mddev->recovery)) {
			if (!test_bit(MD_RECOVERY_REQUESTED, &mddev->recovery))
				type = "resync";
			else if (test_bit(MD_RECOVERY_CHECK, &mddev->recovery))
				type = "check";
			else
				type = "repair";
		} else if (test_bit(MD_RECOVERY_RECOVER, &mddev->recovery))
			type = "recover";
	}
	return sprintf(page, "%s\n", type);
}

static void reap_sync_thread(struct mddev *mddev);

static ssize_t
action_store(struct mddev *mddev, const char *page, size_t len)
{
	if (!mddev->pers || !mddev->pers->sync_request)
		return -EINVAL;

	if (cmd_match(page, "frozen"))
		set_bit(MD_RECOVERY_FROZEN, &mddev->recovery);
	else
		clear_bit(MD_RECOVERY_FROZEN, &mddev->recovery);

	if (cmd_match(page, "idle") || cmd_match(page, "frozen")) {
		if (mddev->sync_thread) {
			set_bit(MD_RECOVERY_INTR, &mddev->recovery);
			reap_sync_thread(mddev);
		}
	} else if (test_bit(MD_RECOVERY_RUNNING, &mddev->recovery) ||
		   test_bit(MD_RECOVERY_NEEDED, &mddev->recovery))
		return -EBUSY;
	else if (cmd_match(page, "resync"))
		set_bit(MD_RECOVERY_NEEDED, &mddev->recovery);
	else if (cmd_match(page, "recover")) {
		set_bit(MD_RECOVERY_RECOVER, &mddev->recovery);
		set_bit(MD_RECOVERY_NEEDED, &mddev->recovery);
	} else if (cmd_match(page, "reshape")) {
		int err;
		if (mddev->pers->start_reshape == NULL)
			return -EINVAL;
		err = mddev->pers->start_reshape(mddev);
		if (err)
			return err;
		sysfs_notify(&mddev->kobj, NULL, "degraded");
	} else {
		if (cmd_match(page, "check"))
			set_bit(MD_RECOVERY_CHECK, &mddev->recovery);
		else if (!cmd_match(page, "repair"))
			return -EINVAL;
		set_bit(MD_RECOVERY_REQUESTED, &mddev->recovery);
		set_bit(MD_RECOVERY_SYNC, &mddev->recovery);
	}
	set_bit(MD_RECOVERY_NEEDED, &mddev->recovery);
	md_wakeup_thread(mddev->thread);
	sysfs_notify_dirent_safe(mddev->sysfs_action);
	return len;
}

static ssize_t
mismatch_cnt_show(struct mddev *mddev, char *page)
{
	return sprintf(page, "%llu\n",
		       (unsigned long long) mddev->resync_mismatches);
}

static struct md_sysfs_entry md_scan_mode =
__ATTR(sync_action, S_IRUGO|S_IWUSR, action_show, action_store);


static struct md_sysfs_entry md_mismatches = __ATTR_RO(mismatch_cnt);

static ssize_t
sync_min_show(struct mddev *mddev, char *page)
{
	return sprintf(page, "%d (%s)\n", speed_min(mddev),
		       mddev->sync_speed_min ? "local": "system");
}

static ssize_t
sync_min_store(struct mddev *mddev, const char *buf, size_t len)
{
	int min;
	char *e;
	if (strncmp(buf, "system", 6)==0) {
		mddev->sync_speed_min = 0;
		return len;
	}
	min = simple_strtoul(buf, &e, 10);
	if (buf == e || (*e && *e != '\n') || min <= 0)
		return -EINVAL;
	mddev->sync_speed_min = min;
	return len;
}

static struct md_sysfs_entry md_sync_min =
__ATTR(sync_speed_min, S_IRUGO|S_IWUSR, sync_min_show, sync_min_store);

static ssize_t
sync_max_show(struct mddev *mddev, char *page)
{
	return sprintf(page, "%d (%s)\n", speed_max(mddev),
		       mddev->sync_speed_max ? "local": "system");
}

static ssize_t
sync_max_store(struct mddev *mddev, const char *buf, size_t len)
{
	int max;
	char *e;
	if (strncmp(buf, "system", 6)==0) {
		mddev->sync_speed_max = 0;
		return len;
	}
	max = simple_strtoul(buf, &e, 10);
	if (buf == e || (*e && *e != '\n') || max <= 0)
		return -EINVAL;
	mddev->sync_speed_max = max;
	return len;
}

static struct md_sysfs_entry md_sync_max =
__ATTR(sync_speed_max, S_IRUGO|S_IWUSR, sync_max_show, sync_max_store);

static ssize_t
degraded_show(struct mddev *mddev, char *page)
{
	return sprintf(page, "%d\n", mddev->degraded);
}
static struct md_sysfs_entry md_degraded = __ATTR_RO(degraded);

static ssize_t
sync_force_parallel_show(struct mddev *mddev, char *page)
{
	return sprintf(page, "%d\n", mddev->parallel_resync);
}

static ssize_t
sync_force_parallel_store(struct mddev *mddev, const char *buf, size_t len)
{
	long n;

	if (strict_strtol(buf, 10, &n))
		return -EINVAL;

	if (n != 0 && n != 1)
		return -EINVAL;

	mddev->parallel_resync = n;

	if (mddev->sync_thread)
		wake_up(&resync_wait);

	return len;
}

/* force parallel resync, even with shared block devices */
static struct md_sysfs_entry md_sync_force_parallel =
__ATTR(sync_force_parallel, S_IRUGO|S_IWUSR,
       sync_force_parallel_show, sync_force_parallel_store);

static ssize_t
sync_speed_show(struct mddev *mddev, char *page)
{
	unsigned long resync, dt, db;
	if (mddev->curr_resync == 0)
		return sprintf(page, "none\n");
	resync = mddev->curr_mark_cnt - atomic_read(&mddev->recovery_active);
	dt = (jiffies - mddev->resync_mark) / HZ;
	if (!dt) dt++;
	db = resync - mddev->resync_mark_cnt;
	return sprintf(page, "%lu\n", db/dt/2); /* K/sec */
}

static struct md_sysfs_entry md_sync_speed = __ATTR_RO(sync_speed);

static ssize_t
sync_completed_show(struct mddev *mddev, char *page)
{
	unsigned long long max_sectors, resync;

	if (!test_bit(MD_RECOVERY_RUNNING, &mddev->recovery))
		return sprintf(page, "none\n");

	if (test_bit(MD_RECOVERY_SYNC, &mddev->recovery))
		max_sectors = mddev->resync_max_sectors;
	else
		max_sectors = mddev->dev_sectors;

	resync = mddev->curr_resync_completed;
	return sprintf(page, "%llu / %llu\n", resync, max_sectors);
}

static struct md_sysfs_entry md_sync_completed = __ATTR_RO(sync_completed);

static ssize_t
min_sync_show(struct mddev *mddev, char *page)
{
	return sprintf(page, "%llu\n",
		       (unsigned long long)mddev->resync_min);
}
static ssize_t
min_sync_store(struct mddev *mddev, const char *buf, size_t len)
{
	unsigned long long min;
	if (strict_strtoull(buf, 10, &min))
		return -EINVAL;
	if (min > mddev->resync_max)
		return -EINVAL;
	if (test_bit(MD_RECOVERY_RUNNING, &mddev->recovery))
		return -EBUSY;

	/* Must be a multiple of chunk_size */
	if (mddev->chunk_sectors) {
		sector_t temp = min;
		if (sector_div(temp, mddev->chunk_sectors))
			return -EINVAL;
	}
	mddev->resync_min = min;

	return len;
}

static struct md_sysfs_entry md_min_sync =
__ATTR(sync_min, S_IRUGO|S_IWUSR, min_sync_show, min_sync_store);

static ssize_t
max_sync_show(struct mddev *mddev, char *page)
{
	if (mddev->resync_max == MaxSector)
		return sprintf(page, "max\n");
	else
		return sprintf(page, "%llu\n",
			       (unsigned long long)mddev->resync_max);
}
static ssize_t
max_sync_store(struct mddev *mddev, const char *buf, size_t len)
{
	if (strncmp(buf, "max", 3) == 0)
		mddev->resync_max = MaxSector;
	else {
		unsigned long long max;
		if (strict_strtoull(buf, 10, &max))
			return -EINVAL;
		if (max < mddev->resync_min)
			return -EINVAL;
		if (max < mddev->resync_max &&
		    mddev->ro == 0 &&
		    test_bit(MD_RECOVERY_RUNNING, &mddev->recovery))
			return -EBUSY;

		/* Must be a multiple of chunk_size */
		if (mddev->chunk_sectors) {
			sector_t temp = max;
			if (sector_div(temp, mddev->chunk_sectors))
				return -EINVAL;
		}
		mddev->resync_max = max;
	}
	wake_up(&mddev->recovery_wait);
	return len;
}

static struct md_sysfs_entry md_max_sync =
__ATTR(sync_max, S_IRUGO|S_IWUSR, max_sync_show, max_sync_store);

static ssize_t
suspend_lo_show(struct mddev *mddev, char *page)
{
	return sprintf(page, "%llu\n", (unsigned long long)mddev->suspend_lo);
}

static ssize_t
suspend_lo_store(struct mddev *mddev, const char *buf, size_t len)
{
	char *e;
	unsigned long long new = simple_strtoull(buf, &e, 10);
	unsigned long long old = mddev->suspend_lo;

	if (mddev->pers == NULL || 
	    mddev->pers->quiesce == NULL)
		return -EINVAL;
	if (buf == e || (*e && *e != '\n'))
		return -EINVAL;

	mddev->suspend_lo = new;
	if (new >= old)
		/* Shrinking suspended region */
		mddev->pers->quiesce(mddev, 2);
	else {
		/* Expanding suspended region - need to wait */
		mddev->pers->quiesce(mddev, 1);
		mddev->pers->quiesce(mddev, 0);
	}
	return len;
}
static struct md_sysfs_entry md_suspend_lo =
__ATTR(suspend_lo, S_IRUGO|S_IWUSR, suspend_lo_show, suspend_lo_store);


static ssize_t
suspend_hi_show(struct mddev *mddev, char *page)
{
	return sprintf(page, "%llu\n", (unsigned long long)mddev->suspend_hi);
}

static ssize_t
suspend_hi_store(struct mddev *mddev, const char *buf, size_t len)
{
	char *e;
	unsigned long long new = simple_strtoull(buf, &e, 10);
	unsigned long long old = mddev->suspend_hi;

	if (mddev->pers == NULL ||
	    mddev->pers->quiesce == NULL)
		return -EINVAL;
	if (buf == e || (*e && *e != '\n'))
		return -EINVAL;

	mddev->suspend_hi = new;
	if (new <= old)
		/* Shrinking suspended region */
		mddev->pers->quiesce(mddev, 2);
	else {
		/* Expanding suspended region - need to wait */
		mddev->pers->quiesce(mddev, 1);
		mddev->pers->quiesce(mddev, 0);
	}
	return len;
}
static struct md_sysfs_entry md_suspend_hi =
__ATTR(suspend_hi, S_IRUGO|S_IWUSR, suspend_hi_show, suspend_hi_store);

static ssize_t
reshape_position_show(struct mddev *mddev, char *page)
{
	if (mddev->reshape_position != MaxSector)
		return sprintf(page, "%llu\n",
			       (unsigned long long)mddev->reshape_position);
	strcpy(page, "none\n");
	return 5;
}

static ssize_t
reshape_position_store(struct mddev *mddev, const char *buf, size_t len)
{
	char *e;
	unsigned long long new = simple_strtoull(buf, &e, 10);
	if (mddev->pers)
		return -EBUSY;
	if (buf == e || (*e && *e != '\n'))
		return -EINVAL;
	mddev->reshape_position = new;
	mddev->delta_disks = 0;
	mddev->new_level = mddev->level;
	mddev->new_layout = mddev->layout;
	mddev->new_chunk_sectors = mddev->chunk_sectors;
	return len;
}

static struct md_sysfs_entry md_reshape_position =
__ATTR(reshape_position, S_IRUGO|S_IWUSR, reshape_position_show,
       reshape_position_store);

static ssize_t
array_size_show(struct mddev *mddev, char *page)
{
	if (mddev->external_size)
		return sprintf(page, "%llu\n",
			       (unsigned long long)mddev->array_sectors/2);
	else
		return sprintf(page, "default\n");
}

static ssize_t
array_size_store(struct mddev *mddev, const char *buf, size_t len)
{
	sector_t sectors;

	if (strncmp(buf, "default", 7) == 0) {
		if (mddev->pers)
			sectors = mddev->pers->size(mddev, 0, 0);
		else
			sectors = mddev->array_sectors;

		mddev->external_size = 0;
	} else {
		if (strict_blocks_to_sectors(buf, &sectors) < 0)
			return -EINVAL;
		if (mddev->pers && mddev->pers->size(mddev, 0, 0) < sectors)
			return -E2BIG;

		mddev->external_size = 1;
	}

	mddev->array_sectors = sectors;
	if (mddev->pers) {
		set_capacity(mddev->gendisk, mddev->array_sectors);
		revalidate_disk(mddev->gendisk);
	}
	return len;
}

static struct md_sysfs_entry md_array_size =
__ATTR(array_size, S_IRUGO|S_IWUSR, array_size_show,
       array_size_store);

static struct attribute *md_default_attrs[] = {
	&md_level.attr,
	&md_layout.attr,
	&md_raid_disks.attr,
	&md_chunk_size.attr,
	&md_size.attr,
	&md_resync_start.attr,
	&md_metadata.attr,
	&md_new_device.attr,
	&md_safe_delay.attr,
	&md_array_state.attr,
	&md_reshape_position.attr,
	&md_array_size.attr,
	&max_corr_read_errors.attr,
	NULL,
};

static struct attribute *md_redundancy_attrs[] = {
	&md_scan_mode.attr,
	&md_mismatches.attr,
	&md_sync_min.attr,
	&md_sync_max.attr,
	&md_sync_speed.attr,
	&md_sync_force_parallel.attr,
	&md_sync_completed.attr,
	&md_min_sync.attr,
	&md_max_sync.attr,
	&md_suspend_lo.attr,
	&md_suspend_hi.attr,
	&md_bitmap.attr,
	&md_degraded.attr,
	NULL,
};
static struct attribute_group md_redundancy_group = {
	.name = NULL,
	.attrs = md_redundancy_attrs,
};


static ssize_t
md_attr_show(struct kobject *kobj, struct attribute *attr, char *page)
{
	struct md_sysfs_entry *entry = container_of(attr, struct md_sysfs_entry, attr);
	struct mddev *mddev = container_of(kobj, struct mddev, kobj);
	ssize_t rv;

	if (!entry->show)
		return -EIO;
	rv = mddev_lock(mddev);
	if (!rv) {
		rv = entry->show(mddev, page);
		mddev_unlock(mddev);
	}
	return rv;
}

static ssize_t
md_attr_store(struct kobject *kobj, struct attribute *attr,
	      const char *page, size_t length)
{
	struct md_sysfs_entry *entry = container_of(attr, struct md_sysfs_entry, attr);
	struct mddev *mddev = container_of(kobj, struct mddev, kobj);
	ssize_t rv;

	if (!entry->store)
		return -EIO;
	if (!capable(CAP_SYS_ADMIN))
		return -EACCES;
	rv = mddev_lock(mddev);
	if (mddev->hold_active == UNTIL_IOCTL)
		mddev->hold_active = 0;
	if (!rv) {
		rv = entry->store(mddev, page, length);
		mddev_unlock(mddev);
	}
	return rv;
}

static void md_free(struct kobject *ko)
{
	struct mddev *mddev = container_of(ko, struct mddev, kobj);

	if (mddev->sysfs_state)
		sysfs_put(mddev->sysfs_state);

	if (mddev->gendisk) {
		del_gendisk(mddev->gendisk);
		put_disk(mddev->gendisk);
	}
	if (mddev->queue)
		blk_cleanup_queue(mddev->queue);

	kfree(mddev);
}

static const struct sysfs_ops md_sysfs_ops = {
	.show	= md_attr_show,
	.store	= md_attr_store,
};
static struct kobj_type md_ktype = {
	.release	= md_free,
	.sysfs_ops	= &md_sysfs_ops,
	.default_attrs	= md_default_attrs,
};

int mdp_major = 0;

static void mddev_delayed_delete(struct work_struct *ws)
{
	struct mddev *mddev = container_of(ws, struct mddev, del_work);

	sysfs_remove_group(&mddev->kobj, &md_bitmap_group);
	kobject_del(&mddev->kobj);
	kobject_put(&mddev->kobj);
}

static int md_alloc(dev_t dev, char *name)
{
	static DEFINE_MUTEX(disks_mutex);
	struct mddev *mddev = mddev_find(dev);
	struct gendisk *disk;
	int partitioned;
	int shift;
	int unit;
	int error;

	if (!mddev)
		return -ENODEV;

	partitioned = (MAJOR(mddev->unit) != MD_MAJOR);
	shift = partitioned ? MdpMinorShift : 0;
	unit = MINOR(mddev->unit) >> shift;

	/* wait for any previous instance of this device to be
	 * completely removed (mddev_delayed_delete).
	 */
	flush_workqueue(md_misc_wq);

	mutex_lock(&disks_mutex);
	error = -EEXIST;
	if (mddev->gendisk)
		goto abort;

	if (name) {
		/* Need to ensure that 'name' is not a duplicate.
		 */
		struct mddev *mddev2;
		spin_lock(&all_mddevs_lock);

		list_for_each_entry(mddev2, &all_mddevs, all_mddevs)
			if (mddev2->gendisk &&
			    strcmp(mddev2->gendisk->disk_name, name) == 0) {
				spin_unlock(&all_mddevs_lock);
				goto abort;
			}
		spin_unlock(&all_mddevs_lock);
	}

	error = -ENOMEM;
	mddev->queue = blk_alloc_queue(GFP_KERNEL);
	if (!mddev->queue)
		goto abort;
	mddev->queue->queuedata = mddev;

	blk_queue_make_request(mddev->queue, md_make_request);

	disk = alloc_disk(1 << shift);
	if (!disk) {
		blk_cleanup_queue(mddev->queue);
		mddev->queue = NULL;
		goto abort;
	}
	disk->major = MAJOR(mddev->unit);
	disk->first_minor = unit << shift;
	if (name)
		strcpy(disk->disk_name, name);
	else if (partitioned)
		sprintf(disk->disk_name, "md_d%d", unit);
	else
		sprintf(disk->disk_name, "md%d", unit);
	disk->fops = &md_fops;
	disk->private_data = mddev;
	disk->queue = mddev->queue;
	blk_queue_flush(mddev->queue, REQ_FLUSH | REQ_FUA);
	/* Allow extended partitions.  This makes the
	 * 'mdp' device redundant, but we can't really
	 * remove it now.
	 */
	disk->flags |= GENHD_FL_EXT_DEVT;
	mddev->gendisk = disk;
	/* As soon as we call add_disk(), another thread could get
	 * through to md_open, so make sure it doesn't get too far
	 */
	mutex_lock(&mddev->open_mutex);
	add_disk(disk);

	error = kobject_init_and_add(&mddev->kobj, &md_ktype,
				     &disk_to_dev(disk)->kobj, "%s", "md");
	if (error) {
		/* This isn't possible, but as kobject_init_and_add is marked
		 * __must_check, we must do something with the result
		 */
		printk(KERN_WARNING "md: cannot register %s/md - name in use\n",
		       disk->disk_name);
		error = 0;
	}
	if (mddev->kobj.sd &&
	    sysfs_create_group(&mddev->kobj, &md_bitmap_group))
		printk(KERN_DEBUG "pointless warning\n");
	mutex_unlock(&mddev->open_mutex);
 abort:
	mutex_unlock(&disks_mutex);
	if (!error && mddev->kobj.sd) {
		kobject_uevent(&mddev->kobj, KOBJ_ADD);
		mddev->sysfs_state = sysfs_get_dirent_safe(mddev->kobj.sd, "array_state");
	}
	mddev_put(mddev);
	return error;
}

static struct kobject *md_probe(dev_t dev, int *part, void *data)
{
	md_alloc(dev, NULL);
	return NULL;
}

static int add_named_array(const char *val, struct kernel_param *kp)
{
	/* val must be "md_*" where * is not all digits.
	 * We allocate an array with a large free minor number, and
	 * set the name to val.  val must not already be an active name.
	 */
	int len = strlen(val);
	char buf[DISK_NAME_LEN];

	while (len && val[len-1] == '\n')
		len--;
	if (len >= DISK_NAME_LEN)
		return -E2BIG;
	strlcpy(buf, val, len+1);
	if (strncmp(buf, "md_", 3) != 0)
		return -EINVAL;
	return md_alloc(0, buf);
}

static void md_safemode_timeout(unsigned long data)
{
	struct mddev *mddev = (struct mddev *) data;

	if (!atomic_read(&mddev->writes_pending)) {
		mddev->safemode = 1;
		if (mddev->external)
			sysfs_notify_dirent_safe(mddev->sysfs_state);
	}
	md_wakeup_thread(mddev->thread);
}

static int start_dirty_degraded;

int md_run(struct mddev *mddev)
{
	int err;
	struct md_rdev *rdev;
	struct md_personality *pers;

	if (list_empty(&mddev->disks))
		/* cannot run an array with no devices.. */
		return -EINVAL;

	if (mddev->pers)
		return -EBUSY;
	/* Cannot run until previous stop completes properly */
	if (mddev->sysfs_active)
		return -EBUSY;

	/*
	 * Analyze all RAID superblock(s)
	 */
	if (!mddev->raid_disks) {
		if (!mddev->persistent)
			return -EINVAL;
		analyze_sbs(mddev);
	}

	if (mddev->level != LEVEL_NONE)
		request_module("md-level-%d", mddev->level);
	else if (mddev->clevel[0])
		request_module("md-%s", mddev->clevel);

	/*
	 * Drop all container device buffers, from now on
	 * the only valid external interface is through the md
	 * device.
	 */
	list_for_each_entry(rdev, &mddev->disks, same_set) {
		if (test_bit(Faulty, &rdev->flags))
			continue;
		sync_blockdev(rdev->bdev);
		invalidate_bdev(rdev->bdev);

		/* perform some consistency tests on the device.
		 * We don't want the data to overlap the metadata,
		 * Internal Bitmap issues have been handled elsewhere.
		 */
		if (rdev->meta_bdev) {
			/* Nothing to check */;
		} else if (rdev->data_offset < rdev->sb_start) {
			if (mddev->dev_sectors &&
			    rdev->data_offset + mddev->dev_sectors
			    > rdev->sb_start) {
				printk("md: %s: data overlaps metadata\n",
				       mdname(mddev));
				return -EINVAL;
			}
		} else {
			if (rdev->sb_start + rdev->sb_size/512
			    > rdev->data_offset) {
				printk("md: %s: metadata overlaps data\n",
				       mdname(mddev));
				return -EINVAL;
			}
		}
		sysfs_notify_dirent_safe(rdev->sysfs_state);
	}

	if (mddev->bio_set == NULL)
		mddev->bio_set = bioset_create(BIO_POOL_SIZE,
					       sizeof(struct mddev *));

	spin_lock(&pers_lock);
	pers = find_pers(mddev->level, mddev->clevel);
	if (!pers || !try_module_get(pers->owner)) {
		spin_unlock(&pers_lock);
		if (mddev->level != LEVEL_NONE)
			printk(KERN_WARNING "md: personality for level %d is not loaded!\n",
			       mddev->level);
		else
			printk(KERN_WARNING "md: personality for level %s is not loaded!\n",
			       mddev->clevel);
		return -EINVAL;
	}
	mddev->pers = pers;
	spin_unlock(&pers_lock);
	if (mddev->level != pers->level) {
		mddev->level = pers->level;
		mddev->new_level = pers->level;
	}
	strlcpy(mddev->clevel, pers->name, sizeof(mddev->clevel));

	if (mddev->reshape_position != MaxSector &&
	    pers->start_reshape == NULL) {
		/* This personality cannot handle reshaping... */
		mddev->pers = NULL;
		module_put(pers->owner);
		return -EINVAL;
	}

	if (pers->sync_request) {
		/* Warn if this is a potentially silly
		 * configuration.
		 */
		char b[BDEVNAME_SIZE], b2[BDEVNAME_SIZE];
		struct md_rdev *rdev2;
		int warned = 0;

		list_for_each_entry(rdev, &mddev->disks, same_set)
			list_for_each_entry(rdev2, &mddev->disks, same_set) {
				if (rdev < rdev2 &&
				    rdev->bdev->bd_contains ==
				    rdev2->bdev->bd_contains) {
					printk(KERN_WARNING
					       "%s: WARNING: %s appears to be"
					       " on the same physical disk as"
					       " %s.\n",
					       mdname(mddev),
					       bdevname(rdev->bdev,b),
					       bdevname(rdev2->bdev,b2));
					warned = 1;
				}
			}

		if (warned)
			printk(KERN_WARNING
			       "True protection against single-disk"
			       " failure might be compromised.\n");
	}

	mddev->recovery = 0;
	/* may be over-ridden by personality */
	mddev->resync_max_sectors = mddev->dev_sectors;

	mddev->ok_start_degraded = start_dirty_degraded;

	if (start_readonly && mddev->ro == 0)
		mddev->ro = 2; /* read-only, but switch on first write */

	err = mddev->pers->run(mddev);
	if (err)
		printk(KERN_ERR "md: pers->run() failed ...\n");
	else if (mddev->pers->size(mddev, 0, 0) < mddev->array_sectors) {
		WARN_ONCE(!mddev->external_size, "%s: default size too small,"
			  " but 'external_size' not in effect?\n", __func__);
		printk(KERN_ERR
		       "md: invalid array_size %llu > default size %llu\n",
		       (unsigned long long)mddev->array_sectors / 2,
		       (unsigned long long)mddev->pers->size(mddev, 0, 0) / 2);
		err = -EINVAL;
		mddev->pers->stop(mddev);
	}
	if (err == 0 && mddev->pers->sync_request) {
		err = bitmap_create(mddev);
		if (err) {
			printk(KERN_ERR "%s: failed to create bitmap (%d)\n",
			       mdname(mddev), err);
			mddev->pers->stop(mddev);
		}
	}
	if (err) {
		module_put(mddev->pers->owner);
		mddev->pers = NULL;
		bitmap_destroy(mddev);
		return err;
	}
	if (mddev->pers->sync_request) {
		if (mddev->kobj.sd &&
		    sysfs_create_group(&mddev->kobj, &md_redundancy_group))
			printk(KERN_WARNING
			       "md: cannot register extra attributes for %s\n",
			       mdname(mddev));
		mddev->sysfs_action = sysfs_get_dirent_safe(mddev->kobj.sd, "sync_action");
	} else if (mddev->ro == 2) /* auto-readonly not meaningful */
		mddev->ro = 0;

 	atomic_set(&mddev->writes_pending,0);
	atomic_set(&mddev->max_corr_read_errors,
		   MD_DEFAULT_MAX_CORRECTED_READ_ERRORS);
	mddev->safemode = 0;
	mddev->safemode_timer.function = md_safemode_timeout;
	mddev->safemode_timer.data = (unsigned long) mddev;
	mddev->safemode_delay = (200 * HZ)/1000 +1; /* 200 msec delay */
	mddev->in_sync = 1;
	smp_wmb();
	mddev->ready = 1;
	list_for_each_entry(rdev, &mddev->disks, same_set)
		if (rdev->raid_disk >= 0)
			if (sysfs_link_rdev(mddev, rdev))
				/* failure here is OK */;
	
	set_bit(MD_RECOVERY_NEEDED, &mddev->recovery);
	
	if (mddev->flags)
		md_update_sb(mddev, 0);

	md_new_event(mddev);
	sysfs_notify_dirent_safe(mddev->sysfs_state);
	sysfs_notify_dirent_safe(mddev->sysfs_action);
	sysfs_notify(&mddev->kobj, NULL, "degraded");
	return 0;
}
EXPORT_SYMBOL_GPL(md_run);

static int do_md_run(struct mddev *mddev)
{
	int err;

	err = md_run(mddev);
	if (err)
		goto out;
	err = bitmap_load(mddev);
	if (err) {
		bitmap_destroy(mddev);
		goto out;
	}

	md_wakeup_thread(mddev->thread);
	md_wakeup_thread(mddev->sync_thread); /* possibly kick off a reshape */

	set_capacity(mddev->gendisk, mddev->array_sectors);
	revalidate_disk(mddev->gendisk);
	mddev->changed = 1;
	kobject_uevent(&disk_to_dev(mddev->gendisk)->kobj, KOBJ_CHANGE);
out:
	return err;
}

static int restart_array(struct mddev *mddev)
{
	struct gendisk *disk = mddev->gendisk;

	/* Complain if it has no devices */
	if (list_empty(&mddev->disks))
		return -ENXIO;
	if (!mddev->pers)
		return -EINVAL;
	if (!mddev->ro)
		return -EBUSY;
	mddev->safemode = 0;
	mddev->ro = 0;
	set_disk_ro(disk, 0);
	printk(KERN_INFO "md: %s switched to read-write mode.\n",
		mdname(mddev));
	/* Kick recovery or resync if necessary */
	set_bit(MD_RECOVERY_NEEDED, &mddev->recovery);
	md_wakeup_thread(mddev->thread);
	md_wakeup_thread(mddev->sync_thread);
	sysfs_notify_dirent_safe(mddev->sysfs_state);
	return 0;
}

/* similar to deny_write_access, but accounts for our holding a reference
 * to the file ourselves */
static int deny_bitmap_write_access(struct file * file)
{
	struct inode *inode = file->f_mapping->host;

	spin_lock(&inode->i_lock);
	if (atomic_read(&inode->i_writecount) > 1) {
		spin_unlock(&inode->i_lock);
		return -ETXTBSY;
	}
	atomic_set(&inode->i_writecount, -1);
	spin_unlock(&inode->i_lock);

	return 0;
}

void restore_bitmap_write_access(struct file *file)
{
	struct inode *inode = file->f_mapping->host;

	spin_lock(&inode->i_lock);
	atomic_set(&inode->i_writecount, 1);
	spin_unlock(&inode->i_lock);
}

static void md_clean(struct mddev *mddev)
{
	mddev->array_sectors = 0;
	mddev->external_size = 0;
	mddev->dev_sectors = 0;
	mddev->raid_disks = 0;
	mddev->recovery_cp = 0;
	mddev->resync_min = 0;
	mddev->resync_max = MaxSector;
	mddev->reshape_position = MaxSector;
	mddev->external = 0;
	mddev->persistent = 0;
	mddev->level = LEVEL_NONE;
	mddev->clevel[0] = 0;
	mddev->flags = 0;
	mddev->ro = 0;
	mddev->metadata_type[0] = 0;
	mddev->chunk_sectors = 0;
	mddev->ctime = mddev->utime = 0;
	mddev->layout = 0;
	mddev->max_disks = 0;
	mddev->events = 0;
	mddev->can_decrease_events = 0;
	mddev->delta_disks = 0;
	mddev->new_level = LEVEL_NONE;
	mddev->new_layout = 0;
	mddev->new_chunk_sectors = 0;
	mddev->curr_resync = 0;
	mddev->resync_mismatches = 0;
	mddev->suspend_lo = mddev->suspend_hi = 0;
	mddev->sync_speed_min = mddev->sync_speed_max = 0;
	mddev->recovery = 0;
	mddev->in_sync = 0;
	mddev->changed = 0;
	mddev->degraded = 0;
	mddev->safemode = 0;
	mddev->bitmap_info.offset = 0;
	mddev->bitmap_info.default_offset = 0;
	mddev->bitmap_info.chunksize = 0;
	mddev->bitmap_info.daemon_sleep = 0;
	mddev->bitmap_info.max_write_behind = 0;
}

static void __md_stop_writes(struct mddev *mddev)
{
	if (mddev->sync_thread) {
		set_bit(MD_RECOVERY_FROZEN, &mddev->recovery);
		set_bit(MD_RECOVERY_INTR, &mddev->recovery);
		reap_sync_thread(mddev);
	}

	del_timer_sync(&mddev->safemode_timer);

	bitmap_flush(mddev);
	md_super_wait(mddev);

	if (!mddev->in_sync || mddev->flags) {
		/* mark array as shutdown cleanly */
		mddev->in_sync = 1;
		md_update_sb(mddev, 1);
	}
}

void md_stop_writes(struct mddev *mddev)
{
	mddev_lock(mddev);
	__md_stop_writes(mddev);
	mddev_unlock(mddev);
}
EXPORT_SYMBOL_GPL(md_stop_writes);

void md_stop(struct mddev *mddev)
{
	mddev->ready = 0;
	mddev->pers->stop(mddev);
	if (mddev->pers->sync_request && mddev->to_remove == NULL)
		mddev->to_remove = &md_redundancy_group;
	module_put(mddev->pers->owner);
	mddev->pers = NULL;
	clear_bit(MD_RECOVERY_FROZEN, &mddev->recovery);
}
EXPORT_SYMBOL_GPL(md_stop);

static int md_set_readonly(struct mddev *mddev, int is_open)
{
	int err = 0;
	mutex_lock(&mddev->open_mutex);
	if (atomic_read(&mddev->openers) > is_open) {
		printk("md: %s still in use.\n",mdname(mddev));
		err = -EBUSY;
		goto out;
	}
	if (mddev->pers) {
		__md_stop_writes(mddev);

		err  = -ENXIO;
		if (mddev->ro==1)
			goto out;
		mddev->ro = 1;
		set_disk_ro(mddev->gendisk, 1);
		clear_bit(MD_RECOVERY_FROZEN, &mddev->recovery);
		sysfs_notify_dirent_safe(mddev->sysfs_state);
		err = 0;	
	}
out:
	mutex_unlock(&mddev->open_mutex);
	return err;
}

/* mode:
 *   0 - completely stop and dis-assemble array
 *   2 - stop but do not disassemble array
 */
static int do_md_stop(struct mddev * mddev, int mode, int is_open)
{
	struct gendisk *disk = mddev->gendisk;
	struct md_rdev *rdev;

	mutex_lock(&mddev->open_mutex);
	if (atomic_read(&mddev->openers) > is_open ||
	    mddev->sysfs_active) {
		printk("md: %s still in use.\n",mdname(mddev));
		mutex_unlock(&mddev->open_mutex);
		return -EBUSY;
	}

	if (mddev->pers) {
		if (mddev->ro)
			set_disk_ro(disk, 0);

		__md_stop_writes(mddev);
		md_stop(mddev);
		mddev->queue->merge_bvec_fn = NULL;
		mddev->queue->backing_dev_info.congested_fn = NULL;

		/* tell userspace to handle 'inactive' */
		sysfs_notify_dirent_safe(mddev->sysfs_state);

		list_for_each_entry(rdev, &mddev->disks, same_set)
			if (rdev->raid_disk >= 0)
				sysfs_unlink_rdev(mddev, rdev);

		set_capacity(disk, 0);
		mutex_unlock(&mddev->open_mutex);
		mddev->changed = 1;
		revalidate_disk(disk);

		if (mddev->ro)
			mddev->ro = 0;
	} else
		mutex_unlock(&mddev->open_mutex);
	/*
	 * Free resources if final stop
	 */
	if (mode == 0) {
		printk(KERN_INFO "md: %s stopped.\n", mdname(mddev));

		bitmap_destroy(mddev);
		if (mddev->bitmap_info.file) {
			restore_bitmap_write_access(mddev->bitmap_info.file);
			fput(mddev->bitmap_info.file);
			mddev->bitmap_info.file = NULL;
		}
		mddev->bitmap_info.offset = 0;

		export_array(mddev);

		md_clean(mddev);
		kobject_uevent(&disk_to_dev(mddev->gendisk)->kobj, KOBJ_CHANGE);
		if (mddev->hold_active == UNTIL_STOP)
			mddev->hold_active = 0;
	}
	blk_integrity_unregister(disk);
	md_new_event(mddev);
	sysfs_notify_dirent_safe(mddev->sysfs_state);
	return 0;
}

#ifndef MODULE
static void autorun_array(struct mddev *mddev)
{
	struct md_rdev *rdev;
	int err;

	if (list_empty(&mddev->disks))
		return;

	printk(KERN_INFO "md: running: ");

	list_for_each_entry(rdev, &mddev->disks, same_set) {
		char b[BDEVNAME_SIZE];
		printk("<%s>", bdevname(rdev->bdev,b));
	}
	printk("\n");

	err = do_md_run(mddev);
	if (err) {
		printk(KERN_WARNING "md: do_md_run() returned %d\n", err);
		do_md_stop(mddev, 0, 0);
	}
}

/*
 * lets try to run arrays based on all disks that have arrived
 * until now. (those are in pending_raid_disks)
 *
 * the method: pick the first pending disk, collect all disks with
 * the same UUID, remove all from the pending list and put them into
 * the 'same_array' list. Then order this list based on superblock
 * update time (freshest comes first), kick out 'old' disks and
 * compare superblocks. If everything's fine then run it.
 *
 * If "unit" is allocated, then bump its reference count
 */
static void autorun_devices(int part)
{
	struct md_rdev *rdev0, *rdev, *tmp;
	struct mddev *mddev;
	char b[BDEVNAME_SIZE];

	printk(KERN_INFO "md: autorun ...\n");
	while (!list_empty(&pending_raid_disks)) {
		int unit;
		dev_t dev;
		LIST_HEAD(candidates);
		rdev0 = list_entry(pending_raid_disks.next,
					 struct md_rdev, same_set);

		printk(KERN_INFO "md: considering %s ...\n",
			bdevname(rdev0->bdev,b));
		INIT_LIST_HEAD(&candidates);
		rdev_for_each_list(rdev, tmp, &pending_raid_disks)
			if (super_90_load(rdev, rdev0, 0) >= 0) {
				printk(KERN_INFO "md:  adding %s ...\n",
					bdevname(rdev->bdev,b));
				list_move(&rdev->same_set, &candidates);
			}
		/*
		 * now we have a set of devices, with all of them having
		 * mostly sane superblocks. It's time to allocate the
		 * mddev.
		 */
		if (part) {
			dev = MKDEV(mdp_major,
				    rdev0->preferred_minor << MdpMinorShift);
			unit = MINOR(dev) >> MdpMinorShift;
		} else {
			dev = MKDEV(MD_MAJOR, rdev0->preferred_minor);
			unit = MINOR(dev);
		}
		if (rdev0->preferred_minor != unit) {
			printk(KERN_INFO "md: unit number in %s is bad: %d\n",
			       bdevname(rdev0->bdev, b), rdev0->preferred_minor);
			break;
		}

		md_probe(dev, NULL, NULL);
		mddev = mddev_find(dev);
		if (!mddev || !mddev->gendisk) {
			if (mddev)
				mddev_put(mddev);
			printk(KERN_ERR
				"md: cannot allocate memory for md drive.\n");
			break;
		}
		if (mddev_lock(mddev)) 
			printk(KERN_WARNING "md: %s locked, cannot run\n",
			       mdname(mddev));
		else if (mddev->raid_disks || mddev->major_version
			 || !list_empty(&mddev->disks)) {
			printk(KERN_WARNING 
				"md: %s already running, cannot run %s\n",
				mdname(mddev), bdevname(rdev0->bdev,b));
			mddev_unlock(mddev);
		} else {
			printk(KERN_INFO "md: created %s\n", mdname(mddev));
			mddev->persistent = 1;
			rdev_for_each_list(rdev, tmp, &candidates) {
				list_del_init(&rdev->same_set);
				if (bind_rdev_to_array(rdev, mddev))
					export_rdev(rdev);
			}
			autorun_array(mddev);
			mddev_unlock(mddev);
		}
		/* on success, candidates will be empty, on error
		 * it won't...
		 */
		rdev_for_each_list(rdev, tmp, &candidates) {
			list_del_init(&rdev->same_set);
			export_rdev(rdev);
		}
		mddev_put(mddev);
	}
	printk(KERN_INFO "md: ... autorun DONE.\n");
}
#endif /* !MODULE */

static int get_version(void __user * arg)
{
	mdu_version_t ver;

	ver.major = MD_MAJOR_VERSION;
	ver.minor = MD_MINOR_VERSION;
	ver.patchlevel = MD_PATCHLEVEL_VERSION;

	if (copy_to_user(arg, &ver, sizeof(ver)))
		return -EFAULT;

	return 0;
}

static int get_array_info(struct mddev * mddev, void __user * arg)
{
	mdu_array_info_t info;
	int nr,working,insync,failed,spare;
	struct md_rdev *rdev;

	nr=working=insync=failed=spare=0;
	list_for_each_entry(rdev, &mddev->disks, same_set) {
		nr++;
		if (test_bit(Faulty, &rdev->flags))
			failed++;
		else {
			working++;
			if (test_bit(In_sync, &rdev->flags))
				insync++;	
			else
				spare++;
		}
	}

	info.major_version = mddev->major_version;
	info.minor_version = mddev->minor_version;
	info.patch_version = MD_PATCHLEVEL_VERSION;
	info.ctime         = mddev->ctime;
	info.level         = mddev->level;
	info.size          = mddev->dev_sectors / 2;
	if (info.size != mddev->dev_sectors / 2) /* overflow */
		info.size = -1;
	info.nr_disks      = nr;
	info.raid_disks    = mddev->raid_disks;
	info.md_minor      = mddev->md_minor;
	info.not_persistent= !mddev->persistent;

	info.utime         = mddev->utime;
	info.state         = 0;
	if (mddev->in_sync)
		info.state = (1<<MD_SB_CLEAN);
	if (mddev->bitmap && mddev->bitmap_info.offset)
		info.state = (1<<MD_SB_BITMAP_PRESENT);
	info.active_disks  = insync;
	info.working_disks = working;
	info.failed_disks  = failed;
	info.spare_disks   = spare;

	info.layout        = mddev->layout;
	info.chunk_size    = mddev->chunk_sectors << 9;

	if (copy_to_user(arg, &info, sizeof(info)))
		return -EFAULT;

	return 0;
}

static int get_bitmap_file(struct mddev * mddev, void __user * arg)
{
	mdu_bitmap_file_t *file = NULL; /* too big for stack allocation */
	char *ptr, *buf = NULL;
	int err = -ENOMEM;

	if (md_allow_write(mddev))
		file = kmalloc(sizeof(*file), GFP_NOIO);
	else
		file = kmalloc(sizeof(*file), GFP_KERNEL);

	if (!file)
		goto out;

	/* bitmap disabled, zero the first byte and copy out */
	if (!mddev->bitmap || !mddev->bitmap->file) {
		file->pathname[0] = '\0';
		goto copy_out;
	}

	buf = kmalloc(sizeof(file->pathname), GFP_KERNEL);
	if (!buf)
		goto out;

	ptr = d_path(&mddev->bitmap->file->f_path, buf, sizeof(file->pathname));
	if (IS_ERR(ptr))
		goto out;

	strcpy(file->pathname, ptr);

copy_out:
	err = 0;
	if (copy_to_user(arg, file, sizeof(*file)))
		err = -EFAULT;
out:
	kfree(buf);
	kfree(file);
	return err;
}

static int get_disk_info(struct mddev * mddev, void __user * arg)
{
	mdu_disk_info_t info;
	struct md_rdev *rdev;

	if (copy_from_user(&info, arg, sizeof(info)))
		return -EFAULT;

	rdev = find_rdev_nr(mddev, info.number);
	if (rdev) {
		info.major = MAJOR(rdev->bdev->bd_dev);
		info.minor = MINOR(rdev->bdev->bd_dev);
		info.raid_disk = rdev->raid_disk;
		info.state = 0;
		if (test_bit(Faulty, &rdev->flags))
			info.state |= (1<<MD_DISK_FAULTY);
		else if (test_bit(In_sync, &rdev->flags)) {
			info.state |= (1<<MD_DISK_ACTIVE);
			info.state |= (1<<MD_DISK_SYNC);
		}
		if (test_bit(WriteMostly, &rdev->flags))
			info.state |= (1<<MD_DISK_WRITEMOSTLY);
	} else {
		info.major = info.minor = 0;
		info.raid_disk = -1;
		info.state = (1<<MD_DISK_REMOVED);
	}

	if (copy_to_user(arg, &info, sizeof(info)))
		return -EFAULT;

	return 0;
}

static int add_new_disk(struct mddev * mddev, mdu_disk_info_t *info)
{
	char b[BDEVNAME_SIZE], b2[BDEVNAME_SIZE];
	struct md_rdev *rdev;
	dev_t dev = MKDEV(info->major,info->minor);

	if (info->major != MAJOR(dev) || info->minor != MINOR(dev))
		return -EOVERFLOW;

	if (!mddev->raid_disks) {
		int err;
		/* expecting a device which has a superblock */
		rdev = md_import_device(dev, mddev->major_version, mddev->minor_version);
		if (IS_ERR(rdev)) {
			printk(KERN_WARNING 
				"md: md_import_device returned %ld\n",
				PTR_ERR(rdev));
			return PTR_ERR(rdev);
		}
		if (!list_empty(&mddev->disks)) {
			struct md_rdev *rdev0
				= list_entry(mddev->disks.next,
					     struct md_rdev, same_set);
			err = super_types[mddev->major_version]
				.load_super(rdev, rdev0, mddev->minor_version);
			if (err < 0) {
				printk(KERN_WARNING 
					"md: %s has different UUID to %s\n",
					bdevname(rdev->bdev,b), 
					bdevname(rdev0->bdev,b2));
				export_rdev(rdev);
				return -EINVAL;
			}
		}
		err = bind_rdev_to_array(rdev, mddev);
		if (err)
			export_rdev(rdev);
		return err;
	}

	/*
	 * add_new_disk can be used once the array is assembled
	 * to add "hot spares".  They must already have a superblock
	 * written
	 */
	if (mddev->pers) {
		int err;
		if (!mddev->pers->hot_add_disk) {
			printk(KERN_WARNING 
				"%s: personality does not support diskops!\n",
			       mdname(mddev));
			return -EINVAL;
		}
		if (mddev->persistent)
			rdev = md_import_device(dev, mddev->major_version,
						mddev->minor_version);
		else
			rdev = md_import_device(dev, -1, -1);
		if (IS_ERR(rdev)) {
			printk(KERN_WARNING 
				"md: md_import_device returned %ld\n",
				PTR_ERR(rdev));
			return PTR_ERR(rdev);
		}
		/* set saved_raid_disk if appropriate */
		if (!mddev->persistent) {
			if (info->state & (1<<MD_DISK_SYNC)  &&
			    info->raid_disk < mddev->raid_disks) {
				rdev->raid_disk = info->raid_disk;
				set_bit(In_sync, &rdev->flags);
			} else
				rdev->raid_disk = -1;
		} else
			super_types[mddev->major_version].
				validate_super(mddev, rdev);
		if ((info->state & (1<<MD_DISK_SYNC)) &&
		    (!test_bit(In_sync, &rdev->flags) ||
		     rdev->raid_disk != info->raid_disk)) {
			/* This was a hot-add request, but events doesn't
			 * match, so reject it.
			 */
			export_rdev(rdev);
			return -EINVAL;
		}

		if (test_bit(In_sync, &rdev->flags))
			rdev->saved_raid_disk = rdev->raid_disk;
		else
			rdev->saved_raid_disk = -1;

		clear_bit(In_sync, &rdev->flags); /* just to be sure */
		if (info->state & (1<<MD_DISK_WRITEMOSTLY))
			set_bit(WriteMostly, &rdev->flags);
		else
			clear_bit(WriteMostly, &rdev->flags);

		rdev->raid_disk = -1;
		err = bind_rdev_to_array(rdev, mddev);
		if (!err && !mddev->pers->hot_remove_disk) {
			/* If there is hot_add_disk but no hot_remove_disk
			 * then added disks for geometry changes,
			 * and should be added immediately.
			 */
			super_types[mddev->major_version].
				validate_super(mddev, rdev);
			err = mddev->pers->hot_add_disk(mddev, rdev);
			if (err)
				unbind_rdev_from_array(rdev);
		}
		if (err)
			export_rdev(rdev);
		else
			sysfs_notify_dirent_safe(rdev->sysfs_state);

		md_update_sb(mddev, 1);
		if (mddev->degraded)
			set_bit(MD_RECOVERY_RECOVER, &mddev->recovery);
		set_bit(MD_RECOVERY_NEEDED, &mddev->recovery);
		if (!err)
			md_new_event(mddev);
		md_wakeup_thread(mddev->thread);
		return err;
	}

	/* otherwise, add_new_disk is only allowed
	 * for major_version==0 superblocks
	 */
	if (mddev->major_version != 0) {
		printk(KERN_WARNING "%s: ADD_NEW_DISK not supported\n",
		       mdname(mddev));
		return -EINVAL;
	}

	if (!(info->state & (1<<MD_DISK_FAULTY))) {
		int err;
		rdev = md_import_device(dev, -1, 0);
		if (IS_ERR(rdev)) {
			printk(KERN_WARNING 
				"md: error, md_import_device() returned %ld\n",
				PTR_ERR(rdev));
			return PTR_ERR(rdev);
		}
		rdev->desc_nr = info->number;
		if (info->raid_disk < mddev->raid_disks)
			rdev->raid_disk = info->raid_disk;
		else
			rdev->raid_disk = -1;

		if (rdev->raid_disk < mddev->raid_disks)
			if (info->state & (1<<MD_DISK_SYNC))
				set_bit(In_sync, &rdev->flags);

		if (info->state & (1<<MD_DISK_WRITEMOSTLY))
			set_bit(WriteMostly, &rdev->flags);

		if (!mddev->persistent) {
			printk(KERN_INFO "md: nonpersistent superblock ...\n");
			rdev->sb_start = i_size_read(rdev->bdev->bd_inode) / 512;
		} else
			rdev->sb_start = calc_dev_sboffset(rdev);
		rdev->sectors = rdev->sb_start;

		err = bind_rdev_to_array(rdev, mddev);
		if (err) {
			export_rdev(rdev);
			return err;
		}
	}

	return 0;
}

static int hot_remove_disk(struct mddev * mddev, dev_t dev)
{
	char b[BDEVNAME_SIZE];
	struct md_rdev *rdev;

	rdev = find_rdev(mddev, dev);
	if (!rdev)
		return -ENXIO;

	if (rdev->raid_disk >= 0)
		goto busy;

	kick_rdev_from_array(rdev);
	md_update_sb(mddev, 1);
	md_new_event(mddev);

	return 0;
busy:
	printk(KERN_WARNING "md: cannot remove active disk %s from %s ...\n",
		bdevname(rdev->bdev,b), mdname(mddev));
	return -EBUSY;
}

static int hot_add_disk(struct mddev * mddev, dev_t dev)
{
	char b[BDEVNAME_SIZE];
	int err;
	struct md_rdev *rdev;

	if (!mddev->pers)
		return -ENODEV;

	if (mddev->major_version != 0) {
		printk(KERN_WARNING "%s: HOT_ADD may only be used with"
			" version-0 superblocks.\n",
			mdname(mddev));
		return -EINVAL;
	}
	if (!mddev->pers->hot_add_disk) {
		printk(KERN_WARNING 
			"%s: personality does not support diskops!\n",
			mdname(mddev));
		return -EINVAL;
	}

	rdev = md_import_device(dev, -1, 0);
	if (IS_ERR(rdev)) {
		printk(KERN_WARNING 
			"md: error, md_import_device() returned %ld\n",
			PTR_ERR(rdev));
		return -EINVAL;
	}

	if (mddev->persistent)
		rdev->sb_start = calc_dev_sboffset(rdev);
	else
		rdev->sb_start = i_size_read(rdev->bdev->bd_inode) / 512;

	rdev->sectors = rdev->sb_start;

	if (test_bit(Faulty, &rdev->flags)) {
		printk(KERN_WARNING 
			"md: can not hot-add faulty %s disk to %s!\n",
			bdevname(rdev->bdev,b), mdname(mddev));
		err = -EINVAL;
		goto abort_export;
	}
	clear_bit(In_sync, &rdev->flags);
	rdev->desc_nr = -1;
	rdev->saved_raid_disk = -1;
	err = bind_rdev_to_array(rdev, mddev);
	if (err)
		goto abort_export;

	/*
	 * The rest should better be atomic, we can have disk failures
	 * noticed in interrupt contexts ...
	 */

	rdev->raid_disk = -1;

	md_update_sb(mddev, 1);

	/*
	 * Kick recovery, maybe this spare has to be added to the
	 * array immediately.
	 */
	set_bit(MD_RECOVERY_NEEDED, &mddev->recovery);
	md_wakeup_thread(mddev->thread);
	md_new_event(mddev);
	return 0;

abort_export:
	export_rdev(rdev);
	return err;
}

static int set_bitmap_file(struct mddev *mddev, int fd)
{
	int err;

	if (mddev->pers) {
		if (!mddev->pers->quiesce)
			return -EBUSY;
		if (mddev->recovery || mddev->sync_thread)
			return -EBUSY;
		/* we should be able to change the bitmap.. */
	}


	if (fd >= 0) {
		if (mddev->bitmap)
			return -EEXIST; /* cannot add when bitmap is present */
		mddev->bitmap_info.file = fget(fd);

		if (mddev->bitmap_info.file == NULL) {
			printk(KERN_ERR "%s: error: failed to get bitmap file\n",
			       mdname(mddev));
			return -EBADF;
		}

		err = deny_bitmap_write_access(mddev->bitmap_info.file);
		if (err) {
			printk(KERN_ERR "%s: error: bitmap file is already in use\n",
			       mdname(mddev));
			fput(mddev->bitmap_info.file);
			mddev->bitmap_info.file = NULL;
			return err;
		}
		mddev->bitmap_info.offset = 0; /* file overrides offset */
	} else if (mddev->bitmap == NULL)
		return -ENOENT; /* cannot remove what isn't there */
	err = 0;
	if (mddev->pers) {
		mddev->pers->quiesce(mddev, 1);
		if (fd >= 0) {
			err = bitmap_create(mddev);
			if (!err)
				err = bitmap_load(mddev);
		}
		if (fd < 0 || err) {
			bitmap_destroy(mddev);
			fd = -1; /* make sure to put the file */
		}
		mddev->pers->quiesce(mddev, 0);
	}
	if (fd < 0) {
		if (mddev->bitmap_info.file) {
			restore_bitmap_write_access(mddev->bitmap_info.file);
			fput(mddev->bitmap_info.file);
		}
		mddev->bitmap_info.file = NULL;
	}

	return err;
}

/*
 * set_array_info is used two different ways
 * The original usage is when creating a new array.
 * In this usage, raid_disks is > 0 and it together with
 *  level, size, not_persistent,layout,chunksize determine the
 *  shape of the array.
 *  This will always create an array with a type-0.90.0 superblock.
 * The newer usage is when assembling an array.
 *  In this case raid_disks will be 0, and the major_version field is
 *  use to determine which style super-blocks are to be found on the devices.
 *  The minor and patch _version numbers are also kept incase the
 *  super_block handler wishes to interpret them.
 */
static int set_array_info(struct mddev * mddev, mdu_array_info_t *info)
{

	if (info->raid_disks == 0) {
		/* just setting version number for superblock loading */
		if (info->major_version < 0 ||
		    info->major_version >= ARRAY_SIZE(super_types) ||
		    super_types[info->major_version].name == NULL) {
			/* maybe try to auto-load a module? */
			printk(KERN_INFO 
				"md: superblock version %d not known\n",
				info->major_version);
			return -EINVAL;
		}
		mddev->major_version = info->major_version;
		mddev->minor_version = info->minor_version;
		mddev->patch_version = info->patch_version;
		mddev->persistent = !info->not_persistent;
		/* ensure mddev_put doesn't delete this now that there
		 * is some minimal configuration.
		 */
		mddev->ctime         = get_seconds();
		return 0;
	}
	mddev->major_version = MD_MAJOR_VERSION;
	mddev->minor_version = MD_MINOR_VERSION;
	mddev->patch_version = MD_PATCHLEVEL_VERSION;
	mddev->ctime         = get_seconds();

	mddev->level         = info->level;
	mddev->clevel[0]     = 0;
	mddev->dev_sectors   = 2 * (sector_t)info->size;
	mddev->raid_disks    = info->raid_disks;
	/* don't set md_minor, it is determined by which /dev/md* was
	 * openned
	 */
	if (info->state & (1<<MD_SB_CLEAN))
		mddev->recovery_cp = MaxSector;
	else
		mddev->recovery_cp = 0;
	mddev->persistent    = ! info->not_persistent;
	mddev->external	     = 0;

	mddev->layout        = info->layout;
	mddev->chunk_sectors = info->chunk_size >> 9;

	mddev->max_disks     = MD_SB_DISKS;

	if (mddev->persistent)
		mddev->flags         = 0;
	set_bit(MD_CHANGE_DEVS, &mddev->flags);

	mddev->bitmap_info.default_offset = MD_SB_BYTES >> 9;
	mddev->bitmap_info.offset = 0;

	mddev->reshape_position = MaxSector;

	/*
	 * Generate a 128 bit UUID
	 */
	get_random_bytes(mddev->uuid, 16);

	mddev->new_level = mddev->level;
	mddev->new_chunk_sectors = mddev->chunk_sectors;
	mddev->new_layout = mddev->layout;
	mddev->delta_disks = 0;

	return 0;
}

void md_set_array_sectors(struct mddev *mddev, sector_t array_sectors)
{
	WARN(!mddev_is_locked(mddev), "%s: unlocked mddev!\n", __func__);

	if (mddev->external_size)
		return;

	mddev->array_sectors = array_sectors;
}
EXPORT_SYMBOL(md_set_array_sectors);

static int update_size(struct mddev *mddev, sector_t num_sectors)
{
	struct md_rdev *rdev;
	int rv;
	int fit = (num_sectors == 0);

	if (mddev->pers->resize == NULL)
		return -EINVAL;
	/* The "num_sectors" is the number of sectors of each device that
	 * is used.  This can only make sense for arrays with redundancy.
	 * linear and raid0 always use whatever space is available. We can only
	 * consider changing this number if no resync or reconstruction is
	 * happening, and if the new size is acceptable. It must fit before the
	 * sb_start or, if that is <data_offset, it must fit before the size
	 * of each device.  If num_sectors is zero, we find the largest size
	 * that fits.
	 */
	if (mddev->sync_thread)
		return -EBUSY;
	if (mddev->bitmap)
		/* Sorry, cannot grow a bitmap yet, just remove it,
		 * grow, and re-add.
		 */
		return -EBUSY;
	list_for_each_entry(rdev, &mddev->disks, same_set) {
		sector_t avail = rdev->sectors;

		if (fit && (num_sectors == 0 || num_sectors > avail))
			num_sectors = avail;
		if (avail < num_sectors)
			return -ENOSPC;
	}
	rv = mddev->pers->resize(mddev, num_sectors);
	if (!rv)
		revalidate_disk(mddev->gendisk);
	return rv;
}

static int update_raid_disks(struct mddev *mddev, int raid_disks)
{
	int rv;
	/* change the number of raid disks */
	if (mddev->pers->check_reshape == NULL)
		return -EINVAL;
	if (raid_disks <= 0 ||
	    (mddev->max_disks && raid_disks >= mddev->max_disks))
		return -EINVAL;
	if (mddev->sync_thread || mddev->reshape_position != MaxSector)
		return -EBUSY;
	mddev->delta_disks = raid_disks - mddev->raid_disks;

	rv = mddev->pers->check_reshape(mddev);
	if (rv < 0)
		mddev->delta_disks = 0;
	return rv;
}


/*
 * update_array_info is used to change the configuration of an
 * on-line array.
 * The version, ctime,level,size,raid_disks,not_persistent, layout,chunk_size
 * fields in the info are checked against the array.
 * Any differences that cannot be handled will cause an error.
 * Normally, only one change can be managed at a time.
 */
static int update_array_info(struct mddev *mddev, mdu_array_info_t *info)
{
	int rv = 0;
	int cnt = 0;
	int state = 0;

	/* calculate expected state,ignoring low bits */
	if (mddev->bitmap && mddev->bitmap_info.offset)
		state |= (1 << MD_SB_BITMAP_PRESENT);

	if (mddev->major_version != info->major_version ||
	    mddev->minor_version != info->minor_version ||
/*	    mddev->patch_version != info->patch_version || */
	    mddev->ctime         != info->ctime         ||
	    mddev->level         != info->level         ||
/*	    mddev->layout        != info->layout        || */
	    !mddev->persistent	 != info->not_persistent||
	    mddev->chunk_sectors != info->chunk_size >> 9 ||
	    /* ignore bottom 8 bits of state, and allow SB_BITMAP_PRESENT to change */
	    ((state^info->state) & 0xfffffe00)
		)
		return -EINVAL;
	/* Check there is only one change */
	if (info->size >= 0 && mddev->dev_sectors / 2 != info->size)
		cnt++;
	if (mddev->raid_disks != info->raid_disks)
		cnt++;
	if (mddev->layout != info->layout)
		cnt++;
	if ((state ^ info->state) & (1<<MD_SB_BITMAP_PRESENT))
		cnt++;
	if (cnt == 0)
		return 0;
	if (cnt > 1)
		return -EINVAL;

	if (mddev->layout != info->layout) {
		/* Change layout
		 * we don't need to do anything at the md level, the
		 * personality will take care of it all.
		 */
		if (mddev->pers->check_reshape == NULL)
			return -EINVAL;
		else {
			mddev->new_layout = info->layout;
			rv = mddev->pers->check_reshape(mddev);
			if (rv)
				mddev->new_layout = mddev->layout;
			return rv;
		}
	}
	if (info->size >= 0 && mddev->dev_sectors / 2 != info->size)
		rv = update_size(mddev, (sector_t)info->size * 2);

	if (mddev->raid_disks    != info->raid_disks)
		rv = update_raid_disks(mddev, info->raid_disks);

	if ((state ^ info->state) & (1<<MD_SB_BITMAP_PRESENT)) {
		if (mddev->pers->quiesce == NULL)
			return -EINVAL;
		if (mddev->recovery || mddev->sync_thread)
			return -EBUSY;
		if (info->state & (1<<MD_SB_BITMAP_PRESENT)) {
			/* add the bitmap */
			if (mddev->bitmap)
				return -EEXIST;
			if (mddev->bitmap_info.default_offset == 0)
				return -EINVAL;
			mddev->bitmap_info.offset =
				mddev->bitmap_info.default_offset;
			mddev->pers->quiesce(mddev, 1);
			rv = bitmap_create(mddev);
			if (!rv)
				rv = bitmap_load(mddev);
			if (rv)
				bitmap_destroy(mddev);
			mddev->pers->quiesce(mddev, 0);
		} else {
			/* remove the bitmap */
			if (!mddev->bitmap)
				return -ENOENT;
			if (mddev->bitmap->file)
				return -EINVAL;
			mddev->pers->quiesce(mddev, 1);
			bitmap_destroy(mddev);
			mddev->pers->quiesce(mddev, 0);
			mddev->bitmap_info.offset = 0;
		}
	}
	md_update_sb(mddev, 1);
	return rv;
}

static int set_disk_faulty(struct mddev *mddev, dev_t dev)
{
	struct md_rdev *rdev;

	if (mddev->pers == NULL)
		return -ENODEV;

	rdev = find_rdev(mddev, dev);
	if (!rdev)
		return -ENODEV;

	md_error(mddev, rdev);
	if (!test_bit(Faulty, &rdev->flags))
		return -EBUSY;
	return 0;
}

/*
 * We have a problem here : there is no easy way to give a CHS
 * virtual geometry. We currently pretend that we have a 2 heads
 * 4 sectors (with a BIG number of cylinders...). This drives
 * dosfs just mad... ;-)
 */
static int md_getgeo(struct block_device *bdev, struct hd_geometry *geo)
{
	struct mddev *mddev = bdev->bd_disk->private_data;

	geo->heads = 2;
	geo->sectors = 4;
	geo->cylinders = mddev->array_sectors / 8;
	return 0;
}

static int md_ioctl(struct block_device *bdev, fmode_t mode,
			unsigned int cmd, unsigned long arg)
{
	int err = 0;
	void __user *argp = (void __user *)arg;
	struct mddev *mddev = NULL;
	int ro;

	if (!capable(CAP_SYS_ADMIN))
		return -EACCES;

	/*
	 * Commands dealing with the RAID driver but not any
	 * particular array:
	 */
	switch (cmd)
	{
		case RAID_VERSION:
			err = get_version(argp);
			goto done;

		case PRINT_RAID_DEBUG:
			err = 0;
			md_print_devices();
			goto done;

#ifndef MODULE
		case RAID_AUTORUN:
			err = 0;
			autostart_arrays(arg);
			goto done;
#endif
		default:;
	}

	/*
	 * Commands creating/starting a new array:
	 */

	mddev = bdev->bd_disk->private_data;

	if (!mddev) {
		BUG();
		goto abort;
	}

	err = mddev_lock(mddev);
	if (err) {
		printk(KERN_INFO 
			"md: ioctl lock interrupted, reason %d, cmd %d\n",
			err, cmd);
		goto abort;
	}

	switch (cmd)
	{
		case SET_ARRAY_INFO:
			{
				mdu_array_info_t info;
				if (!arg)
					memset(&info, 0, sizeof(info));
				else if (copy_from_user(&info, argp, sizeof(info))) {
					err = -EFAULT;
					goto abort_unlock;
				}
				if (mddev->pers) {
					err = update_array_info(mddev, &info);
					if (err) {
						printk(KERN_WARNING "md: couldn't update"
						       " array info. %d\n", err);
						goto abort_unlock;
					}
					goto done_unlock;
				}
				if (!list_empty(&mddev->disks)) {
					printk(KERN_WARNING
					       "md: array %s already has disks!\n",
					       mdname(mddev));
					err = -EBUSY;
					goto abort_unlock;
				}
				if (mddev->raid_disks) {
					printk(KERN_WARNING
					       "md: array %s already initialised!\n",
					       mdname(mddev));
					err = -EBUSY;
					goto abort_unlock;
				}
				err = set_array_info(mddev, &info);
				if (err) {
					printk(KERN_WARNING "md: couldn't set"
					       " array info. %d\n", err);
					goto abort_unlock;
				}
			}
			goto done_unlock;

		default:;
	}

	/*
	 * Commands querying/configuring an existing array:
	 */
	/* if we are not initialised yet, only ADD_NEW_DISK, STOP_ARRAY,
	 * RUN_ARRAY, and GET_ and SET_BITMAP_FILE are allowed */
	if ((!mddev->raid_disks && !mddev->external)
	    && cmd != ADD_NEW_DISK && cmd != STOP_ARRAY
	    && cmd != RUN_ARRAY && cmd != SET_BITMAP_FILE
	    && cmd != GET_BITMAP_FILE) {
		err = -ENODEV;
		goto abort_unlock;
	}

	/*
	 * Commands even a read-only array can execute:
	 */
	switch (cmd)
	{
		case GET_ARRAY_INFO:
			err = get_array_info(mddev, argp);
			goto done_unlock;

		case GET_BITMAP_FILE:
			err = get_bitmap_file(mddev, argp);
			goto done_unlock;

		case GET_DISK_INFO:
			err = get_disk_info(mddev, argp);
			goto done_unlock;

		case RESTART_ARRAY_RW:
			err = restart_array(mddev);
			goto done_unlock;

		case STOP_ARRAY:
			err = do_md_stop(mddev, 0, 1);
			goto done_unlock;

		case STOP_ARRAY_RO:
			err = md_set_readonly(mddev, 1);
			goto done_unlock;

		case BLKROSET:
			if (get_user(ro, (int __user *)(arg))) {
				err = -EFAULT;
				goto done_unlock;
			}
			err = -EINVAL;

			/* if the bdev is going readonly the value of mddev->ro
			 * does not matter, no writes are coming
			 */
			if (ro)
				goto done_unlock;

			/* are we are already prepared for writes? */
			if (mddev->ro != 1)
				goto done_unlock;

			/* transitioning to readauto need only happen for
			 * arrays that call md_write_start
			 */
			if (mddev->pers) {
				err = restart_array(mddev);
				if (err == 0) {
					mddev->ro = 2;
					set_disk_ro(mddev->gendisk, 0);
				}
			}
			goto done_unlock;
	}

	/*
	 * The remaining ioctls are changing the state of the
	 * superblock, so we do not allow them on read-only arrays.
	 * However non-MD ioctls (e.g. get-size) will still come through
	 * here and hit the 'default' below, so only disallow
	 * 'md' ioctls, and switch to rw mode if started auto-readonly.
	 */
	if (_IOC_TYPE(cmd) == MD_MAJOR && mddev->ro && mddev->pers) {
		if (mddev->ro == 2) {
			mddev->ro = 0;
			sysfs_notify_dirent_safe(mddev->sysfs_state);
			set_bit(MD_RECOVERY_NEEDED, &mddev->recovery);
			md_wakeup_thread(mddev->thread);
		} else {
			err = -EROFS;
			goto abort_unlock;
		}
	}

	switch (cmd)
	{
		case ADD_NEW_DISK:
		{
			mdu_disk_info_t info;
			if (copy_from_user(&info, argp, sizeof(info)))
				err = -EFAULT;
			else
				err = add_new_disk(mddev, &info);
			goto done_unlock;
		}

		case HOT_REMOVE_DISK:
			err = hot_remove_disk(mddev, new_decode_dev(arg));
			goto done_unlock;

		case HOT_ADD_DISK:
			err = hot_add_disk(mddev, new_decode_dev(arg));
			goto done_unlock;

		case SET_DISK_FAULTY:
			err = set_disk_faulty(mddev, new_decode_dev(arg));
			goto done_unlock;

		case RUN_ARRAY:
			err = do_md_run(mddev);
			goto done_unlock;

		case SET_BITMAP_FILE:
			err = set_bitmap_file(mddev, (int)arg);
			goto done_unlock;

		default:
			err = -EINVAL;
			goto abort_unlock;
	}

done_unlock:
abort_unlock:
	if (mddev->hold_active == UNTIL_IOCTL &&
	    err != -EINVAL)
		mddev->hold_active = 0;
	mddev_unlock(mddev);

	return err;
done:
	if (err)
		MD_BUG();
abort:
	return err;
}
#ifdef CONFIG_COMPAT
static int md_compat_ioctl(struct block_device *bdev, fmode_t mode,
		    unsigned int cmd, unsigned long arg)
{
	switch (cmd) {
	case HOT_REMOVE_DISK:
	case HOT_ADD_DISK:
	case SET_DISK_FAULTY:
	case SET_BITMAP_FILE:
		/* These take in integer arg, do not convert */
		break;
	default:
		arg = (unsigned long)compat_ptr(arg);
		break;
	}

	return md_ioctl(bdev, mode, cmd, arg);
}
#endif /* CONFIG_COMPAT */

static int md_open(struct block_device *bdev, fmode_t mode)
{
	/*
	 * Succeed if we can lock the mddev, which confirms that
	 * it isn't being stopped right now.
	 */
	struct mddev *mddev = mddev_find(bdev->bd_dev);
	int err;

	if (mddev->gendisk != bdev->bd_disk) {
		/* we are racing with mddev_put which is discarding this
		 * bd_disk.
		 */
		mddev_put(mddev);
		/* Wait until bdev->bd_disk is definitely gone */
		flush_workqueue(md_misc_wq);
		/* Then retry the open from the top */
		return -ERESTARTSYS;
	}
	BUG_ON(mddev != bdev->bd_disk->private_data);

	if ((err = mutex_lock_interruptible(&mddev->open_mutex)))
		goto out;

	err = 0;
	atomic_inc(&mddev->openers);
	mutex_unlock(&mddev->open_mutex);

	check_disk_change(bdev);
 out:
	return err;
}

static int md_release(struct gendisk *disk, fmode_t mode)
{
 	struct mddev *mddev = disk->private_data;

	BUG_ON(!mddev);
	atomic_dec(&mddev->openers);
	mddev_put(mddev);

	return 0;
}

static int md_media_changed(struct gendisk *disk)
{
	struct mddev *mddev = disk->private_data;

	return mddev->changed;
}

static int md_revalidate(struct gendisk *disk)
{
	struct mddev *mddev = disk->private_data;

	mddev->changed = 0;
	return 0;
}
static const struct block_device_operations md_fops =
{
	.owner		= THIS_MODULE,
	.open		= md_open,
	.release	= md_release,
	.ioctl		= md_ioctl,
#ifdef CONFIG_COMPAT
	.compat_ioctl	= md_compat_ioctl,
#endif
	.getgeo		= md_getgeo,
	.media_changed  = md_media_changed,
	.revalidate_disk= md_revalidate,
};

static int md_thread(void * arg)
{
	struct md_thread *thread = arg;

	/*
	 * md_thread is a 'system-thread', it's priority should be very
	 * high. We avoid resource deadlocks individually in each
	 * raid personality. (RAID5 does preallocation) We also use RR and
	 * the very same RT priority as kswapd, thus we will never get
	 * into a priority inversion deadlock.
	 *
	 * we definitely have to have equal or higher priority than
	 * bdflush, otherwise bdflush will deadlock if there are too
	 * many dirty RAID5 blocks.
	 */

	allow_signal(SIGKILL);
	while (!kthread_should_stop()) {

		/* We need to wait INTERRUPTIBLE so that
		 * we don't add to the load-average.
		 * That means we need to be sure no signals are
		 * pending
		 */
		if (signal_pending(current))
			flush_signals(current);

		wait_event_interruptible_timeout
			(thread->wqueue,
			 test_bit(THREAD_WAKEUP, &thread->flags)
			 || kthread_should_stop(),
			 thread->timeout);

		clear_bit(THREAD_WAKEUP, &thread->flags);
		if (!kthread_should_stop())
			thread->run(thread->mddev);
	}

	return 0;
}

void md_wakeup_thread(struct md_thread *thread)
{
	if (thread) {
		pr_debug("md: waking up MD thread %s.\n", thread->tsk->comm);
		set_bit(THREAD_WAKEUP, &thread->flags);
		wake_up(&thread->wqueue);
	}
}

struct md_thread *md_register_thread(void (*run) (struct mddev *), struct mddev *mddev,
				 const char *name)
{
	struct md_thread *thread;

	thread = kzalloc(sizeof(struct md_thread), GFP_KERNEL);
	if (!thread)
		return NULL;

	init_waitqueue_head(&thread->wqueue);

	thread->run = run;
	thread->mddev = mddev;
	thread->timeout = MAX_SCHEDULE_TIMEOUT;
	thread->tsk = kthread_run(md_thread, thread,
				  "%s_%s",
				  mdname(thread->mddev),
				  name ?: mddev->pers->name);
	if (IS_ERR(thread->tsk)) {
		kfree(thread);
		return NULL;
	}
	return thread;
}

<<<<<<< HEAD
void md_unregister_thread(mdk_thread_t **threadp)
{
	mdk_thread_t *thread = *threadp;
	if (!thread)
		return;
	dprintk("interrupting MD-thread pid %d\n", task_pid_nr(thread->tsk));
=======
void md_unregister_thread(struct md_thread **threadp)
{
	struct md_thread *thread = *threadp;
	if (!thread)
		return;
	pr_debug("interrupting MD-thread pid %d\n", task_pid_nr(thread->tsk));
>>>>>>> b6648f53
	/* Locking ensures that mddev_unlock does not wake_up a
	 * non-existent thread
	 */
	spin_lock(&pers_lock);
	*threadp = NULL;
	spin_unlock(&pers_lock);

	kthread_stop(thread->tsk);
	kfree(thread);
}

void md_error(struct mddev *mddev, struct md_rdev *rdev)
{
	if (!mddev) {
		MD_BUG();
		return;
	}

	if (!rdev || test_bit(Faulty, &rdev->flags))
		return;

	if (!mddev->pers || !mddev->pers->error_handler)
		return;
	mddev->pers->error_handler(mddev,rdev);
	if (mddev->degraded)
		set_bit(MD_RECOVERY_RECOVER, &mddev->recovery);
	sysfs_notify_dirent_safe(rdev->sysfs_state);
	set_bit(MD_RECOVERY_INTR, &mddev->recovery);
	set_bit(MD_RECOVERY_NEEDED, &mddev->recovery);
	md_wakeup_thread(mddev->thread);
	if (mddev->event_work.func)
		queue_work(md_misc_wq, &mddev->event_work);
	md_new_event_inintr(mddev);
}

/* seq_file implementation /proc/mdstat */

static void status_unused(struct seq_file *seq)
{
	int i = 0;
	struct md_rdev *rdev;

	seq_printf(seq, "unused devices: ");

	list_for_each_entry(rdev, &pending_raid_disks, same_set) {
		char b[BDEVNAME_SIZE];
		i++;
		seq_printf(seq, "%s ",
			      bdevname(rdev->bdev,b));
	}
	if (!i)
		seq_printf(seq, "<none>");

	seq_printf(seq, "\n");
}


static void status_resync(struct seq_file *seq, struct mddev * mddev)
{
	sector_t max_sectors, resync, res;
	unsigned long dt, db;
	sector_t rt;
	int scale;
	unsigned int per_milli;

	resync = mddev->curr_resync - atomic_read(&mddev->recovery_active);

	if (test_bit(MD_RECOVERY_SYNC, &mddev->recovery))
		max_sectors = mddev->resync_max_sectors;
	else
		max_sectors = mddev->dev_sectors;

	/*
	 * Should not happen.
	 */
	if (!max_sectors) {
		MD_BUG();
		return;
	}
	/* Pick 'scale' such that (resync>>scale)*1000 will fit
	 * in a sector_t, and (max_sectors>>scale) will fit in a
	 * u32, as those are the requirements for sector_div.
	 * Thus 'scale' must be at least 10
	 */
	scale = 10;
	if (sizeof(sector_t) > sizeof(unsigned long)) {
		while ( max_sectors/2 > (1ULL<<(scale+32)))
			scale++;
	}
	res = (resync>>scale)*1000;
	sector_div(res, (u32)((max_sectors>>scale)+1));

	per_milli = res;
	{
		int i, x = per_milli/50, y = 20-x;
		seq_printf(seq, "[");
		for (i = 0; i < x; i++)
			seq_printf(seq, "=");
		seq_printf(seq, ">");
		for (i = 0; i < y; i++)
			seq_printf(seq, ".");
		seq_printf(seq, "] ");
	}
	seq_printf(seq, " %s =%3u.%u%% (%llu/%llu)",
		   (test_bit(MD_RECOVERY_RESHAPE, &mddev->recovery)?
		    "reshape" :
		    (test_bit(MD_RECOVERY_CHECK, &mddev->recovery)?
		     "check" :
		     (test_bit(MD_RECOVERY_SYNC, &mddev->recovery) ?
		      "resync" : "recovery"))),
		   per_milli/10, per_milli % 10,
		   (unsigned long long) resync/2,
		   (unsigned long long) max_sectors/2);

	/*
	 * dt: time from mark until now
	 * db: blocks written from mark until now
	 * rt: remaining time
	 *
	 * rt is a sector_t, so could be 32bit or 64bit.
	 * So we divide before multiply in case it is 32bit and close
	 * to the limit.
	 * We scale the divisor (db) by 32 to avoid losing precision
	 * near the end of resync when the number of remaining sectors
	 * is close to 'db'.
	 * We then divide rt by 32 after multiplying by db to compensate.
	 * The '+1' avoids division by zero if db is very small.
	 */
	dt = ((jiffies - mddev->resync_mark) / HZ);
	if (!dt) dt++;
	db = (mddev->curr_mark_cnt - atomic_read(&mddev->recovery_active))
		- mddev->resync_mark_cnt;

	rt = max_sectors - resync;    /* number of remaining sectors */
	sector_div(rt, db/32+1);
	rt *= dt;
	rt >>= 5;

	seq_printf(seq, " finish=%lu.%lumin", (unsigned long)rt / 60,
		   ((unsigned long)rt % 60)/6);

	seq_printf(seq, " speed=%ldK/sec", db/2/dt);
}

static void *md_seq_start(struct seq_file *seq, loff_t *pos)
{
	struct list_head *tmp;
	loff_t l = *pos;
	struct mddev *mddev;

	if (l >= 0x10000)
		return NULL;
	if (!l--)
		/* header */
		return (void*)1;

	spin_lock(&all_mddevs_lock);
	list_for_each(tmp,&all_mddevs)
		if (!l--) {
			mddev = list_entry(tmp, struct mddev, all_mddevs);
			mddev_get(mddev);
			spin_unlock(&all_mddevs_lock);
			return mddev;
		}
	spin_unlock(&all_mddevs_lock);
	if (!l--)
		return (void*)2;/* tail */
	return NULL;
}

static void *md_seq_next(struct seq_file *seq, void *v, loff_t *pos)
{
	struct list_head *tmp;
	struct mddev *next_mddev, *mddev = v;
	
	++*pos;
	if (v == (void*)2)
		return NULL;

	spin_lock(&all_mddevs_lock);
	if (v == (void*)1)
		tmp = all_mddevs.next;
	else
		tmp = mddev->all_mddevs.next;
	if (tmp != &all_mddevs)
		next_mddev = mddev_get(list_entry(tmp,struct mddev,all_mddevs));
	else {
		next_mddev = (void*)2;
		*pos = 0x10000;
	}		
	spin_unlock(&all_mddevs_lock);

	if (v != (void*)1)
		mddev_put(mddev);
	return next_mddev;

}

static void md_seq_stop(struct seq_file *seq, void *v)
{
	struct mddev *mddev = v;

	if (mddev && v != (void*)1 && v != (void*)2)
		mddev_put(mddev);
}

static int md_seq_show(struct seq_file *seq, void *v)
{
	struct mddev *mddev = v;
	sector_t sectors;
	struct md_rdev *rdev;
	struct bitmap *bitmap;

	if (v == (void*)1) {
		struct md_personality *pers;
		seq_printf(seq, "Personalities : ");
		spin_lock(&pers_lock);
		list_for_each_entry(pers, &pers_list, list)
			seq_printf(seq, "[%s] ", pers->name);

		spin_unlock(&pers_lock);
		seq_printf(seq, "\n");
		seq->poll_event = atomic_read(&md_event_count);
		return 0;
	}
	if (v == (void*)2) {
		status_unused(seq);
		return 0;
	}

	if (mddev_lock(mddev) < 0)
		return -EINTR;

	if (mddev->pers || mddev->raid_disks || !list_empty(&mddev->disks)) {
		seq_printf(seq, "%s : %sactive", mdname(mddev),
						mddev->pers ? "" : "in");
		if (mddev->pers) {
			if (mddev->ro==1)
				seq_printf(seq, " (read-only)");
			if (mddev->ro==2)
				seq_printf(seq, " (auto-read-only)");
			seq_printf(seq, " %s", mddev->pers->name);
		}

		sectors = 0;
		list_for_each_entry(rdev, &mddev->disks, same_set) {
			char b[BDEVNAME_SIZE];
			seq_printf(seq, " %s[%d]",
				bdevname(rdev->bdev,b), rdev->desc_nr);
			if (test_bit(WriteMostly, &rdev->flags))
				seq_printf(seq, "(W)");
			if (test_bit(Faulty, &rdev->flags)) {
				seq_printf(seq, "(F)");
				continue;
			} else if (rdev->raid_disk < 0)
				seq_printf(seq, "(S)"); /* spare */
			sectors += rdev->sectors;
		}

		if (!list_empty(&mddev->disks)) {
			if (mddev->pers)
				seq_printf(seq, "\n      %llu blocks",
					   (unsigned long long)
					   mddev->array_sectors / 2);
			else
				seq_printf(seq, "\n      %llu blocks",
					   (unsigned long long)sectors / 2);
		}
		if (mddev->persistent) {
			if (mddev->major_version != 0 ||
			    mddev->minor_version != 90) {
				seq_printf(seq," super %d.%d",
					   mddev->major_version,
					   mddev->minor_version);
			}
		} else if (mddev->external)
			seq_printf(seq, " super external:%s",
				   mddev->metadata_type);
		else
			seq_printf(seq, " super non-persistent");

		if (mddev->pers) {
			mddev->pers->status(seq, mddev);
	 		seq_printf(seq, "\n      ");
			if (mddev->pers->sync_request) {
				if (mddev->curr_resync > 2) {
					status_resync(seq, mddev);
					seq_printf(seq, "\n      ");
				} else if (mddev->curr_resync == 1 || mddev->curr_resync == 2)
					seq_printf(seq, "\tresync=DELAYED\n      ");
				else if (mddev->recovery_cp < MaxSector)
					seq_printf(seq, "\tresync=PENDING\n      ");
			}
		} else
			seq_printf(seq, "\n       ");

		if ((bitmap = mddev->bitmap)) {
			unsigned long chunk_kb;
			unsigned long flags;
			spin_lock_irqsave(&bitmap->lock, flags);
			chunk_kb = mddev->bitmap_info.chunksize >> 10;
			seq_printf(seq, "bitmap: %lu/%lu pages [%luKB], "
				"%lu%s chunk",
				bitmap->pages - bitmap->missing_pages,
				bitmap->pages,
				(bitmap->pages - bitmap->missing_pages)
					<< (PAGE_SHIFT - 10),
				chunk_kb ? chunk_kb : mddev->bitmap_info.chunksize,
				chunk_kb ? "KB" : "B");
			if (bitmap->file) {
				seq_printf(seq, ", file: ");
				seq_path(seq, &bitmap->file->f_path, " \t\n");
			}

			seq_printf(seq, "\n");
			spin_unlock_irqrestore(&bitmap->lock, flags);
		}

		seq_printf(seq, "\n");
	}
	mddev_unlock(mddev);
	
	return 0;
}

static const struct seq_operations md_seq_ops = {
	.start  = md_seq_start,
	.next   = md_seq_next,
	.stop   = md_seq_stop,
	.show   = md_seq_show,
};

static int md_seq_open(struct inode *inode, struct file *file)
{
	struct seq_file *seq;
	int error;

	error = seq_open(file, &md_seq_ops);
	if (error)
		return error;

	seq = file->private_data;
	seq->poll_event = atomic_read(&md_event_count);
	return error;
}

static unsigned int mdstat_poll(struct file *filp, poll_table *wait)
{
	struct seq_file *seq = filp->private_data;
	int mask;

	poll_wait(filp, &md_event_waiters, wait);

	/* always allow read */
	mask = POLLIN | POLLRDNORM;

	if (seq->poll_event != atomic_read(&md_event_count))
		mask |= POLLERR | POLLPRI;
	return mask;
}

static const struct file_operations md_seq_fops = {
	.owner		= THIS_MODULE,
	.open           = md_seq_open,
	.read           = seq_read,
	.llseek         = seq_lseek,
	.release	= seq_release_private,
	.poll		= mdstat_poll,
};

int register_md_personality(struct md_personality *p)
{
	spin_lock(&pers_lock);
	list_add_tail(&p->list, &pers_list);
	printk(KERN_INFO "md: %s personality registered for level %d\n", p->name, p->level);
	spin_unlock(&pers_lock);
	return 0;
}

int unregister_md_personality(struct md_personality *p)
{
	printk(KERN_INFO "md: %s personality unregistered\n", p->name);
	spin_lock(&pers_lock);
	list_del_init(&p->list);
	spin_unlock(&pers_lock);
	return 0;
}

static int is_mddev_idle(struct mddev *mddev, int init)
{
	struct md_rdev * rdev;
	int idle;
	int curr_events;

	idle = 1;
	rcu_read_lock();
	rdev_for_each_rcu(rdev, mddev) {
		struct gendisk *disk = rdev->bdev->bd_contains->bd_disk;
		curr_events = (int)part_stat_read(&disk->part0, sectors[0]) +
			      (int)part_stat_read(&disk->part0, sectors[1]) -
			      atomic_read(&disk->sync_io);
		/* sync IO will cause sync_io to increase before the disk_stats
		 * as sync_io is counted when a request starts, and
		 * disk_stats is counted when it completes.
		 * So resync activity will cause curr_events to be smaller than
		 * when there was no such activity.
		 * non-sync IO will cause disk_stat to increase without
		 * increasing sync_io so curr_events will (eventually)
		 * be larger than it was before.  Once it becomes
		 * substantially larger, the test below will cause
		 * the array to appear non-idle, and resync will slow
		 * down.
		 * If there is a lot of outstanding resync activity when
		 * we set last_event to curr_events, then all that activity
		 * completing might cause the array to appear non-idle
		 * and resync will be slowed down even though there might
		 * not have been non-resync activity.  This will only
		 * happen once though.  'last_events' will soon reflect
		 * the state where there is little or no outstanding
		 * resync requests, and further resync activity will
		 * always make curr_events less than last_events.
		 *
		 */
		if (init || curr_events - rdev->last_events > 64) {
			rdev->last_events = curr_events;
			idle = 0;
		}
	}
	rcu_read_unlock();
	return idle;
}

void md_done_sync(struct mddev *mddev, int blocks, int ok)
{
	/* another "blocks" (512byte) blocks have been synced */
	atomic_sub(blocks, &mddev->recovery_active);
	wake_up(&mddev->recovery_wait);
	if (!ok) {
		set_bit(MD_RECOVERY_INTR, &mddev->recovery);
		md_wakeup_thread(mddev->thread);
		// stop recovery, signal do_sync ....
	}
}


/* md_write_start(mddev, bi)
 * If we need to update some array metadata (e.g. 'active' flag
 * in superblock) before writing, schedule a superblock update
 * and wait for it to complete.
 */
void md_write_start(struct mddev *mddev, struct bio *bi)
{
	int did_change = 0;
	if (bio_data_dir(bi) != WRITE)
		return;

	BUG_ON(mddev->ro == 1);
	if (mddev->ro == 2) {
		/* need to switch to read/write */
		mddev->ro = 0;
		set_bit(MD_RECOVERY_NEEDED, &mddev->recovery);
		md_wakeup_thread(mddev->thread);
		md_wakeup_thread(mddev->sync_thread);
		did_change = 1;
	}
	atomic_inc(&mddev->writes_pending);
	if (mddev->safemode == 1)
		mddev->safemode = 0;
	if (mddev->in_sync) {
		spin_lock_irq(&mddev->write_lock);
		if (mddev->in_sync) {
			mddev->in_sync = 0;
			set_bit(MD_CHANGE_CLEAN, &mddev->flags);
			set_bit(MD_CHANGE_PENDING, &mddev->flags);
			md_wakeup_thread(mddev->thread);
			did_change = 1;
		}
		spin_unlock_irq(&mddev->write_lock);
	}
	if (did_change)
		sysfs_notify_dirent_safe(mddev->sysfs_state);
	wait_event(mddev->sb_wait,
		   !test_bit(MD_CHANGE_PENDING, &mddev->flags));
}

void md_write_end(struct mddev *mddev)
{
	if (atomic_dec_and_test(&mddev->writes_pending)) {
		if (mddev->safemode == 2)
			md_wakeup_thread(mddev->thread);
		else if (mddev->safemode_delay)
			mod_timer(&mddev->safemode_timer, jiffies + mddev->safemode_delay);
	}
}

/* md_allow_write(mddev)
 * Calling this ensures that the array is marked 'active' so that writes
 * may proceed without blocking.  It is important to call this before
 * attempting a GFP_KERNEL allocation while holding the mddev lock.
 * Must be called with mddev_lock held.
 *
 * In the ->external case MD_CHANGE_CLEAN can not be cleared until mddev->lock
 * is dropped, so return -EAGAIN after notifying userspace.
 */
int md_allow_write(struct mddev *mddev)
{
	if (!mddev->pers)
		return 0;
	if (mddev->ro)
		return 0;
	if (!mddev->pers->sync_request)
		return 0;

	spin_lock_irq(&mddev->write_lock);
	if (mddev->in_sync) {
		mddev->in_sync = 0;
		set_bit(MD_CHANGE_CLEAN, &mddev->flags);
		set_bit(MD_CHANGE_PENDING, &mddev->flags);
		if (mddev->safemode_delay &&
		    mddev->safemode == 0)
			mddev->safemode = 1;
		spin_unlock_irq(&mddev->write_lock);
		md_update_sb(mddev, 0);
		sysfs_notify_dirent_safe(mddev->sysfs_state);
	} else
		spin_unlock_irq(&mddev->write_lock);

	if (test_bit(MD_CHANGE_PENDING, &mddev->flags))
		return -EAGAIN;
	else
		return 0;
}
EXPORT_SYMBOL_GPL(md_allow_write);

#define SYNC_MARKS	10
#define	SYNC_MARK_STEP	(3*HZ)
void md_do_sync(struct mddev *mddev)
{
	struct mddev *mddev2;
	unsigned int currspeed = 0,
		 window;
	sector_t max_sectors,j, io_sectors;
	unsigned long mark[SYNC_MARKS];
	sector_t mark_cnt[SYNC_MARKS];
	int last_mark,m;
	struct list_head *tmp;
	sector_t last_check;
	int skipped = 0;
	struct md_rdev *rdev;
	char *desc;

	/* just incase thread restarts... */
	if (test_bit(MD_RECOVERY_DONE, &mddev->recovery))
		return;
	if (mddev->ro) /* never try to sync a read-only array */
		return;

	if (test_bit(MD_RECOVERY_SYNC, &mddev->recovery)) {
		if (test_bit(MD_RECOVERY_CHECK, &mddev->recovery))
			desc = "data-check";
		else if (test_bit(MD_RECOVERY_REQUESTED, &mddev->recovery))
			desc = "requested-resync";
		else
			desc = "resync";
	} else if (test_bit(MD_RECOVERY_RESHAPE, &mddev->recovery))
		desc = "reshape";
	else
		desc = "recovery";

	/* we overload curr_resync somewhat here.
	 * 0 == not engaged in resync at all
	 * 2 == checking that there is no conflict with another sync
	 * 1 == like 2, but have yielded to allow conflicting resync to
	 *		commense
	 * other == active in resync - this many blocks
	 *
	 * Before starting a resync we must have set curr_resync to
	 * 2, and then checked that every "conflicting" array has curr_resync
	 * less than ours.  When we find one that is the same or higher
	 * we wait on resync_wait.  To avoid deadlock, we reduce curr_resync
	 * to 1 if we choose to yield (based arbitrarily on address of mddev structure).
	 * This will mean we have to start checking from the beginning again.
	 *
	 */

	do {
		mddev->curr_resync = 2;

	try_again:
		if (kthread_should_stop())
			set_bit(MD_RECOVERY_INTR, &mddev->recovery);

		if (test_bit(MD_RECOVERY_INTR, &mddev->recovery))
			goto skip;
		for_each_mddev(mddev2, tmp) {
			if (mddev2 == mddev)
				continue;
			if (!mddev->parallel_resync
			&&  mddev2->curr_resync
			&&  match_mddev_units(mddev, mddev2)) {
				DEFINE_WAIT(wq);
				if (mddev < mddev2 && mddev->curr_resync == 2) {
					/* arbitrarily yield */
					mddev->curr_resync = 1;
					wake_up(&resync_wait);
				}
				if (mddev > mddev2 && mddev->curr_resync == 1)
					/* no need to wait here, we can wait the next
					 * time 'round when curr_resync == 2
					 */
					continue;
				/* We need to wait 'interruptible' so as not to
				 * contribute to the load average, and not to
				 * be caught by 'softlockup'
				 */
				prepare_to_wait(&resync_wait, &wq, TASK_INTERRUPTIBLE);
				if (!kthread_should_stop() &&
				    mddev2->curr_resync >= mddev->curr_resync) {
					printk(KERN_INFO "md: delaying %s of %s"
					       " until %s has finished (they"
					       " share one or more physical units)\n",
					       desc, mdname(mddev), mdname(mddev2));
					mddev_put(mddev2);
					if (signal_pending(current))
						flush_signals(current);
					schedule();
					finish_wait(&resync_wait, &wq);
					goto try_again;
				}
				finish_wait(&resync_wait, &wq);
			}
		}
	} while (mddev->curr_resync < 2);

	j = 0;
	if (test_bit(MD_RECOVERY_SYNC, &mddev->recovery)) {
		/* resync follows the size requested by the personality,
		 * which defaults to physical size, but can be virtual size
		 */
		max_sectors = mddev->resync_max_sectors;
		mddev->resync_mismatches = 0;
		/* we don't use the checkpoint if there's a bitmap */
		if (test_bit(MD_RECOVERY_REQUESTED, &mddev->recovery))
			j = mddev->resync_min;
		else if (!mddev->bitmap)
			j = mddev->recovery_cp;

	} else if (test_bit(MD_RECOVERY_RESHAPE, &mddev->recovery))
		max_sectors = mddev->dev_sectors;
	else {
		/* recovery follows the physical size of devices */
		max_sectors = mddev->dev_sectors;
		j = MaxSector;
		rcu_read_lock();
		list_for_each_entry_rcu(rdev, &mddev->disks, same_set)
			if (rdev->raid_disk >= 0 &&
			    !test_bit(Faulty, &rdev->flags) &&
			    !test_bit(In_sync, &rdev->flags) &&
			    rdev->recovery_offset < j)
				j = rdev->recovery_offset;
		rcu_read_unlock();
	}

	printk(KERN_INFO "md: %s of RAID array %s\n", desc, mdname(mddev));
	printk(KERN_INFO "md: minimum _guaranteed_  speed:"
		" %d KB/sec/disk.\n", speed_min(mddev));
	printk(KERN_INFO "md: using maximum available idle IO bandwidth "
	       "(but not more than %d KB/sec) for %s.\n",
	       speed_max(mddev), desc);

	is_mddev_idle(mddev, 1); /* this initializes IO event counters */

	io_sectors = 0;
	for (m = 0; m < SYNC_MARKS; m++) {
		mark[m] = jiffies;
		mark_cnt[m] = io_sectors;
	}
	last_mark = 0;
	mddev->resync_mark = mark[last_mark];
	mddev->resync_mark_cnt = mark_cnt[last_mark];

	/*
	 * Tune reconstruction:
	 */
	window = 32*(PAGE_SIZE/512);
	printk(KERN_INFO "md: using %dk window, over a total of %lluk.\n",
		window/2, (unsigned long long)max_sectors/2);

	atomic_set(&mddev->recovery_active, 0);
	last_check = 0;

	if (j>2) {
		printk(KERN_INFO 
		       "md: resuming %s of %s from checkpoint.\n",
		       desc, mdname(mddev));
		mddev->curr_resync = j;
	}
	mddev->curr_resync_completed = j;

	while (j < max_sectors) {
		sector_t sectors;

		skipped = 0;

		if (!test_bit(MD_RECOVERY_RESHAPE, &mddev->recovery) &&
		    ((mddev->curr_resync > mddev->curr_resync_completed &&
		      (mddev->curr_resync - mddev->curr_resync_completed)
		      > (max_sectors >> 4)) ||
		     (j - mddev->curr_resync_completed)*2
		     >= mddev->resync_max - mddev->curr_resync_completed
			    )) {
			/* time to update curr_resync_completed */
			wait_event(mddev->recovery_wait,
				   atomic_read(&mddev->recovery_active) == 0);
			mddev->curr_resync_completed = j;
			set_bit(MD_CHANGE_CLEAN, &mddev->flags);
			sysfs_notify(&mddev->kobj, NULL, "sync_completed");
		}

		while (j >= mddev->resync_max && !kthread_should_stop()) {
			/* As this condition is controlled by user-space,
			 * we can block indefinitely, so use '_interruptible'
			 * to avoid triggering warnings.
			 */
			flush_signals(current); /* just in case */
			wait_event_interruptible(mddev->recovery_wait,
						 mddev->resync_max > j
						 || kthread_should_stop());
		}

		if (kthread_should_stop())
			goto interrupted;

		sectors = mddev->pers->sync_request(mddev, j, &skipped,
						  currspeed < speed_min(mddev));
		if (sectors == 0) {
			set_bit(MD_RECOVERY_INTR, &mddev->recovery);
			goto out;
		}

		if (!skipped) { /* actual IO requested */
			io_sectors += sectors;
			atomic_add(sectors, &mddev->recovery_active);
		}

		if (test_bit(MD_RECOVERY_INTR, &mddev->recovery))
			break;

		j += sectors;
		if (j>1) mddev->curr_resync = j;
		mddev->curr_mark_cnt = io_sectors;
		if (last_check == 0)
			/* this is the earliest that rebuild will be
			 * visible in /proc/mdstat
			 */
			md_new_event(mddev);

		if (last_check + window > io_sectors || j == max_sectors)
			continue;

		last_check = io_sectors;
	repeat:
		if (time_after_eq(jiffies, mark[last_mark] + SYNC_MARK_STEP )) {
			/* step marks */
			int next = (last_mark+1) % SYNC_MARKS;

			mddev->resync_mark = mark[next];
			mddev->resync_mark_cnt = mark_cnt[next];
			mark[next] = jiffies;
			mark_cnt[next] = io_sectors - atomic_read(&mddev->recovery_active);
			last_mark = next;
		}


		if (kthread_should_stop())
			goto interrupted;


		/*
		 * this loop exits only if either when we are slower than
		 * the 'hard' speed limit, or the system was IO-idle for
		 * a jiffy.
		 * the system might be non-idle CPU-wise, but we only care
		 * about not overloading the IO subsystem. (things like an
		 * e2fsck being done on the RAID array should execute fast)
		 */
		cond_resched();

		currspeed = ((unsigned long)(io_sectors-mddev->resync_mark_cnt))/2
			/((jiffies-mddev->resync_mark)/HZ +1) +1;

		if (currspeed > speed_min(mddev)) {
			if ((currspeed > speed_max(mddev)) ||
					!is_mddev_idle(mddev, 0)) {
				msleep(500);
				goto repeat;
			}
		}
	}
	printk(KERN_INFO "md: %s: %s done.\n",mdname(mddev), desc);
	/*
	 * this also signals 'finished resyncing' to md_stop
	 */
 out:
	wait_event(mddev->recovery_wait, !atomic_read(&mddev->recovery_active));

	/* tell personality that we are finished */
	mddev->pers->sync_request(mddev, max_sectors, &skipped, 1);

	if (!test_bit(MD_RECOVERY_CHECK, &mddev->recovery) &&
	    mddev->curr_resync > 2) {
		if (test_bit(MD_RECOVERY_SYNC, &mddev->recovery)) {
			if (test_bit(MD_RECOVERY_INTR, &mddev->recovery)) {
				if (mddev->curr_resync >= mddev->recovery_cp) {
					printk(KERN_INFO
					       "md: checkpointing %s of %s.\n",
					       desc, mdname(mddev));
					mddev->recovery_cp = mddev->curr_resync;
				}
			} else
				mddev->recovery_cp = MaxSector;
		} else {
			if (!test_bit(MD_RECOVERY_INTR, &mddev->recovery))
				mddev->curr_resync = MaxSector;
			rcu_read_lock();
			list_for_each_entry_rcu(rdev, &mddev->disks, same_set)
				if (rdev->raid_disk >= 0 &&
				    mddev->delta_disks >= 0 &&
				    !test_bit(Faulty, &rdev->flags) &&
				    !test_bit(In_sync, &rdev->flags) &&
				    rdev->recovery_offset < mddev->curr_resync)
					rdev->recovery_offset = mddev->curr_resync;
			rcu_read_unlock();
		}
	}
	set_bit(MD_CHANGE_DEVS, &mddev->flags);

 skip:
	if (!test_bit(MD_RECOVERY_INTR, &mddev->recovery)) {
		/* We completed so min/max setting can be forgotten if used. */
		if (test_bit(MD_RECOVERY_REQUESTED, &mddev->recovery))
			mddev->resync_min = 0;
		mddev->resync_max = MaxSector;
	} else if (test_bit(MD_RECOVERY_REQUESTED, &mddev->recovery))
		mddev->resync_min = mddev->curr_resync_completed;
	mddev->curr_resync = 0;
	wake_up(&resync_wait);
	set_bit(MD_RECOVERY_DONE, &mddev->recovery);
	md_wakeup_thread(mddev->thread);
	return;

 interrupted:
	/*
	 * got a signal, exit.
	 */
	printk(KERN_INFO
	       "md: md_do_sync() got signal ... exiting\n");
	set_bit(MD_RECOVERY_INTR, &mddev->recovery);
	goto out;

}
EXPORT_SYMBOL_GPL(md_do_sync);

static int remove_and_add_spares(struct mddev *mddev)
{
	struct md_rdev *rdev;
	int spares = 0;

	mddev->curr_resync_completed = 0;

	list_for_each_entry(rdev, &mddev->disks, same_set)
		if (rdev->raid_disk >= 0 &&
		    !test_bit(Blocked, &rdev->flags) &&
		    (test_bit(Faulty, &rdev->flags) ||
		     ! test_bit(In_sync, &rdev->flags)) &&
		    atomic_read(&rdev->nr_pending)==0) {
			if (mddev->pers->hot_remove_disk(
				    mddev, rdev->raid_disk)==0) {
				sysfs_unlink_rdev(mddev, rdev);
				rdev->raid_disk = -1;
			}
		}

	if (mddev->degraded) {
		list_for_each_entry(rdev, &mddev->disks, same_set) {
			if (rdev->raid_disk >= 0 &&
			    !test_bit(In_sync, &rdev->flags) &&
			    !test_bit(Faulty, &rdev->flags))
				spares++;
			if (rdev->raid_disk < 0
			    && !test_bit(Faulty, &rdev->flags)) {
				rdev->recovery_offset = 0;
				if (mddev->pers->
				    hot_add_disk(mddev, rdev) == 0) {
					if (sysfs_link_rdev(mddev, rdev))
						/* failure here is OK */;
					spares++;
					md_new_event(mddev);
					set_bit(MD_CHANGE_DEVS, &mddev->flags);
				} else
					break;
			}
		}
	}
	return spares;
}

static void reap_sync_thread(struct mddev *mddev)
{
	struct md_rdev *rdev;

	/* resync has finished, collect result */
	md_unregister_thread(&mddev->sync_thread);
	if (!test_bit(MD_RECOVERY_INTR, &mddev->recovery) &&
	    !test_bit(MD_RECOVERY_REQUESTED, &mddev->recovery)) {
		/* success...*/
		/* activate any spares */
		if (mddev->pers->spare_active(mddev))
			sysfs_notify(&mddev->kobj, NULL,
				     "degraded");
	}
	if (test_bit(MD_RECOVERY_RESHAPE, &mddev->recovery) &&
	    mddev->pers->finish_reshape)
		mddev->pers->finish_reshape(mddev);
	md_update_sb(mddev, 1);

	/* if array is no-longer degraded, then any saved_raid_disk
	 * information must be scrapped
	 */
	if (!mddev->degraded)
		list_for_each_entry(rdev, &mddev->disks, same_set)
			rdev->saved_raid_disk = -1;

	clear_bit(MD_RECOVERY_RUNNING, &mddev->recovery);
	clear_bit(MD_RECOVERY_SYNC, &mddev->recovery);
	clear_bit(MD_RECOVERY_RESHAPE, &mddev->recovery);
	clear_bit(MD_RECOVERY_REQUESTED, &mddev->recovery);
	clear_bit(MD_RECOVERY_CHECK, &mddev->recovery);
	/* flag recovery needed just to double check */
	set_bit(MD_RECOVERY_NEEDED, &mddev->recovery);
	sysfs_notify_dirent_safe(mddev->sysfs_action);
	md_new_event(mddev);
	if (mddev->event_work.func)
		queue_work(md_misc_wq, &mddev->event_work);
}

/*
 * This routine is regularly called by all per-raid-array threads to
 * deal with generic issues like resync and super-block update.
 * Raid personalities that don't have a thread (linear/raid0) do not
 * need this as they never do any recovery or update the superblock.
 *
 * It does not do any resync itself, but rather "forks" off other threads
 * to do that as needed.
 * When it is determined that resync is needed, we set MD_RECOVERY_RUNNING in
 * "->recovery" and create a thread at ->sync_thread.
 * When the thread finishes it sets MD_RECOVERY_DONE
 * and wakeups up this thread which will reap the thread and finish up.
 * This thread also removes any faulty devices (with nr_pending == 0).
 *
 * The overall approach is:
 *  1/ if the superblock needs updating, update it.
 *  2/ If a recovery thread is running, don't do anything else.
 *  3/ If recovery has finished, clean up, possibly marking spares active.
 *  4/ If there are any faulty devices, remove them.
 *  5/ If array is degraded, try to add spares devices
 *  6/ If array has spares or is not in-sync, start a resync thread.
 */
void md_check_recovery(struct mddev *mddev)
{
	if (mddev->suspended)
		return;

	if (mddev->bitmap)
		bitmap_daemon_work(mddev);

	if (signal_pending(current)) {
		if (mddev->pers->sync_request && !mddev->external) {
			printk(KERN_INFO "md: %s in immediate safe mode\n",
			       mdname(mddev));
			mddev->safemode = 2;
		}
		flush_signals(current);
	}

	if (mddev->ro && !test_bit(MD_RECOVERY_NEEDED, &mddev->recovery))
		return;
	if ( ! (
		(mddev->flags & ~ (1<<MD_CHANGE_PENDING)) ||
		test_bit(MD_RECOVERY_NEEDED, &mddev->recovery) ||
		test_bit(MD_RECOVERY_DONE, &mddev->recovery) ||
		(mddev->external == 0 && mddev->safemode == 1) ||
		(mddev->safemode == 2 && ! atomic_read(&mddev->writes_pending)
		 && !mddev->in_sync && mddev->recovery_cp == MaxSector)
		))
		return;

	if (mddev_trylock(mddev)) {
		int spares = 0;

		if (mddev->ro) {
			/* Only thing we do on a ro array is remove
			 * failed devices.
			 */
			struct md_rdev *rdev;
			list_for_each_entry(rdev, &mddev->disks, same_set)
				if (rdev->raid_disk >= 0 &&
				    !test_bit(Blocked, &rdev->flags) &&
				    test_bit(Faulty, &rdev->flags) &&
				    atomic_read(&rdev->nr_pending)==0) {
					if (mddev->pers->hot_remove_disk(
						    mddev, rdev->raid_disk)==0) {
						sysfs_unlink_rdev(mddev, rdev);
						rdev->raid_disk = -1;
					}
				}
			clear_bit(MD_RECOVERY_NEEDED, &mddev->recovery);
			goto unlock;
		}

		if (!mddev->external) {
			int did_change = 0;
			spin_lock_irq(&mddev->write_lock);
			if (mddev->safemode &&
			    !atomic_read(&mddev->writes_pending) &&
			    !mddev->in_sync &&
			    mddev->recovery_cp == MaxSector) {
				mddev->in_sync = 1;
				did_change = 1;
				set_bit(MD_CHANGE_CLEAN, &mddev->flags);
			}
			if (mddev->safemode == 1)
				mddev->safemode = 0;
			spin_unlock_irq(&mddev->write_lock);
			if (did_change)
				sysfs_notify_dirent_safe(mddev->sysfs_state);
		}

		if (mddev->flags)
			md_update_sb(mddev, 0);

		if (test_bit(MD_RECOVERY_RUNNING, &mddev->recovery) &&
		    !test_bit(MD_RECOVERY_DONE, &mddev->recovery)) {
			/* resync/recovery still happening */
			clear_bit(MD_RECOVERY_NEEDED, &mddev->recovery);
			goto unlock;
		}
		if (mddev->sync_thread) {
			reap_sync_thread(mddev);
			goto unlock;
		}
		/* Set RUNNING before clearing NEEDED to avoid
		 * any transients in the value of "sync_action".
		 */
		set_bit(MD_RECOVERY_RUNNING, &mddev->recovery);
		clear_bit(MD_RECOVERY_NEEDED, &mddev->recovery);
		/* Clear some bits that don't mean anything, but
		 * might be left set
		 */
		clear_bit(MD_RECOVERY_INTR, &mddev->recovery);
		clear_bit(MD_RECOVERY_DONE, &mddev->recovery);

		if (test_bit(MD_RECOVERY_FROZEN, &mddev->recovery))
			goto unlock;
		/* no recovery is running.
		 * remove any failed drives, then
		 * add spares if possible.
		 * Spare are also removed and re-added, to allow
		 * the personality to fail the re-add.
		 */

		if (mddev->reshape_position != MaxSector) {
			if (mddev->pers->check_reshape == NULL ||
			    mddev->pers->check_reshape(mddev) != 0)
				/* Cannot proceed */
				goto unlock;
			set_bit(MD_RECOVERY_RESHAPE, &mddev->recovery);
			clear_bit(MD_RECOVERY_RECOVER, &mddev->recovery);
		} else if ((spares = remove_and_add_spares(mddev))) {
			clear_bit(MD_RECOVERY_SYNC, &mddev->recovery);
			clear_bit(MD_RECOVERY_CHECK, &mddev->recovery);
			clear_bit(MD_RECOVERY_REQUESTED, &mddev->recovery);
			set_bit(MD_RECOVERY_RECOVER, &mddev->recovery);
		} else if (mddev->recovery_cp < MaxSector) {
			set_bit(MD_RECOVERY_SYNC, &mddev->recovery);
			clear_bit(MD_RECOVERY_RECOVER, &mddev->recovery);
		} else if (!test_bit(MD_RECOVERY_SYNC, &mddev->recovery))
			/* nothing to be done ... */
			goto unlock;

		if (mddev->pers->sync_request) {
			if (spares && mddev->bitmap && ! mddev->bitmap->file) {
				/* We are adding a device or devices to an array
				 * which has the bitmap stored on all devices.
				 * So make sure all bitmap pages get written
				 */
				bitmap_write_all(mddev->bitmap);
			}
			mddev->sync_thread = md_register_thread(md_do_sync,
								mddev,
								"resync");
			if (!mddev->sync_thread) {
				printk(KERN_ERR "%s: could not start resync"
					" thread...\n", 
					mdname(mddev));
				/* leave the spares where they are, it shouldn't hurt */
				clear_bit(MD_RECOVERY_RUNNING, &mddev->recovery);
				clear_bit(MD_RECOVERY_SYNC, &mddev->recovery);
				clear_bit(MD_RECOVERY_RESHAPE, &mddev->recovery);
				clear_bit(MD_RECOVERY_REQUESTED, &mddev->recovery);
				clear_bit(MD_RECOVERY_CHECK, &mddev->recovery);
			} else
				md_wakeup_thread(mddev->sync_thread);
			sysfs_notify_dirent_safe(mddev->sysfs_action);
			md_new_event(mddev);
		}
	unlock:
		if (!mddev->sync_thread) {
			clear_bit(MD_RECOVERY_RUNNING, &mddev->recovery);
			if (test_and_clear_bit(MD_RECOVERY_RECOVER,
					       &mddev->recovery))
				if (mddev->sysfs_action)
					sysfs_notify_dirent_safe(mddev->sysfs_action);
		}
		mddev_unlock(mddev);
	}
}

void md_wait_for_blocked_rdev(struct md_rdev *rdev, struct mddev *mddev)
{
	sysfs_notify_dirent_safe(rdev->sysfs_state);
	wait_event_timeout(rdev->blocked_wait,
			   !test_bit(Blocked, &rdev->flags) &&
			   !test_bit(BlockedBadBlocks, &rdev->flags),
			   msecs_to_jiffies(5000));
	rdev_dec_pending(rdev, mddev);
}
EXPORT_SYMBOL(md_wait_for_blocked_rdev);


/* Bad block management.
 * We can record which blocks on each device are 'bad' and so just
 * fail those blocks, or that stripe, rather than the whole device.
 * Entries in the bad-block table are 64bits wide.  This comprises:
 * Length of bad-range, in sectors: 0-511 for lengths 1-512
 * Start of bad-range, sector offset, 54 bits (allows 8 exbibytes)
 *  A 'shift' can be set so that larger blocks are tracked and
 *  consequently larger devices can be covered.
 * 'Acknowledged' flag - 1 bit. - the most significant bit.
 *
 * Locking of the bad-block table uses a seqlock so md_is_badblock
 * might need to retry if it is very unlucky.
 * We will sometimes want to check for bad blocks in a bi_end_io function,
 * so we use the write_seqlock_irq variant.
 *
 * When looking for a bad block we specify a range and want to
 * know if any block in the range is bad.  So we binary-search
 * to the last range that starts at-or-before the given endpoint,
 * (or "before the sector after the target range")
 * then see if it ends after the given start.
 * We return
 *  0 if there are no known bad blocks in the range
 *  1 if there are known bad block which are all acknowledged
 * -1 if there are bad blocks which have not yet been acknowledged in metadata.
 * plus the start/length of the first bad section we overlap.
 */
int md_is_badblock(struct badblocks *bb, sector_t s, int sectors,
		   sector_t *first_bad, int *bad_sectors)
{
	int hi;
	int lo = 0;
	u64 *p = bb->page;
	int rv = 0;
	sector_t target = s + sectors;
	unsigned seq;

	if (bb->shift > 0) {
		/* round the start down, and the end up */
		s >>= bb->shift;
		target += (1<<bb->shift) - 1;
		target >>= bb->shift;
		sectors = target - s;
	}
	/* 'target' is now the first block after the bad range */

retry:
	seq = read_seqbegin(&bb->lock);

	hi = bb->count;

	/* Binary search between lo and hi for 'target'
	 * i.e. for the last range that starts before 'target'
	 */
	/* INVARIANT: ranges before 'lo' and at-or-after 'hi'
	 * are known not to be the last range before target.
	 * VARIANT: hi-lo is the number of possible
	 * ranges, and decreases until it reaches 1
	 */
	while (hi - lo > 1) {
		int mid = (lo + hi) / 2;
		sector_t a = BB_OFFSET(p[mid]);
		if (a < target)
			/* This could still be the one, earlier ranges
			 * could not. */
			lo = mid;
		else
			/* This and later ranges are definitely out. */
			hi = mid;
	}
	/* 'lo' might be the last that started before target, but 'hi' isn't */
	if (hi > lo) {
		/* need to check all range that end after 's' to see if
		 * any are unacknowledged.
		 */
		while (lo >= 0 &&
		       BB_OFFSET(p[lo]) + BB_LEN(p[lo]) > s) {
			if (BB_OFFSET(p[lo]) < target) {
				/* starts before the end, and finishes after
				 * the start, so they must overlap
				 */
				if (rv != -1 && BB_ACK(p[lo]))
					rv = 1;
				else
					rv = -1;
				*first_bad = BB_OFFSET(p[lo]);
				*bad_sectors = BB_LEN(p[lo]);
			}
			lo--;
		}
	}

	if (read_seqretry(&bb->lock, seq))
		goto retry;

	return rv;
}
EXPORT_SYMBOL_GPL(md_is_badblock);

/*
 * Add a range of bad blocks to the table.
 * This might extend the table, or might contract it
 * if two adjacent ranges can be merged.
 * We binary-search to find the 'insertion' point, then
 * decide how best to handle it.
 */
static int md_set_badblocks(struct badblocks *bb, sector_t s, int sectors,
			    int acknowledged)
{
	u64 *p;
	int lo, hi;
	int rv = 1;

	if (bb->shift < 0)
		/* badblocks are disabled */
		return 0;

	if (bb->shift) {
		/* round the start down, and the end up */
		sector_t next = s + sectors;
		s >>= bb->shift;
		next += (1<<bb->shift) - 1;
		next >>= bb->shift;
		sectors = next - s;
	}

	write_seqlock_irq(&bb->lock);

	p = bb->page;
	lo = 0;
	hi = bb->count;
	/* Find the last range that starts at-or-before 's' */
	while (hi - lo > 1) {
		int mid = (lo + hi) / 2;
		sector_t a = BB_OFFSET(p[mid]);
		if (a <= s)
			lo = mid;
		else
			hi = mid;
	}
	if (hi > lo && BB_OFFSET(p[lo]) > s)
		hi = lo;

	if (hi > lo) {
		/* we found a range that might merge with the start
		 * of our new range
		 */
		sector_t a = BB_OFFSET(p[lo]);
		sector_t e = a + BB_LEN(p[lo]);
		int ack = BB_ACK(p[lo]);
		if (e >= s) {
			/* Yes, we can merge with a previous range */
			if (s == a && s + sectors >= e)
				/* new range covers old */
				ack = acknowledged;
			else
				ack = ack && acknowledged;

			if (e < s + sectors)
				e = s + sectors;
			if (e - a <= BB_MAX_LEN) {
				p[lo] = BB_MAKE(a, e-a, ack);
				s = e;
			} else {
				/* does not all fit in one range,
				 * make p[lo] maximal
				 */
				if (BB_LEN(p[lo]) != BB_MAX_LEN)
					p[lo] = BB_MAKE(a, BB_MAX_LEN, ack);
				s = a + BB_MAX_LEN;
			}
			sectors = e - s;
		}
	}
	if (sectors && hi < bb->count) {
		/* 'hi' points to the first range that starts after 's'.
		 * Maybe we can merge with the start of that range */
		sector_t a = BB_OFFSET(p[hi]);
		sector_t e = a + BB_LEN(p[hi]);
		int ack = BB_ACK(p[hi]);
		if (a <= s + sectors) {
			/* merging is possible */
			if (e <= s + sectors) {
				/* full overlap */
				e = s + sectors;
				ack = acknowledged;
			} else
				ack = ack && acknowledged;

			a = s;
			if (e - a <= BB_MAX_LEN) {
				p[hi] = BB_MAKE(a, e-a, ack);
				s = e;
			} else {
				p[hi] = BB_MAKE(a, BB_MAX_LEN, ack);
				s = a + BB_MAX_LEN;
			}
			sectors = e - s;
			lo = hi;
			hi++;
		}
	}
	if (sectors == 0 && hi < bb->count) {
		/* we might be able to combine lo and hi */
		/* Note: 's' is at the end of 'lo' */
		sector_t a = BB_OFFSET(p[hi]);
		int lolen = BB_LEN(p[lo]);
		int hilen = BB_LEN(p[hi]);
		int newlen = lolen + hilen - (s - a);
		if (s >= a && newlen < BB_MAX_LEN) {
			/* yes, we can combine them */
			int ack = BB_ACK(p[lo]) && BB_ACK(p[hi]);
			p[lo] = BB_MAKE(BB_OFFSET(p[lo]), newlen, ack);
			memmove(p + hi, p + hi + 1,
				(bb->count - hi - 1) * 8);
			bb->count--;
		}
	}
	while (sectors) {
		/* didn't merge (it all).
		 * Need to add a range just before 'hi' */
		if (bb->count >= MD_MAX_BADBLOCKS) {
			/* No room for more */
			rv = 0;
			break;
		} else {
			int this_sectors = sectors;
			memmove(p + hi + 1, p + hi,
				(bb->count - hi) * 8);
			bb->count++;

			if (this_sectors > BB_MAX_LEN)
				this_sectors = BB_MAX_LEN;
			p[hi] = BB_MAKE(s, this_sectors, acknowledged);
			sectors -= this_sectors;
			s += this_sectors;
		}
	}

	bb->changed = 1;
	if (!acknowledged)
		bb->unacked_exist = 1;
	write_sequnlock_irq(&bb->lock);

	return rv;
}

int rdev_set_badblocks(struct md_rdev *rdev, sector_t s, int sectors,
		       int acknowledged)
{
	int rv = md_set_badblocks(&rdev->badblocks,
				  s + rdev->data_offset, sectors, acknowledged);
	if (rv) {
		/* Make sure they get written out promptly */
		set_bit(MD_CHANGE_CLEAN, &rdev->mddev->flags);
		md_wakeup_thread(rdev->mddev->thread);
	}
	return rv;
}
EXPORT_SYMBOL_GPL(rdev_set_badblocks);

/*
 * Remove a range of bad blocks from the table.
 * This may involve extending the table if we spilt a region,
 * but it must not fail.  So if the table becomes full, we just
 * drop the remove request.
 */
static int md_clear_badblocks(struct badblocks *bb, sector_t s, int sectors)
{
	u64 *p;
	int lo, hi;
	sector_t target = s + sectors;
	int rv = 0;

	if (bb->shift > 0) {
		/* When clearing we round the start up and the end down.
		 * This should not matter as the shift should align with
		 * the block size and no rounding should ever be needed.
		 * However it is better the think a block is bad when it
		 * isn't than to think a block is not bad when it is.
		 */
		s += (1<<bb->shift) - 1;
		s >>= bb->shift;
		target >>= bb->shift;
		sectors = target - s;
	}

	write_seqlock_irq(&bb->lock);

	p = bb->page;
	lo = 0;
	hi = bb->count;
	/* Find the last range that starts before 'target' */
	while (hi - lo > 1) {
		int mid = (lo + hi) / 2;
		sector_t a = BB_OFFSET(p[mid]);
		if (a < target)
			lo = mid;
		else
			hi = mid;
	}
	if (hi > lo) {
		/* p[lo] is the last range that could overlap the
		 * current range.  Earlier ranges could also overlap,
		 * but only this one can overlap the end of the range.
		 */
		if (BB_OFFSET(p[lo]) + BB_LEN(p[lo]) > target) {
			/* Partial overlap, leave the tail of this range */
			int ack = BB_ACK(p[lo]);
			sector_t a = BB_OFFSET(p[lo]);
			sector_t end = a + BB_LEN(p[lo]);

			if (a < s) {
				/* we need to split this range */
				if (bb->count >= MD_MAX_BADBLOCKS) {
					rv = 0;
					goto out;
				}
				memmove(p+lo+1, p+lo, (bb->count - lo) * 8);
				bb->count++;
				p[lo] = BB_MAKE(a, s-a, ack);
				lo++;
			}
			p[lo] = BB_MAKE(target, end - target, ack);
			/* there is no longer an overlap */
			hi = lo;
			lo--;
		}
		while (lo >= 0 &&
		       BB_OFFSET(p[lo]) + BB_LEN(p[lo]) > s) {
			/* This range does overlap */
			if (BB_OFFSET(p[lo]) < s) {
				/* Keep the early parts of this range. */
				int ack = BB_ACK(p[lo]);
				sector_t start = BB_OFFSET(p[lo]);
				p[lo] = BB_MAKE(start, s - start, ack);
				/* now low doesn't overlap, so.. */
				break;
			}
			lo--;
		}
		/* 'lo' is strictly before, 'hi' is strictly after,
		 * anything between needs to be discarded
		 */
		if (hi - lo > 1) {
			memmove(p+lo+1, p+hi, (bb->count - hi) * 8);
			bb->count -= (hi - lo - 1);
		}
	}

	bb->changed = 1;
out:
	write_sequnlock_irq(&bb->lock);
	return rv;
}

int rdev_clear_badblocks(struct md_rdev *rdev, sector_t s, int sectors)
{
	return md_clear_badblocks(&rdev->badblocks,
				  s + rdev->data_offset,
				  sectors);
}
EXPORT_SYMBOL_GPL(rdev_clear_badblocks);

/*
 * Acknowledge all bad blocks in a list.
 * This only succeeds if ->changed is clear.  It is used by
 * in-kernel metadata updates
 */
void md_ack_all_badblocks(struct badblocks *bb)
{
	if (bb->page == NULL || bb->changed)
		/* no point even trying */
		return;
	write_seqlock_irq(&bb->lock);

	if (bb->changed == 0) {
		u64 *p = bb->page;
		int i;
		for (i = 0; i < bb->count ; i++) {
			if (!BB_ACK(p[i])) {
				sector_t start = BB_OFFSET(p[i]);
				int len = BB_LEN(p[i]);
				p[i] = BB_MAKE(start, len, 1);
			}
		}
		bb->unacked_exist = 0;
	}
	write_sequnlock_irq(&bb->lock);
}
EXPORT_SYMBOL_GPL(md_ack_all_badblocks);

/* sysfs access to bad-blocks list.
 * We present two files.
 * 'bad-blocks' lists sector numbers and lengths of ranges that
 *    are recorded as bad.  The list is truncated to fit within
 *    the one-page limit of sysfs.
 *    Writing "sector length" to this file adds an acknowledged
 *    bad block list.
 * 'unacknowledged-bad-blocks' lists bad blocks that have not yet
 *    been acknowledged.  Writing to this file adds bad blocks
 *    without acknowledging them.  This is largely for testing.
 */

static ssize_t
badblocks_show(struct badblocks *bb, char *page, int unack)
{
	size_t len;
	int i;
	u64 *p = bb->page;
	unsigned seq;

	if (bb->shift < 0)
		return 0;

retry:
	seq = read_seqbegin(&bb->lock);

	len = 0;
	i = 0;

	while (len < PAGE_SIZE && i < bb->count) {
		sector_t s = BB_OFFSET(p[i]);
		unsigned int length = BB_LEN(p[i]);
		int ack = BB_ACK(p[i]);
		i++;

		if (unack && ack)
			continue;

		len += snprintf(page+len, PAGE_SIZE-len, "%llu %u\n",
				(unsigned long long)s << bb->shift,
				length << bb->shift);
	}
	if (unack && len == 0)
		bb->unacked_exist = 0;

	if (read_seqretry(&bb->lock, seq))
		goto retry;

	return len;
}

#define DO_DEBUG 1

static ssize_t
badblocks_store(struct badblocks *bb, const char *page, size_t len, int unack)
{
	unsigned long long sector;
	int length;
	char newline;
#ifdef DO_DEBUG
	/* Allow clearing via sysfs *only* for testing/debugging.
	 * Normally only a successful write may clear a badblock
	 */
	int clear = 0;
	if (page[0] == '-') {
		clear = 1;
		page++;
	}
#endif /* DO_DEBUG */

	switch (sscanf(page, "%llu %d%c", &sector, &length, &newline)) {
	case 3:
		if (newline != '\n')
			return -EINVAL;
	case 2:
		if (length <= 0)
			return -EINVAL;
		break;
	default:
		return -EINVAL;
	}

#ifdef DO_DEBUG
	if (clear) {
		md_clear_badblocks(bb, sector, length);
		return len;
	}
#endif /* DO_DEBUG */
	if (md_set_badblocks(bb, sector, length, !unack))
		return len;
	else
		return -ENOSPC;
}

static int md_notify_reboot(struct notifier_block *this,
			    unsigned long code, void *x)
{
	struct list_head *tmp;
	struct mddev *mddev;
	int need_delay = 0;

	if ((code == SYS_DOWN) || (code == SYS_HALT) || (code == SYS_POWER_OFF)) {

		printk(KERN_INFO "md: stopping all md devices.\n");

		for_each_mddev(mddev, tmp) {
			if (mddev_trylock(mddev)) {
				/* Force a switch to readonly even array
				 * appears to still be in use.  Hence
				 * the '100'.
				 */
				md_set_readonly(mddev, 100);
				mddev_unlock(mddev);
			}
			need_delay = 1;
		}
		/*
		 * certain more exotic SCSI devices are known to be
		 * volatile wrt too early system reboots. While the
		 * right place to handle this issue is the given
		 * driver, we do want to have a safe RAID driver ...
		 */
		if (need_delay)
			mdelay(1000*1);
	}
	return NOTIFY_DONE;
}

static struct notifier_block md_notifier = {
	.notifier_call	= md_notify_reboot,
	.next		= NULL,
	.priority	= INT_MAX, /* before any real devices */
};

static void md_geninit(void)
{
	pr_debug("md: sizeof(mdp_super_t) = %d\n", (int)sizeof(mdp_super_t));

	proc_create("mdstat", S_IRUGO, NULL, &md_seq_fops);
}

static int __init md_init(void)
{
	int ret = -ENOMEM;

	md_wq = alloc_workqueue("md", WQ_MEM_RECLAIM, 0);
	if (!md_wq)
		goto err_wq;

	md_misc_wq = alloc_workqueue("md_misc", 0, 0);
	if (!md_misc_wq)
		goto err_misc_wq;

	if ((ret = register_blkdev(MD_MAJOR, "md")) < 0)
		goto err_md;

	if ((ret = register_blkdev(0, "mdp")) < 0)
		goto err_mdp;
	mdp_major = ret;

	blk_register_region(MKDEV(MD_MAJOR, 0), 1UL<<MINORBITS, THIS_MODULE,
			    md_probe, NULL, NULL);
	blk_register_region(MKDEV(mdp_major, 0), 1UL<<MINORBITS, THIS_MODULE,
			    md_probe, NULL, NULL);

	register_reboot_notifier(&md_notifier);
	raid_table_header = register_sysctl_table(raid_root_table);

	md_geninit();
	return 0;

err_mdp:
	unregister_blkdev(MD_MAJOR, "md");
err_md:
	destroy_workqueue(md_misc_wq);
err_misc_wq:
	destroy_workqueue(md_wq);
err_wq:
	return ret;
}

#ifndef MODULE

/*
 * Searches all registered partitions for autorun RAID arrays
 * at boot time.
 */

static LIST_HEAD(all_detected_devices);
struct detected_devices_node {
	struct list_head list;
	dev_t dev;
};

void md_autodetect_dev(dev_t dev)
{
	struct detected_devices_node *node_detected_dev;

	node_detected_dev = kzalloc(sizeof(*node_detected_dev), GFP_KERNEL);
	if (node_detected_dev) {
		node_detected_dev->dev = dev;
		list_add_tail(&node_detected_dev->list, &all_detected_devices);
	} else {
		printk(KERN_CRIT "md: md_autodetect_dev: kzalloc failed"
			", skipping dev(%d,%d)\n", MAJOR(dev), MINOR(dev));
	}
}


static void autostart_arrays(int part)
{
	struct md_rdev *rdev;
	struct detected_devices_node *node_detected_dev;
	dev_t dev;
	int i_scanned, i_passed;

	i_scanned = 0;
	i_passed = 0;

	printk(KERN_INFO "md: Autodetecting RAID arrays.\n");

	while (!list_empty(&all_detected_devices) && i_scanned < INT_MAX) {
		i_scanned++;
		node_detected_dev = list_entry(all_detected_devices.next,
					struct detected_devices_node, list);
		list_del(&node_detected_dev->list);
		dev = node_detected_dev->dev;
		kfree(node_detected_dev);
		rdev = md_import_device(dev,0, 90);
		if (IS_ERR(rdev))
			continue;

		if (test_bit(Faulty, &rdev->flags)) {
			MD_BUG();
			continue;
		}
		set_bit(AutoDetected, &rdev->flags);
		list_add(&rdev->same_set, &pending_raid_disks);
		i_passed++;
	}

	printk(KERN_INFO "md: Scanned %d and added %d devices.\n",
						i_scanned, i_passed);

	autorun_devices(part);
}

#endif /* !MODULE */

static __exit void md_exit(void)
{
	struct mddev *mddev;
	struct list_head *tmp;

	blk_unregister_region(MKDEV(MD_MAJOR,0), 1U << MINORBITS);
	blk_unregister_region(MKDEV(mdp_major,0), 1U << MINORBITS);

	unregister_blkdev(MD_MAJOR,"md");
	unregister_blkdev(mdp_major, "mdp");
	unregister_reboot_notifier(&md_notifier);
	unregister_sysctl_table(raid_table_header);
	remove_proc_entry("mdstat", NULL);
	for_each_mddev(mddev, tmp) {
		export_array(mddev);
		mddev->hold_active = 0;
	}
	destroy_workqueue(md_misc_wq);
	destroy_workqueue(md_wq);
}

subsys_initcall(md_init);
module_exit(md_exit)

static int get_ro(char *buffer, struct kernel_param *kp)
{
	return sprintf(buffer, "%d", start_readonly);
}
static int set_ro(const char *val, struct kernel_param *kp)
{
	char *e;
	int num = simple_strtoul(val, &e, 10);
	if (*val && (*e == '\0' || *e == '\n')) {
		start_readonly = num;
		return 0;
	}
	return -EINVAL;
}

module_param_call(start_ro, set_ro, get_ro, NULL, S_IRUSR|S_IWUSR);
module_param(start_dirty_degraded, int, S_IRUGO|S_IWUSR);

module_param_call(new_array, add_named_array, NULL, NULL, S_IWUSR);

EXPORT_SYMBOL(register_md_personality);
EXPORT_SYMBOL(unregister_md_personality);
EXPORT_SYMBOL(md_error);
EXPORT_SYMBOL(md_done_sync);
EXPORT_SYMBOL(md_write_start);
EXPORT_SYMBOL(md_write_end);
EXPORT_SYMBOL(md_register_thread);
EXPORT_SYMBOL(md_unregister_thread);
EXPORT_SYMBOL(md_wakeup_thread);
EXPORT_SYMBOL(md_check_recovery);
MODULE_LICENSE("GPL");
MODULE_DESCRIPTION("MD RAID framework");
MODULE_ALIAS("md");
MODULE_ALIAS_BLOCKDEV_MAJOR(MD_MAJOR);<|MERGE_RESOLUTION|>--- conflicted
+++ resolved
@@ -6431,21 +6431,12 @@
 	return thread;
 }
 
-<<<<<<< HEAD
-void md_unregister_thread(mdk_thread_t **threadp)
-{
-	mdk_thread_t *thread = *threadp;
-	if (!thread)
-		return;
-	dprintk("interrupting MD-thread pid %d\n", task_pid_nr(thread->tsk));
-=======
 void md_unregister_thread(struct md_thread **threadp)
 {
 	struct md_thread *thread = *threadp;
 	if (!thread)
 		return;
 	pr_debug("interrupting MD-thread pid %d\n", task_pid_nr(thread->tsk));
->>>>>>> b6648f53
 	/* Locking ensures that mddev_unlock does not wake_up a
 	 * non-existent thread
 	 */
