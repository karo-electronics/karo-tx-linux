/*
   md.c : Multiple Devices driver for Linux
	  Copyright (C) 1998, 1999, 2000 Ingo Molnar

     completely rewritten, based on the MD driver code from Marc Zyngier

   Changes:

   - RAID-1/RAID-5 extensions by Miguel de Icaza, Gadi Oxman, Ingo Molnar
   - RAID-6 extensions by H. Peter Anvin <hpa@zytor.com>
   - boot support for linear and striped mode by Harald Hoyer <HarryH@Royal.Net>
   - kerneld support by Boris Tobotras <boris@xtalk.msk.su>
   - kmod support by: Cyrus Durgin
   - RAID0 bugfixes: Mark Anthony Lisher <markal@iname.com>
   - Devfs support by Richard Gooch <rgooch@atnf.csiro.au>

   - lots of fixes and improvements to the RAID1/RAID5 and generic
     RAID code (such as request based resynchronization):

     Neil Brown <neilb@cse.unsw.edu.au>.

   - persistent bitmap code
     Copyright (C) 2003-2004, Paul Clements, SteelEye Technology, Inc.

   This program is free software; you can redistribute it and/or modify
   it under the terms of the GNU General Public License as published by
   the Free Software Foundation; either version 2, or (at your option)
   any later version.

   You should have received a copy of the GNU General Public License
   (for example /usr/src/linux/COPYING); if not, write to the Free
   Software Foundation, Inc., 675 Mass Ave, Cambridge, MA 02139, USA.
*/

#include <linux/kthread.h>
#include <linux/blkdev.h>
#include <linux/sysctl.h>
#include <linux/seq_file.h>
#include <linux/fs.h>
#include <linux/poll.h>
#include <linux/ctype.h>
#include <linux/string.h>
#include <linux/hdreg.h>
#include <linux/proc_fs.h>
#include <linux/random.h>
#include <linux/module.h>
#include <linux/reboot.h>
#include <linux/file.h>
#include <linux/compat.h>
#include <linux/delay.h>
#include <linux/raid/md_p.h>
#include <linux/raid/md_u.h>
#include <linux/slab.h>
#include "md.h"
#include "bitmap.h"

#ifndef MODULE
static void autostart_arrays(int part);
#endif

/* pers_list is a list of registered personalities protected
 * by pers_lock.
 * pers_lock does extra service to protect accesses to
 * mddev->thread when the mutex cannot be held.
 */
static LIST_HEAD(pers_list);
static DEFINE_SPINLOCK(pers_lock);

static void md_print_devices(void);

static DECLARE_WAIT_QUEUE_HEAD(resync_wait);
static struct workqueue_struct *md_wq;
static struct workqueue_struct *md_misc_wq;

#define MD_BUG(x...) { printk("md: bug in file %s, line %d\n", __FILE__, __LINE__); md_print_devices(); }

/*
 * Default number of read corrections we'll attempt on an rdev
 * before ejecting it from the array. We divide the read error
 * count by 2 for every hour elapsed between read errors.
 */
#define MD_DEFAULT_MAX_CORRECTED_READ_ERRORS 20
/*
 * Current RAID-1,4,5 parallel reconstruction 'guaranteed speed limit'
 * is 1000 KB/sec, so the extra system load does not show up that much.
 * Increase it if you want to have more _guaranteed_ speed. Note that
 * the RAID driver will use the maximum available bandwidth if the IO
 * subsystem is idle. There is also an 'absolute maximum' reconstruction
 * speed limit - in case reconstruction slows down your system despite
 * idle IO detection.
 *
 * you can change it via /proc/sys/dev/raid/speed_limit_min and _max.
 * or /sys/block/mdX/md/sync_speed_{min,max}
 */

static int sysctl_speed_limit_min = 1000;
static int sysctl_speed_limit_max = 200000;
static inline int speed_min(struct mddev *mddev)
{
	return mddev->sync_speed_min ?
		mddev->sync_speed_min : sysctl_speed_limit_min;
}

static inline int speed_max(struct mddev *mddev)
{
	return mddev->sync_speed_max ?
		mddev->sync_speed_max : sysctl_speed_limit_max;
}

static struct ctl_table_header *raid_table_header;

static ctl_table raid_table[] = {
	{
		.procname	= "speed_limit_min",
		.data		= &sysctl_speed_limit_min,
		.maxlen		= sizeof(int),
		.mode		= S_IRUGO|S_IWUSR,
		.proc_handler	= proc_dointvec,
	},
	{
		.procname	= "speed_limit_max",
		.data		= &sysctl_speed_limit_max,
		.maxlen		= sizeof(int),
		.mode		= S_IRUGO|S_IWUSR,
		.proc_handler	= proc_dointvec,
	},
	{ }
};

static ctl_table raid_dir_table[] = {
	{
		.procname	= "raid",
		.maxlen		= 0,
		.mode		= S_IRUGO|S_IXUGO,
		.child		= raid_table,
	},
	{ }
};

static ctl_table raid_root_table[] = {
	{
		.procname	= "dev",
		.maxlen		= 0,
		.mode		= 0555,
		.child		= raid_dir_table,
	},
	{  }
};

static const struct block_device_operations md_fops;

static int start_readonly;

/* bio_clone_mddev
 * like bio_clone, but with a local bio set
 */

static void mddev_bio_destructor(struct bio *bio)
{
	struct mddev *mddev, **mddevp;

	mddevp = (void*)bio;
	mddev = mddevp[-1];

	bio_free(bio, mddev->bio_set);
}

struct bio *bio_alloc_mddev(gfp_t gfp_mask, int nr_iovecs,
			    struct mddev *mddev)
{
	struct bio *b;
	struct mddev **mddevp;

	if (!mddev || !mddev->bio_set)
		return bio_alloc(gfp_mask, nr_iovecs);

	b = bio_alloc_bioset(gfp_mask, nr_iovecs,
			     mddev->bio_set);
	if (!b)
		return NULL;
	mddevp = (void*)b;
	mddevp[-1] = mddev;
	b->bi_destructor = mddev_bio_destructor;
	return b;
}
EXPORT_SYMBOL_GPL(bio_alloc_mddev);

struct bio *bio_clone_mddev(struct bio *bio, gfp_t gfp_mask,
			    struct mddev *mddev)
{
	struct bio *b;
	struct mddev **mddevp;

	if (!mddev || !mddev->bio_set)
		return bio_clone(bio, gfp_mask);

	b = bio_alloc_bioset(gfp_mask, bio->bi_max_vecs,
			     mddev->bio_set);
	if (!b)
		return NULL;
	mddevp = (void*)b;
	mddevp[-1] = mddev;
	b->bi_destructor = mddev_bio_destructor;
	__bio_clone(b, bio);
	if (bio_integrity(bio)) {
		int ret;

		ret = bio_integrity_clone(b, bio, gfp_mask, mddev->bio_set);

		if (ret < 0) {
			bio_put(b);
			return NULL;
		}
	}

	return b;
}
EXPORT_SYMBOL_GPL(bio_clone_mddev);

void md_trim_bio(struct bio *bio, int offset, int size)
{
	/* 'bio' is a cloned bio which we need to trim to match
	 * the given offset and size.
	 * This requires adjusting bi_sector, bi_size, and bi_io_vec
	 */
	int i;
	struct bio_vec *bvec;
	int sofar = 0;

	size <<= 9;
	if (offset == 0 && size == bio->bi_size)
		return;

	bio->bi_sector += offset;
	bio->bi_size = size;
	offset <<= 9;
	clear_bit(BIO_SEG_VALID, &bio->bi_flags);

	while (bio->bi_idx < bio->bi_vcnt &&
	       bio->bi_io_vec[bio->bi_idx].bv_len <= offset) {
		/* remove this whole bio_vec */
		offset -= bio->bi_io_vec[bio->bi_idx].bv_len;
		bio->bi_idx++;
	}
	if (bio->bi_idx < bio->bi_vcnt) {
		bio->bi_io_vec[bio->bi_idx].bv_offset += offset;
		bio->bi_io_vec[bio->bi_idx].bv_len -= offset;
	}
	/* avoid any complications with bi_idx being non-zero*/
	if (bio->bi_idx) {
		memmove(bio->bi_io_vec, bio->bi_io_vec+bio->bi_idx,
			(bio->bi_vcnt - bio->bi_idx) * sizeof(struct bio_vec));
		bio->bi_vcnt -= bio->bi_idx;
		bio->bi_idx = 0;
	}
	/* Make sure vcnt and last bv are not too big */
	bio_for_each_segment(bvec, bio, i) {
		if (sofar + bvec->bv_len > size)
			bvec->bv_len = size - sofar;
		if (bvec->bv_len == 0) {
			bio->bi_vcnt = i;
			break;
		}
		sofar += bvec->bv_len;
	}
}
EXPORT_SYMBOL_GPL(md_trim_bio);

/*
 * We have a system wide 'event count' that is incremented
 * on any 'interesting' event, and readers of /proc/mdstat
 * can use 'poll' or 'select' to find out when the event
 * count increases.
 *
 * Events are:
 *  start array, stop array, error, add device, remove device,
 *  start build, activate spare
 */
static DECLARE_WAIT_QUEUE_HEAD(md_event_waiters);
static atomic_t md_event_count;
void md_new_event(struct mddev *mddev)
{
	atomic_inc(&md_event_count);
	wake_up(&md_event_waiters);
}
EXPORT_SYMBOL_GPL(md_new_event);

/* Alternate version that can be called from interrupts
 * when calling sysfs_notify isn't needed.
 */
static void md_new_event_inintr(struct mddev *mddev)
{
	atomic_inc(&md_event_count);
	wake_up(&md_event_waiters);
}

/*
 * Enables to iterate over all existing md arrays
 * all_mddevs_lock protects this list.
 */
static LIST_HEAD(all_mddevs);
static DEFINE_SPINLOCK(all_mddevs_lock);


/*
 * iterates through all used mddevs in the system.
 * We take care to grab the all_mddevs_lock whenever navigating
 * the list, and to always hold a refcount when unlocked.
 * Any code which breaks out of this loop while own
 * a reference to the current mddev and must mddev_put it.
 */
#define for_each_mddev(_mddev,_tmp)					\
									\
	for (({ spin_lock(&all_mddevs_lock); 				\
		_tmp = all_mddevs.next;					\
		_mddev = NULL;});					\
	     ({ if (_tmp != &all_mddevs)				\
			mddev_get(list_entry(_tmp, struct mddev, all_mddevs));\
		spin_unlock(&all_mddevs_lock);				\
		if (_mddev) mddev_put(_mddev);				\
		_mddev = list_entry(_tmp, struct mddev, all_mddevs);	\
		_tmp != &all_mddevs;});					\
	     ({ spin_lock(&all_mddevs_lock);				\
		_tmp = _tmp->next;})					\
		)


/* Rather than calling directly into the personality make_request function,
 * IO requests come here first so that we can check if the device is
 * being suspended pending a reconfiguration.
 * We hold a refcount over the call to ->make_request.  By the time that
 * call has finished, the bio has been linked into some internal structure
 * and so is visible to ->quiesce(), so we don't need the refcount any more.
 */
static void md_make_request(struct request_queue *q, struct bio *bio)
{
	const int rw = bio_data_dir(bio);
	struct mddev *mddev = q->queuedata;
	int cpu;
	unsigned int sectors;

	if (mddev == NULL || mddev->pers == NULL
	    || !mddev->ready) {
		bio_io_error(bio);
		return;
	}
	smp_rmb(); /* Ensure implications of  'active' are visible */
	rcu_read_lock();
	if (mddev->suspended) {
		DEFINE_WAIT(__wait);
		for (;;) {
			prepare_to_wait(&mddev->sb_wait, &__wait,
					TASK_UNINTERRUPTIBLE);
			if (!mddev->suspended)
				break;
			rcu_read_unlock();
			schedule();
			rcu_read_lock();
		}
		finish_wait(&mddev->sb_wait, &__wait);
	}
	atomic_inc(&mddev->active_io);
	rcu_read_unlock();

	/*
	 * save the sectors now since our bio can
	 * go away inside make_request
	 */
	sectors = bio_sectors(bio);
	mddev->pers->make_request(mddev, bio);

	cpu = part_stat_lock();
	part_stat_inc(cpu, &mddev->gendisk->part0, ios[rw]);
	part_stat_add(cpu, &mddev->gendisk->part0, sectors[rw], sectors);
	part_stat_unlock();

	if (atomic_dec_and_test(&mddev->active_io) && mddev->suspended)
		wake_up(&mddev->sb_wait);
}

/* mddev_suspend makes sure no new requests are submitted
 * to the device, and that any requests that have been submitted
 * are completely handled.
 * Once ->stop is called and completes, the module will be completely
 * unused.
 */
void mddev_suspend(struct mddev *mddev)
{
	BUG_ON(mddev->suspended);
	mddev->suspended = 1;
	synchronize_rcu();
	wait_event(mddev->sb_wait, atomic_read(&mddev->active_io) == 0);
	mddev->pers->quiesce(mddev, 1);
}
EXPORT_SYMBOL_GPL(mddev_suspend);

void mddev_resume(struct mddev *mddev)
{
	mddev->suspended = 0;
	wake_up(&mddev->sb_wait);
	mddev->pers->quiesce(mddev, 0);

	md_wakeup_thread(mddev->thread);
	md_wakeup_thread(mddev->sync_thread); /* possibly kick off a reshape */
}
EXPORT_SYMBOL_GPL(mddev_resume);

int mddev_congested(struct mddev *mddev, int bits)
{
	return mddev->suspended;
}
EXPORT_SYMBOL(mddev_congested);

/*
 * Generic flush handling for md
 */

static void md_end_flush(struct bio *bio, int err)
{
	struct md_rdev *rdev = bio->bi_private;
	struct mddev *mddev = rdev->mddev;

	rdev_dec_pending(rdev, mddev);

	if (atomic_dec_and_test(&mddev->flush_pending)) {
		/* The pre-request flush has finished */
		queue_work(md_wq, &mddev->flush_work);
	}
	bio_put(bio);
}

static void md_submit_flush_data(struct work_struct *ws);

static void submit_flushes(struct work_struct *ws)
{
	struct mddev *mddev = container_of(ws, struct mddev, flush_work);
	struct md_rdev *rdev;

	INIT_WORK(&mddev->flush_work, md_submit_flush_data);
	atomic_set(&mddev->flush_pending, 1);
	rcu_read_lock();
	rdev_for_each_rcu(rdev, mddev)
		if (rdev->raid_disk >= 0 &&
		    !test_bit(Faulty, &rdev->flags)) {
			/* Take two references, one is dropped
			 * when request finishes, one after
			 * we reclaim rcu_read_lock
			 */
			struct bio *bi;
			atomic_inc(&rdev->nr_pending);
			atomic_inc(&rdev->nr_pending);
			rcu_read_unlock();
			bi = bio_alloc_mddev(GFP_KERNEL, 0, mddev);
			bi->bi_end_io = md_end_flush;
			bi->bi_private = rdev;
			bi->bi_bdev = rdev->bdev;
			atomic_inc(&mddev->flush_pending);
			submit_bio(WRITE_FLUSH, bi);
			rcu_read_lock();
			rdev_dec_pending(rdev, mddev);
		}
	rcu_read_unlock();
	if (atomic_dec_and_test(&mddev->flush_pending))
		queue_work(md_wq, &mddev->flush_work);
}

static void md_submit_flush_data(struct work_struct *ws)
{
	struct mddev *mddev = container_of(ws, struct mddev, flush_work);
	struct bio *bio = mddev->flush_bio;

	if (bio->bi_size == 0)
		/* an empty barrier - all done */
		bio_endio(bio, 0);
	else {
		bio->bi_rw &= ~REQ_FLUSH;
		mddev->pers->make_request(mddev, bio);
	}

	mddev->flush_bio = NULL;
	wake_up(&mddev->sb_wait);
}

void md_flush_request(struct mddev *mddev, struct bio *bio)
{
	spin_lock_irq(&mddev->write_lock);
	wait_event_lock_irq(mddev->sb_wait,
			    !mddev->flush_bio,
			    mddev->write_lock, /*nothing*/);
	mddev->flush_bio = bio;
	spin_unlock_irq(&mddev->write_lock);

	INIT_WORK(&mddev->flush_work, submit_flushes);
	queue_work(md_wq, &mddev->flush_work);
}
EXPORT_SYMBOL(md_flush_request);

/* Support for plugging.
 * This mirrors the plugging support in request_queue, but does not
 * require having a whole queue or request structures.
 * We allocate an md_plug_cb for each md device and each thread it gets
 * plugged on.  This links tot the private plug_handle structure in the
 * personality data where we keep a count of the number of outstanding
 * plugs so other code can see if a plug is active.
 */
struct md_plug_cb {
	struct blk_plug_cb cb;
	struct mddev *mddev;
};

static void plugger_unplug(struct blk_plug_cb *cb)
{
	struct md_plug_cb *mdcb = container_of(cb, struct md_plug_cb, cb);
	if (atomic_dec_and_test(&mdcb->mddev->plug_cnt))
		md_wakeup_thread(mdcb->mddev->thread);
	kfree(mdcb);
}

/* Check that an unplug wakeup will come shortly.
 * If not, wakeup the md thread immediately
 */
int mddev_check_plugged(struct mddev *mddev)
{
	struct blk_plug *plug = current->plug;
	struct md_plug_cb *mdcb;

	if (!plug)
		return 0;

	list_for_each_entry(mdcb, &plug->cb_list, cb.list) {
		if (mdcb->cb.callback == plugger_unplug &&
		    mdcb->mddev == mddev) {
			/* Already on the list, move to top */
			if (mdcb != list_first_entry(&plug->cb_list,
						    struct md_plug_cb,
						    cb.list))
				list_move(&mdcb->cb.list, &plug->cb_list);
			return 1;
		}
	}
	/* Not currently on the callback list */
	mdcb = kmalloc(sizeof(*mdcb), GFP_ATOMIC);
	if (!mdcb)
		return 0;

	mdcb->mddev = mddev;
	mdcb->cb.callback = plugger_unplug;
	atomic_inc(&mddev->plug_cnt);
	list_add(&mdcb->cb.list, &plug->cb_list);
	return 1;
}
EXPORT_SYMBOL_GPL(mddev_check_plugged);

static inline struct mddev *mddev_get(struct mddev *mddev)
{
	atomic_inc(&mddev->active);
	return mddev;
}

static void mddev_delayed_delete(struct work_struct *ws);

static void mddev_put(struct mddev *mddev)
{
	struct bio_set *bs = NULL;

	if (!atomic_dec_and_lock(&mddev->active, &all_mddevs_lock))
		return;
	if (!mddev->raid_disks && list_empty(&mddev->disks) &&
	    mddev->ctime == 0 && !mddev->hold_active) {
		/* Array is not configured at all, and not held active,
		 * so destroy it */
		list_del_init(&mddev->all_mddevs);
		bs = mddev->bio_set;
		mddev->bio_set = NULL;
		if (mddev->gendisk) {
			/* We did a probe so need to clean up.  Call
			 * queue_work inside the spinlock so that
			 * flush_workqueue() after mddev_find will
			 * succeed in waiting for the work to be done.
			 */
			INIT_WORK(&mddev->del_work, mddev_delayed_delete);
			queue_work(md_misc_wq, &mddev->del_work);
		} else
			kfree(mddev);
	}
	spin_unlock(&all_mddevs_lock);
	if (bs)
		bioset_free(bs);
}

void mddev_init(struct mddev *mddev)
{
	mutex_init(&mddev->open_mutex);
	mutex_init(&mddev->reconfig_mutex);
	mutex_init(&mddev->bitmap_info.mutex);
	INIT_LIST_HEAD(&mddev->disks);
	INIT_LIST_HEAD(&mddev->all_mddevs);
	init_timer(&mddev->safemode_timer);
	atomic_set(&mddev->active, 1);
	atomic_set(&mddev->openers, 0);
	atomic_set(&mddev->active_io, 0);
	atomic_set(&mddev->plug_cnt, 0);
	spin_lock_init(&mddev->write_lock);
	atomic_set(&mddev->flush_pending, 0);
	init_waitqueue_head(&mddev->sb_wait);
	init_waitqueue_head(&mddev->recovery_wait);
	mddev->reshape_position = MaxSector;
	mddev->resync_min = 0;
	mddev->resync_max = MaxSector;
	mddev->level = LEVEL_NONE;
}
EXPORT_SYMBOL_GPL(mddev_init);

static struct mddev * mddev_find(dev_t unit)
{
	struct mddev *mddev, *new = NULL;

	if (unit && MAJOR(unit) != MD_MAJOR)
		unit &= ~((1<<MdpMinorShift)-1);

 retry:
	spin_lock(&all_mddevs_lock);

	if (unit) {
		list_for_each_entry(mddev, &all_mddevs, all_mddevs)
			if (mddev->unit == unit) {
				mddev_get(mddev);
				spin_unlock(&all_mddevs_lock);
				kfree(new);
				return mddev;
			}

		if (new) {
			list_add(&new->all_mddevs, &all_mddevs);
			spin_unlock(&all_mddevs_lock);
			new->hold_active = UNTIL_IOCTL;
			return new;
		}
	} else if (new) {
		/* find an unused unit number */
		static int next_minor = 512;
		int start = next_minor;
		int is_free = 0;
		int dev = 0;
		while (!is_free) {
			dev = MKDEV(MD_MAJOR, next_minor);
			next_minor++;
			if (next_minor > MINORMASK)
				next_minor = 0;
			if (next_minor == start) {
				/* Oh dear, all in use. */
				spin_unlock(&all_mddevs_lock);
				kfree(new);
				return NULL;
			}
				
			is_free = 1;
			list_for_each_entry(mddev, &all_mddevs, all_mddevs)
				if (mddev->unit == dev) {
					is_free = 0;
					break;
				}
		}
		new->unit = dev;
		new->md_minor = MINOR(dev);
		new->hold_active = UNTIL_STOP;
		list_add(&new->all_mddevs, &all_mddevs);
		spin_unlock(&all_mddevs_lock);
		return new;
	}
	spin_unlock(&all_mddevs_lock);

	new = kzalloc(sizeof(*new), GFP_KERNEL);
	if (!new)
		return NULL;

	new->unit = unit;
	if (MAJOR(unit) == MD_MAJOR)
		new->md_minor = MINOR(unit);
	else
		new->md_minor = MINOR(unit) >> MdpMinorShift;

	mddev_init(new);

	goto retry;
}

static inline int mddev_lock(struct mddev * mddev)
{
	return mutex_lock_interruptible(&mddev->reconfig_mutex);
}

static inline int mddev_is_locked(struct mddev *mddev)
{
	return mutex_is_locked(&mddev->reconfig_mutex);
}

static inline int mddev_trylock(struct mddev * mddev)
{
	return mutex_trylock(&mddev->reconfig_mutex);
}

static struct attribute_group md_redundancy_group;

static void mddev_unlock(struct mddev * mddev)
{
	if (mddev->to_remove) {
		/* These cannot be removed under reconfig_mutex as
		 * an access to the files will try to take reconfig_mutex
		 * while holding the file unremovable, which leads to
		 * a deadlock.
		 * So hold set sysfs_active while the remove in happeing,
		 * and anything else which might set ->to_remove or my
		 * otherwise change the sysfs namespace will fail with
		 * -EBUSY if sysfs_active is still set.
		 * We set sysfs_active under reconfig_mutex and elsewhere
		 * test it under the same mutex to ensure its correct value
		 * is seen.
		 */
		struct attribute_group *to_remove = mddev->to_remove;
		mddev->to_remove = NULL;
		mddev->sysfs_active = 1;
		mutex_unlock(&mddev->reconfig_mutex);

		if (mddev->kobj.sd) {
			if (to_remove != &md_redundancy_group)
				sysfs_remove_group(&mddev->kobj, to_remove);
			if (mddev->pers == NULL ||
			    mddev->pers->sync_request == NULL) {
				sysfs_remove_group(&mddev->kobj, &md_redundancy_group);
				if (mddev->sysfs_action)
					sysfs_put(mddev->sysfs_action);
				mddev->sysfs_action = NULL;
			}
		}
		mddev->sysfs_active = 0;
	} else
		mutex_unlock(&mddev->reconfig_mutex);

	/* As we've dropped the mutex we need a spinlock to
	 * make sure the thread doesn't disappear
	 */
	spin_lock(&pers_lock);
	md_wakeup_thread(mddev->thread);
	spin_unlock(&pers_lock);
}

static struct md_rdev * find_rdev_nr(struct mddev *mddev, int nr)
{
	struct md_rdev *rdev;

	rdev_for_each(rdev, mddev)
		if (rdev->desc_nr == nr)
			return rdev;

	return NULL;
}

static struct md_rdev * find_rdev(struct mddev * mddev, dev_t dev)
{
	struct md_rdev *rdev;

	rdev_for_each(rdev, mddev)
		if (rdev->bdev->bd_dev == dev)
			return rdev;

	return NULL;
}

static struct md_personality *find_pers(int level, char *clevel)
{
	struct md_personality *pers;
	list_for_each_entry(pers, &pers_list, list) {
		if (level != LEVEL_NONE && pers->level == level)
			return pers;
		if (strcmp(pers->name, clevel)==0)
			return pers;
	}
	return NULL;
}

/* return the offset of the super block in 512byte sectors */
static inline sector_t calc_dev_sboffset(struct md_rdev *rdev)
{
	sector_t num_sectors = i_size_read(rdev->bdev->bd_inode) / 512;
	return MD_NEW_SIZE_SECTORS(num_sectors);
}

static int alloc_disk_sb(struct md_rdev * rdev)
{
	if (rdev->sb_page)
		MD_BUG();

	rdev->sb_page = alloc_page(GFP_KERNEL);
	if (!rdev->sb_page) {
		printk(KERN_ALERT "md: out of memory.\n");
		return -ENOMEM;
	}

	return 0;
}

static void free_disk_sb(struct md_rdev * rdev)
{
	if (rdev->sb_page) {
		put_page(rdev->sb_page);
		rdev->sb_loaded = 0;
		rdev->sb_page = NULL;
		rdev->sb_start = 0;
		rdev->sectors = 0;
	}
	if (rdev->bb_page) {
		put_page(rdev->bb_page);
		rdev->bb_page = NULL;
	}
}


static void super_written(struct bio *bio, int error)
{
	struct md_rdev *rdev = bio->bi_private;
	struct mddev *mddev = rdev->mddev;

	if (error || !test_bit(BIO_UPTODATE, &bio->bi_flags)) {
		printk("md: super_written gets error=%d, uptodate=%d\n",
		       error, test_bit(BIO_UPTODATE, &bio->bi_flags));
		WARN_ON(test_bit(BIO_UPTODATE, &bio->bi_flags));
		md_error(mddev, rdev);
	}

	if (atomic_dec_and_test(&mddev->pending_writes))
		wake_up(&mddev->sb_wait);
	bio_put(bio);
}

void md_super_write(struct mddev *mddev, struct md_rdev *rdev,
		   sector_t sector, int size, struct page *page)
{
	/* write first size bytes of page to sector of rdev
	 * Increment mddev->pending_writes before returning
	 * and decrement it on completion, waking up sb_wait
	 * if zero is reached.
	 * If an error occurred, call md_error
	 */
	struct bio *bio = bio_alloc_mddev(GFP_NOIO, 1, mddev);

	bio->bi_bdev = rdev->meta_bdev ? rdev->meta_bdev : rdev->bdev;
	bio->bi_sector = sector;
	bio_add_page(bio, page, size, 0);
	bio->bi_private = rdev;
	bio->bi_end_io = super_written;

	atomic_inc(&mddev->pending_writes);
	submit_bio(WRITE_FLUSH_FUA, bio);
}

void md_super_wait(struct mddev *mddev)
{
	/* wait for all superblock writes that were scheduled to complete */
	DEFINE_WAIT(wq);
	for(;;) {
		prepare_to_wait(&mddev->sb_wait, &wq, TASK_UNINTERRUPTIBLE);
		if (atomic_read(&mddev->pending_writes)==0)
			break;
		schedule();
	}
	finish_wait(&mddev->sb_wait, &wq);
}

static void bi_complete(struct bio *bio, int error)
{
	complete((struct completion*)bio->bi_private);
}

int sync_page_io(struct md_rdev *rdev, sector_t sector, int size,
		 struct page *page, int rw, bool metadata_op)
{
	struct bio *bio = bio_alloc_mddev(GFP_NOIO, 1, rdev->mddev);
	struct completion event;
	int ret;

	rw |= REQ_SYNC;

	bio->bi_bdev = (metadata_op && rdev->meta_bdev) ?
		rdev->meta_bdev : rdev->bdev;
	if (metadata_op)
		bio->bi_sector = sector + rdev->sb_start;
	else
		bio->bi_sector = sector + rdev->data_offset;
	bio_add_page(bio, page, size, 0);
	init_completion(&event);
	bio->bi_private = &event;
	bio->bi_end_io = bi_complete;
	submit_bio(rw, bio);
	wait_for_completion(&event);

	ret = test_bit(BIO_UPTODATE, &bio->bi_flags);
	bio_put(bio);
	return ret;
}
EXPORT_SYMBOL_GPL(sync_page_io);

static int read_disk_sb(struct md_rdev * rdev, int size)
{
	char b[BDEVNAME_SIZE];
	if (!rdev->sb_page) {
		MD_BUG();
		return -EINVAL;
	}
	if (rdev->sb_loaded)
		return 0;


	if (!sync_page_io(rdev, 0, size, rdev->sb_page, READ, true))
		goto fail;
	rdev->sb_loaded = 1;
	return 0;

fail:
	printk(KERN_WARNING "md: disabled device %s, could not read superblock.\n",
		bdevname(rdev->bdev,b));
	return -EINVAL;
}

static int uuid_equal(mdp_super_t *sb1, mdp_super_t *sb2)
{
	return 	sb1->set_uuid0 == sb2->set_uuid0 &&
		sb1->set_uuid1 == sb2->set_uuid1 &&
		sb1->set_uuid2 == sb2->set_uuid2 &&
		sb1->set_uuid3 == sb2->set_uuid3;
}

static int sb_equal(mdp_super_t *sb1, mdp_super_t *sb2)
{
	int ret;
	mdp_super_t *tmp1, *tmp2;

	tmp1 = kmalloc(sizeof(*tmp1),GFP_KERNEL);
	tmp2 = kmalloc(sizeof(*tmp2),GFP_KERNEL);

	if (!tmp1 || !tmp2) {
		ret = 0;
		printk(KERN_INFO "md.c sb_equal(): failed to allocate memory!\n");
		goto abort;
	}

	*tmp1 = *sb1;
	*tmp2 = *sb2;

	/*
	 * nr_disks is not constant
	 */
	tmp1->nr_disks = 0;
	tmp2->nr_disks = 0;

	ret = (memcmp(tmp1, tmp2, MD_SB_GENERIC_CONSTANT_WORDS * 4) == 0);
abort:
	kfree(tmp1);
	kfree(tmp2);
	return ret;
}


static u32 md_csum_fold(u32 csum)
{
	csum = (csum & 0xffff) + (csum >> 16);
	return (csum & 0xffff) + (csum >> 16);
}

static unsigned int calc_sb_csum(mdp_super_t * sb)
{
	u64 newcsum = 0;
	u32 *sb32 = (u32*)sb;
	int i;
	unsigned int disk_csum, csum;

	disk_csum = sb->sb_csum;
	sb->sb_csum = 0;

	for (i = 0; i < MD_SB_BYTES/4 ; i++)
		newcsum += sb32[i];
	csum = (newcsum & 0xffffffff) + (newcsum>>32);


#ifdef CONFIG_ALPHA
	/* This used to use csum_partial, which was wrong for several
	 * reasons including that different results are returned on
	 * different architectures.  It isn't critical that we get exactly
	 * the same return value as before (we always csum_fold before
	 * testing, and that removes any differences).  However as we
	 * know that csum_partial always returned a 16bit value on
	 * alphas, do a fold to maximise conformity to previous behaviour.
	 */
	sb->sb_csum = md_csum_fold(disk_csum);
#else
	sb->sb_csum = disk_csum;
#endif
	return csum;
}


/*
 * Handle superblock details.
 * We want to be able to handle multiple superblock formats
 * so we have a common interface to them all, and an array of
 * different handlers.
 * We rely on user-space to write the initial superblock, and support
 * reading and updating of superblocks.
 * Interface methods are:
 *   int load_super(struct md_rdev *dev, struct md_rdev *refdev, int minor_version)
 *      loads and validates a superblock on dev.
 *      if refdev != NULL, compare superblocks on both devices
 *    Return:
 *      0 - dev has a superblock that is compatible with refdev
 *      1 - dev has a superblock that is compatible and newer than refdev
 *          so dev should be used as the refdev in future
 *     -EINVAL superblock incompatible or invalid
 *     -othererror e.g. -EIO
 *
 *   int validate_super(struct mddev *mddev, struct md_rdev *dev)
 *      Verify that dev is acceptable into mddev.
 *       The first time, mddev->raid_disks will be 0, and data from
 *       dev should be merged in.  Subsequent calls check that dev
 *       is new enough.  Return 0 or -EINVAL
 *
 *   void sync_super(struct mddev *mddev, struct md_rdev *dev)
 *     Update the superblock for rdev with data in mddev
 *     This does not write to disc.
 *
 */

struct super_type  {
	char		    *name;
	struct module	    *owner;
	int		    (*load_super)(struct md_rdev *rdev, struct md_rdev *refdev,
					  int minor_version);
	int		    (*validate_super)(struct mddev *mddev, struct md_rdev *rdev);
	void		    (*sync_super)(struct mddev *mddev, struct md_rdev *rdev);
	unsigned long long  (*rdev_size_change)(struct md_rdev *rdev,
						sector_t num_sectors);
};

/*
 * Check that the given mddev has no bitmap.
 *
 * This function is called from the run method of all personalities that do not
 * support bitmaps. It prints an error message and returns non-zero if mddev
 * has a bitmap. Otherwise, it returns 0.
 *
 */
int md_check_no_bitmap(struct mddev *mddev)
{
	if (!mddev->bitmap_info.file && !mddev->bitmap_info.offset)
		return 0;
	printk(KERN_ERR "%s: bitmaps are not supported for %s\n",
		mdname(mddev), mddev->pers->name);
	return 1;
}
EXPORT_SYMBOL(md_check_no_bitmap);

/*
 * load_super for 0.90.0 
 */
static int super_90_load(struct md_rdev *rdev, struct md_rdev *refdev, int minor_version)
{
	char b[BDEVNAME_SIZE], b2[BDEVNAME_SIZE];
	mdp_super_t *sb;
	int ret;

	/*
	 * Calculate the position of the superblock (512byte sectors),
	 * it's at the end of the disk.
	 *
	 * It also happens to be a multiple of 4Kb.
	 */
	rdev->sb_start = calc_dev_sboffset(rdev);

	ret = read_disk_sb(rdev, MD_SB_BYTES);
	if (ret) return ret;

	ret = -EINVAL;

	bdevname(rdev->bdev, b);
	sb = page_address(rdev->sb_page);

	if (sb->md_magic != MD_SB_MAGIC) {
		printk(KERN_ERR "md: invalid raid superblock magic on %s\n",
		       b);
		goto abort;
	}

	if (sb->major_version != 0 ||
	    sb->minor_version < 90 ||
	    sb->minor_version > 91) {
		printk(KERN_WARNING "Bad version number %d.%d on %s\n",
			sb->major_version, sb->minor_version,
			b);
		goto abort;
	}

	if (sb->raid_disks <= 0)
		goto abort;

	if (md_csum_fold(calc_sb_csum(sb)) != md_csum_fold(sb->sb_csum)) {
		printk(KERN_WARNING "md: invalid superblock checksum on %s\n",
			b);
		goto abort;
	}

	rdev->preferred_minor = sb->md_minor;
	rdev->data_offset = 0;
	rdev->sb_size = MD_SB_BYTES;
	rdev->badblocks.shift = -1;

	if (sb->level == LEVEL_MULTIPATH)
		rdev->desc_nr = -1;
	else
		rdev->desc_nr = sb->this_disk.number;

	if (!refdev) {
		ret = 1;
	} else {
		__u64 ev1, ev2;
		mdp_super_t *refsb = page_address(refdev->sb_page);
		if (!uuid_equal(refsb, sb)) {
			printk(KERN_WARNING "md: %s has different UUID to %s\n",
				b, bdevname(refdev->bdev,b2));
			goto abort;
		}
		if (!sb_equal(refsb, sb)) {
			printk(KERN_WARNING "md: %s has same UUID"
			       " but different superblock to %s\n",
			       b, bdevname(refdev->bdev, b2));
			goto abort;
		}
		ev1 = md_event(sb);
		ev2 = md_event(refsb);
		if (ev1 > ev2)
			ret = 1;
		else 
			ret = 0;
	}
	rdev->sectors = rdev->sb_start;
	/* Limit to 4TB as metadata cannot record more than that */
	if (rdev->sectors >= (2ULL << 32))
		rdev->sectors = (2ULL << 32) - 2;

	if (rdev->sectors < ((sector_t)sb->size) * 2 && sb->level >= 1)
		/* "this cannot possibly happen" ... */
		ret = -EINVAL;

 abort:
	return ret;
}

/*
 * validate_super for 0.90.0
 */
static int super_90_validate(struct mddev *mddev, struct md_rdev *rdev)
{
	mdp_disk_t *desc;
	mdp_super_t *sb = page_address(rdev->sb_page);
	__u64 ev1 = md_event(sb);

	rdev->raid_disk = -1;
	clear_bit(Faulty, &rdev->flags);
	clear_bit(In_sync, &rdev->flags);
	clear_bit(WriteMostly, &rdev->flags);

	if (mddev->raid_disks == 0) {
		mddev->major_version = 0;
		mddev->minor_version = sb->minor_version;
		mddev->patch_version = sb->patch_version;
		mddev->external = 0;
		mddev->chunk_sectors = sb->chunk_size >> 9;
		mddev->ctime = sb->ctime;
		mddev->utime = sb->utime;
		mddev->level = sb->level;
		mddev->clevel[0] = 0;
		mddev->layout = sb->layout;
		mddev->raid_disks = sb->raid_disks;
		mddev->dev_sectors = ((sector_t)sb->size) * 2;
		mddev->events = ev1;
		mddev->bitmap_info.offset = 0;
		mddev->bitmap_info.default_offset = MD_SB_BYTES >> 9;

		if (mddev->minor_version >= 91) {
			mddev->reshape_position = sb->reshape_position;
			mddev->delta_disks = sb->delta_disks;
			mddev->new_level = sb->new_level;
			mddev->new_layout = sb->new_layout;
			mddev->new_chunk_sectors = sb->new_chunk >> 9;
		} else {
			mddev->reshape_position = MaxSector;
			mddev->delta_disks = 0;
			mddev->new_level = mddev->level;
			mddev->new_layout = mddev->layout;
			mddev->new_chunk_sectors = mddev->chunk_sectors;
		}

		if (sb->state & (1<<MD_SB_CLEAN))
			mddev->recovery_cp = MaxSector;
		else {
			if (sb->events_hi == sb->cp_events_hi && 
				sb->events_lo == sb->cp_events_lo) {
				mddev->recovery_cp = sb->recovery_cp;
			} else
				mddev->recovery_cp = 0;
		}

		memcpy(mddev->uuid+0, &sb->set_uuid0, 4);
		memcpy(mddev->uuid+4, &sb->set_uuid1, 4);
		memcpy(mddev->uuid+8, &sb->set_uuid2, 4);
		memcpy(mddev->uuid+12,&sb->set_uuid3, 4);

		mddev->max_disks = MD_SB_DISKS;

		if (sb->state & (1<<MD_SB_BITMAP_PRESENT) &&
		    mddev->bitmap_info.file == NULL)
			mddev->bitmap_info.offset =
				mddev->bitmap_info.default_offset;

	} else if (mddev->pers == NULL) {
		/* Insist on good event counter while assembling, except
		 * for spares (which don't need an event count) */
		++ev1;
		if (sb->disks[rdev->desc_nr].state & (
			    (1<<MD_DISK_SYNC) | (1 << MD_DISK_ACTIVE)))
			if (ev1 < mddev->events) 
				return -EINVAL;
	} else if (mddev->bitmap) {
		/* if adding to array with a bitmap, then we can accept an
		 * older device ... but not too old.
		 */
		if (ev1 < mddev->bitmap->events_cleared)
			return 0;
	} else {
		if (ev1 < mddev->events)
			/* just a hot-add of a new device, leave raid_disk at -1 */
			return 0;
	}

	if (mddev->level != LEVEL_MULTIPATH) {
		desc = sb->disks + rdev->desc_nr;

		if (desc->state & (1<<MD_DISK_FAULTY))
			set_bit(Faulty, &rdev->flags);
		else if (desc->state & (1<<MD_DISK_SYNC) /* &&
			    desc->raid_disk < mddev->raid_disks */) {
			set_bit(In_sync, &rdev->flags);
			rdev->raid_disk = desc->raid_disk;
		} else if (desc->state & (1<<MD_DISK_ACTIVE)) {
			/* active but not in sync implies recovery up to
			 * reshape position.  We don't know exactly where
			 * that is, so set to zero for now */
			if (mddev->minor_version >= 91) {
				rdev->recovery_offset = 0;
				rdev->raid_disk = desc->raid_disk;
			}
		}
		if (desc->state & (1<<MD_DISK_WRITEMOSTLY))
			set_bit(WriteMostly, &rdev->flags);
	} else /* MULTIPATH are always insync */
		set_bit(In_sync, &rdev->flags);
	return 0;
}

/*
 * sync_super for 0.90.0
 */
static void super_90_sync(struct mddev *mddev, struct md_rdev *rdev)
{
	mdp_super_t *sb;
	struct md_rdev *rdev2;
	int next_spare = mddev->raid_disks;


	/* make rdev->sb match mddev data..
	 *
	 * 1/ zero out disks
	 * 2/ Add info for each disk, keeping track of highest desc_nr (next_spare);
	 * 3/ any empty disks < next_spare become removed
	 *
	 * disks[0] gets initialised to REMOVED because
	 * we cannot be sure from other fields if it has
	 * been initialised or not.
	 */
	int i;
	int active=0, working=0,failed=0,spare=0,nr_disks=0;

	rdev->sb_size = MD_SB_BYTES;

	sb = page_address(rdev->sb_page);

	memset(sb, 0, sizeof(*sb));

	sb->md_magic = MD_SB_MAGIC;
	sb->major_version = mddev->major_version;
	sb->patch_version = mddev->patch_version;
	sb->gvalid_words  = 0; /* ignored */
	memcpy(&sb->set_uuid0, mddev->uuid+0, 4);
	memcpy(&sb->set_uuid1, mddev->uuid+4, 4);
	memcpy(&sb->set_uuid2, mddev->uuid+8, 4);
	memcpy(&sb->set_uuid3, mddev->uuid+12,4);

	sb->ctime = mddev->ctime;
	sb->level = mddev->level;
	sb->size = mddev->dev_sectors / 2;
	sb->raid_disks = mddev->raid_disks;
	sb->md_minor = mddev->md_minor;
	sb->not_persistent = 0;
	sb->utime = mddev->utime;
	sb->state = 0;
	sb->events_hi = (mddev->events>>32);
	sb->events_lo = (u32)mddev->events;

	if (mddev->reshape_position == MaxSector)
		sb->minor_version = 90;
	else {
		sb->minor_version = 91;
		sb->reshape_position = mddev->reshape_position;
		sb->new_level = mddev->new_level;
		sb->delta_disks = mddev->delta_disks;
		sb->new_layout = mddev->new_layout;
		sb->new_chunk = mddev->new_chunk_sectors << 9;
	}
	mddev->minor_version = sb->minor_version;
	if (mddev->in_sync)
	{
		sb->recovery_cp = mddev->recovery_cp;
		sb->cp_events_hi = (mddev->events>>32);
		sb->cp_events_lo = (u32)mddev->events;
		if (mddev->recovery_cp == MaxSector)
			sb->state = (1<< MD_SB_CLEAN);
	} else
		sb->recovery_cp = 0;

	sb->layout = mddev->layout;
	sb->chunk_size = mddev->chunk_sectors << 9;

	if (mddev->bitmap && mddev->bitmap_info.file == NULL)
		sb->state |= (1<<MD_SB_BITMAP_PRESENT);

	sb->disks[0].state = (1<<MD_DISK_REMOVED);
	rdev_for_each(rdev2, mddev) {
		mdp_disk_t *d;
		int desc_nr;
		int is_active = test_bit(In_sync, &rdev2->flags);

		if (rdev2->raid_disk >= 0 &&
		    sb->minor_version >= 91)
			/* we have nowhere to store the recovery_offset,
			 * but if it is not below the reshape_position,
			 * we can piggy-back on that.
			 */
			is_active = 1;
		if (rdev2->raid_disk < 0 ||
		    test_bit(Faulty, &rdev2->flags))
			is_active = 0;
		if (is_active)
			desc_nr = rdev2->raid_disk;
		else
			desc_nr = next_spare++;
		rdev2->desc_nr = desc_nr;
		d = &sb->disks[rdev2->desc_nr];
		nr_disks++;
		d->number = rdev2->desc_nr;
		d->major = MAJOR(rdev2->bdev->bd_dev);
		d->minor = MINOR(rdev2->bdev->bd_dev);
		if (is_active)
			d->raid_disk = rdev2->raid_disk;
		else
			d->raid_disk = rdev2->desc_nr; /* compatibility */
		if (test_bit(Faulty, &rdev2->flags))
			d->state = (1<<MD_DISK_FAULTY);
		else if (is_active) {
			d->state = (1<<MD_DISK_ACTIVE);
			if (test_bit(In_sync, &rdev2->flags))
				d->state |= (1<<MD_DISK_SYNC);
			active++;
			working++;
		} else {
			d->state = 0;
			spare++;
			working++;
		}
		if (test_bit(WriteMostly, &rdev2->flags))
			d->state |= (1<<MD_DISK_WRITEMOSTLY);
	}
	/* now set the "removed" and "faulty" bits on any missing devices */
	for (i=0 ; i < mddev->raid_disks ; i++) {
		mdp_disk_t *d = &sb->disks[i];
		if (d->state == 0 && d->number == 0) {
			d->number = i;
			d->raid_disk = i;
			d->state = (1<<MD_DISK_REMOVED);
			d->state |= (1<<MD_DISK_FAULTY);
			failed++;
		}
	}
	sb->nr_disks = nr_disks;
	sb->active_disks = active;
	sb->working_disks = working;
	sb->failed_disks = failed;
	sb->spare_disks = spare;

	sb->this_disk = sb->disks[rdev->desc_nr];
	sb->sb_csum = calc_sb_csum(sb);
}

/*
 * rdev_size_change for 0.90.0
 */
static unsigned long long
super_90_rdev_size_change(struct md_rdev *rdev, sector_t num_sectors)
{
	if (num_sectors && num_sectors < rdev->mddev->dev_sectors)
		return 0; /* component must fit device */
	if (rdev->mddev->bitmap_info.offset)
		return 0; /* can't move bitmap */
	rdev->sb_start = calc_dev_sboffset(rdev);
	if (!num_sectors || num_sectors > rdev->sb_start)
		num_sectors = rdev->sb_start;
	/* Limit to 4TB as metadata cannot record more than that.
	 * 4TB == 2^32 KB, or 2*2^32 sectors.
	 */
	if (num_sectors >= (2ULL << 32))
		num_sectors = (2ULL << 32) - 2;
	md_super_write(rdev->mddev, rdev, rdev->sb_start, rdev->sb_size,
		       rdev->sb_page);
	md_super_wait(rdev->mddev);
	return num_sectors;
}


/*
 * version 1 superblock
 */

static __le32 calc_sb_1_csum(struct mdp_superblock_1 * sb)
{
	__le32 disk_csum;
	u32 csum;
	unsigned long long newcsum;
	int size = 256 + le32_to_cpu(sb->max_dev)*2;
	__le32 *isuper = (__le32*)sb;
	int i;

	disk_csum = sb->sb_csum;
	sb->sb_csum = 0;
	newcsum = 0;
	for (i=0; size>=4; size -= 4 )
		newcsum += le32_to_cpu(*isuper++);

	if (size == 2)
		newcsum += le16_to_cpu(*(__le16*) isuper);

	csum = (newcsum & 0xffffffff) + (newcsum >> 32);
	sb->sb_csum = disk_csum;
	return cpu_to_le32(csum);
}

static int md_set_badblocks(struct badblocks *bb, sector_t s, int sectors,
			    int acknowledged);
static int super_1_load(struct md_rdev *rdev, struct md_rdev *refdev, int minor_version)
{
	struct mdp_superblock_1 *sb;
	int ret;
	sector_t sb_start;
	char b[BDEVNAME_SIZE], b2[BDEVNAME_SIZE];
	int bmask;

	/*
	 * Calculate the position of the superblock in 512byte sectors.
	 * It is always aligned to a 4K boundary and
	 * depeding on minor_version, it can be:
	 * 0: At least 8K, but less than 12K, from end of device
	 * 1: At start of device
	 * 2: 4K from start of device.
	 */
	switch(minor_version) {
	case 0:
		sb_start = i_size_read(rdev->bdev->bd_inode) >> 9;
		sb_start -= 8*2;
		sb_start &= ~(sector_t)(4*2-1);
		break;
	case 1:
		sb_start = 0;
		break;
	case 2:
		sb_start = 8;
		break;
	default:
		return -EINVAL;
	}
	rdev->sb_start = sb_start;

	/* superblock is rarely larger than 1K, but it can be larger,
	 * and it is safe to read 4k, so we do that
	 */
	ret = read_disk_sb(rdev, 4096);
	if (ret) return ret;


	sb = page_address(rdev->sb_page);

	if (sb->magic != cpu_to_le32(MD_SB_MAGIC) ||
	    sb->major_version != cpu_to_le32(1) ||
	    le32_to_cpu(sb->max_dev) > (4096-256)/2 ||
	    le64_to_cpu(sb->super_offset) != rdev->sb_start ||
	    (le32_to_cpu(sb->feature_map) & ~MD_FEATURE_ALL) != 0)
		return -EINVAL;

	if (calc_sb_1_csum(sb) != sb->sb_csum) {
		printk("md: invalid superblock checksum on %s\n",
			bdevname(rdev->bdev,b));
		return -EINVAL;
	}
	if (le64_to_cpu(sb->data_size) < 10) {
		printk("md: data_size too small on %s\n",
		       bdevname(rdev->bdev,b));
		return -EINVAL;
	}

	rdev->preferred_minor = 0xffff;
	rdev->data_offset = le64_to_cpu(sb->data_offset);
	atomic_set(&rdev->corrected_errors, le32_to_cpu(sb->cnt_corrected_read));

	rdev->sb_size = le32_to_cpu(sb->max_dev) * 2 + 256;
	bmask = queue_logical_block_size(rdev->bdev->bd_disk->queue)-1;
	if (rdev->sb_size & bmask)
		rdev->sb_size = (rdev->sb_size | bmask) + 1;

	if (minor_version
	    && rdev->data_offset < sb_start + (rdev->sb_size/512))
		return -EINVAL;

	if (sb->level == cpu_to_le32(LEVEL_MULTIPATH))
		rdev->desc_nr = -1;
	else
		rdev->desc_nr = le32_to_cpu(sb->dev_number);

	if (!rdev->bb_page) {
		rdev->bb_page = alloc_page(GFP_KERNEL);
		if (!rdev->bb_page)
			return -ENOMEM;
	}
	if ((le32_to_cpu(sb->feature_map) & MD_FEATURE_BAD_BLOCKS) &&
	    rdev->badblocks.count == 0) {
		/* need to load the bad block list.
		 * Currently we limit it to one page.
		 */
		s32 offset;
		sector_t bb_sector;
		u64 *bbp;
		int i;
		int sectors = le16_to_cpu(sb->bblog_size);
		if (sectors > (PAGE_SIZE / 512))
			return -EINVAL;
		offset = le32_to_cpu(sb->bblog_offset);
		if (offset == 0)
			return -EINVAL;
		bb_sector = (long long)offset;
		if (!sync_page_io(rdev, bb_sector, sectors << 9,
				  rdev->bb_page, READ, true))
			return -EIO;
		bbp = (u64 *)page_address(rdev->bb_page);
		rdev->badblocks.shift = sb->bblog_shift;
		for (i = 0 ; i < (sectors << (9-3)) ; i++, bbp++) {
			u64 bb = le64_to_cpu(*bbp);
			int count = bb & (0x3ff);
			u64 sector = bb >> 10;
			sector <<= sb->bblog_shift;
			count <<= sb->bblog_shift;
			if (bb + 1 == 0)
				break;
			if (md_set_badblocks(&rdev->badblocks,
					     sector, count, 1) == 0)
				return -EINVAL;
		}
	} else if (sb->bblog_offset == 0)
		rdev->badblocks.shift = -1;

	if (!refdev) {
		ret = 1;
	} else {
		__u64 ev1, ev2;
		struct mdp_superblock_1 *refsb = page_address(refdev->sb_page);

		if (memcmp(sb->set_uuid, refsb->set_uuid, 16) != 0 ||
		    sb->level != refsb->level ||
		    sb->layout != refsb->layout ||
		    sb->chunksize != refsb->chunksize) {
			printk(KERN_WARNING "md: %s has strangely different"
				" superblock to %s\n",
				bdevname(rdev->bdev,b),
				bdevname(refdev->bdev,b2));
			return -EINVAL;
		}
		ev1 = le64_to_cpu(sb->events);
		ev2 = le64_to_cpu(refsb->events);

		if (ev1 > ev2)
			ret = 1;
		else
			ret = 0;
	}
	if (minor_version)
		rdev->sectors = (i_size_read(rdev->bdev->bd_inode) >> 9) -
			le64_to_cpu(sb->data_offset);
	else
		rdev->sectors = rdev->sb_start;
	if (rdev->sectors < le64_to_cpu(sb->data_size))
		return -EINVAL;
	rdev->sectors = le64_to_cpu(sb->data_size);
	if (le64_to_cpu(sb->size) > rdev->sectors)
		return -EINVAL;
	return ret;
}

static int super_1_validate(struct mddev *mddev, struct md_rdev *rdev)
{
	struct mdp_superblock_1 *sb = page_address(rdev->sb_page);
	__u64 ev1 = le64_to_cpu(sb->events);

	rdev->raid_disk = -1;
	clear_bit(Faulty, &rdev->flags);
	clear_bit(In_sync, &rdev->flags);
	clear_bit(WriteMostly, &rdev->flags);

	if (mddev->raid_disks == 0) {
		mddev->major_version = 1;
		mddev->patch_version = 0;
		mddev->external = 0;
		mddev->chunk_sectors = le32_to_cpu(sb->chunksize);
		mddev->ctime = le64_to_cpu(sb->ctime) & ((1ULL << 32)-1);
		mddev->utime = le64_to_cpu(sb->utime) & ((1ULL << 32)-1);
		mddev->level = le32_to_cpu(sb->level);
		mddev->clevel[0] = 0;
		mddev->layout = le32_to_cpu(sb->layout);
		mddev->raid_disks = le32_to_cpu(sb->raid_disks);
		mddev->dev_sectors = le64_to_cpu(sb->size);
		mddev->events = ev1;
		mddev->bitmap_info.offset = 0;
		mddev->bitmap_info.default_offset = 1024 >> 9;
		
		mddev->recovery_cp = le64_to_cpu(sb->resync_offset);
		memcpy(mddev->uuid, sb->set_uuid, 16);

		mddev->max_disks =  (4096-256)/2;

		if ((le32_to_cpu(sb->feature_map) & MD_FEATURE_BITMAP_OFFSET) &&
		    mddev->bitmap_info.file == NULL )
			mddev->bitmap_info.offset =
				(__s32)le32_to_cpu(sb->bitmap_offset);

		if ((le32_to_cpu(sb->feature_map) & MD_FEATURE_RESHAPE_ACTIVE)) {
			mddev->reshape_position = le64_to_cpu(sb->reshape_position);
			mddev->delta_disks = le32_to_cpu(sb->delta_disks);
			mddev->new_level = le32_to_cpu(sb->new_level);
			mddev->new_layout = le32_to_cpu(sb->new_layout);
			mddev->new_chunk_sectors = le32_to_cpu(sb->new_chunk);
		} else {
			mddev->reshape_position = MaxSector;
			mddev->delta_disks = 0;
			mddev->new_level = mddev->level;
			mddev->new_layout = mddev->layout;
			mddev->new_chunk_sectors = mddev->chunk_sectors;
		}

	} else if (mddev->pers == NULL) {
		/* Insist of good event counter while assembling, except for
		 * spares (which don't need an event count) */
		++ev1;
		if (rdev->desc_nr >= 0 &&
		    rdev->desc_nr < le32_to_cpu(sb->max_dev) &&
		    le16_to_cpu(sb->dev_roles[rdev->desc_nr]) < 0xfffe)
			if (ev1 < mddev->events)
				return -EINVAL;
	} else if (mddev->bitmap) {
		/* If adding to array with a bitmap, then we can accept an
		 * older device, but not too old.
		 */
		if (ev1 < mddev->bitmap->events_cleared)
			return 0;
	} else {
		if (ev1 < mddev->events)
			/* just a hot-add of a new device, leave raid_disk at -1 */
			return 0;
	}
	if (mddev->level != LEVEL_MULTIPATH) {
		int role;
		if (rdev->desc_nr < 0 ||
		    rdev->desc_nr >= le32_to_cpu(sb->max_dev)) {
			role = 0xffff;
			rdev->desc_nr = -1;
		} else
			role = le16_to_cpu(sb->dev_roles[rdev->desc_nr]);
		switch(role) {
		case 0xffff: /* spare */
			break;
		case 0xfffe: /* faulty */
			set_bit(Faulty, &rdev->flags);
			break;
		default:
			if ((le32_to_cpu(sb->feature_map) &
			     MD_FEATURE_RECOVERY_OFFSET))
				rdev->recovery_offset = le64_to_cpu(sb->recovery_offset);
			else
				set_bit(In_sync, &rdev->flags);
			rdev->raid_disk = role;
			break;
		}
		if (sb->devflags & WriteMostly1)
			set_bit(WriteMostly, &rdev->flags);
		if (le32_to_cpu(sb->feature_map) & MD_FEATURE_REPLACEMENT)
			set_bit(Replacement, &rdev->flags);
	} else /* MULTIPATH are always insync */
		set_bit(In_sync, &rdev->flags);

	return 0;
}

static void super_1_sync(struct mddev *mddev, struct md_rdev *rdev)
{
	struct mdp_superblock_1 *sb;
	struct md_rdev *rdev2;
	int max_dev, i;
	/* make rdev->sb match mddev and rdev data. */

	sb = page_address(rdev->sb_page);

	sb->feature_map = 0;
	sb->pad0 = 0;
	sb->recovery_offset = cpu_to_le64(0);
	memset(sb->pad1, 0, sizeof(sb->pad1));
	memset(sb->pad3, 0, sizeof(sb->pad3));

	sb->utime = cpu_to_le64((__u64)mddev->utime);
	sb->events = cpu_to_le64(mddev->events);
	if (mddev->in_sync)
		sb->resync_offset = cpu_to_le64(mddev->recovery_cp);
	else
		sb->resync_offset = cpu_to_le64(0);

	sb->cnt_corrected_read = cpu_to_le32(atomic_read(&rdev->corrected_errors));

	sb->raid_disks = cpu_to_le32(mddev->raid_disks);
	sb->size = cpu_to_le64(mddev->dev_sectors);
	sb->chunksize = cpu_to_le32(mddev->chunk_sectors);
	sb->level = cpu_to_le32(mddev->level);
	sb->layout = cpu_to_le32(mddev->layout);

	if (test_bit(WriteMostly, &rdev->flags))
		sb->devflags |= WriteMostly1;
	else
		sb->devflags &= ~WriteMostly1;

	if (mddev->bitmap && mddev->bitmap_info.file == NULL) {
		sb->bitmap_offset = cpu_to_le32((__u32)mddev->bitmap_info.offset);
		sb->feature_map = cpu_to_le32(MD_FEATURE_BITMAP_OFFSET);
	}

	if (rdev->raid_disk >= 0 &&
	    !test_bit(In_sync, &rdev->flags)) {
		sb->feature_map |=
			cpu_to_le32(MD_FEATURE_RECOVERY_OFFSET);
		sb->recovery_offset =
			cpu_to_le64(rdev->recovery_offset);
	}
	if (test_bit(Replacement, &rdev->flags))
		sb->feature_map |=
			cpu_to_le32(MD_FEATURE_REPLACEMENT);

	if (mddev->reshape_position != MaxSector) {
		sb->feature_map |= cpu_to_le32(MD_FEATURE_RESHAPE_ACTIVE);
		sb->reshape_position = cpu_to_le64(mddev->reshape_position);
		sb->new_layout = cpu_to_le32(mddev->new_layout);
		sb->delta_disks = cpu_to_le32(mddev->delta_disks);
		sb->new_level = cpu_to_le32(mddev->new_level);
		sb->new_chunk = cpu_to_le32(mddev->new_chunk_sectors);
	}

	if (rdev->badblocks.count == 0)
		/* Nothing to do for bad blocks*/ ;
	else if (sb->bblog_offset == 0)
		/* Cannot record bad blocks on this device */
		md_error(mddev, rdev);
	else {
		struct badblocks *bb = &rdev->badblocks;
		u64 *bbp = (u64 *)page_address(rdev->bb_page);
		u64 *p = bb->page;
		sb->feature_map |= cpu_to_le32(MD_FEATURE_BAD_BLOCKS);
		if (bb->changed) {
			unsigned seq;

retry:
			seq = read_seqbegin(&bb->lock);

			memset(bbp, 0xff, PAGE_SIZE);

			for (i = 0 ; i < bb->count ; i++) {
				u64 internal_bb = *p++;
				u64 store_bb = ((BB_OFFSET(internal_bb) << 10)
						| BB_LEN(internal_bb));
				*bbp++ = cpu_to_le64(store_bb);
			}
			bb->changed = 0;
			if (read_seqretry(&bb->lock, seq))
				goto retry;

			bb->sector = (rdev->sb_start +
				      (int)le32_to_cpu(sb->bblog_offset));
			bb->size = le16_to_cpu(sb->bblog_size);
		}
	}

	max_dev = 0;
	rdev_for_each(rdev2, mddev)
		if (rdev2->desc_nr+1 > max_dev)
			max_dev = rdev2->desc_nr+1;

	if (max_dev > le32_to_cpu(sb->max_dev)) {
		int bmask;
		sb->max_dev = cpu_to_le32(max_dev);
		rdev->sb_size = max_dev * 2 + 256;
		bmask = queue_logical_block_size(rdev->bdev->bd_disk->queue)-1;
		if (rdev->sb_size & bmask)
			rdev->sb_size = (rdev->sb_size | bmask) + 1;
	} else
		max_dev = le32_to_cpu(sb->max_dev);

	for (i=0; i<max_dev;i++)
		sb->dev_roles[i] = cpu_to_le16(0xfffe);
	
	rdev_for_each(rdev2, mddev) {
		i = rdev2->desc_nr;
		if (test_bit(Faulty, &rdev2->flags))
			sb->dev_roles[i] = cpu_to_le16(0xfffe);
		else if (test_bit(In_sync, &rdev2->flags))
			sb->dev_roles[i] = cpu_to_le16(rdev2->raid_disk);
		else if (rdev2->raid_disk >= 0)
			sb->dev_roles[i] = cpu_to_le16(rdev2->raid_disk);
		else
			sb->dev_roles[i] = cpu_to_le16(0xffff);
	}

	sb->sb_csum = calc_sb_1_csum(sb);
}

static unsigned long long
super_1_rdev_size_change(struct md_rdev *rdev, sector_t num_sectors)
{
	struct mdp_superblock_1 *sb;
	sector_t max_sectors;
	if (num_sectors && num_sectors < rdev->mddev->dev_sectors)
		return 0; /* component must fit device */
	if (rdev->sb_start < rdev->data_offset) {
		/* minor versions 1 and 2; superblock before data */
		max_sectors = i_size_read(rdev->bdev->bd_inode) >> 9;
		max_sectors -= rdev->data_offset;
		if (!num_sectors || num_sectors > max_sectors)
			num_sectors = max_sectors;
	} else if (rdev->mddev->bitmap_info.offset) {
		/* minor version 0 with bitmap we can't move */
		return 0;
	} else {
		/* minor version 0; superblock after data */
		sector_t sb_start;
		sb_start = (i_size_read(rdev->bdev->bd_inode) >> 9) - 8*2;
		sb_start &= ~(sector_t)(4*2 - 1);
		max_sectors = rdev->sectors + sb_start - rdev->sb_start;
		if (!num_sectors || num_sectors > max_sectors)
			num_sectors = max_sectors;
		rdev->sb_start = sb_start;
	}
	sb = page_address(rdev->sb_page);
	sb->data_size = cpu_to_le64(num_sectors);
	sb->super_offset = rdev->sb_start;
	sb->sb_csum = calc_sb_1_csum(sb);
	md_super_write(rdev->mddev, rdev, rdev->sb_start, rdev->sb_size,
		       rdev->sb_page);
	md_super_wait(rdev->mddev);
	return num_sectors;
}

static struct super_type super_types[] = {
	[0] = {
		.name	= "0.90.0",
		.owner	= THIS_MODULE,
		.load_super	    = super_90_load,
		.validate_super	    = super_90_validate,
		.sync_super	    = super_90_sync,
		.rdev_size_change   = super_90_rdev_size_change,
	},
	[1] = {
		.name	= "md-1",
		.owner	= THIS_MODULE,
		.load_super	    = super_1_load,
		.validate_super	    = super_1_validate,
		.sync_super	    = super_1_sync,
		.rdev_size_change   = super_1_rdev_size_change,
	},
};

static void sync_super(struct mddev *mddev, struct md_rdev *rdev)
{
	if (mddev->sync_super) {
		mddev->sync_super(mddev, rdev);
		return;
	}

	BUG_ON(mddev->major_version >= ARRAY_SIZE(super_types));

	super_types[mddev->major_version].sync_super(mddev, rdev);
}

static int match_mddev_units(struct mddev *mddev1, struct mddev *mddev2)
{
	struct md_rdev *rdev, *rdev2;

	rcu_read_lock();
	rdev_for_each_rcu(rdev, mddev1)
		rdev_for_each_rcu(rdev2, mddev2)
			if (rdev->bdev->bd_contains ==
			    rdev2->bdev->bd_contains) {
				rcu_read_unlock();
				return 1;
			}
	rcu_read_unlock();
	return 0;
}

static LIST_HEAD(pending_raid_disks);

/*
 * Try to register data integrity profile for an mddev
 *
 * This is called when an array is started and after a disk has been kicked
 * from the array. It only succeeds if all working and active component devices
 * are integrity capable with matching profiles.
 */
int md_integrity_register(struct mddev *mddev)
{
	struct md_rdev *rdev, *reference = NULL;

	if (list_empty(&mddev->disks))
		return 0; /* nothing to do */
	if (!mddev->gendisk || blk_get_integrity(mddev->gendisk))
		return 0; /* shouldn't register, or already is */
	rdev_for_each(rdev, mddev) {
		/* skip spares and non-functional disks */
		if (test_bit(Faulty, &rdev->flags))
			continue;
		if (rdev->raid_disk < 0)
			continue;
		if (!reference) {
			/* Use the first rdev as the reference */
			reference = rdev;
			continue;
		}
		/* does this rdev's profile match the reference profile? */
		if (blk_integrity_compare(reference->bdev->bd_disk,
				rdev->bdev->bd_disk) < 0)
			return -EINVAL;
	}
	if (!reference || !bdev_get_integrity(reference->bdev))
		return 0;
	/*
	 * All component devices are integrity capable and have matching
	 * profiles, register the common profile for the md device.
	 */
	if (blk_integrity_register(mddev->gendisk,
			bdev_get_integrity(reference->bdev)) != 0) {
		printk(KERN_ERR "md: failed to register integrity for %s\n",
			mdname(mddev));
		return -EINVAL;
	}
	printk(KERN_NOTICE "md: data integrity enabled on %s\n", mdname(mddev));
	if (bioset_integrity_create(mddev->bio_set, BIO_POOL_SIZE)) {
		printk(KERN_ERR "md: failed to create integrity pool for %s\n",
		       mdname(mddev));
		return -EINVAL;
	}
	return 0;
}
EXPORT_SYMBOL(md_integrity_register);

/* Disable data integrity if non-capable/non-matching disk is being added */
void md_integrity_add_rdev(struct md_rdev *rdev, struct mddev *mddev)
{
	struct blk_integrity *bi_rdev = bdev_get_integrity(rdev->bdev);
	struct blk_integrity *bi_mddev = blk_get_integrity(mddev->gendisk);

	if (!bi_mddev) /* nothing to do */
		return;
	if (rdev->raid_disk < 0) /* skip spares */
		return;
	if (bi_rdev && blk_integrity_compare(mddev->gendisk,
					     rdev->bdev->bd_disk) >= 0)
		return;
	printk(KERN_NOTICE "disabling data integrity on %s\n", mdname(mddev));
	blk_integrity_unregister(mddev->gendisk);
}
EXPORT_SYMBOL(md_integrity_add_rdev);

static int bind_rdev_to_array(struct md_rdev * rdev, struct mddev * mddev)
{
	char b[BDEVNAME_SIZE];
	struct kobject *ko;
	char *s;
	int err;

	if (rdev->mddev) {
		MD_BUG();
		return -EINVAL;
	}

	/* prevent duplicates */
	if (find_rdev(mddev, rdev->bdev->bd_dev))
		return -EEXIST;

	/* make sure rdev->sectors exceeds mddev->dev_sectors */
	if (rdev->sectors && (mddev->dev_sectors == 0 ||
			rdev->sectors < mddev->dev_sectors)) {
		if (mddev->pers) {
			/* Cannot change size, so fail
			 * If mddev->level <= 0, then we don't care
			 * about aligning sizes (e.g. linear)
			 */
			if (mddev->level > 0)
				return -ENOSPC;
		} else
			mddev->dev_sectors = rdev->sectors;
	}

	/* Verify rdev->desc_nr is unique.
	 * If it is -1, assign a free number, else
	 * check number is not in use
	 */
	if (rdev->desc_nr < 0) {
		int choice = 0;
		if (mddev->pers) choice = mddev->raid_disks;
		while (find_rdev_nr(mddev, choice))
			choice++;
		rdev->desc_nr = choice;
	} else {
		if (find_rdev_nr(mddev, rdev->desc_nr))
			return -EBUSY;
	}
	if (mddev->max_disks && rdev->desc_nr >= mddev->max_disks) {
		printk(KERN_WARNING "md: %s: array is limited to %d devices\n",
		       mdname(mddev), mddev->max_disks);
		return -EBUSY;
	}
	bdevname(rdev->bdev,b);
	while ( (s=strchr(b, '/')) != NULL)
		*s = '!';

	rdev->mddev = mddev;
	printk(KERN_INFO "md: bind<%s>\n", b);

	if ((err = kobject_add(&rdev->kobj, &mddev->kobj, "dev-%s", b)))
		goto fail;

	ko = &part_to_dev(rdev->bdev->bd_part)->kobj;
	if (sysfs_create_link(&rdev->kobj, ko, "block"))
		/* failure here is OK */;
	rdev->sysfs_state = sysfs_get_dirent_safe(rdev->kobj.sd, "state");

	list_add_rcu(&rdev->same_set, &mddev->disks);
	bd_link_disk_holder(rdev->bdev, mddev->gendisk);

	/* May as well allow recovery to be retried once */
	mddev->recovery_disabled++;

	return 0;

 fail:
	printk(KERN_WARNING "md: failed to register dev-%s for %s\n",
	       b, mdname(mddev));
	return err;
}

static void md_delayed_delete(struct work_struct *ws)
{
	struct md_rdev *rdev = container_of(ws, struct md_rdev, del_work);
	kobject_del(&rdev->kobj);
	kobject_put(&rdev->kobj);
}

static void unbind_rdev_from_array(struct md_rdev * rdev)
{
	char b[BDEVNAME_SIZE];
	if (!rdev->mddev) {
		MD_BUG();
		return;
	}
	bd_unlink_disk_holder(rdev->bdev, rdev->mddev->gendisk);
	list_del_rcu(&rdev->same_set);
	printk(KERN_INFO "md: unbind<%s>\n", bdevname(rdev->bdev,b));
	rdev->mddev = NULL;
	sysfs_remove_link(&rdev->kobj, "block");
	sysfs_put(rdev->sysfs_state);
	rdev->sysfs_state = NULL;
	kfree(rdev->badblocks.page);
	rdev->badblocks.count = 0;
	rdev->badblocks.page = NULL;
	/* We need to delay this, otherwise we can deadlock when
	 * writing to 'remove' to "dev/state".  We also need
	 * to delay it due to rcu usage.
	 */
	synchronize_rcu();
	INIT_WORK(&rdev->del_work, md_delayed_delete);
	kobject_get(&rdev->kobj);
	queue_work(md_misc_wq, &rdev->del_work);
}

/*
 * prevent the device from being mounted, repartitioned or
 * otherwise reused by a RAID array (or any other kernel
 * subsystem), by bd_claiming the device.
 */
static int lock_rdev(struct md_rdev *rdev, dev_t dev, int shared)
{
	int err = 0;
	struct block_device *bdev;
	char b[BDEVNAME_SIZE];

	bdev = blkdev_get_by_dev(dev, FMODE_READ|FMODE_WRITE|FMODE_EXCL,
				 shared ? (struct md_rdev *)lock_rdev : rdev);
	if (IS_ERR(bdev)) {
		printk(KERN_ERR "md: could not open %s.\n",
			__bdevname(dev, b));
		return PTR_ERR(bdev);
	}
	rdev->bdev = bdev;
	return err;
}

static void unlock_rdev(struct md_rdev *rdev)
{
	struct block_device *bdev = rdev->bdev;
	rdev->bdev = NULL;
	if (!bdev)
		MD_BUG();
	blkdev_put(bdev, FMODE_READ|FMODE_WRITE|FMODE_EXCL);
}

void md_autodetect_dev(dev_t dev);

static void export_rdev(struct md_rdev * rdev)
{
	char b[BDEVNAME_SIZE];
	printk(KERN_INFO "md: export_rdev(%s)\n",
		bdevname(rdev->bdev,b));
	if (rdev->mddev)
		MD_BUG();
	free_disk_sb(rdev);
#ifndef MODULE
	if (test_bit(AutoDetected, &rdev->flags))
		md_autodetect_dev(rdev->bdev->bd_dev);
#endif
	unlock_rdev(rdev);
	kobject_put(&rdev->kobj);
}

static void kick_rdev_from_array(struct md_rdev * rdev)
{
	unbind_rdev_from_array(rdev);
	export_rdev(rdev);
}

static void export_array(struct mddev *mddev)
{
	struct md_rdev *rdev, *tmp;

	rdev_for_each_safe(rdev, tmp, mddev) {
		if (!rdev->mddev) {
			MD_BUG();
			continue;
		}
		kick_rdev_from_array(rdev);
	}
	if (!list_empty(&mddev->disks))
		MD_BUG();
	mddev->raid_disks = 0;
	mddev->major_version = 0;
}

static void print_desc(mdp_disk_t *desc)
{
	printk(" DISK<N:%d,(%d,%d),R:%d,S:%d>\n", desc->number,
		desc->major,desc->minor,desc->raid_disk,desc->state);
}

static void print_sb_90(mdp_super_t *sb)
{
	int i;

	printk(KERN_INFO 
		"md:  SB: (V:%d.%d.%d) ID:<%08x.%08x.%08x.%08x> CT:%08x\n",
		sb->major_version, sb->minor_version, sb->patch_version,
		sb->set_uuid0, sb->set_uuid1, sb->set_uuid2, sb->set_uuid3,
		sb->ctime);
	printk(KERN_INFO "md:     L%d S%08d ND:%d RD:%d md%d LO:%d CS:%d\n",
		sb->level, sb->size, sb->nr_disks, sb->raid_disks,
		sb->md_minor, sb->layout, sb->chunk_size);
	printk(KERN_INFO "md:     UT:%08x ST:%d AD:%d WD:%d"
		" FD:%d SD:%d CSUM:%08x E:%08lx\n",
		sb->utime, sb->state, sb->active_disks, sb->working_disks,
		sb->failed_disks, sb->spare_disks,
		sb->sb_csum, (unsigned long)sb->events_lo);

	printk(KERN_INFO);
	for (i = 0; i < MD_SB_DISKS; i++) {
		mdp_disk_t *desc;

		desc = sb->disks + i;
		if (desc->number || desc->major || desc->minor ||
		    desc->raid_disk || (desc->state && (desc->state != 4))) {
			printk("     D %2d: ", i);
			print_desc(desc);
		}
	}
	printk(KERN_INFO "md:     THIS: ");
	print_desc(&sb->this_disk);
}

static void print_sb_1(struct mdp_superblock_1 *sb)
{
	__u8 *uuid;

	uuid = sb->set_uuid;
	printk(KERN_INFO
	       "md:  SB: (V:%u) (F:0x%08x) Array-ID:<%pU>\n"
	       "md:    Name: \"%s\" CT:%llu\n",
		le32_to_cpu(sb->major_version),
		le32_to_cpu(sb->feature_map),
		uuid,
		sb->set_name,
		(unsigned long long)le64_to_cpu(sb->ctime)
		       & MD_SUPERBLOCK_1_TIME_SEC_MASK);

	uuid = sb->device_uuid;
	printk(KERN_INFO
	       "md:       L%u SZ%llu RD:%u LO:%u CS:%u DO:%llu DS:%llu SO:%llu"
			" RO:%llu\n"
	       "md:     Dev:%08x UUID: %pU\n"
	       "md:       (F:0x%08x) UT:%llu Events:%llu ResyncOffset:%llu CSUM:0x%08x\n"
	       "md:         (MaxDev:%u) \n",
		le32_to_cpu(sb->level),
		(unsigned long long)le64_to_cpu(sb->size),
		le32_to_cpu(sb->raid_disks),
		le32_to_cpu(sb->layout),
		le32_to_cpu(sb->chunksize),
		(unsigned long long)le64_to_cpu(sb->data_offset),
		(unsigned long long)le64_to_cpu(sb->data_size),
		(unsigned long long)le64_to_cpu(sb->super_offset),
		(unsigned long long)le64_to_cpu(sb->recovery_offset),
		le32_to_cpu(sb->dev_number),
		uuid,
		sb->devflags,
		(unsigned long long)le64_to_cpu(sb->utime) & MD_SUPERBLOCK_1_TIME_SEC_MASK,
		(unsigned long long)le64_to_cpu(sb->events),
		(unsigned long long)le64_to_cpu(sb->resync_offset),
		le32_to_cpu(sb->sb_csum),
		le32_to_cpu(sb->max_dev)
		);
}

static void print_rdev(struct md_rdev *rdev, int major_version)
{
	char b[BDEVNAME_SIZE];
	printk(KERN_INFO "md: rdev %s, Sect:%08llu F:%d S:%d DN:%u\n",
		bdevname(rdev->bdev, b), (unsigned long long)rdev->sectors,
	        test_bit(Faulty, &rdev->flags), test_bit(In_sync, &rdev->flags),
	        rdev->desc_nr);
	if (rdev->sb_loaded) {
		printk(KERN_INFO "md: rdev superblock (MJ:%d):\n", major_version);
		switch (major_version) {
		case 0:
			print_sb_90(page_address(rdev->sb_page));
			break;
		case 1:
			print_sb_1(page_address(rdev->sb_page));
			break;
		}
	} else
		printk(KERN_INFO "md: no rdev superblock!\n");
}

static void md_print_devices(void)
{
	struct list_head *tmp;
	struct md_rdev *rdev;
	struct mddev *mddev;
	char b[BDEVNAME_SIZE];

	printk("\n");
	printk("md:	**********************************\n");
	printk("md:	* <COMPLETE RAID STATE PRINTOUT> *\n");
	printk("md:	**********************************\n");
	for_each_mddev(mddev, tmp) {

		if (mddev->bitmap)
			bitmap_print_sb(mddev->bitmap);
		else
			printk("%s: ", mdname(mddev));
		rdev_for_each(rdev, mddev)
			printk("<%s>", bdevname(rdev->bdev,b));
		printk("\n");

		rdev_for_each(rdev, mddev)
			print_rdev(rdev, mddev->major_version);
	}
	printk("md:	**********************************\n");
	printk("\n");
}


static void sync_sbs(struct mddev * mddev, int nospares)
{
	/* Update each superblock (in-memory image), but
	 * if we are allowed to, skip spares which already
	 * have the right event counter, or have one earlier
	 * (which would mean they aren't being marked as dirty
	 * with the rest of the array)
	 */
	struct md_rdev *rdev;
	rdev_for_each(rdev, mddev) {
		if (rdev->sb_events == mddev->events ||
		    (nospares &&
		     rdev->raid_disk < 0 &&
		     rdev->sb_events+1 == mddev->events)) {
			/* Don't update this superblock */
			rdev->sb_loaded = 2;
		} else {
			sync_super(mddev, rdev);
			rdev->sb_loaded = 1;
		}
	}
}

static void md_update_sb(struct mddev * mddev, int force_change)
{
	struct md_rdev *rdev;
	int sync_req;
	int nospares = 0;
	int any_badblocks_changed = 0;

repeat:
	/* First make sure individual recovery_offsets are correct */
	rdev_for_each(rdev, mddev) {
		if (rdev->raid_disk >= 0 &&
		    mddev->delta_disks >= 0 &&
		    !test_bit(In_sync, &rdev->flags) &&
		    mddev->curr_resync_completed > rdev->recovery_offset)
				rdev->recovery_offset = mddev->curr_resync_completed;

	}	
	if (!mddev->persistent) {
		clear_bit(MD_CHANGE_CLEAN, &mddev->flags);
		clear_bit(MD_CHANGE_DEVS, &mddev->flags);
		if (!mddev->external) {
			clear_bit(MD_CHANGE_PENDING, &mddev->flags);
			rdev_for_each(rdev, mddev) {
				if (rdev->badblocks.changed) {
					rdev->badblocks.changed = 0;
					md_ack_all_badblocks(&rdev->badblocks);
					md_error(mddev, rdev);
				}
				clear_bit(Blocked, &rdev->flags);
				clear_bit(BlockedBadBlocks, &rdev->flags);
				wake_up(&rdev->blocked_wait);
			}
		}
		wake_up(&mddev->sb_wait);
		return;
	}

	spin_lock_irq(&mddev->write_lock);

	mddev->utime = get_seconds();

	if (test_and_clear_bit(MD_CHANGE_DEVS, &mddev->flags))
		force_change = 1;
	if (test_and_clear_bit(MD_CHANGE_CLEAN, &mddev->flags))
		/* just a clean<-> dirty transition, possibly leave spares alone,
		 * though if events isn't the right even/odd, we will have to do
		 * spares after all
		 */
		nospares = 1;
	if (force_change)
		nospares = 0;
	if (mddev->degraded)
		/* If the array is degraded, then skipping spares is both
		 * dangerous and fairly pointless.
		 * Dangerous because a device that was removed from the array
		 * might have a event_count that still looks up-to-date,
		 * so it can be re-added without a resync.
		 * Pointless because if there are any spares to skip,
		 * then a recovery will happen and soon that array won't
		 * be degraded any more and the spare can go back to sleep then.
		 */
		nospares = 0;

	sync_req = mddev->in_sync;

	/* If this is just a dirty<->clean transition, and the array is clean
	 * and 'events' is odd, we can roll back to the previous clean state */
	if (nospares
	    && (mddev->in_sync && mddev->recovery_cp == MaxSector)
	    && mddev->can_decrease_events
	    && mddev->events != 1) {
		mddev->events--;
		mddev->can_decrease_events = 0;
	} else {
		/* otherwise we have to go forward and ... */
		mddev->events ++;
		mddev->can_decrease_events = nospares;
	}

	if (!mddev->events) {
		/*
		 * oops, this 64-bit counter should never wrap.
		 * Either we are in around ~1 trillion A.C., assuming
		 * 1 reboot per second, or we have a bug:
		 */
		MD_BUG();
		mddev->events --;
	}

	rdev_for_each(rdev, mddev) {
		if (rdev->badblocks.changed)
			any_badblocks_changed++;
		if (test_bit(Faulty, &rdev->flags))
			set_bit(FaultRecorded, &rdev->flags);
	}

	sync_sbs(mddev, nospares);
	spin_unlock_irq(&mddev->write_lock);

	pr_debug("md: updating %s RAID superblock on device (in sync %d)\n",
		 mdname(mddev), mddev->in_sync);

	bitmap_update_sb(mddev->bitmap);
	rdev_for_each(rdev, mddev) {
		char b[BDEVNAME_SIZE];

		if (rdev->sb_loaded != 1)
			continue; /* no noise on spare devices */

		if (!test_bit(Faulty, &rdev->flags) &&
		    rdev->saved_raid_disk == -1) {
			md_super_write(mddev,rdev,
				       rdev->sb_start, rdev->sb_size,
				       rdev->sb_page);
			pr_debug("md: (write) %s's sb offset: %llu\n",
				 bdevname(rdev->bdev, b),
				 (unsigned long long)rdev->sb_start);
			rdev->sb_events = mddev->events;
			if (rdev->badblocks.size) {
				md_super_write(mddev, rdev,
					       rdev->badblocks.sector,
					       rdev->badblocks.size << 9,
					       rdev->bb_page);
				rdev->badblocks.size = 0;
			}

		} else if (test_bit(Faulty, &rdev->flags))
			pr_debug("md: %s (skipping faulty)\n",
				 bdevname(rdev->bdev, b));
		else
			pr_debug("(skipping incremental s/r ");

		if (mddev->level == LEVEL_MULTIPATH)
			/* only need to write one superblock... */
			break;
	}
	md_super_wait(mddev);
	/* if there was a failure, MD_CHANGE_DEVS was set, and we re-write super */

	spin_lock_irq(&mddev->write_lock);
	if (mddev->in_sync != sync_req ||
	    test_bit(MD_CHANGE_DEVS, &mddev->flags)) {
		/* have to write it out again */
		spin_unlock_irq(&mddev->write_lock);
		goto repeat;
	}
	clear_bit(MD_CHANGE_PENDING, &mddev->flags);
	spin_unlock_irq(&mddev->write_lock);
	wake_up(&mddev->sb_wait);
	if (test_bit(MD_RECOVERY_RUNNING, &mddev->recovery))
		sysfs_notify(&mddev->kobj, NULL, "sync_completed");

	rdev_for_each(rdev, mddev) {
		if (test_and_clear_bit(FaultRecorded, &rdev->flags))
			clear_bit(Blocked, &rdev->flags);

		if (any_badblocks_changed)
			md_ack_all_badblocks(&rdev->badblocks);
		clear_bit(BlockedBadBlocks, &rdev->flags);
		wake_up(&rdev->blocked_wait);
	}
}

/* words written to sysfs files may, or may not, be \n terminated.
 * We want to accept with case. For this we use cmd_match.
 */
static int cmd_match(const char *cmd, const char *str)
{
	/* See if cmd, written into a sysfs file, matches
	 * str.  They must either be the same, or cmd can
	 * have a trailing newline
	 */
	while (*cmd && *str && *cmd == *str) {
		cmd++;
		str++;
	}
	if (*cmd == '\n')
		cmd++;
	if (*str || *cmd)
		return 0;
	return 1;
}

struct rdev_sysfs_entry {
	struct attribute attr;
	ssize_t (*show)(struct md_rdev *, char *);
	ssize_t (*store)(struct md_rdev *, const char *, size_t);
};

static ssize_t
state_show(struct md_rdev *rdev, char *page)
{
	char *sep = "";
	size_t len = 0;

	if (test_bit(Faulty, &rdev->flags) ||
	    rdev->badblocks.unacked_exist) {
		len+= sprintf(page+len, "%sfaulty",sep);
		sep = ",";
	}
	if (test_bit(In_sync, &rdev->flags)) {
		len += sprintf(page+len, "%sin_sync",sep);
		sep = ",";
	}
	if (test_bit(WriteMostly, &rdev->flags)) {
		len += sprintf(page+len, "%swrite_mostly",sep);
		sep = ",";
	}
	if (test_bit(Blocked, &rdev->flags) ||
	    (rdev->badblocks.unacked_exist
	     && !test_bit(Faulty, &rdev->flags))) {
		len += sprintf(page+len, "%sblocked", sep);
		sep = ",";
	}
	if (!test_bit(Faulty, &rdev->flags) &&
	    !test_bit(In_sync, &rdev->flags)) {
		len += sprintf(page+len, "%sspare", sep);
		sep = ",";
	}
	if (test_bit(WriteErrorSeen, &rdev->flags)) {
		len += sprintf(page+len, "%swrite_error", sep);
		sep = ",";
	}
	if (test_bit(WantReplacement, &rdev->flags)) {
		len += sprintf(page+len, "%swant_replacement", sep);
		sep = ",";
	}
	if (test_bit(Replacement, &rdev->flags)) {
		len += sprintf(page+len, "%sreplacement", sep);
		sep = ",";
	}

	return len+sprintf(page+len, "\n");
}

static ssize_t
state_store(struct md_rdev *rdev, const char *buf, size_t len)
{
	/* can write
	 *  faulty  - simulates an error
	 *  remove  - disconnects the device
	 *  writemostly - sets write_mostly
	 *  -writemostly - clears write_mostly
	 *  blocked - sets the Blocked flags
	 *  -blocked - clears the Blocked and possibly simulates an error
	 *  insync - sets Insync providing device isn't active
	 *  write_error - sets WriteErrorSeen
	 *  -write_error - clears WriteErrorSeen
	 */
	int err = -EINVAL;
	if (cmd_match(buf, "faulty") && rdev->mddev->pers) {
		md_error(rdev->mddev, rdev);
		if (test_bit(Faulty, &rdev->flags))
			err = 0;
		else
			err = -EBUSY;
	} else if (cmd_match(buf, "remove")) {
		if (rdev->raid_disk >= 0)
			err = -EBUSY;
		else {
			struct mddev *mddev = rdev->mddev;
			kick_rdev_from_array(rdev);
			if (mddev->pers)
				md_update_sb(mddev, 1);
			md_new_event(mddev);
			err = 0;
		}
	} else if (cmd_match(buf, "writemostly")) {
		set_bit(WriteMostly, &rdev->flags);
		err = 0;
	} else if (cmd_match(buf, "-writemostly")) {
		clear_bit(WriteMostly, &rdev->flags);
		err = 0;
	} else if (cmd_match(buf, "blocked")) {
		set_bit(Blocked, &rdev->flags);
		err = 0;
	} else if (cmd_match(buf, "-blocked")) {
		if (!test_bit(Faulty, &rdev->flags) &&
		    rdev->badblocks.unacked_exist) {
			/* metadata handler doesn't understand badblocks,
			 * so we need to fail the device
			 */
			md_error(rdev->mddev, rdev);
		}
		clear_bit(Blocked, &rdev->flags);
		clear_bit(BlockedBadBlocks, &rdev->flags);
		wake_up(&rdev->blocked_wait);
		set_bit(MD_RECOVERY_NEEDED, &rdev->mddev->recovery);
		md_wakeup_thread(rdev->mddev->thread);

		err = 0;
	} else if (cmd_match(buf, "insync") && rdev->raid_disk == -1) {
		set_bit(In_sync, &rdev->flags);
		err = 0;
	} else if (cmd_match(buf, "write_error")) {
		set_bit(WriteErrorSeen, &rdev->flags);
		err = 0;
	} else if (cmd_match(buf, "-write_error")) {
		clear_bit(WriteErrorSeen, &rdev->flags);
		err = 0;
	} else if (cmd_match(buf, "want_replacement")) {
		/* Any non-spare device that is not a replacement can
		 * become want_replacement at any time, but we then need to
		 * check if recovery is needed.
		 */
		if (rdev->raid_disk >= 0 &&
		    !test_bit(Replacement, &rdev->flags))
			set_bit(WantReplacement, &rdev->flags);
		set_bit(MD_RECOVERY_NEEDED, &rdev->mddev->recovery);
		md_wakeup_thread(rdev->mddev->thread);
		err = 0;
	} else if (cmd_match(buf, "-want_replacement")) {
		/* Clearing 'want_replacement' is always allowed.
		 * Once replacements starts it is too late though.
		 */
		err = 0;
		clear_bit(WantReplacement, &rdev->flags);
	} else if (cmd_match(buf, "replacement")) {
		/* Can only set a device as a replacement when array has not
		 * yet been started.  Once running, replacement is automatic
		 * from spares, or by assigning 'slot'.
		 */
		if (rdev->mddev->pers)
			err = -EBUSY;
		else {
			set_bit(Replacement, &rdev->flags);
			err = 0;
		}
	} else if (cmd_match(buf, "-replacement")) {
		/* Similarly, can only clear Replacement before start */
		if (rdev->mddev->pers)
			err = -EBUSY;
		else {
			clear_bit(Replacement, &rdev->flags);
			err = 0;
		}
	}
	if (!err)
		sysfs_notify_dirent_safe(rdev->sysfs_state);
	return err ? err : len;
}
static struct rdev_sysfs_entry rdev_state =
__ATTR(state, S_IRUGO|S_IWUSR, state_show, state_store);

static ssize_t
errors_show(struct md_rdev *rdev, char *page)
{
	return sprintf(page, "%d\n", atomic_read(&rdev->corrected_errors));
}

static ssize_t
errors_store(struct md_rdev *rdev, const char *buf, size_t len)
{
	char *e;
	unsigned long n = simple_strtoul(buf, &e, 10);
	if (*buf && (*e == 0 || *e == '\n')) {
		atomic_set(&rdev->corrected_errors, n);
		return len;
	}
	return -EINVAL;
}
static struct rdev_sysfs_entry rdev_errors =
__ATTR(errors, S_IRUGO|S_IWUSR, errors_show, errors_store);

static ssize_t
slot_show(struct md_rdev *rdev, char *page)
{
	if (rdev->raid_disk < 0)
		return sprintf(page, "none\n");
	else
		return sprintf(page, "%d\n", rdev->raid_disk);
}

static ssize_t
slot_store(struct md_rdev *rdev, const char *buf, size_t len)
{
	char *e;
	int err;
	int slot = simple_strtoul(buf, &e, 10);
	if (strncmp(buf, "none", 4)==0)
		slot = -1;
	else if (e==buf || (*e && *e!= '\n'))
		return -EINVAL;
	if (rdev->mddev->pers && slot == -1) {
		/* Setting 'slot' on an active array requires also
		 * updating the 'rd%d' link, and communicating
		 * with the personality with ->hot_*_disk.
		 * For now we only support removing
		 * failed/spare devices.  This normally happens automatically,
		 * but not when the metadata is externally managed.
		 */
		if (rdev->raid_disk == -1)
			return -EEXIST;
		/* personality does all needed checks */
		if (rdev->mddev->pers->hot_remove_disk == NULL)
			return -EINVAL;
		err = rdev->mddev->pers->
			hot_remove_disk(rdev->mddev, rdev);
		if (err)
			return err;
		sysfs_unlink_rdev(rdev->mddev, rdev);
		rdev->raid_disk = -1;
		set_bit(MD_RECOVERY_NEEDED, &rdev->mddev->recovery);
		md_wakeup_thread(rdev->mddev->thread);
	} else if (rdev->mddev->pers) {
		/* Activating a spare .. or possibly reactivating
		 * if we ever get bitmaps working here.
		 */

		if (rdev->raid_disk != -1)
			return -EBUSY;

		if (test_bit(MD_RECOVERY_RUNNING, &rdev->mddev->recovery))
			return -EBUSY;

		if (rdev->mddev->pers->hot_add_disk == NULL)
			return -EINVAL;

		if (slot >= rdev->mddev->raid_disks &&
		    slot >= rdev->mddev->raid_disks + rdev->mddev->delta_disks)
			return -ENOSPC;

		rdev->raid_disk = slot;
		if (test_bit(In_sync, &rdev->flags))
			rdev->saved_raid_disk = slot;
		else
			rdev->saved_raid_disk = -1;
		clear_bit(In_sync, &rdev->flags);
		err = rdev->mddev->pers->
			hot_add_disk(rdev->mddev, rdev);
		if (err) {
			rdev->raid_disk = -1;
			return err;
		} else
			sysfs_notify_dirent_safe(rdev->sysfs_state);
		if (sysfs_link_rdev(rdev->mddev, rdev))
			/* failure here is OK */;
		/* don't wakeup anyone, leave that to userspace. */
	} else {
		if (slot >= rdev->mddev->raid_disks &&
		    slot >= rdev->mddev->raid_disks + rdev->mddev->delta_disks)
			return -ENOSPC;
		rdev->raid_disk = slot;
		/* assume it is working */
		clear_bit(Faulty, &rdev->flags);
		clear_bit(WriteMostly, &rdev->flags);
		set_bit(In_sync, &rdev->flags);
		sysfs_notify_dirent_safe(rdev->sysfs_state);
	}
	return len;
}


static struct rdev_sysfs_entry rdev_slot =
__ATTR(slot, S_IRUGO|S_IWUSR, slot_show, slot_store);

static ssize_t
offset_show(struct md_rdev *rdev, char *page)
{
	return sprintf(page, "%llu\n", (unsigned long long)rdev->data_offset);
}

static ssize_t
offset_store(struct md_rdev *rdev, const char *buf, size_t len)
{
	char *e;
	unsigned long long offset = simple_strtoull(buf, &e, 10);
	if (e==buf || (*e && *e != '\n'))
		return -EINVAL;
	if (rdev->mddev->pers && rdev->raid_disk >= 0)
		return -EBUSY;
	if (rdev->sectors && rdev->mddev->external)
		/* Must set offset before size, so overlap checks
		 * can be sane */
		return -EBUSY;
	rdev->data_offset = offset;
	return len;
}

static struct rdev_sysfs_entry rdev_offset =
__ATTR(offset, S_IRUGO|S_IWUSR, offset_show, offset_store);

static ssize_t
rdev_size_show(struct md_rdev *rdev, char *page)
{
	return sprintf(page, "%llu\n", (unsigned long long)rdev->sectors / 2);
}

static int overlaps(sector_t s1, sector_t l1, sector_t s2, sector_t l2)
{
	/* check if two start/length pairs overlap */
	if (s1+l1 <= s2)
		return 0;
	if (s2+l2 <= s1)
		return 0;
	return 1;
}

static int strict_blocks_to_sectors(const char *buf, sector_t *sectors)
{
	unsigned long long blocks;
	sector_t new;

	if (strict_strtoull(buf, 10, &blocks) < 0)
		return -EINVAL;

	if (blocks & 1ULL << (8 * sizeof(blocks) - 1))
		return -EINVAL; /* sector conversion overflow */

	new = blocks * 2;
	if (new != blocks * 2)
		return -EINVAL; /* unsigned long long to sector_t overflow */

	*sectors = new;
	return 0;
}

static ssize_t
rdev_size_store(struct md_rdev *rdev, const char *buf, size_t len)
{
	struct mddev *my_mddev = rdev->mddev;
	sector_t oldsectors = rdev->sectors;
	sector_t sectors;

	if (strict_blocks_to_sectors(buf, &sectors) < 0)
		return -EINVAL;
	if (my_mddev->pers && rdev->raid_disk >= 0) {
		if (my_mddev->persistent) {
			sectors = super_types[my_mddev->major_version].
				rdev_size_change(rdev, sectors);
			if (!sectors)
				return -EBUSY;
		} else if (!sectors)
			sectors = (i_size_read(rdev->bdev->bd_inode) >> 9) -
				rdev->data_offset;
	}
	if (sectors < my_mddev->dev_sectors)
		return -EINVAL; /* component must fit device */

	rdev->sectors = sectors;
	if (sectors > oldsectors && my_mddev->external) {
		/* need to check that all other rdevs with the same ->bdev
		 * do not overlap.  We need to unlock the mddev to avoid
		 * a deadlock.  We have already changed rdev->sectors, and if
		 * we have to change it back, we will have the lock again.
		 */
		struct mddev *mddev;
		int overlap = 0;
		struct list_head *tmp;

		mddev_unlock(my_mddev);
		for_each_mddev(mddev, tmp) {
			struct md_rdev *rdev2;

			mddev_lock(mddev);
			rdev_for_each(rdev2, mddev)
				if (rdev->bdev == rdev2->bdev &&
				    rdev != rdev2 &&
				    overlaps(rdev->data_offset, rdev->sectors,
					     rdev2->data_offset,
					     rdev2->sectors)) {
					overlap = 1;
					break;
				}
			mddev_unlock(mddev);
			if (overlap) {
				mddev_put(mddev);
				break;
			}
		}
		mddev_lock(my_mddev);
		if (overlap) {
			/* Someone else could have slipped in a size
			 * change here, but doing so is just silly.
			 * We put oldsectors back because we *know* it is
			 * safe, and trust userspace not to race with
			 * itself
			 */
			rdev->sectors = oldsectors;
			return -EBUSY;
		}
	}
	return len;
}

static struct rdev_sysfs_entry rdev_size =
__ATTR(size, S_IRUGO|S_IWUSR, rdev_size_show, rdev_size_store);


static ssize_t recovery_start_show(struct md_rdev *rdev, char *page)
{
	unsigned long long recovery_start = rdev->recovery_offset;

	if (test_bit(In_sync, &rdev->flags) ||
	    recovery_start == MaxSector)
		return sprintf(page, "none\n");

	return sprintf(page, "%llu\n", recovery_start);
}

static ssize_t recovery_start_store(struct md_rdev *rdev, const char *buf, size_t len)
{
	unsigned long long recovery_start;

	if (cmd_match(buf, "none"))
		recovery_start = MaxSector;
	else if (strict_strtoull(buf, 10, &recovery_start))
		return -EINVAL;

	if (rdev->mddev->pers &&
	    rdev->raid_disk >= 0)
		return -EBUSY;

	rdev->recovery_offset = recovery_start;
	if (recovery_start == MaxSector)
		set_bit(In_sync, &rdev->flags);
	else
		clear_bit(In_sync, &rdev->flags);
	return len;
}

static struct rdev_sysfs_entry rdev_recovery_start =
__ATTR(recovery_start, S_IRUGO|S_IWUSR, recovery_start_show, recovery_start_store);


static ssize_t
badblocks_show(struct badblocks *bb, char *page, int unack);
static ssize_t
badblocks_store(struct badblocks *bb, const char *page, size_t len, int unack);

static ssize_t bb_show(struct md_rdev *rdev, char *page)
{
	return badblocks_show(&rdev->badblocks, page, 0);
}
static ssize_t bb_store(struct md_rdev *rdev, const char *page, size_t len)
{
	int rv = badblocks_store(&rdev->badblocks, page, len, 0);
	/* Maybe that ack was all we needed */
	if (test_and_clear_bit(BlockedBadBlocks, &rdev->flags))
		wake_up(&rdev->blocked_wait);
	return rv;
}
static struct rdev_sysfs_entry rdev_bad_blocks =
__ATTR(bad_blocks, S_IRUGO|S_IWUSR, bb_show, bb_store);


static ssize_t ubb_show(struct md_rdev *rdev, char *page)
{
	return badblocks_show(&rdev->badblocks, page, 1);
}
static ssize_t ubb_store(struct md_rdev *rdev, const char *page, size_t len)
{
	return badblocks_store(&rdev->badblocks, page, len, 1);
}
static struct rdev_sysfs_entry rdev_unack_bad_blocks =
__ATTR(unacknowledged_bad_blocks, S_IRUGO|S_IWUSR, ubb_show, ubb_store);

static struct attribute *rdev_default_attrs[] = {
	&rdev_state.attr,
	&rdev_errors.attr,
	&rdev_slot.attr,
	&rdev_offset.attr,
	&rdev_size.attr,
	&rdev_recovery_start.attr,
	&rdev_bad_blocks.attr,
	&rdev_unack_bad_blocks.attr,
	NULL,
};
static ssize_t
rdev_attr_show(struct kobject *kobj, struct attribute *attr, char *page)
{
	struct rdev_sysfs_entry *entry = container_of(attr, struct rdev_sysfs_entry, attr);
	struct md_rdev *rdev = container_of(kobj, struct md_rdev, kobj);
	struct mddev *mddev = rdev->mddev;
	ssize_t rv;

	if (!entry->show)
		return -EIO;

	rv = mddev ? mddev_lock(mddev) : -EBUSY;
	if (!rv) {
		if (rdev->mddev == NULL)
			rv = -EBUSY;
		else
			rv = entry->show(rdev, page);
		mddev_unlock(mddev);
	}
	return rv;
}

static ssize_t
rdev_attr_store(struct kobject *kobj, struct attribute *attr,
	      const char *page, size_t length)
{
	struct rdev_sysfs_entry *entry = container_of(attr, struct rdev_sysfs_entry, attr);
	struct md_rdev *rdev = container_of(kobj, struct md_rdev, kobj);
	ssize_t rv;
	struct mddev *mddev = rdev->mddev;

	if (!entry->store)
		return -EIO;
	if (!capable(CAP_SYS_ADMIN))
		return -EACCES;
	rv = mddev ? mddev_lock(mddev): -EBUSY;
	if (!rv) {
		if (rdev->mddev == NULL)
			rv = -EBUSY;
		else
			rv = entry->store(rdev, page, length);
		mddev_unlock(mddev);
	}
	return rv;
}

static void rdev_free(struct kobject *ko)
{
	struct md_rdev *rdev = container_of(ko, struct md_rdev, kobj);
	kfree(rdev);
}
static const struct sysfs_ops rdev_sysfs_ops = {
	.show		= rdev_attr_show,
	.store		= rdev_attr_store,
};
static struct kobj_type rdev_ktype = {
	.release	= rdev_free,
	.sysfs_ops	= &rdev_sysfs_ops,
	.default_attrs	= rdev_default_attrs,
};

int md_rdev_init(struct md_rdev *rdev)
{
	rdev->desc_nr = -1;
	rdev->saved_raid_disk = -1;
	rdev->raid_disk = -1;
	rdev->flags = 0;
	rdev->data_offset = 0;
	rdev->sb_events = 0;
	rdev->last_read_error.tv_sec  = 0;
	rdev->last_read_error.tv_nsec = 0;
	rdev->sb_loaded = 0;
	rdev->bb_page = NULL;
	atomic_set(&rdev->nr_pending, 0);
	atomic_set(&rdev->read_errors, 0);
	atomic_set(&rdev->corrected_errors, 0);

	INIT_LIST_HEAD(&rdev->same_set);
	init_waitqueue_head(&rdev->blocked_wait);

	/* Add space to store bad block list.
	 * This reserves the space even on arrays where it cannot
	 * be used - I wonder if that matters
	 */
	rdev->badblocks.count = 0;
	rdev->badblocks.shift = 0;
	rdev->badblocks.page = kmalloc(PAGE_SIZE, GFP_KERNEL);
	seqlock_init(&rdev->badblocks.lock);
	if (rdev->badblocks.page == NULL)
		return -ENOMEM;

	return 0;
}
EXPORT_SYMBOL_GPL(md_rdev_init);
/*
 * Import a device. If 'super_format' >= 0, then sanity check the superblock
 *
 * mark the device faulty if:
 *
 *   - the device is nonexistent (zero size)
 *   - the device has no valid superblock
 *
 * a faulty rdev _never_ has rdev->sb set.
 */
static struct md_rdev *md_import_device(dev_t newdev, int super_format, int super_minor)
{
	char b[BDEVNAME_SIZE];
	int err;
	struct md_rdev *rdev;
	sector_t size;

	rdev = kzalloc(sizeof(*rdev), GFP_KERNEL);
	if (!rdev) {
		printk(KERN_ERR "md: could not alloc mem for new device!\n");
		return ERR_PTR(-ENOMEM);
	}

	err = md_rdev_init(rdev);
	if (err)
		goto abort_free;
	err = alloc_disk_sb(rdev);
	if (err)
		goto abort_free;

	err = lock_rdev(rdev, newdev, super_format == -2);
	if (err)
		goto abort_free;

	kobject_init(&rdev->kobj, &rdev_ktype);

	size = i_size_read(rdev->bdev->bd_inode) >> BLOCK_SIZE_BITS;
	if (!size) {
		printk(KERN_WARNING 
			"md: %s has zero or unknown size, marking faulty!\n",
			bdevname(rdev->bdev,b));
		err = -EINVAL;
		goto abort_free;
	}

	if (super_format >= 0) {
		err = super_types[super_format].
			load_super(rdev, NULL, super_minor);
		if (err == -EINVAL) {
			printk(KERN_WARNING
				"md: %s does not have a valid v%d.%d "
			       "superblock, not importing!\n",
				bdevname(rdev->bdev,b),
			       super_format, super_minor);
			goto abort_free;
		}
		if (err < 0) {
			printk(KERN_WARNING 
				"md: could not read %s's sb, not importing!\n",
				bdevname(rdev->bdev,b));
			goto abort_free;
		}
	}
	if (super_format == -1)
		/* hot-add for 0.90, or non-persistent: so no badblocks */
		rdev->badblocks.shift = -1;

	return rdev;

abort_free:
	if (rdev->bdev)
		unlock_rdev(rdev);
	free_disk_sb(rdev);
	kfree(rdev->badblocks.page);
	kfree(rdev);
	return ERR_PTR(err);
}

/*
 * Check a full RAID array for plausibility
 */


static void analyze_sbs(struct mddev * mddev)
{
	int i;
	struct md_rdev *rdev, *freshest, *tmp;
	char b[BDEVNAME_SIZE];

	freshest = NULL;
	rdev_for_each_safe(rdev, tmp, mddev)
		switch (super_types[mddev->major_version].
			load_super(rdev, freshest, mddev->minor_version)) {
		case 1:
			freshest = rdev;
			break;
		case 0:
			break;
		default:
			printk( KERN_ERR \
				"md: fatal superblock inconsistency in %s"
				" -- removing from array\n", 
				bdevname(rdev->bdev,b));
			kick_rdev_from_array(rdev);
		}


	super_types[mddev->major_version].
		validate_super(mddev, freshest);

	i = 0;
	rdev_for_each_safe(rdev, tmp, mddev) {
		if (mddev->max_disks &&
		    (rdev->desc_nr >= mddev->max_disks ||
		     i > mddev->max_disks)) {
			printk(KERN_WARNING
			       "md: %s: %s: only %d devices permitted\n",
			       mdname(mddev), bdevname(rdev->bdev, b),
			       mddev->max_disks);
			kick_rdev_from_array(rdev);
			continue;
		}
		if (rdev != freshest)
			if (super_types[mddev->major_version].
			    validate_super(mddev, rdev)) {
				printk(KERN_WARNING "md: kicking non-fresh %s"
					" from array!\n",
					bdevname(rdev->bdev,b));
				kick_rdev_from_array(rdev);
				continue;
			}
		if (mddev->level == LEVEL_MULTIPATH) {
			rdev->desc_nr = i++;
			rdev->raid_disk = rdev->desc_nr;
			set_bit(In_sync, &rdev->flags);
		} else if (rdev->raid_disk >= (mddev->raid_disks - min(0, mddev->delta_disks))) {
			rdev->raid_disk = -1;
			clear_bit(In_sync, &rdev->flags);
		}
	}
}

/* Read a fixed-point number.
 * Numbers in sysfs attributes should be in "standard" units where
 * possible, so time should be in seconds.
 * However we internally use a a much smaller unit such as 
 * milliseconds or jiffies.
 * This function takes a decimal number with a possible fractional
 * component, and produces an integer which is the result of
 * multiplying that number by 10^'scale'.
 * all without any floating-point arithmetic.
 */
int strict_strtoul_scaled(const char *cp, unsigned long *res, int scale)
{
	unsigned long result = 0;
	long decimals = -1;
	while (isdigit(*cp) || (*cp == '.' && decimals < 0)) {
		if (*cp == '.')
			decimals = 0;
		else if (decimals < scale) {
			unsigned int value;
			value = *cp - '0';
			result = result * 10 + value;
			if (decimals >= 0)
				decimals++;
		}
		cp++;
	}
	if (*cp == '\n')
		cp++;
	if (*cp)
		return -EINVAL;
	if (decimals < 0)
		decimals = 0;
	while (decimals < scale) {
		result *= 10;
		decimals ++;
	}
	*res = result;
	return 0;
}


static void md_safemode_timeout(unsigned long data);

static ssize_t
safe_delay_show(struct mddev *mddev, char *page)
{
	int msec = (mddev->safemode_delay*1000)/HZ;
	return sprintf(page, "%d.%03d\n", msec/1000, msec%1000);
}
static ssize_t
safe_delay_store(struct mddev *mddev, const char *cbuf, size_t len)
{
	unsigned long msec;

	if (strict_strtoul_scaled(cbuf, &msec, 3) < 0)
		return -EINVAL;
	if (msec == 0)
		mddev->safemode_delay = 0;
	else {
		unsigned long old_delay = mddev->safemode_delay;
		mddev->safemode_delay = (msec*HZ)/1000;
		if (mddev->safemode_delay == 0)
			mddev->safemode_delay = 1;
		if (mddev->safemode_delay < old_delay)
			md_safemode_timeout((unsigned long)mddev);
	}
	return len;
}
static struct md_sysfs_entry md_safe_delay =
__ATTR(safe_mode_delay, S_IRUGO|S_IWUSR,safe_delay_show, safe_delay_store);

static ssize_t
level_show(struct mddev *mddev, char *page)
{
	struct md_personality *p = mddev->pers;
	if (p)
		return sprintf(page, "%s\n", p->name);
	else if (mddev->clevel[0])
		return sprintf(page, "%s\n", mddev->clevel);
	else if (mddev->level != LEVEL_NONE)
		return sprintf(page, "%d\n", mddev->level);
	else
		return 0;
}

static ssize_t
level_store(struct mddev *mddev, const char *buf, size_t len)
{
	char clevel[16];
	ssize_t rv = len;
	struct md_personality *pers;
	long level;
	void *priv;
	struct md_rdev *rdev;

	if (mddev->pers == NULL) {
		if (len == 0)
			return 0;
		if (len >= sizeof(mddev->clevel))
			return -ENOSPC;
		strncpy(mddev->clevel, buf, len);
		if (mddev->clevel[len-1] == '\n')
			len--;
		mddev->clevel[len] = 0;
		mddev->level = LEVEL_NONE;
		return rv;
	}

	/* request to change the personality.  Need to ensure:
	 *  - array is not engaged in resync/recovery/reshape
	 *  - old personality can be suspended
	 *  - new personality will access other array.
	 */

	if (mddev->sync_thread ||
	    mddev->reshape_position != MaxSector ||
	    mddev->sysfs_active)
		return -EBUSY;

	if (!mddev->pers->quiesce) {
		printk(KERN_WARNING "md: %s: %s does not support online personality change\n",
		       mdname(mddev), mddev->pers->name);
		return -EINVAL;
	}

	/* Now find the new personality */
	if (len == 0 || len >= sizeof(clevel))
		return -EINVAL;
	strncpy(clevel, buf, len);
	if (clevel[len-1] == '\n')
		len--;
	clevel[len] = 0;
	if (strict_strtol(clevel, 10, &level))
		level = LEVEL_NONE;

	if (request_module("md-%s", clevel) != 0)
		request_module("md-level-%s", clevel);
	spin_lock(&pers_lock);
	pers = find_pers(level, clevel);
	if (!pers || !try_module_get(pers->owner)) {
		spin_unlock(&pers_lock);
		printk(KERN_WARNING "md: personality %s not loaded\n", clevel);
		return -EINVAL;
	}
	spin_unlock(&pers_lock);

	if (pers == mddev->pers) {
		/* Nothing to do! */
		module_put(pers->owner);
		return rv;
	}
	if (!pers->takeover) {
		module_put(pers->owner);
		printk(KERN_WARNING "md: %s: %s does not support personality takeover\n",
		       mdname(mddev), clevel);
		return -EINVAL;
	}

	rdev_for_each(rdev, mddev)
		rdev->new_raid_disk = rdev->raid_disk;

	/* ->takeover must set new_* and/or delta_disks
	 * if it succeeds, and may set them when it fails.
	 */
	priv = pers->takeover(mddev);
	if (IS_ERR(priv)) {
		mddev->new_level = mddev->level;
		mddev->new_layout = mddev->layout;
		mddev->new_chunk_sectors = mddev->chunk_sectors;
		mddev->raid_disks -= mddev->delta_disks;
		mddev->delta_disks = 0;
		module_put(pers->owner);
		printk(KERN_WARNING "md: %s: %s would not accept array\n",
		       mdname(mddev), clevel);
		return PTR_ERR(priv);
	}

	/* Looks like we have a winner */
	mddev_suspend(mddev);
	mddev->pers->stop(mddev);
	
	if (mddev->pers->sync_request == NULL &&
	    pers->sync_request != NULL) {
		/* need to add the md_redundancy_group */
		if (sysfs_create_group(&mddev->kobj, &md_redundancy_group))
			printk(KERN_WARNING
			       "md: cannot register extra attributes for %s\n",
			       mdname(mddev));
		mddev->sysfs_action = sysfs_get_dirent(mddev->kobj.sd, NULL, "sync_action");
	}		
	if (mddev->pers->sync_request != NULL &&
	    pers->sync_request == NULL) {
		/* need to remove the md_redundancy_group */
		if (mddev->to_remove == NULL)
			mddev->to_remove = &md_redundancy_group;
	}

	if (mddev->pers->sync_request == NULL &&
	    mddev->external) {
		/* We are converting from a no-redundancy array
		 * to a redundancy array and metadata is managed
		 * externally so we need to be sure that writes
		 * won't block due to a need to transition
		 *      clean->dirty
		 * until external management is started.
		 */
		mddev->in_sync = 0;
		mddev->safemode_delay = 0;
		mddev->safemode = 0;
	}

	rdev_for_each(rdev, mddev) {
		if (rdev->raid_disk < 0)
			continue;
		if (rdev->new_raid_disk >= mddev->raid_disks)
			rdev->new_raid_disk = -1;
		if (rdev->new_raid_disk == rdev->raid_disk)
			continue;
		sysfs_unlink_rdev(mddev, rdev);
	}
	rdev_for_each(rdev, mddev) {
		if (rdev->raid_disk < 0)
			continue;
		if (rdev->new_raid_disk == rdev->raid_disk)
			continue;
		rdev->raid_disk = rdev->new_raid_disk;
		if (rdev->raid_disk < 0)
			clear_bit(In_sync, &rdev->flags);
		else {
			if (sysfs_link_rdev(mddev, rdev))
				printk(KERN_WARNING "md: cannot register rd%d"
				       " for %s after level change\n",
				       rdev->raid_disk, mdname(mddev));
		}
	}

	module_put(mddev->pers->owner);
	mddev->pers = pers;
	mddev->private = priv;
	strlcpy(mddev->clevel, pers->name, sizeof(mddev->clevel));
	mddev->level = mddev->new_level;
	mddev->layout = mddev->new_layout;
	mddev->chunk_sectors = mddev->new_chunk_sectors;
	mddev->delta_disks = 0;
	mddev->degraded = 0;
	if (mddev->pers->sync_request == NULL) {
		/* this is now an array without redundancy, so
		 * it must always be in_sync
		 */
		mddev->in_sync = 1;
		del_timer_sync(&mddev->safemode_timer);
	}
	pers->run(mddev);
	mddev_resume(mddev);
	set_bit(MD_CHANGE_DEVS, &mddev->flags);
	set_bit(MD_RECOVERY_NEEDED, &mddev->recovery);
	md_wakeup_thread(mddev->thread);
	sysfs_notify(&mddev->kobj, NULL, "level");
	md_new_event(mddev);
	return rv;
}

static struct md_sysfs_entry md_level =
__ATTR(level, S_IRUGO|S_IWUSR, level_show, level_store);


static ssize_t
layout_show(struct mddev *mddev, char *page)
{
	/* just a number, not meaningful for all levels */
	if (mddev->reshape_position != MaxSector &&
	    mddev->layout != mddev->new_layout)
		return sprintf(page, "%d (%d)\n",
			       mddev->new_layout, mddev->layout);
	return sprintf(page, "%d\n", mddev->layout);
}

static ssize_t
layout_store(struct mddev *mddev, const char *buf, size_t len)
{
	char *e;
	unsigned long n = simple_strtoul(buf, &e, 10);

	if (!*buf || (*e && *e != '\n'))
		return -EINVAL;

	if (mddev->pers) {
		int err;
		if (mddev->pers->check_reshape == NULL)
			return -EBUSY;
		mddev->new_layout = n;
		err = mddev->pers->check_reshape(mddev);
		if (err) {
			mddev->new_layout = mddev->layout;
			return err;
		}
	} else {
		mddev->new_layout = n;
		if (mddev->reshape_position == MaxSector)
			mddev->layout = n;
	}
	return len;
}
static struct md_sysfs_entry md_layout =
__ATTR(layout, S_IRUGO|S_IWUSR, layout_show, layout_store);


static ssize_t
raid_disks_show(struct mddev *mddev, char *page)
{
	if (mddev->raid_disks == 0)
		return 0;
	if (mddev->reshape_position != MaxSector &&
	    mddev->delta_disks != 0)
		return sprintf(page, "%d (%d)\n", mddev->raid_disks,
			       mddev->raid_disks - mddev->delta_disks);
	return sprintf(page, "%d\n", mddev->raid_disks);
}

static int update_raid_disks(struct mddev *mddev, int raid_disks);

static ssize_t
raid_disks_store(struct mddev *mddev, const char *buf, size_t len)
{
	char *e;
	int rv = 0;
	unsigned long n = simple_strtoul(buf, &e, 10);

	if (!*buf || (*e && *e != '\n'))
		return -EINVAL;

	if (mddev->pers)
		rv = update_raid_disks(mddev, n);
	else if (mddev->reshape_position != MaxSector) {
		int olddisks = mddev->raid_disks - mddev->delta_disks;
		mddev->delta_disks = n - olddisks;
		mddev->raid_disks = n;
	} else
		mddev->raid_disks = n;
	return rv ? rv : len;
}
static struct md_sysfs_entry md_raid_disks =
__ATTR(raid_disks, S_IRUGO|S_IWUSR, raid_disks_show, raid_disks_store);

static ssize_t
chunk_size_show(struct mddev *mddev, char *page)
{
	if (mddev->reshape_position != MaxSector &&
	    mddev->chunk_sectors != mddev->new_chunk_sectors)
		return sprintf(page, "%d (%d)\n",
			       mddev->new_chunk_sectors << 9,
			       mddev->chunk_sectors << 9);
	return sprintf(page, "%d\n", mddev->chunk_sectors << 9);
}

static ssize_t
chunk_size_store(struct mddev *mddev, const char *buf, size_t len)
{
	char *e;
	unsigned long n = simple_strtoul(buf, &e, 10);

	if (!*buf || (*e && *e != '\n'))
		return -EINVAL;

	if (mddev->pers) {
		int err;
		if (mddev->pers->check_reshape == NULL)
			return -EBUSY;
		mddev->new_chunk_sectors = n >> 9;
		err = mddev->pers->check_reshape(mddev);
		if (err) {
			mddev->new_chunk_sectors = mddev->chunk_sectors;
			return err;
		}
	} else {
		mddev->new_chunk_sectors = n >> 9;
		if (mddev->reshape_position == MaxSector)
			mddev->chunk_sectors = n >> 9;
	}
	return len;
}
static struct md_sysfs_entry md_chunk_size =
__ATTR(chunk_size, S_IRUGO|S_IWUSR, chunk_size_show, chunk_size_store);

static ssize_t
resync_start_show(struct mddev *mddev, char *page)
{
	if (mddev->recovery_cp == MaxSector)
		return sprintf(page, "none\n");
	return sprintf(page, "%llu\n", (unsigned long long)mddev->recovery_cp);
}

static ssize_t
resync_start_store(struct mddev *mddev, const char *buf, size_t len)
{
	char *e;
	unsigned long long n = simple_strtoull(buf, &e, 10);

	if (mddev->pers && !test_bit(MD_RECOVERY_FROZEN, &mddev->recovery))
		return -EBUSY;
	if (cmd_match(buf, "none"))
		n = MaxSector;
	else if (!*buf || (*e && *e != '\n'))
		return -EINVAL;

	mddev->recovery_cp = n;
	return len;
}
static struct md_sysfs_entry md_resync_start =
__ATTR(resync_start, S_IRUGO|S_IWUSR, resync_start_show, resync_start_store);

/*
 * The array state can be:
 *
 * clear
 *     No devices, no size, no level
 *     Equivalent to STOP_ARRAY ioctl
 * inactive
 *     May have some settings, but array is not active
 *        all IO results in error
 *     When written, doesn't tear down array, but just stops it
 * suspended (not supported yet)
 *     All IO requests will block. The array can be reconfigured.
 *     Writing this, if accepted, will block until array is quiescent
 * readonly
 *     no resync can happen.  no superblocks get written.
 *     write requests fail
 * read-auto
 *     like readonly, but behaves like 'clean' on a write request.
 *
 * clean - no pending writes, but otherwise active.
 *     When written to inactive array, starts without resync
 *     If a write request arrives then
 *       if metadata is known, mark 'dirty' and switch to 'active'.
 *       if not known, block and switch to write-pending
 *     If written to an active array that has pending writes, then fails.
 * active
 *     fully active: IO and resync can be happening.
 *     When written to inactive array, starts with resync
 *
 * write-pending
 *     clean, but writes are blocked waiting for 'active' to be written.
 *
 * active-idle
 *     like active, but no writes have been seen for a while (100msec).
 *
 */
enum array_state { clear, inactive, suspended, readonly, read_auto, clean, active,
		   write_pending, active_idle, bad_word};
static char *array_states[] = {
	"clear", "inactive", "suspended", "readonly", "read-auto", "clean", "active",
	"write-pending", "active-idle", NULL };

static int match_word(const char *word, char **list)
{
	int n;
	for (n=0; list[n]; n++)
		if (cmd_match(word, list[n]))
			break;
	return n;
}

static ssize_t
array_state_show(struct mddev *mddev, char *page)
{
	enum array_state st = inactive;

	if (mddev->pers)
		switch(mddev->ro) {
		case 1:
			st = readonly;
			break;
		case 2:
			st = read_auto;
			break;
		case 0:
			if (mddev->in_sync)
				st = clean;
			else if (test_bit(MD_CHANGE_PENDING, &mddev->flags))
				st = write_pending;
			else if (mddev->safemode)
				st = active_idle;
			else
				st = active;
		}
	else {
		if (list_empty(&mddev->disks) &&
		    mddev->raid_disks == 0 &&
		    mddev->dev_sectors == 0)
			st = clear;
		else
			st = inactive;
	}
	return sprintf(page, "%s\n", array_states[st]);
}

static int do_md_stop(struct mddev * mddev, int ro, int is_open);
static int md_set_readonly(struct mddev * mddev, int is_open);
static int do_md_run(struct mddev * mddev);
static int restart_array(struct mddev *mddev);

static ssize_t
array_state_store(struct mddev *mddev, const char *buf, size_t len)
{
	int err = -EINVAL;
	enum array_state st = match_word(buf, array_states);
	switch(st) {
	case bad_word:
		break;
	case clear:
		/* stopping an active array */
		if (atomic_read(&mddev->openers) > 0)
			return -EBUSY;
		err = do_md_stop(mddev, 0, 0);
		break;
	case inactive:
		/* stopping an active array */
		if (mddev->pers) {
			if (atomic_read(&mddev->openers) > 0)
				return -EBUSY;
			err = do_md_stop(mddev, 2, 0);
		} else
			err = 0; /* already inactive */
		break;
	case suspended:
		break; /* not supported yet */
	case readonly:
		if (mddev->pers)
			err = md_set_readonly(mddev, 0);
		else {
			mddev->ro = 1;
			set_disk_ro(mddev->gendisk, 1);
			err = do_md_run(mddev);
		}
		break;
	case read_auto:
		if (mddev->pers) {
			if (mddev->ro == 0)
				err = md_set_readonly(mddev, 0);
			else if (mddev->ro == 1)
				err = restart_array(mddev);
			if (err == 0) {
				mddev->ro = 2;
				set_disk_ro(mddev->gendisk, 0);
			}
		} else {
			mddev->ro = 2;
			err = do_md_run(mddev);
		}
		break;
	case clean:
		if (mddev->pers) {
			restart_array(mddev);
			spin_lock_irq(&mddev->write_lock);
			if (atomic_read(&mddev->writes_pending) == 0) {
				if (mddev->in_sync == 0) {
					mddev->in_sync = 1;
					if (mddev->safemode == 1)
						mddev->safemode = 0;
					set_bit(MD_CHANGE_CLEAN, &mddev->flags);
				}
				err = 0;
			} else
				err = -EBUSY;
			spin_unlock_irq(&mddev->write_lock);
		} else
			err = -EINVAL;
		break;
	case active:
		if (mddev->pers) {
			restart_array(mddev);
			clear_bit(MD_CHANGE_PENDING, &mddev->flags);
			wake_up(&mddev->sb_wait);
			err = 0;
		} else {
			mddev->ro = 0;
			set_disk_ro(mddev->gendisk, 0);
			err = do_md_run(mddev);
		}
		break;
	case write_pending:
	case active_idle:
		/* these cannot be set */
		break;
	}
	if (err)
		return err;
	else {
		if (mddev->hold_active == UNTIL_IOCTL)
			mddev->hold_active = 0;
		sysfs_notify_dirent_safe(mddev->sysfs_state);
		return len;
	}
}
static struct md_sysfs_entry md_array_state =
__ATTR(array_state, S_IRUGO|S_IWUSR, array_state_show, array_state_store);

static ssize_t
max_corrected_read_errors_show(struct mddev *mddev, char *page) {
	return sprintf(page, "%d\n",
		       atomic_read(&mddev->max_corr_read_errors));
}

static ssize_t
max_corrected_read_errors_store(struct mddev *mddev, const char *buf, size_t len)
{
	char *e;
	unsigned long n = simple_strtoul(buf, &e, 10);

	if (*buf && (*e == 0 || *e == '\n')) {
		atomic_set(&mddev->max_corr_read_errors, n);
		return len;
	}
	return -EINVAL;
}

static struct md_sysfs_entry max_corr_read_errors =
__ATTR(max_read_errors, S_IRUGO|S_IWUSR, max_corrected_read_errors_show,
	max_corrected_read_errors_store);

static ssize_t
null_show(struct mddev *mddev, char *page)
{
	return -EINVAL;
}

static ssize_t
new_dev_store(struct mddev *mddev, const char *buf, size_t len)
{
	/* buf must be %d:%d\n? giving major and minor numbers */
	/* The new device is added to the array.
	 * If the array has a persistent superblock, we read the
	 * superblock to initialise info and check validity.
	 * Otherwise, only checking done is that in bind_rdev_to_array,
	 * which mainly checks size.
	 */
	char *e;
	int major = simple_strtoul(buf, &e, 10);
	int minor;
	dev_t dev;
	struct md_rdev *rdev;
	int err;

	if (!*buf || *e != ':' || !e[1] || e[1] == '\n')
		return -EINVAL;
	minor = simple_strtoul(e+1, &e, 10);
	if (*e && *e != '\n')
		return -EINVAL;
	dev = MKDEV(major, minor);
	if (major != MAJOR(dev) ||
	    minor != MINOR(dev))
		return -EOVERFLOW;


	if (mddev->persistent) {
		rdev = md_import_device(dev, mddev->major_version,
					mddev->minor_version);
		if (!IS_ERR(rdev) && !list_empty(&mddev->disks)) {
			struct md_rdev *rdev0
				= list_entry(mddev->disks.next,
					     struct md_rdev, same_set);
			err = super_types[mddev->major_version]
				.load_super(rdev, rdev0, mddev->minor_version);
			if (err < 0)
				goto out;
		}
	} else if (mddev->external)
		rdev = md_import_device(dev, -2, -1);
	else
		rdev = md_import_device(dev, -1, -1);

	if (IS_ERR(rdev))
		return PTR_ERR(rdev);
	err = bind_rdev_to_array(rdev, mddev);
 out:
	if (err)
		export_rdev(rdev);
	return err ? err : len;
}

static struct md_sysfs_entry md_new_device =
__ATTR(new_dev, S_IWUSR, null_show, new_dev_store);

static ssize_t
bitmap_store(struct mddev *mddev, const char *buf, size_t len)
{
	char *end;
	unsigned long chunk, end_chunk;

	if (!mddev->bitmap)
		goto out;
	/* buf should be <chunk> <chunk> ... or <chunk>-<chunk> ... (range) */
	while (*buf) {
		chunk = end_chunk = simple_strtoul(buf, &end, 0);
		if (buf == end) break;
		if (*end == '-') { /* range */
			buf = end + 1;
			end_chunk = simple_strtoul(buf, &end, 0);
			if (buf == end) break;
		}
		if (*end && !isspace(*end)) break;
		bitmap_dirty_bits(mddev->bitmap, chunk, end_chunk);
		buf = skip_spaces(end);
	}
	bitmap_unplug(mddev->bitmap); /* flush the bits to disk */
out:
	return len;
}

static struct md_sysfs_entry md_bitmap =
__ATTR(bitmap_set_bits, S_IWUSR, null_show, bitmap_store);

static ssize_t
size_show(struct mddev *mddev, char *page)
{
	return sprintf(page, "%llu\n",
		(unsigned long long)mddev->dev_sectors / 2);
}

static int update_size(struct mddev *mddev, sector_t num_sectors);

static ssize_t
size_store(struct mddev *mddev, const char *buf, size_t len)
{
	/* If array is inactive, we can reduce the component size, but
	 * not increase it (except from 0).
	 * If array is active, we can try an on-line resize
	 */
	sector_t sectors;
	int err = strict_blocks_to_sectors(buf, &sectors);

	if (err < 0)
		return err;
	if (mddev->pers) {
		err = update_size(mddev, sectors);
		md_update_sb(mddev, 1);
	} else {
		if (mddev->dev_sectors == 0 ||
		    mddev->dev_sectors > sectors)
			mddev->dev_sectors = sectors;
		else
			err = -ENOSPC;
	}
	return err ? err : len;
}

static struct md_sysfs_entry md_size =
__ATTR(component_size, S_IRUGO|S_IWUSR, size_show, size_store);


/* Metdata version.
 * This is one of
 *   'none' for arrays with no metadata (good luck...)
 *   'external' for arrays with externally managed metadata,
 * or N.M for internally known formats
 */
static ssize_t
metadata_show(struct mddev *mddev, char *page)
{
	if (mddev->persistent)
		return sprintf(page, "%d.%d\n",
			       mddev->major_version, mddev->minor_version);
	else if (mddev->external)
		return sprintf(page, "external:%s\n", mddev->metadata_type);
	else
		return sprintf(page, "none\n");
}

static ssize_t
metadata_store(struct mddev *mddev, const char *buf, size_t len)
{
	int major, minor;
	char *e;
	/* Changing the details of 'external' metadata is
	 * always permitted.  Otherwise there must be
	 * no devices attached to the array.
	 */
	if (mddev->external && strncmp(buf, "external:", 9) == 0)
		;
	else if (!list_empty(&mddev->disks))
		return -EBUSY;

	if (cmd_match(buf, "none")) {
		mddev->persistent = 0;
		mddev->external = 0;
		mddev->major_version = 0;
		mddev->minor_version = 90;
		return len;
	}
	if (strncmp(buf, "external:", 9) == 0) {
		size_t namelen = len-9;
		if (namelen >= sizeof(mddev->metadata_type))
			namelen = sizeof(mddev->metadata_type)-1;
		strncpy(mddev->metadata_type, buf+9, namelen);
		mddev->metadata_type[namelen] = 0;
		if (namelen && mddev->metadata_type[namelen-1] == '\n')
			mddev->metadata_type[--namelen] = 0;
		mddev->persistent = 0;
		mddev->external = 1;
		mddev->major_version = 0;
		mddev->minor_version = 90;
		return len;
	}
	major = simple_strtoul(buf, &e, 10);
	if (e==buf || *e != '.')
		return -EINVAL;
	buf = e+1;
	minor = simple_strtoul(buf, &e, 10);
	if (e==buf || (*e && *e != '\n') )
		return -EINVAL;
	if (major >= ARRAY_SIZE(super_types) || super_types[major].name == NULL)
		return -ENOENT;
	mddev->major_version = major;
	mddev->minor_version = minor;
	mddev->persistent = 1;
	mddev->external = 0;
	return len;
}

static struct md_sysfs_entry md_metadata =
__ATTR(metadata_version, S_IRUGO|S_IWUSR, metadata_show, metadata_store);

static ssize_t
action_show(struct mddev *mddev, char *page)
{
	char *type = "idle";
	if (test_bit(MD_RECOVERY_FROZEN, &mddev->recovery))
		type = "frozen";
	else if (test_bit(MD_RECOVERY_RUNNING, &mddev->recovery) ||
	    (!mddev->ro && test_bit(MD_RECOVERY_NEEDED, &mddev->recovery))) {
		if (test_bit(MD_RECOVERY_RESHAPE, &mddev->recovery))
			type = "reshape";
		else if (test_bit(MD_RECOVERY_SYNC, &mddev->recovery)) {
			if (!test_bit(MD_RECOVERY_REQUESTED, &mddev->recovery))
				type = "resync";
			else if (test_bit(MD_RECOVERY_CHECK, &mddev->recovery))
				type = "check";
			else
				type = "repair";
		} else if (test_bit(MD_RECOVERY_RECOVER, &mddev->recovery))
			type = "recover";
	}
	return sprintf(page, "%s\n", type);
}

static void reap_sync_thread(struct mddev *mddev);

static ssize_t
action_store(struct mddev *mddev, const char *page, size_t len)
{
	if (!mddev->pers || !mddev->pers->sync_request)
		return -EINVAL;

	if (cmd_match(page, "frozen"))
		set_bit(MD_RECOVERY_FROZEN, &mddev->recovery);
	else
		clear_bit(MD_RECOVERY_FROZEN, &mddev->recovery);

	if (cmd_match(page, "idle") || cmd_match(page, "frozen")) {
		if (mddev->sync_thread) {
			set_bit(MD_RECOVERY_INTR, &mddev->recovery);
			reap_sync_thread(mddev);
		}
	} else if (test_bit(MD_RECOVERY_RUNNING, &mddev->recovery) ||
		   test_bit(MD_RECOVERY_NEEDED, &mddev->recovery))
		return -EBUSY;
	else if (cmd_match(page, "resync"))
		set_bit(MD_RECOVERY_NEEDED, &mddev->recovery);
	else if (cmd_match(page, "recover")) {
		set_bit(MD_RECOVERY_RECOVER, &mddev->recovery);
		set_bit(MD_RECOVERY_NEEDED, &mddev->recovery);
	} else if (cmd_match(page, "reshape")) {
		int err;
		if (mddev->pers->start_reshape == NULL)
			return -EINVAL;
		err = mddev->pers->start_reshape(mddev);
		if (err)
			return err;
		sysfs_notify(&mddev->kobj, NULL, "degraded");
	} else {
		if (cmd_match(page, "check"))
			set_bit(MD_RECOVERY_CHECK, &mddev->recovery);
		else if (!cmd_match(page, "repair"))
			return -EINVAL;
		set_bit(MD_RECOVERY_REQUESTED, &mddev->recovery);
		set_bit(MD_RECOVERY_SYNC, &mddev->recovery);
	}
	set_bit(MD_RECOVERY_NEEDED, &mddev->recovery);
	md_wakeup_thread(mddev->thread);
	sysfs_notify_dirent_safe(mddev->sysfs_action);
	return len;
}

static ssize_t
mismatch_cnt_show(struct mddev *mddev, char *page)
{
	return sprintf(page, "%llu\n",
		       (unsigned long long) mddev->resync_mismatches);
}

static struct md_sysfs_entry md_scan_mode =
__ATTR(sync_action, S_IRUGO|S_IWUSR, action_show, action_store);


static struct md_sysfs_entry md_mismatches = __ATTR_RO(mismatch_cnt);

static ssize_t
sync_min_show(struct mddev *mddev, char *page)
{
	return sprintf(page, "%d (%s)\n", speed_min(mddev),
		       mddev->sync_speed_min ? "local": "system");
}

static ssize_t
sync_min_store(struct mddev *mddev, const char *buf, size_t len)
{
	int min;
	char *e;
	if (strncmp(buf, "system", 6)==0) {
		mddev->sync_speed_min = 0;
		return len;
	}
	min = simple_strtoul(buf, &e, 10);
	if (buf == e || (*e && *e != '\n') || min <= 0)
		return -EINVAL;
	mddev->sync_speed_min = min;
	return len;
}

static struct md_sysfs_entry md_sync_min =
__ATTR(sync_speed_min, S_IRUGO|S_IWUSR, sync_min_show, sync_min_store);

static ssize_t
sync_max_show(struct mddev *mddev, char *page)
{
	return sprintf(page, "%d (%s)\n", speed_max(mddev),
		       mddev->sync_speed_max ? "local": "system");
}

static ssize_t
sync_max_store(struct mddev *mddev, const char *buf, size_t len)
{
	int max;
	char *e;
	if (strncmp(buf, "system", 6)==0) {
		mddev->sync_speed_max = 0;
		return len;
	}
	max = simple_strtoul(buf, &e, 10);
	if (buf == e || (*e && *e != '\n') || max <= 0)
		return -EINVAL;
	mddev->sync_speed_max = max;
	return len;
}

static struct md_sysfs_entry md_sync_max =
__ATTR(sync_speed_max, S_IRUGO|S_IWUSR, sync_max_show, sync_max_store);

static ssize_t
degraded_show(struct mddev *mddev, char *page)
{
	return sprintf(page, "%d\n", mddev->degraded);
}
static struct md_sysfs_entry md_degraded = __ATTR_RO(degraded);

static ssize_t
sync_force_parallel_show(struct mddev *mddev, char *page)
{
	return sprintf(page, "%d\n", mddev->parallel_resync);
}

static ssize_t
sync_force_parallel_store(struct mddev *mddev, const char *buf, size_t len)
{
	long n;

	if (strict_strtol(buf, 10, &n))
		return -EINVAL;

	if (n != 0 && n != 1)
		return -EINVAL;

	mddev->parallel_resync = n;

	if (mddev->sync_thread)
		wake_up(&resync_wait);

	return len;
}

/* force parallel resync, even with shared block devices */
static struct md_sysfs_entry md_sync_force_parallel =
__ATTR(sync_force_parallel, S_IRUGO|S_IWUSR,
       sync_force_parallel_show, sync_force_parallel_store);

static ssize_t
sync_speed_show(struct mddev *mddev, char *page)
{
	unsigned long resync, dt, db;
	if (mddev->curr_resync == 0)
		return sprintf(page, "none\n");
	resync = mddev->curr_mark_cnt - atomic_read(&mddev->recovery_active);
	dt = (jiffies - mddev->resync_mark) / HZ;
	if (!dt) dt++;
	db = resync - mddev->resync_mark_cnt;
	return sprintf(page, "%lu\n", db/dt/2); /* K/sec */
}

static struct md_sysfs_entry md_sync_speed = __ATTR_RO(sync_speed);

static ssize_t
sync_completed_show(struct mddev *mddev, char *page)
{
	unsigned long long max_sectors, resync;

	if (!test_bit(MD_RECOVERY_RUNNING, &mddev->recovery))
		return sprintf(page, "none\n");

	if (test_bit(MD_RECOVERY_SYNC, &mddev->recovery))
		max_sectors = mddev->resync_max_sectors;
	else
		max_sectors = mddev->dev_sectors;

	resync = mddev->curr_resync_completed;
	return sprintf(page, "%llu / %llu\n", resync, max_sectors);
}

static struct md_sysfs_entry md_sync_completed = __ATTR_RO(sync_completed);

static ssize_t
min_sync_show(struct mddev *mddev, char *page)
{
	return sprintf(page, "%llu\n",
		       (unsigned long long)mddev->resync_min);
}
static ssize_t
min_sync_store(struct mddev *mddev, const char *buf, size_t len)
{
	unsigned long long min;
	if (strict_strtoull(buf, 10, &min))
		return -EINVAL;
	if (min > mddev->resync_max)
		return -EINVAL;
	if (test_bit(MD_RECOVERY_RUNNING, &mddev->recovery))
		return -EBUSY;

	/* Must be a multiple of chunk_size */
	if (mddev->chunk_sectors) {
		sector_t temp = min;
		if (sector_div(temp, mddev->chunk_sectors))
			return -EINVAL;
	}
	mddev->resync_min = min;

	return len;
}

static struct md_sysfs_entry md_min_sync =
__ATTR(sync_min, S_IRUGO|S_IWUSR, min_sync_show, min_sync_store);

static ssize_t
max_sync_show(struct mddev *mddev, char *page)
{
	if (mddev->resync_max == MaxSector)
		return sprintf(page, "max\n");
	else
		return sprintf(page, "%llu\n",
			       (unsigned long long)mddev->resync_max);
}
static ssize_t
max_sync_store(struct mddev *mddev, const char *buf, size_t len)
{
	if (strncmp(buf, "max", 3) == 0)
		mddev->resync_max = MaxSector;
	else {
		unsigned long long max;
		if (strict_strtoull(buf, 10, &max))
			return -EINVAL;
		if (max < mddev->resync_min)
			return -EINVAL;
		if (max < mddev->resync_max &&
		    mddev->ro == 0 &&
		    test_bit(MD_RECOVERY_RUNNING, &mddev->recovery))
			return -EBUSY;

		/* Must be a multiple of chunk_size */
		if (mddev->chunk_sectors) {
			sector_t temp = max;
			if (sector_div(temp, mddev->chunk_sectors))
				return -EINVAL;
		}
		mddev->resync_max = max;
	}
	wake_up(&mddev->recovery_wait);
	return len;
}

static struct md_sysfs_entry md_max_sync =
__ATTR(sync_max, S_IRUGO|S_IWUSR, max_sync_show, max_sync_store);

static ssize_t
suspend_lo_show(struct mddev *mddev, char *page)
{
	return sprintf(page, "%llu\n", (unsigned long long)mddev->suspend_lo);
}

static ssize_t
suspend_lo_store(struct mddev *mddev, const char *buf, size_t len)
{
	char *e;
	unsigned long long new = simple_strtoull(buf, &e, 10);
	unsigned long long old = mddev->suspend_lo;

	if (mddev->pers == NULL || 
	    mddev->pers->quiesce == NULL)
		return -EINVAL;
	if (buf == e || (*e && *e != '\n'))
		return -EINVAL;

	mddev->suspend_lo = new;
	if (new >= old)
		/* Shrinking suspended region */
		mddev->pers->quiesce(mddev, 2);
	else {
		/* Expanding suspended region - need to wait */
		mddev->pers->quiesce(mddev, 1);
		mddev->pers->quiesce(mddev, 0);
	}
	return len;
}
static struct md_sysfs_entry md_suspend_lo =
__ATTR(suspend_lo, S_IRUGO|S_IWUSR, suspend_lo_show, suspend_lo_store);


static ssize_t
suspend_hi_show(struct mddev *mddev, char *page)
{
	return sprintf(page, "%llu\n", (unsigned long long)mddev->suspend_hi);
}

static ssize_t
suspend_hi_store(struct mddev *mddev, const char *buf, size_t len)
{
	char *e;
	unsigned long long new = simple_strtoull(buf, &e, 10);
	unsigned long long old = mddev->suspend_hi;

	if (mddev->pers == NULL ||
	    mddev->pers->quiesce == NULL)
		return -EINVAL;
	if (buf == e || (*e && *e != '\n'))
		return -EINVAL;

	mddev->suspend_hi = new;
	if (new <= old)
		/* Shrinking suspended region */
		mddev->pers->quiesce(mddev, 2);
	else {
		/* Expanding suspended region - need to wait */
		mddev->pers->quiesce(mddev, 1);
		mddev->pers->quiesce(mddev, 0);
	}
	return len;
}
static struct md_sysfs_entry md_suspend_hi =
__ATTR(suspend_hi, S_IRUGO|S_IWUSR, suspend_hi_show, suspend_hi_store);

static ssize_t
reshape_position_show(struct mddev *mddev, char *page)
{
	if (mddev->reshape_position != MaxSector)
		return sprintf(page, "%llu\n",
			       (unsigned long long)mddev->reshape_position);
	strcpy(page, "none\n");
	return 5;
}

static ssize_t
reshape_position_store(struct mddev *mddev, const char *buf, size_t len)
{
	char *e;
	unsigned long long new = simple_strtoull(buf, &e, 10);
	if (mddev->pers)
		return -EBUSY;
	if (buf == e || (*e && *e != '\n'))
		return -EINVAL;
	mddev->reshape_position = new;
	mddev->delta_disks = 0;
	mddev->new_level = mddev->level;
	mddev->new_layout = mddev->layout;
	mddev->new_chunk_sectors = mddev->chunk_sectors;
	return len;
}

static struct md_sysfs_entry md_reshape_position =
__ATTR(reshape_position, S_IRUGO|S_IWUSR, reshape_position_show,
       reshape_position_store);

static ssize_t
array_size_show(struct mddev *mddev, char *page)
{
	if (mddev->external_size)
		return sprintf(page, "%llu\n",
			       (unsigned long long)mddev->array_sectors/2);
	else
		return sprintf(page, "default\n");
}

static ssize_t
array_size_store(struct mddev *mddev, const char *buf, size_t len)
{
	sector_t sectors;

	if (strncmp(buf, "default", 7) == 0) {
		if (mddev->pers)
			sectors = mddev->pers->size(mddev, 0, 0);
		else
			sectors = mddev->array_sectors;

		mddev->external_size = 0;
	} else {
		if (strict_blocks_to_sectors(buf, &sectors) < 0)
			return -EINVAL;
		if (mddev->pers && mddev->pers->size(mddev, 0, 0) < sectors)
			return -E2BIG;

		mddev->external_size = 1;
	}

	mddev->array_sectors = sectors;
	if (mddev->pers) {
		set_capacity(mddev->gendisk, mddev->array_sectors);
		revalidate_disk(mddev->gendisk);
	}
	return len;
}

static struct md_sysfs_entry md_array_size =
__ATTR(array_size, S_IRUGO|S_IWUSR, array_size_show,
       array_size_store);

static struct attribute *md_default_attrs[] = {
	&md_level.attr,
	&md_layout.attr,
	&md_raid_disks.attr,
	&md_chunk_size.attr,
	&md_size.attr,
	&md_resync_start.attr,
	&md_metadata.attr,
	&md_new_device.attr,
	&md_safe_delay.attr,
	&md_array_state.attr,
	&md_reshape_position.attr,
	&md_array_size.attr,
	&max_corr_read_errors.attr,
	NULL,
};

static struct attribute *md_redundancy_attrs[] = {
	&md_scan_mode.attr,
	&md_mismatches.attr,
	&md_sync_min.attr,
	&md_sync_max.attr,
	&md_sync_speed.attr,
	&md_sync_force_parallel.attr,
	&md_sync_completed.attr,
	&md_min_sync.attr,
	&md_max_sync.attr,
	&md_suspend_lo.attr,
	&md_suspend_hi.attr,
	&md_bitmap.attr,
	&md_degraded.attr,
	NULL,
};
static struct attribute_group md_redundancy_group = {
	.name = NULL,
	.attrs = md_redundancy_attrs,
};


static ssize_t
md_attr_show(struct kobject *kobj, struct attribute *attr, char *page)
{
	struct md_sysfs_entry *entry = container_of(attr, struct md_sysfs_entry, attr);
	struct mddev *mddev = container_of(kobj, struct mddev, kobj);
	ssize_t rv;

	if (!entry->show)
		return -EIO;
	spin_lock(&all_mddevs_lock);
	if (list_empty(&mddev->all_mddevs)) {
		spin_unlock(&all_mddevs_lock);
		return -EBUSY;
	}
	mddev_get(mddev);
	spin_unlock(&all_mddevs_lock);

	rv = mddev_lock(mddev);
	if (!rv) {
		rv = entry->show(mddev, page);
		mddev_unlock(mddev);
	}
	mddev_put(mddev);
	return rv;
}

static ssize_t
md_attr_store(struct kobject *kobj, struct attribute *attr,
	      const char *page, size_t length)
{
	struct md_sysfs_entry *entry = container_of(attr, struct md_sysfs_entry, attr);
	struct mddev *mddev = container_of(kobj, struct mddev, kobj);
	ssize_t rv;

	if (!entry->store)
		return -EIO;
	if (!capable(CAP_SYS_ADMIN))
		return -EACCES;
	spin_lock(&all_mddevs_lock);
	if (list_empty(&mddev->all_mddevs)) {
		spin_unlock(&all_mddevs_lock);
		return -EBUSY;
	}
	mddev_get(mddev);
	spin_unlock(&all_mddevs_lock);
	rv = mddev_lock(mddev);
	if (!rv) {
		rv = entry->store(mddev, page, length);
		mddev_unlock(mddev);
	}
	mddev_put(mddev);
	return rv;
}

static void md_free(struct kobject *ko)
{
	struct mddev *mddev = container_of(ko, struct mddev, kobj);

	if (mddev->sysfs_state)
		sysfs_put(mddev->sysfs_state);

	if (mddev->gendisk) {
		del_gendisk(mddev->gendisk);
		put_disk(mddev->gendisk);
	}
	if (mddev->queue)
		blk_cleanup_queue(mddev->queue);

	kfree(mddev);
}

static const struct sysfs_ops md_sysfs_ops = {
	.show	= md_attr_show,
	.store	= md_attr_store,
};
static struct kobj_type md_ktype = {
	.release	= md_free,
	.sysfs_ops	= &md_sysfs_ops,
	.default_attrs	= md_default_attrs,
};

int mdp_major = 0;

static void mddev_delayed_delete(struct work_struct *ws)
{
	struct mddev *mddev = container_of(ws, struct mddev, del_work);

	sysfs_remove_group(&mddev->kobj, &md_bitmap_group);
	kobject_del(&mddev->kobj);
	kobject_put(&mddev->kobj);
}

static int md_alloc(dev_t dev, char *name)
{
	static DEFINE_MUTEX(disks_mutex);
	struct mddev *mddev = mddev_find(dev);
	struct gendisk *disk;
	int partitioned;
	int shift;
	int unit;
	int error;

	if (!mddev)
		return -ENODEV;

	partitioned = (MAJOR(mddev->unit) != MD_MAJOR);
	shift = partitioned ? MdpMinorShift : 0;
	unit = MINOR(mddev->unit) >> shift;

	/* wait for any previous instance of this device to be
	 * completely removed (mddev_delayed_delete).
	 */
	flush_workqueue(md_misc_wq);

	mutex_lock(&disks_mutex);
	error = -EEXIST;
	if (mddev->gendisk)
		goto abort;

	if (name) {
		/* Need to ensure that 'name' is not a duplicate.
		 */
		struct mddev *mddev2;
		spin_lock(&all_mddevs_lock);

		list_for_each_entry(mddev2, &all_mddevs, all_mddevs)
			if (mddev2->gendisk &&
			    strcmp(mddev2->gendisk->disk_name, name) == 0) {
				spin_unlock(&all_mddevs_lock);
				goto abort;
			}
		spin_unlock(&all_mddevs_lock);
	}

	error = -ENOMEM;
	mddev->queue = blk_alloc_queue(GFP_KERNEL);
	if (!mddev->queue)
		goto abort;
	mddev->queue->queuedata = mddev;

	blk_queue_make_request(mddev->queue, md_make_request);
	blk_set_stacking_limits(&mddev->queue->limits);

	disk = alloc_disk(1 << shift);
	if (!disk) {
		blk_cleanup_queue(mddev->queue);
		mddev->queue = NULL;
		goto abort;
	}
	disk->major = MAJOR(mddev->unit);
	disk->first_minor = unit << shift;
	if (name)
		strcpy(disk->disk_name, name);
	else if (partitioned)
		sprintf(disk->disk_name, "md_d%d", unit);
	else
		sprintf(disk->disk_name, "md%d", unit);
	disk->fops = &md_fops;
	disk->private_data = mddev;
	disk->queue = mddev->queue;
	blk_queue_flush(mddev->queue, REQ_FLUSH | REQ_FUA);
	/* Allow extended partitions.  This makes the
	 * 'mdp' device redundant, but we can't really
	 * remove it now.
	 */
	disk->flags |= GENHD_FL_EXT_DEVT;
	mddev->gendisk = disk;
	/* As soon as we call add_disk(), another thread could get
	 * through to md_open, so make sure it doesn't get too far
	 */
	mutex_lock(&mddev->open_mutex);
	add_disk(disk);

	error = kobject_init_and_add(&mddev->kobj, &md_ktype,
				     &disk_to_dev(disk)->kobj, "%s", "md");
	if (error) {
		/* This isn't possible, but as kobject_init_and_add is marked
		 * __must_check, we must do something with the result
		 */
		printk(KERN_WARNING "md: cannot register %s/md - name in use\n",
		       disk->disk_name);
		error = 0;
	}
	if (mddev->kobj.sd &&
	    sysfs_create_group(&mddev->kobj, &md_bitmap_group))
		printk(KERN_DEBUG "pointless warning\n");
	mutex_unlock(&mddev->open_mutex);
 abort:
	mutex_unlock(&disks_mutex);
	if (!error && mddev->kobj.sd) {
		kobject_uevent(&mddev->kobj, KOBJ_ADD);
		mddev->sysfs_state = sysfs_get_dirent_safe(mddev->kobj.sd, "array_state");
	}
	mddev_put(mddev);
	return error;
}

static struct kobject *md_probe(dev_t dev, int *part, void *data)
{
	md_alloc(dev, NULL);
	return NULL;
}

static int add_named_array(const char *val, struct kernel_param *kp)
{
	/* val must be "md_*" where * is not all digits.
	 * We allocate an array with a large free minor number, and
	 * set the name to val.  val must not already be an active name.
	 */
	int len = strlen(val);
	char buf[DISK_NAME_LEN];

	while (len && val[len-1] == '\n')
		len--;
	if (len >= DISK_NAME_LEN)
		return -E2BIG;
	strlcpy(buf, val, len+1);
	if (strncmp(buf, "md_", 3) != 0)
		return -EINVAL;
	return md_alloc(0, buf);
}

static void md_safemode_timeout(unsigned long data)
{
	struct mddev *mddev = (struct mddev *) data;

	if (!atomic_read(&mddev->writes_pending)) {
		mddev->safemode = 1;
		if (mddev->external)
			sysfs_notify_dirent_safe(mddev->sysfs_state);
	}
	md_wakeup_thread(mddev->thread);
}

static int start_dirty_degraded;

int md_run(struct mddev *mddev)
{
	int err;
	struct md_rdev *rdev;
	struct md_personality *pers;

	if (list_empty(&mddev->disks))
		/* cannot run an array with no devices.. */
		return -EINVAL;

	if (mddev->pers)
		return -EBUSY;
	/* Cannot run until previous stop completes properly */
	if (mddev->sysfs_active)
		return -EBUSY;

	/*
	 * Analyze all RAID superblock(s)
	 */
	if (!mddev->raid_disks) {
		if (!mddev->persistent)
			return -EINVAL;
		analyze_sbs(mddev);
	}

	if (mddev->level != LEVEL_NONE)
		request_module("md-level-%d", mddev->level);
	else if (mddev->clevel[0])
		request_module("md-%s", mddev->clevel);

	/*
	 * Drop all container device buffers, from now on
	 * the only valid external interface is through the md
	 * device.
	 */
	rdev_for_each(rdev, mddev) {
		if (test_bit(Faulty, &rdev->flags))
			continue;
		sync_blockdev(rdev->bdev);
		invalidate_bdev(rdev->bdev);

		/* perform some consistency tests on the device.
		 * We don't want the data to overlap the metadata,
		 * Internal Bitmap issues have been handled elsewhere.
		 */
		if (rdev->meta_bdev) {
			/* Nothing to check */;
		} else if (rdev->data_offset < rdev->sb_start) {
			if (mddev->dev_sectors &&
			    rdev->data_offset + mddev->dev_sectors
			    > rdev->sb_start) {
				printk("md: %s: data overlaps metadata\n",
				       mdname(mddev));
				return -EINVAL;
			}
		} else {
			if (rdev->sb_start + rdev->sb_size/512
			    > rdev->data_offset) {
				printk("md: %s: metadata overlaps data\n",
				       mdname(mddev));
				return -EINVAL;
			}
		}
		sysfs_notify_dirent_safe(rdev->sysfs_state);
	}

	if (mddev->bio_set == NULL)
		mddev->bio_set = bioset_create(BIO_POOL_SIZE,
					       sizeof(struct mddev *));

	spin_lock(&pers_lock);
	pers = find_pers(mddev->level, mddev->clevel);
	if (!pers || !try_module_get(pers->owner)) {
		spin_unlock(&pers_lock);
		if (mddev->level != LEVEL_NONE)
			printk(KERN_WARNING "md: personality for level %d is not loaded!\n",
			       mddev->level);
		else
			printk(KERN_WARNING "md: personality for level %s is not loaded!\n",
			       mddev->clevel);
		return -EINVAL;
	}
	mddev->pers = pers;
	spin_unlock(&pers_lock);
	if (mddev->level != pers->level) {
		mddev->level = pers->level;
		mddev->new_level = pers->level;
	}
	strlcpy(mddev->clevel, pers->name, sizeof(mddev->clevel));

	if (mddev->reshape_position != MaxSector &&
	    pers->start_reshape == NULL) {
		/* This personality cannot handle reshaping... */
		mddev->pers = NULL;
		module_put(pers->owner);
		return -EINVAL;
	}

	if (pers->sync_request) {
		/* Warn if this is a potentially silly
		 * configuration.
		 */
		char b[BDEVNAME_SIZE], b2[BDEVNAME_SIZE];
		struct md_rdev *rdev2;
		int warned = 0;

		rdev_for_each(rdev, mddev)
			rdev_for_each(rdev2, mddev) {
				if (rdev < rdev2 &&
				    rdev->bdev->bd_contains ==
				    rdev2->bdev->bd_contains) {
					printk(KERN_WARNING
					       "%s: WARNING: %s appears to be"
					       " on the same physical disk as"
					       " %s.\n",
					       mdname(mddev),
					       bdevname(rdev->bdev,b),
					       bdevname(rdev2->bdev,b2));
					warned = 1;
				}
			}

		if (warned)
			printk(KERN_WARNING
			       "True protection against single-disk"
			       " failure might be compromised.\n");
	}

	mddev->recovery = 0;
	/* may be over-ridden by personality */
	mddev->resync_max_sectors = mddev->dev_sectors;

	mddev->ok_start_degraded = start_dirty_degraded;

	if (start_readonly && mddev->ro == 0)
		mddev->ro = 2; /* read-only, but switch on first write */

	err = mddev->pers->run(mddev);
	if (err)
		printk(KERN_ERR "md: pers->run() failed ...\n");
	else if (mddev->pers->size(mddev, 0, 0) < mddev->array_sectors) {
		WARN_ONCE(!mddev->external_size, "%s: default size too small,"
			  " but 'external_size' not in effect?\n", __func__);
		printk(KERN_ERR
		       "md: invalid array_size %llu > default size %llu\n",
		       (unsigned long long)mddev->array_sectors / 2,
		       (unsigned long long)mddev->pers->size(mddev, 0, 0) / 2);
		err = -EINVAL;
		mddev->pers->stop(mddev);
	}
	if (err == 0 && mddev->pers->sync_request) {
		err = bitmap_create(mddev);
		if (err) {
			printk(KERN_ERR "%s: failed to create bitmap (%d)\n",
			       mdname(mddev), err);
			mddev->pers->stop(mddev);
		}
	}
	if (err) {
		module_put(mddev->pers->owner);
		mddev->pers = NULL;
		bitmap_destroy(mddev);
		return err;
	}
	if (mddev->pers->sync_request) {
		if (mddev->kobj.sd &&
		    sysfs_create_group(&mddev->kobj, &md_redundancy_group))
			printk(KERN_WARNING
			       "md: cannot register extra attributes for %s\n",
			       mdname(mddev));
		mddev->sysfs_action = sysfs_get_dirent_safe(mddev->kobj.sd, "sync_action");
	} else if (mddev->ro == 2) /* auto-readonly not meaningful */
		mddev->ro = 0;

 	atomic_set(&mddev->writes_pending,0);
	atomic_set(&mddev->max_corr_read_errors,
		   MD_DEFAULT_MAX_CORRECTED_READ_ERRORS);
	mddev->safemode = 0;
	mddev->safemode_timer.function = md_safemode_timeout;
	mddev->safemode_timer.data = (unsigned long) mddev;
	mddev->safemode_delay = (200 * HZ)/1000 +1; /* 200 msec delay */
	mddev->in_sync = 1;
	smp_wmb();
	mddev->ready = 1;
	rdev_for_each(rdev, mddev)
		if (rdev->raid_disk >= 0)
			if (sysfs_link_rdev(mddev, rdev))
				/* failure here is OK */;
	
	set_bit(MD_RECOVERY_NEEDED, &mddev->recovery);
	
	if (mddev->flags)
		md_update_sb(mddev, 0);

	md_new_event(mddev);
	sysfs_notify_dirent_safe(mddev->sysfs_state);
	sysfs_notify_dirent_safe(mddev->sysfs_action);
	sysfs_notify(&mddev->kobj, NULL, "degraded");
	return 0;
}
EXPORT_SYMBOL_GPL(md_run);

static int do_md_run(struct mddev *mddev)
{
	int err;

	err = md_run(mddev);
	if (err)
		goto out;
	err = bitmap_load(mddev);
	if (err) {
		bitmap_destroy(mddev);
		goto out;
	}

	md_wakeup_thread(mddev->thread);
	md_wakeup_thread(mddev->sync_thread); /* possibly kick off a reshape */

	set_capacity(mddev->gendisk, mddev->array_sectors);
	revalidate_disk(mddev->gendisk);
	mddev->changed = 1;
	kobject_uevent(&disk_to_dev(mddev->gendisk)->kobj, KOBJ_CHANGE);
out:
	return err;
}

static int restart_array(struct mddev *mddev)
{
	struct gendisk *disk = mddev->gendisk;

	/* Complain if it has no devices */
	if (list_empty(&mddev->disks))
		return -ENXIO;
	if (!mddev->pers)
		return -EINVAL;
	if (!mddev->ro)
		return -EBUSY;
	mddev->safemode = 0;
	mddev->ro = 0;
	set_disk_ro(disk, 0);
	printk(KERN_INFO "md: %s switched to read-write mode.\n",
		mdname(mddev));
	/* Kick recovery or resync if necessary */
	set_bit(MD_RECOVERY_NEEDED, &mddev->recovery);
	md_wakeup_thread(mddev->thread);
	md_wakeup_thread(mddev->sync_thread);
	sysfs_notify_dirent_safe(mddev->sysfs_state);
	return 0;
}

/* similar to deny_write_access, but accounts for our holding a reference
 * to the file ourselves */
static int deny_bitmap_write_access(struct file * file)
{
	struct inode *inode = file->f_mapping->host;

	spin_lock(&inode->i_lock);
	if (atomic_read(&inode->i_writecount) > 1) {
		spin_unlock(&inode->i_lock);
		return -ETXTBSY;
	}
	atomic_set(&inode->i_writecount, -1);
	spin_unlock(&inode->i_lock);

	return 0;
}

void restore_bitmap_write_access(struct file *file)
{
	struct inode *inode = file->f_mapping->host;

	spin_lock(&inode->i_lock);
	atomic_set(&inode->i_writecount, 1);
	spin_unlock(&inode->i_lock);
}

static void md_clean(struct mddev *mddev)
{
	mddev->array_sectors = 0;
	mddev->external_size = 0;
	mddev->dev_sectors = 0;
	mddev->raid_disks = 0;
	mddev->recovery_cp = 0;
	mddev->resync_min = 0;
	mddev->resync_max = MaxSector;
	mddev->reshape_position = MaxSector;
	mddev->external = 0;
	mddev->persistent = 0;
	mddev->level = LEVEL_NONE;
	mddev->clevel[0] = 0;
	mddev->flags = 0;
	mddev->ro = 0;
	mddev->metadata_type[0] = 0;
	mddev->chunk_sectors = 0;
	mddev->ctime = mddev->utime = 0;
	mddev->layout = 0;
	mddev->max_disks = 0;
	mddev->events = 0;
	mddev->can_decrease_events = 0;
	mddev->delta_disks = 0;
	mddev->new_level = LEVEL_NONE;
	mddev->new_layout = 0;
	mddev->new_chunk_sectors = 0;
	mddev->curr_resync = 0;
	mddev->resync_mismatches = 0;
	mddev->suspend_lo = mddev->suspend_hi = 0;
	mddev->sync_speed_min = mddev->sync_speed_max = 0;
	mddev->recovery = 0;
	mddev->in_sync = 0;
	mddev->changed = 0;
	mddev->degraded = 0;
	mddev->safemode = 0;
	mddev->merge_check_needed = 0;
	mddev->bitmap_info.offset = 0;
	mddev->bitmap_info.default_offset = 0;
	mddev->bitmap_info.chunksize = 0;
	mddev->bitmap_info.daemon_sleep = 0;
	mddev->bitmap_info.max_write_behind = 0;
}

static void __md_stop_writes(struct mddev *mddev)
{
	if (mddev->sync_thread) {
		set_bit(MD_RECOVERY_FROZEN, &mddev->recovery);
		set_bit(MD_RECOVERY_INTR, &mddev->recovery);
		reap_sync_thread(mddev);
	}

	del_timer_sync(&mddev->safemode_timer);

	bitmap_flush(mddev);
	md_super_wait(mddev);

	if (!mddev->in_sync || mddev->flags) {
		/* mark array as shutdown cleanly */
		mddev->in_sync = 1;
		md_update_sb(mddev, 1);
	}
}

void md_stop_writes(struct mddev *mddev)
{
	mddev_lock(mddev);
	__md_stop_writes(mddev);
	mddev_unlock(mddev);
}
EXPORT_SYMBOL_GPL(md_stop_writes);

void md_stop(struct mddev *mddev)
{
	mddev->ready = 0;
	mddev->pers->stop(mddev);
	if (mddev->pers->sync_request && mddev->to_remove == NULL)
		mddev->to_remove = &md_redundancy_group;
	module_put(mddev->pers->owner);
	mddev->pers = NULL;
	clear_bit(MD_RECOVERY_FROZEN, &mddev->recovery);
}
EXPORT_SYMBOL_GPL(md_stop);

static int md_set_readonly(struct mddev *mddev, int is_open)
{
	int err = 0;
	mutex_lock(&mddev->open_mutex);
	if (atomic_read(&mddev->openers) > is_open) {
		printk("md: %s still in use.\n",mdname(mddev));
		err = -EBUSY;
		goto out;
	}
	if (mddev->pers) {
		__md_stop_writes(mddev);

		err  = -ENXIO;
		if (mddev->ro==1)
			goto out;
		mddev->ro = 1;
		set_disk_ro(mddev->gendisk, 1);
		clear_bit(MD_RECOVERY_FROZEN, &mddev->recovery);
		sysfs_notify_dirent_safe(mddev->sysfs_state);
		err = 0;	
	}
out:
	mutex_unlock(&mddev->open_mutex);
	return err;
}

/* mode:
 *   0 - completely stop and dis-assemble array
 *   2 - stop but do not disassemble array
 */
static int do_md_stop(struct mddev * mddev, int mode, int is_open)
{
	struct gendisk *disk = mddev->gendisk;
	struct md_rdev *rdev;

	mutex_lock(&mddev->open_mutex);
	if (atomic_read(&mddev->openers) > is_open ||
	    mddev->sysfs_active) {
		printk("md: %s still in use.\n",mdname(mddev));
		mutex_unlock(&mddev->open_mutex);
		return -EBUSY;
	}

	if (mddev->pers) {
		if (mddev->ro)
			set_disk_ro(disk, 0);

		__md_stop_writes(mddev);
		md_stop(mddev);
		mddev->queue->merge_bvec_fn = NULL;
		mddev->queue->backing_dev_info.congested_fn = NULL;

		/* tell userspace to handle 'inactive' */
		sysfs_notify_dirent_safe(mddev->sysfs_state);

		rdev_for_each(rdev, mddev)
			if (rdev->raid_disk >= 0)
				sysfs_unlink_rdev(mddev, rdev);

		set_capacity(disk, 0);
		mutex_unlock(&mddev->open_mutex);
		mddev->changed = 1;
		revalidate_disk(disk);

		if (mddev->ro)
			mddev->ro = 0;
	} else
		mutex_unlock(&mddev->open_mutex);
	/*
	 * Free resources if final stop
	 */
	if (mode == 0) {
		printk(KERN_INFO "md: %s stopped.\n", mdname(mddev));

		bitmap_destroy(mddev);
		if (mddev->bitmap_info.file) {
			restore_bitmap_write_access(mddev->bitmap_info.file);
			fput(mddev->bitmap_info.file);
			mddev->bitmap_info.file = NULL;
		}
		mddev->bitmap_info.offset = 0;

		export_array(mddev);

		md_clean(mddev);
		kobject_uevent(&disk_to_dev(mddev->gendisk)->kobj, KOBJ_CHANGE);
		if (mddev->hold_active == UNTIL_STOP)
			mddev->hold_active = 0;
	}
	blk_integrity_unregister(disk);
	md_new_event(mddev);
	sysfs_notify_dirent_safe(mddev->sysfs_state);
	return 0;
}

#ifndef MODULE
static void autorun_array(struct mddev *mddev)
{
	struct md_rdev *rdev;
	int err;

	if (list_empty(&mddev->disks))
		return;

	printk(KERN_INFO "md: running: ");

	rdev_for_each(rdev, mddev) {
		char b[BDEVNAME_SIZE];
		printk("<%s>", bdevname(rdev->bdev,b));
	}
	printk("\n");

	err = do_md_run(mddev);
	if (err) {
		printk(KERN_WARNING "md: do_md_run() returned %d\n", err);
		do_md_stop(mddev, 0, 0);
	}
}

/*
 * lets try to run arrays based on all disks that have arrived
 * until now. (those are in pending_raid_disks)
 *
 * the method: pick the first pending disk, collect all disks with
 * the same UUID, remove all from the pending list and put them into
 * the 'same_array' list. Then order this list based on superblock
 * update time (freshest comes first), kick out 'old' disks and
 * compare superblocks. If everything's fine then run it.
 *
 * If "unit" is allocated, then bump its reference count
 */
static void autorun_devices(int part)
{
	struct md_rdev *rdev0, *rdev, *tmp;
	struct mddev *mddev;
	char b[BDEVNAME_SIZE];

	printk(KERN_INFO "md: autorun ...\n");
	while (!list_empty(&pending_raid_disks)) {
		int unit;
		dev_t dev;
		LIST_HEAD(candidates);
		rdev0 = list_entry(pending_raid_disks.next,
					 struct md_rdev, same_set);

		printk(KERN_INFO "md: considering %s ...\n",
			bdevname(rdev0->bdev,b));
		INIT_LIST_HEAD(&candidates);
		rdev_for_each_list(rdev, tmp, &pending_raid_disks)
			if (super_90_load(rdev, rdev0, 0) >= 0) {
				printk(KERN_INFO "md:  adding %s ...\n",
					bdevname(rdev->bdev,b));
				list_move(&rdev->same_set, &candidates);
			}
		/*
		 * now we have a set of devices, with all of them having
		 * mostly sane superblocks. It's time to allocate the
		 * mddev.
		 */
		if (part) {
			dev = MKDEV(mdp_major,
				    rdev0->preferred_minor << MdpMinorShift);
			unit = MINOR(dev) >> MdpMinorShift;
		} else {
			dev = MKDEV(MD_MAJOR, rdev0->preferred_minor);
			unit = MINOR(dev);
		}
		if (rdev0->preferred_minor != unit) {
			printk(KERN_INFO "md: unit number in %s is bad: %d\n",
			       bdevname(rdev0->bdev, b), rdev0->preferred_minor);
			break;
		}

		md_probe(dev, NULL, NULL);
		mddev = mddev_find(dev);
		if (!mddev || !mddev->gendisk) {
			if (mddev)
				mddev_put(mddev);
			printk(KERN_ERR
				"md: cannot allocate memory for md drive.\n");
			break;
		}
		if (mddev_lock(mddev)) 
			printk(KERN_WARNING "md: %s locked, cannot run\n",
			       mdname(mddev));
		else if (mddev->raid_disks || mddev->major_version
			 || !list_empty(&mddev->disks)) {
			printk(KERN_WARNING 
				"md: %s already running, cannot run %s\n",
				mdname(mddev), bdevname(rdev0->bdev,b));
			mddev_unlock(mddev);
		} else {
			printk(KERN_INFO "md: created %s\n", mdname(mddev));
			mddev->persistent = 1;
			rdev_for_each_list(rdev, tmp, &candidates) {
				list_del_init(&rdev->same_set);
				if (bind_rdev_to_array(rdev, mddev))
					export_rdev(rdev);
			}
			autorun_array(mddev);
			mddev_unlock(mddev);
		}
		/* on success, candidates will be empty, on error
		 * it won't...
		 */
		rdev_for_each_list(rdev, tmp, &candidates) {
			list_del_init(&rdev->same_set);
			export_rdev(rdev);
		}
		mddev_put(mddev);
	}
	printk(KERN_INFO "md: ... autorun DONE.\n");
}
#endif /* !MODULE */

static int get_version(void __user * arg)
{
	mdu_version_t ver;

	ver.major = MD_MAJOR_VERSION;
	ver.minor = MD_MINOR_VERSION;
	ver.patchlevel = MD_PATCHLEVEL_VERSION;

	if (copy_to_user(arg, &ver, sizeof(ver)))
		return -EFAULT;

	return 0;
}

static int get_array_info(struct mddev * mddev, void __user * arg)
{
	mdu_array_info_t info;
	int nr,working,insync,failed,spare;
	struct md_rdev *rdev;

	nr=working=insync=failed=spare=0;
	rdev_for_each(rdev, mddev) {
		nr++;
		if (test_bit(Faulty, &rdev->flags))
			failed++;
		else {
			working++;
			if (test_bit(In_sync, &rdev->flags))
				insync++;	
			else
				spare++;
		}
	}

	info.major_version = mddev->major_version;
	info.minor_version = mddev->minor_version;
	info.patch_version = MD_PATCHLEVEL_VERSION;
	info.ctime         = mddev->ctime;
	info.level         = mddev->level;
	info.size          = mddev->dev_sectors / 2;
	if (info.size != mddev->dev_sectors / 2) /* overflow */
		info.size = -1;
	info.nr_disks      = nr;
	info.raid_disks    = mddev->raid_disks;
	info.md_minor      = mddev->md_minor;
	info.not_persistent= !mddev->persistent;

	info.utime         = mddev->utime;
	info.state         = 0;
	if (mddev->in_sync)
		info.state = (1<<MD_SB_CLEAN);
	if (mddev->bitmap && mddev->bitmap_info.offset)
		info.state = (1<<MD_SB_BITMAP_PRESENT);
	info.active_disks  = insync;
	info.working_disks = working;
	info.failed_disks  = failed;
	info.spare_disks   = spare;

	info.layout        = mddev->layout;
	info.chunk_size    = mddev->chunk_sectors << 9;

	if (copy_to_user(arg, &info, sizeof(info)))
		return -EFAULT;

	return 0;
}

static int get_bitmap_file(struct mddev * mddev, void __user * arg)
{
	mdu_bitmap_file_t *file = NULL; /* too big for stack allocation */
	char *ptr, *buf = NULL;
	int err = -ENOMEM;

	if (md_allow_write(mddev))
		file = kmalloc(sizeof(*file), GFP_NOIO);
	else
		file = kmalloc(sizeof(*file), GFP_KERNEL);

	if (!file)
		goto out;

	/* bitmap disabled, zero the first byte and copy out */
	if (!mddev->bitmap || !mddev->bitmap->file) {
		file->pathname[0] = '\0';
		goto copy_out;
	}

	buf = kmalloc(sizeof(file->pathname), GFP_KERNEL);
	if (!buf)
		goto out;

	ptr = d_path(&mddev->bitmap->file->f_path, buf, sizeof(file->pathname));
	if (IS_ERR(ptr))
		goto out;

	strcpy(file->pathname, ptr);

copy_out:
	err = 0;
	if (copy_to_user(arg, file, sizeof(*file)))
		err = -EFAULT;
out:
	kfree(buf);
	kfree(file);
	return err;
}

static int get_disk_info(struct mddev * mddev, void __user * arg)
{
	mdu_disk_info_t info;
	struct md_rdev *rdev;

	if (copy_from_user(&info, arg, sizeof(info)))
		return -EFAULT;

	rdev = find_rdev_nr(mddev, info.number);
	if (rdev) {
		info.major = MAJOR(rdev->bdev->bd_dev);
		info.minor = MINOR(rdev->bdev->bd_dev);
		info.raid_disk = rdev->raid_disk;
		info.state = 0;
		if (test_bit(Faulty, &rdev->flags))
			info.state |= (1<<MD_DISK_FAULTY);
		else if (test_bit(In_sync, &rdev->flags)) {
			info.state |= (1<<MD_DISK_ACTIVE);
			info.state |= (1<<MD_DISK_SYNC);
		}
		if (test_bit(WriteMostly, &rdev->flags))
			info.state |= (1<<MD_DISK_WRITEMOSTLY);
	} else {
		info.major = info.minor = 0;
		info.raid_disk = -1;
		info.state = (1<<MD_DISK_REMOVED);
	}

	if (copy_to_user(arg, &info, sizeof(info)))
		return -EFAULT;

	return 0;
}

static int add_new_disk(struct mddev * mddev, mdu_disk_info_t *info)
{
	char b[BDEVNAME_SIZE], b2[BDEVNAME_SIZE];
	struct md_rdev *rdev;
	dev_t dev = MKDEV(info->major,info->minor);

	if (info->major != MAJOR(dev) || info->minor != MINOR(dev))
		return -EOVERFLOW;

	if (!mddev->raid_disks) {
		int err;
		/* expecting a device which has a superblock */
		rdev = md_import_device(dev, mddev->major_version, mddev->minor_version);
		if (IS_ERR(rdev)) {
			printk(KERN_WARNING 
				"md: md_import_device returned %ld\n",
				PTR_ERR(rdev));
			return PTR_ERR(rdev);
		}
		if (!list_empty(&mddev->disks)) {
			struct md_rdev *rdev0
				= list_entry(mddev->disks.next,
					     struct md_rdev, same_set);
			err = super_types[mddev->major_version]
				.load_super(rdev, rdev0, mddev->minor_version);
			if (err < 0) {
				printk(KERN_WARNING 
					"md: %s has different UUID to %s\n",
					bdevname(rdev->bdev,b), 
					bdevname(rdev0->bdev,b2));
				export_rdev(rdev);
				return -EINVAL;
			}
		}
		err = bind_rdev_to_array(rdev, mddev);
		if (err)
			export_rdev(rdev);
		return err;
	}

	/*
	 * add_new_disk can be used once the array is assembled
	 * to add "hot spares".  They must already have a superblock
	 * written
	 */
	if (mddev->pers) {
		int err;
		if (!mddev->pers->hot_add_disk) {
			printk(KERN_WARNING 
				"%s: personality does not support diskops!\n",
			       mdname(mddev));
			return -EINVAL;
		}
		if (mddev->persistent)
			rdev = md_import_device(dev, mddev->major_version,
						mddev->minor_version);
		else
			rdev = md_import_device(dev, -1, -1);
		if (IS_ERR(rdev)) {
			printk(KERN_WARNING 
				"md: md_import_device returned %ld\n",
				PTR_ERR(rdev));
			return PTR_ERR(rdev);
		}
		/* set saved_raid_disk if appropriate */
		if (!mddev->persistent) {
			if (info->state & (1<<MD_DISK_SYNC)  &&
			    info->raid_disk < mddev->raid_disks) {
				rdev->raid_disk = info->raid_disk;
				set_bit(In_sync, &rdev->flags);
			} else
				rdev->raid_disk = -1;
		} else
			super_types[mddev->major_version].
				validate_super(mddev, rdev);
		if ((info->state & (1<<MD_DISK_SYNC)) &&
		    (!test_bit(In_sync, &rdev->flags) ||
		     rdev->raid_disk != info->raid_disk)) {
			/* This was a hot-add request, but events doesn't
			 * match, so reject it.
			 */
			export_rdev(rdev);
			return -EINVAL;
		}

		if (test_bit(In_sync, &rdev->flags))
			rdev->saved_raid_disk = rdev->raid_disk;
		else
			rdev->saved_raid_disk = -1;

		clear_bit(In_sync, &rdev->flags); /* just to be sure */
		if (info->state & (1<<MD_DISK_WRITEMOSTLY))
			set_bit(WriteMostly, &rdev->flags);
		else
			clear_bit(WriteMostly, &rdev->flags);

		rdev->raid_disk = -1;
		err = bind_rdev_to_array(rdev, mddev);
		if (!err && !mddev->pers->hot_remove_disk) {
			/* If there is hot_add_disk but no hot_remove_disk
			 * then added disks for geometry changes,
			 * and should be added immediately.
			 */
			super_types[mddev->major_version].
				validate_super(mddev, rdev);
			err = mddev->pers->hot_add_disk(mddev, rdev);
			if (err)
				unbind_rdev_from_array(rdev);
		}
		if (err)
			export_rdev(rdev);
		else
			sysfs_notify_dirent_safe(rdev->sysfs_state);

		md_update_sb(mddev, 1);
		if (mddev->degraded)
			set_bit(MD_RECOVERY_RECOVER, &mddev->recovery);
		set_bit(MD_RECOVERY_NEEDED, &mddev->recovery);
		if (!err)
			md_new_event(mddev);
		md_wakeup_thread(mddev->thread);
		return err;
	}

	/* otherwise, add_new_disk is only allowed
	 * for major_version==0 superblocks
	 */
	if (mddev->major_version != 0) {
		printk(KERN_WARNING "%s: ADD_NEW_DISK not supported\n",
		       mdname(mddev));
		return -EINVAL;
	}

	if (!(info->state & (1<<MD_DISK_FAULTY))) {
		int err;
		rdev = md_import_device(dev, -1, 0);
		if (IS_ERR(rdev)) {
			printk(KERN_WARNING 
				"md: error, md_import_device() returned %ld\n",
				PTR_ERR(rdev));
			return PTR_ERR(rdev);
		}
		rdev->desc_nr = info->number;
		if (info->raid_disk < mddev->raid_disks)
			rdev->raid_disk = info->raid_disk;
		else
			rdev->raid_disk = -1;

		if (rdev->raid_disk < mddev->raid_disks)
			if (info->state & (1<<MD_DISK_SYNC))
				set_bit(In_sync, &rdev->flags);

		if (info->state & (1<<MD_DISK_WRITEMOSTLY))
			set_bit(WriteMostly, &rdev->flags);

		if (!mddev->persistent) {
			printk(KERN_INFO "md: nonpersistent superblock ...\n");
			rdev->sb_start = i_size_read(rdev->bdev->bd_inode) / 512;
		} else
			rdev->sb_start = calc_dev_sboffset(rdev);
		rdev->sectors = rdev->sb_start;

		err = bind_rdev_to_array(rdev, mddev);
		if (err) {
			export_rdev(rdev);
			return err;
		}
	}

	return 0;
}

static int hot_remove_disk(struct mddev * mddev, dev_t dev)
{
	char b[BDEVNAME_SIZE];
	struct md_rdev *rdev;

	rdev = find_rdev(mddev, dev);
	if (!rdev)
		return -ENXIO;

	if (rdev->raid_disk >= 0)
		goto busy;

	kick_rdev_from_array(rdev);
	md_update_sb(mddev, 1);
	md_new_event(mddev);

	return 0;
busy:
	printk(KERN_WARNING "md: cannot remove active disk %s from %s ...\n",
		bdevname(rdev->bdev,b), mdname(mddev));
	return -EBUSY;
}

static int hot_add_disk(struct mddev * mddev, dev_t dev)
{
	char b[BDEVNAME_SIZE];
	int err;
	struct md_rdev *rdev;

	if (!mddev->pers)
		return -ENODEV;

	if (mddev->major_version != 0) {
		printk(KERN_WARNING "%s: HOT_ADD may only be used with"
			" version-0 superblocks.\n",
			mdname(mddev));
		return -EINVAL;
	}
	if (!mddev->pers->hot_add_disk) {
		printk(KERN_WARNING 
			"%s: personality does not support diskops!\n",
			mdname(mddev));
		return -EINVAL;
	}

	rdev = md_import_device(dev, -1, 0);
	if (IS_ERR(rdev)) {
		printk(KERN_WARNING 
			"md: error, md_import_device() returned %ld\n",
			PTR_ERR(rdev));
		return -EINVAL;
	}

	if (mddev->persistent)
		rdev->sb_start = calc_dev_sboffset(rdev);
	else
		rdev->sb_start = i_size_read(rdev->bdev->bd_inode) / 512;

	rdev->sectors = rdev->sb_start;

	if (test_bit(Faulty, &rdev->flags)) {
		printk(KERN_WARNING 
			"md: can not hot-add faulty %s disk to %s!\n",
			bdevname(rdev->bdev,b), mdname(mddev));
		err = -EINVAL;
		goto abort_export;
	}
	clear_bit(In_sync, &rdev->flags);
	rdev->desc_nr = -1;
	rdev->saved_raid_disk = -1;
	err = bind_rdev_to_array(rdev, mddev);
	if (err)
		goto abort_export;

	/*
	 * The rest should better be atomic, we can have disk failures
	 * noticed in interrupt contexts ...
	 */

	rdev->raid_disk = -1;

	md_update_sb(mddev, 1);

	/*
	 * Kick recovery, maybe this spare has to be added to the
	 * array immediately.
	 */
	set_bit(MD_RECOVERY_NEEDED, &mddev->recovery);
	md_wakeup_thread(mddev->thread);
	md_new_event(mddev);
	return 0;

abort_export:
	export_rdev(rdev);
	return err;
}

static int set_bitmap_file(struct mddev *mddev, int fd)
{
	int err;

	if (mddev->pers) {
		if (!mddev->pers->quiesce)
			return -EBUSY;
		if (mddev->recovery || mddev->sync_thread)
			return -EBUSY;
		/* we should be able to change the bitmap.. */
	}


	if (fd >= 0) {
		if (mddev->bitmap)
			return -EEXIST; /* cannot add when bitmap is present */
		mddev->bitmap_info.file = fget(fd);

		if (mddev->bitmap_info.file == NULL) {
			printk(KERN_ERR "%s: error: failed to get bitmap file\n",
			       mdname(mddev));
			return -EBADF;
		}

		err = deny_bitmap_write_access(mddev->bitmap_info.file);
		if (err) {
			printk(KERN_ERR "%s: error: bitmap file is already in use\n",
			       mdname(mddev));
			fput(mddev->bitmap_info.file);
			mddev->bitmap_info.file = NULL;
			return err;
		}
		mddev->bitmap_info.offset = 0; /* file overrides offset */
	} else if (mddev->bitmap == NULL)
		return -ENOENT; /* cannot remove what isn't there */
	err = 0;
	if (mddev->pers) {
		mddev->pers->quiesce(mddev, 1);
		if (fd >= 0) {
			err = bitmap_create(mddev);
			if (!err)
				err = bitmap_load(mddev);
		}
		if (fd < 0 || err) {
			bitmap_destroy(mddev);
			fd = -1; /* make sure to put the file */
		}
		mddev->pers->quiesce(mddev, 0);
	}
	if (fd < 0) {
		if (mddev->bitmap_info.file) {
			restore_bitmap_write_access(mddev->bitmap_info.file);
			fput(mddev->bitmap_info.file);
		}
		mddev->bitmap_info.file = NULL;
	}

	return err;
}

/*
 * set_array_info is used two different ways
 * The original usage is when creating a new array.
 * In this usage, raid_disks is > 0 and it together with
 *  level, size, not_persistent,layout,chunksize determine the
 *  shape of the array.
 *  This will always create an array with a type-0.90.0 superblock.
 * The newer usage is when assembling an array.
 *  In this case raid_disks will be 0, and the major_version field is
 *  use to determine which style super-blocks are to be found on the devices.
 *  The minor and patch _version numbers are also kept incase the
 *  super_block handler wishes to interpret them.
 */
static int set_array_info(struct mddev * mddev, mdu_array_info_t *info)
{

	if (info->raid_disks == 0) {
		/* just setting version number for superblock loading */
		if (info->major_version < 0 ||
		    info->major_version >= ARRAY_SIZE(super_types) ||
		    super_types[info->major_version].name == NULL) {
			/* maybe try to auto-load a module? */
			printk(KERN_INFO 
				"md: superblock version %d not known\n",
				info->major_version);
			return -EINVAL;
		}
		mddev->major_version = info->major_version;
		mddev->minor_version = info->minor_version;
		mddev->patch_version = info->patch_version;
		mddev->persistent = !info->not_persistent;
		/* ensure mddev_put doesn't delete this now that there
		 * is some minimal configuration.
		 */
		mddev->ctime         = get_seconds();
		return 0;
	}
	mddev->major_version = MD_MAJOR_VERSION;
	mddev->minor_version = MD_MINOR_VERSION;
	mddev->patch_version = MD_PATCHLEVEL_VERSION;
	mddev->ctime         = get_seconds();

	mddev->level         = info->level;
	mddev->clevel[0]     = 0;
	mddev->dev_sectors   = 2 * (sector_t)info->size;
	mddev->raid_disks    = info->raid_disks;
	/* don't set md_minor, it is determined by which /dev/md* was
	 * openned
	 */
	if (info->state & (1<<MD_SB_CLEAN))
		mddev->recovery_cp = MaxSector;
	else
		mddev->recovery_cp = 0;
	mddev->persistent    = ! info->not_persistent;
	mddev->external	     = 0;

	mddev->layout        = info->layout;
	mddev->chunk_sectors = info->chunk_size >> 9;

	mddev->max_disks     = MD_SB_DISKS;

	if (mddev->persistent)
		mddev->flags         = 0;
	set_bit(MD_CHANGE_DEVS, &mddev->flags);

	mddev->bitmap_info.default_offset = MD_SB_BYTES >> 9;
	mddev->bitmap_info.offset = 0;

	mddev->reshape_position = MaxSector;

	/*
	 * Generate a 128 bit UUID
	 */
	get_random_bytes(mddev->uuid, 16);

	mddev->new_level = mddev->level;
	mddev->new_chunk_sectors = mddev->chunk_sectors;
	mddev->new_layout = mddev->layout;
	mddev->delta_disks = 0;

	return 0;
}

void md_set_array_sectors(struct mddev *mddev, sector_t array_sectors)
{
	WARN(!mddev_is_locked(mddev), "%s: unlocked mddev!\n", __func__);

	if (mddev->external_size)
		return;

	mddev->array_sectors = array_sectors;
}
EXPORT_SYMBOL(md_set_array_sectors);

static int update_size(struct mddev *mddev, sector_t num_sectors)
{
	struct md_rdev *rdev;
	int rv;
	int fit = (num_sectors == 0);

	if (mddev->pers->resize == NULL)
		return -EINVAL;
	/* The "num_sectors" is the number of sectors of each device that
	 * is used.  This can only make sense for arrays with redundancy.
	 * linear and raid0 always use whatever space is available. We can only
	 * consider changing this number if no resync or reconstruction is
	 * happening, and if the new size is acceptable. It must fit before the
	 * sb_start or, if that is <data_offset, it must fit before the size
	 * of each device.  If num_sectors is zero, we find the largest size
	 * that fits.
	 */
	if (mddev->sync_thread)
		return -EBUSY;
	if (mddev->bitmap)
		/* Sorry, cannot grow a bitmap yet, just remove it,
		 * grow, and re-add.
		 */
		return -EBUSY;
	rdev_for_each(rdev, mddev) {
		sector_t avail = rdev->sectors;

		if (fit && (num_sectors == 0 || num_sectors > avail))
			num_sectors = avail;
		if (avail < num_sectors)
			return -ENOSPC;
	}
	rv = mddev->pers->resize(mddev, num_sectors);
	if (!rv)
		revalidate_disk(mddev->gendisk);
	return rv;
}

static int update_raid_disks(struct mddev *mddev, int raid_disks)
{
	int rv;
	/* change the number of raid disks */
	if (mddev->pers->check_reshape == NULL)
		return -EINVAL;
	if (raid_disks <= 0 ||
	    (mddev->max_disks && raid_disks >= mddev->max_disks))
		return -EINVAL;
	if (mddev->sync_thread || mddev->reshape_position != MaxSector)
		return -EBUSY;
	mddev->delta_disks = raid_disks - mddev->raid_disks;

	rv = mddev->pers->check_reshape(mddev);
	if (rv < 0)
		mddev->delta_disks = 0;
	return rv;
}


/*
 * update_array_info is used to change the configuration of an
 * on-line array.
 * The version, ctime,level,size,raid_disks,not_persistent, layout,chunk_size
 * fields in the info are checked against the array.
 * Any differences that cannot be handled will cause an error.
 * Normally, only one change can be managed at a time.
 */
static int update_array_info(struct mddev *mddev, mdu_array_info_t *info)
{
	int rv = 0;
	int cnt = 0;
	int state = 0;

	/* calculate expected state,ignoring low bits */
	if (mddev->bitmap && mddev->bitmap_info.offset)
		state |= (1 << MD_SB_BITMAP_PRESENT);

	if (mddev->major_version != info->major_version ||
	    mddev->minor_version != info->minor_version ||
/*	    mddev->patch_version != info->patch_version || */
	    mddev->ctime         != info->ctime         ||
	    mddev->level         != info->level         ||
/*	    mddev->layout        != info->layout        || */
	    !mddev->persistent	 != info->not_persistent||
	    mddev->chunk_sectors != info->chunk_size >> 9 ||
	    /* ignore bottom 8 bits of state, and allow SB_BITMAP_PRESENT to change */
	    ((state^info->state) & 0xfffffe00)
		)
		return -EINVAL;
	/* Check there is only one change */
	if (info->size >= 0 && mddev->dev_sectors / 2 != info->size)
		cnt++;
	if (mddev->raid_disks != info->raid_disks)
		cnt++;
	if (mddev->layout != info->layout)
		cnt++;
	if ((state ^ info->state) & (1<<MD_SB_BITMAP_PRESENT))
		cnt++;
	if (cnt == 0)
		return 0;
	if (cnt > 1)
		return -EINVAL;

	if (mddev->layout != info->layout) {
		/* Change layout
		 * we don't need to do anything at the md level, the
		 * personality will take care of it all.
		 */
		if (mddev->pers->check_reshape == NULL)
			return -EINVAL;
		else {
			mddev->new_layout = info->layout;
			rv = mddev->pers->check_reshape(mddev);
			if (rv)
				mddev->new_layout = mddev->layout;
			return rv;
		}
	}
	if (info->size >= 0 && mddev->dev_sectors / 2 != info->size)
		rv = update_size(mddev, (sector_t)info->size * 2);

	if (mddev->raid_disks    != info->raid_disks)
		rv = update_raid_disks(mddev, info->raid_disks);

	if ((state ^ info->state) & (1<<MD_SB_BITMAP_PRESENT)) {
		if (mddev->pers->quiesce == NULL)
			return -EINVAL;
		if (mddev->recovery || mddev->sync_thread)
			return -EBUSY;
		if (info->state & (1<<MD_SB_BITMAP_PRESENT)) {
			/* add the bitmap */
			if (mddev->bitmap)
				return -EEXIST;
			if (mddev->bitmap_info.default_offset == 0)
				return -EINVAL;
			mddev->bitmap_info.offset =
				mddev->bitmap_info.default_offset;
			mddev->pers->quiesce(mddev, 1);
			rv = bitmap_create(mddev);
			if (!rv)
				rv = bitmap_load(mddev);
			if (rv)
				bitmap_destroy(mddev);
			mddev->pers->quiesce(mddev, 0);
		} else {
			/* remove the bitmap */
			if (!mddev->bitmap)
				return -ENOENT;
			if (mddev->bitmap->file)
				return -EINVAL;
			mddev->pers->quiesce(mddev, 1);
			bitmap_destroy(mddev);
			mddev->pers->quiesce(mddev, 0);
			mddev->bitmap_info.offset = 0;
		}
	}
	md_update_sb(mddev, 1);
	return rv;
}

static int set_disk_faulty(struct mddev *mddev, dev_t dev)
{
	struct md_rdev *rdev;

	if (mddev->pers == NULL)
		return -ENODEV;

	rdev = find_rdev(mddev, dev);
	if (!rdev)
		return -ENODEV;

	md_error(mddev, rdev);
	if (!test_bit(Faulty, &rdev->flags))
		return -EBUSY;
	return 0;
}

/*
 * We have a problem here : there is no easy way to give a CHS
 * virtual geometry. We currently pretend that we have a 2 heads
 * 4 sectors (with a BIG number of cylinders...). This drives
 * dosfs just mad... ;-)
 */
static int md_getgeo(struct block_device *bdev, struct hd_geometry *geo)
{
	struct mddev *mddev = bdev->bd_disk->private_data;

	geo->heads = 2;
	geo->sectors = 4;
	geo->cylinders = mddev->array_sectors / 8;
	return 0;
}

static int md_ioctl(struct block_device *bdev, fmode_t mode,
			unsigned int cmd, unsigned long arg)
{
	int err = 0;
	void __user *argp = (void __user *)arg;
	struct mddev *mddev = NULL;
	int ro;

	switch (cmd) {
	case RAID_VERSION:
	case GET_ARRAY_INFO:
	case GET_DISK_INFO:
		break;
	default:
		if (!capable(CAP_SYS_ADMIN))
			return -EACCES;
	}

	/*
	 * Commands dealing with the RAID driver but not any
	 * particular array:
	 */
	switch (cmd)
	{
		case RAID_VERSION:
			err = get_version(argp);
			goto done;

		case PRINT_RAID_DEBUG:
			err = 0;
			md_print_devices();
			goto done;

#ifndef MODULE
		case RAID_AUTORUN:
			err = 0;
			autostart_arrays(arg);
			goto done;
#endif
		default:;
	}

	/*
	 * Commands creating/starting a new array:
	 */

	mddev = bdev->bd_disk->private_data;

	if (!mddev) {
		BUG();
		goto abort;
	}

	err = mddev_lock(mddev);
	if (err) {
		printk(KERN_INFO 
			"md: ioctl lock interrupted, reason %d, cmd %d\n",
			err, cmd);
		goto abort;
	}

	switch (cmd)
	{
		case SET_ARRAY_INFO:
			{
				mdu_array_info_t info;
				if (!arg)
					memset(&info, 0, sizeof(info));
				else if (copy_from_user(&info, argp, sizeof(info))) {
					err = -EFAULT;
					goto abort_unlock;
				}
				if (mddev->pers) {
					err = update_array_info(mddev, &info);
					if (err) {
						printk(KERN_WARNING "md: couldn't update"
						       " array info. %d\n", err);
						goto abort_unlock;
					}
					goto done_unlock;
				}
				if (!list_empty(&mddev->disks)) {
					printk(KERN_WARNING
					       "md: array %s already has disks!\n",
					       mdname(mddev));
					err = -EBUSY;
					goto abort_unlock;
				}
				if (mddev->raid_disks) {
					printk(KERN_WARNING
					       "md: array %s already initialised!\n",
					       mdname(mddev));
					err = -EBUSY;
					goto abort_unlock;
				}
				err = set_array_info(mddev, &info);
				if (err) {
					printk(KERN_WARNING "md: couldn't set"
					       " array info. %d\n", err);
					goto abort_unlock;
				}
			}
			goto done_unlock;

		default:;
	}

	/*
	 * Commands querying/configuring an existing array:
	 */
	/* if we are not initialised yet, only ADD_NEW_DISK, STOP_ARRAY,
	 * RUN_ARRAY, and GET_ and SET_BITMAP_FILE are allowed */
	if ((!mddev->raid_disks && !mddev->external)
	    && cmd != ADD_NEW_DISK && cmd != STOP_ARRAY
	    && cmd != RUN_ARRAY && cmd != SET_BITMAP_FILE
	    && cmd != GET_BITMAP_FILE) {
		err = -ENODEV;
		goto abort_unlock;
	}

	/*
	 * Commands even a read-only array can execute:
	 */
	switch (cmd)
	{
		case GET_ARRAY_INFO:
			err = get_array_info(mddev, argp);
			goto done_unlock;

		case GET_BITMAP_FILE:
			err = get_bitmap_file(mddev, argp);
			goto done_unlock;

		case GET_DISK_INFO:
			err = get_disk_info(mddev, argp);
			goto done_unlock;

		case RESTART_ARRAY_RW:
			err = restart_array(mddev);
			goto done_unlock;

		case STOP_ARRAY:
			err = do_md_stop(mddev, 0, 1);
			goto done_unlock;

		case STOP_ARRAY_RO:
			err = md_set_readonly(mddev, 1);
			goto done_unlock;

		case BLKROSET:
			if (get_user(ro, (int __user *)(arg))) {
				err = -EFAULT;
				goto done_unlock;
			}
			err = -EINVAL;

			/* if the bdev is going readonly the value of mddev->ro
			 * does not matter, no writes are coming
			 */
			if (ro)
				goto done_unlock;

			/* are we are already prepared for writes? */
			if (mddev->ro != 1)
				goto done_unlock;

			/* transitioning to readauto need only happen for
			 * arrays that call md_write_start
			 */
			if (mddev->pers) {
				err = restart_array(mddev);
				if (err == 0) {
					mddev->ro = 2;
					set_disk_ro(mddev->gendisk, 0);
				}
			}
			goto done_unlock;
	}

	/*
	 * The remaining ioctls are changing the state of the
	 * superblock, so we do not allow them on read-only arrays.
	 * However non-MD ioctls (e.g. get-size) will still come through
	 * here and hit the 'default' below, so only disallow
	 * 'md' ioctls, and switch to rw mode if started auto-readonly.
	 */
	if (_IOC_TYPE(cmd) == MD_MAJOR && mddev->ro && mddev->pers) {
		if (mddev->ro == 2) {
			mddev->ro = 0;
			sysfs_notify_dirent_safe(mddev->sysfs_state);
			set_bit(MD_RECOVERY_NEEDED, &mddev->recovery);
			md_wakeup_thread(mddev->thread);
		} else {
			err = -EROFS;
			goto abort_unlock;
		}
	}

	switch (cmd)
	{
		case ADD_NEW_DISK:
		{
			mdu_disk_info_t info;
			if (copy_from_user(&info, argp, sizeof(info)))
				err = -EFAULT;
			else
				err = add_new_disk(mddev, &info);
			goto done_unlock;
		}

		case HOT_REMOVE_DISK:
			err = hot_remove_disk(mddev, new_decode_dev(arg));
			goto done_unlock;

		case HOT_ADD_DISK:
			err = hot_add_disk(mddev, new_decode_dev(arg));
			goto done_unlock;

		case SET_DISK_FAULTY:
			err = set_disk_faulty(mddev, new_decode_dev(arg));
			goto done_unlock;

		case RUN_ARRAY:
			err = do_md_run(mddev);
			goto done_unlock;

		case SET_BITMAP_FILE:
			err = set_bitmap_file(mddev, (int)arg);
			goto done_unlock;

		default:
			err = -EINVAL;
			goto abort_unlock;
	}

done_unlock:
abort_unlock:
	if (mddev->hold_active == UNTIL_IOCTL &&
	    err != -EINVAL)
		mddev->hold_active = 0;
	mddev_unlock(mddev);

	return err;
done:
	if (err)
		MD_BUG();
abort:
	return err;
}
#ifdef CONFIG_COMPAT
static int md_compat_ioctl(struct block_device *bdev, fmode_t mode,
		    unsigned int cmd, unsigned long arg)
{
	switch (cmd) {
	case HOT_REMOVE_DISK:
	case HOT_ADD_DISK:
	case SET_DISK_FAULTY:
	case SET_BITMAP_FILE:
		/* These take in integer arg, do not convert */
		break;
	default:
		arg = (unsigned long)compat_ptr(arg);
		break;
	}

	return md_ioctl(bdev, mode, cmd, arg);
}
#endif /* CONFIG_COMPAT */

static int md_open(struct block_device *bdev, fmode_t mode)
{
	/*
	 * Succeed if we can lock the mddev, which confirms that
	 * it isn't being stopped right now.
	 */
	struct mddev *mddev = mddev_find(bdev->bd_dev);
	int err;

	if (mddev->gendisk != bdev->bd_disk) {
		/* we are racing with mddev_put which is discarding this
		 * bd_disk.
		 */
		mddev_put(mddev);
		/* Wait until bdev->bd_disk is definitely gone */
		flush_workqueue(md_misc_wq);
		/* Then retry the open from the top */
		return -ERESTARTSYS;
	}
	BUG_ON(mddev != bdev->bd_disk->private_data);

	if ((err = mutex_lock_interruptible(&mddev->open_mutex)))
		goto out;

	err = 0;
	atomic_inc(&mddev->openers);
	mutex_unlock(&mddev->open_mutex);

	check_disk_change(bdev);
 out:
	return err;
}

static int md_release(struct gendisk *disk, fmode_t mode)
{
 	struct mddev *mddev = disk->private_data;

	BUG_ON(!mddev);
	atomic_dec(&mddev->openers);
	mddev_put(mddev);

	return 0;
}

static int md_media_changed(struct gendisk *disk)
{
	struct mddev *mddev = disk->private_data;

	return mddev->changed;
}

static int md_revalidate(struct gendisk *disk)
{
	struct mddev *mddev = disk->private_data;

	mddev->changed = 0;
	return 0;
}
static const struct block_device_operations md_fops =
{
	.owner		= THIS_MODULE,
	.open		= md_open,
	.release	= md_release,
	.ioctl		= md_ioctl,
#ifdef CONFIG_COMPAT
	.compat_ioctl	= md_compat_ioctl,
#endif
	.getgeo		= md_getgeo,
	.media_changed  = md_media_changed,
	.revalidate_disk= md_revalidate,
};

static int md_thread(void * arg)
{
	struct md_thread *thread = arg;

	/*
	 * md_thread is a 'system-thread', it's priority should be very
	 * high. We avoid resource deadlocks individually in each
	 * raid personality. (RAID5 does preallocation) We also use RR and
	 * the very same RT priority as kswapd, thus we will never get
	 * into a priority inversion deadlock.
	 *
	 * we definitely have to have equal or higher priority than
	 * bdflush, otherwise bdflush will deadlock if there are too
	 * many dirty RAID5 blocks.
	 */

	allow_signal(SIGKILL);
	while (!kthread_should_stop()) {

		/* We need to wait INTERRUPTIBLE so that
		 * we don't add to the load-average.
		 * That means we need to be sure no signals are
		 * pending
		 */
		if (signal_pending(current))
			flush_signals(current);

		wait_event_interruptible_timeout
			(thread->wqueue,
			 test_bit(THREAD_WAKEUP, &thread->flags)
			 || kthread_should_stop(),
			 thread->timeout);

		clear_bit(THREAD_WAKEUP, &thread->flags);
		if (!kthread_should_stop())
			thread->run(thread->mddev);
	}

	return 0;
}

void md_wakeup_thread(struct md_thread *thread)
{
	if (thread) {
		pr_debug("md: waking up MD thread %s.\n", thread->tsk->comm);
		set_bit(THREAD_WAKEUP, &thread->flags);
		wake_up(&thread->wqueue);
	}
}

struct md_thread *md_register_thread(void (*run) (struct mddev *), struct mddev *mddev,
				 const char *name)
{
	struct md_thread *thread;

	thread = kzalloc(sizeof(struct md_thread), GFP_KERNEL);
	if (!thread)
		return NULL;

	init_waitqueue_head(&thread->wqueue);

	thread->run = run;
	thread->mddev = mddev;
	thread->timeout = MAX_SCHEDULE_TIMEOUT;
	thread->tsk = kthread_run(md_thread, thread,
				  "%s_%s",
				  mdname(thread->mddev),
				  name ?: mddev->pers->name);
	if (IS_ERR(thread->tsk)) {
		kfree(thread);
		return NULL;
	}
	return thread;
}

void md_unregister_thread(struct md_thread **threadp)
{
	struct md_thread *thread = *threadp;
	if (!thread)
		return;
	pr_debug("interrupting MD-thread pid %d\n", task_pid_nr(thread->tsk));
	/* Locking ensures that mddev_unlock does not wake_up a
	 * non-existent thread
	 */
	spin_lock(&pers_lock);
	*threadp = NULL;
	spin_unlock(&pers_lock);

	kthread_stop(thread->tsk);
	kfree(thread);
}

void md_error(struct mddev *mddev, struct md_rdev *rdev)
{
	if (!mddev) {
		MD_BUG();
		return;
	}

	if (!rdev || test_bit(Faulty, &rdev->flags))
		return;

	if (!mddev->pers || !mddev->pers->error_handler)
		return;
	mddev->pers->error_handler(mddev,rdev);
	if (mddev->degraded)
		set_bit(MD_RECOVERY_RECOVER, &mddev->recovery);
	sysfs_notify_dirent_safe(rdev->sysfs_state);
	set_bit(MD_RECOVERY_INTR, &mddev->recovery);
	set_bit(MD_RECOVERY_NEEDED, &mddev->recovery);
	md_wakeup_thread(mddev->thread);
	if (mddev->event_work.func)
		queue_work(md_misc_wq, &mddev->event_work);
	md_new_event_inintr(mddev);
}

/* seq_file implementation /proc/mdstat */

static void status_unused(struct seq_file *seq)
{
	int i = 0;
	struct md_rdev *rdev;

	seq_printf(seq, "unused devices: ");

	list_for_each_entry(rdev, &pending_raid_disks, same_set) {
		char b[BDEVNAME_SIZE];
		i++;
		seq_printf(seq, "%s ",
			      bdevname(rdev->bdev,b));
	}
	if (!i)
		seq_printf(seq, "<none>");

	seq_printf(seq, "\n");
}


static void status_resync(struct seq_file *seq, struct mddev * mddev)
{
	sector_t max_sectors, resync, res;
	unsigned long dt, db;
	sector_t rt;
	int scale;
	unsigned int per_milli;

	resync = mddev->curr_resync - atomic_read(&mddev->recovery_active);

	if (test_bit(MD_RECOVERY_SYNC, &mddev->recovery))
		max_sectors = mddev->resync_max_sectors;
	else
		max_sectors = mddev->dev_sectors;

	/*
	 * Should not happen.
	 */
	if (!max_sectors) {
		MD_BUG();
		return;
	}
	/* Pick 'scale' such that (resync>>scale)*1000 will fit
	 * in a sector_t, and (max_sectors>>scale) will fit in a
	 * u32, as those are the requirements for sector_div.
	 * Thus 'scale' must be at least 10
	 */
	scale = 10;
	if (sizeof(sector_t) > sizeof(unsigned long)) {
		while ( max_sectors/2 > (1ULL<<(scale+32)))
			scale++;
	}
	res = (resync>>scale)*1000;
	sector_div(res, (u32)((max_sectors>>scale)+1));

	per_milli = res;
	{
		int i, x = per_milli/50, y = 20-x;
		seq_printf(seq, "[");
		for (i = 0; i < x; i++)
			seq_printf(seq, "=");
		seq_printf(seq, ">");
		for (i = 0; i < y; i++)
			seq_printf(seq, ".");
		seq_printf(seq, "] ");
	}
	seq_printf(seq, " %s =%3u.%u%% (%llu/%llu)",
		   (test_bit(MD_RECOVERY_RESHAPE, &mddev->recovery)?
		    "reshape" :
		    (test_bit(MD_RECOVERY_CHECK, &mddev->recovery)?
		     "check" :
		     (test_bit(MD_RECOVERY_SYNC, &mddev->recovery) ?
		      "resync" : "recovery"))),
		   per_milli/10, per_milli % 10,
		   (unsigned long long) resync/2,
		   (unsigned long long) max_sectors/2);

	/*
	 * dt: time from mark until now
	 * db: blocks written from mark until now
	 * rt: remaining time
	 *
	 * rt is a sector_t, so could be 32bit or 64bit.
	 * So we divide before multiply in case it is 32bit and close
	 * to the limit.
	 * We scale the divisor (db) by 32 to avoid losing precision
	 * near the end of resync when the number of remaining sectors
	 * is close to 'db'.
	 * We then divide rt by 32 after multiplying by db to compensate.
	 * The '+1' avoids division by zero if db is very small.
	 */
	dt = ((jiffies - mddev->resync_mark) / HZ);
	if (!dt) dt++;
	db = (mddev->curr_mark_cnt - atomic_read(&mddev->recovery_active))
		- mddev->resync_mark_cnt;

	rt = max_sectors - resync;    /* number of remaining sectors */
	sector_div(rt, db/32+1);
	rt *= dt;
	rt >>= 5;

	seq_printf(seq, " finish=%lu.%lumin", (unsigned long)rt / 60,
		   ((unsigned long)rt % 60)/6);

	seq_printf(seq, " speed=%ldK/sec", db/2/dt);
}

static void *md_seq_start(struct seq_file *seq, loff_t *pos)
{
	struct list_head *tmp;
	loff_t l = *pos;
	struct mddev *mddev;

	if (l >= 0x10000)
		return NULL;
	if (!l--)
		/* header */
		return (void*)1;

	spin_lock(&all_mddevs_lock);
	list_for_each(tmp,&all_mddevs)
		if (!l--) {
			mddev = list_entry(tmp, struct mddev, all_mddevs);
			mddev_get(mddev);
			spin_unlock(&all_mddevs_lock);
			return mddev;
		}
	spin_unlock(&all_mddevs_lock);
	if (!l--)
		return (void*)2;/* tail */
	return NULL;
}

static void *md_seq_next(struct seq_file *seq, void *v, loff_t *pos)
{
	struct list_head *tmp;
	struct mddev *next_mddev, *mddev = v;
	
	++*pos;
	if (v == (void*)2)
		return NULL;

	spin_lock(&all_mddevs_lock);
	if (v == (void*)1)
		tmp = all_mddevs.next;
	else
		tmp = mddev->all_mddevs.next;
	if (tmp != &all_mddevs)
		next_mddev = mddev_get(list_entry(tmp,struct mddev,all_mddevs));
	else {
		next_mddev = (void*)2;
		*pos = 0x10000;
	}		
	spin_unlock(&all_mddevs_lock);

	if (v != (void*)1)
		mddev_put(mddev);
	return next_mddev;

}

static void md_seq_stop(struct seq_file *seq, void *v)
{
	struct mddev *mddev = v;

	if (mddev && v != (void*)1 && v != (void*)2)
		mddev_put(mddev);
}

static int md_seq_show(struct seq_file *seq, void *v)
{
	struct mddev *mddev = v;
	sector_t sectors;
	struct md_rdev *rdev;

	if (v == (void*)1) {
		struct md_personality *pers;
		seq_printf(seq, "Personalities : ");
		spin_lock(&pers_lock);
		list_for_each_entry(pers, &pers_list, list)
			seq_printf(seq, "[%s] ", pers->name);

		spin_unlock(&pers_lock);
		seq_printf(seq, "\n");
		seq->poll_event = atomic_read(&md_event_count);
		return 0;
	}
	if (v == (void*)2) {
		status_unused(seq);
		return 0;
	}

	if (mddev_lock(mddev) < 0)
		return -EINTR;

	if (mddev->pers || mddev->raid_disks || !list_empty(&mddev->disks)) {
		seq_printf(seq, "%s : %sactive", mdname(mddev),
						mddev->pers ? "" : "in");
		if (mddev->pers) {
			if (mddev->ro==1)
				seq_printf(seq, " (read-only)");
			if (mddev->ro==2)
				seq_printf(seq, " (auto-read-only)");
			seq_printf(seq, " %s", mddev->pers->name);
		}

		sectors = 0;
		rdev_for_each(rdev, mddev) {
			char b[BDEVNAME_SIZE];
			seq_printf(seq, " %s[%d]",
				bdevname(rdev->bdev,b), rdev->desc_nr);
			if (test_bit(WriteMostly, &rdev->flags))
				seq_printf(seq, "(W)");
			if (test_bit(Faulty, &rdev->flags)) {
				seq_printf(seq, "(F)");
				continue;
			}
			if (rdev->raid_disk < 0)
				seq_printf(seq, "(S)"); /* spare */
			if (test_bit(Replacement, &rdev->flags))
				seq_printf(seq, "(R)");
			sectors += rdev->sectors;
		}

		if (!list_empty(&mddev->disks)) {
			if (mddev->pers)
				seq_printf(seq, "\n      %llu blocks",
					   (unsigned long long)
					   mddev->array_sectors / 2);
			else
				seq_printf(seq, "\n      %llu blocks",
					   (unsigned long long)sectors / 2);
		}
		if (mddev->persistent) {
			if (mddev->major_version != 0 ||
			    mddev->minor_version != 90) {
				seq_printf(seq," super %d.%d",
					   mddev->major_version,
					   mddev->minor_version);
			}
		} else if (mddev->external)
			seq_printf(seq, " super external:%s",
				   mddev->metadata_type);
		else
			seq_printf(seq, " super non-persistent");

		if (mddev->pers) {
			mddev->pers->status(seq, mddev);
	 		seq_printf(seq, "\n      ");
			if (mddev->pers->sync_request) {
				if (mddev->curr_resync > 2) {
					status_resync(seq, mddev);
					seq_printf(seq, "\n      ");
				} else if (mddev->curr_resync == 1 || mddev->curr_resync == 2)
					seq_printf(seq, "\tresync=DELAYED\n      ");
				else if (mddev->recovery_cp < MaxSector)
					seq_printf(seq, "\tresync=PENDING\n      ");
			}
		} else
			seq_printf(seq, "\n       ");

		bitmap_status(seq, mddev->bitmap);

		seq_printf(seq, "\n");
	}
	mddev_unlock(mddev);
	
	return 0;
}

static const struct seq_operations md_seq_ops = {
	.start  = md_seq_start,
	.next   = md_seq_next,
	.stop   = md_seq_stop,
	.show   = md_seq_show,
};

static int md_seq_open(struct inode *inode, struct file *file)
{
	struct seq_file *seq;
	int error;

	error = seq_open(file, &md_seq_ops);
	if (error)
		return error;

	seq = file->private_data;
	seq->poll_event = atomic_read(&md_event_count);
	return error;
}

static unsigned int mdstat_poll(struct file *filp, poll_table *wait)
{
	struct seq_file *seq = filp->private_data;
	int mask;

	poll_wait(filp, &md_event_waiters, wait);

	/* always allow read */
	mask = POLLIN | POLLRDNORM;

	if (seq->poll_event != atomic_read(&md_event_count))
		mask |= POLLERR | POLLPRI;
	return mask;
}

static const struct file_operations md_seq_fops = {
	.owner		= THIS_MODULE,
	.open           = md_seq_open,
	.read           = seq_read,
	.llseek         = seq_lseek,
	.release	= seq_release_private,
	.poll		= mdstat_poll,
};

int register_md_personality(struct md_personality *p)
{
	spin_lock(&pers_lock);
	list_add_tail(&p->list, &pers_list);
	printk(KERN_INFO "md: %s personality registered for level %d\n", p->name, p->level);
	spin_unlock(&pers_lock);
	return 0;
}

int unregister_md_personality(struct md_personality *p)
{
	printk(KERN_INFO "md: %s personality unregistered\n", p->name);
	spin_lock(&pers_lock);
	list_del_init(&p->list);
	spin_unlock(&pers_lock);
	return 0;
}

static int is_mddev_idle(struct mddev *mddev, int init)
{
	struct md_rdev * rdev;
	int idle;
	int curr_events;

	idle = 1;
	rcu_read_lock();
	rdev_for_each_rcu(rdev, mddev) {
		struct gendisk *disk = rdev->bdev->bd_contains->bd_disk;
		curr_events = (int)part_stat_read(&disk->part0, sectors[0]) +
			      (int)part_stat_read(&disk->part0, sectors[1]) -
			      atomic_read(&disk->sync_io);
		/* sync IO will cause sync_io to increase before the disk_stats
		 * as sync_io is counted when a request starts, and
		 * disk_stats is counted when it completes.
		 * So resync activity will cause curr_events to be smaller than
		 * when there was no such activity.
		 * non-sync IO will cause disk_stat to increase without
		 * increasing sync_io so curr_events will (eventually)
		 * be larger than it was before.  Once it becomes
		 * substantially larger, the test below will cause
		 * the array to appear non-idle, and resync will slow
		 * down.
		 * If there is a lot of outstanding resync activity when
		 * we set last_event to curr_events, then all that activity
		 * completing might cause the array to appear non-idle
		 * and resync will be slowed down even though there might
		 * not have been non-resync activity.  This will only
		 * happen once though.  'last_events' will soon reflect
		 * the state where there is little or no outstanding
		 * resync requests, and further resync activity will
		 * always make curr_events less than last_events.
		 *
		 */
		if (init || curr_events - rdev->last_events > 64) {
			rdev->last_events = curr_events;
			idle = 0;
		}
	}
	rcu_read_unlock();
	return idle;
}

void md_done_sync(struct mddev *mddev, int blocks, int ok)
{
	/* another "blocks" (512byte) blocks have been synced */
	atomic_sub(blocks, &mddev->recovery_active);
	wake_up(&mddev->recovery_wait);
	if (!ok) {
		set_bit(MD_RECOVERY_INTR, &mddev->recovery);
		md_wakeup_thread(mddev->thread);
		// stop recovery, signal do_sync ....
	}
}


/* md_write_start(mddev, bi)
 * If we need to update some array metadata (e.g. 'active' flag
 * in superblock) before writing, schedule a superblock update
 * and wait for it to complete.
 */
void md_write_start(struct mddev *mddev, struct bio *bi)
{
	int did_change = 0;
	if (bio_data_dir(bi) != WRITE)
		return;

	BUG_ON(mddev->ro == 1);
	if (mddev->ro == 2) {
		/* need to switch to read/write */
		mddev->ro = 0;
		set_bit(MD_RECOVERY_NEEDED, &mddev->recovery);
		md_wakeup_thread(mddev->thread);
		md_wakeup_thread(mddev->sync_thread);
		did_change = 1;
	}
	atomic_inc(&mddev->writes_pending);
	if (mddev->safemode == 1)
		mddev->safemode = 0;
	if (mddev->in_sync) {
		spin_lock_irq(&mddev->write_lock);
		if (mddev->in_sync) {
			mddev->in_sync = 0;
			set_bit(MD_CHANGE_CLEAN, &mddev->flags);
			set_bit(MD_CHANGE_PENDING, &mddev->flags);
			md_wakeup_thread(mddev->thread);
			did_change = 1;
		}
		spin_unlock_irq(&mddev->write_lock);
	}
	if (did_change)
		sysfs_notify_dirent_safe(mddev->sysfs_state);
	wait_event(mddev->sb_wait,
		   !test_bit(MD_CHANGE_PENDING, &mddev->flags));
}

void md_write_end(struct mddev *mddev)
{
	if (atomic_dec_and_test(&mddev->writes_pending)) {
		if (mddev->safemode == 2)
			md_wakeup_thread(mddev->thread);
		else if (mddev->safemode_delay)
			mod_timer(&mddev->safemode_timer, jiffies + mddev->safemode_delay);
	}
}

/* md_allow_write(mddev)
 * Calling this ensures that the array is marked 'active' so that writes
 * may proceed without blocking.  It is important to call this before
 * attempting a GFP_KERNEL allocation while holding the mddev lock.
 * Must be called with mddev_lock held.
 *
 * In the ->external case MD_CHANGE_CLEAN can not be cleared until mddev->lock
 * is dropped, so return -EAGAIN after notifying userspace.
 */
int md_allow_write(struct mddev *mddev)
{
	if (!mddev->pers)
		return 0;
	if (mddev->ro)
		return 0;
	if (!mddev->pers->sync_request)
		return 0;

	spin_lock_irq(&mddev->write_lock);
	if (mddev->in_sync) {
		mddev->in_sync = 0;
		set_bit(MD_CHANGE_CLEAN, &mddev->flags);
		set_bit(MD_CHANGE_PENDING, &mddev->flags);
		if (mddev->safemode_delay &&
		    mddev->safemode == 0)
			mddev->safemode = 1;
		spin_unlock_irq(&mddev->write_lock);
		md_update_sb(mddev, 0);
		sysfs_notify_dirent_safe(mddev->sysfs_state);
	} else
		spin_unlock_irq(&mddev->write_lock);

	if (test_bit(MD_CHANGE_PENDING, &mddev->flags))
		return -EAGAIN;
	else
		return 0;
}
EXPORT_SYMBOL_GPL(md_allow_write);

#define SYNC_MARKS	10
#define	SYNC_MARK_STEP	(3*HZ)
void md_do_sync(struct mddev *mddev)
{
	struct mddev *mddev2;
	unsigned int currspeed = 0,
		 window;
	sector_t max_sectors,j, io_sectors;
	unsigned long mark[SYNC_MARKS];
	sector_t mark_cnt[SYNC_MARKS];
	int last_mark,m;
	struct list_head *tmp;
	sector_t last_check;
	int skipped = 0;
	struct md_rdev *rdev;
	char *desc;

	/* just incase thread restarts... */
	if (test_bit(MD_RECOVERY_DONE, &mddev->recovery))
		return;
	if (mddev->ro) /* never try to sync a read-only array */
		return;

	if (test_bit(MD_RECOVERY_SYNC, &mddev->recovery)) {
		if (test_bit(MD_RECOVERY_CHECK, &mddev->recovery))
			desc = "data-check";
		else if (test_bit(MD_RECOVERY_REQUESTED, &mddev->recovery))
			desc = "requested-resync";
		else
			desc = "resync";
	} else if (test_bit(MD_RECOVERY_RESHAPE, &mddev->recovery))
		desc = "reshape";
	else
		desc = "recovery";

	/* we overload curr_resync somewhat here.
	 * 0 == not engaged in resync at all
	 * 2 == checking that there is no conflict with another sync
	 * 1 == like 2, but have yielded to allow conflicting resync to
	 *		commense
	 * other == active in resync - this many blocks
	 *
	 * Before starting a resync we must have set curr_resync to
	 * 2, and then checked that every "conflicting" array has curr_resync
	 * less than ours.  When we find one that is the same or higher
	 * we wait on resync_wait.  To avoid deadlock, we reduce curr_resync
	 * to 1 if we choose to yield (based arbitrarily on address of mddev structure).
	 * This will mean we have to start checking from the beginning again.
	 *
	 */

	do {
		mddev->curr_resync = 2;

	try_again:
		if (kthread_should_stop())
			set_bit(MD_RECOVERY_INTR, &mddev->recovery);

		if (test_bit(MD_RECOVERY_INTR, &mddev->recovery))
			goto skip;
		for_each_mddev(mddev2, tmp) {
			if (mddev2 == mddev)
				continue;
			if (!mddev->parallel_resync
			&&  mddev2->curr_resync
			&&  match_mddev_units(mddev, mddev2)) {
				DEFINE_WAIT(wq);
				if (mddev < mddev2 && mddev->curr_resync == 2) {
					/* arbitrarily yield */
					mddev->curr_resync = 1;
					wake_up(&resync_wait);
				}
				if (mddev > mddev2 && mddev->curr_resync == 1)
					/* no need to wait here, we can wait the next
					 * time 'round when curr_resync == 2
					 */
					continue;
				/* We need to wait 'interruptible' so as not to
				 * contribute to the load average, and not to
				 * be caught by 'softlockup'
				 */
				prepare_to_wait(&resync_wait, &wq, TASK_INTERRUPTIBLE);
				if (!kthread_should_stop() &&
				    mddev2->curr_resync >= mddev->curr_resync) {
					printk(KERN_INFO "md: delaying %s of %s"
					       " until %s has finished (they"
					       " share one or more physical units)\n",
					       desc, mdname(mddev), mdname(mddev2));
					mddev_put(mddev2);
					if (signal_pending(current))
						flush_signals(current);
					schedule();
					finish_wait(&resync_wait, &wq);
					goto try_again;
				}
				finish_wait(&resync_wait, &wq);
			}
		}
	} while (mddev->curr_resync < 2);

	j = 0;
	if (test_bit(MD_RECOVERY_SYNC, &mddev->recovery)) {
		/* resync follows the size requested by the personality,
		 * which defaults to physical size, but can be virtual size
		 */
		max_sectors = mddev->resync_max_sectors;
		mddev->resync_mismatches = 0;
		/* we don't use the checkpoint if there's a bitmap */
		if (test_bit(MD_RECOVERY_REQUESTED, &mddev->recovery))
			j = mddev->resync_min;
		else if (!mddev->bitmap)
			j = mddev->recovery_cp;

	} else if (test_bit(MD_RECOVERY_RESHAPE, &mddev->recovery))
		max_sectors = mddev->dev_sectors;
	else {
		/* recovery follows the physical size of devices */
		max_sectors = mddev->dev_sectors;
		j = MaxSector;
		rcu_read_lock();
		rdev_for_each_rcu(rdev, mddev)
			if (rdev->raid_disk >= 0 &&
			    !test_bit(Faulty, &rdev->flags) &&
			    !test_bit(In_sync, &rdev->flags) &&
			    rdev->recovery_offset < j)
				j = rdev->recovery_offset;
		rcu_read_unlock();
	}

	printk(KERN_INFO "md: %s of RAID array %s\n", desc, mdname(mddev));
	printk(KERN_INFO "md: minimum _guaranteed_  speed:"
		" %d KB/sec/disk.\n", speed_min(mddev));
	printk(KERN_INFO "md: using maximum available idle IO bandwidth "
	       "(but not more than %d KB/sec) for %s.\n",
	       speed_max(mddev), desc);

	is_mddev_idle(mddev, 1); /* this initializes IO event counters */

	io_sectors = 0;
	for (m = 0; m < SYNC_MARKS; m++) {
		mark[m] = jiffies;
		mark_cnt[m] = io_sectors;
	}
	last_mark = 0;
	mddev->resync_mark = mark[last_mark];
	mddev->resync_mark_cnt = mark_cnt[last_mark];

	/*
	 * Tune reconstruction:
	 */
	window = 32*(PAGE_SIZE/512);
	printk(KERN_INFO "md: using %dk window, over a total of %lluk.\n",
		window/2, (unsigned long long)max_sectors/2);

	atomic_set(&mddev->recovery_active, 0);
	last_check = 0;

	if (j>2) {
		printk(KERN_INFO 
		       "md: resuming %s of %s from checkpoint.\n",
		       desc, mdname(mddev));
		mddev->curr_resync = j;
	}
	mddev->curr_resync_completed = j;

	while (j < max_sectors) {
		sector_t sectors;

		skipped = 0;

		if (!test_bit(MD_RECOVERY_RESHAPE, &mddev->recovery) &&
		    ((mddev->curr_resync > mddev->curr_resync_completed &&
		      (mddev->curr_resync - mddev->curr_resync_completed)
		      > (max_sectors >> 4)) ||
		     (j - mddev->curr_resync_completed)*2
		     >= mddev->resync_max - mddev->curr_resync_completed
			    )) {
			/* time to update curr_resync_completed */
			wait_event(mddev->recovery_wait,
				   atomic_read(&mddev->recovery_active) == 0);
			mddev->curr_resync_completed = j;
			set_bit(MD_CHANGE_CLEAN, &mddev->flags);
			sysfs_notify(&mddev->kobj, NULL, "sync_completed");
		}

		while (j >= mddev->resync_max && !kthread_should_stop()) {
			/* As this condition is controlled by user-space,
			 * we can block indefinitely, so use '_interruptible'
			 * to avoid triggering warnings.
			 */
			flush_signals(current); /* just in case */
			wait_event_interruptible(mddev->recovery_wait,
						 mddev->resync_max > j
						 || kthread_should_stop());
		}

		if (kthread_should_stop())
			goto interrupted;

		sectors = mddev->pers->sync_request(mddev, j, &skipped,
						  currspeed < speed_min(mddev));
		if (sectors == 0) {
			set_bit(MD_RECOVERY_INTR, &mddev->recovery);
			goto out;
		}

		if (!skipped) { /* actual IO requested */
			io_sectors += sectors;
			atomic_add(sectors, &mddev->recovery_active);
		}

		if (test_bit(MD_RECOVERY_INTR, &mddev->recovery))
			break;

		j += sectors;
		if (j>1) mddev->curr_resync = j;
		mddev->curr_mark_cnt = io_sectors;
		if (last_check == 0)
			/* this is the earliest that rebuild will be
			 * visible in /proc/mdstat
			 */
			md_new_event(mddev);

		if (last_check + window > io_sectors || j == max_sectors)
			continue;

		last_check = io_sectors;
	repeat:
		if (time_after_eq(jiffies, mark[last_mark] + SYNC_MARK_STEP )) {
			/* step marks */
			int next = (last_mark+1) % SYNC_MARKS;

			mddev->resync_mark = mark[next];
			mddev->resync_mark_cnt = mark_cnt[next];
			mark[next] = jiffies;
			mark_cnt[next] = io_sectors - atomic_read(&mddev->recovery_active);
			last_mark = next;
		}


		if (kthread_should_stop())
			goto interrupted;


		/*
		 * this loop exits only if either when we are slower than
		 * the 'hard' speed limit, or the system was IO-idle for
		 * a jiffy.
		 * the system might be non-idle CPU-wise, but we only care
		 * about not overloading the IO subsystem. (things like an
		 * e2fsck being done on the RAID array should execute fast)
		 */
		cond_resched();

		currspeed = ((unsigned long)(io_sectors-mddev->resync_mark_cnt))/2
			/((jiffies-mddev->resync_mark)/HZ +1) +1;

		if (currspeed > speed_min(mddev)) {
			if ((currspeed > speed_max(mddev)) ||
					!is_mddev_idle(mddev, 0)) {
				msleep(500);
				goto repeat;
			}
		}
	}
	printk(KERN_INFO "md: %s: %s done.\n",mdname(mddev), desc);
	/*
	 * this also signals 'finished resyncing' to md_stop
	 */
 out:
	wait_event(mddev->recovery_wait, !atomic_read(&mddev->recovery_active));

	/* tell personality that we are finished */
	mddev->pers->sync_request(mddev, max_sectors, &skipped, 1);

	if (!test_bit(MD_RECOVERY_CHECK, &mddev->recovery) &&
	    mddev->curr_resync > 2) {
		if (test_bit(MD_RECOVERY_SYNC, &mddev->recovery)) {
			if (test_bit(MD_RECOVERY_INTR, &mddev->recovery)) {
				if (mddev->curr_resync >= mddev->recovery_cp) {
					printk(KERN_INFO
					       "md: checkpointing %s of %s.\n",
					       desc, mdname(mddev));
					mddev->recovery_cp =
						mddev->curr_resync_completed;
				}
			} else
				mddev->recovery_cp = MaxSector;
		} else {
			if (!test_bit(MD_RECOVERY_INTR, &mddev->recovery))
				mddev->curr_resync = MaxSector;
			rcu_read_lock();
			rdev_for_each_rcu(rdev, mddev)
				if (rdev->raid_disk >= 0 &&
				    mddev->delta_disks >= 0 &&
				    !test_bit(Faulty, &rdev->flags) &&
				    !test_bit(In_sync, &rdev->flags) &&
				    rdev->recovery_offset < mddev->curr_resync)
					rdev->recovery_offset = mddev->curr_resync;
			rcu_read_unlock();
		}
	}
 skip:
	set_bit(MD_CHANGE_DEVS, &mddev->flags);

	if (!test_bit(MD_RECOVERY_INTR, &mddev->recovery)) {
		/* We completed so min/max setting can be forgotten if used. */
		if (test_bit(MD_RECOVERY_REQUESTED, &mddev->recovery))
			mddev->resync_min = 0;
		mddev->resync_max = MaxSector;
	} else if (test_bit(MD_RECOVERY_REQUESTED, &mddev->recovery))
		mddev->resync_min = mddev->curr_resync_completed;
	mddev->curr_resync = 0;
	wake_up(&resync_wait);
	set_bit(MD_RECOVERY_DONE, &mddev->recovery);
	md_wakeup_thread(mddev->thread);
	return;

 interrupted:
	/*
	 * got a signal, exit.
	 */
	printk(KERN_INFO
	       "md: md_do_sync() got signal ... exiting\n");
	set_bit(MD_RECOVERY_INTR, &mddev->recovery);
	goto out;

}
EXPORT_SYMBOL_GPL(md_do_sync);

static int remove_and_add_spares(struct mddev *mddev)
{
	struct md_rdev *rdev;
	int spares = 0;
	int removed = 0;

	mddev->curr_resync_completed = 0;

	rdev_for_each(rdev, mddev)
		if (rdev->raid_disk >= 0 &&
		    !test_bit(Blocked, &rdev->flags) &&
		    (test_bit(Faulty, &rdev->flags) ||
		     ! test_bit(In_sync, &rdev->flags)) &&
		    atomic_read(&rdev->nr_pending)==0) {
			if (mddev->pers->hot_remove_disk(
				    mddev, rdev) == 0) {
				sysfs_unlink_rdev(mddev, rdev);
				rdev->raid_disk = -1;
				removed++;
			}
		}
	if (removed)
		sysfs_notify(&mddev->kobj, NULL,
			     "degraded");


	rdev_for_each(rdev, mddev) {
		if (rdev->raid_disk >= 0 &&
		    !test_bit(In_sync, &rdev->flags) &&
		    !test_bit(Faulty, &rdev->flags))
			spares++;
		if (rdev->raid_disk < 0
		    && !test_bit(Faulty, &rdev->flags)) {
			rdev->recovery_offset = 0;
			if (mddev->pers->
			    hot_add_disk(mddev, rdev) == 0) {
				if (sysfs_link_rdev(mddev, rdev))
					/* failure here is OK */;
				spares++;
				md_new_event(mddev);
				set_bit(MD_CHANGE_DEVS, &mddev->flags);
			}
		}
	}
	return spares;
}

static void reap_sync_thread(struct mddev *mddev)
{
	struct md_rdev *rdev;

	/* resync has finished, collect result */
	md_unregister_thread(&mddev->sync_thread);
	if (!test_bit(MD_RECOVERY_INTR, &mddev->recovery) &&
	    !test_bit(MD_RECOVERY_REQUESTED, &mddev->recovery)) {
		/* success...*/
		/* activate any spares */
		if (mddev->pers->spare_active(mddev))
			sysfs_notify(&mddev->kobj, NULL,
				     "degraded");
	}
	if (test_bit(MD_RECOVERY_RESHAPE, &mddev->recovery) &&
	    mddev->pers->finish_reshape)
		mddev->pers->finish_reshape(mddev);

	/* If array is no-longer degraded, then any saved_raid_disk
	 * information must be scrapped.  Also if any device is now
	 * In_sync we must scrape the saved_raid_disk for that device
	 * do the superblock for an incrementally recovered device
	 * written out.
	 */
	rdev_for_each(rdev, mddev)
		if (!mddev->degraded ||
		    test_bit(In_sync, &rdev->flags))
			rdev->saved_raid_disk = -1;

	md_update_sb(mddev, 1);
	clear_bit(MD_RECOVERY_RUNNING, &mddev->recovery);
	clear_bit(MD_RECOVERY_SYNC, &mddev->recovery);
	clear_bit(MD_RECOVERY_RESHAPE, &mddev->recovery);
	clear_bit(MD_RECOVERY_REQUESTED, &mddev->recovery);
	clear_bit(MD_RECOVERY_CHECK, &mddev->recovery);
	/* flag recovery needed just to double check */
	set_bit(MD_RECOVERY_NEEDED, &mddev->recovery);
	sysfs_notify_dirent_safe(mddev->sysfs_action);
	md_new_event(mddev);
	if (mddev->event_work.func)
		queue_work(md_misc_wq, &mddev->event_work);
}

/*
 * This routine is regularly called by all per-raid-array threads to
 * deal with generic issues like resync and super-block update.
 * Raid personalities that don't have a thread (linear/raid0) do not
 * need this as they never do any recovery or update the superblock.
 *
 * It does not do any resync itself, but rather "forks" off other threads
 * to do that as needed.
 * When it is determined that resync is needed, we set MD_RECOVERY_RUNNING in
 * "->recovery" and create a thread at ->sync_thread.
 * When the thread finishes it sets MD_RECOVERY_DONE
 * and wakeups up this thread which will reap the thread and finish up.
 * This thread also removes any faulty devices (with nr_pending == 0).
 *
 * The overall approach is:
 *  1/ if the superblock needs updating, update it.
 *  2/ If a recovery thread is running, don't do anything else.
 *  3/ If recovery has finished, clean up, possibly marking spares active.
 *  4/ If there are any faulty devices, remove them.
 *  5/ If array is degraded, try to add spares devices
 *  6/ If array has spares or is not in-sync, start a resync thread.
 */
void md_check_recovery(struct mddev *mddev)
{
	if (mddev->suspended)
		return;

	if (mddev->bitmap)
		bitmap_daemon_work(mddev);

	if (signal_pending(current)) {
		if (mddev->pers->sync_request && !mddev->external) {
			printk(KERN_INFO "md: %s in immediate safe mode\n",
			       mdname(mddev));
			mddev->safemode = 2;
		}
		flush_signals(current);
	}

	if (mddev->ro && !test_bit(MD_RECOVERY_NEEDED, &mddev->recovery))
		return;
	if ( ! (
		(mddev->flags & ~ (1<<MD_CHANGE_PENDING)) ||
		test_bit(MD_RECOVERY_NEEDED, &mddev->recovery) ||
		test_bit(MD_RECOVERY_DONE, &mddev->recovery) ||
		(mddev->external == 0 && mddev->safemode == 1) ||
		(mddev->safemode == 2 && ! atomic_read(&mddev->writes_pending)
		 && !mddev->in_sync && mddev->recovery_cp == MaxSector)
		))
		return;

	if (mddev_trylock(mddev)) {
		int spares = 0;

		if (mddev->ro) {
			/* Only thing we do on a ro array is remove
			 * failed devices.
			 */
			struct md_rdev *rdev;
			rdev_for_each(rdev, mddev)
				if (rdev->raid_disk >= 0 &&
				    !test_bit(Blocked, &rdev->flags) &&
				    test_bit(Faulty, &rdev->flags) &&
				    atomic_read(&rdev->nr_pending)==0) {
					if (mddev->pers->hot_remove_disk(
						    mddev, rdev) == 0) {
						sysfs_unlink_rdev(mddev, rdev);
						rdev->raid_disk = -1;
					}
				}
			clear_bit(MD_RECOVERY_NEEDED, &mddev->recovery);
			goto unlock;
		}

		if (!mddev->external) {
			int did_change = 0;
			spin_lock_irq(&mddev->write_lock);
			if (mddev->safemode &&
			    !atomic_read(&mddev->writes_pending) &&
			    !mddev->in_sync &&
			    mddev->recovery_cp == MaxSector) {
				mddev->in_sync = 1;
				did_change = 1;
				set_bit(MD_CHANGE_CLEAN, &mddev->flags);
			}
			if (mddev->safemode == 1)
				mddev->safemode = 0;
			spin_unlock_irq(&mddev->write_lock);
			if (did_change)
				sysfs_notify_dirent_safe(mddev->sysfs_state);
		}

		if (mddev->flags)
			md_update_sb(mddev, 0);

		if (test_bit(MD_RECOVERY_RUNNING, &mddev->recovery) &&
		    !test_bit(MD_RECOVERY_DONE, &mddev->recovery)) {
			/* resync/recovery still happening */
			clear_bit(MD_RECOVERY_NEEDED, &mddev->recovery);
			goto unlock;
		}
		if (mddev->sync_thread) {
			reap_sync_thread(mddev);
			goto unlock;
		}
		/* Set RUNNING before clearing NEEDED to avoid
		 * any transients in the value of "sync_action".
		 */
		set_bit(MD_RECOVERY_RUNNING, &mddev->recovery);
		/* Clear some bits that don't mean anything, but
		 * might be left set
		 */
		clear_bit(MD_RECOVERY_INTR, &mddev->recovery);
		clear_bit(MD_RECOVERY_DONE, &mddev->recovery);

		if (!test_and_clear_bit(MD_RECOVERY_NEEDED, &mddev->recovery) ||
		    test_bit(MD_RECOVERY_FROZEN, &mddev->recovery))
			goto unlock;
		/* no recovery is running.
		 * remove any failed drives, then
		 * add spares if possible.
		 * Spare are also removed and re-added, to allow
		 * the personality to fail the re-add.
		 */

		if (mddev->reshape_position != MaxSector) {
			if (mddev->pers->check_reshape == NULL ||
			    mddev->pers->check_reshape(mddev) != 0)
				/* Cannot proceed */
				goto unlock;
			set_bit(MD_RECOVERY_RESHAPE, &mddev->recovery);
			clear_bit(MD_RECOVERY_RECOVER, &mddev->recovery);
		} else if ((spares = remove_and_add_spares(mddev))) {
			clear_bit(MD_RECOVERY_SYNC, &mddev->recovery);
			clear_bit(MD_RECOVERY_CHECK, &mddev->recovery);
			clear_bit(MD_RECOVERY_REQUESTED, &mddev->recovery);
			set_bit(MD_RECOVERY_RECOVER, &mddev->recovery);
		} else if (mddev->recovery_cp < MaxSector) {
			set_bit(MD_RECOVERY_SYNC, &mddev->recovery);
			clear_bit(MD_RECOVERY_RECOVER, &mddev->recovery);
		} else if (!test_bit(MD_RECOVERY_SYNC, &mddev->recovery))
			/* nothing to be done ... */
			goto unlock;

		if (mddev->pers->sync_request) {
			if (spares && mddev->bitmap && ! mddev->bitmap->file) {
				/* We are adding a device or devices to an array
				 * which has the bitmap stored on all devices.
				 * So make sure all bitmap pages get written
				 */
				bitmap_write_all(mddev->bitmap);
			}
			mddev->sync_thread = md_register_thread(md_do_sync,
								mddev,
								"resync");
			if (!mddev->sync_thread) {
				printk(KERN_ERR "%s: could not start resync"
					" thread...\n", 
					mdname(mddev));
				/* leave the spares where they are, it shouldn't hurt */
				clear_bit(MD_RECOVERY_RUNNING, &mddev->recovery);
				clear_bit(MD_RECOVERY_SYNC, &mddev->recovery);
				clear_bit(MD_RECOVERY_RESHAPE, &mddev->recovery);
				clear_bit(MD_RECOVERY_REQUESTED, &mddev->recovery);
				clear_bit(MD_RECOVERY_CHECK, &mddev->recovery);
			} else
				md_wakeup_thread(mddev->sync_thread);
			sysfs_notify_dirent_safe(mddev->sysfs_action);
			md_new_event(mddev);
		}
	unlock:
		if (!mddev->sync_thread) {
			clear_bit(MD_RECOVERY_RUNNING, &mddev->recovery);
			if (test_and_clear_bit(MD_RECOVERY_RECOVER,
					       &mddev->recovery))
				if (mddev->sysfs_action)
					sysfs_notify_dirent_safe(mddev->sysfs_action);
		}
		mddev_unlock(mddev);
	}
}

void md_wait_for_blocked_rdev(struct md_rdev *rdev, struct mddev *mddev)
{
	sysfs_notify_dirent_safe(rdev->sysfs_state);
	wait_event_timeout(rdev->blocked_wait,
			   !test_bit(Blocked, &rdev->flags) &&
			   !test_bit(BlockedBadBlocks, &rdev->flags),
			   msecs_to_jiffies(5000));
	rdev_dec_pending(rdev, mddev);
}
EXPORT_SYMBOL(md_wait_for_blocked_rdev);


/* Bad block management.
 * We can record which blocks on each device are 'bad' and so just
 * fail those blocks, or that stripe, rather than the whole device.
 * Entries in the bad-block table are 64bits wide.  This comprises:
 * Length of bad-range, in sectors: 0-511 for lengths 1-512
 * Start of bad-range, sector offset, 54 bits (allows 8 exbibytes)
 *  A 'shift' can be set so that larger blocks are tracked and
 *  consequently larger devices can be covered.
 * 'Acknowledged' flag - 1 bit. - the most significant bit.
 *
 * Locking of the bad-block table uses a seqlock so md_is_badblock
 * might need to retry if it is very unlucky.
 * We will sometimes want to check for bad blocks in a bi_end_io function,
 * so we use the write_seqlock_irq variant.
 *
 * When looking for a bad block we specify a range and want to
 * know if any block in the range is bad.  So we binary-search
 * to the last range that starts at-or-before the given endpoint,
 * (or "before the sector after the target range")
 * then see if it ends after the given start.
 * We return
 *  0 if there are no known bad blocks in the range
 *  1 if there are known bad block which are all acknowledged
 * -1 if there are bad blocks which have not yet been acknowledged in metadata.
 * plus the start/length of the first bad section we overlap.
 */
int md_is_badblock(struct badblocks *bb, sector_t s, int sectors,
		   sector_t *first_bad, int *bad_sectors)
{
	int hi;
	int lo = 0;
	u64 *p = bb->page;
	int rv = 0;
	sector_t target = s + sectors;
	unsigned seq;

	if (bb->shift > 0) {
		/* round the start down, and the end up */
		s >>= bb->shift;
		target += (1<<bb->shift) - 1;
		target >>= bb->shift;
		sectors = target - s;
	}
	/* 'target' is now the first block after the bad range */

retry:
	seq = read_seqbegin(&bb->lock);

	hi = bb->count;

	/* Binary search between lo and hi for 'target'
	 * i.e. for the last range that starts before 'target'
	 */
	/* INVARIANT: ranges before 'lo' and at-or-after 'hi'
	 * are known not to be the last range before target.
	 * VARIANT: hi-lo is the number of possible
	 * ranges, and decreases until it reaches 1
	 */
	while (hi - lo > 1) {
		int mid = (lo + hi) / 2;
		sector_t a = BB_OFFSET(p[mid]);
		if (a < target)
			/* This could still be the one, earlier ranges
			 * could not. */
			lo = mid;
		else
			/* This and later ranges are definitely out. */
			hi = mid;
	}
	/* 'lo' might be the last that started before target, but 'hi' isn't */
	if (hi > lo) {
		/* need to check all range that end after 's' to see if
		 * any are unacknowledged.
		 */
		while (lo >= 0 &&
		       BB_OFFSET(p[lo]) + BB_LEN(p[lo]) > s) {
			if (BB_OFFSET(p[lo]) < target) {
				/* starts before the end, and finishes after
				 * the start, so they must overlap
				 */
				if (rv != -1 && BB_ACK(p[lo]))
					rv = 1;
				else
					rv = -1;
				*first_bad = BB_OFFSET(p[lo]);
				*bad_sectors = BB_LEN(p[lo]);
			}
			lo--;
		}
	}

	if (read_seqretry(&bb->lock, seq))
		goto retry;

	return rv;
}
EXPORT_SYMBOL_GPL(md_is_badblock);

/*
 * Add a range of bad blocks to the table.
 * This might extend the table, or might contract it
 * if two adjacent ranges can be merged.
 * We binary-search to find the 'insertion' point, then
 * decide how best to handle it.
 */
static int md_set_badblocks(struct badblocks *bb, sector_t s, int sectors,
			    int acknowledged)
{
	u64 *p;
	int lo, hi;
	int rv = 1;

	if (bb->shift < 0)
		/* badblocks are disabled */
		return 0;

	if (bb->shift) {
		/* round the start down, and the end up */
		sector_t next = s + sectors;
		s >>= bb->shift;
		next += (1<<bb->shift) - 1;
		next >>= bb->shift;
		sectors = next - s;
	}

	write_seqlock_irq(&bb->lock);

	p = bb->page;
	lo = 0;
	hi = bb->count;
	/* Find the last range that starts at-or-before 's' */
	while (hi - lo > 1) {
		int mid = (lo + hi) / 2;
		sector_t a = BB_OFFSET(p[mid]);
		if (a <= s)
			lo = mid;
		else
			hi = mid;
	}
	if (hi > lo && BB_OFFSET(p[lo]) > s)
		hi = lo;

	if (hi > lo) {
		/* we found a range that might merge with the start
		 * of our new range
		 */
		sector_t a = BB_OFFSET(p[lo]);
		sector_t e = a + BB_LEN(p[lo]);
		int ack = BB_ACK(p[lo]);
		if (e >= s) {
			/* Yes, we can merge with a previous range */
			if (s == a && s + sectors >= e)
				/* new range covers old */
				ack = acknowledged;
			else
				ack = ack && acknowledged;

			if (e < s + sectors)
				e = s + sectors;
			if (e - a <= BB_MAX_LEN) {
				p[lo] = BB_MAKE(a, e-a, ack);
				s = e;
			} else {
				/* does not all fit in one range,
				 * make p[lo] maximal
				 */
				if (BB_LEN(p[lo]) != BB_MAX_LEN)
					p[lo] = BB_MAKE(a, BB_MAX_LEN, ack);
				s = a + BB_MAX_LEN;
			}
			sectors = e - s;
		}
	}
	if (sectors && hi < bb->count) {
		/* 'hi' points to the first range that starts after 's'.
		 * Maybe we can merge with the start of that range */
		sector_t a = BB_OFFSET(p[hi]);
		sector_t e = a + BB_LEN(p[hi]);
		int ack = BB_ACK(p[hi]);
		if (a <= s + sectors) {
			/* merging is possible */
			if (e <= s + sectors) {
				/* full overlap */
				e = s + sectors;
				ack = acknowledged;
			} else
				ack = ack && acknowledged;

			a = s;
			if (e - a <= BB_MAX_LEN) {
				p[hi] = BB_MAKE(a, e-a, ack);
				s = e;
			} else {
				p[hi] = BB_MAKE(a, BB_MAX_LEN, ack);
				s = a + BB_MAX_LEN;
			}
			sectors = e - s;
			lo = hi;
			hi++;
		}
	}
	if (sectors == 0 && hi < bb->count) {
		/* we might be able to combine lo and hi */
		/* Note: 's' is at the end of 'lo' */
		sector_t a = BB_OFFSET(p[hi]);
		int lolen = BB_LEN(p[lo]);
		int hilen = BB_LEN(p[hi]);
		int newlen = lolen + hilen - (s - a);
		if (s >= a && newlen < BB_MAX_LEN) {
			/* yes, we can combine them */
			int ack = BB_ACK(p[lo]) && BB_ACK(p[hi]);
			p[lo] = BB_MAKE(BB_OFFSET(p[lo]), newlen, ack);
			memmove(p + hi, p + hi + 1,
				(bb->count - hi - 1) * 8);
			bb->count--;
		}
	}
	while (sectors) {
		/* didn't merge (it all).
		 * Need to add a range just before 'hi' */
		if (bb->count >= MD_MAX_BADBLOCKS) {
			/* No room for more */
			rv = 0;
			break;
		} else {
			int this_sectors = sectors;
			memmove(p + hi + 1, p + hi,
				(bb->count - hi) * 8);
			bb->count++;

			if (this_sectors > BB_MAX_LEN)
				this_sectors = BB_MAX_LEN;
			p[hi] = BB_MAKE(s, this_sectors, acknowledged);
			sectors -= this_sectors;
			s += this_sectors;
		}
	}

	bb->changed = 1;
	if (!acknowledged)
		bb->unacked_exist = 1;
	write_sequnlock_irq(&bb->lock);

	return rv;
}

int rdev_set_badblocks(struct md_rdev *rdev, sector_t s, int sectors,
		       int acknowledged)
{
	int rv = md_set_badblocks(&rdev->badblocks,
				  s + rdev->data_offset, sectors, acknowledged);
	if (rv) {
		/* Make sure they get written out promptly */
		sysfs_notify_dirent_safe(rdev->sysfs_state);
		set_bit(MD_CHANGE_CLEAN, &rdev->mddev->flags);
		md_wakeup_thread(rdev->mddev->thread);
	}
	return rv;
}
EXPORT_SYMBOL_GPL(rdev_set_badblocks);

/*
 * Remove a range of bad blocks from the table.
 * This may involve extending the table if we spilt a region,
 * but it must not fail.  So if the table becomes full, we just
 * drop the remove request.
 */
static int md_clear_badblocks(struct badblocks *bb, sector_t s, int sectors)
{
	u64 *p;
	int lo, hi;
	sector_t target = s + sectors;
	int rv = 0;

	if (bb->shift > 0) {
		/* When clearing we round the start up and the end down.
		 * This should not matter as the shift should align with
		 * the block size and no rounding should ever be needed.
		 * However it is better the think a block is bad when it
		 * isn't than to think a block is not bad when it is.
		 */
		s += (1<<bb->shift) - 1;
		s >>= bb->shift;
		target >>= bb->shift;
		sectors = target - s;
	}

	write_seqlock_irq(&bb->lock);

	p = bb->page;
	lo = 0;
	hi = bb->count;
	/* Find the last range that starts before 'target' */
	while (hi - lo > 1) {
		int mid = (lo + hi) / 2;
		sector_t a = BB_OFFSET(p[mid]);
		if (a < target)
			lo = mid;
		else
			hi = mid;
	}
	if (hi > lo) {
		/* p[lo] is the last range that could overlap the
		 * current range.  Earlier ranges could also overlap,
		 * but only this one can overlap the end of the range.
		 */
		if (BB_OFFSET(p[lo]) + BB_LEN(p[lo]) > target) {
			/* Partial overlap, leave the tail of this range */
			int ack = BB_ACK(p[lo]);
			sector_t a = BB_OFFSET(p[lo]);
			sector_t end = a + BB_LEN(p[lo]);

			if (a < s) {
				/* we need to split this range */
				if (bb->count >= MD_MAX_BADBLOCKS) {
					rv = 0;
					goto out;
				}
				memmove(p+lo+1, p+lo, (bb->count - lo) * 8);
				bb->count++;
				p[lo] = BB_MAKE(a, s-a, ack);
				lo++;
			}
			p[lo] = BB_MAKE(target, end - target, ack);
			/* there is no longer an overlap */
			hi = lo;
			lo--;
		}
		while (lo >= 0 &&
		       BB_OFFSET(p[lo]) + BB_LEN(p[lo]) > s) {
			/* This range does overlap */
			if (BB_OFFSET(p[lo]) < s) {
				/* Keep the early parts of this range. */
				int ack = BB_ACK(p[lo]);
				sector_t start = BB_OFFSET(p[lo]);
				p[lo] = BB_MAKE(start, s - start, ack);
				/* now low doesn't overlap, so.. */
				break;
			}
			lo--;
		}
		/* 'lo' is strictly before, 'hi' is strictly after,
		 * anything between needs to be discarded
		 */
		if (hi - lo > 1) {
			memmove(p+lo+1, p+hi, (bb->count - hi) * 8);
			bb->count -= (hi - lo - 1);
		}
	}

	bb->changed = 1;
out:
	write_sequnlock_irq(&bb->lock);
	return rv;
}

int rdev_clear_badblocks(struct md_rdev *rdev, sector_t s, int sectors)
{
	return md_clear_badblocks(&rdev->badblocks,
				  s + rdev->data_offset,
				  sectors);
}
EXPORT_SYMBOL_GPL(rdev_clear_badblocks);

/*
 * Acknowledge all bad blocks in a list.
 * This only succeeds if ->changed is clear.  It is used by
 * in-kernel metadata updates
 */
void md_ack_all_badblocks(struct badblocks *bb)
{
	if (bb->page == NULL || bb->changed)
		/* no point even trying */
		return;
	write_seqlock_irq(&bb->lock);

	if (bb->changed == 0 && bb->unacked_exist) {
		u64 *p = bb->page;
		int i;
		for (i = 0; i < bb->count ; i++) {
			if (!BB_ACK(p[i])) {
				sector_t start = BB_OFFSET(p[i]);
				int len = BB_LEN(p[i]);
				p[i] = BB_MAKE(start, len, 1);
			}
		}
		bb->unacked_exist = 0;
	}
	write_sequnlock_irq(&bb->lock);
}
EXPORT_SYMBOL_GPL(md_ack_all_badblocks);

/* sysfs access to bad-blocks list.
 * We present two files.
 * 'bad-blocks' lists sector numbers and lengths of ranges that
 *    are recorded as bad.  The list is truncated to fit within
 *    the one-page limit of sysfs.
 *    Writing "sector length" to this file adds an acknowledged
 *    bad block list.
 * 'unacknowledged-bad-blocks' lists bad blocks that have not yet
 *    been acknowledged.  Writing to this file adds bad blocks
 *    without acknowledging them.  This is largely for testing.
 */

static ssize_t
badblocks_show(struct badblocks *bb, char *page, int unack)
{
	size_t len;
	int i;
	u64 *p = bb->page;
	unsigned seq;

	if (bb->shift < 0)
		return 0;

retry:
	seq = read_seqbegin(&bb->lock);

	len = 0;
	i = 0;

	while (len < PAGE_SIZE && i < bb->count) {
		sector_t s = BB_OFFSET(p[i]);
		unsigned int length = BB_LEN(p[i]);
		int ack = BB_ACK(p[i]);
		i++;

		if (unack && ack)
			continue;

		len += snprintf(page+len, PAGE_SIZE-len, "%llu %u\n",
				(unsigned long long)s << bb->shift,
				length << bb->shift);
	}
	if (unack && len == 0)
		bb->unacked_exist = 0;

	if (read_seqretry(&bb->lock, seq))
		goto retry;

	return len;
}

#define DO_DEBUG 1

static ssize_t
badblocks_store(struct badblocks *bb, const char *page, size_t len, int unack)
{
	unsigned long long sector;
	int length;
	char newline;
#ifdef DO_DEBUG
	/* Allow clearing via sysfs *only* for testing/debugging.
	 * Normally only a successful write may clear a badblock
	 */
	int clear = 0;
	if (page[0] == '-') {
		clear = 1;
		page++;
	}
#endif /* DO_DEBUG */

	switch (sscanf(page, "%llu %d%c", &sector, &length, &newline)) {
	case 3:
		if (newline != '\n')
			return -EINVAL;
	case 2:
		if (length <= 0)
			return -EINVAL;
		break;
	default:
		return -EINVAL;
	}

#ifdef DO_DEBUG
	if (clear) {
		md_clear_badblocks(bb, sector, length);
		return len;
	}
#endif /* DO_DEBUG */
	if (md_set_badblocks(bb, sector, length, !unack))
		return len;
	else
		return -ENOSPC;
}

static int md_notify_reboot(struct notifier_block *this,
			    unsigned long code, void *x)
{
	struct list_head *tmp;
	struct mddev *mddev;
	int need_delay = 0;

	for_each_mddev(mddev, tmp) {
		if (mddev_trylock(mddev)) {
<<<<<<< HEAD
			__md_stop_writes(mddev);
=======
			if (mddev->pers)
				__md_stop_writes(mddev);
>>>>>>> 711e1bfb
			mddev->safemode = 2;
			mddev_unlock(mddev);
		}
		need_delay = 1;
	}
	/*
	 * certain more exotic SCSI devices are known to be
	 * volatile wrt too early system reboots. While the
	 * right place to handle this issue is the given
	 * driver, we do want to have a safe RAID driver ...
	 */
	if (need_delay)
		mdelay(1000*1);

	return NOTIFY_DONE;
}

static struct notifier_block md_notifier = {
	.notifier_call	= md_notify_reboot,
	.next		= NULL,
	.priority	= INT_MAX, /* before any real devices */
};

static void md_geninit(void)
{
	pr_debug("md: sizeof(mdp_super_t) = %d\n", (int)sizeof(mdp_super_t));

	proc_create("mdstat", S_IRUGO, NULL, &md_seq_fops);
}

static int __init md_init(void)
{
	int ret = -ENOMEM;

	md_wq = alloc_workqueue("md", WQ_MEM_RECLAIM, 0);
	if (!md_wq)
		goto err_wq;

	md_misc_wq = alloc_workqueue("md_misc", 0, 0);
	if (!md_misc_wq)
		goto err_misc_wq;

	if ((ret = register_blkdev(MD_MAJOR, "md")) < 0)
		goto err_md;

	if ((ret = register_blkdev(0, "mdp")) < 0)
		goto err_mdp;
	mdp_major = ret;

	blk_register_region(MKDEV(MD_MAJOR, 0), 1UL<<MINORBITS, THIS_MODULE,
			    md_probe, NULL, NULL);
	blk_register_region(MKDEV(mdp_major, 0), 1UL<<MINORBITS, THIS_MODULE,
			    md_probe, NULL, NULL);

	register_reboot_notifier(&md_notifier);
	raid_table_header = register_sysctl_table(raid_root_table);

	md_geninit();
	return 0;

err_mdp:
	unregister_blkdev(MD_MAJOR, "md");
err_md:
	destroy_workqueue(md_misc_wq);
err_misc_wq:
	destroy_workqueue(md_wq);
err_wq:
	return ret;
}

#ifndef MODULE

/*
 * Searches all registered partitions for autorun RAID arrays
 * at boot time.
 */

static LIST_HEAD(all_detected_devices);
struct detected_devices_node {
	struct list_head list;
	dev_t dev;
};

void md_autodetect_dev(dev_t dev)
{
	struct detected_devices_node *node_detected_dev;

	node_detected_dev = kzalloc(sizeof(*node_detected_dev), GFP_KERNEL);
	if (node_detected_dev) {
		node_detected_dev->dev = dev;
		list_add_tail(&node_detected_dev->list, &all_detected_devices);
	} else {
		printk(KERN_CRIT "md: md_autodetect_dev: kzalloc failed"
			", skipping dev(%d,%d)\n", MAJOR(dev), MINOR(dev));
	}
}


static void autostart_arrays(int part)
{
	struct md_rdev *rdev;
	struct detected_devices_node *node_detected_dev;
	dev_t dev;
	int i_scanned, i_passed;

	i_scanned = 0;
	i_passed = 0;

	printk(KERN_INFO "md: Autodetecting RAID arrays.\n");

	while (!list_empty(&all_detected_devices) && i_scanned < INT_MAX) {
		i_scanned++;
		node_detected_dev = list_entry(all_detected_devices.next,
					struct detected_devices_node, list);
		list_del(&node_detected_dev->list);
		dev = node_detected_dev->dev;
		kfree(node_detected_dev);
		rdev = md_import_device(dev,0, 90);
		if (IS_ERR(rdev))
			continue;

		if (test_bit(Faulty, &rdev->flags)) {
			MD_BUG();
			continue;
		}
		set_bit(AutoDetected, &rdev->flags);
		list_add(&rdev->same_set, &pending_raid_disks);
		i_passed++;
	}

	printk(KERN_INFO "md: Scanned %d and added %d devices.\n",
						i_scanned, i_passed);

	autorun_devices(part);
}

#endif /* !MODULE */

static __exit void md_exit(void)
{
	struct mddev *mddev;
	struct list_head *tmp;

	blk_unregister_region(MKDEV(MD_MAJOR,0), 1U << MINORBITS);
	blk_unregister_region(MKDEV(mdp_major,0), 1U << MINORBITS);

	unregister_blkdev(MD_MAJOR,"md");
	unregister_blkdev(mdp_major, "mdp");
	unregister_reboot_notifier(&md_notifier);
	unregister_sysctl_table(raid_table_header);
	remove_proc_entry("mdstat", NULL);
	for_each_mddev(mddev, tmp) {
		export_array(mddev);
		mddev->hold_active = 0;
	}
	destroy_workqueue(md_misc_wq);
	destroy_workqueue(md_wq);
}

subsys_initcall(md_init);
module_exit(md_exit)

static int get_ro(char *buffer, struct kernel_param *kp)
{
	return sprintf(buffer, "%d", start_readonly);
}
static int set_ro(const char *val, struct kernel_param *kp)
{
	char *e;
	int num = simple_strtoul(val, &e, 10);
	if (*val && (*e == '\0' || *e == '\n')) {
		start_readonly = num;
		return 0;
	}
	return -EINVAL;
}

module_param_call(start_ro, set_ro, get_ro, NULL, S_IRUSR|S_IWUSR);
module_param(start_dirty_degraded, int, S_IRUGO|S_IWUSR);

module_param_call(new_array, add_named_array, NULL, NULL, S_IWUSR);

EXPORT_SYMBOL(register_md_personality);
EXPORT_SYMBOL(unregister_md_personality);
EXPORT_SYMBOL(md_error);
EXPORT_SYMBOL(md_done_sync);
EXPORT_SYMBOL(md_write_start);
EXPORT_SYMBOL(md_write_end);
EXPORT_SYMBOL(md_register_thread);
EXPORT_SYMBOL(md_unregister_thread);
EXPORT_SYMBOL(md_wakeup_thread);
EXPORT_SYMBOL(md_check_recovery);
MODULE_LICENSE("GPL");
MODULE_DESCRIPTION("MD RAID framework");
MODULE_ALIAS("md");
MODULE_ALIAS_BLOCKDEV_MAJOR(MD_MAJOR);<|MERGE_RESOLUTION|>--- conflicted
+++ resolved
@@ -8140,12 +8140,8 @@
 
 	for_each_mddev(mddev, tmp) {
 		if (mddev_trylock(mddev)) {
-<<<<<<< HEAD
-			__md_stop_writes(mddev);
-=======
 			if (mddev->pers)
 				__md_stop_writes(mddev);
->>>>>>> 711e1bfb
 			mddev->safemode = 2;
 			mddev_unlock(mddev);
 		}
