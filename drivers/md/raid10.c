/*
 * raid10.c : Multiple Devices driver for Linux
 *
 * Copyright (C) 2000-2004 Neil Brown
 *
 * RAID-10 support for md.
 *
 * Base on code in raid1.c.  See raid1.c for further copyright information.
 *
 *
 * This program is free software; you can redistribute it and/or modify
 * it under the terms of the GNU General Public License as published by
 * the Free Software Foundation; either version 2, or (at your option)
 * any later version.
 *
 * You should have received a copy of the GNU General Public License
 * (for example /usr/src/linux/COPYING); if not, write to the Free
 * Software Foundation, Inc., 675 Mass Ave, Cambridge, MA 02139, USA.
 */

#include <linux/slab.h>
#include <linux/delay.h>
#include <linux/blkdev.h>
#include <linux/module.h>
#include <linux/seq_file.h>
#include <linux/ratelimit.h>
#include <linux/kthread.h>
#include "md.h"
#include "raid10.h"
#include "raid0.h"
#include "bitmap.h"

/*
 * RAID10 provides a combination of RAID0 and RAID1 functionality.
 * The layout of data is defined by
 *    chunk_size
 *    raid_disks
 *    near_copies (stored in low byte of layout)
 *    far_copies (stored in second byte of layout)
 *    far_offset (stored in bit 16 of layout )
 *
 * The data to be stored is divided into chunks using chunksize.
 * Each device is divided into far_copies sections.
 * In each section, chunks are laid out in a style similar to raid0, but
 * near_copies copies of each chunk is stored (each on a different drive).
 * The starting device for each section is offset near_copies from the starting
 * device of the previous section.
 * Thus they are (near_copies*far_copies) of each chunk, and each is on a different
 * drive.
 * near_copies and far_copies must be at least one, and their product is at most
 * raid_disks.
 *
 * If far_offset is true, then the far_copies are handled a bit differently.
 * The copies are still in different stripes, but instead of be very far apart
 * on disk, there are adjacent stripes.
 */

/*
 * Number of guaranteed r10bios in case of extreme VM load:
 */
#define	NR_RAID10_BIOS 256

/* When there are this many requests queue to be written by
 * the raid10 thread, we become 'congested' to provide back-pressure
 * for writeback.
 */
static int max_queued_requests = 1024;

static void allow_barrier(struct r10conf *conf);
static void lower_barrier(struct r10conf *conf);
static int enough(struct r10conf *conf, int ignore);
static sector_t reshape_request(struct mddev *mddev, sector_t sector_nr,
				int *skipped);
static void reshape_request_write(struct mddev *mddev, struct r10bio *r10_bio);
static void end_reshape_write(struct bio *bio, int error);
static void end_reshape(struct r10conf *conf);

static void * r10bio_pool_alloc(gfp_t gfp_flags, void *data)
{
	struct r10conf *conf = data;
	int size = offsetof(struct r10bio, devs[conf->copies]);

	/* allocate a r10bio with room for raid_disks entries in the
	 * bios array */
	return kzalloc(size, gfp_flags);
}

static void r10bio_pool_free(void *r10_bio, void *data)
{
	kfree(r10_bio);
}

/* Maximum size of each resync request */
#define RESYNC_BLOCK_SIZE (64*1024)
#define RESYNC_PAGES ((RESYNC_BLOCK_SIZE + PAGE_SIZE-1) / PAGE_SIZE)
/* amount of memory to reserve for resync requests */
#define RESYNC_WINDOW (1024*1024)
/* maximum number of concurrent requests, memory permitting */
#define RESYNC_DEPTH (32*1024*1024/RESYNC_BLOCK_SIZE)

/*
 * When performing a resync, we need to read and compare, so
 * we need as many pages are there are copies.
 * When performing a recovery, we need 2 bios, one for read,
 * one for write (we recover only one drive per r10buf)
 *
 */
static void * r10buf_pool_alloc(gfp_t gfp_flags, void *data)
{
	struct r10conf *conf = data;
	struct page *page;
	struct r10bio *r10_bio;
	struct bio *bio;
	int i, j;
	int nalloc;

	r10_bio = r10bio_pool_alloc(gfp_flags, conf);
	if (!r10_bio)
		return NULL;

	if (test_bit(MD_RECOVERY_SYNC, &conf->mddev->recovery) ||
	    test_bit(MD_RECOVERY_RESHAPE, &conf->mddev->recovery))
		nalloc = conf->copies; /* resync */
	else
		nalloc = 2; /* recovery */

	/*
	 * Allocate bios.
	 */
	for (j = nalloc ; j-- ; ) {
		bio = bio_kmalloc(gfp_flags, RESYNC_PAGES);
		if (!bio)
			goto out_free_bio;
		r10_bio->devs[j].bio = bio;
		if (!conf->have_replacement)
			continue;
		bio = bio_kmalloc(gfp_flags, RESYNC_PAGES);
		if (!bio)
			goto out_free_bio;
		r10_bio->devs[j].repl_bio = bio;
	}
	/*
	 * Allocate RESYNC_PAGES data pages and attach them
	 * where needed.
	 */
	for (j = 0 ; j < nalloc; j++) {
		struct bio *rbio = r10_bio->devs[j].repl_bio;
		bio = r10_bio->devs[j].bio;
		for (i = 0; i < RESYNC_PAGES; i++) {
			if (j > 0 && !test_bit(MD_RECOVERY_SYNC,
					       &conf->mddev->recovery)) {
				/* we can share bv_page's during recovery
				 * and reshape */
				struct bio *rbio = r10_bio->devs[0].bio;
				page = rbio->bi_io_vec[i].bv_page;
				get_page(page);
			} else
				page = alloc_page(gfp_flags);
			if (unlikely(!page))
				goto out_free_pages;

			bio->bi_io_vec[i].bv_page = page;
			if (rbio)
				rbio->bi_io_vec[i].bv_page = page;
		}
	}

	return r10_bio;

out_free_pages:
	for ( ; i > 0 ; i--)
		safe_put_page(bio->bi_io_vec[i-1].bv_page);
	while (j--)
		for (i = 0; i < RESYNC_PAGES ; i++)
			safe_put_page(r10_bio->devs[j].bio->bi_io_vec[i].bv_page);
	j = 0;
out_free_bio:
	for ( ; j < nalloc; j++) {
		if (r10_bio->devs[j].bio)
			bio_put(r10_bio->devs[j].bio);
		if (r10_bio->devs[j].repl_bio)
			bio_put(r10_bio->devs[j].repl_bio);
	}
	r10bio_pool_free(r10_bio, conf);
	return NULL;
}

static void r10buf_pool_free(void *__r10_bio, void *data)
{
	int i;
	struct r10conf *conf = data;
	struct r10bio *r10bio = __r10_bio;
	int j;

	for (j=0; j < conf->copies; j++) {
		struct bio *bio = r10bio->devs[j].bio;
		if (bio) {
			for (i = 0; i < RESYNC_PAGES; i++) {
				safe_put_page(bio->bi_io_vec[i].bv_page);
				bio->bi_io_vec[i].bv_page = NULL;
			}
			bio_put(bio);
		}
		bio = r10bio->devs[j].repl_bio;
		if (bio)
			bio_put(bio);
	}
	r10bio_pool_free(r10bio, conf);
}

static void put_all_bios(struct r10conf *conf, struct r10bio *r10_bio)
{
	int i;

	for (i = 0; i < conf->copies; i++) {
		struct bio **bio = & r10_bio->devs[i].bio;
		if (!BIO_SPECIAL(*bio))
			bio_put(*bio);
		*bio = NULL;
		bio = &r10_bio->devs[i].repl_bio;
		if (r10_bio->read_slot < 0 && !BIO_SPECIAL(*bio))
			bio_put(*bio);
		*bio = NULL;
	}
}

static void free_r10bio(struct r10bio *r10_bio)
{
	struct r10conf *conf = r10_bio->mddev->private;

	put_all_bios(conf, r10_bio);
	mempool_free(r10_bio, conf->r10bio_pool);
}

static void put_buf(struct r10bio *r10_bio)
{
	struct r10conf *conf = r10_bio->mddev->private;

	mempool_free(r10_bio, conf->r10buf_pool);

	lower_barrier(conf);
}

static void reschedule_retry(struct r10bio *r10_bio)
{
	unsigned long flags;
	struct mddev *mddev = r10_bio->mddev;
	struct r10conf *conf = mddev->private;

	spin_lock_irqsave(&conf->device_lock, flags);
	list_add(&r10_bio->retry_list, &conf->retry_list);
	conf->nr_queued ++;
	spin_unlock_irqrestore(&conf->device_lock, flags);

	/* wake up frozen array... */
	wake_up(&conf->wait_barrier);

	md_wakeup_thread(mddev->thread);
}

/*
 * raid_end_bio_io() is called when we have finished servicing a mirrored
 * operation and are ready to return a success/failure code to the buffer
 * cache layer.
 */
static void raid_end_bio_io(struct r10bio *r10_bio)
{
	struct bio *bio = r10_bio->master_bio;
	int done;
	struct r10conf *conf = r10_bio->mddev->private;

	if (bio->bi_phys_segments) {
		unsigned long flags;
		spin_lock_irqsave(&conf->device_lock, flags);
		bio->bi_phys_segments--;
		done = (bio->bi_phys_segments == 0);
		spin_unlock_irqrestore(&conf->device_lock, flags);
	} else
		done = 1;
	if (!test_bit(R10BIO_Uptodate, &r10_bio->state))
		clear_bit(BIO_UPTODATE, &bio->bi_flags);
	if (done) {
		bio_endio(bio, 0);
		/*
		 * Wake up any possible resync thread that waits for the device
		 * to go idle.
		 */
		allow_barrier(conf);
	}
	free_r10bio(r10_bio);
}

/*
 * Update disk head position estimator based on IRQ completion info.
 */
static inline void update_head_pos(int slot, struct r10bio *r10_bio)
{
	struct r10conf *conf = r10_bio->mddev->private;

	conf->mirrors[r10_bio->devs[slot].devnum].head_position =
		r10_bio->devs[slot].addr + (r10_bio->sectors);
}

/*
 * Find the disk number which triggered given bio
 */
static int find_bio_disk(struct r10conf *conf, struct r10bio *r10_bio,
			 struct bio *bio, int *slotp, int *replp)
{
	int slot;
	int repl = 0;

	for (slot = 0; slot < conf->copies; slot++) {
		if (r10_bio->devs[slot].bio == bio)
			break;
		if (r10_bio->devs[slot].repl_bio == bio) {
			repl = 1;
			break;
		}
	}

	BUG_ON(slot == conf->copies);
	update_head_pos(slot, r10_bio);

	if (slotp)
		*slotp = slot;
	if (replp)
		*replp = repl;
	return r10_bio->devs[slot].devnum;
}

static void raid10_end_read_request(struct bio *bio, int error)
{
	int uptodate = test_bit(BIO_UPTODATE, &bio->bi_flags);
	struct r10bio *r10_bio = bio->bi_private;
	int slot, dev;
	struct md_rdev *rdev;
	struct r10conf *conf = r10_bio->mddev->private;


	slot = r10_bio->read_slot;
	dev = r10_bio->devs[slot].devnum;
	rdev = r10_bio->devs[slot].rdev;
	/*
	 * this branch is our 'one mirror IO has finished' event handler:
	 */
	update_head_pos(slot, r10_bio);

	if (uptodate) {
		/*
		 * Set R10BIO_Uptodate in our master bio, so that
		 * we will return a good error code to the higher
		 * levels even if IO on some other mirrored buffer fails.
		 *
		 * The 'master' represents the composite IO operation to
		 * user-side. So if something waits for IO, then it will
		 * wait for the 'master' bio.
		 */
		set_bit(R10BIO_Uptodate, &r10_bio->state);
	} else {
		/* If all other devices that store this block have
		 * failed, we want to return the error upwards rather
		 * than fail the last device.  Here we redefine
		 * "uptodate" to mean "Don't want to retry"
		 */
		unsigned long flags;
		spin_lock_irqsave(&conf->device_lock, flags);
		if (!enough(conf, rdev->raid_disk))
			uptodate = 1;
		spin_unlock_irqrestore(&conf->device_lock, flags);
	}
	if (uptodate) {
		raid_end_bio_io(r10_bio);
		rdev_dec_pending(rdev, conf->mddev);
	} else {
		/*
		 * oops, read error - keep the refcount on the rdev
		 */
		char b[BDEVNAME_SIZE];
		printk_ratelimited(KERN_ERR
				   "md/raid10:%s: %s: rescheduling sector %llu\n",
				   mdname(conf->mddev),
				   bdevname(rdev->bdev, b),
				   (unsigned long long)r10_bio->sector);
		set_bit(R10BIO_ReadError, &r10_bio->state);
		reschedule_retry(r10_bio);
	}
}

static void close_write(struct r10bio *r10_bio)
{
	/* clear the bitmap if all writes complete successfully */
	bitmap_endwrite(r10_bio->mddev->bitmap, r10_bio->sector,
			r10_bio->sectors,
			!test_bit(R10BIO_Degraded, &r10_bio->state),
			0);
	md_write_end(r10_bio->mddev);
}

static void one_write_done(struct r10bio *r10_bio)
{
	if (atomic_dec_and_test(&r10_bio->remaining)) {
		if (test_bit(R10BIO_WriteError, &r10_bio->state))
			reschedule_retry(r10_bio);
		else {
			close_write(r10_bio);
			if (test_bit(R10BIO_MadeGood, &r10_bio->state))
				reschedule_retry(r10_bio);
			else
				raid_end_bio_io(r10_bio);
		}
	}
}

static void raid10_end_write_request(struct bio *bio, int error)
{
	int uptodate = test_bit(BIO_UPTODATE, &bio->bi_flags);
	struct r10bio *r10_bio = bio->bi_private;
	int dev;
	int dec_rdev = 1;
	struct r10conf *conf = r10_bio->mddev->private;
	int slot, repl;
	struct md_rdev *rdev = NULL;

	dev = find_bio_disk(conf, r10_bio, bio, &slot, &repl);

	if (repl)
		rdev = conf->mirrors[dev].replacement;
	if (!rdev) {
		smp_rmb();
		repl = 0;
		rdev = conf->mirrors[dev].rdev;
	}
	/*
	 * this branch is our 'one mirror IO has finished' event handler:
	 */
	if (!uptodate) {
		if (repl)
			/* Never record new bad blocks to replacement,
			 * just fail it.
			 */
			md_error(rdev->mddev, rdev);
		else {
			set_bit(WriteErrorSeen,	&rdev->flags);
			if (!test_and_set_bit(WantReplacement, &rdev->flags))
				set_bit(MD_RECOVERY_NEEDED,
					&rdev->mddev->recovery);
			set_bit(R10BIO_WriteError, &r10_bio->state);
			dec_rdev = 0;
		}
	} else {
		/*
		 * Set R10BIO_Uptodate in our master bio, so that
		 * we will return a good error code for to the higher
		 * levels even if IO on some other mirrored buffer fails.
		 *
		 * The 'master' represents the composite IO operation to
		 * user-side. So if something waits for IO, then it will
		 * wait for the 'master' bio.
		 */
		sector_t first_bad;
		int bad_sectors;

		set_bit(R10BIO_Uptodate, &r10_bio->state);

		/* Maybe we can clear some bad blocks. */
		if (is_badblock(rdev,
				r10_bio->devs[slot].addr,
				r10_bio->sectors,
				&first_bad, &bad_sectors)) {
			bio_put(bio);
			if (repl)
				r10_bio->devs[slot].repl_bio = IO_MADE_GOOD;
			else
				r10_bio->devs[slot].bio = IO_MADE_GOOD;
			dec_rdev = 0;
			set_bit(R10BIO_MadeGood, &r10_bio->state);
		}
	}

	/*
	 *
	 * Let's see if all mirrored write operations have finished
	 * already.
	 */
	one_write_done(r10_bio);
	if (dec_rdev)
		rdev_dec_pending(conf->mirrors[dev].rdev, conf->mddev);
}

/*
 * RAID10 layout manager
 * As well as the chunksize and raid_disks count, there are two
 * parameters: near_copies and far_copies.
 * near_copies * far_copies must be <= raid_disks.
 * Normally one of these will be 1.
 * If both are 1, we get raid0.
 * If near_copies == raid_disks, we get raid1.
 *
 * Chunks are laid out in raid0 style with near_copies copies of the
 * first chunk, followed by near_copies copies of the next chunk and
 * so on.
 * If far_copies > 1, then after 1/far_copies of the array has been assigned
 * as described above, we start again with a device offset of near_copies.
 * So we effectively have another copy of the whole array further down all
 * the drives, but with blocks on different drives.
 * With this layout, and block is never stored twice on the one device.
 *
 * raid10_find_phys finds the sector offset of a given virtual sector
 * on each device that it is on.
 *
 * raid10_find_virt does the reverse mapping, from a device and a
 * sector offset to a virtual address
 */

static void __raid10_find_phys(struct geom *geo, struct r10bio *r10bio)
{
	int n,f;
	sector_t sector;
	sector_t chunk;
	sector_t stripe;
	int dev;
	int slot = 0;

	/* now calculate first sector/dev */
	chunk = r10bio->sector >> geo->chunk_shift;
	sector = r10bio->sector & geo->chunk_mask;

	chunk *= geo->near_copies;
	stripe = chunk;
	dev = sector_div(stripe, geo->raid_disks);
	if (geo->far_offset)
		stripe *= geo->far_copies;

	sector += stripe << geo->chunk_shift;

	/* and calculate all the others */
	for (n = 0; n < geo->near_copies; n++) {
		int d = dev;
		sector_t s = sector;
		r10bio->devs[slot].addr = sector;
		r10bio->devs[slot].devnum = d;
		slot++;

		for (f = 1; f < geo->far_copies; f++) {
			d += geo->near_copies;
			if (d >= geo->raid_disks)
				d -= geo->raid_disks;
			s += geo->stride;
			r10bio->devs[slot].devnum = d;
			r10bio->devs[slot].addr = s;
			slot++;
		}
		dev++;
		if (dev >= geo->raid_disks) {
			dev = 0;
			sector += (geo->chunk_mask + 1);
		}
	}
}

static void raid10_find_phys(struct r10conf *conf, struct r10bio *r10bio)
{
	struct geom *geo = &conf->geo;

	if (conf->reshape_progress != MaxSector &&
	    ((r10bio->sector >= conf->reshape_progress) !=
	     conf->mddev->reshape_backwards)) {
		set_bit(R10BIO_Previous, &r10bio->state);
		geo = &conf->prev;
	} else
		clear_bit(R10BIO_Previous, &r10bio->state);

	__raid10_find_phys(geo, r10bio);
}

static sector_t raid10_find_virt(struct r10conf *conf, sector_t sector, int dev)
{
	sector_t offset, chunk, vchunk;
	/* Never use conf->prev as this is only called during resync
	 * or recovery, so reshape isn't happening
	 */
	struct geom *geo = &conf->geo;

	offset = sector & geo->chunk_mask;
	if (geo->far_offset) {
		int fc;
		chunk = sector >> geo->chunk_shift;
		fc = sector_div(chunk, geo->far_copies);
		dev -= fc * geo->near_copies;
		if (dev < 0)
			dev += geo->raid_disks;
	} else {
		while (sector >= geo->stride) {
			sector -= geo->stride;
			if (dev < geo->near_copies)
				dev += geo->raid_disks - geo->near_copies;
			else
				dev -= geo->near_copies;
		}
		chunk = sector >> geo->chunk_shift;
	}
	vchunk = chunk * geo->raid_disks + dev;
	sector_div(vchunk, geo->near_copies);
	return (vchunk << geo->chunk_shift) + offset;
}

/**
 *	raid10_mergeable_bvec -- tell bio layer if a two requests can be merged
 *	@q: request queue
 *	@bvm: properties of new bio
 *	@biovec: the request that could be merged to it.
 *
 *	Return amount of bytes we can accept at this offset
 *	This requires checking for end-of-chunk if near_copies != raid_disks,
 *	and for subordinate merge_bvec_fns if merge_check_needed.
 */
static int raid10_mergeable_bvec(struct request_queue *q,
				 struct bvec_merge_data *bvm,
				 struct bio_vec *biovec)
{
	struct mddev *mddev = q->queuedata;
	struct r10conf *conf = mddev->private;
	sector_t sector = bvm->bi_sector + get_start_sect(bvm->bi_bdev);
	int max;
	unsigned int chunk_sectors;
	unsigned int bio_sectors = bvm->bi_size >> 9;
	struct geom *geo = &conf->geo;

	chunk_sectors = (conf->geo.chunk_mask & conf->prev.chunk_mask) + 1;
	if (conf->reshape_progress != MaxSector &&
	    ((sector >= conf->reshape_progress) !=
	     conf->mddev->reshape_backwards))
		geo = &conf->prev;

	if (geo->near_copies < geo->raid_disks) {
		max = (chunk_sectors - ((sector & (chunk_sectors - 1))
					+ bio_sectors)) << 9;
		if (max < 0)
			/* bio_add cannot handle a negative return */
			max = 0;
		if (max <= biovec->bv_len && bio_sectors == 0)
			return biovec->bv_len;
	} else
		max = biovec->bv_len;

	if (mddev->merge_check_needed) {
		struct r10bio r10_bio;
		int s;
		if (conf->reshape_progress != MaxSector) {
			/* Cannot give any guidance during reshape */
			if (max <= biovec->bv_len && bio_sectors == 0)
				return biovec->bv_len;
			return 0;
		}
		r10_bio.sector = sector;
		raid10_find_phys(conf, &r10_bio);
		rcu_read_lock();
		for (s = 0; s < conf->copies; s++) {
			int disk = r10_bio.devs[s].devnum;
			struct md_rdev *rdev = rcu_dereference(
				conf->mirrors[disk].rdev);
			if (rdev && !test_bit(Faulty, &rdev->flags)) {
				struct request_queue *q =
					bdev_get_queue(rdev->bdev);
				if (q->merge_bvec_fn) {
					bvm->bi_sector = r10_bio.devs[s].addr
						+ rdev->data_offset;
					bvm->bi_bdev = rdev->bdev;
					max = min(max, q->merge_bvec_fn(
							  q, bvm, biovec));
				}
			}
			rdev = rcu_dereference(conf->mirrors[disk].replacement);
			if (rdev && !test_bit(Faulty, &rdev->flags)) {
				struct request_queue *q =
					bdev_get_queue(rdev->bdev);
				if (q->merge_bvec_fn) {
					bvm->bi_sector = r10_bio.devs[s].addr
						+ rdev->data_offset;
					bvm->bi_bdev = rdev->bdev;
					max = min(max, q->merge_bvec_fn(
							  q, bvm, biovec));
				}
			}
		}
		rcu_read_unlock();
	}
	return max;
}

/*
 * This routine returns the disk from which the requested read should
 * be done. There is a per-array 'next expected sequential IO' sector
 * number - if this matches on the next IO then we use the last disk.
 * There is also a per-disk 'last know head position' sector that is
 * maintained from IRQ contexts, both the normal and the resync IO
 * completion handlers update this position correctly. If there is no
 * perfect sequential match then we pick the disk whose head is closest.
 *
 * If there are 2 mirrors in the same 2 devices, performance degrades
 * because position is mirror, not device based.
 *
 * The rdev for the device selected will have nr_pending incremented.
 */

/*
 * FIXME: possibly should rethink readbalancing and do it differently
 * depending on near_copies / far_copies geometry.
 */
static struct md_rdev *read_balance(struct r10conf *conf,
				    struct r10bio *r10_bio,
				    int *max_sectors)
{
	const sector_t this_sector = r10_bio->sector;
	int disk, slot;
	int sectors = r10_bio->sectors;
	int best_good_sectors;
	sector_t new_distance, best_dist;
	struct md_rdev *rdev, *best_rdev;
	int do_balance;
	int best_slot;
	struct geom *geo = &conf->geo;

	raid10_find_phys(conf, r10_bio);
	rcu_read_lock();
retry:
	sectors = r10_bio->sectors;
	best_slot = -1;
	best_rdev = NULL;
	best_dist = MaxSector;
	best_good_sectors = 0;
	do_balance = 1;
	/*
	 * Check if we can balance. We can balance on the whole
	 * device if no resync is going on (recovery is ok), or below
	 * the resync window. We take the first readable disk when
	 * above the resync window.
	 */
	if (conf->mddev->recovery_cp < MaxSector
	    && (this_sector + sectors >= conf->next_resync))
		do_balance = 0;

	for (slot = 0; slot < conf->copies ; slot++) {
		sector_t first_bad;
		int bad_sectors;
		sector_t dev_sector;

		if (r10_bio->devs[slot].bio == IO_BLOCKED)
			continue;
		disk = r10_bio->devs[slot].devnum;
		rdev = rcu_dereference(conf->mirrors[disk].replacement);
		if (rdev == NULL || test_bit(Faulty, &rdev->flags) ||
		    test_bit(Unmerged, &rdev->flags) ||
		    r10_bio->devs[slot].addr + sectors > rdev->recovery_offset)
			rdev = rcu_dereference(conf->mirrors[disk].rdev);
		if (rdev == NULL ||
		    test_bit(Faulty, &rdev->flags) ||
		    test_bit(Unmerged, &rdev->flags))
			continue;
		if (!test_bit(In_sync, &rdev->flags) &&
		    r10_bio->devs[slot].addr + sectors > rdev->recovery_offset)
			continue;

		dev_sector = r10_bio->devs[slot].addr;
		if (is_badblock(rdev, dev_sector, sectors,
				&first_bad, &bad_sectors)) {
			if (best_dist < MaxSector)
				/* Already have a better slot */
				continue;
			if (first_bad <= dev_sector) {
				/* Cannot read here.  If this is the
				 * 'primary' device, then we must not read
				 * beyond 'bad_sectors' from another device.
				 */
				bad_sectors -= (dev_sector - first_bad);
				if (!do_balance && sectors > bad_sectors)
					sectors = bad_sectors;
				if (best_good_sectors > sectors)
					best_good_sectors = sectors;
			} else {
				sector_t good_sectors =
					first_bad - dev_sector;
				if (good_sectors > best_good_sectors) {
					best_good_sectors = good_sectors;
					best_slot = slot;
					best_rdev = rdev;
				}
				if (!do_balance)
					/* Must read from here */
					break;
			}
			continue;
		} else
			best_good_sectors = sectors;

		if (!do_balance)
			break;

		/* This optimisation is debatable, and completely destroys
		 * sequential read speed for 'far copies' arrays.  So only
		 * keep it for 'near' arrays, and review those later.
		 */
		if (geo->near_copies > 1 && !atomic_read(&rdev->nr_pending))
			break;

		/* for far > 1 always use the lowest address */
		if (geo->far_copies > 1)
			new_distance = r10_bio->devs[slot].addr;
		else
			new_distance = abs(r10_bio->devs[slot].addr -
					   conf->mirrors[disk].head_position);
		if (new_distance < best_dist) {
			best_dist = new_distance;
			best_slot = slot;
			best_rdev = rdev;
		}
	}
	if (slot >= conf->copies) {
		slot = best_slot;
		rdev = best_rdev;
	}

	if (slot >= 0) {
		atomic_inc(&rdev->nr_pending);
		if (test_bit(Faulty, &rdev->flags)) {
			/* Cannot risk returning a device that failed
			 * before we inc'ed nr_pending
			 */
			rdev_dec_pending(rdev, conf->mddev);
			goto retry;
		}
		r10_bio->read_slot = slot;
	} else
		rdev = NULL;
	rcu_read_unlock();
	*max_sectors = best_good_sectors;

	return rdev;
}

static int raid10_congested(void *data, int bits)
{
	struct mddev *mddev = data;
	struct r10conf *conf = mddev->private;
	int i, ret = 0;

	if ((bits & (1 << BDI_async_congested)) &&
	    conf->pending_count >= max_queued_requests)
		return 1;

	if (mddev_congested(mddev, bits))
		return 1;
	rcu_read_lock();
	for (i = 0;
	     (i < conf->geo.raid_disks || i < conf->prev.raid_disks)
		     && ret == 0;
	     i++) {
		struct md_rdev *rdev = rcu_dereference(conf->mirrors[i].rdev);
		if (rdev && !test_bit(Faulty, &rdev->flags)) {
			struct request_queue *q = bdev_get_queue(rdev->bdev);

			ret |= bdi_congested(&q->backing_dev_info, bits);
		}
	}
	rcu_read_unlock();
	return ret;
}

static void flush_pending_writes(struct r10conf *conf)
{
	/* Any writes that have been queued but are awaiting
	 * bitmap updates get flushed here.
	 */
	spin_lock_irq(&conf->device_lock);

	if (conf->pending_bio_list.head) {
		struct bio *bio;
		bio = bio_list_get(&conf->pending_bio_list);
		conf->pending_count = 0;
		spin_unlock_irq(&conf->device_lock);
		/* flush any pending bitmap writes to disk
		 * before proceeding w/ I/O */
		bitmap_unplug(conf->mddev->bitmap);
		wake_up(&conf->wait_barrier);

		while (bio) { /* submit pending writes */
			struct bio *next = bio->bi_next;
			bio->bi_next = NULL;
			generic_make_request(bio);
			bio = next;
		}
	} else
		spin_unlock_irq(&conf->device_lock);
}

/* Barriers....
 * Sometimes we need to suspend IO while we do something else,
 * either some resync/recovery, or reconfigure the array.
 * To do this we raise a 'barrier'.
 * The 'barrier' is a counter that can be raised multiple times
 * to count how many activities are happening which preclude
 * normal IO.
 * We can only raise the barrier if there is no pending IO.
 * i.e. if nr_pending == 0.
 * We choose only to raise the barrier if no-one is waiting for the
 * barrier to go down.  This means that as soon as an IO request
 * is ready, no other operations which require a barrier will start
 * until the IO request has had a chance.
 *
 * So: regular IO calls 'wait_barrier'.  When that returns there
 *    is no backgroup IO happening,  It must arrange to call
 *    allow_barrier when it has finished its IO.
 * backgroup IO calls must call raise_barrier.  Once that returns
 *    there is no normal IO happeing.  It must arrange to call
 *    lower_barrier when the particular background IO completes.
 */

static void raise_barrier(struct r10conf *conf, int force)
{
	BUG_ON(force && !conf->barrier);
	spin_lock_irq(&conf->resync_lock);

	/* Wait until no block IO is waiting (unless 'force') */
	wait_event_lock_irq(conf->wait_barrier, force || !conf->nr_waiting,
			    conf->resync_lock, );

	/* block any new IO from starting */
	conf->barrier++;

	/* Now wait for all pending IO to complete */
	wait_event_lock_irq(conf->wait_barrier,
			    !conf->nr_pending && conf->barrier < RESYNC_DEPTH,
			    conf->resync_lock, );

	spin_unlock_irq(&conf->resync_lock);
}

static void lower_barrier(struct r10conf *conf)
{
	unsigned long flags;
	spin_lock_irqsave(&conf->resync_lock, flags);
	conf->barrier--;
	spin_unlock_irqrestore(&conf->resync_lock, flags);
	wake_up(&conf->wait_barrier);
}

static void wait_barrier(struct r10conf *conf)
{
	spin_lock_irq(&conf->resync_lock);
	if (conf->barrier) {
		conf->nr_waiting++;
		/* Wait for the barrier to drop.
		 * However if there are already pending
		 * requests (preventing the barrier from
		 * rising completely), and the
		 * pre-process bio queue isn't empty,
		 * then don't wait, as we need to empty
		 * that queue to get the nr_pending
		 * count down.
		 */
		wait_event_lock_irq(conf->wait_barrier,
				    !conf->barrier ||
				    (conf->nr_pending &&
				     current->bio_list &&
				     !bio_list_empty(current->bio_list)),
				    conf->resync_lock,
			);
		conf->nr_waiting--;
	}
	conf->nr_pending++;
	spin_unlock_irq(&conf->resync_lock);
}

static void allow_barrier(struct r10conf *conf)
{
	unsigned long flags;
	spin_lock_irqsave(&conf->resync_lock, flags);
	conf->nr_pending--;
	spin_unlock_irqrestore(&conf->resync_lock, flags);
	wake_up(&conf->wait_barrier);
}

static void freeze_array(struct r10conf *conf)
{
	/* stop syncio and normal IO and wait for everything to
	 * go quiet.
	 * We increment barrier and nr_waiting, and then
	 * wait until nr_pending match nr_queued+1
	 * This is called in the context of one normal IO request
	 * that has failed. Thus any sync request that might be pending
	 * will be blocked by nr_pending, and we need to wait for
	 * pending IO requests to complete or be queued for re-try.
	 * Thus the number queued (nr_queued) plus this request (1)
	 * must match the number of pending IOs (nr_pending) before
	 * we continue.
	 */
	spin_lock_irq(&conf->resync_lock);
	conf->barrier++;
	conf->nr_waiting++;
	wait_event_lock_irq(conf->wait_barrier,
			    conf->nr_pending == conf->nr_queued+1,
			    conf->resync_lock,
			    flush_pending_writes(conf));

	spin_unlock_irq(&conf->resync_lock);
}

static void unfreeze_array(struct r10conf *conf)
{
	/* reverse the effect of the freeze */
	spin_lock_irq(&conf->resync_lock);
	conf->barrier--;
	conf->nr_waiting--;
	wake_up(&conf->wait_barrier);
	spin_unlock_irq(&conf->resync_lock);
}

static sector_t choose_data_offset(struct r10bio *r10_bio,
				   struct md_rdev *rdev)
{
	if (!test_bit(MD_RECOVERY_RESHAPE, &rdev->mddev->recovery) ||
	    test_bit(R10BIO_Previous, &r10_bio->state))
		return rdev->data_offset;
	else
		return rdev->new_data_offset;
}

static void make_request(struct mddev *mddev, struct bio * bio)
{
	struct r10conf *conf = mddev->private;
	struct r10bio *r10_bio;
	struct bio *read_bio;
	int i;
	sector_t chunk_mask = (conf->geo.chunk_mask & conf->prev.chunk_mask);
	int chunk_sects = chunk_mask + 1;
	const int rw = bio_data_dir(bio);
	const unsigned long do_sync = (bio->bi_rw & REQ_SYNC);
	const unsigned long do_fua = (bio->bi_rw & REQ_FUA);
	unsigned long flags;
	struct md_rdev *blocked_rdev;
	int sectors_handled;
	int max_sectors;
	int sectors;

	if (unlikely(bio->bi_rw & REQ_FLUSH)) {
		md_flush_request(mddev, bio);
		return;
	}

	/* If this request crosses a chunk boundary, we need to
	 * split it.  This will only happen for 1 PAGE (or less) requests.
	 */
	if (unlikely((bio->bi_sector & chunk_mask) + (bio->bi_size >> 9)
		     > chunk_sects
		     && (conf->geo.near_copies < conf->geo.raid_disks
			 || conf->prev.near_copies < conf->prev.raid_disks))) {
		struct bio_pair *bp;
		/* Sanity check -- queue functions should prevent this happening */
		if (bio->bi_vcnt != 1 ||
		    bio->bi_idx != 0)
			goto bad_map;
		/* This is a one page bio that upper layers
		 * refuse to split for us, so we need to split it.
		 */
		bp = bio_split(bio,
			       chunk_sects - (bio->bi_sector & (chunk_sects - 1)) );

		/* Each of these 'make_request' calls will call 'wait_barrier'.
		 * If the first succeeds but the second blocks due to the resync
		 * thread raising the barrier, we will deadlock because the
		 * IO to the underlying device will be queued in generic_make_request
		 * and will never complete, so will never reduce nr_pending.
		 * So increment nr_waiting here so no new raise_barriers will
		 * succeed, and so the second wait_barrier cannot block.
		 */
		spin_lock_irq(&conf->resync_lock);
		conf->nr_waiting++;
		spin_unlock_irq(&conf->resync_lock);

		make_request(mddev, &bp->bio1);
		make_request(mddev, &bp->bio2);

		spin_lock_irq(&conf->resync_lock);
		conf->nr_waiting--;
		wake_up(&conf->wait_barrier);
		spin_unlock_irq(&conf->resync_lock);

		bio_pair_release(bp);
		return;
	bad_map:
		printk("md/raid10:%s: make_request bug: can't convert block across chunks"
		       " or bigger than %dk %llu %d\n", mdname(mddev), chunk_sects/2,
		       (unsigned long long)bio->bi_sector, bio->bi_size >> 10);

		bio_io_error(bio);
		return;
	}

	md_write_start(mddev, bio);

	/*
	 * Register the new request and wait if the reconstruction
	 * thread has put up a bar for new requests.
	 * Continue immediately if no resync is active currently.
	 */
	wait_barrier(conf);

	sectors = bio->bi_size >> 9;
	while (test_bit(MD_RECOVERY_RESHAPE, &mddev->recovery) &&
	    bio->bi_sector < conf->reshape_progress &&
	    bio->bi_sector + sectors > conf->reshape_progress) {
		/* IO spans the reshape position.  Need to wait for
		 * reshape to pass
		 */
		allow_barrier(conf);
		wait_event(conf->wait_barrier,
			   conf->reshape_progress <= bio->bi_sector ||
			   conf->reshape_progress >= bio->bi_sector + sectors);
		wait_barrier(conf);
	}
	if (test_bit(MD_RECOVERY_RESHAPE, &mddev->recovery) &&
	    bio_data_dir(bio) == WRITE &&
	    (mddev->reshape_backwards
	     ? (bio->bi_sector < conf->reshape_safe &&
		bio->bi_sector + sectors > conf->reshape_progress)
	     : (bio->bi_sector + sectors > conf->reshape_safe &&
		bio->bi_sector < conf->reshape_progress))) {
		/* Need to update reshape_position in metadata */
		mddev->reshape_position = conf->reshape_progress;
		set_bit(MD_CHANGE_DEVS, &mddev->flags);
		set_bit(MD_CHANGE_PENDING, &mddev->flags);
		md_wakeup_thread(mddev->thread);
		wait_event(mddev->sb_wait,
			   !test_bit(MD_CHANGE_PENDING, &mddev->flags));

		conf->reshape_safe = mddev->reshape_position;
	}

	r10_bio = mempool_alloc(conf->r10bio_pool, GFP_NOIO);

	r10_bio->master_bio = bio;
	r10_bio->sectors = sectors;

	r10_bio->mddev = mddev;
	r10_bio->sector = bio->bi_sector;
	r10_bio->state = 0;

	/* We might need to issue multiple reads to different
	 * devices if there are bad blocks around, so we keep
	 * track of the number of reads in bio->bi_phys_segments.
	 * If this is 0, there is only one r10_bio and no locking
	 * will be needed when the request completes.  If it is
	 * non-zero, then it is the number of not-completed requests.
	 */
	bio->bi_phys_segments = 0;
	clear_bit(BIO_SEG_VALID, &bio->bi_flags);

	if (rw == READ) {
		/*
		 * read balancing logic:
		 */
		struct md_rdev *rdev;
		int slot;

read_again:
		rdev = read_balance(conf, r10_bio, &max_sectors);
		if (!rdev) {
			raid_end_bio_io(r10_bio);
			return;
		}
		slot = r10_bio->read_slot;

		read_bio = bio_clone_mddev(bio, GFP_NOIO, mddev);
		md_trim_bio(read_bio, r10_bio->sector - bio->bi_sector,
			    max_sectors);

		r10_bio->devs[slot].bio = read_bio;
		r10_bio->devs[slot].rdev = rdev;

		read_bio->bi_sector = r10_bio->devs[slot].addr +
			choose_data_offset(r10_bio, rdev);
		read_bio->bi_bdev = rdev->bdev;
		read_bio->bi_end_io = raid10_end_read_request;
		read_bio->bi_rw = READ | do_sync;
		read_bio->bi_private = r10_bio;

		if (max_sectors < r10_bio->sectors) {
			/* Could not read all from this device, so we will
			 * need another r10_bio.
			 */
			sectors_handled = (r10_bio->sectors + max_sectors
					   - bio->bi_sector);
			r10_bio->sectors = max_sectors;
			spin_lock_irq(&conf->device_lock);
			if (bio->bi_phys_segments == 0)
				bio->bi_phys_segments = 2;
			else
				bio->bi_phys_segments++;
			spin_unlock(&conf->device_lock);
			/* Cannot call generic_make_request directly
			 * as that will be queued in __generic_make_request
			 * and subsequent mempool_alloc might block
			 * waiting for it.  so hand bio over to raid10d.
			 */
			reschedule_retry(r10_bio);

			r10_bio = mempool_alloc(conf->r10bio_pool, GFP_NOIO);

			r10_bio->master_bio = bio;
			r10_bio->sectors = ((bio->bi_size >> 9)
					    - sectors_handled);
			r10_bio->state = 0;
			r10_bio->mddev = mddev;
			r10_bio->sector = bio->bi_sector + sectors_handled;
			goto read_again;
		} else
			generic_make_request(read_bio);
		return;
	}

	/*
	 * WRITE:
	 */
	if (conf->pending_count >= max_queued_requests) {
		md_wakeup_thread(mddev->thread);
		wait_event(conf->wait_barrier,
			   conf->pending_count < max_queued_requests);
	}
	/* first select target devices under rcu_lock and
	 * inc refcount on their rdev.  Record them by setting
	 * bios[x] to bio
	 * If there are known/acknowledged bad blocks on any device
	 * on which we have seen a write error, we want to avoid
	 * writing to those blocks.  This potentially requires several
	 * writes to write around the bad blocks.  Each set of writes
	 * gets its own r10_bio with a set of bios attached.  The number
	 * of r10_bios is recored in bio->bi_phys_segments just as with
	 * the read case.
	 */

	r10_bio->read_slot = -1; /* make sure repl_bio gets freed */
	raid10_find_phys(conf, r10_bio);
retry_write:
	blocked_rdev = NULL;
	rcu_read_lock();
	max_sectors = r10_bio->sectors;

	for (i = 0;  i < conf->copies; i++) {
		int d = r10_bio->devs[i].devnum;
		struct md_rdev *rdev = rcu_dereference(conf->mirrors[d].rdev);
		struct md_rdev *rrdev = rcu_dereference(
			conf->mirrors[d].replacement);
		if (rdev == rrdev)
			rrdev = NULL;
		if (rdev && unlikely(test_bit(Blocked, &rdev->flags))) {
			atomic_inc(&rdev->nr_pending);
			blocked_rdev = rdev;
			break;
		}
		if (rrdev && unlikely(test_bit(Blocked, &rrdev->flags))) {
			atomic_inc(&rrdev->nr_pending);
			blocked_rdev = rrdev;
			break;
		}
		if (rrdev && (test_bit(Faulty, &rrdev->flags)
			      || test_bit(Unmerged, &rrdev->flags)))
			rrdev = NULL;

		r10_bio->devs[i].bio = NULL;
		r10_bio->devs[i].repl_bio = NULL;
		if (!rdev || test_bit(Faulty, &rdev->flags) ||
		    test_bit(Unmerged, &rdev->flags)) {
			set_bit(R10BIO_Degraded, &r10_bio->state);
			continue;
		}
		if (test_bit(WriteErrorSeen, &rdev->flags)) {
			sector_t first_bad;
			sector_t dev_sector = r10_bio->devs[i].addr;
			int bad_sectors;
			int is_bad;

			is_bad = is_badblock(rdev, dev_sector,
					     max_sectors,
					     &first_bad, &bad_sectors);
			if (is_bad < 0) {
				/* Mustn't write here until the bad block
				 * is acknowledged
				 */
				atomic_inc(&rdev->nr_pending);
				set_bit(BlockedBadBlocks, &rdev->flags);
				blocked_rdev = rdev;
				break;
			}
			if (is_bad && first_bad <= dev_sector) {
				/* Cannot write here at all */
				bad_sectors -= (dev_sector - first_bad);
				if (bad_sectors < max_sectors)
					/* Mustn't write more than bad_sectors
					 * to other devices yet
					 */
					max_sectors = bad_sectors;
				/* We don't set R10BIO_Degraded as that
				 * only applies if the disk is missing,
				 * so it might be re-added, and we want to
				 * know to recover this chunk.
				 * In this case the device is here, and the
				 * fact that this chunk is not in-sync is
				 * recorded in the bad block log.
				 */
				continue;
			}
			if (is_bad) {
				int good_sectors = first_bad - dev_sector;
				if (good_sectors < max_sectors)
					max_sectors = good_sectors;
			}
		}
		r10_bio->devs[i].bio = bio;
		atomic_inc(&rdev->nr_pending);
		if (rrdev) {
			r10_bio->devs[i].repl_bio = bio;
			atomic_inc(&rrdev->nr_pending);
		}
	}
	rcu_read_unlock();

	if (unlikely(blocked_rdev)) {
		/* Have to wait for this device to get unblocked, then retry */
		int j;
		int d;

		for (j = 0; j < i; j++) {
			if (r10_bio->devs[j].bio) {
				d = r10_bio->devs[j].devnum;
				rdev_dec_pending(conf->mirrors[d].rdev, mddev);
			}
			if (r10_bio->devs[j].repl_bio) {
				struct md_rdev *rdev;
				d = r10_bio->devs[j].devnum;
				rdev = conf->mirrors[d].replacement;
				if (!rdev) {
					/* Race with remove_disk */
					smp_mb();
					rdev = conf->mirrors[d].rdev;
				}
				rdev_dec_pending(rdev, mddev);
			}
		}
		allow_barrier(conf);
		md_wait_for_blocked_rdev(blocked_rdev, mddev);
		wait_barrier(conf);
		goto retry_write;
	}

	if (max_sectors < r10_bio->sectors) {
		/* We are splitting this into multiple parts, so
		 * we need to prepare for allocating another r10_bio.
		 */
		r10_bio->sectors = max_sectors;
		spin_lock_irq(&conf->device_lock);
		if (bio->bi_phys_segments == 0)
			bio->bi_phys_segments = 2;
		else
			bio->bi_phys_segments++;
		spin_unlock_irq(&conf->device_lock);
	}
	sectors_handled = r10_bio->sector + max_sectors - bio->bi_sector;

	atomic_set(&r10_bio->remaining, 1);
	bitmap_startwrite(mddev->bitmap, r10_bio->sector, r10_bio->sectors, 0);

	for (i = 0; i < conf->copies; i++) {
		struct bio *mbio;
		int d = r10_bio->devs[i].devnum;
		if (!r10_bio->devs[i].bio)
			continue;

		mbio = bio_clone_mddev(bio, GFP_NOIO, mddev);
		md_trim_bio(mbio, r10_bio->sector - bio->bi_sector,
			    max_sectors);
		r10_bio->devs[i].bio = mbio;

		mbio->bi_sector	= (r10_bio->devs[i].addr+
				   choose_data_offset(r10_bio,
						      conf->mirrors[d].rdev));
		mbio->bi_bdev = conf->mirrors[d].rdev->bdev;
		mbio->bi_end_io	= raid10_end_write_request;
		mbio->bi_rw = WRITE | do_sync | do_fua;
		mbio->bi_private = r10_bio;

		atomic_inc(&r10_bio->remaining);
		spin_lock_irqsave(&conf->device_lock, flags);
		bio_list_add(&conf->pending_bio_list, mbio);
		conf->pending_count++;
		spin_unlock_irqrestore(&conf->device_lock, flags);
		if (!mddev_check_plugged(mddev))
			md_wakeup_thread(mddev->thread);

		if (!r10_bio->devs[i].repl_bio)
			continue;

		mbio = bio_clone_mddev(bio, GFP_NOIO, mddev);
		md_trim_bio(mbio, r10_bio->sector - bio->bi_sector,
			    max_sectors);
		r10_bio->devs[i].repl_bio = mbio;

		/* We are actively writing to the original device
		 * so it cannot disappear, so the replacement cannot
		 * become NULL here
		 */
		mbio->bi_sector	= (r10_bio->devs[i].addr +
				   choose_data_offset(
					   r10_bio,
					   conf->mirrors[d].replacement));
		mbio->bi_bdev = conf->mirrors[d].replacement->bdev;
		mbio->bi_end_io	= raid10_end_write_request;
		mbio->bi_rw = WRITE | do_sync | do_fua;
		mbio->bi_private = r10_bio;

		atomic_inc(&r10_bio->remaining);
		spin_lock_irqsave(&conf->device_lock, flags);
		bio_list_add(&conf->pending_bio_list, mbio);
		conf->pending_count++;
		spin_unlock_irqrestore(&conf->device_lock, flags);
		if (!mddev_check_plugged(mddev))
			md_wakeup_thread(mddev->thread);
	}

	/* Don't remove the bias on 'remaining' (one_write_done) until
	 * after checking if we need to go around again.
	 */

	if (sectors_handled < (bio->bi_size >> 9)) {
		one_write_done(r10_bio);
		/* We need another r10_bio.  It has already been counted
		 * in bio->bi_phys_segments.
		 */
		r10_bio = mempool_alloc(conf->r10bio_pool, GFP_NOIO);

		r10_bio->master_bio = bio;
		r10_bio->sectors = (bio->bi_size >> 9) - sectors_handled;

		r10_bio->mddev = mddev;
		r10_bio->sector = bio->bi_sector + sectors_handled;
		r10_bio->state = 0;
		goto retry_write;
	}
	one_write_done(r10_bio);

	/* In case raid10d snuck in to freeze_array */
	wake_up(&conf->wait_barrier);
}

static void status(struct seq_file *seq, struct mddev *mddev)
{
	struct r10conf *conf = mddev->private;
	int i;

	if (conf->geo.near_copies < conf->geo.raid_disks)
		seq_printf(seq, " %dK chunks", mddev->chunk_sectors / 2);
	if (conf->geo.near_copies > 1)
		seq_printf(seq, " %d near-copies", conf->geo.near_copies);
	if (conf->geo.far_copies > 1) {
		if (conf->geo.far_offset)
			seq_printf(seq, " %d offset-copies", conf->geo.far_copies);
		else
			seq_printf(seq, " %d far-copies", conf->geo.far_copies);
	}
	seq_printf(seq, " [%d/%d] [", conf->geo.raid_disks,
					conf->geo.raid_disks - mddev->degraded);
	for (i = 0; i < conf->geo.raid_disks; i++)
		seq_printf(seq, "%s",
			      conf->mirrors[i].rdev &&
			      test_bit(In_sync, &conf->mirrors[i].rdev->flags) ? "U" : "_");
	seq_printf(seq, "]");
}

/* check if there are enough drives for
 * every block to appear on atleast one.
 * Don't consider the device numbered 'ignore'
 * as we might be about to remove it.
 */
static int _enough(struct r10conf *conf, struct geom *geo, int ignore)
{
	int first = 0;

	do {
		int n = conf->copies;
		int cnt = 0;
		while (n--) {
			if (conf->mirrors[first].rdev &&
			    first != ignore)
				cnt++;
			first = (first+1) % geo->raid_disks;
		}
		if (cnt == 0)
			return 0;
	} while (first != 0);
	return 1;
}

static int enough(struct r10conf *conf, int ignore)
{
	return _enough(conf, &conf->geo, ignore) &&
		_enough(conf, &conf->prev, ignore);
}

static void error(struct mddev *mddev, struct md_rdev *rdev)
{
	char b[BDEVNAME_SIZE];
	struct r10conf *conf = mddev->private;

	/*
	 * If it is not operational, then we have already marked it as dead
	 * else if it is the last working disks, ignore the error, let the
	 * next level up know.
	 * else mark the drive as failed
	 */
	if (test_bit(In_sync, &rdev->flags)
	    && !enough(conf, rdev->raid_disk))
		/*
		 * Don't fail the drive, just return an IO error.
		 */
		return;
	if (test_and_clear_bit(In_sync, &rdev->flags)) {
		unsigned long flags;
		spin_lock_irqsave(&conf->device_lock, flags);
		mddev->degraded++;
		spin_unlock_irqrestore(&conf->device_lock, flags);
		/*
		 * if recovery is running, make sure it aborts.
		 */
		set_bit(MD_RECOVERY_INTR, &mddev->recovery);
	}
	set_bit(Blocked, &rdev->flags);
	set_bit(Faulty, &rdev->flags);
	set_bit(MD_CHANGE_DEVS, &mddev->flags);
	printk(KERN_ALERT
	       "md/raid10:%s: Disk failure on %s, disabling device.\n"
	       "md/raid10:%s: Operation continuing on %d devices.\n",
	       mdname(mddev), bdevname(rdev->bdev, b),
	       mdname(mddev), conf->geo.raid_disks - mddev->degraded);
}

static void print_conf(struct r10conf *conf)
{
	int i;
	struct mirror_info *tmp;

	printk(KERN_DEBUG "RAID10 conf printout:\n");
	if (!conf) {
		printk(KERN_DEBUG "(!conf)\n");
		return;
	}
	printk(KERN_DEBUG " --- wd:%d rd:%d\n", conf->geo.raid_disks - conf->mddev->degraded,
		conf->geo.raid_disks);

	for (i = 0; i < conf->geo.raid_disks; i++) {
		char b[BDEVNAME_SIZE];
		tmp = conf->mirrors + i;
		if (tmp->rdev)
			printk(KERN_DEBUG " disk %d, wo:%d, o:%d, dev:%s\n",
				i, !test_bit(In_sync, &tmp->rdev->flags),
			        !test_bit(Faulty, &tmp->rdev->flags),
				bdevname(tmp->rdev->bdev,b));
	}
}

static void close_sync(struct r10conf *conf)
{
	wait_barrier(conf);
	allow_barrier(conf);

	mempool_destroy(conf->r10buf_pool);
	conf->r10buf_pool = NULL;
}

static int raid10_spare_active(struct mddev *mddev)
{
	int i;
	struct r10conf *conf = mddev->private;
	struct mirror_info *tmp;
	int count = 0;
	unsigned long flags;

	/*
	 * Find all non-in_sync disks within the RAID10 configuration
	 * and mark them in_sync
	 */
	for (i = 0; i < conf->geo.raid_disks; i++) {
		tmp = conf->mirrors + i;
		if (tmp->replacement
		    && tmp->replacement->recovery_offset == MaxSector
		    && !test_bit(Faulty, &tmp->replacement->flags)
		    && !test_and_set_bit(In_sync, &tmp->replacement->flags)) {
			/* Replacement has just become active */
			if (!tmp->rdev
			    || !test_and_clear_bit(In_sync, &tmp->rdev->flags))
				count++;
			if (tmp->rdev) {
				/* Replaced device not technically faulty,
				 * but we need to be sure it gets removed
				 * and never re-added.
				 */
				set_bit(Faulty, &tmp->rdev->flags);
				sysfs_notify_dirent_safe(
					tmp->rdev->sysfs_state);
			}
			sysfs_notify_dirent_safe(tmp->replacement->sysfs_state);
		} else if (tmp->rdev
			   && !test_bit(Faulty, &tmp->rdev->flags)
			   && !test_and_set_bit(In_sync, &tmp->rdev->flags)) {
			count++;
			sysfs_notify_dirent(tmp->rdev->sysfs_state);
		}
	}
	spin_lock_irqsave(&conf->device_lock, flags);
	mddev->degraded -= count;
	spin_unlock_irqrestore(&conf->device_lock, flags);

	print_conf(conf);
	return count;
}


static int raid10_add_disk(struct mddev *mddev, struct md_rdev *rdev)
{
	struct r10conf *conf = mddev->private;
	int err = -EEXIST;
	int mirror;
	int first = 0;
	int last = conf->geo.raid_disks - 1;
	struct request_queue *q = bdev_get_queue(rdev->bdev);

	if (mddev->recovery_cp < MaxSector)
		/* only hot-add to in-sync arrays, as recovery is
		 * very different from resync
		 */
		return -EBUSY;
	if (rdev->saved_raid_disk < 0 && !_enough(conf, &conf->prev, -1))
		return -EINVAL;

	if (rdev->raid_disk >= 0)
		first = last = rdev->raid_disk;

	if (q->merge_bvec_fn) {
		set_bit(Unmerged, &rdev->flags);
		mddev->merge_check_needed = 1;
	}

	if (rdev->saved_raid_disk >= first &&
	    conf->mirrors[rdev->saved_raid_disk].rdev == NULL)
		mirror = rdev->saved_raid_disk;
	else
		mirror = first;
	for ( ; mirror <= last ; mirror++) {
		struct mirror_info *p = &conf->mirrors[mirror];
		if (p->recovery_disabled == mddev->recovery_disabled)
			continue;
		if (p->rdev) {
			if (!test_bit(WantReplacement, &p->rdev->flags) ||
			    p->replacement != NULL)
				continue;
			clear_bit(In_sync, &rdev->flags);
			set_bit(Replacement, &rdev->flags);
			rdev->raid_disk = mirror;
			err = 0;
			disk_stack_limits(mddev->gendisk, rdev->bdev,
					  rdev->data_offset << 9);
			conf->fullsync = 1;
			rcu_assign_pointer(p->replacement, rdev);
			break;
		}

		disk_stack_limits(mddev->gendisk, rdev->bdev,
				  rdev->data_offset << 9);

		p->head_position = 0;
		p->recovery_disabled = mddev->recovery_disabled - 1;
		rdev->raid_disk = mirror;
		err = 0;
		if (rdev->saved_raid_disk != mirror)
			conf->fullsync = 1;
		rcu_assign_pointer(p->rdev, rdev);
		break;
	}
	if (err == 0 && test_bit(Unmerged, &rdev->flags)) {
		/* Some requests might not have seen this new
		 * merge_bvec_fn.  We must wait for them to complete
		 * before merging the device fully.
		 * First we make sure any code which has tested
		 * our function has submitted the request, then
		 * we wait for all outstanding requests to complete.
		 */
		synchronize_sched();
		raise_barrier(conf, 0);
		lower_barrier(conf);
		clear_bit(Unmerged, &rdev->flags);
	}
	md_integrity_add_rdev(rdev, mddev);
	print_conf(conf);
	return err;
}

static int raid10_remove_disk(struct mddev *mddev, struct md_rdev *rdev)
{
	struct r10conf *conf = mddev->private;
	int err = 0;
	int number = rdev->raid_disk;
	struct md_rdev **rdevp;
	struct mirror_info *p = conf->mirrors + number;

	print_conf(conf);
	if (rdev == p->rdev)
		rdevp = &p->rdev;
	else if (rdev == p->replacement)
		rdevp = &p->replacement;
	else
		return 0;

	if (test_bit(In_sync, &rdev->flags) ||
	    atomic_read(&rdev->nr_pending)) {
		err = -EBUSY;
		goto abort;
	}
	/* Only remove faulty devices if recovery
	 * is not possible.
	 */
	if (!test_bit(Faulty, &rdev->flags) &&
	    mddev->recovery_disabled != p->recovery_disabled &&
	    (!p->replacement || p->replacement == rdev) &&
	    number < conf->geo.raid_disks &&
	    enough(conf, -1)) {
		err = -EBUSY;
		goto abort;
	}
	*rdevp = NULL;
	synchronize_rcu();
	if (atomic_read(&rdev->nr_pending)) {
		/* lost the race, try later */
		err = -EBUSY;
		*rdevp = rdev;
		goto abort;
	} else if (p->replacement) {
		/* We must have just cleared 'rdev' */
		p->rdev = p->replacement;
		clear_bit(Replacement, &p->replacement->flags);
		smp_mb(); /* Make sure other CPUs may see both as identical
			   * but will never see neither -- if they are careful.
			   */
		p->replacement = NULL;
		clear_bit(WantReplacement, &rdev->flags);
	} else
		/* We might have just remove the Replacement as faulty
		 * Clear the flag just in case
		 */
		clear_bit(WantReplacement, &rdev->flags);

	err = md_integrity_register(mddev);

abort:

	print_conf(conf);
	return err;
}


static void end_sync_read(struct bio *bio, int error)
{
	struct r10bio *r10_bio = bio->bi_private;
	struct r10conf *conf = r10_bio->mddev->private;
	int d;

	if (bio == r10_bio->master_bio) {
		/* this is a reshape read */
		d = r10_bio->read_slot; /* really the read dev */
	} else
		d = find_bio_disk(conf, r10_bio, bio, NULL, NULL);

	if (test_bit(BIO_UPTODATE, &bio->bi_flags))
		set_bit(R10BIO_Uptodate, &r10_bio->state);
	else
		/* The write handler will notice the lack of
		 * R10BIO_Uptodate and record any errors etc
		 */
		atomic_add(r10_bio->sectors,
			   &conf->mirrors[d].rdev->corrected_errors);

	/* for reconstruct, we always reschedule after a read.
	 * for resync, only after all reads
	 */
	rdev_dec_pending(conf->mirrors[d].rdev, conf->mddev);
	if (test_bit(R10BIO_IsRecover, &r10_bio->state) ||
	    atomic_dec_and_test(&r10_bio->remaining)) {
		/* we have read all the blocks,
		 * do the comparison in process context in raid10d
		 */
		reschedule_retry(r10_bio);
	}
}

static void end_sync_request(struct r10bio *r10_bio)
{
	struct mddev *mddev = r10_bio->mddev;

	while (atomic_dec_and_test(&r10_bio->remaining)) {
		if (r10_bio->master_bio == NULL) {
			/* the primary of several recovery bios */
			sector_t s = r10_bio->sectors;
			if (test_bit(R10BIO_MadeGood, &r10_bio->state) ||
			    test_bit(R10BIO_WriteError, &r10_bio->state))
				reschedule_retry(r10_bio);
			else
				put_buf(r10_bio);
			md_done_sync(mddev, s, 1);
			break;
		} else {
			struct r10bio *r10_bio2 = (struct r10bio *)r10_bio->master_bio;
			if (test_bit(R10BIO_MadeGood, &r10_bio->state) ||
			    test_bit(R10BIO_WriteError, &r10_bio->state))
				reschedule_retry(r10_bio);
			else
				put_buf(r10_bio);
			r10_bio = r10_bio2;
		}
	}
}

static void end_sync_write(struct bio *bio, int error)
{
	int uptodate = test_bit(BIO_UPTODATE, &bio->bi_flags);
	struct r10bio *r10_bio = bio->bi_private;
	struct mddev *mddev = r10_bio->mddev;
	struct r10conf *conf = mddev->private;
	int d;
	sector_t first_bad;
	int bad_sectors;
	int slot;
	int repl;
	struct md_rdev *rdev = NULL;

	d = find_bio_disk(conf, r10_bio, bio, &slot, &repl);
	if (repl)
		rdev = conf->mirrors[d].replacement;
	else
		rdev = conf->mirrors[d].rdev;

	if (!uptodate) {
		if (repl)
			md_error(mddev, rdev);
		else {
			set_bit(WriteErrorSeen, &rdev->flags);
			if (!test_and_set_bit(WantReplacement, &rdev->flags))
				set_bit(MD_RECOVERY_NEEDED,
					&rdev->mddev->recovery);
			set_bit(R10BIO_WriteError, &r10_bio->state);
		}
	} else if (is_badblock(rdev,
			     r10_bio->devs[slot].addr,
			     r10_bio->sectors,
			     &first_bad, &bad_sectors))
		set_bit(R10BIO_MadeGood, &r10_bio->state);

	rdev_dec_pending(rdev, mddev);

	end_sync_request(r10_bio);
}

/*
 * Note: sync and recover and handled very differently for raid10
 * This code is for resync.
 * For resync, we read through virtual addresses and read all blocks.
 * If there is any error, we schedule a write.  The lowest numbered
 * drive is authoritative.
 * However requests come for physical address, so we need to map.
 * For every physical address there are raid_disks/copies virtual addresses,
 * which is always are least one, but is not necessarly an integer.
 * This means that a physical address can span multiple chunks, so we may
 * have to submit multiple io requests for a single sync request.
 */
/*
 * We check if all blocks are in-sync and only write to blocks that
 * aren't in sync
 */
static void sync_request_write(struct mddev *mddev, struct r10bio *r10_bio)
{
	struct r10conf *conf = mddev->private;
	int i, first;
	struct bio *tbio, *fbio;
	int vcnt;

	atomic_set(&r10_bio->remaining, 1);

	/* find the first device with a block */
	for (i=0; i<conf->copies; i++)
		if (test_bit(BIO_UPTODATE, &r10_bio->devs[i].bio->bi_flags))
			break;

	if (i == conf->copies)
		goto done;

	first = i;
	fbio = r10_bio->devs[i].bio;

	vcnt = (r10_bio->sectors + (PAGE_SIZE >> 9) - 1) >> (PAGE_SHIFT - 9);
	/* now find blocks with errors */
	for (i=0 ; i < conf->copies ; i++) {
		int  j, d;

		tbio = r10_bio->devs[i].bio;

		if (tbio->bi_end_io != end_sync_read)
			continue;
		if (i == first)
			continue;
		if (test_bit(BIO_UPTODATE, &r10_bio->devs[i].bio->bi_flags)) {
			/* We know that the bi_io_vec layout is the same for
			 * both 'first' and 'i', so we just compare them.
			 * All vec entries are PAGE_SIZE;
			 */
			for (j = 0; j < vcnt; j++)
				if (memcmp(page_address(fbio->bi_io_vec[j].bv_page),
					   page_address(tbio->bi_io_vec[j].bv_page),
					   fbio->bi_io_vec[j].bv_len))
					break;
			if (j == vcnt)
				continue;
			mddev->resync_mismatches += r10_bio->sectors;
			if (test_bit(MD_RECOVERY_CHECK, &mddev->recovery))
				/* Don't fix anything. */
				continue;
		}
		/* Ok, we need to write this bio, either to correct an
		 * inconsistency or to correct an unreadable block.
		 * First we need to fixup bv_offset, bv_len and
		 * bi_vecs, as the read request might have corrupted these
		 */
		tbio->bi_vcnt = vcnt;
		tbio->bi_size = r10_bio->sectors << 9;
		tbio->bi_idx = 0;
		tbio->bi_phys_segments = 0;
		tbio->bi_flags &= ~(BIO_POOL_MASK - 1);
		tbio->bi_flags |= 1 << BIO_UPTODATE;
		tbio->bi_next = NULL;
		tbio->bi_rw = WRITE;
		tbio->bi_private = r10_bio;
		tbio->bi_sector = r10_bio->devs[i].addr;

		for (j=0; j < vcnt ; j++) {
			tbio->bi_io_vec[j].bv_offset = 0;
			tbio->bi_io_vec[j].bv_len = PAGE_SIZE;

			memcpy(page_address(tbio->bi_io_vec[j].bv_page),
			       page_address(fbio->bi_io_vec[j].bv_page),
			       PAGE_SIZE);
		}
		tbio->bi_end_io = end_sync_write;

		d = r10_bio->devs[i].devnum;
		atomic_inc(&conf->mirrors[d].rdev->nr_pending);
		atomic_inc(&r10_bio->remaining);
		md_sync_acct(conf->mirrors[d].rdev->bdev, tbio->bi_size >> 9);

		tbio->bi_sector += conf->mirrors[d].rdev->data_offset;
		tbio->bi_bdev = conf->mirrors[d].rdev->bdev;
		generic_make_request(tbio);
	}

	/* Now write out to any replacement devices
	 * that are active
	 */
	for (i = 0; i < conf->copies; i++) {
		int j, d;

		tbio = r10_bio->devs[i].repl_bio;
		if (!tbio || !tbio->bi_end_io)
			continue;
		if (r10_bio->devs[i].bio->bi_end_io != end_sync_write
		    && r10_bio->devs[i].bio != fbio)
			for (j = 0; j < vcnt; j++)
				memcpy(page_address(tbio->bi_io_vec[j].bv_page),
				       page_address(fbio->bi_io_vec[j].bv_page),
				       PAGE_SIZE);
		d = r10_bio->devs[i].devnum;
		atomic_inc(&r10_bio->remaining);
		md_sync_acct(conf->mirrors[d].replacement->bdev,
			     tbio->bi_size >> 9);
		generic_make_request(tbio);
	}

done:
	if (atomic_dec_and_test(&r10_bio->remaining)) {
		md_done_sync(mddev, r10_bio->sectors, 1);
		put_buf(r10_bio);
	}
}

/*
 * Now for the recovery code.
 * Recovery happens across physical sectors.
 * We recover all non-is_sync drives by finding the virtual address of
 * each, and then choose a working drive that also has that virt address.
 * There is a separate r10_bio for each non-in_sync drive.
 * Only the first two slots are in use. The first for reading,
 * The second for writing.
 *
 */
static void fix_recovery_read_error(struct r10bio *r10_bio)
{
	/* We got a read error during recovery.
	 * We repeat the read in smaller page-sized sections.
	 * If a read succeeds, write it to the new device or record
	 * a bad block if we cannot.
	 * If a read fails, record a bad block on both old and
	 * new devices.
	 */
	struct mddev *mddev = r10_bio->mddev;
	struct r10conf *conf = mddev->private;
	struct bio *bio = r10_bio->devs[0].bio;
	sector_t sect = 0;
	int sectors = r10_bio->sectors;
	int idx = 0;
	int dr = r10_bio->devs[0].devnum;
	int dw = r10_bio->devs[1].devnum;

	while (sectors) {
		int s = sectors;
		struct md_rdev *rdev;
		sector_t addr;
		int ok;

		if (s > (PAGE_SIZE>>9))
			s = PAGE_SIZE >> 9;

		rdev = conf->mirrors[dr].rdev;
		addr = r10_bio->devs[0].addr + sect,
		ok = sync_page_io(rdev,
				  addr,
				  s << 9,
				  bio->bi_io_vec[idx].bv_page,
				  READ, false);
		if (ok) {
			rdev = conf->mirrors[dw].rdev;
			addr = r10_bio->devs[1].addr + sect;
			ok = sync_page_io(rdev,
					  addr,
					  s << 9,
					  bio->bi_io_vec[idx].bv_page,
					  WRITE, false);
			if (!ok) {
				set_bit(WriteErrorSeen, &rdev->flags);
				if (!test_and_set_bit(WantReplacement,
						      &rdev->flags))
					set_bit(MD_RECOVERY_NEEDED,
						&rdev->mddev->recovery);
			}
		}
		if (!ok) {
			/* We don't worry if we cannot set a bad block -
			 * it really is bad so there is no loss in not
			 * recording it yet
			 */
			rdev_set_badblocks(rdev, addr, s, 0);

			if (rdev != conf->mirrors[dw].rdev) {
				/* need bad block on destination too */
				struct md_rdev *rdev2 = conf->mirrors[dw].rdev;
				addr = r10_bio->devs[1].addr + sect;
				ok = rdev_set_badblocks(rdev2, addr, s, 0);
				if (!ok) {
					/* just abort the recovery */
					printk(KERN_NOTICE
					       "md/raid10:%s: recovery aborted"
					       " due to read error\n",
					       mdname(mddev));

					conf->mirrors[dw].recovery_disabled
						= mddev->recovery_disabled;
					set_bit(MD_RECOVERY_INTR,
						&mddev->recovery);
					break;
				}
			}
		}

		sectors -= s;
		sect += s;
		idx++;
	}
}

static void recovery_request_write(struct mddev *mddev, struct r10bio *r10_bio)
{
	struct r10conf *conf = mddev->private;
	int d;
	struct bio *wbio, *wbio2;

	if (!test_bit(R10BIO_Uptodate, &r10_bio->state)) {
		fix_recovery_read_error(r10_bio);
		end_sync_request(r10_bio);
		return;
	}

	/*
	 * share the pages with the first bio
	 * and submit the write request
	 */
	d = r10_bio->devs[1].devnum;
	wbio = r10_bio->devs[1].bio;
	wbio2 = r10_bio->devs[1].repl_bio;
	if (wbio->bi_end_io) {
		atomic_inc(&conf->mirrors[d].rdev->nr_pending);
		md_sync_acct(conf->mirrors[d].rdev->bdev, wbio->bi_size >> 9);
		generic_make_request(wbio);
	}
	if (wbio2 && wbio2->bi_end_io) {
		atomic_inc(&conf->mirrors[d].replacement->nr_pending);
		md_sync_acct(conf->mirrors[d].replacement->bdev,
			     wbio2->bi_size >> 9);
		generic_make_request(wbio2);
	}
}


/*
 * Used by fix_read_error() to decay the per rdev read_errors.
 * We halve the read error count for every hour that has elapsed
 * since the last recorded read error.
 *
 */
static void check_decay_read_errors(struct mddev *mddev, struct md_rdev *rdev)
{
	struct timespec cur_time_mon;
	unsigned long hours_since_last;
	unsigned int read_errors = atomic_read(&rdev->read_errors);

	ktime_get_ts(&cur_time_mon);

	if (rdev->last_read_error.tv_sec == 0 &&
	    rdev->last_read_error.tv_nsec == 0) {
		/* first time we've seen a read error */
		rdev->last_read_error = cur_time_mon;
		return;
	}

	hours_since_last = (cur_time_mon.tv_sec -
			    rdev->last_read_error.tv_sec) / 3600;

	rdev->last_read_error = cur_time_mon;

	/*
	 * if hours_since_last is > the number of bits in read_errors
	 * just set read errors to 0. We do this to avoid
	 * overflowing the shift of read_errors by hours_since_last.
	 */
	if (hours_since_last >= 8 * sizeof(read_errors))
		atomic_set(&rdev->read_errors, 0);
	else
		atomic_set(&rdev->read_errors, read_errors >> hours_since_last);
}

static int r10_sync_page_io(struct md_rdev *rdev, sector_t sector,
			    int sectors, struct page *page, int rw)
{
	sector_t first_bad;
	int bad_sectors;

	if (is_badblock(rdev, sector, sectors, &first_bad, &bad_sectors)
	    && (rw == READ || test_bit(WriteErrorSeen, &rdev->flags)))
		return -1;
	if (sync_page_io(rdev, sector, sectors << 9, page, rw, false))
		/* success */
		return 1;
	if (rw == WRITE) {
		set_bit(WriteErrorSeen, &rdev->flags);
		if (!test_and_set_bit(WantReplacement, &rdev->flags))
			set_bit(MD_RECOVERY_NEEDED,
				&rdev->mddev->recovery);
	}
	/* need to record an error - either for the block or the device */
	if (!rdev_set_badblocks(rdev, sector, sectors, 0))
		md_error(rdev->mddev, rdev);
	return 0;
}

/*
 * This is a kernel thread which:
 *
 *	1.	Retries failed read operations on working mirrors.
 *	2.	Updates the raid superblock when problems encounter.
 *	3.	Performs writes following reads for array synchronising.
 */

static void fix_read_error(struct r10conf *conf, struct mddev *mddev, struct r10bio *r10_bio)
{
	int sect = 0; /* Offset from r10_bio->sector */
	int sectors = r10_bio->sectors;
	struct md_rdev*rdev;
	int max_read_errors = atomic_read(&mddev->max_corr_read_errors);
	int d = r10_bio->devs[r10_bio->read_slot].devnum;

	/* still own a reference to this rdev, so it cannot
	 * have been cleared recently.
	 */
	rdev = conf->mirrors[d].rdev;

	if (test_bit(Faulty, &rdev->flags))
		/* drive has already been failed, just ignore any
		   more fix_read_error() attempts */
		return;

	check_decay_read_errors(mddev, rdev);
	atomic_inc(&rdev->read_errors);
	if (atomic_read(&rdev->read_errors) > max_read_errors) {
		char b[BDEVNAME_SIZE];
		bdevname(rdev->bdev, b);

		printk(KERN_NOTICE
		       "md/raid10:%s: %s: Raid device exceeded "
		       "read_error threshold [cur %d:max %d]\n",
		       mdname(mddev), b,
		       atomic_read(&rdev->read_errors), max_read_errors);
		printk(KERN_NOTICE
		       "md/raid10:%s: %s: Failing raid device\n",
		       mdname(mddev), b);
		md_error(mddev, conf->mirrors[d].rdev);
		r10_bio->devs[r10_bio->read_slot].bio = IO_BLOCKED;
		return;
	}

	while(sectors) {
		int s = sectors;
		int sl = r10_bio->read_slot;
		int success = 0;
		int start;

		if (s > (PAGE_SIZE>>9))
			s = PAGE_SIZE >> 9;

		rcu_read_lock();
		do {
			sector_t first_bad;
			int bad_sectors;

			d = r10_bio->devs[sl].devnum;
			rdev = rcu_dereference(conf->mirrors[d].rdev);
			if (rdev &&
			    !test_bit(Unmerged, &rdev->flags) &&
			    test_bit(In_sync, &rdev->flags) &&
			    is_badblock(rdev, r10_bio->devs[sl].addr + sect, s,
					&first_bad, &bad_sectors) == 0) {
				atomic_inc(&rdev->nr_pending);
				rcu_read_unlock();
				success = sync_page_io(rdev,
						       r10_bio->devs[sl].addr +
						       sect,
						       s<<9,
						       conf->tmppage, READ, false);
				rdev_dec_pending(rdev, mddev);
				rcu_read_lock();
				if (success)
					break;
			}
			sl++;
			if (sl == conf->copies)
				sl = 0;
		} while (!success && sl != r10_bio->read_slot);
		rcu_read_unlock();

		if (!success) {
			/* Cannot read from anywhere, just mark the block
			 * as bad on the first device to discourage future
			 * reads.
			 */
			int dn = r10_bio->devs[r10_bio->read_slot].devnum;
			rdev = conf->mirrors[dn].rdev;

			if (!rdev_set_badblocks(
				    rdev,
				    r10_bio->devs[r10_bio->read_slot].addr
				    + sect,
				    s, 0)) {
				md_error(mddev, rdev);
				r10_bio->devs[r10_bio->read_slot].bio
					= IO_BLOCKED;
			}
			break;
		}

		start = sl;
		/* write it back and re-read */
		rcu_read_lock();
		while (sl != r10_bio->read_slot) {
			char b[BDEVNAME_SIZE];

			if (sl==0)
				sl = conf->copies;
			sl--;
			d = r10_bio->devs[sl].devnum;
			rdev = rcu_dereference(conf->mirrors[d].rdev);
			if (!rdev ||
			    test_bit(Unmerged, &rdev->flags) ||
			    !test_bit(In_sync, &rdev->flags))
				continue;

			atomic_inc(&rdev->nr_pending);
			rcu_read_unlock();
			if (r10_sync_page_io(rdev,
					     r10_bio->devs[sl].addr +
					     sect,
					     s, conf->tmppage, WRITE)
			    == 0) {
				/* Well, this device is dead */
				printk(KERN_NOTICE
				       "md/raid10:%s: read correction "
				       "write failed"
				       " (%d sectors at %llu on %s)\n",
				       mdname(mddev), s,
				       (unsigned long long)(
					       sect +
					       choose_data_offset(r10_bio,
								  rdev)),
				       bdevname(rdev->bdev, b));
				printk(KERN_NOTICE "md/raid10:%s: %s: failing "
				       "drive\n",
				       mdname(mddev),
				       bdevname(rdev->bdev, b));
			}
			rdev_dec_pending(rdev, mddev);
			rcu_read_lock();
		}
		sl = start;
		while (sl != r10_bio->read_slot) {
			char b[BDEVNAME_SIZE];

			if (sl==0)
				sl = conf->copies;
			sl--;
			d = r10_bio->devs[sl].devnum;
			rdev = rcu_dereference(conf->mirrors[d].rdev);
			if (!rdev ||
			    !test_bit(In_sync, &rdev->flags))
				continue;

			atomic_inc(&rdev->nr_pending);
			rcu_read_unlock();
			switch (r10_sync_page_io(rdev,
					     r10_bio->devs[sl].addr +
					     sect,
					     s, conf->tmppage,
						 READ)) {
			case 0:
				/* Well, this device is dead */
				printk(KERN_NOTICE
				       "md/raid10:%s: unable to read back "
				       "corrected sectors"
				       " (%d sectors at %llu on %s)\n",
				       mdname(mddev), s,
				       (unsigned long long)(
					       sect +
					       choose_data_offset(r10_bio, rdev)),
				       bdevname(rdev->bdev, b));
				printk(KERN_NOTICE "md/raid10:%s: %s: failing "
				       "drive\n",
				       mdname(mddev),
				       bdevname(rdev->bdev, b));
				break;
			case 1:
				printk(KERN_INFO
				       "md/raid10:%s: read error corrected"
				       " (%d sectors at %llu on %s)\n",
				       mdname(mddev), s,
				       (unsigned long long)(
					       sect +
					       choose_data_offset(r10_bio, rdev)),
				       bdevname(rdev->bdev, b));
				atomic_add(s, &rdev->corrected_errors);
			}

			rdev_dec_pending(rdev, mddev);
			rcu_read_lock();
		}
		rcu_read_unlock();

		sectors -= s;
		sect += s;
	}
}

static void bi_complete(struct bio *bio, int error)
{
	complete((struct completion *)bio->bi_private);
}

static int submit_bio_wait(int rw, struct bio *bio)
{
	struct completion event;
	rw |= REQ_SYNC;

	init_completion(&event);
	bio->bi_private = &event;
	bio->bi_end_io = bi_complete;
	submit_bio(rw, bio);
	wait_for_completion(&event);

	return test_bit(BIO_UPTODATE, &bio->bi_flags);
}

static int narrow_write_error(struct r10bio *r10_bio, int i)
{
	struct bio *bio = r10_bio->master_bio;
	struct mddev *mddev = r10_bio->mddev;
	struct r10conf *conf = mddev->private;
	struct md_rdev *rdev = conf->mirrors[r10_bio->devs[i].devnum].rdev;
	/* bio has the data to be written to slot 'i' where
	 * we just recently had a write error.
	 * We repeatedly clone the bio and trim down to one block,
	 * then try the write.  Where the write fails we record
	 * a bad block.
	 * It is conceivable that the bio doesn't exactly align with
	 * blocks.  We must handle this.
	 *
	 * We currently own a reference to the rdev.
	 */

	int block_sectors;
	sector_t sector;
	int sectors;
	int sect_to_write = r10_bio->sectors;
	int ok = 1;

	if (rdev->badblocks.shift < 0)
		return 0;

	block_sectors = 1 << rdev->badblocks.shift;
	sector = r10_bio->sector;
	sectors = ((r10_bio->sector + block_sectors)
		   & ~(sector_t)(block_sectors - 1))
		- sector;

	while (sect_to_write) {
		struct bio *wbio;
		if (sectors > sect_to_write)
			sectors = sect_to_write;
		/* Write at 'sector' for 'sectors' */
		wbio = bio_clone_mddev(bio, GFP_NOIO, mddev);
		md_trim_bio(wbio, sector - bio->bi_sector, sectors);
		wbio->bi_sector = (r10_bio->devs[i].addr+
				   choose_data_offset(r10_bio, rdev) +
				   (sector - r10_bio->sector));
		wbio->bi_bdev = rdev->bdev;
		if (submit_bio_wait(WRITE, wbio) == 0)
			/* Failure! */
			ok = rdev_set_badblocks(rdev, sector,
						sectors, 0)
				&& ok;

		bio_put(wbio);
		sect_to_write -= sectors;
		sector += sectors;
		sectors = block_sectors;
	}
	return ok;
}

static void handle_read_error(struct mddev *mddev, struct r10bio *r10_bio)
{
	int slot = r10_bio->read_slot;
	struct bio *bio;
	struct r10conf *conf = mddev->private;
	struct md_rdev *rdev = r10_bio->devs[slot].rdev;
	char b[BDEVNAME_SIZE];
	unsigned long do_sync;
	int max_sectors;

	/* we got a read error. Maybe the drive is bad.  Maybe just
	 * the block and we can fix it.
	 * We freeze all other IO, and try reading the block from
	 * other devices.  When we find one, we re-write
	 * and check it that fixes the read error.
	 * This is all done synchronously while the array is
	 * frozen.
	 */
	bio = r10_bio->devs[slot].bio;
	bdevname(bio->bi_bdev, b);
	bio_put(bio);
	r10_bio->devs[slot].bio = NULL;

	if (mddev->ro == 0) {
		freeze_array(conf);
		fix_read_error(conf, mddev, r10_bio);
		unfreeze_array(conf);
	} else
		r10_bio->devs[slot].bio = IO_BLOCKED;

	rdev_dec_pending(rdev, mddev);

read_more:
	rdev = read_balance(conf, r10_bio, &max_sectors);
	if (rdev == NULL) {
		printk(KERN_ALERT "md/raid10:%s: %s: unrecoverable I/O"
		       " read error for block %llu\n",
		       mdname(mddev), b,
		       (unsigned long long)r10_bio->sector);
		raid_end_bio_io(r10_bio);
		return;
	}

	do_sync = (r10_bio->master_bio->bi_rw & REQ_SYNC);
	slot = r10_bio->read_slot;
	printk_ratelimited(
		KERN_ERR
		"md/raid10:%s: %s: redirecting "
		"sector %llu to another mirror\n",
		mdname(mddev),
		bdevname(rdev->bdev, b),
		(unsigned long long)r10_bio->sector);
	bio = bio_clone_mddev(r10_bio->master_bio,
			      GFP_NOIO, mddev);
	md_trim_bio(bio,
		    r10_bio->sector - bio->bi_sector,
		    max_sectors);
	r10_bio->devs[slot].bio = bio;
	r10_bio->devs[slot].rdev = rdev;
	bio->bi_sector = r10_bio->devs[slot].addr
		+ choose_data_offset(r10_bio, rdev);
	bio->bi_bdev = rdev->bdev;
	bio->bi_rw = READ | do_sync;
	bio->bi_private = r10_bio;
	bio->bi_end_io = raid10_end_read_request;
	if (max_sectors < r10_bio->sectors) {
		/* Drat - have to split this up more */
		struct bio *mbio = r10_bio->master_bio;
		int sectors_handled =
			r10_bio->sector + max_sectors
			- mbio->bi_sector;
		r10_bio->sectors = max_sectors;
		spin_lock_irq(&conf->device_lock);
		if (mbio->bi_phys_segments == 0)
			mbio->bi_phys_segments = 2;
		else
			mbio->bi_phys_segments++;
		spin_unlock_irq(&conf->device_lock);
		generic_make_request(bio);

		r10_bio = mempool_alloc(conf->r10bio_pool,
					GFP_NOIO);
		r10_bio->master_bio = mbio;
		r10_bio->sectors = (mbio->bi_size >> 9)
			- sectors_handled;
		r10_bio->state = 0;
		set_bit(R10BIO_ReadError,
			&r10_bio->state);
		r10_bio->mddev = mddev;
		r10_bio->sector = mbio->bi_sector
			+ sectors_handled;

		goto read_more;
	} else
		generic_make_request(bio);
}

static void handle_write_completed(struct r10conf *conf, struct r10bio *r10_bio)
{
	/* Some sort of write request has finished and it
	 * succeeded in writing where we thought there was a
	 * bad block.  So forget the bad block.
	 * Or possibly if failed and we need to record
	 * a bad block.
	 */
	int m;
	struct md_rdev *rdev;

	if (test_bit(R10BIO_IsSync, &r10_bio->state) ||
	    test_bit(R10BIO_IsRecover, &r10_bio->state)) {
		for (m = 0; m < conf->copies; m++) {
			int dev = r10_bio->devs[m].devnum;
			rdev = conf->mirrors[dev].rdev;
			if (r10_bio->devs[m].bio == NULL)
				continue;
			if (test_bit(BIO_UPTODATE,
				     &r10_bio->devs[m].bio->bi_flags)) {
				rdev_clear_badblocks(
					rdev,
					r10_bio->devs[m].addr,
					r10_bio->sectors, 0);
			} else {
				if (!rdev_set_badblocks(
					    rdev,
					    r10_bio->devs[m].addr,
					    r10_bio->sectors, 0))
					md_error(conf->mddev, rdev);
			}
			rdev = conf->mirrors[dev].replacement;
			if (r10_bio->devs[m].repl_bio == NULL)
				continue;
			if (test_bit(BIO_UPTODATE,
				     &r10_bio->devs[m].repl_bio->bi_flags)) {
				rdev_clear_badblocks(
					rdev,
					r10_bio->devs[m].addr,
					r10_bio->sectors, 0);
			} else {
				if (!rdev_set_badblocks(
					    rdev,
					    r10_bio->devs[m].addr,
					    r10_bio->sectors, 0))
					md_error(conf->mddev, rdev);
			}
		}
		put_buf(r10_bio);
	} else {
		for (m = 0; m < conf->copies; m++) {
			int dev = r10_bio->devs[m].devnum;
			struct bio *bio = r10_bio->devs[m].bio;
			rdev = conf->mirrors[dev].rdev;
			if (bio == IO_MADE_GOOD) {
				rdev_clear_badblocks(
					rdev,
					r10_bio->devs[m].addr,
					r10_bio->sectors, 0);
				rdev_dec_pending(rdev, conf->mddev);
			} else if (bio != NULL &&
				   !test_bit(BIO_UPTODATE, &bio->bi_flags)) {
				if (!narrow_write_error(r10_bio, m)) {
					md_error(conf->mddev, rdev);
					set_bit(R10BIO_Degraded,
						&r10_bio->state);
				}
				rdev_dec_pending(rdev, conf->mddev);
			}
			bio = r10_bio->devs[m].repl_bio;
			rdev = conf->mirrors[dev].replacement;
			if (rdev && bio == IO_MADE_GOOD) {
				rdev_clear_badblocks(
					rdev,
					r10_bio->devs[m].addr,
					r10_bio->sectors, 0);
				rdev_dec_pending(rdev, conf->mddev);
			}
		}
		if (test_bit(R10BIO_WriteError,
			     &r10_bio->state))
			close_write(r10_bio);
		raid_end_bio_io(r10_bio);
	}
}

static void raid10d(struct mddev *mddev)
{
	struct r10bio *r10_bio;
	unsigned long flags;
	struct r10conf *conf = mddev->private;
	struct list_head *head = &conf->retry_list;
	struct blk_plug plug;

	md_check_recovery(mddev);

	blk_start_plug(&plug);
	for (;;) {

		if (atomic_read(&mddev->plug_cnt) == 0)
			flush_pending_writes(conf);

		spin_lock_irqsave(&conf->device_lock, flags);
		if (list_empty(head)) {
			spin_unlock_irqrestore(&conf->device_lock, flags);
			break;
		}
		r10_bio = list_entry(head->prev, struct r10bio, retry_list);
		list_del(head->prev);
		conf->nr_queued--;
		spin_unlock_irqrestore(&conf->device_lock, flags);

		mddev = r10_bio->mddev;
		conf = mddev->private;
		if (test_bit(R10BIO_MadeGood, &r10_bio->state) ||
		    test_bit(R10BIO_WriteError, &r10_bio->state))
			handle_write_completed(conf, r10_bio);
		else if (test_bit(R10BIO_IsReshape, &r10_bio->state))
			reshape_request_write(mddev, r10_bio);
		else if (test_bit(R10BIO_IsSync, &r10_bio->state))
			sync_request_write(mddev, r10_bio);
		else if (test_bit(R10BIO_IsRecover, &r10_bio->state))
			recovery_request_write(mddev, r10_bio);
		else if (test_bit(R10BIO_ReadError, &r10_bio->state))
			handle_read_error(mddev, r10_bio);
		else {
			/* just a partial read to be scheduled from a
			 * separate context
			 */
			int slot = r10_bio->read_slot;
			generic_make_request(r10_bio->devs[slot].bio);
		}

		cond_resched();
		if (mddev->flags & ~(1<<MD_CHANGE_PENDING))
			md_check_recovery(mddev);
	}
	blk_finish_plug(&plug);
}


static int init_resync(struct r10conf *conf)
{
	int buffs;
	int i;

	buffs = RESYNC_WINDOW / RESYNC_BLOCK_SIZE;
	BUG_ON(conf->r10buf_pool);
	conf->have_replacement = 0;
	for (i = 0; i < conf->geo.raid_disks; i++)
		if (conf->mirrors[i].replacement)
			conf->have_replacement = 1;
	conf->r10buf_pool = mempool_create(buffs, r10buf_pool_alloc, r10buf_pool_free, conf);
	if (!conf->r10buf_pool)
		return -ENOMEM;
	conf->next_resync = 0;
	return 0;
}

/*
 * perform a "sync" on one "block"
 *
 * We need to make sure that no normal I/O request - particularly write
 * requests - conflict with active sync requests.
 *
 * This is achieved by tracking pending requests and a 'barrier' concept
 * that can be installed to exclude normal IO requests.
 *
 * Resync and recovery are handled very differently.
 * We differentiate by looking at MD_RECOVERY_SYNC in mddev->recovery.
 *
 * For resync, we iterate over virtual addresses, read all copies,
 * and update if there are differences.  If only one copy is live,
 * skip it.
 * For recovery, we iterate over physical addresses, read a good
 * value for each non-in_sync drive, and over-write.
 *
 * So, for recovery we may have several outstanding complex requests for a
 * given address, one for each out-of-sync device.  We model this by allocating
 * a number of r10_bio structures, one for each out-of-sync device.
 * As we setup these structures, we collect all bio's together into a list
 * which we then process collectively to add pages, and then process again
 * to pass to generic_make_request.
 *
 * The r10_bio structures are linked using a borrowed master_bio pointer.
 * This link is counted in ->remaining.  When the r10_bio that points to NULL
 * has its remaining count decremented to 0, the whole complex operation
 * is complete.
 *
 */

static sector_t sync_request(struct mddev *mddev, sector_t sector_nr,
			     int *skipped, int go_faster)
{
	struct r10conf *conf = mddev->private;
	struct r10bio *r10_bio;
	struct bio *biolist = NULL, *bio;
	sector_t max_sector, nr_sectors;
	int i;
	int max_sync;
	sector_t sync_blocks;
	sector_t sectors_skipped = 0;
	int chunks_skipped = 0;
	sector_t chunk_mask = conf->geo.chunk_mask;

	if (!conf->r10buf_pool)
		if (init_resync(conf))
			return 0;

 skipped:
	max_sector = mddev->dev_sectors;
	if (test_bit(MD_RECOVERY_SYNC, &mddev->recovery) ||
	    test_bit(MD_RECOVERY_RESHAPE, &mddev->recovery))
		max_sector = mddev->resync_max_sectors;
	if (sector_nr >= max_sector) {
		/* If we aborted, we need to abort the
		 * sync on the 'current' bitmap chucks (there can
		 * be several when recovering multiple devices).
		 * as we may have started syncing it but not finished.
		 * We can find the current address in
		 * mddev->curr_resync, but for recovery,
		 * we need to convert that to several
		 * virtual addresses.
		 */
		if (test_bit(MD_RECOVERY_RESHAPE, &mddev->recovery)) {
			end_reshape(conf);
			return 0;
		}

		if (mddev->curr_resync < max_sector) { /* aborted */
			if (test_bit(MD_RECOVERY_SYNC, &mddev->recovery))
				bitmap_end_sync(mddev->bitmap, mddev->curr_resync,
						&sync_blocks, 1);
			else for (i = 0; i < conf->geo.raid_disks; i++) {
				sector_t sect =
					raid10_find_virt(conf, mddev->curr_resync, i);
				bitmap_end_sync(mddev->bitmap, sect,
						&sync_blocks, 1);
			}
		} else {
			/* completed sync */
			if ((!mddev->bitmap || conf->fullsync)
			    && conf->have_replacement
			    && test_bit(MD_RECOVERY_SYNC, &mddev->recovery)) {
				/* Completed a full sync so the replacements
				 * are now fully recovered.
				 */
				for (i = 0; i < conf->geo.raid_disks; i++)
					if (conf->mirrors[i].replacement)
						conf->mirrors[i].replacement
							->recovery_offset
							= MaxSector;
			}
			conf->fullsync = 0;
		}
		bitmap_close_sync(mddev->bitmap);
		close_sync(conf);
		*skipped = 1;
		return sectors_skipped;
	}

	if (test_bit(MD_RECOVERY_RESHAPE, &mddev->recovery))
		return reshape_request(mddev, sector_nr, skipped);

	if (chunks_skipped >= conf->geo.raid_disks) {
		/* if there has been nothing to do on any drive,
		 * then there is nothing to do at all..
		 */
		*skipped = 1;
		return (max_sector - sector_nr) + sectors_skipped;
	}

	if (max_sector > mddev->resync_max)
		max_sector = mddev->resync_max; /* Don't do IO beyond here */

	/* make sure whole request will fit in a chunk - if chunks
	 * are meaningful
	 */
	if (conf->geo.near_copies < conf->geo.raid_disks &&
	    max_sector > (sector_nr | chunk_mask))
		max_sector = (sector_nr | chunk_mask) + 1;
	/*
	 * If there is non-resync activity waiting for us then
	 * put in a delay to throttle resync.
	 */
	if (!go_faster && conf->nr_waiting)
		msleep_interruptible(1000);

	/* Again, very different code for resync and recovery.
	 * Both must result in an r10bio with a list of bios that
	 * have bi_end_io, bi_sector, bi_bdev set,
	 * and bi_private set to the r10bio.
	 * For recovery, we may actually create several r10bios
	 * with 2 bios in each, that correspond to the bios in the main one.
	 * In this case, the subordinate r10bios link back through a
	 * borrowed master_bio pointer, and the counter in the master
	 * includes a ref from each subordinate.
	 */
	/* First, we decide what to do and set ->bi_end_io
	 * To end_sync_read if we want to read, and
	 * end_sync_write if we will want to write.
	 */

	max_sync = RESYNC_PAGES << (PAGE_SHIFT-9);
	if (!test_bit(MD_RECOVERY_SYNC, &mddev->recovery)) {
		/* recovery... the complicated one */
		int j;
		r10_bio = NULL;

		for (i = 0 ; i < conf->geo.raid_disks; i++) {
			int still_degraded;
			struct r10bio *rb2;
			sector_t sect;
			int must_sync;
			int any_working;
			struct mirror_info *mirror = &conf->mirrors[i];

			if ((mirror->rdev == NULL ||
			     test_bit(In_sync, &mirror->rdev->flags))
			    &&
			    (mirror->replacement == NULL ||
			     test_bit(Faulty,
				      &mirror->replacement->flags)))
				continue;

			still_degraded = 0;
			/* want to reconstruct this device */
			rb2 = r10_bio;
			sect = raid10_find_virt(conf, sector_nr, i);
			if (sect >= mddev->resync_max_sectors) {
				/* last stripe is not complete - don't
				 * try to recover this sector.
				 */
				continue;
			}
			/* Unless we are doing a full sync, or a replacement
			 * we only need to recover the block if it is set in
			 * the bitmap
			 */
			must_sync = bitmap_start_sync(mddev->bitmap, sect,
						      &sync_blocks, 1);
			if (sync_blocks < max_sync)
				max_sync = sync_blocks;
			if (!must_sync &&
			    mirror->replacement == NULL &&
			    !conf->fullsync) {
				/* yep, skip the sync_blocks here, but don't assume
				 * that there will never be anything to do here
				 */
				chunks_skipped = -1;
				continue;
			}

			r10_bio = mempool_alloc(conf->r10buf_pool, GFP_NOIO);
			raise_barrier(conf, rb2 != NULL);
			atomic_set(&r10_bio->remaining, 0);

			r10_bio->master_bio = (struct bio*)rb2;
			if (rb2)
				atomic_inc(&rb2->remaining);
			r10_bio->mddev = mddev;
			set_bit(R10BIO_IsRecover, &r10_bio->state);
			r10_bio->sector = sect;

			raid10_find_phys(conf, r10_bio);

			/* Need to check if the array will still be
			 * degraded
			 */
			for (j = 0; j < conf->geo.raid_disks; j++)
				if (conf->mirrors[j].rdev == NULL ||
				    test_bit(Faulty, &conf->mirrors[j].rdev->flags)) {
					still_degraded = 1;
					break;
				}

			must_sync = bitmap_start_sync(mddev->bitmap, sect,
						      &sync_blocks, still_degraded);

			any_working = 0;
			for (j=0; j<conf->copies;j++) {
				int k;
				int d = r10_bio->devs[j].devnum;
				sector_t from_addr, to_addr;
				struct md_rdev *rdev;
				sector_t sector, first_bad;
				int bad_sectors;
				if (!conf->mirrors[d].rdev ||
				    !test_bit(In_sync, &conf->mirrors[d].rdev->flags))
					continue;
				/* This is where we read from */
				any_working = 1;
				rdev = conf->mirrors[d].rdev;
				sector = r10_bio->devs[j].addr;

				if (is_badblock(rdev, sector, max_sync,
						&first_bad, &bad_sectors)) {
					if (first_bad > sector)
						max_sync = first_bad - sector;
					else {
						bad_sectors -= (sector
								- first_bad);
						if (max_sync > bad_sectors)
							max_sync = bad_sectors;
						continue;
					}
				}
				bio = r10_bio->devs[0].bio;
				bio->bi_next = biolist;
				biolist = bio;
				bio->bi_private = r10_bio;
				bio->bi_end_io = end_sync_read;
				bio->bi_rw = READ;
				from_addr = r10_bio->devs[j].addr;
				bio->bi_sector = from_addr + rdev->data_offset;
				bio->bi_bdev = rdev->bdev;
				atomic_inc(&rdev->nr_pending);
				/* and we write to 'i' (if not in_sync) */

				for (k=0; k<conf->copies; k++)
					if (r10_bio->devs[k].devnum == i)
						break;
				BUG_ON(k == conf->copies);
				to_addr = r10_bio->devs[k].addr;
				r10_bio->devs[0].devnum = d;
				r10_bio->devs[0].addr = from_addr;
				r10_bio->devs[1].devnum = i;
				r10_bio->devs[1].addr = to_addr;

				rdev = mirror->rdev;
				if (!test_bit(In_sync, &rdev->flags)) {
					bio = r10_bio->devs[1].bio;
					bio->bi_next = biolist;
					biolist = bio;
					bio->bi_private = r10_bio;
					bio->bi_end_io = end_sync_write;
					bio->bi_rw = WRITE;
					bio->bi_sector = to_addr
						+ rdev->data_offset;
					bio->bi_bdev = rdev->bdev;
					atomic_inc(&r10_bio->remaining);
				} else
					r10_bio->devs[1].bio->bi_end_io = NULL;

				/* and maybe write to replacement */
				bio = r10_bio->devs[1].repl_bio;
				if (bio)
					bio->bi_end_io = NULL;
				rdev = mirror->replacement;
				/* Note: if rdev != NULL, then bio
				 * cannot be NULL as r10buf_pool_alloc will
				 * have allocated it.
				 * So the second test here is pointless.
				 * But it keeps semantic-checkers happy, and
				 * this comment keeps human reviewers
				 * happy.
				 */
				if (rdev == NULL || bio == NULL ||
				    test_bit(Faulty, &rdev->flags))
					break;
				bio->bi_next = biolist;
				biolist = bio;
				bio->bi_private = r10_bio;
				bio->bi_end_io = end_sync_write;
				bio->bi_rw = WRITE;
				bio->bi_sector = to_addr + rdev->data_offset;
				bio->bi_bdev = rdev->bdev;
				atomic_inc(&r10_bio->remaining);
				break;
			}
			if (j == conf->copies) {
				/* Cannot recover, so abort the recovery or
				 * record a bad block */
				put_buf(r10_bio);
				if (rb2)
					atomic_dec(&rb2->remaining);
				r10_bio = rb2;
				if (any_working) {
					/* problem is that there are bad blocks
					 * on other device(s)
					 */
					int k;
					for (k = 0; k < conf->copies; k++)
						if (r10_bio->devs[k].devnum == i)
							break;
					if (!test_bit(In_sync,
						      &mirror->rdev->flags)
					    && !rdev_set_badblocks(
						    mirror->rdev,
						    r10_bio->devs[k].addr,
						    max_sync, 0))
						any_working = 0;
					if (mirror->replacement &&
					    !rdev_set_badblocks(
						    mirror->replacement,
						    r10_bio->devs[k].addr,
						    max_sync, 0))
						any_working = 0;
				}
				if (!any_working)  {
					if (!test_and_set_bit(MD_RECOVERY_INTR,
							      &mddev->recovery))
						printk(KERN_INFO "md/raid10:%s: insufficient "
						       "working devices for recovery.\n",
						       mdname(mddev));
					mirror->recovery_disabled
						= mddev->recovery_disabled;
				}
				break;
			}
		}
		if (biolist == NULL) {
			while (r10_bio) {
				struct r10bio *rb2 = r10_bio;
				r10_bio = (struct r10bio*) rb2->master_bio;
				rb2->master_bio = NULL;
				put_buf(rb2);
			}
			goto giveup;
		}
	} else {
		/* resync. Schedule a read for every block at this virt offset */
		int count = 0;

		bitmap_cond_end_sync(mddev->bitmap, sector_nr);

		if (!bitmap_start_sync(mddev->bitmap, sector_nr,
				       &sync_blocks, mddev->degraded) &&
		    !conf->fullsync && !test_bit(MD_RECOVERY_REQUESTED,
						 &mddev->recovery)) {
			/* We can skip this block */
			*skipped = 1;
			return sync_blocks + sectors_skipped;
		}
		if (sync_blocks < max_sync)
			max_sync = sync_blocks;
		r10_bio = mempool_alloc(conf->r10buf_pool, GFP_NOIO);

		r10_bio->mddev = mddev;
		atomic_set(&r10_bio->remaining, 0);
		raise_barrier(conf, 0);
		conf->next_resync = sector_nr;

		r10_bio->master_bio = NULL;
		r10_bio->sector = sector_nr;
		set_bit(R10BIO_IsSync, &r10_bio->state);
		raid10_find_phys(conf, r10_bio);
		r10_bio->sectors = (sector_nr | chunk_mask) - sector_nr + 1;

		for (i = 0; i < conf->copies; i++) {
			int d = r10_bio->devs[i].devnum;
			sector_t first_bad, sector;
			int bad_sectors;

			if (r10_bio->devs[i].repl_bio)
				r10_bio->devs[i].repl_bio->bi_end_io = NULL;

			bio = r10_bio->devs[i].bio;
			bio->bi_end_io = NULL;
			clear_bit(BIO_UPTODATE, &bio->bi_flags);
			if (conf->mirrors[d].rdev == NULL ||
			    test_bit(Faulty, &conf->mirrors[d].rdev->flags))
				continue;
			sector = r10_bio->devs[i].addr;
			if (is_badblock(conf->mirrors[d].rdev,
					sector, max_sync,
					&first_bad, &bad_sectors)) {
				if (first_bad > sector)
					max_sync = first_bad - sector;
				else {
					bad_sectors -= (sector - first_bad);
					if (max_sync > bad_sectors)
						max_sync = max_sync;
					continue;
				}
			}
			atomic_inc(&conf->mirrors[d].rdev->nr_pending);
			atomic_inc(&r10_bio->remaining);
			bio->bi_next = biolist;
			biolist = bio;
			bio->bi_private = r10_bio;
			bio->bi_end_io = end_sync_read;
			bio->bi_rw = READ;
			bio->bi_sector = sector +
				conf->mirrors[d].rdev->data_offset;
			bio->bi_bdev = conf->mirrors[d].rdev->bdev;
			count++;

			if (conf->mirrors[d].replacement == NULL ||
			    test_bit(Faulty,
				     &conf->mirrors[d].replacement->flags))
				continue;

			/* Need to set up for writing to the replacement */
			bio = r10_bio->devs[i].repl_bio;
			clear_bit(BIO_UPTODATE, &bio->bi_flags);

			sector = r10_bio->devs[i].addr;
			atomic_inc(&conf->mirrors[d].rdev->nr_pending);
			bio->bi_next = biolist;
			biolist = bio;
			bio->bi_private = r10_bio;
			bio->bi_end_io = end_sync_write;
			bio->bi_rw = WRITE;
			bio->bi_sector = sector +
				conf->mirrors[d].replacement->data_offset;
			bio->bi_bdev = conf->mirrors[d].replacement->bdev;
			count++;
		}

		if (count < 2) {
			for (i=0; i<conf->copies; i++) {
				int d = r10_bio->devs[i].devnum;
				if (r10_bio->devs[i].bio->bi_end_io)
					rdev_dec_pending(conf->mirrors[d].rdev,
							 mddev);
				if (r10_bio->devs[i].repl_bio &&
				    r10_bio->devs[i].repl_bio->bi_end_io)
					rdev_dec_pending(
						conf->mirrors[d].replacement,
						mddev);
			}
			put_buf(r10_bio);
			biolist = NULL;
			goto giveup;
		}
	}

	for (bio = biolist; bio ; bio=bio->bi_next) {

		bio->bi_flags &= ~(BIO_POOL_MASK - 1);
		if (bio->bi_end_io)
			bio->bi_flags |= 1 << BIO_UPTODATE;
		bio->bi_vcnt = 0;
		bio->bi_idx = 0;
		bio->bi_phys_segments = 0;
		bio->bi_size = 0;
	}

	nr_sectors = 0;
	if (sector_nr + max_sync < max_sector)
		max_sector = sector_nr + max_sync;
	do {
		struct page *page;
		int len = PAGE_SIZE;
		if (sector_nr + (len>>9) > max_sector)
			len = (max_sector - sector_nr) << 9;
		if (len == 0)
			break;
		for (bio= biolist ; bio ; bio=bio->bi_next) {
			struct bio *bio2;
			page = bio->bi_io_vec[bio->bi_vcnt].bv_page;
			if (bio_add_page(bio, page, len, 0))
				continue;

			/* stop here */
			bio->bi_io_vec[bio->bi_vcnt].bv_page = page;
			for (bio2 = biolist;
			     bio2 && bio2 != bio;
			     bio2 = bio2->bi_next) {
				/* remove last page from this bio */
				bio2->bi_vcnt--;
				bio2->bi_size -= len;
				bio2->bi_flags &= ~(1<< BIO_SEG_VALID);
			}
			goto bio_full;
		}
		nr_sectors += len>>9;
		sector_nr += len>>9;
	} while (biolist->bi_vcnt < RESYNC_PAGES);
 bio_full:
	r10_bio->sectors = nr_sectors;

	while (biolist) {
		bio = biolist;
		biolist = biolist->bi_next;

		bio->bi_next = NULL;
		r10_bio = bio->bi_private;
		r10_bio->sectors = nr_sectors;

		if (bio->bi_end_io == end_sync_read) {
			md_sync_acct(bio->bi_bdev, nr_sectors);
			generic_make_request(bio);
		}
	}

	if (sectors_skipped)
		/* pretend they weren't skipped, it makes
		 * no important difference in this case
		 */
		md_done_sync(mddev, sectors_skipped, 1);

	return sectors_skipped + nr_sectors;
 giveup:
	/* There is nowhere to write, so all non-sync
	 * drives must be failed or in resync, all drives
	 * have a bad block, so try the next chunk...
	 */
	if (sector_nr + max_sync < max_sector)
		max_sector = sector_nr + max_sync;

	sectors_skipped += (max_sector - sector_nr);
	chunks_skipped ++;
	sector_nr = max_sector;
	goto skipped;
}

static sector_t
raid10_size(struct mddev *mddev, sector_t sectors, int raid_disks)
{
	sector_t size;
	struct r10conf *conf = mddev->private;

	if (!raid_disks)
		raid_disks = min(conf->geo.raid_disks,
				 conf->prev.raid_disks);
	if (!sectors)
		sectors = conf->dev_sectors;

	size = sectors >> conf->geo.chunk_shift;
	sector_div(size, conf->geo.far_copies);
	size = size * raid_disks;
	sector_div(size, conf->geo.near_copies);

	return size << conf->geo.chunk_shift;
}

static void calc_sectors(struct r10conf *conf, sector_t size)
{
	/* Calculate the number of sectors-per-device that will
	 * actually be used, and set conf->dev_sectors and
	 * conf->stride
	 */
<<<<<<< HEAD

	size = size >> conf->geo.chunk_shift;
	sector_div(size, conf->geo.far_copies);
	size = size * conf->geo.raid_disks;
	sector_div(size, conf->geo.near_copies);
	/* 'size' is now the number of chunks in the array */
	/* calculate "used chunks per device" */
	size = size * conf->copies;

=======

	size = size >> conf->geo.chunk_shift;
	sector_div(size, conf->geo.far_copies);
	size = size * conf->geo.raid_disks;
	sector_div(size, conf->geo.near_copies);
	/* 'size' is now the number of chunks in the array */
	/* calculate "used chunks per device" */
	size = size * conf->copies;

>>>>>>> bd0a521e
	/* We need to round up when dividing by raid_disks to
	 * get the stride size.
	 */
	size = DIV_ROUND_UP_SECTOR_T(size, conf->geo.raid_disks);

	conf->dev_sectors = size << conf->geo.chunk_shift;

	if (conf->geo.far_offset)
		conf->geo.stride = 1 << conf->geo.chunk_shift;
	else {
		sector_div(size, conf->geo.far_copies);
		conf->geo.stride = size << conf->geo.chunk_shift;
	}
}

enum geo_type {geo_new, geo_old, geo_start};
static int setup_geo(struct geom *geo, struct mddev *mddev, enum geo_type new)
{
	int nc, fc, fo;
	int layout, chunk, disks;
	switch (new) {
	case geo_old:
		layout = mddev->layout;
		chunk = mddev->chunk_sectors;
		disks = mddev->raid_disks - mddev->delta_disks;
		break;
	case geo_new:
		layout = mddev->new_layout;
		chunk = mddev->new_chunk_sectors;
		disks = mddev->raid_disks;
		break;
	default: /* avoid 'may be unused' warnings */
	case geo_start: /* new when starting reshape - raid_disks not
			 * updated yet. */
		layout = mddev->new_layout;
		chunk = mddev->new_chunk_sectors;
		disks = mddev->raid_disks + mddev->delta_disks;
		break;
	}
	if (layout >> 17)
		return -1;
	if (chunk < (PAGE_SIZE >> 9) ||
	    !is_power_of_2(chunk))
		return -2;
	nc = layout & 255;
	fc = (layout >> 8) & 255;
	fo = layout & (1<<16);
	geo->raid_disks = disks;
	geo->near_copies = nc;
	geo->far_copies = fc;
	geo->far_offset = fo;
	geo->chunk_mask = chunk - 1;
	geo->chunk_shift = ffz(~chunk);
	return nc*fc;
}

static struct r10conf *setup_conf(struct mddev *mddev)
{
	struct r10conf *conf = NULL;
	int err = -EINVAL;
	struct geom geo;
	int copies;

	copies = setup_geo(&geo, mddev, geo_new);

	if (copies == -2) {
		printk(KERN_ERR "md/raid10:%s: chunk size must be "
		       "at least PAGE_SIZE(%ld) and be a power of 2.\n",
		       mdname(mddev), PAGE_SIZE);
		goto out;
	}

	if (copies < 2 || copies > mddev->raid_disks) {
		printk(KERN_ERR "md/raid10:%s: unsupported raid10 layout: 0x%8x\n",
		       mdname(mddev), mddev->new_layout);
		goto out;
	}

	err = -ENOMEM;
	conf = kzalloc(sizeof(struct r10conf), GFP_KERNEL);
	if (!conf)
		goto out;

	/* FIXME calc properly */
	conf->mirrors = kzalloc(sizeof(struct mirror_info)*(mddev->raid_disks +
							    max(0,mddev->delta_disks)),
				GFP_KERNEL);
	if (!conf->mirrors)
		goto out;

	conf->tmppage = alloc_page(GFP_KERNEL);
	if (!conf->tmppage)
		goto out;

	conf->geo = geo;
	conf->copies = copies;
	conf->r10bio_pool = mempool_create(NR_RAID10_BIOS, r10bio_pool_alloc,
					   r10bio_pool_free, conf);
	if (!conf->r10bio_pool)
		goto out;

	calc_sectors(conf, mddev->dev_sectors);
	if (mddev->reshape_position == MaxSector) {
		conf->prev = conf->geo;
		conf->reshape_progress = MaxSector;
	} else {
		if (setup_geo(&conf->prev, mddev, geo_old) != conf->copies) {
			err = -EINVAL;
			goto out;
		}
		conf->reshape_progress = mddev->reshape_position;
		if (conf->prev.far_offset)
			conf->prev.stride = 1 << conf->prev.chunk_shift;
		else
			/* far_copies must be 1 */
			conf->prev.stride = conf->dev_sectors;
	}
	spin_lock_init(&conf->device_lock);
	INIT_LIST_HEAD(&conf->retry_list);

	spin_lock_init(&conf->resync_lock);
	init_waitqueue_head(&conf->wait_barrier);

	conf->thread = md_register_thread(raid10d, mddev, "raid10");
	if (!conf->thread)
		goto out;

	conf->mddev = mddev;
	return conf;

 out:
	if (err == -ENOMEM)
		printk(KERN_ERR "md/raid10:%s: couldn't allocate memory.\n",
		       mdname(mddev));
	if (conf) {
		if (conf->r10bio_pool)
			mempool_destroy(conf->r10bio_pool);
		kfree(conf->mirrors);
		safe_put_page(conf->tmppage);
		kfree(conf);
	}
	return ERR_PTR(err);
}

static int run(struct mddev *mddev)
{
	struct r10conf *conf;
	int i, disk_idx, chunk_size;
	struct mirror_info *disk;
	struct md_rdev *rdev;
	sector_t size;
	sector_t min_offset_diff = 0;
	int first = 1;

	if (mddev->private == NULL) {
		conf = setup_conf(mddev);
		if (IS_ERR(conf))
			return PTR_ERR(conf);
		mddev->private = conf;
	}
	conf = mddev->private;
	if (!conf)
		goto out;

	mddev->thread = conf->thread;
	conf->thread = NULL;

	chunk_size = mddev->chunk_sectors << 9;
	blk_queue_io_min(mddev->queue, chunk_size);
	if (conf->geo.raid_disks % conf->geo.near_copies)
		blk_queue_io_opt(mddev->queue, chunk_size * conf->geo.raid_disks);
	else
		blk_queue_io_opt(mddev->queue, chunk_size *
				 (conf->geo.raid_disks / conf->geo.near_copies));

	rdev_for_each(rdev, mddev) {
		long long diff;
		struct request_queue *q;

		disk_idx = rdev->raid_disk;
		if (disk_idx < 0)
			continue;
		if (disk_idx >= conf->geo.raid_disks &&
		    disk_idx >= conf->prev.raid_disks)
			continue;
		disk = conf->mirrors + disk_idx;

		if (test_bit(Replacement, &rdev->flags)) {
			if (disk->replacement)
				goto out_free_conf;
			disk->replacement = rdev;
		} else {
			if (disk->rdev)
				goto out_free_conf;
			disk->rdev = rdev;
		}
		q = bdev_get_queue(rdev->bdev);
		if (q->merge_bvec_fn)
			mddev->merge_check_needed = 1;
		diff = (rdev->new_data_offset - rdev->data_offset);
		if (!mddev->reshape_backwards)
			diff = -diff;
		if (diff < 0)
			diff = 0;
		if (first || diff < min_offset_diff)
			min_offset_diff = diff;

		disk_stack_limits(mddev->gendisk, rdev->bdev,
				  rdev->data_offset << 9);

		disk->head_position = 0;
	}

	/* need to check that every block has at least one working mirror */
	if (!enough(conf, -1)) {
		printk(KERN_ERR "md/raid10:%s: not enough operational mirrors.\n",
		       mdname(mddev));
		goto out_free_conf;
	}

	if (conf->reshape_progress != MaxSector) {
		/* must ensure that shape change is supported */
		if (conf->geo.far_copies != 1 &&
		    conf->geo.far_offset == 0)
			goto out_free_conf;
		if (conf->prev.far_copies != 1 &&
		    conf->geo.far_offset == 0)
			goto out_free_conf;
	}

	mddev->degraded = 0;
	for (i = 0;
	     i < conf->geo.raid_disks
		     || i < conf->prev.raid_disks;
	     i++) {

		disk = conf->mirrors + i;

		if (!disk->rdev && disk->replacement) {
			/* The replacement is all we have - use it */
			disk->rdev = disk->replacement;
			disk->replacement = NULL;
			clear_bit(Replacement, &disk->rdev->flags);
		}

		if (!disk->rdev ||
		    !test_bit(In_sync, &disk->rdev->flags)) {
			disk->head_position = 0;
			mddev->degraded++;
			if (disk->rdev)
				conf->fullsync = 1;
		}
		disk->recovery_disabled = mddev->recovery_disabled - 1;
	}

	if (mddev->recovery_cp != MaxSector)
		printk(KERN_NOTICE "md/raid10:%s: not clean"
		       " -- starting background reconstruction\n",
		       mdname(mddev));
	printk(KERN_INFO
		"md/raid10:%s: active with %d out of %d devices\n",
		mdname(mddev), conf->geo.raid_disks - mddev->degraded,
		conf->geo.raid_disks);
	/*
	 * Ok, everything is just fine now
	 */
	mddev->dev_sectors = conf->dev_sectors;
	size = raid10_size(mddev, 0, 0);
	md_set_array_sectors(mddev, size);
	mddev->resync_max_sectors = size;

	mddev->queue->backing_dev_info.congested_fn = raid10_congested;
	mddev->queue->backing_dev_info.congested_data = mddev;

	/* Calculate max read-ahead size.
	 * We need to readahead at least twice a whole stripe....
	 * maybe...
	 */
	{
		int stripe = conf->geo.raid_disks *
			((mddev->chunk_sectors << 9) / PAGE_SIZE);
		stripe /= conf->geo.near_copies;
		if (mddev->queue->backing_dev_info.ra_pages < 2 * stripe)
			mddev->queue->backing_dev_info.ra_pages = 2 * stripe;
	}

	blk_queue_merge_bvec(mddev->queue, raid10_mergeable_bvec);

	if (md_integrity_register(mddev))
		goto out_free_conf;

	if (conf->reshape_progress != MaxSector) {
		unsigned long before_length, after_length;

		before_length = ((1 << conf->prev.chunk_shift) *
				 conf->prev.far_copies);
		after_length = ((1 << conf->geo.chunk_shift) *
				conf->geo.far_copies);

		if (max(before_length, after_length) > min_offset_diff) {
			/* This cannot work */
			printk("md/raid10: offset difference not enough to continue reshape\n");
			goto out_free_conf;
		}
		conf->offset_diff = min_offset_diff;

		conf->reshape_safe = conf->reshape_progress;
		clear_bit(MD_RECOVERY_SYNC, &mddev->recovery);
		clear_bit(MD_RECOVERY_CHECK, &mddev->recovery);
		set_bit(MD_RECOVERY_RESHAPE, &mddev->recovery);
		set_bit(MD_RECOVERY_RUNNING, &mddev->recovery);
		mddev->sync_thread = md_register_thread(md_do_sync, mddev,
							"reshape");
	}

	return 0;

out_free_conf:
	md_unregister_thread(&mddev->thread);
	if (conf->r10bio_pool)
		mempool_destroy(conf->r10bio_pool);
	safe_put_page(conf->tmppage);
	kfree(conf->mirrors);
	kfree(conf);
	mddev->private = NULL;
out:
	return -EIO;
}

static int stop(struct mddev *mddev)
{
	struct r10conf *conf = mddev->private;

	raise_barrier(conf, 0);
	lower_barrier(conf);

	md_unregister_thread(&mddev->thread);
	blk_sync_queue(mddev->queue); /* the unplug fn references 'conf'*/
	if (conf->r10bio_pool)
		mempool_destroy(conf->r10bio_pool);
	kfree(conf->mirrors);
	kfree(conf);
	mddev->private = NULL;
	return 0;
}

static void raid10_quiesce(struct mddev *mddev, int state)
{
	struct r10conf *conf = mddev->private;

	switch(state) {
	case 1:
		raise_barrier(conf, 0);
		break;
	case 0:
		lower_barrier(conf);
		break;
	}
}

static int raid10_resize(struct mddev *mddev, sector_t sectors)
{
	/* Resize of 'far' arrays is not supported.
	 * For 'near' and 'offset' arrays we can set the
	 * number of sectors used to be an appropriate multiple
	 * of the chunk size.
	 * For 'offset', this is far_copies*chunksize.
	 * For 'near' the multiplier is the LCM of
	 * near_copies and raid_disks.
	 * So if far_copies > 1 && !far_offset, fail.
	 * Else find LCM(raid_disks, near_copy)*far_copies and
	 * multiply by chunk_size.  Then round to this number.
	 * This is mostly done by raid10_size()
	 */
	struct r10conf *conf = mddev->private;
	sector_t oldsize, size;

	if (mddev->reshape_position != MaxSector)
		return -EBUSY;

	if (conf->geo.far_copies > 1 && !conf->geo.far_offset)
		return -EINVAL;

	oldsize = raid10_size(mddev, 0, 0);
	size = raid10_size(mddev, sectors, 0);
	if (mddev->external_size &&
	    mddev->array_sectors > size)
		return -EINVAL;
	if (mddev->bitmap) {
		int ret = bitmap_resize(mddev->bitmap, size, 0, 0);
		if (ret)
			return ret;
	}
	md_set_array_sectors(mddev, size);
	set_capacity(mddev->gendisk, mddev->array_sectors);
	revalidate_disk(mddev->gendisk);
	if (sectors > mddev->dev_sectors &&
	    mddev->recovery_cp > oldsize) {
		mddev->recovery_cp = oldsize;
		set_bit(MD_RECOVERY_NEEDED, &mddev->recovery);
	}
	calc_sectors(conf, sectors);
	mddev->dev_sectors = conf->dev_sectors;
	mddev->resync_max_sectors = size;
	return 0;
}

static void *raid10_takeover_raid0(struct mddev *mddev)
{
	struct md_rdev *rdev;
	struct r10conf *conf;

	if (mddev->degraded > 0) {
		printk(KERN_ERR "md/raid10:%s: Error: degraded raid0!\n",
		       mdname(mddev));
		return ERR_PTR(-EINVAL);
	}

	/* Set new parameters */
	mddev->new_level = 10;
	/* new layout: far_copies = 1, near_copies = 2 */
	mddev->new_layout = (1<<8) + 2;
	mddev->new_chunk_sectors = mddev->chunk_sectors;
	mddev->delta_disks = mddev->raid_disks;
	mddev->raid_disks *= 2;
	/* make sure it will be not marked as dirty */
	mddev->recovery_cp = MaxSector;

	conf = setup_conf(mddev);
	if (!IS_ERR(conf)) {
		rdev_for_each(rdev, mddev)
			if (rdev->raid_disk >= 0)
				rdev->new_raid_disk = rdev->raid_disk * 2;
		conf->barrier = 1;
	}

	return conf;
}

static void *raid10_takeover(struct mddev *mddev)
{
	struct r0conf *raid0_conf;

	/* raid10 can take over:
	 *  raid0 - providing it has only two drives
	 */
	if (mddev->level == 0) {
		/* for raid0 takeover only one zone is supported */
		raid0_conf = mddev->private;
		if (raid0_conf->nr_strip_zones > 1) {
			printk(KERN_ERR "md/raid10:%s: cannot takeover raid 0"
			       " with more than one zone.\n",
			       mdname(mddev));
			return ERR_PTR(-EINVAL);
		}
		return raid10_takeover_raid0(mddev);
	}
	return ERR_PTR(-EINVAL);
}

static int raid10_check_reshape(struct mddev *mddev)
{
	/* Called when there is a request to change
	 * - layout (to ->new_layout)
	 * - chunk size (to ->new_chunk_sectors)
	 * - raid_disks (by delta_disks)
	 * or when trying to restart a reshape that was ongoing.
	 *
	 * We need to validate the request and possibly allocate
	 * space if that might be an issue later.
	 *
	 * Currently we reject any reshape of a 'far' mode array,
	 * allow chunk size to change if new is generally acceptable,
	 * allow raid_disks to increase, and allow
	 * a switch between 'near' mode and 'offset' mode.
	 */
	struct r10conf *conf = mddev->private;
	struct geom geo;

	if (conf->geo.far_copies != 1 && !conf->geo.far_offset)
		return -EINVAL;

	if (setup_geo(&geo, mddev, geo_start) != conf->copies)
		/* mustn't change number of copies */
		return -EINVAL;
	if (geo.far_copies > 1 && !geo.far_offset)
		/* Cannot switch to 'far' mode */
		return -EINVAL;

	if (mddev->array_sectors & geo.chunk_mask)
			/* not factor of array size */
			return -EINVAL;

	if (!enough(conf, -1))
		return -EINVAL;

	kfree(conf->mirrors_new);
	conf->mirrors_new = NULL;
	if (mddev->delta_disks > 0) {
		/* allocate new 'mirrors' list */
		conf->mirrors_new = kzalloc(
			sizeof(struct mirror_info)
			*(mddev->raid_disks +
			  mddev->delta_disks),
			GFP_KERNEL);
		if (!conf->mirrors_new)
			return -ENOMEM;
	}
	return 0;
}

/*
 * Need to check if array has failed when deciding whether to:
 *  - start an array
 *  - remove non-faulty devices
 *  - add a spare
 *  - allow a reshape
 * This determination is simple when no reshape is happening.
 * However if there is a reshape, we need to carefully check
 * both the before and after sections.
 * This is because some failed devices may only affect one
 * of the two sections, and some non-in_sync devices may
 * be insync in the section most affected by failed devices.
 */
static int calc_degraded(struct r10conf *conf)
{
	int degraded, degraded2;
	int i;

	rcu_read_lock();
	degraded = 0;
	/* 'prev' section first */
	for (i = 0; i < conf->prev.raid_disks; i++) {
		struct md_rdev *rdev = rcu_dereference(conf->mirrors[i].rdev);
		if (!rdev || test_bit(Faulty, &rdev->flags))
			degraded++;
		else if (!test_bit(In_sync, &rdev->flags))
			/* When we can reduce the number of devices in
			 * an array, this might not contribute to
			 * 'degraded'.  It does now.
			 */
			degraded++;
	}
	rcu_read_unlock();
	if (conf->geo.raid_disks == conf->prev.raid_disks)
		return degraded;
	rcu_read_lock();
	degraded2 = 0;
	for (i = 0; i < conf->geo.raid_disks; i++) {
		struct md_rdev *rdev = rcu_dereference(conf->mirrors[i].rdev);
		if (!rdev || test_bit(Faulty, &rdev->flags))
			degraded2++;
		else if (!test_bit(In_sync, &rdev->flags)) {
			/* If reshape is increasing the number of devices,
			 * this section has already been recovered, so
			 * it doesn't contribute to degraded.
			 * else it does.
			 */
			if (conf->geo.raid_disks <= conf->prev.raid_disks)
				degraded2++;
		}
	}
	rcu_read_unlock();
	if (degraded2 > degraded)
		return degraded2;
	return degraded;
}

static int raid10_start_reshape(struct mddev *mddev)
{
	/* A 'reshape' has been requested. This commits
	 * the various 'new' fields and sets MD_RECOVER_RESHAPE
	 * This also checks if there are enough spares and adds them
	 * to the array.
	 * We currently require enough spares to make the final
	 * array non-degraded.  We also require that the difference
	 * between old and new data_offset - on each device - is
	 * enough that we never risk over-writing.
	 */

	unsigned long before_length, after_length;
	sector_t min_offset_diff = 0;
	int first = 1;
	struct geom new;
	struct r10conf *conf = mddev->private;
	struct md_rdev *rdev;
	int spares = 0;
	int ret;

	if (test_bit(MD_RECOVERY_RUNNING, &mddev->recovery))
		return -EBUSY;

	if (setup_geo(&new, mddev, geo_start) != conf->copies)
		return -EINVAL;

	before_length = ((1 << conf->prev.chunk_shift) *
			 conf->prev.far_copies);
	after_length = ((1 << conf->geo.chunk_shift) *
			conf->geo.far_copies);

	rdev_for_each(rdev, mddev) {
		if (!test_bit(In_sync, &rdev->flags)
		    && !test_bit(Faulty, &rdev->flags))
			spares++;
		if (rdev->raid_disk >= 0) {
			long long diff = (rdev->new_data_offset
					  - rdev->data_offset);
			if (!mddev->reshape_backwards)
				diff = -diff;
			if (diff < 0)
				diff = 0;
			if (first || diff < min_offset_diff)
				min_offset_diff = diff;
		}
	}

	if (max(before_length, after_length) > min_offset_diff)
		return -EINVAL;

	if (spares < mddev->delta_disks)
		return -EINVAL;

	conf->offset_diff = min_offset_diff;
	spin_lock_irq(&conf->device_lock);
	if (conf->mirrors_new) {
		memcpy(conf->mirrors_new, conf->mirrors,
		       sizeof(struct mirror_info)*conf->prev.raid_disks);
		smp_mb();
		kfree(conf->mirrors_old); /* FIXME and elsewhere */
		conf->mirrors_old = conf->mirrors;
		conf->mirrors = conf->mirrors_new;
		conf->mirrors_new = NULL;
	}
	setup_geo(&conf->geo, mddev, geo_start);
	smp_mb();
	if (mddev->reshape_backwards) {
		sector_t size = raid10_size(mddev, 0, 0);
		if (size < mddev->array_sectors) {
			spin_unlock_irq(&conf->device_lock);
			printk(KERN_ERR "md/raid10:%s: array size must be reduce before number of disks\n",
			       mdname(mddev));
			return -EINVAL;
		}
		mddev->resync_max_sectors = size;
		conf->reshape_progress = size;
	} else
		conf->reshape_progress = 0;
	spin_unlock_irq(&conf->device_lock);

	if (mddev->delta_disks && mddev->bitmap) {
		ret = bitmap_resize(mddev->bitmap,
				    raid10_size(mddev, 0,
						conf->geo.raid_disks),
				    0, 0);
		if (ret)
			goto abort;
	}
	if (mddev->delta_disks > 0) {
		rdev_for_each(rdev, mddev)
			if (rdev->raid_disk < 0 &&
			    !test_bit(Faulty, &rdev->flags)) {
				if (raid10_add_disk(mddev, rdev) == 0) {
					if (rdev->raid_disk >=
					    conf->prev.raid_disks)
						set_bit(In_sync, &rdev->flags);
					else
						rdev->recovery_offset = 0;

					if (sysfs_link_rdev(mddev, rdev))
						/* Failure here  is OK */;
				}
			} else if (rdev->raid_disk >= conf->prev.raid_disks
				   && !test_bit(Faulty, &rdev->flags)) {
				/* This is a spare that was manually added */
				set_bit(In_sync, &rdev->flags);
			}
	}
	/* When a reshape changes the number of devices,
	 * ->degraded is measured against the larger of the
	 * pre and  post numbers.
	 */
	spin_lock_irq(&conf->device_lock);
	mddev->degraded = calc_degraded(conf);
	spin_unlock_irq(&conf->device_lock);
	mddev->raid_disks = conf->geo.raid_disks;
	mddev->reshape_position = conf->reshape_progress;
	set_bit(MD_CHANGE_DEVS, &mddev->flags);

	clear_bit(MD_RECOVERY_SYNC, &mddev->recovery);
	clear_bit(MD_RECOVERY_CHECK, &mddev->recovery);
	set_bit(MD_RECOVERY_RESHAPE, &mddev->recovery);
	set_bit(MD_RECOVERY_RUNNING, &mddev->recovery);

	mddev->sync_thread = md_register_thread(md_do_sync, mddev,
						"reshape");
	if (!mddev->sync_thread) {
		ret = -EAGAIN;
		goto abort;
	}
	conf->reshape_checkpoint = jiffies;
	md_wakeup_thread(mddev->sync_thread);
	md_new_event(mddev);
	return 0;

abort:
	mddev->recovery = 0;
	spin_lock_irq(&conf->device_lock);
	conf->geo = conf->prev;
	mddev->raid_disks = conf->geo.raid_disks;
	rdev_for_each(rdev, mddev)
		rdev->new_data_offset = rdev->data_offset;
	smp_wmb();
	conf->reshape_progress = MaxSector;
	mddev->reshape_position = MaxSector;
	spin_unlock_irq(&conf->device_lock);
	return ret;
}

/* Calculate the last device-address that could contain
 * any block from the chunk that includes the array-address 's'
 * and report the next address.
 * i.e. the address returned will be chunk-aligned and after
 * any data that is in the chunk containing 's'.
 */
static sector_t last_dev_address(sector_t s, struct geom *geo)
{
	s = (s | geo->chunk_mask) + 1;
	s >>= geo->chunk_shift;
	s *= geo->near_copies;
	s = DIV_ROUND_UP_SECTOR_T(s, geo->raid_disks);
	s *= geo->far_copies;
	s <<= geo->chunk_shift;
	return s;
}

/* Calculate the first device-address that could contain
 * any block from the chunk that includes the array-address 's'.
 * This too will be the start of a chunk
 */
static sector_t first_dev_address(sector_t s, struct geom *geo)
{
	s >>= geo->chunk_shift;
	s *= geo->near_copies;
	sector_div(s, geo->raid_disks);
	s *= geo->far_copies;
	s <<= geo->chunk_shift;
	return s;
}

static sector_t reshape_request(struct mddev *mddev, sector_t sector_nr,
				int *skipped)
{
	/* We simply copy at most one chunk (smallest of old and new)
	 * at a time, possibly less if that exceeds RESYNC_PAGES,
	 * or we hit a bad block or something.
	 * This might mean we pause for normal IO in the middle of
	 * a chunk, but that is not a problem was mddev->reshape_position
	 * can record any location.
	 *
	 * If we will want to write to a location that isn't
	 * yet recorded as 'safe' (i.e. in metadata on disk) then
	 * we need to flush all reshape requests and update the metadata.
	 *
	 * When reshaping forwards (e.g. to more devices), we interpret
	 * 'safe' as the earliest block which might not have been copied
	 * down yet.  We divide this by previous stripe size and multiply
	 * by previous stripe length to get lowest device offset that we
	 * cannot write to yet.
	 * We interpret 'sector_nr' as an address that we want to write to.
	 * From this we use last_device_address() to find where we might
	 * write to, and first_device_address on the  'safe' position.
	 * If this 'next' write position is after the 'safe' position,
	 * we must update the metadata to increase the 'safe' position.
	 *
	 * When reshaping backwards, we round in the opposite direction
	 * and perform the reverse test:  next write position must not be
	 * less than current safe position.
	 *
	 * In all this the minimum difference in data offsets
	 * (conf->offset_diff - always positive) allows a bit of slack,
	 * so next can be after 'safe', but not by more than offset_disk
	 *
	 * We need to prepare all the bios here before we start any IO
	 * to ensure the size we choose is acceptable to all devices.
	 * The means one for each copy for write-out and an extra one for
	 * read-in.
	 * We store the read-in bio in ->master_bio and the others in
	 * ->devs[x].bio and ->devs[x].repl_bio.
	 */
	struct r10conf *conf = mddev->private;
	struct r10bio *r10_bio;
	sector_t next, safe, last;
	int max_sectors;
	int nr_sectors;
	int s;
	struct md_rdev *rdev;
	int need_flush = 0;
	struct bio *blist;
	struct bio *bio, *read_bio;
	int sectors_done = 0;

	if (sector_nr == 0) {
		/* If restarting in the middle, skip the initial sectors */
		if (mddev->reshape_backwards &&
		    conf->reshape_progress < raid10_size(mddev, 0, 0)) {
			sector_nr = (raid10_size(mddev, 0, 0)
				     - conf->reshape_progress);
		} else if (!mddev->reshape_backwards &&
			   conf->reshape_progress > 0)
			sector_nr = conf->reshape_progress;
		if (sector_nr) {
			mddev->curr_resync_completed = sector_nr;
			sysfs_notify(&mddev->kobj, NULL, "sync_completed");
			*skipped = 1;
			return sector_nr;
		}
	}

	/* We don't use sector_nr to track where we are up to
	 * as that doesn't work well for ->reshape_backwards.
	 * So just use ->reshape_progress.
	 */
	if (mddev->reshape_backwards) {
		/* 'next' is the earliest device address that we might
		 * write to for this chunk in the new layout
		 */
		next = first_dev_address(conf->reshape_progress - 1,
					 &conf->geo);

		/* 'safe' is the last device address that we might read from
		 * in the old layout after a restart
		 */
		safe = last_dev_address(conf->reshape_safe - 1,
					&conf->prev);

		if (next + conf->offset_diff < safe)
			need_flush = 1;

		last = conf->reshape_progress - 1;
		sector_nr = last & ~(sector_t)(conf->geo.chunk_mask
					       & conf->prev.chunk_mask);
		if (sector_nr + RESYNC_BLOCK_SIZE/512 < last)
			sector_nr = last + 1 - RESYNC_BLOCK_SIZE/512;
	} else {
		/* 'next' is after the last device address that we
		 * might write to for this chunk in the new layout
		 */
		next = last_dev_address(conf->reshape_progress, &conf->geo);

		/* 'safe' is the earliest device address that we might
		 * read from in the old layout after a restart
		 */
		safe = first_dev_address(conf->reshape_safe, &conf->prev);

		/* Need to update metadata if 'next' might be beyond 'safe'
		 * as that would possibly corrupt data
		 */
		if (next > safe + conf->offset_diff)
			need_flush = 1;

		sector_nr = conf->reshape_progress;
		last  = sector_nr | (conf->geo.chunk_mask
				     & conf->prev.chunk_mask);

		if (sector_nr + RESYNC_BLOCK_SIZE/512 <= last)
			last = sector_nr + RESYNC_BLOCK_SIZE/512 - 1;
	}

	if (need_flush ||
	    time_after(jiffies, conf->reshape_checkpoint + 10*HZ)) {
		/* Need to update reshape_position in metadata */
		wait_barrier(conf);
		mddev->reshape_position = conf->reshape_progress;
		if (mddev->reshape_backwards)
			mddev->curr_resync_completed = raid10_size(mddev, 0, 0)
				- conf->reshape_progress;
		else
			mddev->curr_resync_completed = conf->reshape_progress;
		conf->reshape_checkpoint = jiffies;
		set_bit(MD_CHANGE_DEVS, &mddev->flags);
		md_wakeup_thread(mddev->thread);
		wait_event(mddev->sb_wait, mddev->flags == 0 ||
			   kthread_should_stop());
		conf->reshape_safe = mddev->reshape_position;
		allow_barrier(conf);
	}

read_more:
	/* Now schedule reads for blocks from sector_nr to last */
	r10_bio = mempool_alloc(conf->r10buf_pool, GFP_NOIO);
	raise_barrier(conf, sectors_done != 0);
	atomic_set(&r10_bio->remaining, 0);
	r10_bio->mddev = mddev;
	r10_bio->sector = sector_nr;
	set_bit(R10BIO_IsReshape, &r10_bio->state);
	r10_bio->sectors = last - sector_nr + 1;
	rdev = read_balance(conf, r10_bio, &max_sectors);
	BUG_ON(!test_bit(R10BIO_Previous, &r10_bio->state));

	if (!rdev) {
		/* Cannot read from here, so need to record bad blocks
		 * on all the target devices.
		 */
		// FIXME
		set_bit(MD_RECOVERY_INTR, &mddev->recovery);
		return sectors_done;
	}

	read_bio = bio_alloc_mddev(GFP_KERNEL, RESYNC_PAGES, mddev);

	read_bio->bi_bdev = rdev->bdev;
	read_bio->bi_sector = (r10_bio->devs[r10_bio->read_slot].addr
			       + rdev->data_offset);
	read_bio->bi_private = r10_bio;
	read_bio->bi_end_io = end_sync_read;
	read_bio->bi_rw = READ;
	read_bio->bi_flags &= ~(BIO_POOL_MASK - 1);
	read_bio->bi_flags |= 1 << BIO_UPTODATE;
	read_bio->bi_vcnt = 0;
	read_bio->bi_idx = 0;
	read_bio->bi_size = 0;
	r10_bio->master_bio = read_bio;
	r10_bio->read_slot = r10_bio->devs[r10_bio->read_slot].devnum;

	/* Now find the locations in the new layout */
	__raid10_find_phys(&conf->geo, r10_bio);

	blist = read_bio;
	read_bio->bi_next = NULL;

	for (s = 0; s < conf->copies*2; s++) {
		struct bio *b;
		int d = r10_bio->devs[s/2].devnum;
		struct md_rdev *rdev2;
		if (s&1) {
			rdev2 = conf->mirrors[d].replacement;
			b = r10_bio->devs[s/2].repl_bio;
		} else {
			rdev2 = conf->mirrors[d].rdev;
			b = r10_bio->devs[s/2].bio;
		}
		if (!rdev2 || test_bit(Faulty, &rdev2->flags))
			continue;
		b->bi_bdev = rdev2->bdev;
		b->bi_sector = r10_bio->devs[s/2].addr + rdev2->new_data_offset;
		b->bi_private = r10_bio;
		b->bi_end_io = end_reshape_write;
		b->bi_rw = WRITE;
		b->bi_flags &= ~(BIO_POOL_MASK - 1);
		b->bi_flags |= 1 << BIO_UPTODATE;
		b->bi_next = blist;
		b->bi_vcnt = 0;
		b->bi_idx = 0;
		b->bi_size = 0;
		blist = b;
	}

	/* Now add as many pages as possible to all of these bios. */

	nr_sectors = 0;
	for (s = 0 ; s < max_sectors; s += PAGE_SIZE >> 9) {
		struct page *page = r10_bio->devs[0].bio->bi_io_vec[s/(PAGE_SIZE>>9)].bv_page;
		int len = (max_sectors - s) << 9;
		if (len > PAGE_SIZE)
			len = PAGE_SIZE;
		for (bio = blist; bio ; bio = bio->bi_next) {
			struct bio *bio2;
			if (bio_add_page(bio, page, len, 0))
				continue;

			/* Didn't fit, must stop */
			for (bio2 = blist;
			     bio2 && bio2 != bio;
			     bio2 = bio2->bi_next) {
				/* Remove last page from this bio */
				bio2->bi_vcnt--;
				bio2->bi_size -= len;
				bio2->bi_flags &= ~(1<<BIO_SEG_VALID);
			}
			goto bio_full;
		}
		sector_nr += len >> 9;
		nr_sectors += len >> 9;
	}
bio_full:
	r10_bio->sectors = nr_sectors;

	/* Now submit the read */
	md_sync_acct(read_bio->bi_bdev, r10_bio->sectors);
	atomic_inc(&r10_bio->remaining);
	read_bio->bi_next = NULL;
	generic_make_request(read_bio);
	sector_nr += nr_sectors;
	sectors_done += nr_sectors;
	if (sector_nr <= last)
		goto read_more;

	/* Now that we have done the whole section we can
	 * update reshape_progress
	 */
	if (mddev->reshape_backwards)
		conf->reshape_progress -= sectors_done;
	else
		conf->reshape_progress += sectors_done;

	return sectors_done;
}

static void end_reshape_request(struct r10bio *r10_bio);
static int handle_reshape_read_error(struct mddev *mddev,
				     struct r10bio *r10_bio);
static void reshape_request_write(struct mddev *mddev, struct r10bio *r10_bio)
{
	/* Reshape read completed.  Hopefully we have a block
	 * to write out.
	 * If we got a read error then we do sync 1-page reads from
	 * elsewhere until we find the data - or give up.
	 */
	struct r10conf *conf = mddev->private;
	int s;

	if (!test_bit(R10BIO_Uptodate, &r10_bio->state))
		if (handle_reshape_read_error(mddev, r10_bio) < 0) {
			/* Reshape has been aborted */
			md_done_sync(mddev, r10_bio->sectors, 0);
			return;
		}

	/* We definitely have the data in the pages, schedule the
	 * writes.
	 */
	atomic_set(&r10_bio->remaining, 1);
	for (s = 0; s < conf->copies*2; s++) {
		struct bio *b;
		int d = r10_bio->devs[s/2].devnum;
		struct md_rdev *rdev;
		if (s&1) {
			rdev = conf->mirrors[d].replacement;
			b = r10_bio->devs[s/2].repl_bio;
		} else {
			rdev = conf->mirrors[d].rdev;
			b = r10_bio->devs[s/2].bio;
		}
		if (!rdev || test_bit(Faulty, &rdev->flags))
			continue;
		atomic_inc(&rdev->nr_pending);
		md_sync_acct(b->bi_bdev, r10_bio->sectors);
		atomic_inc(&r10_bio->remaining);
		b->bi_next = NULL;
		generic_make_request(b);
	}
	end_reshape_request(r10_bio);
}

static void end_reshape(struct r10conf *conf)
{
	if (test_bit(MD_RECOVERY_INTR, &conf->mddev->recovery))
		return;

	spin_lock_irq(&conf->device_lock);
	conf->prev = conf->geo;
	md_finish_reshape(conf->mddev);
	smp_wmb();
	conf->reshape_progress = MaxSector;
	spin_unlock_irq(&conf->device_lock);

	/* read-ahead size must cover two whole stripes, which is
	 * 2 * (datadisks) * chunksize where 'n' is the number of raid devices
	 */
	if (conf->mddev->queue) {
		int stripe = conf->geo.raid_disks *
			((conf->mddev->chunk_sectors << 9) / PAGE_SIZE);
		stripe /= conf->geo.near_copies;
		if (conf->mddev->queue->backing_dev_info.ra_pages < 2 * stripe)
			conf->mddev->queue->backing_dev_info.ra_pages = 2 * stripe;
	}
	conf->fullsync = 0;
}


static int handle_reshape_read_error(struct mddev *mddev,
				     struct r10bio *r10_bio)
{
	/* Use sync reads to get the blocks from somewhere else */
	int sectors = r10_bio->sectors;
	struct r10bio r10b;
	struct r10conf *conf = mddev->private;
	int slot = 0;
	int idx = 0;
	struct bio_vec *bvec = r10_bio->master_bio->bi_io_vec;

	r10b.sector = r10_bio->sector;
	__raid10_find_phys(&conf->prev, &r10b);

	while (sectors) {
		int s = sectors;
		int success = 0;
		int first_slot = slot;

		if (s > (PAGE_SIZE >> 9))
			s = PAGE_SIZE >> 9;

		while (!success) {
			int d = r10b.devs[slot].devnum;
			struct md_rdev *rdev = conf->mirrors[d].rdev;
			sector_t addr;
			if (rdev == NULL ||
			    test_bit(Faulty, &rdev->flags) ||
			    !test_bit(In_sync, &rdev->flags))
				goto failed;

			addr = r10b.devs[slot].addr + idx * PAGE_SIZE;
			success = sync_page_io(rdev,
					       addr,
					       s << 9,
					       bvec[idx].bv_page,
					       READ, false);
			if (success)
				break;
		failed:
			slot++;
			if (slot >= conf->copies)
				slot = 0;
			if (slot == first_slot)
				break;
		}
		if (!success) {
			/* couldn't read this block, must give up */
			set_bit(MD_RECOVERY_INTR,
				&mddev->recovery);
			return -EIO;
		}
		sectors -= s;
		idx++;
	}
	return 0;
}

static void end_reshape_write(struct bio *bio, int error)
{
	int uptodate = test_bit(BIO_UPTODATE, &bio->bi_flags);
	struct r10bio *r10_bio = bio->bi_private;
	struct mddev *mddev = r10_bio->mddev;
	struct r10conf *conf = mddev->private;
	int d;
	int slot;
	int repl;
	struct md_rdev *rdev = NULL;

	d = find_bio_disk(conf, r10_bio, bio, &slot, &repl);
	if (repl)
		rdev = conf->mirrors[d].replacement;
	if (!rdev) {
		smp_mb();
		rdev = conf->mirrors[d].rdev;
	}

	if (!uptodate) {
		/* FIXME should record badblock */
		md_error(mddev, rdev);
	}

	rdev_dec_pending(rdev, mddev);
	end_reshape_request(r10_bio);
}

static void end_reshape_request(struct r10bio *r10_bio)
{
	if (!atomic_dec_and_test(&r10_bio->remaining))
		return;
	md_done_sync(r10_bio->mddev, r10_bio->sectors, 1);
	bio_put(r10_bio->master_bio);
	put_buf(r10_bio);
}

static void raid10_finish_reshape(struct mddev *mddev)
{
	struct r10conf *conf = mddev->private;

	if (test_bit(MD_RECOVERY_INTR, &mddev->recovery))
		return;

	if (mddev->delta_disks > 0) {
		sector_t size = raid10_size(mddev, 0, 0);
		md_set_array_sectors(mddev, size);
		if (mddev->recovery_cp > mddev->resync_max_sectors) {
			mddev->recovery_cp = mddev->resync_max_sectors;
			set_bit(MD_RECOVERY_NEEDED, &mddev->recovery);
		}
		mddev->resync_max_sectors = size;
		set_capacity(mddev->gendisk, mddev->array_sectors);
		revalidate_disk(mddev->gendisk);
	} else {
		int d;
		for (d = conf->geo.raid_disks ;
		     d < conf->geo.raid_disks - mddev->delta_disks;
		     d++) {
			struct md_rdev *rdev = conf->mirrors[d].rdev;
			if (rdev)
				clear_bit(In_sync, &rdev->flags);
			rdev = conf->mirrors[d].replacement;
			if (rdev)
				clear_bit(In_sync, &rdev->flags);
		}
	}
	mddev->layout = mddev->new_layout;
	mddev->chunk_sectors = 1 << conf->geo.chunk_shift;
	mddev->reshape_position = MaxSector;
	mddev->delta_disks = 0;
	mddev->reshape_backwards = 0;
}

static struct md_personality raid10_personality =
{
	.name		= "raid10",
	.level		= 10,
	.owner		= THIS_MODULE,
	.make_request	= make_request,
	.run		= run,
	.stop		= stop,
	.status		= status,
	.error_handler	= error,
	.hot_add_disk	= raid10_add_disk,
	.hot_remove_disk= raid10_remove_disk,
	.spare_active	= raid10_spare_active,
	.sync_request	= sync_request,
	.quiesce	= raid10_quiesce,
	.size		= raid10_size,
	.resize		= raid10_resize,
	.takeover	= raid10_takeover,
	.check_reshape	= raid10_check_reshape,
	.start_reshape	= raid10_start_reshape,
	.finish_reshape	= raid10_finish_reshape,
};

static int __init raid_init(void)
{
	return register_md_personality(&raid10_personality);
}

static void raid_exit(void)
{
	unregister_md_personality(&raid10_personality);
}

module_init(raid_init);
module_exit(raid_exit);
MODULE_LICENSE("GPL");
MODULE_DESCRIPTION("RAID10 (striped mirror) personality for MD");
MODULE_ALIAS("md-personality-9"); /* RAID10 */
MODULE_ALIAS("md-raid10");
MODULE_ALIAS("md-level-10");

module_param(max_queued_requests, int, S_IRUGO|S_IWUSR);<|MERGE_RESOLUTION|>--- conflicted
+++ resolved
@@ -3295,7 +3295,6 @@
 	 * actually be used, and set conf->dev_sectors and
 	 * conf->stride
 	 */
-<<<<<<< HEAD
 
 	size = size >> conf->geo.chunk_shift;
 	sector_div(size, conf->geo.far_copies);
@@ -3305,17 +3304,6 @@
 	/* calculate "used chunks per device" */
 	size = size * conf->copies;
 
-=======
-
-	size = size >> conf->geo.chunk_shift;
-	sector_div(size, conf->geo.far_copies);
-	size = size * conf->geo.raid_disks;
-	sector_div(size, conf->geo.near_copies);
-	/* 'size' is now the number of chunks in the array */
-	/* calculate "used chunks per device" */
-	size = size * conf->copies;
-
->>>>>>> bd0a521e
 	/* We need to round up when dividing by raid_disks to
 	 * get the stride size.
 	 */
