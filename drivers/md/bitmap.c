--- conflicted
+++ resolved
@@ -1699,28 +1699,8 @@
 		goto error;
 
 	bitmap->daemon_lastrun = jiffies;
-<<<<<<< HEAD
-	bitmap->chunkshift = (ffz(~mddev->bitmap_info.chunksize)
-			      - BITMAP_BLOCK_SHIFT);
-
-	chunks = (blocks + (1 << bitmap->chunkshift) - 1) >>
-			bitmap->chunkshift;
-	pages = (chunks + PAGE_COUNTER_RATIO - 1) / PAGE_COUNTER_RATIO;
-
-	BUG_ON(!pages);
-
-	bitmap->chunks = chunks;
-	bitmap->pages = pages;
-	bitmap->missing_pages = pages;
-
-	bitmap->bp = kzalloc(pages * sizeof(*bitmap->bp), GFP_KERNEL);
-
-	err = -ENOMEM;
-	if (!bitmap->bp)
-=======
 	err = bitmap_resize(bitmap, blocks, mddev->bitmap_info.chunksize, 1);
 	if (err)
->>>>>>> cfaf0251
 		goto error;
 
 	printk(KERN_INFO "created bitmap (%lu pages) for device %s\n",
