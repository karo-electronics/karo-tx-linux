--- conflicted
+++ resolved
@@ -1321,8 +1321,6 @@
 	return 1;
 }
 
-<<<<<<< HEAD
-=======
 static int device_is_nonrot(struct dm_target *ti, struct dm_dev *dev,
 			    sector_t start, sector_t len, void *data)
 {
@@ -1348,7 +1346,6 @@
 	return 1;
 }
 
->>>>>>> c0b2b8c3
 void dm_table_set_restrictions(struct dm_table *t, struct request_queue *q,
 			       struct queue_limits *limits)
 {
@@ -1374,14 +1371,11 @@
 	if (!dm_table_discard_zeroes_data(t))
 		q->limits.discard_zeroes_data = 0;
 
-<<<<<<< HEAD
-=======
 	if (dm_table_is_nonrot(t))
 		queue_flag_set_unlocked(QUEUE_FLAG_NONROT, q);
 	else
 		queue_flag_clear_unlocked(QUEUE_FLAG_NONROT, q);
 
->>>>>>> c0b2b8c3
 	dm_table_set_integrity(t);
 
 	/*
