--- conflicted
+++ resolved
@@ -664,10 +664,7 @@
 			if (test_bit(R5_ReadNoMerge, &sh->dev[i].flags))
 				bi->bi_rw |= REQ_FLUSH;
 
-<<<<<<< HEAD
-=======
 			bi->bi_vcnt = 1;
->>>>>>> d0e0ac97
 			bi->bi_io_vec[0].bv_len = STRIPE_SIZE;
 			bi->bi_io_vec[0].bv_offset = 0;
 			bi->bi_size = STRIPE_SIZE;
@@ -705,10 +702,7 @@
 			else
 				rbi->bi_sector = (sh->sector
 						  + rrdev->data_offset);
-<<<<<<< HEAD
-=======
 			rbi->bi_vcnt = 1;
->>>>>>> d0e0ac97
 			rbi->bi_io_vec[0].bv_len = STRIPE_SIZE;
 			rbi->bi_io_vec[0].bv_offset = 0;
 			rbi->bi_size = STRIPE_SIZE;
