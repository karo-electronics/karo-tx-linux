/*
 * raid5.c : Multiple Devices driver for Linux
 *	   Copyright (C) 1996, 1997 Ingo Molnar, Miguel de Icaza, Gadi Oxman
 *	   Copyright (C) 1999, 2000 Ingo Molnar
 *	   Copyright (C) 2002, 2003 H. Peter Anvin
 *
 * RAID-4/5/6 management functions.
 * Thanks to Penguin Computing for making the RAID-6 development possible
 * by donating a test server!
 *
 * This program is free software; you can redistribute it and/or modify
 * it under the terms of the GNU General Public License as published by
 * the Free Software Foundation; either version 2, or (at your option)
 * any later version.
 *
 * You should have received a copy of the GNU General Public License
 * (for example /usr/src/linux/COPYING); if not, write to the Free
 * Software Foundation, Inc., 675 Mass Ave, Cambridge, MA 02139, USA.
 */

/*
 * BITMAP UNPLUGGING:
 *
 * The sequencing for updating the bitmap reliably is a little
 * subtle (and I got it wrong the first time) so it deserves some
 * explanation.
 *
 * We group bitmap updates into batches.  Each batch has a number.
 * We may write out several batches at once, but that isn't very important.
 * conf->seq_write is the number of the last batch successfully written.
 * conf->seq_flush is the number of the last batch that was closed to
 *    new additions.
 * When we discover that we will need to write to any block in a stripe
 * (in add_stripe_bio) we update the in-memory bitmap and record in sh->bm_seq
 * the number of the batch it will be in. This is seq_flush+1.
 * When we are ready to do a write, if that batch hasn't been written yet,
 *   we plug the array and queue the stripe for later.
 * When an unplug happens, we increment bm_flush, thus closing the current
 *   batch.
 * When we notice that bm_flush > bm_write, we write out all pending updates
 * to the bitmap, and advance bm_write to where bm_flush was.
 * This may occasionally write a bit out twice, but is sure never to
 * miss any bits.
 */

#include <linux/blkdev.h>
#include <linux/kthread.h>
#include <linux/raid/pq.h>
#include <linux/async_tx.h>
#include <linux/module.h>
#include <linux/async.h>
#include <linux/seq_file.h>
#include <linux/cpu.h>
#include <linux/slab.h>
#include <linux/ratelimit.h>
#include <linux/nodemask.h>
#include <linux/flex_array.h>
#include <trace/events/block.h>

#include "md.h"
#include "raid5.h"
#include "raid0.h"
#include "bitmap.h"

#define cpu_to_group(cpu) cpu_to_node(cpu)
#define ANY_GROUP NUMA_NO_NODE

static bool devices_handle_discard_safely = false;
module_param(devices_handle_discard_safely, bool, 0644);
MODULE_PARM_DESC(devices_handle_discard_safely,
		 "Set to Y if all devices in each array reliably return zeroes on reads from discarded regions");
static struct workqueue_struct *raid5_wq;
/*
 * Stripe cache
 */

#define NR_STRIPES		256
#define STRIPE_SIZE		PAGE_SIZE
#define STRIPE_SHIFT		(PAGE_SHIFT - 9)
#define STRIPE_SECTORS		(STRIPE_SIZE>>9)
#define	IO_THRESHOLD		1
#define BYPASS_THRESHOLD	1
#define NR_HASH			(PAGE_SIZE / sizeof(struct hlist_head))
#define HASH_MASK		(NR_HASH - 1)
#define MAX_STRIPE_BATCH	8

static inline struct hlist_head *stripe_hash(struct r5conf *conf, sector_t sect)
{
	int hash = (sect >> STRIPE_SHIFT) & HASH_MASK;
	return &conf->stripe_hashtbl[hash];
}

static inline int stripe_hash_locks_hash(sector_t sect)
{
	return (sect >> STRIPE_SHIFT) & STRIPE_HASH_LOCKS_MASK;
}

static inline void lock_device_hash_lock(struct r5conf *conf, int hash)
{
	spin_lock_irq(conf->hash_locks + hash);
	spin_lock(&conf->device_lock);
}

static inline void unlock_device_hash_lock(struct r5conf *conf, int hash)
{
	spin_unlock(&conf->device_lock);
	spin_unlock_irq(conf->hash_locks + hash);
}

static inline void lock_all_device_hash_locks_irq(struct r5conf *conf)
{
	int i;
	local_irq_disable();
	spin_lock(conf->hash_locks);
	for (i = 1; i < NR_STRIPE_HASH_LOCKS; i++)
		spin_lock_nest_lock(conf->hash_locks + i, conf->hash_locks);
	spin_lock(&conf->device_lock);
}

static inline void unlock_all_device_hash_locks_irq(struct r5conf *conf)
{
	int i;
	spin_unlock(&conf->device_lock);
	for (i = NR_STRIPE_HASH_LOCKS; i; i--)
		spin_unlock(conf->hash_locks + i - 1);
	local_irq_enable();
}

/* bio's attached to a stripe+device for I/O are linked together in bi_sector
 * order without overlap.  There may be several bio's per stripe+device, and
 * a bio could span several devices.
 * When walking this list for a particular stripe+device, we must never proceed
 * beyond a bio that extends past this device, as the next bio might no longer
 * be valid.
 * This function is used to determine the 'next' bio in the list, given the sector
 * of the current stripe+device
 */
static inline struct bio *r5_next_bio(struct bio *bio, sector_t sector)
{
	int sectors = bio_sectors(bio);
	if (bio->bi_iter.bi_sector + sectors < sector + STRIPE_SECTORS)
		return bio->bi_next;
	else
		return NULL;
}

/*
 * We maintain a biased count of active stripes in the bottom 16 bits of
 * bi_phys_segments, and a count of processed stripes in the upper 16 bits
 */
static inline int raid5_bi_processed_stripes(struct bio *bio)
{
	atomic_t *segments = (atomic_t *)&bio->bi_phys_segments;
	return (atomic_read(segments) >> 16) & 0xffff;
}

static inline int raid5_dec_bi_active_stripes(struct bio *bio)
{
	atomic_t *segments = (atomic_t *)&bio->bi_phys_segments;
	return atomic_sub_return(1, segments) & 0xffff;
}

static inline void raid5_inc_bi_active_stripes(struct bio *bio)
{
	atomic_t *segments = (atomic_t *)&bio->bi_phys_segments;
	atomic_inc(segments);
}

static inline void raid5_set_bi_processed_stripes(struct bio *bio,
	unsigned int cnt)
{
	atomic_t *segments = (atomic_t *)&bio->bi_phys_segments;
	int old, new;

	do {
		old = atomic_read(segments);
		new = (old & 0xffff) | (cnt << 16);
	} while (atomic_cmpxchg(segments, old, new) != old);
}

static inline void raid5_set_bi_stripes(struct bio *bio, unsigned int cnt)
{
	atomic_t *segments = (atomic_t *)&bio->bi_phys_segments;
	atomic_set(segments, cnt);
}

/* Find first data disk in a raid6 stripe */
static inline int raid6_d0(struct stripe_head *sh)
{
	if (sh->ddf_layout)
		/* ddf always start from first device */
		return 0;
	/* md starts just after Q block */
	if (sh->qd_idx == sh->disks - 1)
		return 0;
	else
		return sh->qd_idx + 1;
}
static inline int raid6_next_disk(int disk, int raid_disks)
{
	disk++;
	return (disk < raid_disks) ? disk : 0;
}

/* When walking through the disks in a raid5, starting at raid6_d0,
 * We need to map each disk to a 'slot', where the data disks are slot
 * 0 .. raid_disks-3, the parity disk is raid_disks-2 and the Q disk
 * is raid_disks-1.  This help does that mapping.
 */
static int raid6_idx_to_slot(int idx, struct stripe_head *sh,
			     int *count, int syndrome_disks)
{
	int slot = *count;

	if (sh->ddf_layout)
		(*count)++;
	if (idx == sh->pd_idx)
		return syndrome_disks;
	if (idx == sh->qd_idx)
		return syndrome_disks + 1;
	if (!sh->ddf_layout)
		(*count)++;
	return slot;
}

static void return_io(struct bio *return_bi)
{
	struct bio *bi = return_bi;
	while (bi) {

		return_bi = bi->bi_next;
		bi->bi_next = NULL;
		bi->bi_iter.bi_size = 0;
		trace_block_bio_complete(bdev_get_queue(bi->bi_bdev),
					 bi, 0);
		bio_endio(bi, 0);
		bi = return_bi;
	}
}

static void print_raid5_conf (struct r5conf *conf);

static int stripe_operations_active(struct stripe_head *sh)
{
	return sh->check_state || sh->reconstruct_state ||
	       test_bit(STRIPE_BIOFILL_RUN, &sh->state) ||
	       test_bit(STRIPE_COMPUTE_RUN, &sh->state);
}

static void raid5_wakeup_stripe_thread(struct stripe_head *sh)
{
	struct r5conf *conf = sh->raid_conf;
	struct r5worker_group *group;
	int thread_cnt;
	int i, cpu = sh->cpu;

	if (!cpu_online(cpu)) {
		cpu = cpumask_any(cpu_online_mask);
		sh->cpu = cpu;
	}

	if (list_empty(&sh->lru)) {
		struct r5worker_group *group;
		group = conf->worker_groups + cpu_to_group(cpu);
		list_add_tail(&sh->lru, &group->handle_list);
		group->stripes_cnt++;
		sh->group = group;
	}

	if (conf->worker_cnt_per_group == 0) {
		md_wakeup_thread(conf->mddev->thread);
		return;
	}

	group = conf->worker_groups + cpu_to_group(sh->cpu);

	group->workers[0].working = true;
	/* at least one worker should run to avoid race */
	queue_work_on(sh->cpu, raid5_wq, &group->workers[0].work);

	thread_cnt = group->stripes_cnt / MAX_STRIPE_BATCH - 1;
	/* wakeup more workers */
	for (i = 1; i < conf->worker_cnt_per_group && thread_cnt > 0; i++) {
		if (group->workers[i].working == false) {
			group->workers[i].working = true;
			queue_work_on(sh->cpu, raid5_wq,
				      &group->workers[i].work);
			thread_cnt--;
		}
	}
}

static void do_release_stripe(struct r5conf *conf, struct stripe_head *sh,
			      struct list_head *temp_inactive_list)
{
	BUG_ON(!list_empty(&sh->lru));
	BUG_ON(atomic_read(&conf->active_stripes)==0);
	if (test_bit(STRIPE_HANDLE, &sh->state)) {
		if (test_bit(STRIPE_DELAYED, &sh->state) &&
		    !test_bit(STRIPE_PREREAD_ACTIVE, &sh->state))
			list_add_tail(&sh->lru, &conf->delayed_list);
		else if (test_bit(STRIPE_BIT_DELAY, &sh->state) &&
			   sh->bm_seq - conf->seq_write > 0)
			list_add_tail(&sh->lru, &conf->bitmap_list);
		else {
			clear_bit(STRIPE_DELAYED, &sh->state);
			clear_bit(STRIPE_BIT_DELAY, &sh->state);
			if (conf->worker_cnt_per_group == 0) {
				list_add_tail(&sh->lru, &conf->handle_list);
			} else {
				raid5_wakeup_stripe_thread(sh);
				return;
			}
		}
		md_wakeup_thread(conf->mddev->thread);
	} else {
		BUG_ON(stripe_operations_active(sh));
		if (test_and_clear_bit(STRIPE_PREREAD_ACTIVE, &sh->state))
			if (atomic_dec_return(&conf->preread_active_stripes)
			    < IO_THRESHOLD)
				md_wakeup_thread(conf->mddev->thread);
		atomic_dec(&conf->active_stripes);
		if (!test_bit(STRIPE_EXPANDING, &sh->state))
			list_add_tail(&sh->lru, temp_inactive_list);
	}
}

static void __release_stripe(struct r5conf *conf, struct stripe_head *sh,
			     struct list_head *temp_inactive_list)
{
	if (atomic_dec_and_test(&sh->count))
		do_release_stripe(conf, sh, temp_inactive_list);
}

/*
 * @hash could be NR_STRIPE_HASH_LOCKS, then we have a list of inactive_list
 *
 * Be careful: Only one task can add/delete stripes from temp_inactive_list at
 * given time. Adding stripes only takes device lock, while deleting stripes
 * only takes hash lock.
 */
static void release_inactive_stripe_list(struct r5conf *conf,
					 struct list_head *temp_inactive_list,
					 int hash)
{
	int size;
	bool do_wakeup = false;
	unsigned long flags;

	if (hash == NR_STRIPE_HASH_LOCKS) {
		size = NR_STRIPE_HASH_LOCKS;
		hash = NR_STRIPE_HASH_LOCKS - 1;
	} else
		size = 1;
	while (size) {
		struct list_head *list = &temp_inactive_list[size - 1];

		/*
		 * We don't hold any lock here yet, get_active_stripe() might
		 * remove stripes from the list
		 */
		if (!list_empty_careful(list)) {
			spin_lock_irqsave(conf->hash_locks + hash, flags);
			if (list_empty(conf->inactive_list + hash) &&
			    !list_empty(list))
				atomic_dec(&conf->empty_inactive_list_nr);
			list_splice_tail_init(list, conf->inactive_list + hash);
			do_wakeup = true;
			spin_unlock_irqrestore(conf->hash_locks + hash, flags);
		}
		size--;
		hash--;
	}

	if (do_wakeup) {
		wake_up(&conf->wait_for_stripe);
		if (conf->retry_read_aligned)
			md_wakeup_thread(conf->mddev->thread);
	}
}

/* should hold conf->device_lock already */
static int release_stripe_list(struct r5conf *conf,
			       struct list_head *temp_inactive_list)
{
	struct stripe_head *sh;
	int count = 0;
	struct llist_node *head;

	head = llist_del_all(&conf->released_stripes);
	head = llist_reverse_order(head);
	while (head) {
		int hash;

		sh = llist_entry(head, struct stripe_head, release_list);
		head = llist_next(head);
		/* sh could be readded after STRIPE_ON_RELEASE_LIST is cleard */
		smp_mb();
		clear_bit(STRIPE_ON_RELEASE_LIST, &sh->state);
		/*
		 * Don't worry the bit is set here, because if the bit is set
		 * again, the count is always > 1. This is true for
		 * STRIPE_ON_UNPLUG_LIST bit too.
		 */
		hash = sh->hash_lock_index;
		__release_stripe(conf, sh, &temp_inactive_list[hash]);
		count++;
	}

	return count;
}

static void release_stripe(struct stripe_head *sh)
{
	struct r5conf *conf = sh->raid_conf;
	unsigned long flags;
	struct list_head list;
	int hash;
	bool wakeup;

	/* Avoid release_list until the last reference.
	 */
	if (atomic_add_unless(&sh->count, -1, 1))
		return;

	if (unlikely(!conf->mddev->thread) ||
		test_and_set_bit(STRIPE_ON_RELEASE_LIST, &sh->state))
		goto slow_path;
	wakeup = llist_add(&sh->release_list, &conf->released_stripes);
	if (wakeup)
		md_wakeup_thread(conf->mddev->thread);
	return;
slow_path:
	local_irq_save(flags);
	/* we are ok here if STRIPE_ON_RELEASE_LIST is set or not */
	if (atomic_dec_and_lock(&sh->count, &conf->device_lock)) {
		INIT_LIST_HEAD(&list);
		hash = sh->hash_lock_index;
		do_release_stripe(conf, sh, &list);
		spin_unlock(&conf->device_lock);
		release_inactive_stripe_list(conf, &list, hash);
	}
	local_irq_restore(flags);
}

static inline void remove_hash(struct stripe_head *sh)
{
	pr_debug("remove_hash(), stripe %llu\n",
		(unsigned long long)sh->sector);

	hlist_del_init(&sh->hash);
}

static inline void insert_hash(struct r5conf *conf, struct stripe_head *sh)
{
	struct hlist_head *hp = stripe_hash(conf, sh->sector);

	pr_debug("insert_hash(), stripe %llu\n",
		(unsigned long long)sh->sector);

	hlist_add_head(&sh->hash, hp);
}

/* find an idle stripe, make sure it is unhashed, and return it. */
static struct stripe_head *get_free_stripe(struct r5conf *conf, int hash)
{
	struct stripe_head *sh = NULL;
	struct list_head *first;

	if (list_empty(conf->inactive_list + hash))
		goto out;
	first = (conf->inactive_list + hash)->next;
	sh = list_entry(first, struct stripe_head, lru);
	list_del_init(first);
	remove_hash(sh);
	atomic_inc(&conf->active_stripes);
	BUG_ON(hash != sh->hash_lock_index);
	if (list_empty(conf->inactive_list + hash))
		atomic_inc(&conf->empty_inactive_list_nr);
out:
	return sh;
}

static void shrink_buffers(struct stripe_head *sh)
{
	struct page *p;
	int i;
	int num = sh->raid_conf->pool_size;

	for (i = 0; i < num ; i++) {
		WARN_ON(sh->dev[i].page != sh->dev[i].orig_page);
		p = sh->dev[i].page;
		if (!p)
			continue;
		sh->dev[i].page = NULL;
		put_page(p);
	}
}

static int grow_buffers(struct stripe_head *sh, gfp_t gfp)
{
	int i;
	int num = sh->raid_conf->pool_size;

	for (i = 0; i < num; i++) {
		struct page *page;

		if (!(page = alloc_page(gfp))) {
			return 1;
		}
		sh->dev[i].page = page;
		sh->dev[i].orig_page = page;
	}
	return 0;
}

static void raid5_build_block(struct stripe_head *sh, int i, int previous);
static void stripe_set_idx(sector_t stripe, struct r5conf *conf, int previous,
			    struct stripe_head *sh);

static void init_stripe(struct stripe_head *sh, sector_t sector, int previous)
{
	struct r5conf *conf = sh->raid_conf;
	int i, seq;

	BUG_ON(atomic_read(&sh->count) != 0);
	BUG_ON(test_bit(STRIPE_HANDLE, &sh->state));
	BUG_ON(stripe_operations_active(sh));
	BUG_ON(sh->batch_head);

	pr_debug("init_stripe called, stripe %llu\n",
		(unsigned long long)sector);
retry:
	seq = read_seqcount_begin(&conf->gen_lock);
	sh->generation = conf->generation - previous;
	sh->disks = previous ? conf->previous_raid_disks : conf->raid_disks;
	sh->sector = sector;
	stripe_set_idx(sector, conf, previous, sh);
	sh->state = 0;

	for (i = sh->disks; i--; ) {
		struct r5dev *dev = &sh->dev[i];

		if (dev->toread || dev->read || dev->towrite || dev->written ||
		    test_bit(R5_LOCKED, &dev->flags)) {
			printk(KERN_ERR "sector=%llx i=%d %p %p %p %p %d\n",
			       (unsigned long long)sh->sector, i, dev->toread,
			       dev->read, dev->towrite, dev->written,
			       test_bit(R5_LOCKED, &dev->flags));
			WARN_ON(1);
		}
		dev->flags = 0;
		raid5_build_block(sh, i, previous);
	}
	if (read_seqcount_retry(&conf->gen_lock, seq))
		goto retry;
	sh->overwrite_disks = 0;
	insert_hash(conf, sh);
	sh->cpu = smp_processor_id();
	set_bit(STRIPE_BATCH_READY, &sh->state);
}

static struct stripe_head *__find_stripe(struct r5conf *conf, sector_t sector,
					 short generation)
{
	struct stripe_head *sh;

	pr_debug("__find_stripe, sector %llu\n", (unsigned long long)sector);
	hlist_for_each_entry(sh, stripe_hash(conf, sector), hash)
		if (sh->sector == sector && sh->generation == generation)
			return sh;
	pr_debug("__stripe %llu not in cache\n", (unsigned long long)sector);
	return NULL;
}

/*
 * Need to check if array has failed when deciding whether to:
 *  - start an array
 *  - remove non-faulty devices
 *  - add a spare
 *  - allow a reshape
 * This determination is simple when no reshape is happening.
 * However if there is a reshape, we need to carefully check
 * both the before and after sections.
 * This is because some failed devices may only affect one
 * of the two sections, and some non-in_sync devices may
 * be insync in the section most affected by failed devices.
 */
static int calc_degraded(struct r5conf *conf)
{
	int degraded, degraded2;
	int i;

	rcu_read_lock();
	degraded = 0;
	for (i = 0; i < conf->previous_raid_disks; i++) {
		struct md_rdev *rdev = rcu_dereference(conf->disks[i].rdev);
		if (rdev && test_bit(Faulty, &rdev->flags))
			rdev = rcu_dereference(conf->disks[i].replacement);
		if (!rdev || test_bit(Faulty, &rdev->flags))
			degraded++;
		else if (test_bit(In_sync, &rdev->flags))
			;
		else
			/* not in-sync or faulty.
			 * If the reshape increases the number of devices,
			 * this is being recovered by the reshape, so
			 * this 'previous' section is not in_sync.
			 * If the number of devices is being reduced however,
			 * the device can only be part of the array if
			 * we are reverting a reshape, so this section will
			 * be in-sync.
			 */
			if (conf->raid_disks >= conf->previous_raid_disks)
				degraded++;
	}
	rcu_read_unlock();
	if (conf->raid_disks == conf->previous_raid_disks)
		return degraded;
	rcu_read_lock();
	degraded2 = 0;
	for (i = 0; i < conf->raid_disks; i++) {
		struct md_rdev *rdev = rcu_dereference(conf->disks[i].rdev);
		if (rdev && test_bit(Faulty, &rdev->flags))
			rdev = rcu_dereference(conf->disks[i].replacement);
		if (!rdev || test_bit(Faulty, &rdev->flags))
			degraded2++;
		else if (test_bit(In_sync, &rdev->flags))
			;
		else
			/* not in-sync or faulty.
			 * If reshape increases the number of devices, this
			 * section has already been recovered, else it
			 * almost certainly hasn't.
			 */
			if (conf->raid_disks <= conf->previous_raid_disks)
				degraded2++;
	}
	rcu_read_unlock();
	if (degraded2 > degraded)
		return degraded2;
	return degraded;
}

static int has_failed(struct r5conf *conf)
{
	int degraded;

	if (conf->mddev->reshape_position == MaxSector)
		return conf->mddev->degraded > conf->max_degraded;

	degraded = calc_degraded(conf);
	if (degraded > conf->max_degraded)
		return 1;
	return 0;
}

static struct stripe_head *
get_active_stripe(struct r5conf *conf, sector_t sector,
		  int previous, int noblock, int noquiesce)
{
	struct stripe_head *sh;
	int hash = stripe_hash_locks_hash(sector);

	pr_debug("get_stripe, sector %llu\n", (unsigned long long)sector);

	spin_lock_irq(conf->hash_locks + hash);

	do {
		wait_event_lock_irq(conf->wait_for_stripe,
				    conf->quiesce == 0 || noquiesce,
				    *(conf->hash_locks + hash));
		sh = __find_stripe(conf, sector, conf->generation - previous);
		if (!sh) {
			if (!test_bit(R5_INACTIVE_BLOCKED, &conf->cache_state)) {
				sh = get_free_stripe(conf, hash);
				if (!sh && llist_empty(&conf->released_stripes) &&
				    !test_bit(R5_DID_ALLOC, &conf->cache_state))
					set_bit(R5_ALLOC_MORE,
						&conf->cache_state);
			}
			if (noblock && sh == NULL)
				break;
			if (!sh) {
				set_bit(R5_INACTIVE_BLOCKED,
					&conf->cache_state);
				wait_event_lock_irq(
					conf->wait_for_stripe,
					!list_empty(conf->inactive_list + hash) &&
					(atomic_read(&conf->active_stripes)
					 < (conf->max_nr_stripes * 3 / 4)
					 || !test_bit(R5_INACTIVE_BLOCKED,
						      &conf->cache_state)),
					*(conf->hash_locks + hash));
				clear_bit(R5_INACTIVE_BLOCKED,
					  &conf->cache_state);
			} else {
				init_stripe(sh, sector, previous);
				atomic_inc(&sh->count);
			}
		} else if (!atomic_inc_not_zero(&sh->count)) {
			spin_lock(&conf->device_lock);
			if (!atomic_read(&sh->count)) {
				if (!test_bit(STRIPE_HANDLE, &sh->state))
					atomic_inc(&conf->active_stripes);
				BUG_ON(list_empty(&sh->lru) &&
				       !test_bit(STRIPE_EXPANDING, &sh->state));
				list_del_init(&sh->lru);
				if (sh->group) {
					sh->group->stripes_cnt--;
					sh->group = NULL;
				}
			}
			atomic_inc(&sh->count);
			spin_unlock(&conf->device_lock);
		}
	} while (sh == NULL);

	spin_unlock_irq(conf->hash_locks + hash);
	return sh;
}

static bool is_full_stripe_write(struct stripe_head *sh)
{
	BUG_ON(sh->overwrite_disks > (sh->disks - sh->raid_conf->max_degraded));
	return sh->overwrite_disks == (sh->disks - sh->raid_conf->max_degraded);
}

static void lock_two_stripes(struct stripe_head *sh1, struct stripe_head *sh2)
{
	local_irq_disable();
	if (sh1 > sh2) {
		spin_lock(&sh2->stripe_lock);
		spin_lock_nested(&sh1->stripe_lock, 1);
	} else {
		spin_lock(&sh1->stripe_lock);
		spin_lock_nested(&sh2->stripe_lock, 1);
	}
}

static void unlock_two_stripes(struct stripe_head *sh1, struct stripe_head *sh2)
{
	spin_unlock(&sh1->stripe_lock);
	spin_unlock(&sh2->stripe_lock);
	local_irq_enable();
}

/* Only freshly new full stripe normal write stripe can be added to a batch list */
static bool stripe_can_batch(struct stripe_head *sh)
{
	return test_bit(STRIPE_BATCH_READY, &sh->state) &&
<<<<<<< HEAD
=======
		!test_bit(STRIPE_BITMAP_PENDING, &sh->state) &&
>>>>>>> 4b8a8262
		is_full_stripe_write(sh);
}

/* we only do back search */
static void stripe_add_to_batch_list(struct r5conf *conf, struct stripe_head *sh)
{
	struct stripe_head *head;
	sector_t head_sector, tmp_sec;
	int hash;
	int dd_idx;

	if (!stripe_can_batch(sh))
		return;
	/* Don't cross chunks, so stripe pd_idx/qd_idx is the same */
	tmp_sec = sh->sector;
	if (!sector_div(tmp_sec, conf->chunk_sectors))
		return;
	head_sector = sh->sector - STRIPE_SECTORS;

	hash = stripe_hash_locks_hash(head_sector);
	spin_lock_irq(conf->hash_locks + hash);
	head = __find_stripe(conf, head_sector, conf->generation);
	if (head && !atomic_inc_not_zero(&head->count)) {
		spin_lock(&conf->device_lock);
		if (!atomic_read(&head->count)) {
			if (!test_bit(STRIPE_HANDLE, &head->state))
				atomic_inc(&conf->active_stripes);
			BUG_ON(list_empty(&head->lru) &&
			       !test_bit(STRIPE_EXPANDING, &head->state));
			list_del_init(&head->lru);
			if (head->group) {
				head->group->stripes_cnt--;
				head->group = NULL;
			}
		}
		atomic_inc(&head->count);
		spin_unlock(&conf->device_lock);
	}
	spin_unlock_irq(conf->hash_locks + hash);

	if (!head)
		return;
	if (!stripe_can_batch(head))
		goto out;

	lock_two_stripes(head, sh);
	/* clear_batch_ready clear the flag */
	if (!stripe_can_batch(head) || !stripe_can_batch(sh))
		goto unlock_out;

	if (sh->batch_head)
		goto unlock_out;

	dd_idx = 0;
	while (dd_idx == sh->pd_idx || dd_idx == sh->qd_idx)
		dd_idx++;
	if (head->dev[dd_idx].towrite->bi_rw != sh->dev[dd_idx].towrite->bi_rw)
		goto unlock_out;

	if (head->batch_head) {
		spin_lock(&head->batch_head->batch_lock);
		/* This batch list is already running */
		if (!stripe_can_batch(head)) {
			spin_unlock(&head->batch_head->batch_lock);
			goto unlock_out;
		}

		/*
		 * at this point, head's BATCH_READY could be cleared, but we
		 * can still add the stripe to batch list
		 */
		list_add(&sh->batch_list, &head->batch_list);
		spin_unlock(&head->batch_head->batch_lock);

		sh->batch_head = head->batch_head;
	} else {
		head->batch_head = head;
		sh->batch_head = head->batch_head;
		spin_lock(&head->batch_lock);
		list_add_tail(&sh->batch_list, &head->batch_list);
		spin_unlock(&head->batch_lock);
	}

	if (test_and_clear_bit(STRIPE_PREREAD_ACTIVE, &sh->state))
		if (atomic_dec_return(&conf->preread_active_stripes)
		    < IO_THRESHOLD)
			md_wakeup_thread(conf->mddev->thread);

<<<<<<< HEAD
=======
	if (test_and_clear_bit(STRIPE_BIT_DELAY, &sh->state)) {
		int seq = sh->bm_seq;
		if (test_bit(STRIPE_BIT_DELAY, &sh->batch_head->state) &&
		    sh->batch_head->bm_seq > seq)
			seq = sh->batch_head->bm_seq;
		set_bit(STRIPE_BIT_DELAY, &sh->batch_head->state);
		sh->batch_head->bm_seq = seq;
	}

>>>>>>> 4b8a8262
	atomic_inc(&sh->count);
unlock_out:
	unlock_two_stripes(head, sh);
out:
	release_stripe(head);
}

/* Determine if 'data_offset' or 'new_data_offset' should be used
 * in this stripe_head.
 */
static int use_new_offset(struct r5conf *conf, struct stripe_head *sh)
{
	sector_t progress = conf->reshape_progress;
	/* Need a memory barrier to make sure we see the value
	 * of conf->generation, or ->data_offset that was set before
	 * reshape_progress was updated.
	 */
	smp_rmb();
	if (progress == MaxSector)
		return 0;
	if (sh->generation == conf->generation - 1)
		return 0;
	/* We are in a reshape, and this is a new-generation stripe,
	 * so use new_data_offset.
	 */
	return 1;
}

static void
raid5_end_read_request(struct bio *bi, int error);
static void
raid5_end_write_request(struct bio *bi, int error);

static void ops_run_io(struct stripe_head *sh, struct stripe_head_state *s)
{
	struct r5conf *conf = sh->raid_conf;
	int i, disks = sh->disks;
	struct stripe_head *head_sh = sh;

	might_sleep();

	for (i = disks; i--; ) {
		int rw;
		int replace_only = 0;
		struct bio *bi, *rbi;
		struct md_rdev *rdev, *rrdev = NULL;

		sh = head_sh;
		if (test_and_clear_bit(R5_Wantwrite, &sh->dev[i].flags)) {
			if (test_and_clear_bit(R5_WantFUA, &sh->dev[i].flags))
				rw = WRITE_FUA;
			else
				rw = WRITE;
			if (test_bit(R5_Discard, &sh->dev[i].flags))
				rw |= REQ_DISCARD;
		} else if (test_and_clear_bit(R5_Wantread, &sh->dev[i].flags))
			rw = READ;
		else if (test_and_clear_bit(R5_WantReplace,
					    &sh->dev[i].flags)) {
			rw = WRITE;
			replace_only = 1;
		} else
			continue;
		if (test_and_clear_bit(R5_SyncIO, &sh->dev[i].flags))
			rw |= REQ_SYNC;

again:
		bi = &sh->dev[i].req;
		rbi = &sh->dev[i].rreq; /* For writing to replacement */

		rcu_read_lock();
		rrdev = rcu_dereference(conf->disks[i].replacement);
		smp_mb(); /* Ensure that if rrdev is NULL, rdev won't be */
		rdev = rcu_dereference(conf->disks[i].rdev);
		if (!rdev) {
			rdev = rrdev;
			rrdev = NULL;
		}
		if (rw & WRITE) {
			if (replace_only)
				rdev = NULL;
			if (rdev == rrdev)
				/* We raced and saw duplicates */
				rrdev = NULL;
		} else {
			if (test_bit(R5_ReadRepl, &head_sh->dev[i].flags) && rrdev)
				rdev = rrdev;
			rrdev = NULL;
		}

		if (rdev && test_bit(Faulty, &rdev->flags))
			rdev = NULL;
		if (rdev)
			atomic_inc(&rdev->nr_pending);
		if (rrdev && test_bit(Faulty, &rrdev->flags))
			rrdev = NULL;
		if (rrdev)
			atomic_inc(&rrdev->nr_pending);
		rcu_read_unlock();

		/* We have already checked bad blocks for reads.  Now
		 * need to check for writes.  We never accept write errors
		 * on the replacement, so we don't to check rrdev.
		 */
		while ((rw & WRITE) && rdev &&
		       test_bit(WriteErrorSeen, &rdev->flags)) {
			sector_t first_bad;
			int bad_sectors;
			int bad = is_badblock(rdev, sh->sector, STRIPE_SECTORS,
					      &first_bad, &bad_sectors);
			if (!bad)
				break;

			if (bad < 0) {
				set_bit(BlockedBadBlocks, &rdev->flags);
				if (!conf->mddev->external &&
				    conf->mddev->flags) {
					/* It is very unlikely, but we might
					 * still need to write out the
					 * bad block log - better give it
					 * a chance*/
					md_check_recovery(conf->mddev);
				}
				/*
				 * Because md_wait_for_blocked_rdev
				 * will dec nr_pending, we must
				 * increment it first.
				 */
				atomic_inc(&rdev->nr_pending);
				md_wait_for_blocked_rdev(rdev, conf->mddev);
			} else {
				/* Acknowledged bad block - skip the write */
				rdev_dec_pending(rdev, conf->mddev);
				rdev = NULL;
			}
		}

		if (rdev) {
			if (s->syncing || s->expanding || s->expanded
			    || s->replacing)
				md_sync_acct(rdev->bdev, STRIPE_SECTORS);

			set_bit(STRIPE_IO_STARTED, &sh->state);

			bio_reset(bi);
			bi->bi_bdev = rdev->bdev;
			bi->bi_rw = rw;
			bi->bi_end_io = (rw & WRITE)
				? raid5_end_write_request
				: raid5_end_read_request;
			bi->bi_private = sh;

			pr_debug("%s: for %llu schedule op %ld on disc %d\n",
				__func__, (unsigned long long)sh->sector,
				bi->bi_rw, i);
			atomic_inc(&sh->count);
			if (sh != head_sh)
				atomic_inc(&head_sh->count);
			if (use_new_offset(conf, sh))
				bi->bi_iter.bi_sector = (sh->sector
						 + rdev->new_data_offset);
			else
				bi->bi_iter.bi_sector = (sh->sector
						 + rdev->data_offset);
			if (test_bit(R5_ReadNoMerge, &head_sh->dev[i].flags))
				bi->bi_rw |= REQ_NOMERGE;

			if (test_bit(R5_SkipCopy, &sh->dev[i].flags))
				WARN_ON(test_bit(R5_UPTODATE, &sh->dev[i].flags));
			sh->dev[i].vec.bv_page = sh->dev[i].page;
			bi->bi_vcnt = 1;
			bi->bi_io_vec[0].bv_len = STRIPE_SIZE;
			bi->bi_io_vec[0].bv_offset = 0;
			bi->bi_iter.bi_size = STRIPE_SIZE;
			/*
			 * If this is discard request, set bi_vcnt 0. We don't
			 * want to confuse SCSI because SCSI will replace payload
			 */
			if (rw & REQ_DISCARD)
				bi->bi_vcnt = 0;
			if (rrdev)
				set_bit(R5_DOUBLE_LOCKED, &sh->dev[i].flags);

			if (conf->mddev->gendisk)
				trace_block_bio_remap(bdev_get_queue(bi->bi_bdev),
						      bi, disk_devt(conf->mddev->gendisk),
						      sh->dev[i].sector);
			generic_make_request(bi);
		}
		if (rrdev) {
			if (s->syncing || s->expanding || s->expanded
			    || s->replacing)
				md_sync_acct(rrdev->bdev, STRIPE_SECTORS);

			set_bit(STRIPE_IO_STARTED, &sh->state);

			bio_reset(rbi);
			rbi->bi_bdev = rrdev->bdev;
			rbi->bi_rw = rw;
			BUG_ON(!(rw & WRITE));
			rbi->bi_end_io = raid5_end_write_request;
			rbi->bi_private = sh;

			pr_debug("%s: for %llu schedule op %ld on "
				 "replacement disc %d\n",
				__func__, (unsigned long long)sh->sector,
				rbi->bi_rw, i);
			atomic_inc(&sh->count);
			if (sh != head_sh)
				atomic_inc(&head_sh->count);
			if (use_new_offset(conf, sh))
				rbi->bi_iter.bi_sector = (sh->sector
						  + rrdev->new_data_offset);
			else
				rbi->bi_iter.bi_sector = (sh->sector
						  + rrdev->data_offset);
			if (test_bit(R5_SkipCopy, &sh->dev[i].flags))
				WARN_ON(test_bit(R5_UPTODATE, &sh->dev[i].flags));
			sh->dev[i].rvec.bv_page = sh->dev[i].page;
			rbi->bi_vcnt = 1;
			rbi->bi_io_vec[0].bv_len = STRIPE_SIZE;
			rbi->bi_io_vec[0].bv_offset = 0;
			rbi->bi_iter.bi_size = STRIPE_SIZE;
			/*
			 * If this is discard request, set bi_vcnt 0. We don't
			 * want to confuse SCSI because SCSI will replace payload
			 */
			if (rw & REQ_DISCARD)
				rbi->bi_vcnt = 0;
			if (conf->mddev->gendisk)
				trace_block_bio_remap(bdev_get_queue(rbi->bi_bdev),
						      rbi, disk_devt(conf->mddev->gendisk),
						      sh->dev[i].sector);
			generic_make_request(rbi);
		}
		if (!rdev && !rrdev) {
			if (rw & WRITE)
				set_bit(STRIPE_DEGRADED, &sh->state);
			pr_debug("skip op %ld on disc %d for sector %llu\n",
				bi->bi_rw, i, (unsigned long long)sh->sector);
			clear_bit(R5_LOCKED, &sh->dev[i].flags);
			set_bit(STRIPE_HANDLE, &sh->state);
		}

		if (!head_sh->batch_head)
			continue;
		sh = list_first_entry(&sh->batch_list, struct stripe_head,
				      batch_list);
		if (sh != head_sh)
			goto again;
	}
}

static struct dma_async_tx_descriptor *
async_copy_data(int frombio, struct bio *bio, struct page **page,
	sector_t sector, struct dma_async_tx_descriptor *tx,
	struct stripe_head *sh)
{
	struct bio_vec bvl;
	struct bvec_iter iter;
	struct page *bio_page;
	int page_offset;
	struct async_submit_ctl submit;
	enum async_tx_flags flags = 0;

	if (bio->bi_iter.bi_sector >= sector)
		page_offset = (signed)(bio->bi_iter.bi_sector - sector) * 512;
	else
		page_offset = (signed)(sector - bio->bi_iter.bi_sector) * -512;

	if (frombio)
		flags |= ASYNC_TX_FENCE;
	init_async_submit(&submit, flags, tx, NULL, NULL, NULL);

	bio_for_each_segment(bvl, bio, iter) {
		int len = bvl.bv_len;
		int clen;
		int b_offset = 0;

		if (page_offset < 0) {
			b_offset = -page_offset;
			page_offset += b_offset;
			len -= b_offset;
		}

		if (len > 0 && page_offset + len > STRIPE_SIZE)
			clen = STRIPE_SIZE - page_offset;
		else
			clen = len;

		if (clen > 0) {
			b_offset += bvl.bv_offset;
			bio_page = bvl.bv_page;
			if (frombio) {
				if (sh->raid_conf->skip_copy &&
				    b_offset == 0 && page_offset == 0 &&
				    clen == STRIPE_SIZE)
					*page = bio_page;
				else
					tx = async_memcpy(*page, bio_page, page_offset,
						  b_offset, clen, &submit);
			} else
				tx = async_memcpy(bio_page, *page, b_offset,
						  page_offset, clen, &submit);
		}
		/* chain the operations */
		submit.depend_tx = tx;

		if (clen < len) /* hit end of page */
			break;
		page_offset +=  len;
	}

	return tx;
}

static void ops_complete_biofill(void *stripe_head_ref)
{
	struct stripe_head *sh = stripe_head_ref;
	struct bio *return_bi = NULL;
	int i;

	pr_debug("%s: stripe %llu\n", __func__,
		(unsigned long long)sh->sector);

	/* clear completed biofills */
	for (i = sh->disks; i--; ) {
		struct r5dev *dev = &sh->dev[i];

		/* acknowledge completion of a biofill operation */
		/* and check if we need to reply to a read request,
		 * new R5_Wantfill requests are held off until
		 * !STRIPE_BIOFILL_RUN
		 */
		if (test_and_clear_bit(R5_Wantfill, &dev->flags)) {
			struct bio *rbi, *rbi2;

			BUG_ON(!dev->read);
			rbi = dev->read;
			dev->read = NULL;
			while (rbi && rbi->bi_iter.bi_sector <
				dev->sector + STRIPE_SECTORS) {
				rbi2 = r5_next_bio(rbi, dev->sector);
				if (!raid5_dec_bi_active_stripes(rbi)) {
					rbi->bi_next = return_bi;
					return_bi = rbi;
				}
				rbi = rbi2;
			}
		}
	}
	clear_bit(STRIPE_BIOFILL_RUN, &sh->state);

	return_io(return_bi);

	set_bit(STRIPE_HANDLE, &sh->state);
	release_stripe(sh);
}

static void ops_run_biofill(struct stripe_head *sh)
{
	struct dma_async_tx_descriptor *tx = NULL;
	struct async_submit_ctl submit;
	int i;

	BUG_ON(sh->batch_head);
	pr_debug("%s: stripe %llu\n", __func__,
		(unsigned long long)sh->sector);

	for (i = sh->disks; i--; ) {
		struct r5dev *dev = &sh->dev[i];
		if (test_bit(R5_Wantfill, &dev->flags)) {
			struct bio *rbi;
			spin_lock_irq(&sh->stripe_lock);
			dev->read = rbi = dev->toread;
			dev->toread = NULL;
			spin_unlock_irq(&sh->stripe_lock);
			while (rbi && rbi->bi_iter.bi_sector <
				dev->sector + STRIPE_SECTORS) {
				tx = async_copy_data(0, rbi, &dev->page,
					dev->sector, tx, sh);
				rbi = r5_next_bio(rbi, dev->sector);
			}
		}
	}

	atomic_inc(&sh->count);
	init_async_submit(&submit, ASYNC_TX_ACK, tx, ops_complete_biofill, sh, NULL);
	async_trigger_callback(&submit);
}

static void mark_target_uptodate(struct stripe_head *sh, int target)
{
	struct r5dev *tgt;

	if (target < 0)
		return;

	tgt = &sh->dev[target];
	set_bit(R5_UPTODATE, &tgt->flags);
	BUG_ON(!test_bit(R5_Wantcompute, &tgt->flags));
	clear_bit(R5_Wantcompute, &tgt->flags);
}

static void ops_complete_compute(void *stripe_head_ref)
{
	struct stripe_head *sh = stripe_head_ref;

	pr_debug("%s: stripe %llu\n", __func__,
		(unsigned long long)sh->sector);

	/* mark the computed target(s) as uptodate */
	mark_target_uptodate(sh, sh->ops.target);
	mark_target_uptodate(sh, sh->ops.target2);

	clear_bit(STRIPE_COMPUTE_RUN, &sh->state);
	if (sh->check_state == check_state_compute_run)
		sh->check_state = check_state_compute_result;
	set_bit(STRIPE_HANDLE, &sh->state);
	release_stripe(sh);
}

/* return a pointer to the address conversion region of the scribble buffer */
static addr_conv_t *to_addr_conv(struct stripe_head *sh,
				 struct raid5_percpu *percpu, int i)
<<<<<<< HEAD
{
	void *addr;

	addr = flex_array_get(percpu->scribble, i);
	return addr + sizeof(struct page *) * (sh->disks + 2);
}

/* return a pointer to the address conversion region of the scribble buffer */
static struct page **to_addr_page(struct raid5_percpu *percpu, int i)
=======
>>>>>>> 4b8a8262
{
	void *addr;

	addr = flex_array_get(percpu->scribble, i);
<<<<<<< HEAD
=======
	return addr + sizeof(struct page *) * (sh->disks + 2);
}

/* return a pointer to the address conversion region of the scribble buffer */
static struct page **to_addr_page(struct raid5_percpu *percpu, int i)
{
	void *addr;

	addr = flex_array_get(percpu->scribble, i);
>>>>>>> 4b8a8262
	return addr;
}

static struct dma_async_tx_descriptor *
ops_run_compute5(struct stripe_head *sh, struct raid5_percpu *percpu)
{
	int disks = sh->disks;
	struct page **xor_srcs = to_addr_page(percpu, 0);
	int target = sh->ops.target;
	struct r5dev *tgt = &sh->dev[target];
	struct page *xor_dest = tgt->page;
	int count = 0;
	struct dma_async_tx_descriptor *tx;
	struct async_submit_ctl submit;
	int i;

	BUG_ON(sh->batch_head);

	pr_debug("%s: stripe %llu block: %d\n",
		__func__, (unsigned long long)sh->sector, target);
	BUG_ON(!test_bit(R5_Wantcompute, &tgt->flags));

	for (i = disks; i--; )
		if (i != target)
			xor_srcs[count++] = sh->dev[i].page;

	atomic_inc(&sh->count);

	init_async_submit(&submit, ASYNC_TX_FENCE|ASYNC_TX_XOR_ZERO_DST, NULL,
			  ops_complete_compute, sh, to_addr_conv(sh, percpu, 0));
	if (unlikely(count == 1))
		tx = async_memcpy(xor_dest, xor_srcs[0], 0, 0, STRIPE_SIZE, &submit);
	else
		tx = async_xor(xor_dest, xor_srcs, 0, count, STRIPE_SIZE, &submit);

	return tx;
}

/* set_syndrome_sources - populate source buffers for gen_syndrome
 * @srcs - (struct page *) array of size sh->disks
 * @sh - stripe_head to parse
 *
 * Populates srcs in proper layout order for the stripe and returns the
 * 'count' of sources to be used in a call to async_gen_syndrome.  The P
 * destination buffer is recorded in srcs[count] and the Q destination
 * is recorded in srcs[count+1]].
 */
static int set_syndrome_sources(struct page **srcs,
				struct stripe_head *sh,
				int srctype)
{
	int disks = sh->disks;
	int syndrome_disks = sh->ddf_layout ? disks : (disks - 2);
	int d0_idx = raid6_d0(sh);
	int count;
	int i;

	for (i = 0; i < disks; i++)
		srcs[i] = NULL;

	count = 0;
	i = d0_idx;
	do {
		int slot = raid6_idx_to_slot(i, sh, &count, syndrome_disks);
		struct r5dev *dev = &sh->dev[i];

		if (i == sh->qd_idx || i == sh->pd_idx ||
		    (srctype == SYNDROME_SRC_ALL) ||
		    (srctype == SYNDROME_SRC_WANT_DRAIN &&
		     test_bit(R5_Wantdrain, &dev->flags)) ||
		    (srctype == SYNDROME_SRC_WRITTEN &&
		     dev->written))
			srcs[slot] = sh->dev[i].page;
		i = raid6_next_disk(i, disks);
	} while (i != d0_idx);

	return syndrome_disks;
}

static struct dma_async_tx_descriptor *
ops_run_compute6_1(struct stripe_head *sh, struct raid5_percpu *percpu)
{
	int disks = sh->disks;
	struct page **blocks = to_addr_page(percpu, 0);
	int target;
	int qd_idx = sh->qd_idx;
	struct dma_async_tx_descriptor *tx;
	struct async_submit_ctl submit;
	struct r5dev *tgt;
	struct page *dest;
	int i;
	int count;

	BUG_ON(sh->batch_head);
	if (sh->ops.target < 0)
		target = sh->ops.target2;
	else if (sh->ops.target2 < 0)
		target = sh->ops.target;
	else
		/* we should only have one valid target */
		BUG();
	BUG_ON(target < 0);
	pr_debug("%s: stripe %llu block: %d\n",
		__func__, (unsigned long long)sh->sector, target);

	tgt = &sh->dev[target];
	BUG_ON(!test_bit(R5_Wantcompute, &tgt->flags));
	dest = tgt->page;

	atomic_inc(&sh->count);

	if (target == qd_idx) {
		count = set_syndrome_sources(blocks, sh, SYNDROME_SRC_ALL);
		blocks[count] = NULL; /* regenerating p is not necessary */
		BUG_ON(blocks[count+1] != dest); /* q should already be set */
		init_async_submit(&submit, ASYNC_TX_FENCE, NULL,
				  ops_complete_compute, sh,
				  to_addr_conv(sh, percpu, 0));
		tx = async_gen_syndrome(blocks, 0, count+2, STRIPE_SIZE, &submit);
	} else {
		/* Compute any data- or p-drive using XOR */
		count = 0;
		for (i = disks; i-- ; ) {
			if (i == target || i == qd_idx)
				continue;
			blocks[count++] = sh->dev[i].page;
		}

		init_async_submit(&submit, ASYNC_TX_FENCE|ASYNC_TX_XOR_ZERO_DST,
				  NULL, ops_complete_compute, sh,
				  to_addr_conv(sh, percpu, 0));
		tx = async_xor(dest, blocks, 0, count, STRIPE_SIZE, &submit);
	}

	return tx;
}

static struct dma_async_tx_descriptor *
ops_run_compute6_2(struct stripe_head *sh, struct raid5_percpu *percpu)
{
	int i, count, disks = sh->disks;
	int syndrome_disks = sh->ddf_layout ? disks : disks-2;
	int d0_idx = raid6_d0(sh);
	int faila = -1, failb = -1;
	int target = sh->ops.target;
	int target2 = sh->ops.target2;
	struct r5dev *tgt = &sh->dev[target];
	struct r5dev *tgt2 = &sh->dev[target2];
	struct dma_async_tx_descriptor *tx;
	struct page **blocks = to_addr_page(percpu, 0);
	struct async_submit_ctl submit;

	BUG_ON(sh->batch_head);
	pr_debug("%s: stripe %llu block1: %d block2: %d\n",
		 __func__, (unsigned long long)sh->sector, target, target2);
	BUG_ON(target < 0 || target2 < 0);
	BUG_ON(!test_bit(R5_Wantcompute, &tgt->flags));
	BUG_ON(!test_bit(R5_Wantcompute, &tgt2->flags));

	/* we need to open-code set_syndrome_sources to handle the
	 * slot number conversion for 'faila' and 'failb'
	 */
	for (i = 0; i < disks ; i++)
		blocks[i] = NULL;
	count = 0;
	i = d0_idx;
	do {
		int slot = raid6_idx_to_slot(i, sh, &count, syndrome_disks);

		blocks[slot] = sh->dev[i].page;

		if (i == target)
			faila = slot;
		if (i == target2)
			failb = slot;
		i = raid6_next_disk(i, disks);
	} while (i != d0_idx);

	BUG_ON(faila == failb);
	if (failb < faila)
		swap(faila, failb);
	pr_debug("%s: stripe: %llu faila: %d failb: %d\n",
		 __func__, (unsigned long long)sh->sector, faila, failb);

	atomic_inc(&sh->count);

	if (failb == syndrome_disks+1) {
		/* Q disk is one of the missing disks */
		if (faila == syndrome_disks) {
			/* Missing P+Q, just recompute */
			init_async_submit(&submit, ASYNC_TX_FENCE, NULL,
					  ops_complete_compute, sh,
					  to_addr_conv(sh, percpu, 0));
			return async_gen_syndrome(blocks, 0, syndrome_disks+2,
						  STRIPE_SIZE, &submit);
		} else {
			struct page *dest;
			int data_target;
			int qd_idx = sh->qd_idx;

			/* Missing D+Q: recompute D from P, then recompute Q */
			if (target == qd_idx)
				data_target = target2;
			else
				data_target = target;

			count = 0;
			for (i = disks; i-- ; ) {
				if (i == data_target || i == qd_idx)
					continue;
				blocks[count++] = sh->dev[i].page;
			}
			dest = sh->dev[data_target].page;
			init_async_submit(&submit,
					  ASYNC_TX_FENCE|ASYNC_TX_XOR_ZERO_DST,
					  NULL, NULL, NULL,
					  to_addr_conv(sh, percpu, 0));
			tx = async_xor(dest, blocks, 0, count, STRIPE_SIZE,
				       &submit);

			count = set_syndrome_sources(blocks, sh, SYNDROME_SRC_ALL);
			init_async_submit(&submit, ASYNC_TX_FENCE, tx,
					  ops_complete_compute, sh,
					  to_addr_conv(sh, percpu, 0));
			return async_gen_syndrome(blocks, 0, count+2,
						  STRIPE_SIZE, &submit);
		}
	} else {
		init_async_submit(&submit, ASYNC_TX_FENCE, NULL,
				  ops_complete_compute, sh,
				  to_addr_conv(sh, percpu, 0));
		if (failb == syndrome_disks) {
			/* We're missing D+P. */
			return async_raid6_datap_recov(syndrome_disks+2,
						       STRIPE_SIZE, faila,
						       blocks, &submit);
		} else {
			/* We're missing D+D. */
			return async_raid6_2data_recov(syndrome_disks+2,
						       STRIPE_SIZE, faila, failb,
						       blocks, &submit);
		}
	}
}

static void ops_complete_prexor(void *stripe_head_ref)
{
	struct stripe_head *sh = stripe_head_ref;

	pr_debug("%s: stripe %llu\n", __func__,
		(unsigned long long)sh->sector);
}

static struct dma_async_tx_descriptor *
ops_run_prexor5(struct stripe_head *sh, struct raid5_percpu *percpu,
		struct dma_async_tx_descriptor *tx)
{
	int disks = sh->disks;
	struct page **xor_srcs = to_addr_page(percpu, 0);
	int count = 0, pd_idx = sh->pd_idx, i;
	struct async_submit_ctl submit;

	/* existing parity data subtracted */
	struct page *xor_dest = xor_srcs[count++] = sh->dev[pd_idx].page;

	BUG_ON(sh->batch_head);
	pr_debug("%s: stripe %llu\n", __func__,
		(unsigned long long)sh->sector);

	for (i = disks; i--; ) {
		struct r5dev *dev = &sh->dev[i];
		/* Only process blocks that are known to be uptodate */
		if (test_bit(R5_Wantdrain, &dev->flags))
			xor_srcs[count++] = dev->page;
	}

	init_async_submit(&submit, ASYNC_TX_FENCE|ASYNC_TX_XOR_DROP_DST, tx,
			  ops_complete_prexor, sh, to_addr_conv(sh, percpu, 0));
	tx = async_xor(xor_dest, xor_srcs, 0, count, STRIPE_SIZE, &submit);

	return tx;
}

static struct dma_async_tx_descriptor *
ops_run_prexor6(struct stripe_head *sh, struct raid5_percpu *percpu,
		struct dma_async_tx_descriptor *tx)
{
	struct page **blocks = to_addr_page(percpu, 0);
	int count;
	struct async_submit_ctl submit;

	pr_debug("%s: stripe %llu\n", __func__,
		(unsigned long long)sh->sector);

	count = set_syndrome_sources(blocks, sh, SYNDROME_SRC_WANT_DRAIN);

	init_async_submit(&submit, ASYNC_TX_FENCE|ASYNC_TX_PQ_XOR_DST, tx,
			  ops_complete_prexor, sh, to_addr_conv(sh, percpu, 0));
	tx = async_gen_syndrome(blocks, 0, count+2, STRIPE_SIZE,  &submit);

	return tx;
}

static struct dma_async_tx_descriptor *
ops_run_biodrain(struct stripe_head *sh, struct dma_async_tx_descriptor *tx)
{
	int disks = sh->disks;
	int i;
	struct stripe_head *head_sh = sh;

	pr_debug("%s: stripe %llu\n", __func__,
		(unsigned long long)sh->sector);

	for (i = disks; i--; ) {
		struct r5dev *dev;
		struct bio *chosen;

		sh = head_sh;
		if (test_and_clear_bit(R5_Wantdrain, &head_sh->dev[i].flags)) {
			struct bio *wbi;

again:
			dev = &sh->dev[i];
			spin_lock_irq(&sh->stripe_lock);
			chosen = dev->towrite;
			dev->towrite = NULL;
			sh->overwrite_disks = 0;
			BUG_ON(dev->written);
			wbi = dev->written = chosen;
			spin_unlock_irq(&sh->stripe_lock);
			WARN_ON(dev->page != dev->orig_page);

			while (wbi && wbi->bi_iter.bi_sector <
				dev->sector + STRIPE_SECTORS) {
				if (wbi->bi_rw & REQ_FUA)
					set_bit(R5_WantFUA, &dev->flags);
				if (wbi->bi_rw & REQ_SYNC)
					set_bit(R5_SyncIO, &dev->flags);
				if (wbi->bi_rw & REQ_DISCARD)
					set_bit(R5_Discard, &dev->flags);
				else {
					tx = async_copy_data(1, wbi, &dev->page,
						dev->sector, tx, sh);
					if (dev->page != dev->orig_page) {
						set_bit(R5_SkipCopy, &dev->flags);
						clear_bit(R5_UPTODATE, &dev->flags);
						clear_bit(R5_OVERWRITE, &dev->flags);
					}
				}
				wbi = r5_next_bio(wbi, dev->sector);
			}

			if (head_sh->batch_head) {
				sh = list_first_entry(&sh->batch_list,
						      struct stripe_head,
						      batch_list);
				if (sh == head_sh)
					continue;
				goto again;
			}
		}
	}

	return tx;
}

static void ops_complete_reconstruct(void *stripe_head_ref)
{
	struct stripe_head *sh = stripe_head_ref;
	int disks = sh->disks;
	int pd_idx = sh->pd_idx;
	int qd_idx = sh->qd_idx;
	int i;
	bool fua = false, sync = false, discard = false;

	pr_debug("%s: stripe %llu\n", __func__,
		(unsigned long long)sh->sector);

	for (i = disks; i--; ) {
		fua |= test_bit(R5_WantFUA, &sh->dev[i].flags);
		sync |= test_bit(R5_SyncIO, &sh->dev[i].flags);
		discard |= test_bit(R5_Discard, &sh->dev[i].flags);
	}

	for (i = disks; i--; ) {
		struct r5dev *dev = &sh->dev[i];

		if (dev->written || i == pd_idx || i == qd_idx) {
			if (!discard && !test_bit(R5_SkipCopy, &dev->flags))
				set_bit(R5_UPTODATE, &dev->flags);
			if (fua)
				set_bit(R5_WantFUA, &dev->flags);
			if (sync)
				set_bit(R5_SyncIO, &dev->flags);
		}
	}

	if (sh->reconstruct_state == reconstruct_state_drain_run)
		sh->reconstruct_state = reconstruct_state_drain_result;
	else if (sh->reconstruct_state == reconstruct_state_prexor_drain_run)
		sh->reconstruct_state = reconstruct_state_prexor_drain_result;
	else {
		BUG_ON(sh->reconstruct_state != reconstruct_state_run);
		sh->reconstruct_state = reconstruct_state_result;
	}

	set_bit(STRIPE_HANDLE, &sh->state);
	release_stripe(sh);
}

static void
ops_run_reconstruct5(struct stripe_head *sh, struct raid5_percpu *percpu,
		     struct dma_async_tx_descriptor *tx)
{
	int disks = sh->disks;
	struct page **xor_srcs;
	struct async_submit_ctl submit;
	int count, pd_idx = sh->pd_idx, i;
	struct page *xor_dest;
	int prexor = 0;
	unsigned long flags;
	int j = 0;
	struct stripe_head *head_sh = sh;
	int last_stripe;

	pr_debug("%s: stripe %llu\n", __func__,
		(unsigned long long)sh->sector);

	for (i = 0; i < sh->disks; i++) {
		if (pd_idx == i)
			continue;
		if (!test_bit(R5_Discard, &sh->dev[i].flags))
			break;
	}
	if (i >= sh->disks) {
		atomic_inc(&sh->count);
		set_bit(R5_Discard, &sh->dev[pd_idx].flags);
		ops_complete_reconstruct(sh);
		return;
	}
again:
	count = 0;
	xor_srcs = to_addr_page(percpu, j);
	/* check if prexor is active which means only process blocks
	 * that are part of a read-modify-write (written)
	 */
	if (head_sh->reconstruct_state == reconstruct_state_prexor_drain_run) {
		prexor = 1;
		xor_dest = xor_srcs[count++] = sh->dev[pd_idx].page;
		for (i = disks; i--; ) {
			struct r5dev *dev = &sh->dev[i];
			if (head_sh->dev[i].written)
				xor_srcs[count++] = dev->page;
		}
	} else {
		xor_dest = sh->dev[pd_idx].page;
		for (i = disks; i--; ) {
			struct r5dev *dev = &sh->dev[i];
			if (i != pd_idx)
				xor_srcs[count++] = dev->page;
		}
	}

	/* 1/ if we prexor'd then the dest is reused as a source
	 * 2/ if we did not prexor then we are redoing the parity
	 * set ASYNC_TX_XOR_DROP_DST and ASYNC_TX_XOR_ZERO_DST
	 * for the synchronous xor case
	 */
	last_stripe = !head_sh->batch_head ||
		list_first_entry(&sh->batch_list,
				 struct stripe_head, batch_list) == head_sh;
	if (last_stripe) {
		flags = ASYNC_TX_ACK |
			(prexor ? ASYNC_TX_XOR_DROP_DST : ASYNC_TX_XOR_ZERO_DST);

		atomic_inc(&head_sh->count);
		init_async_submit(&submit, flags, tx, ops_complete_reconstruct, head_sh,
				  to_addr_conv(sh, percpu, j));
	} else {
		flags = prexor ? ASYNC_TX_XOR_DROP_DST : ASYNC_TX_XOR_ZERO_DST;
		init_async_submit(&submit, flags, tx, NULL, NULL,
				  to_addr_conv(sh, percpu, j));
	}

	if (unlikely(count == 1))
		tx = async_memcpy(xor_dest, xor_srcs[0], 0, 0, STRIPE_SIZE, &submit);
	else
		tx = async_xor(xor_dest, xor_srcs, 0, count, STRIPE_SIZE, &submit);
	if (!last_stripe) {
		j++;
		sh = list_first_entry(&sh->batch_list, struct stripe_head,
				      batch_list);
		goto again;
	}
}

static void
ops_run_reconstruct6(struct stripe_head *sh, struct raid5_percpu *percpu,
		     struct dma_async_tx_descriptor *tx)
{
	struct async_submit_ctl submit;
	struct page **blocks;
	int count, i, j = 0;
	struct stripe_head *head_sh = sh;
	int last_stripe;
	int synflags;
	unsigned long txflags;

	pr_debug("%s: stripe %llu\n", __func__, (unsigned long long)sh->sector);

	for (i = 0; i < sh->disks; i++) {
		if (sh->pd_idx == i || sh->qd_idx == i)
			continue;
		if (!test_bit(R5_Discard, &sh->dev[i].flags))
			break;
	}
	if (i >= sh->disks) {
		atomic_inc(&sh->count);
		set_bit(R5_Discard, &sh->dev[sh->pd_idx].flags);
		set_bit(R5_Discard, &sh->dev[sh->qd_idx].flags);
		ops_complete_reconstruct(sh);
		return;
	}

again:
	blocks = to_addr_page(percpu, j);

	if (sh->reconstruct_state == reconstruct_state_prexor_drain_run) {
		synflags = SYNDROME_SRC_WRITTEN;
		txflags = ASYNC_TX_ACK | ASYNC_TX_PQ_XOR_DST;
	} else {
		synflags = SYNDROME_SRC_ALL;
		txflags = ASYNC_TX_ACK;
	}
<<<<<<< HEAD

	count = set_syndrome_sources(blocks, sh, synflags);
	last_stripe = !head_sh->batch_head ||
		list_first_entry(&sh->batch_list,
				 struct stripe_head, batch_list) == head_sh;

=======

	count = set_syndrome_sources(blocks, sh, synflags);
	last_stripe = !head_sh->batch_head ||
		list_first_entry(&sh->batch_list,
				 struct stripe_head, batch_list) == head_sh;

>>>>>>> 4b8a8262
	if (last_stripe) {
		atomic_inc(&head_sh->count);
		init_async_submit(&submit, txflags, tx, ops_complete_reconstruct,
				  head_sh, to_addr_conv(sh, percpu, j));
	} else
		init_async_submit(&submit, 0, tx, NULL, NULL,
				  to_addr_conv(sh, percpu, j));
<<<<<<< HEAD
	async_gen_syndrome(blocks, 0, count+2, STRIPE_SIZE,  &submit);
=======
	tx = async_gen_syndrome(blocks, 0, count+2, STRIPE_SIZE,  &submit);
>>>>>>> 4b8a8262
	if (!last_stripe) {
		j++;
		sh = list_first_entry(&sh->batch_list, struct stripe_head,
				      batch_list);
		goto again;
	}
}

static void ops_complete_check(void *stripe_head_ref)
{
	struct stripe_head *sh = stripe_head_ref;

	pr_debug("%s: stripe %llu\n", __func__,
		(unsigned long long)sh->sector);

	sh->check_state = check_state_check_result;
	set_bit(STRIPE_HANDLE, &sh->state);
	release_stripe(sh);
}

static void ops_run_check_p(struct stripe_head *sh, struct raid5_percpu *percpu)
{
	int disks = sh->disks;
	int pd_idx = sh->pd_idx;
	int qd_idx = sh->qd_idx;
	struct page *xor_dest;
	struct page **xor_srcs = to_addr_page(percpu, 0);
	struct dma_async_tx_descriptor *tx;
	struct async_submit_ctl submit;
	int count;
	int i;

	pr_debug("%s: stripe %llu\n", __func__,
		(unsigned long long)sh->sector);

	BUG_ON(sh->batch_head);
	count = 0;
	xor_dest = sh->dev[pd_idx].page;
	xor_srcs[count++] = xor_dest;
	for (i = disks; i--; ) {
		if (i == pd_idx || i == qd_idx)
			continue;
		xor_srcs[count++] = sh->dev[i].page;
	}

	init_async_submit(&submit, 0, NULL, NULL, NULL,
			  to_addr_conv(sh, percpu, 0));
	tx = async_xor_val(xor_dest, xor_srcs, 0, count, STRIPE_SIZE,
			   &sh->ops.zero_sum_result, &submit);

	atomic_inc(&sh->count);
	init_async_submit(&submit, ASYNC_TX_ACK, tx, ops_complete_check, sh, NULL);
	tx = async_trigger_callback(&submit);
}

static void ops_run_check_pq(struct stripe_head *sh, struct raid5_percpu *percpu, int checkp)
{
	struct page **srcs = to_addr_page(percpu, 0);
	struct async_submit_ctl submit;
	int count;

	pr_debug("%s: stripe %llu checkp: %d\n", __func__,
		(unsigned long long)sh->sector, checkp);

	BUG_ON(sh->batch_head);
	count = set_syndrome_sources(srcs, sh, SYNDROME_SRC_ALL);
	if (!checkp)
		srcs[count] = NULL;

	atomic_inc(&sh->count);
	init_async_submit(&submit, ASYNC_TX_ACK, NULL, ops_complete_check,
			  sh, to_addr_conv(sh, percpu, 0));
	async_syndrome_val(srcs, 0, count+2, STRIPE_SIZE,
			   &sh->ops.zero_sum_result, percpu->spare_page, &submit);
}

static void raid_run_ops(struct stripe_head *sh, unsigned long ops_request)
{
	int overlap_clear = 0, i, disks = sh->disks;
	struct dma_async_tx_descriptor *tx = NULL;
	struct r5conf *conf = sh->raid_conf;
	int level = conf->level;
	struct raid5_percpu *percpu;
	unsigned long cpu;

	cpu = get_cpu();
	percpu = per_cpu_ptr(conf->percpu, cpu);
	if (test_bit(STRIPE_OP_BIOFILL, &ops_request)) {
		ops_run_biofill(sh);
		overlap_clear++;
	}

	if (test_bit(STRIPE_OP_COMPUTE_BLK, &ops_request)) {
		if (level < 6)
			tx = ops_run_compute5(sh, percpu);
		else {
			if (sh->ops.target2 < 0 || sh->ops.target < 0)
				tx = ops_run_compute6_1(sh, percpu);
			else
				tx = ops_run_compute6_2(sh, percpu);
		}
		/* terminate the chain if reconstruct is not set to be run */
		if (tx && !test_bit(STRIPE_OP_RECONSTRUCT, &ops_request))
			async_tx_ack(tx);
	}

	if (test_bit(STRIPE_OP_PREXOR, &ops_request)) {
		if (level < 6)
			tx = ops_run_prexor5(sh, percpu, tx);
		else
			tx = ops_run_prexor6(sh, percpu, tx);
	}

	if (test_bit(STRIPE_OP_BIODRAIN, &ops_request)) {
		tx = ops_run_biodrain(sh, tx);
		overlap_clear++;
	}

	if (test_bit(STRIPE_OP_RECONSTRUCT, &ops_request)) {
		if (level < 6)
			ops_run_reconstruct5(sh, percpu, tx);
		else
			ops_run_reconstruct6(sh, percpu, tx);
	}

	if (test_bit(STRIPE_OP_CHECK, &ops_request)) {
		if (sh->check_state == check_state_run)
			ops_run_check_p(sh, percpu);
		else if (sh->check_state == check_state_run_q)
			ops_run_check_pq(sh, percpu, 0);
		else if (sh->check_state == check_state_run_pq)
			ops_run_check_pq(sh, percpu, 1);
		else
			BUG();
	}

	if (overlap_clear && !sh->batch_head)
		for (i = disks; i--; ) {
			struct r5dev *dev = &sh->dev[i];
			if (test_and_clear_bit(R5_Overlap, &dev->flags))
				wake_up(&sh->raid_conf->wait_for_overlap);
		}
	put_cpu();
}

static struct stripe_head *alloc_stripe(struct kmem_cache *sc, gfp_t gfp)
<<<<<<< HEAD
{
	struct stripe_head *sh;

	sh = kmem_cache_zalloc(sc, gfp);
	if (sh) {
		spin_lock_init(&sh->stripe_lock);
		spin_lock_init(&sh->batch_lock);
		INIT_LIST_HEAD(&sh->batch_list);
		INIT_LIST_HEAD(&sh->lru);
		atomic_set(&sh->count, 1);
	}
	return sh;
}
static int grow_one_stripe(struct r5conf *conf, gfp_t gfp)
{
	struct stripe_head *sh;

=======
{
	struct stripe_head *sh;

	sh = kmem_cache_zalloc(sc, gfp);
	if (sh) {
		spin_lock_init(&sh->stripe_lock);
		spin_lock_init(&sh->batch_lock);
		INIT_LIST_HEAD(&sh->batch_list);
		INIT_LIST_HEAD(&sh->lru);
		atomic_set(&sh->count, 1);
	}
	return sh;
}
static int grow_one_stripe(struct r5conf *conf, gfp_t gfp)
{
	struct stripe_head *sh;

>>>>>>> 4b8a8262
	sh = alloc_stripe(conf->slab_cache, gfp);
	if (!sh)
		return 0;

	sh->raid_conf = conf;

	if (grow_buffers(sh, gfp)) {
		shrink_buffers(sh);
		kmem_cache_free(conf->slab_cache, sh);
		return 0;
	}
	sh->hash_lock_index =
		conf->max_nr_stripes % NR_STRIPE_HASH_LOCKS;
	/* we just created an active stripe so... */
	atomic_inc(&conf->active_stripes);

	release_stripe(sh);
	conf->max_nr_stripes++;
	return 1;
}

static int grow_stripes(struct r5conf *conf, int num)
{
	struct kmem_cache *sc;
	int devs = max(conf->raid_disks, conf->previous_raid_disks);

	if (conf->mddev->gendisk)
		sprintf(conf->cache_name[0],
			"raid%d-%s", conf->level, mdname(conf->mddev));
	else
		sprintf(conf->cache_name[0],
			"raid%d-%p", conf->level, conf->mddev);
	sprintf(conf->cache_name[1], "%s-alt", conf->cache_name[0]);

	conf->active_name = 0;
	sc = kmem_cache_create(conf->cache_name[conf->active_name],
			       sizeof(struct stripe_head)+(devs-1)*sizeof(struct r5dev),
			       0, 0, NULL);
	if (!sc)
		return 1;
	conf->slab_cache = sc;
	conf->pool_size = devs;
	while (num--)
		if (!grow_one_stripe(conf, GFP_KERNEL))
			return 1;

	return 0;
}

/**
 * scribble_len - return the required size of the scribble region
 * @num - total number of disks in the array
 *
 * The size must be enough to contain:
 * 1/ a struct page pointer for each device in the array +2
 * 2/ room to convert each entry in (1) to its corresponding dma
 *    (dma_map_page()) or page (page_address()) address.
 *
 * Note: the +2 is for the destination buffers of the ddf/raid6 case where we
 * calculate over all devices (not just the data blocks), using zeros in place
 * of the P and Q blocks.
 */
static struct flex_array *scribble_alloc(int num, int cnt, gfp_t flags)
{
	struct flex_array *ret;
	size_t len;

	len = sizeof(struct page *) * (num+2) + sizeof(addr_conv_t) * (num+2);
	ret = flex_array_alloc(len, cnt, flags);
	if (!ret)
		return NULL;
	/* always prealloc all elements, so no locking is required */
	if (flex_array_prealloc(ret, 0, cnt, flags)) {
		flex_array_free(ret);
		return NULL;
	}
	return ret;
}

static int resize_chunks(struct r5conf *conf, int new_disks, int new_sectors)
{
	unsigned long cpu;
	int err = 0;

	mddev_suspend(conf->mddev);
	get_online_cpus();
	for_each_present_cpu(cpu) {
		struct raid5_percpu *percpu;
		struct flex_array *scribble;

		percpu = per_cpu_ptr(conf->percpu, cpu);
		scribble = scribble_alloc(new_disks,
					  new_sectors / STRIPE_SECTORS,
					  GFP_NOIO);

		if (scribble) {
			flex_array_free(percpu->scribble);
			percpu->scribble = scribble;
		} else {
			err = -ENOMEM;
			break;
		}
	}
	put_online_cpus();
	mddev_resume(conf->mddev);
	return err;
}

static int resize_stripes(struct r5conf *conf, int newsize)
{
	/* Make all the stripes able to hold 'newsize' devices.
	 * New slots in each stripe get 'page' set to a new page.
	 *
	 * This happens in stages:
	 * 1/ create a new kmem_cache and allocate the required number of
	 *    stripe_heads.
	 * 2/ gather all the old stripe_heads and transfer the pages across
	 *    to the new stripe_heads.  This will have the side effect of
	 *    freezing the array as once all stripe_heads have been collected,
	 *    no IO will be possible.  Old stripe heads are freed once their
	 *    pages have been transferred over, and the old kmem_cache is
	 *    freed when all stripes are done.
	 * 3/ reallocate conf->disks to be suitable bigger.  If this fails,
	 *    we simple return a failre status - no need to clean anything up.
	 * 4/ allocate new pages for the new slots in the new stripe_heads.
	 *    If this fails, we don't bother trying the shrink the
	 *    stripe_heads down again, we just leave them as they are.
	 *    As each stripe_head is processed the new one is released into
	 *    active service.
	 *
	 * Once step2 is started, we cannot afford to wait for a write,
	 * so we use GFP_NOIO allocations.
	 */
	struct stripe_head *osh, *nsh;
	LIST_HEAD(newstripes);
	struct disk_info *ndisks;
	int err;
	struct kmem_cache *sc;
	int i;
	int hash, cnt;

	if (newsize <= conf->pool_size)
		return 0; /* never bother to shrink */

	err = md_allow_write(conf->mddev);
	if (err)
		return err;

	/* Step 1 */
	sc = kmem_cache_create(conf->cache_name[1-conf->active_name],
			       sizeof(struct stripe_head)+(newsize-1)*sizeof(struct r5dev),
			       0, 0, NULL);
	if (!sc)
		return -ENOMEM;

	for (i = conf->max_nr_stripes; i; i--) {
		nsh = alloc_stripe(sc, GFP_KERNEL);
		if (!nsh)
			break;

		nsh->raid_conf = conf;
		list_add(&nsh->lru, &newstripes);
	}
	if (i) {
		/* didn't get enough, give up */
		while (!list_empty(&newstripes)) {
			nsh = list_entry(newstripes.next, struct stripe_head, lru);
			list_del(&nsh->lru);
			kmem_cache_free(sc, nsh);
		}
		kmem_cache_destroy(sc);
		return -ENOMEM;
	}
	/* Step 2 - Must use GFP_NOIO now.
	 * OK, we have enough stripes, start collecting inactive
	 * stripes and copying them over
	 */
	hash = 0;
	cnt = 0;
	list_for_each_entry(nsh, &newstripes, lru) {
		lock_device_hash_lock(conf, hash);
		wait_event_cmd(conf->wait_for_stripe,
				    !list_empty(conf->inactive_list + hash),
				    unlock_device_hash_lock(conf, hash),
				    lock_device_hash_lock(conf, hash));
		osh = get_free_stripe(conf, hash);
		unlock_device_hash_lock(conf, hash);

		for(i=0; i<conf->pool_size; i++) {
			nsh->dev[i].page = osh->dev[i].page;
			nsh->dev[i].orig_page = osh->dev[i].page;
		}
		nsh->hash_lock_index = hash;
		kmem_cache_free(conf->slab_cache, osh);
		cnt++;
		if (cnt >= conf->max_nr_stripes / NR_STRIPE_HASH_LOCKS +
		    !!((conf->max_nr_stripes % NR_STRIPE_HASH_LOCKS) > hash)) {
			hash++;
			cnt = 0;
		}
	}
	kmem_cache_destroy(conf->slab_cache);

	/* Step 3.
	 * At this point, we are holding all the stripes so the array
	 * is completely stalled, so now is a good time to resize
	 * conf->disks and the scribble region
	 */
	ndisks = kzalloc(newsize * sizeof(struct disk_info), GFP_NOIO);
	if (ndisks) {
		for (i=0; i<conf->raid_disks; i++)
			ndisks[i] = conf->disks[i];
		kfree(conf->disks);
		conf->disks = ndisks;
	} else
		err = -ENOMEM;

	/* Step 4, return new stripes to service */
	while(!list_empty(&newstripes)) {
		nsh = list_entry(newstripes.next, struct stripe_head, lru);
		list_del_init(&nsh->lru);

		for (i=conf->raid_disks; i < newsize; i++)
			if (nsh->dev[i].page == NULL) {
				struct page *p = alloc_page(GFP_NOIO);
				nsh->dev[i].page = p;
				nsh->dev[i].orig_page = p;
				if (!p)
					err = -ENOMEM;
			}
		release_stripe(nsh);
	}
	/* critical section pass, GFP_NOIO no longer needed */

	conf->slab_cache = sc;
	conf->active_name = 1-conf->active_name;
	if (!err)
		conf->pool_size = newsize;
	return err;
}

static int drop_one_stripe(struct r5conf *conf)
{
	struct stripe_head *sh;
	int hash = (conf->max_nr_stripes - 1) % NR_STRIPE_HASH_LOCKS;

	spin_lock_irq(conf->hash_locks + hash);
	sh = get_free_stripe(conf, hash);
	spin_unlock_irq(conf->hash_locks + hash);
	if (!sh)
		return 0;
	BUG_ON(atomic_read(&sh->count));
	shrink_buffers(sh);
	kmem_cache_free(conf->slab_cache, sh);
	atomic_dec(&conf->active_stripes);
	conf->max_nr_stripes--;
	return 1;
}

static void shrink_stripes(struct r5conf *conf)
{
	while (conf->max_nr_stripes &&
	       drop_one_stripe(conf))
		;

	if (conf->slab_cache)
		kmem_cache_destroy(conf->slab_cache);
	conf->slab_cache = NULL;
}

static void raid5_end_read_request(struct bio * bi, int error)
{
	struct stripe_head *sh = bi->bi_private;
	struct r5conf *conf = sh->raid_conf;
	int disks = sh->disks, i;
	int uptodate = test_bit(BIO_UPTODATE, &bi->bi_flags);
	char b[BDEVNAME_SIZE];
	struct md_rdev *rdev = NULL;
	sector_t s;

	for (i=0 ; i<disks; i++)
		if (bi == &sh->dev[i].req)
			break;

	pr_debug("end_read_request %llu/%d, count: %d, uptodate %d.\n",
		(unsigned long long)sh->sector, i, atomic_read(&sh->count),
		uptodate);
	if (i == disks) {
		BUG();
		return;
	}
	if (test_bit(R5_ReadRepl, &sh->dev[i].flags))
		/* If replacement finished while this request was outstanding,
		 * 'replacement' might be NULL already.
		 * In that case it moved down to 'rdev'.
		 * rdev is not removed until all requests are finished.
		 */
		rdev = conf->disks[i].replacement;
	if (!rdev)
		rdev = conf->disks[i].rdev;

	if (use_new_offset(conf, sh))
		s = sh->sector + rdev->new_data_offset;
	else
		s = sh->sector + rdev->data_offset;
	if (uptodate) {
		set_bit(R5_UPTODATE, &sh->dev[i].flags);
		if (test_bit(R5_ReadError, &sh->dev[i].flags)) {
			/* Note that this cannot happen on a
			 * replacement device.  We just fail those on
			 * any error
			 */
			printk_ratelimited(
				KERN_INFO
				"md/raid:%s: read error corrected"
				" (%lu sectors at %llu on %s)\n",
				mdname(conf->mddev), STRIPE_SECTORS,
				(unsigned long long)s,
				bdevname(rdev->bdev, b));
			atomic_add(STRIPE_SECTORS, &rdev->corrected_errors);
			clear_bit(R5_ReadError, &sh->dev[i].flags);
			clear_bit(R5_ReWrite, &sh->dev[i].flags);
		} else if (test_bit(R5_ReadNoMerge, &sh->dev[i].flags))
			clear_bit(R5_ReadNoMerge, &sh->dev[i].flags);

		if (atomic_read(&rdev->read_errors))
			atomic_set(&rdev->read_errors, 0);
	} else {
		const char *bdn = bdevname(rdev->bdev, b);
		int retry = 0;
		int set_bad = 0;

		clear_bit(R5_UPTODATE, &sh->dev[i].flags);
		atomic_inc(&rdev->read_errors);
		if (test_bit(R5_ReadRepl, &sh->dev[i].flags))
			printk_ratelimited(
				KERN_WARNING
				"md/raid:%s: read error on replacement device "
				"(sector %llu on %s).\n",
				mdname(conf->mddev),
				(unsigned long long)s,
				bdn);
		else if (conf->mddev->degraded >= conf->max_degraded) {
			set_bad = 1;
			printk_ratelimited(
				KERN_WARNING
				"md/raid:%s: read error not correctable "
				"(sector %llu on %s).\n",
				mdname(conf->mddev),
				(unsigned long long)s,
				bdn);
		} else if (test_bit(R5_ReWrite, &sh->dev[i].flags)) {
			/* Oh, no!!! */
			set_bad = 1;
			printk_ratelimited(
				KERN_WARNING
				"md/raid:%s: read error NOT corrected!! "
				"(sector %llu on %s).\n",
				mdname(conf->mddev),
				(unsigned long long)s,
				bdn);
		} else if (atomic_read(&rdev->read_errors)
			 > conf->max_nr_stripes)
			printk(KERN_WARNING
			       "md/raid:%s: Too many read errors, failing device %s.\n",
			       mdname(conf->mddev), bdn);
		else
			retry = 1;
		if (set_bad && test_bit(In_sync, &rdev->flags)
		    && !test_bit(R5_ReadNoMerge, &sh->dev[i].flags))
			retry = 1;
		if (retry)
			if (test_bit(R5_ReadNoMerge, &sh->dev[i].flags)) {
				set_bit(R5_ReadError, &sh->dev[i].flags);
				clear_bit(R5_ReadNoMerge, &sh->dev[i].flags);
			} else
				set_bit(R5_ReadNoMerge, &sh->dev[i].flags);
		else {
			clear_bit(R5_ReadError, &sh->dev[i].flags);
			clear_bit(R5_ReWrite, &sh->dev[i].flags);
			if (!(set_bad
			      && test_bit(In_sync, &rdev->flags)
			      && rdev_set_badblocks(
				      rdev, sh->sector, STRIPE_SECTORS, 0)))
				md_error(conf->mddev, rdev);
		}
	}
	rdev_dec_pending(rdev, conf->mddev);
	clear_bit(R5_LOCKED, &sh->dev[i].flags);
	set_bit(STRIPE_HANDLE, &sh->state);
	release_stripe(sh);
}

static void raid5_end_write_request(struct bio *bi, int error)
{
	struct stripe_head *sh = bi->bi_private;
	struct r5conf *conf = sh->raid_conf;
	int disks = sh->disks, i;
	struct md_rdev *uninitialized_var(rdev);
	int uptodate = test_bit(BIO_UPTODATE, &bi->bi_flags);
	sector_t first_bad;
	int bad_sectors;
	int replacement = 0;

	for (i = 0 ; i < disks; i++) {
		if (bi == &sh->dev[i].req) {
			rdev = conf->disks[i].rdev;
			break;
		}
		if (bi == &sh->dev[i].rreq) {
			rdev = conf->disks[i].replacement;
			if (rdev)
				replacement = 1;
			else
				/* rdev was removed and 'replacement'
				 * replaced it.  rdev is not removed
				 * until all requests are finished.
				 */
				rdev = conf->disks[i].rdev;
			break;
		}
	}
	pr_debug("end_write_request %llu/%d, count %d, uptodate: %d.\n",
		(unsigned long long)sh->sector, i, atomic_read(&sh->count),
		uptodate);
	if (i == disks) {
		BUG();
		return;
	}

	if (replacement) {
		if (!uptodate)
			md_error(conf->mddev, rdev);
		else if (is_badblock(rdev, sh->sector,
				     STRIPE_SECTORS,
				     &first_bad, &bad_sectors))
			set_bit(R5_MadeGoodRepl, &sh->dev[i].flags);
	} else {
		if (!uptodate) {
			set_bit(STRIPE_DEGRADED, &sh->state);
			set_bit(WriteErrorSeen, &rdev->flags);
			set_bit(R5_WriteError, &sh->dev[i].flags);
			if (!test_and_set_bit(WantReplacement, &rdev->flags))
				set_bit(MD_RECOVERY_NEEDED,
					&rdev->mddev->recovery);
		} else if (is_badblock(rdev, sh->sector,
				       STRIPE_SECTORS,
				       &first_bad, &bad_sectors)) {
			set_bit(R5_MadeGood, &sh->dev[i].flags);
			if (test_bit(R5_ReadError, &sh->dev[i].flags))
				/* That was a successful write so make
				 * sure it looks like we already did
				 * a re-write.
				 */
				set_bit(R5_ReWrite, &sh->dev[i].flags);
		}
	}
	rdev_dec_pending(rdev, conf->mddev);

	if (sh->batch_head && !uptodate && !replacement)
		set_bit(STRIPE_BATCH_ERR, &sh->batch_head->state);

	if (!test_and_clear_bit(R5_DOUBLE_LOCKED, &sh->dev[i].flags))
		clear_bit(R5_LOCKED, &sh->dev[i].flags);
	set_bit(STRIPE_HANDLE, &sh->state);
	release_stripe(sh);

	if (sh->batch_head && sh != sh->batch_head)
		release_stripe(sh->batch_head);
}

static sector_t compute_blocknr(struct stripe_head *sh, int i, int previous);

static void raid5_build_block(struct stripe_head *sh, int i, int previous)
{
	struct r5dev *dev = &sh->dev[i];

	bio_init(&dev->req);
	dev->req.bi_io_vec = &dev->vec;
	dev->req.bi_max_vecs = 1;
	dev->req.bi_private = sh;

	bio_init(&dev->rreq);
	dev->rreq.bi_io_vec = &dev->rvec;
	dev->rreq.bi_max_vecs = 1;
	dev->rreq.bi_private = sh;

	dev->flags = 0;
	dev->sector = compute_blocknr(sh, i, previous);
}

static void error(struct mddev *mddev, struct md_rdev *rdev)
{
	char b[BDEVNAME_SIZE];
	struct r5conf *conf = mddev->private;
	unsigned long flags;
	pr_debug("raid456: error called\n");

	spin_lock_irqsave(&conf->device_lock, flags);
	clear_bit(In_sync, &rdev->flags);
	mddev->degraded = calc_degraded(conf);
	spin_unlock_irqrestore(&conf->device_lock, flags);
	set_bit(MD_RECOVERY_INTR, &mddev->recovery);

	set_bit(Blocked, &rdev->flags);
	set_bit(Faulty, &rdev->flags);
	set_bit(MD_CHANGE_DEVS, &mddev->flags);
	printk(KERN_ALERT
	       "md/raid:%s: Disk failure on %s, disabling device.\n"
	       "md/raid:%s: Operation continuing on %d devices.\n",
	       mdname(mddev),
	       bdevname(rdev->bdev, b),
	       mdname(mddev),
	       conf->raid_disks - mddev->degraded);
}

/*
 * Input: a 'big' sector number,
 * Output: index of the data and parity disk, and the sector # in them.
 */
static sector_t raid5_compute_sector(struct r5conf *conf, sector_t r_sector,
				     int previous, int *dd_idx,
				     struct stripe_head *sh)
{
	sector_t stripe, stripe2;
	sector_t chunk_number;
	unsigned int chunk_offset;
	int pd_idx, qd_idx;
	int ddf_layout = 0;
	sector_t new_sector;
	int algorithm = previous ? conf->prev_algo
				 : conf->algorithm;
	int sectors_per_chunk = previous ? conf->prev_chunk_sectors
					 : conf->chunk_sectors;
	int raid_disks = previous ? conf->previous_raid_disks
				  : conf->raid_disks;
	int data_disks = raid_disks - conf->max_degraded;

	/* First compute the information on this sector */

	/*
	 * Compute the chunk number and the sector offset inside the chunk
	 */
	chunk_offset = sector_div(r_sector, sectors_per_chunk);
	chunk_number = r_sector;

	/*
	 * Compute the stripe number
	 */
	stripe = chunk_number;
	*dd_idx = sector_div(stripe, data_disks);
	stripe2 = stripe;
	/*
	 * Select the parity disk based on the user selected algorithm.
	 */
	pd_idx = qd_idx = -1;
	switch(conf->level) {
	case 4:
		pd_idx = data_disks;
		break;
	case 5:
		switch (algorithm) {
		case ALGORITHM_LEFT_ASYMMETRIC:
			pd_idx = data_disks - sector_div(stripe2, raid_disks);
			if (*dd_idx >= pd_idx)
				(*dd_idx)++;
			break;
		case ALGORITHM_RIGHT_ASYMMETRIC:
			pd_idx = sector_div(stripe2, raid_disks);
			if (*dd_idx >= pd_idx)
				(*dd_idx)++;
			break;
		case ALGORITHM_LEFT_SYMMETRIC:
			pd_idx = data_disks - sector_div(stripe2, raid_disks);
			*dd_idx = (pd_idx + 1 + *dd_idx) % raid_disks;
			break;
		case ALGORITHM_RIGHT_SYMMETRIC:
			pd_idx = sector_div(stripe2, raid_disks);
			*dd_idx = (pd_idx + 1 + *dd_idx) % raid_disks;
			break;
		case ALGORITHM_PARITY_0:
			pd_idx = 0;
			(*dd_idx)++;
			break;
		case ALGORITHM_PARITY_N:
			pd_idx = data_disks;
			break;
		default:
			BUG();
		}
		break;
	case 6:

		switch (algorithm) {
		case ALGORITHM_LEFT_ASYMMETRIC:
			pd_idx = raid_disks - 1 - sector_div(stripe2, raid_disks);
			qd_idx = pd_idx + 1;
			if (pd_idx == raid_disks-1) {
				(*dd_idx)++;	/* Q D D D P */
				qd_idx = 0;
			} else if (*dd_idx >= pd_idx)
				(*dd_idx) += 2; /* D D P Q D */
			break;
		case ALGORITHM_RIGHT_ASYMMETRIC:
			pd_idx = sector_div(stripe2, raid_disks);
			qd_idx = pd_idx + 1;
			if (pd_idx == raid_disks-1) {
				(*dd_idx)++;	/* Q D D D P */
				qd_idx = 0;
			} else if (*dd_idx >= pd_idx)
				(*dd_idx) += 2; /* D D P Q D */
			break;
		case ALGORITHM_LEFT_SYMMETRIC:
			pd_idx = raid_disks - 1 - sector_div(stripe2, raid_disks);
			qd_idx = (pd_idx + 1) % raid_disks;
			*dd_idx = (pd_idx + 2 + *dd_idx) % raid_disks;
			break;
		case ALGORITHM_RIGHT_SYMMETRIC:
			pd_idx = sector_div(stripe2, raid_disks);
			qd_idx = (pd_idx + 1) % raid_disks;
			*dd_idx = (pd_idx + 2 + *dd_idx) % raid_disks;
			break;

		case ALGORITHM_PARITY_0:
			pd_idx = 0;
			qd_idx = 1;
			(*dd_idx) += 2;
			break;
		case ALGORITHM_PARITY_N:
			pd_idx = data_disks;
			qd_idx = data_disks + 1;
			break;

		case ALGORITHM_ROTATING_ZERO_RESTART:
			/* Exactly the same as RIGHT_ASYMMETRIC, but or
			 * of blocks for computing Q is different.
			 */
			pd_idx = sector_div(stripe2, raid_disks);
			qd_idx = pd_idx + 1;
			if (pd_idx == raid_disks-1) {
				(*dd_idx)++;	/* Q D D D P */
				qd_idx = 0;
			} else if (*dd_idx >= pd_idx)
				(*dd_idx) += 2; /* D D P Q D */
			ddf_layout = 1;
			break;

		case ALGORITHM_ROTATING_N_RESTART:
			/* Same a left_asymmetric, by first stripe is
			 * D D D P Q  rather than
			 * Q D D D P
			 */
			stripe2 += 1;
			pd_idx = raid_disks - 1 - sector_div(stripe2, raid_disks);
			qd_idx = pd_idx + 1;
			if (pd_idx == raid_disks-1) {
				(*dd_idx)++;	/* Q D D D P */
				qd_idx = 0;
			} else if (*dd_idx >= pd_idx)
				(*dd_idx) += 2; /* D D P Q D */
			ddf_layout = 1;
			break;

		case ALGORITHM_ROTATING_N_CONTINUE:
			/* Same as left_symmetric but Q is before P */
			pd_idx = raid_disks - 1 - sector_div(stripe2, raid_disks);
			qd_idx = (pd_idx + raid_disks - 1) % raid_disks;
			*dd_idx = (pd_idx + 1 + *dd_idx) % raid_disks;
			ddf_layout = 1;
			break;

		case ALGORITHM_LEFT_ASYMMETRIC_6:
			/* RAID5 left_asymmetric, with Q on last device */
			pd_idx = data_disks - sector_div(stripe2, raid_disks-1);
			if (*dd_idx >= pd_idx)
				(*dd_idx)++;
			qd_idx = raid_disks - 1;
			break;

		case ALGORITHM_RIGHT_ASYMMETRIC_6:
			pd_idx = sector_div(stripe2, raid_disks-1);
			if (*dd_idx >= pd_idx)
				(*dd_idx)++;
			qd_idx = raid_disks - 1;
			break;

		case ALGORITHM_LEFT_SYMMETRIC_6:
			pd_idx = data_disks - sector_div(stripe2, raid_disks-1);
			*dd_idx = (pd_idx + 1 + *dd_idx) % (raid_disks-1);
			qd_idx = raid_disks - 1;
			break;

		case ALGORITHM_RIGHT_SYMMETRIC_6:
			pd_idx = sector_div(stripe2, raid_disks-1);
			*dd_idx = (pd_idx + 1 + *dd_idx) % (raid_disks-1);
			qd_idx = raid_disks - 1;
			break;

		case ALGORITHM_PARITY_0_6:
			pd_idx = 0;
			(*dd_idx)++;
			qd_idx = raid_disks - 1;
			break;

		default:
			BUG();
		}
		break;
	}

	if (sh) {
		sh->pd_idx = pd_idx;
		sh->qd_idx = qd_idx;
		sh->ddf_layout = ddf_layout;
	}
	/*
	 * Finally, compute the new sector number
	 */
	new_sector = (sector_t)stripe * sectors_per_chunk + chunk_offset;
	return new_sector;
}

static sector_t compute_blocknr(struct stripe_head *sh, int i, int previous)
{
	struct r5conf *conf = sh->raid_conf;
	int raid_disks = sh->disks;
	int data_disks = raid_disks - conf->max_degraded;
	sector_t new_sector = sh->sector, check;
	int sectors_per_chunk = previous ? conf->prev_chunk_sectors
					 : conf->chunk_sectors;
	int algorithm = previous ? conf->prev_algo
				 : conf->algorithm;
	sector_t stripe;
	int chunk_offset;
	sector_t chunk_number;
	int dummy1, dd_idx = i;
	sector_t r_sector;
	struct stripe_head sh2;

	chunk_offset = sector_div(new_sector, sectors_per_chunk);
	stripe = new_sector;

	if (i == sh->pd_idx)
		return 0;
	switch(conf->level) {
	case 4: break;
	case 5:
		switch (algorithm) {
		case ALGORITHM_LEFT_ASYMMETRIC:
		case ALGORITHM_RIGHT_ASYMMETRIC:
			if (i > sh->pd_idx)
				i--;
			break;
		case ALGORITHM_LEFT_SYMMETRIC:
		case ALGORITHM_RIGHT_SYMMETRIC:
			if (i < sh->pd_idx)
				i += raid_disks;
			i -= (sh->pd_idx + 1);
			break;
		case ALGORITHM_PARITY_0:
			i -= 1;
			break;
		case ALGORITHM_PARITY_N:
			break;
		default:
			BUG();
		}
		break;
	case 6:
		if (i == sh->qd_idx)
			return 0; /* It is the Q disk */
		switch (algorithm) {
		case ALGORITHM_LEFT_ASYMMETRIC:
		case ALGORITHM_RIGHT_ASYMMETRIC:
		case ALGORITHM_ROTATING_ZERO_RESTART:
		case ALGORITHM_ROTATING_N_RESTART:
			if (sh->pd_idx == raid_disks-1)
				i--;	/* Q D D D P */
			else if (i > sh->pd_idx)
				i -= 2; /* D D P Q D */
			break;
		case ALGORITHM_LEFT_SYMMETRIC:
		case ALGORITHM_RIGHT_SYMMETRIC:
			if (sh->pd_idx == raid_disks-1)
				i--; /* Q D D D P */
			else {
				/* D D P Q D */
				if (i < sh->pd_idx)
					i += raid_disks;
				i -= (sh->pd_idx + 2);
			}
			break;
		case ALGORITHM_PARITY_0:
			i -= 2;
			break;
		case ALGORITHM_PARITY_N:
			break;
		case ALGORITHM_ROTATING_N_CONTINUE:
			/* Like left_symmetric, but P is before Q */
			if (sh->pd_idx == 0)
				i--;	/* P D D D Q */
			else {
				/* D D Q P D */
				if (i < sh->pd_idx)
					i += raid_disks;
				i -= (sh->pd_idx + 1);
			}
			break;
		case ALGORITHM_LEFT_ASYMMETRIC_6:
		case ALGORITHM_RIGHT_ASYMMETRIC_6:
			if (i > sh->pd_idx)
				i--;
			break;
		case ALGORITHM_LEFT_SYMMETRIC_6:
		case ALGORITHM_RIGHT_SYMMETRIC_6:
			if (i < sh->pd_idx)
				i += data_disks + 1;
			i -= (sh->pd_idx + 1);
			break;
		case ALGORITHM_PARITY_0_6:
			i -= 1;
			break;
		default:
			BUG();
		}
		break;
	}

	chunk_number = stripe * data_disks + i;
	r_sector = chunk_number * sectors_per_chunk + chunk_offset;

	check = raid5_compute_sector(conf, r_sector,
				     previous, &dummy1, &sh2);
	if (check != sh->sector || dummy1 != dd_idx || sh2.pd_idx != sh->pd_idx
		|| sh2.qd_idx != sh->qd_idx) {
		printk(KERN_ERR "md/raid:%s: compute_blocknr: map not correct\n",
		       mdname(conf->mddev));
		return 0;
	}
	return r_sector;
}

static void
schedule_reconstruction(struct stripe_head *sh, struct stripe_head_state *s,
			 int rcw, int expand)
{
	int i, pd_idx = sh->pd_idx, qd_idx = sh->qd_idx, disks = sh->disks;
	struct r5conf *conf = sh->raid_conf;
	int level = conf->level;

	if (rcw) {

		for (i = disks; i--; ) {
			struct r5dev *dev = &sh->dev[i];

			if (dev->towrite) {
				set_bit(R5_LOCKED, &dev->flags);
				set_bit(R5_Wantdrain, &dev->flags);
				if (!expand)
					clear_bit(R5_UPTODATE, &dev->flags);
				s->locked++;
			}
		}
		/* if we are not expanding this is a proper write request, and
		 * there will be bios with new data to be drained into the
		 * stripe cache
		 */
		if (!expand) {
			if (!s->locked)
				/* False alarm, nothing to do */
				return;
			sh->reconstruct_state = reconstruct_state_drain_run;
			set_bit(STRIPE_OP_BIODRAIN, &s->ops_request);
		} else
			sh->reconstruct_state = reconstruct_state_run;

		set_bit(STRIPE_OP_RECONSTRUCT, &s->ops_request);

		if (s->locked + conf->max_degraded == disks)
			if (!test_and_set_bit(STRIPE_FULL_WRITE, &sh->state))
				atomic_inc(&conf->pending_full_writes);
	} else {
		BUG_ON(!(test_bit(R5_UPTODATE, &sh->dev[pd_idx].flags) ||
			test_bit(R5_Wantcompute, &sh->dev[pd_idx].flags)));
		BUG_ON(level == 6 &&
			(!(test_bit(R5_UPTODATE, &sh->dev[qd_idx].flags) ||
			   test_bit(R5_Wantcompute, &sh->dev[qd_idx].flags))));

		for (i = disks; i--; ) {
			struct r5dev *dev = &sh->dev[i];
			if (i == pd_idx || i == qd_idx)
				continue;

			if (dev->towrite &&
			    (test_bit(R5_UPTODATE, &dev->flags) ||
			     test_bit(R5_Wantcompute, &dev->flags))) {
				set_bit(R5_Wantdrain, &dev->flags);
				set_bit(R5_LOCKED, &dev->flags);
				clear_bit(R5_UPTODATE, &dev->flags);
				s->locked++;
			}
		}
		if (!s->locked)
			/* False alarm - nothing to do */
			return;
		sh->reconstruct_state = reconstruct_state_prexor_drain_run;
		set_bit(STRIPE_OP_PREXOR, &s->ops_request);
		set_bit(STRIPE_OP_BIODRAIN, &s->ops_request);
		set_bit(STRIPE_OP_RECONSTRUCT, &s->ops_request);
	}

	/* keep the parity disk(s) locked while asynchronous operations
	 * are in flight
	 */
	set_bit(R5_LOCKED, &sh->dev[pd_idx].flags);
	clear_bit(R5_UPTODATE, &sh->dev[pd_idx].flags);
	s->locked++;

	if (level == 6) {
		int qd_idx = sh->qd_idx;
		struct r5dev *dev = &sh->dev[qd_idx];

		set_bit(R5_LOCKED, &dev->flags);
		clear_bit(R5_UPTODATE, &dev->flags);
		s->locked++;
	}

	pr_debug("%s: stripe %llu locked: %d ops_request: %lx\n",
		__func__, (unsigned long long)sh->sector,
		s->locked, s->ops_request);
}

/*
 * Each stripe/dev can have one or more bion attached.
 * toread/towrite point to the first in a chain.
 * The bi_next chain must be in order.
 */
static int add_stripe_bio(struct stripe_head *sh, struct bio *bi, int dd_idx,
			  int forwrite, int previous)
{
	struct bio **bip;
	struct r5conf *conf = sh->raid_conf;
	int firstwrite=0;

	pr_debug("adding bi b#%llu to stripe s#%llu\n",
		(unsigned long long)bi->bi_iter.bi_sector,
		(unsigned long long)sh->sector);

	/*
	 * If several bio share a stripe. The bio bi_phys_segments acts as a
	 * reference count to avoid race. The reference count should already be
	 * increased before this function is called (for example, in
	 * make_request()), so other bio sharing this stripe will not free the
	 * stripe. If a stripe is owned by one stripe, the stripe lock will
	 * protect it.
	 */
	spin_lock_irq(&sh->stripe_lock);
	/* Don't allow new IO added to stripes in batch list */
	if (sh->batch_head)
		goto overlap;
	if (forwrite) {
		bip = &sh->dev[dd_idx].towrite;
		if (*bip == NULL)
			firstwrite = 1;
	} else
		bip = &sh->dev[dd_idx].toread;
	while (*bip && (*bip)->bi_iter.bi_sector < bi->bi_iter.bi_sector) {
		if (bio_end_sector(*bip) > bi->bi_iter.bi_sector)
			goto overlap;
		bip = & (*bip)->bi_next;
	}
	if (*bip && (*bip)->bi_iter.bi_sector < bio_end_sector(bi))
		goto overlap;

	if (!forwrite || previous)
		clear_bit(STRIPE_BATCH_READY, &sh->state);

	BUG_ON(*bip && bi->bi_next && (*bip) != bi->bi_next);
	if (*bip)
		bi->bi_next = *bip;
	*bip = bi;
	raid5_inc_bi_active_stripes(bi);

	if (forwrite) {
		/* check if page is covered */
		sector_t sector = sh->dev[dd_idx].sector;
		for (bi=sh->dev[dd_idx].towrite;
		     sector < sh->dev[dd_idx].sector + STRIPE_SECTORS &&
			     bi && bi->bi_iter.bi_sector <= sector;
		     bi = r5_next_bio(bi, sh->dev[dd_idx].sector)) {
			if (bio_end_sector(bi) >= sector)
				sector = bio_end_sector(bi);
		}
		if (sector >= sh->dev[dd_idx].sector + STRIPE_SECTORS)
			if (!test_and_set_bit(R5_OVERWRITE, &sh->dev[dd_idx].flags))
				sh->overwrite_disks++;
	}

	pr_debug("added bi b#%llu to stripe s#%llu, disk %d.\n",
		(unsigned long long)(*bip)->bi_iter.bi_sector,
		(unsigned long long)sh->sector, dd_idx);

	if (conf->mddev->bitmap && firstwrite) {
		/* Cannot hold spinlock over bitmap_startwrite,
		 * but must ensure this isn't added to a batch until
		 * we have added to the bitmap and set bm_seq.
		 * So set STRIPE_BITMAP_PENDING to prevent
		 * batching.
		 * If multiple add_stripe_bio() calls race here they
		 * much all set STRIPE_BITMAP_PENDING.  So only the first one
		 * to complete "bitmap_startwrite" gets to set
		 * STRIPE_BIT_DELAY.  This is important as once a stripe
		 * is added to a batch, STRIPE_BIT_DELAY cannot be changed
		 * any more.
		 */
		set_bit(STRIPE_BITMAP_PENDING, &sh->state);
		spin_unlock_irq(&sh->stripe_lock);
		bitmap_startwrite(conf->mddev->bitmap, sh->sector,
				  STRIPE_SECTORS, 0);
		spin_lock_irq(&sh->stripe_lock);
		clear_bit(STRIPE_BITMAP_PENDING, &sh->state);
		if (!sh->batch_head) {
			sh->bm_seq = conf->seq_flush+1;
			set_bit(STRIPE_BIT_DELAY, &sh->state);
		}
	}
<<<<<<< HEAD
=======
	spin_unlock_irq(&sh->stripe_lock);
>>>>>>> 4b8a8262

	if (stripe_can_batch(sh))
		stripe_add_to_batch_list(conf, sh);
	return 1;

 overlap:
	set_bit(R5_Overlap, &sh->dev[dd_idx].flags);
	spin_unlock_irq(&sh->stripe_lock);
	return 0;
}

static void end_reshape(struct r5conf *conf);

static void stripe_set_idx(sector_t stripe, struct r5conf *conf, int previous,
			    struct stripe_head *sh)
{
	int sectors_per_chunk =
		previous ? conf->prev_chunk_sectors : conf->chunk_sectors;
	int dd_idx;
	int chunk_offset = sector_div(stripe, sectors_per_chunk);
	int disks = previous ? conf->previous_raid_disks : conf->raid_disks;

	raid5_compute_sector(conf,
			     stripe * (disks - conf->max_degraded)
			     *sectors_per_chunk + chunk_offset,
			     previous,
			     &dd_idx, sh);
}

static void
handle_failed_stripe(struct r5conf *conf, struct stripe_head *sh,
				struct stripe_head_state *s, int disks,
				struct bio **return_bi)
{
	int i;
	BUG_ON(sh->batch_head);
	for (i = disks; i--; ) {
		struct bio *bi;
		int bitmap_end = 0;

		if (test_bit(R5_ReadError, &sh->dev[i].flags)) {
			struct md_rdev *rdev;
			rcu_read_lock();
			rdev = rcu_dereference(conf->disks[i].rdev);
			if (rdev && test_bit(In_sync, &rdev->flags))
				atomic_inc(&rdev->nr_pending);
			else
				rdev = NULL;
			rcu_read_unlock();
			if (rdev) {
				if (!rdev_set_badblocks(
					    rdev,
					    sh->sector,
					    STRIPE_SECTORS, 0))
					md_error(conf->mddev, rdev);
				rdev_dec_pending(rdev, conf->mddev);
			}
		}
		spin_lock_irq(&sh->stripe_lock);
		/* fail all writes first */
		bi = sh->dev[i].towrite;
		sh->dev[i].towrite = NULL;
		sh->overwrite_disks = 0;
		spin_unlock_irq(&sh->stripe_lock);
		if (bi)
			bitmap_end = 1;

		if (test_and_clear_bit(R5_Overlap, &sh->dev[i].flags))
			wake_up(&conf->wait_for_overlap);

		while (bi && bi->bi_iter.bi_sector <
			sh->dev[i].sector + STRIPE_SECTORS) {
			struct bio *nextbi = r5_next_bio(bi, sh->dev[i].sector);
			clear_bit(BIO_UPTODATE, &bi->bi_flags);
			if (!raid5_dec_bi_active_stripes(bi)) {
				md_write_end(conf->mddev);
				bi->bi_next = *return_bi;
				*return_bi = bi;
			}
			bi = nextbi;
		}
		if (bitmap_end)
			bitmap_endwrite(conf->mddev->bitmap, sh->sector,
				STRIPE_SECTORS, 0, 0);
		bitmap_end = 0;
		/* and fail all 'written' */
		bi = sh->dev[i].written;
		sh->dev[i].written = NULL;
		if (test_and_clear_bit(R5_SkipCopy, &sh->dev[i].flags)) {
			WARN_ON(test_bit(R5_UPTODATE, &sh->dev[i].flags));
			sh->dev[i].page = sh->dev[i].orig_page;
		}

		if (bi) bitmap_end = 1;
		while (bi && bi->bi_iter.bi_sector <
		       sh->dev[i].sector + STRIPE_SECTORS) {
			struct bio *bi2 = r5_next_bio(bi, sh->dev[i].sector);
			clear_bit(BIO_UPTODATE, &bi->bi_flags);
			if (!raid5_dec_bi_active_stripes(bi)) {
				md_write_end(conf->mddev);
				bi->bi_next = *return_bi;
				*return_bi = bi;
			}
			bi = bi2;
		}

		/* fail any reads if this device is non-operational and
		 * the data has not reached the cache yet.
		 */
		if (!test_bit(R5_Wantfill, &sh->dev[i].flags) &&
		    (!test_bit(R5_Insync, &sh->dev[i].flags) ||
		      test_bit(R5_ReadError, &sh->dev[i].flags))) {
			spin_lock_irq(&sh->stripe_lock);
			bi = sh->dev[i].toread;
			sh->dev[i].toread = NULL;
			spin_unlock_irq(&sh->stripe_lock);
			if (test_and_clear_bit(R5_Overlap, &sh->dev[i].flags))
				wake_up(&conf->wait_for_overlap);
			while (bi && bi->bi_iter.bi_sector <
			       sh->dev[i].sector + STRIPE_SECTORS) {
				struct bio *nextbi =
					r5_next_bio(bi, sh->dev[i].sector);
				clear_bit(BIO_UPTODATE, &bi->bi_flags);
				if (!raid5_dec_bi_active_stripes(bi)) {
					bi->bi_next = *return_bi;
					*return_bi = bi;
				}
				bi = nextbi;
			}
		}
		if (bitmap_end)
			bitmap_endwrite(conf->mddev->bitmap, sh->sector,
					STRIPE_SECTORS, 0, 0);
		/* If we were in the middle of a write the parity block might
		 * still be locked - so just clear all R5_LOCKED flags
		 */
		clear_bit(R5_LOCKED, &sh->dev[i].flags);
	}

	if (test_and_clear_bit(STRIPE_FULL_WRITE, &sh->state))
		if (atomic_dec_and_test(&conf->pending_full_writes))
			md_wakeup_thread(conf->mddev->thread);
}

static void
handle_failed_sync(struct r5conf *conf, struct stripe_head *sh,
		   struct stripe_head_state *s)
{
	int abort = 0;
	int i;

	BUG_ON(sh->batch_head);
	clear_bit(STRIPE_SYNCING, &sh->state);
	if (test_and_clear_bit(R5_Overlap, &sh->dev[sh->pd_idx].flags))
		wake_up(&conf->wait_for_overlap);
	s->syncing = 0;
	s->replacing = 0;
	/* There is nothing more to do for sync/check/repair.
	 * Don't even need to abort as that is handled elsewhere
	 * if needed, and not always wanted e.g. if there is a known
	 * bad block here.
	 * For recover/replace we need to record a bad block on all
	 * non-sync devices, or abort the recovery
	 */
	if (test_bit(MD_RECOVERY_RECOVER, &conf->mddev->recovery)) {
		/* During recovery devices cannot be removed, so
		 * locking and refcounting of rdevs is not needed
		 */
		for (i = 0; i < conf->raid_disks; i++) {
			struct md_rdev *rdev = conf->disks[i].rdev;
			if (rdev
			    && !test_bit(Faulty, &rdev->flags)
			    && !test_bit(In_sync, &rdev->flags)
			    && !rdev_set_badblocks(rdev, sh->sector,
						   STRIPE_SECTORS, 0))
				abort = 1;
			rdev = conf->disks[i].replacement;
			if (rdev
			    && !test_bit(Faulty, &rdev->flags)
			    && !test_bit(In_sync, &rdev->flags)
			    && !rdev_set_badblocks(rdev, sh->sector,
						   STRIPE_SECTORS, 0))
				abort = 1;
		}
		if (abort)
			conf->recovery_disabled =
				conf->mddev->recovery_disabled;
	}
	md_done_sync(conf->mddev, STRIPE_SECTORS, !abort);
}

static int want_replace(struct stripe_head *sh, int disk_idx)
{
	struct md_rdev *rdev;
	int rv = 0;
	/* Doing recovery so rcu locking not required */
	rdev = sh->raid_conf->disks[disk_idx].replacement;
	if (rdev
	    && !test_bit(Faulty, &rdev->flags)
	    && !test_bit(In_sync, &rdev->flags)
	    && (rdev->recovery_offset <= sh->sector
		|| rdev->mddev->recovery_cp <= sh->sector))
		rv = 1;

	return rv;
}

/* fetch_block - checks the given member device to see if its data needs
 * to be read or computed to satisfy a request.
 *
 * Returns 1 when no more member devices need to be checked, otherwise returns
 * 0 to tell the loop in handle_stripe_fill to continue
 */

static int need_this_block(struct stripe_head *sh, struct stripe_head_state *s,
			   int disk_idx, int disks)
{
	struct r5dev *dev = &sh->dev[disk_idx];
	struct r5dev *fdev[2] = { &sh->dev[s->failed_num[0]],
				  &sh->dev[s->failed_num[1]] };
	int i;


	if (test_bit(R5_LOCKED, &dev->flags) ||
	    test_bit(R5_UPTODATE, &dev->flags))
		/* No point reading this as we already have it or have
		 * decided to get it.
		 */
		return 0;

	if (dev->toread ||
	    (dev->towrite && !test_bit(R5_OVERWRITE, &dev->flags)))
		/* We need this block to directly satisfy a request */
		return 1;

	if (s->syncing || s->expanding ||
	    (s->replacing && want_replace(sh, disk_idx)))
		/* When syncing, or expanding we read everything.
		 * When replacing, we need the replaced block.
		 */
		return 1;

	if ((s->failed >= 1 && fdev[0]->toread) ||
	    (s->failed >= 2 && fdev[1]->toread))
		/* If we want to read from a failed device, then
		 * we need to actually read every other device.
		 */
		return 1;

	/* Sometimes neither read-modify-write nor reconstruct-write
	 * cycles can work.  In those cases we read every block we
	 * can.  Then the parity-update is certain to have enough to
	 * work with.
	 * This can only be a problem when we need to write something,
	 * and some device has failed.  If either of those tests
	 * fail we need look no further.
	 */
	if (!s->failed || !s->to_write)
		return 0;

	if (test_bit(R5_Insync, &dev->flags) &&
	    !test_bit(STRIPE_PREREAD_ACTIVE, &sh->state))
		/* Pre-reads at not permitted until after short delay
		 * to gather multiple requests.  However if this
		 * device is no Insync, the block could only be be computed
		 * and there is no need to delay that.
		 */
		return 0;

	for (i = 0; i < s->failed; i++) {
		if (fdev[i]->towrite &&
		    !test_bit(R5_UPTODATE, &fdev[i]->flags) &&
		    !test_bit(R5_OVERWRITE, &fdev[i]->flags))
			/* If we have a partial write to a failed
			 * device, then we will need to reconstruct
			 * the content of that device, so all other
			 * devices must be read.
			 */
			return 1;
	}

	/* If we are forced to do a reconstruct-write, either because
	 * the current RAID6 implementation only supports that, or
	 * or because parity cannot be trusted and we are currently
	 * recovering it, there is extra need to be careful.
	 * If one of the devices that we would need to read, because
	 * it is not being overwritten (and maybe not written at all)
	 * is missing/faulty, then we need to read everything we can.
	 */
	if (sh->raid_conf->level != 6 &&
	    sh->sector < sh->raid_conf->mddev->recovery_cp)
		/* reconstruct-write isn't being forced */
		return 0;
	for (i = 0; i < s->failed; i++) {
		if (s->failed_num[i] != sh->pd_idx &&
		    s->failed_num[i] != sh->qd_idx &&
		    !test_bit(R5_UPTODATE, &fdev[i]->flags) &&
		    !test_bit(R5_OVERWRITE, &fdev[i]->flags))
			return 1;
	}

	return 0;
}

static int fetch_block(struct stripe_head *sh, struct stripe_head_state *s,
		       int disk_idx, int disks)
{
	struct r5dev *dev = &sh->dev[disk_idx];

	/* is the data in this block needed, and can we get it? */
	if (need_this_block(sh, s, disk_idx, disks)) {
		/* we would like to get this block, possibly by computing it,
		 * otherwise read it if the backing disk is insync
		 */
		BUG_ON(test_bit(R5_Wantcompute, &dev->flags));
		BUG_ON(test_bit(R5_Wantread, &dev->flags));
		BUG_ON(sh->batch_head);
		if ((s->uptodate == disks - 1) &&
		    (s->failed && (disk_idx == s->failed_num[0] ||
				   disk_idx == s->failed_num[1]))) {
			/* have disk failed, and we're requested to fetch it;
			 * do compute it
			 */
			pr_debug("Computing stripe %llu block %d\n",
			       (unsigned long long)sh->sector, disk_idx);
			set_bit(STRIPE_COMPUTE_RUN, &sh->state);
			set_bit(STRIPE_OP_COMPUTE_BLK, &s->ops_request);
			set_bit(R5_Wantcompute, &dev->flags);
			sh->ops.target = disk_idx;
			sh->ops.target2 = -1; /* no 2nd target */
			s->req_compute = 1;
			/* Careful: from this point on 'uptodate' is in the eye
			 * of raid_run_ops which services 'compute' operations
			 * before writes. R5_Wantcompute flags a block that will
			 * be R5_UPTODATE by the time it is needed for a
			 * subsequent operation.
			 */
			s->uptodate++;
			return 1;
		} else if (s->uptodate == disks-2 && s->failed >= 2) {
			/* Computing 2-failure is *very* expensive; only
			 * do it if failed >= 2
			 */
			int other;
			for (other = disks; other--; ) {
				if (other == disk_idx)
					continue;
				if (!test_bit(R5_UPTODATE,
				      &sh->dev[other].flags))
					break;
			}
			BUG_ON(other < 0);
			pr_debug("Computing stripe %llu blocks %d,%d\n",
			       (unsigned long long)sh->sector,
			       disk_idx, other);
			set_bit(STRIPE_COMPUTE_RUN, &sh->state);
			set_bit(STRIPE_OP_COMPUTE_BLK, &s->ops_request);
			set_bit(R5_Wantcompute, &sh->dev[disk_idx].flags);
			set_bit(R5_Wantcompute, &sh->dev[other].flags);
			sh->ops.target = disk_idx;
			sh->ops.target2 = other;
			s->uptodate += 2;
			s->req_compute = 1;
			return 1;
		} else if (test_bit(R5_Insync, &dev->flags)) {
			set_bit(R5_LOCKED, &dev->flags);
			set_bit(R5_Wantread, &dev->flags);
			s->locked++;
			pr_debug("Reading block %d (sync=%d)\n",
				disk_idx, s->syncing);
		}
	}

	return 0;
}

/**
 * handle_stripe_fill - read or compute data to satisfy pending requests.
 */
static void handle_stripe_fill(struct stripe_head *sh,
			       struct stripe_head_state *s,
			       int disks)
{
	int i;

	/* look for blocks to read/compute, skip this if a compute
	 * is already in flight, or if the stripe contents are in the
	 * midst of changing due to a write
	 */
	if (!test_bit(STRIPE_COMPUTE_RUN, &sh->state) && !sh->check_state &&
	    !sh->reconstruct_state)
		for (i = disks; i--; )
			if (fetch_block(sh, s, i, disks))
				break;
	set_bit(STRIPE_HANDLE, &sh->state);
}

static void break_stripe_batch_list(struct stripe_head *head_sh,
				    unsigned long handle_flags);
/* handle_stripe_clean_event
 * any written block on an uptodate or failed drive can be returned.
 * Note that if we 'wrote' to a failed drive, it will be UPTODATE, but
 * never LOCKED, so we don't need to test 'failed' directly.
 */
static void handle_stripe_clean_event(struct r5conf *conf,
	struct stripe_head *sh, int disks, struct bio **return_bi)
{
	int i;
	struct r5dev *dev;
	int discard_pending = 0;
	struct stripe_head *head_sh = sh;
	bool do_endio = false;
<<<<<<< HEAD
	int wakeup_nr = 0;
=======
>>>>>>> 4b8a8262

	for (i = disks; i--; )
		if (sh->dev[i].written) {
			dev = &sh->dev[i];
			if (!test_bit(R5_LOCKED, &dev->flags) &&
			    (test_bit(R5_UPTODATE, &dev->flags) ||
			     test_bit(R5_Discard, &dev->flags) ||
			     test_bit(R5_SkipCopy, &dev->flags))) {
				/* We can return any write requests */
				struct bio *wbi, *wbi2;
				pr_debug("Return write for disc %d\n", i);
				if (test_and_clear_bit(R5_Discard, &dev->flags))
					clear_bit(R5_UPTODATE, &dev->flags);
				if (test_and_clear_bit(R5_SkipCopy, &dev->flags)) {
					WARN_ON(test_bit(R5_UPTODATE, &dev->flags));
				}
				do_endio = true;

returnbi:
				dev->page = dev->orig_page;
				wbi = dev->written;
				dev->written = NULL;
				while (wbi && wbi->bi_iter.bi_sector <
					dev->sector + STRIPE_SECTORS) {
					wbi2 = r5_next_bio(wbi, dev->sector);
					if (!raid5_dec_bi_active_stripes(wbi)) {
						md_write_end(conf->mddev);
						wbi->bi_next = *return_bi;
						*return_bi = wbi;
					}
					wbi = wbi2;
				}
				bitmap_endwrite(conf->mddev->bitmap, sh->sector,
						STRIPE_SECTORS,
					 !test_bit(STRIPE_DEGRADED, &sh->state),
						0);
				if (head_sh->batch_head) {
					sh = list_first_entry(&sh->batch_list,
							      struct stripe_head,
							      batch_list);
					if (sh != head_sh) {
						dev = &sh->dev[i];
						goto returnbi;
					}
				}
				sh = head_sh;
				dev = &sh->dev[i];
			} else if (test_bit(R5_Discard, &dev->flags))
				discard_pending = 1;
			WARN_ON(test_bit(R5_SkipCopy, &dev->flags));
			WARN_ON(dev->page != dev->orig_page);
		}
	if (!discard_pending &&
	    test_bit(R5_Discard, &sh->dev[sh->pd_idx].flags)) {
		clear_bit(R5_Discard, &sh->dev[sh->pd_idx].flags);
		clear_bit(R5_UPTODATE, &sh->dev[sh->pd_idx].flags);
		if (sh->qd_idx >= 0) {
			clear_bit(R5_Discard, &sh->dev[sh->qd_idx].flags);
			clear_bit(R5_UPTODATE, &sh->dev[sh->qd_idx].flags);
		}
		/* now that discard is done we can proceed with any sync */
		clear_bit(STRIPE_DISCARD, &sh->state);
		/*
		 * SCSI discard will change some bio fields and the stripe has
		 * no updated data, so remove it from hash list and the stripe
		 * will be reinitialized
		 */
		spin_lock_irq(&conf->device_lock);
unhash:
		remove_hash(sh);
		if (head_sh->batch_head) {
			sh = list_first_entry(&sh->batch_list,
					      struct stripe_head, batch_list);
			if (sh != head_sh)
					goto unhash;
		}
		spin_unlock_irq(&conf->device_lock);
		sh = head_sh;

		if (test_bit(STRIPE_SYNC_REQUESTED, &sh->state))
			set_bit(STRIPE_HANDLE, &sh->state);

	}

	if (test_and_clear_bit(STRIPE_FULL_WRITE, &sh->state))
		if (atomic_dec_and_test(&conf->pending_full_writes))
			md_wakeup_thread(conf->mddev->thread);

<<<<<<< HEAD
	if (!head_sh->batch_head || !do_endio)
		return;
	for (i = 0; i < head_sh->disks; i++) {
		if (test_and_clear_bit(R5_Overlap, &head_sh->dev[i].flags))
			wakeup_nr++;
	}
	while (!list_empty(&head_sh->batch_list)) {
		int i;
		sh = list_first_entry(&head_sh->batch_list,
				      struct stripe_head, batch_list);
		list_del_init(&sh->batch_list);

		set_mask_bits(&sh->state, ~STRIPE_EXPAND_SYNC_FLAG,
			      head_sh->state & ~((1 << STRIPE_ACTIVE) |
						 (1 << STRIPE_PREREAD_ACTIVE) |
						 STRIPE_EXPAND_SYNC_FLAG));
		sh->check_state = head_sh->check_state;
		sh->reconstruct_state = head_sh->reconstruct_state;
		for (i = 0; i < sh->disks; i++) {
			if (test_and_clear_bit(R5_Overlap, &sh->dev[i].flags))
				wakeup_nr++;
			sh->dev[i].flags = head_sh->dev[i].flags;
		}

		spin_lock_irq(&sh->stripe_lock);
		sh->batch_head = NULL;
		spin_unlock_irq(&sh->stripe_lock);
		if (sh->state & STRIPE_EXPAND_SYNC_FLAG)
			set_bit(STRIPE_HANDLE, &sh->state);
		release_stripe(sh);
	}

	spin_lock_irq(&head_sh->stripe_lock);
	head_sh->batch_head = NULL;
	spin_unlock_irq(&head_sh->stripe_lock);
	wake_up_nr(&conf->wait_for_overlap, wakeup_nr);
	if (head_sh->state & STRIPE_EXPAND_SYNC_FLAG)
		set_bit(STRIPE_HANDLE, &head_sh->state);
=======
	if (head_sh->batch_head && do_endio)
		break_stripe_batch_list(head_sh, STRIPE_EXPAND_SYNC_FLAGS);
>>>>>>> 4b8a8262
}

static void handle_stripe_dirtying(struct r5conf *conf,
				   struct stripe_head *sh,
				   struct stripe_head_state *s,
				   int disks)
{
	int rmw = 0, rcw = 0, i;
	sector_t recovery_cp = conf->mddev->recovery_cp;

	/* Check whether resync is now happening or should start.
	 * If yes, then the array is dirty (after unclean shutdown or
	 * initial creation), so parity in some stripes might be inconsistent.
	 * In this case, we need to always do reconstruct-write, to ensure
	 * that in case of drive failure or read-error correction, we
	 * generate correct data from the parity.
	 */
	if (conf->rmw_level == PARITY_DISABLE_RMW ||
	    (recovery_cp < MaxSector && sh->sector >= recovery_cp &&
	     s->failed == 0)) {
		/* Calculate the real rcw later - for now make it
		 * look like rcw is cheaper
		 */
		rcw = 1; rmw = 2;
		pr_debug("force RCW rmw_level=%u, recovery_cp=%llu sh->sector=%llu\n",
			 conf->rmw_level, (unsigned long long)recovery_cp,
			 (unsigned long long)sh->sector);
	} else for (i = disks; i--; ) {
		/* would I have to read this buffer for read_modify_write */
		struct r5dev *dev = &sh->dev[i];
		if ((dev->towrite || i == sh->pd_idx || i == sh->qd_idx) &&
		    !test_bit(R5_LOCKED, &dev->flags) &&
		    !(test_bit(R5_UPTODATE, &dev->flags) ||
		      test_bit(R5_Wantcompute, &dev->flags))) {
			if (test_bit(R5_Insync, &dev->flags))
				rmw++;
			else
				rmw += 2*disks;  /* cannot read it */
		}
		/* Would I have to read this buffer for reconstruct_write */
		if (!test_bit(R5_OVERWRITE, &dev->flags) &&
		    i != sh->pd_idx && i != sh->qd_idx &&
		    !test_bit(R5_LOCKED, &dev->flags) &&
		    !(test_bit(R5_UPTODATE, &dev->flags) ||
		    test_bit(R5_Wantcompute, &dev->flags))) {
			if (test_bit(R5_Insync, &dev->flags))
				rcw++;
			else
				rcw += 2*disks;
		}
	}
	pr_debug("for sector %llu, rmw=%d rcw=%d\n",
		(unsigned long long)sh->sector, rmw, rcw);
	set_bit(STRIPE_HANDLE, &sh->state);
	if ((rmw < rcw || (rmw == rcw && conf->rmw_level == PARITY_ENABLE_RMW)) && rmw > 0) {
		/* prefer read-modify-write, but need to get some data */
		if (conf->mddev->queue)
			blk_add_trace_msg(conf->mddev->queue,
					  "raid5 rmw %llu %d",
					  (unsigned long long)sh->sector, rmw);
		for (i = disks; i--; ) {
			struct r5dev *dev = &sh->dev[i];
			if ((dev->towrite || i == sh->pd_idx || i == sh->qd_idx) &&
			    !test_bit(R5_LOCKED, &dev->flags) &&
			    !(test_bit(R5_UPTODATE, &dev->flags) ||
			    test_bit(R5_Wantcompute, &dev->flags)) &&
			    test_bit(R5_Insync, &dev->flags)) {
				if (test_bit(STRIPE_PREREAD_ACTIVE,
					     &sh->state)) {
					pr_debug("Read_old block %d for r-m-w\n",
						 i);
					set_bit(R5_LOCKED, &dev->flags);
					set_bit(R5_Wantread, &dev->flags);
					s->locked++;
				} else {
					set_bit(STRIPE_DELAYED, &sh->state);
					set_bit(STRIPE_HANDLE, &sh->state);
				}
			}
		}
	}
	if ((rcw < rmw || (rcw == rmw && conf->rmw_level != PARITY_ENABLE_RMW)) && rcw > 0) {
		/* want reconstruct write, but need to get some data */
		int qread =0;
		rcw = 0;
		for (i = disks; i--; ) {
			struct r5dev *dev = &sh->dev[i];
			if (!test_bit(R5_OVERWRITE, &dev->flags) &&
			    i != sh->pd_idx && i != sh->qd_idx &&
			    !test_bit(R5_LOCKED, &dev->flags) &&
			    !(test_bit(R5_UPTODATE, &dev->flags) ||
			      test_bit(R5_Wantcompute, &dev->flags))) {
				rcw++;
				if (test_bit(R5_Insync, &dev->flags) &&
				    test_bit(STRIPE_PREREAD_ACTIVE,
					     &sh->state)) {
					pr_debug("Read_old block "
						"%d for Reconstruct\n", i);
					set_bit(R5_LOCKED, &dev->flags);
					set_bit(R5_Wantread, &dev->flags);
					s->locked++;
					qread++;
				} else {
					set_bit(STRIPE_DELAYED, &sh->state);
					set_bit(STRIPE_HANDLE, &sh->state);
				}
			}
		}
		if (rcw && conf->mddev->queue)
			blk_add_trace_msg(conf->mddev->queue, "raid5 rcw %llu %d %d %d",
					  (unsigned long long)sh->sector,
					  rcw, qread, test_bit(STRIPE_DELAYED, &sh->state));
	}

	if (rcw > disks && rmw > disks &&
	    !test_bit(STRIPE_PREREAD_ACTIVE, &sh->state))
		set_bit(STRIPE_DELAYED, &sh->state);

	/* now if nothing is locked, and if we have enough data,
	 * we can start a write request
	 */
	/* since handle_stripe can be called at any time we need to handle the
	 * case where a compute block operation has been submitted and then a
	 * subsequent call wants to start a write request.  raid_run_ops only
	 * handles the case where compute block and reconstruct are requested
	 * simultaneously.  If this is not the case then new writes need to be
	 * held off until the compute completes.
	 */
	if ((s->req_compute || !test_bit(STRIPE_COMPUTE_RUN, &sh->state)) &&
	    (s->locked == 0 && (rcw == 0 || rmw == 0) &&
	    !test_bit(STRIPE_BIT_DELAY, &sh->state)))
		schedule_reconstruction(sh, s, rcw == 0, 0);
}

static void handle_parity_checks5(struct r5conf *conf, struct stripe_head *sh,
				struct stripe_head_state *s, int disks)
{
	struct r5dev *dev = NULL;

	BUG_ON(sh->batch_head);
	set_bit(STRIPE_HANDLE, &sh->state);

	switch (sh->check_state) {
	case check_state_idle:
		/* start a new check operation if there are no failures */
		if (s->failed == 0) {
			BUG_ON(s->uptodate != disks);
			sh->check_state = check_state_run;
			set_bit(STRIPE_OP_CHECK, &s->ops_request);
			clear_bit(R5_UPTODATE, &sh->dev[sh->pd_idx].flags);
			s->uptodate--;
			break;
		}
		dev = &sh->dev[s->failed_num[0]];
		/* fall through */
	case check_state_compute_result:
		sh->check_state = check_state_idle;
		if (!dev)
			dev = &sh->dev[sh->pd_idx];

		/* check that a write has not made the stripe insync */
		if (test_bit(STRIPE_INSYNC, &sh->state))
			break;

		/* either failed parity check, or recovery is happening */
		BUG_ON(!test_bit(R5_UPTODATE, &dev->flags));
		BUG_ON(s->uptodate != disks);

		set_bit(R5_LOCKED, &dev->flags);
		s->locked++;
		set_bit(R5_Wantwrite, &dev->flags);

		clear_bit(STRIPE_DEGRADED, &sh->state);
		set_bit(STRIPE_INSYNC, &sh->state);
		break;
	case check_state_run:
		break; /* we will be called again upon completion */
	case check_state_check_result:
		sh->check_state = check_state_idle;

		/* if a failure occurred during the check operation, leave
		 * STRIPE_INSYNC not set and let the stripe be handled again
		 */
		if (s->failed)
			break;

		/* handle a successful check operation, if parity is correct
		 * we are done.  Otherwise update the mismatch count and repair
		 * parity if !MD_RECOVERY_CHECK
		 */
		if ((sh->ops.zero_sum_result & SUM_CHECK_P_RESULT) == 0)
			/* parity is correct (on disc,
			 * not in buffer any more)
			 */
			set_bit(STRIPE_INSYNC, &sh->state);
		else {
			atomic64_add(STRIPE_SECTORS, &conf->mddev->resync_mismatches);
			if (test_bit(MD_RECOVERY_CHECK, &conf->mddev->recovery))
				/* don't try to repair!! */
				set_bit(STRIPE_INSYNC, &sh->state);
			else {
				sh->check_state = check_state_compute_run;
				set_bit(STRIPE_COMPUTE_RUN, &sh->state);
				set_bit(STRIPE_OP_COMPUTE_BLK, &s->ops_request);
				set_bit(R5_Wantcompute,
					&sh->dev[sh->pd_idx].flags);
				sh->ops.target = sh->pd_idx;
				sh->ops.target2 = -1;
				s->uptodate++;
			}
		}
		break;
	case check_state_compute_run:
		break;
	default:
		printk(KERN_ERR "%s: unknown check_state: %d sector: %llu\n",
		       __func__, sh->check_state,
		       (unsigned long long) sh->sector);
		BUG();
	}
}

static void handle_parity_checks6(struct r5conf *conf, struct stripe_head *sh,
				  struct stripe_head_state *s,
				  int disks)
{
	int pd_idx = sh->pd_idx;
	int qd_idx = sh->qd_idx;
	struct r5dev *dev;

	BUG_ON(sh->batch_head);
	set_bit(STRIPE_HANDLE, &sh->state);

	BUG_ON(s->failed > 2);

	/* Want to check and possibly repair P and Q.
	 * However there could be one 'failed' device, in which
	 * case we can only check one of them, possibly using the
	 * other to generate missing data
	 */

	switch (sh->check_state) {
	case check_state_idle:
		/* start a new check operation if there are < 2 failures */
		if (s->failed == s->q_failed) {
			/* The only possible failed device holds Q, so it
			 * makes sense to check P (If anything else were failed,
			 * we would have used P to recreate it).
			 */
			sh->check_state = check_state_run;
		}
		if (!s->q_failed && s->failed < 2) {
			/* Q is not failed, and we didn't use it to generate
			 * anything, so it makes sense to check it
			 */
			if (sh->check_state == check_state_run)
				sh->check_state = check_state_run_pq;
			else
				sh->check_state = check_state_run_q;
		}

		/* discard potentially stale zero_sum_result */
		sh->ops.zero_sum_result = 0;

		if (sh->check_state == check_state_run) {
			/* async_xor_zero_sum destroys the contents of P */
			clear_bit(R5_UPTODATE, &sh->dev[pd_idx].flags);
			s->uptodate--;
		}
		if (sh->check_state >= check_state_run &&
		    sh->check_state <= check_state_run_pq) {
			/* async_syndrome_zero_sum preserves P and Q, so
			 * no need to mark them !uptodate here
			 */
			set_bit(STRIPE_OP_CHECK, &s->ops_request);
			break;
		}

		/* we have 2-disk failure */
		BUG_ON(s->failed != 2);
		/* fall through */
	case check_state_compute_result:
		sh->check_state = check_state_idle;

		/* check that a write has not made the stripe insync */
		if (test_bit(STRIPE_INSYNC, &sh->state))
			break;

		/* now write out any block on a failed drive,
		 * or P or Q if they were recomputed
		 */
		BUG_ON(s->uptodate < disks - 1); /* We don't need Q to recover */
		if (s->failed == 2) {
			dev = &sh->dev[s->failed_num[1]];
			s->locked++;
			set_bit(R5_LOCKED, &dev->flags);
			set_bit(R5_Wantwrite, &dev->flags);
		}
		if (s->failed >= 1) {
			dev = &sh->dev[s->failed_num[0]];
			s->locked++;
			set_bit(R5_LOCKED, &dev->flags);
			set_bit(R5_Wantwrite, &dev->flags);
		}
		if (sh->ops.zero_sum_result & SUM_CHECK_P_RESULT) {
			dev = &sh->dev[pd_idx];
			s->locked++;
			set_bit(R5_LOCKED, &dev->flags);
			set_bit(R5_Wantwrite, &dev->flags);
		}
		if (sh->ops.zero_sum_result & SUM_CHECK_Q_RESULT) {
			dev = &sh->dev[qd_idx];
			s->locked++;
			set_bit(R5_LOCKED, &dev->flags);
			set_bit(R5_Wantwrite, &dev->flags);
		}
		clear_bit(STRIPE_DEGRADED, &sh->state);

		set_bit(STRIPE_INSYNC, &sh->state);
		break;
	case check_state_run:
	case check_state_run_q:
	case check_state_run_pq:
		break; /* we will be called again upon completion */
	case check_state_check_result:
		sh->check_state = check_state_idle;

		/* handle a successful check operation, if parity is correct
		 * we are done.  Otherwise update the mismatch count and repair
		 * parity if !MD_RECOVERY_CHECK
		 */
		if (sh->ops.zero_sum_result == 0) {
			/* both parities are correct */
			if (!s->failed)
				set_bit(STRIPE_INSYNC, &sh->state);
			else {
				/* in contrast to the raid5 case we can validate
				 * parity, but still have a failure to write
				 * back
				 */
				sh->check_state = check_state_compute_result;
				/* Returning at this point means that we may go
				 * off and bring p and/or q uptodate again so
				 * we make sure to check zero_sum_result again
				 * to verify if p or q need writeback
				 */
			}
		} else {
			atomic64_add(STRIPE_SECTORS, &conf->mddev->resync_mismatches);
			if (test_bit(MD_RECOVERY_CHECK, &conf->mddev->recovery))
				/* don't try to repair!! */
				set_bit(STRIPE_INSYNC, &sh->state);
			else {
				int *target = &sh->ops.target;

				sh->ops.target = -1;
				sh->ops.target2 = -1;
				sh->check_state = check_state_compute_run;
				set_bit(STRIPE_COMPUTE_RUN, &sh->state);
				set_bit(STRIPE_OP_COMPUTE_BLK, &s->ops_request);
				if (sh->ops.zero_sum_result & SUM_CHECK_P_RESULT) {
					set_bit(R5_Wantcompute,
						&sh->dev[pd_idx].flags);
					*target = pd_idx;
					target = &sh->ops.target2;
					s->uptodate++;
				}
				if (sh->ops.zero_sum_result & SUM_CHECK_Q_RESULT) {
					set_bit(R5_Wantcompute,
						&sh->dev[qd_idx].flags);
					*target = qd_idx;
					s->uptodate++;
				}
			}
		}
		break;
	case check_state_compute_run:
		break;
	default:
		printk(KERN_ERR "%s: unknown check_state: %d sector: %llu\n",
		       __func__, sh->check_state,
		       (unsigned long long) sh->sector);
		BUG();
	}
}

static void handle_stripe_expansion(struct r5conf *conf, struct stripe_head *sh)
{
	int i;

	/* We have read all the blocks in this stripe and now we need to
	 * copy some of them into a target stripe for expand.
	 */
	struct dma_async_tx_descriptor *tx = NULL;
	BUG_ON(sh->batch_head);
	clear_bit(STRIPE_EXPAND_SOURCE, &sh->state);
	for (i = 0; i < sh->disks; i++)
		if (i != sh->pd_idx && i != sh->qd_idx) {
			int dd_idx, j;
			struct stripe_head *sh2;
			struct async_submit_ctl submit;

			sector_t bn = compute_blocknr(sh, i, 1);
			sector_t s = raid5_compute_sector(conf, bn, 0,
							  &dd_idx, NULL);
			sh2 = get_active_stripe(conf, s, 0, 1, 1);
			if (sh2 == NULL)
				/* so far only the early blocks of this stripe
				 * have been requested.  When later blocks
				 * get requested, we will try again
				 */
				continue;
			if (!test_bit(STRIPE_EXPANDING, &sh2->state) ||
			   test_bit(R5_Expanded, &sh2->dev[dd_idx].flags)) {
				/* must have already done this block */
				release_stripe(sh2);
				continue;
			}

			/* place all the copies on one channel */
			init_async_submit(&submit, 0, tx, NULL, NULL, NULL);
			tx = async_memcpy(sh2->dev[dd_idx].page,
					  sh->dev[i].page, 0, 0, STRIPE_SIZE,
					  &submit);

			set_bit(R5_Expanded, &sh2->dev[dd_idx].flags);
			set_bit(R5_UPTODATE, &sh2->dev[dd_idx].flags);
			for (j = 0; j < conf->raid_disks; j++)
				if (j != sh2->pd_idx &&
				    j != sh2->qd_idx &&
				    !test_bit(R5_Expanded, &sh2->dev[j].flags))
					break;
			if (j == conf->raid_disks) {
				set_bit(STRIPE_EXPAND_READY, &sh2->state);
				set_bit(STRIPE_HANDLE, &sh2->state);
			}
			release_stripe(sh2);

		}
	/* done submitting copies, wait for them to complete */
	async_tx_quiesce(&tx);
}

/*
 * handle_stripe - do things to a stripe.
 *
 * We lock the stripe by setting STRIPE_ACTIVE and then examine the
 * state of various bits to see what needs to be done.
 * Possible results:
 *    return some read requests which now have data
 *    return some write requests which are safely on storage
 *    schedule a read on some buffers
 *    schedule a write of some buffers
 *    return confirmation of parity correctness
 *
 */

static void analyse_stripe(struct stripe_head *sh, struct stripe_head_state *s)
{
	struct r5conf *conf = sh->raid_conf;
	int disks = sh->disks;
	struct r5dev *dev;
	int i;
	int do_recovery = 0;

	memset(s, 0, sizeof(*s));

	s->expanding = test_bit(STRIPE_EXPAND_SOURCE, &sh->state) && !sh->batch_head;
	s->expanded = test_bit(STRIPE_EXPAND_READY, &sh->state) && !sh->batch_head;
	s->failed_num[0] = -1;
	s->failed_num[1] = -1;

	/* Now to look around and see what can be done */
	rcu_read_lock();
	for (i=disks; i--; ) {
		struct md_rdev *rdev;
		sector_t first_bad;
		int bad_sectors;
		int is_bad = 0;

		dev = &sh->dev[i];

		pr_debug("check %d: state 0x%lx read %p write %p written %p\n",
			 i, dev->flags,
			 dev->toread, dev->towrite, dev->written);
		/* maybe we can reply to a read
		 *
		 * new wantfill requests are only permitted while
		 * ops_complete_biofill is guaranteed to be inactive
		 */
		if (test_bit(R5_UPTODATE, &dev->flags) && dev->toread &&
		    !test_bit(STRIPE_BIOFILL_RUN, &sh->state))
			set_bit(R5_Wantfill, &dev->flags);

		/* now count some things */
		if (test_bit(R5_LOCKED, &dev->flags))
			s->locked++;
		if (test_bit(R5_UPTODATE, &dev->flags))
			s->uptodate++;
		if (test_bit(R5_Wantcompute, &dev->flags)) {
			s->compute++;
			BUG_ON(s->compute > 2);
		}

		if (test_bit(R5_Wantfill, &dev->flags))
			s->to_fill++;
		else if (dev->toread)
			s->to_read++;
		if (dev->towrite) {
			s->to_write++;
			if (!test_bit(R5_OVERWRITE, &dev->flags))
				s->non_overwrite++;
		}
		if (dev->written)
			s->written++;
		/* Prefer to use the replacement for reads, but only
		 * if it is recovered enough and has no bad blocks.
		 */
		rdev = rcu_dereference(conf->disks[i].replacement);
		if (rdev && !test_bit(Faulty, &rdev->flags) &&
		    rdev->recovery_offset >= sh->sector + STRIPE_SECTORS &&
		    !is_badblock(rdev, sh->sector, STRIPE_SECTORS,
				 &first_bad, &bad_sectors))
			set_bit(R5_ReadRepl, &dev->flags);
		else {
			if (rdev)
				set_bit(R5_NeedReplace, &dev->flags);
			rdev = rcu_dereference(conf->disks[i].rdev);
			clear_bit(R5_ReadRepl, &dev->flags);
		}
		if (rdev && test_bit(Faulty, &rdev->flags))
			rdev = NULL;
		if (rdev) {
			is_bad = is_badblock(rdev, sh->sector, STRIPE_SECTORS,
					     &first_bad, &bad_sectors);
			if (s->blocked_rdev == NULL
			    && (test_bit(Blocked, &rdev->flags)
				|| is_bad < 0)) {
				if (is_bad < 0)
					set_bit(BlockedBadBlocks,
						&rdev->flags);
				s->blocked_rdev = rdev;
				atomic_inc(&rdev->nr_pending);
			}
		}
		clear_bit(R5_Insync, &dev->flags);
		if (!rdev)
			/* Not in-sync */;
		else if (is_bad) {
			/* also not in-sync */
			if (!test_bit(WriteErrorSeen, &rdev->flags) &&
			    test_bit(R5_UPTODATE, &dev->flags)) {
				/* treat as in-sync, but with a read error
				 * which we can now try to correct
				 */
				set_bit(R5_Insync, &dev->flags);
				set_bit(R5_ReadError, &dev->flags);
			}
		} else if (test_bit(In_sync, &rdev->flags))
			set_bit(R5_Insync, &dev->flags);
		else if (sh->sector + STRIPE_SECTORS <= rdev->recovery_offset)
			/* in sync if before recovery_offset */
			set_bit(R5_Insync, &dev->flags);
		else if (test_bit(R5_UPTODATE, &dev->flags) &&
			 test_bit(R5_Expanded, &dev->flags))
			/* If we've reshaped into here, we assume it is Insync.
			 * We will shortly update recovery_offset to make
			 * it official.
			 */
			set_bit(R5_Insync, &dev->flags);

		if (test_bit(R5_WriteError, &dev->flags)) {
			/* This flag does not apply to '.replacement'
			 * only to .rdev, so make sure to check that*/
			struct md_rdev *rdev2 = rcu_dereference(
				conf->disks[i].rdev);
			if (rdev2 == rdev)
				clear_bit(R5_Insync, &dev->flags);
			if (rdev2 && !test_bit(Faulty, &rdev2->flags)) {
				s->handle_bad_blocks = 1;
				atomic_inc(&rdev2->nr_pending);
			} else
				clear_bit(R5_WriteError, &dev->flags);
		}
		if (test_bit(R5_MadeGood, &dev->flags)) {
			/* This flag does not apply to '.replacement'
			 * only to .rdev, so make sure to check that*/
			struct md_rdev *rdev2 = rcu_dereference(
				conf->disks[i].rdev);
			if (rdev2 && !test_bit(Faulty, &rdev2->flags)) {
				s->handle_bad_blocks = 1;
				atomic_inc(&rdev2->nr_pending);
			} else
				clear_bit(R5_MadeGood, &dev->flags);
		}
		if (test_bit(R5_MadeGoodRepl, &dev->flags)) {
			struct md_rdev *rdev2 = rcu_dereference(
				conf->disks[i].replacement);
			if (rdev2 && !test_bit(Faulty, &rdev2->flags)) {
				s->handle_bad_blocks = 1;
				atomic_inc(&rdev2->nr_pending);
			} else
				clear_bit(R5_MadeGoodRepl, &dev->flags);
		}
		if (!test_bit(R5_Insync, &dev->flags)) {
			/* The ReadError flag will just be confusing now */
			clear_bit(R5_ReadError, &dev->flags);
			clear_bit(R5_ReWrite, &dev->flags);
		}
		if (test_bit(R5_ReadError, &dev->flags))
			clear_bit(R5_Insync, &dev->flags);
		if (!test_bit(R5_Insync, &dev->flags)) {
			if (s->failed < 2)
				s->failed_num[s->failed] = i;
			s->failed++;
			if (rdev && !test_bit(Faulty, &rdev->flags))
				do_recovery = 1;
		}
	}
	if (test_bit(STRIPE_SYNCING, &sh->state)) {
		/* If there is a failed device being replaced,
		 *     we must be recovering.
		 * else if we are after recovery_cp, we must be syncing
		 * else if MD_RECOVERY_REQUESTED is set, we also are syncing.
		 * else we can only be replacing
		 * sync and recovery both need to read all devices, and so
		 * use the same flag.
		 */
		if (do_recovery ||
		    sh->sector >= conf->mddev->recovery_cp ||
		    test_bit(MD_RECOVERY_REQUESTED, &(conf->mddev->recovery)))
			s->syncing = 1;
		else
			s->replacing = 1;
	}
	rcu_read_unlock();
}

static int clear_batch_ready(struct stripe_head *sh)
{
<<<<<<< HEAD
	struct stripe_head *tmp;
	if (!test_and_clear_bit(STRIPE_BATCH_READY, &sh->state))
		return 0;
=======
	/* Return '1' if this is a member of batch, or
	 * '0' if it is a lone stripe or a head which can now be
	 * handled.
	 */
	struct stripe_head *tmp;
	if (!test_and_clear_bit(STRIPE_BATCH_READY, &sh->state))
		return (sh->batch_head && sh->batch_head != sh);
>>>>>>> 4b8a8262
	spin_lock(&sh->stripe_lock);
	if (!sh->batch_head) {
		spin_unlock(&sh->stripe_lock);
		return 0;
	}

	/*
	 * this stripe could be added to a batch list before we check
	 * BATCH_READY, skips it
	 */
	if (sh->batch_head != sh) {
		spin_unlock(&sh->stripe_lock);
		return 1;
	}
	spin_lock(&sh->batch_lock);
	list_for_each_entry(tmp, &sh->batch_list, batch_list)
		clear_bit(STRIPE_BATCH_READY, &tmp->state);
	spin_unlock(&sh->batch_lock);
	spin_unlock(&sh->stripe_lock);

	/*
	 * BATCH_READY is cleared, no new stripes can be added.
	 * batch_list can be accessed without lock
	 */
	return 0;
}

<<<<<<< HEAD
static void check_break_stripe_batch_list(struct stripe_head *sh)
{
	struct stripe_head *head_sh, *next;
	int i;

	if (!test_and_clear_bit(STRIPE_BATCH_ERR, &sh->state))
		return;

	head_sh = sh;
=======
static void break_stripe_batch_list(struct stripe_head *head_sh,
				    unsigned long handle_flags)
{
	struct stripe_head *sh, *next;
	int i;
	int do_wakeup = 0;
>>>>>>> 4b8a8262

	list_for_each_entry_safe(sh, next, &head_sh->batch_list, batch_list) {

		list_del_init(&sh->batch_list);

<<<<<<< HEAD
		set_mask_bits(&sh->state, ~STRIPE_EXPAND_SYNC_FLAG,
			      head_sh->state & ~((1 << STRIPE_ACTIVE) |
						 (1 << STRIPE_PREREAD_ACTIVE) |
						 (1 << STRIPE_DEGRADED) |
						 STRIPE_EXPAND_SYNC_FLAG));
		sh->check_state = head_sh->check_state;
		sh->reconstruct_state = head_sh->reconstruct_state;
		for (i = 0; i < sh->disks; i++)
			sh->dev[i].flags = head_sh->dev[i].flags &
				(~((1 << R5_WriteError) | (1 << R5_Overlap)));

		spin_lock_irq(&sh->stripe_lock);
		sh->batch_head = NULL;
		spin_unlock_irq(&sh->stripe_lock);

		set_bit(STRIPE_HANDLE, &sh->state);
		release_stripe(sh);
	}
=======
		WARN_ON_ONCE(sh->state & ((1 << STRIPE_ACTIVE) |
					  (1 << STRIPE_SYNCING) |
					  (1 << STRIPE_REPLACED) |
					  (1 << STRIPE_PREREAD_ACTIVE) |
					  (1 << STRIPE_DELAYED) |
					  (1 << STRIPE_BIT_DELAY) |
					  (1 << STRIPE_FULL_WRITE) |
					  (1 << STRIPE_BIOFILL_RUN) |
					  (1 << STRIPE_COMPUTE_RUN)  |
					  (1 << STRIPE_OPS_REQ_PENDING) |
					  (1 << STRIPE_DISCARD) |
					  (1 << STRIPE_BATCH_READY) |
					  (1 << STRIPE_BATCH_ERR) |
					  (1 << STRIPE_BITMAP_PENDING)));
		WARN_ON_ONCE(head_sh->state & ((1 << STRIPE_DISCARD) |
					      (1 << STRIPE_REPLACED)));

		set_mask_bits(&sh->state, ~(STRIPE_EXPAND_SYNC_FLAGS |
					    (1 << STRIPE_DEGRADED)),
			      head_sh->state & (1 << STRIPE_INSYNC));

		sh->check_state = head_sh->check_state;
		sh->reconstruct_state = head_sh->reconstruct_state;
		for (i = 0; i < sh->disks; i++) {
			if (test_and_clear_bit(R5_Overlap, &sh->dev[i].flags))
				do_wakeup = 1;
			sh->dev[i].flags = head_sh->dev[i].flags &
				(~((1 << R5_WriteError) | (1 << R5_Overlap)));
		}
		spin_lock_irq(&sh->stripe_lock);
		sh->batch_head = NULL;
		spin_unlock_irq(&sh->stripe_lock);
		if (handle_flags == 0 ||
		    sh->state & handle_flags)
			set_bit(STRIPE_HANDLE, &sh->state);
		release_stripe(sh);
	}
	spin_lock_irq(&head_sh->stripe_lock);
	head_sh->batch_head = NULL;
	spin_unlock_irq(&head_sh->stripe_lock);
	for (i = 0; i < head_sh->disks; i++)
		if (test_and_clear_bit(R5_Overlap, &head_sh->dev[i].flags))
			do_wakeup = 1;
	if (head_sh->state & handle_flags)
		set_bit(STRIPE_HANDLE, &head_sh->state);

	if (do_wakeup)
		wake_up(&head_sh->raid_conf->wait_for_overlap);
>>>>>>> 4b8a8262
}

static void handle_stripe(struct stripe_head *sh)
{
	struct stripe_head_state s;
	struct r5conf *conf = sh->raid_conf;
	int i;
	int prexor;
	int disks = sh->disks;
	struct r5dev *pdev, *qdev;

	clear_bit(STRIPE_HANDLE, &sh->state);
	if (test_and_set_bit_lock(STRIPE_ACTIVE, &sh->state)) {
		/* already being handled, ensure it gets handled
		 * again when current action finishes */
		set_bit(STRIPE_HANDLE, &sh->state);
		return;
	}

	if (clear_batch_ready(sh) ) {
		clear_bit_unlock(STRIPE_ACTIVE, &sh->state);
		return;
	}

<<<<<<< HEAD
	check_break_stripe_batch_list(sh);
=======
	if (test_and_clear_bit(STRIPE_BATCH_ERR, &sh->state))
		break_stripe_batch_list(sh, 0);
>>>>>>> 4b8a8262

	if (test_bit(STRIPE_SYNC_REQUESTED, &sh->state) && !sh->batch_head) {
		spin_lock(&sh->stripe_lock);
		/* Cannot process 'sync' concurrently with 'discard' */
		if (!test_bit(STRIPE_DISCARD, &sh->state) &&
		    test_and_clear_bit(STRIPE_SYNC_REQUESTED, &sh->state)) {
			set_bit(STRIPE_SYNCING, &sh->state);
			clear_bit(STRIPE_INSYNC, &sh->state);
			clear_bit(STRIPE_REPLACED, &sh->state);
		}
		spin_unlock(&sh->stripe_lock);
	}
	clear_bit(STRIPE_DELAYED, &sh->state);

	pr_debug("handling stripe %llu, state=%#lx cnt=%d, "
		"pd_idx=%d, qd_idx=%d\n, check:%d, reconstruct:%d\n",
	       (unsigned long long)sh->sector, sh->state,
	       atomic_read(&sh->count), sh->pd_idx, sh->qd_idx,
	       sh->check_state, sh->reconstruct_state);

	analyse_stripe(sh, &s);

	if (s.handle_bad_blocks) {
		set_bit(STRIPE_HANDLE, &sh->state);
		goto finish;
	}

	if (unlikely(s.blocked_rdev)) {
		if (s.syncing || s.expanding || s.expanded ||
		    s.replacing || s.to_write || s.written) {
			set_bit(STRIPE_HANDLE, &sh->state);
			goto finish;
		}
		/* There is nothing for the blocked_rdev to block */
		rdev_dec_pending(s.blocked_rdev, conf->mddev);
		s.blocked_rdev = NULL;
	}

	if (s.to_fill && !test_bit(STRIPE_BIOFILL_RUN, &sh->state)) {
		set_bit(STRIPE_OP_BIOFILL, &s.ops_request);
		set_bit(STRIPE_BIOFILL_RUN, &sh->state);
	}

	pr_debug("locked=%d uptodate=%d to_read=%d"
	       " to_write=%d failed=%d failed_num=%d,%d\n",
	       s.locked, s.uptodate, s.to_read, s.to_write, s.failed,
	       s.failed_num[0], s.failed_num[1]);
	/* check if the array has lost more than max_degraded devices and,
	 * if so, some requests might need to be failed.
	 */
	if (s.failed > conf->max_degraded) {
		sh->check_state = 0;
		sh->reconstruct_state = 0;
		break_stripe_batch_list(sh, 0);
		if (s.to_read+s.to_write+s.written)
			handle_failed_stripe(conf, sh, &s, disks, &s.return_bi);
		if (s.syncing + s.replacing)
			handle_failed_sync(conf, sh, &s);
	}

	/* Now we check to see if any write operations have recently
	 * completed
	 */
	prexor = 0;
	if (sh->reconstruct_state == reconstruct_state_prexor_drain_result)
		prexor = 1;
	if (sh->reconstruct_state == reconstruct_state_drain_result ||
	    sh->reconstruct_state == reconstruct_state_prexor_drain_result) {
		sh->reconstruct_state = reconstruct_state_idle;

		/* All the 'written' buffers and the parity block are ready to
		 * be written back to disk
		 */
		BUG_ON(!test_bit(R5_UPTODATE, &sh->dev[sh->pd_idx].flags) &&
		       !test_bit(R5_Discard, &sh->dev[sh->pd_idx].flags));
		BUG_ON(sh->qd_idx >= 0 &&
		       !test_bit(R5_UPTODATE, &sh->dev[sh->qd_idx].flags) &&
		       !test_bit(R5_Discard, &sh->dev[sh->qd_idx].flags));
		for (i = disks; i--; ) {
			struct r5dev *dev = &sh->dev[i];
			if (test_bit(R5_LOCKED, &dev->flags) &&
				(i == sh->pd_idx || i == sh->qd_idx ||
				 dev->written)) {
				pr_debug("Writing block %d\n", i);
				set_bit(R5_Wantwrite, &dev->flags);
				if (prexor)
					continue;
				if (s.failed > 1)
					continue;
				if (!test_bit(R5_Insync, &dev->flags) ||
				    ((i == sh->pd_idx || i == sh->qd_idx)  &&
				     s.failed == 0))
					set_bit(STRIPE_INSYNC, &sh->state);
			}
		}
		if (test_and_clear_bit(STRIPE_PREREAD_ACTIVE, &sh->state))
			s.dec_preread_active = 1;
	}

	/*
	 * might be able to return some write requests if the parity blocks
	 * are safe, or on a failed drive
	 */
	pdev = &sh->dev[sh->pd_idx];
	s.p_failed = (s.failed >= 1 && s.failed_num[0] == sh->pd_idx)
		|| (s.failed >= 2 && s.failed_num[1] == sh->pd_idx);
	qdev = &sh->dev[sh->qd_idx];
	s.q_failed = (s.failed >= 1 && s.failed_num[0] == sh->qd_idx)
		|| (s.failed >= 2 && s.failed_num[1] == sh->qd_idx)
		|| conf->level < 6;

	if (s.written &&
	    (s.p_failed || ((test_bit(R5_Insync, &pdev->flags)
			     && !test_bit(R5_LOCKED, &pdev->flags)
			     && (test_bit(R5_UPTODATE, &pdev->flags) ||
				 test_bit(R5_Discard, &pdev->flags))))) &&
	    (s.q_failed || ((test_bit(R5_Insync, &qdev->flags)
			     && !test_bit(R5_LOCKED, &qdev->flags)
			     && (test_bit(R5_UPTODATE, &qdev->flags) ||
				 test_bit(R5_Discard, &qdev->flags))))))
		handle_stripe_clean_event(conf, sh, disks, &s.return_bi);

	/* Now we might consider reading some blocks, either to check/generate
	 * parity, or to satisfy requests
	 * or to load a block that is being partially written.
	 */
	if (s.to_read || s.non_overwrite
	    || (conf->level == 6 && s.to_write && s.failed)
	    || (s.syncing && (s.uptodate + s.compute < disks))
	    || s.replacing
	    || s.expanding)
		handle_stripe_fill(sh, &s, disks);

	/* Now to consider new write requests and what else, if anything
	 * should be read.  We do not handle new writes when:
	 * 1/ A 'write' operation (copy+xor) is already in flight.
	 * 2/ A 'check' operation is in flight, as it may clobber the parity
	 *    block.
	 */
	if (s.to_write && !sh->reconstruct_state && !sh->check_state)
		handle_stripe_dirtying(conf, sh, &s, disks);

	/* maybe we need to check and possibly fix the parity for this stripe
	 * Any reads will already have been scheduled, so we just see if enough
	 * data is available.  The parity check is held off while parity
	 * dependent operations are in flight.
	 */
	if (sh->check_state ||
	    (s.syncing && s.locked == 0 &&
	     !test_bit(STRIPE_COMPUTE_RUN, &sh->state) &&
	     !test_bit(STRIPE_INSYNC, &sh->state))) {
		if (conf->level == 6)
			handle_parity_checks6(conf, sh, &s, disks);
		else
			handle_parity_checks5(conf, sh, &s, disks);
	}

	if ((s.replacing || s.syncing) && s.locked == 0
	    && !test_bit(STRIPE_COMPUTE_RUN, &sh->state)
	    && !test_bit(STRIPE_REPLACED, &sh->state)) {
		/* Write out to replacement devices where possible */
		for (i = 0; i < conf->raid_disks; i++)
			if (test_bit(R5_NeedReplace, &sh->dev[i].flags)) {
				WARN_ON(!test_bit(R5_UPTODATE, &sh->dev[i].flags));
				set_bit(R5_WantReplace, &sh->dev[i].flags);
				set_bit(R5_LOCKED, &sh->dev[i].flags);
				s.locked++;
			}
		if (s.replacing)
			set_bit(STRIPE_INSYNC, &sh->state);
		set_bit(STRIPE_REPLACED, &sh->state);
	}
	if ((s.syncing || s.replacing) && s.locked == 0 &&
	    !test_bit(STRIPE_COMPUTE_RUN, &sh->state) &&
	    test_bit(STRIPE_INSYNC, &sh->state)) {
		md_done_sync(conf->mddev, STRIPE_SECTORS, 1);
		clear_bit(STRIPE_SYNCING, &sh->state);
		if (test_and_clear_bit(R5_Overlap, &sh->dev[sh->pd_idx].flags))
			wake_up(&conf->wait_for_overlap);
	}

	/* If the failed drives are just a ReadError, then we might need
	 * to progress the repair/check process
	 */
	if (s.failed <= conf->max_degraded && !conf->mddev->ro)
		for (i = 0; i < s.failed; i++) {
			struct r5dev *dev = &sh->dev[s.failed_num[i]];
			if (test_bit(R5_ReadError, &dev->flags)
			    && !test_bit(R5_LOCKED, &dev->flags)
			    && test_bit(R5_UPTODATE, &dev->flags)
				) {
				if (!test_bit(R5_ReWrite, &dev->flags)) {
					set_bit(R5_Wantwrite, &dev->flags);
					set_bit(R5_ReWrite, &dev->flags);
					set_bit(R5_LOCKED, &dev->flags);
					s.locked++;
				} else {
					/* let's read it back */
					set_bit(R5_Wantread, &dev->flags);
					set_bit(R5_LOCKED, &dev->flags);
					s.locked++;
				}
			}
		}

	/* Finish reconstruct operations initiated by the expansion process */
	if (sh->reconstruct_state == reconstruct_state_result) {
		struct stripe_head *sh_src
			= get_active_stripe(conf, sh->sector, 1, 1, 1);
		if (sh_src && test_bit(STRIPE_EXPAND_SOURCE, &sh_src->state)) {
			/* sh cannot be written until sh_src has been read.
			 * so arrange for sh to be delayed a little
			 */
			set_bit(STRIPE_DELAYED, &sh->state);
			set_bit(STRIPE_HANDLE, &sh->state);
			if (!test_and_set_bit(STRIPE_PREREAD_ACTIVE,
					      &sh_src->state))
				atomic_inc(&conf->preread_active_stripes);
			release_stripe(sh_src);
			goto finish;
		}
		if (sh_src)
			release_stripe(sh_src);

		sh->reconstruct_state = reconstruct_state_idle;
		clear_bit(STRIPE_EXPANDING, &sh->state);
		for (i = conf->raid_disks; i--; ) {
			set_bit(R5_Wantwrite, &sh->dev[i].flags);
			set_bit(R5_LOCKED, &sh->dev[i].flags);
			s.locked++;
		}
	}

	if (s.expanded && test_bit(STRIPE_EXPANDING, &sh->state) &&
	    !sh->reconstruct_state) {
		/* Need to write out all blocks after computing parity */
		sh->disks = conf->raid_disks;
		stripe_set_idx(sh->sector, conf, 0, sh);
		schedule_reconstruction(sh, &s, 1, 1);
	} else if (s.expanded && !sh->reconstruct_state && s.locked == 0) {
		clear_bit(STRIPE_EXPAND_READY, &sh->state);
		atomic_dec(&conf->reshape_stripes);
		wake_up(&conf->wait_for_overlap);
		md_done_sync(conf->mddev, STRIPE_SECTORS, 1);
	}

	if (s.expanding && s.locked == 0 &&
	    !test_bit(STRIPE_COMPUTE_RUN, &sh->state))
		handle_stripe_expansion(conf, sh);

finish:
	/* wait for this device to become unblocked */
	if (unlikely(s.blocked_rdev)) {
		if (conf->mddev->external)
			md_wait_for_blocked_rdev(s.blocked_rdev,
						 conf->mddev);
		else
			/* Internal metadata will immediately
			 * be written by raid5d, so we don't
			 * need to wait here.
			 */
			rdev_dec_pending(s.blocked_rdev,
					 conf->mddev);
	}

	if (s.handle_bad_blocks)
		for (i = disks; i--; ) {
			struct md_rdev *rdev;
			struct r5dev *dev = &sh->dev[i];
			if (test_and_clear_bit(R5_WriteError, &dev->flags)) {
				/* We own a safe reference to the rdev */
				rdev = conf->disks[i].rdev;
				if (!rdev_set_badblocks(rdev, sh->sector,
							STRIPE_SECTORS, 0))
					md_error(conf->mddev, rdev);
				rdev_dec_pending(rdev, conf->mddev);
			}
			if (test_and_clear_bit(R5_MadeGood, &dev->flags)) {
				rdev = conf->disks[i].rdev;
				rdev_clear_badblocks(rdev, sh->sector,
						     STRIPE_SECTORS, 0);
				rdev_dec_pending(rdev, conf->mddev);
			}
			if (test_and_clear_bit(R5_MadeGoodRepl, &dev->flags)) {
				rdev = conf->disks[i].replacement;
				if (!rdev)
					/* rdev have been moved down */
					rdev = conf->disks[i].rdev;
				rdev_clear_badblocks(rdev, sh->sector,
						     STRIPE_SECTORS, 0);
				rdev_dec_pending(rdev, conf->mddev);
			}
		}

	if (s.ops_request)
		raid_run_ops(sh, s.ops_request);

	ops_run_io(sh, &s);

	if (s.dec_preread_active) {
		/* We delay this until after ops_run_io so that if make_request
		 * is waiting on a flush, it won't continue until the writes
		 * have actually been submitted.
		 */
		atomic_dec(&conf->preread_active_stripes);
		if (atomic_read(&conf->preread_active_stripes) <
		    IO_THRESHOLD)
			md_wakeup_thread(conf->mddev->thread);
	}

	return_io(s.return_bi);

	clear_bit_unlock(STRIPE_ACTIVE, &sh->state);
}

static void raid5_activate_delayed(struct r5conf *conf)
{
	if (atomic_read(&conf->preread_active_stripes) < IO_THRESHOLD) {
		while (!list_empty(&conf->delayed_list)) {
			struct list_head *l = conf->delayed_list.next;
			struct stripe_head *sh;
			sh = list_entry(l, struct stripe_head, lru);
			list_del_init(l);
			clear_bit(STRIPE_DELAYED, &sh->state);
			if (!test_and_set_bit(STRIPE_PREREAD_ACTIVE, &sh->state))
				atomic_inc(&conf->preread_active_stripes);
			list_add_tail(&sh->lru, &conf->hold_list);
			raid5_wakeup_stripe_thread(sh);
		}
	}
}

static void activate_bit_delay(struct r5conf *conf,
	struct list_head *temp_inactive_list)
{
	/* device_lock is held */
	struct list_head head;
	list_add(&head, &conf->bitmap_list);
	list_del_init(&conf->bitmap_list);
	while (!list_empty(&head)) {
		struct stripe_head *sh = list_entry(head.next, struct stripe_head, lru);
		int hash;
		list_del_init(&sh->lru);
		atomic_inc(&sh->count);
		hash = sh->hash_lock_index;
		__release_stripe(conf, sh, &temp_inactive_list[hash]);
	}
}

static int raid5_congested(struct mddev *mddev, int bits)
{
	struct r5conf *conf = mddev->private;

	/* No difference between reads and writes.  Just check
	 * how busy the stripe_cache is
	 */

	if (test_bit(R5_INACTIVE_BLOCKED, &conf->cache_state))
		return 1;
	if (conf->quiesce)
		return 1;
	if (atomic_read(&conf->empty_inactive_list_nr))
		return 1;

	return 0;
}

/* We want read requests to align with chunks where possible,
 * but write requests don't need to.
 */
static int raid5_mergeable_bvec(struct mddev *mddev,
				struct bvec_merge_data *bvm,
				struct bio_vec *biovec)
{
	sector_t sector = bvm->bi_sector + get_start_sect(bvm->bi_bdev);
	int max;
	unsigned int chunk_sectors = mddev->chunk_sectors;
	unsigned int bio_sectors = bvm->bi_size >> 9;

	/*
	 * always allow writes to be mergeable, read as well if array
	 * is degraded as we'll go through stripe cache anyway.
	 */
	if ((bvm->bi_rw & 1) == WRITE || mddev->degraded)
		return biovec->bv_len;

	if (mddev->new_chunk_sectors < mddev->chunk_sectors)
		chunk_sectors = mddev->new_chunk_sectors;
	max =  (chunk_sectors - ((sector & (chunk_sectors - 1)) + bio_sectors)) << 9;
	if (max < 0) max = 0;
	if (max <= biovec->bv_len && bio_sectors == 0)
		return biovec->bv_len;
	else
		return max;
}

static int in_chunk_boundary(struct mddev *mddev, struct bio *bio)
{
	sector_t sector = bio->bi_iter.bi_sector + get_start_sect(bio->bi_bdev);
	unsigned int chunk_sectors = mddev->chunk_sectors;
	unsigned int bio_sectors = bio_sectors(bio);

	if (mddev->new_chunk_sectors < mddev->chunk_sectors)
		chunk_sectors = mddev->new_chunk_sectors;
	return  chunk_sectors >=
		((sector & (chunk_sectors - 1)) + bio_sectors);
}

/*
 *  add bio to the retry LIFO  ( in O(1) ... we are in interrupt )
 *  later sampled by raid5d.
 */
static void add_bio_to_retry(struct bio *bi,struct r5conf *conf)
{
	unsigned long flags;

	spin_lock_irqsave(&conf->device_lock, flags);

	bi->bi_next = conf->retry_read_aligned_list;
	conf->retry_read_aligned_list = bi;

	spin_unlock_irqrestore(&conf->device_lock, flags);
	md_wakeup_thread(conf->mddev->thread);
}

static struct bio *remove_bio_from_retry(struct r5conf *conf)
{
	struct bio *bi;

	bi = conf->retry_read_aligned;
	if (bi) {
		conf->retry_read_aligned = NULL;
		return bi;
	}
	bi = conf->retry_read_aligned_list;
	if(bi) {
		conf->retry_read_aligned_list = bi->bi_next;
		bi->bi_next = NULL;
		/*
		 * this sets the active strip count to 1 and the processed
		 * strip count to zero (upper 8 bits)
		 */
		raid5_set_bi_stripes(bi, 1); /* biased count of active stripes */
	}

	return bi;
}

/*
 *  The "raid5_align_endio" should check if the read succeeded and if it
 *  did, call bio_endio on the original bio (having bio_put the new bio
 *  first).
 *  If the read failed..
 */
static void raid5_align_endio(struct bio *bi, int error)
{
	struct bio* raid_bi  = bi->bi_private;
	struct mddev *mddev;
	struct r5conf *conf;
	int uptodate = test_bit(BIO_UPTODATE, &bi->bi_flags);
	struct md_rdev *rdev;

	bio_put(bi);

	rdev = (void*)raid_bi->bi_next;
	raid_bi->bi_next = NULL;
	mddev = rdev->mddev;
	conf = mddev->private;

	rdev_dec_pending(rdev, conf->mddev);

	if (!error && uptodate) {
		trace_block_bio_complete(bdev_get_queue(raid_bi->bi_bdev),
					 raid_bi, 0);
		bio_endio(raid_bi, 0);
		if (atomic_dec_and_test(&conf->active_aligned_reads))
			wake_up(&conf->wait_for_stripe);
		return;
	}

	pr_debug("raid5_align_endio : io error...handing IO for a retry\n");

	add_bio_to_retry(raid_bi, conf);
}

static int bio_fits_rdev(struct bio *bi)
{
	struct request_queue *q = bdev_get_queue(bi->bi_bdev);

	if (bio_sectors(bi) > queue_max_sectors(q))
		return 0;
	blk_recount_segments(q, bi);
	if (bi->bi_phys_segments > queue_max_segments(q))
		return 0;

	if (q->merge_bvec_fn)
		/* it's too hard to apply the merge_bvec_fn at this stage,
		 * just just give up
		 */
		return 0;

	return 1;
}

static int chunk_aligned_read(struct mddev *mddev, struct bio * raid_bio)
{
	struct r5conf *conf = mddev->private;
	int dd_idx;
	struct bio* align_bi;
	struct md_rdev *rdev;
	sector_t end_sector;

	if (!in_chunk_boundary(mddev, raid_bio)) {
		pr_debug("chunk_aligned_read : non aligned\n");
		return 0;
	}
	/*
	 * use bio_clone_mddev to make a copy of the bio
	 */
	align_bi = bio_clone_mddev(raid_bio, GFP_NOIO, mddev);
	if (!align_bi)
		return 0;
	/*
	 *   set bi_end_io to a new function, and set bi_private to the
	 *     original bio.
	 */
	align_bi->bi_end_io  = raid5_align_endio;
	align_bi->bi_private = raid_bio;
	/*
	 *	compute position
	 */
	align_bi->bi_iter.bi_sector =
		raid5_compute_sector(conf, raid_bio->bi_iter.bi_sector,
				     0, &dd_idx, NULL);

	end_sector = bio_end_sector(align_bi);
	rcu_read_lock();
	rdev = rcu_dereference(conf->disks[dd_idx].replacement);
	if (!rdev || test_bit(Faulty, &rdev->flags) ||
	    rdev->recovery_offset < end_sector) {
		rdev = rcu_dereference(conf->disks[dd_idx].rdev);
		if (rdev &&
		    (test_bit(Faulty, &rdev->flags) ||
		    !(test_bit(In_sync, &rdev->flags) ||
		      rdev->recovery_offset >= end_sector)))
			rdev = NULL;
	}
	if (rdev) {
		sector_t first_bad;
		int bad_sectors;

		atomic_inc(&rdev->nr_pending);
		rcu_read_unlock();
		raid_bio->bi_next = (void*)rdev;
		align_bi->bi_bdev =  rdev->bdev;
		__clear_bit(BIO_SEG_VALID, &align_bi->bi_flags);

		if (!bio_fits_rdev(align_bi) ||
		    is_badblock(rdev, align_bi->bi_iter.bi_sector,
				bio_sectors(align_bi),
				&first_bad, &bad_sectors)) {
			/* too big in some way, or has a known bad block */
			bio_put(align_bi);
			rdev_dec_pending(rdev, mddev);
			return 0;
		}

		/* No reshape active, so we can trust rdev->data_offset */
		align_bi->bi_iter.bi_sector += rdev->data_offset;

		spin_lock_irq(&conf->device_lock);
		wait_event_lock_irq(conf->wait_for_stripe,
				    conf->quiesce == 0,
				    conf->device_lock);
		atomic_inc(&conf->active_aligned_reads);
		spin_unlock_irq(&conf->device_lock);

		if (mddev->gendisk)
			trace_block_bio_remap(bdev_get_queue(align_bi->bi_bdev),
					      align_bi, disk_devt(mddev->gendisk),
					      raid_bio->bi_iter.bi_sector);
		generic_make_request(align_bi);
		return 1;
	} else {
		rcu_read_unlock();
		bio_put(align_bi);
		return 0;
	}
}

/* __get_priority_stripe - get the next stripe to process
 *
 * Full stripe writes are allowed to pass preread active stripes up until
 * the bypass_threshold is exceeded.  In general the bypass_count
 * increments when the handle_list is handled before the hold_list; however, it
 * will not be incremented when STRIPE_IO_STARTED is sampled set signifying a
 * stripe with in flight i/o.  The bypass_count will be reset when the
 * head of the hold_list has changed, i.e. the head was promoted to the
 * handle_list.
 */
static struct stripe_head *__get_priority_stripe(struct r5conf *conf, int group)
{
	struct stripe_head *sh = NULL, *tmp;
	struct list_head *handle_list = NULL;
	struct r5worker_group *wg = NULL;

	if (conf->worker_cnt_per_group == 0) {
		handle_list = &conf->handle_list;
	} else if (group != ANY_GROUP) {
		handle_list = &conf->worker_groups[group].handle_list;
		wg = &conf->worker_groups[group];
	} else {
		int i;
		for (i = 0; i < conf->group_cnt; i++) {
			handle_list = &conf->worker_groups[i].handle_list;
			wg = &conf->worker_groups[i];
			if (!list_empty(handle_list))
				break;
		}
	}

	pr_debug("%s: handle: %s hold: %s full_writes: %d bypass_count: %d\n",
		  __func__,
		  list_empty(handle_list) ? "empty" : "busy",
		  list_empty(&conf->hold_list) ? "empty" : "busy",
		  atomic_read(&conf->pending_full_writes), conf->bypass_count);

	if (!list_empty(handle_list)) {
		sh = list_entry(handle_list->next, typeof(*sh), lru);

		if (list_empty(&conf->hold_list))
			conf->bypass_count = 0;
		else if (!test_bit(STRIPE_IO_STARTED, &sh->state)) {
			if (conf->hold_list.next == conf->last_hold)
				conf->bypass_count++;
			else {
				conf->last_hold = conf->hold_list.next;
				conf->bypass_count -= conf->bypass_threshold;
				if (conf->bypass_count < 0)
					conf->bypass_count = 0;
			}
		}
	} else if (!list_empty(&conf->hold_list) &&
		   ((conf->bypass_threshold &&
		     conf->bypass_count > conf->bypass_threshold) ||
		    atomic_read(&conf->pending_full_writes) == 0)) {

		list_for_each_entry(tmp, &conf->hold_list,  lru) {
			if (conf->worker_cnt_per_group == 0 ||
			    group == ANY_GROUP ||
			    !cpu_online(tmp->cpu) ||
			    cpu_to_group(tmp->cpu) == group) {
				sh = tmp;
				break;
			}
		}

		if (sh) {
			conf->bypass_count -= conf->bypass_threshold;
			if (conf->bypass_count < 0)
				conf->bypass_count = 0;
		}
		wg = NULL;
	}

	if (!sh)
		return NULL;

	if (wg) {
		wg->stripes_cnt--;
		sh->group = NULL;
	}
	list_del_init(&sh->lru);
	BUG_ON(atomic_inc_return(&sh->count) != 1);
	return sh;
}

struct raid5_plug_cb {
	struct blk_plug_cb	cb;
	struct list_head	list;
	struct list_head	temp_inactive_list[NR_STRIPE_HASH_LOCKS];
};

static void raid5_unplug(struct blk_plug_cb *blk_cb, bool from_schedule)
{
	struct raid5_plug_cb *cb = container_of(
		blk_cb, struct raid5_plug_cb, cb);
	struct stripe_head *sh;
	struct mddev *mddev = cb->cb.data;
	struct r5conf *conf = mddev->private;
	int cnt = 0;
	int hash;

	if (cb->list.next && !list_empty(&cb->list)) {
		spin_lock_irq(&conf->device_lock);
		while (!list_empty(&cb->list)) {
			sh = list_first_entry(&cb->list, struct stripe_head, lru);
			list_del_init(&sh->lru);
			/*
			 * avoid race release_stripe_plug() sees
			 * STRIPE_ON_UNPLUG_LIST clear but the stripe
			 * is still in our list
			 */
			smp_mb__before_atomic();
			clear_bit(STRIPE_ON_UNPLUG_LIST, &sh->state);
			/*
			 * STRIPE_ON_RELEASE_LIST could be set here. In that
			 * case, the count is always > 1 here
			 */
			hash = sh->hash_lock_index;
			__release_stripe(conf, sh, &cb->temp_inactive_list[hash]);
			cnt++;
		}
		spin_unlock_irq(&conf->device_lock);
	}
	release_inactive_stripe_list(conf, cb->temp_inactive_list,
				     NR_STRIPE_HASH_LOCKS);
	if (mddev->queue)
		trace_block_unplug(mddev->queue, cnt, !from_schedule);
	kfree(cb);
}

static void release_stripe_plug(struct mddev *mddev,
				struct stripe_head *sh)
{
	struct blk_plug_cb *blk_cb = blk_check_plugged(
		raid5_unplug, mddev,
		sizeof(struct raid5_plug_cb));
	struct raid5_plug_cb *cb;

	if (!blk_cb) {
		release_stripe(sh);
		return;
	}

	cb = container_of(blk_cb, struct raid5_plug_cb, cb);

	if (cb->list.next == NULL) {
		int i;
		INIT_LIST_HEAD(&cb->list);
		for (i = 0; i < NR_STRIPE_HASH_LOCKS; i++)
			INIT_LIST_HEAD(cb->temp_inactive_list + i);
	}

	if (!test_and_set_bit(STRIPE_ON_UNPLUG_LIST, &sh->state))
		list_add_tail(&sh->lru, &cb->list);
	else
		release_stripe(sh);
}

static void make_discard_request(struct mddev *mddev, struct bio *bi)
{
	struct r5conf *conf = mddev->private;
	sector_t logical_sector, last_sector;
	struct stripe_head *sh;
	int remaining;
	int stripe_sectors;

	if (mddev->reshape_position != MaxSector)
		/* Skip discard while reshape is happening */
		return;

	logical_sector = bi->bi_iter.bi_sector & ~((sector_t)STRIPE_SECTORS-1);
	last_sector = bi->bi_iter.bi_sector + (bi->bi_iter.bi_size>>9);

	bi->bi_next = NULL;
	bi->bi_phys_segments = 1; /* over-loaded to count active stripes */

	stripe_sectors = conf->chunk_sectors *
		(conf->raid_disks - conf->max_degraded);
	logical_sector = DIV_ROUND_UP_SECTOR_T(logical_sector,
					       stripe_sectors);
	sector_div(last_sector, stripe_sectors);

	logical_sector *= conf->chunk_sectors;
	last_sector *= conf->chunk_sectors;

	for (; logical_sector < last_sector;
	     logical_sector += STRIPE_SECTORS) {
		DEFINE_WAIT(w);
		int d;
	again:
		sh = get_active_stripe(conf, logical_sector, 0, 0, 0);
		prepare_to_wait(&conf->wait_for_overlap, &w,
				TASK_UNINTERRUPTIBLE);
		set_bit(R5_Overlap, &sh->dev[sh->pd_idx].flags);
		if (test_bit(STRIPE_SYNCING, &sh->state)) {
			release_stripe(sh);
			schedule();
			goto again;
		}
		clear_bit(R5_Overlap, &sh->dev[sh->pd_idx].flags);
		spin_lock_irq(&sh->stripe_lock);
		for (d = 0; d < conf->raid_disks; d++) {
			if (d == sh->pd_idx || d == sh->qd_idx)
				continue;
			if (sh->dev[d].towrite || sh->dev[d].toread) {
				set_bit(R5_Overlap, &sh->dev[d].flags);
				spin_unlock_irq(&sh->stripe_lock);
				release_stripe(sh);
				schedule();
				goto again;
			}
		}
		set_bit(STRIPE_DISCARD, &sh->state);
		finish_wait(&conf->wait_for_overlap, &w);
		sh->overwrite_disks = 0;
		for (d = 0; d < conf->raid_disks; d++) {
			if (d == sh->pd_idx || d == sh->qd_idx)
				continue;
			sh->dev[d].towrite = bi;
			set_bit(R5_OVERWRITE, &sh->dev[d].flags);
			raid5_inc_bi_active_stripes(bi);
			sh->overwrite_disks++;
		}
		spin_unlock_irq(&sh->stripe_lock);
		if (conf->mddev->bitmap) {
			for (d = 0;
			     d < conf->raid_disks - conf->max_degraded;
			     d++)
				bitmap_startwrite(mddev->bitmap,
						  sh->sector,
						  STRIPE_SECTORS,
						  0);
			sh->bm_seq = conf->seq_flush + 1;
			set_bit(STRIPE_BIT_DELAY, &sh->state);
		}

		set_bit(STRIPE_HANDLE, &sh->state);
		clear_bit(STRIPE_DELAYED, &sh->state);
		if (!test_and_set_bit(STRIPE_PREREAD_ACTIVE, &sh->state))
			atomic_inc(&conf->preread_active_stripes);
		release_stripe_plug(mddev, sh);
	}

	remaining = raid5_dec_bi_active_stripes(bi);
	if (remaining == 0) {
		md_write_end(mddev);
		bio_endio(bi, 0);
	}
}

static void make_request(struct mddev *mddev, struct bio * bi)
{
	struct r5conf *conf = mddev->private;
	int dd_idx;
	sector_t new_sector;
	sector_t logical_sector, last_sector;
	struct stripe_head *sh;
	const int rw = bio_data_dir(bi);
	int remaining;
	DEFINE_WAIT(w);
	bool do_prepare;

	if (unlikely(bi->bi_rw & REQ_FLUSH)) {
		md_flush_request(mddev, bi);
		return;
	}

	md_write_start(mddev, bi);

	/*
	 * If array is degraded, better not do chunk aligned read because
	 * later we might have to read it again in order to reconstruct
	 * data on failed drives.
	 */
	if (rw == READ && mddev->degraded == 0 &&
	     mddev->reshape_position == MaxSector &&
	     chunk_aligned_read(mddev,bi))
		return;

	if (unlikely(bi->bi_rw & REQ_DISCARD)) {
		make_discard_request(mddev, bi);
		return;
	}

	logical_sector = bi->bi_iter.bi_sector & ~((sector_t)STRIPE_SECTORS-1);
	last_sector = bio_end_sector(bi);
	bi->bi_next = NULL;
	bi->bi_phys_segments = 1;	/* over-loaded to count active stripes */

	prepare_to_wait(&conf->wait_for_overlap, &w, TASK_UNINTERRUPTIBLE);
	for (;logical_sector < last_sector; logical_sector += STRIPE_SECTORS) {
		int previous;
		int seq;

		do_prepare = false;
	retry:
		seq = read_seqcount_begin(&conf->gen_lock);
		previous = 0;
		if (do_prepare)
			prepare_to_wait(&conf->wait_for_overlap, &w,
				TASK_UNINTERRUPTIBLE);
		if (unlikely(conf->reshape_progress != MaxSector)) {
			/* spinlock is needed as reshape_progress may be
			 * 64bit on a 32bit platform, and so it might be
			 * possible to see a half-updated value
			 * Of course reshape_progress could change after
			 * the lock is dropped, so once we get a reference
			 * to the stripe that we think it is, we will have
			 * to check again.
			 */
			spin_lock_irq(&conf->device_lock);
			if (mddev->reshape_backwards
			    ? logical_sector < conf->reshape_progress
			    : logical_sector >= conf->reshape_progress) {
				previous = 1;
			} else {
				if (mddev->reshape_backwards
				    ? logical_sector < conf->reshape_safe
				    : logical_sector >= conf->reshape_safe) {
					spin_unlock_irq(&conf->device_lock);
					schedule();
					do_prepare = true;
					goto retry;
				}
			}
			spin_unlock_irq(&conf->device_lock);
		}

		new_sector = raid5_compute_sector(conf, logical_sector,
						  previous,
						  &dd_idx, NULL);
		pr_debug("raid456: make_request, sector %llu logical %llu\n",
			(unsigned long long)new_sector,
			(unsigned long long)logical_sector);

		sh = get_active_stripe(conf, new_sector, previous,
				       (bi->bi_rw&RWA_MASK), 0);
		if (sh) {
			if (unlikely(previous)) {
				/* expansion might have moved on while waiting for a
				 * stripe, so we must do the range check again.
				 * Expansion could still move past after this
				 * test, but as we are holding a reference to
				 * 'sh', we know that if that happens,
				 *  STRIPE_EXPANDING will get set and the expansion
				 * won't proceed until we finish with the stripe.
				 */
				int must_retry = 0;
				spin_lock_irq(&conf->device_lock);
				if (mddev->reshape_backwards
				    ? logical_sector >= conf->reshape_progress
				    : logical_sector < conf->reshape_progress)
					/* mismatch, need to try again */
					must_retry = 1;
				spin_unlock_irq(&conf->device_lock);
				if (must_retry) {
					release_stripe(sh);
					schedule();
					do_prepare = true;
					goto retry;
				}
			}
			if (read_seqcount_retry(&conf->gen_lock, seq)) {
				/* Might have got the wrong stripe_head
				 * by accident
				 */
				release_stripe(sh);
				goto retry;
			}

			if (rw == WRITE &&
			    logical_sector >= mddev->suspend_lo &&
			    logical_sector < mddev->suspend_hi) {
				release_stripe(sh);
				/* As the suspend_* range is controlled by
				 * userspace, we want an interruptible
				 * wait.
				 */
				flush_signals(current);
				prepare_to_wait(&conf->wait_for_overlap,
						&w, TASK_INTERRUPTIBLE);
				if (logical_sector >= mddev->suspend_lo &&
				    logical_sector < mddev->suspend_hi) {
					schedule();
					do_prepare = true;
				}
				goto retry;
			}

			if (test_bit(STRIPE_EXPANDING, &sh->state) ||
			    !add_stripe_bio(sh, bi, dd_idx, rw, previous)) {
				/* Stripe is busy expanding or
				 * add failed due to overlap.  Flush everything
				 * and wait a while
				 */
				md_wakeup_thread(mddev->thread);
				release_stripe(sh);
				schedule();
				do_prepare = true;
				goto retry;
			}
			set_bit(STRIPE_HANDLE, &sh->state);
			clear_bit(STRIPE_DELAYED, &sh->state);
			if ((!sh->batch_head || sh == sh->batch_head) &&
			    (bi->bi_rw & REQ_SYNC) &&
			    !test_and_set_bit(STRIPE_PREREAD_ACTIVE, &sh->state))
				atomic_inc(&conf->preread_active_stripes);
			release_stripe_plug(mddev, sh);
		} else {
			/* cannot get stripe for read-ahead, just give-up */
			clear_bit(BIO_UPTODATE, &bi->bi_flags);
			break;
		}
	}
	finish_wait(&conf->wait_for_overlap, &w);

	remaining = raid5_dec_bi_active_stripes(bi);
	if (remaining == 0) {

		if ( rw == WRITE )
			md_write_end(mddev);

		trace_block_bio_complete(bdev_get_queue(bi->bi_bdev),
					 bi, 0);
		bio_endio(bi, 0);
	}
}

static sector_t raid5_size(struct mddev *mddev, sector_t sectors, int raid_disks);

static sector_t reshape_request(struct mddev *mddev, sector_t sector_nr, int *skipped)
{
	/* reshaping is quite different to recovery/resync so it is
	 * handled quite separately ... here.
	 *
	 * On each call to sync_request, we gather one chunk worth of
	 * destination stripes and flag them as expanding.
	 * Then we find all the source stripes and request reads.
	 * As the reads complete, handle_stripe will copy the data
	 * into the destination stripe and release that stripe.
	 */
	struct r5conf *conf = mddev->private;
	struct stripe_head *sh;
	sector_t first_sector, last_sector;
	int raid_disks = conf->previous_raid_disks;
	int data_disks = raid_disks - conf->max_degraded;
	int new_data_disks = conf->raid_disks - conf->max_degraded;
	int i;
	int dd_idx;
	sector_t writepos, readpos, safepos;
	sector_t stripe_addr;
	int reshape_sectors;
	struct list_head stripes;

	if (sector_nr == 0) {
		/* If restarting in the middle, skip the initial sectors */
		if (mddev->reshape_backwards &&
		    conf->reshape_progress < raid5_size(mddev, 0, 0)) {
			sector_nr = raid5_size(mddev, 0, 0)
				- conf->reshape_progress;
		} else if (!mddev->reshape_backwards &&
			   conf->reshape_progress > 0)
			sector_nr = conf->reshape_progress;
		sector_div(sector_nr, new_data_disks);
		if (sector_nr) {
			mddev->curr_resync_completed = sector_nr;
			sysfs_notify(&mddev->kobj, NULL, "sync_completed");
			*skipped = 1;
			return sector_nr;
		}
	}

	/* We need to process a full chunk at a time.
	 * If old and new chunk sizes differ, we need to process the
	 * largest of these
	 */
	if (mddev->new_chunk_sectors > mddev->chunk_sectors)
		reshape_sectors = mddev->new_chunk_sectors;
	else
		reshape_sectors = mddev->chunk_sectors;

	/* We update the metadata at least every 10 seconds, or when
	 * the data about to be copied would over-write the source of
	 * the data at the front of the range.  i.e. one new_stripe
	 * along from reshape_progress new_maps to after where
	 * reshape_safe old_maps to
	 */
	writepos = conf->reshape_progress;
	sector_div(writepos, new_data_disks);
	readpos = conf->reshape_progress;
	sector_div(readpos, data_disks);
	safepos = conf->reshape_safe;
	sector_div(safepos, data_disks);
	if (mddev->reshape_backwards) {
		writepos -= min_t(sector_t, reshape_sectors, writepos);
		readpos += reshape_sectors;
		safepos += reshape_sectors;
	} else {
		writepos += reshape_sectors;
		readpos -= min_t(sector_t, reshape_sectors, readpos);
		safepos -= min_t(sector_t, reshape_sectors, safepos);
	}

	/* Having calculated the 'writepos' possibly use it
	 * to set 'stripe_addr' which is where we will write to.
	 */
	if (mddev->reshape_backwards) {
		BUG_ON(conf->reshape_progress == 0);
		stripe_addr = writepos;
		BUG_ON((mddev->dev_sectors &
			~((sector_t)reshape_sectors - 1))
		       - reshape_sectors - stripe_addr
		       != sector_nr);
	} else {
		BUG_ON(writepos != sector_nr + reshape_sectors);
		stripe_addr = sector_nr;
	}

	/* 'writepos' is the most advanced device address we might write.
	 * 'readpos' is the least advanced device address we might read.
	 * 'safepos' is the least address recorded in the metadata as having
	 *     been reshaped.
	 * If there is a min_offset_diff, these are adjusted either by
	 * increasing the safepos/readpos if diff is negative, or
	 * increasing writepos if diff is positive.
	 * If 'readpos' is then behind 'writepos', there is no way that we can
	 * ensure safety in the face of a crash - that must be done by userspace
	 * making a backup of the data.  So in that case there is no particular
	 * rush to update metadata.
	 * Otherwise if 'safepos' is behind 'writepos', then we really need to
	 * update the metadata to advance 'safepos' to match 'readpos' so that
	 * we can be safe in the event of a crash.
	 * So we insist on updating metadata if safepos is behind writepos and
	 * readpos is beyond writepos.
	 * In any case, update the metadata every 10 seconds.
	 * Maybe that number should be configurable, but I'm not sure it is
	 * worth it.... maybe it could be a multiple of safemode_delay???
	 */
	if (conf->min_offset_diff < 0) {
		safepos += -conf->min_offset_diff;
		readpos += -conf->min_offset_diff;
	} else
		writepos += conf->min_offset_diff;

	if ((mddev->reshape_backwards
	     ? (safepos > writepos && readpos < writepos)
	     : (safepos < writepos && readpos > writepos)) ||
	    time_after(jiffies, conf->reshape_checkpoint + 10*HZ)) {
		/* Cannot proceed until we've updated the superblock... */
		wait_event(conf->wait_for_overlap,
			   atomic_read(&conf->reshape_stripes)==0
			   || test_bit(MD_RECOVERY_INTR, &mddev->recovery));
		if (atomic_read(&conf->reshape_stripes) != 0)
			return 0;
		mddev->reshape_position = conf->reshape_progress;
		mddev->curr_resync_completed = sector_nr;
		conf->reshape_checkpoint = jiffies;
		set_bit(MD_CHANGE_DEVS, &mddev->flags);
		md_wakeup_thread(mddev->thread);
		wait_event(mddev->sb_wait, mddev->flags == 0 ||
			   test_bit(MD_RECOVERY_INTR, &mddev->recovery));
		if (test_bit(MD_RECOVERY_INTR, &mddev->recovery))
			return 0;
		spin_lock_irq(&conf->device_lock);
		conf->reshape_safe = mddev->reshape_position;
		spin_unlock_irq(&conf->device_lock);
		wake_up(&conf->wait_for_overlap);
		sysfs_notify(&mddev->kobj, NULL, "sync_completed");
	}

	INIT_LIST_HEAD(&stripes);
	for (i = 0; i < reshape_sectors; i += STRIPE_SECTORS) {
		int j;
		int skipped_disk = 0;
		sh = get_active_stripe(conf, stripe_addr+i, 0, 0, 1);
		set_bit(STRIPE_EXPANDING, &sh->state);
		atomic_inc(&conf->reshape_stripes);
		/* If any of this stripe is beyond the end of the old
		 * array, then we need to zero those blocks
		 */
		for (j=sh->disks; j--;) {
			sector_t s;
			if (j == sh->pd_idx)
				continue;
			if (conf->level == 6 &&
			    j == sh->qd_idx)
				continue;
			s = compute_blocknr(sh, j, 0);
			if (s < raid5_size(mddev, 0, 0)) {
				skipped_disk = 1;
				continue;
			}
			memset(page_address(sh->dev[j].page), 0, STRIPE_SIZE);
			set_bit(R5_Expanded, &sh->dev[j].flags);
			set_bit(R5_UPTODATE, &sh->dev[j].flags);
		}
		if (!skipped_disk) {
			set_bit(STRIPE_EXPAND_READY, &sh->state);
			set_bit(STRIPE_HANDLE, &sh->state);
		}
		list_add(&sh->lru, &stripes);
	}
	spin_lock_irq(&conf->device_lock);
	if (mddev->reshape_backwards)
		conf->reshape_progress -= reshape_sectors * new_data_disks;
	else
		conf->reshape_progress += reshape_sectors * new_data_disks;
	spin_unlock_irq(&conf->device_lock);
	/* Ok, those stripe are ready. We can start scheduling
	 * reads on the source stripes.
	 * The source stripes are determined by mapping the first and last
	 * block on the destination stripes.
	 */
	first_sector =
		raid5_compute_sector(conf, stripe_addr*(new_data_disks),
				     1, &dd_idx, NULL);
	last_sector =
		raid5_compute_sector(conf, ((stripe_addr+reshape_sectors)
					    * new_data_disks - 1),
				     1, &dd_idx, NULL);
	if (last_sector >= mddev->dev_sectors)
		last_sector = mddev->dev_sectors - 1;
	while (first_sector <= last_sector) {
		sh = get_active_stripe(conf, first_sector, 1, 0, 1);
		set_bit(STRIPE_EXPAND_SOURCE, &sh->state);
		set_bit(STRIPE_HANDLE, &sh->state);
		release_stripe(sh);
		first_sector += STRIPE_SECTORS;
	}
	/* Now that the sources are clearly marked, we can release
	 * the destination stripes
	 */
	while (!list_empty(&stripes)) {
		sh = list_entry(stripes.next, struct stripe_head, lru);
		list_del_init(&sh->lru);
		release_stripe(sh);
	}
	/* If this takes us to the resync_max point where we have to pause,
	 * then we need to write out the superblock.
	 */
	sector_nr += reshape_sectors;
	if ((sector_nr - mddev->curr_resync_completed) * 2
	    >= mddev->resync_max - mddev->curr_resync_completed) {
		/* Cannot proceed until we've updated the superblock... */
		wait_event(conf->wait_for_overlap,
			   atomic_read(&conf->reshape_stripes) == 0
			   || test_bit(MD_RECOVERY_INTR, &mddev->recovery));
		if (atomic_read(&conf->reshape_stripes) != 0)
			goto ret;
		mddev->reshape_position = conf->reshape_progress;
		mddev->curr_resync_completed = sector_nr;
		conf->reshape_checkpoint = jiffies;
		set_bit(MD_CHANGE_DEVS, &mddev->flags);
		md_wakeup_thread(mddev->thread);
		wait_event(mddev->sb_wait,
			   !test_bit(MD_CHANGE_DEVS, &mddev->flags)
			   || test_bit(MD_RECOVERY_INTR, &mddev->recovery));
		if (test_bit(MD_RECOVERY_INTR, &mddev->recovery))
			goto ret;
		spin_lock_irq(&conf->device_lock);
		conf->reshape_safe = mddev->reshape_position;
		spin_unlock_irq(&conf->device_lock);
		wake_up(&conf->wait_for_overlap);
		sysfs_notify(&mddev->kobj, NULL, "sync_completed");
	}
ret:
	return reshape_sectors;
}

static inline sector_t sync_request(struct mddev *mddev, sector_t sector_nr, int *skipped)
{
	struct r5conf *conf = mddev->private;
	struct stripe_head *sh;
	sector_t max_sector = mddev->dev_sectors;
	sector_t sync_blocks;
	int still_degraded = 0;
	int i;

	if (sector_nr >= max_sector) {
		/* just being told to finish up .. nothing much to do */

		if (test_bit(MD_RECOVERY_RESHAPE, &mddev->recovery)) {
			end_reshape(conf);
			return 0;
		}

		if (mddev->curr_resync < max_sector) /* aborted */
			bitmap_end_sync(mddev->bitmap, mddev->curr_resync,
					&sync_blocks, 1);
		else /* completed sync */
			conf->fullsync = 0;
		bitmap_close_sync(mddev->bitmap);

		return 0;
	}

	/* Allow raid5_quiesce to complete */
	wait_event(conf->wait_for_overlap, conf->quiesce != 2);

	if (test_bit(MD_RECOVERY_RESHAPE, &mddev->recovery))
		return reshape_request(mddev, sector_nr, skipped);

	/* No need to check resync_max as we never do more than one
	 * stripe, and as resync_max will always be on a chunk boundary,
	 * if the check in md_do_sync didn't fire, there is no chance
	 * of overstepping resync_max here
	 */

	/* if there is too many failed drives and we are trying
	 * to resync, then assert that we are finished, because there is
	 * nothing we can do.
	 */
	if (mddev->degraded >= conf->max_degraded &&
	    test_bit(MD_RECOVERY_SYNC, &mddev->recovery)) {
		sector_t rv = mddev->dev_sectors - sector_nr;
		*skipped = 1;
		return rv;
	}
	if (!test_bit(MD_RECOVERY_REQUESTED, &mddev->recovery) &&
	    !conf->fullsync &&
	    !bitmap_start_sync(mddev->bitmap, sector_nr, &sync_blocks, 1) &&
	    sync_blocks >= STRIPE_SECTORS) {
		/* we can skip this block, and probably more */
		sync_blocks /= STRIPE_SECTORS;
		*skipped = 1;
		return sync_blocks * STRIPE_SECTORS; /* keep things rounded to whole stripes */
	}

	bitmap_cond_end_sync(mddev->bitmap, sector_nr);

	sh = get_active_stripe(conf, sector_nr, 0, 1, 0);
	if (sh == NULL) {
		sh = get_active_stripe(conf, sector_nr, 0, 0, 0);
		/* make sure we don't swamp the stripe cache if someone else
		 * is trying to get access
		 */
		schedule_timeout_uninterruptible(1);
	}
	/* Need to check if array will still be degraded after recovery/resync
	 * Note in case of > 1 drive failures it's possible we're rebuilding
	 * one drive while leaving another faulty drive in array.
	 */
	rcu_read_lock();
	for (i = 0; i < conf->raid_disks; i++) {
		struct md_rdev *rdev = ACCESS_ONCE(conf->disks[i].rdev);

		if (rdev == NULL || test_bit(Faulty, &rdev->flags))
			still_degraded = 1;
	}
	rcu_read_unlock();

	bitmap_start_sync(mddev->bitmap, sector_nr, &sync_blocks, still_degraded);

	set_bit(STRIPE_SYNC_REQUESTED, &sh->state);
	set_bit(STRIPE_HANDLE, &sh->state);

	release_stripe(sh);

	return STRIPE_SECTORS;
}

static int  retry_aligned_read(struct r5conf *conf, struct bio *raid_bio)
{
	/* We may not be able to submit a whole bio at once as there
	 * may not be enough stripe_heads available.
	 * We cannot pre-allocate enough stripe_heads as we may need
	 * more than exist in the cache (if we allow ever large chunks).
	 * So we do one stripe head at a time and record in
	 * ->bi_hw_segments how many have been done.
	 *
	 * We *know* that this entire raid_bio is in one chunk, so
	 * it will be only one 'dd_idx' and only need one call to raid5_compute_sector.
	 */
	struct stripe_head *sh;
	int dd_idx;
	sector_t sector, logical_sector, last_sector;
	int scnt = 0;
	int remaining;
	int handled = 0;

	logical_sector = raid_bio->bi_iter.bi_sector &
		~((sector_t)STRIPE_SECTORS-1);
	sector = raid5_compute_sector(conf, logical_sector,
				      0, &dd_idx, NULL);
	last_sector = bio_end_sector(raid_bio);

	for (; logical_sector < last_sector;
	     logical_sector += STRIPE_SECTORS,
		     sector += STRIPE_SECTORS,
		     scnt++) {

		if (scnt < raid5_bi_processed_stripes(raid_bio))
			/* already done this stripe */
			continue;

		sh = get_active_stripe(conf, sector, 0, 1, 1);

		if (!sh) {
			/* failed to get a stripe - must wait */
			raid5_set_bi_processed_stripes(raid_bio, scnt);
			conf->retry_read_aligned = raid_bio;
			return handled;
		}

		if (!add_stripe_bio(sh, raid_bio, dd_idx, 0, 0)) {
			release_stripe(sh);
			raid5_set_bi_processed_stripes(raid_bio, scnt);
			conf->retry_read_aligned = raid_bio;
			return handled;
		}

		set_bit(R5_ReadNoMerge, &sh->dev[dd_idx].flags);
		handle_stripe(sh);
		release_stripe(sh);
		handled++;
	}
	remaining = raid5_dec_bi_active_stripes(raid_bio);
	if (remaining == 0) {
		trace_block_bio_complete(bdev_get_queue(raid_bio->bi_bdev),
					 raid_bio, 0);
		bio_endio(raid_bio, 0);
	}
	if (atomic_dec_and_test(&conf->active_aligned_reads))
		wake_up(&conf->wait_for_stripe);
	return handled;
}

static int handle_active_stripes(struct r5conf *conf, int group,
				 struct r5worker *worker,
				 struct list_head *temp_inactive_list)
{
	struct stripe_head *batch[MAX_STRIPE_BATCH], *sh;
	int i, batch_size = 0, hash;
	bool release_inactive = false;

	while (batch_size < MAX_STRIPE_BATCH &&
			(sh = __get_priority_stripe(conf, group)) != NULL)
		batch[batch_size++] = sh;

	if (batch_size == 0) {
		for (i = 0; i < NR_STRIPE_HASH_LOCKS; i++)
			if (!list_empty(temp_inactive_list + i))
				break;
		if (i == NR_STRIPE_HASH_LOCKS)
			return batch_size;
		release_inactive = true;
	}
	spin_unlock_irq(&conf->device_lock);

	release_inactive_stripe_list(conf, temp_inactive_list,
				     NR_STRIPE_HASH_LOCKS);

	if (release_inactive) {
		spin_lock_irq(&conf->device_lock);
		return 0;
	}

	for (i = 0; i < batch_size; i++)
		handle_stripe(batch[i]);

	cond_resched();

	spin_lock_irq(&conf->device_lock);
	for (i = 0; i < batch_size; i++) {
		hash = batch[i]->hash_lock_index;
		__release_stripe(conf, batch[i], &temp_inactive_list[hash]);
	}
	return batch_size;
}

static void raid5_do_work(struct work_struct *work)
{
	struct r5worker *worker = container_of(work, struct r5worker, work);
	struct r5worker_group *group = worker->group;
	struct r5conf *conf = group->conf;
	int group_id = group - conf->worker_groups;
	int handled;
	struct blk_plug plug;

	pr_debug("+++ raid5worker active\n");

	blk_start_plug(&plug);
	handled = 0;
	spin_lock_irq(&conf->device_lock);
	while (1) {
		int batch_size, released;

		released = release_stripe_list(conf, worker->temp_inactive_list);

		batch_size = handle_active_stripes(conf, group_id, worker,
						   worker->temp_inactive_list);
		worker->working = false;
		if (!batch_size && !released)
			break;
		handled += batch_size;
	}
	pr_debug("%d stripes handled\n", handled);

	spin_unlock_irq(&conf->device_lock);
	blk_finish_plug(&plug);

	pr_debug("--- raid5worker inactive\n");
}

/*
 * This is our raid5 kernel thread.
 *
 * We scan the hash table for stripes which can be handled now.
 * During the scan, completed stripes are saved for us by the interrupt
 * handler, so that they will not have to wait for our next wakeup.
 */
static void raid5d(struct md_thread *thread)
{
	struct mddev *mddev = thread->mddev;
	struct r5conf *conf = mddev->private;
	int handled;
	struct blk_plug plug;

	pr_debug("+++ raid5d active\n");

	md_check_recovery(mddev);

	blk_start_plug(&plug);
	handled = 0;
	spin_lock_irq(&conf->device_lock);
	while (1) {
		struct bio *bio;
		int batch_size, released;

		released = release_stripe_list(conf, conf->temp_inactive_list);
		if (released)
			clear_bit(R5_DID_ALLOC, &conf->cache_state);

		if (
		    !list_empty(&conf->bitmap_list)) {
			/* Now is a good time to flush some bitmap updates */
			conf->seq_flush++;
			spin_unlock_irq(&conf->device_lock);
			bitmap_unplug(mddev->bitmap);
			spin_lock_irq(&conf->device_lock);
			conf->seq_write = conf->seq_flush;
			activate_bit_delay(conf, conf->temp_inactive_list);
		}
		raid5_activate_delayed(conf);

		while ((bio = remove_bio_from_retry(conf))) {
			int ok;
			spin_unlock_irq(&conf->device_lock);
			ok = retry_aligned_read(conf, bio);
			spin_lock_irq(&conf->device_lock);
			if (!ok)
				break;
			handled++;
		}

		batch_size = handle_active_stripes(conf, ANY_GROUP, NULL,
						   conf->temp_inactive_list);
		if (!batch_size && !released)
			break;
		handled += batch_size;

		if (mddev->flags & ~(1<<MD_CHANGE_PENDING)) {
			spin_unlock_irq(&conf->device_lock);
			md_check_recovery(mddev);
			spin_lock_irq(&conf->device_lock);
		}
	}
	pr_debug("%d stripes handled\n", handled);

	spin_unlock_irq(&conf->device_lock);
	if (test_and_clear_bit(R5_ALLOC_MORE, &conf->cache_state)) {
		grow_one_stripe(conf, __GFP_NOWARN);
		/* Set flag even if allocation failed.  This helps
		 * slow down allocation requests when mem is short
		 */
		set_bit(R5_DID_ALLOC, &conf->cache_state);
	}

	async_tx_issue_pending_all();
	blk_finish_plug(&plug);

	pr_debug("--- raid5d inactive\n");
}

static ssize_t
raid5_show_stripe_cache_size(struct mddev *mddev, char *page)
{
	struct r5conf *conf;
	int ret = 0;
	spin_lock(&mddev->lock);
	conf = mddev->private;
	if (conf)
		ret = sprintf(page, "%d\n", conf->min_nr_stripes);
	spin_unlock(&mddev->lock);
	return ret;
}

int
raid5_set_cache_size(struct mddev *mddev, int size)
{
	struct r5conf *conf = mddev->private;
	int err;

	if (size <= 16 || size > 32768)
		return -EINVAL;

	conf->min_nr_stripes = size;
	while (size < conf->max_nr_stripes &&
	       drop_one_stripe(conf))
		;


	err = md_allow_write(mddev);
	if (err)
		return err;

	while (size > conf->max_nr_stripes)
		if (!grow_one_stripe(conf, GFP_KERNEL))
			break;

	return 0;
}
EXPORT_SYMBOL(raid5_set_cache_size);

static ssize_t
raid5_store_stripe_cache_size(struct mddev *mddev, const char *page, size_t len)
{
	struct r5conf *conf;
	unsigned long new;
	int err;

	if (len >= PAGE_SIZE)
		return -EINVAL;
	if (kstrtoul(page, 10, &new))
		return -EINVAL;
	err = mddev_lock(mddev);
	if (err)
		return err;
	conf = mddev->private;
	if (!conf)
		err = -ENODEV;
	else
		err = raid5_set_cache_size(mddev, new);
	mddev_unlock(mddev);

	return err ?: len;
}

static struct md_sysfs_entry
raid5_stripecache_size = __ATTR(stripe_cache_size, S_IRUGO | S_IWUSR,
				raid5_show_stripe_cache_size,
				raid5_store_stripe_cache_size);

static ssize_t
raid5_show_rmw_level(struct mddev  *mddev, char *page)
{
	struct r5conf *conf = mddev->private;
	if (conf)
		return sprintf(page, "%d\n", conf->rmw_level);
	else
		return 0;
}

static ssize_t
raid5_store_rmw_level(struct mddev  *mddev, const char *page, size_t len)
{
	struct r5conf *conf = mddev->private;
	unsigned long new;

	if (!conf)
		return -ENODEV;

	if (len >= PAGE_SIZE)
		return -EINVAL;

	if (kstrtoul(page, 10, &new))
		return -EINVAL;

	if (new != PARITY_DISABLE_RMW && !raid6_call.xor_syndrome)
		return -EINVAL;

	if (new != PARITY_DISABLE_RMW &&
	    new != PARITY_ENABLE_RMW &&
	    new != PARITY_PREFER_RMW)
		return -EINVAL;

	conf->rmw_level = new;
	return len;
}

static struct md_sysfs_entry
raid5_rmw_level = __ATTR(rmw_level, S_IRUGO | S_IWUSR,
			 raid5_show_rmw_level,
			 raid5_store_rmw_level);


static ssize_t
raid5_show_preread_threshold(struct mddev *mddev, char *page)
{
	struct r5conf *conf;
	int ret = 0;
	spin_lock(&mddev->lock);
	conf = mddev->private;
	if (conf)
		ret = sprintf(page, "%d\n", conf->bypass_threshold);
	spin_unlock(&mddev->lock);
	return ret;
}

static ssize_t
raid5_store_preread_threshold(struct mddev *mddev, const char *page, size_t len)
{
	struct r5conf *conf;
	unsigned long new;
	int err;

	if (len >= PAGE_SIZE)
		return -EINVAL;
	if (kstrtoul(page, 10, &new))
		return -EINVAL;

	err = mddev_lock(mddev);
	if (err)
		return err;
	conf = mddev->private;
	if (!conf)
		err = -ENODEV;
	else if (new > conf->min_nr_stripes)
		err = -EINVAL;
	else
		conf->bypass_threshold = new;
	mddev_unlock(mddev);
	return err ?: len;
}

static struct md_sysfs_entry
raid5_preread_bypass_threshold = __ATTR(preread_bypass_threshold,
					S_IRUGO | S_IWUSR,
					raid5_show_preread_threshold,
					raid5_store_preread_threshold);

static ssize_t
raid5_show_skip_copy(struct mddev *mddev, char *page)
{
	struct r5conf *conf;
	int ret = 0;
	spin_lock(&mddev->lock);
	conf = mddev->private;
	if (conf)
		ret = sprintf(page, "%d\n", conf->skip_copy);
	spin_unlock(&mddev->lock);
	return ret;
}

static ssize_t
raid5_store_skip_copy(struct mddev *mddev, const char *page, size_t len)
{
	struct r5conf *conf;
	unsigned long new;
	int err;

	if (len >= PAGE_SIZE)
		return -EINVAL;
	if (kstrtoul(page, 10, &new))
		return -EINVAL;
	new = !!new;

	err = mddev_lock(mddev);
	if (err)
		return err;
	conf = mddev->private;
	if (!conf)
		err = -ENODEV;
	else if (new != conf->skip_copy) {
		mddev_suspend(mddev);
		conf->skip_copy = new;
		if (new)
			mddev->queue->backing_dev_info.capabilities |=
				BDI_CAP_STABLE_WRITES;
		else
			mddev->queue->backing_dev_info.capabilities &=
				~BDI_CAP_STABLE_WRITES;
		mddev_resume(mddev);
	}
	mddev_unlock(mddev);
	return err ?: len;
}

static struct md_sysfs_entry
raid5_skip_copy = __ATTR(skip_copy, S_IRUGO | S_IWUSR,
					raid5_show_skip_copy,
					raid5_store_skip_copy);

static ssize_t
stripe_cache_active_show(struct mddev *mddev, char *page)
{
	struct r5conf *conf = mddev->private;
	if (conf)
		return sprintf(page, "%d\n", atomic_read(&conf->active_stripes));
	else
		return 0;
}

static struct md_sysfs_entry
raid5_stripecache_active = __ATTR_RO(stripe_cache_active);

static ssize_t
raid5_show_group_thread_cnt(struct mddev *mddev, char *page)
{
	struct r5conf *conf;
	int ret = 0;
	spin_lock(&mddev->lock);
	conf = mddev->private;
	if (conf)
		ret = sprintf(page, "%d\n", conf->worker_cnt_per_group);
	spin_unlock(&mddev->lock);
	return ret;
}

static int alloc_thread_groups(struct r5conf *conf, int cnt,
			       int *group_cnt,
			       int *worker_cnt_per_group,
			       struct r5worker_group **worker_groups);
static ssize_t
raid5_store_group_thread_cnt(struct mddev *mddev, const char *page, size_t len)
{
	struct r5conf *conf;
	unsigned long new;
	int err;
	struct r5worker_group *new_groups, *old_groups;
	int group_cnt, worker_cnt_per_group;

	if (len >= PAGE_SIZE)
		return -EINVAL;
	if (kstrtoul(page, 10, &new))
		return -EINVAL;

	err = mddev_lock(mddev);
	if (err)
		return err;
	conf = mddev->private;
	if (!conf)
		err = -ENODEV;
	else if (new != conf->worker_cnt_per_group) {
		mddev_suspend(mddev);

		old_groups = conf->worker_groups;
		if (old_groups)
			flush_workqueue(raid5_wq);

		err = alloc_thread_groups(conf, new,
					  &group_cnt, &worker_cnt_per_group,
					  &new_groups);
		if (!err) {
			spin_lock_irq(&conf->device_lock);
			conf->group_cnt = group_cnt;
			conf->worker_cnt_per_group = worker_cnt_per_group;
			conf->worker_groups = new_groups;
			spin_unlock_irq(&conf->device_lock);

			if (old_groups)
				kfree(old_groups[0].workers);
			kfree(old_groups);
		}
		mddev_resume(mddev);
	}
	mddev_unlock(mddev);

	return err ?: len;
}

static struct md_sysfs_entry
raid5_group_thread_cnt = __ATTR(group_thread_cnt, S_IRUGO | S_IWUSR,
				raid5_show_group_thread_cnt,
				raid5_store_group_thread_cnt);

static struct attribute *raid5_attrs[] =  {
	&raid5_stripecache_size.attr,
	&raid5_stripecache_active.attr,
	&raid5_preread_bypass_threshold.attr,
	&raid5_group_thread_cnt.attr,
	&raid5_skip_copy.attr,
	&raid5_rmw_level.attr,
	NULL,
};
static struct attribute_group raid5_attrs_group = {
	.name = NULL,
	.attrs = raid5_attrs,
};

static int alloc_thread_groups(struct r5conf *conf, int cnt,
			       int *group_cnt,
			       int *worker_cnt_per_group,
			       struct r5worker_group **worker_groups)
{
	int i, j, k;
	ssize_t size;
	struct r5worker *workers;

	*worker_cnt_per_group = cnt;
	if (cnt == 0) {
		*group_cnt = 0;
		*worker_groups = NULL;
		return 0;
	}
	*group_cnt = num_possible_nodes();
	size = sizeof(struct r5worker) * cnt;
	workers = kzalloc(size * *group_cnt, GFP_NOIO);
	*worker_groups = kzalloc(sizeof(struct r5worker_group) *
				*group_cnt, GFP_NOIO);
	if (!*worker_groups || !workers) {
		kfree(workers);
		kfree(*worker_groups);
		return -ENOMEM;
	}

	for (i = 0; i < *group_cnt; i++) {
		struct r5worker_group *group;

		group = &(*worker_groups)[i];
		INIT_LIST_HEAD(&group->handle_list);
		group->conf = conf;
		group->workers = workers + i * cnt;

		for (j = 0; j < cnt; j++) {
			struct r5worker *worker = group->workers + j;
			worker->group = group;
			INIT_WORK(&worker->work, raid5_do_work);

			for (k = 0; k < NR_STRIPE_HASH_LOCKS; k++)
				INIT_LIST_HEAD(worker->temp_inactive_list + k);
		}
	}

	return 0;
}

static void free_thread_groups(struct r5conf *conf)
{
	if (conf->worker_groups)
		kfree(conf->worker_groups[0].workers);
	kfree(conf->worker_groups);
	conf->worker_groups = NULL;
}

static sector_t
raid5_size(struct mddev *mddev, sector_t sectors, int raid_disks)
{
	struct r5conf *conf = mddev->private;

	if (!sectors)
		sectors = mddev->dev_sectors;
	if (!raid_disks)
		/* size is defined by the smallest of previous and new size */
		raid_disks = min(conf->raid_disks, conf->previous_raid_disks);

	sectors &= ~((sector_t)mddev->chunk_sectors - 1);
	sectors &= ~((sector_t)mddev->new_chunk_sectors - 1);
	return sectors * (raid_disks - conf->max_degraded);
}

static void free_scratch_buffer(struct r5conf *conf, struct raid5_percpu *percpu)
{
	safe_put_page(percpu->spare_page);
	if (percpu->scribble)
		flex_array_free(percpu->scribble);
	percpu->spare_page = NULL;
	percpu->scribble = NULL;
}

static int alloc_scratch_buffer(struct r5conf *conf, struct raid5_percpu *percpu)
{
	if (conf->level == 6 && !percpu->spare_page)
		percpu->spare_page = alloc_page(GFP_KERNEL);
	if (!percpu->scribble)
		percpu->scribble = scribble_alloc(max(conf->raid_disks,
						      conf->previous_raid_disks),
						  max(conf->chunk_sectors,
						      conf->prev_chunk_sectors)
						   / STRIPE_SECTORS,
						  GFP_KERNEL);

	if (!percpu->scribble || (conf->level == 6 && !percpu->spare_page)) {
		free_scratch_buffer(conf, percpu);
		return -ENOMEM;
	}

	return 0;
}

static void raid5_free_percpu(struct r5conf *conf)
{
	unsigned long cpu;

	if (!conf->percpu)
		return;

#ifdef CONFIG_HOTPLUG_CPU
	unregister_cpu_notifier(&conf->cpu_notify);
#endif

	get_online_cpus();
	for_each_possible_cpu(cpu)
		free_scratch_buffer(conf, per_cpu_ptr(conf->percpu, cpu));
	put_online_cpus();

	free_percpu(conf->percpu);
}

static void free_conf(struct r5conf *conf)
{
	if (conf->shrinker.seeks)
		unregister_shrinker(&conf->shrinker);
	free_thread_groups(conf);
	shrink_stripes(conf);
	raid5_free_percpu(conf);
	kfree(conf->disks);
	kfree(conf->stripe_hashtbl);
	kfree(conf);
}

#ifdef CONFIG_HOTPLUG_CPU
static int raid456_cpu_notify(struct notifier_block *nfb, unsigned long action,
			      void *hcpu)
{
	struct r5conf *conf = container_of(nfb, struct r5conf, cpu_notify);
	long cpu = (long)hcpu;
	struct raid5_percpu *percpu = per_cpu_ptr(conf->percpu, cpu);

	switch (action) {
	case CPU_UP_PREPARE:
	case CPU_UP_PREPARE_FROZEN:
		if (alloc_scratch_buffer(conf, percpu)) {
			pr_err("%s: failed memory allocation for cpu%ld\n",
			       __func__, cpu);
			return notifier_from_errno(-ENOMEM);
		}
		break;
	case CPU_DEAD:
	case CPU_DEAD_FROZEN:
		free_scratch_buffer(conf, per_cpu_ptr(conf->percpu, cpu));
		break;
	default:
		break;
	}
	return NOTIFY_OK;
}
#endif

static int raid5_alloc_percpu(struct r5conf *conf)
{
	unsigned long cpu;
	int err = 0;

	conf->percpu = alloc_percpu(struct raid5_percpu);
	if (!conf->percpu)
		return -ENOMEM;

#ifdef CONFIG_HOTPLUG_CPU
	conf->cpu_notify.notifier_call = raid456_cpu_notify;
	conf->cpu_notify.priority = 0;
	err = register_cpu_notifier(&conf->cpu_notify);
	if (err)
		return err;
#endif

	get_online_cpus();
	for_each_present_cpu(cpu) {
		err = alloc_scratch_buffer(conf, per_cpu_ptr(conf->percpu, cpu));
		if (err) {
			pr_err("%s: failed memory allocation for cpu%ld\n",
			       __func__, cpu);
			break;
		}
	}
	put_online_cpus();

	return err;
}

static unsigned long raid5_cache_scan(struct shrinker *shrink,
				      struct shrink_control *sc)
{
	struct r5conf *conf = container_of(shrink, struct r5conf, shrinker);
	int ret = 0;
	while (ret < sc->nr_to_scan) {
		if (drop_one_stripe(conf) == 0)
			return SHRINK_STOP;
		ret++;
	}
	return ret;
}

static unsigned long raid5_cache_count(struct shrinker *shrink,
				       struct shrink_control *sc)
{
	struct r5conf *conf = container_of(shrink, struct r5conf, shrinker);

	if (conf->max_nr_stripes < conf->min_nr_stripes)
		/* unlikely, but not impossible */
		return 0;
	return conf->max_nr_stripes - conf->min_nr_stripes;
}

static struct r5conf *setup_conf(struct mddev *mddev)
{
	struct r5conf *conf;
	int raid_disk, memory, max_disks;
	struct md_rdev *rdev;
	struct disk_info *disk;
	char pers_name[6];
	int i;
	int group_cnt, worker_cnt_per_group;
	struct r5worker_group *new_group;

	if (mddev->new_level != 5
	    && mddev->new_level != 4
	    && mddev->new_level != 6) {
		printk(KERN_ERR "md/raid:%s: raid level not set to 4/5/6 (%d)\n",
		       mdname(mddev), mddev->new_level);
		return ERR_PTR(-EIO);
	}
	if ((mddev->new_level == 5
	     && !algorithm_valid_raid5(mddev->new_layout)) ||
	    (mddev->new_level == 6
	     && !algorithm_valid_raid6(mddev->new_layout))) {
		printk(KERN_ERR "md/raid:%s: layout %d not supported\n",
		       mdname(mddev), mddev->new_layout);
		return ERR_PTR(-EIO);
	}
	if (mddev->new_level == 6 && mddev->raid_disks < 4) {
		printk(KERN_ERR "md/raid:%s: not enough configured devices (%d, minimum 4)\n",
		       mdname(mddev), mddev->raid_disks);
		return ERR_PTR(-EINVAL);
	}

	if (!mddev->new_chunk_sectors ||
	    (mddev->new_chunk_sectors << 9) % PAGE_SIZE ||
	    !is_power_of_2(mddev->new_chunk_sectors)) {
		printk(KERN_ERR "md/raid:%s: invalid chunk size %d\n",
		       mdname(mddev), mddev->new_chunk_sectors << 9);
		return ERR_PTR(-EINVAL);
	}

	conf = kzalloc(sizeof(struct r5conf), GFP_KERNEL);
	if (conf == NULL)
		goto abort;
	/* Don't enable multi-threading by default*/
	if (!alloc_thread_groups(conf, 0, &group_cnt, &worker_cnt_per_group,
				 &new_group)) {
		conf->group_cnt = group_cnt;
		conf->worker_cnt_per_group = worker_cnt_per_group;
		conf->worker_groups = new_group;
	} else
		goto abort;
	spin_lock_init(&conf->device_lock);
	seqcount_init(&conf->gen_lock);
	init_waitqueue_head(&conf->wait_for_stripe);
	init_waitqueue_head(&conf->wait_for_overlap);
	INIT_LIST_HEAD(&conf->handle_list);
	INIT_LIST_HEAD(&conf->hold_list);
	INIT_LIST_HEAD(&conf->delayed_list);
	INIT_LIST_HEAD(&conf->bitmap_list);
	init_llist_head(&conf->released_stripes);
	atomic_set(&conf->active_stripes, 0);
	atomic_set(&conf->preread_active_stripes, 0);
	atomic_set(&conf->active_aligned_reads, 0);
	conf->bypass_threshold = BYPASS_THRESHOLD;
	conf->recovery_disabled = mddev->recovery_disabled - 1;

	conf->raid_disks = mddev->raid_disks;
	if (mddev->reshape_position == MaxSector)
		conf->previous_raid_disks = mddev->raid_disks;
	else
		conf->previous_raid_disks = mddev->raid_disks - mddev->delta_disks;
	max_disks = max(conf->raid_disks, conf->previous_raid_disks);

	conf->disks = kzalloc(max_disks * sizeof(struct disk_info),
			      GFP_KERNEL);
	if (!conf->disks)
		goto abort;

	conf->mddev = mddev;

	if ((conf->stripe_hashtbl = kzalloc(PAGE_SIZE, GFP_KERNEL)) == NULL)
		goto abort;

	/* We init hash_locks[0] separately to that it can be used
	 * as the reference lock in the spin_lock_nest_lock() call
	 * in lock_all_device_hash_locks_irq in order to convince
	 * lockdep that we know what we are doing.
	 */
	spin_lock_init(conf->hash_locks);
	for (i = 1; i < NR_STRIPE_HASH_LOCKS; i++)
		spin_lock_init(conf->hash_locks + i);

	for (i = 0; i < NR_STRIPE_HASH_LOCKS; i++)
		INIT_LIST_HEAD(conf->inactive_list + i);

	for (i = 0; i < NR_STRIPE_HASH_LOCKS; i++)
		INIT_LIST_HEAD(conf->temp_inactive_list + i);

	conf->level = mddev->new_level;
	conf->chunk_sectors = mddev->new_chunk_sectors;
	if (raid5_alloc_percpu(conf) != 0)
		goto abort;

	pr_debug("raid456: run(%s) called.\n", mdname(mddev));

	rdev_for_each(rdev, mddev) {
		raid_disk = rdev->raid_disk;
		if (raid_disk >= max_disks
		    || raid_disk < 0)
			continue;
		disk = conf->disks + raid_disk;

		if (test_bit(Replacement, &rdev->flags)) {
			if (disk->replacement)
				goto abort;
			disk->replacement = rdev;
		} else {
			if (disk->rdev)
				goto abort;
			disk->rdev = rdev;
		}

		if (test_bit(In_sync, &rdev->flags)) {
			char b[BDEVNAME_SIZE];
			printk(KERN_INFO "md/raid:%s: device %s operational as raid"
			       " disk %d\n",
			       mdname(mddev), bdevname(rdev->bdev, b), raid_disk);
		} else if (rdev->saved_raid_disk != raid_disk)
			/* Cannot rely on bitmap to complete recovery */
			conf->fullsync = 1;
	}

	conf->level = mddev->new_level;
	if (conf->level == 6) {
		conf->max_degraded = 2;
		if (raid6_call.xor_syndrome)
			conf->rmw_level = PARITY_ENABLE_RMW;
		else
			conf->rmw_level = PARITY_DISABLE_RMW;
	} else {
		conf->max_degraded = 1;
		conf->rmw_level = PARITY_ENABLE_RMW;
	}
	conf->algorithm = mddev->new_layout;
	conf->reshape_progress = mddev->reshape_position;
	if (conf->reshape_progress != MaxSector) {
		conf->prev_chunk_sectors = mddev->chunk_sectors;
		conf->prev_algo = mddev->layout;
	}

	conf->min_nr_stripes = NR_STRIPES;
	memory = conf->min_nr_stripes * (sizeof(struct stripe_head) +
		 max_disks * ((sizeof(struct bio) + PAGE_SIZE))) / 1024;
	atomic_set(&conf->empty_inactive_list_nr, NR_STRIPE_HASH_LOCKS);
	if (grow_stripes(conf, conf->min_nr_stripes)) {
		printk(KERN_ERR
		       "md/raid:%s: couldn't allocate %dkB for buffers\n",
		       mdname(mddev), memory);
		goto abort;
	} else
		printk(KERN_INFO "md/raid:%s: allocated %dkB\n",
		       mdname(mddev), memory);
	/*
	 * Losing a stripe head costs more than the time to refill it,
	 * it reduces the queue depth and so can hurt throughput.
	 * So set it rather large, scaled by number of devices.
	 */
	conf->shrinker.seeks = DEFAULT_SEEKS * conf->raid_disks * 4;
	conf->shrinker.scan_objects = raid5_cache_scan;
	conf->shrinker.count_objects = raid5_cache_count;
	conf->shrinker.batch = 128;
	conf->shrinker.flags = 0;
	register_shrinker(&conf->shrinker);

	sprintf(pers_name, "raid%d", mddev->new_level);
	conf->thread = md_register_thread(raid5d, mddev, pers_name);
	if (!conf->thread) {
		printk(KERN_ERR
		       "md/raid:%s: couldn't allocate thread.\n",
		       mdname(mddev));
		goto abort;
	}

	return conf;

 abort:
	if (conf) {
		free_conf(conf);
		return ERR_PTR(-EIO);
	} else
		return ERR_PTR(-ENOMEM);
}

static int only_parity(int raid_disk, int algo, int raid_disks, int max_degraded)
{
	switch (algo) {
	case ALGORITHM_PARITY_0:
		if (raid_disk < max_degraded)
			return 1;
		break;
	case ALGORITHM_PARITY_N:
		if (raid_disk >= raid_disks - max_degraded)
			return 1;
		break;
	case ALGORITHM_PARITY_0_6:
		if (raid_disk == 0 ||
		    raid_disk == raid_disks - 1)
			return 1;
		break;
	case ALGORITHM_LEFT_ASYMMETRIC_6:
	case ALGORITHM_RIGHT_ASYMMETRIC_6:
	case ALGORITHM_LEFT_SYMMETRIC_6:
	case ALGORITHM_RIGHT_SYMMETRIC_6:
		if (raid_disk == raid_disks - 1)
			return 1;
	}
	return 0;
}

static int run(struct mddev *mddev)
{
	struct r5conf *conf;
	int working_disks = 0;
	int dirty_parity_disks = 0;
	struct md_rdev *rdev;
	sector_t reshape_offset = 0;
	int i;
	long long min_offset_diff = 0;
	int first = 1;

	if (mddev->recovery_cp != MaxSector)
		printk(KERN_NOTICE "md/raid:%s: not clean"
		       " -- starting background reconstruction\n",
		       mdname(mddev));

	rdev_for_each(rdev, mddev) {
		long long diff;
		if (rdev->raid_disk < 0)
			continue;
		diff = (rdev->new_data_offset - rdev->data_offset);
		if (first) {
			min_offset_diff = diff;
			first = 0;
		} else if (mddev->reshape_backwards &&
			 diff < min_offset_diff)
			min_offset_diff = diff;
		else if (!mddev->reshape_backwards &&
			 diff > min_offset_diff)
			min_offset_diff = diff;
	}

	if (mddev->reshape_position != MaxSector) {
		/* Check that we can continue the reshape.
		 * Difficulties arise if the stripe we would write to
		 * next is at or after the stripe we would read from next.
		 * For a reshape that changes the number of devices, this
		 * is only possible for a very short time, and mdadm makes
		 * sure that time appears to have past before assembling
		 * the array.  So we fail if that time hasn't passed.
		 * For a reshape that keeps the number of devices the same
		 * mdadm must be monitoring the reshape can keeping the
		 * critical areas read-only and backed up.  It will start
		 * the array in read-only mode, so we check for that.
		 */
		sector_t here_new, here_old;
		int old_disks;
		int max_degraded = (mddev->level == 6 ? 2 : 1);

		if (mddev->new_level != mddev->level) {
			printk(KERN_ERR "md/raid:%s: unsupported reshape "
			       "required - aborting.\n",
			       mdname(mddev));
			return -EINVAL;
		}
		old_disks = mddev->raid_disks - mddev->delta_disks;
		/* reshape_position must be on a new-stripe boundary, and one
		 * further up in new geometry must map after here in old
		 * geometry.
		 */
		here_new = mddev->reshape_position;
		if (sector_div(here_new, mddev->new_chunk_sectors *
			       (mddev->raid_disks - max_degraded))) {
			printk(KERN_ERR "md/raid:%s: reshape_position not "
			       "on a stripe boundary\n", mdname(mddev));
			return -EINVAL;
		}
		reshape_offset = here_new * mddev->new_chunk_sectors;
		/* here_new is the stripe we will write to */
		here_old = mddev->reshape_position;
		sector_div(here_old, mddev->chunk_sectors *
			   (old_disks-max_degraded));
		/* here_old is the first stripe that we might need to read
		 * from */
		if (mddev->delta_disks == 0) {
			if ((here_new * mddev->new_chunk_sectors !=
			     here_old * mddev->chunk_sectors)) {
				printk(KERN_ERR "md/raid:%s: reshape position is"
				       " confused - aborting\n", mdname(mddev));
				return -EINVAL;
			}
			/* We cannot be sure it is safe to start an in-place
			 * reshape.  It is only safe if user-space is monitoring
			 * and taking constant backups.
			 * mdadm always starts a situation like this in
			 * readonly mode so it can take control before
			 * allowing any writes.  So just check for that.
			 */
			if (abs(min_offset_diff) >= mddev->chunk_sectors &&
			    abs(min_offset_diff) >= mddev->new_chunk_sectors)
				/* not really in-place - so OK */;
			else if (mddev->ro == 0) {
				printk(KERN_ERR "md/raid:%s: in-place reshape "
				       "must be started in read-only mode "
				       "- aborting\n",
				       mdname(mddev));
				return -EINVAL;
			}
		} else if (mddev->reshape_backwards
		    ? (here_new * mddev->new_chunk_sectors + min_offset_diff <=
		       here_old * mddev->chunk_sectors)
		    : (here_new * mddev->new_chunk_sectors >=
		       here_old * mddev->chunk_sectors + (-min_offset_diff))) {
			/* Reading from the same stripe as writing to - bad */
			printk(KERN_ERR "md/raid:%s: reshape_position too early for "
			       "auto-recovery - aborting.\n",
			       mdname(mddev));
			return -EINVAL;
		}
		printk(KERN_INFO "md/raid:%s: reshape will continue\n",
		       mdname(mddev));
		/* OK, we should be able to continue; */
	} else {
		BUG_ON(mddev->level != mddev->new_level);
		BUG_ON(mddev->layout != mddev->new_layout);
		BUG_ON(mddev->chunk_sectors != mddev->new_chunk_sectors);
		BUG_ON(mddev->delta_disks != 0);
	}

	if (mddev->private == NULL)
		conf = setup_conf(mddev);
	else
		conf = mddev->private;

	if (IS_ERR(conf))
		return PTR_ERR(conf);

	conf->min_offset_diff = min_offset_diff;
	mddev->thread = conf->thread;
	conf->thread = NULL;
	mddev->private = conf;

	for (i = 0; i < conf->raid_disks && conf->previous_raid_disks;
	     i++) {
		rdev = conf->disks[i].rdev;
		if (!rdev && conf->disks[i].replacement) {
			/* The replacement is all we have yet */
			rdev = conf->disks[i].replacement;
			conf->disks[i].replacement = NULL;
			clear_bit(Replacement, &rdev->flags);
			conf->disks[i].rdev = rdev;
		}
		if (!rdev)
			continue;
		if (conf->disks[i].replacement &&
		    conf->reshape_progress != MaxSector) {
			/* replacements and reshape simply do not mix. */
			printk(KERN_ERR "md: cannot handle concurrent "
			       "replacement and reshape.\n");
			goto abort;
		}
		if (test_bit(In_sync, &rdev->flags)) {
			working_disks++;
			continue;
		}
		/* This disc is not fully in-sync.  However if it
		 * just stored parity (beyond the recovery_offset),
		 * when we don't need to be concerned about the
		 * array being dirty.
		 * When reshape goes 'backwards', we never have
		 * partially completed devices, so we only need
		 * to worry about reshape going forwards.
		 */
		/* Hack because v0.91 doesn't store recovery_offset properly. */
		if (mddev->major_version == 0 &&
		    mddev->minor_version > 90)
			rdev->recovery_offset = reshape_offset;

		if (rdev->recovery_offset < reshape_offset) {
			/* We need to check old and new layout */
			if (!only_parity(rdev->raid_disk,
					 conf->algorithm,
					 conf->raid_disks,
					 conf->max_degraded))
				continue;
		}
		if (!only_parity(rdev->raid_disk,
				 conf->prev_algo,
				 conf->previous_raid_disks,
				 conf->max_degraded))
			continue;
		dirty_parity_disks++;
	}

	/*
	 * 0 for a fully functional array, 1 or 2 for a degraded array.
	 */
	mddev->degraded = calc_degraded(conf);

	if (has_failed(conf)) {
		printk(KERN_ERR "md/raid:%s: not enough operational devices"
			" (%d/%d failed)\n",
			mdname(mddev), mddev->degraded, conf->raid_disks);
		goto abort;
	}

	/* device size must be a multiple of chunk size */
	mddev->dev_sectors &= ~(mddev->chunk_sectors - 1);
	mddev->resync_max_sectors = mddev->dev_sectors;

	if (mddev->degraded > dirty_parity_disks &&
	    mddev->recovery_cp != MaxSector) {
		if (mddev->ok_start_degraded)
			printk(KERN_WARNING
			       "md/raid:%s: starting dirty degraded array"
			       " - data corruption possible.\n",
			       mdname(mddev));
		else {
			printk(KERN_ERR
			       "md/raid:%s: cannot start dirty degraded array.\n",
			       mdname(mddev));
			goto abort;
		}
	}

	if (mddev->degraded == 0)
		printk(KERN_INFO "md/raid:%s: raid level %d active with %d out of %d"
		       " devices, algorithm %d\n", mdname(mddev), conf->level,
		       mddev->raid_disks-mddev->degraded, mddev->raid_disks,
		       mddev->new_layout);
	else
		printk(KERN_ALERT "md/raid:%s: raid level %d active with %d"
		       " out of %d devices, algorithm %d\n",
		       mdname(mddev), conf->level,
		       mddev->raid_disks - mddev->degraded,
		       mddev->raid_disks, mddev->new_layout);

	print_raid5_conf(conf);

	if (conf->reshape_progress != MaxSector) {
		conf->reshape_safe = conf->reshape_progress;
		atomic_set(&conf->reshape_stripes, 0);
		clear_bit(MD_RECOVERY_SYNC, &mddev->recovery);
		clear_bit(MD_RECOVERY_CHECK, &mddev->recovery);
		set_bit(MD_RECOVERY_RESHAPE, &mddev->recovery);
		set_bit(MD_RECOVERY_RUNNING, &mddev->recovery);
		mddev->sync_thread = md_register_thread(md_do_sync, mddev,
							"reshape");
	}

	/* Ok, everything is just fine now */
	if (mddev->to_remove == &raid5_attrs_group)
		mddev->to_remove = NULL;
	else if (mddev->kobj.sd &&
	    sysfs_create_group(&mddev->kobj, &raid5_attrs_group))
		printk(KERN_WARNING
		       "raid5: failed to create sysfs attributes for %s\n",
		       mdname(mddev));
	md_set_array_sectors(mddev, raid5_size(mddev, 0, 0));

	if (mddev->queue) {
		int chunk_size;
		bool discard_supported = true;
		/* read-ahead size must cover two whole stripes, which
		 * is 2 * (datadisks) * chunksize where 'n' is the
		 * number of raid devices
		 */
		int data_disks = conf->previous_raid_disks - conf->max_degraded;
		int stripe = data_disks *
			((mddev->chunk_sectors << 9) / PAGE_SIZE);
		if (mddev->queue->backing_dev_info.ra_pages < 2 * stripe)
			mddev->queue->backing_dev_info.ra_pages = 2 * stripe;

		chunk_size = mddev->chunk_sectors << 9;
		blk_queue_io_min(mddev->queue, chunk_size);
		blk_queue_io_opt(mddev->queue, chunk_size *
				 (conf->raid_disks - conf->max_degraded));
		mddev->queue->limits.raid_partial_stripes_expensive = 1;
		/*
		 * We can only discard a whole stripe. It doesn't make sense to
		 * discard data disk but write parity disk
		 */
		stripe = stripe * PAGE_SIZE;
		/* Round up to power of 2, as discard handling
		 * currently assumes that */
		while ((stripe-1) & stripe)
			stripe = (stripe | (stripe-1)) + 1;
		mddev->queue->limits.discard_alignment = stripe;
		mddev->queue->limits.discard_granularity = stripe;
		/*
		 * unaligned part of discard request will be ignored, so can't
		 * guarantee discard_zeroes_data
		 */
		mddev->queue->limits.discard_zeroes_data = 0;

		blk_queue_max_write_same_sectors(mddev->queue, 0);

		rdev_for_each(rdev, mddev) {
			disk_stack_limits(mddev->gendisk, rdev->bdev,
					  rdev->data_offset << 9);
			disk_stack_limits(mddev->gendisk, rdev->bdev,
					  rdev->new_data_offset << 9);
			/*
			 * discard_zeroes_data is required, otherwise data
			 * could be lost. Consider a scenario: discard a stripe
			 * (the stripe could be inconsistent if
			 * discard_zeroes_data is 0); write one disk of the
			 * stripe (the stripe could be inconsistent again
			 * depending on which disks are used to calculate
			 * parity); the disk is broken; The stripe data of this
			 * disk is lost.
			 */
			if (!blk_queue_discard(bdev_get_queue(rdev->bdev)) ||
			    !bdev_get_queue(rdev->bdev)->
						limits.discard_zeroes_data)
				discard_supported = false;
			/* Unfortunately, discard_zeroes_data is not currently
			 * a guarantee - just a hint.  So we only allow DISCARD
			 * if the sysadmin has confirmed that only safe devices
			 * are in use by setting a module parameter.
			 */
			if (!devices_handle_discard_safely) {
				if (discard_supported) {
					pr_info("md/raid456: discard support disabled due to uncertainty.\n");
					pr_info("Set raid456.devices_handle_discard_safely=Y to override.\n");
				}
				discard_supported = false;
			}
		}

		if (discard_supported &&
		   mddev->queue->limits.max_discard_sectors >= stripe &&
		   mddev->queue->limits.discard_granularity >= stripe)
			queue_flag_set_unlocked(QUEUE_FLAG_DISCARD,
						mddev->queue);
		else
			queue_flag_clear_unlocked(QUEUE_FLAG_DISCARD,
						mddev->queue);
	}

	return 0;
abort:
	md_unregister_thread(&mddev->thread);
	print_raid5_conf(conf);
	free_conf(conf);
	mddev->private = NULL;
	printk(KERN_ALERT "md/raid:%s: failed to run raid set.\n", mdname(mddev));
	return -EIO;
}

static void raid5_free(struct mddev *mddev, void *priv)
{
	struct r5conf *conf = priv;

	free_conf(conf);
	mddev->to_remove = &raid5_attrs_group;
}

static void status(struct seq_file *seq, struct mddev *mddev)
{
	struct r5conf *conf = mddev->private;
	int i;

	seq_printf(seq, " level %d, %dk chunk, algorithm %d", mddev->level,
		mddev->chunk_sectors / 2, mddev->layout);
	seq_printf (seq, " [%d/%d] [", conf->raid_disks, conf->raid_disks - mddev->degraded);
	for (i = 0; i < conf->raid_disks; i++)
		seq_printf (seq, "%s",
			       conf->disks[i].rdev &&
			       test_bit(In_sync, &conf->disks[i].rdev->flags) ? "U" : "_");
	seq_printf (seq, "]");
}

static void print_raid5_conf (struct r5conf *conf)
{
	int i;
	struct disk_info *tmp;

	printk(KERN_DEBUG "RAID conf printout:\n");
	if (!conf) {
		printk("(conf==NULL)\n");
		return;
	}
	printk(KERN_DEBUG " --- level:%d rd:%d wd:%d\n", conf->level,
	       conf->raid_disks,
	       conf->raid_disks - conf->mddev->degraded);

	for (i = 0; i < conf->raid_disks; i++) {
		char b[BDEVNAME_SIZE];
		tmp = conf->disks + i;
		if (tmp->rdev)
			printk(KERN_DEBUG " disk %d, o:%d, dev:%s\n",
			       i, !test_bit(Faulty, &tmp->rdev->flags),
			       bdevname(tmp->rdev->bdev, b));
	}
}

static int raid5_spare_active(struct mddev *mddev)
{
	int i;
	struct r5conf *conf = mddev->private;
	struct disk_info *tmp;
	int count = 0;
	unsigned long flags;

	for (i = 0; i < conf->raid_disks; i++) {
		tmp = conf->disks + i;
		if (tmp->replacement
		    && tmp->replacement->recovery_offset == MaxSector
		    && !test_bit(Faulty, &tmp->replacement->flags)
		    && !test_and_set_bit(In_sync, &tmp->replacement->flags)) {
			/* Replacement has just become active. */
			if (!tmp->rdev
			    || !test_and_clear_bit(In_sync, &tmp->rdev->flags))
				count++;
			if (tmp->rdev) {
				/* Replaced device not technically faulty,
				 * but we need to be sure it gets removed
				 * and never re-added.
				 */
				set_bit(Faulty, &tmp->rdev->flags);
				sysfs_notify_dirent_safe(
					tmp->rdev->sysfs_state);
			}
			sysfs_notify_dirent_safe(tmp->replacement->sysfs_state);
		} else if (tmp->rdev
		    && tmp->rdev->recovery_offset == MaxSector
		    && !test_bit(Faulty, &tmp->rdev->flags)
		    && !test_and_set_bit(In_sync, &tmp->rdev->flags)) {
			count++;
			sysfs_notify_dirent_safe(tmp->rdev->sysfs_state);
		}
	}
	spin_lock_irqsave(&conf->device_lock, flags);
	mddev->degraded = calc_degraded(conf);
	spin_unlock_irqrestore(&conf->device_lock, flags);
	print_raid5_conf(conf);
	return count;
}

static int raid5_remove_disk(struct mddev *mddev, struct md_rdev *rdev)
{
	struct r5conf *conf = mddev->private;
	int err = 0;
	int number = rdev->raid_disk;
	struct md_rdev **rdevp;
	struct disk_info *p = conf->disks + number;

	print_raid5_conf(conf);
	if (rdev == p->rdev)
		rdevp = &p->rdev;
	else if (rdev == p->replacement)
		rdevp = &p->replacement;
	else
		return 0;

	if (number >= conf->raid_disks &&
	    conf->reshape_progress == MaxSector)
		clear_bit(In_sync, &rdev->flags);

	if (test_bit(In_sync, &rdev->flags) ||
	    atomic_read(&rdev->nr_pending)) {
		err = -EBUSY;
		goto abort;
	}
	/* Only remove non-faulty devices if recovery
	 * isn't possible.
	 */
	if (!test_bit(Faulty, &rdev->flags) &&
	    mddev->recovery_disabled != conf->recovery_disabled &&
	    !has_failed(conf) &&
	    (!p->replacement || p->replacement == rdev) &&
	    number < conf->raid_disks) {
		err = -EBUSY;
		goto abort;
	}
	*rdevp = NULL;
	synchronize_rcu();
	if (atomic_read(&rdev->nr_pending)) {
		/* lost the race, try later */
		err = -EBUSY;
		*rdevp = rdev;
	} else if (p->replacement) {
		/* We must have just cleared 'rdev' */
		p->rdev = p->replacement;
		clear_bit(Replacement, &p->replacement->flags);
		smp_mb(); /* Make sure other CPUs may see both as identical
			   * but will never see neither - if they are careful
			   */
		p->replacement = NULL;
		clear_bit(WantReplacement, &rdev->flags);
	} else
		/* We might have just removed the Replacement as faulty-
		 * clear the bit just in case
		 */
		clear_bit(WantReplacement, &rdev->flags);
abort:

	print_raid5_conf(conf);
	return err;
}

static int raid5_add_disk(struct mddev *mddev, struct md_rdev *rdev)
{
	struct r5conf *conf = mddev->private;
	int err = -EEXIST;
	int disk;
	struct disk_info *p;
	int first = 0;
	int last = conf->raid_disks - 1;

	if (mddev->recovery_disabled == conf->recovery_disabled)
		return -EBUSY;

	if (rdev->saved_raid_disk < 0 && has_failed(conf))
		/* no point adding a device */
		return -EINVAL;

	if (rdev->raid_disk >= 0)
		first = last = rdev->raid_disk;

	/*
	 * find the disk ... but prefer rdev->saved_raid_disk
	 * if possible.
	 */
	if (rdev->saved_raid_disk >= 0 &&
	    rdev->saved_raid_disk >= first &&
	    conf->disks[rdev->saved_raid_disk].rdev == NULL)
		first = rdev->saved_raid_disk;

	for (disk = first; disk <= last; disk++) {
		p = conf->disks + disk;
		if (p->rdev == NULL) {
			clear_bit(In_sync, &rdev->flags);
			rdev->raid_disk = disk;
			err = 0;
			if (rdev->saved_raid_disk != disk)
				conf->fullsync = 1;
			rcu_assign_pointer(p->rdev, rdev);
			goto out;
		}
	}
	for (disk = first; disk <= last; disk++) {
		p = conf->disks + disk;
		if (test_bit(WantReplacement, &p->rdev->flags) &&
		    p->replacement == NULL) {
			clear_bit(In_sync, &rdev->flags);
			set_bit(Replacement, &rdev->flags);
			rdev->raid_disk = disk;
			err = 0;
			conf->fullsync = 1;
			rcu_assign_pointer(p->replacement, rdev);
			break;
		}
	}
out:
	print_raid5_conf(conf);
	return err;
}

static int raid5_resize(struct mddev *mddev, sector_t sectors)
{
	/* no resync is happening, and there is enough space
	 * on all devices, so we can resize.
	 * We need to make sure resync covers any new space.
	 * If the array is shrinking we should possibly wait until
	 * any io in the removed space completes, but it hardly seems
	 * worth it.
	 */
	sector_t newsize;
	sectors &= ~((sector_t)mddev->chunk_sectors - 1);
	newsize = raid5_size(mddev, sectors, mddev->raid_disks);
	if (mddev->external_size &&
	    mddev->array_sectors > newsize)
		return -EINVAL;
	if (mddev->bitmap) {
		int ret = bitmap_resize(mddev->bitmap, sectors, 0, 0);
		if (ret)
			return ret;
	}
	md_set_array_sectors(mddev, newsize);
	set_capacity(mddev->gendisk, mddev->array_sectors);
	revalidate_disk(mddev->gendisk);
	if (sectors > mddev->dev_sectors &&
	    mddev->recovery_cp > mddev->dev_sectors) {
		mddev->recovery_cp = mddev->dev_sectors;
		set_bit(MD_RECOVERY_NEEDED, &mddev->recovery);
	}
	mddev->dev_sectors = sectors;
	mddev->resync_max_sectors = sectors;
	return 0;
}

static int check_stripe_cache(struct mddev *mddev)
{
	/* Can only proceed if there are plenty of stripe_heads.
	 * We need a minimum of one full stripe,, and for sensible progress
	 * it is best to have about 4 times that.
	 * If we require 4 times, then the default 256 4K stripe_heads will
	 * allow for chunk sizes up to 256K, which is probably OK.
	 * If the chunk size is greater, user-space should request more
	 * stripe_heads first.
	 */
	struct r5conf *conf = mddev->private;
	if (((mddev->chunk_sectors << 9) / STRIPE_SIZE) * 4
	    > conf->min_nr_stripes ||
	    ((mddev->new_chunk_sectors << 9) / STRIPE_SIZE) * 4
	    > conf->min_nr_stripes) {
		printk(KERN_WARNING "md/raid:%s: reshape: not enough stripes.  Needed %lu\n",
		       mdname(mddev),
		       ((max(mddev->chunk_sectors, mddev->new_chunk_sectors) << 9)
			/ STRIPE_SIZE)*4);
		return 0;
	}
	return 1;
}

static int check_reshape(struct mddev *mddev)
{
	struct r5conf *conf = mddev->private;

	if (mddev->delta_disks == 0 &&
	    mddev->new_layout == mddev->layout &&
	    mddev->new_chunk_sectors == mddev->chunk_sectors)
		return 0; /* nothing to do */
	if (has_failed(conf))
		return -EINVAL;
	if (mddev->delta_disks < 0 && mddev->reshape_position == MaxSector) {
		/* We might be able to shrink, but the devices must
		 * be made bigger first.
		 * For raid6, 4 is the minimum size.
		 * Otherwise 2 is the minimum
		 */
		int min = 2;
		if (mddev->level == 6)
			min = 4;
		if (mddev->raid_disks + mddev->delta_disks < min)
			return -EINVAL;
	}

	if (!check_stripe_cache(mddev))
		return -ENOSPC;

	if (mddev->new_chunk_sectors > mddev->chunk_sectors ||
	    mddev->delta_disks > 0)
		if (resize_chunks(conf,
				  conf->previous_raid_disks
				  + max(0, mddev->delta_disks),
				  max(mddev->new_chunk_sectors,
				      mddev->chunk_sectors)
			    ) < 0)
			return -ENOMEM;
	return resize_stripes(conf, (conf->previous_raid_disks
				     + mddev->delta_disks));
}

static int raid5_start_reshape(struct mddev *mddev)
{
	struct r5conf *conf = mddev->private;
	struct md_rdev *rdev;
	int spares = 0;
	unsigned long flags;

	if (test_bit(MD_RECOVERY_RUNNING, &mddev->recovery))
		return -EBUSY;

	if (!check_stripe_cache(mddev))
		return -ENOSPC;

	if (has_failed(conf))
		return -EINVAL;

	rdev_for_each(rdev, mddev) {
		if (!test_bit(In_sync, &rdev->flags)
		    && !test_bit(Faulty, &rdev->flags))
			spares++;
	}

	if (spares - mddev->degraded < mddev->delta_disks - conf->max_degraded)
		/* Not enough devices even to make a degraded array
		 * of that size
		 */
		return -EINVAL;

	/* Refuse to reduce size of the array.  Any reductions in
	 * array size must be through explicit setting of array_size
	 * attribute.
	 */
	if (raid5_size(mddev, 0, conf->raid_disks + mddev->delta_disks)
	    < mddev->array_sectors) {
		printk(KERN_ERR "md/raid:%s: array size must be reduced "
		       "before number of disks\n", mdname(mddev));
		return -EINVAL;
	}

	atomic_set(&conf->reshape_stripes, 0);
	spin_lock_irq(&conf->device_lock);
	write_seqcount_begin(&conf->gen_lock);
	conf->previous_raid_disks = conf->raid_disks;
	conf->raid_disks += mddev->delta_disks;
	conf->prev_chunk_sectors = conf->chunk_sectors;
	conf->chunk_sectors = mddev->new_chunk_sectors;
	conf->prev_algo = conf->algorithm;
	conf->algorithm = mddev->new_layout;
	conf->generation++;
	/* Code that selects data_offset needs to see the generation update
	 * if reshape_progress has been set - so a memory barrier needed.
	 */
	smp_mb();
	if (mddev->reshape_backwards)
		conf->reshape_progress = raid5_size(mddev, 0, 0);
	else
		conf->reshape_progress = 0;
	conf->reshape_safe = conf->reshape_progress;
	write_seqcount_end(&conf->gen_lock);
	spin_unlock_irq(&conf->device_lock);

	/* Now make sure any requests that proceeded on the assumption
	 * the reshape wasn't running - like Discard or Read - have
	 * completed.
	 */
	mddev_suspend(mddev);
	mddev_resume(mddev);

	/* Add some new drives, as many as will fit.
	 * We know there are enough to make the newly sized array work.
	 * Don't add devices if we are reducing the number of
	 * devices in the array.  This is because it is not possible
	 * to correctly record the "partially reconstructed" state of
	 * such devices during the reshape and confusion could result.
	 */
	if (mddev->delta_disks >= 0) {
		rdev_for_each(rdev, mddev)
			if (rdev->raid_disk < 0 &&
			    !test_bit(Faulty, &rdev->flags)) {
				if (raid5_add_disk(mddev, rdev) == 0) {
					if (rdev->raid_disk
					    >= conf->previous_raid_disks)
						set_bit(In_sync, &rdev->flags);
					else
						rdev->recovery_offset = 0;

					if (sysfs_link_rdev(mddev, rdev))
						/* Failure here is OK */;
				}
			} else if (rdev->raid_disk >= conf->previous_raid_disks
				   && !test_bit(Faulty, &rdev->flags)) {
				/* This is a spare that was manually added */
				set_bit(In_sync, &rdev->flags);
			}

		/* When a reshape changes the number of devices,
		 * ->degraded is measured against the larger of the
		 * pre and post number of devices.
		 */
		spin_lock_irqsave(&conf->device_lock, flags);
		mddev->degraded = calc_degraded(conf);
		spin_unlock_irqrestore(&conf->device_lock, flags);
	}
	mddev->raid_disks = conf->raid_disks;
	mddev->reshape_position = conf->reshape_progress;
	set_bit(MD_CHANGE_DEVS, &mddev->flags);

	clear_bit(MD_RECOVERY_SYNC, &mddev->recovery);
	clear_bit(MD_RECOVERY_CHECK, &mddev->recovery);
	clear_bit(MD_RECOVERY_DONE, &mddev->recovery);
	set_bit(MD_RECOVERY_RESHAPE, &mddev->recovery);
	set_bit(MD_RECOVERY_RUNNING, &mddev->recovery);
	mddev->sync_thread = md_register_thread(md_do_sync, mddev,
						"reshape");
	if (!mddev->sync_thread) {
		mddev->recovery = 0;
		spin_lock_irq(&conf->device_lock);
		write_seqcount_begin(&conf->gen_lock);
		mddev->raid_disks = conf->raid_disks = conf->previous_raid_disks;
		mddev->new_chunk_sectors =
			conf->chunk_sectors = conf->prev_chunk_sectors;
		mddev->new_layout = conf->algorithm = conf->prev_algo;
		rdev_for_each(rdev, mddev)
			rdev->new_data_offset = rdev->data_offset;
		smp_wmb();
		conf->generation --;
		conf->reshape_progress = MaxSector;
		mddev->reshape_position = MaxSector;
		write_seqcount_end(&conf->gen_lock);
		spin_unlock_irq(&conf->device_lock);
		return -EAGAIN;
	}
	conf->reshape_checkpoint = jiffies;
	md_wakeup_thread(mddev->sync_thread);
	md_new_event(mddev);
	return 0;
}

/* This is called from the reshape thread and should make any
 * changes needed in 'conf'
 */
static void end_reshape(struct r5conf *conf)
{

	if (!test_bit(MD_RECOVERY_INTR, &conf->mddev->recovery)) {
		struct md_rdev *rdev;

		spin_lock_irq(&conf->device_lock);
		conf->previous_raid_disks = conf->raid_disks;
		rdev_for_each(rdev, conf->mddev)
			rdev->data_offset = rdev->new_data_offset;
		smp_wmb();
		conf->reshape_progress = MaxSector;
		spin_unlock_irq(&conf->device_lock);
		wake_up(&conf->wait_for_overlap);

		/* read-ahead size must cover two whole stripes, which is
		 * 2 * (datadisks) * chunksize where 'n' is the number of raid devices
		 */
		if (conf->mddev->queue) {
			int data_disks = conf->raid_disks - conf->max_degraded;
			int stripe = data_disks * ((conf->chunk_sectors << 9)
						   / PAGE_SIZE);
			if (conf->mddev->queue->backing_dev_info.ra_pages < 2 * stripe)
				conf->mddev->queue->backing_dev_info.ra_pages = 2 * stripe;
		}
	}
}

/* This is called from the raid5d thread with mddev_lock held.
 * It makes config changes to the device.
 */
static void raid5_finish_reshape(struct mddev *mddev)
{
	struct r5conf *conf = mddev->private;

	if (!test_bit(MD_RECOVERY_INTR, &mddev->recovery)) {

		if (mddev->delta_disks > 0) {
			md_set_array_sectors(mddev, raid5_size(mddev, 0, 0));
			set_capacity(mddev->gendisk, mddev->array_sectors);
			revalidate_disk(mddev->gendisk);
		} else {
			int d;
			spin_lock_irq(&conf->device_lock);
			mddev->degraded = calc_degraded(conf);
			spin_unlock_irq(&conf->device_lock);
			for (d = conf->raid_disks ;
			     d < conf->raid_disks - mddev->delta_disks;
			     d++) {
				struct md_rdev *rdev = conf->disks[d].rdev;
				if (rdev)
					clear_bit(In_sync, &rdev->flags);
				rdev = conf->disks[d].replacement;
				if (rdev)
					clear_bit(In_sync, &rdev->flags);
			}
		}
		mddev->layout = conf->algorithm;
		mddev->chunk_sectors = conf->chunk_sectors;
		mddev->reshape_position = MaxSector;
		mddev->delta_disks = 0;
		mddev->reshape_backwards = 0;
	}
}

static void raid5_quiesce(struct mddev *mddev, int state)
{
	struct r5conf *conf = mddev->private;

	switch(state) {
	case 2: /* resume for a suspend */
		wake_up(&conf->wait_for_overlap);
		break;

	case 1: /* stop all writes */
		lock_all_device_hash_locks_irq(conf);
		/* '2' tells resync/reshape to pause so that all
		 * active stripes can drain
		 */
		conf->quiesce = 2;
		wait_event_cmd(conf->wait_for_stripe,
				    atomic_read(&conf->active_stripes) == 0 &&
				    atomic_read(&conf->active_aligned_reads) == 0,
				    unlock_all_device_hash_locks_irq(conf),
				    lock_all_device_hash_locks_irq(conf));
		conf->quiesce = 1;
		unlock_all_device_hash_locks_irq(conf);
		/* allow reshape to continue */
		wake_up(&conf->wait_for_overlap);
		break;

	case 0: /* re-enable writes */
		lock_all_device_hash_locks_irq(conf);
		conf->quiesce = 0;
		wake_up(&conf->wait_for_stripe);
		wake_up(&conf->wait_for_overlap);
		unlock_all_device_hash_locks_irq(conf);
		break;
	}
}

static void *raid45_takeover_raid0(struct mddev *mddev, int level)
{
	struct r0conf *raid0_conf = mddev->private;
	sector_t sectors;

	/* for raid0 takeover only one zone is supported */
	if (raid0_conf->nr_strip_zones > 1) {
		printk(KERN_ERR "md/raid:%s: cannot takeover raid0 with more than one zone.\n",
		       mdname(mddev));
		return ERR_PTR(-EINVAL);
	}

	sectors = raid0_conf->strip_zone[0].zone_end;
	sector_div(sectors, raid0_conf->strip_zone[0].nb_dev);
	mddev->dev_sectors = sectors;
	mddev->new_level = level;
	mddev->new_layout = ALGORITHM_PARITY_N;
	mddev->new_chunk_sectors = mddev->chunk_sectors;
	mddev->raid_disks += 1;
	mddev->delta_disks = 1;
	/* make sure it will be not marked as dirty */
	mddev->recovery_cp = MaxSector;

	return setup_conf(mddev);
}

static void *raid5_takeover_raid1(struct mddev *mddev)
{
	int chunksect;

	if (mddev->raid_disks != 2 ||
	    mddev->degraded > 1)
		return ERR_PTR(-EINVAL);

	/* Should check if there are write-behind devices? */

	chunksect = 64*2; /* 64K by default */

	/* The array must be an exact multiple of chunksize */
	while (chunksect && (mddev->array_sectors & (chunksect-1)))
		chunksect >>= 1;

	if ((chunksect<<9) < STRIPE_SIZE)
		/* array size does not allow a suitable chunk size */
		return ERR_PTR(-EINVAL);

	mddev->new_level = 5;
	mddev->new_layout = ALGORITHM_LEFT_SYMMETRIC;
	mddev->new_chunk_sectors = chunksect;

	return setup_conf(mddev);
}

static void *raid5_takeover_raid6(struct mddev *mddev)
{
	int new_layout;

	switch (mddev->layout) {
	case ALGORITHM_LEFT_ASYMMETRIC_6:
		new_layout = ALGORITHM_LEFT_ASYMMETRIC;
		break;
	case ALGORITHM_RIGHT_ASYMMETRIC_6:
		new_layout = ALGORITHM_RIGHT_ASYMMETRIC;
		break;
	case ALGORITHM_LEFT_SYMMETRIC_6:
		new_layout = ALGORITHM_LEFT_SYMMETRIC;
		break;
	case ALGORITHM_RIGHT_SYMMETRIC_6:
		new_layout = ALGORITHM_RIGHT_SYMMETRIC;
		break;
	case ALGORITHM_PARITY_0_6:
		new_layout = ALGORITHM_PARITY_0;
		break;
	case ALGORITHM_PARITY_N:
		new_layout = ALGORITHM_PARITY_N;
		break;
	default:
		return ERR_PTR(-EINVAL);
	}
	mddev->new_level = 5;
	mddev->new_layout = new_layout;
	mddev->delta_disks = -1;
	mddev->raid_disks -= 1;
	return setup_conf(mddev);
}

static int raid5_check_reshape(struct mddev *mddev)
{
	/* For a 2-drive array, the layout and chunk size can be changed
	 * immediately as not restriping is needed.
	 * For larger arrays we record the new value - after validation
	 * to be used by a reshape pass.
	 */
	struct r5conf *conf = mddev->private;
	int new_chunk = mddev->new_chunk_sectors;

	if (mddev->new_layout >= 0 && !algorithm_valid_raid5(mddev->new_layout))
		return -EINVAL;
	if (new_chunk > 0) {
		if (!is_power_of_2(new_chunk))
			return -EINVAL;
		if (new_chunk < (PAGE_SIZE>>9))
			return -EINVAL;
		if (mddev->array_sectors & (new_chunk-1))
			/* not factor of array size */
			return -EINVAL;
	}

	/* They look valid */

	if (mddev->raid_disks == 2) {
		/* can make the change immediately */
		if (mddev->new_layout >= 0) {
			conf->algorithm = mddev->new_layout;
			mddev->layout = mddev->new_layout;
		}
		if (new_chunk > 0) {
			conf->chunk_sectors = new_chunk ;
			mddev->chunk_sectors = new_chunk;
		}
		set_bit(MD_CHANGE_DEVS, &mddev->flags);
		md_wakeup_thread(mddev->thread);
	}
	return check_reshape(mddev);
}

static int raid6_check_reshape(struct mddev *mddev)
{
	int new_chunk = mddev->new_chunk_sectors;

	if (mddev->new_layout >= 0 && !algorithm_valid_raid6(mddev->new_layout))
		return -EINVAL;
	if (new_chunk > 0) {
		if (!is_power_of_2(new_chunk))
			return -EINVAL;
		if (new_chunk < (PAGE_SIZE >> 9))
			return -EINVAL;
		if (mddev->array_sectors & (new_chunk-1))
			/* not factor of array size */
			return -EINVAL;
	}

	/* They look valid */
	return check_reshape(mddev);
}

static void *raid5_takeover(struct mddev *mddev)
{
	/* raid5 can take over:
	 *  raid0 - if there is only one strip zone - make it a raid4 layout
	 *  raid1 - if there are two drives.  We need to know the chunk size
	 *  raid4 - trivial - just use a raid4 layout.
	 *  raid6 - Providing it is a *_6 layout
	 */
	if (mddev->level == 0)
		return raid45_takeover_raid0(mddev, 5);
	if (mddev->level == 1)
		return raid5_takeover_raid1(mddev);
	if (mddev->level == 4) {
		mddev->new_layout = ALGORITHM_PARITY_N;
		mddev->new_level = 5;
		return setup_conf(mddev);
	}
	if (mddev->level == 6)
		return raid5_takeover_raid6(mddev);

	return ERR_PTR(-EINVAL);
}

static void *raid4_takeover(struct mddev *mddev)
{
	/* raid4 can take over:
	 *  raid0 - if there is only one strip zone
	 *  raid5 - if layout is right
	 */
	if (mddev->level == 0)
		return raid45_takeover_raid0(mddev, 4);
	if (mddev->level == 5 &&
	    mddev->layout == ALGORITHM_PARITY_N) {
		mddev->new_layout = 0;
		mddev->new_level = 4;
		return setup_conf(mddev);
	}
	return ERR_PTR(-EINVAL);
}

static struct md_personality raid5_personality;

static void *raid6_takeover(struct mddev *mddev)
{
	/* Currently can only take over a raid5.  We map the
	 * personality to an equivalent raid6 personality
	 * with the Q block at the end.
	 */
	int new_layout;

	if (mddev->pers != &raid5_personality)
		return ERR_PTR(-EINVAL);
	if (mddev->degraded > 1)
		return ERR_PTR(-EINVAL);
	if (mddev->raid_disks > 253)
		return ERR_PTR(-EINVAL);
	if (mddev->raid_disks < 3)
		return ERR_PTR(-EINVAL);

	switch (mddev->layout) {
	case ALGORITHM_LEFT_ASYMMETRIC:
		new_layout = ALGORITHM_LEFT_ASYMMETRIC_6;
		break;
	case ALGORITHM_RIGHT_ASYMMETRIC:
		new_layout = ALGORITHM_RIGHT_ASYMMETRIC_6;
		break;
	case ALGORITHM_LEFT_SYMMETRIC:
		new_layout = ALGORITHM_LEFT_SYMMETRIC_6;
		break;
	case ALGORITHM_RIGHT_SYMMETRIC:
		new_layout = ALGORITHM_RIGHT_SYMMETRIC_6;
		break;
	case ALGORITHM_PARITY_0:
		new_layout = ALGORITHM_PARITY_0_6;
		break;
	case ALGORITHM_PARITY_N:
		new_layout = ALGORITHM_PARITY_N;
		break;
	default:
		return ERR_PTR(-EINVAL);
	}
	mddev->new_level = 6;
	mddev->new_layout = new_layout;
	mddev->delta_disks = 1;
	mddev->raid_disks += 1;
	return setup_conf(mddev);
}

static struct md_personality raid6_personality =
{
	.name		= "raid6",
	.level		= 6,
	.owner		= THIS_MODULE,
	.make_request	= make_request,
	.run		= run,
	.free		= raid5_free,
	.status		= status,
	.error_handler	= error,
	.hot_add_disk	= raid5_add_disk,
	.hot_remove_disk= raid5_remove_disk,
	.spare_active	= raid5_spare_active,
	.sync_request	= sync_request,
	.resize		= raid5_resize,
	.size		= raid5_size,
	.check_reshape	= raid6_check_reshape,
	.start_reshape  = raid5_start_reshape,
	.finish_reshape = raid5_finish_reshape,
	.quiesce	= raid5_quiesce,
	.takeover	= raid6_takeover,
	.congested	= raid5_congested,
	.mergeable_bvec	= raid5_mergeable_bvec,
};
static struct md_personality raid5_personality =
{
	.name		= "raid5",
	.level		= 5,
	.owner		= THIS_MODULE,
	.make_request	= make_request,
	.run		= run,
	.free		= raid5_free,
	.status		= status,
	.error_handler	= error,
	.hot_add_disk	= raid5_add_disk,
	.hot_remove_disk= raid5_remove_disk,
	.spare_active	= raid5_spare_active,
	.sync_request	= sync_request,
	.resize		= raid5_resize,
	.size		= raid5_size,
	.check_reshape	= raid5_check_reshape,
	.start_reshape  = raid5_start_reshape,
	.finish_reshape = raid5_finish_reshape,
	.quiesce	= raid5_quiesce,
	.takeover	= raid5_takeover,
	.congested	= raid5_congested,
	.mergeable_bvec	= raid5_mergeable_bvec,
};

static struct md_personality raid4_personality =
{
	.name		= "raid4",
	.level		= 4,
	.owner		= THIS_MODULE,
	.make_request	= make_request,
	.run		= run,
	.free		= raid5_free,
	.status		= status,
	.error_handler	= error,
	.hot_add_disk	= raid5_add_disk,
	.hot_remove_disk= raid5_remove_disk,
	.spare_active	= raid5_spare_active,
	.sync_request	= sync_request,
	.resize		= raid5_resize,
	.size		= raid5_size,
	.check_reshape	= raid5_check_reshape,
	.start_reshape  = raid5_start_reshape,
	.finish_reshape = raid5_finish_reshape,
	.quiesce	= raid5_quiesce,
	.takeover	= raid4_takeover,
	.congested	= raid5_congested,
	.mergeable_bvec	= raid5_mergeable_bvec,
};

static int __init raid5_init(void)
{
	raid5_wq = alloc_workqueue("raid5wq",
		WQ_UNBOUND|WQ_MEM_RECLAIM|WQ_CPU_INTENSIVE|WQ_SYSFS, 0);
	if (!raid5_wq)
		return -ENOMEM;
	register_md_personality(&raid6_personality);
	register_md_personality(&raid5_personality);
	register_md_personality(&raid4_personality);
	return 0;
}

static void raid5_exit(void)
{
	unregister_md_personality(&raid6_personality);
	unregister_md_personality(&raid5_personality);
	unregister_md_personality(&raid4_personality);
	destroy_workqueue(raid5_wq);
}

module_init(raid5_init);
module_exit(raid5_exit);
MODULE_LICENSE("GPL");
MODULE_DESCRIPTION("RAID4/5/6 (striping with parity) personality for MD");
MODULE_ALIAS("md-personality-4"); /* RAID5 */
MODULE_ALIAS("md-raid5");
MODULE_ALIAS("md-raid4");
MODULE_ALIAS("md-level-5");
MODULE_ALIAS("md-level-4");
MODULE_ALIAS("md-personality-8"); /* RAID6 */
MODULE_ALIAS("md-raid6");
MODULE_ALIAS("md-level-6");

/* This used to be two separate modules, they were: */
MODULE_ALIAS("raid5");
MODULE_ALIAS("raid6");<|MERGE_RESOLUTION|>--- conflicted
+++ resolved
@@ -749,10 +749,7 @@
 static bool stripe_can_batch(struct stripe_head *sh)
 {
 	return test_bit(STRIPE_BATCH_READY, &sh->state) &&
-<<<<<<< HEAD
-=======
 		!test_bit(STRIPE_BITMAP_PENDING, &sh->state) &&
->>>>>>> 4b8a8262
 		is_full_stripe_write(sh);
 }
 
@@ -841,8 +838,6 @@
 		    < IO_THRESHOLD)
 			md_wakeup_thread(conf->mddev->thread);
 
-<<<<<<< HEAD
-=======
 	if (test_and_clear_bit(STRIPE_BIT_DELAY, &sh->state)) {
 		int seq = sh->bm_seq;
 		if (test_bit(STRIPE_BIT_DELAY, &sh->batch_head->state) &&
@@ -852,7 +847,6 @@
 		sh->batch_head->bm_seq = seq;
 	}
 
->>>>>>> 4b8a8262
 	atomic_inc(&sh->count);
 unlock_out:
 	unlock_two_stripes(head, sh);
@@ -1278,7 +1272,6 @@
 /* return a pointer to the address conversion region of the scribble buffer */
 static addr_conv_t *to_addr_conv(struct stripe_head *sh,
 				 struct raid5_percpu *percpu, int i)
-<<<<<<< HEAD
 {
 	void *addr;
 
@@ -1288,24 +1281,10 @@
 
 /* return a pointer to the address conversion region of the scribble buffer */
 static struct page **to_addr_page(struct raid5_percpu *percpu, int i)
-=======
->>>>>>> 4b8a8262
 {
 	void *addr;
 
 	addr = flex_array_get(percpu->scribble, i);
-<<<<<<< HEAD
-=======
-	return addr + sizeof(struct page *) * (sh->disks + 2);
-}
-
-/* return a pointer to the address conversion region of the scribble buffer */
-static struct page **to_addr_page(struct raid5_percpu *percpu, int i)
-{
-	void *addr;
-
-	addr = flex_array_get(percpu->scribble, i);
->>>>>>> 4b8a8262
 	return addr;
 }
 
@@ -1840,21 +1819,12 @@
 		synflags = SYNDROME_SRC_ALL;
 		txflags = ASYNC_TX_ACK;
 	}
-<<<<<<< HEAD
 
 	count = set_syndrome_sources(blocks, sh, synflags);
 	last_stripe = !head_sh->batch_head ||
 		list_first_entry(&sh->batch_list,
 				 struct stripe_head, batch_list) == head_sh;
 
-=======
-
-	count = set_syndrome_sources(blocks, sh, synflags);
-	last_stripe = !head_sh->batch_head ||
-		list_first_entry(&sh->batch_list,
-				 struct stripe_head, batch_list) == head_sh;
-
->>>>>>> 4b8a8262
 	if (last_stripe) {
 		atomic_inc(&head_sh->count);
 		init_async_submit(&submit, txflags, tx, ops_complete_reconstruct,
@@ -1862,11 +1832,7 @@
 	} else
 		init_async_submit(&submit, 0, tx, NULL, NULL,
 				  to_addr_conv(sh, percpu, j));
-<<<<<<< HEAD
-	async_gen_syndrome(blocks, 0, count+2, STRIPE_SIZE,  &submit);
-=======
 	tx = async_gen_syndrome(blocks, 0, count+2, STRIPE_SIZE,  &submit);
->>>>>>> 4b8a8262
 	if (!last_stripe) {
 		j++;
 		sh = list_first_entry(&sh->batch_list, struct stripe_head,
@@ -2013,7 +1979,6 @@
 }
 
 static struct stripe_head *alloc_stripe(struct kmem_cache *sc, gfp_t gfp)
-<<<<<<< HEAD
 {
 	struct stripe_head *sh;
 
@@ -2031,25 +1996,6 @@
 {
 	struct stripe_head *sh;
 
-=======
-{
-	struct stripe_head *sh;
-
-	sh = kmem_cache_zalloc(sc, gfp);
-	if (sh) {
-		spin_lock_init(&sh->stripe_lock);
-		spin_lock_init(&sh->batch_lock);
-		INIT_LIST_HEAD(&sh->batch_list);
-		INIT_LIST_HEAD(&sh->lru);
-		atomic_set(&sh->count, 1);
-	}
-	return sh;
-}
-static int grow_one_stripe(struct r5conf *conf, gfp_t gfp)
-{
-	struct stripe_head *sh;
-
->>>>>>> 4b8a8262
 	sh = alloc_stripe(conf->slab_cache, gfp);
 	if (!sh)
 		return 0;
@@ -3076,10 +3022,7 @@
 			set_bit(STRIPE_BIT_DELAY, &sh->state);
 		}
 	}
-<<<<<<< HEAD
-=======
 	spin_unlock_irq(&sh->stripe_lock);
->>>>>>> 4b8a8262
 
 	if (stripe_can_batch(sh))
 		stripe_add_to_batch_list(conf, sh);
@@ -3492,10 +3435,6 @@
 	int discard_pending = 0;
 	struct stripe_head *head_sh = sh;
 	bool do_endio = false;
-<<<<<<< HEAD
-	int wakeup_nr = 0;
-=======
->>>>>>> 4b8a8262
 
 	for (i = disks; i--; )
 		if (sh->dev[i].written) {
@@ -3584,49 +3523,8 @@
 		if (atomic_dec_and_test(&conf->pending_full_writes))
 			md_wakeup_thread(conf->mddev->thread);
 
-<<<<<<< HEAD
-	if (!head_sh->batch_head || !do_endio)
-		return;
-	for (i = 0; i < head_sh->disks; i++) {
-		if (test_and_clear_bit(R5_Overlap, &head_sh->dev[i].flags))
-			wakeup_nr++;
-	}
-	while (!list_empty(&head_sh->batch_list)) {
-		int i;
-		sh = list_first_entry(&head_sh->batch_list,
-				      struct stripe_head, batch_list);
-		list_del_init(&sh->batch_list);
-
-		set_mask_bits(&sh->state, ~STRIPE_EXPAND_SYNC_FLAG,
-			      head_sh->state & ~((1 << STRIPE_ACTIVE) |
-						 (1 << STRIPE_PREREAD_ACTIVE) |
-						 STRIPE_EXPAND_SYNC_FLAG));
-		sh->check_state = head_sh->check_state;
-		sh->reconstruct_state = head_sh->reconstruct_state;
-		for (i = 0; i < sh->disks; i++) {
-			if (test_and_clear_bit(R5_Overlap, &sh->dev[i].flags))
-				wakeup_nr++;
-			sh->dev[i].flags = head_sh->dev[i].flags;
-		}
-
-		spin_lock_irq(&sh->stripe_lock);
-		sh->batch_head = NULL;
-		spin_unlock_irq(&sh->stripe_lock);
-		if (sh->state & STRIPE_EXPAND_SYNC_FLAG)
-			set_bit(STRIPE_HANDLE, &sh->state);
-		release_stripe(sh);
-	}
-
-	spin_lock_irq(&head_sh->stripe_lock);
-	head_sh->batch_head = NULL;
-	spin_unlock_irq(&head_sh->stripe_lock);
-	wake_up_nr(&conf->wait_for_overlap, wakeup_nr);
-	if (head_sh->state & STRIPE_EXPAND_SYNC_FLAG)
-		set_bit(STRIPE_HANDLE, &head_sh->state);
-=======
 	if (head_sh->batch_head && do_endio)
 		break_stripe_batch_list(head_sh, STRIPE_EXPAND_SYNC_FLAGS);
->>>>>>> 4b8a8262
 }
 
 static void handle_stripe_dirtying(struct r5conf *conf,
@@ -4267,11 +4165,6 @@
 
 static int clear_batch_ready(struct stripe_head *sh)
 {
-<<<<<<< HEAD
-	struct stripe_head *tmp;
-	if (!test_and_clear_bit(STRIPE_BATCH_READY, &sh->state))
-		return 0;
-=======
 	/* Return '1' if this is a member of batch, or
 	 * '0' if it is a lone stripe or a head which can now be
 	 * handled.
@@ -4279,7 +4172,6 @@
 	struct stripe_head *tmp;
 	if (!test_and_clear_bit(STRIPE_BATCH_READY, &sh->state))
 		return (sh->batch_head && sh->batch_head != sh);
->>>>>>> 4b8a8262
 	spin_lock(&sh->stripe_lock);
 	if (!sh->batch_head) {
 		spin_unlock(&sh->stripe_lock);
@@ -4307,49 +4199,17 @@
 	return 0;
 }
 
-<<<<<<< HEAD
-static void check_break_stripe_batch_list(struct stripe_head *sh)
-{
-	struct stripe_head *head_sh, *next;
-	int i;
-
-	if (!test_and_clear_bit(STRIPE_BATCH_ERR, &sh->state))
-		return;
-
-	head_sh = sh;
-=======
 static void break_stripe_batch_list(struct stripe_head *head_sh,
 				    unsigned long handle_flags)
 {
 	struct stripe_head *sh, *next;
 	int i;
 	int do_wakeup = 0;
->>>>>>> 4b8a8262
 
 	list_for_each_entry_safe(sh, next, &head_sh->batch_list, batch_list) {
 
 		list_del_init(&sh->batch_list);
 
-<<<<<<< HEAD
-		set_mask_bits(&sh->state, ~STRIPE_EXPAND_SYNC_FLAG,
-			      head_sh->state & ~((1 << STRIPE_ACTIVE) |
-						 (1 << STRIPE_PREREAD_ACTIVE) |
-						 (1 << STRIPE_DEGRADED) |
-						 STRIPE_EXPAND_SYNC_FLAG));
-		sh->check_state = head_sh->check_state;
-		sh->reconstruct_state = head_sh->reconstruct_state;
-		for (i = 0; i < sh->disks; i++)
-			sh->dev[i].flags = head_sh->dev[i].flags &
-				(~((1 << R5_WriteError) | (1 << R5_Overlap)));
-
-		spin_lock_irq(&sh->stripe_lock);
-		sh->batch_head = NULL;
-		spin_unlock_irq(&sh->stripe_lock);
-
-		set_bit(STRIPE_HANDLE, &sh->state);
-		release_stripe(sh);
-	}
-=======
 		WARN_ON_ONCE(sh->state & ((1 << STRIPE_ACTIVE) |
 					  (1 << STRIPE_SYNCING) |
 					  (1 << STRIPE_REPLACED) |
@@ -4398,7 +4258,6 @@
 
 	if (do_wakeup)
 		wake_up(&head_sh->raid_conf->wait_for_overlap);
->>>>>>> 4b8a8262
 }
 
 static void handle_stripe(struct stripe_head *sh)
@@ -4423,12 +4282,8 @@
 		return;
 	}
 
-<<<<<<< HEAD
-	check_break_stripe_batch_list(sh);
-=======
 	if (test_and_clear_bit(STRIPE_BATCH_ERR, &sh->state))
 		break_stripe_batch_list(sh, 0);
->>>>>>> 4b8a8262
 
 	if (test_bit(STRIPE_SYNC_REQUESTED, &sh->state) && !sh->batch_head) {
 		spin_lock(&sh->stripe_lock);
