/*
 * Hardware monitoring driver for PMBus devices
 *
 * Copyright (c) 2010, 2011 Ericsson AB.
 *
 * This program is free software; you can redistribute it and/or modify
 * it under the terms of the GNU General Public License as published by
 * the Free Software Foundation; either version 2 of the License, or
 * (at your option) any later version.
 *
 * This program is distributed in the hope that it will be useful,
 * but WITHOUT ANY WARRANTY; without even the implied warranty of
 * MERCHANTABILITY or FITNESS FOR A PARTICULAR PURPOSE. See the
 * GNU General Public License for more details.
 *
 * You should have received a copy of the GNU General Public License
 * along with this program; if not, write to the Free Software
 * Foundation, Inc., 675 Mass Ave, Cambridge, MA 02139, USA.
 */

#include <linux/kernel.h>
#include <linux/module.h>
#include <linux/init.h>
#include <linux/err.h>
#include <linux/slab.h>
#include <linux/mutex.h>
#include <linux/i2c.h>
#include "pmbus.h"

/*
 * Find sensor groups and status registers on each page.
 */
static void pmbus_find_sensor_groups(struct i2c_client *client,
				     struct pmbus_driver_info *info)
{
	int page;

	/* Sensors detected on page 0 only */
	if (pmbus_check_word_register(client, 0, PMBUS_READ_VIN))
		info->func[0] |= PMBUS_HAVE_VIN;
	if (pmbus_check_word_register(client, 0, PMBUS_READ_VCAP))
		info->func[0] |= PMBUS_HAVE_VCAP;
	if (pmbus_check_word_register(client, 0, PMBUS_READ_IIN))
		info->func[0] |= PMBUS_HAVE_IIN;
	if (pmbus_check_word_register(client, 0, PMBUS_READ_PIN))
		info->func[0] |= PMBUS_HAVE_PIN;
	if (info->func[0]
	    && pmbus_check_byte_register(client, 0, PMBUS_STATUS_INPUT))
		info->func[0] |= PMBUS_HAVE_STATUS_INPUT;
	if (pmbus_check_byte_register(client, 0, PMBUS_FAN_CONFIG_12) &&
	    pmbus_check_word_register(client, 0, PMBUS_READ_FAN_SPEED_1)) {
		info->func[0] |= PMBUS_HAVE_FAN12;
		if (pmbus_check_byte_register(client, 0, PMBUS_STATUS_FAN_12))
			info->func[0] |= PMBUS_HAVE_STATUS_FAN12;
	}
	if (pmbus_check_byte_register(client, 0, PMBUS_FAN_CONFIG_34) &&
	    pmbus_check_word_register(client, 0, PMBUS_READ_FAN_SPEED_3)) {
		info->func[0] |= PMBUS_HAVE_FAN34;
		if (pmbus_check_byte_register(client, 0, PMBUS_STATUS_FAN_34))
			info->func[0] |= PMBUS_HAVE_STATUS_FAN34;
	}
	if (pmbus_check_word_register(client, 0, PMBUS_READ_TEMPERATURE_1))
		info->func[0] |= PMBUS_HAVE_TEMP;
	if (pmbus_check_word_register(client, 0, PMBUS_READ_TEMPERATURE_2))
		info->func[0] |= PMBUS_HAVE_TEMP2;
	if (pmbus_check_word_register(client, 0, PMBUS_READ_TEMPERATURE_3))
		info->func[0] |= PMBUS_HAVE_TEMP3;
	if (info->func[0] & (PMBUS_HAVE_TEMP | PMBUS_HAVE_TEMP2
			     | PMBUS_HAVE_TEMP3)
	    && pmbus_check_byte_register(client, 0,
					 PMBUS_STATUS_TEMPERATURE))
			info->func[0] |= PMBUS_HAVE_STATUS_TEMP;
<<<<<<< HEAD
	}
	if (pmbus_check_word_register(client, 0, PMBUS_READ_TEMPERATURE_2))
		info->func[0] |= PMBUS_HAVE_TEMP2;
	if (pmbus_check_word_register(client, 0, PMBUS_READ_TEMPERATURE_3))
		info->func[0] |= PMBUS_HAVE_TEMP3;
=======
>>>>>>> 0461db1b

	/* Sensors detected on all pages */
	for (page = 0; page < info->pages; page++) {
		if (pmbus_check_word_register(client, page, PMBUS_READ_VOUT)) {
			info->func[page] |= PMBUS_HAVE_VOUT;
			if (pmbus_check_byte_register(client, page,
						      PMBUS_STATUS_VOUT))
				info->func[page] |= PMBUS_HAVE_STATUS_VOUT;
		}
		if (pmbus_check_word_register(client, page, PMBUS_READ_IOUT)) {
			info->func[page] |= PMBUS_HAVE_IOUT;
			if (pmbus_check_byte_register(client, 0,
						      PMBUS_STATUS_IOUT))
				info->func[page] |= PMBUS_HAVE_STATUS_IOUT;
		}
		if (pmbus_check_word_register(client, page, PMBUS_READ_POUT))
			info->func[page] |= PMBUS_HAVE_POUT;
	}
}

/*
 * Identify chip parameters.
 */
static int pmbus_identify(struct i2c_client *client,
			  struct pmbus_driver_info *info)
{
	if (!info->pages) {
		/*
		 * Check if the PAGE command is supported. If it is,
		 * keep setting the page number until it fails or until the
		 * maximum number of pages has been reached. Assume that
		 * this is the number of pages supported by the chip.
		 */
		if (pmbus_check_byte_register(client, 0, PMBUS_PAGE)) {
			int page;

			for (page = 1; page < PMBUS_PAGES; page++) {
				if (pmbus_set_page(client, page) < 0)
					break;
			}
			pmbus_set_page(client, 0);
			info->pages = page;
		} else {
			info->pages = 1;
		}
	}

	/*
	 * We should check if the COEFFICIENTS register is supported.
	 * If it is, and the chip is configured for direct mode, we can read
	 * the coefficients from the chip, one set per group of sensor
	 * registers.
	 *
	 * To do this, we will need access to a chip which actually supports the
	 * COEFFICIENTS command, since the command is too complex to implement
	 * without testing it.
	 */

	/* Try to find sensor groups  */
	pmbus_find_sensor_groups(client, info);

	return 0;
}

static int pmbus_probe(struct i2c_client *client,
		       const struct i2c_device_id *id)
{
	struct pmbus_driver_info *info;
	int ret;

	info = kzalloc(sizeof(struct pmbus_driver_info), GFP_KERNEL);
	if (!info)
		return -ENOMEM;

	info->pages = id->driver_data;
	info->identify = pmbus_identify;

	ret = pmbus_do_probe(client, id, info);
	if (ret < 0)
		goto out;
	return 0;

out:
	kfree(info);
	return ret;
}

static int pmbus_remove(struct i2c_client *client)
{
	int ret;
	const struct pmbus_driver_info *info;

	info = pmbus_get_driver_info(client);
	ret = pmbus_do_remove(client);
	kfree(info);
	return ret;
}

/*
 * Use driver_data to set the number of pages supported by the chip.
 */
static const struct i2c_device_id pmbus_id[] = {
	{"bmr450", 1},
	{"bmr451", 1},
	{"bmr453", 1},
	{"bmr454", 1},
	{"ltc2978", 8},
	{"pmbus", 0},
	{}
};

MODULE_DEVICE_TABLE(i2c, pmbus_id);

/* This is the driver that will be inserted */
static struct i2c_driver pmbus_driver = {
	.driver = {
		   .name = "pmbus",
		   },
	.probe = pmbus_probe,
	.remove = pmbus_remove,
	.id_table = pmbus_id,
};

static int __init pmbus_init(void)
{
	return i2c_add_driver(&pmbus_driver);
}

static void __exit pmbus_exit(void)
{
	i2c_del_driver(&pmbus_driver);
}

MODULE_AUTHOR("Guenter Roeck");
MODULE_DESCRIPTION("Generic PMBus driver");
MODULE_LICENSE("GPL");
module_init(pmbus_init);
module_exit(pmbus_exit);<|MERGE_RESOLUTION|>--- conflicted
+++ resolved
@@ -70,14 +70,6 @@
 	    && pmbus_check_byte_register(client, 0,
 					 PMBUS_STATUS_TEMPERATURE))
 			info->func[0] |= PMBUS_HAVE_STATUS_TEMP;
-<<<<<<< HEAD
-	}
-	if (pmbus_check_word_register(client, 0, PMBUS_READ_TEMPERATURE_2))
-		info->func[0] |= PMBUS_HAVE_TEMP2;
-	if (pmbus_check_word_register(client, 0, PMBUS_READ_TEMPERATURE_3))
-		info->func[0] |= PMBUS_HAVE_TEMP3;
-=======
->>>>>>> 0461db1b
 
 	/* Sensors detected on all pages */
 	for (page = 0; page < info->pages; page++) {
