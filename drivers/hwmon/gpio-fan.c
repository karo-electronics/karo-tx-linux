/*
 * gpio-fan.c - Hwmon driver for fans connected to GPIO lines.
 *
 * Copyright (C) 2010 LaCie
 *
 * Author: Simon Guinot <sguinot@lacie.com>
 *
 * This program is free software; you can redistribute it and/or modify
 * it under the terms of the GNU General Public License as published by
 * the Free Software Foundation; either version 2 of the License, or
 * (at your option) any later version.
 *
 * This program is distributed in the hope that it will be useful,
 * but WITHOUT ANY WARRANTY; without even the implied warranty of
 * MERCHANTABILITY or FITNESS FOR A PARTICULAR PURPOSE.  See the
 * GNU General Public License for more details.
 *
 * You should have received a copy of the GNU General Public License
 * along with this program; if not, write to the Free Software
 * Foundation, Inc., 59 Temple Place, Suite 330, Boston, MA  02111-1307  USA
 */

#include <linux/module.h>
#include <linux/init.h>
#include <linux/slab.h>
#include <linux/interrupt.h>
#include <linux/irq.h>
#include <linux/platform_device.h>
#include <linux/err.h>
#include <linux/mutex.h>
#include <linux/hwmon.h>
#include <linux/gpio.h>
#include <linux/gpio-fan.h>
#include <linux/of_platform.h>
#include <linux/of_gpio.h>

struct gpio_fan_data {
	struct platform_device	*pdev;
	struct device		*hwmon_dev;
	struct mutex		lock; /* lock GPIOs operations. */
	int			num_ctrl;
	unsigned		*ctrl;
	int			num_speed;
	struct gpio_fan_speed	*speed;
	int			speed_index;
#ifdef CONFIG_PM_SLEEP
	int			resume_speed;
#endif
	bool			pwm_enable;
	struct gpio_fan_alarm	*alarm;
	struct work_struct	alarm_work;
};

/*
 * Alarm GPIO.
 */

static void fan_alarm_notify(struct work_struct *ws)
{
	struct gpio_fan_data *fan_data =
		container_of(ws, struct gpio_fan_data, alarm_work);

	sysfs_notify(&fan_data->pdev->dev.kobj, NULL, "fan1_alarm");
	kobject_uevent(&fan_data->pdev->dev.kobj, KOBJ_CHANGE);
}

static irqreturn_t fan_alarm_irq_handler(int irq, void *dev_id)
{
	struct gpio_fan_data *fan_data = dev_id;

	schedule_work(&fan_data->alarm_work);

	return IRQ_NONE;
}

static ssize_t show_fan_alarm(struct device *dev,
			      struct device_attribute *attr, char *buf)
{
	struct gpio_fan_data *fan_data = dev_get_drvdata(dev);
	struct gpio_fan_alarm *alarm = fan_data->alarm;
	int value = gpio_get_value(alarm->gpio);

	if (alarm->active_low)
		value = !value;

	return sprintf(buf, "%d\n", value);
}

static DEVICE_ATTR(fan1_alarm, S_IRUGO, show_fan_alarm, NULL);

static int fan_alarm_init(struct gpio_fan_data *fan_data,
			  struct gpio_fan_alarm *alarm)
{
	int err;
	int alarm_irq;
	struct platform_device *pdev = fan_data->pdev;

	fan_data->alarm = alarm;

	err = devm_gpio_request(&pdev->dev, alarm->gpio, "GPIO fan alarm");
	if (err)
		return err;

	err = gpio_direction_input(alarm->gpio);
	if (err)
		return err;

	err = device_create_file(&pdev->dev, &dev_attr_fan1_alarm);
	if (err)
		return err;

	/*
	 * If the alarm GPIO don't support interrupts, just leave
	 * without initializing the fail notification support.
	 */
	alarm_irq = gpio_to_irq(alarm->gpio);
	if (alarm_irq < 0)
		return 0;

	INIT_WORK(&fan_data->alarm_work, fan_alarm_notify);
	irq_set_irq_type(alarm_irq, IRQ_TYPE_EDGE_BOTH);
	err = devm_request_irq(&pdev->dev, alarm_irq, fan_alarm_irq_handler,
			       IRQF_SHARED, "GPIO fan alarm", fan_data);
	if (err)
		goto err_free_sysfs;

	return 0;

err_free_sysfs:
	device_remove_file(&pdev->dev, &dev_attr_fan1_alarm);
	return err;
}

static void fan_alarm_free(struct gpio_fan_data *fan_data)
{
	struct platform_device *pdev = fan_data->pdev;

	device_remove_file(&pdev->dev, &dev_attr_fan1_alarm);
}

/*
 * Control GPIOs.
 */

/* Must be called with fan_data->lock held, except during initialization. */
static void __set_fan_ctrl(struct gpio_fan_data *fan_data, int ctrl_val)
{
	int i;

	for (i = 0; i < fan_data->num_ctrl; i++)
		gpio_set_value(fan_data->ctrl[i], (ctrl_val >> i) & 1);
}

static int __get_fan_ctrl(struct gpio_fan_data *fan_data)
{
	int i;
	int ctrl_val = 0;

	for (i = 0; i < fan_data->num_ctrl; i++) {
		int value;

		value = gpio_get_value(fan_data->ctrl[i]);
		ctrl_val |= (value << i);
	}
	return ctrl_val;
}

/* Must be called with fan_data->lock held, except during initialization. */
static void set_fan_speed(struct gpio_fan_data *fan_data, int speed_index)
{
	if (fan_data->speed_index == speed_index)
		return;

	__set_fan_ctrl(fan_data, fan_data->speed[speed_index].ctrl_val);
	fan_data->speed_index = speed_index;
}

static int get_fan_speed_index(struct gpio_fan_data *fan_data)
{
	int ctrl_val = __get_fan_ctrl(fan_data);
	int i;

	for (i = 0; i < fan_data->num_speed; i++)
		if (fan_data->speed[i].ctrl_val == ctrl_val)
			return i;

	dev_warn(&fan_data->pdev->dev,
		 "missing speed array entry for GPIO value 0x%x\n", ctrl_val);

	return -EINVAL;
}

static int rpm_to_speed_index(struct gpio_fan_data *fan_data, int rpm)
{
	struct gpio_fan_speed *speed = fan_data->speed;
	int i;

	for (i = 0; i < fan_data->num_speed; i++)
		if (speed[i].rpm >= rpm)
			return i;

	return fan_data->num_speed - 1;
}

static ssize_t show_pwm(struct device *dev,
			struct device_attribute *attr, char *buf)
{
	struct gpio_fan_data *fan_data = dev_get_drvdata(dev);
	u8 pwm = fan_data->speed_index * 255 / (fan_data->num_speed - 1);

	return sprintf(buf, "%d\n", pwm);
}

static ssize_t set_pwm(struct device *dev, struct device_attribute *attr,
		       const char *buf, size_t count)
{
	struct gpio_fan_data *fan_data = dev_get_drvdata(dev);
	unsigned long pwm;
	int speed_index;
	int ret = count;

	if (kstrtoul(buf, 10, &pwm) || pwm > 255)
		return -EINVAL;

	mutex_lock(&fan_data->lock);

	if (!fan_data->pwm_enable) {
		ret = -EPERM;
		goto exit_unlock;
	}

	speed_index = DIV_ROUND_UP(pwm * (fan_data->num_speed - 1), 255);
	set_fan_speed(fan_data, speed_index);

exit_unlock:
	mutex_unlock(&fan_data->lock);

	return ret;
}

static ssize_t show_pwm_enable(struct device *dev,
			       struct device_attribute *attr, char *buf)
{
	struct gpio_fan_data *fan_data = dev_get_drvdata(dev);

	return sprintf(buf, "%d\n", fan_data->pwm_enable);
}

static ssize_t set_pwm_enable(struct device *dev, struct device_attribute *attr,
			      const char *buf, size_t count)
{
	struct gpio_fan_data *fan_data = dev_get_drvdata(dev);
	unsigned long val;

	if (kstrtoul(buf, 10, &val) || val > 1)
		return -EINVAL;

	if (fan_data->pwm_enable == val)
		return count;

	mutex_lock(&fan_data->lock);

	fan_data->pwm_enable = val;

	/* Disable manual control mode: set fan at full speed. */
	if (val == 0)
		set_fan_speed(fan_data, fan_data->num_speed - 1);

	mutex_unlock(&fan_data->lock);

	return count;
}

static ssize_t show_pwm_mode(struct device *dev,
			     struct device_attribute *attr, char *buf)
{
	return sprintf(buf, "0\n");
}

static ssize_t show_rpm_min(struct device *dev,
			    struct device_attribute *attr, char *buf)
{
	struct gpio_fan_data *fan_data = dev_get_drvdata(dev);

	return sprintf(buf, "%d\n", fan_data->speed[0].rpm);
}

static ssize_t show_rpm_max(struct device *dev,
			    struct device_attribute *attr, char *buf)
{
	struct gpio_fan_data *fan_data = dev_get_drvdata(dev);

	return sprintf(buf, "%d\n",
		       fan_data->speed[fan_data->num_speed - 1].rpm);
}

static ssize_t show_rpm(struct device *dev,
			struct device_attribute *attr, char *buf)
{
	struct gpio_fan_data *fan_data = dev_get_drvdata(dev);

	return sprintf(buf, "%d\n", fan_data->speed[fan_data->speed_index].rpm);
}

static ssize_t set_rpm(struct device *dev, struct device_attribute *attr,
		       const char *buf, size_t count)
{
	struct gpio_fan_data *fan_data = dev_get_drvdata(dev);
	unsigned long rpm;
	int ret = count;

	if (kstrtoul(buf, 10, &rpm))
		return -EINVAL;

	mutex_lock(&fan_data->lock);

	if (!fan_data->pwm_enable) {
		ret = -EPERM;
		goto exit_unlock;
	}

	set_fan_speed(fan_data, rpm_to_speed_index(fan_data, rpm));

exit_unlock:
	mutex_unlock(&fan_data->lock);

	return ret;
}

static DEVICE_ATTR(pwm1, S_IRUGO | S_IWUSR, show_pwm, set_pwm);
static DEVICE_ATTR(pwm1_enable, S_IRUGO | S_IWUSR,
		   show_pwm_enable, set_pwm_enable);
static DEVICE_ATTR(pwm1_mode, S_IRUGO, show_pwm_mode, NULL);
static DEVICE_ATTR(fan1_min, S_IRUGO, show_rpm_min, NULL);
static DEVICE_ATTR(fan1_max, S_IRUGO, show_rpm_max, NULL);
static DEVICE_ATTR(fan1_input, S_IRUGO, show_rpm, NULL);
static DEVICE_ATTR(fan1_target, S_IRUGO | S_IWUSR, show_rpm, set_rpm);

static struct attribute *gpio_fan_ctrl_attributes[] = {
	&dev_attr_pwm1.attr,
	&dev_attr_pwm1_enable.attr,
	&dev_attr_pwm1_mode.attr,
	&dev_attr_fan1_input.attr,
	&dev_attr_fan1_target.attr,
	&dev_attr_fan1_min.attr,
	&dev_attr_fan1_max.attr,
	NULL
};

static const struct attribute_group gpio_fan_ctrl_group = {
	.attrs = gpio_fan_ctrl_attributes,
};

static int fan_ctrl_init(struct gpio_fan_data *fan_data,
			 struct gpio_fan_platform_data *pdata)
{
	struct platform_device *pdev = fan_data->pdev;
	int num_ctrl = pdata->num_ctrl;
	unsigned *ctrl = pdata->ctrl;
	int i, err;

	for (i = 0; i < num_ctrl; i++) {
		err = devm_gpio_request(&pdev->dev, ctrl[i],
					"GPIO fan control");
		if (err)
			return err;

		err = gpio_direction_output(ctrl[i], gpio_get_value(ctrl[i]));
		if (err)
			return err;
	}

	fan_data->num_ctrl = num_ctrl;
	fan_data->ctrl = ctrl;
	fan_data->num_speed = pdata->num_speed;
	fan_data->speed = pdata->speed;
	fan_data->pwm_enable = true; /* Enable manual fan speed control. */
	fan_data->speed_index = get_fan_speed_index(fan_data);
	if (fan_data->speed_index < 0)
		return -ENODEV;

	err = sysfs_create_group(&pdev->dev.kobj, &gpio_fan_ctrl_group);
	return err;
}

static void fan_ctrl_free(struct gpio_fan_data *fan_data)
{
	struct platform_device *pdev = fan_data->pdev;

	sysfs_remove_group(&pdev->dev.kobj, &gpio_fan_ctrl_group);
}

/*
 * Platform driver.
 */

static ssize_t show_name(struct device *dev,
			 struct device_attribute *attr, char *buf)
{
	return sprintf(buf, "gpio-fan\n");
}

static DEVICE_ATTR(name, S_IRUGO, show_name, NULL);


#ifdef CONFIG_OF_GPIO
/*
 * Translate OpenFirmware node properties into platform_data
 */
static int gpio_fan_get_of_pdata(struct device *dev,
			    struct gpio_fan_platform_data *pdata)
{
	struct device_node *node;
	struct gpio_fan_speed *speed;
	unsigned *ctrl;
	unsigned i;
	u32 u;
	struct property *prop;
	const __be32 *p;

	node = dev->of_node;

	/* Fill GPIO pin array */
	pdata->num_ctrl = of_gpio_count(node);
	if (!pdata->num_ctrl) {
		dev_err(dev, "gpios DT property empty / missing");
		return -ENODEV;
	}
	ctrl = devm_kzalloc(dev, pdata->num_ctrl * sizeof(unsigned),
				GFP_KERNEL);
	if (!ctrl)
		return -ENOMEM;
	for (i = 0; i < pdata->num_ctrl; i++) {
		int val;

		val = of_get_gpio(node, i);
		if (val < 0)
			return val;
		ctrl[i] = val;
	}
	pdata->ctrl = ctrl;

	/* Get number of RPM/ctrl_val pairs in speed map */
	prop = of_find_property(node, "gpio-fan,speed-map", &i);
	if (!prop) {
		dev_err(dev, "gpio-fan,speed-map DT property missing");
		return -ENODEV;
	}
	i = i / sizeof(u32);
	if (i == 0 || i & 1) {
		dev_err(dev, "gpio-fan,speed-map contains zero/odd number of entries");
		return -ENODEV;
	}
	pdata->num_speed = i / 2;

	/*
	 * Populate speed map
	 * Speed map is in the form <RPM ctrl_val RPM ctrl_val ...>
	 * this needs splitting into pairs to create gpio_fan_speed structs
	 */
	speed = devm_kzalloc(dev,
			pdata->num_speed * sizeof(struct gpio_fan_speed),
			GFP_KERNEL);
	if (!speed)
		return -ENOMEM;
	p = NULL;
	for (i = 0; i < pdata->num_speed; i++) {
		p = of_prop_next_u32(prop, p, &u);
		if (!p)
			return -ENODEV;
		speed[i].rpm = u;
		p = of_prop_next_u32(prop, p, &u);
		if (!p)
			return -ENODEV;
		speed[i].ctrl_val = u;
	}
	pdata->speed = speed;

	/* Alarm GPIO if one exists */
	if (of_gpio_named_count(node, "alarm-gpios")) {
		struct gpio_fan_alarm *alarm;
		int val;
		enum of_gpio_flags flags;

		alarm = devm_kzalloc(dev, sizeof(struct gpio_fan_alarm),
					GFP_KERNEL);
		if (!alarm)
			return -ENOMEM;

		val = of_get_named_gpio_flags(node, "alarm-gpios", 0, &flags);
		if (val < 0)
			return val;
		alarm->gpio = val;
		alarm->active_low = flags & OF_GPIO_ACTIVE_LOW;

		pdata->alarm = alarm;
	}

	return 0;
}

static struct of_device_id of_gpio_fan_match[] __devinitdata = {
	{ .compatible = "gpio-fan", },
	{},
};
#endif /* CONFIG_OF_GPIO */

static int __devinit gpio_fan_probe(struct platform_device *pdev)
{
	int err;
	struct gpio_fan_data *fan_data;
	struct gpio_fan_platform_data *pdata = pdev->dev.platform_data;

#ifdef CONFIG_OF_GPIO
	if (!pdata) {
		pdata = devm_kzalloc(&pdev->dev,
					sizeof(struct gpio_fan_platform_data),
					GFP_KERNEL);
		if (!pdata)
			return -ENOMEM;

		err = gpio_fan_get_of_pdata(&pdev->dev, pdata);
		if (err)
			return err;
	}
#else /* CONFIG_OF_GPIO */
	if (!pdata)
		return -EINVAL;
#endif /* CONFIG_OF_GPIO */

	fan_data = devm_kzalloc(&pdev->dev, sizeof(struct gpio_fan_data),
				GFP_KERNEL);
	if (!fan_data)
		return -ENOMEM;

	fan_data->pdev = pdev;
	platform_set_drvdata(pdev, fan_data);
	mutex_init(&fan_data->lock);

	/* Configure alarm GPIO if available. */
	if (pdata->alarm) {
		err = fan_alarm_init(fan_data, pdata->alarm);
		if (err)
			return err;
	}

	/* Configure control GPIOs if available. */
	if (pdata->ctrl && pdata->num_ctrl > 0) {
		if (!pdata->speed || pdata->num_speed <= 1) {
			err = -EINVAL;
			goto err_free_alarm;
		}
		err = fan_ctrl_init(fan_data, pdata);
		if (err)
			goto err_free_alarm;
	}

	err = device_create_file(&pdev->dev, &dev_attr_name);
	if (err)
		goto err_free_ctrl;

	/* Make this driver part of hwmon class. */
	fan_data->hwmon_dev = hwmon_device_register(&pdev->dev);
	if (IS_ERR(fan_data->hwmon_dev)) {
		err = PTR_ERR(fan_data->hwmon_dev);
		goto err_remove_name;
	}

	dev_info(&pdev->dev, "GPIO fan initialized\n");

	return 0;

err_remove_name:
	device_remove_file(&pdev->dev, &dev_attr_name);
err_free_ctrl:
	if (fan_data->ctrl)
		fan_ctrl_free(fan_data);
err_free_alarm:
	if (fan_data->alarm)
		fan_alarm_free(fan_data);
	return err;
}

static int __devexit gpio_fan_remove(struct platform_device *pdev)
{
	struct gpio_fan_data *fan_data = platform_get_drvdata(pdev);

	hwmon_device_unregister(fan_data->hwmon_dev);
	device_remove_file(&pdev->dev, &dev_attr_name);
	if (fan_data->alarm)
		fan_alarm_free(fan_data);
	if (fan_data->ctrl)
		fan_ctrl_free(fan_data);

	return 0;
}

#ifdef CONFIG_PM_SLEEP
static int gpio_fan_suspend(struct device *dev)
{
	struct gpio_fan_data *fan_data = dev_get_drvdata(dev);

	if (fan_data->ctrl) {
		fan_data->resume_speed = fan_data->speed_index;
		set_fan_speed(fan_data, 0);
	}

	return 0;
}

static int gpio_fan_resume(struct device *dev)
{
	struct gpio_fan_data *fan_data = dev_get_drvdata(dev);

	if (fan_data->ctrl)
		set_fan_speed(fan_data, fan_data->resume_speed);

	return 0;
}

static SIMPLE_DEV_PM_OPS(gpio_fan_pm, gpio_fan_suspend, gpio_fan_resume);
#define GPIO_FAN_PM	&gpio_fan_pm
#else
#define GPIO_FAN_PM	NULL
#endif

static struct platform_driver gpio_fan_driver = {
	.probe		= gpio_fan_probe,
	.remove		= __devexit_p(gpio_fan_remove),
	.driver	= {
		.name	= "gpio-fan",
		.pm	= GPIO_FAN_PM,
<<<<<<< HEAD
		.of_match_table = of_match_ptr(of_gpio_fan_match),
=======
#ifdef CONFIG_OF_GPIO
		.of_match_table = of_match_ptr(of_gpio_fan_match),
#endif
>>>>>>> 593d3dfe
	},
};

module_platform_driver(gpio_fan_driver);

MODULE_AUTHOR("Simon Guinot <sguinot@lacie.com>");
MODULE_DESCRIPTION("GPIO FAN driver");
MODULE_LICENSE("GPL");
MODULE_ALIAS("platform:gpio-fan");<|MERGE_RESOLUTION|>--- conflicted
+++ resolved
@@ -630,13 +630,9 @@
 	.driver	= {
 		.name	= "gpio-fan",
 		.pm	= GPIO_FAN_PM,
-<<<<<<< HEAD
-		.of_match_table = of_match_ptr(of_gpio_fan_match),
-=======
 #ifdef CONFIG_OF_GPIO
 		.of_match_table = of_match_ptr(of_gpio_fan_match),
 #endif
->>>>>>> 593d3dfe
 	},
 };
 
