/*
 *  it87.c - Part of lm_sensors, Linux kernel modules for hardware
 *           monitoring.
 *
 *  The IT8705F is an LPC-based Super I/O part that contains UARTs, a
 *  parallel port, an IR port, a MIDI port, a floppy controller, etc., in
 *  addition to an Environment Controller (Enhanced Hardware Monitor and
 *  Fan Controller)
 *
 *  This driver supports only the Environment Controller in the IT8705F and
 *  similar parts.  The other devices are supported by different drivers.
 *
 *  Supports: IT8705F  Super I/O chip w/LPC interface
 *            IT8712F  Super I/O chip w/LPC interface
 *            IT8716F  Super I/O chip w/LPC interface
 *            IT8718F  Super I/O chip w/LPC interface
 *            IT8720F  Super I/O chip w/LPC interface
 *            IT8721F  Super I/O chip w/LPC interface
 *            IT8726F  Super I/O chip w/LPC interface
 *            IT8728F  Super I/O chip w/LPC interface
 *            IT8758E  Super I/O chip w/LPC interface
 *            Sis950   A clone of the IT8705F
 *
 *  Copyright (C) 2001 Chris Gauthron
 *  Copyright (C) 2005-2010 Jean Delvare <khali@linux-fr.org>
 *
 *  This program is free software; you can redistribute it and/or modify
 *  it under the terms of the GNU General Public License as published by
 *  the Free Software Foundation; either version 2 of the License, or
 *  (at your option) any later version.
 *
 *  This program is distributed in the hope that it will be useful,
 *  but WITHOUT ANY WARRANTY; without even the implied warranty of
 *  MERCHANTABILITY or FITNESS FOR A PARTICULAR PURPOSE.  See the
 *  GNU General Public License for more details.
 *
 *  You should have received a copy of the GNU General Public License
 *  along with this program; if not, write to the Free Software
 *  Foundation, Inc., 675 Mass Ave, Cambridge, MA 02139, USA.
 */

#define pr_fmt(fmt) KBUILD_MODNAME ": " fmt

#include <linux/module.h>
#include <linux/init.h>
#include <linux/slab.h>
#include <linux/jiffies.h>
#include <linux/platform_device.h>
#include <linux/hwmon.h>
#include <linux/hwmon-sysfs.h>
#include <linux/hwmon-vid.h>
#include <linux/err.h>
#include <linux/mutex.h>
#include <linux/sysfs.h>
#include <linux/string.h>
#include <linux/dmi.h>
#include <linux/acpi.h>
#include <linux/io.h>

#define DRVNAME "it87"

enum chips { it87, it8712, it8716, it8718, it8720, it8721, it8728 };

static unsigned short force_id;
module_param(force_id, ushort, 0);
MODULE_PARM_DESC(force_id, "Override the detected device ID");

static struct platform_device *pdev;

#define	REG	0x2e	/* The register to read/write */
#define	DEV	0x07	/* Register: Logical device select */
#define	VAL	0x2f	/* The value to read/write */
#define PME	0x04	/* The device with the fan registers in it */

/* The device with the IT8718F/IT8720F VID value in it */
#define GPIO	0x07

#define	DEVID	0x20	/* Register: Device ID */
#define	DEVREV	0x22	/* Register: Device Revision */

static inline int superio_inb(int reg)
{
	outb(reg, REG);
	return inb(VAL);
}

static inline void superio_outb(int reg, int val)
{
	outb(reg, REG);
	outb(val, VAL);
}

static int superio_inw(int reg)
{
	int val;
	outb(reg++, REG);
	val = inb(VAL) << 8;
	outb(reg, REG);
	val |= inb(VAL);
	return val;
}

static inline void superio_select(int ldn)
{
	outb(DEV, REG);
	outb(ldn, VAL);
}

static inline int superio_enter(void)
{
	/*
	 * Try to reserve REG and REG + 1 for exclusive access.
	 */
	if (!request_muxed_region(REG, 2, DRVNAME))
		return -EBUSY;

	outb(0x87, REG);
	outb(0x01, REG);
	outb(0x55, REG);
	outb(0x55, REG);
	return 0;
}

static inline void superio_exit(void)
{
	outb(0x02, REG);
	outb(0x02, VAL);
	release_region(REG, 2);
}

/* Logical device 4 registers */
#define IT8712F_DEVID 0x8712
#define IT8705F_DEVID 0x8705
#define IT8716F_DEVID 0x8716
#define IT8718F_DEVID 0x8718
#define IT8720F_DEVID 0x8720
#define IT8721F_DEVID 0x8721
#define IT8726F_DEVID 0x8726
#define IT8728F_DEVID 0x8728
#define IT87_ACT_REG  0x30
#define IT87_BASE_REG 0x60

/* Logical device 7 registers (IT8712F and later) */
#define IT87_SIO_GPIO3_REG	0x27
#define IT87_SIO_GPIO5_REG	0x29
#define IT87_SIO_PINX2_REG	0x2c	/* Pin selection */
#define IT87_SIO_VID_REG	0xfc	/* VID value */
#define IT87_SIO_BEEP_PIN_REG	0xf6	/* Beep pin mapping */

/* Update battery voltage after every reading if true */
static bool update_vbat;

/* Not all BIOSes properly configure the PWM registers */
static bool fix_pwm_polarity;

/* Many IT87 constants specified below */

/* Length of ISA address segment */
#define IT87_EXTENT 8

/* Length of ISA address segment for Environmental Controller */
#define IT87_EC_EXTENT 2

/* Offset of EC registers from ISA base address */
#define IT87_EC_OFFSET 5

/* Where are the ISA address/data registers relative to the EC base address */
#define IT87_ADDR_REG_OFFSET 0
#define IT87_DATA_REG_OFFSET 1

/*----- The IT87 registers -----*/

#define IT87_REG_CONFIG        0x00

#define IT87_REG_ALARM1        0x01
#define IT87_REG_ALARM2        0x02
#define IT87_REG_ALARM3        0x03

/*
 * The IT8718F and IT8720F have the VID value in a different register, in
 * Super-I/O configuration space.
 */
#define IT87_REG_VID           0x0a
/*
 * The IT8705F and IT8712F earlier than revision 0x08 use register 0x0b
 * for fan divisors. Later IT8712F revisions must use 16-bit tachometer
 * mode.
 */
#define IT87_REG_FAN_DIV       0x0b
#define IT87_REG_FAN_16BIT     0x0c

/* Monitors: 9 voltage (0 to 7, battery), 3 temp (1 to 3), 3 fan (1 to 3) */

static const u8 IT87_REG_FAN[]		= { 0x0d, 0x0e, 0x0f, 0x80, 0x82 };
static const u8 IT87_REG_FAN_MIN[]	= { 0x10, 0x11, 0x12, 0x84, 0x86 };
static const u8 IT87_REG_FANX[]		= { 0x18, 0x19, 0x1a, 0x81, 0x83 };
static const u8 IT87_REG_FANX_MIN[]	= { 0x1b, 0x1c, 0x1d, 0x85, 0x87 };
#define IT87_REG_FAN_MAIN_CTRL 0x13
#define IT87_REG_FAN_CTL       0x14
#define IT87_REG_PWM(nr)       (0x15 + (nr))
#define IT87_REG_PWM_DUTY(nr)  (0x63 + (nr) * 8)

#define IT87_REG_VIN(nr)       (0x20 + (nr))
#define IT87_REG_TEMP(nr)      (0x29 + (nr))

#define IT87_REG_VIN_MAX(nr)   (0x30 + (nr) * 2)
#define IT87_REG_VIN_MIN(nr)   (0x31 + (nr) * 2)
#define IT87_REG_TEMP_HIGH(nr) (0x40 + (nr) * 2)
#define IT87_REG_TEMP_LOW(nr)  (0x41 + (nr) * 2)

#define IT87_REG_VIN_ENABLE    0x50
#define IT87_REG_TEMP_ENABLE   0x51
#define IT87_REG_BEEP_ENABLE   0x5c

#define IT87_REG_CHIPID        0x58

#define IT87_REG_AUTO_TEMP(nr, i) (0x60 + (nr) * 8 + (i))
#define IT87_REG_AUTO_PWM(nr, i)  (0x65 + (nr) * 8 + (i))


struct it87_sio_data {
	enum chips type;
	/* Values read from Super-I/O config space */
	u8 revision;
	u8 vid_value;
	u8 beep_pin;
	u8 internal;	/* Internal sensors can be labeled */
	/* Features skipped based on config or DMI */
	u8 skip_vid;
	u8 skip_fan;
	u8 skip_pwm;
};

/*
 * For each registered chip, we need to keep some data in memory.
 * The structure is dynamically allocated.
 */
struct it87_data {
	struct device *hwmon_dev;
	enum chips type;
	u8 revision;

	unsigned short addr;
	const char *name;
	struct mutex update_lock;
	char valid;		/* !=0 if following fields are valid */
	unsigned long last_updated;	/* In jiffies */

	u16 in_scaled;		/* Internal voltage sensors are scaled */
	u8 in[9];		/* Register value */
	u8 in_max[8];		/* Register value */
	u8 in_min[8];		/* Register value */
	u8 has_fan;		/* Bitfield, fans enabled */
	u16 fan[5];		/* Register values, possibly combined */
	u16 fan_min[5];		/* Register values, possibly combined */
	s8 temp[3];		/* Register value */
	s8 temp_high[3];	/* Register value */
	s8 temp_low[3];		/* Register value */
	u8 sensor;		/* Register value */
	u8 fan_div[3];		/* Register encoding, shifted right */
	u8 vid;			/* Register encoding, combined */
	u8 vrm;
	u32 alarms;		/* Register encoding, combined */
	u8 beeps;		/* Register encoding */
	u8 fan_main_ctrl;	/* Register value */
	u8 fan_ctl;		/* Register value */

	/*
	 * The following 3 arrays correspond to the same registers up to
	 * the IT8720F. The meaning of bits 6-0 depends on the value of bit
	 * 7, and we want to preserve settings on mode changes, so we have
	 * to track all values separately.
	 * Starting with the IT8721F, the manual PWM duty cycles are stored
	 * in separate registers (8-bit values), so the separate tracking
	 * is no longer needed, but it is still done to keep the driver
	 * simple.
	 */
	u8 pwm_ctrl[3];		/* Register value */
	u8 pwm_duty[3];		/* Manual PWM value set by user */
	u8 pwm_temp_map[3];	/* PWM to temp. chan. mapping (bits 1-0) */

	/* Automatic fan speed control registers */
	u8 auto_pwm[3][4];	/* [nr][3] is hard-coded */
	s8 auto_temp[3][5];	/* [nr][0] is point1_temp_hyst */
};

static inline int has_12mv_adc(const struct it87_data *data)
{
	/*
	 * IT8721F and later have a 12 mV ADC, also with internal scaling
	 * on selected inputs.
	 */
	return data->type == it8721
	    || data->type == it8728;
}

static inline int has_newer_autopwm(const struct it87_data *data)
{
	/*
	 * IT8721F and later have separate registers for the temperature
	 * mapping and the manual duty cycle.
	 */
	return data->type == it8721
	    || data->type == it8728;
}

static u8 in_to_reg(const struct it87_data *data, int nr, long val)
{
	long lsb;

	if (has_12mv_adc(data)) {
		if (data->in_scaled & (1 << nr))
			lsb = 24;
		else
			lsb = 12;
	} else
		lsb = 16;

	val = DIV_ROUND_CLOSEST(val, lsb);
	return SENSORS_LIMIT(val, 0, 255);
}

static int in_from_reg(const struct it87_data *data, int nr, int val)
{
	if (has_12mv_adc(data)) {
		if (data->in_scaled & (1 << nr))
			return val * 24;
		else
			return val * 12;
	} else
		return val * 16;
}

static inline u8 FAN_TO_REG(long rpm, int div)
{
	if (rpm == 0)
		return 255;
	rpm = SENSORS_LIMIT(rpm, 1, 1000000);
	return SENSORS_LIMIT((1350000 + rpm * div / 2) / (rpm * div), 1,
			     254);
}

static inline u16 FAN16_TO_REG(long rpm)
{
	if (rpm == 0)
		return 0xffff;
	return SENSORS_LIMIT((1350000 + rpm) / (rpm * 2), 1, 0xfffe);
}

#define FAN_FROM_REG(val, div) ((val) == 0 ? -1 : (val) == 255 ? 0 : \
				1350000 / ((val) * (div)))
/* The divider is fixed to 2 in 16-bit mode */
#define FAN16_FROM_REG(val) ((val) == 0 ? -1 : (val) == 0xffff ? 0 : \
			     1350000 / ((val) * 2))

#define TEMP_TO_REG(val) (SENSORS_LIMIT(((val) < 0 ? (((val) - 500) / 1000) : \
					((val) + 500) / 1000), -128, 127))
#define TEMP_FROM_REG(val) ((val) * 1000)

static u8 pwm_to_reg(const struct it87_data *data, long val)
{
	if (has_newer_autopwm(data))
		return val;
	else
		return val >> 1;
}

static int pwm_from_reg(const struct it87_data *data, u8 reg)
{
	if (has_newer_autopwm(data))
		return reg;
	else
		return (reg & 0x7f) << 1;
}


static int DIV_TO_REG(int val)
{
	int answer = 0;
	while (answer < 7 && (val >>= 1))
		answer++;
	return answer;
}
#define DIV_FROM_REG(val) (1 << (val))

static const unsigned int pwm_freq[8] = {
	48000000 / 128,
	24000000 / 128,
	12000000 / 128,
	8000000 / 128,
	6000000 / 128,
	3000000 / 128,
	1500000 / 128,
	750000 / 128,
};

static inline int has_16bit_fans(const struct it87_data *data)
{
	/*
	 * IT8705F Datasheet 0.4.1, 3h == Version G.
	 * IT8712F Datasheet 0.9.1, section 8.3.5 indicates 8h == Version J.
	 * These are the first revisions with 16-bit tachometer support.
	 */
	return (data->type == it87 && data->revision >= 0x03)
	    || (data->type == it8712 && data->revision >= 0x08)
	    || data->type == it8716
	    || data->type == it8718
	    || data->type == it8720
	    || data->type == it8721
	    || data->type == it8728;
}

static inline int has_old_autopwm(const struct it87_data *data)
{
	/*
	 * The old automatic fan speed control interface is implemented
	 * by IT8705F chips up to revision F and IT8712F chips up to
	 * revision G.
	 */
	return (data->type == it87 && data->revision < 0x03)
	    || (data->type == it8712 && data->revision < 0x08);
}

static int it87_probe(struct platform_device *pdev);
static int __devexit it87_remove(struct platform_device *pdev);

static int it87_read_value(struct it87_data *data, u8 reg);
static void it87_write_value(struct it87_data *data, u8 reg, u8 value);
static struct it87_data *it87_update_device(struct device *dev);
static int it87_check_pwm(struct device *dev);
static void it87_init_device(struct platform_device *pdev);


static struct platform_driver it87_driver = {
	.driver = {
		.owner	= THIS_MODULE,
		.name	= DRVNAME,
	},
	.probe	= it87_probe,
	.remove	= __devexit_p(it87_remove),
};

static ssize_t show_in(struct device *dev, struct device_attribute *attr,
		char *buf)
{
	struct sensor_device_attribute *sensor_attr = to_sensor_dev_attr(attr);
	int nr = sensor_attr->index;

	struct it87_data *data = it87_update_device(dev);
	return sprintf(buf, "%d\n", in_from_reg(data, nr, data->in[nr]));
}

static ssize_t show_in_min(struct device *dev, struct device_attribute *attr,
		char *buf)
{
	struct sensor_device_attribute *sensor_attr = to_sensor_dev_attr(attr);
	int nr = sensor_attr->index;

	struct it87_data *data = it87_update_device(dev);
	return sprintf(buf, "%d\n", in_from_reg(data, nr, data->in_min[nr]));
}

static ssize_t show_in_max(struct device *dev, struct device_attribute *attr,
		char *buf)
{
	struct sensor_device_attribute *sensor_attr = to_sensor_dev_attr(attr);
	int nr = sensor_attr->index;

	struct it87_data *data = it87_update_device(dev);
	return sprintf(buf, "%d\n", in_from_reg(data, nr, data->in_max[nr]));
}

static ssize_t set_in_min(struct device *dev, struct device_attribute *attr,
		const char *buf, size_t count)
{
	struct sensor_device_attribute *sensor_attr = to_sensor_dev_attr(attr);
	int nr = sensor_attr->index;

	struct it87_data *data = dev_get_drvdata(dev);
	unsigned long val;

	if (kstrtoul(buf, 10, &val) < 0)
		return -EINVAL;

	mutex_lock(&data->update_lock);
	data->in_min[nr] = in_to_reg(data, nr, val);
	it87_write_value(data, IT87_REG_VIN_MIN(nr),
			data->in_min[nr]);
	mutex_unlock(&data->update_lock);
	return count;
}
static ssize_t set_in_max(struct device *dev, struct device_attribute *attr,
		const char *buf, size_t count)
{
	struct sensor_device_attribute *sensor_attr = to_sensor_dev_attr(attr);
	int nr = sensor_attr->index;

	struct it87_data *data = dev_get_drvdata(dev);
	unsigned long val;

	if (kstrtoul(buf, 10, &val) < 0)
		return -EINVAL;

	mutex_lock(&data->update_lock);
	data->in_max[nr] = in_to_reg(data, nr, val);
	it87_write_value(data, IT87_REG_VIN_MAX(nr),
			data->in_max[nr]);
	mutex_unlock(&data->update_lock);
	return count;
}

#define show_in_offset(offset)					\
static SENSOR_DEVICE_ATTR(in##offset##_input, S_IRUGO,		\
		show_in, NULL, offset);

#define limit_in_offset(offset)					\
static SENSOR_DEVICE_ATTR(in##offset##_min, S_IRUGO | S_IWUSR,	\
		show_in_min, set_in_min, offset);		\
static SENSOR_DEVICE_ATTR(in##offset##_max, S_IRUGO | S_IWUSR,	\
		show_in_max, set_in_max, offset);

show_in_offset(0);
limit_in_offset(0);
show_in_offset(1);
limit_in_offset(1);
show_in_offset(2);
limit_in_offset(2);
show_in_offset(3);
limit_in_offset(3);
show_in_offset(4);
limit_in_offset(4);
show_in_offset(5);
limit_in_offset(5);
show_in_offset(6);
limit_in_offset(6);
show_in_offset(7);
limit_in_offset(7);
show_in_offset(8);

/* 3 temperatures */
static ssize_t show_temp(struct device *dev, struct device_attribute *attr,
		char *buf)
{
	struct sensor_device_attribute *sensor_attr = to_sensor_dev_attr(attr);
	int nr = sensor_attr->index;

	struct it87_data *data = it87_update_device(dev);
	return sprintf(buf, "%d\n", TEMP_FROM_REG(data->temp[nr]));
}
static ssize_t show_temp_max(struct device *dev, struct device_attribute *attr,
		char *buf)
{
	struct sensor_device_attribute *sensor_attr = to_sensor_dev_attr(attr);
	int nr = sensor_attr->index;

	struct it87_data *data = it87_update_device(dev);
	return sprintf(buf, "%d\n", TEMP_FROM_REG(data->temp_high[nr]));
}
static ssize_t show_temp_min(struct device *dev, struct device_attribute *attr,
		char *buf)
{
	struct sensor_device_attribute *sensor_attr = to_sensor_dev_attr(attr);
	int nr = sensor_attr->index;

	struct it87_data *data = it87_update_device(dev);
	return sprintf(buf, "%d\n", TEMP_FROM_REG(data->temp_low[nr]));
}
static ssize_t set_temp_max(struct device *dev, struct device_attribute *attr,
		const char *buf, size_t count)
{
	struct sensor_device_attribute *sensor_attr = to_sensor_dev_attr(attr);
	int nr = sensor_attr->index;

	struct it87_data *data = dev_get_drvdata(dev);
	long val;

	if (kstrtol(buf, 10, &val) < 0)
		return -EINVAL;

	mutex_lock(&data->update_lock);
	data->temp_high[nr] = TEMP_TO_REG(val);
	it87_write_value(data, IT87_REG_TEMP_HIGH(nr), data->temp_high[nr]);
	mutex_unlock(&data->update_lock);
	return count;
}
static ssize_t set_temp_min(struct device *dev, struct device_attribute *attr,
		const char *buf, size_t count)
{
	struct sensor_device_attribute *sensor_attr = to_sensor_dev_attr(attr);
	int nr = sensor_attr->index;

	struct it87_data *data = dev_get_drvdata(dev);
	long val;

	if (kstrtol(buf, 10, &val) < 0)
		return -EINVAL;

	mutex_lock(&data->update_lock);
	data->temp_low[nr] = TEMP_TO_REG(val);
	it87_write_value(data, IT87_REG_TEMP_LOW(nr), data->temp_low[nr]);
	mutex_unlock(&data->update_lock);
	return count;
}
#define show_temp_offset(offset)					\
static SENSOR_DEVICE_ATTR(temp##offset##_input, S_IRUGO,		\
		show_temp, NULL, offset - 1);				\
static SENSOR_DEVICE_ATTR(temp##offset##_max, S_IRUGO | S_IWUSR,	\
		show_temp_max, set_temp_max, offset - 1);		\
static SENSOR_DEVICE_ATTR(temp##offset##_min, S_IRUGO | S_IWUSR,	\
		show_temp_min, set_temp_min, offset - 1);

show_temp_offset(1);
show_temp_offset(2);
show_temp_offset(3);

static ssize_t show_sensor(struct device *dev, struct device_attribute *attr,
		char *buf)
{
	struct sensor_device_attribute *sensor_attr = to_sensor_dev_attr(attr);
	int nr = sensor_attr->index;
	struct it87_data *data = it87_update_device(dev);
	u8 reg = data->sensor;	    /* In case value is updated while used */

	if (reg & (1 << nr))
		return sprintf(buf, "3\n");  /* thermal diode */
	if (reg & (8 << nr))
		return sprintf(buf, "4\n");  /* thermistor */
	return sprintf(buf, "0\n");      /* disabled */
}
static ssize_t set_sensor(struct device *dev, struct device_attribute *attr,
		const char *buf, size_t count)
{
	struct sensor_device_attribute *sensor_attr = to_sensor_dev_attr(attr);
	int nr = sensor_attr->index;

	struct it87_data *data = dev_get_drvdata(dev);
	long val;
	u8 reg;

	if (kstrtol(buf, 10, &val) < 0)
		return -EINVAL;

	reg = it87_read_value(data, IT87_REG_TEMP_ENABLE);
	reg &= ~(1 << nr);
	reg &= ~(8 << nr);
	if (val == 2) {	/* backwards compatibility */
		dev_warn(dev, "Sensor type 2 is deprecated, please use 4 "
			 "instead\n");
		val = 4;
	}
	/* 3 = thermal diode; 4 = thermistor; 0 = disabled */
	if (val == 3)
		reg |= 1 << nr;
	else if (val == 4)
		reg |= 8 << nr;
	else if (val != 0)
		return -EINVAL;

	mutex_lock(&data->update_lock);
	data->sensor = reg;
	it87_write_value(data, IT87_REG_TEMP_ENABLE, data->sensor);
	data->valid = 0;	/* Force cache refresh */
	mutex_unlock(&data->update_lock);
	return count;
}
#define show_sensor_offset(offset)					\
static SENSOR_DEVICE_ATTR(temp##offset##_type, S_IRUGO | S_IWUSR,	\
		show_sensor, set_sensor, offset - 1);

show_sensor_offset(1);
show_sensor_offset(2);
show_sensor_offset(3);

/* 3 Fans */

static int pwm_mode(const struct it87_data *data, int nr)
{
	int ctrl = data->fan_main_ctrl & (1 << nr);

	if (ctrl == 0)					/* Full speed */
		return 0;
	if (data->pwm_ctrl[nr] & 0x80)			/* Automatic mode */
		return 2;
	else						/* Manual mode */
		return 1;
}

static ssize_t show_fan(struct device *dev, struct device_attribute *attr,
		char *buf)
{
	struct sensor_device_attribute *sensor_attr = to_sensor_dev_attr(attr);
	int nr = sensor_attr->index;

	struct it87_data *data = it87_update_device(dev);
	return sprintf(buf, "%d\n", FAN_FROM_REG(data->fan[nr],
				DIV_FROM_REG(data->fan_div[nr])));
}
static ssize_t show_fan_min(struct device *dev, struct device_attribute *attr,
		char *buf)
{
	struct sensor_device_attribute *sensor_attr = to_sensor_dev_attr(attr);
	int nr = sensor_attr->index;

	struct it87_data *data = it87_update_device(dev);
	return sprintf(buf, "%d\n", FAN_FROM_REG(data->fan_min[nr],
				DIV_FROM_REG(data->fan_div[nr])));
}
static ssize_t show_fan_div(struct device *dev, struct device_attribute *attr,
		char *buf)
{
	struct sensor_device_attribute *sensor_attr = to_sensor_dev_attr(attr);
	int nr = sensor_attr->index;

	struct it87_data *data = it87_update_device(dev);
	return sprintf(buf, "%d\n", DIV_FROM_REG(data->fan_div[nr]));
}
static ssize_t show_pwm_enable(struct device *dev,
		struct device_attribute *attr, char *buf)
{
	struct sensor_device_attribute *sensor_attr = to_sensor_dev_attr(attr);
	int nr = sensor_attr->index;

	struct it87_data *data = it87_update_device(dev);
	return sprintf(buf, "%d\n", pwm_mode(data, nr));
}
static ssize_t show_pwm(struct device *dev, struct device_attribute *attr,
		char *buf)
{
	struct sensor_device_attribute *sensor_attr = to_sensor_dev_attr(attr);
	int nr = sensor_attr->index;

	struct it87_data *data = it87_update_device(dev);
	return sprintf(buf, "%d\n",
		       pwm_from_reg(data, data->pwm_duty[nr]));
}
static ssize_t show_pwm_freq(struct device *dev, struct device_attribute *attr,
		char *buf)
{
	struct it87_data *data = it87_update_device(dev);
	int index = (data->fan_ctl >> 4) & 0x07;

	return sprintf(buf, "%u\n", pwm_freq[index]);
}
static ssize_t set_fan_min(struct device *dev, struct device_attribute *attr,
		const char *buf, size_t count)
{
	struct sensor_device_attribute *sensor_attr = to_sensor_dev_attr(attr);
	int nr = sensor_attr->index;

	struct it87_data *data = dev_get_drvdata(dev);
	long val;
	u8 reg;

	if (kstrtol(buf, 10, &val) < 0)
		return -EINVAL;

	mutex_lock(&data->update_lock);
	reg = it87_read_value(data, IT87_REG_FAN_DIV);
	switch (nr) {
	case 0:
		data->fan_div[nr] = reg & 0x07;
		break;
	case 1:
		data->fan_div[nr] = (reg >> 3) & 0x07;
		break;
	case 2:
		data->fan_div[nr] = (reg & 0x40) ? 3 : 1;
		break;
	}

	data->fan_min[nr] = FAN_TO_REG(val, DIV_FROM_REG(data->fan_div[nr]));
	it87_write_value(data, IT87_REG_FAN_MIN[nr], data->fan_min[nr]);
	mutex_unlock(&data->update_lock);
	return count;
}
static ssize_t set_fan_div(struct device *dev, struct device_attribute *attr,
		const char *buf, size_t count)
{
	struct sensor_device_attribute *sensor_attr = to_sensor_dev_attr(attr);
	int nr = sensor_attr->index;

	struct it87_data *data = dev_get_drvdata(dev);
	unsigned long val;
	int min;
	u8 old;

	if (kstrtoul(buf, 10, &val) < 0)
		return -EINVAL;

	mutex_lock(&data->update_lock);
	old = it87_read_value(data, IT87_REG_FAN_DIV);

	/* Save fan min limit */
	min = FAN_FROM_REG(data->fan_min[nr], DIV_FROM_REG(data->fan_div[nr]));

	switch (nr) {
	case 0:
	case 1:
		data->fan_div[nr] = DIV_TO_REG(val);
		break;
	case 2:
		if (val < 8)
			data->fan_div[nr] = 1;
		else
			data->fan_div[nr] = 3;
	}
	val = old & 0x80;
	val |= (data->fan_div[0] & 0x07);
	val |= (data->fan_div[1] & 0x07) << 3;
	if (data->fan_div[2] == 3)
		val |= 0x1 << 6;
	it87_write_value(data, IT87_REG_FAN_DIV, val);

	/* Restore fan min limit */
	data->fan_min[nr] = FAN_TO_REG(min, DIV_FROM_REG(data->fan_div[nr]));
	it87_write_value(data, IT87_REG_FAN_MIN[nr], data->fan_min[nr]);

	mutex_unlock(&data->update_lock);
	return count;
}

/* Returns 0 if OK, -EINVAL otherwise */
static int check_trip_points(struct device *dev, int nr)
{
	const struct it87_data *data = dev_get_drvdata(dev);
	int i, err = 0;

	if (has_old_autopwm(data)) {
		for (i = 0; i < 3; i++) {
			if (data->auto_temp[nr][i] > data->auto_temp[nr][i + 1])
				err = -EINVAL;
		}
		for (i = 0; i < 2; i++) {
			if (data->auto_pwm[nr][i] > data->auto_pwm[nr][i + 1])
				err = -EINVAL;
		}
	}

	if (err) {
		dev_err(dev, "Inconsistent trip points, not switching to "
			"automatic mode\n");
		dev_err(dev, "Adjust the trip points and try again\n");
	}
	return err;
}

static ssize_t set_pwm_enable(struct device *dev,
		struct device_attribute *attr, const char *buf, size_t count)
{
	struct sensor_device_attribute *sensor_attr = to_sensor_dev_attr(attr);
	int nr = sensor_attr->index;

	struct it87_data *data = dev_get_drvdata(dev);
	long val;

	if (kstrtol(buf, 10, &val) < 0 || val < 0 || val > 2)
		return -EINVAL;

	/* Check trip points before switching to automatic mode */
	if (val == 2) {
		if (check_trip_points(dev, nr) < 0)
			return -EINVAL;
	}

	mutex_lock(&data->update_lock);

	if (val == 0) {
		int tmp;
		/* make sure the fan is on when in on/off mode */
		tmp = it87_read_value(data, IT87_REG_FAN_CTL);
		it87_write_value(data, IT87_REG_FAN_CTL, tmp | (1 << nr));
		/* set on/off mode */
		data->fan_main_ctrl &= ~(1 << nr);
		it87_write_value(data, IT87_REG_FAN_MAIN_CTRL,
				 data->fan_main_ctrl);
	} else {
		if (val == 1)				/* Manual mode */
			data->pwm_ctrl[nr] = has_newer_autopwm(data) ?
					     data->pwm_temp_map[nr] :
					     data->pwm_duty[nr];
		else					/* Automatic mode */
			data->pwm_ctrl[nr] = 0x80 | data->pwm_temp_map[nr];
		it87_write_value(data, IT87_REG_PWM(nr), data->pwm_ctrl[nr]);
		/* set SmartGuardian mode */
		data->fan_main_ctrl |= (1 << nr);
		it87_write_value(data, IT87_REG_FAN_MAIN_CTRL,
				 data->fan_main_ctrl);
	}

	mutex_unlock(&data->update_lock);
	return count;
}
static ssize_t set_pwm(struct device *dev, struct device_attribute *attr,
		const char *buf, size_t count)
{
	struct sensor_device_attribute *sensor_attr = to_sensor_dev_attr(attr);
	int nr = sensor_attr->index;

	struct it87_data *data = dev_get_drvdata(dev);
	long val;

	if (kstrtol(buf, 10, &val) < 0 || val < 0 || val > 255)
		return -EINVAL;

	mutex_lock(&data->update_lock);
	if (has_newer_autopwm(data)) {
<<<<<<< HEAD
		/* If we are in automatic mode, the PWM duty cycle register
		 * is read-only so we can't write the value */
=======
		/*
		 * If we are in automatic mode, the PWM duty cycle register
		 * is read-only so we can't write the value.
		 */
>>>>>>> e816b57a
		if (data->pwm_ctrl[nr] & 0x80) {
			mutex_unlock(&data->update_lock);
			return -EBUSY;
		}
		data->pwm_duty[nr] = pwm_to_reg(data, val);
		it87_write_value(data, IT87_REG_PWM_DUTY(nr),
				 data->pwm_duty[nr]);
	} else {
		data->pwm_duty[nr] = pwm_to_reg(data, val);
		/*
		 * If we are in manual mode, write the duty cycle immediately;
		 * otherwise, just store it for later use.
		 */
		if (!(data->pwm_ctrl[nr] & 0x80)) {
			data->pwm_ctrl[nr] = data->pwm_duty[nr];
			it87_write_value(data, IT87_REG_PWM(nr),
					 data->pwm_ctrl[nr]);
		}
	}
	mutex_unlock(&data->update_lock);
	return count;
}
static ssize_t set_pwm_freq(struct device *dev,
		struct device_attribute *attr, const char *buf, size_t count)
{
	struct it87_data *data = dev_get_drvdata(dev);
	unsigned long val;
	int i;

	if (kstrtoul(buf, 10, &val) < 0)
		return -EINVAL;

	/* Search for the nearest available frequency */
	for (i = 0; i < 7; i++) {
		if (val > (pwm_freq[i] + pwm_freq[i+1]) / 2)
			break;
	}

	mutex_lock(&data->update_lock);
	data->fan_ctl = it87_read_value(data, IT87_REG_FAN_CTL) & 0x8f;
	data->fan_ctl |= i << 4;
	it87_write_value(data, IT87_REG_FAN_CTL, data->fan_ctl);
	mutex_unlock(&data->update_lock);

	return count;
}
static ssize_t show_pwm_temp_map(struct device *dev,
		struct device_attribute *attr, char *buf)
{
	struct sensor_device_attribute *sensor_attr = to_sensor_dev_attr(attr);
	int nr = sensor_attr->index;

	struct it87_data *data = it87_update_device(dev);
	int map;

	if (data->pwm_temp_map[nr] < 3)
		map = 1 << data->pwm_temp_map[nr];
	else
		map = 0;			/* Should never happen */
	return sprintf(buf, "%d\n", map);
}
static ssize_t set_pwm_temp_map(struct device *dev,
		struct device_attribute *attr, const char *buf, size_t count)
{
	struct sensor_device_attribute *sensor_attr = to_sensor_dev_attr(attr);
	int nr = sensor_attr->index;

	struct it87_data *data = dev_get_drvdata(dev);
	long val;
	u8 reg;

	/*
	 * This check can go away if we ever support automatic fan speed
	 * control on newer chips.
	 */
	if (!has_old_autopwm(data)) {
		dev_notice(dev, "Mapping change disabled for safety reasons\n");
		return -EINVAL;
	}

	if (kstrtol(buf, 10, &val) < 0)
		return -EINVAL;

	switch (val) {
	case (1 << 0):
		reg = 0x00;
		break;
	case (1 << 1):
		reg = 0x01;
		break;
	case (1 << 2):
		reg = 0x02;
		break;
	default:
		return -EINVAL;
	}

	mutex_lock(&data->update_lock);
	data->pwm_temp_map[nr] = reg;
	/*
	 * If we are in automatic mode, write the temp mapping immediately;
	 * otherwise, just store it for later use.
	 */
	if (data->pwm_ctrl[nr] & 0x80) {
		data->pwm_ctrl[nr] = 0x80 | data->pwm_temp_map[nr];
		it87_write_value(data, IT87_REG_PWM(nr), data->pwm_ctrl[nr]);
	}
	mutex_unlock(&data->update_lock);
	return count;
}

static ssize_t show_auto_pwm(struct device *dev,
		struct device_attribute *attr, char *buf)
{
	struct it87_data *data = it87_update_device(dev);
	struct sensor_device_attribute_2 *sensor_attr =
			to_sensor_dev_attr_2(attr);
	int nr = sensor_attr->nr;
	int point = sensor_attr->index;

	return sprintf(buf, "%d\n",
		       pwm_from_reg(data, data->auto_pwm[nr][point]));
}

static ssize_t set_auto_pwm(struct device *dev,
		struct device_attribute *attr, const char *buf, size_t count)
{
	struct it87_data *data = dev_get_drvdata(dev);
	struct sensor_device_attribute_2 *sensor_attr =
			to_sensor_dev_attr_2(attr);
	int nr = sensor_attr->nr;
	int point = sensor_attr->index;
	long val;

	if (kstrtol(buf, 10, &val) < 0 || val < 0 || val > 255)
		return -EINVAL;

	mutex_lock(&data->update_lock);
	data->auto_pwm[nr][point] = pwm_to_reg(data, val);
	it87_write_value(data, IT87_REG_AUTO_PWM(nr, point),
			 data->auto_pwm[nr][point]);
	mutex_unlock(&data->update_lock);
	return count;
}

static ssize_t show_auto_temp(struct device *dev,
		struct device_attribute *attr, char *buf)
{
	struct it87_data *data = it87_update_device(dev);
	struct sensor_device_attribute_2 *sensor_attr =
			to_sensor_dev_attr_2(attr);
	int nr = sensor_attr->nr;
	int point = sensor_attr->index;

	return sprintf(buf, "%d\n", TEMP_FROM_REG(data->auto_temp[nr][point]));
}

static ssize_t set_auto_temp(struct device *dev,
		struct device_attribute *attr, const char *buf, size_t count)
{
	struct it87_data *data = dev_get_drvdata(dev);
	struct sensor_device_attribute_2 *sensor_attr =
			to_sensor_dev_attr_2(attr);
	int nr = sensor_attr->nr;
	int point = sensor_attr->index;
	long val;

	if (kstrtol(buf, 10, &val) < 0 || val < -128000 || val > 127000)
		return -EINVAL;

	mutex_lock(&data->update_lock);
	data->auto_temp[nr][point] = TEMP_TO_REG(val);
	it87_write_value(data, IT87_REG_AUTO_TEMP(nr, point),
			 data->auto_temp[nr][point]);
	mutex_unlock(&data->update_lock);
	return count;
}

#define show_fan_offset(offset)					\
static SENSOR_DEVICE_ATTR(fan##offset##_input, S_IRUGO,		\
		show_fan, NULL, offset - 1);			\
static SENSOR_DEVICE_ATTR(fan##offset##_min, S_IRUGO | S_IWUSR, \
		show_fan_min, set_fan_min, offset - 1);		\
static SENSOR_DEVICE_ATTR(fan##offset##_div, S_IRUGO | S_IWUSR, \
		show_fan_div, set_fan_div, offset - 1);

show_fan_offset(1);
show_fan_offset(2);
show_fan_offset(3);

#define show_pwm_offset(offset)						\
static SENSOR_DEVICE_ATTR(pwm##offset##_enable, S_IRUGO | S_IWUSR,	\
		show_pwm_enable, set_pwm_enable, offset - 1);		\
static SENSOR_DEVICE_ATTR(pwm##offset, S_IRUGO | S_IWUSR,		\
		show_pwm, set_pwm, offset - 1);				\
static DEVICE_ATTR(pwm##offset##_freq,					\
		(offset == 1 ? S_IRUGO | S_IWUSR : S_IRUGO),		\
		show_pwm_freq, (offset == 1 ? set_pwm_freq : NULL));	\
static SENSOR_DEVICE_ATTR(pwm##offset##_auto_channels_temp,		\
		S_IRUGO | S_IWUSR, show_pwm_temp_map, set_pwm_temp_map,	\
		offset - 1);						\
static SENSOR_DEVICE_ATTR_2(pwm##offset##_auto_point1_pwm,		\
		S_IRUGO | S_IWUSR, show_auto_pwm, set_auto_pwm,		\
		offset - 1, 0);						\
static SENSOR_DEVICE_ATTR_2(pwm##offset##_auto_point2_pwm,		\
		S_IRUGO | S_IWUSR, show_auto_pwm, set_auto_pwm,		\
		offset - 1, 1);						\
static SENSOR_DEVICE_ATTR_2(pwm##offset##_auto_point3_pwm,		\
		S_IRUGO | S_IWUSR, show_auto_pwm, set_auto_pwm,		\
		offset - 1, 2);						\
static SENSOR_DEVICE_ATTR_2(pwm##offset##_auto_point4_pwm,		\
		S_IRUGO, show_auto_pwm, NULL, offset - 1, 3);		\
static SENSOR_DEVICE_ATTR_2(pwm##offset##_auto_point1_temp,		\
		S_IRUGO | S_IWUSR, show_auto_temp, set_auto_temp,	\
		offset - 1, 1);						\
static SENSOR_DEVICE_ATTR_2(pwm##offset##_auto_point1_temp_hyst,	\
		S_IRUGO | S_IWUSR, show_auto_temp, set_auto_temp,	\
		offset - 1, 0);						\
static SENSOR_DEVICE_ATTR_2(pwm##offset##_auto_point2_temp,		\
		S_IRUGO | S_IWUSR, show_auto_temp, set_auto_temp,	\
		offset - 1, 2);						\
static SENSOR_DEVICE_ATTR_2(pwm##offset##_auto_point3_temp,		\
		S_IRUGO | S_IWUSR, show_auto_temp, set_auto_temp,	\
		offset - 1, 3);						\
static SENSOR_DEVICE_ATTR_2(pwm##offset##_auto_point4_temp,		\
		S_IRUGO | S_IWUSR, show_auto_temp, set_auto_temp,	\
		offset - 1, 4);

show_pwm_offset(1);
show_pwm_offset(2);
show_pwm_offset(3);

/* A different set of callbacks for 16-bit fans */
static ssize_t show_fan16(struct device *dev, struct device_attribute *attr,
		char *buf)
{
	struct sensor_device_attribute *sensor_attr = to_sensor_dev_attr(attr);
	int nr = sensor_attr->index;
	struct it87_data *data = it87_update_device(dev);
	return sprintf(buf, "%d\n", FAN16_FROM_REG(data->fan[nr]));
}

static ssize_t show_fan16_min(struct device *dev, struct device_attribute *attr,
		char *buf)
{
	struct sensor_device_attribute *sensor_attr = to_sensor_dev_attr(attr);
	int nr = sensor_attr->index;
	struct it87_data *data = it87_update_device(dev);
	return sprintf(buf, "%d\n", FAN16_FROM_REG(data->fan_min[nr]));
}

static ssize_t set_fan16_min(struct device *dev, struct device_attribute *attr,
		const char *buf, size_t count)
{
	struct sensor_device_attribute *sensor_attr = to_sensor_dev_attr(attr);
	int nr = sensor_attr->index;
	struct it87_data *data = dev_get_drvdata(dev);
	long val;

	if (kstrtol(buf, 10, &val) < 0)
		return -EINVAL;

	mutex_lock(&data->update_lock);
	data->fan_min[nr] = FAN16_TO_REG(val);
	it87_write_value(data, IT87_REG_FAN_MIN[nr],
			 data->fan_min[nr] & 0xff);
	it87_write_value(data, IT87_REG_FANX_MIN[nr],
			 data->fan_min[nr] >> 8);
	mutex_unlock(&data->update_lock);
	return count;
}

/*
 * We want to use the same sysfs file names as 8-bit fans, but we need
 * different variable names, so we have to use SENSOR_ATTR instead of
 * SENSOR_DEVICE_ATTR.
 */
#define show_fan16_offset(offset) \
static struct sensor_device_attribute sensor_dev_attr_fan##offset##_input16 \
	= SENSOR_ATTR(fan##offset##_input, S_IRUGO,		\
		show_fan16, NULL, offset - 1);			\
static struct sensor_device_attribute sensor_dev_attr_fan##offset##_min16 \
	= SENSOR_ATTR(fan##offset##_min, S_IRUGO | S_IWUSR,	\
		show_fan16_min, set_fan16_min, offset - 1)

show_fan16_offset(1);
show_fan16_offset(2);
show_fan16_offset(3);
show_fan16_offset(4);
show_fan16_offset(5);

/* Alarms */
static ssize_t show_alarms(struct device *dev, struct device_attribute *attr,
		char *buf)
{
	struct it87_data *data = it87_update_device(dev);
	return sprintf(buf, "%u\n", data->alarms);
}
static DEVICE_ATTR(alarms, S_IRUGO, show_alarms, NULL);

static ssize_t show_alarm(struct device *dev, struct device_attribute *attr,
		char *buf)
{
	int bitnr = to_sensor_dev_attr(attr)->index;
	struct it87_data *data = it87_update_device(dev);
	return sprintf(buf, "%u\n", (data->alarms >> bitnr) & 1);
}

static ssize_t clear_intrusion(struct device *dev, struct device_attribute
		*attr, const char *buf, size_t count)
{
	struct it87_data *data = dev_get_drvdata(dev);
	long val;
	int config;

	if (kstrtol(buf, 10, &val) < 0 || val != 0)
		return -EINVAL;

	mutex_lock(&data->update_lock);
	config = it87_read_value(data, IT87_REG_CONFIG);
	if (config < 0) {
		count = config;
	} else {
		config |= 1 << 5;
		it87_write_value(data, IT87_REG_CONFIG, config);
		/* Invalidate cache to force re-read */
		data->valid = 0;
	}
	mutex_unlock(&data->update_lock);

	return count;
}

static SENSOR_DEVICE_ATTR(in0_alarm, S_IRUGO, show_alarm, NULL, 8);
static SENSOR_DEVICE_ATTR(in1_alarm, S_IRUGO, show_alarm, NULL, 9);
static SENSOR_DEVICE_ATTR(in2_alarm, S_IRUGO, show_alarm, NULL, 10);
static SENSOR_DEVICE_ATTR(in3_alarm, S_IRUGO, show_alarm, NULL, 11);
static SENSOR_DEVICE_ATTR(in4_alarm, S_IRUGO, show_alarm, NULL, 12);
static SENSOR_DEVICE_ATTR(in5_alarm, S_IRUGO, show_alarm, NULL, 13);
static SENSOR_DEVICE_ATTR(in6_alarm, S_IRUGO, show_alarm, NULL, 14);
static SENSOR_DEVICE_ATTR(in7_alarm, S_IRUGO, show_alarm, NULL, 15);
static SENSOR_DEVICE_ATTR(fan1_alarm, S_IRUGO, show_alarm, NULL, 0);
static SENSOR_DEVICE_ATTR(fan2_alarm, S_IRUGO, show_alarm, NULL, 1);
static SENSOR_DEVICE_ATTR(fan3_alarm, S_IRUGO, show_alarm, NULL, 2);
static SENSOR_DEVICE_ATTR(fan4_alarm, S_IRUGO, show_alarm, NULL, 3);
static SENSOR_DEVICE_ATTR(fan5_alarm, S_IRUGO, show_alarm, NULL, 6);
static SENSOR_DEVICE_ATTR(temp1_alarm, S_IRUGO, show_alarm, NULL, 16);
static SENSOR_DEVICE_ATTR(temp2_alarm, S_IRUGO, show_alarm, NULL, 17);
static SENSOR_DEVICE_ATTR(temp3_alarm, S_IRUGO, show_alarm, NULL, 18);
static SENSOR_DEVICE_ATTR(intrusion0_alarm, S_IRUGO | S_IWUSR,
			  show_alarm, clear_intrusion, 4);

static ssize_t show_beep(struct device *dev, struct device_attribute *attr,
		char *buf)
{
	int bitnr = to_sensor_dev_attr(attr)->index;
	struct it87_data *data = it87_update_device(dev);
	return sprintf(buf, "%u\n", (data->beeps >> bitnr) & 1);
}
static ssize_t set_beep(struct device *dev, struct device_attribute *attr,
		const char *buf, size_t count)
{
	int bitnr = to_sensor_dev_attr(attr)->index;
	struct it87_data *data = dev_get_drvdata(dev);
	long val;

	if (kstrtol(buf, 10, &val) < 0
	 || (val != 0 && val != 1))
		return -EINVAL;

	mutex_lock(&data->update_lock);
	data->beeps = it87_read_value(data, IT87_REG_BEEP_ENABLE);
	if (val)
		data->beeps |= (1 << bitnr);
	else
		data->beeps &= ~(1 << bitnr);
	it87_write_value(data, IT87_REG_BEEP_ENABLE, data->beeps);
	mutex_unlock(&data->update_lock);
	return count;
}

static SENSOR_DEVICE_ATTR(in0_beep, S_IRUGO | S_IWUSR,
			  show_beep, set_beep, 1);
static SENSOR_DEVICE_ATTR(in1_beep, S_IRUGO, show_beep, NULL, 1);
static SENSOR_DEVICE_ATTR(in2_beep, S_IRUGO, show_beep, NULL, 1);
static SENSOR_DEVICE_ATTR(in3_beep, S_IRUGO, show_beep, NULL, 1);
static SENSOR_DEVICE_ATTR(in4_beep, S_IRUGO, show_beep, NULL, 1);
static SENSOR_DEVICE_ATTR(in5_beep, S_IRUGO, show_beep, NULL, 1);
static SENSOR_DEVICE_ATTR(in6_beep, S_IRUGO, show_beep, NULL, 1);
static SENSOR_DEVICE_ATTR(in7_beep, S_IRUGO, show_beep, NULL, 1);
/* fanX_beep writability is set later */
static SENSOR_DEVICE_ATTR(fan1_beep, S_IRUGO, show_beep, set_beep, 0);
static SENSOR_DEVICE_ATTR(fan2_beep, S_IRUGO, show_beep, set_beep, 0);
static SENSOR_DEVICE_ATTR(fan3_beep, S_IRUGO, show_beep, set_beep, 0);
static SENSOR_DEVICE_ATTR(fan4_beep, S_IRUGO, show_beep, set_beep, 0);
static SENSOR_DEVICE_ATTR(fan5_beep, S_IRUGO, show_beep, set_beep, 0);
static SENSOR_DEVICE_ATTR(temp1_beep, S_IRUGO | S_IWUSR,
			  show_beep, set_beep, 2);
static SENSOR_DEVICE_ATTR(temp2_beep, S_IRUGO, show_beep, NULL, 2);
static SENSOR_DEVICE_ATTR(temp3_beep, S_IRUGO, show_beep, NULL, 2);

static ssize_t show_vrm_reg(struct device *dev, struct device_attribute *attr,
		char *buf)
{
	struct it87_data *data = dev_get_drvdata(dev);
	return sprintf(buf, "%u\n", data->vrm);
}
static ssize_t store_vrm_reg(struct device *dev, struct device_attribute *attr,
		const char *buf, size_t count)
{
	struct it87_data *data = dev_get_drvdata(dev);
	unsigned long val;

	if (kstrtoul(buf, 10, &val) < 0)
		return -EINVAL;

	data->vrm = val;

	return count;
}
static DEVICE_ATTR(vrm, S_IRUGO | S_IWUSR, show_vrm_reg, store_vrm_reg);

static ssize_t show_vid_reg(struct device *dev, struct device_attribute *attr,
		char *buf)
{
	struct it87_data *data = it87_update_device(dev);
	return sprintf(buf, "%ld\n", (long) vid_from_reg(data->vid, data->vrm));
}
static DEVICE_ATTR(cpu0_vid, S_IRUGO, show_vid_reg, NULL);

static ssize_t show_label(struct device *dev, struct device_attribute *attr,
		char *buf)
{
	static const char * const labels[] = {
		"+5V",
		"5VSB",
		"Vbat",
	};
	static const char * const labels_it8721[] = {
		"+3.3V",
		"3VSB",
		"Vbat",
	};
	struct it87_data *data = dev_get_drvdata(dev);
	int nr = to_sensor_dev_attr(attr)->index;

	return sprintf(buf, "%s\n", has_12mv_adc(data) ? labels_it8721[nr]
						       : labels[nr]);
}
static SENSOR_DEVICE_ATTR(in3_label, S_IRUGO, show_label, NULL, 0);
static SENSOR_DEVICE_ATTR(in7_label, S_IRUGO, show_label, NULL, 1);
static SENSOR_DEVICE_ATTR(in8_label, S_IRUGO, show_label, NULL, 2);

static ssize_t show_name(struct device *dev, struct device_attribute
			 *devattr, char *buf)
{
	struct it87_data *data = dev_get_drvdata(dev);
	return sprintf(buf, "%s\n", data->name);
}
static DEVICE_ATTR(name, S_IRUGO, show_name, NULL);

static struct attribute *it87_attributes[] = {
	&sensor_dev_attr_in0_input.dev_attr.attr,
	&sensor_dev_attr_in1_input.dev_attr.attr,
	&sensor_dev_attr_in2_input.dev_attr.attr,
	&sensor_dev_attr_in3_input.dev_attr.attr,
	&sensor_dev_attr_in4_input.dev_attr.attr,
	&sensor_dev_attr_in5_input.dev_attr.attr,
	&sensor_dev_attr_in6_input.dev_attr.attr,
	&sensor_dev_attr_in7_input.dev_attr.attr,
	&sensor_dev_attr_in8_input.dev_attr.attr,
	&sensor_dev_attr_in0_min.dev_attr.attr,
	&sensor_dev_attr_in1_min.dev_attr.attr,
	&sensor_dev_attr_in2_min.dev_attr.attr,
	&sensor_dev_attr_in3_min.dev_attr.attr,
	&sensor_dev_attr_in4_min.dev_attr.attr,
	&sensor_dev_attr_in5_min.dev_attr.attr,
	&sensor_dev_attr_in6_min.dev_attr.attr,
	&sensor_dev_attr_in7_min.dev_attr.attr,
	&sensor_dev_attr_in0_max.dev_attr.attr,
	&sensor_dev_attr_in1_max.dev_attr.attr,
	&sensor_dev_attr_in2_max.dev_attr.attr,
	&sensor_dev_attr_in3_max.dev_attr.attr,
	&sensor_dev_attr_in4_max.dev_attr.attr,
	&sensor_dev_attr_in5_max.dev_attr.attr,
	&sensor_dev_attr_in6_max.dev_attr.attr,
	&sensor_dev_attr_in7_max.dev_attr.attr,
	&sensor_dev_attr_in0_alarm.dev_attr.attr,
	&sensor_dev_attr_in1_alarm.dev_attr.attr,
	&sensor_dev_attr_in2_alarm.dev_attr.attr,
	&sensor_dev_attr_in3_alarm.dev_attr.attr,
	&sensor_dev_attr_in4_alarm.dev_attr.attr,
	&sensor_dev_attr_in5_alarm.dev_attr.attr,
	&sensor_dev_attr_in6_alarm.dev_attr.attr,
	&sensor_dev_attr_in7_alarm.dev_attr.attr,

	&sensor_dev_attr_temp1_input.dev_attr.attr,
	&sensor_dev_attr_temp2_input.dev_attr.attr,
	&sensor_dev_attr_temp3_input.dev_attr.attr,
	&sensor_dev_attr_temp1_max.dev_attr.attr,
	&sensor_dev_attr_temp2_max.dev_attr.attr,
	&sensor_dev_attr_temp3_max.dev_attr.attr,
	&sensor_dev_attr_temp1_min.dev_attr.attr,
	&sensor_dev_attr_temp2_min.dev_attr.attr,
	&sensor_dev_attr_temp3_min.dev_attr.attr,
	&sensor_dev_attr_temp1_type.dev_attr.attr,
	&sensor_dev_attr_temp2_type.dev_attr.attr,
	&sensor_dev_attr_temp3_type.dev_attr.attr,
	&sensor_dev_attr_temp1_alarm.dev_attr.attr,
	&sensor_dev_attr_temp2_alarm.dev_attr.attr,
	&sensor_dev_attr_temp3_alarm.dev_attr.attr,

	&dev_attr_alarms.attr,
	&sensor_dev_attr_intrusion0_alarm.dev_attr.attr,
	&dev_attr_name.attr,
	NULL
};

static const struct attribute_group it87_group = {
	.attrs = it87_attributes,
};

static struct attribute *it87_attributes_beep[] = {
	&sensor_dev_attr_in0_beep.dev_attr.attr,
	&sensor_dev_attr_in1_beep.dev_attr.attr,
	&sensor_dev_attr_in2_beep.dev_attr.attr,
	&sensor_dev_attr_in3_beep.dev_attr.attr,
	&sensor_dev_attr_in4_beep.dev_attr.attr,
	&sensor_dev_attr_in5_beep.dev_attr.attr,
	&sensor_dev_attr_in6_beep.dev_attr.attr,
	&sensor_dev_attr_in7_beep.dev_attr.attr,

	&sensor_dev_attr_temp1_beep.dev_attr.attr,
	&sensor_dev_attr_temp2_beep.dev_attr.attr,
	&sensor_dev_attr_temp3_beep.dev_attr.attr,
	NULL
};

static const struct attribute_group it87_group_beep = {
	.attrs = it87_attributes_beep,
};

static struct attribute *it87_attributes_fan16[5][3+1] = { {
	&sensor_dev_attr_fan1_input16.dev_attr.attr,
	&sensor_dev_attr_fan1_min16.dev_attr.attr,
	&sensor_dev_attr_fan1_alarm.dev_attr.attr,
	NULL
}, {
	&sensor_dev_attr_fan2_input16.dev_attr.attr,
	&sensor_dev_attr_fan2_min16.dev_attr.attr,
	&sensor_dev_attr_fan2_alarm.dev_attr.attr,
	NULL
}, {
	&sensor_dev_attr_fan3_input16.dev_attr.attr,
	&sensor_dev_attr_fan3_min16.dev_attr.attr,
	&sensor_dev_attr_fan3_alarm.dev_attr.attr,
	NULL
}, {
	&sensor_dev_attr_fan4_input16.dev_attr.attr,
	&sensor_dev_attr_fan4_min16.dev_attr.attr,
	&sensor_dev_attr_fan4_alarm.dev_attr.attr,
	NULL
}, {
	&sensor_dev_attr_fan5_input16.dev_attr.attr,
	&sensor_dev_attr_fan5_min16.dev_attr.attr,
	&sensor_dev_attr_fan5_alarm.dev_attr.attr,
	NULL
} };

static const struct attribute_group it87_group_fan16[5] = {
	{ .attrs = it87_attributes_fan16[0] },
	{ .attrs = it87_attributes_fan16[1] },
	{ .attrs = it87_attributes_fan16[2] },
	{ .attrs = it87_attributes_fan16[3] },
	{ .attrs = it87_attributes_fan16[4] },
};

static struct attribute *it87_attributes_fan[3][4+1] = { {
	&sensor_dev_attr_fan1_input.dev_attr.attr,
	&sensor_dev_attr_fan1_min.dev_attr.attr,
	&sensor_dev_attr_fan1_div.dev_attr.attr,
	&sensor_dev_attr_fan1_alarm.dev_attr.attr,
	NULL
}, {
	&sensor_dev_attr_fan2_input.dev_attr.attr,
	&sensor_dev_attr_fan2_min.dev_attr.attr,
	&sensor_dev_attr_fan2_div.dev_attr.attr,
	&sensor_dev_attr_fan2_alarm.dev_attr.attr,
	NULL
}, {
	&sensor_dev_attr_fan3_input.dev_attr.attr,
	&sensor_dev_attr_fan3_min.dev_attr.attr,
	&sensor_dev_attr_fan3_div.dev_attr.attr,
	&sensor_dev_attr_fan3_alarm.dev_attr.attr,
	NULL
} };

static const struct attribute_group it87_group_fan[3] = {
	{ .attrs = it87_attributes_fan[0] },
	{ .attrs = it87_attributes_fan[1] },
	{ .attrs = it87_attributes_fan[2] },
};

static const struct attribute_group *
it87_get_fan_group(const struct it87_data *data)
{
	return has_16bit_fans(data) ? it87_group_fan16 : it87_group_fan;
}

static struct attribute *it87_attributes_pwm[3][4+1] = { {
	&sensor_dev_attr_pwm1_enable.dev_attr.attr,
	&sensor_dev_attr_pwm1.dev_attr.attr,
	&dev_attr_pwm1_freq.attr,
	&sensor_dev_attr_pwm1_auto_channels_temp.dev_attr.attr,
	NULL
}, {
	&sensor_dev_attr_pwm2_enable.dev_attr.attr,
	&sensor_dev_attr_pwm2.dev_attr.attr,
	&dev_attr_pwm2_freq.attr,
	&sensor_dev_attr_pwm2_auto_channels_temp.dev_attr.attr,
	NULL
}, {
	&sensor_dev_attr_pwm3_enable.dev_attr.attr,
	&sensor_dev_attr_pwm3.dev_attr.attr,
	&dev_attr_pwm3_freq.attr,
	&sensor_dev_attr_pwm3_auto_channels_temp.dev_attr.attr,
	NULL
} };

static const struct attribute_group it87_group_pwm[3] = {
	{ .attrs = it87_attributes_pwm[0] },
	{ .attrs = it87_attributes_pwm[1] },
	{ .attrs = it87_attributes_pwm[2] },
};

static struct attribute *it87_attributes_autopwm[3][9+1] = { {
	&sensor_dev_attr_pwm1_auto_point1_pwm.dev_attr.attr,
	&sensor_dev_attr_pwm1_auto_point2_pwm.dev_attr.attr,
	&sensor_dev_attr_pwm1_auto_point3_pwm.dev_attr.attr,
	&sensor_dev_attr_pwm1_auto_point4_pwm.dev_attr.attr,
	&sensor_dev_attr_pwm1_auto_point1_temp.dev_attr.attr,
	&sensor_dev_attr_pwm1_auto_point1_temp_hyst.dev_attr.attr,
	&sensor_dev_attr_pwm1_auto_point2_temp.dev_attr.attr,
	&sensor_dev_attr_pwm1_auto_point3_temp.dev_attr.attr,
	&sensor_dev_attr_pwm1_auto_point4_temp.dev_attr.attr,
	NULL
}, {
	&sensor_dev_attr_pwm2_auto_point1_pwm.dev_attr.attr,
	&sensor_dev_attr_pwm2_auto_point2_pwm.dev_attr.attr,
	&sensor_dev_attr_pwm2_auto_point3_pwm.dev_attr.attr,
	&sensor_dev_attr_pwm2_auto_point4_pwm.dev_attr.attr,
	&sensor_dev_attr_pwm2_auto_point1_temp.dev_attr.attr,
	&sensor_dev_attr_pwm2_auto_point1_temp_hyst.dev_attr.attr,
	&sensor_dev_attr_pwm2_auto_point2_temp.dev_attr.attr,
	&sensor_dev_attr_pwm2_auto_point3_temp.dev_attr.attr,
	&sensor_dev_attr_pwm2_auto_point4_temp.dev_attr.attr,
	NULL
}, {
	&sensor_dev_attr_pwm3_auto_point1_pwm.dev_attr.attr,
	&sensor_dev_attr_pwm3_auto_point2_pwm.dev_attr.attr,
	&sensor_dev_attr_pwm3_auto_point3_pwm.dev_attr.attr,
	&sensor_dev_attr_pwm3_auto_point4_pwm.dev_attr.attr,
	&sensor_dev_attr_pwm3_auto_point1_temp.dev_attr.attr,
	&sensor_dev_attr_pwm3_auto_point1_temp_hyst.dev_attr.attr,
	&sensor_dev_attr_pwm3_auto_point2_temp.dev_attr.attr,
	&sensor_dev_attr_pwm3_auto_point3_temp.dev_attr.attr,
	&sensor_dev_attr_pwm3_auto_point4_temp.dev_attr.attr,
	NULL
} };

static const struct attribute_group it87_group_autopwm[3] = {
	{ .attrs = it87_attributes_autopwm[0] },
	{ .attrs = it87_attributes_autopwm[1] },
	{ .attrs = it87_attributes_autopwm[2] },
};

static struct attribute *it87_attributes_fan_beep[] = {
	&sensor_dev_attr_fan1_beep.dev_attr.attr,
	&sensor_dev_attr_fan2_beep.dev_attr.attr,
	&sensor_dev_attr_fan3_beep.dev_attr.attr,
	&sensor_dev_attr_fan4_beep.dev_attr.attr,
	&sensor_dev_attr_fan5_beep.dev_attr.attr,
};

static struct attribute *it87_attributes_vid[] = {
	&dev_attr_vrm.attr,
	&dev_attr_cpu0_vid.attr,
	NULL
};

static const struct attribute_group it87_group_vid = {
	.attrs = it87_attributes_vid,
};

static struct attribute *it87_attributes_label[] = {
	&sensor_dev_attr_in3_label.dev_attr.attr,
	&sensor_dev_attr_in7_label.dev_attr.attr,
	&sensor_dev_attr_in8_label.dev_attr.attr,
	NULL
};

static const struct attribute_group it87_group_label = {
	.attrs = it87_attributes_label,
};

/* SuperIO detection - will change isa_address if a chip is found */
static int __init it87_find(unsigned short *address,
	struct it87_sio_data *sio_data)
{
	int err;
	u16 chip_type;
	const char *board_vendor, *board_name;

	err = superio_enter();
	if (err)
		return err;

	err = -ENODEV;
	chip_type = force_id ? force_id : superio_inw(DEVID);

	switch (chip_type) {
	case IT8705F_DEVID:
		sio_data->type = it87;
		break;
	case IT8712F_DEVID:
		sio_data->type = it8712;
		break;
	case IT8716F_DEVID:
	case IT8726F_DEVID:
		sio_data->type = it8716;
		break;
	case IT8718F_DEVID:
		sio_data->type = it8718;
		break;
	case IT8720F_DEVID:
		sio_data->type = it8720;
		break;
	case IT8721F_DEVID:
		sio_data->type = it8721;
		break;
	case IT8728F_DEVID:
		sio_data->type = it8728;
		break;
	case 0xffff:	/* No device at all */
		goto exit;
	default:
		pr_debug("Unsupported chip (DEVID=0x%x)\n", chip_type);
		goto exit;
	}

	superio_select(PME);
	if (!(superio_inb(IT87_ACT_REG) & 0x01)) {
		pr_info("Device not activated, skipping\n");
		goto exit;
	}

	*address = superio_inw(IT87_BASE_REG) & ~(IT87_EXTENT - 1);
	if (*address == 0) {
		pr_info("Base address not set, skipping\n");
		goto exit;
	}

	err = 0;
	sio_data->revision = superio_inb(DEVREV) & 0x0f;
	pr_info("Found IT%04xF chip at 0x%x, revision %d\n",
		chip_type, *address, sio_data->revision);

	/* in8 (Vbat) is always internal */
	sio_data->internal = (1 << 2);

	/* Read GPIO config and VID value from LDN 7 (GPIO) */
	if (sio_data->type == it87) {
		/* The IT8705F doesn't have VID pins at all */
		sio_data->skip_vid = 1;

		/* The IT8705F has a different LD number for GPIO */
		superio_select(5);
		sio_data->beep_pin = superio_inb(IT87_SIO_BEEP_PIN_REG) & 0x3f;
	} else {
		int reg;

		superio_select(GPIO);

		reg = superio_inb(IT87_SIO_GPIO3_REG);
		if (sio_data->type == it8721 || sio_data->type == it8728) {
			/*
			 * The IT8721F/IT8758E doesn't have VID pins at all,
			 * not sure about the IT8728F.
			 */
			sio_data->skip_vid = 1;
		} else {
			/* We need at least 4 VID pins */
			if (reg & 0x0f) {
				pr_info("VID is disabled (pins used for GPIO)\n");
				sio_data->skip_vid = 1;
			}
		}

		/* Check if fan3 is there or not */
		if (reg & (1 << 6))
			sio_data->skip_pwm |= (1 << 2);
		if (reg & (1 << 7))
			sio_data->skip_fan |= (1 << 2);

		/* Check if fan2 is there or not */
		reg = superio_inb(IT87_SIO_GPIO5_REG);
		if (reg & (1 << 1))
			sio_data->skip_pwm |= (1 << 1);
		if (reg & (1 << 2))
			sio_data->skip_fan |= (1 << 1);

		if ((sio_data->type == it8718 || sio_data->type == it8720)
		 && !(sio_data->skip_vid))
			sio_data->vid_value = superio_inb(IT87_SIO_VID_REG);

		reg = superio_inb(IT87_SIO_PINX2_REG);
		/*
		 * The IT8720F has no VIN7 pin, so VCCH should always be
		 * routed internally to VIN7 with an internal divider.
		 * Curiously, there still is a configuration bit to control
		 * this, which means it can be set incorrectly. And even
		 * more curiously, many boards out there are improperly
		 * configured, even though the IT8720F datasheet claims
		 * that the internal routing of VCCH to VIN7 is the default
		 * setting. So we force the internal routing in this case.
		 */
		if (sio_data->type == it8720 && !(reg & (1 << 1))) {
			reg |= (1 << 1);
			superio_outb(IT87_SIO_PINX2_REG, reg);
			pr_notice("Routing internal VCCH to in7\n");
		}
		if (reg & (1 << 0))
			sio_data->internal |= (1 << 0);
		if ((reg & (1 << 1)) || sio_data->type == it8721 ||
		    sio_data->type == it8728)
			sio_data->internal |= (1 << 1);

		sio_data->beep_pin = superio_inb(IT87_SIO_BEEP_PIN_REG) & 0x3f;
	}
	if (sio_data->beep_pin)
		pr_info("Beeping is supported\n");

	/* Disable specific features based on DMI strings */
	board_vendor = dmi_get_system_info(DMI_BOARD_VENDOR);
	board_name = dmi_get_system_info(DMI_BOARD_NAME);
	if (board_vendor && board_name) {
		if (strcmp(board_vendor, "nVIDIA") == 0
		 && strcmp(board_name, "FN68PT") == 0) {
			/*
			 * On the Shuttle SN68PT, FAN_CTL2 is apparently not
			 * connected to a fan, but to something else. One user
			 * has reported instant system power-off when changing
			 * the PWM2 duty cycle, so we disable it.
			 * I use the board name string as the trigger in case
			 * the same board is ever used in other systems.
			 */
			pr_info("Disabling pwm2 due to hardware constraints\n");
			sio_data->skip_pwm = (1 << 1);
		}
	}

exit:
	superio_exit();
	return err;
}

static void it87_remove_files(struct device *dev)
{
	struct it87_data *data = platform_get_drvdata(pdev);
	struct it87_sio_data *sio_data = dev->platform_data;
	const struct attribute_group *fan_group = it87_get_fan_group(data);
	int i;

	sysfs_remove_group(&dev->kobj, &it87_group);
	if (sio_data->beep_pin)
		sysfs_remove_group(&dev->kobj, &it87_group_beep);
	for (i = 0; i < 5; i++) {
		if (!(data->has_fan & (1 << i)))
			continue;
		sysfs_remove_group(&dev->kobj, &fan_group[i]);
		if (sio_data->beep_pin)
			sysfs_remove_file(&dev->kobj,
					  it87_attributes_fan_beep[i]);
	}
	for (i = 0; i < 3; i++) {
		if (sio_data->skip_pwm & (1 << 0))
			continue;
		sysfs_remove_group(&dev->kobj, &it87_group_pwm[i]);
		if (has_old_autopwm(data))
			sysfs_remove_group(&dev->kobj,
					   &it87_group_autopwm[i]);
	}
	if (!sio_data->skip_vid)
		sysfs_remove_group(&dev->kobj, &it87_group_vid);
	sysfs_remove_group(&dev->kobj, &it87_group_label);
}

static int __devinit it87_probe(struct platform_device *pdev)
{
	struct it87_data *data;
	struct resource *res;
	struct device *dev = &pdev->dev;
	struct it87_sio_data *sio_data = dev->platform_data;
	const struct attribute_group *fan_group;
	int err = 0, i;
	int enable_pwm_interface;
	int fan_beep_need_rw;
	static const char * const names[] = {
		"it87",
		"it8712",
		"it8716",
		"it8718",
		"it8720",
		"it8721",
		"it8728",
	};

	res = platform_get_resource(pdev, IORESOURCE_IO, 0);
	if (!request_region(res->start, IT87_EC_EXTENT, DRVNAME)) {
		dev_err(dev, "Failed to request region 0x%lx-0x%lx\n",
			(unsigned long)res->start,
			(unsigned long)(res->start + IT87_EC_EXTENT - 1));
		err = -EBUSY;
		goto ERROR0;
	}

	data = kzalloc(sizeof(struct it87_data), GFP_KERNEL);
	if (!data) {
		err = -ENOMEM;
		goto ERROR1;
	}

	data->addr = res->start;
	data->type = sio_data->type;
	data->revision = sio_data->revision;
	data->name = names[sio_data->type];

	/* Now, we do the remaining detection. */
	if ((it87_read_value(data, IT87_REG_CONFIG) & 0x80)
	 || it87_read_value(data, IT87_REG_CHIPID) != 0x90) {
		err = -ENODEV;
		goto ERROR2;
	}

	platform_set_drvdata(pdev, data);

	mutex_init(&data->update_lock);

	/* Check PWM configuration */
	enable_pwm_interface = it87_check_pwm(dev);

	/* Starting with IT8721F, we handle scaling of internal voltages */
	if (has_12mv_adc(data)) {
		if (sio_data->internal & (1 << 0))
			data->in_scaled |= (1 << 3);	/* in3 is AVCC */
		if (sio_data->internal & (1 << 1))
			data->in_scaled |= (1 << 7);	/* in7 is VSB */
		if (sio_data->internal & (1 << 2))
			data->in_scaled |= (1 << 8);	/* in8 is Vbat */
	}

	/* Initialize the IT87 chip */
	it87_init_device(pdev);

	/* Register sysfs hooks */
	err = sysfs_create_group(&dev->kobj, &it87_group);
	if (err)
		goto ERROR2;

	if (sio_data->beep_pin) {
		err = sysfs_create_group(&dev->kobj, &it87_group_beep);
		if (err)
			goto ERROR4;
	}

	/* Do not create fan files for disabled fans */
	fan_group = it87_get_fan_group(data);
	fan_beep_need_rw = 1;
	for (i = 0; i < 5; i++) {
		if (!(data->has_fan & (1 << i)))
			continue;
		err = sysfs_create_group(&dev->kobj, &fan_group[i]);
		if (err)
			goto ERROR4;

		if (sio_data->beep_pin) {
			err = sysfs_create_file(&dev->kobj,
						it87_attributes_fan_beep[i]);
			if (err)
				goto ERROR4;
			if (!fan_beep_need_rw)
				continue;

			/*
			 * As we have a single beep enable bit for all fans,
			 * only the first enabled fan has a writable attribute
			 * for it.
			 */
			if (sysfs_chmod_file(&dev->kobj,
					     it87_attributes_fan_beep[i],
					     S_IRUGO | S_IWUSR))
				dev_dbg(dev, "chmod +w fan%d_beep failed\n",
					i + 1);
			fan_beep_need_rw = 0;
		}
	}

	if (enable_pwm_interface) {
		for (i = 0; i < 3; i++) {
			if (sio_data->skip_pwm & (1 << i))
				continue;
			err = sysfs_create_group(&dev->kobj,
						 &it87_group_pwm[i]);
			if (err)
				goto ERROR4;

			if (!has_old_autopwm(data))
				continue;
			err = sysfs_create_group(&dev->kobj,
						 &it87_group_autopwm[i]);
			if (err)
				goto ERROR4;
		}
	}

	if (!sio_data->skip_vid) {
		data->vrm = vid_which_vrm();
		/* VID reading from Super-I/O config space if available */
		data->vid = sio_data->vid_value;
		err = sysfs_create_group(&dev->kobj, &it87_group_vid);
		if (err)
			goto ERROR4;
	}

	/* Export labels for internal sensors */
	for (i = 0; i < 3; i++) {
		if (!(sio_data->internal & (1 << i)))
			continue;
		err = sysfs_create_file(&dev->kobj,
					it87_attributes_label[i]);
		if (err)
			goto ERROR4;
	}

	data->hwmon_dev = hwmon_device_register(dev);
	if (IS_ERR(data->hwmon_dev)) {
		err = PTR_ERR(data->hwmon_dev);
		goto ERROR4;
	}

	return 0;

ERROR4:
	it87_remove_files(dev);
ERROR2:
	platform_set_drvdata(pdev, NULL);
	kfree(data);
ERROR1:
	release_region(res->start, IT87_EC_EXTENT);
ERROR0:
	return err;
}

static int __devexit it87_remove(struct platform_device *pdev)
{
	struct it87_data *data = platform_get_drvdata(pdev);

	hwmon_device_unregister(data->hwmon_dev);
	it87_remove_files(&pdev->dev);

	release_region(data->addr, IT87_EC_EXTENT);
	platform_set_drvdata(pdev, NULL);
	kfree(data);

	return 0;
}

/*
 * Must be called with data->update_lock held, except during initialization.
 * We ignore the IT87 BUSY flag at this moment - it could lead to deadlocks,
 * would slow down the IT87 access and should not be necessary.
 */
static int it87_read_value(struct it87_data *data, u8 reg)
{
	outb_p(reg, data->addr + IT87_ADDR_REG_OFFSET);
	return inb_p(data->addr + IT87_DATA_REG_OFFSET);
}

/*
 * Must be called with data->update_lock held, except during initialization.
 * We ignore the IT87 BUSY flag at this moment - it could lead to deadlocks,
 * would slow down the IT87 access and should not be necessary.
 */
static void it87_write_value(struct it87_data *data, u8 reg, u8 value)
{
	outb_p(reg, data->addr + IT87_ADDR_REG_OFFSET);
	outb_p(value, data->addr + IT87_DATA_REG_OFFSET);
}

/* Return 1 if and only if the PWM interface is safe to use */
static int __devinit it87_check_pwm(struct device *dev)
{
	struct it87_data *data = dev_get_drvdata(dev);
	/*
	 * Some BIOSes fail to correctly configure the IT87 fans. All fans off
	 * and polarity set to active low is sign that this is the case so we
	 * disable pwm control to protect the user.
	 */
	int tmp = it87_read_value(data, IT87_REG_FAN_CTL);
	if ((tmp & 0x87) == 0) {
		if (fix_pwm_polarity) {
			/*
			 * The user asks us to attempt a chip reconfiguration.
			 * This means switching to active high polarity and
			 * inverting all fan speed values.
			 */
			int i;
			u8 pwm[3];

			for (i = 0; i < 3; i++)
				pwm[i] = it87_read_value(data,
							 IT87_REG_PWM(i));

			/*
			 * If any fan is in automatic pwm mode, the polarity
			 * might be correct, as suspicious as it seems, so we
			 * better don't change anything (but still disable the
			 * PWM interface).
			 */
			if (!((pwm[0] | pwm[1] | pwm[2]) & 0x80)) {
				dev_info(dev, "Reconfiguring PWM to "
					 "active high polarity\n");
				it87_write_value(data, IT87_REG_FAN_CTL,
						 tmp | 0x87);
				for (i = 0; i < 3; i++)
					it87_write_value(data,
							 IT87_REG_PWM(i),
							 0x7f & ~pwm[i]);
				return 1;
			}

			dev_info(dev, "PWM configuration is "
				 "too broken to be fixed\n");
		}

		dev_info(dev, "Detected broken BIOS "
			 "defaults, disabling PWM interface\n");
		return 0;
	} else if (fix_pwm_polarity) {
		dev_info(dev, "PWM configuration looks "
			 "sane, won't touch\n");
	}

	return 1;
}

/* Called when we have found a new IT87. */
static void __devinit it87_init_device(struct platform_device *pdev)
{
	struct it87_sio_data *sio_data = pdev->dev.platform_data;
	struct it87_data *data = platform_get_drvdata(pdev);
	int tmp, i;
	u8 mask;

	/*
	 * For each PWM channel:
	 * - If it is in automatic mode, setting to manual mode should set
	 *   the fan to full speed by default.
	 * - If it is in manual mode, we need a mapping to temperature
	 *   channels to use when later setting to automatic mode later.
	 *   Use a 1:1 mapping by default (we are clueless.)
	 * In both cases, the value can (and should) be changed by the user
	 * prior to switching to a different mode.
	 * Note that this is no longer needed for the IT8721F and later, as
	 * these have separate registers for the temperature mapping and the
	 * manual duty cycle.
	 */
	for (i = 0; i < 3; i++) {
		data->pwm_temp_map[i] = i;
		data->pwm_duty[i] = 0x7f;	/* Full speed */
		data->auto_pwm[i][3] = 0x7f;	/* Full speed, hard-coded */
	}

	/*
	 * Some chips seem to have default value 0xff for all limit
	 * registers. For low voltage limits it makes no sense and triggers
	 * alarms, so change to 0 instead. For high temperature limits, it
	 * means -1 degree C, which surprisingly doesn't trigger an alarm,
	 * but is still confusing, so change to 127 degrees C.
	 */
	for (i = 0; i < 8; i++) {
		tmp = it87_read_value(data, IT87_REG_VIN_MIN(i));
		if (tmp == 0xff)
			it87_write_value(data, IT87_REG_VIN_MIN(i), 0);
	}
	for (i = 0; i < 3; i++) {
		tmp = it87_read_value(data, IT87_REG_TEMP_HIGH(i));
		if (tmp == 0xff)
			it87_write_value(data, IT87_REG_TEMP_HIGH(i), 127);
	}

	/*
	 * Temperature channels are not forcibly enabled, as they can be
	 * set to two different sensor types and we can't guess which one
	 * is correct for a given system. These channels can be enabled at
	 * run-time through the temp{1-3}_type sysfs accessors if needed.
	 */

	/* Check if voltage monitors are reset manually or by some reason */
	tmp = it87_read_value(data, IT87_REG_VIN_ENABLE);
	if ((tmp & 0xff) == 0) {
		/* Enable all voltage monitors */
		it87_write_value(data, IT87_REG_VIN_ENABLE, 0xff);
	}

	/* Check if tachometers are reset manually or by some reason */
	mask = 0x70 & ~(sio_data->skip_fan << 4);
	data->fan_main_ctrl = it87_read_value(data, IT87_REG_FAN_MAIN_CTRL);
	if ((data->fan_main_ctrl & mask) == 0) {
		/* Enable all fan tachometers */
		data->fan_main_ctrl |= mask;
		it87_write_value(data, IT87_REG_FAN_MAIN_CTRL,
				 data->fan_main_ctrl);
	}
	data->has_fan = (data->fan_main_ctrl >> 4) & 0x07;

	/* Set tachometers to 16-bit mode if needed */
	if (has_16bit_fans(data)) {
		tmp = it87_read_value(data, IT87_REG_FAN_16BIT);
		if (~tmp & 0x07 & data->has_fan) {
			dev_dbg(&pdev->dev,
				"Setting fan1-3 to 16-bit mode\n");
			it87_write_value(data, IT87_REG_FAN_16BIT,
					 tmp | 0x07);
		}
		/* IT8705F only supports three fans. */
		if (data->type != it87) {
			if (tmp & (1 << 4))
				data->has_fan |= (1 << 3); /* fan4 enabled */
			if (tmp & (1 << 5))
				data->has_fan |= (1 << 4); /* fan5 enabled */
		}
	}

	/* Fan input pins may be used for alternative functions */
	data->has_fan &= ~sio_data->skip_fan;

	/* Start monitoring */
	it87_write_value(data, IT87_REG_CONFIG,
			 (it87_read_value(data, IT87_REG_CONFIG) & 0x36)
			 | (update_vbat ? 0x41 : 0x01));
}

static void it87_update_pwm_ctrl(struct it87_data *data, int nr)
{
	data->pwm_ctrl[nr] = it87_read_value(data, IT87_REG_PWM(nr));
	if (has_newer_autopwm(data)) {
		data->pwm_temp_map[nr] = data->pwm_ctrl[nr] & 0x03;
		data->pwm_duty[nr] = it87_read_value(data,
						     IT87_REG_PWM_DUTY(nr));
	} else {
		if (data->pwm_ctrl[nr] & 0x80)	/* Automatic mode */
			data->pwm_temp_map[nr] = data->pwm_ctrl[nr] & 0x03;
		else				/* Manual mode */
			data->pwm_duty[nr] = data->pwm_ctrl[nr] & 0x7f;
	}

	if (has_old_autopwm(data)) {
		int i;

		for (i = 0; i < 5 ; i++)
			data->auto_temp[nr][i] = it87_read_value(data,
						IT87_REG_AUTO_TEMP(nr, i));
		for (i = 0; i < 3 ; i++)
			data->auto_pwm[nr][i] = it87_read_value(data,
						IT87_REG_AUTO_PWM(nr, i));
	}
}

static struct it87_data *it87_update_device(struct device *dev)
{
	struct it87_data *data = dev_get_drvdata(dev);
	int i;

	mutex_lock(&data->update_lock);

	if (time_after(jiffies, data->last_updated + HZ + HZ / 2)
	    || !data->valid) {
		if (update_vbat) {
			/*
			 * Cleared after each update, so reenable.  Value
			 * returned by this read will be previous value
			 */
			it87_write_value(data, IT87_REG_CONFIG,
				it87_read_value(data, IT87_REG_CONFIG) | 0x40);
		}
		for (i = 0; i <= 7; i++) {
			data->in[i] =
				it87_read_value(data, IT87_REG_VIN(i));
			data->in_min[i] =
				it87_read_value(data, IT87_REG_VIN_MIN(i));
			data->in_max[i] =
				it87_read_value(data, IT87_REG_VIN_MAX(i));
		}
		/* in8 (battery) has no limit registers */
		data->in[8] = it87_read_value(data, IT87_REG_VIN(8));

		for (i = 0; i < 5; i++) {
			/* Skip disabled fans */
			if (!(data->has_fan & (1 << i)))
				continue;

			data->fan_min[i] =
				it87_read_value(data, IT87_REG_FAN_MIN[i]);
			data->fan[i] = it87_read_value(data,
				       IT87_REG_FAN[i]);
			/* Add high byte if in 16-bit mode */
			if (has_16bit_fans(data)) {
				data->fan[i] |= it87_read_value(data,
						IT87_REG_FANX[i]) << 8;
				data->fan_min[i] |= it87_read_value(data,
						IT87_REG_FANX_MIN[i]) << 8;
			}
		}
		for (i = 0; i < 3; i++) {
			data->temp[i] =
				it87_read_value(data, IT87_REG_TEMP(i));
			data->temp_high[i] =
				it87_read_value(data, IT87_REG_TEMP_HIGH(i));
			data->temp_low[i] =
				it87_read_value(data, IT87_REG_TEMP_LOW(i));
		}

		/* Newer chips don't have clock dividers */
		if ((data->has_fan & 0x07) && !has_16bit_fans(data)) {
			i = it87_read_value(data, IT87_REG_FAN_DIV);
			data->fan_div[0] = i & 0x07;
			data->fan_div[1] = (i >> 3) & 0x07;
			data->fan_div[2] = (i & 0x40) ? 3 : 1;
		}

		data->alarms =
			it87_read_value(data, IT87_REG_ALARM1) |
			(it87_read_value(data, IT87_REG_ALARM2) << 8) |
			(it87_read_value(data, IT87_REG_ALARM3) << 16);
		data->beeps = it87_read_value(data, IT87_REG_BEEP_ENABLE);

		data->fan_main_ctrl = it87_read_value(data,
				IT87_REG_FAN_MAIN_CTRL);
		data->fan_ctl = it87_read_value(data, IT87_REG_FAN_CTL);
		for (i = 0; i < 3; i++)
			it87_update_pwm_ctrl(data, i);

		data->sensor = it87_read_value(data, IT87_REG_TEMP_ENABLE);
		/*
		 * The IT8705F does not have VID capability.
		 * The IT8718F and later don't use IT87_REG_VID for the
		 * same purpose.
		 */
		if (data->type == it8712 || data->type == it8716) {
			data->vid = it87_read_value(data, IT87_REG_VID);
			/*
			 * The older IT8712F revisions had only 5 VID pins,
			 * but we assume it is always safe to read 6 bits.
			 */
			data->vid &= 0x3f;
		}
		data->last_updated = jiffies;
		data->valid = 1;
	}

	mutex_unlock(&data->update_lock);

	return data;
}

static int __init it87_device_add(unsigned short address,
				  const struct it87_sio_data *sio_data)
{
	struct resource res = {
		.start	= address + IT87_EC_OFFSET,
		.end	= address + IT87_EC_OFFSET + IT87_EC_EXTENT - 1,
		.name	= DRVNAME,
		.flags	= IORESOURCE_IO,
	};
	int err;

	err = acpi_check_resource_conflict(&res);
	if (err)
		goto exit;

	pdev = platform_device_alloc(DRVNAME, address);
	if (!pdev) {
		err = -ENOMEM;
		pr_err("Device allocation failed\n");
		goto exit;
	}

	err = platform_device_add_resources(pdev, &res, 1);
	if (err) {
		pr_err("Device resource addition failed (%d)\n", err);
		goto exit_device_put;
	}

	err = platform_device_add_data(pdev, sio_data,
				       sizeof(struct it87_sio_data));
	if (err) {
		pr_err("Platform data allocation failed\n");
		goto exit_device_put;
	}

	err = platform_device_add(pdev);
	if (err) {
		pr_err("Device addition failed (%d)\n", err);
		goto exit_device_put;
	}

	return 0;

exit_device_put:
	platform_device_put(pdev);
exit:
	return err;
}

static int __init sm_it87_init(void)
{
	int err;
	unsigned short isa_address = 0;
	struct it87_sio_data sio_data;

	memset(&sio_data, 0, sizeof(struct it87_sio_data));
	err = it87_find(&isa_address, &sio_data);
	if (err)
		return err;
	err = platform_driver_register(&it87_driver);
	if (err)
		return err;

	err = it87_device_add(isa_address, &sio_data);
	if (err) {
		platform_driver_unregister(&it87_driver);
		return err;
	}

	return 0;
}

static void __exit sm_it87_exit(void)
{
	platform_device_unregister(pdev);
	platform_driver_unregister(&it87_driver);
}


MODULE_AUTHOR("Chris Gauthron, "
	      "Jean Delvare <khali@linux-fr.org>");
MODULE_DESCRIPTION("IT8705F/IT871xF/IT872xF hardware monitoring driver");
module_param(update_vbat, bool, 0);
MODULE_PARM_DESC(update_vbat, "Update vbat if set else return powerup value");
module_param(fix_pwm_polarity, bool, 0);
MODULE_PARM_DESC(fix_pwm_polarity,
		 "Force PWM polarity to active high (DANGEROUS)");
MODULE_LICENSE("GPL");

module_init(sm_it87_init);
module_exit(sm_it87_exit);<|MERGE_RESOLUTION|>--- conflicted
+++ resolved
@@ -904,15 +904,10 @@
 
 	mutex_lock(&data->update_lock);
 	if (has_newer_autopwm(data)) {
-<<<<<<< HEAD
-		/* If we are in automatic mode, the PWM duty cycle register
-		 * is read-only so we can't write the value */
-=======
 		/*
 		 * If we are in automatic mode, the PWM duty cycle register
 		 * is read-only so we can't write the value.
 		 */
->>>>>>> e816b57a
 		if (data->pwm_ctrl[nr] & 0x80) {
 			mutex_unlock(&data->update_lock);
 			return -EBUSY;
