/*
 * A hwmon driver for the IBM System Director Active Energy Manager (AEM)
 * temperature/power/energy sensors and capping functionality.
 * Copyright (C) 2008 IBM
 *
 * Author: Darrick J. Wong <djwong@us.ibm.com>
 *
 * This program is free software; you can redistribute it and/or modify
 * it under the terms of the GNU General Public License as published by
 * the Free Software Foundation; either version 2 of the License, or
 * (at your option) any later version.
 *
 * This program is distributed in the hope that it will be useful,
 * but WITHOUT ANY WARRANTY; without even the implied warranty of
 * MERCHANTABILITY or FITNESS FOR A PARTICULAR PURPOSE.  See the
 * GNU General Public License for more details.
 *
 * You should have received a copy of the GNU General Public License
 * along with this program; if not, write to the Free Software
 * Foundation, Inc., 59 Temple Place, Suite 330, Boston, MA  02111-1307  USA
 */

#define pr_fmt(fmt) KBUILD_MODNAME ": " fmt

#include <linux/ipmi.h>
#include <linux/module.h>
#include <linux/hwmon.h>
#include <linux/hwmon-sysfs.h>
#include <linux/jiffies.h>
#include <linux/mutex.h>
#include <linux/kdev_t.h>
#include <linux/spinlock.h>
#include <linux/idr.h>
#include <linux/slab.h>
#include <linux/sched.h>
#include <linux/platform_device.h>
#include <linux/math64.h>
#include <linux/time.h>

#define REFRESH_INTERVAL	(HZ)
#define IPMI_TIMEOUT		(30 * HZ)
#define DRVNAME			"aem"

#define AEM_NETFN		0x2E

#define AEM_FIND_FW_CMD		0x80
#define AEM_ELEMENT_CMD		0x81
#define AEM_FW_INSTANCE_CMD	0x82

#define AEM_READ_ELEMENT_CFG	0x80
#define AEM_READ_BUFFER		0x81
#define AEM_READ_REGISTER	0x82
#define AEM_WRITE_REGISTER	0x83
#define AEM_SET_REG_MASK	0x84
#define AEM_CLEAR_REG_MASK	0x85
#define AEM_READ_ELEMENT_CFG2	0x86

#define AEM_CONTROL_ELEMENT	0
#define AEM_ENERGY_ELEMENT	1
#define AEM_CLOCK_ELEMENT	4
#define AEM_POWER_CAP_ELEMENT	7
#define AEM_EXHAUST_ELEMENT	9
#define AEM_POWER_ELEMENT	10

#define AEM_MODULE_TYPE_ID	0x0001

#define AEM2_NUM_ENERGY_REGS	2
#define AEM2_NUM_PCAP_REGS	6
#define AEM2_NUM_TEMP_REGS	2
#define AEM2_NUM_SENSORS	14

#define AEM1_NUM_ENERGY_REGS	1
#define AEM1_NUM_SENSORS	3

/* AEM 2.x has more energy registers */
#define AEM_NUM_ENERGY_REGS	AEM2_NUM_ENERGY_REGS
/* AEM 2.x needs more sensor files */
#define AEM_NUM_SENSORS		AEM2_NUM_SENSORS

#define POWER_CAP		0
#define POWER_CAP_MAX_HOTPLUG	1
#define POWER_CAP_MAX		2
#define	POWER_CAP_MIN_WARNING	3
#define POWER_CAP_MIN		4
#define	POWER_AUX		5

#define AEM_DEFAULT_POWER_INTERVAL 1000
#define AEM_MIN_POWER_INTERVAL	200
#define UJ_PER_MJ		1000L

static DEFINE_IDA(aem_ida);

static struct platform_driver aem_driver = {
	.driver = {
		.name = DRVNAME,
		.bus = &platform_bus_type,
	}
};

struct aem_ipmi_data {
	struct completion	read_complete;
	struct ipmi_addr	address;
	ipmi_user_t		user;
	int			interface;

	struct kernel_ipmi_msg	tx_message;
	long			tx_msgid;

	void			*rx_msg_data;
	unsigned short		rx_msg_len;
	unsigned char		rx_result;
	int			rx_recv_type;

	struct device		*bmc_device;
};

struct aem_ro_sensor_template {
	char *label;
	ssize_t (*show)(struct device *dev,
			struct device_attribute *devattr,
			char *buf);
	int index;
};

struct aem_rw_sensor_template {
	char *label;
	ssize_t (*show)(struct device *dev,
			struct device_attribute *devattr,
			char *buf);
	ssize_t (*set)(struct device *dev,
		       struct device_attribute *devattr,
		       const char *buf, size_t count);
	int index;
};

struct aem_data {
	struct list_head	list;

	struct device		*hwmon_dev;
	struct platform_device	*pdev;
	struct mutex		lock;
	char			valid;
	unsigned long		last_updated;	/* In jiffies */
	u8			ver_major;
	u8			ver_minor;
	u8			module_handle;
	int			id;
	struct aem_ipmi_data	ipmi;

	/* Function and buffer to update sensors */
	void (*update)(struct aem_data *data);
	struct aem_read_sensor_resp *rs_resp;

	/*
	 * AEM 1.x sensors:
	 * Available sensors:
	 * Energy meter
	 * Power meter
	 *
	 * AEM 2.x sensors:
	 * Two energy meters
	 * Two power meters
	 * Two temperature sensors
	 * Six power cap registers
	 */

	/* sysfs attrs */
	struct sensor_device_attribute	sensors[AEM_NUM_SENSORS];

	/* energy use in mJ */
	u64			energy[AEM_NUM_ENERGY_REGS];

	/* power sampling interval in ms */
	unsigned long		power_period[AEM_NUM_ENERGY_REGS];

	/* Everything past here is for AEM2 only */

	/* power caps in dW */
	u16			pcap[AEM2_NUM_PCAP_REGS];

	/* exhaust temperature in C */
	u8			temp[AEM2_NUM_TEMP_REGS];
};

/* Data structures returned by the AEM firmware */
struct aem_iana_id {
	u8			bytes[3];
};
static struct aem_iana_id system_x_id = {
	.bytes = {0x4D, 0x4F, 0x00}
};

/* These are used to find AEM1 instances */
struct aem_find_firmware_req {
	struct aem_iana_id	id;
	u8			rsvd;
	__be16			index;
	__be16			module_type_id;
} __packed;

struct aem_find_firmware_resp {
	struct aem_iana_id	id;
	u8			num_instances;
} __packed;

/* These are used to find AEM2 instances */
struct aem_find_instance_req {
	struct aem_iana_id	id;
	u8			instance_number;
	__be16			module_type_id;
} __packed;

struct aem_find_instance_resp {
	struct aem_iana_id	id;
	u8			num_instances;
	u8			major;
	u8			minor;
	u8			module_handle;
	u16			record_id;
} __packed;

/* These are used to query sensors */
struct aem_read_sensor_req {
	struct aem_iana_id	id;
	u8			module_handle;
	u8			element;
	u8			subcommand;
	u8			reg;
	u8			rx_buf_size;
} __packed;

struct aem_read_sensor_resp {
	struct aem_iana_id	id;
	u8			bytes[0];
} __packed;

/* Data structures to talk to the IPMI layer */
struct aem_driver_data {
	struct list_head	aem_devices;
	struct ipmi_smi_watcher	bmc_events;
	struct ipmi_user_hndl	ipmi_hndlrs;
};

static void aem_register_bmc(int iface, struct device *dev);
static void aem_bmc_gone(int iface);
static void aem_msg_handler(struct ipmi_recv_msg *msg, void *user_msg_data);

static void aem_remove_sensors(struct aem_data *data);
static int aem1_find_sensors(struct aem_data *data);
static int aem2_find_sensors(struct aem_data *data);
static void update_aem1_sensors(struct aem_data *data);
static void update_aem2_sensors(struct aem_data *data);

static struct aem_driver_data driver_data = {
	.aem_devices = LIST_HEAD_INIT(driver_data.aem_devices),
	.bmc_events = {
		.owner = THIS_MODULE,
		.new_smi = aem_register_bmc,
		.smi_gone = aem_bmc_gone,
	},
	.ipmi_hndlrs = {
		.ipmi_recv_hndl = aem_msg_handler,
	},
};

/* Functions to talk to the IPMI layer */

/* Initialize IPMI address, message buffers and user data */
static int aem_init_ipmi_data(struct aem_ipmi_data *data, int iface,
			      struct device *bmc)
{
	int err;

	init_completion(&data->read_complete);
	data->bmc_device = bmc;

	/* Initialize IPMI address */
	data->address.addr_type = IPMI_SYSTEM_INTERFACE_ADDR_TYPE;
	data->address.channel = IPMI_BMC_CHANNEL;
	data->address.data[0] = 0;
	data->interface = iface;

	/* Initialize message buffers */
	data->tx_msgid = 0;
	data->tx_message.netfn = AEM_NETFN;

	/* Create IPMI messaging interface user */
	err = ipmi_create_user(data->interface, &driver_data.ipmi_hndlrs,
			       data, &data->user);
	if (err < 0) {
		dev_err(bmc, "Unable to register user with IPMI "
			"interface %d\n", data->interface);
		return -EACCES;
	}

	return 0;
}

/* Send an IPMI command */
static int aem_send_message(struct aem_ipmi_data *data)
{
	int err;

	err = ipmi_validate_addr(&data->address, sizeof(data->address));
	if (err)
		goto out;

	data->tx_msgid++;
	err = ipmi_request_settime(data->user, &data->address, data->tx_msgid,
				   &data->tx_message, data, 0, 0, 0);
	if (err)
		goto out1;

	return 0;
out1:
	dev_err(data->bmc_device, "request_settime=%x\n", err);
	return err;
out:
	dev_err(data->bmc_device, "validate_addr=%x\n", err);
	return err;
}

/* Dispatch IPMI messages to callers */
static void aem_msg_handler(struct ipmi_recv_msg *msg, void *user_msg_data)
{
	unsigned short rx_len;
	struct aem_ipmi_data *data = user_msg_data;

	if (msg->msgid != data->tx_msgid) {
		dev_err(data->bmc_device, "Mismatch between received msgid "
			"(%02x) and transmitted msgid (%02x)!\n",
			(int)msg->msgid,
			(int)data->tx_msgid);
		ipmi_free_recv_msg(msg);
		return;
	}

	data->rx_recv_type = msg->recv_type;
	if (msg->msg.data_len > 0)
		data->rx_result = msg->msg.data[0];
	else
		data->rx_result = IPMI_UNKNOWN_ERR_COMPLETION_CODE;

	if (msg->msg.data_len > 1) {
		rx_len = msg->msg.data_len - 1;
		if (data->rx_msg_len < rx_len)
			rx_len = data->rx_msg_len;
		data->rx_msg_len = rx_len;
		memcpy(data->rx_msg_data, msg->msg.data + 1, data->rx_msg_len);
	} else
		data->rx_msg_len = 0;

	ipmi_free_recv_msg(msg);
	complete(&data->read_complete);
}

/* Sensor support functions */

/* Read a sensor value; must be called with data->lock held */
static int aem_read_sensor(struct aem_data *data, u8 elt, u8 reg,
			   void *buf, size_t size)
{
	int rs_size, res;
	struct aem_read_sensor_req rs_req;
	/* Use preallocated rx buffer */
	struct aem_read_sensor_resp *rs_resp = data->rs_resp;
	struct aem_ipmi_data *ipmi = &data->ipmi;

	/* AEM registers are 1, 2, 4 or 8 bytes */
	switch (size) {
	case 1:
	case 2:
	case 4:
	case 8:
		break;
	default:
		return -EINVAL;
	}

	rs_req.id = system_x_id;
	rs_req.module_handle = data->module_handle;
	rs_req.element = elt;
	rs_req.subcommand = AEM_READ_REGISTER;
	rs_req.reg = reg;
	rs_req.rx_buf_size = size;

	ipmi->tx_message.cmd = AEM_ELEMENT_CMD;
	ipmi->tx_message.data = (char *)&rs_req;
	ipmi->tx_message.data_len = sizeof(rs_req);

	rs_size = sizeof(*rs_resp) + size;
	ipmi->rx_msg_data = rs_resp;
	ipmi->rx_msg_len = rs_size;

	aem_send_message(ipmi);

	res = wait_for_completion_timeout(&ipmi->read_complete, IPMI_TIMEOUT);
	if (!res) {
		res = -ETIMEDOUT;
		goto out;
	}

	if (ipmi->rx_result || ipmi->rx_msg_len != rs_size ||
	    memcmp(&rs_resp->id, &system_x_id, sizeof(system_x_id))) {
		res = -ENOENT;
		goto out;
	}

	switch (size) {
	case 1: {
		u8 *x = buf;
		*x = rs_resp->bytes[0];
		break;
	}
	case 2: {
		u16 *x = buf;
		*x = be16_to_cpup((__be16 *)rs_resp->bytes);
		break;
	}
	case 4: {
		u32 *x = buf;
		*x = be32_to_cpup((__be32 *)rs_resp->bytes);
		break;
	}
	case 8: {
		u64 *x = buf;
		*x = be64_to_cpup((__be64 *)rs_resp->bytes);
		break;
	}
	}
	res = 0;

out:
<<<<<<< HEAD
	kfree(rs_resp);
=======
>>>>>>> 0dacb764
	return res;
}

/* Update AEM energy registers */
static void update_aem_energy_one(struct aem_data *data, int which)
{
	aem_read_sensor(data, AEM_ENERGY_ELEMENT, which,
			&data->energy[which], 8);
}

static void update_aem_energy(struct aem_data *data)
{
	update_aem_energy_one(data, 0);
	if (data->ver_major < 2)
		return;
	update_aem_energy_one(data, 1);
}

/* Update all AEM1 sensors */
static void update_aem1_sensors(struct aem_data *data)
{
	mutex_lock(&data->lock);
	if (time_before(jiffies, data->last_updated + REFRESH_INTERVAL) &&
	    data->valid)
		goto out;

	update_aem_energy(data);
out:
	mutex_unlock(&data->lock);
}

/* Update all AEM2 sensors */
static void update_aem2_sensors(struct aem_data *data)
{
	int i;

	mutex_lock(&data->lock);
	if (time_before(jiffies, data->last_updated + REFRESH_INTERVAL) &&
	    data->valid)
		goto out;

	update_aem_energy(data);
	aem_read_sensor(data, AEM_EXHAUST_ELEMENT, 0, &data->temp[0], 1);
	aem_read_sensor(data, AEM_EXHAUST_ELEMENT, 1, &data->temp[1], 1);

	for (i = POWER_CAP; i <= POWER_AUX; i++)
		aem_read_sensor(data, AEM_POWER_CAP_ELEMENT, i,
				&data->pcap[i], 2);
out:
	mutex_unlock(&data->lock);
}

/* Delete an AEM instance */
static void aem_delete(struct aem_data *data)
{
	list_del(&data->list);
	aem_remove_sensors(data);
	kfree(data->rs_resp);
	hwmon_device_unregister(data->hwmon_dev);
	ipmi_destroy_user(data->ipmi.user);
	platform_set_drvdata(data->pdev, NULL);
	platform_device_unregister(data->pdev);
	ida_simple_remove(&aem_ida, data->id);
	kfree(data);
}

/* Probe functions for AEM1 devices */

/* Retrieve version and module handle for an AEM1 instance */
static int aem_find_aem1_count(struct aem_ipmi_data *data)
{
	int res;
	struct aem_find_firmware_req	ff_req;
	struct aem_find_firmware_resp	ff_resp;

	ff_req.id = system_x_id;
	ff_req.index = 0;
	ff_req.module_type_id = cpu_to_be16(AEM_MODULE_TYPE_ID);

	data->tx_message.cmd = AEM_FIND_FW_CMD;
	data->tx_message.data = (char *)&ff_req;
	data->tx_message.data_len = sizeof(ff_req);

	data->rx_msg_data = &ff_resp;
	data->rx_msg_len = sizeof(ff_resp);

	aem_send_message(data);

	res = wait_for_completion_timeout(&data->read_complete, IPMI_TIMEOUT);
	if (!res)
		return -ETIMEDOUT;

	if (data->rx_result || data->rx_msg_len != sizeof(ff_resp) ||
	    memcmp(&ff_resp.id, &system_x_id, sizeof(system_x_id)))
		return -ENOENT;

	return ff_resp.num_instances;
}

/* Find and initialize one AEM1 instance */
static int aem_init_aem1_inst(struct aem_ipmi_data *probe, u8 module_handle)
{
	struct aem_data *data;
	int i;
	int res = -ENOMEM;

	data = kzalloc(sizeof(*data), GFP_KERNEL);
	if (!data)
		return res;
	mutex_init(&data->lock);

	/* Copy instance data */
	data->ver_major = 1;
	data->ver_minor = 0;
	data->module_handle = module_handle;
	for (i = 0; i < AEM1_NUM_ENERGY_REGS; i++)
		data->power_period[i] = AEM_DEFAULT_POWER_INTERVAL;

	/* Create sub-device for this fw instance */
	data->id = ida_simple_get(&aem_ida, 0, 0, GFP_KERNEL);
	if (data->id < 0)
		goto id_err;

	data->pdev = platform_device_alloc(DRVNAME, data->id);
	if (!data->pdev)
		goto dev_err;
	data->pdev->dev.driver = &aem_driver.driver;

	res = platform_device_add(data->pdev);
	if (res)
		goto ipmi_err;

	platform_set_drvdata(data->pdev, data);

	/* Set up IPMI interface */
	res = aem_init_ipmi_data(&data->ipmi, probe->interface,
				 probe->bmc_device);
	if (res)
		goto ipmi_err;

	/* Register with hwmon */
	data->hwmon_dev = hwmon_device_register(&data->pdev->dev);
	if (IS_ERR(data->hwmon_dev)) {
		dev_err(&data->pdev->dev, "Unable to register hwmon "
			"device for IPMI interface %d\n",
			probe->interface);
		res = PTR_ERR(data->hwmon_dev);
		goto hwmon_reg_err;
	}

	data->update = update_aem1_sensors;
	data->rs_resp = kzalloc(sizeof(*(data->rs_resp)) + 8, GFP_KERNEL);
	if (!data->rs_resp) {
		res = -ENOMEM;
		goto alloc_resp_err;
	}

	/* Find sensors */
	res = aem1_find_sensors(data);
	if (res)
		goto sensor_err;

	/* Add to our list of AEM devices */
	list_add_tail(&data->list, &driver_data.aem_devices);

	dev_info(data->ipmi.bmc_device, "Found AEM v%d.%d at 0x%X\n",
		 data->ver_major, data->ver_minor,
		 data->module_handle);
	return 0;

sensor_err:
	kfree(data->rs_resp);
alloc_resp_err:
	hwmon_device_unregister(data->hwmon_dev);
hwmon_reg_err:
	ipmi_destroy_user(data->ipmi.user);
ipmi_err:
	platform_set_drvdata(data->pdev, NULL);
	platform_device_unregister(data->pdev);
dev_err:
	ida_simple_remove(&aem_ida, data->id);
id_err:
	kfree(data);

	return res;
}

/* Find and initialize all AEM1 instances */
static void aem_init_aem1(struct aem_ipmi_data *probe)
{
	int num, i, err;

	num = aem_find_aem1_count(probe);
	for (i = 0; i < num; i++) {
		err = aem_init_aem1_inst(probe, i);
		if (err) {
			dev_err(probe->bmc_device,
				"Error %d initializing AEM1 0x%X\n",
				err, i);
		}
	}
}

/* Probe functions for AEM2 devices */

/* Retrieve version and module handle for an AEM2 instance */
static int aem_find_aem2(struct aem_ipmi_data *data,
			    struct aem_find_instance_resp *fi_resp,
			    int instance_num)
{
	int res;
	struct aem_find_instance_req fi_req;

	fi_req.id = system_x_id;
	fi_req.instance_number = instance_num;
	fi_req.module_type_id = cpu_to_be16(AEM_MODULE_TYPE_ID);

	data->tx_message.cmd = AEM_FW_INSTANCE_CMD;
	data->tx_message.data = (char *)&fi_req;
	data->tx_message.data_len = sizeof(fi_req);

	data->rx_msg_data = fi_resp;
	data->rx_msg_len = sizeof(*fi_resp);

	aem_send_message(data);

	res = wait_for_completion_timeout(&data->read_complete, IPMI_TIMEOUT);
	if (!res)
		return -ETIMEDOUT;

	if (data->rx_result || data->rx_msg_len != sizeof(*fi_resp) ||
	    memcmp(&fi_resp->id, &system_x_id, sizeof(system_x_id)) ||
	    fi_resp->num_instances <= instance_num)
		return -ENOENT;

	return 0;
}

/* Find and initialize one AEM2 instance */
static int aem_init_aem2_inst(struct aem_ipmi_data *probe,
			      struct aem_find_instance_resp *fi_resp)
{
	struct aem_data *data;
	int i;
	int res = -ENOMEM;

	data = kzalloc(sizeof(*data), GFP_KERNEL);
	if (!data)
		return res;
	mutex_init(&data->lock);

	/* Copy instance data */
	data->ver_major = fi_resp->major;
	data->ver_minor = fi_resp->minor;
	data->module_handle = fi_resp->module_handle;
	for (i = 0; i < AEM2_NUM_ENERGY_REGS; i++)
		data->power_period[i] = AEM_DEFAULT_POWER_INTERVAL;

	/* Create sub-device for this fw instance */
	data->id = ida_simple_get(&aem_ida, 0, 0, GFP_KERNEL);
	if (data->id < 0)
		goto id_err;

	data->pdev = platform_device_alloc(DRVNAME, data->id);
	if (!data->pdev)
		goto dev_err;
	data->pdev->dev.driver = &aem_driver.driver;

	res = platform_device_add(data->pdev);
	if (res)
		goto ipmi_err;

	platform_set_drvdata(data->pdev, data);

	/* Set up IPMI interface */
	res = aem_init_ipmi_data(&data->ipmi, probe->interface,
				 probe->bmc_device);
	if (res)
		goto ipmi_err;

	/* Register with hwmon */
	data->hwmon_dev = hwmon_device_register(&data->pdev->dev);
	if (IS_ERR(data->hwmon_dev)) {
		dev_err(&data->pdev->dev, "Unable to register hwmon "
			"device for IPMI interface %d\n",
			probe->interface);
		res = PTR_ERR(data->hwmon_dev);
		goto hwmon_reg_err;
	}

	data->update = update_aem2_sensors;
	data->rs_resp = kzalloc(sizeof(*(data->rs_resp)) + 8, GFP_KERNEL);
	if (!data->rs_resp) {
		res = -ENOMEM;
		goto alloc_resp_err;
	}

	/* Find sensors */
	res = aem2_find_sensors(data);
	if (res)
		goto sensor_err;

	/* Add to our list of AEM devices */
	list_add_tail(&data->list, &driver_data.aem_devices);

	dev_info(data->ipmi.bmc_device, "Found AEM v%d.%d at 0x%X\n",
		 data->ver_major, data->ver_minor,
		 data->module_handle);
	return 0;

sensor_err:
	kfree(data->rs_resp);
alloc_resp_err:
	hwmon_device_unregister(data->hwmon_dev);
hwmon_reg_err:
	ipmi_destroy_user(data->ipmi.user);
ipmi_err:
	platform_set_drvdata(data->pdev, NULL);
	platform_device_unregister(data->pdev);
dev_err:
	ida_simple_remove(&aem_ida, data->id);
id_err:
	kfree(data);

	return res;
}

/* Find and initialize all AEM2 instances */
static void aem_init_aem2(struct aem_ipmi_data *probe)
{
	struct aem_find_instance_resp fi_resp;
	int err;
	int i = 0;

	while (!aem_find_aem2(probe, &fi_resp, i)) {
		if (fi_resp.major != 2) {
			dev_err(probe->bmc_device, "Unknown AEM v%d; please "
				"report this to the maintainer.\n",
				fi_resp.major);
			i++;
			continue;
		}
		err = aem_init_aem2_inst(probe, &fi_resp);
		if (err) {
			dev_err(probe->bmc_device,
				"Error %d initializing AEM2 0x%X\n",
				err, fi_resp.module_handle);
		}
		i++;
	}
}

/* Probe a BMC for AEM firmware instances */
static void aem_register_bmc(int iface, struct device *dev)
{
	struct aem_ipmi_data probe;

	if (aem_init_ipmi_data(&probe, iface, dev))
		return;

	/* Ignore probe errors; they won't cause problems */
	aem_init_aem1(&probe);
	aem_init_aem2(&probe);

	ipmi_destroy_user(probe.user);
}

/* Handle BMC deletion */
static void aem_bmc_gone(int iface)
{
	struct aem_data *p1, *next1;

	list_for_each_entry_safe(p1, next1, &driver_data.aem_devices, list)
		if (p1->ipmi.interface == iface)
			aem_delete(p1);
}

/* sysfs support functions */

/* AEM device name */
static ssize_t show_name(struct device *dev, struct device_attribute *devattr,
			 char *buf)
{
	struct aem_data *data = dev_get_drvdata(dev);

	return sprintf(buf, "%s%d\n", DRVNAME, data->ver_major);
}
static SENSOR_DEVICE_ATTR(name, S_IRUGO, show_name, NULL, 0);

/* AEM device version */
static ssize_t show_version(struct device *dev,
			    struct device_attribute *devattr,
			    char *buf)
{
	struct aem_data *data = dev_get_drvdata(dev);

	return sprintf(buf, "%d.%d\n", data->ver_major, data->ver_minor);
}
static SENSOR_DEVICE_ATTR(version, S_IRUGO, show_version, NULL, 0);

/* Display power use */
static ssize_t aem_show_power(struct device *dev,
			      struct device_attribute *devattr,
			      char *buf)
{
	struct sensor_device_attribute *attr = to_sensor_dev_attr(devattr);
	struct aem_data *data = dev_get_drvdata(dev);
	u64 before, after, delta, time;
	signed long leftover;
	struct timespec b, a;

	mutex_lock(&data->lock);
	update_aem_energy_one(data, attr->index);
	getnstimeofday(&b);
	before = data->energy[attr->index];

	leftover = schedule_timeout_interruptible(
			msecs_to_jiffies(data->power_period[attr->index])
		   );
	if (leftover) {
		mutex_unlock(&data->lock);
		return 0;
	}

	update_aem_energy_one(data, attr->index);
	getnstimeofday(&a);
	after = data->energy[attr->index];
	mutex_unlock(&data->lock);

	time = timespec_to_ns(&a) - timespec_to_ns(&b);
	delta = (after - before) * UJ_PER_MJ;

	return sprintf(buf, "%llu\n",
		(unsigned long long)div64_u64(delta * NSEC_PER_SEC, time));
}

/* Display energy use */
static ssize_t aem_show_energy(struct device *dev,
			       struct device_attribute *devattr,
			       char *buf)
{
	struct sensor_device_attribute *attr = to_sensor_dev_attr(devattr);
	struct aem_data *a = dev_get_drvdata(dev);
	mutex_lock(&a->lock);
	update_aem_energy_one(a, attr->index);
	mutex_unlock(&a->lock);

	return sprintf(buf, "%llu\n",
			(unsigned long long)a->energy[attr->index] * 1000);
}

/* Display power interval registers */
static ssize_t aem_show_power_period(struct device *dev,
				     struct device_attribute *devattr,
				     char *buf)
{
	struct sensor_device_attribute *attr = to_sensor_dev_attr(devattr);
	struct aem_data *a = dev_get_drvdata(dev);
	a->update(a);

	return sprintf(buf, "%lu\n", a->power_period[attr->index]);
}

/* Set power interval registers */
static ssize_t aem_set_power_period(struct device *dev,
				    struct device_attribute *devattr,
				    const char *buf, size_t count)
{
	struct sensor_device_attribute *attr = to_sensor_dev_attr(devattr);
	struct aem_data *a = dev_get_drvdata(dev);
	unsigned long temp;
	int res;

	res = strict_strtoul(buf, 10, &temp);
	if (res)
		return res;

	if (temp < AEM_MIN_POWER_INTERVAL)
		return -EINVAL;

	mutex_lock(&a->lock);
	a->power_period[attr->index] = temp;
	mutex_unlock(&a->lock);

	return count;
}

/* Discover sensors on an AEM device */
static int aem_register_sensors(struct aem_data *data,
				struct aem_ro_sensor_template *ro,
				struct aem_rw_sensor_template *rw)
{
	struct device *dev = &data->pdev->dev;
	struct sensor_device_attribute *sensors = data->sensors;
	int err;

	/* Set up read-only sensors */
	while (ro->label) {
		sysfs_attr_init(&sensors->dev_attr.attr);
		sensors->dev_attr.attr.name = ro->label;
		sensors->dev_attr.attr.mode = S_IRUGO;
		sensors->dev_attr.show = ro->show;
		sensors->index = ro->index;

		err = device_create_file(dev, &sensors->dev_attr);
		if (err) {
			sensors->dev_attr.attr.name = NULL;
			goto error;
		}
		sensors++;
		ro++;
	}

	/* Set up read-write sensors */
	while (rw->label) {
		sysfs_attr_init(&sensors->dev_attr.attr);
		sensors->dev_attr.attr.name = rw->label;
		sensors->dev_attr.attr.mode = S_IRUGO | S_IWUSR;
		sensors->dev_attr.show = rw->show;
		sensors->dev_attr.store = rw->set;
		sensors->index = rw->index;

		err = device_create_file(dev, &sensors->dev_attr);
		if (err) {
			sensors->dev_attr.attr.name = NULL;
			goto error;
		}
		sensors++;
		rw++;
	}

	err = device_create_file(dev, &sensor_dev_attr_name.dev_attr);
	if (err)
		goto error;
	err = device_create_file(dev, &sensor_dev_attr_version.dev_attr);
	return err;

error:
	aem_remove_sensors(data);
	return err;
}

/* sysfs support functions for AEM2 sensors */

/* Display temperature use */
static ssize_t aem2_show_temp(struct device *dev,
			      struct device_attribute *devattr,
			      char *buf)
{
	struct sensor_device_attribute *attr = to_sensor_dev_attr(devattr);
	struct aem_data *a = dev_get_drvdata(dev);
	a->update(a);

	return sprintf(buf, "%u\n", a->temp[attr->index] * 1000);
}

/* Display power-capping registers */
static ssize_t aem2_show_pcap_value(struct device *dev,
				    struct device_attribute *devattr,
				    char *buf)
{
	struct sensor_device_attribute *attr = to_sensor_dev_attr(devattr);
	struct aem_data *a = dev_get_drvdata(dev);
	a->update(a);

	return sprintf(buf, "%u\n", a->pcap[attr->index] * 100000);
}

/* Remove sensors attached to an AEM device */
static void aem_remove_sensors(struct aem_data *data)
{
	int i;

	for (i = 0; i < AEM_NUM_SENSORS; i++) {
		if (!data->sensors[i].dev_attr.attr.name)
			continue;
		device_remove_file(&data->pdev->dev,
				   &data->sensors[i].dev_attr);
	}

	device_remove_file(&data->pdev->dev,
			   &sensor_dev_attr_name.dev_attr);
	device_remove_file(&data->pdev->dev,
			   &sensor_dev_attr_version.dev_attr);
}

/* Sensor probe functions */

/* Description of AEM1 sensors */
static struct aem_ro_sensor_template aem1_ro_sensors[] = {
{"energy1_input",  aem_show_energy, 0},
{"power1_average", aem_show_power,  0},
{NULL,		   NULL,	    0},
};

static struct aem_rw_sensor_template aem1_rw_sensors[] = {
{"power1_average_interval", aem_show_power_period, aem_set_power_period, 0},
{NULL,			    NULL,                  NULL,                 0},
};

/* Description of AEM2 sensors */
static struct aem_ro_sensor_template aem2_ro_sensors[] = {
{"energy1_input",	  aem_show_energy,	0},
{"energy2_input",	  aem_show_energy,	1},
{"power1_average",	  aem_show_power,	0},
{"power2_average",	  aem_show_power,	1},
{"temp1_input",		  aem2_show_temp,	0},
{"temp2_input",		  aem2_show_temp,	1},

{"power4_average",	  aem2_show_pcap_value,	POWER_CAP_MAX_HOTPLUG},
{"power5_average",	  aem2_show_pcap_value,	POWER_CAP_MAX},
{"power6_average",	  aem2_show_pcap_value,	POWER_CAP_MIN_WARNING},
{"power7_average",	  aem2_show_pcap_value,	POWER_CAP_MIN},

{"power3_average", 	  aem2_show_pcap_value,	POWER_AUX},
{"power_cap",		  aem2_show_pcap_value,	POWER_CAP},
{NULL,                    NULL,                 0},
};

static struct aem_rw_sensor_template aem2_rw_sensors[] = {
{"power1_average_interval", aem_show_power_period, aem_set_power_period, 0},
{"power2_average_interval", aem_show_power_period, aem_set_power_period, 1},
{NULL,			    NULL,                  NULL,                 0},
};

/* Set up AEM1 sensor attrs */
static int aem1_find_sensors(struct aem_data *data)
{
	return aem_register_sensors(data, aem1_ro_sensors, aem1_rw_sensors);
}

/* Set up AEM2 sensor attrs */
static int aem2_find_sensors(struct aem_data *data)
{
	return aem_register_sensors(data, aem2_ro_sensors, aem2_rw_sensors);
}

/* Module init/exit routines */

static int __init aem_init(void)
{
	int res;

	res = driver_register(&aem_driver.driver);
	if (res) {
		pr_err("Can't register aem driver\n");
		return res;
	}

	res = ipmi_smi_watcher_register(&driver_data.bmc_events);
	if (res)
		goto ipmi_reg_err;
	return 0;

ipmi_reg_err:
	driver_unregister(&aem_driver.driver);
	return res;

}

static void __exit aem_exit(void)
{
	struct aem_data *p1, *next1;

	ipmi_smi_watcher_unregister(&driver_data.bmc_events);
	driver_unregister(&aem_driver.driver);
	list_for_each_entry_safe(p1, next1, &driver_data.aem_devices, list)
		aem_delete(p1);
}

MODULE_AUTHOR("Darrick J. Wong <djwong@us.ibm.com>");
MODULE_DESCRIPTION("IBM AEM power/temp/energy sensor driver");
MODULE_LICENSE("GPL");

module_init(aem_init);
module_exit(aem_exit);

MODULE_ALIAS("dmi:bvnIBM:*:pnIBMSystemx3350-*");
MODULE_ALIAS("dmi:bvnIBM:*:pnIBMSystemx3550-*");
MODULE_ALIAS("dmi:bvnIBM:*:pnIBMSystemx3650-*");
MODULE_ALIAS("dmi:bvnIBM:*:pnIBMSystemx3655-*");
MODULE_ALIAS("dmi:bvnIBM:*:pnIBMSystemx3755-*");
MODULE_ALIAS("dmi:bvnIBM:*:pnIBM3850M2/x3950M2-*");
MODULE_ALIAS("dmi:bvnIBM:*:pnIBMBladeHC10-*");<|MERGE_RESOLUTION|>--- conflicted
+++ resolved
@@ -431,10 +431,6 @@
 	res = 0;
 
 out:
-<<<<<<< HEAD
-	kfree(rs_resp);
-=======
->>>>>>> 0dacb764
 	return res;
 }
 
