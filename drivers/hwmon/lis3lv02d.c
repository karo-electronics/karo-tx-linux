/*
 *  lis3lv02d.c - ST LIS3LV02DL accelerometer driver
 *
 *  Copyright (C) 2007-2008 Yan Burman
 *  Copyright (C) 2008 Eric Piel
 *  Copyright (C) 2008-2009 Pavel Machek
 *
 *  This program is free software; you can redistribute it and/or modify
 *  it under the terms of the GNU General Public License as published by
 *  the Free Software Foundation; either version 2 of the License, or
 *  (at your option) any later version.
 *
 *  This program is distributed in the hope that it will be useful,
 *  but WITHOUT ANY WARRANTY; without even the implied warranty of
 *  MERCHANTABILITY or FITNESS FOR A PARTICULAR PURPOSE.  See the
 *  GNU General Public License for more details.
 *
 *  You should have received a copy of the GNU General Public License
 *  along with this program; if not, write to the Free Software
 *  Foundation, Inc., 59 Temple Place, Suite 330, Boston, MA  02111-1307  USA
 */

#include <linux/kernel.h>
#include <linux/init.h>
#include <linux/dmi.h>
#include <linux/module.h>
#include <linux/types.h>
#include <linux/platform_device.h>
#include <linux/interrupt.h>
#include <linux/input-polldev.h>
#include <linux/delay.h>
#include <linux/wait.h>
#include <linux/poll.h>
#include <linux/freezer.h>
#include <linux/uaccess.h>
#include <linux/miscdevice.h>
#include <asm/atomic.h>
#include "lis3lv02d.h"

#define DRIVER_NAME     "lis3lv02d"

/* joystick device poll interval in milliseconds */
#define MDPS_POLL_INTERVAL 50
#define MDPS_POLL_MIN	   0
#define MDPS_POLL_MAX	   2000
/*
 * The sensor can also generate interrupts (DRDY) but it's pretty pointless
 * because they are generated even if the data do not change. So it's better
 * to keep the interrupt for the free-fall event. The values are updated at
 * 40Hz (at the lowest frequency), but as it can be pretty time consuming on
 * some low processor, we poll the sensor only at 20Hz... enough for the
 * joystick.
 */

#define LIS3_PWRON_DELAY_WAI_12B	(5000)
#define LIS3_PWRON_DELAY_WAI_8B		(3000)

/*
 * LIS3LV02D spec says 1024 LSBs corresponds 1 G -> 1LSB is 1000/1024 mG
 * LIS302D spec says: 18 mG / digit
 * LIS3_ACCURACY is used to increase accuracy of the intermediate
 * calculation results.
 */
#define LIS3_ACCURACY			1024
/* Sensitivity values for -2G +2G scale */
#define LIS3_SENSITIVITY_12B		((LIS3_ACCURACY * 1000) / 1024)
#define LIS3_SENSITIVITY_8B		(18 * LIS3_ACCURACY)

#define LIS3_DEFAULT_FUZZ		3
#define LIS3_DEFAULT_FLAT		3

struct lis3lv02d lis3_dev = {
	.misc_wait   = __WAIT_QUEUE_HEAD_INITIALIZER(lis3_dev.misc_wait),
};

EXPORT_SYMBOL_GPL(lis3_dev);

static s16 lis3lv02d_read_8(struct lis3lv02d *lis3, int reg)
{
	s8 lo;
	if (lis3->read(lis3, reg, &lo) < 0)
		return 0;

	return lo;
}

static s16 lis3lv02d_read_12(struct lis3lv02d *lis3, int reg)
{
	u8 lo, hi;

	lis3->read(lis3, reg - 1, &lo);
	lis3->read(lis3, reg, &hi);
	/* In "12 bit right justified" mode, bit 6, bit 7, bit 8 = bit 5 */
	return (s16)((hi << 8) | lo);
}

/**
 * lis3lv02d_get_axis - For the given axis, give the value converted
 * @axis:      1,2,3 - can also be negative
 * @hw_values: raw values returned by the hardware
 *
 * Returns the converted value.
 */
static inline int lis3lv02d_get_axis(s8 axis, int hw_values[3])
{
	if (axis > 0)
		return hw_values[axis - 1];
	else
		return -hw_values[-axis - 1];
}

/**
 * lis3lv02d_get_xyz - Get X, Y and Z axis values from the accelerometer
 * @lis3: pointer to the device struct
 * @x:    where to store the X axis value
 * @y:    where to store the Y axis value
 * @z:    where to store the Z axis value
 *
 * Note that 40Hz input device can eat up about 10% CPU at 800MHZ
 */
static void lis3lv02d_get_xyz(struct lis3lv02d *lis3, int *x, int *y, int *z)
{
	int position[3];
	int i;

	position[0] = lis3->read_data(lis3, OUTX);
	position[1] = lis3->read_data(lis3, OUTY);
	position[2] = lis3->read_data(lis3, OUTZ);

	for (i = 0; i < 3; i++)
		position[i] = (position[i] * lis3->scale) / LIS3_ACCURACY;

	*x = lis3lv02d_get_axis(lis3->ac.x, position);
	*y = lis3lv02d_get_axis(lis3->ac.y, position);
	*z = lis3lv02d_get_axis(lis3->ac.z, position);
}

/* conversion btw sampling rate and the register values */
static int lis3_12_rates[4] = {40, 160, 640, 2560};
static int lis3_8_rates[2] = {100, 400};

/* ODR is Output Data Rate */
static int lis3lv02d_get_odr(void)
{
	u8 ctrl;
	int shift;

	lis3_dev.read(&lis3_dev, CTRL_REG1, &ctrl);
	ctrl &= lis3_dev.odr_mask;
	shift = ffs(lis3_dev.odr_mask) - 1;
	return lis3_dev.odrs[(ctrl >> shift)];
}

static int lis3lv02d_set_odr(int rate)
{
	u8 ctrl;
	int i, len, shift;

	lis3_dev.read(&lis3_dev, CTRL_REG1, &ctrl);
	ctrl &= ~lis3_dev.odr_mask;
	len = 1 << hweight_long(lis3_dev.odr_mask); /* # of possible values */
	shift = ffs(lis3_dev.odr_mask) - 1;

	for (i = 0; i < len; i++)
		if (lis3_dev.odrs[i] == rate) {
			lis3_dev.write(&lis3_dev, CTRL_REG1,
					ctrl | (i << shift));
			return 0;
		}
	return -EINVAL;
}

static int lis3lv02d_selftest(struct lis3lv02d *lis3, s16 results[3])
{
	u8 reg;
	s16 x, y, z;
	u8 selftest;
	int ret;

	mutex_lock(&lis3->mutex);
	if (lis3_dev.whoami == WAI_12B)
		selftest = CTRL1_ST;
	else
		selftest = CTRL1_STP;

	lis3->read(lis3, CTRL_REG1, &reg);
	lis3->write(lis3, CTRL_REG1, (reg | selftest));
	msleep(lis3->pwron_delay / lis3lv02d_get_odr());

	/* Read directly to avoid axis remap */
	x = lis3->read_data(lis3, OUTX);
	y = lis3->read_data(lis3, OUTY);
	z = lis3->read_data(lis3, OUTZ);

	/* back to normal settings */
	lis3->write(lis3, CTRL_REG1, reg);
	msleep(lis3->pwron_delay / lis3lv02d_get_odr());

	results[0] = x - lis3->read_data(lis3, OUTX);
	results[1] = y - lis3->read_data(lis3, OUTY);
	results[2] = z - lis3->read_data(lis3, OUTZ);

	ret = 0;
	if (lis3->pdata) {
		int i;
		for (i = 0; i < 3; i++) {
			/* Check against selftest acceptance limits */
			if ((results[i] < lis3->pdata->st_min_limits[i]) ||
			    (results[i] > lis3->pdata->st_max_limits[i])) {
				ret = -EIO;
				goto fail;
			}
		}
	}

	/* test passed */
fail:
	mutex_unlock(&lis3->mutex);
	return ret;
}

void lis3lv02d_poweroff(struct lis3lv02d *lis3)
{
	/* disable X,Y,Z axis and power down */
	lis3->write(lis3, CTRL_REG1, 0x00);
}
EXPORT_SYMBOL_GPL(lis3lv02d_poweroff);

void lis3lv02d_poweron(struct lis3lv02d *lis3)
{
	u8 reg;

	lis3->init(lis3);

	/* LIS3 power on delay is quite long */
	msleep(lis3->pwron_delay / lis3lv02d_get_odr());

	/*
	 * Common configuration
	 * BDU: (12 bits sensors only) LSB and MSB values are not updated until
	 *      both have been read. So the value read will always be correct.
	 */
	if (lis3->whoami ==  WAI_12B) {
		lis3->read(lis3, CTRL_REG2, &reg);
		reg |= CTRL2_BDU;
		lis3->write(lis3, CTRL_REG2, reg);
	}
}
EXPORT_SYMBOL_GPL(lis3lv02d_poweron);


static void lis3lv02d_joystick_poll(struct input_polled_dev *pidev)
{
	int x, y, z;

	mutex_lock(&lis3_dev.mutex);
	lis3lv02d_get_xyz(&lis3_dev, &x, &y, &z);
	input_report_abs(pidev->input, ABS_X, x);
	input_report_abs(pidev->input, ABS_Y, y);
	input_report_abs(pidev->input, ABS_Z, z);
	input_sync(pidev->input);
	mutex_unlock(&lis3_dev.mutex);
}

static irqreturn_t lis302dl_interrupt(int irq, void *dummy)
{
	if (!test_bit(0, &lis3_dev.misc_opened))
		goto out;

	/*
	 * Be careful: on some HP laptops the bios force DD when on battery and
	 * the lid is closed. This leads to interrupts as soon as a little move
	 * is done.
	 */
	atomic_inc(&lis3_dev.count);

	wake_up_interruptible(&lis3_dev.misc_wait);
	kill_fasync(&lis3_dev.async_queue, SIGIO, POLL_IN);
out:
<<<<<<< HEAD
	if (lis3_dev.whoami == WAI_8B && lis3_dev.idev &&
=======
	if (lis3_dev.pdata && lis3_dev.whoami == WAI_8B && lis3_dev.idev &&
>>>>>>> 062c1825
	    lis3_dev.idev->input->users)
		return IRQ_WAKE_THREAD;
	return IRQ_HANDLED;
}

static void lis302dl_interrupt_handle_click(struct lis3lv02d *lis3)
{
	struct input_dev *dev = lis3->idev->input;
	u8 click_src;

	mutex_lock(&lis3->mutex);
	lis3->read(lis3, CLICK_SRC, &click_src);

	if (click_src & CLICK_SINGLE_X) {
		input_report_key(dev, lis3->mapped_btns[0], 1);
		input_report_key(dev, lis3->mapped_btns[0], 0);
	}

	if (click_src & CLICK_SINGLE_Y) {
		input_report_key(dev, lis3->mapped_btns[1], 1);
		input_report_key(dev, lis3->mapped_btns[1], 0);
	}

	if (click_src & CLICK_SINGLE_Z) {
		input_report_key(dev, lis3->mapped_btns[2], 1);
		input_report_key(dev, lis3->mapped_btns[2], 0);
	}
	input_sync(dev);
	mutex_unlock(&lis3->mutex);
}

static void lis302dl_interrupt_handle_ff_wu(struct lis3lv02d *lis3)
{
	u8 wu1_src;
	u8 wu2_src;

	lis3->read(lis3, FF_WU_SRC_1, &wu1_src);
	lis3->read(lis3, FF_WU_SRC_2, &wu2_src);

	wu1_src = wu1_src & FF_WU_SRC_IA ? wu1_src : 0;
	wu2_src = wu2_src & FF_WU_SRC_IA ? wu2_src : 0;

	/* joystick poll is internally protected by the lis3->mutex. */
	if (wu1_src || wu2_src)
		lis3lv02d_joystick_poll(lis3_dev.idev);
}

static irqreturn_t lis302dl_interrupt_thread1_8b(int irq, void *data)
{

	struct lis3lv02d *lis3 = data;

	if ((lis3->pdata->irq_cfg & LIS3_IRQ1_MASK) == LIS3_IRQ1_CLICK)
		lis302dl_interrupt_handle_click(lis3);
	else
		lis302dl_interrupt_handle_ff_wu(lis3);

	return IRQ_HANDLED;
}

static irqreturn_t lis302dl_interrupt_thread2_8b(int irq, void *data)
{

	struct lis3lv02d *lis3 = data;

	if ((lis3->pdata->irq_cfg & LIS3_IRQ2_MASK) == LIS3_IRQ2_CLICK)
		lis302dl_interrupt_handle_click(lis3);
	else
		lis302dl_interrupt_handle_ff_wu(lis3);

	return IRQ_HANDLED;
}

static int lis3lv02d_misc_open(struct inode *inode, struct file *file)
{
	if (test_and_set_bit(0, &lis3_dev.misc_opened))
		return -EBUSY; /* already open */

	atomic_set(&lis3_dev.count, 0);
	return 0;
}

static int lis3lv02d_misc_release(struct inode *inode, struct file *file)
{
	fasync_helper(-1, file, 0, &lis3_dev.async_queue);
	clear_bit(0, &lis3_dev.misc_opened); /* release the device */
	return 0;
}

static ssize_t lis3lv02d_misc_read(struct file *file, char __user *buf,
				size_t count, loff_t *pos)
{
	DECLARE_WAITQUEUE(wait, current);
	u32 data;
	unsigned char byte_data;
	ssize_t retval = 1;

	if (count < 1)
		return -EINVAL;

	add_wait_queue(&lis3_dev.misc_wait, &wait);
	while (true) {
		set_current_state(TASK_INTERRUPTIBLE);
		data = atomic_xchg(&lis3_dev.count, 0);
		if (data)
			break;

		if (file->f_flags & O_NONBLOCK) {
			retval = -EAGAIN;
			goto out;
		}

		if (signal_pending(current)) {
			retval = -ERESTARTSYS;
			goto out;
		}

		schedule();
	}

	if (data < 255)
		byte_data = data;
	else
		byte_data = 255;

	/* make sure we are not going into copy_to_user() with
	 * TASK_INTERRUPTIBLE state */
	set_current_state(TASK_RUNNING);
	if (copy_to_user(buf, &byte_data, sizeof(byte_data)))
		retval = -EFAULT;

out:
	__set_current_state(TASK_RUNNING);
	remove_wait_queue(&lis3_dev.misc_wait, &wait);

	return retval;
}

static unsigned int lis3lv02d_misc_poll(struct file *file, poll_table *wait)
{
	poll_wait(file, &lis3_dev.misc_wait, wait);
	if (atomic_read(&lis3_dev.count))
		return POLLIN | POLLRDNORM;
	return 0;
}

static int lis3lv02d_misc_fasync(int fd, struct file *file, int on)
{
	return fasync_helper(fd, file, on, &lis3_dev.async_queue);
}

static const struct file_operations lis3lv02d_misc_fops = {
	.owner   = THIS_MODULE,
	.llseek  = no_llseek,
	.read    = lis3lv02d_misc_read,
	.open    = lis3lv02d_misc_open,
	.release = lis3lv02d_misc_release,
	.poll    = lis3lv02d_misc_poll,
	.fasync  = lis3lv02d_misc_fasync,
};

static struct miscdevice lis3lv02d_misc_device = {
	.minor   = MISC_DYNAMIC_MINOR,
	.name    = "freefall",
	.fops    = &lis3lv02d_misc_fops,
};

int lis3lv02d_joystick_enable(void)
{
	struct input_dev *input_dev;
	int err;
	int max_val, fuzz, flat;
	int btns[] = {BTN_X, BTN_Y, BTN_Z};

	if (lis3_dev.idev)
		return -EINVAL;

	lis3_dev.idev = input_allocate_polled_device();
	if (!lis3_dev.idev)
		return -ENOMEM;

	lis3_dev.idev->poll = lis3lv02d_joystick_poll;
	lis3_dev.idev->poll_interval = MDPS_POLL_INTERVAL;
	lis3_dev.idev->poll_interval_min = MDPS_POLL_MIN;
	lis3_dev.idev->poll_interval_max = MDPS_POLL_MAX;
	input_dev = lis3_dev.idev->input;

	input_dev->name       = "ST LIS3LV02DL Accelerometer";
	input_dev->phys       = DRIVER_NAME "/input0";
	input_dev->id.bustype = BUS_HOST;
	input_dev->id.vendor  = 0;
	input_dev->dev.parent = &lis3_dev.pdev->dev;

	set_bit(EV_ABS, input_dev->evbit);
	max_val = (lis3_dev.mdps_max_val * lis3_dev.scale) / LIS3_ACCURACY;
	fuzz = (LIS3_DEFAULT_FUZZ * lis3_dev.scale) / LIS3_ACCURACY;
	flat = (LIS3_DEFAULT_FLAT * lis3_dev.scale) / LIS3_ACCURACY;
	input_set_abs_params(input_dev, ABS_X, -max_val, max_val, fuzz, flat);
	input_set_abs_params(input_dev, ABS_Y, -max_val, max_val, fuzz, flat);
	input_set_abs_params(input_dev, ABS_Z, -max_val, max_val, fuzz, flat);

	lis3_dev.mapped_btns[0] = lis3lv02d_get_axis(abs(lis3_dev.ac.x), btns);
	lis3_dev.mapped_btns[1] = lis3lv02d_get_axis(abs(lis3_dev.ac.y), btns);
	lis3_dev.mapped_btns[2] = lis3lv02d_get_axis(abs(lis3_dev.ac.z), btns);

	err = input_register_polled_device(lis3_dev.idev);
	if (err) {
		input_free_polled_device(lis3_dev.idev);
		lis3_dev.idev = NULL;
	}

	return err;
}
EXPORT_SYMBOL_GPL(lis3lv02d_joystick_enable);

void lis3lv02d_joystick_disable(void)
{
	if (lis3_dev.irq)
		free_irq(lis3_dev.irq, &lis3_dev);
	if (lis3_dev.pdata && lis3_dev.pdata->irq2)
		free_irq(lis3_dev.pdata->irq2, &lis3_dev);

	if (!lis3_dev.idev)
		return;

	if (lis3_dev.irq)
		misc_deregister(&lis3lv02d_misc_device);
	input_unregister_polled_device(lis3_dev.idev);
	input_free_polled_device(lis3_dev.idev);
	lis3_dev.idev = NULL;
}
EXPORT_SYMBOL_GPL(lis3lv02d_joystick_disable);

/* Sysfs stuff */
static ssize_t lis3lv02d_selftest_show(struct device *dev,
				struct device_attribute *attr, char *buf)
{
	int result;
	s16 values[3];

	result = lis3lv02d_selftest(&lis3_dev, values);
	return sprintf(buf, "%s %d %d %d\n", result == 0 ? "OK" : "FAIL",
		values[0], values[1], values[2]);
}

static ssize_t lis3lv02d_position_show(struct device *dev,
				struct device_attribute *attr, char *buf)
{
	int x, y, z;

	mutex_lock(&lis3_dev.mutex);
	lis3lv02d_get_xyz(&lis3_dev, &x, &y, &z);
	mutex_unlock(&lis3_dev.mutex);
	return sprintf(buf, "(%d,%d,%d)\n", x, y, z);
}

static ssize_t lis3lv02d_rate_show(struct device *dev,
			struct device_attribute *attr, char *buf)
{
	return sprintf(buf, "%d\n", lis3lv02d_get_odr());
}

static ssize_t lis3lv02d_rate_set(struct device *dev,
				struct device_attribute *attr, const char *buf,
				size_t count)
{
	unsigned long rate;

	if (strict_strtoul(buf, 0, &rate))
		return -EINVAL;

	if (lis3lv02d_set_odr(rate))
		return -EINVAL;

	return count;
}

static DEVICE_ATTR(selftest, S_IRUSR, lis3lv02d_selftest_show, NULL);
static DEVICE_ATTR(position, S_IRUGO, lis3lv02d_position_show, NULL);
static DEVICE_ATTR(rate, S_IRUGO | S_IWUSR, lis3lv02d_rate_show,
					    lis3lv02d_rate_set);

static struct attribute *lis3lv02d_attributes[] = {
	&dev_attr_selftest.attr,
	&dev_attr_position.attr,
	&dev_attr_rate.attr,
	NULL
};

static struct attribute_group lis3lv02d_attribute_group = {
	.attrs = lis3lv02d_attributes
};


static int lis3lv02d_add_fs(struct lis3lv02d *lis3)
{
	lis3->pdev = platform_device_register_simple(DRIVER_NAME, -1, NULL, 0);
	if (IS_ERR(lis3->pdev))
		return PTR_ERR(lis3->pdev);

	return sysfs_create_group(&lis3->pdev->dev.kobj, &lis3lv02d_attribute_group);
}

int lis3lv02d_remove_fs(struct lis3lv02d *lis3)
{
	sysfs_remove_group(&lis3->pdev->dev.kobj, &lis3lv02d_attribute_group);
	platform_device_unregister(lis3->pdev);
	return 0;
}
EXPORT_SYMBOL_GPL(lis3lv02d_remove_fs);

static void lis3lv02d_8b_configure(struct lis3lv02d *dev,
				struct lis3lv02d_platform_data *p)
{
	int err;
	int ctrl2 = p->hipass_ctrl;

	if (p->click_flags) {
		dev->write(dev, CLICK_CFG, p->click_flags);
		dev->write(dev, CLICK_TIMELIMIT, p->click_time_limit);
		dev->write(dev, CLICK_LATENCY, p->click_latency);
		dev->write(dev, CLICK_WINDOW, p->click_window);
		dev->write(dev, CLICK_THSZ, p->click_thresh_z & 0xf);
		dev->write(dev, CLICK_THSY_X,
			(p->click_thresh_x & 0xf) |
			(p->click_thresh_y << 4));

		if (dev->idev) {
			struct input_dev *input_dev = lis3_dev.idev->input;
			input_set_capability(input_dev, EV_KEY, BTN_X);
			input_set_capability(input_dev, EV_KEY, BTN_Y);
			input_set_capability(input_dev, EV_KEY, BTN_Z);
		}
	}

	if (p->wakeup_flags) {
		dev->write(dev, FF_WU_CFG_1, p->wakeup_flags);
		dev->write(dev, FF_WU_THS_1, p->wakeup_thresh & 0x7f);
		/* default to 2.5ms for now */
		dev->write(dev, FF_WU_DURATION_1, 1);
		ctrl2 ^= HP_FF_WU1; /* Xor to keep compatible with old pdata*/
	}

	if (p->wakeup_flags2) {
		dev->write(dev, FF_WU_CFG_2, p->wakeup_flags2);
		dev->write(dev, FF_WU_THS_2, p->wakeup_thresh2 & 0x7f);
		/* default to 2.5ms for now */
		dev->write(dev, FF_WU_DURATION_2, 1);
		ctrl2 ^= HP_FF_WU2; /* Xor to keep compatible with old pdata*/
	}
	/* Configure hipass filters */
	dev->write(dev, CTRL_REG2, ctrl2);

	if (p->irq2) {
		err = request_threaded_irq(p->irq2,
					NULL,
					lis302dl_interrupt_thread2_8b,
					IRQF_TRIGGER_RISING |
					IRQF_ONESHOT,
					DRIVER_NAME, &lis3_dev);
		if (err < 0)
			printk(KERN_ERR DRIVER_NAME
				"No second IRQ. Limited functionality\n");
	}
}

/*
 * Initialise the accelerometer and the various subsystems.
 * Should be rather independent of the bus system.
 */
int lis3lv02d_init_device(struct lis3lv02d *dev)
{
	int err;
	irq_handler_t thread_fn;

	dev->whoami = lis3lv02d_read_8(dev, WHO_AM_I);

	switch (dev->whoami) {
	case WAI_12B:
		printk(KERN_INFO DRIVER_NAME ": 12 bits sensor found\n");
		dev->read_data = lis3lv02d_read_12;
		dev->mdps_max_val = 2048;
		dev->pwron_delay = LIS3_PWRON_DELAY_WAI_12B;
		dev->odrs = lis3_12_rates;
		dev->odr_mask = CTRL1_DF0 | CTRL1_DF1;
		dev->scale = LIS3_SENSITIVITY_12B;
		break;
	case WAI_8B:
		printk(KERN_INFO DRIVER_NAME ": 8 bits sensor found\n");
		dev->read_data = lis3lv02d_read_8;
		dev->mdps_max_val = 128;
		dev->pwron_delay = LIS3_PWRON_DELAY_WAI_8B;
		dev->odrs = lis3_8_rates;
		dev->odr_mask = CTRL1_DR;
		dev->scale = LIS3_SENSITIVITY_8B;
		break;
	default:
		printk(KERN_ERR DRIVER_NAME
			": unknown sensor type 0x%X\n", dev->whoami);
		return -EINVAL;
	}

	mutex_init(&dev->mutex);

	lis3lv02d_add_fs(dev);
	lis3lv02d_poweron(dev);

	if (lis3lv02d_joystick_enable())
		printk(KERN_ERR DRIVER_NAME ": joystick initialization failed\n");

	/* passing in platform specific data is purely optional and only
	 * used by the SPI transport layer at the moment */
	if (dev->pdata) {
		struct lis3lv02d_platform_data *p = dev->pdata;

		if (dev->whoami == WAI_8B)
			lis3lv02d_8b_configure(dev, p);

		if (p->irq_cfg)
			dev->write(dev, CTRL_REG3, p->irq_cfg);
	}

	/* bail if we did not get an IRQ from the bus layer */
	if (!dev->irq) {
		printk(KERN_ERR DRIVER_NAME
			": No IRQ. Disabling /dev/freefall\n");
		goto out;
	}

	/*
	 * The sensor can generate interrupts for free-fall and direction
	 * detection (distinguishable with FF_WU_SRC and DD_SRC) but to keep
	 * the things simple and _fast_ we activate it only for free-fall, so
	 * no need to read register (very slow with ACPI). For the same reason,
	 * we forbid shared interrupts.
	 *
	 * IRQF_TRIGGER_RISING seems pointless on HP laptops because the
	 * io-apic is not configurable (and generates a warning) but I keep it
	 * in case of support for other hardware.
	 */
<<<<<<< HEAD
	if (dev->whoami == WAI_8B)
=======
	if (dev->pdata && dev->whoami == WAI_8B)
>>>>>>> 062c1825
		thread_fn = lis302dl_interrupt_thread1_8b;
	else
		thread_fn = NULL;

	err = request_threaded_irq(dev->irq, lis302dl_interrupt,
				thread_fn,
				IRQF_TRIGGER_RISING | IRQF_ONESHOT,
				DRIVER_NAME, &lis3_dev);

	if (err < 0) {
		printk(KERN_ERR DRIVER_NAME "Cannot get IRQ\n");
		goto out;
	}

	if (misc_register(&lis3lv02d_misc_device))
		printk(KERN_ERR DRIVER_NAME ": misc_register failed\n");
out:
	return 0;
}
EXPORT_SYMBOL_GPL(lis3lv02d_init_device);

MODULE_DESCRIPTION("ST LIS3LV02Dx three-axis digital accelerometer driver");
MODULE_AUTHOR("Yan Burman, Eric Piel, Pavel Machek");
MODULE_LICENSE("GPL");<|MERGE_RESOLUTION|>--- conflicted
+++ resolved
@@ -277,11 +277,7 @@
 	wake_up_interruptible(&lis3_dev.misc_wait);
 	kill_fasync(&lis3_dev.async_queue, SIGIO, POLL_IN);
 out:
-<<<<<<< HEAD
-	if (lis3_dev.whoami == WAI_8B && lis3_dev.idev &&
-=======
 	if (lis3_dev.pdata && lis3_dev.whoami == WAI_8B && lis3_dev.idev &&
->>>>>>> 062c1825
 	    lis3_dev.idev->input->users)
 		return IRQ_WAKE_THREAD;
 	return IRQ_HANDLED;
@@ -722,11 +718,7 @@
 	 * io-apic is not configurable (and generates a warning) but I keep it
 	 * in case of support for other hardware.
 	 */
-<<<<<<< HEAD
-	if (dev->whoami == WAI_8B)
-=======
 	if (dev->pdata && dev->whoami == WAI_8B)
->>>>>>> 062c1825
 		thread_fn = lis302dl_interrupt_thread1_8b;
 	else
 		thread_fn = NULL;
