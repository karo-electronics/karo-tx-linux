/*
 * linux/drivers/s390/cio/qdio_main.c
 *
 * Linux for s390 qdio support, buffer handling, qdio API and module support.
 *
 * Copyright 2000,2008 IBM Corp.
 * Author(s): Utz Bacher <utz.bacher@de.ibm.com>
 *	      Jan Glauber <jang@linux.vnet.ibm.com>
 * 2.6 cio integration by Cornelia Huck <cornelia.huck@de.ibm.com>
 */
#include <linux/module.h>
#include <linux/init.h>
#include <linux/kernel.h>
#include <linux/timer.h>
#include <linux/delay.h>
#include <linux/gfp.h>
<<<<<<< HEAD
=======
#include <linux/io.h>
#include <linux/kernel_stat.h>
>>>>>>> f0cd7bdc
#include <linux/atomic.h>
#include <asm/debug.h>
#include <asm/qdio.h>

#include "cio.h"
#include "css.h"
#include "device.h"
#include "qdio.h"
#include "qdio_debug.h"

MODULE_AUTHOR("Utz Bacher <utz.bacher@de.ibm.com>,"\
	"Jan Glauber <jang@linux.vnet.ibm.com>");
MODULE_DESCRIPTION("QDIO base support");
MODULE_LICENSE("GPL");

static inline int do_siga_sync(unsigned long schid,
			       unsigned int out_mask, unsigned int in_mask,
			       unsigned int fc)
{
	register unsigned long __fc asm ("0") = fc;
	register unsigned long __schid asm ("1") = schid;
	register unsigned long out asm ("2") = out_mask;
	register unsigned long in asm ("3") = in_mask;
	int cc;

	asm volatile(
		"	siga	0\n"
		"	ipm	%0\n"
		"	srl	%0,28\n"
		: "=d" (cc)
		: "d" (__fc), "d" (__schid), "d" (out), "d" (in) : "cc");
	return cc;
}

static inline int do_siga_input(unsigned long schid, unsigned int mask,
				unsigned int fc)
{
	register unsigned long __fc asm ("0") = fc;
	register unsigned long __schid asm ("1") = schid;
	register unsigned long __mask asm ("2") = mask;
	int cc;

	asm volatile(
		"	siga	0\n"
		"	ipm	%0\n"
		"	srl	%0,28\n"
		: "=d" (cc)
		: "d" (__fc), "d" (__schid), "d" (__mask) : "cc", "memory");
	return cc;
}

/**
 * do_siga_output - perform SIGA-w/wt function
 * @schid: subchannel id or in case of QEBSM the subchannel token
 * @mask: which output queues to process
 * @bb: busy bit indicator, set only if SIGA-w/wt could not access a buffer
 * @fc: function code to perform
 *
 * Returns cc or QDIO_ERROR_SIGA_ACCESS_EXCEPTION.
 * Note: For IQDC unicast queues only the highest priority queue is processed.
 */
static inline int do_siga_output(unsigned long schid, unsigned long mask,
				 unsigned int *bb, unsigned int fc,
				 unsigned long aob)
{
	register unsigned long __fc asm("0") = fc;
	register unsigned long __schid asm("1") = schid;
	register unsigned long __mask asm("2") = mask;
	register unsigned long __aob asm("3") = aob;
	int cc = QDIO_ERROR_SIGA_ACCESS_EXCEPTION;

	asm volatile(
		"	siga	0\n"
		"0:	ipm	%0\n"
		"	srl	%0,28\n"
		"1:\n"
		EX_TABLE(0b, 1b)
		: "+d" (cc), "+d" (__fc), "+d" (__schid), "+d" (__mask),
		  "+d" (__aob)
		: : "cc", "memory");
	*bb = ((unsigned int) __fc) >> 31;
	return cc;
}

static inline int qdio_check_ccq(struct qdio_q *q, unsigned int ccq)
{
	/* all done or next buffer state different */
	if (ccq == 0 || ccq == 32)
		return 0;
	/* not all buffers processed */
	if (ccq == 96 || ccq == 97)
		return 1;
	/* notify devices immediately */
	DBF_ERROR("%4x ccq:%3d", SCH_NO(q), ccq);
	return -EIO;
}

/**
 * qdio_do_eqbs - extract buffer states for QEBSM
 * @q: queue to manipulate
 * @state: state of the extracted buffers
 * @start: buffer number to start at
 * @count: count of buffers to examine
 * @auto_ack: automatically acknowledge buffers
 *
 * Returns the number of successfully extracted equal buffer states.
 * Stops processing if a state is different from the last buffers state.
 */
static int qdio_do_eqbs(struct qdio_q *q, unsigned char *state,
			int start, int count, int auto_ack)
{
	unsigned int ccq = 0;
	int tmp_count = count, tmp_start = start;
	int nr = q->nr;
	int rc;

	BUG_ON(!q->irq_ptr->sch_token);
	qperf_inc(q, eqbs);

	if (!q->is_input_q)
		nr += q->irq_ptr->nr_input_qs;
again:
	ccq = do_eqbs(q->irq_ptr->sch_token, state, nr, &tmp_start, &tmp_count,
		      auto_ack);
	rc = qdio_check_ccq(q, ccq);

	/* At least one buffer was processed, return and extract the remaining
	 * buffers later.
	 */
	if ((ccq == 96) && (count != tmp_count)) {
		qperf_inc(q, eqbs_partial);
		return (count - tmp_count);
	}

	if (rc == 1) {
		DBF_DEV_EVENT(DBF_WARN, q->irq_ptr, "EQBS again:%2d", ccq);
		goto again;
	}

	if (rc < 0) {
		DBF_ERROR("%4x EQBS ERROR", SCH_NO(q));
		DBF_ERROR("%3d%3d%2d", count, tmp_count, nr);
		q->handler(q->irq_ptr->cdev,
			   QDIO_ERROR_ACTIVATE_CHECK_CONDITION,
			   q->nr, q->first_to_kick, count,
			   q->irq_ptr->int_parm);
		return 0;
	}
	return count - tmp_count;
}

/**
 * qdio_do_sqbs - set buffer states for QEBSM
 * @q: queue to manipulate
 * @state: new state of the buffers
 * @start: first buffer number to change
 * @count: how many buffers to change
 *
 * Returns the number of successfully changed buffers.
 * Does retrying until the specified count of buffer states is set or an
 * error occurs.
 */
static int qdio_do_sqbs(struct qdio_q *q, unsigned char state, int start,
			int count)
{
	unsigned int ccq = 0;
	int tmp_count = count, tmp_start = start;
	int nr = q->nr;
	int rc;

	if (!count)
		return 0;

	BUG_ON(!q->irq_ptr->sch_token);
	qperf_inc(q, sqbs);

	if (!q->is_input_q)
		nr += q->irq_ptr->nr_input_qs;
again:
	ccq = do_sqbs(q->irq_ptr->sch_token, state, nr, &tmp_start, &tmp_count);
	rc = qdio_check_ccq(q, ccq);
	if (rc == 1) {
		DBF_DEV_EVENT(DBF_INFO, q->irq_ptr, "SQBS again:%2d", ccq);
		qperf_inc(q, sqbs_partial);
		goto again;
	}
	if (rc < 0) {
		DBF_ERROR("%4x SQBS ERROR", SCH_NO(q));
		DBF_ERROR("%3d%3d%2d", count, tmp_count, nr);
		q->handler(q->irq_ptr->cdev,
			   QDIO_ERROR_ACTIVATE_CHECK_CONDITION,
			   q->nr, q->first_to_kick, count,
			   q->irq_ptr->int_parm);
		return 0;
	}
	WARN_ON(tmp_count);
	return count - tmp_count;
}

/* returns number of examined buffers and their common state in *state */
static inline int get_buf_states(struct qdio_q *q, unsigned int bufnr,
				 unsigned char *state, unsigned int count,
				 int auto_ack, int merge_pending)
{
	unsigned char __state = 0;
	int i;

	BUG_ON(bufnr > QDIO_MAX_BUFFERS_MASK);
	BUG_ON(count > QDIO_MAX_BUFFERS_PER_Q);

	if (is_qebsm(q))
		return qdio_do_eqbs(q, state, bufnr, count, auto_ack);

	for (i = 0; i < count; i++) {
		if (!__state) {
			__state = q->slsb.val[bufnr];
			if (merge_pending && __state == SLSB_P_OUTPUT_PENDING)
				__state = SLSB_P_OUTPUT_EMPTY;
		} else if (merge_pending) {
			if ((q->slsb.val[bufnr] & __state) != __state)
				break;
		} else if (q->slsb.val[bufnr] != __state)
			break;
		bufnr = next_buf(bufnr);
	}
	*state = __state;
	return i;
}

static inline int get_buf_state(struct qdio_q *q, unsigned int bufnr,
				unsigned char *state, int auto_ack)
{
	return get_buf_states(q, bufnr, state, 1, auto_ack, 0);
}

/* wrap-around safe setting of slsb states, returns number of changed buffers */
static inline int set_buf_states(struct qdio_q *q, int bufnr,
				 unsigned char state, int count)
{
	int i;

	BUG_ON(bufnr > QDIO_MAX_BUFFERS_MASK);
	BUG_ON(count > QDIO_MAX_BUFFERS_PER_Q);

	if (is_qebsm(q))
		return qdio_do_sqbs(q, state, bufnr, count);

	for (i = 0; i < count; i++) {
		xchg(&q->slsb.val[bufnr], state);
		bufnr = next_buf(bufnr);
	}
	return count;
}

static inline int set_buf_state(struct qdio_q *q, int bufnr,
				unsigned char state)
{
	return set_buf_states(q, bufnr, state, 1);
}

/* set slsb states to initial state */
void qdio_init_buf_states(struct qdio_irq *irq_ptr)
{
	struct qdio_q *q;
	int i;

	for_each_input_queue(irq_ptr, q, i)
		set_buf_states(q, 0, SLSB_P_INPUT_NOT_INIT,
			       QDIO_MAX_BUFFERS_PER_Q);
	for_each_output_queue(irq_ptr, q, i)
		set_buf_states(q, 0, SLSB_P_OUTPUT_NOT_INIT,
			       QDIO_MAX_BUFFERS_PER_Q);
}

static inline int qdio_siga_sync(struct qdio_q *q, unsigned int output,
			  unsigned int input)
{
	unsigned long schid = *((u32 *) &q->irq_ptr->schid);
	unsigned int fc = QDIO_SIGA_SYNC;
	int cc;

	DBF_DEV_EVENT(DBF_INFO, q->irq_ptr, "siga-s:%1d", q->nr);
	qperf_inc(q, siga_sync);

	if (is_qebsm(q)) {
		schid = q->irq_ptr->sch_token;
		fc |= QDIO_SIGA_QEBSM_FLAG;
	}

	cc = do_siga_sync(schid, output, input, fc);
	if (unlikely(cc))
		DBF_ERROR("%4x SIGA-S:%2d", SCH_NO(q), cc);
	return cc;
}

static inline int qdio_siga_sync_q(struct qdio_q *q)
{
	if (q->is_input_q)
		return qdio_siga_sync(q, 0, q->mask);
	else
		return qdio_siga_sync(q, q->mask, 0);
}

static int qdio_siga_output(struct qdio_q *q, unsigned int *busy_bit,
	unsigned long aob)
{
	unsigned long schid = *((u32 *) &q->irq_ptr->schid);
	unsigned int fc = QDIO_SIGA_WRITE;
	u64 start_time = 0;
	int retries = 0, cc;
<<<<<<< HEAD
=======
	unsigned long laob = 0;

	if (q->u.out.use_cq && aob != 0) {
		fc = QDIO_SIGA_WRITEQ;
		laob = aob;
	}
>>>>>>> f0cd7bdc

	if (is_qebsm(q)) {
		schid = q->irq_ptr->sch_token;
		fc |= QDIO_SIGA_QEBSM_FLAG;
	}
again:
	WARN_ON_ONCE((aob && queue_type(q) != QDIO_IQDIO_QFMT) ||
		(aob && fc != QDIO_SIGA_WRITEQ));
	cc = do_siga_output(schid, q->mask, busy_bit, fc, laob);

	/* hipersocket busy condition */
	if (unlikely(*busy_bit)) {
		WARN_ON(queue_type(q) != QDIO_IQDIO_QFMT || cc != 2);
		retries++;

		if (!start_time) {
			start_time = get_clock();
			goto again;
		}
		if ((get_clock() - start_time) < QDIO_BUSY_BIT_PATIENCE)
			goto again;
	}
	if (retries) {
		DBF_DEV_EVENT(DBF_WARN, q->irq_ptr,
			      "%4x cc2 BB1:%1d", SCH_NO(q), q->nr);
		DBF_DEV_EVENT(DBF_WARN, q->irq_ptr, "count:%u", retries);
	}
	return cc;
}

static inline int qdio_siga_input(struct qdio_q *q)
{
	unsigned long schid = *((u32 *) &q->irq_ptr->schid);
	unsigned int fc = QDIO_SIGA_READ;
	int cc;

	DBF_DEV_EVENT(DBF_INFO, q->irq_ptr, "siga-r:%1d", q->nr);
	qperf_inc(q, siga_read);

	if (is_qebsm(q)) {
		schid = q->irq_ptr->sch_token;
		fc |= QDIO_SIGA_QEBSM_FLAG;
	}

	cc = do_siga_input(schid, q->mask, fc);
	if (unlikely(cc))
		DBF_ERROR("%4x SIGA-R:%2d", SCH_NO(q), cc);
	return cc;
}

#define qdio_siga_sync_out(q) qdio_siga_sync(q, ~0U, 0)
#define qdio_siga_sync_all(q) qdio_siga_sync(q, ~0U, ~0U)

static inline void qdio_sync_queues(struct qdio_q *q)
{
	/* PCI capable outbound queues will also be scanned so sync them too */
	if (pci_out_supported(q))
		qdio_siga_sync_all(q);
	else
		qdio_siga_sync_q(q);
}

int debug_get_buf_state(struct qdio_q *q, unsigned int bufnr,
			unsigned char *state)
{
	if (need_siga_sync(q))
		qdio_siga_sync_q(q);
	return get_buf_states(q, bufnr, state, 1, 0, 0);
}

static inline void qdio_stop_polling(struct qdio_q *q)
{
	if (!q->u.in.polling)
		return;

	q->u.in.polling = 0;
	qperf_inc(q, stop_polling);

	/* show the card that we are not polling anymore */
	if (is_qebsm(q)) {
		set_buf_states(q, q->u.in.ack_start, SLSB_P_INPUT_NOT_INIT,
			       q->u.in.ack_count);
		q->u.in.ack_count = 0;
	} else
		set_buf_state(q, q->u.in.ack_start, SLSB_P_INPUT_NOT_INIT);
}

static inline void account_sbals(struct qdio_q *q, int count)
{
	int pos = 0;

	q->q_stats.nr_sbal_total += count;
	if (count == QDIO_MAX_BUFFERS_MASK) {
		q->q_stats.nr_sbals[7]++;
		return;
	}
	while (count >>= 1)
		pos++;
	q->q_stats.nr_sbals[pos]++;
}

static void process_buffer_error(struct qdio_q *q, int count)
{
	unsigned char state = (q->is_input_q) ? SLSB_P_INPUT_NOT_INIT :
					SLSB_P_OUTPUT_NOT_INIT;

	q->qdio_error |= QDIO_ERROR_SLSB_STATE;

	/* special handling for no target buffer empty */
	if ((!q->is_input_q &&
	    (q->sbal[q->first_to_check]->element[15].sflags) == 0x10)) {
		qperf_inc(q, target_full);
		DBF_DEV_EVENT(DBF_INFO, q->irq_ptr, "OUTFULL FTC:%02x",
			      q->first_to_check);
		return;
	}

	DBF_ERROR("%4x BUF ERROR", SCH_NO(q));
	DBF_ERROR((q->is_input_q) ? "IN:%2d" : "OUT:%2d", q->nr);
	DBF_ERROR("FTC:%3d C:%3d", q->first_to_check, count);
	DBF_ERROR("F14:%2x F15:%2x",
		  q->sbal[q->first_to_check]->element[14].sflags,
		  q->sbal[q->first_to_check]->element[15].sflags);

	/*
	 * Interrupts may be avoided as long as the error is present
	 * so change the buffer state immediately to avoid starvation.
	 */
	set_buf_states(q, q->first_to_check, state, count);
}

static inline void inbound_primed(struct qdio_q *q, int count)
{
	int new;

	DBF_DEV_EVENT(DBF_INFO, q->irq_ptr, "in prim: %02x", count);

	/* for QEBSM the ACK was already set by EQBS */
	if (is_qebsm(q)) {
		if (!q->u.in.polling) {
			q->u.in.polling = 1;
			q->u.in.ack_count = count;
			q->u.in.ack_start = q->first_to_check;
			return;
		}

		/* delete the previous ACK's */
		set_buf_states(q, q->u.in.ack_start, SLSB_P_INPUT_NOT_INIT,
			       q->u.in.ack_count);
		q->u.in.ack_count = count;
		q->u.in.ack_start = q->first_to_check;
		return;
	}

	/*
	 * ACK the newest buffer. The ACK will be removed in qdio_stop_polling
	 * or by the next inbound run.
	 */
	new = add_buf(q->first_to_check, count - 1);
	if (q->u.in.polling) {
		/* reset the previous ACK but first set the new one */
		set_buf_state(q, new, SLSB_P_INPUT_ACK);
		set_buf_state(q, q->u.in.ack_start, SLSB_P_INPUT_NOT_INIT);
	} else {
		q->u.in.polling = 1;
		set_buf_state(q, new, SLSB_P_INPUT_ACK);
	}

	q->u.in.ack_start = new;
	count--;
	if (!count)
		return;
	/* need to change ALL buffers to get more interrupts */
	set_buf_states(q, q->first_to_check, SLSB_P_INPUT_NOT_INIT, count);
}

static int get_inbound_buffer_frontier(struct qdio_q *q)
{
	int count, stop;
	unsigned char state = 0;

	/*
	 * Don't check 128 buffers, as otherwise qdio_inbound_q_moved
	 * would return 0.
	 */
	count = min(atomic_read(&q->nr_buf_used), QDIO_MAX_BUFFERS_MASK);
	stop = add_buf(q->first_to_check, count);

	if (q->first_to_check == stop)
		goto out;

	/*
	 * No siga sync here, as a PCI or we after a thin interrupt
	 * already sync'ed the queues.
	 */
	count = get_buf_states(q, q->first_to_check, &state, count, 1, 0);
	if (!count)
		goto out;

	switch (state) {
	case SLSB_P_INPUT_PRIMED:
		inbound_primed(q, count);
		q->first_to_check = add_buf(q->first_to_check, count);
		if (atomic_sub(count, &q->nr_buf_used) == 0)
			qperf_inc(q, inbound_queue_full);
		if (q->irq_ptr->perf_stat_enabled)
			account_sbals(q, count);
		break;
	case SLSB_P_INPUT_ERROR:
		process_buffer_error(q, count);
		q->first_to_check = add_buf(q->first_to_check, count);
		atomic_sub(count, &q->nr_buf_used);
		if (q->irq_ptr->perf_stat_enabled)
			account_sbals_error(q, count);
		break;
	case SLSB_CU_INPUT_EMPTY:
	case SLSB_P_INPUT_NOT_INIT:
	case SLSB_P_INPUT_ACK:
		if (q->irq_ptr->perf_stat_enabled)
			q->q_stats.nr_sbal_nop++;
		DBF_DEV_EVENT(DBF_INFO, q->irq_ptr, "in nop");
		break;
	default:
		BUG();
	}
out:
	return q->first_to_check;
}

static int qdio_inbound_q_moved(struct qdio_q *q)
{
	int bufnr;

	bufnr = get_inbound_buffer_frontier(q);

	if ((bufnr != q->last_move) || q->qdio_error) {
		q->last_move = bufnr;
		if (!is_thinint_irq(q->irq_ptr) && MACHINE_IS_LPAR)
			q->u.in.timestamp = get_clock();
		return 1;
	} else
		return 0;
}

static inline int qdio_inbound_q_done(struct qdio_q *q)
{
	unsigned char state = 0;

	if (!atomic_read(&q->nr_buf_used))
		return 1;

	if (need_siga_sync(q))
		qdio_siga_sync_q(q);
	get_buf_state(q, q->first_to_check, &state, 0);

	if (state == SLSB_P_INPUT_PRIMED || state == SLSB_P_INPUT_ERROR)
		/* more work coming */
		return 0;

	if (is_thinint_irq(q->irq_ptr))
		return 1;

	/* don't poll under z/VM */
	if (MACHINE_IS_VM)
		return 1;

	/*
	 * At this point we know, that inbound first_to_check
	 * has (probably) not moved (see qdio_inbound_processing).
	 */
	if (get_clock() > q->u.in.timestamp + QDIO_INPUT_THRESHOLD) {
		DBF_DEV_EVENT(DBF_INFO, q->irq_ptr, "in done:%02x",
			      q->first_to_check);
		return 1;
	} else
		return 0;
}

static inline int contains_aobs(struct qdio_q *q)
{
	return !q->is_input_q && q->u.out.use_cq;
}

static inline void qdio_trace_aob(struct qdio_irq *irq, struct qdio_q *q,
				int i, struct qaob *aob)
{
	int tmp;

	DBF_DEV_EVENT(DBF_INFO, irq, "AOB%d:%lx", i,
			(unsigned long) virt_to_phys(aob));
	DBF_DEV_EVENT(DBF_INFO, irq, "RES00:%lx",
			(unsigned long) aob->res0[0]);
	DBF_DEV_EVENT(DBF_INFO, irq, "RES01:%lx",
			(unsigned long) aob->res0[1]);
	DBF_DEV_EVENT(DBF_INFO, irq, "RES02:%lx",
			(unsigned long) aob->res0[2]);
	DBF_DEV_EVENT(DBF_INFO, irq, "RES03:%lx",
			(unsigned long) aob->res0[3]);
	DBF_DEV_EVENT(DBF_INFO, irq, "RES04:%lx",
			(unsigned long) aob->res0[4]);
	DBF_DEV_EVENT(DBF_INFO, irq, "RES05:%lx",
			(unsigned long) aob->res0[5]);
	DBF_DEV_EVENT(DBF_INFO, irq, "RES1:%x", aob->res1);
	DBF_DEV_EVENT(DBF_INFO, irq, "RES2:%x", aob->res2);
	DBF_DEV_EVENT(DBF_INFO, irq, "RES3:%x", aob->res3);
	DBF_DEV_EVENT(DBF_INFO, irq, "AORC:%u", aob->aorc);
	DBF_DEV_EVENT(DBF_INFO, irq, "FLAGS:%u", aob->flags);
	DBF_DEV_EVENT(DBF_INFO, irq, "CBTBS:%u", aob->cbtbs);
	DBF_DEV_EVENT(DBF_INFO, irq, "SBC:%u", aob->sb_count);
	for (tmp = 0; tmp < QDIO_MAX_ELEMENTS_PER_BUFFER; ++tmp) {
		DBF_DEV_EVENT(DBF_INFO, irq, "SBA%d:%lx", tmp,
				(unsigned long) aob->sba[tmp]);
		DBF_DEV_EVENT(DBF_INFO, irq, "rSBA%d:%lx", tmp,
				(unsigned long) q->sbal[i]->element[tmp].addr);
		DBF_DEV_EVENT(DBF_INFO, irq, "DC%d:%u", tmp, aob->dcount[tmp]);
		DBF_DEV_EVENT(DBF_INFO, irq, "rDC%d:%u", tmp,
				q->sbal[i]->element[tmp].length);
	}
	DBF_DEV_EVENT(DBF_INFO, irq, "USER0:%lx", (unsigned long) aob->user0);
	for (tmp = 0; tmp < 2; ++tmp) {
		DBF_DEV_EVENT(DBF_INFO, irq, "RES4%d:%lx", tmp,
			(unsigned long) aob->res4[tmp]);
	}
	DBF_DEV_EVENT(DBF_INFO, irq, "USER1:%lx", (unsigned long) aob->user1);
	DBF_DEV_EVENT(DBF_INFO, irq, "USER2:%lx", (unsigned long) aob->user2);
}

static inline void qdio_handle_aobs(struct qdio_q *q, int start, int count)
{
	unsigned char state = 0;
	int j, b = start;

	if (!contains_aobs(q))
		return;

	for (j = 0; j < count; ++j) {
		get_buf_state(q, b, &state, 0);
		if (state == SLSB_P_OUTPUT_PENDING) {
			struct qaob *aob = q->u.out.aobs[b];
			if (aob == NULL)
				continue;

			BUG_ON(q->u.out.sbal_state == NULL);
			q->u.out.sbal_state[b].flags |=
				QDIO_OUTBUF_STATE_FLAG_PENDING;
			q->u.out.aobs[b] = NULL;
		} else if (state == SLSB_P_OUTPUT_EMPTY) {
			BUG_ON(q->u.out.sbal_state == NULL);
			q->u.out.sbal_state[b].aob = NULL;
		}
		b = next_buf(b);
	}
}

static inline unsigned long qdio_aob_for_buffer(struct qdio_output_q *q,
					int bufnr)
{
	unsigned long phys_aob = 0;

	if (!q->use_cq)
		goto out;

	if (!q->aobs[bufnr]) {
		struct qaob *aob = qdio_allocate_aob();
		q->aobs[bufnr] = aob;
	}
	if (q->aobs[bufnr]) {
		BUG_ON(q->sbal_state == NULL);
		q->sbal_state[bufnr].flags = QDIO_OUTBUF_STATE_FLAG_NONE;
		q->sbal_state[bufnr].aob = q->aobs[bufnr];
		q->aobs[bufnr]->user1 = (u64) q->sbal_state[bufnr].user;
		phys_aob = virt_to_phys(q->aobs[bufnr]);
		BUG_ON(phys_aob & 0xFF);
	}

out:
	return phys_aob;
}

static void qdio_kick_handler(struct qdio_q *q)
{
	int start = q->first_to_kick;
	int end = q->first_to_check;
	int count;

	if (unlikely(q->irq_ptr->state != QDIO_IRQ_STATE_ACTIVE))
		return;

	count = sub_buf(end, start);

	if (q->is_input_q) {
		qperf_inc(q, inbound_handler);
		DBF_DEV_EVENT(DBF_INFO, q->irq_ptr, "kih s:%02x c:%02x", start, count);
	} else {
		qperf_inc(q, outbound_handler);
		DBF_DEV_EVENT(DBF_INFO, q->irq_ptr, "koh: s:%02x c:%02x",
			      start, count);
	}

	qdio_handle_aobs(q, start, count);

	q->handler(q->irq_ptr->cdev, q->qdio_error, q->nr, start, count,
		   q->irq_ptr->int_parm);

	/* for the next time */
	q->first_to_kick = end;
	q->qdio_error = 0;
}

static void __qdio_inbound_processing(struct qdio_q *q)
{
	qperf_inc(q, tasklet_inbound);

	if (!qdio_inbound_q_moved(q))
		return;

	qdio_kick_handler(q);

	if (!qdio_inbound_q_done(q)) {
		/* means poll time is not yet over */
		qperf_inc(q, tasklet_inbound_resched);
		if (likely(q->irq_ptr->state != QDIO_IRQ_STATE_STOPPED)) {
			tasklet_schedule(&q->tasklet);
			return;
		}
	}

	qdio_stop_polling(q);
	/*
	 * We need to check again to not lose initiative after
	 * resetting the ACK state.
	 */
	if (!qdio_inbound_q_done(q)) {
		qperf_inc(q, tasklet_inbound_resched2);
		if (likely(q->irq_ptr->state != QDIO_IRQ_STATE_STOPPED))
			tasklet_schedule(&q->tasklet);
	}
}

void qdio_inbound_processing(unsigned long data)
{
	struct qdio_q *q = (struct qdio_q *)data;
	__qdio_inbound_processing(q);
}

static int get_outbound_buffer_frontier(struct qdio_q *q)
{
	int count, stop;
	unsigned char state = 0;

	if (need_siga_sync(q))
		if (((queue_type(q) != QDIO_IQDIO_QFMT) &&
		    !pci_out_supported(q)) ||
		    (queue_type(q) == QDIO_IQDIO_QFMT &&
		    multicast_outbound(q)))
			qdio_siga_sync_q(q);

	/*
	 * Don't check 128 buffers, as otherwise qdio_inbound_q_moved
	 * would return 0.
	 */
	count = min(atomic_read(&q->nr_buf_used), QDIO_MAX_BUFFERS_MASK);
	stop = add_buf(q->first_to_check, count);
	if (q->first_to_check == stop)
		goto out;

	count = get_buf_states(q, q->first_to_check, &state, count, 0, 1);
	if (!count)
		goto out;

	switch (state) {
	case SLSB_P_OUTPUT_PENDING:
		BUG();
	case SLSB_P_OUTPUT_EMPTY:
		/* the adapter got it */
		DBF_DEV_EVENT(DBF_INFO, q->irq_ptr,
			"out empty:%1d %02x", q->nr, count);

		atomic_sub(count, &q->nr_buf_used);
		q->first_to_check = add_buf(q->first_to_check, count);
		if (q->irq_ptr->perf_stat_enabled)
			account_sbals(q, count);

		break;
	case SLSB_P_OUTPUT_ERROR:
		process_buffer_error(q, count);
		q->first_to_check = add_buf(q->first_to_check, count);
		atomic_sub(count, &q->nr_buf_used);
		if (q->irq_ptr->perf_stat_enabled)
			account_sbals_error(q, count);
		break;
	case SLSB_CU_OUTPUT_PRIMED:
		/* the adapter has not fetched the output yet */
		if (q->irq_ptr->perf_stat_enabled)
			q->q_stats.nr_sbal_nop++;
		DBF_DEV_EVENT(DBF_INFO, q->irq_ptr, "out primed:%1d",
			      q->nr);
		break;
	case SLSB_P_OUTPUT_NOT_INIT:
	case SLSB_P_OUTPUT_HALTED:
		break;
	default:
		BUG();
	}

out:
	return q->first_to_check;
}

/* all buffers processed? */
static inline int qdio_outbound_q_done(struct qdio_q *q)
{
	return atomic_read(&q->nr_buf_used) == 0;
}

static inline int qdio_outbound_q_moved(struct qdio_q *q)
{
	int bufnr;

	bufnr = get_outbound_buffer_frontier(q);

	if ((bufnr != q->last_move) || q->qdio_error) {
		q->last_move = bufnr;
		DBF_DEV_EVENT(DBF_INFO, q->irq_ptr, "out moved:%1d", q->nr);
		return 1;
	} else
		return 0;
}

static int qdio_kick_outbound_q(struct qdio_q *q, unsigned long aob)
{
	int retries = 0, cc;
	unsigned int busy_bit;

	if (!need_siga_out(q))
		return 0;

	DBF_DEV_EVENT(DBF_INFO, q->irq_ptr, "siga-w:%1d", q->nr);
retry:
	qperf_inc(q, siga_write);

	cc = qdio_siga_output(q, &busy_bit, aob);
	switch (cc) {
	case 0:
		break;
	case 2:
		if (busy_bit) {
			while (++retries < QDIO_BUSY_BIT_RETRIES) {
				mdelay(QDIO_BUSY_BIT_RETRY_DELAY);
				goto retry;
			}
			DBF_ERROR("%4x cc2 BBC:%1d", SCH_NO(q), q->nr);
			cc |= QDIO_ERROR_SIGA_BUSY;
		} else
			DBF_DEV_EVENT(DBF_INFO, q->irq_ptr, "siga-w cc2:%1d", q->nr);
		break;
	case 1:
	case 3:
		DBF_ERROR("%4x SIGA-W:%1d", SCH_NO(q), cc);
		break;
	}
	if (retries) {
		DBF_ERROR("%4x cc2 BB2:%1d", SCH_NO(q), q->nr);
		DBF_ERROR("count:%u", retries);
	}
	return cc;
}

static void __qdio_outbound_processing(struct qdio_q *q)
{
	qperf_inc(q, tasklet_outbound);
	BUG_ON(atomic_read(&q->nr_buf_used) < 0);

	if (qdio_outbound_q_moved(q))
		qdio_kick_handler(q);

	if (queue_type(q) == QDIO_ZFCP_QFMT)
		if (!pci_out_supported(q) && !qdio_outbound_q_done(q))
			goto sched;

	/* bail out for HiperSockets unicast queues */
	if (queue_type(q) == QDIO_IQDIO_QFMT && !multicast_outbound(q))
		return;

	if ((queue_type(q) == QDIO_IQDIO_QFMT) &&
	    (atomic_read(&q->nr_buf_used)) > QDIO_IQDIO_POLL_LVL)
		goto sched;

	if (q->u.out.pci_out_enabled)
		return;

	/*
	 * Now we know that queue type is either qeth without pci enabled
	 * or HiperSockets multicast. Make sure buffer switch from PRIMED to
	 * EMPTY is noticed and outbound_handler is called after some time.
	 */
	if (qdio_outbound_q_done(q))
		del_timer(&q->u.out.timer);
	else
		if (!timer_pending(&q->u.out.timer))
			mod_timer(&q->u.out.timer, jiffies + 10 * HZ);
	return;

sched:
	if (unlikely(q->irq_ptr->state == QDIO_IRQ_STATE_STOPPED))
		return;
	tasklet_schedule(&q->tasklet);
}

/* outbound tasklet */
void qdio_outbound_processing(unsigned long data)
{
	struct qdio_q *q = (struct qdio_q *)data;
	__qdio_outbound_processing(q);
}

void qdio_outbound_timer(unsigned long data)
{
	struct qdio_q *q = (struct qdio_q *)data;

	if (unlikely(q->irq_ptr->state == QDIO_IRQ_STATE_STOPPED))
		return;
	tasklet_schedule(&q->tasklet);
}

static inline void qdio_check_outbound_after_thinint(struct qdio_q *q)
{
	struct qdio_q *out;
	int i;

	if (!pci_out_supported(q))
		return;

	for_each_output_queue(q->irq_ptr, out, i)
		if (!qdio_outbound_q_done(out))
			tasklet_schedule(&out->tasklet);
}

static void __tiqdio_inbound_processing(struct qdio_q *q)
{
	qperf_inc(q, tasklet_inbound);
	if (need_siga_sync(q) && need_siga_sync_after_ai(q))
		qdio_sync_queues(q);

	/*
	 * The interrupt could be caused by a PCI request. Check the
	 * PCI capable outbound queues.
	 */
	qdio_check_outbound_after_thinint(q);

	if (!qdio_inbound_q_moved(q))
		return;

	qdio_kick_handler(q);

	if (!qdio_inbound_q_done(q)) {
		qperf_inc(q, tasklet_inbound_resched);
		if (likely(q->irq_ptr->state != QDIO_IRQ_STATE_STOPPED)) {
			tasklet_schedule(&q->tasklet);
			return;
		}
	}

	qdio_stop_polling(q);
	/*
	 * We need to check again to not lose initiative after
	 * resetting the ACK state.
	 */
	if (!qdio_inbound_q_done(q)) {
		qperf_inc(q, tasklet_inbound_resched2);
		if (likely(q->irq_ptr->state != QDIO_IRQ_STATE_STOPPED))
			tasklet_schedule(&q->tasklet);
	}
}

void tiqdio_inbound_processing(unsigned long data)
{
	struct qdio_q *q = (struct qdio_q *)data;
	__tiqdio_inbound_processing(q);
}

static inline void qdio_set_state(struct qdio_irq *irq_ptr,
				  enum qdio_irq_states state)
{
	DBF_DEV_EVENT(DBF_INFO, irq_ptr, "newstate: %1d", state);

	irq_ptr->state = state;
	mb();
}

static void qdio_irq_check_sense(struct qdio_irq *irq_ptr, struct irb *irb)
{
	if (irb->esw.esw0.erw.cons) {
		DBF_ERROR("%4x sense:", irq_ptr->schid.sch_no);
		DBF_ERROR_HEX(irb, 64);
		DBF_ERROR_HEX(irb->ecw, 64);
	}
}

/* PCI interrupt handler */
static void qdio_int_handler_pci(struct qdio_irq *irq_ptr)
{
	int i;
	struct qdio_q *q;

	if (unlikely(irq_ptr->state == QDIO_IRQ_STATE_STOPPED))
		return;

	for_each_input_queue(irq_ptr, q, i) {
		if (q->u.in.queue_start_poll) {
			/* skip if polling is enabled or already in work */
			if (test_and_set_bit(QDIO_QUEUE_IRQS_DISABLED,
				     &q->u.in.queue_irq_state)) {
				qperf_inc(q, int_discarded);
				continue;
			}
			q->u.in.queue_start_poll(q->irq_ptr->cdev, q->nr,
						 q->irq_ptr->int_parm);
		} else {
			tasklet_schedule(&q->tasklet);
		}
	}

	if (!pci_out_supported(q))
		return;

	for_each_output_queue(irq_ptr, q, i) {
		if (qdio_outbound_q_done(q))
			continue;
		if (need_siga_sync(q) && need_siga_sync_out_after_pci(q))
			qdio_siga_sync_q(q);
		tasklet_schedule(&q->tasklet);
	}
}

static void qdio_handle_activate_check(struct ccw_device *cdev,
				unsigned long intparm, int cstat, int dstat)
{
	struct qdio_irq *irq_ptr = cdev->private->qdio_data;
	struct qdio_q *q;
	int count;

	DBF_ERROR("%4x ACT CHECK", irq_ptr->schid.sch_no);
	DBF_ERROR("intp :%lx", intparm);
	DBF_ERROR("ds: %2x cs:%2x", dstat, cstat);

	if (irq_ptr->nr_input_qs) {
		q = irq_ptr->input_qs[0];
	} else if (irq_ptr->nr_output_qs) {
		q = irq_ptr->output_qs[0];
	} else {
		dump_stack();
		goto no_handler;
	}

	count = sub_buf(q->first_to_check, q->first_to_kick);
	q->handler(q->irq_ptr->cdev, QDIO_ERROR_ACTIVATE_CHECK_CONDITION,
		   q->nr, q->first_to_kick, count, irq_ptr->int_parm);
no_handler:
	qdio_set_state(irq_ptr, QDIO_IRQ_STATE_STOPPED);
}

static void qdio_establish_handle_irq(struct ccw_device *cdev, int cstat,
				      int dstat)
{
	struct qdio_irq *irq_ptr = cdev->private->qdio_data;

	DBF_DEV_EVENT(DBF_INFO, irq_ptr, "qest irq");

	if (cstat)
		goto error;
	if (dstat & ~(DEV_STAT_DEV_END | DEV_STAT_CHN_END))
		goto error;
	if (!(dstat & DEV_STAT_DEV_END))
		goto error;
	qdio_set_state(irq_ptr, QDIO_IRQ_STATE_ESTABLISHED);
	return;

error:
	DBF_ERROR("%4x EQ:error", irq_ptr->schid.sch_no);
	DBF_ERROR("ds: %2x cs:%2x", dstat, cstat);
	qdio_set_state(irq_ptr, QDIO_IRQ_STATE_ERR);
}

/* qdio interrupt handler */
void qdio_int_handler(struct ccw_device *cdev, unsigned long intparm,
		      struct irb *irb)
{
	struct qdio_irq *irq_ptr = cdev->private->qdio_data;
	int cstat, dstat;

	if (!intparm || !irq_ptr) {
		DBF_ERROR("qint:%4x", cdev->private->schid.sch_no);
		return;
	}

	if (irq_ptr->perf_stat_enabled)
		irq_ptr->perf_stat.qdio_int++;

	if (IS_ERR(irb)) {
		switch (PTR_ERR(irb)) {
		case -EIO:
			DBF_ERROR("%4x IO error", irq_ptr->schid.sch_no);
			qdio_set_state(irq_ptr, QDIO_IRQ_STATE_ERR);
			wake_up(&cdev->private->wait_q);
			return;
		default:
			WARN_ON(1);
			return;
		}
	}
	qdio_irq_check_sense(irq_ptr, irb);
	cstat = irb->scsw.cmd.cstat;
	dstat = irb->scsw.cmd.dstat;

	switch (irq_ptr->state) {
	case QDIO_IRQ_STATE_INACTIVE:
		qdio_establish_handle_irq(cdev, cstat, dstat);
		break;
	case QDIO_IRQ_STATE_CLEANUP:
		qdio_set_state(irq_ptr, QDIO_IRQ_STATE_INACTIVE);
		break;
	case QDIO_IRQ_STATE_ESTABLISHED:
	case QDIO_IRQ_STATE_ACTIVE:
		if (cstat & SCHN_STAT_PCI) {
			qdio_int_handler_pci(irq_ptr);
			return;
		}
		if (cstat || dstat)
			qdio_handle_activate_check(cdev, intparm, cstat,
						   dstat);
		break;
	case QDIO_IRQ_STATE_STOPPED:
		break;
	default:
		WARN_ON(1);
	}
	wake_up(&cdev->private->wait_q);
}

/**
 * qdio_get_ssqd_desc - get qdio subchannel description
 * @cdev: ccw device to get description for
 * @data: where to store the ssqd
 *
 * Returns 0 or an error code. The results of the chsc are stored in the
 * specified structure.
 */
int qdio_get_ssqd_desc(struct ccw_device *cdev,
		       struct qdio_ssqd_desc *data)
{

	if (!cdev || !cdev->private)
		return -EINVAL;

	DBF_EVENT("get ssqd:%4x", cdev->private->schid.sch_no);
	return qdio_setup_get_ssqd(NULL, &cdev->private->schid, data);
}
EXPORT_SYMBOL_GPL(qdio_get_ssqd_desc);

static void qdio_shutdown_queues(struct ccw_device *cdev)
{
	struct qdio_irq *irq_ptr = cdev->private->qdio_data;
	struct qdio_q *q;
	int i;

	for_each_input_queue(irq_ptr, q, i)
		tasklet_kill(&q->tasklet);

	for_each_output_queue(irq_ptr, q, i) {
		del_timer(&q->u.out.timer);
		tasklet_kill(&q->tasklet);
	}
}

/**
 * qdio_shutdown - shut down a qdio subchannel
 * @cdev: associated ccw device
 * @how: use halt or clear to shutdown
 */
int qdio_shutdown(struct ccw_device *cdev, int how)
{
	struct qdio_irq *irq_ptr = cdev->private->qdio_data;
	int rc;
	unsigned long flags;

	if (!irq_ptr)
		return -ENODEV;

	BUG_ON(irqs_disabled());
	DBF_EVENT("qshutdown:%4x", cdev->private->schid.sch_no);

	mutex_lock(&irq_ptr->setup_mutex);
	/*
	 * Subchannel was already shot down. We cannot prevent being called
	 * twice since cio may trigger a shutdown asynchronously.
	 */
	if (irq_ptr->state == QDIO_IRQ_STATE_INACTIVE) {
		mutex_unlock(&irq_ptr->setup_mutex);
		return 0;
	}

	/*
	 * Indicate that the device is going down. Scheduling the queue
	 * tasklets is forbidden from here on.
	 */
	qdio_set_state(irq_ptr, QDIO_IRQ_STATE_STOPPED);

	tiqdio_remove_input_queues(irq_ptr);
	qdio_shutdown_queues(cdev);
	qdio_shutdown_debug_entries(irq_ptr, cdev);

	/* cleanup subchannel */
	spin_lock_irqsave(get_ccwdev_lock(cdev), flags);

	if (how & QDIO_FLAG_CLEANUP_USING_CLEAR)
		rc = ccw_device_clear(cdev, QDIO_DOING_CLEANUP);
	else
		/* default behaviour is halt */
		rc = ccw_device_halt(cdev, QDIO_DOING_CLEANUP);
	if (rc) {
		DBF_ERROR("%4x SHUTD ERR", irq_ptr->schid.sch_no);
		DBF_ERROR("rc:%4d", rc);
		goto no_cleanup;
	}

	qdio_set_state(irq_ptr, QDIO_IRQ_STATE_CLEANUP);
	spin_unlock_irqrestore(get_ccwdev_lock(cdev), flags);
	wait_event_interruptible_timeout(cdev->private->wait_q,
		irq_ptr->state == QDIO_IRQ_STATE_INACTIVE ||
		irq_ptr->state == QDIO_IRQ_STATE_ERR,
		10 * HZ);
	spin_lock_irqsave(get_ccwdev_lock(cdev), flags);

no_cleanup:
	qdio_shutdown_thinint(irq_ptr);

	/* restore interrupt handler */
	if ((void *)cdev->handler == (void *)qdio_int_handler)
		cdev->handler = irq_ptr->orig_handler;
	spin_unlock_irqrestore(get_ccwdev_lock(cdev), flags);

	qdio_set_state(irq_ptr, QDIO_IRQ_STATE_INACTIVE);
	mutex_unlock(&irq_ptr->setup_mutex);
	if (rc)
		return rc;
	return 0;
}
EXPORT_SYMBOL_GPL(qdio_shutdown);

/**
 * qdio_free - free data structures for a qdio subchannel
 * @cdev: associated ccw device
 */
int qdio_free(struct ccw_device *cdev)
{
	struct qdio_irq *irq_ptr = cdev->private->qdio_data;

	if (!irq_ptr)
		return -ENODEV;

	DBF_EVENT("qfree:%4x", cdev->private->schid.sch_no);
	mutex_lock(&irq_ptr->setup_mutex);

	if (irq_ptr->debug_area != NULL) {
		debug_unregister(irq_ptr->debug_area);
		irq_ptr->debug_area = NULL;
	}
	cdev->private->qdio_data = NULL;
	mutex_unlock(&irq_ptr->setup_mutex);

	qdio_release_memory(irq_ptr);
	return 0;
}
EXPORT_SYMBOL_GPL(qdio_free);

/**
 * qdio_allocate - allocate qdio queues and associated data
 * @init_data: initialization data
 */
int qdio_allocate(struct qdio_initialize *init_data)
{
	struct qdio_irq *irq_ptr;

	DBF_EVENT("qallocate:%4x", init_data->cdev->private->schid.sch_no);

	if ((init_data->no_input_qs && !init_data->input_handler) ||
	    (init_data->no_output_qs && !init_data->output_handler))
		return -EINVAL;

	if ((init_data->no_input_qs > QDIO_MAX_QUEUES_PER_IRQ) ||
	    (init_data->no_output_qs > QDIO_MAX_QUEUES_PER_IRQ))
		return -EINVAL;

	if ((!init_data->input_sbal_addr_array) ||
	    (!init_data->output_sbal_addr_array))
		return -EINVAL;

	/* irq_ptr must be in GFP_DMA since it contains ccw1.cda */
	irq_ptr = (void *) get_zeroed_page(GFP_KERNEL | GFP_DMA);
	if (!irq_ptr)
		goto out_err;

	mutex_init(&irq_ptr->setup_mutex);
	qdio_allocate_dbf(init_data, irq_ptr);

	/*
	 * Allocate a page for the chsc calls in qdio_establish.
	 * Must be pre-allocated since a zfcp recovery will call
	 * qdio_establish. In case of low memory and swap on a zfcp disk
	 * we may not be able to allocate memory otherwise.
	 */
	irq_ptr->chsc_page = get_zeroed_page(GFP_KERNEL);
	if (!irq_ptr->chsc_page)
		goto out_rel;

	/* qdr is used in ccw1.cda which is u32 */
	irq_ptr->qdr = (struct qdr *) get_zeroed_page(GFP_KERNEL | GFP_DMA);
	if (!irq_ptr->qdr)
		goto out_rel;
	WARN_ON((unsigned long)irq_ptr->qdr & 0xfff);

	if (qdio_allocate_qs(irq_ptr, init_data->no_input_qs,
			     init_data->no_output_qs))
		goto out_rel;

	init_data->cdev->private->qdio_data = irq_ptr;
	qdio_set_state(irq_ptr, QDIO_IRQ_STATE_INACTIVE);
	return 0;
out_rel:
	qdio_release_memory(irq_ptr);
out_err:
	return -ENOMEM;
}
EXPORT_SYMBOL_GPL(qdio_allocate);

static void qdio_detect_hsicq(struct qdio_irq *irq_ptr)
{
	struct qdio_q *q = irq_ptr->input_qs[0];
	int i, use_cq = 0;

	if (irq_ptr->nr_input_qs > 1 && queue_type(q) == QDIO_IQDIO_QFMT)
		use_cq = 1;

	for_each_output_queue(irq_ptr, q, i) {
		if (use_cq) {
			if (qdio_enable_async_operation(&q->u.out) < 0) {
				use_cq = 0;
				continue;
			}
		} else
			qdio_disable_async_operation(&q->u.out);
	}
	DBF_EVENT("use_cq:%d", use_cq);
}

/**
 * qdio_establish - establish queues on a qdio subchannel
 * @init_data: initialization data
 */
int qdio_establish(struct qdio_initialize *init_data)
{
	struct qdio_irq *irq_ptr;
	struct ccw_device *cdev = init_data->cdev;
	unsigned long saveflags;
	int rc;

	DBF_EVENT("qestablish:%4x", cdev->private->schid.sch_no);

	irq_ptr = cdev->private->qdio_data;
	if (!irq_ptr)
		return -ENODEV;

	if (cdev->private->state != DEV_STATE_ONLINE)
		return -EINVAL;

	mutex_lock(&irq_ptr->setup_mutex);
	qdio_setup_irq(init_data);

	rc = qdio_establish_thinint(irq_ptr);
	if (rc) {
		mutex_unlock(&irq_ptr->setup_mutex);
		qdio_shutdown(cdev, QDIO_FLAG_CLEANUP_USING_CLEAR);
		return rc;
	}

	/* establish q */
	irq_ptr->ccw.cmd_code = irq_ptr->equeue.cmd;
	irq_ptr->ccw.flags = CCW_FLAG_SLI;
	irq_ptr->ccw.count = irq_ptr->equeue.count;
	irq_ptr->ccw.cda = (u32)((addr_t)irq_ptr->qdr);

	spin_lock_irqsave(get_ccwdev_lock(cdev), saveflags);
	ccw_device_set_options_mask(cdev, 0);

	rc = ccw_device_start(cdev, &irq_ptr->ccw, QDIO_DOING_ESTABLISH, 0, 0);
	if (rc) {
		DBF_ERROR("%4x est IO ERR", irq_ptr->schid.sch_no);
		DBF_ERROR("rc:%4x", rc);
	}
	spin_unlock_irqrestore(get_ccwdev_lock(cdev), saveflags);

	if (rc) {
		mutex_unlock(&irq_ptr->setup_mutex);
		qdio_shutdown(cdev, QDIO_FLAG_CLEANUP_USING_CLEAR);
		return rc;
	}

	wait_event_interruptible_timeout(cdev->private->wait_q,
		irq_ptr->state == QDIO_IRQ_STATE_ESTABLISHED ||
		irq_ptr->state == QDIO_IRQ_STATE_ERR, HZ);

	if (irq_ptr->state != QDIO_IRQ_STATE_ESTABLISHED) {
		mutex_unlock(&irq_ptr->setup_mutex);
		qdio_shutdown(cdev, QDIO_FLAG_CLEANUP_USING_CLEAR);
		return -EIO;
	}

	qdio_setup_ssqd_info(irq_ptr);
	DBF_EVENT("qib ac:%4x", irq_ptr->qib.ac);

	qdio_detect_hsicq(irq_ptr);

	/* qebsm is now setup if available, initialize buffer states */
	qdio_init_buf_states(irq_ptr);

	mutex_unlock(&irq_ptr->setup_mutex);
	qdio_print_subchannel_info(irq_ptr, cdev);
	qdio_setup_debug_entries(irq_ptr, cdev);
	return 0;
}
EXPORT_SYMBOL_GPL(qdio_establish);

/**
 * qdio_activate - activate queues on a qdio subchannel
 * @cdev: associated cdev
 */
int qdio_activate(struct ccw_device *cdev)
{
	struct qdio_irq *irq_ptr;
	int rc;
	unsigned long saveflags;

	DBF_EVENT("qactivate:%4x", cdev->private->schid.sch_no);

	irq_ptr = cdev->private->qdio_data;
	if (!irq_ptr)
		return -ENODEV;

	if (cdev->private->state != DEV_STATE_ONLINE)
		return -EINVAL;

	mutex_lock(&irq_ptr->setup_mutex);
	if (irq_ptr->state == QDIO_IRQ_STATE_INACTIVE) {
		rc = -EBUSY;
		goto out;
	}

	irq_ptr->ccw.cmd_code = irq_ptr->aqueue.cmd;
	irq_ptr->ccw.flags = CCW_FLAG_SLI;
	irq_ptr->ccw.count = irq_ptr->aqueue.count;
	irq_ptr->ccw.cda = 0;

	spin_lock_irqsave(get_ccwdev_lock(cdev), saveflags);
	ccw_device_set_options(cdev, CCWDEV_REPORT_ALL);

	rc = ccw_device_start(cdev, &irq_ptr->ccw, QDIO_DOING_ACTIVATE,
			      0, DOIO_DENY_PREFETCH);
	if (rc) {
		DBF_ERROR("%4x act IO ERR", irq_ptr->schid.sch_no);
		DBF_ERROR("rc:%4x", rc);
	}
	spin_unlock_irqrestore(get_ccwdev_lock(cdev), saveflags);

	if (rc)
		goto out;

	if (is_thinint_irq(irq_ptr))
		tiqdio_add_input_queues(irq_ptr);

	/* wait for subchannel to become active */
	msleep(5);

	switch (irq_ptr->state) {
	case QDIO_IRQ_STATE_STOPPED:
	case QDIO_IRQ_STATE_ERR:
		rc = -EIO;
		break;
	default:
		qdio_set_state(irq_ptr, QDIO_IRQ_STATE_ACTIVE);
		rc = 0;
	}
out:
	mutex_unlock(&irq_ptr->setup_mutex);
	return rc;
}
EXPORT_SYMBOL_GPL(qdio_activate);

static inline int buf_in_between(int bufnr, int start, int count)
{
	int end = add_buf(start, count);

	if (end > start) {
		if (bufnr >= start && bufnr < end)
			return 1;
		else
			return 0;
	}

	/* wrap-around case */
	if ((bufnr >= start && bufnr <= QDIO_MAX_BUFFERS_PER_Q) ||
	    (bufnr < end))
		return 1;
	else
		return 0;
}

/**
 * handle_inbound - reset processed input buffers
 * @q: queue containing the buffers
 * @callflags: flags
 * @bufnr: first buffer to process
 * @count: how many buffers are emptied
 */
static int handle_inbound(struct qdio_q *q, unsigned int callflags,
			  int bufnr, int count)
{
	int used, diff;

	qperf_inc(q, inbound_call);

	if (!q->u.in.polling)
		goto set;

	/* protect against stop polling setting an ACK for an emptied slsb */
	if (count == QDIO_MAX_BUFFERS_PER_Q) {
		/* overwriting everything, just delete polling status */
		q->u.in.polling = 0;
		q->u.in.ack_count = 0;
		goto set;
	} else if (buf_in_between(q->u.in.ack_start, bufnr, count)) {
		if (is_qebsm(q)) {
			/* partial overwrite, just update ack_start */
			diff = add_buf(bufnr, count);
			diff = sub_buf(diff, q->u.in.ack_start);
			q->u.in.ack_count -= diff;
			if (q->u.in.ack_count <= 0) {
				q->u.in.polling = 0;
				q->u.in.ack_count = 0;
				goto set;
			}
			q->u.in.ack_start = add_buf(q->u.in.ack_start, diff);
		}
		else
			/* the only ACK will be deleted, so stop polling */
			q->u.in.polling = 0;
	}

set:
	count = set_buf_states(q, bufnr, SLSB_CU_INPUT_EMPTY, count);

	used = atomic_add_return(count, &q->nr_buf_used) - count;
	BUG_ON(used + count > QDIO_MAX_BUFFERS_PER_Q);

	if (need_siga_in(q))
		return qdio_siga_input(q);

	return 0;
}

/**
 * handle_outbound - process filled outbound buffers
 * @q: queue containing the buffers
 * @callflags: flags
 * @bufnr: first buffer to process
 * @count: how many buffers are filled
 */
static int handle_outbound(struct qdio_q *q, unsigned int callflags,
			   int bufnr, int count)
{
	unsigned char state = 0;
	int used, rc = 0;

	qperf_inc(q, outbound_call);

	count = set_buf_states(q, bufnr, SLSB_CU_OUTPUT_PRIMED, count);
	used = atomic_add_return(count, &q->nr_buf_used);
	BUG_ON(used > QDIO_MAX_BUFFERS_PER_Q);

	if (used == QDIO_MAX_BUFFERS_PER_Q)
		qperf_inc(q, outbound_queue_full);

	if (callflags & QDIO_FLAG_PCI_OUT) {
		q->u.out.pci_out_enabled = 1;
		qperf_inc(q, pci_request_int);
	} else
		q->u.out.pci_out_enabled = 0;

	if (queue_type(q) == QDIO_IQDIO_QFMT) {
		unsigned long phys_aob = 0;

		/* One SIGA-W per buffer required for unicast HSI */
		WARN_ON_ONCE(count > 1 && !multicast_outbound(q));

		phys_aob = qdio_aob_for_buffer(&q->u.out, bufnr);

		rc = qdio_kick_outbound_q(q, phys_aob);
	} else if (need_siga_sync(q)) {
		rc = qdio_siga_sync_q(q);
	} else {
		/* try to fast requeue buffers */
		get_buf_state(q, prev_buf(bufnr), &state, 0);
		if (state != SLSB_CU_OUTPUT_PRIMED)
			rc = qdio_kick_outbound_q(q, 0);
		else
			qperf_inc(q, fast_requeue);
	}

	/* in case of SIGA errors we must process the error immediately */
	if (used >= q->u.out.scan_threshold || rc)
		tasklet_schedule(&q->tasklet);
	else
		/* free the SBALs in case of no further traffic */
		if (!timer_pending(&q->u.out.timer))
			mod_timer(&q->u.out.timer, jiffies + HZ);
	return rc;
}

/**
 * do_QDIO - process input or output buffers
 * @cdev: associated ccw_device for the qdio subchannel
 * @callflags: input or output and special flags from the program
 * @q_nr: queue number
 * @bufnr: buffer number
 * @count: how many buffers to process
 */
int do_QDIO(struct ccw_device *cdev, unsigned int callflags,
	    int q_nr, unsigned int bufnr, unsigned int count)
{
	struct qdio_irq *irq_ptr;


	if (bufnr >= QDIO_MAX_BUFFERS_PER_Q || count > QDIO_MAX_BUFFERS_PER_Q)
		return -EINVAL;

	irq_ptr = cdev->private->qdio_data;
	if (!irq_ptr)
		return -ENODEV;

	DBF_DEV_EVENT(DBF_INFO, irq_ptr,
		      "do%02x b:%02x c:%02x", callflags, bufnr, count);

	if (irq_ptr->state != QDIO_IRQ_STATE_ACTIVE)
		return -EBUSY;
	if (!count)
		return 0;
	if (callflags & QDIO_FLAG_SYNC_INPUT)
		return handle_inbound(irq_ptr->input_qs[q_nr],
				      callflags, bufnr, count);
	else if (callflags & QDIO_FLAG_SYNC_OUTPUT)
		return handle_outbound(irq_ptr->output_qs[q_nr],
				       callflags, bufnr, count);
	return -EINVAL;
}
EXPORT_SYMBOL_GPL(do_QDIO);

/**
 * qdio_start_irq - process input buffers
 * @cdev: associated ccw_device for the qdio subchannel
 * @nr: input queue number
 *
 * Return codes
 *   0 - success
 *   1 - irqs not started since new data is available
 */
int qdio_start_irq(struct ccw_device *cdev, int nr)
{
	struct qdio_q *q;
	struct qdio_irq *irq_ptr = cdev->private->qdio_data;

	if (!irq_ptr)
		return -ENODEV;
	q = irq_ptr->input_qs[nr];

	WARN_ON(queue_irqs_enabled(q));

	if (!shared_ind(q))
		xchg(q->irq_ptr->dsci, 0);

	qdio_stop_polling(q);
	clear_bit(QDIO_QUEUE_IRQS_DISABLED, &q->u.in.queue_irq_state);

	/*
	 * We need to check again to not lose initiative after
	 * resetting the ACK state.
	 */
	if (!shared_ind(q) && *q->irq_ptr->dsci)
		goto rescan;
	if (!qdio_inbound_q_done(q))
		goto rescan;
	return 0;

rescan:
	if (test_and_set_bit(QDIO_QUEUE_IRQS_DISABLED,
			     &q->u.in.queue_irq_state))
		return 0;
	else
		return 1;

}
EXPORT_SYMBOL(qdio_start_irq);

/**
 * qdio_get_next_buffers - process input buffers
 * @cdev: associated ccw_device for the qdio subchannel
 * @nr: input queue number
 * @bufnr: first filled buffer number
 * @error: buffers are in error state
 *
 * Return codes
 *   < 0 - error
 *   = 0 - no new buffers found
 *   > 0 - number of processed buffers
 */
int qdio_get_next_buffers(struct ccw_device *cdev, int nr, int *bufnr,
			  int *error)
{
	struct qdio_q *q;
	int start, end;
	struct qdio_irq *irq_ptr = cdev->private->qdio_data;

	if (!irq_ptr)
		return -ENODEV;
	q = irq_ptr->input_qs[nr];
	WARN_ON(queue_irqs_enabled(q));

	/*
	 * Cannot rely on automatic sync after interrupt since queues may
	 * also be examined without interrupt.
	 */
	if (need_siga_sync(q))
		qdio_sync_queues(q);

	/* check the PCI capable outbound queues. */
	qdio_check_outbound_after_thinint(q);

	if (!qdio_inbound_q_moved(q))
		return 0;

	/* Note: upper-layer MUST stop processing immediately here ... */
	if (unlikely(q->irq_ptr->state != QDIO_IRQ_STATE_ACTIVE))
		return -EIO;

	start = q->first_to_kick;
	end = q->first_to_check;
	*bufnr = start;
	*error = q->qdio_error;

	/* for the next time */
	q->first_to_kick = end;
	q->qdio_error = 0;
	return sub_buf(end, start);
}
EXPORT_SYMBOL(qdio_get_next_buffers);

/**
 * qdio_stop_irq - disable interrupt processing for the device
 * @cdev: associated ccw_device for the qdio subchannel
 * @nr: input queue number
 *
 * Return codes
 *   0 - interrupts were already disabled
 *   1 - interrupts successfully disabled
 */
int qdio_stop_irq(struct ccw_device *cdev, int nr)
{
	struct qdio_q *q;
	struct qdio_irq *irq_ptr = cdev->private->qdio_data;

	if (!irq_ptr)
		return -ENODEV;
	q = irq_ptr->input_qs[nr];

	if (test_and_set_bit(QDIO_QUEUE_IRQS_DISABLED,
			     &q->u.in.queue_irq_state))
		return 0;
	else
		return 1;
}
EXPORT_SYMBOL(qdio_stop_irq);

static int __init init_QDIO(void)
{
	int rc;

	rc = qdio_debug_init();
	if (rc)
		return rc;
	rc = qdio_setup_init();
	if (rc)
		goto out_debug;
	rc = tiqdio_allocate_memory();
	if (rc)
		goto out_cache;
	rc = tiqdio_register_thinints();
	if (rc)
		goto out_ti;
	return 0;

out_ti:
	tiqdio_free_memory();
out_cache:
	qdio_setup_exit();
out_debug:
	qdio_debug_exit();
	return rc;
}

static void __exit exit_QDIO(void)
{
	tiqdio_unregister_thinints();
	tiqdio_free_memory();
	qdio_setup_exit();
	qdio_debug_exit();
}

module_init(init_QDIO);
module_exit(exit_QDIO);<|MERGE_RESOLUTION|>--- conflicted
+++ resolved
@@ -14,11 +14,7 @@
 #include <linux/timer.h>
 #include <linux/delay.h>
 #include <linux/gfp.h>
-<<<<<<< HEAD
-=======
 #include <linux/io.h>
-#include <linux/kernel_stat.h>
->>>>>>> f0cd7bdc
 #include <linux/atomic.h>
 #include <asm/debug.h>
 #include <asm/qdio.h>
@@ -329,15 +325,12 @@
 	unsigned int fc = QDIO_SIGA_WRITE;
 	u64 start_time = 0;
 	int retries = 0, cc;
-<<<<<<< HEAD
-=======
 	unsigned long laob = 0;
 
 	if (q->u.out.use_cq && aob != 0) {
 		fc = QDIO_SIGA_WRITEQ;
 		laob = aob;
 	}
->>>>>>> f0cd7bdc
 
 	if (is_qebsm(q)) {
 		schid = q->irq_ptr->sch_token;
