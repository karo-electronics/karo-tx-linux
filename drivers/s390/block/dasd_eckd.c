/*
 * Author(s)......: Holger Smolinski <Holger.Smolinski@de.ibm.com>
 *		    Horst Hummel <Horst.Hummel@de.ibm.com>
 *		    Carsten Otte <Cotte@de.ibm.com>
 *		    Martin Schwidefsky <schwidefsky@de.ibm.com>
 * Bugreports.to..: <Linux390@de.ibm.com>
 * Copyright IBM Corp. 1999, 2009
 * EMC Symmetrix ioctl Copyright EMC Corporation, 2008
 * Author.........: Nigel Hislop <hislop_nigel@emc.com>
 */

#define KMSG_COMPONENT "dasd-eckd"

#include <linux/stddef.h>
#include <linux/kernel.h>
#include <linux/slab.h>
#include <linux/hdreg.h>	/* HDIO_GETGEO			    */
#include <linux/bio.h>
#include <linux/module.h>
#include <linux/compat.h>
#include <linux/init.h>

#include <asm/css_chars.h>
#include <asm/debug.h>
#include <asm/idals.h>
#include <asm/ebcdic.h>
#include <asm/io.h>
#include <asm/uaccess.h>
#include <asm/cio.h>
#include <asm/ccwdev.h>
#include <asm/itcw.h>

#include "dasd_int.h"
#include "dasd_eckd.h"

#ifdef PRINTK_HEADER
#undef PRINTK_HEADER
#endif				/* PRINTK_HEADER */
#define PRINTK_HEADER "dasd(eckd):"

#define ECKD_C0(i) (i->home_bytes)
#define ECKD_F(i) (i->formula)
#define ECKD_F1(i) (ECKD_F(i)==0x01?(i->factors.f_0x01.f1):\
		    (i->factors.f_0x02.f1))
#define ECKD_F2(i) (ECKD_F(i)==0x01?(i->factors.f_0x01.f2):\
		    (i->factors.f_0x02.f2))
#define ECKD_F3(i) (ECKD_F(i)==0x01?(i->factors.f_0x01.f3):\
		    (i->factors.f_0x02.f3))
#define ECKD_F4(i) (ECKD_F(i)==0x02?(i->factors.f_0x02.f4):0)
#define ECKD_F5(i) (ECKD_F(i)==0x02?(i->factors.f_0x02.f5):0)
#define ECKD_F6(i) (i->factor6)
#define ECKD_F7(i) (i->factor7)
#define ECKD_F8(i) (i->factor8)

/*
 * raw track access always map to 64k in memory
 * so it maps to 16 blocks of 4k per track
 */
#define DASD_RAW_BLOCK_PER_TRACK 16
#define DASD_RAW_BLOCKSIZE 4096
/* 64k are 128 x 512 byte sectors  */
#define DASD_RAW_SECTORS_PER_TRACK 128

MODULE_LICENSE("GPL");

static struct dasd_discipline dasd_eckd_discipline;

/* The ccw bus type uses this table to find devices that it sends to
 * dasd_eckd_probe */
static struct ccw_device_id dasd_eckd_ids[] = {
	{ CCW_DEVICE_DEVTYPE (0x3990, 0, 0x3390, 0), .driver_info = 0x1},
	{ CCW_DEVICE_DEVTYPE (0x2105, 0, 0x3390, 0), .driver_info = 0x2},
	{ CCW_DEVICE_DEVTYPE (0x3880, 0, 0x3380, 0), .driver_info = 0x3},
	{ CCW_DEVICE_DEVTYPE (0x3990, 0, 0x3380, 0), .driver_info = 0x4},
	{ CCW_DEVICE_DEVTYPE (0x2105, 0, 0x3380, 0), .driver_info = 0x5},
	{ CCW_DEVICE_DEVTYPE (0x9343, 0, 0x9345, 0), .driver_info = 0x6},
	{ CCW_DEVICE_DEVTYPE (0x2107, 0, 0x3390, 0), .driver_info = 0x7},
	{ CCW_DEVICE_DEVTYPE (0x2107, 0, 0x3380, 0), .driver_info = 0x8},
	{ CCW_DEVICE_DEVTYPE (0x1750, 0, 0x3390, 0), .driver_info = 0x9},
	{ CCW_DEVICE_DEVTYPE (0x1750, 0, 0x3380, 0), .driver_info = 0xa},
	{ /* end of list */ },
};

MODULE_DEVICE_TABLE(ccw, dasd_eckd_ids);

static struct ccw_driver dasd_eckd_driver; /* see below */

#define INIT_CQR_OK 0
#define INIT_CQR_UNFORMATTED 1
#define INIT_CQR_ERROR 2

/* emergency request for reserve/release */
static struct {
	struct dasd_ccw_req cqr;
	struct ccw1 ccw;
	char data[32];
} *dasd_reserve_req;
static DEFINE_MUTEX(dasd_reserve_mutex);

/* definitions for the path verification worker */
struct path_verification_work_data {
	struct work_struct worker;
	struct dasd_device *device;
	struct dasd_ccw_req cqr;
	struct ccw1 ccw;
	__u8 rcd_buffer[DASD_ECKD_RCD_DATA_SIZE];
	int isglobal;
	__u8 tbvpm;
};
static struct path_verification_work_data *path_verification_worker;
static DEFINE_MUTEX(dasd_path_verification_mutex);

/* initial attempt at a probe function. this can be simplified once
 * the other detection code is gone */
static int
dasd_eckd_probe (struct ccw_device *cdev)
{
	int ret;

	/* set ECKD specific ccw-device options */
	ret = ccw_device_set_options(cdev, CCWDEV_ALLOW_FORCE |
				     CCWDEV_DO_PATHGROUP | CCWDEV_DO_MULTIPATH);
	if (ret) {
		DBF_EVENT_DEVID(DBF_WARNING, cdev, "%s",
				"dasd_eckd_probe: could not set "
				"ccw-device options");
		return ret;
	}
	ret = dasd_generic_probe(cdev, &dasd_eckd_discipline);
	return ret;
}

static int
dasd_eckd_set_online(struct ccw_device *cdev)
{
	return dasd_generic_set_online(cdev, &dasd_eckd_discipline);
}

static const int sizes_trk0[] = { 28, 148, 84 };
#define LABEL_SIZE 140

/* head and record addresses of count_area read in analysis ccw */
static const int count_area_head[] = { 0, 0, 0, 0, 2 };
static const int count_area_rec[] = { 1, 2, 3, 4, 1 };

static inline unsigned int
round_up_multiple(unsigned int no, unsigned int mult)
{
	int rem = no % mult;
	return (rem ? no - rem + mult : no);
}

static inline unsigned int
ceil_quot(unsigned int d1, unsigned int d2)
{
	return (d1 + (d2 - 1)) / d2;
}

static unsigned int
recs_per_track(struct dasd_eckd_characteristics * rdc,
	       unsigned int kl, unsigned int dl)
{
	int dn, kn;

	switch (rdc->dev_type) {
	case 0x3380:
		if (kl)
			return 1499 / (15 + 7 + ceil_quot(kl + 12, 32) +
				       ceil_quot(dl + 12, 32));
		else
			return 1499 / (15 + ceil_quot(dl + 12, 32));
	case 0x3390:
		dn = ceil_quot(dl + 6, 232) + 1;
		if (kl) {
			kn = ceil_quot(kl + 6, 232) + 1;
			return 1729 / (10 + 9 + ceil_quot(kl + 6 * kn, 34) +
				       9 + ceil_quot(dl + 6 * dn, 34));
		} else
			return 1729 / (10 + 9 + ceil_quot(dl + 6 * dn, 34));
	case 0x9345:
		dn = ceil_quot(dl + 6, 232) + 1;
		if (kl) {
			kn = ceil_quot(kl + 6, 232) + 1;
			return 1420 / (18 + 7 + ceil_quot(kl + 6 * kn, 34) +
				       ceil_quot(dl + 6 * dn, 34));
		} else
			return 1420 / (18 + 7 + ceil_quot(dl + 6 * dn, 34));
	}
	return 0;
}

static void set_ch_t(struct ch_t *geo, __u32 cyl, __u8 head)
{
	geo->cyl = (__u16) cyl;
	geo->head = cyl >> 16;
	geo->head <<= 4;
	geo->head |= head;
}

static int
check_XRC (struct ccw1         *de_ccw,
           struct DE_eckd_data *data,
           struct dasd_device  *device)
{
        struct dasd_eckd_private *private;
	int rc;

        private = (struct dasd_eckd_private *) device->private;
	if (!private->rdc_data.facilities.XRC_supported)
		return 0;

        /* switch on System Time Stamp - needed for XRC Support */
	data->ga_extended |= 0x08; /* switch on 'Time Stamp Valid'   */
	data->ga_extended |= 0x02; /* switch on 'Extended Parameter' */

	rc = get_sync_clock(&data->ep_sys_time);
	/* Ignore return code if sync clock is switched off. */
	if (rc == -EOPNOTSUPP || rc == -EACCES)
		rc = 0;

	de_ccw->count = sizeof(struct DE_eckd_data);
	de_ccw->flags |= CCW_FLAG_SLI;
	return rc;
}

static int
define_extent(struct ccw1 *ccw, struct DE_eckd_data *data, unsigned int trk,
	      unsigned int totrk, int cmd, struct dasd_device *device)
{
	struct dasd_eckd_private *private;
	u32 begcyl, endcyl;
	u16 heads, beghead, endhead;
	int rc = 0;

	private = (struct dasd_eckd_private *) device->private;

	ccw->cmd_code = DASD_ECKD_CCW_DEFINE_EXTENT;
	ccw->flags = 0;
	ccw->count = 16;
	ccw->cda = (__u32) __pa(data);

	memset(data, 0, sizeof(struct DE_eckd_data));
	switch (cmd) {
	case DASD_ECKD_CCW_READ_HOME_ADDRESS:
	case DASD_ECKD_CCW_READ_RECORD_ZERO:
	case DASD_ECKD_CCW_READ:
	case DASD_ECKD_CCW_READ_MT:
	case DASD_ECKD_CCW_READ_CKD:
	case DASD_ECKD_CCW_READ_CKD_MT:
	case DASD_ECKD_CCW_READ_KD:
	case DASD_ECKD_CCW_READ_KD_MT:
	case DASD_ECKD_CCW_READ_COUNT:
		data->mask.perm = 0x1;
		data->attributes.operation = private->attrib.operation;
		break;
	case DASD_ECKD_CCW_WRITE:
	case DASD_ECKD_CCW_WRITE_MT:
	case DASD_ECKD_CCW_WRITE_KD:
	case DASD_ECKD_CCW_WRITE_KD_MT:
		data->mask.perm = 0x02;
		data->attributes.operation = private->attrib.operation;
		rc = check_XRC (ccw, data, device);
		break;
	case DASD_ECKD_CCW_WRITE_CKD:
	case DASD_ECKD_CCW_WRITE_CKD_MT:
		data->attributes.operation = DASD_BYPASS_CACHE;
		rc = check_XRC (ccw, data, device);
		break;
	case DASD_ECKD_CCW_ERASE:
	case DASD_ECKD_CCW_WRITE_HOME_ADDRESS:
	case DASD_ECKD_CCW_WRITE_RECORD_ZERO:
		data->mask.perm = 0x3;
		data->mask.auth = 0x1;
		data->attributes.operation = DASD_BYPASS_CACHE;
		rc = check_XRC (ccw, data, device);
		break;
	default:
		dev_err(&device->cdev->dev,
			"0x%x is not a known command\n", cmd);
		break;
	}

	data->attributes.mode = 0x3;	/* ECKD */

	if ((private->rdc_data.cu_type == 0x2105 ||
	     private->rdc_data.cu_type == 0x2107 ||
	     private->rdc_data.cu_type == 0x1750)
	    && !(private->uses_cdl && trk < 2))
		data->ga_extended |= 0x40; /* Regular Data Format Mode */

	heads = private->rdc_data.trk_per_cyl;
	begcyl = trk / heads;
	beghead = trk % heads;
	endcyl = totrk / heads;
	endhead = totrk % heads;

	/* check for sequential prestage - enhance cylinder range */
	if (data->attributes.operation == DASD_SEQ_PRESTAGE ||
	    data->attributes.operation == DASD_SEQ_ACCESS) {

		if (endcyl + private->attrib.nr_cyl < private->real_cyl)
			endcyl += private->attrib.nr_cyl;
		else
			endcyl = (private->real_cyl - 1);
	}

	set_ch_t(&data->beg_ext, begcyl, beghead);
	set_ch_t(&data->end_ext, endcyl, endhead);
	return rc;
}

static int check_XRC_on_prefix(struct PFX_eckd_data *pfxdata,
			       struct dasd_device  *device)
{
	struct dasd_eckd_private *private;
	int rc;

	private = (struct dasd_eckd_private *) device->private;
	if (!private->rdc_data.facilities.XRC_supported)
		return 0;

	/* switch on System Time Stamp - needed for XRC Support */
	pfxdata->define_extent.ga_extended |= 0x08; /* 'Time Stamp Valid'   */
	pfxdata->define_extent.ga_extended |= 0x02; /* 'Extended Parameter' */
	pfxdata->validity.time_stamp = 1;	    /* 'Time Stamp Valid'   */

	rc = get_sync_clock(&pfxdata->define_extent.ep_sys_time);
	/* Ignore return code if sync clock is switched off. */
	if (rc == -EOPNOTSUPP || rc == -EACCES)
		rc = 0;
	return rc;
}

static void fill_LRE_data(struct LRE_eckd_data *data, unsigned int trk,
			  unsigned int rec_on_trk, int count, int cmd,
			  struct dasd_device *device, unsigned int reclen,
			  unsigned int tlf)
{
	struct dasd_eckd_private *private;
	int sector;
	int dn, d;

	private = (struct dasd_eckd_private *) device->private;

	memset(data, 0, sizeof(*data));
	sector = 0;
	if (rec_on_trk) {
		switch (private->rdc_data.dev_type) {
		case 0x3390:
			dn = ceil_quot(reclen + 6, 232);
			d = 9 + ceil_quot(reclen + 6 * (dn + 1), 34);
			sector = (49 + (rec_on_trk - 1) * (10 + d)) / 8;
			break;
		case 0x3380:
			d = 7 + ceil_quot(reclen + 12, 32);
			sector = (39 + (rec_on_trk - 1) * (8 + d)) / 7;
			break;
		}
	}
	data->sector = sector;
	/* note: meaning of count depends on the operation
	 *	 for record based I/O it's the number of records, but for
	 *	 track based I/O it's the number of tracks
	 */
	data->count = count;
	switch (cmd) {
	case DASD_ECKD_CCW_WRITE_HOME_ADDRESS:
		data->operation.orientation = 0x3;
		data->operation.operation = 0x03;
		break;
	case DASD_ECKD_CCW_READ_HOME_ADDRESS:
		data->operation.orientation = 0x3;
		data->operation.operation = 0x16;
		break;
	case DASD_ECKD_CCW_WRITE_RECORD_ZERO:
		data->operation.orientation = 0x1;
		data->operation.operation = 0x03;
		data->count++;
		break;
	case DASD_ECKD_CCW_READ_RECORD_ZERO:
		data->operation.orientation = 0x3;
		data->operation.operation = 0x16;
		data->count++;
		break;
	case DASD_ECKD_CCW_WRITE:
	case DASD_ECKD_CCW_WRITE_MT:
	case DASD_ECKD_CCW_WRITE_KD:
	case DASD_ECKD_CCW_WRITE_KD_MT:
		data->auxiliary.length_valid = 0x1;
		data->length = reclen;
		data->operation.operation = 0x01;
		break;
	case DASD_ECKD_CCW_WRITE_CKD:
	case DASD_ECKD_CCW_WRITE_CKD_MT:
		data->auxiliary.length_valid = 0x1;
		data->length = reclen;
		data->operation.operation = 0x03;
		break;
	case DASD_ECKD_CCW_WRITE_FULL_TRACK:
		data->operation.orientation = 0x0;
		data->operation.operation = 0x3F;
		data->extended_operation = 0x11;
		data->length = 0;
		data->extended_parameter_length = 0x02;
		if (data->count > 8) {
			data->extended_parameter[0] = 0xFF;
			data->extended_parameter[1] = 0xFF;
			data->extended_parameter[1] <<= (16 - count);
		} else {
			data->extended_parameter[0] = 0xFF;
			data->extended_parameter[0] <<= (8 - count);
			data->extended_parameter[1] = 0x00;
		}
		data->sector = 0xFF;
		break;
	case DASD_ECKD_CCW_WRITE_TRACK_DATA:
		data->auxiliary.length_valid = 0x1;
		data->length = reclen;	/* not tlf, as one might think */
		data->operation.operation = 0x3F;
		data->extended_operation = 0x23;
		break;
	case DASD_ECKD_CCW_READ:
	case DASD_ECKD_CCW_READ_MT:
	case DASD_ECKD_CCW_READ_KD:
	case DASD_ECKD_CCW_READ_KD_MT:
		data->auxiliary.length_valid = 0x1;
		data->length = reclen;
		data->operation.operation = 0x06;
		break;
	case DASD_ECKD_CCW_READ_CKD:
	case DASD_ECKD_CCW_READ_CKD_MT:
		data->auxiliary.length_valid = 0x1;
		data->length = reclen;
		data->operation.operation = 0x16;
		break;
	case DASD_ECKD_CCW_READ_COUNT:
		data->operation.operation = 0x06;
		break;
	case DASD_ECKD_CCW_READ_TRACK:
		data->operation.orientation = 0x1;
		data->operation.operation = 0x0C;
		data->extended_parameter_length = 0;
		data->sector = 0xFF;
		break;
	case DASD_ECKD_CCW_READ_TRACK_DATA:
		data->auxiliary.length_valid = 0x1;
		data->length = tlf;
		data->operation.operation = 0x0C;
		break;
	case DASD_ECKD_CCW_ERASE:
		data->length = reclen;
		data->auxiliary.length_valid = 0x1;
		data->operation.operation = 0x0b;
		break;
	default:
		DBF_DEV_EVENT(DBF_ERR, device,
			    "fill LRE unknown opcode 0x%x", cmd);
		BUG();
	}
	set_ch_t(&data->seek_addr,
		 trk / private->rdc_data.trk_per_cyl,
		 trk % private->rdc_data.trk_per_cyl);
	data->search_arg.cyl = data->seek_addr.cyl;
	data->search_arg.head = data->seek_addr.head;
	data->search_arg.record = rec_on_trk;
}

static int prefix_LRE(struct ccw1 *ccw, struct PFX_eckd_data *pfxdata,
		      unsigned int trk, unsigned int totrk, int cmd,
		      struct dasd_device *basedev, struct dasd_device *startdev,
		      unsigned char format, unsigned int rec_on_trk, int count,
		      unsigned int blksize, unsigned int tlf)
{
	struct dasd_eckd_private *basepriv, *startpriv;
	struct DE_eckd_data *dedata;
	struct LRE_eckd_data *lredata;
	u32 begcyl, endcyl;
	u16 heads, beghead, endhead;
	int rc = 0;

	basepriv = (struct dasd_eckd_private *) basedev->private;
	startpriv = (struct dasd_eckd_private *) startdev->private;
	dedata = &pfxdata->define_extent;
	lredata = &pfxdata->locate_record;

	ccw->cmd_code = DASD_ECKD_CCW_PFX;
	ccw->flags = 0;
	if (cmd == DASD_ECKD_CCW_WRITE_FULL_TRACK) {
		ccw->count = sizeof(*pfxdata) + 2;
		ccw->cda = (__u32) __pa(pfxdata);
		memset(pfxdata, 0, sizeof(*pfxdata) + 2);
	} else {
		ccw->count = sizeof(*pfxdata);
		ccw->cda = (__u32) __pa(pfxdata);
		memset(pfxdata, 0, sizeof(*pfxdata));
	}

	/* prefix data */
	if (format > 1) {
		DBF_DEV_EVENT(DBF_ERR, basedev,
			      "PFX LRE unknown format 0x%x", format);
		BUG();
		return -EINVAL;
	}
	pfxdata->format = format;
	pfxdata->base_address = basepriv->ned->unit_addr;
	pfxdata->base_lss = basepriv->ned->ID;
	pfxdata->validity.define_extent = 1;

	/* private uid is kept up to date, conf_data may be outdated */
	if (startpriv->uid.type != UA_BASE_DEVICE) {
		pfxdata->validity.verify_base = 1;
		if (startpriv->uid.type == UA_HYPER_PAV_ALIAS)
			pfxdata->validity.hyper_pav = 1;
	}

	/* define extend data (mostly)*/
	switch (cmd) {
	case DASD_ECKD_CCW_READ_HOME_ADDRESS:
	case DASD_ECKD_CCW_READ_RECORD_ZERO:
	case DASD_ECKD_CCW_READ:
	case DASD_ECKD_CCW_READ_MT:
	case DASD_ECKD_CCW_READ_CKD:
	case DASD_ECKD_CCW_READ_CKD_MT:
	case DASD_ECKD_CCW_READ_KD:
	case DASD_ECKD_CCW_READ_KD_MT:
	case DASD_ECKD_CCW_READ_COUNT:
		dedata->mask.perm = 0x1;
		dedata->attributes.operation = basepriv->attrib.operation;
		break;
	case DASD_ECKD_CCW_READ_TRACK:
	case DASD_ECKD_CCW_READ_TRACK_DATA:
		dedata->mask.perm = 0x1;
		dedata->attributes.operation = basepriv->attrib.operation;
		dedata->blk_size = 0;
		break;
	case DASD_ECKD_CCW_WRITE:
	case DASD_ECKD_CCW_WRITE_MT:
	case DASD_ECKD_CCW_WRITE_KD:
	case DASD_ECKD_CCW_WRITE_KD_MT:
		dedata->mask.perm = 0x02;
		dedata->attributes.operation = basepriv->attrib.operation;
		rc = check_XRC_on_prefix(pfxdata, basedev);
		break;
	case DASD_ECKD_CCW_WRITE_CKD:
	case DASD_ECKD_CCW_WRITE_CKD_MT:
		dedata->attributes.operation = DASD_BYPASS_CACHE;
		rc = check_XRC_on_prefix(pfxdata, basedev);
		break;
	case DASD_ECKD_CCW_ERASE:
	case DASD_ECKD_CCW_WRITE_HOME_ADDRESS:
	case DASD_ECKD_CCW_WRITE_RECORD_ZERO:
		dedata->mask.perm = 0x3;
		dedata->mask.auth = 0x1;
		dedata->attributes.operation = DASD_BYPASS_CACHE;
		rc = check_XRC_on_prefix(pfxdata, basedev);
		break;
	case DASD_ECKD_CCW_WRITE_FULL_TRACK:
		dedata->mask.perm = 0x03;
		dedata->attributes.operation = basepriv->attrib.operation;
		dedata->blk_size = 0;
		break;
	case DASD_ECKD_CCW_WRITE_TRACK_DATA:
		dedata->mask.perm = 0x02;
		dedata->attributes.operation = basepriv->attrib.operation;
		dedata->blk_size = blksize;
		rc = check_XRC_on_prefix(pfxdata, basedev);
		break;
	default:
		DBF_DEV_EVENT(DBF_ERR, basedev,
			    "PFX LRE unknown opcode 0x%x", cmd);
		BUG();
		return -EINVAL;
	}

	dedata->attributes.mode = 0x3;	/* ECKD */

	if ((basepriv->rdc_data.cu_type == 0x2105 ||
	     basepriv->rdc_data.cu_type == 0x2107 ||
	     basepriv->rdc_data.cu_type == 0x1750)
	    && !(basepriv->uses_cdl && trk < 2))
		dedata->ga_extended |= 0x40; /* Regular Data Format Mode */

	heads = basepriv->rdc_data.trk_per_cyl;
	begcyl = trk / heads;
	beghead = trk % heads;
	endcyl = totrk / heads;
	endhead = totrk % heads;

	/* check for sequential prestage - enhance cylinder range */
	if (dedata->attributes.operation == DASD_SEQ_PRESTAGE ||
	    dedata->attributes.operation == DASD_SEQ_ACCESS) {

		if (endcyl + basepriv->attrib.nr_cyl < basepriv->real_cyl)
			endcyl += basepriv->attrib.nr_cyl;
		else
			endcyl = (basepriv->real_cyl - 1);
	}

	set_ch_t(&dedata->beg_ext, begcyl, beghead);
	set_ch_t(&dedata->end_ext, endcyl, endhead);

	if (format == 1) {
		fill_LRE_data(lredata, trk, rec_on_trk, count, cmd,
			      basedev, blksize, tlf);
	}

	return rc;
}

static int prefix(struct ccw1 *ccw, struct PFX_eckd_data *pfxdata,
		  unsigned int trk, unsigned int totrk, int cmd,
		  struct dasd_device *basedev, struct dasd_device *startdev)
{
	return prefix_LRE(ccw, pfxdata, trk, totrk, cmd, basedev, startdev,
			  0, 0, 0, 0, 0);
}

static void
locate_record(struct ccw1 *ccw, struct LO_eckd_data *data, unsigned int trk,
	      unsigned int rec_on_trk, int no_rec, int cmd,
	      struct dasd_device * device, int reclen)
{
	struct dasd_eckd_private *private;
	int sector;
	int dn, d;

	private = (struct dasd_eckd_private *) device->private;

	DBF_DEV_EVENT(DBF_INFO, device,
		  "Locate: trk %d, rec %d, no_rec %d, cmd %d, reclen %d",
		  trk, rec_on_trk, no_rec, cmd, reclen);

	ccw->cmd_code = DASD_ECKD_CCW_LOCATE_RECORD;
	ccw->flags = 0;
	ccw->count = 16;
	ccw->cda = (__u32) __pa(data);

	memset(data, 0, sizeof(struct LO_eckd_data));
	sector = 0;
	if (rec_on_trk) {
		switch (private->rdc_data.dev_type) {
		case 0x3390:
			dn = ceil_quot(reclen + 6, 232);
			d = 9 + ceil_quot(reclen + 6 * (dn + 1), 34);
			sector = (49 + (rec_on_trk - 1) * (10 + d)) / 8;
			break;
		case 0x3380:
			d = 7 + ceil_quot(reclen + 12, 32);
			sector = (39 + (rec_on_trk - 1) * (8 + d)) / 7;
			break;
		}
	}
	data->sector = sector;
	data->count = no_rec;
	switch (cmd) {
	case DASD_ECKD_CCW_WRITE_HOME_ADDRESS:
		data->operation.orientation = 0x3;
		data->operation.operation = 0x03;
		break;
	case DASD_ECKD_CCW_READ_HOME_ADDRESS:
		data->operation.orientation = 0x3;
		data->operation.operation = 0x16;
		break;
	case DASD_ECKD_CCW_WRITE_RECORD_ZERO:
		data->operation.orientation = 0x1;
		data->operation.operation = 0x03;
		data->count++;
		break;
	case DASD_ECKD_CCW_READ_RECORD_ZERO:
		data->operation.orientation = 0x3;
		data->operation.operation = 0x16;
		data->count++;
		break;
	case DASD_ECKD_CCW_WRITE:
	case DASD_ECKD_CCW_WRITE_MT:
	case DASD_ECKD_CCW_WRITE_KD:
	case DASD_ECKD_CCW_WRITE_KD_MT:
		data->auxiliary.last_bytes_used = 0x1;
		data->length = reclen;
		data->operation.operation = 0x01;
		break;
	case DASD_ECKD_CCW_WRITE_CKD:
	case DASD_ECKD_CCW_WRITE_CKD_MT:
		data->auxiliary.last_bytes_used = 0x1;
		data->length = reclen;
		data->operation.operation = 0x03;
		break;
	case DASD_ECKD_CCW_READ:
	case DASD_ECKD_CCW_READ_MT:
	case DASD_ECKD_CCW_READ_KD:
	case DASD_ECKD_CCW_READ_KD_MT:
		data->auxiliary.last_bytes_used = 0x1;
		data->length = reclen;
		data->operation.operation = 0x06;
		break;
	case DASD_ECKD_CCW_READ_CKD:
	case DASD_ECKD_CCW_READ_CKD_MT:
		data->auxiliary.last_bytes_used = 0x1;
		data->length = reclen;
		data->operation.operation = 0x16;
		break;
	case DASD_ECKD_CCW_READ_COUNT:
		data->operation.operation = 0x06;
		break;
	case DASD_ECKD_CCW_ERASE:
		data->length = reclen;
		data->auxiliary.last_bytes_used = 0x1;
		data->operation.operation = 0x0b;
		break;
	default:
		DBF_DEV_EVENT(DBF_ERR, device, "unknown locate record "
			      "opcode 0x%x", cmd);
	}
	set_ch_t(&data->seek_addr,
		 trk / private->rdc_data.trk_per_cyl,
		 trk % private->rdc_data.trk_per_cyl);
	data->search_arg.cyl = data->seek_addr.cyl;
	data->search_arg.head = data->seek_addr.head;
	data->search_arg.record = rec_on_trk;
}

/*
 * Returns 1 if the block is one of the special blocks that needs
 * to get read/written with the KD variant of the command.
 * That is DASD_ECKD_READ_KD_MT instead of DASD_ECKD_READ_MT and
 * DASD_ECKD_WRITE_KD_MT instead of DASD_ECKD_WRITE_MT.
 * Luckily the KD variants differ only by one bit (0x08) from the
 * normal variant. So don't wonder about code like:
 * if (dasd_eckd_cdl_special(blk_per_trk, recid))
 *         ccw->cmd_code |= 0x8;
 */
static inline int
dasd_eckd_cdl_special(int blk_per_trk, int recid)
{
	if (recid < 3)
		return 1;
	if (recid < blk_per_trk)
		return 0;
	if (recid < 2 * blk_per_trk)
		return 1;
	return 0;
}

/*
 * Returns the record size for the special blocks of the cdl format.
 * Only returns something useful if dasd_eckd_cdl_special is true
 * for the recid.
 */
static inline int
dasd_eckd_cdl_reclen(int recid)
{
	if (recid < 3)
		return sizes_trk0[recid];
	return LABEL_SIZE;
}
/* create unique id from private structure. */
static void create_uid(struct dasd_eckd_private *private)
{
	int count;
	struct dasd_uid *uid;

	uid = &private->uid;
	memset(uid, 0, sizeof(struct dasd_uid));
	memcpy(uid->vendor, private->ned->HDA_manufacturer,
	       sizeof(uid->vendor) - 1);
	EBCASC(uid->vendor, sizeof(uid->vendor) - 1);
	memcpy(uid->serial, private->ned->HDA_location,
	       sizeof(uid->serial) - 1);
	EBCASC(uid->serial, sizeof(uid->serial) - 1);
	uid->ssid = private->gneq->subsystemID;
	uid->real_unit_addr = private->ned->unit_addr;
	if (private->sneq) {
		uid->type = private->sneq->sua_flags;
		if (uid->type == UA_BASE_PAV_ALIAS)
			uid->base_unit_addr = private->sneq->base_unit_addr;
	} else {
		uid->type = UA_BASE_DEVICE;
	}
	if (private->vdsneq) {
		for (count = 0; count < 16; count++) {
			sprintf(uid->vduit+2*count, "%02x",
				private->vdsneq->uit[count]);
		}
	}
}

/*
 * Generate device unique id that specifies the physical device.
 */
static int dasd_eckd_generate_uid(struct dasd_device *device)
{
	struct dasd_eckd_private *private;
	unsigned long flags;

	private = (struct dasd_eckd_private *) device->private;
	if (!private)
		return -ENODEV;
	if (!private->ned || !private->gneq)
		return -ENODEV;
	spin_lock_irqsave(get_ccwdev_lock(device->cdev), flags);
	create_uid(private);
	spin_unlock_irqrestore(get_ccwdev_lock(device->cdev), flags);
	return 0;
}

static int dasd_eckd_get_uid(struct dasd_device *device, struct dasd_uid *uid)
{
	struct dasd_eckd_private *private;
	unsigned long flags;

	if (device->private) {
		private = (struct dasd_eckd_private *)device->private;
		spin_lock_irqsave(get_ccwdev_lock(device->cdev), flags);
		*uid = private->uid;
		spin_unlock_irqrestore(get_ccwdev_lock(device->cdev), flags);
		return 0;
	}
	return -EINVAL;
}

/*
 * compare device UID with data of a given dasd_eckd_private structure
 * return 0 for match
 */
static int dasd_eckd_compare_path_uid(struct dasd_device *device,
				      struct dasd_eckd_private *private)
{
	struct dasd_uid device_uid;

	create_uid(private);
	dasd_eckd_get_uid(device, &device_uid);

	return memcmp(&device_uid, &private->uid, sizeof(struct dasd_uid));
}

static void dasd_eckd_fill_rcd_cqr(struct dasd_device *device,
				   struct dasd_ccw_req *cqr,
				   __u8 *rcd_buffer,
				   __u8 lpm)
{
	struct ccw1 *ccw;
	/*
	 * buffer has to start with EBCDIC "V1.0" to show
	 * support for virtual device SNEQ
	 */
	rcd_buffer[0] = 0xE5;
	rcd_buffer[1] = 0xF1;
	rcd_buffer[2] = 0x4B;
	rcd_buffer[3] = 0xF0;

	ccw = cqr->cpaddr;
	ccw->cmd_code = DASD_ECKD_CCW_RCD;
	ccw->flags = 0;
	ccw->cda = (__u32)(addr_t)rcd_buffer;
	ccw->count = DASD_ECKD_RCD_DATA_SIZE;
	cqr->magic = DASD_ECKD_MAGIC;

	cqr->startdev = device;
	cqr->memdev = device;
	cqr->block = NULL;
	cqr->expires = 10*HZ;
	cqr->lpm = lpm;
	cqr->retries = 256;
	cqr->buildclk = get_tod_clock();
	cqr->status = DASD_CQR_FILLED;
	set_bit(DASD_CQR_VERIFY_PATH, &cqr->flags);
}

/*
 * Wakeup helper for read_conf
 * if the cqr is not done and needs some error recovery
 * the buffer has to be re-initialized with the EBCDIC "V1.0"
 * to show support for virtual device SNEQ
 */
static void read_conf_cb(struct dasd_ccw_req *cqr, void *data)
{
	struct ccw1 *ccw;
	__u8 *rcd_buffer;

	if (cqr->status !=  DASD_CQR_DONE) {
		ccw = cqr->cpaddr;
		rcd_buffer = (__u8 *)((addr_t) ccw->cda);
		memset(rcd_buffer, 0, sizeof(*rcd_buffer));

		rcd_buffer[0] = 0xE5;
		rcd_buffer[1] = 0xF1;
		rcd_buffer[2] = 0x4B;
		rcd_buffer[3] = 0xF0;
	}
	dasd_wakeup_cb(cqr, data);
}

static int dasd_eckd_read_conf_immediately(struct dasd_device *device,
					   struct dasd_ccw_req *cqr,
					   __u8 *rcd_buffer,
					   __u8 lpm)
{
	struct ciw *ciw;
	int rc;
	/*
	 * sanity check: scan for RCD command in extended SenseID data
	 * some devices do not support RCD
	 */
	ciw = ccw_device_get_ciw(device->cdev, CIW_TYPE_RCD);
	if (!ciw || ciw->cmd != DASD_ECKD_CCW_RCD)
		return -EOPNOTSUPP;

	dasd_eckd_fill_rcd_cqr(device, cqr, rcd_buffer, lpm);
	clear_bit(DASD_CQR_FLAGS_USE_ERP, &cqr->flags);
	set_bit(DASD_CQR_ALLOW_SLOCK, &cqr->flags);
	cqr->retries = 5;
	cqr->callback = read_conf_cb;
	rc = dasd_sleep_on_immediatly(cqr);
	return rc;
}

static int dasd_eckd_read_conf_lpm(struct dasd_device *device,
				   void **rcd_buffer,
				   int *rcd_buffer_size, __u8 lpm)
{
	struct ciw *ciw;
	char *rcd_buf = NULL;
	int ret;
	struct dasd_ccw_req *cqr;

	/*
	 * sanity check: scan for RCD command in extended SenseID data
	 * some devices do not support RCD
	 */
	ciw = ccw_device_get_ciw(device->cdev, CIW_TYPE_RCD);
	if (!ciw || ciw->cmd != DASD_ECKD_CCW_RCD) {
		ret = -EOPNOTSUPP;
		goto out_error;
	}
	rcd_buf = kzalloc(DASD_ECKD_RCD_DATA_SIZE, GFP_KERNEL | GFP_DMA);
	if (!rcd_buf) {
		ret = -ENOMEM;
		goto out_error;
	}
	cqr = dasd_smalloc_request(DASD_ECKD_MAGIC, 1 /* RCD */,
				   0, /* use rcd_buf as data ara */
				   device);
	if (IS_ERR(cqr)) {
		DBF_DEV_EVENT(DBF_WARNING, device, "%s",
			      "Could not allocate RCD request");
		ret = -ENOMEM;
		goto out_error;
	}
	dasd_eckd_fill_rcd_cqr(device, cqr, rcd_buf, lpm);
	cqr->callback = read_conf_cb;
	ret = dasd_sleep_on(cqr);
	/*
	 * on success we update the user input parms
	 */
	dasd_sfree_request(cqr, cqr->memdev);
	if (ret)
		goto out_error;

	*rcd_buffer_size = DASD_ECKD_RCD_DATA_SIZE;
	*rcd_buffer = rcd_buf;
	return 0;
out_error:
	kfree(rcd_buf);
	*rcd_buffer = NULL;
	*rcd_buffer_size = 0;
	return ret;
}

static int dasd_eckd_identify_conf_parts(struct dasd_eckd_private *private)
{

	struct dasd_sneq *sneq;
	int i, count;

	private->ned = NULL;
	private->sneq = NULL;
	private->vdsneq = NULL;
	private->gneq = NULL;
	count = private->conf_len / sizeof(struct dasd_sneq);
	sneq = (struct dasd_sneq *)private->conf_data;
	for (i = 0; i < count; ++i) {
		if (sneq->flags.identifier == 1 && sneq->format == 1)
			private->sneq = sneq;
		else if (sneq->flags.identifier == 1 && sneq->format == 4)
			private->vdsneq = (struct vd_sneq *)sneq;
		else if (sneq->flags.identifier == 2)
			private->gneq = (struct dasd_gneq *)sneq;
		else if (sneq->flags.identifier == 3 && sneq->res1 == 1)
			private->ned = (struct dasd_ned *)sneq;
		sneq++;
	}
	if (!private->ned || !private->gneq) {
		private->ned = NULL;
		private->sneq = NULL;
		private->vdsneq = NULL;
		private->gneq = NULL;
		return -EINVAL;
	}
	return 0;

};

static unsigned char dasd_eckd_path_access(void *conf_data, int conf_len)
{
	struct dasd_gneq *gneq;
	int i, count, found;

	count = conf_len / sizeof(*gneq);
	gneq = (struct dasd_gneq *)conf_data;
	found = 0;
	for (i = 0; i < count; ++i) {
		if (gneq->flags.identifier == 2) {
			found = 1;
			break;
		}
		gneq++;
	}
	if (found)
		return ((char *)gneq)[18] & 0x07;
	else
		return 0;
}

static int dasd_eckd_read_conf(struct dasd_device *device)
{
	void *conf_data;
	int conf_len, conf_data_saved;
	int rc, path_err;
	__u8 lpm, opm;
	struct dasd_eckd_private *private, path_private;
	struct dasd_path *path_data;
	struct dasd_uid *uid;
	char print_path_uid[60], print_device_uid[60];

	private = (struct dasd_eckd_private *) device->private;
	path_data = &device->path_data;
	opm = ccw_device_get_path_mask(device->cdev);
	conf_data_saved = 0;
	path_err = 0;
	/* get configuration data per operational path */
	for (lpm = 0x80; lpm; lpm>>= 1) {
		if (!(lpm & opm))
			continue;
		rc = dasd_eckd_read_conf_lpm(device, &conf_data,
					     &conf_len, lpm);
		if (rc && rc != -EOPNOTSUPP) {	/* -EOPNOTSUPP is ok */
			DBF_EVENT_DEVID(DBF_WARNING, device->cdev,
					"Read configuration data returned "
					"error %d", rc);
			return rc;
		}
		if (conf_data == NULL) {
			DBF_EVENT_DEVID(DBF_WARNING, device->cdev, "%s",
					"No configuration data "
					"retrieved");
			/* no further analysis possible */
			path_data->opm |= lpm;
			continue;	/* no error */
		}
		/* save first valid configuration data */
		if (!conf_data_saved) {
			kfree(private->conf_data);
			private->conf_data = conf_data;
			private->conf_len = conf_len;
			if (dasd_eckd_identify_conf_parts(private)) {
				private->conf_data = NULL;
				private->conf_len = 0;
				kfree(conf_data);
				continue;
			}
			/*
			 * build device UID that other path data
			 * can be compared to it
			 */
			dasd_eckd_generate_uid(device);
			conf_data_saved++;
		} else {
			path_private.conf_data = conf_data;
			path_private.conf_len = DASD_ECKD_RCD_DATA_SIZE;
			if (dasd_eckd_identify_conf_parts(
				    &path_private)) {
				path_private.conf_data = NULL;
				path_private.conf_len = 0;
				kfree(conf_data);
				continue;
			}

			if (dasd_eckd_compare_path_uid(
				    device, &path_private)) {
				uid = &path_private.uid;
				if (strlen(uid->vduit) > 0)
					snprintf(print_path_uid,
						 sizeof(print_path_uid),
						 "%s.%s.%04x.%02x.%s",
						 uid->vendor, uid->serial,
						 uid->ssid, uid->real_unit_addr,
						 uid->vduit);
				else
					snprintf(print_path_uid,
						 sizeof(print_path_uid),
						 "%s.%s.%04x.%02x",
						 uid->vendor, uid->serial,
						 uid->ssid,
						 uid->real_unit_addr);
				uid = &private->uid;
				if (strlen(uid->vduit) > 0)
					snprintf(print_device_uid,
						 sizeof(print_device_uid),
						 "%s.%s.%04x.%02x.%s",
						 uid->vendor, uid->serial,
						 uid->ssid, uid->real_unit_addr,
						 uid->vduit);
				else
					snprintf(print_device_uid,
						 sizeof(print_device_uid),
						 "%s.%s.%04x.%02x",
						 uid->vendor, uid->serial,
						 uid->ssid,
						 uid->real_unit_addr);
				dev_err(&device->cdev->dev,
					"Not all channel paths lead to "
					"the same device, path %02X leads to "
					"device %s instead of %s\n", lpm,
					print_path_uid, print_device_uid);
				path_err = -EINVAL;
				continue;
			}

			path_private.conf_data = NULL;
			path_private.conf_len = 0;
		}
		switch (dasd_eckd_path_access(conf_data, conf_len)) {
		case 0x02:
			path_data->npm |= lpm;
			break;
		case 0x03:
			path_data->ppm |= lpm;
			break;
		}
		path_data->opm |= lpm;

		if (conf_data != private->conf_data)
			kfree(conf_data);
	}

	return path_err;
}

static int verify_fcx_max_data(struct dasd_device *device, __u8 lpm)
{
	struct dasd_eckd_private *private;
	int mdc;
	u32 fcx_max_data;

	private = (struct dasd_eckd_private *) device->private;
	if (private->fcx_max_data) {
		mdc = ccw_device_get_mdc(device->cdev, lpm);
		if ((mdc < 0)) {
			dev_warn(&device->cdev->dev,
				 "Detecting the maximum data size for zHPF "
				 "requests failed (rc=%d) for a new path %x\n",
				 mdc, lpm);
			return mdc;
		}
		fcx_max_data = mdc * FCX_MAX_DATA_FACTOR;
		if (fcx_max_data < private->fcx_max_data) {
			dev_warn(&device->cdev->dev,
				 "The maximum data size for zHPF requests %u "
				 "on a new path %x is below the active maximum "
				 "%u\n", fcx_max_data, lpm,
				 private->fcx_max_data);
			return -EACCES;
		}
	}
	return 0;
}

static int rebuild_device_uid(struct dasd_device *device,
			      struct path_verification_work_data *data)
{
	struct dasd_eckd_private *private;
	struct dasd_path *path_data;
	__u8 lpm, opm;
	int rc;

	rc = -ENODEV;
	private = (struct dasd_eckd_private *) device->private;
	path_data = &device->path_data;
	opm = device->path_data.opm;

	for (lpm = 0x80; lpm; lpm >>= 1) {
		if (!(lpm & opm))
			continue;
		memset(&data->rcd_buffer, 0, sizeof(data->rcd_buffer));
		memset(&data->cqr, 0, sizeof(data->cqr));
		data->cqr.cpaddr = &data->ccw;
		rc = dasd_eckd_read_conf_immediately(device, &data->cqr,
						     data->rcd_buffer,
						     lpm);

		if (rc) {
			if (rc == -EOPNOTSUPP) /* -EOPNOTSUPP is ok */
				continue;
			DBF_EVENT_DEVID(DBF_WARNING, device->cdev,
					"Read configuration data "
					"returned error %d", rc);
			break;
		}
		memcpy(private->conf_data, data->rcd_buffer,
		       DASD_ECKD_RCD_DATA_SIZE);
		if (dasd_eckd_identify_conf_parts(private)) {
			rc = -ENODEV;
		} else /* first valid path is enough */
			break;
	}

	if (!rc)
		rc = dasd_eckd_generate_uid(device);

	return rc;
}

static void do_path_verification_work(struct work_struct *work)
{
	struct path_verification_work_data *data;
	struct dasd_device *device;
	struct dasd_eckd_private path_private;
	struct dasd_uid *uid;
	__u8 path_rcd_buf[DASD_ECKD_RCD_DATA_SIZE];
	__u8 lpm, opm, npm, ppm, epm;
	unsigned long flags;
	char print_uid[60];
	int rc;

	data = container_of(work, struct path_verification_work_data, worker);
	device = data->device;

	/* delay path verification until device was resumed */
	if (test_bit(DASD_FLAG_SUSPENDED, &device->flags)) {
		schedule_work(work);
		return;
	}

	opm = 0;
	npm = 0;
	ppm = 0;
	epm = 0;
	for (lpm = 0x80; lpm; lpm >>= 1) {
		if (!(lpm & data->tbvpm))
			continue;
		memset(&data->rcd_buffer, 0, sizeof(data->rcd_buffer));
		memset(&data->cqr, 0, sizeof(data->cqr));
		data->cqr.cpaddr = &data->ccw;
		rc = dasd_eckd_read_conf_immediately(device, &data->cqr,
						     data->rcd_buffer,
						     lpm);
		if (!rc) {
			switch (dasd_eckd_path_access(data->rcd_buffer,
						      DASD_ECKD_RCD_DATA_SIZE)
				) {
			case 0x02:
				npm |= lpm;
				break;
			case 0x03:
				ppm |= lpm;
				break;
			}
			opm |= lpm;
		} else if (rc == -EOPNOTSUPP) {
			DBF_EVENT_DEVID(DBF_WARNING, device->cdev, "%s",
					"path verification: No configuration "
					"data retrieved");
			opm |= lpm;
		} else if (rc == -EAGAIN) {
			DBF_EVENT_DEVID(DBF_WARNING, device->cdev, "%s",
					"path verification: device is stopped,"
					" try again later");
			epm |= lpm;
		} else {
			dev_warn(&device->cdev->dev,
				 "Reading device feature codes failed "
				 "(rc=%d) for new path %x\n", rc, lpm);
			continue;
		}
		if (verify_fcx_max_data(device, lpm)) {
			opm &= ~lpm;
			npm &= ~lpm;
			ppm &= ~lpm;
			continue;
		}

		/*
		 * save conf_data for comparison after
		 * rebuild_device_uid may have changed
		 * the original data
		 */
		memcpy(&path_rcd_buf, data->rcd_buffer,
		       DASD_ECKD_RCD_DATA_SIZE);
		path_private.conf_data = (void *) &path_rcd_buf;
		path_private.conf_len = DASD_ECKD_RCD_DATA_SIZE;
		if (dasd_eckd_identify_conf_parts(&path_private)) {
			path_private.conf_data = NULL;
			path_private.conf_len = 0;
			continue;
		}

		/*
		 * compare path UID with device UID only if at least
		 * one valid path is left
		 * in other case the device UID may have changed and
		 * the first working path UID will be used as device UID
		 */
		if (device->path_data.opm &&
		    dasd_eckd_compare_path_uid(device, &path_private)) {
			/*
			 * the comparison was not successful
			 * rebuild the device UID with at least one
			 * known path in case a z/VM hyperswap command
			 * has changed the device
			 *
			 * after this compare again
			 *
			 * if either the rebuild or the recompare fails
			 * the path can not be used
			 */
			if (rebuild_device_uid(device, data) ||
			    dasd_eckd_compare_path_uid(
				    device, &path_private)) {
				uid = &path_private.uid;
				if (strlen(uid->vduit) > 0)
					snprintf(print_uid, sizeof(print_uid),
						 "%s.%s.%04x.%02x.%s",
						 uid->vendor, uid->serial,
						 uid->ssid, uid->real_unit_addr,
						 uid->vduit);
				else
					snprintf(print_uid, sizeof(print_uid),
						 "%s.%s.%04x.%02x",
						 uid->vendor, uid->serial,
						 uid->ssid,
						 uid->real_unit_addr);
				dev_err(&device->cdev->dev,
					"The newly added channel path %02X "
					"will not be used because it leads "
					"to a different device %s\n",
					lpm, print_uid);
				opm &= ~lpm;
				npm &= ~lpm;
				ppm &= ~lpm;
				continue;
			}
		}

		/*
		 * There is a small chance that a path is lost again between
		 * above path verification and the following modification of
		 * the device opm mask. We could avoid that race here by using
		 * yet another path mask, but we rather deal with this unlikely
		 * situation in dasd_start_IO.
		 */
		spin_lock_irqsave(get_ccwdev_lock(device->cdev), flags);
		if (!device->path_data.opm && opm) {
			device->path_data.opm = opm;
			dasd_generic_path_operational(device);
		} else
			device->path_data.opm |= opm;
		device->path_data.npm |= npm;
		device->path_data.ppm |= ppm;
		device->path_data.tbvpm |= epm;
		spin_unlock_irqrestore(get_ccwdev_lock(device->cdev), flags);
	}

	dasd_put_device(device);
	if (data->isglobal)
		mutex_unlock(&dasd_path_verification_mutex);
	else
		kfree(data);
}

static int dasd_eckd_verify_path(struct dasd_device *device, __u8 lpm)
{
	struct path_verification_work_data *data;

	data = kmalloc(sizeof(*data), GFP_ATOMIC | GFP_DMA);
	if (!data) {
		if (mutex_trylock(&dasd_path_verification_mutex)) {
			data = path_verification_worker;
			data->isglobal = 1;
		} else
			return -ENOMEM;
	} else {
		memset(data, 0, sizeof(*data));
		data->isglobal = 0;
	}
	INIT_WORK(&data->worker, do_path_verification_work);
	dasd_get_device(device);
	data->device = device;
	data->tbvpm = lpm;
	schedule_work(&data->worker);
	return 0;
}

static int dasd_eckd_read_features(struct dasd_device *device)
{
	struct dasd_psf_prssd_data *prssdp;
	struct dasd_rssd_features *features;
	struct dasd_ccw_req *cqr;
	struct ccw1 *ccw;
	int rc;
	struct dasd_eckd_private *private;

	private = (struct dasd_eckd_private *) device->private;
	memset(&private->features, 0, sizeof(struct dasd_rssd_features));
	cqr = dasd_smalloc_request(DASD_ECKD_MAGIC, 1 /* PSF */	+ 1 /* RSSD */,
				   (sizeof(struct dasd_psf_prssd_data) +
				    sizeof(struct dasd_rssd_features)),
				   device);
	if (IS_ERR(cqr)) {
		DBF_EVENT_DEVID(DBF_WARNING, device->cdev, "%s", "Could not "
				"allocate initialization request");
		return PTR_ERR(cqr);
	}
	cqr->startdev = device;
	cqr->memdev = device;
	cqr->block = NULL;
	cqr->retries = 256;
	cqr->expires = 10 * HZ;

	/* Prepare for Read Subsystem Data */
	prssdp = (struct dasd_psf_prssd_data *) cqr->data;
	memset(prssdp, 0, sizeof(struct dasd_psf_prssd_data));
	prssdp->order = PSF_ORDER_PRSSD;
	prssdp->suborder = 0x41;	/* Read Feature Codes */
	/* all other bytes of prssdp must be zero */

	ccw = cqr->cpaddr;
	ccw->cmd_code = DASD_ECKD_CCW_PSF;
	ccw->count = sizeof(struct dasd_psf_prssd_data);
	ccw->flags |= CCW_FLAG_CC;
	ccw->cda = (__u32)(addr_t) prssdp;

	/* Read Subsystem Data - feature codes */
	features = (struct dasd_rssd_features *) (prssdp + 1);
	memset(features, 0, sizeof(struct dasd_rssd_features));

	ccw++;
	ccw->cmd_code = DASD_ECKD_CCW_RSSD;
	ccw->count = sizeof(struct dasd_rssd_features);
	ccw->cda = (__u32)(addr_t) features;

	cqr->buildclk = get_tod_clock();
	cqr->status = DASD_CQR_FILLED;
	rc = dasd_sleep_on(cqr);
	if (rc == 0) {
		prssdp = (struct dasd_psf_prssd_data *) cqr->data;
		features = (struct dasd_rssd_features *) (prssdp + 1);
		memcpy(&private->features, features,
		       sizeof(struct dasd_rssd_features));
	} else
		dev_warn(&device->cdev->dev, "Reading device feature codes"
			 " failed with rc=%d\n", rc);
	dasd_sfree_request(cqr, cqr->memdev);
	return rc;
}


/*
 * Build CP for Perform Subsystem Function - SSC.
 */
static struct dasd_ccw_req *dasd_eckd_build_psf_ssc(struct dasd_device *device,
						    int enable_pav)
{
	struct dasd_ccw_req *cqr;
	struct dasd_psf_ssc_data *psf_ssc_data;
	struct ccw1 *ccw;

	cqr = dasd_smalloc_request(DASD_ECKD_MAGIC, 1 /* PSF */ ,
				  sizeof(struct dasd_psf_ssc_data),
				  device);

	if (IS_ERR(cqr)) {
		DBF_DEV_EVENT(DBF_WARNING, device, "%s",
			   "Could not allocate PSF-SSC request");
		return cqr;
	}
	psf_ssc_data = (struct dasd_psf_ssc_data *)cqr->data;
	psf_ssc_data->order = PSF_ORDER_SSC;
	psf_ssc_data->suborder = 0xc0;
	if (enable_pav) {
		psf_ssc_data->suborder |= 0x08;
		psf_ssc_data->reserved[0] = 0x88;
	}
	ccw = cqr->cpaddr;
	ccw->cmd_code = DASD_ECKD_CCW_PSF;
	ccw->cda = (__u32)(addr_t)psf_ssc_data;
	ccw->count = 66;

	cqr->startdev = device;
	cqr->memdev = device;
	cqr->block = NULL;
	cqr->retries = 256;
	cqr->expires = 10*HZ;
	cqr->buildclk = get_tod_clock();
	cqr->status = DASD_CQR_FILLED;
	return cqr;
}

/*
 * Perform Subsystem Function.
 * It is necessary to trigger CIO for channel revalidation since this
 * call might change behaviour of DASD devices.
 */
static int
dasd_eckd_psf_ssc(struct dasd_device *device, int enable_pav,
		  unsigned long flags)
{
	struct dasd_ccw_req *cqr;
	int rc;

	cqr = dasd_eckd_build_psf_ssc(device, enable_pav);
	if (IS_ERR(cqr))
		return PTR_ERR(cqr);

	/*
	 * set flags e.g. turn on failfast, to prevent blocking
	 * the calling function should handle failed requests
	 */
	cqr->flags |= flags;

	rc = dasd_sleep_on(cqr);
	if (!rc)
		/* trigger CIO to reprobe devices */
		css_schedule_reprobe();
	else if (cqr->intrc == -EAGAIN)
		rc = -EAGAIN;

	dasd_sfree_request(cqr, cqr->memdev);
	return rc;
}

/*
 * Valide storage server of current device.
 */
static int dasd_eckd_validate_server(struct dasd_device *device,
				     unsigned long flags)
{
	int rc;
	struct dasd_eckd_private *private;
	int enable_pav;

	private = (struct dasd_eckd_private *) device->private;
	if (private->uid.type == UA_BASE_PAV_ALIAS ||
	    private->uid.type == UA_HYPER_PAV_ALIAS)
		return 0;
	if (dasd_nopav || MACHINE_IS_VM)
		enable_pav = 0;
	else
		enable_pav = 1;
	rc = dasd_eckd_psf_ssc(device, enable_pav, flags);

	/* may be requested feature is not available on server,
	 * therefore just report error and go ahead */
	DBF_EVENT_DEVID(DBF_WARNING, device->cdev, "PSF-SSC for SSID %04x "
			"returned rc=%d", private->uid.ssid, rc);
	return rc;
}

/*
 * worker to do a validate server in case of a lost pathgroup
 */
static void dasd_eckd_do_validate_server(struct work_struct *work)
{
	struct dasd_device *device = container_of(work, struct dasd_device,
						  kick_validate);
	unsigned long flags = 0;

	set_bit(DASD_CQR_FLAGS_FAILFAST, &flags);
	if (dasd_eckd_validate_server(device, flags)
	    == -EAGAIN) {
		/* schedule worker again if failed */
		schedule_work(&device->kick_validate);
		return;
	}

	dasd_put_device(device);
}

static void dasd_eckd_kick_validate_server(struct dasd_device *device)
{
	dasd_get_device(device);
	/* exit if device not online or in offline processing */
	if (test_bit(DASD_FLAG_OFFLINE, &device->flags) ||
	   device->state < DASD_STATE_ONLINE) {
		dasd_put_device(device);
		return;
	}
	/* queue call to do_validate_server to the kernel event daemon. */
	schedule_work(&device->kick_validate);
}

static u32 get_fcx_max_data(struct dasd_device *device)
{
#if defined(CONFIG_64BIT)
	int tpm, mdc;
	int fcx_in_css, fcx_in_gneq, fcx_in_features;
	struct dasd_eckd_private *private;

	if (dasd_nofcx)
		return 0;
	/* is transport mode supported? */
	private = (struct dasd_eckd_private *) device->private;
	fcx_in_css = css_general_characteristics.fcx;
	fcx_in_gneq = private->gneq->reserved2[7] & 0x04;
	fcx_in_features = private->features.feature[40] & 0x80;
	tpm = fcx_in_css && fcx_in_gneq && fcx_in_features;

	if (!tpm)
		return 0;

	mdc = ccw_device_get_mdc(device->cdev, 0);
	if (mdc < 0) {
		dev_warn(&device->cdev->dev, "Detecting the maximum supported"
			 " data size for zHPF requests failed\n");
		return 0;
	} else
		return mdc * FCX_MAX_DATA_FACTOR;
#else
	return 0;
#endif
}

/*
 * Check device characteristics.
 * If the device is accessible using ECKD discipline, the device is enabled.
 */
static int
dasd_eckd_check_characteristics(struct dasd_device *device)
{
	struct dasd_eckd_private *private;
	struct dasd_block *block;
	struct dasd_uid temp_uid;
	int rc, i;
	int readonly;
	unsigned long value;

	/* setup work queue for validate server*/
	INIT_WORK(&device->kick_validate, dasd_eckd_do_validate_server);

	if (!ccw_device_is_pathgroup(device->cdev)) {
		dev_warn(&device->cdev->dev,
			 "A channel path group could not be established\n");
		return -EIO;
	}
	if (!ccw_device_is_multipath(device->cdev)) {
		dev_info(&device->cdev->dev,
			 "The DASD is not operating in multipath mode\n");
	}
	private = (struct dasd_eckd_private *) device->private;
	if (!private) {
		private = kzalloc(sizeof(*private), GFP_KERNEL | GFP_DMA);
		if (!private) {
			dev_warn(&device->cdev->dev,
				 "Allocating memory for private DASD data "
				 "failed\n");
			return -ENOMEM;
		}
		device->private = (void *) private;
	} else {
		memset(private, 0, sizeof(*private));
	}
	/* Invalidate status of initial analysis. */
	private->init_cqr_status = -1;
	/* Set default cache operations. */
	private->attrib.operation = DASD_NORMAL_CACHE;
	private->attrib.nr_cyl = 0;

	/* Read Configuration Data */
	rc = dasd_eckd_read_conf(device);
	if (rc)
		goto out_err1;

	/* set default timeout */
	device->default_expires = DASD_EXPIRES;
	/* set default retry count */
	device->default_retries = DASD_RETRIES;

	if (private->gneq) {
		value = 1;
		for (i = 0; i < private->gneq->timeout.value; i++)
			value = 10 * value;
		value = value * private->gneq->timeout.number;
		/* do not accept useless values */
		if (value != 0 && value <= DASD_EXPIRES_MAX)
			device->default_expires = value;
	}

	dasd_eckd_get_uid(device, &temp_uid);
	if (temp_uid.type == UA_BASE_DEVICE) {
		block = dasd_alloc_block();
		if (IS_ERR(block)) {
			DBF_EVENT_DEVID(DBF_WARNING, device->cdev, "%s",
					"could not allocate dasd "
					"block structure");
			rc = PTR_ERR(block);
			goto out_err1;
		}
		device->block = block;
		block->base = device;
	}

	/* register lcu with alias handling, enable PAV */
	rc = dasd_alias_make_device_known_to_lcu(device);
	if (rc)
		goto out_err2;

	dasd_eckd_validate_server(device, 0);

	/* device may report different configuration data after LCU setup */
	rc = dasd_eckd_read_conf(device);
	if (rc)
		goto out_err3;

	/* Read Feature Codes */
	dasd_eckd_read_features(device);

	/* Read Device Characteristics */
	rc = dasd_generic_read_dev_chars(device, DASD_ECKD_MAGIC,
					 &private->rdc_data, 64);
	if (rc) {
		DBF_EVENT_DEVID(DBF_WARNING, device->cdev,
				"Read device characteristic failed, rc=%d", rc);
		goto out_err3;
	}

	if ((device->features & DASD_FEATURE_USERAW) &&
	    !(private->rdc_data.facilities.RT_in_LR)) {
		dev_err(&device->cdev->dev, "The storage server does not "
			"support raw-track access\n");
		rc = -EINVAL;
		goto out_err3;
	}

	/* find the valid cylinder size */
	if (private->rdc_data.no_cyl == LV_COMPAT_CYL &&
	    private->rdc_data.long_no_cyl)
		private->real_cyl = private->rdc_data.long_no_cyl;
	else
		private->real_cyl = private->rdc_data.no_cyl;

	private->fcx_max_data = get_fcx_max_data(device);

	readonly = dasd_device_is_ro(device);
	if (readonly)
		set_bit(DASD_FLAG_DEVICE_RO, &device->flags);

	dev_info(&device->cdev->dev, "New DASD %04X/%02X (CU %04X/%02X) "
		 "with %d cylinders, %d heads, %d sectors%s\n",
		 private->rdc_data.dev_type,
		 private->rdc_data.dev_model,
		 private->rdc_data.cu_type,
		 private->rdc_data.cu_model.model,
		 private->real_cyl,
		 private->rdc_data.trk_per_cyl,
		 private->rdc_data.sec_per_trk,
		 readonly ? ", read-only device" : "");
	return 0;

out_err3:
	dasd_alias_disconnect_device_from_lcu(device);
out_err2:
	dasd_free_block(device->block);
	device->block = NULL;
out_err1:
	kfree(private->conf_data);
	kfree(device->private);
	device->private = NULL;
	return rc;
}

static void dasd_eckd_uncheck_device(struct dasd_device *device)
{
	struct dasd_eckd_private *private;

	private = (struct dasd_eckd_private *) device->private;
	dasd_alias_disconnect_device_from_lcu(device);
	private->ned = NULL;
	private->sneq = NULL;
	private->vdsneq = NULL;
	private->gneq = NULL;
	private->conf_len = 0;
	kfree(private->conf_data);
	private->conf_data = NULL;
}

static struct dasd_ccw_req *
dasd_eckd_analysis_ccw(struct dasd_device *device)
{
	struct dasd_eckd_private *private;
	struct eckd_count *count_data;
	struct LO_eckd_data *LO_data;
	struct dasd_ccw_req *cqr;
	struct ccw1 *ccw;
	int cplength, datasize;
	int i;

	private = (struct dasd_eckd_private *) device->private;

	cplength = 8;
	datasize = sizeof(struct DE_eckd_data) + 2*sizeof(struct LO_eckd_data);
	cqr = dasd_smalloc_request(DASD_ECKD_MAGIC, cplength, datasize, device);
	if (IS_ERR(cqr))
		return cqr;
	ccw = cqr->cpaddr;
	/* Define extent for the first 3 tracks. */
	define_extent(ccw++, cqr->data, 0, 2,
		      DASD_ECKD_CCW_READ_COUNT, device);
	LO_data = cqr->data + sizeof(struct DE_eckd_data);
	/* Locate record for the first 4 records on track 0. */
	ccw[-1].flags |= CCW_FLAG_CC;
	locate_record(ccw++, LO_data++, 0, 0, 4,
		      DASD_ECKD_CCW_READ_COUNT, device, 0);

	count_data = private->count_area;
	for (i = 0; i < 4; i++) {
		ccw[-1].flags |= CCW_FLAG_CC;
		ccw->cmd_code = DASD_ECKD_CCW_READ_COUNT;
		ccw->flags = 0;
		ccw->count = 8;
		ccw->cda = (__u32)(addr_t) count_data;
		ccw++;
		count_data++;
	}

	/* Locate record for the first record on track 2. */
	ccw[-1].flags |= CCW_FLAG_CC;
	locate_record(ccw++, LO_data++, 2, 0, 1,
		      DASD_ECKD_CCW_READ_COUNT, device, 0);
	/* Read count ccw. */
	ccw[-1].flags |= CCW_FLAG_CC;
	ccw->cmd_code = DASD_ECKD_CCW_READ_COUNT;
	ccw->flags = 0;
	ccw->count = 8;
	ccw->cda = (__u32)(addr_t) count_data;

	cqr->block = NULL;
	cqr->startdev = device;
	cqr->memdev = device;
	cqr->retries = 255;
	cqr->buildclk = get_tod_clock();
	cqr->status = DASD_CQR_FILLED;
	return cqr;
}

/* differentiate between 'no record found' and any other error */
static int dasd_eckd_analysis_evaluation(struct dasd_ccw_req *init_cqr)
{
	char *sense;
	if (init_cqr->status == DASD_CQR_DONE)
		return INIT_CQR_OK;
	else if (init_cqr->status == DASD_CQR_NEED_ERP ||
		 init_cqr->status == DASD_CQR_FAILED) {
		sense = dasd_get_sense(&init_cqr->irb);
		if (sense && (sense[1] & SNS1_NO_REC_FOUND))
			return INIT_CQR_UNFORMATTED;
		else
			return INIT_CQR_ERROR;
	} else
		return INIT_CQR_ERROR;
}

/*
 * This is the callback function for the init_analysis cqr. It saves
 * the status of the initial analysis ccw before it frees it and kicks
 * the device to continue the startup sequence. This will call
 * dasd_eckd_do_analysis again (if the devices has not been marked
 * for deletion in the meantime).
 */
static void dasd_eckd_analysis_callback(struct dasd_ccw_req *init_cqr,
					void *data)
{
	struct dasd_eckd_private *private;
	struct dasd_device *device;

	device = init_cqr->startdev;
	private = (struct dasd_eckd_private *) device->private;
	private->init_cqr_status = dasd_eckd_analysis_evaluation(init_cqr);
	dasd_sfree_request(init_cqr, device);
	dasd_kick_device(device);
}

static int dasd_eckd_start_analysis(struct dasd_block *block)
{
	struct dasd_ccw_req *init_cqr;

	init_cqr = dasd_eckd_analysis_ccw(block->base);
	if (IS_ERR(init_cqr))
		return PTR_ERR(init_cqr);
	init_cqr->callback = dasd_eckd_analysis_callback;
	init_cqr->callback_data = NULL;
	init_cqr->expires = 5*HZ;
	/* first try without ERP, so we can later handle unformatted
	 * devices as special case
	 */
	clear_bit(DASD_CQR_FLAGS_USE_ERP, &init_cqr->flags);
	init_cqr->retries = 0;
	dasd_add_request_head(init_cqr);
	return -EAGAIN;
}

static int dasd_eckd_end_analysis(struct dasd_block *block)
{
	struct dasd_device *device;
	struct dasd_eckd_private *private;
	struct eckd_count *count_area;
	unsigned int sb, blk_per_trk;
	int status, i;
	struct dasd_ccw_req *init_cqr;

	device = block->base;
	private = (struct dasd_eckd_private *) device->private;
	status = private->init_cqr_status;
	private->init_cqr_status = -1;
	if (status == INIT_CQR_ERROR) {
		/* try again, this time with full ERP */
		init_cqr = dasd_eckd_analysis_ccw(device);
		dasd_sleep_on(init_cqr);
		status = dasd_eckd_analysis_evaluation(init_cqr);
		dasd_sfree_request(init_cqr, device);
	}

	if (device->features & DASD_FEATURE_USERAW) {
		block->bp_block = DASD_RAW_BLOCKSIZE;
		blk_per_trk = DASD_RAW_BLOCK_PER_TRACK;
		block->s2b_shift = 3;
		goto raw;
	}

	if (status == INIT_CQR_UNFORMATTED) {
		dev_warn(&device->cdev->dev, "The DASD is not formatted\n");
		return -EMEDIUMTYPE;
	} else if (status == INIT_CQR_ERROR) {
		dev_err(&device->cdev->dev,
			"Detecting the DASD disk layout failed because "
			"of an I/O error\n");
		return -EIO;
	}

	private->uses_cdl = 1;
	/* Check Track 0 for Compatible Disk Layout */
	count_area = NULL;
	for (i = 0; i < 3; i++) {
		if (private->count_area[i].kl != 4 ||
		    private->count_area[i].dl != dasd_eckd_cdl_reclen(i) - 4 ||
		    private->count_area[i].cyl != 0 ||
		    private->count_area[i].head != count_area_head[i] ||
		    private->count_area[i].record != count_area_rec[i]) {
			private->uses_cdl = 0;
			break;
		}
	}
	if (i == 3)
		count_area = &private->count_area[4];

	if (private->uses_cdl == 0) {
		for (i = 0; i < 5; i++) {
			if ((private->count_area[i].kl != 0) ||
			    (private->count_area[i].dl !=
			     private->count_area[0].dl) ||
			    private->count_area[i].cyl !=  0 ||
			    private->count_area[i].head != count_area_head[i] ||
			    private->count_area[i].record != count_area_rec[i])
				break;
		}
		if (i == 5)
			count_area = &private->count_area[0];
	} else {
		if (private->count_area[3].record == 1)
			dev_warn(&device->cdev->dev,
				 "Track 0 has no records following the VTOC\n");
	}

	if (count_area != NULL && count_area->kl == 0) {
		/* we found notthing violating our disk layout */
		if (dasd_check_blocksize(count_area->dl) == 0)
			block->bp_block = count_area->dl;
	}
	if (block->bp_block == 0) {
		dev_warn(&device->cdev->dev,
			 "The disk layout of the DASD is not supported\n");
		return -EMEDIUMTYPE;
	}
	block->s2b_shift = 0;	/* bits to shift 512 to get a block */
	for (sb = 512; sb < block->bp_block; sb = sb << 1)
		block->s2b_shift++;

	blk_per_trk = recs_per_track(&private->rdc_data, 0, block->bp_block);

raw:
	block->blocks = (private->real_cyl *
			  private->rdc_data.trk_per_cyl *
			  blk_per_trk);

	dev_info(&device->cdev->dev,
		 "DASD with %d KB/block, %d KB total size, %d KB/track, "
		 "%s\n", (block->bp_block >> 10),
		 ((private->real_cyl *
		   private->rdc_data.trk_per_cyl *
		   blk_per_trk * (block->bp_block >> 9)) >> 1),
		 ((blk_per_trk * block->bp_block) >> 10),
		 private->uses_cdl ?
		 "compatible disk layout" : "linux disk layout");

	return 0;
}

static int dasd_eckd_do_analysis(struct dasd_block *block)
{
	struct dasd_eckd_private *private;

	private = (struct dasd_eckd_private *) block->base->private;
	if (private->init_cqr_status < 0)
		return dasd_eckd_start_analysis(block);
	else
		return dasd_eckd_end_analysis(block);
}

static int dasd_eckd_basic_to_ready(struct dasd_device *device)
{
	return dasd_alias_add_device(device);
};

static int dasd_eckd_online_to_ready(struct dasd_device *device)
{
	cancel_work_sync(&device->reload_device);
	cancel_work_sync(&device->kick_validate);
	return 0;
};

static int dasd_eckd_ready_to_basic(struct dasd_device *device)
{
	return dasd_alias_remove_device(device);
};

static int
dasd_eckd_fill_geometry(struct dasd_block *block, struct hd_geometry *geo)
{
	struct dasd_eckd_private *private;

	private = (struct dasd_eckd_private *) block->base->private;
	if (dasd_check_blocksize(block->bp_block) == 0) {
		geo->sectors = recs_per_track(&private->rdc_data,
					      0, block->bp_block);
	}
	geo->cylinders = private->rdc_data.no_cyl;
	geo->heads = private->rdc_data.trk_per_cyl;
	return 0;
}

static struct dasd_ccw_req *
dasd_eckd_build_format(struct dasd_device *base,
		       struct format_data_t *fdata)
{
	struct dasd_eckd_private *base_priv;
	struct dasd_eckd_private *start_priv;
	struct dasd_device *startdev;
	struct dasd_ccw_req *fcp;
	struct eckd_count *ect;
	struct ch_t address;
	struct ccw1 *ccw;
	void *data;
	int rpt;
	int cplength, datasize;
	int i, j;
	int intensity = 0;
	int r0_perm;
	int nr_tracks;

	startdev = dasd_alias_get_start_dev(base);
	if (!startdev)
		startdev = base;

	start_priv = (struct dasd_eckd_private *) startdev->private;
	base_priv = (struct dasd_eckd_private *) base->private;

	rpt = recs_per_track(&base_priv->rdc_data, 0, fdata->blksize);

	nr_tracks = fdata->stop_unit - fdata->start_unit + 1;

	/*
	 * fdata->intensity is a bit string that tells us what to do:
	 *   Bit 0: write record zero
	 *   Bit 1: write home address, currently not supported
	 *   Bit 2: invalidate tracks
	 *   Bit 3: use OS/390 compatible disk layout (cdl)
	 *   Bit 4: do not allow storage subsystem to modify record zero
	 * Only some bit combinations do make sense.
	 */
	if (fdata->intensity & 0x10) {
		r0_perm = 0;
		intensity = fdata->intensity & ~0x10;
	} else {
		r0_perm = 1;
		intensity = fdata->intensity;
	}

	switch (intensity) {
	case 0x00:	/* Normal format */
	case 0x08:	/* Normal format, use cdl. */
		cplength = 2 + (rpt*nr_tracks);
		datasize = sizeof(struct PFX_eckd_data) +
			sizeof(struct LO_eckd_data) +
			rpt * nr_tracks * sizeof(struct eckd_count);
		break;
	case 0x01:	/* Write record zero and format track. */
	case 0x09:	/* Write record zero and format track, use cdl. */
		cplength = 2 + rpt * nr_tracks;
		datasize = sizeof(struct PFX_eckd_data) +
			sizeof(struct LO_eckd_data) +
			sizeof(struct eckd_count) +
			rpt * nr_tracks * sizeof(struct eckd_count);
		break;
	case 0x04:	/* Invalidate track. */
	case 0x0c:	/* Invalidate track, use cdl. */
		cplength = 3;
		datasize = sizeof(struct PFX_eckd_data) +
			sizeof(struct LO_eckd_data) +
			sizeof(struct eckd_count);
		break;
	default:
		dev_warn(&startdev->cdev->dev,
			 "An I/O control call used incorrect flags 0x%x\n",
			 fdata->intensity);
		return ERR_PTR(-EINVAL);
	}
	/* Allocate the format ccw request. */
	fcp = dasd_smalloc_request(DASD_ECKD_MAGIC, cplength,
				   datasize, startdev);
	if (IS_ERR(fcp))
		return fcp;

	start_priv->count++;
	data = fcp->data;
	ccw = fcp->cpaddr;

	switch (intensity & ~0x08) {
	case 0x00: /* Normal format. */
		prefix(ccw++, (struct PFX_eckd_data *) data,
		       fdata->start_unit, fdata->stop_unit,
		       DASD_ECKD_CCW_WRITE_CKD, base, startdev);
		/* grant subsystem permission to format R0 */
		if (r0_perm)
			((struct PFX_eckd_data *)data)
				->define_extent.ga_extended |= 0x04;
		data += sizeof(struct PFX_eckd_data);
		ccw[-1].flags |= CCW_FLAG_CC;
		locate_record(ccw++, (struct LO_eckd_data *) data,
			      fdata->start_unit, 0, rpt*nr_tracks,
			      DASD_ECKD_CCW_WRITE_CKD, base,
			      fdata->blksize);
		data += sizeof(struct LO_eckd_data);
		break;
	case 0x01: /* Write record zero + format track. */
		prefix(ccw++, (struct PFX_eckd_data *) data,
		       fdata->start_unit, fdata->stop_unit,
		       DASD_ECKD_CCW_WRITE_RECORD_ZERO,
		       base, startdev);
		data += sizeof(struct PFX_eckd_data);
		ccw[-1].flags |= CCW_FLAG_CC;
		locate_record(ccw++, (struct LO_eckd_data *) data,
			      fdata->start_unit, 0, rpt * nr_tracks + 1,
			      DASD_ECKD_CCW_WRITE_RECORD_ZERO, base,
			      base->block->bp_block);
		data += sizeof(struct LO_eckd_data);
		break;
	case 0x04: /* Invalidate track. */
		prefix(ccw++, (struct PFX_eckd_data *) data,
		       fdata->start_unit, fdata->stop_unit,
		       DASD_ECKD_CCW_WRITE_CKD, base, startdev);
		data += sizeof(struct PFX_eckd_data);
		ccw[-1].flags |= CCW_FLAG_CC;
		locate_record(ccw++, (struct LO_eckd_data *) data,
			      fdata->start_unit, 0, 1,
			      DASD_ECKD_CCW_WRITE_CKD, base, 8);
		data += sizeof(struct LO_eckd_data);
		break;
	}

	for (j = 0; j < nr_tracks; j++) {
		/* calculate cylinder and head for the current track */
		set_ch_t(&address,
			 (fdata->start_unit + j) /
			 base_priv->rdc_data.trk_per_cyl,
			 (fdata->start_unit + j) %
			 base_priv->rdc_data.trk_per_cyl);
		if (intensity & 0x01) {	/* write record zero */
			ect = (struct eckd_count *) data;
			data += sizeof(struct eckd_count);
			ect->cyl = address.cyl;
			ect->head = address.head;
			ect->record = 0;
			ect->kl = 0;
			ect->dl = 8;
			ccw[-1].flags |= CCW_FLAG_CC;
			ccw->cmd_code = DASD_ECKD_CCW_WRITE_RECORD_ZERO;
			ccw->flags = CCW_FLAG_SLI;
			ccw->count = 8;
			ccw->cda = (__u32)(addr_t) ect;
			ccw++;
		}
		if ((intensity & ~0x08) & 0x04) {	/* erase track */
			ect = (struct eckd_count *) data;
			data += sizeof(struct eckd_count);
			ect->cyl = address.cyl;
			ect->head = address.head;
			ect->record = 1;
			ect->kl = 0;
			ect->dl = 0;
			ccw[-1].flags |= CCW_FLAG_CC;
			ccw->cmd_code = DASD_ECKD_CCW_WRITE_CKD;
			ccw->flags = CCW_FLAG_SLI;
			ccw->count = 8;
			ccw->cda = (__u32)(addr_t) ect;
		} else {		/* write remaining records */
			for (i = 0; i < rpt; i++) {
				ect = (struct eckd_count *) data;
				data += sizeof(struct eckd_count);
				ect->cyl = address.cyl;
				ect->head = address.head;
				ect->record = i + 1;
				ect->kl = 0;
				ect->dl = fdata->blksize;
				/*
				 * Check for special tracks 0-1
				 * when formatting CDL
				 */
				if ((intensity & 0x08) &&
				    fdata->start_unit == 0) {
					if (i < 3) {
						ect->kl = 4;
						ect->dl = sizes_trk0[i] - 4;
					}
				}
				if ((intensity & 0x08) &&
				    fdata->start_unit == 1) {
					ect->kl = 44;
					ect->dl = LABEL_SIZE - 44;
				}
				ccw[-1].flags |= CCW_FLAG_CC;
				if (i != 0 || j == 0)
					ccw->cmd_code =
						DASD_ECKD_CCW_WRITE_CKD;
				else
					ccw->cmd_code =
						DASD_ECKD_CCW_WRITE_CKD_MT;
				ccw->flags = CCW_FLAG_SLI;
				ccw->count = 8;
					ccw->cda = (__u32)(addr_t) ect;
					ccw++;
			}
		}
	}

	fcp->startdev = startdev;
	fcp->memdev = startdev;
	fcp->retries = 256;
	fcp->expires = startdev->default_expires * HZ;
	fcp->buildclk = get_tod_clock();
	fcp->status = DASD_CQR_FILLED;

	return fcp;
}

static int
dasd_eckd_format_device(struct dasd_device *base,
			struct format_data_t *fdata)
{
	struct dasd_ccw_req *cqr, *n;
	struct dasd_block *block;
	struct dasd_eckd_private *private;
	struct list_head format_queue;
	struct dasd_device *device;
	int old_stop, format_step;
	int step, rc = 0;

	block = base->block;
	private = (struct dasd_eckd_private *) base->private;

	/* Sanity checks. */
	if (fdata->start_unit >=
	    (private->real_cyl * private->rdc_data.trk_per_cyl)) {
		dev_warn(&base->cdev->dev,
			 "Start track number %u used in formatting is too big\n",
			 fdata->start_unit);
		return -EINVAL;
	}
	if (fdata->stop_unit >=
	    (private->real_cyl * private->rdc_data.trk_per_cyl)) {
		dev_warn(&base->cdev->dev,
			 "Stop track number %u used in formatting is too big\n",
			 fdata->stop_unit);
		return -EINVAL;
	}
	if (fdata->start_unit > fdata->stop_unit) {
		dev_warn(&base->cdev->dev,
			 "Start track %u used in formatting exceeds end track\n",
			 fdata->start_unit);
		return -EINVAL;
	}
	if (dasd_check_blocksize(fdata->blksize) != 0) {
		dev_warn(&base->cdev->dev,
			 "The DASD cannot be formatted with block size %u\n",
			 fdata->blksize);
		return -EINVAL;
	}

	INIT_LIST_HEAD(&format_queue);
	old_stop = fdata->stop_unit;

	while (fdata->start_unit <= 1) {
		fdata->stop_unit = fdata->start_unit;
		cqr = dasd_eckd_build_format(base, fdata);
		list_add(&cqr->blocklist, &format_queue);

		fdata->stop_unit = old_stop;
		fdata->start_unit++;

		if (fdata->start_unit > fdata->stop_unit)
			goto sleep;
	}

retry:
	format_step = 255 / recs_per_track(&private->rdc_data, 0,
					   fdata->blksize);
	while (fdata->start_unit <= old_stop) {
		step = fdata->stop_unit - fdata->start_unit + 1;
		if (step > format_step)
			fdata->stop_unit = fdata->start_unit + format_step - 1;

		cqr = dasd_eckd_build_format(base, fdata);
		if (IS_ERR(cqr)) {
			if (PTR_ERR(cqr) == -ENOMEM) {
				/*
				 * not enough memory available
				 * go to out and start requests
				 * retry after first requests were finished
				 */
				fdata->stop_unit = old_stop;
				goto sleep;
			} else
				return PTR_ERR(cqr);
		}
		list_add(&cqr->blocklist, &format_queue);

		fdata->start_unit = fdata->stop_unit + 1;
		fdata->stop_unit = old_stop;
	}

sleep:
	dasd_sleep_on_queue(&format_queue);

	list_for_each_entry_safe(cqr, n, &format_queue, blocklist) {
		device = cqr->startdev;
		private = (struct dasd_eckd_private *) device->private;
		if (cqr->status == DASD_CQR_FAILED)
			rc = -EIO;
		list_del_init(&cqr->blocklist);
		dasd_sfree_request(cqr, device);
		private->count--;
	}

	/*
	 * in case of ENOMEM we need to retry after
	 * first requests are finished
	 */
	if (fdata->start_unit <= fdata->stop_unit)
		goto retry;

	return rc;
}

static void dasd_eckd_handle_terminated_request(struct dasd_ccw_req *cqr)
{
	if (cqr->retries < 0) {
		cqr->status = DASD_CQR_FAILED;
		return;
	}
	cqr->status = DASD_CQR_FILLED;
	if (cqr->block && (cqr->startdev != cqr->block->base)) {
		dasd_eckd_reset_ccw_to_base_io(cqr);
		cqr->startdev = cqr->block->base;
		cqr->lpm = cqr->block->base->path_data.opm;
	}
};

static dasd_erp_fn_t
dasd_eckd_erp_action(struct dasd_ccw_req * cqr)
{
	struct dasd_device *device = (struct dasd_device *) cqr->startdev;
	struct ccw_device *cdev = device->cdev;

	switch (cdev->id.cu_type) {
	case 0x3990:
	case 0x2105:
	case 0x2107:
	case 0x1750:
		return dasd_3990_erp_action;
	case 0x9343:
	case 0x3880:
	default:
		return dasd_default_erp_action;
	}
}

static dasd_erp_fn_t
dasd_eckd_erp_postaction(struct dasd_ccw_req * cqr)
{
	return dasd_default_erp_postaction;
}

static void dasd_eckd_check_for_device_change(struct dasd_device *device,
					      struct dasd_ccw_req *cqr,
					      struct irb *irb)
{
	char mask;
	char *sense = NULL;
	struct dasd_eckd_private *private;

	private = (struct dasd_eckd_private *) device->private;
	/* first of all check for state change pending interrupt */
	mask = DEV_STAT_ATTENTION | DEV_STAT_DEV_END | DEV_STAT_UNIT_EXCEP;
	if ((scsw_dstat(&irb->scsw) & mask) == mask) {
		/*
		 * for alias only, not in offline processing
		 * and only if not suspended
		 */
		if (!device->block && private->lcu &&
		    device->state == DASD_STATE_ONLINE &&
		    !test_bit(DASD_FLAG_OFFLINE, &device->flags) &&
		    !test_bit(DASD_FLAG_SUSPENDED, &device->flags)) {
			/*
			 * the state change could be caused by an alias
			 * reassignment remove device from alias handling
			 * to prevent new requests from being scheduled on
			 * the wrong alias device
			 */
			dasd_alias_remove_device(device);

			/* schedule worker to reload device */
			dasd_reload_device(device);
		}
		dasd_generic_handle_state_change(device);
		return;
	}

	sense = dasd_get_sense(irb);
	if (!sense)
		return;

	/* summary unit check */
	if ((sense[27] & DASD_SENSE_BIT_0) && (sense[7] == 0x0D) &&
	    (scsw_dstat(&irb->scsw) & DEV_STAT_UNIT_CHECK)) {
		dasd_alias_handle_summary_unit_check(device, irb);
		return;
	}

	/* service information message SIM */
	if (!cqr && !(sense[27] & DASD_SENSE_BIT_0) &&
	    ((sense[6] & DASD_SIM_SENSE) == DASD_SIM_SENSE)) {
		dasd_3990_erp_handle_sim(device, sense);
		return;
	}

	/* loss of device reservation is handled via base devices only
	 * as alias devices may be used with several bases
	 */
	if (device->block && (sense[27] & DASD_SENSE_BIT_0) &&
	    (sense[7] == 0x3F) &&
	    (scsw_dstat(&irb->scsw) & DEV_STAT_UNIT_CHECK) &&
	    test_bit(DASD_FLAG_IS_RESERVED, &device->flags)) {
		if (device->features & DASD_FEATURE_FAILONSLCK)
			set_bit(DASD_FLAG_LOCK_STOLEN, &device->flags);
		clear_bit(DASD_FLAG_IS_RESERVED, &device->flags);
		dev_err(&device->cdev->dev,
			"The device reservation was lost\n");
	}
}

static struct dasd_ccw_req *dasd_eckd_build_cp_cmd_single(
					       struct dasd_device *startdev,
					       struct dasd_block *block,
					       struct request *req,
					       sector_t first_rec,
					       sector_t last_rec,
					       sector_t first_trk,
					       sector_t last_trk,
					       unsigned int first_offs,
					       unsigned int last_offs,
					       unsigned int blk_per_trk,
					       unsigned int blksize)
{
	struct dasd_eckd_private *private;
	unsigned long *idaws;
	struct LO_eckd_data *LO_data;
	struct dasd_ccw_req *cqr;
	struct ccw1 *ccw;
	struct req_iterator iter;
	struct bio_vec *bv;
	char *dst;
	unsigned int off;
	int count, cidaw, cplength, datasize;
	sector_t recid;
	unsigned char cmd, rcmd;
	int use_prefix;
	struct dasd_device *basedev;

	basedev = block->base;
	private = (struct dasd_eckd_private *) basedev->private;
	if (rq_data_dir(req) == READ)
		cmd = DASD_ECKD_CCW_READ_MT;
	else if (rq_data_dir(req) == WRITE)
		cmd = DASD_ECKD_CCW_WRITE_MT;
	else
		return ERR_PTR(-EINVAL);

	/* Check struct bio and count the number of blocks for the request. */
	count = 0;
	cidaw = 0;
	rq_for_each_segment(bv, req, iter) {
		if (bv->bv_len & (blksize - 1))
			/* Eckd can only do full blocks. */
			return ERR_PTR(-EINVAL);
		count += bv->bv_len >> (block->s2b_shift + 9);
#if defined(CONFIG_64BIT)
		if (idal_is_needed (page_address(bv->bv_page), bv->bv_len))
			cidaw += bv->bv_len >> (block->s2b_shift + 9);
#endif
	}
	/* Paranoia. */
	if (count != last_rec - first_rec + 1)
		return ERR_PTR(-EINVAL);

	/* use the prefix command if available */
	use_prefix = private->features.feature[8] & 0x01;
	if (use_prefix) {
		/* 1x prefix + number of blocks */
		cplength = 2 + count;
		/* 1x prefix + cidaws*sizeof(long) */
		datasize = sizeof(struct PFX_eckd_data) +
			sizeof(struct LO_eckd_data) +
			cidaw * sizeof(unsigned long);
	} else {
		/* 1x define extent + 1x locate record + number of blocks */
		cplength = 2 + count;
		/* 1x define extent + 1x locate record + cidaws*sizeof(long) */
		datasize = sizeof(struct DE_eckd_data) +
			sizeof(struct LO_eckd_data) +
			cidaw * sizeof(unsigned long);
	}
	/* Find out the number of additional locate record ccws for cdl. */
	if (private->uses_cdl && first_rec < 2*blk_per_trk) {
		if (last_rec >= 2*blk_per_trk)
			count = 2*blk_per_trk - first_rec;
		cplength += count;
		datasize += count*sizeof(struct LO_eckd_data);
	}
	/* Allocate the ccw request. */
	cqr = dasd_smalloc_request(DASD_ECKD_MAGIC, cplength, datasize,
				   startdev);
	if (IS_ERR(cqr))
		return cqr;
	ccw = cqr->cpaddr;
	/* First ccw is define extent or prefix. */
	if (use_prefix) {
		if (prefix(ccw++, cqr->data, first_trk,
			   last_trk, cmd, basedev, startdev) == -EAGAIN) {
			/* Clock not in sync and XRC is enabled.
			 * Try again later.
			 */
			dasd_sfree_request(cqr, startdev);
			return ERR_PTR(-EAGAIN);
		}
		idaws = (unsigned long *) (cqr->data +
					   sizeof(struct PFX_eckd_data));
	} else {
		if (define_extent(ccw++, cqr->data, first_trk,
				  last_trk, cmd, basedev) == -EAGAIN) {
			/* Clock not in sync and XRC is enabled.
			 * Try again later.
			 */
			dasd_sfree_request(cqr, startdev);
			return ERR_PTR(-EAGAIN);
		}
		idaws = (unsigned long *) (cqr->data +
					   sizeof(struct DE_eckd_data));
	}
	/* Build locate_record+read/write/ccws. */
	LO_data = (struct LO_eckd_data *) (idaws + cidaw);
	recid = first_rec;
	if (private->uses_cdl == 0 || recid > 2*blk_per_trk) {
		/* Only standard blocks so there is just one locate record. */
		ccw[-1].flags |= CCW_FLAG_CC;
		locate_record(ccw++, LO_data++, first_trk, first_offs + 1,
			      last_rec - recid + 1, cmd, basedev, blksize);
	}
	rq_for_each_segment(bv, req, iter) {
		dst = page_address(bv->bv_page) + bv->bv_offset;
		if (dasd_page_cache) {
			char *copy = kmem_cache_alloc(dasd_page_cache,
						      GFP_DMA | __GFP_NOWARN);
			if (copy && rq_data_dir(req) == WRITE)
				memcpy(copy + bv->bv_offset, dst, bv->bv_len);
			if (copy)
				dst = copy + bv->bv_offset;
		}
		for (off = 0; off < bv->bv_len; off += blksize) {
			sector_t trkid = recid;
			unsigned int recoffs = sector_div(trkid, blk_per_trk);
			rcmd = cmd;
			count = blksize;
			/* Locate record for cdl special block ? */
			if (private->uses_cdl && recid < 2*blk_per_trk) {
				if (dasd_eckd_cdl_special(blk_per_trk, recid)){
					rcmd |= 0x8;
					count = dasd_eckd_cdl_reclen(recid);
					if (count < blksize &&
					    rq_data_dir(req) == READ)
						memset(dst + count, 0xe5,
						       blksize - count);
				}
				ccw[-1].flags |= CCW_FLAG_CC;
				locate_record(ccw++, LO_data++,
					      trkid, recoffs + 1,
					      1, rcmd, basedev, count);
			}
			/* Locate record for standard blocks ? */
			if (private->uses_cdl && recid == 2*blk_per_trk) {
				ccw[-1].flags |= CCW_FLAG_CC;
				locate_record(ccw++, LO_data++,
					      trkid, recoffs + 1,
					      last_rec - recid + 1,
					      cmd, basedev, count);
			}
			/* Read/write ccw. */
			ccw[-1].flags |= CCW_FLAG_CC;
			ccw->cmd_code = rcmd;
			ccw->count = count;
			if (idal_is_needed(dst, blksize)) {
				ccw->cda = (__u32)(addr_t) idaws;
				ccw->flags = CCW_FLAG_IDA;
				idaws = idal_create_words(idaws, dst, blksize);
			} else {
				ccw->cda = (__u32)(addr_t) dst;
				ccw->flags = 0;
			}
			ccw++;
			dst += blksize;
			recid++;
		}
	}
	if (blk_noretry_request(req) ||
	    block->base->features & DASD_FEATURE_FAILFAST)
		set_bit(DASD_CQR_FLAGS_FAILFAST, &cqr->flags);
	cqr->startdev = startdev;
	cqr->memdev = startdev;
	cqr->block = block;
	cqr->expires = startdev->default_expires * HZ;	/* default 5 minutes */
	cqr->lpm = startdev->path_data.ppm;
<<<<<<< HEAD
	cqr->retries = 256;
=======
	cqr->retries = startdev->default_retries;
>>>>>>> d0e0ac97
	cqr->buildclk = get_tod_clock();
	cqr->status = DASD_CQR_FILLED;
	return cqr;
}

static struct dasd_ccw_req *dasd_eckd_build_cp_cmd_track(
					       struct dasd_device *startdev,
					       struct dasd_block *block,
					       struct request *req,
					       sector_t first_rec,
					       sector_t last_rec,
					       sector_t first_trk,
					       sector_t last_trk,
					       unsigned int first_offs,
					       unsigned int last_offs,
					       unsigned int blk_per_trk,
					       unsigned int blksize)
{
	unsigned long *idaws;
	struct dasd_ccw_req *cqr;
	struct ccw1 *ccw;
	struct req_iterator iter;
	struct bio_vec *bv;
	char *dst, *idaw_dst;
	unsigned int cidaw, cplength, datasize;
	unsigned int tlf;
	sector_t recid;
	unsigned char cmd;
	struct dasd_device *basedev;
	unsigned int trkcount, count, count_to_trk_end;
	unsigned int idaw_len, seg_len, part_len, len_to_track_end;
	unsigned char new_track, end_idaw;
	sector_t trkid;
	unsigned int recoffs;

	basedev = block->base;
	if (rq_data_dir(req) == READ)
		cmd = DASD_ECKD_CCW_READ_TRACK_DATA;
	else if (rq_data_dir(req) == WRITE)
		cmd = DASD_ECKD_CCW_WRITE_TRACK_DATA;
	else
		return ERR_PTR(-EINVAL);

	/* Track based I/O needs IDAWs for each page, and not just for
	 * 64 bit addresses. We need additional idals for pages
	 * that get filled from two tracks, so we use the number
	 * of records as upper limit.
	 */
	cidaw = last_rec - first_rec + 1;
	trkcount = last_trk - first_trk + 1;

	/* 1x prefix + one read/write ccw per track */
	cplength = 1 + trkcount;

	/* on 31-bit we need space for two 32 bit addresses per page
	 * on 64-bit one 64 bit address
	 */
	datasize = sizeof(struct PFX_eckd_data) +
		cidaw * sizeof(unsigned long long);

	/* Allocate the ccw request. */
	cqr = dasd_smalloc_request(DASD_ECKD_MAGIC, cplength, datasize,
				   startdev);
	if (IS_ERR(cqr))
		return cqr;
	ccw = cqr->cpaddr;
	/* transfer length factor: how many bytes to read from the last track */
	if (first_trk == last_trk)
		tlf = last_offs - first_offs + 1;
	else
		tlf = last_offs + 1;
	tlf *= blksize;

	if (prefix_LRE(ccw++, cqr->data, first_trk,
		       last_trk, cmd, basedev, startdev,
		       1 /* format */, first_offs + 1,
		       trkcount, blksize,
		       tlf) == -EAGAIN) {
		/* Clock not in sync and XRC is enabled.
		 * Try again later.
		 */
		dasd_sfree_request(cqr, startdev);
		return ERR_PTR(-EAGAIN);
	}

	/*
	 * The translation of request into ccw programs must meet the
	 * following conditions:
	 * - all idaws but the first and the last must address full pages
	 *   (or 2K blocks on 31-bit)
	 * - the scope of a ccw and it's idal ends with the track boundaries
	 */
	idaws = (unsigned long *) (cqr->data + sizeof(struct PFX_eckd_data));
	recid = first_rec;
	new_track = 1;
	end_idaw = 0;
	len_to_track_end = 0;
	idaw_dst = NULL;
	idaw_len = 0;
	rq_for_each_segment(bv, req, iter) {
		dst = page_address(bv->bv_page) + bv->bv_offset;
		seg_len = bv->bv_len;
		while (seg_len) {
			if (new_track) {
				trkid = recid;
				recoffs = sector_div(trkid, blk_per_trk);
				count_to_trk_end = blk_per_trk - recoffs;
				count = min((last_rec - recid + 1),
					    (sector_t)count_to_trk_end);
				len_to_track_end = count * blksize;
				ccw[-1].flags |= CCW_FLAG_CC;
				ccw->cmd_code = cmd;
				ccw->count = len_to_track_end;
				ccw->cda = (__u32)(addr_t)idaws;
				ccw->flags = CCW_FLAG_IDA;
				ccw++;
				recid += count;
				new_track = 0;
				/* first idaw for a ccw may start anywhere */
				if (!idaw_dst)
					idaw_dst = dst;
			}
			/* If we start a new idaw, we must make sure that it
			 * starts on an IDA_BLOCK_SIZE boundary.
			 * If we continue an idaw, we must make sure that the
			 * current segment begins where the so far accumulated
			 * idaw ends
			 */
			if (!idaw_dst) {
				if (__pa(dst) & (IDA_BLOCK_SIZE-1)) {
					dasd_sfree_request(cqr, startdev);
					return ERR_PTR(-ERANGE);
				} else
					idaw_dst = dst;
			}
			if ((idaw_dst + idaw_len) != dst) {
				dasd_sfree_request(cqr, startdev);
				return ERR_PTR(-ERANGE);
			}
			part_len = min(seg_len, len_to_track_end);
			seg_len -= part_len;
			dst += part_len;
			idaw_len += part_len;
			len_to_track_end -= part_len;
			/* collected memory area ends on an IDA_BLOCK border,
			 * -> create an idaw
			 * idal_create_words will handle cases where idaw_len
			 * is larger then IDA_BLOCK_SIZE
			 */
			if (!(__pa(idaw_dst + idaw_len) & (IDA_BLOCK_SIZE-1)))
				end_idaw = 1;
			/* We also need to end the idaw at track end */
			if (!len_to_track_end) {
				new_track = 1;
				end_idaw = 1;
			}
			if (end_idaw) {
				idaws = idal_create_words(idaws, idaw_dst,
							  idaw_len);
				idaw_dst = NULL;
				idaw_len = 0;
				end_idaw = 0;
			}
		}
	}

	if (blk_noretry_request(req) ||
	    block->base->features & DASD_FEATURE_FAILFAST)
		set_bit(DASD_CQR_FLAGS_FAILFAST, &cqr->flags);
	cqr->startdev = startdev;
	cqr->memdev = startdev;
	cqr->block = block;
	cqr->expires = startdev->default_expires * HZ;	/* default 5 minutes */
	cqr->lpm = startdev->path_data.ppm;
<<<<<<< HEAD
	cqr->retries = 256;
=======
	cqr->retries = startdev->default_retries;
>>>>>>> d0e0ac97
	cqr->buildclk = get_tod_clock();
	cqr->status = DASD_CQR_FILLED;
	return cqr;
}

static int prepare_itcw(struct itcw *itcw,
			unsigned int trk, unsigned int totrk, int cmd,
			struct dasd_device *basedev,
			struct dasd_device *startdev,
			unsigned int rec_on_trk, int count,
			unsigned int blksize,
			unsigned int total_data_size,
			unsigned int tlf,
			unsigned int blk_per_trk)
{
	struct PFX_eckd_data pfxdata;
	struct dasd_eckd_private *basepriv, *startpriv;
	struct DE_eckd_data *dedata;
	struct LRE_eckd_data *lredata;
	struct dcw *dcw;

	u32 begcyl, endcyl;
	u16 heads, beghead, endhead;
	u8 pfx_cmd;

	int rc = 0;
	int sector = 0;
	int dn, d;


	/* setup prefix data */
	basepriv = (struct dasd_eckd_private *) basedev->private;
	startpriv = (struct dasd_eckd_private *) startdev->private;
	dedata = &pfxdata.define_extent;
	lredata = &pfxdata.locate_record;

	memset(&pfxdata, 0, sizeof(pfxdata));
	pfxdata.format = 1; /* PFX with LRE */
	pfxdata.base_address = basepriv->ned->unit_addr;
	pfxdata.base_lss = basepriv->ned->ID;
	pfxdata.validity.define_extent = 1;

	/* private uid is kept up to date, conf_data may be outdated */
	if (startpriv->uid.type != UA_BASE_DEVICE) {
		pfxdata.validity.verify_base = 1;
		if (startpriv->uid.type == UA_HYPER_PAV_ALIAS)
			pfxdata.validity.hyper_pav = 1;
	}

	switch (cmd) {
	case DASD_ECKD_CCW_READ_TRACK_DATA:
		dedata->mask.perm = 0x1;
		dedata->attributes.operation = basepriv->attrib.operation;
		dedata->blk_size = blksize;
		dedata->ga_extended |= 0x42;
		lredata->operation.orientation = 0x0;
		lredata->operation.operation = 0x0C;
		lredata->auxiliary.check_bytes = 0x01;
		pfx_cmd = DASD_ECKD_CCW_PFX_READ;
		break;
	case DASD_ECKD_CCW_WRITE_TRACK_DATA:
		dedata->mask.perm = 0x02;
		dedata->attributes.operation = basepriv->attrib.operation;
		dedata->blk_size = blksize;
		rc = check_XRC_on_prefix(&pfxdata, basedev);
		dedata->ga_extended |= 0x42;
		lredata->operation.orientation = 0x0;
		lredata->operation.operation = 0x3F;
		lredata->extended_operation = 0x23;
		lredata->auxiliary.check_bytes = 0x2;
		pfx_cmd = DASD_ECKD_CCW_PFX;
		break;
	default:
		DBF_DEV_EVENT(DBF_ERR, basedev,
			      "prepare itcw, unknown opcode 0x%x", cmd);
		BUG();
		break;
	}
	if (rc)
		return rc;

	dedata->attributes.mode = 0x3;	/* ECKD */

	heads = basepriv->rdc_data.trk_per_cyl;
	begcyl = trk / heads;
	beghead = trk % heads;
	endcyl = totrk / heads;
	endhead = totrk % heads;

	/* check for sequential prestage - enhance cylinder range */
	if (dedata->attributes.operation == DASD_SEQ_PRESTAGE ||
	    dedata->attributes.operation == DASD_SEQ_ACCESS) {

		if (endcyl + basepriv->attrib.nr_cyl < basepriv->real_cyl)
			endcyl += basepriv->attrib.nr_cyl;
		else
			endcyl = (basepriv->real_cyl - 1);
	}

	set_ch_t(&dedata->beg_ext, begcyl, beghead);
	set_ch_t(&dedata->end_ext, endcyl, endhead);

	dedata->ep_format = 0x20; /* records per track is valid */
	dedata->ep_rec_per_track = blk_per_trk;

	if (rec_on_trk) {
		switch (basepriv->rdc_data.dev_type) {
		case 0x3390:
			dn = ceil_quot(blksize + 6, 232);
			d = 9 + ceil_quot(blksize + 6 * (dn + 1), 34);
			sector = (49 + (rec_on_trk - 1) * (10 + d)) / 8;
			break;
		case 0x3380:
			d = 7 + ceil_quot(blksize + 12, 32);
			sector = (39 + (rec_on_trk - 1) * (8 + d)) / 7;
			break;
		}
	}

	lredata->auxiliary.length_valid = 1;
	lredata->auxiliary.length_scope = 1;
	lredata->auxiliary.imbedded_ccw_valid = 1;
	lredata->length = tlf;
	lredata->imbedded_ccw = cmd;
	lredata->count = count;
	lredata->sector = sector;
	set_ch_t(&lredata->seek_addr, begcyl, beghead);
	lredata->search_arg.cyl = lredata->seek_addr.cyl;
	lredata->search_arg.head = lredata->seek_addr.head;
	lredata->search_arg.record = rec_on_trk;

	dcw = itcw_add_dcw(itcw, pfx_cmd, 0,
		     &pfxdata, sizeof(pfxdata), total_data_size);
	return PTR_RET(dcw);
}

static struct dasd_ccw_req *dasd_eckd_build_cp_tpm_track(
					       struct dasd_device *startdev,
					       struct dasd_block *block,
					       struct request *req,
					       sector_t first_rec,
					       sector_t last_rec,
					       sector_t first_trk,
					       sector_t last_trk,
					       unsigned int first_offs,
					       unsigned int last_offs,
					       unsigned int blk_per_trk,
					       unsigned int blksize)
{
	struct dasd_ccw_req *cqr;
	struct req_iterator iter;
	struct bio_vec *bv;
	char *dst;
	unsigned int trkcount, ctidaw;
	unsigned char cmd;
	struct dasd_device *basedev;
	unsigned int tlf;
	struct itcw *itcw;
	struct tidaw *last_tidaw = NULL;
	int itcw_op;
	size_t itcw_size;
	u8 tidaw_flags;
	unsigned int seg_len, part_len, len_to_track_end;
	unsigned char new_track;
	sector_t recid, trkid;
	unsigned int offs;
	unsigned int count, count_to_trk_end;
	int ret;

	basedev = block->base;
	if (rq_data_dir(req) == READ) {
		cmd = DASD_ECKD_CCW_READ_TRACK_DATA;
		itcw_op = ITCW_OP_READ;
	} else if (rq_data_dir(req) == WRITE) {
		cmd = DASD_ECKD_CCW_WRITE_TRACK_DATA;
		itcw_op = ITCW_OP_WRITE;
	} else
		return ERR_PTR(-EINVAL);

	/* trackbased I/O needs address all memory via TIDAWs,
	 * not just for 64 bit addresses. This allows us to map
	 * each segment directly to one tidaw.
	 * In the case of write requests, additional tidaws may
	 * be needed when a segment crosses a track boundary.
	 */
	trkcount = last_trk - first_trk + 1;
	ctidaw = 0;
	rq_for_each_segment(bv, req, iter) {
		++ctidaw;
	}
	if (rq_data_dir(req) == WRITE)
		ctidaw += (last_trk - first_trk);

	/* Allocate the ccw request. */
	itcw_size = itcw_calc_size(0, ctidaw, 0);
	cqr = dasd_smalloc_request(DASD_ECKD_MAGIC, 0, itcw_size, startdev);
	if (IS_ERR(cqr))
		return cqr;

	/* transfer length factor: how many bytes to read from the last track */
	if (first_trk == last_trk)
		tlf = last_offs - first_offs + 1;
	else
		tlf = last_offs + 1;
	tlf *= blksize;

	itcw = itcw_init(cqr->data, itcw_size, itcw_op, 0, ctidaw, 0);
	if (IS_ERR(itcw)) {
		ret = -EINVAL;
		goto out_error;
	}
	cqr->cpaddr = itcw_get_tcw(itcw);
	if (prepare_itcw(itcw, first_trk, last_trk,
			 cmd, basedev, startdev,
			 first_offs + 1,
			 trkcount, blksize,
			 (last_rec - first_rec + 1) * blksize,
			 tlf, blk_per_trk) == -EAGAIN) {
		/* Clock not in sync and XRC is enabled.
		 * Try again later.
		 */
		ret = -EAGAIN;
		goto out_error;
	}
	len_to_track_end = 0;
	/*
	 * A tidaw can address 4k of memory, but must not cross page boundaries
	 * We can let the block layer handle this by setting
	 * blk_queue_segment_boundary to page boundaries and
	 * blk_max_segment_size to page size when setting up the request queue.
	 * For write requests, a TIDAW must not cross track boundaries, because
	 * we have to set the CBC flag on the last tidaw for each track.
	 */
	if (rq_data_dir(req) == WRITE) {
		new_track = 1;
		recid = first_rec;
		rq_for_each_segment(bv, req, iter) {
			dst = page_address(bv->bv_page) + bv->bv_offset;
			seg_len = bv->bv_len;
			while (seg_len) {
				if (new_track) {
					trkid = recid;
					offs = sector_div(trkid, blk_per_trk);
					count_to_trk_end = blk_per_trk - offs;
					count = min((last_rec - recid + 1),
						    (sector_t)count_to_trk_end);
					len_to_track_end = count * blksize;
					recid += count;
					new_track = 0;
				}
				part_len = min(seg_len, len_to_track_end);
				seg_len -= part_len;
				len_to_track_end -= part_len;
				/* We need to end the tidaw at track end */
				if (!len_to_track_end) {
					new_track = 1;
					tidaw_flags = TIDAW_FLAGS_INSERT_CBC;
				} else
					tidaw_flags = 0;
				last_tidaw = itcw_add_tidaw(itcw, tidaw_flags,
							    dst, part_len);
				if (IS_ERR(last_tidaw)) {
					ret = -EINVAL;
					goto out_error;
				}
				dst += part_len;
			}
		}
	} else {
		rq_for_each_segment(bv, req, iter) {
			dst = page_address(bv->bv_page) + bv->bv_offset;
			last_tidaw = itcw_add_tidaw(itcw, 0x00,
						    dst, bv->bv_len);
			if (IS_ERR(last_tidaw)) {
				ret = -EINVAL;
				goto out_error;
			}
		}
	}
	last_tidaw->flags |= TIDAW_FLAGS_LAST;
	last_tidaw->flags &= ~TIDAW_FLAGS_INSERT_CBC;
	itcw_finalize(itcw);

	if (blk_noretry_request(req) ||
	    block->base->features & DASD_FEATURE_FAILFAST)
		set_bit(DASD_CQR_FLAGS_FAILFAST, &cqr->flags);
	cqr->cpmode = 1;
	cqr->startdev = startdev;
	cqr->memdev = startdev;
	cqr->block = block;
	cqr->expires = startdev->default_expires * HZ;	/* default 5 minutes */
	cqr->lpm = startdev->path_data.ppm;
<<<<<<< HEAD
	cqr->retries = 256;
=======
	cqr->retries = startdev->default_retries;
>>>>>>> d0e0ac97
	cqr->buildclk = get_tod_clock();
	cqr->status = DASD_CQR_FILLED;
	return cqr;
out_error:
	dasd_sfree_request(cqr, startdev);
	return ERR_PTR(ret);
}

static struct dasd_ccw_req *dasd_eckd_build_cp(struct dasd_device *startdev,
					       struct dasd_block *block,
					       struct request *req)
{
	int cmdrtd, cmdwtd;
	int use_prefix;
	int fcx_multitrack;
	struct dasd_eckd_private *private;
	struct dasd_device *basedev;
	sector_t first_rec, last_rec;
	sector_t first_trk, last_trk;
	unsigned int first_offs, last_offs;
	unsigned int blk_per_trk, blksize;
	int cdlspecial;
	unsigned int data_size;
	struct dasd_ccw_req *cqr;

	basedev = block->base;
	private = (struct dasd_eckd_private *) basedev->private;

	/* Calculate number of blocks/records per track. */
	blksize = block->bp_block;
	blk_per_trk = recs_per_track(&private->rdc_data, 0, blksize);
	if (blk_per_trk == 0)
		return ERR_PTR(-EINVAL);
	/* Calculate record id of first and last block. */
	first_rec = first_trk = blk_rq_pos(req) >> block->s2b_shift;
	first_offs = sector_div(first_trk, blk_per_trk);
	last_rec = last_trk =
		(blk_rq_pos(req) + blk_rq_sectors(req) - 1) >> block->s2b_shift;
	last_offs = sector_div(last_trk, blk_per_trk);
	cdlspecial = (private->uses_cdl && first_rec < 2*blk_per_trk);

	fcx_multitrack = private->features.feature[40] & 0x20;
	data_size = blk_rq_bytes(req);
	/* tpm write request add CBC data on each track boundary */
	if (rq_data_dir(req) == WRITE)
		data_size += (last_trk - first_trk) * 4;

	/* is read track data and write track data in command mode supported? */
	cmdrtd = private->features.feature[9] & 0x20;
	cmdwtd = private->features.feature[12] & 0x40;
	use_prefix = private->features.feature[8] & 0x01;

	cqr = NULL;
	if (cdlspecial || dasd_page_cache) {
		/* do nothing, just fall through to the cmd mode single case */
	} else if ((data_size <= private->fcx_max_data)
		   && (fcx_multitrack || (first_trk == last_trk))) {
		cqr = dasd_eckd_build_cp_tpm_track(startdev, block, req,
						    first_rec, last_rec,
						    first_trk, last_trk,
						    first_offs, last_offs,
						    blk_per_trk, blksize);
		if (IS_ERR(cqr) && (PTR_ERR(cqr) != -EAGAIN) &&
		    (PTR_ERR(cqr) != -ENOMEM))
			cqr = NULL;
	} else if (use_prefix &&
		   (((rq_data_dir(req) == READ) && cmdrtd) ||
		    ((rq_data_dir(req) == WRITE) && cmdwtd))) {
		cqr = dasd_eckd_build_cp_cmd_track(startdev, block, req,
						   first_rec, last_rec,
						   first_trk, last_trk,
						   first_offs, last_offs,
						   blk_per_trk, blksize);
		if (IS_ERR(cqr) && (PTR_ERR(cqr) != -EAGAIN) &&
		    (PTR_ERR(cqr) != -ENOMEM))
			cqr = NULL;
	}
	if (!cqr)
		cqr = dasd_eckd_build_cp_cmd_single(startdev, block, req,
						    first_rec, last_rec,
						    first_trk, last_trk,
						    first_offs, last_offs,
						    blk_per_trk, blksize);
	return cqr;
}

static struct dasd_ccw_req *dasd_raw_build_cp(struct dasd_device *startdev,
					       struct dasd_block *block,
					       struct request *req)
{
	unsigned long *idaws;
	struct dasd_device *basedev;
	struct dasd_ccw_req *cqr;
	struct ccw1 *ccw;
	struct req_iterator iter;
	struct bio_vec *bv;
	char *dst;
	unsigned char cmd;
	unsigned int trkcount;
	unsigned int seg_len, len_to_track_end;
	unsigned int first_offs;
	unsigned int cidaw, cplength, datasize;
	sector_t first_trk, last_trk;
	unsigned int pfx_datasize;

	/*
	 * raw track access needs to be mutiple of 64k and on 64k boundary
	 */
	if ((blk_rq_pos(req) % DASD_RAW_SECTORS_PER_TRACK) != 0) {
		cqr = ERR_PTR(-EINVAL);
		goto out;
	}
	if (((blk_rq_pos(req) + blk_rq_sectors(req)) %
	     DASD_RAW_SECTORS_PER_TRACK) != 0) {
		cqr = ERR_PTR(-EINVAL);
		goto out;
	}

	first_trk = blk_rq_pos(req) / DASD_RAW_SECTORS_PER_TRACK;
	last_trk = (blk_rq_pos(req) + blk_rq_sectors(req) - 1) /
		DASD_RAW_SECTORS_PER_TRACK;
	trkcount = last_trk - first_trk + 1;
	first_offs = 0;
	basedev = block->base;

	if (rq_data_dir(req) == READ)
		cmd = DASD_ECKD_CCW_READ_TRACK;
	else if (rq_data_dir(req) == WRITE)
		cmd = DASD_ECKD_CCW_WRITE_FULL_TRACK;
	else {
		cqr = ERR_PTR(-EINVAL);
		goto out;
	}

	/*
	 * Raw track based I/O needs IDAWs for each page,
	 * and not just for 64 bit addresses.
	 */
	cidaw = trkcount * DASD_RAW_BLOCK_PER_TRACK;

	/* 1x prefix + one read/write ccw per track */
	cplength = 1 + trkcount;

	/*
	 * struct PFX_eckd_data has up to 2 byte as extended parameter
	 * this is needed for write full track and has to be mentioned
	 * separately
	 * add 8 instead of 2 to keep 8 byte boundary
	 */
	pfx_datasize = sizeof(struct PFX_eckd_data) + 8;

	datasize = pfx_datasize + cidaw * sizeof(unsigned long long);

	/* Allocate the ccw request. */
	cqr = dasd_smalloc_request(DASD_ECKD_MAGIC, cplength,
				   datasize, startdev);
	if (IS_ERR(cqr))
		goto out;
	ccw = cqr->cpaddr;

	if (prefix_LRE(ccw++, cqr->data, first_trk, last_trk, cmd,
		       basedev, startdev, 1 /* format */, first_offs + 1,
		       trkcount, 0, 0) == -EAGAIN) {
		/* Clock not in sync and XRC is enabled.
		 * Try again later.
		 */
		dasd_sfree_request(cqr, startdev);
		cqr = ERR_PTR(-EAGAIN);
		goto out;
	}

	idaws = (unsigned long *)(cqr->data + pfx_datasize);

	len_to_track_end = 0;

	rq_for_each_segment(bv, req, iter) {
		dst = page_address(bv->bv_page) + bv->bv_offset;
		seg_len = bv->bv_len;
		if (!len_to_track_end) {
			ccw[-1].flags |= CCW_FLAG_CC;
			ccw->cmd_code = cmd;
			/* maximum 3390 track size */
			ccw->count = 57326;
			/* 64k map to one track */
			len_to_track_end = 65536;
			ccw->cda = (__u32)(addr_t)idaws;
			ccw->flags |= CCW_FLAG_IDA;
			ccw->flags |= CCW_FLAG_SLI;
			ccw++;
		}
		len_to_track_end -= seg_len;
		idaws = idal_create_words(idaws, dst, seg_len);
	}

	if (blk_noretry_request(req) ||
	    block->base->features & DASD_FEATURE_FAILFAST)
		set_bit(DASD_CQR_FLAGS_FAILFAST, &cqr->flags);
	cqr->startdev = startdev;
	cqr->memdev = startdev;
	cqr->block = block;
	cqr->expires = startdev->default_expires * HZ;
	cqr->lpm = startdev->path_data.ppm;
<<<<<<< HEAD
	cqr->retries = 256;
=======
	cqr->retries = startdev->default_retries;
>>>>>>> d0e0ac97
	cqr->buildclk = get_tod_clock();
	cqr->status = DASD_CQR_FILLED;

	if (IS_ERR(cqr) && PTR_ERR(cqr) != -EAGAIN)
		cqr = NULL;
out:
	return cqr;
}


static int
dasd_eckd_free_cp(struct dasd_ccw_req *cqr, struct request *req)
{
	struct dasd_eckd_private *private;
	struct ccw1 *ccw;
	struct req_iterator iter;
	struct bio_vec *bv;
	char *dst, *cda;
	unsigned int blksize, blk_per_trk, off;
	sector_t recid;
	int status;

	if (!dasd_page_cache)
		goto out;
	private = (struct dasd_eckd_private *) cqr->block->base->private;
	blksize = cqr->block->bp_block;
	blk_per_trk = recs_per_track(&private->rdc_data, 0, blksize);
	recid = blk_rq_pos(req) >> cqr->block->s2b_shift;
	ccw = cqr->cpaddr;
	/* Skip over define extent & locate record. */
	ccw++;
	if (private->uses_cdl == 0 || recid > 2*blk_per_trk)
		ccw++;
	rq_for_each_segment(bv, req, iter) {
		dst = page_address(bv->bv_page) + bv->bv_offset;
		for (off = 0; off < bv->bv_len; off += blksize) {
			/* Skip locate record. */
			if (private->uses_cdl && recid <= 2*blk_per_trk)
				ccw++;
			if (dst) {
				if (ccw->flags & CCW_FLAG_IDA)
					cda = *((char **)((addr_t) ccw->cda));
				else
					cda = (char *)((addr_t) ccw->cda);
				if (dst != cda) {
					if (rq_data_dir(req) == READ)
						memcpy(dst, cda, bv->bv_len);
					kmem_cache_free(dasd_page_cache,
					    (void *)((addr_t)cda & PAGE_MASK));
				}
				dst = NULL;
			}
			ccw++;
			recid++;
		}
	}
out:
	status = cqr->status == DASD_CQR_DONE;
	dasd_sfree_request(cqr, cqr->memdev);
	return status;
}

/*
 * Modify ccw/tcw in cqr so it can be started on a base device.
 *
 * Note that this is not enough to restart the cqr!
 * Either reset cqr->startdev as well (summary unit check handling)
 * or restart via separate cqr (as in ERP handling).
 */
void dasd_eckd_reset_ccw_to_base_io(struct dasd_ccw_req *cqr)
{
	struct ccw1 *ccw;
	struct PFX_eckd_data *pfxdata;
	struct tcw *tcw;
	struct tccb *tccb;
	struct dcw *dcw;

	if (cqr->cpmode == 1) {
		tcw = cqr->cpaddr;
		tccb = tcw_get_tccb(tcw);
		dcw = (struct dcw *)&tccb->tca[0];
		pfxdata = (struct PFX_eckd_data *)&dcw->cd[0];
		pfxdata->validity.verify_base = 0;
		pfxdata->validity.hyper_pav = 0;
	} else {
		ccw = cqr->cpaddr;
		pfxdata = cqr->data;
		if (ccw->cmd_code == DASD_ECKD_CCW_PFX) {
			pfxdata->validity.verify_base = 0;
			pfxdata->validity.hyper_pav = 0;
		}
	}
}

#define DASD_ECKD_CHANQ_MAX_SIZE 4

static struct dasd_ccw_req *dasd_eckd_build_alias_cp(struct dasd_device *base,
						     struct dasd_block *block,
						     struct request *req)
{
	struct dasd_eckd_private *private;
	struct dasd_device *startdev;
	unsigned long flags;
	struct dasd_ccw_req *cqr;

	startdev = dasd_alias_get_start_dev(base);
	if (!startdev)
		startdev = base;
	private = (struct dasd_eckd_private *) startdev->private;
	if (private->count >= DASD_ECKD_CHANQ_MAX_SIZE)
		return ERR_PTR(-EBUSY);

	spin_lock_irqsave(get_ccwdev_lock(startdev->cdev), flags);
	private->count++;
	if ((base->features & DASD_FEATURE_USERAW))
		cqr = dasd_raw_build_cp(startdev, block, req);
	else
		cqr = dasd_eckd_build_cp(startdev, block, req);
	if (IS_ERR(cqr))
		private->count--;
	spin_unlock_irqrestore(get_ccwdev_lock(startdev->cdev), flags);
	return cqr;
}

static int dasd_eckd_free_alias_cp(struct dasd_ccw_req *cqr,
				   struct request *req)
{
	struct dasd_eckd_private *private;
	unsigned long flags;

	spin_lock_irqsave(get_ccwdev_lock(cqr->memdev->cdev), flags);
	private = (struct dasd_eckd_private *) cqr->memdev->private;
	private->count--;
	spin_unlock_irqrestore(get_ccwdev_lock(cqr->memdev->cdev), flags);
	return dasd_eckd_free_cp(cqr, req);
}

static int
dasd_eckd_fill_info(struct dasd_device * device,
		    struct dasd_information2_t * info)
{
	struct dasd_eckd_private *private;

	private = (struct dasd_eckd_private *) device->private;
	info->label_block = 2;
	info->FBA_layout = private->uses_cdl ? 0 : 1;
	info->format = private->uses_cdl ? DASD_FORMAT_CDL : DASD_FORMAT_LDL;
	info->characteristics_size = sizeof(struct dasd_eckd_characteristics);
	memcpy(info->characteristics, &private->rdc_data,
	       sizeof(struct dasd_eckd_characteristics));
	info->confdata_size = min((unsigned long)private->conf_len,
				  sizeof(info->configuration_data));
	memcpy(info->configuration_data, private->conf_data,
	       info->confdata_size);
	return 0;
}

/*
 * SECTION: ioctl functions for eckd devices.
 */

/*
 * Release device ioctl.
 * Buils a channel programm to releases a prior reserved
 * (see dasd_eckd_reserve) device.
 */
static int
dasd_eckd_release(struct dasd_device *device)
{
	struct dasd_ccw_req *cqr;
	int rc;
	struct ccw1 *ccw;
	int useglobal;

	if (!capable(CAP_SYS_ADMIN))
		return -EACCES;

	useglobal = 0;
	cqr = dasd_smalloc_request(DASD_ECKD_MAGIC, 1, 32, device);
	if (IS_ERR(cqr)) {
		mutex_lock(&dasd_reserve_mutex);
		useglobal = 1;
		cqr = &dasd_reserve_req->cqr;
		memset(cqr, 0, sizeof(*cqr));
		memset(&dasd_reserve_req->ccw, 0,
		       sizeof(dasd_reserve_req->ccw));
		cqr->cpaddr = &dasd_reserve_req->ccw;
		cqr->data = &dasd_reserve_req->data;
		cqr->magic = DASD_ECKD_MAGIC;
	}
	ccw = cqr->cpaddr;
	ccw->cmd_code = DASD_ECKD_CCW_RELEASE;
	ccw->flags |= CCW_FLAG_SLI;
	ccw->count = 32;
	ccw->cda = (__u32)(addr_t) cqr->data;
	cqr->startdev = device;
	cqr->memdev = device;
	clear_bit(DASD_CQR_FLAGS_USE_ERP, &cqr->flags);
	set_bit(DASD_CQR_FLAGS_FAILFAST, &cqr->flags);
	cqr->retries = 2;	/* set retry counter to enable basic ERP */
	cqr->expires = 2 * HZ;
	cqr->buildclk = get_tod_clock();
	cqr->status = DASD_CQR_FILLED;

	rc = dasd_sleep_on_immediatly(cqr);
	if (!rc)
		clear_bit(DASD_FLAG_IS_RESERVED, &device->flags);

	if (useglobal)
		mutex_unlock(&dasd_reserve_mutex);
	else
		dasd_sfree_request(cqr, cqr->memdev);
	return rc;
}

/*
 * Reserve device ioctl.
 * Options are set to 'synchronous wait for interrupt' and
 * 'timeout the request'. This leads to a terminate IO if
 * the interrupt is outstanding for a certain time.
 */
static int
dasd_eckd_reserve(struct dasd_device *device)
{
	struct dasd_ccw_req *cqr;
	int rc;
	struct ccw1 *ccw;
	int useglobal;

	if (!capable(CAP_SYS_ADMIN))
		return -EACCES;

	useglobal = 0;
	cqr = dasd_smalloc_request(DASD_ECKD_MAGIC, 1, 32, device);
	if (IS_ERR(cqr)) {
		mutex_lock(&dasd_reserve_mutex);
		useglobal = 1;
		cqr = &dasd_reserve_req->cqr;
		memset(cqr, 0, sizeof(*cqr));
		memset(&dasd_reserve_req->ccw, 0,
		       sizeof(dasd_reserve_req->ccw));
		cqr->cpaddr = &dasd_reserve_req->ccw;
		cqr->data = &dasd_reserve_req->data;
		cqr->magic = DASD_ECKD_MAGIC;
	}
	ccw = cqr->cpaddr;
	ccw->cmd_code = DASD_ECKD_CCW_RESERVE;
	ccw->flags |= CCW_FLAG_SLI;
	ccw->count = 32;
	ccw->cda = (__u32)(addr_t) cqr->data;
	cqr->startdev = device;
	cqr->memdev = device;
	clear_bit(DASD_CQR_FLAGS_USE_ERP, &cqr->flags);
	set_bit(DASD_CQR_FLAGS_FAILFAST, &cqr->flags);
	cqr->retries = 2;	/* set retry counter to enable basic ERP */
	cqr->expires = 2 * HZ;
	cqr->buildclk = get_tod_clock();
	cqr->status = DASD_CQR_FILLED;

	rc = dasd_sleep_on_immediatly(cqr);
	if (!rc)
		set_bit(DASD_FLAG_IS_RESERVED, &device->flags);

	if (useglobal)
		mutex_unlock(&dasd_reserve_mutex);
	else
		dasd_sfree_request(cqr, cqr->memdev);
	return rc;
}

/*
 * Steal lock ioctl - unconditional reserve device.
 * Buils a channel programm to break a device's reservation.
 * (unconditional reserve)
 */
static int
dasd_eckd_steal_lock(struct dasd_device *device)
{
	struct dasd_ccw_req *cqr;
	int rc;
	struct ccw1 *ccw;
	int useglobal;

	if (!capable(CAP_SYS_ADMIN))
		return -EACCES;

	useglobal = 0;
	cqr = dasd_smalloc_request(DASD_ECKD_MAGIC, 1, 32, device);
	if (IS_ERR(cqr)) {
		mutex_lock(&dasd_reserve_mutex);
		useglobal = 1;
		cqr = &dasd_reserve_req->cqr;
		memset(cqr, 0, sizeof(*cqr));
		memset(&dasd_reserve_req->ccw, 0,
		       sizeof(dasd_reserve_req->ccw));
		cqr->cpaddr = &dasd_reserve_req->ccw;
		cqr->data = &dasd_reserve_req->data;
		cqr->magic = DASD_ECKD_MAGIC;
	}
	ccw = cqr->cpaddr;
	ccw->cmd_code = DASD_ECKD_CCW_SLCK;
	ccw->flags |= CCW_FLAG_SLI;
	ccw->count = 32;
	ccw->cda = (__u32)(addr_t) cqr->data;
	cqr->startdev = device;
	cqr->memdev = device;
	clear_bit(DASD_CQR_FLAGS_USE_ERP, &cqr->flags);
	set_bit(DASD_CQR_FLAGS_FAILFAST, &cqr->flags);
	cqr->retries = 2;	/* set retry counter to enable basic ERP */
	cqr->expires = 2 * HZ;
	cqr->buildclk = get_tod_clock();
	cqr->status = DASD_CQR_FILLED;

	rc = dasd_sleep_on_immediatly(cqr);
	if (!rc)
		set_bit(DASD_FLAG_IS_RESERVED, &device->flags);

	if (useglobal)
		mutex_unlock(&dasd_reserve_mutex);
	else
		dasd_sfree_request(cqr, cqr->memdev);
	return rc;
}

/*
 * SNID - Sense Path Group ID
 * This ioctl may be used in situations where I/O is stalled due to
 * a reserve, so if the normal dasd_smalloc_request fails, we use the
 * preallocated dasd_reserve_req.
 */
static int dasd_eckd_snid(struct dasd_device *device,
			  void __user *argp)
{
	struct dasd_ccw_req *cqr;
	int rc;
	struct ccw1 *ccw;
	int useglobal;
	struct dasd_snid_ioctl_data usrparm;

	if (!capable(CAP_SYS_ADMIN))
		return -EACCES;

	if (copy_from_user(&usrparm, argp, sizeof(usrparm)))
		return -EFAULT;

	useglobal = 0;
	cqr = dasd_smalloc_request(DASD_ECKD_MAGIC, 1,
				   sizeof(struct dasd_snid_data), device);
	if (IS_ERR(cqr)) {
		mutex_lock(&dasd_reserve_mutex);
		useglobal = 1;
		cqr = &dasd_reserve_req->cqr;
		memset(cqr, 0, sizeof(*cqr));
		memset(&dasd_reserve_req->ccw, 0,
		       sizeof(dasd_reserve_req->ccw));
		cqr->cpaddr = &dasd_reserve_req->ccw;
		cqr->data = &dasd_reserve_req->data;
		cqr->magic = DASD_ECKD_MAGIC;
	}
	ccw = cqr->cpaddr;
	ccw->cmd_code = DASD_ECKD_CCW_SNID;
	ccw->flags |= CCW_FLAG_SLI;
	ccw->count = 12;
	ccw->cda = (__u32)(addr_t) cqr->data;
	cqr->startdev = device;
	cqr->memdev = device;
	clear_bit(DASD_CQR_FLAGS_USE_ERP, &cqr->flags);
	set_bit(DASD_CQR_FLAGS_FAILFAST, &cqr->flags);
	set_bit(DASD_CQR_ALLOW_SLOCK, &cqr->flags);
	cqr->retries = 5;
	cqr->expires = 10 * HZ;
	cqr->buildclk = get_tod_clock();
	cqr->status = DASD_CQR_FILLED;
	cqr->lpm = usrparm.path_mask;

	rc = dasd_sleep_on_immediatly(cqr);
	/* verify that I/O processing didn't modify the path mask */
	if (!rc && usrparm.path_mask && (cqr->lpm != usrparm.path_mask))
		rc = -EIO;
	if (!rc) {
		usrparm.data = *((struct dasd_snid_data *)cqr->data);
		if (copy_to_user(argp, &usrparm, sizeof(usrparm)))
			rc = -EFAULT;
	}

	if (useglobal)
		mutex_unlock(&dasd_reserve_mutex);
	else
		dasd_sfree_request(cqr, cqr->memdev);
	return rc;
}

/*
 * Read performance statistics
 */
static int
dasd_eckd_performance(struct dasd_device *device, void __user *argp)
{
	struct dasd_psf_prssd_data *prssdp;
	struct dasd_rssd_perf_stats_t *stats;
	struct dasd_ccw_req *cqr;
	struct ccw1 *ccw;
	int rc;

	cqr = dasd_smalloc_request(DASD_ECKD_MAGIC, 1 /* PSF */  + 1 /* RSSD */,
				   (sizeof(struct dasd_psf_prssd_data) +
				    sizeof(struct dasd_rssd_perf_stats_t)),
				   device);
	if (IS_ERR(cqr)) {
		DBF_DEV_EVENT(DBF_WARNING, device, "%s",
			    "Could not allocate initialization request");
		return PTR_ERR(cqr);
	}
	cqr->startdev = device;
	cqr->memdev = device;
	cqr->retries = 0;
	clear_bit(DASD_CQR_FLAGS_USE_ERP, &cqr->flags);
	cqr->expires = 10 * HZ;

	/* Prepare for Read Subsystem Data */
	prssdp = (struct dasd_psf_prssd_data *) cqr->data;
	memset(prssdp, 0, sizeof(struct dasd_psf_prssd_data));
	prssdp->order = PSF_ORDER_PRSSD;
	prssdp->suborder = 0x01;	/* Performance Statistics */
	prssdp->varies[1] = 0x01;	/* Perf Statistics for the Subsystem */

	ccw = cqr->cpaddr;
	ccw->cmd_code = DASD_ECKD_CCW_PSF;
	ccw->count = sizeof(struct dasd_psf_prssd_data);
	ccw->flags |= CCW_FLAG_CC;
	ccw->cda = (__u32)(addr_t) prssdp;

	/* Read Subsystem Data - Performance Statistics */
	stats = (struct dasd_rssd_perf_stats_t *) (prssdp + 1);
	memset(stats, 0, sizeof(struct dasd_rssd_perf_stats_t));

	ccw++;
	ccw->cmd_code = DASD_ECKD_CCW_RSSD;
	ccw->count = sizeof(struct dasd_rssd_perf_stats_t);
	ccw->cda = (__u32)(addr_t) stats;

	cqr->buildclk = get_tod_clock();
	cqr->status = DASD_CQR_FILLED;
	rc = dasd_sleep_on(cqr);
	if (rc == 0) {
		prssdp = (struct dasd_psf_prssd_data *) cqr->data;
		stats = (struct dasd_rssd_perf_stats_t *) (prssdp + 1);
		if (copy_to_user(argp, stats,
				 sizeof(struct dasd_rssd_perf_stats_t)))
			rc = -EFAULT;
	}
	dasd_sfree_request(cqr, cqr->memdev);
	return rc;
}

/*
 * Get attributes (cache operations)
 * Returnes the cache attributes used in Define Extend (DE).
 */
static int
dasd_eckd_get_attrib(struct dasd_device *device, void __user *argp)
{
	struct dasd_eckd_private *private =
		(struct dasd_eckd_private *)device->private;
	struct attrib_data_t attrib = private->attrib;
	int rc;

        if (!capable(CAP_SYS_ADMIN))
                return -EACCES;
	if (!argp)
                return -EINVAL;

	rc = 0;
	if (copy_to_user(argp, (long *) &attrib,
			 sizeof(struct attrib_data_t)))
		rc = -EFAULT;

	return rc;
}

/*
 * Set attributes (cache operations)
 * Stores the attributes for cache operation to be used in Define Extend (DE).
 */
static int
dasd_eckd_set_attrib(struct dasd_device *device, void __user *argp)
{
	struct dasd_eckd_private *private =
		(struct dasd_eckd_private *)device->private;
	struct attrib_data_t attrib;

	if (!capable(CAP_SYS_ADMIN))
		return -EACCES;
	if (!argp)
		return -EINVAL;

	if (copy_from_user(&attrib, argp, sizeof(struct attrib_data_t)))
		return -EFAULT;
	private->attrib = attrib;

	dev_info(&device->cdev->dev,
		 "The DASD cache mode was set to %x (%i cylinder prestage)\n",
		 private->attrib.operation, private->attrib.nr_cyl);
	return 0;
}

/*
 * Issue syscall I/O to EMC Symmetrix array.
 * CCWs are PSF and RSSD
 */
static int dasd_symm_io(struct dasd_device *device, void __user *argp)
{
	struct dasd_symmio_parms usrparm;
	char *psf_data, *rssd_result;
	struct dasd_ccw_req *cqr;
	struct ccw1 *ccw;
	char psf0, psf1;
	int rc;

	if (!capable(CAP_SYS_ADMIN) && !capable(CAP_SYS_RAWIO))
		return -EACCES;
	psf0 = psf1 = 0;

	/* Copy parms from caller */
	rc = -EFAULT;
	if (copy_from_user(&usrparm, argp, sizeof(usrparm)))
		goto out;
	if (is_compat_task() || sizeof(long) == 4) {
		/* Make sure pointers are sane even on 31 bit. */
		rc = -EINVAL;
		if ((usrparm.psf_data >> 32) != 0)
			goto out;
		if ((usrparm.rssd_result >> 32) != 0)
			goto out;
		usrparm.psf_data &= 0x7fffffffULL;
		usrparm.rssd_result &= 0x7fffffffULL;
	}
	/* alloc I/O data area */
	psf_data = kzalloc(usrparm.psf_data_len, GFP_KERNEL | GFP_DMA);
	rssd_result = kzalloc(usrparm.rssd_result_len, GFP_KERNEL | GFP_DMA);
	if (!psf_data || !rssd_result) {
		rc = -ENOMEM;
		goto out_free;
	}

	/* get syscall header from user space */
	rc = -EFAULT;
	if (copy_from_user(psf_data,
			   (void __user *)(unsigned long) usrparm.psf_data,
			   usrparm.psf_data_len))
		goto out_free;
	psf0 = psf_data[0];
	psf1 = psf_data[1];

	/* setup CCWs for PSF + RSSD */
	cqr = dasd_smalloc_request(DASD_ECKD_MAGIC, 2 , 0, device);
	if (IS_ERR(cqr)) {
		DBF_DEV_EVENT(DBF_WARNING, device, "%s",
			"Could not allocate initialization request");
		rc = PTR_ERR(cqr);
		goto out_free;
	}

	cqr->startdev = device;
	cqr->memdev = device;
	cqr->retries = 3;
	cqr->expires = 10 * HZ;
	cqr->buildclk = get_tod_clock();
	cqr->status = DASD_CQR_FILLED;

	/* Build the ccws */
	ccw = cqr->cpaddr;

	/* PSF ccw */
	ccw->cmd_code = DASD_ECKD_CCW_PSF;
	ccw->count = usrparm.psf_data_len;
	ccw->flags |= CCW_FLAG_CC;
	ccw->cda = (__u32)(addr_t) psf_data;

	ccw++;

	/* RSSD ccw  */
	ccw->cmd_code = DASD_ECKD_CCW_RSSD;
	ccw->count = usrparm.rssd_result_len;
	ccw->flags = CCW_FLAG_SLI ;
	ccw->cda = (__u32)(addr_t) rssd_result;

	rc = dasd_sleep_on(cqr);
	if (rc)
		goto out_sfree;

	rc = -EFAULT;
	if (copy_to_user((void __user *)(unsigned long) usrparm.rssd_result,
			   rssd_result, usrparm.rssd_result_len))
		goto out_sfree;
	rc = 0;

out_sfree:
	dasd_sfree_request(cqr, cqr->memdev);
out_free:
	kfree(rssd_result);
	kfree(psf_data);
out:
	DBF_DEV_EVENT(DBF_WARNING, device,
		      "Symmetrix ioctl (0x%02x 0x%02x): rc=%d",
		      (int) psf0, (int) psf1, rc);
	return rc;
}

static int
dasd_eckd_ioctl(struct dasd_block *block, unsigned int cmd, void __user *argp)
{
	struct dasd_device *device = block->base;

	switch (cmd) {
	case BIODASDGATTR:
		return dasd_eckd_get_attrib(device, argp);
	case BIODASDSATTR:
		return dasd_eckd_set_attrib(device, argp);
	case BIODASDPSRD:
		return dasd_eckd_performance(device, argp);
	case BIODASDRLSE:
		return dasd_eckd_release(device);
	case BIODASDRSRV:
		return dasd_eckd_reserve(device);
	case BIODASDSLCK:
		return dasd_eckd_steal_lock(device);
	case BIODASDSNID:
		return dasd_eckd_snid(device, argp);
	case BIODASDSYMMIO:
		return dasd_symm_io(device, argp);
	default:
		return -ENOTTY;
	}
}

/*
 * Dump the range of CCWs into 'page' buffer
 * and return number of printed chars.
 */
static int
dasd_eckd_dump_ccw_range(struct ccw1 *from, struct ccw1 *to, char *page)
{
	int len, count;
	char *datap;

	len = 0;
	while (from <= to) {
		len += sprintf(page + len, PRINTK_HEADER
			       " CCW %p: %08X %08X DAT:",
			       from, ((int *) from)[0], ((int *) from)[1]);

		/* get pointer to data (consider IDALs) */
		if (from->flags & CCW_FLAG_IDA)
			datap = (char *) *((addr_t *) (addr_t) from->cda);
		else
			datap = (char *) ((addr_t) from->cda);

		/* dump data (max 32 bytes) */
		for (count = 0; count < from->count && count < 32; count++) {
			if (count % 8 == 0) len += sprintf(page + len, " ");
			if (count % 4 == 0) len += sprintf(page + len, " ");
			len += sprintf(page + len, "%02x", datap[count]);
		}
		len += sprintf(page + len, "\n");
		from++;
	}
	return len;
}

static void
dasd_eckd_dump_sense_dbf(struct dasd_device *device, struct irb *irb,
			 char *reason)
{
	u64 *sense;
	u64 *stat;

	sense = (u64 *) dasd_get_sense(irb);
	stat = (u64 *) &irb->scsw;
	if (sense) {
		DBF_DEV_EVENT(DBF_EMERG, device, "%s: %016llx %08x : "
			      "%016llx %016llx %016llx %016llx",
			      reason, *stat, *((u32 *) (stat + 1)),
			      sense[0], sense[1], sense[2], sense[3]);
	} else {
		DBF_DEV_EVENT(DBF_EMERG, device, "%s: %016llx %08x : %s",
			      reason, *stat, *((u32 *) (stat + 1)),
			      "NO VALID SENSE");
	}
}

/*
 * Print sense data and related channel program.
 * Parts are printed because printk buffer is only 1024 bytes.
 */
static void dasd_eckd_dump_sense_ccw(struct dasd_device *device,
				 struct dasd_ccw_req *req, struct irb *irb)
{
	char *page;
	struct ccw1 *first, *last, *fail, *from, *to;
	int len, sl, sct;

	page = (char *) get_zeroed_page(GFP_ATOMIC);
	if (page == NULL) {
		DBF_DEV_EVENT(DBF_WARNING, device, "%s",
			      "No memory to dump sense data\n");
		return;
	}
	/* dump the sense data */
	len = sprintf(page, PRINTK_HEADER
		      " I/O status report for device %s:\n",
		      dev_name(&device->cdev->dev));
	len += sprintf(page + len, PRINTK_HEADER
		       " in req: %p CC:%02X FC:%02X AC:%02X SC:%02X DS:%02X "
		       "CS:%02X RC:%d\n",
		       req, scsw_cc(&irb->scsw), scsw_fctl(&irb->scsw),
		       scsw_actl(&irb->scsw), scsw_stctl(&irb->scsw),
		       scsw_dstat(&irb->scsw), scsw_cstat(&irb->scsw),
		       req ? req->intrc : 0);
	len += sprintf(page + len, PRINTK_HEADER
		       " device %s: Failing CCW: %p\n",
		       dev_name(&device->cdev->dev),
		       (void *) (addr_t) irb->scsw.cmd.cpa);
	if (irb->esw.esw0.erw.cons) {
		for (sl = 0; sl < 4; sl++) {
			len += sprintf(page + len, PRINTK_HEADER
				       " Sense(hex) %2d-%2d:",
				       (8 * sl), ((8 * sl) + 7));

			for (sct = 0; sct < 8; sct++) {
				len += sprintf(page + len, " %02x",
					       irb->ecw[8 * sl + sct]);
			}
			len += sprintf(page + len, "\n");
		}

		if (irb->ecw[27] & DASD_SENSE_BIT_0) {
			/* 24 Byte Sense Data */
			sprintf(page + len, PRINTK_HEADER
				" 24 Byte: %x MSG %x, "
				"%s MSGb to SYSOP\n",
				irb->ecw[7] >> 4, irb->ecw[7] & 0x0f,
				irb->ecw[1] & 0x10 ? "" : "no");
		} else {
			/* 32 Byte Sense Data */
			sprintf(page + len, PRINTK_HEADER
				" 32 Byte: Format: %x "
				"Exception class %x\n",
				irb->ecw[6] & 0x0f, irb->ecw[22] >> 4);
		}
	} else {
		sprintf(page + len, PRINTK_HEADER
			" SORRY - NO VALID SENSE AVAILABLE\n");
	}
	printk(KERN_ERR "%s", page);

	if (req) {
		/* req == NULL for unsolicited interrupts */
		/* dump the Channel Program (max 140 Bytes per line) */
		/* Count CCW and print first CCWs (maximum 1024 % 140 = 7) */
		first = req->cpaddr;
		for (last = first; last->flags & (CCW_FLAG_CC | CCW_FLAG_DC); last++);
		to = min(first + 6, last);
		len = sprintf(page, PRINTK_HEADER
			      " Related CP in req: %p\n", req);
		dasd_eckd_dump_ccw_range(first, to, page + len);
		printk(KERN_ERR "%s", page);

		/* print failing CCW area (maximum 4) */
		/* scsw->cda is either valid or zero  */
		len = 0;
		from = ++to;
		fail = (struct ccw1 *)(addr_t)
				irb->scsw.cmd.cpa; /* failing CCW */
		if (from <  fail - 2) {
			from = fail - 2;     /* there is a gap - print header */
			len += sprintf(page, PRINTK_HEADER "......\n");
		}
		to = min(fail + 1, last);
		len += dasd_eckd_dump_ccw_range(from, to, page + len);

		/* print last CCWs (maximum 2) */
		from = max(from, ++to);
		if (from < last - 1) {
			from = last - 1;     /* there is a gap - print header */
			len += sprintf(page + len, PRINTK_HEADER "......\n");
		}
		len += dasd_eckd_dump_ccw_range(from, last, page + len);
		if (len > 0)
			printk(KERN_ERR "%s", page);
	}
	free_page((unsigned long) page);
}


/*
 * Print sense data from a tcw.
 */
static void dasd_eckd_dump_sense_tcw(struct dasd_device *device,
				 struct dasd_ccw_req *req, struct irb *irb)
{
	char *page;
	int len, sl, sct, residual;
	struct tsb *tsb;
	u8 *sense, *rcq;

	page = (char *) get_zeroed_page(GFP_ATOMIC);
	if (page == NULL) {
		DBF_DEV_EVENT(DBF_WARNING, device, " %s",
			    "No memory to dump sense data");
		return;
	}
	/* dump the sense data */
	len = sprintf(page, PRINTK_HEADER
		      " I/O status report for device %s:\n",
		      dev_name(&device->cdev->dev));
	len += sprintf(page + len, PRINTK_HEADER
		       " in req: %p CC:%02X FC:%02X AC:%02X SC:%02X DS:%02X "
		       "CS:%02X fcxs:%02X schxs:%02X RC:%d\n",
		       req, scsw_cc(&irb->scsw), scsw_fctl(&irb->scsw),
		       scsw_actl(&irb->scsw), scsw_stctl(&irb->scsw),
		       scsw_dstat(&irb->scsw), scsw_cstat(&irb->scsw),
		       irb->scsw.tm.fcxs, irb->scsw.tm.schxs,
		       req ? req->intrc : 0);
	len += sprintf(page + len, PRINTK_HEADER
		       " device %s: Failing TCW: %p\n",
		       dev_name(&device->cdev->dev),
		       (void *) (addr_t) irb->scsw.tm.tcw);

	tsb = NULL;
	sense = NULL;
	if (irb->scsw.tm.tcw && (irb->scsw.tm.fcxs & 0x01))
		tsb = tcw_get_tsb(
			(struct tcw *)(unsigned long)irb->scsw.tm.tcw);

	if (tsb) {
		len += sprintf(page + len, PRINTK_HEADER
			       " tsb->length %d\n", tsb->length);
		len += sprintf(page + len, PRINTK_HEADER
			       " tsb->flags %x\n", tsb->flags);
		len += sprintf(page + len, PRINTK_HEADER
			       " tsb->dcw_offset %d\n", tsb->dcw_offset);
		len += sprintf(page + len, PRINTK_HEADER
			       " tsb->count %d\n", tsb->count);
		residual = tsb->count - 28;
		len += sprintf(page + len, PRINTK_HEADER
			       " residual %d\n", residual);

		switch (tsb->flags & 0x07) {
		case 1:	/* tsa_iostat */
			len += sprintf(page + len, PRINTK_HEADER
			       " tsb->tsa.iostat.dev_time %d\n",
				       tsb->tsa.iostat.dev_time);
			len += sprintf(page + len, PRINTK_HEADER
			       " tsb->tsa.iostat.def_time %d\n",
				       tsb->tsa.iostat.def_time);
			len += sprintf(page + len, PRINTK_HEADER
			       " tsb->tsa.iostat.queue_time %d\n",
				       tsb->tsa.iostat.queue_time);
			len += sprintf(page + len, PRINTK_HEADER
			       " tsb->tsa.iostat.dev_busy_time %d\n",
				       tsb->tsa.iostat.dev_busy_time);
			len += sprintf(page + len, PRINTK_HEADER
			       " tsb->tsa.iostat.dev_act_time %d\n",
				       tsb->tsa.iostat.dev_act_time);
			sense = tsb->tsa.iostat.sense;
			break;
		case 2: /* ts_ddpc */
			len += sprintf(page + len, PRINTK_HEADER
			       " tsb->tsa.ddpc.rc %d\n", tsb->tsa.ddpc.rc);
			for (sl = 0; sl < 2; sl++) {
				len += sprintf(page + len, PRINTK_HEADER
					       " tsb->tsa.ddpc.rcq %2d-%2d: ",
					       (8 * sl), ((8 * sl) + 7));
				rcq = tsb->tsa.ddpc.rcq;
				for (sct = 0; sct < 8; sct++) {
					len += sprintf(page + len, " %02x",
						       rcq[8 * sl + sct]);
				}
				len += sprintf(page + len, "\n");
			}
			sense = tsb->tsa.ddpc.sense;
			break;
		case 3: /* tsa_intrg */
			len += sprintf(page + len, PRINTK_HEADER
				      " tsb->tsa.intrg.: not supportet yet\n");
			break;
		}

		if (sense) {
			for (sl = 0; sl < 4; sl++) {
				len += sprintf(page + len, PRINTK_HEADER
					       " Sense(hex) %2d-%2d:",
					       (8 * sl), ((8 * sl) + 7));
				for (sct = 0; sct < 8; sct++) {
					len += sprintf(page + len, " %02x",
						       sense[8 * sl + sct]);
				}
				len += sprintf(page + len, "\n");
			}

			if (sense[27] & DASD_SENSE_BIT_0) {
				/* 24 Byte Sense Data */
				sprintf(page + len, PRINTK_HEADER
					" 24 Byte: %x MSG %x, "
					"%s MSGb to SYSOP\n",
					sense[7] >> 4, sense[7] & 0x0f,
					sense[1] & 0x10 ? "" : "no");
			} else {
				/* 32 Byte Sense Data */
				sprintf(page + len, PRINTK_HEADER
					" 32 Byte: Format: %x "
					"Exception class %x\n",
					sense[6] & 0x0f, sense[22] >> 4);
			}
		} else {
			sprintf(page + len, PRINTK_HEADER
				" SORRY - NO VALID SENSE AVAILABLE\n");
		}
	} else {
		sprintf(page + len, PRINTK_HEADER
			" SORRY - NO TSB DATA AVAILABLE\n");
	}
	printk(KERN_ERR "%s", page);
	free_page((unsigned long) page);
}

static void dasd_eckd_dump_sense(struct dasd_device *device,
				 struct dasd_ccw_req *req, struct irb *irb)
{
	if (scsw_is_tm(&irb->scsw))
		dasd_eckd_dump_sense_tcw(device, req, irb);
	else
		dasd_eckd_dump_sense_ccw(device, req, irb);
}

static int dasd_eckd_pm_freeze(struct dasd_device *device)
{
	/*
	 * the device should be disconnected from our LCU structure
	 * on restore we will reconnect it and reread LCU specific
	 * information like PAV support that might have changed
	 */
	dasd_alias_remove_device(device);
	dasd_alias_disconnect_device_from_lcu(device);

	return 0;
}

static int dasd_eckd_restore_device(struct dasd_device *device)
{
	struct dasd_eckd_private *private;
	struct dasd_eckd_characteristics temp_rdc_data;
	int rc;
	struct dasd_uid temp_uid;
	unsigned long flags;
	unsigned long cqr_flags = 0;

	private = (struct dasd_eckd_private *) device->private;

	/* Read Configuration Data */
	dasd_eckd_read_conf(device);

	dasd_eckd_get_uid(device, &temp_uid);
	/* Generate device unique id */
	rc = dasd_eckd_generate_uid(device);
	spin_lock_irqsave(get_ccwdev_lock(device->cdev), flags);
	if (memcmp(&private->uid, &temp_uid, sizeof(struct dasd_uid)) != 0)
		dev_err(&device->cdev->dev, "The UID of the DASD has "
			"changed\n");
	spin_unlock_irqrestore(get_ccwdev_lock(device->cdev), flags);
	if (rc)
		goto out_err;

	/* register lcu with alias handling, enable PAV if this is a new lcu */
	rc = dasd_alias_make_device_known_to_lcu(device);
	if (rc)
		return rc;

	set_bit(DASD_CQR_FLAGS_FAILFAST, &cqr_flags);
	dasd_eckd_validate_server(device, cqr_flags);

	/* RE-Read Configuration Data */
	dasd_eckd_read_conf(device);

	/* Read Feature Codes */
	dasd_eckd_read_features(device);

	/* Read Device Characteristics */
	rc = dasd_generic_read_dev_chars(device, DASD_ECKD_MAGIC,
					 &temp_rdc_data, 64);
	if (rc) {
		DBF_EVENT_DEVID(DBF_WARNING, device->cdev,
				"Read device characteristic failed, rc=%d", rc);
		goto out_err;
	}
	spin_lock_irqsave(get_ccwdev_lock(device->cdev), flags);
	memcpy(&private->rdc_data, &temp_rdc_data, sizeof(temp_rdc_data));
	spin_unlock_irqrestore(get_ccwdev_lock(device->cdev), flags);

	/* add device to alias management */
	dasd_alias_add_device(device);

	return 0;

out_err:
	return -1;
}

static int dasd_eckd_reload_device(struct dasd_device *device)
{
	struct dasd_eckd_private *private;
	int rc, old_base;
	char print_uid[60];
	struct dasd_uid uid;
	unsigned long flags;

	private = (struct dasd_eckd_private *) device->private;

	spin_lock_irqsave(get_ccwdev_lock(device->cdev), flags);
	old_base = private->uid.base_unit_addr;
	spin_unlock_irqrestore(get_ccwdev_lock(device->cdev), flags);

	/* Read Configuration Data */
	rc = dasd_eckd_read_conf(device);
	if (rc)
		goto out_err;

	rc = dasd_eckd_generate_uid(device);
	if (rc)
		goto out_err;
	/*
	 * update unit address configuration and
	 * add device to alias management
	 */
	dasd_alias_update_add_device(device);

	dasd_eckd_get_uid(device, &uid);

	if (old_base != uid.base_unit_addr) {
		if (strlen(uid.vduit) > 0)
			snprintf(print_uid, sizeof(print_uid),
				 "%s.%s.%04x.%02x.%s", uid.vendor, uid.serial,
				 uid.ssid, uid.base_unit_addr, uid.vduit);
		else
			snprintf(print_uid, sizeof(print_uid),
				 "%s.%s.%04x.%02x", uid.vendor, uid.serial,
				 uid.ssid, uid.base_unit_addr);

		dev_info(&device->cdev->dev,
			 "An Alias device was reassigned to a new base device "
			 "with UID: %s\n", print_uid);
	}
	return 0;

out_err:
	return -1;
}

static struct ccw_driver dasd_eckd_driver = {
	.driver = {
		.name	= "dasd-eckd",
		.owner	= THIS_MODULE,
	},
	.ids	     = dasd_eckd_ids,
	.probe	     = dasd_eckd_probe,
	.remove      = dasd_generic_remove,
	.set_offline = dasd_generic_set_offline,
	.set_online  = dasd_eckd_set_online,
	.notify      = dasd_generic_notify,
	.path_event  = dasd_generic_path_event,
	.shutdown    = dasd_generic_shutdown,
	.freeze      = dasd_generic_pm_freeze,
	.thaw	     = dasd_generic_restore_device,
	.restore     = dasd_generic_restore_device,
	.uc_handler  = dasd_generic_uc_handler,
	.int_class   = IRQIO_DAS,
};

/*
 * max_blocks is dependent on the amount of storage that is available
 * in the static io buffer for each device. Currently each device has
 * 8192 bytes (=2 pages). For 64 bit one dasd_mchunkt_t structure has
 * 24 bytes, the struct dasd_ccw_req has 136 bytes and each block can use
 * up to 16 bytes (8 for the ccw and 8 for the idal pointer). In
 * addition we have one define extent ccw + 16 bytes of data and one
 * locate record ccw + 16 bytes of data. That makes:
 * (8192 - 24 - 136 - 8 - 16 - 8 - 16) / 16 = 499 blocks at maximum.
 * We want to fit two into the available memory so that we can immediately
 * start the next request if one finishes off. That makes 249.5 blocks
 * for one request. Give a little safety and the result is 240.
 */
static struct dasd_discipline dasd_eckd_discipline = {
	.owner = THIS_MODULE,
	.name = "ECKD",
	.ebcname = "ECKD",
	.max_blocks = 190,
	.check_device = dasd_eckd_check_characteristics,
	.uncheck_device = dasd_eckd_uncheck_device,
	.do_analysis = dasd_eckd_do_analysis,
	.verify_path = dasd_eckd_verify_path,
	.basic_to_ready = dasd_eckd_basic_to_ready,
	.online_to_ready = dasd_eckd_online_to_ready,
	.ready_to_basic = dasd_eckd_ready_to_basic,
	.fill_geometry = dasd_eckd_fill_geometry,
	.start_IO = dasd_start_IO,
	.term_IO = dasd_term_IO,
	.handle_terminated_request = dasd_eckd_handle_terminated_request,
	.format_device = dasd_eckd_format_device,
	.erp_action = dasd_eckd_erp_action,
	.erp_postaction = dasd_eckd_erp_postaction,
	.check_for_device_change = dasd_eckd_check_for_device_change,
	.build_cp = dasd_eckd_build_alias_cp,
	.free_cp = dasd_eckd_free_alias_cp,
	.dump_sense = dasd_eckd_dump_sense,
	.dump_sense_dbf = dasd_eckd_dump_sense_dbf,
	.fill_info = dasd_eckd_fill_info,
	.ioctl = dasd_eckd_ioctl,
	.freeze = dasd_eckd_pm_freeze,
	.restore = dasd_eckd_restore_device,
	.reload = dasd_eckd_reload_device,
	.get_uid = dasd_eckd_get_uid,
	.kick_validate = dasd_eckd_kick_validate_server,
};

static int __init
dasd_eckd_init(void)
{
	int ret;

	ASCEBC(dasd_eckd_discipline.ebcname, 4);
	dasd_reserve_req = kmalloc(sizeof(*dasd_reserve_req),
				   GFP_KERNEL | GFP_DMA);
	if (!dasd_reserve_req)
		return -ENOMEM;
	path_verification_worker = kmalloc(sizeof(*path_verification_worker),
				   GFP_KERNEL | GFP_DMA);
	if (!path_verification_worker) {
		kfree(dasd_reserve_req);
		return -ENOMEM;
	}
	ret = ccw_driver_register(&dasd_eckd_driver);
	if (!ret)
		wait_for_device_probe();
	else {
		kfree(path_verification_worker);
		kfree(dasd_reserve_req);
	}
	return ret;
}

static void __exit
dasd_eckd_cleanup(void)
{
	ccw_driver_unregister(&dasd_eckd_driver);
	kfree(path_verification_worker);
	kfree(dasd_reserve_req);
}

module_init(dasd_eckd_init);
module_exit(dasd_eckd_cleanup);<|MERGE_RESOLUTION|>--- conflicted
+++ resolved
@@ -2666,11 +2666,7 @@
 	cqr->block = block;
 	cqr->expires = startdev->default_expires * HZ;	/* default 5 minutes */
 	cqr->lpm = startdev->path_data.ppm;
-<<<<<<< HEAD
-	cqr->retries = 256;
-=======
 	cqr->retries = startdev->default_retries;
->>>>>>> d0e0ac97
 	cqr->buildclk = get_tod_clock();
 	cqr->status = DASD_CQR_FILLED;
 	return cqr;
@@ -2845,11 +2841,7 @@
 	cqr->block = block;
 	cqr->expires = startdev->default_expires * HZ;	/* default 5 minutes */
 	cqr->lpm = startdev->path_data.ppm;
-<<<<<<< HEAD
-	cqr->retries = 256;
-=======
 	cqr->retries = startdev->default_retries;
->>>>>>> d0e0ac97
 	cqr->buildclk = get_tod_clock();
 	cqr->status = DASD_CQR_FILLED;
 	return cqr;
@@ -3142,11 +3134,7 @@
 	cqr->block = block;
 	cqr->expires = startdev->default_expires * HZ;	/* default 5 minutes */
 	cqr->lpm = startdev->path_data.ppm;
-<<<<<<< HEAD
-	cqr->retries = 256;
-=======
 	cqr->retries = startdev->default_retries;
->>>>>>> d0e0ac97
 	cqr->buildclk = get_tod_clock();
 	cqr->status = DASD_CQR_FILLED;
 	return cqr;
@@ -3349,11 +3337,7 @@
 	cqr->block = block;
 	cqr->expires = startdev->default_expires * HZ;
 	cqr->lpm = startdev->path_data.ppm;
-<<<<<<< HEAD
-	cqr->retries = 256;
-=======
 	cqr->retries = startdev->default_retries;
->>>>>>> d0e0ac97
 	cqr->buildclk = get_tod_clock();
 	cqr->status = DASD_CQR_FILLED;
 
