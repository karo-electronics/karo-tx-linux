--- conflicted
+++ resolved
@@ -47,10 +47,6 @@
 		return NULL;
 
 	pci_bus_insert_busn_res(child, busnr, busnr);
-<<<<<<< HEAD
-	bus->is_added = 1;
-=======
->>>>>>> d0e0ac97
 
 	return child;
 }
