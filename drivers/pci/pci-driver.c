--- conflicted
+++ resolved
@@ -305,14 +305,10 @@
 		pm_runtime_set_suspended(dev);
 		pm_runtime_put_noidle(dev);
 	}
-<<<<<<< HEAD
 	if (parent)
 		pm_runtime_put(parent);
-	return rc;
-=======
 
 	ddi->error = rc;
->>>>>>> d5a0dcf9
 }
 
 static int pci_call_probe(struct pci_driver *drv, struct pci_dev *dev,
