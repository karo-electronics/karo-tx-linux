--- conflicted
+++ resolved
@@ -1232,10 +1232,7 @@
 
 	INIT_LIST_HEAD(&dev->bus_list);
 	dev->dev.type = &pci_dev_type;
-<<<<<<< HEAD
-=======
 	dev->bus = pci_bus_get(bus);
->>>>>>> d0e0ac97
 
 	return dev;
 }
@@ -1735,15 +1732,10 @@
 	bridge->dev.release = pci_release_host_bridge_dev;
 	dev_set_name(&bridge->dev, "pci%04x:%02x", pci_domain_nr(b), bus);
 	error = pcibios_root_bridge_prepare(bridge);
-<<<<<<< HEAD
-	if (error)
-		goto bridge_dev_reg_err;
-=======
 	if (error) {
 		kfree(bridge);
 		goto err_out;
 	}
->>>>>>> d0e0ac97
 
 	error = device_register(&bridge->dev);
 	if (error) {
