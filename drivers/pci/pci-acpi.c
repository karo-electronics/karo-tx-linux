--- conflicted
+++ resolved
@@ -46,15 +46,9 @@
 	struct pci_dev *pci_dev = context;
 
 	if (event == ACPI_NOTIFY_DEVICE_WAKE && pci_dev) {
-<<<<<<< HEAD
-		pci_check_pme_status(pci_dev);
-		pm_runtime_resume(&pci_dev->dev);
-		pci_wakeup_event(pci_dev);
-=======
 		pci_wakeup_event(pci_dev);
 		pci_check_pme_status(pci_dev);
 		pm_runtime_resume(&pci_dev->dev);
->>>>>>> 3cbea436
 		if (pci_dev->subordinate)
 			pci_pme_wakeup_bus(pci_dev->subordinate);
 	}
