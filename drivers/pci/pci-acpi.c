--- conflicted
+++ resolved
@@ -45,15 +45,11 @@
 {
 	struct pci_dev *pci_dev = context;
 
-<<<<<<< HEAD
-	if (event == ACPI_NOTIFY_DEVICE_WAKE && pci_dev) {
-=======
 	if (event != ACPI_NOTIFY_DEVICE_WAKE || !pci_dev)
 		return;
 
 	if (!pci_dev->pm_cap || !pci_dev->pme_support
 	     || pci_check_pme_status(pci_dev)) {
->>>>>>> dcd6c922
 		if (pci_dev->pme_poll)
 			pci_dev->pme_poll = false;
 
