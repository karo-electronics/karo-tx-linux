/*
 * ACPI PCI HotPlug glue functions to ACPI CA subsystem
 *
 * Copyright (C) 2002,2003 Takayoshi Kochi (t-kochi@bq.jp.nec.com)
 * Copyright (C) 2002 Hiroshi Aono (h-aono@ap.jp.nec.com)
 * Copyright (C) 2002,2003 NEC Corporation
 * Copyright (C) 2003-2005 Matthew Wilcox (matthew.wilcox@hp.com)
 * Copyright (C) 2003-2005 Hewlett Packard
 * Copyright (C) 2005 Rajesh Shah (rajesh.shah@intel.com)
 * Copyright (C) 2005 Intel Corporation
 *
 * All rights reserved.
 *
 * This program is free software; you can redistribute it and/or modify
 * it under the terms of the GNU General Public License as published by
 * the Free Software Foundation; either version 2 of the License, or (at
 * your option) any later version.
 *
 * This program is distributed in the hope that it will be useful, but
 * WITHOUT ANY WARRANTY; without even the implied warranty of
 * MERCHANTABILITY OR FITNESS FOR A PARTICULAR PURPOSE, GOOD TITLE or
 * NON INFRINGEMENT.  See the GNU General Public License for more
 * details.
 *
 * You should have received a copy of the GNU General Public License
 * along with this program; if not, write to the Free Software
 * Foundation, Inc., 675 Mass Ave, Cambridge, MA 02139, USA.
 *
 * Send feedback to <kristen.c.accardi@intel.com>
 *
 */

/*
 * Lifetime rules for pci_dev:
 *  - The one in acpiphp_bridge has its refcount elevated by pci_get_slot()
 *    when the bridge is scanned and it loses a refcount when the bridge
 *    is removed.
 *  - When a P2P bridge is present, we elevate the refcount on the subordinate
 *    bus. It loses the refcount when the the driver unloads.
 */

#include <linux/init.h>
#include <linux/module.h>

#include <linux/kernel.h>
#include <linux/pci.h>
#include <linux/pci_hotplug.h>
#include <linux/pci-acpi.h>
#include <linux/mutex.h>
#include <linux/slab.h>
#include <linux/acpi.h>

#include "../pci.h"
#include "acpiphp.h"

static LIST_HEAD(bridge_list);

#define MY_NAME "acpiphp_glue"

static void handle_hotplug_event_bridge (acpi_handle, u32, void *);
static void acpiphp_sanitize_bus(struct pci_bus *bus);
static void acpiphp_set_hpp_values(struct pci_bus *bus);
static void handle_hotplug_event_func(acpi_handle handle, u32 type, void *context);

/* callback routine to check for the existence of a pci dock device */
static acpi_status
is_pci_dock_device(acpi_handle handle, u32 lvl, void *context, void **rv)
{
	int *count = (int *)context;

	if (is_dock_device(handle)) {
		(*count)++;
		return AE_CTRL_TERMINATE;
	} else {
		return AE_OK;
	}
}

/*
 * the _DCK method can do funny things... and sometimes not
 * hah-hah funny.
 *
 * TBD - figure out a way to only call fixups for
 * systems that require them.
 */
static int post_dock_fixups(struct notifier_block *nb, unsigned long val,
	void *v)
{
	struct acpiphp_func *func = container_of(nb, struct acpiphp_func, nb);
	struct pci_bus *bus = func->slot->bridge->pci_bus;
	u32 buses;

	if (!bus->self)
		return  NOTIFY_OK;

	/* fixup bad _DCK function that rewrites
	 * secondary bridge on slot
	 */
	pci_read_config_dword(bus->self,
			PCI_PRIMARY_BUS,
			&buses);

	if (((buses >> 8) & 0xff) != bus->busn_res.start) {
		buses = (buses & 0xff000000)
			| ((unsigned int)(bus->primary)     <<  0)
			| ((unsigned int)(bus->busn_res.start)   <<  8)
			| ((unsigned int)(bus->busn_res.end) << 16);
		pci_write_config_dword(bus->self, PCI_PRIMARY_BUS, buses);
	}
	return NOTIFY_OK;
}


static const struct acpi_dock_ops acpiphp_dock_ops = {
	.handler = handle_hotplug_event_func,
};

/* Check whether the PCI device is managed by native PCIe hotplug driver */
static bool device_is_managed_by_native_pciehp(struct pci_dev *pdev)
{
	u32 reg32;
	acpi_handle tmp;
	struct acpi_pci_root *root;

	/* Check whether the PCIe port supports native PCIe hotplug */
	if (pcie_capability_read_dword(pdev, PCI_EXP_SLTCAP, &reg32))
		return false;
	if (!(reg32 & PCI_EXP_SLTCAP_HPC))
		return false;

	/*
	 * Check whether native PCIe hotplug has been enabled for
	 * this PCIe hierarchy.
	 */
	tmp = acpi_find_root_bridge_handle(pdev);
	if (!tmp)
		return false;
	root = acpi_pci_find_root(tmp);
	if (!root)
		return false;
	if (!(root->osc_control_set & OSC_PCI_EXPRESS_NATIVE_HP_CONTROL))
		return false;

	return true;
}

/* callback routine to register each ACPI PCI slot object */
static acpi_status
register_slot(acpi_handle handle, u32 lvl, void *context, void **rv)
{
	struct acpiphp_bridge *bridge = (struct acpiphp_bridge *)context;
	struct acpiphp_slot *slot;
	struct acpiphp_func *newfunc;
	acpi_handle tmp;
	acpi_status status = AE_OK;
	unsigned long long adr, sun;
	int device, function, retval;
	struct pci_bus *pbus = bridge->pci_bus;
	struct pci_dev *pdev;

	if (!acpi_pci_check_ejectable(pbus, handle) && !is_dock_device(handle))
		return AE_OK;

	status = acpi_evaluate_integer(handle, "_ADR", NULL, &adr);
	if (ACPI_FAILURE(status)) {
		warn("can't evaluate _ADR (%#x)\n", status);
		return AE_OK;
	}

	device = (adr >> 16) & 0xffff;
	function = adr & 0xffff;

	pdev = pbus->self;
	if (pdev && device_is_managed_by_native_pciehp(pdev))
		return AE_OK;

	newfunc = kzalloc(sizeof(struct acpiphp_func), GFP_KERNEL);
	if (!newfunc)
		return AE_NO_MEMORY;

	INIT_LIST_HEAD(&newfunc->sibling);
	newfunc->handle = handle;
	newfunc->function = function;

	if (ACPI_SUCCESS(acpi_get_handle(handle, "_EJ0", &tmp)))
		newfunc->flags = FUNC_HAS_EJ0;

	if (ACPI_SUCCESS(acpi_get_handle(handle, "_STA", &tmp)))
		newfunc->flags |= FUNC_HAS_STA;

	if (ACPI_SUCCESS(acpi_get_handle(handle, "_PS0", &tmp)))
		newfunc->flags |= FUNC_HAS_PS0;

	if (ACPI_SUCCESS(acpi_get_handle(handle, "_PS3", &tmp)))
		newfunc->flags |= FUNC_HAS_PS3;

	if (ACPI_SUCCESS(acpi_get_handle(handle, "_DCK", &tmp)))
		newfunc->flags |= FUNC_HAS_DCK;

	status = acpi_evaluate_integer(handle, "_SUN", NULL, &sun);
	if (ACPI_FAILURE(status)) {
		/*
		 * use the count of the number of slots we've found
		 * for the number of the slot
		 */
		sun = bridge->nr_slots+1;
	}

	/* search for objects that share the same slot */
	for (slot = bridge->slots; slot; slot = slot->next)
		if (slot->device == device) {
			if (slot->sun != sun)
				warn("sibling found, but _SUN doesn't match!\n");
			break;
		}

	if (!slot) {
		slot = kzalloc(sizeof(struct acpiphp_slot), GFP_KERNEL);
		if (!slot) {
			kfree(newfunc);
			return AE_NO_MEMORY;
		}

		slot->bridge = bridge;
		slot->device = device;
		slot->sun = sun;
		INIT_LIST_HEAD(&slot->funcs);
		mutex_init(&slot->crit_sect);

		slot->next = bridge->slots;
		bridge->slots = slot;

		bridge->nr_slots++;

		dbg("found ACPI PCI Hotplug slot %llu at PCI %04x:%02x:%02x\n",
		    slot->sun, pci_domain_nr(pbus), pbus->number, device);
		retval = acpiphp_register_hotplug_slot(slot);
		if (retval) {
			if (retval == -EBUSY)
				warn("Slot %llu already registered by another "
					"hotplug driver\n", slot->sun);
			else
				warn("acpiphp_register_hotplug_slot failed "
					"(err code = 0x%x)\n", retval);
			goto err_exit;
		}
	}

	newfunc->slot = slot;
	list_add_tail(&newfunc->sibling, &slot->funcs);

	pdev = pci_get_slot(pbus, PCI_DEVFN(device, function));
	if (pdev) {
		slot->flags |= (SLOT_ENABLED | SLOT_POWEREDON);
		pci_dev_put(pdev);
	}

	if (is_dock_device(handle)) {
		/* we don't want to call this device's _EJ0
		 * because we want the dock notify handler
		 * to call it after it calls _DCK
		 */
		newfunc->flags &= ~FUNC_HAS_EJ0;
		if (register_hotplug_dock_device(handle,
			&acpiphp_dock_ops, newfunc))
			dbg("failed to register dock device\n");

		/* we need to be notified when dock events happen
		 * outside of the hotplug operation, since we may
		 * need to do fixups before we can hotplug.
		 */
		newfunc->nb.notifier_call = post_dock_fixups;
		if (register_dock_notifier(&newfunc->nb))
			dbg("failed to register a dock notifier");
	}

	/* install notify handler */
	if (!(newfunc->flags & FUNC_HAS_DCK)) {
		status = acpi_install_notify_handler(handle,
					     ACPI_SYSTEM_NOTIFY,
					     handle_hotplug_event_func,
					     newfunc);

		if (ACPI_FAILURE(status))
			err("failed to register interrupt notify handler\n");
	} else
		status = AE_OK;

	return status;

 err_exit:
	bridge->nr_slots--;
	bridge->slots = slot->next;
	kfree(slot);
	kfree(newfunc);

	return AE_OK;
}


/* see if it's worth looking at this bridge */
static int detect_ejectable_slots(acpi_handle handle)
{
	int found = acpi_pci_detect_ejectable(handle);
	if (!found) {
		acpi_walk_namespace(ACPI_TYPE_DEVICE, handle, (u32)1,
				    is_pci_dock_device, NULL, (void *)&found, NULL);
	}
	return found;
}

/* initialize miscellaneous stuff for both root and PCI-to-PCI bridge */
static void init_bridge_misc(struct acpiphp_bridge *bridge)
{
	acpi_status status;

	/* must be added to the list prior to calling register_slot */
	list_add(&bridge->list, &bridge_list);

	/* register all slot objects under this bridge */
	status = acpi_walk_namespace(ACPI_TYPE_DEVICE, bridge->handle, (u32)1,
				     register_slot, NULL, bridge, NULL);
	if (ACPI_FAILURE(status)) {
		list_del(&bridge->list);
		return;
	}

	/* install notify handler for P2P bridges */
	if (!pci_is_root_bus(bridge->pci_bus)) {
		if ((bridge->flags & BRIDGE_HAS_EJ0) && bridge->func) {
			status = acpi_remove_notify_handler(bridge->func->handle,
						ACPI_SYSTEM_NOTIFY,
						handle_hotplug_event_func);
			if (ACPI_FAILURE(status))
				err("failed to remove notify handler\n");
		}
		status = acpi_install_notify_handler(bridge->handle,
					     ACPI_SYSTEM_NOTIFY,
					     handle_hotplug_event_bridge,
					     bridge);

		if (ACPI_FAILURE(status)) {
			err("failed to register interrupt notify handler\n");
		}
	}
}


/* find acpiphp_func from acpiphp_bridge */
static struct acpiphp_func *acpiphp_bridge_handle_to_function(acpi_handle handle)
{
	struct acpiphp_bridge *bridge;
	struct acpiphp_slot *slot;
	struct acpiphp_func *func;

	list_for_each_entry(bridge, &bridge_list, list) {
		for (slot = bridge->slots; slot; slot = slot->next) {
			list_for_each_entry(func, &slot->funcs, sibling) {
				if (func->handle == handle)
					return func;
			}
		}
	}

	return NULL;
}


static inline void config_p2p_bridge_flags(struct acpiphp_bridge *bridge)
{
	acpi_handle dummy_handle;
	struct acpiphp_func *func;

	if (ACPI_SUCCESS(acpi_get_handle(bridge->handle,
					"_EJ0", &dummy_handle))) {
		bridge->flags |= BRIDGE_HAS_EJ0;

		dbg("found ejectable p2p bridge\n");

		/* make link between PCI bridge and PCI function */
		func = acpiphp_bridge_handle_to_function(bridge->handle);
		if (!func)
			return;
		bridge->func = func;
		func->bridge = bridge;
	}
}


/* allocate and initialize host bridge data structure */
static void add_host_bridge(struct acpi_pci_root *root)
{
	struct acpiphp_bridge *bridge;
	acpi_handle handle = root->device->handle;

	bridge = kzalloc(sizeof(struct acpiphp_bridge), GFP_KERNEL);
	if (bridge == NULL)
		return;

	bridge->handle = handle;

	bridge->pci_bus = root->bus;

	init_bridge_misc(bridge);
}


/* allocate and initialize PCI-to-PCI bridge data structure */
static void add_p2p_bridge(acpi_handle *handle)
{
	struct acpiphp_bridge *bridge;

	bridge = kzalloc(sizeof(struct acpiphp_bridge), GFP_KERNEL);
	if (bridge == NULL) {
		err("out of memory\n");
		return;
	}

	bridge->handle = handle;
	config_p2p_bridge_flags(bridge);

	bridge->pci_dev = acpi_get_pci_dev(handle);
	bridge->pci_bus = bridge->pci_dev->subordinate;
	if (!bridge->pci_bus) {
		err("This is not a PCI-to-PCI bridge!\n");
		goto err;
	}

	/*
	 * Grab a ref to the subordinate PCI bus in case the bus is
	 * removed via PCI core logical hotplug. The ref pins the bus
	 * (which we access during module unload).
	 */
	get_device(&bridge->pci_bus->dev);

	init_bridge_misc(bridge);
	return;
 err:
	pci_dev_put(bridge->pci_dev);
	kfree(bridge);
	return;
}


/* callback routine to find P2P bridges */
static acpi_status
find_p2p_bridge(acpi_handle handle, u32 lvl, void *context, void **rv)
{
	acpi_status status;
	struct pci_dev *dev;

	dev = acpi_get_pci_dev(handle);
	if (!dev || !dev->subordinate)
		goto out;

	/* check if this bridge has ejectable slots */
	if ((detect_ejectable_slots(handle) > 0)) {
		dbg("found PCI-to-PCI bridge at PCI %s\n", pci_name(dev));
		add_p2p_bridge(handle);
	}

	/* search P2P bridges under this p2p bridge */
	status = acpi_walk_namespace(ACPI_TYPE_DEVICE, handle, (u32)1,
				     find_p2p_bridge, NULL, NULL, NULL);
	if (ACPI_FAILURE(status))
		warn("find_p2p_bridge failed (error code = 0x%x)\n", status);

 out:
	pci_dev_put(dev);
	return AE_OK;
}


/* find hot-pluggable slots, and then find P2P bridge */
static int add_bridge(struct acpi_pci_root *root)
{
	acpi_status status;
	unsigned long long tmp;
	acpi_handle dummy_handle;
	acpi_handle handle = root->device->handle;

	/* if the bridge doesn't have _STA, we assume it is always there */
	status = acpi_get_handle(handle, "_STA", &dummy_handle);
	if (ACPI_SUCCESS(status)) {
		status = acpi_evaluate_integer(handle, "_STA", NULL, &tmp);
		if (ACPI_FAILURE(status)) {
			dbg("%s: _STA evaluation failure\n", __func__);
			return 0;
		}
		if ((tmp & ACPI_STA_FUNCTIONING) == 0)
			/* don't register this object */
			return 0;
	}

	/* check if this bridge has ejectable slots */
	if (detect_ejectable_slots(handle) > 0) {
		dbg("found PCI host-bus bridge with hot-pluggable slots\n");
		add_host_bridge(root);
	}

	/* search P2P bridges under this host bridge */
	status = acpi_walk_namespace(ACPI_TYPE_DEVICE, handle, (u32)1,
				     find_p2p_bridge, NULL, NULL, NULL);

	if (ACPI_FAILURE(status))
		warn("find_p2p_bridge failed (error code = 0x%x)\n", status);

	return 0;
}

static struct acpiphp_bridge *acpiphp_handle_to_bridge(acpi_handle handle)
{
	struct acpiphp_bridge *bridge;

	list_for_each_entry(bridge, &bridge_list, list)
		if (bridge->handle == handle)
			return bridge;

	return NULL;
}

static void cleanup_bridge(struct acpiphp_bridge *bridge)
{
	struct acpiphp_slot *slot, *next;
	struct acpiphp_func *func, *tmp;
	acpi_status status;
	acpi_handle handle = bridge->handle;

	if (!pci_is_root_bus(bridge->pci_bus)) {
		status = acpi_remove_notify_handler(handle,
					    ACPI_SYSTEM_NOTIFY,
					    handle_hotplug_event_bridge);
		if (ACPI_FAILURE(status))
			err("failed to remove notify handler\n");
	}

	if ((bridge->flags & BRIDGE_HAS_EJ0) && bridge->func) {
		status = acpi_install_notify_handler(bridge->func->handle,
						ACPI_SYSTEM_NOTIFY,
						handle_hotplug_event_func,
						bridge->func);
		if (ACPI_FAILURE(status))
			err("failed to install interrupt notify handler\n");
	}

	slot = bridge->slots;
	while (slot) {
		next = slot->next;
		list_for_each_entry_safe(func, tmp, &slot->funcs, sibling) {
			if (is_dock_device(func->handle)) {
				unregister_hotplug_dock_device(func->handle);
				unregister_dock_notifier(&func->nb);
			}
			if (!(func->flags & FUNC_HAS_DCK)) {
				status = acpi_remove_notify_handler(func->handle,
						ACPI_SYSTEM_NOTIFY,
						handle_hotplug_event_func);
				if (ACPI_FAILURE(status))
					err("failed to remove notify handler\n");
			}
			list_del(&func->sibling);
			kfree(func);
		}
		acpiphp_unregister_hotplug_slot(slot);
		list_del(&slot->funcs);
		kfree(slot);
		slot = next;
	}

	/*
	 * Only P2P bridges have a pci_dev
	 */
	if (bridge->pci_dev)
		put_device(&bridge->pci_bus->dev);

	pci_dev_put(bridge->pci_dev);
	list_del(&bridge->list);
	kfree(bridge);
}

static acpi_status
cleanup_p2p_bridge(acpi_handle handle, u32 lvl, void *context, void **rv)
{
	struct acpiphp_bridge *bridge;

	/* cleanup p2p bridges under this P2P bridge
	   in a depth-first manner */
	acpi_walk_namespace(ACPI_TYPE_DEVICE, handle, (u32)1,
				cleanup_p2p_bridge, NULL, NULL, NULL);

	bridge = acpiphp_handle_to_bridge(handle);
	if (bridge)
		cleanup_bridge(bridge);

	return AE_OK;
}

static void remove_bridge(struct acpi_pci_root *root)
{
	struct acpiphp_bridge *bridge;
	acpi_handle handle = root->device->handle;

	/* cleanup p2p bridges under this host bridge
	   in a depth-first manner */
	acpi_walk_namespace(ACPI_TYPE_DEVICE, handle,
				(u32)1, cleanup_p2p_bridge, NULL, NULL, NULL);

	/*
	 * On root bridges with hotplug slots directly underneath (ie,
	 * no p2p bridge between), we call cleanup_bridge(). 
	 *
	 * The else clause cleans up root bridges that either had no
	 * hotplug slots at all, or had a p2p bridge underneath.
	 */
	bridge = acpiphp_handle_to_bridge(handle);
	if (bridge)
		cleanup_bridge(bridge);
}

static int power_on_slot(struct acpiphp_slot *slot)
{
	acpi_status status;
	struct acpiphp_func *func;
	int retval = 0;

	/* if already enabled, just skip */
	if (slot->flags & SLOT_POWEREDON)
		goto err_exit;

	list_for_each_entry(func, &slot->funcs, sibling) {
		if (func->flags & FUNC_HAS_PS0) {
			dbg("%s: executing _PS0\n", __func__);
			status = acpi_evaluate_object(func->handle, "_PS0", NULL, NULL);
			if (ACPI_FAILURE(status)) {
				warn("%s: _PS0 failed\n", __func__);
				retval = -1;
				goto err_exit;
			} else
				break;
		}
	}

	/* TBD: evaluate _STA to check if the slot is enabled */

	slot->flags |= SLOT_POWEREDON;

 err_exit:
	return retval;
}


static int power_off_slot(struct acpiphp_slot *slot)
{
	acpi_status status;
	struct acpiphp_func *func;

	int retval = 0;

	/* if already disabled, just skip */
	if ((slot->flags & SLOT_POWEREDON) == 0)
		goto err_exit;

	list_for_each_entry(func, &slot->funcs, sibling) {
		if (func->flags & FUNC_HAS_PS3) {
			status = acpi_evaluate_object(func->handle, "_PS3", NULL, NULL);
			if (ACPI_FAILURE(status)) {
				warn("%s: _PS3 failed\n", __func__);
				retval = -1;
				goto err_exit;
			} else
				break;
		}
	}

	/* TBD: evaluate _STA to check if the slot is disabled */

	slot->flags &= (~SLOT_POWEREDON);

 err_exit:
	return retval;
}



/**
 * acpiphp_max_busnr - return the highest reserved bus number under the given bus.
 * @bus: bus to start search with
 */
static unsigned char acpiphp_max_busnr(struct pci_bus *bus)
{
	struct list_head *tmp;
	unsigned char max, n;

	/*
	 * pci_bus_max_busnr will return the highest
	 * reserved busnr for all these children.
	 * that is equivalent to the bus->subordinate
	 * value.  We don't want to use the parent's
	 * bus->subordinate value because it could have
	 * padding in it.
	 */
	max = bus->busn_res.start;

	list_for_each(tmp, &bus->children) {
		n = pci_bus_max_busnr(pci_bus_b(tmp));
		if (n > max)
			max = n;
	}
	return max;
}


/**
 * acpiphp_bus_add - add a new bus to acpi subsystem
 * @func: acpiphp_func of the bridge
 */
static int acpiphp_bus_add(struct acpiphp_func *func)
{
	struct acpi_device *device;
	int ret_val;

	if (!acpi_bus_get_device(func->handle, &device)) {
		dbg("bus exists... trim\n");
		/* this shouldn't be in here, so remove
		 * the bus then re-add it...
		 */
<<<<<<< HEAD
		ret_val = acpi_bus_trim(device);
		dbg("acpi_bus_trim return %x\n", ret_val);
=======
		acpi_bus_trim(device);
>>>>>>> 10baf04e
	}

	ret_val = acpi_bus_scan(func->handle);
	if (!ret_val)
		ret_val = acpi_bus_get_device(func->handle, &device);

	if (ret_val)
		dbg("error adding bus, %x\n", -ret_val);

	return ret_val;
}


/**
 * acpiphp_bus_trim - trim a bus from acpi subsystem
 * @handle: handle to acpi namespace
 */
static int acpiphp_bus_trim(acpi_handle handle)
{
	struct acpi_device *device;
	int retval;

	retval = acpi_bus_get_device(handle, &device);
	if (retval) {
		dbg("acpi_device not found\n");
		return retval;
	}

<<<<<<< HEAD
	retval = acpi_bus_trim(device);
	if (retval)
		err("cannot remove from acpi list\n");

	return retval;
=======
	acpi_bus_trim(device);
	return 0;
>>>>>>> 10baf04e
}

static void acpiphp_set_acpi_region(struct acpiphp_slot *slot)
{
	struct acpiphp_func *func;
	union acpi_object params[2];
	struct acpi_object_list arg_list;

	list_for_each_entry(func, &slot->funcs, sibling) {
		arg_list.count = 2;
		arg_list.pointer = params;
		params[0].type = ACPI_TYPE_INTEGER;
		params[0].integer.value = ACPI_ADR_SPACE_PCI_CONFIG;
		params[1].type = ACPI_TYPE_INTEGER;
		params[1].integer.value = 1;
		/* _REG is optional, we don't care about if there is failure */
		acpi_evaluate_object(func->handle, "_REG", &arg_list, NULL);
	}
}

static void check_hotplug_bridge(struct acpiphp_slot *slot, struct pci_dev *dev)
{
	struct acpiphp_func *func;

	if (!dev->subordinate)
		return;

	/* quirk, or pcie could set it already */
	if (dev->is_hotplug_bridge)
		return;

	if (PCI_SLOT(dev->devfn) != slot->device)
		return;

	list_for_each_entry(func, &slot->funcs, sibling) {
		if (PCI_FUNC(dev->devfn) == func->function) {
			/* check if this bridge has ejectable slots */
			if ((detect_ejectable_slots(func->handle) > 0))
				dev->is_hotplug_bridge = 1;
			break;
		}
	}
}
/**
 * enable_device - enable, configure a slot
 * @slot: slot to be enabled
 *
 * This function should be called per *physical slot*,
 * not per each slot object in ACPI namespace.
 */
static int __ref enable_device(struct acpiphp_slot *slot)
{
	struct pci_dev *dev;
	struct pci_bus *bus = slot->bridge->pci_bus;
	struct acpiphp_func *func;
	int retval = 0;
	int num, max, pass;
	acpi_status status;

	if (slot->flags & SLOT_ENABLED)
		goto err_exit;

	list_for_each_entry(func, &slot->funcs, sibling)
		acpiphp_bus_add(func);

	num = pci_scan_slot(bus, PCI_DEVFN(slot->device, 0));
	if (num == 0) {
		/* Maybe only part of funcs are added. */
		dbg("No new device found\n");
		goto err_exit;
	}

	max = acpiphp_max_busnr(bus);
	for (pass = 0; pass < 2; pass++) {
		list_for_each_entry(dev, &bus->devices, bus_list) {
			if (PCI_SLOT(dev->devfn) != slot->device)
				continue;
			if (dev->hdr_type == PCI_HEADER_TYPE_BRIDGE ||
			    dev->hdr_type == PCI_HEADER_TYPE_CARDBUS) {
				max = pci_scan_bridge(bus, dev, max, pass);
				if (pass && dev->subordinate) {
					check_hotplug_bridge(slot, dev);
					pci_bus_size_bridges(dev->subordinate);
				}
			}
		}
	}

	pci_bus_assign_resources(bus);
	acpiphp_sanitize_bus(bus);
	acpiphp_set_hpp_values(bus);
	acpiphp_set_acpi_region(slot);
	pci_enable_bridges(bus);

	list_for_each_entry(dev, &bus->devices, bus_list) {
		/* Assume that newly added devices are powered on already. */
		if (!dev->is_added)
			dev->current_state = PCI_D0;
	}

	pci_bus_add_devices(bus);

	slot->flags |= SLOT_ENABLED;
	list_for_each_entry(func, &slot->funcs, sibling) {
		dev = pci_get_slot(bus, PCI_DEVFN(slot->device,
						  func->function));
		if (!dev) {
			/* Do not set SLOT_ENABLED flag if some funcs
			   are not added. */
			slot->flags &= (~SLOT_ENABLED);
			continue;
		}

		if (dev->hdr_type != PCI_HEADER_TYPE_BRIDGE &&
		    dev->hdr_type != PCI_HEADER_TYPE_CARDBUS) {
			pci_dev_put(dev);
			continue;
		}

		status = find_p2p_bridge(func->handle, (u32)1, bus, NULL);
		if (ACPI_FAILURE(status))
			warn("find_p2p_bridge failed (error code = 0x%x)\n",
				status);
		pci_dev_put(dev);
	}


 err_exit:
	return retval;
}

/* return first device in slot, acquiring a reference on it */
static struct pci_dev *dev_in_slot(struct acpiphp_slot *slot)
{
	struct pci_bus *bus = slot->bridge->pci_bus;
	struct pci_dev *dev;
	struct pci_dev *ret = NULL;

	down_read(&pci_bus_sem);
	list_for_each_entry(dev, &bus->devices, bus_list)
		if (PCI_SLOT(dev->devfn) == slot->device) {
			ret = pci_dev_get(dev);
			break;
		}
	up_read(&pci_bus_sem);

	return ret;
}

/**
 * disable_device - disable a slot
 * @slot: ACPI PHP slot
 */
static int disable_device(struct acpiphp_slot *slot)
{
	struct acpiphp_func *func;
	struct pci_dev *pdev;
	struct pci_bus *bus = slot->bridge->pci_bus;

	/* The slot will be enabled when func 0 is added, so check
	   func 0 before disable the slot. */
	pdev = pci_get_slot(bus, PCI_DEVFN(slot->device, 0));
	if (!pdev)
		goto err_exit;
	pci_dev_put(pdev);

	list_for_each_entry(func, &slot->funcs, sibling) {
		if (func->bridge) {
			/* cleanup p2p bridges under this P2P bridge */
			cleanup_p2p_bridge(func->bridge->handle,
						(u32)1, NULL, NULL);
			func->bridge = NULL;
		}
	}

	/*
	 * enable_device() enumerates all functions in this device via
	 * pci_scan_slot(), whether they have associated ACPI hotplug
	 * methods (_EJ0, etc.) or not.  Therefore, we remove all functions
	 * here.
	 */
	while ((pdev = dev_in_slot(slot))) {
		pci_stop_and_remove_bus_device(pdev);
		pci_dev_put(pdev);
	}

	list_for_each_entry(func, &slot->funcs, sibling) {
		acpiphp_bus_trim(func->handle);
	}

	slot->flags &= (~SLOT_ENABLED);

err_exit:
	return 0;
}


/**
 * get_slot_status - get ACPI slot status
 * @slot: ACPI PHP slot
 *
 * If a slot has _STA for each function and if any one of them
 * returned non-zero status, return it.
 *
 * If a slot doesn't have _STA and if any one of its functions'
 * configuration space is configured, return 0x0f as a _STA.
 *
 * Otherwise return 0.
 */
static unsigned int get_slot_status(struct acpiphp_slot *slot)
{
	acpi_status status;
	unsigned long long sta = 0;
	u32 dvid;
	struct acpiphp_func *func;

	list_for_each_entry(func, &slot->funcs, sibling) {
		if (func->flags & FUNC_HAS_STA) {
			status = acpi_evaluate_integer(func->handle, "_STA", NULL, &sta);
			if (ACPI_SUCCESS(status) && sta)
				break;
		} else {
			pci_bus_read_config_dword(slot->bridge->pci_bus,
						  PCI_DEVFN(slot->device,
							    func->function),
						  PCI_VENDOR_ID, &dvid);
			if (dvid != 0xffffffff) {
				sta = ACPI_STA_ALL;
				break;
			}
		}
	}

	return (unsigned int)sta;
}

/**
 * acpiphp_eject_slot - physically eject the slot
 * @slot: ACPI PHP slot
 */
int acpiphp_eject_slot(struct acpiphp_slot *slot)
{
	acpi_status status;
	struct acpiphp_func *func;
	struct acpi_object_list arg_list;
	union acpi_object arg;

	list_for_each_entry(func, &slot->funcs, sibling) {
		/* We don't want to call _EJ0 on non-existing functions. */
		if ((func->flags & FUNC_HAS_EJ0)) {
			/* _EJ0 method take one argument */
			arg_list.count = 1;
			arg_list.pointer = &arg;
			arg.type = ACPI_TYPE_INTEGER;
			arg.integer.value = 1;

			status = acpi_evaluate_object(func->handle, "_EJ0", &arg_list, NULL);
			if (ACPI_FAILURE(status)) {
				warn("%s: _EJ0 failed\n", __func__);
				return -1;
			} else
				break;
		}
	}
	return 0;
}

/**
 * acpiphp_check_bridge - re-enumerate devices
 * @bridge: where to begin re-enumeration
 *
 * Iterate over all slots under this bridge and make sure that if a
 * card is present they are enabled, and if not they are disabled.
 */
static int acpiphp_check_bridge(struct acpiphp_bridge *bridge)
{
	struct acpiphp_slot *slot;
	int retval = 0;
	int enabled, disabled;

	enabled = disabled = 0;

	for (slot = bridge->slots; slot; slot = slot->next) {
		unsigned int status = get_slot_status(slot);
		if (slot->flags & SLOT_ENABLED) {
			if (status == ACPI_STA_ALL)
				continue;
			retval = acpiphp_disable_slot(slot);
			if (retval) {
				err("Error occurred in disabling\n");
				goto err_exit;
			} else {
				acpiphp_eject_slot(slot);
			}
			disabled++;
		} else {
			if (status != ACPI_STA_ALL)
				continue;
			retval = acpiphp_enable_slot(slot);
			if (retval) {
				err("Error occurred in enabling\n");
				goto err_exit;
			}
			enabled++;
		}
	}

	dbg("%s: %d enabled, %d disabled\n", __func__, enabled, disabled);

 err_exit:
	return retval;
}

static void acpiphp_set_hpp_values(struct pci_bus *bus)
{
	struct pci_dev *dev;

	list_for_each_entry(dev, &bus->devices, bus_list)
		pci_configure_slot(dev);
}

/*
 * Remove devices for which we could not assign resources, call
 * arch specific code to fix-up the bus
 */
static void acpiphp_sanitize_bus(struct pci_bus *bus)
{
	struct pci_dev *dev;
	int i;
	unsigned long type_mask = IORESOURCE_IO | IORESOURCE_MEM;

	list_for_each_entry(dev, &bus->devices, bus_list) {
		for (i=0; i<PCI_BRIDGE_RESOURCES; i++) {
			struct resource *res = &dev->resource[i];
			if ((res->flags & type_mask) && !res->start &&
					res->end) {
				/* Could not assign a required resources
				 * for this device, remove it */
				pci_stop_and_remove_bus_device(dev);
				break;
			}
		}
	}
}

<<<<<<< HEAD
=======
/* Program resources in newly inserted bridge */
static int acpiphp_configure_bridge (acpi_handle handle)
{
	struct pci_bus *bus;

	if (acpi_is_root_bridge(handle)) {
		struct acpi_pci_root *root = acpi_pci_find_root(handle);
		bus = root->bus;
	} else {
		struct pci_dev *pdev = acpi_get_pci_dev(handle);
		bus = pdev->subordinate;
		pci_dev_put(pdev);
	}

	pci_bus_size_bridges(bus);
	pci_bus_assign_resources(bus);
	acpiphp_sanitize_bus(bus);
	acpiphp_set_hpp_values(bus);
	pci_enable_bridges(bus);
	return 0;
}

static void handle_bridge_insertion(acpi_handle handle, u32 type)
{
	struct acpi_device *device;

	if ((type != ACPI_NOTIFY_BUS_CHECK) &&
			(type != ACPI_NOTIFY_DEVICE_CHECK)) {
		err("unexpected notification type %d\n", type);
		return;
	}

	if (acpi_bus_scan(handle)) {
		err("cannot add bridge to acpi list\n");
		return;
	}
	if (acpi_bus_get_device(handle, &device)) {
		err("ACPI device object missing\n");
		return;
	}
	if (!acpiphp_configure_bridge(handle))
		add_bridge(handle);
	else
		err("cannot configure and start bridge\n");

}

>>>>>>> 10baf04e
/*
 * ACPI event handlers
 */

static acpi_status
check_sub_bridges(acpi_handle handle, u32 lvl, void *context, void **rv)
{
	struct acpiphp_bridge *bridge;
	char objname[64];
	struct acpi_buffer buffer = { .length = sizeof(objname),
				      .pointer = objname };

	bridge = acpiphp_handle_to_bridge(handle);
	if (bridge) {
		acpi_get_name(handle, ACPI_FULL_PATHNAME, &buffer);
		dbg("%s: re-enumerating slots under %s\n",
			__func__, objname);
		acpiphp_check_bridge(bridge);
	}
	return AE_OK ;
}

static void _handle_hotplug_event_bridge(struct work_struct *work)
{
	struct acpiphp_bridge *bridge;
	char objname[64];
	struct acpi_buffer buffer = { .length = sizeof(objname),
				      .pointer = objname };
	struct acpi_hp_work *hp_work;
	acpi_handle handle;
	u32 type;

	hp_work = container_of(work, struct acpi_hp_work, work);
	handle = hp_work->handle;
	type = hp_work->type;
<<<<<<< HEAD
	bridge = (struct acpiphp_bridge *)hp_work->context;
=======

	acpi_scan_lock_acquire();

	if (acpi_bus_get_device(handle, &device)) {
		/* This bridge must have just been physically inserted */
		handle_bridge_insertion(handle, type);
		goto out;
	}

	bridge = acpiphp_handle_to_bridge(handle);
	if (type == ACPI_NOTIFY_BUS_CHECK) {
		acpi_walk_namespace(ACPI_TYPE_DEVICE, handle, ACPI_UINT32_MAX,
			count_sub_bridges, NULL, &num_sub_bridges, NULL);
	}

	if (!bridge && !num_sub_bridges) {
		err("cannot get bridge info\n");
		goto out;
	}
>>>>>>> 10baf04e

	acpi_get_name(handle, ACPI_FULL_PATHNAME, &buffer);

	switch (type) {
	case ACPI_NOTIFY_BUS_CHECK:
		/* bus re-enumerate */
		dbg("%s: Bus check notify on %s\n", __func__, objname);
		dbg("%s: re-enumerating slots under %s\n", __func__, objname);
		acpiphp_check_bridge(bridge);
		acpi_walk_namespace(ACPI_TYPE_DEVICE, handle,
			ACPI_UINT32_MAX, check_sub_bridges, NULL, NULL, NULL);
		break;

	case ACPI_NOTIFY_DEVICE_CHECK:
		/* device check */
		dbg("%s: Device check notify on %s\n", __func__, objname);
		acpiphp_check_bridge(bridge);
		break;

	case ACPI_NOTIFY_DEVICE_WAKE:
		/* wake event */
		dbg("%s: Device wake notify on %s\n", __func__, objname);
		break;

	case ACPI_NOTIFY_EJECT_REQUEST:
		/* request device eject */
		dbg("%s: Device eject notify on %s\n", __func__, objname);
		if ((bridge->flags & BRIDGE_HAS_EJ0) && bridge->func) {
			struct acpiphp_slot *slot;
			slot = bridge->func->slot;
			if (!acpiphp_disable_slot(slot))
				acpiphp_eject_slot(slot);
		}
		break;

	case ACPI_NOTIFY_FREQUENCY_MISMATCH:
		printk(KERN_ERR "Device %s cannot be configured due"
				" to a frequency mismatch\n", objname);
		break;

	case ACPI_NOTIFY_BUS_MODE_MISMATCH:
		printk(KERN_ERR "Device %s cannot be configured due"
				" to a bus mode mismatch\n", objname);
		break;

	case ACPI_NOTIFY_POWER_FAULT:
		printk(KERN_ERR "Device %s has suffered a power fault\n",
				objname);
		break;

	default:
		warn("notify_handler: unknown event type 0x%x for %s\n", type, objname);
		break;
	}

<<<<<<< HEAD
=======
out:
	acpi_scan_lock_release();
>>>>>>> 10baf04e
	kfree(hp_work); /* allocated in handle_hotplug_event_bridge */
}

/**
 * handle_hotplug_event_bridge - handle ACPI event on bridges
 * @handle: Notify()'ed acpi_handle
 * @type: Notify code
 * @context: pointer to acpiphp_bridge structure
 *
 * Handles ACPI event notification on {host,p2p} bridges.
 */
static void handle_hotplug_event_bridge(acpi_handle handle, u32 type,
					void *context)
{
	/*
	 * Currently the code adds all hotplug events to the kacpid_wq
	 * queue when it should add hotplug events to the kacpi_hotplug_wq.
	 * The proper way to fix this is to reorganize the code so that
	 * drivers (dock, etc.) do not call acpi_os_execute(), etc.
	 * For now just re-add this work to the kacpi_hotplug_wq so we
	 * don't deadlock on hotplug actions.
	 */
	alloc_acpi_hp_work(handle, type, context, _handle_hotplug_event_bridge);
}

static void _handle_hotplug_event_func(struct work_struct *work)
{
	struct acpiphp_func *func;
	char objname[64];
	struct acpi_buffer buffer = { .length = sizeof(objname),
				      .pointer = objname };
	struct acpi_hp_work *hp_work;
	acpi_handle handle;
	u32 type;

	hp_work = container_of(work, struct acpi_hp_work, work);
	handle = hp_work->handle;
	type = hp_work->type;
	func = (struct acpiphp_func *)hp_work->context;

	acpi_get_name(handle, ACPI_FULL_PATHNAME, &buffer);

<<<<<<< HEAD
=======
	func = (struct acpiphp_func *)context;

	acpi_scan_lock_acquire();

>>>>>>> 10baf04e
	switch (type) {
	case ACPI_NOTIFY_BUS_CHECK:
		/* bus re-enumerate */
		dbg("%s: Bus check notify on %s\n", __func__, objname);
		acpiphp_enable_slot(func->slot);
		break;

	case ACPI_NOTIFY_DEVICE_CHECK:
		/* device check : re-enumerate from parent bus */
		dbg("%s: Device check notify on %s\n", __func__, objname);
		acpiphp_check_bridge(func->slot->bridge);
		break;

	case ACPI_NOTIFY_DEVICE_WAKE:
		/* wake event */
		dbg("%s: Device wake notify on %s\n", __func__, objname);
		break;

	case ACPI_NOTIFY_EJECT_REQUEST:
		/* request device eject */
		dbg("%s: Device eject notify on %s\n", __func__, objname);
		if (!(acpiphp_disable_slot(func->slot)))
			acpiphp_eject_slot(func->slot);
		break;

	default:
		warn("notify_handler: unknown event type 0x%x for %s\n", type, objname);
		break;
	}

	acpi_scan_lock_release();
	kfree(hp_work); /* allocated in handle_hotplug_event_func */
}

/**
 * handle_hotplug_event_func - handle ACPI event on functions (i.e. slots)
 * @handle: Notify()'ed acpi_handle
 * @type: Notify code
 * @context: pointer to acpiphp_func structure
 *
 * Handles ACPI event notification on slots.
 */
static void handle_hotplug_event_func(acpi_handle handle, u32 type,
				      void *context)
{
	/*
	 * Currently the code adds all hotplug events to the kacpid_wq
	 * queue when it should add hotplug events to the kacpi_hotplug_wq.
	 * The proper way to fix this is to reorganize the code so that
	 * drivers (dock, etc.) do not call acpi_os_execute(), etc.
	 * For now just re-add this work to the kacpi_hotplug_wq so we
	 * don't deadlock on hotplug actions.
	 */
	alloc_acpi_hp_work(handle, type, context, _handle_hotplug_event_func);
}

static struct acpi_pci_driver acpi_pci_hp_driver = {
	.add =		add_bridge,
	.remove =	remove_bridge,
};

/**
 * acpiphp_glue_init - initializes all PCI hotplug - ACPI glue data structures
 */
int __init acpiphp_glue_init(void)
{
	acpi_pci_register_driver(&acpi_pci_hp_driver);

	return 0;
}


/**
 * acpiphp_glue_exit - terminates all PCI hotplug - ACPI glue data structures
 *
 * This function frees all data allocated in acpiphp_glue_init().
 */
void  acpiphp_glue_exit(void)
{
	acpi_pci_unregister_driver(&acpi_pci_hp_driver);
}

/**
 * acpiphp_enable_slot - power on slot
 * @slot: ACPI PHP slot
 */
int acpiphp_enable_slot(struct acpiphp_slot *slot)
{
	int retval;

	mutex_lock(&slot->crit_sect);

	/* wake up all functions */
	retval = power_on_slot(slot);
	if (retval)
		goto err_exit;

	if (get_slot_status(slot) == ACPI_STA_ALL) {
		/* configure all functions */
		retval = enable_device(slot);
		if (retval)
			power_off_slot(slot);
	} else {
		dbg("%s: Slot status is not ACPI_STA_ALL\n", __func__);
		power_off_slot(slot);
	}

 err_exit:
	mutex_unlock(&slot->crit_sect);
	return retval;
}

/**
 * acpiphp_disable_slot - power off slot
 * @slot: ACPI PHP slot
 */
int acpiphp_disable_slot(struct acpiphp_slot *slot)
{
	int retval = 0;

	mutex_lock(&slot->crit_sect);

	/* unconfigure all functions */
	retval = disable_device(slot);
	if (retval)
		goto err_exit;

	/* power off all functions */
	retval = power_off_slot(slot);
	if (retval)
		goto err_exit;

 err_exit:
	mutex_unlock(&slot->crit_sect);
	return retval;
}


/*
 * slot enabled:  1
 * slot disabled: 0
 */
u8 acpiphp_get_power_status(struct acpiphp_slot *slot)
{
	return (slot->flags & SLOT_POWEREDON);
}


/*
 * latch   open:  1
 * latch closed:  0
 */
u8 acpiphp_get_latch_status(struct acpiphp_slot *slot)
{
	unsigned int sta;

	sta = get_slot_status(slot);

	return (sta & ACPI_STA_SHOW_IN_UI) ? 0 : 1;
}


/*
 * adapter presence : 1
 *          absence : 0
 */
u8 acpiphp_get_adapter_status(struct acpiphp_slot *slot)
{
	unsigned int sta;

	sta = get_slot_status(slot);

	return (sta == 0) ? 0 : 1;
}<|MERGE_RESOLUTION|>--- conflicted
+++ resolved
@@ -724,12 +724,7 @@
 		/* this shouldn't be in here, so remove
 		 * the bus then re-add it...
 		 */
-<<<<<<< HEAD
-		ret_val = acpi_bus_trim(device);
-		dbg("acpi_bus_trim return %x\n", ret_val);
-=======
 		acpi_bus_trim(device);
->>>>>>> 10baf04e
 	}
 
 	ret_val = acpi_bus_scan(func->handle);
@@ -758,16 +753,8 @@
 		return retval;
 	}
 
-<<<<<<< HEAD
-	retval = acpi_bus_trim(device);
-	if (retval)
-		err("cannot remove from acpi list\n");
-
-	return retval;
-=======
 	acpi_bus_trim(device);
 	return 0;
->>>>>>> 10baf04e
 }
 
 static void acpiphp_set_acpi_region(struct acpiphp_slot *slot)
@@ -1113,56 +1100,6 @@
 	}
 }
 
-<<<<<<< HEAD
-=======
-/* Program resources in newly inserted bridge */
-static int acpiphp_configure_bridge (acpi_handle handle)
-{
-	struct pci_bus *bus;
-
-	if (acpi_is_root_bridge(handle)) {
-		struct acpi_pci_root *root = acpi_pci_find_root(handle);
-		bus = root->bus;
-	} else {
-		struct pci_dev *pdev = acpi_get_pci_dev(handle);
-		bus = pdev->subordinate;
-		pci_dev_put(pdev);
-	}
-
-	pci_bus_size_bridges(bus);
-	pci_bus_assign_resources(bus);
-	acpiphp_sanitize_bus(bus);
-	acpiphp_set_hpp_values(bus);
-	pci_enable_bridges(bus);
-	return 0;
-}
-
-static void handle_bridge_insertion(acpi_handle handle, u32 type)
-{
-	struct acpi_device *device;
-
-	if ((type != ACPI_NOTIFY_BUS_CHECK) &&
-			(type != ACPI_NOTIFY_DEVICE_CHECK)) {
-		err("unexpected notification type %d\n", type);
-		return;
-	}
-
-	if (acpi_bus_scan(handle)) {
-		err("cannot add bridge to acpi list\n");
-		return;
-	}
-	if (acpi_bus_get_device(handle, &device)) {
-		err("ACPI device object missing\n");
-		return;
-	}
-	if (!acpiphp_configure_bridge(handle))
-		add_bridge(handle);
-	else
-		err("cannot configure and start bridge\n");
-
-}
-
->>>>>>> 10baf04e
 /*
  * ACPI event handlers
  */
@@ -1198,29 +1135,9 @@
 	hp_work = container_of(work, struct acpi_hp_work, work);
 	handle = hp_work->handle;
 	type = hp_work->type;
-<<<<<<< HEAD
 	bridge = (struct acpiphp_bridge *)hp_work->context;
-=======
 
 	acpi_scan_lock_acquire();
-
-	if (acpi_bus_get_device(handle, &device)) {
-		/* This bridge must have just been physically inserted */
-		handle_bridge_insertion(handle, type);
-		goto out;
-	}
-
-	bridge = acpiphp_handle_to_bridge(handle);
-	if (type == ACPI_NOTIFY_BUS_CHECK) {
-		acpi_walk_namespace(ACPI_TYPE_DEVICE, handle, ACPI_UINT32_MAX,
-			count_sub_bridges, NULL, &num_sub_bridges, NULL);
-	}
-
-	if (!bridge && !num_sub_bridges) {
-		err("cannot get bridge info\n");
-		goto out;
-	}
->>>>>>> 10baf04e
 
 	acpi_get_name(handle, ACPI_FULL_PATHNAME, &buffer);
 
@@ -1276,11 +1193,7 @@
 		break;
 	}
 
-<<<<<<< HEAD
-=======
-out:
 	acpi_scan_lock_release();
->>>>>>> 10baf04e
 	kfree(hp_work); /* allocated in handle_hotplug_event_bridge */
 }
 
@@ -1323,13 +1236,8 @@
 
 	acpi_get_name(handle, ACPI_FULL_PATHNAME, &buffer);
 
-<<<<<<< HEAD
-=======
-	func = (struct acpiphp_func *)context;
-
 	acpi_scan_lock_acquire();
 
->>>>>>> 10baf04e
 	switch (type) {
 	case ACPI_NOTIFY_BUS_CHECK:
 		/* bus re-enumerate */
