/**
 * @file oprofilefs.c
 *
 * @remark Copyright 2002 OProfile authors
 * @remark Read the file COPYING
 *
 * @author John Levon
 *
 * A simple filesystem for configuration and
 * access of oprofile.
 */

#include <linux/init.h>
#include <linux/module.h>
#include <linux/oprofile.h>
#include <linux/fs.h>
#include <linux/pagemap.h>
#include <asm/uaccess.h>

#include "oprof.h"

#define OPROFILEFS_MAGIC 0x6f70726f

DEFINE_RAW_SPINLOCK(oprofilefs_lock);

static struct inode *oprofilefs_get_inode(struct super_block *sb, int mode)
{
	struct inode *inode = new_inode(sb);

	if (inode) {
		inode->i_ino = get_next_ino();
		inode->i_mode = mode;
		inode->i_atime = inode->i_mtime = inode->i_ctime = CURRENT_TIME;
	}
	return inode;
}


static const struct super_operations s_ops = {
	.statfs		= simple_statfs,
	.drop_inode 	= generic_delete_inode,
};


ssize_t oprofilefs_str_to_user(char const *str, char __user *buf, size_t count, loff_t *offset)
{
	return simple_read_from_buffer(buf, count, offset, str, strlen(str));
}


#define TMPBUFSIZE 50

ssize_t oprofilefs_ulong_to_user(unsigned long val, char __user *buf, size_t count, loff_t *offset)
{
	char tmpbuf[TMPBUFSIZE];
	size_t maxlen = snprintf(tmpbuf, TMPBUFSIZE, "%lu\n", val);
	if (maxlen > TMPBUFSIZE)
		maxlen = TMPBUFSIZE;
	return simple_read_from_buffer(buf, count, offset, tmpbuf, maxlen);
}


/*
 * Note: If oprofilefs_ulong_from_user() returns 0, then *val remains
 * unchanged and might be uninitialized. This follows write syscall
 * implementation when count is zero: "If count is zero ... [and if]
 * no errors are detected, 0 will be returned without causing any
 * other effect." (man 2 write)
 */
int oprofilefs_ulong_from_user(unsigned long *val, char const __user *buf, size_t count)
{
	char tmpbuf[TMPBUFSIZE];
	unsigned long flags;

	if (!count)
		return 0;

	if (count > TMPBUFSIZE - 1)
		return -EINVAL;

	memset(tmpbuf, 0x0, TMPBUFSIZE);

	if (copy_from_user(tmpbuf, buf, count))
		return -EFAULT;

	raw_spin_lock_irqsave(&oprofilefs_lock, flags);
	*val = simple_strtoul(tmpbuf, NULL, 0);
	raw_spin_unlock_irqrestore(&oprofilefs_lock, flags);
<<<<<<< HEAD
	return 0;
=======
	return count;
>>>>>>> dcd6c922
}


static ssize_t ulong_read_file(struct file *file, char __user *buf, size_t count, loff_t *offset)
{
	unsigned long *val = file->private_data;
	return oprofilefs_ulong_to_user(*val, buf, count, offset);
}


static ssize_t ulong_write_file(struct file *file, char const __user *buf, size_t count, loff_t *offset)
{
	unsigned long value;
	int retval;

	if (*offset)
		return -EINVAL;

	retval = oprofilefs_ulong_from_user(&value, buf, count);
	if (retval <= 0)
		return retval;

	retval = oprofile_set_ulong(file->private_data, value);
	if (retval)
		return retval;

	return count;
}


static int default_open(struct inode *inode, struct file *filp)
{
	if (inode->i_private)
		filp->private_data = inode->i_private;
	return 0;
}


static const struct file_operations ulong_fops = {
	.read		= ulong_read_file,
	.write		= ulong_write_file,
	.open		= default_open,
	.llseek		= default_llseek,
};


static const struct file_operations ulong_ro_fops = {
	.read		= ulong_read_file,
	.open		= default_open,
	.llseek		= default_llseek,
};


static int __oprofilefs_create_file(struct super_block *sb,
	struct dentry *root, char const *name, const struct file_operations *fops,
	int perm, void *priv)
{
	struct dentry *dentry;
	struct inode *inode;

	dentry = d_alloc_name(root, name);
	if (!dentry)
		return -ENOMEM;
	inode = oprofilefs_get_inode(sb, S_IFREG | perm);
	if (!inode) {
		dput(dentry);
		return -ENOMEM;
	}
	inode->i_fop = fops;
	d_add(dentry, inode);
	dentry->d_inode->i_private = priv;
	return 0;
}


int oprofilefs_create_ulong(struct super_block *sb, struct dentry *root,
	char const *name, unsigned long *val)
{
	return __oprofilefs_create_file(sb, root, name,
					&ulong_fops, 0644, val);
}


int oprofilefs_create_ro_ulong(struct super_block *sb, struct dentry *root,
	char const *name, unsigned long *val)
{
	return __oprofilefs_create_file(sb, root, name,
					&ulong_ro_fops, 0444, val);
}


static ssize_t atomic_read_file(struct file *file, char __user *buf, size_t count, loff_t *offset)
{
	atomic_t *val = file->private_data;
	return oprofilefs_ulong_to_user(atomic_read(val), buf, count, offset);
}


static const struct file_operations atomic_ro_fops = {
	.read		= atomic_read_file,
	.open		= default_open,
	.llseek		= default_llseek,
};


int oprofilefs_create_ro_atomic(struct super_block *sb, struct dentry *root,
	char const *name, atomic_t *val)
{
	return __oprofilefs_create_file(sb, root, name,
					&atomic_ro_fops, 0444, val);
}


int oprofilefs_create_file(struct super_block *sb, struct dentry *root,
	char const *name, const struct file_operations *fops)
{
	return __oprofilefs_create_file(sb, root, name, fops, 0644, NULL);
}


int oprofilefs_create_file_perm(struct super_block *sb, struct dentry *root,
	char const *name, const struct file_operations *fops, int perm)
{
	return __oprofilefs_create_file(sb, root, name, fops, perm, NULL);
}


struct dentry *oprofilefs_mkdir(struct super_block *sb,
	struct dentry *root, char const *name)
{
	struct dentry *dentry;
	struct inode *inode;

	dentry = d_alloc_name(root, name);
	if (!dentry)
		return NULL;
	inode = oprofilefs_get_inode(sb, S_IFDIR | 0755);
	if (!inode) {
		dput(dentry);
		return NULL;
	}
	inode->i_op = &simple_dir_inode_operations;
	inode->i_fop = &simple_dir_operations;
	d_add(dentry, inode);
	return dentry;
}


static int oprofilefs_fill_super(struct super_block *sb, void *data, int silent)
{
	struct inode *root_inode;
	struct dentry *root_dentry;

	sb->s_blocksize = PAGE_CACHE_SIZE;
	sb->s_blocksize_bits = PAGE_CACHE_SHIFT;
	sb->s_magic = OPROFILEFS_MAGIC;
	sb->s_op = &s_ops;
	sb->s_time_gran = 1;

	root_inode = oprofilefs_get_inode(sb, S_IFDIR | 0755);
	if (!root_inode)
		return -ENOMEM;
	root_inode->i_op = &simple_dir_inode_operations;
	root_inode->i_fop = &simple_dir_operations;
	root_dentry = d_alloc_root(root_inode);
	if (!root_dentry) {
		iput(root_inode);
		return -ENOMEM;
	}

	sb->s_root = root_dentry;

	oprofile_create_files(sb, root_dentry);

	// FIXME: verify kill_litter_super removes our dentries
	return 0;
}


static struct dentry *oprofilefs_mount(struct file_system_type *fs_type,
	int flags, const char *dev_name, void *data)
{
	return mount_single(fs_type, flags, data, oprofilefs_fill_super);
}


static struct file_system_type oprofilefs_type = {
	.owner		= THIS_MODULE,
	.name		= "oprofilefs",
	.mount		= oprofilefs_mount,
	.kill_sb	= kill_litter_super,
};


int __init oprofilefs_register(void)
{
	return register_filesystem(&oprofilefs_type);
}


void __exit oprofilefs_unregister(void)
{
	unregister_filesystem(&oprofilefs_type);
}<|MERGE_RESOLUTION|>--- conflicted
+++ resolved
@@ -86,11 +86,7 @@
 	raw_spin_lock_irqsave(&oprofilefs_lock, flags);
 	*val = simple_strtoul(tmpbuf, NULL, 0);
 	raw_spin_unlock_irqrestore(&oprofilefs_lock, flags);
-<<<<<<< HEAD
-	return 0;
-=======
 	return count;
->>>>>>> dcd6c922
 }
 
 
