--- conflicted
+++ resolved
@@ -467,15 +467,6 @@
 	/* family name this instance is running on */
 	const char *ctl_name;
 
-<<<<<<< HEAD
-	/* misc settings */
-	struct flags {
-		unsigned long cf8_extcfg:1;
-		unsigned long nb_mce_enable:1;
-		unsigned long nb_ecc_prev:1;
-	} flags;
-=======
->>>>>>> 3cbea436
 };
 
 /*
