--- conflicted
+++ resolved
@@ -442,11 +442,7 @@
 
 	mutex_lock(&rproc->lock);
 
-<<<<<<< HEAD
 	if (rproc->state != RPROC_RUNNING && rproc->state != RPROC_ATTACHED)
-=======
-	if (rproc->state != RPROC_RUNNING)
->>>>>>> 4aa6747d
 		goto unlock_mutex;
 
 	if (rproc_vq_interrupt(rproc, mb->vq_id) == IRQ_NONE)
