/*
 * Runtime PM support code
 *
 *  Copyright (C) 2009-2010 Magnus Damm
 *
 * This file is subject to the terms and conditions of the GNU General Public
 * License.  See the file "COPYING" in the main directory of this archive
 * for more details.
 */

#include <linux/init.h>
#include <linux/kernel.h>
#include <linux/io.h>
#include <linux/pm_runtime.h>
#include <linux/pm_domain.h>
#include <linux/pm_clock.h>
#include <linux/platform_device.h>
#include <linux/clk.h>
#include <linux/sh_clk.h>
#include <linux/bitmap.h>
#include <linux/slab.h>

static struct dev_pm_domain default_pm_domain = {
	.ops = {
		USE_PM_CLK_RUNTIME_OPS
		USE_PLATFORM_PM_SLEEP_OPS
	},
};

static struct pm_clk_notifier_block platform_bus_notifier = {
	.pm_domain = &default_pm_domain,
	.con_ids = { NULL, },
};

static int __init sh_pm_runtime_init(void)
{
<<<<<<< HEAD
	if (IS_ENABLED(CONFIG_OF) && IS_ENABLED(CONFIG_ARCH_SHMOBILE)) {
=======
	if (IS_ENABLED(CONFIG_ARCH_RENESAS)) {
>>>>>>> 315df954
		if (!of_find_compatible_node(NULL, NULL,
					     "renesas,cpg-mstp-clocks"))
			return 0;
		if (IS_ENABLED(CONFIG_PM_GENERIC_DOMAINS_OF) &&
		    of_find_node_with_property(NULL, "#power-domain-cells"))
			return 0;
	}

	pm_clk_add_notifier(&platform_bus_type, &platform_bus_notifier);
	return 0;
}
core_initcall(sh_pm_runtime_init);<|MERGE_RESOLUTION|>--- conflicted
+++ resolved
@@ -34,11 +34,7 @@
 
 static int __init sh_pm_runtime_init(void)
 {
-<<<<<<< HEAD
-	if (IS_ENABLED(CONFIG_OF) && IS_ENABLED(CONFIG_ARCH_SHMOBILE)) {
-=======
 	if (IS_ENABLED(CONFIG_ARCH_RENESAS)) {
->>>>>>> 315df954
 		if (!of_find_compatible_node(NULL, NULL,
 					     "renesas,cpg-mstp-clocks"))
 			return 0;
