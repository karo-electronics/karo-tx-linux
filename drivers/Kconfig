--- conflicted
+++ resolved
@@ -51,8 +51,6 @@
 source "drivers/i2c/Kconfig"
 
 source "drivers/spi/Kconfig"
-
-source "drivers/ssbi/Kconfig"
 
 source "drivers/hsi/Kconfig"
 
@@ -166,9 +164,6 @@
 
 source "drivers/reset/Kconfig"
 
-<<<<<<< HEAD
-=======
 source "drivers/fmc/Kconfig"
 
->>>>>>> d0e0ac97
 endmenu