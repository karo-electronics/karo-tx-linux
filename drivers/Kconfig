--- conflicted
+++ resolved
@@ -130,10 +130,8 @@
 
 source "drivers/virt/Kconfig"
 
-<<<<<<< HEAD
+source "drivers/hv/Kconfig"
+
 source "drivers/devfreq/Kconfig"
-=======
-source "drivers/hv/Kconfig"
->>>>>>> 68cf162a
 
 endmenu