--- conflicted
+++ resolved
@@ -166,10 +166,8 @@
 
 source "drivers/fmc/Kconfig"
 
-<<<<<<< HEAD
 source "drivers/powercap/Kconfig"
-=======
+
 source "drivers/phy/Kconfig"
->>>>>>> e3967e7b
 
 endmenu