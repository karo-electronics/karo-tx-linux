--- conflicted
+++ resolved
@@ -997,11 +997,7 @@
 	if (!blk_mq_request_started(req))
 		return;
 
-<<<<<<< HEAD
-	dev_dbg_ratelimited(nvmeq->q_dmadev,
-=======
-	dev_warn(nvmeq->dev->ctrl.device,
->>>>>>> f1792e13
+	dev_dbg_ratelimited(nvmeq->dev->ctrl.device,
 		 "Cancelling I/O %d QID %d\n", req->tag, nvmeq->qid);
 
 	status = NVME_SC_ABORT_REQ;
@@ -2051,15 +2047,10 @@
 {
 	struct nvme_dev *dev = pci_get_drvdata(pdev);
 
-<<<<<<< HEAD
-	pci_set_drvdata(pdev, NULL);
-=======
 	del_timer_sync(&dev->watchdog_timer);
 
 	pci_set_drvdata(pdev, NULL);
 	flush_work(&dev->async_work);
-	flush_work(&dev->reset_work);
->>>>>>> f1792e13
 	flush_work(&dev->scan_work);
 	nvme_remove_namespaces(&dev->ctrl);
 	nvme_uninit_ctrl(&dev->ctrl);
