--- conflicted
+++ resolved
@@ -1784,10 +1784,7 @@
 	.driver = {
 		.owner = THIS_MODULE,
 		.name  = "cryp1",
-<<<<<<< HEAD
-=======
 		.of_match_table = ux500_cryp_match,
->>>>>>> d0e0ac97
 		.pm    = &ux500_cryp_pm,
 	}
 };
