--- conflicted
+++ resolved
@@ -278,11 +278,7 @@
 
 config CRYPTO_DEV_SAHARA
 	tristate "Support for SAHARA crypto accelerator"
-<<<<<<< HEAD
-	depends on ARCH_MXC && EXPERIMENTAL && OF
-=======
 	depends on ARCH_MXC && OF
->>>>>>> d0e0ac97
 	select CRYPTO_BLKCIPHER
 	select CRYPTO_AES
 	select CRYPTO_ECB
@@ -290,8 +286,6 @@
 	  This option enables support for the SAHARA HW crypto accelerator
 	  found in some Freescale i.MX chips.
 
-<<<<<<< HEAD
-=======
 config CRYPTO_DEV_DCP
 	tristate "Support for the DCP engine"
 	depends on ARCH_MXS && OF
@@ -302,7 +296,6 @@
 	  This options enables support for the hardware crypto-acceleration
 	  capabilities of the DCP co-processor
 
->>>>>>> d0e0ac97
 config CRYPTO_DEV_S5P
 	tristate "Support for Samsung S5PV210 crypto accelerator"
 	depends on ARCH_S5PV210
