--- conflicted
+++ resolved
@@ -288,35 +288,7 @@
 			hash[i] = omap_sham_read(dd, SHA_REG_IDIGEST(dd, i));
 		else
 			omap_sham_write(dd, SHA_REG_IDIGEST(dd, i), hash[i]);
-<<<<<<< HEAD
-=======
-	}
-}
-
-static void omap_sham_copy_hash_omap4(struct ahash_request *req, int out)
-{
-	struct omap_sham_reqctx *ctx = ahash_request_ctx(req);
-	struct omap_sham_dev *dd = ctx->dd;
-	int i;
-
-	if (ctx->flags & BIT(FLAGS_HMAC)) {
-		struct crypto_ahash *tfm = crypto_ahash_reqtfm(dd->req);
-		struct omap_sham_ctx *tctx = crypto_ahash_ctx(tfm);
-		struct omap_sham_hmac_ctx *bctx = tctx->base;
-		u32 *opad = (u32 *)bctx->opad;
-
-		for (i = 0; i < dd->pdata->digest_size / sizeof(u32); i++) {
-			if (out)
-				opad[i] = omap_sham_read(dd,
-						SHA_REG_ODIGEST(i));
-			else
-				omap_sham_write(dd, SHA_REG_ODIGEST(i),
-						opad[i]);
-		}
->>>>>>> d0e0ac97
-	}
-
-	omap_sham_copy_hash_omap2(req, out);
+	}
 }
 
 static void omap_sham_copy_hash_omap4(struct ahash_request *req, int out)
@@ -550,7 +522,6 @@
 						ctx->digcnt, length, final);
 
 	memset(&cfg, 0, sizeof(cfg));
-<<<<<<< HEAD
 
 	cfg.dst_addr = dd->phys_base + SHA_REG_DIN(dd, 0);
 	cfg.dst_addr_width = DMA_SLAVE_BUSWIDTH_4_BYTES;
@@ -592,49 +563,6 @@
 	tx->callback = omap_sham_dma_callback;
 	tx->callback_param = dd;
 
-=======
-
-	cfg.dst_addr = dd->phys_base + SHA_REG_DIN(dd, 0);
-	cfg.dst_addr_width = DMA_SLAVE_BUSWIDTH_4_BYTES;
-	cfg.dst_maxburst = DST_MAXBURST;
-
-	ret = dmaengine_slave_config(dd->dma_lch, &cfg);
-	if (ret) {
-		pr_err("omap-sham: can't configure dmaengine slave: %d\n", ret);
-		return ret;
-	}
-
-	len32 = DIV_ROUND_UP(length, DMA_MIN) * DMA_MIN;
-
-	if (is_sg) {
-		/*
-		 * The SG entry passed in may not have the 'length' member
-		 * set correctly so use a local SG entry (sgl) with the
-		 * proper value for 'length' instead.  If this is not done,
-		 * the dmaengine may try to DMA the incorrect amount of data.
-		 */
-		sg_init_table(&ctx->sgl, 1);
-		ctx->sgl.page_link = ctx->sg->page_link;
-		ctx->sgl.offset = ctx->sg->offset;
-		sg_dma_len(&ctx->sgl) = len32;
-		sg_dma_address(&ctx->sgl) = sg_dma_address(ctx->sg);
-
-		tx = dmaengine_prep_slave_sg(dd->dma_lch, &ctx->sgl, 1,
-			DMA_MEM_TO_DEV, DMA_PREP_INTERRUPT | DMA_CTRL_ACK);
-	} else {
-		tx = dmaengine_prep_slave_single(dd->dma_lch, dma_addr, len32,
-			DMA_MEM_TO_DEV, DMA_PREP_INTERRUPT | DMA_CTRL_ACK);
-	}
-
-	if (!tx) {
-		dev_err(dd->dev, "prep_slave_sg/single() failed\n");
-		return -EINVAL;
-	}
-
-	tx->callback = omap_sham_dma_callback;
-	tx->callback_param = dd;
-
->>>>>>> d0e0ac97
 	dd->pdata->write_ctrl(dd, length, final, 1);
 
 	ctx->digcnt += length;
@@ -1758,16 +1686,9 @@
 	if (err)
 		goto res_err;
 
-<<<<<<< HEAD
-	dd->io_base = devm_request_and_ioremap(dev, &res);
-	if (!dd->io_base) {
-		dev_err(dev, "can't ioremap\n");
-		err = -ENOMEM;
-=======
 	dd->io_base = devm_ioremap_resource(dev, &res);
 	if (IS_ERR(dd->io_base)) {
 		err = PTR_ERR(dd->io_base);
->>>>>>> d0e0ac97
 		goto res_err;
 	}
 	dd->phys_base = res.start;
