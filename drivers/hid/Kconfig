--- conflicted
+++ resolved
@@ -384,13 +384,8 @@
 	  - Logitech Formula Force EX
 
 config HID_MAGICMOUSE
-<<<<<<< HEAD
-	tristate "Apple MagicMouse multi-touch support"
-	depends on HID
-=======
 	tristate "Apple Magic Mouse/Trackpad multi-touch support"
-	depends on BT_HIDP
->>>>>>> cdfee4ff
+	depends on HID
 	---help---
 	Support for the Apple Magic Mouse/Trackpad multi-touch.
 
