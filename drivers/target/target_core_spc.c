--- conflicted
+++ resolved
@@ -605,11 +605,8 @@
 	unsigned char buf[SE_INQUIRY_BUF];
 	int p, ret;
 
-<<<<<<< HEAD
-=======
 	memset(buf, 0, SE_INQUIRY_BUF);
 
->>>>>>> 593d3dfe
 	if (dev == tpg->tpg_virt_lun0.lun_se_dev)
 		buf[0] = 0x3f; /* Not connected */
 	else
