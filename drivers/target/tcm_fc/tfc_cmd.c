/*
 * Copyright (c) 2010 Cisco Systems, Inc.
 *
 * This program is free software; you can redistribute it and/or modify it
 * under the terms and conditions of the GNU General Public License,
 * version 2, as published by the Free Software Foundation.
 *
 * This program is distributed in the hope it will be useful, but WITHOUT
 * ANY WARRANTY; without even the implied warranty of MERCHANTABILITY or
 * FITNESS FOR A PARTICULAR PURPOSE.  See the GNU General Public License for
 * more details.
 *
 * You should have received a copy of the GNU General Public License along with
 * this program; if not, write to the Free Software Foundation, Inc.,
 * 51 Franklin St - Fifth Floor, Boston, MA 02110-1301 USA.
 */

/* XXX TBD some includes may be extraneous */

#include <linux/module.h>
#include <linux/moduleparam.h>
#include <generated/utsrelease.h>
#include <linux/utsname.h>
#include <linux/init.h>
#include <linux/slab.h>
#include <linux/kthread.h>
#include <linux/types.h>
#include <linux/string.h>
#include <linux/configfs.h>
#include <linux/ctype.h>
#include <linux/hash.h>
#include <asm/unaligned.h>
#include <scsi/scsi.h>
#include <scsi/scsi_host.h>
#include <scsi/scsi_device.h>
#include <scsi/scsi_cmnd.h>
#include <scsi/scsi_tcq.h>
#include <scsi/libfc.h>
#include <scsi/fc_encode.h>

#include <target/target_core_base.h>
#include <target/target_core_fabric.h>
#include <target/target_core_configfs.h>
#include <target/configfs_macros.h>

#include "tcm_fc.h"

/*
 * Dump cmd state for debugging.
 */
void ft_dump_cmd(struct ft_cmd *cmd, const char *caller)
{
	struct fc_exch *ep;
	struct fc_seq *sp;
	struct se_cmd *se_cmd;
	struct scatterlist *sg;
	int count;

	se_cmd = &cmd->se_cmd;
	pr_debug("%s: cmd %p sess %p seq %p se_cmd %p\n",
		caller, cmd, cmd->sess, cmd->seq, se_cmd);

	pr_debug("%s: cmd %p data_nents %u len %u se_cmd_flags <0x%x>\n",
		caller, cmd, se_cmd->t_data_nents,
	       se_cmd->data_length, se_cmd->se_cmd_flags);

	for_each_sg(se_cmd->t_data_sg, sg, se_cmd->t_data_nents, count)
		pr_debug("%s: cmd %p sg %p page %p "
			"len 0x%x off 0x%x\n",
			caller, cmd, sg,
			sg_page(sg), sg->length, sg->offset);

	sp = cmd->seq;
	if (sp) {
		ep = fc_seq_exch(sp);
		pr_debug("%s: cmd %p sid %x did %x "
			"ox_id %x rx_id %x seq_id %x e_stat %x\n",
			caller, cmd, ep->sid, ep->did, ep->oxid, ep->rxid,
			sp->id, ep->esb_stat);
	}
}

static void ft_free_cmd(struct ft_cmd *cmd)
{
	struct fc_frame *fp;
	struct fc_lport *lport;

	if (!cmd)
		return;
	fp = cmd->req_frame;
	lport = fr_dev(fp);
	if (fr_seq(fp))
		lport->tt.seq_release(fr_seq(fp));
	fc_frame_free(fp);
	ft_sess_put(cmd->sess);	/* undo get from lookup at recv */
	kfree(cmd);
}

void ft_release_cmd(struct se_cmd *se_cmd)
{
	struct ft_cmd *cmd = container_of(se_cmd, struct ft_cmd, se_cmd);

	ft_free_cmd(cmd);
}

int ft_check_stop_free(struct se_cmd *se_cmd)
{
	transport_generic_free_cmd(se_cmd, 0);
	return 1;
}

/*
 * Send response.
 */
int ft_queue_status(struct se_cmd *se_cmd)
{
	struct ft_cmd *cmd = container_of(se_cmd, struct ft_cmd, se_cmd);
	struct fc_frame *fp;
	struct fcp_resp_with_ext *fcp;
	struct fc_lport *lport;
	struct fc_exch *ep;
	size_t len;

	if (cmd->aborted)
		return 0;
	ft_dump_cmd(cmd, __func__);
	ep = fc_seq_exch(cmd->seq);
	lport = ep->lp;
	len = sizeof(*fcp) + se_cmd->scsi_sense_length;
	fp = fc_frame_alloc(lport, len);
	if (!fp) {
		/* XXX shouldn't just drop it - requeue and retry? */
		return 0;
	}
	fcp = fc_frame_payload_get(fp, len);
	memset(fcp, 0, len);
	fcp->resp.fr_status = se_cmd->scsi_status;

	len = se_cmd->scsi_sense_length;
	if (len) {
		fcp->resp.fr_flags |= FCP_SNS_LEN_VAL;
		fcp->ext.fr_sns_len = htonl(len);
		memcpy((fcp + 1), se_cmd->sense_buffer, len);
	}

	/*
	 * Test underflow and overflow with one mask.  Usually both are off.
	 * Bidirectional commands are not handled yet.
	 */
	if (se_cmd->se_cmd_flags & (SCF_OVERFLOW_BIT | SCF_UNDERFLOW_BIT)) {
		if (se_cmd->se_cmd_flags & SCF_OVERFLOW_BIT)
			fcp->resp.fr_flags |= FCP_RESID_OVER;
		else
			fcp->resp.fr_flags |= FCP_RESID_UNDER;
		fcp->ext.fr_resid = cpu_to_be32(se_cmd->residual_count);
	}

	/*
	 * Send response.
	 */
	cmd->seq = lport->tt.seq_start_next(cmd->seq);
	fc_fill_fc_hdr(fp, FC_RCTL_DD_CMD_STATUS, ep->did, ep->sid, FC_TYPE_FCP,
		       FC_FC_EX_CTX | FC_FC_LAST_SEQ | FC_FC_END_SEQ, 0);

	lport->tt.seq_send(lport, cmd->seq, fp);
	lport->tt.exch_done(cmd->seq);
	return 0;
}

int ft_write_pending_status(struct se_cmd *se_cmd)
{
	struct ft_cmd *cmd = container_of(se_cmd, struct ft_cmd, se_cmd);

	return cmd->write_data_len != se_cmd->data_length;
}

/*
 * Send TX_RDY (transfer ready).
 */
int ft_write_pending(struct se_cmd *se_cmd)
{
	struct ft_cmd *cmd = container_of(se_cmd, struct ft_cmd, se_cmd);
	struct fc_frame *fp;
	struct fcp_txrdy *txrdy;
	struct fc_lport *lport;
	struct fc_exch *ep;
	struct fc_frame_header *fh;
	u32 f_ctl;

	ft_dump_cmd(cmd, __func__);

	if (cmd->aborted)
		return 0;
	ep = fc_seq_exch(cmd->seq);
	lport = ep->lp;
	fp = fc_frame_alloc(lport, sizeof(*txrdy));
	if (!fp)
		return -ENOMEM; /* Signal QUEUE_FULL */

	txrdy = fc_frame_payload_get(fp, sizeof(*txrdy));
	memset(txrdy, 0, sizeof(*txrdy));
	txrdy->ft_burst_len = htonl(se_cmd->data_length);

	cmd->seq = lport->tt.seq_start_next(cmd->seq);
	fc_fill_fc_hdr(fp, FC_RCTL_DD_DATA_DESC, ep->did, ep->sid, FC_TYPE_FCP,
		       FC_FC_EX_CTX | FC_FC_END_SEQ | FC_FC_SEQ_INIT, 0);

	fh = fc_frame_header_get(fp);
	f_ctl = ntoh24(fh->fh_f_ctl);

	/* Only if it is 'Exchange Responder' */
	if (f_ctl & FC_FC_EX_CTX) {
		/* Target is 'exchange responder' and sending XFER_READY
		 * to 'exchange initiator (initiator)'
		 */
		if ((ep->xid <= lport->lro_xid) &&
		    (fh->fh_r_ctl == FC_RCTL_DD_DATA_DESC)) {
			if (se_cmd->se_cmd_flags & SCF_SCSI_DATA_SG_IO_CDB) {
				/*
				 * cmd may have been broken up into multiple
				 * tasks. Link their sgs together so we can
				 * operate on them all at once.
				 */
				transport_do_task_sg_chain(se_cmd);
				cmd->sg = se_cmd->t_tasks_sg_chained;
				cmd->sg_cnt =
					se_cmd->t_tasks_sg_chained_no;
			}
			if (cmd->sg && lport->tt.ddp_target(lport, ep->xid,
							    cmd->sg,
							    cmd->sg_cnt))
				cmd->was_ddp_setup = 1;
		}
	}
	lport->tt.seq_send(lport, cmd->seq, fp);
	return 0;
}

u32 ft_get_task_tag(struct se_cmd *se_cmd)
{
	struct ft_cmd *cmd = container_of(se_cmd, struct ft_cmd, se_cmd);

	return fc_seq_exch(cmd->seq)->rxid;
}

int ft_get_cmd_state(struct se_cmd *se_cmd)
{
	return 0;
}

/*
 * FC sequence response handler for follow-on sequences (data) and aborts.
 */
static void ft_recv_seq(struct fc_seq *sp, struct fc_frame *fp, void *arg)
{
	struct ft_cmd *cmd = arg;
	struct fc_frame_header *fh;

	if (unlikely(IS_ERR(fp))) {
		/* XXX need to find cmd if queued */
		cmd->seq = NULL;
		cmd->aborted = true;
		return;
	}

	fh = fc_frame_header_get(fp);

	switch (fh->fh_r_ctl) {
	case FC_RCTL_DD_SOL_DATA:	/* write data */
		ft_recv_write_data(cmd, fp);
		break;
	case FC_RCTL_DD_UNSOL_CTL:	/* command */
	case FC_RCTL_DD_SOL_CTL:	/* transfer ready */
	case FC_RCTL_DD_DATA_DESC:	/* transfer ready */
	default:
		pr_debug("%s: unhandled frame r_ctl %x\n",
		       __func__, fh->fh_r_ctl);
		ft_invl_hw_context(cmd);
		fc_frame_free(fp);
		transport_generic_free_cmd(&cmd->se_cmd, 0);
		break;
	}
}

/*
 * Send a FCP response including SCSI status and optional FCP rsp_code.
 * status is SAM_STAT_GOOD (zero) iff code is valid.
 * This is used in error cases, such as allocation failures.
 */
static void ft_send_resp_status(struct fc_lport *lport,
				const struct fc_frame *rx_fp,
				u32 status, enum fcp_resp_rsp_codes code)
{
	struct fc_frame *fp;
	struct fc_seq *sp;
	const struct fc_frame_header *fh;
	size_t len;
	struct fcp_resp_with_ext *fcp;
	struct fcp_resp_rsp_info *info;

	fh = fc_frame_header_get(rx_fp);
	pr_debug("FCP error response: did %x oxid %x status %x code %x\n",
		  ntoh24(fh->fh_s_id), ntohs(fh->fh_ox_id), status, code);
	len = sizeof(*fcp);
	if (status == SAM_STAT_GOOD)
		len += sizeof(*info);
	fp = fc_frame_alloc(lport, len);
	if (!fp)
		return;
	fcp = fc_frame_payload_get(fp, len);
	memset(fcp, 0, len);
	fcp->resp.fr_status = status;
	if (status == SAM_STAT_GOOD) {
		fcp->ext.fr_rsp_len = htonl(sizeof(*info));
		fcp->resp.fr_flags |= FCP_RSP_LEN_VAL;
		info = (struct fcp_resp_rsp_info *)(fcp + 1);
		info->rsp_code = code;
	}

	fc_fill_reply_hdr(fp, rx_fp, FC_RCTL_DD_CMD_STATUS, 0);
	sp = fr_seq(fp);
	if (sp) {
		lport->tt.seq_send(lport, sp, fp);
		lport->tt.exch_done(sp);
	} else {
		lport->tt.frame_send(lport, fp);
	}
}

/*
 * Send error or task management response.
 */
static void ft_send_resp_code(struct ft_cmd *cmd,
			      enum fcp_resp_rsp_codes code)
{
	ft_send_resp_status(cmd->sess->tport->lport,
			    cmd->req_frame, SAM_STAT_GOOD, code);
}


/*
 * Send error or task management response.
 * Always frees the cmd and associated state.
 */
static void ft_send_resp_code_and_free(struct ft_cmd *cmd,
				      enum fcp_resp_rsp_codes code)
{
	ft_send_resp_code(cmd, code);
	ft_free_cmd(cmd);
}

/*
 * Handle Task Management Request.
 */
static void ft_send_tm(struct ft_cmd *cmd)
{
	struct fcp_cmnd *fcp;
	int rc;
	u8 tm_func;

	transport_init_se_cmd(&cmd->se_cmd, &ft_configfs->tf_ops,
			cmd->sess->se_sess, 0, DMA_NONE, 0,
			&cmd->ft_sense_buffer[0]);
	target_get_sess_cmd(cmd->sess->se_sess, &cmd->se_cmd, false);

	fcp = fc_frame_payload_get(cmd->req_frame, sizeof(*fcp));

	switch (fcp->fc_tm_flags) {
	case FCP_TMF_LUN_RESET:
		tm_func = TMR_LUN_RESET;
		break;
	case FCP_TMF_TGT_RESET:
		tm_func = TMR_TARGET_WARM_RESET;
		break;
	case FCP_TMF_CLR_TASK_SET:
		tm_func = TMR_CLEAR_TASK_SET;
		break;
	case FCP_TMF_ABT_TASK_SET:
		tm_func = TMR_ABORT_TASK_SET;
		break;
	case FCP_TMF_CLR_ACA:
		tm_func = TMR_CLEAR_ACA;
		break;
	default:
		/*
		 * FCP4r01 indicates having a combination of
		 * tm_flags set is invalid.
		 */
		pr_debug("invalid FCP tm_flags %x\n", fcp->fc_tm_flags);
		ft_send_resp_code_and_free(cmd, FCP_CMND_FIELDS_INVALID);
		return;
	}

	/* FIXME: Add referenced task tag for ABORT_TASK */
	rc = target_submit_tmr(&cmd->se_cmd, cmd->sess->se_sess,
		&cmd->ft_sense_buffer[0], scsilun_to_int(&fcp->fc_lun),
		cmd, tm_func, GFP_KERNEL, 0, 0);
	if (rc < 0)
		ft_send_resp_code_and_free(cmd, FCP_TMF_FAILED);
<<<<<<< HEAD
		return;
	}
	cmd->se_cmd.se_tmr_req = tmr;

	switch (fcp->fc_tm_flags) {
	case FCP_TMF_LUN_RESET:
		cmd->lun = scsilun_to_int((struct scsi_lun *)fcp->fc_lun);
		if (transport_lookup_tmr_lun(&cmd->se_cmd, cmd->lun) < 0) {
			/*
			 * Make sure to clean up newly allocated TMR request
			 * since "unable to  handle TMR request because failed
			 * to get to LUN"
			 */
			pr_debug("Failed to get LUN for TMR func %d, "
				  "se_cmd %p, unpacked_lun %d\n",
				  tm_func, &cmd->se_cmd, cmd->lun);
			ft_dump_cmd(cmd, __func__);
			sess = cmd->sess;
			transport_send_check_condition_and_sense(&cmd->se_cmd,
				cmd->se_cmd.scsi_sense_reason, 0);
			ft_sess_put(sess);
			return;
		}
		break;
	case FCP_TMF_TGT_RESET:
	case FCP_TMF_CLR_TASK_SET:
	case FCP_TMF_ABT_TASK_SET:
	case FCP_TMF_CLR_ACA:
		break;
	default:
		return;
	}
	transport_generic_handle_tmr(&cmd->se_cmd);
=======
>>>>>>> e816b57a
}

/*
 * Send status from completed task management request.
 */
int ft_queue_tm_resp(struct se_cmd *se_cmd)
{
	struct ft_cmd *cmd = container_of(se_cmd, struct ft_cmd, se_cmd);
	struct se_tmr_req *tmr = se_cmd->se_tmr_req;
	enum fcp_resp_rsp_codes code;

	if (cmd->aborted)
		return 0;
	switch (tmr->response) {
	case TMR_FUNCTION_COMPLETE:
		code = FCP_TMF_CMPL;
		break;
	case TMR_LUN_DOES_NOT_EXIST:
		code = FCP_TMF_INVALID_LUN;
		break;
	case TMR_FUNCTION_REJECTED:
		code = FCP_TMF_REJECTED;
		break;
	case TMR_TASK_DOES_NOT_EXIST:
	case TMR_TASK_STILL_ALLEGIANT:
	case TMR_TASK_FAILOVER_NOT_SUPPORTED:
	case TMR_TASK_MGMT_FUNCTION_NOT_SUPPORTED:
	case TMR_FUNCTION_AUTHORIZATION_FAILED:
	default:
		code = FCP_TMF_FAILED;
		break;
	}
	pr_debug("tmr fn %d resp %d fcp code %d\n",
		  tmr->function, tmr->response, code);
	ft_send_resp_code(cmd, code);
	return 0;
}

static void ft_send_work(struct work_struct *work);

/*
 * Handle incoming FCP command.
 */
static void ft_recv_cmd(struct ft_sess *sess, struct fc_frame *fp)
{
	struct ft_cmd *cmd;
	struct fc_lport *lport = sess->tport->lport;

	cmd = kzalloc(sizeof(*cmd), GFP_ATOMIC);
	if (!cmd)
		goto busy;
	cmd->sess = sess;
	cmd->seq = lport->tt.seq_assign(lport, fp);
	if (!cmd->seq) {
		kfree(cmd);
		goto busy;
	}
	cmd->req_frame = fp;		/* hold frame during cmd */

	INIT_WORK(&cmd->work, ft_send_work);
	queue_work(sess->tport->tpg->workqueue, &cmd->work);
	return;

busy:
	pr_debug("cmd or seq allocation failure - sending BUSY\n");
	ft_send_resp_status(lport, fp, SAM_STAT_BUSY, 0);
	fc_frame_free(fp);
	ft_sess_put(sess);		/* undo get from lookup */
}


/*
 * Handle incoming FCP frame.
 * Caller has verified that the frame is type FCP.
 */
void ft_recv_req(struct ft_sess *sess, struct fc_frame *fp)
{
	struct fc_frame_header *fh = fc_frame_header_get(fp);

	switch (fh->fh_r_ctl) {
	case FC_RCTL_DD_UNSOL_CMD:	/* command */
		ft_recv_cmd(sess, fp);
		break;
	case FC_RCTL_DD_SOL_DATA:	/* write data */
	case FC_RCTL_DD_UNSOL_CTL:
	case FC_RCTL_DD_SOL_CTL:
	case FC_RCTL_DD_DATA_DESC:	/* transfer ready */
	case FC_RCTL_ELS4_REQ:		/* SRR, perhaps */
	default:
		pr_debug("%s: unhandled frame r_ctl %x\n",
		       __func__, fh->fh_r_ctl);
		fc_frame_free(fp);
		ft_sess_put(sess);	/* undo get from lookup */
		break;
	}
}

/*
 * Send new command to target.
 */
static void ft_send_work(struct work_struct *work)
{
	struct ft_cmd *cmd = container_of(work, struct ft_cmd, work);
	struct fc_frame_header *fh = fc_frame_header_get(cmd->req_frame);
	struct fcp_cmnd *fcp;
	int data_dir = 0;
	int task_attr;

	fcp = fc_frame_payload_get(cmd->req_frame, sizeof(*fcp));
	if (!fcp)
		goto err;

	if (fcp->fc_flags & FCP_CFL_LEN_MASK)
		goto err;		/* not handling longer CDBs yet */

<<<<<<< HEAD
	if (fcp->fc_tm_flags) {
		task_attr = FCP_PTA_SIMPLE;
		data_dir = DMA_NONE;
		data_len = 0;
	} else {
		switch (fcp->fc_flags & (FCP_CFL_RDDATA | FCP_CFL_WRDATA)) {
		case 0:
			data_dir = DMA_NONE;
			break;
		case FCP_CFL_RDDATA:
			data_dir = DMA_FROM_DEVICE;
			break;
		case FCP_CFL_WRDATA:
			data_dir = DMA_TO_DEVICE;
			break;
		case FCP_CFL_WRDATA | FCP_CFL_RDDATA:
			goto err;	/* TBD not supported by tcm_fc yet */
		}
		/*
		 * Locate the SAM Task Attr from fc_pri_ta
		 */
		switch (fcp->fc_pri_ta & FCP_PTA_MASK) {
		case FCP_PTA_HEADQ:
			task_attr = MSG_HEAD_TAG;
			break;
		case FCP_PTA_ORDERED:
			task_attr = MSG_ORDERED_TAG;
			break;
		case FCP_PTA_ACA:
			task_attr = MSG_ACA_TAG;
			break;
		case FCP_PTA_SIMPLE: /* Fallthrough */
		default:
			task_attr = MSG_SIMPLE_TAG;
		}


		task_attr = fcp->fc_pri_ta & FCP_PTA_MASK;
		data_len = ntohl(fcp->fc_dl);
		cmd->cdb = fcp->fc_cdb;
	}
=======
>>>>>>> e816b57a
	/*
	 * Check for FCP task management flags
	 */
	if (fcp->fc_tm_flags) {
		ft_send_tm(cmd);
		return;
	}
<<<<<<< HEAD
	fc_seq_exch(cmd->seq)->lp->tt.seq_set_resp(cmd->seq, ft_recv_seq, cmd);
	cmd->lun = scsilun_to_int((struct scsi_lun *)fcp->fc_lun);
=======

	switch (fcp->fc_flags & (FCP_CFL_RDDATA | FCP_CFL_WRDATA)) {
	case 0:
		data_dir = DMA_NONE;
		break;
	case FCP_CFL_RDDATA:
		data_dir = DMA_FROM_DEVICE;
		break;
	case FCP_CFL_WRDATA:
		data_dir = DMA_TO_DEVICE;
		break;
	case FCP_CFL_WRDATA | FCP_CFL_RDDATA:
		goto err;	/* TBD not supported by tcm_fc yet */
	}
	/*
	 * Locate the SAM Task Attr from fc_pri_ta
	 */
	switch (fcp->fc_pri_ta & FCP_PTA_MASK) {
	case FCP_PTA_HEADQ:
		task_attr = MSG_HEAD_TAG;
		break;
	case FCP_PTA_ORDERED:
		task_attr = MSG_ORDERED_TAG;
		break;
	case FCP_PTA_ACA:
		task_attr = MSG_ACA_TAG;
		break;
	case FCP_PTA_SIMPLE: /* Fallthrough */
	default:
		task_attr = MSG_SIMPLE_TAG;
	}

	fc_seq_exch(cmd->seq)->lp->tt.seq_set_resp(cmd->seq, ft_recv_seq, cmd);
>>>>>>> e816b57a
	/*
	 * Use a single se_cmd->cmd_kref as we expect to release se_cmd
	 * directly from ft_check_stop_free callback in response path.
	 */
<<<<<<< HEAD
	target_submit_cmd(&cmd->se_cmd, cmd->sess->se_sess, cmd->cdb,
				&cmd->ft_sense_buffer[0], cmd->lun, data_len,
				task_attr, data_dir, 0);
=======
	target_submit_cmd(&cmd->se_cmd, cmd->sess->se_sess, fcp->fc_cdb,
			&cmd->ft_sense_buffer[0], scsilun_to_int(&fcp->fc_lun),
			ntohl(fcp->fc_dl), task_attr, data_dir, 0);
>>>>>>> e816b57a
	pr_debug("r_ctl %x alloc target_submit_cmd\n", fh->fh_r_ctl);
	return;

err:
	ft_send_resp_code_and_free(cmd, FCP_CMND_FIELDS_INVALID);
}<|MERGE_RESOLUTION|>--- conflicted
+++ resolved
@@ -358,11 +358,6 @@
 	int rc;
 	u8 tm_func;
 
-	transport_init_se_cmd(&cmd->se_cmd, &ft_configfs->tf_ops,
-			cmd->sess->se_sess, 0, DMA_NONE, 0,
-			&cmd->ft_sense_buffer[0]);
-	target_get_sess_cmd(cmd->sess->se_sess, &cmd->se_cmd, false);
-
 	fcp = fc_frame_payload_get(cmd->req_frame, sizeof(*fcp));
 
 	switch (fcp->fc_tm_flags) {
@@ -397,42 +392,6 @@
 		cmd, tm_func, GFP_KERNEL, 0, 0);
 	if (rc < 0)
 		ft_send_resp_code_and_free(cmd, FCP_TMF_FAILED);
-<<<<<<< HEAD
-		return;
-	}
-	cmd->se_cmd.se_tmr_req = tmr;
-
-	switch (fcp->fc_tm_flags) {
-	case FCP_TMF_LUN_RESET:
-		cmd->lun = scsilun_to_int((struct scsi_lun *)fcp->fc_lun);
-		if (transport_lookup_tmr_lun(&cmd->se_cmd, cmd->lun) < 0) {
-			/*
-			 * Make sure to clean up newly allocated TMR request
-			 * since "unable to  handle TMR request because failed
-			 * to get to LUN"
-			 */
-			pr_debug("Failed to get LUN for TMR func %d, "
-				  "se_cmd %p, unpacked_lun %d\n",
-				  tm_func, &cmd->se_cmd, cmd->lun);
-			ft_dump_cmd(cmd, __func__);
-			sess = cmd->sess;
-			transport_send_check_condition_and_sense(&cmd->se_cmd,
-				cmd->se_cmd.scsi_sense_reason, 0);
-			ft_sess_put(sess);
-			return;
-		}
-		break;
-	case FCP_TMF_TGT_RESET:
-	case FCP_TMF_CLR_TASK_SET:
-	case FCP_TMF_ABT_TASK_SET:
-	case FCP_TMF_CLR_ACA:
-		break;
-	default:
-		return;
-	}
-	transport_generic_handle_tmr(&cmd->se_cmd);
-=======
->>>>>>> e816b57a
 }
 
 /*
@@ -548,50 +507,6 @@
 	if (fcp->fc_flags & FCP_CFL_LEN_MASK)
 		goto err;		/* not handling longer CDBs yet */
 
-<<<<<<< HEAD
-	if (fcp->fc_tm_flags) {
-		task_attr = FCP_PTA_SIMPLE;
-		data_dir = DMA_NONE;
-		data_len = 0;
-	} else {
-		switch (fcp->fc_flags & (FCP_CFL_RDDATA | FCP_CFL_WRDATA)) {
-		case 0:
-			data_dir = DMA_NONE;
-			break;
-		case FCP_CFL_RDDATA:
-			data_dir = DMA_FROM_DEVICE;
-			break;
-		case FCP_CFL_WRDATA:
-			data_dir = DMA_TO_DEVICE;
-			break;
-		case FCP_CFL_WRDATA | FCP_CFL_RDDATA:
-			goto err;	/* TBD not supported by tcm_fc yet */
-		}
-		/*
-		 * Locate the SAM Task Attr from fc_pri_ta
-		 */
-		switch (fcp->fc_pri_ta & FCP_PTA_MASK) {
-		case FCP_PTA_HEADQ:
-			task_attr = MSG_HEAD_TAG;
-			break;
-		case FCP_PTA_ORDERED:
-			task_attr = MSG_ORDERED_TAG;
-			break;
-		case FCP_PTA_ACA:
-			task_attr = MSG_ACA_TAG;
-			break;
-		case FCP_PTA_SIMPLE: /* Fallthrough */
-		default:
-			task_attr = MSG_SIMPLE_TAG;
-		}
-
-
-		task_attr = fcp->fc_pri_ta & FCP_PTA_MASK;
-		data_len = ntohl(fcp->fc_dl);
-		cmd->cdb = fcp->fc_cdb;
-	}
-=======
->>>>>>> e816b57a
 	/*
 	 * Check for FCP task management flags
 	 */
@@ -599,10 +514,6 @@
 		ft_send_tm(cmd);
 		return;
 	}
-<<<<<<< HEAD
-	fc_seq_exch(cmd->seq)->lp->tt.seq_set_resp(cmd->seq, ft_recv_seq, cmd);
-	cmd->lun = scsilun_to_int((struct scsi_lun *)fcp->fc_lun);
-=======
 
 	switch (fcp->fc_flags & (FCP_CFL_RDDATA | FCP_CFL_WRDATA)) {
 	case 0:
@@ -636,20 +547,13 @@
 	}
 
 	fc_seq_exch(cmd->seq)->lp->tt.seq_set_resp(cmd->seq, ft_recv_seq, cmd);
->>>>>>> e816b57a
 	/*
 	 * Use a single se_cmd->cmd_kref as we expect to release se_cmd
 	 * directly from ft_check_stop_free callback in response path.
 	 */
-<<<<<<< HEAD
-	target_submit_cmd(&cmd->se_cmd, cmd->sess->se_sess, cmd->cdb,
-				&cmd->ft_sense_buffer[0], cmd->lun, data_len,
-				task_attr, data_dir, 0);
-=======
 	target_submit_cmd(&cmd->se_cmd, cmd->sess->se_sess, fcp->fc_cdb,
 			&cmd->ft_sense_buffer[0], scsilun_to_int(&fcp->fc_lun),
 			ntohl(fcp->fc_dl), task_attr, data_dir, 0);
->>>>>>> e816b57a
 	pr_debug("r_ctl %x alloc target_submit_cmd\n", fh->fh_r_ctl);
 	return;
 
