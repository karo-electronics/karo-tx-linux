/*******************************************************************************
 * Filename:  target_core_file.c
 *
 * This file contains the Storage Engine <-> FILEIO transport specific functions
 *
 * (c) Copyright 2005-2012 RisingTide Systems LLC.
 *
 * Nicholas A. Bellinger <nab@kernel.org>
 *
 * This program is free software; you can redistribute it and/or modify
 * it under the terms of the GNU General Public License as published by
 * the Free Software Foundation; either version 2 of the License, or
 * (at your option) any later version.
 *
 * This program is distributed in the hope that it will be useful,
 * but WITHOUT ANY WARRANTY; without even the implied warranty of
 * MERCHANTABILITY or FITNESS FOR A PARTICULAR PURPOSE.  See the
 * GNU General Public License for more details.
 *
 * You should have received a copy of the GNU General Public License
 * along with this program; if not, write to the Free Software
 * Foundation, Inc., 59 Temple Place - Suite 330, Boston, MA 02111-1307, USA.
 *
 ******************************************************************************/

#include <linux/string.h>
#include <linux/parser.h>
#include <linux/timer.h>
#include <linux/blkdev.h>
#include <linux/slab.h>
#include <linux/spinlock.h>
#include <linux/module.h>
#include <linux/falloc.h>
#include <scsi/scsi.h>
#include <scsi/scsi_host.h>
#include <asm/unaligned.h>

#include <target/target_core_base.h>
#include <target/target_core_backend.h>

#include "target_core_file.h"

static inline struct fd_dev *FD_DEV(struct se_device *dev)
{
	return container_of(dev, struct fd_dev, dev);
}

/*	fd_attach_hba(): (Part of se_subsystem_api_t template)
 *
 *
 */
static int fd_attach_hba(struct se_hba *hba, u32 host_id)
{
	struct fd_host *fd_host;

	fd_host = kzalloc(sizeof(struct fd_host), GFP_KERNEL);
	if (!fd_host) {
		pr_err("Unable to allocate memory for struct fd_host\n");
		return -ENOMEM;
	}

	fd_host->fd_host_id = host_id;

	hba->hba_ptr = fd_host;

	pr_debug("CORE_HBA[%d] - TCM FILEIO HBA Driver %s on Generic"
		" Target Core Stack %s\n", hba->hba_id, FD_VERSION,
		TARGET_CORE_MOD_VERSION);
	pr_debug("CORE_HBA[%d] - Attached FILEIO HBA: %u to Generic"
		" MaxSectors: %u\n",
		hba->hba_id, fd_host->fd_host_id, FD_MAX_SECTORS);

	return 0;
}

static void fd_detach_hba(struct se_hba *hba)
{
	struct fd_host *fd_host = hba->hba_ptr;

	pr_debug("CORE_HBA[%d] - Detached FILEIO HBA: %u from Generic"
		" Target Core\n", hba->hba_id, fd_host->fd_host_id);

	kfree(fd_host);
	hba->hba_ptr = NULL;
}

static struct se_device *fd_alloc_device(struct se_hba *hba, const char *name)
{
	struct fd_dev *fd_dev;
	struct fd_host *fd_host = hba->hba_ptr;

	fd_dev = kzalloc(sizeof(struct fd_dev), GFP_KERNEL);
	if (!fd_dev) {
		pr_err("Unable to allocate memory for struct fd_dev\n");
		return NULL;
	}

	fd_dev->fd_host = fd_host;

	pr_debug("FILEIO: Allocated fd_dev for %p\n", name);

	return &fd_dev->dev;
}

static int fd_configure_device(struct se_device *dev)
{
	struct fd_dev *fd_dev = FD_DEV(dev);
	struct fd_host *fd_host = dev->se_hba->hba_ptr;
	struct file *file;
	struct inode *inode = NULL;
	int flags, ret = -EINVAL;

	if (!(fd_dev->fbd_flags & FBDF_HAS_PATH)) {
		pr_err("Missing fd_dev_name=\n");
		return -EINVAL;
	}

	/*
	 * Use O_DSYNC by default instead of O_SYNC to forgo syncing
	 * of pure timestamp updates.
	 */
	flags = O_RDWR | O_CREAT | O_LARGEFILE | O_DSYNC;

	/*
	 * Optionally allow fd_buffered_io=1 to be enabled for people
	 * who want use the fs buffer cache as an WriteCache mechanism.
	 *
	 * This means that in event of a hard failure, there is a risk
	 * of silent data-loss if the SCSI client has *not* performed a
	 * forced unit access (FUA) write, or issued SYNCHRONIZE_CACHE
	 * to write-out the entire device cache.
	 */
	if (fd_dev->fbd_flags & FDBD_HAS_BUFFERED_IO_WCE) {
		pr_debug("FILEIO: Disabling O_DSYNC, using buffered FILEIO\n");
		flags &= ~O_DSYNC;
	}

	file = filp_open(fd_dev->fd_dev_name, flags, 0600);
	if (IS_ERR(file)) {
		pr_err("filp_open(%s) failed\n", fd_dev->fd_dev_name);
		ret = PTR_ERR(file);
		goto fail;
	}
	fd_dev->fd_file = file;
	/*
	 * If using a block backend with this struct file, we extract
	 * fd_dev->fd_[block,dev]_size from struct block_device.
	 *
	 * Otherwise, we use the passed fd_size= from configfs
	 */
	inode = file->f_mapping->host;
	if (S_ISBLK(inode->i_mode)) {
		struct request_queue *q = bdev_get_queue(inode->i_bdev);
		unsigned long long dev_size;

<<<<<<< HEAD
=======
		fd_dev->fd_block_size = bdev_logical_block_size(inode->i_bdev);
>>>>>>> 317ddd25
		/*
		 * Determine the number of bytes from i_size_read() minus
		 * one (1) logical sector from underlying struct block_device
		 */
		dev_size = (i_size_read(file->f_mapping->host) -
				       fd_dev->fd_block_size);

		pr_debug("FILEIO: Using size: %llu bytes from struct"
			" block_device blocks: %llu logical_block_size: %d\n",
			dev_size, div_u64(dev_size, fd_dev->fd_block_size),
			fd_dev->fd_block_size);
		/*
		 * Check if the underlying struct block_device request_queue supports
		 * the QUEUE_FLAG_DISCARD bit for UNMAP/WRITE_SAME in SCSI + TRIM
		 * in ATA and we need to set TPE=1
		 */
		if (blk_queue_discard(q)) {
			dev->dev_attrib.max_unmap_lba_count =
				q->limits.max_discard_sectors;
			/*
			 * Currently hardcoded to 1 in Linux/SCSI code..
			 */
			dev->dev_attrib.max_unmap_block_desc_count = 1;
			dev->dev_attrib.unmap_granularity =
				q->limits.discard_granularity >> 9;
			dev->dev_attrib.unmap_granularity_alignment =
				q->limits.discard_alignment;
			pr_debug("IFILE: BLOCK Discard support available,"
					" disabled by default\n");
		}
		/*
		 * Enable write same emulation for IBLOCK and use 0xFFFF as
		 * the smaller WRITE_SAME(10) only has a two-byte block count.
		 */
		dev->dev_attrib.max_write_same_len = 0xFFFF;

		if (blk_queue_nonrot(q))
			dev->dev_attrib.is_nonrot = 1;
	} else {
		if (!(fd_dev->fbd_flags & FBDF_HAS_SIZE)) {
			pr_err("FILEIO: Missing fd_dev_size="
				" parameter, and no backing struct"
				" block_device\n");
			goto fail;
		}

<<<<<<< HEAD
=======
		fd_dev->fd_block_size = FD_BLOCKSIZE;
>>>>>>> 317ddd25
		/*
		 * Limit UNMAP emulation to 8k Number of LBAs (NoLB)
		 */
		dev->dev_attrib.max_unmap_lba_count = 0x2000;
		/*
		 * Currently hardcoded to 1 in Linux/SCSI code..
		 */
		dev->dev_attrib.max_unmap_block_desc_count = 1;
		dev->dev_attrib.unmap_granularity = 1;
		dev->dev_attrib.unmap_granularity_alignment = 0;

		/*
		 * Limit WRITE_SAME w/ UNMAP=0 emulation to 8k Number of LBAs (NoLB)
		 * based upon struct iovec limit for vfs_writev()
		 */
		dev->dev_attrib.max_write_same_len = 0x1000;
	}

<<<<<<< HEAD
	fd_dev->fd_block_size = dev->dev_attrib.hw_block_size;

	dev->dev_attrib.hw_block_size = FD_BLOCKSIZE;
=======
	dev->dev_attrib.hw_block_size = fd_dev->fd_block_size;
>>>>>>> 317ddd25
	dev->dev_attrib.hw_max_sectors = FD_MAX_SECTORS;
	dev->dev_attrib.hw_queue_depth = FD_MAX_DEVICE_QUEUE_DEPTH;

	if (fd_dev->fbd_flags & FDBD_HAS_BUFFERED_IO_WCE) {
		pr_debug("FILEIO: Forcing setting of emulate_write_cache=1"
			" with FDBD_HAS_BUFFERED_IO_WCE\n");
		dev->dev_attrib.emulate_write_cache = 1;
	}

	fd_dev->fd_dev_id = fd_host->fd_host_dev_id_count++;
	fd_dev->fd_queue_depth = dev->queue_depth;

	pr_debug("CORE_FILE[%u] - Added TCM FILEIO Device ID: %u at %s,"
		" %llu total bytes\n", fd_host->fd_host_id, fd_dev->fd_dev_id,
			fd_dev->fd_dev_name, fd_dev->fd_dev_size);

	return 0;
fail:
	if (fd_dev->fd_file) {
		filp_close(fd_dev->fd_file, NULL);
		fd_dev->fd_file = NULL;
	}
	return ret;
}

static void fd_free_device(struct se_device *dev)
{
	struct fd_dev *fd_dev = FD_DEV(dev);

	if (fd_dev->fd_file) {
		filp_close(fd_dev->fd_file, NULL);
		fd_dev->fd_file = NULL;
	}

	kfree(fd_dev);
}

static int fd_do_rw(struct se_cmd *cmd, struct scatterlist *sgl,
		u32 sgl_nents, int is_write)
{
	struct se_device *se_dev = cmd->se_dev;
	struct fd_dev *dev = FD_DEV(se_dev);
	struct file *fd = dev->fd_file;
	struct scatterlist *sg;
	struct iovec *iov;
	mm_segment_t old_fs;
	loff_t pos = (cmd->t_task_lba * se_dev->dev_attrib.block_size);
	int ret = 0, i;

	iov = kzalloc(sizeof(struct iovec) * sgl_nents, GFP_KERNEL);
	if (!iov) {
		pr_err("Unable to allocate fd_do_readv iov[]\n");
		return -ENOMEM;
	}

	for_each_sg(sgl, sg, sgl_nents, i) {
		iov[i].iov_len = sg->length;
		iov[i].iov_base = kmap(sg_page(sg)) + sg->offset;
	}

	old_fs = get_fs();
	set_fs(get_ds());

	if (is_write)
		ret = vfs_writev(fd, &iov[0], sgl_nents, &pos);
	else
		ret = vfs_readv(fd, &iov[0], sgl_nents, &pos);

	set_fs(old_fs);

	for_each_sg(sgl, sg, sgl_nents, i)
		kunmap(sg_page(sg));

	kfree(iov);

	if (is_write) {
		if (ret < 0 || ret != cmd->data_length) {
			pr_err("%s() write returned %d\n", __func__, ret);
			return (ret < 0 ? ret : -EINVAL);
		}
	} else {
		/*
		 * Return zeros and GOOD status even if the READ did not return
		 * the expected virt_size for struct file w/o a backing struct
		 * block_device.
		 */
		if (S_ISBLK(file_inode(fd)->i_mode)) {
			if (ret < 0 || ret != cmd->data_length) {
				pr_err("%s() returned %d, expecting %u for "
						"S_ISBLK\n", __func__, ret,
						cmd->data_length);
				return (ret < 0 ? ret : -EINVAL);
			}
		} else {
			if (ret < 0) {
				pr_err("%s() returned %d for non S_ISBLK\n",
						__func__, ret);
				return ret;
			}
		}
	}
	return 1;
}

static sense_reason_t
fd_execute_sync_cache(struct se_cmd *cmd)
{
	struct se_device *dev = cmd->se_dev;
	struct fd_dev *fd_dev = FD_DEV(dev);
	int immed = (cmd->t_task_cdb[1] & 0x2);
	loff_t start, end;
	int ret;

	/*
	 * If the Immediate bit is set, queue up the GOOD response
	 * for this SYNCHRONIZE_CACHE op
	 */
	if (immed)
		target_complete_cmd(cmd, SAM_STAT_GOOD);

	/*
	 * Determine if we will be flushing the entire device.
	 */
	if (cmd->t_task_lba == 0 && cmd->data_length == 0) {
		start = 0;
		end = LLONG_MAX;
	} else {
		start = cmd->t_task_lba * dev->dev_attrib.block_size;
		if (cmd->data_length)
			end = start + cmd->data_length;
		else
			end = LLONG_MAX;
	}

	ret = vfs_fsync_range(fd_dev->fd_file, start, end, 1);
	if (ret != 0)
		pr_err("FILEIO: vfs_fsync_range() failed: %d\n", ret);

	if (immed)
		return 0;

	if (ret)
		target_complete_cmd(cmd, SAM_STAT_CHECK_CONDITION);
	else
		target_complete_cmd(cmd, SAM_STAT_GOOD);

	return 0;
}

static unsigned char *
fd_setup_write_same_buf(struct se_cmd *cmd, struct scatterlist *sg,
		    unsigned int len)
{
	struct se_device *se_dev = cmd->se_dev;
	unsigned int block_size = se_dev->dev_attrib.block_size;
	unsigned int i = 0, end;
	unsigned char *buf, *p, *kmap_buf;

	buf = kzalloc(min_t(unsigned int, len, PAGE_SIZE), GFP_KERNEL);
	if (!buf) {
		pr_err("Unable to allocate fd_execute_write_same buf\n");
		return NULL;
	}

	kmap_buf = kmap(sg_page(sg)) + sg->offset;
	if (!kmap_buf) {
		pr_err("kmap() failed in fd_setup_write_same\n");
		kfree(buf);
		return NULL;
	}
	/*
	 * Fill local *buf to contain multiple WRITE_SAME blocks up to
	 * min(len, PAGE_SIZE)
	 */
	p = buf;
	end = min_t(unsigned int, len, PAGE_SIZE);

	while (i < end) {
		memcpy(p, kmap_buf, block_size);

		i += block_size;
		p += block_size;
	}
	kunmap(sg_page(sg));

	return buf;
}

static sense_reason_t
fd_execute_write_same(struct se_cmd *cmd)
{
	struct se_device *se_dev = cmd->se_dev;
	struct fd_dev *fd_dev = FD_DEV(se_dev);
	struct file *f = fd_dev->fd_file;
	struct scatterlist *sg;
	struct iovec *iov;
	mm_segment_t old_fs;
	sector_t nolb = sbc_get_write_same_sectors(cmd);
	loff_t pos = cmd->t_task_lba * se_dev->dev_attrib.block_size;
	unsigned int len, len_tmp, iov_num;
	int i, rc;
	unsigned char *buf;

	if (!nolb) {
		target_complete_cmd(cmd, SAM_STAT_GOOD);
		return 0;
	}
	sg = &cmd->t_data_sg[0];

	if (cmd->t_data_nents > 1 ||
	    sg->length != cmd->se_dev->dev_attrib.block_size) {
		pr_err("WRITE_SAME: Illegal SGL t_data_nents: %u length: %u"
			" block_size: %u\n", cmd->t_data_nents, sg->length,
			cmd->se_dev->dev_attrib.block_size);
		return TCM_INVALID_CDB_FIELD;
	}

	len = len_tmp = nolb * se_dev->dev_attrib.block_size;
	iov_num = DIV_ROUND_UP(len, PAGE_SIZE);

	buf = fd_setup_write_same_buf(cmd, sg, len);
	if (!buf)
		return TCM_LOGICAL_UNIT_COMMUNICATION_FAILURE;

	iov = vzalloc(sizeof(struct iovec) * iov_num);
	if (!iov) {
		pr_err("Unable to allocate fd_execute_write_same iovecs\n");
		kfree(buf);
		return TCM_LOGICAL_UNIT_COMMUNICATION_FAILURE;
	}
	/*
	 * Map the single fabric received scatterlist block now populated
	 * in *buf into each iovec for I/O submission.
	 */
	for (i = 0; i < iov_num; i++) {
		iov[i].iov_base = buf;
		iov[i].iov_len = min_t(unsigned int, len_tmp, PAGE_SIZE);
		len_tmp -= iov[i].iov_len;
	}

	old_fs = get_fs();
	set_fs(get_ds());
	rc = vfs_writev(f, &iov[0], iov_num, &pos);
	set_fs(old_fs);

	vfree(iov);
	kfree(buf);

	if (rc < 0 || rc != len) {
		pr_err("vfs_writev() returned %d for write same\n", rc);
		return TCM_LOGICAL_UNIT_COMMUNICATION_FAILURE;
	}

	target_complete_cmd(cmd, SAM_STAT_GOOD);
	return 0;
}

static sense_reason_t
fd_do_unmap(struct se_cmd *cmd, void *priv, sector_t lba, sector_t nolb)
{
	struct file *file = priv;
	struct inode *inode = file->f_mapping->host;
	int ret;

	if (S_ISBLK(inode->i_mode)) {
		/* The backend is block device, use discard */
		struct block_device *bdev = inode->i_bdev;

		ret = blkdev_issue_discard(bdev, lba,
				nolb, GFP_KERNEL, 0);
		if (ret < 0) {
			pr_warn("FILEIO: blkdev_issue_discard() failed: %d\n",
				ret);
			return TCM_LOGICAL_UNIT_COMMUNICATION_FAILURE;
		}
	} else {
		/* The backend is normal file, use fallocate */
		struct se_device *se_dev = cmd->se_dev;
		loff_t pos = lba * se_dev->dev_attrib.block_size;
		unsigned int len = nolb * se_dev->dev_attrib.block_size;
		int mode = FALLOC_FL_PUNCH_HOLE | FALLOC_FL_KEEP_SIZE;

		if (!file->f_op->fallocate)
			return TCM_LOGICAL_UNIT_COMMUNICATION_FAILURE;

		ret = file->f_op->fallocate(file, mode, pos, len);
		if (ret < 0) {
			pr_warn("FILEIO: fallocate() failed: %d\n", ret);
			return TCM_LOGICAL_UNIT_COMMUNICATION_FAILURE;
		}
	}

	return 0;
}

static sense_reason_t
fd_execute_write_same_unmap(struct se_cmd *cmd)
{
	struct se_device *se_dev = cmd->se_dev;
	struct fd_dev *fd_dev = FD_DEV(se_dev);
	struct file *file = fd_dev->fd_file;
	sector_t lba = cmd->t_task_lba;
	sector_t nolb = sbc_get_write_same_sectors(cmd);
	int ret;

	if (!nolb) {
		target_complete_cmd(cmd, SAM_STAT_GOOD);
		return 0;
	}

	ret = fd_do_unmap(cmd, file, lba, nolb);
	if (ret)
		return ret;

	target_complete_cmd(cmd, GOOD);
	return 0;
}

static sense_reason_t
fd_execute_unmap(struct se_cmd *cmd)
{
	struct file *file = FD_DEV(cmd->se_dev)->fd_file;

	return sbc_execute_unmap(cmd, fd_do_unmap, file);
}

static sense_reason_t
fd_execute_rw(struct se_cmd *cmd)
{
	struct scatterlist *sgl = cmd->t_data_sg;
	u32 sgl_nents = cmd->t_data_nents;
	enum dma_data_direction data_direction = cmd->data_direction;
	struct se_device *dev = cmd->se_dev;
	int ret = 0;

	/*
	 * Call vectorized fileio functions to map struct scatterlist
	 * physical memory addresses to struct iovec virtual memory.
	 */
	if (data_direction == DMA_FROM_DEVICE) {
		ret = fd_do_rw(cmd, sgl, sgl_nents, 0);
	} else {
		ret = fd_do_rw(cmd, sgl, sgl_nents, 1);
		/*
		 * Perform implict vfs_fsync_range() for fd_do_writev() ops
		 * for SCSI WRITEs with Forced Unit Access (FUA) set.
		 * Allow this to happen independent of WCE=0 setting.
		 */
		if (ret > 0 &&
		    dev->dev_attrib.emulate_fua_write > 0 &&
		    (cmd->se_cmd_flags & SCF_FUA)) {
			struct fd_dev *fd_dev = FD_DEV(dev);
			loff_t start = cmd->t_task_lba *
				dev->dev_attrib.block_size;
			loff_t end = start + cmd->data_length;

			vfs_fsync_range(fd_dev->fd_file, start, end, 1);
		}
	}

	if (ret < 0)
		return TCM_LOGICAL_UNIT_COMMUNICATION_FAILURE;

	if (ret)
		target_complete_cmd(cmd, SAM_STAT_GOOD);
	return 0;
}

enum {
	Opt_fd_dev_name, Opt_fd_dev_size, Opt_fd_buffered_io, Opt_err
};

static match_table_t tokens = {
	{Opt_fd_dev_name, "fd_dev_name=%s"},
	{Opt_fd_dev_size, "fd_dev_size=%s"},
	{Opt_fd_buffered_io, "fd_buffered_io=%d"},
	{Opt_err, NULL}
};

static ssize_t fd_set_configfs_dev_params(struct se_device *dev,
		const char *page, ssize_t count)
{
	struct fd_dev *fd_dev = FD_DEV(dev);
	char *orig, *ptr, *arg_p, *opts;
	substring_t args[MAX_OPT_ARGS];
	int ret = 0, arg, token;

	opts = kstrdup(page, GFP_KERNEL);
	if (!opts)
		return -ENOMEM;

	orig = opts;

	while ((ptr = strsep(&opts, ",\n")) != NULL) {
		if (!*ptr)
			continue;

		token = match_token(ptr, tokens, args);
		switch (token) {
		case Opt_fd_dev_name:
			if (match_strlcpy(fd_dev->fd_dev_name, &args[0],
				FD_MAX_DEV_NAME) == 0) {
				ret = -EINVAL;
				break;
			}
			pr_debug("FILEIO: Referencing Path: %s\n",
					fd_dev->fd_dev_name);
			fd_dev->fbd_flags |= FBDF_HAS_PATH;
			break;
		case Opt_fd_dev_size:
			arg_p = match_strdup(&args[0]);
			if (!arg_p) {
				ret = -ENOMEM;
				break;
			}
			ret = strict_strtoull(arg_p, 0, &fd_dev->fd_dev_size);
			kfree(arg_p);
			if (ret < 0) {
				pr_err("strict_strtoull() failed for"
						" fd_dev_size=\n");
				goto out;
			}
			pr_debug("FILEIO: Referencing Size: %llu"
					" bytes\n", fd_dev->fd_dev_size);
			fd_dev->fbd_flags |= FBDF_HAS_SIZE;
			break;
		case Opt_fd_buffered_io:
			match_int(args, &arg);
			if (arg != 1) {
				pr_err("bogus fd_buffered_io=%d value\n", arg);
				ret = -EINVAL;
				goto out;
			}

			pr_debug("FILEIO: Using buffered I/O"
				" operations for struct fd_dev\n");

			fd_dev->fbd_flags |= FDBD_HAS_BUFFERED_IO_WCE;
			break;
		default:
			break;
		}
	}

out:
	kfree(orig);
	return (!ret) ? count : ret;
}

static ssize_t fd_show_configfs_dev_params(struct se_device *dev, char *b)
{
	struct fd_dev *fd_dev = FD_DEV(dev);
	ssize_t bl = 0;

	bl = sprintf(b + bl, "TCM FILEIO ID: %u", fd_dev->fd_dev_id);
	bl += sprintf(b + bl, "        File: %s  Size: %llu  Mode: %s\n",
		fd_dev->fd_dev_name, fd_dev->fd_dev_size,
		(fd_dev->fbd_flags & FDBD_HAS_BUFFERED_IO_WCE) ?
		"Buffered-WCE" : "O_DSYNC");
	return bl;
}

static sector_t fd_get_blocks(struct se_device *dev)
{
	struct fd_dev *fd_dev = FD_DEV(dev);
	struct file *f = fd_dev->fd_file;
	struct inode *i = f->f_mapping->host;
	unsigned long long dev_size;
	/*
	 * When using a file that references an underlying struct block_device,
	 * ensure dev_size is always based on the current inode size in order
	 * to handle underlying block_device resize operations.
	 */
	if (S_ISBLK(i->i_mode))
		dev_size = i_size_read(i);
	else
		dev_size = fd_dev->fd_dev_size;

	return div_u64(dev_size - dev->dev_attrib.block_size,
		       dev->dev_attrib.block_size);
}

static struct sbc_ops fd_sbc_ops = {
	.execute_rw		= fd_execute_rw,
	.execute_sync_cache	= fd_execute_sync_cache,
	.execute_write_same	= fd_execute_write_same,
	.execute_write_same_unmap = fd_execute_write_same_unmap,
	.execute_unmap		= fd_execute_unmap,
};

static sense_reason_t
fd_parse_cdb(struct se_cmd *cmd)
{
	return sbc_parse_cdb(cmd, &fd_sbc_ops);
}

static struct se_subsystem_api fileio_template = {
	.name			= "fileio",
	.inquiry_prod		= "FILEIO",
	.inquiry_rev		= FD_VERSION,
	.owner			= THIS_MODULE,
	.transport_type		= TRANSPORT_PLUGIN_VHBA_PDEV,
	.attach_hba		= fd_attach_hba,
	.detach_hba		= fd_detach_hba,
	.alloc_device		= fd_alloc_device,
	.configure_device	= fd_configure_device,
	.free_device		= fd_free_device,
	.parse_cdb		= fd_parse_cdb,
	.set_configfs_dev_params = fd_set_configfs_dev_params,
	.show_configfs_dev_params = fd_show_configfs_dev_params,
	.get_device_type	= sbc_get_device_type,
	.get_blocks		= fd_get_blocks,
};

static int __init fileio_module_init(void)
{
	return transport_subsystem_register(&fileio_template);
}

static void __exit fileio_module_exit(void)
{
	transport_subsystem_release(&fileio_template);
}

MODULE_DESCRIPTION("TCM FILEIO subsystem plugin");
MODULE_AUTHOR("nab@Linux-iSCSI.org");
MODULE_LICENSE("GPL");

module_init(fileio_module_init);
module_exit(fileio_module_exit);<|MERGE_RESOLUTION|>--- conflicted
+++ resolved
@@ -153,10 +153,7 @@
 		struct request_queue *q = bdev_get_queue(inode->i_bdev);
 		unsigned long long dev_size;
 
-<<<<<<< HEAD
-=======
 		fd_dev->fd_block_size = bdev_logical_block_size(inode->i_bdev);
->>>>>>> 317ddd25
 		/*
 		 * Determine the number of bytes from i_size_read() minus
 		 * one (1) logical sector from underlying struct block_device
@@ -203,10 +200,7 @@
 			goto fail;
 		}
 
-<<<<<<< HEAD
-=======
 		fd_dev->fd_block_size = FD_BLOCKSIZE;
->>>>>>> 317ddd25
 		/*
 		 * Limit UNMAP emulation to 8k Number of LBAs (NoLB)
 		 */
@@ -225,13 +219,7 @@
 		dev->dev_attrib.max_write_same_len = 0x1000;
 	}
 
-<<<<<<< HEAD
-	fd_dev->fd_block_size = dev->dev_attrib.hw_block_size;
-
-	dev->dev_attrib.hw_block_size = FD_BLOCKSIZE;
-=======
 	dev->dev_attrib.hw_block_size = fd_dev->fd_block_size;
->>>>>>> 317ddd25
 	dev->dev_attrib.hw_max_sectors = FD_MAX_SECTORS;
 	dev->dev_attrib.hw_queue_depth = FD_MAX_DEVICE_QUEUE_DEPTH;
 
