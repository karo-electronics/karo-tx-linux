/*
 * Copyright (C) 2012 Altera Corporation
 * Copyright (c) 2011 Picochip Ltd., Jamie Iles
 *
 * Modified from mach-picoxcell/time.c
 *
 * This program is free software; you can redistribute it and/or modify
 * it under the terms of the GNU General Public License version 2 as
 * published by the Free Software Foundation.
 *
 * This program is distributed in the hope that it will be useful,
 * but WITHOUT ANY WARRANTY; without even the implied warranty of
 * MERCHANTABILITY or FITNESS FOR A PARTICULAR PURPOSE.  See the
 * GNU General Public License for more details.
 *
 * You should have received a copy of the GNU General Public License
 * along with this program.  If not, see <http://www.gnu.org/licenses/>.
 */
#include <linux/dw_apb_timer.h>
#include <linux/of.h>
#include <linux/of_address.h>
#include <linux/of_irq.h>
#include <linux/clk.h>
#include <linux/sched_clock.h>

static void timer_get_base_and_rate(struct device_node *np,
				    void __iomem **base, u32 *rate)
{
	struct clk *timer_clk;
	struct clk *pclk;

	*base = of_iomap(np, 0);

	if (!*base)
		panic("Unable to map regs for %s", np->name);

	/*
	 * Not all implementations use a periphal clock, so don't panic
	 * if it's not present
	 */
	pclk = of_clk_get_by_name(np, "pclk");
	if (!IS_ERR(pclk))
		if (clk_prepare_enable(pclk))
			pr_warn("pclk for %s is present, but could not be activated\n",
				np->name);

	timer_clk = of_clk_get_by_name(np, "timer");
	if (IS_ERR(timer_clk))
		goto try_clock_freq;

	if (!clk_prepare_enable(timer_clk)) {
		*rate = clk_get_rate(timer_clk);
		return;
	}

try_clock_freq:
	if (of_property_read_u32(np, "clock-freq", rate) &&
		of_property_read_u32(np, "clock-frequency", rate))
		panic("No clock nor clock-frequency property for %s", np->name);
}

static void add_clockevent(struct device_node *event_timer)
{
	void __iomem *iobase;
	struct dw_apb_clock_event_device *ced;
	u32 irq, rate;

	irq = irq_of_parse_and_map(event_timer, 0);
	if (irq == 0)
		panic("No IRQ for clock event timer");

	timer_get_base_and_rate(event_timer, &iobase, &rate);

	ced = dw_apb_clockevent_init(0, event_timer->name, 300, iobase, irq,
				     rate);
	if (!ced)
		panic("Unable to initialise clockevent device");

	dw_apb_clockevent_register(ced);
}

static void __iomem *sched_io_base;
static u32 sched_rate;

static void add_clocksource(struct device_node *source_timer)
{
	void __iomem *iobase;
	struct dw_apb_clocksource *cs;
	u32 rate;

	timer_get_base_and_rate(source_timer, &iobase, &rate);

	cs = dw_apb_clocksource_init(300, source_timer->name, iobase, rate);
	if (!cs)
		panic("Unable to initialise clocksource device");

	dw_apb_clocksource_start(cs);
	dw_apb_clocksource_register(cs);

	/*
	 * Fallback to use the clocksource as sched_clock if no separate
	 * timer is found. sched_io_base then points to the current_value
	 * register of the clocksource timer.
	 */
	sched_io_base = iobase + 0x04;
	sched_rate = rate;
}

static u32 read_sched_clock(void)
{
	return __raw_readl(sched_io_base);
}

static const struct of_device_id sptimer_ids[] __initconst = {
	{ .compatible = "picochip,pc3x2-rtc" },
	{ .compatible = "snps,dw-apb-timer-sp" },
	{ /* Sentinel */ },
};

static void init_sched_clock(void)
{
	struct device_node *sched_timer;

	sched_timer = of_find_matching_node(NULL, sptimer_ids);
	if (sched_timer) {
		timer_get_base_and_rate(sched_timer, &sched_io_base,
					&sched_rate);
		of_node_put(sched_timer);
	}

	setup_sched_clock(read_sched_clock, 32, sched_rate);
}

<<<<<<< HEAD
static const struct of_device_id osctimer_ids[] __initconst = {
	{ .compatible = "picochip,pc3x2-timer" },
	{ .compatible = "snps,dw-apb-timer-osc" },
	{},
};

void __init dw_apb_timer_init(void)
{
	struct device_node *event_timer, *source_timer;

	event_timer = of_find_matching_node(NULL, osctimer_ids);
	if (!event_timer)
		panic("No timer for clockevent");
	add_clockevent(event_timer);

	source_timer = of_find_matching_node(event_timer, osctimer_ids);
	if (!source_timer)
		panic("No timer for clocksource");
	add_clocksource(source_timer);

	of_node_put(source_timer);

	init_sched_clock();
}
=======
static int num_called;
static void __init dw_apb_timer_init(struct device_node *timer)
{
	switch (num_called) {
	case 0:
		pr_debug("%s: found clockevent timer\n", __func__);
		add_clockevent(timer);
		of_node_put(timer);
		break;
	case 1:
		pr_debug("%s: found clocksource timer\n", __func__);
		add_clocksource(timer);
		of_node_put(timer);
		init_sched_clock();
		break;
	default:
		break;
	}

	num_called++;
}
CLOCKSOURCE_OF_DECLARE(pc3x2_timer, "picochip,pc3x2-timer", dw_apb_timer_init);
CLOCKSOURCE_OF_DECLARE(apb_timer, "snps,dw-apb-timer-osc", dw_apb_timer_init);
>>>>>>> d0e0ac97
<|MERGE_RESOLUTION|>--- conflicted
+++ resolved
@@ -131,32 +131,6 @@
 	setup_sched_clock(read_sched_clock, 32, sched_rate);
 }
 
-<<<<<<< HEAD
-static const struct of_device_id osctimer_ids[] __initconst = {
-	{ .compatible = "picochip,pc3x2-timer" },
-	{ .compatible = "snps,dw-apb-timer-osc" },
-	{},
-};
-
-void __init dw_apb_timer_init(void)
-{
-	struct device_node *event_timer, *source_timer;
-
-	event_timer = of_find_matching_node(NULL, osctimer_ids);
-	if (!event_timer)
-		panic("No timer for clockevent");
-	add_clockevent(event_timer);
-
-	source_timer = of_find_matching_node(event_timer, osctimer_ids);
-	if (!source_timer)
-		panic("No timer for clocksource");
-	add_clocksource(source_timer);
-
-	of_node_put(source_timer);
-
-	init_sched_clock();
-}
-=======
 static int num_called;
 static void __init dw_apb_timer_init(struct device_node *timer)
 {
@@ -179,5 +153,4 @@
 	num_called++;
 }
 CLOCKSOURCE_OF_DECLARE(pc3x2_timer, "picochip,pc3x2-timer", dw_apb_timer_init);
-CLOCKSOURCE_OF_DECLARE(apb_timer, "snps,dw-apb-timer-osc", dw_apb_timer_init);
->>>>>>> d0e0ac97
+CLOCKSOURCE_OF_DECLARE(apb_timer, "snps,dw-apb-timer-osc", dw_apb_timer_init);