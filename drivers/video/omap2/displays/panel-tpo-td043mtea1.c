/*
 * LCD panel driver for TPO TD043MTEA1
 *
 * Author: Gražvydas Ignotas <notasas@gmail.com>
 *
 * This program is free software; you can redistribute it and/or modify
 * it under the terms of the GNU General Public License as published by
 * the Free Software Foundation; either version 2 of the License, or
 * (at your option) any later version.
 */

#include <linux/module.h>
#include <linux/delay.h>
#include <linux/spi/spi.h>
#include <linux/regulator/consumer.h>
#include <linux/gpio.h>
#include <linux/err.h>
#include <linux/slab.h>

#include <video/omapdss.h>
#include <video/omap-panel-data.h>

#define TPO_R02_MODE(x)		((x) & 7)
#define TPO_R02_MODE_800x480	7
#define TPO_R02_NCLK_RISING	BIT(3)
#define TPO_R02_HSYNC_HIGH	BIT(4)
#define TPO_R02_VSYNC_HIGH	BIT(5)

#define TPO_R03_NSTANDBY	BIT(0)
#define TPO_R03_EN_CP_CLK	BIT(1)
#define TPO_R03_EN_VGL_PUMP	BIT(2)
#define TPO_R03_EN_PWM		BIT(3)
#define TPO_R03_DRIVING_CAP_100	BIT(4)
#define TPO_R03_EN_PRE_CHARGE	BIT(6)
#define TPO_R03_SOFTWARE_CTL	BIT(7)

#define TPO_R04_NFLIP_H		BIT(0)
#define TPO_R04_NFLIP_V		BIT(1)
#define TPO_R04_CP_CLK_FREQ_1H	BIT(2)
#define TPO_R04_VGL_FREQ_1H	BIT(4)

#define TPO_R03_VAL_NORMAL (TPO_R03_NSTANDBY | TPO_R03_EN_CP_CLK | \
			TPO_R03_EN_VGL_PUMP |  TPO_R03_EN_PWM | \
			TPO_R03_DRIVING_CAP_100 | TPO_R03_EN_PRE_CHARGE | \
			TPO_R03_SOFTWARE_CTL)

#define TPO_R03_VAL_STANDBY (TPO_R03_DRIVING_CAP_100 | \
			TPO_R03_EN_PRE_CHARGE | TPO_R03_SOFTWARE_CTL)

static const u16 tpo_td043_def_gamma[12] = {
	105, 315, 381, 431, 490, 537, 579, 686, 780, 837, 880, 1023
};

struct tpo_td043_device {
	struct spi_device *spi;
	struct regulator *vcc_reg;
	int nreset_gpio;
	u16 gamma[12];
	u32 mode;
	u32 hmirror:1;
	u32 vmirror:1;
	u32 powered_on:1;
	u32 spi_suspended:1;
	u32 power_on_resume:1;
};

/* used to pass spi_device from SPI to DSS portion of the driver */
static struct tpo_td043_device *g_tpo_td043;

static int tpo_td043_write(struct spi_device *spi, u8 addr, u8 data)
{
	struct spi_message	m;
	struct spi_transfer	xfer;
	u16			w;
	int			r;

	spi_message_init(&m);

	memset(&xfer, 0, sizeof(xfer));

	w = ((u16)addr << 10) | (1 << 8) | data;
	xfer.tx_buf = &w;
	xfer.bits_per_word = 16;
	xfer.len = 2;
	spi_message_add_tail(&xfer, &m);

	r = spi_sync(spi, &m);
	if (r < 0)
		dev_warn(&spi->dev, "failed to write to LCD reg (%d)\n", r);
	return r;
}

static void tpo_td043_write_gamma(struct spi_device *spi, u16 gamma[12])
{
	u8 i, val;

	/* gamma bits [9:8] */
	for (val = i = 0; i < 4; i++)
		val |= (gamma[i] & 0x300) >> ((i + 1) * 2);
	tpo_td043_write(spi, 0x11, val);

	for (val = i = 0; i < 4; i++)
		val |= (gamma[i+4] & 0x300) >> ((i + 1) * 2);
	tpo_td043_write(spi, 0x12, val);

	for (val = i = 0; i < 4; i++)
		val |= (gamma[i+8] & 0x300) >> ((i + 1) * 2);
	tpo_td043_write(spi, 0x13, val);

	/* gamma bits [7:0] */
	for (val = i = 0; i < 12; i++)
		tpo_td043_write(spi, 0x14 + i, gamma[i] & 0xff);
}

static int tpo_td043_write_mirror(struct spi_device *spi, bool h, bool v)
{
	u8 reg4 = TPO_R04_NFLIP_H | TPO_R04_NFLIP_V | \
		TPO_R04_CP_CLK_FREQ_1H | TPO_R04_VGL_FREQ_1H;
	if (h)
		reg4 &= ~TPO_R04_NFLIP_H;
	if (v)
		reg4 &= ~TPO_R04_NFLIP_V;

	return tpo_td043_write(spi, 4, reg4);
}

static int tpo_td043_set_hmirror(struct omap_dss_device *dssdev, bool enable)
{
	struct tpo_td043_device *tpo_td043 = dev_get_drvdata(&dssdev->dev);

	tpo_td043->hmirror = enable;
	return tpo_td043_write_mirror(tpo_td043->spi, tpo_td043->hmirror,
			tpo_td043->vmirror);
}

static bool tpo_td043_get_hmirror(struct omap_dss_device *dssdev)
{
	struct tpo_td043_device *tpo_td043 = dev_get_drvdata(&dssdev->dev);

	return tpo_td043->hmirror;
}

static ssize_t tpo_td043_vmirror_show(struct device *dev,
	struct device_attribute *attr, char *buf)
{
	struct tpo_td043_device *tpo_td043 = dev_get_drvdata(dev);

	return snprintf(buf, PAGE_SIZE, "%d\n", tpo_td043->vmirror);
}

static ssize_t tpo_td043_vmirror_store(struct device *dev,
	struct device_attribute *attr, const char *buf, size_t count)
{
	struct tpo_td043_device *tpo_td043 = dev_get_drvdata(dev);
	int val;
	int ret;

	ret = kstrtoint(buf, 0, &val);
	if (ret < 0)
		return ret;

	val = !!val;

	ret = tpo_td043_write_mirror(tpo_td043->spi, tpo_td043->hmirror, val);
	if (ret < 0)
		return ret;

	tpo_td043->vmirror = val;

	return count;
}

static ssize_t tpo_td043_mode_show(struct device *dev,
	struct device_attribute *attr, char *buf)
{
	struct tpo_td043_device *tpo_td043 = dev_get_drvdata(dev);

	return snprintf(buf, PAGE_SIZE, "%d\n", tpo_td043->mode);
}

static ssize_t tpo_td043_mode_store(struct device *dev,
	struct device_attribute *attr, const char *buf, size_t count)
{
	struct tpo_td043_device *tpo_td043 = dev_get_drvdata(dev);
	long val;
	int ret;

	ret = kstrtol(buf, 0, &val);
	if (ret != 0 || val & ~7)
		return -EINVAL;

	tpo_td043->mode = val;

	val |= TPO_R02_NCLK_RISING;
	tpo_td043_write(tpo_td043->spi, 2, val);

	return count;
}

static ssize_t tpo_td043_gamma_show(struct device *dev,
	struct device_attribute *attr, char *buf)
{
	struct tpo_td043_device *tpo_td043 = dev_get_drvdata(dev);
	ssize_t len = 0;
	int ret;
	int i;

	for (i = 0; i < ARRAY_SIZE(tpo_td043->gamma); i++) {
		ret = snprintf(buf + len, PAGE_SIZE - len, "%u ",
				tpo_td043->gamma[i]);
		if (ret < 0)
			return ret;
		len += ret;
	}
	buf[len - 1] = '\n';

	return len;
}

static ssize_t tpo_td043_gamma_store(struct device *dev,
	struct device_attribute *attr, const char *buf, size_t count)
{
	struct tpo_td043_device *tpo_td043 = dev_get_drvdata(dev);
	unsigned int g[12];
	int ret;
	int i;

	ret = sscanf(buf, "%u %u %u %u %u %u %u %u %u %u %u %u",
			&g[0], &g[1], &g[2], &g[3], &g[4], &g[5],
			&g[6], &g[7], &g[8], &g[9], &g[10], &g[11]);

	if (ret != 12)
		return -EINVAL;

	for (i = 0; i < 12; i++)
		tpo_td043->gamma[i] = g[i];

	tpo_td043_write_gamma(tpo_td043->spi, tpo_td043->gamma);

	return count;
}

static DEVICE_ATTR(vmirror, S_IRUGO | S_IWUSR,
		tpo_td043_vmirror_show, tpo_td043_vmirror_store);
static DEVICE_ATTR(mode, S_IRUGO | S_IWUSR,
		tpo_td043_mode_show, tpo_td043_mode_store);
static DEVICE_ATTR(gamma, S_IRUGO | S_IWUSR,
		tpo_td043_gamma_show, tpo_td043_gamma_store);

static struct attribute *tpo_td043_attrs[] = {
	&dev_attr_vmirror.attr,
	&dev_attr_mode.attr,
	&dev_attr_gamma.attr,
	NULL,
};

static struct attribute_group tpo_td043_attr_group = {
	.attrs = tpo_td043_attrs,
};

static const struct omap_video_timings tpo_td043_timings = {
	.x_res		= 800,
	.y_res		= 480,

	.pixel_clock	= 36000,

	.hsw		= 1,
	.hfp		= 68,
	.hbp		= 214,

	.vsw		= 1,
	.vfp		= 39,
	.vbp		= 34,

	.vsync_level	= OMAPDSS_SIG_ACTIVE_LOW,
	.hsync_level	= OMAPDSS_SIG_ACTIVE_LOW,
	.data_pclk_edge	= OMAPDSS_DRIVE_SIG_FALLING_EDGE,
	.de_level	= OMAPDSS_SIG_ACTIVE_HIGH,
	.sync_pclk_edge	= OMAPDSS_DRIVE_SIG_OPPOSITE_EDGES,
};

static inline struct panel_tpo_td043_data
*get_panel_data(const struct omap_dss_device *dssdev)
{
	return (struct panel_tpo_td043_data *) dssdev->data;
}

static int tpo_td043_power_on(struct tpo_td043_device *tpo_td043)
{
	int r;

	if (tpo_td043->powered_on)
		return 0;

	r = regulator_enable(tpo_td043->vcc_reg);
	if (r != 0)
		return r;

	/* wait for panel to stabilize */
	msleep(160);

	if (gpio_is_valid(tpo_td043->nreset_gpio))
		gpio_set_value(tpo_td043->nreset_gpio, 1);

	tpo_td043_write(tpo_td043->spi, 2,
			TPO_R02_MODE(tpo_td043->mode) | TPO_R02_NCLK_RISING);
	tpo_td043_write(tpo_td043->spi, 3, TPO_R03_VAL_NORMAL);
	tpo_td043_write(tpo_td043->spi, 0x20, 0xf0);
	tpo_td043_write(tpo_td043->spi, 0x21, 0xf0);
	tpo_td043_write_mirror(tpo_td043->spi, tpo_td043->hmirror,
			tpo_td043->vmirror);
	tpo_td043_write_gamma(tpo_td043->spi, tpo_td043->gamma);

	tpo_td043->powered_on = 1;
	return 0;
}

static void tpo_td043_power_off(struct tpo_td043_device *tpo_td043)
{
	if (!tpo_td043->powered_on)
		return;

	tpo_td043_write(tpo_td043->spi, 3,
			TPO_R03_VAL_STANDBY | TPO_R03_EN_PWM);

	if (gpio_is_valid(tpo_td043->nreset_gpio))
		gpio_set_value(tpo_td043->nreset_gpio, 0);

	/* wait for at least 2 vsyncs before cutting off power */
	msleep(50);

	tpo_td043_write(tpo_td043->spi, 3, TPO_R03_VAL_STANDBY);

	regulator_disable(tpo_td043->vcc_reg);

	tpo_td043->powered_on = 0;
}

static int tpo_td043_enable_dss(struct omap_dss_device *dssdev)
{
	struct tpo_td043_device *tpo_td043 = dev_get_drvdata(&dssdev->dev);
	int r;

	if (dssdev->state == OMAP_DSS_DISPLAY_ACTIVE)
		return 0;

	omapdss_dpi_set_timings(dssdev, &dssdev->panel.timings);
	omapdss_dpi_set_data_lines(dssdev, dssdev->phy.dpi.data_lines);

	r = omapdss_dpi_display_enable(dssdev);
	if (r)
		goto err0;

	/*
	 * If we are resuming from system suspend, SPI clocks might not be
	 * enabled yet, so we'll program the LCD from SPI PM resume callback.
	 */
	if (!tpo_td043->spi_suspended) {
		r = tpo_td043_power_on(tpo_td043);
		if (r)
			goto err1;
	}

	dssdev->state = OMAP_DSS_DISPLAY_ACTIVE;

	return 0;
err1:
	omapdss_dpi_display_disable(dssdev);
err0:
	return r;
}

static void tpo_td043_disable_dss(struct omap_dss_device *dssdev)
{
	struct tpo_td043_device *tpo_td043 = dev_get_drvdata(&dssdev->dev);

	if (dssdev->state != OMAP_DSS_DISPLAY_ACTIVE)
		return;

	omapdss_dpi_display_disable(dssdev);

	if (!tpo_td043->spi_suspended)
		tpo_td043_power_off(tpo_td043);
}

static int tpo_td043_enable(struct omap_dss_device *dssdev)
{
	dev_dbg(&dssdev->dev, "enable\n");

	return tpo_td043_enable_dss(dssdev);
}

static void tpo_td043_disable(struct omap_dss_device *dssdev)
{
	dev_dbg(&dssdev->dev, "disable\n");

	tpo_td043_disable_dss(dssdev);

	dssdev->state = OMAP_DSS_DISPLAY_DISABLED;
}

static int tpo_td043_probe(struct omap_dss_device *dssdev)
{
	struct tpo_td043_device *tpo_td043 = g_tpo_td043;
<<<<<<< HEAD
	int nreset_gpio = dssdev->reset_gpio;
=======
	struct panel_tpo_td043_data *pdata = get_panel_data(dssdev);
>>>>>>> f722406f
	int ret = 0;

	dev_dbg(&dssdev->dev, "probe\n");

	if (tpo_td043 == NULL) {
		dev_err(&dssdev->dev, "missing tpo_td043_device\n");
		return -ENODEV;
	}

	if (!pdata)
		return -EINVAL;

	tpo_td043->nreset_gpio = pdata->nreset_gpio;

	dssdev->panel.timings = tpo_td043_timings;
	dssdev->ctrl.pixel_size = 24;

	tpo_td043->mode = TPO_R02_MODE_800x480;
	memcpy(tpo_td043->gamma, tpo_td043_def_gamma, sizeof(tpo_td043->gamma));

	tpo_td043->vcc_reg = regulator_get(&dssdev->dev, "vcc");
	if (IS_ERR(tpo_td043->vcc_reg)) {
		dev_err(&dssdev->dev, "failed to get LCD VCC regulator\n");
		ret = PTR_ERR(tpo_td043->vcc_reg);
		goto fail_regulator;
	}

	if (gpio_is_valid(tpo_td043->nreset_gpio)) {
		ret = devm_gpio_request_one(&dssdev->dev,
				tpo_td043->nreset_gpio, GPIOF_OUT_INIT_LOW,
				"lcd reset");
		if (ret < 0) {
			dev_err(&dssdev->dev, "couldn't request reset GPIO\n");
			goto fail_gpio_req;
		}
	}

	ret = sysfs_create_group(&dssdev->dev.kobj, &tpo_td043_attr_group);
	if (ret)
		dev_warn(&dssdev->dev, "failed to create sysfs files\n");

	dev_set_drvdata(&dssdev->dev, tpo_td043);

	return 0;

fail_gpio_req:
	regulator_put(tpo_td043->vcc_reg);
fail_regulator:
	kfree(tpo_td043);
	return ret;
}

static void tpo_td043_remove(struct omap_dss_device *dssdev)
{
	struct tpo_td043_device *tpo_td043 = dev_get_drvdata(&dssdev->dev);

	dev_dbg(&dssdev->dev, "remove\n");

	sysfs_remove_group(&dssdev->dev.kobj, &tpo_td043_attr_group);
	regulator_put(tpo_td043->vcc_reg);
}

static void tpo_td043_set_timings(struct omap_dss_device *dssdev,
		struct omap_video_timings *timings)
{
	omapdss_dpi_set_timings(dssdev, timings);

	dssdev->panel.timings = *timings;
}

static int tpo_td043_check_timings(struct omap_dss_device *dssdev,
		struct omap_video_timings *timings)
{
	return dpi_check_timings(dssdev, timings);
}

static struct omap_dss_driver tpo_td043_driver = {
	.probe		= tpo_td043_probe,
	.remove		= tpo_td043_remove,

	.enable		= tpo_td043_enable,
	.disable	= tpo_td043_disable,
	.set_mirror	= tpo_td043_set_hmirror,
	.get_mirror	= tpo_td043_get_hmirror,

	.set_timings	= tpo_td043_set_timings,
	.check_timings	= tpo_td043_check_timings,

	.driver         = {
		.name	= "tpo_td043mtea1_panel",
		.owner  = THIS_MODULE,
	},
};

static int tpo_td043_spi_probe(struct spi_device *spi)
{
	struct omap_dss_device *dssdev = spi->dev.platform_data;
	struct tpo_td043_device *tpo_td043;
	int ret;

	if (dssdev == NULL) {
		dev_err(&spi->dev, "missing dssdev\n");
		return -ENODEV;
	}

	if (g_tpo_td043 != NULL)
		return -EBUSY;

	spi->bits_per_word = 16;
	spi->mode = SPI_MODE_0;

	ret = spi_setup(spi);
	if (ret < 0) {
		dev_err(&spi->dev, "spi_setup failed: %d\n", ret);
		return ret;
	}

	tpo_td043 = kzalloc(sizeof(*tpo_td043), GFP_KERNEL);
	if (tpo_td043 == NULL)
		return -ENOMEM;

	tpo_td043->spi = spi;
	dev_set_drvdata(&spi->dev, tpo_td043);
	g_tpo_td043 = tpo_td043;

	omap_dss_register_driver(&tpo_td043_driver);

	return 0;
}

static int tpo_td043_spi_remove(struct spi_device *spi)
{
	struct tpo_td043_device *tpo_td043 = dev_get_drvdata(&spi->dev);

	omap_dss_unregister_driver(&tpo_td043_driver);
	kfree(tpo_td043);
	g_tpo_td043 = NULL;

	return 0;
}

#ifdef CONFIG_PM_SLEEP
static int tpo_td043_spi_suspend(struct device *dev)
{
	struct tpo_td043_device *tpo_td043 = dev_get_drvdata(dev);

	dev_dbg(dev, "tpo_td043_spi_suspend, tpo %p\n", tpo_td043);

	tpo_td043->power_on_resume = tpo_td043->powered_on;
	tpo_td043_power_off(tpo_td043);
	tpo_td043->spi_suspended = 1;

	return 0;
}

static int tpo_td043_spi_resume(struct device *dev)
{
	struct tpo_td043_device *tpo_td043 = dev_get_drvdata(dev);
	int ret;

	dev_dbg(dev, "tpo_td043_spi_resume\n");

	if (tpo_td043->power_on_resume) {
		ret = tpo_td043_power_on(tpo_td043);
		if (ret)
			return ret;
	}
	tpo_td043->spi_suspended = 0;

	return 0;
}
#endif

static SIMPLE_DEV_PM_OPS(tpo_td043_spi_pm,
	tpo_td043_spi_suspend, tpo_td043_spi_resume);

static struct spi_driver tpo_td043_spi_driver = {
	.driver = {
		.name	= "tpo_td043mtea1_panel_spi",
		.owner	= THIS_MODULE,
		.pm	= &tpo_td043_spi_pm,
	},
	.probe	= tpo_td043_spi_probe,
	.remove	= tpo_td043_spi_remove,
};

module_spi_driver(tpo_td043_spi_driver);

MODULE_AUTHOR("Gražvydas Ignotas <notasas@gmail.com>");
MODULE_DESCRIPTION("TPO TD043MTEA1 LCD Driver");
MODULE_LICENSE("GPL");<|MERGE_RESOLUTION|>--- conflicted
+++ resolved
@@ -402,11 +402,7 @@
 static int tpo_td043_probe(struct omap_dss_device *dssdev)
 {
 	struct tpo_td043_device *tpo_td043 = g_tpo_td043;
-<<<<<<< HEAD
-	int nreset_gpio = dssdev->reset_gpio;
-=======
 	struct panel_tpo_td043_data *pdata = get_panel_data(dssdev);
->>>>>>> f722406f
 	int ret = 0;
 
 	dev_dbg(&dssdev->dev, "probe\n");
