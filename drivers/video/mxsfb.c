/*
 * Copyright (C) 2010 Juergen Beisert, Pengutronix
 *
 * This code is based on:
 * Author: Vitaly Wool <vital@embeddedalley.com>
 *
 * Copyright 2008-2009 Freescale Semiconductor, Inc. All Rights Reserved.
 * Copyright 2008 Embedded Alley Solutions, Inc All Rights Reserved.
 *
 * This program is free software; you can redistribute it and/or
 * modify it under the terms of the GNU General Public License
 * as published by the Free Software Foundation; either version 2
 * of the License, or (at your option) any later version.
 * This program is distributed in the hope that it will be useful,
 * but WITHOUT ANY WARRANTY; without even the implied warranty of
 * MERCHANTABILITY or FITNESS FOR A PARTICULAR PURPOSE.  See the
 * GNU General Public License for more details.
 */

#define DRIVER_NAME "mxsfb"
#define DEBUG
/**
 * @file
 * @brief LCDIF driver for i.MX23 and i.MX28
 *
 * The LCDIF support four modes of operation
 * - MPU interface (to drive smart displays) -> not supported yet
 * - VSYNC interface (like MPU interface plus Vsync) -> not supported yet
 * - Dotclock interface (to drive LC displays with RGB data and sync signals)
 * - DVI (to drive ITU-R BT656)  -> not supported yet
 *
 * This driver depends on a correct setup of the pins used for this purpose
 * (platform specific).
 *
 * For the developer: Don't forget to set the data bus width to the display
 * in the imx_fb_videomode structure. You will else end up with ugly colours.
 * If you fight against jitter you can vary the clock delay. This is a feature
 * of the i.MX28 and you can vary it between 2 ns ... 8 ns in 2 ns steps. Give
 * the required value in the imx_fb_videomode structure.
 */

#include <linux/module.h>
#include <linux/kernel.h>
#include <linux/platform_device.h>
#include <linux/clk.h>
#include <linux/dma-mapping.h>
#include <linux/io.h>
#include <mach/mxsfb.h>

static char *mode;
module_param(mode, charp, S_IRUGO);

#define REG_SET	4
#define REG_CLR	8

#define LCDC_CTRL			0x00
#define LCDC_CTRL1			0x10
#define LCDC_V4_CTRL2			0x20
#define LCDC_V3_TRANSFER_COUNT		0x20
#define LCDC_V4_TRANSFER_COUNT		0x30
#define LCDC_V4_CUR_BUF			0x40
#define LCDC_V4_NEXT_BUF		0x50
#define LCDC_V3_CUR_BUF			0x30
#define LCDC_V3_NEXT_BUF		0x40
#define LCDC_TIMING			0x60
#define LCDC_VDCTRL0			0x70
#define LCDC_VDCTRL1			0x80
#define LCDC_VDCTRL2			0x90
#define LCDC_VDCTRL3			0xa0
#define LCDC_VDCTRL4			0xb0
#define LCDC_DVICTRL0			0xc0
#define LCDC_DVICTRL1			0xd0
#define LCDC_DVICTRL2			0xe0
#define LCDC_DVICTRL3			0xf0
#define LCDC_DVICTRL4			0x100
#define LCDC_V4_DATA			0x180
#define LCDC_V3_DATA			0x1b0
#define LCDC_V4_DEBUG0			0x1d0
#define LCDC_V3_DEBUG0			0x1f0

#define CTRL_SFTRST			(1 << 31)
#define CTRL_CLKGATE			(1 << 30)
#define CTRL_BYPASS_COUNT		(1 << 19)
#define CTRL_VSYNC_MODE			(1 << 18)
#define CTRL_DOTCLK_MODE		(1 << 17)
#define CTRL_DATA_SELECT		(1 << 16)
#define CTRL_SET_BUS_WIDTH(x)		(((x) & 0x3) << 10)
#define CTRL_GET_BUS_WIDTH(x)		(((x) >> 10) & 0x3)
#define CTRL_SET_WORD_LENGTH(x)		(((x) & 0x3) << 8)
#define CTRL_GET_WORD_LENGTH(x)		(((x) >> 8) & 0x3)
#define CTRL_MASTER			(1 << 5)
#define CTRL_DF16			(1 << 3)
#define CTRL_DF18			(1 << 2)
#define CTRL_DF24			(1 << 1)
#define CTRL_RUN			(1 << 0)

#define CTRL1_FIFO_CLEAR		(1 << 21)
#define CTRL1_SET_BYTE_PACKAGING(x)	(((x) & 0xf) << 16)
#define CTRL1_GET_BYTE_PACKAGING(x)	(((x) >> 16) & 0xf)

#define TRANSFER_COUNT_SET_VCOUNT(x)	(((x) & 0xffff) << 16)
#define TRANSFER_COUNT_GET_VCOUNT(x)	(((x) >> 16) & 0xffff)
#define TRANSFER_COUNT_SET_HCOUNT(x)	((x) & 0xffff)
#define TRANSFER_COUNT_GET_HCOUNT(x)	((x) & 0xffff)


#define VDCTRL0_ENABLE_PRESENT		(1 << 28)
#define VDCTRL0_VSYNC_ACT_HIGH		(1 << 27)
#define VDCTRL0_HSYNC_ACT_HIGH		(1 << 26)
#define VDCTRL0_DOTCLK_ACT_FAILING	(1 << 25)
#define VDCTRL0_ENABLE_ACT_HIGH		(1 << 24)
#define VDCTRL0_VSYNC_PERIOD_UNIT	(1 << 21)
#define VDCTRL0_VSYNC_PULSE_WIDTH_UNIT	(1 << 20)
#define VDCTRL0_HALF_LINE		(1 << 19)
#define VDCTRL0_HALF_LINE_MODE		(1 << 18)
#define VDCTRL0_SET_VSYNC_PULSE_WIDTH(x) ((x) & 0x3ffff)
#define VDCTRL0_GET_VSYNC_PULSE_WIDTH(x) ((x) & 0x3ffff)

#define VDCTRL2_SET_HSYNC_PERIOD(x)	((x) & 0x3ffff)
#define VDCTRL2_GET_HSYNC_PERIOD(x)	((x) & 0x3ffff)

#define VDCTRL3_MUX_SYNC_SIGNALS	(1 << 29)
#define VDCTRL3_VSYNC_ONLY		(1 << 28)
#define SET_HOR_WAIT_CNT(x)		(((x) & 0xfff) << 16)
#define GET_HOR_WAIT_CNT(x)		(((x) >> 16) & 0xfff)
#define SET_VERT_WAIT_CNT(x)		((x) & 0xffff)
#define GET_VERT_WAIT_CNT(x)		((x) & 0xffff)

#define VDCTRL4_SET_DOTCLK_DLY(x)	(((x) & 0x7) << 29) /* v4 only */
#define VDCTRL4_GET_DOTCLK_DLY(x)	(((x) >> 29) & 0x7) /* v4 only */
#define VDCTRL4_SYNC_SIGNALS_ON		(1 << 18)
#define SET_DOTCLK_H_VALID_DATA_CNT(x)	((x) & 0x3ffff)

#define DEBUG0_HSYNC			(1 < 26)
#define DEBUG0_VSYNC			(1 < 25)

#define MIN_XRES			120
#define MIN_YRES			120

#define RED 0
#define GREEN 1
#define BLUE 2
#define TRANSP 3

enum mxsfb_devtype {
	MXSFB_V3,
	MXSFB_V4,
};

/* CPU dependent register offsets */
struct mxsfb_devdata {
	unsigned transfer_count;
	unsigned cur_buf;
	unsigned next_buf;
	unsigned debug0;
	unsigned hs_wdth_mask;
	unsigned hs_wdth_shift;
	unsigned ipversion;
};

struct mxsfb_info {
	struct fb_info fb_info;
	struct platform_device *pdev;
	struct clk *clk;
	void __iomem *base;	/* registers */
	unsigned allocated_size;
	int enabled;
	unsigned ld_intf_width;
	unsigned dotclk_delay;
	const struct mxsfb_devdata *devdata;
	int mapped;
};

#define mxsfb_is_v3(host) (host->devdata->ipversion == 3)
#define mxsfb_is_v4(host) (host->devdata->ipversion == 4)

static const struct mxsfb_devdata mxsfb_devdata[] = {
	[MXSFB_V3] = {
		.transfer_count = LCDC_V3_TRANSFER_COUNT,
		.cur_buf = LCDC_V3_CUR_BUF,
		.next_buf = LCDC_V3_NEXT_BUF,
		.debug0 = LCDC_V3_DEBUG0,
		.hs_wdth_mask = 0xff,
		.hs_wdth_shift = 24,
		.ipversion = 3,
	},
	[MXSFB_V4] = {
		.transfer_count = LCDC_V4_TRANSFER_COUNT,
		.cur_buf = LCDC_V4_CUR_BUF,
		.next_buf = LCDC_V4_NEXT_BUF,
		.debug0 = LCDC_V4_DEBUG0,
		.hs_wdth_mask = 0x3fff,
		.hs_wdth_shift = 18,
		.ipversion = 4,
	},
};

#define to_imxfb_host(x) (container_of(x, struct mxsfb_info, fb_info))

/* mask and shift depends on architecture */
static inline u32 set_hsync_pulse_width(struct mxsfb_info *host, unsigned val)
{
	return (val & host->devdata->hs_wdth_mask) <<
		host->devdata->hs_wdth_shift;
}

static inline u32 get_hsync_pulse_width(struct mxsfb_info *host, unsigned val)
{
	return (val >> host->devdata->hs_wdth_shift) &
		host->devdata->hs_wdth_mask;
}

static const struct fb_bitfield def_rgb565[] = {
	[RED] = {
		.offset = 11,
		.length = 5,
	},
	[GREEN] = {
		.offset = 5,
		.length = 6,
	},
	[BLUE] = {
		.offset = 0,
		.length = 5,
	},
	[TRANSP] = {	/* no support for transparency */
		.length = 0,
	}
};

static const struct fb_bitfield def_rgb666[] = {
	[RED] = {
		.offset = 16,
		.length = 6,
	},
	[GREEN] = {
		.offset = 8,
		.length = 6,
	},
	[BLUE] = {
		.offset = 0,
		.length = 6,
	},
	[TRANSP] = {	/* no support for transparency */
		.length = 0,
	}
};

static const struct fb_bitfield def_rgb888[] = {
	[RED] = {
		.offset = 16,
		.length = 8,
	},
	[GREEN] = {
		.offset = 8,
		.length = 8,
	},
	[BLUE] = {
		.offset = 0,
		.length = 8,
	},
	[TRANSP] = {	/* no support for transparency */
		.length = 0,
	}
};

static inline unsigned chan_to_field(unsigned chan, struct fb_bitfield *bf)
{
	chan &= 0xffff;
	chan >>= 16 - bf->length;
	return chan << bf->offset;
}

static int mxsfb_check_var(struct fb_var_screeninfo *var,
		struct fb_info *fb_info)
{
	struct mxsfb_info *host = to_imxfb_host(fb_info);
	const struct fb_bitfield *rgb = NULL;

	if (var->xres < MIN_XRES)
		var->xres = MIN_XRES;
	if (var->yres < MIN_YRES)
		var->yres = MIN_YRES;

	var->xres_virtual = var->xres;

	var->yres_virtual = var->yres;

	switch (var->bits_per_pixel) {
	case 16:
		/* always expect RGB 565 */
		rgb = def_rgb565;
		break;
	case 32:
		switch (host->ld_intf_width) {
		case STMLCDIF_8BIT:
			pr_debug("Unsupported LCD bus width mapping\n");
			break;
		case STMLCDIF_16BIT:
		case STMLCDIF_18BIT:
			/* 24 bit to 18 bit mapping */
			rgb = def_rgb666;
			break;
		case STMLCDIF_24BIT:
			/* real 24 bit */
			rgb = def_rgb888;
			break;
		}
		break;
	default:
		pr_debug("Unsupported colour depth: %u\n", var->bits_per_pixel);
		return -EINVAL;
	}

	/*
	 * Copy the RGB parameters for this display
	 * from the machine specific parameters.
	 */
	var->red    = rgb[RED];
	var->green  = rgb[GREEN];
	var->blue   = rgb[BLUE];
	var->transp = rgb[TRANSP];

	return 0;
}

static void mxsfb_enable_controller(struct fb_info *fb_info)
{
	struct mxsfb_info *host = to_imxfb_host(fb_info);
	u32 reg;

	dev_dbg(&host->pdev->dev, "%s\n", __func__);

	clk_prepare_enable(host->clk);
	clk_set_rate(host->clk, PICOS2KHZ(fb_info->var.pixclock) * 1000U);

	/* if it was disabled, re-enable the mode again */
	writel(CTRL_DOTCLK_MODE, host->base + LCDC_CTRL + REG_SET);

	/* enable the SYNC signals first, then the DMA engine */
	reg = readl(host->base + LCDC_VDCTRL4);
	reg |= VDCTRL4_SYNC_SIGNALS_ON;
	writel(reg, host->base + LCDC_VDCTRL4);

	writel(CTRL_RUN, host->base + LCDC_CTRL + REG_SET);

	host->enabled = 1;
}

static void mxsfb_disable_controller(struct fb_info *fb_info)
{
	struct mxsfb_info *host = to_imxfb_host(fb_info);
	unsigned loop;
	u32 reg;

	dev_dbg(&host->pdev->dev, "%s\n", __func__);

	/*
	 * Even if we disable the controller here, it will still continue
	 * until its FIFOs are running out of data
	 */
	writel(CTRL_DOTCLK_MODE, host->base + LCDC_CTRL + REG_CLR);

	loop = 1000;
	while (loop) {
		reg = readl(host->base + LCDC_CTRL);
		if (!(reg & CTRL_RUN))
			break;
		loop--;
	}

	reg = readl(host->base + LCDC_VDCTRL4);
	writel(reg & ~VDCTRL4_SYNC_SIGNALS_ON, host->base + LCDC_VDCTRL4);

	clk_disable_unprepare(host->clk);

	host->enabled = 0;
}

static int mxsfb_set_par(struct fb_info *fb_info)
{
	struct mxsfb_info *host = to_imxfb_host(fb_info);
	u32 ctrl, vdctrl0, vdctrl4;
	int line_size, fb_size;
	int reenable = 0;

	line_size =  fb_info->var.xres * (fb_info->var.bits_per_pixel >> 3);
	fb_size = fb_info->var.yres_virtual * line_size;

	if (fb_size > fb_info->fix.smem_len)
		return -ENOMEM;

	fb_info->fix.line_length = line_size;

	/*
	 * It seems, you can't re-program the controller if it is still running.
	 * This may lead into shifted pictures (FIFO issue?).
	 * So, first stop the controller and drain its FIFOs
	 */
	if (host->enabled) {
		reenable = 1;
		mxsfb_disable_controller(fb_info);
	}

	/* clear the FIFOs */
	writel(CTRL1_FIFO_CLEAR, host->base + LCDC_CTRL1 + REG_SET);

	ctrl = CTRL_BYPASS_COUNT | CTRL_MASTER |
		CTRL_SET_BUS_WIDTH(host->ld_intf_width);

	switch (fb_info->var.bits_per_pixel) {
	case 16:
		dev_dbg(&host->pdev->dev, "Setting up RGB565 mode\n");
		ctrl |= CTRL_SET_WORD_LENGTH(0);
		writel(CTRL1_SET_BYTE_PACKAGING(0xf), host->base + LCDC_CTRL1);
		break;
	case 32:
		dev_dbg(&host->pdev->dev, "Setting up RGB888/666 mode\n");
		ctrl |= CTRL_SET_WORD_LENGTH(3);
		switch (host->ld_intf_width) {
		case STMLCDIF_8BIT:
			dev_dbg(&host->pdev->dev,
					"Unsupported LCD bus width mapping\n");
			return -EINVAL;
		case STMLCDIF_16BIT:
		case STMLCDIF_18BIT:
			/* 24 bit to 18 bit mapping */
			ctrl |= CTRL_DF24; /* ignore the upper 2 bits in
					    *  each colour component
					    */
			break;
		case STMLCDIF_24BIT:
			/* real 24 bit */
			break;
		}
		/* do not use packed pixels = one pixel per word instead */
		writel(CTRL1_SET_BYTE_PACKAGING(0x7), host->base + LCDC_CTRL1);
		break;
	default:
		dev_dbg(&host->pdev->dev, "Unhandled color depth of %u\n",
				fb_info->var.bits_per_pixel);
		return -EINVAL;
	}

	writel(ctrl, host->base + LCDC_CTRL);

	writel(TRANSFER_COUNT_SET_VCOUNT(fb_info->var.yres) |
			TRANSFER_COUNT_SET_HCOUNT(fb_info->var.xres),
			host->base + host->devdata->transfer_count);

	vdctrl0 = VDCTRL0_ENABLE_PRESENT |	/* always in DOTCLOCK mode */
		VDCTRL0_VSYNC_PERIOD_UNIT |
		VDCTRL0_VSYNC_PULSE_WIDTH_UNIT |
		VDCTRL0_SET_VSYNC_PULSE_WIDTH(fb_info->var.vsync_len);
	if (fb_info->var.sync & FB_SYNC_HOR_HIGH_ACT)
		vdctrl0 |= VDCTRL0_HSYNC_ACT_HIGH;
	if (fb_info->var.sync & FB_SYNC_VERT_HIGH_ACT)
		vdctrl0 |= VDCTRL0_VSYNC_ACT_HIGH;
	if (fb_info->var.sync & FB_SYNC_DATA_ENABLE_HIGH_ACT)
		vdctrl0 |= VDCTRL0_ENABLE_ACT_HIGH;
	if (fb_info->var.sync & FB_SYNC_DOTCLK_FAILING_ACT)
		vdctrl0 |= VDCTRL0_DOTCLK_ACT_FAILING;

	writel(vdctrl0, host->base + LCDC_VDCTRL0);

	/* frame length in lines */
	writel(fb_info->var.upper_margin + fb_info->var.vsync_len +
		fb_info->var.lower_margin + fb_info->var.yres,
		host->base + LCDC_VDCTRL1);

	/* line length in units of clocks or pixels */
	writel(set_hsync_pulse_width(host, fb_info->var.hsync_len) |
		VDCTRL2_SET_HSYNC_PERIOD(fb_info->var.left_margin +
		fb_info->var.hsync_len + fb_info->var.right_margin +
		fb_info->var.xres),
		host->base + LCDC_VDCTRL2);

	writel(SET_HOR_WAIT_CNT(fb_info->var.left_margin +
		fb_info->var.hsync_len) |
		SET_VERT_WAIT_CNT(fb_info->var.upper_margin +
			fb_info->var.vsync_len),
		host->base + LCDC_VDCTRL3);

	vdctrl4 = SET_DOTCLK_H_VALID_DATA_CNT(fb_info->var.xres);
	if (mxsfb_is_v4(host))
		vdctrl4 |= VDCTRL4_SET_DOTCLK_DLY(host->dotclk_delay);
	writel(vdctrl4, host->base + LCDC_VDCTRL4);

	writel(fb_info->fix.smem_start +
			fb_info->fix.line_length * fb_info->var.yoffset,
			host->base + host->devdata->next_buf);

	if (reenable)
		mxsfb_enable_controller(fb_info);

	return 0;
}

static int mxsfb_setcolreg(u_int regno, u_int red, u_int green, u_int blue,
		u_int transp, struct fb_info *fb_info)
{
	unsigned int val;
	int ret = -EINVAL;

	/*
	 * If greyscale is true, then we convert the RGB value
	 * to greyscale no matter what visual we are using.
	 */
	if (fb_info->var.grayscale)
		red = green = blue = (19595 * red + 38470 * green +
					7471 * blue) >> 16;

	switch (fb_info->fix.visual) {
	case FB_VISUAL_TRUECOLOR:
		/*
		 * 12 or 16-bit True Colour.  We encode the RGB value
		 * according to the RGB bitfield information.
		 */
		if (regno < 16) {
			u32 *pal = fb_info->pseudo_palette;

			val  = chan_to_field(red, &fb_info->var.red);
			val |= chan_to_field(green, &fb_info->var.green);
			val |= chan_to_field(blue, &fb_info->var.blue);

			pal[regno] = val;
			ret = 0;
		}
		break;

	case FB_VISUAL_STATIC_PSEUDOCOLOR:
	case FB_VISUAL_PSEUDOCOLOR:
		break;
	}

	return ret;
}

static int mxsfb_blank(int blank, struct fb_info *fb_info)
{
	struct mxsfb_info *host = to_imxfb_host(fb_info);

	switch (blank) {
	case FB_BLANK_POWERDOWN:
	case FB_BLANK_VSYNC_SUSPEND:
	case FB_BLANK_HSYNC_SUSPEND:
	case FB_BLANK_NORMAL:
		if (host->enabled)
			mxsfb_disable_controller(fb_info);
		break;

	case FB_BLANK_UNBLANK:
		if (!host->enabled)
			mxsfb_enable_controller(fb_info);
		break;
	}
	return 0;
}

static int mxsfb_pan_display(struct fb_var_screeninfo *var,
		struct fb_info *fb_info)
{
	struct mxsfb_info *host = to_imxfb_host(fb_info);
	unsigned offset;

	if (var->xoffset != 0)
		return -EINVAL;

	offset = fb_info->fix.line_length * var->yoffset;

	/* update on next VSYNC */
	writel(fb_info->fix.smem_start + offset,
			host->base + host->devdata->next_buf);

	return 0;
}

static struct fb_ops mxsfb_ops = {
	.owner = THIS_MODULE,
	.fb_check_var = mxsfb_check_var,
	.fb_set_par = mxsfb_set_par,
	.fb_setcolreg = mxsfb_setcolreg,
	.fb_blank = mxsfb_blank,
	.fb_pan_display = mxsfb_pan_display,
	.fb_fillrect = cfb_fillrect,
	.fb_copyarea = cfb_copyarea,
	.fb_imageblit = cfb_imageblit,
};

static int __devinit mxsfb_restore_mode(struct mxsfb_info *host)
{
	struct fb_info *fb_info = &host->fb_info;
	unsigned line_count;
	unsigned period;
	unsigned long pa, fbsize;
	int bits_per_pixel, ofs;
	u32 transfer_count, vdctrl0, vdctrl2, vdctrl3, vdctrl4, ctrl;
	struct fb_videomode vmode;

	/* Only restore the mode when the controller is running */
	ctrl = readl(host->base + LCDC_CTRL);
	if (!(ctrl & CTRL_RUN))
		return -EINVAL;

	vdctrl0 = readl(host->base + LCDC_VDCTRL0);
	vdctrl2 = readl(host->base + LCDC_VDCTRL2);
	vdctrl3 = readl(host->base + LCDC_VDCTRL3);
	vdctrl4 = readl(host->base + LCDC_VDCTRL4);

	transfer_count = readl(host->base + host->devdata->transfer_count);

	vmode.xres = TRANSFER_COUNT_GET_HCOUNT(transfer_count);
	vmode.yres = TRANSFER_COUNT_GET_VCOUNT(transfer_count);

	switch (CTRL_GET_WORD_LENGTH(ctrl)) {
	case 0:
		bits_per_pixel = 16;
		break;
	case 3:
		bits_per_pixel = 32;
	case 1:
	default:
		return -EINVAL;
	}

	fb_info->var.bits_per_pixel = bits_per_pixel;

	vmode.pixclock = KHZ2PICOS(clk_get_rate(host->clk) / 1000U);
	vmode.hsync_len = get_hsync_pulse_width(host, vdctrl2);
	vmode.left_margin = GET_HOR_WAIT_CNT(vdctrl3) - vmode.hsync_len;
	vmode.right_margin = VDCTRL2_GET_HSYNC_PERIOD(vdctrl2) - vmode.hsync_len -
		vmode.left_margin - vmode.xres;
	vmode.vsync_len = VDCTRL0_GET_VSYNC_PULSE_WIDTH(vdctrl0);
	period = readl(host->base + LCDC_VDCTRL1);
	vmode.upper_margin = GET_VERT_WAIT_CNT(vdctrl3) - vmode.vsync_len;
	vmode.lower_margin = period - vmode.vsync_len - vmode.upper_margin - vmode.yres;

	vmode.vmode = FB_VMODE_NONINTERLACED;

	vmode.sync = 0;
	if (vdctrl0 & VDCTRL0_HSYNC_ACT_HIGH)
		vmode.sync |= FB_SYNC_HOR_HIGH_ACT;
	if (vdctrl0 & VDCTRL0_VSYNC_ACT_HIGH)
		vmode.sync |= FB_SYNC_VERT_HIGH_ACT;

	pr_debug("Reconstructed video mode:\n");
	pr_debug("%dx%d, hsync: %u left: %u, right: %u, vsync: %u, upper: %u, lower: %u\n",
			vmode.xres, vmode.yres,
			vmode.hsync_len, vmode.left_margin, vmode.right_margin,
			vmode.vsync_len, vmode.upper_margin, vmode.lower_margin);
	pr_debug("pixclk: %ldkHz\n", PICOS2KHZ(vmode.pixclock));

	fb_add_videomode(&vmode, &fb_info->modelist);

	host->ld_intf_width = CTRL_GET_BUS_WIDTH(ctrl);
	host->dotclk_delay = VDCTRL4_GET_DOTCLK_DLY(vdctrl4);

	fb_info->fix.line_length = vmode.xres * (bits_per_pixel >> 3);

	pa = readl(host->base + host->devdata->cur_buf);
	fbsize = fb_info->fix.line_length * vmode.yres;
	if (pa < fb_info->fix.smem_start)
		return -EINVAL;
	if (pa + fbsize > fb_info->fix.smem_start + fb_info->fix.smem_len)
		return -EINVAL;
	ofs = pa - fb_info->fix.smem_start;
	if (ofs) {
		memmove(fb_info->screen_base, fb_info->screen_base + ofs, fbsize);
		writel(fb_info->fix.smem_start, host->base + host->devdata->next_buf);
	}

	line_count = fb_info->fix.smem_len / fb_info->fix.line_length;
	fb_info->fix.ypanstep = 1;

	clk_prepare_enable(host->clk);
	host->enabled = 1;

	return 0;
}

static int __devinit mxsfb_init_fbinfo(struct mxsfb_info *host)
{
	struct fb_info *fb_info = &host->fb_info;
	struct fb_var_screeninfo *var = &fb_info->var;
	struct mxsfb_platform_data *pdata = host->pdev->dev.platform_data;
	dma_addr_t fb_phys;
	void *fb_virt;
	unsigned fb_size = pdata->fb_size;

	fb_info->fbops = &mxsfb_ops;
	fb_info->flags = FBINFO_FLAG_DEFAULT | FBINFO_READS_FAST;
	strlcpy(fb_info->fix.id, "mxs", sizeof(fb_info->fix.id));
	fb_info->fix.type = FB_TYPE_PACKED_PIXELS;
	fb_info->fix.ypanstep = 1;
	fb_info->fix.visual = FB_VISUAL_TRUECOLOR,
	fb_info->fix.accel = FB_ACCEL_NONE;

	var->bits_per_pixel = pdata->default_bpp ? pdata->default_bpp : 16;
	var->nonstd = 0;
	var->activate = FB_ACTIVATE_NOW;
	var->accel_flags = 0;
	var->vmode = FB_VMODE_NONINTERLACED;

	host->dotclk_delay = pdata->dotclk_delay;
	host->ld_intf_width = pdata->ld_intf_width;

	/* Memory allocation for framebuffer */
	if (pdata->fb_phys) {
		if (!fb_size)
			return -EINVAL;

		fb_phys = pdata->fb_phys;

		if (!request_mem_region(fb_phys, fb_size, host->pdev->name))
			return -ENOMEM;

		fb_virt = ioremap(fb_phys, fb_size);
		if (!fb_virt) {
			release_mem_region(fb_phys, fb_size);
			return -ENOMEM;
		}
		host->mapped = 1;
	} else {
		if (!fb_size)
			fb_size = SZ_2M; /* default */
		fb_virt = alloc_pages_exact(fb_size, GFP_DMA);
		if (!fb_virt)
			return -ENOMEM;

		fb_phys = virt_to_phys(fb_virt);
	}

	fb_info->fix.smem_start = fb_phys;
	fb_info->screen_base = fb_virt;
	fb_info->screen_size = fb_info->fix.smem_len = fb_size;

	if (mxsfb_restore_mode(host))
		memset(fb_virt, 0, fb_size);

	return 0;
}

static void __devexit mxsfb_free_videomem(struct mxsfb_info *host)
{
	struct fb_info *fb_info = &host->fb_info;

	if (host->mapped) {
		iounmap(fb_info->screen_base);
		release_mem_region(fb_info->fix.smem_start,
				fb_info->screen_size);
	} else {
		free_pages_exact(fb_info->screen_base, fb_info->fix.smem_len);
	}
}

static int __devinit mxsfb_probe(struct platform_device *pdev)
{
	struct mxsfb_platform_data *pdata = pdev->dev.platform_data;
	struct resource *res;
	struct mxsfb_info *host;
	struct fb_info *fb_info;
<<<<<<< HEAD
	struct fb_modelist *modelist = NULL;
=======
	struct fb_videomode *fbmode = NULL;
>>>>>>> 19375de2
	int i, ret;

	if (!pdata) {
		dev_err(&pdev->dev, "No platformdata. Giving up\n");
		return -ENODEV;
	}

	res = platform_get_resource(pdev, IORESOURCE_MEM, 0);
	if (!res) {
		dev_err(&pdev->dev, "Cannot get memory IO resource\n");
		return -ENODEV;
	}

	if (!request_mem_region(res->start, resource_size(res), pdev->name))
		return -EBUSY;

	fb_info = framebuffer_alloc(sizeof(struct mxsfb_info), &pdev->dev);
	if (!fb_info) {
		dev_err(&pdev->dev, "Failed to allocate fbdev\n");
		ret = -ENOMEM;
		goto error_alloc_info;
	}

	host = to_imxfb_host(fb_info);

	host->base = ioremap(res->start, resource_size(res));
	if (!host->base) {
		dev_err(&pdev->dev, "ioremap failed\n");
		ret = -ENOMEM;
		goto error_ioremap;
	}

	host->pdev = pdev;
	platform_set_drvdata(pdev, host);

	host->devdata = &mxsfb_devdata[pdev->id_entry->driver_data];

	host->clk = clk_get(&host->pdev->dev, NULL);
	if (IS_ERR(host->clk)) {
		ret = PTR_ERR(host->clk);
		goto error_getclock;
	}

	fb_info->pseudo_palette = kmalloc(sizeof(u32) * 16, GFP_KERNEL);
	if (!fb_info->pseudo_palette) {
		ret = -ENOMEM;
		goto error_pseudo_pallette;
	}

	INIT_LIST_HEAD(&fb_info->modelist);

	ret = mxsfb_init_fbinfo(host);
	if (ret != 0)
		goto error_init_fb;

	for (i = 0; i < pdata->mode_count; i++) {
<<<<<<< HEAD
		printk(KERN_DEBUG "%s: Adding vmode[%d] '%s'\n", __func__, i,
			pdata->mode_list[i].name);
		fb_add_videomode(&pdata->mode_list[i], &fb_info->modelist);
		if (mode && strlen(mode) > 0 &&
			strcmp(mode, pdata->mode_list[i].name) == 0) {
			printk(KERN_DEBUG "Selecting mode '%s'\n", mode);
			modelist = list_first_entry(&fb_info->modelist,
						struct fb_modelist, list);
		}
	}
	if (modelist == NULL)
		modelist = list_first_entry(&fb_info->modelist,
					struct fb_modelist, list);
	printk(KERN_DEBUG "%s: Using vmode '%s'\n", __func__,
		modelist->mode.name);
	fb_videomode_to_var(&fb_info->var, &modelist->mode);
=======
		fb_add_videomode(&pdata->mode_list[i], &fb_info->modelist);
		if (mode && strlen(mode) > 0 &&
			strcmp(mode, pdata->mode_list[i].name) == 0) {
			fbmode = &pdata->mode_list[i];
		}
	}
	if (fbmode == NULL) {
		if (list_empty(&fb_info->modelist)) {
			ret = -ENOENT;
			goto error_register;
		}
		fbmode = &list_first_entry(&fb_info->modelist,
					struct fb_modelist, list)->mode;
	}
	fb_videomode_to_var(&fb_info->var, fbmode);
>>>>>>> 19375de2

	/* init the color fields */
	mxsfb_check_var(&fb_info->var, fb_info);

	platform_set_drvdata(pdev, fb_info);

	ret = register_framebuffer(fb_info);
	if (ret != 0) {
		dev_err(&pdev->dev,"Failed to register framebuffer\n");
		goto error_register;
	}

	if (!host->enabled) {
		writel(0, host->base + LCDC_CTRL);
		mxsfb_set_par(fb_info);
		mxsfb_enable_controller(fb_info);
	}

	dev_info(&pdev->dev, "initialized\n");

	return 0;

error_register:
	if (host->enabled)
		clk_disable_unprepare(host->clk);
	fb_destroy_modelist(&fb_info->modelist);
error_init_fb:
	kfree(fb_info->pseudo_palette);
error_pseudo_pallette:
	clk_put(host->clk);
error_getclock:
	iounmap(host->base);
error_ioremap:
	framebuffer_release(fb_info);
error_alloc_info:
	release_mem_region(res->start, resource_size(res));

	return ret;
}

static int __devexit mxsfb_remove(struct platform_device *pdev)
{
	struct fb_info *fb_info = platform_get_drvdata(pdev);
	struct mxsfb_info *host = to_imxfb_host(fb_info);
	struct resource *res = platform_get_resource(pdev, IORESOURCE_MEM, 0);

	if (host->enabled)
		mxsfb_disable_controller(fb_info);

	unregister_framebuffer(fb_info);
	kfree(fb_info->pseudo_palette);
	mxsfb_free_videomem(host);
	iounmap(host->base);
	clk_put(host->clk);

	framebuffer_release(fb_info);
	release_mem_region(res->start, resource_size(res));

	platform_set_drvdata(pdev, NULL);

	return 0;
}

static struct platform_device_id mxsfb_devtype[] = {
	{
		.name = "imx23-fb",
		.driver_data = MXSFB_V3,
	}, {
		.name = "imx28-fb",
		.driver_data = MXSFB_V4,
	}, {
		/* sentinel */
	}
};
MODULE_DEVICE_TABLE(platform, mxsfb_devtype);

static struct platform_driver mxsfb_driver = {
	.probe = mxsfb_probe,
	.remove = __devexit_p(mxsfb_remove),
	.id_table = mxsfb_devtype,
	.driver = {
		   .name = DRIVER_NAME,
	},
};

module_platform_driver(mxsfb_driver);

MODULE_DESCRIPTION("Freescale mxs framebuffer driver");
MODULE_AUTHOR("Sascha Hauer, Pengutronix");
MODULE_LICENSE("GPL");<|MERGE_RESOLUTION|>--- conflicted
+++ resolved
@@ -759,11 +759,7 @@
 	struct resource *res;
 	struct mxsfb_info *host;
 	struct fb_info *fb_info;
-<<<<<<< HEAD
-	struct fb_modelist *modelist = NULL;
-=======
 	struct fb_videomode *fbmode = NULL;
->>>>>>> 19375de2
 	int i, ret;
 
 	if (!pdata) {
@@ -820,24 +816,6 @@
 		goto error_init_fb;
 
 	for (i = 0; i < pdata->mode_count; i++) {
-<<<<<<< HEAD
-		printk(KERN_DEBUG "%s: Adding vmode[%d] '%s'\n", __func__, i,
-			pdata->mode_list[i].name);
-		fb_add_videomode(&pdata->mode_list[i], &fb_info->modelist);
-		if (mode && strlen(mode) > 0 &&
-			strcmp(mode, pdata->mode_list[i].name) == 0) {
-			printk(KERN_DEBUG "Selecting mode '%s'\n", mode);
-			modelist = list_first_entry(&fb_info->modelist,
-						struct fb_modelist, list);
-		}
-	}
-	if (modelist == NULL)
-		modelist = list_first_entry(&fb_info->modelist,
-					struct fb_modelist, list);
-	printk(KERN_DEBUG "%s: Using vmode '%s'\n", __func__,
-		modelist->mode.name);
-	fb_videomode_to_var(&fb_info->var, &modelist->mode);
-=======
 		fb_add_videomode(&pdata->mode_list[i], &fb_info->modelist);
 		if (mode && strlen(mode) > 0 &&
 			strcmp(mode, pdata->mode_list[i].name) == 0) {
@@ -853,7 +831,6 @@
 					struct fb_modelist, list)->mode;
 	}
 	fb_videomode_to_var(&fb_info->var, fbmode);
->>>>>>> 19375de2
 
 	/* init the color fields */
 	mxsfb_check_var(&fb_info->var, fb_info);
