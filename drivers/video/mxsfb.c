--- conflicted
+++ resolved
@@ -178,10 +178,6 @@
 	unsigned ld_intf_width;
 	unsigned dotclk_delay;
 	const struct mxsfb_devdata *devdata;
-<<<<<<< HEAD
-	int mapped;
-=======
->>>>>>> 4c6e5a08
 	u32 sync;
 };
 
@@ -472,13 +468,8 @@
 		vdctrl0 |= VDCTRL0_VSYNC_ACT_HIGH;
 	if (host->sync & MXSFB_SYNC_DATA_ENABLE_HIGH_ACT)
 		vdctrl0 |= VDCTRL0_ENABLE_ACT_HIGH;
-<<<<<<< HEAD
-	if (host->sync & MXSFB_SYNC_DOTCLK_FAILING_ACT)
-		vdctrl0 |= VDCTRL0_DOTCLK_ACT_FAILING;
-=======
 	if (host->sync & MXSFB_SYNC_DOTCLK_FALLING_ACT)
 		vdctrl0 |= VDCTRL0_DOTCLK_ACT_FALLING;
->>>>>>> 4c6e5a08
 
 	writel(vdctrl0, host->base + LCDC_VDCTRL0);
 
@@ -938,8 +929,6 @@
 
 	INIT_LIST_HEAD(&fb_info->modelist);
 
-	host->sync = pdata->sync;
-
 	ret = mxsfb_init_fbinfo(host);
 	if (ret != 0)
 		goto fb_release;
