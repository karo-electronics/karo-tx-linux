/*
 * platform.c - platform 'pseudo' bus for legacy devices
 *
 * Copyright (c) 2002-3 Patrick Mochel
 * Copyright (c) 2002-3 Open Source Development Labs
 *
 * This file is released under the GPLv2
 *
 * Please see Documentation/driver-model/platform.txt for more
 * information.
 */

#include <linux/string.h>
#include <linux/platform_device.h>
#include <linux/of_device.h>
#include <linux/module.h>
#include <linux/init.h>
#include <linux/dma-mapping.h>
#include <linux/bootmem.h>
#include <linux/err.h>
#include <linux/slab.h>
#include <linux/pm_runtime.h>

#include "base.h"

#define to_platform_driver(drv)	(container_of((drv), struct platform_driver, \
				 driver))

struct device platform_bus = {
	.init_name	= "platform",
};
EXPORT_SYMBOL_GPL(platform_bus);

/**
 * platform_get_resource - get a resource for a device
 * @dev: platform device
 * @type: resource type
 * @num: resource index
 */
struct resource *platform_get_resource(struct platform_device *dev,
				       unsigned int type, unsigned int num)
{
	int i;

	for (i = 0; i < dev->num_resources; i++) {
		struct resource *r = &dev->resource[i];

		if (type == resource_type(r) && num-- == 0)
			return r;
	}
	return NULL;
}
EXPORT_SYMBOL_GPL(platform_get_resource);

/**
 * platform_get_irq - get an IRQ for a device
 * @dev: platform device
 * @num: IRQ number index
 */
int platform_get_irq(struct platform_device *dev, unsigned int num)
{
	struct resource *r = platform_get_resource(dev, IORESOURCE_IRQ, num);

	return r ? r->start : -ENXIO;
}
EXPORT_SYMBOL_GPL(platform_get_irq);

/**
 * platform_get_resource_byname - get a resource for a device by name
 * @dev: platform device
 * @type: resource type
 * @name: resource name
 */
struct resource *platform_get_resource_byname(struct platform_device *dev,
					      unsigned int type,
					      const char *name)
{
	int i;

	for (i = 0; i < dev->num_resources; i++) {
		struct resource *r = &dev->resource[i];

		if (type == resource_type(r) && !strcmp(r->name, name))
			return r;
	}
	return NULL;
}
EXPORT_SYMBOL_GPL(platform_get_resource_byname);

/**
 * platform_get_irq - get an IRQ for a device
 * @dev: platform device
 * @name: IRQ name
 */
int platform_get_irq_byname(struct platform_device *dev, const char *name)
{
	struct resource *r = platform_get_resource_byname(dev, IORESOURCE_IRQ,
							  name);

	return r ? r->start : -ENXIO;
}
EXPORT_SYMBOL_GPL(platform_get_irq_byname);

/**
 * platform_add_devices - add a numbers of platform devices
 * @devs: array of platform devices to add
 * @num: number of platform devices in array
 */
int platform_add_devices(struct platform_device **devs, int num)
{
	int i, ret = 0;

	for (i = 0; i < num; i++) {
		ret = platform_device_register(devs[i]);
		if (ret) {
			while (--i >= 0)
				platform_device_unregister(devs[i]);
			break;
		}
	}

	return ret;
}
EXPORT_SYMBOL_GPL(platform_add_devices);

struct platform_object {
	struct platform_device pdev;
	char name[1];
};

/**
 * platform_device_put - destroy a platform device
 * @pdev: platform device to free
 *
 * Free all memory associated with a platform device.  This function must
 * _only_ be externally called in error cases.  All other usage is a bug.
 */
void platform_device_put(struct platform_device *pdev)
{
	if (pdev)
		put_device(&pdev->dev);
}
EXPORT_SYMBOL_GPL(platform_device_put);

static void platform_device_release(struct device *dev)
{
	struct platform_object *pa = container_of(dev, struct platform_object,
						  pdev.dev);

	of_device_node_put(&pa->pdev.dev);
	kfree(pa->pdev.dev.platform_data);
	kfree(pa->pdev.mfd_cell);
	kfree(pa->pdev.resource);
	kfree(pa);
}

/**
 * platform_device_alloc - create a platform device
 * @name: base name of the device we're adding
 * @id: instance id
 *
 * Create a platform device object which can have other objects attached
 * to it, and which will have attached objects freed when it is released.
 */
struct platform_device *platform_device_alloc(const char *name, int id)
{
	struct platform_object *pa;

	pa = kzalloc(sizeof(struct platform_object) + strlen(name), GFP_KERNEL);
	if (pa) {
		strcpy(pa->name, name);
		pa->pdev.name = pa->name;
		pa->pdev.id = id;
		device_initialize(&pa->pdev.dev);
		pa->pdev.dev.release = platform_device_release;
	}

	return pa ? &pa->pdev : NULL;
}
EXPORT_SYMBOL_GPL(platform_device_alloc);

/**
 * platform_device_add_resources - add resources to a platform device
 * @pdev: platform device allocated by platform_device_alloc to add resources to
 * @res: set of resources that needs to be allocated for the device
 * @num: number of resources
 *
 * Add a copy of the resources to the platform device.  The memory
 * associated with the resources will be freed when the platform device is
 * released.
 */
int platform_device_add_resources(struct platform_device *pdev,
				  const struct resource *res, unsigned int num)
{
	struct resource *r = NULL;

	if (res) {
		r = kmemdup(res, sizeof(struct resource) * num, GFP_KERNEL);
		if (!r)
			return -ENOMEM;
	}

	kfree(pdev->resource);
	pdev->resource = r;
	pdev->num_resources = num;
	return 0;
}
EXPORT_SYMBOL_GPL(platform_device_add_resources);

/**
 * platform_device_add_data - add platform-specific data to a platform device
 * @pdev: platform device allocated by platform_device_alloc to add resources to
 * @data: platform specific data for this platform device
 * @size: size of platform specific data
 *
 * Add a copy of platform specific data to the platform device's
 * platform_data pointer.  The memory associated with the platform data
 * will be freed when the platform device is released.
 */
int platform_device_add_data(struct platform_device *pdev, const void *data,
			     size_t size)
{
	void *d = NULL;

	if (data) {
		d = kmemdup(data, size, GFP_KERNEL);
		if (!d)
			return -ENOMEM;
	}

	kfree(pdev->dev.platform_data);
	pdev->dev.platform_data = d;
	return 0;
}
EXPORT_SYMBOL_GPL(platform_device_add_data);

/**
 * platform_device_add - add a platform device to device hierarchy
 * @pdev: platform device we're adding
 *
 * This is part 2 of platform_device_register(), though may be called
 * separately _iff_ pdev was allocated by platform_device_alloc().
 */
int platform_device_add(struct platform_device *pdev)
{
	int i, ret = 0;

	if (!pdev)
		return -EINVAL;

	if (!pdev->dev.parent)
		pdev->dev.parent = &platform_bus;

	pdev->dev.bus = &platform_bus_type;

	if (pdev->id != -1)
		dev_set_name(&pdev->dev, "%s.%d", pdev->name,  pdev->id);
	else
		dev_set_name(&pdev->dev, "%s", pdev->name);

	for (i = 0; i < pdev->num_resources; i++) {
		struct resource *p, *r = &pdev->resource[i];

		if (r->name == NULL)
			r->name = dev_name(&pdev->dev);

		p = r->parent;
		if (!p) {
			if (resource_type(r) == IORESOURCE_MEM)
				p = &iomem_resource;
			else if (resource_type(r) == IORESOURCE_IO)
				p = &ioport_resource;
		}

		if (p && insert_resource(p, r)) {
			printk(KERN_ERR
			       "%s: failed to claim resource %d\n",
			       dev_name(&pdev->dev), i);
			ret = -EBUSY;
			goto failed;
		}
	}

	pr_debug("Registering platform device '%s'. Parent at %s\n",
		 dev_name(&pdev->dev), dev_name(pdev->dev.parent));

	ret = device_add(&pdev->dev);
	if (ret == 0)
		return ret;

 failed:
	while (--i >= 0) {
		struct resource *r = &pdev->resource[i];
		unsigned long type = resource_type(r);

		if (type == IORESOURCE_MEM || type == IORESOURCE_IO)
			release_resource(r);
	}

	return ret;
}
EXPORT_SYMBOL_GPL(platform_device_add);

/**
 * platform_device_del - remove a platform-level device
 * @pdev: platform device we're removing
 *
 * Note that this function will also release all memory- and port-based
 * resources owned by the device (@dev->resource).  This function must
 * _only_ be externally called in error cases.  All other usage is a bug.
 */
void platform_device_del(struct platform_device *pdev)
{
	int i;

	if (pdev) {
		device_del(&pdev->dev);

		for (i = 0; i < pdev->num_resources; i++) {
			struct resource *r = &pdev->resource[i];
			unsigned long type = resource_type(r);

			if (type == IORESOURCE_MEM || type == IORESOURCE_IO)
				release_resource(r);
		}
	}
}
EXPORT_SYMBOL_GPL(platform_device_del);

/**
 * platform_device_register - add a platform-level device
 * @pdev: platform device we're adding
 */
int platform_device_register(struct platform_device *pdev)
{
	device_initialize(&pdev->dev);
	return platform_device_add(pdev);
}
EXPORT_SYMBOL_GPL(platform_device_register);

/**
 * platform_device_unregister - unregister a platform-level device
 * @pdev: platform device we're unregistering
 *
 * Unregistration is done in 2 steps. First we release all resources
 * and remove it from the subsystem, then we drop reference count by
 * calling platform_device_put().
 */
void platform_device_unregister(struct platform_device *pdev)
{
	platform_device_del(pdev);
	platform_device_put(pdev);
}
EXPORT_SYMBOL_GPL(platform_device_unregister);

/**
 * platform_device_register_resndata - add a platform-level device with
 * resources and platform-specific data
 *
 * @parent: parent device for the device we're adding
 * @name: base name of the device we're adding
 * @id: instance id
 * @res: set of resources that needs to be allocated for the device
 * @num: number of resources
 * @data: platform specific data for this platform device
 * @size: size of platform specific data
 *
 * Returns &struct platform_device pointer on success, or ERR_PTR() on error.
 */
struct platform_device *__init_or_module platform_device_register_resndata(
		struct device *parent,
		const char *name, int id,
		const struct resource *res, unsigned int num,
		const void *data, size_t size)
{
	int ret = -ENOMEM;
	struct platform_device *pdev;

	pdev = platform_device_alloc(name, id);
	if (!pdev)
		goto err;

	pdev->dev.parent = parent;

	ret = platform_device_add_resources(pdev, res, num);
	if (ret)
		goto err;

	ret = platform_device_add_data(pdev, data, size);
	if (ret)
		goto err;

	ret = platform_device_add(pdev);
	if (ret) {
err:
		platform_device_put(pdev);
		return ERR_PTR(ret);
	}

	return pdev;
}
EXPORT_SYMBOL_GPL(platform_device_register_resndata);

static int platform_drv_probe(struct device *_dev)
{
	struct platform_driver *drv = to_platform_driver(_dev->driver);
	struct platform_device *dev = to_platform_device(_dev);

	return drv->probe(dev);
}

static int platform_drv_probe_fail(struct device *_dev)
{
	return -ENXIO;
}

static int platform_drv_remove(struct device *_dev)
{
	struct platform_driver *drv = to_platform_driver(_dev->driver);
	struct platform_device *dev = to_platform_device(_dev);

	return drv->remove(dev);
}

static void platform_drv_shutdown(struct device *_dev)
{
	struct platform_driver *drv = to_platform_driver(_dev->driver);
	struct platform_device *dev = to_platform_device(_dev);

	drv->shutdown(dev);
}

/**
 * platform_driver_register - register a driver for platform-level devices
 * @drv: platform driver structure
 */
int platform_driver_register(struct platform_driver *drv)
{
	drv->driver.bus = &platform_bus_type;
	if (drv->probe)
		drv->driver.probe = platform_drv_probe;
	if (drv->remove)
		drv->driver.remove = platform_drv_remove;
	if (drv->shutdown)
		drv->driver.shutdown = platform_drv_shutdown;

	return driver_register(&drv->driver);
}
EXPORT_SYMBOL_GPL(platform_driver_register);

/**
 * platform_driver_unregister - unregister a driver for platform-level devices
 * @drv: platform driver structure
 */
void platform_driver_unregister(struct platform_driver *drv)
{
	driver_unregister(&drv->driver);
}
EXPORT_SYMBOL_GPL(platform_driver_unregister);

/**
 * platform_driver_probe - register driver for non-hotpluggable device
 * @drv: platform driver structure
 * @probe: the driver probe routine, probably from an __init section
 *
 * Use this instead of platform_driver_register() when you know the device
 * is not hotpluggable and has already been registered, and you want to
 * remove its run-once probe() infrastructure from memory after the driver
 * has bound to the device.
 *
 * One typical use for this would be with drivers for controllers integrated
 * into system-on-chip processors, where the controller devices have been
 * configured as part of board setup.
 *
 * Returns zero if the driver registered and bound to a device, else returns
 * a negative error code and with the driver not registered.
 */
int __init_or_module platform_driver_probe(struct platform_driver *drv,
		int (*probe)(struct platform_device *))
{
	int retval, code;

	/* make sure driver won't have bind/unbind attributes */
	drv->driver.suppress_bind_attrs = true;

	/* temporary section violation during probe() */
	drv->probe = probe;
	retval = code = platform_driver_register(drv);

	/*
	 * Fixup that section violation, being paranoid about code scanning
	 * the list of drivers in order to probe new devices.  Check to see
	 * if the probe was successful, and make sure any forced probes of
	 * new devices fail.
	 */
	spin_lock(&drv->driver.bus->p->klist_drivers.k_lock);
	drv->probe = NULL;
	if (code == 0 && list_empty(&drv->driver.p->klist_devices.k_list))
		retval = -ENODEV;
	drv->driver.probe = platform_drv_probe_fail;
	spin_unlock(&drv->driver.bus->p->klist_drivers.k_lock);

	if (code != retval)
		platform_driver_unregister(drv);
	return retval;
}
EXPORT_SYMBOL_GPL(platform_driver_probe);

/**
 * platform_create_bundle - register driver and create corresponding device
 * @driver: platform driver structure
 * @probe: the driver probe routine, probably from an __init section
 * @res: set of resources that needs to be allocated for the device
 * @n_res: number of resources
 * @data: platform specific data for this platform device
 * @size: size of platform specific data
 *
 * Use this in legacy-style modules that probe hardware directly and
 * register a single platform device and corresponding platform driver.
 *
 * Returns &struct platform_device pointer on success, or ERR_PTR() on error.
 */
struct platform_device * __init_or_module platform_create_bundle(
			struct platform_driver *driver,
			int (*probe)(struct platform_device *),
			struct resource *res, unsigned int n_res,
			const void *data, size_t size)
{
	struct platform_device *pdev;
	int error;

	pdev = platform_device_alloc(driver->driver.name, -1);
	if (!pdev) {
		error = -ENOMEM;
		goto err_out;
	}

	error = platform_device_add_resources(pdev, res, n_res);
	if (error)
		goto err_pdev_put;

	error = platform_device_add_data(pdev, data, size);
	if (error)
		goto err_pdev_put;

	error = platform_device_add(pdev);
	if (error)
		goto err_pdev_put;

	error = platform_driver_probe(driver, probe);
	if (error)
		goto err_pdev_del;

	return pdev;

err_pdev_del:
	platform_device_del(pdev);
err_pdev_put:
	platform_device_put(pdev);
err_out:
	return ERR_PTR(error);
}
EXPORT_SYMBOL_GPL(platform_create_bundle);

/* modalias support enables more hands-off userspace setup:
 * (a) environment variable lets new-style hotplug events work once system is
 *     fully running:  "modprobe $MODALIAS"
 * (b) sysfs attribute lets new-style coldplug recover from hotplug events
 *     mishandled before system is fully running:  "modprobe $(cat modalias)"
 */
static ssize_t modalias_show(struct device *dev, struct device_attribute *a,
			     char *buf)
{
	struct platform_device	*pdev = to_platform_device(dev);
	int len = snprintf(buf, PAGE_SIZE, "platform:%s\n", pdev->name);

	return (len >= PAGE_SIZE) ? (PAGE_SIZE - 1) : len;
}

static struct device_attribute platform_dev_attrs[] = {
	__ATTR_RO(modalias),
	__ATTR_NULL,
};

static int platform_uevent(struct device *dev, struct kobj_uevent_env *env)
{
	struct platform_device	*pdev = to_platform_device(dev);
	int rc;

	/* Some devices have extra OF data and an OF-style MODALIAS */
	rc = of_device_uevent(dev,env);
	if (rc != -ENODEV)
		return rc;

	add_uevent_var(env, "MODALIAS=%s%s", PLATFORM_MODULE_PREFIX,
		(pdev->id_entry) ? pdev->id_entry->name : pdev->name);
	return 0;
}

static const struct platform_device_id *platform_match_id(
			const struct platform_device_id *id,
			struct platform_device *pdev)
{
	while (id->name[0]) {
		if (strcmp(pdev->name, id->name) == 0) {
			pdev->id_entry = id;
			return id;
		}
		id++;
	}
	return NULL;
}

/**
 * platform_match - bind platform device to platform driver.
 * @dev: device.
 * @drv: driver.
 *
 * Platform device IDs are assumed to be encoded like this:
 * "<name><instance>", where <name> is a short description of the type of
 * device, like "pci" or "floppy", and <instance> is the enumerated
 * instance of the device, like '0' or '42'.  Driver IDs are simply
 * "<name>".  So, extract the <name> from the platform_device structure,
 * and compare it against the name of the driver. Return whether they match
 * or not.
 */
static int platform_match(struct device *dev, struct device_driver *drv)
{
	struct platform_device *pdev = to_platform_device(dev);
	struct platform_driver *pdrv = to_platform_driver(drv);

	/* Attempt an OF style match first */
	if (of_driver_match_device(dev, drv))
		return 1;

	/* Then try to match against the id table */
	if (pdrv->id_table)
		return platform_match_id(pdrv->id_table, pdev) != NULL;

	/* fall-back to driver name match */
	return (strcmp(pdev->name, drv->name) == 0);
}

#ifdef CONFIG_PM_SLEEP

static int platform_legacy_suspend(struct device *dev, pm_message_t mesg)
{
	struct platform_driver *pdrv = to_platform_driver(dev->driver);
	struct platform_device *pdev = to_platform_device(dev);
	int ret = 0;

	if (dev->driver && pdrv->suspend)
		ret = pdrv->suspend(pdev, mesg);

	return ret;
}

static int platform_legacy_resume(struct device *dev)
{
	struct platform_driver *pdrv = to_platform_driver(dev->driver);
	struct platform_device *pdev = to_platform_device(dev);
	int ret = 0;

	if (dev->driver && pdrv->resume)
		ret = pdrv->resume(pdev);

	return ret;
}

int platform_pm_prepare(struct device *dev)
{
	struct device_driver *drv = dev->driver;
	int ret = 0;

	if (drv && drv->pm && drv->pm->prepare)
		ret = drv->pm->prepare(dev);

	return ret;
}

void platform_pm_complete(struct device *dev)
{
	struct device_driver *drv = dev->driver;

	if (drv && drv->pm && drv->pm->complete)
		drv->pm->complete(dev);
}

#endif /* CONFIG_PM_SLEEP */

#ifdef CONFIG_SUSPEND

int platform_pm_suspend(struct device *dev)
{
	struct device_driver *drv = dev->driver;
	int ret = 0;

	if (!drv)
		return 0;

	if (drv->pm) {
		if (drv->pm->suspend)
			ret = drv->pm->suspend(dev);
	} else {
		ret = platform_legacy_suspend(dev, PMSG_SUSPEND);
	}

	return ret;
}

int platform_pm_suspend_noirq(struct device *dev)
{
	struct device_driver *drv = dev->driver;
	int ret = 0;

	if (!drv)
		return 0;

	if (drv->pm) {
		if (drv->pm->suspend_noirq)
			ret = drv->pm->suspend_noirq(dev);
	}

	return ret;
}

int platform_pm_resume(struct device *dev)
{
	struct device_driver *drv = dev->driver;
	int ret = 0;

	if (!drv)
		return 0;

	if (drv->pm) {
		if (drv->pm->resume)
			ret = drv->pm->resume(dev);
	} else {
		ret = platform_legacy_resume(dev);
	}

	return ret;
}

int platform_pm_resume_noirq(struct device *dev)
{
	struct device_driver *drv = dev->driver;
	int ret = 0;

	if (!drv)
		return 0;

	if (drv->pm) {
		if (drv->pm->resume_noirq)
			ret = drv->pm->resume_noirq(dev);
	}

	return ret;
}

#endif /* CONFIG_SUSPEND */

#ifdef CONFIG_HIBERNATE_CALLBACKS

int platform_pm_freeze(struct device *dev)
{
	struct device_driver *drv = dev->driver;
	int ret = 0;

	if (!drv)
		return 0;

	if (drv->pm) {
		if (drv->pm->freeze)
			ret = drv->pm->freeze(dev);
	} else {
		ret = platform_legacy_suspend(dev, PMSG_FREEZE);
	}

	return ret;
}

int platform_pm_freeze_noirq(struct device *dev)
{
	struct device_driver *drv = dev->driver;
	int ret = 0;

	if (!drv)
		return 0;

	if (drv->pm) {
		if (drv->pm->freeze_noirq)
			ret = drv->pm->freeze_noirq(dev);
	}

	return ret;
}

int platform_pm_thaw(struct device *dev)
{
	struct device_driver *drv = dev->driver;
	int ret = 0;

	if (!drv)
		return 0;

	if (drv->pm) {
		if (drv->pm->thaw)
			ret = drv->pm->thaw(dev);
	} else {
		ret = platform_legacy_resume(dev);
	}

	return ret;
}

int platform_pm_thaw_noirq(struct device *dev)
{
	struct device_driver *drv = dev->driver;
	int ret = 0;

	if (!drv)
		return 0;

	if (drv->pm) {
		if (drv->pm->thaw_noirq)
			ret = drv->pm->thaw_noirq(dev);
	}

	return ret;
}

int platform_pm_poweroff(struct device *dev)
{
	struct device_driver *drv = dev->driver;
	int ret = 0;

	if (!drv)
		return 0;

	if (drv->pm) {
		if (drv->pm->poweroff)
			ret = drv->pm->poweroff(dev);
	} else {
		ret = platform_legacy_suspend(dev, PMSG_HIBERNATE);
	}

	return ret;
}

int platform_pm_poweroff_noirq(struct device *dev)
{
	struct device_driver *drv = dev->driver;
	int ret = 0;

	if (!drv)
		return 0;

	if (drv->pm) {
		if (drv->pm->poweroff_noirq)
			ret = drv->pm->poweroff_noirq(dev);
	}

	return ret;
}

int platform_pm_restore(struct device *dev)
{
	struct device_driver *drv = dev->driver;
	int ret = 0;

	if (!drv)
		return 0;

	if (drv->pm) {
		if (drv->pm->restore)
			ret = drv->pm->restore(dev);
	} else {
		ret = platform_legacy_resume(dev);
	}

	return ret;
}

int platform_pm_restore_noirq(struct device *dev)
{
	struct device_driver *drv = dev->driver;
	int ret = 0;

	if (!drv)
		return 0;

	if (drv->pm) {
		if (drv->pm->restore_noirq)
			ret = drv->pm->restore_noirq(dev);
	}

	return ret;
}

<<<<<<< HEAD
#else /* !CONFIG_HIBERNATE_CALLBACKS */

#define platform_pm_freeze		NULL
#define platform_pm_thaw		NULL
#define platform_pm_poweroff		NULL
#define platform_pm_restore		NULL
#define platform_pm_freeze_noirq	NULL
#define platform_pm_thaw_noirq		NULL
#define platform_pm_poweroff_noirq	NULL
#define platform_pm_restore_noirq	NULL

#endif /* !CONFIG_HIBERNATE_CALLBACKS */

#ifdef CONFIG_PM_RUNTIME

int __weak platform_pm_runtime_suspend(struct device *dev)
{
	return pm_generic_runtime_suspend(dev);
};

int __weak platform_pm_runtime_resume(struct device *dev)
{
	return pm_generic_runtime_resume(dev);
};

int __weak platform_pm_runtime_idle(struct device *dev)
{
	return pm_generic_runtime_idle(dev);
};

#else /* !CONFIG_PM_RUNTIME */

#define platform_pm_runtime_suspend NULL
#define platform_pm_runtime_resume NULL
#define platform_pm_runtime_idle NULL

#endif /* !CONFIG_PM_RUNTIME */
=======
#endif /* CONFIG_HIBERNATE_CALLBACKS */
>>>>>>> bf0be0e9

static const struct dev_pm_ops platform_dev_pm_ops = {
	.runtime_suspend = pm_generic_runtime_suspend,
	.runtime_resume = pm_generic_runtime_resume,
	.runtime_idle = pm_generic_runtime_idle,
	USE_PLATFORM_PM_SLEEP_OPS
};

struct bus_type platform_bus_type = {
	.name		= "platform",
	.dev_attrs	= platform_dev_attrs,
	.match		= platform_match,
	.uevent		= platform_uevent,
	.pm		= &platform_dev_pm_ops,
};
EXPORT_SYMBOL_GPL(platform_bus_type);

int __init platform_bus_init(void)
{
	int error;

	early_platform_cleanup();

	error = device_register(&platform_bus);
	if (error)
		return error;
	error =  bus_register(&platform_bus_type);
	if (error)
		device_unregister(&platform_bus);
	return error;
}

#ifndef ARCH_HAS_DMA_GET_REQUIRED_MASK
u64 dma_get_required_mask(struct device *dev)
{
	u32 low_totalram = ((max_pfn - 1) << PAGE_SHIFT);
	u32 high_totalram = ((max_pfn - 1) >> (32 - PAGE_SHIFT));
	u64 mask;

	if (!high_totalram) {
		/* convert to mask just covering totalram */
		low_totalram = (1 << (fls(low_totalram) - 1));
		low_totalram += low_totalram - 1;
		mask = low_totalram;
	} else {
		high_totalram = (1 << (fls(high_totalram) - 1));
		high_totalram += high_totalram - 1;
		mask = (((u64)high_totalram) << 32) + 0xffffffff;
	}
	return mask;
}
EXPORT_SYMBOL_GPL(dma_get_required_mask);
#endif

static __initdata LIST_HEAD(early_platform_driver_list);
static __initdata LIST_HEAD(early_platform_device_list);

/**
 * early_platform_driver_register - register early platform driver
 * @epdrv: early_platform driver structure
 * @buf: string passed from early_param()
 *
 * Helper function for early_platform_init() / early_platform_init_buffer()
 */
int __init early_platform_driver_register(struct early_platform_driver *epdrv,
					  char *buf)
{
	char *tmp;
	int n;

	/* Simply add the driver to the end of the global list.
	 * Drivers will by default be put on the list in compiled-in order.
	 */
	if (!epdrv->list.next) {
		INIT_LIST_HEAD(&epdrv->list);
		list_add_tail(&epdrv->list, &early_platform_driver_list);
	}

	/* If the user has specified device then make sure the driver
	 * gets prioritized. The driver of the last device specified on
	 * command line will be put first on the list.
	 */
	n = strlen(epdrv->pdrv->driver.name);
	if (buf && !strncmp(buf, epdrv->pdrv->driver.name, n)) {
		list_move(&epdrv->list, &early_platform_driver_list);

		/* Allow passing parameters after device name */
		if (buf[n] == '\0' || buf[n] == ',')
			epdrv->requested_id = -1;
		else {
			epdrv->requested_id = simple_strtoul(&buf[n + 1],
							     &tmp, 10);

			if (buf[n] != '.' || (tmp == &buf[n + 1])) {
				epdrv->requested_id = EARLY_PLATFORM_ID_ERROR;
				n = 0;
			} else
				n += strcspn(&buf[n + 1], ",") + 1;
		}

		if (buf[n] == ',')
			n++;

		if (epdrv->bufsize) {
			memcpy(epdrv->buffer, &buf[n],
			       min_t(int, epdrv->bufsize, strlen(&buf[n]) + 1));
			epdrv->buffer[epdrv->bufsize - 1] = '\0';
		}
	}

	return 0;
}

/**
 * early_platform_add_devices - adds a number of early platform devices
 * @devs: array of early platform devices to add
 * @num: number of early platform devices in array
 *
 * Used by early architecture code to register early platform devices and
 * their platform data.
 */
void __init early_platform_add_devices(struct platform_device **devs, int num)
{
	struct device *dev;
	int i;

	/* simply add the devices to list */
	for (i = 0; i < num; i++) {
		dev = &devs[i]->dev;

		if (!dev->devres_head.next) {
			INIT_LIST_HEAD(&dev->devres_head);
			list_add_tail(&dev->devres_head,
				      &early_platform_device_list);
		}
	}
}

/**
 * early_platform_driver_register_all - register early platform drivers
 * @class_str: string to identify early platform driver class
 *
 * Used by architecture code to register all early platform drivers
 * for a certain class. If omitted then only early platform drivers
 * with matching kernel command line class parameters will be registered.
 */
void __init early_platform_driver_register_all(char *class_str)
{
	/* The "class_str" parameter may or may not be present on the kernel
	 * command line. If it is present then there may be more than one
	 * matching parameter.
	 *
	 * Since we register our early platform drivers using early_param()
	 * we need to make sure that they also get registered in the case
	 * when the parameter is missing from the kernel command line.
	 *
	 * We use parse_early_options() to make sure the early_param() gets
	 * called at least once. The early_param() may be called more than
	 * once since the name of the preferred device may be specified on
	 * the kernel command line. early_platform_driver_register() handles
	 * this case for us.
	 */
	parse_early_options(class_str);
}

/**
 * early_platform_match - find early platform device matching driver
 * @epdrv: early platform driver structure
 * @id: id to match against
 */
static  __init struct platform_device *
early_platform_match(struct early_platform_driver *epdrv, int id)
{
	struct platform_device *pd;

	list_for_each_entry(pd, &early_platform_device_list, dev.devres_head)
		if (platform_match(&pd->dev, &epdrv->pdrv->driver))
			if (pd->id == id)
				return pd;

	return NULL;
}

/**
 * early_platform_left - check if early platform driver has matching devices
 * @epdrv: early platform driver structure
 * @id: return true if id or above exists
 */
static  __init int early_platform_left(struct early_platform_driver *epdrv,
				       int id)
{
	struct platform_device *pd;

	list_for_each_entry(pd, &early_platform_device_list, dev.devres_head)
		if (platform_match(&pd->dev, &epdrv->pdrv->driver))
			if (pd->id >= id)
				return 1;

	return 0;
}

/**
 * early_platform_driver_probe_id - probe drivers matching class_str and id
 * @class_str: string to identify early platform driver class
 * @id: id to match against
 * @nr_probe: number of platform devices to successfully probe before exiting
 */
static int __init early_platform_driver_probe_id(char *class_str,
						 int id,
						 int nr_probe)
{
	struct early_platform_driver *epdrv;
	struct platform_device *match;
	int match_id;
	int n = 0;
	int left = 0;

	list_for_each_entry(epdrv, &early_platform_driver_list, list) {
		/* only use drivers matching our class_str */
		if (strcmp(class_str, epdrv->class_str))
			continue;

		if (id == -2) {
			match_id = epdrv->requested_id;
			left = 1;

		} else {
			match_id = id;
			left += early_platform_left(epdrv, id);

			/* skip requested id */
			switch (epdrv->requested_id) {
			case EARLY_PLATFORM_ID_ERROR:
			case EARLY_PLATFORM_ID_UNSET:
				break;
			default:
				if (epdrv->requested_id == id)
					match_id = EARLY_PLATFORM_ID_UNSET;
			}
		}

		switch (match_id) {
		case EARLY_PLATFORM_ID_ERROR:
			pr_warning("%s: unable to parse %s parameter\n",
				   class_str, epdrv->pdrv->driver.name);
			/* fall-through */
		case EARLY_PLATFORM_ID_UNSET:
			match = NULL;
			break;
		default:
			match = early_platform_match(epdrv, match_id);
		}

		if (match) {
			/*
			 * Set up a sensible init_name to enable
			 * dev_name() and others to be used before the
			 * rest of the driver core is initialized.
			 */
			if (!match->dev.init_name && slab_is_available()) {
				if (match->id != -1)
					match->dev.init_name =
						kasprintf(GFP_KERNEL, "%s.%d",
							  match->name,
							  match->id);
				else
					match->dev.init_name =
						kasprintf(GFP_KERNEL, "%s",
							  match->name);

				if (!match->dev.init_name)
					return -ENOMEM;
			}

			if (epdrv->pdrv->probe(match))
				pr_warning("%s: unable to probe %s early.\n",
					   class_str, match->name);
			else
				n++;
		}

		if (n >= nr_probe)
			break;
	}

	if (left)
		return n;
	else
		return -ENODEV;
}

/**
 * early_platform_driver_probe - probe a class of registered drivers
 * @class_str: string to identify early platform driver class
 * @nr_probe: number of platform devices to successfully probe before exiting
 * @user_only: only probe user specified early platform devices
 *
 * Used by architecture code to probe registered early platform drivers
 * within a certain class. For probe to happen a registered early platform
 * device matching a registered early platform driver is needed.
 */
int __init early_platform_driver_probe(char *class_str,
				       int nr_probe,
				       int user_only)
{
	int k, n, i;

	n = 0;
	for (i = -2; n < nr_probe; i++) {
		k = early_platform_driver_probe_id(class_str, i, nr_probe - n);

		if (k < 0)
			break;

		n += k;

		if (user_only)
			break;
	}

	return n;
}

/**
 * early_platform_cleanup - clean up early platform code
 */
void __init early_platform_cleanup(void)
{
	struct platform_device *pd, *pd2;

	/* clean up the devres list used to chain devices */
	list_for_each_entry_safe(pd, pd2, &early_platform_device_list,
				 dev.devres_head) {
		list_del(&pd->dev.devres_head);
		memset(&pd->dev.devres_head, 0, sizeof(pd->dev.devres_head));
	}
}
<|MERGE_RESOLUTION|>--- conflicted
+++ resolved
@@ -898,47 +898,7 @@
 	return ret;
 }
 
-<<<<<<< HEAD
-#else /* !CONFIG_HIBERNATE_CALLBACKS */
-
-#define platform_pm_freeze		NULL
-#define platform_pm_thaw		NULL
-#define platform_pm_poweroff		NULL
-#define platform_pm_restore		NULL
-#define platform_pm_freeze_noirq	NULL
-#define platform_pm_thaw_noirq		NULL
-#define platform_pm_poweroff_noirq	NULL
-#define platform_pm_restore_noirq	NULL
-
-#endif /* !CONFIG_HIBERNATE_CALLBACKS */
-
-#ifdef CONFIG_PM_RUNTIME
-
-int __weak platform_pm_runtime_suspend(struct device *dev)
-{
-	return pm_generic_runtime_suspend(dev);
-};
-
-int __weak platform_pm_runtime_resume(struct device *dev)
-{
-	return pm_generic_runtime_resume(dev);
-};
-
-int __weak platform_pm_runtime_idle(struct device *dev)
-{
-	return pm_generic_runtime_idle(dev);
-};
-
-#else /* !CONFIG_PM_RUNTIME */
-
-#define platform_pm_runtime_suspend NULL
-#define platform_pm_runtime_resume NULL
-#define platform_pm_runtime_idle NULL
-
-#endif /* !CONFIG_PM_RUNTIME */
-=======
 #endif /* CONFIG_HIBERNATE_CALLBACKS */
->>>>>>> bf0be0e9
 
 static const struct dev_pm_ops platform_dev_pm_ops = {
 	.runtime_suspend = pm_generic_runtime_suspend,
