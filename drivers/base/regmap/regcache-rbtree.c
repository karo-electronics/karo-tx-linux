--- conflicted
+++ resolved
@@ -141,11 +141,7 @@
 	unsigned int base, top;
 	int nodes = 0;
 	int registers = 0;
-<<<<<<< HEAD
-	int average;
-=======
 	int this_registers, average;
->>>>>>> 8eacef30
 
 	map->lock(map);
 
