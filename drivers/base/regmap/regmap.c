/*
 * Register map access API
 *
 * Copyright 2011 Wolfson Microelectronics plc
 *
 * Author: Mark Brown <broonie@opensource.wolfsonmicro.com>
 *
 * This program is free software; you can redistribute it and/or modify
 * it under the terms of the GNU General Public License version 2 as
 * published by the Free Software Foundation.
 */

#include <linux/slab.h>
#include <linux/module.h>
#include <linux/mutex.h>
#include <linux/err.h>

#define CREATE_TRACE_POINTS
#include <trace/events/regmap.h>

#include "internal.h"

bool regmap_writeable(struct regmap *map, unsigned int reg)
{
	if (map->max_register && reg > map->max_register)
		return false;

	if (map->writeable_reg)
		return map->writeable_reg(map->dev, reg);

	return true;
}

bool regmap_readable(struct regmap *map, unsigned int reg)
{
	if (map->max_register && reg > map->max_register)
		return false;

	if (map->readable_reg)
		return map->readable_reg(map->dev, reg);

	return true;
}

bool regmap_volatile(struct regmap *map, unsigned int reg)
{
	if (map->max_register && reg > map->max_register)
		return false;

	if (map->volatile_reg)
		return map->volatile_reg(map->dev, reg);

	return true;
}

bool regmap_precious(struct regmap *map, unsigned int reg)
{
	if (map->max_register && reg > map->max_register)
		return false;

	if (map->precious_reg)
		return map->precious_reg(map->dev, reg);

	return false;
}

static bool regmap_volatile_range(struct regmap *map, unsigned int reg,
	unsigned int num)
{
	unsigned int i;

	for (i = 0; i < num; i++)
		if (!regmap_volatile(map, reg + i))
			return false;

	return true;
}

static void regmap_format_4_12_write(struct regmap *map,
				     unsigned int reg, unsigned int val)
{
	__be16 *out = map->work_buf;
	*out = cpu_to_be16((reg << 12) | val);
}

static void regmap_format_7_9_write(struct regmap *map,
				    unsigned int reg, unsigned int val)
{
	__be16 *out = map->work_buf;
	*out = cpu_to_be16((reg << 9) | val);
}

static void regmap_format_10_14_write(struct regmap *map,
				    unsigned int reg, unsigned int val)
{
	u8 *out = map->work_buf;

	out[2] = val;
	out[1] = (val >> 8) | (reg << 6);
	out[0] = reg >> 2;
}

static void regmap_format_8(void *buf, unsigned int val)
{
	u8 *b = buf;

	b[0] = val;
}

static void regmap_format_16(void *buf, unsigned int val)
{
	__be16 *b = buf;

	b[0] = cpu_to_be16(val);
}

static unsigned int regmap_parse_8(void *buf)
{
	u8 *b = buf;

	return b[0];
}

static unsigned int regmap_parse_16(void *buf)
{
	__be16 *b = buf;

	b[0] = be16_to_cpu(b[0]);

	return b[0];
}

/**
 * regmap_init(): Initialise register map
 *
 * @dev: Device that will be interacted with
 * @bus: Bus-specific callbacks to use with device
 * @config: Configuration for register map
 *
 * The return value will be an ERR_PTR() on error or a valid pointer to
 * a struct regmap.  This function should generally not be called
 * directly, it should be called by bus-specific init functions.
 */
struct regmap *regmap_init(struct device *dev,
			   const struct regmap_bus *bus,
			   const struct regmap_config *config)
{
	struct regmap *map;
	int ret = -EINVAL;

	if (!bus || !config)
		goto err;

	map = kzalloc(sizeof(*map), GFP_KERNEL);
	if (map == NULL) {
		ret = -ENOMEM;
		goto err;
	}

	mutex_init(&map->lock);
	map->format.buf_size = (config->reg_bits + config->val_bits) / 8;
	map->format.reg_bytes = config->reg_bits / 8;
	map->format.val_bytes = config->val_bits / 8;
	map->dev = dev;
	map->bus = bus;
	map->max_register = config->max_register;
	map->writeable_reg = config->writeable_reg;
	map->readable_reg = config->readable_reg;
	map->volatile_reg = config->volatile_reg;
	map->precious_reg = config->precious_reg;
	map->cache_type = config->cache_type;

	if (config->read_flag_mask || config->write_flag_mask) {
		map->read_flag_mask = config->read_flag_mask;
		map->write_flag_mask = config->write_flag_mask;
	} else {
		map->read_flag_mask = bus->read_flag_mask;
	}

	switch (config->reg_bits) {
	case 4:
		switch (config->val_bits) {
		case 12:
			map->format.format_write = regmap_format_4_12_write;
			break;
		default:
			goto err_map;
		}
		break;

	case 7:
		switch (config->val_bits) {
		case 9:
			map->format.format_write = regmap_format_7_9_write;
			break;
		default:
			goto err_map;
		}
		break;

	case 10:
		switch (config->val_bits) {
		case 14:
			map->format.format_write = regmap_format_10_14_write;
			break;
		default:
			goto err_map;
		}
		break;

	case 8:
		map->format.format_reg = regmap_format_8;
		break;

	case 16:
		map->format.format_reg = regmap_format_16;
		break;

	default:
		goto err_map;
	}

	switch (config->val_bits) {
	case 8:
		map->format.format_val = regmap_format_8;
		map->format.parse_val = regmap_parse_8;
		break;
	case 16:
		map->format.format_val = regmap_format_16;
		map->format.parse_val = regmap_parse_16;
		break;
	}

	if (!map->format.format_write &&
	    !(map->format.format_reg && map->format.format_val))
		goto err_map;

	map->work_buf = kmalloc(map->format.buf_size, GFP_KERNEL);
	if (map->work_buf == NULL) {
		ret = -ENOMEM;
		goto err_map;
	}

<<<<<<< HEAD
	ret = regcache_init(map, config);
	if (ret < 0)
		goto err_map;

=======
>>>>>>> 681ba97d
	regmap_debugfs_init(map);

	ret = regcache_init(map, config);
	if (ret < 0)
		goto err_free_workbuf;

	return map;

err_free_workbuf:
	kfree(map->work_buf);
err_map:
	kfree(map);
err:
	return ERR_PTR(ret);
}
EXPORT_SYMBOL_GPL(regmap_init);

/**
 * regmap_reinit_cache(): Reinitialise the current register cache
 *
 * @map: Register map to operate on.
 * @config: New configuration.  Only the cache data will be used.
 *
 * Discard any existing register cache for the map and initialize a
 * new cache.  This can be used to restore the cache to defaults or to
 * update the cache configuration to reflect runtime discovery of the
 * hardware.
 */
int regmap_reinit_cache(struct regmap *map, const struct regmap_config *config)
{
	int ret;

	mutex_lock(&map->lock);

	regcache_exit(map);

	map->max_register = config->max_register;
	map->writeable_reg = config->writeable_reg;
	map->readable_reg = config->readable_reg;
	map->volatile_reg = config->volatile_reg;
	map->precious_reg = config->precious_reg;
	map->cache_type = config->cache_type;

	ret = regcache_init(map, config);

	mutex_unlock(&map->lock);

	return ret;
}

/**
 * regmap_exit(): Free a previously allocated register map
 */
void regmap_exit(struct regmap *map)
{
	regcache_exit(map);
	regmap_debugfs_exit(map);
	kfree(map->work_buf);
	kfree(map);
}
EXPORT_SYMBOL_GPL(regmap_exit);

static int _regmap_raw_write(struct regmap *map, unsigned int reg,
			     const void *val, size_t val_len)
{
	u8 *u8 = map->work_buf;
	void *buf;
	int ret = -ENOTSUPP;
	size_t len;
	int i;

	/* Check for unwritable registers before we start */
	if (map->writeable_reg)
		for (i = 0; i < val_len / map->format.val_bytes; i++)
			if (!map->writeable_reg(map->dev, reg + i))
				return -EINVAL;

	map->format.format_reg(map->work_buf, reg);

	u8[0] |= map->write_flag_mask;

	trace_regmap_hw_write_start(map->dev, reg,
				    val_len / map->format.val_bytes);

	/* If we're doing a single register write we can probably just
	 * send the work_buf directly, otherwise try to do a gather
	 * write.
	 */
	if (val == map->work_buf + map->format.reg_bytes)
		ret = map->bus->write(map->dev, map->work_buf,
				      map->format.reg_bytes + val_len);
	else if (map->bus->gather_write)
		ret = map->bus->gather_write(map->dev, map->work_buf,
					     map->format.reg_bytes,
					     val, val_len);

	/* If that didn't work fall back on linearising by hand. */
	if (ret == -ENOTSUPP) {
		len = map->format.reg_bytes + val_len;
		buf = kmalloc(len, GFP_KERNEL);
		if (!buf)
			return -ENOMEM;

		memcpy(buf, map->work_buf, map->format.reg_bytes);
		memcpy(buf + map->format.reg_bytes, val, val_len);
		ret = map->bus->write(map->dev, buf, len);

		kfree(buf);
	}

	trace_regmap_hw_write_done(map->dev, reg,
				   val_len / map->format.val_bytes);

	return ret;
}

int _regmap_write(struct regmap *map, unsigned int reg,
		  unsigned int val)
{
	int ret;
	BUG_ON(!map->format.format_write && !map->format.format_val);

	if (!map->cache_bypass) {
		ret = regcache_write(map, reg, val);
		if (ret != 0)
			return ret;
		if (map->cache_only) {
			map->cache_dirty = true;
			return 0;
		}
	}

	trace_regmap_reg_write(map->dev, reg, val);

	if (map->format.format_write) {
		map->format.format_write(map, reg, val);

		trace_regmap_hw_write_start(map->dev, reg, 1);

		ret = map->bus->write(map->dev, map->work_buf,
				      map->format.buf_size);

		trace_regmap_hw_write_done(map->dev, reg, 1);

		return ret;
	} else {
		map->format.format_val(map->work_buf + map->format.reg_bytes,
				       val);
		return _regmap_raw_write(map, reg,
					 map->work_buf + map->format.reg_bytes,
					 map->format.val_bytes);
	}
}

/**
 * regmap_write(): Write a value to a single register
 *
 * @map: Register map to write to
 * @reg: Register to write to
 * @val: Value to be written
 *
 * A value of zero will be returned on success, a negative errno will
 * be returned in error cases.
 */
int regmap_write(struct regmap *map, unsigned int reg, unsigned int val)
{
	int ret;

	mutex_lock(&map->lock);

	ret = _regmap_write(map, reg, val);

	mutex_unlock(&map->lock);

	return ret;
}
EXPORT_SYMBOL_GPL(regmap_write);

/**
 * regmap_raw_write(): Write raw values to one or more registers
 *
 * @map: Register map to write to
 * @reg: Initial register to write to
 * @val: Block of data to be written, laid out for direct transmission to the
 *       device
 * @val_len: Length of data pointed to by val.
 *
 * This function is intended to be used for things like firmware
 * download where a large block of data needs to be transferred to the
 * device.  No formatting will be done on the data provided.
 *
 * A value of zero will be returned on success, a negative errno will
 * be returned in error cases.
 */
int regmap_raw_write(struct regmap *map, unsigned int reg,
		     const void *val, size_t val_len)
{
	size_t val_count = val_len / map->format.val_bytes;
	int ret;

	WARN_ON(!regmap_volatile_range(map, reg, val_count) &&
		map->cache_type != REGCACHE_NONE);

	mutex_lock(&map->lock);

	ret = _regmap_raw_write(map, reg, val, val_len);

	mutex_unlock(&map->lock);

	return ret;
}
EXPORT_SYMBOL_GPL(regmap_raw_write);

static int _regmap_raw_read(struct regmap *map, unsigned int reg, void *val,
			    unsigned int val_len)
{
	u8 *u8 = map->work_buf;
	int ret;

	map->format.format_reg(map->work_buf, reg);

	/*
	 * Some buses or devices flag reads by setting the high bits in the
	 * register addresss; since it's always the high bits for all
	 * current formats we can do this here rather than in
	 * formatting.  This may break if we get interesting formats.
	 */
	u8[0] |= map->read_flag_mask;

	trace_regmap_hw_read_start(map->dev, reg,
				   val_len / map->format.val_bytes);

	ret = map->bus->read(map->dev, map->work_buf, map->format.reg_bytes,
			     val, val_len);

	trace_regmap_hw_read_done(map->dev, reg,
				  val_len / map->format.val_bytes);

	return ret;
}

static int _regmap_read(struct regmap *map, unsigned int reg,
			unsigned int *val)
{
	int ret;

	if (!map->cache_bypass) {
		ret = regcache_read(map, reg, val);
		if (ret == 0)
			return 0;
	}

	if (!map->format.parse_val)
		return -EINVAL;

	if (map->cache_only)
		return -EBUSY;

	ret = _regmap_raw_read(map, reg, map->work_buf, map->format.val_bytes);
	if (ret == 0) {
		*val = map->format.parse_val(map->work_buf);
		trace_regmap_reg_read(map->dev, reg, *val);
	}

	return ret;
}

/**
 * regmap_read(): Read a value from a single register
 *
 * @map: Register map to write to
 * @reg: Register to be read from
 * @val: Pointer to store read value
 *
 * A value of zero will be returned on success, a negative errno will
 * be returned in error cases.
 */
int regmap_read(struct regmap *map, unsigned int reg, unsigned int *val)
{
	int ret;

	mutex_lock(&map->lock);

	ret = _regmap_read(map, reg, val);

	mutex_unlock(&map->lock);

	return ret;
}
EXPORT_SYMBOL_GPL(regmap_read);

/**
 * regmap_raw_read(): Read raw data from the device
 *
 * @map: Register map to write to
 * @reg: First register to be read from
 * @val: Pointer to store read value
 * @val_len: Size of data to read
 *
 * A value of zero will be returned on success, a negative errno will
 * be returned in error cases.
 */
int regmap_raw_read(struct regmap *map, unsigned int reg, void *val,
		    size_t val_len)
{
	size_t val_count = val_len / map->format.val_bytes;
	int ret;

	WARN_ON(!regmap_volatile_range(map, reg, val_count) &&
		map->cache_type != REGCACHE_NONE);

	mutex_lock(&map->lock);

	ret = _regmap_raw_read(map, reg, val, val_len);

	mutex_unlock(&map->lock);

	return ret;
}
EXPORT_SYMBOL_GPL(regmap_raw_read);

/**
 * regmap_bulk_read(): Read multiple registers from the device
 *
 * @map: Register map to write to
 * @reg: First register to be read from
 * @val: Pointer to store read value, in native register size for device
 * @val_count: Number of registers to read
 *
 * A value of zero will be returned on success, a negative errno will
 * be returned in error cases.
 */
int regmap_bulk_read(struct regmap *map, unsigned int reg, void *val,
		     size_t val_count)
{
	int ret, i;
	size_t val_bytes = map->format.val_bytes;
	bool vol = regmap_volatile_range(map, reg, val_count);

	if (!map->format.parse_val)
		return -EINVAL;

	if (vol || map->cache_type == REGCACHE_NONE) {
		ret = regmap_raw_read(map, reg, val, val_bytes * val_count);
		if (ret != 0)
			return ret;

		for (i = 0; i < val_count * val_bytes; i += val_bytes)
			map->format.parse_val(val + i);
	} else {
		for (i = 0; i < val_count; i++) {
			ret = regmap_read(map, reg + i, val + (i * val_bytes));
			if (ret != 0)
				return ret;
		}
	}

	return 0;
}
EXPORT_SYMBOL_GPL(regmap_bulk_read);

static int _regmap_update_bits(struct regmap *map, unsigned int reg,
			       unsigned int mask, unsigned int val,
			       bool *change)
{
	int ret;
	unsigned int tmp, orig;

	mutex_lock(&map->lock);

	ret = _regmap_read(map, reg, &orig);
	if (ret != 0)
		goto out;

	tmp = orig & ~mask;
	tmp |= val & mask;

	if (tmp != orig) {
		ret = _regmap_write(map, reg, tmp);
		*change = true;
	} else {
		*change = false;
	}

out:
	mutex_unlock(&map->lock);

	return ret;
}

/**
 * regmap_update_bits: Perform a read/modify/write cycle on the register map
 *
 * @map: Register map to update
 * @reg: Register to update
 * @mask: Bitmask to change
 * @val: New value for bitmask
 *
 * Returns zero for success, a negative number on error.
 */
int regmap_update_bits(struct regmap *map, unsigned int reg,
		       unsigned int mask, unsigned int val)
{
	bool change;
	return _regmap_update_bits(map, reg, mask, val, &change);
}
EXPORT_SYMBOL_GPL(regmap_update_bits);

/**
 * regmap_update_bits_check: Perform a read/modify/write cycle on the
 *                           register map and report if updated
 *
 * @map: Register map to update
 * @reg: Register to update
 * @mask: Bitmask to change
 * @val: New value for bitmask
 * @change: Boolean indicating if a write was done
 *
 * Returns zero for success, a negative number on error.
 */
int regmap_update_bits_check(struct regmap *map, unsigned int reg,
			     unsigned int mask, unsigned int val,
			     bool *change)
{
	return _regmap_update_bits(map, reg, mask, val, change);
}
EXPORT_SYMBOL_GPL(regmap_update_bits_check);

static int __init regmap_initcall(void)
{
	regmap_debugfs_initcall();

	return 0;
}
postcore_initcall(regmap_initcall);<|MERGE_RESOLUTION|>--- conflicted
+++ resolved
@@ -241,13 +241,6 @@
 		goto err_map;
 	}
 
-<<<<<<< HEAD
-	ret = regcache_init(map, config);
-	if (ret < 0)
-		goto err_map;
-
-=======
->>>>>>> 681ba97d
 	regmap_debugfs_init(map);
 
 	ret = regcache_init(map, config);
