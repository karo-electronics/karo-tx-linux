--- conflicted
+++ resolved
@@ -103,10 +103,6 @@
  * @ec_sum: a temporary variable used when calculating @mean_ec
  * @ec_count: a temporary variable used when calculating @mean_ec
  * @corr_count: count of corrupted PEBs
-<<<<<<< HEAD
- * @image_seq_set: indicates @ubi->image_seq is known
-=======
->>>>>>> 25d27ede
  *
  * This data structure contains the result of scanning and may be used by other
  * UBI sub-systems to build final UBI data structures, further error-recovery
@@ -130,10 +126,6 @@
 	uint64_t ec_sum;
 	int ec_count;
 	int corr_count;
-<<<<<<< HEAD
-	int image_seq_set;
-=======
->>>>>>> 25d27ede
 };
 
 struct ubi_device;
