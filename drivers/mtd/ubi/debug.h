--- conflicted
+++ resolved
@@ -20,14 +20,6 @@
 
 #ifndef __UBI_DEBUG_H__
 #define __UBI_DEBUG_H__
-
-struct ubi_ec_hdr;
-struct ubi_vid_hdr;
-struct ubi_volume;
-struct ubi_vtbl_record;
-struct ubi_scan_volume;
-struct ubi_scan_leb;
-struct ubi_mkvol_req;
 
 #ifdef CONFIG_MTD_UBI_DEBUG
 #include <linux/random.h>
@@ -62,31 +54,6 @@
 #define dbg_io(fmt, ...)  ubi_dbg_msg("io", fmt, ##__VA_ARGS__)
 /* Initialization and build messages */
 #define dbg_bld(fmt, ...) ubi_dbg_msg("bld", fmt, ##__VA_ARGS__)
-<<<<<<< HEAD
-
-void ubi_dbg_dump_ec_hdr(const struct ubi_ec_hdr *ec_hdr);
-void ubi_dbg_dump_vid_hdr(const struct ubi_vid_hdr *vid_hdr);
-void ubi_dbg_dump_vol_info(const struct ubi_volume *vol);
-void ubi_dbg_dump_vtbl_record(const struct ubi_vtbl_record *r, int idx);
-void ubi_dbg_dump_sv(const struct ubi_scan_volume *sv);
-void ubi_dbg_dump_seb(const struct ubi_scan_leb *seb, int type);
-void ubi_dbg_dump_mkvol_req(const struct ubi_mkvol_req *req);
-void ubi_dbg_dump_flash(struct ubi_device *ubi, int pnum, int offset, int len);
-
-extern unsigned int ubi_chk_flags;
-
-/*
- * Debugging check flags.
- *
- * UBI_CHK_GEN: general checks
- * UBI_CHK_IO: check writes and erases
- */
-enum {
-	UBI_CHK_GEN = 0x1,
-	UBI_CHK_IO  = 0x2,
-};
-=======
->>>>>>> b55ebc27
 
 void ubi_dbg_dump_ec_hdr(const struct ubi_ec_hdr *ec_hdr);
 void ubi_dbg_dump_vid_hdr(const struct ubi_vid_hdr *vid_hdr);
@@ -243,22 +210,12 @@
 static inline void
 ubi_dbg_print_hex_dump(const char *l, const char *ps, int pt, int r,
 		       int g, const void *b, size_t len, bool a)     { return; }
-<<<<<<< HEAD
-
-static inline int ubi_dbg_is_bgt_disabled(void)                    { return 0; }
-static inline int ubi_dbg_is_bitflip(void)                         { return 0; }
-static inline int ubi_dbg_is_write_failure(void)                   { return 0; }
-static inline int ubi_dbg_is_erase_failure(void)                   { return 0; }
-=======
->>>>>>> b55ebc27
 static inline int ubi_dbg_check_all_ff(struct ubi_device *ubi,
 				       int pnum, int offset,
 				       int len)                    { return 0; }
 static inline int ubi_dbg_check_write(struct ubi_device *ubi,
 				      const void *buf, int pnum,
 				      int offset, int len)         { return 0; }
-<<<<<<< HEAD
-=======
 
 static inline int ubi_debugging_init_dev(struct ubi_device *ubi)   { return 0; }
 static inline void ubi_debugging_exit_dev(struct ubi_device *ubi)  { return; }
@@ -274,7 +231,6 @@
 ubi_dbg_is_write_failure(const struct ubi_device *ubi)             { return 0; }
 static inline int
 ubi_dbg_is_erase_failure(const struct ubi_device *ubi)             { return 0; }
->>>>>>> b55ebc27
 
 #endif /* !CONFIG_MTD_UBI_DEBUG */
 #endif /* !__UBI_DEBUG_H__ */