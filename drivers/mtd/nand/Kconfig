--- conflicted
+++ resolved
@@ -388,8 +388,6 @@
 	help
 	  This enables the driver for the NAND flash device found on
 	  PXA3xx processors
-<<<<<<< HEAD
-=======
 
 config MTD_NAND_SLC_LPC32XX
 	tristate "NXP LPC32xx SLC Controller"
@@ -412,7 +410,6 @@
 
 	  Please check the actual NAND chip connected and its support
 	  by the MLC NAND controller.
->>>>>>> e2d3a35e
 
 config MTD_NAND_CM_X270
 	tristate "Support for NAND Flash on CM-X270 modules"
@@ -439,11 +436,7 @@
 	  MTD nand layer.
 
 config MTD_NAND_GPMI_NAND
-<<<<<<< HEAD
-        bool "GPMI NAND Flash Controller driver"
-=======
         tristate "GPMI NAND Flash Controller driver"
->>>>>>> e2d3a35e
         depends on MTD_NAND && MXS_DMA
         help
 	 Enables NAND Flash support for IMX23, IMX28 or IMX6.
