/*
 *  drivers/mtd/nand.c
 *
 *  Overview:
 *   This is the generic MTD driver for NAND flash devices. It should be
 *   capable of working with almost all NAND chips currently available.
 *   Basic support for AG-AND chips is provided.
 *
 *	Additional technical information is available on
 *	http://www.linux-mtd.infradead.org/doc/nand.html
 *
 *  Copyright (C) 2000 Steven J. Hill (sjhill@realitydiluted.com)
 *		  2002-2006 Thomas Gleixner (tglx@linutronix.de)
 *
 *  Credits:
 *	David Woodhouse for adding multichip support
 *
 *	Aleph One Ltd. and Toby Churchill Ltd. for supporting the
 *	rework for 2K page size chips
 *
 *  TODO:
 *	Enable cached programming for 2k page size chips
 *	Check, if mtd->ecctype should be set to MTD_ECC_HW
 *	if we have HW ECC support.
 *	The AG-AND chips have nice features for speed improvement,
 *	which are not supported yet. Read / program 4 pages in one go.
 *	BBT table is not serialized, has to be fixed
 *
 * This program is free software; you can redistribute it and/or modify
 * it under the terms of the GNU General Public License version 2 as
 * published by the Free Software Foundation.
 *
 */

#include <linux/module.h>
#include <linux/delay.h>
#include <linux/errno.h>
#include <linux/err.h>
#include <linux/sched.h>
#include <linux/slab.h>
#include <linux/types.h>
#include <linux/mtd/mtd.h>
#include <linux/mtd/nand.h>
#include <linux/mtd/nand_ecc.h>
#include <linux/mtd/nand_bch.h>
#include <linux/interrupt.h>
#include <linux/bitops.h>
#include <linux/leds.h>
#include <linux/io.h>
#include <linux/mtd/partitions.h>

/* Define default oob placement schemes for large and small page devices */
static struct nand_ecclayout nand_oob_8 = {
	.eccbytes = 3,
	.eccpos = {0, 1, 2},
	.oobfree = {
		{.offset = 3,
		 .length = 2},
		{.offset = 6,
		 .length = 2} }
};

static struct nand_ecclayout nand_oob_16 = {
	.eccbytes = 6,
	.eccpos = {0, 1, 2, 3, 6, 7},
	.oobfree = {
		{.offset = 8,
		 . length = 8} }
};

static struct nand_ecclayout nand_oob_64 = {
	.eccbytes = 24,
	.eccpos = {
		   40, 41, 42, 43, 44, 45, 46, 47,
		   48, 49, 50, 51, 52, 53, 54, 55,
		   56, 57, 58, 59, 60, 61, 62, 63},
	.oobfree = {
		{.offset = 2,
		 .length = 38} }
};

static struct nand_ecclayout nand_oob_128 = {
	.eccbytes = 48,
	.eccpos = {
		   80, 81, 82, 83, 84, 85, 86, 87,
		   88, 89, 90, 91, 92, 93, 94, 95,
		   96, 97, 98, 99, 100, 101, 102, 103,
		   104, 105, 106, 107, 108, 109, 110, 111,
		   112, 113, 114, 115, 116, 117, 118, 119,
		   120, 121, 122, 123, 124, 125, 126, 127},
	.oobfree = {
		{.offset = 2,
		 .length = 78} }
};

static int nand_get_device(struct nand_chip *chip, struct mtd_info *mtd,
			   int new_state);

static int nand_do_write_oob(struct mtd_info *mtd, loff_t to,
			     struct mtd_oob_ops *ops);

/*
 * For devices which display every fart in the system on a separate LED. Is
 * compiled away when LED support is disabled.
 */
DEFINE_LED_TRIGGER(nand_led_trigger);

static int check_offs_len(struct mtd_info *mtd,
					loff_t ofs, uint64_t len)
{
	struct nand_chip *chip = mtd->priv;
	int ret = 0;

	/* Start address must align on block boundary */
	if (ofs & ((1 << chip->phys_erase_shift) - 1)) {
		pr_debug("%s: unaligned address\n", __func__);
		ret = -EINVAL;
	}

	/* Length must align on block boundary */
	if (len & ((1 << chip->phys_erase_shift) - 1)) {
		pr_debug("%s: length not block aligned\n", __func__);
		ret = -EINVAL;
	}

	return ret;
}

/**
 * nand_release_device - [GENERIC] release chip
 * @mtd: MTD device structure
 *
 * Deselect, release chip lock and wake up anyone waiting on the device.
 */
static void nand_release_device(struct mtd_info *mtd)
{
	struct nand_chip *chip = mtd->priv;

	/* De-select the NAND device */
	chip->select_chip(mtd, -1);

	/* Release the controller and the chip */
	spin_lock(&chip->controller->lock);
	chip->controller->active = NULL;
	chip->state = FL_READY;
	wake_up(&chip->controller->wq);
	spin_unlock(&chip->controller->lock);
}

/**
 * nand_read_byte - [DEFAULT] read one byte from the chip
 * @mtd: MTD device structure
 *
 * Default read function for 8bit buswidth
 */
static uint8_t nand_read_byte(struct mtd_info *mtd)
{
	struct nand_chip *chip = mtd->priv;
	return readb(chip->IO_ADDR_R);
}

/**
 * nand_read_byte16 - [DEFAULT] read one byte endianess aware from the chip
 * nand_read_byte16 - [DEFAULT] read one byte endianness aware from the chip
 * @mtd: MTD device structure
 *
 * Default read function for 16bit buswidth with endianness conversion.
 *
 */
static uint8_t nand_read_byte16(struct mtd_info *mtd)
{
	struct nand_chip *chip = mtd->priv;
	return (uint8_t) cpu_to_le16(readw(chip->IO_ADDR_R));
}

/**
 * nand_read_word - [DEFAULT] read one word from the chip
 * @mtd: MTD device structure
 *
 * Default read function for 16bit buswidth without endianness conversion.
 */
static u16 nand_read_word(struct mtd_info *mtd)
{
	struct nand_chip *chip = mtd->priv;
	return readw(chip->IO_ADDR_R);
}

/**
 * nand_select_chip - [DEFAULT] control CE line
 * @mtd: MTD device structure
 * @chipnr: chipnumber to select, -1 for deselect
 *
 * Default select function for 1 chip devices.
 */
static void nand_select_chip(struct mtd_info *mtd, int chipnr)
{
	struct nand_chip *chip = mtd->priv;

	switch (chipnr) {
	case -1:
		chip->cmd_ctrl(mtd, NAND_CMD_NONE, 0 | NAND_CTRL_CHANGE);
		break;
	case 0:
		break;

	default:
		BUG();
	}
}

/**
 * nand_write_buf - [DEFAULT] write buffer to chip
 * @mtd: MTD device structure
 * @buf: data buffer
 * @len: number of bytes to write
 *
 * Default write function for 8bit buswidth.
 */
static void nand_write_buf(struct mtd_info *mtd, const uint8_t *buf, int len)
{
	int i;
	struct nand_chip *chip = mtd->priv;

	for (i = 0; i < len; i++)
		writeb(buf[i], chip->IO_ADDR_W);
}

/**
 * nand_read_buf - [DEFAULT] read chip data into buffer
 * @mtd: MTD device structure
 * @buf: buffer to store date
 * @len: number of bytes to read
 *
 * Default read function for 8bit buswidth.
 */
static void nand_read_buf(struct mtd_info *mtd, uint8_t *buf, int len)
{
	int i;
	struct nand_chip *chip = mtd->priv;

	for (i = 0; i < len; i++)
		buf[i] = readb(chip->IO_ADDR_R);
}

/**
 * nand_verify_buf - [DEFAULT] Verify chip data against buffer
 * @mtd: MTD device structure
 * @buf: buffer containing the data to compare
 * @len: number of bytes to compare
 *
 * Default verify function for 8bit buswidth.
 */
static int nand_verify_buf(struct mtd_info *mtd, const uint8_t *buf, int len)
{
	int i;
	struct nand_chip *chip = mtd->priv;

	for (i = 0; i < len; i++)
		if (buf[i] != readb(chip->IO_ADDR_R))
			return -EFAULT;
	return 0;
}

/**
 * nand_write_buf16 - [DEFAULT] write buffer to chip
 * @mtd: MTD device structure
 * @buf: data buffer
 * @len: number of bytes to write
 *
 * Default write function for 16bit buswidth.
 */
static void nand_write_buf16(struct mtd_info *mtd, const uint8_t *buf, int len)
{
	int i;
	struct nand_chip *chip = mtd->priv;
	u16 *p = (u16 *) buf;
	len >>= 1;

	for (i = 0; i < len; i++)
		writew(p[i], chip->IO_ADDR_W);

}

/**
 * nand_read_buf16 - [DEFAULT] read chip data into buffer
 * @mtd: MTD device structure
 * @buf: buffer to store date
 * @len: number of bytes to read
 *
 * Default read function for 16bit buswidth.
 */
static void nand_read_buf16(struct mtd_info *mtd, uint8_t *buf, int len)
{
	int i;
	struct nand_chip *chip = mtd->priv;
	u16 *p = (u16 *) buf;
	len >>= 1;

	for (i = 0; i < len; i++)
		p[i] = readw(chip->IO_ADDR_R);
}

/**
 * nand_verify_buf16 - [DEFAULT] Verify chip data against buffer
 * @mtd: MTD device structure
 * @buf: buffer containing the data to compare
 * @len: number of bytes to compare
 *
 * Default verify function for 16bit buswidth.
 */
static int nand_verify_buf16(struct mtd_info *mtd, const uint8_t *buf, int len)
{
	int i;
	struct nand_chip *chip = mtd->priv;
	u16 *p = (u16 *) buf;
	len >>= 1;

	for (i = 0; i < len; i++)
		if (p[i] != readw(chip->IO_ADDR_R))
			return -EFAULT;

	return 0;
}

/**
 * nand_block_bad - [DEFAULT] Read bad block marker from the chip
 * @mtd: MTD device structure
 * @ofs: offset from device start
 * @getchip: 0, if the chip is already selected
 *
 * Check, if the block is bad.
 */
static int nand_block_bad(struct mtd_info *mtd, loff_t ofs, int getchip)
{
	int page, chipnr, res = 0, i = 0;
	struct nand_chip *chip = mtd->priv;
	u16 bad;

	if (chip->bbt_options & NAND_BBT_SCANLASTPAGE)
		ofs += mtd->erasesize - mtd->writesize;

	page = (int)(ofs >> chip->page_shift) & chip->pagemask;

	if (getchip) {
		chipnr = (int)(ofs >> chip->chip_shift);

		nand_get_device(chip, mtd, FL_READING);

		/* Select the NAND device */
		chip->select_chip(mtd, chipnr);
	}

	do {
		if (chip->options & NAND_BUSWIDTH_16) {
			chip->cmdfunc(mtd, NAND_CMD_READOOB,
					chip->badblockpos & 0xFE, page);
			bad = cpu_to_le16(chip->read_word(mtd));
			if (chip->badblockpos & 0x1)
				bad >>= 8;
			else
				bad &= 0xFF;
		} else {
			chip->cmdfunc(mtd, NAND_CMD_READOOB, chip->badblockpos,
					page);
			bad = chip->read_byte(mtd);
		}

		if (likely(chip->badblockbits == 8))
			res = bad != 0xFF;
		else
			res = hweight8(bad) < chip->badblockbits;
		ofs += mtd->writesize;
		page = (int)(ofs >> chip->page_shift) & chip->pagemask;
		i++;
	} while (!res && i < 2 && (chip->bbt_options & NAND_BBT_SCAN2NDPAGE));

	if (getchip)
		nand_release_device(mtd);

	return res;
}

/**
 * nand_default_block_markbad - [DEFAULT] mark a block bad
 * @mtd: MTD device structure
 * @ofs: offset from device start
 *
 * This is the default implementation, which can be overridden by a hardware
 * specific driver. We try operations in the following order, according to our
 * bbt_options (NAND_BBT_NO_OOB_BBM and NAND_BBT_USE_FLASH):
 *  (1) erase the affected block, to allow OOB marker to be written cleanly
 *  (2) update in-memory BBT
 *  (3) write bad block marker to OOB area of affected block
 *  (4) update flash-based BBT
 * Note that we retain the first error encountered in (3) or (4), finish the
 * procedures, and dump the error in the end.
*/
static int nand_default_block_markbad(struct mtd_info *mtd, loff_t ofs)
{
	struct nand_chip *chip = mtd->priv;
	uint8_t buf[2] = { 0, 0 };
	int block, res, ret = 0, i = 0;
	int write_oob = !(chip->bbt_options & NAND_BBT_NO_OOB_BBM);

	if (write_oob) {
		struct erase_info einfo;

		/* Attempt erase before marking OOB */
		memset(&einfo, 0, sizeof(einfo));
		einfo.mtd = mtd;
		einfo.addr = ofs;
		einfo.len = 1 << chip->phys_erase_shift;
		nand_erase_nand(mtd, &einfo, 0);
	}

	/* Get block number */
	block = (int)(ofs >> chip->bbt_erase_shift);
	/* Mark block bad in memory-based BBT */
	if (chip->bbt)
		chip->bbt[block >> 2] |= 0x01 << ((block & 0x03) << 1);

	/* Write bad block marker to OOB */
	if (write_oob) {
		struct mtd_oob_ops ops;
		loff_t wr_ofs = ofs;

		nand_get_device(chip, mtd, FL_WRITING);

		ops.datbuf = NULL;
		ops.oobbuf = buf;
		ops.ooboffs = chip->badblockpos;
		if (chip->options & NAND_BUSWIDTH_16) {
			ops.ooboffs &= ~0x01;
			ops.len = ops.ooblen = 2;
		} else {
			ops.len = ops.ooblen = 1;
		}
		ops.mode = MTD_OPS_PLACE_OOB;

		/* Write to first/last page(s) if necessary */
		if (chip->bbt_options & NAND_BBT_SCANLASTPAGE)
			wr_ofs += mtd->erasesize - mtd->writesize;
		do {
			res = nand_do_write_oob(mtd, wr_ofs, &ops);
			if (!ret)
				ret = res;

			i++;
			wr_ofs += mtd->writesize;
		} while ((chip->bbt_options & NAND_BBT_SCAN2NDPAGE) && i < 2);

		nand_release_device(mtd);
	}

	/* Update flash-based bad block table */
	if (chip->bbt_options & NAND_BBT_USE_FLASH) {
		res = nand_update_bbt(mtd, ofs);
		if (!ret)
			ret = res;
	}

	if (!ret)
		mtd->ecc_stats.badblocks++;

	return ret;
}

/**
 * nand_check_wp - [GENERIC] check if the chip is write protected
 * @mtd: MTD device structure
 *
 * Check, if the device is write protected. The function expects, that the
 * device is already selected.
 */
static int nand_check_wp(struct mtd_info *mtd)
{
	struct nand_chip *chip = mtd->priv;

	/* Broken xD cards report WP despite being writable */
	if (chip->options & NAND_BROKEN_XD)
		return 0;

	/* Check the WP bit */
	chip->cmdfunc(mtd, NAND_CMD_STATUS, -1, -1);
	return (chip->read_byte(mtd) & NAND_STATUS_WP) ? 0 : 1;
}

/**
 * nand_block_checkbad - [GENERIC] Check if a block is marked bad
 * @mtd: MTD device structure
 * @ofs: offset from device start
 * @getchip: 0, if the chip is already selected
 * @allowbbt: 1, if its allowed to access the bbt area
 *
 * Check, if the block is bad. Either by reading the bad block table or
 * calling of the scan function.
 */
static int nand_block_checkbad(struct mtd_info *mtd, loff_t ofs, int getchip,
			       int allowbbt)
{
	struct nand_chip *chip = mtd->priv;

	if (!chip->bbt)
		return chip->block_bad(mtd, ofs, getchip);

	/* Return info from the table */
	return nand_isbad_bbt(mtd, ofs, allowbbt);
}

/**
 * panic_nand_wait_ready - [GENERIC] Wait for the ready pin after commands.
 * @mtd: MTD device structure
 * @timeo: Timeout
 *
 * Helper function for nand_wait_ready used when needing to wait in interrupt
 * context.
 */
static void panic_nand_wait_ready(struct mtd_info *mtd, unsigned long timeo)
{
	struct nand_chip *chip = mtd->priv;
	int i;

	/* Wait for the device to get ready */
	for (i = 0; i < timeo; i++) {
		if (chip->dev_ready(mtd))
			break;
		touch_softlockup_watchdog();
		mdelay(1);
	}
}

/* Wait for the ready pin, after a command. The timeout is caught later. */
void nand_wait_ready(struct mtd_info *mtd)
{
	struct nand_chip *chip = mtd->priv;
	unsigned long timeo = jiffies + 2;

	/* 400ms timeout */
	if (in_interrupt() || oops_in_progress)
		return panic_nand_wait_ready(mtd, 400);

	led_trigger_event(nand_led_trigger, LED_FULL);
	/* Wait until command is processed or timeout occurs */
	do {
		if (chip->dev_ready(mtd))
			break;
		touch_softlockup_watchdog();
	} while (time_before(jiffies, timeo));
	led_trigger_event(nand_led_trigger, LED_OFF);
}
EXPORT_SYMBOL_GPL(nand_wait_ready);

/**
 * nand_command - [DEFAULT] Send command to NAND device
 * @mtd: MTD device structure
 * @command: the command to be sent
 * @column: the column address for this command, -1 if none
 * @page_addr: the page address for this command, -1 if none
 *
 * Send command to NAND device. This function is used for small page devices
 * (256/512 Bytes per page).
 */
static void nand_command(struct mtd_info *mtd, unsigned int command,
			 int column, int page_addr)
{
	register struct nand_chip *chip = mtd->priv;
	int ctrl = NAND_CTRL_CLE | NAND_CTRL_CHANGE;

	/* Write out the command to the device */
	if (command == NAND_CMD_SEQIN) {
		int readcmd;

		if (column >= mtd->writesize) {
			/* OOB area */
			column -= mtd->writesize;
			readcmd = NAND_CMD_READOOB;
		} else if (column < 256) {
			/* First 256 bytes --> READ0 */
			readcmd = NAND_CMD_READ0;
		} else {
			column -= 256;
			readcmd = NAND_CMD_READ1;
		}
		chip->cmd_ctrl(mtd, readcmd, ctrl);
		ctrl &= ~NAND_CTRL_CHANGE;
	}
	chip->cmd_ctrl(mtd, command, ctrl);

	/* Address cycle, when necessary */
	ctrl = NAND_CTRL_ALE | NAND_CTRL_CHANGE;
	/* Serially input address */
	if (column != -1) {
		/* Adjust columns for 16 bit buswidth */
		if (chip->options & NAND_BUSWIDTH_16)
			column >>= 1;
		chip->cmd_ctrl(mtd, column, ctrl);
		ctrl &= ~NAND_CTRL_CHANGE;
	}
	if (page_addr != -1) {
		chip->cmd_ctrl(mtd, page_addr, ctrl);
		ctrl &= ~NAND_CTRL_CHANGE;
		chip->cmd_ctrl(mtd, page_addr >> 8, ctrl);
		/* One more address cycle for devices > 32MiB */
		if (chip->chipsize > (32 << 20))
			chip->cmd_ctrl(mtd, page_addr >> 16, ctrl);
	}
	chip->cmd_ctrl(mtd, NAND_CMD_NONE, NAND_NCE | NAND_CTRL_CHANGE);

	/*
	 * Program and erase have their own busy handlers status and sequential
	 * in needs no delay
	 */
	switch (command) {

	case NAND_CMD_PAGEPROG:
	case NAND_CMD_ERASE1:
	case NAND_CMD_ERASE2:
	case NAND_CMD_SEQIN:
	case NAND_CMD_STATUS:
		return;

	case NAND_CMD_RESET:
		if (chip->dev_ready)
			break;
		udelay(chip->chip_delay);
		chip->cmd_ctrl(mtd, NAND_CMD_STATUS,
			       NAND_CTRL_CLE | NAND_CTRL_CHANGE);
		chip->cmd_ctrl(mtd,
			       NAND_CMD_NONE, NAND_NCE | NAND_CTRL_CHANGE);
		while (!(chip->read_byte(mtd) & NAND_STATUS_READY))
				;
		return;

		/* This applies to read commands */
	default:
		/*
		 * If we don't have access to the busy pin, we apply the given
		 * command delay
		 */
		if (!chip->dev_ready) {
			udelay(chip->chip_delay);
			return;
		}
	}
	/*
	 * Apply this short delay always to ensure that we do wait tWB in
	 * any case on any machine.
	 */
	ndelay(100);

	nand_wait_ready(mtd);
}

/**
 * nand_command_lp - [DEFAULT] Send command to NAND large page device
 * @mtd: MTD device structure
 * @command: the command to be sent
 * @column: the column address for this command, -1 if none
 * @page_addr: the page address for this command, -1 if none
 *
 * Send command to NAND device. This is the version for the new large page
 * devices. We don't have the separate regions as we have in the small page
 * devices. We must emulate NAND_CMD_READOOB to keep the code compatible.
 */
static void nand_command_lp(struct mtd_info *mtd, unsigned int command,
			    int column, int page_addr)
{
	register struct nand_chip *chip = mtd->priv;

	/* Emulate NAND_CMD_READOOB */
	if (command == NAND_CMD_READOOB) {
		column += mtd->writesize;
		command = NAND_CMD_READ0;
	}

	/* Command latch cycle */
	chip->cmd_ctrl(mtd, command & 0xff,
		       NAND_NCE | NAND_CLE | NAND_CTRL_CHANGE);

	if (column != -1 || page_addr != -1) {
		int ctrl = NAND_CTRL_CHANGE | NAND_NCE | NAND_ALE;

		/* Serially input address */
		if (column != -1) {
			/* Adjust columns for 16 bit buswidth */
			if (chip->options & NAND_BUSWIDTH_16)
				column >>= 1;
			chip->cmd_ctrl(mtd, column, ctrl);
			ctrl &= ~NAND_CTRL_CHANGE;
			chip->cmd_ctrl(mtd, column >> 8, ctrl);
		}
		if (page_addr != -1) {
			chip->cmd_ctrl(mtd, page_addr, ctrl);
			chip->cmd_ctrl(mtd, page_addr >> 8,
				       NAND_NCE | NAND_ALE);
			/* One more address cycle for devices > 128MiB */
			if (chip->chipsize > (128 << 20))
				chip->cmd_ctrl(mtd, page_addr >> 16,
					       NAND_NCE | NAND_ALE);
		}
	}
	chip->cmd_ctrl(mtd, NAND_CMD_NONE, NAND_NCE | NAND_CTRL_CHANGE);

	/*
	 * Program and erase have their own busy handlers status, sequential
	 * in, and deplete1 need no delay.
	 */
	switch (command) {

	case NAND_CMD_CACHEDPROG:
	case NAND_CMD_PAGEPROG:
	case NAND_CMD_ERASE1:
	case NAND_CMD_ERASE2:
	case NAND_CMD_SEQIN:
	case NAND_CMD_RNDIN:
	case NAND_CMD_STATUS:
	case NAND_CMD_DEPLETE1:
		return;

	case NAND_CMD_STATUS_ERROR:
	case NAND_CMD_STATUS_ERROR0:
	case NAND_CMD_STATUS_ERROR1:
	case NAND_CMD_STATUS_ERROR2:
	case NAND_CMD_STATUS_ERROR3:
		/* Read error status commands require only a short delay */
		udelay(chip->chip_delay);
		return;

	case NAND_CMD_RESET:
		if (chip->dev_ready)
			break;
		udelay(chip->chip_delay);
		chip->cmd_ctrl(mtd, NAND_CMD_STATUS,
			       NAND_NCE | NAND_CLE | NAND_CTRL_CHANGE);
		chip->cmd_ctrl(mtd, NAND_CMD_NONE,
			       NAND_NCE | NAND_CTRL_CHANGE);
		while (!(chip->read_byte(mtd) & NAND_STATUS_READY))
				;
		return;

	case NAND_CMD_RNDOUT:
		/* No ready / busy check necessary */
		chip->cmd_ctrl(mtd, NAND_CMD_RNDOUTSTART,
			       NAND_NCE | NAND_CLE | NAND_CTRL_CHANGE);
		chip->cmd_ctrl(mtd, NAND_CMD_NONE,
			       NAND_NCE | NAND_CTRL_CHANGE);
		return;

	case NAND_CMD_READ0:
		chip->cmd_ctrl(mtd, NAND_CMD_READSTART,
			       NAND_NCE | NAND_CLE | NAND_CTRL_CHANGE);
		chip->cmd_ctrl(mtd, NAND_CMD_NONE,
			       NAND_NCE | NAND_CTRL_CHANGE);

		/* This applies to read commands */
	default:
		/*
		 * If we don't have access to the busy pin, we apply the given
		 * command delay.
		 */
		if (!chip->dev_ready) {
			udelay(chip->chip_delay);
			return;
		}
	}

	/*
	 * Apply this short delay always to ensure that we do wait tWB in
	 * any case on any machine.
	 */
	ndelay(100);

	nand_wait_ready(mtd);
}

/**
 * panic_nand_get_device - [GENERIC] Get chip for selected access
 * @chip: the nand chip descriptor
 * @mtd: MTD device structure
 * @new_state: the state which is requested
 *
 * Used when in panic, no locks are taken.
 */
static void panic_nand_get_device(struct nand_chip *chip,
		      struct mtd_info *mtd, int new_state)
{
	/* Hardware controller shared among independent devices */
	chip->controller->active = chip;
	chip->state = new_state;
}

/**
 * nand_get_device - [GENERIC] Get chip for selected access
 * @chip: the nand chip descriptor
 * @mtd: MTD device structure
 * @new_state: the state which is requested
 *
 * Get the device and lock it for exclusive access
 */
static int
nand_get_device(struct nand_chip *chip, struct mtd_info *mtd, int new_state)
{
	spinlock_t *lock = &chip->controller->lock;
	wait_queue_head_t *wq = &chip->controller->wq;
	DECLARE_WAITQUEUE(wait, current);
retry:
	spin_lock(lock);

	/* Hardware controller shared among independent devices */
	if (!chip->controller->active)
		chip->controller->active = chip;

	if (chip->controller->active == chip && chip->state == FL_READY) {
		chip->state = new_state;
		spin_unlock(lock);
		return 0;
	}
	if (new_state == FL_PM_SUSPENDED) {
		if (chip->controller->active->state == FL_PM_SUSPENDED) {
			chip->state = FL_PM_SUSPENDED;
			spin_unlock(lock);
			return 0;
		}
	}
	set_current_state(TASK_UNINTERRUPTIBLE);
	add_wait_queue(wq, &wait);
	spin_unlock(lock);
	schedule();
	remove_wait_queue(wq, &wait);
	goto retry;
}

/**
 * panic_nand_wait - [GENERIC] wait until the command is done
 * @mtd: MTD device structure
 * @chip: NAND chip structure
 * @timeo: timeout
 *
 * Wait for command done. This is a helper function for nand_wait used when
 * we are in interrupt context. May happen when in panic and trying to write
 * an oops through mtdoops.
 */
static void panic_nand_wait(struct mtd_info *mtd, struct nand_chip *chip,
			    unsigned long timeo)
{
	int i;
	for (i = 0; i < timeo; i++) {
		if (chip->dev_ready) {
			if (chip->dev_ready(mtd))
				break;
		} else {
			if (chip->read_byte(mtd) & NAND_STATUS_READY)
				break;
		}
		mdelay(1);
	}
}

/**
 * nand_wait - [DEFAULT] wait until the command is done
 * @mtd: MTD device structure
 * @chip: NAND chip structure
 *
 * Wait for command done. This applies to erase and program only. Erase can
 * take up to 400ms and program up to 20ms according to general NAND and
 * SmartMedia specs.
 */
static int nand_wait(struct mtd_info *mtd, struct nand_chip *chip)
{

	unsigned long timeo = jiffies;
	int status, state = chip->state;

	if (state == FL_ERASING)
		timeo += (HZ * 400) / 1000;
	else
		timeo += (HZ * 20) / 1000;

	led_trigger_event(nand_led_trigger, LED_FULL);

	/*
	 * Apply this short delay always to ensure that we do wait tWB in any
	 * case on any machine.
	 */
	ndelay(100);

	if ((state == FL_ERASING) && (chip->options & NAND_IS_AND))
		chip->cmdfunc(mtd, NAND_CMD_STATUS_MULTI, -1, -1);
	else
		chip->cmdfunc(mtd, NAND_CMD_STATUS, -1, -1);

	if (in_interrupt() || oops_in_progress)
		panic_nand_wait(mtd, chip, timeo);
	else {
		while (time_before(jiffies, timeo)) {
			if (chip->dev_ready) {
				if (chip->dev_ready(mtd))
					break;
			} else {
				if (chip->read_byte(mtd) & NAND_STATUS_READY)
					break;
			}
			cond_resched();
		}
	}
	led_trigger_event(nand_led_trigger, LED_OFF);

	status = (int)chip->read_byte(mtd);
	return status;
}

/**
 * __nand_unlock - [REPLACEABLE] unlocks specified locked blocks
 * @mtd: mtd info
 * @ofs: offset to start unlock from
 * @len: length to unlock
 * @invert: when = 0, unlock the range of blocks within the lower and
 *                    upper boundary address
 *          when = 1, unlock the range of blocks outside the boundaries
 *                    of the lower and upper boundary address
 *
 * Returs unlock status.
 */
static int __nand_unlock(struct mtd_info *mtd, loff_t ofs,
					uint64_t len, int invert)
{
	int ret = 0;
	int status, page;
	struct nand_chip *chip = mtd->priv;

	/* Submit address of first page to unlock */
	page = ofs >> chip->page_shift;
	chip->cmdfunc(mtd, NAND_CMD_UNLOCK1, -1, page & chip->pagemask);

	/* Submit address of last page to unlock */
	page = (ofs + len) >> chip->page_shift;
	chip->cmdfunc(mtd, NAND_CMD_UNLOCK2, -1,
				(page | invert) & chip->pagemask);

	/* Call wait ready function */
	status = chip->waitfunc(mtd, chip);
	/* See if device thinks it succeeded */
	if (status & 0x01) {
		pr_debug("%s: error status = 0x%08x\n",
					__func__, status);
		ret = -EIO;
	}

	return ret;
}

/**
 * nand_unlock - [REPLACEABLE] unlocks specified locked blocks
 * @mtd: mtd info
 * @ofs: offset to start unlock from
 * @len: length to unlock
 *
 * Returns unlock status.
 */
int nand_unlock(struct mtd_info *mtd, loff_t ofs, uint64_t len)
{
	int ret = 0;
	int chipnr;
	struct nand_chip *chip = mtd->priv;

	pr_debug("%s: start = 0x%012llx, len = %llu\n",
			__func__, (unsigned long long)ofs, len);

	if (check_offs_len(mtd, ofs, len))
		ret = -EINVAL;

	/* Align to last block address if size addresses end of the device */
	if (ofs + len == mtd->size)
		len -= mtd->erasesize;

	nand_get_device(chip, mtd, FL_UNLOCKING);

	/* Shift to get chip number */
	chipnr = ofs >> chip->chip_shift;

	chip->select_chip(mtd, chipnr);

	/* Check, if it is write protected */
	if (nand_check_wp(mtd)) {
		pr_debug("%s: device is write protected!\n",
					__func__);
		ret = -EIO;
		goto out;
	}

	ret = __nand_unlock(mtd, ofs, len, 0);

out:
	nand_release_device(mtd);

	return ret;
}
EXPORT_SYMBOL(nand_unlock);

/**
 * nand_lock - [REPLACEABLE] locks all blocks present in the device
 * @mtd: mtd info
 * @ofs: offset to start unlock from
 * @len: length to unlock
 *
 * This feature is not supported in many NAND parts. 'Micron' NAND parts do
 * have this feature, but it allows only to lock all blocks, not for specified
 * range for block. Implementing 'lock' feature by making use of 'unlock', for
 * now.
 *
 * Returns lock status.
 */
int nand_lock(struct mtd_info *mtd, loff_t ofs, uint64_t len)
{
	int ret = 0;
	int chipnr, status, page;
	struct nand_chip *chip = mtd->priv;

	pr_debug("%s: start = 0x%012llx, len = %llu\n",
			__func__, (unsigned long long)ofs, len);

	if (check_offs_len(mtd, ofs, len))
		ret = -EINVAL;

	nand_get_device(chip, mtd, FL_LOCKING);

	/* Shift to get chip number */
	chipnr = ofs >> chip->chip_shift;

	chip->select_chip(mtd, chipnr);

	/* Check, if it is write protected */
	if (nand_check_wp(mtd)) {
		pr_debug("%s: device is write protected!\n",
					__func__);
		status = MTD_ERASE_FAILED;
		ret = -EIO;
		goto out;
	}

	/* Submit address of first page to lock */
	page = ofs >> chip->page_shift;
	chip->cmdfunc(mtd, NAND_CMD_LOCK, -1, page & chip->pagemask);

	/* Call wait ready function */
	status = chip->waitfunc(mtd, chip);
	/* See if device thinks it succeeded */
	if (status & 0x01) {
		pr_debug("%s: error status = 0x%08x\n",
					__func__, status);
		ret = -EIO;
		goto out;
	}

	ret = __nand_unlock(mtd, ofs, len, 0x1);

out:
	nand_release_device(mtd);

	return ret;
}
EXPORT_SYMBOL(nand_lock);

/**
 * nand_read_page_raw - [INTERN] read raw page data without ecc
 * @mtd: mtd info structure
 * @chip: nand chip info structure
 * @buf: buffer to store read data
 * @oob_required: caller requires OOB data read to chip->oob_poi
 * @page: page number to read
 *
 * Not for syndrome calculating ECC controllers, which use a special oob layout.
 */
static int nand_read_page_raw(struct mtd_info *mtd, struct nand_chip *chip,
			      uint8_t *buf, int oob_required, int page)
{
	chip->read_buf(mtd, buf, mtd->writesize);
	if (oob_required)
		chip->read_buf(mtd, chip->oob_poi, mtd->oobsize);
	return 0;
}

/**
 * nand_read_page_raw_syndrome - [INTERN] read raw page data without ecc
 * @mtd: mtd info structure
 * @chip: nand chip info structure
 * @buf: buffer to store read data
 * @oob_required: caller requires OOB data read to chip->oob_poi
 * @page: page number to read
 *
 * We need a special oob layout and handling even when OOB isn't used.
 */
static int nand_read_page_raw_syndrome(struct mtd_info *mtd,
				       struct nand_chip *chip, uint8_t *buf,
				       int oob_required, int page)
{
	int eccsize = chip->ecc.size;
	int eccbytes = chip->ecc.bytes;
	uint8_t *oob = chip->oob_poi;
	int steps, size;

	for (steps = chip->ecc.steps; steps > 0; steps--) {
		chip->read_buf(mtd, buf, eccsize);
		buf += eccsize;

		if (chip->ecc.prepad) {
			chip->read_buf(mtd, oob, chip->ecc.prepad);
			oob += chip->ecc.prepad;
		}

		chip->read_buf(mtd, oob, eccbytes);
		oob += eccbytes;

		if (chip->ecc.postpad) {
			chip->read_buf(mtd, oob, chip->ecc.postpad);
			oob += chip->ecc.postpad;
		}
	}

	size = mtd->oobsize - (oob - chip->oob_poi);
	if (size)
		chip->read_buf(mtd, oob, size);

	return 0;
}

/**
 * nand_read_page_swecc - [REPLACEABLE] software ECC based page read function
 * @mtd: mtd info structure
 * @chip: nand chip info structure
 * @buf: buffer to store read data
 * @oob_required: caller requires OOB data read to chip->oob_poi
 * @page: page number to read
 */
static int nand_read_page_swecc(struct mtd_info *mtd, struct nand_chip *chip,
				uint8_t *buf, int oob_required, int page)
{
	int i, eccsize = chip->ecc.size;
	int eccbytes = chip->ecc.bytes;
	int eccsteps = chip->ecc.steps;
	uint8_t *p = buf;
	uint8_t *ecc_calc = chip->buffers->ecccalc;
	uint8_t *ecc_code = chip->buffers->ecccode;
	uint32_t *eccpos = chip->ecc.layout->eccpos;
	unsigned int max_bitflips = 0;

	chip->ecc.read_page_raw(mtd, chip, buf, 1, page);

	for (i = 0; eccsteps; eccsteps--, i += eccbytes, p += eccsize)
		chip->ecc.calculate(mtd, p, &ecc_calc[i]);

	for (i = 0; i < chip->ecc.total; i++)
		ecc_code[i] = chip->oob_poi[eccpos[i]];

	eccsteps = chip->ecc.steps;
	p = buf;

	for (i = 0 ; eccsteps; eccsteps--, i += eccbytes, p += eccsize) {
		int stat;

		stat = chip->ecc.correct(mtd, p, &ecc_code[i], &ecc_calc[i]);
		if (stat < 0) {
			mtd->ecc_stats.failed++;
		} else {
			mtd->ecc_stats.corrected += stat;
			max_bitflips = max_t(unsigned int, max_bitflips, stat);
		}
	}
	return max_bitflips;
}

/**
 * nand_read_subpage - [REPLACEABLE] software ECC based sub-page read function
 * @mtd: mtd info structure
 * @chip: nand chip info structure
 * @data_offs: offset of requested data within the page
 * @readlen: data length
 * @bufpoi: buffer to store read data
 */
static int nand_read_subpage(struct mtd_info *mtd, struct nand_chip *chip,
			uint32_t data_offs, uint32_t readlen, uint8_t *bufpoi)
{
	int start_step, end_step, num_steps;
	uint32_t *eccpos = chip->ecc.layout->eccpos;
	uint8_t *p;
	int data_col_addr, i, gaps = 0;
	int datafrag_len, eccfrag_len, aligned_len, aligned_pos;
	int busw = (chip->options & NAND_BUSWIDTH_16) ? 2 : 1;
	int index = 0;
	unsigned int max_bitflips = 0;

	/* Column address within the page aligned to ECC size (256bytes) */
	start_step = data_offs / chip->ecc.size;
	end_step = (data_offs + readlen - 1) / chip->ecc.size;
	num_steps = end_step - start_step + 1;

	/* Data size aligned to ECC ecc.size */
	datafrag_len = num_steps * chip->ecc.size;
	eccfrag_len = num_steps * chip->ecc.bytes;

	data_col_addr = start_step * chip->ecc.size;
	/* If we read not a page aligned data */
	if (data_col_addr != 0)
		chip->cmdfunc(mtd, NAND_CMD_RNDOUT, data_col_addr, -1);

	p = bufpoi + data_col_addr;
	chip->read_buf(mtd, p, datafrag_len);

	/* Calculate ECC */
	for (i = 0; i < eccfrag_len ; i += chip->ecc.bytes, p += chip->ecc.size)
		chip->ecc.calculate(mtd, p, &chip->buffers->ecccalc[i]);

	/*
	 * The performance is faster if we position offsets according to
	 * ecc.pos. Let's make sure that there are no gaps in ECC positions.
	 */
	for (i = 0; i < eccfrag_len - 1; i++) {
		if (eccpos[i + start_step * chip->ecc.bytes] + 1 !=
			eccpos[i + start_step * chip->ecc.bytes + 1]) {
			gaps = 1;
			break;
		}
	}
	if (gaps) {
		chip->cmdfunc(mtd, NAND_CMD_RNDOUT, mtd->writesize, -1);
		chip->read_buf(mtd, chip->oob_poi, mtd->oobsize);
	} else {
		/*
		 * Send the command to read the particular ECC bytes take care
		 * about buswidth alignment in read_buf.
		 */
		index = start_step * chip->ecc.bytes;

		aligned_pos = eccpos[index] & ~(busw - 1);
		aligned_len = eccfrag_len;
		if (eccpos[index] & (busw - 1))
			aligned_len++;
		if (eccpos[index + (num_steps * chip->ecc.bytes)] & (busw - 1))
			aligned_len++;

		chip->cmdfunc(mtd, NAND_CMD_RNDOUT,
					mtd->writesize + aligned_pos, -1);
		chip->read_buf(mtd, &chip->oob_poi[aligned_pos], aligned_len);
	}

	for (i = 0; i < eccfrag_len; i++)
		chip->buffers->ecccode[i] = chip->oob_poi[eccpos[i + index]];

	p = bufpoi + data_col_addr;
	for (i = 0; i < eccfrag_len ; i += chip->ecc.bytes, p += chip->ecc.size) {
		int stat;

		stat = chip->ecc.correct(mtd, p,
			&chip->buffers->ecccode[i], &chip->buffers->ecccalc[i]);
		if (stat < 0) {
			mtd->ecc_stats.failed++;
		} else {
			mtd->ecc_stats.corrected += stat;
			max_bitflips = max_t(unsigned int, max_bitflips, stat);
		}
	}
	return max_bitflips;
}

/**
 * nand_read_page_hwecc - [REPLACEABLE] hardware ECC based page read function
 * @mtd: mtd info structure
 * @chip: nand chip info structure
 * @buf: buffer to store read data
 * @oob_required: caller requires OOB data read to chip->oob_poi
 * @page: page number to read
 *
 * Not for syndrome calculating ECC controllers which need a special oob layout.
 */
static int nand_read_page_hwecc(struct mtd_info *mtd, struct nand_chip *chip,
				uint8_t *buf, int oob_required, int page)
{
	int i, eccsize = chip->ecc.size;
	int eccbytes = chip->ecc.bytes;
	int eccsteps = chip->ecc.steps;
	uint8_t *p = buf;
	uint8_t *ecc_calc = chip->buffers->ecccalc;
	uint8_t *ecc_code = chip->buffers->ecccode;
	uint32_t *eccpos = chip->ecc.layout->eccpos;
	unsigned int max_bitflips = 0;

	for (i = 0; eccsteps; eccsteps--, i += eccbytes, p += eccsize) {
		chip->ecc.hwctl(mtd, NAND_ECC_READ);
		chip->read_buf(mtd, p, eccsize);
		chip->ecc.calculate(mtd, p, &ecc_calc[i]);
	}
	chip->read_buf(mtd, chip->oob_poi, mtd->oobsize);

	for (i = 0; i < chip->ecc.total; i++)
		ecc_code[i] = chip->oob_poi[eccpos[i]];

	eccsteps = chip->ecc.steps;
	p = buf;

	for (i = 0 ; eccsteps; eccsteps--, i += eccbytes, p += eccsize) {
		int stat;

		stat = chip->ecc.correct(mtd, p, &ecc_code[i], &ecc_calc[i]);
		if (stat < 0) {
			mtd->ecc_stats.failed++;
		} else {
			mtd->ecc_stats.corrected += stat;
			max_bitflips = max_t(unsigned int, max_bitflips, stat);
		}
	}
	return max_bitflips;
}

/**
 * nand_read_page_hwecc_oob_first - [REPLACEABLE] hw ecc, read oob first
 * @mtd: mtd info structure
 * @chip: nand chip info structure
 * @buf: buffer to store read data
 * @oob_required: caller requires OOB data read to chip->oob_poi
 * @page: page number to read
 *
 * Hardware ECC for large page chips, require OOB to be read first. For this
 * ECC mode, the write_page method is re-used from ECC_HW. These methods
 * read/write ECC from the OOB area, unlike the ECC_HW_SYNDROME support with
 * multiple ECC steps, follows the "infix ECC" scheme and reads/writes ECC from
 * the data area, by overwriting the NAND manufacturer bad block markings.
 */
static int nand_read_page_hwecc_oob_first(struct mtd_info *mtd,
	struct nand_chip *chip, uint8_t *buf, int oob_required, int page)
{
	int i, eccsize = chip->ecc.size;
	int eccbytes = chip->ecc.bytes;
	int eccsteps = chip->ecc.steps;
	uint8_t *p = buf;
	uint8_t *ecc_code = chip->buffers->ecccode;
	uint32_t *eccpos = chip->ecc.layout->eccpos;
	uint8_t *ecc_calc = chip->buffers->ecccalc;
	unsigned int max_bitflips = 0;

	/* Read the OOB area first */
	chip->cmdfunc(mtd, NAND_CMD_READOOB, 0, page);
	chip->read_buf(mtd, chip->oob_poi, mtd->oobsize);
	chip->cmdfunc(mtd, NAND_CMD_READ0, 0, page);

	for (i = 0; i < chip->ecc.total; i++)
		ecc_code[i] = chip->oob_poi[eccpos[i]];

	for (i = 0; eccsteps; eccsteps--, i += eccbytes, p += eccsize) {
		int stat;

		chip->ecc.hwctl(mtd, NAND_ECC_READ);
		chip->read_buf(mtd, p, eccsize);
		chip->ecc.calculate(mtd, p, &ecc_calc[i]);

		stat = chip->ecc.correct(mtd, p, &ecc_code[i], NULL);
		if (stat < 0) {
			mtd->ecc_stats.failed++;
		} else {
			mtd->ecc_stats.corrected += stat;
			max_bitflips = max_t(unsigned int, max_bitflips, stat);
		}
	}
	return max_bitflips;
}

/**
 * nand_read_page_syndrome - [REPLACEABLE] hardware ECC syndrome based page read
 * @mtd: mtd info structure
 * @chip: nand chip info structure
 * @buf: buffer to store read data
 * @oob_required: caller requires OOB data read to chip->oob_poi
 * @page: page number to read
 *
 * The hw generator calculates the error syndrome automatically. Therefore we
 * need a special oob layout and handling.
 */
static int nand_read_page_syndrome(struct mtd_info *mtd, struct nand_chip *chip,
				   uint8_t *buf, int oob_required, int page)
{
	int i, eccsize = chip->ecc.size;
	int eccbytes = chip->ecc.bytes;
	int eccsteps = chip->ecc.steps;
	uint8_t *p = buf;
	uint8_t *oob = chip->oob_poi;
	unsigned int max_bitflips = 0;

	for (i = 0; eccsteps; eccsteps--, i += eccbytes, p += eccsize) {
		int stat;

		chip->ecc.hwctl(mtd, NAND_ECC_READ);
		chip->read_buf(mtd, p, eccsize);

		if (chip->ecc.prepad) {
			chip->read_buf(mtd, oob, chip->ecc.prepad);
			oob += chip->ecc.prepad;
		}

		chip->ecc.hwctl(mtd, NAND_ECC_READSYN);
		chip->read_buf(mtd, oob, eccbytes);
		stat = chip->ecc.correct(mtd, p, oob, NULL);

		if (stat < 0) {
			mtd->ecc_stats.failed++;
		} else {
			mtd->ecc_stats.corrected += stat;
			max_bitflips = max_t(unsigned int, max_bitflips, stat);
		}

		oob += eccbytes;

		if (chip->ecc.postpad) {
			chip->read_buf(mtd, oob, chip->ecc.postpad);
			oob += chip->ecc.postpad;
		}
	}

	/* Calculate remaining oob bytes */
	i = mtd->oobsize - (oob - chip->oob_poi);
	if (i)
		chip->read_buf(mtd, oob, i);

	return max_bitflips;
}

/**
 * nand_transfer_oob - [INTERN] Transfer oob to client buffer
 * @chip: nand chip structure
 * @oob: oob destination address
 * @ops: oob ops structure
 * @len: size of oob to transfer
 */
static uint8_t *nand_transfer_oob(struct nand_chip *chip, uint8_t *oob,
				  struct mtd_oob_ops *ops, size_t len)
{
	switch (ops->mode) {

	case MTD_OPS_PLACE_OOB:
	case MTD_OPS_RAW:
		memcpy(oob, chip->oob_poi + ops->ooboffs, len);
		return oob + len;

	case MTD_OPS_AUTO_OOB: {
		struct nand_oobfree *free = chip->ecc.layout->oobfree;
		uint32_t boffs = 0, roffs = ops->ooboffs;
		size_t bytes = 0;

		for (; free->length && len; free++, len -= bytes) {
			/* Read request not from offset 0? */
			if (unlikely(roffs)) {
				if (roffs >= free->length) {
					roffs -= free->length;
					continue;
				}
				boffs = free->offset + roffs;
				bytes = min_t(size_t, len,
					      (free->length - roffs));
				roffs = 0;
			} else {
				bytes = min_t(size_t, len, free->length);
				boffs = free->offset;
			}
			memcpy(oob, chip->oob_poi + boffs, bytes);
			oob += bytes;
		}
		return oob;
	}
	default:
		BUG();
	}
	return NULL;
}

/**
 * nand_do_read_ops - [INTERN] Read data with ECC
 * @mtd: MTD device structure
 * @from: offset to read from
 * @ops: oob ops structure
 *
 * Internal function. Called with chip held.
 */
static int nand_do_read_ops(struct mtd_info *mtd, loff_t from,
			    struct mtd_oob_ops *ops)
{
	int chipnr, page, realpage, col, bytes, aligned, oob_required;
	struct nand_chip *chip = mtd->priv;
	struct mtd_ecc_stats stats;
	int ret = 0;
	uint32_t readlen = ops->len;
	uint32_t oobreadlen = ops->ooblen;
	uint32_t max_oobsize = ops->mode == MTD_OPS_AUTO_OOB ?
		mtd->oobavail : mtd->oobsize;

	uint8_t *bufpoi, *oob, *buf;
	unsigned int max_bitflips = 0;

	stats = mtd->ecc_stats;

	chipnr = (int)(from >> chip->chip_shift);
	chip->select_chip(mtd, chipnr);

	realpage = (int)(from >> chip->page_shift);
	page = realpage & chip->pagemask;

	col = (int)(from & (mtd->writesize - 1));

	buf = ops->datbuf;
	oob = ops->oobbuf;
	oob_required = oob ? 1 : 0;

	while (1) {
		bytes = min(mtd->writesize - col, readlen);
		aligned = (bytes == mtd->writesize);

		/* Is the current page in the buffer? */
		if (realpage != chip->pagebuf || oob) {
			bufpoi = aligned ? buf : chip->buffers->databuf;

			chip->cmdfunc(mtd, NAND_CMD_READ0, 0x00, page);

			/*
			 * Now read the page into the buffer.  Absent an error,
			 * the read methods return max bitflips per ecc step.
			 */
			if (unlikely(ops->mode == MTD_OPS_RAW))
				ret = chip->ecc.read_page_raw(mtd, chip, bufpoi,
							      oob_required,
							      page);
			else if (!aligned && NAND_SUBPAGE_READ(chip) && !oob)
				ret = chip->ecc.read_subpage(mtd, chip,
							col, bytes, bufpoi);
			else
				ret = chip->ecc.read_page(mtd, chip, bufpoi,
							  oob_required, page);
			if (ret < 0) {
				if (!aligned)
					/* Invalidate page cache */
					chip->pagebuf = -1;
				break;
			}

			max_bitflips = max_t(unsigned int, max_bitflips, ret);

			/* Transfer not aligned data */
			if (!aligned) {
				if (!NAND_SUBPAGE_READ(chip) && !oob &&
				    !(mtd->ecc_stats.failed - stats.failed) &&
				    (ops->mode != MTD_OPS_RAW)) {
					chip->pagebuf = realpage;
					chip->pagebuf_bitflips = ret;
				} else {
					/* Invalidate page cache */
					chip->pagebuf = -1;
				}
				memcpy(buf, chip->buffers->databuf + col, bytes);
			}

			buf += bytes;

			if (unlikely(oob)) {
				int toread = min(oobreadlen, max_oobsize);

				if (toread) {
					oob = nand_transfer_oob(chip,
						oob, ops, toread);
					oobreadlen -= toread;
				}
			}
		} else {
			memcpy(buf, chip->buffers->databuf + col, bytes);
			buf += bytes;
			max_bitflips = max_t(unsigned int, max_bitflips,
					     chip->pagebuf_bitflips);
		}

		readlen -= bytes;

		if (!readlen)
			break;

		/* For subsequent reads align to page boundary */
		col = 0;
		/* Increment page address */
		realpage++;

		page = realpage & chip->pagemask;
		/* Check, if we cross a chip boundary */
		if (!page) {
			chipnr++;
			chip->select_chip(mtd, -1);
			chip->select_chip(mtd, chipnr);
		}
	}

	ops->retlen = ops->len - (size_t) readlen;
	if (oob)
		ops->oobretlen = ops->ooblen - oobreadlen;

	if (ret < 0)
		return ret;

	if (mtd->ecc_stats.failed - stats.failed)
		return -EBADMSG;

	return max_bitflips;
}

/**
 * nand_read - [MTD Interface] MTD compatibility function for nand_do_read_ecc
 * @mtd: MTD device structure
 * @from: offset to read from
 * @len: number of bytes to read
 * @retlen: pointer to variable to store the number of read bytes
 * @buf: the databuffer to put data
 *
 * Get hold of the chip and call nand_do_read.
 */
static int nand_read(struct mtd_info *mtd, loff_t from, size_t len,
		     size_t *retlen, uint8_t *buf)
{
	struct nand_chip *chip = mtd->priv;
	struct mtd_oob_ops ops;
	int ret;

	nand_get_device(chip, mtd, FL_READING);
	ops.len = len;
	ops.datbuf = buf;
	ops.oobbuf = NULL;
	ops.mode = MTD_OPS_PLACE_OOB;
	ret = nand_do_read_ops(mtd, from, &ops);
	*retlen = ops.retlen;
	nand_release_device(mtd);
	return ret;
}

/**
 * nand_read_oob_std - [REPLACEABLE] the most common OOB data read function
 * @mtd: mtd info structure
 * @chip: nand chip info structure
 * @page: page number to read
 */
static int nand_read_oob_std(struct mtd_info *mtd, struct nand_chip *chip,
			     int page)
{
	chip->cmdfunc(mtd, NAND_CMD_READOOB, 0, page);
	chip->read_buf(mtd, chip->oob_poi, mtd->oobsize);
	return 0;
}

/**
 * nand_read_oob_syndrome - [REPLACEABLE] OOB data read function for HW ECC
 *			    with syndromes
 * @mtd: mtd info structure
 * @chip: nand chip info structure
 * @page: page number to read
 */
static int nand_read_oob_syndrome(struct mtd_info *mtd, struct nand_chip *chip,
				  int page)
{
	uint8_t *buf = chip->oob_poi;
	int length = mtd->oobsize;
	int chunk = chip->ecc.bytes + chip->ecc.prepad + chip->ecc.postpad;
	int eccsize = chip->ecc.size;
	uint8_t *bufpoi = buf;
	int i, toread, sndrnd = 0, pos;

	chip->cmdfunc(mtd, NAND_CMD_READ0, chip->ecc.size, page);
	for (i = 0; i < chip->ecc.steps; i++) {
		if (sndrnd) {
			pos = eccsize + i * (eccsize + chunk);
			if (mtd->writesize > 512)
				chip->cmdfunc(mtd, NAND_CMD_RNDOUT, pos, -1);
			else
				chip->cmdfunc(mtd, NAND_CMD_READ0, pos, page);
		} else
			sndrnd = 1;
		toread = min_t(int, length, chunk);
		chip->read_buf(mtd, bufpoi, toread);
		bufpoi += toread;
		length -= toread;
	}
	if (length > 0)
		chip->read_buf(mtd, bufpoi, length);

	return 0;
}

/**
 * nand_write_oob_std - [REPLACEABLE] the most common OOB data write function
 * @mtd: mtd info structure
 * @chip: nand chip info structure
 * @page: page number to write
 */
static int nand_write_oob_std(struct mtd_info *mtd, struct nand_chip *chip,
			      int page)
{
	int status = 0;
	const uint8_t *buf = chip->oob_poi;
	int length = mtd->oobsize;

	chip->cmdfunc(mtd, NAND_CMD_SEQIN, mtd->writesize, page);
	chip->write_buf(mtd, buf, length);
	/* Send command to program the OOB data */
	chip->cmdfunc(mtd, NAND_CMD_PAGEPROG, -1, -1);

	status = chip->waitfunc(mtd, chip);

	return status & NAND_STATUS_FAIL ? -EIO : 0;
}

/**
 * nand_write_oob_syndrome - [REPLACEABLE] OOB data write function for HW ECC
 *			     with syndrome - only for large page flash
 * @mtd: mtd info structure
 * @chip: nand chip info structure
 * @page: page number to write
 */
static int nand_write_oob_syndrome(struct mtd_info *mtd,
				   struct nand_chip *chip, int page)
{
	int chunk = chip->ecc.bytes + chip->ecc.prepad + chip->ecc.postpad;
	int eccsize = chip->ecc.size, length = mtd->oobsize;
	int i, len, pos, status = 0, sndcmd = 0, steps = chip->ecc.steps;
	const uint8_t *bufpoi = chip->oob_poi;

	/*
	 * data-ecc-data-ecc ... ecc-oob
	 * or
	 * data-pad-ecc-pad-data-pad .... ecc-pad-oob
	 */
	if (!chip->ecc.prepad && !chip->ecc.postpad) {
		pos = steps * (eccsize + chunk);
		steps = 0;
	} else
		pos = eccsize;

	chip->cmdfunc(mtd, NAND_CMD_SEQIN, pos, page);
	for (i = 0; i < steps; i++) {
		if (sndcmd) {
			if (mtd->writesize <= 512) {
				uint32_t fill = 0xFFFFFFFF;

				len = eccsize;
				while (len > 0) {
					int num = min_t(int, len, 4);
					chip->write_buf(mtd, (uint8_t *)&fill,
							num);
					len -= num;
				}
			} else {
				pos = eccsize + i * (eccsize + chunk);
				chip->cmdfunc(mtd, NAND_CMD_RNDIN, pos, -1);
			}
		} else
			sndcmd = 1;
		len = min_t(int, length, chunk);
		chip->write_buf(mtd, bufpoi, len);
		bufpoi += len;
		length -= len;
	}
	if (length > 0)
		chip->write_buf(mtd, bufpoi, length);

	chip->cmdfunc(mtd, NAND_CMD_PAGEPROG, -1, -1);
	status = chip->waitfunc(mtd, chip);

	return status & NAND_STATUS_FAIL ? -EIO : 0;
}

/**
 * nand_do_read_oob - [INTERN] NAND read out-of-band
 * @mtd: MTD device structure
 * @from: offset to read from
 * @ops: oob operations description structure
 *
 * NAND read out-of-band data from the spare area.
 */
static int nand_do_read_oob(struct mtd_info *mtd, loff_t from,
			    struct mtd_oob_ops *ops)
{
	int page, realpage, chipnr;
	struct nand_chip *chip = mtd->priv;
	struct mtd_ecc_stats stats;
	int readlen = ops->ooblen;
	int len;
	uint8_t *buf = ops->oobbuf;
	int ret = 0;

	pr_debug("%s: from = 0x%08Lx, len = %i\n",
			__func__, (unsigned long long)from, readlen);

	stats = mtd->ecc_stats;

	if (ops->mode == MTD_OPS_AUTO_OOB)
		len = chip->ecc.layout->oobavail;
	else
		len = mtd->oobsize;

	if (unlikely(ops->ooboffs >= len)) {
		pr_debug("%s: attempt to start read outside oob\n",
				__func__);
		return -EINVAL;
	}

	/* Do not allow reads past end of device */
	if (unlikely(from >= mtd->size ||
		     ops->ooboffs + readlen > ((mtd->size >> chip->page_shift) -
					(from >> chip->page_shift)) * len)) {
		pr_debug("%s: attempt to read beyond end of device\n",
				__func__);
		return -EINVAL;
	}

	chipnr = (int)(from >> chip->chip_shift);
	chip->select_chip(mtd, chipnr);

	/* Shift to get page */
	realpage = (int)(from >> chip->page_shift);
	page = realpage & chip->pagemask;

	while (1) {
		if (ops->mode == MTD_OPS_RAW)
			ret = chip->ecc.read_oob_raw(mtd, chip, page);
		else
			ret = chip->ecc.read_oob(mtd, chip, page);

		if (ret < 0)
			break;

		len = min(len, readlen);
		buf = nand_transfer_oob(chip, buf, ops, len);

		readlen -= len;
		if (!readlen)
			break;

		/* Increment page address */
		realpage++;

		page = realpage & chip->pagemask;
		/* Check, if we cross a chip boundary */
		if (!page) {
			chipnr++;
			chip->select_chip(mtd, -1);
			chip->select_chip(mtd, chipnr);
		}
	}

	ops->oobretlen = ops->ooblen - readlen;

	if (ret < 0)
		return ret;

	if (mtd->ecc_stats.failed - stats.failed)
		return -EBADMSG;

	return  mtd->ecc_stats.corrected - stats.corrected ? -EUCLEAN : 0;
}

/**
 * nand_read_oob - [MTD Interface] NAND read data and/or out-of-band
 * @mtd: MTD device structure
 * @from: offset to read from
 * @ops: oob operation description structure
 *
 * NAND read data and/or out-of-band data.
 */
static int nand_read_oob(struct mtd_info *mtd, loff_t from,
			 struct mtd_oob_ops *ops)
{
	struct nand_chip *chip = mtd->priv;
	int ret = -ENOTSUPP;

	ops->retlen = 0;

	/* Do not allow reads past end of device */
	if (ops->datbuf && (from + ops->len) > mtd->size) {
		pr_debug("%s: attempt to read beyond end of device\n",
				__func__);
		return -EINVAL;
	}

	nand_get_device(chip, mtd, FL_READING);

	switch (ops->mode) {
	case MTD_OPS_PLACE_OOB:
	case MTD_OPS_AUTO_OOB:
	case MTD_OPS_RAW:
		break;

	default:
		goto out;
	}

	if (!ops->datbuf)
		ret = nand_do_read_oob(mtd, from, ops);
	else
		ret = nand_do_read_ops(mtd, from, ops);

out:
	nand_release_device(mtd);
	return ret;
}


/**
 * nand_write_page_raw - [INTERN] raw page write function
 * @mtd: mtd info structure
 * @chip: nand chip info structure
 * @buf: data buffer
 * @oob_required: must write chip->oob_poi to OOB
 *
 * Not for syndrome calculating ECC controllers, which use a special oob layout.
 */
static int nand_write_page_raw(struct mtd_info *mtd, struct nand_chip *chip,
				const uint8_t *buf, int oob_required)
{
	chip->write_buf(mtd, buf, mtd->writesize);
	if (oob_required)
		chip->write_buf(mtd, chip->oob_poi, mtd->oobsize);

	return 0;
}

/**
 * nand_write_page_raw_syndrome - [INTERN] raw page write function
 * @mtd: mtd info structure
 * @chip: nand chip info structure
 * @buf: data buffer
 * @oob_required: must write chip->oob_poi to OOB
 *
 * We need a special oob layout and handling even when ECC isn't checked.
 */
static int nand_write_page_raw_syndrome(struct mtd_info *mtd,
					struct nand_chip *chip,
					const uint8_t *buf, int oob_required)
{
	int eccsize = chip->ecc.size;
	int eccbytes = chip->ecc.bytes;
	uint8_t *oob = chip->oob_poi;
	int steps, size;

	for (steps = chip->ecc.steps; steps > 0; steps--) {
		chip->write_buf(mtd, buf, eccsize);
		buf += eccsize;

		if (chip->ecc.prepad) {
			chip->write_buf(mtd, oob, chip->ecc.prepad);
			oob += chip->ecc.prepad;
		}

		chip->read_buf(mtd, oob, eccbytes);
		oob += eccbytes;

		if (chip->ecc.postpad) {
			chip->write_buf(mtd, oob, chip->ecc.postpad);
			oob += chip->ecc.postpad;
		}
	}

	size = mtd->oobsize - (oob - chip->oob_poi);
	if (size)
		chip->write_buf(mtd, oob, size);

	return 0;
}
/**
 * nand_write_page_swecc - [REPLACEABLE] software ECC based page write function
 * @mtd: mtd info structure
 * @chip: nand chip info structure
 * @buf: data buffer
 * @oob_required: must write chip->oob_poi to OOB
 */
static int nand_write_page_swecc(struct mtd_info *mtd, struct nand_chip *chip,
				  const uint8_t *buf, int oob_required)
{
	int i, eccsize = chip->ecc.size;
	int eccbytes = chip->ecc.bytes;
	int eccsteps = chip->ecc.steps;
	uint8_t *ecc_calc = chip->buffers->ecccalc;
	const uint8_t *p = buf;
	uint32_t *eccpos = chip->ecc.layout->eccpos;

	/* Software ECC calculation */
	for (i = 0; eccsteps; eccsteps--, i += eccbytes, p += eccsize)
		chip->ecc.calculate(mtd, p, &ecc_calc[i]);

	for (i = 0; i < chip->ecc.total; i++)
		chip->oob_poi[eccpos[i]] = ecc_calc[i];

	return chip->ecc.write_page_raw(mtd, chip, buf, 1);
}

/**
 * nand_write_page_hwecc - [REPLACEABLE] hardware ECC based page write function
 * @mtd: mtd info structure
 * @chip: nand chip info structure
 * @buf: data buffer
 * @oob_required: must write chip->oob_poi to OOB
 */
static int nand_write_page_hwecc(struct mtd_info *mtd, struct nand_chip *chip,
				  const uint8_t *buf, int oob_required)
{
	int i, eccsize = chip->ecc.size;
	int eccbytes = chip->ecc.bytes;
	int eccsteps = chip->ecc.steps;
	uint8_t *ecc_calc = chip->buffers->ecccalc;
	const uint8_t *p = buf;
	uint32_t *eccpos = chip->ecc.layout->eccpos;

	for (i = 0; eccsteps; eccsteps--, i += eccbytes, p += eccsize) {
		chip->ecc.hwctl(mtd, NAND_ECC_WRITE);
		chip->write_buf(mtd, p, eccsize);
		chip->ecc.calculate(mtd, p, &ecc_calc[i]);
	}

	for (i = 0; i < chip->ecc.total; i++)
		chip->oob_poi[eccpos[i]] = ecc_calc[i];

	chip->write_buf(mtd, chip->oob_poi, mtd->oobsize);

	return 0;
}

/**
 * nand_write_page_syndrome - [REPLACEABLE] hardware ECC syndrome based page write
 * @mtd: mtd info structure
 * @chip: nand chip info structure
 * @buf: data buffer
 * @oob_required: must write chip->oob_poi to OOB
 *
 * The hw generator calculates the error syndrome automatically. Therefore we
 * need a special oob layout and handling.
 */
static int nand_write_page_syndrome(struct mtd_info *mtd,
				    struct nand_chip *chip,
				    const uint8_t *buf, int oob_required)
{
	int i, eccsize = chip->ecc.size;
	int eccbytes = chip->ecc.bytes;
	int eccsteps = chip->ecc.steps;
	const uint8_t *p = buf;
	uint8_t *oob = chip->oob_poi;

	for (i = 0; eccsteps; eccsteps--, i += eccbytes, p += eccsize) {

		chip->ecc.hwctl(mtd, NAND_ECC_WRITE);
		chip->write_buf(mtd, p, eccsize);

		if (chip->ecc.prepad) {
			chip->write_buf(mtd, oob, chip->ecc.prepad);
			oob += chip->ecc.prepad;
		}

		chip->ecc.calculate(mtd, p, oob);
		chip->write_buf(mtd, oob, eccbytes);
		oob += eccbytes;

		if (chip->ecc.postpad) {
			chip->write_buf(mtd, oob, chip->ecc.postpad);
			oob += chip->ecc.postpad;
		}
	}

	/* Calculate remaining oob bytes */
	i = mtd->oobsize - (oob - chip->oob_poi);
	if (i)
		chip->write_buf(mtd, oob, i);

	return 0;
}

/**
 * nand_write_page - [REPLACEABLE] write one page
 * @mtd: MTD device structure
 * @chip: NAND chip descriptor
 * @buf: the data to write
 * @oob_required: must write chip->oob_poi to OOB
 * @page: page number to write
 * @cached: cached programming
 * @raw: use _raw version of write_page
 */
static int nand_write_page(struct mtd_info *mtd, struct nand_chip *chip,
			   const uint8_t *buf, int oob_required, int page,
			   int cached, int raw)
{
	int status;

	chip->cmdfunc(mtd, NAND_CMD_SEQIN, 0x00, page);

	if (unlikely(raw))
		status = chip->ecc.write_page_raw(mtd, chip, buf, oob_required);
	else
		status = chip->ecc.write_page(mtd, chip, buf, oob_required);

	if (status < 0)
		return status;

	/*
	 * Cached progamming disabled for now. Not sure if it's worth the
	 * trouble. The speed gain is not very impressive. (2.3->2.6Mib/s).
	 */
	cached = 0;

	if (!cached || !(chip->options & NAND_CACHEPRG)) {

		chip->cmdfunc(mtd, NAND_CMD_PAGEPROG, -1, -1);
		status = chip->waitfunc(mtd, chip);
		/*
		 * See if operation failed and additional status checks are
		 * available.
		 */
		if ((status & NAND_STATUS_FAIL) && (chip->errstat))
			status = chip->errstat(mtd, chip, FL_WRITING, status,
					       page);

		if (status & NAND_STATUS_FAIL)
			return -EIO;
	} else {
		chip->cmdfunc(mtd, NAND_CMD_CACHEDPROG, -1, -1);
		status = chip->waitfunc(mtd, chip);
	}

#ifdef CONFIG_MTD_NAND_VERIFY_WRITE
	/* Send command to read back the data */
	chip->cmdfunc(mtd, NAND_CMD_READ0, 0, page);

	if (chip->verify_buf(mtd, buf, mtd->writesize))
		return -EIO;

	/* Make sure the next page prog is preceded by a status read */
	chip->cmdfunc(mtd, NAND_CMD_STATUS, -1, -1);
#endif
	return 0;
}

/**
 * nand_fill_oob - [INTERN] Transfer client buffer to oob
 * @mtd: MTD device structure
 * @oob: oob data buffer
 * @len: oob data write length
 * @ops: oob ops structure
 */
static uint8_t *nand_fill_oob(struct mtd_info *mtd, uint8_t *oob, size_t len,
			      struct mtd_oob_ops *ops)
{
	struct nand_chip *chip = mtd->priv;

	/*
	 * Initialise to all 0xFF, to avoid the possibility of left over OOB
	 * data from a previous OOB read.
	 */
	memset(chip->oob_poi, 0xff, mtd->oobsize);

	switch (ops->mode) {

	case MTD_OPS_PLACE_OOB:
	case MTD_OPS_RAW:
		memcpy(chip->oob_poi + ops->ooboffs, oob, len);
		return oob + len;

	case MTD_OPS_AUTO_OOB: {
		struct nand_oobfree *free = chip->ecc.layout->oobfree;
		uint32_t boffs = 0, woffs = ops->ooboffs;
		size_t bytes = 0;

		for (; free->length && len; free++, len -= bytes) {
			/* Write request not from offset 0? */
			if (unlikely(woffs)) {
				if (woffs >= free->length) {
					woffs -= free->length;
					continue;
				}
				boffs = free->offset + woffs;
				bytes = min_t(size_t, len,
					      (free->length - woffs));
				woffs = 0;
			} else {
				bytes = min_t(size_t, len, free->length);
				boffs = free->offset;
			}
			memcpy(chip->oob_poi + boffs, oob, bytes);
			oob += bytes;
		}
		return oob;
	}
	default:
		BUG();
	}
	return NULL;
}

#define NOTALIGNED(x)	((x & (chip->subpagesize - 1)) != 0)

/**
 * nand_do_write_ops - [INTERN] NAND write with ECC
 * @mtd: MTD device structure
 * @to: offset to write to
 * @ops: oob operations description structure
 *
 * NAND write with ECC.
 */
static int nand_do_write_ops(struct mtd_info *mtd, loff_t to,
			     struct mtd_oob_ops *ops)
{
	int chipnr, realpage, page, blockmask, column;
	struct nand_chip *chip = mtd->priv;
	uint32_t writelen = ops->len;

	uint32_t oobwritelen = ops->ooblen;
	uint32_t oobmaxlen = ops->mode == MTD_OPS_AUTO_OOB ?
				mtd->oobavail : mtd->oobsize;

	uint8_t *oob = ops->oobbuf;
	uint8_t *buf = ops->datbuf;
	int ret, subpage;
	int oob_required = oob ? 1 : 0;

	ops->retlen = 0;
	if (!writelen)
		return 0;

	/* Reject writes, which are not page aligned */
	if (NOTALIGNED(to) || NOTALIGNED(ops->len)) {
		pr_notice("%s: attempt to write non page aligned data\n",
			   __func__);
		return -EINVAL;
	}

	column = to & (mtd->writesize - 1);
	subpage = column || (writelen & (mtd->writesize - 1));

	if (subpage && oob)
		return -EINVAL;

	chipnr = (int)(to >> chip->chip_shift);
	chip->select_chip(mtd, chipnr);

	/* Check, if it is write protected */
	if (nand_check_wp(mtd))
		return -EIO;

	realpage = (int)(to >> chip->page_shift);
	page = realpage & chip->pagemask;
	blockmask = (1 << (chip->phys_erase_shift - chip->page_shift)) - 1;

	/* Invalidate the page cache, when we write to the cached page */
	if (to <= (chip->pagebuf << chip->page_shift) &&
	    (chip->pagebuf << chip->page_shift) < (to + ops->len))
		chip->pagebuf = -1;

	/* Don't allow multipage oob writes with offset */
	if (oob && ops->ooboffs && (ops->ooboffs + ops->ooblen > oobmaxlen))
		return -EINVAL;

	while (1) {
		int bytes = mtd->writesize;
		int cached = writelen > bytes && page != blockmask;
		uint8_t *wbuf = buf;

		/* Partial page write? */
		if (unlikely(column || writelen < (mtd->writesize - 1))) {
			cached = 0;
			bytes = min_t(int, bytes - column, (int) writelen);
			chip->pagebuf = -1;
			memset(chip->buffers->databuf, 0xff, mtd->writesize);
			memcpy(&chip->buffers->databuf[column], buf, bytes);
			wbuf = chip->buffers->databuf;
		}

		if (unlikely(oob)) {
			size_t len = min(oobwritelen, oobmaxlen);
			oob = nand_fill_oob(mtd, oob, len, ops);
			oobwritelen -= len;
		} else {
			/* We still need to erase leftover OOB data */
			memset(chip->oob_poi, 0xff, mtd->oobsize);
		}

		ret = chip->write_page(mtd, chip, wbuf, oob_required, page,
				       cached, (ops->mode == MTD_OPS_RAW));
		if (ret)
			break;

		writelen -= bytes;
		if (!writelen)
			break;

		column = 0;
		buf += bytes;
		realpage++;

		page = realpage & chip->pagemask;
		/* Check, if we cross a chip boundary */
		if (!page) {
			chipnr++;
			chip->select_chip(mtd, -1);
			chip->select_chip(mtd, chipnr);
		}
	}

	ops->retlen = ops->len - writelen;
	if (unlikely(oob))
		ops->oobretlen = ops->ooblen;
	return ret;
}

/**
 * panic_nand_write - [MTD Interface] NAND write with ECC
 * @mtd: MTD device structure
 * @to: offset to write to
 * @len: number of bytes to write
 * @retlen: pointer to variable to store the number of written bytes
 * @buf: the data to write
 *
 * NAND write with ECC. Used when performing writes in interrupt context, this
 * may for example be called by mtdoops when writing an oops while in panic.
 */
static int panic_nand_write(struct mtd_info *mtd, loff_t to, size_t len,
			    size_t *retlen, const uint8_t *buf)
{
	struct nand_chip *chip = mtd->priv;
	struct mtd_oob_ops ops;
	int ret;

	/* Wait for the device to get ready */
	panic_nand_wait(mtd, chip, 400);

	/* Grab the device */
	panic_nand_get_device(chip, mtd, FL_WRITING);

	ops.len = len;
	ops.datbuf = (uint8_t *)buf;
	ops.oobbuf = NULL;
	ops.mode = MTD_OPS_PLACE_OOB;

	ret = nand_do_write_ops(mtd, to, &ops);

	*retlen = ops.retlen;
	return ret;
}

/**
 * nand_write - [MTD Interface] NAND write with ECC
 * @mtd: MTD device structure
 * @to: offset to write to
 * @len: number of bytes to write
 * @retlen: pointer to variable to store the number of written bytes
 * @buf: the data to write
 *
 * NAND write with ECC.
 */
static int nand_write(struct mtd_info *mtd, loff_t to, size_t len,
			  size_t *retlen, const uint8_t *buf)
{
	struct nand_chip *chip = mtd->priv;
	struct mtd_oob_ops ops;
	int ret;

	nand_get_device(chip, mtd, FL_WRITING);
	ops.len = len;
	ops.datbuf = (uint8_t *)buf;
	ops.oobbuf = NULL;
	ops.mode = MTD_OPS_PLACE_OOB;
	ret = nand_do_write_ops(mtd, to, &ops);
	*retlen = ops.retlen;
	nand_release_device(mtd);
	return ret;
}

/**
 * nand_do_write_oob - [MTD Interface] NAND write out-of-band
 * @mtd: MTD device structure
 * @to: offset to write to
 * @ops: oob operation description structure
 *
 * NAND write out-of-band.
 */
static int nand_do_write_oob(struct mtd_info *mtd, loff_t to,
			     struct mtd_oob_ops *ops)
{
	int chipnr, page, status, len;
	struct nand_chip *chip = mtd->priv;

	pr_debug("%s: to = 0x%08x, len = %i\n",
			 __func__, (unsigned int)to, (int)ops->ooblen);

	if (ops->mode == MTD_OPS_AUTO_OOB)
		len = chip->ecc.layout->oobavail;
	else
		len = mtd->oobsize;

	/* Do not allow write past end of page */
	if ((ops->ooboffs + ops->ooblen) > len) {
		pr_debug("%s: attempt to write past end of page\n",
				__func__);
		return -EINVAL;
	}

	if (unlikely(ops->ooboffs >= len)) {
		pr_debug("%s: attempt to start write outside oob\n",
				__func__);
		return -EINVAL;
	}

	/* Do not allow write past end of device */
	if (unlikely(to >= mtd->size ||
		     ops->ooboffs + ops->ooblen >
			((mtd->size >> chip->page_shift) -
			 (to >> chip->page_shift)) * len)) {
		pr_debug("%s: attempt to write beyond end of device\n",
				__func__);
		return -EINVAL;
	}

	chipnr = (int)(to >> chip->chip_shift);
	chip->select_chip(mtd, chipnr);

	/* Shift to get page */
	page = (int)(to >> chip->page_shift);

	/*
	 * Reset the chip. Some chips (like the Toshiba TC5832DC found in one
	 * of my DiskOnChip 2000 test units) will clear the whole data page too
	 * if we don't do this. I have no clue why, but I seem to have 'fixed'
	 * it in the doc2000 driver in August 1999.  dwmw2.
	 */
	chip->cmdfunc(mtd, NAND_CMD_RESET, -1, -1);

	/* Check, if it is write protected */
	if (nand_check_wp(mtd))
		return -EROFS;

	/* Invalidate the page cache, if we write to the cached page */
	if (page == chip->pagebuf)
		chip->pagebuf = -1;

	nand_fill_oob(mtd, ops->oobbuf, ops->ooblen, ops);

	if (ops->mode == MTD_OPS_RAW)
		status = chip->ecc.write_oob_raw(mtd, chip, page & chip->pagemask);
	else
		status = chip->ecc.write_oob(mtd, chip, page & chip->pagemask);

	if (status)
		return status;

	ops->oobretlen = ops->ooblen;

	return 0;
}

/**
 * nand_write_oob - [MTD Interface] NAND write data and/or out-of-band
 * @mtd: MTD device structure
 * @to: offset to write to
 * @ops: oob operation description structure
 */
static int nand_write_oob(struct mtd_info *mtd, loff_t to,
			  struct mtd_oob_ops *ops)
{
	struct nand_chip *chip = mtd->priv;
	int ret = -ENOTSUPP;

	ops->retlen = 0;

	/* Do not allow writes past end of device */
	if (ops->datbuf && (to + ops->len) > mtd->size) {
		pr_debug("%s: attempt to write beyond end of device\n",
				__func__);
		return -EINVAL;
	}

	nand_get_device(chip, mtd, FL_WRITING);

	switch (ops->mode) {
	case MTD_OPS_PLACE_OOB:
	case MTD_OPS_AUTO_OOB:
	case MTD_OPS_RAW:
		break;

	default:
		goto out;
	}

	if (!ops->datbuf)
		ret = nand_do_write_oob(mtd, to, ops);
	else
		ret = nand_do_write_ops(mtd, to, ops);

out:
	nand_release_device(mtd);
	return ret;
}

/**
 * single_erase_cmd - [GENERIC] NAND standard block erase command function
 * @mtd: MTD device structure
 * @page: the page address of the block which will be erased
 *
 * Standard erase command for NAND chips.
 */
static void single_erase_cmd(struct mtd_info *mtd, int page)
{
	struct nand_chip *chip = mtd->priv;
	/* Send commands to erase a block */
	chip->cmdfunc(mtd, NAND_CMD_ERASE1, -1, page);
	chip->cmdfunc(mtd, NAND_CMD_ERASE2, -1, -1);
}

/**
 * multi_erase_cmd - [GENERIC] AND specific block erase command function
 * @mtd: MTD device structure
 * @page: the page address of the block which will be erased
 *
 * AND multi block erase command function. Erase 4 consecutive blocks.
 */
static void multi_erase_cmd(struct mtd_info *mtd, int page)
{
	struct nand_chip *chip = mtd->priv;
	/* Send commands to erase a block */
	chip->cmdfunc(mtd, NAND_CMD_ERASE1, -1, page++);
	chip->cmdfunc(mtd, NAND_CMD_ERASE1, -1, page++);
	chip->cmdfunc(mtd, NAND_CMD_ERASE1, -1, page++);
	chip->cmdfunc(mtd, NAND_CMD_ERASE1, -1, page);
	chip->cmdfunc(mtd, NAND_CMD_ERASE2, -1, -1);
}

/**
 * nand_erase - [MTD Interface] erase block(s)
 * @mtd: MTD device structure
 * @instr: erase instruction
 *
 * Erase one ore more blocks.
 */
static int nand_erase(struct mtd_info *mtd, struct erase_info *instr)
{
	return nand_erase_nand(mtd, instr, 0);
}

#define BBT_PAGE_MASK	0xffffff3f
/**
 * nand_erase_nand - [INTERN] erase block(s)
 * @mtd: MTD device structure
 * @instr: erase instruction
 * @allowbbt: allow erasing the bbt area
 *
 * Erase one ore more blocks.
 */
int nand_erase_nand(struct mtd_info *mtd, struct erase_info *instr,
		    int allowbbt)
{
	int page, status, pages_per_block, ret, chipnr;
	struct nand_chip *chip = mtd->priv;
	loff_t rewrite_bbt[NAND_MAX_CHIPS] = {0};
	unsigned int bbt_masked_page = 0xffffffff;
	loff_t len;

	pr_debug("%s: start = 0x%012llx, len = %llu\n",
			__func__, (unsigned long long)instr->addr,
			(unsigned long long)instr->len);

	if (check_offs_len(mtd, instr->addr, instr->len))
		return -EINVAL;

	/* Grab the lock and see if the device is available */
	nand_get_device(chip, mtd, FL_ERASING);

	/* Shift to get first page */
	page = (int)(instr->addr >> chip->page_shift);
	chipnr = (int)(instr->addr >> chip->chip_shift);

	/* Calculate pages in each block */
	pages_per_block = 1 << (chip->phys_erase_shift - chip->page_shift);

	/* Select the NAND device */
	chip->select_chip(mtd, chipnr);

	/* Check, if it is write protected */
	if (nand_check_wp(mtd)) {
		pr_debug("%s: device is write protected!\n",
				__func__);
		instr->state = MTD_ERASE_FAILED;
		goto erase_exit;
	}

	/*
	 * If BBT requires refresh, set the BBT page mask to see if the BBT
	 * should be rewritten. Otherwise the mask is set to 0xffffffff which
	 * can not be matched. This is also done when the bbt is actually
	 * erased to avoid recursive updates.
	 */
	if (chip->options & BBT_AUTO_REFRESH && !allowbbt)
		bbt_masked_page = chip->bbt_td->pages[chipnr] & BBT_PAGE_MASK;

	/* Loop through the pages */
	len = instr->len;

	instr->state = MTD_ERASING;

	while (len) {
		/* Check if we have a bad block, we do not erase bad blocks! */
		if (nand_block_checkbad(mtd, ((loff_t) page) <<
					chip->page_shift, 0, allowbbt)) {
			pr_warn("%s: attempt to erase a bad block at page 0x%08x\n",
				    __func__, page);
			instr->state = MTD_ERASE_FAILED;
			goto erase_exit;
		}

		/*
		 * Invalidate the page cache, if we erase the block which
		 * contains the current cached page.
		 */
		if (page <= chip->pagebuf && chip->pagebuf <
		    (page + pages_per_block))
			chip->pagebuf = -1;

		chip->erase_cmd(mtd, page & chip->pagemask);

		status = chip->waitfunc(mtd, chip);

		/*
		 * See if operation failed and additional status checks are
		 * available
		 */
		if ((status & NAND_STATUS_FAIL) && (chip->errstat))
			status = chip->errstat(mtd, chip, FL_ERASING,
					       status, page);

		/* See if block erase succeeded */
		if (status & NAND_STATUS_FAIL) {
			pr_debug("%s: failed erase, page 0x%08x\n",
					__func__, page);
			instr->state = MTD_ERASE_FAILED;
			instr->fail_addr =
				((loff_t)page << chip->page_shift);
			goto erase_exit;
		}

		/*
		 * If BBT requires refresh, set the BBT rewrite flag to the
		 * page being erased.
		 */
		if (bbt_masked_page != 0xffffffff &&
		    (page & BBT_PAGE_MASK) == bbt_masked_page)
			    rewrite_bbt[chipnr] =
					((loff_t)page << chip->page_shift);

		/* Increment page address and decrement length */
		len -= (1 << chip->phys_erase_shift);
		page += pages_per_block;

		/* Check, if we cross a chip boundary */
		if (len && !(page & chip->pagemask)) {
			chipnr++;
			chip->select_chip(mtd, -1);
			chip->select_chip(mtd, chipnr);

			/*
			 * If BBT requires refresh and BBT-PERCHIP, set the BBT
			 * page mask to see if this BBT should be rewritten.
			 */
			if (bbt_masked_page != 0xffffffff &&
			    (chip->bbt_td->options & NAND_BBT_PERCHIP))
				bbt_masked_page = chip->bbt_td->pages[chipnr] &
					BBT_PAGE_MASK;
		}
	}
	instr->state = MTD_ERASE_DONE;

erase_exit:

	ret = instr->state == MTD_ERASE_DONE ? 0 : -EIO;

	/* Deselect and wake up anyone waiting on the device */
	nand_release_device(mtd);

	/* Do call back function */
	if (!ret)
		mtd_erase_callback(instr);

	/*
	 * If BBT requires refresh and erase was successful, rewrite any
	 * selected bad block tables.
	 */
	if (bbt_masked_page == 0xffffffff || ret)
		return ret;

	for (chipnr = 0; chipnr < chip->numchips; chipnr++) {
		if (!rewrite_bbt[chipnr])
			continue;
		/* Update the BBT for chip */
		pr_debug("%s: nand_update_bbt (%d:0x%0llx 0x%0x)\n",
				__func__, chipnr, rewrite_bbt[chipnr],
				chip->bbt_td->pages[chipnr]);
		nand_update_bbt(mtd, rewrite_bbt[chipnr]);
	}

	/* Return more or less happy */
	return ret;
}

/**
 * nand_sync - [MTD Interface] sync
 * @mtd: MTD device structure
 *
 * Sync is actually a wait for chip ready function.
 */
static void nand_sync(struct mtd_info *mtd)
{
	struct nand_chip *chip = mtd->priv;

	pr_debug("%s: called\n", __func__);

	/* Grab the lock and see if the device is available */
	nand_get_device(chip, mtd, FL_SYNCING);
	/* Release it and go back */
	nand_release_device(mtd);
}

/**
 * nand_block_isbad - [MTD Interface] Check if block at offset is bad
 * @mtd: MTD device structure
 * @offs: offset relative to mtd start
 */
static int nand_block_isbad(struct mtd_info *mtd, loff_t offs)
{
	return nand_block_checkbad(mtd, offs, 1, 0);
}

/**
 * nand_block_markbad - [MTD Interface] Mark block at the given offset as bad
 * @mtd: MTD device structure
 * @ofs: offset relative to mtd start
 */
static int nand_block_markbad(struct mtd_info *mtd, loff_t ofs)
{
	struct nand_chip *chip = mtd->priv;
	int ret;

	ret = nand_block_isbad(mtd, ofs);
	if (ret) {
		/* If it was bad already, return success and do nothing */
		if (ret > 0)
			return 0;
		return ret;
	}

	return chip->block_markbad(mtd, ofs);
}

/**
 * nand_suspend - [MTD Interface] Suspend the NAND flash
 * @mtd: MTD device structure
 */
static int nand_suspend(struct mtd_info *mtd)
{
	struct nand_chip *chip = mtd->priv;

	return nand_get_device(chip, mtd, FL_PM_SUSPENDED);
}

/**
 * nand_resume - [MTD Interface] Resume the NAND flash
 * @mtd: MTD device structure
 */
static void nand_resume(struct mtd_info *mtd)
{
	struct nand_chip *chip = mtd->priv;

	if (chip->state == FL_PM_SUSPENDED)
		nand_release_device(mtd);
	else
		pr_err("%s called for a chip which is not in suspended state\n",
			__func__);
}

/* Set default functions */
static void nand_set_defaults(struct nand_chip *chip, int busw)
{
	/* check for proper chip_delay setup, set 20us if not */
	if (!chip->chip_delay)
		chip->chip_delay = 20;

	/* check, if a user supplied command function given */
	if (chip->cmdfunc == NULL)
		chip->cmdfunc = nand_command;

	/* check, if a user supplied wait function given */
	if (chip->waitfunc == NULL)
		chip->waitfunc = nand_wait;

	if (!chip->select_chip)
		chip->select_chip = nand_select_chip;
	if (!chip->read_byte)
		chip->read_byte = busw ? nand_read_byte16 : nand_read_byte;
	if (!chip->read_word)
		chip->read_word = nand_read_word;
	if (!chip->block_bad)
		chip->block_bad = nand_block_bad;
	if (!chip->block_markbad)
		chip->block_markbad = nand_default_block_markbad;
	if (!chip->write_buf)
		chip->write_buf = busw ? nand_write_buf16 : nand_write_buf;
	if (!chip->read_buf)
		chip->read_buf = busw ? nand_read_buf16 : nand_read_buf;
	if (!chip->verify_buf)
		chip->verify_buf = busw ? nand_verify_buf16 : nand_verify_buf;
	if (!chip->scan_bbt)
		chip->scan_bbt = nand_default_bbt;

	if (!chip->controller) {
		chip->controller = &chip->hwcontrol;
		spin_lock_init(&chip->controller->lock);
		init_waitqueue_head(&chip->controller->wq);
	}

}

/* Sanitize ONFI strings so we can safely print them */
static void sanitize_string(uint8_t *s, size_t len)
{
	ssize_t i;

	/* Null terminate */
	s[len - 1] = 0;

	/* Remove non printable chars */
	for (i = 0; i < len - 1; i++) {
		if (s[i] < ' ' || s[i] > 127)
			s[i] = '?';
	}

	/* Remove trailing spaces */
	strim(s);
}

static u16 onfi_crc16(u16 crc, u8 const *p, size_t len)
{
	int i;
	while (len--) {
		crc ^= *p++ << 8;
		for (i = 0; i < 8; i++)
			crc = (crc << 1) ^ ((crc & 0x8000) ? 0x8005 : 0);
	}

	return crc;
}

/*
 * Check if the NAND chip is ONFI compliant, returns 1 if it is, 0 otherwise.
 */
static int nand_flash_detect_onfi(struct mtd_info *mtd, struct nand_chip *chip,
					int *busw)
{
	struct nand_onfi_params *p = &chip->onfi_params;
	int i;
	int val;

	/* Try ONFI for unknown chip or LP */
	chip->cmdfunc(mtd, NAND_CMD_READID, 0x20, -1);
	if (chip->read_byte(mtd) != 'O' || chip->read_byte(mtd) != 'N' ||
		chip->read_byte(mtd) != 'F' || chip->read_byte(mtd) != 'I')
		return 0;

	chip->cmdfunc(mtd, NAND_CMD_PARAM, 0, -1);
	for (i = 0; i < 3; i++) {
		chip->read_buf(mtd, (uint8_t *)p, sizeof(*p));
		if (onfi_crc16(ONFI_CRC_BASE, (uint8_t *)p, 254) ==
				le16_to_cpu(p->crc)) {
			pr_info("ONFI param page %d valid\n", i);
			break;
		}
	}

	if (i == 3)
		return 0;

	/* Check version */
	val = le16_to_cpu(p->revision);
	if (val & (1 << 5))
		chip->onfi_version = 23;
	else if (val & (1 << 4))
		chip->onfi_version = 22;
	else if (val & (1 << 3))
		chip->onfi_version = 21;
	else if (val & (1 << 2))
		chip->onfi_version = 20;
	else if (val & (1 << 1))
		chip->onfi_version = 10;
	else
		chip->onfi_version = 0;

	if (!chip->onfi_version) {
		pr_info("%s: unsupported ONFI version: %d\n", __func__, val);
		return 0;
	}

	sanitize_string(p->manufacturer, sizeof(p->manufacturer));
	sanitize_string(p->model, sizeof(p->model));
	if (!mtd->name)
		mtd->name = p->model;
	mtd->writesize = le32_to_cpu(p->byte_per_page);
	mtd->erasesize = le32_to_cpu(p->pages_per_block) * mtd->writesize;
	mtd->oobsize = le16_to_cpu(p->spare_bytes_per_page);
	chip->chipsize = le32_to_cpu(p->blocks_per_lun);
	chip->chipsize *= (uint64_t)mtd->erasesize * p->lun_count;
	*busw = 0;
	if (le16_to_cpu(p->features) & 1)
		*busw = NAND_BUSWIDTH_16;

<<<<<<< HEAD
	chip->options &= ~NAND_CHIPOPTIONS_MSK;

=======
>>>>>>> 31311c4c
	pr_info("ONFI flash detected\n");
	return 1;
}

/*
 * Get the flash and manufacturer id and lookup if the type is supported.
 */
static struct nand_flash_dev *nand_get_flash_type(struct mtd_info *mtd,
						  struct nand_chip *chip,
						  int busw,
						  int *maf_id, int *dev_id,
						  struct nand_flash_dev *type)
{
	int i, maf_idx;
	u8 id_data[8];
	int ret;

	/* Select the device */
	chip->select_chip(mtd, 0);

	/*
	 * Reset the chip, required by some chips (e.g. Micron MT29FxGxxxxx)
	 * after power-up.
	 */
	chip->cmdfunc(mtd, NAND_CMD_RESET, -1, -1);

	/* Send the command for reading device ID */
	chip->cmdfunc(mtd, NAND_CMD_READID, 0x00, -1);

	/* Read manufacturer and device IDs */
	*maf_id = chip->read_byte(mtd);
	*dev_id = chip->read_byte(mtd);

	/*
	 * Try again to make sure, as some systems the bus-hold or other
	 * interface concerns can cause random data which looks like a
	 * possibly credible NAND flash to appear. If the two results do
	 * not match, ignore the device completely.
	 */

	chip->cmdfunc(mtd, NAND_CMD_READID, 0x00, -1);

	for (i = 0; i < 2; i++)
		id_data[i] = chip->read_byte(mtd);

	if (id_data[0] != *maf_id || id_data[1] != *dev_id) {
		pr_info("%s: second ID read did not match "
			"%02x,%02x against %02x,%02x\n", __func__,
			*maf_id, *dev_id, id_data[0], id_data[1]);
		return ERR_PTR(-ENODEV);
	}

	if (!type)
		type = nand_flash_ids;

	for (; type->name != NULL; type++)
		if (*dev_id == type->id)
			break;

	chip->onfi_version = 0;
	if (!type->name || !type->pagesize) {
		/* Check is chip is ONFI compliant */
		ret = nand_flash_detect_onfi(mtd, chip, &busw);
		if (ret)
			goto ident_done;
	}

	chip->cmdfunc(mtd, NAND_CMD_READID, 0x00, -1);

	/* Read entire ID string */

	for (i = 0; i < 8; i++)
		id_data[i] = chip->read_byte(mtd);

	if (!type->name)
		return ERR_PTR(-ENODEV);

	if (!mtd->name)
		mtd->name = type->name;

	chip->chipsize = (uint64_t)type->chipsize << 20;

	if (!type->pagesize && chip->init_size) {
		/* Set the pagesize, oobsize, erasesize by the driver */
		busw = chip->init_size(mtd, chip, id_data);
	} else if (!type->pagesize) {
		int extid;
		/* The 3rd id byte holds MLC / multichip data */
		chip->cellinfo = id_data[2];
		/* The 4th id byte is the important one */
		extid = id_data[3];

		/*
		 * Field definitions are in the following datasheets:
		 * Old style (4,5 byte ID): Samsung K9GAG08U0M (p.32)
		 * New style   (6 byte ID): Samsung K9GBG08U0M (p.40)
		 *
		 * Check for wraparound + Samsung ID + nonzero 6th byte
		 * to decide what to do.
		 */
		if (id_data[0] == id_data[6] && id_data[1] == id_data[7] &&
				id_data[0] == NAND_MFR_SAMSUNG &&
				(chip->cellinfo & NAND_CI_CELLTYPE_MSK) &&
				id_data[5] != 0x00) {
			/* Calc pagesize */
			mtd->writesize = 2048 << (extid & 0x03);
			extid >>= 2;
			/* Calc oobsize */
			switch (extid & 0x03) {
			case 1:
				mtd->oobsize = 128;
				break;
			case 2:
				mtd->oobsize = 218;
				break;
			case 3:
				mtd->oobsize = 400;
				break;
			default:
				mtd->oobsize = 436;
				break;
			}
			extid >>= 2;
			/* Calc blocksize */
			mtd->erasesize = (128 * 1024) <<
				(((extid >> 1) & 0x04) | (extid & 0x03));
			busw = 0;
		} else {
			/* Calc pagesize */
			mtd->writesize = 1024 << (extid & 0x03);
			extid >>= 2;
			/* Calc oobsize */
			mtd->oobsize = (8 << (extid & 0x01)) *
				(mtd->writesize >> 9);
			extid >>= 2;
			/* Calc blocksize. Blocksize is multiples of 64KiB */
			mtd->erasesize = (64 * 1024) << (extid & 0x03);
			extid >>= 2;
			/* Get buswidth information */
			busw = (extid & 0x01) ? NAND_BUSWIDTH_16 : 0;
		}
	} else {
		/*
		 * Old devices have chip data hardcoded in the device id table.
		 */
		mtd->erasesize = type->erasesize;
		mtd->writesize = type->pagesize;
		mtd->oobsize = mtd->writesize / 32;
		busw = type->options & NAND_BUSWIDTH_16;

		/*
		 * Check for Spansion/AMD ID + repeating 5th, 6th byte since
		 * some Spansion chips have erasesize that conflicts with size
		 * listed in nand_ids table.
		 * Data sheet (5 byte ID): Spansion S30ML-P ORNAND (p.39)
		 */
		if (*maf_id == NAND_MFR_AMD && id_data[4] != 0x00 &&
				id_data[5] == 0x00 && id_data[6] == 0x00 &&
				id_data[7] == 0x00 && mtd->writesize == 512) {
			mtd->erasesize = 128 * 1024;
			mtd->erasesize <<= ((id_data[3] & 0x03) << 1);
		}
	}
	/* Get chip options */
	chip->options |= type->options;

	/*
	 * Check if chip is not a Samsung device. Do not clear the
	 * options for chips which do not have an extended id.
	 */
	if (*maf_id != NAND_MFR_SAMSUNG && !type->pagesize)
		chip->options &= ~NAND_SAMSUNG_LP_OPTIONS;
ident_done:

	/* Try to identify manufacturer */
	for (maf_idx = 0; nand_manuf_ids[maf_idx].id != 0x0; maf_idx++) {
		if (nand_manuf_ids[maf_idx].id == *maf_id)
			break;
	}

	/*
	 * Check, if buswidth is correct. Hardware drivers should set
	 * chip correct!
	 */
	if (busw != (chip->options & NAND_BUSWIDTH_16)) {
		pr_info("NAND device: Manufacturer ID:"
			" 0x%02x, Chip ID: 0x%02x (%s %s)\n", *maf_id,
			*dev_id, nand_manuf_ids[maf_idx].name, mtd->name);
		pr_warn("NAND bus width %d instead %d bit\n",
			   (chip->options & NAND_BUSWIDTH_16) ? 16 : 8,
			   busw ? 16 : 8);
		return ERR_PTR(-EINVAL);
	}

	/* Calculate the address shift from the page size */
	chip->page_shift = ffs(mtd->writesize) - 1;
	/* Convert chipsize to number of pages per chip -1 */
	chip->pagemask = (chip->chipsize >> chip->page_shift) - 1;

	chip->bbt_erase_shift = chip->phys_erase_shift =
		ffs(mtd->erasesize) - 1;
	if (chip->chipsize & 0xffffffff)
		chip->chip_shift = ffs((unsigned)chip->chipsize) - 1;
	else {
		chip->chip_shift = ffs((unsigned)(chip->chipsize >> 32));
		chip->chip_shift += 32 - 1;
	}

	chip->badblockbits = 8;

	/* Set the bad block position */
	if (mtd->writesize > 512 || (busw & NAND_BUSWIDTH_16))
		chip->badblockpos = NAND_LARGE_BADBLOCK_POS;
	else
		chip->badblockpos = NAND_SMALL_BADBLOCK_POS;

	/*
	 * Bad block marker is stored in the last page of each block
	 * on Samsung and Hynix MLC devices; stored in first two pages
	 * of each block on Micron devices with 2KiB pages and on
	 * SLC Samsung, Hynix, Toshiba, AMD/Spansion, and Macronix.
	 * All others scan only the first page.
	 */
	if ((chip->cellinfo & NAND_CI_CELLTYPE_MSK) &&
			(*maf_id == NAND_MFR_SAMSUNG ||
			 *maf_id == NAND_MFR_HYNIX))
		chip->bbt_options |= NAND_BBT_SCANLASTPAGE;
	else if ((!(chip->cellinfo & NAND_CI_CELLTYPE_MSK) &&
				(*maf_id == NAND_MFR_SAMSUNG ||
				 *maf_id == NAND_MFR_HYNIX ||
				 *maf_id == NAND_MFR_TOSHIBA ||
				 *maf_id == NAND_MFR_AMD ||
				 *maf_id == NAND_MFR_MACRONIX)) ||
			(mtd->writesize == 2048 &&
			 *maf_id == NAND_MFR_MICRON))
		chip->bbt_options |= NAND_BBT_SCAN2NDPAGE;

	/* Check for AND chips with 4 page planes */
	if (chip->options & NAND_4PAGE_ARRAY)
		chip->erase_cmd = multi_erase_cmd;
	else
		chip->erase_cmd = single_erase_cmd;

	/* Do not replace user supplied command function! */
	if (mtd->writesize > 512 && chip->cmdfunc == nand_command)
		chip->cmdfunc = nand_command_lp;

	pr_info("NAND device: Manufacturer ID: 0x%02x, Chip ID: 0x%02x (%s %s),"
		" page size: %d, OOB size: %d\n",
		*maf_id, *dev_id, nand_manuf_ids[maf_idx].name,
		chip->onfi_version ? chip->onfi_params.model : type->name,
		mtd->writesize, mtd->oobsize);

	return type;
}

/**
 * nand_scan_ident - [NAND Interface] Scan for the NAND device
 * @mtd: MTD device structure
 * @maxchips: number of chips to scan for
 * @table: alternative NAND ID table
 *
 * This is the first phase of the normal nand_scan() function. It reads the
 * flash ID and sets up MTD fields accordingly.
 *
 * The mtd->owner field must be set to the module of the caller.
 */
int nand_scan_ident(struct mtd_info *mtd, int maxchips,
		    struct nand_flash_dev *table)
{
	int i, busw, nand_maf_id, nand_dev_id;
	struct nand_chip *chip = mtd->priv;
	struct nand_flash_dev *type;

	/* Get buswidth to select the correct functions */
	busw = chip->options & NAND_BUSWIDTH_16;
	/* Set the default functions */
	nand_set_defaults(chip, busw);

	/* Read the flash type */
	type = nand_get_flash_type(mtd, chip, busw,
				&nand_maf_id, &nand_dev_id, table);

	if (IS_ERR(type)) {
		if (!(chip->options & NAND_SCAN_SILENT_NODEV))
			pr_warn("No NAND device found\n");
		chip->select_chip(mtd, -1);
		return PTR_ERR(type);
	}

	/* Check for a chip array */
	for (i = 1; i < maxchips; i++) {
		chip->select_chip(mtd, i);
		/* See comment in nand_get_flash_type for reset */
		chip->cmdfunc(mtd, NAND_CMD_RESET, -1, -1);
		/* Send the command for reading device ID */
		chip->cmdfunc(mtd, NAND_CMD_READID, 0x00, -1);
		/* Read manufacturer and device IDs */
		if (nand_maf_id != chip->read_byte(mtd) ||
		    nand_dev_id != chip->read_byte(mtd))
			break;
	}
	if (i > 1)
		pr_info("%d NAND chips detected\n", i);

	/* Store the number of chips and calc total size for mtd */
	chip->numchips = i;
	mtd->size = i * chip->chipsize;

	return 0;
}
EXPORT_SYMBOL(nand_scan_ident);


/**
 * nand_scan_tail - [NAND Interface] Scan for the NAND device
 * @mtd: MTD device structure
 *
 * This is the second phase of the normal nand_scan() function. It fills out
 * all the uninitialized function pointers with the defaults and scans for a
 * bad block table if appropriate.
 */
int nand_scan_tail(struct mtd_info *mtd)
{
	int i;
	struct nand_chip *chip = mtd->priv;

	/* New bad blocks should be marked in OOB, flash-based BBT, or both */
	BUG_ON((chip->bbt_options & NAND_BBT_NO_OOB_BBM) &&
			!(chip->bbt_options & NAND_BBT_USE_FLASH));

	if (!(chip->options & NAND_OWN_BUFFERS))
		chip->buffers = kmalloc(sizeof(*chip->buffers), GFP_KERNEL);
	if (!chip->buffers)
		return -ENOMEM;

	/* Set the internal oob buffer location, just after the page data */
	chip->oob_poi = chip->buffers->databuf + mtd->writesize;

	/*
	 * If no default placement scheme is given, select an appropriate one.
	 */
	if (!chip->ecc.layout && (chip->ecc.mode != NAND_ECC_SOFT_BCH)) {
		switch (mtd->oobsize) {
		case 8:
			chip->ecc.layout = &nand_oob_8;
			break;
		case 16:
			chip->ecc.layout = &nand_oob_16;
			break;
		case 64:
			chip->ecc.layout = &nand_oob_64;
			break;
		case 128:
			chip->ecc.layout = &nand_oob_128;
			break;
		default:
			pr_warn("No oob scheme defined for oobsize %d\n",
				   mtd->oobsize);
			BUG();
		}
	}

	if (!chip->write_page)
		chip->write_page = nand_write_page;

	/*
	 * Check ECC mode, default to software if 3byte/512byte hardware ECC is
	 * selected and we have 256 byte pagesize fallback to software ECC
	 */

	switch (chip->ecc.mode) {
	case NAND_ECC_HW_OOB_FIRST:
		/* Similar to NAND_ECC_HW, but a separate read_page handle */
		if (!chip->ecc.calculate || !chip->ecc.correct ||
		     !chip->ecc.hwctl) {
			pr_warn("No ECC functions supplied; "
				   "hardware ECC not possible\n");
			BUG();
		}
		if (!chip->ecc.read_page)
			chip->ecc.read_page = nand_read_page_hwecc_oob_first;

	case NAND_ECC_HW:
		/* Use standard hwecc read page function? */
		if (!chip->ecc.read_page)
			chip->ecc.read_page = nand_read_page_hwecc;
		if (!chip->ecc.write_page)
			chip->ecc.write_page = nand_write_page_hwecc;
		if (!chip->ecc.read_page_raw)
			chip->ecc.read_page_raw = nand_read_page_raw;
		if (!chip->ecc.write_page_raw)
			chip->ecc.write_page_raw = nand_write_page_raw;
		if (!chip->ecc.read_oob)
			chip->ecc.read_oob = nand_read_oob_std;
		if (!chip->ecc.write_oob)
			chip->ecc.write_oob = nand_write_oob_std;

	case NAND_ECC_HW_SYNDROME:
		if ((!chip->ecc.calculate || !chip->ecc.correct ||
		     !chip->ecc.hwctl) &&
		    (!chip->ecc.read_page ||
		     chip->ecc.read_page == nand_read_page_hwecc ||
		     !chip->ecc.write_page ||
		     chip->ecc.write_page == nand_write_page_hwecc)) {
			pr_warn("No ECC functions supplied; "
				   "hardware ECC not possible\n");
			BUG();
		}
		/* Use standard syndrome read/write page function? */
		if (!chip->ecc.read_page)
			chip->ecc.read_page = nand_read_page_syndrome;
		if (!chip->ecc.write_page)
			chip->ecc.write_page = nand_write_page_syndrome;
		if (!chip->ecc.read_page_raw)
			chip->ecc.read_page_raw = nand_read_page_raw_syndrome;
		if (!chip->ecc.write_page_raw)
			chip->ecc.write_page_raw = nand_write_page_raw_syndrome;
		if (!chip->ecc.read_oob)
			chip->ecc.read_oob = nand_read_oob_syndrome;
		if (!chip->ecc.write_oob)
			chip->ecc.write_oob = nand_write_oob_syndrome;

		if (mtd->writesize >= chip->ecc.size) {
			if (!chip->ecc.strength) {
				pr_warn("Driver must set ecc.strength when using hardware ECC\n");
				BUG();
			}
			break;
		}
		pr_warn("%d byte HW ECC not possible on "
			   "%d byte page size, fallback to SW ECC\n",
			   chip->ecc.size, mtd->writesize);
		chip->ecc.mode = NAND_ECC_SOFT;

	case NAND_ECC_SOFT:
		chip->ecc.calculate = nand_calculate_ecc;
		chip->ecc.correct = nand_correct_data;
		chip->ecc.read_page = nand_read_page_swecc;
		chip->ecc.read_subpage = nand_read_subpage;
		chip->ecc.write_page = nand_write_page_swecc;
		chip->ecc.read_page_raw = nand_read_page_raw;
		chip->ecc.write_page_raw = nand_write_page_raw;
		chip->ecc.read_oob = nand_read_oob_std;
		chip->ecc.write_oob = nand_write_oob_std;
		if (!chip->ecc.size)
			chip->ecc.size = 256;
		chip->ecc.bytes = 3;
		chip->ecc.strength = 1;
		break;

	case NAND_ECC_SOFT_BCH:
		if (!mtd_nand_has_bch()) {
			pr_warn("CONFIG_MTD_ECC_BCH not enabled\n");
			BUG();
		}
		chip->ecc.calculate = nand_bch_calculate_ecc;
		chip->ecc.correct = nand_bch_correct_data;
		chip->ecc.read_page = nand_read_page_swecc;
		chip->ecc.read_subpage = nand_read_subpage;
		chip->ecc.write_page = nand_write_page_swecc;
		chip->ecc.read_page_raw = nand_read_page_raw;
		chip->ecc.write_page_raw = nand_write_page_raw;
		chip->ecc.read_oob = nand_read_oob_std;
		chip->ecc.write_oob = nand_write_oob_std;
		/*
		 * Board driver should supply ecc.size and ecc.bytes values to
		 * select how many bits are correctable; see nand_bch_init()
		 * for details. Otherwise, default to 4 bits for large page
		 * devices.
		 */
		if (!chip->ecc.size && (mtd->oobsize >= 64)) {
			chip->ecc.size = 512;
			chip->ecc.bytes = 7;
		}
		chip->ecc.priv = nand_bch_init(mtd,
					       chip->ecc.size,
					       chip->ecc.bytes,
					       &chip->ecc.layout);
		if (!chip->ecc.priv) {
			pr_warn("BCH ECC initialization failed!\n");
			BUG();
		}
		chip->ecc.strength =
			chip->ecc.bytes * 8 / fls(8 * chip->ecc.size);
		break;

	case NAND_ECC_NONE:
		pr_warn("NAND_ECC_NONE selected by board driver. "
			   "This is not recommended!\n");
		chip->ecc.read_page = nand_read_page_raw;
		chip->ecc.write_page = nand_write_page_raw;
		chip->ecc.read_oob = nand_read_oob_std;
		chip->ecc.read_page_raw = nand_read_page_raw;
		chip->ecc.write_page_raw = nand_write_page_raw;
		chip->ecc.write_oob = nand_write_oob_std;
		chip->ecc.size = mtd->writesize;
		chip->ecc.bytes = 0;
		chip->ecc.strength = 0;
		break;

	default:
		pr_warn("Invalid NAND_ECC_MODE %d\n", chip->ecc.mode);
		BUG();
	}

	/* For many systems, the standard OOB write also works for raw */
	if (!chip->ecc.read_oob_raw)
		chip->ecc.read_oob_raw = chip->ecc.read_oob;
	if (!chip->ecc.write_oob_raw)
		chip->ecc.write_oob_raw = chip->ecc.write_oob;

	/*
	 * The number of bytes available for a client to place data into
	 * the out of band area.
	 */
	chip->ecc.layout->oobavail = 0;
	for (i = 0; chip->ecc.layout->oobfree[i].length
			&& i < ARRAY_SIZE(chip->ecc.layout->oobfree); i++)
		chip->ecc.layout->oobavail +=
			chip->ecc.layout->oobfree[i].length;
	mtd->oobavail = chip->ecc.layout->oobavail;

	/*
	 * Set the number of read / write steps for one page depending on ECC
	 * mode.
	 */
	chip->ecc.steps = mtd->writesize / chip->ecc.size;
	if (chip->ecc.steps * chip->ecc.size != mtd->writesize) {
		pr_warn("Invalid ECC parameters\n");
		BUG();
	}
	chip->ecc.total = chip->ecc.steps * chip->ecc.bytes;

	/* Allow subpage writes up to ecc.steps. Not possible for MLC flash */
	if (!(chip->options & NAND_NO_SUBPAGE_WRITE) &&
	    !(chip->cellinfo & NAND_CI_CELLTYPE_MSK)) {
		switch (chip->ecc.steps) {
		case 2:
			mtd->subpage_sft = 1;
			break;
		case 4:
		case 8:
		case 16:
			mtd->subpage_sft = 2;
			break;
		}
	}
	chip->subpagesize = mtd->writesize >> mtd->subpage_sft;

	/* Initialize state */
	chip->state = FL_READY;

	/* De-select the device */
	chip->select_chip(mtd, -1);

	/* Invalidate the pagebuffer reference */
	chip->pagebuf = -1;

	/* Fill in remaining MTD driver data */
	mtd->type = MTD_NANDFLASH;
	mtd->flags = (chip->options & NAND_ROM) ? MTD_CAP_ROM :
						MTD_CAP_NANDFLASH;
	mtd->_erase = nand_erase;
	mtd->_point = NULL;
	mtd->_unpoint = NULL;
	mtd->_read = nand_read;
	mtd->_write = nand_write;
	mtd->_panic_write = panic_nand_write;
	mtd->_read_oob = nand_read_oob;
	mtd->_write_oob = nand_write_oob;
	mtd->_sync = nand_sync;
	mtd->_lock = NULL;
	mtd->_unlock = NULL;
	mtd->_suspend = nand_suspend;
	mtd->_resume = nand_resume;
	mtd->_block_isbad = nand_block_isbad;
	mtd->_block_markbad = nand_block_markbad;
	mtd->writebufsize = mtd->writesize;

	/* propagate ecc info to mtd_info */
	mtd->ecclayout = chip->ecc.layout;
	mtd->ecc_strength = chip->ecc.strength;
	/*
	 * Initialize bitflip_threshold to its default prior scan_bbt() call.
	 * scan_bbt() might invoke mtd_read(), thus bitflip_threshold must be
	 * properly set.
	 */
	if (!mtd->bitflip_threshold)
		mtd->bitflip_threshold = mtd->ecc_strength;

	/* Check, if we should skip the bad block table scan */
	if (chip->options & NAND_SKIP_BBTSCAN)
		return 0;

	/* Build bad block table */
	return chip->scan_bbt(mtd);
}
EXPORT_SYMBOL(nand_scan_tail);

/*
 * is_module_text_address() isn't exported, and it's mostly a pointless
 * test if this is a module _anyway_ -- they'd have to try _really_ hard
 * to call us from in-kernel code if the core NAND support is modular.
 */
#ifdef MODULE
#define caller_is_module() (1)
#else
#define caller_is_module() \
	is_module_text_address((unsigned long)__builtin_return_address(0))
#endif

/**
 * nand_scan - [NAND Interface] Scan for the NAND device
 * @mtd: MTD device structure
 * @maxchips: number of chips to scan for
 *
 * This fills out all the uninitialized function pointers with the defaults.
 * The flash ID is read and the mtd/chip structures are filled with the
 * appropriate values. The mtd->owner field must be set to the module of the
 * caller.
 */
int nand_scan(struct mtd_info *mtd, int maxchips)
{
	int ret;

	/* Many callers got this wrong, so check for it for a while... */
	if (!mtd->owner && caller_is_module()) {
		pr_crit("%s called with NULL mtd->owner!\n", __func__);
		BUG();
	}

	ret = nand_scan_ident(mtd, maxchips, NULL);
	if (!ret)
		ret = nand_scan_tail(mtd);
	return ret;
}
EXPORT_SYMBOL(nand_scan);

/**
 * nand_release - [NAND Interface] Free resources held by the NAND device
 * @mtd: MTD device structure
 */
void nand_release(struct mtd_info *mtd)
{
	struct nand_chip *chip = mtd->priv;

	if (chip->ecc.mode == NAND_ECC_SOFT_BCH)
		nand_bch_free((struct nand_bch_control *)chip->ecc.priv);

	mtd_device_unregister(mtd);

	/* Free bad block table memory */
	kfree(chip->bbt);
	if (!(chip->options & NAND_OWN_BUFFERS))
		kfree(chip->buffers);

	/* Free bad block descriptor memory */
	if (chip->badblock_pattern && chip->badblock_pattern->options
			& NAND_BBT_DYNAMICSTRUCT)
		kfree(chip->badblock_pattern);
}
EXPORT_SYMBOL_GPL(nand_release);

static int __init nand_base_init(void)
{
	led_trigger_register_simple("nand-disk", &nand_led_trigger);
	return 0;
}

static void __exit nand_base_exit(void)
{
	led_trigger_unregister_simple(nand_led_trigger);
}

module_init(nand_base_init);
module_exit(nand_base_exit);

MODULE_LICENSE("GPL");
MODULE_AUTHOR("Steven J. Hill <sjhill@realitydiluted.com>");
MODULE_AUTHOR("Thomas Gleixner <tglx@linutronix.de>");
MODULE_DESCRIPTION("Generic NAND flash driver code");<|MERGE_RESOLUTION|>--- conflicted
+++ resolved
@@ -2909,11 +2909,6 @@
 	if (le16_to_cpu(p->features) & 1)
 		*busw = NAND_BUSWIDTH_16;
 
-<<<<<<< HEAD
-	chip->options &= ~NAND_CHIPOPTIONS_MSK;
-
-=======
->>>>>>> 31311c4c
 	pr_info("ONFI flash detected\n");
 	return 1;
 }
