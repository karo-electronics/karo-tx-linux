/*
 * Map driver for Intel XScale PXA2xx platforms.
 *
 * Author:	Nicolas Pitre
 * Copyright:	(C) 2001 MontaVista Software Inc.
 *
 * This program is free software; you can redistribute it and/or modify
 * it under the terms of the GNU General Public License version 2 as
 * published by the Free Software Foundation.
 */

#include <linux/module.h>
#include <linux/types.h>
#include <linux/slab.h>
#include <linux/kernel.h>
#include <linux/init.h>
#include <linux/platform_device.h>
#include <linux/mtd/mtd.h>
#include <linux/mtd/map.h>
#include <linux/mtd/partitions.h>

#include <asm/io.h>
#include <mach/hardware.h>

#include <asm/mach/flash.h>

#define CACHELINESIZE	32

static void pxa2xx_map_inval_cache(struct map_info *map, unsigned long from,
				      ssize_t len)
{
	unsigned long start = (unsigned long)map->cached + from;
	unsigned long end = start + len;

	start &= ~(CACHELINESIZE - 1);
	while (start < end) {
		/* invalidate D cache line */
		asm volatile ("mcr p15, 0, %0, c7, c6, 1" : : "r" (start));
		start += CACHELINESIZE;
	}
}

struct pxa2xx_flash_info {
	struct mtd_info		*mtd;
	struct map_info		map;
};


static const char *probes[] = { "RedBoot", "cmdlinepart", NULL };


static int __devinit pxa2xx_flash_probe(struct platform_device *pdev)
{
	struct flash_platform_data *flash = pdev->dev.platform_data;
	struct pxa2xx_flash_info *info;
	struct resource *res;

	res = platform_get_resource(pdev, IORESOURCE_MEM, 0);
	if (!res)
		return -ENODEV;

	info = kzalloc(sizeof(struct pxa2xx_flash_info), GFP_KERNEL);
	if (!info)
		return -ENOMEM;

	info->map.name = (char *) flash->name;
	info->map.bankwidth = flash->width;
	info->map.phys = res->start;
<<<<<<< HEAD
	info->map.size = resource_size(res);
	info->parts = flash->parts;
	info->nr_parts = flash->nr_parts;
=======
	info->map.size = res->end - res->start + 1;
>>>>>>> 15ed1532

	info->map.virt = ioremap(info->map.phys, info->map.size);
	if (!info->map.virt) {
		printk(KERN_WARNING "Failed to ioremap %s\n",
		       info->map.name);
		return -ENOMEM;
	}
	info->map.cached =
		ioremap_cached(info->map.phys, info->map.size);
	if (!info->map.cached)
		printk(KERN_WARNING "Failed to ioremap cached %s\n",
		       info->map.name);
	info->map.inval_cache = pxa2xx_map_inval_cache;
	simple_map_init(&info->map);

	printk(KERN_NOTICE
	       "Probing %s at physical address 0x%08lx"
	       " (%d-bit bankwidth)\n",
	       info->map.name, (unsigned long)info->map.phys,
	       info->map.bankwidth * 8);

	info->mtd = do_map_probe(flash->map_name, &info->map);

	if (!info->mtd) {
		iounmap((void *)info->map.virt);
		if (info->map.cached)
			iounmap(info->map.cached);
		return -EIO;
	}
	info->mtd->owner = THIS_MODULE;

	mtd_device_parse_register(info->mtd, probes, 0, NULL, 0);

	platform_set_drvdata(pdev, info);
	return 0;
}

static int __devexit pxa2xx_flash_remove(struct platform_device *dev)
{
	struct pxa2xx_flash_info *info = platform_get_drvdata(dev);

	platform_set_drvdata(dev, NULL);

	mtd_device_unregister(info->mtd);

	map_destroy(info->mtd);
	iounmap(info->map.virt);
	if (info->map.cached)
		iounmap(info->map.cached);
	kfree(info);
	return 0;
}

#ifdef CONFIG_PM
static void pxa2xx_flash_shutdown(struct platform_device *dev)
{
	struct pxa2xx_flash_info *info = platform_get_drvdata(dev);

	if (info && info->mtd->suspend(info->mtd) == 0)
		info->mtd->resume(info->mtd);
}
#else
#define pxa2xx_flash_shutdown NULL
#endif

static struct platform_driver pxa2xx_flash_driver = {
	.driver = {
		.name		= "pxa2xx-flash",
		.owner		= THIS_MODULE,
	},
	.probe		= pxa2xx_flash_probe,
	.remove		= __devexit_p(pxa2xx_flash_remove),
	.shutdown	= pxa2xx_flash_shutdown,
};

static int __init init_pxa2xx_flash(void)
{
	return platform_driver_register(&pxa2xx_flash_driver);
}

static void __exit cleanup_pxa2xx_flash(void)
{
	platform_driver_unregister(&pxa2xx_flash_driver);
}

module_init(init_pxa2xx_flash);
module_exit(cleanup_pxa2xx_flash);

MODULE_LICENSE("GPL");
MODULE_AUTHOR("Nicolas Pitre <nico@fluxnic.net>");
MODULE_DESCRIPTION("MTD map driver for Intel XScale PXA2xx");<|MERGE_RESOLUTION|>--- conflicted
+++ resolved
@@ -66,13 +66,7 @@
 	info->map.name = (char *) flash->name;
 	info->map.bankwidth = flash->width;
 	info->map.phys = res->start;
-<<<<<<< HEAD
-	info->map.size = resource_size(res);
-	info->parts = flash->parts;
-	info->nr_parts = flash->nr_parts;
-=======
 	info->map.size = res->end - res->start + 1;
->>>>>>> 15ed1532
 
 	info->map.virt = ioremap(info->map.phys, info->map.size);
 	if (!info->map.virt) {
