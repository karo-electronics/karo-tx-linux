/*
 * OMAP4XXX L3 Interconnect error handling driver
 *
 * Copyright (C) 2011 Texas Corporation
 *	Santosh Shilimkar <santosh.shilimkar@ti.com>
 *	Sricharan <r.sricharan@ti.com>
 *
 * This program is free software; you can redistribute it and/or modify
 * it under the terms of the GNU General Public License as published by
 * the Free Software Foundation; either version 2 of the License, or
 * (at your option) any later version.
 *
 * This program is distributed in the hope that it will be useful,
 * but WITHOUT ANY WARRANTY; without even the implied warranty of
 * MERCHANTABILITY or FITNESS FOR A PARTICULAR PURPOSE.  See the
 * GNU General Public License for more details.
 *
 * You should have received a copy of the GNU General Public License
 * along with this program; if not, write to the Free Software
 * Foundation, Inc., 59 Temple Place, Suite 330, Boston, MA 02111-1307
 * USA
 */
#include <linux/module.h>
#include <linux/init.h>
#include <linux/io.h>
#include <linux/platform_device.h>
#include <linux/interrupt.h>
#include <linux/kernel.h>
#include <linux/slab.h>

#include "soc.h"
#include "omap_l3_noc.h"

/*
 * Interrupt Handler for L3 error detection.
 *	1) Identify the L3 clockdomain partition to which the error belongs to.
 *	2) Identify the slave where the error information is logged
 *	3) Print the logged information.
 *	4) Add dump stack to provide kernel trace.
 *
 * Two Types of errors :
 *	1) Custom errors in L3 :
 *		Target like DMM/FW/EMIF generates SRESP=ERR error
 *	2) Standard L3 error:
 *		- Unsupported CMD.
 *			L3 tries to access target while it is idle
 *		- OCP disconnect.
 *		- Address hole error:
 *			If DSS/ISS/FDIF/USBHOSTFS access a target where they
 *			do not have connectivity, the error is logged in
 *			their default target which is DMM2.
 *
 *	On High Secure devices, firewall errors are possible and those
 *	can be trapped as well. But the trapping is implemented as part
 *	secure software and hence need not be implemented here.
 */
static irqreturn_t l3_interrupt_handler(int irq, void *_l3)
{

	struct omap4_l3 *l3 = _l3;
	int inttype, i, k;
	int err_src = 0;
	u32 std_err_main, err_reg, clear, masterid;
	void __iomem *base, *l3_targ_base;
	char *target_name, *master_name = "UN IDENTIFIED";

	/* Get the Type of interrupt */
	inttype = irq == l3->app_irq ? L3_APPLICATION_ERROR : L3_DEBUG_ERROR;

	for (i = 0; i < L3_MODULES; i++) {
		/*
		 * Read the regerr register of the clock domain
		 * to determine the source
		 */
		base = l3->l3_base[i];
		err_reg = __raw_readl(base + l3_flagmux[i] +
					+ L3_FLAGMUX_REGERR0 + (inttype << 3));

		/* Get the corresponding error and analyse */
		if (err_reg) {
			/* Identify the source from control status register */
			err_src = __ffs(err_reg);

			/* Read the stderrlog_main_source from clk domain */
			l3_targ_base = base + *(l3_targ[i] + err_src);
			std_err_main =  __raw_readl(l3_targ_base +
					L3_TARG_STDERRLOG_MAIN);
			masterid = __raw_readl(l3_targ_base +
					L3_TARG_STDERRLOG_MSTADDR);

			switch (std_err_main & CUSTOM_ERROR) {
			case STANDARD_ERROR:
				target_name =
					l3_targ_inst_name[i][err_src];
				WARN(true, "L3 standard error: TARGET:%s at address 0x%x\n",
					target_name,
					__raw_readl(l3_targ_base +
						L3_TARG_STDERRLOG_SLVOFSLSB));
				/* clear the std error log*/
				clear = std_err_main | CLEAR_STDERR_LOG;
				writel(clear, l3_targ_base +
					L3_TARG_STDERRLOG_MAIN);
				break;

			case CUSTOM_ERROR:
				target_name =
					l3_targ_inst_name[i][err_src];
				for (k = 0; k < NUM_OF_L3_MASTERS; k++) {
					if (masterid == l3_masters[k].id)
						master_name =
							l3_masters[k].name;
				}
				WARN(true, "L3 custom error: MASTER:%s TARGET:%s\n",
					master_name, target_name);
				/* clear the std error log*/
				clear = std_err_main | CLEAR_STDERR_LOG;
				writel(clear, l3_targ_base +
					L3_TARG_STDERRLOG_MAIN);
				break;

			default:
				/* Nothing to be handled here as of now */
				break;
			}
		/* Error found so break the for loop */
		break;
		}
	}
	return IRQ_HANDLED;
}

static int __devinit omap4_l3_probe(struct platform_device *pdev)
{
	static struct omap4_l3 *l3;
	struct resource	*res;
	int ret;

	l3 = kzalloc(sizeof(*l3), GFP_KERNEL);
	if (!l3)
		return -ENOMEM;

	platform_set_drvdata(pdev, l3);
	res = platform_get_resource(pdev, IORESOURCE_MEM, 0);
	if (!res) {
		dev_err(&pdev->dev, "couldn't find resource 0\n");
		ret = -ENODEV;
		goto err0;
	}

	l3->l3_base[0] = ioremap(res->start, resource_size(res));
	if (!l3->l3_base[0]) {
		dev_err(&pdev->dev, "ioremap failed\n");
		ret = -ENOMEM;
		goto err0;
	}

	res = platform_get_resource(pdev, IORESOURCE_MEM, 1);
	if (!res) {
		dev_err(&pdev->dev, "couldn't find resource 1\n");
		ret = -ENODEV;
		goto err1;
	}

	l3->l3_base[1] = ioremap(res->start, resource_size(res));
	if (!l3->l3_base[1]) {
		dev_err(&pdev->dev, "ioremap failed\n");
		ret = -ENOMEM;
		goto err1;
	}

	res = platform_get_resource(pdev, IORESOURCE_MEM, 2);
	if (!res) {
		dev_err(&pdev->dev, "couldn't find resource 2\n");
		ret = -ENODEV;
		goto err2;
	}

	l3->l3_base[2] = ioremap(res->start, resource_size(res));
	if (!l3->l3_base[2]) {
		dev_err(&pdev->dev, "ioremap failed\n");
		ret = -ENOMEM;
		goto err2;
	}

	/*
	 * Setup interrupt Handlers
	 */
	l3->debug_irq = platform_get_irq(pdev, 0);
	ret = request_irq(l3->debug_irq,
			l3_interrupt_handler,
			IRQF_DISABLED, "l3-dbg-irq", l3);
	if (ret) {
		pr_crit("L3: request_irq failed to register for 0x%x\n",
<<<<<<< HEAD
						9 + OMAP44XX_IRQ_GIC_START);
=======
						l3->debug_irq);
>>>>>>> 1ef3f756
		goto err3;
	}

	l3->app_irq = platform_get_irq(pdev, 1);
	ret = request_irq(l3->app_irq,
			l3_interrupt_handler,
			IRQF_DISABLED, "l3-app-irq", l3);
	if (ret) {
		pr_crit("L3: request_irq failed to register for 0x%x\n",
<<<<<<< HEAD
						10 + OMAP44XX_IRQ_GIC_START);
=======
						l3->app_irq);
>>>>>>> 1ef3f756
		goto err4;
	}

	return 0;

err4:
	free_irq(l3->debug_irq, l3);
err3:
	iounmap(l3->l3_base[2]);
err2:
	iounmap(l3->l3_base[1]);
err1:
	iounmap(l3->l3_base[0]);
err0:
	kfree(l3);
	return ret;
}

static int __devexit omap4_l3_remove(struct platform_device *pdev)
{
	struct omap4_l3 *l3 = platform_get_drvdata(pdev);

	free_irq(l3->app_irq, l3);
	free_irq(l3->debug_irq, l3);
	iounmap(l3->l3_base[0]);
	iounmap(l3->l3_base[1]);
	iounmap(l3->l3_base[2]);
	kfree(l3);

	return 0;
}

#if defined(CONFIG_OF)
static const struct of_device_id l3_noc_match[] = {
	{.compatible = "ti,omap4-l3-noc", },
	{},
};
MODULE_DEVICE_TABLE(of, l3_noc_match);
#else
#define l3_noc_match NULL
#endif

static struct platform_driver omap4_l3_driver = {
	.probe		= omap4_l3_probe,
	.remove		= __devexit_p(omap4_l3_remove),
	.driver		= {
		.name		= "omap_l3_noc",
		.owner		= THIS_MODULE,
		.of_match_table = l3_noc_match,
	},
};

static int __init omap4_l3_init(void)
{
	return platform_driver_register(&omap4_l3_driver);
}
postcore_initcall_sync(omap4_l3_init);

static void __exit omap4_l3_exit(void)
{
	platform_driver_unregister(&omap4_l3_driver);
}
module_exit(omap4_l3_exit);<|MERGE_RESOLUTION|>--- conflicted
+++ resolved
@@ -191,11 +191,7 @@
 			IRQF_DISABLED, "l3-dbg-irq", l3);
 	if (ret) {
 		pr_crit("L3: request_irq failed to register for 0x%x\n",
-<<<<<<< HEAD
-						9 + OMAP44XX_IRQ_GIC_START);
-=======
 						l3->debug_irq);
->>>>>>> 1ef3f756
 		goto err3;
 	}
 
@@ -205,11 +201,7 @@
 			IRQF_DISABLED, "l3-app-irq", l3);
 	if (ret) {
 		pr_crit("L3: request_irq failed to register for 0x%x\n",
-<<<<<<< HEAD
-						10 + OMAP44XX_IRQ_GIC_START);
-=======
 						l3->app_irq);
->>>>>>> 1ef3f756
 		goto err4;
 	}
 
