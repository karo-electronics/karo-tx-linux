--- conflicted
+++ resolved
@@ -132,11 +132,7 @@
 	  and AC100/AC200 ICs.
 
 config UNIPHIER_SYSTEM_BUS
-<<<<<<< HEAD
 	tristate "UniPhier System Bus driver"
-=======
-	bool "UniPhier System Bus driver"
->>>>>>> 315df954
 	depends on ARCH_UNIPHIER && OF
 	default y
 	help
