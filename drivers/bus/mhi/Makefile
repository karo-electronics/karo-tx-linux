# Host MHI stack
<<<<<<< HEAD
obj-y += host/
=======
obj-y += host/

# Endpoint MHI stack
obj-y += ep/
>>>>>>> 88084a3d
<|MERGE_RESOLUTION|>--- conflicted
+++ resolved
@@ -1,9 +1,5 @@
 # Host MHI stack
-<<<<<<< HEAD
-obj-y += host/
-=======
 obj-y += host/
 
 # Endpoint MHI stack
-obj-y += ep/
->>>>>>> 88084a3d
+obj-y += ep/