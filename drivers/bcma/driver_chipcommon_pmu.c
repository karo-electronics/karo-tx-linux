/*
 * Broadcom specific AMBA
 * ChipCommon Power Management Unit driver
 *
 * Copyright 2009, Michael Buesch <m@bues.ch>
 * Copyright 2007, Broadcom Corporation
 *
 * Licensed under the GNU/GPL. See COPYING for details.
 */

#include "bcma_private.h"
#include <linux/bcma/bcma.h>

static u32 bcma_chipco_pll_read(struct bcma_drv_cc *cc, u32 offset)
<<<<<<< HEAD
{
	bcma_cc_write32(cc, BCMA_CC_PLLCTL_ADDR, offset);
	bcma_cc_read32(cc, BCMA_CC_PLLCTL_ADDR);
	return bcma_cc_read32(cc, BCMA_CC_PLLCTL_DATA);
}

static void bcma_chipco_chipctl_maskset(struct bcma_drv_cc *cc,
					u32 offset, u32 mask, u32 set)
=======
>>>>>>> cd32984f
{
	bcma_cc_write32(cc, BCMA_CC_PLLCTL_ADDR, offset);
	bcma_cc_read32(cc, BCMA_CC_PLLCTL_ADDR);
	return bcma_cc_read32(cc, BCMA_CC_PLLCTL_DATA);
}

void bcma_chipco_pll_write(struct bcma_drv_cc *cc, u32 offset, u32 value)
{
	bcma_cc_write32(cc, BCMA_CC_PLLCTL_ADDR, offset);
	bcma_cc_read32(cc, BCMA_CC_PLLCTL_ADDR);
	bcma_cc_write32(cc, BCMA_CC_PLLCTL_DATA, value);
}
EXPORT_SYMBOL_GPL(bcma_chipco_pll_write);

void bcma_chipco_pll_maskset(struct bcma_drv_cc *cc, u32 offset, u32 mask,
			     u32 set)
{
	bcma_cc_write32(cc, BCMA_CC_PLLCTL_ADDR, offset);
	bcma_cc_read32(cc, BCMA_CC_PLLCTL_ADDR);
	bcma_cc_maskset32(cc, BCMA_CC_PLLCTL_DATA, mask, set);
}
EXPORT_SYMBOL_GPL(bcma_chipco_pll_maskset);

void bcma_chipco_chipctl_maskset(struct bcma_drv_cc *cc,
				 u32 offset, u32 mask, u32 set)
{
	bcma_cc_write32(cc, BCMA_CC_CHIPCTL_ADDR, offset);
	bcma_cc_read32(cc, BCMA_CC_CHIPCTL_ADDR);
	bcma_cc_maskset32(cc, BCMA_CC_CHIPCTL_DATA, mask, set);
}
EXPORT_SYMBOL_GPL(bcma_chipco_chipctl_maskset);

void bcma_chipco_regctl_maskset(struct bcma_drv_cc *cc, u32 offset, u32 mask,
				u32 set)
{
	bcma_cc_write32(cc, BCMA_CC_REGCTL_ADDR, offset);
	bcma_cc_read32(cc, BCMA_CC_REGCTL_ADDR);
	bcma_cc_maskset32(cc, BCMA_CC_REGCTL_DATA, mask, set);
}
EXPORT_SYMBOL_GPL(bcma_chipco_regctl_maskset);

static void bcma_pmu_pll_init(struct bcma_drv_cc *cc)
{
	struct bcma_bus *bus = cc->core->bus;

	switch (bus->chipinfo.id) {
	case 0x4313:
	case 0x4331:
	case 43224:
	case 43225:
		break;
	default:
		pr_err("PLL init unknown for device 0x%04X\n",
			bus->chipinfo.id);
	}
}

static void bcma_pmu_resources_init(struct bcma_drv_cc *cc)
{
	struct bcma_bus *bus = cc->core->bus;
	u32 min_msk = 0, max_msk = 0;

	switch (bus->chipinfo.id) {
	case 0x4313:
		min_msk = 0x200D;
		max_msk = 0xFFFF;
		break;
	case 43224:
	case 43225:
		break;
	default:
		pr_err("PMU resource config unknown for device 0x%04X\n",
			bus->chipinfo.id);
	}

	/* Set the resource masks. */
	if (min_msk)
		bcma_cc_write32(cc, BCMA_CC_PMU_MINRES_MSK, min_msk);
	if (max_msk)
		bcma_cc_write32(cc, BCMA_CC_PMU_MAXRES_MSK, max_msk);
}

void bcma_pmu_swreg_init(struct bcma_drv_cc *cc)
{
	struct bcma_bus *bus = cc->core->bus;

	switch (bus->chipinfo.id) {
	case 0x4313:
	case 0x4331:
	case 43224:
	case 43225:
		break;
	default:
		pr_err("PMU switch/regulators init unknown for device "
			"0x%04X\n", bus->chipinfo.id);
	}
}

/* Disable to allow reading SPROM. Don't know the adventages of enabling it. */
void bcma_chipco_bcm4331_ext_pa_lines_ctl(struct bcma_drv_cc *cc, bool enable)
{
	struct bcma_bus *bus = cc->core->bus;
	u32 val;

	val = bcma_cc_read32(cc, BCMA_CC_CHIPCTL);
	if (enable) {
		val |= BCMA_CHIPCTL_4331_EXTPA_EN;
		if (bus->chipinfo.pkg == 9 || bus->chipinfo.pkg == 11)
			val |= BCMA_CHIPCTL_4331_EXTPA_ON_GPIO2_5;
	} else {
		val &= ~BCMA_CHIPCTL_4331_EXTPA_EN;
		val &= ~BCMA_CHIPCTL_4331_EXTPA_ON_GPIO2_5;
	}
	bcma_cc_write32(cc, BCMA_CC_CHIPCTL, val);
}

void bcma_pmu_workarounds(struct bcma_drv_cc *cc)
{
	struct bcma_bus *bus = cc->core->bus;

	switch (bus->chipinfo.id) {
	case 0x4313:
		bcma_chipco_chipctl_maskset(cc, 0, ~0, 0x7);
		break;
	case 0x4331:
		/* BCM4331 workaround is SPROM-related, we put it in sprom.c */
		break;
	case 43224:
		if (bus->chipinfo.rev == 0) {
			pr_err("Workarounds for 43224 rev 0 not fully "
				"implemented\n");
			bcma_chipco_chipctl_maskset(cc, 0, ~0, 0x00F000F0);
		} else {
			bcma_chipco_chipctl_maskset(cc, 0, ~0, 0xF0);
		}
		break;
	case 43225:
		break;
	default:
		pr_err("Workarounds unknown for device 0x%04X\n",
			bus->chipinfo.id);
	}
}

void bcma_pmu_init(struct bcma_drv_cc *cc)
{
	u32 pmucap;

	pmucap = bcma_cc_read32(cc, BCMA_CC_PMU_CAP);
	cc->pmu.rev = (pmucap & BCMA_CC_PMU_CAP_REVISION);

	pr_debug("Found rev %u PMU (capabilities 0x%08X)\n", cc->pmu.rev,
		 pmucap);

	if (cc->pmu.rev == 1)
		bcma_cc_mask32(cc, BCMA_CC_PMU_CTL,
			      ~BCMA_CC_PMU_CTL_NOILPONW);
	else
		bcma_cc_set32(cc, BCMA_CC_PMU_CTL,
			     BCMA_CC_PMU_CTL_NOILPONW);

	if (cc->core->id.id == 0x4329 && cc->core->id.rev == 2)
		pr_err("Fix for 4329b0 bad LPOM state not implemented!\n");

	bcma_pmu_pll_init(cc);
	bcma_pmu_resources_init(cc);
	bcma_pmu_swreg_init(cc);
	bcma_pmu_workarounds(cc);
}

u32 bcma_pmu_alp_clock(struct bcma_drv_cc *cc)
{
	struct bcma_bus *bus = cc->core->bus;

	switch (bus->chipinfo.id) {
	case 0x4716:
	case 0x4748:
	case 47162:
	case 0x4313:
	case 0x5357:
	case 0x4749:
	case 53572:
		/* always 20Mhz */
		return 20000 * 1000;
	case 0x5356:
	case 0x5300:
		/* always 25Mhz */
		return 25000 * 1000;
	default:
		pr_warn("No ALP clock specified for %04X device, "
			"pmu rev. %d, using default %d Hz\n",
			bus->chipinfo.id, cc->pmu.rev, BCMA_CC_PMU_ALP_CLOCK);
	}
	return BCMA_CC_PMU_ALP_CLOCK;
}

/* Find the output of the "m" pll divider given pll controls that start with
 * pllreg "pll0" i.e. 12 for main 6 for phy, 0 for misc.
 */
static u32 bcma_pmu_clock(struct bcma_drv_cc *cc, u32 pll0, u32 m)
{
	u32 tmp, div, ndiv, p1, p2, fc;
	struct bcma_bus *bus = cc->core->bus;

	BUG_ON((pll0 & 3) || (pll0 > BCMA_CC_PMU4716_MAINPLL_PLL0));

	BUG_ON(!m || m > 4);

	if (bus->chipinfo.id == 0x5357 || bus->chipinfo.id == 0x4749) {
		/* Detect failure in clock setting */
		tmp = bcma_cc_read32(cc, BCMA_CC_CHIPSTAT);
		if (tmp & 0x40000)
			return 133 * 1000000;
	}

	tmp = bcma_chipco_pll_read(cc, pll0 + BCMA_CC_PPL_P1P2_OFF);
	p1 = (tmp & BCMA_CC_PPL_P1_MASK) >> BCMA_CC_PPL_P1_SHIFT;
	p2 = (tmp & BCMA_CC_PPL_P2_MASK) >> BCMA_CC_PPL_P2_SHIFT;

	tmp = bcma_chipco_pll_read(cc, pll0 + BCMA_CC_PPL_M14_OFF);
	div = (tmp >> ((m - 1) * BCMA_CC_PPL_MDIV_WIDTH)) &
		BCMA_CC_PPL_MDIV_MASK;

	tmp = bcma_chipco_pll_read(cc, pll0 + BCMA_CC_PPL_NM5_OFF);
	ndiv = (tmp & BCMA_CC_PPL_NDIV_MASK) >> BCMA_CC_PPL_NDIV_SHIFT;

	/* Do calculation in Mhz */
	fc = bcma_pmu_alp_clock(cc) / 1000000;
	fc = (p1 * ndiv * fc) / p2;

	/* Return clock in Hertz */
	return (fc / div) * 1000000;
}

/* query bus clock frequency for PMU-enabled chipcommon */
u32 bcma_pmu_get_clockcontrol(struct bcma_drv_cc *cc)
{
	struct bcma_bus *bus = cc->core->bus;

	switch (bus->chipinfo.id) {
	case 0x4716:
	case 0x4748:
	case 47162:
		return bcma_pmu_clock(cc, BCMA_CC_PMU4716_MAINPLL_PLL0,
				      BCMA_CC_PMU5_MAINPLL_SSB);
	case 0x5356:
		return bcma_pmu_clock(cc, BCMA_CC_PMU5356_MAINPLL_PLL0,
				      BCMA_CC_PMU5_MAINPLL_SSB);
	case 0x5357:
	case 0x4749:
		return bcma_pmu_clock(cc, BCMA_CC_PMU5357_MAINPLL_PLL0,
				      BCMA_CC_PMU5_MAINPLL_SSB);
	case 0x5300:
		return bcma_pmu_clock(cc, BCMA_CC_PMU4706_MAINPLL_PLL0,
				      BCMA_CC_PMU5_MAINPLL_SSB);
	case 53572:
		return 75000000;
	default:
		pr_warn("No backplane clock specified for %04X device, "
			"pmu rev. %d, using default %d Hz\n",
			bus->chipinfo.id, cc->pmu.rev, BCMA_CC_PMU_HT_CLOCK);
	}
	return BCMA_CC_PMU_HT_CLOCK;
}

/* query cpu clock frequency for PMU-enabled chipcommon */
u32 bcma_pmu_get_clockcpu(struct bcma_drv_cc *cc)
{
	struct bcma_bus *bus = cc->core->bus;

	if (bus->chipinfo.id == 53572)
		return 300000000;

	if (cc->pmu.rev >= 5) {
		u32 pll;
		switch (bus->chipinfo.id) {
		case 0x5356:
			pll = BCMA_CC_PMU5356_MAINPLL_PLL0;
			break;
		case 0x5357:
		case 0x4749:
			pll = BCMA_CC_PMU5357_MAINPLL_PLL0;
			break;
		default:
			pll = BCMA_CC_PMU4716_MAINPLL_PLL0;
			break;
		}

		/* TODO: if (bus->chipinfo.id == 0x5300)
		  return si_4706_pmu_clock(sih, osh, cc, PMU4706_MAINPLL_PLL0, PMU5_MAINPLL_CPU); */
		return bcma_pmu_clock(cc, pll, BCMA_CC_PMU5_MAINPLL_CPU);
	}

	return bcma_pmu_get_clockcontrol(cc);
}<|MERGE_RESOLUTION|>--- conflicted
+++ resolved
@@ -12,17 +12,6 @@
 #include <linux/bcma/bcma.h>
 
 static u32 bcma_chipco_pll_read(struct bcma_drv_cc *cc, u32 offset)
-<<<<<<< HEAD
-{
-	bcma_cc_write32(cc, BCMA_CC_PLLCTL_ADDR, offset);
-	bcma_cc_read32(cc, BCMA_CC_PLLCTL_ADDR);
-	return bcma_cc_read32(cc, BCMA_CC_PLLCTL_DATA);
-}
-
-static void bcma_chipco_chipctl_maskset(struct bcma_drv_cc *cc,
-					u32 offset, u32 mask, u32 set)
-=======
->>>>>>> cd32984f
 {
 	bcma_cc_write32(cc, BCMA_CC_PLLCTL_ADDR, offset);
 	bcma_cc_read32(cc, BCMA_CC_PLLCTL_ADDR);
