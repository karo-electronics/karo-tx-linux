--- conflicted
+++ resolved
@@ -578,8 +578,6 @@
 	"CHG END",
 };
 
-<<<<<<< HEAD
-=======
 static int da9052_bat_irq_bits[] = {
 	DA9052_IRQ_TBAT,
 	DA9052_IRQ_DCIN,
@@ -589,7 +587,6 @@
 	DA9052_IRQ_CHGEND,
 };
 
->>>>>>> 9931faca
 static s32 da9052_bat_probe(struct platform_device *pdev)
 {
 	struct da9052_pdata *pdata;
