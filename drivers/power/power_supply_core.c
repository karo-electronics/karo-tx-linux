/*
 *  Universal power supply monitor class
 *
 *  Copyright © 2007  Anton Vorontsov <cbou@mail.ru>
 *  Copyright © 2004  Szabolcs Gyurko
 *  Copyright © 2003  Ian Molton <spyro@f2s.com>
 *
 *  Modified: 2004, Oct     Szabolcs Gyurko
 *
 *  You may use this code as per GPL version 2
 */

#include <linux/module.h>
#include <linux/types.h>
#include <linux/init.h>
#include <linux/slab.h>
#include <linux/device.h>
#include <linux/err.h>
#include <linux/power_supply.h>
#include <linux/thermal.h>
#include "power_supply.h"

/* exported for the APM Power driver, APM emulation */
struct class *power_supply_class;
EXPORT_SYMBOL_GPL(power_supply_class);

static struct device_type power_supply_dev_type;

static bool __power_supply_is_supplied_by(struct power_supply *supplier,
					 struct power_supply *supply)
{
	int i;

	if (!supply->supplied_from && !supplier->supplied_to)
		return false;

	/* Support both supplied_to and supplied_from modes */
	if (supply->supplied_from) {
		if (!supplier->name)
			return false;
		for (i = 0; i < supply->num_supplies; i++)
			if (!strcmp(supplier->name, supply->supplied_from[i]))
				return true;
	} else {
		if (!supply->name)
			return false;
		for (i = 0; i < supplier->num_supplicants; i++)
			if (!strcmp(supplier->supplied_to[i], supply->name))
				return true;
	}

	return false;
}

static int __power_supply_changed_work(struct device *dev, void *data)
{
	struct power_supply *psy = (struct power_supply *)data;
	struct power_supply *pst = dev_get_drvdata(dev);

	if (__power_supply_is_supplied_by(psy, pst)) {
		if (pst->external_power_changed)
			pst->external_power_changed(pst);
	}

	return 0;
}

static void power_supply_changed_work(struct work_struct *work)
{
	struct power_supply *psy = container_of(work, struct power_supply,
						changed_work);

	dev_dbg(psy->dev, "%s\n", __func__);

	class_for_each_device(power_supply_class, NULL, psy,
			      __power_supply_changed_work);

	power_supply_update_leds(psy);

	kobject_uevent(&psy->dev->kobj, KOBJ_CHANGE);
}

void power_supply_changed(struct power_supply *psy)
{
	dev_dbg(psy->dev, "%s\n", __func__);

	schedule_work(&psy->changed_work);
}
EXPORT_SYMBOL_GPL(power_supply_changed);

#ifdef CONFIG_OF
#include <linux/of.h>

static int __power_supply_populate_supplied_from(struct device *dev,
						 void *data)
{
	struct power_supply *psy = (struct power_supply *)data;
	struct power_supply *epsy = dev_get_drvdata(dev);
	struct device_node *np;
	int i = 0;

	do {
		np = of_parse_phandle(psy->of_node, "power-supplies", i++);
		if (!np)
			continue;

		if (np == epsy->of_node) {
			dev_info(psy->dev, "%s: Found supply : %s\n",
				psy->name, epsy->name);
			psy->supplied_from[i-1] = (char *)epsy->name;
			psy->num_supplies++;
<<<<<<< HEAD
			break;
		}
=======
			of_node_put(np);
			break;
		}
		of_node_put(np);
>>>>>>> d0e0ac97
	} while (np);

	return 0;
}

static int power_supply_populate_supplied_from(struct power_supply *psy)
{
	int error;

	error = class_for_each_device(power_supply_class, NULL, psy,
				      __power_supply_populate_supplied_from);

	dev_dbg(psy->dev, "%s %d\n", __func__, error);

	return error;
}

static int  __power_supply_find_supply_from_node(struct device *dev,
						 void *data)
{
	struct device_node *np = (struct device_node *)data;
	struct power_supply *epsy = dev_get_drvdata(dev);

	/* return error breaks out of class_for_each_device loop */
	if (epsy->of_node == np)
		return -EINVAL;

	return 0;
}

static int power_supply_find_supply_from_node(struct device_node *supply_node)
{
	int error;
	struct device *dev;
	struct class_dev_iter iter;

	/*
	 * Use iterator to see if any other device is registered.
	 * This is required since class_for_each_device returns 0
	 * if there are no devices registered.
	 */
	class_dev_iter_init(&iter, power_supply_class, NULL, NULL);
	dev = class_dev_iter_next(&iter);

	if (!dev)
		return -EPROBE_DEFER;

	/*
	 * We have to treat the return value as inverted, because if
	 * we return error on not found, then it won't continue looking.
	 * So we trick it by returning error on success to stop looking
	 * once the matching device is found.
	 */
	error = class_for_each_device(power_supply_class, NULL, supply_node,
				       __power_supply_find_supply_from_node);

	return error ? 0 : -EPROBE_DEFER;
}

static int power_supply_check_supplies(struct power_supply *psy)
{
	struct device_node *np;
	int cnt = 0;

	/* If there is already a list honor it */
	if (psy->supplied_from && psy->num_supplies > 0)
		return 0;

	/* No device node found, nothing to do */
	if (!psy->of_node)
		return 0;

	do {
		int ret;

		np = of_parse_phandle(psy->of_node, "power-supplies", cnt++);
		if (!np)
			continue;

		ret = power_supply_find_supply_from_node(np);
		if (ret) {
			dev_dbg(psy->dev, "Failed to find supply, defer!\n");
<<<<<<< HEAD
			return -EPROBE_DEFER;
		}
=======
			of_node_put(np);
			return -EPROBE_DEFER;
		}
		of_node_put(np);
>>>>>>> d0e0ac97
	} while (np);

	/* All supplies found, allocate char ** array for filling */
	psy->supplied_from = devm_kzalloc(psy->dev, sizeof(psy->supplied_from),
					  GFP_KERNEL);
	if (!psy->supplied_from) {
		dev_err(psy->dev, "Couldn't allocate memory for supply list\n");
		return -ENOMEM;
	}

	*psy->supplied_from = devm_kzalloc(psy->dev, sizeof(char *) * cnt,
					   GFP_KERNEL);
	if (!*psy->supplied_from) {
		dev_err(psy->dev, "Couldn't allocate memory for supply list\n");
		return -ENOMEM;
	}

	return power_supply_populate_supplied_from(psy);
}
#else
static inline int power_supply_check_supplies(struct power_supply *psy)
{
	return 0;
}
#endif

static int __power_supply_am_i_supplied(struct device *dev, void *data)
{
	union power_supply_propval ret = {0,};
	struct power_supply *psy = (struct power_supply *)data;
	struct power_supply *epsy = dev_get_drvdata(dev);

	if (__power_supply_is_supplied_by(epsy, psy))
		if (!epsy->get_property(epsy, POWER_SUPPLY_PROP_ONLINE, &ret)) {
			if (ret.intval)
				return ret.intval;
		}

	return 0;
}

int power_supply_am_i_supplied(struct power_supply *psy)
{
	int error;

	error = class_for_each_device(power_supply_class, NULL, psy,
				      __power_supply_am_i_supplied);

	dev_dbg(psy->dev, "%s %d\n", __func__, error);

	return error;
}
EXPORT_SYMBOL_GPL(power_supply_am_i_supplied);

static int __power_supply_is_system_supplied(struct device *dev, void *data)
{
	union power_supply_propval ret = {0,};
	struct power_supply *psy = dev_get_drvdata(dev);
	unsigned int *count = data;

	(*count)++;
	if (psy->type != POWER_SUPPLY_TYPE_BATTERY) {
		if (psy->get_property(psy, POWER_SUPPLY_PROP_ONLINE, &ret))
			return 0;
		if (ret.intval)
			return ret.intval;
	}
	return 0;
}

int power_supply_is_system_supplied(void)
{
	int error;
	unsigned int count = 0;

	error = class_for_each_device(power_supply_class, NULL, &count,
				      __power_supply_is_system_supplied);

	/*
	 * If no power class device was found at all, most probably we are
	 * running on a desktop system, so assume we are on mains power.
	 */
	if (count == 0)
		return 1;

	return error;
}
EXPORT_SYMBOL_GPL(power_supply_is_system_supplied);

int power_supply_set_battery_charged(struct power_supply *psy)
{
	if (psy->type == POWER_SUPPLY_TYPE_BATTERY && psy->set_charged) {
		psy->set_charged(psy);
		return 0;
	}

	return -EINVAL;
}
EXPORT_SYMBOL_GPL(power_supply_set_battery_charged);

static int power_supply_match_device_by_name(struct device *dev, const void *data)
{
	const char *name = data;
	struct power_supply *psy = dev_get_drvdata(dev);

	return strcmp(psy->name, name) == 0;
}

struct power_supply *power_supply_get_by_name(const char *name)
{
	struct device *dev = class_find_device(power_supply_class, NULL, name,
					power_supply_match_device_by_name);

	return dev ? dev_get_drvdata(dev) : NULL;
}
EXPORT_SYMBOL_GPL(power_supply_get_by_name);

int power_supply_powers(struct power_supply *psy, struct device *dev)
{
	return sysfs_create_link(&psy->dev->kobj, &dev->kobj, "powers");
}
EXPORT_SYMBOL_GPL(power_supply_powers);

static void power_supply_dev_release(struct device *dev)
{
	pr_debug("device: '%s': %s\n", dev_name(dev), __func__);
	kfree(dev);
}

#ifdef CONFIG_THERMAL
static int power_supply_read_temp(struct thermal_zone_device *tzd,
		unsigned long *temp)
{
	struct power_supply *psy;
	union power_supply_propval val;
	int ret;

	WARN_ON(tzd == NULL);
	psy = tzd->devdata;
	ret = psy->get_property(psy, POWER_SUPPLY_PROP_TEMP, &val);

	/* Convert tenths of degree Celsius to milli degree Celsius. */
	if (!ret)
		*temp = val.intval * 100;

	return ret;
}

static struct thermal_zone_device_ops psy_tzd_ops = {
	.get_temp = power_supply_read_temp,
};

static int psy_register_thermal(struct power_supply *psy)
{
	int i;

	/* Register battery zone device psy reports temperature */
	for (i = 0; i < psy->num_properties; i++) {
		if (psy->properties[i] == POWER_SUPPLY_PROP_TEMP) {
			psy->tzd = thermal_zone_device_register(psy->name, 0, 0,
					psy, &psy_tzd_ops, NULL, 0, 0);
			if (IS_ERR(psy->tzd))
				return PTR_ERR(psy->tzd);
			break;
		}
	}
	return 0;
}

static void psy_unregister_thermal(struct power_supply *psy)
{
	if (IS_ERR_OR_NULL(psy->tzd))
		return;
	thermal_zone_device_unregister(psy->tzd);
}

/* thermal cooling device callbacks */
static int ps_get_max_charge_cntl_limit(struct thermal_cooling_device *tcd,
					unsigned long *state)
{
	struct power_supply *psy;
	union power_supply_propval val;
	int ret;

	psy = tcd->devdata;
	ret = psy->get_property(psy,
		POWER_SUPPLY_PROP_CHARGE_CONTROL_LIMIT_MAX, &val);
	if (!ret)
		*state = val.intval;

	return ret;
}

static int ps_get_cur_chrage_cntl_limit(struct thermal_cooling_device *tcd,
					unsigned long *state)
{
	struct power_supply *psy;
	union power_supply_propval val;
	int ret;

	psy = tcd->devdata;
	ret = psy->get_property(psy,
		POWER_SUPPLY_PROP_CHARGE_CONTROL_LIMIT, &val);
	if (!ret)
		*state = val.intval;

	return ret;
}

static int ps_set_cur_charge_cntl_limit(struct thermal_cooling_device *tcd,
					unsigned long state)
{
	struct power_supply *psy;
	union power_supply_propval val;
	int ret;

	psy = tcd->devdata;
	val.intval = state;
	ret = psy->set_property(psy,
		POWER_SUPPLY_PROP_CHARGE_CONTROL_LIMIT, &val);

	return ret;
}

static struct thermal_cooling_device_ops psy_tcd_ops = {
	.get_max_state = ps_get_max_charge_cntl_limit,
	.get_cur_state = ps_get_cur_chrage_cntl_limit,
	.set_cur_state = ps_set_cur_charge_cntl_limit,
};

static int psy_register_cooler(struct power_supply *psy)
{
	int i;

	/* Register for cooling device if psy can control charging */
	for (i = 0; i < psy->num_properties; i++) {
		if (psy->properties[i] ==
				POWER_SUPPLY_PROP_CHARGE_CONTROL_LIMIT) {
			psy->tcd = thermal_cooling_device_register(
							(char *)psy->name,
							psy, &psy_tcd_ops);
			if (IS_ERR(psy->tcd))
				return PTR_ERR(psy->tcd);
			break;
		}
	}
	return 0;
}

static void psy_unregister_cooler(struct power_supply *psy)
{
	if (IS_ERR_OR_NULL(psy->tcd))
		return;
	thermal_cooling_device_unregister(psy->tcd);
}
#else
static int psy_register_thermal(struct power_supply *psy)
{
	return 0;
}

static void psy_unregister_thermal(struct power_supply *psy)
{
}

static int psy_register_cooler(struct power_supply *psy)
{
	return 0;
}

static void psy_unregister_cooler(struct power_supply *psy)
{
}
#endif

int power_supply_register(struct device *parent, struct power_supply *psy)
{
	struct device *dev;
	int rc;

	dev = kzalloc(sizeof(*dev), GFP_KERNEL);
	if (!dev)
		return -ENOMEM;

	device_initialize(dev);

	dev->class = power_supply_class;
	dev->type = &power_supply_dev_type;
	dev->parent = parent;
	dev->release = power_supply_dev_release;
	dev_set_drvdata(dev, psy);
	psy->dev = dev;

	INIT_WORK(&psy->changed_work, power_supply_changed_work);

	rc = power_supply_check_supplies(psy);
	if (rc) {
		dev_info(dev, "Not all required supplies found, defer probe\n");
		goto check_supplies_failed;
	}

	rc = kobject_set_name(&dev->kobj, "%s", psy->name);
	if (rc)
		goto kobject_set_name_failed;

	rc = device_add(dev);
	if (rc)
		goto device_add_failed;

	rc = psy_register_thermal(psy);
	if (rc)
		goto register_thermal_failed;

	rc = psy_register_cooler(psy);
	if (rc)
		goto register_cooler_failed;

	rc = power_supply_create_triggers(psy);
	if (rc)
		goto create_triggers_failed;

	power_supply_changed(psy);

	goto success;

create_triggers_failed:
	psy_unregister_cooler(psy);
register_cooler_failed:
	psy_unregister_thermal(psy);
register_thermal_failed:
	device_del(dev);
kobject_set_name_failed:
device_add_failed:
check_supplies_failed:
	put_device(dev);
success:
	return rc;
}
EXPORT_SYMBOL_GPL(power_supply_register);

void power_supply_unregister(struct power_supply *psy)
{
	cancel_work_sync(&psy->changed_work);
	sysfs_remove_link(&psy->dev->kobj, "powers");
	power_supply_remove_triggers(psy);
	psy_unregister_cooler(psy);
	psy_unregister_thermal(psy);
	device_unregister(psy->dev);
}
EXPORT_SYMBOL_GPL(power_supply_unregister);

static int __init power_supply_class_init(void)
{
	power_supply_class = class_create(THIS_MODULE, "power_supply");

	if (IS_ERR(power_supply_class))
		return PTR_ERR(power_supply_class);

	power_supply_class->dev_uevent = power_supply_uevent;
	power_supply_init_attrs(&power_supply_dev_type);

	return 0;
}

static void __exit power_supply_class_exit(void)
{
	class_destroy(power_supply_class);
}

subsys_initcall(power_supply_class_init);
module_exit(power_supply_class_exit);

MODULE_DESCRIPTION("Universal power supply monitor class");
MODULE_AUTHOR("Ian Molton <spyro@f2s.com>, "
	      "Szabolcs Gyurko, "
	      "Anton Vorontsov <cbou@mail.ru>");
MODULE_LICENSE("GPL");<|MERGE_RESOLUTION|>--- conflicted
+++ resolved
@@ -109,15 +109,10 @@
 				psy->name, epsy->name);
 			psy->supplied_from[i-1] = (char *)epsy->name;
 			psy->num_supplies++;
-<<<<<<< HEAD
-			break;
-		}
-=======
 			of_node_put(np);
 			break;
 		}
 		of_node_put(np);
->>>>>>> d0e0ac97
 	} while (np);
 
 	return 0;
@@ -200,15 +195,10 @@
 		ret = power_supply_find_supply_from_node(np);
 		if (ret) {
 			dev_dbg(psy->dev, "Failed to find supply, defer!\n");
-<<<<<<< HEAD
-			return -EPROBE_DEFER;
-		}
-=======
 			of_node_put(np);
 			return -EPROBE_DEFER;
 		}
 		of_node_put(np);
->>>>>>> d0e0ac97
 	} while (np);
 
 	/* All supplies found, allocate char ** array for filling */
