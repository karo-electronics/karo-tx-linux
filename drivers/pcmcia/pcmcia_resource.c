--- conflicted
+++ resolved
@@ -55,7 +55,12 @@
 }
 
 
-<<<<<<< HEAD
+/**
+ * release_io_space() - release IO ports allocated with alloc_io_space()
+ * @s: pcmcia socket
+ * @res: resource to release
+ *
+ */
 static void release_io_space(struct pcmcia_socket *s, struct resource *res)
 {
 	resource_size_t num = resource_size(res);
@@ -81,44 +86,6 @@
 			}
 		}
 	}
-} /* release_io_space */
-
-/** alloc_io_space
-=======
-/**
- * release_io_space() - release IO ports allocated with alloc_io_space()
- * @s: pcmcia socket
- * @res: resource to release
->>>>>>> 45f53cc9
- *
- */
-<<<<<<< HEAD
-=======
-static void release_io_space(struct pcmcia_socket *s, struct resource *res)
-{
-	resource_size_t num = resource_size(res);
-	int i;
-
-	dev_dbg(&s->dev, "release_io_space for %pR\n", res);
-
-	for (i = 0; i < MAX_IO_WIN; i++) {
-		if (!s->io[i].res)
-			continue;
-		if ((s->io[i].res->start <= res->start) &&
-		    (s->io[i].res->end >= res->end)) {
-			s->io[i].InUse -= num;
-			if (res->parent)
-				release_resource(res);
-			res->start = res->end = 0;
-			res->flags = IORESOURCE_IO;
-			/* Free the window if no one else is using it */
-			if (s->io[i].InUse == 0) {
-				release_resource(s->io[i].res);
-				kfree(s->io[i].res);
-				s->io[i].res = NULL;
-			}
-		}
-	}
 }
 
 
@@ -130,7 +97,6 @@
  *
  * Special stuff for managing IO windows, because they are scarce
  */
->>>>>>> 45f53cc9
 static int alloc_io_space(struct pcmcia_socket *s, struct resource *res,
 			unsigned int lines)
 {
@@ -138,21 +104,12 @@
 	unsigned int base = res->start;
 	unsigned int num = res->end;
 	int ret;
-<<<<<<< HEAD
 
 	res->flags |= IORESOURCE_IO;
 
 	dev_dbg(&s->dev, "alloc_io_space request for %pR, %d lines\n",
 		res, lines);
 
-=======
-
-	res->flags |= IORESOURCE_IO;
-
-	dev_dbg(&s->dev, "alloc_io_space request for %pR, %d lines\n",
-		res, lines);
-
->>>>>>> 45f53cc9
 	align = base ? (lines ? 1<<lines : 0) : 1;
 	if (align && (align < num)) {
 		if (base) {
@@ -188,11 +145,7 @@
 	}
 	dev_dbg(&s->dev, "alloc_io_space request result %d: %pR\n", ret, res);
 	return ret;
-<<<<<<< HEAD
-} /* alloc_io_space */
-=======
-}
->>>>>>> 45f53cc9
+}
 
 
 /**
@@ -225,53 +178,13 @@
 		return -EACCES;
 	}
 
-<<<<<<< HEAD
-	addr = (c->ConfigBase + where) >> 1;
-=======
 	addr = (p_dev->config_base + where) >> 1;
->>>>>>> 45f53cc9
 
 	ret = accessf(s, 1, addr, 1, val);
 
 	mutex_unlock(&s->ops_mutex);
 
 	return ret;
-<<<<<<< HEAD
-} /* pcmcia_access_config */
-
-
-/**
- * pcmcia_read_config_byte() - read a byte from a card configuration register
- *
- * pcmcia_read_config_byte() reads a byte from a configuration register in
- * attribute memory.
- */
-int pcmcia_read_config_byte(struct pcmcia_device *p_dev, off_t where, u8 *val)
-{
-	return pcmcia_access_config(p_dev, where, val, pcmcia_read_cis_mem);
-}
-EXPORT_SYMBOL(pcmcia_read_config_byte);
-
-
-/**
- * pcmcia_write_config_byte() - write a byte to a card configuration register
- *
- * pcmcia_write_config_byte() writes a byte to a configuration register in
- * attribute memory.
- */
-int pcmcia_write_config_byte(struct pcmcia_device *p_dev, off_t where, u8 val)
-{
-	return pcmcia_access_config(p_dev, where, &val, pcmcia_write_cis_mem);
-}
-EXPORT_SYMBOL(pcmcia_write_config_byte);
-
-
-int pcmcia_map_mem_page(struct pcmcia_device *p_dev, window_handle_t wh,
-			unsigned int offset)
-{
-	struct pcmcia_socket *s = p_dev->socket;
-	struct resource *res = wh;
-=======
 }
 
 
@@ -315,7 +228,6 @@
 			unsigned int offset)
 {
 	struct pcmcia_socket *s = p_dev->socket;
->>>>>>> 45f53cc9
 	unsigned int w;
 	int ret;
 
@@ -351,56 +263,15 @@
 
 	mutex_lock(&s->ops_mutex);
 
-<<<<<<< HEAD
-	if (!(s->state & SOCKET_PRESENT)) {
-		dev_dbg(&p_dev->dev, "No card present\n");
-		ret = -ENODEV;
-		goto unlock;
-	}
-	if (!(c->state & CONFIG_LOCKED)) {
-		dev_dbg(&p_dev->dev, "Configuration isnt't locked\n");
-=======
 	dev_dbg(&p_dev->dev, "fixup iowidth to 8bit\n");
 
 	if (!(s->state & SOCKET_PRESENT) ||
 		!(p_dev->function_config->state & CONFIG_LOCKED)) {
 		dev_dbg(&p_dev->dev, "No card? Config not locked?\n");
->>>>>>> 45f53cc9
 		ret = -EACCES;
 		goto unlock;
 	}
 
-<<<<<<< HEAD
-	if (mod->Attributes & (CONF_IRQ_CHANGE_VALID | CONF_VCC_CHANGE_VALID)) {
-		dev_dbg(&p_dev->dev,
-			"changing Vcc or IRQ is not allowed at this time\n");
-		ret = -EINVAL;
-		goto unlock;
-	}
-
-	/* We only allow changing Vpp1 and Vpp2 to the same value */
-	if ((mod->Attributes & CONF_VPP1_CHANGE_VALID) &&
-	    (mod->Attributes & CONF_VPP2_CHANGE_VALID)) {
-		if (mod->Vpp1 != mod->Vpp2) {
-			dev_dbg(&p_dev->dev,
-				"Vpp1 and Vpp2 must be the same\n");
-			ret = -EINVAL;
-			goto unlock;
-		}
-		s->socket.Vpp = mod->Vpp1;
-		if (s->ops->set_socket(s, &s->socket)) {
-			dev_printk(KERN_WARNING, &p_dev->dev,
-				   "Unable to set VPP\n");
-			ret = -EIO;
-			goto unlock;
-		}
-	} else if ((mod->Attributes & CONF_VPP1_CHANGE_VALID) ||
-		   (mod->Attributes & CONF_VPP2_CHANGE_VALID)) {
-		dev_dbg(&p_dev->dev,
-			"changing Vcc is not allowed at this time\n");
-		ret = -EINVAL;
-		goto unlock;
-=======
 	io_on.speed = io_speed;
 	for (i = 0; i < MAX_IO_WIN; i++) {
 		if (!s->io[i].res)
@@ -415,7 +286,6 @@
 		s->ops->set_io_map(s, &io_off);
 		mdelay(40);
 		s->ops->set_io_map(s, &io_on);
->>>>>>> 45f53cc9
 	}
 unlock:
 	mutex_unlock(&s->ops_mutex);
@@ -551,8 +421,6 @@
 } /* pcmcia_release_io */
 
 
-<<<<<<< HEAD
-=======
 /**
  * pcmcia_release_window() - release reserved iomem for PCMCIA devices
  * @p_dev: pcmcia device
@@ -561,7 +429,6 @@
  * pcmcia_release_window() releases &struct resource *res which was
  * previously reserved by calling pcmcia_request_window().
  */
->>>>>>> 45f53cc9
 int pcmcia_release_window(struct pcmcia_device *p_dev, struct resource *res)
 {
 	struct pcmcia_socket *s = p_dev->socket;
@@ -595,11 +462,8 @@
 		kfree(win->res);
 		win->res = NULL;
 	}
-<<<<<<< HEAD
-=======
 	res->start = res->end = 0;
 	res->flags = IORESOURCE_MEM;
->>>>>>> 45f53cc9
 	p_dev->_win &= ~CLIENT_WIN_REQ(w);
 	mutex_unlock(&s->ops_mutex);
 
@@ -632,14 +496,6 @@
 	if (!(s->state & SOCKET_PRESENT))
 		return -ENODEV;
 
-<<<<<<< HEAD
-	if (req->IntType & INT_CARDBUS) {
-		dev_dbg(&p_dev->dev, "IntType may not be INT_CARDBUS\n");
-		return -EINVAL;
-	}
-
-=======
->>>>>>> 45f53cc9
 	mutex_lock(&s->ops_mutex);
 	c = p_dev->function_config;
 	if (c->state & CONFIG_LOCKED) {
@@ -712,21 +568,6 @@
 		pcmcia_write_cis_mem(s, 1, (base + CISREG_COR)>>1, 1, &option);
 		mdelay(40);
 	}
-<<<<<<< HEAD
-	if (req->Present & PRESENT_STATUS) {
-		c->Status = req->Status;
-		pcmcia_write_cis_mem(s, 1, (base + CISREG_CCSR)>>1, 1, &c->Status);
-	}
-	if (req->Present & PRESENT_PIN_REPLACE) {
-		c->Pin = req->Pin;
-		pcmcia_write_cis_mem(s, 1, (base + CISREG_PRR)>>1, 1, &c->Pin);
-	}
-	if (req->Present & PRESENT_EXT_STATUS) {
-		c->ExtStatus = req->ExtStatus;
-		pcmcia_write_cis_mem(s, 1, (base + CISREG_ESR)>>1, 1, &c->ExtStatus);
-	}
-	if (req->Present & PRESENT_IOBASE_0) {
-=======
 	if (p_dev->config_regs & PRESENT_STATUS)
 		pcmcia_write_cis_mem(s, 1, (base + CISREG_CCSR)>>1, 1, &status);
 
@@ -735,17 +576,12 @@
 					&ext_status);
 
 	if (p_dev->config_regs & PRESENT_IOBASE_0) {
->>>>>>> 45f53cc9
 		u8 b = c->io[0].start & 0xff;
 		pcmcia_write_cis_mem(s, 1, (base + CISREG_IOBASE_0)>>1, 1, &b);
 		b = (c->io[0].start >> 8) & 0xff;
 		pcmcia_write_cis_mem(s, 1, (base + CISREG_IOBASE_1)>>1, 1, &b);
 	}
-<<<<<<< HEAD
-	if (req->Present & PRESENT_IOSIZE) {
-=======
 	if (p_dev->config_regs & PRESENT_IOSIZE) {
->>>>>>> 45f53cc9
 		u8 b = resource_size(&c->io[0]) + resource_size(&c->io[1]) - 1;
 		pcmcia_write_cis_mem(s, 1, (base + CISREG_IOSIZE)>>1, 1, &b);
 	}
@@ -782,14 +618,9 @@
 
 /**
  * pcmcia_request_io() - attempt to reserve port ranges for PCMCIA devices
-<<<<<<< HEAD
- *
- * pcmcia_request_io() attepts to reserve the IO port ranges specified in
-=======
  * @p_dev: the associated PCMCIA device
  *
  * pcmcia_request_io() attempts to reserve the IO port ranges specified in
->>>>>>> 45f53cc9
  * &struct pcmcia_device @p_dev->resource[0] and @p_dev->resource[1]. The
  * "start" value is the requested start of the IO port resource; "end"
  * reflects the number of ports requested. The number of IO lines requested
@@ -1048,7 +879,6 @@
 	struct pcmcia_socket *s = p_dev->socket;
 	pccard_mem_map *win;
 	u_long align;
-	struct resource *res;
 	int w;
 
 	dev_dbg(&p_dev->dev, "request_window %pR %d\n", res, speed);
@@ -1059,17 +889,6 @@
 	}
 
 	/* Window size defaults to smallest available */
-<<<<<<< HEAD
-	if (req->Size == 0)
-		req->Size = s->map_size;
-	align = (s->features & SS_CAP_MEM_ALIGN) ? req->Size : s->map_size;
-	if (req->Size & (s->map_size-1)) {
-		dev_dbg(&p_dev->dev, "invalid map size\n");
-		return -EINVAL;
-	}
-	if ((req->Base && (s->features & SS_CAP_STATIC_MAP)) ||
-	    (req->Base & (align-1))) {
-=======
 	if (res->end == 0)
 		res->end = s->map_size;
 	align = (s->features & SS_CAP_MEM_ALIGN) ? res->end : s->map_size;
@@ -1079,7 +898,6 @@
 	}
 	if ((res->start && (s->features & SS_CAP_STATIC_MAP)) ||
 	    (res->start & (align-1))) {
->>>>>>> 45f53cc9
 		dev_dbg(&p_dev->dev, "invalid base address\n");
 		return -EINVAL;
 	}
@@ -1100,11 +918,7 @@
 	win = &s->win[w];
 
 	if (!(s->features & SS_CAP_STATIC_MAP)) {
-<<<<<<< HEAD
-		win->res = pcmcia_find_mem_region(req->Base, req->Size, align,
-=======
 		win->res = pcmcia_find_mem_region(res->start, res->end, align,
->>>>>>> 45f53cc9
 						0, s);
 		if (!win->res) {
 			dev_dbg(&p_dev->dev, "allocating mem region failed\n");
@@ -1116,13 +930,8 @@
 
 	/* Configure the socket controller */
 	win->map = w+1;
-<<<<<<< HEAD
-	win->flags = req->Attributes;
-	win->speed = req->AccessSpeed;
-=======
 	win->flags = res->flags & WIN_FLAGS_MAP;
 	win->speed = speed;
->>>>>>> 45f53cc9
 	win->card_start = 0;
 
 	if (s->ops->set_mem_map(s, win) != 0) {
@@ -1148,24 +957,7 @@
 
 	dev_dbg(&p_dev->dev, "request_window results in %pR\n", res);
 
-	/* convert to new-style resources */
-	res = p_dev->resource[w + MAX_IO_WIN];
-	res->start = req->Base;
-	res->end = req->Base + req->Size - 1;
-	res->flags &= ~IORESOURCE_BITS;
-	res->flags |= (req->Attributes & WIN_FLAGS_MAP) | (win->map << 2);
-	res->flags |= IORESOURCE_MEM;
-	res->parent = win->res;
-	if (win->res)
-		request_resource(&iomem_resource, res);
-
-	dev_dbg(&p_dev->dev, "request_window results in %pR\n", res);
-
 	mutex_unlock(&s->ops_mutex);
-<<<<<<< HEAD
-	*wh = res;
-=======
->>>>>>> 45f53cc9
 
 	return 0;
 } /* pcmcia_request_window */
@@ -1187,12 +979,9 @@
 void pcmcia_disable_device(struct pcmcia_device *p_dev)
 {
 	int i;
-<<<<<<< HEAD
-=======
 
 	dev_dbg(&p_dev->dev, "disabling device\n");
 
->>>>>>> 45f53cc9
 	for (i = 0; i < MAX_WIN; i++) {
 		struct resource *res = p_dev->resource[MAX_IO_WIN + i];
 		if (res->flags & WIN_FLAGS_REQ)
