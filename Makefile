VERSION = 2
PATCHLEVEL = 6
SUBLEVEL = 35
<<<<<<< HEAD
EXTRAVERSION = -rc5
=======
EXTRAVERSION =
>>>>>>> 74bf40f0
NAME = Sheep on Meth

# *DOCUMENTATION*
# To see a list of typical targets execute "make help"
# More info can be located in ./README
# Comments in this file are targeted only to the developer, do not
# expect to learn how to build the kernel reading this file.

# Do not:
# o  use make's built-in rules and variables
#    (this increases performance and avoids hard-to-debug behaviour);
# o  print "Entering directory ...";
MAKEFLAGS += -rR --no-print-directory

# Avoid funny character set dependencies
unexport LC_ALL
LC_COLLATE=C
LC_NUMERIC=C
export LC_COLLATE LC_NUMERIC

# We are using a recursive build, so we need to do a little thinking
# to get the ordering right.
#
# Most importantly: sub-Makefiles should only ever modify files in
# their own directory. If in some directory we have a dependency on
# a file in another dir (which doesn't happen often, but it's often
# unavoidable when linking the built-in.o targets which finally
# turn into vmlinux), we will call a sub make in that other dir, and
# after that we are sure that everything which is in that other dir
# is now up to date.
#
# The only cases where we need to modify files which have global
# effects are thus separated out and done before the recursive
# descending is started. They are now explicitly listed as the
# prepare rule.

# To put more focus on warnings, be less verbose as default
# Use 'make V=1' to see the full commands

ifeq ("$(origin V)", "command line")
  KBUILD_VERBOSE = $(V)
endif
ifndef KBUILD_VERBOSE
  KBUILD_VERBOSE = 0
endif

# Call a source code checker (by default, "sparse") as part of the
# C compilation.
#
# Use 'make C=1' to enable checking of only re-compiled files.
# Use 'make C=2' to enable checking of *all* source files, regardless
# of whether they are re-compiled or not.
#
# See the file "Documentation/sparse.txt" for more details, including
# where to get the "sparse" utility.

ifeq ("$(origin C)", "command line")
  KBUILD_CHECKSRC = $(C)
endif
ifndef KBUILD_CHECKSRC
  KBUILD_CHECKSRC = 0
endif

# Use make M=dir to specify directory of external module to build
# Old syntax make ... SUBDIRS=$PWD is still supported
# Setting the environment variable KBUILD_EXTMOD take precedence
ifdef SUBDIRS
  KBUILD_EXTMOD ?= $(SUBDIRS)
endif

ifeq ("$(origin M)", "command line")
  KBUILD_EXTMOD := $(M)
endif

# kbuild supports saving output files in a separate directory.
# To locate output files in a separate directory two syntaxes are supported.
# In both cases the working directory must be the root of the kernel src.
# 1) O=
# Use "make O=dir/to/store/output/files/"
#
# 2) Set KBUILD_OUTPUT
# Set the environment variable KBUILD_OUTPUT to point to the directory
# where the output files shall be placed.
# export KBUILD_OUTPUT=dir/to/store/output/files/
# make
#
# The O= assignment takes precedence over the KBUILD_OUTPUT environment
# variable.


# KBUILD_SRC is set on invocation of make in OBJ directory
# KBUILD_SRC is not intended to be used by the regular user (for now)
ifeq ($(KBUILD_SRC),)

# OK, Make called in directory where kernel src resides
# Do we want to locate output files in a separate directory?
ifeq ("$(origin O)", "command line")
  KBUILD_OUTPUT := $(O)
endif

# That's our default target when none is given on the command line
PHONY := _all
_all:

# Cancel implicit rules on top Makefile
$(CURDIR)/Makefile Makefile: ;

ifneq ($(KBUILD_OUTPUT),)
# Invoke a second make in the output directory, passing relevant variables
# check that the output directory actually exists
saved-output := $(KBUILD_OUTPUT)
KBUILD_OUTPUT := $(shell cd $(KBUILD_OUTPUT) && /bin/pwd)
$(if $(KBUILD_OUTPUT),, \
     $(error output directory "$(saved-output)" does not exist))

PHONY += $(MAKECMDGOALS) sub-make

$(filter-out _all sub-make $(CURDIR)/Makefile, $(MAKECMDGOALS)) _all: sub-make
	$(Q)@:

sub-make: FORCE
	$(if $(KBUILD_VERBOSE:1=),@)$(MAKE) -C $(KBUILD_OUTPUT) \
	KBUILD_SRC=$(CURDIR) \
	KBUILD_EXTMOD="$(KBUILD_EXTMOD)" -f $(CURDIR)/Makefile \
	$(filter-out _all sub-make,$(MAKECMDGOALS))

# Leave processing to above invocation of make
skip-makefile := 1
endif # ifneq ($(KBUILD_OUTPUT),)
endif # ifeq ($(KBUILD_SRC),)

# We process the rest of the Makefile if this is the final invocation of make
ifeq ($(skip-makefile),)

# If building an external module we do not care about the all: rule
# but instead _all depend on modules
PHONY += all
ifeq ($(KBUILD_EXTMOD),)
_all: all
else
_all: modules
endif

srctree		:= $(if $(KBUILD_SRC),$(KBUILD_SRC),$(CURDIR))
objtree		:= $(CURDIR)
src		:= $(srctree)
obj		:= $(objtree)

VPATH		:= $(srctree)$(if $(KBUILD_EXTMOD),:$(KBUILD_EXTMOD))

export srctree objtree VPATH


# SUBARCH tells the usermode build what the underlying arch is.  That is set
# first, and if a usermode build is happening, the "ARCH=um" on the command
# line overrides the setting of ARCH below.  If a native build is happening,
# then ARCH is assigned, getting whatever value it gets normally, and 
# SUBARCH is subsequently ignored.

SUBARCH := $(shell uname -m | sed -e s/i.86/i386/ -e s/sun4u/sparc64/ \
				  -e s/arm.*/arm/ -e s/sa110/arm/ \
				  -e s/s390x/s390/ -e s/parisc64/parisc/ \
				  -e s/ppc.*/powerpc/ -e s/mips.*/mips/ \
				  -e s/sh[234].*/sh/ )

# Cross compiling and selecting different set of gcc/bin-utils
# ---------------------------------------------------------------------------
#
# When performing cross compilation for other architectures ARCH shall be set
# to the target architecture. (See arch/* for the possibilities).
# ARCH can be set during invocation of make:
# make ARCH=ia64
# Another way is to have ARCH set in the environment.
# The default ARCH is the host where make is executed.

# CROSS_COMPILE specify the prefix used for all executables used
# during compilation. Only gcc and related bin-utils executables
# are prefixed with $(CROSS_COMPILE).
# CROSS_COMPILE can be set on the command line
# make CROSS_COMPILE=ia64-linux-
# Alternatively CROSS_COMPILE can be set in the environment.
# A third alternative is to store a setting in .config so that plain
# "make" in the configured kernel build directory always uses that.
# Default value for CROSS_COMPILE is not to prefix executables
# Note: Some architectures assign CROSS_COMPILE in their arch/*/Makefile
export KBUILD_BUILDHOST := $(SUBARCH)
ARCH		?= $(SUBARCH)
CROSS_COMPILE	?=
CROSS_COMPILE	?= $(CONFIG_CROSS_COMPILE:"%"=%)

# Architecture as present in compile.h
UTS_MACHINE 	:= $(ARCH)
SRCARCH 	:= $(ARCH)

# Additional ARCH settings for x86
ifeq ($(ARCH),i386)
        SRCARCH := x86
endif
ifeq ($(ARCH),x86_64)
        SRCARCH := x86
endif

# Additional ARCH settings for sparc
ifeq ($(ARCH),sparc64)
       SRCARCH := sparc
endif

# Additional ARCH settings for sh
ifeq ($(ARCH),sh64)
       SRCARCH := sh
endif

# Where to locate arch specific headers
hdr-arch  := $(SRCARCH)

ifeq ($(ARCH),m68knommu)
       hdr-arch  := m68k
endif

KCONFIG_CONFIG	?= .config

# SHELL used by kbuild
CONFIG_SHELL := $(shell if [ -x "$$BASH" ]; then echo $$BASH; \
	  else if [ -x /bin/bash ]; then echo /bin/bash; \
	  else echo sh; fi ; fi)

HOSTCC       = gcc
HOSTCXX      = g++
HOSTCFLAGS   = -Wall -Wmissing-prototypes -Wstrict-prototypes -O2 -fomit-frame-pointer
HOSTCXXFLAGS = -O2

# Decide whether to build built-in, modular, or both.
# Normally, just do built-in.

KBUILD_MODULES :=
KBUILD_BUILTIN := 1

#	If we have only "make modules", don't compile built-in objects.
#	When we're building modules with modversions, we need to consider
#	the built-in objects during the descend as well, in order to
#	make sure the checksums are up to date before we record them.

ifeq ($(MAKECMDGOALS),modules)
  KBUILD_BUILTIN := $(if $(CONFIG_MODVERSIONS),1)
endif

#	If we have "make <whatever> modules", compile modules
#	in addition to whatever we do anyway.
#	Just "make" or "make all" shall build modules as well

ifneq ($(filter all _all modules,$(MAKECMDGOALS)),)
  KBUILD_MODULES := 1
endif

ifeq ($(MAKECMDGOALS),)
  KBUILD_MODULES := 1
endif

export KBUILD_MODULES KBUILD_BUILTIN
export KBUILD_CHECKSRC KBUILD_SRC KBUILD_EXTMOD

# Beautify output
# ---------------------------------------------------------------------------
#
# Normally, we echo the whole command before executing it. By making
# that echo $($(quiet)$(cmd)), we now have the possibility to set
# $(quiet) to choose other forms of output instead, e.g.
#
#         quiet_cmd_cc_o_c = Compiling $(RELDIR)/$@
#         cmd_cc_o_c       = $(CC) $(c_flags) -c -o $@ $<
#
# If $(quiet) is empty, the whole command will be printed.
# If it is set to "quiet_", only the short version will be printed. 
# If it is set to "silent_", nothing will be printed at all, since
# the variable $(silent_cmd_cc_o_c) doesn't exist.
#
# A simple variant is to prefix commands with $(Q) - that's useful
# for commands that shall be hidden in non-verbose mode.
#
#	$(Q)ln $@ :<
#
# If KBUILD_VERBOSE equals 0 then the above command will be hidden.
# If KBUILD_VERBOSE equals 1 then the above command is displayed.

ifeq ($(KBUILD_VERBOSE),1)
  quiet =
  Q =
else
  quiet=quiet_
  Q = @
endif

# If the user is running make -s (silent mode), suppress echoing of
# commands

ifneq ($(findstring s,$(MAKEFLAGS)),)
  quiet=silent_
endif

export quiet Q KBUILD_VERBOSE


# Look for make include files relative to root of kernel src
MAKEFLAGS += --include-dir=$(srctree)

# We need some generic definitions (do not try to remake the file).
$(srctree)/scripts/Kbuild.include: ;
include $(srctree)/scripts/Kbuild.include

# Make variables (CC, etc...)

AS		= $(CROSS_COMPILE)as
LD		= $(CROSS_COMPILE)ld
CC		= $(CROSS_COMPILE)gcc
CPP		= $(CC) -E
AR		= $(CROSS_COMPILE)ar
NM		= $(CROSS_COMPILE)nm
STRIP		= $(CROSS_COMPILE)strip
OBJCOPY		= $(CROSS_COMPILE)objcopy
OBJDUMP		= $(CROSS_COMPILE)objdump
AWK		= awk
GENKSYMS	= scripts/genksyms/genksyms
INSTALLKERNEL  := installkernel
DEPMOD		= /sbin/depmod
KALLSYMS	= scripts/kallsyms
PERL		= perl
CHECK		= sparse

CHECKFLAGS     := -D__linux__ -Dlinux -D__STDC__ -Dunix -D__unix__ \
		  -Wbitwise -Wno-return-void $(CF)
MODFLAGS	= -DMODULE
CFLAGS_MODULE   = $(MODFLAGS)
AFLAGS_MODULE   = $(MODFLAGS)
LDFLAGS_MODULE  = -T $(srctree)/scripts/module-common.lds
CFLAGS_KERNEL	=
AFLAGS_KERNEL	=
CFLAGS_GCOV	= -fprofile-arcs -ftest-coverage


# Use LINUXINCLUDE when you must reference the include/ directory.
# Needed to be compatible with the O= option
LINUXINCLUDE    := -I$(srctree)/arch/$(hdr-arch)/include -Iinclude \
                   $(if $(KBUILD_SRC), -I$(srctree)/include) \
                   -include include/generated/autoconf.h

KBUILD_CPPFLAGS := -D__KERNEL__

KBUILD_CFLAGS   := -Wall -Wundef -Wstrict-prototypes -Wno-trigraphs \
		   -fno-strict-aliasing -fno-common \
		   -Werror-implicit-function-declaration \
		   -Wno-format-security \
		   -fno-delete-null-pointer-checks
KBUILD_AFLAGS   := -D__ASSEMBLY__

# Read KERNELRELEASE from include/config/kernel.release (if it exists)
KERNELRELEASE = $(shell cat include/config/kernel.release 2> /dev/null)
KERNELVERSION = $(VERSION).$(PATCHLEVEL).$(SUBLEVEL)$(EXTRAVERSION)

export VERSION PATCHLEVEL SUBLEVEL KERNELRELEASE KERNELVERSION
export ARCH SRCARCH CONFIG_SHELL HOSTCC HOSTCFLAGS CROSS_COMPILE AS LD CC
export CPP AR NM STRIP OBJCOPY OBJDUMP
export MAKE AWK GENKSYMS INSTALLKERNEL PERL UTS_MACHINE
export HOSTCXX HOSTCXXFLAGS LDFLAGS_MODULE CHECK CHECKFLAGS

export KBUILD_CPPFLAGS NOSTDINC_FLAGS LINUXINCLUDE OBJCOPYFLAGS LDFLAGS
export KBUILD_CFLAGS CFLAGS_KERNEL CFLAGS_MODULE CFLAGS_GCOV
export KBUILD_AFLAGS AFLAGS_KERNEL AFLAGS_MODULE

# When compiling out-of-tree modules, put MODVERDIR in the module
# tree rather than in the kernel tree. The kernel tree might
# even be read-only.
export MODVERDIR := $(if $(KBUILD_EXTMOD),$(firstword $(KBUILD_EXTMOD))/).tmp_versions

# Files to ignore in find ... statements

RCS_FIND_IGNORE := \( -name SCCS -o -name BitKeeper -o -name .svn -o -name CVS -o -name .pc -o -name .hg -o -name .git \) -prune -o
export RCS_TAR_IGNORE := --exclude SCCS --exclude BitKeeper --exclude .svn --exclude CVS --exclude .pc --exclude .hg --exclude .git

# ===========================================================================
# Rules shared between *config targets and build targets

# Basic helpers built in scripts/
PHONY += scripts_basic
scripts_basic:
	$(Q)$(MAKE) $(build)=scripts/basic
	$(Q)rm -f .tmp_quiet_recordmcount

# To avoid any implicit rule to kick in, define an empty command.
scripts/basic/%: scripts_basic ;

PHONY += outputmakefile
# outputmakefile generates a Makefile in the output directory, if using a
# separate output directory. This allows convenient use of make in the
# output directory.
outputmakefile:
ifneq ($(KBUILD_SRC),)
	$(Q)ln -fsn $(srctree) source
	$(Q)$(CONFIG_SHELL) $(srctree)/scripts/mkmakefile \
	    $(srctree) $(objtree) $(VERSION) $(PATCHLEVEL)
endif

# To make sure we do not include .config for any of the *config targets
# catch them early, and hand them over to scripts/kconfig/Makefile
# It is allowed to specify more targets when calling make, including
# mixing *config targets and build targets.
# For example 'make oldconfig all'.
# Detect when mixed targets is specified, and make a second invocation
# of make so .config is not included in this case either (for *config).

no-dot-config-targets := clean mrproper distclean \
			 cscope TAGS tags help %docs check% \
			 include/linux/version.h headers_% \
			 kernelrelease kernelversion

config-targets := 0
mixed-targets  := 0
dot-config     := 1

ifneq ($(filter $(no-dot-config-targets), $(MAKECMDGOALS)),)
	ifeq ($(filter-out $(no-dot-config-targets), $(MAKECMDGOALS)),)
		dot-config := 0
	endif
endif

ifeq ($(KBUILD_EXTMOD),)
        ifneq ($(filter config %config,$(MAKECMDGOALS)),)
                config-targets := 1
                ifneq ($(filter-out config %config,$(MAKECMDGOALS)),)
                        mixed-targets := 1
                endif
        endif
endif

ifeq ($(mixed-targets),1)
# ===========================================================================
# We're called with mixed targets (*config and build targets).
# Handle them one by one.

%:: FORCE
	$(Q)$(MAKE) -C $(srctree) KBUILD_SRC= $@

else
ifeq ($(config-targets),1)
# ===========================================================================
# *config targets only - make sure prerequisites are updated, and descend
# in scripts/kconfig to make the *config target

# Read arch specific Makefile to set KBUILD_DEFCONFIG as needed.
# KBUILD_DEFCONFIG may point out an alternative default configuration
# used for 'make defconfig'
include $(srctree)/arch/$(SRCARCH)/Makefile
export KBUILD_DEFCONFIG KBUILD_KCONFIG

config: scripts_basic outputmakefile FORCE
	$(Q)mkdir -p include/linux include/config
	$(Q)$(MAKE) $(build)=scripts/kconfig $@

%config: scripts_basic outputmakefile FORCE
	$(Q)mkdir -p include/linux include/config
	$(Q)$(MAKE) $(build)=scripts/kconfig $@

else
# ===========================================================================
# Build targets only - this includes vmlinux, arch specific targets, clean
# targets and others. In general all targets except *config targets.

ifeq ($(KBUILD_EXTMOD),)
# Additional helpers built in scripts/
# Carefully list dependencies so we do not try to build scripts twice
# in parallel
PHONY += scripts
scripts: scripts_basic include/config/auto.conf include/config/tristate.conf
	$(Q)$(MAKE) $(build)=$(@)

# Objects we will link into vmlinux / subdirs we need to visit
init-y		:= init/
drivers-y	:= drivers/ sound/ firmware/
net-y		:= net/
libs-y		:= lib/
core-y		:= usr/
endif # KBUILD_EXTMOD

ifeq ($(dot-config),1)
# Read in config
-include include/config/auto.conf

ifeq ($(KBUILD_EXTMOD),)
# Read in dependencies to all Kconfig* files, make sure to run
# oldconfig if changes are detected.
-include include/config/auto.conf.cmd

# To avoid any implicit rule to kick in, define an empty command
$(KCONFIG_CONFIG) include/config/auto.conf.cmd: ;

# If .config is newer than include/config/auto.conf, someone tinkered
# with it and forgot to run make oldconfig.
# if auto.conf.cmd is missing then we are probably in a cleaned tree so
# we execute the config step to be sure to catch updated Kconfig files
include/config/%.conf: $(KCONFIG_CONFIG) include/config/auto.conf.cmd
	$(Q)$(MAKE) -f $(srctree)/Makefile silentoldconfig
else
# external modules needs include/generated/autoconf.h and include/config/auto.conf
# but do not care if they are up-to-date. Use auto.conf to trigger the test
PHONY += include/config/auto.conf

include/config/auto.conf:
	$(Q)test -e include/generated/autoconf.h -a -e $@ || (		\
	echo;								\
	echo "  ERROR: Kernel configuration is invalid.";		\
	echo "         include/generated/autoconf.h or $@ are missing.";\
	echo "         Run 'make oldconfig && make prepare' on kernel src to fix it.";	\
	echo;								\
	/bin/false)

endif # KBUILD_EXTMOD

else
# Dummy target needed, because used as prerequisite
include/config/auto.conf: ;
endif # $(dot-config)

# The all: target is the default when no target is given on the
# command line.
# This allow a user to issue only 'make' to build a kernel including modules
# Defaults vmlinux but it is usually overridden in the arch makefile
all: vmlinux

ifdef CONFIG_CC_OPTIMIZE_FOR_SIZE
KBUILD_CFLAGS	+= -Os
else
KBUILD_CFLAGS	+= -O2
endif

include $(srctree)/arch/$(SRCARCH)/Makefile

ifneq ($(CONFIG_FRAME_WARN),0)
KBUILD_CFLAGS += $(call cc-option,-Wframe-larger-than=${CONFIG_FRAME_WARN})
endif

# Force gcc to behave correct even for buggy distributions
ifndef CONFIG_CC_STACKPROTECTOR
KBUILD_CFLAGS += $(call cc-option, -fno-stack-protector)
endif

ifdef CONFIG_FRAME_POINTER
KBUILD_CFLAGS	+= -fno-omit-frame-pointer -fno-optimize-sibling-calls
else
KBUILD_CFLAGS	+= -fomit-frame-pointer
endif

ifdef CONFIG_DEBUG_INFO
KBUILD_CFLAGS	+= -g
KBUILD_AFLAGS	+= -gdwarf-2
endif

ifdef CONFIG_FUNCTION_TRACER
KBUILD_CFLAGS	+= -pg
endif

# We trigger additional mismatches with less inlining
ifdef CONFIG_DEBUG_SECTION_MISMATCH
KBUILD_CFLAGS += $(call cc-option, -fno-inline-functions-called-once)
endif

# arch Makefile may override CC so keep this after arch Makefile is included
NOSTDINC_FLAGS += -nostdinc -isystem $(shell $(CC) -print-file-name=include)
CHECKFLAGS     += $(NOSTDINC_FLAGS)

# warn about C99 declaration after statement
KBUILD_CFLAGS += $(call cc-option,-Wdeclaration-after-statement,)

# disable pointer signed / unsigned warnings in gcc 4.0
KBUILD_CFLAGS += $(call cc-option,-Wno-pointer-sign,)

# disable invalid "can't wrap" optimizations for signed / pointers
KBUILD_CFLAGS	+= $(call cc-option,-fno-strict-overflow)

# conserve stack if available
KBUILD_CFLAGS   += $(call cc-option,-fconserve-stack)

# Add user supplied CPPFLAGS, AFLAGS and CFLAGS as the last assignments
# But warn user when we do so
warn-assign = \
$(warning "WARNING: Appending $$K$(1) ($(K$(1))) from $(origin K$(1)) to kernel $$$(1)")

ifneq ($(KCPPFLAGS),)
        $(call warn-assign,CPPFLAGS)
        KBUILD_CPPFLAGS += $(KCPPFLAGS)
endif
ifneq ($(KAFLAGS),)
        $(call warn-assign,AFLAGS)
        KBUILD_AFLAGS += $(KAFLAGS)
endif
ifneq ($(KCFLAGS),)
        $(call warn-assign,CFLAGS)
        KBUILD_CFLAGS += $(KCFLAGS)
endif

# Use --build-id when available.
LDFLAGS_BUILD_ID = $(patsubst -Wl$(comma)%,%,\
			      $(call cc-ldoption, -Wl$(comma)--build-id,))
LDFLAGS_MODULE += $(LDFLAGS_BUILD_ID)
LDFLAGS_vmlinux += $(LDFLAGS_BUILD_ID)

ifeq ($(CONFIG_STRIP_ASM_SYMS),y)
LDFLAGS_vmlinux	+= $(call ld-option, -X,)
endif

# Default kernel image to build when no specific target is given.
# KBUILD_IMAGE may be overruled on the command line or
# set in the environment
# Also any assignments in arch/$(ARCH)/Makefile take precedence over
# this default value
export KBUILD_IMAGE ?= vmlinux

#
# INSTALL_PATH specifies where to place the updated kernel and system map
# images. Default is /boot, but you can set it to other values
export	INSTALL_PATH ?= /boot

#
# INSTALL_MOD_PATH specifies a prefix to MODLIB for module directory
# relocations required by build roots.  This is not defined in the
# makefile but the argument can be passed to make if needed.
#

MODLIB	= $(INSTALL_MOD_PATH)/lib/modules/$(KERNELRELEASE)
export MODLIB

#
#  INSTALL_MOD_STRIP, if defined, will cause modules to be
#  stripped after they are installed.  If INSTALL_MOD_STRIP is '1', then
#  the default option --strip-debug will be used.  Otherwise,
#  INSTALL_MOD_STRIP will used as the options to the strip command.

ifdef INSTALL_MOD_STRIP
ifeq ($(INSTALL_MOD_STRIP),1)
mod_strip_cmd = $(STRIP) --strip-debug
else
mod_strip_cmd = $(STRIP) $(INSTALL_MOD_STRIP)
endif # INSTALL_MOD_STRIP=1
else
mod_strip_cmd = true
endif # INSTALL_MOD_STRIP
export mod_strip_cmd


ifeq ($(KBUILD_EXTMOD),)
core-y		+= kernel/ mm/ fs/ ipc/ security/ crypto/ block/

vmlinux-dirs	:= $(patsubst %/,%,$(filter %/, $(init-y) $(init-m) \
		     $(core-y) $(core-m) $(drivers-y) $(drivers-m) \
		     $(net-y) $(net-m) $(libs-y) $(libs-m)))

vmlinux-alldirs	:= $(sort $(vmlinux-dirs) $(patsubst %/,%,$(filter %/, \
		     $(init-n) $(init-) \
		     $(core-n) $(core-) $(drivers-n) $(drivers-) \
		     $(net-n)  $(net-)  $(libs-n)    $(libs-))))

init-y		:= $(patsubst %/, %/built-in.o, $(init-y))
core-y		:= $(patsubst %/, %/built-in.o, $(core-y))
drivers-y	:= $(patsubst %/, %/built-in.o, $(drivers-y))
net-y		:= $(patsubst %/, %/built-in.o, $(net-y))
libs-y1		:= $(patsubst %/, %/lib.a, $(libs-y))
libs-y2		:= $(patsubst %/, %/built-in.o, $(libs-y))
libs-y		:= $(libs-y1) $(libs-y2)

# Build vmlinux
# ---------------------------------------------------------------------------
# vmlinux is built from the objects selected by $(vmlinux-init) and
# $(vmlinux-main). Most are built-in.o files from top-level directories
# in the kernel tree, others are specified in arch/$(ARCH)/Makefile.
# Ordering when linking is important, and $(vmlinux-init) must be first.
#
# vmlinux
#   ^
#   |
#   +-< $(vmlinux-init)
#   |   +--< init/version.o + more
#   |
#   +--< $(vmlinux-main)
#   |    +--< driver/built-in.o mm/built-in.o + more
#   |
#   +-< kallsyms.o (see description in CONFIG_KALLSYMS section)
#
# vmlinux version (uname -v) cannot be updated during normal
# descending-into-subdirs phase since we do not yet know if we need to
# update vmlinux.
# Therefore this step is delayed until just before final link of vmlinux -
# except in the kallsyms case where it is done just before adding the
# symbols to the kernel.
#
# System.map is generated to document addresses of all kernel symbols

vmlinux-init := $(head-y) $(init-y)
vmlinux-main := $(core-y) $(libs-y) $(drivers-y) $(net-y)
vmlinux-all  := $(vmlinux-init) $(vmlinux-main)
vmlinux-lds  := arch/$(SRCARCH)/kernel/vmlinux.lds
export KBUILD_VMLINUX_OBJS := $(vmlinux-all)

# Rule to link vmlinux - also used during CONFIG_KALLSYMS
# May be overridden by arch/$(ARCH)/Makefile
quiet_cmd_vmlinux__ ?= LD      $@
      cmd_vmlinux__ ?= $(LD) $(LDFLAGS) $(LDFLAGS_vmlinux) -o $@ \
      -T $(vmlinux-lds) $(vmlinux-init)                          \
      --start-group $(vmlinux-main) --end-group                  \
      $(filter-out $(vmlinux-lds) $(vmlinux-init) $(vmlinux-main) vmlinux.o FORCE ,$^)

# Generate new vmlinux version
quiet_cmd_vmlinux_version = GEN     .version
      cmd_vmlinux_version = set -e;                     \
	if [ ! -r .version ]; then			\
	  rm -f .version;				\
	  echo 1 >.version;				\
	else						\
	  mv .version .old_version;			\
	  expr 0$$(cat .old_version) + 1 >.version;	\
	fi;						\
	$(MAKE) $(build)=init

# Generate System.map
quiet_cmd_sysmap = SYSMAP
      cmd_sysmap = $(CONFIG_SHELL) $(srctree)/scripts/mksysmap

# Link of vmlinux
# If CONFIG_KALLSYMS is set .version is already updated
# Generate System.map and verify that the content is consistent
# Use + in front of the vmlinux_version rule to silent warning with make -j2
# First command is ':' to allow us to use + in front of the rule
define rule_vmlinux__
	:
	$(if $(CONFIG_KALLSYMS),,+$(call cmd,vmlinux_version))

	$(call cmd,vmlinux__)
	$(Q)echo 'cmd_$@ := $(cmd_vmlinux__)' > $(@D)/.$(@F).cmd

	$(Q)$(if $($(quiet)cmd_sysmap),                                      \
	  echo '  $($(quiet)cmd_sysmap)  System.map' &&)                     \
	$(cmd_sysmap) $@ System.map;                                         \
	if [ $$? -ne 0 ]; then                                               \
		rm -f $@;                                                    \
		/bin/false;                                                  \
	fi;
	$(verify_kallsyms)
endef


ifdef CONFIG_KALLSYMS
# Generate section listing all symbols and add it into vmlinux $(kallsyms.o)
# It's a three stage process:
# o .tmp_vmlinux1 has all symbols and sections, but __kallsyms is
#   empty
#   Running kallsyms on that gives us .tmp_kallsyms1.o with
#   the right size - vmlinux version (uname -v) is updated during this step
# o .tmp_vmlinux2 now has a __kallsyms section of the right size,
#   but due to the added section, some addresses have shifted.
#   From here, we generate a correct .tmp_kallsyms2.o
# o The correct .tmp_kallsyms2.o is linked into the final vmlinux.
# o Verify that the System.map from vmlinux matches the map from
#   .tmp_vmlinux2, just in case we did not generate kallsyms correctly.
# o If CONFIG_KALLSYMS_EXTRA_PASS is set, do an extra pass using
#   .tmp_vmlinux3 and .tmp_kallsyms3.o.  This is only meant as a
#   temporary bypass to allow the kernel to be built while the
#   maintainers work out what went wrong with kallsyms.

ifdef CONFIG_KALLSYMS_EXTRA_PASS
last_kallsyms := 3
else
last_kallsyms := 2
endif

kallsyms.o := .tmp_kallsyms$(last_kallsyms).o

define verify_kallsyms
	$(Q)$(if $($(quiet)cmd_sysmap),                                      \
	  echo '  $($(quiet)cmd_sysmap)  .tmp_System.map' &&)                \
	  $(cmd_sysmap) .tmp_vmlinux$(last_kallsyms) .tmp_System.map
	$(Q)cmp -s System.map .tmp_System.map ||                             \
		(echo Inconsistent kallsyms data;                            \
		 echo Try setting CONFIG_KALLSYMS_EXTRA_PASS;                \
		 rm .tmp_kallsyms* ; /bin/false )
endef

# Update vmlinux version before link
# Use + in front of this rule to silent warning about make -j1
# First command is ':' to allow us to use + in front of this rule
cmd_ksym_ld = $(cmd_vmlinux__)
define rule_ksym_ld
	: 
	+$(call cmd,vmlinux_version)
	$(call cmd,vmlinux__)
	$(Q)echo 'cmd_$@ := $(cmd_vmlinux__)' > $(@D)/.$(@F).cmd
endef

# Generate .S file with all kernel symbols
quiet_cmd_kallsyms = KSYM    $@
      cmd_kallsyms = $(NM) -n $< | $(KALLSYMS) \
                     $(if $(CONFIG_KALLSYMS_ALL),--all-symbols) > $@

.tmp_kallsyms1.o .tmp_kallsyms2.o .tmp_kallsyms3.o: %.o: %.S scripts FORCE
	$(call if_changed_dep,as_o_S)

.tmp_kallsyms%.S: .tmp_vmlinux% $(KALLSYMS)
	$(call cmd,kallsyms)

# .tmp_vmlinux1 must be complete except kallsyms, so update vmlinux version
.tmp_vmlinux1: $(vmlinux-lds) $(vmlinux-all) FORCE
	$(call if_changed_rule,ksym_ld)

.tmp_vmlinux2: $(vmlinux-lds) $(vmlinux-all) .tmp_kallsyms1.o FORCE
	$(call if_changed,vmlinux__)

.tmp_vmlinux3: $(vmlinux-lds) $(vmlinux-all) .tmp_kallsyms2.o FORCE
	$(call if_changed,vmlinux__)

# Needs to visit scripts/ before $(KALLSYMS) can be used.
$(KALLSYMS): scripts ;

# Generate some data for debugging strange kallsyms problems
debug_kallsyms: .tmp_map$(last_kallsyms)

.tmp_map%: .tmp_vmlinux% FORCE
	($(OBJDUMP) -h $< | $(AWK) '/^ +[0-9]/{print $$4 " 0 " $$2}'; $(NM) $<) | sort > $@

.tmp_map3: .tmp_map2

.tmp_map2: .tmp_map1

endif # ifdef CONFIG_KALLSYMS

# Do modpost on a prelinked vmlinux. The finally linked vmlinux has
# relevant sections renamed as per the linker script.
quiet_cmd_vmlinux-modpost = LD      $@
      cmd_vmlinux-modpost = $(LD) $(LDFLAGS) -r -o $@                          \
	 $(vmlinux-init) --start-group $(vmlinux-main) --end-group             \
	 $(filter-out $(vmlinux-init) $(vmlinux-main) FORCE ,$^)
define rule_vmlinux-modpost
	:
	+$(call cmd,vmlinux-modpost)
	$(Q)$(MAKE) -f $(srctree)/scripts/Makefile.modpost $@
	$(Q)echo 'cmd_$@ := $(cmd_vmlinux-modpost)' > $(dot-target).cmd
endef

# vmlinux image - including updated kernel symbols
vmlinux: $(vmlinux-lds) $(vmlinux-init) $(vmlinux-main) vmlinux.o $(kallsyms.o) FORCE
ifdef CONFIG_HEADERS_CHECK
	$(Q)$(MAKE) -f $(srctree)/Makefile headers_check
endif
ifdef CONFIG_SAMPLES
	$(Q)$(MAKE) $(build)=samples
endif
ifdef CONFIG_BUILD_DOCSRC
	$(Q)$(MAKE) $(build)=Documentation
endif
	$(call vmlinux-modpost)
	$(call if_changed_rule,vmlinux__)
	$(Q)rm -f .old_version

# build vmlinux.o first to catch section mismatch errors early
ifdef CONFIG_KALLSYMS
.tmp_vmlinux1: vmlinux.o
endif

modpost-init := $(filter-out init/built-in.o, $(vmlinux-init))
vmlinux.o: $(modpost-init) $(vmlinux-main) FORCE
	$(call if_changed_rule,vmlinux-modpost)

# The actual objects are generated when descending, 
# make sure no implicit rule kicks in
$(sort $(vmlinux-init) $(vmlinux-main)) $(vmlinux-lds): $(vmlinux-dirs) ;

# Handle descending into subdirectories listed in $(vmlinux-dirs)
# Preset locale variables to speed up the build process. Limit locale
# tweaks to this spot to avoid wrong language settings when running
# make menuconfig etc.
# Error messages still appears in the original language

PHONY += $(vmlinux-dirs)
$(vmlinux-dirs): prepare scripts
	$(Q)$(MAKE) $(build)=$@

# Store (new) KERNELRELASE string in include/config/kernel.release
include/config/kernel.release: include/config/auto.conf FORCE
	$(Q)rm -f $@
	$(Q)echo "$(KERNELVERSION)$$($(CONFIG_SHELL) $(srctree)/scripts/setlocalversion $(srctree))" > $@


# Things we need to do before we recursively start building the kernel
# or the modules are listed in "prepare".
# A multi level approach is used. prepareN is processed before prepareN-1.
# archprepare is used in arch Makefiles and when processed asm symlink,
# version.h and scripts_basic is processed / created.

# Listed in dependency order
PHONY += prepare archprepare prepare0 prepare1 prepare2 prepare3

# prepare3 is used to check if we are building in a separate output directory,
# and if so do:
# 1) Check that make has not been executed in the kernel src $(srctree)
prepare3: include/config/kernel.release
ifneq ($(KBUILD_SRC),)
	@$(kecho) '  Using $(srctree) as source for kernel'
	$(Q)if [ -f $(srctree)/.config -o -d $(srctree)/include/config ]; then \
		echo "  $(srctree) is not clean, please run 'make mrproper'";\
		echo "  in the '$(srctree)' directory.";\
		/bin/false; \
	fi;
endif

# prepare2 creates a makefile if using a separate output directory
prepare2: prepare3 outputmakefile

prepare1: prepare2 include/linux/version.h include/generated/utsrelease.h \
                   include/config/auto.conf
	$(cmd_crmodverdir)

archprepare: prepare1 scripts_basic

prepare0: archprepare FORCE
	$(Q)$(MAKE) $(build)=.
	$(Q)$(MAKE) $(build)=. missing-syscalls

# All the preparing..
prepare: prepare0

# Generate some files
# ---------------------------------------------------------------------------

# KERNELRELEASE can change from a few different places, meaning version.h
# needs to be updated, so this check is forced on all builds

uts_len := 64
define filechk_utsrelease.h
	if [ `echo -n "$(KERNELRELEASE)" | wc -c ` -gt $(uts_len) ]; then \
	  echo '"$(KERNELRELEASE)" exceeds $(uts_len) characters' >&2;    \
	  exit 1;                                                         \
	fi;                                                               \
	(echo \#define UTS_RELEASE \"$(KERNELRELEASE)\";)
endef

define filechk_version.h
	(echo \#define LINUX_VERSION_CODE $(shell                             \
	expr $(VERSION) \* 65536 + $(PATCHLEVEL) \* 256 + $(SUBLEVEL));     \
	echo '#define KERNEL_VERSION(a,b,c) (((a) << 16) + ((b) << 8) + (c))';)
endef

include/linux/version.h: $(srctree)/Makefile FORCE
	$(call filechk,version.h)

include/generated/utsrelease.h: include/config/kernel.release FORCE
	$(call filechk,utsrelease.h)

PHONY += headerdep
headerdep:
	$(Q)find include/ -name '*.h' | xargs --max-args 1 scripts/headerdep.pl

# ---------------------------------------------------------------------------

PHONY += depend dep
depend dep:
	@echo '*** Warning: make $@ is unnecessary now.'

# ---------------------------------------------------------------------------
# Firmware install
INSTALL_FW_PATH=$(INSTALL_MOD_PATH)/lib/firmware
export INSTALL_FW_PATH

PHONY += firmware_install
firmware_install: FORCE
	@mkdir -p $(objtree)/firmware
	$(Q)$(MAKE) -f $(srctree)/scripts/Makefile.fwinst obj=firmware __fw_install

# ---------------------------------------------------------------------------
# Kernel headers

#Default location for installed headers
export INSTALL_HDR_PATH = $(objtree)/usr

hdr-inst := -rR -f $(srctree)/scripts/Makefile.headersinst obj

# If we do an all arch process set dst to asm-$(hdr-arch)
hdr-dst = $(if $(KBUILD_HEADERS), dst=include/asm-$(hdr-arch), dst=include/asm)

PHONY += __headers
__headers: include/linux/version.h scripts_basic FORCE
	$(Q)$(MAKE) $(build)=scripts scripts/unifdef

PHONY += headers_install_all
headers_install_all:
	$(Q)$(CONFIG_SHELL) $(srctree)/scripts/headers.sh install

PHONY += headers_install
headers_install: __headers
	$(if $(wildcard $(srctree)/arch/$(hdr-arch)/include/asm/Kbuild),, \
	$(error Headers not exportable for the $(SRCARCH) architecture))
	$(Q)$(MAKE) $(hdr-inst)=include
	$(Q)$(MAKE) $(hdr-inst)=arch/$(hdr-arch)/include/asm $(hdr-dst)

PHONY += headers_check_all
headers_check_all: headers_install_all
	$(Q)$(CONFIG_SHELL) $(srctree)/scripts/headers.sh check

PHONY += headers_check
headers_check: headers_install
	$(Q)$(MAKE) $(hdr-inst)=include HDRCHECK=1
	$(Q)$(MAKE) $(hdr-inst)=arch/$(hdr-arch)/include/asm $(hdr-dst) HDRCHECK=1

# ---------------------------------------------------------------------------
# Modules

ifdef CONFIG_MODULES

# By default, build modules as well

all: modules

#	Build modules
#
#	A module can be listed more than once in obj-m resulting in
#	duplicate lines in modules.order files.  Those are removed
#	using awk while concatenating to the final file.

PHONY += modules
modules: $(vmlinux-dirs) $(if $(KBUILD_BUILTIN),vmlinux) modules.builtin
	$(Q)$(AWK) '!x[$$0]++' $(vmlinux-dirs:%=$(objtree)/%/modules.order) > $(objtree)/modules.order
	@$(kecho) '  Building modules, stage 2.';
	$(Q)$(MAKE) -f $(srctree)/scripts/Makefile.modpost
	$(Q)$(MAKE) -f $(srctree)/scripts/Makefile.fwinst obj=firmware __fw_modbuild

modules.builtin: $(vmlinux-dirs:%=%/modules.builtin)
	$(Q)$(AWK) '!x[$$0]++' $^ > $(objtree)/modules.builtin

%/modules.builtin: include/config/auto.conf
	$(Q)$(MAKE) $(modbuiltin)=$*


# Target to prepare building external modules
PHONY += modules_prepare
modules_prepare: prepare scripts

# Target to install modules
PHONY += modules_install
modules_install: _modinst_ _modinst_post

PHONY += _modinst_
_modinst_:
	@if [ -z "`$(DEPMOD) -V 2>/dev/null | grep module-init-tools`" ]; then \
		echo "Warning: you may need to install module-init-tools"; \
		echo "See http://www.codemonkey.org.uk/docs/post-halloween-2.6.txt";\
		sleep 1; \
	fi
	@rm -rf $(MODLIB)/kernel
	@rm -f $(MODLIB)/source
	@mkdir -p $(MODLIB)/kernel
	@ln -s $(srctree) $(MODLIB)/source
	@if [ ! $(objtree) -ef  $(MODLIB)/build ]; then \
		rm -f $(MODLIB)/build ; \
		ln -s $(objtree) $(MODLIB)/build ; \
	fi
	@cp -f $(objtree)/modules.order $(MODLIB)/
	@cp -f $(objtree)/modules.builtin $(MODLIB)/
	$(Q)$(MAKE) -f $(srctree)/scripts/Makefile.modinst

# This depmod is only for convenience to give the initial
# boot a modules.dep even before / is mounted read-write.  However the
# boot script depmod is the master version.
PHONY += _modinst_post
_modinst_post: _modinst_
	$(Q)$(MAKE) -f $(srctree)/scripts/Makefile.fwinst obj=firmware __fw_modinst
	$(call cmd,depmod)

else # CONFIG_MODULES

# Modules not configured
# ---------------------------------------------------------------------------

modules modules_install: FORCE
	@echo
	@echo "The present kernel configuration has modules disabled."
	@echo "Type 'make config' and enable loadable module support."
	@echo "Then build a kernel with module support enabled."
	@echo
	@exit 1

endif # CONFIG_MODULES

###
# Cleaning is done on three levels.
# make clean     Delete most generated files
#                Leave enough to build external modules
# make mrproper  Delete the current configuration, and all generated files
# make distclean Remove editor backup files, patch leftover files and the like

# Directories & files removed with 'make clean'
CLEAN_DIRS  += $(MODVERDIR)
CLEAN_FILES +=	vmlinux System.map \
                .tmp_kallsyms* .tmp_version .tmp_vmlinux* .tmp_System.map

# Directories & files removed with 'make mrproper'
MRPROPER_DIRS  += include/config usr/include include/generated
MRPROPER_FILES += .config .config.old .version .old_version             \
                  include/linux/version.h                               \
		  Module.symvers tags TAGS cscope*

# clean - Delete most, but leave enough to build external modules
#
clean: rm-dirs  := $(CLEAN_DIRS)
clean: rm-files := $(CLEAN_FILES)
clean-dirs      := $(addprefix _clean_,$(srctree) $(vmlinux-alldirs) Documentation)

PHONY += $(clean-dirs) clean archclean
$(clean-dirs):
	$(Q)$(MAKE) $(clean)=$(patsubst _clean_%,%,$@)

clean: archclean $(clean-dirs)
	$(call cmd,rmdirs)
	$(call cmd,rmfiles)
	@find . $(RCS_FIND_IGNORE) \
		\( -name '*.[oas]' -o -name '*.ko' -o -name '.*.cmd' \
		-o -name '.*.d' -o -name '.*.tmp' -o -name '*.mod.c' \
		-o -name '*.symtypes' -o -name 'modules.order' \
		-o -name modules.builtin -o -name '.tmp_*.o.*' \
		-o -name '*.gcno' \) -type f -print | xargs rm -f

# mrproper - Delete all generated files, including .config
#
mrproper: rm-dirs  := $(wildcard $(MRPROPER_DIRS))
mrproper: rm-files := $(wildcard $(MRPROPER_FILES))
mrproper-dirs      := $(addprefix _mrproper_,Documentation/DocBook scripts)

PHONY += $(mrproper-dirs) mrproper archmrproper
$(mrproper-dirs):
	$(Q)$(MAKE) $(clean)=$(patsubst _mrproper_%,%,$@)

mrproper: clean archmrproper $(mrproper-dirs)
	$(call cmd,rmdirs)
	$(call cmd,rmfiles)

# distclean
#
PHONY += distclean

distclean: mrproper
	@find $(srctree) $(RCS_FIND_IGNORE) \
		\( -name '*.orig' -o -name '*.rej' -o -name '*~' \
		-o -name '*.bak' -o -name '#*#' -o -name '.*.orig' \
		-o -name '.*.rej' -o -size 0 \
		-o -name '*%' -o -name '.*.cmd' -o -name 'core' \) \
		-type f -print | xargs rm -f


# Packaging of the kernel to various formats
# ---------------------------------------------------------------------------
# rpm target kept for backward compatibility
package-dir	:= $(srctree)/scripts/package

%pkg: include/config/kernel.release FORCE
	$(Q)$(MAKE) $(build)=$(package-dir) $@
rpm: include/config/kernel.release FORCE
	$(Q)$(MAKE) $(build)=$(package-dir) $@


# Brief documentation of the typical targets used
# ---------------------------------------------------------------------------

boards := $(wildcard $(srctree)/arch/$(SRCARCH)/configs/*_defconfig)
boards := $(notdir $(boards))
board-dirs := $(dir $(wildcard $(srctree)/arch/$(SRCARCH)/configs/*/*_defconfig))
board-dirs := $(sort $(notdir $(board-dirs:/=)))

help:
	@echo  'Cleaning targets:'
	@echo  '  clean		  - Remove most generated files but keep the config and'
	@echo  '                    enough build support to build external modules'
	@echo  '  mrproper	  - Remove all generated files + config + various backup files'
	@echo  '  distclean	  - mrproper + remove editor backup and patch files'
	@echo  ''
	@echo  'Configuration targets:'
	@$(MAKE) -f $(srctree)/scripts/kconfig/Makefile help
	@echo  ''
	@echo  'Other generic targets:'
	@echo  '  all		  - Build all targets marked with [*]'
	@echo  '* vmlinux	  - Build the bare kernel'
	@echo  '* modules	  - Build all modules'
	@echo  '  modules_install - Install all modules to INSTALL_MOD_PATH (default: /)'
	@echo  '  firmware_install- Install all firmware to INSTALL_FW_PATH'
	@echo  '                    (default: $$(INSTALL_MOD_PATH)/lib/firmware)'
	@echo  '  dir/            - Build all files in dir and below'
	@echo  '  dir/file.[oisS] - Build specified target only'
	@echo  '  dir/file.lst    - Build specified mixed source/assembly target only'
	@echo  '                    (requires a recent binutils and recent build (System.map))'
	@echo  '  dir/file.ko     - Build module including final link'
	@echo  '  modules_prepare - Set up for building external modules'
	@echo  '  tags/TAGS	  - Generate tags file for editors'
	@echo  '  cscope	  - Generate cscope index'
	@echo  '  kernelrelease	  - Output the release version string'
	@echo  '  kernelversion	  - Output the version stored in Makefile'
	@echo  '  headers_install - Install sanitised kernel headers to INSTALL_HDR_PATH'; \
	 echo  '                    (default: $(INSTALL_HDR_PATH))'; \
	 echo  ''
	@echo  'Static analysers'
	@echo  '  checkstack      - Generate a list of stack hogs'
	@echo  '  namespacecheck  - Name space analysis on compiled kernel'
	@echo  '  versioncheck    - Sanity check on version.h usage'
	@echo  '  includecheck    - Check for duplicate included header files'
	@echo  '  export_report   - List the usages of all exported symbols'
	@echo  '  headers_check   - Sanity check on exported headers'
	@echo  '  headerdep       - Detect inclusion cycles in headers'; \
	 echo  ''
	@echo  'Kernel packaging:'
	@$(MAKE) $(build)=$(package-dir) help
	@echo  ''
	@echo  'Documentation targets:'
	@$(MAKE) -f $(srctree)/Documentation/DocBook/Makefile dochelp
	@echo  ''
	@echo  'Architecture specific targets ($(SRCARCH)):'
	@$(if $(archhelp),$(archhelp),\
		echo '  No architecture specific help defined for $(SRCARCH)')
	@echo  ''
	@$(if $(boards), \
		$(foreach b, $(boards), \
		printf "  %-24s - Build for %s\\n" $(b) $(subst _defconfig,,$(b));) \
		echo '')
	@$(if $(board-dirs), \
		$(foreach b, $(board-dirs), \
		printf "  %-16s - Show %s-specific targets\\n" help-$(b) $(b);) \
		printf "  %-16s - Show all of the above\\n" help-boards; \
		echo '')

	@echo  '  make V=0|1 [targets] 0 => quiet build (default), 1 => verbose build'
	@echo  '  make V=2   [targets] 2 => give reason for rebuild of target'
	@echo  '  make O=dir [targets] Locate all output files in "dir", including .config'
	@echo  '  make C=1   [targets] Check all c source with $$CHECK (sparse by default)'
	@echo  '  make C=2   [targets] Force check of all c source with $$CHECK'
	@echo  ''
	@echo  'Execute "make" or "make all" to build all targets marked with [*] '
	@echo  'For further info see the ./README file'


help-board-dirs := $(addprefix help-,$(board-dirs))

help-boards: $(help-board-dirs)

boards-per-dir = $(notdir $(wildcard $(srctree)/arch/$(SRCARCH)/configs/$*/*_defconfig))

$(help-board-dirs): help-%:
	@echo  'Architecture specific targets ($(SRCARCH) $*):'
	@$(if $(boards-per-dir), \
		$(foreach b, $(boards-per-dir), \
		printf "  %-24s - Build for %s\\n" $*/$(b) $(subst _defconfig,,$(b));) \
		echo '')


# Documentation targets
# ---------------------------------------------------------------------------
%docs: scripts_basic FORCE
	$(Q)$(MAKE) $(build)=Documentation/DocBook $@

else # KBUILD_EXTMOD

###
# External module support.
# When building external modules the kernel used as basis is considered
# read-only, and no consistency checks are made and the make
# system is not used on the basis kernel. If updates are required
# in the basis kernel ordinary make commands (without M=...) must
# be used.
#
# The following are the only valid targets when building external
# modules.
# make M=dir clean     Delete all automatically generated files
# make M=dir modules   Make all modules in specified dir
# make M=dir	       Same as 'make M=dir modules'
# make M=dir modules_install
#                      Install the modules built in the module directory
#                      Assumes install directory is already created

# We are always building modules
KBUILD_MODULES := 1
PHONY += crmodverdir
crmodverdir:
	$(cmd_crmodverdir)

PHONY += $(objtree)/Module.symvers
$(objtree)/Module.symvers:
	@test -e $(objtree)/Module.symvers || ( \
	echo; \
	echo "  WARNING: Symbol version dump $(objtree)/Module.symvers"; \
	echo "           is missing; modules will have no dependencies and modversions."; \
	echo )

module-dirs := $(addprefix _module_,$(KBUILD_EXTMOD))
PHONY += $(module-dirs) modules
$(module-dirs): crmodverdir $(objtree)/Module.symvers
	$(Q)$(MAKE) $(build)=$(patsubst _module_%,%,$@)

modules: $(module-dirs)
	@$(kecho) '  Building modules, stage 2.';
	$(Q)$(MAKE) -f $(srctree)/scripts/Makefile.modpost

PHONY += modules_install
modules_install: _emodinst_ _emodinst_post

install-dir := $(if $(INSTALL_MOD_DIR),$(INSTALL_MOD_DIR),extra)
PHONY += _emodinst_
_emodinst_:
	$(Q)mkdir -p $(MODLIB)/$(install-dir)
	$(Q)$(MAKE) -f $(srctree)/scripts/Makefile.modinst

PHONY += _emodinst_post
_emodinst_post: _emodinst_
	$(call cmd,depmod)

clean-dirs := $(addprefix _clean_,$(KBUILD_EXTMOD))

PHONY += $(clean-dirs) clean
$(clean-dirs):
	$(Q)$(MAKE) $(clean)=$(patsubst _clean_%,%,$@)

clean:	rm-dirs := $(MODVERDIR)
clean: rm-files := $(KBUILD_EXTMOD)/Module.symvers \
                   $(KBUILD_EXTMOD)/modules.order \
                   $(KBUILD_EXTMOD)/modules.builtin
clean: $(clean-dirs)
	$(call cmd,rmdirs)
	$(call cmd,rmfiles)
	@find $(KBUILD_EXTMOD) $(RCS_FIND_IGNORE) \
		\( -name '*.[oas]' -o -name '*.ko' -o -name '.*.cmd' \
		-o -name '.*.d' -o -name '.*.tmp' -o -name '*.mod.c' \
		-o -name '*.gcno' \) -type f -print | xargs rm -f

help:
	@echo  '  Building external modules.'
	@echo  '  Syntax: make -C path/to/kernel/src M=$$PWD target'
	@echo  ''
	@echo  '  modules         - default target, build the module(s)'
	@echo  '  modules_install - install the module'
	@echo  '  clean           - remove generated files in module directory only'
	@echo  ''

# Dummies...
PHONY += prepare scripts
prepare: ;
scripts: ;
endif # KBUILD_EXTMOD

# Generate tags for editors
# ---------------------------------------------------------------------------
quiet_cmd_tags = GEN     $@
      cmd_tags = $(CONFIG_SHELL) $(srctree)/scripts/tags.sh $@

tags TAGS cscope: FORCE
	$(call cmd,tags)

# Scripts to check various things for consistency
# ---------------------------------------------------------------------------

includecheck:
	find * $(RCS_FIND_IGNORE) \
		-name '*.[hcS]' -type f -print | sort \
		| xargs $(PERL) -w $(srctree)/scripts/checkincludes.pl

versioncheck:
	find * $(RCS_FIND_IGNORE) \
		-name '*.[hcS]' -type f -print | sort \
		| xargs $(PERL) -w $(srctree)/scripts/checkversion.pl

namespacecheck:
	$(PERL) $(srctree)/scripts/namespace.pl

export_report:
	$(PERL) $(srctree)/scripts/export_report.pl

endif #ifeq ($(config-targets),1)
endif #ifeq ($(mixed-targets),1)

PHONY += checkstack kernelrelease kernelversion

# UML needs a little special treatment here.  It wants to use the host
# toolchain, so needs $(SUBARCH) passed to checkstack.pl.  Everyone
# else wants $(ARCH), including people doing cross-builds, which means
# that $(SUBARCH) doesn't work here.
ifeq ($(ARCH), um)
CHECKSTACK_ARCH := $(SUBARCH)
else
CHECKSTACK_ARCH := $(ARCH)
endif
checkstack:
	$(OBJDUMP) -d vmlinux $$(find . -name '*.ko') | \
	$(PERL) $(src)/scripts/checkstack.pl $(CHECKSTACK_ARCH)

kernelrelease:
	$(if $(wildcard include/config/kernel.release), $(Q)echo $(KERNELRELEASE), \
	$(error kernelrelease not valid - run 'make prepare' to update it))
kernelversion:
	@echo $(KERNELVERSION)

# Single targets
# ---------------------------------------------------------------------------
# Single targets are compatible with:
# - build with mixed source and output
# - build with separate output dir 'make O=...'
# - external modules
#
#  target-dir => where to store outputfile
#  build-dir  => directory in kernel source tree to use

ifeq ($(KBUILD_EXTMOD),)
        build-dir  = $(patsubst %/,%,$(dir $@))
        target-dir = $(dir $@)
else
        zap-slash=$(filter-out .,$(patsubst %/,%,$(dir $@)))
        build-dir  = $(KBUILD_EXTMOD)$(if $(zap-slash),/$(zap-slash))
        target-dir = $(if $(KBUILD_EXTMOD),$(dir $<),$(dir $@))
endif

%.s: %.c prepare scripts FORCE
	$(Q)$(MAKE) $(build)=$(build-dir) $(target-dir)$(notdir $@)
%.i: %.c prepare scripts FORCE
	$(Q)$(MAKE) $(build)=$(build-dir) $(target-dir)$(notdir $@)
%.o: %.c prepare scripts FORCE
	$(Q)$(MAKE) $(build)=$(build-dir) $(target-dir)$(notdir $@)
%.lst: %.c prepare scripts FORCE
	$(Q)$(MAKE) $(build)=$(build-dir) $(target-dir)$(notdir $@)
%.s: %.S prepare scripts FORCE
	$(Q)$(MAKE) $(build)=$(build-dir) $(target-dir)$(notdir $@)
%.o: %.S prepare scripts FORCE
	$(Q)$(MAKE) $(build)=$(build-dir) $(target-dir)$(notdir $@)
%.symtypes: %.c prepare scripts FORCE
	$(Q)$(MAKE) $(build)=$(build-dir) $(target-dir)$(notdir $@)

# Modules
/: prepare scripts FORCE
	$(cmd_crmodverdir)
	$(Q)$(MAKE) KBUILD_MODULES=$(if $(CONFIG_MODULES),1) \
	$(build)=$(build-dir)
%/: prepare scripts FORCE
	$(cmd_crmodverdir)
	$(Q)$(MAKE) KBUILD_MODULES=$(if $(CONFIG_MODULES),1) \
	$(build)=$(build-dir)
%.ko: prepare scripts FORCE
	$(cmd_crmodverdir)
	$(Q)$(MAKE) KBUILD_MODULES=$(if $(CONFIG_MODULES),1)   \
	$(build)=$(build-dir) $(@:.ko=.o)
	$(Q)$(MAKE) -f $(srctree)/scripts/Makefile.modpost

# FIXME Should go into a make.lib or something 
# ===========================================================================

quiet_cmd_rmdirs = $(if $(wildcard $(rm-dirs)),CLEAN   $(wildcard $(rm-dirs)))
      cmd_rmdirs = rm -rf $(rm-dirs)

quiet_cmd_rmfiles = $(if $(wildcard $(rm-files)),CLEAN   $(wildcard $(rm-files)))
      cmd_rmfiles = rm -f $(rm-files)

# Run depmod only if we have System.map and depmod is executable
quiet_cmd_depmod = DEPMOD  $(KERNELRELEASE)
      cmd_depmod = \
	if [ -r System.map -a -x $(DEPMOD) ]; then                              \
		$(DEPMOD) -ae -F System.map                                     \
		$(if $(strip $(INSTALL_MOD_PATH)), -b $(INSTALL_MOD_PATH) )     \
		$(KERNELRELEASE);                                               \
	fi

# Create temporary dir for module support files
# clean it up only when building all modules
cmd_crmodverdir = $(Q)mkdir -p $(MODVERDIR) \
                  $(if $(KBUILD_MODULES),; rm -f $(MODVERDIR)/*)

a_flags = -Wp,-MD,$(depfile) $(KBUILD_AFLAGS) $(AFLAGS_KERNEL) \
	  $(NOSTDINC_FLAGS) $(LINUXINCLUDE) $(KBUILD_CPPFLAGS) \
	  $(modkern_aflags) $(EXTRA_AFLAGS) $(AFLAGS_$(basetarget).o)

quiet_cmd_as_o_S = AS      $@
cmd_as_o_S       = $(CC) $(a_flags) -c -o $@ $<

# read all saved command lines

targets := $(wildcard $(sort $(targets)))
cmd_files := $(wildcard .*.cmd $(foreach f,$(targets),$(dir $(f)).$(notdir $(f)).cmd))

ifneq ($(cmd_files),)
  $(cmd_files): ;	# Do not try to update included dependency files
  include $(cmd_files)
endif

# Shorthand for $(Q)$(MAKE) -f scripts/Makefile.clean obj=dir
# Usage:
# $(Q)$(MAKE) $(clean)=dir
clean := -f $(if $(KBUILD_SRC),$(srctree)/)scripts/Makefile.clean obj

endif	# skip-makefile

PHONY += FORCE
FORCE:

# Declare the contents of the .PHONY variable as phony.  We keep that
# information in a variable so we can use it in if_changed and friends.
.PHONY: $(PHONY)<|MERGE_RESOLUTION|>--- conflicted
+++ resolved
@@ -1,11 +1,7 @@
 VERSION = 2
 PATCHLEVEL = 6
 SUBLEVEL = 35
-<<<<<<< HEAD
-EXTRAVERSION = -rc5
-=======
 EXTRAVERSION =
->>>>>>> 74bf40f0
 NAME = Sheep on Meth
 
 # *DOCUMENTATION*
