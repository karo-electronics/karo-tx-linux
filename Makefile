--- conflicted
+++ resolved
@@ -1,13 +1,8 @@
 VERSION = 3
 PATCHLEVEL = 12
 SUBLEVEL = 0
-<<<<<<< HEAD
-EXTRAVERSION = -rc3
-NAME = Linux for Workgroups
-=======
 EXTRAVERSION = -rc2
 NAME = One Giant Leap for Frogkind
->>>>>>> ffee9210
 
 # *DOCUMENTATION*
 # To see a list of typical targets execute "make help"
