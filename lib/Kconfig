--- conflicted
+++ resolved
@@ -275,11 +275,10 @@
 	  The option provides arithmetic function using cordic algorithm
 	  so its calculations are in fixed point. Modules can select this
 	  when they require this function. Module will be called cordic.
-<<<<<<< HEAD
-
-=======
->>>>>>> 992ce392
 config LLIST
 	bool
 
+config LLIST
+	bool
+
 endmenu