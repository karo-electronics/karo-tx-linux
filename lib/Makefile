--- conflicted
+++ resolved
@@ -123,11 +123,9 @@
 
 obj-$(CONFIG_CLZ_TAB) += clz_tab.o
 
-<<<<<<< HEAD
 obj-$(CONFIG_DDR) += jedec_ddr_data.o
-=======
+
 obj-$(CONFIG_STMP_DEVICE) += stmp_device.o
->>>>>>> 6f1f0d28
 
 hostprogs-y	:= gen_crc32table
 clean-files	:= crc32table.h
