/*
 * Flexible array managed in PAGE_SIZE parts
 *
 * This program is free software; you can redistribute it and/or modify
 * it under the terms of the GNU General Public License as published by
 * the Free Software Foundation; either version 2 of the License, or
 * (at your option) any later version.
 *
 * This program is distributed in the hope that it will be useful,
 * but WITHOUT ANY WARRANTY; without even the implied warranty of
 * MERCHANTABILITY or FITNESS FOR A PARTICULAR PURPOSE.  See the
 * GNU General Public License for more details.
 *
 * You should have received a copy of the GNU General Public License
 * along with this program; if not, write to the Free Software
 * Foundation, Inc., 59 Temple Place - Suite 330, Boston, MA 02111-1307, USA.
 *
 * Copyright IBM Corporation, 2009
 *
 * Author: Dave Hansen <dave@linux.vnet.ibm.com>
 */

#include <linux/flex_array.h>
#include <linux/slab.h>
#include <linux/stddef.h>
#include <linux/module.h>
#include <linux/reciprocal_div.h>

struct flex_array_part {
	char elements[FLEX_ARRAY_PART_SIZE];
};

/*
 * If a user requests an allocation which is small
 * enough, we may simply use the space in the
 * flex_array->parts[] array to store the user
 * data.
 */
static inline int elements_fit_in_base(struct flex_array *fa)
{
	int data_size = fa->element_size * fa->total_nr_elements;
	if (data_size <= FLEX_ARRAY_BASE_BYTES_LEFT)
		return 1;
	return 0;
}

/**
 * flex_array_alloc - allocate a new flexible array
 * @element_size:	the size of individual elements in the array
 * @total:		total number of elements that this should hold
 * @flags:		page allocation flags to use for base array
 *
 * Note: all locking must be provided by the caller.
 *
 * @total is used to size internal structures.  If the user ever
 * accesses any array indexes >=@total, it will produce errors.
 *
 * The maximum number of elements is defined as: the number of
 * elements that can be stored in a page times the number of
 * page pointers that we can fit in the base structure or (using
 * integer math):
 *
 * 	(PAGE_SIZE/element_size) * (PAGE_SIZE-8)/sizeof(void *)
 *
 * Here's a table showing example capacities.  Note that the maximum
 * index that the get/put() functions is just nr_objects-1.   This
 * basically means that you get 4MB of storage on 32-bit and 2MB on
 * 64-bit.
 *
 *
 * Element size | Objects | Objects |
 * PAGE_SIZE=4k |  32-bit |  64-bit |
 * ---------------------------------|
 *      1 bytes | 4177920 | 2088960 |
 *      2 bytes | 2088960 | 1044480 |
 *      3 bytes | 1392300 |  696150 |
 *      4 bytes | 1044480 |  522240 |
 *     32 bytes |  130560 |   65408 |
 *     33 bytes |  126480 |   63240 |
 *   2048 bytes |    2040 |    1020 |
 *   2049 bytes |    1020 |     510 |
 *       void * | 1044480 |  261120 |
 *
 * Since 64-bit pointers are twice the size, we lose half the
 * capacity in the base structure.  Also note that no effort is made
 * to efficiently pack objects across page boundaries.
 */
struct flex_array *flex_array_alloc(int element_size, unsigned int total,
					gfp_t flags)
{
	struct flex_array *ret;
	int elems_per_part = 0;
	int reciprocal_elems = 0;
	int max_size = 0;

	if (element_size) {
		elems_per_part = FLEX_ARRAY_ELEMENTS_PER_PART(element_size);
		reciprocal_elems = reciprocal_value(elems_per_part);
		max_size = FLEX_ARRAY_NR_BASE_PTRS * elems_per_part;
	}

	/* max_size will end up 0 if element_size > PAGE_SIZE */
	if (total > max_size)
		return NULL;
	ret = kzalloc(sizeof(struct flex_array), flags);
	if (!ret)
		return NULL;
	ret->element_size = element_size;
	ret->total_nr_elements = total;
	ret->elems_per_part = elems_per_part;
	ret->reciprocal_elems = reciprocal_elems;
	if (elements_fit_in_base(ret) && !(flags & __GFP_ZERO))
		memset(&ret->parts[0], FLEX_ARRAY_FREE,
						FLEX_ARRAY_BASE_BYTES_LEFT);
	return ret;
}
EXPORT_SYMBOL(flex_array_alloc);

static int fa_element_to_part_nr(struct flex_array *fa,
					unsigned int element_nr)
{
	return reciprocal_divide(element_nr, fa->reciprocal_elems);
}

/**
 * flex_array_free_parts - just free the second-level pages
 * @fa:		the flex array from which to free parts
 *
 * This is to be used in cases where the base 'struct flex_array'
 * has been statically allocated and should not be free.
 */
void flex_array_free_parts(struct flex_array *fa)
{
	int part_nr;

	if (elements_fit_in_base(fa))
		return;
	for (part_nr = 0; part_nr < FLEX_ARRAY_NR_BASE_PTRS; part_nr++)
		kfree(fa->parts[part_nr]);
}
EXPORT_SYMBOL(flex_array_free_parts);

void flex_array_free(struct flex_array *fa)
{
	flex_array_free_parts(fa);
	kfree(fa);
}
EXPORT_SYMBOL(flex_array_free);

static unsigned int index_inside_part(struct flex_array *fa,
					unsigned int element_nr,
					unsigned int part_nr)
{
	unsigned int part_offset;

	part_offset = element_nr - part_nr * fa->elems_per_part;
	return part_offset * fa->element_size;
}

static struct flex_array_part *
__fa_get_part(struct flex_array *fa, int part_nr, gfp_t flags)
{
	struct flex_array_part *part = fa->parts[part_nr];
	if (!part) {
		part = kmalloc(sizeof(struct flex_array_part), flags);
		if (!part)
			return NULL;
		if (!(flags & __GFP_ZERO))
			memset(part, FLEX_ARRAY_FREE,
				sizeof(struct flex_array_part));
		fa->parts[part_nr] = part;
	}
	return part;
}

/**
 * flex_array_put - copy data into the array at @element_nr
 * @fa:		the flex array to copy data into
 * @element_nr:	index of the position in which to insert
 * 		the new element.
 * @src:	address of data to copy into the array
 * @flags:	page allocation flags to use for array expansion
 *
 *
 * Note that this *copies* the contents of @src into
 * the array.  If you are trying to store an array of
 * pointers, make sure to pass in &ptr instead of ptr.
 * You may instead wish to use the flex_array_put_ptr()
 * helper function.
 *
 * Locking must be provided by the caller.
 */
int flex_array_put(struct flex_array *fa, unsigned int element_nr, void *src,
			gfp_t flags)
{
	int part_nr = 0;
	struct flex_array_part *part;
	void *dst;

	if (element_nr >= fa->total_nr_elements)
		return -ENOSPC;
	if (!fa->element_size)
		return 0;
	if (elements_fit_in_base(fa))
		part = (struct flex_array_part *)&fa->parts[0];
	else {
		part_nr = fa_element_to_part_nr(fa, element_nr);
		part = __fa_get_part(fa, part_nr, flags);
		if (!part)
			return -ENOMEM;
	}
	dst = &part->elements[index_inside_part(fa, element_nr, part_nr)];
	memcpy(dst, src, fa->element_size);
	return 0;
}
EXPORT_SYMBOL(flex_array_put);

/**
 * flex_array_clear - clear element in array at @element_nr
 * @fa:		the flex array of the element.
 * @element_nr:	index of the position to clear.
 *
 * Locking must be provided by the caller.
 */
int flex_array_clear(struct flex_array *fa, unsigned int element_nr)
{
	int part_nr = 0;
	struct flex_array_part *part;
	void *dst;

	if (element_nr >= fa->total_nr_elements)
		return -ENOSPC;
	if (!fa->element_size)
		return 0;
	if (elements_fit_in_base(fa))
		part = (struct flex_array_part *)&fa->parts[0];
	else {
		part_nr = fa_element_to_part_nr(fa, element_nr);
		part = fa->parts[part_nr];
		if (!part)
			return -EINVAL;
	}
	dst = &part->elements[index_inside_part(fa, element_nr, part_nr)];
	memset(dst, FLEX_ARRAY_FREE, fa->element_size);
	return 0;
}
EXPORT_SYMBOL(flex_array_clear);

/**
 * flex_array_prealloc - guarantee that array space exists
 * @fa:			the flex array for which to preallocate parts
 * @start:		index of first array element for which space is allocated
 * @nr_elements:	number of elements for which space is allocated
 * @flags:		page allocation flags
 *
 * This will guarantee that no future calls to flex_array_put()
 * will allocate memory.  It can be used if you are expecting to
 * be holding a lock or in some atomic context while writing
 * data into the array.
 *
 * Locking must be provided by the caller.
 */
int flex_array_prealloc(struct flex_array *fa, unsigned int start,
			unsigned int nr_elements, gfp_t flags)
{
	int start_part;
	int end_part;
	int part_nr;
	unsigned int end;
	struct flex_array_part *part;

	if (!start && !nr_elements)
		return 0;
	if (start >= fa->total_nr_elements)
<<<<<<< HEAD
		return -ENOSPC;
	if (!nr_elements)
		return 0;

	end = start + nr_elements - 1;

	if (end >= fa->total_nr_elements)
=======
>>>>>>> bf0be0e9
		return -ENOSPC;
	if (!nr_elements)
		return 0;

	end = start + nr_elements - 1;

	if (end >= fa->total_nr_elements)
		return -ENOSPC;
	if (!fa->element_size)
		return 0;
	if (elements_fit_in_base(fa))
		return 0;
	start_part = fa_element_to_part_nr(fa, start);
	end_part = fa_element_to_part_nr(fa, end);
	for (part_nr = start_part; part_nr <= end_part; part_nr++) {
		part = __fa_get_part(fa, part_nr, flags);
		if (!part)
			return -ENOMEM;
	}
	return 0;
}
EXPORT_SYMBOL(flex_array_prealloc);

/**
 * flex_array_get - pull data back out of the array
 * @fa:		the flex array from which to extract data
 * @element_nr:	index of the element to fetch from the array
 *
 * Returns a pointer to the data at index @element_nr.  Note
 * that this is a copy of the data that was passed in.  If you
 * are using this to store pointers, you'll get back &ptr.  You
 * may instead wish to use the flex_array_get_ptr helper.
 *
 * Locking must be provided by the caller.
 */
void *flex_array_get(struct flex_array *fa, unsigned int element_nr)
{
	int part_nr = 0;
	struct flex_array_part *part;

	if (!fa->element_size)
		return NULL;
	if (element_nr >= fa->total_nr_elements)
		return NULL;
	if (elements_fit_in_base(fa))
		part = (struct flex_array_part *)&fa->parts[0];
	else {
		part_nr = fa_element_to_part_nr(fa, element_nr);
		part = fa->parts[part_nr];
		if (!part)
			return NULL;
	}
	return &part->elements[index_inside_part(fa, element_nr, part_nr)];
}
EXPORT_SYMBOL(flex_array_get);

/**
 * flex_array_get_ptr - pull a ptr back out of the array
 * @fa:		the flex array from which to extract data
 * @element_nr:	index of the element to fetch from the array
 *
 * Returns the pointer placed in the flex array at element_nr using
 * flex_array_put_ptr().  This function should not be called if the
 * element in question was not set using the _put_ptr() helper.
 */
void *flex_array_get_ptr(struct flex_array *fa, unsigned int element_nr)
{
	void **tmp;

	tmp = flex_array_get(fa, element_nr);
	if (!tmp)
		return NULL;

	return *tmp;
}
EXPORT_SYMBOL(flex_array_get_ptr);

static int part_is_free(struct flex_array_part *part)
{
	int i;

	for (i = 0; i < sizeof(struct flex_array_part); i++)
		if (part->elements[i] != FLEX_ARRAY_FREE)
			return 0;
	return 1;
}

/**
 * flex_array_shrink - free unused second-level pages
 * @fa:		the flex array to shrink
 *
 * Frees all second-level pages that consist solely of unused
 * elements.  Returns the number of pages freed.
 *
 * Locking must be provided by the caller.
 */
int flex_array_shrink(struct flex_array *fa)
{
	struct flex_array_part *part;
	int part_nr;
	int ret = 0;

<<<<<<< HEAD
	if (!fa->total_nr_elements)
=======
	if (!fa->total_nr_elements || !fa->element_size)
>>>>>>> bf0be0e9
		return 0;
	if (elements_fit_in_base(fa))
		return ret;
	for (part_nr = 0; part_nr < FLEX_ARRAY_NR_BASE_PTRS; part_nr++) {
		part = fa->parts[part_nr];
		if (!part)
			continue;
		if (part_is_free(part)) {
			fa->parts[part_nr] = NULL;
			kfree(part);
			ret++;
		}
	}
	return ret;
}
EXPORT_SYMBOL(flex_array_shrink);<|MERGE_RESOLUTION|>--- conflicted
+++ resolved
@@ -272,16 +272,6 @@
 	if (!start && !nr_elements)
 		return 0;
 	if (start >= fa->total_nr_elements)
-<<<<<<< HEAD
-		return -ENOSPC;
-	if (!nr_elements)
-		return 0;
-
-	end = start + nr_elements - 1;
-
-	if (end >= fa->total_nr_elements)
-=======
->>>>>>> bf0be0e9
 		return -ENOSPC;
 	if (!nr_elements)
 		return 0;
@@ -384,11 +374,7 @@
 	int part_nr;
 	int ret = 0;
 
-<<<<<<< HEAD
-	if (!fa->total_nr_elements)
-=======
 	if (!fa->total_nr_elements || !fa->element_size)
->>>>>>> bf0be0e9
 		return 0;
 	if (elements_fit_in_base(fa))
 		return ret;
