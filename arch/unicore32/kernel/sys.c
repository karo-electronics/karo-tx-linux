/*
 * linux/arch/unicore32/kernel/sys.c
 *
 * Code specific to PKUnity SoC and UniCore ISA
 *
 * Copyright (C) 2001-2010 GUAN Xue-tao
 *
 * This program is free software; you can redistribute it and/or modify
 * it under the terms of the GNU General Public License version 2 as
 * published by the Free Software Foundation.
 */
#include <linux/module.h>
#include <linux/errno.h>
#include <linux/sched.h>
#include <linux/slab.h>
#include <linux/mm.h>
#include <linux/sem.h>
#include <linux/msg.h>
#include <linux/shm.h>
#include <linux/stat.h>
#include <linux/syscalls.h>
#include <linux/mman.h>
#include <linux/fs.h>
#include <linux/file.h>
#include <linux/ipc.h>
#include <linux/uaccess.h>

#include <asm/syscalls.h>
#include <asm/cacheflush.h>

<<<<<<< HEAD
/* Clone a task - this clones the calling program thread.
 * This is called indirectly via a small wrapper
 */
asmlinkage long __sys_clone(unsigned long clone_flags, unsigned long newsp,
			 void __user *parent_tid, void __user *child_tid,
			 struct pt_regs *regs)
{
	if (!newsp)
		newsp = regs->UCreg_sp;

	return do_fork(clone_flags, newsp, regs, 0,
			parent_tid, child_tid);
}

=======
>>>>>>> 9931faca
/* Note: used by the compat code even in 64-bit Linux. */
SYSCALL_DEFINE6(mmap2, unsigned long, addr, unsigned long, len,
		unsigned long, prot, unsigned long, flags,
		unsigned long, fd, unsigned long, off_4k)
{
	return sys_mmap_pgoff(addr, len, prot, flags, fd,
			      off_4k);
}

/* Provide the actual syscall number to call mapping. */
#undef __SYSCALL
#define __SYSCALL(nr, call)	[nr] = (call),

/* Note that we don't include <linux/unistd.h> but <asm/unistd.h> */
void *sys_call_table[__NR_syscalls] = {
	[0 ... __NR_syscalls-1] = sys_ni_syscall,
#include <asm/unistd.h>
};<|MERGE_RESOLUTION|>--- conflicted
+++ resolved
@@ -28,23 +28,6 @@
 #include <asm/syscalls.h>
 #include <asm/cacheflush.h>
 
-<<<<<<< HEAD
-/* Clone a task - this clones the calling program thread.
- * This is called indirectly via a small wrapper
- */
-asmlinkage long __sys_clone(unsigned long clone_flags, unsigned long newsp,
-			 void __user *parent_tid, void __user *child_tid,
-			 struct pt_regs *regs)
-{
-	if (!newsp)
-		newsp = regs->UCreg_sp;
-
-	return do_fork(clone_flags, newsp, regs, 0,
-			parent_tid, child_tid);
-}
-
-=======
->>>>>>> 9931faca
 /* Note: used by the compat code even in 64-bit Linux. */
 SYSCALL_DEFINE6(mmap2, unsigned long, addr, unsigned long, len,
 		unsigned long, prot, unsigned long, flags,
