--- conflicted
+++ resolved
@@ -14,11 +14,7 @@
 	select HAVE_DMA_API_DEBUG
 	select TRACING_SUPPORT
 	select OF
-<<<<<<< HEAD
-	select OF_FLATTREE
-=======
 	select OF_EARLY_FLATTREE
->>>>>>> 3cbea436
 
 config SWAP
 	def_bool n
