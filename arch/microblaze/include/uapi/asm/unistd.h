--- conflicted
+++ resolved
@@ -396,10 +396,5 @@
 #define __NR_process_vm_writev	378
 #define __NR_kcmp		379
 #define __NR_finit_module	380
-<<<<<<< HEAD
-
-#define __NR_syscalls		381
-=======
->>>>>>> d0e0ac97
 
 #endif /* _UAPI_ASM_MICROBLAZE_UNISTD_H */