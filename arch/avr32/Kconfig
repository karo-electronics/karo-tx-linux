config AVR32
	def_bool y
	# With EXPERT=n, we get lots of stuff automatically selected
	# that we usually don't need on AVR32.
	select EXPERT
	select HAVE_CLK
	select HAVE_OPROFILE
	select HAVE_KPROBES
	select HAVE_GENERIC_HARDIRQS
<<<<<<< HEAD
	select HAVE_VIRT_TO_BUS
=======
	select VIRT_TO_BUS
>>>>>>> a937536b
	select GENERIC_IRQ_PROBE
	select GENERIC_ATOMIC64
	select HARDIRQS_SW_RESEND
	select GENERIC_IRQ_SHOW
	select ARCH_HAVE_CUSTOM_GPIO_H
	select ARCH_WANT_IPC_PARSE_VERSION
	select ARCH_HAVE_NMI_SAFE_CMPXCHG
	select GENERIC_CLOCKEVENTS
	select HAVE_MOD_ARCH_SPECIFIC
	select MODULES_USE_ELF_RELA
	help
	  AVR32 is a high-performance 32-bit RISC microprocessor core,
	  designed for cost-sensitive embedded applications, with particular
	  emphasis on low power consumption and high code density.

	  There is an AVR32 Linux project with a web page at
	  http://avr32linux.org/.

config GENERIC_GPIO
	def_bool y

config STACKTRACE_SUPPORT
	def_bool y

config LOCKDEP_SUPPORT
	def_bool y

config TRACE_IRQFLAGS_SUPPORT
	def_bool y

config RWSEM_GENERIC_SPINLOCK
	def_bool y

config RWSEM_XCHGADD_ALGORITHM
	def_bool n

config ARCH_HAS_ILOG2_U32
	def_bool n

config ARCH_HAS_ILOG2_U64
	def_bool n

config GENERIC_HWEIGHT
	def_bool y

config GENERIC_CALIBRATE_DELAY
	def_bool y

config GENERIC_BUG
	def_bool y
	depends on BUG

source "init/Kconfig"

source "kernel/Kconfig.freezer"

menu "System Type and features"

config SUBARCH_AVR32B
	bool
config MMU
	bool
config PERFORMANCE_COUNTERS
	bool

config PLATFORM_AT32AP
	bool
	select SUBARCH_AVR32B
	select MMU
	select PERFORMANCE_COUNTERS
	select ARCH_REQUIRE_GPIOLIB
	select GENERIC_ALLOCATOR
	select HAVE_FB_ATMEL

#
# CPU types
#

# AP7000 derivatives
config CPU_AT32AP700X
	bool
	select PLATFORM_AT32AP
config CPU_AT32AP7000
	bool
	select CPU_AT32AP700X
config CPU_AT32AP7001
	bool
	select CPU_AT32AP700X
config CPU_AT32AP7002
	bool
	select CPU_AT32AP700X

# AP700X boards
config BOARD_ATNGW100_COMMON
	bool
	select CPU_AT32AP7000

choice
	prompt "AVR32 board type"
	default BOARD_ATSTK1000

config BOARD_ATSTK1000
	bool "ATSTK1000 evaluation board"

config BOARD_ATNGW100_MKI
	bool "ATNGW100 Network Gateway"
	select BOARD_ATNGW100_COMMON

config BOARD_ATNGW100_MKII
	bool "ATNGW100 mkII Network Gateway"
	select BOARD_ATNGW100_COMMON

config BOARD_HAMMERHEAD
	bool "Hammerhead board"
	select CPU_AT32AP7000
	select USB_ARCH_HAS_HCD
	help
	  The Hammerhead platform is built around an AVR32 32-bit microcontroller from Atmel.
	  It offers versatile peripherals, such as ethernet, usb device, usb host etc.

	  The board also incorporates a power supply and is a Power over Ethernet (PoE) Powered
	  Device (PD).

	  Additionally, a Cyclone III FPGA from Altera is integrated on the board. The FPGA is
	  mapped into the 32-bit AVR memory bus. The FPGA offers two DDR2 SDRAM interfaces, which
	  will cover even the most exceptional need of memory bandwidth. Together with the onboard
	  video decoder the board is ready for video processing.

	  For more information see: http://www.miromico.ch/index.php/hammerhead.html 

config BOARD_FAVR_32
	bool "Favr-32 LCD-board"
	select CPU_AT32AP7000

config BOARD_MERISC
	bool "Merisc board"
	select CPU_AT32AP7000
	help
	  Merisc is the family name for a range of AVR32-based boards.

	  The boards are designed to be used in a man-machine
	  interfacing environment, utilizing a touch-based graphical
	  user interface. They host a vast range of I/O peripherals as
	  well as a large SDRAM & Flash memory bank.

	  For more information see: http://www.martinsson.se/merisc

config BOARD_MIMC200
	bool "MIMC200 CPU board"
	select CPU_AT32AP7000
endchoice

source "arch/avr32/boards/atstk1000/Kconfig"
source "arch/avr32/boards/atngw100/Kconfig"
source "arch/avr32/boards/hammerhead/Kconfig"
source "arch/avr32/boards/favr-32/Kconfig"
source "arch/avr32/boards/merisc/Kconfig"

choice
	prompt "Boot loader type"
	default LOADER_U_BOOT

config	LOADER_U_BOOT
	bool "U-Boot (or similar) bootloader"
endchoice

source "arch/avr32/mach-at32ap/Kconfig"

config LOAD_ADDRESS
	hex
	default 0x10000000 if LOADER_U_BOOT=y && CPU_AT32AP700X=y

config ENTRY_ADDRESS
	hex
	default 0x90000000 if LOADER_U_BOOT=y && CPU_AT32AP700X=y

config PHYS_OFFSET
	hex
	default 0x10000000 if CPU_AT32AP700X=y

source "kernel/Kconfig.preempt"

config QUICKLIST
	def_bool y

config ARCH_HAVE_MEMORY_PRESENT
	def_bool n

config NEED_NODE_MEMMAP_SIZE
	def_bool n

config ARCH_FLATMEM_ENABLE
	def_bool y

config ARCH_DISCONTIGMEM_ENABLE
	def_bool n

config ARCH_SPARSEMEM_ENABLE
	def_bool n

source "mm/Kconfig"

config OWNERSHIP_TRACE
	bool "Ownership trace support"
	default y
	help
	  Say Y to generate an Ownership Trace message on every context switch,
	  enabling Nexus-compliant debuggers to keep track of the PID of the
	  currently executing task.

config NMI_DEBUGGING
	bool "NMI Debugging"
	default n
	help
	  Say Y here and pass the nmi_debug command-line parameter to
	  the kernel to turn on NMI debugging. Depending on the value
	  of the nmi_debug option, various pieces of information will
	  be dumped to the console when a Non-Maskable Interrupt
	  happens.

# FPU emulation goes here

source "kernel/Kconfig.hz"

config CMDLINE
	string "Default kernel command line"
	default ""
	help
	  If you don't have a boot loader capable of passing a command line string
	  to the kernel, you may specify one here. As a minimum, you should specify
	  the memory size and the root device (e.g., mem=8M, root=/dev/nfs).

endmenu

menu "Power management options"

source "kernel/power/Kconfig"

config ARCH_SUSPEND_POSSIBLE
	def_bool y

menu "CPU Frequency scaling"

source "drivers/cpufreq/Kconfig"

config CPU_FREQ_AT32AP
	bool "CPU frequency driver for AT32AP"
	depends on CPU_FREQ && PLATFORM_AT32AP
	default n
	help
	  This enables the CPU frequency driver for AT32AP processors.

	  For details, take a look in <file:Documentation/cpu-freq>.

	  If in doubt, say N.

endmenu

endmenu

menu "Bus options"

config PCI
	bool

source "drivers/pci/Kconfig"

source "drivers/pcmcia/Kconfig"

endmenu

menu "Executable file formats"
source "fs/Kconfig.binfmt"
endmenu

source "net/Kconfig"

source "drivers/Kconfig"

source "fs/Kconfig"

source "arch/avr32/Kconfig.debug"

source "security/Kconfig"

source "crypto/Kconfig"

source "lib/Kconfig"<|MERGE_RESOLUTION|>--- conflicted
+++ resolved
@@ -7,11 +7,7 @@
 	select HAVE_OPROFILE
 	select HAVE_KPROBES
 	select HAVE_GENERIC_HARDIRQS
-<<<<<<< HEAD
-	select HAVE_VIRT_TO_BUS
-=======
 	select VIRT_TO_BUS
->>>>>>> a937536b
 	select GENERIC_IRQ_PROBE
 	select GENERIC_ATOMIC64
 	select HARDIRQS_SW_RESEND
