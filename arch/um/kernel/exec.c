/*
 * Copyright (C) 2000 - 2007 Jeff Dike (jdike@{addtoit,linux.intel}.com)
 * Licensed under the GPL
 */

#include <linux/stddef.h>
#include <linux/module.h>
#include <linux/fs.h>
#include <linux/ptrace.h>
#include <linux/sched.h>
#include <linux/slab.h>
#include <asm/current.h>
#include <asm/processor.h>
#include <asm/uaccess.h>
#include <as-layout.h>
#include <mem_user.h>
#include <skas.h>
#include <os.h>

void flush_thread(void)
{
	void *data = NULL;
	int ret;

	arch_flush_thread(&current->thread.arch);

	ret = unmap(&current->mm->context.id, 0, STUB_START, 0, &data);
	ret = ret || unmap(&current->mm->context.id, STUB_END,
			   host_task_size - STUB_END, 1, &data);
	if (ret) {
		printk(KERN_ERR "flush_thread - clearing address space failed, "
		       "err = %d\n", ret);
		force_sig(SIGKILL, current);
	}

	__switch_mm(&current->mm->context.id);
}

void start_thread(struct pt_regs *regs, unsigned long eip, unsigned long esp)
{
	get_safe_registers(regs->regs.gp, regs->regs.fp);
	PT_REGS_IP(regs) = eip;
	PT_REGS_SP(regs) = esp;
	current->ptrace &= ~PT_DTRACE;
#ifdef SUBARCH_EXECVE1
	SUBARCH_EXECVE1(regs->regs);
#endif
<<<<<<< HEAD
}
EXPORT_SYMBOL(start_thread);

long um_execve(const char *file, const char __user *const __user *argv, const char __user *const __user *env)
{
	long err;

	err = do_execve(file, argv, env, &current->thread.regs);
	if (!err)
		UML_LONGJMP(current->thread.exec_buf, 1);
	return err;
}

long sys_execve(const char __user *file, const char __user *const __user *argv,
		const char __user *const __user *env)
{
	long error;
	char *filename;

	filename = getname(file);
	error = PTR_ERR(filename);
	if (IS_ERR(filename)) goto out;
	error = do_execve(filename, argv, env, &current->thread.regs);
	putname(filename);
 out:
	return error;
}
=======
}
EXPORT_SYMBOL(start_thread);
>>>>>>> ddffeb8c
<|MERGE_RESOLUTION|>--- conflicted
+++ resolved
@@ -45,35 +45,5 @@
 #ifdef SUBARCH_EXECVE1
 	SUBARCH_EXECVE1(regs->regs);
 #endif
-<<<<<<< HEAD
 }
-EXPORT_SYMBOL(start_thread);
-
-long um_execve(const char *file, const char __user *const __user *argv, const char __user *const __user *env)
-{
-	long err;
-
-	err = do_execve(file, argv, env, &current->thread.regs);
-	if (!err)
-		UML_LONGJMP(current->thread.exec_buf, 1);
-	return err;
-}
-
-long sys_execve(const char __user *file, const char __user *const __user *argv,
-		const char __user *const __user *env)
-{
-	long error;
-	char *filename;
-
-	filename = getname(file);
-	error = PTR_ERR(filename);
-	if (IS_ERR(filename)) goto out;
-	error = do_execve(filename, argv, env, &current->thread.regs);
-	putname(filename);
- out:
-	return error;
-}
-=======
-}
-EXPORT_SYMBOL(start_thread);
->>>>>>> ddffeb8c
+EXPORT_SYMBOL(start_thread);