#
# This file is subject to the terms and conditions of the GNU General Public
# License.  See the file "COPYING" in the main directory of this archive
# for more details.
#
# Copyright (C) 1994, 95, 96, 2003 by Ralf Baechle
# DECStation modifications by Paul M. Antoine, 1996
# Copyright (C) 2002, 2003, 2004  Maciej W. Rozycki
#
# This file is included by the global makefile so that you can add your own
# architecture-specific flags and dependencies. Remember to do have actions
# for "archclean" cleaning up for this architecture.
#

KBUILD_DEFCONFIG := ip22_defconfig

#
# Select the object file format to substitute into the linker script.
#
ifdef CONFIG_CPU_LITTLE_ENDIAN
32bit-tool-archpref	= mipsel
64bit-tool-archpref	= mips64el
32bit-bfd		= elf32-tradlittlemips
64bit-bfd		= elf64-tradlittlemips
32bit-emul		= elf32ltsmip
64bit-emul		= elf64ltsmip
else
32bit-tool-archpref	= mips
64bit-tool-archpref	= mips64
32bit-bfd		= elf32-tradbigmips
64bit-bfd		= elf64-tradbigmips
32bit-emul		= elf32btsmip
64bit-emul		= elf64btsmip
endif

ifdef CONFIG_32BIT
tool-archpref		= $(32bit-tool-archpref)
UTS_MACHINE		:= mips
endif
ifdef CONFIG_64BIT
tool-archpref		= $(64bit-tool-archpref)
UTS_MACHINE		:= mips64
endif

ifneq ($(SUBARCH),$(ARCH))
  ifeq ($(CROSS_COMPILE),)
    CROSS_COMPILE := $(call cc-cross-prefix, $(tool-archpref)-linux-  $(tool-archpref)-linux-gnu-  $(tool-archpref)-unknown-linux-gnu-)
  endif
endif

ifdef CONFIG_FUNCTION_GRAPH_TRACER
  ifndef KBUILD_MCOUNT_RA_ADDRESS
    ifeq ($(call cc-option-yn,-mmcount-ra-address), y)
      cflags-y += -mmcount-ra-address -DKBUILD_MCOUNT_RA_ADDRESS
    endif
  endif
endif
cflags-y += $(call cc-option, -mno-check-zero-division)

ifdef CONFIG_32BIT
ld-emul			= $(32bit-emul)
vmlinux-32		= vmlinux
vmlinux-64		= vmlinux.64

cflags-y		+= -mabi=32
endif

ifdef CONFIG_64BIT
ld-emul			= $(64bit-emul)
vmlinux-32		= vmlinux.32
vmlinux-64		= vmlinux

cflags-y		+= -mabi=64
endif

all-$(CONFIG_BOOT_ELF32)	:= $(vmlinux-32)
all-$(CONFIG_BOOT_ELF64)	:= $(vmlinux-64)
all-$(CONFIG_SYS_SUPPORTS_ZBOOT)+= vmlinuz

#
# GCC uses -G 0 -mabicalls -fpic as default.  We don't want PIC in the kernel
# code since it only slows down the whole thing.  At some point we might make
# use of global pointer optimizations but their use of $28 conflicts with
# the current pointer optimization.
#
# The DECStation requires an ECOFF kernel for remote booting, other MIPS
# machines may also.  Since BFD is incredibly buggy with respect to
# crossformat linking we rely on the elf2ecoff tool for format conversion.
#
cflags-y			+= -G 0 -mno-abicalls -fno-pic -pipe
cflags-y			+= -msoft-float
LDFLAGS_vmlinux			+= -G 0 -static -n -nostdlib
KBUILD_AFLAGS_MODULE		+= -mlong-calls
KBUILD_CFLAGS_MODULE		+= -mlong-calls

cflags-y += -ffreestanding

#
# We explicitly add the endianness specifier if needed, this allows
# to compile kernels with a toolchain for the other endianness. We
# carefully avoid to add it redundantly because gcc 3.3/3.4 complains
# when fed the toolchain default!
#
# Certain gcc versions up to gcc 4.1.1 (probably 4.2-subversion as of
# 2006-10-10 don't properly change the predefined symbols if -EB / -EL
# are used, so we kludge that here.  A bug has been filed at
# http://gcc.gnu.org/bugzilla/show_bug.cgi?id=29413.
#
undef-all += -UMIPSEB -U_MIPSEB -U__MIPSEB -U__MIPSEB__
undef-all += -UMIPSEL -U_MIPSEL -U__MIPSEL -U__MIPSEL__
predef-be += -DMIPSEB -D_MIPSEB -D__MIPSEB -D__MIPSEB__
predef-le += -DMIPSEL -D_MIPSEL -D__MIPSEL -D__MIPSEL__
cflags-$(CONFIG_CPU_BIG_ENDIAN)		+= $(shell $(CC) -dumpmachine |grep -q 'mips.*el-.*' && echo -EB $(undef-all) $(predef-be))
cflags-$(CONFIG_CPU_LITTLE_ENDIAN)	+= $(shell $(CC) -dumpmachine |grep -q 'mips.*el-.*' || echo -EL $(undef-all) $(predef-le))

cflags-$(CONFIG_CPU_HAS_SMARTMIPS)	+= $(call cc-option,-msmartmips)
cflags-$(CONFIG_CPU_MICROMIPS) += $(call cc-option,-mmicromips -mno-jals)

cflags-$(CONFIG_SB1XXX_CORELIS)	+= $(call cc-option,-mno-sched-prolog) \
				   -fno-omit-frame-pointer

#
# CPU-dependent compiler/assembler options for optimization.
#
cflags-$(CONFIG_CPU_R3000)	+= -march=r3000
cflags-$(CONFIG_CPU_TX39XX)	+= -march=r3900
cflags-$(CONFIG_CPU_R6000)	+= -march=r6000 -Wa,--trap
cflags-$(CONFIG_CPU_R4300)	+= -march=r4300 -Wa,--trap
cflags-$(CONFIG_CPU_VR41XX)	+= -march=r4100 -Wa,--trap
cflags-$(CONFIG_CPU_R4X00)	+= -march=r4600 -Wa,--trap
cflags-$(CONFIG_CPU_TX49XX)	+= -march=r4600 -Wa,--trap
cflags-$(CONFIG_CPU_MIPS32_R1)	+= $(call cc-option,-march=mips32,-mips32 -U_MIPS_ISA -D_MIPS_ISA=_MIPS_ISA_MIPS32) \
			-Wa,-mips32 -Wa,--trap
cflags-$(CONFIG_CPU_MIPS32_R2)	+= $(call cc-option,-march=mips32r2,-mips32r2 -U_MIPS_ISA -D_MIPS_ISA=_MIPS_ISA_MIPS32) \
			-Wa,-mips32r2 -Wa,--trap
cflags-$(CONFIG_CPU_MIPS64_R1)	+= $(call cc-option,-march=mips64,-mips64 -U_MIPS_ISA -D_MIPS_ISA=_MIPS_ISA_MIPS64) \
			-Wa,-mips64 -Wa,--trap
cflags-$(CONFIG_CPU_MIPS64_R2)	+= $(call cc-option,-march=mips64r2,-mips64r2 -U_MIPS_ISA -D_MIPS_ISA=_MIPS_ISA_MIPS64) \
			-Wa,-mips64r2 -Wa,--trap
cflags-$(CONFIG_CPU_R5000)	+= -march=r5000 -Wa,--trap
cflags-$(CONFIG_CPU_R5432)	+= $(call cc-option,-march=r5400,-march=r5000) \
			-Wa,--trap
cflags-$(CONFIG_CPU_R5500)	+= $(call cc-option,-march=r5500,-march=r5000) \
			-Wa,--trap
cflags-$(CONFIG_CPU_NEVADA)	+= $(call cc-option,-march=rm5200,-march=r5000) \
			-Wa,--trap
cflags-$(CONFIG_CPU_RM7000)	+= $(call cc-option,-march=rm7000,-march=r5000) \
			-Wa,--trap
cflags-$(CONFIG_CPU_SB1)	+= $(call cc-option,-march=sb1,-march=r5000) \
			-Wa,--trap
cflags-$(CONFIG_CPU_R8000)	+= -march=r8000 -Wa,--trap
cflags-$(CONFIG_CPU_R10000)	+= $(call cc-option,-march=r10000,-march=r8000) \
			-Wa,--trap
cflags-$(CONFIG_CPU_CAVIUM_OCTEON) += $(call cc-option,-march=octeon) -Wa,--trap
ifeq (,$(findstring march=octeon, $(cflags-$(CONFIG_CPU_CAVIUM_OCTEON))))
cflags-$(CONFIG_CPU_CAVIUM_OCTEON) += -Wa,-march=octeon
endif
cflags-$(CONFIG_CAVIUM_CN63XXP1) += -Wa,-mfix-cn63xxp1
cflags-$(CONFIG_CPU_BMIPS)	+= -march=mips32 -Wa,-mips32 -Wa,--trap

cflags-$(CONFIG_CPU_R4000_WORKAROUNDS)	+= $(call cc-option,-mfix-r4000,)
cflags-$(CONFIG_CPU_R4400_WORKAROUNDS)	+= $(call cc-option,-mfix-r4400,)
cflags-$(CONFIG_CPU_DADDI_WORKAROUNDS)	+= $(call cc-option,-mno-daddi,)

ifdef CONFIG_CPU_SB1
ifdef CONFIG_SB1_PASS_1_WORKAROUNDS
KBUILD_AFLAGS_MODULE += -msb1-pass1-workarounds
KBUILD_CFLAGS_MODULE += -msb1-pass1-workarounds
endif
endif

#
# Firmware support
#
libs-$(CONFIG_FW_ARC)		+= arch/mips/fw/arc/
libs-$(CONFIG_FW_CFE)		+= arch/mips/fw/cfe/
libs-$(CONFIG_FW_SNIPROM)	+= arch/mips/fw/sni/
libs-y				+= arch/mips/fw/lib/

#
# Kernel compression
#
ifdef SYS_SUPPORTS_ZBOOT
COMPRESSION_FNAME		= vmlinuz
else
COMPRESSION_FNAME		= vmlinux
endif

#
# Board-dependent options and extra files
#
include $(srctree)/arch/mips/Kbuild.platforms

ifdef CONFIG_PHYSICAL_START
load-y					= $(CONFIG_PHYSICAL_START)
endif
entry-y				= 0x$(shell $(NM) vmlinux 2>/dev/null \
					| grep "\bkernel_entry\b" | cut -f1 -d \ )

cflags-y			+= -I$(srctree)/arch/mips/include/asm/mach-generic
drivers-$(CONFIG_PCI)		+= arch/mips/pci/

#
# Automatically detect the build format. By default we choose
# the elf format according to the load address.
# We can always force a build with a 64-bits symbol format by
# passing 'KBUILD_SYM32=no' option to the make's command line.
#
ifdef CONFIG_64BIT
  ifndef KBUILD_SYM32
    ifeq ($(shell expr $(load-y) \< 0xffffffff80000000), 0)
      KBUILD_SYM32 = y
    endif
  endif

  ifeq ($(KBUILD_SYM32)$(call cc-option-yn,-msym32), yy)
    cflags-y += -msym32 -DKBUILD_64BIT_SYM32
  else
    ifeq ($(CONFIG_CPU_DADDI_WORKAROUNDS), y)
      $(error CONFIG_CPU_DADDI_WORKAROUNDS unsupported without -msym32)
    endif
  endif
endif

KBUILD_AFLAGS	+= $(cflags-y)
KBUILD_CFLAGS	+= $(cflags-y)
KBUILD_CPPFLAGS += -DVMLINUX_LOAD_ADDRESS=$(load-y)
KBUILD_CPPFLAGS += -DDATAOFFSET=$(if $(dataoffset-y),$(dataoffset-y),0)

bootvars-y	= VMLINUX_LOAD_ADDRESS=$(load-y) \
		  VMLINUX_ENTRY_ADDRESS=$(entry-y)

LDFLAGS			+= -m $(ld-emul)

ifdef CONFIG_CC_STACKPROTECTOR
  KBUILD_CFLAGS += -fstack-protector
endif

ifdef CONFIG_MIPS
CHECKFLAGS += $(shell $(CC) $(KBUILD_CFLAGS) -dM -E -x c /dev/null | \
	egrep -vw '__GNUC_(|MINOR_|PATCHLEVEL_)_' | \
	sed -e "s/^\#define /-D'/" -e "s/ /'='/" -e "s/$$/'/")
ifdef CONFIG_64BIT
CHECKFLAGS		+= -m64
endif
endif

OBJCOPYFLAGS		+= --remove-section=.reginfo

head-y := arch/mips/kernel/head.o

libs-y			+= arch/mips/lib/

# See arch/mips/Kbuild for content of core part of the kernel
core-y += arch/mips/

drivers-$(CONFIG_OPROFILE)	+= arch/mips/oprofile/

# suspend and hibernation support
drivers-$(CONFIG_PM)	+= arch/mips/power/

# boot image targets (arch/mips/boot/)
boot-y			:= vmlinux.bin
boot-y			+= vmlinux.ecoff
boot-y			+= vmlinux.srec
ifeq ($(shell expr $(load-y) \< 0xffffffff80000000 2> /dev/null), 0)
boot-y			+= uImage
boot-y			+= uImage.gz
endif

# compressed boot image targets (arch/mips/boot/compressed/)
bootz-y			:= vmlinuz
bootz-y			+= vmlinuz.bin
bootz-y			+= vmlinuz.ecoff
bootz-y			+= vmlinuz.srec

ifdef CONFIG_LASAT
rom.bin rom.sw: vmlinux
	$(Q)$(MAKE) $(build)=arch/mips/lasat/image \
		$(bootvars-y) $@
endif

#
# Some machines like the Indy need 32-bit ELF binaries for booting purposes.
# Other need ECOFF, so we build a 32-bit ELF binary for them which we then
# convert to ECOFF using elf2ecoff.
#
quiet_cmd_32 = OBJCOPY $@
	cmd_32 = $(OBJCOPY) -O $(32bit-bfd) $(OBJCOPYFLAGS) $< $@
vmlinux.32: vmlinux
<<<<<<< HEAD
	$(call cmd,32)

#obj-$(CONFIG_KPROBES)		+= kprobes.o
=======
	$(OBJCOPY) -O $(32bit-bfd) $(OBJCOPYFLAGS) $< $@
>>>>>>> 5a85166c

#
# The 64-bit ELF tools are pretty broken so at this time we generate 64-bit
# ELF files from 32-bit files by conversion.
#
quiet_cmd_64 = OBJCOPY $@
	cmd_64 = $(OBJCOPY) -O $(64bit-bfd) $(OBJCOPYFLAGS) $< $@
vmlinux.64: vmlinux
	$(call cmd,64)

all:	$(all-y)

# boot
$(boot-y): $(vmlinux-32) FORCE
	$(Q)$(MAKE) $(build)=arch/mips/boot VMLINUX=$(vmlinux-32) \
		$(bootvars-y) arch/mips/boot/$@

# boot/compressed
$(bootz-y): $(vmlinux-32) FORCE
	$(Q)$(MAKE) $(build)=arch/mips/boot/compressed \
		$(bootvars-y) 32bit-bfd=$(32bit-bfd) $@


CLEAN_FILES += vmlinux.32 vmlinux.64

archprepare:
ifdef CONFIG_MIPS32_N32
	@echo '  Checking missing-syscalls for N32'
	$(Q)$(MAKE) $(build)=. missing-syscalls missing_syscalls_flags="-mabi=n32"
endif
ifdef CONFIG_MIPS32_O32
	@echo '  Checking missing-syscalls for O32'
	$(Q)$(MAKE) $(build)=. missing-syscalls missing_syscalls_flags="-mabi=32"
endif

install:
	$(Q)install -D -m 755 vmlinux $(INSTALL_PATH)/vmlinux-$(KERNELRELEASE)
ifdef CONFIG_SYS_SUPPORTS_ZBOOT
	$(Q)install -D -m 755 vmlinuz $(INSTALL_PATH)/vmlinuz-$(KERNELRELEASE)
endif
	$(Q)install -D -m 644 .config $(INSTALL_PATH)/config-$(KERNELRELEASE)
	$(Q)install -D -m 644 System.map $(INSTALL_PATH)/System.map-$(KERNELRELEASE)

archclean:
	$(Q)$(MAKE) $(clean)=arch/mips/boot
	$(Q)$(MAKE) $(clean)=arch/mips/boot/compressed
	$(Q)$(MAKE) $(clean)=arch/mips/lasat

define archhelp
	echo '  install              - install kernel into $(INSTALL_PATH)'
	echo '  vmlinux.ecoff        - ECOFF boot image'
	echo '  vmlinux.bin          - Raw binary boot image'
	echo '  vmlinux.srec         - SREC boot image'
	echo '  vmlinuz              - Compressed boot(zboot) image'
	echo '  vmlinuz.ecoff        - ECOFF zboot image'
	echo '  vmlinuz.bin          - Raw binary zboot image'
	echo '  vmlinuz.srec         - SREC zboot image'
	echo '  uImage               - U-Boot image'
	echo '  uImage.gz            - U-Boot image (gzip)'
	echo
	echo '  These will be default as appropriate for a configured platform.'
endef<|MERGE_RESOLUTION|>--- conflicted
+++ resolved
@@ -288,13 +288,7 @@
 quiet_cmd_32 = OBJCOPY $@
 	cmd_32 = $(OBJCOPY) -O $(32bit-bfd) $(OBJCOPYFLAGS) $< $@
 vmlinux.32: vmlinux
-<<<<<<< HEAD
 	$(call cmd,32)
-
-#obj-$(CONFIG_KPROBES)		+= kprobes.o
-=======
-	$(OBJCOPY) -O $(32bit-bfd) $(OBJCOPYFLAGS) $< $@
->>>>>>> 5a85166c
 
 #
 # The 64-bit ELF tools are pretty broken so at this time we generate 64-bit
