--- conflicted
+++ resolved
@@ -46,8 +46,6 @@
 #define XIO_ADDR(x)	((x)&XIO_ADDR_BITS)
 #define XIO_PORT(x)	((xwidgetnum_t)(((x)&XIO_PORT_BITS) >> XIO_PORT_SHIFT))
 #define XIO_PACK(p, o)	((((uint64_t)(p))<<XIO_PORT_SHIFT) | ((o)&XIO_ADDR_BITS))
-<<<<<<< HEAD
-=======
 
 #ifdef CONFIG_PCI
 extern int bridge_probe(nasid_t nasid, int widget, int masterwid);
@@ -57,7 +55,6 @@
 	return 0;
 }
 #endif
->>>>>>> d0e0ac97
 
 #endif /* !__ASSEMBLY__ */
 
