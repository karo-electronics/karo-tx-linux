--- conflicted
+++ resolved
@@ -39,12 +39,6 @@
  * Common SMP definitions
  */
 #define RESET_VEC_PHYS		0x1fc00000
-<<<<<<< HEAD
-#define RESET_DATA_PHYS		(RESET_VEC_PHYS + (1<<10))
-#define BOOT_THREAD_MODE	0
-#define BOOT_NMI_LOCK		4
-#define BOOT_NMI_HANDLER	8
-=======
 #define RESET_VEC_SIZE		8192		/* 8KB reset code and data */
 #define RESET_DATA_PHYS		(RESET_VEC_PHYS + (1<<10))
 
@@ -55,7 +49,6 @@
 
 /* CPU ready flags for each CPU */
 #define BOOT_CPU_READY		2048
->>>>>>> d0e0ac97
 
 #ifndef __ASSEMBLY__
 #include <linux/cpumask.h>
