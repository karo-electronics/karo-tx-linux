--- conflicted
+++ resolved
@@ -592,11 +592,8 @@
 #define MIPS_CONF3_VEIC		(_ULCAST_(1) <<  6)
 #define MIPS_CONF3_LPA		(_ULCAST_(1) <<  7)
 #define MIPS_CONF3_DSP		(_ULCAST_(1) << 10)
-<<<<<<< HEAD
 #define MIPS_CONF3_DSP2P	(_ULCAST_(1) << 11)
-=======
 #define MIPS_CONF3_RXI		(_ULCAST_(1) << 12)
->>>>>>> 05857c64
 #define MIPS_CONF3_ULRI		(_ULCAST_(1) << 13)
 
 #define MIPS_CONF4_MMUSIZEEXT	(_ULCAST_(255) << 0)
