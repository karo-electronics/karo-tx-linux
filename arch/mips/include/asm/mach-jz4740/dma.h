--- conflicted
+++ resolved
@@ -31,61 +31,4 @@
 	JZ4740_DMA_TYPE_SLCD		= 30,
 };
 
-<<<<<<< HEAD
-enum jz4740_dma_width {
-	JZ4740_DMA_WIDTH_32BIT	= 0,
-	JZ4740_DMA_WIDTH_8BIT	= 1,
-	JZ4740_DMA_WIDTH_16BIT	= 2,
-};
-
-enum jz4740_dma_transfer_size {
-	JZ4740_DMA_TRANSFER_SIZE_4BYTE	= 0,
-	JZ4740_DMA_TRANSFER_SIZE_1BYTE	= 1,
-	JZ4740_DMA_TRANSFER_SIZE_2BYTE	= 2,
-	JZ4740_DMA_TRANSFER_SIZE_16BYTE = 3,
-	JZ4740_DMA_TRANSFER_SIZE_32BYTE = 4,
-};
-
-enum jz4740_dma_flags {
-	JZ4740_DMA_SRC_AUTOINC = 0x2,
-	JZ4740_DMA_DST_AUTOINC = 0x1,
-};
-
-enum jz4740_dma_mode {
-	JZ4740_DMA_MODE_SINGLE	= 0,
-	JZ4740_DMA_MODE_BLOCK	= 1,
-};
-
-struct jz4740_dma_config {
-	enum jz4740_dma_width src_width;
-	enum jz4740_dma_width dst_width;
-	enum jz4740_dma_transfer_size transfer_size;
-	enum jz4740_dma_request_type request_type;
-	enum jz4740_dma_flags flags;
-	enum jz4740_dma_mode mode;
-};
-
-typedef void (*jz4740_dma_complete_callback_t)(struct jz4740_dma_chan *, int, void *);
-
-struct jz4740_dma_chan *jz4740_dma_request(void *dev, const char *name);
-void jz4740_dma_free(struct jz4740_dma_chan *dma);
-
-void jz4740_dma_configure(struct jz4740_dma_chan *dma,
-	const struct jz4740_dma_config *config);
-
-
-void jz4740_dma_enable(struct jz4740_dma_chan *dma);
-void jz4740_dma_disable(struct jz4740_dma_chan *dma);
-
-void jz4740_dma_set_src_addr(struct jz4740_dma_chan *dma, dma_addr_t src);
-void jz4740_dma_set_dst_addr(struct jz4740_dma_chan *dma, dma_addr_t dst);
-void jz4740_dma_set_transfer_count(struct jz4740_dma_chan *dma, uint32_t count);
-
-uint32_t jz4740_dma_get_residue(const struct jz4740_dma_chan *dma);
-
-void jz4740_dma_set_complete_cb(struct jz4740_dma_chan *dma,
-	jz4740_dma_complete_callback_t cb);
-
-=======
->>>>>>> d0e0ac97
 #endif	/* __ASM_JZ4740_DMA_H__ */