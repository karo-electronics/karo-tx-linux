--- conflicted
+++ resolved
@@ -1413,11 +1413,7 @@
 #define SPI_6348_RX_DATA		0x80
 #define SPI_6348_RX_DATA_SIZE		0x3f
 
-<<<<<<< HEAD
-/* BCM 6358/6262/6368 SPI core */
-=======
 /* BCM 3368/6358/6262/6368 SPI core */
->>>>>>> d0e0ac97
 #define SPI_6358_MSG_CTL		0x00	/* 16-bits register */
 #define SPI_6358_MSG_CTL_WIDTH		16
 #define SPI_6358_MSG_DATA		0x02
