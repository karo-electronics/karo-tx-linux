--- conflicted
+++ resolved
@@ -98,7 +98,7 @@
 	struct nlm_soc_info *nodep;
 	uint64_t syspcibase;
 	uint32_t syscoremask;
-	int core, n, cpu, count, val;
+	int core, n, cpu;
 
 	for (n = 0; n < NLM_NR_NODES; n++) {
 		syspcibase = nlm_get_sys_pcibase(n);
@@ -138,16 +138,8 @@
 			/* core is up */
 			nodep->coremask |= 1u << core;
 
-<<<<<<< HEAD
-			/* spin until the first hw thread sets its ready */
-			count = 0x20000000;
-			do {
-				val = *(volatile int *)&nlm_cpu_ready[cpu];
-			} while (val == 0 && --count > 0);
-=======
 			/* spin until the hw threads sets their ready */
 			wait_for_cpus(cpu, 0);
->>>>>>> d0e0ac97
 		}
 	}
 }
