--- conflicted
+++ resolved
@@ -68,12 +68,8 @@
 	insn_pref, insn_rfe, insn_sc, insn_scd, insn_sd, insn_sll,
 	insn_sra, insn_srl, insn_rotr, insn_subu, insn_sw, insn_tlbp,
 	insn_tlbr, insn_tlbwi, insn_tlbwr, insn_xor, insn_xori,
-<<<<<<< HEAD
-	insn_dins, insn_syscall, insn_bbit0, insn_bbit1
-=======
 	insn_dins, insn_dinsm, insn_syscall, insn_bbit0, insn_bbit1,
 	insn_lwx, insn_ldx
->>>>>>> 3cbea436
 };
 
 struct insn {
@@ -147,18 +143,12 @@
 	{ insn_xor,  M(spec_op, 0, 0, 0, 0, xor_op),  RS | RT | RD },
 	{ insn_xori,  M(xori_op, 0, 0, 0, 0, 0),  RS | RT | UIMM },
 	{ insn_dins, M(spec3_op, 0, 0, 0, 0, dins_op), RS | RT | RD | RE },
-<<<<<<< HEAD
-	{ insn_syscall, M(spec_op, 0, 0, 0, 0, syscall_op), SCIMM},
-	{ insn_bbit0, M(lwc2_op, 0, 0, 0, 0, 0), RS | RT | BIMM },
-	{ insn_bbit1, M(swc2_op, 0, 0, 0, 0, 0), RS | RT | BIMM },
-=======
 	{ insn_dinsm, M(spec3_op, 0, 0, 0, 0, dinsm_op), RS | RT | RD | RE },
 	{ insn_syscall, M(spec_op, 0, 0, 0, 0, syscall_op), SCIMM},
 	{ insn_bbit0, M(lwc2_op, 0, 0, 0, 0, 0), RS | RT | BIMM },
 	{ insn_bbit1, M(swc2_op, 0, 0, 0, 0, 0), RS | RT | BIMM },
 	{ insn_lwx, M(spec3_op, 0, 0, 0, lwx_op, lx_op), RS | RT | RD },
 	{ insn_ldx, M(spec3_op, 0, 0, 0, ldx_op, lx_op), RS | RT | RD },
->>>>>>> 3cbea436
 	{ insn_invalid, 0, 0 }
 };
 
@@ -227,13 +217,8 @@
 
 static inline __uasminit u32 build_scimm(u32 arg)
 {
-<<<<<<< HEAD
-	if (arg & ~SCIMM_MASK)
-		printk(KERN_WARNING "Micro-assembler field overflow\n");
-=======
 	WARN(arg & ~SCIMM_MASK,
 	     KERN_WARNING "Micro-assembler field overflow\n");
->>>>>>> 3cbea436
 
 	return (arg & SCIMM_MASK) << SCIMM_SH;
 }
@@ -350,8 +335,6 @@
 	build_insn(buf, insn##op, b, a, c+d-1, c);	\
 }							\
 UASM_EXPORT_SYMBOL(uasm_i##op);
-<<<<<<< HEAD
-=======
 
 #define I_u2u1msb32u3(op)				\
 Ip_u2u1msbu3(op)					\
@@ -359,7 +342,6 @@
 	build_insn(buf, insn##op, b, a, c+d-33, c);	\
 }							\
 UASM_EXPORT_SYMBOL(uasm_i##op);
->>>>>>> 3cbea436
 
 #define I_u1u2(op)					\
 Ip_u1u2(op)						\
@@ -443,18 +425,12 @@
 I_u3u1u2(_xor)
 I_u2u1u3(_xori)
 I_u2u1msbu3(_dins);
-<<<<<<< HEAD
-I_u1(_syscall);
-I_u1u2s3(_bbit0);
-I_u1u2s3(_bbit1);
-=======
 I_u2u1msb32u3(_dinsm);
 I_u1(_syscall);
 I_u1u2s3(_bbit0);
 I_u1u2s3(_bbit1);
 I_u3u1u2(_lwx)
 I_u3u1u2(_ldx)
->>>>>>> 3cbea436
 
 #ifdef CONFIG_CPU_CAVIUM_OCTEON
 #include <asm/octeon/octeon.h>
