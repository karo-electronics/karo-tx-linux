/*
 * This file is subject to the terms and conditions of the GNU General Public
 * License.  See the file "COPYING" in the main directory of this archive
 * for more details.
 *
 * Copyright (C) 2004-2008, 2009, 2010 Cavium Networks
 */
#include <linux/cpu.h>
#include <linux/init.h>
#include <linux/delay.h>
#include <linux/smp.h>
#include <linux/interrupt.h>
#include <linux/kernel_stat.h>
#include <linux/sched.h>
#include <linux/module.h>

#include <asm/mmu_context.h>
#include <asm/system.h>
#include <asm/time.h>

#include <asm/octeon/octeon.h>

#include "octeon_boot.h"

volatile unsigned long octeon_processor_boot = 0xff;
volatile unsigned long octeon_processor_sp;
volatile unsigned long octeon_processor_gp;

#ifdef CONFIG_HOTPLUG_CPU
uint64_t octeon_bootloader_entry_addr;
EXPORT_SYMBOL(octeon_bootloader_entry_addr);
#endif

static irqreturn_t mailbox_interrupt(int irq, void *dev_id)
{
	const int coreid = cvmx_get_core_num();
	uint64_t action;

	/* Load the mailbox register to figure out what we're supposed to do */
	action = cvmx_read_csr(CVMX_CIU_MBOX_CLRX(coreid)) & 0xffff;

	/* Clear the mailbox to clear the interrupt */
	cvmx_write_csr(CVMX_CIU_MBOX_CLRX(coreid), action);

	if (action & SMP_CALL_FUNCTION)
		smp_call_function_interrupt();
	if (action & SMP_RESCHEDULE_YOURSELF)
		scheduler_ipi();

	/* Check if we've been told to flush the icache */
	if (action & SMP_ICACHE_FLUSH)
		asm volatile ("synci 0($0)\n");
	return IRQ_HANDLED;
}

/**
 * Cause the function described by call_data to be executed on the passed
 * cpu.  When the function has finished, increment the finished field of
 * call_data.
 */
void octeon_send_ipi_single(int cpu, unsigned int action)
{
	int coreid = cpu_logical_map(cpu);
	/*
	pr_info("SMP: Mailbox send cpu=%d, coreid=%d, action=%u\n", cpu,
	       coreid, action);
	*/
	cvmx_write_csr(CVMX_CIU_MBOX_SETX(coreid), action);
}

static inline void octeon_send_ipi_mask(const struct cpumask *mask,
					unsigned int action)
{
	unsigned int i;

	for_each_cpu_mask(i, *mask)
		octeon_send_ipi_single(i, action);
}

/**
 * Detect available CPUs, populate cpu_possible_map
 */
static void octeon_smp_hotplug_setup(void)
{
#ifdef CONFIG_HOTPLUG_CPU
	struct linux_app_boot_info *labi;

	labi = (struct linux_app_boot_info *)PHYS_TO_XKSEG_CACHED(LABI_ADDR_IN_BOOTLOADER);
	if (labi->labi_signature != LABI_SIGNATURE)
		panic("The bootloader version on this board is incorrect.");

	octeon_bootloader_entry_addr = labi->InitTLBStart_addr;
#endif
}

static void octeon_smp_setup(void)
{
	const int coreid = cvmx_get_core_num();
	int cpus;
	int id;
	int core_mask = octeon_get_boot_coremask();
#ifdef CONFIG_HOTPLUG_CPU
	unsigned int num_cores = cvmx_octeon_num_cores();
#endif

	/* The present CPUs are initially just the boot cpu (CPU 0). */
	for (id = 0; id < NR_CPUS; id++) {
		set_cpu_possible(id, id == 0);
		set_cpu_present(id, id == 0);
	}

	__cpu_number_map[coreid] = 0;
	__cpu_logical_map[0] = coreid;

	/* The present CPUs get the lowest CPU numbers. */
	cpus = 1;
	for (id = 0; id < NR_CPUS; id++) {
		if ((id != coreid) && (core_mask & (1 << id))) {
			set_cpu_possible(cpus, true);
			set_cpu_present(cpus, true);
			__cpu_number_map[id] = cpus;
			__cpu_logical_map[cpus] = id;
			cpus++;
		}
	}

#ifdef CONFIG_HOTPLUG_CPU
	/*
	 * The possible CPUs are all those present on the chip.  We
	 * will assign CPU numbers for possible cores as well.  Cores
	 * are always consecutively numberd from 0.
	 */
	for (id = 0; id < num_cores && id < NR_CPUS; id++) {
		if (!(core_mask & (1 << id))) {
			set_cpu_possible(cpus, true);
			__cpu_number_map[id] = cpus;
			__cpu_logical_map[cpus] = id;
			cpus++;
		}
	}
#endif

	octeon_smp_hotplug_setup();
}

/**
 * Firmware CPU startup hook
 *
 */
static void octeon_boot_secondary(int cpu, struct task_struct *idle)
{
	int count;

	pr_info("SMP: Booting CPU%02d (CoreId %2d)...\n", cpu,
		cpu_logical_map(cpu));

	octeon_processor_sp = __KSTK_TOS(idle);
	octeon_processor_gp = (unsigned long)(task_thread_info(idle));
	octeon_processor_boot = cpu_logical_map(cpu);
	mb();

	count = 10000;
	while (octeon_processor_sp && count) {
		/* Waiting for processor to get the SP and GP */
		udelay(1);
		count--;
	}
	if (count == 0)
		pr_err("Secondary boot timeout\n");
}

/**
 * After we've done initial boot, this function is called to allow the
 * board code to clean up state, if needed
 */
static void __cpuinit octeon_init_secondary(void)
{
	unsigned int sr;

	sr = set_c0_status(ST0_BEV);
	write_c0_ebase((u32)ebase);
	write_c0_status(sr);

	octeon_check_cpu_bist();
	octeon_init_cvmcount();

	octeon_irq_setup_secondary();
	raw_local_irq_enable();
}

/**
 * Callout to firmware before smp_init
 *
 */
void octeon_prepare_cpus(unsigned int max_cpus)
{
#ifdef CONFIG_HOTPLUG_CPU
	struct linux_app_boot_info *labi;

	labi = (struct linux_app_boot_info *)PHYS_TO_XKSEG_CACHED(LABI_ADDR_IN_BOOTLOADER);

	if (labi->labi_signature != LABI_SIGNATURE)
		panic("The bootloader version on this board is incorrect.");
#endif
	/*
	 * Only the low order mailbox bits are used for IPIs, leave
	 * the other bits alone.
	 */
	cvmx_write_csr(CVMX_CIU_MBOX_CLRX(cvmx_get_core_num()), 0xffff);
	if (request_irq(OCTEON_IRQ_MBOX0, mailbox_interrupt,
			IRQF_PERCPU | IRQF_NO_THREAD, "SMP-IPI",
			mailbox_interrupt)) {
<<<<<<< HEAD
		panic("Cannot request_irq(OCTEON_IRQ_MBOX0)\n");
=======
		panic("Cannot request_irq(OCTEON_IRQ_MBOX0)");
>>>>>>> 35fbec0b
	}
}

/**
 * Last chance for the board code to finish SMP initialization before
 * the CPU is "online".
 */
static void octeon_smp_finish(void)
{
#ifdef CONFIG_CAVIUM_GDB
	unsigned long tmp;
	/* Pulse MCD0 signal on Ctrl-C to stop all the cores. Also set the MCD0
	   to be not masked by this core so we know the signal is received by
	   someone */
	asm volatile ("dmfc0 %0, $22\n"
		      "ori   %0, %0, 0x9100\n" "dmtc0 %0, $22\n" : "=r" (tmp));
#endif

	octeon_user_io_init();

	/* to generate the first CPU timer interrupt */
	write_c0_compare(read_c0_count() + mips_hpt_frequency / HZ);
}

/**
 * Hook for after all CPUs are online
 */
static void octeon_cpus_done(void)
{
#ifdef CONFIG_CAVIUM_GDB
	unsigned long tmp;
	/* Pulse MCD0 signal on Ctrl-C to stop all the cores. Also set the MCD0
	   to be not masked by this core so we know the signal is received by
	   someone */
	asm volatile ("dmfc0 %0, $22\n"
		      "ori   %0, %0, 0x9100\n" "dmtc0 %0, $22\n" : "=r" (tmp));
#endif
}

#ifdef CONFIG_HOTPLUG_CPU

/* State of each CPU. */
DEFINE_PER_CPU(int, cpu_state);

extern void fixup_irqs(void);

static DEFINE_SPINLOCK(smp_reserve_lock);

static int octeon_cpu_disable(void)
{
	unsigned int cpu = smp_processor_id();

	if (cpu == 0)
		return -EBUSY;

	spin_lock(&smp_reserve_lock);

	cpu_clear(cpu, cpu_online_map);
	cpu_clear(cpu, cpu_callin_map);
	local_irq_disable();
	fixup_irqs();
	local_irq_enable();

	flush_cache_all();
	local_flush_tlb_all();

	spin_unlock(&smp_reserve_lock);

	return 0;
}

static void octeon_cpu_die(unsigned int cpu)
{
	int coreid = cpu_logical_map(cpu);
	uint32_t mask, new_mask;
	const struct cvmx_bootmem_named_block_desc *block_desc;

	while (per_cpu(cpu_state, cpu) != CPU_DEAD)
		cpu_relax();

	/*
	 * This is a bit complicated strategics of getting/settig available
	 * cores mask, copied from bootloader
	 */

	mask = 1 << coreid;
	/* LINUX_APP_BOOT_BLOCK is initialized in bootoct binary */
	block_desc = cvmx_bootmem_find_named_block(LINUX_APP_BOOT_BLOCK_NAME);

	if (!block_desc) {
		struct linux_app_boot_info *labi;

		labi = (struct linux_app_boot_info *)PHYS_TO_XKSEG_CACHED(LABI_ADDR_IN_BOOTLOADER);

		labi->avail_coremask |= mask;
		new_mask = labi->avail_coremask;
	} else {		       /* alternative, already initialized */
		uint32_t *p = (uint32_t *)PHYS_TO_XKSEG_CACHED(block_desc->base_addr +
							       AVAIL_COREMASK_OFFSET_IN_LINUX_APP_BOOT_BLOCK);
		*p |= mask;
		new_mask = *p;
	}

	pr_info("Reset core %d. Available Coremask = 0x%x \n", coreid, new_mask);
	mb();
	cvmx_write_csr(CVMX_CIU_PP_RST, 1 << coreid);
	cvmx_write_csr(CVMX_CIU_PP_RST, 0);
}

void play_dead(void)
{
	int cpu = cpu_number_map(cvmx_get_core_num());

	idle_task_exit();
	octeon_processor_boot = 0xff;
	per_cpu(cpu_state, cpu) = CPU_DEAD;

	mb();

	while (1)	/* core will be reset here */
		;
}

extern void kernel_entry(unsigned long arg1, ...);

static void start_after_reset(void)
{
	kernel_entry(0, 0, 0);  /* set a2 = 0 for secondary core */
}

static int octeon_update_boot_vector(unsigned int cpu)
{

	int coreid = cpu_logical_map(cpu);
	uint32_t avail_coremask;
	const struct cvmx_bootmem_named_block_desc *block_desc;
	struct boot_init_vector *boot_vect =
		(struct boot_init_vector *)PHYS_TO_XKSEG_CACHED(BOOTLOADER_BOOT_VECTOR);

	block_desc = cvmx_bootmem_find_named_block(LINUX_APP_BOOT_BLOCK_NAME);

	if (!block_desc) {
		struct linux_app_boot_info *labi;

		labi = (struct linux_app_boot_info *)PHYS_TO_XKSEG_CACHED(LABI_ADDR_IN_BOOTLOADER);

		avail_coremask = labi->avail_coremask;
		labi->avail_coremask &= ~(1 << coreid);
	} else {		       /* alternative, already initialized */
		avail_coremask = *(uint32_t *)PHYS_TO_XKSEG_CACHED(
			block_desc->base_addr + AVAIL_COREMASK_OFFSET_IN_LINUX_APP_BOOT_BLOCK);
	}

	if (!(avail_coremask & (1 << coreid))) {
		/* core not available, assume, that catched by simple-executive */
		cvmx_write_csr(CVMX_CIU_PP_RST, 1 << coreid);
		cvmx_write_csr(CVMX_CIU_PP_RST, 0);
	}

	boot_vect[coreid].app_start_func_addr =
		(uint32_t) (unsigned long) start_after_reset;
	boot_vect[coreid].code_addr = octeon_bootloader_entry_addr;

	mb();

	cvmx_write_csr(CVMX_CIU_NMI, (1 << coreid) & avail_coremask);

	return 0;
}

static int __cpuinit octeon_cpu_callback(struct notifier_block *nfb,
	unsigned long action, void *hcpu)
{
	unsigned int cpu = (unsigned long)hcpu;

	switch (action) {
	case CPU_UP_PREPARE:
		octeon_update_boot_vector(cpu);
		break;
	case CPU_ONLINE:
		pr_info("Cpu %d online\n", cpu);
		break;
	case CPU_DEAD:
		break;
	}

	return NOTIFY_OK;
}

static int __cpuinit register_cavium_notifier(void)
{
	hotcpu_notifier(octeon_cpu_callback, 0);
	return 0;
}
late_initcall(register_cavium_notifier);

#endif  /* CONFIG_HOTPLUG_CPU */

struct plat_smp_ops octeon_smp_ops = {
	.send_ipi_single	= octeon_send_ipi_single,
	.send_ipi_mask		= octeon_send_ipi_mask,
	.init_secondary		= octeon_init_secondary,
	.smp_finish		= octeon_smp_finish,
	.cpus_done		= octeon_cpus_done,
	.boot_secondary		= octeon_boot_secondary,
	.smp_setup		= octeon_smp_setup,
	.prepare_cpus		= octeon_prepare_cpus,
#ifdef CONFIG_HOTPLUG_CPU
	.cpu_disable		= octeon_cpu_disable,
	.cpu_die		= octeon_cpu_die,
#endif
};<|MERGE_RESOLUTION|>--- conflicted
+++ resolved
@@ -210,11 +210,7 @@
 	if (request_irq(OCTEON_IRQ_MBOX0, mailbox_interrupt,
 			IRQF_PERCPU | IRQF_NO_THREAD, "SMP-IPI",
 			mailbox_interrupt)) {
-<<<<<<< HEAD
-		panic("Cannot request_irq(OCTEON_IRQ_MBOX0)\n");
-=======
 		panic("Cannot request_irq(OCTEON_IRQ_MBOX0)");
->>>>>>> 35fbec0b
 	}
 }
 
