/*
 * This file is subject to the terms and conditions of the GNU General Public
 * License.  See the file "COPYING" in the main directory of this archive
 * for more details.
 *
 * Copyright (C) 2009-2011 Florian Fainelli <florian@openwrt.org>
 * Copyright (C) 2010 Tanguy Bouzeloc <tanguy.bouzeloc@efixo.com>
 */

#include <linux/init.h>
#include <linux/kernel.h>
#include <linux/export.h>
#include <linux/platform_device.h>
#include <linux/err.h>
#include <linux/clk.h>

#include <bcm63xx_cpu.h>
#include <bcm63xx_dev_spi.h>
#include <bcm63xx_regs.h>

#ifdef BCMCPU_RUNTIME_DETECT
/*
 * register offsets
 */
static const unsigned long bcm6348_regs_spi[] = {
	__GEN_SPI_REGS_TABLE(6348)
};

static const unsigned long bcm6358_regs_spi[] = {
	__GEN_SPI_REGS_TABLE(6358)
};

const unsigned long *bcm63xx_regs_spi;
EXPORT_SYMBOL(bcm63xx_regs_spi);

static __init void bcm63xx_spi_regs_init(void)
{
	if (BCMCPU_IS_6338() || BCMCPU_IS_6348())
		bcm63xx_regs_spi = bcm6348_regs_spi;
<<<<<<< HEAD
	if (BCMCPU_IS_6358() || BCMCPU_IS_6362() || BCMCPU_IS_6368())
=======
	if (BCMCPU_IS_3368() || BCMCPU_IS_6358() ||
		BCMCPU_IS_6362() || BCMCPU_IS_6368())
>>>>>>> d0e0ac97
		bcm63xx_regs_spi = bcm6358_regs_spi;
}
#else
static __init void bcm63xx_spi_regs_init(void) { }
#endif

static struct resource spi_resources[] = {
	{
		.start		= -1, /* filled at runtime */
		.end		= -1, /* filled at runtime */
		.flags		= IORESOURCE_MEM,
	},
	{
		.start		= -1, /* filled at runtime */
		.flags		= IORESOURCE_IRQ,
	},
};

static struct bcm63xx_spi_pdata spi_pdata = {
	.bus_num		= 0,
	.num_chipselect		= 8,
};

static struct platform_device bcm63xx_spi_device = {
	.name		= "bcm63xx-spi",
	.id		= -1,
	.num_resources	= ARRAY_SIZE(spi_resources),
	.resource	= spi_resources,
	.dev		= {
		.platform_data = &spi_pdata,
	},
};

int __init bcm63xx_spi_register(void)
{
	if (BCMCPU_IS_6328() || BCMCPU_IS_6345())
		return -ENODEV;

	spi_resources[0].start = bcm63xx_regset_address(RSET_SPI);
	spi_resources[0].end = spi_resources[0].start;
	spi_resources[1].start = bcm63xx_get_irq_number(IRQ_SPI);

	if (BCMCPU_IS_6338() || BCMCPU_IS_6348()) {
		spi_resources[0].end += BCM_6348_RSET_SPI_SIZE - 1;
		spi_pdata.fifo_size = SPI_6348_MSG_DATA_SIZE;
		spi_pdata.msg_type_shift = SPI_6348_MSG_TYPE_SHIFT;
		spi_pdata.msg_ctl_width = SPI_6348_MSG_CTL_WIDTH;
	}

<<<<<<< HEAD
	if (BCMCPU_IS_6358() || BCMCPU_IS_6362() || BCMCPU_IS_6368()) {
=======
	if (BCMCPU_IS_3368() || BCMCPU_IS_6358() || BCMCPU_IS_6362() ||
		BCMCPU_IS_6368()) {
>>>>>>> d0e0ac97
		spi_resources[0].end += BCM_6358_RSET_SPI_SIZE - 1;
		spi_pdata.fifo_size = SPI_6358_MSG_DATA_SIZE;
		spi_pdata.msg_type_shift = SPI_6358_MSG_TYPE_SHIFT;
		spi_pdata.msg_ctl_width = SPI_6358_MSG_CTL_WIDTH;
	}

	bcm63xx_spi_regs_init();

	return platform_device_register(&bcm63xx_spi_device);
}<|MERGE_RESOLUTION|>--- conflicted
+++ resolved
@@ -37,12 +37,8 @@
 {
 	if (BCMCPU_IS_6338() || BCMCPU_IS_6348())
 		bcm63xx_regs_spi = bcm6348_regs_spi;
-<<<<<<< HEAD
-	if (BCMCPU_IS_6358() || BCMCPU_IS_6362() || BCMCPU_IS_6368())
-=======
 	if (BCMCPU_IS_3368() || BCMCPU_IS_6358() ||
 		BCMCPU_IS_6362() || BCMCPU_IS_6368())
->>>>>>> d0e0ac97
 		bcm63xx_regs_spi = bcm6358_regs_spi;
 }
 #else
@@ -92,12 +88,8 @@
 		spi_pdata.msg_ctl_width = SPI_6348_MSG_CTL_WIDTH;
 	}
 
-<<<<<<< HEAD
-	if (BCMCPU_IS_6358() || BCMCPU_IS_6362() || BCMCPU_IS_6368()) {
-=======
 	if (BCMCPU_IS_3368() || BCMCPU_IS_6358() || BCMCPU_IS_6362() ||
 		BCMCPU_IS_6368()) {
->>>>>>> d0e0ac97
 		spi_resources[0].end += BCM_6358_RSET_SPI_SIZE - 1;
 		spi_pdata.fifo_size = SPI_6358_MSG_DATA_SIZE;
 		spi_pdata.msg_type_shift = SPI_6358_MSG_TYPE_SHIFT;
