/*
 * This file is subject to the terms and conditions of the GNU General Public
 * License.  See the file "COPYING" in the main directory of this archive
 * for more details.
 *
 * Copyright (C) 2008 Maxime Bizon <mbizon@freebox.fr>
 * Copyright (C) 2008 Florian Fainelli <florian@openwrt.org>
 * Copyright (C) 2012 Jonas Gorski <jonas.gorski@gmail.com>
 */

#define pr_fmt(fmt) "bcm63xx_nvram: " fmt

#include <linux/init.h>
#include <linux/crc32.h>
#include <linux/export.h>
#include <linux/kernel.h>
#include <linux/if_ether.h>

#include <bcm63xx_nvram.h>

/*
 * nvram structure
 */
struct bcm963xx_nvram {
	u32	version;
	u8	reserved1[256];
	u8	name[16];
	u32	main_tp_number;
	u32	psi_size;
	u32	mac_addr_count;
	u8	mac_addr_base[ETH_ALEN];
	u8	reserved2[2];
	u32	checksum_old;
	u8	reserved3[720];
	u32	checksum_high;
};

static struct bcm963xx_nvram nvram;
static int mac_addr_used;

void __init bcm63xx_nvram_init(void *addr)
{
	unsigned int check_len;
	u32 crc, expected_crc;
	u8 hcs_mac_addr[ETH_ALEN] = { 0x00, 0x10, 0x18, 0xff, 0xff, 0xff };

	/* extract nvram data */
	memcpy(&nvram, addr, sizeof(nvram));

	/* check checksum before using data */
	if (nvram.version <= 4) {
		check_len = offsetof(struct bcm963xx_nvram, reserved3);
		expected_crc = nvram.checksum_old;
		nvram.checksum_old = 0;
	} else {
		check_len = sizeof(nvram);
		expected_crc = nvram.checksum_high;
		nvram.checksum_high = 0;
	}

	crc = crc32_le(~0, (u8 *)&nvram, check_len);

	if (crc != expected_crc)
		pr_warn("nvram checksum failed, contents may be invalid (expected %08x, got %08x)\n",
			expected_crc, crc);
<<<<<<< HEAD
=======

	/* Cable modems have a different NVRAM which is embedded in the eCos
	 * firmware and not easily extractible, give at least a MAC address
	 * pool.
	 */
	if (BCMCPU_IS_3368()) {
		memcpy(nvram.mac_addr_base, hcs_mac_addr, ETH_ALEN);
		nvram.mac_addr_count = 2;
	}
>>>>>>> d0e0ac97
}

u8 *bcm63xx_nvram_get_name(void)
{
	return nvram.name;
}
EXPORT_SYMBOL(bcm63xx_nvram_get_name);

int bcm63xx_nvram_get_mac_address(u8 *mac)
{
	u8 *oui;
	int count;

	if (mac_addr_used >= nvram.mac_addr_count) {
		pr_err("not enough mac addresses\n");
		return -ENODEV;
	}

	memcpy(mac, nvram.mac_addr_base, ETH_ALEN);
	oui = mac + ETH_ALEN/2 - 1;
	count = mac_addr_used;

	while (count--) {
		u8 *p = mac + ETH_ALEN - 1;

		do {
			(*p)++;
			if (*p != 0)
				break;
			p--;
		} while (p != oui);

		if (p == oui) {
			pr_err("unable to fetch mac address\n");
			return -ENODEV;
		}
	}

	mac_addr_used++;
	return 0;
}
EXPORT_SYMBOL(bcm63xx_nvram_get_mac_address);<|MERGE_RESOLUTION|>--- conflicted
+++ resolved
@@ -63,8 +63,6 @@
 	if (crc != expected_crc)
 		pr_warn("nvram checksum failed, contents may be invalid (expected %08x, got %08x)\n",
 			expected_crc, crc);
-<<<<<<< HEAD
-=======
 
 	/* Cable modems have a different NVRAM which is embedded in the eCos
 	 * firmware and not easily extractible, give at least a MAC address
@@ -74,7 +72,6 @@
 		memcpy(nvram.mac_addr_base, hcs_mac_addr, ETH_ALEN);
 		nvram.mac_addr_count = 2;
 	}
->>>>>>> d0e0ac97
 }
 
 u8 *bcm63xx_nvram_get_name(void)
