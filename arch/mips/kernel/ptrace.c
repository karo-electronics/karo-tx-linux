--- conflicted
+++ resolved
@@ -129,33 +129,7 @@
 	}
 
 	__put_user(child->thread.fpu.fcr31, data + 64);
-<<<<<<< HEAD
 	__put_user(current_cpu_data.fpu_id, data + 65);
-=======
-
-	preempt_disable();
-	if (cpu_has_fpu) {
-		unsigned int flags;
-
-		if (cpu_has_mipsmt) {
-			unsigned int vpflags = dvpe();
-			flags = read_c0_status();
-			__enable_fpu(FPU_AS_IS);
-			__asm__ __volatile__("cfc1\t%0,$0" : "=r" (tmp));
-			write_c0_status(flags);
-			evpe(vpflags);
-		} else {
-			flags = read_c0_status();
-			__enable_fpu(FPU_AS_IS);
-			__asm__ __volatile__("cfc1\t%0,$0" : "=r" (tmp));
-			write_c0_status(flags);
-		}
-	} else {
-		tmp = 0;
-	}
-	preempt_enable();
-	__put_user(tmp, data + 65);
->>>>>>> 3efe33f5
 
 	return 0;
 }
@@ -449,11 +423,7 @@
 	/* Read the word at location addr in the USER area. */
 	case PTRACE_PEEKUSR: {
 		struct pt_regs *regs;
-<<<<<<< HEAD
 		union fpureg *fregs;
-=======
-		fpureg_t *fregs;
->>>>>>> 3efe33f5
 		unsigned long tmp = 0;
 
 		regs = task_pt_regs(child);
@@ -478,23 +448,12 @@
 				 * order bits of the values stored in the even
 				 * registers - unless we're using r2k_switch.S.
 				 */
-<<<<<<< HEAD
 				tmp = get_fpr32(&fregs[(addr & ~1) - FPR_BASE],
 						addr & 1);
 				break;
 			}
 #endif
 			tmp = get_fpr32(&fregs[addr - FPR_BASE], 0);
-=======
-				if (addr & 1)
-					tmp = fregs[(addr & ~1) - 32] >> 32;
-				else
-					tmp = fregs[addr - 32];
-				break;
-			}
-#endif
-			tmp = fregs[addr - FPR_BASE];
->>>>>>> 3efe33f5
 			break;
 		case PC:
 			tmp = regs->cp0_epc;
@@ -519,48 +478,9 @@
 		case FPC_CSR:
 			tmp = child->thread.fpu.fcr31;
 			break;
-<<<<<<< HEAD
 		case FPC_EIR:
 			/* implementation / version register */
 			tmp = current_cpu_data.fpu_id;
-=======
-		case FPC_EIR: { /* implementation / version register */
-			unsigned int flags;
-#ifdef CONFIG_MIPS_MT_SMTC
-			unsigned long irqflags;
-			unsigned int mtflags;
-#endif /* CONFIG_MIPS_MT_SMTC */
-
-			preempt_disable();
-			if (!cpu_has_fpu) {
-				preempt_enable();
-				break;
-			}
-
-#ifdef CONFIG_MIPS_MT_SMTC
-			/* Read-modify-write of Status must be atomic */
-			local_irq_save(irqflags);
-			mtflags = dmt();
-#endif /* CONFIG_MIPS_MT_SMTC */
-			if (cpu_has_mipsmt) {
-				unsigned int vpflags = dvpe();
-				flags = read_c0_status();
-				__enable_fpu(FPU_AS_IS);
-				__asm__ __volatile__("cfc1\t%0,$0": "=r" (tmp));
-				write_c0_status(flags);
-				evpe(vpflags);
-			} else {
-				flags = read_c0_status();
-				__enable_fpu(FPU_AS_IS);
-				__asm__ __volatile__("cfc1\t%0,$0": "=r" (tmp));
-				write_c0_status(flags);
-			}
-#ifdef CONFIG_MIPS_MT_SMTC
-			emt(mtflags);
-			local_irq_restore(irqflags);
-#endif /* CONFIG_MIPS_MT_SMTC */
-			preempt_enable();
->>>>>>> 3efe33f5
 			break;
 		case DSP_BASE ... DSP_BASE + 5: {
 			dspreg_t *dregs;
@@ -622,28 +542,12 @@
 				 * order bits of the values stored in the even
 				 * registers - unless we're using r2k_switch.S.
 				 */
-<<<<<<< HEAD
 				set_fpr32(&fregs[(addr & ~1) - FPR_BASE],
 					  addr & 1, data);
 				break;
 			}
 #endif
 			set_fpr64(&fregs[addr - FPR_BASE], 0, data);
-=======
-				if (addr & 1) {
-					fregs[(addr & ~1) - FPR_BASE] &=
-						0xffffffff;
-					fregs[(addr & ~1) - FPR_BASE] |=
-						((u64)data) << 32;
-				} else {
-					fregs[addr - FPR_BASE] &= ~0xffffffffLL;
-					fregs[addr - FPR_BASE] |= data;
-				}
-				break;
-			}
-#endif
-			fregs[addr - FPR_BASE] = data;
->>>>>>> 3efe33f5
 			break;
 		}
 		case PC:
@@ -745,13 +649,7 @@
 	if (unlikely(test_thread_flag(TIF_SYSCALL_TRACEPOINT)))
 		trace_sys_enter(regs, regs->regs[2]);
 
-<<<<<<< HEAD
-	audit_syscall_entry(syscall_get_arch(),
-			    syscall,
-			    regs->regs[4], regs->regs[5],
-=======
-	audit_syscall_entry(regs->regs[2], regs->regs[4], regs->regs[5],
->>>>>>> 3efe33f5
+	audit_syscall_entry(syscall, regs->regs[4], regs->regs[5],
 			    regs->regs[6], regs->regs[7]);
 	return syscall;
 }
