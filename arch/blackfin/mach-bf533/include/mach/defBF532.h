--- conflicted
+++ resolved
@@ -425,86 +425,6 @@
 #define IWR_ENABLE(x)	       (1 << (x))	/* Wakeup Enable Peripheral #x */
 #define IWR_DISABLE(x) (0xFFFFFFFF ^ (1 << (x)))	/* Wakeup Disable Peripheral #x */
 
-<<<<<<< HEAD
-/* ***************************** UART CONTROLLER MASKS ********************** */
-
-/* UART_LCR Register */
-
-#define DLAB	0x80
-#define SB      0x40
-#define STP      0x20
-#define EPS     0x10
-#define PEN	0x08
-#define STB	0x04
-#define WLS(x)	((x-5) & 0x03)
-
-#define DLAB_P	0x07
-#define SB_P	0x06
-#define STP_P	0x05
-#define EPS_P	0x04
-#define PEN_P	0x03
-#define STB_P	0x02
-#define WLS_P1	0x01
-#define WLS_P0	0x00
-
-/* UART_MCR Register */
-#define LOOP_ENA	0x10
-#define LOOP_ENA_P	0x04
-
-/* UART_LSR Register */
-#define TEMT	0x40
-#define THRE	0x20
-#define BI	0x10
-#define FE	0x08
-#define PE	0x04
-#define OE	0x02
-#define DR	0x01
-
-#define TEMP_P	0x06
-#define THRE_P	0x05
-#define BI_P	0x04
-#define FE_P	0x03
-#define PE_P	0x02
-#define OE_P	0x01
-#define DR_P	0x00
-
-/* UART_IER Register */
-#define ELSI	0x04
-#define ETBEI	0x02
-#define ERBFI	0x01
-
-#define ELSI_P	0x02
-#define ETBEI_P	0x01
-#define ERBFI_P	0x00
-
-/* UART_IIR Register */
-#define STATUS(x)	((x << 1) & 0x06)
-#define NINT		0x01
-#define STATUS_P1	0x02
-#define STATUS_P0	0x01
-#define NINT_P		0x00
-#define IIR_TX_READY    0x02	/* UART_THR empty                               */
-#define IIR_RX_READY    0x04	/* Receive data ready                           */
-#define IIR_LINE_CHANGE 0x06	/* Receive line status                          */
-#define IIR_STATUS	0x06
-
-/* UART_GCTL Register */
-#define FFE	0x20
-#define FPE	0x10
-#define RPOLC	0x08
-#define TPOLC	0x04
-#define IREN	0x02
-#define UCEN	0x01
-
-#define FFE_P	0x05
-#define FPE_P	0x04
-#define RPOLC_P	0x03
-#define TPOLC_P	0x02
-#define IREN_P	0x01
-#define UCEN_P	0x00
-
-=======
->>>>>>> 3cbea436
 /*  *********  PARALLEL PERIPHERAL INTERFACE (PPI) MASKS ****************   */
 
 /*  PPI_CONTROL Masks         */
@@ -639,47 +559,6 @@
 #define ERR_TYP_P0		0x0E
 #define ERR_TYP_P1		0x0F
 
-<<<<<<< HEAD
-/*/ ******************   PROGRAMMABLE FLAG MASKS  ********************* */
-
-/*  General Purpose IO (0xFFC00700 - 0xFFC007FF)  Masks */
-#define PF0         0x0001
-#define PF1         0x0002
-#define PF2         0x0004
-#define PF3         0x0008
-#define PF4         0x0010
-#define PF5         0x0020
-#define PF6         0x0040
-#define PF7         0x0080
-#define PF8         0x0100
-#define PF9         0x0200
-#define PF10        0x0400
-#define PF11        0x0800
-#define PF12        0x1000
-#define PF13        0x2000
-#define PF14        0x4000
-#define PF15        0x8000
-
-/*  General Purpose IO (0xFFC00700 - 0xFFC007FF)  BIT POSITIONS */
-#define PF0_P         0
-#define PF1_P         1
-#define PF2_P         2
-#define PF3_P         3
-#define PF4_P         4
-#define PF5_P         5
-#define PF6_P         6
-#define PF7_P         7
-#define PF8_P         8
-#define PF9_P         9
-#define PF10_P        10
-#define PF11_P        11
-#define PF12_P        12
-#define PF13_P        13
-#define PF14_P        14
-#define PF15_P        15
-
-=======
->>>>>>> 3cbea436
 /* *********************  ASYNCHRONOUS MEMORY CONTROLLER MASKS  ************* */
 
 /* AMGCTL Masks */
