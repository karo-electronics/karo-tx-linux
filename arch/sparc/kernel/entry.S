--- conflicted
+++ resolved
@@ -293,11 +293,7 @@
 	WRITE_PAUSE
 	wr	%l4, PSR_ET, %psr
 	WRITE_PAUSE
-<<<<<<< HEAD
-	sll	%o3, 28, %o2		! shift for simpler checks below
-=======
 	srl	%o3, 28, %o2		! shift for simpler checks below
->>>>>>> acfe7d74
 maybe_smp4m_msg_check_single:
 	andcc	%o2, 0x1, %g0
 	beq,a	maybe_smp4m_msg_check_mask
