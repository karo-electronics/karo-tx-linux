/* linux/arch/sparc64/kernel/sys_sparc.c
 *
 * This file contains various random system calls that
 * have a non-standard calling sequence on the Linux/sparc
 * platform.
 */

#include <linux/errno.h>
#include <linux/types.h>
#include <linux/sched.h>
#include <linux/fs.h>
#include <linux/file.h>
#include <linux/mm.h>
#include <linux/sem.h>
#include <linux/msg.h>
#include <linux/shm.h>
#include <linux/stat.h>
#include <linux/mman.h>
#include <linux/utsname.h>
#include <linux/smp.h>
#include <linux/slab.h>
#include <linux/syscalls.h>
#include <linux/ipc.h>
#include <linux/personality.h>
#include <linux/random.h>
#include <linux/export.h>

#include <asm/uaccess.h>
#include <asm/utrap.h>
#include <asm/unistd.h>

#include "entry.h"
#include "systbls.h"

/* #define DEBUG_UNIMP_SYSCALL */

asmlinkage unsigned long sys_getpagesize(void)
{
	return PAGE_SIZE;
}

#define VA_EXCLUDE_START (0x0000080000000000UL - (1UL << 32UL))
#define VA_EXCLUDE_END   (0xfffff80000000000UL + (1UL << 32UL))

/* Does addr --> addr+len fall within 4GB of the VA-space hole or
 * overflow past the end of the 64-bit address space?
 */
static inline int invalid_64bit_range(unsigned long addr, unsigned long len)
{
	unsigned long va_exclude_start, va_exclude_end;

	va_exclude_start = VA_EXCLUDE_START;
	va_exclude_end   = VA_EXCLUDE_END;

	if (unlikely(len >= va_exclude_start))
		return 1;

	if (unlikely((addr + len) < addr))
		return 1;

	if (unlikely((addr >= va_exclude_start && addr < va_exclude_end) ||
		     ((addr + len) >= va_exclude_start &&
		      (addr + len) < va_exclude_end)))
		return 1;

	return 0;
}

/* These functions differ from the default implementations in
 * mm/mmap.c in two ways:
 *
 * 1) For file backed MAP_SHARED mmap()'s we D-cache color align,
 *    for fixed such mappings we just validate what the user gave us.
 * 2) For 64-bit tasks we avoid mapping anything within 4GB of
 *    the spitfire/niagara VA-hole.
 */

static inline unsigned long COLOUR_ALIGN(unsigned long addr,
					 unsigned long pgoff)
{
	unsigned long base = (addr+SHMLBA-1)&~(SHMLBA-1);
	unsigned long off = (pgoff<<PAGE_SHIFT) & (SHMLBA-1);

	return base + off;
}

static inline unsigned long COLOUR_ALIGN_DOWN(unsigned long addr,
					      unsigned long pgoff)
{
	unsigned long base = addr & ~(SHMLBA-1);
	unsigned long off = (pgoff<<PAGE_SHIFT) & (SHMLBA-1);

	if (base + off <= addr)
		return base + off;
	return base - off;
}

unsigned long arch_get_unmapped_area(struct file *filp, unsigned long addr, unsigned long len, unsigned long pgoff, unsigned long flags)
{
	struct mm_struct *mm = current->mm;
	struct vm_area_struct * vma;
	unsigned long task_size = TASK_SIZE;
	unsigned long start_addr;
	int do_color_align;

	if (flags & MAP_FIXED) {
		/* We do not accept a shared mapping if it would violate
		 * cache aliasing constraints.
		 */
		if ((flags & MAP_SHARED) &&
		    ((addr - (pgoff << PAGE_SHIFT)) & (SHMLBA - 1)))
			return -EINVAL;
		return addr;
	}

	if (test_thread_flag(TIF_32BIT))
		task_size = STACK_TOP32;
	if (unlikely(len > task_size || len >= VA_EXCLUDE_START))
		return -ENOMEM;

	do_color_align = 0;
	if (filp || (flags & MAP_SHARED))
		do_color_align = 1;

	if (addr) {
		if (do_color_align)
			addr = COLOUR_ALIGN(addr, pgoff);
		else
			addr = PAGE_ALIGN(addr);

		vma = find_vma(mm, addr);
		if (task_size - len >= addr &&
		    (!vma || addr + len <= vma->vm_start))
			return addr;
	}

	if (len > mm->cached_hole_size) {
	        start_addr = addr = mm->free_area_cache;
	} else {
	        start_addr = addr = TASK_UNMAPPED_BASE;
	        mm->cached_hole_size = 0;
	}

	task_size -= len;

full_search:
	if (do_color_align)
		addr = COLOUR_ALIGN(addr, pgoff);
	else
		addr = PAGE_ALIGN(addr);

	for (vma = find_vma(mm, addr); ; vma = vma->vm_next) {
		/* At this point:  (!vma || addr < vma->vm_end). */
		if (addr < VA_EXCLUDE_START &&
		    (addr + len) >= VA_EXCLUDE_START) {
			addr = VA_EXCLUDE_END;
			vma = find_vma(mm, VA_EXCLUDE_END);
		}
		if (unlikely(task_size < addr)) {
			if (start_addr != TASK_UNMAPPED_BASE) {
				start_addr = addr = TASK_UNMAPPED_BASE;
				mm->cached_hole_size = 0;
				goto full_search;
			}
			return -ENOMEM;
		}
		if (likely(!vma || addr + len <= vma->vm_start)) {
			/*
			 * Remember the place where we stopped the search:
			 */
			mm->free_area_cache = addr + len;
			return addr;
		}
		if (addr + mm->cached_hole_size < vma->vm_start)
		        mm->cached_hole_size = vma->vm_start - addr;

		addr = vma->vm_end;
		if (do_color_align)
			addr = COLOUR_ALIGN(addr, pgoff);
	}
}

unsigned long
arch_get_unmapped_area_topdown(struct file *filp, const unsigned long addr0,
			  const unsigned long len, const unsigned long pgoff,
			  const unsigned long flags)
{
	struct vm_area_struct *vma;
	struct mm_struct *mm = current->mm;
	unsigned long task_size = STACK_TOP32;
	unsigned long addr = addr0;
	int do_color_align;

	/* This should only ever run for 32-bit processes.  */
	BUG_ON(!test_thread_flag(TIF_32BIT));

	if (flags & MAP_FIXED) {
		/* We do not accept a shared mapping if it would violate
		 * cache aliasing constraints.
		 */
		if ((flags & MAP_SHARED) &&
		    ((addr - (pgoff << PAGE_SHIFT)) & (SHMLBA - 1)))
			return -EINVAL;
		return addr;
	}

	if (unlikely(len > task_size))
		return -ENOMEM;

	do_color_align = 0;
	if (filp || (flags & MAP_SHARED))
		do_color_align = 1;

	/* requesting a specific address */
	if (addr) {
		if (do_color_align)
			addr = COLOUR_ALIGN(addr, pgoff);
		else
			addr = PAGE_ALIGN(addr);

		vma = find_vma(mm, addr);
		if (task_size - len >= addr &&
		    (!vma || addr + len <= vma->vm_start))
			return addr;
	}

	/* check if free_area_cache is useful for us */
	if (len <= mm->cached_hole_size) {
 	        mm->cached_hole_size = 0;
 		mm->free_area_cache = mm->mmap_base;
 	}

	/* either no address requested or can't fit in requested address hole */
	addr = mm->free_area_cache;
	if (do_color_align) {
		unsigned long base = COLOUR_ALIGN_DOWN(addr-len, pgoff);

		addr = base + len;
	}

	/* make sure it can fit in the remaining address space */
	if (likely(addr > len)) {
		vma = find_vma(mm, addr-len);
		if (!vma || addr <= vma->vm_start) {
			/* remember the address as a hint for next time */
			return (mm->free_area_cache = addr-len);
		}
	}

	if (unlikely(mm->mmap_base < len))
		goto bottomup;

	addr = mm->mmap_base-len;
	if (do_color_align)
		addr = COLOUR_ALIGN_DOWN(addr, pgoff);

	do {
		/*
		 * Lookup failure means no vma is above this address,
		 * else if new region fits below vma->vm_start,
		 * return with success:
		 */
		vma = find_vma(mm, addr);
		if (likely(!vma || addr+len <= vma->vm_start)) {
			/* remember the address as a hint for next time */
			return (mm->free_area_cache = addr);
		}

 		/* remember the largest hole we saw so far */
 		if (addr + mm->cached_hole_size < vma->vm_start)
 		        mm->cached_hole_size = vma->vm_start - addr;

		/* try just below the current vma->vm_start */
		addr = vma->vm_start-len;
		if (do_color_align)
			addr = COLOUR_ALIGN_DOWN(addr, pgoff);
	} while (likely(len < vma->vm_start));

bottomup:
	/*
	 * A failed mmap() very likely causes application failure,
	 * so fall back to the bottom-up function here. This scenario
	 * can happen with large stack limits and large mmap()
	 * allocations.
	 */
	mm->cached_hole_size = ~0UL;
  	mm->free_area_cache = TASK_UNMAPPED_BASE;
	addr = arch_get_unmapped_area(filp, addr0, len, pgoff, flags);
	/*
	 * Restore the topdown base:
	 */
	mm->free_area_cache = mm->mmap_base;
	mm->cached_hole_size = ~0UL;

	return addr;
}

/* Try to align mapping such that we align it as much as possible. */
unsigned long get_fb_unmapped_area(struct file *filp, unsigned long orig_addr, unsigned long len, unsigned long pgoff, unsigned long flags)
{
	unsigned long align_goal, addr = -ENOMEM;
	unsigned long (*get_area)(struct file *, unsigned long,
				  unsigned long, unsigned long, unsigned long);

	get_area = current->mm->get_unmapped_area;

	if (flags & MAP_FIXED) {
		/* Ok, don't mess with it. */
		return get_area(NULL, orig_addr, len, pgoff, flags);
	}
	flags &= ~MAP_SHARED;

	align_goal = PAGE_SIZE;
	if (len >= (4UL * 1024 * 1024))
		align_goal = (4UL * 1024 * 1024);
	else if (len >= (512UL * 1024))
		align_goal = (512UL * 1024);
	else if (len >= (64UL * 1024))
		align_goal = (64UL * 1024);

	do {
		addr = get_area(NULL, orig_addr, len + (align_goal - PAGE_SIZE), pgoff, flags);
		if (!(addr & ~PAGE_MASK)) {
			addr = (addr + (align_goal - 1UL)) & ~(align_goal - 1UL);
			break;
		}

		if (align_goal == (4UL * 1024 * 1024))
			align_goal = (512UL * 1024);
		else if (align_goal == (512UL * 1024))
			align_goal = (64UL * 1024);
		else
			align_goal = PAGE_SIZE;
	} while ((addr & ~PAGE_MASK) && align_goal > PAGE_SIZE);

	/* Mapping is smaller than 64K or larger areas could not
	 * be obtained.
	 */
	if (addr & ~PAGE_MASK)
		addr = get_area(NULL, orig_addr, len, pgoff, flags);

	return addr;
}
EXPORT_SYMBOL(get_fb_unmapped_area);

/* Essentially the same as PowerPC.  */
static unsigned long mmap_rnd(void)
{
	unsigned long rnd = 0UL;

	if (current->flags & PF_RANDOMIZE) {
		unsigned long val = get_random_int();
		if (test_thread_flag(TIF_32BIT))
			rnd = (val % (1UL << (23UL-PAGE_SHIFT)));
		else
			rnd = (val % (1UL << (30UL-PAGE_SHIFT)));
	}
	return rnd << PAGE_SHIFT;
}

void arch_pick_mmap_layout(struct mm_struct *mm)
{
	unsigned long random_factor = mmap_rnd();
	unsigned long gap;

	/*
	 * Fall back to the standard layout if the personality
	 * bit is set, or if the expected stack growth is unlimited:
	 */
	gap = rlimit(RLIMIT_STACK);
	if (!test_thread_flag(TIF_32BIT) ||
	    (current->personality & ADDR_COMPAT_LAYOUT) ||
	    gap == RLIM_INFINITY ||
	    sysctl_legacy_va_layout) {
		mm->mmap_base = TASK_UNMAPPED_BASE + random_factor;
		mm->get_unmapped_area = arch_get_unmapped_area;
		mm->unmap_area = arch_unmap_area;
	} else {
		/* We know it's 32-bit */
		unsigned long task_size = STACK_TOP32;

		if (gap < 128 * 1024 * 1024)
			gap = 128 * 1024 * 1024;
		if (gap > (task_size / 6 * 5))
			gap = (task_size / 6 * 5);

		mm->mmap_base = PAGE_ALIGN(task_size - gap - random_factor);
		mm->get_unmapped_area = arch_get_unmapped_area_topdown;
		mm->unmap_area = arch_unmap_area_topdown;
	}
}

/*
 * sys_pipe() is the normal C calling standard for creating
 * a pipe. It's not the way unix traditionally does this, though.
 */
SYSCALL_DEFINE1(sparc_pipe_real, struct pt_regs *, regs)
{
	int fd[2];
	int error;

	error = do_pipe_flags(fd, 0);
	if (error)
		goto out;
	regs->u_regs[UREG_I1] = fd[1];
	error = fd[0];
out:
	return error;
}

/*
 * sys_ipc() is the de-multiplexer for the SysV IPC calls..
 *
 * This is really horribly ugly.
 */

SYSCALL_DEFINE6(sparc_ipc, unsigned int, call, int, first, unsigned long, second,
		unsigned long, third, void __user *, ptr, long, fifth)
{
	long err;

	/* No need for backward compatibility. We can start fresh... */
	if (call <= SEMCTL) {
		switch (call) {
		case SEMOP:
			err = sys_semtimedop(first, ptr,
					     (unsigned)second, NULL);
			goto out;
		case SEMTIMEDOP:
			err = sys_semtimedop(first, ptr, (unsigned)second,
				(const struct timespec __user *)
					     (unsigned long) fifth);
			goto out;
		case SEMGET:
			err = sys_semget(first, (int)second, (int)third);
			goto out;
		case SEMCTL: {
			err = sys_semctl(first, second,
					 (int)third | IPC_64,
					 (union semun) ptr);
			goto out;
		}
		default:
			err = -ENOSYS;
			goto out;
		}
	}
	if (call <= MSGCTL) {
		switch (call) {
		case MSGSND:
			err = sys_msgsnd(first, ptr, (size_t)second,
					 (int)third);
			goto out;
		case MSGRCV:
			err = sys_msgrcv(first, ptr, (size_t)second, fifth,
					 (int)third);
			goto out;
		case MSGGET:
			err = sys_msgget((key_t)first, (int)second);
			goto out;
		case MSGCTL:
			err = sys_msgctl(first, (int)second | IPC_64, ptr);
			goto out;
		default:
			err = -ENOSYS;
			goto out;
		}
	}
	if (call <= SHMCTL) {
		switch (call) {
		case SHMAT: {
			ulong raddr;
			err = do_shmat(first, ptr, (int)second, &raddr, SHMLBA);
			if (!err) {
				if (put_user(raddr,
					     (ulong __user *) third))
					err = -EFAULT;
			}
			goto out;
		}
		case SHMDT:
			err = sys_shmdt(ptr);
			goto out;
		case SHMGET:
			err = sys_shmget(first, (size_t)second, (int)third);
			goto out;
		case SHMCTL:
			err = sys_shmctl(first, (int)second | IPC_64, ptr);
			goto out;
		default:
			err = -ENOSYS;
			goto out;
		}
	} else {
		err = -ENOSYS;
	}
out:
	return err;
}

SYSCALL_DEFINE1(sparc64_personality, unsigned long, personality)
{
	int ret;

	if (personality(current->personality) == PER_LINUX32 &&
	    personality(personality) == PER_LINUX)
		personality |= PER_LINUX32;
	ret = sys_personality(personality);
	if (personality(ret) == PER_LINUX32)
		ret &= ~PER_LINUX32;

	return ret;
}

int sparc_mmap_check(unsigned long addr, unsigned long len)
{
	if (test_thread_flag(TIF_32BIT)) {
		if (len >= STACK_TOP32)
			return -EINVAL;

		if (addr > STACK_TOP32 - len)
			return -EINVAL;
	} else {
		if (len >= VA_EXCLUDE_START)
			return -EINVAL;

		if (invalid_64bit_range(addr, len))
			return -EINVAL;
	}

	return 0;
}

/* Linux version of mmap */
SYSCALL_DEFINE6(mmap, unsigned long, addr, unsigned long, len,
		unsigned long, prot, unsigned long, flags, unsigned long, fd,
		unsigned long, off)
{
	unsigned long retval = -EINVAL;

	if ((off + PAGE_ALIGN(len)) < off)
		goto out;
	if (off & ~PAGE_MASK)
		goto out;
	retval = sys_mmap_pgoff(addr, len, prot, flags, fd, off >> PAGE_SHIFT);
out:
	return retval;
}

SYSCALL_DEFINE2(64_munmap, unsigned long, addr, size_t, len)
{
	if (invalid_64bit_range(addr, len))
		return -EINVAL;

	return vm_munmap(addr, len);
}

extern unsigned long do_mremap(unsigned long addr,
	unsigned long old_len, unsigned long new_len,
	unsigned long flags, unsigned long new_addr);
                
SYSCALL_DEFINE5(64_mremap, unsigned long, addr,	unsigned long, old_len,
		unsigned long, new_len, unsigned long, flags,
		unsigned long, new_addr)
{
	if (test_thread_flag(TIF_32BIT))
		return -EINVAL;
	return sys_mremap(addr, old_len, new_len, flags, new_addr);
}

/* we come to here via sys_nis_syscall so it can setup the regs argument */
asmlinkage unsigned long c_sys_nis_syscall(struct pt_regs *regs)
{
	static int count;
	
	/* Don't make the system unusable, if someone goes stuck */
	if (count++ > 5)
		return -ENOSYS;

	printk ("Unimplemented SPARC system call %ld\n",regs->u_regs[1]);
#ifdef DEBUG_UNIMP_SYSCALL	
	show_regs (regs);
#endif

	return -ENOSYS;
}

/* #define DEBUG_SPARC_BREAKPOINT */

asmlinkage void sparc_breakpoint(struct pt_regs *regs)
{
	siginfo_t info;

	if (test_thread_flag(TIF_32BIT)) {
		regs->tpc &= 0xffffffff;
		regs->tnpc &= 0xffffffff;
	}
#ifdef DEBUG_SPARC_BREAKPOINT
        printk ("TRAP: Entering kernel PC=%lx, nPC=%lx\n", regs->tpc, regs->tnpc);
#endif
	info.si_signo = SIGTRAP;
	info.si_errno = 0;
	info.si_code = TRAP_BRKPT;
	info.si_addr = (void __user *)regs->tpc;
	info.si_trapno = 0;
	force_sig_info(SIGTRAP, &info, current);
#ifdef DEBUG_SPARC_BREAKPOINT
	printk ("TRAP: Returning to space: PC=%lx nPC=%lx\n", regs->tpc, regs->tnpc);
#endif
}

extern void check_pending(int signum);

SYSCALL_DEFINE2(getdomainname, char __user *, name, int, len)
{
        int nlen, err;

	if (len < 0)
		return -EINVAL;

 	down_read(&uts_sem);
 	
	nlen = strlen(utsname()->domainname) + 1;
	err = -EINVAL;
	if (nlen > len)
		goto out;

	err = -EFAULT;
	if (!copy_to_user(name, utsname()->domainname, nlen))
		err = 0;

out:
	up_read(&uts_sem);
	return err;
}

SYSCALL_DEFINE5(utrap_install, utrap_entry_t, type,
		utrap_handler_t, new_p, utrap_handler_t, new_d,
		utrap_handler_t __user *, old_p,
		utrap_handler_t __user *, old_d)
{
	if (type < UT_INSTRUCTION_EXCEPTION || type > UT_TRAP_INSTRUCTION_31)
		return -EINVAL;
	if (new_p == (utrap_handler_t)(long)UTH_NOCHANGE) {
		if (old_p) {
			if (!current_thread_info()->utraps) {
				if (put_user(NULL, old_p))
					return -EFAULT;
			} else {
				if (put_user((utrap_handler_t)(current_thread_info()->utraps[type]), old_p))
					return -EFAULT;
			}
		}
		if (old_d) {
			if (put_user(NULL, old_d))
				return -EFAULT;
		}
		return 0;
	}
	if (!current_thread_info()->utraps) {
		current_thread_info()->utraps =
			kzalloc((UT_TRAP_INSTRUCTION_31+1)*sizeof(long), GFP_KERNEL);
		if (!current_thread_info()->utraps)
			return -ENOMEM;
		current_thread_info()->utraps[0] = 1;
	} else {
		if ((utrap_handler_t)current_thread_info()->utraps[type] != new_p &&
		    current_thread_info()->utraps[0] > 1) {
			unsigned long *p = current_thread_info()->utraps;

			current_thread_info()->utraps =
				kmalloc((UT_TRAP_INSTRUCTION_31+1)*sizeof(long),
					GFP_KERNEL);
			if (!current_thread_info()->utraps) {
				current_thread_info()->utraps = p;
				return -ENOMEM;
			}
			p[0]--;
			current_thread_info()->utraps[0] = 1;
			memcpy(current_thread_info()->utraps+1, p+1,
			       UT_TRAP_INSTRUCTION_31*sizeof(long));
		}
	}
	if (old_p) {
		if (put_user((utrap_handler_t)(current_thread_info()->utraps[type]), old_p))
			return -EFAULT;
	}
	if (old_d) {
		if (put_user(NULL, old_d))
			return -EFAULT;
	}
	current_thread_info()->utraps[type] = (long)new_p;

	return 0;
}

asmlinkage long sparc_memory_ordering(unsigned long model,
				      struct pt_regs *regs)
{
	if (model >= 3)
		return -EINVAL;
	regs->tstate = (regs->tstate & ~TSTATE_MM) | (model << 14);
	return 0;
}

SYSCALL_DEFINE5(rt_sigaction, int, sig, const struct sigaction __user *, act,
		struct sigaction __user *, oact, void __user *, restorer,
		size_t, sigsetsize)
{
	struct k_sigaction new_ka, old_ka;
	int ret;

	/* XXX: Don't preclude handling different sized sigset_t's.  */
	if (sigsetsize != sizeof(sigset_t))
		return -EINVAL;

	if (act) {
		new_ka.ka_restorer = restorer;
		if (copy_from_user(&new_ka.sa, act, sizeof(*act)))
			return -EFAULT;
	}

	ret = do_sigaction(sig, act ? &new_ka : NULL, oact ? &old_ka : NULL);

	if (!ret && oact) {
		if (copy_to_user(oact, &old_ka.sa, sizeof(*oact)))
			return -EFAULT;
	}

	return ret;
<<<<<<< HEAD
}

/*
 * Do a system call from kernel instead of calling sys_execve so we
 * end up with proper pt_regs.
 */
int kernel_execve(const char *filename,
		  const char *const argv[],
		  const char *const envp[])
{
	long __res;
	register long __g1 __asm__ ("g1") = __NR_execve;
	register long __o0 __asm__ ("o0") = (long)(filename);
	register long __o1 __asm__ ("o1") = (long)(argv);
	register long __o2 __asm__ ("o2") = (long)(envp);
	asm volatile ("t 0x6d\n\t"
		      "sub %%g0, %%o0, %0\n\t"
		      "movcc %%xcc, %%o0, %0\n\t"
		      : "=r" (__res), "=&r" (__o0)
		      : "1" (__o0), "r" (__o1), "r" (__o2), "r" (__g1)
		      : "cc");
	return __res;
}

asmlinkage long sys_kern_features(void)
{
	return KERN_FEATURE_MIXED_MODE_STACK;
=======
>>>>>>> f899e0f2
}<|MERGE_RESOLUTION|>--- conflicted
+++ resolved
@@ -728,34 +728,9 @@
 	}
 
 	return ret;
-<<<<<<< HEAD
-}
-
-/*
- * Do a system call from kernel instead of calling sys_execve so we
- * end up with proper pt_regs.
- */
-int kernel_execve(const char *filename,
-		  const char *const argv[],
-		  const char *const envp[])
-{
-	long __res;
-	register long __g1 __asm__ ("g1") = __NR_execve;
-	register long __o0 __asm__ ("o0") = (long)(filename);
-	register long __o1 __asm__ ("o1") = (long)(argv);
-	register long __o2 __asm__ ("o2") = (long)(envp);
-	asm volatile ("t 0x6d\n\t"
-		      "sub %%g0, %%o0, %0\n\t"
-		      "movcc %%xcc, %%o0, %0\n\t"
-		      : "=r" (__res), "=&r" (__o0)
-		      : "1" (__o0), "r" (__o1), "r" (__o2), "r" (__g1)
-		      : "cc");
-	return __res;
 }
 
 asmlinkage long sys_kern_features(void)
 {
 	return KERN_FEATURE_MIXED_MODE_STACK;
-=======
->>>>>>> f899e0f2
 }