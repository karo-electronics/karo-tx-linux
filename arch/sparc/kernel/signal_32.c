/*  linux/arch/sparc/kernel/signal.c
 *
 *  Copyright (C) 1991, 1992  Linus Torvalds
 *  Copyright (C) 1995 David S. Miller (davem@caip.rutgers.edu)
 *  Copyright (C) 1996 Miguel de Icaza (miguel@nuclecu.unam.mx)
 *  Copyright (C) 1997 Eddie C. Dost   (ecd@skynet.be)
 */

#include <linux/sched.h>
#include <linux/kernel.h>
#include <linux/signal.h>
#include <linux/errno.h>
#include <linux/wait.h>
#include <linux/ptrace.h>
#include <linux/unistd.h>
#include <linux/mm.h>
#include <linux/tty.h>
#include <linux/smp.h>
#include <linux/binfmts.h>	/* do_coredum */
#include <linux/bitops.h>
#include <linux/tracehook.h>

#include <asm/uaccess.h>
#include <asm/ptrace.h>
#include <asm/pgalloc.h>
#include <asm/pgtable.h>
#include <asm/cacheflush.h>	/* flush_sig_insns */

#include "sigutil.h"

#define _BLOCKABLE (~(sigmask(SIGKILL) | sigmask(SIGSTOP)))

extern void fpsave(unsigned long *fpregs, unsigned long *fsr,
		   void *fpqueue, unsigned long *fpqdepth);
extern void fpload(unsigned long *fpregs, unsigned long *fsr);

struct signal_frame {
	struct sparc_stackf	ss;
	__siginfo32_t		info;
	__siginfo_fpu_t __user	*fpu_save;
	unsigned long		insns[2] __attribute__ ((aligned (8)));
	unsigned int		extramask[_NSIG_WORDS - 1];
	unsigned int		extra_size; /* Should be 0 */
	__siginfo_rwin_t __user	*rwin_save;
} __attribute__((aligned(8)));

struct rt_signal_frame {
	struct sparc_stackf	ss;
	siginfo_t		info;
	struct pt_regs		regs;
	sigset_t		mask;
	__siginfo_fpu_t __user	*fpu_save;
	unsigned int		insns[2];
	stack_t			stack;
	unsigned int		extra_size; /* Should be 0 */
	__siginfo_rwin_t __user	*rwin_save;
} __attribute__((aligned(8)));

/* Align macros */
#define SF_ALIGNEDSZ  (((sizeof(struct signal_frame) + 7) & (~7)))
#define RT_ALIGNEDSZ  (((sizeof(struct rt_signal_frame) + 7) & (~7)))

static int _sigpause_common(old_sigset_t set)
{
	sigset_t blocked;

	current->saved_sigmask = current->blocked;

	set &= _BLOCKABLE;
	siginitset(&blocked, set);
	set_current_blocked(&blocked);

	current->state = TASK_INTERRUPTIBLE;
	schedule();
	set_thread_flag(TIF_RESTORE_SIGMASK);

	return -ERESTARTNOHAND;
}

asmlinkage int sys_sigsuspend(old_sigset_t set)
{
	return _sigpause_common(set);
}

asmlinkage void do_sigreturn(struct pt_regs *regs)
{
	struct signal_frame __user *sf;
	unsigned long up_psr, pc, npc;
	sigset_t set;
	__siginfo_fpu_t __user *fpu_save;
	__siginfo_rwin_t __user *rwin_save;
	int err;

	/* Always make any pending restarted system calls return -EINTR */
	current_thread_info()->restart_block.fn = do_no_restart_syscall;

	synchronize_user_stack();

	sf = (struct signal_frame __user *) regs->u_regs[UREG_FP];

	/* 1. Make sure we are not getting garbage from the user */
	if (!access_ok(VERIFY_READ, sf, sizeof(*sf)))
		goto segv_and_exit;

	if (((unsigned long) sf) & 3)
		goto segv_and_exit;

	err = __get_user(pc,  &sf->info.si_regs.pc);
	err |= __get_user(npc, &sf->info.si_regs.npc);

	if ((pc | npc) & 3)
		goto segv_and_exit;

	/* 2. Restore the state */
	up_psr = regs->psr;
	err |= __copy_from_user(regs, &sf->info.si_regs, sizeof(struct pt_regs));

	/* User can only change condition codes and FPU enabling in %psr. */
	regs->psr = (up_psr & ~(PSR_ICC | PSR_EF))
		  | (regs->psr & (PSR_ICC | PSR_EF));

	/* Prevent syscall restart.  */
	pt_regs_clear_syscall(regs);

	err |= __get_user(fpu_save, &sf->fpu_save);
	if (fpu_save)
		err |= restore_fpu_state(regs, fpu_save);
	err |= __get_user(rwin_save, &sf->rwin_save);
	if (rwin_save)
		err |= restore_rwin_state(rwin_save);

	/* This is pretty much atomic, no amount locking would prevent
	 * the races which exist anyways.
	 */
	err |= __get_user(set.sig[0], &sf->info.si_mask);
	err |= __copy_from_user(&set.sig[1], &sf->extramask,
			        (_NSIG_WORDS-1) * sizeof(unsigned int));
			   
	if (err)
		goto segv_and_exit;

	sigdelsetmask(&set, ~_BLOCKABLE);
	set_current_blocked(&set);
	return;

segv_and_exit:
	force_sig(SIGSEGV, current);
}

asmlinkage void do_rt_sigreturn(struct pt_regs *regs)
{
	struct rt_signal_frame __user *sf;
	unsigned int psr, pc, npc;
	__siginfo_fpu_t __user *fpu_save;
	__siginfo_rwin_t __user *rwin_save;
	mm_segment_t old_fs;
	sigset_t set;
	stack_t st;
	int err;

	synchronize_user_stack();
	sf = (struct rt_signal_frame __user *) regs->u_regs[UREG_FP];
	if (!access_ok(VERIFY_READ, sf, sizeof(*sf)) ||
	    (((unsigned long) sf) & 0x03))
		goto segv;

	err = __get_user(pc, &sf->regs.pc);
	err |= __get_user(npc, &sf->regs.npc);
	err |= ((pc | npc) & 0x03);

	err |= __get_user(regs->y, &sf->regs.y);
	err |= __get_user(psr, &sf->regs.psr);

	err |= __copy_from_user(&regs->u_regs[UREG_G1],
				&sf->regs.u_regs[UREG_G1], 15 * sizeof(u32));

	regs->psr = (regs->psr & ~PSR_ICC) | (psr & PSR_ICC);

	/* Prevent syscall restart.  */
	pt_regs_clear_syscall(regs);

	err |= __get_user(fpu_save, &sf->fpu_save);
	if (!err && fpu_save)
		err |= restore_fpu_state(regs, fpu_save);
	err |= __copy_from_user(&set, &sf->mask, sizeof(sigset_t));
	
	err |= __copy_from_user(&st, &sf->stack, sizeof(stack_t));
	
	if (err)
		goto segv;
		
	regs->pc = pc;
	regs->npc = npc;
	
	/* It is more difficult to avoid calling this function than to
	 * call it and ignore errors.
	 */
	old_fs = get_fs();
	set_fs(KERNEL_DS);
	do_sigaltstack((const stack_t __user *) &st, NULL, (unsigned long)sf);
	set_fs(old_fs);

	err |= __get_user(rwin_save, &sf->rwin_save);
	if (!err && rwin_save) {
		if (restore_rwin_state(rwin_save))
			goto segv;
	}

	sigdelsetmask(&set, ~_BLOCKABLE);
	set_current_blocked(&set);
	return;
segv:
	force_sig(SIGSEGV, current);
}

/* Checks if the fp is valid */
static inline int invalid_frame_pointer(void __user *fp, int fplen)
{
	if ((((unsigned long) fp) & 7) ||
	    !__access_ok((unsigned long)fp, fplen) ||
	    ((sparc_cpu_model == sun4 || sparc_cpu_model == sun4c) &&
	     ((unsigned long) fp < 0xe0000000 && (unsigned long) fp >= 0x20000000)))
		return 1;
	
	return 0;
}

static inline void __user *get_sigframe(struct sigaction *sa, struct pt_regs *regs, unsigned long framesize)
{
	unsigned long sp = regs->u_regs[UREG_FP];

	/*
	 * If we are on the alternate signal stack and would overflow it, don't.
	 * Return an always-bogus address instead so we will die with SIGSEGV.
	 */
	if (on_sig_stack(sp) && !likely(on_sig_stack(sp - framesize)))
		return (void __user *) -1L;

	/* This is the X/Open sanctioned signal stack switching.  */
	if (sa->sa_flags & SA_ONSTACK) {
		if (sas_ss_flags(sp) == 0)
			sp = current->sas_ss_sp + current->sas_ss_size;
	}

	sp -= framesize;

	/* Always align the stack frame.  This handles two cases.  First,
	 * sigaltstack need not be mindful of platform specific stack
	 * alignment.  Second, if we took this signal because the stack
	 * is not aligned properly, we'd like to take the signal cleanly
	 * and report that.
	 */
	sp &= ~15UL;

	return (void __user *) sp;
}

static int setup_frame(struct k_sigaction *ka, struct pt_regs *regs,
		       int signo, sigset_t *oldset)
{
	struct signal_frame __user *sf;
	int sigframe_size, err, wsaved;
	void __user *tail;

	/* 1. Make sure everything is clean */
	synchronize_user_stack();

	wsaved = current_thread_info()->w_saved;

	sigframe_size = sizeof(*sf);
	if (used_math())
		sigframe_size += sizeof(__siginfo_fpu_t);
	if (wsaved)
		sigframe_size += sizeof(__siginfo_rwin_t);

	sf = (struct signal_frame __user *)
		get_sigframe(&ka->sa, regs, sigframe_size);

	if (invalid_frame_pointer(sf, sigframe_size))
		goto sigill_and_return;

	tail = sf + 1;

	/* 2. Save the current process state */
	err = __copy_to_user(&sf->info.si_regs, regs, sizeof(struct pt_regs));
	
	err |= __put_user(0, &sf->extra_size);

	if (used_math()) {
		__siginfo_fpu_t __user *fp = tail;
		tail += sizeof(*fp);
		err |= save_fpu_state(regs, fp);
		err |= __put_user(fp, &sf->fpu_save);
	} else {
		err |= __put_user(0, &sf->fpu_save);
	}
	if (wsaved) {
		__siginfo_rwin_t __user *rwp = tail;
		tail += sizeof(*rwp);
		err |= save_rwin_state(wsaved, rwp);
		err |= __put_user(rwp, &sf->rwin_save);
	} else {
		err |= __put_user(0, &sf->rwin_save);
	}

	err |= __put_user(oldset->sig[0], &sf->info.si_mask);
	err |= __copy_to_user(sf->extramask, &oldset->sig[1],
			      (_NSIG_WORDS - 1) * sizeof(unsigned int));
	if (!wsaved) {
		err |= __copy_to_user(sf, (char *) regs->u_regs[UREG_FP],
				      sizeof(struct reg_window32));
	} else {
		struct reg_window32 *rp;

		rp = &current_thread_info()->reg_window[wsaved - 1];
		err |= __copy_to_user(sf, rp, sizeof(struct reg_window32));
	}
	if (err)
		goto sigsegv;
	
	/* 3. signal handler back-trampoline and parameters */
	regs->u_regs[UREG_FP] = (unsigned long) sf;
	regs->u_regs[UREG_I0] = signo;
	regs->u_regs[UREG_I1] = (unsigned long) &sf->info;
	regs->u_regs[UREG_I2] = (unsigned long) &sf->info;

	/* 4. signal handler */
	regs->pc = (unsigned long) ka->sa.sa_handler;
	regs->npc = (regs->pc + 4);

	/* 5. return to kernel instructions */
	if (ka->ka_restorer)
		regs->u_regs[UREG_I7] = (unsigned long)ka->ka_restorer;
	else {
		regs->u_regs[UREG_I7] = (unsigned long)(&(sf->insns[0]) - 2);

		/* mov __NR_sigreturn, %g1 */
		err |= __put_user(0x821020d8, &sf->insns[0]);

		/* t 0x10 */
		err |= __put_user(0x91d02010, &sf->insns[1]);
		if (err)
			goto sigsegv;

		/* Flush instruction space. */
		flush_sig_insns(current->mm, (unsigned long) &(sf->insns[0]));
	}
	return 0;

sigill_and_return:
	do_exit(SIGILL);
	return -EINVAL;

sigsegv:
	force_sigsegv(signo, current);
	return -EFAULT;
}

static int setup_rt_frame(struct k_sigaction *ka, struct pt_regs *regs,
			  int signo, sigset_t *oldset, siginfo_t *info)
{
	struct rt_signal_frame __user *sf;
	int sigframe_size, wsaved;
	void __user *tail;
	unsigned int psr;
	int err;

	synchronize_user_stack();
	wsaved = current_thread_info()->w_saved;
	sigframe_size = sizeof(*sf);
	if (used_math())
		sigframe_size += sizeof(__siginfo_fpu_t);
	if (wsaved)
		sigframe_size += sizeof(__siginfo_rwin_t);
	sf = (struct rt_signal_frame __user *)
		get_sigframe(&ka->sa, regs, sigframe_size);
	if (invalid_frame_pointer(sf, sigframe_size))
		goto sigill;

	tail = sf + 1;
	err  = __put_user(regs->pc, &sf->regs.pc);
	err |= __put_user(regs->npc, &sf->regs.npc);
	err |= __put_user(regs->y, &sf->regs.y);
	psr = regs->psr;
	if (used_math())
		psr |= PSR_EF;
	err |= __put_user(psr, &sf->regs.psr);
	err |= __copy_to_user(&sf->regs.u_regs, regs->u_regs, sizeof(regs->u_regs));
	err |= __put_user(0, &sf->extra_size);

	if (psr & PSR_EF) {
		__siginfo_fpu_t *fp = tail;
		tail += sizeof(*fp);
		err |= save_fpu_state(regs, fp);
		err |= __put_user(fp, &sf->fpu_save);
	} else {
		err |= __put_user(0, &sf->fpu_save);
	}
	if (wsaved) {
		__siginfo_rwin_t *rwp = tail;
		tail += sizeof(*rwp);
		err |= save_rwin_state(wsaved, rwp);
		err |= __put_user(rwp, &sf->rwin_save);
	} else {
		err |= __put_user(0, &sf->rwin_save);
	}
	err |= __copy_to_user(&sf->mask, &oldset->sig[0], sizeof(sigset_t));
	
	/* Setup sigaltstack */
	err |= __put_user(current->sas_ss_sp, &sf->stack.ss_sp);
	err |= __put_user(sas_ss_flags(regs->u_regs[UREG_FP]), &sf->stack.ss_flags);
	err |= __put_user(current->sas_ss_size, &sf->stack.ss_size);
	
	if (!wsaved) {
		err |= __copy_to_user(sf, (char *) regs->u_regs[UREG_FP],
				      sizeof(struct reg_window32));
	} else {
		struct reg_window32 *rp;

		rp = &current_thread_info()->reg_window[wsaved - 1];
		err |= __copy_to_user(sf, rp, sizeof(struct reg_window32));
	}

	err |= copy_siginfo_to_user(&sf->info, info);

	if (err)
		goto sigsegv;

	regs->u_regs[UREG_FP] = (unsigned long) sf;
	regs->u_regs[UREG_I0] = signo;
	regs->u_regs[UREG_I1] = (unsigned long) &sf->info;
	regs->u_regs[UREG_I2] = (unsigned long) &sf->regs;

	regs->pc = (unsigned long) ka->sa.sa_handler;
	regs->npc = (regs->pc + 4);

	if (ka->ka_restorer)
		regs->u_regs[UREG_I7] = (unsigned long)ka->ka_restorer;
	else {
		regs->u_regs[UREG_I7] = (unsigned long)(&(sf->insns[0]) - 2);

		/* mov __NR_sigreturn, %g1 */
		err |= __put_user(0x821020d8, &sf->insns[0]);

		/* t 0x10 */
		err |= __put_user(0x91d02010, &sf->insns[1]);
		if (err)
			goto sigsegv;

		/* Flush instruction space. */
		flush_sig_insns(current->mm, (unsigned long) &(sf->insns[0]));
	}
	return 0;

sigill:
	do_exit(SIGILL);
	return -EINVAL;

sigsegv:
	force_sigsegv(signo, current);
	return -EFAULT;
}

static inline int
handle_signal(unsigned long signr, struct k_sigaction *ka,
	      siginfo_t *info, sigset_t *oldset, struct pt_regs *regs)
{
	sigset_t blocked;
	int err;

	if (ka->sa.sa_flags & SA_SIGINFO)
		err = setup_rt_frame(ka, regs, signr, oldset, info);
	else
		err = setup_frame(ka, regs, signr, oldset);

	if (err)
		return err;

<<<<<<< HEAD
	sigorsets(&blocked, &current->blocked, &ka->sa.sa_mask);
	if (!(ka->sa.sa_flags & SA_NOMASK))
		sigaddset(&blocked, signr);
	set_current_blocked(&blocked);
=======
	block_sigmask(ka, signr);
>>>>>>> 2efd0a8f

	tracehook_signal_handler(signr, info, ka, regs, 0);

	return 0;
}

static inline void syscall_restart(unsigned long orig_i0, struct pt_regs *regs,
				   struct sigaction *sa)
{
	switch(regs->u_regs[UREG_I0]) {
	case ERESTART_RESTARTBLOCK:
	case ERESTARTNOHAND:
	no_system_call_restart:
		regs->u_regs[UREG_I0] = EINTR;
		regs->psr |= PSR_C;
		break;
	case ERESTARTSYS:
		if (!(sa->sa_flags & SA_RESTART))
			goto no_system_call_restart;
		/* fallthrough */
	case ERESTARTNOINTR:
		regs->u_regs[UREG_I0] = orig_i0;
		regs->pc -= 4;
		regs->npc -= 4;
	}
}

/* Note that 'init' is a special process: it doesn't get signals it doesn't
 * want to handle. Thus you cannot kill init even with a SIGKILL even by
 * mistake.
 */
static void do_signal(struct pt_regs *regs, unsigned long orig_i0)
{
	struct k_sigaction ka;
	int restart_syscall;
	sigset_t *oldset;
	siginfo_t info;
	int signr;

	if (pt_regs_is_syscall(regs) && (regs->psr & PSR_C))
		restart_syscall = 1;
	else
		restart_syscall = 0;

	if (test_thread_flag(TIF_RESTORE_SIGMASK))
		oldset = &current->saved_sigmask;
	else
		oldset = &current->blocked;

	signr = get_signal_to_deliver(&info, &ka, regs, NULL);

	/* If the debugger messes with the program counter, it clears
	 * the software "in syscall" bit, directing us to not perform
	 * a syscall restart.
	 */
	if (restart_syscall && !pt_regs_is_syscall(regs))
		restart_syscall = 0;

	if (signr > 0) {
		if (restart_syscall)
			syscall_restart(orig_i0, regs, &ka.sa);
		if (handle_signal(signr, &ka, &info, oldset, regs) == 0) {
			/* a signal was successfully delivered; the saved
			 * sigmask will have been stored in the signal frame,
			 * and will be restored by sigreturn, so we can simply
			 * clear the TIF_RESTORE_SIGMASK flag.
			 */
			if (test_thread_flag(TIF_RESTORE_SIGMASK))
				clear_thread_flag(TIF_RESTORE_SIGMASK);
		}
		return;
	}
	if (restart_syscall &&
	    (regs->u_regs[UREG_I0] == ERESTARTNOHAND ||
	     regs->u_regs[UREG_I0] == ERESTARTSYS ||
	     regs->u_regs[UREG_I0] == ERESTARTNOINTR)) {
		/* replay the system call when we are done */
		regs->u_regs[UREG_I0] = orig_i0;
		regs->pc -= 4;
		regs->npc -= 4;
		pt_regs_clear_syscall(regs);
	}
	if (restart_syscall &&
	    regs->u_regs[UREG_I0] == ERESTART_RESTARTBLOCK) {
		regs->u_regs[UREG_G1] = __NR_restart_syscall;
		regs->pc -= 4;
		regs->npc -= 4;
		pt_regs_clear_syscall(regs);
	}

	/* if there's no signal to deliver, we just put the saved sigmask
	 * back
	 */
	if (test_thread_flag(TIF_RESTORE_SIGMASK)) {
		clear_thread_flag(TIF_RESTORE_SIGMASK);
		set_current_blocked(&current->saved_sigmask);
	}
}

void do_notify_resume(struct pt_regs *regs, unsigned long orig_i0,
		      unsigned long thread_info_flags)
{
	if (thread_info_flags & (_TIF_SIGPENDING | _TIF_RESTORE_SIGMASK))
		do_signal(regs, orig_i0);
	if (thread_info_flags & _TIF_NOTIFY_RESUME) {
		clear_thread_flag(TIF_NOTIFY_RESUME);
		tracehook_notify_resume(regs);
		if (current->replacement_session_keyring)
			key_replace_session_keyring();
	}
}

asmlinkage int
do_sys_sigstack(struct sigstack __user *ssptr, struct sigstack __user *ossptr,
		unsigned long sp)
{
	int ret = -EFAULT;

	/* First see if old state is wanted. */
	if (ossptr) {
		if (put_user(current->sas_ss_sp + current->sas_ss_size,
			     &ossptr->the_stack) ||
		    __put_user(on_sig_stack(sp), &ossptr->cur_status))
			goto out;
	}

	/* Now see if we want to update the new state. */
	if (ssptr) {
		char *ss_sp;

		if (get_user(ss_sp, &ssptr->the_stack))
			goto out;
		/* If the current stack was set with sigaltstack, don't
		   swap stacks while we are on it.  */
		ret = -EPERM;
		if (current->sas_ss_sp && on_sig_stack(sp))
			goto out;

		/* Since we don't know the extent of the stack, and we don't
		   track onstack-ness, but rather calculate it, we must
		   presume a size.  Ho hum this interface is lossy.  */
		current->sas_ss_sp = (unsigned long)ss_sp - SIGSTKSZ;
		current->sas_ss_size = SIGSTKSZ;
	}
	ret = 0;
out:
	return ret;
}<|MERGE_RESOLUTION|>--- conflicted
+++ resolved
@@ -476,14 +476,7 @@
 	if (err)
 		return err;
 
-<<<<<<< HEAD
-	sigorsets(&blocked, &current->blocked, &ka->sa.sa_mask);
-	if (!(ka->sa.sa_flags & SA_NOMASK))
-		sigaddset(&blocked, signr);
-	set_current_blocked(&blocked);
-=======
 	block_sigmask(ka, signr);
->>>>>>> 2efd0a8f
 
 	tracehook_signal_handler(signr, info, ka, regs, 0);
 
