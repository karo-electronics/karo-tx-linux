/*
 * include/asm-xtensa/socket.h
 *
 * Copied from i386.
 *
 * This file is subject to the terms and conditions of the GNU General Public
 * License.  See the file "COPYING" in the main directory of this archive
 * for more details.
 */

#ifndef _XTENSA_SOCKET_H
#define _XTENSA_SOCKET_H

#include <asm/sockios.h>

/* For setsockoptions(2) */
#define SOL_SOCKET	1

#define SO_DEBUG	1
#define SO_REUSEADDR	2
#define SO_TYPE		3
#define SO_ERROR	4
#define SO_DONTROUTE	5
#define SO_BROADCAST	6
#define SO_SNDBUF	7
#define SO_RCVBUF	8
#define SO_SNDBUFFORCE	32
#define SO_RCVBUFFORCE	33
#define SO_KEEPALIVE	9
#define SO_OOBINLINE	10
#define SO_NO_CHECK	11
#define SO_PRIORITY	12
#define SO_LINGER	13
#define SO_BSDCOMPAT	14
#define SO_REUSEPORT	15
#define SO_PASSCRED	16
#define SO_PEERCRED	17
#define SO_RCVLOWAT	18
#define SO_SNDLOWAT	19
#define SO_RCVTIMEO	20
#define SO_SNDTIMEO	21

/* Security levels - as per NRL IPv6 - don't actually do anything */

#define SO_SECURITY_AUTHENTICATION		22
#define SO_SECURITY_ENCRYPTION_TRANSPORT	23
#define SO_SECURITY_ENCRYPTION_NETWORK		24

#define SO_BINDTODEVICE	25

/* Socket filtering */

#define SO_ATTACH_FILTER        26
#define SO_DETACH_FILTER        27
#define SO_GET_FILTER		SO_ATTACH_FILTER

#define SO_PEERNAME		28
#define SO_TIMESTAMP		29
#define SCM_TIMESTAMP		SO_TIMESTAMP

#define SO_ACCEPTCONN		30
#define SO_PEERSEC		31
#define SO_PASSSEC		34
#define SO_TIMESTAMPNS		35
#define SCM_TIMESTAMPNS		SO_TIMESTAMPNS

#define SO_MARK			36

#define SO_TIMESTAMPING		37
#define SCM_TIMESTAMPING	SO_TIMESTAMPING

#define SO_PROTOCOL		38
#define SO_DOMAIN		39

#define SO_RXQ_OVFL             40

#define SO_WIFI_STATUS		41
#define SCM_WIFI_STATUS		SO_WIFI_STATUS
#define SO_PEEK_OFF		42

/* Instruct lower device to use last 4-bytes of skb data as FCS */
#define SO_NOFCS		43

#define SO_LOCK_FILTER		44

#define SO_SELECT_ERR_QUEUE	45

<<<<<<< HEAD
=======
#define SO_BUSY_POLL		46

>>>>>>> d0e0ac97
#endif	/* _XTENSA_SOCKET_H */<|MERGE_RESOLUTION|>--- conflicted
+++ resolved
@@ -85,9 +85,6 @@
 
 #define SO_SELECT_ERR_QUEUE	45
 
-<<<<<<< HEAD
-=======
 #define SO_BUSY_POLL		46
 
->>>>>>> d0e0ac97
 #endif	/* _XTENSA_SOCKET_H */