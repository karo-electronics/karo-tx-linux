--- conflicted
+++ resolved
@@ -30,21 +30,7 @@
 		return &xtensa_dma_map_ops;
 }
 
-<<<<<<< HEAD
-static inline int
-dma_map_sg(struct device *dev, struct scatterlist *sglist, int nents,
-	   enum dma_data_direction direction)
-{
-	int i;
-	struct scatterlist *sg;
-
-	BUG_ON(direction == DMA_NONE);
-
-	for_each_sg(sglist, sg, nents, i) {
-		BUG_ON(!sg_page(sg));
-=======
 #include <asm-generic/dma-mapping-common.h>
->>>>>>> 9fe8ecca
 
 #define dma_alloc_noncoherent(d, s, h, f) dma_alloc_attrs(d, s, h, f, NULL)
 #define dma_free_noncoherent(d, s, v, h) dma_free_attrs(d, s, v, h, NULL)
@@ -76,36 +62,10 @@
 	if (dma_release_from_coherent(dev, get_order(size), vaddr))
 		return;
 
-<<<<<<< HEAD
-	consistent_sync((void *)bus_to_virt(dma_handle)+offset,size,direction);
-}
-static inline void
-dma_sync_sg_for_cpu(struct device *dev, struct scatterlist *sglist, int nelems,
-		 enum dma_data_direction dir)
-{
-	int i;
-	struct scatterlist *sg;
-
-	for_each_sg(sglist, sg, nelems, i)
-		consistent_sync(sg_virt(sg), sg->length, dir);
-}
-
-static inline void
-dma_sync_sg_for_device(struct device *dev, struct scatterlist *sglist,
-		       int nelems, enum dma_data_direction dir)
-{
-	int i;
-	struct scatterlist *sg;
-
-	for_each_sg(sglist, sg, nelems, i)
-		consistent_sync(sg_virt(sg), sg->length, dir);
-}
-=======
 	ops->free(dev, size, vaddr, dma_handle, attrs);
 	debug_dma_free_coherent(dev, size, vaddr, dma_handle);
 }
 
->>>>>>> 9fe8ecca
 static inline int
 dma_mapping_error(struct device *dev, dma_addr_t dma_addr)
 {
