--- conflicted
+++ resolved
@@ -51,15 +51,9 @@
 	else
 		BUG();
 }
-<<<<<<< HEAD
 
 #define ioremap_wc ioremap_nocache
 
-=======
-
-#define ioremap_wc ioremap_nocache
-
->>>>>>> 593d3dfe
 static inline void __iomem *ioremap(unsigned long offset, unsigned long size)
 {
 	return ioremap_nocache(offset, size);
@@ -68,13 +62,10 @@
 static inline void iounmap(volatile void __iomem *addr)
 {
 }
-<<<<<<< HEAD
-=======
 
 #define virt_to_bus     virt_to_phys
 #define bus_to_virt     phys_to_virt
 
->>>>>>> 593d3dfe
 #endif /* CONFIG_MMU */
 
 /*
