/*
 * arch/xtensa/kernel/head.S
 *
 * Xtensa Processor startup code.
 *
 * This file is subject to the terms and conditions of the GNU General Public
 * License.  See the file "COPYING" in the main directory of this archive
 * for more details.
 *
 * Copyright (C) 2001 - 2008 Tensilica Inc.
 *
 * Chris Zankel <chris@zankel.net>
 * Marc Gauthier <marc@tensilica.com, marc@alumni.uwaterloo.ca>
 * Joe Taylor <joe@tensilica.com, joetylr@yahoo.com>
 * Kevin Chea
 */

#include <asm/processor.h>
#include <asm/page.h>
#include <asm/cacheasm.h>
#include <asm/initialize_mmu.h>

#include <linux/init.h>
#include <linux/linkage.h>

/*
 * This module contains the entry code for kernel images. It performs the
 * minimal setup needed to call the generic C routines.
 *
 * Prerequisites:
 *
 * - The kernel image has been loaded to the actual address where it was
 *   compiled to.
 * - a2 contains either 0 or a pointer to a list of boot parameters.
 *   (see setup.c for more details)
 *
 */

/*
 *  _start
 *
 *  The bootloader passes a pointer to a list of boot parameters in a2.
 */

	/* The first bytes of the kernel image must be an instruction, so we
	 * manually allocate and define the literal constant we need for a jx
	 * instruction.
	 */

	__HEAD
	.begin	no-absolute-literals

ENTRY(_start)

	/* Preserve the pointer to the boot parameter list in EXCSAVE_1 */
	wsr     a2, excsave1
	_j	_SetupMMU

<<<<<<< HEAD
	.align	4
	.literal_position
.Lstartup:
	.word	_startup

	.align	4
=======
	.align	4
	.literal_position
.Lstartup:
	.word	_startup

	.align	4
>>>>>>> d0e0ac97
	.global _SetupMMU
_SetupMMU:
	Offset = _SetupMMU - _start

#ifdef CONFIG_INITIALIZE_XTENSA_MMU_INSIDE_VMLINUX
	initialize_mmu
<<<<<<< HEAD
=======
#if defined(CONFIG_MMU) && XCHAL_HAVE_PTP_MMU && XCHAL_HAVE_SPANNING_WAY
	rsr	a2, excsave1
	movi	a3, 0x08000000
	bgeu	a2, a3, 1f
	movi	a3, 0xd0000000
	add	a2, a2, a3
	wsr	a2, excsave1
1:
#endif
>>>>>>> d0e0ac97
#endif
	.end	no-absolute-literals

	l32r	a0, .Lstartup
	jx	a0

ENDPROC(_start)

	__INIT
	.literal_position

ENTRY(_startup)

	/* Disable interrupts and exceptions. */

	movi	a0, LOCKLEVEL
	wsr	a0, ps

	/* Start with a fresh windowbase and windowstart.  */

	movi	a1, 1
	movi	a0, 0
	wsr	a1, windowstart
	wsr	a0, windowbase
	rsync

	/* Set a0 to 0 for the remaining initialization. */

	movi	a0, 0

	/* Clear debugging registers. */

#if XCHAL_HAVE_DEBUG
#if XCHAL_NUM_IBREAK > 0
	wsr	a0, ibreakenable
#endif
	wsr	a0, icount
	movi	a1, 15
	wsr	a0, icountlevel

	.set	_index, 0
	.rept	XCHAL_NUM_DBREAK - 1
	wsr	a0, SREG_DBREAKC + _index
	.set	_index, _index + 1
	.endr
#endif

	/* Clear CCOUNT (not really necessary, but nice) */

	wsr	a0, ccount	# not really necessary, but nice

	/* Disable zero-loops. */

#if XCHAL_HAVE_LOOPS
	wsr	a0, lcount
#endif

	/* Disable all timers. */

	.set	_index, 0
	.rept	XCHAL_NUM_TIMERS
	wsr	a0, SREG_CCOMPARE + _index
	.set	_index, _index + 1
	.endr

	/* Interrupt initialization. */

	movi	a2, XCHAL_INTTYPE_MASK_SOFTWARE | XCHAL_INTTYPE_MASK_EXTERN_EDGE
	wsr	a0, intenable
	wsr	a2, intclear

	/* Disable coprocessors. */

#if XCHAL_HAVE_CP
	wsr	a0, cpenable
#endif

	/* Set PS.INTLEVEL=LOCKLEVEL, PS.WOE=0, kernel stack, PS.EXCM=0
	 *
	 * Note: PS.EXCM must be cleared before using any loop
	 *	 instructions; otherwise, they are silently disabled, and
	 * 	 at most one iteration of the loop is executed.
	 */

	movi	a1, LOCKLEVEL
	wsr	a1, ps
	rsync

	/*  Initialize the caches.
	 *  a2, a3 are just working registers (clobbered).
	 */

#if XCHAL_DCACHE_LINE_LOCKABLE
	___unlock_dcache_all a2 a3
#endif

#if XCHAL_ICACHE_LINE_LOCKABLE
	___unlock_icache_all a2 a3
#endif

	___invalidate_dcache_all a2 a3
	___invalidate_icache_all a2 a3

	isync

	/* Unpack data sections
	 *
	 * The linker script used to build the Linux kernel image
	 * creates a table located at __boot_reloc_table_start
	 * that contans the information what data needs to be unpacked.
	 *
	 * Uses a2-a7.
	 */

	movi	a2, __boot_reloc_table_start
	movi	a3, __boot_reloc_table_end

1:	beq	a2, a3, 3f	# no more entries?
	l32i	a4, a2, 0	# start destination (in RAM)
	l32i	a5, a2, 4	# end desination (in RAM)
	l32i	a6, a2, 8	# start source (in ROM)
	addi	a2, a2, 12	# next entry
	beq	a4, a5, 1b	# skip, empty entry
	beq	a4, a6, 1b	# skip, source and dest. are the same

2:	l32i	a7, a6, 0	# load word
	addi	a6, a6, 4
	s32i	a7, a4, 0	# store word
	addi	a4, a4, 4
	bltu	a4, a5, 2b
	j	1b

3:
	/* All code and initialized data segments have been copied.
	 * Now clear the BSS segment.
	 */

	movi	a2, __bss_start	# start of BSS
	movi	a3, __bss_stop	# end of BSS

	__loopt	a2, a3, a4, 2
	s32i	a0, a2, 0
	__endla	a2, a4, 4

#if XCHAL_DCACHE_IS_WRITEBACK

	/* After unpacking, flush the writeback cache to memory so the
	 * instructions/data are available.
	 */

	___flush_dcache_all a2 a3
#endif
	memw
	isync
	___invalidate_icache_all a2 a3
	isync

	/* Setup stack and enable window exceptions (keep irqs disabled) */

	movi	a1, init_thread_union
	addi	a1, a1, KERNEL_STACK_SIZE

	movi	a2, (1 << PS_WOE_BIT) | LOCKLEVEL
					# WOE=1, INTLEVEL=LOCKLEVEL, UM=0
	wsr	a2, ps			# (enable reg-windows; progmode stack)
	rsync

	/* Set up EXCSAVE[DEBUGLEVEL] to point to the Debug Exception Handler.*/

	movi	a2, debug_exception
	wsr	a2, SREG_EXCSAVE + XCHAL_DEBUGLEVEL

	/* Set up EXCSAVE[1] to point to the exc_table. */

	movi	a6, exc_table
	xsr	a6, excsave1

	/* init_arch kick-starts the linux kernel */

	movi	a4, init_arch
	callx4	a4

	movi	a4, start_kernel
	callx4	a4

should_never_return:
	j	should_never_return

ENDPROC(_startup)

/*
 * BSS section
 */
	
__PAGE_ALIGNED_BSS
#ifdef CONFIG_MMU
ENTRY(swapper_pg_dir)
	.fill	PAGE_SIZE, 1, 0
END(swapper_pg_dir)
#endif
ENTRY(empty_zero_page)
	.fill	PAGE_SIZE, 1, 0
END(empty_zero_page)<|MERGE_RESOLUTION|>--- conflicted
+++ resolved
@@ -56,29 +56,18 @@
 	wsr     a2, excsave1
 	_j	_SetupMMU
 
-<<<<<<< HEAD
 	.align	4
 	.literal_position
 .Lstartup:
 	.word	_startup
 
 	.align	4
-=======
-	.align	4
-	.literal_position
-.Lstartup:
-	.word	_startup
-
-	.align	4
->>>>>>> d0e0ac97
 	.global _SetupMMU
 _SetupMMU:
 	Offset = _SetupMMU - _start
 
 #ifdef CONFIG_INITIALIZE_XTENSA_MMU_INSIDE_VMLINUX
 	initialize_mmu
-<<<<<<< HEAD
-=======
 #if defined(CONFIG_MMU) && XCHAL_HAVE_PTP_MMU && XCHAL_HAVE_SPANNING_WAY
 	rsr	a2, excsave1
 	movi	a3, 0x08000000
@@ -88,7 +77,6 @@
 	wsr	a2, excsave1
 1:
 #endif
->>>>>>> d0e0ac97
 #endif
 	.end	no-absolute-literals
 
