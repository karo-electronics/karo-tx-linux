/*
 * arch/xtensa/kernel/syscall.c
 *
 * This file is subject to the terms and conditions of the GNU General Public
 * License.  See the file "COPYING" in the main directory of this archive
 * for more details.
 *
 * Copyright (C) 2001 - 2005 Tensilica Inc.
 * Copyright (C) 2000 Silicon Graphics, Inc.
 * Copyright (C) 1995 - 2000 by Ralf Baechle
 *
 * Joe Taylor <joe@tensilica.com, joetylr@yahoo.com>
 * Marc Gauthier <marc@tensilica.com, marc@alumni.uwaterloo.ca>
 * Chris Zankel <chris@zankel.net>
 * Kevin Chea
 *
 */
#include <asm/uaccess.h>
#include <asm/syscall.h>
#include <asm/unistd.h>
#include <linux/linkage.h>
#include <linux/stringify.h>
#include <linux/errno.h>
#include <linux/syscalls.h>
#include <linux/file.h>
#include <linux/fs.h>
#include <linux/mman.h>
#include <linux/shm.h>

typedef void (*syscall_t)(void);

syscall_t sys_call_table[__NR_syscall_count] /* FIXME __cacheline_aligned */= {
	[0 ... __NR_syscall_count - 1] = (syscall_t)&sys_ni_syscall,

#define __SYSCALL(nr,symbol,nargs) [ nr ] = (syscall_t)symbol,
<<<<<<< HEAD
#undef  __KERNEL_SYSCALLS__
#include <asm/unistd.h>
=======
#include <uapi/asm/unistd.h>
>>>>>>> 3d70f8c6
};

asmlinkage long xtensa_shmat(int shmid, char __user *shmaddr, int shmflg)
{
	unsigned long ret;
	long err;

	err = do_shmat(shmid, shmaddr, shmflg, &ret, SHMLBA);
	if (err)
		return err;
	return (long)ret;
}

asmlinkage long xtensa_fadvise64_64(int fd, int advice,
		unsigned long long offset, unsigned long long len)
{
	return sys_fadvise64_64(fd, offset, len, advice);
}
<|MERGE_RESOLUTION|>--- conflicted
+++ resolved
@@ -33,12 +33,7 @@
 	[0 ... __NR_syscall_count - 1] = (syscall_t)&sys_ni_syscall,
 
 #define __SYSCALL(nr,symbol,nargs) [ nr ] = (syscall_t)symbol,
-<<<<<<< HEAD
-#undef  __KERNEL_SYSCALLS__
-#include <asm/unistd.h>
-=======
 #include <uapi/asm/unistd.h>
->>>>>>> 3d70f8c6
 };
 
 asmlinkage long xtensa_shmat(int shmid, char __user *shmaddr, int shmflg)
