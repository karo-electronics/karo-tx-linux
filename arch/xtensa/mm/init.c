--- conflicted
+++ resolved
@@ -182,31 +182,20 @@
 
 	free_all_bootmem();
 
-<<<<<<< HEAD
-=======
 	mem_init_print_info(NULL);
 }
 
->>>>>>> d0e0ac97
 #ifdef CONFIG_BLK_DEV_INITRD
 extern int initrd_is_mapped;
 
 void free_initrd_mem(unsigned long start, unsigned long end)
 {
 	if (initrd_is_mapped)
-<<<<<<< HEAD
-		free_reserved_area(start, end, 0, "initrd");
-=======
 		free_reserved_area((void *)start, (void *)end, -1, "initrd");
->>>>>>> d0e0ac97
 }
 #endif
 
 void free_initmem(void)
 {
-<<<<<<< HEAD
-	free_initmem_default(0);
-=======
 	free_initmem_default(-1);
->>>>>>> d0e0ac97
 }