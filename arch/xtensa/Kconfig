--- conflicted
+++ resolved
@@ -11,11 +11,8 @@
 	select HAVE_GENERIC_HARDIRQS
 	select GENERIC_IRQ_SHOW
 	select GENERIC_CPU_DEVICES
-<<<<<<< HEAD
 	select GENERIC_PCI_IOMAP
-=======
 	select MODULES_USE_ELF_RELA
->>>>>>> 067be247
 	help
 	  Xtensa processors are 32-bit RISC machines designed by Tensilica
 	  primarily for embedded systems.  These processors are both
