--- conflicted
+++ resolved
@@ -294,7 +294,6 @@
 
 	  See Documentation/prctl/seccomp_filter.txt for details.
 
-<<<<<<< HEAD
 config HAVE_RCU_USER_QS
 	bool
 	help
@@ -316,7 +315,7 @@
 
 config HAVE_ARCH_TRANSPARENT_HUGEPAGE
 	bool
-=======
+
 config HAVE_MOD_ARCH_SPECIFIC
 	bool
 	help
@@ -335,6 +334,5 @@
 	help
 	  Modules only use ELF REL relocations.  Modules with ELF RELA
 	  relocations will give an error.
->>>>>>> 3a7989cb
 
 source "kernel/gcov/Kconfig"