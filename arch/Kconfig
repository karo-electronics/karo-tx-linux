#
# General architecture dependent options
#

config OPROFILE
	tristate "OProfile system profiling"
	depends on PROFILING
	depends on HAVE_OPROFILE
	select RING_BUFFER
	select RING_BUFFER_ALLOW_SWAP
	help
	  OProfile is a profiling system capable of profiling the
	  whole system, include the kernel, kernel modules, libraries,
	  and applications.

	  If unsure, say N.

config OPROFILE_EVENT_MULTIPLEX
	bool "OProfile multiplexing support (EXPERIMENTAL)"
	default n
	depends on OPROFILE && X86
	help
	  The number of hardware counters is limited. The multiplexing
	  feature enables OProfile to gather more events than counters
	  are provided by the hardware. This is realized by switching
	  between events at an user specified time interval.

	  If unsure, say N.

config HAVE_OPROFILE
	bool

config OPROFILE_NMI_TIMER
	def_bool y
	depends on PERF_EVENTS && HAVE_PERF_EVENTS_NMI

config KPROBES
	bool "Kprobes"
	depends on MODULES
	depends on HAVE_KPROBES
	select KALLSYMS
	help
	  Kprobes allows you to trap at almost any kernel address and
	  execute a callback function.  register_kprobe() establishes
	  a probepoint and specifies the callback.  Kprobes is useful
	  for kernel debugging, non-intrusive instrumentation and testing.
	  If in doubt, say "N".

config JUMP_LABEL
       bool "Optimize very unlikely/likely branches"
       depends on HAVE_ARCH_JUMP_LABEL
       help
         This option enables a transparent branch optimization that
	 makes certain almost-always-true or almost-always-false branch
	 conditions even cheaper to execute within the kernel.

	 Certain performance-sensitive kernel code, such as trace points,
	 scheduler functionality, networking code and KVM have such
	 branches and include support for this optimization technique.

         If it is detected that the compiler has support for "asm goto",
	 the kernel will compile such branches with just a nop
	 instruction. When the condition flag is toggled to true, the
	 nop will be converted to a jump instruction to execute the
	 conditional block of instructions.

	 This technique lowers overhead and stress on the branch prediction
	 of the processor and generally makes the kernel faster. The update
	 of the condition is slower, but those are always very rare.

	 ( On 32-bit x86, the necessary options added to the compiler
	   flags may increase the size of the kernel slightly. )

config OPTPROBES
	def_bool y
	depends on KPROBES && HAVE_OPTPROBES
	depends on !PREEMPT

config UPROBES
	bool "Transparent user-space probes (EXPERIMENTAL)"
	depends on UPROBE_EVENT && PERF_EVENTS
	default n
	help
	  Uprobes is the user-space counterpart to kprobes: they
	  enable instrumentation applications (such as 'perf probe')
	  to establish unintrusive probes in user-space binaries and
	  libraries, by executing handler functions when the probes
	  are hit by user-space applications.

	  ( These probes come in the form of single-byte breakpoints,
	    managed by the kernel and kept transparent to the probed
	    application. )

	  If in doubt, say "N".

config HAVE_EFFICIENT_UNALIGNED_ACCESS
	bool
	help
	  Some architectures are unable to perform unaligned accesses
	  without the use of get_unaligned/put_unaligned. Others are
	  unable to perform such accesses efficiently (e.g. trap on
	  unaligned access and require fixing it up in the exception
	  handler.)

	  This symbol should be selected by an architecture if it can
	  perform unaligned accesses efficiently to allow different
	  code paths to be selected for these cases. Some network
	  drivers, for example, could opt to not fix up alignment
	  problems with received packets if doing so would not help
	  much.

	  See Documentation/unaligned-memory-access.txt for more
	  information on the topic of unaligned memory accesses.

config HAVE_SYSCALL_WRAPPERS
	bool

config KRETPROBES
	def_bool y
	depends on KPROBES && HAVE_KRETPROBES

config USER_RETURN_NOTIFIER
	bool
	depends on HAVE_USER_RETURN_NOTIFIER
	help
	  Provide a kernel-internal notification when a cpu is about to
	  switch to user mode.

config HAVE_IOREMAP_PROT
	bool

config HAVE_KPROBES
	bool

config HAVE_KRETPROBES
	bool

config HAVE_OPTPROBES
	bool

config HAVE_NMI_WATCHDOG
	bool
#
# An arch should select this if it provides all these things:
#
#	task_pt_regs()		in asm/processor.h or asm/ptrace.h
#	arch_has_single_step()	if there is hardware single-step support
#	arch_has_block_step()	if there is hardware block-step support
#	asm/syscall.h		supplying asm-generic/syscall.h interface
#	linux/regset.h		user_regset interfaces
#	CORE_DUMP_USE_REGSET	#define'd in linux/elf.h
#	TIF_SYSCALL_TRACE	calls tracehook_report_syscall_{entry,exit}
#	TIF_NOTIFY_RESUME	calls tracehook_notify_resume()
#	signal delivery		calls tracehook_signal_handler()
#
config HAVE_ARCH_TRACEHOOK
	bool

config HAVE_DMA_ATTRS
	bool

config HAVE_DMA_CONTIGUOUS
	bool

config USE_GENERIC_SMP_HELPERS
	bool

config GENERIC_SMP_IDLE_THREAD
       bool

# Select if arch init_task initializer is different to init/init_task.c
config ARCH_INIT_TASK
       bool

# Select if arch has its private alloc_task_struct() function
config ARCH_TASK_STRUCT_ALLOCATOR
	bool

# Select if arch has its private alloc_thread_info() function
config ARCH_THREAD_INFO_ALLOCATOR
	bool

config HAVE_REGS_AND_STACK_ACCESS_API
	bool
	help
	  This symbol should be selected by an architecure if it supports
	  the API needed to access registers and stack entries from pt_regs,
	  declared in asm/ptrace.h
	  For example the kprobes-based event tracer needs this API.

config HAVE_CLK
	bool
	help
	  The <linux/clk.h> calls support software clock gating and
	  thus are a key power management tool on many systems.

config HAVE_DMA_API_DEBUG
	bool

config HAVE_HW_BREAKPOINT
	bool
	depends on PERF_EVENTS

config HAVE_MIXED_BREAKPOINTS_REGS
	bool
	depends on HAVE_HW_BREAKPOINT
	help
	  Depending on the arch implementation of hardware breakpoints,
	  some of them have separate registers for data and instruction
	  breakpoints addresses, others have mixed registers to store
	  them but define the access type in a control register.
	  Select this option if your arch implements breakpoints under the
	  latter fashion.

config HAVE_USER_RETURN_NOTIFIER
	bool

config HAVE_PERF_EVENTS_NMI
	bool
	help
	  System hardware can generate an NMI using the perf event
	  subsystem.  Also has support for calculating CPU cycle events
	  to determine how many clock cycles in a given period.

config HAVE_PERF_REGS
	bool
	help
	  Support selective register dumps for perf events. This includes
	  bit-mapping of each registers and a unique architecture id.

config HAVE_PERF_USER_STACK_DUMP
	bool
	help
	  Support user stack dumps for perf event samples. This needs
	  access to the user stack pointer which is not unified across
	  architectures.

config HAVE_ARCH_JUMP_LABEL
	bool

config HAVE_ARCH_MUTEX_CPU_RELAX
	bool

config HAVE_RCU_TABLE_FREE
	bool

config ARCH_HAVE_NMI_SAFE_CMPXCHG
	bool

config HAVE_ALIGNED_STRUCT_PAGE
	bool
	help
	  This makes sure that struct pages are double word aligned and that
	  e.g. the SLUB allocator can perform double word atomic operations
	  on a struct page for better performance. However selecting this
	  might increase the size of a struct page by a word.

config HAVE_CMPXCHG_LOCAL
	bool

config HAVE_CMPXCHG_DOUBLE
	bool

config ARCH_WANT_IPC_PARSE_VERSION
	bool

config ARCH_WANT_COMPAT_IPC_PARSE_VERSION
	bool

config ARCH_WANT_OLD_COMPAT_IPC
	select ARCH_WANT_COMPAT_IPC_PARSE_VERSION
	bool

config GENERIC_KERNEL_THREAD
	bool

config GENERIC_KERNEL_EXECVE
	bool

config HAVE_ARCH_SECCOMP_FILTER
	bool
	help
	  An arch should select this symbol if it provides all of these things:
	  - syscall_get_arch()
	  - syscall_get_arguments()
	  - syscall_rollback()
	  - syscall_set_return_value()
	  - SIGSYS siginfo_t support
	  - secure_computing is called from a ptrace_event()-safe context
	  - secure_computing return value is checked and a return value of -1
	    results in the system call being skipped immediately.

config SECCOMP_FILTER
	def_bool y
	depends on HAVE_ARCH_SECCOMP_FILTER && SECCOMP && NET
	help
	  Enable tasks to build secure computing environments defined
	  in terms of Berkeley Packet Filter programs which implement
	  task-defined system call filtering polices.

	  See Documentation/prctl/seccomp_filter.txt for details.

config HAVE_CONTEXT_TRACKING
	bool
	help
	  Provide kernel/user boundaries probes necessary for subsystems
	  that need it, such as userspace RCU extended quiescent state.
	  Syscalls need to be wrapped inside user_exit()-user_enter() through
	  the slow path using TIF_NOHZ flag. Exceptions handlers must be
	  wrapped as well. Irqs are already protected inside
	  rcu_irq_enter/rcu_irq_exit() but preemption or signal handling on
	  irq exit still need to be protected.

config HAVE_VIRT_CPU_ACCOUNTING
	bool

config HAVE_IRQ_TIME_ACCOUNTING
	bool
	help
	  Archs need to ensure they use a high enough resolution clock to
	  support irq time accounting and then call enable_sched_clock_irqtime().

config HAVE_ARCH_TRANSPARENT_HUGEPAGE
	bool

config HAVE_MOD_ARCH_SPECIFIC
	bool
	help
	  The arch uses struct mod_arch_specific to store data.  Many arches
	  just need a simple module loader without arch specific data - those
	  should not enable this.

config MODULES_USE_ELF_RELA
	bool
	help
	  Modules only use ELF RELA relocations.  Modules with ELF REL
	  relocations will give an error.

config MODULES_USE_ELF_REL
	bool
	help
	  Modules only use ELF REL relocations.  Modules with ELF RELA
	  relocations will give an error.

<<<<<<< HEAD
=======
#
# ABI hall of shame
#
>>>>>>> 541880d9
config CLONE_BACKWARDS
	bool
	help
	  Architecture has tls passed as the 4th argument of clone(2),
	  not the 5th one.

config CLONE_BACKWARDS2
	bool
	help
	  Architecture has the first two arguments of clone(2) swapped.

source "kernel/gcov/Kconfig"<|MERGE_RESOLUTION|>--- conflicted
+++ resolved
@@ -342,12 +342,9 @@
 	  Modules only use ELF REL relocations.  Modules with ELF RELA
 	  relocations will give an error.
 
-<<<<<<< HEAD
-=======
 #
 # ABI hall of shame
 #
->>>>>>> 541880d9
 config CLONE_BACKWARDS
 	bool
 	help
