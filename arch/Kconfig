--- conflicted
+++ resolved
@@ -294,7 +294,25 @@
 
 	  See Documentation/prctl/seccomp_filter.txt for details.
 
-<<<<<<< HEAD
+config HAVE_MOD_ARCH_SPECIFIC
+	bool
+	help
+	  The arch uses struct mod_arch_specific to store data.  Many arches
+	  just need a simple module loader without arch specific data - those
+	  should not enable this.
+
+config MODULES_USE_ELF_RELA
+	bool
+	help
+	  Modules only use ELF RELA relocations.  Modules with ELF REL
+	  relocations will give an error.
+
+config MODULES_USE_ELF_REL
+	bool
+	help
+	  Modules only use ELF REL relocations.  Modules with ELF RELA
+	  relocations will give an error.
+
 config HAVE_RCU_USER_QS
 	bool
 	help
@@ -313,25 +331,5 @@
 	help
 	  Archs need to ensure they use a high enough resolution clock to
 	  support irq time accounting and then call enable_sched_clock_irqtime().
-=======
-config HAVE_MOD_ARCH_SPECIFIC
-	bool
-	help
-	  The arch uses struct mod_arch_specific to store data.  Many arches
-	  just need a simple module loader without arch specific data - those
-	  should not enable this.
-
-config MODULES_USE_ELF_RELA
-	bool
-	help
-	  Modules only use ELF RELA relocations.  Modules with ELF REL
-	  relocations will give an error.
-
-config MODULES_USE_ELF_REL
-	bool
-	help
-	  Modules only use ELF REL relocations.  Modules with ELF RELA
-	  relocations will give an error.
->>>>>>> 597850f1
 
 source "kernel/gcov/Kconfig"