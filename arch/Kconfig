--- conflicted
+++ resolved
@@ -294,7 +294,6 @@
 
 	  See Documentation/prctl/seccomp_filter.txt for details.
 
-<<<<<<< HEAD
 config HAVE_MOD_ARCH_SPECIFIC
 	bool
 	help
@@ -313,9 +312,8 @@
 	help
 	  Modules only use ELF REL relocations.  Modules with ELF RELA
 	  relocations will give an error.
-=======
+
 config HAVE_VIRT_CPU_ACCOUNTING
 	bool
->>>>>>> 28381f20
 
 source "kernel/gcov/Kconfig"