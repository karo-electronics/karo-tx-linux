/*
 *  Port on Texas Instruments TMS320C6x architecture
 *
 *  Copyright (C) 2004, 2006, 2009, 2010, 2011 Texas Instruments Incorporated
 *  Author: Aurelien Jacquiot (aurelien.jacquiot@jaluna.com)
 *
 *  This program is free software; you can redistribute it and/or modify
 *  it under the terms of the GNU General Public License version 2 as
 *  published by the Free Software Foundation.
 *
 */
#include <linux/module.h>
#include <linux/unistd.h>
#include <linux/ptrace.h>
#include <linux/init_task.h>
#include <linux/tick.h>
#include <linux/mqueue.h>
#include <linux/syscalls.h>
#include <linux/reboot.h>

#include <asm/syscalls.h>

/* hooks for board specific support */
void	(*c6x_restart)(void);
void	(*c6x_halt)(void);

extern asmlinkage void ret_from_fork(void);
extern asmlinkage void ret_from_kernel_thread(void);

/*
 * power off function, if any
 */
void (*pm_power_off)(void);
EXPORT_SYMBOL(pm_power_off);

static void c6x_idle(void)
{
	unsigned long tmp;

	/*
	 * Put local_irq_enable and idle in same execute packet
	 * to make them atomic and avoid race to idle with
	 * interrupts enabled.
	 */
	asm volatile ("   mvc .s2 CSR,%0\n"
		      "   or  .d2 1,%0,%0\n"
		      "   mvc .s2 %0,CSR\n"
		      "|| idle\n"
		      : "=b"(tmp));
}

/*
 * The idle loop for C64x
 */
void cpu_idle(void)
{
	/* endless idle loop with no priority at all */
	while (1) {
		tick_nohz_idle_enter();
		rcu_idle_enter();
		while (1) {
			local_irq_disable();
			if (need_resched()) {
				local_irq_enable();
				break;
			}
			c6x_idle(); /* enables local irqs */
		}
		rcu_idle_exit();
		tick_nohz_idle_exit();

		preempt_enable_no_resched();
		schedule();
		preempt_disable();
	}
}

static void halt_loop(void)
{
	printk(KERN_EMERG "System Halted, OK to turn off power\n");
	local_irq_disable();
	while (1)
		asm volatile("idle\n");
}

void machine_restart(char *__unused)
{
	if (c6x_restart)
		c6x_restart();
	halt_loop();
}

void machine_halt(void)
{
	if (c6x_halt)
		c6x_halt();
	halt_loop();
}

void machine_power_off(void)
{
	if (pm_power_off)
		pm_power_off();
	halt_loop();
}

void flush_thread(void)
{
}

void exit_thread(void)
{
}

SYSCALL_DEFINE1(c6x_clone, struct pt_regs *, regs)
{
	unsigned long clone_flags;
	unsigned long newsp;

	/* syscall puts clone_flags in A4 and usp in B4 */
	clone_flags = regs->orig_a4;
	if (regs->b4)
		newsp = regs->b4;
	else
		newsp = regs->sp;

	return do_fork(clone_flags, newsp, regs, 0, (int __user *)regs->a6,
		       (int __user *)regs->b6);
}

/*
 * Do necessary setup to start up a newly executed thread.
 */
void start_thread(struct pt_regs *regs, unsigned int pc, unsigned long usp)
{
	/*
	 * The binfmt loader will setup a "full" stack, but the C6X
	 * operates an "empty" stack. So we adjust the usp so that
	 * argc doesn't get destroyed if an interrupt is taken before
	 * it is read from the stack.
	 *
	 * NB: Library startup code needs to match this.
	 */
	usp -= 8;

	set_fs(USER_DS);
	regs->pc  = pc;
	regs->sp  = usp;
	regs->tsr |= 0x40; /* set user mode */
	current->thread.usp = usp;
}

/*
 * Copy a new thread context in its stack.
 */
int copy_thread(unsigned long clone_flags, unsigned long usp,
		unsigned long ustk_size,
		struct task_struct *p, struct pt_regs *regs)
{
	struct pt_regs *childregs;

	childregs = task_pt_regs(p);

	if (!regs) {
		/* case of  __kernel_thread: we return to supervisor space */
		memset(childregs, 0, sizeof(struct pt_regs));
		childregs->sp = (unsigned long)(childregs + 1);
		p->thread.pc = (unsigned long) ret_from_kernel_thread;
		childregs->a0 = usp;		/* function */
		childregs->a1 = ustk_size;	/* argument */
	} else {
		/* Otherwise use the given stack */
		*childregs = *regs;
		childregs->sp = usp;
		p->thread.pc = (unsigned long) ret_from_fork;
	}

	/* Set usp/ksp */
	p->thread.usp = childregs->sp;
	thread_saved_ksp(p) = (unsigned long)childregs - 8;
	p->thread.wchan	= p->thread.pc;
#ifdef __DSBT__
	{
		unsigned long dp;

		asm volatile ("mv .S2 b14,%0\n" : "=b"(dp));

		thread_saved_dp(p) = dp;
		if (usp == -1)
			childregs->dp = dp;
	}
#endif
	return 0;
}

<<<<<<< HEAD
/*
 * c6x_execve() executes a new program.
 */
SYSCALL_DEFINE4(c6x_execve, const char __user *, name,
		const char __user *const __user *, argv,
		const char __user *const __user *, envp,
		struct pt_regs *, regs)
{
	int error;
	struct filename *filename;

	filename = getname(name);
	error = PTR_ERR(filename);
	if (IS_ERR(filename))
		goto out;

	error = do_execve(filename->name, argv, envp, regs);
	putname(filename);
out:
	return error;
}

=======
>>>>>>> 12f79be9
unsigned long get_wchan(struct task_struct *p)
{
	return p->thread.wchan;
}<|MERGE_RESOLUTION|>--- conflicted
+++ resolved
@@ -193,31 +193,6 @@
 	return 0;
 }
 
-<<<<<<< HEAD
-/*
- * c6x_execve() executes a new program.
- */
-SYSCALL_DEFINE4(c6x_execve, const char __user *, name,
-		const char __user *const __user *, argv,
-		const char __user *const __user *, envp,
-		struct pt_regs *, regs)
-{
-	int error;
-	struct filename *filename;
-
-	filename = getname(name);
-	error = PTR_ERR(filename);
-	if (IS_ERR(filename))
-		goto out;
-
-	error = do_execve(filename->name, argv, envp, regs);
-	putname(filename);
-out:
-	return error;
-}
-
-=======
->>>>>>> 12f79be9
 unsigned long get_wchan(struct task_struct *p)
 {
 	return p->thread.wchan;
