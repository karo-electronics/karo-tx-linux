--- conflicted
+++ resolved
@@ -8,8 +8,5 @@
 header-y += rs485.h
 header-y += sync_serial.h
 
-<<<<<<< HEAD
 generic-y += module.h
-=======
-generic-y += exec.h
->>>>>>> 196ea2e2
+generic-y += exec.h