/*
 *  linux/arch/cris/mm/init.c
 *
 *  Copyright (C) 1995  Linus Torvalds
 *  Copyright (C) 2000,2001  Axis Communications AB
 *
 *  Authors:  Bjorn Wesen (bjornw@axis.com)
 *
 */

#include <linux/gfp.h>
#include <linux/init.h>
#include <linux/bootmem.h>
#include <asm/tlb.h>
#include <asm/sections.h>

unsigned long empty_zero_page;

void __init
mem_init(void)
{
	BUG_ON(!mem_map);

	/* max/min_low_pfn was set by setup.c
	 * now we just copy it to some other necessary places...
	 *
	 * high_memory was also set in setup.c
	 */
	max_mapnr = max_low_pfn - min_low_pfn;
        free_all_bootmem();
	mem_init_print_info(NULL);
}

/* free the pages occupied by initialization code */

void 
free_initmem(void)
{
<<<<<<< HEAD
	free_initmem_default(0);
=======
	free_initmem_default(-1);
>>>>>>> d0e0ac97
}<|MERGE_RESOLUTION|>--- conflicted
+++ resolved
@@ -36,9 +36,5 @@
 void 
 free_initmem(void)
 {
-<<<<<<< HEAD
-	free_initmem_default(0);
-=======
 	free_initmem_default(-1);
->>>>>>> d0e0ac97
 }