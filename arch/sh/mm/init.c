--- conflicted
+++ resolved
@@ -416,26 +416,7 @@
 		high_memory = max_t(void *, high_memory,
 				    __va(pgdat_end_pfn(pgdat) << PAGE_SHIFT));
 
-<<<<<<< HEAD
-	for_each_online_node(nid) {
-		pg_data_t *pgdat = NODE_DATA(nid);
-		void *node_high_memory;
-
-		num_physpages += pgdat->node_present_pages;
-
-		if (pgdat->node_spanned_pages)
-			totalram_pages += free_all_bootmem_node(pgdat);
-
-
-		node_high_memory = (void *)__va((pgdat->node_start_pfn +
-						 pgdat->node_spanned_pages) <<
-						 PAGE_SHIFT);
-		if (node_high_memory > high_memory)
-			high_memory = node_high_memory;
-	}
-=======
 	free_all_bootmem();
->>>>>>> d0e0ac97
 
 	/* Set this up early, so we can take care of the zero page */
 	cpu_cache_init();
@@ -493,21 +474,13 @@
 
 void free_initmem(void)
 {
-<<<<<<< HEAD
-	free_initmem_default(0);
-=======
 	free_initmem_default(-1);
->>>>>>> d0e0ac97
 }
 
 #ifdef CONFIG_BLK_DEV_INITRD
 void free_initrd_mem(unsigned long start, unsigned long end)
 {
-<<<<<<< HEAD
-	free_reserved_area(start, end, 0, "initrd");
-=======
 	free_reserved_area((void *)start, (void *)end, -1, "initrd");
->>>>>>> d0e0ac97
 }
 #endif
 
