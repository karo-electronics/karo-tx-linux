/*
 * SH7724 Setup
 *
 * Copyright (C) 2009 Renesas Solutions Corp.
 *
 * Kuninori Morimoto <morimoto.kuninori@renesas.com>
 *
 * Based on SH7723 Setup
 * Copyright (C) 2008  Paul Mundt
 *
 * This file is subject to the terms and conditions of the GNU General Public
 * License.  See the file "COPYING" in the main directory of this archive
 * for more details.
 */
#include <linux/platform_device.h>
#include <linux/init.h>
#include <linux/serial.h>
#include <linux/mm.h>
#include <linux/serial_sci.h>
#include <linux/uio_driver.h>
#include <linux/sh_dma.h>
#include <linux/sh_timer.h>
#include <linux/io.h>
#include <linux/notifier.h>

#include <asm/suspend.h>
#include <asm/clock.h>
#include <asm/mmzone.h>

#include <cpu/dma-register.h>
#include <cpu/sh7724.h>

/* DMA */
static const struct sh_dmae_slave_config sh7724_dmae_slaves[] = {
	{
		.slave_id	= SHDMA_SLAVE_SCIF0_TX,
		.addr		= 0xffe0000c,
		.chcr		= DM_FIX | SM_INC | 0x800 | TS_INDEX2VAL(XMIT_SZ_8BIT),
		.mid_rid	= 0x21,
	}, {
		.slave_id	= SHDMA_SLAVE_SCIF0_RX,
		.addr		= 0xffe00014,
		.chcr		= DM_INC | SM_FIX | 0x800 | TS_INDEX2VAL(XMIT_SZ_8BIT),
		.mid_rid	= 0x22,
	}, {
		.slave_id	= SHDMA_SLAVE_SCIF1_TX,
		.addr		= 0xffe1000c,
		.chcr		= DM_FIX | SM_INC | 0x800 | TS_INDEX2VAL(XMIT_SZ_8BIT),
		.mid_rid	= 0x25,
	}, {
		.slave_id	= SHDMA_SLAVE_SCIF1_RX,
		.addr		= 0xffe10014,
		.chcr		= DM_INC | SM_FIX | 0x800 | TS_INDEX2VAL(XMIT_SZ_8BIT),
		.mid_rid	= 0x26,
	}, {
		.slave_id	= SHDMA_SLAVE_SCIF2_TX,
		.addr		= 0xffe2000c,
		.chcr		= DM_FIX | SM_INC | 0x800 | TS_INDEX2VAL(XMIT_SZ_8BIT),
		.mid_rid	= 0x29,
	}, {
		.slave_id	= SHDMA_SLAVE_SCIF2_RX,
		.addr		= 0xffe20014,
		.chcr		= DM_INC | SM_FIX | 0x800 | TS_INDEX2VAL(XMIT_SZ_8BIT),
		.mid_rid	= 0x2a,
	}, {
		.slave_id	= SHDMA_SLAVE_SCIF3_TX,
		.addr		= 0xa4e30020,
		.chcr		= DM_FIX | SM_INC | 0x800 | TS_INDEX2VAL(XMIT_SZ_8BIT),
		.mid_rid	= 0x2d,
	}, {
		.slave_id	= SHDMA_SLAVE_SCIF3_RX,
		.addr		= 0xa4e30024,
		.chcr		= DM_INC | SM_FIX | 0x800 | TS_INDEX2VAL(XMIT_SZ_8BIT),
		.mid_rid	= 0x2e,
	}, {
		.slave_id	= SHDMA_SLAVE_SCIF4_TX,
		.addr		= 0xa4e40020,
		.chcr		= DM_FIX | SM_INC | 0x800 | TS_INDEX2VAL(XMIT_SZ_8BIT),
		.mid_rid	= 0x31,
	}, {
		.slave_id	= SHDMA_SLAVE_SCIF4_RX,
		.addr		= 0xa4e40024,
		.chcr		= DM_INC | SM_FIX | 0x800 | TS_INDEX2VAL(XMIT_SZ_8BIT),
		.mid_rid	= 0x32,
	}, {
		.slave_id	= SHDMA_SLAVE_SCIF5_TX,
		.addr		= 0xa4e50020,
		.chcr		= DM_FIX | SM_INC | 0x800 | TS_INDEX2VAL(XMIT_SZ_8BIT),
		.mid_rid	= 0x35,
	}, {
		.slave_id	= SHDMA_SLAVE_SCIF5_RX,
		.addr		= 0xa4e50024,
		.chcr		= DM_INC | SM_FIX | 0x800 | TS_INDEX2VAL(XMIT_SZ_8BIT),
		.mid_rid	= 0x36,
	}, {
		.slave_id	= SHDMA_SLAVE_SDHI0_TX,
		.addr		= 0x04ce0030,
		.chcr		= DM_FIX | SM_INC | 0x800 | TS_INDEX2VAL(XMIT_SZ_16BIT),
		.mid_rid	= 0xc1,
	}, {
		.slave_id	= SHDMA_SLAVE_SDHI0_RX,
		.addr		= 0x04ce0030,
		.chcr		= DM_INC | SM_FIX | 0x800 | TS_INDEX2VAL(XMIT_SZ_16BIT),
		.mid_rid	= 0xc2,
	}, {
		.slave_id	= SHDMA_SLAVE_SDHI1_TX,
		.addr		= 0x04cf0030,
		.chcr		= DM_FIX | SM_INC | 0x800 | TS_INDEX2VAL(XMIT_SZ_16BIT),
		.mid_rid	= 0xc9,
	}, {
		.slave_id	= SHDMA_SLAVE_SDHI1_RX,
		.addr		= 0x04cf0030,
		.chcr		= DM_INC | SM_FIX | 0x800 | TS_INDEX2VAL(XMIT_SZ_16BIT),
		.mid_rid	= 0xca,
	},
};

static const struct sh_dmae_channel sh7724_dmae_channels[] = {
	{
		.offset = 0,
		.dmars = 0,
		.dmars_bit = 0,
	}, {
		.offset = 0x10,
		.dmars = 0,
		.dmars_bit = 8,
	}, {
		.offset = 0x20,
		.dmars = 4,
		.dmars_bit = 0,
	}, {
		.offset = 0x30,
		.dmars = 4,
		.dmars_bit = 8,
	}, {
		.offset = 0x50,
		.dmars = 8,
		.dmars_bit = 0,
	}, {
		.offset = 0x60,
		.dmars = 8,
		.dmars_bit = 8,
	}
};

static const unsigned int ts_shift[] = TS_SHIFT;

static struct sh_dmae_pdata dma_platform_data = {
	.slave		= sh7724_dmae_slaves,
	.slave_num	= ARRAY_SIZE(sh7724_dmae_slaves),
	.channel	= sh7724_dmae_channels,
	.channel_num	= ARRAY_SIZE(sh7724_dmae_channels),
	.ts_low_shift	= CHCR_TS_LOW_SHIFT,
	.ts_low_mask	= CHCR_TS_LOW_MASK,
	.ts_high_shift	= CHCR_TS_HIGH_SHIFT,
	.ts_high_mask	= CHCR_TS_HIGH_MASK,
	.ts_shift	= ts_shift,
	.ts_shift_num	= ARRAY_SIZE(ts_shift),
	.dmaor_init	= DMAOR_INIT,
};

/* Resource order important! */
static struct resource sh7724_dmae0_resources[] = {
	{
		/* Channel registers and DMAOR */
		.start	= 0xfe008020,
		.end	= 0xfe00808f,
		.flags	= IORESOURCE_MEM,
	},
	{
		/* DMARSx */
		.start	= 0xfe009000,
		.end	= 0xfe00900b,
		.flags	= IORESOURCE_MEM,
	},
	{
		/* DMA error IRQ */
		.start	= 78,
		.end	= 78,
		.flags	= IORESOURCE_IRQ,
	},
	{
		/* IRQ for channels 0-3 */
		.start	= 48,
		.end	= 51,
		.flags	= IORESOURCE_IRQ,
	},
	{
		/* IRQ for channels 4-5 */
		.start	= 76,
		.end	= 77,
		.flags	= IORESOURCE_IRQ,
	},
};

/* Resource order important! */
static struct resource sh7724_dmae1_resources[] = {
	{
		/* Channel registers and DMAOR */
		.start	= 0xfdc08020,
		.end	= 0xfdc0808f,
		.flags	= IORESOURCE_MEM,
	},
	{
		/* DMARSx */
		.start	= 0xfdc09000,
		.end	= 0xfdc0900b,
		.flags	= IORESOURCE_MEM,
	},
	{
		/* DMA error IRQ */
		.start	= 74,
		.end	= 74,
		.flags	= IORESOURCE_IRQ,
	},
	{
		/* IRQ for channels 0-3 */
		.start	= 40,
		.end	= 43,
		.flags	= IORESOURCE_IRQ,
	},
	{
		/* IRQ for channels 4-5 */
		.start	= 72,
		.end	= 73,
		.flags	= IORESOURCE_IRQ,
	},
};

static struct platform_device dma0_device = {
	.name		= "sh-dma-engine",
	.id		= 0,
	.resource	= sh7724_dmae0_resources,
	.num_resources	= ARRAY_SIZE(sh7724_dmae0_resources),
	.dev		= {
		.platform_data	= &dma_platform_data,
	},
	.archdata = {
		.hwblk_id = HWBLK_DMAC0,
	},
};

static struct platform_device dma1_device = {
	.name		= "sh-dma-engine",
	.id		= 1,
	.resource	= sh7724_dmae1_resources,
	.num_resources	= ARRAY_SIZE(sh7724_dmae1_resources),
	.dev		= {
		.platform_data	= &dma_platform_data,
	},
	.archdata = {
		.hwblk_id = HWBLK_DMAC1,
	},
};

/* Serial */
static struct plat_sci_port scif0_platform_data = {
	.mapbase        = 0xffe00000,
	.flags          = UPF_BOOT_AUTOCONF,
	.scscr		= SCSCR_RE | SCSCR_TE | SCSCR_REIE,
	.scbrr_algo_id	= SCBRR_ALGO_2,
	.type           = PORT_SCIF,
	.irqs           = { 80, 80, 80, 80 },
};

static struct platform_device scif0_device = {
	.name		= "sh-sci",
	.id		= 0,
	.dev		= {
		.platform_data	= &scif0_platform_data,
	},
};

static struct plat_sci_port scif1_platform_data = {
	.mapbase        = 0xffe10000,
	.flags          = UPF_BOOT_AUTOCONF,
	.scscr		= SCSCR_RE | SCSCR_TE | SCSCR_REIE,
	.scbrr_algo_id	= SCBRR_ALGO_2,
	.type           = PORT_SCIF,
	.irqs           = { 81, 81, 81, 81 },
};

static struct platform_device scif1_device = {
	.name		= "sh-sci",
	.id		= 1,
	.dev		= {
		.platform_data	= &scif1_platform_data,
	},
};

static struct plat_sci_port scif2_platform_data = {
	.mapbase        = 0xffe20000,
	.flags          = UPF_BOOT_AUTOCONF,
	.scscr		= SCSCR_RE | SCSCR_TE | SCSCR_REIE,
	.scbrr_algo_id	= SCBRR_ALGO_2,
	.type           = PORT_SCIF,
	.irqs           = { 82, 82, 82, 82 },
};

static struct platform_device scif2_device = {
	.name		= "sh-sci",
	.id		= 2,
	.dev		= {
		.platform_data	= &scif2_platform_data,
	},
};

static struct plat_sci_port scif3_platform_data = {
	.mapbase        = 0xa4e30000,
	.flags          = UPF_BOOT_AUTOCONF,
	.scscr		= SCSCR_RE | SCSCR_TE,
	.scbrr_algo_id	= SCBRR_ALGO_3,
	.type           = PORT_SCIFA,
	.irqs           = { 56, 56, 56, 56 },
};

static struct platform_device scif3_device = {
	.name		= "sh-sci",
	.id		= 3,
	.dev		= {
		.platform_data	= &scif3_platform_data,
	},
};

static struct plat_sci_port scif4_platform_data = {
	.mapbase        = 0xa4e40000,
	.flags          = UPF_BOOT_AUTOCONF,
	.scscr		= SCSCR_RE | SCSCR_TE,
	.scbrr_algo_id	= SCBRR_ALGO_3,
	.type           = PORT_SCIFA,
	.irqs           = { 88, 88, 88, 88 },
};

static struct platform_device scif4_device = {
	.name		= "sh-sci",
	.id		= 4,
	.dev		= {
		.platform_data	= &scif4_platform_data,
	},
};

static struct plat_sci_port scif5_platform_data = {
	.mapbase        = 0xa4e50000,
	.flags          = UPF_BOOT_AUTOCONF,
	.scscr		= SCSCR_RE | SCSCR_TE,
	.scbrr_algo_id	= SCBRR_ALGO_3,
	.type           = PORT_SCIFA,
	.irqs           = { 109, 109, 109, 109 },
};

static struct platform_device scif5_device = {
	.name		= "sh-sci",
	.id		= 5,
	.dev		= {
		.platform_data	= &scif5_platform_data,
	},
};

/* RTC */
static struct resource rtc_resources[] = {
	[0] = {
		.start	= 0xa465fec0,
		.end	= 0xa465fec0 + 0x58 - 1,
		.flags	= IORESOURCE_IO,
	},
	[1] = {
		/* Period IRQ */
		.start	= 69,
		.flags	= IORESOURCE_IRQ,
	},
	[2] = {
		/* Carry IRQ */
		.start	= 70,
		.flags	= IORESOURCE_IRQ,
	},
	[3] = {
		/* Alarm IRQ */
		.start	= 68,
		.flags	= IORESOURCE_IRQ,
	},
};

static struct platform_device rtc_device = {
	.name		= "sh-rtc",
	.id		= -1,
	.num_resources	= ARRAY_SIZE(rtc_resources),
	.resource	= rtc_resources,
	.archdata = {
		.hwblk_id = HWBLK_RTC,
	},
};

/* I2C0 */
static struct resource iic0_resources[] = {
	[0] = {
		.name	= "IIC0",
		.start  = 0x04470000,
		.end    = 0x04470018 - 1,
		.flags  = IORESOURCE_MEM,
	},
	[1] = {
		.start  = 96,
		.end    = 99,
		.flags  = IORESOURCE_IRQ,
	},
};

static struct platform_device iic0_device = {
	.name           = "i2c-sh_mobile",
	.id             = 0, /* "i2c0" clock */
	.num_resources  = ARRAY_SIZE(iic0_resources),
	.resource       = iic0_resources,
	.archdata = {
		.hwblk_id = HWBLK_IIC0,
	},
};

/* I2C1 */
static struct resource iic1_resources[] = {
	[0] = {
		.name	= "IIC1",
		.start  = 0x04750000,
		.end    = 0x04750018 - 1,
		.flags  = IORESOURCE_MEM,
	},
	[1] = {
		.start  = 92,
		.end    = 95,
		.flags  = IORESOURCE_IRQ,
	},
};

static struct platform_device iic1_device = {
	.name           = "i2c-sh_mobile",
	.id             = 1, /* "i2c1" clock */
	.num_resources  = ARRAY_SIZE(iic1_resources),
	.resource       = iic1_resources,
	.archdata = {
		.hwblk_id = HWBLK_IIC1,
	},
};

/* VPU */
static struct uio_info vpu_platform_data = {
	.name = "VPU5F",
	.version = "0",
	.irq = 60,
};

static struct resource vpu_resources[] = {
	[0] = {
		.name	= "VPU",
		.start	= 0xfe900000,
		.end	= 0xfe902807,
		.flags	= IORESOURCE_MEM,
	},
	[1] = {
		/* place holder for contiguous memory */
	},
};

static struct platform_device vpu_device = {
	.name		= "uio_pdrv_genirq",
	.id		= 0,
	.dev = {
		.platform_data	= &vpu_platform_data,
	},
	.resource	= vpu_resources,
	.num_resources	= ARRAY_SIZE(vpu_resources),
	.archdata = {
		.hwblk_id = HWBLK_VPU,
	},
};

/* VEU0 */
static struct uio_info veu0_platform_data = {
	.name = "VEU3F0",
	.version = "0",
	.irq = 83,
};

static struct resource veu0_resources[] = {
	[0] = {
		.name	= "VEU3F0",
		.start	= 0xfe920000,
		.end	= 0xfe9200cb,
		.flags	= IORESOURCE_MEM,
	},
	[1] = {
		/* place holder for contiguous memory */
	},
};

static struct platform_device veu0_device = {
	.name		= "uio_pdrv_genirq",
	.id		= 1,
	.dev = {
		.platform_data	= &veu0_platform_data,
	},
	.resource	= veu0_resources,
	.num_resources	= ARRAY_SIZE(veu0_resources),
	.archdata = {
		.hwblk_id = HWBLK_VEU0,
	},
};

/* VEU1 */
static struct uio_info veu1_platform_data = {
	.name = "VEU3F1",
	.version = "0",
	.irq = 54,
};

static struct resource veu1_resources[] = {
	[0] = {
		.name	= "VEU3F1",
		.start	= 0xfe924000,
		.end	= 0xfe9240cb,
		.flags	= IORESOURCE_MEM,
	},
	[1] = {
		/* place holder for contiguous memory */
	},
};

static struct platform_device veu1_device = {
	.name		= "uio_pdrv_genirq",
	.id		= 2,
	.dev = {
		.platform_data	= &veu1_platform_data,
	},
	.resource	= veu1_resources,
	.num_resources	= ARRAY_SIZE(veu1_resources),
	.archdata = {
		.hwblk_id = HWBLK_VEU1,
	},
};

/* BEU0 */
static struct uio_info beu0_platform_data = {
	.name = "BEU0",
	.version = "0",
	.irq = evt2irq(0x8A0),
};

static struct resource beu0_resources[] = {
	[0] = {
		.name	= "BEU0",
		.start	= 0xfe930000,
		.end	= 0xfe933400,
		.flags	= IORESOURCE_MEM,
	},
	[1] = {
		/* place holder for contiguous memory */
	},
};

static struct platform_device beu0_device = {
	.name		= "uio_pdrv_genirq",
	.id		= 6,
	.dev = {
		.platform_data	= &beu0_platform_data,
	},
	.resource	= beu0_resources,
	.num_resources	= ARRAY_SIZE(beu0_resources),
	.archdata = {
		.hwblk_id = HWBLK_BEU0,
	},
};

/* BEU1 */
static struct uio_info beu1_platform_data = {
	.name = "BEU1",
	.version = "0",
	.irq = evt2irq(0xA00),
};

static struct resource beu1_resources[] = {
	[0] = {
		.name	= "BEU1",
		.start	= 0xfe940000,
		.end	= 0xfe943400,
		.flags	= IORESOURCE_MEM,
	},
	[1] = {
		/* place holder for contiguous memory */
	},
};

static struct platform_device beu1_device = {
	.name		= "uio_pdrv_genirq",
	.id		= 7,
	.dev = {
		.platform_data	= &beu1_platform_data,
	},
	.resource	= beu1_resources,
	.num_resources	= ARRAY_SIZE(beu1_resources),
	.archdata = {
		.hwblk_id = HWBLK_BEU1,
	},
};

static struct sh_timer_config cmt_platform_data = {
	.channel_offset = 0x60,
	.timer_bit = 5,
	.clockevent_rating = 125,
	.clocksource_rating = 200,
};

static struct resource cmt_resources[] = {
	[0] = {
		.start	= 0x044a0060,
		.end	= 0x044a006b,
		.flags	= IORESOURCE_MEM,
	},
	[1] = {
		.start	= 104,
		.flags	= IORESOURCE_IRQ,
	},
};

static struct platform_device cmt_device = {
	.name		= "sh_cmt",
	.id		= 0,
	.dev = {
		.platform_data	= &cmt_platform_data,
	},
	.resource	= cmt_resources,
	.num_resources	= ARRAY_SIZE(cmt_resources),
	.archdata = {
		.hwblk_id = HWBLK_CMT,
	},
};

static struct sh_timer_config tmu0_platform_data = {
	.channel_offset = 0x04,
	.timer_bit = 0,
	.clockevent_rating = 200,
};

static struct resource tmu0_resources[] = {
	[0] = {
		.start	= 0xffd80008,
		.end	= 0xffd80013,
		.flags	= IORESOURCE_MEM,
	},
	[1] = {
		.start	= 16,
		.flags	= IORESOURCE_IRQ,
	},
};

static struct platform_device tmu0_device = {
	.name		= "sh_tmu",
	.id		= 0,
	.dev = {
		.platform_data	= &tmu0_platform_data,
	},
	.resource	= tmu0_resources,
	.num_resources	= ARRAY_SIZE(tmu0_resources),
	.archdata = {
		.hwblk_id = HWBLK_TMU0,
	},
};

static struct sh_timer_config tmu1_platform_data = {
	.channel_offset = 0x10,
	.timer_bit = 1,
	.clocksource_rating = 200,
};

static struct resource tmu1_resources[] = {
	[0] = {
		.start	= 0xffd80014,
		.end	= 0xffd8001f,
		.flags	= IORESOURCE_MEM,
	},
	[1] = {
		.start	= 17,
		.flags	= IORESOURCE_IRQ,
	},
};

static struct platform_device tmu1_device = {
	.name		= "sh_tmu",
	.id		= 1,
	.dev = {
		.platform_data	= &tmu1_platform_data,
	},
	.resource	= tmu1_resources,
	.num_resources	= ARRAY_SIZE(tmu1_resources),
	.archdata = {
		.hwblk_id = HWBLK_TMU0,
	},
};

static struct sh_timer_config tmu2_platform_data = {
	.channel_offset = 0x1c,
	.timer_bit = 2,
};

static struct resource tmu2_resources[] = {
	[0] = {
		.start	= 0xffd80020,
		.end	= 0xffd8002b,
		.flags	= IORESOURCE_MEM,
	},
	[1] = {
		.start	= 18,
		.flags	= IORESOURCE_IRQ,
	},
};

static struct platform_device tmu2_device = {
	.name		= "sh_tmu",
	.id		= 2,
	.dev = {
		.platform_data	= &tmu2_platform_data,
	},
	.resource	= tmu2_resources,
	.num_resources	= ARRAY_SIZE(tmu2_resources),
	.archdata = {
		.hwblk_id = HWBLK_TMU0,
	},
};


static struct sh_timer_config tmu3_platform_data = {
	.channel_offset = 0x04,
	.timer_bit = 0,
};

static struct resource tmu3_resources[] = {
	[0] = {
		.start	= 0xffd90008,
		.end	= 0xffd90013,
		.flags	= IORESOURCE_MEM,
	},
	[1] = {
		.start	= 57,
		.flags	= IORESOURCE_IRQ,
	},
};

static struct platform_device tmu3_device = {
	.name		= "sh_tmu",
	.id		= 3,
	.dev = {
		.platform_data	= &tmu3_platform_data,
	},
	.resource	= tmu3_resources,
	.num_resources	= ARRAY_SIZE(tmu3_resources),
	.archdata = {
		.hwblk_id = HWBLK_TMU1,
	},
};

static struct sh_timer_config tmu4_platform_data = {
	.channel_offset = 0x10,
	.timer_bit = 1,
};

static struct resource tmu4_resources[] = {
	[0] = {
		.start	= 0xffd90014,
		.end	= 0xffd9001f,
		.flags	= IORESOURCE_MEM,
	},
	[1] = {
		.start	= 58,
		.flags	= IORESOURCE_IRQ,
	},
};

static struct platform_device tmu4_device = {
	.name		= "sh_tmu",
	.id		= 4,
	.dev = {
		.platform_data	= &tmu4_platform_data,
	},
	.resource	= tmu4_resources,
	.num_resources	= ARRAY_SIZE(tmu4_resources),
	.archdata = {
		.hwblk_id = HWBLK_TMU1,
	},
};

static struct sh_timer_config tmu5_platform_data = {
	.channel_offset = 0x1c,
	.timer_bit = 2,
};

static struct resource tmu5_resources[] = {
	[0] = {
		.start	= 0xffd90020,
		.end	= 0xffd9002b,
		.flags	= IORESOURCE_MEM,
	},
	[1] = {
		.start	= 57,
		.flags	= IORESOURCE_IRQ,
	},
};

static struct platform_device tmu5_device = {
	.name		= "sh_tmu",
	.id		= 5,
	.dev = {
		.platform_data	= &tmu5_platform_data,
	},
	.resource	= tmu5_resources,
	.num_resources	= ARRAY_SIZE(tmu5_resources),
	.archdata = {
		.hwblk_id = HWBLK_TMU1,
	},
};

/* JPU */
static struct uio_info jpu_platform_data = {
	.name = "JPU",
	.version = "0",
	.irq = 27,
};

static struct resource jpu_resources[] = {
	[0] = {
		.name	= "JPU",
		.start	= 0xfe980000,
		.end	= 0xfe9902d3,
		.flags	= IORESOURCE_MEM,
	},
	[1] = {
		/* place holder for contiguous memory */
	},
};

static struct platform_device jpu_device = {
	.name		= "uio_pdrv_genirq",
	.id		= 3,
	.dev = {
		.platform_data	= &jpu_platform_data,
	},
	.resource	= jpu_resources,
	.num_resources	= ARRAY_SIZE(jpu_resources),
	.archdata = {
		.hwblk_id = HWBLK_JPU,
	},
};

/* SPU2DSP0 */
static struct uio_info spu0_platform_data = {
	.name = "SPU2DSP0",
	.version = "0",
	.irq = 86,
};

static struct resource spu0_resources[] = {
	[0] = {
		.name	= "SPU2DSP0",
		.start	= 0xFE200000,
		.end	= 0xFE2FFFFF,
		.flags	= IORESOURCE_MEM,
	},
	[1] = {
		/* place holder for contiguous memory */
	},
};

static struct platform_device spu0_device = {
	.name		= "uio_pdrv_genirq",
	.id		= 4,
	.dev = {
		.platform_data	= &spu0_platform_data,
	},
	.resource	= spu0_resources,
	.num_resources	= ARRAY_SIZE(spu0_resources),
	.archdata = {
		.hwblk_id = HWBLK_SPU,
	},
};

/* SPU2DSP1 */
static struct uio_info spu1_platform_data = {
	.name = "SPU2DSP1",
	.version = "0",
	.irq = 87,
};

static struct resource spu1_resources[] = {
	[0] = {
		.name	= "SPU2DSP1",
		.start	= 0xFE300000,
		.end	= 0xFE3FFFFF,
		.flags	= IORESOURCE_MEM,
	},
	[1] = {
		/* place holder for contiguous memory */
	},
};

static struct platform_device spu1_device = {
	.name		= "uio_pdrv_genirq",
	.id		= 5,
	.dev = {
		.platform_data	= &spu1_platform_data,
	},
	.resource	= spu1_resources,
	.num_resources	= ARRAY_SIZE(spu1_resources),
	.archdata = {
		.hwblk_id = HWBLK_SPU,
	},
};

static struct platform_device *sh7724_devices[] __initdata = {
	&scif0_device,
	&scif1_device,
	&scif2_device,
	&scif3_device,
	&scif4_device,
	&scif5_device,
	&cmt_device,
	&tmu0_device,
	&tmu1_device,
	&tmu2_device,
	&tmu3_device,
	&tmu4_device,
	&tmu5_device,
	&dma0_device,
	&dma1_device,
	&rtc_device,
	&iic0_device,
	&iic1_device,
	&vpu_device,
	&veu0_device,
	&veu1_device,
	&beu0_device,
	&beu1_device,
	&jpu_device,
	&spu0_device,
	&spu1_device,
};

static int __init sh7724_devices_setup(void)
{
	platform_resource_setup_memory(&vpu_device, "vpu", 2 << 20);
	platform_resource_setup_memory(&veu0_device, "veu0", 2 << 20);
	platform_resource_setup_memory(&veu1_device, "veu1", 2 << 20);
	platform_resource_setup_memory(&jpu_device,  "jpu",  2 << 20);
	platform_resource_setup_memory(&spu0_device, "spu0", 2 << 20);
	platform_resource_setup_memory(&spu1_device, "spu1", 2 << 20);

	return platform_add_devices(sh7724_devices,
				    ARRAY_SIZE(sh7724_devices));
}
arch_initcall(sh7724_devices_setup);

static struct platform_device *sh7724_early_devices[] __initdata = {
	&scif0_device,
	&scif1_device,
	&scif2_device,
	&scif3_device,
	&scif4_device,
	&scif5_device,
	&cmt_device,
	&tmu0_device,
	&tmu1_device,
	&tmu2_device,
	&tmu3_device,
	&tmu4_device,
	&tmu5_device,
};

void __init plat_early_device_setup(void)
{
	early_platform_add_devices(sh7724_early_devices,
				   ARRAY_SIZE(sh7724_early_devices));
}

#define RAMCR_CACHE_L2FC	0x0002
#define RAMCR_CACHE_L2E		0x0001
#define L2_CACHE_ENABLE		(RAMCR_CACHE_L2E|RAMCR_CACHE_L2FC)

void l2_cache_init(void)
{
	/* Enable L2 cache */
	__raw_writel(L2_CACHE_ENABLE, RAMCR);
}

enum {
	UNUSED = 0,
	ENABLED,
	DISABLED,

	/* interrupt sources */
	IRQ0, IRQ1, IRQ2, IRQ3, IRQ4, IRQ5, IRQ6, IRQ7,
	HUDI,
	DMAC1A_DEI0, DMAC1A_DEI1, DMAC1A_DEI2, DMAC1A_DEI3,
	_2DG_TRI, _2DG_INI, _2DG_CEI,
	DMAC0A_DEI0, DMAC0A_DEI1, DMAC0A_DEI2, DMAC0A_DEI3,
	VIO_CEU0, VIO_BEU0, VIO_VEU1, VIO_VOU,
	SCIFA3,
	VPU,
	TPU,
	CEU1,
	BEU1,
	USB0, USB1,
	ATAPI,
	RTC_ATI, RTC_PRI, RTC_CUI,
	DMAC1B_DEI4, DMAC1B_DEI5, DMAC1B_DADERR,
	DMAC0B_DEI4, DMAC0B_DEI5, DMAC0B_DADERR,
	KEYSC,
	SCIF_SCIF0, SCIF_SCIF1, SCIF_SCIF2,
	VEU0,
	MSIOF_MSIOFI0, MSIOF_MSIOFI1,
	SPU_SPUI0, SPU_SPUI1,
	SCIFA4,
	ICB,
	ETHI,
	I2C1_ALI, I2C1_TACKI, I2C1_WAITI, I2C1_DTEI,
	I2C0_ALI, I2C0_TACKI, I2C0_WAITI, I2C0_DTEI,
	CMT,
	TSIF,
	FSI,
	SCIFA5,
	TMU0_TUNI0, TMU0_TUNI1, TMU0_TUNI2,
	IRDA,
	JPU,
	_2DDMAC,
	MMC_MMC2I, MMC_MMC3I,
	LCDC,
	TMU1_TUNI0, TMU1_TUNI1, TMU1_TUNI2,

	/* interrupt groups */
	DMAC1A, _2DG, DMAC0A, VIO, USB, RTC,
	DMAC1B, DMAC0B, I2C0, I2C1, SDHI0, SDHI1, SPU, MMCIF,
};

static struct intc_vect vectors[] __initdata = {
	INTC_VECT(IRQ0, 0x600), INTC_VECT(IRQ1, 0x620),
	INTC_VECT(IRQ2, 0x640), INTC_VECT(IRQ3, 0x660),
	INTC_VECT(IRQ4, 0x680), INTC_VECT(IRQ5, 0x6a0),
	INTC_VECT(IRQ6, 0x6c0), INTC_VECT(IRQ7, 0x6e0),

	INTC_VECT(DMAC1A_DEI0, 0x700),
	INTC_VECT(DMAC1A_DEI1, 0x720),
	INTC_VECT(DMAC1A_DEI2, 0x740),
	INTC_VECT(DMAC1A_DEI3, 0x760),

	INTC_VECT(_2DG_TRI, 0x780),
	INTC_VECT(_2DG_INI, 0x7A0),
	INTC_VECT(_2DG_CEI, 0x7C0),

	INTC_VECT(DMAC0A_DEI0, 0x800),
	INTC_VECT(DMAC0A_DEI1, 0x820),
	INTC_VECT(DMAC0A_DEI2, 0x840),
	INTC_VECT(DMAC0A_DEI3, 0x860),

	INTC_VECT(VIO_CEU0, 0x880),
	INTC_VECT(VIO_BEU0, 0x8A0),
	INTC_VECT(VIO_VEU1, 0x8C0),
	INTC_VECT(VIO_VOU,  0x8E0),

	INTC_VECT(SCIFA3, 0x900),
	INTC_VECT(VPU,    0x980),
	INTC_VECT(TPU,    0x9A0),
	INTC_VECT(CEU1,   0x9E0),
	INTC_VECT(BEU1,   0xA00),
	INTC_VECT(USB0,   0xA20),
	INTC_VECT(USB1,   0xA40),
	INTC_VECT(ATAPI,  0xA60),

	INTC_VECT(RTC_ATI, 0xA80),
	INTC_VECT(RTC_PRI, 0xAA0),
	INTC_VECT(RTC_CUI, 0xAC0),

	INTC_VECT(DMAC1B_DEI4, 0xB00),
	INTC_VECT(DMAC1B_DEI5, 0xB20),
	INTC_VECT(DMAC1B_DADERR, 0xB40),

	INTC_VECT(DMAC0B_DEI4, 0xB80),
	INTC_VECT(DMAC0B_DEI5, 0xBA0),
	INTC_VECT(DMAC0B_DADERR, 0xBC0),

	INTC_VECT(KEYSC,      0xBE0),
	INTC_VECT(SCIF_SCIF0, 0xC00),
	INTC_VECT(SCIF_SCIF1, 0xC20),
	INTC_VECT(SCIF_SCIF2, 0xC40),
	INTC_VECT(VEU0,       0xC60),
	INTC_VECT(MSIOF_MSIOFI0, 0xC80),
	INTC_VECT(MSIOF_MSIOFI1, 0xCA0),
	INTC_VECT(SPU_SPUI0, 0xCC0),
	INTC_VECT(SPU_SPUI1, 0xCE0),
	INTC_VECT(SCIFA4,    0xD00),

	INTC_VECT(ICB,  0xD20),
	INTC_VECT(ETHI, 0xD60),

	INTC_VECT(I2C1_ALI, 0xD80),
	INTC_VECT(I2C1_TACKI, 0xDA0),
	INTC_VECT(I2C1_WAITI, 0xDC0),
	INTC_VECT(I2C1_DTEI, 0xDE0),

	INTC_VECT(I2C0_ALI, 0xE00),
	INTC_VECT(I2C0_TACKI, 0xE20),
	INTC_VECT(I2C0_WAITI, 0xE40),
	INTC_VECT(I2C0_DTEI, 0xE60),

	INTC_VECT(SDHI0, 0xE80),
	INTC_VECT(SDHI0, 0xEA0),
	INTC_VECT(SDHI0, 0xEC0),
	INTC_VECT(SDHI0, 0xEE0),

	INTC_VECT(CMT,    0xF00),
	INTC_VECT(TSIF,   0xF20),
	INTC_VECT(FSI,    0xF80),
	INTC_VECT(SCIFA5, 0xFA0),

	INTC_VECT(TMU0_TUNI0, 0x400),
	INTC_VECT(TMU0_TUNI1, 0x420),
	INTC_VECT(TMU0_TUNI2, 0x440),

	INTC_VECT(IRDA,    0x480),

	INTC_VECT(SDHI1, 0x4E0),
	INTC_VECT(SDHI1, 0x500),
	INTC_VECT(SDHI1, 0x520),

	INTC_VECT(JPU, 0x560),
	INTC_VECT(_2DDMAC, 0x4A0),

	INTC_VECT(MMC_MMC2I, 0x5A0),
	INTC_VECT(MMC_MMC3I, 0x5C0),

	INTC_VECT(LCDC, 0xF40),

	INTC_VECT(TMU1_TUNI0, 0x920),
	INTC_VECT(TMU1_TUNI1, 0x940),
	INTC_VECT(TMU1_TUNI2, 0x960),
};

static struct intc_group groups[] __initdata = {
	INTC_GROUP(DMAC1A, DMAC1A_DEI0, DMAC1A_DEI1, DMAC1A_DEI2, DMAC1A_DEI3),
	INTC_GROUP(_2DG, _2DG_TRI, _2DG_INI, _2DG_CEI),
	INTC_GROUP(DMAC0A, DMAC0A_DEI0, DMAC0A_DEI1, DMAC0A_DEI2, DMAC0A_DEI3),
	INTC_GROUP(VIO, VIO_CEU0, VIO_BEU0, VIO_VEU1, VIO_VOU),
	INTC_GROUP(USB, USB0, USB1),
	INTC_GROUP(RTC, RTC_ATI, RTC_PRI, RTC_CUI),
	INTC_GROUP(DMAC1B, DMAC1B_DEI4, DMAC1B_DEI5, DMAC1B_DADERR),
	INTC_GROUP(DMAC0B, DMAC0B_DEI4, DMAC0B_DEI5, DMAC0B_DADERR),
	INTC_GROUP(I2C0, I2C0_ALI, I2C0_TACKI, I2C0_WAITI, I2C0_DTEI),
	INTC_GROUP(I2C1, I2C1_ALI, I2C1_TACKI, I2C1_WAITI, I2C1_DTEI),
	INTC_GROUP(SPU, SPU_SPUI0, SPU_SPUI1),
	INTC_GROUP(MMCIF, MMC_MMC2I, MMC_MMC3I),
};

static struct intc_mask_reg mask_registers[] __initdata = {
	{ 0xa4080080, 0xa40800c0, 8, /* IMR0 / IMCR0 */
	  { 0, TMU1_TUNI2, TMU1_TUNI1, TMU1_TUNI0,
<<<<<<< HEAD
	    0, DISABLED, ENABLED, ENABLED } },
=======
	    0, ENABLED, ENABLED, ENABLED } },
>>>>>>> 3cbea436
	{ 0xa4080084, 0xa40800c4, 8, /* IMR1 / IMCR1 */
	  { VIO_VOU, VIO_VEU1, VIO_BEU0, VIO_CEU0,
	    DMAC0A_DEI3, DMAC0A_DEI2, DMAC0A_DEI1, DMAC0A_DEI0 } },
	{ 0xa4080088, 0xa40800c8, 8, /* IMR2 / IMCR2 */
	  { 0, 0, 0, VPU, ATAPI, ETHI, 0, SCIFA3 } },
	{ 0xa408008c, 0xa40800cc, 8, /* IMR3 / IMCR3 */
	  { DMAC1A_DEI3, DMAC1A_DEI2, DMAC1A_DEI1, DMAC1A_DEI0,
	    SPU_SPUI1, SPU_SPUI0, BEU1, IRDA } },
	{ 0xa4080090, 0xa40800d0, 8, /* IMR4 / IMCR4 */
	  { 0, TMU0_TUNI2, TMU0_TUNI1, TMU0_TUNI0,
	    JPU, 0, 0, LCDC } },
	{ 0xa4080094, 0xa40800d4, 8, /* IMR5 / IMCR5 */
	  { KEYSC, DMAC0B_DADERR, DMAC0B_DEI5, DMAC0B_DEI4,
	    VEU0, SCIF_SCIF2, SCIF_SCIF1, SCIF_SCIF0 } },
	{ 0xa4080098, 0xa40800d8, 8, /* IMR6 / IMCR6 */
	  { 0, 0, ICB, SCIFA4,
	    CEU1, 0, MSIOF_MSIOFI1, MSIOF_MSIOFI0 } },
	{ 0xa408009c, 0xa40800dc, 8, /* IMR7 / IMCR7 */
	  { I2C0_DTEI, I2C0_WAITI, I2C0_TACKI, I2C0_ALI,
	    I2C1_DTEI, I2C1_WAITI, I2C1_TACKI, I2C1_ALI } },
	{ 0xa40800a0, 0xa40800e0, 8, /* IMR8 / IMCR8 */
<<<<<<< HEAD
	  { DISABLED, DISABLED, ENABLED, ENABLED,
=======
	  { DISABLED, ENABLED, ENABLED, ENABLED,
>>>>>>> 3cbea436
	    0, 0, SCIFA5, FSI } },
	{ 0xa40800a4, 0xa40800e4, 8, /* IMR9 / IMCR9 */
	  { 0, 0, 0, CMT, 0, USB1, USB0, 0 } },
	{ 0xa40800a8, 0xa40800e8, 8, /* IMR10 / IMCR10 */
	  { 0, DMAC1B_DADERR, DMAC1B_DEI5, DMAC1B_DEI4,
	    0, RTC_CUI, RTC_PRI, RTC_ATI } },
	{ 0xa40800ac, 0xa40800ec, 8, /* IMR11 / IMCR11 */
	  { 0, _2DG_CEI, _2DG_INI, _2DG_TRI,
	    0, TPU, 0, TSIF } },
	{ 0xa40800b0, 0xa40800f0, 8, /* IMR12 / IMCR12 */
	  { 0, 0, MMC_MMC3I, MMC_MMC2I, 0, 0, 0, _2DDMAC } },
	{ 0xa4140044, 0xa4140064, 8, /* INTMSK00 / INTMSKCLR00 */
	  { IRQ0, IRQ1, IRQ2, IRQ3, IRQ4, IRQ5, IRQ6, IRQ7 } },
};

static struct intc_prio_reg prio_registers[] __initdata = {
	{ 0xa4080000, 0, 16, 4, /* IPRA */ { TMU0_TUNI0, TMU0_TUNI1,
					     TMU0_TUNI2, IRDA } },
	{ 0xa4080004, 0, 16, 4, /* IPRB */ { JPU, LCDC, DMAC1A, BEU1 } },
	{ 0xa4080008, 0, 16, 4, /* IPRC */ { TMU1_TUNI0, TMU1_TUNI1,
					     TMU1_TUNI2, SPU } },
	{ 0xa408000c, 0, 16, 4, /* IPRD */ { 0, MMCIF, 0, ATAPI } },
	{ 0xa4080010, 0, 16, 4, /* IPRE */ { DMAC0A, VIO, SCIFA3, VPU } },
	{ 0xa4080014, 0, 16, 4, /* IPRF */ { KEYSC, DMAC0B, USB, CMT } },
	{ 0xa4080018, 0, 16, 4, /* IPRG */ { SCIF_SCIF0, SCIF_SCIF1,
					     SCIF_SCIF2, VEU0 } },
	{ 0xa408001c, 0, 16, 4, /* IPRH */ { MSIOF_MSIOFI0, MSIOF_MSIOFI1,
					     I2C1, I2C0 } },
	{ 0xa4080020, 0, 16, 4, /* IPRI */ { SCIFA4, ICB, TSIF, _2DG } },
	{ 0xa4080024, 0, 16, 4, /* IPRJ */ { CEU1, ETHI, FSI, SDHI1 } },
	{ 0xa4080028, 0, 16, 4, /* IPRK */ { RTC, DMAC1B, 0, SDHI0 } },
	{ 0xa408002c, 0, 16, 4, /* IPRL */ { SCIFA5, 0, TPU, _2DDMAC } },
	{ 0xa4140010, 0, 32, 4, /* INTPRI00 */
	  { IRQ0, IRQ1, IRQ2, IRQ3, IRQ4, IRQ5, IRQ6, IRQ7 } },
};

static struct intc_sense_reg sense_registers[] __initdata = {
	{ 0xa414001c, 16, 2, /* ICR1 */
	  { IRQ0, IRQ1, IRQ2, IRQ3, IRQ4, IRQ5, IRQ6, IRQ7 } },
};

static struct intc_mask_reg ack_registers[] __initdata = {
	{ 0xa4140024, 0, 8, /* INTREQ00 */
	  { IRQ0, IRQ1, IRQ2, IRQ3, IRQ4, IRQ5, IRQ6, IRQ7 } },
};

static struct intc_desc intc_desc __initdata = {
	.name = "sh7724",
	.force_enable = ENABLED,
	.force_disable = DISABLED,
	.hw = INTC_HW_DESC(vectors, groups, mask_registers,
			   prio_registers, sense_registers, ack_registers),
};

void __init plat_irq_setup(void)
{
	register_intc_controller(&intc_desc);
}

static struct {
	/* BSC */
	unsigned long mmselr;
	unsigned long cs0bcr;
	unsigned long cs4bcr;
	unsigned long cs5abcr;
	unsigned long cs5bbcr;
	unsigned long cs6abcr;
	unsigned long cs6bbcr;
	unsigned long cs4wcr;
	unsigned long cs5awcr;
	unsigned long cs5bwcr;
	unsigned long cs6awcr;
	unsigned long cs6bwcr;
	/* INTC */
	unsigned short ipra;
	unsigned short iprb;
	unsigned short iprc;
	unsigned short iprd;
	unsigned short ipre;
	unsigned short iprf;
	unsigned short iprg;
	unsigned short iprh;
	unsigned short ipri;
	unsigned short iprj;
	unsigned short iprk;
	unsigned short iprl;
	unsigned char imr0;
	unsigned char imr1;
	unsigned char imr2;
	unsigned char imr3;
	unsigned char imr4;
	unsigned char imr5;
	unsigned char imr6;
	unsigned char imr7;
	unsigned char imr8;
	unsigned char imr9;
	unsigned char imr10;
	unsigned char imr11;
	unsigned char imr12;
	/* RWDT */
	unsigned short rwtcnt;
	unsigned short rwtcsr;
	/* CPG */
	unsigned long irdaclk;
	unsigned long spuclk;
} sh7724_rstandby_state;

static int sh7724_pre_sleep_notifier_call(struct notifier_block *nb,
					  unsigned long flags, void *unused)
{
	if (!(flags & SUSP_SH_RSTANDBY))
		return NOTIFY_DONE;

	/* BCR */
	sh7724_rstandby_state.mmselr = __raw_readl(0xff800020); /* MMSELR */
	sh7724_rstandby_state.mmselr |= 0xa5a50000;
	sh7724_rstandby_state.cs0bcr = __raw_readl(0xfec10004); /* CS0BCR */
	sh7724_rstandby_state.cs4bcr = __raw_readl(0xfec10010); /* CS4BCR */
	sh7724_rstandby_state.cs5abcr = __raw_readl(0xfec10014); /* CS5ABCR */
	sh7724_rstandby_state.cs5bbcr = __raw_readl(0xfec10018); /* CS5BBCR */
	sh7724_rstandby_state.cs6abcr = __raw_readl(0xfec1001c); /* CS6ABCR */
	sh7724_rstandby_state.cs6bbcr = __raw_readl(0xfec10020); /* CS6BBCR */
	sh7724_rstandby_state.cs4wcr = __raw_readl(0xfec10030); /* CS4WCR */
	sh7724_rstandby_state.cs5awcr = __raw_readl(0xfec10034); /* CS5AWCR */
	sh7724_rstandby_state.cs5bwcr = __raw_readl(0xfec10038); /* CS5BWCR */
	sh7724_rstandby_state.cs6awcr = __raw_readl(0xfec1003c); /* CS6AWCR */
	sh7724_rstandby_state.cs6bwcr = __raw_readl(0xfec10040); /* CS6BWCR */

	/* INTC */
	sh7724_rstandby_state.ipra = __raw_readw(0xa4080000); /* IPRA */
	sh7724_rstandby_state.iprb = __raw_readw(0xa4080004); /* IPRB */
	sh7724_rstandby_state.iprc = __raw_readw(0xa4080008); /* IPRC */
	sh7724_rstandby_state.iprd = __raw_readw(0xa408000c); /* IPRD */
	sh7724_rstandby_state.ipre = __raw_readw(0xa4080010); /* IPRE */
	sh7724_rstandby_state.iprf = __raw_readw(0xa4080014); /* IPRF */
	sh7724_rstandby_state.iprg = __raw_readw(0xa4080018); /* IPRG */
	sh7724_rstandby_state.iprh = __raw_readw(0xa408001c); /* IPRH */
	sh7724_rstandby_state.ipri = __raw_readw(0xa4080020); /* IPRI */
	sh7724_rstandby_state.iprj = __raw_readw(0xa4080024); /* IPRJ */
	sh7724_rstandby_state.iprk = __raw_readw(0xa4080028); /* IPRK */
	sh7724_rstandby_state.iprl = __raw_readw(0xa408002c); /* IPRL */
	sh7724_rstandby_state.imr0 = __raw_readb(0xa4080080); /* IMR0 */
	sh7724_rstandby_state.imr1 = __raw_readb(0xa4080084); /* IMR1 */
	sh7724_rstandby_state.imr2 = __raw_readb(0xa4080088); /* IMR2 */
	sh7724_rstandby_state.imr3 = __raw_readb(0xa408008c); /* IMR3 */
	sh7724_rstandby_state.imr4 = __raw_readb(0xa4080090); /* IMR4 */
	sh7724_rstandby_state.imr5 = __raw_readb(0xa4080094); /* IMR5 */
	sh7724_rstandby_state.imr6 = __raw_readb(0xa4080098); /* IMR6 */
	sh7724_rstandby_state.imr7 = __raw_readb(0xa408009c); /* IMR7 */
	sh7724_rstandby_state.imr8 = __raw_readb(0xa40800a0); /* IMR8 */
	sh7724_rstandby_state.imr9 = __raw_readb(0xa40800a4); /* IMR9 */
	sh7724_rstandby_state.imr10 = __raw_readb(0xa40800a8); /* IMR10 */
	sh7724_rstandby_state.imr11 = __raw_readb(0xa40800ac); /* IMR11 */
	sh7724_rstandby_state.imr12 = __raw_readb(0xa40800b0); /* IMR12 */

	/* RWDT */
	sh7724_rstandby_state.rwtcnt = __raw_readb(0xa4520000); /* RWTCNT */
	sh7724_rstandby_state.rwtcnt |= 0x5a00;
	sh7724_rstandby_state.rwtcsr = __raw_readb(0xa4520004); /* RWTCSR */
	sh7724_rstandby_state.rwtcsr |= 0xa500;
	__raw_writew(sh7724_rstandby_state.rwtcsr & 0x07, 0xa4520004);

	/* CPG */
	sh7724_rstandby_state.irdaclk = __raw_readl(0xa4150018); /* IRDACLKCR */
	sh7724_rstandby_state.spuclk = __raw_readl(0xa415003c); /* SPUCLKCR */

	return NOTIFY_DONE;
}

static int sh7724_post_sleep_notifier_call(struct notifier_block *nb,
					   unsigned long flags, void *unused)
{
	if (!(flags & SUSP_SH_RSTANDBY))
		return NOTIFY_DONE;

	/* BCR */
	__raw_writel(sh7724_rstandby_state.mmselr, 0xff800020); /* MMSELR */
	__raw_writel(sh7724_rstandby_state.cs0bcr, 0xfec10004); /* CS0BCR */
	__raw_writel(sh7724_rstandby_state.cs4bcr, 0xfec10010); /* CS4BCR */
	__raw_writel(sh7724_rstandby_state.cs5abcr, 0xfec10014); /* CS5ABCR */
	__raw_writel(sh7724_rstandby_state.cs5bbcr, 0xfec10018); /* CS5BBCR */
	__raw_writel(sh7724_rstandby_state.cs6abcr, 0xfec1001c); /* CS6ABCR */
	__raw_writel(sh7724_rstandby_state.cs6bbcr, 0xfec10020); /* CS6BBCR */
	__raw_writel(sh7724_rstandby_state.cs4wcr, 0xfec10030); /* CS4WCR */
	__raw_writel(sh7724_rstandby_state.cs5awcr, 0xfec10034); /* CS5AWCR */
	__raw_writel(sh7724_rstandby_state.cs5bwcr, 0xfec10038); /* CS5BWCR */
	__raw_writel(sh7724_rstandby_state.cs6awcr, 0xfec1003c); /* CS6AWCR */
	__raw_writel(sh7724_rstandby_state.cs6bwcr, 0xfec10040); /* CS6BWCR */

	/* INTC */
	__raw_writew(sh7724_rstandby_state.ipra, 0xa4080000); /* IPRA */
	__raw_writew(sh7724_rstandby_state.iprb, 0xa4080004); /* IPRB */
	__raw_writew(sh7724_rstandby_state.iprc, 0xa4080008); /* IPRC */
	__raw_writew(sh7724_rstandby_state.iprd, 0xa408000c); /* IPRD */
	__raw_writew(sh7724_rstandby_state.ipre, 0xa4080010); /* IPRE */
	__raw_writew(sh7724_rstandby_state.iprf, 0xa4080014); /* IPRF */
	__raw_writew(sh7724_rstandby_state.iprg, 0xa4080018); /* IPRG */
	__raw_writew(sh7724_rstandby_state.iprh, 0xa408001c); /* IPRH */
	__raw_writew(sh7724_rstandby_state.ipri, 0xa4080020); /* IPRI */
	__raw_writew(sh7724_rstandby_state.iprj, 0xa4080024); /* IPRJ */
	__raw_writew(sh7724_rstandby_state.iprk, 0xa4080028); /* IPRK */
	__raw_writew(sh7724_rstandby_state.iprl, 0xa408002c); /* IPRL */
	__raw_writeb(sh7724_rstandby_state.imr0, 0xa4080080); /* IMR0 */
	__raw_writeb(sh7724_rstandby_state.imr1, 0xa4080084); /* IMR1 */
	__raw_writeb(sh7724_rstandby_state.imr2, 0xa4080088); /* IMR2 */
	__raw_writeb(sh7724_rstandby_state.imr3, 0xa408008c); /* IMR3 */
	__raw_writeb(sh7724_rstandby_state.imr4, 0xa4080090); /* IMR4 */
	__raw_writeb(sh7724_rstandby_state.imr5, 0xa4080094); /* IMR5 */
	__raw_writeb(sh7724_rstandby_state.imr6, 0xa4080098); /* IMR6 */
	__raw_writeb(sh7724_rstandby_state.imr7, 0xa408009c); /* IMR7 */
	__raw_writeb(sh7724_rstandby_state.imr8, 0xa40800a0); /* IMR8 */
	__raw_writeb(sh7724_rstandby_state.imr9, 0xa40800a4); /* IMR9 */
	__raw_writeb(sh7724_rstandby_state.imr10, 0xa40800a8); /* IMR10 */
	__raw_writeb(sh7724_rstandby_state.imr11, 0xa40800ac); /* IMR11 */
	__raw_writeb(sh7724_rstandby_state.imr12, 0xa40800b0); /* IMR12 */

	/* RWDT */
	__raw_writew(sh7724_rstandby_state.rwtcnt, 0xa4520000); /* RWTCNT */
	__raw_writew(sh7724_rstandby_state.rwtcsr, 0xa4520004); /* RWTCSR */

	/* CPG */
	__raw_writel(sh7724_rstandby_state.irdaclk, 0xa4150018); /* IRDACLKCR */
	__raw_writel(sh7724_rstandby_state.spuclk, 0xa415003c); /* SPUCLKCR */

	return NOTIFY_DONE;
}

static struct notifier_block sh7724_pre_sleep_notifier = {
	.notifier_call = sh7724_pre_sleep_notifier_call,
	.priority = SH_MOBILE_PRE(SH_MOBILE_SLEEP_CPU),
};

static struct notifier_block sh7724_post_sleep_notifier = {
	.notifier_call = sh7724_post_sleep_notifier_call,
	.priority = SH_MOBILE_POST(SH_MOBILE_SLEEP_CPU),
};

static int __init sh7724_sleep_setup(void)
{
	atomic_notifier_chain_register(&sh_mobile_pre_sleep_notifier_list,
				       &sh7724_pre_sleep_notifier);

	atomic_notifier_chain_register(&sh_mobile_post_sleep_notifier_list,
				       &sh7724_post_sleep_notifier);
	return 0;
}
arch_initcall(sh7724_sleep_setup);
<|MERGE_RESOLUTION|>--- conflicted
+++ resolved
@@ -1156,11 +1156,7 @@
 static struct intc_mask_reg mask_registers[] __initdata = {
 	{ 0xa4080080, 0xa40800c0, 8, /* IMR0 / IMCR0 */
 	  { 0, TMU1_TUNI2, TMU1_TUNI1, TMU1_TUNI0,
-<<<<<<< HEAD
-	    0, DISABLED, ENABLED, ENABLED } },
-=======
 	    0, ENABLED, ENABLED, ENABLED } },
->>>>>>> 3cbea436
 	{ 0xa4080084, 0xa40800c4, 8, /* IMR1 / IMCR1 */
 	  { VIO_VOU, VIO_VEU1, VIO_BEU0, VIO_CEU0,
 	    DMAC0A_DEI3, DMAC0A_DEI2, DMAC0A_DEI1, DMAC0A_DEI0 } },
@@ -1182,11 +1178,7 @@
 	  { I2C0_DTEI, I2C0_WAITI, I2C0_TACKI, I2C0_ALI,
 	    I2C1_DTEI, I2C1_WAITI, I2C1_TACKI, I2C1_ALI } },
 	{ 0xa40800a0, 0xa40800e0, 8, /* IMR8 / IMCR8 */
-<<<<<<< HEAD
-	  { DISABLED, DISABLED, ENABLED, ENABLED,
-=======
 	  { DISABLED, ENABLED, ENABLED, ENABLED,
->>>>>>> 3cbea436
 	    0, 0, SCIFA5, FSI } },
 	{ 0xa40800a4, 0xa40800e4, 8, /* IMR9 / IMCR9 */
 	  { 0, 0, 0, CMT, 0, USB1, USB0, 0 } },
