--- conflicted
+++ resolved
@@ -13,10 +13,7 @@
 	select GENERIC_CPU_DEVICES
 	select ARCH_WANT_IPC_PARSE_VERSION
 	select GENERIC_KERNEL_THREAD
-<<<<<<< HEAD
-=======
 	select GENERIC_KERNEL_EXECVE
->>>>>>> 593d3dfe
 
 config ZONE_DMA
 	bool
