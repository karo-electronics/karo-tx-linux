--- conflicted
+++ resolved
@@ -6,11 +6,7 @@
 	select HAVE_PERF_EVENTS
 	select HAVE_UID16
 	select HAVE_GENERIC_HARDIRQS
-<<<<<<< HEAD
-	select HAVE_VIRT_TO_BUS
-=======
 	select VIRT_TO_BUS
->>>>>>> a937536b
 	select GENERIC_IRQ_SHOW
 	select HAVE_DEBUG_BUGVERBOSE
 	select ARCH_HAVE_NMI_SAFE_CMPXCHG
