--- conflicted
+++ resolved
@@ -301,29 +301,6 @@
 EXPORT_SYMBOL(dump_fpu);
 #endif /* CONFIG_FPU */
 
-<<<<<<< HEAD
-/*
- * sys_execve() executes a new program.
- */
-asmlinkage int sys_execve(const char __user *name,
-			  const char __user *const __user *argv,
-			  const char __user *const __user *envp)
-{
-	int error;
-	struct filename *filename;
-	struct pt_regs *regs = (struct pt_regs *) &name;
-
-	filename = getname(name);
-	error = PTR_ERR(filename);
-	if (IS_ERR(filename))
-		return error;
-	error = do_execve(filename->name, argv, envp, regs);
-	putname(filename);
-	return error;
-}
-
-=======
->>>>>>> 12f79be9
 unsigned long get_wchan(struct task_struct *p)
 {
 	unsigned long fp, pc;
