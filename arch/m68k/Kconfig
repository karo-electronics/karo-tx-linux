--- conflicted
+++ resolved
@@ -3,14 +3,8 @@
 	default y
 	select HAVE_IDE
 	select HAVE_AOUT if MMU
-<<<<<<< HEAD
-	select GENERIC_ATOMIC64 if MMU
 	select HAVE_GENERIC_HARDIRQS
 	select GENERIC_IRQ_SHOW
-=======
-	select HAVE_GENERIC_HARDIRQS if !MMU
-	select GENERIC_IRQ_SHOW if !MMU
->>>>>>> 8de5bbdd
 	select ARCH_HAVE_NMI_SAFE_CMPXCHG if RMW_INSNS
 
 config RWSEM_GENERIC_SPINLOCK
