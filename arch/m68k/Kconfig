--- conflicted
+++ resolved
@@ -37,15 +37,9 @@
 	bool
 	default y
 
-<<<<<<< HEAD
-config GENERIC_IOMAP
-	def_bool MMU
-
 config GENERIC_CSUM
 	bool
 
-=======
->>>>>>> 32163932
 config TIME_LOW_RES
 	bool
 	default y
