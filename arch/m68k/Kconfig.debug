menu "Kernel hacking"

source "lib/Kconfig.debug"

<<<<<<< HEAD
config EARLY_PRINTK
	bool "Early printk" if EMBEDDED
	depends on MVME16x || MAC
	default y
	help
          Write kernel log output directly to a serial port.

          This is useful for kernel debugging when your machine crashes very
          early before the console code is initialized.
          You should normally say N here, unless you want to debug such a crash.
=======
config BOOTPARAM
	bool 'Compiled-in Kernel Boot Parameter'

config BOOTPARAM_STRING
	string 'Kernel Boot Parameter'
	default 'console=ttyS0,19200'
	depends on BOOTPARAM
>>>>>>> 4a7c080c

if !MMU

config FULLDEBUG
	bool "Full Symbolic/Source Debugging support"
	help
	  Enable debugging symbols on kernel build.

config HIGHPROFILE
	bool "Use fast second timer for profiling"
	depends on COLDFIRE
	help
	  Use a fast secondary clock to produce profiling information.

config NO_KERNEL_MSG
	bool "Suppress Kernel BUG Messages"
	help
	  Do not output any debug BUG messages within the kernel.

config BDM_DISABLE
	bool "Disable BDM signals"
	depends on (EXPERIMENTAL && COLDFIRE)
	help
	  Disable the ColdFire CPU's BDM signals.

endif

endmenu<|MERGE_RESOLUTION|>--- conflicted
+++ resolved
@@ -2,7 +2,6 @@
 
 source "lib/Kconfig.debug"
 
-<<<<<<< HEAD
 config EARLY_PRINTK
 	bool "Early printk" if EMBEDDED
 	depends on MVME16x || MAC
@@ -13,7 +12,7 @@
           This is useful for kernel debugging when your machine crashes very
           early before the console code is initialized.
           You should normally say N here, unless you want to debug such a crash.
-=======
+
 config BOOTPARAM
 	bool 'Compiled-in Kernel Boot Parameter'
 
@@ -21,7 +20,6 @@
 	string 'Kernel Boot Parameter'
 	default 'console=ttyS0,19200'
 	depends on BOOTPARAM
->>>>>>> 4a7c080c
 
 if !MMU
 
