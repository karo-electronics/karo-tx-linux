// SPDX-License-Identifier: (GPL-2.0+ OR MIT)
/*
 * Copyright 2017 NXP
 * Copyright (C) 2017-2018 Pengutronix, Lucas Stach <kernel@pengutronix.de>
 */

#include <dt-bindings/clock/imx8mq-clock.h>
#include <dt-bindings/power/imx8mq-power.h>
#include <dt-bindings/reset/imx8mq-reset.h>
#include <dt-bindings/gpio/gpio.h>
#include "dt-bindings/input/input.h"
#include <dt-bindings/interrupt-controller/arm-gic.h>
#include <dt-bindings/thermal/thermal.h>
#include "imx8mq-pinfunc.h"

/ {
	interrupt-parent = <&gpc>;

	#address-cells = <2>;
	#size-cells = <2>;

	aliases {
		csi0 = &mipi_csi_1;
		csi1 = &mipi_csi_2;
		ethernet0 = &fec1;
		gpio0 = &gpio1;
		gpio1 = &gpio2;
		gpio2 = &gpio3;
		gpio3 = &gpio4;
		gpio4 = &gpio5;
		i2c0 = &i2c1;
		i2c1 = &i2c2;
		i2c2 = &i2c3;
		i2c3 = &i2c4;
		mmc0 = &usdhc1;
		mmc1 = &usdhc2;
		serial0 = &uart1;
		serial1 = &uart2;
		serial2 = &uart3;
		serial3 = &uart4;
		spi0 = &ecspi1;
		spi1 = &ecspi2;
		spi2 = &ecspi3;
	};

	ckil: clock-ckil {
		compatible = "fixed-clock";
		#clock-cells = <0>;
		clock-frequency = <32768>;
		clock-output-names = "ckil";
	};

	osc_25m: clock-osc-25m {
		compatible = "fixed-clock";
		#clock-cells = <0>;
		clock-frequency = <25000000>;
		clock-output-names = "osc_25m";
	};

	osc_27m: clock-osc-27m {
		compatible = "fixed-clock";
		#clock-cells = <0>;
		clock-frequency = <27000000>;
		clock-output-names = "osc_27m";
	};

	clk_ext1: clock-ext1 {
		compatible = "fixed-clock";
		#clock-cells = <0>;
		clock-frequency = <133000000>;
		clock-output-names = "clk_ext1";
	};

	clk_ext2: clock-ext2 {
		compatible = "fixed-clock";
		#clock-cells = <0>;
		clock-frequency = <133000000>;
		clock-output-names = "clk_ext2";
	};

	clk_ext3: clock-ext3 {
		compatible = "fixed-clock";
		#clock-cells = <0>;
		clock-frequency = <133000000>;
		clock-output-names = "clk_ext3";
	};

	clk_ext4: clock-ext4 {
		compatible = "fixed-clock";
		#clock-cells = <0>;
		clock-frequency= <133000000>;
		clock-output-names = "clk_ext4";
	};

	cpus {
		#address-cells = <1>;
		#size-cells = <0>;

		A53_0: cpu@0 {
			device_type = "cpu";
			compatible = "arm,cortex-a53";
			reg = <0x0>;
			clock-latency = <61036>; /* two CLK32 periods */
			clocks = <&clk IMX8MQ_CLK_ARM>;
			enable-method = "psci";
			next-level-cache = <&A53_L2>;
			operating-points-v2 = <&a53_opp_table>;
			#cooling-cells = <2>;
			nvmem-cells = <&cpu_speed_grade>;
			nvmem-cell-names = "speed_grade";
			cpu-idle-states = <&CPU_SLEEP>;
		};

		A53_1: cpu@1 {
			device_type = "cpu";
			compatible = "arm,cortex-a53";
			reg = <0x1>;
			clock-latency = <61036>; /* two CLK32 periods */
			clocks = <&clk IMX8MQ_CLK_ARM>;
			enable-method = "psci";
			next-level-cache = <&A53_L2>;
			operating-points-v2 = <&a53_opp_table>;
			#cooling-cells = <2>;
			cpu-idle-states = <&CPU_SLEEP>;
		};

		A53_2: cpu@2 {
			device_type = "cpu";
			compatible = "arm,cortex-a53";
			reg = <0x2>;
			clock-latency = <61036>; /* two CLK32 periods */
			clocks = <&clk IMX8MQ_CLK_ARM>;
			enable-method = "psci";
			next-level-cache = <&A53_L2>;
			operating-points-v2 = <&a53_opp_table>;
			#cooling-cells = <2>;
			cpu-idle-states = <&CPU_SLEEP>;
		};

		A53_3: cpu@3 {
			device_type = "cpu";
			compatible = "arm,cortex-a53";
			reg = <0x3>;
			clock-latency = <61036>; /* two CLK32 periods */
			clocks = <&clk IMX8MQ_CLK_ARM>;
			enable-method = "psci";
			next-level-cache = <&A53_L2>;
			operating-points-v2 = <&a53_opp_table>;
			#cooling-cells = <2>;
			cpu-idle-states = <&CPU_SLEEP>;
		};

		A53_L2: l2-cache0 {
			compatible = "cache";
		};

		idle-states {
			entry-method = "psci";

			CPU_SLEEP: cpu-sleep {
				compatible = "arm,idle-state";
				arm,psci-suspend-param = <0x0010033>;
				local-timer-stop;
				entry-latency-us = <1000>;
				exit-latency-us = <700>;
				min-residency-us = <2700>;
				wakeup-latency-us = <1500>;
			};
		};

	};

	a53_opp_table: opp-table {
		compatible = "operating-points-v2";
		opp-shared;

		opp-800000000 {
			opp-hz = /bits/ 64 <800000000>;
			opp-microvolt = <900000>;
			/* Industrial only */
			opp-supported-hw = <0xf>, <0x4>;
			clock-latency-ns = <150000>;
			opp-suspend;
		};

		opp-1000000000 {
			opp-hz = /bits/ 64 <1000000000>;
			opp-microvolt = <900000>;
			/* Consumer only */
			opp-supported-hw = <0xe>, <0x3>;
			clock-latency-ns = <150000>;
			opp-suspend;
		};

		opp-1300000000 {
			opp-hz = /bits/ 64 <1300000000>;
			opp-microvolt = <1000000>;
			opp-supported-hw = <0xc>, <0x4>;
			clock-latency-ns = <150000>;
			opp-suspend;
		};

		opp-1500000000 {
			opp-hz = /bits/ 64 <1500000000>;
			opp-microvolt = <1000000>;
			opp-supported-hw = <0x8>, <0x3>;
			clock-latency-ns = <150000>;
			opp-suspend;
		};
	};

	pmu {
		compatible = "arm,cortex-a53-pmu";
		interrupts = <GIC_PPI 7 IRQ_TYPE_LEVEL_HIGH>;
		interrupt-parent = <&gic>;
		interrupt-affinity = <&A53_0>, <&A53_1>, <&A53_2>, <&A53_3>;
	};

	psci {
		compatible = "arm,psci-1.0";
		method = "smc";
	};

	thermal-zones {
		cpu_thermal: cpu-thermal {
			polling-delay-passive = <250>;
			polling-delay = <2000>;
			thermal-sensors = <&tmu 0>;

			trips {
				cpu_alert: cpu-alert {
					temperature = <80000>;
					hysteresis = <2000>;
					type = "passive";
				};

				cpu-crit {
					temperature = <90000>;
					hysteresis = <2000>;
					type = "critical";
				};
			};

			cooling-maps {
				map0 {
					trip = <&cpu_alert>;
					cooling-device =
						<&A53_0 THERMAL_NO_LIMIT THERMAL_NO_LIMIT>,
						<&A53_1 THERMAL_NO_LIMIT THERMAL_NO_LIMIT>,
						<&A53_2 THERMAL_NO_LIMIT THERMAL_NO_LIMIT>,
						<&A53_3 THERMAL_NO_LIMIT THERMAL_NO_LIMIT>;
				};
			};
		};
	};

	timer {
		compatible = "arm,armv8-timer";
		interrupts = <GIC_PPI 13 IRQ_TYPE_LEVEL_LOW>, /* Physical Secure */
		             <GIC_PPI 14 IRQ_TYPE_LEVEL_LOW>, /* Physical Non-Secure */
		             <GIC_PPI 11 IRQ_TYPE_LEVEL_LOW>, /* Virtual */
		             <GIC_PPI 10 IRQ_TYPE_LEVEL_LOW>; /* Hypervisor */
		interrupt-parent = <&gic>;
		arm,no-tick-in-suspend;
	};

	busfreq { /* BUSFREQ */
		compatible = "fsl,imx_busfreq";
		clocks = <&clk IMX8MQ_DRAM_PLL_OUT>, <&clk IMX8MQ_CLK_DRAM_ALT>,
			 <&clk IMX8MQ_CLK_DRAM_APB>, <&clk IMX8MQ_CLK_DRAM_APB>,
			 <&clk IMX8MQ_CLK_DRAM_CORE>, <&clk IMX8MQ_CLK_DRAM_ALT_ROOT>,
			 <&clk IMX8MQ_SYS1_PLL_40M>, <&clk IMX8MQ_SYS1_PLL_400M>,
			 <&clk IMX8MQ_SYS1_PLL_100M>, <&clk IMX8MQ_SYS1_PLL_800M>,
			 <&clk IMX8MQ_CLK_NOC>, <&clk IMX8MQ_CLK_MAIN_AXI>,
			 <&clk IMX8MQ_CLK_AHB>, <&clk IMX8MQ_CLK_25M>,
			 <&clk IMX8MQ_SYS2_PLL_333M>, <&clk IMX8MQ_SYS1_PLL_133M>;
		clock-names = "dram_pll", "dram_alt_src", "dram_apb_src", "dram_apb_pre_div",
			      "dram_core", "dram_alt_root", "sys1_pll_40m", "sys1_pll_400m",
			      "sys1_pll_100m", "sys1_pll_800m", "noc_div", "main_axi_src",
			      "ahb_div", "osc_25m", "sys2_pll_333m", "sys1_pll_133m";
		interrupts = <GIC_SPI 102 IRQ_TYPE_LEVEL_HIGH>, <GIC_SPI 109 IRQ_TYPE_LEVEL_HIGH>,
			     <GIC_SPI 110 IRQ_TYPE_LEVEL_HIGH>, <GIC_SPI 111 IRQ_TYPE_LEVEL_HIGH>;
		interrupt-name = "irq_busfreq_0", "irq_busfreq_1", "irq_busfreq_2", "irq_busfreq_3";
	};

	soc@0 {
		compatible = "fsl,imx8mq-soc", "simple-bus";
		#address-cells = <1>;
		#size-cells = <1>;
		ranges = <0x0 0x0 0x0 0x3e000000>;
		dma-ranges = <0x40000000 0x0 0x40000000 0xc0000000>;
		nvmem-cells = <&imx8mq_uid>;
		nvmem-cell-names = "soc_unique_id";

		caam_sm: caam-sm@100000 {
			compatible = "fsl,imx6q-caam-sm";
			reg = <0x100000 0x8000>;
		};

		bus@30000000 { /* AIPS1 */
			compatible = "fsl,aips-bus", "simple-bus";
			reg = <0x30000000 0x400000>;
			#address-cells = <1>;
			#size-cells = <1>;
			ranges = <0x30000000 0x30000000 0x400000>;

			sai1: sai@30010000 {
				#sound-dai-cells = <0>;
				compatible = "fsl,imx8mq-sai",
					     "fsl,imx6sx-sai";
				reg = <0x30010000 0x10000>;
				interrupts = <GIC_SPI 95 IRQ_TYPE_LEVEL_HIGH>;
				clocks = <&clk IMX8MQ_CLK_SAI1_IPG>,
					<&clk IMX8MQ_CLK_DUMMY>,
					<&clk IMX8MQ_CLK_SAI1_ROOT>,
					<&clk IMX8MQ_CLK_DUMMY>, <&clk IMX8MQ_CLK_DUMMY>;
				clock-names = "bus", "mclk0", "mclk1", "mclk2", "mclk3";
				dmas = <&sdma2 8 1 0>, <&sdma2 9 1 0>;
				dma-names = "rx", "tx";
				fsl,dataline = <0 0xff 0xff>;
				status = "disabled";
			};

			sai6: sai@30030000 {
				#sound-dai-cells = <0>;
				compatible = "fsl,imx8mq-sai",
					     "fsl,imx6sx-sai";
				reg = <0x30030000 0x10000>;
				interrupts = <GIC_SPI 90 IRQ_TYPE_LEVEL_HIGH>;
				clocks = <&clk IMX8MQ_CLK_SAI6_IPG>,
					<&clk IMX8MQ_CLK_DUMMY>,
					<&clk IMX8MQ_CLK_SAI6_ROOT>,
					<&clk IMX8MQ_CLK_DUMMY>, <&clk IMX8MQ_CLK_DUMMY>;
				clock-names = "bus", "mclk0", "mclk1", "mclk2", "mclk3";
				dmas = <&sdma2 4 24 0>, <&sdma2 5 24 0>;
				dma-names = "rx", "tx";
				fsl,shared-interrupt;
				status = "disabled";
			};

			sai5: sai@30040000 {
				#sound-dai-cells = <0>;
				compatible = "fsl,imx8mq-sai",
					     "fsl,imx6sx-sai";
				reg = <0x30040000 0x10000>;
				interrupts = <GIC_SPI 90 IRQ_TYPE_LEVEL_HIGH>;
				clocks = <&clk IMX8MQ_CLK_SAI5_IPG>,
					<&clk IMX8MQ_CLK_DUMMY>,
					<&clk IMX8MQ_CLK_SAI5_ROOT>,
					<&clk IMX8MQ_CLK_DUMMY>, <&clk IMX8MQ_CLK_DUMMY>;
				clock-names = "bus", "mclk0", "mclk1", "mclk2", "mclk3";
				dmas = <&sdma2 2 24 0>, <&sdma2 3 24 0>;
				dma-names = "rx", "tx";
				fsl,shared-interrupt;
				fsl,dataline = <0 0xf 0xf>;
				status = "disabled";
			};

			sai4: sai@30050000 {
				#sound-dai-cells = <0>;
				compatible = "fsl,imx8mq-sai",
					     "fsl,imx6sx-sai";
				reg = <0x30050000 0x10000>;
				interrupts = <GIC_SPI 100 IRQ_TYPE_LEVEL_HIGH>;
				clocks = <&clk IMX8MQ_CLK_SAI4_IPG>,
					<&clk IMX8MQ_CLK_DUMMY>,
					<&clk IMX8MQ_CLK_SAI4_ROOT>,
					<&clk IMX8MQ_CLK_DUMMY>, <&clk IMX8MQ_CLK_DUMMY>;
				clock-names = "bus", "mclk0", "mclk1", "mclk2", "mclk3";
				dmas = <&sdma2 0 24 0>, <&sdma2 1 24 0>;
				dma-names = "rx", "tx";
				fsl,dataline = <0 0x0 0xf>;
				status = "disabled";
			};

			gpio1: gpio@30200000 {
				compatible = "fsl,imx8mq-gpio", "fsl,imx35-gpio";
				reg = <0x30200000 0x10000>;
				interrupts = <GIC_SPI 64 IRQ_TYPE_LEVEL_HIGH>,
				             <GIC_SPI 65 IRQ_TYPE_LEVEL_HIGH>;
				clocks = <&clk IMX8MQ_CLK_GPIO1_ROOT>;
				gpio-controller;
				#gpio-cells = <2>;
				interrupt-controller;
				#interrupt-cells = <2>;
				gpio-ranges = <&iomuxc 0 10 30>;
			};

			gpio2: gpio@30210000 {
				compatible = "fsl,imx8mq-gpio", "fsl,imx35-gpio";
				reg = <0x30210000 0x10000>;
				interrupts = <GIC_SPI 66 IRQ_TYPE_LEVEL_HIGH>,
				             <GIC_SPI 67 IRQ_TYPE_LEVEL_HIGH>;
				clocks = <&clk IMX8MQ_CLK_GPIO2_ROOT>;
				gpio-controller;
				#gpio-cells = <2>;
				interrupt-controller;
				#interrupt-cells = <2>;
				gpio-ranges = <&iomuxc 0 40 21>;
			};

			gpio3: gpio@30220000 {
				compatible = "fsl,imx8mq-gpio", "fsl,imx35-gpio";
				reg = <0x30220000 0x10000>;
				interrupts = <GIC_SPI 68 IRQ_TYPE_LEVEL_HIGH>,
				             <GIC_SPI 69 IRQ_TYPE_LEVEL_HIGH>;
				clocks = <&clk IMX8MQ_CLK_GPIO3_ROOT>;
				gpio-controller;
				#gpio-cells = <2>;
				interrupt-controller;
				#interrupt-cells = <2>;
				gpio-ranges = <&iomuxc 0 61 26>;
			};

			gpio4: gpio@30230000 {
				compatible = "fsl,imx8mq-gpio", "fsl,imx35-gpio";
				reg = <0x30230000 0x10000>;
				interrupts = <GIC_SPI 70 IRQ_TYPE_LEVEL_HIGH>,
				             <GIC_SPI 71 IRQ_TYPE_LEVEL_HIGH>;
				clocks = <&clk IMX8MQ_CLK_GPIO4_ROOT>;
				gpio-controller;
				#gpio-cells = <2>;
				interrupt-controller;
				#interrupt-cells = <2>;
				gpio-ranges = <&iomuxc 0 87 32>;
			};

			gpio5: gpio@30240000 {
				compatible = "fsl,imx8mq-gpio", "fsl,imx35-gpio";
				reg = <0x30240000 0x10000>;
				interrupts = <GIC_SPI 72 IRQ_TYPE_LEVEL_HIGH>,
				             <GIC_SPI 73 IRQ_TYPE_LEVEL_HIGH>;
				clocks = <&clk IMX8MQ_CLK_GPIO5_ROOT>;
				gpio-controller;
				#gpio-cells = <2>;
				interrupt-controller;
				#interrupt-cells = <2>;
				gpio-ranges = <&iomuxc 0 119 30>;
			};

			tmu: tmu@30260000 {
				compatible = "fsl,imx8mq-tmu";
				reg = <0x30260000 0x10000>;
				interrupts = <GIC_SPI 49 IRQ_TYPE_LEVEL_HIGH>;
				clocks = <&clk IMX8MQ_CLK_TMU_ROOT>;
				little-endian;
				fsl,tmu-range = <0xb0000 0xa0026 0x80048 0x70061>;
				fsl,tmu-calibration = <0x00000000 0x00000023
						       0x00000001 0x00000029
						       0x00000002 0x0000002f
						       0x00000003 0x00000035
						       0x00000004 0x0000003d
						       0x00000005 0x00000043
						       0x00000006 0x0000004b
						       0x00000007 0x00000051
						       0x00000008 0x00000057
						       0x00000009 0x0000005f
						       0x0000000a 0x00000067
						       0x0000000b 0x0000006f

						       0x00010000 0x0000001b
						       0x00010001 0x00000023
						       0x00010002 0x0000002b
						       0x00010003 0x00000033
						       0x00010004 0x0000003b
						       0x00010005 0x00000043
						       0x00010006 0x0000004b
						       0x00010007 0x00000055
						       0x00010008 0x0000005d
						       0x00010009 0x00000067
						       0x0001000a 0x00000070

						       0x00020000 0x00000017
						       0x00020001 0x00000023
						       0x00020002 0x0000002d
						       0x00020003 0x00000037
						       0x00020004 0x00000041
						       0x00020005 0x0000004b
						       0x00020006 0x00000057
						       0x00020007 0x00000063
						       0x00020008 0x0000006f

						       0x00030000 0x00000015
						       0x00030001 0x00000021
						       0x00030002 0x0000002d
						       0x00030003 0x00000039
						       0x00030004 0x00000045
						       0x00030005 0x00000053
						       0x00030006 0x0000005f
						       0x00030007 0x00000071>;
				#thermal-sensor-cells =  <0>;
			};

			wdog1: watchdog@30280000 {
				compatible = "fsl,imx8mq-wdt", "fsl,imx21-wdt";
				reg = <0x30280000 0x10000>;
				interrupts = <GIC_SPI 78 IRQ_TYPE_LEVEL_HIGH>;
				clocks = <&clk IMX8MQ_CLK_WDOG1_ROOT>;
				status = "disabled";
			};

			wdog2: watchdog@30290000 {
				compatible = "fsl,imx8mq-wdt", "fsl,imx21-wdt";
				reg = <0x30290000 0x10000>;
				interrupts = <GIC_SPI 79 IRQ_TYPE_LEVEL_HIGH>;
				clocks = <&clk IMX8MQ_CLK_WDOG2_ROOT>;
				status = "disabled";
			};

			wdog3: watchdog@302a0000 {
				compatible = "fsl,imx8mq-wdt", "fsl,imx21-wdt";
				reg = <0x302a0000 0x10000>;
				interrupts = <GIC_SPI 10 IRQ_TYPE_LEVEL_HIGH>;
				clocks = <&clk IMX8MQ_CLK_WDOG3_ROOT>;
				status = "disabled";
			};

			sdma2: dma-controller@302c0000 {
				compatible = "fsl,imx8mq-sdma","fsl,imx7d-sdma";
				reg = <0x302c0000 0x10000>;
				interrupts = <GIC_SPI 103 IRQ_TYPE_LEVEL_HIGH>;
				clocks = <&clk IMX8MQ_CLK_SDMA2_ROOT>,
					 <&clk IMX8MQ_CLK_SDMA2_ROOT>;
				clock-names = "ipg", "ahb";
				#dma-cells = <3>;
				fsl,sdma-ram-script-name = "imx/sdma/sdma-imx7d.bin";
			};

			lcdif: lcd-controller@30320000 {
				compatible = "fsl,imx8mq-lcdif", "fsl,imx28-lcdif";
				reg = <0x30320000 0x10000>;
				interrupts = <GIC_SPI 5 IRQ_TYPE_LEVEL_HIGH>;
				clocks = <&clk IMX8MQ_CLK_LCDIF_PIXEL>;
				clock-names = "pix";
				assigned-clocks = <&clk IMX8MQ_VIDEO_PLL1_REF_SEL>,
						  <&clk IMX8MQ_VIDEO_PLL1_BYPASS>,
						  <&clk IMX8MQ_CLK_LCDIF_PIXEL>,
						  <&clk IMX8MQ_VIDEO_PLL1>;
				assigned-clock-parents = <&clk IMX8MQ_CLK_25M>,
						  <&clk IMX8MQ_VIDEO_PLL1>,
						  <&clk IMX8MQ_VIDEO_PLL1_OUT>;
				assigned-clock-rates = <0>, <0>, <0>, <594000000>;
				status = "disabled";

				port@0 {
					lcdif_mipi_dsi: endpoint {
						remote-endpoint = <&mipi_dsi_lcdif_in>;
					};
				};
			};

			iomuxc: pinctrl@30330000 {
				compatible = "fsl,imx8mq-iomuxc";
				reg = <0x30330000 0x10000>;
			};

			iomuxc_gpr: syscon@30340000 {
				compatible = "fsl,imx8mq-iomuxc-gpr", "fsl,imx6q-iomuxc-gpr",
					     "syscon", "simple-mfd";
				reg = <0x30340000 0x10000>;

				mux: mux-controller {
					compatible = "mmio-mux";
					#mux-control-cells = <1>;
					mux-reg-masks = <0x34 0x00000004>; /* MIPI_MUX_SEL */
				};
			};

			ocotp: efuse@30350000 {
				compatible = "fsl,imx8mq-ocotp", "syscon";
				reg = <0x30350000 0x10000>;
				clocks = <&clk IMX8MQ_CLK_OCOTP_ROOT>;
				#address-cells = <1>;
				#size-cells = <1>;

				imx8mq_uid: soc-uid@410 {
					reg = <0x4 0x8>;
				};

				cpu_speed_grade: speed-grade@10 {
					reg = <0x10 4>;
				};

				fec_mac_address: mac-address@640 {
					reg = <0x90 6>;
				};
			};

			anatop: syscon@30360000 {
				compatible = "fsl,imx8mq-anatop", "syscon";
				reg = <0x30360000 0x10000>;
				interrupts = <GIC_SPI 49 IRQ_TYPE_LEVEL_HIGH>;
			};

			irq_sec_vio: caam_secvio {
				compatible = "fsl,imx6q-caam-secvio";
				interrupts = <GIC_SPI 20 IRQ_TYPE_LEVEL_HIGH>;
				jtag-tamper = "disabled";
				watchdog-tamper = "enabled";
				internal-boot-tamper = "enabled";
				external-pin-tamper = "disabled";
			};

			caam_snvs: caam-snvs@30370000 {
				compatible = "fsl,imx6q-caam-snvs";
				reg = <0x30370000 0x10000>;
				clocks = <&clk IMX8MQ_CLK_SNVS_ROOT>;
				clock-names = "ipg";
			};

			snvs: snvs@30370000 {
				compatible = "fsl,sec-v4.0-mon", "syscon", "simple-mfd";
				reg = <0x30370000 0x10000>;

				snvs_rtc: snvs-rtc-lp{
					compatible = "fsl,sec-v4.0-mon-rtc-lp";
					regmap =<&snvs>;
					offset = <0x34>;
					interrupts = <GIC_SPI 19 IRQ_TYPE_LEVEL_HIGH>,
						<GIC_SPI 20 IRQ_TYPE_LEVEL_HIGH>;
					clocks = <&clk IMX8MQ_CLK_SNVS_ROOT>;
					clock-names = "snvs-rtc";
				};

				snvs_pwrkey: snvs-powerkey {
					compatible = "fsl,sec-v4.0-pwrkey";
					regmap = <&snvs>;
					interrupts = <GIC_SPI 4 IRQ_TYPE_LEVEL_HIGH>;
					clocks = <&clk IMX8MQ_CLK_SNVS_ROOT>;
					clock-names = "snvs-pwrkey";
					linux,keycode = <KEY_POWER>;
					wakeup-source;
					status = "disabled";
				};
			};

			clk: clock-controller@30380000 {
				compatible = "fsl,imx8mq-ccm";
				reg = <0x30380000 0x10000>;
				interrupts = <GIC_SPI 85 IRQ_TYPE_LEVEL_HIGH>,
				             <GIC_SPI 86 IRQ_TYPE_LEVEL_HIGH>;
				#clock-cells = <1>;
				clocks = <&ckil>, <&osc_25m>, <&osc_27m>,
				         <&clk_ext1>, <&clk_ext2>,
				         <&clk_ext3>, <&clk_ext4>;
				clock-names = "ckil", "osc_25m", "osc_27m",
				              "clk_ext1", "clk_ext2",
				              "clk_ext3", "clk_ext4";
				assigned-clocks = <&clk IMX8MQ_CLK_A53_SRC>,
						  <&clk IMX8MQ_CLK_A53_CORE>,
						  <&clk IMX8MQ_CLK_NAND_USDHC_BUS>,
						  <&clk IMX8MQ_CLK_NOC>,
						  <&clk IMX8MQ_CLK_AUDIO_AHB>,
						  <&clk IMX8MQ_AUDIO_PLL1>,
						  <&clk IMX8MQ_AUDIO_PLL2>;
				assigned-clock-rates = <0>, <0>, <266000000>,
						       <800000000>, <0>,
						       <786432000>,
						       <722534400>;
				assigned-clock-parents = <&clk IMX8MQ_SYS1_PLL_800M>,
							 <&clk IMX8MQ_ARM_PLL_OUT>,
							 <0>,
							 <&clk IMX8MQ_SYS1_PLL_800M>,
							 <&clk IMX8MQ_SYS2_PLL_500M>;
			};

			src: reset-controller@30390000 {
				compatible = "fsl,imx8mq-src", "syscon";
				reg = <0x30390000 0x10000>;
				interrupts = <GIC_SPI 89 IRQ_TYPE_LEVEL_HIGH>;
				#reset-cells = <1>;
			};

			gpc: gpc@303a0000 {
				compatible = "fsl,imx8mq-gpc";
				reg = <0x303a0000 0x10000>;
				interrupts = <GIC_SPI 87 IRQ_TYPE_LEVEL_HIGH>;
				interrupt-parent = <&gic>;
				interrupt-controller;
				broken-wake-request-signals;
				#interrupt-cells = <3>;

				pgc {
					#address-cells = <1>;
					#size-cells = <0>;

					pgc_mipi: power-domain@0 {
						#power-domain-cells = <0>;
						reg = <IMX8M_POWER_DOMAIN_MIPI>;
					};

					/*
					 * As per comment in ATF source code:
					 *
					 * PCIE1 and PCIE2 share the
					 * same reset signal, if we
					 * power down PCIE2, PCIE1
					 * will be held in reset too.
					 *
					 * So instead of creating two
					 * separate power domains for
					 * PCIE1 and PCIE2 we create a
					 * link between both and use
					 * it as a shared PCIE power
					 * domain.
					 */
					pgc_pcie: power-domain@1 {
						#power-domain-cells = <0>;
						reg = <IMX8M_POWER_DOMAIN_PCIE1>;
						power-domains = <&pgc_pcie2>;
					};

					pgc_otg1: power-domain@2 {
						#power-domain-cells = <0>;
						reg = <IMX8M_POWER_DOMAIN_USB_OTG1>;
					};

					pgc_otg2: power-domain@3 {
						#power-domain-cells = <0>;
						reg = <IMX8M_POWER_DOMAIN_USB_OTG2>;
					};

					pgc_ddr1: power-domain@4 {
						#power-domain-cells = <0>;
						reg = <IMX8M_POWER_DOMAIN_DDR1>;
					};

					pgc_gpu: power-domain@5 {
						#power-domain-cells = <0>;
						reg = <IMX8M_POWER_DOMAIN_GPU>;
						clocks = <&clk IMX8MQ_CLK_GPU_ROOT>,
						         <&clk IMX8MQ_CLK_GPU_SHADER_DIV>,
							 <&clk IMX8MQ_CLK_GPU_AXI>,
						         <&clk IMX8MQ_CLK_GPU_AHB>;
					};

					pgc_vpu: power-domain@6 {
						#power-domain-cells = <0>;
						reg = <IMX8M_POWER_DOMAIN_VPU>;
						clocks = <&clk IMX8MQ_CLK_VPU_DEC_ROOT>;
					};

					pgc_disp: power-domain@7 {
						#power-domain-cells = <0>;
						reg = <IMX8M_POWER_DOMAIN_DISP>;
					};

					pgc_mipi_csi1: power-domain@8 {
						#power-domain-cells = <0>;
						reg = <IMX8M_POWER_DOMAIN_MIPI_CSI1>;
					};

					pgc_mipi_csi2: power-domain@9 {
						#power-domain-cells = <0>;
						reg = <IMX8M_POWER_DOMAIN_MIPI_CSI2>;
					};

					pgc_pcie2: power-domain@a {
						#power-domain-cells = <0>;
						reg = <IMX8M_POWER_DOMAIN_PCIE2>;
					};
				};
			};
		};

		bus@30400000 { /* AIPS2 */
			compatible = "fsl,aips-bus", "simple-bus";
			reg = <0x30400000 0x400000>;
			#address-cells = <1>;
			#size-cells = <1>;
			ranges = <0x30400000 0x30400000 0x400000>;

			pwm1: pwm@30660000 {
				compatible = "fsl,imx8mq-pwm", "fsl,imx27-pwm";
				reg = <0x30660000 0x10000>;
				interrupts = <GIC_SPI 81 IRQ_TYPE_LEVEL_HIGH>;
				clocks = <&clk IMX8MQ_CLK_PWM1_ROOT>,
				         <&clk IMX8MQ_CLK_PWM1_ROOT>;
				clock-names = "ipg", "per";
				#pwm-cells = <2>;
				status = "disabled";
			};

			pwm2: pwm@30670000 {
				compatible = "fsl,imx8mq-pwm", "fsl,imx27-pwm";
				reg = <0x30670000 0x10000>;
				interrupts = <GIC_SPI 82 IRQ_TYPE_LEVEL_HIGH>;
				clocks = <&clk IMX8MQ_CLK_PWM2_ROOT>,
				         <&clk IMX8MQ_CLK_PWM2_ROOT>;
				clock-names = "ipg", "per";
				#pwm-cells = <2>;
				status = "disabled";
			};

			pwm3: pwm@30680000 {
				compatible = "fsl,imx8mq-pwm", "fsl,imx27-pwm";
				reg = <0x30680000 0x10000>;
				interrupts = <GIC_SPI 83 IRQ_TYPE_LEVEL_HIGH>;
				clocks = <&clk IMX8MQ_CLK_PWM3_ROOT>,
				         <&clk IMX8MQ_CLK_PWM3_ROOT>;
				clock-names = "ipg", "per";
				#pwm-cells = <2>;
				status = "disabled";
			};

			pwm4: pwm@30690000 {
				compatible = "fsl,imx8mq-pwm", "fsl,imx27-pwm";
				reg = <0x30690000 0x10000>;
				interrupts = <GIC_SPI 84 IRQ_TYPE_LEVEL_HIGH>;
				clocks = <&clk IMX8MQ_CLK_PWM4_ROOT>,
				         <&clk IMX8MQ_CLK_PWM4_ROOT>;
				clock-names = "ipg", "per";
				#pwm-cells = <2>;
				status = "disabled";
			};

			system_counter: timer@306a0000 {
				compatible = "nxp,sysctr-timer";
				reg = <0x306a0000 0x20000>;
				interrupts = <GIC_SPI 47 IRQ_TYPE_LEVEL_HIGH>;
				clocks = <&osc_25m>;
				clock-names = "per";
			};
		};

		bus@30800000 { /* AIPS3 */
			compatible = "fsl,aips-bus", "simple-bus";
			reg = <0x30800000 0x400000>;
			#address-cells = <1>;
			#size-cells = <1>;
			ranges = <0x30800000 0x30800000 0x400000>,
				 <0x08000000 0x08000000 0x10000000>;

			spdif1: spdif@30810000 {
				compatible = "fsl,imx8mm-spdif", "fsl,imx35-spdif";
				reg = <0x30810000 0x10000>;
				interrupts = <GIC_SPI 6 IRQ_TYPE_LEVEL_HIGH>;
				clocks = <&clk IMX8MQ_CLK_IPG_ROOT>, /* core */
					<&clk IMX8MQ_CLK_25M>, /* rxtx0 */
					<&clk IMX8MQ_CLK_SPDIF1>, /* rxtx1 */
					<&clk IMX8MQ_CLK_DUMMY>, /* rxtx2 */
					<&clk IMX8MQ_CLK_DUMMY>, /* rxtx3 */
					<&clk IMX8MQ_CLK_DUMMY>, /* rxtx4 */
					<&clk IMX8MQ_CLK_IPG_ROOT>, /* rxtx5 */
					<&clk IMX8MQ_CLK_DUMMY>, /* rxtx6 */
					<&clk IMX8MQ_CLK_DUMMY>, /* rxtx7 */
					<&clk IMX8MQ_CLK_DUMMY>; /* spba */
				clock-names = "core", "rxtx0",
					      "rxtx1", "rxtx2",
					      "rxtx3", "rxtx4",
					      "rxtx5", "rxtx6",
					      "rxtx7", "spba";
				dmas = <&sdma1 8 18 0>, <&sdma1 9 18 0>;
				dma-names = "rx", "tx";
				status = "disabled";
			};

			ecspi1: spi@30820000 {
				#address-cells = <1>;
				#size-cells = <0>;
				compatible = "fsl,imx8mq-ecspi", "fsl,imx51-ecspi";
				reg = <0x30820000 0x10000>;
				interrupts = <GIC_SPI 31 IRQ_TYPE_LEVEL_HIGH>;
				clocks = <&clk IMX8MQ_CLK_ECSPI1_ROOT>,
					 <&clk IMX8MQ_CLK_ECSPI1_ROOT>;
				clock-names = "ipg", "per";
				status = "disabled";
			};

			ecspi2: spi@30830000 {
				#address-cells = <1>;
				#size-cells = <0>;
				compatible = "fsl,imx8mq-ecspi", "fsl,imx51-ecspi";
				reg = <0x30830000 0x10000>;
				interrupts = <GIC_SPI 32 IRQ_TYPE_LEVEL_HIGH>;
				clocks = <&clk IMX8MQ_CLK_ECSPI2_ROOT>,
					 <&clk IMX8MQ_CLK_ECSPI2_ROOT>;
				clock-names = "ipg", "per";
				status = "disabled";
			};

			ecspi3: spi@30840000 {
				#address-cells = <1>;
				#size-cells = <0>;
				compatible = "fsl,imx8mq-ecspi", "fsl,imx51-ecspi";
				reg = <0x30840000 0x10000>;
				interrupts = <GIC_SPI 33 IRQ_TYPE_LEVEL_HIGH>;
				clocks = <&clk IMX8MQ_CLK_ECSPI3_ROOT>,
					 <&clk IMX8MQ_CLK_ECSPI3_ROOT>;
				clock-names = "ipg", "per";
				status = "disabled";
			};

			uart1: serial@30860000 {
				compatible = "fsl,imx8mq-uart",
				             "fsl,imx6q-uart";
				reg = <0x30860000 0x10000>;
				interrupts = <GIC_SPI 26 IRQ_TYPE_LEVEL_HIGH>;
				clocks = <&clk IMX8MQ_CLK_UART1_ROOT>,
				         <&clk IMX8MQ_CLK_UART1_ROOT>;
				clock-names = "ipg", "per";
				status = "disabled";
			};

			uart3: serial@30880000 {
				compatible = "fsl,imx8mq-uart",
				             "fsl,imx6q-uart";
				reg = <0x30880000 0x10000>;
				interrupts = <GIC_SPI 28 IRQ_TYPE_LEVEL_HIGH>;
				clocks = <&clk IMX8MQ_CLK_UART3_ROOT>,
				         <&clk IMX8MQ_CLK_UART3_ROOT>;
				clock-names = "ipg", "per";
				dmas = <&sdma1 26 4 0>, <&sdma1 27 4 0>;
				dma-names = "rx", "tx";
				status = "disabled";
			};

			uart2: serial@30890000 {
				compatible = "fsl,imx8mq-uart",
				             "fsl,imx6q-uart";
				reg = <0x30890000 0x10000>;
				interrupts = <GIC_SPI 27 IRQ_TYPE_LEVEL_HIGH>;
				clocks = <&clk IMX8MQ_CLK_UART2_ROOT>,
				         <&clk IMX8MQ_CLK_UART2_ROOT>;
				clock-names = "ipg", "per";
				dmas = <&sdma1 24 4 0>, <&sdma1 25 4 0>;
				dma-names = "rx", "tx";
				status = "disabled";
			};

			spdif2: spdif@308a0000 {
				compatible = "fsl,imx8mm-spdif", "fsl,imx35-spdif";
				reg = <0x308a0000 0x10000>;
				interrupts = <GIC_SPI 13 IRQ_TYPE_LEVEL_HIGH>;
				clocks = <&clk IMX8MQ_CLK_IPG_ROOT>, /* core */
					<&clk IMX8MQ_CLK_25M>, /* rxtx0 */
					<&clk IMX8MQ_CLK_SPDIF2>, /* rxtx1 */
					<&clk IMX8MQ_CLK_DUMMY>, /* rxtx2 */
					<&clk IMX8MQ_CLK_DUMMY>, /* rxtx3 */
					<&clk IMX8MQ_CLK_DUMMY>, /* rxtx4 */
					<&clk IMX8MQ_CLK_IPG_ROOT>, /* rxtx5 */
					<&clk IMX8MQ_CLK_DUMMY>, /* rxtx6 */
					<&clk IMX8MQ_CLK_DUMMY>, /* rxtx7 */
					<&clk IMX8MQ_CLK_DUMMY>; /* spba */
				clock-names = "core", "rxtx0",
					      "rxtx1", "rxtx2",
					      "rxtx3", "rxtx4",
					      "rxtx5", "rxtx6",
					      "rxtx7", "spba";
				dmas = <&sdma1 16 18 0>, <&sdma1 17 18 0>;
				dma-names = "rx", "tx";
				status = "disabled";
			};

			sai2: sai@308b0000 {
				#sound-dai-cells = <0>;
				compatible = "fsl,imx8mq-sai";
				reg = <0x308b0000 0x10000>;
				interrupts = <GIC_SPI 96 IRQ_TYPE_LEVEL_HIGH>;
				clocks = <&clk IMX8MQ_CLK_SAI2_IPG>,
					 <&clk IMX8MQ_CLK_DUMMY>,
					 <&clk IMX8MQ_CLK_SAI2_ROOT>,
					 <&clk IMX8MQ_CLK_DUMMY>, <&clk IMX8MQ_CLK_DUMMY>;
				clock-names = "bus", "mclk0", "mclk1", "mclk2", "mclk3";
				dmas = <&sdma1 10 24 0>, <&sdma1 11 24 0>;
				dma-names = "rx", "tx";
				status = "disabled";
			};

			sai3: sai@308c0000 {
				#sound-dai-cells = <0>;
				compatible = "fsl,imx8mq-sai",
					     "fsl,imx6sx-sai";
				reg = <0x308c0000 0x10000>;
				interrupts = <GIC_SPI 50 IRQ_TYPE_LEVEL_HIGH>;
				clocks = <&clk IMX8MQ_CLK_SAI3_IPG>,
					<&clk IMX8MQ_CLK_DUMMY>,
					<&clk IMX8MQ_CLK_SAI3_ROOT>,
					<&clk IMX8MQ_CLK_DUMMY>, <&clk IMX8MQ_CLK_DUMMY>;
				clock-names = "bus", "mclk0", "mclk1", "mclk2", "mclk3";
				dmas = <&sdma1 12 24 0>, <&sdma1 13 24 0>;
				dma-names = "rx", "tx";
				status = "disabled";
			};

			crypto: crypto@30900000 {
				compatible = "fsl,sec-v4.0";
				#address-cells = <1>;
				#size-cells = <1>;
				reg = <0x30900000 0x40000>;
				ranges = <0 0x30900000 0x40000>;
				interrupts = <GIC_SPI 91 IRQ_TYPE_LEVEL_HIGH>;
				clocks = <&clk IMX8MQ_CLK_AHB>,
					 <&clk IMX8MQ_CLK_IPG_ROOT>;
				clock-names = "aclk", "ipg";

				sec_jr0: jr@1000 {
					compatible = "fsl,sec-v4.0-job-ring";
					reg = <0x1000 0x1000>;
					interrupts = <GIC_SPI 105 IRQ_TYPE_LEVEL_HIGH>;
				};

				sec_jr1: jr@2000 {
					compatible = "fsl,sec-v4.0-job-ring";
					reg = <0x2000 0x1000>;
					interrupts = <GIC_SPI 106 IRQ_TYPE_LEVEL_HIGH>;
				};

				sec_jr2: jr@3000 {
					compatible = "fsl,sec-v4.0-job-ring";
					reg = <0x3000 0x1000>;
					interrupts = <GIC_SPI 114 IRQ_TYPE_LEVEL_HIGH>;
				};
			};

			mipi_dsi: mipi-dsi@30a00000 {
				compatible = "fsl,imx8mq-nwl-dsi";
				reg = <0x30a00000 0x300>;
				clocks = <&clk IMX8MQ_CLK_DSI_CORE>,
					 <&clk IMX8MQ_CLK_DSI_AHB>,
					 <&clk IMX8MQ_CLK_DSI_IPG_DIV>,
					 <&clk IMX8MQ_CLK_DSI_PHY_REF>,
					 <&clk IMX8MQ_VIDEO_PLL1>,
					 <&clk IMX8MQ_CLK_LCDIF_PIXEL>;
				clock-names = "core", "rx_esc", "tx_esc", "phy_ref", "video_pll", "lcdif";
				assigned-clocks = <&clk IMX8MQ_CLK_DSI_PHY_REF>,
						  <&clk IMX8MQ_CLK_DSI_CORE>,
						  <&clk IMX8MQ_CLK_DSI_AHB>,
						  <&clk IMX8MQ_CLK_DSI_IPG_DIV>;
				assigned-clock-parents = <&clk IMX8MQ_VIDEO_PLL1_OUT>,
							 <&clk IMX8MQ_SYS1_PLL_266M>,
							 <&clk IMX8MQ_SYS1_PLL_80M>;
				assigned-clock-rates = <27000000>,
						       <266000000>,
						       <80000000>,
						       <20000000>;
				interrupts = <GIC_SPI 34 IRQ_TYPE_LEVEL_HIGH>;
				mux-controls = <&mux 0>;
				power-domains = <&pgc_mipi>;
				phys = <&dphy>;
				phy-names = "dphy";
				resets = <&src IMX8MQ_RESET_MIPI_DSI_RESET_BYTE_N>,
					 <&src IMX8MQ_RESET_MIPI_DSI_DPI_RESET_N>,
					 <&src IMX8MQ_RESET_MIPI_DSI_ESC_RESET_N>,
					 <&src IMX8MQ_RESET_MIPI_DSI_PCLK_RESET_N>;
				reset-names = "byte", "dpi", "esc", "pclk";
				status = "disabled";

				ports {
					#address-cells = <1>;
					#size-cells = <0>;

					port@0 {
						reg = <0>;
						#address-cells = <1>;
						#size-cells = <0>;
						mipi_dsi_lcdif_in: endpoint@0 {
							reg = <0>;
							remote-endpoint = <&lcdif_mipi_dsi>;
						};
					};
				};
			};

			dphy: dphy@30a00300 {
				compatible = "fsl,imx8mq-mipi-dphy";
				reg = <0x30a00300 0x100>;
				clocks = <&clk IMX8MQ_CLK_DSI_PHY_REF>;
				clock-names = "phy_ref";
				assigned-clocks = <&clk IMX8MQ_CLK_DSI_PHY_REF>;
				assigned-clock-parents = <&clk IMX8MQ_VIDEO_PLL1_OUT>;
				assigned-clock-rates = <24000000>;
				#phy-cells = <0>;
				power-domains = <&pgc_mipi>;
				status = "disabled";
			};

			i2c1: i2c@30a20000 {
				compatible = "fsl,imx8mq-i2c", "fsl,imx21-i2c";
				reg = <0x30a20000 0x10000>;
				interrupts = <GIC_SPI 35 IRQ_TYPE_LEVEL_HIGH>;
				clocks = <&clk IMX8MQ_CLK_I2C1_ROOT>;
				#address-cells = <1>;
				#size-cells = <0>;
				status = "disabled";
			};

			i2c2: i2c@30a30000 {
				compatible = "fsl,imx8mq-i2c", "fsl,imx21-i2c";
				reg = <0x30a30000 0x10000>;
				interrupts = <GIC_SPI 36 IRQ_TYPE_LEVEL_HIGH>;
				clocks = <&clk IMX8MQ_CLK_I2C2_ROOT>;
				#address-cells = <1>;
				#size-cells = <0>;
				status = "disabled";
			};

			i2c3: i2c@30a40000 {
				compatible = "fsl,imx8mq-i2c", "fsl,imx21-i2c";
				reg = <0x30a40000 0x10000>;
				interrupts = <GIC_SPI 37 IRQ_TYPE_LEVEL_HIGH>;
				clocks = <&clk IMX8MQ_CLK_I2C3_ROOT>;
				#address-cells = <1>;
				#size-cells = <0>;
				status = "disabled";
			};

			i2c4: i2c@30a50000 {
				compatible = "fsl,imx8mq-i2c", "fsl,imx21-i2c";
				reg = <0x30a50000 0x10000>;
				interrupts = <GIC_SPI 38 IRQ_TYPE_LEVEL_HIGH>;
				clocks = <&clk IMX8MQ_CLK_I2C4_ROOT>;
				#address-cells = <1>;
				#size-cells = <0>;
				status = "disabled";
			};

			uart4: serial@30a60000 {
				compatible = "fsl,imx8mq-uart",
				             "fsl,imx6q-uart";
				reg = <0x30a60000 0x10000>;
				interrupts = <GIC_SPI 29 IRQ_TYPE_LEVEL_HIGH>;
				clocks = <&clk IMX8MQ_CLK_UART4_ROOT>,
				         <&clk IMX8MQ_CLK_UART4_ROOT>;
				clock-names = "ipg", "per";
				dmas = <&sdma1 28 4 0>, <&sdma1 29 4 0>;
				dma-names = "rx", "tx";
				status = "disabled";
			};

			mipi_csi_1: mipi_csi1@30a70000 {
				compatible = "fsl,mxc-mipi-csi2_yav";
				reg = <0x30a70000 0x1000>;
				interrupts = <GIC_SPI 44 IRQ_TYPE_LEVEL_HIGH>;
				clocks = <&clk IMX8MQ_CLK_CSI1_CORE>,
						<&clk IMX8MQ_CLK_CSI1_ESC>,
						<&clk IMX8MQ_CLK_CSI1_PHY_REF>;
				clock-names = "clk_core", "clk_esc", "clk_pxl";
				assigned-clocks = <&clk IMX8MQ_CLK_CSI1_CORE>,
						  <&clk IMX8MQ_CLK_CSI1_PHY_REF>,
						  <&clk IMX8MQ_CLK_CSI1_ESC>;
				assigned-clock-rates = <133000000>, <100000000>, <66000000>;
				power-domains = <&pgc_mipi_csi1>;
				csis-phy-reset = <&src 0x4c 7>;
				phy-gpr = <&iomuxc_gpr 0x88>;
				status = "disabled";
			};

			csi1_bridge: csi1_bridge@30a90000 {
				compatible = "fsl,imx8mq-csi", "fsl,imx6s-csi";
				reg = <0x30a90000 0x10000>;
				interrupts = <GIC_SPI 42 IRQ_TYPE_LEVEL_HIGH>;
				clocks = <&clk IMX8MQ_CLK_DUMMY>,
					<&clk IMX8MQ_CLK_CSI1_ROOT>,
					<&clk IMX8MQ_CLK_DUMMY>;
				clock-names = "disp-axi", "csi_mclk", "disp_dcic";
				status = "disabled";
			};

			mu: mailbox@30aa0000 {
				compatible = "fsl,imx8mq-mu", "fsl,imx6sx-mu";
				reg = <0x30aa0000 0x10000>;
				interrupts = <GIC_SPI 88 IRQ_TYPE_LEVEL_HIGH>;
				clocks = <&clk IMX8MQ_CLK_MU_ROOT>;
				clock-names = "mu";
				#mbox-cells = <2>;
			};

			usdhc1: mmc@30b40000 {
				compatible = "fsl,imx8mq-usdhc",
				             "fsl,imx7d-usdhc";
				reg = <0x30b40000 0x10000>;
				interrupts = <GIC_SPI 22 IRQ_TYPE_LEVEL_HIGH>;
				clocks = <&clk IMX8MQ_CLK_IPG_ROOT>,
				         <&clk IMX8MQ_CLK_NAND_USDHC_BUS>,
				         <&clk IMX8MQ_CLK_USDHC1_ROOT>;
				clock-names = "ipg", "ahb", "per";
				fsl,tuning-start-tap = <20>;
				fsl,tuning-step = <2>;
				bus-width = <4>;
				status = "disabled";
			};

			usdhc2: mmc@30b50000 {
				compatible = "fsl,imx8mq-usdhc",
				             "fsl,imx7d-usdhc";
				reg = <0x30b50000 0x10000>;
				interrupts = <GIC_SPI 23 IRQ_TYPE_LEVEL_HIGH>;
				clocks = <&clk IMX8MQ_CLK_IPG_ROOT>,
				         <&clk IMX8MQ_CLK_NAND_USDHC_BUS>,
				         <&clk IMX8MQ_CLK_USDHC2_ROOT>;
				clock-names = "ipg", "ahb", "per";
				fsl,tuning-start-tap = <20>;
				fsl,tuning-step = <2>;
				bus-width = <4>;
				status = "disabled";
			};

			mipi_csi_2: mipi_csi2@30b60000 {
				compatible = "fsl,mxc-mipi-csi2_yav";
				reg = <0x30b60000 0x1000>;
				interrupts = <GIC_SPI 45 IRQ_TYPE_LEVEL_HIGH>;
				clocks = <&clk IMX8MQ_CLK_CSI2_CORE>,
						<&clk IMX8MQ_CLK_CSI2_ESC>,
						<&clk IMX8MQ_CLK_CSI2_PHY_REF>;
				clock-names = "clk_core", "clk_esc", "clk_pxl";
				assigned-clocks = <&clk IMX8MQ_CLK_CSI2_CORE>,
						  <&clk IMX8MQ_CLK_CSI2_PHY_REF>,
						  <&clk IMX8MQ_CLK_CSI2_ESC>;
				assigned-clock-rates = <133000000>, <100000000>, <66000000>;
				power-domains = <&pgc_mipi_csi2>;
				csis-phy-reset = <&src 0x50 7>;
				phy-gpr = <&iomuxc_gpr 0xa4>;
				status = "disabled";
			};

			csi2_bridge: csi2_bridge@30b80000 {
				compatible = "fsl,imx8mq-csi", "fsl,imx6s-csi";
				reg = <0x30b80000 0x10000>;
				interrupts = <GIC_SPI 43 IRQ_TYPE_LEVEL_HIGH>;
				clocks = <&clk IMX8MQ_CLK_DUMMY>,
					<&clk IMX8MQ_CLK_CSI2_ROOT>,
					<&clk IMX8MQ_CLK_DUMMY>;
				clock-names = "disp-axi", "csi_mclk", "disp_dcic";
				status = "disabled";
			};

			qspi0: spi@30bb0000 {
				#address-cells = <1>;
				#size-cells = <0>;
				compatible = "fsl,imx8mq-qspi", "fsl,imx7d-qspi";
				reg = <0x30bb0000 0x10000>,
				      <0x08000000 0x10000000>;
				reg-names = "QuadSPI", "QuadSPI-memory";
				interrupts = <GIC_SPI 107 IRQ_TYPE_LEVEL_HIGH>;
				clocks = <&clk IMX8MQ_CLK_QSPI_ROOT>,
					 <&clk IMX8MQ_CLK_QSPI_ROOT>;
				clock-names = "qspi_en", "qspi";
				status = "disabled";
			};

			sdma1: dma-controller@30bd0000 {
				compatible = "fsl,imx8mq-sdma","fsl,imx7d-sdma";
				reg = <0x30bd0000 0x10000>;
				interrupts = <GIC_SPI 2 IRQ_TYPE_LEVEL_HIGH>;
				clocks = <&clk IMX8MQ_CLK_SDMA1_ROOT>,
					 <&clk IMX8MQ_CLK_AHB>;
				clock-names = "ipg", "ahb";
				#dma-cells = <3>;
				fsl,sdma-ram-script-name = "imx/sdma/sdma-imx7d.bin";
			};

			fec1: ethernet@30be0000 {
				compatible = "fsl,imx8mq-fec", "fsl,imx6sx-fec";
				reg = <0x30be0000 0x10000>;
				interrupts = <GIC_SPI 118 IRQ_TYPE_LEVEL_HIGH>,
				             <GIC_SPI 119 IRQ_TYPE_LEVEL_HIGH>,
					     <GIC_SPI 120 IRQ_TYPE_LEVEL_HIGH>,
					     <GIC_SPI 121 IRQ_TYPE_LEVEL_HIGH>;
				clocks = <&clk IMX8MQ_CLK_ENET1_ROOT>,
				         <&clk IMX8MQ_CLK_ENET1_ROOT>,
				         <&clk IMX8MQ_CLK_ENET_TIMER>,
				         <&clk IMX8MQ_CLK_ENET_REF>,
				         <&clk IMX8MQ_CLK_ENET_PHY_REF>;
				clock-names = "ipg", "ahb", "ptp",
				              "enet_clk_ref", "enet_out";
				assigned-clocks = <&clk IMX8MQ_CLK_ENET_AXI>,
						  <&clk IMX8MQ_CLK_ENET_TIMER>,
						  <&clk IMX8MQ_CLK_ENET_REF>,
						  <&clk IMX8MQ_CLK_ENET_PHY_REF>;
				assigned-clock-parents = <&clk IMX8MQ_SYS1_PLL_266M>,
							 <&clk IMX8MQ_SYS2_PLL_100M>,
							 <&clk IMX8MQ_SYS2_PLL_125M>,
							 <&clk IMX8MQ_SYS2_PLL_50M>;
				assigned-clock-rates = <0>, <100000000>, <125000000>, <0>;
				fsl,num-tx-queues = <3>;
				fsl,num-rx-queues = <3>;
				nvmem-cells = <&fec_mac_address>;
				nvmem-cell-names = "mac-address";
				nvmem_macaddr_swap;
				fsl,stop-mode = <&iomuxc_gpr 0x10 3>;
				fsl,wakeup_irq = <2>;
				status = "disabled";
			};
		};

		noc: interconnect@32700000 {
			compatible = "fsl,imx8mq-noc", "fsl,imx8m-noc";
			reg = <0x32700000 0x100000>;
			clocks = <&clk IMX8MQ_CLK_NOC>;
			fsl,ddrc = <&ddrc>;
			#interconnect-cells = <1>;
			operating-points-v2 = <&noc_opp_table>;

			noc_opp_table: opp-table {
				compatible = "operating-points-v2";

				opp-133M {
					opp-hz = /bits/ 64 <133333333>;
				};
				opp-400M {
					opp-hz = /bits/ 64 <400000000>;
				};
				opp-800M {
					opp-hz = /bits/ 64 <800000000>;
				};
			};
		};

		bus@32c00000 { /* AIPS4 */
			compatible = "fsl,aips-bus", "simple-bus";
			reg = <0x32c00000 0x400000>;
			#address-cells = <1>;
			#size-cells = <1>;
			ranges = <0x32c00000 0x32c00000 0x400000>;

			hdmi: hdmi@32c00000 {
				reg = <0x32c00000 0x100000>,
					<0x32e40000 0x40000>;
				interrupts = <GIC_SPI 16 IRQ_TYPE_LEVEL_HIGH>,
							 <GIC_SPI 25 IRQ_TYPE_LEVEL_HIGH>;
				interrupt-names = "plug_in", "plug_out";
			};

			irqsteer: interrupt-controller@32e2d000 {
				compatible = "fsl,imx8m-irqsteer", "fsl,imx-irqsteer";
				reg = <0x32e2d000 0x1000>;
				interrupts = <GIC_SPI 18 IRQ_TYPE_LEVEL_HIGH>;
				clocks = <&clk IMX8MQ_CLK_DISP_APB_ROOT>;
				clock-names = "ipg";
				fsl,channel = <0>;
				fsl,num-irqs = <64>;
				interrupt-controller;
				#interrupt-cells = <1>;
			};

			dcss: display-controller@32e00000 {
				#address-cells = <1>;
				#size-cells = <0>;
				compatible = "nxp,imx8mq-dcss";
				reg = <0x32e00000 0x2d000>, <0x32e2f000 0x1000>;
				interrupts = <6>, <8>, <9>, <16>, <17>;
				interrupt-names = "ctxld", "ctxld_kick", "vblank",
								  "dtrc_ch1", "dtrc_ch2";
				interrupt-parent = <&irqsteer>;
				clocks = <&clk IMX8MQ_CLK_DISP_APB_ROOT>,
					 <&clk IMX8MQ_CLK_DISP_AXI_ROOT>,
					 <&clk IMX8MQ_CLK_DISP_RTRM_ROOT>,
					 <&clk IMX8MQ_VIDEO2_PLL_OUT>,
					 <&clk IMX8MQ_CLK_DISP_DTRC>,
					 <&clk IMX8MQ_VIDEO2_PLL1_REF_SEL>,
					 <&clk IMX8MQ_CLK_PHY_27MHZ>;
				clock-names = "apb", "axi", "rtrm", "pix", "dtrc", "pll_src",
						      "pll_phy_ref";
				assigned-clocks = <&clk IMX8MQ_CLK_DISP_AXI>,
						  <&clk IMX8MQ_CLK_DISP_RTRM>,
						  <&clk IMX8MQ_VIDEO2_PLL1_REF_SEL>;
				assigned-clock-parents = <&clk IMX8MQ_SYS1_PLL_800M>,
							 <&clk IMX8MQ_SYS1_PLL_800M>,
							 <&clk IMX8MQ_CLK_27M>;
				assigned-clock-rates = <800000000>,
							   <400000000>;
				status = "disabled";
			};
		};

		gpu: gpu@38000000 {
			compatible = "vivante,gc";
			reg = <0x38000000 0x40000>;
			interrupts = <GIC_SPI 3 IRQ_TYPE_LEVEL_HIGH>;
			clocks = <&clk IMX8MQ_CLK_GPU_ROOT>,
			         <&clk IMX8MQ_CLK_GPU_SHADER_DIV>,
			         <&clk IMX8MQ_CLK_GPU_AXI>,
			         <&clk IMX8MQ_CLK_GPU_AHB>;
			clock-names = "core", "shader", "bus", "reg";
			#cooling-cells = <2>;
			assigned-clocks = <&clk IMX8MQ_CLK_GPU_CORE_SRC>,
			                  <&clk IMX8MQ_CLK_GPU_SHADER_SRC>,
			                  <&clk IMX8MQ_CLK_GPU_AXI>,
			                  <&clk IMX8MQ_CLK_GPU_AHB>,
			                  <&clk IMX8MQ_GPU_PLL_BYPASS>;
			assigned-clock-parents = <&clk IMX8MQ_GPU_PLL_OUT>,
			                         <&clk IMX8MQ_GPU_PLL_OUT>,
			                         <&clk IMX8MQ_GPU_PLL_OUT>,
			                         <&clk IMX8MQ_GPU_PLL_OUT>,
			                         <&clk IMX8MQ_GPU_PLL>;
			assigned-clock-rates = <800000000>, <800000000>,
			                       <800000000>, <800000000>, <0>;
			power-domains = <&pgc_gpu>;
			status = "disabled";
		};

		usb_dwc3_0: usb@38100000 {
			compatible = "fsl,imx8mq-dwc3", "snps,dwc3";
			reg = <0x38100000 0x10000>;
			clocks = <&clk IMX8MQ_CLK_USB1_CTRL_ROOT>,
			         <&clk IMX8MQ_CLK_USB_CORE_REF>,
				 <&clk IMX8MQ_CLK_32K>;
			clock-names = "bus_early", "ref", "suspend";
			assigned-clocks = <&clk IMX8MQ_CLK_USB_BUS>,
			                  <&clk IMX8MQ_CLK_USB_CORE_REF>;
			assigned-clock-parents = <&clk IMX8MQ_SYS2_PLL_500M>,
			                         <&clk IMX8MQ_SYS1_PLL_100M>;
			assigned-clock-rates = <500000000>, <100000000>;
			interrupts = <GIC_SPI 40 IRQ_TYPE_LEVEL_HIGH>;
			phys = <&usb3_phy0>, <&usb3_phy0>;
			phy-names = "usb2-phy", "usb3-phy";
			power-domains = <&pgc_otg1>;
			usb3-resume-missing-cas;
			snps,power-down-scale = <2>;
			snps,parkmode-disable-ss-quirk;
			status = "disabled";
		};

		usb3_phy0: usb-phy@381f0040 {
			compatible = "fsl,imx8mq-usb-phy";
			reg = <0x381f0040 0x40>;
			clocks = <&clk IMX8MQ_CLK_USB1_PHY_ROOT>;
			clock-names = "phy";
			assigned-clocks = <&clk IMX8MQ_CLK_USB_PHY_REF>;
			assigned-clock-parents = <&clk IMX8MQ_SYS1_PLL_100M>;
			assigned-clock-rates = <100000000>;
			#phy-cells = <0>;
			status = "disabled";
		};

		usb_dwc3_1: usb@38200000 {
			compatible = "fsl,imx8mq-dwc3", "snps,dwc3";
			reg = <0x38200000 0x10000>;
			clocks = <&clk IMX8MQ_CLK_USB2_CTRL_ROOT>,
			         <&clk IMX8MQ_CLK_USB_CORE_REF>,
				 <&clk IMX8MQ_CLK_32K>;
			clock-names = "bus_early", "ref", "suspend";
			assigned-clocks = <&clk IMX8MQ_CLK_USB_BUS>,
			                  <&clk IMX8MQ_CLK_USB_CORE_REF>;
			assigned-clock-parents = <&clk IMX8MQ_SYS2_PLL_500M>,
			                         <&clk IMX8MQ_SYS1_PLL_100M>;
			assigned-clock-rates = <500000000>, <100000000>;
			interrupts = <GIC_SPI 41 IRQ_TYPE_LEVEL_HIGH>;
			phys = <&usb3_phy1>, <&usb3_phy1>;
			phy-names = "usb2-phy", "usb3-phy";
			power-domains = <&pgc_otg2>;
			usb3-resume-missing-cas;
			snps,power-down-scale = <2>;
			snps,parkmode-disable-ss-quirk;
			status = "disabled";
		};

		usb3_phy1: usb-phy@382f0040 {
			compatible = "fsl,imx8mq-usb-phy";
			reg = <0x382f0040 0x40>;
			clocks = <&clk IMX8MQ_CLK_USB2_PHY_ROOT>;
			clock-names = "phy";
			assigned-clocks = <&clk IMX8MQ_CLK_USB_PHY_REF>;
			assigned-clock-parents = <&clk IMX8MQ_SYS1_PLL_100M>;
			assigned-clock-rates = <100000000>;
			#phy-cells = <0>;
			status = "disabled";
		};

		dma_apbh: dma-apbh@33000000 {
			compatible = "fsl,imx7d-dma-apbh", "fsl,imx28-dma-apbh";
			reg = <0x33000000 0x2000>;
			interrupts = <GIC_SPI 12 IRQ_TYPE_LEVEL_HIGH>,
				     <GIC_SPI 12 IRQ_TYPE_LEVEL_HIGH>,
				     <GIC_SPI 12 IRQ_TYPE_LEVEL_HIGH>,
				     <GIC_SPI 12 IRQ_TYPE_LEVEL_HIGH>;
			interrupt-names = "gpmi0", "gpmi1", "gpmi2", "gpmi3";
			#dma-cells = <1>;
			dma-channels = <4>;
			clocks = <&clk IMX8MQ_CLK_NAND_USDHC_BUS_RAWNAND_CLK>;
		};

		gpmi: gpmi-nand@33002000{
			compatible = "fsl,imx7d-gpmi-nand";
			#address-cells = <1>;
			#size-cells = <1>;
			reg = <0x33002000 0x2000>, <0x33004000 0x4000>;
			reg-names = "gpmi-nand", "bch";
			interrupts = <GIC_SPI 14 IRQ_TYPE_LEVEL_HIGH>;
			interrupt-names = "bch";
			clocks = <&clk IMX8MQ_CLK_RAWNAND_ROOT>,
				<&clk IMX8MQ_CLK_NAND_USDHC_BUS_RAWNAND_CLK>;
			clock-names = "gpmi_io", "gpmi_bch_apb";
			dmas = <&dma_apbh 0>;
			dma-names = "rx-tx";
			status = "disabled";
		};

		pcie0: pcie@33800000 {
			compatible = "fsl,imx8mq-pcie";
			reg = <0x33800000 0x400000>,
			      <0x1ff00000 0x80000>;
			reg-names = "dbi", "config";
			#address-cells = <3>;
			#size-cells = <2>;
			device_type = "pci";
			bus-range = <0x00 0xff>;
			ranges = <0x81000000 0 0x00000000 0x1ff80000 0 0x00010000 /* downstream I/O 64KB */
			          0x82000000 0 0x18000000 0x18000000 0 0x07f00000>; /* non-prefetchable memory */
			num-lanes = <1>;
			num-viewport = <4>;
			interrupts = <GIC_SPI 122 IRQ_TYPE_LEVEL_HIGH>,
					<GIC_SPI 127 IRQ_TYPE_LEVEL_HIGH>; /* eDMA */
			interrupt-names = "msi", "dma";
			#interrupt-cells = <1>;
			interrupt-map-mask = <0 0 0 0x7>;
			interrupt-map = <0 0 0 1 &gic GIC_SPI 125 IRQ_TYPE_LEVEL_HIGH>,
			                <0 0 0 2 &gic GIC_SPI 124 IRQ_TYPE_LEVEL_HIGH>,
			                <0 0 0 3 &gic GIC_SPI 123 IRQ_TYPE_LEVEL_HIGH>,
			                <0 0 0 4 &gic GIC_SPI 122 IRQ_TYPE_LEVEL_HIGH>;
			linux,pci-domain = <0>;
			fsl,max-link-speed = <2>;
			power-domains = <&pgc_pcie>;
			resets = <&src IMX8MQ_RESET_PCIEPHY>,
			         <&src IMX8MQ_RESET_PCIE_CTRL_APPS_EN>,
<<<<<<< HEAD
				 <&src IMX8MQ_RESET_PCIE_CTRL_APPS_CLK_REQ>,
				 <&src IMX8MQ_RESET_PCIE_CTRL_APPS_TURNOFF>;
			reset-names = "pciephy", "apps", "clkreq", "turnoff";
=======
			         <&src IMX8MQ_RESET_PCIE_CTRL_APPS_TURNOFF>;
			reset-names = "pciephy", "apps", "turnoff";
			assigned-clocks = <&clk IMX8MQ_CLK_PCIE1_CTRL>,
			                  <&clk IMX8MQ_CLK_PCIE1_PHY>,
			                  <&clk IMX8MQ_CLK_PCIE1_AUX>;
			assigned-clock-parents = <&clk IMX8MQ_SYS2_PLL_250M>,
			                         <&clk IMX8MQ_SYS2_PLL_100M>,
			                         <&clk IMX8MQ_SYS1_PLL_80M>;
			assigned-clock-rates = <250000000>, <100000000>,
			                       <10000000>;
>>>>>>> 5aa003b3
			status = "disabled";
		};

		pcie1: pcie@33c00000 {
			compatible = "fsl,imx8mq-pcie";
			reg = <0x33c00000 0x400000>,
			      <0x27f00000 0x80000>;
			reg-names = "dbi", "config";
			#address-cells = <3>;
			#size-cells = <2>;
			device_type = "pci";
			ranges =  <0x81000000 0 0x00000000 0x27f80000 0 0x00010000 /* downstream I/O 64KB */
				   0x82000000 0 0x20000000 0x20000000 0 0x07f00000>; /* non-prefetchable memory */
			num-lanes = <1>;
			num-viewport = <4>;
			interrupts = <GIC_SPI 74 IRQ_TYPE_LEVEL_HIGH>,
					<GIC_SPI 80 IRQ_TYPE_LEVEL_HIGH>; /* eDMA */
			interrupt-names = "msi", "dma";
			#interrupt-cells = <1>;
			interrupt-map-mask = <0 0 0 0x7>;
			interrupt-map = <0 0 0 1 &gic GIC_SPI 77 IRQ_TYPE_LEVEL_HIGH>,
					<0 0 0 2 &gic GIC_SPI 76 IRQ_TYPE_LEVEL_HIGH>,
					<0 0 0 3 &gic GIC_SPI 75 IRQ_TYPE_LEVEL_HIGH>,
					<0 0 0 4 &gic GIC_SPI 74 IRQ_TYPE_LEVEL_HIGH>;
			linux,pci-domain = <1>;
			fsl,max-link-speed = <2>;
			power-domains = <&pgc_pcie>;
			resets = <&src IMX8MQ_RESET_PCIEPHY2>,
			         <&src IMX8MQ_RESET_PCIE2_CTRL_APPS_EN>,
				 <&src IMX8MQ_RESET_PCIE2_CTRL_APPS_CLK_REQ>,
				 <&src IMX8MQ_RESET_PCIE2_CTRL_APPS_TURNOFF>;
			reset-names = "pciephy", "apps", "clkreq", "turnoff";
			status = "disabled";
		};

		pcie1_ep: pcie_ep@33c00000 {
			compatible = "fsl,imx8mq-pcie-ep";
			reg = <0x33c00000 0x000400000>,
			      <0x20000000 0x08000000>;
			reg-names = "regs", "addr_space";
			num-lanes = <1>;
			interrupts = <GIC_SPI 80 IRQ_TYPE_LEVEL_HIGH>; /* eDMA */
			interrupt-names = "dma";
			fsl,max-link-speed = <2>;
			power-domains = <&pgc_pcie>;
			resets = <&src IMX8MQ_RESET_PCIEPHY2>,
				 <&src IMX8MQ_RESET_PCIE2_CTRL_APPS_EN>,
				 <&src IMX8MQ_RESET_PCIE2_CTRL_APPS_TURNOFF>;
			reset-names = "pciephy", "apps", "turnoff";
<<<<<<< HEAD
			num-ib-windows = <4>;
			num-ob-windows = <4>;
=======
			assigned-clocks = <&clk IMX8MQ_CLK_PCIE2_CTRL>,
			                  <&clk IMX8MQ_CLK_PCIE2_PHY>,
			                  <&clk IMX8MQ_CLK_PCIE2_AUX>;
			assigned-clock-parents = <&clk IMX8MQ_SYS2_PLL_250M>,
			                         <&clk IMX8MQ_SYS2_PLL_100M>,
			                         <&clk IMX8MQ_SYS1_PLL_80M>;
			assigned-clock-rates = <250000000>, <100000000>,
			                       <10000000>;
>>>>>>> 5aa003b3
			status = "disabled";
		};

		gic: interrupt-controller@38800000 {
			compatible = "arm,gic-v3";
			reg = <0x38800000 0x10000>,	/* GIC Dist */
			      <0x38880000 0xc0000>,	/* GICR */
			      <0x31000000 0x2000>,	/* GICC */
			      <0x31010000 0x2000>,	/* GICV */
			      <0x31020000 0x2000>;	/* GICH */
			#interrupt-cells = <3>;
			interrupt-controller;
			interrupts = <GIC_PPI 9 IRQ_TYPE_LEVEL_HIGH>;
			interrupt-parent = <&gic>;
		};

		ddrc: memory-controller@3d400000 {
			compatible = "fsl,imx8mq-ddrc", "fsl,imx8m-ddrc";
			reg = <0x3d400000 0x400000>;
			clock-names = "core", "pll", "alt", "apb";
			clocks = <&clk IMX8MQ_CLK_DRAM_CORE>,
				 <&clk IMX8MQ_DRAM_PLL_OUT>,
				 <&clk IMX8MQ_CLK_DRAM_ALT>,
				 <&clk IMX8MQ_CLK_DRAM_APB>;
		};

		ddr-pmu@3d800000 {
			compatible = "fsl,imx8mq-ddr-pmu", "fsl,imx8m-ddr-pmu";
			reg = <0x3d800000 0x400000>;
			interrupt-parent = <&gic>;
			interrupts = <GIC_SPI 98 IRQ_TYPE_LEVEL_HIGH>;
		};

		vpu: vpu@38300000 {
			compatible = "nxp,imx8mq-hantro";
			reg = <0x38300000 0x200000>;
			reg-names = "regs_hantro";
			interrupts = <GIC_SPI 7 IRQ_TYPE_LEVEL_HIGH>, <GIC_SPI 8 IRQ_TYPE_LEVEL_HIGH>;
			interrupt-names = "irq_hantro_g1", "irq_hantro_g2";
			clocks = <&clk IMX8MQ_CLK_VPU_G1_ROOT>, <&clk IMX8MQ_CLK_VPU_G2_ROOT>, <&clk IMX8MQ_CLK_VPU_DEC_ROOT>;
			clock-names = "clk_hantro_g1", "clk_hantro_g2", "clk_hantro_bus";
			assigned-clocks = <&clk IMX8MQ_CLK_VPU_G1>, <&clk IMX8MQ_CLK_VPU_G2>, <&clk IMX8MQ_CLK_VPU_BUS>;
			assigned-clock-parents = <&clk IMX8MQ_VPU_PLL_OUT>, <&clk IMX8MQ_VPU_PLL_OUT>, <&clk IMX8MQ_SYS1_PLL_800M>;
			assigned-clock-rates = <600000000>, <600000000>, <800000000>;
			power-domains = <&pgc_vpu>;
			status = "disabled";
		};

		vpu_v4l2: vpu_v4l2 {
			compatible = "nxp,imx8m-vsiv4l2";
			status = "disabled";
		};
	};

	gpu3d: gpu3d@38000000 {
		compatible = "fsl,imx8mq-gpu", "fsl,imx6q-gpu";
		reg = <0x0 0x38000000 0x0 0x40000>, <0x0 0x40000000 0x0 0xC0000000>, <0x0 0x0 0x0 0x10000000>;
		reg-names = "iobase_3d", "phys_baseaddr", "contiguous_mem";
		interrupts = <GIC_SPI 3 IRQ_TYPE_LEVEL_HIGH>;
		interrupt-names = "irq_3d";
		clocks = 	<&clk IMX8MQ_CLK_GPU_ROOT>,
				<&clk IMX8MQ_CLK_GPU_SHADER_DIV>,
				<&clk IMX8MQ_CLK_GPU_AXI>,
				<&clk IMX8MQ_CLK_GPU_AHB>;
		clock-names = "gpu3d_clk", "gpu3d_shader_clk", "gpu3d_axi_clk", "gpu3d_ahb_clk";
		assigned-clocks = <&clk IMX8MQ_CLK_GPU_CORE_SRC>,
				<&clk IMX8MQ_CLK_GPU_SHADER_SRC>,
				<&clk IMX8MQ_CLK_GPU_AXI>,
				<&clk IMX8MQ_CLK_GPU_AHB>;
		assigned-clock-parents = <&clk IMX8MQ_GPU_PLL_OUT>,
				<&clk IMX8MQ_GPU_PLL_OUT>,
				<&clk IMX8MQ_GPU_PLL_OUT>,
				<&clk IMX8MQ_GPU_PLL_OUT>;
		assigned-clock-rates = <800000000>, <800000000>, <800000000>, <800000000>;
		power-domains = <&pgc_gpu>;
		status = "disabled";
	};
};<|MERGE_RESOLUTION|>--- conflicted
+++ resolved
@@ -1514,13 +1514,9 @@
 			power-domains = <&pgc_pcie>;
 			resets = <&src IMX8MQ_RESET_PCIEPHY>,
 			         <&src IMX8MQ_RESET_PCIE_CTRL_APPS_EN>,
-<<<<<<< HEAD
 				 <&src IMX8MQ_RESET_PCIE_CTRL_APPS_CLK_REQ>,
 				 <&src IMX8MQ_RESET_PCIE_CTRL_APPS_TURNOFF>;
 			reset-names = "pciephy", "apps", "clkreq", "turnoff";
-=======
-			         <&src IMX8MQ_RESET_PCIE_CTRL_APPS_TURNOFF>;
-			reset-names = "pciephy", "apps", "turnoff";
 			assigned-clocks = <&clk IMX8MQ_CLK_PCIE1_CTRL>,
 			                  <&clk IMX8MQ_CLK_PCIE1_PHY>,
 			                  <&clk IMX8MQ_CLK_PCIE1_AUX>;
@@ -1529,7 +1525,6 @@
 			                         <&clk IMX8MQ_SYS1_PLL_80M>;
 			assigned-clock-rates = <250000000>, <100000000>,
 			                       <10000000>;
->>>>>>> 5aa003b3
 			status = "disabled";
 		};
 
@@ -1562,6 +1557,14 @@
 				 <&src IMX8MQ_RESET_PCIE2_CTRL_APPS_CLK_REQ>,
 				 <&src IMX8MQ_RESET_PCIE2_CTRL_APPS_TURNOFF>;
 			reset-names = "pciephy", "apps", "clkreq", "turnoff";
+			assigned-clocks = <&clk IMX8MQ_CLK_PCIE2_CTRL>,
+			                  <&clk IMX8MQ_CLK_PCIE2_PHY>,
+			                  <&clk IMX8MQ_CLK_PCIE2_AUX>;
+			assigned-clock-parents = <&clk IMX8MQ_SYS2_PLL_250M>,
+			                         <&clk IMX8MQ_SYS2_PLL_100M>,
+			                         <&clk IMX8MQ_SYS1_PLL_80M>;
+			assigned-clock-rates = <250000000>, <100000000>,
+			                       <10000000>;
 			status = "disabled";
 		};
 
@@ -1579,19 +1582,8 @@
 				 <&src IMX8MQ_RESET_PCIE2_CTRL_APPS_EN>,
 				 <&src IMX8MQ_RESET_PCIE2_CTRL_APPS_TURNOFF>;
 			reset-names = "pciephy", "apps", "turnoff";
-<<<<<<< HEAD
 			num-ib-windows = <4>;
 			num-ob-windows = <4>;
-=======
-			assigned-clocks = <&clk IMX8MQ_CLK_PCIE2_CTRL>,
-			                  <&clk IMX8MQ_CLK_PCIE2_PHY>,
-			                  <&clk IMX8MQ_CLK_PCIE2_AUX>;
-			assigned-clock-parents = <&clk IMX8MQ_SYS2_PLL_250M>,
-			                         <&clk IMX8MQ_SYS2_PLL_100M>,
-			                         <&clk IMX8MQ_SYS1_PLL_80M>;
-			assigned-clock-rates = <250000000>, <100000000>,
-			                       <10000000>;
->>>>>>> 5aa003b3
 			status = "disabled";
 		};
 
