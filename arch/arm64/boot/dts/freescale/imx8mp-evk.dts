// SPDX-License-Identifier: (GPL-2.0+ OR MIT)
/*
 * Copyright 2019 NXP
 */

/dts-v1/;

#include <dt-bindings/usb/pd.h>
#include "imx8mp.dtsi"

/ {
	model = "NXP i.MX8MPlus EVK board";
	compatible = "fsl,imx8mp-evk", "fsl,imx8mp";

	chosen {
		stdout-path = &uart2;
	};

	gpio-leds {
		compatible = "gpio-leds";
		pinctrl-names = "default";
		pinctrl-0 = <&pinctrl_gpio_led>;

		status {
			label = "yellow:status";
			gpios = <&gpio3 16 GPIO_ACTIVE_HIGH>;
			default-state = "on";
		};
	};

	memory@40000000 {
		device_type = "memory";
		reg = <0x0 0x40000000 0 0xc0000000>,
		      <0x1 0x00000000 0 0xc0000000>;
	};

	reg_can1_stby: regulator-can1-stby {
		compatible = "regulator-fixed";
		regulator-name = "can1-stby";
		pinctrl-names = "default";
		pinctrl-0 = <&pinctrl_flexcan1_reg>;
		regulator-min-microvolt = <3300000>;
		regulator-max-microvolt = <3300000>;
		gpio = <&gpio5 5 GPIO_ACTIVE_HIGH>;
		enable-active-high;
	};

	reg_can2_stby: regulator-can2-stby {
		compatible = "regulator-fixed";
		regulator-name = "can2-stby";
		pinctrl-names = "default";
		pinctrl-0 = <&pinctrl_flexcan2_reg>;
		regulator-min-microvolt = <3300000>;
		regulator-max-microvolt = <3300000>;
		gpio = <&gpio4 27 GPIO_ACTIVE_HIGH>;
		enable-active-high;
	};

	reg_usdhc2_vmmc: regulator-usdhc2 {
		compatible = "regulator-fixed";
		pinctrl-names = "default";
		pinctrl-0 = <&pinctrl_reg_usdhc2_vmmc>;
		regulator-name = "VSD_3V3";
		regulator-min-microvolt = <3300000>;
		regulator-max-microvolt = <3300000>;
		gpio = <&gpio2 19 GPIO_ACTIVE_HIGH>;
		enable-active-high;
	};

	reg_audio_pwr: regulator-audio-pwr {
		compatible = "regulator-fixed";
		regulator-name = "audio-pwr";
		regulator-min-microvolt = <3300000>;
		regulator-max-microvolt = <3300000>;
		gpio = <&gpio4 29 GPIO_ACTIVE_HIGH>;
		enable-active-high;
		regulator-always-on;
	};

	bt_sco_codec: bt_sco_codec {
		#sound-dai-cells = <1>;
		compatible = "linux,bt-sco";
	};

	sound-bt-sco {
		compatible = "simple-audio-card";
		simple-audio-card,name = "bt-sco-audio";
		simple-audio-card,format = "dsp_a";
		simple-audio-card,bitclock-inversion;
		simple-audio-card,frame-master = <&btcpu>;
		simple-audio-card,bitclock-master = <&btcpu>;

		btcpu: simple-audio-card,cpu {
			sound-dai = <&sai2>;
			dai-tdm-slot-num = <2>;
			dai-tdm-slot-width = <16>;
		};

		simple-audio-card,codec {
			sound-dai = <&bt_sco_codec 1>;
		};
	};

	sound-hdmi {
		compatible = "fsl,imx-audio-hdmi";
		model = "audio-hdmi";
		audio-cpu = <&aud2htx>;
		hdmi-out;
		constraint-rate = <44100>,
				<88200>,
				<176400>,
				<32000>,
				<48000>,
				<96000>,
				<192000>;
		status = "okay";
	};

	sound-wm8960 {
		compatible = "fsl,imx-audio-wm8960";
		model = "wm8960-audio";
		audio-cpu = <&sai3>;
		audio-codec = <&codec>;
		audio-asrc = <&easrc>;
		hp-det-gpio = <&gpio4 28 0>;
		audio-routing =
			"Headphone Jack", "HP_L",
			"Headphone Jack", "HP_R",
			"Ext Spk", "SPK_LP",
			"Ext Spk", "SPK_LN",
			"Ext Spk", "SPK_RP",
			"Ext Spk", "SPK_RN",
			"LINPUT1", "Mic Jack",
			"LINPUT3", "Mic Jack",
			"Mic Jack", "MICB";
	};

	sound-micfil {
		compatible = "fsl,imx-audio-card";
		model = "imx-audio-micfil";
		pri-dai-link {
			link-name = "micfil hifi";
			format = "i2s";
			cpu {
				sound-dai = <&micfil>;
			};
		};
	};

	sound-xcvr {
		compatible = "fsl,imx-audio-card";
		model = "imx-audio-xcvr";
		pri-dai-link {
			link-name = "XCVR PCM";
			cpu {
				sound-dai = <&xcvr>;
			};
		};
	};

	lvds_backlight: lvds_backlight {
		compatible = "pwm-backlight";
		pwms = <&pwm2 0 100000>;
		status = "okay";

		brightness-levels = < 0  1  2  3  4  5  6  7  8  9
				     10 11 12 13 14 15 16 17 18 19
				     20 21 22 23 24 25 26 27 28 29
				     30 31 32 33 34 35 36 37 38 39
				     40 41 42 43 44 45 46 47 48 49
				     50 51 52 53 54 55 56 57 58 59
				     60 61 62 63 64 65 66 67 68 69
				     70 71 72 73 74 75 76 77 78 79
				     80 81 82 83 84 85 86 87 88 89
				     90 91 92 93 94 95 96 97 98 99
				    100>;
		default-brightness-level = <80>;
	};

	cbtl04gp {
		compatible = "nxp,cbtl04gp";
		pinctrl-names = "default";
		pinctrl-0 = <&pinctrl_typec_mux>;
		switch-gpios = <&gpio4 20 GPIO_ACTIVE_LOW>;
		orientation-switch;

		port {
			usb3_data_ss: endpoint {
				remote-endpoint = <&typec_con_ss>;
			};
		};
	};
};

&flexspi {
	pinctrl-names = "default";
	pinctrl-0 = <&pinctrl_flexspi0>;
	status = "okay";

	flash0: mt25qu256aba@0 {
		reg = <0>;
		#address-cells = <1>;
		#size-cells = <1>;
		compatible = "jedec,spi-nor";
		spi-max-frequency = <80000000>;
		spi-tx-bus-width = <1>;
		spi-rx-bus-width = <4>;
	};
};

&flexcan1 {
	pinctrl-names = "default";
	pinctrl-0 = <&pinctrl_flexcan1>;
	xceiver-supply = <&reg_can1_stby>;
	status = "okay";
};

&flexcan2 {
	pinctrl-names = "default";
	pinctrl-0 = <&pinctrl_flexcan2>;
	xceiver-supply = <&reg_can2_stby>;
	pinctrl-assert-gpios = <&pca6416 3 GPIO_ACTIVE_HIGH>;
	status = "disabled";/* can2 pin conflict with pdm */
};

&A53_0 {
	cpu-supply = <&buck2>;
};

&A53_1 {
	cpu-supply = <&buck2>;
};

&A53_2 {
	cpu-supply = <&buck2>;
};

&A53_3 {
	cpu-supply = <&buck2>;
};

&dsp {
	status = "okay";
};

&pwm1 {
	pinctrl-names = "default";
	pinctrl-0 = <&pinctrl_pwm1>;
	status = "okay";
};

&pwm2 {
	pinctrl-names = "default";
	pinctrl-0 = <&pinctrl_pwm2>;
	status = "okay";
};

&pwm4 {
	pinctrl-names = "default";
	pinctrl-0 = <&pinctrl_pwm4>;
	status = "okay";
};

&aud2htx {
	status = "okay";
};

&ecspi2 {
	#address-cells = <1>;
	#size-cells = <0>;
	fsl,spi-num-chipselects = <1>;
	pinctrl-names = "default";
	pinctrl-0 = <&pinctrl_ecspi2 &pinctrl_ecspi2_cs>;
	cs-gpios = <&gpio5 13 GPIO_ACTIVE_LOW>;
	status = "okay";

	spidev1: spi@0 {
		reg = <0>;
		compatible = "rohm,dh2228fv";
		spi-max-frequency = <500000>;
	};
};

&eqos {
	pinctrl-names = "default";
	pinctrl-0 = <&pinctrl_eqos>;
	phy-mode = "rgmii-id";
	phy-handle = <&ethphy0>;
	snps,force_thresh_dma_mode;
	snps,mtl-tx-config = <&mtl_tx_setup>;
	snps,mtl-rx-config = <&mtl_rx_setup>;
	status = "okay";

	mdio {
		compatible = "snps,dwmac-mdio";
		#address-cells = <1>;
		#size-cells = <0>;

		ethphy0: ethernet-phy@1 {
			compatible = "ethernet-phy-ieee802.3-c22";
			reg = <1>;
			eee-broken-1000t;
			realtek,clkout-disable;
		};
	};

	mtl_tx_setup: tx-queues-config {
		snps,tx-queues-to-use = <5>;
		snps,tx-sched-sp;
		queue0 {
			snps,dcb-algorithm;
			snps,priority = <0x1>;
		};
		queue1 {
			snps,dcb-algorithm;
			snps,priority = <0x2>;
		};
		queue2 {
			snps,dcb-algorithm;
			snps,priority = <0x4>;
		};
		queue3 {
			snps,dcb-algorithm;
			snps,priority = <0x8>;
		};
		queue4 {
			snps,dcb-algorithm;
			snps,priority = <0xf0>;
		};
	};
	mtl_rx_setup: rx-queues-config {
		snps,rx-queues-to-use = <5>;
		snps,rx-sched-sp;
		queue0 {
			snps,dcb-algorithm;
			snps,priority = <0x1>;
			snps,map-to-dma-channel = <0>;
		};
		queue1 {
			snps,dcb-algorithm;
			snps,priority = <0x2>;
			snps,map-to-dma-channel = <1>;
		};
		queue2 {
			snps,dcb-algorithm;
			snps,priority = <0x4>;
			snps,map-to-dma-channel = <2>;
		};
		queue3 {
			snps,dcb-algorithm;
			snps,priority = <0x8>;
			snps,map-to-dma-channel = <3>;
		};
		queue4 {
			snps,dcb-algorithm;
			snps,priority = <0xf0>;
			snps,map-to-dma-channel = <4>;
		};
	};
};

&fec {
	pinctrl-names = "default";
	pinctrl-0 = <&pinctrl_fec>;
	phy-mode = "rgmii-id";
	phy-handle = <&ethphy1>;
	fsl,magic-packet;
	status = "okay";

	mdio {
		#address-cells = <1>;
		#size-cells = <0>;

		ethphy1: ethernet-phy@1 {
			compatible = "ethernet-phy-ieee802.3-c22";
			reg = <1>;
			eee-broken-1000t;
			reset-gpios = <&gpio4 2 GPIO_ACTIVE_LOW>;
			reset-assert-us = <10000>;
			reset-deassert-us = <80000>;
			realtek,aldps-enable;
			realtek,clkout-disable;
		};
	};
};

&i2c1 {
	clock-frequency = <400000>;
	pinctrl-names = "default";
	pinctrl-0 = <&pinctrl_i2c1>;
	status = "okay";

	pmic@25 {
		compatible = "nxp,pca9450c";
		reg = <0x25>;
		pinctrl-names = "default";
		pinctrl-0 = <&pinctrl_pmic>;
		interrupt-parent = <&gpio1>;
		interrupts = <3 IRQ_TYPE_LEVEL_LOW>;

		regulators {
			buck1: BUCK1 {
				regulator-name = "BUCK1";
				regulator-min-microvolt = <600000>;
				regulator-max-microvolt = <2187500>;
				regulator-boot-on;
				regulator-always-on;
				regulator-ramp-delay = <3125>;
			};

			buck2: BUCK2 {
				regulator-name = "BUCK2";
				regulator-min-microvolt = <600000>;
				regulator-max-microvolt = <2187500>;
				regulator-boot-on;
				regulator-always-on;
				regulator-ramp-delay = <3125>;
				nxp,dvs-run-voltage = <950000>;
				nxp,dvs-standby-voltage = <850000>;
			};

			buck4: BUCK4{
				regulator-name = "BUCK4";
				regulator-min-microvolt = <600000>;
				regulator-max-microvolt = <3400000>;
				regulator-boot-on;
				regulator-always-on;
			};

			buck5: BUCK5{
				regulator-name = "BUCK5";
				regulator-min-microvolt = <600000>;
				regulator-max-microvolt = <3400000>;
				regulator-boot-on;
				regulator-always-on;
			};

			buck6: BUCK6 {
				regulator-name = "BUCK6";
				regulator-min-microvolt = <600000>;
				regulator-max-microvolt = <3400000>;
				regulator-boot-on;
				regulator-always-on;
			};

			ldo1: LDO1 {
				regulator-name = "LDO1";
				regulator-min-microvolt = <1600000>;
				regulator-max-microvolt = <3300000>;
				regulator-boot-on;
				regulator-always-on;
			};

			ldo2: LDO2 {
				regulator-name = "LDO2";
				regulator-min-microvolt = <800000>;
				regulator-max-microvolt = <1150000>;
				regulator-boot-on;
				regulator-always-on;
			};

			ldo3: LDO3 {
				regulator-name = "LDO3";
				regulator-min-microvolt = <800000>;
				regulator-max-microvolt = <3300000>;
				regulator-boot-on;
				regulator-always-on;
			};

			ldo4: LDO4 {
				regulator-name = "LDO4";
				regulator-min-microvolt = <800000>;
				regulator-max-microvolt = <3300000>;
				regulator-boot-on;
				regulator-always-on;
			};

			ldo5: LDO5 {
				regulator-name = "LDO5";
				regulator-min-microvolt = <1800000>;
				regulator-max-microvolt = <3300000>;
				regulator-boot-on;
				regulator-always-on;
			};
		};
	};
};

&i2c2 {
	clock-frequency = <100000>;
	pinctrl-names = "default";
	pinctrl-0 = <&pinctrl_i2c2>;
	status = "okay";

	adv_bridge: adv7535@3d {
		compatible = "adi,adv7535";
		reg = <0x3d>;
		adi,addr-cec = <0x3b>;
		adi,dsi-lanes = <4>;
		status = "okay";

		port {
			adv7535_from_dsim: endpoint {
				remote-endpoint = <&dsim_to_adv7535>;
			};
		};
	};

	lvds_bridge: lvds-to-hdmi-bridge@4c {
		compatible = "ite,it6263";
		reg = <0x4c>;
		reset-gpios = <&gpio1 10 GPIO_ACTIVE_LOW>;

		port {
			it6263_in: endpoint {
				remote-endpoint = <&lvds_out>;
			};
		};
	};

	ov5640_0: ov5640_mipi@3c {
		compatible = "ovti,ov5640";
		reg = <0x3c>;
		pinctrl-names = "default";
		pinctrl-0 = <&pinctrl_csi0_pwn>, <&pinctrl_csi0_rst>, <&pinctrl_csi_mclk>;
		clocks = <&clk IMX8MP_CLK_IPP_DO_CLKO2>;
		clock-names = "xclk";
		assigned-clocks = <&clk IMX8MP_CLK_IPP_DO_CLKO2>;
		assigned-clock-parents = <&clk IMX8MP_CLK_24M>;
		assigned-clock-rates = <24000000>;
		csi_id = <0>;
		powerdown-gpios = <&gpio2 11 GPIO_ACTIVE_HIGH>;
		reset-gpios = <&gpio1 6 GPIO_ACTIVE_LOW>;
		mclk = <24000000>;
		mclk_source = <0>;
		mipi_csi;
		status = "okay";

		port {
			ov5640_mipi_0_ep: endpoint {
				remote-endpoint = <&mipi_csi0_ep>;
				data-lanes = <1 2>;
				clock-lanes = <0>;
			};
		};
	};

	ptn5110: tcpc@50 {
		compatible = "nxp,ptn5110";
		pinctrl-names = "default";
		pinctrl-0 = <&pinctrl_typec>;
		reg = <0x50>;
		interrupt-parent = <&gpio4>;
		interrupts = <19 8>;

		port {
			typec_dr_sw: endpoint {
				remote-endpoint = <&usb3_drd_sw>;
			};
		};

		usb_con: connector {
			compatible = "usb-c-connector";
			label = "USB-C";
			power-role = "dual";
			data-role = "dual";
			try-power-role = "sink";
			source-pdos = <PDO_FIXED(5000, 3000, PDO_FIXED_USB_COMM)>;
			sink-pdos = <PDO_FIXED(5000, 3000, PDO_FIXED_USB_COMM)
				     PDO_VAR(5000, 20000, 3000)>;
			op-sink-microwatt = <15000000>;
			self-powered;

			ports {
				#address-cells = <1>;
				#size-cells = <0>;

				port@1 {
					reg = <1>;
					typec_con_ss: endpoint {
						remote-endpoint = <&usb3_data_ss>;
					};
				};
			};
		};
	};
};

&i2c3 {
	clock-frequency = <400000>;
	pinctrl-names = "default";
	pinctrl-0 = <&pinctrl_i2c3>;
	status = "okay";

	pca6416: gpio@20 {
		compatible = "ti,tca6416";
		reg = <0x20>;
		gpio-controller;
		#gpio-cells = <2>;
	};

	codec: wm8960@1a {
		compatible = "wlf,wm8960";
		reg = <0x1a>;
		clocks = <&audio_blk_ctrl IMX8MP_CLK_AUDIO_BLK_CTRL_SAI3_MCLK1>;
		clock-names = "mclk";
		wlf,shared-lrclk;
		wlf,hp-cfg = <3 2 3>;
		wlf,gpio-cfg = <1 3>;
		SPKVDD1-supply = <&reg_audio_pwr>;
	};

	ov5640_1: ov5640_mipi@3c {
		compatible = "ovti,ov5640";
		reg = <0x3c>;
		pinctrl-names = "default";
		pinctrl-0 = <&pinctrl_csi0_pwn>, <&pinctrl_csi0_rst>, <&pinctrl_csi_mclk>;
		clocks = <&clk IMX8MP_CLK_IPP_DO_CLKO2>;
		clock-names = "xclk";
		assigned-clocks = <&clk IMX8MP_CLK_IPP_DO_CLKO2>;
		assigned-clock-parents = <&clk IMX8MP_CLK_24M>;
		assigned-clock-rates = <24000000>;
		csi_id = <0>;
		powerdown-gpios = <&gpio4 1 GPIO_ACTIVE_HIGH>;
		reset-gpios = <&gpio4 0 GPIO_ACTIVE_LOW>;
		mclk = <24000000>;
		mclk_source = <0>;
		mipi_csi;
		status = "disabled";

		port {
			ov5640_mipi_1_ep: endpoint {
				remote-endpoint = <&mipi_csi1_ep>;
				data-lanes = <1 2>;
				clock-lanes = <0>;
			};
		};
	};
};

&irqsteer_hdmi {
	status = "okay";
};

&hdmi_blk_ctrl {
	status = "okay";
};

&hdmi_pavi {
	status = "okay";
};

&hdmi {
	status = "okay";
};

&hdmiphy {
	status = "okay";
};

&lcdif1 {
	status = "okay";
};

&lcdif2 {
	status = "okay";
};

&lcdif3 {
	status = "okay";

	thres-low  = <1 2>;             /* (FIFO * 1 / 2) */
	thres-high = <3 4>;             /* (FIFO * 3 / 4) */
};

&ldb {
	status = "okay";

	lvds-channel@0 {
		fsl,data-mapping = "jeida";
		fsl,data-width = <24>;
		status = "okay";

		port@1 {
			reg = <1>;

			lvds_out: endpoint {
				remote-endpoint = <&it6263_in>;
			};
		};
	};
};

&ldb_phy {
	status = "okay";
};

&mipi_dsi {
	status = "okay";

	port@1 {
		dsim_to_adv7535: endpoint {
			remote-endpoint = <&adv7535_from_dsim>;
			attach-bridge;
		};
	};
};

&snvs_pwrkey {
	status = "okay";
};

&easrc {
	fsl,asrc-rate  = <48000>;
	status = "okay";
};

&micfil {
	#sound-dai-cells = <0>;
	pinctrl-names = "default";
	pinctrl-0 = <&pinctrl_pdm>;
	assigned-clocks = <&clk IMX8MP_CLK_PDM>;
	assigned-clock-parents = <&clk IMX8MP_AUDIO_PLL1_OUT>;
	assigned-clock-rates = <196608000>;
	status = "okay";
};

&pcie{
	pinctrl-names = "default";
	pinctrl-0 = <&pinctrl_pcie>;
	disable-gpio = <&gpio2 6 GPIO_ACTIVE_LOW>;
	reset-gpio = <&gpio2 7 GPIO_ACTIVE_LOW>;
	ext_osc = <1>;
	clocks = <&clk IMX8MP_CLK_HSIO_ROOT>,
		 <&clk IMX8MP_CLK_PCIE_AUX>,
		 <&clk IMX8MP_CLK_HSIO_AXI>,
		 <&clk IMX8MP_CLK_PCIE_ROOT>;
	clock-names = "pcie", "pcie_aux", "pcie_phy", "pcie_bus";
	assigned-clocks = <&clk IMX8MP_CLK_HSIO_AXI>,
			  <&clk IMX8MP_CLK_PCIE_AUX>;
	assigned-clock-rates = <500000000>, <10000000>;
	assigned-clock-parents = <&clk IMX8MP_SYS_PLL2_500M>,
				 <&clk IMX8MP_SYS_PLL2_50M>;
	l1ss-disabled;
	status = "okay";

	wifi_wake_host {
		compatible = "nxp,wifi-wake-host";
		interrupt-parent = <&gpio5>;
		interrupts = <21 IRQ_TYPE_LEVEL_LOW>;
		interrupt-names = "host-wake";
	};
};

&pcie_ep{
	pinctrl-names = "default";
	pinctrl-0 = <&pinctrl_pcie>;
	ext_osc = <1>;
	clocks = <&clk IMX8MP_CLK_HSIO_ROOT>,
		 <&clk IMX8MP_CLK_PCIE_AUX>,
		 <&clk IMX8MP_CLK_HSIO_AXI>,
		 <&clk IMX8MP_CLK_PCIE_ROOT>;
	clock-names = "pcie", "pcie_aux", "pcie_phy", "pcie_bus";
	assigned-clocks = <&clk IMX8MP_CLK_HSIO_AXI>,
			  <&clk IMX8MP_CLK_PCIE_AUX>;
	assigned-clock-rates = <500000000>, <10000000>;
	assigned-clock-parents = <&clk IMX8MP_SYS_PLL2_500M>,
				 <&clk IMX8MP_SYS_PLL2_50M>;
	status = "disabled";
};

&pcie_phy{
	ext_osc = <1>;
	status = "okay";
};

&sai2 {
	#sound-dai-cells = <0>;
	pinctrl-names = "default";
	pinctrl-0 = <&pinctrl_sai2>;
	assigned-clocks = <&clk IMX8MP_CLK_SAI2>;
	assigned-clock-parents = <&clk IMX8MP_AUDIO_PLL1_OUT>;
	assigned-clock-rates = <12288000>;
	status = "okay";
};

&sai3 {
	pinctrl-names = "default";
	pinctrl-0 = <&pinctrl_sai3>;
	assigned-clocks = <&clk IMX8MP_CLK_SAI3>;
	assigned-clock-parents = <&clk IMX8MP_AUDIO_PLL1_OUT>;
	assigned-clock-rates = <12288000>;
	clocks = <&audio_blk_ctrl IMX8MP_CLK_AUDIO_BLK_CTRL_SAI3_IPG>, <&clk IMX8MP_CLK_DUMMY>,
		 <&audio_blk_ctrl IMX8MP_CLK_AUDIO_BLK_CTRL_SAI3_MCLK1>, <&clk IMX8MP_CLK_DUMMY>,
		 <&clk IMX8MP_CLK_DUMMY>;
	clock-names = "bus", "mclk0", "mclk1", "mclk2", "mclk3";
	fsl,sai-mclk-direction-output;
	status = "okay";
};

&xcvr {
	#sound-dai-cells = <0>;
	status = "okay";
};

&sdma2 {
	status = "okay";
};

&uart1 { /* BT */
	pinctrl-names = "default";
	pinctrl-0 = <&pinctrl_uart1>;
	assigned-clocks = <&clk IMX8MP_CLK_UART1>;
	assigned-clock-parents = <&clk IMX8MP_SYS_PLL1_80M>;
	fsl,uart-has-rtscts;
	status = "okay";
};

&uart2 {
	/* console */
	pinctrl-names = "default";
	pinctrl-0 = <&pinctrl_uart2>;
	status = "okay";
};

&usb3_phy0 {
	vbus-power-supply = <&ptn5110>;
	fsl,phy-tx-vref-tune = <0xe>;
	fsl,phy-tx-preemp-amp-tune = <3>;
	fsl,phy-tx-vboost-level = <5>;
	fsl,phy-comp-dis-tune = <7>;
	fsl,pcs-tx-deemph-3p5db = <0x21>;
	fsl,phy-pcs-tx-swing-full = <0x7f>;
	status = "okay";
};

&usb3_0 {
	status = "okay";
};

&usb_dwc3_0 {
	dr_mode = "otg";
	hnp-disable;
	srp-disable;
	adp-disable;
	usb-role-switch;
	role-switch-default-mode = "none";
	snps,dis-u1-entry-quirk;
	snps,dis-u2-entry-quirk;
	status = "okay";

	port {
		usb3_drd_sw: endpoint {
			remote-endpoint = <&typec_dr_sw>;
		};
	};
};

&usb3_phy1 {
	fsl,phy-tx-preemp-amp-tune = <3>;
	fsl,phy-tx-vref-tune = <0xb>;
	status = "okay";
};

&usb3_1 {
	status = "okay";
};

&usb_dwc3_1 {
	pinctrl-names = "default";
	pinctrl-0 = <&pinctrl_usb1_vbus>;
	dr_mode = "host";
	status = "okay";
};

&uart3 {
	pinctrl-names = "default";
	pinctrl-0 = <&pinctrl_uart3>;
	assigned-clocks = <&clk IMX8MP_CLK_UART3>;
	assigned-clock-parents = <&clk IMX8MP_SYS_PLL1_80M>;
	fsl,uart-has-rtscts;
	status = "okay";
};

&usdhc2 {
	assigned-clocks = <&clk IMX8MP_CLK_USDHC2>;
	assigned-clock-rates = <400000000>;
	pinctrl-names = "default", "state_100mhz", "state_200mhz";
	pinctrl-0 = <&pinctrl_usdhc2>, <&pinctrl_usdhc2_gpio>;
	pinctrl-1 = <&pinctrl_usdhc2_100mhz>, <&pinctrl_usdhc2_gpio>;
	pinctrl-2 = <&pinctrl_usdhc2_200mhz>, <&pinctrl_usdhc2_gpio>;
	cd-gpios = <&gpio2 12 GPIO_ACTIVE_LOW>;
	vmmc-supply = <&reg_usdhc2_vmmc>;
	bus-width = <4>;
	status = "okay";
};

&usdhc3 {
	assigned-clocks = <&clk IMX8MP_CLK_USDHC3>;
	assigned-clock-rates = <400000000>;
	pinctrl-names = "default", "state_100mhz", "state_200mhz";
	pinctrl-0 = <&pinctrl_usdhc3>;
	pinctrl-1 = <&pinctrl_usdhc3_100mhz>;
	pinctrl-2 = <&pinctrl_usdhc3_200mhz>;
	bus-width = <8>;
	non-removable;
	status = "okay";
};

&wdog1 {
	pinctrl-names = "default";
	pinctrl-0 = <&pinctrl_wdog>;
	fsl,ext-reset-output;
	status = "okay";
};

&iomuxc {
	pinctrl-names = "default";
	pinctrl-0 = <&pinctrl_hog>;

	pinctrl_hog: hoggrp {
		fsl,pins = <
			MX8MP_IOMUXC_HDMI_DDC_SCL__HDMIMIX_HDMI_SCL	0x400001c3
			MX8MP_IOMUXC_HDMI_DDC_SDA__HDMIMIX_HDMI_SDA	0x400001c3
			MX8MP_IOMUXC_HDMI_HPD__HDMIMIX_HDMI_HPD		0x40000019
			MX8MP_IOMUXC_HDMI_CEC__HDMIMIX_HDMI_CEC		0x40000019
		>;
	};

	pinctrl_pwm1: pwm1grp {
		fsl,pins = <
			MX8MP_IOMUXC_GPIO1_IO01__PWM1_OUT	0x116
		>;
	};

	pinctrl_pwm2: pwm2grp {
		fsl,pins = <
			MX8MP_IOMUXC_GPIO1_IO11__PWM2_OUT	0x116
		>;
	};

	pinctrl_pwm4: pwm4grp {
		fsl,pins = <
			MX8MP_IOMUXC_SAI5_RXFS__PWM4_OUT	0x116
		>;
	};

	pinctrl_ecspi2: ecspi2grp {
		fsl,pins = <
			MX8MP_IOMUXC_ECSPI2_SCLK__ECSPI2_SCLK		0x82
			MX8MP_IOMUXC_ECSPI2_MOSI__ECSPI2_MOSI		0x82
			MX8MP_IOMUXC_ECSPI2_MISO__ECSPI2_MISO		0x82
		>;
	};

	pinctrl_ecspi2_cs: ecspi2cs {
		fsl,pins = <
			MX8MP_IOMUXC_ECSPI2_SS0__GPIO5_IO13		0x40000
		>;
	};

	pinctrl_eqos: eqosgrp {
		fsl,pins = <
			MX8MP_IOMUXC_ENET_MDC__ENET_QOS_MDC				0x2
			MX8MP_IOMUXC_ENET_MDIO__ENET_QOS_MDIO				0x2
			MX8MP_IOMUXC_ENET_RD0__ENET_QOS_RGMII_RD0			0x90
			MX8MP_IOMUXC_ENET_RD1__ENET_QOS_RGMII_RD1			0x90
			MX8MP_IOMUXC_ENET_RD2__ENET_QOS_RGMII_RD2			0x90
			MX8MP_IOMUXC_ENET_RD3__ENET_QOS_RGMII_RD3			0x90
			MX8MP_IOMUXC_ENET_RXC__CCM_ENET_QOS_CLOCK_GENERATE_RX_CLK	0x90
			MX8MP_IOMUXC_ENET_RX_CTL__ENET_QOS_RGMII_RX_CTL			0x90
			MX8MP_IOMUXC_ENET_TD0__ENET_QOS_RGMII_TD0			0x16
			MX8MP_IOMUXC_ENET_TD1__ENET_QOS_RGMII_TD1			0x16
			MX8MP_IOMUXC_ENET_TD2__ENET_QOS_RGMII_TD2			0x16
			MX8MP_IOMUXC_ENET_TD3__ENET_QOS_RGMII_TD3			0x16
			MX8MP_IOMUXC_ENET_TX_CTL__ENET_QOS_RGMII_TX_CTL			0x16
			MX8MP_IOMUXC_ENET_TXC__CCM_ENET_QOS_CLOCK_GENERATE_TX_CLK	0x16
			MX8MP_IOMUXC_SAI2_RXC__GPIO4_IO22				0x10
		>;
	};

	pinctrl_fec: fecgrp {
		fsl,pins = <
			MX8MP_IOMUXC_SAI1_RXD2__ENET1_MDC		0x3
			MX8MP_IOMUXC_SAI1_RXD3__ENET1_MDIO		0x3
			MX8MP_IOMUXC_SAI1_RXD4__ENET1_RGMII_RD0		0x91
			MX8MP_IOMUXC_SAI1_RXD5__ENET1_RGMII_RD1		0x91
			MX8MP_IOMUXC_SAI1_RXD6__ENET1_RGMII_RD2		0x91
			MX8MP_IOMUXC_SAI1_RXD7__ENET1_RGMII_RD3		0x91
			MX8MP_IOMUXC_SAI1_TXC__ENET1_RGMII_RXC		0x91
			MX8MP_IOMUXC_SAI1_TXFS__ENET1_RGMII_RX_CTL	0x91
			MX8MP_IOMUXC_SAI1_TXD0__ENET1_RGMII_TD0		0x1f
			MX8MP_IOMUXC_SAI1_TXD1__ENET1_RGMII_TD1		0x1f
			MX8MP_IOMUXC_SAI1_TXD2__ENET1_RGMII_TD2		0x1f
			MX8MP_IOMUXC_SAI1_TXD3__ENET1_RGMII_TD3		0x1f
			MX8MP_IOMUXC_SAI1_TXD4__ENET1_RGMII_TX_CTL	0x1f
			MX8MP_IOMUXC_SAI1_TXD5__ENET1_RGMII_TXC		0x1f
			MX8MP_IOMUXC_SAI1_RXD0__GPIO4_IO02		0x19
		>;
	};

	pinctrl_flexcan1: flexcan1grp {
		fsl,pins = <
			MX8MP_IOMUXC_SPDIF_RX__CAN1_RX          0x154
			MX8MP_IOMUXC_SPDIF_TX__CAN1_TX          0x154
		>;
	};

	pinctrl_flexcan2: flexcan2grp {
		fsl,pins = <
			MX8MP_IOMUXC_SAI5_MCLK__CAN2_RX         0x154
			MX8MP_IOMUXC_SAI5_RXD3__CAN2_TX         0x154
		>;
	};

	pinctrl_flexcan1_reg: flexcan1reggrp {
		fsl,pins = <
			MX8MP_IOMUXC_SPDIF_EXT_CLK__GPIO5_IO05  0x154   /* CAN1_STBY */
		>;
	};

	pinctrl_flexcan2_reg: flexcan2reggrp {
		fsl,pins = <
			MX8MP_IOMUXC_SAI2_MCLK__GPIO4_IO27      0x154   /* CAN2_STBY */
		>;
	};

	pinctrl_flexspi0: flexspi0grp {
		fsl,pins = <
			MX8MP_IOMUXC_NAND_ALE__FLEXSPI_A_SCLK           0x1c2
			MX8MP_IOMUXC_NAND_CE0_B__FLEXSPI_A_SS0_B        0x82
			MX8MP_IOMUXC_NAND_DATA00__FLEXSPI_A_DATA00      0x82
			MX8MP_IOMUXC_NAND_DATA01__FLEXSPI_A_DATA01      0x82
			MX8MP_IOMUXC_NAND_DATA02__FLEXSPI_A_DATA02      0x82
			MX8MP_IOMUXC_NAND_DATA03__FLEXSPI_A_DATA03      0x82
		>;
	};

	pinctrl_gpio_led: gpioledgrp {
		fsl,pins = <
			MX8MP_IOMUXC_NAND_READY_B__GPIO3_IO16	0x140
		>;
	};

	pinctrl_i2c1: i2c1grp {
		fsl,pins = <
			MX8MP_IOMUXC_I2C1_SCL__I2C1_SCL		0x400001c2
			MX8MP_IOMUXC_I2C1_SDA__I2C1_SDA		0x400001c2
<<<<<<< HEAD
		>;
	};

	pinctrl_i2c2: i2c2grp {
		fsl,pins = <
			MX8MP_IOMUXC_I2C2_SCL__I2C2_SCL		0x400001c2
			MX8MP_IOMUXC_I2C2_SDA__I2C2_SDA		0x400001c2
=======
>>>>>>> 3e98e33d
		>;
	};

	pinctrl_i2c3: i2c3grp {
		fsl,pins = <
			MX8MP_IOMUXC_I2C3_SCL__I2C3_SCL		0x400001c2
			MX8MP_IOMUXC_I2C3_SDA__I2C3_SDA		0x400001c2
<<<<<<< HEAD
		>;
	};

	pinctrl_mipi_dsi_en: mipi_dsi_en {
		fsl,pins = <
			MX8MP_IOMUXC_GPIO1_IO08__GPIO1_IO08	0x16
		>;
	};

	pinctrl_pcie: pciegrp {
		fsl,pins = <
			MX8MP_IOMUXC_I2C4_SCL__PCIE_CLKREQ_B		0x61 /* open drain, pull up */
			MX8MP_IOMUXC_SD1_DATA4__GPIO2_IO06		0x41
			MX8MP_IOMUXC_SD1_DATA5__GPIO2_IO07		0x41
			MX8MP_IOMUXC_I2C4_SDA__GPIO5_IO21		0x1c4
=======
>>>>>>> 3e98e33d
		>;
	};

	pinctrl_pmic: pmicgrp {
		fsl,pins = <
			MX8MP_IOMUXC_GPIO1_IO03__GPIO1_IO03	0x000001c0
		>;
	};

	pinctrl_reg_usdhc2_vmmc: regusdhc2vmmcgrp {
		fsl,pins = <
			MX8MP_IOMUXC_SD2_RESET_B__GPIO2_IO19	0x40
		>;
	};

	pinctrl_pdm: pdmgrp {
		fsl,pins = <
			MX8MP_IOMUXC_SAI5_RXC__AUDIOMIX_PDM_CLK		0xd6
			MX8MP_IOMUXC_SAI5_RXD0__AUDIOMIX_PDM_BIT_STREAM00	0xd6
			MX8MP_IOMUXC_SAI5_RXD1__AUDIOMIX_PDM_BIT_STREAM01	0xd6
			MX8MP_IOMUXC_SAI5_RXD2__AUDIOMIX_PDM_BIT_STREAM02	0xd6
			MX8MP_IOMUXC_SAI5_RXD3__AUDIOMIX_PDM_BIT_STREAM03	0xd6
		>;
	};

	pinctrl_sai2: sai2grp {
		fsl,pins = <
			MX8MP_IOMUXC_SAI2_TXC__AUDIOMIX_SAI2_TX_BCLK	0xd6
			MX8MP_IOMUXC_SAI2_TXFS__AUDIOMIX_SAI2_TX_SYNC	0xd6
			MX8MP_IOMUXC_SAI2_TXD0__AUDIOMIX_SAI2_TX_DATA00	0xd6
			MX8MP_IOMUXC_SAI2_RXD0__AUDIOMIX_SAI2_RX_DATA00	0xd6
		>;
	};

	pinctrl_sai3: sai3grp {
		fsl,pins = <
			MX8MP_IOMUXC_SAI3_TXFS__AUDIOMIX_SAI3_TX_SYNC	0xd6
			MX8MP_IOMUXC_SAI3_TXC__AUDIOMIX_SAI3_TX_BCLK	0xd6
			MX8MP_IOMUXC_SAI3_RXD__AUDIOMIX_SAI3_RX_DATA00	0xd6
			MX8MP_IOMUXC_SAI3_TXD__AUDIOMIX_SAI3_TX_DATA00	0xd6
			MX8MP_IOMUXC_SAI3_MCLK__AUDIOMIX_SAI3_MCLK	0xd6
			MX8MP_IOMUXC_SAI3_RXFS__GPIO4_IO28		0xd6
			MX8MP_IOMUXC_SAI3_RXC__GPIO4_IO29		0xd6
		>;
	};

	pinctrl_i2c2_synaptics_dsx_io: synaptics_dsx_iogrp {
		fsl,pins = <
			MX8MP_IOMUXC_GPIO1_IO09__GPIO1_IO09		0x16
		>;
	};

	pinctrl_uart1: uart1grp {
		fsl,pins = <
			MX8MP_IOMUXC_UART1_RXD__UART1_DCE_RX	0x140
			MX8MP_IOMUXC_UART1_TXD__UART1_DCE_TX	0x140
			MX8MP_IOMUXC_UART3_RXD__UART1_DCE_CTS	0x140
			MX8MP_IOMUXC_UART3_TXD__UART1_DCE_RTS	0x140
		>;
	};

	pinctrl_typec: typec1grp {
		fsl,pins = <
			MX8MP_IOMUXC_SAI1_TXD7__GPIO4_IO19	0x1c4
		>;
	};

	pinctrl_typec_mux: typec1muxgrp {
		fsl,pins = <
			MX8MP_IOMUXC_SAI1_MCLK__GPIO4_IO20	0x16
		>;
	};

	pinctrl_uart2: uart2grp {
		fsl,pins = <
			MX8MP_IOMUXC_UART2_RXD__UART2_DCE_RX	0x140
			MX8MP_IOMUXC_UART2_TXD__UART2_DCE_TX	0x140
		>;
	};

	pinctrl_usb1_vbus: usb1grp {
		fsl,pins = <
<<<<<<< HEAD
			MX8MP_IOMUXC_GPIO1_IO14__USB2_PWR		0x19
		>;
	};

	pinctrl_uart3: uart3grp {
		fsl,pins = <
			MX8MP_IOMUXC_ECSPI1_SCLK__UART3_DCE_RX		0x140
			MX8MP_IOMUXC_ECSPI1_MOSI__UART3_DCE_TX		0x140
			MX8MP_IOMUXC_ECSPI1_SS0__UART3_DCE_RTS		0x140
			MX8MP_IOMUXC_ECSPI1_MISO__UART3_DCE_CTS		0x140
=======
			MX8MP_IOMUXC_GPIO1_IO14__USB2_OTG_PWR	0x10
>>>>>>> 3e98e33d
		>;
	};

	pinctrl_usdhc2: usdhc2grp {
		fsl,pins = <
			MX8MP_IOMUXC_SD2_CLK__USDHC2_CLK	0x190
			MX8MP_IOMUXC_SD2_CMD__USDHC2_CMD	0x1d0
			MX8MP_IOMUXC_SD2_DATA0__USDHC2_DATA0	0x1d0
			MX8MP_IOMUXC_SD2_DATA1__USDHC2_DATA1	0x1d0
			MX8MP_IOMUXC_SD2_DATA2__USDHC2_DATA2	0x1d0
			MX8MP_IOMUXC_SD2_DATA3__USDHC2_DATA3	0x1d0
			MX8MP_IOMUXC_GPIO1_IO04__USDHC2_VSELECT	0xc0
		>;
	};

	pinctrl_usdhc2_100mhz: usdhc2-100mhzgrp {
		fsl,pins = <
			MX8MP_IOMUXC_SD2_CLK__USDHC2_CLK	0x194
			MX8MP_IOMUXC_SD2_CMD__USDHC2_CMD	0x1d4
			MX8MP_IOMUXC_SD2_DATA0__USDHC2_DATA0	0x1d4
			MX8MP_IOMUXC_SD2_DATA1__USDHC2_DATA1	0x1d4
			MX8MP_IOMUXC_SD2_DATA2__USDHC2_DATA2	0x1d4
			MX8MP_IOMUXC_SD2_DATA3__USDHC2_DATA3	0x1d4
			MX8MP_IOMUXC_GPIO1_IO04__USDHC2_VSELECT 0xc0
		>;
	};

	pinctrl_usdhc2_200mhz: usdhc2-200mhzgrp {
		fsl,pins = <
			MX8MP_IOMUXC_SD2_CLK__USDHC2_CLK	0x196
			MX8MP_IOMUXC_SD2_CMD__USDHC2_CMD	0x1d6
			MX8MP_IOMUXC_SD2_DATA0__USDHC2_DATA0	0x1d6
			MX8MP_IOMUXC_SD2_DATA1__USDHC2_DATA1	0x1d6
			MX8MP_IOMUXC_SD2_DATA2__USDHC2_DATA2	0x1d6
			MX8MP_IOMUXC_SD2_DATA3__USDHC2_DATA3	0x1d6
			MX8MP_IOMUXC_GPIO1_IO04__USDHC2_VSELECT 0xc0
		>;
	};

	pinctrl_usdhc2_gpio: usdhc2gpiogrp {
		fsl,pins = <
			MX8MP_IOMUXC_SD2_CD_B__GPIO2_IO12	0x1c4
		>;
	};

	pinctrl_usdhc3: usdhc3grp {
		fsl,pins = <
			MX8MP_IOMUXC_NAND_WE_B__USDHC3_CLK	0x190
			MX8MP_IOMUXC_NAND_WP_B__USDHC3_CMD	0x1d0
			MX8MP_IOMUXC_NAND_DATA04__USDHC3_DATA0	0x1d0
			MX8MP_IOMUXC_NAND_DATA05__USDHC3_DATA1	0x1d0
			MX8MP_IOMUXC_NAND_DATA06__USDHC3_DATA2	0x1d0
			MX8MP_IOMUXC_NAND_DATA07__USDHC3_DATA3	0x1d0
			MX8MP_IOMUXC_NAND_RE_B__USDHC3_DATA4	0x1d0
			MX8MP_IOMUXC_NAND_CE2_B__USDHC3_DATA5	0x1d0
			MX8MP_IOMUXC_NAND_CE3_B__USDHC3_DATA6	0x1d0
			MX8MP_IOMUXC_NAND_CLE__USDHC3_DATA7	0x1d0
			MX8MP_IOMUXC_NAND_CE1_B__USDHC3_STROBE	0x190
		>;
	};

	pinctrl_usdhc3_100mhz: usdhc3-100mhzgrp {
		fsl,pins = <
			MX8MP_IOMUXC_NAND_WE_B__USDHC3_CLK	0x194
			MX8MP_IOMUXC_NAND_WP_B__USDHC3_CMD	0x1d4
			MX8MP_IOMUXC_NAND_DATA04__USDHC3_DATA0	0x1d4
			MX8MP_IOMUXC_NAND_DATA05__USDHC3_DATA1	0x1d4
			MX8MP_IOMUXC_NAND_DATA06__USDHC3_DATA2	0x1d4
			MX8MP_IOMUXC_NAND_DATA07__USDHC3_DATA3	0x1d4
			MX8MP_IOMUXC_NAND_RE_B__USDHC3_DATA4	0x1d4
			MX8MP_IOMUXC_NAND_CE2_B__USDHC3_DATA5	0x1d4
			MX8MP_IOMUXC_NAND_CE3_B__USDHC3_DATA6	0x1d4
			MX8MP_IOMUXC_NAND_CLE__USDHC3_DATA7	0x1d4
			MX8MP_IOMUXC_NAND_CE1_B__USDHC3_STROBE	0x194
		>;
	};

	pinctrl_usdhc3_200mhz: usdhc3-200mhzgrp {
		fsl,pins = <
			MX8MP_IOMUXC_NAND_WE_B__USDHC3_CLK	0x196
			MX8MP_IOMUXC_NAND_WP_B__USDHC3_CMD	0x1d6
			MX8MP_IOMUXC_NAND_DATA04__USDHC3_DATA0	0x1d6
			MX8MP_IOMUXC_NAND_DATA05__USDHC3_DATA1	0x1d6
			MX8MP_IOMUXC_NAND_DATA06__USDHC3_DATA2	0x1d6
			MX8MP_IOMUXC_NAND_DATA07__USDHC3_DATA3	0x1d6
			MX8MP_IOMUXC_NAND_RE_B__USDHC3_DATA4	0x1d6
			MX8MP_IOMUXC_NAND_CE2_B__USDHC3_DATA5	0x1d6
			MX8MP_IOMUXC_NAND_CE3_B__USDHC3_DATA6	0x1d6
			MX8MP_IOMUXC_NAND_CLE__USDHC3_DATA7	0x1d6
			MX8MP_IOMUXC_NAND_CE1_B__USDHC3_STROBE	0x196
		>;
	};

	pinctrl_wdog: wdoggrp {
		fsl,pins = <
			MX8MP_IOMUXC_GPIO1_IO02__WDOG1_WDOG_B	0x166
		>;
	};

	pinctrl_csi0_pwn: csi0_pwn_grp {
		fsl,pins = <
			MX8MP_IOMUXC_SD1_STROBE__GPIO2_IO11	0x19
		>;
	};

	pinctrl_csi0_rst: csi0_rst_grp {
		fsl,pins = <
			MX8MP_IOMUXC_GPIO1_IO06__GPIO1_IO06		0x19
		>;
	};

	pinctrl_csi_mclk: csi_mclk_grp {
		fsl,pins = <
			MX8MP_IOMUXC_GPIO1_IO15__CCM_CLKO2	0x59
		>;
	};
};

&vpu_g1 {
	status = "okay";
};

&vpu_g2 {
	status = "okay";
};

&vpu_vc8000e {
	status = "okay";
};

&vpu_v4l2 {
	status = "okay";
};

&gpu_3d {
	status = "okay";
};

&gpu_2d {
	status = "okay";
};

&ml_vipsi {
	status = "okay";
};

&mix_gpu_ml {
	status = "okay";
};

&mipi_csi_0 {
	#address-cells = <1>;
	#size-cells = <0>;
	status = "okay";

	port@0 {
		reg = <0>;
		mipi_csi0_ep: endpoint {
			remote-endpoint = <&ov5640_mipi_0_ep>;
			data-lanes = <2>;
			csis-hs-settle = <13>;
			csis-clk-settle = <2>;
			csis-wclk;
		};
	};
};

&mipi_csi_1 {
	#address-cells = <1>;
	#size-cells = <0>;
	status = "disabled";

	port@1 {
		reg = <1>;
		mipi_csi1_ep: endpoint {
			remote-endpoint = <&ov5640_mipi_1_ep>;
			data-lanes = <2>;
			csis-hs-settle = <13>;
			csis-clk-settle = <2>;
			csis-wclk;
		};
	};
};

&cameradev {
	status = "okay";
};

&isi_0 {
	status = "okay";

	cap_device {
		status = "okay";
	};

	m2m_device {
		status = "okay";
	};
};

&isi_1 {
	status = "disabled";

	cap_device {
		status = "okay";
	};
};<|MERGE_RESOLUTION|>--- conflicted
+++ resolved
@@ -1046,7 +1046,6 @@
 		fsl,pins = <
 			MX8MP_IOMUXC_I2C1_SCL__I2C1_SCL		0x400001c2
 			MX8MP_IOMUXC_I2C1_SDA__I2C1_SDA		0x400001c2
-<<<<<<< HEAD
 		>;
 	};
 
@@ -1054,8 +1053,6 @@
 		fsl,pins = <
 			MX8MP_IOMUXC_I2C2_SCL__I2C2_SCL		0x400001c2
 			MX8MP_IOMUXC_I2C2_SDA__I2C2_SDA		0x400001c2
-=======
->>>>>>> 3e98e33d
 		>;
 	};
 
@@ -1063,7 +1060,6 @@
 		fsl,pins = <
 			MX8MP_IOMUXC_I2C3_SCL__I2C3_SCL		0x400001c2
 			MX8MP_IOMUXC_I2C3_SDA__I2C3_SDA		0x400001c2
-<<<<<<< HEAD
 		>;
 	};
 
@@ -1079,8 +1075,6 @@
 			MX8MP_IOMUXC_SD1_DATA4__GPIO2_IO06		0x41
 			MX8MP_IOMUXC_SD1_DATA5__GPIO2_IO07		0x41
 			MX8MP_IOMUXC_I2C4_SDA__GPIO5_IO21		0x1c4
-=======
->>>>>>> 3e98e33d
 		>;
 	};
 
@@ -1163,7 +1157,6 @@
 
 	pinctrl_usb1_vbus: usb1grp {
 		fsl,pins = <
-<<<<<<< HEAD
 			MX8MP_IOMUXC_GPIO1_IO14__USB2_PWR		0x19
 		>;
 	};
@@ -1174,9 +1167,6 @@
 			MX8MP_IOMUXC_ECSPI1_MOSI__UART3_DCE_TX		0x140
 			MX8MP_IOMUXC_ECSPI1_SS0__UART3_DCE_RTS		0x140
 			MX8MP_IOMUXC_ECSPI1_MISO__UART3_DCE_CTS		0x140
-=======
-			MX8MP_IOMUXC_GPIO1_IO14__USB2_OTG_PWR	0x10
->>>>>>> 3e98e33d
 		>;
 	};
 
