--- conflicted
+++ resolved
@@ -37,20 +37,14 @@
 })
 
 #define ARM_CPU_IMP_ARM		0x41
-<<<<<<< HEAD
-=======
 #define ARM_CPU_IMP_APM		0x50
->>>>>>> d0e0ac97
 
 #define ARM_CPU_PART_AEM_V8	0xD0F0
 #define ARM_CPU_PART_FOUNDATION	0xD000
 #define ARM_CPU_PART_CORTEX_A57	0xD070
 
-<<<<<<< HEAD
-=======
 #define APM_CPU_PART_POTENZA	0x0000
 
->>>>>>> d0e0ac97
 #ifndef __ASSEMBLY__
 
 /*
