/*
 * Copyright (C) 2012 ARM Ltd.
 *
 * This program is free software; you can redistribute it and/or modify
 * it under the terms of the GNU General Public License version 2 as
 * published by the Free Software Foundation.
 *
 * This program is distributed in the hope that it will be useful,
 * but WITHOUT ANY WARRANTY; without even the implied warranty of
 * MERCHANTABILITY or FITNESS FOR A PARTICULAR PURPOSE.  See the
 * GNU General Public License for more details.
 *
 * You should have received a copy of the GNU General Public License
 * along with this program.  If not, see <http://www.gnu.org/licenses/>.
 */
#ifndef __ASM_SPINLOCK_H
#define __ASM_SPINLOCK_H

#include <asm/spinlock_types.h>
#include <asm/processor.h>

/*
 * Spinlock implementation.
 *
 * The old value is read exclusively and the new one, if unlocked, is written
 * exclusively. In case of failure, the loop is restarted.
 *
 * The memory barriers are implicit with the load-acquire and store-release
 * instructions.
 *
 * Unlocked value: 0
 * Locked value: 1
 */

#define arch_spin_is_locked(x)		((x)->lock != 0)
#define arch_spin_unlock_wait(lock) \
	do { while (arch_spin_is_locked(lock)) cpu_relax(); } while (0)

#define arch_spin_lock_flags(lock, flags) arch_spin_lock(lock)

static inline void arch_spin_lock(arch_spinlock_t *lock)
{
	unsigned int tmp;

	asm volatile(
	"	sevl\n"
	"1:	wfe\n"
	"2:	ldaxr	%w0, %1\n"
	"	cbnz	%w0, 1b\n"
	"	stxr	%w0, %w2, %1\n"
	"	cbnz	%w0, 2b\n"
	: "=&r" (tmp), "+Q" (lock->lock)
	: "r" (1)
	: "cc", "memory");
}

static inline int arch_spin_trylock(arch_spinlock_t *lock)
{
	unsigned int tmp;

	asm volatile(
<<<<<<< HEAD
	"	ldaxr	%w0, %1\n"
	"	cbnz	%w0, 1f\n"
	"	stxr	%w0, %w2, %1\n"
=======
	"2:	ldaxr	%w0, %1\n"
	"	cbnz	%w0, 1f\n"
	"	stxr	%w0, %w2, %1\n"
	"	cbnz	%w0, 2b\n"
>>>>>>> d0e0ac97
	"1:\n"
	: "=&r" (tmp), "+Q" (lock->lock)
	: "r" (1)
	: "cc", "memory");

	return !tmp;
}

static inline void arch_spin_unlock(arch_spinlock_t *lock)
{
	asm volatile(
	"	stlr	%w1, %0\n"
	: "=Q" (lock->lock) : "r" (0) : "memory");
}

/*
 * Write lock implementation.
 *
 * Write locks set bit 31. Unlocking, is done by writing 0 since the lock is
 * exclusively held.
 *
 * The memory barriers are implicit with the load-acquire and store-release
 * instructions.
 */

static inline void arch_write_lock(arch_rwlock_t *rw)
{
	unsigned int tmp;

	asm volatile(
	"	sevl\n"
	"1:	wfe\n"
	"2:	ldaxr	%w0, %1\n"
	"	cbnz	%w0, 1b\n"
	"	stxr	%w0, %w2, %1\n"
	"	cbnz	%w0, 2b\n"
	: "=&r" (tmp), "+Q" (rw->lock)
	: "r" (0x80000000)
	: "cc", "memory");
}

static inline int arch_write_trylock(arch_rwlock_t *rw)
{
	unsigned int tmp;

	asm volatile(
	"	ldaxr	%w0, %1\n"
	"	cbnz	%w0, 1f\n"
	"	stxr	%w0, %w2, %1\n"
	"1:\n"
	: "=&r" (tmp), "+Q" (rw->lock)
	: "r" (0x80000000)
	: "cc", "memory");

	return !tmp;
}

static inline void arch_write_unlock(arch_rwlock_t *rw)
{
	asm volatile(
	"	stlr	%w1, %0\n"
	: "=Q" (rw->lock) : "r" (0) : "memory");
}

/* write_can_lock - would write_trylock() succeed? */
#define arch_write_can_lock(x)		((x)->lock == 0)

/*
 * Read lock implementation.
 *
 * It exclusively loads the lock value, increments it and stores the new value
 * back if positive and the CPU still exclusively owns the location. If the
 * value is negative, the lock is already held.
 *
 * During unlocking there may be multiple active read locks but no write lock.
 *
 * The memory barriers are implicit with the load-acquire and store-release
 * instructions.
 */
static inline void arch_read_lock(arch_rwlock_t *rw)
{
	unsigned int tmp, tmp2;

	asm volatile(
	"	sevl\n"
	"1:	wfe\n"
	"2:	ldaxr	%w0, %2\n"
	"	add	%w0, %w0, #1\n"
	"	tbnz	%w0, #31, 1b\n"
	"	stxr	%w1, %w0, %2\n"
	"	cbnz	%w1, 2b\n"
	: "=&r" (tmp), "=&r" (tmp2), "+Q" (rw->lock)
	:
	: "cc", "memory");
}

static inline void arch_read_unlock(arch_rwlock_t *rw)
{
	unsigned int tmp, tmp2;

	asm volatile(
	"1:	ldxr	%w0, %2\n"
	"	sub	%w0, %w0, #1\n"
	"	stlxr	%w1, %w0, %2\n"
	"	cbnz	%w1, 1b\n"
	: "=&r" (tmp), "=&r" (tmp2), "+Q" (rw->lock)
	:
	: "cc", "memory");
}

static inline int arch_read_trylock(arch_rwlock_t *rw)
{
	unsigned int tmp, tmp2 = 1;

	asm volatile(
	"	ldaxr	%w0, %2\n"
	"	add	%w0, %w0, #1\n"
	"	tbnz	%w0, #31, 1f\n"
	"	stxr	%w1, %w0, %2\n"
	"1:\n"
	: "=&r" (tmp), "+r" (tmp2), "+Q" (rw->lock)
	:
	: "cc", "memory");

	return !tmp2;
}

/* read_can_lock - would read_trylock() succeed? */
#define arch_read_can_lock(x)		((x)->lock < 0x80000000)

#define arch_read_lock_flags(lock, flags) arch_read_lock(lock)
#define arch_write_lock_flags(lock, flags) arch_write_lock(lock)

#define arch_spin_relax(lock)	cpu_relax()
#define arch_read_relax(lock)	cpu_relax()
#define arch_write_relax(lock)	cpu_relax()

#endif /* __ASM_SPINLOCK_H */<|MERGE_RESOLUTION|>--- conflicted
+++ resolved
@@ -59,16 +59,10 @@
 	unsigned int tmp;
 
 	asm volatile(
-<<<<<<< HEAD
-	"	ldaxr	%w0, %1\n"
-	"	cbnz	%w0, 1f\n"
-	"	stxr	%w0, %w2, %1\n"
-=======
 	"2:	ldaxr	%w0, %1\n"
 	"	cbnz	%w0, 1f\n"
 	"	stxr	%w0, %w2, %1\n"
 	"	cbnz	%w0, 2b\n"
->>>>>>> d0e0ac97
 	"1:\n"
 	: "=&r" (tmp), "+Q" (lock->lock)
 	: "r" (1)
