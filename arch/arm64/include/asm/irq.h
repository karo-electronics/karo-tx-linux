#ifndef __ASM_IRQ_H
#define __ASM_IRQ_H

#define IRQ_STACK_SIZE			THREAD_SIZE
#define IRQ_STACK_START_SP		THREAD_START_SP

#ifndef __ASSEMBLER__

#include <linux/percpu.h>

#include <asm-generic/irq.h>
#include <asm/thread_info.h>

struct pt_regs;

DECLARE_PER_CPU(unsigned long [IRQ_STACK_SIZE/sizeof(long)], irq_stack);

/*
 * The highest address on the stack, and the first to be used. Used to
 * find the dummy-stack frame put down by el?_irq() in entry.S, which
 * is structured as follows:
 *
 *       ------------
 *       |          |  <- irq_stack_ptr
 *   top ------------
 *       |   x19    | <- irq_stack_ptr - 0x08
 *       ------------
 *       |   x29    | <- irq_stack_ptr - 0x10
 *       ------------
 *
 * where x19 holds a copy of the task stack pointer where the struct pt_regs
 * from kernel_entry can be found.
 *
 */
#define IRQ_STACK_PTR(cpu) ((unsigned long)per_cpu(irq_stack, cpu) + IRQ_STACK_START_SP)

/*
 * The offset from irq_stack_ptr where entry.S will store the original
 * stack pointer. Used by unwind_frame() and dump_backtrace().
 */
#define IRQ_STACK_TO_TASK_STACK(ptr) (*((unsigned long *)((ptr) - 0x08)))

extern void set_handle_irq(void (*handle_irq)(struct pt_regs *));

static inline int nr_legacy_irqs(void)
{
	return 0;
}

<<<<<<< HEAD
=======
static inline bool on_irq_stack(unsigned long sp, int cpu)
{
	/* variable names the same as kernel/stacktrace.c */
	unsigned long low = (unsigned long)per_cpu(irq_stack, cpu);
	unsigned long high = low + IRQ_STACK_START_SP;

	return (low <= sp && sp <= high);
}

#endif /* !__ASSEMBLER__ */
>>>>>>> 50220dea
#endif<|MERGE_RESOLUTION|>--- conflicted
+++ resolved
@@ -47,8 +47,6 @@
 	return 0;
 }
 
-<<<<<<< HEAD
-=======
 static inline bool on_irq_stack(unsigned long sp, int cpu)
 {
 	/* variable names the same as kernel/stacktrace.c */
@@ -59,5 +57,4 @@
 }
 
 #endif /* !__ASSEMBLER__ */
->>>>>>> 50220dea
 #endif