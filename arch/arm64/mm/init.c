/*
 * Based on arch/arm/mm/init.c
 *
 * Copyright (C) 1995-2005 Russell King
 * Copyright (C) 2012 ARM Ltd.
 *
 * This program is free software; you can redistribute it and/or modify
 * it under the terms of the GNU General Public License version 2 as
 * published by the Free Software Foundation.
 *
 * This program is distributed in the hope that it will be useful,
 * but WITHOUT ANY WARRANTY; without even the implied warranty of
 * MERCHANTABILITY or FITNESS FOR A PARTICULAR PURPOSE.  See the
 * GNU General Public License for more details.
 *
 * You should have received a copy of the GNU General Public License
 * along with this program.  If not, see <http://www.gnu.org/licenses/>.
 */

#include <linux/kernel.h>
#include <linux/export.h>
#include <linux/errno.h>
#include <linux/swap.h>
#include <linux/init.h>
#include <linux/bootmem.h>
#include <linux/mman.h>
#include <linux/nodemask.h>
#include <linux/initrd.h>
#include <linux/gfp.h>
#include <linux/memblock.h>
#include <linux/sort.h>
#include <linux/of_fdt.h>

#include <asm/prom.h>
#include <asm/sections.h>
#include <asm/setup.h>
#include <asm/sizes.h>
#include <asm/tlb.h>

#include "mm.h"

static unsigned long phys_initrd_start __initdata = 0;
static unsigned long phys_initrd_size __initdata = 0;

phys_addr_t memstart_addr __read_mostly = 0;

void __init early_init_dt_setup_initrd_arch(unsigned long start,
					    unsigned long end)
{
	phys_initrd_start = start;
	phys_initrd_size = end - start;
}

static int __init early_initrd(char *p)
{
	unsigned long start, size;
	char *endp;

	start = memparse(p, &endp);
	if (*endp == ',') {
		size = memparse(endp + 1, NULL);

		phys_initrd_start = start;
		phys_initrd_size = size;
	}
	return 0;
}
early_param("initrd", early_initrd);

#define MAX_DMA32_PFN ((4UL * 1024 * 1024 * 1024) >> PAGE_SHIFT)

static void __init zone_sizes_init(unsigned long min, unsigned long max)
{
	struct memblock_region *reg;
	unsigned long zone_size[MAX_NR_ZONES], zhole_size[MAX_NR_ZONES];
	unsigned long max_dma32 = min;

	memset(zone_size, 0, sizeof(zone_size));

#ifdef CONFIG_ZONE_DMA32
	/* 4GB maximum for 32-bit only capable devices */
	max_dma32 = max(min, min(max, MAX_DMA32_PFN));
	zone_size[ZONE_DMA32] = max_dma32 - min;
#endif
	zone_size[ZONE_NORMAL] = max - max_dma32;

	memcpy(zhole_size, zone_size, sizeof(zhole_size));

	for_each_memblock(memory, reg) {
		unsigned long start = memblock_region_memory_base_pfn(reg);
		unsigned long end = memblock_region_memory_end_pfn(reg);

		if (start >= max)
			continue;
#ifdef CONFIG_ZONE_DMA32
		if (start < max_dma32) {
			unsigned long dma_end = min(end, max_dma32);
			zhole_size[ZONE_DMA32] -= dma_end - start;
		}
#endif
		if (end > max_dma32) {
			unsigned long normal_end = min(end, max);
			unsigned long normal_start = max(start, max_dma32);
			zhole_size[ZONE_NORMAL] -= normal_end - normal_start;
		}
	}

	free_area_init_node(0, zone_size, min, zhole_size);
}

#ifdef CONFIG_HAVE_ARCH_PFN_VALID
int pfn_valid(unsigned long pfn)
{
	return memblock_is_memory(pfn << PAGE_SHIFT);
}
EXPORT_SYMBOL(pfn_valid);
#endif

#ifndef CONFIG_SPARSEMEM
static void arm64_memory_present(void)
{
}
#else
static void arm64_memory_present(void)
{
	struct memblock_region *reg;

	for_each_memblock(memory, reg)
		memory_present(0, memblock_region_memory_base_pfn(reg),
			       memblock_region_memory_end_pfn(reg));
}
#endif

void __init arm64_memblock_init(void)
{
	u64 *reserve_map, base, size;

	/* Register the kernel text, kernel data and initrd with memblock */
	memblock_reserve(__pa(_text), _end - _text);
#ifdef CONFIG_BLK_DEV_INITRD
	if (phys_initrd_size) {
		memblock_reserve(phys_initrd_start, phys_initrd_size);

		/* Now convert initrd to virtual addresses */
		initrd_start = __phys_to_virt(phys_initrd_start);
		initrd_end = initrd_start + phys_initrd_size;
	}
#endif

	/*
	 * Reserve the page tables.  These are already in use,
	 * and can only be in node 0.
	 */
	memblock_reserve(__pa(swapper_pg_dir), SWAPPER_DIR_SIZE);
	memblock_reserve(__pa(idmap_pg_dir), IDMAP_DIR_SIZE);

	/* Reserve the dtb region */
	memblock_reserve(virt_to_phys(initial_boot_params),
			 be32_to_cpu(initial_boot_params->totalsize));

	/*
	 * Process the reserve map.  This will probably overlap the initrd
	 * and dtb locations which are already reserved, but overlapping
	 * doesn't hurt anything
	 */
	reserve_map = ((void*)initial_boot_params) +
			be32_to_cpu(initial_boot_params->off_mem_rsvmap);
	while (1) {
		base = be64_to_cpup(reserve_map++);
		size = be64_to_cpup(reserve_map++);
		if (!size)
			break;
		memblock_reserve(base, size);
	}

	memblock_allow_resize();
	memblock_dump_all();
}

void __init bootmem_init(void)
{
	unsigned long min, max;

	min = PFN_UP(memblock_start_of_DRAM());
	max = PFN_DOWN(memblock_end_of_DRAM());

	/*
	 * Sparsemem tries to allocate bootmem in memory_present(), so must be
	 * done after the fixed reservations.
	 */
	arm64_memory_present();

	sparse_init();
	zone_sizes_init(min, max);

	high_memory = __va((max << PAGE_SHIFT) - 1) + 1;
	max_pfn = max_low_pfn = max;
}

<<<<<<< HEAD
/*
 * Poison init memory with an undefined instruction (0x0).
 */
static inline void poison_init_mem(void *s, size_t count)
{
	memset(s, 0, count);
}

=======
>>>>>>> d0e0ac97
#ifndef CONFIG_SPARSEMEM_VMEMMAP
static inline void free_memmap(unsigned long start_pfn, unsigned long end_pfn)
{
	struct page *start_pg, *end_pg;
	unsigned long pg, pgend;

	/*
	 * Convert start_pfn/end_pfn to a struct page pointer.
	 */
	start_pg = pfn_to_page(start_pfn - 1) + 1;
	end_pg = pfn_to_page(end_pfn - 1) + 1;

	/*
	 * Convert to physical addresses, and round start upwards and end
	 * downwards.
	 */
	pg = (unsigned long)PAGE_ALIGN(__pa(start_pg));
	pgend = (unsigned long)__pa(end_pg) & PAGE_MASK;

	/*
	 * If there are free pages between these, free the section of the
	 * memmap array.
	 */
	if (pg < pgend)
		free_bootmem(pg, pgend - pg);
}

/*
 * The mem_map array can get very big. Free the unused area of the memory map.
 */
static void __init free_unused_memmap(void)
{
	unsigned long start, prev_end = 0;
	struct memblock_region *reg;

	for_each_memblock(memory, reg) {
		start = __phys_to_pfn(reg->base);

#ifdef CONFIG_SPARSEMEM
		/*
		 * Take care not to free memmap entries that don't exist due
		 * to SPARSEMEM sections which aren't present.
		 */
		start = min(start, ALIGN(prev_end, PAGES_PER_SECTION));
#endif
		/*
		 * If we had a previous bank, and there is a space between the
		 * current bank and the previous, free it.
		 */
		if (prev_end && prev_end < start)
			free_memmap(prev_end, start);

		/*
		 * Align up here since the VM subsystem insists that the
		 * memmap entries are valid from the bank end aligned to
		 * MAX_ORDER_NR_PAGES.
		 */
		prev_end = ALIGN(start + __phys_to_pfn(reg->size),
				 MAX_ORDER_NR_PAGES);
	}

#ifdef CONFIG_SPARSEMEM
	if (!IS_ALIGNED(prev_end, PAGES_PER_SECTION))
		free_memmap(prev_end, ALIGN(prev_end, PAGES_PER_SECTION));
#endif
}
#endif	/* !CONFIG_SPARSEMEM_VMEMMAP */

/*
 * mem_init() marks the free areas in the mem_map and tells us how much memory
 * is free.  This is done after various parts of the system have claimed their
 * memory after the kernel image.
 */
void __init mem_init(void)
{
	arm64_swiotlb_init();

	max_mapnr   = pfn_to_page(max_pfn + PHYS_PFN_OFFSET) - mem_map;

#ifndef CONFIG_SPARSEMEM_VMEMMAP
	free_unused_memmap();
#endif
	/* this will put all unused low memory onto the freelists */
	free_all_bootmem();

	mem_init_print_info(NULL);

#define MLK(b, t) b, t, ((t) - (b)) >> 10
#define MLM(b, t) b, t, ((t) - (b)) >> 20
#define MLK_ROUNDUP(b, t) b, t, DIV_ROUND_UP(((t) - (b)), SZ_1K)

	pr_notice("Virtual kernel memory layout:\n"
		  "    vmalloc : 0x%16lx - 0x%16lx   (%6ld MB)\n"
#ifdef CONFIG_SPARSEMEM_VMEMMAP
		  "    vmemmap : 0x%16lx - 0x%16lx   (%6ld MB)\n"
#endif
		  "    modules : 0x%16lx - 0x%16lx   (%6ld MB)\n"
		  "    memory  : 0x%16lx - 0x%16lx   (%6ld MB)\n"
		  "      .init : 0x%p" " - 0x%p" "   (%6ld kB)\n"
		  "      .text : 0x%p" " - 0x%p" "   (%6ld kB)\n"
		  "      .data : 0x%p" " - 0x%p" "   (%6ld kB)\n",
		  MLM(VMALLOC_START, VMALLOC_END),
#ifdef CONFIG_SPARSEMEM_VMEMMAP
		  MLM((unsigned long)virt_to_page(PAGE_OFFSET),
		      (unsigned long)virt_to_page(high_memory)),
#endif
		  MLM(MODULES_VADDR, MODULES_END),
		  MLM(PAGE_OFFSET, (unsigned long)high_memory),

		  MLK_ROUNDUP(__init_begin, __init_end),
		  MLK_ROUNDUP(_text, _etext),
		  MLK_ROUNDUP(_sdata, _edata));

#undef MLK
#undef MLM
#undef MLK_ROUNDUP

	/*
	 * Check boundaries twice: Some fundamental inconsistencies can be
	 * detected at build time already.
	 */
#ifdef CONFIG_COMPAT
	BUILD_BUG_ON(TASK_SIZE_32			> TASK_SIZE_64);
#endif
	BUILD_BUG_ON(TASK_SIZE_64			> MODULES_VADDR);
	BUG_ON(TASK_SIZE_64				> MODULES_VADDR);

	if (PAGE_SIZE >= 16384 && get_num_physpages() <= 128) {
		extern int sysctl_overcommit_memory;
		/*
		 * On a machine this small we won't get anywhere without
		 * overcommit, so turn it on by default.
		 */
		sysctl_overcommit_memory = OVERCOMMIT_ALWAYS;
	}
}

void free_initmem(void)
{
<<<<<<< HEAD
	poison_init_mem(__init_begin, __init_end - __init_begin);
=======
>>>>>>> d0e0ac97
	free_initmem_default(0);
}

#ifdef CONFIG_BLK_DEV_INITRD

static int keep_initrd;

void free_initrd_mem(unsigned long start, unsigned long end)
{
<<<<<<< HEAD
	if (!keep_initrd) {
		poison_init_mem((void *)start, PAGE_ALIGN(end) - start);
		free_reserved_area(start, end, 0, "initrd");
	}
=======
	if (!keep_initrd)
		free_reserved_area((void *)start, (void *)end, 0, "initrd");
>>>>>>> d0e0ac97
}

static int __init keepinitrd_setup(char *__unused)
{
	keep_initrd = 1;
	return 1;
}

__setup("keepinitrd", keepinitrd_setup);
#endif<|MERGE_RESOLUTION|>--- conflicted
+++ resolved
@@ -197,17 +197,6 @@
 	max_pfn = max_low_pfn = max;
 }
 
-<<<<<<< HEAD
-/*
- * Poison init memory with an undefined instruction (0x0).
- */
-static inline void poison_init_mem(void *s, size_t count)
-{
-	memset(s, 0, count);
-}
-
-=======
->>>>>>> d0e0ac97
 #ifndef CONFIG_SPARSEMEM_VMEMMAP
 static inline void free_memmap(unsigned long start_pfn, unsigned long end_pfn)
 {
@@ -347,10 +336,6 @@
 
 void free_initmem(void)
 {
-<<<<<<< HEAD
-	poison_init_mem(__init_begin, __init_end - __init_begin);
-=======
->>>>>>> d0e0ac97
 	free_initmem_default(0);
 }
 
@@ -360,15 +345,8 @@
 
 void free_initrd_mem(unsigned long start, unsigned long end)
 {
-<<<<<<< HEAD
-	if (!keep_initrd) {
-		poison_init_mem((void *)start, PAGE_ALIGN(end) - start);
-		free_reserved_area(start, end, 0, "initrd");
-	}
-=======
 	if (!keep_initrd)
 		free_reserved_area((void *)start, (void *)end, 0, "initrd");
->>>>>>> d0e0ac97
 }
 
 static int __init keepinitrd_setup(char *__unused)
