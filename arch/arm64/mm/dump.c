/*
 * Copyright (c) 2014, The Linux Foundation. All rights reserved.
 * Debug helper to dump the current kernel pagetables of the system
 * so that we can see what the various memory ranges are set to.
 *
 * Derived from x86 and arm implementation:
 * (C) Copyright 2008 Intel Corporation
 *
 * Author: Arjan van de Ven <arjan@linux.intel.com>
 *
 * This program is free software; you can redistribute it and/or
 * modify it under the terms of the GNU General Public License
 * as published by the Free Software Foundation; version 2
 * of the License.
 */
#include <linux/debugfs.h>
#include <linux/errno.h>
#include <linux/fs.h>
#include <linux/io.h>
#include <linux/init.h>
#include <linux/mm.h>
#include <linux/sched.h>
#include <linux/seq_file.h>

#include <asm/fixmap.h>
#include <asm/memory.h>
#include <asm/pgtable.h>
#include <asm/pgtable-hwdef.h>

#define LOWEST_ADDR	(UL(0xffffffffffffffff) << VA_BITS)

struct addr_marker {
	unsigned long start_address;
	const char *name;
};

enum address_markers_idx {
	MODULES_START_NR = 0,
	MODULES_END_NR,
	VMALLOC_START_NR,
	VMALLOC_END_NR,
#ifdef CONFIG_SPARSEMEM_VMEMMAP
	VMEMMAP_START_NR,
	VMEMMAP_END_NR,
#endif
	FIXADDR_START_NR,
	FIXADDR_END_NR,
	PCI_START_NR,
	PCI_END_NR,
<<<<<<< HEAD
	MODULES_START_NR,
	MODULES_END_NR,
=======
>>>>>>> f59ba4eb
	KERNEL_SPACE_NR,
};

static struct addr_marker address_markers[] = {
	{ MODULES_VADDR,	"Modules start" },
	{ MODULES_END,		"Modules end" },
	{ VMALLOC_START,	"vmalloc() Area" },
	{ VMALLOC_END,		"vmalloc() End" },
#ifdef CONFIG_SPARSEMEM_VMEMMAP
	{ 0,			"vmemmap start" },
	{ 0,			"vmemmap end" },
#endif
	{ FIXADDR_START,	"Fixmap start" },
	{ FIXADDR_TOP,		"Fixmap end" },
	{ PCI_IO_START,		"PCI I/O start" },
	{ PCI_IO_END,		"PCI I/O end" },
	{ PAGE_OFFSET,		"Linear Mapping" },
	{ -1,			NULL },
};

/*
 * The page dumper groups page table entries of the same type into a single
 * description. It uses pg_state to track the range information while
 * iterating over the pte entries. When the continuity is broken it then
 * dumps out a description of the range.
 */
struct pg_state {
	struct seq_file *seq;
	const struct addr_marker *marker;
	unsigned long start_address;
	unsigned level;
	u64 current_prot;
};

struct prot_bits {
	u64		mask;
	u64		val;
	const char	*set;
	const char	*clear;
};

static const struct prot_bits pte_bits[] = {
	{
		.mask	= PTE_USER,
		.val	= PTE_USER,
		.set	= "USR",
		.clear	= "   ",
	}, {
		.mask	= PTE_RDONLY,
		.val	= PTE_RDONLY,
		.set	= "ro",
		.clear	= "RW",
	}, {
		.mask	= PTE_PXN,
		.val	= PTE_PXN,
		.set	= "NX",
		.clear	= "x ",
	}, {
		.mask	= PTE_SHARED,
		.val	= PTE_SHARED,
		.set	= "SHD",
		.clear	= "   ",
	}, {
		.mask	= PTE_AF,
		.val	= PTE_AF,
		.set	= "AF",
		.clear	= "  ",
	}, {
		.mask	= PTE_NG,
		.val	= PTE_NG,
		.set	= "NG",
		.clear	= "  ",
	}, {
		.mask	= PTE_CONT,
		.val	= PTE_CONT,
		.set	= "CON",
		.clear	= "   ",
	}, {
		.mask	= PTE_TABLE_BIT,
		.val	= PTE_TABLE_BIT,
		.set	= "   ",
		.clear	= "BLK",
	}, {
		.mask	= PTE_UXN,
		.val	= PTE_UXN,
		.set	= "UXN",
	}, {
		.mask	= PTE_ATTRINDX_MASK,
		.val	= PTE_ATTRINDX(MT_DEVICE_nGnRnE),
		.set	= "DEVICE/nGnRnE",
	}, {
		.mask	= PTE_ATTRINDX_MASK,
		.val	= PTE_ATTRINDX(MT_DEVICE_nGnRE),
		.set	= "DEVICE/nGnRE",
	}, {
		.mask	= PTE_ATTRINDX_MASK,
		.val	= PTE_ATTRINDX(MT_DEVICE_GRE),
		.set	= "DEVICE/GRE",
	}, {
		.mask	= PTE_ATTRINDX_MASK,
		.val	= PTE_ATTRINDX(MT_NORMAL_NC),
		.set	= "MEM/NORMAL-NC",
	}, {
		.mask	= PTE_ATTRINDX_MASK,
		.val	= PTE_ATTRINDX(MT_NORMAL),
		.set	= "MEM/NORMAL",
	}
};

struct pg_level {
	const struct prot_bits *bits;
	size_t num;
	u64 mask;
};

static struct pg_level pg_level[] = {
	{
	}, { /* pgd */
		.bits	= pte_bits,
		.num	= ARRAY_SIZE(pte_bits),
	}, { /* pud */
		.bits	= pte_bits,
		.num	= ARRAY_SIZE(pte_bits),
	}, { /* pmd */
		.bits	= pte_bits,
		.num	= ARRAY_SIZE(pte_bits),
	}, { /* pte */
		.bits	= pte_bits,
		.num	= ARRAY_SIZE(pte_bits),
	},
};

static void dump_prot(struct pg_state *st, const struct prot_bits *bits,
			size_t num)
{
	unsigned i;

	for (i = 0; i < num; i++, bits++) {
		const char *s;

		if ((st->current_prot & bits->mask) == bits->val)
			s = bits->set;
		else
			s = bits->clear;

		if (s)
			seq_printf(st->seq, " %s", s);
	}
}

static void note_page(struct pg_state *st, unsigned long addr, unsigned level,
				u64 val)
{
	static const char units[] = "KMGTPE";
	u64 prot = val & pg_level[level].mask;

	if (!st->level) {
		st->level = level;
		st->current_prot = prot;
		st->start_address = addr;
		seq_printf(st->seq, "---[ %s ]---\n", st->marker->name);
	} else if (prot != st->current_prot || level != st->level ||
		   addr >= st->marker[1].start_address) {
		const char *unit = units;
		unsigned long delta;

		if (st->current_prot) {
			seq_printf(st->seq, "0x%016lx-0x%016lx   ",
				   st->start_address, addr);

			delta = (addr - st->start_address) >> 10;
			while (!(delta & 1023) && unit[1]) {
				delta >>= 10;
				unit++;
			}
			seq_printf(st->seq, "%9lu%c", delta, *unit);
			if (pg_level[st->level].bits)
				dump_prot(st, pg_level[st->level].bits,
					  pg_level[st->level].num);
			seq_puts(st->seq, "\n");
		}

		if (addr >= st->marker[1].start_address) {
			st->marker++;
			seq_printf(st->seq, "---[ %s ]---\n", st->marker->name);
		}

		st->start_address = addr;
		st->current_prot = prot;
		st->level = level;
	}

	if (addr >= st->marker[1].start_address) {
		st->marker++;
		seq_printf(st->seq, "---[ %s ]---\n", st->marker->name);
	}

}

static void walk_pte(struct pg_state *st, pmd_t *pmd, unsigned long start)
{
	pte_t *pte = pte_offset_kernel(pmd, 0);
	unsigned long addr;
	unsigned i;

	for (i = 0; i < PTRS_PER_PTE; i++, pte++) {
		addr = start + i * PAGE_SIZE;
		note_page(st, addr, 4, pte_val(*pte));
	}
}

static void walk_pmd(struct pg_state *st, pud_t *pud, unsigned long start)
{
	pmd_t *pmd = pmd_offset(pud, 0);
	unsigned long addr;
	unsigned i;

	for (i = 0; i < PTRS_PER_PMD; i++, pmd++) {
		addr = start + i * PMD_SIZE;
		if (pmd_none(*pmd) || pmd_sect(*pmd)) {
			note_page(st, addr, 3, pmd_val(*pmd));
		} else {
			BUG_ON(pmd_bad(*pmd));
			walk_pte(st, pmd, addr);
		}
	}
}

static void walk_pud(struct pg_state *st, pgd_t *pgd, unsigned long start)
{
	pud_t *pud = pud_offset(pgd, 0);
	unsigned long addr;
	unsigned i;

	for (i = 0; i < PTRS_PER_PUD; i++, pud++) {
		addr = start + i * PUD_SIZE;
		if (pud_none(*pud) || pud_sect(*pud)) {
			note_page(st, addr, 2, pud_val(*pud));
		} else {
			BUG_ON(pud_bad(*pud));
			walk_pmd(st, pud, addr);
		}
	}
}

static void walk_pgd(struct pg_state *st, struct mm_struct *mm, unsigned long start)
{
	pgd_t *pgd = pgd_offset(mm, 0UL);
	unsigned i;
	unsigned long addr;

	for (i = 0; i < PTRS_PER_PGD; i++, pgd++) {
		addr = start + i * PGDIR_SIZE;
		if (pgd_none(*pgd)) {
			note_page(st, addr, 1, pgd_val(*pgd));
		} else {
			BUG_ON(pgd_bad(*pgd));
			walk_pud(st, pgd, addr);
		}
	}
}

static int ptdump_show(struct seq_file *m, void *v)
{
	struct pg_state st = {
		.seq = m,
		.marker = address_markers,
	};

	walk_pgd(&st, &init_mm, LOWEST_ADDR);

	note_page(&st, 0, 0, 0);
	return 0;
}

static int ptdump_open(struct inode *inode, struct file *file)
{
	return single_open(file, ptdump_show, NULL);
}

static const struct file_operations ptdump_fops = {
	.open		= ptdump_open,
	.read		= seq_read,
	.llseek		= seq_lseek,
	.release	= single_release,
};

static int ptdump_init(void)
{
	struct dentry *pe;
	unsigned i, j;

	for (i = 0; i < ARRAY_SIZE(pg_level); i++)
		if (pg_level[i].bits)
			for (j = 0; j < pg_level[i].num; j++)
				pg_level[i].mask |= pg_level[i].bits[j].mask;

#ifdef CONFIG_SPARSEMEM_VMEMMAP
	address_markers[VMEMMAP_START_NR].start_address =
				(unsigned long)virt_to_page(PAGE_OFFSET);
	address_markers[VMEMMAP_END_NR].start_address =
				(unsigned long)virt_to_page(high_memory);
#endif

	pe = debugfs_create_file("kernel_page_tables", 0400, NULL, NULL,
				 &ptdump_fops);
	return pe ? 0 : -ENOMEM;
}
device_initcall(ptdump_init);<|MERGE_RESOLUTION|>--- conflicted
+++ resolved
@@ -47,11 +47,6 @@
 	FIXADDR_END_NR,
 	PCI_START_NR,
 	PCI_END_NR,
-<<<<<<< HEAD
-	MODULES_START_NR,
-	MODULES_END_NR,
-=======
->>>>>>> f59ba4eb
 	KERNEL_SPACE_NR,
 };
 
