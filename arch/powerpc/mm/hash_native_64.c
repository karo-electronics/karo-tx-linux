--- conflicted
+++ resolved
@@ -273,6 +273,212 @@
 	return i;
 }
 
+static long native_hpte_updatepp(unsigned long slot, unsigned long newpp,
+				 unsigned long vpn, int bpsize,
+				 int apsize, int ssize, int local)
+{
+	struct hash_pte *hptep = htab_address + slot;
+	unsigned long hpte_v, want_v;
+	int ret = 0;
+
+	want_v = hpte_encode_avpn(vpn, bpsize, ssize);
+
+	DBG_LOW("    update(vpn=%016lx, avpnv=%016lx, group=%lx, newpp=%lx)",
+		vpn, want_v & HPTE_V_AVPN, slot, newpp);
+
+	native_lock_hpte(hptep);
+
+	hpte_v = hptep->v;
+	/*
+	 * We need to invalidate the TLB always because hpte_remove doesn't do
+	 * a tlb invalidate. If a hash bucket gets full, we "evict" a more/less
+	 * random entry from it. When we do that we don't invalidate the TLB
+	 * (hpte_remove) because we assume the old translation is still
+	 * technically "valid".
+	 */
+	if (!HPTE_V_COMPARE(hpte_v, want_v) || !(hpte_v & HPTE_V_VALID)) {
+		DBG_LOW(" -> miss\n");
+		ret = -1;
+	} else {
+		DBG_LOW(" -> hit\n");
+		/* Update the HPTE */
+		hptep->r = (hptep->r & ~(HPTE_R_PP | HPTE_R_N)) |
+			(newpp & (HPTE_R_PP | HPTE_R_N | HPTE_R_C));
+	}
+	native_unlock_hpte(hptep);
+
+	/* Ensure it is out of the tlb too. */
+	tlbie(vpn, bpsize, apsize, ssize, local);
+
+	return ret;
+}
+
+static long native_hpte_find(unsigned long vpn, int psize, int ssize)
+{
+	struct hash_pte *hptep;
+	unsigned long hash;
+	unsigned long i;
+	long slot;
+	unsigned long want_v, hpte_v;
+
+	hash = hpt_hash(vpn, mmu_psize_defs[psize].shift, ssize);
+	want_v = hpte_encode_avpn(vpn, psize, ssize);
+
+	/* Bolted mappings are only ever in the primary group */
+	slot = (hash & htab_hash_mask) * HPTES_PER_GROUP;
+	for (i = 0; i < HPTES_PER_GROUP; i++) {
+		hptep = htab_address + slot;
+		hpte_v = hptep->v;
+
+		if (HPTE_V_COMPARE(hpte_v, want_v) && (hpte_v & HPTE_V_VALID))
+			/* HPTE matches */
+			return slot;
+		++slot;
+	}
+
+	return -1;
+}
+
+/*
+ * Update the page protection bits. Intended to be used to create
+ * guard pages for kernel data structures on pages which are bolted
+ * in the HPT. Assumes pages being operated on will not be stolen.
+ *
+ * No need to lock here because we should be the only user.
+ */
+static void native_hpte_updateboltedpp(unsigned long newpp, unsigned long ea,
+				       int psize, int ssize)
+{
+	unsigned long vpn;
+	unsigned long vsid;
+	long slot;
+	struct hash_pte *hptep;
+
+	vsid = get_kernel_vsid(ea, ssize);
+	vpn = hpt_vpn(ea, vsid, ssize);
+
+	slot = native_hpte_find(vpn, psize, ssize);
+	if (slot == -1)
+		panic("could not find page to bolt\n");
+	hptep = htab_address + slot;
+
+	/* Update the HPTE */
+	hptep->r = (hptep->r & ~(HPTE_R_PP | HPTE_R_N)) |
+		(newpp & (HPTE_R_PP | HPTE_R_N));
+	/*
+	 * Ensure it is out of the tlb too. Bolted entries base and
+	 * actual page size will be same.
+	 */
+	tlbie(vpn, psize, psize, ssize, 0);
+}
+
+static void native_hpte_invalidate(unsigned long slot, unsigned long vpn,
+				   int bpsize, int apsize, int ssize, int local)
+{
+	struct hash_pte *hptep = htab_address + slot;
+	unsigned long hpte_v;
+	unsigned long want_v;
+	unsigned long flags;
+
+	local_irq_save(flags);
+
+	DBG_LOW("    invalidate(vpn=%016lx, hash: %lx)\n", vpn, slot);
+
+	want_v = hpte_encode_avpn(vpn, bpsize, ssize);
+	native_lock_hpte(hptep);
+	hpte_v = hptep->v;
+
+	/*
+	 * We need to invalidate the TLB always because hpte_remove doesn't do
+	 * a tlb invalidate. If a hash bucket gets full, we "evict" a more/less
+	 * random entry from it. When we do that we don't invalidate the TLB
+	 * (hpte_remove) because we assume the old translation is still
+	 * technically "valid".
+	 */
+	if (!HPTE_V_COMPARE(hpte_v, want_v) || !(hpte_v & HPTE_V_VALID))
+		native_unlock_hpte(hptep);
+	else
+		/* Invalidate the hpte. NOTE: this also unlocks it */
+		hptep->v = 0;
+
+	/* Invalidate the TLB */
+	tlbie(vpn, bpsize, apsize, ssize, local);
+
+	local_irq_restore(flags);
+}
+
+static void native_hugepage_invalidate(struct mm_struct *mm,
+				       unsigned char *hpte_slot_array,
+				       unsigned long addr, int psize)
+{
+	int ssize = 0, i;
+	int lock_tlbie;
+	struct hash_pte *hptep;
+	int actual_psize = MMU_PAGE_16M;
+	unsigned int max_hpte_count, valid;
+	unsigned long flags, s_addr = addr;
+	unsigned long hpte_v, want_v, shift;
+	unsigned long hidx, vpn = 0, vsid, hash, slot;
+
+	shift = mmu_psize_defs[psize].shift;
+	max_hpte_count = 1U << (PMD_SHIFT - shift);
+
+	local_irq_save(flags);
+	for (i = 0; i < max_hpte_count; i++) {
+		valid = hpte_valid(hpte_slot_array, i);
+		if (!valid)
+			continue;
+		hidx =  hpte_hash_index(hpte_slot_array, i);
+
+		/* get the vpn */
+		addr = s_addr + (i * (1ul << shift));
+		if (!is_kernel_addr(addr)) {
+			ssize = user_segment_size(addr);
+			vsid = get_vsid(mm->context.id, addr, ssize);
+			WARN_ON(vsid == 0);
+		} else {
+			vsid = get_kernel_vsid(addr, mmu_kernel_ssize);
+			ssize = mmu_kernel_ssize;
+		}
+
+		vpn = hpt_vpn(addr, vsid, ssize);
+		hash = hpt_hash(vpn, shift, ssize);
+		if (hidx & _PTEIDX_SECONDARY)
+			hash = ~hash;
+
+		slot = (hash & htab_hash_mask) * HPTES_PER_GROUP;
+		slot += hidx & _PTEIDX_GROUP_IX;
+
+		hptep = htab_address + slot;
+		want_v = hpte_encode_avpn(vpn, psize, ssize);
+		native_lock_hpte(hptep);
+		hpte_v = hptep->v;
+
+		/* Even if we miss, we need to invalidate the TLB */
+		if (!HPTE_V_COMPARE(hpte_v, want_v) || !(hpte_v & HPTE_V_VALID))
+			native_unlock_hpte(hptep);
+		else
+			/* Invalidate the hpte. NOTE: this also unlocks it */
+			hptep->v = 0;
+	}
+	/*
+	 * Since this is a hugepage, we just need a single tlbie.
+	 * use the last vpn.
+	 */
+	lock_tlbie = !mmu_has_feature(MMU_FTR_LOCKLESS_TLBIE);
+	if (lock_tlbie)
+		raw_spin_lock(&native_tlbie_lock);
+
+	asm volatile("ptesync":::"memory");
+	__tlbie(vpn, psize, actual_psize, ssize);
+	asm volatile("eieio; tlbsync; ptesync":::"memory");
+
+	if (lock_tlbie)
+		raw_spin_unlock(&native_tlbie_lock);
+
+	local_irq_restore(flags);
+}
+
 static inline int __hpte_actual_psize(unsigned int lp, int psize)
 {
 	int i, shift;
@@ -303,316 +509,6 @@
 	return -1;
 }
 
-static inline int hpte_actual_psize(struct hash_pte *hptep, int psize)
-{
-	/* Look at the 8 bit LP value */
-	unsigned int lp = (hptep->r >> LP_SHIFT) & ((1 << LP_BITS) - 1);
-
-	if (!(hptep->v & HPTE_V_VALID))
-		return -1;
-
-	/* First check if it is large page */
-	if (!(hptep->v & HPTE_V_LARGE))
-		return MMU_PAGE_4K;
-
-	return __hpte_actual_psize(lp, psize);
-}
-
-static long native_hpte_updatepp(unsigned long slot, unsigned long newpp,
-				 unsigned long vpn, int bpsize,
-				 int apsize, int ssize, int local)
-{
-	struct hash_pte *hptep = htab_address + slot;
-	unsigned long hpte_v, want_v;
-	int ret = 0;
-	int actual_psize;
-
-<<<<<<< HEAD
-	want_v = hpte_encode_avpn(vpn, psize, ssize);
-=======
-	want_v = hpte_encode_avpn(vpn, bpsize, ssize);
->>>>>>> d0e0ac97
-
-	DBG_LOW("    update(vpn=%016lx, avpnv=%016lx, group=%lx, newpp=%lx)",
-		vpn, want_v & HPTE_V_AVPN, slot, newpp);
-
-	native_lock_hpte(hptep);
-
-	hpte_v = hptep->v;
-<<<<<<< HEAD
-	actual_psize = hpte_actual_psize(hptep, psize);
-=======
->>>>>>> d0e0ac97
-	/*
-	 * We need to invalidate the TLB always because hpte_remove doesn't do
-	 * a tlb invalidate. If a hash bucket gets full, we "evict" a more/less
-	 * random entry from it. When we do that we don't invalidate the TLB
-	 * (hpte_remove) because we assume the old translation is still
-	 * technically "valid".
-	 */
-<<<<<<< HEAD
-	if (actual_psize < 0) {
-		actual_psize = psize;
-		ret = -1;
-		goto err_out;
-	}
-	if (!HPTE_V_COMPARE(hpte_v, want_v)) {
-=======
-	if (!HPTE_V_COMPARE(hpte_v, want_v) || !(hpte_v & HPTE_V_VALID)) {
->>>>>>> d0e0ac97
-		DBG_LOW(" -> miss\n");
-		ret = -1;
-	} else {
-		DBG_LOW(" -> hit\n");
-		/* Update the HPTE */
-		hptep->r = (hptep->r & ~(HPTE_R_PP | HPTE_R_N)) |
-			(newpp & (HPTE_R_PP | HPTE_R_N | HPTE_R_C));
-	}
-err_out:
-	native_unlock_hpte(hptep);
-
-	/* Ensure it is out of the tlb too. */
-<<<<<<< HEAD
-	tlbie(vpn, psize, actual_psize, ssize, local);
-=======
-	tlbie(vpn, bpsize, apsize, ssize, local);
->>>>>>> d0e0ac97
-
-	return ret;
-}
-
-static long native_hpte_find(unsigned long vpn, int psize, int ssize)
-{
-	struct hash_pte *hptep;
-	unsigned long hash;
-	unsigned long i;
-	long slot;
-	unsigned long want_v, hpte_v;
-
-	hash = hpt_hash(vpn, mmu_psize_defs[psize].shift, ssize);
-	want_v = hpte_encode_avpn(vpn, psize, ssize);
-
-	/* Bolted mappings are only ever in the primary group */
-	slot = (hash & htab_hash_mask) * HPTES_PER_GROUP;
-	for (i = 0; i < HPTES_PER_GROUP; i++) {
-		hptep = htab_address + slot;
-		hpte_v = hptep->v;
-
-		if (HPTE_V_COMPARE(hpte_v, want_v) && (hpte_v & HPTE_V_VALID))
-			/* HPTE matches */
-			return slot;
-		++slot;
-	}
-
-	return -1;
-}
-
-/*
- * Update the page protection bits. Intended to be used to create
- * guard pages for kernel data structures on pages which are bolted
- * in the HPT. Assumes pages being operated on will not be stolen.
- *
- * No need to lock here because we should be the only user.
- */
-static void native_hpte_updateboltedpp(unsigned long newpp, unsigned long ea,
-				       int psize, int ssize)
-{
-	int actual_psize;
-	unsigned long vpn;
-	unsigned long vsid;
-	long slot;
-	struct hash_pte *hptep;
-
-	vsid = get_kernel_vsid(ea, ssize);
-	vpn = hpt_vpn(ea, vsid, ssize);
-
-	slot = native_hpte_find(vpn, psize, ssize);
-	if (slot == -1)
-		panic("could not find page to bolt\n");
-	hptep = htab_address + slot;
-	actual_psize = hpte_actual_psize(hptep, psize);
-	if (actual_psize < 0)
-		actual_psize = psize;
-
-	/* Update the HPTE */
-	hptep->r = (hptep->r & ~(HPTE_R_PP | HPTE_R_N)) |
-		(newpp & (HPTE_R_PP | HPTE_R_N));
-<<<<<<< HEAD
-
-	/* Ensure it is out of the tlb too. */
-	tlbie(vpn, psize, actual_psize, ssize, 0);
-=======
-	/*
-	 * Ensure it is out of the tlb too. Bolted entries base and
-	 * actual page size will be same.
-	 */
-	tlbie(vpn, psize, psize, ssize, 0);
->>>>>>> d0e0ac97
-}
-
-static void native_hpte_invalidate(unsigned long slot, unsigned long vpn,
-				   int bpsize, int apsize, int ssize, int local)
-{
-	struct hash_pte *hptep = htab_address + slot;
-	unsigned long hpte_v;
-	unsigned long want_v;
-	unsigned long flags;
-	int actual_psize;
-
-	local_irq_save(flags);
-
-	DBG_LOW("    invalidate(vpn=%016lx, hash: %lx)\n", vpn, slot);
-
-<<<<<<< HEAD
-	want_v = hpte_encode_avpn(vpn, psize, ssize);
-	native_lock_hpte(hptep);
-	hpte_v = hptep->v;
-
-	actual_psize = hpte_actual_psize(hptep, psize);
-=======
-	want_v = hpte_encode_avpn(vpn, bpsize, ssize);
-	native_lock_hpte(hptep);
-	hpte_v = hptep->v;
-
->>>>>>> d0e0ac97
-	/*
-	 * We need to invalidate the TLB always because hpte_remove doesn't do
-	 * a tlb invalidate. If a hash bucket gets full, we "evict" a more/less
-	 * random entry from it. When we do that we don't invalidate the TLB
-	 * (hpte_remove) because we assume the old translation is still
-	 * technically "valid".
-	 */
-<<<<<<< HEAD
-	if (actual_psize < 0) {
-		actual_psize = psize;
-		native_unlock_hpte(hptep);
-		goto err_out;
-	}
-	if (!HPTE_V_COMPARE(hpte_v, want_v))
-=======
-	if (!HPTE_V_COMPARE(hpte_v, want_v) || !(hpte_v & HPTE_V_VALID))
->>>>>>> d0e0ac97
-		native_unlock_hpte(hptep);
-	else
-		/* Invalidate the hpte. NOTE: this also unlocks it */
-		hptep->v = 0;
-
-err_out:
-	/* Invalidate the TLB */
-<<<<<<< HEAD
-	tlbie(vpn, psize, actual_psize, ssize, local);
-	local_irq_restore(flags);
-}
-
-=======
-	tlbie(vpn, bpsize, apsize, ssize, local);
-
-	local_irq_restore(flags);
-}
-
-static void native_hugepage_invalidate(struct mm_struct *mm,
-				       unsigned char *hpte_slot_array,
-				       unsigned long addr, int psize)
-{
-	int ssize = 0, i;
-	int lock_tlbie;
-	struct hash_pte *hptep;
-	int actual_psize = MMU_PAGE_16M;
-	unsigned int max_hpte_count, valid;
-	unsigned long flags, s_addr = addr;
-	unsigned long hpte_v, want_v, shift;
-	unsigned long hidx, vpn = 0, vsid, hash, slot;
-
-	shift = mmu_psize_defs[psize].shift;
-	max_hpte_count = 1U << (PMD_SHIFT - shift);
-
-	local_irq_save(flags);
-	for (i = 0; i < max_hpte_count; i++) {
-		valid = hpte_valid(hpte_slot_array, i);
-		if (!valid)
-			continue;
-		hidx =  hpte_hash_index(hpte_slot_array, i);
-
-		/* get the vpn */
-		addr = s_addr + (i * (1ul << shift));
-		if (!is_kernel_addr(addr)) {
-			ssize = user_segment_size(addr);
-			vsid = get_vsid(mm->context.id, addr, ssize);
-			WARN_ON(vsid == 0);
-		} else {
-			vsid = get_kernel_vsid(addr, mmu_kernel_ssize);
-			ssize = mmu_kernel_ssize;
-		}
-
-		vpn = hpt_vpn(addr, vsid, ssize);
-		hash = hpt_hash(vpn, shift, ssize);
-		if (hidx & _PTEIDX_SECONDARY)
-			hash = ~hash;
-
-		slot = (hash & htab_hash_mask) * HPTES_PER_GROUP;
-		slot += hidx & _PTEIDX_GROUP_IX;
-
-		hptep = htab_address + slot;
-		want_v = hpte_encode_avpn(vpn, psize, ssize);
-		native_lock_hpte(hptep);
-		hpte_v = hptep->v;
-
-		/* Even if we miss, we need to invalidate the TLB */
-		if (!HPTE_V_COMPARE(hpte_v, want_v) || !(hpte_v & HPTE_V_VALID))
-			native_unlock_hpte(hptep);
-		else
-			/* Invalidate the hpte. NOTE: this also unlocks it */
-			hptep->v = 0;
-	}
-	/*
-	 * Since this is a hugepage, we just need a single tlbie.
-	 * use the last vpn.
-	 */
-	lock_tlbie = !mmu_has_feature(MMU_FTR_LOCKLESS_TLBIE);
-	if (lock_tlbie)
-		raw_spin_lock(&native_tlbie_lock);
-
-	asm volatile("ptesync":::"memory");
-	__tlbie(vpn, psize, actual_psize, ssize);
-	asm volatile("eieio; tlbsync; ptesync":::"memory");
-
-	if (lock_tlbie)
-		raw_spin_unlock(&native_tlbie_lock);
-
-	local_irq_restore(flags);
-}
-
-static inline int __hpte_actual_psize(unsigned int lp, int psize)
-{
-	int i, shift;
-	unsigned int mask;
-
-	/* start from 1 ignoring MMU_PAGE_4K */
-	for (i = 1; i < MMU_PAGE_COUNT; i++) {
-
-		/* invalid penc */
-		if (mmu_psize_defs[psize].penc[i] == -1)
-			continue;
-		/*
-		 * encoding bits per actual page size
-		 *        PTE LP     actual page size
-		 *    rrrr rrrz		>=8KB
-		 *    rrrr rrzz		>=16KB
-		 *    rrrr rzzz		>=32KB
-		 *    rrrr zzzz		>=64KB
-		 * .......
-		 */
-		shift = mmu_psize_defs[i].shift - LP_SHIFT;
-		if (shift > LP_BITS)
-			shift = LP_BITS;
-		mask = (1 << shift) - 1;
-		if ((lp & mask) == mmu_psize_defs[psize].penc[i])
-			return i;
-	}
-	return -1;
-}
-
->>>>>>> d0e0ac97
 static void hpte_decode(struct hash_pte *hpte, unsigned long slot,
 			int *psize, int *apsize, int *ssize, unsigned long *vpn)
 {
