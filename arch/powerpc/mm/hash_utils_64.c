--- conflicted
+++ resolved
@@ -1123,11 +1123,7 @@
 	else
 #endif /* CONFIG_PPC_HAS_HASH_64K */
 		rc = __hash_page_4K(ea, access, vsid, ptep, trap, local, ssize,
-<<<<<<< HEAD
-				    subpage_protection(pgdir, ea));
-=======
 				    subpage_protection(mm, ea));
->>>>>>> 3cbea436
 
 	/* Dump some info in case of hash insertion failure, they should
 	 * never happen so it is really useful to know if/when they do
