/*
 * Lockless get_user_pages_fast for powerpc
 *
 * Copyright (C) 2008 Nick Piggin
 * Copyright (C) 2008 Novell Inc.
 */
#undef DEBUG

#include <linux/sched.h>
#include <linux/mm.h>
#include <linux/hugetlb.h>
#include <linux/vmstat.h>
#include <linux/pagemap.h>
#include <linux/rwsem.h>
#include <asm/pgtable.h>

#ifdef __HAVE_ARCH_PTE_SPECIAL

/*
 * The performance critical leaf functions are made noinline otherwise gcc
 * inlines everything into a single function which results in too much
 * register pressure.
 */
static noinline int gup_pte_range(pmd_t pmd, unsigned long addr,
		unsigned long end, int write, struct page **pages, int *nr)
{
	unsigned long mask, result;
	pte_t *ptep;

	result = _PAGE_PRESENT|_PAGE_USER;
	if (write)
		result |= _PAGE_RW;
	mask = result | _PAGE_SPECIAL;

	ptep = pte_offset_kernel(&pmd, addr);
	do {
		pte_t pte = ACCESS_ONCE(*ptep);
		struct page *page;

		if ((pte_val(pte) & mask) != result)
			return 0;
		VM_BUG_ON(!pfn_valid(pte_pfn(pte)));
		page = pte_page(pte);
		if (!page_cache_get_speculative(page))
			return 0;
		if (unlikely(pte_val(pte) != pte_val(*ptep))) {
			put_page(page);
			return 0;
		}
		pages[*nr] = page;
		(*nr)++;

	} while (ptep++, addr += PAGE_SIZE, addr != end);

	return 1;
}

static int gup_pmd_range(pud_t pud, unsigned long addr, unsigned long end,
		int write, struct page **pages, int *nr)
{
	unsigned long next;
	pmd_t *pmdp;

	pmdp = pmd_offset(&pud, addr);
	do {
		pmd_t pmd = ACCESS_ONCE(*pmdp);

		next = pmd_addr_end(addr, end);
		/*
		 * If we find a splitting transparent hugepage we
		 * return zero. That will result in taking the slow
		 * path which will call wait_split_huge_page()
		 * if the pmd is still in splitting state
		 */
		if (pmd_none(pmd) || pmd_trans_splitting(pmd))
			return 0;
<<<<<<< HEAD
		if (pmd_huge(pmd)) {
=======
		if (pmd_huge(pmd) || pmd_large(pmd)) {
>>>>>>> d0e0ac97
			if (!gup_hugepte((pte_t *)pmdp, PMD_SIZE, addr, next,
					 write, pages, nr))
				return 0;
		} else if (is_hugepd(pmdp)) {
			if (!gup_hugepd((hugepd_t *)pmdp, PMD_SHIFT,
					addr, next, write, pages, nr))
				return 0;
		} else if (!gup_pte_range(pmd, addr, next, write, pages, nr))
			return 0;
	} while (pmdp++, addr = next, addr != end);

	return 1;
}

static int gup_pud_range(pgd_t pgd, unsigned long addr, unsigned long end,
		int write, struct page **pages, int *nr)
{
	unsigned long next;
	pud_t *pudp;

	pudp = pud_offset(&pgd, addr);
	do {
		pud_t pud = ACCESS_ONCE(*pudp);

		next = pud_addr_end(addr, end);
		if (pud_none(pud))
			return 0;
		if (pud_huge(pud)) {
			if (!gup_hugepte((pte_t *)pudp, PUD_SIZE, addr, next,
					 write, pages, nr))
				return 0;
		} else if (is_hugepd(pudp)) {
			if (!gup_hugepd((hugepd_t *)pudp, PUD_SHIFT,
					addr, next, write, pages, nr))
				return 0;
		} else if (!gup_pmd_range(pud, addr, next, write, pages, nr))
			return 0;
	} while (pudp++, addr = next, addr != end);

	return 1;
}

int get_user_pages_fast(unsigned long start, int nr_pages, int write,
			struct page **pages)
{
	struct mm_struct *mm = current->mm;
	unsigned long addr, len, end;
	unsigned long next;
	pgd_t *pgdp;
	int nr = 0;

	pr_devel("%s(%lx,%x,%s)\n", __func__, start, nr_pages, write ? "write" : "read");

	start &= PAGE_MASK;
	addr = start;
	len = (unsigned long) nr_pages << PAGE_SHIFT;
	end = start + len;

	if (unlikely(!access_ok(write ? VERIFY_WRITE : VERIFY_READ,
					start, len)))
		goto slow_irqon;

	pr_devel("  aligned: %lx .. %lx\n", start, end);

	/*
	 * XXX: batch / limit 'nr', to avoid large irq off latency
	 * needs some instrumenting to determine the common sizes used by
	 * important workloads (eg. DB2), and whether limiting the batch size
	 * will decrease performance.
	 *
	 * It seems like we're in the clear for the moment. Direct-IO is
	 * the main guy that batches up lots of get_user_pages, and even
	 * they are limited to 64-at-a-time which is not so many.
	 */
	/*
	 * This doesn't prevent pagetable teardown, but does prevent
	 * the pagetables from being freed on powerpc.
	 *
	 * So long as we atomically load page table pointers versus teardown,
	 * we can follow the address down to the the page and take a ref on it.
	 */
	local_irq_disable();

	pgdp = pgd_offset(mm, addr);
	do {
		pgd_t pgd = ACCESS_ONCE(*pgdp);

		pr_devel("  %016lx: normal pgd %p\n", addr,
			 (void *)pgd_val(pgd));
		next = pgd_addr_end(addr, end);
		if (pgd_none(pgd))
			goto slow;
		if (pgd_huge(pgd)) {
			if (!gup_hugepte((pte_t *)pgdp, PGDIR_SIZE, addr, next,
					 write, pages, &nr))
				goto slow;
		} else if (is_hugepd(pgdp)) {
			if (!gup_hugepd((hugepd_t *)pgdp, PGDIR_SHIFT,
					addr, next, write, pages, &nr))
				goto slow;
		} else if (!gup_pud_range(pgd, addr, next, write, pages, &nr))
			goto slow;
	} while (pgdp++, addr = next, addr != end);

	local_irq_enable();

	VM_BUG_ON(nr != (end - start) >> PAGE_SHIFT);
	return nr;

	{
		int ret;

slow:
		local_irq_enable();
slow_irqon:
		pr_devel("  slow path ! nr = %d\n", nr);

		/* Try to get the remaining pages with get_user_pages */
		start += nr << PAGE_SHIFT;
		pages += nr;

		down_read(&mm->mmap_sem);
		ret = get_user_pages(current, mm, start,
			(end - start) >> PAGE_SHIFT, write, 0, pages, NULL);
		up_read(&mm->mmap_sem);

		/* Have to be a bit careful with return values */
		if (nr > 0) {
			if (ret < 0)
				ret = nr;
			else
				ret += nr;
		}

		return ret;
	}
}

#endif /* __HAVE_ARCH_PTE_SPECIAL */<|MERGE_RESOLUTION|>--- conflicted
+++ resolved
@@ -74,11 +74,7 @@
 		 */
 		if (pmd_none(pmd) || pmd_trans_splitting(pmd))
 			return 0;
-<<<<<<< HEAD
-		if (pmd_huge(pmd)) {
-=======
 		if (pmd_huge(pmd) || pmd_large(pmd)) {
->>>>>>> d0e0ac97
 			if (!gup_hugepte((pte_t *)pmdp, PMD_SIZE, addr, next,
 					 write, pages, nr))
 				return 0;
