--- conflicted
+++ resolved
@@ -223,8 +223,6 @@
 	}
 	arch_leave_lazy_mmu_mode();
 	local_irq_restore(flags);
-<<<<<<< HEAD
-=======
 }
 
 void flush_tlb_pmd_range(struct mm_struct *mm, pmd_t *pmd, unsigned long addr)
@@ -252,5 +250,4 @@
 	}
 	arch_leave_lazy_mmu_mode();
 	local_irq_restore(flags);
->>>>>>> d0e0ac97
 }