/*
 * PowerNV OPAL definitions.
 *
 * Copyright 2011 IBM Corp.
 *
 * This program is free software; you can redistribute it and/or
 * modify it under the terms of the GNU General Public License
 * as published by the Free Software Foundation; either version
 * 2 of the License, or (at your option) any later version.
 */

#ifndef __OPAL_H
#define __OPAL_H

/****** Takeover interface ********/

/* PAPR H-Call used to querty the HAL existence and/or instanciate
 * it from within pHyp (tech preview only).
 *
 * This is exclusively used in prom_init.c
 */

#ifndef __ASSEMBLY__

struct opal_takeover_args {
	u64	k_image;		/* r4 */
	u64	k_size;			/* r5 */
	u64	k_entry;		/* r6 */
	u64	k_entry2;		/* r7 */
	u64	hal_addr;		/* r8 */
	u64	rd_image;		/* r9 */
	u64	rd_size;		/* r10 */
	u64	rd_loc;			/* r11 */
};

extern long opal_query_takeover(u64 *hal_size, u64 *hal_align);

extern long opal_do_takeover(struct opal_takeover_args *args);

struct rtas_args;
extern int opal_enter_rtas(struct rtas_args *args,
			   unsigned long data,
			   unsigned long entry);

#endif /* __ASSEMBLY__ */

/****** OPAL APIs ******/

/* Return codes */
#define OPAL_SUCCESS 		0
#define OPAL_PARAMETER		-1
#define OPAL_BUSY		-2
#define OPAL_PARTIAL		-3
#define OPAL_CONSTRAINED	-4
#define OPAL_CLOSED		-5
#define OPAL_HARDWARE		-6
#define OPAL_UNSUPPORTED	-7
#define OPAL_PERMISSION		-8
#define OPAL_NO_MEM		-9
#define OPAL_RESOURCE		-10
#define OPAL_INTERNAL_ERROR	-11
#define OPAL_BUSY_EVENT		-12
#define OPAL_HARDWARE_FROZEN	-13

/* API Tokens (in r0) */
#define OPAL_CONSOLE_WRITE			1
#define OPAL_CONSOLE_READ			2
#define OPAL_RTC_READ				3
#define OPAL_RTC_WRITE				4
#define OPAL_CEC_POWER_DOWN			5
#define OPAL_CEC_REBOOT				6
#define OPAL_READ_NVRAM				7
#define OPAL_WRITE_NVRAM			8
#define OPAL_HANDLE_INTERRUPT			9
#define OPAL_POLL_EVENTS			10
#define OPAL_PCI_SET_HUB_TCE_MEMORY		11
#define OPAL_PCI_SET_PHB_TCE_MEMORY		12
#define OPAL_PCI_CONFIG_READ_BYTE		13
#define OPAL_PCI_CONFIG_READ_HALF_WORD  	14
#define OPAL_PCI_CONFIG_READ_WORD		15
#define OPAL_PCI_CONFIG_WRITE_BYTE		16
#define OPAL_PCI_CONFIG_WRITE_HALF_WORD		17
#define OPAL_PCI_CONFIG_WRITE_WORD		18
#define OPAL_SET_XIVE				19
#define OPAL_GET_XIVE				20
#define OPAL_GET_COMPLETION_TOKEN_STATUS	21 /* obsolete */
#define OPAL_REGISTER_OPAL_EXCEPTION_HANDLER	22
#define OPAL_PCI_EEH_FREEZE_STATUS		23
#define OPAL_PCI_SHPC				24
#define OPAL_CONSOLE_WRITE_BUFFER_SPACE		25
#define OPAL_PCI_EEH_FREEZE_CLEAR		26
#define OPAL_PCI_PHB_MMIO_ENABLE		27
#define OPAL_PCI_SET_PHB_MEM_WINDOW		28
#define OPAL_PCI_MAP_PE_MMIO_WINDOW		29
#define OPAL_PCI_SET_PHB_TABLE_MEMORY		30
#define OPAL_PCI_SET_PE				31
#define OPAL_PCI_SET_PELTV			32
#define OPAL_PCI_SET_MVE			33
#define OPAL_PCI_SET_MVE_ENABLE			34
#define OPAL_PCI_GET_XIVE_REISSUE		35
#define OPAL_PCI_SET_XIVE_REISSUE		36
#define OPAL_PCI_SET_XIVE_PE			37
#define OPAL_GET_XIVE_SOURCE			38
#define OPAL_GET_MSI_32				39
#define OPAL_GET_MSI_64				40
#define OPAL_START_CPU				41
#define OPAL_QUERY_CPU_STATUS			42
#define OPAL_WRITE_OPPANEL			43
#define OPAL_PCI_MAP_PE_DMA_WINDOW		44
#define OPAL_PCI_MAP_PE_DMA_WINDOW_REAL		45
#define OPAL_PCI_RESET				49
#define OPAL_PCI_GET_HUB_DIAG_DATA		50
#define OPAL_PCI_GET_PHB_DIAG_DATA		51
#define OPAL_PCI_FENCE_PHB			52
#define OPAL_PCI_REINIT				53
#define OPAL_PCI_MASK_PE_ERROR			54
#define OPAL_SET_SLOT_LED_STATUS		55
#define OPAL_GET_EPOW_STATUS			56
#define OPAL_SET_SYSTEM_ATTENTION_LED		57
<<<<<<< HEAD
#define OPAL_PCI_MSI_EOI			63
=======
#define OPAL_RESERVED1				58
#define OPAL_RESERVED2				59
#define OPAL_PCI_NEXT_ERROR			60
#define OPAL_PCI_EEH_FREEZE_STATUS2		61
#define OPAL_PCI_POLL				62
#define OPAL_PCI_MSI_EOI			63
#define OPAL_PCI_GET_PHB_DIAG_DATA2		64
>>>>>>> d0e0ac97

#ifndef __ASSEMBLY__

/* Other enums */
enum OpalVendorApiTokens {
	OPAL_START_VENDOR_API_RANGE = 1000, OPAL_END_VENDOR_API_RANGE = 1999
};

enum OpalFreezeState {
	OPAL_EEH_STOPPED_NOT_FROZEN = 0,
	OPAL_EEH_STOPPED_MMIO_FREEZE = 1,
	OPAL_EEH_STOPPED_DMA_FREEZE = 2,
	OPAL_EEH_STOPPED_MMIO_DMA_FREEZE = 3,
	OPAL_EEH_STOPPED_RESET = 4,
	OPAL_EEH_STOPPED_TEMP_UNAVAIL = 5,
	OPAL_EEH_STOPPED_PERM_UNAVAIL = 6
};

enum OpalEehFreezeActionToken {
	OPAL_EEH_ACTION_CLEAR_FREEZE_MMIO = 1,
	OPAL_EEH_ACTION_CLEAR_FREEZE_DMA = 2,
	OPAL_EEH_ACTION_CLEAR_FREEZE_ALL = 3
};

enum OpalPciStatusToken {
	OPAL_EEH_NO_ERROR	= 0,
	OPAL_EEH_IOC_ERROR	= 1,
	OPAL_EEH_PHB_ERROR	= 2,
	OPAL_EEH_PE_ERROR	= 3,
	OPAL_EEH_PE_MMIO_ERROR	= 4,
	OPAL_EEH_PE_DMA_ERROR	= 5
};

enum OpalPciErrorSeverity {
	OPAL_EEH_SEV_NO_ERROR	= 0,
	OPAL_EEH_SEV_IOC_DEAD	= 1,
	OPAL_EEH_SEV_PHB_DEAD	= 2,
	OPAL_EEH_SEV_PHB_FENCED	= 3,
	OPAL_EEH_SEV_PE_ER	= 4,
	OPAL_EEH_SEV_INF	= 5
};

enum OpalShpcAction {
	OPAL_SHPC_GET_LINK_STATE = 0,
	OPAL_SHPC_GET_SLOT_STATE = 1
};

enum OpalShpcLinkState {
	OPAL_SHPC_LINK_DOWN = 0,
	OPAL_SHPC_LINK_UP = 1
};

enum OpalMmioWindowType {
	OPAL_M32_WINDOW_TYPE = 1,
	OPAL_M64_WINDOW_TYPE = 2,
	OPAL_IO_WINDOW_TYPE = 3
};

enum OpalShpcSlotState {
	OPAL_SHPC_DEV_NOT_PRESENT = 0,
	OPAL_SHPC_DEV_PRESENT = 1
};

enum OpalExceptionHandler {
	OPAL_MACHINE_CHECK_HANDLER = 1,
	OPAL_HYPERVISOR_MAINTENANCE_HANDLER = 2,
	OPAL_SOFTPATCH_HANDLER = 3
};

enum OpalPendingState {
	OPAL_EVENT_OPAL_INTERNAL	= 0x1,
	OPAL_EVENT_NVRAM		= 0x2,
	OPAL_EVENT_RTC			= 0x4,
	OPAL_EVENT_CONSOLE_OUTPUT	= 0x8,
	OPAL_EVENT_CONSOLE_INPUT	= 0x10,
	OPAL_EVENT_ERROR_LOG_AVAIL	= 0x20,
	OPAL_EVENT_ERROR_LOG		= 0x40,
	OPAL_EVENT_EPOW			= 0x80,
	OPAL_EVENT_LED_STATUS		= 0x100,
	OPAL_EVENT_PCI_ERROR		= 0x200
};

/* Machine check related definitions */
enum OpalMCE_Version {
	OpalMCE_V1 = 1,
};

enum OpalMCE_Severity {
	OpalMCE_SEV_NO_ERROR = 0,
	OpalMCE_SEV_WARNING = 1,
	OpalMCE_SEV_ERROR_SYNC = 2,
	OpalMCE_SEV_FATAL = 3,
};

enum OpalMCE_Disposition {
	OpalMCE_DISPOSITION_RECOVERED = 0,
	OpalMCE_DISPOSITION_NOT_RECOVERED = 1,
};

enum OpalMCE_Initiator {
	OpalMCE_INITIATOR_UNKNOWN = 0,
	OpalMCE_INITIATOR_CPU = 1,
};

enum OpalMCE_ErrorType {
	OpalMCE_ERROR_TYPE_UNKNOWN = 0,
	OpalMCE_ERROR_TYPE_UE = 1,
	OpalMCE_ERROR_TYPE_SLB = 2,
	OpalMCE_ERROR_TYPE_ERAT = 3,
	OpalMCE_ERROR_TYPE_TLB = 4,
};

enum OpalMCE_UeErrorType {
	OpalMCE_UE_ERROR_INDETERMINATE = 0,
	OpalMCE_UE_ERROR_IFETCH = 1,
	OpalMCE_UE_ERROR_PAGE_TABLE_WALK_IFETCH = 2,
	OpalMCE_UE_ERROR_LOAD_STORE = 3,
	OpalMCE_UE_ERROR_PAGE_TABLE_WALK_LOAD_STORE = 4,
};

enum OpalMCE_SlbErrorType {
	OpalMCE_SLB_ERROR_INDETERMINATE = 0,
	OpalMCE_SLB_ERROR_PARITY = 1,
	OpalMCE_SLB_ERROR_MULTIHIT = 2,
};

enum OpalMCE_EratErrorType {
	OpalMCE_ERAT_ERROR_INDETERMINATE = 0,
	OpalMCE_ERAT_ERROR_PARITY = 1,
	OpalMCE_ERAT_ERROR_MULTIHIT = 2,
};

enum OpalMCE_TlbErrorType {
	OpalMCE_TLB_ERROR_INDETERMINATE = 0,
	OpalMCE_TLB_ERROR_PARITY = 1,
	OpalMCE_TLB_ERROR_MULTIHIT = 2,
};

enum OpalThreadStatus {
	OPAL_THREAD_INACTIVE = 0x0,
	OPAL_THREAD_STARTED = 0x1,
	OPAL_THREAD_UNAVAILABLE = 0x2 /* opal-v3 */
};

enum OpalPciBusCompare {
	OpalPciBusAny	= 0,	/* Any bus number match */
	OpalPciBus3Bits	= 2,	/* Match top 3 bits of bus number */
	OpalPciBus4Bits	= 3,	/* Match top 4 bits of bus number */
	OpalPciBus5Bits	= 4,	/* Match top 5 bits of bus number */
	OpalPciBus6Bits	= 5,	/* Match top 6 bits of bus number */
	OpalPciBus7Bits	= 6,	/* Match top 7 bits of bus number */
	OpalPciBusAll	= 7,	/* Match bus number exactly */
};

enum OpalDeviceCompare {
	OPAL_IGNORE_RID_DEVICE_NUMBER = 0,
	OPAL_COMPARE_RID_DEVICE_NUMBER = 1
};

enum OpalFuncCompare {
	OPAL_IGNORE_RID_FUNCTION_NUMBER = 0,
	OPAL_COMPARE_RID_FUNCTION_NUMBER = 1
};

enum OpalPeAction {
	OPAL_UNMAP_PE = 0,
	OPAL_MAP_PE = 1
};

enum OpalPeltvAction {
	OPAL_REMOVE_PE_FROM_DOMAIN = 0,
	OPAL_ADD_PE_TO_DOMAIN = 1
};

enum OpalMveEnableAction {
	OPAL_DISABLE_MVE = 0,
	OPAL_ENABLE_MVE = 1
};

enum OpalPciResetAndReinitScope {
	OPAL_PHB_COMPLETE = 1, OPAL_PCI_LINK = 2, OPAL_PHB_ERROR = 3,
	OPAL_PCI_HOT_RESET = 4, OPAL_PCI_FUNDAMENTAL_RESET = 5,
	OPAL_PCI_IODA_TABLE_RESET = 6,
};

enum OpalPciResetState {
	OPAL_DEASSERT_RESET = 0,
	OPAL_ASSERT_RESET = 1
};

enum OpalPciMaskAction {
	OPAL_UNMASK_ERROR_TYPE = 0,
	OPAL_MASK_ERROR_TYPE = 1
};

enum OpalSlotLedType {
	OPAL_SLOT_LED_ID_TYPE = 0,
	OPAL_SLOT_LED_FAULT_TYPE = 1
};

enum OpalLedAction {
	OPAL_TURN_OFF_LED = 0,
	OPAL_TURN_ON_LED = 1,
	OPAL_QUERY_LED_STATE_AFTER_BUSY = 2
};

enum OpalEpowStatus {
	OPAL_EPOW_NONE = 0,
	OPAL_EPOW_UPS = 1,
	OPAL_EPOW_OVER_AMBIENT_TEMP = 2,
	OPAL_EPOW_OVER_INTERNAL_TEMP = 3
};

struct opal_machine_check_event {
	enum OpalMCE_Version	version:8;	/* 0x00 */
	uint8_t			in_use;		/* 0x01 */
	enum OpalMCE_Severity	severity:8;	/* 0x02 */
	enum OpalMCE_Initiator	initiator:8;	/* 0x03 */
	enum OpalMCE_ErrorType	error_type:8;	/* 0x04 */
	enum OpalMCE_Disposition disposition:8; /* 0x05 */
	uint8_t			reserved_1[2];	/* 0x06 */
	uint64_t		gpr3;		/* 0x08 */
	uint64_t		srr0;		/* 0x10 */
	uint64_t		srr1;		/* 0x18 */
	union {					/* 0x20 */
		struct {
			enum OpalMCE_UeErrorType ue_error_type:8;
			uint8_t		effective_address_provided;
			uint8_t		physical_address_provided;
			uint8_t		reserved_1[5];
			uint64_t	effective_address;
			uint64_t	physical_address;
			uint8_t		reserved_2[8];
		} ue_error;

		struct {
			enum OpalMCE_SlbErrorType slb_error_type:8;
			uint8_t		effective_address_provided;
			uint8_t		reserved_1[6];
			uint64_t	effective_address;
			uint8_t		reserved_2[16];
		} slb_error;

		struct {
			enum OpalMCE_EratErrorType erat_error_type:8;
			uint8_t		effective_address_provided;
			uint8_t		reserved_1[6];
			uint64_t	effective_address;
			uint8_t		reserved_2[16];
		} erat_error;

		struct {
			enum OpalMCE_TlbErrorType tlb_error_type:8;
			uint8_t		effective_address_provided;
			uint8_t		reserved_1[6];
			uint64_t	effective_address;
			uint8_t		reserved_2[16];
		} tlb_error;
	} u;
};

enum {
	OPAL_P7IOC_DIAG_TYPE_NONE	= 0,
	OPAL_P7IOC_DIAG_TYPE_RGC	= 1,
	OPAL_P7IOC_DIAG_TYPE_BI		= 2,
	OPAL_P7IOC_DIAG_TYPE_CI		= 3,
	OPAL_P7IOC_DIAG_TYPE_MISC	= 4,
	OPAL_P7IOC_DIAG_TYPE_I2C	= 5,
	OPAL_P7IOC_DIAG_TYPE_LAST	= 6
};

struct OpalIoP7IOCErrorData {
	uint16_t type;

	/* GEM */
	uint64_t gemXfir;
	uint64_t gemRfir;
	uint64_t gemRirqfir;
	uint64_t gemMask;
	uint64_t gemRwof;

	/* LEM */
	uint64_t lemFir;
	uint64_t lemErrMask;
	uint64_t lemAction0;
	uint64_t lemAction1;
	uint64_t lemWof;

	union {
		struct OpalIoP7IOCRgcErrorData {
			uint64_t rgcStatus;		/* 3E1C10 */
			uint64_t rgcLdcp;		/* 3E1C18 */
		}rgc;
		struct OpalIoP7IOCBiErrorData {
			uint64_t biLdcp0;		/* 3C0100, 3C0118 */
			uint64_t biLdcp1;		/* 3C0108, 3C0120 */
			uint64_t biLdcp2;		/* 3C0110, 3C0128 */
			uint64_t biFenceStatus;		/* 3C0130, 3C0130 */

			uint8_t  biDownbound;		/* BI Downbound or Upbound */
		}bi;
		struct OpalIoP7IOCCiErrorData {
			uint64_t ciPortStatus;		/* 3Dn008 */
			uint64_t ciPortLdcp;		/* 3Dn010 */

			uint8_t	 ciPort;		/* Index of CI port: 0/1 */
		}ci;
	};
};

/**
 * This structure defines the overlay which will be used to store PHB error
 * data upon request.
 */
enum {
	OPAL_PHB_ERROR_DATA_VERSION_1 = 1,
};

enum {
	OPAL_PHB_ERROR_DATA_TYPE_P7IOC = 1,
};

enum {
	OPAL_P7IOC_NUM_PEST_REGS = 128,
};

struct OpalIoPhbErrorCommon {
	uint32_t version;
	uint32_t ioType;
	uint32_t len;
};

struct OpalIoP7IOCPhbErrorData {
	struct OpalIoPhbErrorCommon common;

	uint32_t brdgCtl;

	// P7IOC utl regs
	uint32_t portStatusReg;
	uint32_t rootCmplxStatus;
	uint32_t busAgentStatus;

	// P7IOC cfg regs
	uint32_t deviceStatus;
	uint32_t slotStatus;
	uint32_t linkStatus;
	uint32_t devCmdStatus;
	uint32_t devSecStatus;

	// cfg AER regs
	uint32_t rootErrorStatus;
	uint32_t uncorrErrorStatus;
	uint32_t corrErrorStatus;
	uint32_t tlpHdr1;
	uint32_t tlpHdr2;
	uint32_t tlpHdr3;
	uint32_t tlpHdr4;
	uint32_t sourceId;

	uint32_t rsv3;

	// Record data about the call to allocate a buffer.
	uint64_t errorClass;
	uint64_t correlator;

	//P7IOC MMIO Error Regs
	uint64_t p7iocPlssr;                // n120
	uint64_t p7iocCsr;                  // n110
	uint64_t lemFir;                    // nC00
	uint64_t lemErrorMask;              // nC18
	uint64_t lemWOF;                    // nC40
	uint64_t phbErrorStatus;            // nC80
	uint64_t phbFirstErrorStatus;       // nC88
	uint64_t phbErrorLog0;              // nCC0
	uint64_t phbErrorLog1;              // nCC8
	uint64_t mmioErrorStatus;           // nD00
	uint64_t mmioFirstErrorStatus;      // nD08
	uint64_t mmioErrorLog0;             // nD40
	uint64_t mmioErrorLog1;             // nD48
	uint64_t dma0ErrorStatus;           // nD80
	uint64_t dma0FirstErrorStatus;      // nD88
	uint64_t dma0ErrorLog0;             // nDC0
	uint64_t dma0ErrorLog1;             // nDC8
	uint64_t dma1ErrorStatus;           // nE00
	uint64_t dma1FirstErrorStatus;      // nE08
	uint64_t dma1ErrorLog0;             // nE40
	uint64_t dma1ErrorLog1;             // nE48
	uint64_t pestA[OPAL_P7IOC_NUM_PEST_REGS];
	uint64_t pestB[OPAL_P7IOC_NUM_PEST_REGS];
};

typedef struct oppanel_line {
	const char * 	line;
	uint64_t 	line_len;
} oppanel_line_t;

/* API functions */
int64_t opal_console_write(int64_t term_number, int64_t *length,
			   const uint8_t *buffer);
int64_t opal_console_read(int64_t term_number, int64_t *length,
			  uint8_t *buffer);
int64_t opal_console_write_buffer_space(int64_t term_number,
					int64_t *length);
int64_t opal_rtc_read(uint32_t *year_month_day,
		      uint64_t *hour_minute_second_millisecond);
int64_t opal_rtc_write(uint32_t year_month_day,
		       uint64_t hour_minute_second_millisecond);
int64_t opal_cec_power_down(uint64_t request);
int64_t opal_cec_reboot(void);
int64_t opal_read_nvram(uint64_t buffer, uint64_t size, uint64_t offset);
int64_t opal_write_nvram(uint64_t buffer, uint64_t size, uint64_t offset);
int64_t opal_handle_interrupt(uint64_t isn, uint64_t *outstanding_event_mask);
int64_t opal_poll_events(uint64_t *outstanding_event_mask);
int64_t opal_pci_set_hub_tce_memory(uint64_t hub_id, uint64_t tce_mem_addr,
				    uint64_t tce_mem_size);
int64_t opal_pci_set_phb_tce_memory(uint64_t phb_id, uint64_t tce_mem_addr,
				    uint64_t tce_mem_size);
int64_t opal_pci_config_read_byte(uint64_t phb_id, uint64_t bus_dev_func,
				  uint64_t offset, uint8_t *data);
int64_t opal_pci_config_read_half_word(uint64_t phb_id, uint64_t bus_dev_func,
				       uint64_t offset, uint16_t *data);
int64_t opal_pci_config_read_word(uint64_t phb_id, uint64_t bus_dev_func,
				  uint64_t offset, uint32_t *data);
int64_t opal_pci_config_write_byte(uint64_t phb_id, uint64_t bus_dev_func,
				   uint64_t offset, uint8_t data);
int64_t opal_pci_config_write_half_word(uint64_t phb_id, uint64_t bus_dev_func,
					uint64_t offset, uint16_t data);
int64_t opal_pci_config_write_word(uint64_t phb_id, uint64_t bus_dev_func,
				   uint64_t offset, uint32_t data);
int64_t opal_set_xive(uint32_t isn, uint16_t server, uint8_t priority);
int64_t opal_get_xive(uint32_t isn, uint16_t *server, uint8_t *priority);
int64_t opal_register_exception_handler(uint64_t opal_exception,
					uint64_t handler_address,
					uint64_t glue_cache_line);
int64_t opal_pci_eeh_freeze_status(uint64_t phb_id, uint64_t pe_number,
				   uint8_t *freeze_state,
				   uint16_t *pci_error_type,
				   uint64_t *phb_status);
int64_t opal_pci_eeh_freeze_clear(uint64_t phb_id, uint64_t pe_number,
				  uint64_t eeh_action_token);
int64_t opal_pci_shpc(uint64_t phb_id, uint64_t shpc_action, uint8_t *state);



int64_t opal_pci_phb_mmio_enable(uint64_t phb_id, uint16_t window_type,
				 uint16_t window_num, uint16_t enable);
int64_t opal_pci_set_phb_mem_window(uint64_t phb_id, uint16_t window_type,
				    uint16_t window_num,
				    uint64_t starting_real_address,
				    uint64_t starting_pci_address,
				    uint16_t segment_size);
int64_t opal_pci_map_pe_mmio_window(uint64_t phb_id, uint16_t pe_number,
				    uint16_t window_type, uint16_t window_num,
				    uint16_t segment_num);
int64_t opal_pci_set_phb_table_memory(uint64_t phb_id, uint64_t rtt_addr,
				      uint64_t ivt_addr, uint64_t ivt_len,
				      uint64_t reject_array_addr,
				      uint64_t peltv_addr);
int64_t opal_pci_set_pe(uint64_t phb_id, uint64_t pe_number, uint64_t bus_dev_func,
			uint8_t bus_compare, uint8_t dev_compare, uint8_t func_compare,
			uint8_t pe_action);
int64_t opal_pci_set_peltv(uint64_t phb_id, uint32_t parent_pe, uint32_t child_pe,
			   uint8_t state);
int64_t opal_pci_set_mve(uint64_t phb_id, uint32_t mve_number, uint32_t pe_number);
int64_t opal_pci_set_mve_enable(uint64_t phb_id, uint32_t mve_number,
				uint32_t state);
int64_t opal_pci_get_xive_reissue(uint64_t phb_id, uint32_t xive_number,
				  uint8_t *p_bit, uint8_t *q_bit);
int64_t opal_pci_set_xive_reissue(uint64_t phb_id, uint32_t xive_number,
				  uint8_t p_bit, uint8_t q_bit);
int64_t opal_pci_msi_eoi(uint64_t phb_id, uint32_t hw_irq);
int64_t opal_pci_set_xive_pe(uint64_t phb_id, uint32_t pe_number,
			     uint32_t xive_num);
int64_t opal_get_xive_source(uint64_t phb_id, uint32_t xive_num,
			     int32_t *interrupt_source_number);
int64_t opal_get_msi_32(uint64_t phb_id, uint32_t mve_number, uint32_t xive_num,
			uint8_t msi_range, uint32_t *msi_address,
			uint32_t *message_data);
int64_t opal_get_msi_64(uint64_t phb_id, uint32_t mve_number,
			uint32_t xive_num, uint8_t msi_range,
			uint64_t *msi_address, uint32_t *message_data);
int64_t opal_start_cpu(uint64_t thread_number, uint64_t start_address);
int64_t opal_query_cpu_status(uint64_t thread_number, uint8_t *thread_status);
int64_t opal_write_oppanel(oppanel_line_t *lines, uint64_t num_lines);
int64_t opal_pci_map_pe_dma_window(uint64_t phb_id, uint16_t pe_number, uint16_t window_id,
				   uint16_t tce_levels, uint64_t tce_table_addr,
				   uint64_t tce_table_size, uint64_t tce_page_size);
int64_t opal_pci_map_pe_dma_window_real(uint64_t phb_id, uint16_t pe_number,
					uint16_t dma_window_number, uint64_t pci_start_addr,
					uint64_t pci_mem_size);
int64_t opal_pci_reset(uint64_t phb_id, uint8_t reset_scope, uint8_t assert_state);

int64_t opal_pci_get_hub_diag_data(uint64_t hub_id, void *diag_buffer,
				   uint64_t diag_buffer_len);
int64_t opal_pci_get_phb_diag_data(uint64_t phb_id, void *diag_buffer,
				   uint64_t diag_buffer_len);
int64_t opal_pci_get_phb_diag_data2(uint64_t phb_id, void *diag_buffer,
				    uint64_t diag_buffer_len);
int64_t opal_pci_fence_phb(uint64_t phb_id);
int64_t opal_pci_reinit(uint64_t phb_id, uint8_t reinit_scope);
int64_t opal_pci_mask_pe_error(uint64_t phb_id, uint16_t pe_number, uint8_t error_type, uint8_t mask_action);
int64_t opal_set_slot_led_status(uint64_t phb_id, uint64_t slot_id, uint8_t led_type, uint8_t led_action);
int64_t opal_get_epow_status(uint64_t *status);
int64_t opal_set_system_attention_led(uint8_t led_action);
int64_t opal_pci_next_error(uint64_t phb_id, uint64_t *first_frozen_pe,
			    uint16_t *pci_error_type, uint16_t *severity);
int64_t opal_pci_poll(uint64_t phb_id);

/* Internal functions */
extern int early_init_dt_scan_opal(unsigned long node, const char *uname, int depth, void *data);

extern int opal_get_chars(uint32_t vtermno, char *buf, int count);
extern int opal_put_chars(uint32_t vtermno, const char *buf, int total_len);

extern void hvc_opal_init_early(void);

/* Internal functions */
extern int early_init_dt_scan_opal(unsigned long node, const char *uname,
				   int depth, void *data);

extern int opal_notifier_register(struct notifier_block *nb);
extern void opal_notifier_enable(void);
extern void opal_notifier_disable(void);
extern void opal_notifier_update_evt(uint64_t evt_mask, uint64_t evt_val);

extern int opal_get_chars(uint32_t vtermno, char *buf, int count);
extern int opal_put_chars(uint32_t vtermno, const char *buf, int total_len);

extern void hvc_opal_init_early(void);

struct rtc_time;
extern int opal_set_rtc_time(struct rtc_time *tm);
extern void opal_get_rtc_time(struct rtc_time *tm);
extern unsigned long opal_get_boot_time(void);
extern void opal_nvram_init(void);

extern int opal_machine_check(struct pt_regs *regs);

extern void opal_shutdown(void);

#endif /* __ASSEMBLY__ */

#endif /* __OPAL_H */<|MERGE_RESOLUTION|>--- conflicted
+++ resolved
@@ -117,9 +117,6 @@
 #define OPAL_SET_SLOT_LED_STATUS		55
 #define OPAL_GET_EPOW_STATUS			56
 #define OPAL_SET_SYSTEM_ATTENTION_LED		57
-<<<<<<< HEAD
-#define OPAL_PCI_MSI_EOI			63
-=======
 #define OPAL_RESERVED1				58
 #define OPAL_RESERVED2				59
 #define OPAL_PCI_NEXT_ERROR			60
@@ -127,7 +124,6 @@
 #define OPAL_PCI_POLL				62
 #define OPAL_PCI_MSI_EOI			63
 #define OPAL_PCI_GET_PHB_DIAG_DATA2		64
->>>>>>> d0e0ac97
 
 #ifndef __ASSEMBLY__
 
