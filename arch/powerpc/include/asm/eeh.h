/*
 * Copyright (C) 2001  Dave Engebretsen & Todd Inglett IBM Corporation.
 * Copyright 2001-2012 IBM Corporation.
 *
 * This program is free software; you can redistribute it and/or modify
 * it under the terms of the GNU General Public License as published by
 * the Free Software Foundation; either version 2 of the License, or
 * (at your option) any later version.
 *
 * This program is distributed in the hope that it will be useful,
 * but WITHOUT ANY WARRANTY; without even the implied warranty of
 * MERCHANTABILITY or FITNESS FOR A PARTICULAR PURPOSE.  See the
 * GNU General Public License for more details.
 *
 * You should have received a copy of the GNU General Public License
 * along with this program; if not, write to the Free Software
 * Foundation, Inc., 59 Temple Place, Suite 330, Boston, MA  02111-1307 USA
 */

#ifndef _POWERPC_EEH_H
#define _POWERPC_EEH_H
#ifdef __KERNEL__

#include <linux/init.h>
#include <linux/list.h>
#include <linux/string.h>
#include <linux/time.h>

struct pci_dev;
struct pci_bus;
struct device_node;

#ifdef CONFIG_EEH

/*
 * The struct is used to trace PE related EEH functionality.
 * In theory, there will have one instance of the struct to
 * be created against particular PE. In nature, PEs corelate
 * to each other. the struct has to reflect that hierarchy in
 * order to easily pick up those affected PEs when one particular
 * PE has EEH errors.
 *
 * Also, one particular PE might be composed of PCI device, PCI
 * bus and its subordinate components. The struct also need ship
 * the information. Further more, one particular PE is only meaingful
 * in the corresponding PHB. Therefore, the root PEs should be created
 * against existing PHBs in on-to-one fashion.
 */
#define EEH_PE_INVALID	(1 << 0)	/* Invalid   */
#define EEH_PE_PHB	(1 << 1)	/* PHB PE    */
#define EEH_PE_DEVICE 	(1 << 2)	/* Device PE */
#define EEH_PE_BUS	(1 << 3)	/* Bus PE    */

#define EEH_PE_ISOLATED		(1 << 0)	/* Isolated PE		*/
#define EEH_PE_RECOVERING	(1 << 1)	/* Recovering PE	*/
#define EEH_PE_PHB_DEAD		(1 << 2)	/* Dead PHB		*/

struct eeh_pe {
	int type;			/* PE type: PHB/Bus/Device	*/
	int state;			/* PE EEH dependent mode	*/
	int config_addr;		/* Traditional PCI address	*/
	int addr;			/* PE configuration address	*/
	struct pci_controller *phb;	/* Associated PHB		*/
	struct pci_bus *bus;		/* Top PCI bus for bus PE	*/
	int check_count;		/* Times of ignored error	*/
	int freeze_count;		/* Times of froze up		*/
	struct timeval tstamp;		/* Time on first-time freeze	*/
	int false_positives;		/* Times of reported #ff's	*/
	struct eeh_pe *parent;		/* Parent PE			*/
	struct list_head child_list;	/* Link PE to the child list	*/
	struct list_head edevs;		/* Link list of EEH devices	*/
	struct list_head child;		/* Child PEs			*/
};

#define eeh_pe_for_each_dev(pe, edev) \
		list_for_each_entry(edev, &pe->edevs, list)

/*
 * The struct is used to trace EEH state for the associated
 * PCI device node or PCI device. In future, it might
 * represent PE as well so that the EEH device to form
 * another tree except the currently existing tree of PCI
 * buses and PCI devices
 */
#define EEH_DEV_IRQ_DISABLED	(1<<0)	/* Interrupt disabled		*/

struct eeh_dev {
	int mode;			/* EEH mode			*/
	int class_code;			/* Class code of the device	*/
	int config_addr;		/* Config address		*/
	int pe_config_addr;		/* PE config address		*/
	u32 config_space[16];		/* Saved PCI config space	*/
	struct eeh_pe *pe;		/* Associated PE		*/
	struct list_head list;		/* Form link list in the PE	*/
	struct pci_controller *phb;	/* Associated PHB		*/
	struct device_node *dn;		/* Associated device node	*/
	struct pci_dev *pdev;		/* Associated PCI device	*/
};

static inline struct device_node *eeh_dev_to_of_node(struct eeh_dev *edev)
{
	return edev ? edev->dn : NULL;
}

static inline struct pci_dev *eeh_dev_to_pci_dev(struct eeh_dev *edev)
{
	return edev ? edev->pdev : NULL;
}

/*
 * The struct is used to trace the registered EEH operation
 * callback functions. Actually, those operation callback
 * functions are heavily platform dependent. That means the
 * platform should register its own EEH operation callback
 * functions before any EEH further operations.
 */
#define EEH_OPT_DISABLE		0	/* EEH disable	*/
#define EEH_OPT_ENABLE		1	/* EEH enable	*/
#define EEH_OPT_THAW_MMIO	2	/* MMIO enable	*/
#define EEH_OPT_THAW_DMA	3	/* DMA enable	*/
#define EEH_STATE_UNAVAILABLE	(1 << 0)	/* State unavailable	*/
#define EEH_STATE_NOT_SUPPORT	(1 << 1)	/* EEH not supported	*/
#define EEH_STATE_RESET_ACTIVE	(1 << 2)	/* Active reset		*/
#define EEH_STATE_MMIO_ACTIVE	(1 << 3)	/* Active MMIO		*/
#define EEH_STATE_DMA_ACTIVE	(1 << 4)	/* Active DMA		*/
#define EEH_STATE_MMIO_ENABLED	(1 << 5)	/* MMIO enabled		*/
#define EEH_STATE_DMA_ENABLED	(1 << 6)	/* DMA enabled		*/
#define EEH_RESET_DEACTIVATE	0	/* Deactivate the PE reset	*/
#define EEH_RESET_HOT		1	/* Hot reset			*/
#define EEH_RESET_FUNDAMENTAL	3	/* Fundamental reset		*/
#define EEH_LOG_TEMP		1	/* EEH temporary error log	*/
#define EEH_LOG_PERM		2	/* EEH permanent error log	*/

struct eeh_ops {
	char *name;
	int (*init)(void);
	int (*post_init)(void);
	void* (*of_probe)(struct device_node *dn, void *flag);
	int (*dev_probe)(struct pci_dev *dev, void *flag);
	int (*set_option)(struct eeh_pe *pe, int option);
	int (*get_pe_addr)(struct eeh_pe *pe);
	int (*get_state)(struct eeh_pe *pe, int *state);
	int (*reset)(struct eeh_pe *pe, int option);
	int (*wait_state)(struct eeh_pe *pe, int max_wait);
	int (*get_log)(struct eeh_pe *pe, int severity, char *drv_log, unsigned long len);
	int (*configure_bridge)(struct eeh_pe *pe);
	int (*read_config)(struct device_node *dn, int where, int size, u32 *val);
	int (*write_config)(struct device_node *dn, int where, int size, u32 val);
	int (*next_error)(struct eeh_pe **pe);
};

extern struct eeh_ops *eeh_ops;
extern int eeh_subsystem_enabled;
extern raw_spinlock_t confirm_error_lock;
extern int eeh_probe_mode;

#define EEH_PROBE_MODE_DEV	(1<<0)	/* From PCI device	*/
#define EEH_PROBE_MODE_DEVTREE	(1<<1)	/* From device tree	*/

static inline void eeh_probe_mode_set(int flag)
{
	eeh_probe_mode = flag;
}

static inline int eeh_probe_mode_devtree(void)
{
	return (eeh_probe_mode == EEH_PROBE_MODE_DEVTREE);
}

static inline int eeh_probe_mode_dev(void)
{
	return (eeh_probe_mode == EEH_PROBE_MODE_DEV);
}

static inline void eeh_serialize_lock(unsigned long *flags)
{
	raw_spin_lock_irqsave(&confirm_error_lock, *flags);
}

static inline void eeh_serialize_unlock(unsigned long flags)
{
	raw_spin_unlock_irqrestore(&confirm_error_lock, flags);
}

/*
 * Max number of EEH freezes allowed before we consider the device
 * to be permanently disabled.
 */
#define EEH_MAX_ALLOWED_FREEZES 5

typedef void *(*eeh_traverse_func)(void *data, void *flag);
int eeh_phb_pe_create(struct pci_controller *phb);
<<<<<<< HEAD
=======
struct eeh_pe *eeh_phb_pe_get(struct pci_controller *phb);
struct eeh_pe *eeh_pe_get(struct eeh_dev *edev);
>>>>>>> d0e0ac97
int eeh_add_to_parent_pe(struct eeh_dev *edev);
int eeh_rmv_from_parent_pe(struct eeh_dev *edev, int purge_pe);
void eeh_pe_update_time_stamp(struct eeh_pe *pe);
void *eeh_pe_dev_traverse(struct eeh_pe *root,
		eeh_traverse_func fn, void *flag);
void eeh_pe_restore_bars(struct eeh_pe *pe);
struct pci_bus *eeh_pe_bus_get(struct eeh_pe *pe);

void *eeh_dev_init(struct device_node *dn, void *data);
void eeh_dev_phb_init_dynamic(struct pci_controller *phb);
<<<<<<< HEAD
=======
int eeh_init(void);
>>>>>>> d0e0ac97
int __init eeh_ops_register(struct eeh_ops *ops);
int __exit eeh_ops_unregister(const char *name);
unsigned long eeh_check_failure(const volatile void __iomem *token,
				unsigned long val);
int eeh_dev_check_failure(struct eeh_dev *edev);
void eeh_addr_cache_build(void);
void eeh_add_device_tree_early(struct device_node *);
void eeh_add_device_tree_late(struct pci_bus *);
void eeh_add_sysfs_files(struct pci_bus *);
void eeh_remove_bus_device(struct pci_dev *, int);

/**
 * EEH_POSSIBLE_ERROR() -- test for possible MMIO failure.
 *
 * If this macro yields TRUE, the caller relays to eeh_check_failure()
 * which does further tests out of line.
 */
#define EEH_POSSIBLE_ERROR(val, type)	((val) == (type)~0 && eeh_subsystem_enabled)

/*
 * Reads from a device which has been isolated by EEH will return
 * all 1s.  This macro gives an all-1s value of the given size (in
 * bytes: 1, 2, or 4) for comparing with the result of a read.
 */
#define EEH_IO_ERROR_VALUE(size)	(~0U >> ((4 - (size)) * 8))

#else /* !CONFIG_EEH */

static inline int eeh_init(void)
{
	return 0;
}

static inline void *eeh_dev_init(struct device_node *dn, void *data)
{
	return NULL;
}

static inline void eeh_dev_phb_init_dynamic(struct pci_controller *phb) { }

static inline unsigned long eeh_check_failure(const volatile void __iomem *token, unsigned long val)
{
	return val;
}

#define eeh_dev_check_failure(x) (0)

static inline void eeh_addr_cache_build(void) { }

static inline void eeh_add_device_tree_early(struct device_node *dn) { }

static inline void eeh_add_device_tree_late(struct pci_bus *bus) { }

static inline void eeh_add_sysfs_files(struct pci_bus *bus) { }
<<<<<<< HEAD

static inline void eeh_remove_bus_device(struct pci_dev *dev, int purge_pe) { }
=======
>>>>>>> d0e0ac97

static inline void eeh_remove_bus_device(struct pci_dev *dev, int purge_pe) { }

#define EEH_POSSIBLE_ERROR(val, type) (0)
#define EEH_IO_ERROR_VALUE(size) (-1UL)
#endif /* CONFIG_EEH */

#ifdef CONFIG_PPC64
/*
 * MMIO read/write operations with EEH support.
 */
static inline u8 eeh_readb(const volatile void __iomem *addr)
{
	u8 val = in_8(addr);
	if (EEH_POSSIBLE_ERROR(val, u8))
		return eeh_check_failure(addr, val);
	return val;
}

static inline u16 eeh_readw(const volatile void __iomem *addr)
{
	u16 val = in_le16(addr);
	if (EEH_POSSIBLE_ERROR(val, u16))
		return eeh_check_failure(addr, val);
	return val;
}

static inline u32 eeh_readl(const volatile void __iomem *addr)
{
	u32 val = in_le32(addr);
	if (EEH_POSSIBLE_ERROR(val, u32))
		return eeh_check_failure(addr, val);
	return val;
}

static inline u64 eeh_readq(const volatile void __iomem *addr)
{
	u64 val = in_le64(addr);
	if (EEH_POSSIBLE_ERROR(val, u64))
		return eeh_check_failure(addr, val);
	return val;
}

static inline u16 eeh_readw_be(const volatile void __iomem *addr)
{
	u16 val = in_be16(addr);
	if (EEH_POSSIBLE_ERROR(val, u16))
		return eeh_check_failure(addr, val);
	return val;
}

static inline u32 eeh_readl_be(const volatile void __iomem *addr)
{
	u32 val = in_be32(addr);
	if (EEH_POSSIBLE_ERROR(val, u32))
		return eeh_check_failure(addr, val);
	return val;
}

static inline u64 eeh_readq_be(const volatile void __iomem *addr)
{
	u64 val = in_be64(addr);
	if (EEH_POSSIBLE_ERROR(val, u64))
		return eeh_check_failure(addr, val);
	return val;
}

static inline void eeh_memcpy_fromio(void *dest, const
				     volatile void __iomem *src,
				     unsigned long n)
{
	_memcpy_fromio(dest, src, n);

	/* Look for ffff's here at dest[n].  Assume that at least 4 bytes
	 * were copied. Check all four bytes.
	 */
	if (n >= 4 && EEH_POSSIBLE_ERROR(*((u32 *)(dest + n - 4)), u32))
		eeh_check_failure(src, *((u32 *)(dest + n - 4)));
}

/* in-string eeh macros */
static inline void eeh_readsb(const volatile void __iomem *addr, void * buf,
			      int ns)
{
	_insb(addr, buf, ns);
	if (EEH_POSSIBLE_ERROR((*(((u8*)buf)+ns-1)), u8))
		eeh_check_failure(addr, *(u8*)buf);
}

static inline void eeh_readsw(const volatile void __iomem *addr, void * buf,
			      int ns)
{
	_insw(addr, buf, ns);
	if (EEH_POSSIBLE_ERROR((*(((u16*)buf)+ns-1)), u16))
		eeh_check_failure(addr, *(u16*)buf);
}

static inline void eeh_readsl(const volatile void __iomem *addr, void * buf,
			      int nl)
{
	_insl(addr, buf, nl);
	if (EEH_POSSIBLE_ERROR((*(((u32*)buf)+nl-1)), u32))
		eeh_check_failure(addr, *(u32*)buf);
}

#endif /* CONFIG_PPC64 */
#endif /* __KERNEL__ */
#endif /* _POWERPC_EEH_H */<|MERGE_RESOLUTION|>--- conflicted
+++ resolved
@@ -190,11 +190,8 @@
 
 typedef void *(*eeh_traverse_func)(void *data, void *flag);
 int eeh_phb_pe_create(struct pci_controller *phb);
-<<<<<<< HEAD
-=======
 struct eeh_pe *eeh_phb_pe_get(struct pci_controller *phb);
 struct eeh_pe *eeh_pe_get(struct eeh_dev *edev);
->>>>>>> d0e0ac97
 int eeh_add_to_parent_pe(struct eeh_dev *edev);
 int eeh_rmv_from_parent_pe(struct eeh_dev *edev, int purge_pe);
 void eeh_pe_update_time_stamp(struct eeh_pe *pe);
@@ -205,10 +202,7 @@
 
 void *eeh_dev_init(struct device_node *dn, void *data);
 void eeh_dev_phb_init_dynamic(struct pci_controller *phb);
-<<<<<<< HEAD
-=======
 int eeh_init(void);
->>>>>>> d0e0ac97
 int __init eeh_ops_register(struct eeh_ops *ops);
 int __exit eeh_ops_unregister(const char *name);
 unsigned long eeh_check_failure(const volatile void __iomem *token,
@@ -263,11 +257,6 @@
 static inline void eeh_add_device_tree_late(struct pci_bus *bus) { }
 
 static inline void eeh_add_sysfs_files(struct pci_bus *bus) { }
-<<<<<<< HEAD
-
-static inline void eeh_remove_bus_device(struct pci_dev *dev, int purge_pe) { }
-=======
->>>>>>> d0e0ac97
 
 static inline void eeh_remove_bus_device(struct pci_dev *dev, int purge_pe) { }
 
