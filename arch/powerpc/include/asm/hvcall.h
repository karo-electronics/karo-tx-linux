#ifndef _ASM_POWERPC_HVCALL_H
#define _ASM_POWERPC_HVCALL_H
#ifdef __KERNEL__

#define HVSC			.long 0x44000022

#define H_SUCCESS	0
#define H_BUSY		1	/* Hardware busy -- retry later */
#define H_CLOSED	2	/* Resource closed */
#define H_NOT_AVAILABLE 3
#define H_CONSTRAINED	4	/* Resource request constrained to max allowed */
#define H_PARTIAL       5
#define H_IN_PROGRESS	14	/* Kind of like busy */
#define H_PAGE_REGISTERED 15
#define H_PARTIAL_STORE   16
#define H_PENDING	17	/* returned from H_POLL_PENDING */
#define H_CONTINUE	18	/* Returned from H_Join on success */
#define H_LONG_BUSY_START_RANGE		9900  /* Start of long busy range */
#define H_LONG_BUSY_ORDER_1_MSEC	9900  /* Long busy, hint that 1msec \
						 is a good time to retry */
#define H_LONG_BUSY_ORDER_10_MSEC	9901  /* Long busy, hint that 10msec \
						 is a good time to retry */
#define H_LONG_BUSY_ORDER_100_MSEC 	9902  /* Long busy, hint that 100msec \
						 is a good time to retry */
#define H_LONG_BUSY_ORDER_1_SEC		9903  /* Long busy, hint that 1sec \
						 is a good time to retry */
#define H_LONG_BUSY_ORDER_10_SEC	9904  /* Long busy, hint that 10sec \
						 is a good time to retry */
#define H_LONG_BUSY_ORDER_100_SEC	9905  /* Long busy, hint that 100sec \
						 is a good time to retry */
#define H_LONG_BUSY_END_RANGE		9905  /* End of long busy range */
#define H_HARDWARE	-1	/* Hardware error */
#define H_FUNCTION	-2	/* Function not supported */
#define H_PRIVILEGE	-3	/* Caller not privileged */
#define H_PARAMETER	-4	/* Parameter invalid, out-of-range or conflicting */
#define H_BAD_MODE	-5	/* Illegal msr value */
#define H_PTEG_FULL	-6	/* PTEG is full */
#define H_NOT_FOUND	-7	/* PTE was not found" */
#define H_RESERVED_DABR	-8	/* DABR address is reserved by the hypervisor on this processor" */
#define H_NO_MEM	-9
#define H_AUTHORITY	-10
#define H_PERMISSION	-11
#define H_DROPPED	-12
#define H_SOURCE_PARM	-13
#define H_DEST_PARM	-14
#define H_REMOTE_PARM	-15
#define H_RESOURCE	-16
#define H_ADAPTER_PARM  -17
#define H_RH_PARM       -18
#define H_RCQ_PARM      -19
#define H_SCQ_PARM      -20
#define H_EQ_PARM       -21
#define H_RT_PARM       -22
#define H_ST_PARM       -23
#define H_SIGT_PARM     -24
#define H_TOKEN_PARM    -25
#define H_MLENGTH_PARM  -27
#define H_MEM_PARM      -28
#define H_MEM_ACCESS_PARM -29
#define H_ATTR_PARM     -30
#define H_PORT_PARM     -31
#define H_MCG_PARM      -32
#define H_VL_PARM       -33
#define H_TSIZE_PARM    -34
#define H_TRACE_PARM    -35

#define H_MASK_PARM     -37
#define H_MCG_FULL      -38
#define H_ALIAS_EXIST   -39
#define H_P_COUNTER     -40
#define H_TABLE_FULL    -41
#define H_ALT_TABLE     -42
#define H_MR_CONDITION  -43
#define H_NOT_ENOUGH_RESOURCES -44
#define H_R_STATE       -45
#define H_RESCINDEND    -46
#define H_MULTI_THREADS_ACTIVE -9005


/* Long Busy is a condition that can be returned by the firmware
 * when a call cannot be completed now, but the identical call
 * should be retried later.  This prevents calls blocking in the
 * firmware for long periods of time.  Annoyingly the firmware can return
 * a range of return codes, hinting at how long we should wait before
 * retrying.  If you don't care for the hint, the macro below is a good
 * way to check for the long_busy return codes
 */
#define H_IS_LONG_BUSY(x)  ((x >= H_LONG_BUSY_START_RANGE) \
			     && (x <= H_LONG_BUSY_END_RANGE))

/* Flags */
#define H_LARGE_PAGE		(1UL<<(63-16))
#define H_EXACT			(1UL<<(63-24))	/* Use exact PTE or return H_PTEG_FULL */
#define H_R_XLATE		(1UL<<(63-25))	/* include a valid logical page num in the pte if the valid bit is set */
#define H_READ_4		(1UL<<(63-26))	/* Return 4 PTEs */
#define H_PAGE_STATE_CHANGE	(1UL<<(63-28))
#define H_PAGE_UNUSED		((1UL<<(63-29)) | (1UL<<(63-30)))
#define H_PAGE_SET_UNUSED	(H_PAGE_STATE_CHANGE | H_PAGE_UNUSED)
#define H_PAGE_SET_LOANED	(H_PAGE_SET_UNUSED | (1UL<<(63-31)))
#define H_PAGE_SET_ACTIVE	H_PAGE_STATE_CHANGE
#define H_AVPN			(1UL<<(63-32))	/* An avpn is provided as a sanity test */
#define H_ANDCOND		(1UL<<(63-33))
#define H_ICACHE_INVALIDATE	(1UL<<(63-40))	/* icbi, etc.  (ignored for IO pages) */
#define H_ICACHE_SYNCHRONIZE	(1UL<<(63-41))	/* dcbst, icbi, etc (ignored for IO pages */
#define H_COALESCE_CAND	(1UL<<(63-42))	/* page is a good candidate for coalescing */
#define H_ZERO_PAGE		(1UL<<(63-48))	/* zero the page before mapping (ignored for IO pages) */
#define H_COPY_PAGE		(1UL<<(63-49))
#define H_N			(1UL<<(63-61))
#define H_PP1			(1UL<<(63-62))
#define H_PP2			(1UL<<(63-63))

/* VASI States */
#define H_VASI_INVALID          0
#define H_VASI_ENABLED          1
#define H_VASI_ABORTED          2
#define H_VASI_SUSPENDING       3
#define H_VASI_SUSPENDED        4
#define H_VASI_RESUMED          5
#define H_VASI_COMPLETED        6

/* DABRX flags */
#define H_DABRX_HYPERVISOR	(1UL<<(63-61))
#define H_DABRX_KERNEL		(1UL<<(63-62))
#define H_DABRX_USER		(1UL<<(63-63))

/* Each control block has to be on a 4K boundary */
#define H_CB_ALIGNMENT          4096

/* pSeries hypervisor opcodes */
#define H_REMOVE		0x04
#define H_ENTER			0x08
#define H_READ			0x0c
#define H_CLEAR_MOD		0x10
#define H_CLEAR_REF		0x14
#define H_PROTECT		0x18
#define H_GET_TCE		0x1c
#define H_PUT_TCE		0x20
#define H_SET_SPRG0		0x24
#define H_SET_DABR		0x28
#define H_PAGE_INIT		0x2c
#define H_SET_ASR		0x30
#define H_ASR_ON		0x34
#define H_ASR_OFF		0x38
#define H_LOGICAL_CI_LOAD	0x3c
#define H_LOGICAL_CI_STORE	0x40
#define H_LOGICAL_CACHE_LOAD	0x44
#define H_LOGICAL_CACHE_STORE	0x48
#define H_LOGICAL_ICBI		0x4c
#define H_LOGICAL_DCBF		0x50
#define H_GET_TERM_CHAR		0x54
#define H_PUT_TERM_CHAR		0x58
#define H_REAL_TO_LOGICAL	0x5c
#define H_HYPERVISOR_DATA	0x60
#define H_EOI			0x64
#define H_CPPR			0x68
#define H_IPI			0x6c
#define H_IPOLL			0x70
#define H_XIRR			0x74
#define H_PERFMON		0x7c
#define H_MIGRATE_DMA		0x78
#define H_REGISTER_VPA		0xDC
#define H_CEDE			0xE0
#define H_CONFER		0xE4
#define H_PROD			0xE8
#define H_GET_PPP		0xEC
#define H_SET_PPP		0xF0
#define H_PURR			0xF4
#define H_PIC			0xF8
#define H_REG_CRQ		0xFC
#define H_FREE_CRQ		0x100
#define H_VIO_SIGNAL		0x104
#define H_SEND_CRQ		0x108
#define H_COPY_RDMA		0x110
#define H_REGISTER_LOGICAL_LAN	0x114
#define H_FREE_LOGICAL_LAN	0x118
#define H_ADD_LOGICAL_LAN_BUFFER 0x11C
#define H_SEND_LOGICAL_LAN	0x120
#define H_BULK_REMOVE		0x124
#define H_MULTICAST_CTRL	0x130
#define H_SET_XDABR		0x134
#define H_STUFF_TCE		0x138
#define H_PUT_TCE_INDIRECT	0x13C
#define H_CHANGE_LOGICAL_LAN_MAC 0x14C
#define H_VTERM_PARTNER_INFO	0x150
#define H_REGISTER_VTERM	0x154
#define H_FREE_VTERM		0x158
#define H_RESET_EVENTS          0x15C
#define H_ALLOC_RESOURCE        0x160
#define H_FREE_RESOURCE         0x164
#define H_MODIFY_QP             0x168
#define H_QUERY_QP              0x16C
#define H_REREGISTER_PMR        0x170
#define H_REGISTER_SMR          0x174
#define H_QUERY_MR              0x178
#define H_QUERY_MW              0x17C
#define H_QUERY_HCA             0x180
#define H_QUERY_PORT            0x184
#define H_MODIFY_PORT           0x188
#define H_DEFINE_AQP1           0x18C
#define H_GET_TRACE_BUFFER      0x190
#define H_DEFINE_AQP0           0x194
#define H_RESIZE_MR             0x198
#define H_ATTACH_MCQP           0x19C
#define H_DETACH_MCQP           0x1A0
#define H_CREATE_RPT            0x1A4
#define H_REMOVE_RPT            0x1A8
#define H_REGISTER_RPAGES       0x1AC
#define H_DISABLE_AND_GETC      0x1B0
#define H_ERROR_DATA            0x1B4
#define H_GET_HCA_INFO          0x1B8
#define H_GET_PERF_COUNT        0x1BC
#define H_MANAGE_TRACE          0x1C0
#define H_FREE_LOGICAL_LAN_BUFFER 0x1D4
#define H_QUERY_INT_STATE       0x1E4
#define H_POLL_PENDING		0x1D8
#define H_ILLAN_ATTRIBUTES	0x244
#define H_MODIFY_HEA_QP		0x250
#define H_QUERY_HEA_QP		0x254
#define H_QUERY_HEA		0x258
#define H_QUERY_HEA_PORT	0x25C
#define H_MODIFY_HEA_PORT	0x260
#define H_REG_BCMC		0x264
#define H_DEREG_BCMC		0x268
#define H_REGISTER_HEA_RPAGES	0x26C
#define H_DISABLE_AND_GET_HEA	0x270
#define H_GET_HEA_INFO		0x274
#define H_ALLOC_HEA_RESOURCE	0x278
#define H_ADD_CONN		0x284
#define H_DEL_CONN		0x288
#define H_JOIN			0x298
#define H_VASI_STATE            0x2A4
#define H_ENABLE_CRQ		0x2B0
#define H_GET_EM_PARMS		0x2B8
#define H_SET_MPP		0x2D0
#define H_GET_MPP		0x2D4
#define H_HOME_NODE_ASSOCIATIVITY 0x2EC
#define H_BEST_ENERGY		0x2F4
#define H_GET_MPP_X		0x314
<<<<<<< HEAD
#define MAX_HCALL_OPCODE	H_BEST_ENERGY
=======
#define MAX_HCALL_OPCODE	H_GET_MPP_X
>>>>>>> 55922c9d

#ifndef __ASSEMBLY__

/**
 * plpar_hcall_norets: - Make a pseries hypervisor call with no return arguments
 * @opcode: The hypervisor call to make.
 *
 * This call supports up to 7 arguments and only returns the status of
 * the hcall. Use this version where possible, its slightly faster than
 * the other plpar_hcalls.
 */
long plpar_hcall_norets(unsigned long opcode, ...);

/**
 * plpar_hcall: - Make a pseries hypervisor call
 * @opcode: The hypervisor call to make.
 * @retbuf: Buffer to store up to 4 return arguments in.
 *
 * This call supports up to 6 arguments and 4 return arguments. Use
 * PLPAR_HCALL_BUFSIZE to size the return argument buffer.
 *
 * Used for all but the craziest of phyp interfaces (see plpar_hcall9)
 */
#define PLPAR_HCALL_BUFSIZE 4
long plpar_hcall(unsigned long opcode, unsigned long *retbuf, ...);

/**
 * plpar_hcall_raw: - Make a hypervisor call without calculating hcall stats
 * @opcode: The hypervisor call to make.
 * @retbuf: Buffer to store up to 4 return arguments in.
 *
 * This call supports up to 6 arguments and 4 return arguments. Use
 * PLPAR_HCALL_BUFSIZE to size the return argument buffer.
 *
 * Used when phyp interface needs to be called in real mode. Similar to
 * plpar_hcall, but plpar_hcall_raw works in real mode and does not
 * calculate hypervisor call statistics.
 */
long plpar_hcall_raw(unsigned long opcode, unsigned long *retbuf, ...);

/**
 * plpar_hcall9: - Make a pseries hypervisor call with up to 9 return arguments
 * @opcode: The hypervisor call to make.
 * @retbuf: Buffer to store up to 9 return arguments in.
 *
 * This call supports up to 9 arguments and 9 return arguments. Use
 * PLPAR_HCALL9_BUFSIZE to size the return argument buffer.
 */
#define PLPAR_HCALL9_BUFSIZE 9
long plpar_hcall9(unsigned long opcode, unsigned long *retbuf, ...);
long plpar_hcall9_raw(unsigned long opcode, unsigned long *retbuf, ...);

/* For hcall instrumentation.  One structure per-hcall, per-CPU */
struct hcall_stats {
	unsigned long	num_calls;	/* number of calls (on this CPU) */
	unsigned long	tb_total;	/* total wall time (mftb) of calls. */
	unsigned long	purr_total;	/* total cpu time (PURR) of calls. */
	unsigned long	tb_start;
	unsigned long	purr_start;
};
#define HCALL_STAT_ARRAY_SIZE	((MAX_HCALL_OPCODE >> 2) + 1)

struct hvcall_mpp_data {
	unsigned long entitled_mem;
	unsigned long mapped_mem;
	unsigned short group_num;
	unsigned short pool_num;
	unsigned char mem_weight;
	unsigned char unallocated_mem_weight;
	unsigned long unallocated_entitlement;  /* value in bytes */
	unsigned long pool_size;
	signed long loan_request;
	unsigned long backing_mem;
};

int h_get_mpp(struct hvcall_mpp_data *);

struct hvcall_mpp_x_data {
	unsigned long coalesced_bytes;
	unsigned long pool_coalesced_bytes;
	unsigned long pool_purr_cycles;
	unsigned long pool_spurr_cycles;
	unsigned long reserved[3];
};

int h_get_mpp_x(struct hvcall_mpp_x_data *mpp_x_data);

#ifdef CONFIG_PPC_PSERIES
extern int CMO_PrPSP;
extern int CMO_SecPSP;
extern unsigned long CMO_PageSize;

static inline int cmo_get_primary_psp(void)
{
	return CMO_PrPSP;
}

static inline int cmo_get_secondary_psp(void)
{
	return CMO_SecPSP;
}

static inline unsigned long cmo_get_page_size(void)
{
	return CMO_PageSize;
}
#endif /* CONFIG_PPC_PSERIES */

#endif /* __ASSEMBLY__ */
#endif /* __KERNEL__ */
#endif /* _ASM_POWERPC_HVCALL_H */<|MERGE_RESOLUTION|>--- conflicted
+++ resolved
@@ -236,11 +236,7 @@
 #define H_HOME_NODE_ASSOCIATIVITY 0x2EC
 #define H_BEST_ENERGY		0x2F4
 #define H_GET_MPP_X		0x314
-<<<<<<< HEAD
-#define MAX_HCALL_OPCODE	H_BEST_ENERGY
-=======
 #define MAX_HCALL_OPCODE	H_GET_MPP_X
->>>>>>> 55922c9d
 
 #ifndef __ASSEMBLY__
 
