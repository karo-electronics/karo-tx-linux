#ifndef __ASM_POWERPC_CPUTABLE_H
#define __ASM_POWERPC_CPUTABLE_H


#include <asm/asm-compat.h>
#include <asm/feature-fixups.h>
#include <uapi/asm/cputable.h>

#ifndef __ASSEMBLY__

/* This structure can grow, it's real size is used by head.S code
 * via the mkdefs mechanism.
 */
struct cpu_spec;

typedef	void (*cpu_setup_t)(unsigned long offset, struct cpu_spec* spec);
typedef	void (*cpu_restore_t)(void);

enum powerpc_oprofile_type {
	PPC_OPROFILE_INVALID = 0,
	PPC_OPROFILE_RS64 = 1,
	PPC_OPROFILE_POWER4 = 2,
	PPC_OPROFILE_G4 = 3,
	PPC_OPROFILE_FSL_EMB = 4,
	PPC_OPROFILE_CELL = 5,
	PPC_OPROFILE_PA6T = 6,
};

enum powerpc_pmc_type {
	PPC_PMC_DEFAULT = 0,
	PPC_PMC_IBM = 1,
	PPC_PMC_PA6T = 2,
	PPC_PMC_G4 = 3,
};

struct pt_regs;

extern int machine_check_generic(struct pt_regs *regs);
extern int machine_check_4xx(struct pt_regs *regs);
extern int machine_check_440A(struct pt_regs *regs);
extern int machine_check_e500mc(struct pt_regs *regs);
extern int machine_check_e500(struct pt_regs *regs);
extern int machine_check_e200(struct pt_regs *regs);
extern int machine_check_47x(struct pt_regs *regs);

/* NOTE WELL: Update identify_cpu() if fields are added or removed! */
struct cpu_spec {
	/* CPU is matched via (PVR & pvr_mask) == pvr_value */
	unsigned int	pvr_mask;
	unsigned int	pvr_value;

	char		*cpu_name;
	unsigned long	cpu_features;		/* Kernel features */
	unsigned int	cpu_user_features;	/* Userland features */
	unsigned int	cpu_user_features2;	/* Userland features v2 */
	unsigned int	mmu_features;		/* MMU features */

	/* cache line sizes */
	unsigned int	icache_bsize;
	unsigned int	dcache_bsize;

	/* number of performance monitor counters */
	unsigned int	num_pmcs;
	enum powerpc_pmc_type pmc_type;

	/* this is called to initialize various CPU bits like L1 cache,
	 * BHT, SPD, etc... from head.S before branching to identify_machine
	 */
	cpu_setup_t	cpu_setup;
	/* Used to restore cpu setup on secondary processors and at resume */
	cpu_restore_t	cpu_restore;

	/* Used by oprofile userspace to select the right counters */
	char		*oprofile_cpu_type;

	/* Processor specific oprofile operations */
	enum powerpc_oprofile_type oprofile_type;

	/* Bit locations inside the mmcra change */
	unsigned long	oprofile_mmcra_sihv;
	unsigned long	oprofile_mmcra_sipr;

	/* Bits to clear during an oprofile exception */
	unsigned long	oprofile_mmcra_clear;

	/* Name of processor class, for the ELF AT_PLATFORM entry */
	char		*platform;

	/* Processor specific machine check handling. Return negative
	 * if the error is fatal, 1 if it was fully recovered and 0 to
	 * pass up (not CPU originated) */
	int		(*machine_check)(struct pt_regs *regs);
};

extern struct cpu_spec		*cur_cpu_spec;

extern unsigned int __start___ftr_fixup, __stop___ftr_fixup;

extern struct cpu_spec *identify_cpu(unsigned long offset, unsigned int pvr);
extern void do_feature_fixups(unsigned long value, void *fixup_start,
			      void *fixup_end);

extern const char *powerpc_base_platform;

#endif /* __ASSEMBLY__ */

/* CPU kernel features */

/* Retain the 32b definitions all use bottom half of word */
#define CPU_FTR_COHERENT_ICACHE		ASM_CONST(0x00000001)
#define CPU_FTR_L2CR			ASM_CONST(0x00000002)
#define CPU_FTR_SPEC7450		ASM_CONST(0x00000004)
#define CPU_FTR_ALTIVEC			ASM_CONST(0x00000008)
#define CPU_FTR_TAU			ASM_CONST(0x00000010)
#define CPU_FTR_CAN_DOZE		ASM_CONST(0x00000020)
#define CPU_FTR_USE_TB			ASM_CONST(0x00000040)
#define CPU_FTR_L2CSR			ASM_CONST(0x00000080)
#define CPU_FTR_601			ASM_CONST(0x00000100)
#define CPU_FTR_DBELL			ASM_CONST(0x00000200)
#define CPU_FTR_CAN_NAP			ASM_CONST(0x00000400)
#define CPU_FTR_L3CR			ASM_CONST(0x00000800)
#define CPU_FTR_L3_DISABLE_NAP		ASM_CONST(0x00001000)
#define CPU_FTR_NAP_DISABLE_L2_PR	ASM_CONST(0x00002000)
#define CPU_FTR_DUAL_PLL_750FX		ASM_CONST(0x00004000)
#define CPU_FTR_NO_DPM			ASM_CONST(0x00008000)
#define CPU_FTR_476_DD2			ASM_CONST(0x00010000)
#define CPU_FTR_NEED_COHERENT		ASM_CONST(0x00020000)
#define CPU_FTR_NO_BTIC			ASM_CONST(0x00040000)
#define CPU_FTR_DEBUG_LVL_EXC		ASM_CONST(0x00080000)
#define CPU_FTR_NODSISRALIGN		ASM_CONST(0x00100000)
#define CPU_FTR_PPC_LE			ASM_CONST(0x00200000)
#define CPU_FTR_REAL_LE			ASM_CONST(0x00400000)
#define CPU_FTR_FPU_UNAVAILABLE		ASM_CONST(0x00800000)
#define CPU_FTR_UNIFIED_ID_CACHE	ASM_CONST(0x01000000)
#define CPU_FTR_SPE			ASM_CONST(0x02000000)
#define CPU_FTR_NEED_PAIRED_STWCX	ASM_CONST(0x04000000)
#define CPU_FTR_LWSYNC			ASM_CONST(0x08000000)
#define CPU_FTR_NOEXECUTE		ASM_CONST(0x10000000)
#define CPU_FTR_INDEXED_DCR		ASM_CONST(0x20000000)
#define CPU_FTR_EMB_HV			ASM_CONST(0x40000000)

/*
 * Add the 64-bit processor unique features in the top half of the word;
 * on 32-bit, make the names available but defined to be 0.
 */
#ifdef __powerpc64__
#define LONG_ASM_CONST(x)		ASM_CONST(x)
#else
#define LONG_ASM_CONST(x)		0
#endif

#define CPU_FTR_HVMODE			LONG_ASM_CONST(0x0000000100000000)
#define CPU_FTR_ARCH_201		LONG_ASM_CONST(0x0000000200000000)
#define CPU_FTR_ARCH_206		LONG_ASM_CONST(0x0000000400000000)
#define CPU_FTR_ARCH_207S		LONG_ASM_CONST(0x0000000800000000)
#define CPU_FTR_IABR			LONG_ASM_CONST(0x0000001000000000)
#define CPU_FTR_MMCRA			LONG_ASM_CONST(0x0000002000000000)
#define CPU_FTR_CTRL			LONG_ASM_CONST(0x0000004000000000)
#define CPU_FTR_SMT			LONG_ASM_CONST(0x0000008000000000)
#define CPU_FTR_PAUSE_ZERO		LONG_ASM_CONST(0x0000010000000000)
#define CPU_FTR_PURR			LONG_ASM_CONST(0x0000020000000000)
#define CPU_FTR_CELL_TB_BUG		LONG_ASM_CONST(0x0000040000000000)
#define CPU_FTR_SPURR			LONG_ASM_CONST(0x0000080000000000)
#define CPU_FTR_DSCR			LONG_ASM_CONST(0x0000100000000000)
#define CPU_FTR_VSX			LONG_ASM_CONST(0x0000200000000000)
#define CPU_FTR_SAO			LONG_ASM_CONST(0x0000400000000000)
#define CPU_FTR_CP_USE_DCBTZ		LONG_ASM_CONST(0x0000800000000000)
#define CPU_FTR_UNALIGNED_LD_STD	LONG_ASM_CONST(0x0001000000000000)
#define CPU_FTR_ASYM_SMT		LONG_ASM_CONST(0x0002000000000000)
#define CPU_FTR_STCX_CHECKS_ADDRESS	LONG_ASM_CONST(0x0004000000000000)
#define CPU_FTR_POPCNTB			LONG_ASM_CONST(0x0008000000000000)
#define CPU_FTR_POPCNTD			LONG_ASM_CONST(0x0010000000000000)
#define CPU_FTR_ICSWX			LONG_ASM_CONST(0x0020000000000000)
#define CPU_FTR_VMX_COPY		LONG_ASM_CONST(0x0040000000000000)
#define CPU_FTR_TM			LONG_ASM_CONST(0x0080000000000000)
#define CPU_FTR_CFAR			LONG_ASM_CONST(0x0100000000000000)
#define	CPU_FTR_HAS_PPR			LONG_ASM_CONST(0x0200000000000000)
#define CPU_FTR_DAWR			LONG_ASM_CONST(0x0400000000000000)
<<<<<<< HEAD
=======
#define CPU_FTR_DABRX			LONG_ASM_CONST(0x0800000000000000)
>>>>>>> d0e0ac97

#ifndef __ASSEMBLY__

#define CPU_FTR_PPCAS_ARCH_V2	(CPU_FTR_NOEXECUTE | CPU_FTR_NODSISRALIGN)

#define MMU_FTR_PPCAS_ARCH_V2 	(MMU_FTR_SLB | MMU_FTR_TLBIEL | \
				 MMU_FTR_16M_PAGE)

/* We only set the altivec features if the kernel was compiled with altivec
 * support
 */
#ifdef CONFIG_ALTIVEC
#define CPU_FTR_ALTIVEC_COMP	CPU_FTR_ALTIVEC
#define PPC_FEATURE_HAS_ALTIVEC_COMP PPC_FEATURE_HAS_ALTIVEC
#else
#define CPU_FTR_ALTIVEC_COMP	0
#define PPC_FEATURE_HAS_ALTIVEC_COMP    0
#endif

/* We only set the VSX features if the kernel was compiled with VSX
 * support
 */
#ifdef CONFIG_VSX
#define CPU_FTR_VSX_COMP	CPU_FTR_VSX
#define PPC_FEATURE_HAS_VSX_COMP PPC_FEATURE_HAS_VSX
#else
#define CPU_FTR_VSX_COMP	0
#define PPC_FEATURE_HAS_VSX_COMP    0
#endif

/* We only set the spe features if the kernel was compiled with spe
 * support
 */
#ifdef CONFIG_SPE
#define CPU_FTR_SPE_COMP	CPU_FTR_SPE
#define PPC_FEATURE_HAS_SPE_COMP PPC_FEATURE_HAS_SPE
#define PPC_FEATURE_HAS_EFP_SINGLE_COMP PPC_FEATURE_HAS_EFP_SINGLE
#define PPC_FEATURE_HAS_EFP_DOUBLE_COMP PPC_FEATURE_HAS_EFP_DOUBLE
#else
#define CPU_FTR_SPE_COMP	0
#define PPC_FEATURE_HAS_SPE_COMP    0
#define PPC_FEATURE_HAS_EFP_SINGLE_COMP 0
#define PPC_FEATURE_HAS_EFP_DOUBLE_COMP 0
#endif

/* We only set the TM feature if the kernel was compiled with TM supprt */
#ifdef CONFIG_PPC_TRANSACTIONAL_MEM
#define CPU_FTR_TM_COMP		CPU_FTR_TM
#define PPC_FEATURE2_HTM_COMP	PPC_FEATURE2_HTM
#else
#define CPU_FTR_TM_COMP		0
#define PPC_FEATURE2_HTM_COMP	0
#endif

/* We need to mark all pages as being coherent if we're SMP or we have a
 * 74[45]x and an MPC107 host bridge. Also 83xx and PowerQUICC II
 * require it for PCI "streaming/prefetch" to work properly.
 * This is also required by 52xx family.
 */
#if defined(CONFIG_SMP) || defined(CONFIG_MPC10X_BRIDGE) \
	|| defined(CONFIG_PPC_83xx) || defined(CONFIG_8260) \
	|| defined(CONFIG_PPC_MPC52xx)
#define CPU_FTR_COMMON                  CPU_FTR_NEED_COHERENT
#else
#define CPU_FTR_COMMON                  0
#endif

/* The powersave features NAP & DOZE seems to confuse BDI when
   debugging. So if a BDI is used, disable theses
 */
#ifndef CONFIG_BDI_SWITCH
#define CPU_FTR_MAYBE_CAN_DOZE	CPU_FTR_CAN_DOZE
#define CPU_FTR_MAYBE_CAN_NAP	CPU_FTR_CAN_NAP
#else
#define CPU_FTR_MAYBE_CAN_DOZE	0
#define CPU_FTR_MAYBE_CAN_NAP	0
#endif

#define CLASSIC_PPC (!defined(CONFIG_8xx) && !defined(CONFIG_4xx) && \
		     !defined(CONFIG_POWER3) && !defined(CONFIG_POWER4) && \
		     !defined(CONFIG_BOOKE))

#define CPU_FTRS_PPC601	(CPU_FTR_COMMON | CPU_FTR_601 | \
	CPU_FTR_COHERENT_ICACHE | CPU_FTR_UNIFIED_ID_CACHE)
#define CPU_FTRS_603	(CPU_FTR_COMMON | \
	    CPU_FTR_MAYBE_CAN_DOZE | CPU_FTR_USE_TB | \
	    CPU_FTR_MAYBE_CAN_NAP | CPU_FTR_PPC_LE)
#define CPU_FTRS_604	(CPU_FTR_COMMON | \
	    CPU_FTR_USE_TB | CPU_FTR_PPC_LE)
#define CPU_FTRS_740_NOTAU	(CPU_FTR_COMMON | \
	    CPU_FTR_MAYBE_CAN_DOZE | CPU_FTR_USE_TB | CPU_FTR_L2CR | \
	    CPU_FTR_MAYBE_CAN_NAP | CPU_FTR_PPC_LE)
#define CPU_FTRS_740	(CPU_FTR_COMMON | \
	    CPU_FTR_MAYBE_CAN_DOZE | CPU_FTR_USE_TB | CPU_FTR_L2CR | \
	    CPU_FTR_TAU | CPU_FTR_MAYBE_CAN_NAP | \
	    CPU_FTR_PPC_LE)
#define CPU_FTRS_750	(CPU_FTR_COMMON | \
	    CPU_FTR_MAYBE_CAN_DOZE | CPU_FTR_USE_TB | CPU_FTR_L2CR | \
	    CPU_FTR_TAU | CPU_FTR_MAYBE_CAN_NAP | \
	    CPU_FTR_PPC_LE)
#define CPU_FTRS_750CL	(CPU_FTRS_750)
#define CPU_FTRS_750FX1	(CPU_FTRS_750 | CPU_FTR_DUAL_PLL_750FX | CPU_FTR_NO_DPM)
#define CPU_FTRS_750FX2	(CPU_FTRS_750 | CPU_FTR_NO_DPM)
#define CPU_FTRS_750FX	(CPU_FTRS_750 | CPU_FTR_DUAL_PLL_750FX)
#define CPU_FTRS_750GX	(CPU_FTRS_750FX)
#define CPU_FTRS_7400_NOTAU	(CPU_FTR_COMMON | \
	    CPU_FTR_MAYBE_CAN_DOZE | CPU_FTR_USE_TB | CPU_FTR_L2CR | \
	    CPU_FTR_ALTIVEC_COMP | \
	    CPU_FTR_MAYBE_CAN_NAP | CPU_FTR_PPC_LE)
#define CPU_FTRS_7400	(CPU_FTR_COMMON | \
	    CPU_FTR_MAYBE_CAN_DOZE | CPU_FTR_USE_TB | CPU_FTR_L2CR | \
	    CPU_FTR_TAU | CPU_FTR_ALTIVEC_COMP | \
	    CPU_FTR_MAYBE_CAN_NAP | CPU_FTR_PPC_LE)
#define CPU_FTRS_7450_20	(CPU_FTR_COMMON | \
	    CPU_FTR_USE_TB | CPU_FTR_L2CR | CPU_FTR_ALTIVEC_COMP | \
	    CPU_FTR_L3CR | CPU_FTR_SPEC7450 | \
	    CPU_FTR_NEED_COHERENT | CPU_FTR_PPC_LE | CPU_FTR_NEED_PAIRED_STWCX)
#define CPU_FTRS_7450_21	(CPU_FTR_COMMON | \
	    CPU_FTR_USE_TB | \
	    CPU_FTR_MAYBE_CAN_NAP | CPU_FTR_L2CR | CPU_FTR_ALTIVEC_COMP | \
	    CPU_FTR_L3CR | CPU_FTR_SPEC7450 | \
	    CPU_FTR_NAP_DISABLE_L2_PR | CPU_FTR_L3_DISABLE_NAP | \
	    CPU_FTR_NEED_COHERENT | CPU_FTR_PPC_LE | CPU_FTR_NEED_PAIRED_STWCX)
#define CPU_FTRS_7450_23	(CPU_FTR_COMMON | \
	    CPU_FTR_USE_TB | CPU_FTR_NEED_PAIRED_STWCX | \
	    CPU_FTR_MAYBE_CAN_NAP | CPU_FTR_L2CR | CPU_FTR_ALTIVEC_COMP | \
	    CPU_FTR_L3CR | CPU_FTR_SPEC7450 | \
	    CPU_FTR_NAP_DISABLE_L2_PR | CPU_FTR_NEED_COHERENT | CPU_FTR_PPC_LE)
#define CPU_FTRS_7455_1	(CPU_FTR_COMMON | \
	    CPU_FTR_USE_TB | CPU_FTR_NEED_PAIRED_STWCX | \
	    CPU_FTR_L2CR | CPU_FTR_ALTIVEC_COMP | CPU_FTR_L3CR | \
	    CPU_FTR_SPEC7450 | CPU_FTR_NEED_COHERENT | CPU_FTR_PPC_LE)
#define CPU_FTRS_7455_20	(CPU_FTR_COMMON | \
	    CPU_FTR_USE_TB | CPU_FTR_NEED_PAIRED_STWCX | \
	    CPU_FTR_MAYBE_CAN_NAP | CPU_FTR_L2CR | CPU_FTR_ALTIVEC_COMP | \
	    CPU_FTR_L3CR | CPU_FTR_SPEC7450 | \
	    CPU_FTR_NAP_DISABLE_L2_PR | CPU_FTR_L3_DISABLE_NAP | \
	    CPU_FTR_NEED_COHERENT | CPU_FTR_PPC_LE)
#define CPU_FTRS_7455	(CPU_FTR_COMMON | \
	    CPU_FTR_USE_TB | \
	    CPU_FTR_MAYBE_CAN_NAP | CPU_FTR_L2CR | CPU_FTR_ALTIVEC_COMP | \
	    CPU_FTR_L3CR | CPU_FTR_SPEC7450 | CPU_FTR_NAP_DISABLE_L2_PR | \
	    CPU_FTR_NEED_COHERENT | CPU_FTR_PPC_LE | CPU_FTR_NEED_PAIRED_STWCX)
#define CPU_FTRS_7447_10	(CPU_FTR_COMMON | \
	    CPU_FTR_USE_TB | \
	    CPU_FTR_MAYBE_CAN_NAP | CPU_FTR_L2CR | CPU_FTR_ALTIVEC_COMP | \
	    CPU_FTR_L3CR | CPU_FTR_SPEC7450 | CPU_FTR_NAP_DISABLE_L2_PR | \
	    CPU_FTR_NEED_COHERENT | CPU_FTR_NO_BTIC | CPU_FTR_PPC_LE | \
	    CPU_FTR_NEED_PAIRED_STWCX)
#define CPU_FTRS_7447	(CPU_FTR_COMMON | \
	    CPU_FTR_USE_TB | \
	    CPU_FTR_MAYBE_CAN_NAP | CPU_FTR_L2CR | CPU_FTR_ALTIVEC_COMP | \
	    CPU_FTR_L3CR | CPU_FTR_SPEC7450 | CPU_FTR_NAP_DISABLE_L2_PR | \
	    CPU_FTR_NEED_COHERENT | CPU_FTR_PPC_LE | CPU_FTR_NEED_PAIRED_STWCX)
#define CPU_FTRS_7447A	(CPU_FTR_COMMON | \
	    CPU_FTR_USE_TB | \
	    CPU_FTR_MAYBE_CAN_NAP | CPU_FTR_L2CR | CPU_FTR_ALTIVEC_COMP | \
	    CPU_FTR_SPEC7450 | CPU_FTR_NAP_DISABLE_L2_PR | \
	    CPU_FTR_NEED_COHERENT | CPU_FTR_PPC_LE | CPU_FTR_NEED_PAIRED_STWCX)
#define CPU_FTRS_7448	(CPU_FTR_COMMON | \
	    CPU_FTR_USE_TB | \
	    CPU_FTR_MAYBE_CAN_NAP | CPU_FTR_L2CR | CPU_FTR_ALTIVEC_COMP | \
	    CPU_FTR_SPEC7450 | CPU_FTR_NAP_DISABLE_L2_PR | \
	    CPU_FTR_PPC_LE | CPU_FTR_NEED_PAIRED_STWCX)
#define CPU_FTRS_82XX	(CPU_FTR_COMMON | \
	    CPU_FTR_MAYBE_CAN_DOZE | CPU_FTR_USE_TB)
#define CPU_FTRS_G2_LE	(CPU_FTR_COMMON | CPU_FTR_MAYBE_CAN_DOZE | \
	    CPU_FTR_USE_TB | CPU_FTR_MAYBE_CAN_NAP)
#define CPU_FTRS_E300	(CPU_FTR_MAYBE_CAN_DOZE | \
	    CPU_FTR_USE_TB | CPU_FTR_MAYBE_CAN_NAP | \
	    CPU_FTR_COMMON)
#define CPU_FTRS_E300C2	(CPU_FTR_MAYBE_CAN_DOZE | \
	    CPU_FTR_USE_TB | CPU_FTR_MAYBE_CAN_NAP | \
	    CPU_FTR_COMMON | CPU_FTR_FPU_UNAVAILABLE)
#define CPU_FTRS_CLASSIC32	(CPU_FTR_COMMON | CPU_FTR_USE_TB)
#define CPU_FTRS_8XX	(CPU_FTR_USE_TB)
#define CPU_FTRS_40X	(CPU_FTR_USE_TB | CPU_FTR_NODSISRALIGN | CPU_FTR_NOEXECUTE)
#define CPU_FTRS_44X	(CPU_FTR_USE_TB | CPU_FTR_NODSISRALIGN | CPU_FTR_NOEXECUTE)
#define CPU_FTRS_440x6	(CPU_FTR_USE_TB | CPU_FTR_NODSISRALIGN | CPU_FTR_NOEXECUTE | \
	    CPU_FTR_INDEXED_DCR)
#define CPU_FTRS_47X	(CPU_FTRS_440x6)
#define CPU_FTRS_E200	(CPU_FTR_USE_TB | CPU_FTR_SPE_COMP | \
	    CPU_FTR_NODSISRALIGN | CPU_FTR_COHERENT_ICACHE | \
	    CPU_FTR_UNIFIED_ID_CACHE | CPU_FTR_NOEXECUTE | \
	    CPU_FTR_DEBUG_LVL_EXC)
#define CPU_FTRS_E500	(CPU_FTR_MAYBE_CAN_DOZE | CPU_FTR_USE_TB | \
	    CPU_FTR_SPE_COMP | CPU_FTR_MAYBE_CAN_NAP | CPU_FTR_NODSISRALIGN | \
	    CPU_FTR_NOEXECUTE)
#define CPU_FTRS_E500_2	(CPU_FTR_MAYBE_CAN_DOZE | CPU_FTR_USE_TB | \
	    CPU_FTR_SPE_COMP | CPU_FTR_MAYBE_CAN_NAP | \
	    CPU_FTR_NODSISRALIGN | CPU_FTR_NOEXECUTE)
#define CPU_FTRS_E500MC	(CPU_FTR_USE_TB | CPU_FTR_NODSISRALIGN | \
	    CPU_FTR_L2CSR | CPU_FTR_LWSYNC | CPU_FTR_NOEXECUTE | \
	    CPU_FTR_DBELL | CPU_FTR_DEBUG_LVL_EXC | CPU_FTR_EMB_HV)
#define CPU_FTRS_E5500	(CPU_FTR_USE_TB | CPU_FTR_NODSISRALIGN | \
	    CPU_FTR_L2CSR | CPU_FTR_LWSYNC | CPU_FTR_NOEXECUTE | \
	    CPU_FTR_DBELL | CPU_FTR_POPCNTB | CPU_FTR_POPCNTD | \
	    CPU_FTR_DEBUG_LVL_EXC | CPU_FTR_EMB_HV)
#define CPU_FTRS_E6500	(CPU_FTR_USE_TB | CPU_FTR_NODSISRALIGN | \
	    CPU_FTR_L2CSR | CPU_FTR_LWSYNC | CPU_FTR_NOEXECUTE | \
	    CPU_FTR_DBELL | CPU_FTR_POPCNTB | CPU_FTR_POPCNTD | \
	    CPU_FTR_DEBUG_LVL_EXC | CPU_FTR_EMB_HV | CPU_FTR_ALTIVEC_COMP)
#define CPU_FTRS_GENERIC_32	(CPU_FTR_COMMON | CPU_FTR_NODSISRALIGN)

/* 64-bit CPUs */
#define CPU_FTRS_POWER3	(CPU_FTR_USE_TB | \
	    CPU_FTR_IABR | CPU_FTR_PPC_LE)
#define CPU_FTRS_RS64	(CPU_FTR_USE_TB | \
	    CPU_FTR_IABR | \
	    CPU_FTR_MMCRA | CPU_FTR_CTRL)
#define CPU_FTRS_POWER4	(CPU_FTR_USE_TB | CPU_FTR_LWSYNC | \
	    CPU_FTR_PPCAS_ARCH_V2 | CPU_FTR_CTRL | \
	    CPU_FTR_MMCRA | CPU_FTR_CP_USE_DCBTZ | \
	    CPU_FTR_STCX_CHECKS_ADDRESS)
#define CPU_FTRS_PPC970	(CPU_FTR_USE_TB | CPU_FTR_LWSYNC | \
	    CPU_FTR_PPCAS_ARCH_V2 | CPU_FTR_CTRL | CPU_FTR_ARCH_201 | \
	    CPU_FTR_ALTIVEC_COMP | CPU_FTR_CAN_NAP | CPU_FTR_MMCRA | \
	    CPU_FTR_CP_USE_DCBTZ | CPU_FTR_STCX_CHECKS_ADDRESS | \
	    CPU_FTR_HVMODE | CPU_FTR_DABRX)
#define CPU_FTRS_POWER5	(CPU_FTR_USE_TB | CPU_FTR_LWSYNC | \
	    CPU_FTR_PPCAS_ARCH_V2 | CPU_FTR_CTRL | \
	    CPU_FTR_MMCRA | CPU_FTR_SMT | \
	    CPU_FTR_COHERENT_ICACHE | CPU_FTR_PURR | \
	    CPU_FTR_STCX_CHECKS_ADDRESS | CPU_FTR_POPCNTB | CPU_FTR_DABRX)
#define CPU_FTRS_POWER6 (CPU_FTR_USE_TB | CPU_FTR_LWSYNC | \
	    CPU_FTR_PPCAS_ARCH_V2 | CPU_FTR_CTRL | \
	    CPU_FTR_MMCRA | CPU_FTR_SMT | \
	    CPU_FTR_COHERENT_ICACHE | \
	    CPU_FTR_PURR | CPU_FTR_SPURR | CPU_FTR_REAL_LE | \
	    CPU_FTR_DSCR | CPU_FTR_UNALIGNED_LD_STD | \
	    CPU_FTR_STCX_CHECKS_ADDRESS | CPU_FTR_POPCNTB | CPU_FTR_CFAR | \
	    CPU_FTR_DABRX)
#define CPU_FTRS_POWER7 (CPU_FTR_USE_TB | CPU_FTR_LWSYNC | \
	    CPU_FTR_PPCAS_ARCH_V2 | CPU_FTR_CTRL | CPU_FTR_ARCH_206 |\
	    CPU_FTR_MMCRA | CPU_FTR_SMT | \
	    CPU_FTR_COHERENT_ICACHE | \
	    CPU_FTR_PURR | CPU_FTR_SPURR | CPU_FTR_REAL_LE | \
	    CPU_FTR_DSCR | CPU_FTR_SAO  | CPU_FTR_ASYM_SMT | \
	    CPU_FTR_STCX_CHECKS_ADDRESS | CPU_FTR_POPCNTB | CPU_FTR_POPCNTD | \
	    CPU_FTR_ICSWX | CPU_FTR_CFAR | CPU_FTR_HVMODE | \
<<<<<<< HEAD
	    CPU_FTR_VMX_COPY | CPU_FTR_HAS_PPR)
=======
	    CPU_FTR_VMX_COPY | CPU_FTR_HAS_PPR | CPU_FTR_DABRX)
>>>>>>> d0e0ac97
#define CPU_FTRS_POWER8 (CPU_FTR_USE_TB | CPU_FTR_LWSYNC | \
	    CPU_FTR_PPCAS_ARCH_V2 | CPU_FTR_CTRL | CPU_FTR_ARCH_206 |\
	    CPU_FTR_MMCRA | CPU_FTR_SMT | \
	    CPU_FTR_COHERENT_ICACHE | \
	    CPU_FTR_PURR | CPU_FTR_SPURR | CPU_FTR_REAL_LE | \
	    CPU_FTR_DSCR | CPU_FTR_SAO  | \
	    CPU_FTR_STCX_CHECKS_ADDRESS | CPU_FTR_POPCNTB | CPU_FTR_POPCNTD | \
	    CPU_FTR_ICSWX | CPU_FTR_CFAR | CPU_FTR_HVMODE | CPU_FTR_VMX_COPY | \
	    CPU_FTR_DBELL | CPU_FTR_HAS_PPR | CPU_FTR_DAWR | \
	    CPU_FTR_ARCH_207S | CPU_FTR_TM_COMP)
#define CPU_FTRS_CELL	(CPU_FTR_USE_TB | CPU_FTR_LWSYNC | \
	    CPU_FTR_PPCAS_ARCH_V2 | CPU_FTR_CTRL | \
	    CPU_FTR_ALTIVEC_COMP | CPU_FTR_MMCRA | CPU_FTR_SMT | \
	    CPU_FTR_PAUSE_ZERO  | CPU_FTR_CELL_TB_BUG | CPU_FTR_CP_USE_DCBTZ | \
	    CPU_FTR_UNALIGNED_LD_STD | CPU_FTR_DABRX)
#define CPU_FTRS_PA6T (CPU_FTR_USE_TB | CPU_FTR_LWSYNC | \
	    CPU_FTR_PPCAS_ARCH_V2 | CPU_FTR_ALTIVEC_COMP | \
	    CPU_FTR_PURR | CPU_FTR_REAL_LE | CPU_FTR_DABRX)
#define CPU_FTRS_COMPATIBLE	(CPU_FTR_USE_TB | CPU_FTR_PPCAS_ARCH_V2)

#define CPU_FTRS_A2 (CPU_FTR_USE_TB | CPU_FTR_SMT | CPU_FTR_DBELL | \
		     CPU_FTR_NOEXECUTE | CPU_FTR_NODSISRALIGN | \
		     CPU_FTR_ICSWX | CPU_FTR_DABRX )

#ifdef __powerpc64__
#ifdef CONFIG_PPC_BOOK3E
#define CPU_FTRS_POSSIBLE	(CPU_FTRS_E6500 | CPU_FTRS_E5500 | CPU_FTRS_A2)
#else
#define CPU_FTRS_POSSIBLE	\
	    (CPU_FTRS_POWER3 | CPU_FTRS_RS64 | CPU_FTRS_POWER4 |	\
	    CPU_FTRS_PPC970 | CPU_FTRS_POWER5 | CPU_FTRS_POWER6 |	\
	    CPU_FTRS_POWER7 | CPU_FTRS_POWER8 | CPU_FTRS_CELL |		\
	    CPU_FTRS_PA6T | CPU_FTR_VSX)
#endif
#else
enum {
	CPU_FTRS_POSSIBLE =
#if CLASSIC_PPC
	    CPU_FTRS_PPC601 | CPU_FTRS_603 | CPU_FTRS_604 | CPU_FTRS_740_NOTAU |
	    CPU_FTRS_740 | CPU_FTRS_750 | CPU_FTRS_750FX1 |
	    CPU_FTRS_750FX2 | CPU_FTRS_750FX | CPU_FTRS_750GX |
	    CPU_FTRS_7400_NOTAU | CPU_FTRS_7400 | CPU_FTRS_7450_20 |
	    CPU_FTRS_7450_21 | CPU_FTRS_7450_23 | CPU_FTRS_7455_1 |
	    CPU_FTRS_7455_20 | CPU_FTRS_7455 | CPU_FTRS_7447_10 |
	    CPU_FTRS_7447 | CPU_FTRS_7447A | CPU_FTRS_82XX |
	    CPU_FTRS_G2_LE | CPU_FTRS_E300 | CPU_FTRS_E300C2 |
	    CPU_FTRS_CLASSIC32 |
#else
	    CPU_FTRS_GENERIC_32 |
#endif
#ifdef CONFIG_8xx
	    CPU_FTRS_8XX |
#endif
#ifdef CONFIG_40x
	    CPU_FTRS_40X |
#endif
#ifdef CONFIG_44x
	    CPU_FTRS_44X | CPU_FTRS_440x6 |
#endif
#ifdef CONFIG_PPC_47x
	    CPU_FTRS_47X | CPU_FTR_476_DD2 |
#endif
#ifdef CONFIG_E200
	    CPU_FTRS_E200 |
#endif
#ifdef CONFIG_E500
	    CPU_FTRS_E500 | CPU_FTRS_E500_2 |
#endif
#ifdef CONFIG_PPC_E500MC
	    CPU_FTRS_E500MC | CPU_FTRS_E5500 | CPU_FTRS_E6500 |
#endif
	    0,
};
#endif /* __powerpc64__ */

#ifdef __powerpc64__
#ifdef CONFIG_PPC_BOOK3E
#define CPU_FTRS_ALWAYS		(CPU_FTRS_E6500 & CPU_FTRS_E5500 & CPU_FTRS_A2)
#else
#define CPU_FTRS_ALWAYS		\
	    (CPU_FTRS_POWER3 & CPU_FTRS_RS64 & CPU_FTRS_POWER4 &	\
	    CPU_FTRS_PPC970 & CPU_FTRS_POWER5 & CPU_FTRS_POWER6 &	\
	    CPU_FTRS_POWER7 & CPU_FTRS_CELL & CPU_FTRS_PA6T & CPU_FTRS_POSSIBLE)
#endif
#else
enum {
	CPU_FTRS_ALWAYS =
#if CLASSIC_PPC
	    CPU_FTRS_PPC601 & CPU_FTRS_603 & CPU_FTRS_604 & CPU_FTRS_740_NOTAU &
	    CPU_FTRS_740 & CPU_FTRS_750 & CPU_FTRS_750FX1 &
	    CPU_FTRS_750FX2 & CPU_FTRS_750FX & CPU_FTRS_750GX &
	    CPU_FTRS_7400_NOTAU & CPU_FTRS_7400 & CPU_FTRS_7450_20 &
	    CPU_FTRS_7450_21 & CPU_FTRS_7450_23 & CPU_FTRS_7455_1 &
	    CPU_FTRS_7455_20 & CPU_FTRS_7455 & CPU_FTRS_7447_10 &
	    CPU_FTRS_7447 & CPU_FTRS_7447A & CPU_FTRS_82XX &
	    CPU_FTRS_G2_LE & CPU_FTRS_E300 & CPU_FTRS_E300C2 &
	    CPU_FTRS_CLASSIC32 &
#else
	    CPU_FTRS_GENERIC_32 &
#endif
#ifdef CONFIG_8xx
	    CPU_FTRS_8XX &
#endif
#ifdef CONFIG_40x
	    CPU_FTRS_40X &
#endif
#ifdef CONFIG_44x
	    CPU_FTRS_44X & CPU_FTRS_440x6 &
#endif
#ifdef CONFIG_E200
	    CPU_FTRS_E200 &
#endif
#ifdef CONFIG_E500
	    CPU_FTRS_E500 & CPU_FTRS_E500_2 &
#endif
#ifdef CONFIG_PPC_E500MC
	    CPU_FTRS_E500MC & CPU_FTRS_E5500 & CPU_FTRS_E6500 &
#endif
	    ~CPU_FTR_EMB_HV &	/* can be removed at runtime */
	    CPU_FTRS_POSSIBLE,
};
#endif /* __powerpc64__ */

static inline int cpu_has_feature(unsigned long feature)
{
	return (CPU_FTRS_ALWAYS & feature) ||
	       (CPU_FTRS_POSSIBLE
		& cur_cpu_spec->cpu_features
		& feature);
}

#define HBP_NUM 1

#endif /* !__ASSEMBLY__ */

#endif /* __ASM_POWERPC_CPUTABLE_H */<|MERGE_RESOLUTION|>--- conflicted
+++ resolved
@@ -176,10 +176,7 @@
 #define CPU_FTR_CFAR			LONG_ASM_CONST(0x0100000000000000)
 #define	CPU_FTR_HAS_PPR			LONG_ASM_CONST(0x0200000000000000)
 #define CPU_FTR_DAWR			LONG_ASM_CONST(0x0400000000000000)
-<<<<<<< HEAD
-=======
 #define CPU_FTR_DABRX			LONG_ASM_CONST(0x0800000000000000)
->>>>>>> d0e0ac97
 
 #ifndef __ASSEMBLY__
 
@@ -420,11 +417,7 @@
 	    CPU_FTR_DSCR | CPU_FTR_SAO  | CPU_FTR_ASYM_SMT | \
 	    CPU_FTR_STCX_CHECKS_ADDRESS | CPU_FTR_POPCNTB | CPU_FTR_POPCNTD | \
 	    CPU_FTR_ICSWX | CPU_FTR_CFAR | CPU_FTR_HVMODE | \
-<<<<<<< HEAD
-	    CPU_FTR_VMX_COPY | CPU_FTR_HAS_PPR)
-=======
 	    CPU_FTR_VMX_COPY | CPU_FTR_HAS_PPR | CPU_FTR_DABRX)
->>>>>>> d0e0ac97
 #define CPU_FTRS_POWER8 (CPU_FTR_USE_TB | CPU_FTR_LWSYNC | \
 	    CPU_FTR_PPCAS_ARCH_V2 | CPU_FTR_CTRL | CPU_FTR_ARCH_206 |\
 	    CPU_FTR_MMCRA | CPU_FTR_SMT | \
