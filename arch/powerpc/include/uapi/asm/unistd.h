/*
 * This file contains the system call numbers.
 *
 * This program is free software; you can redistribute it and/or
 * modify it under the terms of the GNU General Public License
 * as published by the Free Software Foundation; either version
 * 2 of the License, or (at your option) any later version.
 */
#ifndef _UAPI_ASM_POWERPC_UNISTD_H_
#define _UAPI_ASM_POWERPC_UNISTD_H_


#define __NR_restart_syscall	  0
#define __NR_exit		  1
#define __NR_fork		  2
#define __NR_read		  3
#define __NR_write		  4
#define __NR_open		  5
#define __NR_close		  6
#define __NR_waitpid		  7
#define __NR_creat		  8
#define __NR_link		  9
#define __NR_unlink		 10
#define __NR_execve		 11
#define __NR_chdir		 12
#define __NR_time		 13
#define __NR_mknod		 14
#define __NR_chmod		 15
#define __NR_lchown		 16
#define __NR_break		 17
#define __NR_oldstat		 18
#define __NR_lseek		 19
#define __NR_getpid		 20
#define __NR_mount		 21
#define __NR_umount		 22
#define __NR_setuid		 23
#define __NR_getuid		 24
#define __NR_stime		 25
#define __NR_ptrace		 26
#define __NR_alarm		 27
#define __NR_oldfstat		 28
#define __NR_pause		 29
#define __NR_utime		 30
#define __NR_stty		 31
#define __NR_gtty		 32
#define __NR_access		 33
#define __NR_nice		 34
#define __NR_ftime		 35
#define __NR_sync		 36
#define __NR_kill		 37
#define __NR_rename		 38
#define __NR_mkdir		 39
#define __NR_rmdir		 40
#define __NR_dup		 41
#define __NR_pipe		 42
#define __NR_times		 43
#define __NR_prof		 44
#define __NR_brk		 45
#define __NR_setgid		 46
#define __NR_getgid		 47
#define __NR_signal		 48
#define __NR_geteuid		 49
#define __NR_getegid		 50
#define __NR_acct		 51
#define __NR_umount2		 52
#define __NR_lock		 53
#define __NR_ioctl		 54
#define __NR_fcntl		 55
#define __NR_mpx		 56
#define __NR_setpgid		 57
#define __NR_ulimit		 58
#define __NR_oldolduname	 59
#define __NR_umask		 60
#define __NR_chroot		 61
#define __NR_ustat		 62
#define __NR_dup2		 63
#define __NR_getppid		 64
#define __NR_getpgrp		 65
#define __NR_setsid		 66
#define __NR_sigaction		 67
#define __NR_sgetmask		 68
#define __NR_ssetmask		 69
#define __NR_setreuid		 70
#define __NR_setregid		 71
#define __NR_sigsuspend		 72
#define __NR_sigpending		 73
#define __NR_sethostname	 74
#define __NR_setrlimit		 75
#define __NR_getrlimit		 76
#define __NR_getrusage		 77
#define __NR_gettimeofday	 78
#define __NR_settimeofday	 79
#define __NR_getgroups		 80
#define __NR_setgroups		 81
#define __NR_select		 82
#define __NR_symlink		 83
#define __NR_oldlstat		 84
#define __NR_readlink		 85
#define __NR_uselib		 86
#define __NR_swapon		 87
#define __NR_reboot		 88
#define __NR_readdir		 89
#define __NR_mmap		 90
#define __NR_munmap		 91
#define __NR_truncate		 92
#define __NR_ftruncate		 93
#define __NR_fchmod		 94
#define __NR_fchown		 95
#define __NR_getpriority	 96
#define __NR_setpriority	 97
#define __NR_profil		 98
#define __NR_statfs		 99
#define __NR_fstatfs		100
#define __NR_ioperm		101
#define __NR_socketcall		102
#define __NR_syslog		103
#define __NR_setitimer		104
#define __NR_getitimer		105
#define __NR_stat		106
#define __NR_lstat		107
#define __NR_fstat		108
#define __NR_olduname		109
#define __NR_iopl		110
#define __NR_vhangup		111
#define __NR_idle		112
#define __NR_vm86		113
#define __NR_wait4		114
#define __NR_swapoff		115
#define __NR_sysinfo		116
#define __NR_ipc		117
#define __NR_fsync		118
#define __NR_sigreturn		119
#define __NR_clone		120
#define __NR_setdomainname	121
#define __NR_uname		122
#define __NR_modify_ldt		123
#define __NR_adjtimex		124
#define __NR_mprotect		125
#define __NR_sigprocmask	126
#define __NR_create_module	127
#define __NR_init_module	128
#define __NR_delete_module	129
#define __NR_get_kernel_syms	130
#define __NR_quotactl		131
#define __NR_getpgid		132
#define __NR_fchdir		133
#define __NR_bdflush		134
#define __NR_sysfs		135
#define __NR_personality	136
#define __NR_afs_syscall	137 /* Syscall for Andrew File System */
#define __NR_setfsuid		138
#define __NR_setfsgid		139
#define __NR__llseek		140
#define __NR_getdents		141
#define __NR__newselect		142
#define __NR_flock		143
#define __NR_msync		144
#define __NR_readv		145
#define __NR_writev		146
#define __NR_getsid		147
#define __NR_fdatasync		148
#define __NR__sysctl		149
#define __NR_mlock		150
#define __NR_munlock		151
#define __NR_mlockall		152
#define __NR_munlockall		153
#define __NR_sched_setparam		154
#define __NR_sched_getparam		155
#define __NR_sched_setscheduler		156
#define __NR_sched_getscheduler		157
#define __NR_sched_yield		158
#define __NR_sched_get_priority_max	159
#define __NR_sched_get_priority_min	160
#define __NR_sched_rr_get_interval	161
#define __NR_nanosleep		162
#define __NR_mremap		163
#define __NR_setresuid		164
#define __NR_getresuid		165
#define __NR_query_module	166
#define __NR_poll		167
#define __NR_nfsservctl		168
#define __NR_setresgid		169
#define __NR_getresgid		170
#define __NR_prctl		171
#define __NR_rt_sigreturn	172
#define __NR_rt_sigaction	173
#define __NR_rt_sigprocmask	174
#define __NR_rt_sigpending	175
#define __NR_rt_sigtimedwait	176
#define __NR_rt_sigqueueinfo	177
#define __NR_rt_sigsuspend	178
#define __NR_pread64		179
#define __NR_pwrite64		180
#define __NR_chown		181
#define __NR_getcwd		182
#define __NR_capget		183
#define __NR_capset		184
#define __NR_sigaltstack	185
#define __NR_sendfile		186
#define __NR_getpmsg		187	/* some people actually want streams */
#define __NR_putpmsg		188	/* some people actually want streams */
#define __NR_vfork		189
#define __NR_ugetrlimit		190	/* SuS compliant getrlimit */
#define __NR_readahead		191
#ifndef __powerpc64__			/* these are 32-bit only */
#define __NR_mmap2		192
#define __NR_truncate64		193
#define __NR_ftruncate64	194
#define __NR_stat64		195
#define __NR_lstat64		196
#define __NR_fstat64		197
#endif
#define __NR_pciconfig_read	198
#define __NR_pciconfig_write	199
#define __NR_pciconfig_iobase	200
#define __NR_multiplexer	201
#define __NR_getdents64		202
#define __NR_pivot_root		203
#ifndef __powerpc64__
#define __NR_fcntl64		204
#endif
#define __NR_madvise		205
#define __NR_mincore		206
#define __NR_gettid		207
#define __NR_tkill		208
#define __NR_setxattr		209
#define __NR_lsetxattr		210
#define __NR_fsetxattr		211
#define __NR_getxattr		212
#define __NR_lgetxattr		213
#define __NR_fgetxattr		214
#define __NR_listxattr		215
#define __NR_llistxattr		216
#define __NR_flistxattr		217
#define __NR_removexattr	218
#define __NR_lremovexattr	219
#define __NR_fremovexattr	220
#define __NR_futex		221
#define __NR_sched_setaffinity	222
#define __NR_sched_getaffinity	223
/* 224 currently unused */
#define __NR_tuxcall		225
#ifndef __powerpc64__
#define __NR_sendfile64		226
#endif
#define __NR_io_setup		227
#define __NR_io_destroy		228
#define __NR_io_getevents	229
#define __NR_io_submit		230
#define __NR_io_cancel		231
#define __NR_set_tid_address	232
#define __NR_fadvise64		233
#define __NR_exit_group		234
#define __NR_lookup_dcookie	235
#define __NR_epoll_create	236
#define __NR_epoll_ctl		237
#define __NR_epoll_wait		238
#define __NR_remap_file_pages	239
#define __NR_timer_create	240
#define __NR_timer_settime	241
#define __NR_timer_gettime	242
#define __NR_timer_getoverrun	243
#define __NR_timer_delete	244
#define __NR_clock_settime	245
#define __NR_clock_gettime	246
#define __NR_clock_getres	247
#define __NR_clock_nanosleep	248
#define __NR_swapcontext	249
#define __NR_tgkill		250
#define __NR_utimes		251
#define __NR_statfs64		252
#define __NR_fstatfs64		253
#ifndef __powerpc64__
#define __NR_fadvise64_64	254
#endif
#define __NR_rtas		255
#define __NR_sys_debug_setcontext 256
/* Number 257 is reserved for vserver */
#define __NR_migrate_pages	258
#define __NR_mbind		259
#define __NR_get_mempolicy	260
#define __NR_set_mempolicy	261
#define __NR_mq_open		262
#define __NR_mq_unlink		263
#define __NR_mq_timedsend	264
#define __NR_mq_timedreceive	265
#define __NR_mq_notify		266
#define __NR_mq_getsetattr	267
#define __NR_kexec_load		268
#define __NR_add_key		269
#define __NR_request_key	270
#define __NR_keyctl		271
#define __NR_waitid		272
#define __NR_ioprio_set		273
#define __NR_ioprio_get		274
#define __NR_inotify_init	275
#define __NR_inotify_add_watch	276
#define __NR_inotify_rm_watch	277
#define __NR_spu_run		278
#define __NR_spu_create		279
#define __NR_pselect6		280
#define __NR_ppoll		281
#define __NR_unshare		282
#define __NR_splice		283
#define __NR_tee		284
#define __NR_vmsplice		285
#define __NR_openat		286
#define __NR_mkdirat		287
#define __NR_mknodat		288
#define __NR_fchownat		289
#define __NR_futimesat		290
#ifdef __powerpc64__
#define __NR_newfstatat		291
#else
#define __NR_fstatat64		291
#endif
#define __NR_unlinkat		292
#define __NR_renameat		293
#define __NR_linkat		294
#define __NR_symlinkat		295
#define __NR_readlinkat		296
#define __NR_fchmodat		297
#define __NR_faccessat		298
#define __NR_get_robust_list	299
#define __NR_set_robust_list	300
#define __NR_move_pages		301
#define __NR_getcpu		302
#define __NR_epoll_pwait	303
#define __NR_utimensat		304
#define __NR_signalfd		305
#define __NR_timerfd_create	306
#define __NR_eventfd		307
#define __NR_sync_file_range2	308
#define __NR_fallocate		309
#define __NR_subpage_prot	310
#define __NR_timerfd_settime	311
#define __NR_timerfd_gettime	312
#define __NR_signalfd4		313
#define __NR_eventfd2		314
#define __NR_epoll_create1	315
#define __NR_dup3		316
#define __NR_pipe2		317
#define __NR_inotify_init1	318
#define __NR_perf_event_open	319
#define __NR_preadv		320
#define __NR_pwritev		321
#define __NR_rt_tgsigqueueinfo	322
#define __NR_fanotify_init	323
#define __NR_fanotify_mark	324
#define __NR_prlimit64		325
#define __NR_socket		326
#define __NR_bind		327
#define __NR_connect		328
#define __NR_listen		329
#define __NR_accept		330
#define __NR_getsockname	331
#define __NR_getpeername	332
#define __NR_socketpair		333
#define __NR_send		334
#define __NR_sendto		335
#define __NR_recv		336
#define __NR_recvfrom		337
#define __NR_shutdown		338
#define __NR_setsockopt		339
#define __NR_getsockopt		340
#define __NR_sendmsg		341
#define __NR_recvmsg		342
#define __NR_recvmmsg		343
#define __NR_accept4		344
#define __NR_name_to_handle_at	345
#define __NR_open_by_handle_at	346
#define __NR_clock_adjtime	347
#define __NR_syncfs		348
#define __NR_sendmmsg		349
#define __NR_setns		350
#define __NR_process_vm_readv	351
#define __NR_process_vm_writev	352
#define __NR_finit_module	353
#define __NR_kcmp		354
#define __NR_sched_setattr	355
#define __NR_sched_getattr	356
#define __NR_renameat2		357
#define __NR_seccomp		358
#define __NR_getrandom		359
#define __NR_memfd_create	360
#define __NR_bpf		361
#define __NR_execveat		362
#define __NR_switch_endian	363
#define __NR_userfaultfd	364
#define __NR_membarrier		365
<<<<<<< HEAD
#define __NR_semop		366
#define __NR_semget		367
#define __NR_semctl		368
#define __NR_semtimedop		369
#define __NR_msgsnd		370
#define __NR_msgrcv		371
#define __NR_msgget		372
#define __NR_msgctl		373
#define __NR_shmat		374
#define __NR_shmdt		375
#define __NR_shmget		376
#define __NR_shmctl		377
=======
>>>>>>> 50220dea
#define __NR_mlock2		378

#endif /* _UAPI_ASM_POWERPC_UNISTD_H_ */<|MERGE_RESOLUTION|>--- conflicted
+++ resolved
@@ -388,21 +388,6 @@
 #define __NR_switch_endian	363
 #define __NR_userfaultfd	364
 #define __NR_membarrier		365
-<<<<<<< HEAD
-#define __NR_semop		366
-#define __NR_semget		367
-#define __NR_semctl		368
-#define __NR_semtimedop		369
-#define __NR_msgsnd		370
-#define __NR_msgrcv		371
-#define __NR_msgget		372
-#define __NR_msgctl		373
-#define __NR_shmat		374
-#define __NR_shmdt		375
-#define __NR_shmget		376
-#define __NR_shmctl		377
-=======
->>>>>>> 50220dea
 #define __NR_mlock2		378
 
 #endif /* _UAPI_ASM_POWERPC_UNISTD_H_ */