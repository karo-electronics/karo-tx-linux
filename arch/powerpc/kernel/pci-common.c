/*
 * Contains common pci routines for ALL ppc platform
 * (based on pci_32.c and pci_64.c)
 *
 * Port for PPC64 David Engebretsen, IBM Corp.
 * Contains common pci routines for ppc64 platform, pSeries and iSeries brands.
 *
 * Copyright (C) 2003 Anton Blanchard <anton@au.ibm.com>, IBM
 *   Rework, based on alpha PCI code.
 *
 * Common pmac/prep/chrp pci routines. -- Cort
 *
 * This program is free software; you can redistribute it and/or
 * modify it under the terms of the GNU General Public License
 * as published by the Free Software Foundation; either version
 * 2 of the License, or (at your option) any later version.
 */

#include <linux/kernel.h>
#include <linux/pci.h>
#include <linux/string.h>
#include <linux/init.h>
#include <linux/bootmem.h>
#include <linux/export.h>
#include <linux/of_address.h>
#include <linux/of_pci.h>
#include <linux/mm.h>
#include <linux/list.h>
#include <linux/syscalls.h>
#include <linux/irq.h>
#include <linux/vmalloc.h>
#include <linux/slab.h>
#include <linux/vgaarb.h>

#include <asm/processor.h>
#include <asm/io.h>
#include <asm/prom.h>
#include <asm/pci-bridge.h>
#include <asm/byteorder.h>
#include <asm/machdep.h>
#include <asm/ppc-pci.h>
#include <asm/eeh.h>

static DEFINE_SPINLOCK(hose_spinlock);
LIST_HEAD(hose_list);

/* XXX kill that some day ... */
static int global_phb_number;		/* Global phb counter */

/* ISA Memory physical address */
resource_size_t isa_mem_base;


static struct dma_map_ops *pci_dma_ops = &dma_direct_ops;

void set_pci_dma_ops(struct dma_map_ops *dma_ops)
{
	pci_dma_ops = dma_ops;
}

struct dma_map_ops *get_pci_dma_ops(void)
{
	return pci_dma_ops;
}
EXPORT_SYMBOL(get_pci_dma_ops);

struct pci_controller *pcibios_alloc_controller(struct device_node *dev)
{
	struct pci_controller *phb;

	phb = zalloc_maybe_bootmem(sizeof(struct pci_controller), GFP_KERNEL);
	if (phb == NULL)
		return NULL;
	spin_lock(&hose_spinlock);
	phb->global_number = global_phb_number++;
	list_add_tail(&phb->list_node, &hose_list);
	spin_unlock(&hose_spinlock);
	phb->dn = dev;
	phb->is_dynamic = mem_init_done;
#ifdef CONFIG_PPC64
	if (dev) {
		int nid = of_node_to_nid(dev);

		if (nid < 0 || !node_online(nid))
			nid = -1;

		PHB_SET_NODE(phb, nid);
	}
#endif
	return phb;
}

void pcibios_free_controller(struct pci_controller *phb)
{
	spin_lock(&hose_spinlock);
	list_del(&phb->list_node);
	spin_unlock(&hose_spinlock);

	if (phb->is_dynamic)
		kfree(phb);
}

/*
 * The function is used to return the minimal alignment
 * for memory or I/O windows of the associated P2P bridge.
 * By default, 4KiB alignment for I/O windows and 1MiB for
 * memory windows.
 */
resource_size_t pcibios_window_alignment(struct pci_bus *bus,
					 unsigned long type)
{
	if (ppc_md.pcibios_window_alignment)
		return ppc_md.pcibios_window_alignment(bus, type);

	/*
	 * PCI core will figure out the default
	 * alignment: 4KiB for I/O and 1MiB for
	 * memory window.
	 */
	return 1;
}

static resource_size_t pcibios_io_size(const struct pci_controller *hose)
{
#ifdef CONFIG_PPC64
	return hose->pci_io_size;
#else
	return resource_size(&hose->io_resource);
#endif
}

int pcibios_vaddr_is_ioport(void __iomem *address)
{
	int ret = 0;
	struct pci_controller *hose;
	resource_size_t size;

	spin_lock(&hose_spinlock);
	list_for_each_entry(hose, &hose_list, list_node) {
		size = pcibios_io_size(hose);
		if (address >= hose->io_base_virt &&
		    address < (hose->io_base_virt + size)) {
			ret = 1;
			break;
		}
	}
	spin_unlock(&hose_spinlock);
	return ret;
}

unsigned long pci_address_to_pio(phys_addr_t address)
{
	struct pci_controller *hose;
	resource_size_t size;
	unsigned long ret = ~0;

	spin_lock(&hose_spinlock);
	list_for_each_entry(hose, &hose_list, list_node) {
		size = pcibios_io_size(hose);
		if (address >= hose->io_base_phys &&
		    address < (hose->io_base_phys + size)) {
			unsigned long base =
				(unsigned long)hose->io_base_virt - _IO_BASE;
			ret = base + (address - hose->io_base_phys);
			break;
		}
	}
	spin_unlock(&hose_spinlock);

	return ret;
}
EXPORT_SYMBOL_GPL(pci_address_to_pio);

/*
 * Return the domain number for this bus.
 */
int pci_domain_nr(struct pci_bus *bus)
{
	struct pci_controller *hose = pci_bus_to_host(bus);

	return hose->global_number;
}
EXPORT_SYMBOL(pci_domain_nr);

/* This routine is meant to be used early during boot, when the
 * PCI bus numbers have not yet been assigned, and you need to
 * issue PCI config cycles to an OF device.
 * It could also be used to "fix" RTAS config cycles if you want
 * to set pci_assign_all_buses to 1 and still use RTAS for PCI
 * config cycles.
 */
struct pci_controller* pci_find_hose_for_OF_device(struct device_node* node)
{
	while(node) {
		struct pci_controller *hose, *tmp;
		list_for_each_entry_safe(hose, tmp, &hose_list, list_node)
			if (hose->dn == node)
				return hose;
		node = node->parent;
	}
	return NULL;
}

static ssize_t pci_show_devspec(struct device *dev,
		struct device_attribute *attr, char *buf)
{
	struct pci_dev *pdev;
	struct device_node *np;

	pdev = to_pci_dev (dev);
	np = pci_device_to_OF_node(pdev);
	if (np == NULL || np->full_name == NULL)
		return 0;
	return sprintf(buf, "%s", np->full_name);
}
static DEVICE_ATTR(devspec, S_IRUGO, pci_show_devspec, NULL);

/* Add sysfs properties */
int pcibios_add_platform_entries(struct pci_dev *pdev)
{
	return device_create_file(&pdev->dev, &dev_attr_devspec);
}

/*
 * Reads the interrupt pin to determine if interrupt is use by card.
 * If the interrupt is used, then gets the interrupt line from the
 * openfirmware and sets it in the pci_dev and pci_config line.
 */
static int pci_read_irq_line(struct pci_dev *pci_dev)
{
	struct of_irq oirq;
	unsigned int virq;

	pr_debug("PCI: Try to map irq for %s...\n", pci_name(pci_dev));

#ifdef DEBUG
	memset(&oirq, 0xff, sizeof(oirq));
#endif
	/* Try to get a mapping from the device-tree */
	if (of_irq_map_pci(pci_dev, &oirq)) {
		u8 line, pin;

		/* If that fails, lets fallback to what is in the config
		 * space and map that through the default controller. We
		 * also set the type to level low since that's what PCI
		 * interrupts are. If your platform does differently, then
		 * either provide a proper interrupt tree or don't use this
		 * function.
		 */
		if (pci_read_config_byte(pci_dev, PCI_INTERRUPT_PIN, &pin))
			return -1;
		if (pin == 0)
			return -1;
		if (pci_read_config_byte(pci_dev, PCI_INTERRUPT_LINE, &line) ||
		    line == 0xff || line == 0) {
			return -1;
		}
		pr_debug(" No map ! Using line %d (pin %d) from PCI config\n",
			 line, pin);

		virq = irq_create_mapping(NULL, line);
		if (virq != NO_IRQ)
			irq_set_irq_type(virq, IRQ_TYPE_LEVEL_LOW);
	} else {
		pr_debug(" Got one, spec %d cells (0x%08x 0x%08x...) on %s\n",
			 oirq.size, oirq.specifier[0], oirq.specifier[1],
			 of_node_full_name(oirq.controller));

		virq = irq_create_of_mapping(oirq.controller, oirq.specifier,
					     oirq.size);
	}
	if(virq == NO_IRQ) {
		pr_debug(" Failed to map !\n");
		return -1;
	}

	pr_debug(" Mapped to linux irq %d\n", virq);

	pci_dev->irq = virq;

	return 0;
}

/*
 * Platform support for /proc/bus/pci/X/Y mmap()s,
 * modelled on the sparc64 implementation by Dave Miller.
 *  -- paulus.
 */

/*
 * Adjust vm_pgoff of VMA such that it is the physical page offset
 * corresponding to the 32-bit pci bus offset for DEV requested by the user.
 *
 * Basically, the user finds the base address for his device which he wishes
 * to mmap.  They read the 32-bit value from the config space base register,
 * add whatever PAGE_SIZE multiple offset they wish, and feed this into the
 * offset parameter of mmap on /proc/bus/pci/XXX for that device.
 *
 * Returns negative error code on failure, zero on success.
 */
static struct resource *__pci_mmap_make_offset(struct pci_dev *dev,
					       resource_size_t *offset,
					       enum pci_mmap_state mmap_state)
{
	struct pci_controller *hose = pci_bus_to_host(dev->bus);
	unsigned long io_offset = 0;
	int i, res_bit;

	if (hose == 0)
		return NULL;		/* should never happen */

	/* If memory, add on the PCI bridge address offset */
	if (mmap_state == pci_mmap_mem) {
#if 0 /* See comment in pci_resource_to_user() for why this is disabled */
		*offset += hose->pci_mem_offset;
#endif
		res_bit = IORESOURCE_MEM;
	} else {
		io_offset = (unsigned long)hose->io_base_virt - _IO_BASE;
		*offset += io_offset;
		res_bit = IORESOURCE_IO;
	}

	/*
	 * Check that the offset requested corresponds to one of the
	 * resources of the device.
	 */
	for (i = 0; i <= PCI_ROM_RESOURCE; i++) {
		struct resource *rp = &dev->resource[i];
		int flags = rp->flags;

		/* treat ROM as memory (should be already) */
		if (i == PCI_ROM_RESOURCE)
			flags |= IORESOURCE_MEM;

		/* Active and same type? */
		if ((flags & res_bit) == 0)
			continue;

		/* In the range of this resource? */
		if (*offset < (rp->start & PAGE_MASK) || *offset > rp->end)
			continue;

		/* found it! construct the final physical address */
		if (mmap_state == pci_mmap_io)
			*offset += hose->io_base_phys - io_offset;
		return rp;
	}

	return NULL;
}

/*
 * Set vm_page_prot of VMA, as appropriate for this architecture, for a pci
 * device mapping.
 */
static pgprot_t __pci_mmap_set_pgprot(struct pci_dev *dev, struct resource *rp,
				      pgprot_t protection,
				      enum pci_mmap_state mmap_state,
				      int write_combine)
{

	/* Write combine is always 0 on non-memory space mappings. On
	 * memory space, if the user didn't pass 1, we check for a
	 * "prefetchable" resource. This is a bit hackish, but we use
	 * this to workaround the inability of /sysfs to provide a write
	 * combine bit
	 */
	if (mmap_state != pci_mmap_mem)
		write_combine = 0;
	else if (write_combine == 0) {
		if (rp->flags & IORESOURCE_PREFETCH)
			write_combine = 1;
	}

	/* XXX would be nice to have a way to ask for write-through */
	if (write_combine)
		return pgprot_noncached_wc(protection);
	else
		return pgprot_noncached(protection);
}

/*
 * This one is used by /dev/mem and fbdev who have no clue about the
 * PCI device, it tries to find the PCI device first and calls the
 * above routine
 */
pgprot_t pci_phys_mem_access_prot(struct file *file,
				  unsigned long pfn,
				  unsigned long size,
				  pgprot_t prot)
{
	struct pci_dev *pdev = NULL;
	struct resource *found = NULL;
	resource_size_t offset = ((resource_size_t)pfn) << PAGE_SHIFT;
	int i;

	if (page_is_ram(pfn))
		return prot;

	prot = pgprot_noncached(prot);
	for_each_pci_dev(pdev) {
		for (i = 0; i <= PCI_ROM_RESOURCE; i++) {
			struct resource *rp = &pdev->resource[i];
			int flags = rp->flags;

			/* Active and same type? */
			if ((flags & IORESOURCE_MEM) == 0)
				continue;
			/* In the range of this resource? */
			if (offset < (rp->start & PAGE_MASK) ||
			    offset > rp->end)
				continue;
			found = rp;
			break;
		}
		if (found)
			break;
	}
	if (found) {
		if (found->flags & IORESOURCE_PREFETCH)
			prot = pgprot_noncached_wc(prot);
		pci_dev_put(pdev);
	}

	pr_debug("PCI: Non-PCI map for %llx, prot: %lx\n",
		 (unsigned long long)offset, pgprot_val(prot));

	return prot;
}


/*
 * Perform the actual remap of the pages for a PCI device mapping, as
 * appropriate for this architecture.  The region in the process to map
 * is described by vm_start and vm_end members of VMA, the base physical
 * address is found in vm_pgoff.
 * The pci device structure is provided so that architectures may make mapping
 * decisions on a per-device or per-bus basis.
 *
 * Returns a negative error code on failure, zero on success.
 */
int pci_mmap_page_range(struct pci_dev *dev, struct vm_area_struct *vma,
			enum pci_mmap_state mmap_state, int write_combine)
{
	resource_size_t offset =
		((resource_size_t)vma->vm_pgoff) << PAGE_SHIFT;
	struct resource *rp;
	int ret;

	rp = __pci_mmap_make_offset(dev, &offset, mmap_state);
	if (rp == NULL)
		return -EINVAL;

	vma->vm_pgoff = offset >> PAGE_SHIFT;
	vma->vm_page_prot = __pci_mmap_set_pgprot(dev, rp,
						  vma->vm_page_prot,
						  mmap_state, write_combine);

	ret = remap_pfn_range(vma, vma->vm_start, vma->vm_pgoff,
			       vma->vm_end - vma->vm_start, vma->vm_page_prot);

	return ret;
}

/* This provides legacy IO read access on a bus */
int pci_legacy_read(struct pci_bus *bus, loff_t port, u32 *val, size_t size)
{
	unsigned long offset;
	struct pci_controller *hose = pci_bus_to_host(bus);
	struct resource *rp = &hose->io_resource;
	void __iomem *addr;

	/* Check if port can be supported by that bus. We only check
	 * the ranges of the PHB though, not the bus itself as the rules
	 * for forwarding legacy cycles down bridges are not our problem
	 * here. So if the host bridge supports it, we do it.
	 */
	offset = (unsigned long)hose->io_base_virt - _IO_BASE;
	offset += port;

	if (!(rp->flags & IORESOURCE_IO))
		return -ENXIO;
	if (offset < rp->start || (offset + size) > rp->end)
		return -ENXIO;
	addr = hose->io_base_virt + port;

	switch(size) {
	case 1:
		*((u8 *)val) = in_8(addr);
		return 1;
	case 2:
		if (port & 1)
			return -EINVAL;
		*((u16 *)val) = in_le16(addr);
		return 2;
	case 4:
		if (port & 3)
			return -EINVAL;
		*((u32 *)val) = in_le32(addr);
		return 4;
	}
	return -EINVAL;
}

/* This provides legacy IO write access on a bus */
int pci_legacy_write(struct pci_bus *bus, loff_t port, u32 val, size_t size)
{
	unsigned long offset;
	struct pci_controller *hose = pci_bus_to_host(bus);
	struct resource *rp = &hose->io_resource;
	void __iomem *addr;

	/* Check if port can be supported by that bus. We only check
	 * the ranges of the PHB though, not the bus itself as the rules
	 * for forwarding legacy cycles down bridges are not our problem
	 * here. So if the host bridge supports it, we do it.
	 */
	offset = (unsigned long)hose->io_base_virt - _IO_BASE;
	offset += port;

	if (!(rp->flags & IORESOURCE_IO))
		return -ENXIO;
	if (offset < rp->start || (offset + size) > rp->end)
		return -ENXIO;
	addr = hose->io_base_virt + port;

	/* WARNING: The generic code is idiotic. It gets passed a pointer
	 * to what can be a 1, 2 or 4 byte quantity and always reads that
	 * as a u32, which means that we have to correct the location of
	 * the data read within those 32 bits for size 1 and 2
	 */
	switch(size) {
	case 1:
		out_8(addr, val >> 24);
		return 1;
	case 2:
		if (port & 1)
			return -EINVAL;
		out_le16(addr, val >> 16);
		return 2;
	case 4:
		if (port & 3)
			return -EINVAL;
		out_le32(addr, val);
		return 4;
	}
	return -EINVAL;
}

/* This provides legacy IO or memory mmap access on a bus */
int pci_mmap_legacy_page_range(struct pci_bus *bus,
			       struct vm_area_struct *vma,
			       enum pci_mmap_state mmap_state)
{
	struct pci_controller *hose = pci_bus_to_host(bus);
	resource_size_t offset =
		((resource_size_t)vma->vm_pgoff) << PAGE_SHIFT;
	resource_size_t size = vma->vm_end - vma->vm_start;
	struct resource *rp;

	pr_debug("pci_mmap_legacy_page_range(%04x:%02x, %s @%llx..%llx)\n",
		 pci_domain_nr(bus), bus->number,
		 mmap_state == pci_mmap_mem ? "MEM" : "IO",
		 (unsigned long long)offset,
		 (unsigned long long)(offset + size - 1));

	if (mmap_state == pci_mmap_mem) {
		/* Hack alert !
		 *
		 * Because X is lame and can fail starting if it gets an error trying
		 * to mmap legacy_mem (instead of just moving on without legacy memory
		 * access) we fake it here by giving it anonymous memory, effectively
		 * behaving just like /dev/zero
		 */
		if ((offset + size) > hose->isa_mem_size) {
			printk(KERN_DEBUG
			       "Process %s (pid:%d) mapped non-existing PCI legacy memory for 0%04x:%02x\n",
			       current->comm, current->pid, pci_domain_nr(bus), bus->number);
			if (vma->vm_flags & VM_SHARED)
				return shmem_zero_setup(vma);
			return 0;
		}
		offset += hose->isa_mem_phys;
	} else {
		unsigned long io_offset = (unsigned long)hose->io_base_virt - _IO_BASE;
		unsigned long roffset = offset + io_offset;
		rp = &hose->io_resource;
		if (!(rp->flags & IORESOURCE_IO))
			return -ENXIO;
		if (roffset < rp->start || (roffset + size) > rp->end)
			return -ENXIO;
		offset += hose->io_base_phys;
	}
	pr_debug(" -> mapping phys %llx\n", (unsigned long long)offset);

	vma->vm_pgoff = offset >> PAGE_SHIFT;
	vma->vm_page_prot = pgprot_noncached(vma->vm_page_prot);
	return remap_pfn_range(vma, vma->vm_start, vma->vm_pgoff,
			       vma->vm_end - vma->vm_start,
			       vma->vm_page_prot);
}

void pci_resource_to_user(const struct pci_dev *dev, int bar,
			  const struct resource *rsrc,
			  resource_size_t *start, resource_size_t *end)
{
	struct pci_controller *hose = pci_bus_to_host(dev->bus);
	resource_size_t offset = 0;

	if (hose == NULL)
		return;

	if (rsrc->flags & IORESOURCE_IO)
		offset = (unsigned long)hose->io_base_virt - _IO_BASE;

	/* We pass a fully fixed up address to userland for MMIO instead of
	 * a BAR value because X is lame and expects to be able to use that
	 * to pass to /dev/mem !
	 *
	 * That means that we'll have potentially 64 bits values where some
	 * userland apps only expect 32 (like X itself since it thinks only
	 * Sparc has 64 bits MMIO) but if we don't do that, we break it on
	 * 32 bits CHRPs :-(
	 *
	 * Hopefully, the sysfs insterface is immune to that gunk. Once X
	 * has been fixed (and the fix spread enough), we can re-enable the
	 * 2 lines below and pass down a BAR value to userland. In that case
	 * we'll also have to re-enable the matching code in
	 * __pci_mmap_make_offset().
	 *
	 * BenH.
	 */
#if 0
	else if (rsrc->flags & IORESOURCE_MEM)
		offset = hose->pci_mem_offset;
#endif

	*start = rsrc->start - offset;
	*end = rsrc->end - offset;
}

/**
 * pci_process_bridge_OF_ranges - Parse PCI bridge resources from device tree
 * @hose: newly allocated pci_controller to be setup
 * @dev: device node of the host bridge
 * @primary: set if primary bus (32 bits only, soon to be deprecated)
 *
 * This function will parse the "ranges" property of a PCI host bridge device
 * node and setup the resource mapping of a pci controller based on its
 * content.
 *
 * Life would be boring if it wasn't for a few issues that we have to deal
 * with here:
 *
 *   - We can only cope with one IO space range and up to 3 Memory space
 *     ranges. However, some machines (thanks Apple !) tend to split their
 *     space into lots of small contiguous ranges. So we have to coalesce.
 *
 *   - Some busses have IO space not starting at 0, which causes trouble with
 *     the way we do our IO resource renumbering. The code somewhat deals with
 *     it for 64 bits but I would expect problems on 32 bits.
 *
 *   - Some 32 bits platforms such as 4xx can have physical space larger than
 *     32 bits so we need to use 64 bits values for the parsing
 */
void pci_process_bridge_OF_ranges(struct pci_controller *hose,
				  struct device_node *dev, int primary)
{
	const u32 *ranges;
	int rlen;
	int pna = of_n_addr_cells(dev);
	int np = pna + 5;
	int memno = 0;
	u32 pci_space;
	unsigned long long pci_addr, cpu_addr, pci_next, cpu_next, size;
	struct resource *res;

	printk(KERN_INFO "PCI host bridge %s %s ranges:\n",
	       dev->full_name, primary ? "(primary)" : "");

	/* Get ranges property */
	ranges = of_get_property(dev, "ranges", &rlen);
	if (ranges == NULL)
		return;

	/* Parse it */
	while ((rlen -= np * 4) >= 0) {
		/* Read next ranges element */
		pci_space = ranges[0];
		pci_addr = of_read_number(ranges + 1, 2);
		cpu_addr = of_translate_address(dev, ranges + 3);
		size = of_read_number(ranges + pna + 3, 2);
		ranges += np;

		/* If we failed translation or got a zero-sized region
		 * (some FW try to feed us with non sensical zero sized regions
		 * such as power3 which look like some kind of attempt at exposing
		 * the VGA memory hole)
		 */
		if (cpu_addr == OF_BAD_ADDR || size == 0)
			continue;

		/* Now consume following elements while they are contiguous */
		for (; rlen >= np * sizeof(u32);
		     ranges += np, rlen -= np * 4) {
			if (ranges[0] != pci_space)
				break;
			pci_next = of_read_number(ranges + 1, 2);
			cpu_next = of_translate_address(dev, ranges + 3);
			if (pci_next != pci_addr + size ||
			    cpu_next != cpu_addr + size)
				break;
			size += of_read_number(ranges + pna + 3, 2);
		}

		/* Act based on address space type */
		res = NULL;
		switch ((pci_space >> 24) & 0x3) {
		case 1:		/* PCI IO space */
			printk(KERN_INFO
			       "  IO 0x%016llx..0x%016llx -> 0x%016llx\n",
			       cpu_addr, cpu_addr + size - 1, pci_addr);

			/* We support only one IO range */
			if (hose->pci_io_size) {
				printk(KERN_INFO
				       " \\--> Skipped (too many) !\n");
				continue;
			}
#ifdef CONFIG_PPC32
			/* On 32 bits, limit I/O space to 16MB */
			if (size > 0x01000000)
				size = 0x01000000;

			/* 32 bits needs to map IOs here */
			hose->io_base_virt = ioremap(cpu_addr, size);

			/* Expect trouble if pci_addr is not 0 */
			if (primary)
				isa_io_base =
					(unsigned long)hose->io_base_virt;
#endif /* CONFIG_PPC32 */
			/* pci_io_size and io_base_phys always represent IO
			 * space starting at 0 so we factor in pci_addr
			 */
			hose->pci_io_size = pci_addr + size;
			hose->io_base_phys = cpu_addr - pci_addr;

			/* Build resource */
			res = &hose->io_resource;
			res->flags = IORESOURCE_IO;
			res->start = pci_addr;
			break;
		case 2:		/* PCI Memory space */
		case 3:		/* PCI 64 bits Memory space */
			printk(KERN_INFO
			       " MEM 0x%016llx..0x%016llx -> 0x%016llx %s\n",
			       cpu_addr, cpu_addr + size - 1, pci_addr,
			       (pci_space & 0x40000000) ? "Prefetch" : "");

			/* We support only 3 memory ranges */
			if (memno >= 3) {
				printk(KERN_INFO
				       " \\--> Skipped (too many) !\n");
				continue;
			}
			/* Handles ISA memory hole space here */
			if (pci_addr == 0) {
				if (primary || isa_mem_base == 0)
					isa_mem_base = cpu_addr;
				hose->isa_mem_phys = cpu_addr;
				hose->isa_mem_size = size;
			}

			/* Build resource */
			hose->mem_offset[memno] = cpu_addr - pci_addr;
			res = &hose->mem_resources[memno++];
			res->flags = IORESOURCE_MEM;
			if (pci_space & 0x40000000)
				res->flags |= IORESOURCE_PREFETCH;
			res->start = cpu_addr;
			break;
		}
		if (res != NULL) {
			res->name = dev->full_name;
			res->end = res->start + size - 1;
			res->parent = NULL;
			res->sibling = NULL;
			res->child = NULL;
		}
	}
}

/* Decide whether to display the domain number in /proc */
int pci_proc_domain(struct pci_bus *bus)
{
	struct pci_controller *hose = pci_bus_to_host(bus);

	if (!pci_has_flag(PCI_ENABLE_PROC_DOMAINS))
		return 0;
	if (pci_has_flag(PCI_COMPAT_DOMAIN_0))
		return hose->global_number != 0;
	return 1;
}

int pcibios_root_bridge_prepare(struct pci_host_bridge *bridge)
{
	if (ppc_md.pcibios_root_bridge_prepare)
		return ppc_md.pcibios_root_bridge_prepare(bridge);

	return 0;
}

/* This header fixup will do the resource fixup for all devices as they are
 * probed, but not for bridge ranges
 */
static void pcibios_fixup_resources(struct pci_dev *dev)
{
	struct pci_controller *hose = pci_bus_to_host(dev->bus);
	int i;

	if (!hose) {
		printk(KERN_ERR "No host bridge for PCI dev %s !\n",
		       pci_name(dev));
		return;
	}
	for (i = 0; i < DEVICE_COUNT_RESOURCE; i++) {
		struct resource *res = dev->resource + i;
		struct pci_bus_region reg;
		if (!res->flags)
			continue;

		/* If we're going to re-assign everything, we mark all resources
		 * as unset (and 0-base them). In addition, we mark BARs starting
		 * at 0 as unset as well, except if PCI_PROBE_ONLY is also set
		 * since in that case, we don't want to re-assign anything
		 */
		pcibios_resource_to_bus(dev, &reg, res);
		if (pci_has_flag(PCI_REASSIGN_ALL_RSRC) ||
		    (reg.start == 0 && !pci_has_flag(PCI_PROBE_ONLY))) {
			/* Only print message if not re-assigning */
			if (!pci_has_flag(PCI_REASSIGN_ALL_RSRC))
				pr_debug("PCI:%s Resource %d %016llx-%016llx [%x] "
					 "is unassigned\n",
					 pci_name(dev), i,
					 (unsigned long long)res->start,
					 (unsigned long long)res->end,
					 (unsigned int)res->flags);
			res->end -= res->start;
			res->start = 0;
			res->flags |= IORESOURCE_UNSET;
			continue;
		}

		pr_debug("PCI:%s Resource %d %016llx-%016llx [%x]\n",
			 pci_name(dev), i,
			 (unsigned long long)res->start,\
			 (unsigned long long)res->end,
			 (unsigned int)res->flags);
	}

	/* Call machine specific resource fixup */
	if (ppc_md.pcibios_fixup_resources)
		ppc_md.pcibios_fixup_resources(dev);
}
DECLARE_PCI_FIXUP_HEADER(PCI_ANY_ID, PCI_ANY_ID, pcibios_fixup_resources);

/* This function tries to figure out if a bridge resource has been initialized
 * by the firmware or not. It doesn't have to be absolutely bullet proof, but
 * things go more smoothly when it gets it right. It should covers cases such
 * as Apple "closed" bridge resources and bare-metal pSeries unassigned bridges
 */
static int pcibios_uninitialized_bridge_resource(struct pci_bus *bus,
						 struct resource *res)
{
	struct pci_controller *hose = pci_bus_to_host(bus);
	struct pci_dev *dev = bus->self;
	resource_size_t offset;
	struct pci_bus_region region;
	u16 command;
	int i;

	/* We don't do anything if PCI_PROBE_ONLY is set */
	if (pci_has_flag(PCI_PROBE_ONLY))
		return 0;

	/* Job is a bit different between memory and IO */
	if (res->flags & IORESOURCE_MEM) {
		pcibios_resource_to_bus(dev, &region, res);

		/* If the BAR is non-0 then it's probably been initialized */
		if (region.start != 0)
			return 0;

		/* The BAR is 0, let's check if memory decoding is enabled on
		 * the bridge. If not, we consider it unassigned
		 */
		pci_read_config_word(dev, PCI_COMMAND, &command);
		if ((command & PCI_COMMAND_MEMORY) == 0)
			return 1;

		/* Memory decoding is enabled and the BAR is 0. If any of the bridge
		 * resources covers that starting address (0 then it's good enough for
		 * us for memory space)
		 */
		for (i = 0; i < 3; i++) {
			if ((hose->mem_resources[i].flags & IORESOURCE_MEM) &&
			    hose->mem_resources[i].start == hose->mem_offset[i])
				return 0;
		}

		/* Well, it starts at 0 and we know it will collide so we may as
		 * well consider it as unassigned. That covers the Apple case.
		 */
		return 1;
	} else {
		/* If the BAR is non-0, then we consider it assigned */
		offset = (unsigned long)hose->io_base_virt - _IO_BASE;
		if (((res->start - offset) & 0xfffffffful) != 0)
			return 0;

		/* Here, we are a bit different than memory as typically IO space
		 * starting at low addresses -is- valid. What we do instead if that
		 * we consider as unassigned anything that doesn't have IO enabled
		 * in the PCI command register, and that's it.
		 */
		pci_read_config_word(dev, PCI_COMMAND, &command);
		if (command & PCI_COMMAND_IO)
			return 0;

		/* It's starting at 0 and IO is disabled in the bridge, consider
		 * it unassigned
		 */
		return 1;
	}
}

/* Fixup resources of a PCI<->PCI bridge */
static void pcibios_fixup_bridge(struct pci_bus *bus)
{
	struct resource *res;
	int i;

	struct pci_dev *dev = bus->self;

	pci_bus_for_each_resource(bus, res, i) {
		if (!res || !res->flags)
			continue;
		if (i >= 3 && bus->self->transparent)
			continue;

		/* If we're going to reassign everything, we can
		 * shrink the P2P resource to have size as being
		 * of 0 in order to save space.
		 */
		if (pci_has_flag(PCI_REASSIGN_ALL_RSRC)) {
			res->flags |= IORESOURCE_UNSET;
			res->start = 0;
			res->end = -1;
			continue;
		}

		pr_debug("PCI:%s Bus rsrc %d %016llx-%016llx [%x]\n",
			 pci_name(dev), i,
			 (unsigned long long)res->start,\
			 (unsigned long long)res->end,
			 (unsigned int)res->flags);

		/* Try to detect uninitialized P2P bridge resources,
		 * and clear them out so they get re-assigned later
		 */
		if (pcibios_uninitialized_bridge_resource(bus, res)) {
			res->flags = 0;
			pr_debug("PCI:%s            (unassigned)\n", pci_name(dev));
		}
	}
}

void pcibios_setup_bus_self(struct pci_bus *bus)
{
	/* Fix up the bus resources for P2P bridges */
	if (bus->self != NULL)
		pcibios_fixup_bridge(bus);

	/* Platform specific bus fixups. This is currently only used
	 * by fsl_pci and I'm hoping to get rid of it at some point
	 */
	if (ppc_md.pcibios_fixup_bus)
		ppc_md.pcibios_fixup_bus(bus);

	/* Setup bus DMA mappings */
	if (ppc_md.pci_dma_bus_setup)
		ppc_md.pci_dma_bus_setup(bus);
}

<<<<<<< HEAD
void pcibios_setup_device(struct pci_dev *dev)
=======
static void pcibios_setup_device(struct pci_dev *dev)
>>>>>>> d0e0ac97
{
	/* Fixup NUMA node as it may not be setup yet by the generic
	 * code and is needed by the DMA init
	 */
	set_dev_node(&dev->dev, pcibus_to_node(dev->bus));

	/* Hook up default DMA ops */
	set_dma_ops(&dev->dev, pci_dma_ops);
	set_dma_offset(&dev->dev, PCI_DRAM_OFFSET);

	/* Additional platform DMA/iommu setup */
	if (ppc_md.pci_dma_dev_setup)
		ppc_md.pci_dma_dev_setup(dev);

	/* Read default IRQs and fixup if necessary */
	pci_read_irq_line(dev);
	if (ppc_md.pci_irq_fixup)
		ppc_md.pci_irq_fixup(dev);
}

<<<<<<< HEAD
=======
int pcibios_add_device(struct pci_dev *dev)
{
	/*
	 * We can only call pcibios_setup_device() after bus setup is complete,
	 * since some of the platform specific DMA setup code depends on it.
	 */
	if (dev->bus->is_added)
		pcibios_setup_device(dev);
	return 0;
}

>>>>>>> d0e0ac97
void pcibios_setup_bus_devices(struct pci_bus *bus)
{
	struct pci_dev *dev;

	pr_debug("PCI: Fixup bus devices %d (%s)\n",
		 bus->number, bus->self ? pci_name(bus->self) : "PHB");

	list_for_each_entry(dev, &bus->devices, bus_list) {
		/* Cardbus can call us to add new devices to a bus, so ignore
		 * those who are already fully discovered
		 */
		if (dev->is_added)
			continue;

		pcibios_setup_device(dev);
	}
}

void pcibios_set_master(struct pci_dev *dev)
{
	/* No special bus mastering setup handling */
}

void pcibios_fixup_bus(struct pci_bus *bus)
{
	/* When called from the generic PCI probe, read PCI<->PCI bridge
	 * bases. This is -not- called when generating the PCI tree from
	 * the OF device-tree.
	 */
	if (bus->self != NULL)
		pci_read_bridge_bases(bus);

	/* Now fixup the bus bus */
	pcibios_setup_bus_self(bus);

	/* Now fixup devices on that bus */
	pcibios_setup_bus_devices(bus);
}
EXPORT_SYMBOL(pcibios_fixup_bus);

void pci_fixup_cardbus(struct pci_bus *bus)
{
	/* Now fixup devices on that bus */
	pcibios_setup_bus_devices(bus);
}


static int skip_isa_ioresource_align(struct pci_dev *dev)
{
	if (pci_has_flag(PCI_CAN_SKIP_ISA_ALIGN) &&
	    !(dev->bus->bridge_ctl & PCI_BRIDGE_CTL_ISA))
		return 1;
	return 0;
}

/*
 * We need to avoid collisions with `mirrored' VGA ports
 * and other strange ISA hardware, so we always want the
 * addresses to be allocated in the 0x000-0x0ff region
 * modulo 0x400.
 *
 * Why? Because some silly external IO cards only decode
 * the low 10 bits of the IO address. The 0x00-0xff region
 * is reserved for motherboard devices that decode all 16
 * bits, so it's ok to allocate at, say, 0x2800-0x28ff,
 * but we want to try to avoid allocating at 0x2900-0x2bff
 * which might have be mirrored at 0x0100-0x03ff..
 */
resource_size_t pcibios_align_resource(void *data, const struct resource *res,
				resource_size_t size, resource_size_t align)
{
	struct pci_dev *dev = data;
	resource_size_t start = res->start;

	if (res->flags & IORESOURCE_IO) {
		if (skip_isa_ioresource_align(dev))
			return start;
		if (start & 0x300)
			start = (start + 0x3ff) & ~0x3ff;
	}

	return start;
}
EXPORT_SYMBOL(pcibios_align_resource);

/*
 * Reparent resource children of pr that conflict with res
 * under res, and make res replace those children.
 */
static int reparent_resources(struct resource *parent,
				     struct resource *res)
{
	struct resource *p, **pp;
	struct resource **firstpp = NULL;

	for (pp = &parent->child; (p = *pp) != NULL; pp = &p->sibling) {
		if (p->end < res->start)
			continue;
		if (res->end < p->start)
			break;
		if (p->start < res->start || p->end > res->end)
			return -1;	/* not completely contained */
		if (firstpp == NULL)
			firstpp = pp;
	}
	if (firstpp == NULL)
		return -1;	/* didn't find any conflicting entries? */
	res->parent = parent;
	res->child = *firstpp;
	res->sibling = *pp;
	*firstpp = res;
	*pp = NULL;
	for (p = res->child; p != NULL; p = p->sibling) {
		p->parent = res;
		pr_debug("PCI: Reparented %s [%llx..%llx] under %s\n",
			 p->name,
			 (unsigned long long)p->start,
			 (unsigned long long)p->end, res->name);
	}
	return 0;
}

/*
 *  Handle resources of PCI devices.  If the world were perfect, we could
 *  just allocate all the resource regions and do nothing more.  It isn't.
 *  On the other hand, we cannot just re-allocate all devices, as it would
 *  require us to know lots of host bridge internals.  So we attempt to
 *  keep as much of the original configuration as possible, but tweak it
 *  when it's found to be wrong.
 *
 *  Known BIOS problems we have to work around:
 *	- I/O or memory regions not configured
 *	- regions configured, but not enabled in the command register
 *	- bogus I/O addresses above 64K used
 *	- expansion ROMs left enabled (this may sound harmless, but given
 *	  the fact the PCI specs explicitly allow address decoders to be
 *	  shared between expansion ROMs and other resource regions, it's
 *	  at least dangerous)
 *
 *  Our solution:
 *	(1) Allocate resources for all buses behind PCI-to-PCI bridges.
 *	    This gives us fixed barriers on where we can allocate.
 *	(2) Allocate resources for all enabled devices.  If there is
 *	    a collision, just mark the resource as unallocated. Also
 *	    disable expansion ROMs during this step.
 *	(3) Try to allocate resources for disabled devices.  If the
 *	    resources were assigned correctly, everything goes well,
 *	    if they weren't, they won't disturb allocation of other
 *	    resources.
 *	(4) Assign new addresses to resources which were either
 *	    not configured at all or misconfigured.  If explicitly
 *	    requested by the user, configure expansion ROM address
 *	    as well.
 */

void pcibios_allocate_bus_resources(struct pci_bus *bus)
{
	struct pci_bus *b;
	int i;
	struct resource *res, *pr;

	pr_debug("PCI: Allocating bus resources for %04x:%02x...\n",
		 pci_domain_nr(bus), bus->number);

	pci_bus_for_each_resource(bus, res, i) {
		if (!res || !res->flags || res->start > res->end || res->parent)
			continue;

		/* If the resource was left unset at this point, we clear it */
		if (res->flags & IORESOURCE_UNSET)
			goto clear_resource;

		if (bus->parent == NULL)
			pr = (res->flags & IORESOURCE_IO) ?
				&ioport_resource : &iomem_resource;
		else {
			pr = pci_find_parent_resource(bus->self, res);
			if (pr == res) {
				/* this happens when the generic PCI
				 * code (wrongly) decides that this
				 * bridge is transparent  -- paulus
				 */
				continue;
			}
		}

		pr_debug("PCI: %s (bus %d) bridge rsrc %d: %016llx-%016llx "
			 "[0x%x], parent %p (%s)\n",
			 bus->self ? pci_name(bus->self) : "PHB",
			 bus->number, i,
			 (unsigned long long)res->start,
			 (unsigned long long)res->end,
			 (unsigned int)res->flags,
			 pr, (pr && pr->name) ? pr->name : "nil");

		if (pr && !(pr->flags & IORESOURCE_UNSET)) {
			if (request_resource(pr, res) == 0)
				continue;
			/*
			 * Must be a conflict with an existing entry.
			 * Move that entry (or entries) under the
			 * bridge resource and try again.
			 */
			if (reparent_resources(pr, res) == 0)
				continue;
		}
		pr_warning("PCI: Cannot allocate resource region "
			   "%d of PCI bridge %d, will remap\n", i, bus->number);
	clear_resource:
		/* The resource might be figured out when doing
		 * reassignment based on the resources required
		 * by the downstream PCI devices. Here we set
		 * the size of the resource to be 0 in order to
		 * save more space.
		 */
		res->start = 0;
		res->end = -1;
		res->flags = 0;
	}

	list_for_each_entry(b, &bus->children, node)
		pcibios_allocate_bus_resources(b);
}

static inline void alloc_resource(struct pci_dev *dev, int idx)
{
	struct resource *pr, *r = &dev->resource[idx];

	pr_debug("PCI: Allocating %s: Resource %d: %016llx..%016llx [%x]\n",
		 pci_name(dev), idx,
		 (unsigned long long)r->start,
		 (unsigned long long)r->end,
		 (unsigned int)r->flags);

	pr = pci_find_parent_resource(dev, r);
	if (!pr || (pr->flags & IORESOURCE_UNSET) ||
	    request_resource(pr, r) < 0) {
		printk(KERN_WARNING "PCI: Cannot allocate resource region %d"
		       " of device %s, will remap\n", idx, pci_name(dev));
		if (pr)
			pr_debug("PCI:  parent is %p: %016llx-%016llx [%x]\n",
				 pr,
				 (unsigned long long)pr->start,
				 (unsigned long long)pr->end,
				 (unsigned int)pr->flags);
		/* We'll assign a new address later */
		r->flags |= IORESOURCE_UNSET;
		r->end -= r->start;
		r->start = 0;
	}
}

static void __init pcibios_allocate_resources(int pass)
{
	struct pci_dev *dev = NULL;
	int idx, disabled;
	u16 command;
	struct resource *r;

	for_each_pci_dev(dev) {
		pci_read_config_word(dev, PCI_COMMAND, &command);
		for (idx = 0; idx <= PCI_ROM_RESOURCE; idx++) {
			r = &dev->resource[idx];
			if (r->parent)		/* Already allocated */
				continue;
			if (!r->flags || (r->flags & IORESOURCE_UNSET))
				continue;	/* Not assigned at all */
			/* We only allocate ROMs on pass 1 just in case they
			 * have been screwed up by firmware
			 */
			if (idx == PCI_ROM_RESOURCE )
				disabled = 1;
			if (r->flags & IORESOURCE_IO)
				disabled = !(command & PCI_COMMAND_IO);
			else
				disabled = !(command & PCI_COMMAND_MEMORY);
			if (pass == disabled)
				alloc_resource(dev, idx);
		}
		if (pass)
			continue;
		r = &dev->resource[PCI_ROM_RESOURCE];
		if (r->flags) {
			/* Turn the ROM off, leave the resource region,
			 * but keep it unregistered.
			 */
			u32 reg;
			pci_read_config_dword(dev, dev->rom_base_reg, &reg);
			if (reg & PCI_ROM_ADDRESS_ENABLE) {
				pr_debug("PCI: Switching off ROM of %s\n",
					 pci_name(dev));
				r->flags &= ~IORESOURCE_ROM_ENABLE;
				pci_write_config_dword(dev, dev->rom_base_reg,
						       reg & ~PCI_ROM_ADDRESS_ENABLE);
			}
		}
	}
}

static void __init pcibios_reserve_legacy_regions(struct pci_bus *bus)
{
	struct pci_controller *hose = pci_bus_to_host(bus);
	resource_size_t	offset;
	struct resource *res, *pres;
	int i;

	pr_debug("Reserving legacy ranges for domain %04x\n", pci_domain_nr(bus));

	/* Check for IO */
	if (!(hose->io_resource.flags & IORESOURCE_IO))
		goto no_io;
	offset = (unsigned long)hose->io_base_virt - _IO_BASE;
	res = kzalloc(sizeof(struct resource), GFP_KERNEL);
	BUG_ON(res == NULL);
	res->name = "Legacy IO";
	res->flags = IORESOURCE_IO;
	res->start = offset;
	res->end = (offset + 0xfff) & 0xfffffffful;
	pr_debug("Candidate legacy IO: %pR\n", res);
	if (request_resource(&hose->io_resource, res)) {
		printk(KERN_DEBUG
		       "PCI %04x:%02x Cannot reserve Legacy IO %pR\n",
		       pci_domain_nr(bus), bus->number, res);
		kfree(res);
	}

 no_io:
	/* Check for memory */
	for (i = 0; i < 3; i++) {
		pres = &hose->mem_resources[i];
		offset = hose->mem_offset[i];
		if (!(pres->flags & IORESOURCE_MEM))
			continue;
		pr_debug("hose mem res: %pR\n", pres);
		if ((pres->start - offset) <= 0xa0000 &&
		    (pres->end - offset) >= 0xbffff)
			break;
	}
	if (i >= 3)
		return;
	res = kzalloc(sizeof(struct resource), GFP_KERNEL);
	BUG_ON(res == NULL);
	res->name = "Legacy VGA memory";
	res->flags = IORESOURCE_MEM;
	res->start = 0xa0000 + offset;
	res->end = 0xbffff + offset;
	pr_debug("Candidate VGA memory: %pR\n", res);
	if (request_resource(pres, res)) {
		printk(KERN_DEBUG
		       "PCI %04x:%02x Cannot reserve VGA memory %pR\n",
		       pci_domain_nr(bus), bus->number, res);
		kfree(res);
	}
}

void __init pcibios_resource_survey(void)
{
	struct pci_bus *b;

	/* Allocate and assign resources */
	list_for_each_entry(b, &pci_root_buses, node)
		pcibios_allocate_bus_resources(b);
	pcibios_allocate_resources(0);
	pcibios_allocate_resources(1);

	/* Before we start assigning unassigned resource, we try to reserve
	 * the low IO area and the VGA memory area if they intersect the
	 * bus available resources to avoid allocating things on top of them
	 */
	if (!pci_has_flag(PCI_PROBE_ONLY)) {
		list_for_each_entry(b, &pci_root_buses, node)
			pcibios_reserve_legacy_regions(b);
	}

	/* Now, if the platform didn't decide to blindly trust the firmware,
	 * we proceed to assigning things that were left unassigned
	 */
	if (!pci_has_flag(PCI_PROBE_ONLY)) {
		pr_debug("PCI: Assigning unassigned resources...\n");
		pci_assign_unassigned_resources();
	}

	/* Call machine dependent fixup */
	if (ppc_md.pcibios_fixup)
		ppc_md.pcibios_fixup();
}

/* This is used by the PCI hotplug driver to allocate resource
 * of newly plugged busses. We can try to consolidate with the
 * rest of the code later, for now, keep it as-is as our main
 * resource allocation function doesn't deal with sub-trees yet.
 */
void pcibios_claim_one_bus(struct pci_bus *bus)
{
	struct pci_dev *dev;
	struct pci_bus *child_bus;

	list_for_each_entry(dev, &bus->devices, bus_list) {
		int i;

		for (i = 0; i < PCI_NUM_RESOURCES; i++) {
			struct resource *r = &dev->resource[i];

			if (r->parent || !r->start || !r->flags)
				continue;

			pr_debug("PCI: Claiming %s: "
				 "Resource %d: %016llx..%016llx [%x]\n",
				 pci_name(dev), i,
				 (unsigned long long)r->start,
				 (unsigned long long)r->end,
				 (unsigned int)r->flags);

			pci_claim_resource(dev, i);
		}
	}

	list_for_each_entry(child_bus, &bus->children, node)
		pcibios_claim_one_bus(child_bus);
}


/* pcibios_finish_adding_to_bus
 *
 * This is to be called by the hotplug code after devices have been
 * added to a bus, this include calling it for a PHB that is just
 * being added
 */
void pcibios_finish_adding_to_bus(struct pci_bus *bus)
{
	pr_debug("PCI: Finishing adding to hotplug bus %04x:%02x\n",
		 pci_domain_nr(bus), bus->number);

	/* Allocate bus and devices resources */
	pcibios_allocate_bus_resources(bus);
	pcibios_claim_one_bus(bus);

	/* Fixup EEH */
	eeh_add_device_tree_late(bus);

	/* Add new devices to global lists.  Register in proc, sysfs. */
	pci_bus_add_devices(bus);

	/* sysfs files should only be added after devices are added */
	eeh_add_sysfs_files(bus);
}
EXPORT_SYMBOL_GPL(pcibios_finish_adding_to_bus);

int pcibios_enable_device(struct pci_dev *dev, int mask)
{
	if (ppc_md.pcibios_enable_device_hook)
		if (ppc_md.pcibios_enable_device_hook(dev))
			return -EINVAL;

	/* avoid pcie irq fix up impact on cardbus */
	if (dev->hdr_type != PCI_HEADER_TYPE_CARDBUS)
		pcibios_setup_device(dev);

	return pci_enable_resources(dev, mask);
}

resource_size_t pcibios_io_space_offset(struct pci_controller *hose)
{
	return (unsigned long) hose->io_base_virt - _IO_BASE;
}

static void pcibios_setup_phb_resources(struct pci_controller *hose,
					struct list_head *resources)
{
	struct resource *res;
	resource_size_t offset;
	int i;

	/* Hookup PHB IO resource */
	res = &hose->io_resource;

	if (!res->flags) {
		printk(KERN_WARNING "PCI: I/O resource not set for host"
		       " bridge %s (domain %d)\n",
		       hose->dn->full_name, hose->global_number);
	} else {
		offset = pcibios_io_space_offset(hose);

		pr_debug("PCI: PHB IO resource    = %08llx-%08llx [%lx] off 0x%08llx\n",
			 (unsigned long long)res->start,
			 (unsigned long long)res->end,
			 (unsigned long)res->flags,
			 (unsigned long long)offset);
		pci_add_resource_offset(resources, res, offset);
	}

	/* Hookup PHB Memory resources */
	for (i = 0; i < 3; ++i) {
		res = &hose->mem_resources[i];
		if (!res->flags) {
			if (i == 0)
				printk(KERN_ERR "PCI: Memory resource 0 not set for "
				       "host bridge %s (domain %d)\n",
				       hose->dn->full_name, hose->global_number);
			continue;
		}
		offset = hose->mem_offset[i];


		pr_debug("PCI: PHB MEM resource %d = %08llx-%08llx [%lx] off 0x%08llx\n", i,
			 (unsigned long long)res->start,
			 (unsigned long long)res->end,
			 (unsigned long)res->flags,
			 (unsigned long long)offset);

		pci_add_resource_offset(resources, res, offset);
	}
}

/*
 * Null PCI config access functions, for the case when we can't
 * find a hose.
 */
#define NULL_PCI_OP(rw, size, type)					\
static int								\
null_##rw##_config_##size(struct pci_dev *dev, int offset, type val)	\
{									\
	return PCIBIOS_DEVICE_NOT_FOUND;    				\
}

static int
null_read_config(struct pci_bus *bus, unsigned int devfn, int offset,
		 int len, u32 *val)
{
	return PCIBIOS_DEVICE_NOT_FOUND;
}

static int
null_write_config(struct pci_bus *bus, unsigned int devfn, int offset,
		  int len, u32 val)
{
	return PCIBIOS_DEVICE_NOT_FOUND;
}

static struct pci_ops null_pci_ops =
{
	.read = null_read_config,
	.write = null_write_config,
};

/*
 * These functions are used early on before PCI scanning is done
 * and all of the pci_dev and pci_bus structures have been created.
 */
static struct pci_bus *
fake_pci_bus(struct pci_controller *hose, int busnr)
{
	static struct pci_bus bus;

	if (hose == 0) {
		printk(KERN_ERR "Can't find hose for PCI bus %d!\n", busnr);
	}
	bus.number = busnr;
	bus.sysdata = hose;
	bus.ops = hose? hose->ops: &null_pci_ops;
	return &bus;
}

#define EARLY_PCI_OP(rw, size, type)					\
int early_##rw##_config_##size(struct pci_controller *hose, int bus,	\
			       int devfn, int offset, type value)	\
{									\
	return pci_bus_##rw##_config_##size(fake_pci_bus(hose, bus),	\
					    devfn, offset, value);	\
}

EARLY_PCI_OP(read, byte, u8 *)
EARLY_PCI_OP(read, word, u16 *)
EARLY_PCI_OP(read, dword, u32 *)
EARLY_PCI_OP(write, byte, u8)
EARLY_PCI_OP(write, word, u16)
EARLY_PCI_OP(write, dword, u32)

extern int pci_bus_find_capability (struct pci_bus *bus, unsigned int devfn, int cap);
int early_find_capability(struct pci_controller *hose, int bus, int devfn,
			  int cap)
{
	return pci_bus_find_capability(fake_pci_bus(hose, bus), devfn, cap);
}

struct device_node *pcibios_get_phb_of_node(struct pci_bus *bus)
{
	struct pci_controller *hose = bus->sysdata;

	return of_node_get(hose->dn);
}

/**
 * pci_scan_phb - Given a pci_controller, setup and scan the PCI bus
 * @hose: Pointer to the PCI host controller instance structure
 */
void pcibios_scan_phb(struct pci_controller *hose)
{
	LIST_HEAD(resources);
	struct pci_bus *bus;
	struct device_node *node = hose->dn;
	int mode;

	pr_debug("PCI: Scanning PHB %s\n", of_node_full_name(node));

	/* Get some IO space for the new PHB */
	pcibios_setup_phb_io_space(hose);

	/* Wire up PHB bus resources */
	pcibios_setup_phb_resources(hose, &resources);

	hose->busn.start = hose->first_busno;
	hose->busn.end	 = hose->last_busno;
	hose->busn.flags = IORESOURCE_BUS;
	pci_add_resource(&resources, &hose->busn);

	/* Create an empty bus for the toplevel */
	bus = pci_create_root_bus(hose->parent, hose->first_busno,
				  hose->ops, hose, &resources);
	if (bus == NULL) {
		pr_err("Failed to create bus for PCI domain %04x\n",
			hose->global_number);
		pci_free_resource_list(&resources);
		return;
	}
	hose->bus = bus;

	/* Get probe mode and perform scan */
	mode = PCI_PROBE_NORMAL;
	if (node && ppc_md.pci_probe_mode)
		mode = ppc_md.pci_probe_mode(bus);
	pr_debug("    probe mode: %d\n", mode);
	if (mode == PCI_PROBE_DEVTREE)
		of_scan_bus(node, bus);

	if (mode == PCI_PROBE_NORMAL) {
		pci_bus_update_busn_res_end(bus, 255);
		hose->last_busno = pci_scan_child_bus(bus);
		pci_bus_update_busn_res_end(bus, hose->last_busno);
	}

	/* Platform gets a chance to do some global fixups before
	 * we proceed to resource allocation
	 */
	if (ppc_md.pcibios_fixup_phb)
		ppc_md.pcibios_fixup_phb(hose);

	/* Configure PCI Express settings */
	if (bus && !pci_has_flag(PCI_PROBE_ONLY)) {
		struct pci_bus *child;
		list_for_each_entry(child, &bus->children, node) {
			struct pci_dev *self = child->self;
			if (!self)
				continue;
			pcie_bus_configure_settings(child, self->pcie_mpss);
		}
	}
}

static void fixup_hide_host_resource_fsl(struct pci_dev *dev)
{
	int i, class = dev->class >> 8;
	/* When configured as agent, programing interface = 1 */
	int prog_if = dev->class & 0xf;

	if ((class == PCI_CLASS_PROCESSOR_POWERPC ||
	     class == PCI_CLASS_BRIDGE_OTHER) &&
		(dev->hdr_type == PCI_HEADER_TYPE_NORMAL) &&
		(prog_if == 0) &&
		(dev->bus->parent == NULL)) {
		for (i = 0; i < DEVICE_COUNT_RESOURCE; i++) {
			dev->resource[i].start = 0;
			dev->resource[i].end = 0;
			dev->resource[i].flags = 0;
		}
	}
}
DECLARE_PCI_FIXUP_HEADER(PCI_VENDOR_ID_MOTOROLA, PCI_ANY_ID, fixup_hide_host_resource_fsl);
DECLARE_PCI_FIXUP_HEADER(PCI_VENDOR_ID_FREESCALE, PCI_ANY_ID, fixup_hide_host_resource_fsl);

static void fixup_vga(struct pci_dev *pdev)
{
	u16 cmd;

	pci_read_config_word(pdev, PCI_COMMAND, &cmd);
	if ((cmd & (PCI_COMMAND_IO | PCI_COMMAND_MEMORY)) || !vga_default_device())
		vga_set_default_device(pdev);

}
DECLARE_PCI_FIXUP_CLASS_FINAL(PCI_ANY_ID, PCI_ANY_ID,
			      PCI_CLASS_DISPLAY_VGA, 8, fixup_vga);<|MERGE_RESOLUTION|>--- conflicted
+++ resolved
@@ -994,11 +994,7 @@
 		ppc_md.pci_dma_bus_setup(bus);
 }
 
-<<<<<<< HEAD
-void pcibios_setup_device(struct pci_dev *dev)
-=======
 static void pcibios_setup_device(struct pci_dev *dev)
->>>>>>> d0e0ac97
 {
 	/* Fixup NUMA node as it may not be setup yet by the generic
 	 * code and is needed by the DMA init
@@ -1019,8 +1015,6 @@
 		ppc_md.pci_irq_fixup(dev);
 }
 
-<<<<<<< HEAD
-=======
 int pcibios_add_device(struct pci_dev *dev)
 {
 	/*
@@ -1032,7 +1026,6 @@
 	return 0;
 }
 
->>>>>>> d0e0ac97
 void pcibios_setup_bus_devices(struct pci_bus *bus)
 {
 	struct pci_dev *dev;
@@ -1487,10 +1480,6 @@
 		if (ppc_md.pcibios_enable_device_hook(dev))
 			return -EINVAL;
 
-	/* avoid pcie irq fix up impact on cardbus */
-	if (dev->hdr_type != PCI_HEADER_TYPE_CARDBUS)
-		pcibios_setup_device(dev);
-
 	return pci_enable_resources(dev, mask);
 }
 
