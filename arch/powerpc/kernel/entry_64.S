/*
 *  PowerPC version 
 *    Copyright (C) 1995-1996 Gary Thomas (gdt@linuxppc.org)
 *  Rewritten by Cort Dougan (cort@cs.nmt.edu) for PReP
 *    Copyright (C) 1996 Cort Dougan <cort@cs.nmt.edu>
 *  Adapted for Power Macintosh by Paul Mackerras.
 *  Low-level exception handlers and MMU support
 *  rewritten by Paul Mackerras.
 *    Copyright (C) 1996 Paul Mackerras.
 *  MPC8xx modifications Copyright (C) 1997 Dan Malek (dmalek@jlc.net).
 *
 *  This file contains the system call entry code, context switch
 *  code, and exception/interrupt return code for PowerPC.
 *
 *  This program is free software; you can redistribute it and/or
 *  modify it under the terms of the GNU General Public License
 *  as published by the Free Software Foundation; either version
 *  2 of the License, or (at your option) any later version.
 */

#include <linux/errno.h>
#include <asm/unistd.h>
#include <asm/processor.h>
#include <asm/page.h>
#include <asm/mmu.h>
#include <asm/thread_info.h>
#include <asm/ppc_asm.h>
#include <asm/asm-offsets.h>
#include <asm/cputable.h>
#include <asm/firmware.h>
#include <asm/bug.h>
#include <asm/ptrace.h>
#include <asm/irqflags.h>
#include <asm/ftrace.h>
#include <asm/hw_irq.h>

/*
 * System calls.
 */
	.section	".toc","aw"
.SYS_CALL_TABLE:
	.tc .sys_call_table[TC],.sys_call_table

/* This value is used to mark exception frames on the stack. */
exception_marker:
	.tc	ID_EXC_MARKER[TC],STACK_FRAME_REGS_MARKER

	.section	".text"
	.align 7

#undef SHOW_SYSCALLS

	.globl system_call_common
system_call_common:
	andi.	r10,r12,MSR_PR
	mr	r10,r1
	addi	r1,r1,-INT_FRAME_SIZE
	beq-	1f
	ld	r1,PACAKSAVE(r13)
1:	std	r10,0(r1)
	std	r11,_NIP(r1)
	std	r12,_MSR(r1)
	std	r0,GPR0(r1)
	std	r10,GPR1(r1)
	ACCOUNT_CPU_USER_ENTRY(r10, r11)
	std	r2,GPR2(r1)
	std	r3,GPR3(r1)
	mfcr	r2
	std	r4,GPR4(r1)
	std	r5,GPR5(r1)
	std	r6,GPR6(r1)
	std	r7,GPR7(r1)
	std	r8,GPR8(r1)
	li	r11,0
	std	r11,GPR9(r1)
	std	r11,GPR10(r1)
	std	r11,GPR11(r1)
	std	r11,GPR12(r1)
	std	r11,_XER(r1)
	std	r11,_CTR(r1)
	std	r9,GPR13(r1)
	mflr	r10
	/*
	 * This clears CR0.SO (bit 28), which is the error indication on
	 * return from this system call.
	 */
	rldimi	r2,r11,28,(63-28)
	li	r11,0xc01
	std	r10,_LINK(r1)
	std	r11,_TRAP(r1)
	std	r3,ORIG_GPR3(r1)
	std	r2,_CCR(r1)
	ld	r2,PACATOC(r13)
	addi	r9,r1,STACK_FRAME_OVERHEAD
	ld	r11,exception_marker@toc(r2)
	std	r11,-16(r9)		/* "regshere" marker */
#if defined(CONFIG_VIRT_CPU_ACCOUNTING) && defined(CONFIG_PPC_SPLPAR)
BEGIN_FW_FTR_SECTION
	beq	33f
	/* if from user, see if there are any DTL entries to process */
	ld	r10,PACALPPACAPTR(r13)	/* get ptr to VPA */
	ld	r11,PACA_DTL_RIDX(r13)	/* get log read index */
	ld	r10,LPPACA_DTLIDX(r10)	/* get log write index */
	cmpd	cr1,r11,r10
	beq+	cr1,33f
	bl	.accumulate_stolen_time
	REST_GPR(0,r1)
	REST_4GPRS(3,r1)
	REST_2GPRS(7,r1)
	addi	r9,r1,STACK_FRAME_OVERHEAD
33:
END_FW_FTR_SECTION_IFSET(FW_FEATURE_SPLPAR)
#endif /* CONFIG_VIRT_CPU_ACCOUNTING && CONFIG_PPC_SPLPAR */

	/*
	 * A syscall should always be called with interrupts enabled
	 * so we just unconditionally hard-enable here. When some kind
	 * of irq tracing is used, we additionally check that condition
	 * is correct
	 */
#if defined(CONFIG_TRACE_IRQFLAGS) && defined(CONFIG_BUG)
	lbz	r10,PACASOFTIRQEN(r13)
	xori	r10,r10,1
1:	tdnei	r10,0
	EMIT_BUG_ENTRY 1b,__FILE__,__LINE__,BUGFLAG_WARNING
#endif

#ifdef CONFIG_PPC_BOOK3E
	wrteei	1
#else
	ld	r11,PACAKMSR(r13)
	ori	r11,r11,MSR_EE
	mtmsrd	r11,1
#endif /* CONFIG_PPC_BOOK3E */

	/* We do need to set SOFTE in the stack frame or the return
	 * from interrupt will be painful
	 */
	li	r10,1
	std	r10,SOFTE(r1)

#ifdef SHOW_SYSCALLS
	bl	.do_show_syscall
	REST_GPR(0,r1)
	REST_4GPRS(3,r1)
	REST_2GPRS(7,r1)
	addi	r9,r1,STACK_FRAME_OVERHEAD
#endif
	clrrdi	r11,r1,THREAD_SHIFT
	ld	r10,TI_FLAGS(r11)
	andi.	r11,r10,_TIF_SYSCALL_T_OR_A
	bne-	syscall_dotrace
.Lsyscall_dotrace_cont:
	cmpldi	0,r0,NR_syscalls
	bge-	syscall_enosys

system_call:			/* label this so stack traces look sane */
/*
 * Need to vector to 32 Bit or default sys_call_table here,
 * based on caller's run-mode / personality.
 */
	ld	r11,.SYS_CALL_TABLE@toc(2)
	andi.	r10,r10,_TIF_32BIT
	beq	15f
	addi	r11,r11,8	/* use 32-bit syscall entries */
	clrldi	r3,r3,32
	clrldi	r4,r4,32
	clrldi	r5,r5,32
	clrldi	r6,r6,32
	clrldi	r7,r7,32
	clrldi	r8,r8,32
15:
	slwi	r0,r0,4
	ldx	r10,r11,r0	/* Fetch system call handler [ptr] */
	mtctr   r10
	bctrl			/* Call handler */

syscall_exit:
	std	r3,RESULT(r1)
#ifdef SHOW_SYSCALLS
	bl	.do_show_syscall_exit
	ld	r3,RESULT(r1)
#endif
	clrrdi	r12,r1,THREAD_SHIFT

	ld	r8,_MSR(r1)
#ifdef CONFIG_PPC_BOOK3S
	/* No MSR:RI on BookE */
	andi.	r10,r8,MSR_RI
	beq-	unrecov_restore
#endif
	/*
	 * Disable interrupts so current_thread_info()->flags can't change,
	 * and so that we don't get interrupted after loading SRR0/1.
	 */
#ifdef CONFIG_PPC_BOOK3E
	wrteei	0
#else
	ld	r10,PACAKMSR(r13)
	mtmsrd	r10,1
#endif /* CONFIG_PPC_BOOK3E */

	ld	r9,TI_FLAGS(r12)
	li	r11,-_LAST_ERRNO
	andi.	r0,r9,(_TIF_SYSCALL_T_OR_A|_TIF_SINGLESTEP|_TIF_USER_WORK_MASK|_TIF_PERSYSCALL_MASK)
	bne-	syscall_exit_work
	cmpld	r3,r11
	ld	r5,_CCR(r1)
	bge-	syscall_error
.Lsyscall_error_cont:
	ld	r7,_NIP(r1)
BEGIN_FTR_SECTION
	stdcx.	r0,0,r1			/* to clear the reservation */
END_FTR_SECTION_IFCLR(CPU_FTR_STCX_CHECKS_ADDRESS)
	andi.	r6,r8,MSR_PR
	ld	r4,_LINK(r1)
	/*
	 * Clear RI before restoring r13.  If we are returning to
	 * userspace and we take an exception after restoring r13,
	 * we end up corrupting the userspace r13 value.
	 */
#ifdef CONFIG_PPC_BOOK3S
	/* No MSR:RI on BookE */
	li	r12,MSR_RI
	andc	r11,r10,r12
	mtmsrd	r11,1			/* clear MSR.RI */
#endif /* CONFIG_PPC_BOOK3S */

	beq-	1f
	ACCOUNT_CPU_USER_EXIT(r11, r12)
	ld	r13,GPR13(r1)	/* only restore r13 if returning to usermode */
1:	ld	r2,GPR2(r1)
	ld	r1,GPR1(r1)
	mtlr	r4
	mtcr	r5
	mtspr	SPRN_SRR0,r7
	mtspr	SPRN_SRR1,r8
	RFI
	b	.	/* prevent speculative execution */

syscall_error:	
	oris	r5,r5,0x1000	/* Set SO bit in CR */
	neg	r3,r3
	std	r5,_CCR(r1)
	b	.Lsyscall_error_cont
	
/* Traced system call support */
syscall_dotrace:
	bl	.save_nvgprs
	addi	r3,r1,STACK_FRAME_OVERHEAD
	bl	.do_syscall_trace_enter
	/*
	 * Restore argument registers possibly just changed.
	 * We use the return value of do_syscall_trace_enter
	 * for the call number to look up in the table (r0).
	 */
	mr	r0,r3
	ld	r3,GPR3(r1)
	ld	r4,GPR4(r1)
	ld	r5,GPR5(r1)
	ld	r6,GPR6(r1)
	ld	r7,GPR7(r1)
	ld	r8,GPR8(r1)
	addi	r9,r1,STACK_FRAME_OVERHEAD
	clrrdi	r10,r1,THREAD_SHIFT
	ld	r10,TI_FLAGS(r10)
	b	.Lsyscall_dotrace_cont

syscall_enosys:
	li	r3,-ENOSYS
	b	syscall_exit
	
syscall_exit_work:
	/* If TIF_RESTOREALL is set, don't scribble on either r3 or ccr.
	 If TIF_NOERROR is set, just save r3 as it is. */

	andi.	r0,r9,_TIF_RESTOREALL
	beq+	0f
	REST_NVGPRS(r1)
	b	2f
0:	cmpld	r3,r11		/* r10 is -LAST_ERRNO */
	blt+	1f
	andi.	r0,r9,_TIF_NOERROR
	bne-	1f
	ld	r5,_CCR(r1)
	neg	r3,r3
	oris	r5,r5,0x1000	/* Set SO bit in CR */
	std	r5,_CCR(r1)
1:	std	r3,GPR3(r1)
2:	andi.	r0,r9,(_TIF_PERSYSCALL_MASK)
	beq	4f

	/* Clear per-syscall TIF flags if any are set.  */

	li	r11,_TIF_PERSYSCALL_MASK
	addi	r12,r12,TI_FLAGS
3:	ldarx	r10,0,r12
	andc	r10,r10,r11
	stdcx.	r10,0,r12
	bne-	3b
	subi	r12,r12,TI_FLAGS

4:	/* Anything else left to do? */
	andi.	r0,r9,(_TIF_SYSCALL_T_OR_A|_TIF_SINGLESTEP)
	beq	.ret_from_except_lite

	/* Re-enable interrupts */
#ifdef CONFIG_PPC_BOOK3E
	wrteei	1
#else
	ld	r10,PACAKMSR(r13)
	ori	r10,r10,MSR_EE
	mtmsrd	r10,1
#endif /* CONFIG_PPC_BOOK3E */

	bl	.save_nvgprs
	addi	r3,r1,STACK_FRAME_OVERHEAD
	bl	.do_syscall_trace_leave
	b	.ret_from_except

/* Save non-volatile GPRs, if not already saved. */
_GLOBAL(save_nvgprs)
	ld	r11,_TRAP(r1)
	andi.	r0,r11,1
	beqlr-
	SAVE_NVGPRS(r1)
	clrrdi	r0,r11,1
	std	r0,_TRAP(r1)
	blr

	
/*
 * The sigsuspend and rt_sigsuspend system calls can call do_signal
 * and thus put the process into the stopped state where we might
 * want to examine its user state with ptrace.  Therefore we need
 * to save all the nonvolatile registers (r14 - r31) before calling
 * the C code.  Similarly, fork, vfork and clone need the full
 * register state on the stack so that it can be copied to the child.
 */

_GLOBAL(ppc_fork)
	bl	.save_nvgprs
	bl	.sys_fork
	b	syscall_exit

_GLOBAL(ppc_vfork)
	bl	.save_nvgprs
	bl	.sys_vfork
	b	syscall_exit

_GLOBAL(ppc_clone)
	bl	.save_nvgprs
	bl	.sys_clone
	b	syscall_exit

_GLOBAL(ppc32_swapcontext)
	bl	.save_nvgprs
	bl	.compat_sys_swapcontext
	b	syscall_exit

_GLOBAL(ppc64_swapcontext)
	bl	.save_nvgprs
	bl	.sys_swapcontext
	b	syscall_exit

_GLOBAL(ret_from_fork)
	bl	.schedule_tail
	REST_NVGPRS(r1)
	li	r3,0
	b	syscall_exit

/*
 * This routine switches between two different tasks.  The process
 * state of one is saved on its kernel stack.  Then the state
 * of the other is restored from its kernel stack.  The memory
 * management hardware is updated to the second process's state.
 * Finally, we can return to the second process, via ret_from_except.
 * On entry, r3 points to the THREAD for the current task, r4
 * points to the THREAD for the new task.
 *
 * Note: there are two ways to get to the "going out" portion
 * of this code; either by coming in via the entry (_switch)
 * or via "fork" which must set up an environment equivalent
 * to the "_switch" path.  If you change this you'll have to change
 * the fork code also.
 *
 * The code which creates the new task context is in 'copy_thread'
 * in arch/powerpc/kernel/process.c 
 */
	.align	7
_GLOBAL(_switch)
	mflr	r0
	std	r0,16(r1)
	stdu	r1,-SWITCH_FRAME_SIZE(r1)
	/* r3-r13 are caller saved -- Cort */
	SAVE_8GPRS(14, r1)
	SAVE_10GPRS(22, r1)
	mflr	r20		/* Return to switch caller */
	mfmsr	r22
	li	r0, MSR_FP
#ifdef CONFIG_VSX
BEGIN_FTR_SECTION
	oris	r0,r0,MSR_VSX@h	/* Disable VSX */
END_FTR_SECTION_IFSET(CPU_FTR_VSX)
#endif /* CONFIG_VSX */
#ifdef CONFIG_ALTIVEC
BEGIN_FTR_SECTION
	oris	r0,r0,MSR_VEC@h	/* Disable altivec */
	mfspr	r24,SPRN_VRSAVE	/* save vrsave register value */
	std	r24,THREAD_VRSAVE(r3)
END_FTR_SECTION_IFSET(CPU_FTR_ALTIVEC)
#endif /* CONFIG_ALTIVEC */
#ifdef CONFIG_PPC64
BEGIN_FTR_SECTION
	mfspr	r25,SPRN_DSCR
	std	r25,THREAD_DSCR(r3)
END_FTR_SECTION_IFSET(CPU_FTR_DSCR)
#endif
	and.	r0,r0,r22
	beq+	1f
	andc	r22,r22,r0
	MTMSRD(r22)
	isync
1:	std	r20,_NIP(r1)
	mfcr	r23
	std	r23,_CCR(r1)
	std	r1,KSP(r3)	/* Set old stack pointer */

#ifdef CONFIG_SMP
	/* We need a sync somewhere here to make sure that if the
	 * previous task gets rescheduled on another CPU, it sees all
	 * stores it has performed on this one.
	 */
	sync
#endif /* CONFIG_SMP */

	/*
	 * If we optimise away the clear of the reservation in system
	 * calls because we know the CPU tracks the address of the
	 * reservation, then we need to clear it here to cover the
	 * case that the kernel context switch path has no larx
	 * instructions.
	 */
BEGIN_FTR_SECTION
	ldarx	r6,0,r1
END_FTR_SECTION_IFSET(CPU_FTR_STCX_CHECKS_ADDRESS)

	addi	r6,r4,-THREAD	/* Convert THREAD to 'current' */
	std	r6,PACACURRENT(r13)	/* Set new 'current' */

	ld	r8,KSP(r4)	/* new stack pointer */
#ifdef CONFIG_PPC_BOOK3S
BEGIN_FTR_SECTION
  BEGIN_FTR_SECTION_NESTED(95)
	clrrdi	r6,r8,28	/* get its ESID */
	clrrdi	r9,r1,28	/* get current sp ESID */
  FTR_SECTION_ELSE_NESTED(95)
	clrrdi	r6,r8,40	/* get its 1T ESID */
	clrrdi	r9,r1,40	/* get current sp 1T ESID */
  ALT_MMU_FTR_SECTION_END_NESTED_IFCLR(MMU_FTR_1T_SEGMENT, 95)
FTR_SECTION_ELSE
	b	2f
ALT_MMU_FTR_SECTION_END_IFSET(MMU_FTR_SLB)
	clrldi.	r0,r6,2		/* is new ESID c00000000? */
	cmpd	cr1,r6,r9	/* or is new ESID the same as current ESID? */
	cror	eq,4*cr1+eq,eq
	beq	2f		/* if yes, don't slbie it */

	/* Bolt in the new stack SLB entry */
	ld	r7,KSP_VSID(r4)	/* Get new stack's VSID */
	oris	r0,r6,(SLB_ESID_V)@h
	ori	r0,r0,(SLB_NUM_BOLTED-1)@l
BEGIN_FTR_SECTION
	li	r9,MMU_SEGSIZE_1T	/* insert B field */
	oris	r6,r6,(MMU_SEGSIZE_1T << SLBIE_SSIZE_SHIFT)@h
	rldimi	r7,r9,SLB_VSID_SSIZE_SHIFT,0
END_MMU_FTR_SECTION_IFSET(MMU_FTR_1T_SEGMENT)

	/* Update the last bolted SLB.  No write barriers are needed
	 * here, provided we only update the current CPU's SLB shadow
	 * buffer.
	 */
	ld	r9,PACA_SLBSHADOWPTR(r13)
	li	r12,0
	std	r12,SLBSHADOW_STACKESID(r9) /* Clear ESID */
	std	r7,SLBSHADOW_STACKVSID(r9)  /* Save VSID */
	std	r0,SLBSHADOW_STACKESID(r9)  /* Save ESID */

	/* No need to check for MMU_FTR_NO_SLBIE_B here, since when
	 * we have 1TB segments, the only CPUs known to have the errata
	 * only support less than 1TB of system memory and we'll never
	 * actually hit this code path.
	 */

	slbie	r6
	slbie	r6		/* Workaround POWER5 < DD2.1 issue */
	slbmte	r7,r0
	isync
2:
#endif /* !CONFIG_PPC_BOOK3S */

	clrrdi	r7,r8,THREAD_SHIFT	/* base of new stack */
	/* Note: this uses SWITCH_FRAME_SIZE rather than INT_FRAME_SIZE
	   because we don't need to leave the 288-byte ABI gap at the
	   top of the kernel stack. */
	addi	r7,r7,THREAD_SIZE-SWITCH_FRAME_SIZE

	mr	r1,r8		/* start using new stack pointer */
	std	r7,PACAKSAVE(r13)

	ld	r6,_CCR(r1)
	mtcrf	0xFF,r6

#ifdef CONFIG_ALTIVEC
BEGIN_FTR_SECTION
	ld	r0,THREAD_VRSAVE(r4)
	mtspr	SPRN_VRSAVE,r0		/* if G4, restore VRSAVE reg */
END_FTR_SECTION_IFSET(CPU_FTR_ALTIVEC)
#endif /* CONFIG_ALTIVEC */
#ifdef CONFIG_PPC64
BEGIN_FTR_SECTION
	ld	r0,THREAD_DSCR(r4)
	cmpd	r0,r25
	beq	1f
	mtspr	SPRN_DSCR,r0
1:	
END_FTR_SECTION_IFSET(CPU_FTR_DSCR)
#endif

	/* r3-r13 are destroyed -- Cort */
	REST_8GPRS(14, r1)
	REST_10GPRS(22, r1)

	/* convert old thread to its task_struct for return value */
	addi	r3,r3,-THREAD
	ld	r7,_NIP(r1)	/* Return to _switch caller in new task */
	mtlr	r7
	addi	r1,r1,SWITCH_FRAME_SIZE
	blr

	.align	7
_GLOBAL(ret_from_except)
	ld	r11,_TRAP(r1)
	andi.	r0,r11,1
	bne	.ret_from_except_lite
	REST_NVGPRS(r1)

_GLOBAL(ret_from_except_lite)
	/*
	 * Disable interrupts so that current_thread_info()->flags
	 * can't change between when we test it and when we return
	 * from the interrupt.
	 */
#ifdef CONFIG_PPC_BOOK3E
	wrteei	0
#else
	ld	r10,PACAKMSR(r13) /* Get kernel MSR without EE */
	mtmsrd	r10,1		  /* Update machine state */
#endif /* CONFIG_PPC_BOOK3E */

	clrrdi	r9,r1,THREAD_SHIFT	/* current_thread_info() */
	ld	r3,_MSR(r1)
	ld	r4,TI_FLAGS(r9)
	andi.	r3,r3,MSR_PR
	beq	resume_kernel

	/* Check current_thread_info()->flags */
	andi.	r0,r4,_TIF_USER_WORK_MASK
	beq	restore

	andi.	r0,r4,_TIF_NEED_RESCHED
	beq	1f
	bl	.restore_interrupts
	bl	.schedule
	b	.ret_from_except_lite

1:	bl	.save_nvgprs
	bl	.restore_interrupts
	addi	r3,r1,STACK_FRAME_OVERHEAD
	bl	.do_notify_resume
	b	.ret_from_except

resume_kernel:
#ifdef CONFIG_PREEMPT
	/* Check if we need to preempt */
	andi.	r0,r4,_TIF_NEED_RESCHED
	beq+	restore
	/* Check that preempt_count() == 0 and interrupts are enabled */
	lwz	r8,TI_PREEMPT(r9)
	cmpwi	cr1,r8,0
	ld	r0,SOFTE(r1)
	cmpdi	r0,0
	crandc	eq,cr1*4+eq,eq
	bne	restore

	/*
	 * Here we are preempting the current task. We want to make
	 * sure we are soft-disabled first
	 */
	SOFT_DISABLE_INTS(r3,r4)
1:	bl	.preempt_schedule_irq

	/* Re-test flags and eventually loop */
	clrrdi	r9,r1,THREAD_SHIFT
	ld	r4,TI_FLAGS(r9)
	andi.	r0,r4,_TIF_NEED_RESCHED
	bne	1b
#endif /* CONFIG_PREEMPT */

	.globl	fast_exc_return_irq
fast_exc_return_irq:
restore:
	/*
	 * This is the main kernel exit path. First we check if we
	 * are about to re-enable interrupts
	 */
	ld	r5,SOFTE(r1)
	lbz	r6,PACASOFTIRQEN(r13)
	cmpwi	cr0,r5,0
	beq	restore_irq_off

	/* We are enabling, were we already enabled ? Yes, just return */
	cmpwi	cr0,r6,1
	beq	cr0,do_restore

	/*
	 * We are about to soft-enable interrupts (we are hard disabled
	 * at this point). We check if there's anything that needs to
	 * be replayed first.
	 */
	lbz	r0,PACAIRQHAPPENED(r13)
	cmpwi	cr0,r0,0
	bne-	restore_check_irq_replay

	/*
	 * Get here when nothing happened while soft-disabled, just
	 * soft-enable and move-on. We will hard-enable as a side
	 * effect of rfi
	 */
restore_no_replay:
	TRACE_ENABLE_INTS
	li	r0,1
	stb	r0,PACASOFTIRQEN(r13);

	/*
	 * Final return path. BookE is handled in a different file
	 */
do_restore:
#ifdef CONFIG_PPC_BOOK3E
	b	.exception_return_book3e
#else
	/*
	 * Clear the reservation. If we know the CPU tracks the address of
	 * the reservation then we can potentially save some cycles and use
	 * a larx. On POWER6 and POWER7 this is significantly faster.
	 */
BEGIN_FTR_SECTION
	stdcx.	r0,0,r1		/* to clear the reservation */
FTR_SECTION_ELSE
	ldarx	r4,0,r1
ALT_FTR_SECTION_END_IFCLR(CPU_FTR_STCX_CHECKS_ADDRESS)

	/*
	 * Some code path such as load_up_fpu or altivec return directly
	 * here. They run entirely hard disabled and do not alter the
	 * interrupt state. They also don't use lwarx/stwcx. and thus
	 * are known not to leave dangling reservations.
	 */
	.globl	fast_exception_return
fast_exception_return:
	ld	r3,_MSR(r1)
	ld	r4,_CTR(r1)
	ld	r0,_LINK(r1)
	mtctr	r4
	mtlr	r0
	ld	r4,_XER(r1)
	mtspr	SPRN_XER,r4

	REST_8GPRS(5, r1)

	andi.	r0,r3,MSR_RI
	beq-	unrecov_restore

	/*
	 * Clear RI before restoring r13.  If we are returning to
	 * userspace and we take an exception after restoring r13,
	 * we end up corrupting the userspace r13 value.
	 */
	ld	r4,PACAKMSR(r13) /* Get kernel MSR without EE */
	andc	r4,r4,r0	 /* r0 contains MSR_RI here */
	mtmsrd	r4,1

	/*
	 * r13 is our per cpu area, only restore it if we are returning to
	 * userspace the value stored in the stack frame may belong to
	 * another CPU.
	 */
	andi.	r0,r3,MSR_PR
	beq	1f
	ACCOUNT_CPU_USER_EXIT(r2, r4)
	REST_GPR(13, r1)
1:
	mtspr	SPRN_SRR1,r3

	ld	r2,_CCR(r1)
	mtcrf	0xFF,r2
	ld	r2,_NIP(r1)
	mtspr	SPRN_SRR0,r2

	ld	r0,GPR0(r1)
	ld	r2,GPR2(r1)
	ld	r3,GPR3(r1)
	ld	r4,GPR4(r1)
	ld	r1,GPR1(r1)

	rfid
	b	.	/* prevent speculative execution */

#endif /* CONFIG_PPC_BOOK3E */

	/*
	 * We are returning to a context with interrupts soft disabled.
	 *
	 * However, we may also about to hard enable, so we need to
	 * make sure that in this case, we also clear PACA_IRQ_HARD_DIS
	 * or that bit can get out of sync and bad things will happen
	 */
restore_irq_off:
	ld	r3,_MSR(r1)
	lbz	r7,PACAIRQHAPPENED(r13)
	andi.	r0,r3,MSR_EE
	beq	1f
	rlwinm	r7,r7,0,~PACA_IRQ_HARD_DIS
	stb	r7,PACAIRQHAPPENED(r13)
1:	li	r0,0
	stb	r0,PACASOFTIRQEN(r13);
	TRACE_DISABLE_INTS
	b	do_restore

	/*
	 * Something did happen, check if a re-emit is needed
	 * (this also clears paca->irq_happened)
	 */
restore_check_irq_replay:
	/* XXX: We could implement a fast path here where we check
	 * for irq_happened being just 0x01, in which case we can
	 * clear it and return. That means that we would potentially
	 * miss a decrementer having wrapped all the way around.
	 *
	 * Still, this might be useful for things like hash_page
	 */
	bl	.__check_irq_replay
	cmpwi	cr0,r3,0
 	beq	restore_no_replay
 
	/*
	 * We need to re-emit an interrupt. We do so by re-using our
	 * existing exception frame. We first change the trap value,
	 * but we need to ensure we preserve the low nibble of it
	 */
	ld	r4,_TRAP(r1)
	clrldi	r4,r4,60
	or	r4,r4,r3
	std	r4,_TRAP(r1)

	/*
	 * Then find the right handler and call it. Interrupts are
	 * still soft-disabled and we keep them that way.
	*/
	cmpwi	cr0,r3,0x500
	bne	1f
	addi	r3,r1,STACK_FRAME_OVERHEAD;
 	bl	.do_IRQ
	b	.ret_from_except
1:	cmpwi	cr0,r3,0x900
	bne	1f
	addi	r3,r1,STACK_FRAME_OVERHEAD;
	bl	.timer_interrupt
	b	.ret_from_except
#ifdef CONFIG_PPC_BOOK3E
1:	cmpwi	cr0,r3,0x280
	bne	1f
	addi	r3,r1,STACK_FRAME_OVERHEAD;
	bl	.doorbell_exception
	b	.ret_from_except
#endif /* CONFIG_PPC_BOOK3E */
1:	b	.ret_from_except /* What else to do here ? */
 
<<<<<<< HEAD


3:
do_work:
#ifdef CONFIG_PREEMPT
	andi.	r0,r3,MSR_PR	/* Returning to user mode? */
	bne	user_work
	/* Check that preempt_count() == 0 and interrupts are enabled */
	lwz	r8,TI_PREEMPT(r9)
	cmpwi	cr1,r8,0
	ld	r0,SOFTE(r1)
	cmpdi	r0,0
	crandc	eq,cr1*4+eq,eq
	bne	restore

	/*
	 * Here we are preempting the current task. We want to make
	 * sure we are soft-disabled first
	 */
	SOFT_DISABLE_INTS(r3,r4)
1:	bl	.preempt_schedule_irq

	/* Re-test flags and eventually loop */
	clrrdi	r9,r1,THREAD_SHIFT
	ld	r4,TI_FLAGS(r9)
	andi.	r0,r4,_TIF_NEED_RESCHED
	bne	1b
	b	restore

user_work:
#endif /* CONFIG_PREEMPT */

	andi.	r0,r4,_TIF_NEED_RESCHED
	beq	1f
	bl	.restore_interrupts
	bl	.schedule
	b	.ret_from_except_lite

1:	bl	.save_nvgprs
	bl	.restore_interrupts
	addi	r3,r1,STACK_FRAME_OVERHEAD
	bl	.do_notify_resume
	b	.ret_from_except

=======
>>>>>>> bd0a521e
unrecov_restore:
	addi	r3,r1,STACK_FRAME_OVERHEAD
	bl	.unrecoverable_exception
	b	unrecov_restore

#ifdef CONFIG_PPC_RTAS
/*
 * On CHRP, the Run-Time Abstraction Services (RTAS) have to be
 * called with the MMU off.
 *
 * In addition, we need to be in 32b mode, at least for now.
 * 
 * Note: r3 is an input parameter to rtas, so don't trash it...
 */
_GLOBAL(enter_rtas)
	mflr	r0
	std	r0,16(r1)
        stdu	r1,-RTAS_FRAME_SIZE(r1)	/* Save SP and create stack space. */

	/* Because RTAS is running in 32b mode, it clobbers the high order half
	 * of all registers that it saves.  We therefore save those registers
	 * RTAS might touch to the stack.  (r0, r3-r13 are caller saved)
   	 */
	SAVE_GPR(2, r1)			/* Save the TOC */
	SAVE_GPR(13, r1)		/* Save paca */
	SAVE_8GPRS(14, r1)		/* Save the non-volatiles */
	SAVE_10GPRS(22, r1)		/* ditto */

	mfcr	r4
	std	r4,_CCR(r1)
	mfctr	r5
	std	r5,_CTR(r1)
	mfspr	r6,SPRN_XER
	std	r6,_XER(r1)
	mfdar	r7
	std	r7,_DAR(r1)
	mfdsisr	r8
	std	r8,_DSISR(r1)

	/* Temporary workaround to clear CR until RTAS can be modified to
	 * ignore all bits.
	 */
	li	r0,0
	mtcr	r0

#ifdef CONFIG_BUG	
	/* There is no way it is acceptable to get here with interrupts enabled,
	 * check it with the asm equivalent of WARN_ON
	 */
	lbz	r0,PACASOFTIRQEN(r13)
1:	tdnei	r0,0
	EMIT_BUG_ENTRY 1b,__FILE__,__LINE__,BUGFLAG_WARNING
#endif
	
	/* Hard-disable interrupts */
	mfmsr	r6
	rldicl	r7,r6,48,1
	rotldi	r7,r7,16
	mtmsrd	r7,1

	/* Unfortunately, the stack pointer and the MSR are also clobbered,
	 * so they are saved in the PACA which allows us to restore
	 * our original state after RTAS returns.
         */
	std	r1,PACAR1(r13)
        std	r6,PACASAVEDMSR(r13)

	/* Setup our real return addr */	
	LOAD_REG_ADDR(r4,.rtas_return_loc)
	clrldi	r4,r4,2			/* convert to realmode address */
       	mtlr	r4

	li	r0,0
	ori	r0,r0,MSR_EE|MSR_SE|MSR_BE|MSR_RI
	andc	r0,r6,r0
	
        li      r9,1
        rldicr  r9,r9,MSR_SF_LG,(63-MSR_SF_LG)
	ori	r9,r9,MSR_IR|MSR_DR|MSR_FE0|MSR_FE1|MSR_FP|MSR_RI
	andc	r6,r0,r9
	sync				/* disable interrupts so SRR0/1 */
	mtmsrd	r0			/* don't get trashed */

	LOAD_REG_ADDR(r4, rtas)
	ld	r5,RTASENTRY(r4)	/* get the rtas->entry value */
	ld	r4,RTASBASE(r4)		/* get the rtas->base value */
	
	mtspr	SPRN_SRR0,r5
	mtspr	SPRN_SRR1,r6
	rfid
	b	.	/* prevent speculative execution */

_STATIC(rtas_return_loc)
	/* relocation is off at this point */
	GET_PACA(r4)
	clrldi	r4,r4,2			/* convert to realmode address */

	bcl	20,31,$+4
0:	mflr	r3
	ld	r3,(1f-0b)(r3)		/* get &.rtas_restore_regs */

	mfmsr   r6
	li	r0,MSR_RI
	andc	r6,r6,r0
	sync	
	mtmsrd  r6
        
        ld	r1,PACAR1(r4)           /* Restore our SP */
        ld	r4,PACASAVEDMSR(r4)     /* Restore our MSR */

	mtspr	SPRN_SRR0,r3
	mtspr	SPRN_SRR1,r4
	rfid
	b	.	/* prevent speculative execution */

	.align	3
1:	.llong	.rtas_restore_regs

_STATIC(rtas_restore_regs)
	/* relocation is on at this point */
	REST_GPR(2, r1)			/* Restore the TOC */
	REST_GPR(13, r1)		/* Restore paca */
	REST_8GPRS(14, r1)		/* Restore the non-volatiles */
	REST_10GPRS(22, r1)		/* ditto */

	GET_PACA(r13)

	ld	r4,_CCR(r1)
	mtcr	r4
	ld	r5,_CTR(r1)
	mtctr	r5
	ld	r6,_XER(r1)
	mtspr	SPRN_XER,r6
	ld	r7,_DAR(r1)
	mtdar	r7
	ld	r8,_DSISR(r1)
	mtdsisr	r8

        addi	r1,r1,RTAS_FRAME_SIZE	/* Unstack our frame */
	ld	r0,16(r1)		/* get return address */

	mtlr    r0
        blr				/* return to caller */

#endif /* CONFIG_PPC_RTAS */

_GLOBAL(enter_prom)
	mflr	r0
	std	r0,16(r1)
        stdu	r1,-PROM_FRAME_SIZE(r1)	/* Save SP and create stack space */

	/* Because PROM is running in 32b mode, it clobbers the high order half
	 * of all registers that it saves.  We therefore save those registers
	 * PROM might touch to the stack.  (r0, r3-r13 are caller saved)
   	 */
	SAVE_GPR(2, r1)
	SAVE_GPR(13, r1)
	SAVE_8GPRS(14, r1)
	SAVE_10GPRS(22, r1)
	mfcr	r10
	mfmsr	r11
	std	r10,_CCR(r1)
	std	r11,_MSR(r1)

	/* Get the PROM entrypoint */
	mtlr	r4

	/* Switch MSR to 32 bits mode
	 */
#ifdef CONFIG_PPC_BOOK3E
	rlwinm	r11,r11,0,1,31
	mtmsr	r11
#else /* CONFIG_PPC_BOOK3E */
        mfmsr   r11
        li      r12,1
        rldicr  r12,r12,MSR_SF_LG,(63-MSR_SF_LG)
        andc    r11,r11,r12
        li      r12,1
        rldicr  r12,r12,MSR_ISF_LG,(63-MSR_ISF_LG)
        andc    r11,r11,r12
        mtmsrd  r11
#endif /* CONFIG_PPC_BOOK3E */
        isync

	/* Enter PROM here... */
	blrl

	/* Just make sure that r1 top 32 bits didn't get
	 * corrupt by OF
	 */
	rldicl	r1,r1,0,32

	/* Restore the MSR (back to 64 bits) */
	ld	r0,_MSR(r1)
	MTMSRD(r0)
        isync

	/* Restore other registers */
	REST_GPR(2, r1)
	REST_GPR(13, r1)
	REST_8GPRS(14, r1)
	REST_10GPRS(22, r1)
	ld	r4,_CCR(r1)
	mtcr	r4
	
        addi	r1,r1,PROM_FRAME_SIZE
	ld	r0,16(r1)
	mtlr    r0
        blr

#ifdef CONFIG_FUNCTION_TRACER
#ifdef CONFIG_DYNAMIC_FTRACE
_GLOBAL(mcount)
_GLOBAL(_mcount)
	blr

_GLOBAL(ftrace_caller)
	/* Taken from output of objdump from lib64/glibc */
	mflr	r3
	ld	r11, 0(r1)
	stdu	r1, -112(r1)
	std	r3, 128(r1)
	ld	r4, 16(r11)
	subi	r3, r3, MCOUNT_INSN_SIZE
.globl ftrace_call
ftrace_call:
	bl	ftrace_stub
	nop
#ifdef CONFIG_FUNCTION_GRAPH_TRACER
.globl ftrace_graph_call
ftrace_graph_call:
	b	ftrace_graph_stub
_GLOBAL(ftrace_graph_stub)
#endif
	ld	r0, 128(r1)
	mtlr	r0
	addi	r1, r1, 112
_GLOBAL(ftrace_stub)
	blr
#else
_GLOBAL(mcount)
	blr

_GLOBAL(_mcount)
	/* Taken from output of objdump from lib64/glibc */
	mflr	r3
	ld	r11, 0(r1)
	stdu	r1, -112(r1)
	std	r3, 128(r1)
	ld	r4, 16(r11)

	subi	r3, r3, MCOUNT_INSN_SIZE
	LOAD_REG_ADDR(r5,ftrace_trace_function)
	ld	r5,0(r5)
	ld	r5,0(r5)
	mtctr	r5
	bctrl
	nop


#ifdef CONFIG_FUNCTION_GRAPH_TRACER
	b	ftrace_graph_caller
#endif
	ld	r0, 128(r1)
	mtlr	r0
	addi	r1, r1, 112
_GLOBAL(ftrace_stub)
	blr

#endif /* CONFIG_DYNAMIC_FTRACE */

#ifdef CONFIG_FUNCTION_GRAPH_TRACER
_GLOBAL(ftrace_graph_caller)
	/* load r4 with local address */
	ld	r4, 128(r1)
	subi	r4, r4, MCOUNT_INSN_SIZE

	/* get the parent address */
	ld	r11, 112(r1)
	addi	r3, r11, 16

	bl	.prepare_ftrace_return
	nop

	ld	r0, 128(r1)
	mtlr	r0
	addi	r1, r1, 112
	blr

_GLOBAL(return_to_handler)
	/* need to save return values */
	std	r4,  -24(r1)
	std	r3,  -16(r1)
	std	r31, -8(r1)
	mr	r31, r1
	stdu	r1, -112(r1)

	bl	.ftrace_return_to_handler
	nop

	/* return value has real return address */
	mtlr	r3

	ld	r1, 0(r1)
	ld	r4,  -24(r1)
	ld	r3,  -16(r1)
	ld	r31, -8(r1)

	/* Jump back to real return address */
	blr

_GLOBAL(mod_return_to_handler)
	/* need to save return values */
	std	r4,  -32(r1)
	std	r3,  -24(r1)
	/* save TOC */
	std	r2,  -16(r1)
	std	r31, -8(r1)
	mr	r31, r1
	stdu	r1, -112(r1)

	/*
	 * We are in a module using the module's TOC.
	 * Switch to our TOC to run inside the core kernel.
	 */
	ld	r2, PACATOC(r13)

	bl	.ftrace_return_to_handler
	nop

	/* return value has real return address */
	mtlr	r3

	ld	r1, 0(r1)
	ld	r4,  -32(r1)
	ld	r3,  -24(r1)
	ld	r2,  -16(r1)
	ld	r31, -8(r1)

	/* Jump back to real return address */
	blr
#endif /* CONFIG_FUNCTION_GRAPH_TRACER */
#endif /* CONFIG_FUNCTION_TRACER */<|MERGE_RESOLUTION|>--- conflicted
+++ resolved
@@ -786,53 +786,6 @@
 #endif /* CONFIG_PPC_BOOK3E */
 1:	b	.ret_from_except /* What else to do here ? */
  
-<<<<<<< HEAD
-
-
-3:
-do_work:
-#ifdef CONFIG_PREEMPT
-	andi.	r0,r3,MSR_PR	/* Returning to user mode? */
-	bne	user_work
-	/* Check that preempt_count() == 0 and interrupts are enabled */
-	lwz	r8,TI_PREEMPT(r9)
-	cmpwi	cr1,r8,0
-	ld	r0,SOFTE(r1)
-	cmpdi	r0,0
-	crandc	eq,cr1*4+eq,eq
-	bne	restore
-
-	/*
-	 * Here we are preempting the current task. We want to make
-	 * sure we are soft-disabled first
-	 */
-	SOFT_DISABLE_INTS(r3,r4)
-1:	bl	.preempt_schedule_irq
-
-	/* Re-test flags and eventually loop */
-	clrrdi	r9,r1,THREAD_SHIFT
-	ld	r4,TI_FLAGS(r9)
-	andi.	r0,r4,_TIF_NEED_RESCHED
-	bne	1b
-	b	restore
-
-user_work:
-#endif /* CONFIG_PREEMPT */
-
-	andi.	r0,r4,_TIF_NEED_RESCHED
-	beq	1f
-	bl	.restore_interrupts
-	bl	.schedule
-	b	.ret_from_except_lite
-
-1:	bl	.save_nvgprs
-	bl	.restore_interrupts
-	addi	r3,r1,STACK_FRAME_OVERHEAD
-	bl	.do_notify_resume
-	b	.ret_from_except
-
-=======
->>>>>>> bd0a521e
 unrecov_restore:
 	addi	r3,r1,STACK_FRAME_OVERHEAD
 	bl	.unrecoverable_exception
