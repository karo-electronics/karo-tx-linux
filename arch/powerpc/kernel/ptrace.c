/*
 *  PowerPC version
 *    Copyright (C) 1995-1996 Gary Thomas (gdt@linuxppc.org)
 *
 *  Derived from "arch/m68k/kernel/ptrace.c"
 *  Copyright (C) 1994 by Hamish Macdonald
 *  Taken from linux/kernel/ptrace.c and modified for M680x0.
 *  linux/kernel/ptrace.c is by Ross Biro 1/23/92, edited by Linus Torvalds
 *
 * Modified by Cort Dougan (cort@hq.fsmlabs.com)
 * and Paul Mackerras (paulus@samba.org).
 *
 * This file is subject to the terms and conditions of the GNU General
 * Public License.  See the file README.legal in the main directory of
 * this archive for more details.
 */

#include <linux/kernel.h>
#include <linux/sched.h>
#include <linux/mm.h>
#include <linux/smp.h>
#include <linux/errno.h>
#include <linux/ptrace.h>
#include <linux/regset.h>
#include <linux/tracehook.h>
#include <linux/elf.h>
#include <linux/user.h>
#include <linux/security.h>
#include <linux/signal.h>
#include <linux/seccomp.h>
#include <linux/audit.h>
#include <trace/syscall.h>
#include <linux/hw_breakpoint.h>
#include <linux/perf_event.h>
#include <linux/context_tracking.h>

#include <asm/uaccess.h>
#include <asm/page.h>
#include <asm/pgtable.h>
#include <asm/switch_to.h>

#define CREATE_TRACE_POINTS
#include <trace/events/syscalls.h>

/*
 * The parameter save area on the stack is used to store arguments being passed
 * to callee function and is located at fixed offset from stack pointer.
 */
#ifdef CONFIG_PPC32
#define PARAMETER_SAVE_AREA_OFFSET	24  /* bytes */
#else /* CONFIG_PPC32 */
#define PARAMETER_SAVE_AREA_OFFSET	48  /* bytes */
#endif

struct pt_regs_offset {
	const char *name;
	int offset;
};

#define STR(s)	#s			/* convert to string */
#define REG_OFFSET_NAME(r) {.name = #r, .offset = offsetof(struct pt_regs, r)}
#define GPR_OFFSET_NAME(num)	\
	{.name = STR(gpr##num), .offset = offsetof(struct pt_regs, gpr[num])}
#define REG_OFFSET_END {.name = NULL, .offset = 0}

static const struct pt_regs_offset regoffset_table[] = {
	GPR_OFFSET_NAME(0),
	GPR_OFFSET_NAME(1),
	GPR_OFFSET_NAME(2),
	GPR_OFFSET_NAME(3),
	GPR_OFFSET_NAME(4),
	GPR_OFFSET_NAME(5),
	GPR_OFFSET_NAME(6),
	GPR_OFFSET_NAME(7),
	GPR_OFFSET_NAME(8),
	GPR_OFFSET_NAME(9),
	GPR_OFFSET_NAME(10),
	GPR_OFFSET_NAME(11),
	GPR_OFFSET_NAME(12),
	GPR_OFFSET_NAME(13),
	GPR_OFFSET_NAME(14),
	GPR_OFFSET_NAME(15),
	GPR_OFFSET_NAME(16),
	GPR_OFFSET_NAME(17),
	GPR_OFFSET_NAME(18),
	GPR_OFFSET_NAME(19),
	GPR_OFFSET_NAME(20),
	GPR_OFFSET_NAME(21),
	GPR_OFFSET_NAME(22),
	GPR_OFFSET_NAME(23),
	GPR_OFFSET_NAME(24),
	GPR_OFFSET_NAME(25),
	GPR_OFFSET_NAME(26),
	GPR_OFFSET_NAME(27),
	GPR_OFFSET_NAME(28),
	GPR_OFFSET_NAME(29),
	GPR_OFFSET_NAME(30),
	GPR_OFFSET_NAME(31),
	REG_OFFSET_NAME(nip),
	REG_OFFSET_NAME(msr),
	REG_OFFSET_NAME(ctr),
	REG_OFFSET_NAME(link),
	REG_OFFSET_NAME(xer),
	REG_OFFSET_NAME(ccr),
#ifdef CONFIG_PPC64
	REG_OFFSET_NAME(softe),
#else
	REG_OFFSET_NAME(mq),
#endif
	REG_OFFSET_NAME(trap),
	REG_OFFSET_NAME(dar),
	REG_OFFSET_NAME(dsisr),
	REG_OFFSET_END,
};

/**
 * regs_query_register_offset() - query register offset from its name
 * @name:	the name of a register
 *
 * regs_query_register_offset() returns the offset of a register in struct
 * pt_regs from its name. If the name is invalid, this returns -EINVAL;
 */
int regs_query_register_offset(const char *name)
{
	const struct pt_regs_offset *roff;
	for (roff = regoffset_table; roff->name != NULL; roff++)
		if (!strcmp(roff->name, name))
			return roff->offset;
	return -EINVAL;
}

/**
 * regs_query_register_name() - query register name from its offset
 * @offset:	the offset of a register in struct pt_regs.
 *
 * regs_query_register_name() returns the name of a register from its
 * offset in struct pt_regs. If the @offset is invalid, this returns NULL;
 */
const char *regs_query_register_name(unsigned int offset)
{
	const struct pt_regs_offset *roff;
	for (roff = regoffset_table; roff->name != NULL; roff++)
		if (roff->offset == offset)
			return roff->name;
	return NULL;
}

/*
 * does not yet catch signals sent when the child dies.
 * in exit.c or in signal.c.
 */

/*
 * Set of msr bits that gdb can change on behalf of a process.
 */
#ifdef CONFIG_PPC_ADV_DEBUG_REGS
#define MSR_DEBUGCHANGE	0
#else
#define MSR_DEBUGCHANGE	(MSR_SE | MSR_BE)
#endif

/*
 * Max register writeable via put_reg
 */
#ifdef CONFIG_PPC32
#define PT_MAX_PUT_REG	PT_MQ
#else
#define PT_MAX_PUT_REG	PT_CCR
#endif

static unsigned long get_user_msr(struct task_struct *task)
{
	return task->thread.regs->msr | task->thread.fpexc_mode;
}

static int set_user_msr(struct task_struct *task, unsigned long msr)
{
	task->thread.regs->msr &= ~MSR_DEBUGCHANGE;
	task->thread.regs->msr |= msr & MSR_DEBUGCHANGE;
	return 0;
}

#ifdef CONFIG_PPC64
static int get_user_dscr(struct task_struct *task, unsigned long *data)
{
	*data = task->thread.dscr;
	return 0;
}

static int set_user_dscr(struct task_struct *task, unsigned long dscr)
{
	task->thread.dscr = dscr;
	task->thread.dscr_inherit = 1;
	return 0;
}
#else
static int get_user_dscr(struct task_struct *task, unsigned long *data)
{
	return -EIO;
}

static int set_user_dscr(struct task_struct *task, unsigned long dscr)
{
	return -EIO;
}
#endif

/*
 * We prevent mucking around with the reserved area of trap
 * which are used internally by the kernel.
 */
static int set_user_trap(struct task_struct *task, unsigned long trap)
{
	task->thread.regs->trap = trap & 0xfff0;
	return 0;
}

/*
 * Get contents of register REGNO in task TASK.
 */
int ptrace_get_reg(struct task_struct *task, int regno, unsigned long *data)
{
	if ((task->thread.regs == NULL) || !data)
		return -EIO;

	if (regno == PT_MSR) {
		*data = get_user_msr(task);
		return 0;
	}
<<<<<<< HEAD

	if (regno == PT_DSCR)
		return get_user_dscr(task, data);

=======

	if (regno == PT_DSCR)
		return get_user_dscr(task, data);

>>>>>>> d0e0ac97
	if (regno < (sizeof(struct pt_regs) / sizeof(unsigned long))) {
		*data = ((unsigned long *)task->thread.regs)[regno];
		return 0;
	}

	return -EIO;
}

/*
 * Write contents of register REGNO in task TASK.
 */
int ptrace_put_reg(struct task_struct *task, int regno, unsigned long data)
{
	if (task->thread.regs == NULL)
		return -EIO;

	if (regno == PT_MSR)
		return set_user_msr(task, data);
	if (regno == PT_TRAP)
		return set_user_trap(task, data);
	if (regno == PT_DSCR)
		return set_user_dscr(task, data);

	if (regno <= PT_MAX_PUT_REG) {
		((unsigned long *)task->thread.regs)[regno] = data;
		return 0;
	}
	return -EIO;
}

static int gpr_get(struct task_struct *target, const struct user_regset *regset,
		   unsigned int pos, unsigned int count,
		   void *kbuf, void __user *ubuf)
{
	int i, ret;

	if (target->thread.regs == NULL)
		return -EIO;

	if (!FULL_REGS(target->thread.regs)) {
		/* We have a partial register set.  Fill 14-31 with bogus values */
		for (i = 14; i < 32; i++)
			target->thread.regs->gpr[i] = NV_REG_POISON;
	}

	ret = user_regset_copyout(&pos, &count, &kbuf, &ubuf,
				  target->thread.regs,
				  0, offsetof(struct pt_regs, msr));
	if (!ret) {
		unsigned long msr = get_user_msr(target);
		ret = user_regset_copyout(&pos, &count, &kbuf, &ubuf, &msr,
					  offsetof(struct pt_regs, msr),
					  offsetof(struct pt_regs, msr) +
					  sizeof(msr));
	}

	BUILD_BUG_ON(offsetof(struct pt_regs, orig_gpr3) !=
		     offsetof(struct pt_regs, msr) + sizeof(long));

	if (!ret)
		ret = user_regset_copyout(&pos, &count, &kbuf, &ubuf,
					  &target->thread.regs->orig_gpr3,
					  offsetof(struct pt_regs, orig_gpr3),
					  sizeof(struct pt_regs));
	if (!ret)
		ret = user_regset_copyout_zero(&pos, &count, &kbuf, &ubuf,
					       sizeof(struct pt_regs), -1);

	return ret;
}

static int gpr_set(struct task_struct *target, const struct user_regset *regset,
		   unsigned int pos, unsigned int count,
		   const void *kbuf, const void __user *ubuf)
{
	unsigned long reg;
	int ret;

	if (target->thread.regs == NULL)
		return -EIO;

	CHECK_FULL_REGS(target->thread.regs);

	ret = user_regset_copyin(&pos, &count, &kbuf, &ubuf,
				 target->thread.regs,
				 0, PT_MSR * sizeof(reg));

	if (!ret && count > 0) {
		ret = user_regset_copyin(&pos, &count, &kbuf, &ubuf, &reg,
					 PT_MSR * sizeof(reg),
					 (PT_MSR + 1) * sizeof(reg));
		if (!ret)
			ret = set_user_msr(target, reg);
	}

	BUILD_BUG_ON(offsetof(struct pt_regs, orig_gpr3) !=
		     offsetof(struct pt_regs, msr) + sizeof(long));

	if (!ret)
		ret = user_regset_copyin(&pos, &count, &kbuf, &ubuf,
					 &target->thread.regs->orig_gpr3,
					 PT_ORIG_R3 * sizeof(reg),
					 (PT_MAX_PUT_REG + 1) * sizeof(reg));

	if (PT_MAX_PUT_REG + 1 < PT_TRAP && !ret)
		ret = user_regset_copyin_ignore(
			&pos, &count, &kbuf, &ubuf,
			(PT_MAX_PUT_REG + 1) * sizeof(reg),
			PT_TRAP * sizeof(reg));

	if (!ret && count > 0) {
		ret = user_regset_copyin(&pos, &count, &kbuf, &ubuf, &reg,
					 PT_TRAP * sizeof(reg),
					 (PT_TRAP + 1) * sizeof(reg));
		if (!ret)
			ret = set_user_trap(target, reg);
	}

	if (!ret)
		ret = user_regset_copyin_ignore(
			&pos, &count, &kbuf, &ubuf,
			(PT_TRAP + 1) * sizeof(reg), -1);

	return ret;
}

static int fpr_get(struct task_struct *target, const struct user_regset *regset,
		   unsigned int pos, unsigned int count,
		   void *kbuf, void __user *ubuf)
{
#ifdef CONFIG_VSX
	double buf[33];
	int i;
#endif
	flush_fp_to_thread(target);

#ifdef CONFIG_VSX
	/* copy to local buffer then write that out */
	for (i = 0; i < 32 ; i++)
		buf[i] = target->thread.TS_FPR(i);
	memcpy(&buf[32], &target->thread.fpscr, sizeof(double));
	return user_regset_copyout(&pos, &count, &kbuf, &ubuf, buf, 0, -1);

#else
	BUILD_BUG_ON(offsetof(struct thread_struct, fpscr) !=
		     offsetof(struct thread_struct, TS_FPR(32)));

	return user_regset_copyout(&pos, &count, &kbuf, &ubuf,
				   &target->thread.fpr, 0, -1);
#endif
}

static int fpr_set(struct task_struct *target, const struct user_regset *regset,
		   unsigned int pos, unsigned int count,
		   const void *kbuf, const void __user *ubuf)
{
#ifdef CONFIG_VSX
	double buf[33];
	int i;
#endif
	flush_fp_to_thread(target);

#ifdef CONFIG_VSX
	/* copy to local buffer then write that out */
	i = user_regset_copyin(&pos, &count, &kbuf, &ubuf, buf, 0, -1);
	if (i)
		return i;
	for (i = 0; i < 32 ; i++)
		target->thread.TS_FPR(i) = buf[i];
	memcpy(&target->thread.fpscr, &buf[32], sizeof(double));
	return 0;
#else
	BUILD_BUG_ON(offsetof(struct thread_struct, fpscr) !=
		     offsetof(struct thread_struct, TS_FPR(32)));

	return user_regset_copyin(&pos, &count, &kbuf, &ubuf,
				  &target->thread.fpr, 0, -1);
#endif
}

#ifdef CONFIG_ALTIVEC
/*
 * Get/set all the altivec registers vr0..vr31, vscr, vrsave, in one go.
 * The transfer totals 34 quadword.  Quadwords 0-31 contain the
 * corresponding vector registers.  Quadword 32 contains the vscr as the
 * last word (offset 12) within that quadword.  Quadword 33 contains the
 * vrsave as the first word (offset 0) within the quadword.
 *
 * This definition of the VMX state is compatible with the current PPC32
 * ptrace interface.  This allows signal handling and ptrace to use the
 * same structures.  This also simplifies the implementation of a bi-arch
 * (combined (32- and 64-bit) gdb.
 */

static int vr_active(struct task_struct *target,
		     const struct user_regset *regset)
{
	flush_altivec_to_thread(target);
	return target->thread.used_vr ? regset->n : 0;
}

static int vr_get(struct task_struct *target, const struct user_regset *regset,
		  unsigned int pos, unsigned int count,
		  void *kbuf, void __user *ubuf)
{
	int ret;

	flush_altivec_to_thread(target);

	BUILD_BUG_ON(offsetof(struct thread_struct, vscr) !=
		     offsetof(struct thread_struct, vr[32]));

	ret = user_regset_copyout(&pos, &count, &kbuf, &ubuf,
				  &target->thread.vr, 0,
				  33 * sizeof(vector128));
	if (!ret) {
		/*
		 * Copy out only the low-order word of vrsave.
		 */
		union {
			elf_vrreg_t reg;
			u32 word;
		} vrsave;
		memset(&vrsave, 0, sizeof(vrsave));
		vrsave.word = target->thread.vrsave;
		ret = user_regset_copyout(&pos, &count, &kbuf, &ubuf, &vrsave,
					  33 * sizeof(vector128), -1);
	}

	return ret;
}

static int vr_set(struct task_struct *target, const struct user_regset *regset,
		  unsigned int pos, unsigned int count,
		  const void *kbuf, const void __user *ubuf)
{
	int ret;

	flush_altivec_to_thread(target);

	BUILD_BUG_ON(offsetof(struct thread_struct, vscr) !=
		     offsetof(struct thread_struct, vr[32]));

	ret = user_regset_copyin(&pos, &count, &kbuf, &ubuf,
				 &target->thread.vr, 0, 33 * sizeof(vector128));
	if (!ret && count > 0) {
		/*
		 * We use only the first word of vrsave.
		 */
		union {
			elf_vrreg_t reg;
			u32 word;
		} vrsave;
		memset(&vrsave, 0, sizeof(vrsave));
		vrsave.word = target->thread.vrsave;
		ret = user_regset_copyin(&pos, &count, &kbuf, &ubuf, &vrsave,
					 33 * sizeof(vector128), -1);
		if (!ret)
			target->thread.vrsave = vrsave.word;
	}

	return ret;
}
#endif /* CONFIG_ALTIVEC */

#ifdef CONFIG_VSX
/*
 * Currently to set and and get all the vsx state, you need to call
 * the fp and VMX calls as well.  This only get/sets the lower 32
 * 128bit VSX registers.
 */

static int vsr_active(struct task_struct *target,
		      const struct user_regset *regset)
{
	flush_vsx_to_thread(target);
	return target->thread.used_vsr ? regset->n : 0;
}

static int vsr_get(struct task_struct *target, const struct user_regset *regset,
		   unsigned int pos, unsigned int count,
		   void *kbuf, void __user *ubuf)
{
	double buf[32];
	int ret, i;

	flush_vsx_to_thread(target);

	for (i = 0; i < 32 ; i++)
		buf[i] = target->thread.fpr[i][TS_VSRLOWOFFSET];
	ret = user_regset_copyout(&pos, &count, &kbuf, &ubuf,
				  buf, 0, 32 * sizeof(double));

	return ret;
}

static int vsr_set(struct task_struct *target, const struct user_regset *regset,
		   unsigned int pos, unsigned int count,
		   const void *kbuf, const void __user *ubuf)
{
	double buf[32];
	int ret,i;

	flush_vsx_to_thread(target);

	ret = user_regset_copyin(&pos, &count, &kbuf, &ubuf,
				 buf, 0, 32 * sizeof(double));
	for (i = 0; i < 32 ; i++)
		target->thread.fpr[i][TS_VSRLOWOFFSET] = buf[i];


	return ret;
}
#endif /* CONFIG_VSX */

#ifdef CONFIG_SPE

/*
 * For get_evrregs/set_evrregs functions 'data' has the following layout:
 *
 * struct {
 *   u32 evr[32];
 *   u64 acc;
 *   u32 spefscr;
 * }
 */

static int evr_active(struct task_struct *target,
		      const struct user_regset *regset)
{
	flush_spe_to_thread(target);
	return target->thread.used_spe ? regset->n : 0;
}

static int evr_get(struct task_struct *target, const struct user_regset *regset,
		   unsigned int pos, unsigned int count,
		   void *kbuf, void __user *ubuf)
{
	int ret;

	flush_spe_to_thread(target);

	ret = user_regset_copyout(&pos, &count, &kbuf, &ubuf,
				  &target->thread.evr,
				  0, sizeof(target->thread.evr));

	BUILD_BUG_ON(offsetof(struct thread_struct, acc) + sizeof(u64) !=
		     offsetof(struct thread_struct, spefscr));

	if (!ret)
		ret = user_regset_copyout(&pos, &count, &kbuf, &ubuf,
					  &target->thread.acc,
					  sizeof(target->thread.evr), -1);

	return ret;
}

static int evr_set(struct task_struct *target, const struct user_regset *regset,
		   unsigned int pos, unsigned int count,
		   const void *kbuf, const void __user *ubuf)
{
	int ret;

	flush_spe_to_thread(target);

	ret = user_regset_copyin(&pos, &count, &kbuf, &ubuf,
				 &target->thread.evr,
				 0, sizeof(target->thread.evr));

	BUILD_BUG_ON(offsetof(struct thread_struct, acc) + sizeof(u64) !=
		     offsetof(struct thread_struct, spefscr));

	if (!ret)
		ret = user_regset_copyin(&pos, &count, &kbuf, &ubuf,
					 &target->thread.acc,
					 sizeof(target->thread.evr), -1);

	return ret;
}
#endif /* CONFIG_SPE */


/*
 * These are our native regset flavors.
 */
enum powerpc_regset {
	REGSET_GPR,
	REGSET_FPR,
#ifdef CONFIG_ALTIVEC
	REGSET_VMX,
#endif
#ifdef CONFIG_VSX
	REGSET_VSX,
#endif
#ifdef CONFIG_SPE
	REGSET_SPE,
#endif
};

static const struct user_regset native_regsets[] = {
	[REGSET_GPR] = {
		.core_note_type = NT_PRSTATUS, .n = ELF_NGREG,
		.size = sizeof(long), .align = sizeof(long),
		.get = gpr_get, .set = gpr_set
	},
	[REGSET_FPR] = {
		.core_note_type = NT_PRFPREG, .n = ELF_NFPREG,
		.size = sizeof(double), .align = sizeof(double),
		.get = fpr_get, .set = fpr_set
	},
#ifdef CONFIG_ALTIVEC
	[REGSET_VMX] = {
		.core_note_type = NT_PPC_VMX, .n = 34,
		.size = sizeof(vector128), .align = sizeof(vector128),
		.active = vr_active, .get = vr_get, .set = vr_set
	},
#endif
#ifdef CONFIG_VSX
	[REGSET_VSX] = {
		.core_note_type = NT_PPC_VSX, .n = 32,
		.size = sizeof(double), .align = sizeof(double),
		.active = vsr_active, .get = vsr_get, .set = vsr_set
	},
#endif
#ifdef CONFIG_SPE
	[REGSET_SPE] = {
		.n = 35,
		.size = sizeof(u32), .align = sizeof(u32),
		.active = evr_active, .get = evr_get, .set = evr_set
	},
#endif
};

static const struct user_regset_view user_ppc_native_view = {
	.name = UTS_MACHINE, .e_machine = ELF_ARCH, .ei_osabi = ELF_OSABI,
	.regsets = native_regsets, .n = ARRAY_SIZE(native_regsets)
};

#ifdef CONFIG_PPC64
#include <linux/compat.h>

static int gpr32_get(struct task_struct *target,
		     const struct user_regset *regset,
		     unsigned int pos, unsigned int count,
		     void *kbuf, void __user *ubuf)
{
	const unsigned long *regs = &target->thread.regs->gpr[0];
	compat_ulong_t *k = kbuf;
	compat_ulong_t __user *u = ubuf;
	compat_ulong_t reg;
	int i;

	if (target->thread.regs == NULL)
		return -EIO;

	if (!FULL_REGS(target->thread.regs)) {
		/* We have a partial register set.  Fill 14-31 with bogus values */
		for (i = 14; i < 32; i++)
			target->thread.regs->gpr[i] = NV_REG_POISON; 
	}

	pos /= sizeof(reg);
	count /= sizeof(reg);

	if (kbuf)
		for (; count > 0 && pos < PT_MSR; --count)
			*k++ = regs[pos++];
	else
		for (; count > 0 && pos < PT_MSR; --count)
			if (__put_user((compat_ulong_t) regs[pos++], u++))
				return -EFAULT;

	if (count > 0 && pos == PT_MSR) {
		reg = get_user_msr(target);
		if (kbuf)
			*k++ = reg;
		else if (__put_user(reg, u++))
			return -EFAULT;
		++pos;
		--count;
	}

	if (kbuf)
		for (; count > 0 && pos < PT_REGS_COUNT; --count)
			*k++ = regs[pos++];
	else
		for (; count > 0 && pos < PT_REGS_COUNT; --count)
			if (__put_user((compat_ulong_t) regs[pos++], u++))
				return -EFAULT;

	kbuf = k;
	ubuf = u;
	pos *= sizeof(reg);
	count *= sizeof(reg);
	return user_regset_copyout_zero(&pos, &count, &kbuf, &ubuf,
					PT_REGS_COUNT * sizeof(reg), -1);
}

static int gpr32_set(struct task_struct *target,
		     const struct user_regset *regset,
		     unsigned int pos, unsigned int count,
		     const void *kbuf, const void __user *ubuf)
{
	unsigned long *regs = &target->thread.regs->gpr[0];
	const compat_ulong_t *k = kbuf;
	const compat_ulong_t __user *u = ubuf;
	compat_ulong_t reg;

	if (target->thread.regs == NULL)
		return -EIO;

	CHECK_FULL_REGS(target->thread.regs);

	pos /= sizeof(reg);
	count /= sizeof(reg);

	if (kbuf)
		for (; count > 0 && pos < PT_MSR; --count)
			regs[pos++] = *k++;
	else
		for (; count > 0 && pos < PT_MSR; --count) {
			if (__get_user(reg, u++))
				return -EFAULT;
			regs[pos++] = reg;
		}


	if (count > 0 && pos == PT_MSR) {
		if (kbuf)
			reg = *k++;
		else if (__get_user(reg, u++))
			return -EFAULT;
		set_user_msr(target, reg);
		++pos;
		--count;
	}

	if (kbuf) {
		for (; count > 0 && pos <= PT_MAX_PUT_REG; --count)
			regs[pos++] = *k++;
		for (; count > 0 && pos < PT_TRAP; --count, ++pos)
			++k;
	} else {
		for (; count > 0 && pos <= PT_MAX_PUT_REG; --count) {
			if (__get_user(reg, u++))
				return -EFAULT;
			regs[pos++] = reg;
		}
		for (; count > 0 && pos < PT_TRAP; --count, ++pos)
			if (__get_user(reg, u++))
				return -EFAULT;
	}

	if (count > 0 && pos == PT_TRAP) {
		if (kbuf)
			reg = *k++;
		else if (__get_user(reg, u++))
			return -EFAULT;
		set_user_trap(target, reg);
		++pos;
		--count;
	}

	kbuf = k;
	ubuf = u;
	pos *= sizeof(reg);
	count *= sizeof(reg);
	return user_regset_copyin_ignore(&pos, &count, &kbuf, &ubuf,
					 (PT_TRAP + 1) * sizeof(reg), -1);
}

/*
 * These are the regset flavors matching the CONFIG_PPC32 native set.
 */
static const struct user_regset compat_regsets[] = {
	[REGSET_GPR] = {
		.core_note_type = NT_PRSTATUS, .n = ELF_NGREG,
		.size = sizeof(compat_long_t), .align = sizeof(compat_long_t),
		.get = gpr32_get, .set = gpr32_set
	},
	[REGSET_FPR] = {
		.core_note_type = NT_PRFPREG, .n = ELF_NFPREG,
		.size = sizeof(double), .align = sizeof(double),
		.get = fpr_get, .set = fpr_set
	},
#ifdef CONFIG_ALTIVEC
	[REGSET_VMX] = {
		.core_note_type = NT_PPC_VMX, .n = 34,
		.size = sizeof(vector128), .align = sizeof(vector128),
		.active = vr_active, .get = vr_get, .set = vr_set
	},
#endif
#ifdef CONFIG_SPE
	[REGSET_SPE] = {
		.core_note_type = NT_PPC_SPE, .n = 35,
		.size = sizeof(u32), .align = sizeof(u32),
		.active = evr_active, .get = evr_get, .set = evr_set
	},
#endif
};

static const struct user_regset_view user_ppc_compat_view = {
	.name = "ppc", .e_machine = EM_PPC, .ei_osabi = ELF_OSABI,
	.regsets = compat_regsets, .n = ARRAY_SIZE(compat_regsets)
};
#endif	/* CONFIG_PPC64 */

const struct user_regset_view *task_user_regset_view(struct task_struct *task)
{
#ifdef CONFIG_PPC64
	if (test_tsk_thread_flag(task, TIF_32BIT))
		return &user_ppc_compat_view;
#endif
	return &user_ppc_native_view;
}


void user_enable_single_step(struct task_struct *task)
{
	struct pt_regs *regs = task->thread.regs;

	if (regs != NULL) {
#ifdef CONFIG_PPC_ADV_DEBUG_REGS
		task->thread.dbcr0 &= ~DBCR0_BT;
		task->thread.dbcr0 |= DBCR0_IDM | DBCR0_IC;
		regs->msr |= MSR_DE;
#else
		regs->msr &= ~MSR_BE;
		regs->msr |= MSR_SE;
#endif
	}
	set_tsk_thread_flag(task, TIF_SINGLESTEP);
}

void user_enable_block_step(struct task_struct *task)
{
	struct pt_regs *regs = task->thread.regs;

	if (regs != NULL) {
#ifdef CONFIG_PPC_ADV_DEBUG_REGS
		task->thread.dbcr0 &= ~DBCR0_IC;
		task->thread.dbcr0 = DBCR0_IDM | DBCR0_BT;
		regs->msr |= MSR_DE;
#else
		regs->msr &= ~MSR_SE;
		regs->msr |= MSR_BE;
#endif
	}
	set_tsk_thread_flag(task, TIF_SINGLESTEP);
}

void user_disable_single_step(struct task_struct *task)
{
	struct pt_regs *regs = task->thread.regs;

	if (regs != NULL) {
#ifdef CONFIG_PPC_ADV_DEBUG_REGS
		/*
		 * The logic to disable single stepping should be as
		 * simple as turning off the Instruction Complete flag.
		 * And, after doing so, if all debug flags are off, turn
		 * off DBCR0(IDM) and MSR(DE) .... Torez
		 */
		task->thread.dbcr0 &= ~DBCR0_IC;
		/*
		 * Test to see if any of the DBCR_ACTIVE_EVENTS bits are set.
		 */
		if (!DBCR_ACTIVE_EVENTS(task->thread.dbcr0,
					task->thread.dbcr1)) {
			/*
			 * All debug events were off.....
			 */
			task->thread.dbcr0 &= ~DBCR0_IDM;
			regs->msr &= ~MSR_DE;
		}
#else
		regs->msr &= ~(MSR_SE | MSR_BE);
#endif
	}
	clear_tsk_thread_flag(task, TIF_SINGLESTEP);
}

#ifdef CONFIG_HAVE_HW_BREAKPOINT
void ptrace_triggered(struct perf_event *bp,
		      struct perf_sample_data *data, struct pt_regs *regs)
{
	struct perf_event_attr attr;

	/*
	 * Disable the breakpoint request here since ptrace has defined a
	 * one-shot behaviour for breakpoint exceptions in PPC64.
	 * The SIGTRAP signal is generated automatically for us in do_dabr().
	 * We don't have to do anything about that here
	 */
	attr = bp->attr;
	attr.disabled = true;
	modify_user_hw_breakpoint(bp, &attr);
}
#endif /* CONFIG_HAVE_HW_BREAKPOINT */

int ptrace_set_debugreg(struct task_struct *task, unsigned long addr,
			       unsigned long data)
{
#ifdef CONFIG_HAVE_HW_BREAKPOINT
	int ret;
	struct thread_struct *thread = &(task->thread);
	struct perf_event *bp;
	struct perf_event_attr attr;
#endif /* CONFIG_HAVE_HW_BREAKPOINT */
#ifndef CONFIG_PPC_ADV_DEBUG_REGS
	struct arch_hw_breakpoint hw_brk;
#endif

	/* For ppc64 we support one DABR and no IABR's at the moment (ppc64).
	 *  For embedded processors we support one DAC and no IAC's at the
	 *  moment.
	 */
	if (addr > 0)
		return -EINVAL;

	/* The bottom 3 bits in dabr are flags */
	if ((data & ~0x7UL) >= TASK_SIZE)
		return -EIO;

#ifndef CONFIG_PPC_ADV_DEBUG_REGS
	/* For processors using DABR (i.e. 970), the bottom 3 bits are flags.
	 *  It was assumed, on previous implementations, that 3 bits were
	 *  passed together with the data address, fitting the design of the
	 *  DABR register, as follows:
	 *
	 *  bit 0: Read flag
	 *  bit 1: Write flag
	 *  bit 2: Breakpoint translation
	 *
	 *  Thus, we use them here as so.
	 */

	/* Ensure breakpoint translation bit is set */
	if (data && !(data & HW_BRK_TYPE_TRANSLATE))
		return -EIO;
	hw_brk.address = data & (~HW_BRK_TYPE_DABR);
	hw_brk.type = (data & HW_BRK_TYPE_DABR) | HW_BRK_TYPE_PRIV_ALL;
	hw_brk.len = 8;
#ifdef CONFIG_HAVE_HW_BREAKPOINT
	bp = thread->ptrace_bps[0];
	if ((!data) || !(hw_brk.type & HW_BRK_TYPE_RDWR)) {
		if (bp) {
			unregister_hw_breakpoint(bp);
			thread->ptrace_bps[0] = NULL;
		}
		return 0;
	}
	if (bp) {
		attr = bp->attr;
		attr.bp_addr = hw_brk.address;
		arch_bp_generic_fields(hw_brk.type, &attr.bp_type);

		/* Enable breakpoint */
		attr.disabled = false;

		ret =  modify_user_hw_breakpoint(bp, &attr);
		if (ret) {
			return ret;
		}
		thread->ptrace_bps[0] = bp;
<<<<<<< HEAD
		ptrace_put_breakpoints(task);
=======
>>>>>>> d0e0ac97
		thread->hw_brk = hw_brk;
		return 0;
	}

	/* Create a new breakpoint request if one doesn't exist already */
	hw_breakpoint_init(&attr);
	attr.bp_addr = hw_brk.address;
	arch_bp_generic_fields(hw_brk.type,
			       &attr.bp_type);

	thread->ptrace_bps[0] = bp = register_user_hw_breakpoint(&attr,
					       ptrace_triggered, NULL, task);
	if (IS_ERR(bp)) {
		thread->ptrace_bps[0] = NULL;
		return PTR_ERR(bp);
	}

#endif /* CONFIG_HAVE_HW_BREAKPOINT */
	task->thread.hw_brk = hw_brk;
#else /* CONFIG_PPC_ADV_DEBUG_REGS */
	/* As described above, it was assumed 3 bits were passed with the data
	 *  address, but we will assume only the mode bits will be passed
	 *  as to not cause alignment restrictions for DAC-based processors.
	 */

	/* DAC's hold the whole address without any mode flags */
	task->thread.dac1 = data & ~0x3UL;

	if (task->thread.dac1 == 0) {
		dbcr_dac(task) &= ~(DBCR_DAC1R | DBCR_DAC1W);
		if (!DBCR_ACTIVE_EVENTS(task->thread.dbcr0,
					task->thread.dbcr1)) {
			task->thread.regs->msr &= ~MSR_DE;
			task->thread.dbcr0 &= ~DBCR0_IDM;
		}
		return 0;
	}

	/* Read or Write bits must be set */

	if (!(data & 0x3UL))
		return -EINVAL;

	/* Set the Internal Debugging flag (IDM bit 1) for the DBCR0
	   register */
	task->thread.dbcr0 |= DBCR0_IDM;

	/* Check for write and read flags and set DBCR0
	   accordingly */
	dbcr_dac(task) &= ~(DBCR_DAC1R|DBCR_DAC1W);
	if (data & 0x1UL)
		dbcr_dac(task) |= DBCR_DAC1R;
	if (data & 0x2UL)
		dbcr_dac(task) |= DBCR_DAC1W;
	task->thread.regs->msr |= MSR_DE;
#endif /* CONFIG_PPC_ADV_DEBUG_REGS */
	return 0;
}

/*
 * Called by kernel/ptrace.c when detaching..
 *
 * Make sure single step bits etc are not set.
 */
void ptrace_disable(struct task_struct *child)
{
	/* make sure the single step bit is not set. */
	user_disable_single_step(child);
}

#ifdef CONFIG_PPC_ADV_DEBUG_REGS
static long set_instruction_bp(struct task_struct *child,
			      struct ppc_hw_breakpoint *bp_info)
{
	int slot;
	int slot1_in_use = ((child->thread.dbcr0 & DBCR0_IAC1) != 0);
	int slot2_in_use = ((child->thread.dbcr0 & DBCR0_IAC2) != 0);
	int slot3_in_use = ((child->thread.dbcr0 & DBCR0_IAC3) != 0);
	int slot4_in_use = ((child->thread.dbcr0 & DBCR0_IAC4) != 0);

	if (dbcr_iac_range(child) & DBCR_IAC12MODE)
		slot2_in_use = 1;
	if (dbcr_iac_range(child) & DBCR_IAC34MODE)
		slot4_in_use = 1;

	if (bp_info->addr >= TASK_SIZE)
		return -EIO;

	if (bp_info->addr_mode != PPC_BREAKPOINT_MODE_EXACT) {

		/* Make sure range is valid. */
		if (bp_info->addr2 >= TASK_SIZE)
			return -EIO;

		/* We need a pair of IAC regsisters */
		if ((!slot1_in_use) && (!slot2_in_use)) {
			slot = 1;
			child->thread.iac1 = bp_info->addr;
			child->thread.iac2 = bp_info->addr2;
			child->thread.dbcr0 |= DBCR0_IAC1;
			if (bp_info->addr_mode ==
					PPC_BREAKPOINT_MODE_RANGE_EXCLUSIVE)
				dbcr_iac_range(child) |= DBCR_IAC12X;
			else
				dbcr_iac_range(child) |= DBCR_IAC12I;
#if CONFIG_PPC_ADV_DEBUG_IACS > 2
		} else if ((!slot3_in_use) && (!slot4_in_use)) {
			slot = 3;
			child->thread.iac3 = bp_info->addr;
			child->thread.iac4 = bp_info->addr2;
			child->thread.dbcr0 |= DBCR0_IAC3;
			if (bp_info->addr_mode ==
					PPC_BREAKPOINT_MODE_RANGE_EXCLUSIVE)
				dbcr_iac_range(child) |= DBCR_IAC34X;
			else
				dbcr_iac_range(child) |= DBCR_IAC34I;
#endif
		} else
			return -ENOSPC;
	} else {
		/* We only need one.  If possible leave a pair free in
		 * case a range is needed later
		 */
		if (!slot1_in_use) {
			/*
			 * Don't use iac1 if iac1-iac2 are free and either
			 * iac3 or iac4 (but not both) are free
			 */
			if (slot2_in_use || (slot3_in_use == slot4_in_use)) {
				slot = 1;
				child->thread.iac1 = bp_info->addr;
				child->thread.dbcr0 |= DBCR0_IAC1;
				goto out;
			}
		}
		if (!slot2_in_use) {
			slot = 2;
			child->thread.iac2 = bp_info->addr;
			child->thread.dbcr0 |= DBCR0_IAC2;
#if CONFIG_PPC_ADV_DEBUG_IACS > 2
		} else if (!slot3_in_use) {
			slot = 3;
			child->thread.iac3 = bp_info->addr;
			child->thread.dbcr0 |= DBCR0_IAC3;
		} else if (!slot4_in_use) {
			slot = 4;
			child->thread.iac4 = bp_info->addr;
			child->thread.dbcr0 |= DBCR0_IAC4;
#endif
		} else
			return -ENOSPC;
	}
out:
	child->thread.dbcr0 |= DBCR0_IDM;
	child->thread.regs->msr |= MSR_DE;

	return slot;
}

static int del_instruction_bp(struct task_struct *child, int slot)
{
	switch (slot) {
	case 1:
		if ((child->thread.dbcr0 & DBCR0_IAC1) == 0)
			return -ENOENT;

		if (dbcr_iac_range(child) & DBCR_IAC12MODE) {
			/* address range - clear slots 1 & 2 */
			child->thread.iac2 = 0;
			dbcr_iac_range(child) &= ~DBCR_IAC12MODE;
		}
		child->thread.iac1 = 0;
		child->thread.dbcr0 &= ~DBCR0_IAC1;
		break;
	case 2:
		if ((child->thread.dbcr0 & DBCR0_IAC2) == 0)
			return -ENOENT;

		if (dbcr_iac_range(child) & DBCR_IAC12MODE)
			/* used in a range */
			return -EINVAL;
		child->thread.iac2 = 0;
		child->thread.dbcr0 &= ~DBCR0_IAC2;
		break;
#if CONFIG_PPC_ADV_DEBUG_IACS > 2
	case 3:
		if ((child->thread.dbcr0 & DBCR0_IAC3) == 0)
			return -ENOENT;

		if (dbcr_iac_range(child) & DBCR_IAC34MODE) {
			/* address range - clear slots 3 & 4 */
			child->thread.iac4 = 0;
			dbcr_iac_range(child) &= ~DBCR_IAC34MODE;
		}
		child->thread.iac3 = 0;
		child->thread.dbcr0 &= ~DBCR0_IAC3;
		break;
	case 4:
		if ((child->thread.dbcr0 & DBCR0_IAC4) == 0)
			return -ENOENT;

		if (dbcr_iac_range(child) & DBCR_IAC34MODE)
			/* Used in a range */
			return -EINVAL;
		child->thread.iac4 = 0;
		child->thread.dbcr0 &= ~DBCR0_IAC4;
		break;
#endif
	default:
		return -EINVAL;
	}
	return 0;
}

static int set_dac(struct task_struct *child, struct ppc_hw_breakpoint *bp_info)
{
	int byte_enable =
		(bp_info->condition_mode >> PPC_BREAKPOINT_CONDITION_BE_SHIFT)
		& 0xf;
	int condition_mode =
		bp_info->condition_mode & PPC_BREAKPOINT_CONDITION_MODE;
	int slot;

	if (byte_enable && (condition_mode == 0))
		return -EINVAL;

	if (bp_info->addr >= TASK_SIZE)
		return -EIO;

	if ((dbcr_dac(child) & (DBCR_DAC1R | DBCR_DAC1W)) == 0) {
		slot = 1;
		if (bp_info->trigger_type & PPC_BREAKPOINT_TRIGGER_READ)
			dbcr_dac(child) |= DBCR_DAC1R;
		if (bp_info->trigger_type & PPC_BREAKPOINT_TRIGGER_WRITE)
			dbcr_dac(child) |= DBCR_DAC1W;
		child->thread.dac1 = (unsigned long)bp_info->addr;
#if CONFIG_PPC_ADV_DEBUG_DVCS > 0
		if (byte_enable) {
			child->thread.dvc1 =
				(unsigned long)bp_info->condition_value;
			child->thread.dbcr2 |=
				((byte_enable << DBCR2_DVC1BE_SHIFT) |
				 (condition_mode << DBCR2_DVC1M_SHIFT));
		}
#endif
#ifdef CONFIG_PPC_ADV_DEBUG_DAC_RANGE
	} else if (child->thread.dbcr2 & DBCR2_DAC12MODE) {
		/* Both dac1 and dac2 are part of a range */
		return -ENOSPC;
#endif
	} else if ((dbcr_dac(child) & (DBCR_DAC2R | DBCR_DAC2W)) == 0) {
		slot = 2;
		if (bp_info->trigger_type & PPC_BREAKPOINT_TRIGGER_READ)
			dbcr_dac(child) |= DBCR_DAC2R;
		if (bp_info->trigger_type & PPC_BREAKPOINT_TRIGGER_WRITE)
			dbcr_dac(child) |= DBCR_DAC2W;
		child->thread.dac2 = (unsigned long)bp_info->addr;
#if CONFIG_PPC_ADV_DEBUG_DVCS > 0
		if (byte_enable) {
			child->thread.dvc2 =
				(unsigned long)bp_info->condition_value;
			child->thread.dbcr2 |=
				((byte_enable << DBCR2_DVC2BE_SHIFT) |
				 (condition_mode << DBCR2_DVC2M_SHIFT));
		}
#endif
	} else
		return -ENOSPC;
	child->thread.dbcr0 |= DBCR0_IDM;
	child->thread.regs->msr |= MSR_DE;

	return slot + 4;
}

static int del_dac(struct task_struct *child, int slot)
{
	if (slot == 1) {
		if ((dbcr_dac(child) & (DBCR_DAC1R | DBCR_DAC1W)) == 0)
			return -ENOENT;

		child->thread.dac1 = 0;
		dbcr_dac(child) &= ~(DBCR_DAC1R | DBCR_DAC1W);
#ifdef CONFIG_PPC_ADV_DEBUG_DAC_RANGE
		if (child->thread.dbcr2 & DBCR2_DAC12MODE) {
			child->thread.dac2 = 0;
			child->thread.dbcr2 &= ~DBCR2_DAC12MODE;
		}
		child->thread.dbcr2 &= ~(DBCR2_DVC1M | DBCR2_DVC1BE);
#endif
#if CONFIG_PPC_ADV_DEBUG_DVCS > 0
		child->thread.dvc1 = 0;
#endif
	} else if (slot == 2) {
		if ((dbcr_dac(child) & (DBCR_DAC2R | DBCR_DAC2W)) == 0)
			return -ENOENT;

#ifdef CONFIG_PPC_ADV_DEBUG_DAC_RANGE
		if (child->thread.dbcr2 & DBCR2_DAC12MODE)
			/* Part of a range */
			return -EINVAL;
		child->thread.dbcr2 &= ~(DBCR2_DVC2M | DBCR2_DVC2BE);
#endif
#if CONFIG_PPC_ADV_DEBUG_DVCS > 0
		child->thread.dvc2 = 0;
#endif
		child->thread.dac2 = 0;
		dbcr_dac(child) &= ~(DBCR_DAC2R | DBCR_DAC2W);
	} else
		return -EINVAL;

	return 0;
}
#endif /* CONFIG_PPC_ADV_DEBUG_REGS */

#ifdef CONFIG_PPC_ADV_DEBUG_DAC_RANGE
static int set_dac_range(struct task_struct *child,
			 struct ppc_hw_breakpoint *bp_info)
{
	int mode = bp_info->addr_mode & PPC_BREAKPOINT_MODE_MASK;

	/* We don't allow range watchpoints to be used with DVC */
	if (bp_info->condition_mode)
		return -EINVAL;

	/*
	 * Best effort to verify the address range.  The user/supervisor bits
	 * prevent trapping in kernel space, but let's fail on an obvious bad
	 * range.  The simple test on the mask is not fool-proof, and any
	 * exclusive range will spill over into kernel space.
	 */
	if (bp_info->addr >= TASK_SIZE)
		return -EIO;
	if (mode == PPC_BREAKPOINT_MODE_MASK) {
		/*
		 * dac2 is a bitmask.  Don't allow a mask that makes a
		 * kernel space address from a valid dac1 value
		 */
		if (~((unsigned long)bp_info->addr2) >= TASK_SIZE)
			return -EIO;
	} else {
		/*
		 * For range breakpoints, addr2 must also be a valid address
		 */
		if (bp_info->addr2 >= TASK_SIZE)
			return -EIO;
	}

	if (child->thread.dbcr0 &
	    (DBCR0_DAC1R | DBCR0_DAC1W | DBCR0_DAC2R | DBCR0_DAC2W))
		return -ENOSPC;

	if (bp_info->trigger_type & PPC_BREAKPOINT_TRIGGER_READ)
		child->thread.dbcr0 |= (DBCR0_DAC1R | DBCR0_IDM);
	if (bp_info->trigger_type & PPC_BREAKPOINT_TRIGGER_WRITE)
		child->thread.dbcr0 |= (DBCR0_DAC1W | DBCR0_IDM);
	child->thread.dac1 = bp_info->addr;
	child->thread.dac2 = bp_info->addr2;
	if (mode == PPC_BREAKPOINT_MODE_RANGE_INCLUSIVE)
		child->thread.dbcr2  |= DBCR2_DAC12M;
	else if (mode == PPC_BREAKPOINT_MODE_RANGE_EXCLUSIVE)
		child->thread.dbcr2  |= DBCR2_DAC12MX;
	else	/* PPC_BREAKPOINT_MODE_MASK */
		child->thread.dbcr2  |= DBCR2_DAC12MM;
	child->thread.regs->msr |= MSR_DE;

	return 5;
}
#endif /* CONFIG_PPC_ADV_DEBUG_DAC_RANGE */

static long ppc_set_hwdebug(struct task_struct *child,
		     struct ppc_hw_breakpoint *bp_info)
{
#ifdef CONFIG_HAVE_HW_BREAKPOINT
	int len = 0;
	struct thread_struct *thread = &(child->thread);
	struct perf_event *bp;
	struct perf_event_attr attr;
#endif /* CONFIG_HAVE_HW_BREAKPOINT */
#ifndef CONFIG_PPC_ADV_DEBUG_REGS
	struct arch_hw_breakpoint brk;
#endif

	if (bp_info->version != 1)
		return -ENOTSUPP;
#ifdef CONFIG_PPC_ADV_DEBUG_REGS
	/*
	 * Check for invalid flags and combinations
	 */
	if ((bp_info->trigger_type == 0) ||
	    (bp_info->trigger_type & ~(PPC_BREAKPOINT_TRIGGER_EXECUTE |
				       PPC_BREAKPOINT_TRIGGER_RW)) ||
	    (bp_info->addr_mode & ~PPC_BREAKPOINT_MODE_MASK) ||
	    (bp_info->condition_mode &
	     ~(PPC_BREAKPOINT_CONDITION_MODE |
	       PPC_BREAKPOINT_CONDITION_BE_ALL)))
		return -EINVAL;
#if CONFIG_PPC_ADV_DEBUG_DVCS == 0
	if (bp_info->condition_mode != PPC_BREAKPOINT_CONDITION_NONE)
		return -EINVAL;
#endif

	if (bp_info->trigger_type & PPC_BREAKPOINT_TRIGGER_EXECUTE) {
		if ((bp_info->trigger_type != PPC_BREAKPOINT_TRIGGER_EXECUTE) ||
		    (bp_info->condition_mode != PPC_BREAKPOINT_CONDITION_NONE))
			return -EINVAL;
		return set_instruction_bp(child, bp_info);
	}
	if (bp_info->addr_mode == PPC_BREAKPOINT_MODE_EXACT)
		return set_dac(child, bp_info);

#ifdef CONFIG_PPC_ADV_DEBUG_DAC_RANGE
	return set_dac_range(child, bp_info);
#else
	return -EINVAL;
#endif
#else /* !CONFIG_PPC_ADV_DEBUG_DVCS */
	/*
	 * We only support one data breakpoint
	 */
	if ((bp_info->trigger_type & PPC_BREAKPOINT_TRIGGER_RW) == 0 ||
	    (bp_info->trigger_type & ~PPC_BREAKPOINT_TRIGGER_RW) != 0 ||
	    bp_info->condition_mode != PPC_BREAKPOINT_CONDITION_NONE)
		return -EINVAL;

	if ((unsigned long)bp_info->addr >= TASK_SIZE)
		return -EIO;

	brk.address = bp_info->addr & ~7UL;
	brk.type = HW_BRK_TYPE_TRANSLATE;
	brk.len = 8;
	if (bp_info->trigger_type & PPC_BREAKPOINT_TRIGGER_READ)
		brk.type |= HW_BRK_TYPE_READ;
	if (bp_info->trigger_type & PPC_BREAKPOINT_TRIGGER_WRITE)
		brk.type |= HW_BRK_TYPE_WRITE;
#ifdef CONFIG_HAVE_HW_BREAKPOINT
	/*
	 * Check if the request is for 'range' breakpoints. We can
	 * support it if range < 8 bytes.
	 */
	if (bp_info->addr_mode == PPC_BREAKPOINT_MODE_RANGE_INCLUSIVE)
		len = bp_info->addr2 - bp_info->addr;
	else if (bp_info->addr_mode == PPC_BREAKPOINT_MODE_EXACT)
		len = 1;
	else
		return -EINVAL;
	bp = thread->ptrace_bps[0];
	if (bp)
		return -ENOSPC;

	/* Create a new breakpoint request if one doesn't exist already */
	hw_breakpoint_init(&attr);
	attr.bp_addr = (unsigned long)bp_info->addr & ~HW_BREAKPOINT_ALIGN;
	attr.bp_len = len;
	arch_bp_generic_fields(brk.type, &attr.bp_type);

	thread->ptrace_bps[0] = bp = register_user_hw_breakpoint(&attr,
					       ptrace_triggered, NULL, child);
	if (IS_ERR(bp)) {
		thread->ptrace_bps[0] = NULL;
		return PTR_ERR(bp);
	}

	return 1;
#endif /* CONFIG_HAVE_HW_BREAKPOINT */

	if (bp_info->addr_mode != PPC_BREAKPOINT_MODE_EXACT)
		return -EINVAL;

	if (child->thread.hw_brk.address)
		return -ENOSPC;

	child->thread.hw_brk = brk;

	return 1;
#endif /* !CONFIG_PPC_ADV_DEBUG_DVCS */
}

static long ppc_del_hwdebug(struct task_struct *child, long data)
{
#ifdef CONFIG_HAVE_HW_BREAKPOINT
	int ret = 0;
	struct thread_struct *thread = &(child->thread);
	struct perf_event *bp;
#endif /* CONFIG_HAVE_HW_BREAKPOINT */
#ifdef CONFIG_PPC_ADV_DEBUG_REGS
	int rc;

	if (data <= 4)
		rc = del_instruction_bp(child, (int)data);
	else
		rc = del_dac(child, (int)data - 4);

	if (!rc) {
		if (!DBCR_ACTIVE_EVENTS(child->thread.dbcr0,
					child->thread.dbcr1)) {
			child->thread.dbcr0 &= ~DBCR0_IDM;
			child->thread.regs->msr &= ~MSR_DE;
		}
	}
	return rc;
#else
	if (data != 1)
		return -EINVAL;

#ifdef CONFIG_HAVE_HW_BREAKPOINT
	bp = thread->ptrace_bps[0];
	if (bp) {
		unregister_hw_breakpoint(bp);
		thread->ptrace_bps[0] = NULL;
	} else
		ret = -ENOENT;
	return ret;
#else /* CONFIG_HAVE_HW_BREAKPOINT */
	if (child->thread.hw_brk.address == 0)
		return -ENOENT;

	child->thread.hw_brk.address = 0;
	child->thread.hw_brk.type = 0;
#endif /* CONFIG_HAVE_HW_BREAKPOINT */

	return 0;
#endif
}

long arch_ptrace(struct task_struct *child, long request,
		 unsigned long addr, unsigned long data)
{
	int ret = -EPERM;
	void __user *datavp = (void __user *) data;
	unsigned long __user *datalp = datavp;

	switch (request) {
	/* read the word at location addr in the USER area. */
	case PTRACE_PEEKUSR: {
		unsigned long index, tmp;

		ret = -EIO;
		/* convert to index and check */
#ifdef CONFIG_PPC32
		index = addr >> 2;
		if ((addr & 3) || (index > PT_FPSCR)
		    || (child->thread.regs == NULL))
#else
		index = addr >> 3;
		if ((addr & 7) || (index > PT_FPSCR))
#endif
			break;

		CHECK_FULL_REGS(child->thread.regs);
		if (index < PT_FPR0) {
			ret = ptrace_get_reg(child, (int) index, &tmp);
			if (ret)
				break;
		} else {
			unsigned int fpidx = index - PT_FPR0;

			flush_fp_to_thread(child);
			if (fpidx < (PT_FPSCR - PT_FPR0))
				tmp = ((unsigned long *)child->thread.fpr)
					[fpidx * TS_FPRWIDTH];
			else
				tmp = child->thread.fpscr.val;
		}
		ret = put_user(tmp, datalp);
		break;
	}

	/* write the word at location addr in the USER area */
	case PTRACE_POKEUSR: {
		unsigned long index;

		ret = -EIO;
		/* convert to index and check */
#ifdef CONFIG_PPC32
		index = addr >> 2;
		if ((addr & 3) || (index > PT_FPSCR)
		    || (child->thread.regs == NULL))
#else
		index = addr >> 3;
		if ((addr & 7) || (index > PT_FPSCR))
#endif
			break;

		CHECK_FULL_REGS(child->thread.regs);
		if (index < PT_FPR0) {
			ret = ptrace_put_reg(child, index, data);
		} else {
			unsigned int fpidx = index - PT_FPR0;

			flush_fp_to_thread(child);
			if (fpidx < (PT_FPSCR - PT_FPR0))
				((unsigned long *)child->thread.fpr)
					[fpidx * TS_FPRWIDTH] = data;
			else
				child->thread.fpscr.val = data;
			ret = 0;
		}
		break;
	}

	case PPC_PTRACE_GETHWDBGINFO: {
		struct ppc_debug_info dbginfo;

		dbginfo.version = 1;
#ifdef CONFIG_PPC_ADV_DEBUG_REGS
		dbginfo.num_instruction_bps = CONFIG_PPC_ADV_DEBUG_IACS;
		dbginfo.num_data_bps = CONFIG_PPC_ADV_DEBUG_DACS;
		dbginfo.num_condition_regs = CONFIG_PPC_ADV_DEBUG_DVCS;
		dbginfo.data_bp_alignment = 4;
		dbginfo.sizeof_condition = 4;
		dbginfo.features = PPC_DEBUG_FEATURE_INSN_BP_RANGE |
				   PPC_DEBUG_FEATURE_INSN_BP_MASK;
#ifdef CONFIG_PPC_ADV_DEBUG_DAC_RANGE
		dbginfo.features |=
				   PPC_DEBUG_FEATURE_DATA_BP_RANGE |
				   PPC_DEBUG_FEATURE_DATA_BP_MASK;
#endif
#else /* !CONFIG_PPC_ADV_DEBUG_REGS */
		dbginfo.num_instruction_bps = 0;
		dbginfo.num_data_bps = 1;
		dbginfo.num_condition_regs = 0;
#ifdef CONFIG_PPC64
		dbginfo.data_bp_alignment = 8;
#else
		dbginfo.data_bp_alignment = 4;
#endif
		dbginfo.sizeof_condition = 0;
#ifdef CONFIG_HAVE_HW_BREAKPOINT
		dbginfo.features = PPC_DEBUG_FEATURE_DATA_BP_RANGE;
		if (cpu_has_feature(CPU_FTR_DAWR))
			dbginfo.features |= PPC_DEBUG_FEATURE_DATA_BP_DAWR;
#else
		dbginfo.features = 0;
#endif /* CONFIG_HAVE_HW_BREAKPOINT */
#endif /* CONFIG_PPC_ADV_DEBUG_REGS */

		if (!access_ok(VERIFY_WRITE, datavp,
			       sizeof(struct ppc_debug_info)))
			return -EFAULT;
		ret = __copy_to_user(datavp, &dbginfo,
				     sizeof(struct ppc_debug_info)) ?
		      -EFAULT : 0;
		break;
	}

	case PPC_PTRACE_SETHWDEBUG: {
		struct ppc_hw_breakpoint bp_info;

		if (!access_ok(VERIFY_READ, datavp,
			       sizeof(struct ppc_hw_breakpoint)))
			return -EFAULT;
		ret = __copy_from_user(&bp_info, datavp,
				       sizeof(struct ppc_hw_breakpoint)) ?
		      -EFAULT : 0;
		if (!ret)
			ret = ppc_set_hwdebug(child, &bp_info);
		break;
	}

	case PPC_PTRACE_DELHWDEBUG: {
		ret = ppc_del_hwdebug(child, data);
		break;
	}

	case PTRACE_GET_DEBUGREG: {
#ifndef CONFIG_PPC_ADV_DEBUG_REGS
		unsigned long dabr_fake;
#endif
		ret = -EINVAL;
		/* We only support one DABR and no IABRS at the moment */
		if (addr > 0)
			break;
#ifdef CONFIG_PPC_ADV_DEBUG_REGS
		ret = put_user(child->thread.dac1, datalp);
#else
		dabr_fake = ((child->thread.hw_brk.address & (~HW_BRK_TYPE_DABR)) |
			     (child->thread.hw_brk.type & HW_BRK_TYPE_DABR));
		ret = put_user(dabr_fake, datalp);
#endif
		break;
	}

	case PTRACE_SET_DEBUGREG:
		ret = ptrace_set_debugreg(child, addr, data);
		break;

#ifdef CONFIG_PPC64
	case PTRACE_GETREGS64:
#endif
	case PTRACE_GETREGS:	/* Get all pt_regs from the child. */
		return copy_regset_to_user(child, &user_ppc_native_view,
					   REGSET_GPR,
					   0, sizeof(struct pt_regs),
					   datavp);

#ifdef CONFIG_PPC64
	case PTRACE_SETREGS64:
#endif
	case PTRACE_SETREGS:	/* Set all gp regs in the child. */
		return copy_regset_from_user(child, &user_ppc_native_view,
					     REGSET_GPR,
					     0, sizeof(struct pt_regs),
					     datavp);

	case PTRACE_GETFPREGS: /* Get the child FPU state (FPR0...31 + FPSCR) */
		return copy_regset_to_user(child, &user_ppc_native_view,
					   REGSET_FPR,
					   0, sizeof(elf_fpregset_t),
					   datavp);

	case PTRACE_SETFPREGS: /* Set the child FPU state (FPR0...31 + FPSCR) */
		return copy_regset_from_user(child, &user_ppc_native_view,
					     REGSET_FPR,
					     0, sizeof(elf_fpregset_t),
					     datavp);

#ifdef CONFIG_ALTIVEC
	case PTRACE_GETVRREGS:
		return copy_regset_to_user(child, &user_ppc_native_view,
					   REGSET_VMX,
					   0, (33 * sizeof(vector128) +
					       sizeof(u32)),
					   datavp);

	case PTRACE_SETVRREGS:
		return copy_regset_from_user(child, &user_ppc_native_view,
					     REGSET_VMX,
					     0, (33 * sizeof(vector128) +
						 sizeof(u32)),
					     datavp);
#endif
#ifdef CONFIG_VSX
	case PTRACE_GETVSRREGS:
		return copy_regset_to_user(child, &user_ppc_native_view,
					   REGSET_VSX,
					   0, 32 * sizeof(double),
					   datavp);

	case PTRACE_SETVSRREGS:
		return copy_regset_from_user(child, &user_ppc_native_view,
					     REGSET_VSX,
					     0, 32 * sizeof(double),
					     datavp);
#endif
#ifdef CONFIG_SPE
	case PTRACE_GETEVRREGS:
		/* Get the child spe register state. */
		return copy_regset_to_user(child, &user_ppc_native_view,
					   REGSET_SPE, 0, 35 * sizeof(u32),
					   datavp);

	case PTRACE_SETEVRREGS:
		/* Set the child spe register state. */
		return copy_regset_from_user(child, &user_ppc_native_view,
					     REGSET_SPE, 0, 35 * sizeof(u32),
					     datavp);
#endif

	default:
		ret = ptrace_request(child, request, addr, data);
		break;
	}
	return ret;
}

/*
 * We must return the syscall number to actually look up in the table.
 * This can be -1L to skip running any syscall at all.
 */
long do_syscall_trace_enter(struct pt_regs *regs)
{
	long ret = 0;

	user_exit();

	secure_computing_strict(regs->gpr[0]);

	if (test_thread_flag(TIF_SYSCALL_TRACE) &&
	    tracehook_report_syscall_entry(regs))
		/*
		 * Tracing decided this syscall should not happen.
		 * We'll return a bogus call number to get an ENOSYS
		 * error, but leave the original number in regs->gpr[0].
		 */
		ret = -1L;

	if (unlikely(test_thread_flag(TIF_SYSCALL_TRACEPOINT)))
		trace_sys_enter(regs, regs->gpr[0]);

#ifdef CONFIG_PPC64
	if (!is_32bit_task())
		audit_syscall_entry(AUDIT_ARCH_PPC64,
				    regs->gpr[0],
				    regs->gpr[3], regs->gpr[4],
				    regs->gpr[5], regs->gpr[6]);
	else
#endif
		audit_syscall_entry(AUDIT_ARCH_PPC,
				    regs->gpr[0],
				    regs->gpr[3] & 0xffffffff,
				    regs->gpr[4] & 0xffffffff,
				    regs->gpr[5] & 0xffffffff,
				    regs->gpr[6] & 0xffffffff);

	return ret ?: regs->gpr[0];
}

void do_syscall_trace_leave(struct pt_regs *regs)
{
	int step;

	audit_syscall_exit(regs);

	if (unlikely(test_thread_flag(TIF_SYSCALL_TRACEPOINT)))
		trace_sys_exit(regs, regs->result);

	step = test_thread_flag(TIF_SINGLESTEP);
	if (step || test_thread_flag(TIF_SYSCALL_TRACE))
		tracehook_report_syscall_exit(regs, step);

	user_enter();
}<|MERGE_RESOLUTION|>--- conflicted
+++ resolved
@@ -227,17 +227,10 @@
 		*data = get_user_msr(task);
 		return 0;
 	}
-<<<<<<< HEAD
 
 	if (regno == PT_DSCR)
 		return get_user_dscr(task, data);
 
-=======
-
-	if (regno == PT_DSCR)
-		return get_user_dscr(task, data);
-
->>>>>>> d0e0ac97
 	if (regno < (sizeof(struct pt_regs) / sizeof(unsigned long))) {
 		*data = ((unsigned long *)task->thread.regs)[regno];
 		return 0;
@@ -1003,10 +996,6 @@
 			return ret;
 		}
 		thread->ptrace_bps[0] = bp;
-<<<<<<< HEAD
-		ptrace_put_breakpoints(task);
-=======
->>>>>>> d0e0ac97
 		thread->hw_brk = hw_brk;
 		return 0;
 	}
