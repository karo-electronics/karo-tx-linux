/*
 * Copyright (C) 2010 SUSE Linux Products GmbH. All rights reserved.
 * Copyright 2010-2011 Freescale Semiconductor, Inc.
 *
 * Authors:
 *     Alexander Graf <agraf@suse.de>
 *
 * This program is free software; you can redistribute it and/or modify
 * it under the terms of the GNU General Public License, version 2, as
 * published by the Free Software Foundation.
 *
 * This program is distributed in the hope that it will be useful,
 * but WITHOUT ANY WARRANTY; without even the implied warranty of
 * MERCHANTABILITY or FITNESS FOR A PARTICULAR PURPOSE.  See the
 * GNU General Public License for more details.
 *
 * You should have received a copy of the GNU General Public License
 * along with this program; if not, write to the Free Software
 * Foundation, 51 Franklin Street, Fifth Floor, Boston, MA  02110-1301, USA.
 */

#include <linux/kvm_host.h>
#include <linux/init.h>
#include <linux/export.h>
#include <linux/kvm_para.h>
#include <linux/slab.h>
#include <linux/of.h>

#include <asm/reg.h>
#include <asm/sections.h>
#include <asm/cacheflush.h>
#include <asm/disassemble.h>
#include <asm/ppc-opcode.h>
#include <asm/epapr_hcalls.h>

#define KVM_MAGIC_PAGE		(-4096L)
#define magic_var(x) KVM_MAGIC_PAGE + offsetof(struct kvm_vcpu_arch_shared, x)

#define KVM_INST_LWZ		0x80000000
#define KVM_INST_STW		0x90000000
#define KVM_INST_LD		0xe8000000
#define KVM_INST_STD		0xf8000000
#define KVM_INST_NOP		0x60000000
#define KVM_INST_B		0x48000000
#define KVM_INST_B_MASK		0x03ffffff
#define KVM_INST_B_MAX		0x01ffffff
#define KVM_INST_LI		0x38000000

#define KVM_MASK_RT		0x03e00000
#define KVM_RT_30		0x03c00000
#define KVM_MASK_RB		0x0000f800
#define KVM_INST_MFMSR		0x7c0000a6

#define SPR_FROM		0
#define SPR_TO			0x100

#define KVM_INST_SPR(sprn, moveto) (0x7c0002a6 | \
				    (((sprn) & 0x1f) << 16) | \
				    (((sprn) & 0x3e0) << 6) | \
				    (moveto))

#define KVM_INST_MFSPR(sprn)	KVM_INST_SPR(sprn, SPR_FROM)
#define KVM_INST_MTSPR(sprn)	KVM_INST_SPR(sprn, SPR_TO)

#define KVM_INST_TLBSYNC	0x7c00046c
#define KVM_INST_MTMSRD_L0	0x7c000164
#define KVM_INST_MTMSRD_L1	0x7c010164
#define KVM_INST_MTMSR		0x7c000124

#define KVM_INST_WRTEE		0x7c000106
#define KVM_INST_WRTEEI_0	0x7c000146
#define KVM_INST_WRTEEI_1	0x7c008146

#define KVM_INST_MTSRIN		0x7c0001e4

static bool kvm_patching_worked = true;
static char kvm_tmp[1024 * 1024];
static int kvm_tmp_index;

static inline void kvm_patch_ins(u32 *inst, u32 new_inst)
{
	*inst = new_inst;
	flush_icache_range((ulong)inst, (ulong)inst + 4);
}

static void kvm_patch_ins_ll(u32 *inst, long addr, u32 rt)
{
#ifdef CONFIG_64BIT
	kvm_patch_ins(inst, KVM_INST_LD | rt | (addr & 0x0000fffc));
#else
	kvm_patch_ins(inst, KVM_INST_LWZ | rt | (addr & 0x0000fffc));
#endif
}

static void kvm_patch_ins_ld(u32 *inst, long addr, u32 rt)
{
#ifdef CONFIG_64BIT
	kvm_patch_ins(inst, KVM_INST_LD | rt | (addr & 0x0000fffc));
#else
	kvm_patch_ins(inst, KVM_INST_LWZ | rt | ((addr + 4) & 0x0000fffc));
#endif
}

static void kvm_patch_ins_lwz(u32 *inst, long addr, u32 rt)
{
	kvm_patch_ins(inst, KVM_INST_LWZ | rt | (addr & 0x0000ffff));
}

static void kvm_patch_ins_std(u32 *inst, long addr, u32 rt)
{
#ifdef CONFIG_64BIT
	kvm_patch_ins(inst, KVM_INST_STD | rt | (addr & 0x0000fffc));
#else
	kvm_patch_ins(inst, KVM_INST_STW | rt | ((addr + 4) & 0x0000fffc));
#endif
}

static void kvm_patch_ins_stw(u32 *inst, long addr, u32 rt)
{
	kvm_patch_ins(inst, KVM_INST_STW | rt | (addr & 0x0000fffc));
}

static void kvm_patch_ins_nop(u32 *inst)
{
	kvm_patch_ins(inst, KVM_INST_NOP);
}

static void kvm_patch_ins_b(u32 *inst, int addr)
{
#if defined(CONFIG_RELOCATABLE) && defined(CONFIG_PPC_BOOK3S)
	/* On relocatable kernels interrupts handlers and our code
	   can be in different regions, so we don't patch them */

	if ((ulong)inst < (ulong)&__end_interrupts)
		return;
#endif

	kvm_patch_ins(inst, KVM_INST_B | (addr & KVM_INST_B_MASK));
}

static u32 *kvm_alloc(int len)
{
	u32 *p;

	if ((kvm_tmp_index + len) > ARRAY_SIZE(kvm_tmp)) {
		printk(KERN_ERR "KVM: No more space (%d + %d)\n",
				kvm_tmp_index, len);
		kvm_patching_worked = false;
		return NULL;
	}

	p = (void*)&kvm_tmp[kvm_tmp_index];
	kvm_tmp_index += len;

	return p;
}

extern u32 kvm_emulate_mtmsrd_branch_offs;
extern u32 kvm_emulate_mtmsrd_reg_offs;
extern u32 kvm_emulate_mtmsrd_orig_ins_offs;
extern u32 kvm_emulate_mtmsrd_len;
extern u32 kvm_emulate_mtmsrd[];

static void kvm_patch_ins_mtmsrd(u32 *inst, u32 rt)
{
	u32 *p;
	int distance_start;
	int distance_end;
	ulong next_inst;

	p = kvm_alloc(kvm_emulate_mtmsrd_len * 4);
	if (!p)
		return;

	/* Find out where we are and put everything there */
	distance_start = (ulong)p - (ulong)inst;
	next_inst = ((ulong)inst + 4);
	distance_end = next_inst - (ulong)&p[kvm_emulate_mtmsrd_branch_offs];

	/* Make sure we only write valid b instructions */
	if (distance_start > KVM_INST_B_MAX) {
		kvm_patching_worked = false;
		return;
	}

	/* Modify the chunk to fit the invocation */
	memcpy(p, kvm_emulate_mtmsrd, kvm_emulate_mtmsrd_len * 4);
	p[kvm_emulate_mtmsrd_branch_offs] |= distance_end & KVM_INST_B_MASK;
	switch (get_rt(rt)) {
	case 30:
		kvm_patch_ins_ll(&p[kvm_emulate_mtmsrd_reg_offs],
				 magic_var(scratch2), KVM_RT_30);
		break;
	case 31:
		kvm_patch_ins_ll(&p[kvm_emulate_mtmsrd_reg_offs],
				 magic_var(scratch1), KVM_RT_30);
		break;
	default:
		p[kvm_emulate_mtmsrd_reg_offs] |= rt;
		break;
	}

	p[kvm_emulate_mtmsrd_orig_ins_offs] = *inst;
	flush_icache_range((ulong)p, (ulong)p + kvm_emulate_mtmsrd_len * 4);

	/* Patch the invocation */
	kvm_patch_ins_b(inst, distance_start);
}

extern u32 kvm_emulate_mtmsr_branch_offs;
extern u32 kvm_emulate_mtmsr_reg1_offs;
extern u32 kvm_emulate_mtmsr_reg2_offs;
extern u32 kvm_emulate_mtmsr_orig_ins_offs;
extern u32 kvm_emulate_mtmsr_len;
extern u32 kvm_emulate_mtmsr[];

static void kvm_patch_ins_mtmsr(u32 *inst, u32 rt)
{
	u32 *p;
	int distance_start;
	int distance_end;
	ulong next_inst;

	p = kvm_alloc(kvm_emulate_mtmsr_len * 4);
	if (!p)
		return;

	/* Find out where we are and put everything there */
	distance_start = (ulong)p - (ulong)inst;
	next_inst = ((ulong)inst + 4);
	distance_end = next_inst - (ulong)&p[kvm_emulate_mtmsr_branch_offs];

	/* Make sure we only write valid b instructions */
	if (distance_start > KVM_INST_B_MAX) {
		kvm_patching_worked = false;
		return;
	}

	/* Modify the chunk to fit the invocation */
	memcpy(p, kvm_emulate_mtmsr, kvm_emulate_mtmsr_len * 4);
	p[kvm_emulate_mtmsr_branch_offs] |= distance_end & KVM_INST_B_MASK;

	/* Make clobbered registers work too */
	switch (get_rt(rt)) {
	case 30:
		kvm_patch_ins_ll(&p[kvm_emulate_mtmsr_reg1_offs],
				 magic_var(scratch2), KVM_RT_30);
		kvm_patch_ins_ll(&p[kvm_emulate_mtmsr_reg2_offs],
				 magic_var(scratch2), KVM_RT_30);
		break;
	case 31:
		kvm_patch_ins_ll(&p[kvm_emulate_mtmsr_reg1_offs],
				 magic_var(scratch1), KVM_RT_30);
		kvm_patch_ins_ll(&p[kvm_emulate_mtmsr_reg2_offs],
				 magic_var(scratch1), KVM_RT_30);
		break;
	default:
		p[kvm_emulate_mtmsr_reg1_offs] |= rt;
		p[kvm_emulate_mtmsr_reg2_offs] |= rt;
		break;
	}

	p[kvm_emulate_mtmsr_orig_ins_offs] = *inst;
	flush_icache_range((ulong)p, (ulong)p + kvm_emulate_mtmsr_len * 4);

	/* Patch the invocation */
	kvm_patch_ins_b(inst, distance_start);
}

#ifdef CONFIG_BOOKE

extern u32 kvm_emulate_wrtee_branch_offs;
extern u32 kvm_emulate_wrtee_reg_offs;
extern u32 kvm_emulate_wrtee_orig_ins_offs;
extern u32 kvm_emulate_wrtee_len;
extern u32 kvm_emulate_wrtee[];

static void kvm_patch_ins_wrtee(u32 *inst, u32 rt, int imm_one)
{
	u32 *p;
	int distance_start;
	int distance_end;
	ulong next_inst;

	p = kvm_alloc(kvm_emulate_wrtee_len * 4);
	if (!p)
		return;

	/* Find out where we are and put everything there */
	distance_start = (ulong)p - (ulong)inst;
	next_inst = ((ulong)inst + 4);
	distance_end = next_inst - (ulong)&p[kvm_emulate_wrtee_branch_offs];

	/* Make sure we only write valid b instructions */
	if (distance_start > KVM_INST_B_MAX) {
		kvm_patching_worked = false;
		return;
	}

	/* Modify the chunk to fit the invocation */
	memcpy(p, kvm_emulate_wrtee, kvm_emulate_wrtee_len * 4);
	p[kvm_emulate_wrtee_branch_offs] |= distance_end & KVM_INST_B_MASK;

	if (imm_one) {
		p[kvm_emulate_wrtee_reg_offs] =
			KVM_INST_LI | __PPC_RT(R30) | MSR_EE;
	} else {
		/* Make clobbered registers work too */
		switch (get_rt(rt)) {
		case 30:
			kvm_patch_ins_ll(&p[kvm_emulate_wrtee_reg_offs],
					 magic_var(scratch2), KVM_RT_30);
			break;
		case 31:
			kvm_patch_ins_ll(&p[kvm_emulate_wrtee_reg_offs],
					 magic_var(scratch1), KVM_RT_30);
			break;
		default:
			p[kvm_emulate_wrtee_reg_offs] |= rt;
			break;
		}
	}

	p[kvm_emulate_wrtee_orig_ins_offs] = *inst;
	flush_icache_range((ulong)p, (ulong)p + kvm_emulate_wrtee_len * 4);

	/* Patch the invocation */
	kvm_patch_ins_b(inst, distance_start);
}

extern u32 kvm_emulate_wrteei_0_branch_offs;
extern u32 kvm_emulate_wrteei_0_len;
extern u32 kvm_emulate_wrteei_0[];

static void kvm_patch_ins_wrteei_0(u32 *inst)
{
	u32 *p;
	int distance_start;
	int distance_end;
	ulong next_inst;

	p = kvm_alloc(kvm_emulate_wrteei_0_len * 4);
	if (!p)
		return;

	/* Find out where we are and put everything there */
	distance_start = (ulong)p - (ulong)inst;
	next_inst = ((ulong)inst + 4);
	distance_end = next_inst - (ulong)&p[kvm_emulate_wrteei_0_branch_offs];

	/* Make sure we only write valid b instructions */
	if (distance_start > KVM_INST_B_MAX) {
		kvm_patching_worked = false;
		return;
	}

	memcpy(p, kvm_emulate_wrteei_0, kvm_emulate_wrteei_0_len * 4);
	p[kvm_emulate_wrteei_0_branch_offs] |= distance_end & KVM_INST_B_MASK;
	flush_icache_range((ulong)p, (ulong)p + kvm_emulate_wrteei_0_len * 4);

	/* Patch the invocation */
	kvm_patch_ins_b(inst, distance_start);
}

#endif

#ifdef CONFIG_PPC_BOOK3S_32

extern u32 kvm_emulate_mtsrin_branch_offs;
extern u32 kvm_emulate_mtsrin_reg1_offs;
extern u32 kvm_emulate_mtsrin_reg2_offs;
extern u32 kvm_emulate_mtsrin_orig_ins_offs;
extern u32 kvm_emulate_mtsrin_len;
extern u32 kvm_emulate_mtsrin[];

static void kvm_patch_ins_mtsrin(u32 *inst, u32 rt, u32 rb)
{
	u32 *p;
	int distance_start;
	int distance_end;
	ulong next_inst;

	p = kvm_alloc(kvm_emulate_mtsrin_len * 4);
	if (!p)
		return;

	/* Find out where we are and put everything there */
	distance_start = (ulong)p - (ulong)inst;
	next_inst = ((ulong)inst + 4);
	distance_end = next_inst - (ulong)&p[kvm_emulate_mtsrin_branch_offs];

	/* Make sure we only write valid b instructions */
	if (distance_start > KVM_INST_B_MAX) {
		kvm_patching_worked = false;
		return;
	}

	/* Modify the chunk to fit the invocation */
	memcpy(p, kvm_emulate_mtsrin, kvm_emulate_mtsrin_len * 4);
	p[kvm_emulate_mtsrin_branch_offs] |= distance_end & KVM_INST_B_MASK;
	p[kvm_emulate_mtsrin_reg1_offs] |= (rb << 10);
	p[kvm_emulate_mtsrin_reg2_offs] |= rt;
	p[kvm_emulate_mtsrin_orig_ins_offs] = *inst;
	flush_icache_range((ulong)p, (ulong)p + kvm_emulate_mtsrin_len * 4);

	/* Patch the invocation */
	kvm_patch_ins_b(inst, distance_start);
}

#endif

static void kvm_map_magic_page(void *data)
{
	u32 *features = data;

	ulong in[8];
	ulong out[8];

	in[0] = KVM_MAGIC_PAGE;
	in[1] = KVM_MAGIC_PAGE;

	kvm_hypercall(in, out, KVM_HCALL_TOKEN(KVM_HC_PPC_MAP_MAGIC_PAGE));

	*features = out[0];
}

static void kvm_check_ins(u32 *inst, u32 features)
{
	u32 _inst = *inst;
	u32 inst_no_rt = _inst & ~KVM_MASK_RT;
	u32 inst_rt = _inst & KVM_MASK_RT;

	switch (inst_no_rt) {
	/* Loads */
	case KVM_INST_MFMSR:
		kvm_patch_ins_ld(inst, magic_var(msr), inst_rt);
		break;
	case KVM_INST_MFSPR(SPRN_SPRG0):
		kvm_patch_ins_ld(inst, magic_var(sprg0), inst_rt);
		break;
	case KVM_INST_MFSPR(SPRN_SPRG1):
		kvm_patch_ins_ld(inst, magic_var(sprg1), inst_rt);
		break;
	case KVM_INST_MFSPR(SPRN_SPRG2):
		kvm_patch_ins_ld(inst, magic_var(sprg2), inst_rt);
		break;
	case KVM_INST_MFSPR(SPRN_SPRG3):
		kvm_patch_ins_ld(inst, magic_var(sprg3), inst_rt);
		break;
	case KVM_INST_MFSPR(SPRN_SRR0):
		kvm_patch_ins_ld(inst, magic_var(srr0), inst_rt);
		break;
	case KVM_INST_MFSPR(SPRN_SRR1):
		kvm_patch_ins_ld(inst, magic_var(srr1), inst_rt);
		break;
#ifdef CONFIG_BOOKE
	case KVM_INST_MFSPR(SPRN_DEAR):
#else
	case KVM_INST_MFSPR(SPRN_DAR):
#endif
		kvm_patch_ins_ld(inst, magic_var(dar), inst_rt);
		break;
	case KVM_INST_MFSPR(SPRN_DSISR):
		kvm_patch_ins_lwz(inst, magic_var(dsisr), inst_rt);
		break;

#ifdef CONFIG_PPC_BOOK3E_MMU
	case KVM_INST_MFSPR(SPRN_MAS0):
		if (features & KVM_MAGIC_FEAT_MAS0_TO_SPRG7)
			kvm_patch_ins_lwz(inst, magic_var(mas0), inst_rt);
		break;
	case KVM_INST_MFSPR(SPRN_MAS1):
		if (features & KVM_MAGIC_FEAT_MAS0_TO_SPRG7)
			kvm_patch_ins_lwz(inst, magic_var(mas1), inst_rt);
		break;
	case KVM_INST_MFSPR(SPRN_MAS2):
		if (features & KVM_MAGIC_FEAT_MAS0_TO_SPRG7)
			kvm_patch_ins_ld(inst, magic_var(mas2), inst_rt);
		break;
	case KVM_INST_MFSPR(SPRN_MAS3):
		if (features & KVM_MAGIC_FEAT_MAS0_TO_SPRG7)
			kvm_patch_ins_lwz(inst, magic_var(mas7_3) + 4, inst_rt);
		break;
	case KVM_INST_MFSPR(SPRN_MAS4):
		if (features & KVM_MAGIC_FEAT_MAS0_TO_SPRG7)
			kvm_patch_ins_lwz(inst, magic_var(mas4), inst_rt);
		break;
	case KVM_INST_MFSPR(SPRN_MAS6):
		if (features & KVM_MAGIC_FEAT_MAS0_TO_SPRG7)
			kvm_patch_ins_lwz(inst, magic_var(mas6), inst_rt);
		break;
	case KVM_INST_MFSPR(SPRN_MAS7):
		if (features & KVM_MAGIC_FEAT_MAS0_TO_SPRG7)
			kvm_patch_ins_lwz(inst, magic_var(mas7_3), inst_rt);
		break;
#endif /* CONFIG_PPC_BOOK3E_MMU */

	case KVM_INST_MFSPR(SPRN_SPRG4):
#ifdef CONFIG_BOOKE
	case KVM_INST_MFSPR(SPRN_SPRG4R):
#endif
		if (features & KVM_MAGIC_FEAT_MAS0_TO_SPRG7)
			kvm_patch_ins_ld(inst, magic_var(sprg4), inst_rt);
		break;
	case KVM_INST_MFSPR(SPRN_SPRG5):
#ifdef CONFIG_BOOKE
	case KVM_INST_MFSPR(SPRN_SPRG5R):
#endif
		if (features & KVM_MAGIC_FEAT_MAS0_TO_SPRG7)
			kvm_patch_ins_ld(inst, magic_var(sprg5), inst_rt);
		break;
	case KVM_INST_MFSPR(SPRN_SPRG6):
#ifdef CONFIG_BOOKE
	case KVM_INST_MFSPR(SPRN_SPRG6R):
#endif
		if (features & KVM_MAGIC_FEAT_MAS0_TO_SPRG7)
			kvm_patch_ins_ld(inst, magic_var(sprg6), inst_rt);
		break;
	case KVM_INST_MFSPR(SPRN_SPRG7):
#ifdef CONFIG_BOOKE
	case KVM_INST_MFSPR(SPRN_SPRG7R):
#endif
		if (features & KVM_MAGIC_FEAT_MAS0_TO_SPRG7)
			kvm_patch_ins_ld(inst, magic_var(sprg7), inst_rt);
		break;

#ifdef CONFIG_BOOKE
	case KVM_INST_MFSPR(SPRN_ESR):
		if (features & KVM_MAGIC_FEAT_MAS0_TO_SPRG7)
			kvm_patch_ins_lwz(inst, magic_var(esr), inst_rt);
		break;
#endif

	case KVM_INST_MFSPR(SPRN_PIR):
		if (features & KVM_MAGIC_FEAT_MAS0_TO_SPRG7)
			kvm_patch_ins_lwz(inst, magic_var(pir), inst_rt);
		break;


	/* Stores */
	case KVM_INST_MTSPR(SPRN_SPRG0):
		kvm_patch_ins_std(inst, magic_var(sprg0), inst_rt);
		break;
	case KVM_INST_MTSPR(SPRN_SPRG1):
		kvm_patch_ins_std(inst, magic_var(sprg1), inst_rt);
		break;
	case KVM_INST_MTSPR(SPRN_SPRG2):
		kvm_patch_ins_std(inst, magic_var(sprg2), inst_rt);
		break;
	case KVM_INST_MTSPR(SPRN_SPRG3):
		kvm_patch_ins_std(inst, magic_var(sprg3), inst_rt);
		break;
	case KVM_INST_MTSPR(SPRN_SRR0):
		kvm_patch_ins_std(inst, magic_var(srr0), inst_rt);
		break;
	case KVM_INST_MTSPR(SPRN_SRR1):
		kvm_patch_ins_std(inst, magic_var(srr1), inst_rt);
		break;
#ifdef CONFIG_BOOKE
	case KVM_INST_MTSPR(SPRN_DEAR):
#else
	case KVM_INST_MTSPR(SPRN_DAR):
#endif
		kvm_patch_ins_std(inst, magic_var(dar), inst_rt);
		break;
	case KVM_INST_MTSPR(SPRN_DSISR):
		kvm_patch_ins_stw(inst, magic_var(dsisr), inst_rt);
		break;
#ifdef CONFIG_PPC_BOOK3E_MMU
	case KVM_INST_MTSPR(SPRN_MAS0):
		if (features & KVM_MAGIC_FEAT_MAS0_TO_SPRG7)
			kvm_patch_ins_stw(inst, magic_var(mas0), inst_rt);
		break;
	case KVM_INST_MTSPR(SPRN_MAS1):
		if (features & KVM_MAGIC_FEAT_MAS0_TO_SPRG7)
			kvm_patch_ins_stw(inst, magic_var(mas1), inst_rt);
		break;
	case KVM_INST_MTSPR(SPRN_MAS2):
		if (features & KVM_MAGIC_FEAT_MAS0_TO_SPRG7)
			kvm_patch_ins_std(inst, magic_var(mas2), inst_rt);
		break;
	case KVM_INST_MTSPR(SPRN_MAS3):
		if (features & KVM_MAGIC_FEAT_MAS0_TO_SPRG7)
			kvm_patch_ins_stw(inst, magic_var(mas7_3) + 4, inst_rt);
		break;
	case KVM_INST_MTSPR(SPRN_MAS4):
		if (features & KVM_MAGIC_FEAT_MAS0_TO_SPRG7)
			kvm_patch_ins_stw(inst, magic_var(mas4), inst_rt);
		break;
	case KVM_INST_MTSPR(SPRN_MAS6):
		if (features & KVM_MAGIC_FEAT_MAS0_TO_SPRG7)
			kvm_patch_ins_stw(inst, magic_var(mas6), inst_rt);
		break;
	case KVM_INST_MTSPR(SPRN_MAS7):
		if (features & KVM_MAGIC_FEAT_MAS0_TO_SPRG7)
			kvm_patch_ins_stw(inst, magic_var(mas7_3), inst_rt);
		break;
#endif /* CONFIG_PPC_BOOK3E_MMU */

	case KVM_INST_MTSPR(SPRN_SPRG4):
		if (features & KVM_MAGIC_FEAT_MAS0_TO_SPRG7)
			kvm_patch_ins_std(inst, magic_var(sprg4), inst_rt);
		break;
	case KVM_INST_MTSPR(SPRN_SPRG5):
		if (features & KVM_MAGIC_FEAT_MAS0_TO_SPRG7)
			kvm_patch_ins_std(inst, magic_var(sprg5), inst_rt);
		break;
	case KVM_INST_MTSPR(SPRN_SPRG6):
		if (features & KVM_MAGIC_FEAT_MAS0_TO_SPRG7)
			kvm_patch_ins_std(inst, magic_var(sprg6), inst_rt);
		break;
	case KVM_INST_MTSPR(SPRN_SPRG7):
		if (features & KVM_MAGIC_FEAT_MAS0_TO_SPRG7)
			kvm_patch_ins_std(inst, magic_var(sprg7), inst_rt);
		break;

#ifdef CONFIG_BOOKE
	case KVM_INST_MTSPR(SPRN_ESR):
		if (features & KVM_MAGIC_FEAT_MAS0_TO_SPRG7)
			kvm_patch_ins_stw(inst, magic_var(esr), inst_rt);
		break;
#endif

	/* Nops */
	case KVM_INST_TLBSYNC:
		kvm_patch_ins_nop(inst);
		break;

	/* Rewrites */
	case KVM_INST_MTMSRD_L1:
		kvm_patch_ins_mtmsrd(inst, inst_rt);
		break;
	case KVM_INST_MTMSR:
	case KVM_INST_MTMSRD_L0:
		kvm_patch_ins_mtmsr(inst, inst_rt);
		break;
#ifdef CONFIG_BOOKE
	case KVM_INST_WRTEE:
		kvm_patch_ins_wrtee(inst, inst_rt, 0);
		break;
#endif
	}

	switch (inst_no_rt & ~KVM_MASK_RB) {
#ifdef CONFIG_PPC_BOOK3S_32
	case KVM_INST_MTSRIN:
		if (features & KVM_MAGIC_FEAT_SR) {
			u32 inst_rb = _inst & KVM_MASK_RB;
			kvm_patch_ins_mtsrin(inst, inst_rt, inst_rb);
		}
		break;
		break;
#endif
	}

	switch (_inst) {
#ifdef CONFIG_BOOKE
	case KVM_INST_WRTEEI_0:
		kvm_patch_ins_wrteei_0(inst);
		break;

	case KVM_INST_WRTEEI_1:
		kvm_patch_ins_wrtee(inst, 0, 1);
		break;
#endif
	}
}

extern u32 kvm_template_start[];
extern u32 kvm_template_end[];

static void kvm_use_magic_page(void)
{
	u32 *p;
	u32 *start, *end;
	u32 tmp;
	u32 features;

	/* Tell the host to map the magic page to -4096 on all CPUs */
	on_each_cpu(kvm_map_magic_page, &features, 1);

	/* Quick self-test to see if the mapping works */
	if (__get_user(tmp, (u32*)KVM_MAGIC_PAGE)) {
		kvm_patching_worked = false;
		return;
	}

	/* Now loop through all code and find instructions */
	start = (void*)_stext;
	end = (void*)_etext;

	/*
	 * Being interrupted in the middle of patching would
	 * be bad for SPRG4-7, which KVM can't keep in sync
	 * with emulated accesses because reads don't trap.
	 */
	local_irq_disable();

	for (p = start; p < end; p++) {
		/* Avoid patching the template code */
		if (p >= kvm_template_start && p < kvm_template_end) {
			p = kvm_template_end - 1;
			continue;
		}
		kvm_check_ins(p, features);
	}

	local_irq_enable();

	printk(KERN_INFO "KVM: Live patching for a fast VM %s\n",
			 kvm_patching_worked ? "worked" : "failed");
}

unsigned long kvm_hypercall(unsigned long *in,
			    unsigned long *out,
			    unsigned long nr)
{
	unsigned long register r0 asm("r0");
	unsigned long register r3 asm("r3") = in[0];
	unsigned long register r4 asm("r4") = in[1];
	unsigned long register r5 asm("r5") = in[2];
	unsigned long register r6 asm("r6") = in[3];
	unsigned long register r7 asm("r7") = in[4];
	unsigned long register r8 asm("r8") = in[5];
	unsigned long register r9 asm("r9") = in[6];
	unsigned long register r10 asm("r10") = in[7];
	unsigned long register r11 asm("r11") = nr;
	unsigned long register r12 asm("r12");

	asm volatile("bl	epapr_hypercall_start"
		     : "=r"(r0), "=r"(r3), "=r"(r4), "=r"(r5), "=r"(r6),
		       "=r"(r7), "=r"(r8), "=r"(r9), "=r"(r10), "=r"(r11),
		       "=r"(r12)
		     : "r"(r3), "r"(r4), "r"(r5), "r"(r6), "r"(r7), "r"(r8),
		       "r"(r9), "r"(r10), "r"(r11)
		     : "memory", "cc", "xer", "ctr", "lr");

	out[0] = r4;
	out[1] = r5;
	out[2] = r6;
	out[3] = r7;
	out[4] = r8;
	out[5] = r9;
	out[6] = r10;
	out[7] = r11;

	return r3;
}
EXPORT_SYMBOL_GPL(kvm_hypercall);

static __init void kvm_free_tmp(void)
{
<<<<<<< HEAD
	unsigned long start, end;

	start = (ulong)&kvm_tmp[kvm_tmp_index + (PAGE_SIZE - 1)] & PAGE_MASK;
	end = (ulong)&kvm_tmp[ARRAY_SIZE(kvm_tmp)] & PAGE_MASK;

	/* Free the tmp space we don't need */
	free_reserved_area(start, end, 0, NULL);
=======
	free_reserved_area(&kvm_tmp[kvm_tmp_index],
			   &kvm_tmp[ARRAY_SIZE(kvm_tmp)], -1, NULL);
>>>>>>> d0e0ac97
}

static int __init kvm_guest_init(void)
{
	if (!kvm_para_available())
		goto free_tmp;

	if (!epapr_paravirt_enabled)
		goto free_tmp;

	if (kvm_para_has_feature(KVM_FEATURE_MAGIC_PAGE))
		kvm_use_magic_page();

#ifdef CONFIG_PPC_BOOK3S_64
	/* Enable napping */
	powersave_nap = 1;
#endif

free_tmp:
	kvm_free_tmp();

	return 0;
}

postcore_initcall(kvm_guest_init);<|MERGE_RESOLUTION|>--- conflicted
+++ resolved
@@ -750,18 +750,8 @@
 
 static __init void kvm_free_tmp(void)
 {
-<<<<<<< HEAD
-	unsigned long start, end;
-
-	start = (ulong)&kvm_tmp[kvm_tmp_index + (PAGE_SIZE - 1)] & PAGE_MASK;
-	end = (ulong)&kvm_tmp[ARRAY_SIZE(kvm_tmp)] & PAGE_MASK;
-
-	/* Free the tmp space we don't need */
-	free_reserved_area(start, end, 0, NULL);
-=======
 	free_reserved_area(&kvm_tmp[kvm_tmp_index],
 			   &kvm_tmp[ARRAY_SIZE(kvm_tmp)], -1, NULL);
->>>>>>> d0e0ac97
 }
 
 static int __init kvm_guest_init(void)
