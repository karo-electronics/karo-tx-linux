--- conflicted
+++ resolved
@@ -134,10 +134,7 @@
 	select GENERIC_IRQ_SHOW_LEVEL
 	select HAVE_RCU_TABLE_FREE if SMP
 	select HAVE_SYSCALL_TRACEPOINTS
-<<<<<<< HEAD
-=======
 	select HAVE_BPF_JIT if (PPC64 && NET)
->>>>>>> b55ebc27
 
 config EARLY_PRINTK
 	bool
