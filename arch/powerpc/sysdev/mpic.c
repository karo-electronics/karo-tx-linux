--- conflicted
+++ resolved
@@ -1370,10 +1370,6 @@
 	mpic_map(mpic, mpic->paddr, &mpic->tmregs, MPIC_INFO(TIMER_BASE), 0x1000);
 
 	if (mpic->flags & MPIC_FSL) {
-<<<<<<< HEAD
-		u32 brr1;
-=======
->>>>>>> d0e0ac97
 		int ret;
 
 		/*
@@ -1384,13 +1380,7 @@
 		mpic_map(mpic, mpic->paddr, &mpic->thiscpuregs,
 			 MPIC_CPU_THISBASE, 0x1000);
 
-<<<<<<< HEAD
-		brr1 = _mpic_read(mpic->reg_type, &mpic->thiscpuregs,
-				MPIC_FSL_BRR1);
-		fsl_version = brr1 & MPIC_FSL_BRR1_VER;
-=======
 		fsl_version = fsl_mpic_get_version(mpic);
->>>>>>> d0e0ac97
 
 		/* Error interrupt mask register (EIMR) is required for
 		 * handling individual device error interrupts. EIMR
