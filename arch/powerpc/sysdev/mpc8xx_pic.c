--- conflicted
+++ resolved
@@ -18,12 +18,7 @@
 extern int cpm_get_irq(struct pt_regs *regs);
 
 static struct irq_domain *mpc8xx_pic_host;
-<<<<<<< HEAD
-#define NR_MASK_WORDS   ((NR_IRQS + 31) / 32)
-static unsigned long ppc_cached_irq_mask[NR_MASK_WORDS];
-=======
 static unsigned long mpc8xx_cached_irq_mask;
->>>>>>> 711e1bfb
 static sysconf8xx_t __iomem *siu_reg;
 
 static inline unsigned long mpc8xx_irqd_to_bit(struct irq_data *d)
