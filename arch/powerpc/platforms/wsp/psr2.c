--- conflicted
+++ resolved
@@ -36,43 +36,6 @@
 	psr2_spin();
 }
 
-<<<<<<< HEAD
-static int psr2_probe_devices(void)
-{
-	struct device_node *np;
-
-	/* Our RTC is a ds1500. It seems to be programatically compatible
-	 * with the ds1511 for which we have a driver so let's use that
-	 */
-	np = of_find_compatible_node(NULL, NULL, "dallas,ds1500");
-	if (np != NULL) {
-		struct resource res;
-		if (of_address_to_resource(np, 0, &res) == 0)
-			platform_device_register_simple("ds1511", 0, &res, 1);
-	}
-	return 0;
-}
-machine_arch_initcall(psr2_md, psr2_probe_devices);
-
-static void __init psr2_setup_arch(void)
-{
-	/* init to some ~sane value until calibrate_delay() runs */
-	loops_per_jiffy = 50000000;
-
-	scom_init_wsp();
-
-	/* Setup SMP callback */
-#ifdef CONFIG_SMP
-	a2_setup_smp();
-#endif
-#ifdef CONFIG_PCI
-	wsp_setup_pci();
-#endif
-
-}
-
-=======
->>>>>>> dcd6c922
 static int __init psr2_probe(void)
 {
 	unsigned long root = of_get_flat_dt_root();
