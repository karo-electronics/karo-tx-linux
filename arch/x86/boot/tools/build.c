/*
 *  Copyright (C) 1991, 1992  Linus Torvalds
 *  Copyright (C) 1997 Martin Mares
 *  Copyright (C) 2007 H. Peter Anvin
 */

/*
 * This file builds a disk-image from two different files:
 *
 * - setup: 8086 machine code, sets up system parm
 * - system: 80386 code for actual system
 *
 * It does some checking that all files are of the correct type, and
 * just writes the result to stdout, removing headers and padding to
 * the right amount. It also writes some system data to stderr.
 */

/*
 * Changes by tytso to allow root device specification
 * High loaded stuff by Hans Lermen & Werner Almesberger, Feb. 1996
 * Cross compiling fixes by Gertjan van Wingerde, July 1996
 * Rewritten by Martin Mares, April 1997
 * Substantially overhauled by H. Peter Anvin, April 2007
 */

#include <stdio.h>
#include <string.h>
#include <stdlib.h>
#include <stdarg.h>
#include <sys/types.h>
#include <sys/stat.h>
#include <unistd.h>
#include <fcntl.h>
#include <sys/mman.h>
#include <tools/le_byteshift.h>

typedef unsigned char  u8;
typedef unsigned short u16;
typedef unsigned int   u32;

#define DEFAULT_MAJOR_ROOT 0
#define DEFAULT_MINOR_ROOT 0
#define DEFAULT_ROOT_DEV (DEFAULT_MAJOR_ROOT << 8 | DEFAULT_MINOR_ROOT)

/* Minimal number of setup sectors */
#define SETUP_SECT_MIN 5
#define SETUP_SECT_MAX 64

/* This must be large enough to hold the entire setup */
u8 buf[SETUP_SECT_MAX*512];
int is_big_kernel;

/*----------------------------------------------------------------------*/

static const u32 crctab32[] = {
	0x00000000, 0x77073096, 0xee0e612c, 0x990951ba, 0x076dc419,
	0x706af48f, 0xe963a535, 0x9e6495a3, 0x0edb8832, 0x79dcb8a4,
	0xe0d5e91e, 0x97d2d988, 0x09b64c2b, 0x7eb17cbd, 0xe7b82d07,
	0x90bf1d91, 0x1db71064, 0x6ab020f2, 0xf3b97148, 0x84be41de,
	0x1adad47d, 0x6ddde4eb, 0xf4d4b551, 0x83d385c7, 0x136c9856,
	0x646ba8c0, 0xfd62f97a, 0x8a65c9ec, 0x14015c4f, 0x63066cd9,
	0xfa0f3d63, 0x8d080df5, 0x3b6e20c8, 0x4c69105e, 0xd56041e4,
	0xa2677172, 0x3c03e4d1, 0x4b04d447, 0xd20d85fd, 0xa50ab56b,
	0x35b5a8fa, 0x42b2986c, 0xdbbbc9d6, 0xacbcf940, 0x32d86ce3,
	0x45df5c75, 0xdcd60dcf, 0xabd13d59, 0x26d930ac, 0x51de003a,
	0xc8d75180, 0xbfd06116, 0x21b4f4b5, 0x56b3c423, 0xcfba9599,
	0xb8bda50f, 0x2802b89e, 0x5f058808, 0xc60cd9b2, 0xb10be924,
	0x2f6f7c87, 0x58684c11, 0xc1611dab, 0xb6662d3d, 0x76dc4190,
	0x01db7106, 0x98d220bc, 0xefd5102a, 0x71b18589, 0x06b6b51f,
	0x9fbfe4a5, 0xe8b8d433, 0x7807c9a2, 0x0f00f934, 0x9609a88e,
	0xe10e9818, 0x7f6a0dbb, 0x086d3d2d, 0x91646c97, 0xe6635c01,
	0x6b6b51f4, 0x1c6c6162, 0x856530d8, 0xf262004e, 0x6c0695ed,
	0x1b01a57b, 0x8208f4c1, 0xf50fc457, 0x65b0d9c6, 0x12b7e950,
	0x8bbeb8ea, 0xfcb9887c, 0x62dd1ddf, 0x15da2d49, 0x8cd37cf3,
	0xfbd44c65, 0x4db26158, 0x3ab551ce, 0xa3bc0074, 0xd4bb30e2,
	0x4adfa541, 0x3dd895d7, 0xa4d1c46d, 0xd3d6f4fb, 0x4369e96a,
	0x346ed9fc, 0xad678846, 0xda60b8d0, 0x44042d73, 0x33031de5,
	0xaa0a4c5f, 0xdd0d7cc9, 0x5005713c, 0x270241aa, 0xbe0b1010,
	0xc90c2086, 0x5768b525, 0x206f85b3, 0xb966d409, 0xce61e49f,
	0x5edef90e, 0x29d9c998, 0xb0d09822, 0xc7d7a8b4, 0x59b33d17,
	0x2eb40d81, 0xb7bd5c3b, 0xc0ba6cad, 0xedb88320, 0x9abfb3b6,
	0x03b6e20c, 0x74b1d29a, 0xead54739, 0x9dd277af, 0x04db2615,
	0x73dc1683, 0xe3630b12, 0x94643b84, 0x0d6d6a3e, 0x7a6a5aa8,
	0xe40ecf0b, 0x9309ff9d, 0x0a00ae27, 0x7d079eb1, 0xf00f9344,
	0x8708a3d2, 0x1e01f268, 0x6906c2fe, 0xf762575d, 0x806567cb,
	0x196c3671, 0x6e6b06e7, 0xfed41b76, 0x89d32be0, 0x10da7a5a,
	0x67dd4acc, 0xf9b9df6f, 0x8ebeeff9, 0x17b7be43, 0x60b08ed5,
	0xd6d6a3e8, 0xa1d1937e, 0x38d8c2c4, 0x4fdff252, 0xd1bb67f1,
	0xa6bc5767, 0x3fb506dd, 0x48b2364b, 0xd80d2bda, 0xaf0a1b4c,
	0x36034af6, 0x41047a60, 0xdf60efc3, 0xa867df55, 0x316e8eef,
	0x4669be79, 0xcb61b38c, 0xbc66831a, 0x256fd2a0, 0x5268e236,
	0xcc0c7795, 0xbb0b4703, 0x220216b9, 0x5505262f, 0xc5ba3bbe,
	0xb2bd0b28, 0x2bb45a92, 0x5cb36a04, 0xc2d7ffa7, 0xb5d0cf31,
	0x2cd99e8b, 0x5bdeae1d, 0x9b64c2b0, 0xec63f226, 0x756aa39c,
	0x026d930a, 0x9c0906a9, 0xeb0e363f, 0x72076785, 0x05005713,
	0x95bf4a82, 0xe2b87a14, 0x7bb12bae, 0x0cb61b38, 0x92d28e9b,
	0xe5d5be0d, 0x7cdcefb7, 0x0bdbdf21, 0x86d3d2d4, 0xf1d4e242,
	0x68ddb3f8, 0x1fda836e, 0x81be16cd, 0xf6b9265b, 0x6fb077e1,
	0x18b74777, 0x88085ae6, 0xff0f6a70, 0x66063bca, 0x11010b5c,
	0x8f659eff, 0xf862ae69, 0x616bffd3, 0x166ccf45, 0xa00ae278,
	0xd70dd2ee, 0x4e048354, 0x3903b3c2, 0xa7672661, 0xd06016f7,
	0x4969474d, 0x3e6e77db, 0xaed16a4a, 0xd9d65adc, 0x40df0b66,
	0x37d83bf0, 0xa9bcae53, 0xdebb9ec5, 0x47b2cf7f, 0x30b5ffe9,
	0xbdbdf21c, 0xcabac28a, 0x53b39330, 0x24b4a3a6, 0xbad03605,
	0xcdd70693, 0x54de5729, 0x23d967bf, 0xb3667a2e, 0xc4614ab8,
	0x5d681b02, 0x2a6f2b94, 0xb40bbe37, 0xc30c8ea1, 0x5a05df1b,
	0x2d02ef8d
};

static u32 partial_crc32_one(u8 c, u32 crc)
{
	return crctab32[(crc ^ c) & 0xff] ^ (crc >> 8);
}

static u32 partial_crc32(const u8 *s, int len, u32 crc)
{
	while (len--)
		crc = partial_crc32_one(*s++, crc);
	return crc;
}

static void die(const char * str, ...)
{
	va_list args;
	va_start(args, str);
	vfprintf(stderr, str, args);
	fputc('\n', stderr);
	exit(1);
}

static void usage(void)
{
	die("Usage: build setup system [> image]");
}

int main(int argc, char ** argv)
{
#ifdef CONFIG_EFI_STUB
	unsigned int file_sz, pe_header;
#endif
	unsigned int i, sz, setup_sectors;
	int c;
	u32 sys_size;
	struct stat sb;
	FILE *file;
	int fd;
	void *kernel;
	u32 crc = 0xffffffffUL;

	if (argc != 3)
		usage();

	/* Copy the setup code */
	file = fopen(argv[1], "r");
	if (!file)
		die("Unable to open `%s': %m", argv[1]);
	c = fread(buf, 1, sizeof(buf), file);
	if (ferror(file))
		die("read-error on `setup'");
	if (c < 1024)
		die("The setup must be at least 1024 bytes");
	if (get_unaligned_le16(&buf[510]) != 0xAA55)
		die("Boot block hasn't got boot flag (0xAA55)");
	fclose(file);

	/* Pad unused space with zeros */
	setup_sectors = (c + 511) / 512;
	if (setup_sectors < SETUP_SECT_MIN)
		setup_sectors = SETUP_SECT_MIN;
	i = setup_sectors*512;
	memset(buf+c, 0, i-c);

	/* Set the default root device */
	put_unaligned_le16(DEFAULT_ROOT_DEV, &buf[508]);

	fprintf(stderr, "Setup is %d bytes (padded to %d bytes).\n", c, i);

	/* Open and stat the kernel file */
	fd = open(argv[2], O_RDONLY);
	if (fd < 0)
		die("Unable to open `%s': %m", argv[2]);
	if (fstat(fd, &sb))
		die("Unable to stat `%s': %m", argv[2]);
	sz = sb.st_size;
	fprintf (stderr, "System is %d kB\n", (sz+1023)/1024);
	kernel = mmap(NULL, sz, PROT_READ, MAP_SHARED, fd, 0);
	if (kernel == MAP_FAILED)
		die("Unable to mmap '%s': %m", argv[2]);
	/* Number of 16-byte paragraphs, including space for a 4-byte CRC */
	sys_size = (sz + 15 + 4) / 16;

	/* Patch the setup code with the appropriate size parameters */
	buf[0x1f1] = setup_sectors-1;
	put_unaligned_le32(sys_size, &buf[0x1f4]);

#ifdef CONFIG_EFI_STUB
	file_sz = sz + i + ((sys_size * 16) - sz);

	pe_header = get_unaligned_le32(&buf[0x3c]);

	/* Size of code */
	put_unaligned_le32(file_sz, &buf[pe_header + 0x1c]);

	/* Size of image */
	put_unaligned_le32(file_sz, &buf[pe_header + 0x50]);

#ifdef CONFIG_X86_32
<<<<<<< HEAD
	/* Address of entry point */
	put_unaligned_le32(i, &buf[pe_header + 0x28]);
=======
	/*
	 * Address of entry point.
	 *
	 * The EFI stub entry point is +16 bytes from the start of
	 * the .text section.
	 */
	put_unaligned_le32(i + 16, &buf[pe_header + 0x28]);
>>>>>>> 711e1bfb

	/* .text size */
	put_unaligned_le32(file_sz, &buf[pe_header + 0xb0]);

	/* .text size of initialised data */
	put_unaligned_le32(file_sz, &buf[pe_header + 0xb8]);
#else
	/*
	 * Address of entry point. startup_32 is at the beginning and
	 * the 64-bit entry point (startup_64) is always 512 bytes
	 * after. The EFI stub entry point is 16 bytes after that, as
	 * the first instruction allows legacy loaders to jump over
	 * the EFI stub initialisation
	 */
<<<<<<< HEAD
	put_unaligned_le32(i + 512, &buf[pe_header + 0x28]);
=======
	put_unaligned_le32(i + 528, &buf[pe_header + 0x28]);
>>>>>>> 711e1bfb

	/* .text size */
	put_unaligned_le32(file_sz, &buf[pe_header + 0xc0]);

	/* .text size of initialised data */
	put_unaligned_le32(file_sz, &buf[pe_header + 0xc8]);

#endif /* CONFIG_X86_32 */
#endif /* CONFIG_EFI_STUB */

	crc = partial_crc32(buf, i, crc);
	if (fwrite(buf, 1, i, stdout) != i)
		die("Writing setup failed");

	/* Copy the kernel code */
	crc = partial_crc32(kernel, sz, crc);
	if (fwrite(kernel, 1, sz, stdout) != sz)
		die("Writing kernel failed");

	/* Add padding leaving 4 bytes for the checksum */
	while (sz++ < (sys_size*16) - 4) {
		crc = partial_crc32_one('\0', crc);
		if (fwrite("\0", 1, 1, stdout) != 1)
			die("Writing padding failed");
	}

	/* Write the CRC */
	fprintf(stderr, "CRC %x\n", crc);
	put_unaligned_le32(crc, buf);
	if (fwrite(buf, 1, 4, stdout) != 4)
		die("Writing CRC failed");

	close(fd);

	/* Everything is OK */
	return 0;
}<|MERGE_RESOLUTION|>--- conflicted
+++ resolved
@@ -205,10 +205,6 @@
 	put_unaligned_le32(file_sz, &buf[pe_header + 0x50]);
 
 #ifdef CONFIG_X86_32
-<<<<<<< HEAD
-	/* Address of entry point */
-	put_unaligned_le32(i, &buf[pe_header + 0x28]);
-=======
 	/*
 	 * Address of entry point.
 	 *
@@ -216,7 +212,6 @@
 	 * the .text section.
 	 */
 	put_unaligned_le32(i + 16, &buf[pe_header + 0x28]);
->>>>>>> 711e1bfb
 
 	/* .text size */
 	put_unaligned_le32(file_sz, &buf[pe_header + 0xb0]);
@@ -231,11 +226,7 @@
 	 * the first instruction allows legacy loaders to jump over
 	 * the EFI stub initialisation
 	 */
-<<<<<<< HEAD
-	put_unaligned_le32(i + 512, &buf[pe_header + 0x28]);
-=======
 	put_unaligned_le32(i + 528, &buf[pe_header + 0x28]);
->>>>>>> 711e1bfb
 
 	/* .text size */
 	put_unaligned_le32(file_sz, &buf[pe_header + 0xc0]);
