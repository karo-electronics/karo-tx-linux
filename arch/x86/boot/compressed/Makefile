#
# linux/arch/x86/boot/compressed/Makefile
#
# create a compressed vmlinux image from the original vmlinux
#
# vmlinuz is:
#	decompression code (*.o)
#	asm globals (piggy.S), including:
#		vmlinux.bin.(gz|bz2|lzma|...)
#
# vmlinux.bin is:
#	vmlinux stripped of debugging and comments
# vmlinux.bin.all is:
#	vmlinux.bin + vmlinux.relocs
# vmlinux.bin.(gz|bz2|lzma|...) is:
#	(see scripts/Makefile.lib size_append)
#	compressed vmlinux.bin.all + u32 size of vmlinux.bin.all

<<<<<<< HEAD
KASAN_SANITIZE			:= n
OBJECT_FILES_NON_STANDARD	:= y
=======
KASAN_SANITIZE := n
# Prevents link failures: __sanitizer_cov_trace_pc() is not linked in.
KCOV_INSTRUMENT := n
>>>>>>> 6b0b69f0

targets := vmlinux vmlinux.bin vmlinux.bin.gz vmlinux.bin.bz2 vmlinux.bin.lzma \
	vmlinux.bin.xz vmlinux.bin.lzo vmlinux.bin.lz4

KBUILD_CFLAGS := -m$(BITS) -D__KERNEL__ $(LINUX_INCLUDE) -O2
KBUILD_CFLAGS += -fno-strict-aliasing -fPIC
KBUILD_CFLAGS += -DDISABLE_BRANCH_PROFILING
cflags-$(CONFIG_X86_32) := -march=i386
cflags-$(CONFIG_X86_64) := -mcmodel=small
KBUILD_CFLAGS += $(cflags-y)
KBUILD_CFLAGS += -mno-mmx -mno-sse
KBUILD_CFLAGS += $(call cc-option,-ffreestanding)
KBUILD_CFLAGS += $(call cc-option,-fno-stack-protector)

KBUILD_AFLAGS  := $(KBUILD_CFLAGS) -D__ASSEMBLY__
GCOV_PROFILE := n
UBSAN_SANITIZE :=n

LDFLAGS := -m elf_$(UTS_MACHINE)
LDFLAGS_vmlinux := -T

hostprogs-y	:= mkpiggy
HOST_EXTRACFLAGS += -I$(srctree)/tools/include

vmlinux-objs-y := $(obj)/vmlinux.lds $(obj)/head_$(BITS).o $(obj)/misc.o \
	$(obj)/string.o $(obj)/cmdline.o \
	$(obj)/piggy.o $(obj)/cpuflags.o

vmlinux-objs-$(CONFIG_EARLY_PRINTK) += $(obj)/early_serial_console.o
vmlinux-objs-$(CONFIG_RANDOMIZE_BASE) += $(obj)/aslr.o

$(obj)/eboot.o: KBUILD_CFLAGS += -fshort-wchar -mno-red-zone

vmlinux-objs-$(CONFIG_EFI_STUB) += $(obj)/eboot.o $(obj)/efi_stub_$(BITS).o \
	$(objtree)/drivers/firmware/efi/libstub/lib.a
vmlinux-objs-$(CONFIG_EFI_MIXED) += $(obj)/efi_thunk_$(BITS).o

$(obj)/vmlinux: $(vmlinux-objs-y) FORCE
	$(call if_changed,ld)
	@:

OBJCOPYFLAGS_vmlinux.bin :=  -R .comment -S
$(obj)/vmlinux.bin: vmlinux FORCE
	$(call if_changed,objcopy)

targets += $(patsubst $(obj)/%,%,$(vmlinux-objs-y)) vmlinux.bin.all vmlinux.relocs

CMD_RELOCS = arch/x86/tools/relocs
quiet_cmd_relocs = RELOCS  $@
      cmd_relocs = $(CMD_RELOCS) $< > $@;$(CMD_RELOCS) --abs-relocs $<
$(obj)/vmlinux.relocs: vmlinux FORCE
	$(call if_changed,relocs)

vmlinux.bin.all-y := $(obj)/vmlinux.bin
vmlinux.bin.all-$(CONFIG_X86_NEED_RELOCS) += $(obj)/vmlinux.relocs

$(obj)/vmlinux.bin.gz: $(vmlinux.bin.all-y) FORCE
	$(call if_changed,gzip)
$(obj)/vmlinux.bin.bz2: $(vmlinux.bin.all-y) FORCE
	$(call if_changed,bzip2)
$(obj)/vmlinux.bin.lzma: $(vmlinux.bin.all-y) FORCE
	$(call if_changed,lzma)
$(obj)/vmlinux.bin.xz: $(vmlinux.bin.all-y) FORCE
	$(call if_changed,xzkern)
$(obj)/vmlinux.bin.lzo: $(vmlinux.bin.all-y) FORCE
	$(call if_changed,lzo)
$(obj)/vmlinux.bin.lz4: $(vmlinux.bin.all-y) FORCE
	$(call if_changed,lz4)

suffix-$(CONFIG_KERNEL_GZIP)	:= gz
suffix-$(CONFIG_KERNEL_BZIP2)	:= bz2
suffix-$(CONFIG_KERNEL_LZMA)	:= lzma
suffix-$(CONFIG_KERNEL_XZ)	:= xz
suffix-$(CONFIG_KERNEL_LZO) 	:= lzo
suffix-$(CONFIG_KERNEL_LZ4) 	:= lz4

RUN_SIZE = $(shell $(OBJDUMP) -h vmlinux | \
	     $(CONFIG_SHELL) $(srctree)/arch/x86/tools/calc_run_size.sh)
quiet_cmd_mkpiggy = MKPIGGY $@
      cmd_mkpiggy = $(obj)/mkpiggy $< $(RUN_SIZE) > $@ || ( rm -f $@ ; false )

targets += piggy.S
$(obj)/piggy.S: $(obj)/vmlinux.bin.$(suffix-y) $(obj)/mkpiggy FORCE
	$(call if_changed,mkpiggy)<|MERGE_RESOLUTION|>--- conflicted
+++ resolved
@@ -16,14 +16,10 @@
 #	(see scripts/Makefile.lib size_append)
 #	compressed vmlinux.bin.all + u32 size of vmlinux.bin.all
 
-<<<<<<< HEAD
 KASAN_SANITIZE			:= n
 OBJECT_FILES_NON_STANDARD	:= y
-=======
-KASAN_SANITIZE := n
 # Prevents link failures: __sanitizer_cov_trace_pc() is not linked in.
 KCOV_INSTRUMENT := n
->>>>>>> 6b0b69f0
 
 targets := vmlinux vmlinux.bin vmlinux.bin.gz vmlinux.bin.bz2 vmlinux.bin.lzma \
 	vmlinux.bin.xz vmlinux.bin.lzo vmlinux.bin.lz4
