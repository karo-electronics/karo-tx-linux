#!/bin/bash
#
# This file is subject to the terms and conditions of the GNU General Public
# License.  See the file "COPYING" in the main directory of this archive
# for more details.
#
# Copyright (C) 2017 by Changbin Du <changbin.du@intel.com>
#
# Adapted from code in arch/x86/boot/Makefile by H. Peter Anvin and others
#
# "make fdimage/fdimage144/fdimage288/hdimage/isoimage"
# script for x86 architecture
#
# Arguments:
#   $1  - fdimage format
#   $2  - target image file
#   $3  - kernel bzImage file
#   $4  - mtools configuration file
#   $5  - kernel cmdline
#   $6+ - initrd image file(s)
#
# This script requires:
#   bash
#   syslinux
#   mtools (for fdimage* and hdimage)
#   edk2/OVMF (for hdimage)
#
# Otherwise try to stick to POSIX shell commands...
#

# Use "make V=1" to debug this script
case "${KBUILD_VERBOSE}" in
*1*)
        set -x
        ;;
esac

# Exit the top-level shell with an error
topshell=$$
trap 'exit 1' USR1
die() {
	echo ""        1>&2
	echo " *** $*" 1>&2
	echo ""        1>&2
	kill -USR1 $topshell
}

# Verify the existence and readability of a file
verify() {
	if [ ! -f "$1" -o ! -r "$1" ]; then
		die "Missing file: $1"
	fi
}

diskfmt="$1"
FIMAGE="$2"
FBZIMAGE="$3"
MTOOLSRC="$4"
KCMDLINE="$5"
shift 5				# Remaining arguments = initrd files

export MTOOLSRC

# common options for dd
dd='dd iflag=fullblock'

# Make sure the files actually exist
verify "$FBZIMAGE"

declare -a FDINITRDS
irdpfx=' initrd='
initrdopts_syslinux=''
initrdopts_efi=''
for f in "$@"; do
	if [ -f "$f" -a -r "$f" ]; then
	    FDINITRDS=("${FDINITRDS[@]}" "$f")
	    fname="$(basename "$f")"
	    initrdopts_syslinux="${initrdopts_syslinux}${irdpfx}${fname}"
	    irdpfx=,
	    initrdopts_efi="${initrdopts_efi} initrd=${fname}"
	fi
done

# Read a $3-byte littleendian unsigned value at offset $2 from file $1
le() {
	local n=0
	local m=1
	for b in $(od -A n -v -j $2 -N $3 -t u1 "$1"); do
		n=$((n + b*m))
		m=$((m * 256))
	done
	echo $n
}

# Get the EFI architecture name such that boot{name}.efi is the default
# boot file name. Returns false with no output if the file is not an
# EFI image or otherwise unknown.
efiarch() {
	[ -f "$1" ] || return
	[ $(le "$1" 0 2) -eq 23117 ] || return		# MZ magic
	peoffs=$(le "$1" 60 4)				# PE header offset
	[ $peoffs -ge 64 ] || return
	[ $(le "$1" $peoffs 4) -eq 17744 ] || return	# PE magic
	case $(le "$1" $((peoffs+4+20)) 2) in		# PE type
		267)	;;				# PE32
		523)	;;				# PE32+
		*) return 1 ;;				# Invalid
	esac
	[ $(le "$1" $((peoffs+4+20+68)) 2) -eq 10 ] || return # EFI app
	case $(le "$1" $((peoffs+4)) 2) in		# Machine type
		 332)	echo i386	;;
		 450)	echo arm	;;
		 512)	echo ia64	;;
		20530)	echo riscv32	;;
		20580)	echo riscv64	;;
		20776)	echo riscv128	;;
		34404)	echo x64	;;
		43620)	echo aa64	;;
	esac
}

# Get the combined sizes in bytes of the files given, counting sparse
<<<<<<< HEAD
# files as full length, and padding each file to a 4K block size
=======
# files as full length, and padding each file to cluster size
cluster=16384
>>>>>>> df0cc57e
filesizes() {
	local t=0
	local s
	for s in $(ls -lnL "$@" 2>/dev/null | awk '/^-/{ print $5; }'); do
<<<<<<< HEAD
		t=$((t + ((s+4095)/4096)*4096))
=======
		t=$((t + ((s+cluster-1)/cluster)*cluster))
>>>>>>> df0cc57e
	done
	echo $t
}

# Expand directory names which should be in /usr/share into a list
# of possible alternatives
sharedirs() {
	local dir file
	for dir in /usr/share /usr/lib64 /usr/lib; do
		for file; do
			echo "$dir/$file"
			echo "$dir/${file^^}"
		done
	done
}
efidirs() {
	local dir file
	for dir in /usr/share /boot /usr/lib64 /usr/lib; do
		for file; do
			echo "$dir/$file"
			echo "$dir/${file^^}"
		done
	done
}

findsyslinux() {
	local f="$(find -L $(sharedirs syslinux isolinux) \
		    -name "$1" -readable -type f -print -quit 2>/dev/null)"
	if [ ! -f "$f" ]; then
		die "Need a $1 file, please install syslinux/isolinux."
	fi
	echo "$f"
	return 0
}

findovmf() {
	local arch="$1"
	shift
	local -a names=(-false)
	local name f
	for name; do
		names=("${names[@]}" -or -iname "$name")
	done
	for f in $(find -L $(efidirs edk2 ovmf) \
			\( "${names[@]}" \) -readable -type f \
			-print 2>/dev/null); do
		if [ "$(efiarch "$f")" = "$arch" ]; then
			echo "$f"
			return 0
		fi
	done
	die "Need a $1 file for $arch, please install EDK2/OVMF."
}

do_mcopy() {
	if [ ${#FDINITRDS[@]} -gt 0 ]; then
		mcopy "${FDINITRDS[@]}" "$1"
	fi
	if [ -n "$efishell" ]; then
		mmd "$1"EFI "$1"EFI/Boot
		mcopy "$efishell" "$1"EFI/Boot/boot${kefiarch}.efi
	fi
	if [ -n "$kefiarch" ]; then
		echo linux "$KCMDLINE$initrdopts_efi" | \
			mcopy - "$1"startup.nsh
	fi
	echo default linux "$KCMDLINE$initrdopts_syslinux" | \
		mcopy - "$1"syslinux.cfg
	mcopy "$FBZIMAGE" "$1"linux
}

genbzdisk() {
	verify "$MTOOLSRC"
	mformat -v 'LINUX_BOOT' a:
	syslinux "$FIMAGE"
	do_mcopy a:
}

genfdimage144() {
	verify "$MTOOLSRC"
	$dd if=/dev/zero of="$FIMAGE" bs=1024 count=1440 2>/dev/null
	mformat -v 'LINUX_BOOT' v:
	syslinux "$FIMAGE"
	do_mcopy v:
}

genfdimage288() {
	verify "$MTOOLSRC"
	$dd if=/dev/zero of="$FIMAGE" bs=1024 count=2880 2>/dev/null
	mformat -v 'LINUX_BOOT' w:
	syslinux "$FIMAGE"
	do_mcopy w:
}

genhdimage() {
	verify "$MTOOLSRC"
	mbr="$(findsyslinux mbr.bin)"
	kefiarch="$(efiarch "$FBZIMAGE")"
	if [ -n "$kefiarch" ]; then
		# The efishell provides command line handling
		efishell="$(findovmf $kefiarch shell.efi shell${kefiarch}.efi)"
		ptype='-T 0xef'	# EFI system partition, no GPT
	fi
	sizes=$(filesizes "$FBZIMAGE" "${FDINITRDS[@]}" "$efishell")
<<<<<<< HEAD
	# Allow 1% + 1 MiB for filesystem and partition table overhead,
	# syslinux, and config files
	megs=$(((sizes + sizes/100 + 2*1024*1024 - 1)/(1024*1024)))
	$dd if=/dev/zero of="$FIMAGE" bs=$((1024*1024)) count=$megs 2>/dev/null
	mpartition -I -c -s 32 -h 64 -t $megs $ptype -b 512 -a h:
	$dd if="$mbr" of="$FIMAGE" bs=440 count=1 conv=notrunc 2>/dev/null
	mformat -v 'LINUX_BOOT' -s 32 -h 64 -t $megs h:
	syslinux --offset $((512*512)) "$FIMAGE"
=======
	# Allow 1% + 2 MiB for filesystem and partition table overhead,
	# syslinux, and config files; this is probably excessive...
	megs=$(((sizes + sizes/100 + 2*1024*1024 - 1)/(1024*1024)))
	$dd if=/dev/zero of="$FIMAGE" bs=$((1024*1024)) count=$megs 2>/dev/null
	mpartition -I -c -s 32 -h 64 $ptype -b 64 -a p:
	$dd if="$mbr" of="$FIMAGE" bs=440 count=1 conv=notrunc 2>/dev/null
	mformat -v 'LINUX_BOOT' -s 32 -h 64 -c $((cluster/512)) -t $megs h:
	syslinux --offset $((64*512)) "$FIMAGE"
>>>>>>> df0cc57e
	do_mcopy h:
}

geniso() {
	tmp_dir="$(dirname "$FIMAGE")/isoimage"
	rm -rf "$tmp_dir"
	mkdir "$tmp_dir"
	isolinux=$(findsyslinux isolinux.bin)
	ldlinux=$(findsyslinux  ldlinux.c32)
	cp "$isolinux" "$ldlinux" "$tmp_dir"
	cp "$FBZIMAGE" "$tmp_dir"/linux
	echo default linux "$KCMDLINE" > "$tmp_dir"/isolinux.cfg
	cp "${FDINITRDS[@]}" "$tmp_dir"/
	genisoimage -J -r -appid 'LINUX_BOOT' -input-charset=utf-8 \
		    -quiet -o "$FIMAGE" -b isolinux.bin \
		    -c boot.cat -no-emul-boot -boot-load-size 4 \
		    -boot-info-table "$tmp_dir"
	isohybrid "$FIMAGE" 2>/dev/null || true
	rm -rf "$tmp_dir"
}

rm -f "$FIMAGE"

case "$diskfmt" in
	bzdisk)     genbzdisk;;
	fdimage144) genfdimage144;;
	fdimage288) genfdimage288;;
	hdimage)    genhdimage;;
	isoimage)   geniso;;
	*)          die "Unknown image format: $diskfmt";;
esac<|MERGE_RESOLUTION|>--- conflicted
+++ resolved
@@ -120,21 +120,13 @@
 }
 
 # Get the combined sizes in bytes of the files given, counting sparse
-<<<<<<< HEAD
-# files as full length, and padding each file to a 4K block size
-=======
 # files as full length, and padding each file to cluster size
 cluster=16384
->>>>>>> df0cc57e
 filesizes() {
 	local t=0
 	local s
 	for s in $(ls -lnL "$@" 2>/dev/null | awk '/^-/{ print $5; }'); do
-<<<<<<< HEAD
-		t=$((t + ((s+4095)/4096)*4096))
-=======
 		t=$((t + ((s+cluster-1)/cluster)*cluster))
->>>>>>> df0cc57e
 	done
 	echo $t
 }
@@ -239,16 +231,6 @@
 		ptype='-T 0xef'	# EFI system partition, no GPT
 	fi
 	sizes=$(filesizes "$FBZIMAGE" "${FDINITRDS[@]}" "$efishell")
-<<<<<<< HEAD
-	# Allow 1% + 1 MiB for filesystem and partition table overhead,
-	# syslinux, and config files
-	megs=$(((sizes + sizes/100 + 2*1024*1024 - 1)/(1024*1024)))
-	$dd if=/dev/zero of="$FIMAGE" bs=$((1024*1024)) count=$megs 2>/dev/null
-	mpartition -I -c -s 32 -h 64 -t $megs $ptype -b 512 -a h:
-	$dd if="$mbr" of="$FIMAGE" bs=440 count=1 conv=notrunc 2>/dev/null
-	mformat -v 'LINUX_BOOT' -s 32 -h 64 -t $megs h:
-	syslinux --offset $((512*512)) "$FIMAGE"
-=======
 	# Allow 1% + 2 MiB for filesystem and partition table overhead,
 	# syslinux, and config files; this is probably excessive...
 	megs=$(((sizes + sizes/100 + 2*1024*1024 - 1)/(1024*1024)))
@@ -257,7 +239,6 @@
 	$dd if="$mbr" of="$FIMAGE" bs=440 count=1 conv=notrunc 2>/dev/null
 	mformat -v 'LINUX_BOOT' -s 32 -h 64 -c $((cluster/512)) -t $megs h:
 	syslinux --offset $((64*512)) "$FIMAGE"
->>>>>>> df0cc57e
 	do_mcopy h:
 }
 
