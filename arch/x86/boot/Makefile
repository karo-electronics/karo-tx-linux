--- conflicted
+++ resolved
@@ -9,18 +9,14 @@
 # Changed by many, many contributors over the years.
 #
 
-<<<<<<< HEAD
 KASAN_SANITIZE			:= n
 OBJECT_FILES_NON_STANDARD	:= y
-=======
-KASAN_SANITIZE := n
 # Kernel does not boot with kcov instrumentation here.
 # One of the problems observed was insertion of __sanitizer_cov_trace_pc()
 # callback into middle of per-cpu data enabling code. Thus the callback observed
 # inconsistent state and crashed. We are interested mostly in syscall coverage,
 # so boot code is not interesting anyway.
 KCOV_INSTRUMENT := n
->>>>>>> 6b0b69f0
 
 # If you want to preset the SVGA mode, uncomment the next line and
 # set SVGA_MODE to whatever number you want.
