--- conflicted
+++ resolved
@@ -145,8 +145,6 @@
 	return -1;
 }
 
-<<<<<<< HEAD
-=======
 struct bpf_binary_header {
 	unsigned int	pages;
 	/* Note : for security reasons, bpf code will follow a randomly
@@ -180,7 +178,6 @@
 	return header;
 }
 
->>>>>>> d0e0ac97
 void bpf_jit_compile(struct sk_filter *fp)
 {
 	u8 temp[64];
@@ -766,12 +763,8 @@
 		bpf_jit_dump(flen, proglen, pass, image);
 
 	if (image) {
-<<<<<<< HEAD
-		bpf_flush_icache(image, image + proglen);
-=======
 		bpf_flush_icache(header, image + proglen);
 		set_memory_ro((unsigned long)header, header->pages);
->>>>>>> d0e0ac97
 		fp->bpf_func = (void *)image;
 	}
 out:
