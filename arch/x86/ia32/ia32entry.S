--- conflicted
+++ resolved
@@ -490,362 +490,4 @@
 	RESTORE_REST
 	jmp  ia32_sysret	/* misbalances the return cache */
 	CFI_ENDPROC
-<<<<<<< HEAD
-END(ia32_ptregs_common)
-
-	.section .rodata,"a"
-	.align 8
-ia32_sys_call_table:
-	.quad sys_restart_syscall
-	.quad sys_exit
-	.quad stub32_fork
-	.quad sys_read
-	.quad sys_write
-	.quad compat_sys_open		/* 5 */
-	.quad sys_close
-	.quad sys32_waitpid
-	.quad sys_creat
-	.quad sys_link
-	.quad sys_unlink		/* 10 */
-	.quad stub32_execve
-	.quad sys_chdir
-	.quad compat_sys_time
-	.quad sys_mknod
-	.quad sys_chmod		/* 15 */
-	.quad sys_lchown16
-	.quad quiet_ni_syscall			/* old break syscall holder */
-	.quad sys_stat
-	.quad sys32_lseek
-	.quad sys_getpid		/* 20 */
-	.quad compat_sys_mount	/* mount  */
-	.quad sys_oldumount	/* old_umount  */
-	.quad sys_setuid16
-	.quad sys_getuid16
-	.quad compat_sys_stime	/* stime */		/* 25 */
-	.quad compat_sys_ptrace	/* ptrace */
-	.quad sys_alarm
-	.quad sys_fstat	/* (old)fstat */
-	.quad sys_pause
-	.quad compat_sys_utime	/* 30 */
-	.quad quiet_ni_syscall	/* old stty syscall holder */
-	.quad quiet_ni_syscall	/* old gtty syscall holder */
-	.quad sys_access
-	.quad sys_nice	
-	.quad quiet_ni_syscall	/* 35 */	/* old ftime syscall holder */
-	.quad sys_sync
-	.quad sys32_kill
-	.quad sys_rename
-	.quad sys_mkdir
-	.quad sys_rmdir		/* 40 */
-	.quad sys_dup
-	.quad sys_pipe
-	.quad compat_sys_times
-	.quad quiet_ni_syscall			/* old prof syscall holder */
-	.quad sys_brk		/* 45 */
-	.quad sys_setgid16
-	.quad sys_getgid16
-	.quad sys_signal
-	.quad sys_geteuid16
-	.quad sys_getegid16	/* 50 */
-	.quad sys_acct
-	.quad sys_umount			/* new_umount */
-	.quad quiet_ni_syscall			/* old lock syscall holder */
-	.quad compat_sys_ioctl
-	.quad compat_sys_fcntl64		/* 55 */
-	.quad quiet_ni_syscall			/* old mpx syscall holder */
-	.quad sys_setpgid
-	.quad quiet_ni_syscall			/* old ulimit syscall holder */
-	.quad sys_olduname
-	.quad sys_umask		/* 60 */
-	.quad sys_chroot
-	.quad compat_sys_ustat
-	.quad sys_dup2
-	.quad sys_getppid
-	.quad sys_getpgrp		/* 65 */
-	.quad sys_setsid
-	.quad sys32_sigaction
-	.quad sys_sgetmask
-	.quad sys_ssetmask
-	.quad sys_setreuid16	/* 70 */
-	.quad sys_setregid16
-	.quad sys32_sigsuspend
-	.quad compat_sys_sigpending
-	.quad sys_sethostname
-	.quad compat_sys_setrlimit	/* 75 */
-	.quad compat_sys_old_getrlimit	/* old_getrlimit */
-	.quad compat_sys_getrusage
-	.quad compat_sys_gettimeofday
-	.quad compat_sys_settimeofday
-	.quad sys_getgroups16	/* 80 */
-	.quad sys_setgroups16
-	.quad compat_sys_old_select
-	.quad sys_symlink
-	.quad sys_lstat
-	.quad sys_readlink		/* 85 */
-	.quad sys_uselib
-	.quad sys_swapon
-	.quad sys_reboot
-	.quad compat_sys_old_readdir
-	.quad sys32_mmap		/* 90 */
-	.quad sys_munmap
-	.quad sys_truncate
-	.quad sys_ftruncate
-	.quad sys_fchmod
-	.quad sys_fchown16		/* 95 */
-	.quad sys_getpriority
-	.quad sys_setpriority
-	.quad quiet_ni_syscall			/* old profil syscall holder */
-	.quad compat_sys_statfs
-	.quad compat_sys_fstatfs		/* 100 */
-	.quad sys_ioperm
-	.quad compat_sys_socketcall
-	.quad sys_syslog
-	.quad compat_sys_setitimer
-	.quad compat_sys_getitimer	/* 105 */
-	.quad compat_sys_newstat
-	.quad compat_sys_newlstat
-	.quad compat_sys_newfstat
-	.quad sys_uname
-	.quad stub32_iopl		/* 110 */
-	.quad sys_vhangup
-	.quad quiet_ni_syscall	/* old "idle" system call */
-	.quad sys32_vm86_warning	/* vm86old */ 
-	.quad compat_sys_wait4
-	.quad sys_swapoff		/* 115 */
-	.quad compat_sys_sysinfo
-	.quad sys32_ipc
-	.quad sys_fsync
-	.quad stub32_sigreturn
-	.quad stub32_clone		/* 120 */
-	.quad sys_setdomainname
-	.quad sys_newuname
-	.quad sys_modify_ldt
-	.quad compat_sys_adjtimex
-	.quad sys32_mprotect		/* 125 */
-	.quad compat_sys_sigprocmask
-	.quad quiet_ni_syscall		/* create_module */
-	.quad sys_init_module
-	.quad sys_delete_module
-	.quad quiet_ni_syscall		/* 130  get_kernel_syms */
-	.quad sys32_quotactl
-	.quad sys_getpgid
-	.quad sys_fchdir
-	.quad quiet_ni_syscall	/* bdflush */
-	.quad sys_sysfs		/* 135 */
-	.quad sys_personality
-	.quad quiet_ni_syscall	/* for afs_syscall */
-	.quad sys_setfsuid16
-	.quad sys_setfsgid16
-	.quad sys_llseek		/* 140 */
-	.quad compat_sys_getdents
-	.quad compat_sys_select
-	.quad sys_flock
-	.quad sys_msync
-	.quad compat_sys_readv		/* 145 */
-	.quad compat_sys_writev
-	.quad sys_getsid
-	.quad sys_fdatasync
-	.quad compat_sys_sysctl	/* sysctl */
-	.quad sys_mlock		/* 150 */
-	.quad sys_munlock
-	.quad sys_mlockall
-	.quad sys_munlockall
-	.quad sys_sched_setparam
-	.quad sys_sched_getparam   /* 155 */
-	.quad sys_sched_setscheduler
-	.quad sys_sched_getscheduler
-	.quad sys_sched_yield
-	.quad sys_sched_get_priority_max
-	.quad sys_sched_get_priority_min  /* 160 */
-	.quad sys32_sched_rr_get_interval
-	.quad compat_sys_nanosleep
-	.quad sys_mremap
-	.quad sys_setresuid16
-	.quad sys_getresuid16	/* 165 */
-	.quad sys32_vm86_warning	/* vm86 */ 
-	.quad quiet_ni_syscall	/* query_module */
-	.quad sys_poll
-	.quad quiet_ni_syscall /* old nfsservctl */
-	.quad sys_setresgid16	/* 170 */
-	.quad sys_getresgid16
-	.quad sys_prctl
-	.quad stub32_rt_sigreturn
-	.quad sys32_rt_sigaction
-	.quad sys32_rt_sigprocmask	/* 175 */
-	.quad sys32_rt_sigpending
-	.quad compat_sys_rt_sigtimedwait
-	.quad sys32_rt_sigqueueinfo
-	.quad sys_rt_sigsuspend
-	.quad sys32_pread		/* 180 */
-	.quad sys32_pwrite
-	.quad sys_chown16
-	.quad sys_getcwd
-	.quad sys_capget
-	.quad sys_capset
-	.quad stub32_sigaltstack
-	.quad sys32_sendfile
-	.quad quiet_ni_syscall		/* streams1 */
-	.quad quiet_ni_syscall		/* streams2 */
-	.quad stub32_vfork            /* 190 */
-	.quad compat_sys_getrlimit
-	.quad sys_mmap_pgoff
-	.quad sys32_truncate64
-	.quad sys32_ftruncate64
-	.quad sys32_stat64		/* 195 */
-	.quad sys32_lstat64
-	.quad sys32_fstat64
-	.quad sys_lchown
-	.quad sys_getuid
-	.quad sys_getgid		/* 200 */
-	.quad sys_geteuid
-	.quad sys_getegid
-	.quad sys_setreuid
-	.quad sys_setregid
-	.quad sys_getgroups	/* 205 */
-	.quad sys_setgroups
-	.quad sys_fchown
-	.quad sys_setresuid
-	.quad sys_getresuid
-	.quad sys_setresgid	/* 210 */
-	.quad sys_getresgid
-	.quad sys_chown
-	.quad sys_setuid
-	.quad sys_setgid
-	.quad sys_setfsuid		/* 215 */
-	.quad sys_setfsgid
-	.quad sys_pivot_root
-	.quad sys_mincore
-	.quad sys_madvise
-	.quad compat_sys_getdents64	/* 220 getdents64 */
-	.quad compat_sys_fcntl64	
-	.quad quiet_ni_syscall		/* tux */
-	.quad quiet_ni_syscall    	/* security */
-	.quad sys_gettid	
-	.quad sys32_readahead	/* 225 */
-	.quad sys_setxattr
-	.quad sys_lsetxattr
-	.quad sys_fsetxattr
-	.quad sys_getxattr
-	.quad sys_lgetxattr	/* 230 */
-	.quad sys_fgetxattr
-	.quad sys_listxattr
-	.quad sys_llistxattr
-	.quad sys_flistxattr
-	.quad sys_removexattr	/* 235 */
-	.quad sys_lremovexattr
-	.quad sys_fremovexattr
-	.quad sys_tkill
-	.quad sys_sendfile64 
-	.quad compat_sys_futex		/* 240 */
-	.quad compat_sys_sched_setaffinity
-	.quad compat_sys_sched_getaffinity
-	.quad sys_set_thread_area
-	.quad sys_get_thread_area
-	.quad compat_sys_io_setup	/* 245 */
-	.quad sys_io_destroy
-	.quad compat_sys_io_getevents
-	.quad compat_sys_io_submit
-	.quad sys_io_cancel
-	.quad sys32_fadvise64		/* 250 */
-	.quad quiet_ni_syscall 	/* free_huge_pages */
-	.quad sys_exit_group
-	.quad sys32_lookup_dcookie
-	.quad sys_epoll_create
-	.quad sys_epoll_ctl		/* 255 */
-	.quad sys_epoll_wait
-	.quad sys_remap_file_pages
-	.quad sys_set_tid_address
-	.quad compat_sys_timer_create
-	.quad compat_sys_timer_settime	/* 260 */
-	.quad compat_sys_timer_gettime
-	.quad sys_timer_getoverrun
-	.quad sys_timer_delete
-	.quad compat_sys_clock_settime
-	.quad compat_sys_clock_gettime	/* 265 */
-	.quad compat_sys_clock_getres
-	.quad compat_sys_clock_nanosleep
-	.quad compat_sys_statfs64
-	.quad compat_sys_fstatfs64
-	.quad sys_tgkill		/* 270 */
-	.quad compat_sys_utimes
-	.quad sys32_fadvise64_64
-	.quad quiet_ni_syscall	/* sys_vserver */
-	.quad sys_mbind
-	.quad compat_sys_get_mempolicy	/* 275 */
-	.quad sys_set_mempolicy
-	.quad compat_sys_mq_open
-	.quad sys_mq_unlink
-	.quad compat_sys_mq_timedsend
-	.quad compat_sys_mq_timedreceive	/* 280 */
-	.quad compat_sys_mq_notify
-	.quad compat_sys_mq_getsetattr
-	.quad compat_sys_kexec_load	/* reserved for kexec */
-	.quad compat_sys_waitid
-	.quad quiet_ni_syscall		/* 285: sys_altroot */
-	.quad sys_add_key
-	.quad sys_request_key
-	.quad sys_keyctl
-	.quad sys_ioprio_set
-	.quad sys_ioprio_get		/* 290 */
-	.quad sys_inotify_init
-	.quad sys_inotify_add_watch
-	.quad sys_inotify_rm_watch
-	.quad sys_migrate_pages
-	.quad compat_sys_openat		/* 295 */
-	.quad sys_mkdirat
-	.quad sys_mknodat
-	.quad sys_fchownat
-	.quad compat_sys_futimesat
-	.quad sys32_fstatat		/* 300 */
-	.quad sys_unlinkat
-	.quad sys_renameat
-	.quad sys_linkat
-	.quad sys_symlinkat
-	.quad sys_readlinkat		/* 305 */
-	.quad sys_fchmodat
-	.quad sys_faccessat
-	.quad compat_sys_pselect6
-	.quad compat_sys_ppoll
-	.quad sys_unshare		/* 310 */
-	.quad compat_sys_set_robust_list
-	.quad compat_sys_get_robust_list
-	.quad sys_splice
-	.quad sys32_sync_file_range
-	.quad sys_tee			/* 315 */
-	.quad compat_sys_vmsplice
-	.quad compat_sys_move_pages
-	.quad sys_getcpu
-	.quad sys_epoll_pwait
-	.quad compat_sys_utimensat	/* 320 */
-	.quad compat_sys_signalfd
-	.quad sys_timerfd_create
-	.quad sys_eventfd
-	.quad sys32_fallocate
-	.quad compat_sys_timerfd_settime	/* 325 */
-	.quad compat_sys_timerfd_gettime
-	.quad compat_sys_signalfd4
-	.quad sys_eventfd2
-	.quad sys_epoll_create1
-	.quad sys_dup3				/* 330 */
-	.quad sys_pipe2
-	.quad sys_inotify_init1
-	.quad compat_sys_preadv
-	.quad compat_sys_pwritev
-	.quad compat_sys_rt_tgsigqueueinfo	/* 335 */
-	.quad sys_perf_event_open
-	.quad compat_sys_recvmmsg
-	.quad sys_fanotify_init
-	.quad sys32_fanotify_mark
-	.quad sys_prlimit64		/* 340 */
-	.quad sys_name_to_handle_at
-	.quad compat_sys_open_by_handle_at
-	.quad compat_sys_clock_adjtime
-	.quad sys_syncfs
-	.quad compat_sys_sendmmsg	/* 345 */
-	.quad sys_setns
-	.quad compat_sys_process_vm_readv
-	.quad compat_sys_process_vm_writev
-ia32_syscall_end:
-=======
-END(ia32_ptregs_common)
->>>>>>> dcd6c922
+END(ia32_ptregs_common)