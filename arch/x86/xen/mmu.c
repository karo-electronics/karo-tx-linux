--- conflicted
+++ resolved
@@ -1517,15 +1517,9 @@
 {
 	struct page *page = pfn_to_page(pfn);
 	bool pinned = PagePinned(page);
-<<<<<<< HEAD
 
 	trace_xen_mmu_release_ptpage(pfn, level, pinned);
 
-=======
-
-	trace_xen_mmu_release_ptpage(pfn, level, pinned);
-
->>>>>>> 81f08b05
 	if (pinned) {
 		if (!PageHighMem(page)) {
 			xen_mc_batch();
