--- conflicted
+++ resolved
@@ -1176,16 +1176,6 @@
 }
 
 static void xen_post_allocator_init(void);
-<<<<<<< HEAD
-
-static void __init xen_pagetable_init(void)
-{
-	paging_init();
-	xen_setup_shared_info();
-	xen_post_allocator_init();
-}
-=======
->>>>>>> 89d0307a
 
 static __init void xen_mapping_pagetable_reserve(u64 start, u64 end)
 {
@@ -1201,8 +1191,6 @@
 	}
 }
 
-<<<<<<< HEAD
-=======
 #ifdef CONFIG_X86_64
 static void __init xen_cleanhighmap(unsigned long vaddr,
 				    unsigned long vaddr_end)
@@ -1284,7 +1272,6 @@
 #endif
 	xen_post_allocator_init();
 }
->>>>>>> 89d0307a
 static void xen_write_cr2(unsigned long cr2)
 {
 	this_cpu_read(xen_vcpu)->arch.cr2 = cr2;
