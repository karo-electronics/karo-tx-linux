ifdef CONFIG_FUNCTION_TRACER
# Do not profile debug and lowlevel utilities
CFLAGS_REMOVE_spinlock.o = -pg
CFLAGS_REMOVE_time.o = -pg
CFLAGS_REMOVE_irq.o = -pg
endif

# Make sure early boot has no stackprotector
nostackp := $(call cc-option, -fno-stack-protector)
CFLAGS_enlighten.o		:= $(nostackp)
CFLAGS_mmu.o			:= $(nostackp)

obj-y		:= enlighten.o setup.o multicalls.o mmu.o irq.o \
			time.o xen-asm.o xen-asm_$(BITS).o \
			grant-table.o suspend.o platform-pci-unplug.o \
			p2m.o

<<<<<<< HEAD
obj-$(CONFIG_FTRACE) += trace.o
=======
obj-$(CONFIG_EVENT_TRACING) += trace.o
>>>>>>> 09b15c59

obj-$(CONFIG_SMP)		+= smp.o
obj-$(CONFIG_PARAVIRT_SPINLOCKS)+= spinlock.o
obj-$(CONFIG_XEN_DEBUG_FS)	+= debugfs.o
obj-$(CONFIG_XEN_DOM0)		+= vga.o
obj-$(CONFIG_SWIOTLB_XEN)	+= pci-swiotlb-xen.o<|MERGE_RESOLUTION|>--- conflicted
+++ resolved
@@ -15,11 +15,7 @@
 			grant-table.o suspend.o platform-pci-unplug.o \
 			p2m.o
 
-<<<<<<< HEAD
-obj-$(CONFIG_FTRACE) += trace.o
-=======
 obj-$(CONFIG_EVENT_TRACING) += trace.o
->>>>>>> 09b15c59
 
 obj-$(CONFIG_SMP)		+= smp.o
 obj-$(CONFIG_PARAVIRT_SPINLOCKS)+= spinlock.o
