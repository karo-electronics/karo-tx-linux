/**
 * imr.c -- Intel Isolated Memory Region driver
 *
 * Copyright(c) 2013 Intel Corporation.
 * Copyright(c) 2015 Bryan O'Donoghue <pure.logic@nexus-software.ie>
 *
 * IMR registers define an isolated region of memory that can
 * be masked to prohibit certain system agents from accessing memory.
 * When a device behind a masked port performs an access - snooped or
 * not, an IMR may optionally prevent that transaction from changing
 * the state of memory or from getting correct data in response to the
 * operation.
 *
 * Write data will be dropped and reads will return 0xFFFFFFFF, the
 * system will reset and system BIOS will print out an error message to
 * inform the user that an IMR has been violated.
 *
 * This code is based on the Linux MTRR code and reference code from
 * Intel's Quark BSP EFI, Linux and grub code.
 *
 * See quark-x1000-datasheet.pdf for register definitions.
 * http://www.intel.com/content/dam/www/public/us/en/documents/datasheets/quark-x1000-datasheet.pdf
 */

#define pr_fmt(fmt) KBUILD_MODNAME ": " fmt

#include <asm-generic/sections.h>
#include <asm/cpu_device_id.h>
#include <asm/imr.h>
#include <asm/iosf_mbi.h>
#include <linux/debugfs.h>
#include <linux/init.h>
#include <linux/mm.h>
#include <linux/types.h>

struct imr_device {
	struct dentry	*file;
	bool		init;
	struct mutex	lock;
	int		max_imr;
	int		reg_base;
};

static struct imr_device imr_dev;

/*
 * IMR read/write mask control registers.
 * See quark-x1000-datasheet.pdf sections 12.7.4.5 and 12.7.4.6 for
 * bit definitions.
 *
 * addr_hi
 * 31		Lock bit
 * 30:24	Reserved
 * 23:2		1 KiB aligned lo address
 * 1:0		Reserved
 *
 * addr_hi
 * 31:24	Reserved
 * 23:2		1 KiB aligned hi address
 * 1:0		Reserved
 */
#define IMR_LOCK	BIT(31)

struct imr_regs {
	u32 addr_lo;
	u32 addr_hi;
	u32 rmask;
	u32 wmask;
};

#define IMR_NUM_REGS	(sizeof(struct imr_regs)/sizeof(u32))
#define IMR_SHIFT	8
#define imr_to_phys(x)	((x) << IMR_SHIFT)
#define phys_to_imr(x)	((x) >> IMR_SHIFT)

/**
 * imr_is_enabled - true if an IMR is enabled false otherwise.
 *
 * Determines if an IMR is enabled based on address range and read/write
 * mask. An IMR set with an address range set to zero and a read/write
 * access mask set to all is considered to be disabled. An IMR in any
 * other state - for example set to zero but without read/write access
 * all is considered to be enabled. This definition of disabled is how
 * firmware switches off an IMR and is maintained in kernel for
 * consistency.
 *
 * @imr:	pointer to IMR descriptor.
 * @return:	true if IMR enabled false if disabled.
 */
static inline int imr_is_enabled(struct imr_regs *imr)
{
	return !(imr->rmask == IMR_READ_ACCESS_ALL &&
		 imr->wmask == IMR_WRITE_ACCESS_ALL &&
		 imr_to_phys(imr->addr_lo) == 0 &&
		 imr_to_phys(imr->addr_hi) == 0);
}

/**
 * imr_read - read an IMR at a given index.
 *
 * Requires caller to hold imr mutex.
 *
 * @idev:	pointer to imr_device structure.
 * @imr_id:	IMR entry to read.
 * @imr:	IMR structure representing address and access masks.
 * @return:	0 on success or error code passed from mbi_iosf on failure.
 */
static int imr_read(struct imr_device *idev, u32 imr_id, struct imr_regs *imr)
{
	u32 reg = imr_id * IMR_NUM_REGS + idev->reg_base;
	int ret;

	ret = iosf_mbi_read(QRK_MBI_UNIT_MM, MBI_REG_READ, reg++, &imr->addr_lo);
	if (ret)
		return ret;

	ret = iosf_mbi_read(QRK_MBI_UNIT_MM, MBI_REG_READ, reg++, &imr->addr_hi);
	if (ret)
		return ret;

	ret = iosf_mbi_read(QRK_MBI_UNIT_MM, MBI_REG_READ, reg++, &imr->rmask);
	if (ret)
		return ret;

	return iosf_mbi_read(QRK_MBI_UNIT_MM, MBI_REG_READ, reg++, &imr->wmask);
}

/**
 * imr_write - write an IMR at a given index.
 *
 * Requires caller to hold imr mutex.
 * Note lock bits need to be written independently of address bits.
 *
 * @idev:	pointer to imr_device structure.
 * @imr_id:	IMR entry to write.
 * @imr:	IMR structure representing address and access masks.
 * @return:	0 on success or error code passed from mbi_iosf on failure.
 */
static int imr_write(struct imr_device *idev, u32 imr_id, struct imr_regs *imr)
{
	unsigned long flags;
	u32 reg = imr_id * IMR_NUM_REGS + idev->reg_base;
	int ret;

	local_irq_save(flags);

	ret = iosf_mbi_write(QRK_MBI_UNIT_MM, MBI_REG_WRITE, reg++, imr->addr_lo);
	if (ret)
		goto failed;

	ret = iosf_mbi_write(QRK_MBI_UNIT_MM, MBI_REG_WRITE, reg++, imr->addr_hi);
	if (ret)
		goto failed;

	ret = iosf_mbi_write(QRK_MBI_UNIT_MM, MBI_REG_WRITE, reg++, imr->rmask);
	if (ret)
		goto failed;

	ret = iosf_mbi_write(QRK_MBI_UNIT_MM, MBI_REG_WRITE, reg++, imr->wmask);
	if (ret)
		goto failed;

	local_irq_restore(flags);
	return 0;
failed:
	/*
	 * If writing to the IOSF failed then we're in an unknown state,
	 * likely a very bad state. An IMR in an invalid state will almost
	 * certainly lead to a memory access violation.
	 */
	local_irq_restore(flags);
	WARN(ret, "IOSF-MBI write fail range 0x%08x-0x%08x unreliable\n",
	     imr_to_phys(imr->addr_lo), imr_to_phys(imr->addr_hi) + IMR_MASK);

	return ret;
}

/**
 * imr_dbgfs_state_show - print state of IMR registers.
 *
 * @s:		pointer to seq_file for output.
 * @unused:	unused parameter.
 * @return:	0 on success or error code passed from mbi_iosf on failure.
 */
static int imr_dbgfs_state_show(struct seq_file *s, void *unused)
{
	phys_addr_t base;
	phys_addr_t end;
	int i;
	struct imr_device *idev = s->private;
	struct imr_regs imr;
	size_t size;
	int ret = -ENODEV;

	mutex_lock(&idev->lock);

	for (i = 0; i < idev->max_imr; i++) {

		ret = imr_read(idev, i, &imr);
		if (ret)
			break;

		/*
		 * Remember to add IMR_ALIGN bytes to size to indicate the
		 * inherent IMR_ALIGN size bytes contained in the masked away
		 * lower ten bits.
		 */
		if (imr_is_enabled(&imr)) {
			base = imr_to_phys(imr.addr_lo);
			end = imr_to_phys(imr.addr_hi) + IMR_MASK;
			size = end - base + 1;
		} else {
			base = 0;
			end = 0;
			size = 0;
		}
		seq_printf(s, "imr%02i: base=%pa, end=%pa, size=0x%08zx "
			   "rmask=0x%08x, wmask=0x%08x, %s, %s\n", i,
			   &base, &end, size, imr.rmask, imr.wmask,
			   imr_is_enabled(&imr) ? "enabled " : "disabled",
			   imr.addr_lo & IMR_LOCK ? "locked" : "unlocked");
	}

	mutex_unlock(&idev->lock);
	return ret;
}

/**
 * imr_state_open - debugfs open callback.
 *
 * @inode:	pointer to struct inode.
 * @file:	pointer to struct file.
 * @return:	result of single open.
 */
static int imr_state_open(struct inode *inode, struct file *file)
{
	return single_open(file, imr_dbgfs_state_show, inode->i_private);
}

static const struct file_operations imr_state_ops = {
	.open		= imr_state_open,
	.read		= seq_read,
	.llseek		= seq_lseek,
	.release	= single_release,
};

/**
 * imr_debugfs_register - register debugfs hooks.
 *
 * @idev:	pointer to imr_device structure.
 * @return:	0 on success - errno on failure.
 */
static int imr_debugfs_register(struct imr_device *idev)
{
	idev->file = debugfs_create_file("imr_state", S_IFREG | S_IRUGO, NULL,
					 idev, &imr_state_ops);
	return PTR_ERR_OR_ZERO(idev->file);
}

/**
 * imr_check_params - check passed address range IMR alignment and non-zero size
 *
 * @base:	base address of intended IMR.
 * @size:	size of intended IMR.
 * @return:	zero on valid range -EINVAL on unaligned base/size.
 */
static int imr_check_params(phys_addr_t base, size_t size)
{
	if ((base & IMR_MASK) || (size & IMR_MASK)) {
		pr_err("base %pa size 0x%08zx must align to 1KiB\n",
			&base, size);
		return -EINVAL;
	}
	if (size == 0)
		return -EINVAL;

	return 0;
}

/**
 * imr_raw_size - account for the IMR_ALIGN bytes that addr_hi appends.
 *
 * IMR addr_hi has a built in offset of plus IMR_ALIGN (0x400) bytes from the
 * value in the register. We need to subtract IMR_ALIGN bytes from input sizes
 * as a result.
 *
 * @size:	input size bytes.
 * @return:	reduced size.
 */
static inline size_t imr_raw_size(size_t size)
{
	return size - IMR_ALIGN;
}

/**
 * imr_address_overlap - detects an address overlap.
 *
 * @addr:	address to check against an existing IMR.
 * @imr:	imr being checked.
 * @return:	true for overlap false for no overlap.
 */
static inline int imr_address_overlap(phys_addr_t addr, struct imr_regs *imr)
{
	return addr >= imr_to_phys(imr->addr_lo) && addr <= imr_to_phys(imr->addr_hi);
}

/**
 * imr_add_range - add an Isolated Memory Region.
 *
 * @base:	physical base address of region aligned to 1KiB.
 * @size:	physical size of region in bytes must be aligned to 1KiB.
 * @read_mask:	read access mask.
 * @write_mask:	write access mask.
 * @return:	zero on success or negative value indicating error.
 */
int imr_add_range(phys_addr_t base, size_t size,
		  unsigned int rmask, unsigned int wmask)
{
	phys_addr_t end;
	unsigned int i;
	struct imr_device *idev = &imr_dev;
	struct imr_regs imr;
	size_t raw_size;
	int reg;
	int ret;

	if (WARN_ONCE(idev->init == false, "driver not initialized"))
		return -ENODEV;

	ret = imr_check_params(base, size);
	if (ret)
		return ret;

	/* Tweak the size value. */
	raw_size = imr_raw_size(size);
	end = base + raw_size;

	/*
	 * Check for reserved IMR value common to firmware, kernel and grub
	 * indicating a disabled IMR.
	 */
	imr.addr_lo = phys_to_imr(base);
	imr.addr_hi = phys_to_imr(end);
	imr.rmask = rmask;
	imr.wmask = wmask;
	if (!imr_is_enabled(&imr))
		return -ENOTSUPP;

	mutex_lock(&idev->lock);

	/*
	 * Find a free IMR while checking for an existing overlapping range.
	 * Note there's no restriction in silicon to prevent IMR overlaps.
	 * For the sake of simplicity and ease in defining/debugging an IMR
	 * memory map we exclude IMR overlaps.
	 */
	reg = -1;
	for (i = 0; i < idev->max_imr; i++) {
		ret = imr_read(idev, i, &imr);
		if (ret)
			goto failed;

		/* Find overlap @ base or end of requested range. */
		ret = -EINVAL;
		if (imr_is_enabled(&imr)) {
			if (imr_address_overlap(base, &imr))
				goto failed;
			if (imr_address_overlap(end, &imr))
				goto failed;
		} else {
			reg = i;
		}
	}

	/* Error out if we have no free IMR entries. */
	if (reg == -1) {
		ret = -ENOMEM;
		goto failed;
	}

	pr_debug("add %d phys %pa-%pa size %zx mask 0x%08x wmask 0x%08x\n",
		 reg, &base, &end, raw_size, rmask, wmask);

	/* Enable IMR at specified range and access mask. */
	imr.addr_lo = phys_to_imr(base);
	imr.addr_hi = phys_to_imr(end);
	imr.rmask = rmask;
	imr.wmask = wmask;

	ret = imr_write(idev, reg, &imr);
	if (ret < 0) {
		/*
		 * In the highly unlikely event iosf_mbi_write failed
		 * attempt to rollback the IMR setup skipping the trapping
		 * of further IOSF write failures.
		 */
		imr.addr_lo = 0;
		imr.addr_hi = 0;
		imr.rmask = IMR_READ_ACCESS_ALL;
		imr.wmask = IMR_WRITE_ACCESS_ALL;
		imr_write(idev, reg, &imr);
	}
failed:
	mutex_unlock(&idev->lock);
	return ret;
}
EXPORT_SYMBOL_GPL(imr_add_range);

/**
 * __imr_remove_range - delete an Isolated Memory Region.
 *
 * This function allows you to delete an IMR by its index specified by reg or
 * by address range specified by base and size respectively. If you specify an
 * index on its own the base and size parameters are ignored.
 * imr_remove_range(0, base, size); delete IMR at index 0 base/size ignored.
 * imr_remove_range(-1, base, size); delete IMR from base to base+size.
 *
 * @reg:	imr index to remove.
 * @base:	physical base address of region aligned to 1 KiB.
 * @size:	physical size of region in bytes aligned to 1 KiB.
 * @return:	-EINVAL on invalid range or out or range id
 *		-ENODEV if reg is valid but no IMR exists or is locked
 *		0 on success.
 */
static int __imr_remove_range(int reg, phys_addr_t base, size_t size)
{
	phys_addr_t end;
	bool found = false;
	unsigned int i;
	struct imr_device *idev = &imr_dev;
	struct imr_regs imr;
	size_t raw_size;
	int ret = 0;

	if (WARN_ONCE(idev->init == false, "driver not initialized"))
		return -ENODEV;

	/*
	 * Validate address range if deleting by address, else we are
	 * deleting by index where base and size will be ignored.
	 */
	if (reg == -1) {
		ret = imr_check_params(base, size);
		if (ret)
			return ret;
	}

	/* Tweak the size value. */
	raw_size = imr_raw_size(size);
	end = base + raw_size;

	mutex_lock(&idev->lock);

	if (reg >= 0) {
		/* If a specific IMR is given try to use it. */
		ret = imr_read(idev, reg, &imr);
		if (ret)
			goto failed;

		if (!imr_is_enabled(&imr) || imr.addr_lo & IMR_LOCK) {
			ret = -ENODEV;
			goto failed;
		}
		found = true;
	} else {
		/* Search for match based on address range. */
		for (i = 0; i < idev->max_imr; i++) {
			ret = imr_read(idev, i, &imr);
			if (ret)
				goto failed;

			if (!imr_is_enabled(&imr) || imr.addr_lo & IMR_LOCK)
				continue;

			if ((imr_to_phys(imr.addr_lo) == base) &&
			    (imr_to_phys(imr.addr_hi) == end)) {
				found = true;
				reg = i;
				break;
			}
		}
	}

	if (!found) {
		ret = -ENODEV;
		goto failed;
	}

	pr_debug("remove %d phys %pa-%pa size %zx\n", reg, &base, &end, raw_size);

	/* Tear down the IMR. */
	imr.addr_lo = 0;
	imr.addr_hi = 0;
	imr.rmask = IMR_READ_ACCESS_ALL;
	imr.wmask = IMR_WRITE_ACCESS_ALL;

	ret = imr_write(idev, reg, &imr);

failed:
	mutex_unlock(&idev->lock);
	return ret;
}

/**
 * imr_remove_range - delete an Isolated Memory Region by address
 *
 * This function allows you to delete an IMR by an address range specified
 * by base and size respectively.
 * imr_remove_range(base, size); delete IMR from base to base+size.
 *
 * @base:	physical base address of region aligned to 1 KiB.
 * @size:	physical size of region in bytes aligned to 1 KiB.
 * @return:	-EINVAL on invalid range or out or range id
 *		-ENODEV if reg is valid but no IMR exists or is locked
 *		0 on success.
 */
int imr_remove_range(phys_addr_t base, size_t size)
{
	return __imr_remove_range(-1, base, size);
}
EXPORT_SYMBOL_GPL(imr_remove_range);

/**
 * imr_clear - delete an Isolated Memory Region by index
 *
 * This function allows you to delete an IMR by an address range specified
 * by the index of the IMR. Useful for initial sanitization of the IMR
 * address map.
 * imr_ge(base, size); delete IMR from base to base+size.
 *
 * @reg:	imr index to remove.
 * @return:	-EINVAL on invalid range or out or range id
 *		-ENODEV if reg is valid but no IMR exists or is locked
 *		0 on success.
 */
static inline int imr_clear(int reg)
{
	return __imr_remove_range(reg, 0, 0);
}

/**
 * imr_fixup_memmap - Tear down IMRs used during bootup.
 *
 * BIOS and Grub both setup IMRs around compressed kernel, initrd memory
 * that need to be removed before the kernel hands out one of the IMR
 * encased addresses to a downstream DMA agent such as the SD or Ethernet.
 * IMRs on Galileo are setup to immediately reset the system on violation.
 * As a result if you're running a root filesystem from SD - you'll need
 * the boot-time IMRs torn down or you'll find seemingly random resets when
 * using your filesystem.
 *
 * @idev:	pointer to imr_device structure.
 * @return:
 */
static void __init imr_fixup_memmap(struct imr_device *idev)
{
	phys_addr_t base = virt_to_phys(&_text);
	size_t size = virt_to_phys(&__end_rodata) - base;
	unsigned long start, end;
	int i;
	int ret;

	/* Tear down all existing unlocked IMRs. */
	for (i = 0; i < idev->max_imr; i++)
		imr_clear(i);

	start = (unsigned long)_text;
	end = (unsigned long)__end_rodata - 1;

	/*
	 * Setup an unlocked IMR around the physical extent of the kernel
	 * from the beginning of the .text secton to the end of the
	 * .rodata section as one physically contiguous block.
	 *
	 * We don't round up @size since it is already PAGE_SIZE aligned.
	 * See vmlinux.lds.S for details.
	 */
<<<<<<< HEAD
	ret = imr_add_range(base, size, IMR_CPU, IMR_CPU, false);
=======
	ret = imr_add_range(base, size, IMR_CPU, IMR_CPU);
>>>>>>> 9d102a2e
	if (ret < 0) {
		pr_err("unable to setup IMR for kernel: %zu KiB (%lx - %lx)\n",
			size / 1024, start, end);
	} else {
		pr_info("protecting kernel .text - .rodata: %zu KiB (%lx - %lx)\n",
			size / 1024, start, end);
	}

}

static const struct x86_cpu_id imr_ids[] __initconst = {
	{ X86_VENDOR_INTEL, 5, 9 },	/* Intel Quark SoC X1000. */
	{}
};

/**
 * imr_init - entry point for IMR driver.
 *
 * return: -ENODEV for no IMR support 0 if good to go.
 */
static int __init imr_init(void)
{
	struct imr_device *idev = &imr_dev;
	int ret;

	if (!x86_match_cpu(imr_ids) || !iosf_mbi_available())
		return -ENODEV;

	idev->max_imr = QUARK_X1000_IMR_MAX;
	idev->reg_base = QUARK_X1000_IMR_REGBASE;
	idev->init = true;

	mutex_init(&idev->lock);
	ret = imr_debugfs_register(idev);
	if (ret != 0)
		pr_warn("debugfs register failed!\n");
	imr_fixup_memmap(idev);
	return 0;
}
device_initcall(imr_init);<|MERGE_RESOLUTION|>--- conflicted
+++ resolved
@@ -575,11 +575,7 @@
 	 * We don't round up @size since it is already PAGE_SIZE aligned.
 	 * See vmlinux.lds.S for details.
 	 */
-<<<<<<< HEAD
-	ret = imr_add_range(base, size, IMR_CPU, IMR_CPU, false);
-=======
 	ret = imr_add_range(base, size, IMR_CPU, IMR_CPU);
->>>>>>> 9d102a2e
 	if (ret < 0) {
 		pr_err("unable to setup IMR for kernel: %zu KiB (%lx - %lx)\n",
 			size / 1024, start, end);
