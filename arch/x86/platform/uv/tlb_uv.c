--- conflicted
+++ resolved
@@ -1646,10 +1646,7 @@
 {
 	int i;
 	int cpu;
-<<<<<<< HEAD
-=======
 	int uv1 = 0;
->>>>>>> dcd6c922
 	unsigned long gpa;
 	unsigned long m;
 	unsigned long n;
@@ -1671,11 +1668,8 @@
 	gpa = uv_gpa(bau_desc);
 	n = uv_gpa_to_gnode(gpa);
 	m = uv_gpa_to_offset(gpa);
-<<<<<<< HEAD
-=======
 	if (is_uv1_hub())
 		uv1 = 1;
->>>>>>> dcd6c922
 
 	/* the 14-bit pnode */
 	write_mmr_descriptor_base(pnode, (n << UV_DESC_PSHIFT | m));
