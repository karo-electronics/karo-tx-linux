--- conflicted
+++ resolved
@@ -370,22 +370,6 @@
  * Use IPI to get all target uvhubs to release resources held by
  * a given sending cpu number.
  */
-<<<<<<< HEAD
-static void reset_with_ipi(struct bau_targ_hubmask *distribution, int sender)
-{
-	int uvhub;
-	int maskbits;
-	cpumask_t mask;
-	struct reset_args reset_args;
-
-	reset_args.sender = sender;
-	cpus_clear(mask);
-	/* find a single cpu for each uvhub in this distribution mask */
-	maskbits = sizeof(struct bau_targ_hubmask) * BITSPERBYTE;
-	for (uvhub = 0; uvhub < maskbits; uvhub++) {
-		int cpu;
-		if (!bau_uvhub_isset(uvhub, distribution))
-=======
 static void reset_with_ipi(struct pnmask *distribution, struct bau_control *bcp)
 {
 	int pnode;
@@ -404,7 +388,6 @@
 	for (pnode = 0; pnode < maskbits; pnode++) {
 		int cpu;
 		if (!bau_uvhub_isset(pnode, distribution))
->>>>>>> b55ebc27
 			continue;
 		apnode = pnode + bcp->partition_base_pnode;
 		cpu = pnode_to_first_cpu(apnode, smaster);
@@ -412,11 +395,7 @@
 	}
 
 	/* IPI all cpus; preemption is already disabled */
-<<<<<<< HEAD
-	smp_call_function_many(&mask, do_reset, (void *)&reset_args, 1);
-=======
 	smp_call_function_many(mask, do_reset, (void *)&reset_args, 1);
->>>>>>> b55ebc27
 	return;
 }
 
@@ -633,11 +612,7 @@
 		quiesce_local_uvhub(hmaster);
 
 		spin_lock(&hmaster->queue_lock);
-<<<<<<< HEAD
-		reset_with_ipi(&bau_desc->distribution, bcp->cpu);
-=======
 		reset_with_ipi(&bau_desc->distribution, bcp);
->>>>>>> b55ebc27
 		spin_unlock(&hmaster->queue_lock);
 
 		end_uvhub_quiesce(hmaster);
@@ -659,11 +634,7 @@
 		quiesce_local_uvhub(hmaster);
 
 		spin_lock(&hmaster->queue_lock);
-<<<<<<< HEAD
-		reset_with_ipi(&bau_desc->distribution, bcp->cpu);
-=======
 		reset_with_ipi(&bau_desc->distribution, bcp);
->>>>>>> b55ebc27
 		spin_unlock(&hmaster->queue_lock);
 
 		end_uvhub_quiesce(hmaster);
@@ -1169,15 +1140,9 @@
 			"remotehub numuvhubs numuvhubs16 numuvhubs8 ");
 		seq_printf(file,
 			"numuvhubs4 numuvhubs2 numuvhubs1 dto retries rok ");
-<<<<<<< HEAD
 		seq_printf(file,
 			"resetp resett giveup sto bz throt swack recv rtime ");
 		seq_printf(file,
-=======
-		seq_printf(file,
-			"resetp resett giveup sto bz throt swack recv rtime ");
-		seq_printf(file,
->>>>>>> b55ebc27
 			"all one mult none retry canc nocan reset rcan ");
 		seq_printf(file,
 			"disable enable\n");
@@ -1377,16 +1342,10 @@
 
 	instr[count] = '\0';
 
-<<<<<<< HEAD
-	bcp = &per_cpu(bau_control, smp_processor_id());
-
-	ret = parse_tunables_write(bcp, instr, count);
-=======
 	cpu = get_cpu();
 	bcp = &per_cpu(bau_control, cpu);
 	ret = parse_tunables_write(bcp, instr, count);
 	put_cpu();
->>>>>>> b55ebc27
 	if (ret)
 		return ret;
 
@@ -1737,8 +1696,6 @@
 }
 
 /*
-<<<<<<< HEAD
-=======
  * Each uvhub is to get a local cpumask.
  */
 static void make_per_hub_cpumask(struct bau_control *hmaster)
@@ -1749,7 +1706,6 @@
 }
 
 /*
->>>>>>> b55ebc27
  * Initialize all the per_cpu information for the cpu's on a given socket,
  * given what has been gathered into the socket_desc struct.
  * And reports the chosen hub and socket masters back to the caller.
@@ -1814,17 +1770,10 @@
 				sdp = &bdp->socket[socket];
 				if (scan_sock(sdp, bdp, &smaster, &hmaster))
 					return 1;
-<<<<<<< HEAD
-			}
-			socket++;
-			socket_mask = (socket_mask >> 1);
-			make_per_cpu_thp(smaster);
-=======
 				make_per_cpu_thp(smaster);
 			}
 			socket++;
 			socket_mask = (socket_mask >> 1);
->>>>>>> b55ebc27
 		}
 		make_per_hub_cpumask(hmaster);
 	}
@@ -1848,17 +1797,10 @@
 	uvhub_mask = kzalloc((nuvhubs+7)/8, GFP_KERNEL);
 
 	if (get_cpu_topology(base_part_pnode, uvhub_descs, uvhub_mask))
-<<<<<<< HEAD
-		return 1;
-
-	if (summarize_uvhub_sockets(nuvhubs, uvhub_descs, uvhub_mask))
-		return 1;
-=======
 		goto fail;
 
 	if (summarize_uvhub_sockets(nuvhubs, uvhub_descs, uvhub_mask))
 		goto fail;
->>>>>>> b55ebc27
 
 	kfree(uvhub_descs);
 	kfree(uvhub_mask);
