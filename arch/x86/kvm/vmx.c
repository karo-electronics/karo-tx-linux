--- conflicted
+++ resolved
@@ -5,11 +5,7 @@
  * machines without emulation or binary translation.
  *
  * Copyright (C) 2006 Qumranet, Inc.
-<<<<<<< HEAD
- * Copyright 2010 Red Hat, Inc. and/or its affilates.
-=======
  * Copyright 2010 Red Hat, Inc. and/or its affiliates.
->>>>>>> 45f53cc9
  *
  * Authors:
  *   Avi Kivity   <avi@qumranet.com>
@@ -880,10 +876,6 @@
 static void vmx_vcpu_load(struct kvm_vcpu *vcpu, int cpu)
 {
 	struct vcpu_vmx *vmx = to_vmx(vcpu);
-<<<<<<< HEAD
-	u64 tsc_this, delta, new_offset;
-=======
->>>>>>> 45f53cc9
 	u64 phys_addr = __pa(per_cpu(vmxarea, cpu));
 
 	if (!vmm_exclusive)
@@ -900,20 +892,12 @@
 		struct desc_ptr *gdt = &__get_cpu_var(host_gdt);
 		unsigned long sysenter_esp;
 
-<<<<<<< HEAD
-		kvm_migrate_timers(vcpu);
-=======
->>>>>>> 45f53cc9
 		kvm_make_request(KVM_REQ_TLB_FLUSH, vcpu);
 		local_irq_disable();
 		list_add(&vmx->local_vcpus_link,
 			 &per_cpu(vcpus_on_cpu, cpu));
 		local_irq_enable();
 
-<<<<<<< HEAD
-		vcpu->cpu = cpu;
-=======
->>>>>>> 45f53cc9
 		/*
 		 * Linux uses per-cpu TSS and GDT, so set these when switching
 		 * processors.
@@ -4352,14 +4336,11 @@
 	.set_supported_cpuid = vmx_set_supported_cpuid,
 
 	.has_wbinvd_exit = cpu_has_vmx_wbinvd_exit,
-<<<<<<< HEAD
-=======
 
 	.write_tsc_offset = vmx_write_tsc_offset,
 	.adjust_tsc_offset = vmx_adjust_tsc_offset,
 
 	.set_tdp_cr3 = vmx_set_cr3,
->>>>>>> 45f53cc9
 };
 
 static int __init vmx_init(void)
