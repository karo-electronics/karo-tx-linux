/*
 * Kernel-based Virtual Machine driver for Linux
 *
 * derived from drivers/kvm/kvm_main.c
 *
 * Copyright (C) 2006 Qumranet, Inc.
 * Copyright (C) 2008 Qumranet, Inc.
 * Copyright IBM Corporation, 2008
 * Copyright 2010 Red Hat, Inc. and/or its affiliates.
 *
 * Authors:
 *   Avi Kivity   <avi@qumranet.com>
 *   Yaniv Kamay  <yaniv@qumranet.com>
 *   Amit Shah    <amit.shah@qumranet.com>
 *   Ben-Ami Yassour <benami@il.ibm.com>
 *
 * This work is licensed under the terms of the GNU GPL, version 2.  See
 * the COPYING file in the top-level directory.
 *
 */

#include <linux/kvm_host.h>
#include "irq.h"
#include "mmu.h"
#include "i8254.h"
#include "tss.h"
#include "kvm_cache_regs.h"
#include "x86.h"
#include "cpuid.h"

#include <linux/clocksource.h>
#include <linux/interrupt.h>
#include <linux/kvm.h>
#include <linux/fs.h>
#include <linux/vmalloc.h>
#include <linux/module.h>
#include <linux/mman.h>
#include <linux/highmem.h>
#include <linux/iommu.h>
#include <linux/intel-iommu.h>
#include <linux/cpufreq.h>
#include <linux/user-return-notifier.h>
#include <linux/srcu.h>
#include <linux/slab.h>
#include <linux/perf_event.h>
#include <linux/uaccess.h>
#include <linux/hash.h>
#include <linux/pci.h>
#include <trace/events/kvm.h>

#define CREATE_TRACE_POINTS
#include "trace.h"

#include <asm/debugreg.h>
#include <asm/msr.h>
#include <asm/desc.h>
#include <asm/mtrr.h>
#include <asm/mce.h>
#include <asm/i387.h>
#include <asm/fpu-internal.h> /* Ugh! */
#include <asm/xcr.h>
#include <asm/pvclock.h>
#include <asm/div64.h>

#define MAX_IO_MSRS 256
#define KVM_MAX_MCE_BANKS 32
#define KVM_MCE_CAP_SUPPORTED (MCG_CTL_P | MCG_SER_P)

#define emul_to_vcpu(ctxt) \
	container_of(ctxt, struct kvm_vcpu, arch.emulate_ctxt)

/* EFER defaults:
 * - enable syscall per default because its emulated by KVM
 * - enable LME and LMA per default on 64 bit KVM
 */
#ifdef CONFIG_X86_64
static
u64 __read_mostly efer_reserved_bits = ~((u64)(EFER_SCE | EFER_LME | EFER_LMA));
#else
static u64 __read_mostly efer_reserved_bits = ~((u64)EFER_SCE);
#endif

#define VM_STAT(x) offsetof(struct kvm, stat.x), KVM_STAT_VM
#define VCPU_STAT(x) offsetof(struct kvm_vcpu, stat.x), KVM_STAT_VCPU

static void update_cr8_intercept(struct kvm_vcpu *vcpu);
static void process_nmi(struct kvm_vcpu *vcpu);

struct kvm_x86_ops *kvm_x86_ops;
EXPORT_SYMBOL_GPL(kvm_x86_ops);

static bool ignore_msrs = 0;
module_param(ignore_msrs, bool, S_IRUGO | S_IWUSR);

bool kvm_has_tsc_control;
EXPORT_SYMBOL_GPL(kvm_has_tsc_control);
u32  kvm_max_guest_tsc_khz;
EXPORT_SYMBOL_GPL(kvm_max_guest_tsc_khz);

/* tsc tolerance in parts per million - default to 1/2 of the NTP threshold */
static u32 tsc_tolerance_ppm = 250;
module_param(tsc_tolerance_ppm, uint, S_IRUGO | S_IWUSR);

#define KVM_NR_SHARED_MSRS 16

struct kvm_shared_msrs_global {
	int nr;
	u32 msrs[KVM_NR_SHARED_MSRS];
};

struct kvm_shared_msrs {
	struct user_return_notifier urn;
	bool registered;
	struct kvm_shared_msr_values {
		u64 host;
		u64 curr;
	} values[KVM_NR_SHARED_MSRS];
};

static struct kvm_shared_msrs_global __read_mostly shared_msrs_global;
static DEFINE_PER_CPU(struct kvm_shared_msrs, shared_msrs);

struct kvm_stats_debugfs_item debugfs_entries[] = {
	{ "pf_fixed", VCPU_STAT(pf_fixed) },
	{ "pf_guest", VCPU_STAT(pf_guest) },
	{ "tlb_flush", VCPU_STAT(tlb_flush) },
	{ "invlpg", VCPU_STAT(invlpg) },
	{ "exits", VCPU_STAT(exits) },
	{ "io_exits", VCPU_STAT(io_exits) },
	{ "mmio_exits", VCPU_STAT(mmio_exits) },
	{ "signal_exits", VCPU_STAT(signal_exits) },
	{ "irq_window", VCPU_STAT(irq_window_exits) },
	{ "nmi_window", VCPU_STAT(nmi_window_exits) },
	{ "halt_exits", VCPU_STAT(halt_exits) },
	{ "halt_wakeup", VCPU_STAT(halt_wakeup) },
	{ "hypercalls", VCPU_STAT(hypercalls) },
	{ "request_irq", VCPU_STAT(request_irq_exits) },
	{ "irq_exits", VCPU_STAT(irq_exits) },
	{ "host_state_reload", VCPU_STAT(host_state_reload) },
	{ "efer_reload", VCPU_STAT(efer_reload) },
	{ "fpu_reload", VCPU_STAT(fpu_reload) },
	{ "insn_emulation", VCPU_STAT(insn_emulation) },
	{ "insn_emulation_fail", VCPU_STAT(insn_emulation_fail) },
	{ "irq_injections", VCPU_STAT(irq_injections) },
	{ "nmi_injections", VCPU_STAT(nmi_injections) },
	{ "mmu_shadow_zapped", VM_STAT(mmu_shadow_zapped) },
	{ "mmu_pte_write", VM_STAT(mmu_pte_write) },
	{ "mmu_pte_updated", VM_STAT(mmu_pte_updated) },
	{ "mmu_pde_zapped", VM_STAT(mmu_pde_zapped) },
	{ "mmu_flooded", VM_STAT(mmu_flooded) },
	{ "mmu_recycled", VM_STAT(mmu_recycled) },
	{ "mmu_cache_miss", VM_STAT(mmu_cache_miss) },
	{ "mmu_unsync", VM_STAT(mmu_unsync) },
	{ "remote_tlb_flush", VM_STAT(remote_tlb_flush) },
	{ "largepages", VM_STAT(lpages) },
	{ NULL }
};

u64 __read_mostly host_xcr0;

int emulator_fix_hypercall(struct x86_emulate_ctxt *ctxt);

static inline void kvm_async_pf_hash_reset(struct kvm_vcpu *vcpu)
{
	int i;
	for (i = 0; i < roundup_pow_of_two(ASYNC_PF_PER_VCPU); i++)
		vcpu->arch.apf.gfns[i] = ~0;
}

static void kvm_on_user_return(struct user_return_notifier *urn)
{
	unsigned slot;
	struct kvm_shared_msrs *locals
		= container_of(urn, struct kvm_shared_msrs, urn);
	struct kvm_shared_msr_values *values;

	for (slot = 0; slot < shared_msrs_global.nr; ++slot) {
		values = &locals->values[slot];
		if (values->host != values->curr) {
			wrmsrl(shared_msrs_global.msrs[slot], values->host);
			values->curr = values->host;
		}
	}
	locals->registered = false;
	user_return_notifier_unregister(urn);
}

static void shared_msr_update(unsigned slot, u32 msr)
{
	struct kvm_shared_msrs *smsr;
	u64 value;

	smsr = &__get_cpu_var(shared_msrs);
	/* only read, and nobody should modify it at this time,
	 * so don't need lock */
	if (slot >= shared_msrs_global.nr) {
		printk(KERN_ERR "kvm: invalid MSR slot!");
		return;
	}
	rdmsrl_safe(msr, &value);
	smsr->values[slot].host = value;
	smsr->values[slot].curr = value;
}

void kvm_define_shared_msr(unsigned slot, u32 msr)
{
	if (slot >= shared_msrs_global.nr)
		shared_msrs_global.nr = slot + 1;
	shared_msrs_global.msrs[slot] = msr;
	/* we need ensured the shared_msr_global have been updated */
	smp_wmb();
}
EXPORT_SYMBOL_GPL(kvm_define_shared_msr);

static void kvm_shared_msr_cpu_online(void)
{
	unsigned i;

	for (i = 0; i < shared_msrs_global.nr; ++i)
		shared_msr_update(i, shared_msrs_global.msrs[i]);
}

void kvm_set_shared_msr(unsigned slot, u64 value, u64 mask)
{
	struct kvm_shared_msrs *smsr = &__get_cpu_var(shared_msrs);

	if (((value ^ smsr->values[slot].curr) & mask) == 0)
		return;
	smsr->values[slot].curr = value;
	wrmsrl(shared_msrs_global.msrs[slot], value);
	if (!smsr->registered) {
		smsr->urn.on_user_return = kvm_on_user_return;
		user_return_notifier_register(&smsr->urn);
		smsr->registered = true;
	}
}
EXPORT_SYMBOL_GPL(kvm_set_shared_msr);

static void drop_user_return_notifiers(void *ignore)
{
	struct kvm_shared_msrs *smsr = &__get_cpu_var(shared_msrs);

	if (smsr->registered)
		kvm_on_user_return(&smsr->urn);
}

u64 kvm_get_apic_base(struct kvm_vcpu *vcpu)
{
	return vcpu->arch.apic_base;
}
EXPORT_SYMBOL_GPL(kvm_get_apic_base);

void kvm_set_apic_base(struct kvm_vcpu *vcpu, u64 data)
{
	/* TODO: reserve bits check */
	kvm_lapic_set_base(vcpu, data);
}
EXPORT_SYMBOL_GPL(kvm_set_apic_base);

#define EXCPT_BENIGN		0
#define EXCPT_CONTRIBUTORY	1
#define EXCPT_PF		2

static int exception_class(int vector)
{
	switch (vector) {
	case PF_VECTOR:
		return EXCPT_PF;
	case DE_VECTOR:
	case TS_VECTOR:
	case NP_VECTOR:
	case SS_VECTOR:
	case GP_VECTOR:
		return EXCPT_CONTRIBUTORY;
	default:
		break;
	}
	return EXCPT_BENIGN;
}

static void kvm_multiple_exception(struct kvm_vcpu *vcpu,
		unsigned nr, bool has_error, u32 error_code,
		bool reinject)
{
	u32 prev_nr;
	int class1, class2;

	kvm_make_request(KVM_REQ_EVENT, vcpu);

	if (!vcpu->arch.exception.pending) {
	queue:
		vcpu->arch.exception.pending = true;
		vcpu->arch.exception.has_error_code = has_error;
		vcpu->arch.exception.nr = nr;
		vcpu->arch.exception.error_code = error_code;
		vcpu->arch.exception.reinject = reinject;
		return;
	}

	/* to check exception */
	prev_nr = vcpu->arch.exception.nr;
	if (prev_nr == DF_VECTOR) {
		/* triple fault -> shutdown */
		kvm_make_request(KVM_REQ_TRIPLE_FAULT, vcpu);
		return;
	}
	class1 = exception_class(prev_nr);
	class2 = exception_class(nr);
	if ((class1 == EXCPT_CONTRIBUTORY && class2 == EXCPT_CONTRIBUTORY)
		|| (class1 == EXCPT_PF && class2 != EXCPT_BENIGN)) {
		/* generate double fault per SDM Table 5-5 */
		vcpu->arch.exception.pending = true;
		vcpu->arch.exception.has_error_code = true;
		vcpu->arch.exception.nr = DF_VECTOR;
		vcpu->arch.exception.error_code = 0;
	} else
		/* replace previous exception with a new one in a hope
		   that instruction re-execution will regenerate lost
		   exception */
		goto queue;
}

void kvm_queue_exception(struct kvm_vcpu *vcpu, unsigned nr)
{
	kvm_multiple_exception(vcpu, nr, false, 0, false);
}
EXPORT_SYMBOL_GPL(kvm_queue_exception);

void kvm_requeue_exception(struct kvm_vcpu *vcpu, unsigned nr)
{
	kvm_multiple_exception(vcpu, nr, false, 0, true);
}
EXPORT_SYMBOL_GPL(kvm_requeue_exception);

void kvm_complete_insn_gp(struct kvm_vcpu *vcpu, int err)
{
	if (err)
		kvm_inject_gp(vcpu, 0);
	else
		kvm_x86_ops->skip_emulated_instruction(vcpu);
}
EXPORT_SYMBOL_GPL(kvm_complete_insn_gp);

void kvm_inject_page_fault(struct kvm_vcpu *vcpu, struct x86_exception *fault)
{
	++vcpu->stat.pf_guest;
	vcpu->arch.cr2 = fault->address;
	kvm_queue_exception_e(vcpu, PF_VECTOR, fault->error_code);
}
EXPORT_SYMBOL_GPL(kvm_inject_page_fault);

void kvm_propagate_fault(struct kvm_vcpu *vcpu, struct x86_exception *fault)
{
	if (mmu_is_nested(vcpu) && !fault->nested_page_fault)
		vcpu->arch.nested_mmu.inject_page_fault(vcpu, fault);
	else
		vcpu->arch.mmu.inject_page_fault(vcpu, fault);
}

void kvm_inject_nmi(struct kvm_vcpu *vcpu)
{
	atomic_inc(&vcpu->arch.nmi_queued);
	kvm_make_request(KVM_REQ_NMI, vcpu);
}
EXPORT_SYMBOL_GPL(kvm_inject_nmi);

void kvm_queue_exception_e(struct kvm_vcpu *vcpu, unsigned nr, u32 error_code)
{
	kvm_multiple_exception(vcpu, nr, true, error_code, false);
}
EXPORT_SYMBOL_GPL(kvm_queue_exception_e);

void kvm_requeue_exception_e(struct kvm_vcpu *vcpu, unsigned nr, u32 error_code)
{
	kvm_multiple_exception(vcpu, nr, true, error_code, true);
}
EXPORT_SYMBOL_GPL(kvm_requeue_exception_e);

/*
 * Checks if cpl <= required_cpl; if true, return true.  Otherwise queue
 * a #GP and return false.
 */
bool kvm_require_cpl(struct kvm_vcpu *vcpu, int required_cpl)
{
	if (kvm_x86_ops->get_cpl(vcpu) <= required_cpl)
		return true;
	kvm_queue_exception_e(vcpu, GP_VECTOR, 0);
	return false;
}
EXPORT_SYMBOL_GPL(kvm_require_cpl);

/*
 * This function will be used to read from the physical memory of the currently
 * running guest. The difference to kvm_read_guest_page is that this function
 * can read from guest physical or from the guest's guest physical memory.
 */
int kvm_read_guest_page_mmu(struct kvm_vcpu *vcpu, struct kvm_mmu *mmu,
			    gfn_t ngfn, void *data, int offset, int len,
			    u32 access)
{
	gfn_t real_gfn;
	gpa_t ngpa;

	ngpa     = gfn_to_gpa(ngfn);
	real_gfn = mmu->translate_gpa(vcpu, ngpa, access);
	if (real_gfn == UNMAPPED_GVA)
		return -EFAULT;

	real_gfn = gpa_to_gfn(real_gfn);

	return kvm_read_guest_page(vcpu->kvm, real_gfn, data, offset, len);
}
EXPORT_SYMBOL_GPL(kvm_read_guest_page_mmu);

int kvm_read_nested_guest_page(struct kvm_vcpu *vcpu, gfn_t gfn,
			       void *data, int offset, int len, u32 access)
{
	return kvm_read_guest_page_mmu(vcpu, vcpu->arch.walk_mmu, gfn,
				       data, offset, len, access);
}

/*
 * Load the pae pdptrs.  Return true is they are all valid.
 */
int load_pdptrs(struct kvm_vcpu *vcpu, struct kvm_mmu *mmu, unsigned long cr3)
{
	gfn_t pdpt_gfn = cr3 >> PAGE_SHIFT;
	unsigned offset = ((cr3 & (PAGE_SIZE-1)) >> 5) << 2;
	int i;
	int ret;
	u64 pdpte[ARRAY_SIZE(mmu->pdptrs)];

	ret = kvm_read_guest_page_mmu(vcpu, mmu, pdpt_gfn, pdpte,
				      offset * sizeof(u64), sizeof(pdpte),
				      PFERR_USER_MASK|PFERR_WRITE_MASK);
	if (ret < 0) {
		ret = 0;
		goto out;
	}
	for (i = 0; i < ARRAY_SIZE(pdpte); ++i) {
		if (is_present_gpte(pdpte[i]) &&
		    (pdpte[i] & vcpu->arch.mmu.rsvd_bits_mask[0][2])) {
			ret = 0;
			goto out;
		}
	}
	ret = 1;

	memcpy(mmu->pdptrs, pdpte, sizeof(mmu->pdptrs));
	__set_bit(VCPU_EXREG_PDPTR,
		  (unsigned long *)&vcpu->arch.regs_avail);
	__set_bit(VCPU_EXREG_PDPTR,
		  (unsigned long *)&vcpu->arch.regs_dirty);
out:

	return ret;
}
EXPORT_SYMBOL_GPL(load_pdptrs);

static bool pdptrs_changed(struct kvm_vcpu *vcpu)
{
	u64 pdpte[ARRAY_SIZE(vcpu->arch.walk_mmu->pdptrs)];
	bool changed = true;
	int offset;
	gfn_t gfn;
	int r;

	if (is_long_mode(vcpu) || !is_pae(vcpu))
		return false;

	if (!test_bit(VCPU_EXREG_PDPTR,
		      (unsigned long *)&vcpu->arch.regs_avail))
		return true;

	gfn = (kvm_read_cr3(vcpu) & ~31u) >> PAGE_SHIFT;
	offset = (kvm_read_cr3(vcpu) & ~31u) & (PAGE_SIZE - 1);
	r = kvm_read_nested_guest_page(vcpu, gfn, pdpte, offset, sizeof(pdpte),
				       PFERR_USER_MASK | PFERR_WRITE_MASK);
	if (r < 0)
		goto out;
	changed = memcmp(pdpte, vcpu->arch.walk_mmu->pdptrs, sizeof(pdpte)) != 0;
out:

	return changed;
}

int kvm_set_cr0(struct kvm_vcpu *vcpu, unsigned long cr0)
{
	unsigned long old_cr0 = kvm_read_cr0(vcpu);
	unsigned long update_bits = X86_CR0_PG | X86_CR0_WP |
				    X86_CR0_CD | X86_CR0_NW;

	cr0 |= X86_CR0_ET;

#ifdef CONFIG_X86_64
	if (cr0 & 0xffffffff00000000UL)
		return 1;
#endif

	cr0 &= ~CR0_RESERVED_BITS;

	if ((cr0 & X86_CR0_NW) && !(cr0 & X86_CR0_CD))
		return 1;

	if ((cr0 & X86_CR0_PG) && !(cr0 & X86_CR0_PE))
		return 1;

	if (!is_paging(vcpu) && (cr0 & X86_CR0_PG)) {
#ifdef CONFIG_X86_64
		if ((vcpu->arch.efer & EFER_LME)) {
			int cs_db, cs_l;

			if (!is_pae(vcpu))
				return 1;
			kvm_x86_ops->get_cs_db_l_bits(vcpu, &cs_db, &cs_l);
			if (cs_l)
				return 1;
		} else
#endif
		if (is_pae(vcpu) && !load_pdptrs(vcpu, vcpu->arch.walk_mmu,
						 kvm_read_cr3(vcpu)))
			return 1;
	}

	if (!(cr0 & X86_CR0_PG) && kvm_read_cr4_bits(vcpu, X86_CR4_PCIDE))
		return 1;

	kvm_x86_ops->set_cr0(vcpu, cr0);

	if ((cr0 ^ old_cr0) & X86_CR0_PG) {
		kvm_clear_async_pf_completion_queue(vcpu);
		kvm_async_pf_hash_reset(vcpu);
	}

	if ((cr0 ^ old_cr0) & update_bits)
		kvm_mmu_reset_context(vcpu);
	return 0;
}
EXPORT_SYMBOL_GPL(kvm_set_cr0);

void kvm_lmsw(struct kvm_vcpu *vcpu, unsigned long msw)
{
	(void)kvm_set_cr0(vcpu, kvm_read_cr0_bits(vcpu, ~0x0eul) | (msw & 0x0f));
}
EXPORT_SYMBOL_GPL(kvm_lmsw);

int __kvm_set_xcr(struct kvm_vcpu *vcpu, u32 index, u64 xcr)
{
	u64 xcr0;

	/* Only support XCR_XFEATURE_ENABLED_MASK(xcr0) now  */
	if (index != XCR_XFEATURE_ENABLED_MASK)
		return 1;
	xcr0 = xcr;
	if (kvm_x86_ops->get_cpl(vcpu) != 0)
		return 1;
	if (!(xcr0 & XSTATE_FP))
		return 1;
	if ((xcr0 & XSTATE_YMM) && !(xcr0 & XSTATE_SSE))
		return 1;
	if (xcr0 & ~host_xcr0)
		return 1;
	vcpu->arch.xcr0 = xcr0;
	vcpu->guest_xcr0_loaded = 0;
	return 0;
}

int kvm_set_xcr(struct kvm_vcpu *vcpu, u32 index, u64 xcr)
{
	if (__kvm_set_xcr(vcpu, index, xcr)) {
		kvm_inject_gp(vcpu, 0);
		return 1;
	}
	return 0;
}
EXPORT_SYMBOL_GPL(kvm_set_xcr);

int kvm_set_cr4(struct kvm_vcpu *vcpu, unsigned long cr4)
{
	unsigned long old_cr4 = kvm_read_cr4(vcpu);
	unsigned long pdptr_bits = X86_CR4_PGE | X86_CR4_PSE |
				   X86_CR4_PAE | X86_CR4_SMEP;
	if (cr4 & CR4_RESERVED_BITS)
		return 1;

	if (!guest_cpuid_has_xsave(vcpu) && (cr4 & X86_CR4_OSXSAVE))
		return 1;

	if (!guest_cpuid_has_smep(vcpu) && (cr4 & X86_CR4_SMEP))
		return 1;

	if (!guest_cpuid_has_fsgsbase(vcpu) && (cr4 & X86_CR4_RDWRGSFS))
		return 1;

	if (is_long_mode(vcpu)) {
		if (!(cr4 & X86_CR4_PAE))
			return 1;
	} else if (is_paging(vcpu) && (cr4 & X86_CR4_PAE)
		   && ((cr4 ^ old_cr4) & pdptr_bits)
		   && !load_pdptrs(vcpu, vcpu->arch.walk_mmu,
				   kvm_read_cr3(vcpu)))
		return 1;

	if ((cr4 & X86_CR4_PCIDE) && !(old_cr4 & X86_CR4_PCIDE)) {
		if (!guest_cpuid_has_pcid(vcpu))
			return 1;

		/* PCID can not be enabled when cr3[11:0]!=000H or EFER.LMA=0 */
		if ((kvm_read_cr3(vcpu) & X86_CR3_PCID_MASK) || !is_long_mode(vcpu))
			return 1;
	}

	if (kvm_x86_ops->set_cr4(vcpu, cr4))
		return 1;

	if (((cr4 ^ old_cr4) & pdptr_bits) ||
	    (!(cr4 & X86_CR4_PCIDE) && (old_cr4 & X86_CR4_PCIDE)))
		kvm_mmu_reset_context(vcpu);

	if ((cr4 ^ old_cr4) & X86_CR4_OSXSAVE)
		kvm_update_cpuid(vcpu);

	return 0;
}
EXPORT_SYMBOL_GPL(kvm_set_cr4);

int kvm_set_cr3(struct kvm_vcpu *vcpu, unsigned long cr3)
{
	if (cr3 == kvm_read_cr3(vcpu) && !pdptrs_changed(vcpu)) {
		kvm_mmu_sync_roots(vcpu);
		kvm_mmu_flush_tlb(vcpu);
		return 0;
	}

	if (is_long_mode(vcpu)) {
		if (kvm_read_cr4(vcpu) & X86_CR4_PCIDE) {
			if (cr3 & CR3_PCID_ENABLED_RESERVED_BITS)
				return 1;
		} else
			if (cr3 & CR3_L_MODE_RESERVED_BITS)
				return 1;
	} else {
		if (is_pae(vcpu)) {
			if (cr3 & CR3_PAE_RESERVED_BITS)
				return 1;
			if (is_paging(vcpu) &&
			    !load_pdptrs(vcpu, vcpu->arch.walk_mmu, cr3))
				return 1;
		}
		/*
		 * We don't check reserved bits in nonpae mode, because
		 * this isn't enforced, and VMware depends on this.
		 */
	}

	/*
	 * Does the new cr3 value map to physical memory? (Note, we
	 * catch an invalid cr3 even in real-mode, because it would
	 * cause trouble later on when we turn on paging anyway.)
	 *
	 * A real CPU would silently accept an invalid cr3 and would
	 * attempt to use it - with largely undefined (and often hard
	 * to debug) behavior on the guest side.
	 */
	if (unlikely(!gfn_to_memslot(vcpu->kvm, cr3 >> PAGE_SHIFT)))
		return 1;
	vcpu->arch.cr3 = cr3;
	__set_bit(VCPU_EXREG_CR3, (ulong *)&vcpu->arch.regs_avail);
	vcpu->arch.mmu.new_cr3(vcpu);
	return 0;
}
EXPORT_SYMBOL_GPL(kvm_set_cr3);

int kvm_set_cr8(struct kvm_vcpu *vcpu, unsigned long cr8)
{
	if (cr8 & CR8_RESERVED_BITS)
		return 1;
	if (irqchip_in_kernel(vcpu->kvm))
		kvm_lapic_set_tpr(vcpu, cr8);
	else
		vcpu->arch.cr8 = cr8;
	return 0;
}
EXPORT_SYMBOL_GPL(kvm_set_cr8);

unsigned long kvm_get_cr8(struct kvm_vcpu *vcpu)
{
	if (irqchip_in_kernel(vcpu->kvm))
		return kvm_lapic_get_cr8(vcpu);
	else
		return vcpu->arch.cr8;
}
EXPORT_SYMBOL_GPL(kvm_get_cr8);

static void kvm_update_dr7(struct kvm_vcpu *vcpu)
{
	unsigned long dr7;

	if (vcpu->guest_debug & KVM_GUESTDBG_USE_HW_BP)
		dr7 = vcpu->arch.guest_debug_dr7;
	else
		dr7 = vcpu->arch.dr7;
	kvm_x86_ops->set_dr7(vcpu, dr7);
	vcpu->arch.switch_db_regs = (dr7 & DR7_BP_EN_MASK);
}

static int __kvm_set_dr(struct kvm_vcpu *vcpu, int dr, unsigned long val)
{
	switch (dr) {
	case 0 ... 3:
		vcpu->arch.db[dr] = val;
		if (!(vcpu->guest_debug & KVM_GUESTDBG_USE_HW_BP))
			vcpu->arch.eff_db[dr] = val;
		break;
	case 4:
		if (kvm_read_cr4_bits(vcpu, X86_CR4_DE))
			return 1; /* #UD */
		/* fall through */
	case 6:
		if (val & 0xffffffff00000000ULL)
			return -1; /* #GP */
		vcpu->arch.dr6 = (val & DR6_VOLATILE) | DR6_FIXED_1;
		break;
	case 5:
		if (kvm_read_cr4_bits(vcpu, X86_CR4_DE))
			return 1; /* #UD */
		/* fall through */
	default: /* 7 */
		if (val & 0xffffffff00000000ULL)
			return -1; /* #GP */
		vcpu->arch.dr7 = (val & DR7_VOLATILE) | DR7_FIXED_1;
		kvm_update_dr7(vcpu);
		break;
	}

	return 0;
}

int kvm_set_dr(struct kvm_vcpu *vcpu, int dr, unsigned long val)
{
	int res;

	res = __kvm_set_dr(vcpu, dr, val);
	if (res > 0)
		kvm_queue_exception(vcpu, UD_VECTOR);
	else if (res < 0)
		kvm_inject_gp(vcpu, 0);

	return res;
}
EXPORT_SYMBOL_GPL(kvm_set_dr);

static int _kvm_get_dr(struct kvm_vcpu *vcpu, int dr, unsigned long *val)
{
	switch (dr) {
	case 0 ... 3:
		*val = vcpu->arch.db[dr];
		break;
	case 4:
		if (kvm_read_cr4_bits(vcpu, X86_CR4_DE))
			return 1;
		/* fall through */
	case 6:
		*val = vcpu->arch.dr6;
		break;
	case 5:
		if (kvm_read_cr4_bits(vcpu, X86_CR4_DE))
			return 1;
		/* fall through */
	default: /* 7 */
		*val = vcpu->arch.dr7;
		break;
	}

	return 0;
}

int kvm_get_dr(struct kvm_vcpu *vcpu, int dr, unsigned long *val)
{
	if (_kvm_get_dr(vcpu, dr, val)) {
		kvm_queue_exception(vcpu, UD_VECTOR);
		return 1;
	}
	return 0;
}
EXPORT_SYMBOL_GPL(kvm_get_dr);

bool kvm_rdpmc(struct kvm_vcpu *vcpu)
{
	u32 ecx = kvm_register_read(vcpu, VCPU_REGS_RCX);
	u64 data;
	int err;

	err = kvm_pmu_read_pmc(vcpu, ecx, &data);
	if (err)
		return err;
	kvm_register_write(vcpu, VCPU_REGS_RAX, (u32)data);
	kvm_register_write(vcpu, VCPU_REGS_RDX, data >> 32);
	return err;
}
EXPORT_SYMBOL_GPL(kvm_rdpmc);

/*
 * List of msr numbers which we expose to userspace through KVM_GET_MSRS
 * and KVM_SET_MSRS, and KVM_GET_MSR_INDEX_LIST.
 *
 * This list is modified at module load time to reflect the
 * capabilities of the host cpu. This capabilities test skips MSRs that are
 * kvm-specific. Those are put in the beginning of the list.
 */

#define KVM_SAVE_MSRS_BEGIN	10
static u32 msrs_to_save[] = {
	MSR_KVM_SYSTEM_TIME, MSR_KVM_WALL_CLOCK,
	MSR_KVM_SYSTEM_TIME_NEW, MSR_KVM_WALL_CLOCK_NEW,
	HV_X64_MSR_GUEST_OS_ID, HV_X64_MSR_HYPERCALL,
	HV_X64_MSR_APIC_ASSIST_PAGE, MSR_KVM_ASYNC_PF_EN, MSR_KVM_STEAL_TIME,
	MSR_KVM_PV_EOI_EN,
	MSR_IA32_SYSENTER_CS, MSR_IA32_SYSENTER_ESP, MSR_IA32_SYSENTER_EIP,
	MSR_STAR,
#ifdef CONFIG_X86_64
	MSR_CSTAR, MSR_KERNEL_GS_BASE, MSR_SYSCALL_MASK, MSR_LSTAR,
#endif
	MSR_IA32_TSC, MSR_IA32_CR_PAT, MSR_VM_HSAVE_PA
};

static unsigned num_msrs_to_save;

static const u32 emulated_msrs[] = {
	MSR_IA32_TSCDEADLINE,
	MSR_IA32_MISC_ENABLE,
	MSR_IA32_MCG_STATUS,
	MSR_IA32_MCG_CTL,
};

static int set_efer(struct kvm_vcpu *vcpu, u64 efer)
{
	u64 old_efer = vcpu->arch.efer;

	if (efer & efer_reserved_bits)
		return 1;

	if (is_paging(vcpu)
	    && (vcpu->arch.efer & EFER_LME) != (efer & EFER_LME))
		return 1;

	if (efer & EFER_FFXSR) {
		struct kvm_cpuid_entry2 *feat;

		feat = kvm_find_cpuid_entry(vcpu, 0x80000001, 0);
		if (!feat || !(feat->edx & bit(X86_FEATURE_FXSR_OPT)))
			return 1;
	}

	if (efer & EFER_SVME) {
		struct kvm_cpuid_entry2 *feat;

		feat = kvm_find_cpuid_entry(vcpu, 0x80000001, 0);
		if (!feat || !(feat->ecx & bit(X86_FEATURE_SVM)))
			return 1;
	}

	efer &= ~EFER_LMA;
	efer |= vcpu->arch.efer & EFER_LMA;

	kvm_x86_ops->set_efer(vcpu, efer);

	vcpu->arch.mmu.base_role.nxe = (efer & EFER_NX) && !tdp_enabled;

	/* Update reserved bits */
	if ((efer ^ old_efer) & EFER_NX)
		kvm_mmu_reset_context(vcpu);

	return 0;
}

void kvm_enable_efer_bits(u64 mask)
{
       efer_reserved_bits &= ~mask;
}
EXPORT_SYMBOL_GPL(kvm_enable_efer_bits);


/*
 * Writes msr value into into the appropriate "register".
 * Returns 0 on success, non-0 otherwise.
 * Assumes vcpu_load() was already called.
 */
int kvm_set_msr(struct kvm_vcpu *vcpu, u32 msr_index, u64 data)
{
	return kvm_x86_ops->set_msr(vcpu, msr_index, data);
}

/*
 * Adapt set_msr() to msr_io()'s calling convention
 */
static int do_set_msr(struct kvm_vcpu *vcpu, unsigned index, u64 *data)
{
	return kvm_set_msr(vcpu, index, *data);
}

static void kvm_write_wall_clock(struct kvm *kvm, gpa_t wall_clock)
{
	int version;
	int r;
	struct pvclock_wall_clock wc;
	struct timespec boot;

	if (!wall_clock)
		return;

	r = kvm_read_guest(kvm, wall_clock, &version, sizeof(version));
	if (r)
		return;

	if (version & 1)
		++version;  /* first time write, random junk */

	++version;

	kvm_write_guest(kvm, wall_clock, &version, sizeof(version));

	/*
	 * The guest calculates current wall clock time by adding
	 * system time (updated by kvm_guest_time_update below) to the
	 * wall clock specified here.  guest system time equals host
	 * system time for us, thus we must fill in host boot time here.
	 */
	getboottime(&boot);

	if (kvm->arch.kvmclock_offset) {
		struct timespec ts = ns_to_timespec(kvm->arch.kvmclock_offset);
		boot = timespec_sub(boot, ts);
	}
	wc.sec = boot.tv_sec;
	wc.nsec = boot.tv_nsec;
	wc.version = version;

	kvm_write_guest(kvm, wall_clock, &wc, sizeof(wc));

	version++;
	kvm_write_guest(kvm, wall_clock, &version, sizeof(version));
}

static uint32_t div_frac(uint32_t dividend, uint32_t divisor)
{
	uint32_t quotient, remainder;

	/* Don't try to replace with do_div(), this one calculates
	 * "(dividend << 32) / divisor" */
	__asm__ ( "divl %4"
		  : "=a" (quotient), "=d" (remainder)
		  : "0" (0), "1" (dividend), "r" (divisor) );
	return quotient;
}

static void kvm_get_time_scale(uint32_t scaled_khz, uint32_t base_khz,
			       s8 *pshift, u32 *pmultiplier)
{
	uint64_t scaled64;
	int32_t  shift = 0;
	uint64_t tps64;
	uint32_t tps32;

	tps64 = base_khz * 1000LL;
	scaled64 = scaled_khz * 1000LL;
	while (tps64 > scaled64*2 || tps64 & 0xffffffff00000000ULL) {
		tps64 >>= 1;
		shift--;
	}

	tps32 = (uint32_t)tps64;
	while (tps32 <= scaled64 || scaled64 & 0xffffffff00000000ULL) {
		if (scaled64 & 0xffffffff00000000ULL || tps32 & 0x80000000)
			scaled64 >>= 1;
		else
			tps32 <<= 1;
		shift++;
	}

	*pshift = shift;
	*pmultiplier = div_frac(scaled64, tps32);

	pr_debug("%s: base_khz %u => %u, shift %d, mul %u\n",
		 __func__, base_khz, scaled_khz, shift, *pmultiplier);
}

static inline u64 get_kernel_ns(void)
{
	struct timespec ts;

	WARN_ON(preemptible());
	ktime_get_ts(&ts);
	monotonic_to_bootbased(&ts);
	return timespec_to_ns(&ts);
}

static DEFINE_PER_CPU(unsigned long, cpu_tsc_khz);
unsigned long max_tsc_khz;

static inline u64 nsec_to_cycles(struct kvm_vcpu *vcpu, u64 nsec)
{
	return pvclock_scale_delta(nsec, vcpu->arch.virtual_tsc_mult,
				   vcpu->arch.virtual_tsc_shift);
}

static u32 adjust_tsc_khz(u32 khz, s32 ppm)
{
	u64 v = (u64)khz * (1000000 + ppm);
	do_div(v, 1000000);
	return v;
}

static void kvm_set_tsc_khz(struct kvm_vcpu *vcpu, u32 this_tsc_khz)
{
	u32 thresh_lo, thresh_hi;
	int use_scaling = 0;

	/* Compute a scale to convert nanoseconds in TSC cycles */
	kvm_get_time_scale(this_tsc_khz, NSEC_PER_SEC / 1000,
			   &vcpu->arch.virtual_tsc_shift,
			   &vcpu->arch.virtual_tsc_mult);
	vcpu->arch.virtual_tsc_khz = this_tsc_khz;

	/*
	 * Compute the variation in TSC rate which is acceptable
	 * within the range of tolerance and decide if the
	 * rate being applied is within that bounds of the hardware
	 * rate.  If so, no scaling or compensation need be done.
	 */
	thresh_lo = adjust_tsc_khz(tsc_khz, -tsc_tolerance_ppm);
	thresh_hi = adjust_tsc_khz(tsc_khz, tsc_tolerance_ppm);
	if (this_tsc_khz < thresh_lo || this_tsc_khz > thresh_hi) {
		pr_debug("kvm: requested TSC rate %u falls outside tolerance [%u,%u]\n", this_tsc_khz, thresh_lo, thresh_hi);
		use_scaling = 1;
	}
	kvm_x86_ops->set_tsc_khz(vcpu, this_tsc_khz, use_scaling);
}

static u64 compute_guest_tsc(struct kvm_vcpu *vcpu, s64 kernel_ns)
{
	u64 tsc = pvclock_scale_delta(kernel_ns-vcpu->arch.this_tsc_nsec,
				      vcpu->arch.virtual_tsc_mult,
				      vcpu->arch.virtual_tsc_shift);
	tsc += vcpu->arch.this_tsc_write;
	return tsc;
}

void kvm_write_tsc(struct kvm_vcpu *vcpu, u64 data)
{
	struct kvm *kvm = vcpu->kvm;
	u64 offset, ns, elapsed;
	unsigned long flags;
	s64 usdiff;

	raw_spin_lock_irqsave(&kvm->arch.tsc_write_lock, flags);
	offset = kvm_x86_ops->compute_tsc_offset(vcpu, data);
	ns = get_kernel_ns();
	elapsed = ns - kvm->arch.last_tsc_nsec;

	/* n.b - signed multiplication and division required */
	usdiff = data - kvm->arch.last_tsc_write;
#ifdef CONFIG_X86_64
	usdiff = (usdiff * 1000) / vcpu->arch.virtual_tsc_khz;
#else
	/* do_div() only does unsigned */
	asm("idivl %2; xor %%edx, %%edx"
	    : "=A"(usdiff)
	    : "A"(usdiff * 1000), "rm"(vcpu->arch.virtual_tsc_khz));
#endif
	do_div(elapsed, 1000);
	usdiff -= elapsed;
	if (usdiff < 0)
		usdiff = -usdiff;

	/*
	 * Special case: TSC write with a small delta (1 second) of virtual
	 * cycle time against real time is interpreted as an attempt to
	 * synchronize the CPU.
         *
	 * For a reliable TSC, we can match TSC offsets, and for an unstable
	 * TSC, we add elapsed time in this computation.  We could let the
	 * compensation code attempt to catch up if we fall behind, but
	 * it's better to try to match offsets from the beginning.
         */
	if (usdiff < USEC_PER_SEC &&
	    vcpu->arch.virtual_tsc_khz == kvm->arch.last_tsc_khz) {
		if (!check_tsc_unstable()) {
			offset = kvm->arch.cur_tsc_offset;
			pr_debug("kvm: matched tsc offset for %llu\n", data);
		} else {
			u64 delta = nsec_to_cycles(vcpu, elapsed);
			data += delta;
			offset = kvm_x86_ops->compute_tsc_offset(vcpu, data);
			pr_debug("kvm: adjusted tsc offset by %llu\n", delta);
		}
	} else {
		/*
		 * We split periods of matched TSC writes into generations.
		 * For each generation, we track the original measured
		 * nanosecond time, offset, and write, so if TSCs are in
		 * sync, we can match exact offset, and if not, we can match
		 * exact software computation in compute_guest_tsc()
		 *
		 * These values are tracked in kvm->arch.cur_xxx variables.
		 */
		kvm->arch.cur_tsc_generation++;
		kvm->arch.cur_tsc_nsec = ns;
		kvm->arch.cur_tsc_write = data;
		kvm->arch.cur_tsc_offset = offset;
		pr_debug("kvm: new tsc generation %u, clock %llu\n",
			 kvm->arch.cur_tsc_generation, data);
	}

	/*
	 * We also track th most recent recorded KHZ, write and time to
	 * allow the matching interval to be extended at each write.
	 */
	kvm->arch.last_tsc_nsec = ns;
	kvm->arch.last_tsc_write = data;
	kvm->arch.last_tsc_khz = vcpu->arch.virtual_tsc_khz;

	/* Reset of TSC must disable overshoot protection below */
	vcpu->arch.hv_clock.tsc_timestamp = 0;
	vcpu->arch.last_guest_tsc = data;

	/* Keep track of which generation this VCPU has synchronized to */
	vcpu->arch.this_tsc_generation = kvm->arch.cur_tsc_generation;
	vcpu->arch.this_tsc_nsec = kvm->arch.cur_tsc_nsec;
	vcpu->arch.this_tsc_write = kvm->arch.cur_tsc_write;

	kvm_x86_ops->write_tsc_offset(vcpu, offset);
	raw_spin_unlock_irqrestore(&kvm->arch.tsc_write_lock, flags);
}

EXPORT_SYMBOL_GPL(kvm_write_tsc);

static int kvm_guest_time_update(struct kvm_vcpu *v)
{
	unsigned long flags;
	struct kvm_vcpu_arch *vcpu = &v->arch;
	void *shared_kaddr;
	unsigned long this_tsc_khz;
	s64 kernel_ns, max_kernel_ns;
	u64 tsc_timestamp;
	u8 pvclock_flags;

	/* Keep irq disabled to prevent changes to the clock */
	local_irq_save(flags);
	tsc_timestamp = kvm_x86_ops->read_l1_tsc(v);
	kernel_ns = get_kernel_ns();
	this_tsc_khz = __get_cpu_var(cpu_tsc_khz);
	if (unlikely(this_tsc_khz == 0)) {
		local_irq_restore(flags);
		kvm_make_request(KVM_REQ_CLOCK_UPDATE, v);
		return 1;
	}

	/*
	 * We may have to catch up the TSC to match elapsed wall clock
	 * time for two reasons, even if kvmclock is used.
	 *   1) CPU could have been running below the maximum TSC rate
	 *   2) Broken TSC compensation resets the base at each VCPU
	 *      entry to avoid unknown leaps of TSC even when running
	 *      again on the same CPU.  This may cause apparent elapsed
	 *      time to disappear, and the guest to stand still or run
	 *	very slowly.
	 */
	if (vcpu->tsc_catchup) {
		u64 tsc = compute_guest_tsc(v, kernel_ns);
		if (tsc > tsc_timestamp) {
			adjust_tsc_offset_guest(v, tsc - tsc_timestamp);
			tsc_timestamp = tsc;
		}
	}

	local_irq_restore(flags);

	if (!vcpu->time_page)
		return 0;

	/*
	 * Time as measured by the TSC may go backwards when resetting the base
	 * tsc_timestamp.  The reason for this is that the TSC resolution is
	 * higher than the resolution of the other clock scales.  Thus, many
	 * possible measurments of the TSC correspond to one measurement of any
	 * other clock, and so a spread of values is possible.  This is not a
	 * problem for the computation of the nanosecond clock; with TSC rates
	 * around 1GHZ, there can only be a few cycles which correspond to one
	 * nanosecond value, and any path through this code will inevitably
	 * take longer than that.  However, with the kernel_ns value itself,
	 * the precision may be much lower, down to HZ granularity.  If the
	 * first sampling of TSC against kernel_ns ends in the low part of the
	 * range, and the second in the high end of the range, we can get:
	 *
	 * (TSC - offset_low) * S + kns_old > (TSC - offset_high) * S + kns_new
	 *
	 * As the sampling errors potentially range in the thousands of cycles,
	 * it is possible such a time value has already been observed by the
	 * guest.  To protect against this, we must compute the system time as
	 * observed by the guest and ensure the new system time is greater.
	 */
	max_kernel_ns = 0;
	if (vcpu->hv_clock.tsc_timestamp) {
		max_kernel_ns = vcpu->last_guest_tsc -
				vcpu->hv_clock.tsc_timestamp;
		max_kernel_ns = pvclock_scale_delta(max_kernel_ns,
				    vcpu->hv_clock.tsc_to_system_mul,
				    vcpu->hv_clock.tsc_shift);
		max_kernel_ns += vcpu->last_kernel_ns;
	}

	if (unlikely(vcpu->hw_tsc_khz != this_tsc_khz)) {
		kvm_get_time_scale(NSEC_PER_SEC / 1000, this_tsc_khz,
				   &vcpu->hv_clock.tsc_shift,
				   &vcpu->hv_clock.tsc_to_system_mul);
		vcpu->hw_tsc_khz = this_tsc_khz;
	}

	if (max_kernel_ns > kernel_ns)
		kernel_ns = max_kernel_ns;

	/* With all the info we got, fill in the values */
	vcpu->hv_clock.tsc_timestamp = tsc_timestamp;
	vcpu->hv_clock.system_time = kernel_ns + v->kvm->arch.kvmclock_offset;
	vcpu->last_kernel_ns = kernel_ns;
	vcpu->last_guest_tsc = tsc_timestamp;

	pvclock_flags = 0;
	if (vcpu->pvclock_set_guest_stopped_request) {
		pvclock_flags |= PVCLOCK_GUEST_STOPPED;
		vcpu->pvclock_set_guest_stopped_request = false;
	}

	vcpu->hv_clock.flags = pvclock_flags;

	/*
	 * The interface expects us to write an even number signaling that the
	 * update is finished. Since the guest won't see the intermediate
	 * state, we just increase by 2 at the end.
	 */
	vcpu->hv_clock.version += 2;

	shared_kaddr = kmap_atomic(vcpu->time_page);

	memcpy(shared_kaddr + vcpu->time_offset, &vcpu->hv_clock,
	       sizeof(vcpu->hv_clock));

	kunmap_atomic(shared_kaddr);

	mark_page_dirty(v->kvm, vcpu->time >> PAGE_SHIFT);
	return 0;
}

static bool msr_mtrr_valid(unsigned msr)
{
	switch (msr) {
	case 0x200 ... 0x200 + 2 * KVM_NR_VAR_MTRR - 1:
	case MSR_MTRRfix64K_00000:
	case MSR_MTRRfix16K_80000:
	case MSR_MTRRfix16K_A0000:
	case MSR_MTRRfix4K_C0000:
	case MSR_MTRRfix4K_C8000:
	case MSR_MTRRfix4K_D0000:
	case MSR_MTRRfix4K_D8000:
	case MSR_MTRRfix4K_E0000:
	case MSR_MTRRfix4K_E8000:
	case MSR_MTRRfix4K_F0000:
	case MSR_MTRRfix4K_F8000:
	case MSR_MTRRdefType:
	case MSR_IA32_CR_PAT:
		return true;
	case 0x2f8:
		return true;
	}
	return false;
}

static bool valid_pat_type(unsigned t)
{
	return t < 8 && (1 << t) & 0xf3; /* 0, 1, 4, 5, 6, 7 */
}

static bool valid_mtrr_type(unsigned t)
{
	return t < 8 && (1 << t) & 0x73; /* 0, 1, 4, 5, 6 */
}

static bool mtrr_valid(struct kvm_vcpu *vcpu, u32 msr, u64 data)
{
	int i;

	if (!msr_mtrr_valid(msr))
		return false;

	if (msr == MSR_IA32_CR_PAT) {
		for (i = 0; i < 8; i++)
			if (!valid_pat_type((data >> (i * 8)) & 0xff))
				return false;
		return true;
	} else if (msr == MSR_MTRRdefType) {
		if (data & ~0xcff)
			return false;
		return valid_mtrr_type(data & 0xff);
	} else if (msr >= MSR_MTRRfix64K_00000 && msr <= MSR_MTRRfix4K_F8000) {
		for (i = 0; i < 8 ; i++)
			if (!valid_mtrr_type((data >> (i * 8)) & 0xff))
				return false;
		return true;
	}

	/* variable MTRRs */
	return valid_mtrr_type(data & 0xff);
}

static int set_msr_mtrr(struct kvm_vcpu *vcpu, u32 msr, u64 data)
{
	u64 *p = (u64 *)&vcpu->arch.mtrr_state.fixed_ranges;

	if (!mtrr_valid(vcpu, msr, data))
		return 1;

	if (msr == MSR_MTRRdefType) {
		vcpu->arch.mtrr_state.def_type = data;
		vcpu->arch.mtrr_state.enabled = (data & 0xc00) >> 10;
	} else if (msr == MSR_MTRRfix64K_00000)
		p[0] = data;
	else if (msr == MSR_MTRRfix16K_80000 || msr == MSR_MTRRfix16K_A0000)
		p[1 + msr - MSR_MTRRfix16K_80000] = data;
	else if (msr >= MSR_MTRRfix4K_C0000 && msr <= MSR_MTRRfix4K_F8000)
		p[3 + msr - MSR_MTRRfix4K_C0000] = data;
	else if (msr == MSR_IA32_CR_PAT)
		vcpu->arch.pat = data;
	else {	/* Variable MTRRs */
		int idx, is_mtrr_mask;
		u64 *pt;

		idx = (msr - 0x200) / 2;
		is_mtrr_mask = msr - 0x200 - 2 * idx;
		if (!is_mtrr_mask)
			pt =
			  (u64 *)&vcpu->arch.mtrr_state.var_ranges[idx].base_lo;
		else
			pt =
			  (u64 *)&vcpu->arch.mtrr_state.var_ranges[idx].mask_lo;
		*pt = data;
	}

	kvm_mmu_reset_context(vcpu);
	return 0;
}

static int set_msr_mce(struct kvm_vcpu *vcpu, u32 msr, u64 data)
{
	u64 mcg_cap = vcpu->arch.mcg_cap;
	unsigned bank_num = mcg_cap & 0xff;

	switch (msr) {
	case MSR_IA32_MCG_STATUS:
		vcpu->arch.mcg_status = data;
		break;
	case MSR_IA32_MCG_CTL:
		if (!(mcg_cap & MCG_CTL_P))
			return 1;
		if (data != 0 && data != ~(u64)0)
			return -1;
		vcpu->arch.mcg_ctl = data;
		break;
	default:
		if (msr >= MSR_IA32_MC0_CTL &&
		    msr < MSR_IA32_MC0_CTL + 4 * bank_num) {
			u32 offset = msr - MSR_IA32_MC0_CTL;
			/* only 0 or all 1s can be written to IA32_MCi_CTL
			 * some Linux kernels though clear bit 10 in bank 4 to
			 * workaround a BIOS/GART TBL issue on AMD K8s, ignore
			 * this to avoid an uncatched #GP in the guest
			 */
			if ((offset & 0x3) == 0 &&
			    data != 0 && (data | (1 << 10)) != ~(u64)0)
				return -1;
			vcpu->arch.mce_banks[offset] = data;
			break;
		}
		return 1;
	}
	return 0;
}

static int xen_hvm_config(struct kvm_vcpu *vcpu, u64 data)
{
	struct kvm *kvm = vcpu->kvm;
	int lm = is_long_mode(vcpu);
	u8 *blob_addr = lm ? (u8 *)(long)kvm->arch.xen_hvm_config.blob_addr_64
		: (u8 *)(long)kvm->arch.xen_hvm_config.blob_addr_32;
	u8 blob_size = lm ? kvm->arch.xen_hvm_config.blob_size_64
		: kvm->arch.xen_hvm_config.blob_size_32;
	u32 page_num = data & ~PAGE_MASK;
	u64 page_addr = data & PAGE_MASK;
	u8 *page;
	int r;

	r = -E2BIG;
	if (page_num >= blob_size)
		goto out;
	r = -ENOMEM;
	page = memdup_user(blob_addr + (page_num * PAGE_SIZE), PAGE_SIZE);
	if (IS_ERR(page)) {
		r = PTR_ERR(page);
		goto out;
	}
	if (kvm_write_guest(kvm, page_addr, page, PAGE_SIZE))
		goto out_free;
	r = 0;
out_free:
	kfree(page);
out:
	return r;
}

static bool kvm_hv_hypercall_enabled(struct kvm *kvm)
{
	return kvm->arch.hv_hypercall & HV_X64_MSR_HYPERCALL_ENABLE;
}

static bool kvm_hv_msr_partition_wide(u32 msr)
{
	bool r = false;
	switch (msr) {
	case HV_X64_MSR_GUEST_OS_ID:
	case HV_X64_MSR_HYPERCALL:
		r = true;
		break;
	}

	return r;
}

static int set_msr_hyperv_pw(struct kvm_vcpu *vcpu, u32 msr, u64 data)
{
	struct kvm *kvm = vcpu->kvm;

	switch (msr) {
	case HV_X64_MSR_GUEST_OS_ID:
		kvm->arch.hv_guest_os_id = data;
		/* setting guest os id to zero disables hypercall page */
		if (!kvm->arch.hv_guest_os_id)
			kvm->arch.hv_hypercall &= ~HV_X64_MSR_HYPERCALL_ENABLE;
		break;
	case HV_X64_MSR_HYPERCALL: {
		u64 gfn;
		unsigned long addr;
		u8 instructions[4];

		/* if guest os id is not set hypercall should remain disabled */
		if (!kvm->arch.hv_guest_os_id)
			break;
		if (!(data & HV_X64_MSR_HYPERCALL_ENABLE)) {
			kvm->arch.hv_hypercall = data;
			break;
		}
		gfn = data >> HV_X64_MSR_HYPERCALL_PAGE_ADDRESS_SHIFT;
		addr = gfn_to_hva(kvm, gfn);
		if (kvm_is_error_hva(addr))
			return 1;
		kvm_x86_ops->patch_hypercall(vcpu, instructions);
		((unsigned char *)instructions)[3] = 0xc3; /* ret */
		if (__copy_to_user((void __user *)addr, instructions, 4))
			return 1;
		kvm->arch.hv_hypercall = data;
		break;
	}
	default:
		vcpu_unimpl(vcpu, "HYPER-V unimplemented wrmsr: 0x%x "
			    "data 0x%llx\n", msr, data);
		return 1;
	}
	return 0;
}

static int set_msr_hyperv(struct kvm_vcpu *vcpu, u32 msr, u64 data)
{
	switch (msr) {
	case HV_X64_MSR_APIC_ASSIST_PAGE: {
		unsigned long addr;

		if (!(data & HV_X64_MSR_APIC_ASSIST_PAGE_ENABLE)) {
			vcpu->arch.hv_vapic = data;
			break;
		}
		addr = gfn_to_hva(vcpu->kvm, data >>
				  HV_X64_MSR_APIC_ASSIST_PAGE_ADDRESS_SHIFT);
		if (kvm_is_error_hva(addr))
			return 1;
		if (__clear_user((void __user *)addr, PAGE_SIZE))
			return 1;
		vcpu->arch.hv_vapic = data;
		break;
	}
	case HV_X64_MSR_EOI:
		return kvm_hv_vapic_msr_write(vcpu, APIC_EOI, data);
	case HV_X64_MSR_ICR:
		return kvm_hv_vapic_msr_write(vcpu, APIC_ICR, data);
	case HV_X64_MSR_TPR:
		return kvm_hv_vapic_msr_write(vcpu, APIC_TASKPRI, data);
	default:
		vcpu_unimpl(vcpu, "HYPER-V unimplemented wrmsr: 0x%x "
			    "data 0x%llx\n", msr, data);
		return 1;
	}

	return 0;
}

static int kvm_pv_enable_async_pf(struct kvm_vcpu *vcpu, u64 data)
{
	gpa_t gpa = data & ~0x3f;

	/* Bits 2:5 are reserved, Should be zero */
	if (data & 0x3c)
		return 1;

	vcpu->arch.apf.msr_val = data;

	if (!(data & KVM_ASYNC_PF_ENABLED)) {
		kvm_clear_async_pf_completion_queue(vcpu);
		kvm_async_pf_hash_reset(vcpu);
		return 0;
	}

	if (kvm_gfn_to_hva_cache_init(vcpu->kvm, &vcpu->arch.apf.data, gpa))
		return 1;

	vcpu->arch.apf.send_user_only = !(data & KVM_ASYNC_PF_SEND_ALWAYS);
	kvm_async_pf_wakeup_all(vcpu);
	return 0;
}

static void kvmclock_reset(struct kvm_vcpu *vcpu)
{
	if (vcpu->arch.time_page) {
		kvm_release_page_dirty(vcpu->arch.time_page);
		vcpu->arch.time_page = NULL;
	}
}

static void accumulate_steal_time(struct kvm_vcpu *vcpu)
{
	u64 delta;

	if (!(vcpu->arch.st.msr_val & KVM_MSR_ENABLED))
		return;

	delta = current->sched_info.run_delay - vcpu->arch.st.last_steal;
	vcpu->arch.st.last_steal = current->sched_info.run_delay;
	vcpu->arch.st.accum_steal = delta;
}

static void record_steal_time(struct kvm_vcpu *vcpu)
{
	if (!(vcpu->arch.st.msr_val & KVM_MSR_ENABLED))
		return;

	if (unlikely(kvm_read_guest_cached(vcpu->kvm, &vcpu->arch.st.stime,
		&vcpu->arch.st.steal, sizeof(struct kvm_steal_time))))
		return;

	vcpu->arch.st.steal.steal += vcpu->arch.st.accum_steal;
	vcpu->arch.st.steal.version += 2;
	vcpu->arch.st.accum_steal = 0;

	kvm_write_guest_cached(vcpu->kvm, &vcpu->arch.st.stime,
		&vcpu->arch.st.steal, sizeof(struct kvm_steal_time));
}

int kvm_set_msr_common(struct kvm_vcpu *vcpu, u32 msr, u64 data)
{
	bool pr = false;

	switch (msr) {
	case MSR_EFER:
		return set_efer(vcpu, data);
	case MSR_K7_HWCR:
		data &= ~(u64)0x40;	/* ignore flush filter disable */
		data &= ~(u64)0x100;	/* ignore ignne emulation enable */
		data &= ~(u64)0x8;	/* ignore TLB cache disable */
		if (data != 0) {
			vcpu_unimpl(vcpu, "unimplemented HWCR wrmsr: 0x%llx\n",
				    data);
			return 1;
		}
		break;
	case MSR_FAM10H_MMIO_CONF_BASE:
		if (data != 0) {
			vcpu_unimpl(vcpu, "unimplemented MMIO_CONF_BASE wrmsr: "
				    "0x%llx\n", data);
			return 1;
		}
		break;
	case MSR_AMD64_NB_CFG:
		break;
	case MSR_IA32_DEBUGCTLMSR:
		if (!data) {
			/* We support the non-activated case already */
			break;
		} else if (data & ~(DEBUGCTLMSR_LBR | DEBUGCTLMSR_BTF)) {
			/* Values other than LBR and BTF are vendor-specific,
			   thus reserved and should throw a #GP */
			return 1;
		}
		vcpu_unimpl(vcpu, "%s: MSR_IA32_DEBUGCTLMSR 0x%llx, nop\n",
			    __func__, data);
		break;
	case MSR_IA32_UCODE_REV:
	case MSR_IA32_UCODE_WRITE:
	case MSR_VM_HSAVE_PA:
	case MSR_AMD64_PATCH_LOADER:
		break;
	case 0x200 ... 0x2ff:
		return set_msr_mtrr(vcpu, msr, data);
	case MSR_IA32_APICBASE:
		kvm_set_apic_base(vcpu, data);
		break;
	case APIC_BASE_MSR ... APIC_BASE_MSR + 0x3ff:
		return kvm_x2apic_msr_write(vcpu, msr, data);
	case MSR_IA32_TSCDEADLINE:
		kvm_set_lapic_tscdeadline_msr(vcpu, data);
		break;
	case MSR_IA32_MISC_ENABLE:
		vcpu->arch.ia32_misc_enable_msr = data;
		break;
	case MSR_KVM_WALL_CLOCK_NEW:
	case MSR_KVM_WALL_CLOCK:
		vcpu->kvm->arch.wall_clock = data;
		kvm_write_wall_clock(vcpu->kvm, data);
		break;
	case MSR_KVM_SYSTEM_TIME_NEW:
	case MSR_KVM_SYSTEM_TIME: {
		kvmclock_reset(vcpu);

		vcpu->arch.time = data;
		kvm_make_request(KVM_REQ_CLOCK_UPDATE, vcpu);

		/* we verify if the enable bit is set... */
		if (!(data & 1))
			break;

		/* ...but clean it before doing the actual write */
		vcpu->arch.time_offset = data & ~(PAGE_MASK | 1);

		vcpu->arch.time_page =
				gfn_to_page(vcpu->kvm, data >> PAGE_SHIFT);

		if (is_error_page(vcpu->arch.time_page))
			vcpu->arch.time_page = NULL;

		break;
	}
	case MSR_KVM_ASYNC_PF_EN:
		if (kvm_pv_enable_async_pf(vcpu, data))
			return 1;
		break;
	case MSR_KVM_STEAL_TIME:

		if (unlikely(!sched_info_on()))
			return 1;

		if (data & KVM_STEAL_RESERVED_MASK)
			return 1;

		if (kvm_gfn_to_hva_cache_init(vcpu->kvm, &vcpu->arch.st.stime,
							data & KVM_STEAL_VALID_BITS))
			return 1;

		vcpu->arch.st.msr_val = data;

		if (!(data & KVM_MSR_ENABLED))
			break;

		vcpu->arch.st.last_steal = current->sched_info.run_delay;

		preempt_disable();
		accumulate_steal_time(vcpu);
		preempt_enable();

		kvm_make_request(KVM_REQ_STEAL_UPDATE, vcpu);

		break;
	case MSR_KVM_PV_EOI_EN:
		if (kvm_lapic_enable_pv_eoi(vcpu, data))
			return 1;
		break;

	case MSR_IA32_MCG_CTL:
	case MSR_IA32_MCG_STATUS:
	case MSR_IA32_MC0_CTL ... MSR_IA32_MC0_CTL + 4 * KVM_MAX_MCE_BANKS - 1:
		return set_msr_mce(vcpu, msr, data);

	/* Performance counters are not protected by a CPUID bit,
	 * so we should check all of them in the generic path for the sake of
	 * cross vendor migration.
	 * Writing a zero into the event select MSRs disables them,
	 * which we perfectly emulate ;-). Any other value should be at least
	 * reported, some guests depend on them.
	 */
	case MSR_K7_EVNTSEL0:
	case MSR_K7_EVNTSEL1:
	case MSR_K7_EVNTSEL2:
	case MSR_K7_EVNTSEL3:
		if (data != 0)
			vcpu_unimpl(vcpu, "unimplemented perfctr wrmsr: "
				    "0x%x data 0x%llx\n", msr, data);
		break;
	/* at least RHEL 4 unconditionally writes to the perfctr registers,
	 * so we ignore writes to make it happy.
	 */
	case MSR_K7_PERFCTR0:
	case MSR_K7_PERFCTR1:
	case MSR_K7_PERFCTR2:
	case MSR_K7_PERFCTR3:
		vcpu_unimpl(vcpu, "unimplemented perfctr wrmsr: "
			    "0x%x data 0x%llx\n", msr, data);
		break;
	case MSR_P6_PERFCTR0:
	case MSR_P6_PERFCTR1:
		pr = true;
	case MSR_P6_EVNTSEL0:
	case MSR_P6_EVNTSEL1:
		if (kvm_pmu_msr(vcpu, msr))
			return kvm_pmu_set_msr(vcpu, msr, data);

		if (pr || data != 0)
			vcpu_unimpl(vcpu, "disabled perfctr wrmsr: "
				    "0x%x data 0x%llx\n", msr, data);
		break;
	case MSR_K7_CLK_CTL:
		/*
		 * Ignore all writes to this no longer documented MSR.
		 * Writes are only relevant for old K7 processors,
		 * all pre-dating SVM, but a recommended workaround from
		 * AMD for these chips. It is possible to specify the
		 * affected processor models on the command line, hence
		 * the need to ignore the workaround.
		 */
		break;
	case HV_X64_MSR_GUEST_OS_ID ... HV_X64_MSR_SINT15:
		if (kvm_hv_msr_partition_wide(msr)) {
			int r;
			mutex_lock(&vcpu->kvm->lock);
			r = set_msr_hyperv_pw(vcpu, msr, data);
			mutex_unlock(&vcpu->kvm->lock);
			return r;
		} else
			return set_msr_hyperv(vcpu, msr, data);
		break;
	case MSR_IA32_BBL_CR_CTL3:
		/* Drop writes to this legacy MSR -- see rdmsr
		 * counterpart for further detail.
		 */
		vcpu_unimpl(vcpu, "ignored wrmsr: 0x%x data %llx\n", msr, data);
		break;
	case MSR_AMD64_OSVW_ID_LENGTH:
		if (!guest_cpuid_has_osvw(vcpu))
			return 1;
		vcpu->arch.osvw.length = data;
		break;
	case MSR_AMD64_OSVW_STATUS:
		if (!guest_cpuid_has_osvw(vcpu))
			return 1;
		vcpu->arch.osvw.status = data;
		break;
	default:
		if (msr && (msr == vcpu->kvm->arch.xen_hvm_config.msr))
			return xen_hvm_config(vcpu, data);
		if (kvm_pmu_msr(vcpu, msr))
			return kvm_pmu_set_msr(vcpu, msr, data);
		if (!ignore_msrs) {
			vcpu_unimpl(vcpu, "unhandled wrmsr: 0x%x data %llx\n",
				    msr, data);
			return 1;
		} else {
			vcpu_unimpl(vcpu, "ignored wrmsr: 0x%x data %llx\n",
				    msr, data);
			break;
		}
	}
	return 0;
}
EXPORT_SYMBOL_GPL(kvm_set_msr_common);


/*
 * Reads an msr value (of 'msr_index') into 'pdata'.
 * Returns 0 on success, non-0 otherwise.
 * Assumes vcpu_load() was already called.
 */
int kvm_get_msr(struct kvm_vcpu *vcpu, u32 msr_index, u64 *pdata)
{
	return kvm_x86_ops->get_msr(vcpu, msr_index, pdata);
}

static int get_msr_mtrr(struct kvm_vcpu *vcpu, u32 msr, u64 *pdata)
{
	u64 *p = (u64 *)&vcpu->arch.mtrr_state.fixed_ranges;

	if (!msr_mtrr_valid(msr))
		return 1;

	if (msr == MSR_MTRRdefType)
		*pdata = vcpu->arch.mtrr_state.def_type +
			 (vcpu->arch.mtrr_state.enabled << 10);
	else if (msr == MSR_MTRRfix64K_00000)
		*pdata = p[0];
	else if (msr == MSR_MTRRfix16K_80000 || msr == MSR_MTRRfix16K_A0000)
		*pdata = p[1 + msr - MSR_MTRRfix16K_80000];
	else if (msr >= MSR_MTRRfix4K_C0000 && msr <= MSR_MTRRfix4K_F8000)
		*pdata = p[3 + msr - MSR_MTRRfix4K_C0000];
	else if (msr == MSR_IA32_CR_PAT)
		*pdata = vcpu->arch.pat;
	else {	/* Variable MTRRs */
		int idx, is_mtrr_mask;
		u64 *pt;

		idx = (msr - 0x200) / 2;
		is_mtrr_mask = msr - 0x200 - 2 * idx;
		if (!is_mtrr_mask)
			pt =
			  (u64 *)&vcpu->arch.mtrr_state.var_ranges[idx].base_lo;
		else
			pt =
			  (u64 *)&vcpu->arch.mtrr_state.var_ranges[idx].mask_lo;
		*pdata = *pt;
	}

	return 0;
}

static int get_msr_mce(struct kvm_vcpu *vcpu, u32 msr, u64 *pdata)
{
	u64 data;
	u64 mcg_cap = vcpu->arch.mcg_cap;
	unsigned bank_num = mcg_cap & 0xff;

	switch (msr) {
	case MSR_IA32_P5_MC_ADDR:
	case MSR_IA32_P5_MC_TYPE:
		data = 0;
		break;
	case MSR_IA32_MCG_CAP:
		data = vcpu->arch.mcg_cap;
		break;
	case MSR_IA32_MCG_CTL:
		if (!(mcg_cap & MCG_CTL_P))
			return 1;
		data = vcpu->arch.mcg_ctl;
		break;
	case MSR_IA32_MCG_STATUS:
		data = vcpu->arch.mcg_status;
		break;
	default:
		if (msr >= MSR_IA32_MC0_CTL &&
		    msr < MSR_IA32_MC0_CTL + 4 * bank_num) {
			u32 offset = msr - MSR_IA32_MC0_CTL;
			data = vcpu->arch.mce_banks[offset];
			break;
		}
		return 1;
	}
	*pdata = data;
	return 0;
}

static int get_msr_hyperv_pw(struct kvm_vcpu *vcpu, u32 msr, u64 *pdata)
{
	u64 data = 0;
	struct kvm *kvm = vcpu->kvm;

	switch (msr) {
	case HV_X64_MSR_GUEST_OS_ID:
		data = kvm->arch.hv_guest_os_id;
		break;
	case HV_X64_MSR_HYPERCALL:
		data = kvm->arch.hv_hypercall;
		break;
	default:
		vcpu_unimpl(vcpu, "Hyper-V unhandled rdmsr: 0x%x\n", msr);
		return 1;
	}

	*pdata = data;
	return 0;
}

static int get_msr_hyperv(struct kvm_vcpu *vcpu, u32 msr, u64 *pdata)
{
	u64 data = 0;

	switch (msr) {
	case HV_X64_MSR_VP_INDEX: {
		int r;
		struct kvm_vcpu *v;
		kvm_for_each_vcpu(r, v, vcpu->kvm)
			if (v == vcpu)
				data = r;
		break;
	}
	case HV_X64_MSR_EOI:
		return kvm_hv_vapic_msr_read(vcpu, APIC_EOI, pdata);
	case HV_X64_MSR_ICR:
		return kvm_hv_vapic_msr_read(vcpu, APIC_ICR, pdata);
	case HV_X64_MSR_TPR:
		return kvm_hv_vapic_msr_read(vcpu, APIC_TASKPRI, pdata);
	case HV_X64_MSR_APIC_ASSIST_PAGE:
		data = vcpu->arch.hv_vapic;
		break;
	default:
		vcpu_unimpl(vcpu, "Hyper-V unhandled rdmsr: 0x%x\n", msr);
		return 1;
	}
	*pdata = data;
	return 0;
}

int kvm_get_msr_common(struct kvm_vcpu *vcpu, u32 msr, u64 *pdata)
{
	u64 data;

	switch (msr) {
	case MSR_IA32_PLATFORM_ID:
	case MSR_IA32_EBL_CR_POWERON:
	case MSR_IA32_DEBUGCTLMSR:
	case MSR_IA32_LASTBRANCHFROMIP:
	case MSR_IA32_LASTBRANCHTOIP:
	case MSR_IA32_LASTINTFROMIP:
	case MSR_IA32_LASTINTTOIP:
	case MSR_K8_SYSCFG:
	case MSR_K7_HWCR:
	case MSR_VM_HSAVE_PA:
	case MSR_K7_EVNTSEL0:
	case MSR_K7_PERFCTR0:
	case MSR_K8_INT_PENDING_MSG:
	case MSR_AMD64_NB_CFG:
	case MSR_FAM10H_MMIO_CONF_BASE:
		data = 0;
		break;
	case MSR_P6_PERFCTR0:
	case MSR_P6_PERFCTR1:
	case MSR_P6_EVNTSEL0:
	case MSR_P6_EVNTSEL1:
		if (kvm_pmu_msr(vcpu, msr))
			return kvm_pmu_get_msr(vcpu, msr, pdata);
		data = 0;
		break;
	case MSR_IA32_UCODE_REV:
		data = 0x100000000ULL;
		break;
	case MSR_MTRRcap:
		data = 0x500 | KVM_NR_VAR_MTRR;
		break;
	case 0x200 ... 0x2ff:
		return get_msr_mtrr(vcpu, msr, pdata);
	case 0xcd: /* fsb frequency */
		data = 3;
		break;
		/*
		 * MSR_EBC_FREQUENCY_ID
		 * Conservative value valid for even the basic CPU models.
		 * Models 0,1: 000 in bits 23:21 indicating a bus speed of
		 * 100MHz, model 2 000 in bits 18:16 indicating 100MHz,
		 * and 266MHz for model 3, or 4. Set Core Clock
		 * Frequency to System Bus Frequency Ratio to 1 (bits
		 * 31:24) even though these are only valid for CPU
		 * models > 2, however guests may end up dividing or
		 * multiplying by zero otherwise.
		 */
	case MSR_EBC_FREQUENCY_ID:
		data = 1 << 24;
		break;
	case MSR_IA32_APICBASE:
		data = kvm_get_apic_base(vcpu);
		break;
	case APIC_BASE_MSR ... APIC_BASE_MSR + 0x3ff:
		return kvm_x2apic_msr_read(vcpu, msr, pdata);
		break;
	case MSR_IA32_TSCDEADLINE:
		data = kvm_get_lapic_tscdeadline_msr(vcpu);
		break;
	case MSR_IA32_MISC_ENABLE:
		data = vcpu->arch.ia32_misc_enable_msr;
		break;
	case MSR_IA32_PERF_STATUS:
		/* TSC increment by tick */
		data = 1000ULL;
		/* CPU multiplier */
		data |= (((uint64_t)4ULL) << 40);
		break;
	case MSR_EFER:
		data = vcpu->arch.efer;
		break;
	case MSR_KVM_WALL_CLOCK:
	case MSR_KVM_WALL_CLOCK_NEW:
		data = vcpu->kvm->arch.wall_clock;
		break;
	case MSR_KVM_SYSTEM_TIME:
	case MSR_KVM_SYSTEM_TIME_NEW:
		data = vcpu->arch.time;
		break;
	case MSR_KVM_ASYNC_PF_EN:
		data = vcpu->arch.apf.msr_val;
		break;
	case MSR_KVM_STEAL_TIME:
		data = vcpu->arch.st.msr_val;
		break;
	case MSR_KVM_PV_EOI_EN:
		data = vcpu->arch.pv_eoi.msr_val;
		break;
	case MSR_IA32_P5_MC_ADDR:
	case MSR_IA32_P5_MC_TYPE:
	case MSR_IA32_MCG_CAP:
	case MSR_IA32_MCG_CTL:
	case MSR_IA32_MCG_STATUS:
	case MSR_IA32_MC0_CTL ... MSR_IA32_MC0_CTL + 4 * KVM_MAX_MCE_BANKS - 1:
		return get_msr_mce(vcpu, msr, pdata);
	case MSR_K7_CLK_CTL:
		/*
		 * Provide expected ramp-up count for K7. All other
		 * are set to zero, indicating minimum divisors for
		 * every field.
		 *
		 * This prevents guest kernels on AMD host with CPU
		 * type 6, model 8 and higher from exploding due to
		 * the rdmsr failing.
		 */
		data = 0x20000000;
		break;
	case HV_X64_MSR_GUEST_OS_ID ... HV_X64_MSR_SINT15:
		if (kvm_hv_msr_partition_wide(msr)) {
			int r;
			mutex_lock(&vcpu->kvm->lock);
			r = get_msr_hyperv_pw(vcpu, msr, pdata);
			mutex_unlock(&vcpu->kvm->lock);
			return r;
		} else
			return get_msr_hyperv(vcpu, msr, pdata);
		break;
	case MSR_IA32_BBL_CR_CTL3:
		/* This legacy MSR exists but isn't fully documented in current
		 * silicon.  It is however accessed by winxp in very narrow
		 * scenarios where it sets bit #19, itself documented as
		 * a "reserved" bit.  Best effort attempt to source coherent
		 * read data here should the balance of the register be
		 * interpreted by the guest:
		 *
		 * L2 cache control register 3: 64GB range, 256KB size,
		 * enabled, latency 0x1, configured
		 */
		data = 0xbe702111;
		break;
	case MSR_AMD64_OSVW_ID_LENGTH:
		if (!guest_cpuid_has_osvw(vcpu))
			return 1;
		data = vcpu->arch.osvw.length;
		break;
	case MSR_AMD64_OSVW_STATUS:
		if (!guest_cpuid_has_osvw(vcpu))
			return 1;
		data = vcpu->arch.osvw.status;
		break;
	default:
		if (kvm_pmu_msr(vcpu, msr))
			return kvm_pmu_get_msr(vcpu, msr, pdata);
		if (!ignore_msrs) {
			vcpu_unimpl(vcpu, "unhandled rdmsr: 0x%x\n", msr);
			return 1;
		} else {
			vcpu_unimpl(vcpu, "ignored rdmsr: 0x%x\n", msr);
			data = 0;
		}
		break;
	}
	*pdata = data;
	return 0;
}
EXPORT_SYMBOL_GPL(kvm_get_msr_common);

/*
 * Read or write a bunch of msrs. All parameters are kernel addresses.
 *
 * @return number of msrs set successfully.
 */
static int __msr_io(struct kvm_vcpu *vcpu, struct kvm_msrs *msrs,
		    struct kvm_msr_entry *entries,
		    int (*do_msr)(struct kvm_vcpu *vcpu,
				  unsigned index, u64 *data))
{
	int i, idx;

	idx = srcu_read_lock(&vcpu->kvm->srcu);
	for (i = 0; i < msrs->nmsrs; ++i)
		if (do_msr(vcpu, entries[i].index, &entries[i].data))
			break;
	srcu_read_unlock(&vcpu->kvm->srcu, idx);

	return i;
}

/*
 * Read or write a bunch of msrs. Parameters are user addresses.
 *
 * @return number of msrs set successfully.
 */
static int msr_io(struct kvm_vcpu *vcpu, struct kvm_msrs __user *user_msrs,
		  int (*do_msr)(struct kvm_vcpu *vcpu,
				unsigned index, u64 *data),
		  int writeback)
{
	struct kvm_msrs msrs;
	struct kvm_msr_entry *entries;
	int r, n;
	unsigned size;

	r = -EFAULT;
	if (copy_from_user(&msrs, user_msrs, sizeof msrs))
		goto out;

	r = -E2BIG;
	if (msrs.nmsrs >= MAX_IO_MSRS)
		goto out;

	size = sizeof(struct kvm_msr_entry) * msrs.nmsrs;
	entries = memdup_user(user_msrs->entries, size);
	if (IS_ERR(entries)) {
		r = PTR_ERR(entries);
		goto out;
	}

	r = n = __msr_io(vcpu, &msrs, entries, do_msr);
	if (r < 0)
		goto out_free;

	r = -EFAULT;
	if (writeback && copy_to_user(user_msrs->entries, entries, size))
		goto out_free;

	r = n;

out_free:
	kfree(entries);
out:
	return r;
}

int kvm_dev_ioctl_check_extension(long ext)
{
	int r;

	switch (ext) {
	case KVM_CAP_IRQCHIP:
	case KVM_CAP_HLT:
	case KVM_CAP_MMU_SHADOW_CACHE_CONTROL:
	case KVM_CAP_SET_TSS_ADDR:
	case KVM_CAP_EXT_CPUID:
	case KVM_CAP_CLOCKSOURCE:
	case KVM_CAP_PIT:
	case KVM_CAP_NOP_IO_DELAY:
	case KVM_CAP_MP_STATE:
	case KVM_CAP_SYNC_MMU:
	case KVM_CAP_USER_NMI:
	case KVM_CAP_REINJECT_CONTROL:
	case KVM_CAP_IRQ_INJECT_STATUS:
	case KVM_CAP_ASSIGN_DEV_IRQ:
	case KVM_CAP_IRQFD:
	case KVM_CAP_IOEVENTFD:
	case KVM_CAP_PIT2:
	case KVM_CAP_PIT_STATE2:
	case KVM_CAP_SET_IDENTITY_MAP_ADDR:
	case KVM_CAP_XEN_HVM:
	case KVM_CAP_ADJUST_CLOCK:
	case KVM_CAP_VCPU_EVENTS:
	case KVM_CAP_HYPERV:
	case KVM_CAP_HYPERV_VAPIC:
	case KVM_CAP_HYPERV_SPIN:
	case KVM_CAP_PCI_SEGMENT:
	case KVM_CAP_DEBUGREGS:
	case KVM_CAP_X86_ROBUST_SINGLESTEP:
	case KVM_CAP_XSAVE:
	case KVM_CAP_ASYNC_PF:
	case KVM_CAP_GET_TSC_KHZ:
	case KVM_CAP_PCI_2_3:
	case KVM_CAP_KVMCLOCK_CTRL:
	case KVM_CAP_READONLY_MEM:
	case KVM_CAP_IRQFD_RESAMPLE:
		r = 1;
		break;
	case KVM_CAP_COALESCED_MMIO:
		r = KVM_COALESCED_MMIO_PAGE_OFFSET;
		break;
	case KVM_CAP_VAPIC:
		r = !kvm_x86_ops->cpu_has_accelerated_tpr();
		break;
	case KVM_CAP_NR_VCPUS:
		r = KVM_SOFT_MAX_VCPUS;
		break;
	case KVM_CAP_MAX_VCPUS:
		r = KVM_MAX_VCPUS;
		break;
	case KVM_CAP_NR_MEMSLOTS:
		r = KVM_MEMORY_SLOTS;
		break;
	case KVM_CAP_PV_MMU:	/* obsolete */
		r = 0;
		break;
	case KVM_CAP_IOMMU:
		r = iommu_present(&pci_bus_type);
		break;
	case KVM_CAP_MCE:
		r = KVM_MAX_MCE_BANKS;
		break;
	case KVM_CAP_XCRS:
		r = cpu_has_xsave;
		break;
	case KVM_CAP_TSC_CONTROL:
		r = kvm_has_tsc_control;
		break;
	case KVM_CAP_TSC_DEADLINE_TIMER:
		r = boot_cpu_has(X86_FEATURE_TSC_DEADLINE_TIMER);
		break;
	default:
		r = 0;
		break;
	}
	return r;

}

long kvm_arch_dev_ioctl(struct file *filp,
			unsigned int ioctl, unsigned long arg)
{
	void __user *argp = (void __user *)arg;
	long r;

	switch (ioctl) {
	case KVM_GET_MSR_INDEX_LIST: {
		struct kvm_msr_list __user *user_msr_list = argp;
		struct kvm_msr_list msr_list;
		unsigned n;

		r = -EFAULT;
		if (copy_from_user(&msr_list, user_msr_list, sizeof msr_list))
			goto out;
		n = msr_list.nmsrs;
		msr_list.nmsrs = num_msrs_to_save + ARRAY_SIZE(emulated_msrs);
		if (copy_to_user(user_msr_list, &msr_list, sizeof msr_list))
			goto out;
		r = -E2BIG;
		if (n < msr_list.nmsrs)
			goto out;
		r = -EFAULT;
		if (copy_to_user(user_msr_list->indices, &msrs_to_save,
				 num_msrs_to_save * sizeof(u32)))
			goto out;
		if (copy_to_user(user_msr_list->indices + num_msrs_to_save,
				 &emulated_msrs,
				 ARRAY_SIZE(emulated_msrs) * sizeof(u32)))
			goto out;
		r = 0;
		break;
	}
	case KVM_GET_SUPPORTED_CPUID: {
		struct kvm_cpuid2 __user *cpuid_arg = argp;
		struct kvm_cpuid2 cpuid;

		r = -EFAULT;
		if (copy_from_user(&cpuid, cpuid_arg, sizeof cpuid))
			goto out;
		r = kvm_dev_ioctl_get_supported_cpuid(&cpuid,
						      cpuid_arg->entries);
		if (r)
			goto out;

		r = -EFAULT;
		if (copy_to_user(cpuid_arg, &cpuid, sizeof cpuid))
			goto out;
		r = 0;
		break;
	}
	case KVM_X86_GET_MCE_CAP_SUPPORTED: {
		u64 mce_cap;

		mce_cap = KVM_MCE_CAP_SUPPORTED;
		r = -EFAULT;
		if (copy_to_user(argp, &mce_cap, sizeof mce_cap))
			goto out;
		r = 0;
		break;
	}
	default:
		r = -EINVAL;
	}
out:
	return r;
}

static void wbinvd_ipi(void *garbage)
{
	wbinvd();
}

static bool need_emulate_wbinvd(struct kvm_vcpu *vcpu)
{
	return vcpu->kvm->arch.iommu_domain &&
		!(vcpu->kvm->arch.iommu_flags & KVM_IOMMU_CACHE_COHERENCY);
}

void kvm_arch_vcpu_load(struct kvm_vcpu *vcpu, int cpu)
{
	/* Address WBINVD may be executed by guest */
	if (need_emulate_wbinvd(vcpu)) {
		if (kvm_x86_ops->has_wbinvd_exit())
			cpumask_set_cpu(cpu, vcpu->arch.wbinvd_dirty_mask);
		else if (vcpu->cpu != -1 && vcpu->cpu != cpu)
			smp_call_function_single(vcpu->cpu,
					wbinvd_ipi, NULL, 1);
	}

	kvm_x86_ops->vcpu_load(vcpu, cpu);

	/* Apply any externally detected TSC adjustments (due to suspend) */
	if (unlikely(vcpu->arch.tsc_offset_adjustment)) {
		adjust_tsc_offset_host(vcpu, vcpu->arch.tsc_offset_adjustment);
		vcpu->arch.tsc_offset_adjustment = 0;
		set_bit(KVM_REQ_CLOCK_UPDATE, &vcpu->requests);
	}

	if (unlikely(vcpu->cpu != cpu) || check_tsc_unstable()) {
		s64 tsc_delta = !vcpu->arch.last_host_tsc ? 0 :
				native_read_tsc() - vcpu->arch.last_host_tsc;
		if (tsc_delta < 0)
			mark_tsc_unstable("KVM discovered backwards TSC");
		if (check_tsc_unstable()) {
			u64 offset = kvm_x86_ops->compute_tsc_offset(vcpu,
						vcpu->arch.last_guest_tsc);
			kvm_x86_ops->write_tsc_offset(vcpu, offset);
			vcpu->arch.tsc_catchup = 1;
		}
		kvm_make_request(KVM_REQ_CLOCK_UPDATE, vcpu);
		if (vcpu->cpu != cpu)
			kvm_migrate_timers(vcpu);
		vcpu->cpu = cpu;
	}

	accumulate_steal_time(vcpu);
	kvm_make_request(KVM_REQ_STEAL_UPDATE, vcpu);
}

void kvm_arch_vcpu_put(struct kvm_vcpu *vcpu)
{
	kvm_x86_ops->vcpu_put(vcpu);
	kvm_put_guest_fpu(vcpu);
	vcpu->arch.last_host_tsc = native_read_tsc();
}

static int kvm_vcpu_ioctl_get_lapic(struct kvm_vcpu *vcpu,
				    struct kvm_lapic_state *s)
{
	memcpy(s->regs, vcpu->arch.apic->regs, sizeof *s);

	return 0;
}

static int kvm_vcpu_ioctl_set_lapic(struct kvm_vcpu *vcpu,
				    struct kvm_lapic_state *s)
{
	kvm_apic_post_state_restore(vcpu, s);
	update_cr8_intercept(vcpu);

	return 0;
}

static int kvm_vcpu_ioctl_interrupt(struct kvm_vcpu *vcpu,
				    struct kvm_interrupt *irq)
{
	if (irq->irq < 0 || irq->irq >= KVM_NR_INTERRUPTS)
		return -EINVAL;
	if (irqchip_in_kernel(vcpu->kvm))
		return -ENXIO;

	kvm_queue_interrupt(vcpu, irq->irq, false);
	kvm_make_request(KVM_REQ_EVENT, vcpu);

	return 0;
}

static int kvm_vcpu_ioctl_nmi(struct kvm_vcpu *vcpu)
{
	kvm_inject_nmi(vcpu);

	return 0;
}

static int vcpu_ioctl_tpr_access_reporting(struct kvm_vcpu *vcpu,
					   struct kvm_tpr_access_ctl *tac)
{
	if (tac->flags)
		return -EINVAL;
	vcpu->arch.tpr_access_reporting = !!tac->enabled;
	return 0;
}

static int kvm_vcpu_ioctl_x86_setup_mce(struct kvm_vcpu *vcpu,
					u64 mcg_cap)
{
	int r;
	unsigned bank_num = mcg_cap & 0xff, bank;

	r = -EINVAL;
	if (!bank_num || bank_num >= KVM_MAX_MCE_BANKS)
		goto out;
	if (mcg_cap & ~(KVM_MCE_CAP_SUPPORTED | 0xff | 0xff0000))
		goto out;
	r = 0;
	vcpu->arch.mcg_cap = mcg_cap;
	/* Init IA32_MCG_CTL to all 1s */
	if (mcg_cap & MCG_CTL_P)
		vcpu->arch.mcg_ctl = ~(u64)0;
	/* Init IA32_MCi_CTL to all 1s */
	for (bank = 0; bank < bank_num; bank++)
		vcpu->arch.mce_banks[bank*4] = ~(u64)0;
out:
	return r;
}

static int kvm_vcpu_ioctl_x86_set_mce(struct kvm_vcpu *vcpu,
				      struct kvm_x86_mce *mce)
{
	u64 mcg_cap = vcpu->arch.mcg_cap;
	unsigned bank_num = mcg_cap & 0xff;
	u64 *banks = vcpu->arch.mce_banks;

	if (mce->bank >= bank_num || !(mce->status & MCI_STATUS_VAL))
		return -EINVAL;
	/*
	 * if IA32_MCG_CTL is not all 1s, the uncorrected error
	 * reporting is disabled
	 */
	if ((mce->status & MCI_STATUS_UC) && (mcg_cap & MCG_CTL_P) &&
	    vcpu->arch.mcg_ctl != ~(u64)0)
		return 0;
	banks += 4 * mce->bank;
	/*
	 * if IA32_MCi_CTL is not all 1s, the uncorrected error
	 * reporting is disabled for the bank
	 */
	if ((mce->status & MCI_STATUS_UC) && banks[0] != ~(u64)0)
		return 0;
	if (mce->status & MCI_STATUS_UC) {
		if ((vcpu->arch.mcg_status & MCG_STATUS_MCIP) ||
		    !kvm_read_cr4_bits(vcpu, X86_CR4_MCE)) {
			kvm_make_request(KVM_REQ_TRIPLE_FAULT, vcpu);
			return 0;
		}
		if (banks[1] & MCI_STATUS_VAL)
			mce->status |= MCI_STATUS_OVER;
		banks[2] = mce->addr;
		banks[3] = mce->misc;
		vcpu->arch.mcg_status = mce->mcg_status;
		banks[1] = mce->status;
		kvm_queue_exception(vcpu, MC_VECTOR);
	} else if (!(banks[1] & MCI_STATUS_VAL)
		   || !(banks[1] & MCI_STATUS_UC)) {
		if (banks[1] & MCI_STATUS_VAL)
			mce->status |= MCI_STATUS_OVER;
		banks[2] = mce->addr;
		banks[3] = mce->misc;
		banks[1] = mce->status;
	} else
		banks[1] |= MCI_STATUS_OVER;
	return 0;
}

static void kvm_vcpu_ioctl_x86_get_vcpu_events(struct kvm_vcpu *vcpu,
					       struct kvm_vcpu_events *events)
{
	process_nmi(vcpu);
	events->exception.injected =
		vcpu->arch.exception.pending &&
		!kvm_exception_is_soft(vcpu->arch.exception.nr);
	events->exception.nr = vcpu->arch.exception.nr;
	events->exception.has_error_code = vcpu->arch.exception.has_error_code;
	events->exception.pad = 0;
	events->exception.error_code = vcpu->arch.exception.error_code;

	events->interrupt.injected =
		vcpu->arch.interrupt.pending && !vcpu->arch.interrupt.soft;
	events->interrupt.nr = vcpu->arch.interrupt.nr;
	events->interrupt.soft = 0;
	events->interrupt.shadow =
		kvm_x86_ops->get_interrupt_shadow(vcpu,
			KVM_X86_SHADOW_INT_MOV_SS | KVM_X86_SHADOW_INT_STI);

	events->nmi.injected = vcpu->arch.nmi_injected;
	events->nmi.pending = vcpu->arch.nmi_pending != 0;
	events->nmi.masked = kvm_x86_ops->get_nmi_mask(vcpu);
	events->nmi.pad = 0;

	events->sipi_vector = vcpu->arch.sipi_vector;

	events->flags = (KVM_VCPUEVENT_VALID_NMI_PENDING
			 | KVM_VCPUEVENT_VALID_SIPI_VECTOR
			 | KVM_VCPUEVENT_VALID_SHADOW);
	memset(&events->reserved, 0, sizeof(events->reserved));
}

static int kvm_vcpu_ioctl_x86_set_vcpu_events(struct kvm_vcpu *vcpu,
					      struct kvm_vcpu_events *events)
{
	if (events->flags & ~(KVM_VCPUEVENT_VALID_NMI_PENDING
			      | KVM_VCPUEVENT_VALID_SIPI_VECTOR
			      | KVM_VCPUEVENT_VALID_SHADOW))
		return -EINVAL;

	process_nmi(vcpu);
	vcpu->arch.exception.pending = events->exception.injected;
	vcpu->arch.exception.nr = events->exception.nr;
	vcpu->arch.exception.has_error_code = events->exception.has_error_code;
	vcpu->arch.exception.error_code = events->exception.error_code;

	vcpu->arch.interrupt.pending = events->interrupt.injected;
	vcpu->arch.interrupt.nr = events->interrupt.nr;
	vcpu->arch.interrupt.soft = events->interrupt.soft;
	if (events->flags & KVM_VCPUEVENT_VALID_SHADOW)
		kvm_x86_ops->set_interrupt_shadow(vcpu,
						  events->interrupt.shadow);

	vcpu->arch.nmi_injected = events->nmi.injected;
	if (events->flags & KVM_VCPUEVENT_VALID_NMI_PENDING)
		vcpu->arch.nmi_pending = events->nmi.pending;
	kvm_x86_ops->set_nmi_mask(vcpu, events->nmi.masked);

	if (events->flags & KVM_VCPUEVENT_VALID_SIPI_VECTOR)
		vcpu->arch.sipi_vector = events->sipi_vector;

	kvm_make_request(KVM_REQ_EVENT, vcpu);

	return 0;
}

static void kvm_vcpu_ioctl_x86_get_debugregs(struct kvm_vcpu *vcpu,
					     struct kvm_debugregs *dbgregs)
{
	memcpy(dbgregs->db, vcpu->arch.db, sizeof(vcpu->arch.db));
	dbgregs->dr6 = vcpu->arch.dr6;
	dbgregs->dr7 = vcpu->arch.dr7;
	dbgregs->flags = 0;
	memset(&dbgregs->reserved, 0, sizeof(dbgregs->reserved));
}

static int kvm_vcpu_ioctl_x86_set_debugregs(struct kvm_vcpu *vcpu,
					    struct kvm_debugregs *dbgregs)
{
	if (dbgregs->flags)
		return -EINVAL;

	memcpy(vcpu->arch.db, dbgregs->db, sizeof(vcpu->arch.db));
	vcpu->arch.dr6 = dbgregs->dr6;
	vcpu->arch.dr7 = dbgregs->dr7;

	return 0;
}

static void kvm_vcpu_ioctl_x86_get_xsave(struct kvm_vcpu *vcpu,
					 struct kvm_xsave *guest_xsave)
{
	if (cpu_has_xsave)
		memcpy(guest_xsave->region,
			&vcpu->arch.guest_fpu.state->xsave,
			xstate_size);
	else {
		memcpy(guest_xsave->region,
			&vcpu->arch.guest_fpu.state->fxsave,
			sizeof(struct i387_fxsave_struct));
		*(u64 *)&guest_xsave->region[XSAVE_HDR_OFFSET / sizeof(u32)] =
			XSTATE_FPSSE;
	}
}

static int kvm_vcpu_ioctl_x86_set_xsave(struct kvm_vcpu *vcpu,
					struct kvm_xsave *guest_xsave)
{
	u64 xstate_bv =
		*(u64 *)&guest_xsave->region[XSAVE_HDR_OFFSET / sizeof(u32)];

	if (cpu_has_xsave)
		memcpy(&vcpu->arch.guest_fpu.state->xsave,
			guest_xsave->region, xstate_size);
	else {
		if (xstate_bv & ~XSTATE_FPSSE)
			return -EINVAL;
		memcpy(&vcpu->arch.guest_fpu.state->fxsave,
			guest_xsave->region, sizeof(struct i387_fxsave_struct));
	}
	return 0;
}

static void kvm_vcpu_ioctl_x86_get_xcrs(struct kvm_vcpu *vcpu,
					struct kvm_xcrs *guest_xcrs)
{
	if (!cpu_has_xsave) {
		guest_xcrs->nr_xcrs = 0;
		return;
	}

	guest_xcrs->nr_xcrs = 1;
	guest_xcrs->flags = 0;
	guest_xcrs->xcrs[0].xcr = XCR_XFEATURE_ENABLED_MASK;
	guest_xcrs->xcrs[0].value = vcpu->arch.xcr0;
}

static int kvm_vcpu_ioctl_x86_set_xcrs(struct kvm_vcpu *vcpu,
				       struct kvm_xcrs *guest_xcrs)
{
	int i, r = 0;

	if (!cpu_has_xsave)
		return -EINVAL;

	if (guest_xcrs->nr_xcrs > KVM_MAX_XCRS || guest_xcrs->flags)
		return -EINVAL;

	for (i = 0; i < guest_xcrs->nr_xcrs; i++)
		/* Only support XCR0 currently */
		if (guest_xcrs->xcrs[0].xcr == XCR_XFEATURE_ENABLED_MASK) {
			r = __kvm_set_xcr(vcpu, XCR_XFEATURE_ENABLED_MASK,
				guest_xcrs->xcrs[0].value);
			break;
		}
	if (r)
		r = -EINVAL;
	return r;
}

/*
 * kvm_set_guest_paused() indicates to the guest kernel that it has been
 * stopped by the hypervisor.  This function will be called from the host only.
 * EINVAL is returned when the host attempts to set the flag for a guest that
 * does not support pv clocks.
 */
static int kvm_set_guest_paused(struct kvm_vcpu *vcpu)
{
	if (!vcpu->arch.time_page)
		return -EINVAL;
	vcpu->arch.pvclock_set_guest_stopped_request = true;
	kvm_make_request(KVM_REQ_CLOCK_UPDATE, vcpu);
	return 0;
}

long kvm_arch_vcpu_ioctl(struct file *filp,
			 unsigned int ioctl, unsigned long arg)
{
	struct kvm_vcpu *vcpu = filp->private_data;
	void __user *argp = (void __user *)arg;
	int r;
	union {
		struct kvm_lapic_state *lapic;
		struct kvm_xsave *xsave;
		struct kvm_xcrs *xcrs;
		void *buffer;
	} u;

	u.buffer = NULL;
	switch (ioctl) {
	case KVM_GET_LAPIC: {
		r = -EINVAL;
		if (!vcpu->arch.apic)
			goto out;
		u.lapic = kzalloc(sizeof(struct kvm_lapic_state), GFP_KERNEL);

		r = -ENOMEM;
		if (!u.lapic)
			goto out;
		r = kvm_vcpu_ioctl_get_lapic(vcpu, u.lapic);
		if (r)
			goto out;
		r = -EFAULT;
		if (copy_to_user(argp, u.lapic, sizeof(struct kvm_lapic_state)))
			goto out;
		r = 0;
		break;
	}
	case KVM_SET_LAPIC: {
		r = -EINVAL;
		if (!vcpu->arch.apic)
			goto out;
		u.lapic = memdup_user(argp, sizeof(*u.lapic));
		if (IS_ERR(u.lapic)) {
			r = PTR_ERR(u.lapic);
			goto out;
		}

		r = kvm_vcpu_ioctl_set_lapic(vcpu, u.lapic);
		if (r)
			goto out;
		r = 0;
		break;
	}
	case KVM_INTERRUPT: {
		struct kvm_interrupt irq;

		r = -EFAULT;
		if (copy_from_user(&irq, argp, sizeof irq))
			goto out;
		r = kvm_vcpu_ioctl_interrupt(vcpu, &irq);
		if (r)
			goto out;
		r = 0;
		break;
	}
	case KVM_NMI: {
		r = kvm_vcpu_ioctl_nmi(vcpu);
		if (r)
			goto out;
		r = 0;
		break;
	}
	case KVM_SET_CPUID: {
		struct kvm_cpuid __user *cpuid_arg = argp;
		struct kvm_cpuid cpuid;

		r = -EFAULT;
		if (copy_from_user(&cpuid, cpuid_arg, sizeof cpuid))
			goto out;
		r = kvm_vcpu_ioctl_set_cpuid(vcpu, &cpuid, cpuid_arg->entries);
		if (r)
			goto out;
		break;
	}
	case KVM_SET_CPUID2: {
		struct kvm_cpuid2 __user *cpuid_arg = argp;
		struct kvm_cpuid2 cpuid;

		r = -EFAULT;
		if (copy_from_user(&cpuid, cpuid_arg, sizeof cpuid))
			goto out;
		r = kvm_vcpu_ioctl_set_cpuid2(vcpu, &cpuid,
					      cpuid_arg->entries);
		if (r)
			goto out;
		break;
	}
	case KVM_GET_CPUID2: {
		struct kvm_cpuid2 __user *cpuid_arg = argp;
		struct kvm_cpuid2 cpuid;

		r = -EFAULT;
		if (copy_from_user(&cpuid, cpuid_arg, sizeof cpuid))
			goto out;
		r = kvm_vcpu_ioctl_get_cpuid2(vcpu, &cpuid,
					      cpuid_arg->entries);
		if (r)
			goto out;
		r = -EFAULT;
		if (copy_to_user(cpuid_arg, &cpuid, sizeof cpuid))
			goto out;
		r = 0;
		break;
	}
	case KVM_GET_MSRS:
		r = msr_io(vcpu, argp, kvm_get_msr, 1);
		break;
	case KVM_SET_MSRS:
		r = msr_io(vcpu, argp, do_set_msr, 0);
		break;
	case KVM_TPR_ACCESS_REPORTING: {
		struct kvm_tpr_access_ctl tac;

		r = -EFAULT;
		if (copy_from_user(&tac, argp, sizeof tac))
			goto out;
		r = vcpu_ioctl_tpr_access_reporting(vcpu, &tac);
		if (r)
			goto out;
		r = -EFAULT;
		if (copy_to_user(argp, &tac, sizeof tac))
			goto out;
		r = 0;
		break;
	};
	case KVM_SET_VAPIC_ADDR: {
		struct kvm_vapic_addr va;

		r = -EINVAL;
		if (!irqchip_in_kernel(vcpu->kvm))
			goto out;
		r = -EFAULT;
		if (copy_from_user(&va, argp, sizeof va))
			goto out;
		r = 0;
		kvm_lapic_set_vapic_addr(vcpu, va.vapic_addr);
		break;
	}
	case KVM_X86_SETUP_MCE: {
		u64 mcg_cap;

		r = -EFAULT;
		if (copy_from_user(&mcg_cap, argp, sizeof mcg_cap))
			goto out;
		r = kvm_vcpu_ioctl_x86_setup_mce(vcpu, mcg_cap);
		break;
	}
	case KVM_X86_SET_MCE: {
		struct kvm_x86_mce mce;

		r = -EFAULT;
		if (copy_from_user(&mce, argp, sizeof mce))
			goto out;
		r = kvm_vcpu_ioctl_x86_set_mce(vcpu, &mce);
		break;
	}
	case KVM_GET_VCPU_EVENTS: {
		struct kvm_vcpu_events events;

		kvm_vcpu_ioctl_x86_get_vcpu_events(vcpu, &events);

		r = -EFAULT;
		if (copy_to_user(argp, &events, sizeof(struct kvm_vcpu_events)))
			break;
		r = 0;
		break;
	}
	case KVM_SET_VCPU_EVENTS: {
		struct kvm_vcpu_events events;

		r = -EFAULT;
		if (copy_from_user(&events, argp, sizeof(struct kvm_vcpu_events)))
			break;

		r = kvm_vcpu_ioctl_x86_set_vcpu_events(vcpu, &events);
		break;
	}
	case KVM_GET_DEBUGREGS: {
		struct kvm_debugregs dbgregs;

		kvm_vcpu_ioctl_x86_get_debugregs(vcpu, &dbgregs);

		r = -EFAULT;
		if (copy_to_user(argp, &dbgregs,
				 sizeof(struct kvm_debugregs)))
			break;
		r = 0;
		break;
	}
	case KVM_SET_DEBUGREGS: {
		struct kvm_debugregs dbgregs;

		r = -EFAULT;
		if (copy_from_user(&dbgregs, argp,
				   sizeof(struct kvm_debugregs)))
			break;

		r = kvm_vcpu_ioctl_x86_set_debugregs(vcpu, &dbgregs);
		break;
	}
	case KVM_GET_XSAVE: {
		u.xsave = kzalloc(sizeof(struct kvm_xsave), GFP_KERNEL);
		r = -ENOMEM;
		if (!u.xsave)
			break;

		kvm_vcpu_ioctl_x86_get_xsave(vcpu, u.xsave);

		r = -EFAULT;
		if (copy_to_user(argp, u.xsave, sizeof(struct kvm_xsave)))
			break;
		r = 0;
		break;
	}
	case KVM_SET_XSAVE: {
		u.xsave = memdup_user(argp, sizeof(*u.xsave));
		if (IS_ERR(u.xsave)) {
			r = PTR_ERR(u.xsave);
			goto out;
		}

		r = kvm_vcpu_ioctl_x86_set_xsave(vcpu, u.xsave);
		break;
	}
	case KVM_GET_XCRS: {
		u.xcrs = kzalloc(sizeof(struct kvm_xcrs), GFP_KERNEL);
		r = -ENOMEM;
		if (!u.xcrs)
			break;

		kvm_vcpu_ioctl_x86_get_xcrs(vcpu, u.xcrs);

		r = -EFAULT;
		if (copy_to_user(argp, u.xcrs,
				 sizeof(struct kvm_xcrs)))
			break;
		r = 0;
		break;
	}
	case KVM_SET_XCRS: {
		u.xcrs = memdup_user(argp, sizeof(*u.xcrs));
		if (IS_ERR(u.xcrs)) {
			r = PTR_ERR(u.xcrs);
			goto out;
		}

		r = kvm_vcpu_ioctl_x86_set_xcrs(vcpu, u.xcrs);
		break;
	}
	case KVM_SET_TSC_KHZ: {
		u32 user_tsc_khz;

		r = -EINVAL;
		user_tsc_khz = (u32)arg;

		if (user_tsc_khz >= kvm_max_guest_tsc_khz)
			goto out;

		if (user_tsc_khz == 0)
			user_tsc_khz = tsc_khz;

		kvm_set_tsc_khz(vcpu, user_tsc_khz);

		r = 0;
		goto out;
	}
	case KVM_GET_TSC_KHZ: {
		r = vcpu->arch.virtual_tsc_khz;
		goto out;
	}
	case KVM_KVMCLOCK_CTRL: {
		r = kvm_set_guest_paused(vcpu);
		goto out;
	}
	default:
		r = -EINVAL;
	}
out:
	kfree(u.buffer);
	return r;
}

int kvm_arch_vcpu_fault(struct kvm_vcpu *vcpu, struct vm_fault *vmf)
{
	return VM_FAULT_SIGBUS;
}

static int kvm_vm_ioctl_set_tss_addr(struct kvm *kvm, unsigned long addr)
{
	int ret;

	if (addr > (unsigned int)(-3 * PAGE_SIZE))
		return -1;
	ret = kvm_x86_ops->set_tss_addr(kvm, addr);
	return ret;
}

static int kvm_vm_ioctl_set_identity_map_addr(struct kvm *kvm,
					      u64 ident_addr)
{
	kvm->arch.ept_identity_map_addr = ident_addr;
	return 0;
}

static int kvm_vm_ioctl_set_nr_mmu_pages(struct kvm *kvm,
					  u32 kvm_nr_mmu_pages)
{
	if (kvm_nr_mmu_pages < KVM_MIN_ALLOC_MMU_PAGES)
		return -EINVAL;

	mutex_lock(&kvm->slots_lock);
	spin_lock(&kvm->mmu_lock);

	kvm_mmu_change_mmu_pages(kvm, kvm_nr_mmu_pages);
	kvm->arch.n_requested_mmu_pages = kvm_nr_mmu_pages;

	spin_unlock(&kvm->mmu_lock);
	mutex_unlock(&kvm->slots_lock);
	return 0;
}

static int kvm_vm_ioctl_get_nr_mmu_pages(struct kvm *kvm)
{
	return kvm->arch.n_max_mmu_pages;
}

static int kvm_vm_ioctl_get_irqchip(struct kvm *kvm, struct kvm_irqchip *chip)
{
	int r;

	r = 0;
	switch (chip->chip_id) {
	case KVM_IRQCHIP_PIC_MASTER:
		memcpy(&chip->chip.pic,
			&pic_irqchip(kvm)->pics[0],
			sizeof(struct kvm_pic_state));
		break;
	case KVM_IRQCHIP_PIC_SLAVE:
		memcpy(&chip->chip.pic,
			&pic_irqchip(kvm)->pics[1],
			sizeof(struct kvm_pic_state));
		break;
	case KVM_IRQCHIP_IOAPIC:
		r = kvm_get_ioapic(kvm, &chip->chip.ioapic);
		break;
	default:
		r = -EINVAL;
		break;
	}
	return r;
}

static int kvm_vm_ioctl_set_irqchip(struct kvm *kvm, struct kvm_irqchip *chip)
{
	int r;

	r = 0;
	switch (chip->chip_id) {
	case KVM_IRQCHIP_PIC_MASTER:
		spin_lock(&pic_irqchip(kvm)->lock);
		memcpy(&pic_irqchip(kvm)->pics[0],
			&chip->chip.pic,
			sizeof(struct kvm_pic_state));
		spin_unlock(&pic_irqchip(kvm)->lock);
		break;
	case KVM_IRQCHIP_PIC_SLAVE:
		spin_lock(&pic_irqchip(kvm)->lock);
		memcpy(&pic_irqchip(kvm)->pics[1],
			&chip->chip.pic,
			sizeof(struct kvm_pic_state));
		spin_unlock(&pic_irqchip(kvm)->lock);
		break;
	case KVM_IRQCHIP_IOAPIC:
		r = kvm_set_ioapic(kvm, &chip->chip.ioapic);
		break;
	default:
		r = -EINVAL;
		break;
	}
	kvm_pic_update_irq(pic_irqchip(kvm));
	return r;
}

static int kvm_vm_ioctl_get_pit(struct kvm *kvm, struct kvm_pit_state *ps)
{
	int r = 0;

	mutex_lock(&kvm->arch.vpit->pit_state.lock);
	memcpy(ps, &kvm->arch.vpit->pit_state, sizeof(struct kvm_pit_state));
	mutex_unlock(&kvm->arch.vpit->pit_state.lock);
	return r;
}

static int kvm_vm_ioctl_set_pit(struct kvm *kvm, struct kvm_pit_state *ps)
{
	int r = 0;

	mutex_lock(&kvm->arch.vpit->pit_state.lock);
	memcpy(&kvm->arch.vpit->pit_state, ps, sizeof(struct kvm_pit_state));
	kvm_pit_load_count(kvm, 0, ps->channels[0].count, 0);
	mutex_unlock(&kvm->arch.vpit->pit_state.lock);
	return r;
}

static int kvm_vm_ioctl_get_pit2(struct kvm *kvm, struct kvm_pit_state2 *ps)
{
	int r = 0;

	mutex_lock(&kvm->arch.vpit->pit_state.lock);
	memcpy(ps->channels, &kvm->arch.vpit->pit_state.channels,
		sizeof(ps->channels));
	ps->flags = kvm->arch.vpit->pit_state.flags;
	mutex_unlock(&kvm->arch.vpit->pit_state.lock);
	memset(&ps->reserved, 0, sizeof(ps->reserved));
	return r;
}

static int kvm_vm_ioctl_set_pit2(struct kvm *kvm, struct kvm_pit_state2 *ps)
{
	int r = 0, start = 0;
	u32 prev_legacy, cur_legacy;
	mutex_lock(&kvm->arch.vpit->pit_state.lock);
	prev_legacy = kvm->arch.vpit->pit_state.flags & KVM_PIT_FLAGS_HPET_LEGACY;
	cur_legacy = ps->flags & KVM_PIT_FLAGS_HPET_LEGACY;
	if (!prev_legacy && cur_legacy)
		start = 1;
	memcpy(&kvm->arch.vpit->pit_state.channels, &ps->channels,
	       sizeof(kvm->arch.vpit->pit_state.channels));
	kvm->arch.vpit->pit_state.flags = ps->flags;
	kvm_pit_load_count(kvm, 0, kvm->arch.vpit->pit_state.channels[0].count, start);
	mutex_unlock(&kvm->arch.vpit->pit_state.lock);
	return r;
}

static int kvm_vm_ioctl_reinject(struct kvm *kvm,
				 struct kvm_reinject_control *control)
{
	if (!kvm->arch.vpit)
		return -ENXIO;
	mutex_lock(&kvm->arch.vpit->pit_state.lock);
	kvm->arch.vpit->pit_state.reinject = control->pit_reinject;
	mutex_unlock(&kvm->arch.vpit->pit_state.lock);
	return 0;
}

/**
 * kvm_vm_ioctl_get_dirty_log - get and clear the log of dirty pages in a slot
 * @kvm: kvm instance
 * @log: slot id and address to which we copy the log
 *
 * We need to keep it in mind that VCPU threads can write to the bitmap
 * concurrently.  So, to avoid losing data, we keep the following order for
 * each bit:
 *
 *   1. Take a snapshot of the bit and clear it if needed.
 *   2. Write protect the corresponding page.
 *   3. Flush TLB's if needed.
 *   4. Copy the snapshot to the userspace.
 *
 * Between 2 and 3, the guest may write to the page using the remaining TLB
 * entry.  This is not a problem because the page will be reported dirty at
 * step 4 using the snapshot taken before and step 3 ensures that successive
 * writes will be logged for the next call.
 */
int kvm_vm_ioctl_get_dirty_log(struct kvm *kvm, struct kvm_dirty_log *log)
{
	int r;
	struct kvm_memory_slot *memslot;
	unsigned long n, i;
	unsigned long *dirty_bitmap;
	unsigned long *dirty_bitmap_buffer;
	bool is_dirty = false;

	mutex_lock(&kvm->slots_lock);

	r = -EINVAL;
	if (log->slot >= KVM_MEMORY_SLOTS)
		goto out;

	memslot = id_to_memslot(kvm->memslots, log->slot);

	dirty_bitmap = memslot->dirty_bitmap;
	r = -ENOENT;
	if (!dirty_bitmap)
		goto out;

	n = kvm_dirty_bitmap_bytes(memslot);

	dirty_bitmap_buffer = dirty_bitmap + n / sizeof(long);
	memset(dirty_bitmap_buffer, 0, n);

	spin_lock(&kvm->mmu_lock);

	for (i = 0; i < n / sizeof(long); i++) {
		unsigned long mask;
		gfn_t offset;

		if (!dirty_bitmap[i])
			continue;

		is_dirty = true;

		mask = xchg(&dirty_bitmap[i], 0);
		dirty_bitmap_buffer[i] = mask;

		offset = i * BITS_PER_LONG;
		kvm_mmu_write_protect_pt_masked(kvm, memslot, offset, mask);
	}
	if (is_dirty)
		kvm_flush_remote_tlbs(kvm);

	spin_unlock(&kvm->mmu_lock);

	r = -EFAULT;
	if (copy_to_user(log->dirty_bitmap, dirty_bitmap_buffer, n))
		goto out;

	r = 0;
out:
	mutex_unlock(&kvm->slots_lock);
	return r;
}

int kvm_vm_ioctl_irq_line(struct kvm *kvm, struct kvm_irq_level *irq_event)
{
	if (!irqchip_in_kernel(kvm))
		return -ENXIO;

	irq_event->status = kvm_set_irq(kvm, KVM_USERSPACE_IRQ_SOURCE_ID,
					irq_event->irq, irq_event->level);
	return 0;
}

long kvm_arch_vm_ioctl(struct file *filp,
		       unsigned int ioctl, unsigned long arg)
{
	struct kvm *kvm = filp->private_data;
	void __user *argp = (void __user *)arg;
	int r = -ENOTTY;
	/*
	 * This union makes it completely explicit to gcc-3.x
	 * that these two variables' stack usage should be
	 * combined, not added together.
	 */
	union {
		struct kvm_pit_state ps;
		struct kvm_pit_state2 ps2;
		struct kvm_pit_config pit_config;
	} u;

	switch (ioctl) {
	case KVM_SET_TSS_ADDR:
		r = kvm_vm_ioctl_set_tss_addr(kvm, arg);
		if (r < 0)
			goto out;
		break;
	case KVM_SET_IDENTITY_MAP_ADDR: {
		u64 ident_addr;

		r = -EFAULT;
		if (copy_from_user(&ident_addr, argp, sizeof ident_addr))
			goto out;
		r = kvm_vm_ioctl_set_identity_map_addr(kvm, ident_addr);
		if (r < 0)
			goto out;
		break;
	}
	case KVM_SET_NR_MMU_PAGES:
		r = kvm_vm_ioctl_set_nr_mmu_pages(kvm, arg);
		if (r)
			goto out;
		break;
	case KVM_GET_NR_MMU_PAGES:
		r = kvm_vm_ioctl_get_nr_mmu_pages(kvm);
		break;
	case KVM_CREATE_IRQCHIP: {
		struct kvm_pic *vpic;

		mutex_lock(&kvm->lock);
		r = -EEXIST;
		if (kvm->arch.vpic)
			goto create_irqchip_unlock;
		r = -EINVAL;
		if (atomic_read(&kvm->online_vcpus))
			goto create_irqchip_unlock;
		r = -ENOMEM;
		vpic = kvm_create_pic(kvm);
		if (vpic) {
			r = kvm_ioapic_init(kvm);
			if (r) {
				mutex_lock(&kvm->slots_lock);
				kvm_io_bus_unregister_dev(kvm, KVM_PIO_BUS,
							  &vpic->dev_master);
				kvm_io_bus_unregister_dev(kvm, KVM_PIO_BUS,
							  &vpic->dev_slave);
				kvm_io_bus_unregister_dev(kvm, KVM_PIO_BUS,
							  &vpic->dev_eclr);
				mutex_unlock(&kvm->slots_lock);
				kfree(vpic);
				goto create_irqchip_unlock;
			}
		} else
			goto create_irqchip_unlock;
		smp_wmb();
		kvm->arch.vpic = vpic;
		smp_wmb();
		r = kvm_setup_default_irq_routing(kvm);
		if (r) {
			mutex_lock(&kvm->slots_lock);
			mutex_lock(&kvm->irq_lock);
			kvm_ioapic_destroy(kvm);
			kvm_destroy_pic(kvm);
			mutex_unlock(&kvm->irq_lock);
			mutex_unlock(&kvm->slots_lock);
		}
	create_irqchip_unlock:
		mutex_unlock(&kvm->lock);
		break;
	}
	case KVM_CREATE_PIT:
		u.pit_config.flags = KVM_PIT_SPEAKER_DUMMY;
		goto create_pit;
	case KVM_CREATE_PIT2:
		r = -EFAULT;
		if (copy_from_user(&u.pit_config, argp,
				   sizeof(struct kvm_pit_config)))
			goto out;
	create_pit:
		mutex_lock(&kvm->slots_lock);
		r = -EEXIST;
		if (kvm->arch.vpit)
			goto create_pit_unlock;
		r = -ENOMEM;
		kvm->arch.vpit = kvm_create_pit(kvm, u.pit_config.flags);
		if (kvm->arch.vpit)
			r = 0;
	create_pit_unlock:
		mutex_unlock(&kvm->slots_lock);
		break;
	case KVM_GET_IRQCHIP: {
		/* 0: PIC master, 1: PIC slave, 2: IOAPIC */
		struct kvm_irqchip *chip;

		chip = memdup_user(argp, sizeof(*chip));
		if (IS_ERR(chip)) {
			r = PTR_ERR(chip);
			goto out;
		}

		r = -ENXIO;
		if (!irqchip_in_kernel(kvm))
			goto get_irqchip_out;
		r = kvm_vm_ioctl_get_irqchip(kvm, chip);
		if (r)
			goto get_irqchip_out;
		r = -EFAULT;
		if (copy_to_user(argp, chip, sizeof *chip))
			goto get_irqchip_out;
		r = 0;
	get_irqchip_out:
		kfree(chip);
		if (r)
			goto out;
		break;
	}
	case KVM_SET_IRQCHIP: {
		/* 0: PIC master, 1: PIC slave, 2: IOAPIC */
		struct kvm_irqchip *chip;

		chip = memdup_user(argp, sizeof(*chip));
		if (IS_ERR(chip)) {
			r = PTR_ERR(chip);
			goto out;
		}

		r = -ENXIO;
		if (!irqchip_in_kernel(kvm))
			goto set_irqchip_out;
		r = kvm_vm_ioctl_set_irqchip(kvm, chip);
		if (r)
			goto set_irqchip_out;
		r = 0;
	set_irqchip_out:
		kfree(chip);
		if (r)
			goto out;
		break;
	}
	case KVM_GET_PIT: {
		r = -EFAULT;
		if (copy_from_user(&u.ps, argp, sizeof(struct kvm_pit_state)))
			goto out;
		r = -ENXIO;
		if (!kvm->arch.vpit)
			goto out;
		r = kvm_vm_ioctl_get_pit(kvm, &u.ps);
		if (r)
			goto out;
		r = -EFAULT;
		if (copy_to_user(argp, &u.ps, sizeof(struct kvm_pit_state)))
			goto out;
		r = 0;
		break;
	}
	case KVM_SET_PIT: {
		r = -EFAULT;
		if (copy_from_user(&u.ps, argp, sizeof u.ps))
			goto out;
		r = -ENXIO;
		if (!kvm->arch.vpit)
			goto out;
		r = kvm_vm_ioctl_set_pit(kvm, &u.ps);
		if (r)
			goto out;
		r = 0;
		break;
	}
	case KVM_GET_PIT2: {
		r = -ENXIO;
		if (!kvm->arch.vpit)
			goto out;
		r = kvm_vm_ioctl_get_pit2(kvm, &u.ps2);
		if (r)
			goto out;
		r = -EFAULT;
		if (copy_to_user(argp, &u.ps2, sizeof(u.ps2)))
			goto out;
		r = 0;
		break;
	}
	case KVM_SET_PIT2: {
		r = -EFAULT;
		if (copy_from_user(&u.ps2, argp, sizeof(u.ps2)))
			goto out;
		r = -ENXIO;
		if (!kvm->arch.vpit)
			goto out;
		r = kvm_vm_ioctl_set_pit2(kvm, &u.ps2);
		if (r)
			goto out;
		r = 0;
		break;
	}
	case KVM_REINJECT_CONTROL: {
		struct kvm_reinject_control control;
		r =  -EFAULT;
		if (copy_from_user(&control, argp, sizeof(control)))
			goto out;
		r = kvm_vm_ioctl_reinject(kvm, &control);
		if (r)
			goto out;
		r = 0;
		break;
	}
	case KVM_XEN_HVM_CONFIG: {
		r = -EFAULT;
		if (copy_from_user(&kvm->arch.xen_hvm_config, argp,
				   sizeof(struct kvm_xen_hvm_config)))
			goto out;
		r = -EINVAL;
		if (kvm->arch.xen_hvm_config.flags)
			goto out;
		r = 0;
		break;
	}
	case KVM_SET_CLOCK: {
		struct kvm_clock_data user_ns;
		u64 now_ns;
		s64 delta;

		r = -EFAULT;
		if (copy_from_user(&user_ns, argp, sizeof(user_ns)))
			goto out;

		r = -EINVAL;
		if (user_ns.flags)
			goto out;

		r = 0;
		local_irq_disable();
		now_ns = get_kernel_ns();
		delta = user_ns.clock - now_ns;
		local_irq_enable();
		kvm->arch.kvmclock_offset = delta;
		break;
	}
	case KVM_GET_CLOCK: {
		struct kvm_clock_data user_ns;
		u64 now_ns;

		local_irq_disable();
		now_ns = get_kernel_ns();
		user_ns.clock = kvm->arch.kvmclock_offset + now_ns;
		local_irq_enable();
		user_ns.flags = 0;
		memset(&user_ns.pad, 0, sizeof(user_ns.pad));

		r = -EFAULT;
		if (copy_to_user(argp, &user_ns, sizeof(user_ns)))
			goto out;
		r = 0;
		break;
	}

	default:
		;
	}
out:
	return r;
}

static void kvm_init_msr_list(void)
{
	u32 dummy[2];
	unsigned i, j;

	/* skip the first msrs in the list. KVM-specific */
	for (i = j = KVM_SAVE_MSRS_BEGIN; i < ARRAY_SIZE(msrs_to_save); i++) {
		if (rdmsr_safe(msrs_to_save[i], &dummy[0], &dummy[1]) < 0)
			continue;
		if (j < i)
			msrs_to_save[j] = msrs_to_save[i];
		j++;
	}
	num_msrs_to_save = j;
}

static int vcpu_mmio_write(struct kvm_vcpu *vcpu, gpa_t addr, int len,
			   const void *v)
{
	int handled = 0;
	int n;

	do {
		n = min(len, 8);
		if (!(vcpu->arch.apic &&
		      !kvm_iodevice_write(&vcpu->arch.apic->dev, addr, n, v))
		    && kvm_io_bus_write(vcpu->kvm, KVM_MMIO_BUS, addr, n, v))
			break;
		handled += n;
		addr += n;
		len -= n;
		v += n;
	} while (len);

	return handled;
}

static int vcpu_mmio_read(struct kvm_vcpu *vcpu, gpa_t addr, int len, void *v)
{
	int handled = 0;
	int n;

	do {
		n = min(len, 8);
		if (!(vcpu->arch.apic &&
		      !kvm_iodevice_read(&vcpu->arch.apic->dev, addr, n, v))
		    && kvm_io_bus_read(vcpu->kvm, KVM_MMIO_BUS, addr, n, v))
			break;
		trace_kvm_mmio(KVM_TRACE_MMIO_READ, n, addr, *(u64 *)v);
		handled += n;
		addr += n;
		len -= n;
		v += n;
	} while (len);

	return handled;
}

static void kvm_set_segment(struct kvm_vcpu *vcpu,
			struct kvm_segment *var, int seg)
{
	kvm_x86_ops->set_segment(vcpu, var, seg);
}

void kvm_get_segment(struct kvm_vcpu *vcpu,
		     struct kvm_segment *var, int seg)
{
	kvm_x86_ops->get_segment(vcpu, var, seg);
}

gpa_t translate_nested_gpa(struct kvm_vcpu *vcpu, gpa_t gpa, u32 access)
{
	gpa_t t_gpa;
	struct x86_exception exception;

	BUG_ON(!mmu_is_nested(vcpu));

	/* NPT walks are always user-walks */
	access |= PFERR_USER_MASK;
	t_gpa  = vcpu->arch.mmu.gva_to_gpa(vcpu, gpa, access, &exception);

	return t_gpa;
}

gpa_t kvm_mmu_gva_to_gpa_read(struct kvm_vcpu *vcpu, gva_t gva,
			      struct x86_exception *exception)
{
	u32 access = (kvm_x86_ops->get_cpl(vcpu) == 3) ? PFERR_USER_MASK : 0;
	return vcpu->arch.walk_mmu->gva_to_gpa(vcpu, gva, access, exception);
}

 gpa_t kvm_mmu_gva_to_gpa_fetch(struct kvm_vcpu *vcpu, gva_t gva,
				struct x86_exception *exception)
{
	u32 access = (kvm_x86_ops->get_cpl(vcpu) == 3) ? PFERR_USER_MASK : 0;
	access |= PFERR_FETCH_MASK;
	return vcpu->arch.walk_mmu->gva_to_gpa(vcpu, gva, access, exception);
}

gpa_t kvm_mmu_gva_to_gpa_write(struct kvm_vcpu *vcpu, gva_t gva,
			       struct x86_exception *exception)
{
	u32 access = (kvm_x86_ops->get_cpl(vcpu) == 3) ? PFERR_USER_MASK : 0;
	access |= PFERR_WRITE_MASK;
	return vcpu->arch.walk_mmu->gva_to_gpa(vcpu, gva, access, exception);
}

/* uses this to access any guest's mapped memory without checking CPL */
gpa_t kvm_mmu_gva_to_gpa_system(struct kvm_vcpu *vcpu, gva_t gva,
				struct x86_exception *exception)
{
	return vcpu->arch.walk_mmu->gva_to_gpa(vcpu, gva, 0, exception);
}

static int kvm_read_guest_virt_helper(gva_t addr, void *val, unsigned int bytes,
				      struct kvm_vcpu *vcpu, u32 access,
				      struct x86_exception *exception)
{
	void *data = val;
	int r = X86EMUL_CONTINUE;

	while (bytes) {
		gpa_t gpa = vcpu->arch.walk_mmu->gva_to_gpa(vcpu, addr, access,
							    exception);
		unsigned offset = addr & (PAGE_SIZE-1);
		unsigned toread = min(bytes, (unsigned)PAGE_SIZE - offset);
		int ret;

		if (gpa == UNMAPPED_GVA)
			return X86EMUL_PROPAGATE_FAULT;
		ret = kvm_read_guest(vcpu->kvm, gpa, data, toread);
		if (ret < 0) {
			r = X86EMUL_IO_NEEDED;
			goto out;
		}

		bytes -= toread;
		data += toread;
		addr += toread;
	}
out:
	return r;
}

/* used for instruction fetching */
static int kvm_fetch_guest_virt(struct x86_emulate_ctxt *ctxt,
				gva_t addr, void *val, unsigned int bytes,
				struct x86_exception *exception)
{
	struct kvm_vcpu *vcpu = emul_to_vcpu(ctxt);
	u32 access = (kvm_x86_ops->get_cpl(vcpu) == 3) ? PFERR_USER_MASK : 0;

	return kvm_read_guest_virt_helper(addr, val, bytes, vcpu,
					  access | PFERR_FETCH_MASK,
					  exception);
}

int kvm_read_guest_virt(struct x86_emulate_ctxt *ctxt,
			       gva_t addr, void *val, unsigned int bytes,
			       struct x86_exception *exception)
{
	struct kvm_vcpu *vcpu = emul_to_vcpu(ctxt);
	u32 access = (kvm_x86_ops->get_cpl(vcpu) == 3) ? PFERR_USER_MASK : 0;

	return kvm_read_guest_virt_helper(addr, val, bytes, vcpu, access,
					  exception);
}
EXPORT_SYMBOL_GPL(kvm_read_guest_virt);

static int kvm_read_guest_virt_system(struct x86_emulate_ctxt *ctxt,
				      gva_t addr, void *val, unsigned int bytes,
				      struct x86_exception *exception)
{
	struct kvm_vcpu *vcpu = emul_to_vcpu(ctxt);
	return kvm_read_guest_virt_helper(addr, val, bytes, vcpu, 0, exception);
}

int kvm_write_guest_virt_system(struct x86_emulate_ctxt *ctxt,
				       gva_t addr, void *val,
				       unsigned int bytes,
				       struct x86_exception *exception)
{
	struct kvm_vcpu *vcpu = emul_to_vcpu(ctxt);
	void *data = val;
	int r = X86EMUL_CONTINUE;

	while (bytes) {
		gpa_t gpa =  vcpu->arch.walk_mmu->gva_to_gpa(vcpu, addr,
							     PFERR_WRITE_MASK,
							     exception);
		unsigned offset = addr & (PAGE_SIZE-1);
		unsigned towrite = min(bytes, (unsigned)PAGE_SIZE - offset);
		int ret;

		if (gpa == UNMAPPED_GVA)
			return X86EMUL_PROPAGATE_FAULT;
		ret = kvm_write_guest(vcpu->kvm, gpa, data, towrite);
		if (ret < 0) {
			r = X86EMUL_IO_NEEDED;
			goto out;
		}

		bytes -= towrite;
		data += towrite;
		addr += towrite;
	}
out:
	return r;
}
EXPORT_SYMBOL_GPL(kvm_write_guest_virt_system);

static int vcpu_mmio_gva_to_gpa(struct kvm_vcpu *vcpu, unsigned long gva,
				gpa_t *gpa, struct x86_exception *exception,
				bool write)
{
	u32 access = ((kvm_x86_ops->get_cpl(vcpu) == 3) ? PFERR_USER_MASK : 0)
		| (write ? PFERR_WRITE_MASK : 0);

	if (vcpu_match_mmio_gva(vcpu, gva)
	    && !permission_fault(vcpu->arch.walk_mmu, vcpu->arch.access, access)) {
		*gpa = vcpu->arch.mmio_gfn << PAGE_SHIFT |
					(gva & (PAGE_SIZE - 1));
		trace_vcpu_match_mmio(gva, *gpa, write, false);
		return 1;
	}

	*gpa = vcpu->arch.walk_mmu->gva_to_gpa(vcpu, gva, access, exception);

	if (*gpa == UNMAPPED_GVA)
		return -1;

	/* For APIC access vmexit */
	if ((*gpa & PAGE_MASK) == APIC_DEFAULT_PHYS_BASE)
		return 1;

	if (vcpu_match_mmio_gpa(vcpu, *gpa)) {
		trace_vcpu_match_mmio(gva, *gpa, write, true);
		return 1;
	}

	return 0;
}

int emulator_write_phys(struct kvm_vcpu *vcpu, gpa_t gpa,
			const void *val, int bytes)
{
	int ret;

	ret = kvm_write_guest(vcpu->kvm, gpa, val, bytes);
	if (ret < 0)
		return 0;
	kvm_mmu_pte_write(vcpu, gpa, val, bytes);
	return 1;
}

struct read_write_emulator_ops {
	int (*read_write_prepare)(struct kvm_vcpu *vcpu, void *val,
				  int bytes);
	int (*read_write_emulate)(struct kvm_vcpu *vcpu, gpa_t gpa,
				  void *val, int bytes);
	int (*read_write_mmio)(struct kvm_vcpu *vcpu, gpa_t gpa,
			       int bytes, void *val);
	int (*read_write_exit_mmio)(struct kvm_vcpu *vcpu, gpa_t gpa,
				    void *val, int bytes);
	bool write;
};

static int read_prepare(struct kvm_vcpu *vcpu, void *val, int bytes)
{
	if (vcpu->mmio_read_completed) {
		trace_kvm_mmio(KVM_TRACE_MMIO_READ, bytes,
			       vcpu->mmio_fragments[0].gpa, *(u64 *)val);
		vcpu->mmio_read_completed = 0;
		return 1;
	}

	return 0;
}

static int read_emulate(struct kvm_vcpu *vcpu, gpa_t gpa,
			void *val, int bytes)
{
	return !kvm_read_guest(vcpu->kvm, gpa, val, bytes);
}

static int write_emulate(struct kvm_vcpu *vcpu, gpa_t gpa,
			 void *val, int bytes)
{
	return emulator_write_phys(vcpu, gpa, val, bytes);
}

static int write_mmio(struct kvm_vcpu *vcpu, gpa_t gpa, int bytes, void *val)
{
	trace_kvm_mmio(KVM_TRACE_MMIO_WRITE, bytes, gpa, *(u64 *)val);
	return vcpu_mmio_write(vcpu, gpa, bytes, val);
}

static int read_exit_mmio(struct kvm_vcpu *vcpu, gpa_t gpa,
			  void *val, int bytes)
{
	trace_kvm_mmio(KVM_TRACE_MMIO_READ_UNSATISFIED, bytes, gpa, 0);
	return X86EMUL_IO_NEEDED;
}

static int write_exit_mmio(struct kvm_vcpu *vcpu, gpa_t gpa,
			   void *val, int bytes)
{
	struct kvm_mmio_fragment *frag = &vcpu->mmio_fragments[0];

	memcpy(vcpu->run->mmio.data, frag->data, min(8u, frag->len));
	return X86EMUL_CONTINUE;
}

static const struct read_write_emulator_ops read_emultor = {
	.read_write_prepare = read_prepare,
	.read_write_emulate = read_emulate,
	.read_write_mmio = vcpu_mmio_read,
	.read_write_exit_mmio = read_exit_mmio,
};

static const struct read_write_emulator_ops write_emultor = {
	.read_write_emulate = write_emulate,
	.read_write_mmio = write_mmio,
	.read_write_exit_mmio = write_exit_mmio,
	.write = true,
};

static int emulator_read_write_onepage(unsigned long addr, void *val,
				       unsigned int bytes,
				       struct x86_exception *exception,
				       struct kvm_vcpu *vcpu,
				       const struct read_write_emulator_ops *ops)
{
	gpa_t gpa;
	int handled, ret;
	bool write = ops->write;
	struct kvm_mmio_fragment *frag;

	ret = vcpu_mmio_gva_to_gpa(vcpu, addr, &gpa, exception, write);

	if (ret < 0)
		return X86EMUL_PROPAGATE_FAULT;

	/* For APIC access vmexit */
	if (ret)
		goto mmio;

	if (ops->read_write_emulate(vcpu, gpa, val, bytes))
		return X86EMUL_CONTINUE;

mmio:
	/*
	 * Is this MMIO handled locally?
	 */
	handled = ops->read_write_mmio(vcpu, gpa, bytes, val);
	if (handled == bytes)
		return X86EMUL_CONTINUE;

	gpa += handled;
	bytes -= handled;
	val += handled;

	WARN_ON(vcpu->mmio_nr_fragments >= KVM_MAX_MMIO_FRAGMENTS);
	frag = &vcpu->mmio_fragments[vcpu->mmio_nr_fragments++];
	frag->gpa = gpa;
	frag->data = val;
	frag->len = bytes;
	return X86EMUL_CONTINUE;
}

int emulator_read_write(struct x86_emulate_ctxt *ctxt, unsigned long addr,
			void *val, unsigned int bytes,
			struct x86_exception *exception,
			const struct read_write_emulator_ops *ops)
{
	struct kvm_vcpu *vcpu = emul_to_vcpu(ctxt);
	gpa_t gpa;
	int rc;

	if (ops->read_write_prepare &&
		  ops->read_write_prepare(vcpu, val, bytes))
		return X86EMUL_CONTINUE;

	vcpu->mmio_nr_fragments = 0;

	/* Crossing a page boundary? */
	if (((addr + bytes - 1) ^ addr) & PAGE_MASK) {
		int now;

		now = -addr & ~PAGE_MASK;
		rc = emulator_read_write_onepage(addr, val, now, exception,
						 vcpu, ops);

		if (rc != X86EMUL_CONTINUE)
			return rc;
		addr += now;
		val += now;
		bytes -= now;
	}

	rc = emulator_read_write_onepage(addr, val, bytes, exception,
					 vcpu, ops);
	if (rc != X86EMUL_CONTINUE)
		return rc;

	if (!vcpu->mmio_nr_fragments)
		return rc;

	gpa = vcpu->mmio_fragments[0].gpa;

	vcpu->mmio_needed = 1;
	vcpu->mmio_cur_fragment = 0;

	vcpu->run->mmio.len = min(8u, vcpu->mmio_fragments[0].len);
	vcpu->run->mmio.is_write = vcpu->mmio_is_write = ops->write;
	vcpu->run->exit_reason = KVM_EXIT_MMIO;
	vcpu->run->mmio.phys_addr = gpa;

	return ops->read_write_exit_mmio(vcpu, gpa, val, bytes);
}

static int emulator_read_emulated(struct x86_emulate_ctxt *ctxt,
				  unsigned long addr,
				  void *val,
				  unsigned int bytes,
				  struct x86_exception *exception)
{
	return emulator_read_write(ctxt, addr, val, bytes,
				   exception, &read_emultor);
}

int emulator_write_emulated(struct x86_emulate_ctxt *ctxt,
			    unsigned long addr,
			    const void *val,
			    unsigned int bytes,
			    struct x86_exception *exception)
{
	return emulator_read_write(ctxt, addr, (void *)val, bytes,
				   exception, &write_emultor);
}

#define CMPXCHG_TYPE(t, ptr, old, new) \
	(cmpxchg((t *)(ptr), *(t *)(old), *(t *)(new)) == *(t *)(old))

#ifdef CONFIG_X86_64
#  define CMPXCHG64(ptr, old, new) CMPXCHG_TYPE(u64, ptr, old, new)
#else
#  define CMPXCHG64(ptr, old, new) \
	(cmpxchg64((u64 *)(ptr), *(u64 *)(old), *(u64 *)(new)) == *(u64 *)(old))
#endif

static int emulator_cmpxchg_emulated(struct x86_emulate_ctxt *ctxt,
				     unsigned long addr,
				     const void *old,
				     const void *new,
				     unsigned int bytes,
				     struct x86_exception *exception)
{
	struct kvm_vcpu *vcpu = emul_to_vcpu(ctxt);
	gpa_t gpa;
	struct page *page;
	char *kaddr;
	bool exchanged;

	/* guests cmpxchg8b have to be emulated atomically */
	if (bytes > 8 || (bytes & (bytes - 1)))
		goto emul_write;

	gpa = kvm_mmu_gva_to_gpa_write(vcpu, addr, NULL);

	if (gpa == UNMAPPED_GVA ||
	    (gpa & PAGE_MASK) == APIC_DEFAULT_PHYS_BASE)
		goto emul_write;

	if (((gpa + bytes - 1) & PAGE_MASK) != (gpa & PAGE_MASK))
		goto emul_write;

	page = gfn_to_page(vcpu->kvm, gpa >> PAGE_SHIFT);
	if (is_error_page(page))
		goto emul_write;

	kaddr = kmap_atomic(page);
	kaddr += offset_in_page(gpa);
	switch (bytes) {
	case 1:
		exchanged = CMPXCHG_TYPE(u8, kaddr, old, new);
		break;
	case 2:
		exchanged = CMPXCHG_TYPE(u16, kaddr, old, new);
		break;
	case 4:
		exchanged = CMPXCHG_TYPE(u32, kaddr, old, new);
		break;
	case 8:
		exchanged = CMPXCHG64(kaddr, old, new);
		break;
	default:
		BUG();
	}
	kunmap_atomic(kaddr);
	kvm_release_page_dirty(page);

	if (!exchanged)
		return X86EMUL_CMPXCHG_FAILED;

	kvm_mmu_pte_write(vcpu, gpa, new, bytes);

	return X86EMUL_CONTINUE;

emul_write:
	printk_once(KERN_WARNING "kvm: emulating exchange as write\n");

	return emulator_write_emulated(ctxt, addr, new, bytes, exception);
}

static int kernel_pio(struct kvm_vcpu *vcpu, void *pd)
{
	/* TODO: String I/O for in kernel device */
	int r;

	if (vcpu->arch.pio.in)
		r = kvm_io_bus_read(vcpu->kvm, KVM_PIO_BUS, vcpu->arch.pio.port,
				    vcpu->arch.pio.size, pd);
	else
		r = kvm_io_bus_write(vcpu->kvm, KVM_PIO_BUS,
				     vcpu->arch.pio.port, vcpu->arch.pio.size,
				     pd);
	return r;
}

static int emulator_pio_in_out(struct kvm_vcpu *vcpu, int size,
			       unsigned short port, void *val,
			       unsigned int count, bool in)
{
	trace_kvm_pio(!in, port, size, count);

	vcpu->arch.pio.port = port;
	vcpu->arch.pio.in = in;
	vcpu->arch.pio.count  = count;
	vcpu->arch.pio.size = size;

	if (!kernel_pio(vcpu, vcpu->arch.pio_data)) {
		vcpu->arch.pio.count = 0;
		return 1;
	}

	vcpu->run->exit_reason = KVM_EXIT_IO;
	vcpu->run->io.direction = in ? KVM_EXIT_IO_IN : KVM_EXIT_IO_OUT;
	vcpu->run->io.size = size;
	vcpu->run->io.data_offset = KVM_PIO_PAGE_OFFSET * PAGE_SIZE;
	vcpu->run->io.count = count;
	vcpu->run->io.port = port;

	return 0;
}

static int emulator_pio_in_emulated(struct x86_emulate_ctxt *ctxt,
				    int size, unsigned short port, void *val,
				    unsigned int count)
{
	struct kvm_vcpu *vcpu = emul_to_vcpu(ctxt);
	int ret;

	if (vcpu->arch.pio.count)
		goto data_avail;

	ret = emulator_pio_in_out(vcpu, size, port, val, count, true);
	if (ret) {
data_avail:
		memcpy(val, vcpu->arch.pio_data, size * count);
		vcpu->arch.pio.count = 0;
		return 1;
	}

	return 0;
}

static int emulator_pio_out_emulated(struct x86_emulate_ctxt *ctxt,
				     int size, unsigned short port,
				     const void *val, unsigned int count)
{
	struct kvm_vcpu *vcpu = emul_to_vcpu(ctxt);

	memcpy(vcpu->arch.pio_data, val, size * count);
	return emulator_pio_in_out(vcpu, size, port, (void *)val, count, false);
}

static unsigned long get_segment_base(struct kvm_vcpu *vcpu, int seg)
{
	return kvm_x86_ops->get_segment_base(vcpu, seg);
}

static void emulator_invlpg(struct x86_emulate_ctxt *ctxt, ulong address)
{
	kvm_mmu_invlpg(emul_to_vcpu(ctxt), address);
}

int kvm_emulate_wbinvd(struct kvm_vcpu *vcpu)
{
	if (!need_emulate_wbinvd(vcpu))
		return X86EMUL_CONTINUE;

	if (kvm_x86_ops->has_wbinvd_exit()) {
		int cpu = get_cpu();

		cpumask_set_cpu(cpu, vcpu->arch.wbinvd_dirty_mask);
		smp_call_function_many(vcpu->arch.wbinvd_dirty_mask,
				wbinvd_ipi, NULL, 1);
		put_cpu();
		cpumask_clear(vcpu->arch.wbinvd_dirty_mask);
	} else
		wbinvd();
	return X86EMUL_CONTINUE;
}
EXPORT_SYMBOL_GPL(kvm_emulate_wbinvd);

static void emulator_wbinvd(struct x86_emulate_ctxt *ctxt)
{
	kvm_emulate_wbinvd(emul_to_vcpu(ctxt));
}

int emulator_get_dr(struct x86_emulate_ctxt *ctxt, int dr, unsigned long *dest)
{
	return _kvm_get_dr(emul_to_vcpu(ctxt), dr, dest);
}

int emulator_set_dr(struct x86_emulate_ctxt *ctxt, int dr, unsigned long value)
{

	return __kvm_set_dr(emul_to_vcpu(ctxt), dr, value);
}

static u64 mk_cr_64(u64 curr_cr, u32 new_val)
{
	return (curr_cr & ~((1ULL << 32) - 1)) | new_val;
}

static unsigned long emulator_get_cr(struct x86_emulate_ctxt *ctxt, int cr)
{
	struct kvm_vcpu *vcpu = emul_to_vcpu(ctxt);
	unsigned long value;

	switch (cr) {
	case 0:
		value = kvm_read_cr0(vcpu);
		break;
	case 2:
		value = vcpu->arch.cr2;
		break;
	case 3:
		value = kvm_read_cr3(vcpu);
		break;
	case 4:
		value = kvm_read_cr4(vcpu);
		break;
	case 8:
		value = kvm_get_cr8(vcpu);
		break;
	default:
		kvm_err("%s: unexpected cr %u\n", __func__, cr);
		return 0;
	}

	return value;
}

static int emulator_set_cr(struct x86_emulate_ctxt *ctxt, int cr, ulong val)
{
	struct kvm_vcpu *vcpu = emul_to_vcpu(ctxt);
	int res = 0;

	switch (cr) {
	case 0:
		res = kvm_set_cr0(vcpu, mk_cr_64(kvm_read_cr0(vcpu), val));
		break;
	case 2:
		vcpu->arch.cr2 = val;
		break;
	case 3:
		res = kvm_set_cr3(vcpu, val);
		break;
	case 4:
		res = kvm_set_cr4(vcpu, mk_cr_64(kvm_read_cr4(vcpu), val));
		break;
	case 8:
		res = kvm_set_cr8(vcpu, val);
		break;
	default:
		kvm_err("%s: unexpected cr %u\n", __func__, cr);
		res = -1;
	}

	return res;
}

static void emulator_set_rflags(struct x86_emulate_ctxt *ctxt, ulong val)
{
	kvm_set_rflags(emul_to_vcpu(ctxt), val);
}

static int emulator_get_cpl(struct x86_emulate_ctxt *ctxt)
{
	return kvm_x86_ops->get_cpl(emul_to_vcpu(ctxt));
}

static void emulator_get_gdt(struct x86_emulate_ctxt *ctxt, struct desc_ptr *dt)
{
	kvm_x86_ops->get_gdt(emul_to_vcpu(ctxt), dt);
}

static void emulator_get_idt(struct x86_emulate_ctxt *ctxt, struct desc_ptr *dt)
{
	kvm_x86_ops->get_idt(emul_to_vcpu(ctxt), dt);
}

static void emulator_set_gdt(struct x86_emulate_ctxt *ctxt, struct desc_ptr *dt)
{
	kvm_x86_ops->set_gdt(emul_to_vcpu(ctxt), dt);
}

static void emulator_set_idt(struct x86_emulate_ctxt *ctxt, struct desc_ptr *dt)
{
	kvm_x86_ops->set_idt(emul_to_vcpu(ctxt), dt);
}

static unsigned long emulator_get_cached_segment_base(
	struct x86_emulate_ctxt *ctxt, int seg)
{
	return get_segment_base(emul_to_vcpu(ctxt), seg);
}

static bool emulator_get_segment(struct x86_emulate_ctxt *ctxt, u16 *selector,
				 struct desc_struct *desc, u32 *base3,
				 int seg)
{
	struct kvm_segment var;

	kvm_get_segment(emul_to_vcpu(ctxt), &var, seg);
	*selector = var.selector;

	if (var.unusable)
		return false;

	if (var.g)
		var.limit >>= 12;
	set_desc_limit(desc, var.limit);
	set_desc_base(desc, (unsigned long)var.base);
#ifdef CONFIG_X86_64
	if (base3)
		*base3 = var.base >> 32;
#endif
	desc->type = var.type;
	desc->s = var.s;
	desc->dpl = var.dpl;
	desc->p = var.present;
	desc->avl = var.avl;
	desc->l = var.l;
	desc->d = var.db;
	desc->g = var.g;

	return true;
}

static void emulator_set_segment(struct x86_emulate_ctxt *ctxt, u16 selector,
				 struct desc_struct *desc, u32 base3,
				 int seg)
{
	struct kvm_vcpu *vcpu = emul_to_vcpu(ctxt);
	struct kvm_segment var;

	var.selector = selector;
	var.base = get_desc_base(desc);
#ifdef CONFIG_X86_64
	var.base |= ((u64)base3) << 32;
#endif
	var.limit = get_desc_limit(desc);
	if (desc->g)
		var.limit = (var.limit << 12) | 0xfff;
	var.type = desc->type;
	var.present = desc->p;
	var.dpl = desc->dpl;
	var.db = desc->d;
	var.s = desc->s;
	var.l = desc->l;
	var.g = desc->g;
	var.avl = desc->avl;
	var.present = desc->p;
	var.unusable = !var.present;
	var.padding = 0;

	kvm_set_segment(vcpu, &var, seg);
	return;
}

static int emulator_get_msr(struct x86_emulate_ctxt *ctxt,
			    u32 msr_index, u64 *pdata)
{
	return kvm_get_msr(emul_to_vcpu(ctxt), msr_index, pdata);
}

static int emulator_set_msr(struct x86_emulate_ctxt *ctxt,
			    u32 msr_index, u64 data)
{
	return kvm_set_msr(emul_to_vcpu(ctxt), msr_index, data);
}

static int emulator_read_pmc(struct x86_emulate_ctxt *ctxt,
			     u32 pmc, u64 *pdata)
{
	return kvm_pmu_read_pmc(emul_to_vcpu(ctxt), pmc, pdata);
}

static void emulator_halt(struct x86_emulate_ctxt *ctxt)
{
	emul_to_vcpu(ctxt)->arch.halt_request = 1;
}

static void emulator_get_fpu(struct x86_emulate_ctxt *ctxt)
{
	preempt_disable();
	kvm_load_guest_fpu(emul_to_vcpu(ctxt));
	/*
	 * CR0.TS may reference the host fpu state, not the guest fpu state,
	 * so it may be clear at this point.
	 */
	clts();
}

static void emulator_put_fpu(struct x86_emulate_ctxt *ctxt)
{
	preempt_enable();
}

static int emulator_intercept(struct x86_emulate_ctxt *ctxt,
			      struct x86_instruction_info *info,
			      enum x86_intercept_stage stage)
{
	return kvm_x86_ops->check_intercept(emul_to_vcpu(ctxt), info, stage);
}

static void emulator_get_cpuid(struct x86_emulate_ctxt *ctxt,
			       u32 *eax, u32 *ebx, u32 *ecx, u32 *edx)
{
	kvm_cpuid(emul_to_vcpu(ctxt), eax, ebx, ecx, edx);
}

static ulong emulator_read_gpr(struct x86_emulate_ctxt *ctxt, unsigned reg)
{
	return kvm_register_read(emul_to_vcpu(ctxt), reg);
}

static void emulator_write_gpr(struct x86_emulate_ctxt *ctxt, unsigned reg, ulong val)
{
	kvm_register_write(emul_to_vcpu(ctxt), reg, val);
}

static const struct x86_emulate_ops emulate_ops = {
	.read_gpr            = emulator_read_gpr,
	.write_gpr           = emulator_write_gpr,
	.read_std            = kvm_read_guest_virt_system,
	.write_std           = kvm_write_guest_virt_system,
	.fetch               = kvm_fetch_guest_virt,
	.read_emulated       = emulator_read_emulated,
	.write_emulated      = emulator_write_emulated,
	.cmpxchg_emulated    = emulator_cmpxchg_emulated,
	.invlpg              = emulator_invlpg,
	.pio_in_emulated     = emulator_pio_in_emulated,
	.pio_out_emulated    = emulator_pio_out_emulated,
	.get_segment         = emulator_get_segment,
	.set_segment         = emulator_set_segment,
	.get_cached_segment_base = emulator_get_cached_segment_base,
	.get_gdt             = emulator_get_gdt,
	.get_idt	     = emulator_get_idt,
	.set_gdt             = emulator_set_gdt,
	.set_idt	     = emulator_set_idt,
	.get_cr              = emulator_get_cr,
	.set_cr              = emulator_set_cr,
	.set_rflags          = emulator_set_rflags,
	.cpl                 = emulator_get_cpl,
	.get_dr              = emulator_get_dr,
	.set_dr              = emulator_set_dr,
	.set_msr             = emulator_set_msr,
	.get_msr             = emulator_get_msr,
	.read_pmc            = emulator_read_pmc,
	.halt                = emulator_halt,
	.wbinvd              = emulator_wbinvd,
	.fix_hypercall       = emulator_fix_hypercall,
	.get_fpu             = emulator_get_fpu,
	.put_fpu             = emulator_put_fpu,
	.intercept           = emulator_intercept,
	.get_cpuid           = emulator_get_cpuid,
};

static void toggle_interruptibility(struct kvm_vcpu *vcpu, u32 mask)
{
	u32 int_shadow = kvm_x86_ops->get_interrupt_shadow(vcpu, mask);
	/*
	 * an sti; sti; sequence only disable interrupts for the first
	 * instruction. So, if the last instruction, be it emulated or
	 * not, left the system with the INT_STI flag enabled, it
	 * means that the last instruction is an sti. We should not
	 * leave the flag on in this case. The same goes for mov ss
	 */
	if (!(int_shadow & mask))
		kvm_x86_ops->set_interrupt_shadow(vcpu, mask);
}

static void inject_emulated_exception(struct kvm_vcpu *vcpu)
{
	struct x86_emulate_ctxt *ctxt = &vcpu->arch.emulate_ctxt;
	if (ctxt->exception.vector == PF_VECTOR)
		kvm_propagate_fault(vcpu, &ctxt->exception);
	else if (ctxt->exception.error_code_valid)
		kvm_queue_exception_e(vcpu, ctxt->exception.vector,
				      ctxt->exception.error_code);
	else
		kvm_queue_exception(vcpu, ctxt->exception.vector);
}

static void init_decode_cache(struct x86_emulate_ctxt *ctxt)
{
	memset(&ctxt->twobyte, 0,
	       (void *)&ctxt->_regs - (void *)&ctxt->twobyte);

	ctxt->fetch.start = 0;
	ctxt->fetch.end = 0;
	ctxt->io_read.pos = 0;
	ctxt->io_read.end = 0;
	ctxt->mem_read.pos = 0;
	ctxt->mem_read.end = 0;
}

static void init_emulate_ctxt(struct kvm_vcpu *vcpu)
{
	struct x86_emulate_ctxt *ctxt = &vcpu->arch.emulate_ctxt;
	int cs_db, cs_l;

	kvm_x86_ops->get_cs_db_l_bits(vcpu, &cs_db, &cs_l);

	ctxt->eflags = kvm_get_rflags(vcpu);
	ctxt->eip = kvm_rip_read(vcpu);
	ctxt->mode = (!is_protmode(vcpu))		? X86EMUL_MODE_REAL :
		     (ctxt->eflags & X86_EFLAGS_VM)	? X86EMUL_MODE_VM86 :
		     cs_l				? X86EMUL_MODE_PROT64 :
		     cs_db				? X86EMUL_MODE_PROT32 :
							  X86EMUL_MODE_PROT16;
	ctxt->guest_mode = is_guest_mode(vcpu);

	init_decode_cache(ctxt);
	vcpu->arch.emulate_regs_need_sync_from_vcpu = false;
}

int kvm_inject_realmode_interrupt(struct kvm_vcpu *vcpu, int irq, int inc_eip)
{
	struct x86_emulate_ctxt *ctxt = &vcpu->arch.emulate_ctxt;
	int ret;

	init_emulate_ctxt(vcpu);

	ctxt->op_bytes = 2;
	ctxt->ad_bytes = 2;
	ctxt->_eip = ctxt->eip + inc_eip;
	ret = emulate_int_real(ctxt, irq);

	if (ret != X86EMUL_CONTINUE)
		return EMULATE_FAIL;

	ctxt->eip = ctxt->_eip;
	kvm_rip_write(vcpu, ctxt->eip);
	kvm_set_rflags(vcpu, ctxt->eflags);

	if (irq == NMI_VECTOR)
		vcpu->arch.nmi_pending = 0;
	else
		vcpu->arch.interrupt.pending = false;

	return EMULATE_DONE;
}
EXPORT_SYMBOL_GPL(kvm_inject_realmode_interrupt);

static int handle_emulation_failure(struct kvm_vcpu *vcpu)
{
	int r = EMULATE_DONE;

	++vcpu->stat.insn_emulation_fail;
	trace_kvm_emulate_insn_failed(vcpu);
	if (!is_guest_mode(vcpu)) {
		vcpu->run->exit_reason = KVM_EXIT_INTERNAL_ERROR;
		vcpu->run->internal.suberror = KVM_INTERNAL_ERROR_EMULATION;
		vcpu->run->internal.ndata = 0;
		r = EMULATE_FAIL;
	}
	kvm_queue_exception(vcpu, UD_VECTOR);

	return r;
}

static bool reexecute_instruction(struct kvm_vcpu *vcpu, gva_t gva)
{
	gpa_t gpa;
	pfn_t pfn;

	if (tdp_enabled)
		return false;

	/*
	 * if emulation was due to access to shadowed page table
	 * and it failed try to unshadow page and re-enter the
	 * guest to let CPU execute the instruction.
	 */
	if (kvm_mmu_unprotect_page_virt(vcpu, gva))
		return true;

	gpa = kvm_mmu_gva_to_gpa_system(vcpu, gva, NULL);

	if (gpa == UNMAPPED_GVA)
		return true; /* let cpu generate fault */

	/*
	 * Do not retry the unhandleable instruction if it faults on the
	 * readonly host memory, otherwise it will goto a infinite loop:
	 * retry instruction -> write #PF -> emulation fail -> retry
	 * instruction -> ...
	 */
	pfn = gfn_to_pfn(vcpu->kvm, gpa_to_gfn(gpa));
	if (!is_error_pfn(pfn)) {
		kvm_release_pfn_clean(pfn);
		return true;
	}

	return false;
}

static bool retry_instruction(struct x86_emulate_ctxt *ctxt,
			      unsigned long cr2,  int emulation_type)
{
	struct kvm_vcpu *vcpu = emul_to_vcpu(ctxt);
	unsigned long last_retry_eip, last_retry_addr, gpa = cr2;

	last_retry_eip = vcpu->arch.last_retry_eip;
	last_retry_addr = vcpu->arch.last_retry_addr;

	/*
	 * If the emulation is caused by #PF and it is non-page_table
	 * writing instruction, it means the VM-EXIT is caused by shadow
	 * page protected, we can zap the shadow page and retry this
	 * instruction directly.
	 *
	 * Note: if the guest uses a non-page-table modifying instruction
	 * on the PDE that points to the instruction, then we will unmap
	 * the instruction and go to an infinite loop. So, we cache the
	 * last retried eip and the last fault address, if we meet the eip
	 * and the address again, we can break out of the potential infinite
	 * loop.
	 */
	vcpu->arch.last_retry_eip = vcpu->arch.last_retry_addr = 0;

	if (!(emulation_type & EMULTYPE_RETRY))
		return false;

	if (x86_page_table_writing_insn(ctxt))
		return false;

	if (ctxt->eip == last_retry_eip && last_retry_addr == cr2)
		return false;

	vcpu->arch.last_retry_eip = ctxt->eip;
	vcpu->arch.last_retry_addr = cr2;

	if (!vcpu->arch.mmu.direct_map)
		gpa = kvm_mmu_gva_to_gpa_write(vcpu, cr2, NULL);

	kvm_mmu_unprotect_page(vcpu->kvm, gpa >> PAGE_SHIFT);

	return true;
}

static int complete_emulated_mmio(struct kvm_vcpu *vcpu);
static int complete_emulated_pio(struct kvm_vcpu *vcpu);

int x86_emulate_instruction(struct kvm_vcpu *vcpu,
			    unsigned long cr2,
			    int emulation_type,
			    void *insn,
			    int insn_len)
{
	int r;
	struct x86_emulate_ctxt *ctxt = &vcpu->arch.emulate_ctxt;
	bool writeback = true;

	kvm_clear_exception_queue(vcpu);

	if (!(emulation_type & EMULTYPE_NO_DECODE)) {
		init_emulate_ctxt(vcpu);
		ctxt->interruptibility = 0;
		ctxt->have_exception = false;
		ctxt->perm_ok = false;

		ctxt->only_vendor_specific_insn
			= emulation_type & EMULTYPE_TRAP_UD;

		r = x86_decode_insn(ctxt, insn, insn_len);

		trace_kvm_emulate_insn_start(vcpu);
		++vcpu->stat.insn_emulation;
		if (r != EMULATION_OK)  {
			if (emulation_type & EMULTYPE_TRAP_UD)
				return EMULATE_FAIL;
			if (reexecute_instruction(vcpu, cr2))
				return EMULATE_DONE;
			if (emulation_type & EMULTYPE_SKIP)
				return EMULATE_FAIL;
			return handle_emulation_failure(vcpu);
		}
	}

	if (emulation_type & EMULTYPE_SKIP) {
		kvm_rip_write(vcpu, ctxt->_eip);
		return EMULATE_DONE;
	}

	if (retry_instruction(ctxt, cr2, emulation_type))
		return EMULATE_DONE;

	/* this is needed for vmware backdoor interface to work since it
	   changes registers values  during IO operation */
	if (vcpu->arch.emulate_regs_need_sync_from_vcpu) {
		vcpu->arch.emulate_regs_need_sync_from_vcpu = false;
		emulator_invalidate_register_cache(ctxt);
	}

restart:
	r = x86_emulate_insn(ctxt);

	if (r == EMULATION_INTERCEPTED)
		return EMULATE_DONE;

	if (r == EMULATION_FAILED) {
		if (reexecute_instruction(vcpu, cr2))
			return EMULATE_DONE;

		return handle_emulation_failure(vcpu);
	}

	if (ctxt->have_exception) {
		inject_emulated_exception(vcpu);
		r = EMULATE_DONE;
	} else if (vcpu->arch.pio.count) {
		if (!vcpu->arch.pio.in)
			vcpu->arch.pio.count = 0;
		else {
			writeback = false;
			vcpu->arch.complete_userspace_io = complete_emulated_pio;
		}
		r = EMULATE_DO_MMIO;
	} else if (vcpu->mmio_needed) {
		if (!vcpu->mmio_is_write)
			writeback = false;
		r = EMULATE_DO_MMIO;
		vcpu->arch.complete_userspace_io = complete_emulated_mmio;
	} else if (r == EMULATION_RESTART)
		goto restart;
	else
		r = EMULATE_DONE;

	if (writeback) {
		toggle_interruptibility(vcpu, ctxt->interruptibility);
		kvm_set_rflags(vcpu, ctxt->eflags);
		kvm_make_request(KVM_REQ_EVENT, vcpu);
		vcpu->arch.emulate_regs_need_sync_to_vcpu = false;
		kvm_rip_write(vcpu, ctxt->eip);
	} else
		vcpu->arch.emulate_regs_need_sync_to_vcpu = true;

	return r;
}
EXPORT_SYMBOL_GPL(x86_emulate_instruction);

int kvm_fast_pio_out(struct kvm_vcpu *vcpu, int size, unsigned short port)
{
	unsigned long val = kvm_register_read(vcpu, VCPU_REGS_RAX);
	int ret = emulator_pio_out_emulated(&vcpu->arch.emulate_ctxt,
					    size, port, &val, 1);
	/* do not return to emulator after return from userspace */
	vcpu->arch.pio.count = 0;
	return ret;
}
EXPORT_SYMBOL_GPL(kvm_fast_pio_out);

static void tsc_bad(void *info)
{
	__this_cpu_write(cpu_tsc_khz, 0);
}

static void tsc_khz_changed(void *data)
{
	struct cpufreq_freqs *freq = data;
	unsigned long khz = 0;

	if (data)
		khz = freq->new;
	else if (!boot_cpu_has(X86_FEATURE_CONSTANT_TSC))
		khz = cpufreq_quick_get(raw_smp_processor_id());
	if (!khz)
		khz = tsc_khz;
	__this_cpu_write(cpu_tsc_khz, khz);
}

static int kvmclock_cpufreq_notifier(struct notifier_block *nb, unsigned long val,
				     void *data)
{
	struct cpufreq_freqs *freq = data;
	struct kvm *kvm;
	struct kvm_vcpu *vcpu;
	int i, send_ipi = 0;

	/*
	 * We allow guests to temporarily run on slowing clocks,
	 * provided we notify them after, or to run on accelerating
	 * clocks, provided we notify them before.  Thus time never
	 * goes backwards.
	 *
	 * However, we have a problem.  We can't atomically update
	 * the frequency of a given CPU from this function; it is
	 * merely a notifier, which can be called from any CPU.
	 * Changing the TSC frequency at arbitrary points in time
	 * requires a recomputation of local variables related to
	 * the TSC for each VCPU.  We must flag these local variables
	 * to be updated and be sure the update takes place with the
	 * new frequency before any guests proceed.
	 *
	 * Unfortunately, the combination of hotplug CPU and frequency
	 * change creates an intractable locking scenario; the order
	 * of when these callouts happen is undefined with respect to
	 * CPU hotplug, and they can race with each other.  As such,
	 * merely setting per_cpu(cpu_tsc_khz) = X during a hotadd is
	 * undefined; you can actually have a CPU frequency change take
	 * place in between the computation of X and the setting of the
	 * variable.  To protect against this problem, all updates of
	 * the per_cpu tsc_khz variable are done in an interrupt
	 * protected IPI, and all callers wishing to update the value
	 * must wait for a synchronous IPI to complete (which is trivial
	 * if the caller is on the CPU already).  This establishes the
	 * necessary total order on variable updates.
	 *
	 * Note that because a guest time update may take place
	 * anytime after the setting of the VCPU's request bit, the
	 * correct TSC value must be set before the request.  However,
	 * to ensure the update actually makes it to any guest which
	 * starts running in hardware virtualization between the set
	 * and the acquisition of the spinlock, we must also ping the
	 * CPU after setting the request bit.
	 *
	 */

	if (val == CPUFREQ_PRECHANGE && freq->old > freq->new)
		return 0;
	if (val == CPUFREQ_POSTCHANGE && freq->old < freq->new)
		return 0;

	smp_call_function_single(freq->cpu, tsc_khz_changed, freq, 1);

	raw_spin_lock(&kvm_lock);
	list_for_each_entry(kvm, &vm_list, vm_list) {
		kvm_for_each_vcpu(i, vcpu, kvm) {
			if (vcpu->cpu != freq->cpu)
				continue;
			kvm_make_request(KVM_REQ_CLOCK_UPDATE, vcpu);
			if (vcpu->cpu != smp_processor_id())
				send_ipi = 1;
		}
	}
	raw_spin_unlock(&kvm_lock);

	if (freq->old < freq->new && send_ipi) {
		/*
		 * We upscale the frequency.  Must make the guest
		 * doesn't see old kvmclock values while running with
		 * the new frequency, otherwise we risk the guest sees
		 * time go backwards.
		 *
		 * In case we update the frequency for another cpu
		 * (which might be in guest context) send an interrupt
		 * to kick the cpu out of guest context.  Next time
		 * guest context is entered kvmclock will be updated,
		 * so the guest will not see stale values.
		 */
		smp_call_function_single(freq->cpu, tsc_khz_changed, freq, 1);
	}
	return 0;
}

static struct notifier_block kvmclock_cpufreq_notifier_block = {
	.notifier_call  = kvmclock_cpufreq_notifier
};

static int kvmclock_cpu_notifier(struct notifier_block *nfb,
					unsigned long action, void *hcpu)
{
	unsigned int cpu = (unsigned long)hcpu;

	switch (action) {
		case CPU_ONLINE:
		case CPU_DOWN_FAILED:
			smp_call_function_single(cpu, tsc_khz_changed, NULL, 1);
			break;
		case CPU_DOWN_PREPARE:
			smp_call_function_single(cpu, tsc_bad, NULL, 1);
			break;
	}
	return NOTIFY_OK;
}

static struct notifier_block kvmclock_cpu_notifier_block = {
	.notifier_call  = kvmclock_cpu_notifier,
	.priority = -INT_MAX
};

static void kvm_timer_init(void)
{
	int cpu;

	max_tsc_khz = tsc_khz;
	register_hotcpu_notifier(&kvmclock_cpu_notifier_block);
	if (!boot_cpu_has(X86_FEATURE_CONSTANT_TSC)) {
#ifdef CONFIG_CPU_FREQ
		struct cpufreq_policy policy;
		memset(&policy, 0, sizeof(policy));
		cpu = get_cpu();
		cpufreq_get_policy(&policy, cpu);
		if (policy.cpuinfo.max_freq)
			max_tsc_khz = policy.cpuinfo.max_freq;
		put_cpu();
#endif
		cpufreq_register_notifier(&kvmclock_cpufreq_notifier_block,
					  CPUFREQ_TRANSITION_NOTIFIER);
	}
	pr_debug("kvm: max_tsc_khz = %ld\n", max_tsc_khz);
	for_each_online_cpu(cpu)
		smp_call_function_single(cpu, tsc_khz_changed, NULL, 1);
}

static DEFINE_PER_CPU(struct kvm_vcpu *, current_vcpu);

int kvm_is_in_guest(void)
{
	return __this_cpu_read(current_vcpu) != NULL;
}

static int kvm_is_user_mode(void)
{
	int user_mode = 3;

	if (__this_cpu_read(current_vcpu))
		user_mode = kvm_x86_ops->get_cpl(__this_cpu_read(current_vcpu));

	return user_mode != 0;
}

static unsigned long kvm_get_guest_ip(void)
{
	unsigned long ip = 0;

	if (__this_cpu_read(current_vcpu))
		ip = kvm_rip_read(__this_cpu_read(current_vcpu));

	return ip;
}

static struct perf_guest_info_callbacks kvm_guest_cbs = {
	.is_in_guest		= kvm_is_in_guest,
	.is_user_mode		= kvm_is_user_mode,
	.get_guest_ip		= kvm_get_guest_ip,
};

void kvm_before_handle_nmi(struct kvm_vcpu *vcpu)
{
	__this_cpu_write(current_vcpu, vcpu);
}
EXPORT_SYMBOL_GPL(kvm_before_handle_nmi);

void kvm_after_handle_nmi(struct kvm_vcpu *vcpu)
{
	__this_cpu_write(current_vcpu, NULL);
}
EXPORT_SYMBOL_GPL(kvm_after_handle_nmi);

static void kvm_set_mmio_spte_mask(void)
{
	u64 mask;
	int maxphyaddr = boot_cpu_data.x86_phys_bits;

	/*
	 * Set the reserved bits and the present bit of an paging-structure
	 * entry to generate page fault with PFER.RSV = 1.
	 */
	mask = ((1ull << (62 - maxphyaddr + 1)) - 1) << maxphyaddr;
	mask |= 1ull;

#ifdef CONFIG_X86_64
	/*
	 * If reserved bit is not supported, clear the present bit to disable
	 * mmio page fault.
	 */
	if (maxphyaddr == 52)
		mask &= ~1ull;
#endif

	kvm_mmu_set_mmio_spte_mask(mask);
}

int kvm_arch_init(void *opaque)
{
	int r;
	struct kvm_x86_ops *ops = (struct kvm_x86_ops *)opaque;

	if (kvm_x86_ops) {
		printk(KERN_ERR "kvm: already loaded the other module\n");
		r = -EEXIST;
		goto out;
	}

	if (!ops->cpu_has_kvm_support()) {
		printk(KERN_ERR "kvm: no hardware support\n");
		r = -EOPNOTSUPP;
		goto out;
	}
	if (ops->disabled_by_bios()) {
		printk(KERN_ERR "kvm: disabled by bios\n");
		r = -EOPNOTSUPP;
		goto out;
	}

	r = kvm_mmu_module_init();
	if (r)
		goto out;

	kvm_set_mmio_spte_mask();
	kvm_init_msr_list();

	kvm_x86_ops = ops;
	kvm_mmu_set_mask_ptes(PT_USER_MASK, PT_ACCESSED_MASK,
			PT_DIRTY_MASK, PT64_NX_MASK, 0);

	kvm_timer_init();

	perf_register_guest_info_callbacks(&kvm_guest_cbs);

	if (cpu_has_xsave)
		host_xcr0 = xgetbv(XCR_XFEATURE_ENABLED_MASK);

	kvm_lapic_init();
	return 0;

out:
	return r;
}

void kvm_arch_exit(void)
{
	perf_unregister_guest_info_callbacks(&kvm_guest_cbs);

	if (!boot_cpu_has(X86_FEATURE_CONSTANT_TSC))
		cpufreq_unregister_notifier(&kvmclock_cpufreq_notifier_block,
					    CPUFREQ_TRANSITION_NOTIFIER);
	unregister_hotcpu_notifier(&kvmclock_cpu_notifier_block);
	kvm_x86_ops = NULL;
	kvm_mmu_module_exit();
}

int kvm_emulate_halt(struct kvm_vcpu *vcpu)
{
	++vcpu->stat.halt_exits;
	if (irqchip_in_kernel(vcpu->kvm)) {
		vcpu->arch.mp_state = KVM_MP_STATE_HALTED;
		return 1;
	} else {
		vcpu->run->exit_reason = KVM_EXIT_HLT;
		return 0;
	}
}
EXPORT_SYMBOL_GPL(kvm_emulate_halt);

int kvm_hv_hypercall(struct kvm_vcpu *vcpu)
{
	u64 param, ingpa, outgpa, ret;
	uint16_t code, rep_idx, rep_cnt, res = HV_STATUS_SUCCESS, rep_done = 0;
	bool fast, longmode;
	int cs_db, cs_l;

	/*
	 * hypercall generates UD from non zero cpl and real mode
	 * per HYPER-V spec
	 */
	if (kvm_x86_ops->get_cpl(vcpu) != 0 || !is_protmode(vcpu)) {
		kvm_queue_exception(vcpu, UD_VECTOR);
		return 0;
	}

	kvm_x86_ops->get_cs_db_l_bits(vcpu, &cs_db, &cs_l);
	longmode = is_long_mode(vcpu) && cs_l == 1;

	if (!longmode) {
		param = ((u64)kvm_register_read(vcpu, VCPU_REGS_RDX) << 32) |
			(kvm_register_read(vcpu, VCPU_REGS_RAX) & 0xffffffff);
		ingpa = ((u64)kvm_register_read(vcpu, VCPU_REGS_RBX) << 32) |
			(kvm_register_read(vcpu, VCPU_REGS_RCX) & 0xffffffff);
		outgpa = ((u64)kvm_register_read(vcpu, VCPU_REGS_RDI) << 32) |
			(kvm_register_read(vcpu, VCPU_REGS_RSI) & 0xffffffff);
	}
#ifdef CONFIG_X86_64
	else {
		param = kvm_register_read(vcpu, VCPU_REGS_RCX);
		ingpa = kvm_register_read(vcpu, VCPU_REGS_RDX);
		outgpa = kvm_register_read(vcpu, VCPU_REGS_R8);
	}
#endif

	code = param & 0xffff;
	fast = (param >> 16) & 0x1;
	rep_cnt = (param >> 32) & 0xfff;
	rep_idx = (param >> 48) & 0xfff;

	trace_kvm_hv_hypercall(code, fast, rep_cnt, rep_idx, ingpa, outgpa);

	switch (code) {
	case HV_X64_HV_NOTIFY_LONG_SPIN_WAIT:
		kvm_vcpu_on_spin(vcpu);
		break;
	default:
		res = HV_STATUS_INVALID_HYPERCALL_CODE;
		break;
	}

	ret = res | (((u64)rep_done & 0xfff) << 32);
	if (longmode) {
		kvm_register_write(vcpu, VCPU_REGS_RAX, ret);
	} else {
		kvm_register_write(vcpu, VCPU_REGS_RDX, ret >> 32);
		kvm_register_write(vcpu, VCPU_REGS_RAX, ret & 0xffffffff);
	}

	return 1;
}

int kvm_emulate_hypercall(struct kvm_vcpu *vcpu)
{
	unsigned long nr, a0, a1, a2, a3, ret;
	int r = 1;

	if (kvm_hv_hypercall_enabled(vcpu->kvm))
		return kvm_hv_hypercall(vcpu);

	nr = kvm_register_read(vcpu, VCPU_REGS_RAX);
	a0 = kvm_register_read(vcpu, VCPU_REGS_RBX);
	a1 = kvm_register_read(vcpu, VCPU_REGS_RCX);
	a2 = kvm_register_read(vcpu, VCPU_REGS_RDX);
	a3 = kvm_register_read(vcpu, VCPU_REGS_RSI);

	trace_kvm_hypercall(nr, a0, a1, a2, a3);

	if (!is_long_mode(vcpu)) {
		nr &= 0xFFFFFFFF;
		a0 &= 0xFFFFFFFF;
		a1 &= 0xFFFFFFFF;
		a2 &= 0xFFFFFFFF;
		a3 &= 0xFFFFFFFF;
	}

	if (kvm_x86_ops->get_cpl(vcpu) != 0) {
		ret = -KVM_EPERM;
		goto out;
	}

	switch (nr) {
	case KVM_HC_VAPIC_POLL_IRQ:
		ret = 0;
		break;
	default:
		ret = -KVM_ENOSYS;
		break;
	}
out:
	kvm_register_write(vcpu, VCPU_REGS_RAX, ret);
	++vcpu->stat.hypercalls;
	return r;
}
EXPORT_SYMBOL_GPL(kvm_emulate_hypercall);

int emulator_fix_hypercall(struct x86_emulate_ctxt *ctxt)
{
	struct kvm_vcpu *vcpu = emul_to_vcpu(ctxt);
	char instruction[3];
	unsigned long rip = kvm_rip_read(vcpu);

	/*
	 * Blow out the MMU to ensure that no other VCPU has an active mapping
	 * to ensure that the updated hypercall appears atomically across all
	 * VCPUs.
	 */
	kvm_mmu_zap_all(vcpu->kvm);

	kvm_x86_ops->patch_hypercall(vcpu, instruction);

	return emulator_write_emulated(ctxt, rip, instruction, 3, NULL);
}

/*
 * Check if userspace requested an interrupt window, and that the
 * interrupt window is open.
 *
 * No need to exit to userspace if we already have an interrupt queued.
 */
static int dm_request_for_irq_injection(struct kvm_vcpu *vcpu)
{
	return (!irqchip_in_kernel(vcpu->kvm) && !kvm_cpu_has_interrupt(vcpu) &&
		vcpu->run->request_interrupt_window &&
		kvm_arch_interrupt_allowed(vcpu));
}

static void post_kvm_run_save(struct kvm_vcpu *vcpu)
{
	struct kvm_run *kvm_run = vcpu->run;

	kvm_run->if_flag = (kvm_get_rflags(vcpu) & X86_EFLAGS_IF) != 0;
	kvm_run->cr8 = kvm_get_cr8(vcpu);
	kvm_run->apic_base = kvm_get_apic_base(vcpu);
	if (irqchip_in_kernel(vcpu->kvm))
		kvm_run->ready_for_interrupt_injection = 1;
	else
		kvm_run->ready_for_interrupt_injection =
			kvm_arch_interrupt_allowed(vcpu) &&
			!kvm_cpu_has_interrupt(vcpu) &&
			!kvm_event_needs_reinjection(vcpu);
}

static int vapic_enter(struct kvm_vcpu *vcpu)
{
	struct kvm_lapic *apic = vcpu->arch.apic;
	struct page *page;

	if (!apic || !apic->vapic_addr)
		return 0;

	page = gfn_to_page(vcpu->kvm, apic->vapic_addr >> PAGE_SHIFT);
	if (is_error_page(page))
		return -EFAULT;

	vcpu->arch.apic->vapic_page = page;
	return 0;
}

static void vapic_exit(struct kvm_vcpu *vcpu)
{
	struct kvm_lapic *apic = vcpu->arch.apic;
	int idx;

	if (!apic || !apic->vapic_addr)
		return;

	idx = srcu_read_lock(&vcpu->kvm->srcu);
	kvm_release_page_dirty(apic->vapic_page);
	mark_page_dirty(vcpu->kvm, apic->vapic_addr >> PAGE_SHIFT);
	srcu_read_unlock(&vcpu->kvm->srcu, idx);
}

static void update_cr8_intercept(struct kvm_vcpu *vcpu)
{
	int max_irr, tpr;

	if (!kvm_x86_ops->update_cr8_intercept)
		return;

	if (!vcpu->arch.apic)
		return;

	if (!vcpu->arch.apic->vapic_addr)
		max_irr = kvm_lapic_find_highest_irr(vcpu);
	else
		max_irr = -1;

	if (max_irr != -1)
		max_irr >>= 4;

	tpr = kvm_lapic_get_cr8(vcpu);

	kvm_x86_ops->update_cr8_intercept(vcpu, tpr, max_irr);
}

static void inject_pending_event(struct kvm_vcpu *vcpu)
{
	/* try to reinject previous events if any */
	if (vcpu->arch.exception.pending) {
		trace_kvm_inj_exception(vcpu->arch.exception.nr,
					vcpu->arch.exception.has_error_code,
					vcpu->arch.exception.error_code);
		kvm_x86_ops->queue_exception(vcpu, vcpu->arch.exception.nr,
					  vcpu->arch.exception.has_error_code,
					  vcpu->arch.exception.error_code,
					  vcpu->arch.exception.reinject);
		return;
	}

	if (vcpu->arch.nmi_injected) {
		kvm_x86_ops->set_nmi(vcpu);
		return;
	}

	if (vcpu->arch.interrupt.pending) {
		kvm_x86_ops->set_irq(vcpu);
		return;
	}

	/* try to inject new event if pending */
	if (vcpu->arch.nmi_pending) {
		if (kvm_x86_ops->nmi_allowed(vcpu)) {
			--vcpu->arch.nmi_pending;
			vcpu->arch.nmi_injected = true;
			kvm_x86_ops->set_nmi(vcpu);
		}
	} else if (kvm_cpu_has_interrupt(vcpu)) {
		if (kvm_x86_ops->interrupt_allowed(vcpu)) {
			kvm_queue_interrupt(vcpu, kvm_cpu_get_interrupt(vcpu),
					    false);
			kvm_x86_ops->set_irq(vcpu);
		}
	}
}

static void kvm_load_guest_xcr0(struct kvm_vcpu *vcpu)
{
	if (kvm_read_cr4_bits(vcpu, X86_CR4_OSXSAVE) &&
			!vcpu->guest_xcr0_loaded) {
		/* kvm_set_xcr() also depends on this */
		xsetbv(XCR_XFEATURE_ENABLED_MASK, vcpu->arch.xcr0);
		vcpu->guest_xcr0_loaded = 1;
	}
}

static void kvm_put_guest_xcr0(struct kvm_vcpu *vcpu)
{
	if (vcpu->guest_xcr0_loaded) {
		if (vcpu->arch.xcr0 != host_xcr0)
			xsetbv(XCR_XFEATURE_ENABLED_MASK, host_xcr0);
		vcpu->guest_xcr0_loaded = 0;
	}
}

static void process_nmi(struct kvm_vcpu *vcpu)
{
	unsigned limit = 2;

	/*
	 * x86 is limited to one NMI running, and one NMI pending after it.
	 * If an NMI is already in progress, limit further NMIs to just one.
	 * Otherwise, allow two (and we'll inject the first one immediately).
	 */
	if (kvm_x86_ops->get_nmi_mask(vcpu) || vcpu->arch.nmi_injected)
		limit = 1;

	vcpu->arch.nmi_pending += atomic_xchg(&vcpu->arch.nmi_queued, 0);
	vcpu->arch.nmi_pending = min(vcpu->arch.nmi_pending, limit);
	kvm_make_request(KVM_REQ_EVENT, vcpu);
}

static int vcpu_enter_guest(struct kvm_vcpu *vcpu)
{
	int r;
	bool req_int_win = !irqchip_in_kernel(vcpu->kvm) &&
		vcpu->run->request_interrupt_window;
	bool req_immediate_exit = 0;

	if (vcpu->requests) {
		if (kvm_check_request(KVM_REQ_MMU_RELOAD, vcpu))
			kvm_mmu_unload(vcpu);
		if (kvm_check_request(KVM_REQ_MIGRATE_TIMER, vcpu))
			__kvm_migrate_timers(vcpu);
		if (kvm_check_request(KVM_REQ_CLOCK_UPDATE, vcpu)) {
			r = kvm_guest_time_update(vcpu);
			if (unlikely(r))
				goto out;
		}
		if (kvm_check_request(KVM_REQ_MMU_SYNC, vcpu))
			kvm_mmu_sync_roots(vcpu);
		if (kvm_check_request(KVM_REQ_TLB_FLUSH, vcpu))
			kvm_x86_ops->tlb_flush(vcpu);
		if (kvm_check_request(KVM_REQ_REPORT_TPR_ACCESS, vcpu)) {
			vcpu->run->exit_reason = KVM_EXIT_TPR_ACCESS;
			r = 0;
			goto out;
		}
		if (kvm_check_request(KVM_REQ_TRIPLE_FAULT, vcpu)) {
			vcpu->run->exit_reason = KVM_EXIT_SHUTDOWN;
			r = 0;
			goto out;
		}
		if (kvm_check_request(KVM_REQ_DEACTIVATE_FPU, vcpu)) {
			vcpu->fpu_active = 0;
			kvm_x86_ops->fpu_deactivate(vcpu);
		}
		if (kvm_check_request(KVM_REQ_APF_HALT, vcpu)) {
			/* Page is swapped out. Do synthetic halt */
			vcpu->arch.apf.halted = true;
			r = 1;
			goto out;
		}
		if (kvm_check_request(KVM_REQ_STEAL_UPDATE, vcpu))
			record_steal_time(vcpu);
		if (kvm_check_request(KVM_REQ_NMI, vcpu))
			process_nmi(vcpu);
		req_immediate_exit =
			kvm_check_request(KVM_REQ_IMMEDIATE_EXIT, vcpu);
		if (kvm_check_request(KVM_REQ_PMU, vcpu))
			kvm_handle_pmu_event(vcpu);
		if (kvm_check_request(KVM_REQ_PMI, vcpu))
			kvm_deliver_pmi(vcpu);
	}

	if (kvm_check_request(KVM_REQ_EVENT, vcpu) || req_int_win) {
		inject_pending_event(vcpu);

		/* enable NMI/IRQ window open exits if needed */
		if (vcpu->arch.nmi_pending)
			kvm_x86_ops->enable_nmi_window(vcpu);
		else if (kvm_cpu_has_interrupt(vcpu) || req_int_win)
			kvm_x86_ops->enable_irq_window(vcpu);

		if (kvm_lapic_enabled(vcpu)) {
			update_cr8_intercept(vcpu);
			kvm_lapic_sync_to_vapic(vcpu);
		}
	}

	r = kvm_mmu_reload(vcpu);
	if (unlikely(r)) {
		goto cancel_injection;
	}

	preempt_disable();

	kvm_x86_ops->prepare_guest_switch(vcpu);
	if (vcpu->fpu_active)
		kvm_load_guest_fpu(vcpu);
	kvm_load_guest_xcr0(vcpu);

	vcpu->mode = IN_GUEST_MODE;

	/* We should set ->mode before check ->requests,
	 * see the comment in make_all_cpus_request.
	 */
	smp_mb();

	local_irq_disable();

	if (vcpu->mode == EXITING_GUEST_MODE || vcpu->requests
	    || need_resched() || signal_pending(current)) {
		vcpu->mode = OUTSIDE_GUEST_MODE;
		smp_wmb();
		local_irq_enable();
		preempt_enable();
		r = 1;
		goto cancel_injection;
	}

	srcu_read_unlock(&vcpu->kvm->srcu, vcpu->srcu_idx);

	if (req_immediate_exit)
		smp_send_reschedule(vcpu->cpu);

	kvm_guest_enter();

	if (unlikely(vcpu->arch.switch_db_regs)) {
		set_debugreg(0, 7);
		set_debugreg(vcpu->arch.eff_db[0], 0);
		set_debugreg(vcpu->arch.eff_db[1], 1);
		set_debugreg(vcpu->arch.eff_db[2], 2);
		set_debugreg(vcpu->arch.eff_db[3], 3);
	}

	trace_kvm_entry(vcpu->vcpu_id);
	kvm_x86_ops->run(vcpu);

	/*
	 * If the guest has used debug registers, at least dr7
	 * will be disabled while returning to the host.
	 * If we don't have active breakpoints in the host, we don't
	 * care about the messed up debug address registers. But if
	 * we have some of them active, restore the old state.
	 */
	if (hw_breakpoint_active())
		hw_breakpoint_restore();

	vcpu->arch.last_guest_tsc = kvm_x86_ops->read_l1_tsc(vcpu);

	vcpu->mode = OUTSIDE_GUEST_MODE;
	smp_wmb();
	local_irq_enable();

	++vcpu->stat.exits;

	/*
	 * We must have an instruction between local_irq_enable() and
	 * kvm_guest_exit(), so the timer interrupt isn't delayed by
	 * the interrupt shadow.  The stat.exits increment will do nicely.
	 * But we need to prevent reordering, hence this barrier():
	 */
	barrier();

	kvm_guest_exit();

	preempt_enable();

	vcpu->srcu_idx = srcu_read_lock(&vcpu->kvm->srcu);

	/*
	 * Profile KVM exit RIPs:
	 */
	if (unlikely(prof_on == KVM_PROFILING)) {
		unsigned long rip = kvm_rip_read(vcpu);
		profile_hit(KVM_PROFILING, (void *)rip);
	}

	if (unlikely(vcpu->arch.tsc_always_catchup))
		kvm_make_request(KVM_REQ_CLOCK_UPDATE, vcpu);

	if (vcpu->arch.apic_attention)
		kvm_lapic_sync_from_vapic(vcpu);

	r = kvm_x86_ops->handle_exit(vcpu);
	return r;

cancel_injection:
	kvm_x86_ops->cancel_injection(vcpu);
	if (unlikely(vcpu->arch.apic_attention))
		kvm_lapic_sync_from_vapic(vcpu);
out:
	return r;
}


static int __vcpu_run(struct kvm_vcpu *vcpu)
{
	int r;
	struct kvm *kvm = vcpu->kvm;

	if (unlikely(vcpu->arch.mp_state == KVM_MP_STATE_SIPI_RECEIVED)) {
		pr_debug("vcpu %d received sipi with vector # %x\n",
			 vcpu->vcpu_id, vcpu->arch.sipi_vector);
		kvm_lapic_reset(vcpu);
		r = kvm_arch_vcpu_reset(vcpu);
		if (r)
			return r;
		vcpu->arch.mp_state = KVM_MP_STATE_RUNNABLE;
	}

	vcpu->srcu_idx = srcu_read_lock(&kvm->srcu);
	r = vapic_enter(vcpu);
	if (r) {
		srcu_read_unlock(&kvm->srcu, vcpu->srcu_idx);
		return r;
	}

	r = 1;
	while (r > 0) {
		if (vcpu->arch.mp_state == KVM_MP_STATE_RUNNABLE &&
		    !vcpu->arch.apf.halted)
			r = vcpu_enter_guest(vcpu);
		else {
			srcu_read_unlock(&kvm->srcu, vcpu->srcu_idx);
			kvm_vcpu_block(vcpu);
			vcpu->srcu_idx = srcu_read_lock(&kvm->srcu);
			if (kvm_check_request(KVM_REQ_UNHALT, vcpu))
			{
				switch(vcpu->arch.mp_state) {
				case KVM_MP_STATE_HALTED:
					vcpu->arch.mp_state =
						KVM_MP_STATE_RUNNABLE;
				case KVM_MP_STATE_RUNNABLE:
					vcpu->arch.apf.halted = false;
					break;
				case KVM_MP_STATE_SIPI_RECEIVED:
				default:
					r = -EINTR;
					break;
				}
			}
		}

		if (r <= 0)
			break;

		clear_bit(KVM_REQ_PENDING_TIMER, &vcpu->requests);
		if (kvm_cpu_has_pending_timer(vcpu))
			kvm_inject_pending_timer_irqs(vcpu);

		if (dm_request_for_irq_injection(vcpu)) {
			r = -EINTR;
			vcpu->run->exit_reason = KVM_EXIT_INTR;
			++vcpu->stat.request_irq_exits;
		}

		kvm_check_async_pf_completion(vcpu);

		if (signal_pending(current)) {
			r = -EINTR;
			vcpu->run->exit_reason = KVM_EXIT_INTR;
			++vcpu->stat.signal_exits;
		}
		if (need_resched()) {
			srcu_read_unlock(&kvm->srcu, vcpu->srcu_idx);
			kvm_resched(vcpu);
			vcpu->srcu_idx = srcu_read_lock(&kvm->srcu);
		}
	}

	srcu_read_unlock(&kvm->srcu, vcpu->srcu_idx);

	vapic_exit(vcpu);

	return r;
}

static inline int complete_emulated_io(struct kvm_vcpu *vcpu)
{
	int r;
	vcpu->srcu_idx = srcu_read_lock(&vcpu->kvm->srcu);
	r = emulate_instruction(vcpu, EMULTYPE_NO_DECODE);
	srcu_read_unlock(&vcpu->kvm->srcu, vcpu->srcu_idx);
	if (r != EMULATE_DONE)
		return 0;
	return 1;
}

static int complete_emulated_pio(struct kvm_vcpu *vcpu)
{
	BUG_ON(!vcpu->arch.pio.count);

	return complete_emulated_io(vcpu);
}

/*
 * Implements the following, as a state machine:
 *
 * read:
 *   for each fragment
 *     for each mmio piece in the fragment
 *       write gpa, len
 *       exit
 *       copy data
 *   execute insn
 *
 * write:
 *   for each fragment
 *     for each mmio piece in the fragment
 *       write gpa, len
 *       copy data
 *       exit
 */
static int complete_emulated_mmio(struct kvm_vcpu *vcpu)
{
	struct kvm_run *run = vcpu->run;
	struct kvm_mmio_fragment *frag;
<<<<<<< HEAD
=======
	unsigned len;
>>>>>>> 593d3dfe

	BUG_ON(!vcpu->mmio_needed);

	/* Complete previous fragment */
<<<<<<< HEAD
	frag = &vcpu->mmio_fragments[vcpu->mmio_cur_fragment++];
	if (!vcpu->mmio_is_write)
		memcpy(frag->data, run->mmio.data, frag->len);
=======
	frag = &vcpu->mmio_fragments[vcpu->mmio_cur_fragment];
	len = min(8u, frag->len);
	if (!vcpu->mmio_is_write)
		memcpy(frag->data, run->mmio.data, len);

	if (frag->len <= 8) {
		/* Switch to the next fragment. */
		frag++;
		vcpu->mmio_cur_fragment++;
	} else {
		/* Go forward to the next mmio piece. */
		frag->data += len;
		frag->gpa += len;
		frag->len -= len;
	}

>>>>>>> 593d3dfe
	if (vcpu->mmio_cur_fragment == vcpu->mmio_nr_fragments) {
		vcpu->mmio_needed = 0;
		if (vcpu->mmio_is_write)
			return 1;
		vcpu->mmio_read_completed = 1;
		return complete_emulated_io(vcpu);
	}
<<<<<<< HEAD
	/* Initiate next fragment */
	++frag;
	run->exit_reason = KVM_EXIT_MMIO;
	run->mmio.phys_addr = frag->gpa;
	if (vcpu->mmio_is_write)
		memcpy(run->mmio.data, frag->data, frag->len);
	run->mmio.len = frag->len;
=======

	run->exit_reason = KVM_EXIT_MMIO;
	run->mmio.phys_addr = frag->gpa;
	if (vcpu->mmio_is_write)
		memcpy(run->mmio.data, frag->data, min(8u, frag->len));
	run->mmio.len = min(8u, frag->len);
>>>>>>> 593d3dfe
	run->mmio.is_write = vcpu->mmio_is_write;
	vcpu->arch.complete_userspace_io = complete_emulated_mmio;
	return 0;
}


int kvm_arch_vcpu_ioctl_run(struct kvm_vcpu *vcpu, struct kvm_run *kvm_run)
{
	int r;
	sigset_t sigsaved;

	if (!tsk_used_math(current) && init_fpu(current))
		return -ENOMEM;

	if (vcpu->sigset_active)
		sigprocmask(SIG_SETMASK, &vcpu->sigset, &sigsaved);

	if (unlikely(vcpu->arch.mp_state == KVM_MP_STATE_UNINITIALIZED)) {
		kvm_vcpu_block(vcpu);
		clear_bit(KVM_REQ_UNHALT, &vcpu->requests);
		r = -EAGAIN;
		goto out;
	}

	/* re-sync apic's tpr */
	if (!irqchip_in_kernel(vcpu->kvm)) {
		if (kvm_set_cr8(vcpu, kvm_run->cr8) != 0) {
			r = -EINVAL;
			goto out;
		}
	}

	if (unlikely(vcpu->arch.complete_userspace_io)) {
		int (*cui)(struct kvm_vcpu *) = vcpu->arch.complete_userspace_io;
		vcpu->arch.complete_userspace_io = NULL;
		r = cui(vcpu);
		if (r <= 0)
			goto out;
	} else
		WARN_ON(vcpu->arch.pio.count || vcpu->mmio_needed);

	r = __vcpu_run(vcpu);

out:
	post_kvm_run_save(vcpu);
	if (vcpu->sigset_active)
		sigprocmask(SIG_SETMASK, &sigsaved, NULL);

	return r;
}

int kvm_arch_vcpu_ioctl_get_regs(struct kvm_vcpu *vcpu, struct kvm_regs *regs)
{
	if (vcpu->arch.emulate_regs_need_sync_to_vcpu) {
		/*
		 * We are here if userspace calls get_regs() in the middle of
		 * instruction emulation. Registers state needs to be copied
		 * back from emulation context to vcpu. Userspace shouldn't do
		 * that usually, but some bad designed PV devices (vmware
		 * backdoor interface) need this to work
		 */
		emulator_writeback_register_cache(&vcpu->arch.emulate_ctxt);
		vcpu->arch.emulate_regs_need_sync_to_vcpu = false;
	}
	regs->rax = kvm_register_read(vcpu, VCPU_REGS_RAX);
	regs->rbx = kvm_register_read(vcpu, VCPU_REGS_RBX);
	regs->rcx = kvm_register_read(vcpu, VCPU_REGS_RCX);
	regs->rdx = kvm_register_read(vcpu, VCPU_REGS_RDX);
	regs->rsi = kvm_register_read(vcpu, VCPU_REGS_RSI);
	regs->rdi = kvm_register_read(vcpu, VCPU_REGS_RDI);
	regs->rsp = kvm_register_read(vcpu, VCPU_REGS_RSP);
	regs->rbp = kvm_register_read(vcpu, VCPU_REGS_RBP);
#ifdef CONFIG_X86_64
	regs->r8 = kvm_register_read(vcpu, VCPU_REGS_R8);
	regs->r9 = kvm_register_read(vcpu, VCPU_REGS_R9);
	regs->r10 = kvm_register_read(vcpu, VCPU_REGS_R10);
	regs->r11 = kvm_register_read(vcpu, VCPU_REGS_R11);
	regs->r12 = kvm_register_read(vcpu, VCPU_REGS_R12);
	regs->r13 = kvm_register_read(vcpu, VCPU_REGS_R13);
	regs->r14 = kvm_register_read(vcpu, VCPU_REGS_R14);
	regs->r15 = kvm_register_read(vcpu, VCPU_REGS_R15);
#endif

	regs->rip = kvm_rip_read(vcpu);
	regs->rflags = kvm_get_rflags(vcpu);

	return 0;
}

int kvm_arch_vcpu_ioctl_set_regs(struct kvm_vcpu *vcpu, struct kvm_regs *regs)
{
	vcpu->arch.emulate_regs_need_sync_from_vcpu = true;
	vcpu->arch.emulate_regs_need_sync_to_vcpu = false;

	kvm_register_write(vcpu, VCPU_REGS_RAX, regs->rax);
	kvm_register_write(vcpu, VCPU_REGS_RBX, regs->rbx);
	kvm_register_write(vcpu, VCPU_REGS_RCX, regs->rcx);
	kvm_register_write(vcpu, VCPU_REGS_RDX, regs->rdx);
	kvm_register_write(vcpu, VCPU_REGS_RSI, regs->rsi);
	kvm_register_write(vcpu, VCPU_REGS_RDI, regs->rdi);
	kvm_register_write(vcpu, VCPU_REGS_RSP, regs->rsp);
	kvm_register_write(vcpu, VCPU_REGS_RBP, regs->rbp);
#ifdef CONFIG_X86_64
	kvm_register_write(vcpu, VCPU_REGS_R8, regs->r8);
	kvm_register_write(vcpu, VCPU_REGS_R9, regs->r9);
	kvm_register_write(vcpu, VCPU_REGS_R10, regs->r10);
	kvm_register_write(vcpu, VCPU_REGS_R11, regs->r11);
	kvm_register_write(vcpu, VCPU_REGS_R12, regs->r12);
	kvm_register_write(vcpu, VCPU_REGS_R13, regs->r13);
	kvm_register_write(vcpu, VCPU_REGS_R14, regs->r14);
	kvm_register_write(vcpu, VCPU_REGS_R15, regs->r15);
#endif

	kvm_rip_write(vcpu, regs->rip);
	kvm_set_rflags(vcpu, regs->rflags);

	vcpu->arch.exception.pending = false;

	kvm_make_request(KVM_REQ_EVENT, vcpu);

	return 0;
}

void kvm_get_cs_db_l_bits(struct kvm_vcpu *vcpu, int *db, int *l)
{
	struct kvm_segment cs;

	kvm_get_segment(vcpu, &cs, VCPU_SREG_CS);
	*db = cs.db;
	*l = cs.l;
}
EXPORT_SYMBOL_GPL(kvm_get_cs_db_l_bits);

int kvm_arch_vcpu_ioctl_get_sregs(struct kvm_vcpu *vcpu,
				  struct kvm_sregs *sregs)
{
	struct desc_ptr dt;

	kvm_get_segment(vcpu, &sregs->cs, VCPU_SREG_CS);
	kvm_get_segment(vcpu, &sregs->ds, VCPU_SREG_DS);
	kvm_get_segment(vcpu, &sregs->es, VCPU_SREG_ES);
	kvm_get_segment(vcpu, &sregs->fs, VCPU_SREG_FS);
	kvm_get_segment(vcpu, &sregs->gs, VCPU_SREG_GS);
	kvm_get_segment(vcpu, &sregs->ss, VCPU_SREG_SS);

	kvm_get_segment(vcpu, &sregs->tr, VCPU_SREG_TR);
	kvm_get_segment(vcpu, &sregs->ldt, VCPU_SREG_LDTR);

	kvm_x86_ops->get_idt(vcpu, &dt);
	sregs->idt.limit = dt.size;
	sregs->idt.base = dt.address;
	kvm_x86_ops->get_gdt(vcpu, &dt);
	sregs->gdt.limit = dt.size;
	sregs->gdt.base = dt.address;

	sregs->cr0 = kvm_read_cr0(vcpu);
	sregs->cr2 = vcpu->arch.cr2;
	sregs->cr3 = kvm_read_cr3(vcpu);
	sregs->cr4 = kvm_read_cr4(vcpu);
	sregs->cr8 = kvm_get_cr8(vcpu);
	sregs->efer = vcpu->arch.efer;
	sregs->apic_base = kvm_get_apic_base(vcpu);

	memset(sregs->interrupt_bitmap, 0, sizeof sregs->interrupt_bitmap);

	if (vcpu->arch.interrupt.pending && !vcpu->arch.interrupt.soft)
		set_bit(vcpu->arch.interrupt.nr,
			(unsigned long *)sregs->interrupt_bitmap);

	return 0;
}

int kvm_arch_vcpu_ioctl_get_mpstate(struct kvm_vcpu *vcpu,
				    struct kvm_mp_state *mp_state)
{
	mp_state->mp_state = vcpu->arch.mp_state;
	return 0;
}

int kvm_arch_vcpu_ioctl_set_mpstate(struct kvm_vcpu *vcpu,
				    struct kvm_mp_state *mp_state)
{
	vcpu->arch.mp_state = mp_state->mp_state;
	kvm_make_request(KVM_REQ_EVENT, vcpu);
	return 0;
}

int kvm_task_switch(struct kvm_vcpu *vcpu, u16 tss_selector, int idt_index,
		    int reason, bool has_error_code, u32 error_code)
{
	struct x86_emulate_ctxt *ctxt = &vcpu->arch.emulate_ctxt;
	int ret;

	init_emulate_ctxt(vcpu);

	ret = emulator_task_switch(ctxt, tss_selector, idt_index, reason,
				   has_error_code, error_code);

	if (ret)
		return EMULATE_FAIL;

	kvm_rip_write(vcpu, ctxt->eip);
	kvm_set_rflags(vcpu, ctxt->eflags);
	kvm_make_request(KVM_REQ_EVENT, vcpu);
	return EMULATE_DONE;
}
EXPORT_SYMBOL_GPL(kvm_task_switch);

int kvm_arch_vcpu_ioctl_set_sregs(struct kvm_vcpu *vcpu,
				  struct kvm_sregs *sregs)
{
	int mmu_reset_needed = 0;
	int pending_vec, max_bits, idx;
	struct desc_ptr dt;

	dt.size = sregs->idt.limit;
	dt.address = sregs->idt.base;
	kvm_x86_ops->set_idt(vcpu, &dt);
	dt.size = sregs->gdt.limit;
	dt.address = sregs->gdt.base;
	kvm_x86_ops->set_gdt(vcpu, &dt);

	vcpu->arch.cr2 = sregs->cr2;
	mmu_reset_needed |= kvm_read_cr3(vcpu) != sregs->cr3;
	vcpu->arch.cr3 = sregs->cr3;
	__set_bit(VCPU_EXREG_CR3, (ulong *)&vcpu->arch.regs_avail);

	kvm_set_cr8(vcpu, sregs->cr8);

	mmu_reset_needed |= vcpu->arch.efer != sregs->efer;
	kvm_x86_ops->set_efer(vcpu, sregs->efer);
	kvm_set_apic_base(vcpu, sregs->apic_base);

	mmu_reset_needed |= kvm_read_cr0(vcpu) != sregs->cr0;
	kvm_x86_ops->set_cr0(vcpu, sregs->cr0);
	vcpu->arch.cr0 = sregs->cr0;

	mmu_reset_needed |= kvm_read_cr4(vcpu) != sregs->cr4;
	kvm_x86_ops->set_cr4(vcpu, sregs->cr4);
	if (sregs->cr4 & X86_CR4_OSXSAVE)
		kvm_update_cpuid(vcpu);

	idx = srcu_read_lock(&vcpu->kvm->srcu);
	if (!is_long_mode(vcpu) && is_pae(vcpu)) {
		load_pdptrs(vcpu, vcpu->arch.walk_mmu, kvm_read_cr3(vcpu));
		mmu_reset_needed = 1;
	}
	srcu_read_unlock(&vcpu->kvm->srcu, idx);

	if (mmu_reset_needed)
		kvm_mmu_reset_context(vcpu);

	max_bits = KVM_NR_INTERRUPTS;
	pending_vec = find_first_bit(
		(const unsigned long *)sregs->interrupt_bitmap, max_bits);
	if (pending_vec < max_bits) {
		kvm_queue_interrupt(vcpu, pending_vec, false);
		pr_debug("Set back pending irq %d\n", pending_vec);
	}

	kvm_set_segment(vcpu, &sregs->cs, VCPU_SREG_CS);
	kvm_set_segment(vcpu, &sregs->ds, VCPU_SREG_DS);
	kvm_set_segment(vcpu, &sregs->es, VCPU_SREG_ES);
	kvm_set_segment(vcpu, &sregs->fs, VCPU_SREG_FS);
	kvm_set_segment(vcpu, &sregs->gs, VCPU_SREG_GS);
	kvm_set_segment(vcpu, &sregs->ss, VCPU_SREG_SS);

	kvm_set_segment(vcpu, &sregs->tr, VCPU_SREG_TR);
	kvm_set_segment(vcpu, &sregs->ldt, VCPU_SREG_LDTR);

	update_cr8_intercept(vcpu);

	/* Older userspace won't unhalt the vcpu on reset. */
	if (kvm_vcpu_is_bsp(vcpu) && kvm_rip_read(vcpu) == 0xfff0 &&
	    sregs->cs.selector == 0xf000 && sregs->cs.base == 0xffff0000 &&
	    !is_protmode(vcpu))
		vcpu->arch.mp_state = KVM_MP_STATE_RUNNABLE;

	kvm_make_request(KVM_REQ_EVENT, vcpu);

	return 0;
}

int kvm_arch_vcpu_ioctl_set_guest_debug(struct kvm_vcpu *vcpu,
					struct kvm_guest_debug *dbg)
{
	unsigned long rflags;
	int i, r;

	if (dbg->control & (KVM_GUESTDBG_INJECT_DB | KVM_GUESTDBG_INJECT_BP)) {
		r = -EBUSY;
		if (vcpu->arch.exception.pending)
			goto out;
		if (dbg->control & KVM_GUESTDBG_INJECT_DB)
			kvm_queue_exception(vcpu, DB_VECTOR);
		else
			kvm_queue_exception(vcpu, BP_VECTOR);
	}

	/*
	 * Read rflags as long as potentially injected trace flags are still
	 * filtered out.
	 */
	rflags = kvm_get_rflags(vcpu);

	vcpu->guest_debug = dbg->control;
	if (!(vcpu->guest_debug & KVM_GUESTDBG_ENABLE))
		vcpu->guest_debug = 0;

	if (vcpu->guest_debug & KVM_GUESTDBG_USE_HW_BP) {
		for (i = 0; i < KVM_NR_DB_REGS; ++i)
			vcpu->arch.eff_db[i] = dbg->arch.debugreg[i];
		vcpu->arch.guest_debug_dr7 = dbg->arch.debugreg[7];
	} else {
		for (i = 0; i < KVM_NR_DB_REGS; i++)
			vcpu->arch.eff_db[i] = vcpu->arch.db[i];
	}
	kvm_update_dr7(vcpu);

	if (vcpu->guest_debug & KVM_GUESTDBG_SINGLESTEP)
		vcpu->arch.singlestep_rip = kvm_rip_read(vcpu) +
			get_segment_base(vcpu, VCPU_SREG_CS);

	/*
	 * Trigger an rflags update that will inject or remove the trace
	 * flags.
	 */
	kvm_set_rflags(vcpu, rflags);

	kvm_x86_ops->update_db_bp_intercept(vcpu);

	r = 0;

out:

	return r;
}

/*
 * Translate a guest virtual address to a guest physical address.
 */
int kvm_arch_vcpu_ioctl_translate(struct kvm_vcpu *vcpu,
				    struct kvm_translation *tr)
{
	unsigned long vaddr = tr->linear_address;
	gpa_t gpa;
	int idx;

	idx = srcu_read_lock(&vcpu->kvm->srcu);
	gpa = kvm_mmu_gva_to_gpa_system(vcpu, vaddr, NULL);
	srcu_read_unlock(&vcpu->kvm->srcu, idx);
	tr->physical_address = gpa;
	tr->valid = gpa != UNMAPPED_GVA;
	tr->writeable = 1;
	tr->usermode = 0;

	return 0;
}

int kvm_arch_vcpu_ioctl_get_fpu(struct kvm_vcpu *vcpu, struct kvm_fpu *fpu)
{
	struct i387_fxsave_struct *fxsave =
			&vcpu->arch.guest_fpu.state->fxsave;

	memcpy(fpu->fpr, fxsave->st_space, 128);
	fpu->fcw = fxsave->cwd;
	fpu->fsw = fxsave->swd;
	fpu->ftwx = fxsave->twd;
	fpu->last_opcode = fxsave->fop;
	fpu->last_ip = fxsave->rip;
	fpu->last_dp = fxsave->rdp;
	memcpy(fpu->xmm, fxsave->xmm_space, sizeof fxsave->xmm_space);

	return 0;
}

int kvm_arch_vcpu_ioctl_set_fpu(struct kvm_vcpu *vcpu, struct kvm_fpu *fpu)
{
	struct i387_fxsave_struct *fxsave =
			&vcpu->arch.guest_fpu.state->fxsave;

	memcpy(fxsave->st_space, fpu->fpr, 128);
	fxsave->cwd = fpu->fcw;
	fxsave->swd = fpu->fsw;
	fxsave->twd = fpu->ftwx;
	fxsave->fop = fpu->last_opcode;
	fxsave->rip = fpu->last_ip;
	fxsave->rdp = fpu->last_dp;
	memcpy(fxsave->xmm_space, fpu->xmm, sizeof fxsave->xmm_space);

	return 0;
}

int fx_init(struct kvm_vcpu *vcpu)
{
	int err;

	err = fpu_alloc(&vcpu->arch.guest_fpu);
	if (err)
		return err;

	fpu_finit(&vcpu->arch.guest_fpu);

	/*
	 * Ensure guest xcr0 is valid for loading
	 */
	vcpu->arch.xcr0 = XSTATE_FP;

	vcpu->arch.cr0 |= X86_CR0_ET;

	return 0;
}
EXPORT_SYMBOL_GPL(fx_init);

static void fx_free(struct kvm_vcpu *vcpu)
{
	fpu_free(&vcpu->arch.guest_fpu);
}

void kvm_load_guest_fpu(struct kvm_vcpu *vcpu)
{
	if (vcpu->guest_fpu_loaded)
		return;

	/*
	 * Restore all possible states in the guest,
	 * and assume host would use all available bits.
	 * Guest xcr0 would be loaded later.
	 */
	kvm_put_guest_xcr0(vcpu);
	vcpu->guest_fpu_loaded = 1;
	__kernel_fpu_begin();
	fpu_restore_checking(&vcpu->arch.guest_fpu);
	trace_kvm_fpu(1);
}

void kvm_put_guest_fpu(struct kvm_vcpu *vcpu)
{
	kvm_put_guest_xcr0(vcpu);

	if (!vcpu->guest_fpu_loaded)
		return;

	vcpu->guest_fpu_loaded = 0;
	fpu_save_init(&vcpu->arch.guest_fpu);
	__kernel_fpu_end();
	++vcpu->stat.fpu_reload;
	kvm_make_request(KVM_REQ_DEACTIVATE_FPU, vcpu);
	trace_kvm_fpu(0);
}

void kvm_arch_vcpu_free(struct kvm_vcpu *vcpu)
{
	kvmclock_reset(vcpu);

	free_cpumask_var(vcpu->arch.wbinvd_dirty_mask);
	fx_free(vcpu);
	kvm_x86_ops->vcpu_free(vcpu);
}

struct kvm_vcpu *kvm_arch_vcpu_create(struct kvm *kvm,
						unsigned int id)
{
	if (check_tsc_unstable() && atomic_read(&kvm->online_vcpus) != 0)
		printk_once(KERN_WARNING
		"kvm: SMP vm created on host with unstable TSC; "
		"guest TSC will not be reliable\n");
	return kvm_x86_ops->vcpu_create(kvm, id);
}

int kvm_arch_vcpu_setup(struct kvm_vcpu *vcpu)
{
	int r;

	vcpu->arch.mtrr_state.have_fixed = 1;
	r = vcpu_load(vcpu);
	if (r)
		return r;
	r = kvm_arch_vcpu_reset(vcpu);
	if (r == 0)
		r = kvm_mmu_setup(vcpu);
	vcpu_put(vcpu);

	return r;
}

void kvm_arch_vcpu_destroy(struct kvm_vcpu *vcpu)
{
	int r;
	vcpu->arch.apf.msr_val = 0;

	r = vcpu_load(vcpu);
	BUG_ON(r);
	kvm_mmu_unload(vcpu);
	vcpu_put(vcpu);

	fx_free(vcpu);
	kvm_x86_ops->vcpu_free(vcpu);
}

int kvm_arch_vcpu_reset(struct kvm_vcpu *vcpu)
{
	atomic_set(&vcpu->arch.nmi_queued, 0);
	vcpu->arch.nmi_pending = 0;
	vcpu->arch.nmi_injected = false;

	memset(vcpu->arch.db, 0, sizeof(vcpu->arch.db));
	vcpu->arch.dr6 = DR6_FIXED_1;
	vcpu->arch.dr7 = DR7_FIXED_1;
	kvm_update_dr7(vcpu);

	kvm_make_request(KVM_REQ_EVENT, vcpu);
	vcpu->arch.apf.msr_val = 0;
	vcpu->arch.st.msr_val = 0;

	kvmclock_reset(vcpu);

	kvm_clear_async_pf_completion_queue(vcpu);
	kvm_async_pf_hash_reset(vcpu);
	vcpu->arch.apf.halted = false;

	kvm_pmu_reset(vcpu);

	return kvm_x86_ops->vcpu_reset(vcpu);
}

int kvm_arch_hardware_enable(void *garbage)
{
	struct kvm *kvm;
	struct kvm_vcpu *vcpu;
	int i;
	int ret;
	u64 local_tsc;
	u64 max_tsc = 0;
	bool stable, backwards_tsc = false;

	kvm_shared_msr_cpu_online();
	ret = kvm_x86_ops->hardware_enable(garbage);
	if (ret != 0)
		return ret;

	local_tsc = native_read_tsc();
	stable = !check_tsc_unstable();
	list_for_each_entry(kvm, &vm_list, vm_list) {
		kvm_for_each_vcpu(i, vcpu, kvm) {
			if (!stable && vcpu->cpu == smp_processor_id())
				set_bit(KVM_REQ_CLOCK_UPDATE, &vcpu->requests);
			if (stable && vcpu->arch.last_host_tsc > local_tsc) {
				backwards_tsc = true;
				if (vcpu->arch.last_host_tsc > max_tsc)
					max_tsc = vcpu->arch.last_host_tsc;
			}
		}
	}

	/*
	 * Sometimes, even reliable TSCs go backwards.  This happens on
	 * platforms that reset TSC during suspend or hibernate actions, but
	 * maintain synchronization.  We must compensate.  Fortunately, we can
	 * detect that condition here, which happens early in CPU bringup,
	 * before any KVM threads can be running.  Unfortunately, we can't
	 * bring the TSCs fully up to date with real time, as we aren't yet far
	 * enough into CPU bringup that we know how much real time has actually
	 * elapsed; our helper function, get_kernel_ns() will be using boot
	 * variables that haven't been updated yet.
	 *
	 * So we simply find the maximum observed TSC above, then record the
	 * adjustment to TSC in each VCPU.  When the VCPU later gets loaded,
	 * the adjustment will be applied.  Note that we accumulate
	 * adjustments, in case multiple suspend cycles happen before some VCPU
	 * gets a chance to run again.  In the event that no KVM threads get a
	 * chance to run, we will miss the entire elapsed period, as we'll have
	 * reset last_host_tsc, so VCPUs will not have the TSC adjusted and may
	 * loose cycle time.  This isn't too big a deal, since the loss will be
	 * uniform across all VCPUs (not to mention the scenario is extremely
	 * unlikely). It is possible that a second hibernate recovery happens
	 * much faster than a first, causing the observed TSC here to be
	 * smaller; this would require additional padding adjustment, which is
	 * why we set last_host_tsc to the local tsc observed here.
	 *
	 * N.B. - this code below runs only on platforms with reliable TSC,
	 * as that is the only way backwards_tsc is set above.  Also note
	 * that this runs for ALL vcpus, which is not a bug; all VCPUs should
	 * have the same delta_cyc adjustment applied if backwards_tsc
	 * is detected.  Note further, this adjustment is only done once,
	 * as we reset last_host_tsc on all VCPUs to stop this from being
	 * called multiple times (one for each physical CPU bringup).
	 *
	 * Platforms with unreliable TSCs don't have to deal with this, they
	 * will be compensated by the logic in vcpu_load, which sets the TSC to
	 * catchup mode.  This will catchup all VCPUs to real time, but cannot
	 * guarantee that they stay in perfect synchronization.
	 */
	if (backwards_tsc) {
		u64 delta_cyc = max_tsc - local_tsc;
		list_for_each_entry(kvm, &vm_list, vm_list) {
			kvm_for_each_vcpu(i, vcpu, kvm) {
				vcpu->arch.tsc_offset_adjustment += delta_cyc;
				vcpu->arch.last_host_tsc = local_tsc;
			}

			/*
			 * We have to disable TSC offset matching.. if you were
			 * booting a VM while issuing an S4 host suspend....
			 * you may have some problem.  Solving this issue is
			 * left as an exercise to the reader.
			 */
			kvm->arch.last_tsc_nsec = 0;
			kvm->arch.last_tsc_write = 0;
		}

	}
	return 0;
}

void kvm_arch_hardware_disable(void *garbage)
{
	kvm_x86_ops->hardware_disable(garbage);
	drop_user_return_notifiers(garbage);
}

int kvm_arch_hardware_setup(void)
{
	return kvm_x86_ops->hardware_setup();
}

void kvm_arch_hardware_unsetup(void)
{
	kvm_x86_ops->hardware_unsetup();
}

void kvm_arch_check_processor_compat(void *rtn)
{
	kvm_x86_ops->check_processor_compatibility(rtn);
}

bool kvm_vcpu_compatible(struct kvm_vcpu *vcpu)
{
	return irqchip_in_kernel(vcpu->kvm) == (vcpu->arch.apic != NULL);
}

struct static_key kvm_no_apic_vcpu __read_mostly;

int kvm_arch_vcpu_init(struct kvm_vcpu *vcpu)
{
	struct page *page;
	struct kvm *kvm;
	int r;

	BUG_ON(vcpu->kvm == NULL);
	kvm = vcpu->kvm;

	vcpu->arch.emulate_ctxt.ops = &emulate_ops;
	if (!irqchip_in_kernel(kvm) || kvm_vcpu_is_bsp(vcpu))
		vcpu->arch.mp_state = KVM_MP_STATE_RUNNABLE;
	else
		vcpu->arch.mp_state = KVM_MP_STATE_UNINITIALIZED;

	page = alloc_page(GFP_KERNEL | __GFP_ZERO);
	if (!page) {
		r = -ENOMEM;
		goto fail;
	}
	vcpu->arch.pio_data = page_address(page);

	kvm_set_tsc_khz(vcpu, max_tsc_khz);

	r = kvm_mmu_create(vcpu);
	if (r < 0)
		goto fail_free_pio_data;

	if (irqchip_in_kernel(kvm)) {
		r = kvm_create_lapic(vcpu);
		if (r < 0)
			goto fail_mmu_destroy;
	} else
		static_key_slow_inc(&kvm_no_apic_vcpu);

	vcpu->arch.mce_banks = kzalloc(KVM_MAX_MCE_BANKS * sizeof(u64) * 4,
				       GFP_KERNEL);
	if (!vcpu->arch.mce_banks) {
		r = -ENOMEM;
		goto fail_free_lapic;
	}
	vcpu->arch.mcg_cap = KVM_MAX_MCE_BANKS;

	if (!zalloc_cpumask_var(&vcpu->arch.wbinvd_dirty_mask, GFP_KERNEL))
		goto fail_free_mce_banks;

	kvm_async_pf_hash_reset(vcpu);
	kvm_pmu_init(vcpu);

	return 0;
fail_free_mce_banks:
	kfree(vcpu->arch.mce_banks);
fail_free_lapic:
	kvm_free_lapic(vcpu);
fail_mmu_destroy:
	kvm_mmu_destroy(vcpu);
fail_free_pio_data:
	free_page((unsigned long)vcpu->arch.pio_data);
fail:
	return r;
}

void kvm_arch_vcpu_uninit(struct kvm_vcpu *vcpu)
{
	int idx;

	kvm_pmu_destroy(vcpu);
	kfree(vcpu->arch.mce_banks);
	kvm_free_lapic(vcpu);
	idx = srcu_read_lock(&vcpu->kvm->srcu);
	kvm_mmu_destroy(vcpu);
	srcu_read_unlock(&vcpu->kvm->srcu, idx);
	free_page((unsigned long)vcpu->arch.pio_data);
	if (!irqchip_in_kernel(vcpu->kvm))
		static_key_slow_dec(&kvm_no_apic_vcpu);
}

int kvm_arch_init_vm(struct kvm *kvm, unsigned long type)
{
	if (type)
		return -EINVAL;

	INIT_LIST_HEAD(&kvm->arch.active_mmu_pages);
	INIT_LIST_HEAD(&kvm->arch.assigned_dev_head);

	/* Reserve bit 0 of irq_sources_bitmap for userspace irq source */
	set_bit(KVM_USERSPACE_IRQ_SOURCE_ID, &kvm->arch.irq_sources_bitmap);
	/* Reserve bit 1 of irq_sources_bitmap for irqfd-resampler */
	set_bit(KVM_IRQFD_RESAMPLE_IRQ_SOURCE_ID,
		&kvm->arch.irq_sources_bitmap);

	raw_spin_lock_init(&kvm->arch.tsc_write_lock);
	mutex_init(&kvm->arch.apic_map_lock);

	return 0;
}

static void kvm_unload_vcpu_mmu(struct kvm_vcpu *vcpu)
{
	int r;
	r = vcpu_load(vcpu);
	BUG_ON(r);
	kvm_mmu_unload(vcpu);
	vcpu_put(vcpu);
}

static void kvm_free_vcpus(struct kvm *kvm)
{
	unsigned int i;
	struct kvm_vcpu *vcpu;

	/*
	 * Unpin any mmu pages first.
	 */
	kvm_for_each_vcpu(i, vcpu, kvm) {
		kvm_clear_async_pf_completion_queue(vcpu);
		kvm_unload_vcpu_mmu(vcpu);
	}
	kvm_for_each_vcpu(i, vcpu, kvm)
		kvm_arch_vcpu_free(vcpu);

	mutex_lock(&kvm->lock);
	for (i = 0; i < atomic_read(&kvm->online_vcpus); i++)
		kvm->vcpus[i] = NULL;

	atomic_set(&kvm->online_vcpus, 0);
	mutex_unlock(&kvm->lock);
}

void kvm_arch_sync_events(struct kvm *kvm)
{
	kvm_free_all_assigned_devices(kvm);
	kvm_free_pit(kvm);
}

void kvm_arch_destroy_vm(struct kvm *kvm)
{
	kvm_iommu_unmap_guest(kvm);
	kfree(kvm->arch.vpic);
	kfree(kvm->arch.vioapic);
	kvm_free_vcpus(kvm);
	if (kvm->arch.apic_access_page)
		put_page(kvm->arch.apic_access_page);
	if (kvm->arch.ept_identity_pagetable)
		put_page(kvm->arch.ept_identity_pagetable);
	kfree(rcu_dereference_check(kvm->arch.apic_map, 1));
}

void kvm_arch_free_memslot(struct kvm_memory_slot *free,
			   struct kvm_memory_slot *dont)
{
	int i;

	for (i = 0; i < KVM_NR_PAGE_SIZES; ++i) {
		if (!dont || free->arch.rmap[i] != dont->arch.rmap[i]) {
			kvm_kvfree(free->arch.rmap[i]);
			free->arch.rmap[i] = NULL;
		}
		if (i == 0)
			continue;

		if (!dont || free->arch.lpage_info[i - 1] !=
			     dont->arch.lpage_info[i - 1]) {
			kvm_kvfree(free->arch.lpage_info[i - 1]);
			free->arch.lpage_info[i - 1] = NULL;
		}
	}
}

int kvm_arch_create_memslot(struct kvm_memory_slot *slot, unsigned long npages)
{
	int i;

	for (i = 0; i < KVM_NR_PAGE_SIZES; ++i) {
		unsigned long ugfn;
		int lpages;
		int level = i + 1;

		lpages = gfn_to_index(slot->base_gfn + npages - 1,
				      slot->base_gfn, level) + 1;

		slot->arch.rmap[i] =
			kvm_kvzalloc(lpages * sizeof(*slot->arch.rmap[i]));
		if (!slot->arch.rmap[i])
			goto out_free;
		if (i == 0)
			continue;

		slot->arch.lpage_info[i - 1] = kvm_kvzalloc(lpages *
					sizeof(*slot->arch.lpage_info[i - 1]));
		if (!slot->arch.lpage_info[i - 1])
			goto out_free;

		if (slot->base_gfn & (KVM_PAGES_PER_HPAGE(level) - 1))
			slot->arch.lpage_info[i - 1][0].write_count = 1;
		if ((slot->base_gfn + npages) & (KVM_PAGES_PER_HPAGE(level) - 1))
			slot->arch.lpage_info[i - 1][lpages - 1].write_count = 1;
		ugfn = slot->userspace_addr >> PAGE_SHIFT;
		/*
		 * If the gfn and userspace address are not aligned wrt each
		 * other, or if explicitly asked to, disable large page
		 * support for this slot
		 */
		if ((slot->base_gfn ^ ugfn) & (KVM_PAGES_PER_HPAGE(level) - 1) ||
		    !kvm_largepages_enabled()) {
			unsigned long j;

			for (j = 0; j < lpages; ++j)
				slot->arch.lpage_info[i - 1][j].write_count = 1;
		}
	}

	return 0;

out_free:
	for (i = 0; i < KVM_NR_PAGE_SIZES; ++i) {
		kvm_kvfree(slot->arch.rmap[i]);
		slot->arch.rmap[i] = NULL;
		if (i == 0)
			continue;

		kvm_kvfree(slot->arch.lpage_info[i - 1]);
		slot->arch.lpage_info[i - 1] = NULL;
	}
	return -ENOMEM;
}

int kvm_arch_prepare_memory_region(struct kvm *kvm,
				struct kvm_memory_slot *memslot,
				struct kvm_memory_slot old,
				struct kvm_userspace_memory_region *mem,
				int user_alloc)
{
	int npages = memslot->npages;
	int map_flags = MAP_PRIVATE | MAP_ANONYMOUS;

	/* Prevent internal slot pages from being moved by fork()/COW. */
	if (memslot->id >= KVM_MEMORY_SLOTS)
		map_flags = MAP_SHARED | MAP_ANONYMOUS;

	/*To keep backward compatibility with older userspace,
	 *x86 needs to handle !user_alloc case.
	 */
	if (!user_alloc) {
		if (npages && !old.npages) {
			unsigned long userspace_addr;

			userspace_addr = vm_mmap(NULL, 0,
						 npages * PAGE_SIZE,
						 PROT_READ | PROT_WRITE,
						 map_flags,
						 0);

			if (IS_ERR((void *)userspace_addr))
				return PTR_ERR((void *)userspace_addr);

			memslot->userspace_addr = userspace_addr;
		}
	}


	return 0;
}

void kvm_arch_commit_memory_region(struct kvm *kvm,
				struct kvm_userspace_memory_region *mem,
				struct kvm_memory_slot old,
				int user_alloc)
{

	int nr_mmu_pages = 0, npages = mem->memory_size >> PAGE_SHIFT;

	if (!user_alloc && !old.user_alloc && old.npages && !npages) {
		int ret;

		ret = vm_munmap(old.userspace_addr,
				old.npages * PAGE_SIZE);
		if (ret < 0)
			printk(KERN_WARNING
			       "kvm_vm_ioctl_set_memory_region: "
			       "failed to munmap memory\n");
	}

	if (!kvm->arch.n_requested_mmu_pages)
		nr_mmu_pages = kvm_mmu_calculate_mmu_pages(kvm);

	spin_lock(&kvm->mmu_lock);
	if (nr_mmu_pages)
		kvm_mmu_change_mmu_pages(kvm, nr_mmu_pages);
	kvm_mmu_slot_remove_write_access(kvm, mem->slot);
	spin_unlock(&kvm->mmu_lock);
	/*
	 * If memory slot is created, or moved, we need to clear all
	 * mmio sptes.
	 */
	if (npages && old.base_gfn != mem->guest_phys_addr >> PAGE_SHIFT) {
		kvm_mmu_zap_all(kvm);
		kvm_reload_remote_mmus(kvm);
	}
}

void kvm_arch_flush_shadow_all(struct kvm *kvm)
{
	kvm_mmu_zap_all(kvm);
	kvm_reload_remote_mmus(kvm);
}

void kvm_arch_flush_shadow_memslot(struct kvm *kvm,
				   struct kvm_memory_slot *slot)
{
	kvm_arch_flush_shadow_all(kvm);
}

int kvm_arch_vcpu_runnable(struct kvm_vcpu *vcpu)
{
	return (vcpu->arch.mp_state == KVM_MP_STATE_RUNNABLE &&
		!vcpu->arch.apf.halted)
		|| !list_empty_careful(&vcpu->async_pf.done)
		|| vcpu->arch.mp_state == KVM_MP_STATE_SIPI_RECEIVED
		|| atomic_read(&vcpu->arch.nmi_queued) ||
		(kvm_arch_interrupt_allowed(vcpu) &&
		 kvm_cpu_has_interrupt(vcpu));
}

int kvm_arch_vcpu_should_kick(struct kvm_vcpu *vcpu)
{
	return kvm_vcpu_exiting_guest_mode(vcpu) == IN_GUEST_MODE;
}

int kvm_arch_interrupt_allowed(struct kvm_vcpu *vcpu)
{
	return kvm_x86_ops->interrupt_allowed(vcpu);
}

bool kvm_is_linear_rip(struct kvm_vcpu *vcpu, unsigned long linear_rip)
{
	unsigned long current_rip = kvm_rip_read(vcpu) +
		get_segment_base(vcpu, VCPU_SREG_CS);

	return current_rip == linear_rip;
}
EXPORT_SYMBOL_GPL(kvm_is_linear_rip);

unsigned long kvm_get_rflags(struct kvm_vcpu *vcpu)
{
	unsigned long rflags;

	rflags = kvm_x86_ops->get_rflags(vcpu);
	if (vcpu->guest_debug & KVM_GUESTDBG_SINGLESTEP)
		rflags &= ~X86_EFLAGS_TF;
	return rflags;
}
EXPORT_SYMBOL_GPL(kvm_get_rflags);

void kvm_set_rflags(struct kvm_vcpu *vcpu, unsigned long rflags)
{
	if (vcpu->guest_debug & KVM_GUESTDBG_SINGLESTEP &&
	    kvm_is_linear_rip(vcpu, vcpu->arch.singlestep_rip))
		rflags |= X86_EFLAGS_TF;
	kvm_x86_ops->set_rflags(vcpu, rflags);
	kvm_make_request(KVM_REQ_EVENT, vcpu);
}
EXPORT_SYMBOL_GPL(kvm_set_rflags);

void kvm_arch_async_page_ready(struct kvm_vcpu *vcpu, struct kvm_async_pf *work)
{
	int r;

	if ((vcpu->arch.mmu.direct_map != work->arch.direct_map) ||
	      is_error_page(work->page))
		return;

	r = kvm_mmu_reload(vcpu);
	if (unlikely(r))
		return;

	if (!vcpu->arch.mmu.direct_map &&
	      work->arch.cr3 != vcpu->arch.mmu.get_cr3(vcpu))
		return;

	vcpu->arch.mmu.page_fault(vcpu, work->gva, 0, true);
}

static inline u32 kvm_async_pf_hash_fn(gfn_t gfn)
{
	return hash_32(gfn & 0xffffffff, order_base_2(ASYNC_PF_PER_VCPU));
}

static inline u32 kvm_async_pf_next_probe(u32 key)
{
	return (key + 1) & (roundup_pow_of_two(ASYNC_PF_PER_VCPU) - 1);
}

static void kvm_add_async_pf_gfn(struct kvm_vcpu *vcpu, gfn_t gfn)
{
	u32 key = kvm_async_pf_hash_fn(gfn);

	while (vcpu->arch.apf.gfns[key] != ~0)
		key = kvm_async_pf_next_probe(key);

	vcpu->arch.apf.gfns[key] = gfn;
}

static u32 kvm_async_pf_gfn_slot(struct kvm_vcpu *vcpu, gfn_t gfn)
{
	int i;
	u32 key = kvm_async_pf_hash_fn(gfn);

	for (i = 0; i < roundup_pow_of_two(ASYNC_PF_PER_VCPU) &&
		     (vcpu->arch.apf.gfns[key] != gfn &&
		      vcpu->arch.apf.gfns[key] != ~0); i++)
		key = kvm_async_pf_next_probe(key);

	return key;
}

bool kvm_find_async_pf_gfn(struct kvm_vcpu *vcpu, gfn_t gfn)
{
	return vcpu->arch.apf.gfns[kvm_async_pf_gfn_slot(vcpu, gfn)] == gfn;
}

static void kvm_del_async_pf_gfn(struct kvm_vcpu *vcpu, gfn_t gfn)
{
	u32 i, j, k;

	i = j = kvm_async_pf_gfn_slot(vcpu, gfn);
	while (true) {
		vcpu->arch.apf.gfns[i] = ~0;
		do {
			j = kvm_async_pf_next_probe(j);
			if (vcpu->arch.apf.gfns[j] == ~0)
				return;
			k = kvm_async_pf_hash_fn(vcpu->arch.apf.gfns[j]);
			/*
			 * k lies cyclically in ]i,j]
			 * |    i.k.j |
			 * |....j i.k.| or  |.k..j i...|
			 */
		} while ((i <= j) ? (i < k && k <= j) : (i < k || k <= j));
		vcpu->arch.apf.gfns[i] = vcpu->arch.apf.gfns[j];
		i = j;
	}
}

static int apf_put_user(struct kvm_vcpu *vcpu, u32 val)
{

	return kvm_write_guest_cached(vcpu->kvm, &vcpu->arch.apf.data, &val,
				      sizeof(val));
}

void kvm_arch_async_page_not_present(struct kvm_vcpu *vcpu,
				     struct kvm_async_pf *work)
{
	struct x86_exception fault;

	trace_kvm_async_pf_not_present(work->arch.token, work->gva);
	kvm_add_async_pf_gfn(vcpu, work->arch.gfn);

	if (!(vcpu->arch.apf.msr_val & KVM_ASYNC_PF_ENABLED) ||
	    (vcpu->arch.apf.send_user_only &&
	     kvm_x86_ops->get_cpl(vcpu) == 0))
		kvm_make_request(KVM_REQ_APF_HALT, vcpu);
	else if (!apf_put_user(vcpu, KVM_PV_REASON_PAGE_NOT_PRESENT)) {
		fault.vector = PF_VECTOR;
		fault.error_code_valid = true;
		fault.error_code = 0;
		fault.nested_page_fault = false;
		fault.address = work->arch.token;
		kvm_inject_page_fault(vcpu, &fault);
	}
}

void kvm_arch_async_page_present(struct kvm_vcpu *vcpu,
				 struct kvm_async_pf *work)
{
	struct x86_exception fault;

	trace_kvm_async_pf_ready(work->arch.token, work->gva);
	if (is_error_page(work->page))
		work->arch.token = ~0; /* broadcast wakeup */
	else
		kvm_del_async_pf_gfn(vcpu, work->arch.gfn);

	if ((vcpu->arch.apf.msr_val & KVM_ASYNC_PF_ENABLED) &&
	    !apf_put_user(vcpu, KVM_PV_REASON_PAGE_READY)) {
		fault.vector = PF_VECTOR;
		fault.error_code_valid = true;
		fault.error_code = 0;
		fault.nested_page_fault = false;
		fault.address = work->arch.token;
		kvm_inject_page_fault(vcpu, &fault);
	}
	vcpu->arch.apf.halted = false;
	vcpu->arch.mp_state = KVM_MP_STATE_RUNNABLE;
}

bool kvm_arch_can_inject_async_page_present(struct kvm_vcpu *vcpu)
{
	if (!(vcpu->arch.apf.msr_val & KVM_ASYNC_PF_ENABLED))
		return true;
	else
		return !kvm_event_needs_reinjection(vcpu) &&
			kvm_x86_ops->interrupt_allowed(vcpu);
}

EXPORT_TRACEPOINT_SYMBOL_GPL(kvm_exit);
EXPORT_TRACEPOINT_SYMBOL_GPL(kvm_inj_virq);
EXPORT_TRACEPOINT_SYMBOL_GPL(kvm_page_fault);
EXPORT_TRACEPOINT_SYMBOL_GPL(kvm_msr);
EXPORT_TRACEPOINT_SYMBOL_GPL(kvm_cr);
EXPORT_TRACEPOINT_SYMBOL_GPL(kvm_nested_vmrun);
EXPORT_TRACEPOINT_SYMBOL_GPL(kvm_nested_vmexit);
EXPORT_TRACEPOINT_SYMBOL_GPL(kvm_nested_vmexit_inject);
EXPORT_TRACEPOINT_SYMBOL_GPL(kvm_nested_intr_vmexit);
EXPORT_TRACEPOINT_SYMBOL_GPL(kvm_invlpga);
EXPORT_TRACEPOINT_SYMBOL_GPL(kvm_skinit);
EXPORT_TRACEPOINT_SYMBOL_GPL(kvm_nested_intercepts);<|MERGE_RESOLUTION|>--- conflicted
+++ resolved
@@ -5532,19 +5532,11 @@
 {
 	struct kvm_run *run = vcpu->run;
 	struct kvm_mmio_fragment *frag;
-<<<<<<< HEAD
-=======
 	unsigned len;
->>>>>>> 593d3dfe
 
 	BUG_ON(!vcpu->mmio_needed);
 
 	/* Complete previous fragment */
-<<<<<<< HEAD
-	frag = &vcpu->mmio_fragments[vcpu->mmio_cur_fragment++];
-	if (!vcpu->mmio_is_write)
-		memcpy(frag->data, run->mmio.data, frag->len);
-=======
 	frag = &vcpu->mmio_fragments[vcpu->mmio_cur_fragment];
 	len = min(8u, frag->len);
 	if (!vcpu->mmio_is_write)
@@ -5561,7 +5553,6 @@
 		frag->len -= len;
 	}
 
->>>>>>> 593d3dfe
 	if (vcpu->mmio_cur_fragment == vcpu->mmio_nr_fragments) {
 		vcpu->mmio_needed = 0;
 		if (vcpu->mmio_is_write)
@@ -5569,22 +5560,12 @@
 		vcpu->mmio_read_completed = 1;
 		return complete_emulated_io(vcpu);
 	}
-<<<<<<< HEAD
-	/* Initiate next fragment */
-	++frag;
-	run->exit_reason = KVM_EXIT_MMIO;
-	run->mmio.phys_addr = frag->gpa;
-	if (vcpu->mmio_is_write)
-		memcpy(run->mmio.data, frag->data, frag->len);
-	run->mmio.len = frag->len;
-=======
 
 	run->exit_reason = KVM_EXIT_MMIO;
 	run->mmio.phys_addr = frag->gpa;
 	if (vcpu->mmio_is_write)
 		memcpy(run->mmio.data, frag->data, min(8u, frag->len));
 	run->mmio.len = min(8u, frag->len);
->>>>>>> 593d3dfe
 	run->mmio.is_write = vcpu->mmio_is_write;
 	vcpu->arch.complete_userspace_io = complete_emulated_mmio;
 	return 0;
