--- conflicted
+++ resolved
@@ -73,8 +73,6 @@
 	return vcpu->arch.cr4 & mask;
 }
 
-<<<<<<< HEAD
-=======
 static inline ulong kvm_read_cr3(struct kvm_vcpu *vcpu)
 {
 	if (!test_bit(VCPU_EXREG_CR3, (ulong *)&vcpu->arch.regs_avail))
@@ -82,7 +80,6 @@
 	return vcpu->arch.cr3;
 }
 
->>>>>>> 3cbea436
 static inline ulong kvm_read_cr4(struct kvm_vcpu *vcpu)
 {
 	return kvm_read_cr4_bits(vcpu, ~0UL);
@@ -92,8 +89,6 @@
 {
 	return (kvm_register_read(vcpu, VCPU_REGS_RAX) & -1u)
 		| ((u64)(kvm_register_read(vcpu, VCPU_REGS_RDX) & -1u) << 32);
-<<<<<<< HEAD
-=======
 }
 
 static inline void enter_guest_mode(struct kvm_vcpu *vcpu)
@@ -109,7 +104,6 @@
 static inline bool is_guest_mode(struct kvm_vcpu *vcpu)
 {
 	return vcpu->arch.hflags & HF_GUEST_MASK;
->>>>>>> 3cbea436
 }
 
 #endif