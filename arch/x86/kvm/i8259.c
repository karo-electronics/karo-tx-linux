--- conflicted
+++ resolved
@@ -3,11 +3,7 @@
  *
  * Copyright (c) 2003-2004 Fabrice Bellard
  * Copyright (c) 2007 Intel Corporation
-<<<<<<< HEAD
- * Copyright 2009 Red Hat, Inc. and/or its affilates.
-=======
  * Copyright 2009 Red Hat, Inc. and/or its affiliates.
->>>>>>> 45f53cc9
  *
  * Permission is hereby granted, free of charge, to any person obtaining a copy
  * of this software and associated documentation files (the "Software"), to deal
@@ -71,10 +67,7 @@
 		if (!found)
 			return;
 
-<<<<<<< HEAD
-=======
 		kvm_make_request(KVM_REQ_EVENT, found);
->>>>>>> 45f53cc9
 		kvm_vcpu_kick(found);
 	}
 }
@@ -316,15 +309,6 @@
 	addr &= 1;
 	if (addr == 0) {
 		if (val & 0x10) {
-<<<<<<< HEAD
-			kvm_pic_reset(s);	/* init */
-			/*
-			 * deassert a pending interrupt
-			 */
-			pic_irq_request(s->pics_state->kvm, 0);
-			s->init_state = 1;
-=======
->>>>>>> 45f53cc9
 			s->init4 = val & 1;
 			s->last_irr = 0;
 			s->imr = 0;
