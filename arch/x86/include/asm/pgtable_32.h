#ifndef _ASM_X86_PGTABLE_32_H
#define _ASM_X86_PGTABLE_32_H

#include <asm/pgtable_32_types.h>

/*
 * The Linux memory management assumes a three-level page table setup. On
 * the i386, we use that, but "fold" the mid level into the top-level page
 * table, so that we physically have the same two-level page table as the
 * i386 mmu expects.
 *
 * This file contains the functions and defines necessary to modify and use
 * the i386 page table tree.
 */
#ifndef __ASSEMBLY__
#include <asm/processor.h>
#include <asm/fixmap.h>
#include <linux/threads.h>
#include <asm/paravirt.h>

#include <linux/bitops.h>
#include <linux/list.h>
#include <linux/spinlock.h>

struct mm_struct;
struct vm_area_struct;

extern pgd_t swapper_pg_dir[1024];
<<<<<<< HEAD
extern pgd_t trampoline_pg_dir[1024];
=======
extern pgd_t initial_page_table[1024];
>>>>>>> 45f53cc9

static inline void pgtable_cache_init(void) { }
static inline void check_pgt_cache(void) { }
void paging_init(void);

extern void set_pmd_pfn(unsigned long, unsigned long, pgprot_t);


/*
 * Define this if things work differently on an i386 and an i486:
 * it will (on an i486) warn about kernel memory accesses that are
 * done without a 'access_ok(VERIFY_WRITE,..)'
 */
#undef TEST_ACCESS_OK

#ifdef CONFIG_X86_PAE
# include <asm/pgtable-3level.h>
#else
# include <asm/pgtable-2level.h>
#endif

#if defined(CONFIG_HIGHPTE)
#define pte_offset_map(dir, address)					\
	((pte_t *)kmap_atomic(pmd_page(*(dir))) +		\
	 pte_index((address)))
#define pte_unmap(pte) kunmap_atomic((pte))
#else
#define pte_offset_map(dir, address)					\
	((pte_t *)page_address(pmd_page(*(dir))) + pte_index((address)))
#define pte_unmap(pte) do { } while (0)
#endif

/* Clear a kernel PTE and flush it from the TLB */
#define kpte_clear_flush(ptep, vaddr)		\
do {						\
	pte_clear(&init_mm, (vaddr), (ptep));	\
	__flush_tlb_one((vaddr));		\
} while (0)

/*
 * The i386 doesn't have any external MMU info: the kernel page
 * tables contain all the necessary information.
 */
#define update_mmu_cache(vma, address, ptep) do { } while (0)

#endif /* !__ASSEMBLY__ */

/*
 * kern_addr_valid() is (1) for FLATMEM and (0) for
 * SPARSEMEM and DISCONTIGMEM
 */
#ifdef CONFIG_FLATMEM
#define kern_addr_valid(addr)	(1)
#else
#define kern_addr_valid(kaddr)	(0)
#endif

#endif /* _ASM_X86_PGTABLE_32_H */<|MERGE_RESOLUTION|>--- conflicted
+++ resolved
@@ -26,11 +26,7 @@
 struct vm_area_struct;
 
 extern pgd_t swapper_pg_dir[1024];
-<<<<<<< HEAD
-extern pgd_t trampoline_pg_dir[1024];
-=======
 extern pgd_t initial_page_table[1024];
->>>>>>> 45f53cc9
 
 static inline void pgtable_cache_init(void) { }
 static inline void check_pgt_cache(void) { }
