--- conflicted
+++ resolved
@@ -21,14 +21,10 @@
 header-y += sigcontext32.h
 header-y += ucontext.h
 header-y += vm86.h
-<<<<<<< HEAD
-header-y += vsyscall.h
-=======
 header-y += vsyscall.h
 
 genhdr-y += unistd_32.h
 genhdr-y += unistd_64.h
 genhdr-y += unistd_x32.h
 
-generic-y += clkdev.h
->>>>>>> 7f1bfe5d
+generic-y += clkdev.h