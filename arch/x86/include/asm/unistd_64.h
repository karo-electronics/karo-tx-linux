--- conflicted
+++ resolved
@@ -679,11 +679,8 @@
 __SYSCALL(__NR_syncfs, sys_syncfs)
 #define __NR_sendmmsg				307
 __SYSCALL(__NR_sendmmsg, sys_sendmmsg)
-<<<<<<< HEAD
-=======
 #define __NR_setns				308
 __SYSCALL(__NR_setns, sys_setns)
->>>>>>> 55922c9d
 
 #ifndef __NO_STUBS
 #define __ARCH_WANT_OLD_READDIR
