#ifdef __KERNEL__
# ifdef CONFIG_X86_32
#  include "posix_types_32.h"
# else
#  include "posix_types_64.h"
# endif
#else
# ifdef __i386__
#  include "posix_types_32.h"
<<<<<<< HEAD
# elif defined(__LP64__)
=======
# elif defined(__ILP32__)
#  include "posix_types_x32.h"
# else
>>>>>>> 711e1bfb
#  include "posix_types_64.h"
# else
#  include "posix_types_x32.h"
# endif
#endif<|MERGE_RESOLUTION|>--- conflicted
+++ resolved
@@ -7,15 +7,9 @@
 #else
 # ifdef __i386__
 #  include "posix_types_32.h"
-<<<<<<< HEAD
-# elif defined(__LP64__)
-=======
 # elif defined(__ILP32__)
 #  include "posix_types_x32.h"
 # else
->>>>>>> 711e1bfb
 #  include "posix_types_64.h"
-# else
-#  include "posix_types_x32.h"
 # endif
 #endif