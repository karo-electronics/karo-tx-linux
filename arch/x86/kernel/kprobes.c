/*
 *  Kernel Probes (KProbes)
 *
 * This program is free software; you can redistribute it and/or modify
 * it under the terms of the GNU General Public License as published by
 * the Free Software Foundation; either version 2 of the License, or
 * (at your option) any later version.
 *
 * This program is distributed in the hope that it will be useful,
 * but WITHOUT ANY WARRANTY; without even the implied warranty of
 * MERCHANTABILITY or FITNESS FOR A PARTICULAR PURPOSE.  See the
 * GNU General Public License for more details.
 *
 * You should have received a copy of the GNU General Public License
 * along with this program; if not, write to the Free Software
 * Foundation, Inc., 59 Temple Place - Suite 330, Boston, MA 02111-1307, USA.
 *
 * Copyright (C) IBM Corporation, 2002, 2004
 *
 * 2002-Oct	Created by Vamsi Krishna S <vamsi_krishna@in.ibm.com> Kernel
 *		Probes initial implementation ( includes contributions from
 *		Rusty Russell).
 * 2004-July	Suparna Bhattacharya <suparna@in.ibm.com> added jumper probes
 *		interface to access function arguments.
 * 2004-Oct	Jim Keniston <jkenisto@us.ibm.com> and Prasanna S Panchamukhi
 *		<prasanna@in.ibm.com> adapted for x86_64 from i386.
 * 2005-Mar	Roland McGrath <roland@redhat.com>
 *		Fixed to handle %rip-relative addressing mode correctly.
 * 2005-May	Hien Nguyen <hien@us.ibm.com>, Jim Keniston
 *		<jkenisto@us.ibm.com> and Prasanna S Panchamukhi
 *		<prasanna@in.ibm.com> added function-return probes.
 * 2005-May	Rusty Lynch <rusty.lynch@intel.com>
 * 		Added function return probes functionality
 * 2006-Feb	Masami Hiramatsu <hiramatu@sdl.hitachi.co.jp> added
 * 		kprobe-booster and kretprobe-booster for i386.
 * 2007-Dec	Masami Hiramatsu <mhiramat@redhat.com> added kprobe-booster
 * 		and kretprobe-booster for x86-64
 * 2007-Dec	Masami Hiramatsu <mhiramat@redhat.com>, Arjan van de Ven
 * 		<arjan@infradead.org> and Jim Keniston <jkenisto@us.ibm.com>
 * 		unified x86 kprobes code.
 */

#include <linux/kprobes.h>
#include <linux/ptrace.h>
#include <linux/string.h>
#include <linux/slab.h>
#include <linux/hardirq.h>
#include <linux/preempt.h>
#include <linux/module.h>
#include <linux/kdebug.h>
#include <linux/kallsyms.h>
#include <linux/ftrace.h>

#include <asm/cacheflush.h>
#include <asm/desc.h>
#include <asm/pgtable.h>
#include <asm/uaccess.h>
#include <asm/alternative.h>
#include <asm/insn.h>
#include <asm/debugreg.h>

void jprobe_return_end(void);

DEFINE_PER_CPU(struct kprobe *, current_kprobe) = NULL;
DEFINE_PER_CPU(struct kprobe_ctlblk, kprobe_ctlblk);

#define stack_addr(regs) ((unsigned long *)kernel_stack_pointer(regs))

#define W(row, b0, b1, b2, b3, b4, b5, b6, b7, b8, b9, ba, bb, bc, bd, be, bf)\
	(((b0##UL << 0x0)|(b1##UL << 0x1)|(b2##UL << 0x2)|(b3##UL << 0x3) |   \
	  (b4##UL << 0x4)|(b5##UL << 0x5)|(b6##UL << 0x6)|(b7##UL << 0x7) |   \
	  (b8##UL << 0x8)|(b9##UL << 0x9)|(ba##UL << 0xa)|(bb##UL << 0xb) |   \
	  (bc##UL << 0xc)|(bd##UL << 0xd)|(be##UL << 0xe)|(bf##UL << 0xf))    \
	 << (row % 32))
	/*
	 * Undefined/reserved opcodes, conditional jump, Opcode Extension
	 * Groups, and some special opcodes can not boost.
<<<<<<< HEAD
	 * This is volatile to keep gcc from statically optimizing it out, as
	 * variable_test_bit makes gcc think only *(unsigned long*) is used.
	 */
static volatile const u32 twobyte_is_boostable[256 / 32] = {
=======
	 * This is non-const and volatile to keep gcc from statically
	 * optimizing it out, as variable_test_bit makes gcc think only
	 * *(unsigned long*) is used. 
	 */
static volatile u32 twobyte_is_boostable[256 / 32] = {
>>>>>>> 7f80850d
	/*      0  1  2  3  4  5  6  7  8  9  a  b  c  d  e  f          */
	/*      ----------------------------------------------          */
	W(0x00, 0, 0, 1, 1, 0, 0, 1, 0, 1, 1, 0, 0, 0, 0, 0, 0) | /* 00 */
	W(0x10, 0, 0, 0, 0, 0, 0, 0, 0, 0, 0, 0, 0, 0, 0, 0, 0) , /* 10 */
	W(0x20, 1, 1, 1, 1, 0, 0, 0, 0, 0, 0, 0, 0, 0, 0, 0, 0) | /* 20 */
	W(0x30, 0, 1, 0, 0, 0, 0, 0, 0, 0, 0, 0, 0, 0, 0, 0, 0) , /* 30 */
	W(0x40, 1, 1, 1, 1, 1, 1, 1, 1, 1, 1, 1, 1, 1, 1, 1, 1) | /* 40 */
	W(0x50, 0, 0, 0, 0, 0, 0, 0, 0, 0, 0, 0, 0, 0, 0, 0, 0) , /* 50 */
	W(0x60, 1, 1, 1, 1, 1, 1, 1, 1, 1, 1, 1, 1, 0, 0, 1, 1) | /* 60 */
	W(0x70, 0, 0, 0, 0, 1, 1, 1, 1, 0, 0, 0, 0, 0, 0, 1, 1) , /* 70 */
	W(0x80, 0, 0, 0, 0, 0, 0, 0, 0, 0, 0, 0, 0, 0, 0, 0, 0) | /* 80 */
	W(0x90, 1, 1, 1, 1, 1, 1, 1, 1, 1, 1, 1, 1, 1, 1, 1, 1) , /* 90 */
	W(0xa0, 1, 1, 0, 1, 1, 1, 0, 0, 1, 1, 0, 1, 1, 1, 0, 1) | /* a0 */
	W(0xb0, 1, 1, 1, 1, 1, 1, 1, 1, 0, 0, 0, 1, 1, 1, 1, 1) , /* b0 */
	W(0xc0, 1, 1, 0, 0, 0, 0, 0, 0, 1, 1, 1, 1, 1, 1, 1, 1) | /* c0 */
	W(0xd0, 0, 1, 1, 1, 0, 1, 0, 0, 1, 1, 0, 1, 1, 1, 0, 1) , /* d0 */
	W(0xe0, 0, 1, 1, 0, 0, 1, 0, 0, 1, 1, 0, 1, 1, 1, 0, 1) | /* e0 */
	W(0xf0, 0, 1, 1, 1, 0, 1, 0, 0, 1, 1, 1, 0, 1, 1, 1, 0)   /* f0 */
	/*      -----------------------------------------------         */
	/*      0  1  2  3  4  5  6  7  8  9  a  b  c  d  e  f          */
};
#undef W

struct kretprobe_blackpoint kretprobe_blacklist[] = {
	{"__switch_to", }, /* This function switches only current task, but
			      doesn't switch kernel stack.*/
	{NULL, NULL}	/* Terminator */
};
const int kretprobe_blacklist_size = ARRAY_SIZE(kretprobe_blacklist);

static void __kprobes __synthesize_relative_insn(void *from, void *to, u8 op)
{
	struct __arch_relative_insn {
		u8 op;
		s32 raddr;
	} __attribute__((packed)) *insn;

	insn = (struct __arch_relative_insn *)from;
	insn->raddr = (s32)((long)(to) - ((long)(from) + 5));
	insn->op = op;
}

/* Insert a jump instruction at address 'from', which jumps to address 'to'.*/
static void __kprobes synthesize_reljump(void *from, void *to)
{
	__synthesize_relative_insn(from, to, RELATIVEJUMP_OPCODE);
}

/*
 * Skip the prefixes of the instruction.
 */
static kprobe_opcode_t *__kprobes skip_prefixes(kprobe_opcode_t *insn)
{
	insn_attr_t attr;

	attr = inat_get_opcode_attribute((insn_byte_t)*insn);
	while (inat_is_legacy_prefix(attr)) {
		insn++;
		attr = inat_get_opcode_attribute((insn_byte_t)*insn);
	}
#ifdef CONFIG_X86_64
	if (inat_is_rex_prefix(attr))
		insn++;
#endif
	return insn;
}

/*
 * Returns non-zero if opcode is boostable.
 * RIP relative instructions are adjusted at copying time in 64 bits mode
 */
static int __kprobes can_boost(kprobe_opcode_t *opcodes)
{
	kprobe_opcode_t opcode;
	kprobe_opcode_t *orig_opcodes = opcodes;

	if (search_exception_tables((unsigned long)opcodes))
		return 0;	/* Page fault may occur on this address. */

retry:
	if (opcodes - orig_opcodes > MAX_INSN_SIZE - 1)
		return 0;
	opcode = *(opcodes++);

	/* 2nd-byte opcode */
	if (opcode == 0x0f) {
		if (opcodes - orig_opcodes > MAX_INSN_SIZE - 1)
			return 0;
		return test_bit(*opcodes,
				(unsigned long *)twobyte_is_boostable);
	}

	switch (opcode & 0xf0) {
#ifdef CONFIG_X86_64
	case 0x40:
		goto retry; /* REX prefix is boostable */
#endif
	case 0x60:
		if (0x63 < opcode && opcode < 0x67)
			goto retry; /* prefixes */
		/* can't boost Address-size override and bound */
		return (opcode != 0x62 && opcode != 0x67);
	case 0x70:
		return 0; /* can't boost conditional jump */
	case 0xc0:
		/* can't boost software-interruptions */
		return (0xc1 < opcode && opcode < 0xcc) || opcode == 0xcf;
	case 0xd0:
		/* can boost AA* and XLAT */
		return (opcode == 0xd4 || opcode == 0xd5 || opcode == 0xd7);
	case 0xe0:
		/* can boost in/out and absolute jmps */
		return ((opcode & 0x04) || opcode == 0xea);
	case 0xf0:
		if ((opcode & 0x0c) == 0 && opcode != 0xf1)
			goto retry; /* lock/rep(ne) prefix */
		/* clear and set flags are boostable */
		return (opcode == 0xf5 || (0xf7 < opcode && opcode < 0xfe));
	default:
		/* segment override prefixes are boostable */
		if (opcode == 0x26 || opcode == 0x36 || opcode == 0x3e)
			goto retry; /* prefixes */
		/* CS override prefix and call are not boostable */
		return (opcode != 0x2e && opcode != 0x9a);
	}
}

/* Recover the probed instruction at addr for further analysis. */
static int recover_probed_instruction(kprobe_opcode_t *buf, unsigned long addr)
{
	struct kprobe *kp;
	kp = get_kprobe((void *)addr);
	if (!kp)
		return -EINVAL;

	/*
	 *  Basically, kp->ainsn.insn has an original instruction.
	 *  However, RIP-relative instruction can not do single-stepping
	 *  at different place, __copy_instruction() tweaks the displacement of
	 *  that instruction. In that case, we can't recover the instruction
	 *  from the kp->ainsn.insn.
	 *
	 *  On the other hand, kp->opcode has a copy of the first byte of
	 *  the probed instruction, which is overwritten by int3. And
	 *  the instruction at kp->addr is not modified by kprobes except
	 *  for the first byte, we can recover the original instruction
	 *  from it and kp->opcode.
	 */
	memcpy(buf, kp->addr, MAX_INSN_SIZE * sizeof(kprobe_opcode_t));
	buf[0] = kp->opcode;
	return 0;
}

/* Check if paddr is at an instruction boundary */
static int __kprobes can_probe(unsigned long paddr)
{
	int ret;
	unsigned long addr, offset = 0;
	struct insn insn;
	kprobe_opcode_t buf[MAX_INSN_SIZE];

	if (!kallsyms_lookup_size_offset(paddr, NULL, &offset))
		return 0;

	/* Decode instructions */
	addr = paddr - offset;
	while (addr < paddr) {
		kernel_insn_init(&insn, (void *)addr);
		insn_get_opcode(&insn);

		/*
		 * Check if the instruction has been modified by another
		 * kprobe, in which case we replace the breakpoint by the
		 * original instruction in our buffer.
		 */
		if (insn.opcode.bytes[0] == BREAKPOINT_INSTRUCTION) {
			ret = recover_probed_instruction(buf, addr);
			if (ret)
				/*
				 * Another debugging subsystem might insert
				 * this breakpoint. In that case, we can't
				 * recover it.
				 */
				return 0;
			kernel_insn_init(&insn, buf);
		}
		insn_get_length(&insn);
		addr += insn.length;
	}

	return (addr == paddr);
}

/*
 * Returns non-zero if opcode modifies the interrupt flag.
 */
static int __kprobes is_IF_modifier(kprobe_opcode_t *insn)
{
	/* Skip prefixes */
	insn = skip_prefixes(insn);

	switch (*insn) {
	case 0xfa:		/* cli */
	case 0xfb:		/* sti */
	case 0xcf:		/* iret/iretd */
	case 0x9d:		/* popf/popfd */
		return 1;
	}

	return 0;
}

/*
 * Copy an instruction and adjust the displacement if the instruction
 * uses the %rip-relative addressing mode.
 * If it does, Return the address of the 32-bit displacement word.
 * If not, return null.
 * Only applicable to 64-bit x86.
 */
static int __kprobes __copy_instruction(u8 *dest, u8 *src, int recover)
{
	struct insn insn;
	int ret;
	kprobe_opcode_t buf[MAX_INSN_SIZE];

	kernel_insn_init(&insn, src);
	if (recover) {
		insn_get_opcode(&insn);
		if (insn.opcode.bytes[0] == BREAKPOINT_INSTRUCTION) {
			ret = recover_probed_instruction(buf,
							 (unsigned long)src);
			if (ret)
				return 0;
			kernel_insn_init(&insn, buf);
		}
	}
	insn_get_length(&insn);
	memcpy(dest, insn.kaddr, insn.length);

#ifdef CONFIG_X86_64
	if (insn_rip_relative(&insn)) {
		s64 newdisp;
		u8 *disp;
		kernel_insn_init(&insn, dest);
		insn_get_displacement(&insn);
		/*
		 * The copied instruction uses the %rip-relative addressing
		 * mode.  Adjust the displacement for the difference between
		 * the original location of this instruction and the location
		 * of the copy that will actually be run.  The tricky bit here
		 * is making sure that the sign extension happens correctly in
		 * this calculation, since we need a signed 32-bit result to
		 * be sign-extended to 64 bits when it's added to the %rip
		 * value and yield the same 64-bit result that the sign-
		 * extension of the original signed 32-bit displacement would
		 * have given.
		 */
		newdisp = (u8 *) src + (s64) insn.displacement.value -
			  (u8 *) dest;
		BUG_ON((s64) (s32) newdisp != newdisp); /* Sanity check.  */
		disp = (u8 *) dest + insn_offset_displacement(&insn);
		*(s32 *) disp = (s32) newdisp;
	}
#endif
	return insn.length;
}

static void __kprobes arch_copy_kprobe(struct kprobe *p)
{
	/*
	 * Copy an instruction without recovering int3, because it will be
	 * put by another subsystem.
	 */
	__copy_instruction(p->ainsn.insn, p->addr, 0);

	if (can_boost(p->addr))
		p->ainsn.boostable = 0;
	else
		p->ainsn.boostable = -1;

	p->opcode = *p->addr;
}

int __kprobes arch_prepare_kprobe(struct kprobe *p)
{
	if (alternatives_text_reserved(p->addr, p->addr))
		return -EINVAL;

	if (!can_probe((unsigned long)p->addr))
		return -EILSEQ;
	/* insn: must be on special executable page on x86. */
	p->ainsn.insn = get_insn_slot();
	if (!p->ainsn.insn)
		return -ENOMEM;
	arch_copy_kprobe(p);
	return 0;
}

void __kprobes arch_arm_kprobe(struct kprobe *p)
{
	text_poke(p->addr, ((unsigned char []){BREAKPOINT_INSTRUCTION}), 1);
}

void __kprobes arch_disarm_kprobe(struct kprobe *p)
{
	text_poke(p->addr, &p->opcode, 1);
}

void __kprobes arch_remove_kprobe(struct kprobe *p)
{
	if (p->ainsn.insn) {
		free_insn_slot(p->ainsn.insn, (p->ainsn.boostable == 1));
		p->ainsn.insn = NULL;
	}
}

static void __kprobes save_previous_kprobe(struct kprobe_ctlblk *kcb)
{
	kcb->prev_kprobe.kp = kprobe_running();
	kcb->prev_kprobe.status = kcb->kprobe_status;
	kcb->prev_kprobe.old_flags = kcb->kprobe_old_flags;
	kcb->prev_kprobe.saved_flags = kcb->kprobe_saved_flags;
}

static void __kprobes restore_previous_kprobe(struct kprobe_ctlblk *kcb)
{
	__this_cpu_write(current_kprobe, kcb->prev_kprobe.kp);
	kcb->kprobe_status = kcb->prev_kprobe.status;
	kcb->kprobe_old_flags = kcb->prev_kprobe.old_flags;
	kcb->kprobe_saved_flags = kcb->prev_kprobe.saved_flags;
}

static void __kprobes set_current_kprobe(struct kprobe *p, struct pt_regs *regs,
				struct kprobe_ctlblk *kcb)
{
	__this_cpu_write(current_kprobe, p);
	kcb->kprobe_saved_flags = kcb->kprobe_old_flags
		= (regs->flags & (X86_EFLAGS_TF | X86_EFLAGS_IF));
	if (is_IF_modifier(p->ainsn.insn))
		kcb->kprobe_saved_flags &= ~X86_EFLAGS_IF;
}

static void __kprobes clear_btf(void)
{
	if (test_thread_flag(TIF_BLOCKSTEP)) {
		unsigned long debugctl = get_debugctlmsr();

		debugctl &= ~DEBUGCTLMSR_BTF;
		update_debugctlmsr(debugctl);
	}
}

static void __kprobes restore_btf(void)
{
	if (test_thread_flag(TIF_BLOCKSTEP)) {
		unsigned long debugctl = get_debugctlmsr();

		debugctl |= DEBUGCTLMSR_BTF;
		update_debugctlmsr(debugctl);
	}
}

void __kprobes arch_prepare_kretprobe(struct kretprobe_instance *ri,
				      struct pt_regs *regs)
{
	unsigned long *sara = stack_addr(regs);

	ri->ret_addr = (kprobe_opcode_t *) *sara;

	/* Replace the return addr with trampoline addr */
	*sara = (unsigned long) &kretprobe_trampoline;
}

#ifdef CONFIG_OPTPROBES
static int  __kprobes setup_detour_execution(struct kprobe *p,
					     struct pt_regs *regs,
					     int reenter);
#else
#define setup_detour_execution(p, regs, reenter) (0)
#endif

static void __kprobes setup_singlestep(struct kprobe *p, struct pt_regs *regs,
				       struct kprobe_ctlblk *kcb, int reenter)
{
	if (setup_detour_execution(p, regs, reenter))
		return;

#if !defined(CONFIG_PREEMPT)
	if (p->ainsn.boostable == 1 && !p->post_handler) {
		/* Boost up -- we can execute copied instructions directly */
		if (!reenter)
			reset_current_kprobe();
		/*
		 * Reentering boosted probe doesn't reset current_kprobe,
		 * nor set current_kprobe, because it doesn't use single
		 * stepping.
		 */
		regs->ip = (unsigned long)p->ainsn.insn;
		preempt_enable_no_resched();
		return;
	}
#endif
	if (reenter) {
		save_previous_kprobe(kcb);
		set_current_kprobe(p, regs, kcb);
		kcb->kprobe_status = KPROBE_REENTER;
	} else
		kcb->kprobe_status = KPROBE_HIT_SS;
	/* Prepare real single stepping */
	clear_btf();
	regs->flags |= X86_EFLAGS_TF;
	regs->flags &= ~X86_EFLAGS_IF;
	/* single step inline if the instruction is an int3 */
	if (p->opcode == BREAKPOINT_INSTRUCTION)
		regs->ip = (unsigned long)p->addr;
	else
		regs->ip = (unsigned long)p->ainsn.insn;
}

/*
 * We have reentered the kprobe_handler(), since another probe was hit while
 * within the handler. We save the original kprobes variables and just single
 * step on the instruction of the new probe without calling any user handlers.
 */
static int __kprobes reenter_kprobe(struct kprobe *p, struct pt_regs *regs,
				    struct kprobe_ctlblk *kcb)
{
	switch (kcb->kprobe_status) {
	case KPROBE_HIT_SSDONE:
	case KPROBE_HIT_ACTIVE:
		kprobes_inc_nmissed_count(p);
		setup_singlestep(p, regs, kcb, 1);
		break;
	case KPROBE_HIT_SS:
		/* A probe has been hit in the codepath leading up to, or just
		 * after, single-stepping of a probed instruction. This entire
		 * codepath should strictly reside in .kprobes.text section.
		 * Raise a BUG or we'll continue in an endless reentering loop
		 * and eventually a stack overflow.
		 */
		printk(KERN_WARNING "Unrecoverable kprobe detected at %p.\n",
		       p->addr);
		dump_kprobe(p);
		BUG();
	default:
		/* impossible cases */
		WARN_ON(1);
		return 0;
	}

	return 1;
}

/*
 * Interrupts are disabled on entry as trap3 is an interrupt gate and they
 * remain disabled throughout this function.
 */
static int __kprobes kprobe_handler(struct pt_regs *regs)
{
	kprobe_opcode_t *addr;
	struct kprobe *p;
	struct kprobe_ctlblk *kcb;

	addr = (kprobe_opcode_t *)(regs->ip - sizeof(kprobe_opcode_t));
	/*
	 * We don't want to be preempted for the entire
	 * duration of kprobe processing. We conditionally
	 * re-enable preemption at the end of this function,
	 * and also in reenter_kprobe() and setup_singlestep().
	 */
	preempt_disable();

	kcb = get_kprobe_ctlblk();
	p = get_kprobe(addr);

	if (p) {
		if (kprobe_running()) {
			if (reenter_kprobe(p, regs, kcb))
				return 1;
		} else {
			set_current_kprobe(p, regs, kcb);
			kcb->kprobe_status = KPROBE_HIT_ACTIVE;

			/*
			 * If we have no pre-handler or it returned 0, we
			 * continue with normal processing.  If we have a
			 * pre-handler and it returned non-zero, it prepped
			 * for calling the break_handler below on re-entry
			 * for jprobe processing, so get out doing nothing
			 * more here.
			 */
			if (!p->pre_handler || !p->pre_handler(p, regs))
				setup_singlestep(p, regs, kcb, 0);
			return 1;
		}
	} else if (*addr != BREAKPOINT_INSTRUCTION) {
		/*
		 * The breakpoint instruction was removed right
		 * after we hit it.  Another cpu has removed
		 * either a probepoint or a debugger breakpoint
		 * at this address.  In either case, no further
		 * handling of this interrupt is appropriate.
		 * Back up over the (now missing) int3 and run
		 * the original instruction.
		 */
		regs->ip = (unsigned long)addr;
		preempt_enable_no_resched();
		return 1;
	} else if (kprobe_running()) {
		p = __this_cpu_read(current_kprobe);
		if (p->break_handler && p->break_handler(p, regs)) {
			setup_singlestep(p, regs, kcb, 0);
			return 1;
		}
	} /* else: not a kprobe fault; let the kernel handle it */

	preempt_enable_no_resched();
	return 0;
}

#ifdef CONFIG_X86_64
#define SAVE_REGS_STRING		\
	/* Skip cs, ip, orig_ax. */	\
	"	subq $24, %rsp\n"	\
	"	pushq %rdi\n"		\
	"	pushq %rsi\n"		\
	"	pushq %rdx\n"		\
	"	pushq %rcx\n"		\
	"	pushq %rax\n"		\
	"	pushq %r8\n"		\
	"	pushq %r9\n"		\
	"	pushq %r10\n"		\
	"	pushq %r11\n"		\
	"	pushq %rbx\n"		\
	"	pushq %rbp\n"		\
	"	pushq %r12\n"		\
	"	pushq %r13\n"		\
	"	pushq %r14\n"		\
	"	pushq %r15\n"
#define RESTORE_REGS_STRING		\
	"	popq %r15\n"		\
	"	popq %r14\n"		\
	"	popq %r13\n"		\
	"	popq %r12\n"		\
	"	popq %rbp\n"		\
	"	popq %rbx\n"		\
	"	popq %r11\n"		\
	"	popq %r10\n"		\
	"	popq %r9\n"		\
	"	popq %r8\n"		\
	"	popq %rax\n"		\
	"	popq %rcx\n"		\
	"	popq %rdx\n"		\
	"	popq %rsi\n"		\
	"	popq %rdi\n"		\
	/* Skip orig_ax, ip, cs */	\
	"	addq $24, %rsp\n"
#else
#define SAVE_REGS_STRING		\
	/* Skip cs, ip, orig_ax and gs. */	\
	"	subl $16, %esp\n"	\
	"	pushl %fs\n"		\
	"	pushl %es\n"		\
	"	pushl %ds\n"		\
	"	pushl %eax\n"		\
	"	pushl %ebp\n"		\
	"	pushl %edi\n"		\
	"	pushl %esi\n"		\
	"	pushl %edx\n"		\
	"	pushl %ecx\n"		\
	"	pushl %ebx\n"
#define RESTORE_REGS_STRING		\
	"	popl %ebx\n"		\
	"	popl %ecx\n"		\
	"	popl %edx\n"		\
	"	popl %esi\n"		\
	"	popl %edi\n"		\
	"	popl %ebp\n"		\
	"	popl %eax\n"		\
	/* Skip ds, es, fs, gs, orig_ax, and ip. Note: don't pop cs here*/\
	"	addl $24, %esp\n"
#endif

/*
 * When a retprobed function returns, this code saves registers and
 * calls trampoline_handler() runs, which calls the kretprobe's handler.
 */
static void __used __kprobes kretprobe_trampoline_holder(void)
{
	asm volatile (
			".global kretprobe_trampoline\n"
			"kretprobe_trampoline: \n"
#ifdef CONFIG_X86_64
			/* We don't bother saving the ss register */
			"	pushq %rsp\n"
			"	pushfq\n"
			SAVE_REGS_STRING
			"	movq %rsp, %rdi\n"
			"	call trampoline_handler\n"
			/* Replace saved sp with true return address. */
			"	movq %rax, 152(%rsp)\n"
			RESTORE_REGS_STRING
			"	popfq\n"
#else
			"	pushf\n"
			SAVE_REGS_STRING
			"	movl %esp, %eax\n"
			"	call trampoline_handler\n"
			/* Move flags to cs */
			"	movl 56(%esp), %edx\n"
			"	movl %edx, 52(%esp)\n"
			/* Replace saved flags with true return address. */
			"	movl %eax, 56(%esp)\n"
			RESTORE_REGS_STRING
			"	popf\n"
#endif
			"	ret\n");
}

/*
 * Called from kretprobe_trampoline
 */
static __used __kprobes void *trampoline_handler(struct pt_regs *regs)
{
	struct kretprobe_instance *ri = NULL;
	struct hlist_head *head, empty_rp;
	struct hlist_node *node, *tmp;
	unsigned long flags, orig_ret_address = 0;
	unsigned long trampoline_address = (unsigned long)&kretprobe_trampoline;
	kprobe_opcode_t *correct_ret_addr = NULL;

	INIT_HLIST_HEAD(&empty_rp);
	kretprobe_hash_lock(current, &head, &flags);
	/* fixup registers */
#ifdef CONFIG_X86_64
	regs->cs = __KERNEL_CS;
#else
	regs->cs = __KERNEL_CS | get_kernel_rpl();
	regs->gs = 0;
#endif
	regs->ip = trampoline_address;
	regs->orig_ax = ~0UL;

	/*
	 * It is possible to have multiple instances associated with a given
	 * task either because multiple functions in the call path have
	 * return probes installed on them, and/or more than one
	 * return probe was registered for a target function.
	 *
	 * We can handle this because:
	 *     - instances are always pushed into the head of the list
	 *     - when multiple return probes are registered for the same
	 *	 function, the (chronologically) first instance's ret_addr
	 *	 will be the real return address, and all the rest will
	 *	 point to kretprobe_trampoline.
	 */
	hlist_for_each_entry_safe(ri, node, tmp, head, hlist) {
		if (ri->task != current)
			/* another task is sharing our hash bucket */
			continue;

		orig_ret_address = (unsigned long)ri->ret_addr;

		if (orig_ret_address != trampoline_address)
			/*
			 * This is the real return address. Any other
			 * instances associated with this task are for
			 * other calls deeper on the call stack
			 */
			break;
	}

	kretprobe_assert(ri, orig_ret_address, trampoline_address);

	correct_ret_addr = ri->ret_addr;
	hlist_for_each_entry_safe(ri, node, tmp, head, hlist) {
		if (ri->task != current)
			/* another task is sharing our hash bucket */
			continue;

		orig_ret_address = (unsigned long)ri->ret_addr;
		if (ri->rp && ri->rp->handler) {
			__this_cpu_write(current_kprobe, &ri->rp->kp);
			get_kprobe_ctlblk()->kprobe_status = KPROBE_HIT_ACTIVE;
			ri->ret_addr = correct_ret_addr;
			ri->rp->handler(ri, regs);
			__this_cpu_write(current_kprobe, NULL);
		}

		recycle_rp_inst(ri, &empty_rp);

		if (orig_ret_address != trampoline_address)
			/*
			 * This is the real return address. Any other
			 * instances associated with this task are for
			 * other calls deeper on the call stack
			 */
			break;
	}

	kretprobe_hash_unlock(current, &flags);

	hlist_for_each_entry_safe(ri, node, tmp, &empty_rp, hlist) {
		hlist_del(&ri->hlist);
		kfree(ri);
	}
	return (void *)orig_ret_address;
}

/*
 * Called after single-stepping.  p->addr is the address of the
 * instruction whose first byte has been replaced by the "int 3"
 * instruction.  To avoid the SMP problems that can occur when we
 * temporarily put back the original opcode to single-step, we
 * single-stepped a copy of the instruction.  The address of this
 * copy is p->ainsn.insn.
 *
 * This function prepares to return from the post-single-step
 * interrupt.  We have to fix up the stack as follows:
 *
 * 0) Except in the case of absolute or indirect jump or call instructions,
 * the new ip is relative to the copied instruction.  We need to make
 * it relative to the original instruction.
 *
 * 1) If the single-stepped instruction was pushfl, then the TF and IF
 * flags are set in the just-pushed flags, and may need to be cleared.
 *
 * 2) If the single-stepped instruction was a call, the return address
 * that is atop the stack is the address following the copied instruction.
 * We need to make it the address following the original instruction.
 *
 * If this is the first time we've single-stepped the instruction at
 * this probepoint, and the instruction is boostable, boost it: add a
 * jump instruction after the copied instruction, that jumps to the next
 * instruction after the probepoint.
 */
static void __kprobes resume_execution(struct kprobe *p,
		struct pt_regs *regs, struct kprobe_ctlblk *kcb)
{
	unsigned long *tos = stack_addr(regs);
	unsigned long copy_ip = (unsigned long)p->ainsn.insn;
	unsigned long orig_ip = (unsigned long)p->addr;
	kprobe_opcode_t *insn = p->ainsn.insn;

	/* Skip prefixes */
	insn = skip_prefixes(insn);

	regs->flags &= ~X86_EFLAGS_TF;
	switch (*insn) {
	case 0x9c:	/* pushfl */
		*tos &= ~(X86_EFLAGS_TF | X86_EFLAGS_IF);
		*tos |= kcb->kprobe_old_flags;
		break;
	case 0xc2:	/* iret/ret/lret */
	case 0xc3:
	case 0xca:
	case 0xcb:
	case 0xcf:
	case 0xea:	/* jmp absolute -- ip is correct */
		/* ip is already adjusted, no more changes required */
		p->ainsn.boostable = 1;
		goto no_change;
	case 0xe8:	/* call relative - Fix return addr */
		*tos = orig_ip + (*tos - copy_ip);
		break;
#ifdef CONFIG_X86_32
	case 0x9a:	/* call absolute -- same as call absolute, indirect */
		*tos = orig_ip + (*tos - copy_ip);
		goto no_change;
#endif
	case 0xff:
		if ((insn[1] & 0x30) == 0x10) {
			/*
			 * call absolute, indirect
			 * Fix return addr; ip is correct.
			 * But this is not boostable
			 */
			*tos = orig_ip + (*tos - copy_ip);
			goto no_change;
		} else if (((insn[1] & 0x31) == 0x20) ||
			   ((insn[1] & 0x31) == 0x21)) {
			/*
			 * jmp near and far, absolute indirect
			 * ip is correct. And this is boostable
			 */
			p->ainsn.boostable = 1;
			goto no_change;
		}
	default:
		break;
	}

	if (p->ainsn.boostable == 0) {
		if ((regs->ip > copy_ip) &&
		    (regs->ip - copy_ip) + 5 < MAX_INSN_SIZE) {
			/*
			 * These instructions can be executed directly if it
			 * jumps back to correct address.
			 */
			synthesize_reljump((void *)regs->ip,
				(void *)orig_ip + (regs->ip - copy_ip));
			p->ainsn.boostable = 1;
		} else {
			p->ainsn.boostable = -1;
		}
	}

	regs->ip += orig_ip - copy_ip;

no_change:
	restore_btf();
}

/*
 * Interrupts are disabled on entry as trap1 is an interrupt gate and they
 * remain disabled throughout this function.
 */
static int __kprobes post_kprobe_handler(struct pt_regs *regs)
{
	struct kprobe *cur = kprobe_running();
	struct kprobe_ctlblk *kcb = get_kprobe_ctlblk();

	if (!cur)
		return 0;

	resume_execution(cur, regs, kcb);
	regs->flags |= kcb->kprobe_saved_flags;

	if ((kcb->kprobe_status != KPROBE_REENTER) && cur->post_handler) {
		kcb->kprobe_status = KPROBE_HIT_SSDONE;
		cur->post_handler(cur, regs, 0);
	}

	/* Restore back the original saved kprobes variables and continue. */
	if (kcb->kprobe_status == KPROBE_REENTER) {
		restore_previous_kprobe(kcb);
		goto out;
	}
	reset_current_kprobe();
out:
	preempt_enable_no_resched();

	/*
	 * if somebody else is singlestepping across a probe point, flags
	 * will have TF set, in which case, continue the remaining processing
	 * of do_debug, as if this is not a probe hit.
	 */
	if (regs->flags & X86_EFLAGS_TF)
		return 0;

	return 1;
}

int __kprobes kprobe_fault_handler(struct pt_regs *regs, int trapnr)
{
	struct kprobe *cur = kprobe_running();
	struct kprobe_ctlblk *kcb = get_kprobe_ctlblk();

	switch (kcb->kprobe_status) {
	case KPROBE_HIT_SS:
	case KPROBE_REENTER:
		/*
		 * We are here because the instruction being single
		 * stepped caused a page fault. We reset the current
		 * kprobe and the ip points back to the probe address
		 * and allow the page fault handler to continue as a
		 * normal page fault.
		 */
		regs->ip = (unsigned long)cur->addr;
		regs->flags |= kcb->kprobe_old_flags;
		if (kcb->kprobe_status == KPROBE_REENTER)
			restore_previous_kprobe(kcb);
		else
			reset_current_kprobe();
		preempt_enable_no_resched();
		break;
	case KPROBE_HIT_ACTIVE:
	case KPROBE_HIT_SSDONE:
		/*
		 * We increment the nmissed count for accounting,
		 * we can also use npre/npostfault count for accounting
		 * these specific fault cases.
		 */
		kprobes_inc_nmissed_count(cur);

		/*
		 * We come here because instructions in the pre/post
		 * handler caused the page_fault, this could happen
		 * if handler tries to access user space by
		 * copy_from_user(), get_user() etc. Let the
		 * user-specified handler try to fix it first.
		 */
		if (cur->fault_handler && cur->fault_handler(cur, regs, trapnr))
			return 1;

		/*
		 * In case the user-specified fault handler returned
		 * zero, try to fix up.
		 */
		if (fixup_exception(regs))
			return 1;

		/*
		 * fixup routine could not handle it,
		 * Let do_page_fault() fix it.
		 */
		break;
	default:
		break;
	}
	return 0;
}

/*
 * Wrapper routine for handling exceptions.
 */
int __kprobes kprobe_exceptions_notify(struct notifier_block *self,
				       unsigned long val, void *data)
{
	struct die_args *args = data;
	int ret = NOTIFY_DONE;

	if (args->regs && user_mode_vm(args->regs))
		return ret;

	switch (val) {
	case DIE_INT3:
		if (kprobe_handler(args->regs))
			ret = NOTIFY_STOP;
		break;
	case DIE_DEBUG:
		if (post_kprobe_handler(args->regs)) {
			/*
			 * Reset the BS bit in dr6 (pointed by args->err) to
			 * denote completion of processing
			 */
			(*(unsigned long *)ERR_PTR(args->err)) &= ~DR_STEP;
			ret = NOTIFY_STOP;
		}
		break;
	case DIE_GPF:
		/*
		 * To be potentially processing a kprobe fault and to
		 * trust the result from kprobe_running(), we have
		 * be non-preemptible.
		 */
		if (!preemptible() && kprobe_running() &&
		    kprobe_fault_handler(args->regs, args->trapnr))
			ret = NOTIFY_STOP;
		break;
	default:
		break;
	}
	return ret;
}

int __kprobes setjmp_pre_handler(struct kprobe *p, struct pt_regs *regs)
{
	struct jprobe *jp = container_of(p, struct jprobe, kp);
	unsigned long addr;
	struct kprobe_ctlblk *kcb = get_kprobe_ctlblk();

	kcb->jprobe_saved_regs = *regs;
	kcb->jprobe_saved_sp = stack_addr(regs);
	addr = (unsigned long)(kcb->jprobe_saved_sp);

	/*
	 * As Linus pointed out, gcc assumes that the callee
	 * owns the argument space and could overwrite it, e.g.
	 * tailcall optimization. So, to be absolutely safe
	 * we also save and restore enough stack bytes to cover
	 * the argument area.
	 */
	memcpy(kcb->jprobes_stack, (kprobe_opcode_t *)addr,
	       MIN_STACK_SIZE(addr));
	regs->flags &= ~X86_EFLAGS_IF;
	trace_hardirqs_off();
	regs->ip = (unsigned long)(jp->entry);
	return 1;
}

void __kprobes jprobe_return(void)
{
	struct kprobe_ctlblk *kcb = get_kprobe_ctlblk();

	asm volatile (
#ifdef CONFIG_X86_64
			"       xchg   %%rbx,%%rsp	\n"
#else
			"       xchgl   %%ebx,%%esp	\n"
#endif
			"       int3			\n"
			"       .globl jprobe_return_end\n"
			"       jprobe_return_end:	\n"
			"       nop			\n"::"b"
			(kcb->jprobe_saved_sp):"memory");
}

int __kprobes longjmp_break_handler(struct kprobe *p, struct pt_regs *regs)
{
	struct kprobe_ctlblk *kcb = get_kprobe_ctlblk();
	u8 *addr = (u8 *) (regs->ip - 1);
	struct jprobe *jp = container_of(p, struct jprobe, kp);

	if ((addr > (u8 *) jprobe_return) &&
	    (addr < (u8 *) jprobe_return_end)) {
		if (stack_addr(regs) != kcb->jprobe_saved_sp) {
			struct pt_regs *saved_regs = &kcb->jprobe_saved_regs;
			printk(KERN_ERR
			       "current sp %p does not match saved sp %p\n",
			       stack_addr(regs), kcb->jprobe_saved_sp);
			printk(KERN_ERR "Saved registers for jprobe %p\n", jp);
			show_registers(saved_regs);
			printk(KERN_ERR "Current registers\n");
			show_registers(regs);
			BUG();
		}
		*regs = kcb->jprobe_saved_regs;
		memcpy((kprobe_opcode_t *)(kcb->jprobe_saved_sp),
		       kcb->jprobes_stack,
		       MIN_STACK_SIZE(kcb->jprobe_saved_sp));
		preempt_enable_no_resched();
		return 1;
	}
	return 0;
}


#ifdef CONFIG_OPTPROBES

/* Insert a call instruction at address 'from', which calls address 'to'.*/
static void __kprobes synthesize_relcall(void *from, void *to)
{
	__synthesize_relative_insn(from, to, RELATIVECALL_OPCODE);
}

/* Insert a move instruction which sets a pointer to eax/rdi (1st arg). */
static void __kprobes synthesize_set_arg1(kprobe_opcode_t *addr,
					  unsigned long val)
{
#ifdef CONFIG_X86_64
	*addr++ = 0x48;
	*addr++ = 0xbf;
#else
	*addr++ = 0xb8;
#endif
	*(unsigned long *)addr = val;
}

static void __used __kprobes kprobes_optinsn_template_holder(void)
{
	asm volatile (
			".global optprobe_template_entry\n"
			"optprobe_template_entry: \n"
#ifdef CONFIG_X86_64
			/* We don't bother saving the ss register */
			"	pushq %rsp\n"
			"	pushfq\n"
			SAVE_REGS_STRING
			"	movq %rsp, %rsi\n"
			".global optprobe_template_val\n"
			"optprobe_template_val: \n"
			ASM_NOP5
			ASM_NOP5
			".global optprobe_template_call\n"
			"optprobe_template_call: \n"
			ASM_NOP5
			/* Move flags to rsp */
			"	movq 144(%rsp), %rdx\n"
			"	movq %rdx, 152(%rsp)\n"
			RESTORE_REGS_STRING
			/* Skip flags entry */
			"	addq $8, %rsp\n"
			"	popfq\n"
#else /* CONFIG_X86_32 */
			"	pushf\n"
			SAVE_REGS_STRING
			"	movl %esp, %edx\n"
			".global optprobe_template_val\n"
			"optprobe_template_val: \n"
			ASM_NOP5
			".global optprobe_template_call\n"
			"optprobe_template_call: \n"
			ASM_NOP5
			RESTORE_REGS_STRING
			"	addl $4, %esp\n"	/* skip cs */
			"	popf\n"
#endif
			".global optprobe_template_end\n"
			"optprobe_template_end: \n");
}

#define TMPL_MOVE_IDX \
	((long)&optprobe_template_val - (long)&optprobe_template_entry)
#define TMPL_CALL_IDX \
	((long)&optprobe_template_call - (long)&optprobe_template_entry)
#define TMPL_END_IDX \
	((long)&optprobe_template_end - (long)&optprobe_template_entry)

#define INT3_SIZE sizeof(kprobe_opcode_t)

/* Optimized kprobe call back function: called from optinsn */
static void __kprobes optimized_callback(struct optimized_kprobe *op,
					 struct pt_regs *regs)
{
	struct kprobe_ctlblk *kcb = get_kprobe_ctlblk();
	unsigned long flags;

	/* This is possible if op is under delayed unoptimizing */
	if (kprobe_disabled(&op->kp))
		return;

	local_irq_save(flags);
	if (kprobe_running()) {
		kprobes_inc_nmissed_count(&op->kp);
	} else {
		/* Save skipped registers */
#ifdef CONFIG_X86_64
		regs->cs = __KERNEL_CS;
#else
		regs->cs = __KERNEL_CS | get_kernel_rpl();
		regs->gs = 0;
#endif
		regs->ip = (unsigned long)op->kp.addr + INT3_SIZE;
		regs->orig_ax = ~0UL;

		__this_cpu_write(current_kprobe, &op->kp);
		kcb->kprobe_status = KPROBE_HIT_ACTIVE;
		opt_pre_handler(&op->kp, regs);
		__this_cpu_write(current_kprobe, NULL);
	}
	local_irq_restore(flags);
}

static int __kprobes copy_optimized_instructions(u8 *dest, u8 *src)
{
	int len = 0, ret;

	while (len < RELATIVEJUMP_SIZE) {
		ret = __copy_instruction(dest + len, src + len, 1);
		if (!ret || !can_boost(dest + len))
			return -EINVAL;
		len += ret;
	}
	/* Check whether the address range is reserved */
	if (ftrace_text_reserved(src, src + len - 1) ||
	    alternatives_text_reserved(src, src + len - 1) ||
	    jump_label_text_reserved(src, src + len - 1))
		return -EBUSY;

	return len;
}

/* Check whether insn is indirect jump */
static int __kprobes insn_is_indirect_jump(struct insn *insn)
{
	return ((insn->opcode.bytes[0] == 0xff &&
		(X86_MODRM_REG(insn->modrm.value) & 6) == 4) || /* Jump */
		insn->opcode.bytes[0] == 0xea);	/* Segment based jump */
}

/* Check whether insn jumps into specified address range */
static int insn_jump_into_range(struct insn *insn, unsigned long start, int len)
{
	unsigned long target = 0;

	switch (insn->opcode.bytes[0]) {
	case 0xe0:	/* loopne */
	case 0xe1:	/* loope */
	case 0xe2:	/* loop */
	case 0xe3:	/* jcxz */
	case 0xe9:	/* near relative jump */
	case 0xeb:	/* short relative jump */
		break;
	case 0x0f:
		if ((insn->opcode.bytes[1] & 0xf0) == 0x80) /* jcc near */
			break;
		return 0;
	default:
		if ((insn->opcode.bytes[0] & 0xf0) == 0x70) /* jcc short */
			break;
		return 0;
	}
	target = (unsigned long)insn->next_byte + insn->immediate.value;

	return (start <= target && target <= start + len);
}

/* Decode whole function to ensure any instructions don't jump into target */
static int __kprobes can_optimize(unsigned long paddr)
{
	int ret;
	unsigned long addr, size = 0, offset = 0;
	struct insn insn;
	kprobe_opcode_t buf[MAX_INSN_SIZE];

	/* Lookup symbol including addr */
	if (!kallsyms_lookup_size_offset(paddr, &size, &offset))
		return 0;

	/*
	 * Do not optimize in the entry code due to the unstable
	 * stack handling.
	 */
	if ((paddr >= (unsigned long )__entry_text_start) &&
	    (paddr <  (unsigned long )__entry_text_end))
		return 0;

	/* Check there is enough space for a relative jump. */
	if (size - offset < RELATIVEJUMP_SIZE)
		return 0;

	/* Decode instructions */
	addr = paddr - offset;
	while (addr < paddr - offset + size) { /* Decode until function end */
		if (search_exception_tables(addr))
			/*
			 * Since some fixup code will jumps into this function,
			 * we can't optimize kprobe in this function.
			 */
			return 0;
		kernel_insn_init(&insn, (void *)addr);
		insn_get_opcode(&insn);
		if (insn.opcode.bytes[0] == BREAKPOINT_INSTRUCTION) {
			ret = recover_probed_instruction(buf, addr);
			if (ret)
				return 0;
			kernel_insn_init(&insn, buf);
		}
		insn_get_length(&insn);
		/* Recover address */
		insn.kaddr = (void *)addr;
		insn.next_byte = (void *)(addr + insn.length);
		/* Check any instructions don't jump into target */
		if (insn_is_indirect_jump(&insn) ||
		    insn_jump_into_range(&insn, paddr + INT3_SIZE,
					 RELATIVE_ADDR_SIZE))
			return 0;
		addr += insn.length;
	}

	return 1;
}

/* Check optimized_kprobe can actually be optimized. */
int __kprobes arch_check_optimized_kprobe(struct optimized_kprobe *op)
{
	int i;
	struct kprobe *p;

	for (i = 1; i < op->optinsn.size; i++) {
		p = get_kprobe(op->kp.addr + i);
		if (p && !kprobe_disabled(p))
			return -EEXIST;
	}

	return 0;
}

/* Check the addr is within the optimized instructions. */
int __kprobes arch_within_optimized_kprobe(struct optimized_kprobe *op,
					   unsigned long addr)
{
	return ((unsigned long)op->kp.addr <= addr &&
		(unsigned long)op->kp.addr + op->optinsn.size > addr);
}

/* Free optimized instruction slot */
static __kprobes
void __arch_remove_optimized_kprobe(struct optimized_kprobe *op, int dirty)
{
	if (op->optinsn.insn) {
		free_optinsn_slot(op->optinsn.insn, dirty);
		op->optinsn.insn = NULL;
		op->optinsn.size = 0;
	}
}

void __kprobes arch_remove_optimized_kprobe(struct optimized_kprobe *op)
{
	__arch_remove_optimized_kprobe(op, 1);
}

/*
 * Copy replacing target instructions
 * Target instructions MUST be relocatable (checked inside)
 */
int __kprobes arch_prepare_optimized_kprobe(struct optimized_kprobe *op)
{
	u8 *buf;
	int ret;
	long rel;

	if (!can_optimize((unsigned long)op->kp.addr))
		return -EILSEQ;

	op->optinsn.insn = get_optinsn_slot();
	if (!op->optinsn.insn)
		return -ENOMEM;

	/*
	 * Verify if the address gap is in 2GB range, because this uses
	 * a relative jump.
	 */
	rel = (long)op->optinsn.insn - (long)op->kp.addr + RELATIVEJUMP_SIZE;
	if (abs(rel) > 0x7fffffff)
		return -ERANGE;

	buf = (u8 *)op->optinsn.insn;

	/* Copy instructions into the out-of-line buffer */
	ret = copy_optimized_instructions(buf + TMPL_END_IDX, op->kp.addr);
	if (ret < 0) {
		__arch_remove_optimized_kprobe(op, 0);
		return ret;
	}
	op->optinsn.size = ret;

	/* Copy arch-dep-instance from template */
	memcpy(buf, &optprobe_template_entry, TMPL_END_IDX);

	/* Set probe information */
	synthesize_set_arg1(buf + TMPL_MOVE_IDX, (unsigned long)op);

	/* Set probe function call */
	synthesize_relcall(buf + TMPL_CALL_IDX, optimized_callback);

	/* Set returning jmp instruction at the tail of out-of-line buffer */
	synthesize_reljump(buf + TMPL_END_IDX + op->optinsn.size,
			   (u8 *)op->kp.addr + op->optinsn.size);

	flush_icache_range((unsigned long) buf,
			   (unsigned long) buf + TMPL_END_IDX +
			   op->optinsn.size + RELATIVEJUMP_SIZE);
	return 0;
}

#define MAX_OPTIMIZE_PROBES 256
static struct text_poke_param *jump_poke_params;
static struct jump_poke_buffer {
	u8 buf[RELATIVEJUMP_SIZE];
} *jump_poke_bufs;

static void __kprobes setup_optimize_kprobe(struct text_poke_param *tprm,
					    u8 *insn_buf,
					    struct optimized_kprobe *op)
{
	s32 rel = (s32)((long)op->optinsn.insn -
			((long)op->kp.addr + RELATIVEJUMP_SIZE));

	/* Backup instructions which will be replaced by jump address */
	memcpy(op->optinsn.copied_insn, op->kp.addr + INT3_SIZE,
	       RELATIVE_ADDR_SIZE);

	insn_buf[0] = RELATIVEJUMP_OPCODE;
	*(s32 *)(&insn_buf[1]) = rel;

	tprm->addr = op->kp.addr;
	tprm->opcode = insn_buf;
	tprm->len = RELATIVEJUMP_SIZE;
}

/*
 * Replace breakpoints (int3) with relative jumps.
 * Caller must call with locking kprobe_mutex and text_mutex.
 */
void __kprobes arch_optimize_kprobes(struct list_head *oplist)
{
	struct optimized_kprobe *op, *tmp;
	int c = 0;

	list_for_each_entry_safe(op, tmp, oplist, list) {
		WARN_ON(kprobe_disabled(&op->kp));
		/* Setup param */
		setup_optimize_kprobe(&jump_poke_params[c],
				      jump_poke_bufs[c].buf, op);
		list_del_init(&op->list);
		if (++c >= MAX_OPTIMIZE_PROBES)
			break;
	}

	/*
	 * text_poke_smp doesn't support NMI/MCE code modifying.
	 * However, since kprobes itself also doesn't support NMI/MCE
	 * code probing, it's not a problem.
	 */
	text_poke_smp_batch(jump_poke_params, c);
}

static void __kprobes setup_unoptimize_kprobe(struct text_poke_param *tprm,
					      u8 *insn_buf,
					      struct optimized_kprobe *op)
{
	/* Set int3 to first byte for kprobes */
	insn_buf[0] = BREAKPOINT_INSTRUCTION;
	memcpy(insn_buf + 1, op->optinsn.copied_insn, RELATIVE_ADDR_SIZE);

	tprm->addr = op->kp.addr;
	tprm->opcode = insn_buf;
	tprm->len = RELATIVEJUMP_SIZE;
}

/*
 * Recover original instructions and breakpoints from relative jumps.
 * Caller must call with locking kprobe_mutex.
 */
extern void arch_unoptimize_kprobes(struct list_head *oplist,
				    struct list_head *done_list)
{
	struct optimized_kprobe *op, *tmp;
	int c = 0;

	list_for_each_entry_safe(op, tmp, oplist, list) {
		/* Setup param */
		setup_unoptimize_kprobe(&jump_poke_params[c],
					jump_poke_bufs[c].buf, op);
		list_move(&op->list, done_list);
		if (++c >= MAX_OPTIMIZE_PROBES)
			break;
	}

	/*
	 * text_poke_smp doesn't support NMI/MCE code modifying.
	 * However, since kprobes itself also doesn't support NMI/MCE
	 * code probing, it's not a problem.
	 */
	text_poke_smp_batch(jump_poke_params, c);
}

/* Replace a relative jump with a breakpoint (int3).  */
void __kprobes arch_unoptimize_kprobe(struct optimized_kprobe *op)
{
	u8 buf[RELATIVEJUMP_SIZE];

	/* Set int3 to first byte for kprobes */
	buf[0] = BREAKPOINT_INSTRUCTION;
	memcpy(buf + 1, op->optinsn.copied_insn, RELATIVE_ADDR_SIZE);
	text_poke_smp(op->kp.addr, buf, RELATIVEJUMP_SIZE);
}

static int  __kprobes setup_detour_execution(struct kprobe *p,
					     struct pt_regs *regs,
					     int reenter)
{
	struct optimized_kprobe *op;

	if (p->flags & KPROBE_FLAG_OPTIMIZED) {
		/* This kprobe is really able to run optimized path. */
		op = container_of(p, struct optimized_kprobe, kp);
		/* Detour through copied instructions */
		regs->ip = (unsigned long)op->optinsn.insn + TMPL_END_IDX;
		if (!reenter)
			reset_current_kprobe();
		preempt_enable_no_resched();
		return 1;
	}
	return 0;
}

static int __kprobes init_poke_params(void)
{
	/* Allocate code buffer and parameter array */
	jump_poke_bufs = kmalloc(sizeof(struct jump_poke_buffer) *
				 MAX_OPTIMIZE_PROBES, GFP_KERNEL);
	if (!jump_poke_bufs)
		return -ENOMEM;

	jump_poke_params = kmalloc(sizeof(struct text_poke_param) *
				   MAX_OPTIMIZE_PROBES, GFP_KERNEL);
	if (!jump_poke_params) {
		kfree(jump_poke_bufs);
		jump_poke_bufs = NULL;
		return -ENOMEM;
	}

	return 0;
}
#else	/* !CONFIG_OPTPROBES */
static int __kprobes init_poke_params(void)
{
	return 0;
}
#endif

int __init arch_init_kprobes(void)
{
	return init_poke_params();
}

int __kprobes arch_trampoline_kprobe(struct kprobe *p)
{
	return 0;
}<|MERGE_RESOLUTION|>--- conflicted
+++ resolved
@@ -75,18 +75,11 @@
 	/*
 	 * Undefined/reserved opcodes, conditional jump, Opcode Extension
 	 * Groups, and some special opcodes can not boost.
-<<<<<<< HEAD
-	 * This is volatile to keep gcc from statically optimizing it out, as
-	 * variable_test_bit makes gcc think only *(unsigned long*) is used.
-	 */
-static volatile const u32 twobyte_is_boostable[256 / 32] = {
-=======
 	 * This is non-const and volatile to keep gcc from statically
 	 * optimizing it out, as variable_test_bit makes gcc think only
 	 * *(unsigned long*) is used. 
 	 */
 static volatile u32 twobyte_is_boostable[256 / 32] = {
->>>>>>> 7f80850d
 	/*      0  1  2  3  4  5  6  7  8  9  a  b  c  d  e  f          */
 	/*      ----------------------------------------------          */
 	W(0x00, 0, 0, 1, 1, 0, 0, 1, 0, 1, 1, 0, 0, 0, 0, 0, 0) | /* 00 */
