--- conflicted
+++ resolved
@@ -802,15 +802,8 @@
 	}
 	if (thread_info_flags & _TIF_USER_RETURN_NOTIFY)
 		fire_user_return_notifiers();
-<<<<<<< HEAD
-
-#ifdef CONFIG_X86_32
-	clear_thread_flag(TIF_IRET);
-#endif /* CONFIG_X86_32 */
 
 	rcu_user_enter();
-=======
->>>>>>> 2e117f2d
 }
 
 void signal_fault(struct pt_regs *regs, void __user *frame, char *where)
