#include <linux/errno.h>
#include <linux/kernel.h>
#include <linux/mm.h>
#include <linux/smp.h>
#include <linux/prctl.h>
#include <linux/slab.h>
#include <linux/sched.h>
#include <linux/module.h>
#include <linux/pm.h>
#include <linux/clockchips.h>
#include <linux/random.h>
#include <linux/user-return-notifier.h>
#include <linux/dmi.h>
#include <linux/utsname.h>
#include <trace/events/power.h>
#include <linux/hw_breakpoint.h>
#include <asm/system.h>
#include <asm/apic.h>
#include <asm/syscalls.h>
#include <asm/idle.h>
#include <asm/uaccess.h>
#include <asm/i387.h>
#include <asm/debugreg.h>

struct kmem_cache *task_xstate_cachep;
EXPORT_SYMBOL_GPL(task_xstate_cachep);

int arch_dup_task_struct(struct task_struct *dst, struct task_struct *src)
{
	int ret;

	*dst = *src;
	if (fpu_allocated(&src->thread.fpu)) {
		memset(&dst->thread.fpu, 0, sizeof(dst->thread.fpu));
		ret = fpu_alloc(&dst->thread.fpu);
		if (ret)
			return ret;
		fpu_copy(&dst->thread.fpu, &src->thread.fpu);
	}
	return 0;
}

void free_thread_xstate(struct task_struct *tsk)
{
	fpu_free(&tsk->thread.fpu);
}

void free_thread_info(struct thread_info *ti)
{
	free_thread_xstate(ti->task);
	free_pages((unsigned long)ti, get_order(THREAD_SIZE));
}

void arch_task_cache_init(void)
{
        task_xstate_cachep =
        	kmem_cache_create("task_xstate", xstate_size,
				  __alignof__(union thread_xstate),
				  SLAB_PANIC | SLAB_NOTRACK, NULL);
}

/*
 * Free current thread data structures etc..
 */
void exit_thread(void)
{
	struct task_struct *me = current;
	struct thread_struct *t = &me->thread;
	unsigned long *bp = t->io_bitmap_ptr;

	if (bp) {
		struct tss_struct *tss = &per_cpu(init_tss, get_cpu());

		t->io_bitmap_ptr = NULL;
		clear_thread_flag(TIF_IO_BITMAP);
		/*
		 * Careful, clear this in the TSS too:
		 */
		memset(tss->io_bitmap, 0xff, t->io_bitmap_max);
		t->io_bitmap_max = 0;
		put_cpu();
		kfree(bp);
	}
}

void show_regs(struct pt_regs *regs)
{
	show_registers(regs);
<<<<<<< HEAD
	show_trace(NULL, regs, (unsigned long *)kernel_stack_pointer(regs),
		   regs->bp);
=======
	show_trace(NULL, regs, (unsigned long *)kernel_stack_pointer(regs));
>>>>>>> 3cbea436
}

void show_regs_common(void)
{
	const char *board, *product;

	board = dmi_get_system_info(DMI_BOARD_NAME);
	if (!board)
		board = "";
	product = dmi_get_system_info(DMI_PRODUCT_NAME);
	if (!product)
		product = "";

	printk(KERN_CONT "\n");
	printk(KERN_DEFAULT "Pid: %d, comm: %.20s %s %s %.*s %s/%s\n",
		current->pid, current->comm, print_tainted(),
		init_utsname()->release,
		(int)strcspn(init_utsname()->version, " "),
		init_utsname()->version, board, product);
}

void flush_thread(void)
{
	struct task_struct *tsk = current;

	flush_ptrace_hw_breakpoint(tsk);
	memset(tsk->thread.tls_array, 0, sizeof(tsk->thread.tls_array));
	/*
	 * Forget coprocessor state..
	 */
	tsk->fpu_counter = 0;
	clear_fpu(tsk);
	clear_used_math();
}

static void hard_disable_TSC(void)
{
	write_cr4(read_cr4() | X86_CR4_TSD);
}

void disable_TSC(void)
{
	preempt_disable();
	if (!test_and_set_thread_flag(TIF_NOTSC))
		/*
		 * Must flip the CPU state synchronously with
		 * TIF_NOTSC in the current running context.
		 */
		hard_disable_TSC();
	preempt_enable();
}

static void hard_enable_TSC(void)
{
	write_cr4(read_cr4() & ~X86_CR4_TSD);
}

static void enable_TSC(void)
{
	preempt_disable();
	if (test_and_clear_thread_flag(TIF_NOTSC))
		/*
		 * Must flip the CPU state synchronously with
		 * TIF_NOTSC in the current running context.
		 */
		hard_enable_TSC();
	preempt_enable();
}

int get_tsc_mode(unsigned long adr)
{
	unsigned int val;

	if (test_thread_flag(TIF_NOTSC))
		val = PR_TSC_SIGSEGV;
	else
		val = PR_TSC_ENABLE;

	return put_user(val, (unsigned int __user *)adr);
}

int set_tsc_mode(unsigned int val)
{
	if (val == PR_TSC_SIGSEGV)
		disable_TSC();
	else if (val == PR_TSC_ENABLE)
		enable_TSC();
	else
		return -EINVAL;

	return 0;
}

void __switch_to_xtra(struct task_struct *prev_p, struct task_struct *next_p,
		      struct tss_struct *tss)
{
	struct thread_struct *prev, *next;

	prev = &prev_p->thread;
	next = &next_p->thread;

	if (test_tsk_thread_flag(prev_p, TIF_BLOCKSTEP) ^
	    test_tsk_thread_flag(next_p, TIF_BLOCKSTEP)) {
		unsigned long debugctl = get_debugctlmsr();

		debugctl &= ~DEBUGCTLMSR_BTF;
		if (test_tsk_thread_flag(next_p, TIF_BLOCKSTEP))
			debugctl |= DEBUGCTLMSR_BTF;

		update_debugctlmsr(debugctl);
	}

	if (test_tsk_thread_flag(prev_p, TIF_NOTSC) ^
	    test_tsk_thread_flag(next_p, TIF_NOTSC)) {
		/* prev and next are different */
		if (test_tsk_thread_flag(next_p, TIF_NOTSC))
			hard_disable_TSC();
		else
			hard_enable_TSC();
	}

	if (test_tsk_thread_flag(next_p, TIF_IO_BITMAP)) {
		/*
		 * Copy the relevant range of the IO bitmap.
		 * Normally this is 128 bytes or less:
		 */
		memcpy(tss->io_bitmap, next->io_bitmap_ptr,
		       max(prev->io_bitmap_max, next->io_bitmap_max));
	} else if (test_tsk_thread_flag(prev_p, TIF_IO_BITMAP)) {
		/*
		 * Clear any possible leftover bits:
		 */
		memset(tss->io_bitmap, 0xff, prev->io_bitmap_max);
	}
	propagate_user_return_notify(prev_p, next_p);
}

int sys_fork(struct pt_regs *regs)
{
	return do_fork(SIGCHLD, regs->sp, regs, 0, NULL, NULL);
}

/*
 * This is trivial, and on the face of it looks like it
 * could equally well be done in user mode.
 *
 * Not so, for quite unobvious reasons - register pressure.
 * In user mode vfork() cannot have a stack frame, and if
 * done by calling the "clone()" system call directly, you
 * do not have enough call-clobbered registers to hold all
 * the information you need.
 */
int sys_vfork(struct pt_regs *regs)
{
	return do_fork(CLONE_VFORK | CLONE_VM | SIGCHLD, regs->sp, regs, 0,
		       NULL, NULL);
}

long
sys_clone(unsigned long clone_flags, unsigned long newsp,
	  void __user *parent_tid, void __user *child_tid, struct pt_regs *regs)
{
	if (!newsp)
		newsp = regs->sp;
	return do_fork(clone_flags, newsp, regs, 0, parent_tid, child_tid);
}

/*
 * This gets run with %si containing the
 * function to call, and %di containing
 * the "args".
 */
extern void kernel_thread_helper(void);

/*
 * Create a kernel thread
 */
int kernel_thread(int (*fn)(void *), void *arg, unsigned long flags)
{
	struct pt_regs regs;

	memset(&regs, 0, sizeof(regs));

	regs.si = (unsigned long) fn;
	regs.di = (unsigned long) arg;

#ifdef CONFIG_X86_32
	regs.ds = __USER_DS;
	regs.es = __USER_DS;
	regs.fs = __KERNEL_PERCPU;
	regs.gs = __KERNEL_STACK_CANARY;
#else
	regs.ss = __KERNEL_DS;
#endif

	regs.orig_ax = -1;
	regs.ip = (unsigned long) kernel_thread_helper;
	regs.cs = __KERNEL_CS | get_kernel_rpl();
	regs.flags = X86_EFLAGS_IF | 0x2;

	/* Ok, create the new process.. */
	return do_fork(flags | CLONE_VM | CLONE_UNTRACED, 0, &regs, 0, NULL, NULL);
}
EXPORT_SYMBOL(kernel_thread);

/*
 * sys_execve() executes a new program.
 */
long sys_execve(const char __user *name,
		const char __user *const __user *argv,
		const char __user *const __user *envp, struct pt_regs *regs)
{
	long error;
	char *filename;

	filename = getname(name);
	error = PTR_ERR(filename);
	if (IS_ERR(filename))
		return error;
	error = do_execve(filename, argv, envp, regs);

#ifdef CONFIG_X86_32
	if (error == 0) {
		/* Make sure we don't return using sysenter.. */
                set_thread_flag(TIF_IRET);
        }
#endif

	putname(filename);
	return error;
}

/*
 * Idle related variables and functions
 */
unsigned long boot_option_idle_override = IDLE_NO_OVERRIDE;
EXPORT_SYMBOL(boot_option_idle_override);

/*
 * Powermanagement idle function, if any..
 */
void (*pm_idle)(void);
EXPORT_SYMBOL(pm_idle);

#ifdef CONFIG_X86_32
/*
 * This halt magic was a workaround for ancient floppy DMA
 * wreckage. It should be safe to remove.
 */
static int hlt_counter;
void disable_hlt(void)
{
	hlt_counter++;
}
EXPORT_SYMBOL(disable_hlt);

void enable_hlt(void)
{
	hlt_counter--;
}
EXPORT_SYMBOL(enable_hlt);

static inline int hlt_use_halt(void)
{
	return (!hlt_counter && boot_cpu_data.hlt_works_ok);
}
#else
static inline int hlt_use_halt(void)
{
	return 1;
}
#endif

/*
 * We use this if we don't have any better
 * idle routine..
 */
void default_idle(void)
{
	if (hlt_use_halt()) {
		trace_power_start(POWER_CSTATE, 1, smp_processor_id());
<<<<<<< HEAD
=======
		trace_cpu_idle(1, smp_processor_id());
>>>>>>> 3cbea436
		current_thread_info()->status &= ~TS_POLLING;
		/*
		 * TS_POLLING-cleared state must be visible before we
		 * test NEED_RESCHED:
		 */
		smp_mb();

		if (!need_resched())
			safe_halt();	/* enables interrupts racelessly */
		else
			local_irq_enable();
		current_thread_info()->status |= TS_POLLING;
		trace_power_end(smp_processor_id());
		trace_cpu_idle(PWR_EVENT_EXIT, smp_processor_id());
	} else {
		local_irq_enable();
		/* loop is done by the caller */
		cpu_relax();
	}
}
#ifdef CONFIG_APM_MODULE
EXPORT_SYMBOL(default_idle);
#endif

void stop_this_cpu(void *dummy)
{
	local_irq_disable();
	/*
	 * Remove this CPU:
	 */
	set_cpu_online(smp_processor_id(), false);
	disable_local_APIC();

	for (;;) {
		if (hlt_works(smp_processor_id()))
			halt();
	}
}

static void do_nothing(void *unused)
{
}

/*
 * cpu_idle_wait - Used to ensure that all the CPUs discard old value of
 * pm_idle and update to new pm_idle value. Required while changing pm_idle
 * handler on SMP systems.
 *
 * Caller must have changed pm_idle to the new value before the call. Old
 * pm_idle value will not be used by any CPU after the return of this function.
 */
void cpu_idle_wait(void)
{
	smp_mb();
	/* kick all the CPUs so that they exit out of pm_idle */
	smp_call_function(do_nothing, NULL, 1);
}
EXPORT_SYMBOL_GPL(cpu_idle_wait);

/*
 * This uses new MONITOR/MWAIT instructions on P4 processors with PNI,
 * which can obviate IPI to trigger checking of need_resched.
 * We execute MONITOR against need_resched and enter optimized wait state
 * through MWAIT. Whenever someone changes need_resched, we would be woken
 * up from MWAIT (without an IPI).
 *
 * New with Core Duo processors, MWAIT can take some hints based on CPU
 * capability.
 */
void mwait_idle_with_hints(unsigned long ax, unsigned long cx)
{
<<<<<<< HEAD
	trace_power_start(POWER_CSTATE, (ax>>4)+1, smp_processor_id());
=======
>>>>>>> 3cbea436
	if (!need_resched()) {
		if (cpu_has(__this_cpu_ptr(&cpu_info), X86_FEATURE_CLFLUSH_MONITOR))
			clflush((void *)&current_thread_info()->flags);

		__monitor((void *)&current_thread_info()->flags, 0, 0);
		smp_mb();
		if (!need_resched())
			__mwait(ax, cx);
	}
}

/* Default MONITOR/MWAIT with no hints, used for default C1 state */
static void mwait_idle(void)
{
	if (!need_resched()) {
		trace_power_start(POWER_CSTATE, 1, smp_processor_id());
<<<<<<< HEAD
		if (cpu_has(&current_cpu_data, X86_FEATURE_CLFLUSH_MONITOR))
=======
		trace_cpu_idle(1, smp_processor_id());
		if (cpu_has(__this_cpu_ptr(&cpu_info), X86_FEATURE_CLFLUSH_MONITOR))
>>>>>>> 3cbea436
			clflush((void *)&current_thread_info()->flags);

		__monitor((void *)&current_thread_info()->flags, 0, 0);
		smp_mb();
		if (!need_resched())
			__sti_mwait(0, 0);
		else
			local_irq_enable();
		trace_power_end(smp_processor_id());
		trace_cpu_idle(PWR_EVENT_EXIT, smp_processor_id());
	} else
		local_irq_enable();
}

/*
 * On SMP it's slightly faster (but much more power-consuming!)
 * to poll the ->work.need_resched flag instead of waiting for the
 * cross-CPU IPI to arrive. Use this option with caution.
 */
static void poll_idle(void)
{
	trace_power_start(POWER_CSTATE, 0, smp_processor_id());
<<<<<<< HEAD
=======
	trace_cpu_idle(0, smp_processor_id());
>>>>>>> 3cbea436
	local_irq_enable();
	while (!need_resched())
		cpu_relax();
	trace_power_end(smp_processor_id());
	trace_cpu_idle(PWR_EVENT_EXIT, smp_processor_id());
}

/*
 * mwait selection logic:
 *
 * It depends on the CPU. For AMD CPUs that support MWAIT this is
 * wrong. Family 0x10 and 0x11 CPUs will enter C1 on HLT. Powersavings
 * then depend on a clock divisor and current Pstate of the core. If
 * all cores of a processor are in halt state (C1) the processor can
 * enter the C1E (C1 enhanced) state. If mwait is used this will never
 * happen.
 *
 * idle=mwait overrides this decision and forces the usage of mwait.
 */

#define MWAIT_INFO			0x05
#define MWAIT_ECX_EXTENDED_INFO		0x01
#define MWAIT_EDX_C1			0xf0

static int __cpuinit mwait_usable(const struct cpuinfo_x86 *c)
{
	u32 eax, ebx, ecx, edx;

	if (boot_option_idle_override == IDLE_FORCE_MWAIT)
		return 1;

	if (c->cpuid_level < MWAIT_INFO)
		return 0;

	cpuid(MWAIT_INFO, &eax, &ebx, &ecx, &edx);
	/* Check, whether EDX has extended info about MWAIT */
	if (!(ecx & MWAIT_ECX_EXTENDED_INFO))
		return 1;

	/*
	 * edx enumeratios MONITOR/MWAIT extensions. Check, whether
	 * C1  supports MWAIT
	 */
	return (edx & MWAIT_EDX_C1);
}

bool c1e_detected;
EXPORT_SYMBOL(c1e_detected);

static cpumask_var_t c1e_mask;

void c1e_remove_cpu(int cpu)
{
	if (c1e_mask != NULL)
		cpumask_clear_cpu(cpu, c1e_mask);
}

/*
 * C1E aware idle routine. We check for C1E active in the interrupt
 * pending message MSR. If we detect C1E, then we handle it the same
 * way as C3 power states (local apic timer and TSC stop)
 */
static void c1e_idle(void)
{
	if (need_resched())
		return;

	if (!c1e_detected) {
		u32 lo, hi;

		rdmsr(MSR_K8_INT_PENDING_MSG, lo, hi);

		if (lo & K8_INTP_C1E_ACTIVE_MASK) {
			c1e_detected = true;
			if (!boot_cpu_has(X86_FEATURE_NONSTOP_TSC))
				mark_tsc_unstable("TSC halt in AMD C1E");
			printk(KERN_INFO "System has AMD C1E enabled\n");
		}
	}

	if (c1e_detected) {
		int cpu = smp_processor_id();

		if (!cpumask_test_cpu(cpu, c1e_mask)) {
			cpumask_set_cpu(cpu, c1e_mask);
			/*
			 * Force broadcast so ACPI can not interfere.
			 */
			clockevents_notify(CLOCK_EVT_NOTIFY_BROADCAST_FORCE,
					   &cpu);
			printk(KERN_INFO "Switch to broadcast mode on CPU%d\n",
			       cpu);
		}
		clockevents_notify(CLOCK_EVT_NOTIFY_BROADCAST_ENTER, &cpu);

		default_idle();

		/*
		 * The switch back from broadcast mode needs to be
		 * called with interrupts disabled.
		 */
		 local_irq_disable();
		 clockevents_notify(CLOCK_EVT_NOTIFY_BROADCAST_EXIT, &cpu);
		 local_irq_enable();
	} else
		default_idle();
}

void __cpuinit select_idle_routine(const struct cpuinfo_x86 *c)
{
#ifdef CONFIG_SMP
	if (pm_idle == poll_idle && smp_num_siblings > 1) {
		printk_once(KERN_WARNING "WARNING: polling idle and HT enabled,"
			" performance may degrade.\n");
	}
#endif
	if (pm_idle)
		return;

	if (cpu_has(c, X86_FEATURE_MWAIT) && mwait_usable(c)) {
		/*
		 * One CPU supports mwait => All CPUs supports mwait
		 */
		printk(KERN_INFO "using mwait in idle threads.\n");
		pm_idle = mwait_idle;
	} else if (cpu_has_amd_erratum(amd_erratum_400)) {
		/* E400: APIC timer interrupt does not wake up CPU from C1e */
		printk(KERN_INFO "using C1E aware idle routine\n");
		pm_idle = c1e_idle;
	} else
		pm_idle = default_idle;
}

void __init init_c1e_mask(void)
{
	/* If we're using c1e_idle, we need to allocate c1e_mask. */
	if (pm_idle == c1e_idle)
		zalloc_cpumask_var(&c1e_mask, GFP_KERNEL);
}

static int __init idle_setup(char *str)
{
	if (!str)
		return -EINVAL;

	if (!strcmp(str, "poll")) {
		printk("using polling idle threads.\n");
		pm_idle = poll_idle;
		boot_option_idle_override = IDLE_POLL;
	} else if (!strcmp(str, "mwait")) {
		boot_option_idle_override = IDLE_FORCE_MWAIT;
	} else if (!strcmp(str, "halt")) {
		/*
		 * When the boot option of idle=halt is added, halt is
		 * forced to be used for CPU idle. In such case CPU C2/C3
		 * won't be used again.
		 * To continue to load the CPU idle driver, don't touch
		 * the boot_option_idle_override.
		 */
		pm_idle = default_idle;
		boot_option_idle_override = IDLE_HALT;
	} else if (!strcmp(str, "nomwait")) {
		/*
		 * If the boot option of "idle=nomwait" is added,
		 * it means that mwait will be disabled for CPU C2/C3
		 * states. In such case it won't touch the variable
		 * of boot_option_idle_override.
		 */
		boot_option_idle_override = IDLE_NOMWAIT;
	} else
		return -1;

	return 0;
}
early_param("idle", idle_setup);

unsigned long arch_align_stack(unsigned long sp)
{
	if (!(current->personality & ADDR_NO_RANDOMIZE) && randomize_va_space)
		sp -= get_random_int() % 8192;
	return sp & ~0xf;
}

unsigned long arch_randomize_brk(struct mm_struct *mm)
{
	unsigned long range_end = mm->brk + 0x02000000;
	return randomize_range(mm->brk, range_end, 0) ? : mm->brk;
}
<|MERGE_RESOLUTION|>--- conflicted
+++ resolved
@@ -86,12 +86,7 @@
 void show_regs(struct pt_regs *regs)
 {
 	show_registers(regs);
-<<<<<<< HEAD
-	show_trace(NULL, regs, (unsigned long *)kernel_stack_pointer(regs),
-		   regs->bp);
-=======
 	show_trace(NULL, regs, (unsigned long *)kernel_stack_pointer(regs));
->>>>>>> 3cbea436
 }
 
 void show_regs_common(void)
@@ -373,10 +368,7 @@
 {
 	if (hlt_use_halt()) {
 		trace_power_start(POWER_CSTATE, 1, smp_processor_id());
-<<<<<<< HEAD
-=======
 		trace_cpu_idle(1, smp_processor_id());
->>>>>>> 3cbea436
 		current_thread_info()->status &= ~TS_POLLING;
 		/*
 		 * TS_POLLING-cleared state must be visible before we
@@ -448,10 +440,6 @@
  */
 void mwait_idle_with_hints(unsigned long ax, unsigned long cx)
 {
-<<<<<<< HEAD
-	trace_power_start(POWER_CSTATE, (ax>>4)+1, smp_processor_id());
-=======
->>>>>>> 3cbea436
 	if (!need_resched()) {
 		if (cpu_has(__this_cpu_ptr(&cpu_info), X86_FEATURE_CLFLUSH_MONITOR))
 			clflush((void *)&current_thread_info()->flags);
@@ -468,12 +456,8 @@
 {
 	if (!need_resched()) {
 		trace_power_start(POWER_CSTATE, 1, smp_processor_id());
-<<<<<<< HEAD
-		if (cpu_has(&current_cpu_data, X86_FEATURE_CLFLUSH_MONITOR))
-=======
 		trace_cpu_idle(1, smp_processor_id());
 		if (cpu_has(__this_cpu_ptr(&cpu_info), X86_FEATURE_CLFLUSH_MONITOR))
->>>>>>> 3cbea436
 			clflush((void *)&current_thread_info()->flags);
 
 		__monitor((void *)&current_thread_info()->flags, 0, 0);
@@ -496,10 +480,7 @@
 static void poll_idle(void)
 {
 	trace_power_start(POWER_CSTATE, 0, smp_processor_id());
-<<<<<<< HEAD
-=======
 	trace_cpu_idle(0, smp_processor_id());
->>>>>>> 3cbea436
 	local_irq_enable();
 	while (!need_resched())
 		cpu_relax();
