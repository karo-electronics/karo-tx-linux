/*
 *  Copyright (C) 2001 Andrea Arcangeli <andrea@suse.de> SuSE
 *  Copyright 2003 Andi Kleen, SuSE Labs.
 *
 *  [ NOTE: this mechanism is now deprecated in favor of the vDSO. ]
 *
 *  Thanks to hpa@transmeta.com for some useful hint.
 *  Special thanks to Ingo Molnar for his early experience with
 *  a different vsyscall implementation for Linux/IA32 and for the name.
 *
 *  vsyscall 1 is located at -10Mbyte, vsyscall 2 is located
 *  at virtual address -10Mbyte+1024bytes etc... There are at max 4
 *  vsyscalls. One vsyscall can reserve more than 1 slot to avoid
 *  jumping out of line if necessary. We cannot add more with this
 *  mechanism because older kernels won't return -ENOSYS.
 *
 *  Note: the concept clashes with user mode linux.  UML users should
 *  use the vDSO.
 */

/* Disable profiling for userspace code: */
#define DISABLE_BRANCH_PROFILING

#include <linux/time.h>
#include <linux/init.h>
#include <linux/kernel.h>
#include <linux/timer.h>
#include <linux/seqlock.h>
#include <linux/jiffies.h>
#include <linux/sysctl.h>
#include <linux/clocksource.h>
#include <linux/getcpu.h>
#include <linux/cpu.h>
#include <linux/smp.h>
#include <linux/notifier.h>
#include <linux/syscalls.h>
#include <linux/ratelimit.h>

#include <asm/vsyscall.h>
#include <asm/pgtable.h>
#include <asm/compat.h>
#include <asm/page.h>
#include <asm/unistd.h>
#include <asm/fixmap.h>
#include <asm/errno.h>
#include <asm/io.h>
#include <asm/segment.h>
#include <asm/desc.h>
#include <asm/topology.h>
#include <asm/vgtod.h>
#include <asm/traps.h>

<<<<<<< HEAD
#define __vsyscall(nr) \
		__attribute__ ((unused, __section__(".vsyscall_" #nr))) notrace
#define __syscall_clobber "r11","cx","memory"

=======
>>>>>>> b55ebc27
DEFINE_VVAR(int, vgetcpu_mode);
DEFINE_VVAR(struct vsyscall_gtod_data, vsyscall_gtod_data) =
{
	.lock = __SEQLOCK_UNLOCKED(__vsyscall_gtod_data.lock),
<<<<<<< HEAD
	.sysctl_enabled = 1,
=======
>>>>>>> b55ebc27
};

void update_vsyscall_tz(void)
{
	unsigned long flags;

	write_seqlock_irqsave(&vsyscall_gtod_data.lock, flags);
	/* sys_tz has changed */
	vsyscall_gtod_data.sys_tz = sys_tz;
	write_sequnlock_irqrestore(&vsyscall_gtod_data.lock, flags);
}

void update_vsyscall(struct timespec *wall_time, struct timespec *wtm,
			struct clocksource *clock, u32 mult)
{
	unsigned long flags;

	write_seqlock_irqsave(&vsyscall_gtod_data.lock, flags);

	/* copy vsyscall data */
	vsyscall_gtod_data.clock.vclock_mode	= clock->archdata.vclock_mode;
	vsyscall_gtod_data.clock.cycle_last	= clock->cycle_last;
	vsyscall_gtod_data.clock.mask		= clock->mask;
	vsyscall_gtod_data.clock.mult		= mult;
	vsyscall_gtod_data.clock.shift		= clock->shift;
	vsyscall_gtod_data.wall_time_sec	= wall_time->tv_sec;
	vsyscall_gtod_data.wall_time_nsec	= wall_time->tv_nsec;
	vsyscall_gtod_data.wall_to_monotonic	= *wtm;
	vsyscall_gtod_data.wall_time_coarse	= __current_kernel_time();

	write_sequnlock_irqrestore(&vsyscall_gtod_data.lock, flags);
}

static void warn_bad_vsyscall(const char *level, struct pt_regs *regs,
			      const char *message)
{
<<<<<<< HEAD
	*tz = VVAR(vsyscall_gtod_data).sys_tz;
}
=======
	static DEFINE_RATELIMIT_STATE(rs, DEFAULT_RATELIMIT_INTERVAL, DEFAULT_RATELIMIT_BURST);
	struct task_struct *tsk;
>>>>>>> b55ebc27

	if (!show_unhandled_signals || !__ratelimit(&rs))
		return;

	tsk = current;

<<<<<<< HEAD
static __always_inline void do_vgettimeofday(struct timeval * tv)
{
	cycle_t now, base, mask, cycle_delta;
	unsigned seq;
	unsigned long mult, shift, nsec;
	cycle_t (*vread)(void);
	do {
		seq = read_seqbegin(&VVAR(vsyscall_gtod_data).lock);

		vread = VVAR(vsyscall_gtod_data).clock.vread;
		if (unlikely(!VVAR(vsyscall_gtod_data).sysctl_enabled ||
			     !vread)) {
			gettimeofday(tv,NULL);
			return;
		}

		now = vread();
		base = VVAR(vsyscall_gtod_data).clock.cycle_last;
		mask = VVAR(vsyscall_gtod_data).clock.mask;
		mult = VVAR(vsyscall_gtod_data).clock.mult;
		shift = VVAR(vsyscall_gtod_data).clock.shift;

		tv->tv_sec = VVAR(vsyscall_gtod_data).wall_time_sec;
		nsec = VVAR(vsyscall_gtod_data).wall_time_nsec;
	} while (read_seqretry(&VVAR(vsyscall_gtod_data).lock, seq));

	/* calculate interval: */
	cycle_delta = (now - base) & mask;
	/* convert to nsecs: */
	nsec += (cycle_delta * mult) >> shift;

	while (nsec >= NSEC_PER_SEC) {
		tv->tv_sec += 1;
		nsec -= NSEC_PER_SEC;
	}
	tv->tv_usec = nsec / NSEC_PER_USEC;
=======
	printk("%s%s[%d] %s ip:%lx cs:%lx sp:%lx ax:%lx si:%lx di:%lx\n",
	       level, tsk->comm, task_pid_nr(tsk),
	       message, regs->ip - 2, regs->cs,
	       regs->sp, regs->ax, regs->si, regs->di);
>>>>>>> b55ebc27
}

static int addr_to_vsyscall_nr(unsigned long addr)
{
	int nr;

<<<<<<< HEAD
/* This will break when the xtime seconds get inaccurate, but that is
 * unlikely */
time_t __vsyscall(1) vtime(time_t *t)
{
	unsigned seq;
	time_t result;
	if (unlikely(!VVAR(vsyscall_gtod_data).sysctl_enabled))
		return time_syscall(t);

	do {
		seq = read_seqbegin(&VVAR(vsyscall_gtod_data).lock);

		result = VVAR(vsyscall_gtod_data).wall_time_sec;

	} while (read_seqretry(&VVAR(vsyscall_gtod_data).lock, seq));
=======
	if ((addr & ~0xC00UL) != VSYSCALL_START)
		return -EINVAL;

	nr = (addr & 0xC00UL) >> 10;
	if (nr >= 3)
		return -EINVAL;

	return nr;
}

void dotraplinkage do_emulate_vsyscall(struct pt_regs *regs, long error_code)
{
	struct task_struct *tsk;
	unsigned long caller;
	int vsyscall_nr;
	long ret;

	local_irq_enable();

	/*
	 * Real 64-bit user mode code has cs == __USER_CS.  Anything else
	 * is bogus.
	 */
	if (regs->cs != __USER_CS) {
		/*
		 * If we trapped from kernel mode, we might as well OOPS now
		 * instead of returning to some random address and OOPSing
		 * then.
		 */
		BUG_ON(!user_mode(regs));

		/* Compat mode and non-compat 32-bit CS should both segfault. */
		warn_bad_vsyscall(KERN_WARNING, regs,
				  "illegal int 0xcc from 32-bit mode");
		goto sigsegv;
	}
>>>>>>> b55ebc27

	/*
	 * x86-ism here: regs->ip points to the instruction after the int 0xcc,
	 * and int 0xcc is two bytes long.
	 */
	vsyscall_nr = addr_to_vsyscall_nr(regs->ip - 2);
	if (vsyscall_nr < 0) {
		warn_bad_vsyscall(KERN_WARNING, regs,
				  "illegal int 0xcc (exploit attempt?)");
		goto sigsegv;
	}

	if (get_user(caller, (unsigned long __user *)regs->sp) != 0) {
		warn_bad_vsyscall(KERN_WARNING, regs, "int 0xcc with bad stack (exploit attempt?)");
		goto sigsegv;
	}

<<<<<<< HEAD
   tcache must point to a two element sized long array.
   All arguments can be NULL. */
long __vsyscall(2)
vgetcpu(unsigned *cpu, unsigned *node, struct getcpu_cache *tcache)
{
	unsigned int p;
	unsigned long j = 0;

	/* Fast cache - only recompute value once per jiffies and avoid
	   relatively costly rdtscp/cpuid otherwise.
	   This works because the scheduler usually keeps the process
	   on the same CPU and this syscall doesn't guarantee its
	   results anyways.
	   We do this here because otherwise user space would do it on
	   its own in a likely inferior way (no access to jiffies).
	   If you don't like it pass NULL. */
	if (tcache && tcache->blob[0] == (j = VVAR(jiffies))) {
		p = tcache->blob[1];
	} else if (VVAR(vgetcpu_mode) == VGETCPU_RDTSCP) {
		/* Load per CPU data from RDTSCP */
		native_read_tscp(&p);
	} else {
		/* Load per CPU data from GDT */
		asm("lsl %1,%0" : "=r" (p) : "r" (__PER_CPU_SEG));
=======
	tsk = current;
	if (seccomp_mode(&tsk->seccomp))
		do_exit(SIGKILL);

	switch (vsyscall_nr) {
	case 0:
		ret = sys_gettimeofday(
			(struct timeval __user *)regs->di,
			(struct timezone __user *)regs->si);
		break;

	case 1:
		ret = sys_time((time_t __user *)regs->di);
		break;

	case 2:
		ret = sys_getcpu((unsigned __user *)regs->di,
				 (unsigned __user *)regs->si,
				 0);
		break;
>>>>>>> b55ebc27
	}

	if (ret == -EFAULT) {
		/*
		 * Bad news -- userspace fed a bad pointer to a vsyscall.
		 *
		 * With a real vsyscall, that would have caused SIGSEGV.
		 * To make writing reliable exploits using the emulated
		 * vsyscalls harder, generate SIGSEGV here as well.
		 */
		warn_bad_vsyscall(KERN_INFO, regs,
				  "vsyscall fault (exploit attempt?)");
		goto sigsegv;
	}

	regs->ax = ret;

	/* Emulate a ret instruction. */
	regs->ip = caller;
	regs->sp += 8;

	local_irq_disable();
	return;

sigsegv:
	regs->ip -= 2;  /* The faulting instruction should be the int 0xcc. */
	force_sig(SIGSEGV, current);
	local_irq_disable();
}

/*
 * Assume __initcall executes before all user space. Hopefully kmod
 * doesn't violate that. We'll find out if it does.
 */
static void __cpuinit vsyscall_set_cpu(int cpu)
{
	unsigned long d;
	unsigned long node = 0;
#ifdef CONFIG_NUMA
	node = cpu_to_node(cpu);
#endif
	if (cpu_has(&cpu_data(cpu), X86_FEATURE_RDTSCP))
		write_rdtscp_aux((node << 12) | cpu);

	/*
	 * Store cpu number in limit so that it can be loaded quickly
	 * in user space in vgetcpu. (12 bits for the CPU and 8 bits for the node)
	 */
	d = 0x0f40000000000ULL;
	d |= cpu;
	d |= (node & 0xf) << 12;
	d |= (node >> 4) << 48;

	write_gdt_entry(get_cpu_gdt_table(cpu), GDT_ENTRY_PER_CPU, &d, DESCTYPE_S);
}

static void __cpuinit cpu_vsyscall_init(void *arg)
{
	/* preemption should be already off */
	vsyscall_set_cpu(raw_smp_processor_id());
}

static int __cpuinit
cpu_vsyscall_notifier(struct notifier_block *n, unsigned long action, void *arg)
{
	long cpu = (long)arg;

	if (action == CPU_ONLINE || action == CPU_ONLINE_FROZEN)
		smp_call_function_single(cpu, cpu_vsyscall_init, NULL, 1);

	return NOTIFY_DONE;
}

void __init map_vsyscall(void)
{
	extern char __vsyscall_0;
	unsigned long physaddr_page0 = __pa_symbol(&__vsyscall_0);
	extern char __vvar_page;
	unsigned long physaddr_vvar_page = __pa_symbol(&__vvar_page);

	/* Note that VSYSCALL_MAPPED_PAGES must agree with the code below. */
	__set_fixmap(VSYSCALL_FIRST_PAGE, physaddr_page0, PAGE_KERNEL_VSYSCALL);
	__set_fixmap(VVAR_PAGE, physaddr_vvar_page, PAGE_KERNEL_VVAR);
	BUILD_BUG_ON((unsigned long)__fix_to_virt(VVAR_PAGE) != (unsigned long)VVAR_ADDRESS);
}

static int __init vsyscall_init(void)
{
	BUG_ON(VSYSCALL_ADDR(0) != __fix_to_virt(VSYSCALL_FIRST_PAGE));

	on_each_cpu(cpu_vsyscall_init, NULL, 1);
	/* notifier priority > KVM */
	hotcpu_notifier(cpu_vsyscall_notifier, 30);

	return 0;
}
__initcall(vsyscall_init);<|MERGE_RESOLUTION|>--- conflicted
+++ resolved
@@ -50,21 +50,10 @@
 #include <asm/vgtod.h>
 #include <asm/traps.h>
 
-<<<<<<< HEAD
-#define __vsyscall(nr) \
-		__attribute__ ((unused, __section__(".vsyscall_" #nr))) notrace
-#define __syscall_clobber "r11","cx","memory"
-
-=======
->>>>>>> b55ebc27
 DEFINE_VVAR(int, vgetcpu_mode);
 DEFINE_VVAR(struct vsyscall_gtod_data, vsyscall_gtod_data) =
 {
 	.lock = __SEQLOCK_UNLOCKED(__vsyscall_gtod_data.lock),
-<<<<<<< HEAD
-	.sysctl_enabled = 1,
-=======
->>>>>>> b55ebc27
 };
 
 void update_vsyscall_tz(void)
@@ -101,85 +90,24 @@
 static void warn_bad_vsyscall(const char *level, struct pt_regs *regs,
 			      const char *message)
 {
-<<<<<<< HEAD
-	*tz = VVAR(vsyscall_gtod_data).sys_tz;
-}
-=======
 	static DEFINE_RATELIMIT_STATE(rs, DEFAULT_RATELIMIT_INTERVAL, DEFAULT_RATELIMIT_BURST);
 	struct task_struct *tsk;
->>>>>>> b55ebc27
 
 	if (!show_unhandled_signals || !__ratelimit(&rs))
 		return;
 
 	tsk = current;
 
-<<<<<<< HEAD
-static __always_inline void do_vgettimeofday(struct timeval * tv)
-{
-	cycle_t now, base, mask, cycle_delta;
-	unsigned seq;
-	unsigned long mult, shift, nsec;
-	cycle_t (*vread)(void);
-	do {
-		seq = read_seqbegin(&VVAR(vsyscall_gtod_data).lock);
-
-		vread = VVAR(vsyscall_gtod_data).clock.vread;
-		if (unlikely(!VVAR(vsyscall_gtod_data).sysctl_enabled ||
-			     !vread)) {
-			gettimeofday(tv,NULL);
-			return;
-		}
-
-		now = vread();
-		base = VVAR(vsyscall_gtod_data).clock.cycle_last;
-		mask = VVAR(vsyscall_gtod_data).clock.mask;
-		mult = VVAR(vsyscall_gtod_data).clock.mult;
-		shift = VVAR(vsyscall_gtod_data).clock.shift;
-
-		tv->tv_sec = VVAR(vsyscall_gtod_data).wall_time_sec;
-		nsec = VVAR(vsyscall_gtod_data).wall_time_nsec;
-	} while (read_seqretry(&VVAR(vsyscall_gtod_data).lock, seq));
-
-	/* calculate interval: */
-	cycle_delta = (now - base) & mask;
-	/* convert to nsecs: */
-	nsec += (cycle_delta * mult) >> shift;
-
-	while (nsec >= NSEC_PER_SEC) {
-		tv->tv_sec += 1;
-		nsec -= NSEC_PER_SEC;
-	}
-	tv->tv_usec = nsec / NSEC_PER_USEC;
-=======
 	printk("%s%s[%d] %s ip:%lx cs:%lx sp:%lx ax:%lx si:%lx di:%lx\n",
 	       level, tsk->comm, task_pid_nr(tsk),
 	       message, regs->ip - 2, regs->cs,
 	       regs->sp, regs->ax, regs->si, regs->di);
->>>>>>> b55ebc27
 }
 
 static int addr_to_vsyscall_nr(unsigned long addr)
 {
 	int nr;
 
-<<<<<<< HEAD
-/* This will break when the xtime seconds get inaccurate, but that is
- * unlikely */
-time_t __vsyscall(1) vtime(time_t *t)
-{
-	unsigned seq;
-	time_t result;
-	if (unlikely(!VVAR(vsyscall_gtod_data).sysctl_enabled))
-		return time_syscall(t);
-
-	do {
-		seq = read_seqbegin(&VVAR(vsyscall_gtod_data).lock);
-
-		result = VVAR(vsyscall_gtod_data).wall_time_sec;
-
-	} while (read_seqretry(&VVAR(vsyscall_gtod_data).lock, seq));
-=======
 	if ((addr & ~0xC00UL) != VSYSCALL_START)
 		return -EINVAL;
 
@@ -216,7 +144,6 @@
 				  "illegal int 0xcc from 32-bit mode");
 		goto sigsegv;
 	}
->>>>>>> b55ebc27
 
 	/*
 	 * x86-ism here: regs->ip points to the instruction after the int 0xcc,
@@ -234,32 +161,6 @@
 		goto sigsegv;
 	}
 
-<<<<<<< HEAD
-   tcache must point to a two element sized long array.
-   All arguments can be NULL. */
-long __vsyscall(2)
-vgetcpu(unsigned *cpu, unsigned *node, struct getcpu_cache *tcache)
-{
-	unsigned int p;
-	unsigned long j = 0;
-
-	/* Fast cache - only recompute value once per jiffies and avoid
-	   relatively costly rdtscp/cpuid otherwise.
-	   This works because the scheduler usually keeps the process
-	   on the same CPU and this syscall doesn't guarantee its
-	   results anyways.
-	   We do this here because otherwise user space would do it on
-	   its own in a likely inferior way (no access to jiffies).
-	   If you don't like it pass NULL. */
-	if (tcache && tcache->blob[0] == (j = VVAR(jiffies))) {
-		p = tcache->blob[1];
-	} else if (VVAR(vgetcpu_mode) == VGETCPU_RDTSCP) {
-		/* Load per CPU data from RDTSCP */
-		native_read_tscp(&p);
-	} else {
-		/* Load per CPU data from GDT */
-		asm("lsl %1,%0" : "=r" (p) : "r" (__PER_CPU_SEG));
-=======
 	tsk = current;
 	if (seccomp_mode(&tsk->seccomp))
 		do_exit(SIGKILL);
@@ -280,7 +181,6 @@
 				 (unsigned __user *)regs->si,
 				 0);
 		break;
->>>>>>> b55ebc27
 	}
 
 	if (ret == -EFAULT) {
