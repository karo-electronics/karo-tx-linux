/*
 *  Copyright (C) 2001 Andrea Arcangeli <andrea@suse.de> SuSE
 *  Copyright 2003 Andi Kleen, SuSE Labs.
 *
 *  [ NOTE: this mechanism is now deprecated in favor of the vDSO. ]
 *
 *  Thanks to hpa@transmeta.com for some useful hint.
 *  Special thanks to Ingo Molnar for his early experience with
 *  a different vsyscall implementation for Linux/IA32 and for the name.
 *
 *  vsyscall 1 is located at -10Mbyte, vsyscall 2 is located
 *  at virtual address -10Mbyte+1024bytes etc... There are at max 4
 *  vsyscalls. One vsyscall can reserve more than 1 slot to avoid
 *  jumping out of line if necessary. We cannot add more with this
 *  mechanism because older kernels won't return -ENOSYS.
 *
 *  Note: the concept clashes with user mode linux.  UML users should
 *  use the vDSO.
 */

/* Disable profiling for userspace code: */
#define DISABLE_BRANCH_PROFILING

#include <linux/time.h>
#include <linux/init.h>
#include <linux/kernel.h>
#include <linux/timer.h>
#include <linux/seqlock.h>
#include <linux/jiffies.h>
#include <linux/sysctl.h>
#include <linux/clocksource.h>
#include <linux/getcpu.h>
#include <linux/cpu.h>
#include <linux/smp.h>
#include <linux/notifier.h>
#include <linux/syscalls.h>
#include <linux/ratelimit.h>

#include <asm/vsyscall.h>
#include <asm/pgtable.h>
#include <asm/compat.h>
#include <asm/page.h>
#include <asm/unistd.h>
#include <asm/fixmap.h>
#include <asm/errno.h>
#include <asm/io.h>
#include <asm/segment.h>
#include <asm/desc.h>
#include <asm/topology.h>
#include <asm/vgtod.h>
#include <asm/traps.h>
<<<<<<< HEAD
=======

#define CREATE_TRACE_POINTS
#include "vsyscall_trace.h"
>>>>>>> c149a665

DEFINE_VVAR(int, vgetcpu_mode);
DEFINE_VVAR(struct vsyscall_gtod_data, vsyscall_gtod_data) =
{
	.lock = __SEQLOCK_UNLOCKED(__vsyscall_gtod_data.lock),
};

void update_vsyscall_tz(void)
{
	unsigned long flags;

	write_seqlock_irqsave(&vsyscall_gtod_data.lock, flags);
	/* sys_tz has changed */
	vsyscall_gtod_data.sys_tz = sys_tz;
	write_sequnlock_irqrestore(&vsyscall_gtod_data.lock, flags);
}

void update_vsyscall(struct timespec *wall_time, struct timespec *wtm,
			struct clocksource *clock, u32 mult)
{
	unsigned long flags;

	write_seqlock_irqsave(&vsyscall_gtod_data.lock, flags);

	/* copy vsyscall data */
	vsyscall_gtod_data.clock.vclock_mode	= clock->archdata.vclock_mode;
	vsyscall_gtod_data.clock.cycle_last	= clock->cycle_last;
	vsyscall_gtod_data.clock.mask		= clock->mask;
	vsyscall_gtod_data.clock.mult		= mult;
	vsyscall_gtod_data.clock.shift		= clock->shift;
	vsyscall_gtod_data.wall_time_sec	= wall_time->tv_sec;
	vsyscall_gtod_data.wall_time_nsec	= wall_time->tv_nsec;
	vsyscall_gtod_data.wall_to_monotonic	= *wtm;
	vsyscall_gtod_data.wall_time_coarse	= __current_kernel_time();

	write_sequnlock_irqrestore(&vsyscall_gtod_data.lock, flags);
}

static void warn_bad_vsyscall(const char *level, struct pt_regs *regs,
			      const char *message)
{
	static DEFINE_RATELIMIT_STATE(rs, DEFAULT_RATELIMIT_INTERVAL, DEFAULT_RATELIMIT_BURST);
	struct task_struct *tsk;

	if (!show_unhandled_signals || !__ratelimit(&rs))
		return;

	tsk = current;

	printk("%s%s[%d] %s ip:%lx cs:%lx sp:%lx ax:%lx si:%lx di:%lx\n",
	       level, tsk->comm, task_pid_nr(tsk),
	       message, regs->ip - 2, regs->cs,
	       regs->sp, regs->ax, regs->si, regs->di);
}

static int addr_to_vsyscall_nr(unsigned long addr)
{
	int nr;
<<<<<<< HEAD

	if ((addr & ~0xC00UL) != VSYSCALL_START)
		return -EINVAL;

	nr = (addr & 0xC00UL) >> 10;
	if (nr >= 3)
		return -EINVAL;

	return nr;
}

void dotraplinkage do_emulate_vsyscall(struct pt_regs *regs, long error_code)
{
	struct task_struct *tsk;
	unsigned long caller;
	int vsyscall_nr;
	long ret;

	local_irq_enable();

	/*
	 * Real 64-bit user mode code has cs == __USER_CS.  Anything else
	 * is bogus.
	 */
	if (regs->cs != __USER_CS) {
		/*
		 * If we trapped from kernel mode, we might as well OOPS now
		 * instead of returning to some random address and OOPSing
		 * then.
		 */
		BUG_ON(!user_mode(regs));

		/* Compat mode and non-compat 32-bit CS should both segfault. */
		warn_bad_vsyscall(KERN_WARNING, regs,
				  "illegal int 0xcc from 32-bit mode");
		goto sigsegv;
	}

	/*
	 * x86-ism here: regs->ip points to the instruction after the int 0xcc,
	 * and int 0xcc is two bytes long.
	 */
	vsyscall_nr = addr_to_vsyscall_nr(regs->ip - 2);
=======

	if ((addr & ~0xC00UL) != VSYSCALL_START)
		return -EINVAL;

	nr = (addr & 0xC00UL) >> 10;
	if (nr >= 3)
		return -EINVAL;

	return nr;
}

void dotraplinkage do_emulate_vsyscall(struct pt_regs *regs, long error_code)
{
	struct task_struct *tsk;
	unsigned long caller;
	int vsyscall_nr;
	long ret;

	local_irq_enable();

	if (!user_64bit_mode(regs)) {
		/*
		 * If we trapped from kernel mode, we might as well OOPS now
		 * instead of returning to some random address and OOPSing
		 * then.
		 */
		BUG_ON(!user_mode(regs));

		/* Compat mode and non-compat 32-bit CS should both segfault. */
		warn_bad_vsyscall(KERN_WARNING, regs,
				  "illegal int 0xcc from 32-bit mode");
		goto sigsegv;
	}

	/*
	 * x86-ism here: regs->ip points to the instruction after the int 0xcc,
	 * and int 0xcc is two bytes long.
	 */
	vsyscall_nr = addr_to_vsyscall_nr(regs->ip - 2);

	trace_emulate_vsyscall(vsyscall_nr);

>>>>>>> c149a665
	if (vsyscall_nr < 0) {
		warn_bad_vsyscall(KERN_WARNING, regs,
				  "illegal int 0xcc (exploit attempt?)");
		goto sigsegv;
	}

	if (get_user(caller, (unsigned long __user *)regs->sp) != 0) {
		warn_bad_vsyscall(KERN_WARNING, regs, "int 0xcc with bad stack (exploit attempt?)");
		goto sigsegv;
	}

	tsk = current;
	if (seccomp_mode(&tsk->seccomp))
		do_exit(SIGKILL);

	switch (vsyscall_nr) {
	case 0:
		ret = sys_gettimeofday(
			(struct timeval __user *)regs->di,
			(struct timezone __user *)regs->si);
		break;

	case 1:
		ret = sys_time((time_t __user *)regs->di);
		break;

	case 2:
		ret = sys_getcpu((unsigned __user *)regs->di,
				 (unsigned __user *)regs->si,
				 0);
		break;
	}

	if (ret == -EFAULT) {
		/*
		 * Bad news -- userspace fed a bad pointer to a vsyscall.
		 *
		 * With a real vsyscall, that would have caused SIGSEGV.
		 * To make writing reliable exploits using the emulated
		 * vsyscalls harder, generate SIGSEGV here as well.
		 */
		warn_bad_vsyscall(KERN_INFO, regs,
				  "vsyscall fault (exploit attempt?)");
		goto sigsegv;
	}

	regs->ax = ret;

	/* Emulate a ret instruction. */
	regs->ip = caller;
	regs->sp += 8;

	local_irq_disable();
	return;

sigsegv:
	regs->ip -= 2;  /* The faulting instruction should be the int 0xcc. */
	force_sig(SIGSEGV, current);
	local_irq_disable();
}

/*
 * Assume __initcall executes before all user space. Hopefully kmod
 * doesn't violate that. We'll find out if it does.
 */
static void __cpuinit vsyscall_set_cpu(int cpu)
{
	unsigned long d;
	unsigned long node = 0;
#ifdef CONFIG_NUMA
	node = cpu_to_node(cpu);
#endif
	if (cpu_has(&cpu_data(cpu), X86_FEATURE_RDTSCP))
		write_rdtscp_aux((node << 12) | cpu);

	/*
	 * Store cpu number in limit so that it can be loaded quickly
	 * in user space in vgetcpu. (12 bits for the CPU and 8 bits for the node)
	 */
	d = 0x0f40000000000ULL;
	d |= cpu;
	d |= (node & 0xf) << 12;
	d |= (node >> 4) << 48;

	write_gdt_entry(get_cpu_gdt_table(cpu), GDT_ENTRY_PER_CPU, &d, DESCTYPE_S);
}

static void __cpuinit cpu_vsyscall_init(void *arg)
{
	/* preemption should be already off */
	vsyscall_set_cpu(raw_smp_processor_id());
}

static int __cpuinit
cpu_vsyscall_notifier(struct notifier_block *n, unsigned long action, void *arg)
{
	long cpu = (long)arg;

	if (action == CPU_ONLINE || action == CPU_ONLINE_FROZEN)
		smp_call_function_single(cpu, cpu_vsyscall_init, NULL, 1);

	return NOTIFY_DONE;
}

void __init map_vsyscall(void)
{
	extern char __vsyscall_0;
	unsigned long physaddr_page0 = __pa_symbol(&__vsyscall_0);
	extern char __vvar_page;
	unsigned long physaddr_vvar_page = __pa_symbol(&__vvar_page);

	/* Note that VSYSCALL_MAPPED_PAGES must agree with the code below. */
	__set_fixmap(VSYSCALL_FIRST_PAGE, physaddr_page0, PAGE_KERNEL_VSYSCALL);
	__set_fixmap(VVAR_PAGE, physaddr_vvar_page, PAGE_KERNEL_VVAR);
	BUILD_BUG_ON((unsigned long)__fix_to_virt(VVAR_PAGE) != (unsigned long)VVAR_ADDRESS);
}

static int __init vsyscall_init(void)
{
	BUG_ON(VSYSCALL_ADDR(0) != __fix_to_virt(VSYSCALL_FIRST_PAGE));

	on_each_cpu(cpu_vsyscall_init, NULL, 1);
	/* notifier priority > KVM */
	hotcpu_notifier(cpu_vsyscall_notifier, 30);

	return 0;
}
__initcall(vsyscall_init);<|MERGE_RESOLUTION|>--- conflicted
+++ resolved
@@ -49,12 +49,9 @@
 #include <asm/topology.h>
 #include <asm/vgtod.h>
 #include <asm/traps.h>
-<<<<<<< HEAD
-=======
 
 #define CREATE_TRACE_POINTS
 #include "vsyscall_trace.h"
->>>>>>> c149a665
 
 DEFINE_VVAR(int, vgetcpu_mode);
 DEFINE_VVAR(struct vsyscall_gtod_data, vsyscall_gtod_data) =
@@ -113,51 +110,6 @@
 static int addr_to_vsyscall_nr(unsigned long addr)
 {
 	int nr;
-<<<<<<< HEAD
-
-	if ((addr & ~0xC00UL) != VSYSCALL_START)
-		return -EINVAL;
-
-	nr = (addr & 0xC00UL) >> 10;
-	if (nr >= 3)
-		return -EINVAL;
-
-	return nr;
-}
-
-void dotraplinkage do_emulate_vsyscall(struct pt_regs *regs, long error_code)
-{
-	struct task_struct *tsk;
-	unsigned long caller;
-	int vsyscall_nr;
-	long ret;
-
-	local_irq_enable();
-
-	/*
-	 * Real 64-bit user mode code has cs == __USER_CS.  Anything else
-	 * is bogus.
-	 */
-	if (regs->cs != __USER_CS) {
-		/*
-		 * If we trapped from kernel mode, we might as well OOPS now
-		 * instead of returning to some random address and OOPSing
-		 * then.
-		 */
-		BUG_ON(!user_mode(regs));
-
-		/* Compat mode and non-compat 32-bit CS should both segfault. */
-		warn_bad_vsyscall(KERN_WARNING, regs,
-				  "illegal int 0xcc from 32-bit mode");
-		goto sigsegv;
-	}
-
-	/*
-	 * x86-ism here: regs->ip points to the instruction after the int 0xcc,
-	 * and int 0xcc is two bytes long.
-	 */
-	vsyscall_nr = addr_to_vsyscall_nr(regs->ip - 2);
-=======
 
 	if ((addr & ~0xC00UL) != VSYSCALL_START)
 		return -EINVAL;
@@ -200,7 +152,6 @@
 
 	trace_emulate_vsyscall(vsyscall_nr);
 
->>>>>>> c149a665
 	if (vsyscall_nr < 0) {
 		warn_bad_vsyscall(KERN_WARNING, regs,
 				  "illegal int 0xcc (exploit attempt?)");
