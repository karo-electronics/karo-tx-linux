--- conflicted
+++ resolved
@@ -122,8 +122,6 @@
 unsigned long max_low_pfn_mapped;
 unsigned long max_pfn_mapped;
 
-bool __read_mostly kaslr_enabled = false;
-
 #ifdef CONFIG_DMI
 RESERVE_BRK(dmi_alloc, 65536);
 #endif
@@ -427,11 +425,6 @@
 }
 #endif /* CONFIG_BLK_DEV_INITRD */
 
-static void __init parse_kaslr_setup(u64 pa_data, u32 data_len)
-{
-	kaslr_enabled = (bool)(pa_data + sizeof(struct setup_data));
-}
-
 static void __init parse_setup_data(void)
 {
 	struct setup_data *data;
@@ -456,9 +449,6 @@
 			break;
 		case SETUP_EFI:
 			parse_efi_setup(pa_data, data_len);
-			break;
-		case SETUP_KASLR:
-			parse_kaslr_setup(pa_data, data_len);
 			break;
 		default:
 			break;
@@ -842,24 +832,15 @@
 static int
 dump_kernel_offset(struct notifier_block *self, unsigned long v, void *p)
 {
-<<<<<<< HEAD
-	if (kaslr_enabled)
-=======
 	if (kaslr_enabled()) {
->>>>>>> 007760cf
 		pr_emerg("Kernel Offset: 0x%lx from 0x%lx (relocation range: 0x%lx-0x%lx)\n",
 			 (unsigned long)&_text - __START_KERNEL,
 			 __START_KERNEL,
 			 __START_KERNEL_map,
 			 MODULES_VADDR-1);
-<<<<<<< HEAD
-	else
-		pr_emerg("Kernel Offset: disabled\n");
-=======
 	} else {
 		pr_emerg("Kernel Offset: disabled\n");
 	}
->>>>>>> 007760cf
 
 	return 0;
 }
