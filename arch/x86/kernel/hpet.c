#include <linux/clocksource.h>
#include <linux/clockchips.h>
#include <linux/interrupt.h>
#include <linux/sysdev.h>
#include <linux/delay.h>
#include <linux/errno.h>
#include <linux/slab.h>
#include <linux/hpet.h>
#include <linux/init.h>
#include <linux/cpu.h>
#include <linux/pm.h>
#include <linux/io.h>

#include <asm/fixmap.h>
#include <asm/i8253.h>
#include <asm/hpet.h>

#define HPET_MASK			CLOCKSOURCE_MASK(32)

/* FSEC = 10^-15
   NSEC = 10^-9 */
#define FSEC_PER_NSEC			1000000L

#define HPET_DEV_USED_BIT		2
#define HPET_DEV_USED			(1 << HPET_DEV_USED_BIT)
#define HPET_DEV_VALID			0x8
#define HPET_DEV_FSB_CAP		0x1000
#define HPET_DEV_PERI_CAP		0x2000

#define HPET_MIN_CYCLES			128
#define HPET_MIN_PROG_DELTA		(HPET_MIN_CYCLES + (HPET_MIN_CYCLES >> 1))

#define EVT_TO_HPET_DEV(evt) container_of(evt, struct hpet_dev, evt)

/*
 * HPET address is set in acpi/boot.c, when an ACPI entry exists
 */
unsigned long				hpet_address;
u8					hpet_blockid; /* OS timer block num */
u8					hpet_msi_disable;

#ifdef CONFIG_PCI_MSI
static unsigned long			hpet_num_timers;
#endif
static void __iomem			*hpet_virt_address;

struct hpet_dev {
	struct clock_event_device	evt;
	unsigned int			num;
	int				cpu;
	unsigned int			irq;
	unsigned int			flags;
	char				name[10];
};

inline unsigned int hpet_readl(unsigned int a)
{
	return readl(hpet_virt_address + a);
}

static inline void hpet_writel(unsigned int d, unsigned int a)
{
	writel(d, hpet_virt_address + a);
}

#ifdef CONFIG_X86_64
#include <asm/pgtable.h>
#endif

static inline void hpet_set_mapping(void)
{
	hpet_virt_address = ioremap_nocache(hpet_address, HPET_MMAP_SIZE);
#ifdef CONFIG_X86_64
	__set_fixmap(VSYSCALL_HPET, hpet_address, PAGE_KERNEL_VSYSCALL_NOCACHE);
#endif
}

static inline void hpet_clear_mapping(void)
{
	iounmap(hpet_virt_address);
	hpet_virt_address = NULL;
}

/*
 * HPET command line enable / disable
 */
static int boot_hpet_disable;
int hpet_force_user;
static int hpet_verbose;

static int __init hpet_setup(char *str)
{
	if (str) {
		if (!strncmp("disable", str, 7))
			boot_hpet_disable = 1;
		if (!strncmp("force", str, 5))
			hpet_force_user = 1;
		if (!strncmp("verbose", str, 7))
			hpet_verbose = 1;
	}
	return 1;
}
__setup("hpet=", hpet_setup);

static int __init disable_hpet(char *str)
{
	boot_hpet_disable = 1;
	return 1;
}
__setup("nohpet", disable_hpet);

static inline int is_hpet_capable(void)
{
	return !boot_hpet_disable && hpet_address;
}

/*
 * HPET timer interrupt enable / disable
 */
static int hpet_legacy_int_enabled;

/**
 * is_hpet_enabled - check whether the hpet timer interrupt is enabled
 */
int is_hpet_enabled(void)
{
	return is_hpet_capable() && hpet_legacy_int_enabled;
}
EXPORT_SYMBOL_GPL(is_hpet_enabled);

static void _hpet_print_config(const char *function, int line)
{
	u32 i, timers, l, h;
	printk(KERN_INFO "hpet: %s(%d):\n", function, line);
	l = hpet_readl(HPET_ID);
	h = hpet_readl(HPET_PERIOD);
	timers = ((l & HPET_ID_NUMBER) >> HPET_ID_NUMBER_SHIFT) + 1;
	printk(KERN_INFO "hpet: ID: 0x%x, PERIOD: 0x%x\n", l, h);
	l = hpet_readl(HPET_CFG);
	h = hpet_readl(HPET_STATUS);
	printk(KERN_INFO "hpet: CFG: 0x%x, STATUS: 0x%x\n", l, h);
	l = hpet_readl(HPET_COUNTER);
	h = hpet_readl(HPET_COUNTER+4);
	printk(KERN_INFO "hpet: COUNTER_l: 0x%x, COUNTER_h: 0x%x\n", l, h);

	for (i = 0; i < timers; i++) {
		l = hpet_readl(HPET_Tn_CFG(i));
		h = hpet_readl(HPET_Tn_CFG(i)+4);
		printk(KERN_INFO "hpet: T%d: CFG_l: 0x%x, CFG_h: 0x%x\n",
		       i, l, h);
		l = hpet_readl(HPET_Tn_CMP(i));
		h = hpet_readl(HPET_Tn_CMP(i)+4);
		printk(KERN_INFO "hpet: T%d: CMP_l: 0x%x, CMP_h: 0x%x\n",
		       i, l, h);
		l = hpet_readl(HPET_Tn_ROUTE(i));
		h = hpet_readl(HPET_Tn_ROUTE(i)+4);
		printk(KERN_INFO "hpet: T%d ROUTE_l: 0x%x, ROUTE_h: 0x%x\n",
		       i, l, h);
	}
}

#define hpet_print_config()					\
do {								\
	if (hpet_verbose)					\
		_hpet_print_config(__FUNCTION__, __LINE__);	\
} while (0)

/*
 * When the hpet driver (/dev/hpet) is enabled, we need to reserve
 * timer 0 and timer 1 in case of RTC emulation.
 */
#ifdef CONFIG_HPET

static void hpet_reserve_msi_timers(struct hpet_data *hd);

static void hpet_reserve_platform_timers(unsigned int id)
{
	struct hpet __iomem *hpet = hpet_virt_address;
	struct hpet_timer __iomem *timer = &hpet->hpet_timers[2];
	unsigned int nrtimers, i;
	struct hpet_data hd;

	nrtimers = ((id & HPET_ID_NUMBER) >> HPET_ID_NUMBER_SHIFT) + 1;

	memset(&hd, 0, sizeof(hd));
	hd.hd_phys_address	= hpet_address;
	hd.hd_address		= hpet;
	hd.hd_nirqs		= nrtimers;
	hpet_reserve_timer(&hd, 0);

#ifdef CONFIG_HPET_EMULATE_RTC
	hpet_reserve_timer(&hd, 1);
#endif

	/*
	 * NOTE that hd_irq[] reflects IOAPIC input pins (LEGACY_8254
	 * is wrong for i8259!) not the output IRQ.  Many BIOS writers
	 * don't bother configuring *any* comparator interrupts.
	 */
	hd.hd_irq[0] = HPET_LEGACY_8254;
	hd.hd_irq[1] = HPET_LEGACY_RTC;

	for (i = 2; i < nrtimers; timer++, i++) {
		hd.hd_irq[i] = (readl(&timer->hpet_config) &
			Tn_INT_ROUTE_CNF_MASK) >> Tn_INT_ROUTE_CNF_SHIFT;
	}

	hpet_reserve_msi_timers(&hd);

	hpet_alloc(&hd);

}
#else
static void hpet_reserve_platform_timers(unsigned int id) { }
#endif

/*
 * Common hpet info
 */
static unsigned long hpet_period;

static void hpet_legacy_set_mode(enum clock_event_mode mode,
			  struct clock_event_device *evt);
static int hpet_legacy_next_event(unsigned long delta,
			   struct clock_event_device *evt);

/*
 * The hpet clock event device
 */
static struct clock_event_device hpet_clockevent = {
	.name		= "hpet",
	.features	= CLOCK_EVT_FEAT_PERIODIC | CLOCK_EVT_FEAT_ONESHOT,
	.set_mode	= hpet_legacy_set_mode,
	.set_next_event = hpet_legacy_next_event,
	.shift		= 32,
	.irq		= 0,
	.rating		= 50,
};

static void hpet_stop_counter(void)
{
	unsigned long cfg = hpet_readl(HPET_CFG);
	cfg &= ~HPET_CFG_ENABLE;
	hpet_writel(cfg, HPET_CFG);
}

static void hpet_reset_counter(void)
{
	hpet_writel(0, HPET_COUNTER);
	hpet_writel(0, HPET_COUNTER + 4);
}

static void hpet_start_counter(void)
{
	unsigned int cfg = hpet_readl(HPET_CFG);
	cfg |= HPET_CFG_ENABLE;
	hpet_writel(cfg, HPET_CFG);
}

static void hpet_restart_counter(void)
{
	hpet_stop_counter();
	hpet_reset_counter();
	hpet_start_counter();
}

static void hpet_resume_device(void)
{
	force_hpet_resume();
}

static void hpet_resume_counter(struct clocksource *cs)
{
	hpet_resume_device();
	hpet_restart_counter();
}

static void hpet_enable_legacy_int(void)
{
	unsigned int cfg = hpet_readl(HPET_CFG);

	cfg |= HPET_CFG_LEGACY;
	hpet_writel(cfg, HPET_CFG);
	hpet_legacy_int_enabled = 1;
}

static void hpet_legacy_clockevent_register(void)
{
	/* Start HPET legacy interrupts */
	hpet_enable_legacy_int();

	/*
	 * The mult factor is defined as (include/linux/clockchips.h)
	 *  mult/2^shift = cyc/ns (in contrast to ns/cyc in clocksource.h)
	 * hpet_period is in units of femtoseconds (per cycle), so
	 *  mult/2^shift = cyc/ns = 10^6/hpet_period
	 *  mult = (10^6 * 2^shift)/hpet_period
	 *  mult = (FSEC_PER_NSEC << hpet_clockevent.shift)/hpet_period
	 */
	hpet_clockevent.mult = div_sc((unsigned long) FSEC_PER_NSEC,
				      hpet_period, hpet_clockevent.shift);
	/* Calculate the min / max delta */
	hpet_clockevent.max_delta_ns = clockevent_delta2ns(0x7FFFFFFF,
							   &hpet_clockevent);
	/* Setup minimum reprogramming delta. */
	hpet_clockevent.min_delta_ns = clockevent_delta2ns(HPET_MIN_PROG_DELTA,
							   &hpet_clockevent);

	/*
	 * Start hpet with the boot cpu mask and make it
	 * global after the IO_APIC has been initialized.
	 */
	hpet_clockevent.cpumask = cpumask_of(smp_processor_id());
	clockevents_register_device(&hpet_clockevent);
	global_clock_event = &hpet_clockevent;
	printk(KERN_DEBUG "hpet clockevent registered\n");
}

static int hpet_setup_msi_irq(unsigned int irq);

static void hpet_set_mode(enum clock_event_mode mode,
			  struct clock_event_device *evt, int timer)
{
	unsigned int cfg, cmp, now;
	uint64_t delta;

	switch (mode) {
	case CLOCK_EVT_MODE_PERIODIC:
		hpet_stop_counter();
		delta = ((uint64_t)(NSEC_PER_SEC/HZ)) * evt->mult;
		delta >>= evt->shift;
		now = hpet_readl(HPET_COUNTER);
		cmp = now + (unsigned int) delta;
		cfg = hpet_readl(HPET_Tn_CFG(timer));
		/* Make sure we use edge triggered interrupts */
		cfg &= ~HPET_TN_LEVEL;
		cfg |= HPET_TN_ENABLE | HPET_TN_PERIODIC |
		       HPET_TN_SETVAL | HPET_TN_32BIT;
		hpet_writel(cfg, HPET_Tn_CFG(timer));
		hpet_writel(cmp, HPET_Tn_CMP(timer));
		udelay(1);
		/*
		 * HPET on AMD 81xx needs a second write (with HPET_TN_SETVAL
		 * cleared) to T0_CMP to set the period. The HPET_TN_SETVAL
		 * bit is automatically cleared after the first write.
		 * (See AMD-8111 HyperTransport I/O Hub Data Sheet,
		 * Publication # 24674)
		 */
		hpet_writel((unsigned int) delta, HPET_Tn_CMP(timer));
		hpet_start_counter();
		hpet_print_config();
		break;

	case CLOCK_EVT_MODE_ONESHOT:
		cfg = hpet_readl(HPET_Tn_CFG(timer));
		cfg &= ~HPET_TN_PERIODIC;
		cfg |= HPET_TN_ENABLE | HPET_TN_32BIT;
		hpet_writel(cfg, HPET_Tn_CFG(timer));
		break;

	case CLOCK_EVT_MODE_UNUSED:
	case CLOCK_EVT_MODE_SHUTDOWN:
		cfg = hpet_readl(HPET_Tn_CFG(timer));
		cfg &= ~HPET_TN_ENABLE;
		hpet_writel(cfg, HPET_Tn_CFG(timer));
		break;

	case CLOCK_EVT_MODE_RESUME:
		if (timer == 0) {
			hpet_enable_legacy_int();
		} else {
			struct hpet_dev *hdev = EVT_TO_HPET_DEV(evt);
			hpet_setup_msi_irq(hdev->irq);
			disable_irq(hdev->irq);
			irq_set_affinity(hdev->irq, cpumask_of(hdev->cpu));
			enable_irq(hdev->irq);
		}
		hpet_print_config();
		break;
	}
}

static int hpet_next_event(unsigned long delta,
			   struct clock_event_device *evt, int timer)
{
	u32 cnt;
	s32 res;

	cnt = hpet_readl(HPET_COUNTER);
	cnt += (u32) delta;
	hpet_writel(cnt, HPET_Tn_CMP(timer));

	/*
	 * HPETs are a complete disaster. The compare register is
	 * based on a equal comparison and neither provides a less
	 * than or equal functionality (which would require to take
	 * the wraparound into account) nor a simple count down event
	 * mode. Further the write to the comparator register is
	 * delayed internally up to two HPET clock cycles in certain
<<<<<<< HEAD
	 * chipsets (ATI, ICH9,10). We worked around that by reading
	 * back the compare register, but that required another
	 * workaround for ICH9,10 chips where the first readout after
	 * write can return the old stale value. We already have a
	 * minimum delta of 5us enforced, but a NMI or SMI hitting
=======
	 * chipsets (ATI, ICH9,10). Some newer AMD chipsets have even
	 * longer delays. We worked around that by reading back the
	 * compare register, but that required another workaround for
	 * ICH9,10 chips where the first readout after write can
	 * return the old stale value. We already had a minimum
	 * programming delta of 5us enforced, but a NMI or SMI hitting
>>>>>>> 3cbea436
	 * between the counter readout and the comparator write can
	 * move us behind that point easily. Now instead of reading
	 * the compare register back several times, we make the ETIME
	 * decision based on the following: Return ETIME if the
<<<<<<< HEAD
	 * counter value after the write is less than 8 HPET cycles
	 * away from the event or if the counter is already ahead of
	 * the event.
	 */
	res = (s32)(cnt - hpet_readl(HPET_COUNTER));

	return res < 8 ? -ETIME : 0;
=======
	 * counter value after the write is less than HPET_MIN_CYCLES
	 * away from the event or if the counter is already ahead of
	 * the event. The minimum programming delta for the generic
	 * clockevents code is set to 1.5 * HPET_MIN_CYCLES.
	 */
	res = (s32)(cnt - hpet_readl(HPET_COUNTER));

	return res < HPET_MIN_CYCLES ? -ETIME : 0;
>>>>>>> 3cbea436
}

static void hpet_legacy_set_mode(enum clock_event_mode mode,
			struct clock_event_device *evt)
{
	hpet_set_mode(mode, evt, 0);
}

static int hpet_legacy_next_event(unsigned long delta,
			struct clock_event_device *evt)
{
	return hpet_next_event(delta, evt, 0);
}

/*
 * HPET MSI Support
 */
#ifdef CONFIG_PCI_MSI

static DEFINE_PER_CPU(struct hpet_dev *, cpu_hpet_dev);
static struct hpet_dev	*hpet_devs;

void hpet_msi_unmask(struct irq_data *data)
{
	struct hpet_dev *hdev = data->handler_data;
	unsigned int cfg;

	/* unmask it */
	cfg = hpet_readl(HPET_Tn_CFG(hdev->num));
	cfg |= HPET_TN_FSB;
	hpet_writel(cfg, HPET_Tn_CFG(hdev->num));
}

void hpet_msi_mask(struct irq_data *data)
{
	struct hpet_dev *hdev = data->handler_data;
	unsigned int cfg;

	/* mask it */
	cfg = hpet_readl(HPET_Tn_CFG(hdev->num));
	cfg &= ~HPET_TN_FSB;
	hpet_writel(cfg, HPET_Tn_CFG(hdev->num));
}

void hpet_msi_write(struct hpet_dev *hdev, struct msi_msg *msg)
{
	hpet_writel(msg->data, HPET_Tn_ROUTE(hdev->num));
	hpet_writel(msg->address_lo, HPET_Tn_ROUTE(hdev->num) + 4);
}

void hpet_msi_read(struct hpet_dev *hdev, struct msi_msg *msg)
{
	msg->data = hpet_readl(HPET_Tn_ROUTE(hdev->num));
	msg->address_lo = hpet_readl(HPET_Tn_ROUTE(hdev->num) + 4);
	msg->address_hi = 0;
}

static void hpet_msi_set_mode(enum clock_event_mode mode,
				struct clock_event_device *evt)
{
	struct hpet_dev *hdev = EVT_TO_HPET_DEV(evt);
	hpet_set_mode(mode, evt, hdev->num);
}

static int hpet_msi_next_event(unsigned long delta,
				struct clock_event_device *evt)
{
	struct hpet_dev *hdev = EVT_TO_HPET_DEV(evt);
	return hpet_next_event(delta, evt, hdev->num);
}

static int hpet_setup_msi_irq(unsigned int irq)
{
	if (arch_setup_hpet_msi(irq, hpet_blockid)) {
		destroy_irq(irq);
		return -EINVAL;
	}
	return 0;
}

static int hpet_assign_irq(struct hpet_dev *dev)
{
	unsigned int irq;

	irq = create_irq_nr(0, -1);
	if (!irq)
		return -EINVAL;

	set_irq_data(irq, dev);

	if (hpet_setup_msi_irq(irq))
		return -EINVAL;

	dev->irq = irq;
	return 0;
}

static irqreturn_t hpet_interrupt_handler(int irq, void *data)
{
	struct hpet_dev *dev = (struct hpet_dev *)data;
	struct clock_event_device *hevt = &dev->evt;

	if (!hevt->event_handler) {
		printk(KERN_INFO "Spurious HPET timer interrupt on HPET timer %d\n",
				dev->num);
		return IRQ_HANDLED;
	}

	hevt->event_handler(hevt);
	return IRQ_HANDLED;
}

static int hpet_setup_irq(struct hpet_dev *dev)
{

	if (request_irq(dev->irq, hpet_interrupt_handler,
			IRQF_TIMER | IRQF_DISABLED | IRQF_NOBALANCING,
			dev->name, dev))
		return -1;

	disable_irq(dev->irq);
	irq_set_affinity(dev->irq, cpumask_of(dev->cpu));
	enable_irq(dev->irq);

	printk(KERN_DEBUG "hpet: %s irq %d for MSI\n",
			 dev->name, dev->irq);

	return 0;
}

/* This should be called in specific @cpu */
static void init_one_hpet_msi_clockevent(struct hpet_dev *hdev, int cpu)
{
	struct clock_event_device *evt = &hdev->evt;
	uint64_t hpet_freq;

	WARN_ON(cpu != smp_processor_id());
	if (!(hdev->flags & HPET_DEV_VALID))
		return;

	if (hpet_setup_msi_irq(hdev->irq))
		return;

	hdev->cpu = cpu;
	per_cpu(cpu_hpet_dev, cpu) = hdev;
	evt->name = hdev->name;
	hpet_setup_irq(hdev);
	evt->irq = hdev->irq;

	evt->rating = 110;
	evt->features = CLOCK_EVT_FEAT_ONESHOT;
	if (hdev->flags & HPET_DEV_PERI_CAP)
		evt->features |= CLOCK_EVT_FEAT_PERIODIC;

	evt->set_mode = hpet_msi_set_mode;
	evt->set_next_event = hpet_msi_next_event;
	evt->shift = 32;

	/*
	 * The period is a femto seconds value. We need to calculate the
	 * scaled math multiplication factor for nanosecond to hpet tick
	 * conversion.
	 */
	hpet_freq = FSEC_PER_SEC;
	do_div(hpet_freq, hpet_period);
	evt->mult = div_sc((unsigned long) hpet_freq,
				      NSEC_PER_SEC, evt->shift);
	/* Calculate the max delta */
	evt->max_delta_ns = clockevent_delta2ns(0x7FFFFFFF, evt);
	/* 5 usec minimum reprogramming delta. */
	evt->min_delta_ns = 5000;

	evt->cpumask = cpumask_of(hdev->cpu);
	clockevents_register_device(evt);
}

#ifdef CONFIG_HPET
/* Reserve at least one timer for userspace (/dev/hpet) */
#define RESERVE_TIMERS 1
#else
#define RESERVE_TIMERS 0
#endif

static void hpet_msi_capability_lookup(unsigned int start_timer)
{
	unsigned int id;
	unsigned int num_timers;
	unsigned int num_timers_used = 0;
	int i;

	if (hpet_msi_disable)
		return;

	if (boot_cpu_has(X86_FEATURE_ARAT))
		return;
	id = hpet_readl(HPET_ID);

	num_timers = ((id & HPET_ID_NUMBER) >> HPET_ID_NUMBER_SHIFT);
	num_timers++; /* Value read out starts from 0 */
	hpet_print_config();

	hpet_devs = kzalloc(sizeof(struct hpet_dev) * num_timers, GFP_KERNEL);
	if (!hpet_devs)
		return;

	hpet_num_timers = num_timers;

	for (i = start_timer; i < num_timers - RESERVE_TIMERS; i++) {
		struct hpet_dev *hdev = &hpet_devs[num_timers_used];
		unsigned int cfg = hpet_readl(HPET_Tn_CFG(i));

		/* Only consider HPET timer with MSI support */
		if (!(cfg & HPET_TN_FSB_CAP))
			continue;

		hdev->flags = 0;
		if (cfg & HPET_TN_PERIODIC_CAP)
			hdev->flags |= HPET_DEV_PERI_CAP;
		hdev->num = i;

		sprintf(hdev->name, "hpet%d", i);
		if (hpet_assign_irq(hdev))
			continue;

		hdev->flags |= HPET_DEV_FSB_CAP;
		hdev->flags |= HPET_DEV_VALID;
		num_timers_used++;
		if (num_timers_used == num_possible_cpus())
			break;
	}

	printk(KERN_INFO "HPET: %d timers in total, %d timers will be used for per-cpu timer\n",
		num_timers, num_timers_used);
}

#ifdef CONFIG_HPET
static void hpet_reserve_msi_timers(struct hpet_data *hd)
{
	int i;

	if (!hpet_devs)
		return;

	for (i = 0; i < hpet_num_timers; i++) {
		struct hpet_dev *hdev = &hpet_devs[i];

		if (!(hdev->flags & HPET_DEV_VALID))
			continue;

		hd->hd_irq[hdev->num] = hdev->irq;
		hpet_reserve_timer(hd, hdev->num);
	}
}
#endif

static struct hpet_dev *hpet_get_unused_timer(void)
{
	int i;

	if (!hpet_devs)
		return NULL;

	for (i = 0; i < hpet_num_timers; i++) {
		struct hpet_dev *hdev = &hpet_devs[i];

		if (!(hdev->flags & HPET_DEV_VALID))
			continue;
		if (test_and_set_bit(HPET_DEV_USED_BIT,
			(unsigned long *)&hdev->flags))
			continue;
		return hdev;
	}
	return NULL;
}

struct hpet_work_struct {
	struct delayed_work work;
	struct completion complete;
};

static void hpet_work(struct work_struct *w)
{
	struct hpet_dev *hdev;
	int cpu = smp_processor_id();
	struct hpet_work_struct *hpet_work;

	hpet_work = container_of(w, struct hpet_work_struct, work.work);

	hdev = hpet_get_unused_timer();
	if (hdev)
		init_one_hpet_msi_clockevent(hdev, cpu);

	complete(&hpet_work->complete);
}

static int hpet_cpuhp_notify(struct notifier_block *n,
		unsigned long action, void *hcpu)
{
	unsigned long cpu = (unsigned long)hcpu;
	struct hpet_work_struct work;
	struct hpet_dev *hdev = per_cpu(cpu_hpet_dev, cpu);

	switch (action & 0xf) {
	case CPU_ONLINE:
		INIT_DELAYED_WORK_ONSTACK(&work.work, hpet_work);
		init_completion(&work.complete);
		/* FIXME: add schedule_work_on() */
		schedule_delayed_work_on(cpu, &work.work, 0);
		wait_for_completion(&work.complete);
		destroy_timer_on_stack(&work.work.timer);
		break;
	case CPU_DEAD:
		if (hdev) {
			free_irq(hdev->irq, hdev);
			hdev->flags &= ~HPET_DEV_USED;
			per_cpu(cpu_hpet_dev, cpu) = NULL;
		}
		break;
	}
	return NOTIFY_OK;
}
#else

static int hpet_setup_msi_irq(unsigned int irq)
{
	return 0;
}
static void hpet_msi_capability_lookup(unsigned int start_timer)
{
	return;
}

#ifdef CONFIG_HPET
static void hpet_reserve_msi_timers(struct hpet_data *hd)
{
	return;
}
#endif

static int hpet_cpuhp_notify(struct notifier_block *n,
		unsigned long action, void *hcpu)
{
	return NOTIFY_OK;
}

#endif

/*
 * Clock source related code
 */
static cycle_t read_hpet(struct clocksource *cs)
{
	return (cycle_t)hpet_readl(HPET_COUNTER);
}

#ifdef CONFIG_X86_64
static cycle_t __vsyscall_fn vread_hpet(void)
{
	return readl((const void __iomem *)fix_to_virt(VSYSCALL_HPET) + 0xf0);
}
#endif

static struct clocksource clocksource_hpet = {
	.name		= "hpet",
	.rating		= 250,
	.read		= read_hpet,
	.mask		= HPET_MASK,
	.flags		= CLOCK_SOURCE_IS_CONTINUOUS,
	.resume		= hpet_resume_counter,
#ifdef CONFIG_X86_64
	.vread		= vread_hpet,
#endif
};

static int hpet_clocksource_register(void)
{
	u64 start, now;
	u64 hpet_freq;
	cycle_t t1;

	/* Start the counter */
	hpet_restart_counter();

	/* Verify whether hpet counter works */
	t1 = hpet_readl(HPET_COUNTER);
	rdtscll(start);

	/*
	 * We don't know the TSC frequency yet, but waiting for
	 * 200000 TSC cycles is safe:
	 * 4 GHz == 50us
	 * 1 GHz == 200us
	 */
	do {
		rep_nop();
		rdtscll(now);
	} while ((now - start) < 200000UL);

	if (t1 == hpet_readl(HPET_COUNTER)) {
		printk(KERN_WARNING
		       "HPET counter not counting. HPET disabled\n");
		return -ENODEV;
	}

	/*
	 * The definition of mult is (include/linux/clocksource.h)
	 * mult/2^shift = ns/cyc and hpet_period is in units of fsec/cyc
	 * so we first need to convert hpet_period to ns/cyc units:
	 *  mult/2^shift = ns/cyc = hpet_period/10^6
	 *  mult = (hpet_period * 2^shift)/10^6
	 *  mult = (hpet_period << shift)/FSEC_PER_NSEC
	 */

	/* Need to convert hpet_period (fsec/cyc) to cyc/sec:
	 *
	 * cyc/sec = FSEC_PER_SEC/hpet_period(fsec/cyc)
	 * cyc/sec = (FSEC_PER_NSEC * NSEC_PER_SEC)/hpet_period
	 */
	hpet_freq = FSEC_PER_SEC;
	do_div(hpet_freq, hpet_period);
	clocksource_register_hz(&clocksource_hpet, (u32)hpet_freq);

	return 0;
}

/**
 * hpet_enable - Try to setup the HPET timer. Returns 1 on success.
 */
int __init hpet_enable(void)
{
	unsigned int id;
	int i;

	if (!is_hpet_capable())
		return 0;

	hpet_set_mapping();

	/*
	 * Read the period and check for a sane value:
	 */
	hpet_period = hpet_readl(HPET_PERIOD);

	/*
	 * AMD SB700 based systems with spread spectrum enabled use a
	 * SMM based HPET emulation to provide proper frequency
	 * setting. The SMM code is initialized with the first HPET
	 * register access and takes some time to complete. During
	 * this time the config register reads 0xffffffff. We check
	 * for max. 1000 loops whether the config register reads a non
	 * 0xffffffff value to make sure that HPET is up and running
	 * before we go further. A counting loop is safe, as the HPET
	 * access takes thousands of CPU cycles. On non SB700 based
	 * machines this check is only done once and has no side
	 * effects.
	 */
	for (i = 0; hpet_readl(HPET_CFG) == 0xFFFFFFFF; i++) {
		if (i == 1000) {
			printk(KERN_WARNING
			       "HPET config register value = 0xFFFFFFFF. "
			       "Disabling HPET\n");
			goto out_nohpet;
		}
	}

	if (hpet_period < HPET_MIN_PERIOD || hpet_period > HPET_MAX_PERIOD)
		goto out_nohpet;

	/*
	 * Read the HPET ID register to retrieve the IRQ routing
	 * information and the number of channels
	 */
	id = hpet_readl(HPET_ID);
	hpet_print_config();

#ifdef CONFIG_HPET_EMULATE_RTC
	/*
	 * The legacy routing mode needs at least two channels, tick timer
	 * and the rtc emulation channel.
	 */
	if (!(id & HPET_ID_NUMBER))
		goto out_nohpet;
#endif

	if (hpet_clocksource_register())
		goto out_nohpet;

	if (id & HPET_ID_LEGSUP) {
		hpet_legacy_clockevent_register();
		return 1;
	}
	return 0;

out_nohpet:
	hpet_clear_mapping();
	hpet_address = 0;
	return 0;
}

/*
 * Needs to be late, as the reserve_timer code calls kalloc !
 *
 * Not a problem on i386 as hpet_enable is called from late_time_init,
 * but on x86_64 it is necessary !
 */
static __init int hpet_late_init(void)
{
	int cpu;

	if (boot_hpet_disable)
		return -ENODEV;

	if (!hpet_address) {
		if (!force_hpet_address)
			return -ENODEV;

		hpet_address = force_hpet_address;
		hpet_enable();
	}

	if (!hpet_virt_address)
		return -ENODEV;

	if (hpet_readl(HPET_ID) & HPET_ID_LEGSUP)
		hpet_msi_capability_lookup(2);
	else
		hpet_msi_capability_lookup(0);

	hpet_reserve_platform_timers(hpet_readl(HPET_ID));
	hpet_print_config();

	if (hpet_msi_disable)
		return 0;

	if (boot_cpu_has(X86_FEATURE_ARAT))
		return 0;

	for_each_online_cpu(cpu) {
		hpet_cpuhp_notify(NULL, CPU_ONLINE, (void *)(long)cpu);
	}

	/* This notifier should be called after workqueue is ready */
	hotcpu_notifier(hpet_cpuhp_notify, -20);

	return 0;
}
fs_initcall(hpet_late_init);

void hpet_disable(void)
{
	if (is_hpet_capable() && hpet_virt_address) {
		unsigned int cfg = hpet_readl(HPET_CFG);

		if (hpet_legacy_int_enabled) {
			cfg &= ~HPET_CFG_LEGACY;
			hpet_legacy_int_enabled = 0;
		}
		cfg &= ~HPET_CFG_ENABLE;
		hpet_writel(cfg, HPET_CFG);
	}
}

#ifdef CONFIG_HPET_EMULATE_RTC

/* HPET in LegacyReplacement Mode eats up RTC interrupt line. When, HPET
 * is enabled, we support RTC interrupt functionality in software.
 * RTC has 3 kinds of interrupts:
 * 1) Update Interrupt - generate an interrupt, every sec, when RTC clock
 *    is updated
 * 2) Alarm Interrupt - generate an interrupt at a specific time of day
 * 3) Periodic Interrupt - generate periodic interrupt, with frequencies
 *    2Hz-8192Hz (2Hz-64Hz for non-root user) (all freqs in powers of 2)
 * (1) and (2) above are implemented using polling at a frequency of
 * 64 Hz. The exact frequency is a tradeoff between accuracy and interrupt
 * overhead. (DEFAULT_RTC_INT_FREQ)
 * For (3), we use interrupts at 64Hz or user specified periodic
 * frequency, whichever is higher.
 */
#include <linux/mc146818rtc.h>
#include <linux/rtc.h>
#include <asm/rtc.h>

#define DEFAULT_RTC_INT_FREQ	64
#define DEFAULT_RTC_SHIFT	6
#define RTC_NUM_INTS		1

static unsigned long hpet_rtc_flags;
static int hpet_prev_update_sec;
static struct rtc_time hpet_alarm_time;
static unsigned long hpet_pie_count;
static u32 hpet_t1_cmp;
static u32 hpet_default_delta;
static u32 hpet_pie_delta;
static unsigned long hpet_pie_limit;

static rtc_irq_handler irq_handler;

/*
 * Check that the hpet counter c1 is ahead of the c2
 */
static inline int hpet_cnt_ahead(u32 c1, u32 c2)
{
	return (s32)(c2 - c1) < 0;
}

/*
 * Registers a IRQ handler.
 */
int hpet_register_irq_handler(rtc_irq_handler handler)
{
	if (!is_hpet_enabled())
		return -ENODEV;
	if (irq_handler)
		return -EBUSY;

	irq_handler = handler;

	return 0;
}
EXPORT_SYMBOL_GPL(hpet_register_irq_handler);

/*
 * Deregisters the IRQ handler registered with hpet_register_irq_handler()
 * and does cleanup.
 */
void hpet_unregister_irq_handler(rtc_irq_handler handler)
{
	if (!is_hpet_enabled())
		return;

	irq_handler = NULL;
	hpet_rtc_flags = 0;
}
EXPORT_SYMBOL_GPL(hpet_unregister_irq_handler);

/*
 * Timer 1 for RTC emulation. We use one shot mode, as periodic mode
 * is not supported by all HPET implementations for timer 1.
 *
 * hpet_rtc_timer_init() is called when the rtc is initialized.
 */
int hpet_rtc_timer_init(void)
{
	unsigned int cfg, cnt, delta;
	unsigned long flags;

	if (!is_hpet_enabled())
		return 0;

	if (!hpet_default_delta) {
		uint64_t clc;

		clc = (uint64_t) hpet_clockevent.mult * NSEC_PER_SEC;
		clc >>= hpet_clockevent.shift + DEFAULT_RTC_SHIFT;
		hpet_default_delta = clc;
	}

	if (!(hpet_rtc_flags & RTC_PIE) || hpet_pie_limit)
		delta = hpet_default_delta;
	else
		delta = hpet_pie_delta;

	local_irq_save(flags);

	cnt = delta + hpet_readl(HPET_COUNTER);
	hpet_writel(cnt, HPET_T1_CMP);
	hpet_t1_cmp = cnt;

	cfg = hpet_readl(HPET_T1_CFG);
	cfg &= ~HPET_TN_PERIODIC;
	cfg |= HPET_TN_ENABLE | HPET_TN_32BIT;
	hpet_writel(cfg, HPET_T1_CFG);

	local_irq_restore(flags);

	return 1;
}
EXPORT_SYMBOL_GPL(hpet_rtc_timer_init);

/*
 * The functions below are called from rtc driver.
 * Return 0 if HPET is not being used.
 * Otherwise do the necessary changes and return 1.
 */
int hpet_mask_rtc_irq_bit(unsigned long bit_mask)
{
	if (!is_hpet_enabled())
		return 0;

	hpet_rtc_flags &= ~bit_mask;
	return 1;
}
EXPORT_SYMBOL_GPL(hpet_mask_rtc_irq_bit);

int hpet_set_rtc_irq_bit(unsigned long bit_mask)
{
	unsigned long oldbits = hpet_rtc_flags;

	if (!is_hpet_enabled())
		return 0;

	hpet_rtc_flags |= bit_mask;

	if ((bit_mask & RTC_UIE) && !(oldbits & RTC_UIE))
		hpet_prev_update_sec = -1;

	if (!oldbits)
		hpet_rtc_timer_init();

	return 1;
}
EXPORT_SYMBOL_GPL(hpet_set_rtc_irq_bit);

int hpet_set_alarm_time(unsigned char hrs, unsigned char min,
			unsigned char sec)
{
	if (!is_hpet_enabled())
		return 0;

	hpet_alarm_time.tm_hour = hrs;
	hpet_alarm_time.tm_min = min;
	hpet_alarm_time.tm_sec = sec;

	return 1;
}
EXPORT_SYMBOL_GPL(hpet_set_alarm_time);

int hpet_set_periodic_freq(unsigned long freq)
{
	uint64_t clc;

	if (!is_hpet_enabled())
		return 0;

	if (freq <= DEFAULT_RTC_INT_FREQ)
		hpet_pie_limit = DEFAULT_RTC_INT_FREQ / freq;
	else {
		clc = (uint64_t) hpet_clockevent.mult * NSEC_PER_SEC;
		do_div(clc, freq);
		clc >>= hpet_clockevent.shift;
		hpet_pie_delta = clc;
		hpet_pie_limit = 0;
	}
	return 1;
}
EXPORT_SYMBOL_GPL(hpet_set_periodic_freq);

int hpet_rtc_dropped_irq(void)
{
	return is_hpet_enabled();
}
EXPORT_SYMBOL_GPL(hpet_rtc_dropped_irq);

static void hpet_rtc_timer_reinit(void)
{
	unsigned int cfg, delta;
	int lost_ints = -1;

	if (unlikely(!hpet_rtc_flags)) {
		cfg = hpet_readl(HPET_T1_CFG);
		cfg &= ~HPET_TN_ENABLE;
		hpet_writel(cfg, HPET_T1_CFG);
		return;
	}

	if (!(hpet_rtc_flags & RTC_PIE) || hpet_pie_limit)
		delta = hpet_default_delta;
	else
		delta = hpet_pie_delta;

	/*
	 * Increment the comparator value until we are ahead of the
	 * current count.
	 */
	do {
		hpet_t1_cmp += delta;
		hpet_writel(hpet_t1_cmp, HPET_T1_CMP);
		lost_ints++;
	} while (!hpet_cnt_ahead(hpet_t1_cmp, hpet_readl(HPET_COUNTER)));

	if (lost_ints) {
		if (hpet_rtc_flags & RTC_PIE)
			hpet_pie_count += lost_ints;
		if (printk_ratelimit())
			printk(KERN_WARNING "hpet1: lost %d rtc interrupts\n",
				lost_ints);
	}
}

irqreturn_t hpet_rtc_interrupt(int irq, void *dev_id)
{
	struct rtc_time curr_time;
	unsigned long rtc_int_flag = 0;

	hpet_rtc_timer_reinit();
	memset(&curr_time, 0, sizeof(struct rtc_time));

	if (hpet_rtc_flags & (RTC_UIE | RTC_AIE))
		get_rtc_time(&curr_time);

	if (hpet_rtc_flags & RTC_UIE &&
	    curr_time.tm_sec != hpet_prev_update_sec) {
		if (hpet_prev_update_sec >= 0)
			rtc_int_flag = RTC_UF;
		hpet_prev_update_sec = curr_time.tm_sec;
	}

	if (hpet_rtc_flags & RTC_PIE &&
	    ++hpet_pie_count >= hpet_pie_limit) {
		rtc_int_flag |= RTC_PF;
		hpet_pie_count = 0;
	}

	if (hpet_rtc_flags & RTC_AIE &&
	    (curr_time.tm_sec == hpet_alarm_time.tm_sec) &&
	    (curr_time.tm_min == hpet_alarm_time.tm_min) &&
	    (curr_time.tm_hour == hpet_alarm_time.tm_hour))
			rtc_int_flag |= RTC_AF;

	if (rtc_int_flag) {
		rtc_int_flag |= (RTC_IRQF | (RTC_NUM_INTS << 8));
		if (irq_handler)
			irq_handler(rtc_int_flag, dev_id);
	}
	return IRQ_HANDLED;
}
EXPORT_SYMBOL_GPL(hpet_rtc_interrupt);
#endif<|MERGE_RESOLUTION|>--- conflicted
+++ resolved
@@ -397,33 +397,16 @@
 	 * the wraparound into account) nor a simple count down event
 	 * mode. Further the write to the comparator register is
 	 * delayed internally up to two HPET clock cycles in certain
-<<<<<<< HEAD
-	 * chipsets (ATI, ICH9,10). We worked around that by reading
-	 * back the compare register, but that required another
-	 * workaround for ICH9,10 chips where the first readout after
-	 * write can return the old stale value. We already have a
-	 * minimum delta of 5us enforced, but a NMI or SMI hitting
-=======
 	 * chipsets (ATI, ICH9,10). Some newer AMD chipsets have even
 	 * longer delays. We worked around that by reading back the
 	 * compare register, but that required another workaround for
 	 * ICH9,10 chips where the first readout after write can
 	 * return the old stale value. We already had a minimum
 	 * programming delta of 5us enforced, but a NMI or SMI hitting
->>>>>>> 3cbea436
 	 * between the counter readout and the comparator write can
 	 * move us behind that point easily. Now instead of reading
 	 * the compare register back several times, we make the ETIME
 	 * decision based on the following: Return ETIME if the
-<<<<<<< HEAD
-	 * counter value after the write is less than 8 HPET cycles
-	 * away from the event or if the counter is already ahead of
-	 * the event.
-	 */
-	res = (s32)(cnt - hpet_readl(HPET_COUNTER));
-
-	return res < 8 ? -ETIME : 0;
-=======
 	 * counter value after the write is less than HPET_MIN_CYCLES
 	 * away from the event or if the counter is already ahead of
 	 * the event. The minimum programming delta for the generic
@@ -432,7 +415,6 @@
 	res = (s32)(cnt - hpet_readl(HPET_COUNTER));
 
 	return res < HPET_MIN_CYCLES ? -ETIME : 0;
->>>>>>> 3cbea436
 }
 
 static void hpet_legacy_set_mode(enum clock_event_mode mode,
