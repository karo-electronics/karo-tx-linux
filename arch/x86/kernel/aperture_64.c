/*
 * Firmware replacement code.
 *
 * Work around broken BIOSes that don't set an aperture, only set the
 * aperture in the AGP bridge, or set too small aperture.
 *
 * If all fails map the aperture over some low memory.  This is cheaper than
 * doing bounce buffering. The memory is lost. This is done at early boot
 * because only the bootmem allocator can allocate 32+MB.
 *
 * Copyright 2002 Andi Kleen, SuSE Labs.
 */
#include <linux/kernel.h>
#include <linux/types.h>
#include <linux/init.h>
#include <linux/bootmem.h>
#include <linux/mmzone.h>
#include <linux/pci_ids.h>
#include <linux/pci.h>
#include <linux/bitops.h>
#include <linux/ioport.h>
#include <linux/suspend.h>
#include <linux/kmemleak.h>
#include <asm/e820.h>
#include <asm/io.h>
#include <asm/iommu.h>
#include <asm/gart.h>
#include <asm/pci-direct.h>
#include <asm/dma.h>
#include <asm/amd_nb.h>
#include <asm/x86_init.h>

int gart_iommu_aperture;
int gart_iommu_aperture_disabled __initdata;
int gart_iommu_aperture_allowed __initdata;

int fallback_aper_order __initdata = 1; /* 64MB */
int fallback_aper_force __initdata;

int fix_aperture __initdata = 1;

static struct resource gart_resource = {
	.name	= "GART",
	.flags	= IORESOURCE_MEM,
};

static void __init insert_aperture_resource(u32 aper_base, u32 aper_size)
{
	gart_resource.start = aper_base;
	gart_resource.end = aper_base + aper_size - 1;
	insert_resource(&iomem_resource, &gart_resource);
}

/* This code runs before the PCI subsystem is initialized, so just
   access the northbridge directly. */

static u32 __init allocate_aperture(void)
{
	u32 aper_size;
	void *p;

	/* aper_size should <= 1G */
	if (fallback_aper_order > 5)
		fallback_aper_order = 5;
	aper_size = (32 * 1024 * 1024) << fallback_aper_order;

	/*
	 * Aperture has to be naturally aligned. This means a 2GB aperture
	 * won't have much chance of finding a place in the lower 4GB of
	 * memory. Unfortunately we cannot move it up because that would
	 * make the IOMMU useless.
	 */
	/*
	 * using 512M as goal, in case kexec will load kernel_big
	 * that will do the on position decompress, and  could overlap with
	 * that positon with gart that is used.
	 * sequende:
	 * kernel_small
	 * ==> kexec (with kdump trigger path or previous doesn't shutdown gart)
	 * ==> kernel_small(gart area become e820_reserved)
	 * ==> kexec (with kdump trigger path or previous doesn't shutdown gart)
	 * ==> kerne_big (uncompressed size will be big than 64M or 128M)
	 * so don't use 512M below as gart iommu, leave the space for kernel
	 * code for safe
	 */
	p = __alloc_bootmem_nopanic(aper_size, aper_size, 512ULL<<20);
	/*
	 * Kmemleak should not scan this block as it may not be mapped via the
	 * kernel direct mapping.
	 */
	kmemleak_ignore(p);
	if (!p || __pa(p)+aper_size > 0xffffffff) {
		printk(KERN_ERR
			"Cannot allocate aperture memory hole (%p,%uK)\n",
				p, aper_size>>10);
		if (p)
			free_bootmem(__pa(p), aper_size);
		return 0;
	}
	printk(KERN_INFO "Mapping aperture over %d KB of RAM @ %lx\n",
			aper_size >> 10, __pa(p));
	insert_aperture_resource((u32)__pa(p), aper_size);
	register_nosave_region((u32)__pa(p) >> PAGE_SHIFT,
				(u32)__pa(p+aper_size) >> PAGE_SHIFT);

	return (u32)__pa(p);
}


/* Find a PCI capability */
static u32 __init find_cap(int bus, int slot, int func, int cap)
{
	int bytes;
	u8 pos;

	if (!(read_pci_config_16(bus, slot, func, PCI_STATUS) &
						PCI_STATUS_CAP_LIST))
		return 0;

	pos = read_pci_config_byte(bus, slot, func, PCI_CAPABILITY_LIST);
	for (bytes = 0; bytes < 48 && pos >= 0x40; bytes++) {
		u8 id;

		pos &= ~3;
		id = read_pci_config_byte(bus, slot, func, pos+PCI_CAP_LIST_ID);
		if (id == 0xff)
			break;
		if (id == cap)
			return pos;
		pos = read_pci_config_byte(bus, slot, func,
						pos+PCI_CAP_LIST_NEXT);
	}
	return 0;
}

/* Read a standard AGPv3 bridge header */
static u32 __init read_agp(int bus, int slot, int func, int cap, u32 *order)
{
	u32 apsize;
	u32 apsizereg;
	int nbits;
	u32 aper_low, aper_hi;
	u64 aper;
	u32 old_order;

	printk(KERN_INFO "AGP bridge at %02x:%02x:%02x\n", bus, slot, func);
	apsizereg = read_pci_config_16(bus, slot, func, cap + 0x14);
	if (apsizereg == 0xffffffff) {
		printk(KERN_ERR "APSIZE in AGP bridge unreadable\n");
		return 0;
	}

	/* old_order could be the value from NB gart setting */
	old_order = *order;

	apsize = apsizereg & 0xfff;
	/* Some BIOS use weird encodings not in the AGPv3 table. */
	if (apsize & 0xff)
		apsize |= 0xf00;
	nbits = hweight16(apsize);
	*order = 7 - nbits;
	if ((int)*order < 0) /* < 32MB */
		*order = 0;

	aper_low = read_pci_config(bus, slot, func, 0x10);
	aper_hi = read_pci_config(bus, slot, func, 0x14);
	aper = (aper_low & ~((1<<22)-1)) | ((u64)aper_hi << 32);

	/*
	 * On some sick chips, APSIZE is 0. It means it wants 4G
	 * so let double check that order, and lets trust AMD NB settings:
	 */
	printk(KERN_INFO "Aperture from AGP @ %Lx old size %u MB\n",
			aper, 32 << old_order);
	if (aper + (32ULL<<(20 + *order)) > 0x100000000ULL) {
		printk(KERN_INFO "Aperture size %u MB (APSIZE %x) is not right, using settings from NB\n",
				32 << *order, apsizereg);
		*order = old_order;
	}

	printk(KERN_INFO "Aperture from AGP @ %Lx size %u MB (APSIZE %x)\n",
			aper, 32 << *order, apsizereg);

	if (!aperture_valid(aper, (32*1024*1024) << *order, 32<<20))
		return 0;
	return (u32)aper;
}

/*
 * Look for an AGP bridge. Windows only expects the aperture in the
 * AGP bridge and some BIOS forget to initialize the Northbridge too.
 * Work around this here.
 *
 * Do an PCI bus scan by hand because we're running before the PCI
 * subsystem.
 *
 * All AMD AGP bridges are AGPv3 compliant, so we can do this scan
 * generically. It's probably overkill to always scan all slots because
 * the AGP bridges should be always an own bus on the HT hierarchy,
 * but do it here for future safety.
 */
static u32 __init search_agp_bridge(u32 *order, int *valid_agp)
{
	int bus, slot, func;

	/* Poor man's PCI discovery */
	for (bus = 0; bus < 256; bus++) {
		for (slot = 0; slot < 32; slot++) {
			for (func = 0; func < 8; func++) {
				u32 class, cap;
				u8 type;
				class = read_pci_config(bus, slot, func,
							PCI_CLASS_REVISION);
				if (class == 0xffffffff)
					break;

				switch (class >> 16) {
				case PCI_CLASS_BRIDGE_HOST:
				case PCI_CLASS_BRIDGE_OTHER: /* needed? */
					/* AGP bridge? */
					cap = find_cap(bus, slot, func,
							PCI_CAP_ID_AGP);
					if (!cap)
						break;
					*valid_agp = 1;
					return read_agp(bus, slot, func, cap,
							order);
				}

				/* No multi-function device? */
				type = read_pci_config_byte(bus, slot, func,
							       PCI_HEADER_TYPE);
				if (!(type & 0x80))
					break;
			}
		}
	}
	printk(KERN_INFO "No AGP bridge found\n");

	return 0;
}

static int gart_fix_e820 __initdata = 1;

static int __init parse_gart_mem(char *p)
{
	if (!p)
		return -EINVAL;

	if (!strncmp(p, "off", 3))
		gart_fix_e820 = 0;
	else if (!strncmp(p, "on", 2))
		gart_fix_e820 = 1;

	return 0;
}
early_param("gart_fix_e820", parse_gart_mem);

void __init early_gart_iommu_check(void)
{
	/*
	 * in case it is enabled before, esp for kexec/kdump,
	 * previous kernel already enable that. memset called
	 * by allocate_aperture/__alloc_bootmem_nopanic cause restart.
	 * or second kernel have different position for GART hole. and new
	 * kernel could use hole as RAM that is still used by GART set by
	 * first kernel
	 * or BIOS forget to put that in reserved.
	 * try to update e820 to make that region as reserved.
	 */
	u32 agp_aper_order = 0;
	int i, fix, slot, valid_agp = 0;
	u32 ctl;
	u32 aper_size = 0, aper_order = 0, last_aper_order = 0;
	u64 aper_base = 0, last_aper_base = 0;
	int aper_enabled = 0, last_aper_enabled = 0, last_valid = 0;

	if (!early_pci_allowed())
		return;

	/* This is mostly duplicate of iommu_hole_init */
	search_agp_bridge(&agp_aper_order, &valid_agp);

	fix = 0;
	for (i = 0; amd_nb_bus_dev_ranges[i].dev_limit; i++) {
		int bus;
		int dev_base, dev_limit;

		bus = amd_nb_bus_dev_ranges[i].bus;
		dev_base = amd_nb_bus_dev_ranges[i].dev_base;
		dev_limit = amd_nb_bus_dev_ranges[i].dev_limit;

		for (slot = dev_base; slot < dev_limit; slot++) {
			if (!early_is_amd_nb(read_pci_config(bus, slot, 3, 0x00)))
				continue;

			ctl = read_pci_config(bus, slot, 3, AMD64_GARTAPERTURECTL);
			aper_enabled = ctl & GARTEN;
			aper_order = (ctl >> 1) & 7;
			aper_size = (32 * 1024 * 1024) << aper_order;
			aper_base = read_pci_config(bus, slot, 3, AMD64_GARTAPERTUREBASE) & 0x7fff;
			aper_base <<= 25;

			if (last_valid) {
				if ((aper_order != last_aper_order) ||
				    (aper_base != last_aper_base) ||
				    (aper_enabled != last_aper_enabled)) {
					fix = 1;
					break;
				}
			}

			last_aper_order = aper_order;
			last_aper_base = aper_base;
			last_aper_enabled = aper_enabled;
			last_valid = 1;
		}
	}

	if (!fix && !aper_enabled)
		return;

	if (!aper_base || !aper_size || aper_base + aper_size > 0x100000000UL)
		fix = 1;

	if (gart_fix_e820 && !fix && aper_enabled) {
		if (e820_any_mapped(aper_base, aper_base + aper_size,
				    E820_RAM)) {
			/* reserve it, so we can reuse it in second kernel */
			printk(KERN_INFO "update e820 for GART\n");
			e820_add_region(aper_base, aper_size, E820_RESERVED);
			update_e820();
		}
	}

	if (valid_agp)
		return;

	/* disable them all at first */
	for (i = 0; i < amd_nb_bus_dev_ranges[i].dev_limit; i++) {
		int bus;
		int dev_base, dev_limit;

		bus = amd_nb_bus_dev_ranges[i].bus;
		dev_base = amd_nb_bus_dev_ranges[i].dev_base;
		dev_limit = amd_nb_bus_dev_ranges[i].dev_limit;

		for (slot = dev_base; slot < dev_limit; slot++) {
			if (!early_is_amd_nb(read_pci_config(bus, slot, 3, 0x00)))
				continue;

			ctl = read_pci_config(bus, slot, 3, AMD64_GARTAPERTURECTL);
			ctl &= ~GARTEN;
			write_pci_config(bus, slot, 3, AMD64_GARTAPERTURECTL, ctl);
		}
	}

}

static int __initdata printed_gart_size_msg;

int __init gart_iommu_hole_init(void)
{
	u32 agp_aper_base = 0, agp_aper_order = 0;
	u32 aper_size, aper_alloc = 0, aper_order = 0, last_aper_order = 0;
	u64 aper_base, last_aper_base = 0;
	int fix, slot, valid_agp = 0;
	int i, node;

	if (gart_iommu_aperture_disabled || !fix_aperture ||
	    !early_pci_allowed())
		return -ENODEV;

	printk(KERN_INFO  "Checking aperture...\n");

	if (!fallback_aper_force)
		agp_aper_base = search_agp_bridge(&agp_aper_order, &valid_agp);

	fix = 0;
	node = 0;
	for (i = 0; i < amd_nb_bus_dev_ranges[i].dev_limit; i++) {
		int bus;
		int dev_base, dev_limit;
		u32 ctl;

		bus = amd_nb_bus_dev_ranges[i].bus;
		dev_base = amd_nb_bus_dev_ranges[i].dev_base;
		dev_limit = amd_nb_bus_dev_ranges[i].dev_limit;

		for (slot = dev_base; slot < dev_limit; slot++) {
			if (!early_is_amd_nb(read_pci_config(bus, slot, 3, 0x00)))
				continue;

			iommu_detected = 1;
			gart_iommu_aperture = 1;
			x86_init.iommu.iommu_init = gart_iommu_init;

			ctl = read_pci_config(bus, slot, 3,
					      AMD64_GARTAPERTURECTL);

			/*
			 * Before we do anything else disable the GART. It may
			 * still be enabled if we boot into a crash-kernel here.
			 * Reconfiguring the GART while it is enabled could have
			 * unknown side-effects.
			 */
			ctl &= ~GARTEN;
			write_pci_config(bus, slot, 3, AMD64_GARTAPERTURECTL, ctl);

			aper_order = (ctl >> 1) & 7;
			aper_size = (32 * 1024 * 1024) << aper_order;
			aper_base = read_pci_config(bus, slot, 3, AMD64_GARTAPERTUREBASE) & 0x7fff;
			aper_base <<= 25;

			printk(KERN_INFO "Node %d: aperture @ %Lx size %u MB\n",
					node, aper_base, aper_size >> 20);
			node++;

			if (!aperture_valid(aper_base, aper_size, 64<<20)) {
				if (valid_agp && agp_aper_base &&
				    agp_aper_base == aper_base &&
				    agp_aper_order == aper_order) {
					/* the same between two setting from NB and agp */
					if (!no_iommu &&
					    max_pfn > MAX_DMA32_PFN &&
					    !printed_gart_size_msg) {
						printk(KERN_ERR "you are using iommu with agp, but GART size is less than 64M\n");
						printk(KERN_ERR "please increase GART size in your BIOS setup\n");
						printk(KERN_ERR "if BIOS doesn't have that option, contact your HW vendor!\n");
						printed_gart_size_msg = 1;
					}
				} else {
					fix = 1;
					goto out;
				}
			}

			if ((last_aper_order && aper_order != last_aper_order) ||
			    (last_aper_base && aper_base != last_aper_base)) {
				fix = 1;
				goto out;
			}
			last_aper_order = aper_order;
			last_aper_base = aper_base;
		}
	}

out:
	if (!fix && !fallback_aper_force) {
		if (last_aper_base) {
			unsigned long n = (32 * 1024 * 1024) << last_aper_order;

			insert_aperture_resource((u32)last_aper_base, n);
			return 1;
		}
		return 0;
	}

	if (!fallback_aper_force) {
		aper_alloc = agp_aper_base;
		aper_order = agp_aper_order;
	}

	if (aper_alloc) {
		/* Got the aperture from the AGP bridge */
	} else if ((!no_iommu && max_pfn > MAX_DMA32_PFN) ||
		   force_iommu ||
		   valid_agp ||
		   fallback_aper_force) {
		printk(KERN_INFO
			"Your BIOS doesn't leave a aperture memory hole\n");
		printk(KERN_INFO
			"Please enable the IOMMU option in the BIOS setup\n");
		printk(KERN_INFO
			"This costs you %d MB of RAM\n",
				32 << fallback_aper_order);

		aper_order = fallback_aper_order;
		aper_alloc = allocate_aperture();
		if (!aper_alloc) {
			/*
			 * Could disable AGP and IOMMU here, but it's
			 * probably not worth it. But the later users
			 * cannot deal with bad apertures and turning
			 * on the aperture over memory causes very
			 * strange problems, so it's better to panic
			 * early.
			 */
			panic("Not enough memory for aperture");
		}
	} else {
		return 0;
	}

	/* Fix up the north bridges */
<<<<<<< HEAD
	for (i = 0; i < ARRAY_SIZE(bus_dev_ranges); i++) {
=======
	for (i = 0; i < amd_nb_bus_dev_ranges[i].dev_limit; i++) {
>>>>>>> 3cbea436
		int bus, dev_base, dev_limit;

		/*
		 * Don't enable translation yet but enable GART IO and CPU
		 * accesses and set DISTLBWALKPRB since GART table memory is UC.
		 */
		u32 ctl = DISTLBWALKPRB | aper_order << 1;

<<<<<<< HEAD
		bus = bus_dev_ranges[i].bus;
		dev_base = bus_dev_ranges[i].dev_base;
		dev_limit = bus_dev_ranges[i].dev_limit;
=======
		bus = amd_nb_bus_dev_ranges[i].bus;
		dev_base = amd_nb_bus_dev_ranges[i].dev_base;
		dev_limit = amd_nb_bus_dev_ranges[i].dev_limit;
>>>>>>> 3cbea436
		for (slot = dev_base; slot < dev_limit; slot++) {
			if (!early_is_amd_nb(read_pci_config(bus, slot, 3, 0x00)))
				continue;

			write_pci_config(bus, slot, 3, AMD64_GARTAPERTURECTL, ctl);
			write_pci_config(bus, slot, 3, AMD64_GARTAPERTUREBASE, aper_alloc >> 25);
		}
	}

	set_up_gart_resume(aper_order, aper_alloc);

	return 1;
}<|MERGE_RESOLUTION|>--- conflicted
+++ resolved
@@ -493,11 +493,7 @@
 	}
 
 	/* Fix up the north bridges */
-<<<<<<< HEAD
-	for (i = 0; i < ARRAY_SIZE(bus_dev_ranges); i++) {
-=======
 	for (i = 0; i < amd_nb_bus_dev_ranges[i].dev_limit; i++) {
->>>>>>> 3cbea436
 		int bus, dev_base, dev_limit;
 
 		/*
@@ -506,15 +502,9 @@
 		 */
 		u32 ctl = DISTLBWALKPRB | aper_order << 1;
 
-<<<<<<< HEAD
-		bus = bus_dev_ranges[i].bus;
-		dev_base = bus_dev_ranges[i].dev_base;
-		dev_limit = bus_dev_ranges[i].dev_limit;
-=======
 		bus = amd_nb_bus_dev_ranges[i].bus;
 		dev_base = amd_nb_bus_dev_ranges[i].dev_base;
 		dev_limit = amd_nb_bus_dev_ranges[i].dev_limit;
->>>>>>> 3cbea436
 		for (slot = dev_base; slot < dev_limit; slot++) {
 			if (!early_is_amd_nb(read_pci_config(bus, slot, 3, 0x00)))
 				continue;
