#
# Makefile for the linux kernel.
#

extra-y                := head_$(BITS).o head$(BITS).o head.o vmlinux.lds

CPPFLAGS_vmlinux.lds += -U$(UTS_MACHINE)

ifdef CONFIG_FUNCTION_TRACER
# Do not profile debug and lowlevel utilities
CFLAGS_REMOVE_tsc.o = -pg
CFLAGS_REMOVE_paravirt-spinlocks.o = -pg
CFLAGS_REMOVE_pvclock.o = -pg
CFLAGS_REMOVE_kvmclock.o = -pg
CFLAGS_REMOVE_ftrace.o = -pg
CFLAGS_REMOVE_early_printk.o = -pg
endif

<<<<<<< HEAD
KASAN_SANITIZE_head$(BITS).o				:= n
KASAN_SANITIZE_dumpstack.o				:= n
KASAN_SANITIZE_dumpstack_$(BITS).o			:= n

OBJECT_FILES_NON_STANDARD_head_$(BITS).o		:= y
OBJECT_FILES_NON_STANDARD_relocate_kernel_$(BITS).o	:= y
OBJECT_FILES_NON_STANDARD_mcount_$(BITS).o		:= y
OBJECT_FILES_NON_STANDARD_test_nx.o			:= y
=======
KASAN_SANITIZE_head$(BITS).o := n
KASAN_SANITIZE_dumpstack.o := n
KASAN_SANITIZE_dumpstack_$(BITS).o := n
# If instrumentation of this dir is enabled, boot hangs during first second.
# Probably could be more selective here, but note that files related to irqs,
# boot, dumpstack/stacktrace, etc are either non-interesting or can lead to
# non-deterministic coverage.
KCOV_INSTRUMENT := n
>>>>>>> 6b0b69f0

CFLAGS_irq.o := -I$(src)/../include/asm/trace

obj-y			:= process_$(BITS).o signal.o
obj-$(CONFIG_COMPAT)	+= signal_compat.o
obj-y			+= traps.o irq.o irq_$(BITS).o dumpstack_$(BITS).o
obj-y			+= time.o ioport.o dumpstack.o nmi.o
obj-$(CONFIG_MODIFY_LDT_SYSCALL)	+= ldt.o
obj-y			+= setup.o x86_init.o i8259.o irqinit.o jump_label.o
obj-$(CONFIG_IRQ_WORK)  += irq_work.o
obj-y			+= probe_roms.o
obj-$(CONFIG_X86_32)	+= i386_ksyms_32.o
obj-$(CONFIG_X86_64)	+= sys_x86_64.o x8664_ksyms_64.o
obj-$(CONFIG_X86_64)	+= mcount_64.o
obj-$(CONFIG_X86_ESPFIX64)	+= espfix_64.o
obj-$(CONFIG_SYSFS)	+= ksysfs.o
obj-y			+= bootflag.o e820.o
obj-y			+= pci-dma.o quirks.o topology.o kdebugfs.o
obj-y			+= alternative.o i8253.o pci-nommu.o hw_breakpoint.o
obj-y			+= tsc.o tsc_msr.o io_delay.o rtc.o
obj-y			+= pci-iommu_table.o
obj-y			+= resource.o

obj-y				+= process.o
obj-y				+= fpu/
obj-y				+= ptrace.o
obj-$(CONFIG_X86_32)		+= tls.o
obj-$(CONFIG_IA32_EMULATION)	+= tls.o
obj-y				+= step.o
obj-$(CONFIG_INTEL_TXT)		+= tboot.o
obj-$(CONFIG_ISA_DMA_API)	+= i8237.o
obj-$(CONFIG_STACKTRACE)	+= stacktrace.o
obj-y				+= cpu/
obj-y				+= acpi/
obj-y				+= reboot.o
obj-$(CONFIG_X86_MSR)		+= msr.o
obj-$(CONFIG_X86_CPUID)		+= cpuid.o
obj-$(CONFIG_PCI)		+= early-quirks.o
apm-y				:= apm_32.o
obj-$(CONFIG_APM)		+= apm.o
obj-$(CONFIG_SMP)		+= smp.o
obj-$(CONFIG_SMP)		+= smpboot.o
obj-$(CONFIG_SMP)		+= tsc_sync.o
obj-$(CONFIG_SMP)		+= setup_percpu.o
obj-$(CONFIG_X86_MPPARSE)	+= mpparse.o
obj-y				+= apic/
obj-$(CONFIG_X86_REBOOTFIXUPS)	+= reboot_fixups_32.o
obj-$(CONFIG_DYNAMIC_FTRACE)	+= ftrace.o
obj-$(CONFIG_LIVEPATCH)		+= livepatch.o
obj-$(CONFIG_FUNCTION_GRAPH_TRACER) += ftrace.o
obj-$(CONFIG_FTRACE_SYSCALLS)	+= ftrace.o
obj-$(CONFIG_X86_TSC)		+= trace_clock.o
obj-$(CONFIG_KEXEC_CORE)	+= machine_kexec_$(BITS).o
obj-$(CONFIG_KEXEC_CORE)	+= relocate_kernel_$(BITS).o crash.o
obj-$(CONFIG_KEXEC_FILE)	+= kexec-bzimage64.o
obj-$(CONFIG_CRASH_DUMP)	+= crash_dump_$(BITS).o
obj-y				+= kprobes/
obj-$(CONFIG_MODULES)		+= module.o
obj-$(CONFIG_DOUBLEFAULT)	+= doublefault.o
obj-$(CONFIG_KGDB)		+= kgdb.o
obj-$(CONFIG_VM86)		+= vm86_32.o
obj-$(CONFIG_EARLY_PRINTK)	+= early_printk.o

obj-$(CONFIG_HPET_TIMER) 	+= hpet.o
obj-$(CONFIG_APB_TIMER)		+= apb_timer.o

obj-$(CONFIG_AMD_NB)		+= amd_nb.o
obj-$(CONFIG_DEBUG_RODATA_TEST)	+= test_rodata.o
obj-$(CONFIG_DEBUG_NX_TEST)	+= test_nx.o
obj-$(CONFIG_DEBUG_NMI_SELFTEST) += nmi_selftest.o

obj-$(CONFIG_KVM_GUEST)		+= kvm.o kvmclock.o
obj-$(CONFIG_PARAVIRT)		+= paravirt.o paravirt_patch_$(BITS).o
obj-$(CONFIG_PARAVIRT_SPINLOCKS)+= paravirt-spinlocks.o
obj-$(CONFIG_PARAVIRT_CLOCK)	+= pvclock.o
obj-$(CONFIG_X86_PMEM_LEGACY_DEVICE) += pmem.o

obj-$(CONFIG_PCSPKR_PLATFORM)	+= pcspeaker.o

obj-$(CONFIG_X86_CHECK_BIOS_CORRUPTION) += check.o

obj-$(CONFIG_SWIOTLB)			+= pci-swiotlb.o
obj-$(CONFIG_OF)			+= devicetree.o
obj-$(CONFIG_UPROBES)			+= uprobes.o
obj-y					+= sysfb.o
obj-$(CONFIG_X86_SYSFB)			+= sysfb_simplefb.o
obj-$(CONFIG_EFI)			+= sysfb_efi.o

obj-$(CONFIG_PERF_EVENTS)		+= perf_regs.o
obj-$(CONFIG_TRACING)			+= tracepoint.o

###
# 64 bit specific files
ifeq ($(CONFIG_X86_64),y)
	obj-$(CONFIG_AUDIT)		+= audit_64.o

	obj-$(CONFIG_GART_IOMMU)	+= amd_gart_64.o aperture_64.o
	obj-$(CONFIG_CALGARY_IOMMU)	+= pci-calgary_64.o tce_64.o

	obj-$(CONFIG_PCI_MMCONFIG)	+= mmconf-fam10h_64.o
	obj-y				+= vsmp_64.o
endif<|MERGE_RESOLUTION|>--- conflicted
+++ resolved
@@ -16,7 +16,6 @@
 CFLAGS_REMOVE_early_printk.o = -pg
 endif
 
-<<<<<<< HEAD
 KASAN_SANITIZE_head$(BITS).o				:= n
 KASAN_SANITIZE_dumpstack.o				:= n
 KASAN_SANITIZE_dumpstack_$(BITS).o			:= n
@@ -25,16 +24,11 @@
 OBJECT_FILES_NON_STANDARD_relocate_kernel_$(BITS).o	:= y
 OBJECT_FILES_NON_STANDARD_mcount_$(BITS).o		:= y
 OBJECT_FILES_NON_STANDARD_test_nx.o			:= y
-=======
-KASAN_SANITIZE_head$(BITS).o := n
-KASAN_SANITIZE_dumpstack.o := n
-KASAN_SANITIZE_dumpstack_$(BITS).o := n
 # If instrumentation of this dir is enabled, boot hangs during first second.
 # Probably could be more selective here, but note that files related to irqs,
 # boot, dumpstack/stacktrace, etc are either non-interesting or can lead to
 # non-deterministic coverage.
 KCOV_INSTRUMENT := n
->>>>>>> 6b0b69f0
 
 CFLAGS_irq.o := -I$(src)/../include/asm/trace
 
