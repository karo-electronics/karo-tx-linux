#include <linux/export.h>
#include <linux/init.h>
#include <linux/bitops.h>
#include <linux/elf.h>
#include <linux/mm.h>

#include <linux/io.h>
#include <asm/processor.h>
#include <asm/apic.h>
#include <asm/cpu.h>
#include <asm/pci-direct.h>

#ifdef CONFIG_X86_64
# include <asm/numa_64.h>
# include <asm/mmconfig.h>
# include <asm/cacheflush.h>
#endif

#include "cpu.h"

#ifdef CONFIG_X86_32
/*
 *	B step AMD K6 before B 9730xxxx have hardware bugs that can cause
 *	misexecution of code under Linux. Owners of such processors should
 *	contact AMD for precise details and a CPU swap.
 *
 *	See	http://www.multimania.com/poulot/k6bug.html
 *		http://www.amd.com/K6/k6docs/revgd.html
 *
 *	The following test is erm.. interesting. AMD neglected to up
 *	the chip setting when fixing the bug but they also tweaked some
 *	performance at the same time..
 */

extern void vide(void);
__asm__(".align 4\nvide: ret");

static void __cpuinit init_amd_k5(struct cpuinfo_x86 *c)
{
/*
 * General Systems BIOSen alias the cpu frequency registers
 * of the Elan at 0x000df000. Unfortuantly, one of the Linux
 * drivers subsequently pokes it, and changes the CPU speed.
 * Workaround : Remove the unneeded alias.
 */
#define CBAR		(0xfffc) /* Configuration Base Address  (32-bit) */
#define CBAR_ENB	(0x80000000)
#define CBAR_KEY	(0X000000CB)
	if (c->x86_model == 9 || c->x86_model == 10) {
		if (inl(CBAR) & CBAR_ENB)
			outl(0 | CBAR_KEY, CBAR);
	}
}


static void __cpuinit init_amd_k6(struct cpuinfo_x86 *c)
{
	u32 l, h;
	int mbytes = num_physpages >> (20-PAGE_SHIFT);

	if (c->x86_model < 6) {
		/* Based on AMD doc 20734R - June 2000 */
		if (c->x86_model == 0) {
			clear_cpu_cap(c, X86_FEATURE_APIC);
			set_cpu_cap(c, X86_FEATURE_PGE);
		}
		return;
	}

	if (c->x86_model == 6 && c->x86_mask == 1) {
		const int K6_BUG_LOOP = 1000000;
		int n;
		void (*f_vide)(void);
		unsigned long d, d2;

		printk(KERN_INFO "AMD K6 stepping B detected - ");

		/*
		 * It looks like AMD fixed the 2.6.2 bug and improved indirect
		 * calls at the same time.
		 */

		n = K6_BUG_LOOP;
		f_vide = vide;
		rdtscl(d);
		while (n--)
			f_vide();
		rdtscl(d2);
		d = d2-d;

		if (d > 20*K6_BUG_LOOP)
			printk(KERN_CONT
				"system stability may be impaired when more than 32 MB are used.\n");
		else
			printk(KERN_CONT "probably OK (after B9730xxxx).\n");
		printk(KERN_INFO "Please see http://membres.lycos.fr/poulot/k6bug.html\n");
	}

	/* K6 with old style WHCR */
	if (c->x86_model < 8 ||
	   (c->x86_model == 8 && c->x86_mask < 8)) {
		/* We can only write allocate on the low 508Mb */
		if (mbytes > 508)
			mbytes = 508;

		rdmsr(MSR_K6_WHCR, l, h);
		if ((l&0x0000FFFF) == 0) {
			unsigned long flags;
			l = (1<<0)|((mbytes/4)<<1);
			local_irq_save(flags);
			wbinvd();
			wrmsr(MSR_K6_WHCR, l, h);
			local_irq_restore(flags);
			printk(KERN_INFO "Enabling old style K6 write allocation for %d Mb\n",
				mbytes);
		}
		return;
	}

	if ((c->x86_model == 8 && c->x86_mask > 7) ||
	     c->x86_model == 9 || c->x86_model == 13) {
		/* The more serious chips .. */

		if (mbytes > 4092)
			mbytes = 4092;

		rdmsr(MSR_K6_WHCR, l, h);
		if ((l&0xFFFF0000) == 0) {
			unsigned long flags;
			l = ((mbytes>>2)<<22)|(1<<16);
			local_irq_save(flags);
			wbinvd();
			wrmsr(MSR_K6_WHCR, l, h);
			local_irq_restore(flags);
			printk(KERN_INFO "Enabling new style K6 write allocation for %d Mb\n",
				mbytes);
		}

		return;
	}

	if (c->x86_model == 10) {
		/* AMD Geode LX is model 10 */
		/* placeholder for any needed mods */
		return;
	}
}

static void __cpuinit amd_k7_smp_check(struct cpuinfo_x86 *c)
{
#ifdef CONFIG_SMP
	/* calling is from identify_secondary_cpu() ? */
	if (!c->cpu_index)
		return;

	/*
	 * Certain Athlons might work (for various values of 'work') in SMP
	 * but they are not certified as MP capable.
	 */
	/* Athlon 660/661 is valid. */
	if ((c->x86_model == 6) && ((c->x86_mask == 0) ||
	    (c->x86_mask == 1)))
		goto valid_k7;

	/* Duron 670 is valid */
	if ((c->x86_model == 7) && (c->x86_mask == 0))
		goto valid_k7;

	/*
	 * Athlon 662, Duron 671, and Athlon >model 7 have capability
	 * bit. It's worth noting that the A5 stepping (662) of some
	 * Athlon XP's have the MP bit set.
	 * See http://www.heise.de/newsticker/data/jow-18.10.01-000 for
	 * more.
	 */
	if (((c->x86_model == 6) && (c->x86_mask >= 2)) ||
	    ((c->x86_model == 7) && (c->x86_mask >= 1)) ||
	     (c->x86_model > 7))
		if (cpu_has_mp)
			goto valid_k7;

	/* If we get here, not a certified SMP capable AMD system. */

	/*
	 * Don't taint if we are running SMP kernel on a single non-MP
	 * approved Athlon
	 */
	WARN_ONCE(1, "WARNING: This combination of AMD"
		" processors is not suitable for SMP.\n");
	if (!test_taint(TAINT_UNSAFE_SMP))
		add_taint(TAINT_UNSAFE_SMP);

valid_k7:
	;
#endif
}

static void __cpuinit init_amd_k7(struct cpuinfo_x86 *c)
{
	u32 l, h;

	/*
	 * Bit 15 of Athlon specific MSR 15, needs to be 0
	 * to enable SSE on Palomino/Morgan/Barton CPU's.
	 * If the BIOS didn't enable it already, enable it here.
	 */
	if (c->x86_model >= 6 && c->x86_model <= 10) {
		if (!cpu_has(c, X86_FEATURE_XMM)) {
			printk(KERN_INFO "Enabling disabled K7/SSE Support.\n");
			rdmsr(MSR_K7_HWCR, l, h);
			l &= ~0x00008000;
			wrmsr(MSR_K7_HWCR, l, h);
			set_cpu_cap(c, X86_FEATURE_XMM);
		}
	}

	/*
	 * It's been determined by AMD that Athlons since model 8 stepping 1
	 * are more robust with CLK_CTL set to 200xxxxx instead of 600xxxxx
	 * As per AMD technical note 27212 0.2
	 */
	if ((c->x86_model == 8 && c->x86_mask >= 1) || (c->x86_model > 8)) {
		rdmsr(MSR_K7_CLK_CTL, l, h);
		if ((l & 0xfff00000) != 0x20000000) {
			printk(KERN_INFO
			    "CPU: CLK_CTL MSR was %x. Reprogramming to %x\n",
					l, ((l & 0x000fffff)|0x20000000));
			wrmsr(MSR_K7_CLK_CTL, (l & 0x000fffff)|0x20000000, h);
		}
	}

	set_cpu_cap(c, X86_FEATURE_K7);

	amd_k7_smp_check(c);
}
#endif

#ifdef CONFIG_NUMA
/*
 * To workaround broken NUMA config.  Read the comment in
 * srat_detect_node().
 */
static int __cpuinit nearby_node(int apicid)
{
	int i, node;

	for (i = apicid - 1; i >= 0; i--) {
		node = __apicid_to_node[i];
		if (node != NUMA_NO_NODE && node_online(node))
			return node;
	}
	for (i = apicid + 1; i < MAX_LOCAL_APIC; i++) {
		node = __apicid_to_node[i];
		if (node != NUMA_NO_NODE && node_online(node))
			return node;
	}
	return first_node(node_online_map); /* Shouldn't happen */
}
#endif

/*
 * Fixup core topology information for
 * (1) AMD multi-node processors
 *     Assumption: Number of cores in each internal node is the same.
 * (2) AMD processors supporting compute units
 */
#ifdef CONFIG_X86_HT
static void __cpuinit amd_get_topology(struct cpuinfo_x86 *c)
{
	u32 nodes, cores_per_cu = 1;
	u8 node_id;
	int cpu = smp_processor_id();

	/* get information required for multi-node processors */
	if (cpu_has(c, X86_FEATURE_TOPOEXT)) {
		u32 eax, ebx, ecx, edx;

		cpuid(0x8000001e, &eax, &ebx, &ecx, &edx);
		nodes = ((ecx >> 8) & 7) + 1;
		node_id = ecx & 7;

		/* get compute unit information */
		smp_num_siblings = ((ebx >> 8) & 3) + 1;
		c->compute_unit_id = ebx & 0xff;
		cores_per_cu += ((ebx >> 8) & 3);
	} else if (cpu_has(c, X86_FEATURE_NODEID_MSR)) {
		u64 value;

		rdmsrl(MSR_FAM10H_NODE_ID, value);
		nodes = ((value >> 3) & 7) + 1;
		node_id = value & 7;
	} else
		return;

	/* fixup multi-node processor information */
	if (nodes > 1) {
		u32 cores_per_node;
		u32 cus_per_node;

		set_cpu_cap(c, X86_FEATURE_AMD_DCM);
		cores_per_node = c->x86_max_cores / nodes;
		cus_per_node = cores_per_node / cores_per_cu;

		/* store NodeID, use llc_shared_map to store sibling info */
		per_cpu(cpu_llc_id, cpu) = node_id;

		/* core id has to be in the [0 .. cores_per_node - 1] range */
		c->cpu_core_id %= cores_per_node;
		c->compute_unit_id %= cus_per_node;
	}
}
#endif

/*
 * On a AMD dual core setup the lower bits of the APIC id distingush the cores.
 * Assumes number of cores is a power of two.
 */
static void __cpuinit amd_detect_cmp(struct cpuinfo_x86 *c)
{
#ifdef CONFIG_X86_HT
	unsigned bits;
	int cpu = smp_processor_id();

	bits = c->x86_coreid_bits;
	/* Low order bits define the core id (index of core in socket) */
	c->cpu_core_id = c->initial_apicid & ((1 << bits)-1);
	/* Convert the initial APIC ID into the socket ID */
	c->phys_proc_id = c->initial_apicid >> bits;
	/* use socket ID also for last level cache */
	per_cpu(cpu_llc_id, cpu) = c->phys_proc_id;
	amd_get_topology(c);
#endif
}

int amd_get_nb_id(int cpu)
{
	int id = 0;
#ifdef CONFIG_SMP
	id = per_cpu(cpu_llc_id, cpu);
#endif
	return id;
}
EXPORT_SYMBOL_GPL(amd_get_nb_id);

static void __cpuinit srat_detect_node(struct cpuinfo_x86 *c)
{
#ifdef CONFIG_NUMA
	int cpu = smp_processor_id();
	int node;
	unsigned apicid = c->apicid;

	node = numa_cpu_node(cpu);
	if (node == NUMA_NO_NODE)
		node = per_cpu(cpu_llc_id, cpu);

	if (!node_online(node)) {
		/*
		 * Two possibilities here:
		 *
		 * - The CPU is missing memory and no node was created.  In
		 *   that case try picking one from a nearby CPU.
		 *
		 * - The APIC IDs differ from the HyperTransport node IDs
		 *   which the K8 northbridge parsing fills in.  Assume
		 *   they are all increased by a constant offset, but in
		 *   the same order as the HT nodeids.  If that doesn't
		 *   result in a usable node fall back to the path for the
		 *   previous case.
		 *
		 * This workaround operates directly on the mapping between
		 * APIC ID and NUMA node, assuming certain relationship
		 * between APIC ID, HT node ID and NUMA topology.  As going
		 * through CPU mapping may alter the outcome, directly
		 * access __apicid_to_node[].
		 */
		int ht_nodeid = c->initial_apicid;

		if (ht_nodeid >= 0 &&
		    __apicid_to_node[ht_nodeid] != NUMA_NO_NODE)
			node = __apicid_to_node[ht_nodeid];
		/* Pick a nearby node */
		if (!node_online(node))
			node = nearby_node(apicid);
	}
	numa_set_node(cpu, node);
#endif
}

static void __cpuinit early_init_amd_mc(struct cpuinfo_x86 *c)
{
#ifdef CONFIG_X86_HT
	unsigned bits, ecx;

	/* Multi core CPU? */
	if (c->extended_cpuid_level < 0x80000008)
		return;

	ecx = cpuid_ecx(0x80000008);

	c->x86_max_cores = (ecx & 0xff) + 1;

	/* CPU telling us the core id bits shift? */
	bits = (ecx >> 12) & 0xF;

	/* Otherwise recompute */
	if (bits == 0) {
		while ((1 << bits) < c->x86_max_cores)
			bits++;
	}

	c->x86_coreid_bits = bits;
#endif
}

static void __cpuinit bsp_init_amd(struct cpuinfo_x86 *c)
{
	if (cpu_has(c, X86_FEATURE_CONSTANT_TSC)) {

		if (c->x86 > 0x10 ||
		    (c->x86 == 0x10 && c->x86_model >= 0x2)) {
			u64 val;

			rdmsrl(MSR_K7_HWCR, val);
			if (!(val & BIT(24)))
				printk(KERN_WARNING FW_BUG "TSC doesn't count "
					"with P0 frequency!\n");
		}
	}

	if (c->x86 == 0x15) {
		unsigned long upperbit;
		u32 cpuid, assoc;

		cpuid	 = cpuid_edx(0x80000005);
		assoc	 = cpuid >> 16 & 0xff;
		upperbit = ((cpuid >> 24) << 10) / assoc;

		va_align.mask	  = (upperbit - 1) & PAGE_MASK;
		va_align.flags    = ALIGN_VA_32 | ALIGN_VA_64;
	}
}

static void __cpuinit early_init_amd(struct cpuinfo_x86 *c)
{
	u32 dummy;

	early_init_amd_mc(c);

	/*
	 * c->x86_power is 8000_0007 edx. Bit 8 is TSC runs at constant rate
	 * with P/T states and does not stop in deep C-states
	 */
	if (c->x86_power & (1 << 8)) {
		set_cpu_cap(c, X86_FEATURE_CONSTANT_TSC);
		set_cpu_cap(c, X86_FEATURE_NONSTOP_TSC);
	}

#ifdef CONFIG_X86_64
	set_cpu_cap(c, X86_FEATURE_SYSCALL32);
#else
	/*  Set MTRR capability flag if appropriate */
	if (c->x86 == 5)
		if (c->x86_model == 13 || c->x86_model == 9 ||
		    (c->x86_model == 8 && c->x86_mask >= 8))
			set_cpu_cap(c, X86_FEATURE_K6_MTRR);
#endif
#if defined(CONFIG_X86_LOCAL_APIC) && defined(CONFIG_PCI)
	/* check CPU config space for extended APIC ID */
	if (cpu_has_apic && c->x86 >= 0xf) {
		unsigned int val;
		val = read_pci_config(0, 24, 0, 0x68);
		if ((val & ((1 << 17) | (1 << 18))) == ((1 << 17) | (1 << 18)))
			set_cpu_cap(c, X86_FEATURE_EXTD_APICID);
	}
#endif
	rdmsr_safe(MSR_AMD64_PATCH_LEVEL, &c->microcode, &dummy);

<<<<<<< HEAD
=======
	rdmsr_safe(MSR_AMD64_PATCH_LEVEL, &c->microcode, &dummy);
>>>>>>> 7f80850d
}

static void __cpuinit init_amd(struct cpuinfo_x86 *c)
{
#ifdef CONFIG_SMP
	unsigned long long value;

	/*
	 * Disable TLB flush filter by setting HWCR.FFDIS on K8
	 * bit 6 of msr C001_0015
	 *
	 * Errata 63 for SH-B3 steppings
	 * Errata 122 for all steppings (F+ have it disabled by default)
	 */
	if (c->x86 == 0xf) {
		rdmsrl(MSR_K7_HWCR, value);
		value |= 1 << 6;
		wrmsrl(MSR_K7_HWCR, value);
	}
#endif

	early_init_amd(c);

	/*
	 * Bit 31 in normal CPUID used for nonstandard 3DNow ID;
	 * 3DNow is IDd by bit 31 in extended CPUID (1*32+31) anyway
	 */
	clear_cpu_cap(c, 0*32+31);

#ifdef CONFIG_X86_64
	/* On C+ stepping K8 rep microcode works well for copy/memset */
	if (c->x86 == 0xf) {
		u32 level;

		level = cpuid_eax(1);
		if ((level >= 0x0f48 && level < 0x0f50) || level >= 0x0f58)
			set_cpu_cap(c, X86_FEATURE_REP_GOOD);

		/*
		 * Some BIOSes incorrectly force this feature, but only K8
		 * revision D (model = 0x14) and later actually support it.
		 * (AMD Erratum #110, docId: 25759).
		 */
		if (c->x86_model < 0x14 && cpu_has(c, X86_FEATURE_LAHF_LM)) {
			u64 val;

			clear_cpu_cap(c, X86_FEATURE_LAHF_LM);
			if (!rdmsrl_amd_safe(0xc001100d, &val)) {
				val &= ~(1ULL << 32);
				wrmsrl_amd_safe(0xc001100d, val);
			}
		}

	}
	if (c->x86 >= 0x10)
		set_cpu_cap(c, X86_FEATURE_REP_GOOD);

	/* get apicid instead of initial apic id from cpuid */
	c->apicid = hard_smp_processor_id();
#else

	/*
	 *	FIXME: We should handle the K5 here. Set up the write
	 *	range and also turn on MSR 83 bits 4 and 31 (write alloc,
	 *	no bus pipeline)
	 */

	switch (c->x86) {
	case 4:
		init_amd_k5(c);
		break;
	case 5:
		init_amd_k6(c);
		break;
	case 6: /* An Athlon/Duron */
		init_amd_k7(c);
		break;
	}

	/* K6s reports MCEs but don't actually have all the MSRs */
	if (c->x86 < 6)
		clear_cpu_cap(c, X86_FEATURE_MCE);
#endif

	/* Enable workaround for FXSAVE leak */
	if (c->x86 >= 6)
		set_cpu_cap(c, X86_FEATURE_FXSAVE_LEAK);

	if (!c->x86_model_id[0]) {
		switch (c->x86) {
		case 0xf:
			/* Should distinguish Models here, but this is only
			   a fallback anyways. */
			strcpy(c->x86_model_id, "Hammer");
			break;
		}
	}

	cpu_detect_cache_sizes(c);

	/* Multi core CPU? */
	if (c->extended_cpuid_level >= 0x80000008) {
		amd_detect_cmp(c);
		srat_detect_node(c);
	}

#ifdef CONFIG_X86_32
	detect_ht(c);
#endif

	if (c->extended_cpuid_level >= 0x80000006) {
		if (cpuid_edx(0x80000006) & 0xf000)
			num_cache_leaves = 4;
		else
			num_cache_leaves = 3;
	}

	if (c->x86 >= 0xf)
		set_cpu_cap(c, X86_FEATURE_K8);

	if (cpu_has_xmm2) {
		/* MFENCE stops RDTSC speculation */
		set_cpu_cap(c, X86_FEATURE_MFENCE_RDTSC);
	}

#ifdef CONFIG_X86_64
	if (c->x86 == 0x10) {
		/* do this for boot cpu */
		if (c == &boot_cpu_data)
			check_enable_amd_mmconf_dmi();

		fam10h_check_enable_mmcfg();
	}

	if (c == &boot_cpu_data && c->x86 >= 0xf) {
		unsigned long long tseg;

		/*
		 * Split up direct mapping around the TSEG SMM area.
		 * Don't do it for gbpages because there seems very little
		 * benefit in doing so.
		 */
		if (!rdmsrl_safe(MSR_K8_TSEG_ADDR, &tseg)) {
			printk(KERN_DEBUG "tseg: %010llx\n", tseg);
			if ((tseg>>PMD_SHIFT) <
				(max_low_pfn_mapped>>(PMD_SHIFT-PAGE_SHIFT)) ||
				((tseg>>PMD_SHIFT) <
				(max_pfn_mapped>>(PMD_SHIFT-PAGE_SHIFT)) &&
				(tseg>>PMD_SHIFT) >= (1ULL<<(32 - PMD_SHIFT))))
				set_memory_4k((unsigned long)__va(tseg), 1);
		}
	}
#endif

	/*
	 * Family 0x12 and above processors have APIC timer
	 * running in deep C states.
	 */
	if (c->x86 > 0x11)
		set_cpu_cap(c, X86_FEATURE_ARAT);

	/*
	 * Disable GART TLB Walk Errors on Fam10h. We do this here
	 * because this is always needed when GART is enabled, even in a
	 * kernel which has no MCE support built in.
	 */
	if (c->x86 == 0x10) {
		/*
		 * BIOS should disable GartTlbWlk Errors themself. If
		 * it doesn't do it here as suggested by the BKDG.
		 *
		 * Fixes: https://bugzilla.kernel.org/show_bug.cgi?id=33012
		 */
		u64 mask;
		int err;

		err = rdmsrl_safe(MSR_AMD64_MCx_MASK(4), &mask);
		if (err == 0) {
			mask |= (1 << 10);
			checking_wrmsrl(MSR_AMD64_MCx_MASK(4), mask);
		}
	}
}

#ifdef CONFIG_X86_32
static unsigned int __cpuinit amd_size_cache(struct cpuinfo_x86 *c,
							unsigned int size)
{
	/* AMD errata T13 (order #21922) */
	if ((c->x86 == 6)) {
		/* Duron Rev A0 */
		if (c->x86_model == 3 && c->x86_mask == 0)
			size = 64;
		/* Tbird rev A1/A2 */
		if (c->x86_model == 4 &&
			(c->x86_mask == 0 || c->x86_mask == 1))
			size = 256;
	}
	return size;
}
#endif

static const struct cpu_dev __cpuinitconst amd_cpu_dev = {
	.c_vendor	= "AMD",
	.c_ident	= { "AuthenticAMD" },
#ifdef CONFIG_X86_32
	.c_models = {
		{ .vendor = X86_VENDOR_AMD, .family = 4, .model_names =
		  {
			  [3] = "486 DX/2",
			  [7] = "486 DX/2-WB",
			  [8] = "486 DX/4",
			  [9] = "486 DX/4-WB",
			  [14] = "Am5x86-WT",
			  [15] = "Am5x86-WB"
		  }
		},
	},
	.c_size_cache	= amd_size_cache,
#endif
	.c_early_init   = early_init_amd,
	.c_bsp_init	= bsp_init_amd,
	.c_init		= init_amd,
	.c_x86_vendor	= X86_VENDOR_AMD,
};

cpu_dev_register(amd_cpu_dev);

/*
 * AMD errata checking
 *
 * Errata are defined as arrays of ints using the AMD_LEGACY_ERRATUM() or
 * AMD_OSVW_ERRATUM() macros. The latter is intended for newer errata that
 * have an OSVW id assigned, which it takes as first argument. Both take a
 * variable number of family-specific model-stepping ranges created by
 * AMD_MODEL_RANGE(). Each erratum also has to be declared as extern const
 * int[] in arch/x86/include/asm/processor.h.
 *
 * Example:
 *
 * const int amd_erratum_319[] =
 *	AMD_LEGACY_ERRATUM(AMD_MODEL_RANGE(0x10, 0x2, 0x1, 0x4, 0x2),
 *			   AMD_MODEL_RANGE(0x10, 0x8, 0x0, 0x8, 0x0),
 *			   AMD_MODEL_RANGE(0x10, 0x9, 0x0, 0x9, 0x0));
 */

const int amd_erratum_400[] =
	AMD_OSVW_ERRATUM(1, AMD_MODEL_RANGE(0xf, 0x41, 0x2, 0xff, 0xf),
			    AMD_MODEL_RANGE(0x10, 0x2, 0x1, 0xff, 0xf));
EXPORT_SYMBOL_GPL(amd_erratum_400);

const int amd_erratum_383[] =
	AMD_OSVW_ERRATUM(3, AMD_MODEL_RANGE(0x10, 0, 0, 0xff, 0xf));
EXPORT_SYMBOL_GPL(amd_erratum_383);

bool cpu_has_amd_erratum(const int *erratum)
{
	struct cpuinfo_x86 *cpu = __this_cpu_ptr(&cpu_info);
	int osvw_id = *erratum++;
	u32 range;
	u32 ms;

	/*
	 * If called early enough that current_cpu_data hasn't been initialized
	 * yet, fall back to boot_cpu_data.
	 */
	if (cpu->x86 == 0)
		cpu = &boot_cpu_data;

	if (cpu->x86_vendor != X86_VENDOR_AMD)
		return false;

	if (osvw_id >= 0 && osvw_id < 65536 &&
	    cpu_has(cpu, X86_FEATURE_OSVW)) {
		u64 osvw_len;

		rdmsrl(MSR_AMD64_OSVW_ID_LENGTH, osvw_len);
		if (osvw_id < osvw_len) {
			u64 osvw_bits;

			rdmsrl(MSR_AMD64_OSVW_STATUS + (osvw_id >> 6),
			    osvw_bits);
			return osvw_bits & (1ULL << (osvw_id & 0x3f));
		}
	}

	/* OSVW unavailable or ID unknown, match family-model-stepping range */
	ms = (cpu->x86_model << 4) | cpu->x86_mask;
	while ((range = *erratum++))
		if ((cpu->x86 == AMD_MODEL_RANGE_FAMILY(range)) &&
		    (ms >= AMD_MODEL_RANGE_START(range)) &&
		    (ms <= AMD_MODEL_RANGE_END(range)))
			return true;

	return false;
}

EXPORT_SYMBOL_GPL(cpu_has_amd_erratum);<|MERGE_RESOLUTION|>--- conflicted
+++ resolved
@@ -474,11 +474,6 @@
 	}
 #endif
 	rdmsr_safe(MSR_AMD64_PATCH_LEVEL, &c->microcode, &dummy);
-
-<<<<<<< HEAD
-=======
-	rdmsr_safe(MSR_AMD64_PATCH_LEVEL, &c->microcode, &dummy);
->>>>>>> 7f80850d
 }
 
 static void __cpuinit init_amd(struct cpuinfo_x86 *c)
