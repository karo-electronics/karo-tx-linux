--- conflicted
+++ resolved
@@ -137,17 +137,14 @@
 			enter_idle();
 			/* Don't trace irqs off for idle */
 			stop_critical_timings();
-<<<<<<< HEAD
-			if (cpuidle_idle_call())
+
+			if (cpuidle_idle_call()) {
+				/* enter_idle() needs rcu for notifiers */
+				rcu_enter_nohz();
 				pm_idle();
-=======
-
-			/* enter_idle() needs rcu for notifiers */
-			rcu_enter_nohz();
-			pm_idle();
-			rcu_exit_nohz();
-
->>>>>>> 1bff72d0
+				rcu_exit_nohz();
+			}
+
 			start_critical_timings();
 
 			/* In many cases the interrupt that ended idle
