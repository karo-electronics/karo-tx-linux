/*
 * Support for Intel AES-NI instructions. This file contains glue
 * code, the real AES implementation is in intel-aes_asm.S.
 *
 * Copyright (C) 2008, Intel Corp.
 *    Author: Huang Ying <ying.huang@intel.com>
 *
 * Added RFC4106 AES-GCM support for 128-bit keys under the AEAD
 * interface for 64-bit kernels.
 *    Authors: Adrian Hoban <adrian.hoban@intel.com>
 *             Gabriele Paoloni <gabriele.paoloni@intel.com>
 *             Tadeusz Struk (tadeusz.struk@intel.com)
 *             Aidan O'Mahony (aidan.o.mahony@intel.com)
 *    Copyright (c) 2010, Intel Corporation.
 *
 * This program is free software; you can redistribute it and/or modify
 * it under the terms of the GNU General Public License as published by
 * the Free Software Foundation; either version 2 of the License, or
 * (at your option) any later version.
 */

#include <linux/hardirq.h>
#include <linux/types.h>
#include <linux/crypto.h>
#include <linux/err.h>
#include <crypto/algapi.h>
#include <crypto/aes.h>
#include <crypto/cryptd.h>
#include <crypto/ctr.h>
#include <asm/i387.h>
#include <asm/aes.h>
#include <crypto/scatterwalk.h>
#include <crypto/internal/aead.h>
#include <linux/workqueue.h>
#include <linux/spinlock.h>

#if defined(CONFIG_CRYPTO_CTR) || defined(CONFIG_CRYPTO_CTR_MODULE)
#define HAS_CTR
#endif

#if defined(CONFIG_CRYPTO_LRW) || defined(CONFIG_CRYPTO_LRW_MODULE)
#define HAS_LRW
#endif

#if defined(CONFIG_CRYPTO_PCBC) || defined(CONFIG_CRYPTO_PCBC_MODULE)
#define HAS_PCBC
#endif

#if defined(CONFIG_CRYPTO_XTS) || defined(CONFIG_CRYPTO_XTS_MODULE)
#define HAS_XTS
#endif

struct async_aes_ctx {
	struct cryptd_ablkcipher *cryptd_tfm;
};

/* This data is stored at the end of the crypto_tfm struct.
 * It's a type of per "session" data storage location.
 * This needs to be 16 byte aligned.
 */
struct aesni_rfc4106_gcm_ctx {
	u8 hash_subkey[16];
	struct crypto_aes_ctx aes_key_expanded;
	u8 nonce[4];
	struct cryptd_aead *cryptd_tfm;
};

struct aesni_gcm_set_hash_subkey_result {
	int err;
	struct completion completion;
};

struct aesni_hash_subkey_req_data {
	u8 iv[16];
	struct aesni_gcm_set_hash_subkey_result result;
	struct scatterlist sg;
};

#define AESNI_ALIGN	(16)
#define AES_BLOCK_MASK	(~(AES_BLOCK_SIZE-1))
#define RFC4106_HASH_SUBKEY_SIZE 16

asmlinkage int aesni_set_key(struct crypto_aes_ctx *ctx, const u8 *in_key,
			     unsigned int key_len);
asmlinkage void aesni_enc(struct crypto_aes_ctx *ctx, u8 *out,
			  const u8 *in);
asmlinkage void aesni_dec(struct crypto_aes_ctx *ctx, u8 *out,
			  const u8 *in);
asmlinkage void aesni_ecb_enc(struct crypto_aes_ctx *ctx, u8 *out,
			      const u8 *in, unsigned int len);
asmlinkage void aesni_ecb_dec(struct crypto_aes_ctx *ctx, u8 *out,
			      const u8 *in, unsigned int len);
asmlinkage void aesni_cbc_enc(struct crypto_aes_ctx *ctx, u8 *out,
			      const u8 *in, unsigned int len, u8 *iv);
asmlinkage void aesni_cbc_dec(struct crypto_aes_ctx *ctx, u8 *out,
			      const u8 *in, unsigned int len, u8 *iv);
<<<<<<< HEAD
asmlinkage void aesni_ctr_enc(struct crypto_aes_ctx *ctx, u8 *out,
			      const u8 *in, unsigned int len, u8 *iv);
=======
#ifdef CONFIG_X86_64
asmlinkage void aesni_ctr_enc(struct crypto_aes_ctx *ctx, u8 *out,
			      const u8 *in, unsigned int len, u8 *iv);

/* asmlinkage void aesni_gcm_enc()
 * void *ctx,  AES Key schedule. Starts on a 16 byte boundary.
 * u8 *out, Ciphertext output. Encrypt in-place is allowed.
 * const u8 *in, Plaintext input
 * unsigned long plaintext_len, Length of data in bytes for encryption.
 * u8 *iv, Pre-counter block j0: 4 byte salt (from Security Association)
 *         concatenated with 8 byte Initialisation Vector (from IPSec ESP
 *         Payload) concatenated with 0x00000001. 16-byte aligned pointer.
 * u8 *hash_subkey, the Hash sub key input. Data starts on a 16-byte boundary.
 * const u8 *aad, Additional Authentication Data (AAD)
 * unsigned long aad_len, Length of AAD in bytes. With RFC4106 this
 *          is going to be 8 or 12 bytes
 * u8 *auth_tag, Authenticated Tag output.
 * unsigned long auth_tag_len), Authenticated Tag Length in bytes.
 *          Valid values are 16 (most likely), 12 or 8.
 */
asmlinkage void aesni_gcm_enc(void *ctx, u8 *out,
			const u8 *in, unsigned long plaintext_len, u8 *iv,
			u8 *hash_subkey, const u8 *aad, unsigned long aad_len,
			u8 *auth_tag, unsigned long auth_tag_len);

/* asmlinkage void aesni_gcm_dec()
 * void *ctx, AES Key schedule. Starts on a 16 byte boundary.
 * u8 *out, Plaintext output. Decrypt in-place is allowed.
 * const u8 *in, Ciphertext input
 * unsigned long ciphertext_len, Length of data in bytes for decryption.
 * u8 *iv, Pre-counter block j0: 4 byte salt (from Security Association)
 *         concatenated with 8 byte Initialisation Vector (from IPSec ESP
 *         Payload) concatenated with 0x00000001. 16-byte aligned pointer.
 * u8 *hash_subkey, the Hash sub key input. Data starts on a 16-byte boundary.
 * const u8 *aad, Additional Authentication Data (AAD)
 * unsigned long aad_len, Length of AAD in bytes. With RFC4106 this is going
 * to be 8 or 12 bytes
 * u8 *auth_tag, Authenticated Tag output.
 * unsigned long auth_tag_len) Authenticated Tag Length in bytes.
 * Valid values are 16 (most likely), 12 or 8.
 */
asmlinkage void aesni_gcm_dec(void *ctx, u8 *out,
			const u8 *in, unsigned long ciphertext_len, u8 *iv,
			u8 *hash_subkey, const u8 *aad, unsigned long aad_len,
			u8 *auth_tag, unsigned long auth_tag_len);

static inline struct
aesni_rfc4106_gcm_ctx *aesni_rfc4106_gcm_ctx_get(struct crypto_aead *tfm)
{
	return
		(struct aesni_rfc4106_gcm_ctx *)
		PTR_ALIGN((u8 *)
		crypto_tfm_ctx(crypto_aead_tfm(tfm)), AESNI_ALIGN);
}
#endif
>>>>>>> 3cbea436

static inline struct crypto_aes_ctx *aes_ctx(void *raw_ctx)
{
	unsigned long addr = (unsigned long)raw_ctx;
	unsigned long align = AESNI_ALIGN;

	if (align <= crypto_tfm_ctx_alignment())
		align = 1;
	return (struct crypto_aes_ctx *)ALIGN(addr, align);
}

static int aes_set_key_common(struct crypto_tfm *tfm, void *raw_ctx,
			      const u8 *in_key, unsigned int key_len)
{
	struct crypto_aes_ctx *ctx = aes_ctx(raw_ctx);
	u32 *flags = &tfm->crt_flags;
	int err;

	if (key_len != AES_KEYSIZE_128 && key_len != AES_KEYSIZE_192 &&
	    key_len != AES_KEYSIZE_256) {
		*flags |= CRYPTO_TFM_RES_BAD_KEY_LEN;
		return -EINVAL;
	}

	if (!irq_fpu_usable())
		err = crypto_aes_expand_key(ctx, in_key, key_len);
	else {
		kernel_fpu_begin();
		err = aesni_set_key(ctx, in_key, key_len);
		kernel_fpu_end();
	}

	return err;
}

static int aes_set_key(struct crypto_tfm *tfm, const u8 *in_key,
		       unsigned int key_len)
{
	return aes_set_key_common(tfm, crypto_tfm_ctx(tfm), in_key, key_len);
}

static void aes_encrypt(struct crypto_tfm *tfm, u8 *dst, const u8 *src)
{
	struct crypto_aes_ctx *ctx = aes_ctx(crypto_tfm_ctx(tfm));

	if (!irq_fpu_usable())
		crypto_aes_encrypt_x86(ctx, dst, src);
	else {
		kernel_fpu_begin();
		aesni_enc(ctx, dst, src);
		kernel_fpu_end();
	}
}

static void aes_decrypt(struct crypto_tfm *tfm, u8 *dst, const u8 *src)
{
	struct crypto_aes_ctx *ctx = aes_ctx(crypto_tfm_ctx(tfm));

	if (!irq_fpu_usable())
		crypto_aes_decrypt_x86(ctx, dst, src);
	else {
		kernel_fpu_begin();
		aesni_dec(ctx, dst, src);
		kernel_fpu_end();
	}
}

static struct crypto_alg aesni_alg = {
	.cra_name		= "aes",
	.cra_driver_name	= "aes-aesni",
	.cra_priority		= 300,
	.cra_flags		= CRYPTO_ALG_TYPE_CIPHER,
	.cra_blocksize		= AES_BLOCK_SIZE,
	.cra_ctxsize		= sizeof(struct crypto_aes_ctx)+AESNI_ALIGN-1,
	.cra_alignmask		= 0,
	.cra_module		= THIS_MODULE,
	.cra_list		= LIST_HEAD_INIT(aesni_alg.cra_list),
	.cra_u	= {
		.cipher	= {
			.cia_min_keysize	= AES_MIN_KEY_SIZE,
			.cia_max_keysize	= AES_MAX_KEY_SIZE,
			.cia_setkey		= aes_set_key,
			.cia_encrypt		= aes_encrypt,
			.cia_decrypt		= aes_decrypt
		}
	}
};

static void __aes_encrypt(struct crypto_tfm *tfm, u8 *dst, const u8 *src)
{
	struct crypto_aes_ctx *ctx = aes_ctx(crypto_tfm_ctx(tfm));

	aesni_enc(ctx, dst, src);
}

static void __aes_decrypt(struct crypto_tfm *tfm, u8 *dst, const u8 *src)
{
	struct crypto_aes_ctx *ctx = aes_ctx(crypto_tfm_ctx(tfm));

	aesni_dec(ctx, dst, src);
}

static struct crypto_alg __aesni_alg = {
	.cra_name		= "__aes-aesni",
	.cra_driver_name	= "__driver-aes-aesni",
	.cra_priority		= 0,
	.cra_flags		= CRYPTO_ALG_TYPE_CIPHER,
	.cra_blocksize		= AES_BLOCK_SIZE,
	.cra_ctxsize		= sizeof(struct crypto_aes_ctx)+AESNI_ALIGN-1,
	.cra_alignmask		= 0,
	.cra_module		= THIS_MODULE,
	.cra_list		= LIST_HEAD_INIT(__aesni_alg.cra_list),
	.cra_u	= {
		.cipher	= {
			.cia_min_keysize	= AES_MIN_KEY_SIZE,
			.cia_max_keysize	= AES_MAX_KEY_SIZE,
			.cia_setkey		= aes_set_key,
			.cia_encrypt		= __aes_encrypt,
			.cia_decrypt		= __aes_decrypt
		}
	}
};

static int ecb_encrypt(struct blkcipher_desc *desc,
		       struct scatterlist *dst, struct scatterlist *src,
		       unsigned int nbytes)
{
	struct crypto_aes_ctx *ctx = aes_ctx(crypto_blkcipher_ctx(desc->tfm));
	struct blkcipher_walk walk;
	int err;

	blkcipher_walk_init(&walk, dst, src, nbytes);
	err = blkcipher_walk_virt(desc, &walk);
	desc->flags &= ~CRYPTO_TFM_REQ_MAY_SLEEP;

	kernel_fpu_begin();
	while ((nbytes = walk.nbytes)) {
		aesni_ecb_enc(ctx, walk.dst.virt.addr, walk.src.virt.addr,
			      nbytes & AES_BLOCK_MASK);
		nbytes &= AES_BLOCK_SIZE - 1;
		err = blkcipher_walk_done(desc, &walk, nbytes);
	}
	kernel_fpu_end();

	return err;
}

static int ecb_decrypt(struct blkcipher_desc *desc,
		       struct scatterlist *dst, struct scatterlist *src,
		       unsigned int nbytes)
{
	struct crypto_aes_ctx *ctx = aes_ctx(crypto_blkcipher_ctx(desc->tfm));
	struct blkcipher_walk walk;
	int err;

	blkcipher_walk_init(&walk, dst, src, nbytes);
	err = blkcipher_walk_virt(desc, &walk);
	desc->flags &= ~CRYPTO_TFM_REQ_MAY_SLEEP;

	kernel_fpu_begin();
	while ((nbytes = walk.nbytes)) {
		aesni_ecb_dec(ctx, walk.dst.virt.addr, walk.src.virt.addr,
			      nbytes & AES_BLOCK_MASK);
		nbytes &= AES_BLOCK_SIZE - 1;
		err = blkcipher_walk_done(desc, &walk, nbytes);
	}
	kernel_fpu_end();

	return err;
}

static struct crypto_alg blk_ecb_alg = {
	.cra_name		= "__ecb-aes-aesni",
	.cra_driver_name	= "__driver-ecb-aes-aesni",
	.cra_priority		= 0,
	.cra_flags		= CRYPTO_ALG_TYPE_BLKCIPHER,
	.cra_blocksize		= AES_BLOCK_SIZE,
	.cra_ctxsize		= sizeof(struct crypto_aes_ctx)+AESNI_ALIGN-1,
	.cra_alignmask		= 0,
	.cra_type		= &crypto_blkcipher_type,
	.cra_module		= THIS_MODULE,
	.cra_list		= LIST_HEAD_INIT(blk_ecb_alg.cra_list),
	.cra_u = {
		.blkcipher = {
			.min_keysize	= AES_MIN_KEY_SIZE,
			.max_keysize	= AES_MAX_KEY_SIZE,
			.setkey		= aes_set_key,
			.encrypt	= ecb_encrypt,
			.decrypt	= ecb_decrypt,
		},
	},
};

static int cbc_encrypt(struct blkcipher_desc *desc,
		       struct scatterlist *dst, struct scatterlist *src,
		       unsigned int nbytes)
{
	struct crypto_aes_ctx *ctx = aes_ctx(crypto_blkcipher_ctx(desc->tfm));
	struct blkcipher_walk walk;
	int err;

	blkcipher_walk_init(&walk, dst, src, nbytes);
	err = blkcipher_walk_virt(desc, &walk);
	desc->flags &= ~CRYPTO_TFM_REQ_MAY_SLEEP;

	kernel_fpu_begin();
	while ((nbytes = walk.nbytes)) {
		aesni_cbc_enc(ctx, walk.dst.virt.addr, walk.src.virt.addr,
			      nbytes & AES_BLOCK_MASK, walk.iv);
		nbytes &= AES_BLOCK_SIZE - 1;
		err = blkcipher_walk_done(desc, &walk, nbytes);
	}
	kernel_fpu_end();

	return err;
}

static int cbc_decrypt(struct blkcipher_desc *desc,
		       struct scatterlist *dst, struct scatterlist *src,
		       unsigned int nbytes)
{
	struct crypto_aes_ctx *ctx = aes_ctx(crypto_blkcipher_ctx(desc->tfm));
	struct blkcipher_walk walk;
	int err;

	blkcipher_walk_init(&walk, dst, src, nbytes);
	err = blkcipher_walk_virt(desc, &walk);
	desc->flags &= ~CRYPTO_TFM_REQ_MAY_SLEEP;

	kernel_fpu_begin();
	while ((nbytes = walk.nbytes)) {
		aesni_cbc_dec(ctx, walk.dst.virt.addr, walk.src.virt.addr,
			      nbytes & AES_BLOCK_MASK, walk.iv);
		nbytes &= AES_BLOCK_SIZE - 1;
		err = blkcipher_walk_done(desc, &walk, nbytes);
	}
	kernel_fpu_end();

	return err;
}

static struct crypto_alg blk_cbc_alg = {
	.cra_name		= "__cbc-aes-aesni",
	.cra_driver_name	= "__driver-cbc-aes-aesni",
	.cra_priority		= 0,
	.cra_flags		= CRYPTO_ALG_TYPE_BLKCIPHER,
	.cra_blocksize		= AES_BLOCK_SIZE,
	.cra_ctxsize		= sizeof(struct crypto_aes_ctx)+AESNI_ALIGN-1,
	.cra_alignmask		= 0,
	.cra_type		= &crypto_blkcipher_type,
	.cra_module		= THIS_MODULE,
	.cra_list		= LIST_HEAD_INIT(blk_cbc_alg.cra_list),
	.cra_u = {
		.blkcipher = {
			.min_keysize	= AES_MIN_KEY_SIZE,
			.max_keysize	= AES_MAX_KEY_SIZE,
			.setkey		= aes_set_key,
			.encrypt	= cbc_encrypt,
			.decrypt	= cbc_decrypt,
		},
	},
};

<<<<<<< HEAD
=======
#ifdef CONFIG_X86_64
>>>>>>> 3cbea436
static void ctr_crypt_final(struct crypto_aes_ctx *ctx,
			    struct blkcipher_walk *walk)
{
	u8 *ctrblk = walk->iv;
	u8 keystream[AES_BLOCK_SIZE];
	u8 *src = walk->src.virt.addr;
	u8 *dst = walk->dst.virt.addr;
	unsigned int nbytes = walk->nbytes;

	aesni_enc(ctx, keystream, ctrblk);
	crypto_xor(keystream, src, nbytes);
	memcpy(dst, keystream, nbytes);
	crypto_inc(ctrblk, AES_BLOCK_SIZE);
}

static int ctr_crypt(struct blkcipher_desc *desc,
		     struct scatterlist *dst, struct scatterlist *src,
		     unsigned int nbytes)
{
	struct crypto_aes_ctx *ctx = aes_ctx(crypto_blkcipher_ctx(desc->tfm));
	struct blkcipher_walk walk;
	int err;

	blkcipher_walk_init(&walk, dst, src, nbytes);
	err = blkcipher_walk_virt_block(desc, &walk, AES_BLOCK_SIZE);
	desc->flags &= ~CRYPTO_TFM_REQ_MAY_SLEEP;

	kernel_fpu_begin();
	while ((nbytes = walk.nbytes) >= AES_BLOCK_SIZE) {
		aesni_ctr_enc(ctx, walk.dst.virt.addr, walk.src.virt.addr,
			      nbytes & AES_BLOCK_MASK, walk.iv);
		nbytes &= AES_BLOCK_SIZE - 1;
		err = blkcipher_walk_done(desc, &walk, nbytes);
	}
	if (walk.nbytes) {
		ctr_crypt_final(ctx, &walk);
		err = blkcipher_walk_done(desc, &walk, 0);
	}
	kernel_fpu_end();

	return err;
}

static struct crypto_alg blk_ctr_alg = {
	.cra_name		= "__ctr-aes-aesni",
	.cra_driver_name	= "__driver-ctr-aes-aesni",
	.cra_priority		= 0,
	.cra_flags		= CRYPTO_ALG_TYPE_BLKCIPHER,
	.cra_blocksize		= 1,
	.cra_ctxsize		= sizeof(struct crypto_aes_ctx)+AESNI_ALIGN-1,
	.cra_alignmask		= 0,
	.cra_type		= &crypto_blkcipher_type,
	.cra_module		= THIS_MODULE,
	.cra_list		= LIST_HEAD_INIT(blk_ctr_alg.cra_list),
	.cra_u = {
		.blkcipher = {
			.min_keysize	= AES_MIN_KEY_SIZE,
			.max_keysize	= AES_MAX_KEY_SIZE,
			.ivsize		= AES_BLOCK_SIZE,
			.setkey		= aes_set_key,
			.encrypt	= ctr_crypt,
			.decrypt	= ctr_crypt,
		},
	},
};
<<<<<<< HEAD
=======
#endif
>>>>>>> 3cbea436

static int ablk_set_key(struct crypto_ablkcipher *tfm, const u8 *key,
			unsigned int key_len)
{
	struct async_aes_ctx *ctx = crypto_ablkcipher_ctx(tfm);
	struct crypto_ablkcipher *child = &ctx->cryptd_tfm->base;
	int err;

	crypto_ablkcipher_clear_flags(child, CRYPTO_TFM_REQ_MASK);
	crypto_ablkcipher_set_flags(child, crypto_ablkcipher_get_flags(tfm)
				    & CRYPTO_TFM_REQ_MASK);
	err = crypto_ablkcipher_setkey(child, key, key_len);
	crypto_ablkcipher_set_flags(tfm, crypto_ablkcipher_get_flags(child)
				    & CRYPTO_TFM_RES_MASK);
	return err;
}

static int ablk_encrypt(struct ablkcipher_request *req)
{
	struct crypto_ablkcipher *tfm = crypto_ablkcipher_reqtfm(req);
	struct async_aes_ctx *ctx = crypto_ablkcipher_ctx(tfm);

	if (!irq_fpu_usable()) {
		struct ablkcipher_request *cryptd_req =
			ablkcipher_request_ctx(req);
		memcpy(cryptd_req, req, sizeof(*req));
		ablkcipher_request_set_tfm(cryptd_req, &ctx->cryptd_tfm->base);
		return crypto_ablkcipher_encrypt(cryptd_req);
	} else {
		struct blkcipher_desc desc;
		desc.tfm = cryptd_ablkcipher_child(ctx->cryptd_tfm);
		desc.info = req->info;
		desc.flags = 0;
		return crypto_blkcipher_crt(desc.tfm)->encrypt(
			&desc, req->dst, req->src, req->nbytes);
	}
}

static int ablk_decrypt(struct ablkcipher_request *req)
{
	struct crypto_ablkcipher *tfm = crypto_ablkcipher_reqtfm(req);
	struct async_aes_ctx *ctx = crypto_ablkcipher_ctx(tfm);

	if (!irq_fpu_usable()) {
		struct ablkcipher_request *cryptd_req =
			ablkcipher_request_ctx(req);
		memcpy(cryptd_req, req, sizeof(*req));
		ablkcipher_request_set_tfm(cryptd_req, &ctx->cryptd_tfm->base);
		return crypto_ablkcipher_decrypt(cryptd_req);
	} else {
		struct blkcipher_desc desc;
		desc.tfm = cryptd_ablkcipher_child(ctx->cryptd_tfm);
		desc.info = req->info;
		desc.flags = 0;
		return crypto_blkcipher_crt(desc.tfm)->decrypt(
			&desc, req->dst, req->src, req->nbytes);
	}
}

static void ablk_exit(struct crypto_tfm *tfm)
{
	struct async_aes_ctx *ctx = crypto_tfm_ctx(tfm);

	cryptd_free_ablkcipher(ctx->cryptd_tfm);
}

static void ablk_init_common(struct crypto_tfm *tfm,
			     struct cryptd_ablkcipher *cryptd_tfm)
{
	struct async_aes_ctx *ctx = crypto_tfm_ctx(tfm);

	ctx->cryptd_tfm = cryptd_tfm;
	tfm->crt_ablkcipher.reqsize = sizeof(struct ablkcipher_request) +
		crypto_ablkcipher_reqsize(&cryptd_tfm->base);
}

static int ablk_ecb_init(struct crypto_tfm *tfm)
{
	struct cryptd_ablkcipher *cryptd_tfm;

	cryptd_tfm = cryptd_alloc_ablkcipher("__driver-ecb-aes-aesni", 0, 0);
	if (IS_ERR(cryptd_tfm))
		return PTR_ERR(cryptd_tfm);
	ablk_init_common(tfm, cryptd_tfm);
	return 0;
}

static struct crypto_alg ablk_ecb_alg = {
	.cra_name		= "ecb(aes)",
	.cra_driver_name	= "ecb-aes-aesni",
	.cra_priority		= 400,
	.cra_flags		= CRYPTO_ALG_TYPE_ABLKCIPHER|CRYPTO_ALG_ASYNC,
	.cra_blocksize		= AES_BLOCK_SIZE,
	.cra_ctxsize		= sizeof(struct async_aes_ctx),
	.cra_alignmask		= 0,
	.cra_type		= &crypto_ablkcipher_type,
	.cra_module		= THIS_MODULE,
	.cra_list		= LIST_HEAD_INIT(ablk_ecb_alg.cra_list),
	.cra_init		= ablk_ecb_init,
	.cra_exit		= ablk_exit,
	.cra_u = {
		.ablkcipher = {
			.min_keysize	= AES_MIN_KEY_SIZE,
			.max_keysize	= AES_MAX_KEY_SIZE,
			.setkey		= ablk_set_key,
			.encrypt	= ablk_encrypt,
			.decrypt	= ablk_decrypt,
		},
	},
};

static int ablk_cbc_init(struct crypto_tfm *tfm)
{
	struct cryptd_ablkcipher *cryptd_tfm;

	cryptd_tfm = cryptd_alloc_ablkcipher("__driver-cbc-aes-aesni", 0, 0);
	if (IS_ERR(cryptd_tfm))
		return PTR_ERR(cryptd_tfm);
	ablk_init_common(tfm, cryptd_tfm);
	return 0;
}

static struct crypto_alg ablk_cbc_alg = {
	.cra_name		= "cbc(aes)",
	.cra_driver_name	= "cbc-aes-aesni",
	.cra_priority		= 400,
	.cra_flags		= CRYPTO_ALG_TYPE_ABLKCIPHER|CRYPTO_ALG_ASYNC,
	.cra_blocksize		= AES_BLOCK_SIZE,
	.cra_ctxsize		= sizeof(struct async_aes_ctx),
	.cra_alignmask		= 0,
	.cra_type		= &crypto_ablkcipher_type,
	.cra_module		= THIS_MODULE,
	.cra_list		= LIST_HEAD_INIT(ablk_cbc_alg.cra_list),
	.cra_init		= ablk_cbc_init,
	.cra_exit		= ablk_exit,
	.cra_u = {
		.ablkcipher = {
			.min_keysize	= AES_MIN_KEY_SIZE,
			.max_keysize	= AES_MAX_KEY_SIZE,
			.ivsize		= AES_BLOCK_SIZE,
			.setkey		= ablk_set_key,
			.encrypt	= ablk_encrypt,
			.decrypt	= ablk_decrypt,
		},
	},
};

<<<<<<< HEAD
=======
#ifdef CONFIG_X86_64
>>>>>>> 3cbea436
static int ablk_ctr_init(struct crypto_tfm *tfm)
{
	struct cryptd_ablkcipher *cryptd_tfm;

	cryptd_tfm = cryptd_alloc_ablkcipher("__driver-ctr-aes-aesni", 0, 0);
	if (IS_ERR(cryptd_tfm))
		return PTR_ERR(cryptd_tfm);
	ablk_init_common(tfm, cryptd_tfm);
	return 0;
}

static struct crypto_alg ablk_ctr_alg = {
	.cra_name		= "ctr(aes)",
	.cra_driver_name	= "ctr-aes-aesni",
	.cra_priority		= 400,
	.cra_flags		= CRYPTO_ALG_TYPE_ABLKCIPHER|CRYPTO_ALG_ASYNC,
	.cra_blocksize		= 1,
	.cra_ctxsize		= sizeof(struct async_aes_ctx),
	.cra_alignmask		= 0,
	.cra_type		= &crypto_ablkcipher_type,
	.cra_module		= THIS_MODULE,
	.cra_list		= LIST_HEAD_INIT(ablk_ctr_alg.cra_list),
	.cra_init		= ablk_ctr_init,
	.cra_exit		= ablk_exit,
	.cra_u = {
		.ablkcipher = {
			.min_keysize	= AES_MIN_KEY_SIZE,
			.max_keysize	= AES_MAX_KEY_SIZE,
			.ivsize		= AES_BLOCK_SIZE,
			.setkey		= ablk_set_key,
			.encrypt	= ablk_encrypt,
			.decrypt	= ablk_encrypt,
			.geniv		= "chainiv",
		},
	},
};

#ifdef HAS_CTR
static int ablk_rfc3686_ctr_init(struct crypto_tfm *tfm)
{
	struct cryptd_ablkcipher *cryptd_tfm;

	cryptd_tfm = cryptd_alloc_ablkcipher(
		"rfc3686(__driver-ctr-aes-aesni)", 0, 0);
	if (IS_ERR(cryptd_tfm))
		return PTR_ERR(cryptd_tfm);
	ablk_init_common(tfm, cryptd_tfm);
	return 0;
}

static struct crypto_alg ablk_rfc3686_ctr_alg = {
	.cra_name		= "rfc3686(ctr(aes))",
	.cra_driver_name	= "rfc3686-ctr-aes-aesni",
	.cra_priority		= 400,
	.cra_flags		= CRYPTO_ALG_TYPE_ABLKCIPHER|CRYPTO_ALG_ASYNC,
	.cra_blocksize		= 1,
	.cra_ctxsize		= sizeof(struct async_aes_ctx),
	.cra_alignmask		= 0,
	.cra_type		= &crypto_ablkcipher_type,
	.cra_module		= THIS_MODULE,
	.cra_list		= LIST_HEAD_INIT(ablk_rfc3686_ctr_alg.cra_list),
	.cra_init		= ablk_rfc3686_ctr_init,
	.cra_exit		= ablk_exit,
	.cra_u = {
		.ablkcipher = {
			.min_keysize = AES_MIN_KEY_SIZE+CTR_RFC3686_NONCE_SIZE,
			.max_keysize = AES_MAX_KEY_SIZE+CTR_RFC3686_NONCE_SIZE,
			.ivsize	     = CTR_RFC3686_IV_SIZE,
			.setkey	     = ablk_set_key,
			.encrypt     = ablk_encrypt,
			.decrypt     = ablk_decrypt,
			.geniv	     = "seqiv",
		},
	},
};
<<<<<<< HEAD
=======
#endif
>>>>>>> 3cbea436
#endif

#ifdef HAS_LRW
static int ablk_lrw_init(struct crypto_tfm *tfm)
{
	struct cryptd_ablkcipher *cryptd_tfm;

	cryptd_tfm = cryptd_alloc_ablkcipher("fpu(lrw(__driver-aes-aesni))",
					     0, 0);
	if (IS_ERR(cryptd_tfm))
		return PTR_ERR(cryptd_tfm);
	ablk_init_common(tfm, cryptd_tfm);
	return 0;
}

static struct crypto_alg ablk_lrw_alg = {
	.cra_name		= "lrw(aes)",
	.cra_driver_name	= "lrw-aes-aesni",
	.cra_priority		= 400,
	.cra_flags		= CRYPTO_ALG_TYPE_ABLKCIPHER|CRYPTO_ALG_ASYNC,
	.cra_blocksize		= AES_BLOCK_SIZE,
	.cra_ctxsize		= sizeof(struct async_aes_ctx),
	.cra_alignmask		= 0,
	.cra_type		= &crypto_ablkcipher_type,
	.cra_module		= THIS_MODULE,
	.cra_list		= LIST_HEAD_INIT(ablk_lrw_alg.cra_list),
	.cra_init		= ablk_lrw_init,
	.cra_exit		= ablk_exit,
	.cra_u = {
		.ablkcipher = {
			.min_keysize	= AES_MIN_KEY_SIZE + AES_BLOCK_SIZE,
			.max_keysize	= AES_MAX_KEY_SIZE + AES_BLOCK_SIZE,
			.ivsize		= AES_BLOCK_SIZE,
			.setkey		= ablk_set_key,
			.encrypt	= ablk_encrypt,
			.decrypt	= ablk_decrypt,
		},
	},
};
#endif

#ifdef HAS_PCBC
static int ablk_pcbc_init(struct crypto_tfm *tfm)
{
	struct cryptd_ablkcipher *cryptd_tfm;

	cryptd_tfm = cryptd_alloc_ablkcipher("fpu(pcbc(__driver-aes-aesni))",
					     0, 0);
	if (IS_ERR(cryptd_tfm))
		return PTR_ERR(cryptd_tfm);
	ablk_init_common(tfm, cryptd_tfm);
	return 0;
}

static struct crypto_alg ablk_pcbc_alg = {
	.cra_name		= "pcbc(aes)",
	.cra_driver_name	= "pcbc-aes-aesni",
	.cra_priority		= 400,
	.cra_flags		= CRYPTO_ALG_TYPE_ABLKCIPHER|CRYPTO_ALG_ASYNC,
	.cra_blocksize		= AES_BLOCK_SIZE,
	.cra_ctxsize		= sizeof(struct async_aes_ctx),
	.cra_alignmask		= 0,
	.cra_type		= &crypto_ablkcipher_type,
	.cra_module		= THIS_MODULE,
	.cra_list		= LIST_HEAD_INIT(ablk_pcbc_alg.cra_list),
	.cra_init		= ablk_pcbc_init,
	.cra_exit		= ablk_exit,
	.cra_u = {
		.ablkcipher = {
			.min_keysize	= AES_MIN_KEY_SIZE,
			.max_keysize	= AES_MAX_KEY_SIZE,
			.ivsize		= AES_BLOCK_SIZE,
			.setkey		= ablk_set_key,
			.encrypt	= ablk_encrypt,
			.decrypt	= ablk_decrypt,
		},
	},
};
#endif

#ifdef HAS_XTS
static int ablk_xts_init(struct crypto_tfm *tfm)
{
	struct cryptd_ablkcipher *cryptd_tfm;

	cryptd_tfm = cryptd_alloc_ablkcipher("fpu(xts(__driver-aes-aesni))",
					     0, 0);
	if (IS_ERR(cryptd_tfm))
		return PTR_ERR(cryptd_tfm);
	ablk_init_common(tfm, cryptd_tfm);
	return 0;
}

static struct crypto_alg ablk_xts_alg = {
	.cra_name		= "xts(aes)",
	.cra_driver_name	= "xts-aes-aesni",
	.cra_priority		= 400,
	.cra_flags		= CRYPTO_ALG_TYPE_ABLKCIPHER|CRYPTO_ALG_ASYNC,
	.cra_blocksize		= AES_BLOCK_SIZE,
	.cra_ctxsize		= sizeof(struct async_aes_ctx),
	.cra_alignmask		= 0,
	.cra_type		= &crypto_ablkcipher_type,
	.cra_module		= THIS_MODULE,
	.cra_list		= LIST_HEAD_INIT(ablk_xts_alg.cra_list),
	.cra_init		= ablk_xts_init,
	.cra_exit		= ablk_exit,
	.cra_u = {
		.ablkcipher = {
			.min_keysize	= 2 * AES_MIN_KEY_SIZE,
			.max_keysize	= 2 * AES_MAX_KEY_SIZE,
			.ivsize		= AES_BLOCK_SIZE,
			.setkey		= ablk_set_key,
			.encrypt	= ablk_encrypt,
			.decrypt	= ablk_decrypt,
		},
	},
};
#endif

#ifdef CONFIG_X86_64
static int rfc4106_init(struct crypto_tfm *tfm)
{
	struct cryptd_aead *cryptd_tfm;
	struct aesni_rfc4106_gcm_ctx *ctx = (struct aesni_rfc4106_gcm_ctx *)
		PTR_ALIGN((u8 *)crypto_tfm_ctx(tfm), AESNI_ALIGN);
	cryptd_tfm = cryptd_alloc_aead("__driver-gcm-aes-aesni", 0, 0);
	if (IS_ERR(cryptd_tfm))
		return PTR_ERR(cryptd_tfm);
	ctx->cryptd_tfm = cryptd_tfm;
	tfm->crt_aead.reqsize = sizeof(struct aead_request)
		+ crypto_aead_reqsize(&cryptd_tfm->base);
	return 0;
}

static void rfc4106_exit(struct crypto_tfm *tfm)
{
	struct aesni_rfc4106_gcm_ctx *ctx =
		(struct aesni_rfc4106_gcm_ctx *)
		PTR_ALIGN((u8 *)crypto_tfm_ctx(tfm), AESNI_ALIGN);
	if (!IS_ERR(ctx->cryptd_tfm))
		cryptd_free_aead(ctx->cryptd_tfm);
	return;
}

static void
rfc4106_set_hash_subkey_done(struct crypto_async_request *req, int err)
{
	struct aesni_gcm_set_hash_subkey_result *result = req->data;

	if (err == -EINPROGRESS)
		return;
	result->err = err;
	complete(&result->completion);
}

static int
rfc4106_set_hash_subkey(u8 *hash_subkey, const u8 *key, unsigned int key_len)
{
	struct crypto_ablkcipher *ctr_tfm;
	struct ablkcipher_request *req;
	int ret = -EINVAL;
	struct aesni_hash_subkey_req_data *req_data;

	ctr_tfm = crypto_alloc_ablkcipher("ctr(aes)", 0, 0);
	if (IS_ERR(ctr_tfm))
		return PTR_ERR(ctr_tfm);

	crypto_ablkcipher_clear_flags(ctr_tfm, ~0);

	ret = crypto_ablkcipher_setkey(ctr_tfm, key, key_len);
	if (ret) {
		crypto_free_ablkcipher(ctr_tfm);
		return ret;
	}

	req = ablkcipher_request_alloc(ctr_tfm, GFP_KERNEL);
	if (!req) {
		crypto_free_ablkcipher(ctr_tfm);
		return -EINVAL;
	}

	req_data = kmalloc(sizeof(*req_data), GFP_KERNEL);
	if (!req_data) {
		crypto_free_ablkcipher(ctr_tfm);
		return -ENOMEM;
	}
	memset(req_data->iv, 0, sizeof(req_data->iv));

	/* Clear the data in the hash sub key container to zero.*/
	/* We want to cipher all zeros to create the hash sub key. */
	memset(hash_subkey, 0, RFC4106_HASH_SUBKEY_SIZE);

	init_completion(&req_data->result.completion);
	sg_init_one(&req_data->sg, hash_subkey, RFC4106_HASH_SUBKEY_SIZE);
	ablkcipher_request_set_tfm(req, ctr_tfm);
	ablkcipher_request_set_callback(req, CRYPTO_TFM_REQ_MAY_SLEEP |
					CRYPTO_TFM_REQ_MAY_BACKLOG,
					rfc4106_set_hash_subkey_done,
					&req_data->result);

	ablkcipher_request_set_crypt(req, &req_data->sg,
		&req_data->sg, RFC4106_HASH_SUBKEY_SIZE, req_data->iv);

	ret = crypto_ablkcipher_encrypt(req);
	if (ret == -EINPROGRESS || ret == -EBUSY) {
		ret = wait_for_completion_interruptible
			(&req_data->result.completion);
		if (!ret)
			ret = req_data->result.err;
	}
	ablkcipher_request_free(req);
	kfree(req_data);
	crypto_free_ablkcipher(ctr_tfm);
	return ret;
}

static int rfc4106_set_key(struct crypto_aead *parent, const u8 *key,
						   unsigned int key_len)
{
	int ret = 0;
	struct crypto_tfm *tfm = crypto_aead_tfm(parent);
	struct aesni_rfc4106_gcm_ctx *ctx = aesni_rfc4106_gcm_ctx_get(parent);
	u8 *new_key_mem = NULL;

	if (key_len < 4) {
		crypto_tfm_set_flags(tfm, CRYPTO_TFM_RES_BAD_KEY_LEN);
		return -EINVAL;
	}
	/*Account for 4 byte nonce at the end.*/
	key_len -= 4;
	if (key_len != AES_KEYSIZE_128) {
		crypto_tfm_set_flags(tfm, CRYPTO_TFM_RES_BAD_KEY_LEN);
		return -EINVAL;
	}

	memcpy(ctx->nonce, key + key_len, sizeof(ctx->nonce));
	/*This must be on a 16 byte boundary!*/
	if ((unsigned long)(&(ctx->aes_key_expanded.key_enc[0])) % AESNI_ALIGN)
		return -EINVAL;

	if ((unsigned long)key % AESNI_ALIGN) {
		/*key is not aligned: use an auxuliar aligned pointer*/
		new_key_mem = kmalloc(key_len+AESNI_ALIGN, GFP_KERNEL);
		if (!new_key_mem)
			return -ENOMEM;

		new_key_mem = PTR_ALIGN(new_key_mem, AESNI_ALIGN);
		memcpy(new_key_mem, key, key_len);
		key = new_key_mem;
	}

	if (!irq_fpu_usable())
		ret = crypto_aes_expand_key(&(ctx->aes_key_expanded),
		key, key_len);
	else {
		kernel_fpu_begin();
		ret = aesni_set_key(&(ctx->aes_key_expanded), key, key_len);
		kernel_fpu_end();
	}
	/*This must be on a 16 byte boundary!*/
	if ((unsigned long)(&(ctx->hash_subkey[0])) % AESNI_ALIGN) {
		ret = -EINVAL;
		goto exit;
	}
	ret = rfc4106_set_hash_subkey(ctx->hash_subkey, key, key_len);
exit:
	kfree(new_key_mem);
	return ret;
}

/* This is the Integrity Check Value (aka the authentication tag length and can
 * be 8, 12 or 16 bytes long. */
static int rfc4106_set_authsize(struct crypto_aead *parent,
				unsigned int authsize)
{
	struct aesni_rfc4106_gcm_ctx *ctx = aesni_rfc4106_gcm_ctx_get(parent);
	struct crypto_aead *cryptd_child = cryptd_aead_child(ctx->cryptd_tfm);

	switch (authsize) {
	case 8:
	case 12:
	case 16:
		break;
	default:
		return -EINVAL;
	}
	crypto_aead_crt(parent)->authsize = authsize;
	crypto_aead_crt(cryptd_child)->authsize = authsize;
	return 0;
}

static int rfc4106_encrypt(struct aead_request *req)
{
	int ret;
	struct crypto_aead *tfm = crypto_aead_reqtfm(req);
	struct aesni_rfc4106_gcm_ctx *ctx = aesni_rfc4106_gcm_ctx_get(tfm);
	struct crypto_aead *cryptd_child = cryptd_aead_child(ctx->cryptd_tfm);

	if (!irq_fpu_usable()) {
		struct aead_request *cryptd_req =
			(struct aead_request *) aead_request_ctx(req);
		memcpy(cryptd_req, req, sizeof(*req));
		aead_request_set_tfm(cryptd_req, &ctx->cryptd_tfm->base);
		return crypto_aead_encrypt(cryptd_req);
	} else {
		kernel_fpu_begin();
		ret = cryptd_child->base.crt_aead.encrypt(req);
		kernel_fpu_end();
		return ret;
	}
}

static int rfc4106_decrypt(struct aead_request *req)
{
	int ret;
	struct crypto_aead *tfm = crypto_aead_reqtfm(req);
	struct aesni_rfc4106_gcm_ctx *ctx = aesni_rfc4106_gcm_ctx_get(tfm);
	struct crypto_aead *cryptd_child = cryptd_aead_child(ctx->cryptd_tfm);

	if (!irq_fpu_usable()) {
		struct aead_request *cryptd_req =
			(struct aead_request *) aead_request_ctx(req);
		memcpy(cryptd_req, req, sizeof(*req));
		aead_request_set_tfm(cryptd_req, &ctx->cryptd_tfm->base);
		return crypto_aead_decrypt(cryptd_req);
	} else {
		kernel_fpu_begin();
		ret = cryptd_child->base.crt_aead.decrypt(req);
		kernel_fpu_end();
		return ret;
	}
}

static struct crypto_alg rfc4106_alg = {
	.cra_name = "rfc4106(gcm(aes))",
	.cra_driver_name = "rfc4106-gcm-aesni",
	.cra_priority = 400,
	.cra_flags = CRYPTO_ALG_TYPE_AEAD | CRYPTO_ALG_ASYNC,
	.cra_blocksize = 1,
	.cra_ctxsize = sizeof(struct aesni_rfc4106_gcm_ctx) + AESNI_ALIGN,
	.cra_alignmask = 0,
	.cra_type = &crypto_nivaead_type,
	.cra_module = THIS_MODULE,
	.cra_list = LIST_HEAD_INIT(rfc4106_alg.cra_list),
	.cra_init = rfc4106_init,
	.cra_exit = rfc4106_exit,
	.cra_u = {
		.aead = {
			.setkey = rfc4106_set_key,
			.setauthsize = rfc4106_set_authsize,
			.encrypt = rfc4106_encrypt,
			.decrypt = rfc4106_decrypt,
			.geniv = "seqiv",
			.ivsize = 8,
			.maxauthsize = 16,
		},
	},
};

static int __driver_rfc4106_encrypt(struct aead_request *req)
{
	u8 one_entry_in_sg = 0;
	u8 *src, *dst, *assoc;
	__be32 counter = cpu_to_be32(1);
	struct crypto_aead *tfm = crypto_aead_reqtfm(req);
	struct aesni_rfc4106_gcm_ctx *ctx = aesni_rfc4106_gcm_ctx_get(tfm);
	void *aes_ctx = &(ctx->aes_key_expanded);
	unsigned long auth_tag_len = crypto_aead_authsize(tfm);
	u8 iv_tab[16+AESNI_ALIGN];
	u8* iv = (u8 *) PTR_ALIGN((u8 *)iv_tab, AESNI_ALIGN);
	struct scatter_walk src_sg_walk;
	struct scatter_walk assoc_sg_walk;
	struct scatter_walk dst_sg_walk;
	unsigned int i;

	/* Assuming we are supporting rfc4106 64-bit extended */
	/* sequence numbers We need to have the AAD length equal */
	/* to 8 or 12 bytes */
	if (unlikely(req->assoclen != 8 && req->assoclen != 12))
		return -EINVAL;
	/* IV below built */
	for (i = 0; i < 4; i++)
		*(iv+i) = ctx->nonce[i];
	for (i = 0; i < 8; i++)
		*(iv+4+i) = req->iv[i];
	*((__be32 *)(iv+12)) = counter;

	if ((sg_is_last(req->src)) && (sg_is_last(req->assoc))) {
		one_entry_in_sg = 1;
		scatterwalk_start(&src_sg_walk, req->src);
		scatterwalk_start(&assoc_sg_walk, req->assoc);
		src = scatterwalk_map(&src_sg_walk, 0);
		assoc = scatterwalk_map(&assoc_sg_walk, 0);
		dst = src;
		if (unlikely(req->src != req->dst)) {
			scatterwalk_start(&dst_sg_walk, req->dst);
			dst = scatterwalk_map(&dst_sg_walk, 0);
		}

	} else {
		/* Allocate memory for src, dst, assoc */
		src = kmalloc(req->cryptlen + auth_tag_len + req->assoclen,
			GFP_ATOMIC);
		if (unlikely(!src))
			return -ENOMEM;
		assoc = (src + req->cryptlen + auth_tag_len);
		scatterwalk_map_and_copy(src, req->src, 0, req->cryptlen, 0);
		scatterwalk_map_and_copy(assoc, req->assoc, 0,
					req->assoclen, 0);
		dst = src;
	}

	aesni_gcm_enc(aes_ctx, dst, src, (unsigned long)req->cryptlen, iv,
		ctx->hash_subkey, assoc, (unsigned long)req->assoclen, dst
		+ ((unsigned long)req->cryptlen), auth_tag_len);

	/* The authTag (aka the Integrity Check Value) needs to be written
	 * back to the packet. */
	if (one_entry_in_sg) {
		if (unlikely(req->src != req->dst)) {
			scatterwalk_unmap(dst, 0);
			scatterwalk_done(&dst_sg_walk, 0, 0);
		}
		scatterwalk_unmap(src, 0);
		scatterwalk_unmap(assoc, 0);
		scatterwalk_done(&src_sg_walk, 0, 0);
		scatterwalk_done(&assoc_sg_walk, 0, 0);
	} else {
		scatterwalk_map_and_copy(dst, req->dst, 0,
			req->cryptlen + auth_tag_len, 1);
		kfree(src);
	}
	return 0;
}

static int __driver_rfc4106_decrypt(struct aead_request *req)
{
	u8 one_entry_in_sg = 0;
	u8 *src, *dst, *assoc;
	unsigned long tempCipherLen = 0;
	__be32 counter = cpu_to_be32(1);
	int retval = 0;
	struct crypto_aead *tfm = crypto_aead_reqtfm(req);
	struct aesni_rfc4106_gcm_ctx *ctx = aesni_rfc4106_gcm_ctx_get(tfm);
	void *aes_ctx = &(ctx->aes_key_expanded);
	unsigned long auth_tag_len = crypto_aead_authsize(tfm);
	u8 iv_and_authTag[32+AESNI_ALIGN];
	u8 *iv = (u8 *) PTR_ALIGN((u8 *)iv_and_authTag, AESNI_ALIGN);
	u8 *authTag = iv + 16;
	struct scatter_walk src_sg_walk;
	struct scatter_walk assoc_sg_walk;
	struct scatter_walk dst_sg_walk;
	unsigned int i;

	if (unlikely((req->cryptlen < auth_tag_len) ||
		(req->assoclen != 8 && req->assoclen != 12)))
		return -EINVAL;
	/* Assuming we are supporting rfc4106 64-bit extended */
	/* sequence numbers We need to have the AAD length */
	/* equal to 8 or 12 bytes */

	tempCipherLen = (unsigned long)(req->cryptlen - auth_tag_len);
	/* IV below built */
	for (i = 0; i < 4; i++)
		*(iv+i) = ctx->nonce[i];
	for (i = 0; i < 8; i++)
		*(iv+4+i) = req->iv[i];
	*((__be32 *)(iv+12)) = counter;

	if ((sg_is_last(req->src)) && (sg_is_last(req->assoc))) {
		one_entry_in_sg = 1;
		scatterwalk_start(&src_sg_walk, req->src);
		scatterwalk_start(&assoc_sg_walk, req->assoc);
		src = scatterwalk_map(&src_sg_walk, 0);
		assoc = scatterwalk_map(&assoc_sg_walk, 0);
		dst = src;
		if (unlikely(req->src != req->dst)) {
			scatterwalk_start(&dst_sg_walk, req->dst);
			dst = scatterwalk_map(&dst_sg_walk, 0);
		}

	} else {
		/* Allocate memory for src, dst, assoc */
		src = kmalloc(req->cryptlen + req->assoclen, GFP_ATOMIC);
		if (!src)
			return -ENOMEM;
		assoc = (src + req->cryptlen + auth_tag_len);
		scatterwalk_map_and_copy(src, req->src, 0, req->cryptlen, 0);
		scatterwalk_map_and_copy(assoc, req->assoc, 0,
			req->assoclen, 0);
		dst = src;
	}

	aesni_gcm_dec(aes_ctx, dst, src, tempCipherLen, iv,
		ctx->hash_subkey, assoc, (unsigned long)req->assoclen,
		authTag, auth_tag_len);

	/* Compare generated tag with passed in tag. */
	retval = memcmp(src + tempCipherLen, authTag, auth_tag_len) ?
		-EBADMSG : 0;

	if (one_entry_in_sg) {
		if (unlikely(req->src != req->dst)) {
			scatterwalk_unmap(dst, 0);
			scatterwalk_done(&dst_sg_walk, 0, 0);
		}
		scatterwalk_unmap(src, 0);
		scatterwalk_unmap(assoc, 0);
		scatterwalk_done(&src_sg_walk, 0, 0);
		scatterwalk_done(&assoc_sg_walk, 0, 0);
	} else {
		scatterwalk_map_and_copy(dst, req->dst, 0, req->cryptlen, 1);
		kfree(src);
	}
	return retval;
}

static struct crypto_alg __rfc4106_alg = {
	.cra_name		= "__gcm-aes-aesni",
	.cra_driver_name	= "__driver-gcm-aes-aesni",
	.cra_priority		= 0,
	.cra_flags		= CRYPTO_ALG_TYPE_AEAD,
	.cra_blocksize		= 1,
	.cra_ctxsize	= sizeof(struct aesni_rfc4106_gcm_ctx) + AESNI_ALIGN,
	.cra_alignmask		= 0,
	.cra_type		= &crypto_aead_type,
	.cra_module		= THIS_MODULE,
	.cra_list		= LIST_HEAD_INIT(__rfc4106_alg.cra_list),
	.cra_u = {
		.aead = {
			.encrypt	= __driver_rfc4106_encrypt,
			.decrypt	= __driver_rfc4106_decrypt,
		},
	},
};
#endif

static int __init aesni_init(void)
{
	int err;

	if (!cpu_has_aes) {
		printk(KERN_INFO "Intel AES-NI instructions are not detected.\n");
		return -ENODEV;
	}

	if ((err = crypto_register_alg(&aesni_alg)))
		goto aes_err;
	if ((err = crypto_register_alg(&__aesni_alg)))
		goto __aes_err;
	if ((err = crypto_register_alg(&blk_ecb_alg)))
		goto blk_ecb_err;
	if ((err = crypto_register_alg(&blk_cbc_alg)))
		goto blk_cbc_err;
	if ((err = crypto_register_alg(&blk_ctr_alg)))
		goto blk_ctr_err;
	if ((err = crypto_register_alg(&ablk_ecb_alg)))
		goto ablk_ecb_err;
	if ((err = crypto_register_alg(&ablk_cbc_alg)))
		goto ablk_cbc_err;
<<<<<<< HEAD
	if ((err = crypto_register_alg(&ablk_ctr_alg)))
		goto ablk_ctr_err;
#ifdef HAS_CTR
	if ((err = crypto_register_alg(&ablk_rfc3686_ctr_alg)))
		goto ablk_rfc3686_ctr_err;
=======
#ifdef CONFIG_X86_64
	if ((err = crypto_register_alg(&blk_ctr_alg)))
		goto blk_ctr_err;
	if ((err = crypto_register_alg(&ablk_ctr_alg)))
		goto ablk_ctr_err;
	if ((err = crypto_register_alg(&__rfc4106_alg)))
		goto __aead_gcm_err;
	if ((err = crypto_register_alg(&rfc4106_alg)))
		goto aead_gcm_err;
#ifdef HAS_CTR
	if ((err = crypto_register_alg(&ablk_rfc3686_ctr_alg)))
		goto ablk_rfc3686_ctr_err;
#endif
>>>>>>> 3cbea436
#endif
#ifdef HAS_LRW
	if ((err = crypto_register_alg(&ablk_lrw_alg)))
		goto ablk_lrw_err;
#endif
#ifdef HAS_PCBC
	if ((err = crypto_register_alg(&ablk_pcbc_alg)))
		goto ablk_pcbc_err;
#endif
#ifdef HAS_XTS
	if ((err = crypto_register_alg(&ablk_xts_alg)))
		goto ablk_xts_err;
#endif
	return err;

#ifdef HAS_XTS
ablk_xts_err:
#endif
#ifdef HAS_PCBC
	crypto_unregister_alg(&ablk_pcbc_alg);
ablk_pcbc_err:
#endif
#ifdef HAS_LRW
	crypto_unregister_alg(&ablk_lrw_alg);
ablk_lrw_err:
#endif
#ifdef CONFIG_X86_64
#ifdef HAS_CTR
	crypto_unregister_alg(&ablk_rfc3686_ctr_alg);
ablk_rfc3686_ctr_err:
#endif
<<<<<<< HEAD
	crypto_unregister_alg(&ablk_ctr_alg);
ablk_ctr_err:
=======
	crypto_unregister_alg(&rfc4106_alg);
aead_gcm_err:
	crypto_unregister_alg(&__rfc4106_alg);
__aead_gcm_err:
	crypto_unregister_alg(&ablk_ctr_alg);
ablk_ctr_err:
	crypto_unregister_alg(&blk_ctr_alg);
blk_ctr_err:
#endif
>>>>>>> 3cbea436
	crypto_unregister_alg(&ablk_cbc_alg);
ablk_cbc_err:
	crypto_unregister_alg(&ablk_ecb_alg);
ablk_ecb_err:
	crypto_unregister_alg(&blk_ctr_alg);
blk_ctr_err:
	crypto_unregister_alg(&blk_cbc_alg);
blk_cbc_err:
	crypto_unregister_alg(&blk_ecb_alg);
blk_ecb_err:
	crypto_unregister_alg(&__aesni_alg);
__aes_err:
	crypto_unregister_alg(&aesni_alg);
aes_err:
	return err;
}

static void __exit aesni_exit(void)
{
#ifdef HAS_XTS
	crypto_unregister_alg(&ablk_xts_alg);
#endif
#ifdef HAS_PCBC
	crypto_unregister_alg(&ablk_pcbc_alg);
#endif
#ifdef HAS_LRW
	crypto_unregister_alg(&ablk_lrw_alg);
#endif
#ifdef CONFIG_X86_64
#ifdef HAS_CTR
	crypto_unregister_alg(&ablk_rfc3686_ctr_alg);
<<<<<<< HEAD
=======
#endif
	crypto_unregister_alg(&rfc4106_alg);
	crypto_unregister_alg(&__rfc4106_alg);
	crypto_unregister_alg(&ablk_ctr_alg);
	crypto_unregister_alg(&blk_ctr_alg);
>>>>>>> 3cbea436
#endif
	crypto_unregister_alg(&ablk_ctr_alg);
	crypto_unregister_alg(&ablk_cbc_alg);
	crypto_unregister_alg(&ablk_ecb_alg);
	crypto_unregister_alg(&blk_ctr_alg);
	crypto_unregister_alg(&blk_cbc_alg);
	crypto_unregister_alg(&blk_ecb_alg);
	crypto_unregister_alg(&__aesni_alg);
	crypto_unregister_alg(&aesni_alg);
}

module_init(aesni_init);
module_exit(aesni_exit);

MODULE_DESCRIPTION("Rijndael (AES) Cipher Algorithm, Intel AES-NI instructions optimized");
MODULE_LICENSE("GPL");
MODULE_ALIAS("aes");<|MERGE_RESOLUTION|>--- conflicted
+++ resolved
@@ -94,10 +94,6 @@
 			      const u8 *in, unsigned int len, u8 *iv);
 asmlinkage void aesni_cbc_dec(struct crypto_aes_ctx *ctx, u8 *out,
 			      const u8 *in, unsigned int len, u8 *iv);
-<<<<<<< HEAD
-asmlinkage void aesni_ctr_enc(struct crypto_aes_ctx *ctx, u8 *out,
-			      const u8 *in, unsigned int len, u8 *iv);
-=======
 #ifdef CONFIG_X86_64
 asmlinkage void aesni_ctr_enc(struct crypto_aes_ctx *ctx, u8 *out,
 			      const u8 *in, unsigned int len, u8 *iv);
@@ -153,7 +149,6 @@
 		crypto_tfm_ctx(crypto_aead_tfm(tfm)), AESNI_ALIGN);
 }
 #endif
->>>>>>> 3cbea436
 
 static inline struct crypto_aes_ctx *aes_ctx(void *raw_ctx)
 {
@@ -417,10 +412,7 @@
 	},
 };
 
-<<<<<<< HEAD
-=======
 #ifdef CONFIG_X86_64
->>>>>>> 3cbea436
 static void ctr_crypt_final(struct crypto_aes_ctx *ctx,
 			    struct blkcipher_walk *walk)
 {
@@ -486,10 +478,7 @@
 		},
 	},
 };
-<<<<<<< HEAD
-=======
-#endif
->>>>>>> 3cbea436
+#endif
 
 static int ablk_set_key(struct crypto_ablkcipher *tfm, const u8 *key,
 			unsigned int key_len)
@@ -637,10 +626,7 @@
 	},
 };
 
-<<<<<<< HEAD
-=======
 #ifdef CONFIG_X86_64
->>>>>>> 3cbea436
 static int ablk_ctr_init(struct crypto_tfm *tfm)
 {
 	struct cryptd_ablkcipher *cryptd_tfm;
@@ -716,10 +702,7 @@
 		},
 	},
 };
-<<<<<<< HEAD
-=======
-#endif
->>>>>>> 3cbea436
+#endif
 #endif
 
 #ifdef HAS_LRW
@@ -1274,19 +1257,10 @@
 		goto blk_ecb_err;
 	if ((err = crypto_register_alg(&blk_cbc_alg)))
 		goto blk_cbc_err;
-	if ((err = crypto_register_alg(&blk_ctr_alg)))
-		goto blk_ctr_err;
 	if ((err = crypto_register_alg(&ablk_ecb_alg)))
 		goto ablk_ecb_err;
 	if ((err = crypto_register_alg(&ablk_cbc_alg)))
 		goto ablk_cbc_err;
-<<<<<<< HEAD
-	if ((err = crypto_register_alg(&ablk_ctr_alg)))
-		goto ablk_ctr_err;
-#ifdef HAS_CTR
-	if ((err = crypto_register_alg(&ablk_rfc3686_ctr_alg)))
-		goto ablk_rfc3686_ctr_err;
-=======
 #ifdef CONFIG_X86_64
 	if ((err = crypto_register_alg(&blk_ctr_alg)))
 		goto blk_ctr_err;
@@ -1300,7 +1274,6 @@
 	if ((err = crypto_register_alg(&ablk_rfc3686_ctr_alg)))
 		goto ablk_rfc3686_ctr_err;
 #endif
->>>>>>> 3cbea436
 #endif
 #ifdef HAS_LRW
 	if ((err = crypto_register_alg(&ablk_lrw_alg)))
@@ -1332,10 +1305,6 @@
 	crypto_unregister_alg(&ablk_rfc3686_ctr_alg);
 ablk_rfc3686_ctr_err:
 #endif
-<<<<<<< HEAD
-	crypto_unregister_alg(&ablk_ctr_alg);
-ablk_ctr_err:
-=======
 	crypto_unregister_alg(&rfc4106_alg);
 aead_gcm_err:
 	crypto_unregister_alg(&__rfc4106_alg);
@@ -1345,13 +1314,10 @@
 	crypto_unregister_alg(&blk_ctr_alg);
 blk_ctr_err:
 #endif
->>>>>>> 3cbea436
 	crypto_unregister_alg(&ablk_cbc_alg);
 ablk_cbc_err:
 	crypto_unregister_alg(&ablk_ecb_alg);
 ablk_ecb_err:
-	crypto_unregister_alg(&blk_ctr_alg);
-blk_ctr_err:
 	crypto_unregister_alg(&blk_cbc_alg);
 blk_cbc_err:
 	crypto_unregister_alg(&blk_ecb_alg);
@@ -1377,19 +1343,14 @@
 #ifdef CONFIG_X86_64
 #ifdef HAS_CTR
 	crypto_unregister_alg(&ablk_rfc3686_ctr_alg);
-<<<<<<< HEAD
-=======
 #endif
 	crypto_unregister_alg(&rfc4106_alg);
 	crypto_unregister_alg(&__rfc4106_alg);
 	crypto_unregister_alg(&ablk_ctr_alg);
 	crypto_unregister_alg(&blk_ctr_alg);
->>>>>>> 3cbea436
-#endif
-	crypto_unregister_alg(&ablk_ctr_alg);
+#endif
 	crypto_unregister_alg(&ablk_cbc_alg);
 	crypto_unregister_alg(&ablk_ecb_alg);
-	crypto_unregister_alg(&blk_ctr_alg);
 	crypto_unregister_alg(&blk_cbc_alg);
 	crypto_unregister_alg(&blk_ecb_alg);
 	crypto_unregister_alg(&__aesni_alg);
