--- conflicted
+++ resolved
@@ -14,10 +14,7 @@
 #include <asm/vgtod.h>
 #include <asm/proto.h>
 #include <asm/vdso.h>
-<<<<<<< HEAD
-=======
 #include <asm/page.h>
->>>>>>> b55ebc27
 
 unsigned int __read_mostly vdso_enabled = 1;
 
@@ -27,9 +24,6 @@
 extern struct page *vdso_pages[];
 static unsigned vdso_size;
 
-<<<<<<< HEAD
-static int __init init_vdso_vars(void)
-=======
 static void __init patch_vdso(void *vdso, size_t len)
 {
 	Elf64_Ehdr *hdr = vdso;
@@ -62,31 +56,15 @@
 }
 
 static int __init init_vdso(void)
->>>>>>> b55ebc27
 {
 	int npages = (vdso_end - vdso_start + PAGE_SIZE - 1) / PAGE_SIZE;
 	int i;
 
-<<<<<<< HEAD
-	vdso_size = npages << PAGE_SHIFT;
-	vdso_pages = kmalloc(sizeof(struct page *) * npages, GFP_KERNEL);
-	if (!vdso_pages)
-		goto oom;
-	for (i = 0; i < npages; i++) {
-		struct page *p;
-		p = alloc_page(GFP_KERNEL);
-		if (!p)
-			goto oom;
-		vdso_pages[i] = p;
-		copy_page(page_address(p), vdso_start + i*PAGE_SIZE);
-	}
-=======
 	patch_vdso(vdso_start, vdso_end - vdso_start);
 
 	vdso_size = npages << PAGE_SHIFT;
 	for (i = 0; i < npages; i++)
 		vdso_pages[i] = virt_to_page(vdso_start + i*PAGE_SIZE);
->>>>>>> b55ebc27
 
 	return 0;
 }
