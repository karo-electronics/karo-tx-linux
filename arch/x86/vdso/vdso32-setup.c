--- conflicted
+++ resolved
@@ -21,15 +21,10 @@
 #define VDSO_DEFAULT	1
 #endif
 
-<<<<<<< HEAD
 #ifdef CONFIG_X86_64
-#define vdso_enabled			sysctl_vsyscall32
-#define arch_setup_additional_pages	syscall32_setup_pages
 extern int sysctl_ldt16;
 #endif
 
-=======
->>>>>>> 1974363f
 /*
  * Should the kernel map a VDSO page into processes and pass its
  * address down to glibc upon exec()?
