--- conflicted
+++ resolved
@@ -107,7 +107,6 @@
 			DMI_MATCH(DMI_BIOS_VERSION, "6JET85WW (1.43 )"),
 		},
 	},
-<<<<<<< HEAD
 
 	/* https://bugzilla.kernel.org/show_bug.cgi?id=15362 */
 	{
@@ -116,7 +115,9 @@
 		.matches = {
 			DMI_MATCH(DMI_SYS_VENDOR, "Hewlett-Packard"),
 			DMI_MATCH(DMI_PRODUCT_NAME, "HP xw9300 Workstation"),
-=======
+		},
+	},
+
 	/* https://bugzilla.kernel.org/show_bug.cgi?id=47981 */
 	{
 		.callback = set_nouse_crs,
@@ -125,7 +126,6 @@
 			DMI_MATCH(DMI_SYS_VENDOR, "CheckPoint"),
 			DMI_MATCH(DMI_PRODUCT_NAME, "P-20-00"),
 			DMI_MATCH(DMI_BOARD_NAME, "Bridgeport"),
->>>>>>> e1424ee4
 		},
 	},
 	{}
