--- conflicted
+++ resolved
@@ -24,10 +24,7 @@
 	def_bool !64BIT
 	select HAVE_AOUT
 	select ARCH_WANT_IPC_PARSE_VERSION
-<<<<<<< HEAD
-=======
 	select MODULES_USE_ELF_REL
->>>>>>> ddffeb8c
 
 config X86_64
 	def_bool 64BIT
