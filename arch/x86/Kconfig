# Select 32 or 64 bit
config 64BIT
	bool "64-bit kernel" if ARCH = "x86"
	default ARCH = "x86_64"
	---help---
	  Say yes to build a 64-bit kernel - formerly known as x86_64
	  Say no to build a 32-bit kernel - formerly known as i386

config X86_32
	def_bool !64BIT
	select CLKSRC_I8253

config X86_64
	def_bool 64BIT

### Arch settings
config X86
	def_bool y
	select HAVE_AOUT if X86_32
	select HAVE_UNSTABLE_SCHED_CLOCK
	select HAVE_IDE
	select HAVE_OPROFILE
	select HAVE_PCSPKR_PLATFORM
	select HAVE_PERF_EVENTS
	select HAVE_IRQ_WORK
	select HAVE_IOREMAP_PROT
	select HAVE_KPROBES
	select HAVE_MEMBLOCK
	select ARCH_WANT_OPTIONAL_GPIOLIB
	select ARCH_WANT_FRAME_POINTERS
	select HAVE_DMA_ATTRS
	select HAVE_KRETPROBES
	select HAVE_OPTPROBES
	select HAVE_FTRACE_MCOUNT_RECORD
	select HAVE_C_RECORDMCOUNT
	select HAVE_DYNAMIC_FTRACE
	select HAVE_FUNCTION_TRACER
	select HAVE_FUNCTION_GRAPH_TRACER
	select HAVE_FUNCTION_GRAPH_FP_TEST
	select HAVE_FUNCTION_TRACE_MCOUNT_TEST
	select HAVE_FTRACE_NMI_ENTER if DYNAMIC_FTRACE
	select HAVE_SYSCALL_TRACEPOINTS
	select HAVE_KVM
	select HAVE_ARCH_KGDB
	select HAVE_ARCH_TRACEHOOK
	select HAVE_GENERIC_DMA_COHERENT if X86_32
	select HAVE_EFFICIENT_UNALIGNED_ACCESS
	select USER_STACKTRACE_SUPPORT
	select HAVE_REGS_AND_STACK_ACCESS_API
	select HAVE_DMA_API_DEBUG
	select HAVE_KERNEL_GZIP
	select HAVE_KERNEL_BZIP2
	select HAVE_KERNEL_LZMA
	select HAVE_KERNEL_XZ
	select HAVE_KERNEL_LZO
	select HAVE_HW_BREAKPOINT
	select HAVE_MIXED_BREAKPOINTS_REGS
	select PERF_EVENTS
	select HAVE_PERF_EVENTS_NMI
	select ANON_INODES
	select HAVE_ARCH_KMEMCHECK
	select HAVE_USER_RETURN_NOTIFIER
	select HAVE_ARCH_JUMP_LABEL
	select HAVE_TEXT_POKE_SMP
	select HAVE_GENERIC_HARDIRQS
	select HAVE_SPARSE_IRQ
	select SPARSE_IRQ
	select GENERIC_FIND_FIRST_BIT
	select GENERIC_IRQ_PROBE
	select GENERIC_PENDING_IRQ if SMP
	select GENERIC_IRQ_SHOW
	select GENERIC_CLOCKEVENTS_MIN_ADJUST
	select IRQ_FORCED_THREADING
	select USE_GENERIC_SMP_HELPERS if SMP
	select HAVE_BPF_JIT if (X86_64 && NET)
	select CLKEVT_I8253
	select ARCH_HAVE_NMI_SAFE_CMPXCHG

config INSTRUCTION_DECODER
	def_bool (KPROBES || PERF_EVENTS)

config OUTPUT_FORMAT
	string
	default "elf32-i386" if X86_32
	default "elf64-x86-64" if X86_64

config ARCH_DEFCONFIG
	string
	default "arch/x86/configs/i386_defconfig" if X86_32
	default "arch/x86/configs/x86_64_defconfig" if X86_64

config GENERIC_CMOS_UPDATE
	def_bool y

config CLOCKSOURCE_WATCHDOG
	def_bool y

config GENERIC_CLOCKEVENTS
	def_bool y

config ARCH_CLOCKSOURCE_DATA
	def_bool y
	depends on X86_64

config GENERIC_CLOCKEVENTS_BROADCAST
	def_bool y
	depends on X86_64 || (X86_32 && X86_LOCAL_APIC)

config LOCKDEP_SUPPORT
	def_bool y

config STACKTRACE_SUPPORT
	def_bool y

config HAVE_LATENCYTOP_SUPPORT
	def_bool y

config MMU
	def_bool y

config ZONE_DMA
	bool "DMA memory allocation support" if EXPERT
	default y
	help
	  DMA memory allocation support allows devices with less than 32-bit
	  addressing to allocate within the first 16MB of address space.
	  Disable if no such devices will be used.

	  If unsure, say Y.

config SBUS
	bool

config NEED_DMA_MAP_STATE
       def_bool (X86_64 || INTEL_IOMMU || DMA_API_DEBUG)

config NEED_SG_DMA_LENGTH
	def_bool y

config GENERIC_ISA_DMA
	def_bool ISA_DMA_API

config GENERIC_IOMAP
	def_bool y

config GENERIC_BUG
	def_bool y
	depends on BUG
	select GENERIC_BUG_RELATIVE_POINTERS if X86_64

config GENERIC_BUG_RELATIVE_POINTERS
	bool

config GENERIC_HWEIGHT
	def_bool y

config GENERIC_GPIO
	bool

config ARCH_MAY_HAVE_PC_FDC
	def_bool ISA_DMA_API

config RWSEM_GENERIC_SPINLOCK
	def_bool !X86_XADD

config RWSEM_XCHGADD_ALGORITHM
	def_bool X86_XADD

config ARCH_HAS_CPU_IDLE_WAIT
	def_bool y

config GENERIC_CALIBRATE_DELAY
	def_bool y

config GENERIC_TIME_VSYSCALL
	bool
	default X86_64

config ARCH_HAS_CPU_RELAX
	def_bool y

config ARCH_HAS_DEFAULT_IDLE
	def_bool y

config ARCH_HAS_CACHE_LINE_SIZE
	def_bool y

config HAVE_SETUP_PER_CPU_AREA
	def_bool y

config NEED_PER_CPU_EMBED_FIRST_CHUNK
	def_bool y

config NEED_PER_CPU_PAGE_FIRST_CHUNK
	def_bool y

config HAVE_CPUMASK_OF_CPU_MAP
	def_bool X86_64_SMP

config ARCH_HIBERNATION_POSSIBLE
	def_bool y

config ARCH_SUSPEND_POSSIBLE
	def_bool y

config ZONE_DMA32
	bool
	default X86_64

config ARCH_POPULATES_NODE_MAP
	def_bool y

config AUDIT_ARCH
	bool
	default X86_64

config ARCH_SUPPORTS_OPTIMIZED_INLINING
	def_bool y

config ARCH_SUPPORTS_DEBUG_PAGEALLOC
	def_bool y

config HAVE_INTEL_TXT
	def_bool y
	depends on EXPERIMENTAL && INTEL_IOMMU && ACPI

config X86_32_SMP
	def_bool y
	depends on X86_32 && SMP

config X86_64_SMP
	def_bool y
	depends on X86_64 && SMP

config X86_HT
	def_bool y
	depends on SMP

config X86_32_LAZY_GS
	def_bool y
	depends on X86_32 && !CC_STACKPROTECTOR

config ARCH_HWEIGHT_CFLAGS
	string
	default "-fcall-saved-ecx -fcall-saved-edx" if X86_32
	default "-fcall-saved-rdi -fcall-saved-rsi -fcall-saved-rdx -fcall-saved-rcx -fcall-saved-r8 -fcall-saved-r9 -fcall-saved-r10 -fcall-saved-r11" if X86_64

config KTIME_SCALAR
	def_bool X86_32

config ARCH_CPU_PROBE_RELEASE
	def_bool y
	depends on HOTPLUG_CPU

source "init/Kconfig"
source "kernel/Kconfig.freezer"

menu "Processor type and features"

source "kernel/time/Kconfig"

config SMP
	bool "Symmetric multi-processing support"
	---help---
	  This enables support for systems with more than one CPU. If you have
	  a system with only one CPU, like most personal computers, say N. If
	  you have a system with more than one CPU, say Y.

	  If you say N here, the kernel will run on single and multiprocessor
	  machines, but will use only one CPU of a multiprocessor machine. If
	  you say Y here, the kernel will run on many, but not all,
	  singleprocessor machines. On a singleprocessor machine, the kernel
	  will run faster if you say N here.

	  Note that if you say Y here and choose architecture "586" or
	  "Pentium" under "Processor family", the kernel will not work on 486
	  architectures. Similarly, multiprocessor kernels for the "PPro"
	  architecture may not work on all Pentium based boards.

	  People using multiprocessor machines who say Y here should also say
	  Y to "Enhanced Real Time Clock Support", below. The "Advanced Power
	  Management" code will be disabled if you say Y here.

	  See also <file:Documentation/i386/IO-APIC.txt>,
	  <file:Documentation/nmi_watchdog.txt> and the SMP-HOWTO available at
	  <http://www.tldp.org/docs.html#howto>.

	  If you don't know what to do here, say N.

config X86_X2APIC
	bool "Support x2apic"
	depends on X86_LOCAL_APIC && X86_64 && IRQ_REMAP
	---help---
	  This enables x2apic support on CPUs that have this feature.

	  This allows 32-bit apic IDs (so it can support very large systems),
	  and accesses the local apic via MSRs not via mmio.

	  If you don't know what to do here, say N.

config X86_MPPARSE
	bool "Enable MPS table" if ACPI
	default y
	depends on X86_LOCAL_APIC
	---help---
	  For old smp systems that do not have proper acpi support. Newer systems
	  (esp with 64bit cpus) with acpi support, MADT and DSDT will override it

config X86_BIGSMP
	bool "Support for big SMP systems with more than 8 CPUs"
	depends on X86_32 && SMP
	---help---
	  This option is needed for the systems that have more than 8 CPUs

if X86_32
config X86_EXTENDED_PLATFORM
	bool "Support for extended (non-PC) x86 platforms"
	default y
	---help---
	  If you disable this option then the kernel will only support
	  standard PC platforms. (which covers the vast majority of
	  systems out there.)

	  If you enable this option then you'll be able to select support
	  for the following (non-PC) 32 bit x86 platforms:
		AMD Elan
		NUMAQ (IBM/Sequent)
		RDC R-321x SoC
		SGI 320/540 (Visual Workstation)
		Summit/EXA (IBM x440)
		Unisys ES7000 IA32 series
		Moorestown MID devices

	  If you have one of these systems, or if you want to build a
	  generic distribution kernel, say Y here - otherwise say N.
endif

if X86_64
config X86_EXTENDED_PLATFORM
	bool "Support for extended (non-PC) x86 platforms"
	default y
	---help---
	  If you disable this option then the kernel will only support
	  standard PC platforms. (which covers the vast majority of
	  systems out there.)

	  If you enable this option then you'll be able to select support
	  for the following (non-PC) 64 bit x86 platforms:
		ScaleMP vSMP
		SGI Ultraviolet

	  If you have one of these systems, or if you want to build a
	  generic distribution kernel, say Y here - otherwise say N.
endif
# This is an alphabetically sorted list of 64 bit extended platforms
# Please maintain the alphabetic order if and when there are additions

config X86_VSMP
	bool "ScaleMP vSMP"
	select PARAVIRT_GUEST
	select PARAVIRT
	depends on X86_64 && PCI
	depends on X86_EXTENDED_PLATFORM
	---help---
	  Support for ScaleMP vSMP systems.  Say 'Y' here if this kernel is
	  supposed to run on these EM64T-based machines.  Only choose this option
	  if you have one of these machines.

config X86_UV
	bool "SGI Ultraviolet"
	depends on X86_64
	depends on X86_EXTENDED_PLATFORM
	depends on NUMA
	depends on X86_X2APIC
	---help---
	  This option is needed in order to support SGI Ultraviolet systems.
	  If you don't have one of these, you should say N here.

# Following is an alphabetically sorted list of 32 bit extended platforms
# Please maintain the alphabetic order if and when there are additions

config X86_INTEL_CE
	bool "CE4100 TV platform"
	depends on PCI
	depends on PCI_GODIRECT
	depends on X86_32
	depends on X86_EXTENDED_PLATFORM
	select X86_REBOOTFIXUPS
	select OF
	select OF_EARLY_FLATTREE
	---help---
	  Select for the Intel CE media processor (CE4100) SOC.
	  This option compiles in support for the CE4100 SOC for settop
	  boxes and media devices.

config X86_INTEL_MID
	bool "Intel MID platform support"
	depends on X86_32
	depends on X86_EXTENDED_PLATFORM
	---help---
	  Select to build a kernel capable of supporting Intel MID platform
	  systems which do not have the PCI legacy interfaces (Moorestown,
	  Medfield). If you are building for a PC class system say N here.

if X86_INTEL_MID

config X86_MRST
       bool "Moorestown MID platform"
	depends on PCI
	depends on PCI_GOANY
	depends on X86_IO_APIC
	select APB_TIMER
	select I2C
	select SPI
	select INTEL_SCU_IPC
	select X86_PLATFORM_DEVICES
	---help---
	  Moorestown is Intel's Low Power Intel Architecture (LPIA) based Moblin
	  Internet Device(MID) platform. Moorestown consists of two chips:
	  Lincroft (CPU core, graphics, and memory controller) and Langwell IOH.
	  Unlike standard x86 PCs, Moorestown does not have many legacy devices
	  nor standard legacy replacement devices/features. e.g. Moorestown does
	  not contain i8259, i8254, HPET, legacy BIOS, most of the io ports.

endif

config X86_RDC321X
	bool "RDC R-321x SoC"
	depends on X86_32
	depends on X86_EXTENDED_PLATFORM
	select M486
	select X86_REBOOTFIXUPS
	---help---
	  This option is needed for RDC R-321x system-on-chip, also known
	  as R-8610-(G).
	  If you don't have one of these chips, you should say N here.

config X86_32_NON_STANDARD
	bool "Support non-standard 32-bit SMP architectures"
	depends on X86_32 && SMP
	depends on X86_EXTENDED_PLATFORM
	---help---
	  This option compiles in the NUMAQ, Summit, bigsmp, ES7000, default
	  subarchitectures.  It is intended for a generic binary kernel.
	  if you select them all, kernel will probe it one by one. and will
	  fallback to default.

# Alphabetically sorted list of Non standard 32 bit platforms

config X86_NUMAQ
	bool "NUMAQ (IBM/Sequent)"
	depends on X86_32_NON_STANDARD
	depends on PCI
	select NUMA
	select X86_MPPARSE
	---help---
	  This option is used for getting Linux to run on a NUMAQ (IBM/Sequent)
	  NUMA multiquad box. This changes the way that processors are
	  bootstrapped, and uses Clustered Logical APIC addressing mode instead
	  of Flat Logical.  You will need a new lynxer.elf file to flash your
	  firmware with - send email to <Martin.Bligh@us.ibm.com>.

config X86_SUPPORTS_MEMORY_FAILURE
	def_bool y
	# MCE code calls memory_failure():
	depends on X86_MCE
	# On 32-bit this adds too big of NODES_SHIFT and we run out of page flags:
	depends on !X86_NUMAQ
	# On 32-bit SPARSEMEM adds too big of SECTIONS_WIDTH:
	depends on X86_64 || !SPARSEMEM
	select ARCH_SUPPORTS_MEMORY_FAILURE

config X86_VISWS
	bool "SGI 320/540 (Visual Workstation)"
	depends on X86_32 && PCI && X86_MPPARSE && PCI_GODIRECT
	depends on X86_32_NON_STANDARD
	---help---
	  The SGI Visual Workstation series is an IA32-based workstation
	  based on SGI systems chips with some legacy PC hardware attached.

	  Say Y here to create a kernel to run on the SGI 320 or 540.

	  A kernel compiled for the Visual Workstation will run on general
	  PCs as well. See <file:Documentation/sgi-visws.txt> for details.

config X86_SUMMIT
	bool "Summit/EXA (IBM x440)"
	depends on X86_32_NON_STANDARD
	---help---
	  This option is needed for IBM systems that use the Summit/EXA chipset.
	  In particular, it is needed for the x440.

config X86_ES7000
	bool "Unisys ES7000 IA32 series"
	depends on X86_32_NON_STANDARD && X86_BIGSMP
	---help---
	  Support for Unisys ES7000 systems.  Say 'Y' here if this kernel is
	  supposed to run on an IA32-based Unisys ES7000 system.

config X86_32_IRIS
	tristate "Eurobraille/Iris poweroff module"
	depends on X86_32
	---help---
	  The Iris machines from EuroBraille do not have APM or ACPI support
	  to shut themselves down properly.  A special I/O sequence is
	  needed to do so, which is what this module does at
	  kernel shutdown.

	  This is only for Iris machines from EuroBraille.

	  If unused, say N.

config SCHED_OMIT_FRAME_POINTER
	def_bool y
	prompt "Single-depth WCHAN output"
	depends on X86
	---help---
	  Calculate simpler /proc/<PID>/wchan values. If this option
	  is disabled then wchan values will recurse back to the
	  caller function. This provides more accurate wchan values,
	  at the expense of slightly more scheduling overhead.

	  If in doubt, say "Y".

menuconfig PARAVIRT_GUEST
	bool "Paravirtualized guest support"
	---help---
	  Say Y here to get to see options related to running Linux under
	  various hypervisors.  This option alone does not add any kernel code.

	  If you say N, all options in this submenu will be skipped and disabled.

if PARAVIRT_GUEST

config PARAVIRT_TIME_ACCOUNTING
	bool "Paravirtual steal time accounting"
	select PARAVIRT
	default n
	---help---
	  Select this option to enable fine granularity task steal time
	  accounting. Time spent executing other tasks in parallel with
	  the current vCPU is discounted from the vCPU power. To account for
	  that, there can be a small performance impact.

	  If in doubt, say N here.

source "arch/x86/xen/Kconfig"

config KVM_CLOCK
	bool "KVM paravirtualized clock"
	select PARAVIRT
	select PARAVIRT_CLOCK
	---help---
	  Turning on this option will allow you to run a paravirtualized clock
	  when running over the KVM hypervisor. Instead of relying on a PIT
	  (or probably other) emulation by the underlying device model, the host
	  provides the guest with timing infrastructure such as time of day, and
	  system time

config KVM_GUEST
	bool "KVM Guest support"
	select PARAVIRT
	---help---
	  This option enables various optimizations for running under the KVM
	  hypervisor.

source "arch/x86/lguest/Kconfig"

config PARAVIRT
	bool "Enable paravirtualization code"
	---help---
	  This changes the kernel so it can modify itself when it is run
	  under a hypervisor, potentially improving performance significantly
	  over full virtualization.  However, when run without a hypervisor
	  the kernel is theoretically slower and slightly larger.

config PARAVIRT_SPINLOCKS
	bool "Paravirtualization layer for spinlocks"
	depends on PARAVIRT && SMP && EXPERIMENTAL
	---help---
	  Paravirtualized spinlocks allow a pvops backend to replace the
	  spinlock implementation with something virtualization-friendly
	  (for example, block the virtual CPU rather than spinning).

	  Unfortunately the downside is an up to 5% performance hit on
	  native kernels, with various workloads.

	  If you are unsure how to answer this question, answer N.

config PARAVIRT_CLOCK
	bool

endif

config PARAVIRT_DEBUG
	bool "paravirt-ops debugging"
	depends on PARAVIRT && DEBUG_KERNEL
	---help---
	  Enable to debug paravirt_ops internals.  Specifically, BUG if
	  a paravirt_op is missing when it is called.

config NO_BOOTMEM
	def_bool y

config MEMTEST
	bool "Memtest"
	---help---
	  This option adds a kernel parameter 'memtest', which allows memtest
	  to be set.
	        memtest=0, mean disabled; -- default
	        memtest=1, mean do 1 test pattern;
	        ...
	        memtest=4, mean do 4 test patterns.
	  If you are unsure how to answer this question, answer N.

config X86_SUMMIT_NUMA
	def_bool y
	depends on X86_32 && NUMA && X86_32_NON_STANDARD

config X86_CYCLONE_TIMER
	def_bool y
	depends on X86_32_NON_STANDARD

source "arch/x86/Kconfig.cpu"

config HPET_TIMER
	def_bool X86_64
	prompt "HPET Timer Support" if X86_32
	---help---
	  Use the IA-PC HPET (High Precision Event Timer) to manage
	  time in preference to the PIT and RTC, if a HPET is
	  present.
	  HPET is the next generation timer replacing legacy 8254s.
	  The HPET provides a stable time base on SMP
	  systems, unlike the TSC, but it is more expensive to access,
	  as it is off-chip.  You can find the HPET spec at
	  <http://www.intel.com/hardwaredesign/hpetspec_1.pdf>.

	  You can safely choose Y here.  However, HPET will only be
	  activated if the platform and the BIOS support this feature.
	  Otherwise the 8254 will be used for timing services.

	  Choose N to continue using the legacy 8254 timer.

config HPET_EMULATE_RTC
	def_bool y
	depends on HPET_TIMER && (RTC=y || RTC=m || RTC_DRV_CMOS=m || RTC_DRV_CMOS=y)

config APB_TIMER
       def_bool y if MRST
       prompt "Langwell APB Timer Support" if X86_MRST
       select DW_APB_TIMER
       help
         APB timer is the replacement for 8254, HPET on X86 MID platforms.
         The APBT provides a stable time base on SMP
         systems, unlike the TSC, but it is more expensive to access,
         as it is off-chip. APB timers are always running regardless of CPU
         C states, they are used as per CPU clockevent device when possible.

# Mark as expert because too many people got it wrong.
# The code disables itself when not needed.
config DMI
	default y
	bool "Enable DMI scanning" if EXPERT
	---help---
	  Enabled scanning of DMI to identify machine quirks. Say Y
	  here unless you have verified that your setup is not
	  affected by entries in the DMI blacklist. Required by PNP
	  BIOS code.

config GART_IOMMU
	bool "GART IOMMU support" if EXPERT
	default y
	select SWIOTLB
	depends on X86_64 && PCI && AMD_NB
	---help---
	  Support for full DMA access of devices with 32bit memory access only
	  on systems with more than 3GB. This is usually needed for USB,
	  sound, many IDE/SATA chipsets and some other devices.
	  Provides a driver for the AMD Athlon64/Opteron/Turion/Sempron GART
	  based hardware IOMMU and a software bounce buffer based IOMMU used
	  on Intel systems and as fallback.
	  The code is only active when needed (enough memory and limited
	  device) unless CONFIG_IOMMU_DEBUG or iommu=force is specified
	  too.

config CALGARY_IOMMU
	bool "IBM Calgary IOMMU support"
	select SWIOTLB
	depends on X86_64 && PCI && EXPERIMENTAL
	---help---
	  Support for hardware IOMMUs in IBM's xSeries x366 and x460
	  systems. Needed to run systems with more than 3GB of memory
	  properly with 32-bit PCI devices that do not support DAC
	  (Double Address Cycle). Calgary also supports bus level
	  isolation, where all DMAs pass through the IOMMU.  This
	  prevents them from going anywhere except their intended
	  destination. This catches hard-to-find kernel bugs and
	  mis-behaving drivers and devices that do not use the DMA-API
	  properly to set up their DMA buffers.  The IOMMU can be
	  turned off at boot time with the iommu=off parameter.
	  Normally the kernel will make the right choice by itself.
	  If unsure, say Y.

config CALGARY_IOMMU_ENABLED_BY_DEFAULT
	def_bool y
	prompt "Should Calgary be enabled by default?"
	depends on CALGARY_IOMMU
	---help---
	  Should Calgary be enabled by default? if you choose 'y', Calgary
	  will be used (if it exists). If you choose 'n', Calgary will not be
	  used even if it exists. If you choose 'n' and would like to use
	  Calgary anyway, pass 'iommu=calgary' on the kernel command line.
	  If unsure, say Y.

# need this always selected by IOMMU for the VIA workaround
config SWIOTLB
	def_bool y if X86_64
	---help---
	  Support for software bounce buffers used on x86-64 systems
	  which don't have a hardware IOMMU (e.g. the current generation
	  of Intel's x86-64 CPUs). Using this PCI devices which can only
	  access 32-bits of memory can be used on systems with more than
	  3 GB of memory. If unsure, say Y.

config IOMMU_HELPER
	def_bool (CALGARY_IOMMU || GART_IOMMU || SWIOTLB || AMD_IOMMU)

config MAXSMP
	bool "Enable Maximum number of SMP Processors and NUMA Nodes"
	depends on X86_64 && SMP && DEBUG_KERNEL && EXPERIMENTAL
	select CPUMASK_OFFSTACK
	---help---
	  Enable maximum number of CPUS and NUMA Nodes for this architecture.
	  If unsure, say N.

config NR_CPUS
	int "Maximum number of CPUs" if SMP && !MAXSMP
	range 2 8 if SMP && X86_32 && !X86_BIGSMP
	range 2 512 if SMP && !MAXSMP
	default "1" if !SMP
	default "4096" if MAXSMP
	default "32" if SMP && (X86_NUMAQ || X86_SUMMIT || X86_BIGSMP || X86_ES7000)
	default "8" if SMP
	---help---
	  This allows you to specify the maximum number of CPUs which this
	  kernel will support.  The maximum supported value is 512 and the
	  minimum value which makes sense is 2.

	  This is purely to save memory - each supported CPU adds
	  approximately eight kilobytes to the kernel image.

config SCHED_SMT
	bool "SMT (Hyperthreading) scheduler support"
	depends on X86_HT
	---help---
	  SMT scheduler support improves the CPU scheduler's decision making
	  when dealing with Intel Pentium 4 chips with HyperThreading at a
	  cost of slightly increased overhead in some places. If unsure say
	  N here.

config SCHED_MC
	def_bool y
	prompt "Multi-core scheduler support"
	depends on X86_HT
	---help---
	  Multi-core scheduler support improves the CPU scheduler's decision
	  making when dealing with multi-core CPU chips at a cost of slightly
	  increased overhead in some places. If unsure say N here.

config IRQ_TIME_ACCOUNTING
	bool "Fine granularity task level IRQ time accounting"
	default n
	---help---
	  Select this option to enable fine granularity task irq time
	  accounting. This is done by reading a timestamp on each
	  transitions between softirq and hardirq state, so there can be a
	  small performance impact.

	  If in doubt, say N here.

source "kernel/Kconfig.preempt"

config X86_UP_APIC
	bool "Local APIC support on uniprocessors"
	depends on X86_32 && !SMP && !X86_32_NON_STANDARD
	---help---
	  A local APIC (Advanced Programmable Interrupt Controller) is an
	  integrated interrupt controller in the CPU. If you have a single-CPU
	  system which has a processor with a local APIC, you can say Y here to
	  enable and use it. If you say Y here even though your machine doesn't
	  have a local APIC, then the kernel will still run with no slowdown at
	  all. The local APIC supports CPU-generated self-interrupts (timer,
	  performance counters), and the NMI watchdog which detects hard
	  lockups.

config X86_UP_IOAPIC
	bool "IO-APIC support on uniprocessors"
	depends on X86_UP_APIC
	---help---
	  An IO-APIC (I/O Advanced Programmable Interrupt Controller) is an
	  SMP-capable replacement for PC-style interrupt controllers. Most
	  SMP systems and many recent uniprocessor systems have one.

	  If you have a single-CPU system with an IO-APIC, you can say Y here
	  to use it. If you say Y here even though your machine doesn't have
	  an IO-APIC, then the kernel will still run with no slowdown at all.

config X86_LOCAL_APIC
	def_bool y
	depends on X86_64 || SMP || X86_32_NON_STANDARD || X86_UP_APIC

config X86_IO_APIC
	def_bool y
	depends on X86_64 || SMP || X86_32_NON_STANDARD || X86_UP_IOAPIC

config X86_VISWS_APIC
	def_bool y
	depends on X86_32 && X86_VISWS

config X86_REROUTE_FOR_BROKEN_BOOT_IRQS
	bool "Reroute for broken boot IRQs"
	depends on X86_IO_APIC
	---help---
	  This option enables a workaround that fixes a source of
	  spurious interrupts. This is recommended when threaded
	  interrupt handling is used on systems where the generation of
	  superfluous "boot interrupts" cannot be disabled.

	  Some chipsets generate a legacy INTx "boot IRQ" when the IRQ
	  entry in the chipset's IO-APIC is masked (as, e.g. the RT
	  kernel does during interrupt handling). On chipsets where this
	  boot IRQ generation cannot be disabled, this workaround keeps
	  the original IRQ line masked so that only the equivalent "boot
	  IRQ" is delivered to the CPUs. The workaround also tells the
	  kernel to set up the IRQ handler on the boot IRQ line. In this
	  way only one interrupt is delivered to the kernel. Otherwise
	  the spurious second interrupt may cause the kernel to bring
	  down (vital) interrupt lines.

	  Only affects "broken" chipsets. Interrupt sharing may be
	  increased on these systems.

config X86_MCE
	bool "Machine Check / overheating reporting"
	---help---
	  Machine Check support allows the processor to notify the
	  kernel if it detects a problem (e.g. overheating, data corruption).
	  The action the kernel takes depends on the severity of the problem,
	  ranging from warning messages to halting the machine.

config X86_MCE_INTEL
	def_bool y
	prompt "Intel MCE features"
	depends on X86_MCE && X86_LOCAL_APIC
	---help---
	   Additional support for intel specific MCE features such as
	   the thermal monitor.

config X86_MCE_AMD
	def_bool y
	prompt "AMD MCE features"
	depends on X86_MCE && X86_LOCAL_APIC
	---help---
	   Additional support for AMD specific MCE features such as
	   the DRAM Error Threshold.

config X86_ANCIENT_MCE
	bool "Support for old Pentium 5 / WinChip machine checks"
	depends on X86_32 && X86_MCE
	---help---
	  Include support for machine check handling on old Pentium 5 or WinChip
	  systems. These typically need to be enabled explicitely on the command
	  line.

config X86_MCE_THRESHOLD
	depends on X86_MCE_AMD || X86_MCE_INTEL
	def_bool y

config X86_MCE_INJECT
	depends on X86_MCE
	tristate "Machine check injector support"
	---help---
	  Provide support for injecting machine checks for testing purposes.
	  If you don't know what a machine check is and you don't do kernel
	  QA it is safe to say n.

config X86_THERMAL_VECTOR
	def_bool y
	depends on X86_MCE_INTEL

config VM86
	bool "Enable VM86 support" if EXPERT
	default y
	depends on X86_32
	---help---
	  This option is required by programs like DOSEMU to run 16-bit legacy
	  code on X86 processors. It also may be needed by software like
	  XFree86 to initialize some video cards via BIOS. Disabling this
	  option saves about 6k.

config TOSHIBA
	tristate "Toshiba Laptop support"
	depends on X86_32
	---help---
	  This adds a driver to safely access the System Management Mode of
	  the CPU on Toshiba portables with a genuine Toshiba BIOS. It does
	  not work on models with a Phoenix BIOS. The System Management Mode
	  is used to set the BIOS and power saving options on Toshiba portables.

	  For information on utilities to make use of this driver see the
	  Toshiba Linux utilities web site at:
	  <http://www.buzzard.org.uk/toshiba/>.

	  Say Y if you intend to run this kernel on a Toshiba portable.
	  Say N otherwise.

config I8K
	tristate "Dell laptop support"
	select HWMON
	---help---
	  This adds a driver to safely access the System Management Mode
	  of the CPU on the Dell Inspiron 8000. The System Management Mode
	  is used to read cpu temperature and cooling fan status and to
	  control the fans on the I8K portables.

	  This driver has been tested only on the Inspiron 8000 but it may
	  also work with other Dell laptops. You can force loading on other
	  models by passing the parameter `force=1' to the module. Use at
	  your own risk.

	  For information on utilities to make use of this driver see the
	  I8K Linux utilities web site at:
	  <http://people.debian.org/~dz/i8k/>

	  Say Y if you intend to run this kernel on a Dell Inspiron 8000.
	  Say N otherwise.

config X86_REBOOTFIXUPS
	bool "Enable X86 board specific fixups for reboot"
	depends on X86_32
	---help---
	  This enables chipset and/or board specific fixups to be done
	  in order to get reboot to work correctly. This is only needed on
	  some combinations of hardware and BIOS. The symptom, for which
	  this config is intended, is when reboot ends with a stalled/hung
	  system.

	  Currently, the only fixup is for the Geode machines using
	  CS5530A and CS5536 chipsets and the RDC R-321x SoC.

	  Say Y if you want to enable the fixup. Currently, it's safe to
	  enable this option even if you don't need it.
	  Say N otherwise.

config MICROCODE
	tristate "/dev/cpu/microcode - microcode support"
	select FW_LOADER
	---help---
	  If you say Y here, you will be able to update the microcode on
	  certain Intel and AMD processors. The Intel support is for the
	  IA32 family, e.g. Pentium Pro, Pentium II, Pentium III,
	  Pentium 4, Xeon etc. The AMD support is for family 0x10 and
	  0x11 processors, e.g. Opteron, Phenom and Turion 64 Ultra.
	  You will obviously need the actual microcode binary data itself
	  which is not shipped with the Linux kernel.

	  This option selects the general module only, you need to select
	  at least one vendor specific module as well.

	  To compile this driver as a module, choose M here: the
	  module will be called microcode.

config MICROCODE_INTEL
	bool "Intel microcode patch loading support"
	depends on MICROCODE
	default MICROCODE
	select FW_LOADER
	---help---
	  This options enables microcode patch loading support for Intel
	  processors.

	  For latest news and information on obtaining all the required
	  Intel ingredients for this driver, check:
	  <http://www.urbanmyth.org/microcode/>.

config MICROCODE_AMD
	bool "AMD microcode patch loading support"
	depends on MICROCODE
	select FW_LOADER
	---help---
	  If you select this option, microcode patch loading support for AMD
	  processors will be enabled.

config MICROCODE_OLD_INTERFACE
	def_bool y
	depends on MICROCODE

config X86_MSR
	tristate "/dev/cpu/*/msr - Model-specific register support"
	---help---
	  This device gives privileged processes access to the x86
	  Model-Specific Registers (MSRs).  It is a character device with
	  major 202 and minors 0 to 31 for /dev/cpu/0/msr to /dev/cpu/31/msr.
	  MSR accesses are directed to a specific CPU on multi-processor
	  systems.

config X86_CPUID
	tristate "/dev/cpu/*/cpuid - CPU information support"
	---help---
	  This device gives processes access to the x86 CPUID instruction to
	  be executed on a specific processor.  It is a character device
	  with major 203 and minors 0 to 31 for /dev/cpu/0/cpuid to
	  /dev/cpu/31/cpuid.

choice
	prompt "High Memory Support"
	default HIGHMEM64G if X86_NUMAQ
	default HIGHMEM4G
	depends on X86_32

config NOHIGHMEM
	bool "off"
	depends on !X86_NUMAQ
	---help---
	  Linux can use up to 64 Gigabytes of physical memory on x86 systems.
	  However, the address space of 32-bit x86 processors is only 4
	  Gigabytes large. That means that, if you have a large amount of
	  physical memory, not all of it can be "permanently mapped" by the
	  kernel. The physical memory that's not permanently mapped is called
	  "high memory".

	  If you are compiling a kernel which will never run on a machine with
	  more than 1 Gigabyte total physical RAM, answer "off" here (default
	  choice and suitable for most users). This will result in a "3GB/1GB"
	  split: 3GB are mapped so that each process sees a 3GB virtual memory
	  space and the remaining part of the 4GB virtual memory space is used
	  by the kernel to permanently map as much physical memory as
	  possible.

	  If the machine has between 1 and 4 Gigabytes physical RAM, then
	  answer "4GB" here.

	  If more than 4 Gigabytes is used then answer "64GB" here. This
	  selection turns Intel PAE (Physical Address Extension) mode on.
	  PAE implements 3-level paging on IA32 processors. PAE is fully
	  supported by Linux, PAE mode is implemented on all recent Intel
	  processors (Pentium Pro and better). NOTE: If you say "64GB" here,
	  then the kernel will not boot on CPUs that don't support PAE!

	  The actual amount of total physical memory will either be
	  auto detected or can be forced by using a kernel command line option
	  such as "mem=256M". (Try "man bootparam" or see the documentation of
	  your boot loader (lilo or loadlin) about how to pass options to the
	  kernel at boot time.)

	  If unsure, say "off".

config HIGHMEM4G
	bool "4GB"
	depends on !X86_NUMAQ
	---help---
	  Select this if you have a 32-bit processor and between 1 and 4
	  gigabytes of physical RAM.

config HIGHMEM64G
	bool "64GB"
	depends on !M386 && !M486
	select X86_PAE
	---help---
	  Select this if you have a 32-bit processor and more than 4
	  gigabytes of physical RAM.

endchoice

choice
	depends on EXPERIMENTAL
	prompt "Memory split" if EXPERT
	default VMSPLIT_3G
	depends on X86_32
	---help---
	  Select the desired split between kernel and user memory.

	  If the address range available to the kernel is less than the
	  physical memory installed, the remaining memory will be available
	  as "high memory". Accessing high memory is a little more costly
	  than low memory, as it needs to be mapped into the kernel first.
	  Note that increasing the kernel address space limits the range
	  available to user programs, making the address space there
	  tighter.  Selecting anything other than the default 3G/1G split
	  will also likely make your kernel incompatible with binary-only
	  kernel modules.

	  If you are not absolutely sure what you are doing, leave this
	  option alone!

	config VMSPLIT_3G
		bool "3G/1G user/kernel split"
	config VMSPLIT_3G_OPT
		depends on !X86_PAE
		bool "3G/1G user/kernel split (for full 1G low memory)"
	config VMSPLIT_2G
		bool "2G/2G user/kernel split"
	config VMSPLIT_2G_OPT
		depends on !X86_PAE
		bool "2G/2G user/kernel split (for full 2G low memory)"
	config VMSPLIT_1G
		bool "1G/3G user/kernel split"
endchoice

config PAGE_OFFSET
	hex
	default 0xB0000000 if VMSPLIT_3G_OPT
	default 0x80000000 if VMSPLIT_2G
	default 0x78000000 if VMSPLIT_2G_OPT
	default 0x40000000 if VMSPLIT_1G
	default 0xC0000000
	depends on X86_32

config HIGHMEM
	def_bool y
	depends on X86_32 && (HIGHMEM64G || HIGHMEM4G)

config X86_PAE
	bool "PAE (Physical Address Extension) Support"
	depends on X86_32 && !HIGHMEM4G
	---help---
	  PAE is required for NX support, and furthermore enables
	  larger swapspace support for non-overcommit purposes. It
	  has the cost of more pagetable lookup overhead, and also
	  consumes more pagetable space per process.

config ARCH_PHYS_ADDR_T_64BIT
	def_bool X86_64 || X86_PAE

config ARCH_DMA_ADDR_T_64BIT
	def_bool X86_64 || HIGHMEM64G

config DIRECT_GBPAGES
	bool "Enable 1GB pages for kernel pagetables" if EXPERT
	default y
	depends on X86_64
	---help---
	  Allow the kernel linear mapping to use 1GB pages on CPUs that
	  support it. This can improve the kernel's performance a tiny bit by
	  reducing TLB pressure. If in doubt, say "Y".

# Common NUMA Features
config NUMA
	bool "Numa Memory Allocation and Scheduler Support"
	depends on SMP
	depends on X86_64 || (X86_32 && HIGHMEM64G && (X86_NUMAQ || X86_BIGSMP || X86_SUMMIT && ACPI) && EXPERIMENTAL)
	default y if (X86_NUMAQ || X86_SUMMIT || X86_BIGSMP)
	---help---
	  Enable NUMA (Non Uniform Memory Access) support.

	  The kernel will try to allocate memory used by a CPU on the
	  local memory controller of the CPU and add some more
	  NUMA awareness to the kernel.

	  For 64-bit this is recommended if the system is Intel Core i7
	  (or later), AMD Opteron, or EM64T NUMA.

	  For 32-bit this is only needed on (rare) 32-bit-only platforms
	  that support NUMA topologies, such as NUMAQ / Summit, or if you
	  boot a 32-bit kernel on a 64-bit NUMA platform.

	  Otherwise, you should say N.

comment "NUMA (Summit) requires SMP, 64GB highmem support, ACPI"
	depends on X86_32 && X86_SUMMIT && (!HIGHMEM64G || !ACPI)

config AMD_NUMA
	def_bool y
	prompt "Old style AMD Opteron NUMA detection"
	depends on X86_64 && NUMA && PCI
	---help---
	  Enable AMD NUMA node topology detection.  You should say Y here if
	  you have a multi processor AMD system. This uses an old method to
	  read the NUMA configuration directly from the builtin Northbridge
	  of Opteron. It is recommended to use X86_64_ACPI_NUMA instead,
	  which also takes priority if both are compiled in.

config X86_64_ACPI_NUMA
	def_bool y
	prompt "ACPI NUMA detection"
	depends on X86_64 && NUMA && ACPI && PCI
	select ACPI_NUMA
	---help---
	  Enable ACPI SRAT based node topology detection.

# Some NUMA nodes have memory ranges that span
# other nodes.  Even though a pfn is valid and
# between a node's start and end pfns, it may not
# reside on that node.  See memmap_init_zone()
# for details.
config NODES_SPAN_OTHER_NODES
	def_bool y
	depends on X86_64_ACPI_NUMA

config NUMA_EMU
	bool "NUMA emulation"
	depends on NUMA
	---help---
	  Enable NUMA emulation. A flat machine will be split
	  into virtual nodes when booted with "numa=fake=N", where N is the
	  number of nodes. This is only useful for debugging.

config NODES_SHIFT
	int "Maximum NUMA Nodes (as a power of 2)" if !MAXSMP
	range 1 10
	default "10" if MAXSMP
	default "6" if X86_64
	default "4" if X86_NUMAQ
	default "3"
	depends on NEED_MULTIPLE_NODES
	---help---
	  Specify the maximum number of NUMA Nodes available on the target
	  system.  Increases memory reserved to accommodate various tables.

config HAVE_ARCH_BOOTMEM
	def_bool y
	depends on X86_32 && NUMA

config HAVE_ARCH_ALLOC_REMAP
	def_bool y
	depends on X86_32 && NUMA

config ARCH_HAVE_MEMORY_PRESENT
	def_bool y
	depends on X86_32 && DISCONTIGMEM

config NEED_NODE_MEMMAP_SIZE
	def_bool y
	depends on X86_32 && (DISCONTIGMEM || SPARSEMEM)

config ARCH_FLATMEM_ENABLE
	def_bool y
	depends on X86_32 && !NUMA

config ARCH_DISCONTIGMEM_ENABLE
	def_bool y
	depends on NUMA && X86_32

config ARCH_DISCONTIGMEM_DEFAULT
	def_bool y
	depends on NUMA && X86_32

config ARCH_SPARSEMEM_ENABLE
	def_bool y
	depends on X86_64 || NUMA || (EXPERIMENTAL && X86_32) || X86_32_NON_STANDARD
	select SPARSEMEM_STATIC if X86_32
	select SPARSEMEM_VMEMMAP_ENABLE if X86_64

config ARCH_SPARSEMEM_DEFAULT
	def_bool y
	depends on X86_64

config ARCH_SELECT_MEMORY_MODEL
	def_bool y
	depends on ARCH_SPARSEMEM_ENABLE

config ARCH_MEMORY_PROBE
	def_bool X86_64
	depends on MEMORY_HOTPLUG

config ARCH_PROC_KCORE_TEXT
	def_bool y
	depends on X86_64 && PROC_KCORE

config ILLEGAL_POINTER_VALUE
       hex
       default 0 if X86_32
       default 0xdead000000000000 if X86_64

source "mm/Kconfig"

config HIGHPTE
	bool "Allocate 3rd-level pagetables from highmem"
	depends on HIGHMEM
	---help---
	  The VM uses one page table entry for each page of physical memory.
	  For systems with a lot of RAM, this can be wasteful of precious
	  low memory.  Setting this option will put user-space page table
	  entries in high memory.

config X86_CHECK_BIOS_CORRUPTION
	bool "Check for low memory corruption"
	---help---
	  Periodically check for memory corruption in low memory, which
	  is suspected to be caused by BIOS.  Even when enabled in the
	  configuration, it is disabled at runtime.  Enable it by
	  setting "memory_corruption_check=1" on the kernel command
	  line.  By default it scans the low 64k of memory every 60
	  seconds; see the memory_corruption_check_size and
	  memory_corruption_check_period parameters in
	  Documentation/kernel-parameters.txt to adjust this.

	  When enabled with the default parameters, this option has
	  almost no overhead, as it reserves a relatively small amount
	  of memory and scans it infrequently.  It both detects corruption
	  and prevents it from affecting the running system.

	  It is, however, intended as a diagnostic tool; if repeatable
	  BIOS-originated corruption always affects the same memory,
	  you can use memmap= to prevent the kernel from using that
	  memory.

config X86_BOOTPARAM_MEMORY_CORRUPTION_CHECK
	bool "Set the default setting of memory_corruption_check"
	depends on X86_CHECK_BIOS_CORRUPTION
	default y
	---help---
	  Set whether the default state of memory_corruption_check is
	  on or off.

config X86_RESERVE_LOW
	int "Amount of low memory, in kilobytes, to reserve for the BIOS"
	default 64
	range 4 640
	---help---
	  Specify the amount of low memory to reserve for the BIOS.

	  The first page contains BIOS data structures that the kernel
	  must not use, so that page must always be reserved.

	  By default we reserve the first 64K of physical RAM, as a
	  number of BIOSes are known to corrupt that memory range
	  during events such as suspend/resume or monitor cable
	  insertion, so it must not be used by the kernel.

	  You can set this to 4 if you are absolutely sure that you
	  trust the BIOS to get all its memory reservations and usages
	  right.  If you know your BIOS have problems beyond the
	  default 64K area, you can set this to 640 to avoid using the
	  entire low memory range.

	  If you have doubts about the BIOS (e.g. suspend/resume does
	  not work or there's kernel crashes after certain hardware
	  hotplug events) then you might want to enable
	  X86_CHECK_BIOS_CORRUPTION=y to allow the kernel to check
	  typical corruption patterns.

	  Leave this to the default value of 64 if you are unsure.

config MATH_EMULATION
	bool
	prompt "Math emulation" if X86_32
	---help---
	  Linux can emulate a math coprocessor (used for floating point
	  operations) if you don't have one. 486DX and Pentium processors have
	  a math coprocessor built in, 486SX and 386 do not, unless you added
	  a 487DX or 387, respectively. (The messages during boot time can
	  give you some hints here ["man dmesg"].) Everyone needs either a
	  coprocessor or this emulation.

	  If you don't have a math coprocessor, you need to say Y here; if you
	  say Y here even though you have a coprocessor, the coprocessor will
	  be used nevertheless. (This behavior can be changed with the kernel
	  command line option "no387", which comes handy if your coprocessor
	  is broken. Try "man bootparam" or see the documentation of your boot
	  loader (lilo or loadlin) about how to pass options to the kernel at
	  boot time.) This means that it is a good idea to say Y here if you
	  intend to use this kernel on different machines.

	  More information about the internals of the Linux math coprocessor
	  emulation can be found in <file:arch/x86/math-emu/README>.

	  If you are not sure, say Y; apart from resulting in a 66 KB bigger
	  kernel, it won't hurt.

config MTRR
	def_bool y
	prompt "MTRR (Memory Type Range Register) support" if EXPERT
	---help---
	  On Intel P6 family processors (Pentium Pro, Pentium II and later)
	  the Memory Type Range Registers (MTRRs) may be used to control
	  processor access to memory ranges. This is most useful if you have
	  a video (VGA) card on a PCI or AGP bus. Enabling write-combining
	  allows bus write transfers to be combined into a larger transfer
	  before bursting over the PCI/AGP bus. This can increase performance
	  of image write operations 2.5 times or more. Saying Y here creates a
	  /proc/mtrr file which may be used to manipulate your processor's
	  MTRRs. Typically the X server should use this.

	  This code has a reasonably generic interface so that similar
	  control registers on other processors can be easily supported
	  as well:

	  The Cyrix 6x86, 6x86MX and M II processors have Address Range
	  Registers (ARRs) which provide a similar functionality to MTRRs. For
	  these, the ARRs are used to emulate the MTRRs.
	  The AMD K6-2 (stepping 8 and above) and K6-3 processors have two
	  MTRRs. The Centaur C6 (WinChip) has 8 MCRs, allowing
	  write-combining. All of these processors are supported by this code
	  and it makes sense to say Y here if you have one of them.

	  Saying Y here also fixes a problem with buggy SMP BIOSes which only
	  set the MTRRs for the boot CPU and not for the secondary CPUs. This
	  can lead to all sorts of problems, so it's good to say Y here.

	  You can safely say Y even if your machine doesn't have MTRRs, you'll
	  just add about 9 KB to your kernel.

	  See <file:Documentation/x86/mtrr.txt> for more information.

config MTRR_SANITIZER
	def_bool y
	prompt "MTRR cleanup support"
	depends on MTRR
	---help---
	  Convert MTRR layout from continuous to discrete, so X drivers can
	  add writeback entries.

	  Can be disabled with disable_mtrr_cleanup on the kernel command line.
	  The largest mtrr entry size for a continuous block can be set with
	  mtrr_chunk_size.

	  If unsure, say Y.

config MTRR_SANITIZER_ENABLE_DEFAULT
	int "MTRR cleanup enable value (0-1)"
	range 0 1
	default "0"
	depends on MTRR_SANITIZER
	---help---
	  Enable mtrr cleanup default value

config MTRR_SANITIZER_SPARE_REG_NR_DEFAULT
	int "MTRR cleanup spare reg num (0-7)"
	range 0 7
	default "1"
	depends on MTRR_SANITIZER
	---help---
	  mtrr cleanup spare entries default, it can be changed via
	  mtrr_spare_reg_nr=N on the kernel command line.

config X86_PAT
	def_bool y
	prompt "x86 PAT support" if EXPERT
	depends on MTRR
	---help---
	  Use PAT attributes to setup page level cache control.

	  PATs are the modern equivalents of MTRRs and are much more
	  flexible than MTRRs.

	  Say N here if you see bootup problems (boot crash, boot hang,
	  spontaneous reboots) or a non-working video driver.

	  If unsure, say Y.

config ARCH_USES_PG_UNCACHED
	def_bool y
	depends on X86_PAT

config ARCH_RANDOM
	def_bool y
	prompt "x86 architectural random number generator" if EXPERT
	---help---
	  Enable the x86 architectural RDRAND instruction
	  (Intel Bull Mountain technology) to generate random numbers.
	  If supported, this is a high bandwidth, cryptographically
	  secure hardware random number generator.

config EFI
	bool "EFI runtime service support"
	depends on ACPI
	---help---
	  This enables the kernel to use EFI runtime services that are
	  available (such as the EFI variable services).

	  This option is only useful on systems that have EFI firmware.
	  In addition, you should use the latest ELILO loader available
	  at <http://elilo.sourceforge.net> in order to take advantage
	  of EFI runtime services. However, even with this option, the
	  resultant kernel should continue to boot on existing non-EFI
	  platforms.

config SECCOMP
	def_bool y
	prompt "Enable seccomp to safely compute untrusted bytecode"
	---help---
	  This kernel feature is useful for number crunching applications
	  that may need to compute untrusted bytecode during their
	  execution. By using pipes or other transports made available to
	  the process as file descriptors supporting the read/write
	  syscalls, it's possible to isolate those applications in
	  their own address space using seccomp. Once seccomp is
	  enabled via prctl(PR_SET_SECCOMP), it cannot be disabled
	  and the task is only allowed to execute a few safe syscalls
	  defined by each seccomp mode.

	  If unsure, say Y. Only embedded should say N here.

config CC_STACKPROTECTOR
	bool "Enable -fstack-protector buffer overflow detection (EXPERIMENTAL)"
	---help---
	  This option turns on the -fstack-protector GCC feature. This
	  feature puts, at the beginning of functions, a canary value on
	  the stack just before the return address, and validates
	  the value just before actually returning.  Stack based buffer
	  overflows (that need to overwrite this return address) now also
	  overwrite the canary, which gets detected and the attack is then
	  neutralized via a kernel panic.

	  This feature requires gcc version 4.2 or above, or a distribution
	  gcc with the feature backported. Older versions are automatically
	  detected and for those versions, this configuration option is
	  ignored. (and a warning is printed during bootup)

source kernel/Kconfig.hz

config KEXEC
	bool "kexec system call"
	---help---
	  kexec is a system call that implements the ability to shutdown your
	  current kernel, and to start another kernel.  It is like a reboot
	  but it is independent of the system firmware.   And like a reboot
	  you can start any kernel with it, not just Linux.

	  The name comes from the similarity to the exec system call.

	  It is an ongoing process to be certain the hardware in a machine
	  is properly shutdown, so do not be surprised if this code does not
	  initially work for you.  It may help to enable device hotplugging
	  support.  As of this writing the exact hardware interface is
	  strongly in flux, so no good recommendation can be made.

config CRASH_DUMP
	bool "kernel crash dumps"
	depends on X86_64 || (X86_32 && HIGHMEM)
	---help---
	  Generate crash dump after being started by kexec.
	  This should be normally only set in special crash dump kernels
	  which are loaded in the main kernel with kexec-tools into
	  a specially reserved region and then later executed after
	  a crash by kdump/kexec. The crash dump kernel must be compiled
	  to a memory address not used by the main kernel or BIOS using
	  PHYSICAL_START, or it must be built as a relocatable image
	  (CONFIG_RELOCATABLE=y).
	  For more details see Documentation/kdump/kdump.txt

config KEXEC_JUMP
	bool "kexec jump (EXPERIMENTAL)"
	depends on EXPERIMENTAL
	depends on KEXEC && HIBERNATION
	---help---
	  Jump between original kernel and kexeced kernel and invoke
	  code in physical address mode via KEXEC

config PHYSICAL_START
	hex "Physical address where the kernel is loaded" if (EXPERT || CRASH_DUMP)
	default "0x1000000"
	---help---
	  This gives the physical address where the kernel is loaded.

	  If kernel is a not relocatable (CONFIG_RELOCATABLE=n) then
	  bzImage will decompress itself to above physical address and
	  run from there. Otherwise, bzImage will run from the address where
	  it has been loaded by the boot loader and will ignore above physical
	  address.

	  In normal kdump cases one does not have to set/change this option
	  as now bzImage can be compiled as a completely relocatable image
	  (CONFIG_RELOCATABLE=y) and be used to load and run from a different
	  address. This option is mainly useful for the folks who don't want
	  to use a bzImage for capturing the crash dump and want to use a
	  vmlinux instead. vmlinux is not relocatable hence a kernel needs
	  to be specifically compiled to run from a specific memory area
	  (normally a reserved region) and this option comes handy.

	  So if you are using bzImage for capturing the crash dump,
	  leave the value here unchanged to 0x1000000 and set
	  CONFIG_RELOCATABLE=y.  Otherwise if you plan to use vmlinux
	  for capturing the crash dump change this value to start of
	  the reserved region.  In other words, it can be set based on
	  the "X" value as specified in the "crashkernel=YM@XM"
	  command line boot parameter passed to the panic-ed
	  kernel. Please take a look at Documentation/kdump/kdump.txt
	  for more details about crash dumps.

	  Usage of bzImage for capturing the crash dump is recommended as
	  one does not have to build two kernels. Same kernel can be used
	  as production kernel and capture kernel. Above option should have
	  gone away after relocatable bzImage support is introduced. But it
	  is present because there are users out there who continue to use
	  vmlinux for dump capture. This option should go away down the
	  line.

	  Don't change this unless you know what you are doing.

config RELOCATABLE
	bool "Build a relocatable kernel"
	default y
	---help---
	  This builds a kernel image that retains relocation information
	  so it can be loaded someplace besides the default 1MB.
	  The relocations tend to make the kernel binary about 10% larger,
	  but are discarded at runtime.

	  One use is for the kexec on panic case where the recovery kernel
	  must live at a different physical address than the primary
	  kernel.

	  Note: If CONFIG_RELOCATABLE=y, then the kernel runs from the address
	  it has been loaded at and the compile time physical address
	  (CONFIG_PHYSICAL_START) is ignored.

# Relocation on x86-32 needs some additional build support
config X86_NEED_RELOCS
	def_bool y
	depends on X86_32 && RELOCATABLE

config PHYSICAL_ALIGN
	hex "Alignment value to which kernel should be aligned" if X86_32
	default "0x1000000"
	range 0x2000 0x1000000
	---help---
	  This value puts the alignment restrictions on physical address
	  where kernel is loaded and run from. Kernel is compiled for an
	  address which meets above alignment restriction.

	  If bootloader loads the kernel at a non-aligned address and
	  CONFIG_RELOCATABLE is set, kernel will move itself to nearest
	  address aligned to above value and run from there.

	  If bootloader loads the kernel at a non-aligned address and
	  CONFIG_RELOCATABLE is not set, kernel will ignore the run time
	  load address and decompress itself to the address it has been
	  compiled for and run from there. The address for which kernel is
	  compiled already meets above alignment restrictions. Hence the
	  end result is that kernel runs from a physical address meeting
	  above alignment restrictions.

	  Don't change this unless you know what you are doing.

config HOTPLUG_CPU
	bool "Support for hot-pluggable CPUs"
	depends on SMP && HOTPLUG
	---help---
	  Say Y here to allow turning CPUs off and on. CPUs can be
	  controlled through /sys/devices/system/cpu.
	  ( Note: power management support will enable this option
	    automatically on SMP systems. )
	  Say N if you want to disable CPU hotplug.

config COMPAT_VDSO
	def_bool y
	prompt "Compat VDSO support"
	depends on X86_32 || IA32_EMULATION
	---help---
	  Map the 32-bit VDSO to the predictable old-style address too.

	  Say N here if you are running a sufficiently recent glibc
	  version (2.3.3 or later), to remove the high-mapped
	  VDSO mapping and to exclusively use the randomized VDSO.

	  If unsure, say Y.

config CMDLINE_BOOL
	bool "Built-in kernel command line"
	---help---
	  Allow for specifying boot arguments to the kernel at
	  build time.  On some systems (e.g. embedded ones), it is
	  necessary or convenient to provide some or all of the
	  kernel boot arguments with the kernel itself (that is,
	  to not rely on the boot loader to provide them.)

	  To compile command line arguments into the kernel,
	  set this option to 'Y', then fill in the
	  the boot arguments in CONFIG_CMDLINE.

	  Systems with fully functional boot loaders (i.e. non-embedded)
	  should leave this option set to 'N'.

config CMDLINE
	string "Built-in kernel command string"
	depends on CMDLINE_BOOL
	default ""
	---help---
	  Enter arguments here that should be compiled into the kernel
	  image and used at boot time.  If the boot loader provides a
	  command line at boot time, it is appended to this string to
	  form the full kernel command line, when the system boots.

	  However, you can use the CONFIG_CMDLINE_OVERRIDE option to
	  change this behavior.

	  In most cases, the command line (whether built-in or provided
	  by the boot loader) should specify the device for the root
	  file system.

config CMDLINE_OVERRIDE
	bool "Built-in command line overrides boot loader arguments"
	depends on CMDLINE_BOOL
	---help---
	  Set this option to 'Y' to have the kernel ignore the boot loader
	  command line, and use ONLY the built-in command line.

	  This is used to work around broken boot loaders.  This should
	  be set to 'N' under normal conditions.

endmenu

config ARCH_ENABLE_MEMORY_HOTPLUG
	def_bool y
	depends on X86_64 || (X86_32 && HIGHMEM)

config ARCH_ENABLE_MEMORY_HOTREMOVE
	def_bool y
	depends on MEMORY_HOTPLUG

config USE_PERCPU_NUMA_NODE_ID
	def_bool y
	depends on NUMA

menu "Power management and ACPI options"

config ARCH_HIBERNATION_HEADER
	def_bool y
	depends on X86_64 && HIBERNATION

source "kernel/power/Kconfig"

source "drivers/acpi/Kconfig"

source "drivers/sfi/Kconfig"

config X86_APM_BOOT
	def_bool y
	depends on APM || APM_MODULE

menuconfig APM
	tristate "APM (Advanced Power Management) BIOS support"
	depends on X86_32 && PM_SLEEP
	---help---
	  APM is a BIOS specification for saving power using several different
	  techniques. This is mostly useful for battery powered laptops with
	  APM compliant BIOSes. If you say Y here, the system time will be
	  reset after a RESUME operation, the /proc/apm device will provide
	  battery status information, and user-space programs will receive
	  notification of APM "events" (e.g. battery status change).

	  If you select "Y" here, you can disable actual use of the APM
	  BIOS by passing the "apm=off" option to the kernel at boot time.

	  Note that the APM support is almost completely disabled for
	  machines with more than one CPU.

	  In order to use APM, you will need supporting software. For location
	  and more information, read <file:Documentation/power/apm-acpi.txt>
	  and the Battery Powered Linux mini-HOWTO, available from
	  <http://www.tldp.org/docs.html#howto>.

	  This driver does not spin down disk drives (see the hdparm(8)
	  manpage ("man 8 hdparm") for that), and it doesn't turn off
	  VESA-compliant "green" monitors.

	  This driver does not support the TI 4000M TravelMate and the ACER
	  486/DX4/75 because they don't have compliant BIOSes. Many "green"
	  desktop machines also don't have compliant BIOSes, and this driver
	  may cause those machines to panic during the boot phase.

	  Generally, if you don't have a battery in your machine, there isn't
	  much point in using this driver and you should say N. If you get
	  random kernel OOPSes or reboots that don't seem to be related to
	  anything, try disabling/enabling this option (or disabling/enabling
	  APM in your BIOS).

	  Some other things you should try when experiencing seemingly random,
	  "weird" problems:

	  1) make sure that you have enough swap space and that it is
	  enabled.
	  2) pass the "no-hlt" option to the kernel
	  3) switch on floating point emulation in the kernel and pass
	  the "no387" option to the kernel
	  4) pass the "floppy=nodma" option to the kernel
	  5) pass the "mem=4M" option to the kernel (thereby disabling
	  all but the first 4 MB of RAM)
	  6) make sure that the CPU is not over clocked.
	  7) read the sig11 FAQ at <http://www.bitwizard.nl/sig11/>
	  8) disable the cache from your BIOS settings
	  9) install a fan for the video card or exchange video RAM
	  10) install a better fan for the CPU
	  11) exchange RAM chips
	  12) exchange the motherboard.

	  To compile this driver as a module, choose M here: the
	  module will be called apm.

if APM

config APM_IGNORE_USER_SUSPEND
	bool "Ignore USER SUSPEND"
	---help---
	  This option will ignore USER SUSPEND requests. On machines with a
	  compliant APM BIOS, you want to say N. However, on the NEC Versa M
	  series notebooks, it is necessary to say Y because of a BIOS bug.

config APM_DO_ENABLE
	bool "Enable PM at boot time"
	---help---
	  Enable APM features at boot time. From page 36 of the APM BIOS
	  specification: "When disabled, the APM BIOS does not automatically
	  power manage devices, enter the Standby State, enter the Suspend
	  State, or take power saving steps in response to CPU Idle calls."
	  This driver will make CPU Idle calls when Linux is idle (unless this
	  feature is turned off -- see "Do CPU IDLE calls", below). This
	  should always save battery power, but more complicated APM features
	  will be dependent on your BIOS implementation. You may need to turn
	  this option off if your computer hangs at boot time when using APM
	  support, or if it beeps continuously instead of suspending. Turn
	  this off if you have a NEC UltraLite Versa 33/C or a Toshiba
	  T400CDT. This is off by default since most machines do fine without
	  this feature.

config APM_CPU_IDLE
	bool "Make CPU Idle calls when idle"
	---help---
	  Enable calls to APM CPU Idle/CPU Busy inside the kernel's idle loop.
	  On some machines, this can activate improved power savings, such as
	  a slowed CPU clock rate, when the machine is idle. These idle calls
	  are made after the idle loop has run for some length of time (e.g.,
	  333 mS). On some machines, this will cause a hang at boot time or
	  whenever the CPU becomes idle. (On machines with more than one CPU,
	  this option does nothing.)

config APM_DISPLAY_BLANK
	bool "Enable console blanking using APM"
	---help---
	  Enable console blanking using the APM. Some laptops can use this to
	  turn off the LCD backlight when the screen blanker of the Linux
	  virtual console blanks the screen. Note that this is only used by
	  the virtual console screen blanker, and won't turn off the backlight
	  when using the X Window system. This also doesn't have anything to
	  do with your VESA-compliant power-saving monitor. Further, this
	  option doesn't work for all laptops -- it might not turn off your
	  backlight at all, or it might print a lot of errors to the console,
	  especially if you are using gpm.

config APM_ALLOW_INTS
	bool "Allow interrupts during APM BIOS calls"
	---help---
	  Normally we disable external interrupts while we are making calls to
	  the APM BIOS as a measure to lessen the effects of a badly behaving
	  BIOS implementation.  The BIOS should reenable interrupts if it
	  needs to.  Unfortunately, some BIOSes do not -- especially those in
	  many of the newer IBM Thinkpads.  If you experience hangs when you
	  suspend, try setting this to Y.  Otherwise, say N.

endif # APM

source "drivers/cpufreq/Kconfig"

source "drivers/cpuidle/Kconfig"

source "drivers/idle/Kconfig"

endmenu


menu "Bus options (PCI etc.)"

config PCI
	bool "PCI support"
	default y
	select ARCH_SUPPORTS_MSI if (X86_LOCAL_APIC && X86_IO_APIC)
	---help---
	  Find out whether you have a PCI motherboard. PCI is the name of a
	  bus system, i.e. the way the CPU talks to the other stuff inside
	  your box. Other bus systems are ISA, EISA, MicroChannel (MCA) or
	  VESA. If you have PCI, say Y, otherwise N.

choice
	prompt "PCI access mode"
	depends on X86_32 && PCI
	default PCI_GOANY
	---help---
	  On PCI systems, the BIOS can be used to detect the PCI devices and
	  determine their configuration. However, some old PCI motherboards
	  have BIOS bugs and may crash if this is done. Also, some embedded
	  PCI-based systems don't have any BIOS at all. Linux can also try to
	  detect the PCI hardware directly without using the BIOS.

	  With this option, you can specify how Linux should detect the
	  PCI devices. If you choose "BIOS", the BIOS will be used,
	  if you choose "Direct", the BIOS won't be used, and if you
	  choose "MMConfig", then PCI Express MMCONFIG will be used.
	  If you choose "Any", the kernel will try MMCONFIG, then the
	  direct access method and falls back to the BIOS if that doesn't
	  work. If unsure, go with the default, which is "Any".

config PCI_GOBIOS
	bool "BIOS"

config PCI_GOMMCONFIG
	bool "MMConfig"

config PCI_GODIRECT
	bool "Direct"

config PCI_GOOLPC
	bool "OLPC XO-1"
	depends on OLPC

config PCI_GOANY
	bool "Any"

endchoice

config PCI_BIOS
	def_bool y
	depends on X86_32 && PCI && (PCI_GOBIOS || PCI_GOANY)

# x86-64 doesn't support PCI BIOS access from long mode so always go direct.
config PCI_DIRECT
	def_bool y
	depends on PCI && (X86_64 || (PCI_GODIRECT || PCI_GOANY || PCI_GOOLPC || PCI_GOMMCONFIG))

config PCI_MMCONFIG
	def_bool y
	depends on X86_32 && PCI && (ACPI || SFI) && (PCI_GOMMCONFIG || PCI_GOANY)

config PCI_OLPC
	def_bool y
	depends on PCI && OLPC && (PCI_GOOLPC || PCI_GOANY)

config PCI_XEN
	def_bool y
	depends on PCI && XEN
	select SWIOTLB_XEN

config PCI_DOMAINS
	def_bool y
	depends on PCI

config PCI_MMCONFIG
	bool "Support mmconfig PCI config space access"
	depends on X86_64 && PCI && ACPI

config PCI_CNB20LE_QUIRK
	bool "Read CNB20LE Host Bridge Windows" if EXPERT
	default n
	depends on PCI && EXPERIMENTAL
	help
	  Read the PCI windows out of the CNB20LE host bridge. This allows
	  PCI hotplug to work on systems with the CNB20LE chipset which do
	  not have ACPI.

	  There's no public spec for this chipset, and this functionality
	  is known to be incomplete.

	  You should say N unless you know you need this.

source "drivers/pci/pcie/Kconfig"

source "drivers/pci/Kconfig"

# x86_64 have no ISA slots, but can have ISA-style DMA.
config ISA_DMA_API
	bool "ISA-style DMA support" if (X86_64 && EXPERT)
	default y
	help
	  Enables ISA-style DMA support for devices requiring such controllers.
	  If unsure, say Y.

if X86_32

config ISA
	bool "ISA support"
	---help---
	  Find out whether you have ISA slots on your motherboard.  ISA is the
	  name of a bus system, i.e. the way the CPU talks to the other stuff
	  inside your box.  Other bus systems are PCI, EISA, MicroChannel
	  (MCA) or VESA.  ISA is an older system, now being displaced by PCI;
	  newer boards don't support it.  If you have ISA, say Y, otherwise N.

config EISA
	bool "EISA support"
	depends on ISA
	---help---
	  The Extended Industry Standard Architecture (EISA) bus was
	  developed as an open alternative to the IBM MicroChannel bus.

	  The EISA bus provided some of the features of the IBM MicroChannel
	  bus while maintaining backward compatibility with cards made for
	  the older ISA bus.  The EISA bus saw limited use between 1988 and
	  1995 when it was made obsolete by the PCI bus.

	  Say Y here if you are building a kernel for an EISA-based machine.

	  Otherwise, say N.

source "drivers/eisa/Kconfig"

config MCA
	bool "MCA support"
	---help---
	  MicroChannel Architecture is found in some IBM PS/2 machines and
	  laptops.  It is a bus system similar to PCI or ISA. See
	  <file:Documentation/mca.txt> (and especially the web page given
	  there) before attempting to build an MCA bus kernel.

source "drivers/mca/Kconfig"

config SCx200
	tristate "NatSemi SCx200 support"
	---help---
	  This provides basic support for National Semiconductor's
	  (now AMD's) Geode processors.  The driver probes for the
	  PCI-IDs of several on-chip devices, so its a good dependency
	  for other scx200_* drivers.

	  If compiled as a module, the driver is named scx200.

config SCx200HR_TIMER
	tristate "NatSemi SCx200 27MHz High-Resolution Timer Support"
	depends on SCx200
	default y
	---help---
	  This driver provides a clocksource built upon the on-chip
	  27MHz high-resolution timer.  Its also a workaround for
	  NSC Geode SC-1100's buggy TSC, which loses time when the
	  processor goes idle (as is done by the scheduler).  The
	  other workaround is idle=poll boot option.

config OLPC
	bool "One Laptop Per Child support"
	depends on !X86_PAE
	select GPIOLIB
	select OF
	select OF_PROMTREE
	---help---
	  Add support for detecting the unique features of the OLPC
	  XO hardware.

config OLPC_XO1_PM
	bool "OLPC XO-1 Power Management"
	depends on OLPC && MFD_CS5535 && PM_SLEEP
	select MFD_CORE
	---help---
	  Add support for poweroff and suspend of the OLPC XO-1 laptop.

config OLPC_XO1_RTC
	bool "OLPC XO-1 Real Time Clock"
	depends on OLPC_XO1_PM && RTC_DRV_CMOS
	---help---
	  Add support for the XO-1 real time clock, which can be used as a
	  programmable wakeup source.

config OLPC_XO1_SCI
	bool "OLPC XO-1 SCI extras"
	depends on OLPC && OLPC_XO1_PM
	select POWER_SUPPLY
	select GPIO_CS5535
	select MFD_CORE
	---help---
	  Add support for SCI-based features of the OLPC XO-1 laptop:
	   - EC-driven system wakeups
	   - Power button
	   - Ebook switch
	   - Lid switch
	   - AC adapter status updates
	   - Battery status updates

config OLPC_XO15_SCI
	bool "OLPC XO-1.5 SCI extras"
	depends on OLPC && ACPI
	select POWER_SUPPLY
	---help---
	  Add support for SCI-based features of the OLPC XO-1.5 laptop:
	   - EC-driven system wakeups
	   - AC adapter status updates
	   - Battery status updates

<<<<<<< HEAD
config ALIX
	bool "PCEngines ALIX System Support (LED setup)"
	select GPIOLIB
	---help---
	  This option enables system support for the PCEngines ALIX.
	  At present this just sets up LEDs for GPIO control on
	  ALIX2/3/6 boards.  However, other system specific setup should
	  get added here.

	  Note: You must still enable the drivers for GPIO and LED support
	  (GPIO_CS5535 & LEDS_GPIO) to actually use the LEDs

	  Note: You have to set alix.force=1 for boards with Award BIOS.
=======
source "arch/x86/platform/ts5500/Kconfig"
>>>>>>> 32a85aa7

endif # X86_32

config AMD_NB
	def_bool y
	depends on CPU_SUP_AMD && PCI

source "drivers/pcmcia/Kconfig"

source "drivers/pci/hotplug/Kconfig"

config RAPIDIO
	bool "RapidIO support"
	depends on PCI
	default n
	help
	  If you say Y here, the kernel will include drivers and
	  infrastructure code to support RapidIO interconnect devices.

source "drivers/rapidio/Kconfig"

endmenu


menu "Executable file formats / Emulations"

source "fs/Kconfig.binfmt"

config IA32_EMULATION
	bool "IA32 Emulation"
	depends on X86_64
	select COMPAT_BINFMT_ELF
	---help---
	  Include code to run 32-bit programs under a 64-bit kernel. You should
	  likely turn this on, unless you're 100% sure that you don't have any
	  32-bit programs left.

config IA32_AOUT
	tristate "IA32 a.out support"
	depends on IA32_EMULATION
	---help---
	  Support old a.out binaries in the 32bit emulation.

config COMPAT
	def_bool y
	depends on IA32_EMULATION

config COMPAT_FOR_U64_ALIGNMENT
	def_bool COMPAT
	depends on X86_64

config SYSVIPC_COMPAT
	def_bool y
	depends on COMPAT && SYSVIPC

config KEYS_COMPAT
	bool
	depends on COMPAT && KEYS
	default y

endmenu


config HAVE_ATOMIC_IOMAP
	def_bool y
	depends on X86_32

config HAVE_TEXT_POKE_SMP
	bool
	select STOP_MACHINE if SMP

source "net/Kconfig"

source "drivers/Kconfig"

source "drivers/firmware/Kconfig"

source "fs/Kconfig"

source "arch/x86/Kconfig.debug"

source "security/Kconfig"

source "crypto/Kconfig"

source "arch/x86/kvm/Kconfig"

source "lib/Kconfig"<|MERGE_RESOLUTION|>--- conflicted
+++ resolved
@@ -2075,7 +2075,8 @@
 	   - AC adapter status updates
 	   - Battery status updates
 
-<<<<<<< HEAD
+source "arch/x86/platform/ts5500/Kconfig"
+
 config ALIX
 	bool "PCEngines ALIX System Support (LED setup)"
 	select GPIOLIB
@@ -2089,9 +2090,6 @@
 	  (GPIO_CS5535 & LEDS_GPIO) to actually use the LEDs
 
 	  Note: You have to set alix.force=1 for boards with Award BIOS.
-=======
-source "arch/x86/platform/ts5500/Kconfig"
->>>>>>> 32a85aa7
 
 endif # X86_32
 
