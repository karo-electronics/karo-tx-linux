# Select 32 or 64 bit
config 64BIT
	bool "64-bit kernel" if ARCH = "x86"
	default ARCH = "x86_64"
	---help---
	  Say yes to build a 64-bit kernel - formerly known as x86_64
	  Say no to build a 32-bit kernel - formerly known as i386

config X86_32
	def_bool y
	depends on !64BIT
	select CLKSRC_I8253
	select HAVE_UID16

config X86_64
	def_bool y
	depends on 64BIT
	select X86_DEV_DMA_OPS

### Arch settings
config X86
	def_bool y
	select HAVE_AOUT if X86_32
	select HAVE_UNSTABLE_SCHED_CLOCK
	select HAVE_IDE
	select HAVE_OPROFILE
	select HAVE_PCSPKR_PLATFORM
	select HAVE_PERF_EVENTS
	select HAVE_IRQ_WORK
	select HAVE_IOREMAP_PROT
	select HAVE_KPROBES
	select HAVE_MEMBLOCK
	select HAVE_MEMBLOCK_NODE_MAP
	select ARCH_DISCARD_MEMBLOCK
	select ARCH_WANT_OPTIONAL_GPIOLIB
	select ARCH_WANT_FRAME_POINTERS
	select HAVE_DMA_ATTRS
	select HAVE_DMA_CONTIGUOUS if !SWIOTLB
	select HAVE_KRETPROBES
	select HAVE_OPTPROBES
	select HAVE_FTRACE_MCOUNT_RECORD
	select HAVE_FENTRY if X86_64
	select HAVE_C_RECORDMCOUNT
	select HAVE_DYNAMIC_FTRACE
	select HAVE_FUNCTION_TRACER
	select HAVE_FUNCTION_GRAPH_TRACER
	select HAVE_FUNCTION_GRAPH_FP_TEST
	select HAVE_FUNCTION_TRACE_MCOUNT_TEST
	select HAVE_SYSCALL_TRACEPOINTS
	select SYSCTL_EXCEPTION_TRACE
	select HAVE_KVM
	select HAVE_ARCH_KGDB
	select HAVE_ARCH_TRACEHOOK
	select HAVE_GENERIC_DMA_COHERENT if X86_32
	select HAVE_EFFICIENT_UNALIGNED_ACCESS
	select USER_STACKTRACE_SUPPORT
	select HAVE_REGS_AND_STACK_ACCESS_API
	select HAVE_DMA_API_DEBUG
	select HAVE_KERNEL_GZIP
	select HAVE_KERNEL_BZIP2
	select HAVE_KERNEL_LZMA
	select HAVE_KERNEL_XZ
	select HAVE_KERNEL_LZO
	select HAVE_HW_BREAKPOINT
	select HAVE_MIXED_BREAKPOINTS_REGS
	select PERF_EVENTS
	select HAVE_PERF_EVENTS_NMI
	select HAVE_PERF_REGS
	select HAVE_PERF_USER_STACK_DUMP
<<<<<<< HEAD
	select HAVE_DEBUG_KMEMLEAK
=======
>>>>>>> 4b84058f
	select ANON_INODES
	select HAVE_ALIGNED_STRUCT_PAGE if SLUB && !M386
	select HAVE_CMPXCHG_LOCAL if !M386
	select HAVE_CMPXCHG_DOUBLE
	select HAVE_ARCH_KMEMCHECK
	select HAVE_USER_RETURN_NOTIFIER
	select ARCH_BINFMT_ELF_RANDOMIZE_PIE
	select HAVE_ARCH_JUMP_LABEL
	select HAVE_TEXT_POKE_SMP
	select HAVE_GENERIC_HARDIRQS
	select ARCH_HAS_ATOMIC64_DEC_IF_POSITIVE
	select SPARSE_IRQ
	select GENERIC_FIND_FIRST_BIT
	select GENERIC_IRQ_PROBE
	select GENERIC_PENDING_IRQ if SMP
	select GENERIC_IRQ_SHOW
	select GENERIC_CLOCKEVENTS_MIN_ADJUST
	select IRQ_FORCED_THREADING
	select USE_GENERIC_SMP_HELPERS if SMP
	select HAVE_BPF_JIT if X86_64
	select HAVE_ARCH_TRANSPARENT_HUGEPAGE
	select CLKEVT_I8253
	select ARCH_HAVE_NMI_SAFE_CMPXCHG
	select GENERIC_IOMAP
	select DCACHE_WORD_ACCESS
	select GENERIC_SMP_IDLE_THREAD
	select ARCH_WANT_IPC_PARSE_VERSION if X86_32
	select HAVE_ARCH_SECCOMP_FILTER
	select BUILDTIME_EXTABLE_SORT
	select GENERIC_CMOS_UPDATE
	select CLOCKSOURCE_WATCHDOG
	select GENERIC_CLOCKEVENTS
	select ARCH_CLOCKSOURCE_DATA if X86_64
	select GENERIC_CLOCKEVENTS_BROADCAST if X86_64 || (X86_32 && X86_LOCAL_APIC)
	select GENERIC_TIME_VSYSCALL if X86_64
	select KTIME_SCALAR if X86_32
	select GENERIC_STRNCPY_FROM_USER
	select GENERIC_STRNLEN_USER
	select HAVE_RCU_USER_QS if X86_64
	select HAVE_IRQ_TIME_ACCOUNTING
<<<<<<< HEAD
	select GENERIC_KERNEL_THREAD
	select GENERIC_KERNEL_EXECVE
	select MODULES_USE_ELF_REL if X86_32
	select MODULES_USE_ELF_RELA if X86_64
=======
>>>>>>> 4b84058f

config INSTRUCTION_DECODER
	def_bool y
	depends on KPROBES || PERF_EVENTS || UPROBES

config OUTPUT_FORMAT
	string
	default "elf32-i386" if X86_32
	default "elf64-x86-64" if X86_64

config ARCH_DEFCONFIG
	string
	default "arch/x86/configs/i386_defconfig" if X86_32
	default "arch/x86/configs/x86_64_defconfig" if X86_64

config LOCKDEP_SUPPORT
	def_bool y

config STACKTRACE_SUPPORT
	def_bool y

config HAVE_LATENCYTOP_SUPPORT
	def_bool y

config MMU
	def_bool y

config SBUS
	bool

config NEED_DMA_MAP_STATE
	def_bool y
	depends on X86_64 || INTEL_IOMMU || DMA_API_DEBUG

config NEED_SG_DMA_LENGTH
	def_bool y

config GENERIC_ISA_DMA
	def_bool y
	depends on ISA_DMA_API

config GENERIC_BUG
	def_bool y
	depends on BUG
	select GENERIC_BUG_RELATIVE_POINTERS if X86_64

config GENERIC_BUG_RELATIVE_POINTERS
	bool

config GENERIC_HWEIGHT
	def_bool y

config GENERIC_GPIO
	bool

config ARCH_MAY_HAVE_PC_FDC
	def_bool y
	depends on ISA_DMA_API

config RWSEM_GENERIC_SPINLOCK
	def_bool y
	depends on !X86_XADD

config RWSEM_XCHGADD_ALGORITHM
	def_bool y
	depends on X86_XADD

config GENERIC_CALIBRATE_DELAY
	def_bool y

config ARCH_HAS_CPU_RELAX
	def_bool y

config ARCH_HAS_DEFAULT_IDLE
	def_bool y

config ARCH_HAS_CACHE_LINE_SIZE
	def_bool y

config ARCH_HAS_CPU_AUTOPROBE
	def_bool y

config HAVE_SETUP_PER_CPU_AREA
	def_bool y

config NEED_PER_CPU_EMBED_FIRST_CHUNK
	def_bool y

config NEED_PER_CPU_PAGE_FIRST_CHUNK
	def_bool y

config ARCH_HIBERNATION_POSSIBLE
	def_bool y

config ARCH_SUSPEND_POSSIBLE
	def_bool y

config ZONE_DMA32
	bool
	default X86_64

config AUDIT_ARCH
	bool
	default X86_64

config ARCH_SUPPORTS_OPTIMIZED_INLINING
	def_bool y

config ARCH_SUPPORTS_DEBUG_PAGEALLOC
	def_bool y

config HAVE_INTEL_TXT
	def_bool y
	depends on EXPERIMENTAL && INTEL_IOMMU && ACPI

config X86_32_SMP
	def_bool y
	depends on X86_32 && SMP

config X86_64_SMP
	def_bool y
	depends on X86_64 && SMP

config X86_HT
	def_bool y
	depends on SMP

config X86_32_LAZY_GS
	def_bool y
	depends on X86_32 && !CC_STACKPROTECTOR

config ARCH_HWEIGHT_CFLAGS
	string
	default "-fcall-saved-ecx -fcall-saved-edx" if X86_32
	default "-fcall-saved-rdi -fcall-saved-rsi -fcall-saved-rdx -fcall-saved-rcx -fcall-saved-r8 -fcall-saved-r9 -fcall-saved-r10 -fcall-saved-r11" if X86_64

config ARCH_CPU_PROBE_RELEASE
	def_bool y
	depends on HOTPLUG_CPU

config ARCH_SUPPORTS_UPROBES
	def_bool y

source "init/Kconfig"
source "kernel/Kconfig.freezer"

menu "Processor type and features"

config ZONE_DMA
	bool "DMA memory allocation support" if EXPERT
	default y
	help
	  DMA memory allocation support allows devices with less than 32-bit
	  addressing to allocate within the first 16MB of address space.
	  Disable if no such devices will be used.

	  If unsure, say Y.

config SMP
	bool "Symmetric multi-processing support"
	---help---
	  This enables support for systems with more than one CPU. If you have
	  a system with only one CPU, like most personal computers, say N. If
	  you have a system with more than one CPU, say Y.

	  If you say N here, the kernel will run on single and multiprocessor
	  machines, but will use only one CPU of a multiprocessor machine. If
	  you say Y here, the kernel will run on many, but not all,
	  singleprocessor machines. On a singleprocessor machine, the kernel
	  will run faster if you say N here.

	  Note that if you say Y here and choose architecture "586" or
	  "Pentium" under "Processor family", the kernel will not work on 486
	  architectures. Similarly, multiprocessor kernels for the "PPro"
	  architecture may not work on all Pentium based boards.

	  People using multiprocessor machines who say Y here should also say
	  Y to "Enhanced Real Time Clock Support", below. The "Advanced Power
	  Management" code will be disabled if you say Y here.

	  See also <file:Documentation/x86/i386/IO-APIC.txt>,
	  <file:Documentation/nmi_watchdog.txt> and the SMP-HOWTO available at
	  <http://www.tldp.org/docs.html#howto>.

	  If you don't know what to do here, say N.

config X86_X2APIC
	bool "Support x2apic"
	depends on X86_LOCAL_APIC && X86_64 && IRQ_REMAP
	---help---
	  This enables x2apic support on CPUs that have this feature.

	  This allows 32-bit apic IDs (so it can support very large systems),
	  and accesses the local apic via MSRs not via mmio.

	  If you don't know what to do here, say N.

config X86_MPPARSE
	bool "Enable MPS table" if ACPI
	default y
	depends on X86_LOCAL_APIC
	---help---
	  For old smp systems that do not have proper acpi support. Newer systems
	  (esp with 64bit cpus) with acpi support, MADT and DSDT will override it

config X86_BIGSMP
	bool "Support for big SMP systems with more than 8 CPUs"
	depends on X86_32 && SMP
	---help---
	  This option is needed for the systems that have more than 8 CPUs

if X86_32
config X86_EXTENDED_PLATFORM
	bool "Support for extended (non-PC) x86 platforms"
	default y
	---help---
	  If you disable this option then the kernel will only support
	  standard PC platforms. (which covers the vast majority of
	  systems out there.)

	  If you enable this option then you'll be able to select support
	  for the following (non-PC) 32 bit x86 platforms:
		AMD Elan
		NUMAQ (IBM/Sequent)
		RDC R-321x SoC
		SGI 320/540 (Visual Workstation)
		STA2X11-based (e.g. Northville)
		Summit/EXA (IBM x440)
		Unisys ES7000 IA32 series
		Moorestown MID devices

	  If you have one of these systems, or if you want to build a
	  generic distribution kernel, say Y here - otherwise say N.
endif

if X86_64
config X86_EXTENDED_PLATFORM
	bool "Support for extended (non-PC) x86 platforms"
	default y
	---help---
	  If you disable this option then the kernel will only support
	  standard PC platforms. (which covers the vast majority of
	  systems out there.)

	  If you enable this option then you'll be able to select support
	  for the following (non-PC) 64 bit x86 platforms:
		Numascale NumaChip
		ScaleMP vSMP
		SGI Ultraviolet

	  If you have one of these systems, or if you want to build a
	  generic distribution kernel, say Y here - otherwise say N.
endif
# This is an alphabetically sorted list of 64 bit extended platforms
# Please maintain the alphabetic order if and when there are additions
config X86_NUMACHIP
	bool "Numascale NumaChip"
	depends on X86_64
	depends on X86_EXTENDED_PLATFORM
	depends on NUMA
	depends on SMP
	depends on X86_X2APIC
	---help---
	  Adds support for Numascale NumaChip large-SMP systems. Needed to
	  enable more than ~168 cores.
	  If you don't have one of these, you should say N here.

config X86_VSMP
	bool "ScaleMP vSMP"
	select PARAVIRT_GUEST
	select PARAVIRT
	depends on X86_64 && PCI
	depends on X86_EXTENDED_PLATFORM
	depends on SMP
	---help---
	  Support for ScaleMP vSMP systems.  Say 'Y' here if this kernel is
	  supposed to run on these EM64T-based machines.  Only choose this option
	  if you have one of these machines.

config X86_UV
	bool "SGI Ultraviolet"
	depends on X86_64
	depends on X86_EXTENDED_PLATFORM
	depends on NUMA
	depends on X86_X2APIC
	---help---
	  This option is needed in order to support SGI Ultraviolet systems.
	  If you don't have one of these, you should say N here.

# Following is an alphabetically sorted list of 32 bit extended platforms
# Please maintain the alphabetic order if and when there are additions

config X86_INTEL_CE
	bool "CE4100 TV platform"
	depends on PCI
	depends on PCI_GODIRECT
	depends on X86_32
	depends on X86_EXTENDED_PLATFORM
	select X86_REBOOTFIXUPS
	select OF
	select OF_EARLY_FLATTREE
	select IRQ_DOMAIN
	---help---
	  Select for the Intel CE media processor (CE4100) SOC.
	  This option compiles in support for the CE4100 SOC for settop
	  boxes and media devices.

config X86_WANT_INTEL_MID
	bool "Intel MID platform support"
	depends on X86_32
	depends on X86_EXTENDED_PLATFORM
	---help---
	  Select to build a kernel capable of supporting Intel MID platform
	  systems which do not have the PCI legacy interfaces (Moorestown,
	  Medfield). If you are building for a PC class system say N here.

if X86_WANT_INTEL_MID

config X86_INTEL_MID
	bool

config X86_MDFLD
       bool "Medfield MID platform"
	depends on PCI
	depends on PCI_GOANY
	depends on X86_IO_APIC
	select X86_INTEL_MID
	select SFI
	select DW_APB_TIMER
	select APB_TIMER
	select I2C
	select SPI
	select INTEL_SCU_IPC
	select X86_PLATFORM_DEVICES
	select MFD_INTEL_MSIC
	---help---
	  Medfield is Intel's Low Power Intel Architecture (LPIA) based Moblin
	  Internet Device(MID) platform. 
	  Unlike standard x86 PCs, Medfield does not have many legacy devices
	  nor standard legacy replacement devices/features. e.g. Medfield does
	  not contain i8259, i8254, HPET, legacy BIOS, most of the io ports.

endif

config X86_RDC321X
	bool "RDC R-321x SoC"
	depends on X86_32
	depends on X86_EXTENDED_PLATFORM
	select M486
	select X86_REBOOTFIXUPS
	---help---
	  This option is needed for RDC R-321x system-on-chip, also known
	  as R-8610-(G).
	  If you don't have one of these chips, you should say N here.

config X86_32_NON_STANDARD
	bool "Support non-standard 32-bit SMP architectures"
	depends on X86_32 && SMP
	depends on X86_EXTENDED_PLATFORM
	---help---
	  This option compiles in the NUMAQ, Summit, bigsmp, ES7000,
	  STA2X11, default subarchitectures.  It is intended for a generic
	  binary kernel. If you select them all, kernel will probe it
	  one by one and will fallback to default.

# Alphabetically sorted list of Non standard 32 bit platforms

config X86_NUMAQ
	bool "NUMAQ (IBM/Sequent)"
	depends on X86_32_NON_STANDARD
	depends on PCI
	select NUMA
	select X86_MPPARSE
	---help---
	  This option is used for getting Linux to run on a NUMAQ (IBM/Sequent)
	  NUMA multiquad box. This changes the way that processors are
	  bootstrapped, and uses Clustered Logical APIC addressing mode instead
	  of Flat Logical.  You will need a new lynxer.elf file to flash your
	  firmware with - send email to <Martin.Bligh@us.ibm.com>.

config X86_SUPPORTS_MEMORY_FAILURE
	def_bool y
	# MCE code calls memory_failure():
	depends on X86_MCE
	# On 32-bit this adds too big of NODES_SHIFT and we run out of page flags:
	depends on !X86_NUMAQ
	# On 32-bit SPARSEMEM adds too big of SECTIONS_WIDTH:
	depends on X86_64 || !SPARSEMEM
	select ARCH_SUPPORTS_MEMORY_FAILURE

config X86_VISWS
	bool "SGI 320/540 (Visual Workstation)"
	depends on X86_32 && PCI && X86_MPPARSE && PCI_GODIRECT
	depends on X86_32_NON_STANDARD
	---help---
	  The SGI Visual Workstation series is an IA32-based workstation
	  based on SGI systems chips with some legacy PC hardware attached.

	  Say Y here to create a kernel to run on the SGI 320 or 540.

	  A kernel compiled for the Visual Workstation will run on general
	  PCs as well. See <file:Documentation/sgi-visws.txt> for details.

config STA2X11
	bool "STA2X11 Companion Chip Support"
	depends on X86_32_NON_STANDARD && PCI
	select X86_DEV_DMA_OPS
	select X86_DMA_REMAP
	select SWIOTLB
	select MFD_STA2X11
	select ARCH_REQUIRE_GPIOLIB
	default n
	---help---
	  This adds support for boards based on the STA2X11 IO-Hub,
	  a.k.a. "ConneXt". The chip is used in place of the standard
	  PC chipset, so all "standard" peripherals are missing. If this
	  option is selected the kernel will still be able to boot on
	  standard PC machines.

config X86_SUMMIT
	bool "Summit/EXA (IBM x440)"
	depends on X86_32_NON_STANDARD
	---help---
	  This option is needed for IBM systems that use the Summit/EXA chipset.
	  In particular, it is needed for the x440.

config X86_ES7000
	bool "Unisys ES7000 IA32 series"
	depends on X86_32_NON_STANDARD && X86_BIGSMP
	---help---
	  Support for Unisys ES7000 systems.  Say 'Y' here if this kernel is
	  supposed to run on an IA32-based Unisys ES7000 system.

config X86_32_IRIS
	tristate "Eurobraille/Iris poweroff module"
	depends on X86_32
	---help---
	  The Iris machines from EuroBraille do not have APM or ACPI support
	  to shut themselves down properly.  A special I/O sequence is
	  needed to do so, which is what this module does at
	  kernel shutdown.

	  This is only for Iris machines from EuroBraille.

	  If unused, say N.

config SCHED_OMIT_FRAME_POINTER
	def_bool y
	prompt "Single-depth WCHAN output"
	depends on X86
	---help---
	  Calculate simpler /proc/<PID>/wchan values. If this option
	  is disabled then wchan values will recurse back to the
	  caller function. This provides more accurate wchan values,
	  at the expense of slightly more scheduling overhead.

	  If in doubt, say "Y".

config KVMTOOL_TEST_ENABLE
	bool "Enable options to create a bootable tools/kvm/ kernel"
	select NET
	select NETDEVICES
	select PCI
	select BLOCK
	select BLK_DEV
	select NETWORK_FILESYSTEMS
	select INET
	select EXPERIMENTAL
	select SERIAL_8250
	select SERIAL_8250_CONSOLE
	select IP_PNP
	select IP_PNP_DHCP
	select BINFMT_ELF
	select PCI_MSI
	select HAVE_ARCH_KGDB
	select DEBUG_KERNEL
	select KGDB
	select KGDB_SERIAL_CONSOLE
	select VIRTUALIZATION
	select VIRTIO
	select VIRTIO_RING
	select VIRTIO_PCI
	select VIRTIO_BLK
	select VIRTIO_CONSOLE
	select VIRTIO_NET
	select 9P_FS
	select NET_9P
	select NET_9P_VIRTIO

menuconfig PARAVIRT_GUEST
	bool "Paravirtualized guest support"
	---help---
	  Say Y here to get to see options related to running Linux under
	  various hypervisors.  This option alone does not add any kernel code.

	  If you say N, all options in this submenu will be skipped and disabled.

if PARAVIRT_GUEST

config PARAVIRT_TIME_ACCOUNTING
	bool "Paravirtual steal time accounting"
	select PARAVIRT
	default n
	---help---
	  Select this option to enable fine granularity task steal time
	  accounting. Time spent executing other tasks in parallel with
	  the current vCPU is discounted from the vCPU power. To account for
	  that, there can be a small performance impact.

	  If in doubt, say N here.

source "arch/x86/xen/Kconfig"

config KVM_GUEST
	bool "KVM Guest support (including kvmclock)"
	select PARAVIRT
	select PARAVIRT
	select PARAVIRT_CLOCK
	default y if PARAVIRT_GUEST
	---help---
	  This option enables various optimizations for running under the KVM
	  hypervisor. It includes a paravirtualized clock, so that instead
	  of relying on a PIT (or probably other) emulation by the
	  underlying device model, the host provides the guest with
	  timing infrastructure such as time of day, and system time

source "arch/x86/lguest/Kconfig"

config PARAVIRT
	bool "Enable paravirtualization code"
	---help---
	  This changes the kernel so it can modify itself when it is run
	  under a hypervisor, potentially improving performance significantly
	  over full virtualization.  However, when run without a hypervisor
	  the kernel is theoretically slower and slightly larger.

config PARAVIRT_SPINLOCKS
	bool "Paravirtualization layer for spinlocks"
	depends on PARAVIRT && SMP && EXPERIMENTAL
	---help---
	  Paravirtualized spinlocks allow a pvops backend to replace the
	  spinlock implementation with something virtualization-friendly
	  (for example, block the virtual CPU rather than spinning).

	  Unfortunately the downside is an up to 5% performance hit on
	  native kernels, with various workloads.

	  If you are unsure how to answer this question, answer N.

config PARAVIRT_CLOCK
	bool

endif

config PARAVIRT_DEBUG
	bool "paravirt-ops debugging"
	depends on PARAVIRT && DEBUG_KERNEL
	---help---
	  Enable to debug paravirt_ops internals.  Specifically, BUG if
	  a paravirt_op is missing when it is called.

config NO_BOOTMEM
	def_bool y

config MEMTEST
	bool "Memtest"
	---help---
	  This option adds a kernel parameter 'memtest', which allows memtest
	  to be set.
	        memtest=0, mean disabled; -- default
	        memtest=1, mean do 1 test pattern;
	        ...
	        memtest=4, mean do 4 test patterns.
	  If you are unsure how to answer this question, answer N.

config X86_SUMMIT_NUMA
	def_bool y
	depends on X86_32 && NUMA && X86_32_NON_STANDARD

config X86_CYCLONE_TIMER
	def_bool y
	depends on X86_SUMMIT

source "arch/x86/Kconfig.cpu"

config HPET_TIMER
	def_bool X86_64
	prompt "HPET Timer Support" if X86_32
	---help---
	  Use the IA-PC HPET (High Precision Event Timer) to manage
	  time in preference to the PIT and RTC, if a HPET is
	  present.
	  HPET is the next generation timer replacing legacy 8254s.
	  The HPET provides a stable time base on SMP
	  systems, unlike the TSC, but it is more expensive to access,
	  as it is off-chip.  You can find the HPET spec at
	  <http://www.intel.com/hardwaredesign/hpetspec_1.pdf>.

	  You can safely choose Y here.  However, HPET will only be
	  activated if the platform and the BIOS support this feature.
	  Otherwise the 8254 will be used for timing services.

	  Choose N to continue using the legacy 8254 timer.

config HPET_EMULATE_RTC
	def_bool y
	depends on HPET_TIMER && (RTC=y || RTC=m || RTC_DRV_CMOS=m || RTC_DRV_CMOS=y)

config APB_TIMER
       def_bool y if X86_INTEL_MID
       prompt "Intel MID APB Timer Support" if X86_INTEL_MID
       select DW_APB_TIMER
       depends on X86_INTEL_MID && SFI
       help
         APB timer is the replacement for 8254, HPET on X86 MID platforms.
         The APBT provides a stable time base on SMP
         systems, unlike the TSC, but it is more expensive to access,
         as it is off-chip. APB timers are always running regardless of CPU
         C states, they are used as per CPU clockevent device when possible.

# Mark as expert because too many people got it wrong.
# The code disables itself when not needed.
config DMI
	default y
	bool "Enable DMI scanning" if EXPERT
	---help---
	  Enabled scanning of DMI to identify machine quirks. Say Y
	  here unless you have verified that your setup is not
	  affected by entries in the DMI blacklist. Required by PNP
	  BIOS code.

config GART_IOMMU
	bool "GART IOMMU support" if EXPERT
	default y
	select SWIOTLB
	depends on X86_64 && PCI && AMD_NB
	---help---
	  Support for full DMA access of devices with 32bit memory access only
	  on systems with more than 3GB. This is usually needed for USB,
	  sound, many IDE/SATA chipsets and some other devices.
	  Provides a driver for the AMD Athlon64/Opteron/Turion/Sempron GART
	  based hardware IOMMU and a software bounce buffer based IOMMU used
	  on Intel systems and as fallback.
	  The code is only active when needed (enough memory and limited
	  device) unless CONFIG_IOMMU_DEBUG or iommu=force is specified
	  too.

config CALGARY_IOMMU
	bool "IBM Calgary IOMMU support"
	select SWIOTLB
	depends on X86_64 && PCI && EXPERIMENTAL
	---help---
	  Support for hardware IOMMUs in IBM's xSeries x366 and x460
	  systems. Needed to run systems with more than 3GB of memory
	  properly with 32-bit PCI devices that do not support DAC
	  (Double Address Cycle). Calgary also supports bus level
	  isolation, where all DMAs pass through the IOMMU.  This
	  prevents them from going anywhere except their intended
	  destination. This catches hard-to-find kernel bugs and
	  mis-behaving drivers and devices that do not use the DMA-API
	  properly to set up their DMA buffers.  The IOMMU can be
	  turned off at boot time with the iommu=off parameter.
	  Normally the kernel will make the right choice by itself.
	  If unsure, say Y.

config CALGARY_IOMMU_ENABLED_BY_DEFAULT
	def_bool y
	prompt "Should Calgary be enabled by default?"
	depends on CALGARY_IOMMU
	---help---
	  Should Calgary be enabled by default? if you choose 'y', Calgary
	  will be used (if it exists). If you choose 'n', Calgary will not be
	  used even if it exists. If you choose 'n' and would like to use
	  Calgary anyway, pass 'iommu=calgary' on the kernel command line.
	  If unsure, say Y.

# need this always selected by IOMMU for the VIA workaround
config SWIOTLB
	def_bool y if X86_64
	---help---
	  Support for software bounce buffers used on x86-64 systems
	  which don't have a hardware IOMMU. Using this PCI devices
	  which can only access 32-bits of memory can be used on systems
	  with more than 3 GB of memory.
	  If unsure, say Y.

config IOMMU_HELPER
	def_bool y
	depends on CALGARY_IOMMU || GART_IOMMU || SWIOTLB || AMD_IOMMU

config MAXSMP
	bool "Enable Maximum number of SMP Processors and NUMA Nodes"
	depends on X86_64 && SMP && DEBUG_KERNEL && EXPERIMENTAL
	select CPUMASK_OFFSTACK
	---help---
	  Enable maximum number of CPUS and NUMA Nodes for this architecture.
	  If unsure, say N.

config NR_CPUS
	int "Maximum number of CPUs" if SMP && !MAXSMP
	range 2 8 if SMP && X86_32 && !X86_BIGSMP
	range 2 512 if SMP && !MAXSMP
	default "1" if !SMP
	default "4096" if MAXSMP
	default "32" if SMP && (X86_NUMAQ || X86_SUMMIT || X86_BIGSMP || X86_ES7000)
	default "8" if SMP
	---help---
	  This allows you to specify the maximum number of CPUs which this
	  kernel will support.  The maximum supported value is 512 and the
	  minimum value which makes sense is 2.

	  This is purely to save memory - each supported CPU adds
	  approximately eight kilobytes to the kernel image.

config SCHED_SMT
	bool "SMT (Hyperthreading) scheduler support"
	depends on X86_HT
	---help---
	  SMT scheduler support improves the CPU scheduler's decision making
	  when dealing with Intel Pentium 4 chips with HyperThreading at a
	  cost of slightly increased overhead in some places. If unsure say
	  N here.

config SCHED_MC
	def_bool y
	prompt "Multi-core scheduler support"
	depends on X86_HT
	---help---
	  Multi-core scheduler support improves the CPU scheduler's decision
	  making when dealing with multi-core CPU chips at a cost of slightly
	  increased overhead in some places. If unsure say N here.

source "kernel/Kconfig.preempt"

config X86_UP_APIC
	bool "Local APIC support on uniprocessors"
	depends on X86_32 && !SMP && !X86_32_NON_STANDARD
	---help---
	  A local APIC (Advanced Programmable Interrupt Controller) is an
	  integrated interrupt controller in the CPU. If you have a single-CPU
	  system which has a processor with a local APIC, you can say Y here to
	  enable and use it. If you say Y here even though your machine doesn't
	  have a local APIC, then the kernel will still run with no slowdown at
	  all. The local APIC supports CPU-generated self-interrupts (timer,
	  performance counters), and the NMI watchdog which detects hard
	  lockups.

config X86_UP_IOAPIC
	bool "IO-APIC support on uniprocessors"
	depends on X86_UP_APIC
	---help---
	  An IO-APIC (I/O Advanced Programmable Interrupt Controller) is an
	  SMP-capable replacement for PC-style interrupt controllers. Most
	  SMP systems and many recent uniprocessor systems have one.

	  If you have a single-CPU system with an IO-APIC, you can say Y here
	  to use it. If you say Y here even though your machine doesn't have
	  an IO-APIC, then the kernel will still run with no slowdown at all.

config X86_LOCAL_APIC
	def_bool y
	depends on X86_64 || SMP || X86_32_NON_STANDARD || X86_UP_APIC

config X86_IO_APIC
	def_bool y
	depends on X86_64 || SMP || X86_32_NON_STANDARD || X86_UP_IOAPIC

config X86_VISWS_APIC
	def_bool y
	depends on X86_32 && X86_VISWS

config X86_REROUTE_FOR_BROKEN_BOOT_IRQS
	bool "Reroute for broken boot IRQs"
	depends on X86_IO_APIC
	---help---
	  This option enables a workaround that fixes a source of
	  spurious interrupts. This is recommended when threaded
	  interrupt handling is used on systems where the generation of
	  superfluous "boot interrupts" cannot be disabled.

	  Some chipsets generate a legacy INTx "boot IRQ" when the IRQ
	  entry in the chipset's IO-APIC is masked (as, e.g. the RT
	  kernel does during interrupt handling). On chipsets where this
	  boot IRQ generation cannot be disabled, this workaround keeps
	  the original IRQ line masked so that only the equivalent "boot
	  IRQ" is delivered to the CPUs. The workaround also tells the
	  kernel to set up the IRQ handler on the boot IRQ line. In this
	  way only one interrupt is delivered to the kernel. Otherwise
	  the spurious second interrupt may cause the kernel to bring
	  down (vital) interrupt lines.

	  Only affects "broken" chipsets. Interrupt sharing may be
	  increased on these systems.

config X86_MCE
	bool "Machine Check / overheating reporting"
	default y
	---help---
	  Machine Check support allows the processor to notify the
	  kernel if it detects a problem (e.g. overheating, data corruption).
	  The action the kernel takes depends on the severity of the problem,
	  ranging from warning messages to halting the machine.

config X86_MCE_INTEL
	def_bool y
	prompt "Intel MCE features"
	depends on X86_MCE && X86_LOCAL_APIC
	---help---
	   Additional support for intel specific MCE features such as
	   the thermal monitor.

config X86_MCE_AMD
	def_bool y
	prompt "AMD MCE features"
	depends on X86_MCE && X86_LOCAL_APIC
	---help---
	   Additional support for AMD specific MCE features such as
	   the DRAM Error Threshold.

config X86_ANCIENT_MCE
	bool "Support for old Pentium 5 / WinChip machine checks"
	depends on X86_32 && X86_MCE
	---help---
	  Include support for machine check handling on old Pentium 5 or WinChip
	  systems. These typically need to be enabled explicitely on the command
	  line.

config X86_MCE_THRESHOLD
	depends on X86_MCE_AMD || X86_MCE_INTEL
	def_bool y

config X86_MCE_INJECT
	depends on X86_MCE
	tristate "Machine check injector support"
	---help---
	  Provide support for injecting machine checks for testing purposes.
	  If you don't know what a machine check is and you don't do kernel
	  QA it is safe to say n.

config X86_THERMAL_VECTOR
	def_bool y
	depends on X86_MCE_INTEL

config VM86
	bool "Enable VM86 support" if EXPERT
	default y
	depends on X86_32
	---help---
	  This option is required by programs like DOSEMU to run 16-bit legacy
	  code on X86 processors. It also may be needed by software like
	  XFree86 to initialize some video cards via BIOS. Disabling this
	  option saves about 6k.

config TOSHIBA
	tristate "Toshiba Laptop support"
	depends on X86_32
	---help---
	  This adds a driver to safely access the System Management Mode of
	  the CPU on Toshiba portables with a genuine Toshiba BIOS. It does
	  not work on models with a Phoenix BIOS. The System Management Mode
	  is used to set the BIOS and power saving options on Toshiba portables.

	  For information on utilities to make use of this driver see the
	  Toshiba Linux utilities web site at:
	  <http://www.buzzard.org.uk/toshiba/>.

	  Say Y if you intend to run this kernel on a Toshiba portable.
	  Say N otherwise.

config I8K
	tristate "Dell laptop support"
	select HWMON
	---help---
	  This adds a driver to safely access the System Management Mode
	  of the CPU on the Dell Inspiron 8000. The System Management Mode
	  is used to read cpu temperature and cooling fan status and to
	  control the fans on the I8K portables.

	  This driver has been tested only on the Inspiron 8000 but it may
	  also work with other Dell laptops. You can force loading on other
	  models by passing the parameter `force=1' to the module. Use at
	  your own risk.

	  For information on utilities to make use of this driver see the
	  I8K Linux utilities web site at:
	  <http://people.debian.org/~dz/i8k/>

	  Say Y if you intend to run this kernel on a Dell Inspiron 8000.
	  Say N otherwise.

config X86_REBOOTFIXUPS
	bool "Enable X86 board specific fixups for reboot"
	depends on X86_32
	---help---
	  This enables chipset and/or board specific fixups to be done
	  in order to get reboot to work correctly. This is only needed on
	  some combinations of hardware and BIOS. The symptom, for which
	  this config is intended, is when reboot ends with a stalled/hung
	  system.

	  Currently, the only fixup is for the Geode machines using
	  CS5530A and CS5536 chipsets and the RDC R-321x SoC.

	  Say Y if you want to enable the fixup. Currently, it's safe to
	  enable this option even if you don't need it.
	  Say N otherwise.

config MICROCODE
	tristate "CPU microcode loading support"
	select FW_LOADER
	---help---

	  If you say Y here, you will be able to update the microcode on
	  certain Intel and AMD processors. The Intel support is for the
	  IA32 family, e.g. Pentium Pro, Pentium II, Pentium III, Pentium 4,
	  Xeon etc. The AMD support is for families 0x10 and later. You will
	  obviously need the actual microcode binary data itself which is not
	  shipped with the Linux kernel.

	  This option selects the general module only, you need to select
	  at least one vendor specific module as well.

	  To compile this driver as a module, choose M here: the module
	  will be called microcode.

config MICROCODE_INTEL
	bool "Intel microcode loading support"
	depends on MICROCODE
	default MICROCODE
	select FW_LOADER
	---help---
	  This options enables microcode patch loading support for Intel
	  processors.

	  For latest news and information on obtaining all the required
	  Intel ingredients for this driver, check:
	  <http://www.urbanmyth.org/microcode/>.

config MICROCODE_AMD
	bool "AMD microcode loading support"
	depends on MICROCODE
	select FW_LOADER
	---help---
	  If you select this option, microcode patch loading support for AMD
	  processors will be enabled.

config MICROCODE_OLD_INTERFACE
	def_bool y
	depends on MICROCODE

config X86_MSR
	tristate "/dev/cpu/*/msr - Model-specific register support"
	---help---
	  This device gives privileged processes access to the x86
	  Model-Specific Registers (MSRs).  It is a character device with
	  major 202 and minors 0 to 31 for /dev/cpu/0/msr to /dev/cpu/31/msr.
	  MSR accesses are directed to a specific CPU on multi-processor
	  systems.

config X86_CPUID
	tristate "/dev/cpu/*/cpuid - CPU information support"
	---help---
	  This device gives processes access to the x86 CPUID instruction to
	  be executed on a specific processor.  It is a character device
	  with major 203 and minors 0 to 31 for /dev/cpu/0/cpuid to
	  /dev/cpu/31/cpuid.

choice
	prompt "High Memory Support"
	default HIGHMEM64G if X86_NUMAQ
	default HIGHMEM4G
	depends on X86_32

config NOHIGHMEM
	bool "off"
	depends on !X86_NUMAQ
	---help---
	  Linux can use up to 64 Gigabytes of physical memory on x86 systems.
	  However, the address space of 32-bit x86 processors is only 4
	  Gigabytes large. That means that, if you have a large amount of
	  physical memory, not all of it can be "permanently mapped" by the
	  kernel. The physical memory that's not permanently mapped is called
	  "high memory".

	  If you are compiling a kernel which will never run on a machine with
	  more than 1 Gigabyte total physical RAM, answer "off" here (default
	  choice and suitable for most users). This will result in a "3GB/1GB"
	  split: 3GB are mapped so that each process sees a 3GB virtual memory
	  space and the remaining part of the 4GB virtual memory space is used
	  by the kernel to permanently map as much physical memory as
	  possible.

	  If the machine has between 1 and 4 Gigabytes physical RAM, then
	  answer "4GB" here.

	  If more than 4 Gigabytes is used then answer "64GB" here. This
	  selection turns Intel PAE (Physical Address Extension) mode on.
	  PAE implements 3-level paging on IA32 processors. PAE is fully
	  supported by Linux, PAE mode is implemented on all recent Intel
	  processors (Pentium Pro and better). NOTE: If you say "64GB" here,
	  then the kernel will not boot on CPUs that don't support PAE!

	  The actual amount of total physical memory will either be
	  auto detected or can be forced by using a kernel command line option
	  such as "mem=256M". (Try "man bootparam" or see the documentation of
	  your boot loader (lilo or loadlin) about how to pass options to the
	  kernel at boot time.)

	  If unsure, say "off".

config HIGHMEM4G
	bool "4GB"
	depends on !X86_NUMAQ
	---help---
	  Select this if you have a 32-bit processor and between 1 and 4
	  gigabytes of physical RAM.

config HIGHMEM64G
	bool "64GB"
	depends on !M386 && !M486
	select X86_PAE
	---help---
	  Select this if you have a 32-bit processor and more than 4
	  gigabytes of physical RAM.

endchoice

choice
	depends on EXPERIMENTAL
	prompt "Memory split" if EXPERT
	default VMSPLIT_3G
	depends on X86_32
	---help---
	  Select the desired split between kernel and user memory.

	  If the address range available to the kernel is less than the
	  physical memory installed, the remaining memory will be available
	  as "high memory". Accessing high memory is a little more costly
	  than low memory, as it needs to be mapped into the kernel first.
	  Note that increasing the kernel address space limits the range
	  available to user programs, making the address space there
	  tighter.  Selecting anything other than the default 3G/1G split
	  will also likely make your kernel incompatible with binary-only
	  kernel modules.

	  If you are not absolutely sure what you are doing, leave this
	  option alone!

	config VMSPLIT_3G
		bool "3G/1G user/kernel split"
	config VMSPLIT_3G_OPT
		depends on !X86_PAE
		bool "3G/1G user/kernel split (for full 1G low memory)"
	config VMSPLIT_2G
		bool "2G/2G user/kernel split"
	config VMSPLIT_2G_OPT
		depends on !X86_PAE
		bool "2G/2G user/kernel split (for full 2G low memory)"
	config VMSPLIT_1G
		bool "1G/3G user/kernel split"
endchoice

config PAGE_OFFSET
	hex
	default 0xB0000000 if VMSPLIT_3G_OPT
	default 0x80000000 if VMSPLIT_2G
	default 0x78000000 if VMSPLIT_2G_OPT
	default 0x40000000 if VMSPLIT_1G
	default 0xC0000000
	depends on X86_32

config HIGHMEM
	def_bool y
	depends on X86_32 && (HIGHMEM64G || HIGHMEM4G)

config X86_PAE
	bool "PAE (Physical Address Extension) Support"
	depends on X86_32 && !HIGHMEM4G
	---help---
	  PAE is required for NX support, and furthermore enables
	  larger swapspace support for non-overcommit purposes. It
	  has the cost of more pagetable lookup overhead, and also
	  consumes more pagetable space per process.

config ARCH_PHYS_ADDR_T_64BIT
	def_bool y
	depends on X86_64 || X86_PAE

config ARCH_DMA_ADDR_T_64BIT
	def_bool y
	depends on X86_64 || HIGHMEM64G

config DIRECT_GBPAGES
	bool "Enable 1GB pages for kernel pagetables" if EXPERT
	default y
	depends on X86_64
	---help---
	  Allow the kernel linear mapping to use 1GB pages on CPUs that
	  support it. This can improve the kernel's performance a tiny bit by
	  reducing TLB pressure. If in doubt, say "Y".

# Common NUMA Features
config NUMA
	bool "Numa Memory Allocation and Scheduler Support"
	depends on SMP
	depends on X86_64 || (X86_32 && HIGHMEM64G && (X86_NUMAQ || X86_BIGSMP || X86_SUMMIT && ACPI) && EXPERIMENTAL)
	default y if (X86_NUMAQ || X86_SUMMIT || X86_BIGSMP)
	---help---
	  Enable NUMA (Non Uniform Memory Access) support.

	  The kernel will try to allocate memory used by a CPU on the
	  local memory controller of the CPU and add some more
	  NUMA awareness to the kernel.

	  For 64-bit this is recommended if the system is Intel Core i7
	  (or later), AMD Opteron, or EM64T NUMA.

	  For 32-bit this is only needed on (rare) 32-bit-only platforms
	  that support NUMA topologies, such as NUMAQ / Summit, or if you
	  boot a 32-bit kernel on a 64-bit NUMA platform.

	  Otherwise, you should say N.

comment "NUMA (Summit) requires SMP, 64GB highmem support, ACPI"
	depends on X86_32 && X86_SUMMIT && (!HIGHMEM64G || !ACPI)

config AMD_NUMA
	def_bool y
	prompt "Old style AMD Opteron NUMA detection"
	depends on X86_64 && NUMA && PCI
	---help---
	  Enable AMD NUMA node topology detection.  You should say Y here if
	  you have a multi processor AMD system. This uses an old method to
	  read the NUMA configuration directly from the builtin Northbridge
	  of Opteron. It is recommended to use X86_64_ACPI_NUMA instead,
	  which also takes priority if both are compiled in.

config X86_64_ACPI_NUMA
	def_bool y
	prompt "ACPI NUMA detection"
	depends on X86_64 && NUMA && ACPI && PCI
	select ACPI_NUMA
	---help---
	  Enable ACPI SRAT based node topology detection.

# Some NUMA nodes have memory ranges that span
# other nodes.  Even though a pfn is valid and
# between a node's start and end pfns, it may not
# reside on that node.  See memmap_init_zone()
# for details.
config NODES_SPAN_OTHER_NODES
	def_bool y
	depends on X86_64_ACPI_NUMA

config NUMA_EMU
	bool "NUMA emulation"
	depends on NUMA
	---help---
	  Enable NUMA emulation. A flat machine will be split
	  into virtual nodes when booted with "numa=fake=N", where N is the
	  number of nodes. This is only useful for debugging.

config NODES_SHIFT
	int "Maximum NUMA Nodes (as a power of 2)" if !MAXSMP
	range 1 10
	default "10" if MAXSMP
	default "6" if X86_64
	default "4" if X86_NUMAQ
	default "3"
	depends on NEED_MULTIPLE_NODES
	---help---
	  Specify the maximum number of NUMA Nodes available on the target
	  system.  Increases memory reserved to accommodate various tables.

config HAVE_ARCH_ALLOC_REMAP
	def_bool y
	depends on X86_32 && NUMA

config ARCH_HAVE_MEMORY_PRESENT
	def_bool y
	depends on X86_32 && DISCONTIGMEM

config NEED_NODE_MEMMAP_SIZE
	def_bool y
	depends on X86_32 && (DISCONTIGMEM || SPARSEMEM)

config ARCH_FLATMEM_ENABLE
	def_bool y
	depends on X86_32 && !NUMA

config ARCH_DISCONTIGMEM_ENABLE
	def_bool y
	depends on NUMA && X86_32

config ARCH_DISCONTIGMEM_DEFAULT
	def_bool y
	depends on NUMA && X86_32

config ARCH_SPARSEMEM_ENABLE
	def_bool y
	depends on X86_64 || NUMA || (EXPERIMENTAL && X86_32) || X86_32_NON_STANDARD
	select SPARSEMEM_STATIC if X86_32
	select SPARSEMEM_VMEMMAP_ENABLE if X86_64

config ARCH_SPARSEMEM_DEFAULT
	def_bool y
	depends on X86_64

config ARCH_SELECT_MEMORY_MODEL
	def_bool y
	depends on ARCH_SPARSEMEM_ENABLE

config ARCH_MEMORY_PROBE
	def_bool y
	depends on X86_64 && MEMORY_HOTPLUG

config ARCH_PROC_KCORE_TEXT
	def_bool y
	depends on X86_64 && PROC_KCORE

config ILLEGAL_POINTER_VALUE
       hex
       default 0 if X86_32
       default 0xdead000000000000 if X86_64

source "mm/Kconfig"

config HIGHPTE
	bool "Allocate 3rd-level pagetables from highmem"
	depends on HIGHMEM
	---help---
	  The VM uses one page table entry for each page of physical memory.
	  For systems with a lot of RAM, this can be wasteful of precious
	  low memory.  Setting this option will put user-space page table
	  entries in high memory.

config X86_CHECK_BIOS_CORRUPTION
	bool "Check for low memory corruption"
	---help---
	  Periodically check for memory corruption in low memory, which
	  is suspected to be caused by BIOS.  Even when enabled in the
	  configuration, it is disabled at runtime.  Enable it by
	  setting "memory_corruption_check=1" on the kernel command
	  line.  By default it scans the low 64k of memory every 60
	  seconds; see the memory_corruption_check_size and
	  memory_corruption_check_period parameters in
	  Documentation/kernel-parameters.txt to adjust this.

	  When enabled with the default parameters, this option has
	  almost no overhead, as it reserves a relatively small amount
	  of memory and scans it infrequently.  It both detects corruption
	  and prevents it from affecting the running system.

	  It is, however, intended as a diagnostic tool; if repeatable
	  BIOS-originated corruption always affects the same memory,
	  you can use memmap= to prevent the kernel from using that
	  memory.

config X86_BOOTPARAM_MEMORY_CORRUPTION_CHECK
	bool "Set the default setting of memory_corruption_check"
	depends on X86_CHECK_BIOS_CORRUPTION
	default y
	---help---
	  Set whether the default state of memory_corruption_check is
	  on or off.

config X86_RESERVE_LOW
	int "Amount of low memory, in kilobytes, to reserve for the BIOS"
	default 64
	range 4 640
	---help---
	  Specify the amount of low memory to reserve for the BIOS.

	  The first page contains BIOS data structures that the kernel
	  must not use, so that page must always be reserved.

	  By default we reserve the first 64K of physical RAM, as a
	  number of BIOSes are known to corrupt that memory range
	  during events such as suspend/resume or monitor cable
	  insertion, so it must not be used by the kernel.

	  You can set this to 4 if you are absolutely sure that you
	  trust the BIOS to get all its memory reservations and usages
	  right.  If you know your BIOS have problems beyond the
	  default 64K area, you can set this to 640 to avoid using the
	  entire low memory range.

	  If you have doubts about the BIOS (e.g. suspend/resume does
	  not work or there's kernel crashes after certain hardware
	  hotplug events) then you might want to enable
	  X86_CHECK_BIOS_CORRUPTION=y to allow the kernel to check
	  typical corruption patterns.

	  Leave this to the default value of 64 if you are unsure.

config MATH_EMULATION
	bool
	prompt "Math emulation" if X86_32
	---help---
	  Linux can emulate a math coprocessor (used for floating point
	  operations) if you don't have one. 486DX and Pentium processors have
	  a math coprocessor built in, 486SX and 386 do not, unless you added
	  a 487DX or 387, respectively. (The messages during boot time can
	  give you some hints here ["man dmesg"].) Everyone needs either a
	  coprocessor or this emulation.

	  If you don't have a math coprocessor, you need to say Y here; if you
	  say Y here even though you have a coprocessor, the coprocessor will
	  be used nevertheless. (This behavior can be changed with the kernel
	  command line option "no387", which comes handy if your coprocessor
	  is broken. Try "man bootparam" or see the documentation of your boot
	  loader (lilo or loadlin) about how to pass options to the kernel at
	  boot time.) This means that it is a good idea to say Y here if you
	  intend to use this kernel on different machines.

	  More information about the internals of the Linux math coprocessor
	  emulation can be found in <file:arch/x86/math-emu/README>.

	  If you are not sure, say Y; apart from resulting in a 66 KB bigger
	  kernel, it won't hurt.

config MTRR
	def_bool y
	prompt "MTRR (Memory Type Range Register) support" if EXPERT
	---help---
	  On Intel P6 family processors (Pentium Pro, Pentium II and later)
	  the Memory Type Range Registers (MTRRs) may be used to control
	  processor access to memory ranges. This is most useful if you have
	  a video (VGA) card on a PCI or AGP bus. Enabling write-combining
	  allows bus write transfers to be combined into a larger transfer
	  before bursting over the PCI/AGP bus. This can increase performance
	  of image write operations 2.5 times or more. Saying Y here creates a
	  /proc/mtrr file which may be used to manipulate your processor's
	  MTRRs. Typically the X server should use this.

	  This code has a reasonably generic interface so that similar
	  control registers on other processors can be easily supported
	  as well:

	  The Cyrix 6x86, 6x86MX and M II processors have Address Range
	  Registers (ARRs) which provide a similar functionality to MTRRs. For
	  these, the ARRs are used to emulate the MTRRs.
	  The AMD K6-2 (stepping 8 and above) and K6-3 processors have two
	  MTRRs. The Centaur C6 (WinChip) has 8 MCRs, allowing
	  write-combining. All of these processors are supported by this code
	  and it makes sense to say Y here if you have one of them.

	  Saying Y here also fixes a problem with buggy SMP BIOSes which only
	  set the MTRRs for the boot CPU and not for the secondary CPUs. This
	  can lead to all sorts of problems, so it's good to say Y here.

	  You can safely say Y even if your machine doesn't have MTRRs, you'll
	  just add about 9 KB to your kernel.

	  See <file:Documentation/x86/mtrr.txt> for more information.

config MTRR_SANITIZER
	def_bool y
	prompt "MTRR cleanup support"
	depends on MTRR
	---help---
	  Convert MTRR layout from continuous to discrete, so X drivers can
	  add writeback entries.

	  Can be disabled with disable_mtrr_cleanup on the kernel command line.
	  The largest mtrr entry size for a continuous block can be set with
	  mtrr_chunk_size.

	  If unsure, say Y.

config MTRR_SANITIZER_ENABLE_DEFAULT
	int "MTRR cleanup enable value (0-1)"
	range 0 1
	default "0"
	depends on MTRR_SANITIZER
	---help---
	  Enable mtrr cleanup default value

config MTRR_SANITIZER_SPARE_REG_NR_DEFAULT
	int "MTRR cleanup spare reg num (0-7)"
	range 0 7
	default "1"
	depends on MTRR_SANITIZER
	---help---
	  mtrr cleanup spare entries default, it can be changed via
	  mtrr_spare_reg_nr=N on the kernel command line.

config X86_PAT
	def_bool y
	prompt "x86 PAT support" if EXPERT
	depends on MTRR
	---help---
	  Use PAT attributes to setup page level cache control.

	  PATs are the modern equivalents of MTRRs and are much more
	  flexible than MTRRs.

	  Say N here if you see bootup problems (boot crash, boot hang,
	  spontaneous reboots) or a non-working video driver.

	  If unsure, say Y.

config ARCH_USES_PG_UNCACHED
	def_bool y
	depends on X86_PAT

config ARCH_RANDOM
	def_bool y
	prompt "x86 architectural random number generator" if EXPERT
	---help---
	  Enable the x86 architectural RDRAND instruction
	  (Intel Bull Mountain technology) to generate random numbers.
	  If supported, this is a high bandwidth, cryptographically
	  secure hardware random number generator.

config X86_SMAP
	def_bool y
	prompt "Supervisor Mode Access Prevention" if EXPERT
	---help---
	  Supervisor Mode Access Prevention (SMAP) is a security
	  feature in newer Intel processors.  There is a small
	  performance cost if this enabled and turned on; there is
	  also a small increase in the kernel size if this is enabled.

	  If unsure, say Y.

config EFI
	bool "EFI runtime service support"
	depends on ACPI
	---help---
	  This enables the kernel to use EFI runtime services that are
	  available (such as the EFI variable services).

	  This option is only useful on systems that have EFI firmware.
	  In addition, you should use the latest ELILO loader available
	  at <http://elilo.sourceforge.net> in order to take advantage
	  of EFI runtime services. However, even with this option, the
	  resultant kernel should continue to boot on existing non-EFI
	  platforms.

config EFI_STUB
       bool "EFI stub support"
       depends on EFI
       ---help---
          This kernel feature allows a bzImage to be loaded directly
	  by EFI firmware without the use of a bootloader.

	  See Documentation/x86/efi-stub.txt for more information.

config SECCOMP
	def_bool y
	prompt "Enable seccomp to safely compute untrusted bytecode"
	---help---
	  This kernel feature is useful for number crunching applications
	  that may need to compute untrusted bytecode during their
	  execution. By using pipes or other transports made available to
	  the process as file descriptors supporting the read/write
	  syscalls, it's possible to isolate those applications in
	  their own address space using seccomp. Once seccomp is
	  enabled via prctl(PR_SET_SECCOMP), it cannot be disabled
	  and the task is only allowed to execute a few safe syscalls
	  defined by each seccomp mode.

	  If unsure, say Y. Only embedded should say N here.

config CC_STACKPROTECTOR
	bool "Enable -fstack-protector buffer overflow detection"
	---help---
	  This option turns on the -fstack-protector GCC feature. This
	  feature puts, at the beginning of functions, a canary value on
	  the stack just before the return address, and validates
	  the value just before actually returning.  Stack based buffer
	  overflows (that need to overwrite this return address) now also
	  overwrite the canary, which gets detected and the attack is then
	  neutralized via a kernel panic.

	  This feature requires gcc version 4.2 or above, or a distribution
	  gcc with the feature backported. Older versions are automatically
	  detected and for those versions, this configuration option is
	  ignored. (and a warning is printed during bootup)

source kernel/Kconfig.hz

config KEXEC
	bool "kexec system call"
	---help---
	  kexec is a system call that implements the ability to shutdown your
	  current kernel, and to start another kernel.  It is like a reboot
	  but it is independent of the system firmware.   And like a reboot
	  you can start any kernel with it, not just Linux.

	  The name comes from the similarity to the exec system call.

	  It is an ongoing process to be certain the hardware in a machine
	  is properly shutdown, so do not be surprised if this code does not
	  initially work for you.  It may help to enable device hotplugging
	  support.  As of this writing the exact hardware interface is
	  strongly in flux, so no good recommendation can be made.

config CRASH_DUMP
	bool "kernel crash dumps"
	depends on X86_64 || (X86_32 && HIGHMEM)
	---help---
	  Generate crash dump after being started by kexec.
	  This should be normally only set in special crash dump kernels
	  which are loaded in the main kernel with kexec-tools into
	  a specially reserved region and then later executed after
	  a crash by kdump/kexec. The crash dump kernel must be compiled
	  to a memory address not used by the main kernel or BIOS using
	  PHYSICAL_START, or it must be built as a relocatable image
	  (CONFIG_RELOCATABLE=y).
	  For more details see Documentation/kdump/kdump.txt

config KEXEC_JUMP
	bool "kexec jump (EXPERIMENTAL)"
	depends on EXPERIMENTAL
	depends on KEXEC && HIBERNATION
	---help---
	  Jump between original kernel and kexeced kernel and invoke
	  code in physical address mode via KEXEC

config PHYSICAL_START
	hex "Physical address where the kernel is loaded" if (EXPERT || CRASH_DUMP)
	default "0x1000000"
	---help---
	  This gives the physical address where the kernel is loaded.

	  If kernel is a not relocatable (CONFIG_RELOCATABLE=n) then
	  bzImage will decompress itself to above physical address and
	  run from there. Otherwise, bzImage will run from the address where
	  it has been loaded by the boot loader and will ignore above physical
	  address.

	  In normal kdump cases one does not have to set/change this option
	  as now bzImage can be compiled as a completely relocatable image
	  (CONFIG_RELOCATABLE=y) and be used to load and run from a different
	  address. This option is mainly useful for the folks who don't want
	  to use a bzImage for capturing the crash dump and want to use a
	  vmlinux instead. vmlinux is not relocatable hence a kernel needs
	  to be specifically compiled to run from a specific memory area
	  (normally a reserved region) and this option comes handy.

	  So if you are using bzImage for capturing the crash dump,
	  leave the value here unchanged to 0x1000000 and set
	  CONFIG_RELOCATABLE=y.  Otherwise if you plan to use vmlinux
	  for capturing the crash dump change this value to start of
	  the reserved region.  In other words, it can be set based on
	  the "X" value as specified in the "crashkernel=YM@XM"
	  command line boot parameter passed to the panic-ed
	  kernel. Please take a look at Documentation/kdump/kdump.txt
	  for more details about crash dumps.

	  Usage of bzImage for capturing the crash dump is recommended as
	  one does not have to build two kernels. Same kernel can be used
	  as production kernel and capture kernel. Above option should have
	  gone away after relocatable bzImage support is introduced. But it
	  is present because there are users out there who continue to use
	  vmlinux for dump capture. This option should go away down the
	  line.

	  Don't change this unless you know what you are doing.

config RELOCATABLE
	bool "Build a relocatable kernel"
	default y
	---help---
	  This builds a kernel image that retains relocation information
	  so it can be loaded someplace besides the default 1MB.
	  The relocations tend to make the kernel binary about 10% larger,
	  but are discarded at runtime.

	  One use is for the kexec on panic case where the recovery kernel
	  must live at a different physical address than the primary
	  kernel.

	  Note: If CONFIG_RELOCATABLE=y, then the kernel runs from the address
	  it has been loaded at and the compile time physical address
	  (CONFIG_PHYSICAL_START) is ignored.

# Relocation on x86-32 needs some additional build support
config X86_NEED_RELOCS
	def_bool y
	depends on X86_32 && RELOCATABLE

config PHYSICAL_ALIGN
	hex "Alignment value to which kernel should be aligned" if X86_32
	default "0x1000000"
	range 0x2000 0x1000000
	---help---
	  This value puts the alignment restrictions on physical address
	  where kernel is loaded and run from. Kernel is compiled for an
	  address which meets above alignment restriction.

	  If bootloader loads the kernel at a non-aligned address and
	  CONFIG_RELOCATABLE is set, kernel will move itself to nearest
	  address aligned to above value and run from there.

	  If bootloader loads the kernel at a non-aligned address and
	  CONFIG_RELOCATABLE is not set, kernel will ignore the run time
	  load address and decompress itself to the address it has been
	  compiled for and run from there. The address for which kernel is
	  compiled already meets above alignment restrictions. Hence the
	  end result is that kernel runs from a physical address meeting
	  above alignment restrictions.

	  Don't change this unless you know what you are doing.

config HOTPLUG_CPU
	bool "Support for hot-pluggable CPUs"
	depends on SMP && HOTPLUG
	---help---
	  Say Y here to allow turning CPUs off and on. CPUs can be
	  controlled through /sys/devices/system/cpu.
	  ( Note: power management support will enable this option
	    automatically on SMP systems. )
	  Say N if you want to disable CPU hotplug.

config COMPAT_VDSO
	def_bool y
	prompt "Compat VDSO support"
	depends on X86_32 || IA32_EMULATION
	---help---
	  Map the 32-bit VDSO to the predictable old-style address too.

	  Say N here if you are running a sufficiently recent glibc
	  version (2.3.3 or later), to remove the high-mapped
	  VDSO mapping and to exclusively use the randomized VDSO.

	  If unsure, say Y.

config CMDLINE_BOOL
	bool "Built-in kernel command line"
	---help---
	  Allow for specifying boot arguments to the kernel at
	  build time.  On some systems (e.g. embedded ones), it is
	  necessary or convenient to provide some or all of the
	  kernel boot arguments with the kernel itself (that is,
	  to not rely on the boot loader to provide them.)

	  To compile command line arguments into the kernel,
	  set this option to 'Y', then fill in the
	  the boot arguments in CONFIG_CMDLINE.

	  Systems with fully functional boot loaders (i.e. non-embedded)
	  should leave this option set to 'N'.

config CMDLINE
	string "Built-in kernel command string"
	depends on CMDLINE_BOOL
	default ""
	---help---
	  Enter arguments here that should be compiled into the kernel
	  image and used at boot time.  If the boot loader provides a
	  command line at boot time, it is appended to this string to
	  form the full kernel command line, when the system boots.

	  However, you can use the CONFIG_CMDLINE_OVERRIDE option to
	  change this behavior.

	  In most cases, the command line (whether built-in or provided
	  by the boot loader) should specify the device for the root
	  file system.

config CMDLINE_OVERRIDE
	bool "Built-in command line overrides boot loader arguments"
	depends on CMDLINE_BOOL
	---help---
	  Set this option to 'Y' to have the kernel ignore the boot loader
	  command line, and use ONLY the built-in command line.

	  This is used to work around broken boot loaders.  This should
	  be set to 'N' under normal conditions.

endmenu

config ARCH_ENABLE_MEMORY_HOTPLUG
	def_bool y
	depends on X86_64 || (X86_32 && HIGHMEM)

config ARCH_ENABLE_MEMORY_HOTREMOVE
	def_bool y
	depends on MEMORY_HOTPLUG

config USE_PERCPU_NUMA_NODE_ID
	def_bool y
	depends on NUMA

menu "Power management and ACPI options"

config ARCH_HIBERNATION_HEADER
	def_bool y
	depends on X86_64 && HIBERNATION

source "kernel/power/Kconfig"

source "drivers/acpi/Kconfig"

source "drivers/sfi/Kconfig"

config X86_APM_BOOT
	def_bool y
	depends on APM

menuconfig APM
	tristate "APM (Advanced Power Management) BIOS support"
	depends on X86_32 && PM_SLEEP
	---help---
	  APM is a BIOS specification for saving power using several different
	  techniques. This is mostly useful for battery powered laptops with
	  APM compliant BIOSes. If you say Y here, the system time will be
	  reset after a RESUME operation, the /proc/apm device will provide
	  battery status information, and user-space programs will receive
	  notification of APM "events" (e.g. battery status change).

	  If you select "Y" here, you can disable actual use of the APM
	  BIOS by passing the "apm=off" option to the kernel at boot time.

	  Note that the APM support is almost completely disabled for
	  machines with more than one CPU.

	  In order to use APM, you will need supporting software. For location
	  and more information, read <file:Documentation/power/apm-acpi.txt>
	  and the Battery Powered Linux mini-HOWTO, available from
	  <http://www.tldp.org/docs.html#howto>.

	  This driver does not spin down disk drives (see the hdparm(8)
	  manpage ("man 8 hdparm") for that), and it doesn't turn off
	  VESA-compliant "green" monitors.

	  This driver does not support the TI 4000M TravelMate and the ACER
	  486/DX4/75 because they don't have compliant BIOSes. Many "green"
	  desktop machines also don't have compliant BIOSes, and this driver
	  may cause those machines to panic during the boot phase.

	  Generally, if you don't have a battery in your machine, there isn't
	  much point in using this driver and you should say N. If you get
	  random kernel OOPSes or reboots that don't seem to be related to
	  anything, try disabling/enabling this option (or disabling/enabling
	  APM in your BIOS).

	  Some other things you should try when experiencing seemingly random,
	  "weird" problems:

	  1) make sure that you have enough swap space and that it is
	  enabled.
	  2) pass the "no-hlt" option to the kernel
	  3) switch on floating point emulation in the kernel and pass
	  the "no387" option to the kernel
	  4) pass the "floppy=nodma" option to the kernel
	  5) pass the "mem=4M" option to the kernel (thereby disabling
	  all but the first 4 MB of RAM)
	  6) make sure that the CPU is not over clocked.
	  7) read the sig11 FAQ at <http://www.bitwizard.nl/sig11/>
	  8) disable the cache from your BIOS settings
	  9) install a fan for the video card or exchange video RAM
	  10) install a better fan for the CPU
	  11) exchange RAM chips
	  12) exchange the motherboard.

	  To compile this driver as a module, choose M here: the
	  module will be called apm.

if APM

config APM_IGNORE_USER_SUSPEND
	bool "Ignore USER SUSPEND"
	---help---
	  This option will ignore USER SUSPEND requests. On machines with a
	  compliant APM BIOS, you want to say N. However, on the NEC Versa M
	  series notebooks, it is necessary to say Y because of a BIOS bug.

config APM_DO_ENABLE
	bool "Enable PM at boot time"
	---help---
	  Enable APM features at boot time. From page 36 of the APM BIOS
	  specification: "When disabled, the APM BIOS does not automatically
	  power manage devices, enter the Standby State, enter the Suspend
	  State, or take power saving steps in response to CPU Idle calls."
	  This driver will make CPU Idle calls when Linux is idle (unless this
	  feature is turned off -- see "Do CPU IDLE calls", below). This
	  should always save battery power, but more complicated APM features
	  will be dependent on your BIOS implementation. You may need to turn
	  this option off if your computer hangs at boot time when using APM
	  support, or if it beeps continuously instead of suspending. Turn
	  this off if you have a NEC UltraLite Versa 33/C or a Toshiba
	  T400CDT. This is off by default since most machines do fine without
	  this feature.

config APM_CPU_IDLE
	bool "Make CPU Idle calls when idle"
	---help---
	  Enable calls to APM CPU Idle/CPU Busy inside the kernel's idle loop.
	  On some machines, this can activate improved power savings, such as
	  a slowed CPU clock rate, when the machine is idle. These idle calls
	  are made after the idle loop has run for some length of time (e.g.,
	  333 mS). On some machines, this will cause a hang at boot time or
	  whenever the CPU becomes idle. (On machines with more than one CPU,
	  this option does nothing.)

config APM_DISPLAY_BLANK
	bool "Enable console blanking using APM"
	---help---
	  Enable console blanking using the APM. Some laptops can use this to
	  turn off the LCD backlight when the screen blanker of the Linux
	  virtual console blanks the screen. Note that this is only used by
	  the virtual console screen blanker, and won't turn off the backlight
	  when using the X Window system. This also doesn't have anything to
	  do with your VESA-compliant power-saving monitor. Further, this
	  option doesn't work for all laptops -- it might not turn off your
	  backlight at all, or it might print a lot of errors to the console,
	  especially if you are using gpm.

config APM_ALLOW_INTS
	bool "Allow interrupts during APM BIOS calls"
	---help---
	  Normally we disable external interrupts while we are making calls to
	  the APM BIOS as a measure to lessen the effects of a badly behaving
	  BIOS implementation.  The BIOS should reenable interrupts if it
	  needs to.  Unfortunately, some BIOSes do not -- especially those in
	  many of the newer IBM Thinkpads.  If you experience hangs when you
	  suspend, try setting this to Y.  Otherwise, say N.

endif # APM

source "drivers/cpufreq/Kconfig"

source "drivers/cpuidle/Kconfig"

source "drivers/idle/Kconfig"

endmenu


menu "Bus options (PCI etc.)"

config PCI
	bool "PCI support"
	default y
	select ARCH_SUPPORTS_MSI if (X86_LOCAL_APIC && X86_IO_APIC)
	---help---
	  Find out whether you have a PCI motherboard. PCI is the name of a
	  bus system, i.e. the way the CPU talks to the other stuff inside
	  your box. Other bus systems are ISA, EISA, MicroChannel (MCA) or
	  VESA. If you have PCI, say Y, otherwise N.

choice
	prompt "PCI access mode"
	depends on X86_32 && PCI
	default PCI_GOANY
	---help---
	  On PCI systems, the BIOS can be used to detect the PCI devices and
	  determine their configuration. However, some old PCI motherboards
	  have BIOS bugs and may crash if this is done. Also, some embedded
	  PCI-based systems don't have any BIOS at all. Linux can also try to
	  detect the PCI hardware directly without using the BIOS.

	  With this option, you can specify how Linux should detect the
	  PCI devices. If you choose "BIOS", the BIOS will be used,
	  if you choose "Direct", the BIOS won't be used, and if you
	  choose "MMConfig", then PCI Express MMCONFIG will be used.
	  If you choose "Any", the kernel will try MMCONFIG, then the
	  direct access method and falls back to the BIOS if that doesn't
	  work. If unsure, go with the default, which is "Any".

config PCI_GOBIOS
	bool "BIOS"

config PCI_GOMMCONFIG
	bool "MMConfig"

config PCI_GODIRECT
	bool "Direct"

config PCI_GOOLPC
	bool "OLPC XO-1"
	depends on OLPC

config PCI_GOANY
	bool "Any"

endchoice

config PCI_BIOS
	def_bool y
	depends on X86_32 && PCI && (PCI_GOBIOS || PCI_GOANY)

# x86-64 doesn't support PCI BIOS access from long mode so always go direct.
config PCI_DIRECT
	def_bool y
	depends on PCI && (X86_64 || (PCI_GODIRECT || PCI_GOANY || PCI_GOOLPC || PCI_GOMMCONFIG))

config PCI_MMCONFIG
	def_bool y
	depends on X86_32 && PCI && (ACPI || SFI) && (PCI_GOMMCONFIG || PCI_GOANY)

config PCI_OLPC
	def_bool y
	depends on PCI && OLPC && (PCI_GOOLPC || PCI_GOANY)

config PCI_XEN
	def_bool y
	depends on PCI && XEN
	select SWIOTLB_XEN

config PCI_DOMAINS
	def_bool y
	depends on PCI

config PCI_MMCONFIG
	bool "Support mmconfig PCI config space access"
	depends on X86_64 && PCI && ACPI

config PCI_CNB20LE_QUIRK
	bool "Read CNB20LE Host Bridge Windows" if EXPERT
	depends on PCI && EXPERIMENTAL
	help
	  Read the PCI windows out of the CNB20LE host bridge. This allows
	  PCI hotplug to work on systems with the CNB20LE chipset which do
	  not have ACPI.

	  There's no public spec for this chipset, and this functionality
	  is known to be incomplete.

	  You should say N unless you know you need this.

source "drivers/pci/pcie/Kconfig"

source "drivers/pci/Kconfig"

# x86_64 have no ISA slots, but can have ISA-style DMA.
config ISA_DMA_API
	bool "ISA-style DMA support" if (X86_64 && EXPERT)
	default y
	help
	  Enables ISA-style DMA support for devices requiring such controllers.
	  If unsure, say Y.

if X86_32

config ISA
	bool "ISA support"
	---help---
	  Find out whether you have ISA slots on your motherboard.  ISA is the
	  name of a bus system, i.e. the way the CPU talks to the other stuff
	  inside your box.  Other bus systems are PCI, EISA, MicroChannel
	  (MCA) or VESA.  ISA is an older system, now being displaced by PCI;
	  newer boards don't support it.  If you have ISA, say Y, otherwise N.

config EISA
	bool "EISA support"
	depends on ISA
	---help---
	  The Extended Industry Standard Architecture (EISA) bus was
	  developed as an open alternative to the IBM MicroChannel bus.

	  The EISA bus provided some of the features of the IBM MicroChannel
	  bus while maintaining backward compatibility with cards made for
	  the older ISA bus.  The EISA bus saw limited use between 1988 and
	  1995 when it was made obsolete by the PCI bus.

	  Say Y here if you are building a kernel for an EISA-based machine.

	  Otherwise, say N.

source "drivers/eisa/Kconfig"

config SCx200
	tristate "NatSemi SCx200 support"
	---help---
	  This provides basic support for National Semiconductor's
	  (now AMD's) Geode processors.  The driver probes for the
	  PCI-IDs of several on-chip devices, so its a good dependency
	  for other scx200_* drivers.

	  If compiled as a module, the driver is named scx200.

config SCx200HR_TIMER
	tristate "NatSemi SCx200 27MHz High-Resolution Timer Support"
	depends on SCx200
	default y
	---help---
	  This driver provides a clocksource built upon the on-chip
	  27MHz high-resolution timer.  Its also a workaround for
	  NSC Geode SC-1100's buggy TSC, which loses time when the
	  processor goes idle (as is done by the scheduler).  The
	  other workaround is idle=poll boot option.

config OLPC
	bool "One Laptop Per Child support"
	depends on !X86_PAE
	select GPIOLIB
	select OF
	select OF_PROMTREE
	select IRQ_DOMAIN
	---help---
	  Add support for detecting the unique features of the OLPC
	  XO hardware.

config OLPC_XO1_PM
	bool "OLPC XO-1 Power Management"
	depends on OLPC && MFD_CS5535 && PM_SLEEP
	select MFD_CORE
	---help---
	  Add support for poweroff and suspend of the OLPC XO-1 laptop.

config OLPC_XO1_RTC
	bool "OLPC XO-1 Real Time Clock"
	depends on OLPC_XO1_PM && RTC_DRV_CMOS
	---help---
	  Add support for the XO-1 real time clock, which can be used as a
	  programmable wakeup source.

config OLPC_XO1_SCI
	bool "OLPC XO-1 SCI extras"
	depends on OLPC && OLPC_XO1_PM
	select POWER_SUPPLY
	select GPIO_CS5535
	select MFD_CORE
	---help---
	  Add support for SCI-based features of the OLPC XO-1 laptop:
	   - EC-driven system wakeups
	   - Power button
	   - Ebook switch
	   - Lid switch
	   - AC adapter status updates
	   - Battery status updates

config OLPC_XO15_SCI
	bool "OLPC XO-1.5 SCI extras"
	depends on OLPC && ACPI
	select POWER_SUPPLY
	---help---
	  Add support for SCI-based features of the OLPC XO-1.5 laptop:
	   - EC-driven system wakeups
	   - AC adapter status updates
	   - Battery status updates

config ALIX
	bool "PCEngines ALIX System Support (LED setup)"
	select GPIOLIB
	---help---
	  This option enables system support for the PCEngines ALIX.
	  At present this just sets up LEDs for GPIO control on
	  ALIX2/3/6 boards.  However, other system specific setup should
	  get added here.

	  Note: You must still enable the drivers for GPIO and LED support
	  (GPIO_CS5535 & LEDS_GPIO) to actually use the LEDs

	  Note: You have to set alix.force=1 for boards with Award BIOS.

config NET5501
	bool "Soekris Engineering net5501 System Support (LEDS, GPIO, etc)"
	select GPIOLIB
	---help---
	  This option enables system support for the Soekris Engineering net5501.

config GEOS
	bool "Traverse Technologies GEOS System Support (LEDS, GPIO, etc)"
	select GPIOLIB
	depends on DMI
	---help---
	  This option enables system support for the Traverse Technologies GEOS.

endif # X86_32

config AMD_NB
	def_bool y
	depends on CPU_SUP_AMD && PCI

source "drivers/pcmcia/Kconfig"

source "drivers/pci/hotplug/Kconfig"

config RAPIDIO
	bool "RapidIO support"
	depends on PCI
	default n
	help
	  If you say Y here, the kernel will include drivers and
	  infrastructure code to support RapidIO interconnect devices.

source "drivers/rapidio/Kconfig"

endmenu


menu "Executable file formats / Emulations"

source "fs/Kconfig.binfmt"

config IA32_EMULATION
	bool "IA32 Emulation"
	depends on X86_64
	select COMPAT_BINFMT_ELF
	select HAVE_UID16
	---help---
	  Include code to run legacy 32-bit programs under a
	  64-bit kernel. You should likely turn this on, unless you're
	  100% sure that you don't have any 32-bit programs left.

config IA32_AOUT
	tristate "IA32 a.out support"
	depends on IA32_EMULATION
	---help---
	  Support old a.out binaries in the 32bit emulation.

config X86_X32
	bool "x32 ABI for 64-bit mode (EXPERIMENTAL)"
	depends on X86_64 && IA32_EMULATION && EXPERIMENTAL
	---help---
	  Include code to run binaries for the x32 native 32-bit ABI
	  for 64-bit processors.  An x32 process gets access to the
	  full 64-bit register file and wide data path while leaving
	  pointers at 32 bits for smaller memory footprint.

	  You will need a recent binutils (2.22 or later) with
	  elf32_x86_64 support enabled to compile a kernel with this
	  option set.

config COMPAT
	def_bool y
	depends on IA32_EMULATION || X86_X32
	select ARCH_WANT_OLD_COMPAT_IPC

if COMPAT
config COMPAT_FOR_U64_ALIGNMENT
	def_bool y

config SYSVIPC_COMPAT
	def_bool y
	depends on SYSVIPC

config KEYS_COMPAT
	def_bool y
	depends on KEYS
endif

endmenu


config HAVE_ATOMIC_IOMAP
	def_bool y
	depends on X86_32

config HAVE_TEXT_POKE_SMP
	bool
	select STOP_MACHINE if SMP

config X86_DEV_DMA_OPS
	bool
	depends on X86_64 || STA2X11

config X86_DMA_REMAP
	bool
	depends on STA2X11

source "net/Kconfig"

source "drivers/Kconfig"

source "drivers/firmware/Kconfig"

source "fs/Kconfig"

source "arch/x86/Kconfig.debug"

source "security/Kconfig"

source "crypto/Kconfig"

source "arch/x86/kvm/Kconfig"

source "lib/Kconfig"<|MERGE_RESOLUTION|>--- conflicted
+++ resolved
@@ -67,10 +67,7 @@
 	select HAVE_PERF_EVENTS_NMI
 	select HAVE_PERF_REGS
 	select HAVE_PERF_USER_STACK_DUMP
-<<<<<<< HEAD
 	select HAVE_DEBUG_KMEMLEAK
-=======
->>>>>>> 4b84058f
 	select ANON_INODES
 	select HAVE_ALIGNED_STRUCT_PAGE if SLUB && !M386
 	select HAVE_CMPXCHG_LOCAL if !M386
@@ -111,13 +108,10 @@
 	select GENERIC_STRNLEN_USER
 	select HAVE_RCU_USER_QS if X86_64
 	select HAVE_IRQ_TIME_ACCOUNTING
-<<<<<<< HEAD
 	select GENERIC_KERNEL_THREAD
 	select GENERIC_KERNEL_EXECVE
 	select MODULES_USE_ELF_REL if X86_32
 	select MODULES_USE_ELF_RELA if X86_64
-=======
->>>>>>> 4b84058f
 
 config INSTRUCTION_DECODER
 	def_bool y
