# Select 32 or 64 bit
config 64BIT
	bool "64-bit kernel" if ARCH = "x86"
	default ARCH = "x86_64"
	---help---
	  Say yes to build a 64-bit kernel - formerly known as x86_64
	  Say no to build a 32-bit kernel - formerly known as i386

config X86_32
	def_bool !64BIT
	select CLKSRC_I8253

config X86_64
	def_bool 64BIT

### Arch settings
config X86
	def_bool y
	select HAVE_AOUT if X86_32
	select HAVE_UNSTABLE_SCHED_CLOCK
	select HAVE_IDE
	select HAVE_OPROFILE
	select HAVE_PCSPKR_PLATFORM
	select HAVE_PERF_EVENTS
	select HAVE_IRQ_WORK
	select HAVE_IOREMAP_PROT
	select HAVE_KPROBES
	select HAVE_MEMBLOCK
	select HAVE_MEMBLOCK_NODE_MAP
	select ARCH_DISCARD_MEMBLOCK
	select ARCH_WANT_OPTIONAL_GPIOLIB
	select ARCH_WANT_FRAME_POINTERS
	select HAVE_DMA_ATTRS
	select HAVE_KRETPROBES
	select HAVE_OPTPROBES
	select HAVE_FTRACE_MCOUNT_RECORD
	select HAVE_C_RECORDMCOUNT
	select HAVE_DYNAMIC_FTRACE
	select HAVE_FUNCTION_TRACER
	select HAVE_FUNCTION_GRAPH_TRACER
	select HAVE_FUNCTION_GRAPH_FP_TEST
	select HAVE_FUNCTION_TRACE_MCOUNT_TEST
	select HAVE_FTRACE_NMI_ENTER if DYNAMIC_FTRACE
	select HAVE_SYSCALL_TRACEPOINTS
	select HAVE_KVM
	select HAVE_ARCH_KGDB
	select HAVE_ARCH_TRACEHOOK
	select HAVE_GENERIC_DMA_COHERENT if X86_32
	select HAVE_EFFICIENT_UNALIGNED_ACCESS
	select USER_STACKTRACE_SUPPORT
	select HAVE_REGS_AND_STACK_ACCESS_API
	select HAVE_DMA_API_DEBUG
	select HAVE_KERNEL_GZIP
	select HAVE_KERNEL_BZIP2
	select HAVE_KERNEL_LZMA
	select HAVE_KERNEL_XZ
	select HAVE_KERNEL_LZO
	select HAVE_HW_BREAKPOINT
	select HAVE_MIXED_BREAKPOINTS_REGS
	select PERF_EVENTS
	select HAVE_PERF_EVENTS_NMI
	select ANON_INODES
	select HAVE_ALIGNED_STRUCT_PAGE if SLUB && !M386
	select HAVE_CMPXCHG_LOCAL if !M386
	select HAVE_CMPXCHG_DOUBLE
	select HAVE_ARCH_KMEMCHECK
	select HAVE_USER_RETURN_NOTIFIER
	select ARCH_BINFMT_ELF_RANDOMIZE_PIE
	select HAVE_ARCH_JUMP_LABEL
	select HAVE_TEXT_POKE_SMP
	select HAVE_GENERIC_HARDIRQS
	select SPARSE_IRQ
	select GENERIC_FIND_FIRST_BIT
	select GENERIC_IRQ_PROBE
	select GENERIC_PENDING_IRQ if SMP
	select GENERIC_IRQ_SHOW
	select GENERIC_CLOCKEVENTS_MIN_ADJUST
	select IRQ_FORCED_THREADING
	select USE_GENERIC_SMP_HELPERS if SMP
	select HAVE_BPF_JIT if (X86_64 && NET)
	select CLKEVT_I8253
	select ARCH_HAVE_NMI_SAFE_CMPXCHG
	select GENERIC_IOMAP
<<<<<<< HEAD
	select DCACHE_WORD_ACCESS if !DEBUG_PAGEALLOC
=======
	select DCACHE_WORD_ACCESS
>>>>>>> 711e1bfb

config INSTRUCTION_DECODER
	def_bool (KPROBES || PERF_EVENTS)

config OUTPUT_FORMAT
	string
	default "elf32-i386" if X86_32
	default "elf64-x86-64" if X86_64

config ARCH_DEFCONFIG
	string
	default "arch/x86/configs/i386_defconfig" if X86_32
	default "arch/x86/configs/x86_64_defconfig" if X86_64

config GENERIC_CMOS_UPDATE
	def_bool y

config CLOCKSOURCE_WATCHDOG
	def_bool y

config GENERIC_CLOCKEVENTS
	def_bool y

config ARCH_CLOCKSOURCE_DATA
	def_bool y
	depends on X86_64

config GENERIC_CLOCKEVENTS_BROADCAST
	def_bool y
	depends on X86_64 || (X86_32 && X86_LOCAL_APIC)

config LOCKDEP_SUPPORT
	def_bool y

config STACKTRACE_SUPPORT
	def_bool y

config HAVE_LATENCYTOP_SUPPORT
	def_bool y

config MMU
	def_bool y

config SBUS
	bool

config NEED_DMA_MAP_STATE
       def_bool (X86_64 || INTEL_IOMMU || DMA_API_DEBUG)

config NEED_SG_DMA_LENGTH
	def_bool y

config GENERIC_ISA_DMA
	def_bool ISA_DMA_API

config GENERIC_BUG
	def_bool y
	depends on BUG
	select GENERIC_BUG_RELATIVE_POINTERS if X86_64

config GENERIC_BUG_RELATIVE_POINTERS
	bool

config GENERIC_HWEIGHT
	def_bool y

config GENERIC_GPIO
	bool

config ARCH_MAY_HAVE_PC_FDC
	def_bool ISA_DMA_API

config RWSEM_GENERIC_SPINLOCK
	def_bool !X86_XADD

config RWSEM_XCHGADD_ALGORITHM
	def_bool X86_XADD

config ARCH_HAS_CPU_IDLE_WAIT
	def_bool y

config GENERIC_CALIBRATE_DELAY
	def_bool y

config GENERIC_TIME_VSYSCALL
	bool
	default X86_64

config ARCH_HAS_CPU_RELAX
	def_bool y

config ARCH_HAS_DEFAULT_IDLE
	def_bool y

config ARCH_HAS_CACHE_LINE_SIZE
	def_bool y

config ARCH_HAS_CPU_AUTOPROBE
	def_bool y

config HAVE_SETUP_PER_CPU_AREA
	def_bool y

config NEED_PER_CPU_EMBED_FIRST_CHUNK
	def_bool y

config NEED_PER_CPU_PAGE_FIRST_CHUNK
	def_bool y

config ARCH_HIBERNATION_POSSIBLE
	def_bool y

config ARCH_SUSPEND_POSSIBLE
	def_bool y

config ZONE_DMA32
	bool
	default X86_64

config AUDIT_ARCH
	bool
	default X86_64

config ARCH_SUPPORTS_OPTIMIZED_INLINING
	def_bool y

config ARCH_SUPPORTS_DEBUG_PAGEALLOC
	def_bool y

config HAVE_INTEL_TXT
	def_bool y
	depends on EXPERIMENTAL && INTEL_IOMMU && ACPI

config X86_32_SMP
	def_bool y
	depends on X86_32 && SMP

config X86_64_SMP
	def_bool y
	depends on X86_64 && SMP

config X86_HT
	def_bool y
	depends on SMP

config X86_32_LAZY_GS
	def_bool y
	depends on X86_32 && !CC_STACKPROTECTOR

config ARCH_HWEIGHT_CFLAGS
	string
	default "-fcall-saved-ecx -fcall-saved-edx" if X86_32
	default "-fcall-saved-rdi -fcall-saved-rsi -fcall-saved-rdx -fcall-saved-rcx -fcall-saved-r8 -fcall-saved-r9 -fcall-saved-r10 -fcall-saved-r11" if X86_64

config KTIME_SCALAR
	def_bool X86_32

config ARCH_CPU_PROBE_RELEASE
	def_bool y
	depends on HOTPLUG_CPU

source "init/Kconfig"
source "kernel/Kconfig.freezer"

menu "Processor type and features"

config ZONE_DMA
	bool "DMA memory allocation support" if EXPERT
	default y
	help
	  DMA memory allocation support allows devices with less than 32-bit
	  addressing to allocate within the first 16MB of address space.
	  Disable if no such devices will be used.

	  If unsure, say Y.

source "kernel/time/Kconfig"

config SMP
	bool "Symmetric multi-processing support"
	---help---
	  This enables support for systems with more than one CPU. If you have
	  a system with only one CPU, like most personal computers, say N. If
	  you have a system with more than one CPU, say Y.

	  If you say N here, the kernel will run on single and multiprocessor
	  machines, but will use only one CPU of a multiprocessor machine. If
	  you say Y here, the kernel will run on many, but not all,
	  singleprocessor machines. On a singleprocessor machine, the kernel
	  will run faster if you say N here.

	  Note that if you say Y here and choose architecture "586" or
	  "Pentium" under "Processor family", the kernel will not work on 486
	  architectures. Similarly, multiprocessor kernels for the "PPro"
	  architecture may not work on all Pentium based boards.

	  People using multiprocessor machines who say Y here should also say
	  Y to "Enhanced Real Time Clock Support", below. The "Advanced Power
	  Management" code will be disabled if you say Y here.

	  See also <file:Documentation/x86/i386/IO-APIC.txt>,
	  <file:Documentation/nmi_watchdog.txt> and the SMP-HOWTO available at
	  <http://www.tldp.org/docs.html#howto>.

	  If you don't know what to do here, say N.

config X86_X2APIC
	bool "Support x2apic"
	depends on X86_LOCAL_APIC && X86_64 && IRQ_REMAP
	---help---
	  This enables x2apic support on CPUs that have this feature.

	  This allows 32-bit apic IDs (so it can support very large systems),
	  and accesses the local apic via MSRs not via mmio.

	  If you don't know what to do here, say N.

config X86_MPPARSE
	bool "Enable MPS table" if ACPI
	default y
	depends on X86_LOCAL_APIC
	---help---
	  For old smp systems that do not have proper acpi support. Newer systems
	  (esp with 64bit cpus) with acpi support, MADT and DSDT will override it

config X86_BIGSMP
	bool "Support for big SMP systems with more than 8 CPUs"
	depends on X86_32 && SMP
	---help---
	  This option is needed for the systems that have more than 8 CPUs

if X86_32
config X86_EXTENDED_PLATFORM
	bool "Support for extended (non-PC) x86 platforms"
	default y
	---help---
	  If you disable this option then the kernel will only support
	  standard PC platforms. (which covers the vast majority of
	  systems out there.)

	  If you enable this option then you'll be able to select support
	  for the following (non-PC) 32 bit x86 platforms:
		AMD Elan
		NUMAQ (IBM/Sequent)
		RDC R-321x SoC
		SGI 320/540 (Visual Workstation)
		Summit/EXA (IBM x440)
		Unisys ES7000 IA32 series
		Moorestown MID devices

	  If you have one of these systems, or if you want to build a
	  generic distribution kernel, say Y here - otherwise say N.
endif

if X86_64
config X86_EXTENDED_PLATFORM
	bool "Support for extended (non-PC) x86 platforms"
	default y
	---help---
	  If you disable this option then the kernel will only support
	  standard PC platforms. (which covers the vast majority of
	  systems out there.)

	  If you enable this option then you'll be able to select support
	  for the following (non-PC) 64 bit x86 platforms:
		Numascale NumaChip
		ScaleMP vSMP
		SGI Ultraviolet

	  If you have one of these systems, or if you want to build a
	  generic distribution kernel, say Y here - otherwise say N.
endif
# This is an alphabetically sorted list of 64 bit extended platforms
# Please maintain the alphabetic order if and when there are additions
config X86_NUMACHIP
	bool "Numascale NumaChip"
	depends on X86_64
	depends on X86_EXTENDED_PLATFORM
	depends on NUMA
	depends on SMP
	depends on X86_X2APIC
	---help---
	  Adds support for Numascale NumaChip large-SMP systems. Needed to
	  enable more than ~168 cores.
	  If you don't have one of these, you should say N here.

config X86_VSMP
	bool "ScaleMP vSMP"
	select PARAVIRT_GUEST
	select PARAVIRT
	depends on X86_64 && PCI
	depends on X86_EXTENDED_PLATFORM
	---help---
	  Support for ScaleMP vSMP systems.  Say 'Y' here if this kernel is
	  supposed to run on these EM64T-based machines.  Only choose this option
	  if you have one of these machines.

config X86_UV
	bool "SGI Ultraviolet"
	depends on X86_64
	depends on X86_EXTENDED_PLATFORM
	depends on NUMA
	depends on X86_X2APIC
	---help---
	  This option is needed in order to support SGI Ultraviolet systems.
	  If you don't have one of these, you should say N here.

# Following is an alphabetically sorted list of 32 bit extended platforms
# Please maintain the alphabetic order if and when there are additions

config X86_INTEL_CE
	bool "CE4100 TV platform"
	depends on PCI
	depends on PCI_GODIRECT
	depends on X86_32
	depends on X86_EXTENDED_PLATFORM
	select X86_REBOOTFIXUPS
	select OF
	select OF_EARLY_FLATTREE
	select IRQ_DOMAIN
	---help---
	  Select for the Intel CE media processor (CE4100) SOC.
	  This option compiles in support for the CE4100 SOC for settop
	  boxes and media devices.

config X86_WANT_INTEL_MID
	bool "Intel MID platform support"
	depends on X86_32
	depends on X86_EXTENDED_PLATFORM
	---help---
	  Select to build a kernel capable of supporting Intel MID platform
	  systems which do not have the PCI legacy interfaces (Moorestown,
	  Medfield). If you are building for a PC class system say N here.

if X86_WANT_INTEL_MID

config X86_INTEL_MID
	bool

config X86_MDFLD
       bool "Medfield MID platform"
	depends on PCI
	depends on PCI_GOANY
	depends on X86_IO_APIC
	select X86_INTEL_MID
	select SFI
	select DW_APB_TIMER
	select APB_TIMER
	select I2C
	select SPI
	select INTEL_SCU_IPC
	select X86_PLATFORM_DEVICES
	select MFD_INTEL_MSIC
	---help---
	  Medfield is Intel's Low Power Intel Architecture (LPIA) based Moblin
	  Internet Device(MID) platform. 
	  Unlike standard x86 PCs, Medfield does not have many legacy devices
	  nor standard legacy replacement devices/features. e.g. Medfield does
	  not contain i8259, i8254, HPET, legacy BIOS, most of the io ports.

endif

config X86_RDC321X
	bool "RDC R-321x SoC"
	depends on X86_32
	depends on X86_EXTENDED_PLATFORM
	select M486
	select X86_REBOOTFIXUPS
	---help---
	  This option is needed for RDC R-321x system-on-chip, also known
	  as R-8610-(G).
	  If you don't have one of these chips, you should say N here.

config X86_32_NON_STANDARD
	bool "Support non-standard 32-bit SMP architectures"
	depends on X86_32 && SMP
	depends on X86_EXTENDED_PLATFORM
	---help---
	  This option compiles in the NUMAQ, Summit, bigsmp, ES7000, default
	  subarchitectures.  It is intended for a generic binary kernel.
	  if you select them all, kernel will probe it one by one. and will
	  fallback to default.

# Alphabetically sorted list of Non standard 32 bit platforms

config X86_NUMAQ
	bool "NUMAQ (IBM/Sequent)"
	depends on X86_32_NON_STANDARD
	depends on PCI
	select NUMA
	select X86_MPPARSE
	---help---
	  This option is used for getting Linux to run on a NUMAQ (IBM/Sequent)
	  NUMA multiquad box. This changes the way that processors are
	  bootstrapped, and uses Clustered Logical APIC addressing mode instead
	  of Flat Logical.  You will need a new lynxer.elf file to flash your
	  firmware with - send email to <Martin.Bligh@us.ibm.com>.

config X86_SUPPORTS_MEMORY_FAILURE
	def_bool y
	# MCE code calls memory_failure():
	depends on X86_MCE
	# On 32-bit this adds too big of NODES_SHIFT and we run out of page flags:
	depends on !X86_NUMAQ
	# On 32-bit SPARSEMEM adds too big of SECTIONS_WIDTH:
	depends on X86_64 || !SPARSEMEM
	select ARCH_SUPPORTS_MEMORY_FAILURE

config X86_VISWS
	bool "SGI 320/540 (Visual Workstation)"
	depends on X86_32 && PCI && X86_MPPARSE && PCI_GODIRECT
	depends on X86_32_NON_STANDARD
	---help---
	  The SGI Visual Workstation series is an IA32-based workstation
	  based on SGI systems chips with some legacy PC hardware attached.

	  Say Y here to create a kernel to run on the SGI 320 or 540.

	  A kernel compiled for the Visual Workstation will run on general
	  PCs as well. See <file:Documentation/sgi-visws.txt> for details.

config X86_SUMMIT
	bool "Summit/EXA (IBM x440)"
	depends on X86_32_NON_STANDARD
	---help---
	  This option is needed for IBM systems that use the Summit/EXA chipset.
	  In particular, it is needed for the x440.

config X86_ES7000
	bool "Unisys ES7000 IA32 series"
	depends on X86_32_NON_STANDARD && X86_BIGSMP
	---help---
	  Support for Unisys ES7000 systems.  Say 'Y' here if this kernel is
	  supposed to run on an IA32-based Unisys ES7000 system.

config X86_32_IRIS
	tristate "Eurobraille/Iris poweroff module"
	depends on X86_32
	---help---
	  The Iris machines from EuroBraille do not have APM or ACPI support
	  to shut themselves down properly.  A special I/O sequence is
	  needed to do so, which is what this module does at
	  kernel shutdown.

	  This is only for Iris machines from EuroBraille.

	  If unused, say N.

config SCHED_OMIT_FRAME_POINTER
	def_bool y
	prompt "Single-depth WCHAN output"
	depends on X86
	---help---
	  Calculate simpler /proc/<PID>/wchan values. If this option
	  is disabled then wchan values will recurse back to the
	  caller function. This provides more accurate wchan values,
	  at the expense of slightly more scheduling overhead.

	  If in doubt, say "Y".

menuconfig PARAVIRT_GUEST
	bool "Paravirtualized guest support"
	---help---
	  Say Y here to get to see options related to running Linux under
	  various hypervisors.  This option alone does not add any kernel code.

	  If you say N, all options in this submenu will be skipped and disabled.

if PARAVIRT_GUEST

config PARAVIRT_TIME_ACCOUNTING
	bool "Paravirtual steal time accounting"
	select PARAVIRT
	default n
	---help---
	  Select this option to enable fine granularity task steal time
	  accounting. Time spent executing other tasks in parallel with
	  the current vCPU is discounted from the vCPU power. To account for
	  that, there can be a small performance impact.

	  If in doubt, say N here.

source "arch/x86/xen/Kconfig"

config KVM_CLOCK
	bool "KVM paravirtualized clock"
	select PARAVIRT
	select PARAVIRT_CLOCK
	---help---
	  Turning on this option will allow you to run a paravirtualized clock
	  when running over the KVM hypervisor. Instead of relying on a PIT
	  (or probably other) emulation by the underlying device model, the host
	  provides the guest with timing infrastructure such as time of day, and
	  system time

config KVM_GUEST
	bool "KVM Guest support"
	select PARAVIRT
	---help---
	  This option enables various optimizations for running under the KVM
	  hypervisor.

source "arch/x86/lguest/Kconfig"

config PARAVIRT
	bool "Enable paravirtualization code"
	---help---
	  This changes the kernel so it can modify itself when it is run
	  under a hypervisor, potentially improving performance significantly
	  over full virtualization.  However, when run without a hypervisor
	  the kernel is theoretically slower and slightly larger.

config PARAVIRT_SPINLOCKS
	bool "Paravirtualization layer for spinlocks"
	depends on PARAVIRT && SMP && EXPERIMENTAL
	---help---
	  Paravirtualized spinlocks allow a pvops backend to replace the
	  spinlock implementation with something virtualization-friendly
	  (for example, block the virtual CPU rather than spinning).

	  Unfortunately the downside is an up to 5% performance hit on
	  native kernels, with various workloads.

	  If you are unsure how to answer this question, answer N.

config PARAVIRT_CLOCK
	bool

endif

config PARAVIRT_DEBUG
	bool "paravirt-ops debugging"
	depends on PARAVIRT && DEBUG_KERNEL
	---help---
	  Enable to debug paravirt_ops internals.  Specifically, BUG if
	  a paravirt_op is missing when it is called.

config NO_BOOTMEM
	def_bool y

config MEMTEST
	bool "Memtest"
	---help---
	  This option adds a kernel parameter 'memtest', which allows memtest
	  to be set.
	        memtest=0, mean disabled; -- default
	        memtest=1, mean do 1 test pattern;
	        ...
	        memtest=4, mean do 4 test patterns.
	  If you are unsure how to answer this question, answer N.

config X86_SUMMIT_NUMA
	def_bool y
	depends on X86_32 && NUMA && X86_32_NON_STANDARD

config X86_CYCLONE_TIMER
	def_bool y
	depends on X86_SUMMIT

source "arch/x86/Kconfig.cpu"

config HPET_TIMER
	def_bool X86_64
	prompt "HPET Timer Support" if X86_32
	---help---
	  Use the IA-PC HPET (High Precision Event Timer) to manage
	  time in preference to the PIT and RTC, if a HPET is
	  present.
	  HPET is the next generation timer replacing legacy 8254s.
	  The HPET provides a stable time base on SMP
	  systems, unlike the TSC, but it is more expensive to access,
	  as it is off-chip.  You can find the HPET spec at
	  <http://www.intel.com/hardwaredesign/hpetspec_1.pdf>.

	  You can safely choose Y here.  However, HPET will only be
	  activated if the platform and the BIOS support this feature.
	  Otherwise the 8254 will be used for timing services.

	  Choose N to continue using the legacy 8254 timer.

config HPET_EMULATE_RTC
	def_bool y
	depends on HPET_TIMER && (RTC=y || RTC=m || RTC_DRV_CMOS=m || RTC_DRV_CMOS=y)

config APB_TIMER
       def_bool y if X86_INTEL_MID
       prompt "Intel MID APB Timer Support" if X86_INTEL_MID
       select DW_APB_TIMER
       depends on X86_INTEL_MID && SFI
       help
         APB timer is the replacement for 8254, HPET on X86 MID platforms.
         The APBT provides a stable time base on SMP
         systems, unlike the TSC, but it is more expensive to access,
         as it is off-chip. APB timers are always running regardless of CPU
         C states, they are used as per CPU clockevent device when possible.

# Mark as expert because too many people got it wrong.
# The code disables itself when not needed.
config DMI
	default y
	bool "Enable DMI scanning" if EXPERT
	---help---
	  Enabled scanning of DMI to identify machine quirks. Say Y
	  here unless you have verified that your setup is not
	  affected by entries in the DMI blacklist. Required by PNP
	  BIOS code.

config GART_IOMMU
	bool "GART IOMMU support" if EXPERT
	default y
	select SWIOTLB
	depends on X86_64 && PCI && AMD_NB
	---help---
	  Support for full DMA access of devices with 32bit memory access only
	  on systems with more than 3GB. This is usually needed for USB,
	  sound, many IDE/SATA chipsets and some other devices.
	  Provides a driver for the AMD Athlon64/Opteron/Turion/Sempron GART
	  based hardware IOMMU and a software bounce buffer based IOMMU used
	  on Intel systems and as fallback.
	  The code is only active when needed (enough memory and limited
	  device) unless CONFIG_IOMMU_DEBUG or iommu=force is specified
	  too.

config CALGARY_IOMMU
	bool "IBM Calgary IOMMU support"
	select SWIOTLB
	depends on X86_64 && PCI && EXPERIMENTAL
	---help---
	  Support for hardware IOMMUs in IBM's xSeries x366 and x460
	  systems. Needed to run systems with more than 3GB of memory
	  properly with 32-bit PCI devices that do not support DAC
	  (Double Address Cycle). Calgary also supports bus level
	  isolation, where all DMAs pass through the IOMMU.  This
	  prevents them from going anywhere except their intended
	  destination. This catches hard-to-find kernel bugs and
	  mis-behaving drivers and devices that do not use the DMA-API
	  properly to set up their DMA buffers.  The IOMMU can be
	  turned off at boot time with the iommu=off parameter.
	  Normally the kernel will make the right choice by itself.
	  If unsure, say Y.

config CALGARY_IOMMU_ENABLED_BY_DEFAULT
	def_bool y
	prompt "Should Calgary be enabled by default?"
	depends on CALGARY_IOMMU
	---help---
	  Should Calgary be enabled by default? if you choose 'y', Calgary
	  will be used (if it exists). If you choose 'n', Calgary will not be
	  used even if it exists. If you choose 'n' and would like to use
	  Calgary anyway, pass 'iommu=calgary' on the kernel command line.
	  If unsure, say Y.

# need this always selected by IOMMU for the VIA workaround
config SWIOTLB
	def_bool y if X86_64
	---help---
	  Support for software bounce buffers used on x86-64 systems
	  which don't have a hardware IOMMU (e.g. the current generation
	  of Intel's x86-64 CPUs). Using this PCI devices which can only
	  access 32-bits of memory can be used on systems with more than
	  3 GB of memory. If unsure, say Y.

config IOMMU_HELPER
	def_bool (CALGARY_IOMMU || GART_IOMMU || SWIOTLB || AMD_IOMMU)

config MAXSMP
	bool "Enable Maximum number of SMP Processors and NUMA Nodes"
	depends on X86_64 && SMP && DEBUG_KERNEL && EXPERIMENTAL
	select CPUMASK_OFFSTACK
	---help---
	  Enable maximum number of CPUS and NUMA Nodes for this architecture.
	  If unsure, say N.

config NR_CPUS
	int "Maximum number of CPUs" if SMP && !MAXSMP
	range 2 8 if SMP && X86_32 && !X86_BIGSMP
	range 2 512 if SMP && !MAXSMP
	default "1" if !SMP
	default "4096" if MAXSMP
	default "32" if SMP && (X86_NUMAQ || X86_SUMMIT || X86_BIGSMP || X86_ES7000)
	default "8" if SMP
	---help---
	  This allows you to specify the maximum number of CPUs which this
	  kernel will support.  The maximum supported value is 512 and the
	  minimum value which makes sense is 2.

	  This is purely to save memory - each supported CPU adds
	  approximately eight kilobytes to the kernel image.

config SCHED_SMT
	bool "SMT (Hyperthreading) scheduler support"
	depends on X86_HT
	---help---
	  SMT scheduler support improves the CPU scheduler's decision making
	  when dealing with Intel Pentium 4 chips with HyperThreading at a
	  cost of slightly increased overhead in some places. If unsure say
	  N here.

config SCHED_MC
	def_bool y
	prompt "Multi-core scheduler support"
	depends on X86_HT
	---help---
	  Multi-core scheduler support improves the CPU scheduler's decision
	  making when dealing with multi-core CPU chips at a cost of slightly
	  increased overhead in some places. If unsure say N here.

config IRQ_TIME_ACCOUNTING
	bool "Fine granularity task level IRQ time accounting"
	default n
	---help---
	  Select this option to enable fine granularity task irq time
	  accounting. This is done by reading a timestamp on each
	  transitions between softirq and hardirq state, so there can be a
	  small performance impact.

	  If in doubt, say N here.

source "kernel/Kconfig.preempt"

config X86_UP_APIC
	bool "Local APIC support on uniprocessors"
	depends on X86_32 && !SMP && !X86_32_NON_STANDARD
	---help---
	  A local APIC (Advanced Programmable Interrupt Controller) is an
	  integrated interrupt controller in the CPU. If you have a single-CPU
	  system which has a processor with a local APIC, you can say Y here to
	  enable and use it. If you say Y here even though your machine doesn't
	  have a local APIC, then the kernel will still run with no slowdown at
	  all. The local APIC supports CPU-generated self-interrupts (timer,
	  performance counters), and the NMI watchdog which detects hard
	  lockups.

config X86_UP_IOAPIC
	bool "IO-APIC support on uniprocessors"
	depends on X86_UP_APIC
	---help---
	  An IO-APIC (I/O Advanced Programmable Interrupt Controller) is an
	  SMP-capable replacement for PC-style interrupt controllers. Most
	  SMP systems and many recent uniprocessor systems have one.

	  If you have a single-CPU system with an IO-APIC, you can say Y here
	  to use it. If you say Y here even though your machine doesn't have
	  an IO-APIC, then the kernel will still run with no slowdown at all.

config X86_LOCAL_APIC
	def_bool y
	depends on X86_64 || SMP || X86_32_NON_STANDARD || X86_UP_APIC

config X86_IO_APIC
	def_bool y
	depends on X86_64 || SMP || X86_32_NON_STANDARD || X86_UP_IOAPIC

config X86_VISWS_APIC
	def_bool y
	depends on X86_32 && X86_VISWS

config X86_REROUTE_FOR_BROKEN_BOOT_IRQS
	bool "Reroute for broken boot IRQs"
	depends on X86_IO_APIC
	---help---
	  This option enables a workaround that fixes a source of
	  spurious interrupts. This is recommended when threaded
	  interrupt handling is used on systems where the generation of
	  superfluous "boot interrupts" cannot be disabled.

	  Some chipsets generate a legacy INTx "boot IRQ" when the IRQ
	  entry in the chipset's IO-APIC is masked (as, e.g. the RT
	  kernel does during interrupt handling). On chipsets where this
	  boot IRQ generation cannot be disabled, this workaround keeps
	  the original IRQ line masked so that only the equivalent "boot
	  IRQ" is delivered to the CPUs. The workaround also tells the
	  kernel to set up the IRQ handler on the boot IRQ line. In this
	  way only one interrupt is delivered to the kernel. Otherwise
	  the spurious second interrupt may cause the kernel to bring
	  down (vital) interrupt lines.

	  Only affects "broken" chipsets. Interrupt sharing may be
	  increased on these systems.

config X86_MCE
	bool "Machine Check / overheating reporting"
	---help---
	  Machine Check support allows the processor to notify the
	  kernel if it detects a problem (e.g. overheating, data corruption).
	  The action the kernel takes depends on the severity of the problem,
	  ranging from warning messages to halting the machine.

config X86_MCE_INTEL
	def_bool y
	prompt "Intel MCE features"
	depends on X86_MCE && X86_LOCAL_APIC
	---help---
	   Additional support for intel specific MCE features such as
	   the thermal monitor.

config X86_MCE_AMD
	def_bool y
	prompt "AMD MCE features"
	depends on X86_MCE && X86_LOCAL_APIC
	---help---
	   Additional support for AMD specific MCE features such as
	   the DRAM Error Threshold.

config X86_ANCIENT_MCE
	bool "Support for old Pentium 5 / WinChip machine checks"
	depends on X86_32 && X86_MCE
	---help---
	  Include support for machine check handling on old Pentium 5 or WinChip
	  systems. These typically need to be enabled explicitely on the command
	  line.

config X86_MCE_THRESHOLD
	depends on X86_MCE_AMD || X86_MCE_INTEL
	def_bool y

config X86_MCE_INJECT
	depends on X86_MCE
	tristate "Machine check injector support"
	---help---
	  Provide support for injecting machine checks for testing purposes.
	  If you don't know what a machine check is and you don't do kernel
	  QA it is safe to say n.

config X86_THERMAL_VECTOR
	def_bool y
	depends on X86_MCE_INTEL

config VM86
	bool "Enable VM86 support" if EXPERT
	default y
	depends on X86_32
	---help---
	  This option is required by programs like DOSEMU to run 16-bit legacy
	  code on X86 processors. It also may be needed by software like
	  XFree86 to initialize some video cards via BIOS. Disabling this
	  option saves about 6k.

config TOSHIBA
	tristate "Toshiba Laptop support"
	depends on X86_32
	---help---
	  This adds a driver to safely access the System Management Mode of
	  the CPU on Toshiba portables with a genuine Toshiba BIOS. It does
	  not work on models with a Phoenix BIOS. The System Management Mode
	  is used to set the BIOS and power saving options on Toshiba portables.

	  For information on utilities to make use of this driver see the
	  Toshiba Linux utilities web site at:
	  <http://www.buzzard.org.uk/toshiba/>.

	  Say Y if you intend to run this kernel on a Toshiba portable.
	  Say N otherwise.

config I8K
	tristate "Dell laptop support"
	select HWMON
	---help---
	  This adds a driver to safely access the System Management Mode
	  of the CPU on the Dell Inspiron 8000. The System Management Mode
	  is used to read cpu temperature and cooling fan status and to
	  control the fans on the I8K portables.

	  This driver has been tested only on the Inspiron 8000 but it may
	  also work with other Dell laptops. You can force loading on other
	  models by passing the parameter `force=1' to the module. Use at
	  your own risk.

	  For information on utilities to make use of this driver see the
	  I8K Linux utilities web site at:
	  <http://people.debian.org/~dz/i8k/>

	  Say Y if you intend to run this kernel on a Dell Inspiron 8000.
	  Say N otherwise.

config X86_REBOOTFIXUPS
	bool "Enable X86 board specific fixups for reboot"
	depends on X86_32
	---help---
	  This enables chipset and/or board specific fixups to be done
	  in order to get reboot to work correctly. This is only needed on
	  some combinations of hardware and BIOS. The symptom, for which
	  this config is intended, is when reboot ends with a stalled/hung
	  system.

	  Currently, the only fixup is for the Geode machines using
	  CS5530A and CS5536 chipsets and the RDC R-321x SoC.

	  Say Y if you want to enable the fixup. Currently, it's safe to
	  enable this option even if you don't need it.
	  Say N otherwise.

config MICROCODE
	tristate "/dev/cpu/microcode - microcode support"
	select FW_LOADER
	---help---
	  If you say Y here, you will be able to update the microcode on
	  certain Intel and AMD processors. The Intel support is for the
	  IA32 family, e.g. Pentium Pro, Pentium II, Pentium III,
	  Pentium 4, Xeon etc. The AMD support is for family 0x10 and
	  0x11 processors, e.g. Opteron, Phenom and Turion 64 Ultra.
	  You will obviously need the actual microcode binary data itself
	  which is not shipped with the Linux kernel.

	  This option selects the general module only, you need to select
	  at least one vendor specific module as well.

	  To compile this driver as a module, choose M here: the
	  module will be called microcode.

config MICROCODE_INTEL
	bool "Intel microcode patch loading support"
	depends on MICROCODE
	default MICROCODE
	select FW_LOADER
	---help---
	  This options enables microcode patch loading support for Intel
	  processors.

	  For latest news and information on obtaining all the required
	  Intel ingredients for this driver, check:
	  <http://www.urbanmyth.org/microcode/>.

config MICROCODE_AMD
	bool "AMD microcode patch loading support"
	depends on MICROCODE
	select FW_LOADER
	---help---
	  If you select this option, microcode patch loading support for AMD
	  processors will be enabled.

config MICROCODE_OLD_INTERFACE
	def_bool y
	depends on MICROCODE

config X86_MSR
	tristate "/dev/cpu/*/msr - Model-specific register support"
	---help---
	  This device gives privileged processes access to the x86
	  Model-Specific Registers (MSRs).  It is a character device with
	  major 202 and minors 0 to 31 for /dev/cpu/0/msr to /dev/cpu/31/msr.
	  MSR accesses are directed to a specific CPU on multi-processor
	  systems.

config X86_CPUID
	tristate "/dev/cpu/*/cpuid - CPU information support"
	---help---
	  This device gives processes access to the x86 CPUID instruction to
	  be executed on a specific processor.  It is a character device
	  with major 203 and minors 0 to 31 for /dev/cpu/0/cpuid to
	  /dev/cpu/31/cpuid.

choice
	prompt "High Memory Support"
	default HIGHMEM64G if X86_NUMAQ
	default HIGHMEM4G
	depends on X86_32

config NOHIGHMEM
	bool "off"
	depends on !X86_NUMAQ
	---help---
	  Linux can use up to 64 Gigabytes of physical memory on x86 systems.
	  However, the address space of 32-bit x86 processors is only 4
	  Gigabytes large. That means that, if you have a large amount of
	  physical memory, not all of it can be "permanently mapped" by the
	  kernel. The physical memory that's not permanently mapped is called
	  "high memory".

	  If you are compiling a kernel which will never run on a machine with
	  more than 1 Gigabyte total physical RAM, answer "off" here (default
	  choice and suitable for most users). This will result in a "3GB/1GB"
	  split: 3GB are mapped so that each process sees a 3GB virtual memory
	  space and the remaining part of the 4GB virtual memory space is used
	  by the kernel to permanently map as much physical memory as
	  possible.

	  If the machine has between 1 and 4 Gigabytes physical RAM, then
	  answer "4GB" here.

	  If more than 4 Gigabytes is used then answer "64GB" here. This
	  selection turns Intel PAE (Physical Address Extension) mode on.
	  PAE implements 3-level paging on IA32 processors. PAE is fully
	  supported by Linux, PAE mode is implemented on all recent Intel
	  processors (Pentium Pro and better). NOTE: If you say "64GB" here,
	  then the kernel will not boot on CPUs that don't support PAE!

	  The actual amount of total physical memory will either be
	  auto detected or can be forced by using a kernel command line option
	  such as "mem=256M". (Try "man bootparam" or see the documentation of
	  your boot loader (lilo or loadlin) about how to pass options to the
	  kernel at boot time.)

	  If unsure, say "off".

config HIGHMEM4G
	bool "4GB"
	depends on !X86_NUMAQ
	---help---
	  Select this if you have a 32-bit processor and between 1 and 4
	  gigabytes of physical RAM.

config HIGHMEM64G
	bool "64GB"
	depends on !M386 && !M486
	select X86_PAE
	---help---
	  Select this if you have a 32-bit processor and more than 4
	  gigabytes of physical RAM.

endchoice

choice
	depends on EXPERIMENTAL
	prompt "Memory split" if EXPERT
	default VMSPLIT_3G
	depends on X86_32
	---help---
	  Select the desired split between kernel and user memory.

	  If the address range available to the kernel is less than the
	  physical memory installed, the remaining memory will be available
	  as "high memory". Accessing high memory is a little more costly
	  than low memory, as it needs to be mapped into the kernel first.
	  Note that increasing the kernel address space limits the range
	  available to user programs, making the address space there
	  tighter.  Selecting anything other than the default 3G/1G split
	  will also likely make your kernel incompatible with binary-only
	  kernel modules.

	  If you are not absolutely sure what you are doing, leave this
	  option alone!

	config VMSPLIT_3G
		bool "3G/1G user/kernel split"
	config VMSPLIT_3G_OPT
		depends on !X86_PAE
		bool "3G/1G user/kernel split (for full 1G low memory)"
	config VMSPLIT_2G
		bool "2G/2G user/kernel split"
	config VMSPLIT_2G_OPT
		depends on !X86_PAE
		bool "2G/2G user/kernel split (for full 2G low memory)"
	config VMSPLIT_1G
		bool "1G/3G user/kernel split"
endchoice

config PAGE_OFFSET
	hex
	default 0xB0000000 if VMSPLIT_3G_OPT
	default 0x80000000 if VMSPLIT_2G
	default 0x78000000 if VMSPLIT_2G_OPT
	default 0x40000000 if VMSPLIT_1G
	default 0xC0000000
	depends on X86_32

config HIGHMEM
	def_bool y
	depends on X86_32 && (HIGHMEM64G || HIGHMEM4G)

config X86_PAE
	bool "PAE (Physical Address Extension) Support"
	depends on X86_32 && !HIGHMEM4G
	---help---
	  PAE is required for NX support, and furthermore enables
	  larger swapspace support for non-overcommit purposes. It
	  has the cost of more pagetable lookup overhead, and also
	  consumes more pagetable space per process.

config ARCH_PHYS_ADDR_T_64BIT
	def_bool X86_64 || X86_PAE

config ARCH_DMA_ADDR_T_64BIT
	def_bool X86_64 || HIGHMEM64G

config DIRECT_GBPAGES
	bool "Enable 1GB pages for kernel pagetables" if EXPERT
	default y
	depends on X86_64
	---help---
	  Allow the kernel linear mapping to use 1GB pages on CPUs that
	  support it. This can improve the kernel's performance a tiny bit by
	  reducing TLB pressure. If in doubt, say "Y".

# Common NUMA Features
config NUMA
	bool "Numa Memory Allocation and Scheduler Support"
	depends on SMP
	depends on X86_64 || (X86_32 && HIGHMEM64G && (X86_NUMAQ || X86_BIGSMP || X86_SUMMIT && ACPI) && EXPERIMENTAL)
	default y if (X86_NUMAQ || X86_SUMMIT || X86_BIGSMP)
	---help---
	  Enable NUMA (Non Uniform Memory Access) support.

	  The kernel will try to allocate memory used by a CPU on the
	  local memory controller of the CPU and add some more
	  NUMA awareness to the kernel.

	  For 64-bit this is recommended if the system is Intel Core i7
	  (or later), AMD Opteron, or EM64T NUMA.

	  For 32-bit this is only needed on (rare) 32-bit-only platforms
	  that support NUMA topologies, such as NUMAQ / Summit, or if you
	  boot a 32-bit kernel on a 64-bit NUMA platform.

	  Otherwise, you should say N.

comment "NUMA (Summit) requires SMP, 64GB highmem support, ACPI"
	depends on X86_32 && X86_SUMMIT && (!HIGHMEM64G || !ACPI)

config AMD_NUMA
	def_bool y
	prompt "Old style AMD Opteron NUMA detection"
	depends on X86_64 && NUMA && PCI
	---help---
	  Enable AMD NUMA node topology detection.  You should say Y here if
	  you have a multi processor AMD system. This uses an old method to
	  read the NUMA configuration directly from the builtin Northbridge
	  of Opteron. It is recommended to use X86_64_ACPI_NUMA instead,
	  which also takes priority if both are compiled in.

config X86_64_ACPI_NUMA
	def_bool y
	prompt "ACPI NUMA detection"
	depends on X86_64 && NUMA && ACPI && PCI
	select ACPI_NUMA
	---help---
	  Enable ACPI SRAT based node topology detection.

# Some NUMA nodes have memory ranges that span
# other nodes.  Even though a pfn is valid and
# between a node's start and end pfns, it may not
# reside on that node.  See memmap_init_zone()
# for details.
config NODES_SPAN_OTHER_NODES
	def_bool y
	depends on X86_64_ACPI_NUMA

config NUMA_EMU
	bool "NUMA emulation"
	depends on NUMA
	---help---
	  Enable NUMA emulation. A flat machine will be split
	  into virtual nodes when booted with "numa=fake=N", where N is the
	  number of nodes. This is only useful for debugging.

config NODES_SHIFT
	int "Maximum NUMA Nodes (as a power of 2)" if !MAXSMP
	range 1 10
	default "10" if MAXSMP
	default "6" if X86_64
	default "4" if X86_NUMAQ
	default "3"
	depends on NEED_MULTIPLE_NODES
	---help---
	  Specify the maximum number of NUMA Nodes available on the target
	  system.  Increases memory reserved to accommodate various tables.

config HAVE_ARCH_BOOTMEM
	def_bool y
	depends on X86_32 && NUMA

config HAVE_ARCH_ALLOC_REMAP
	def_bool y
	depends on X86_32 && NUMA

config ARCH_HAVE_MEMORY_PRESENT
	def_bool y
	depends on X86_32 && DISCONTIGMEM

config NEED_NODE_MEMMAP_SIZE
	def_bool y
	depends on X86_32 && (DISCONTIGMEM || SPARSEMEM)

config ARCH_FLATMEM_ENABLE
	def_bool y
	depends on X86_32 && !NUMA

config ARCH_DISCONTIGMEM_ENABLE
	def_bool y
	depends on NUMA && X86_32

config ARCH_DISCONTIGMEM_DEFAULT
	def_bool y
	depends on NUMA && X86_32

config ARCH_SPARSEMEM_ENABLE
	def_bool y
	depends on X86_64 || NUMA || (EXPERIMENTAL && X86_32) || X86_32_NON_STANDARD
	select SPARSEMEM_STATIC if X86_32
	select SPARSEMEM_VMEMMAP_ENABLE if X86_64

config ARCH_SPARSEMEM_DEFAULT
	def_bool y
	depends on X86_64

config ARCH_SELECT_MEMORY_MODEL
	def_bool y
	depends on ARCH_SPARSEMEM_ENABLE

config ARCH_MEMORY_PROBE
	def_bool X86_64
	depends on MEMORY_HOTPLUG

config ARCH_PROC_KCORE_TEXT
	def_bool y
	depends on X86_64 && PROC_KCORE

config ILLEGAL_POINTER_VALUE
       hex
       default 0 if X86_32
       default 0xdead000000000000 if X86_64

source "mm/Kconfig"

config HIGHPTE
	bool "Allocate 3rd-level pagetables from highmem"
	depends on HIGHMEM
	---help---
	  The VM uses one page table entry for each page of physical memory.
	  For systems with a lot of RAM, this can be wasteful of precious
	  low memory.  Setting this option will put user-space page table
	  entries in high memory.

config X86_CHECK_BIOS_CORRUPTION
	bool "Check for low memory corruption"
	---help---
	  Periodically check for memory corruption in low memory, which
	  is suspected to be caused by BIOS.  Even when enabled in the
	  configuration, it is disabled at runtime.  Enable it by
	  setting "memory_corruption_check=1" on the kernel command
	  line.  By default it scans the low 64k of memory every 60
	  seconds; see the memory_corruption_check_size and
	  memory_corruption_check_period parameters in
	  Documentation/kernel-parameters.txt to adjust this.

	  When enabled with the default parameters, this option has
	  almost no overhead, as it reserves a relatively small amount
	  of memory and scans it infrequently.  It both detects corruption
	  and prevents it from affecting the running system.

	  It is, however, intended as a diagnostic tool; if repeatable
	  BIOS-originated corruption always affects the same memory,
	  you can use memmap= to prevent the kernel from using that
	  memory.

config X86_BOOTPARAM_MEMORY_CORRUPTION_CHECK
	bool "Set the default setting of memory_corruption_check"
	depends on X86_CHECK_BIOS_CORRUPTION
	default y
	---help---
	  Set whether the default state of memory_corruption_check is
	  on or off.

config X86_RESERVE_LOW
	int "Amount of low memory, in kilobytes, to reserve for the BIOS"
	default 64
	range 4 640
	---help---
	  Specify the amount of low memory to reserve for the BIOS.

	  The first page contains BIOS data structures that the kernel
	  must not use, so that page must always be reserved.

	  By default we reserve the first 64K of physical RAM, as a
	  number of BIOSes are known to corrupt that memory range
	  during events such as suspend/resume or monitor cable
	  insertion, so it must not be used by the kernel.

	  You can set this to 4 if you are absolutely sure that you
	  trust the BIOS to get all its memory reservations and usages
	  right.  If you know your BIOS have problems beyond the
	  default 64K area, you can set this to 640 to avoid using the
	  entire low memory range.

	  If you have doubts about the BIOS (e.g. suspend/resume does
	  not work or there's kernel crashes after certain hardware
	  hotplug events) then you might want to enable
	  X86_CHECK_BIOS_CORRUPTION=y to allow the kernel to check
	  typical corruption patterns.

	  Leave this to the default value of 64 if you are unsure.

config MATH_EMULATION
	bool
	prompt "Math emulation" if X86_32
	---help---
	  Linux can emulate a math coprocessor (used for floating point
	  operations) if you don't have one. 486DX and Pentium processors have
	  a math coprocessor built in, 486SX and 386 do not, unless you added
	  a 487DX or 387, respectively. (The messages during boot time can
	  give you some hints here ["man dmesg"].) Everyone needs either a
	  coprocessor or this emulation.

	  If you don't have a math coprocessor, you need to say Y here; if you
	  say Y here even though you have a coprocessor, the coprocessor will
	  be used nevertheless. (This behavior can be changed with the kernel
	  command line option "no387", which comes handy if your coprocessor
	  is broken. Try "man bootparam" or see the documentation of your boot
	  loader (lilo or loadlin) about how to pass options to the kernel at
	  boot time.) This means that it is a good idea to say Y here if you
	  intend to use this kernel on different machines.

	  More information about the internals of the Linux math coprocessor
	  emulation can be found in <file:arch/x86/math-emu/README>.

	  If you are not sure, say Y; apart from resulting in a 66 KB bigger
	  kernel, it won't hurt.

config MTRR
	def_bool y
	prompt "MTRR (Memory Type Range Register) support" if EXPERT
	---help---
	  On Intel P6 family processors (Pentium Pro, Pentium II and later)
	  the Memory Type Range Registers (MTRRs) may be used to control
	  processor access to memory ranges. This is most useful if you have
	  a video (VGA) card on a PCI or AGP bus. Enabling write-combining
	  allows bus write transfers to be combined into a larger transfer
	  before bursting over the PCI/AGP bus. This can increase performance
	  of image write operations 2.5 times or more. Saying Y here creates a
	  /proc/mtrr file which may be used to manipulate your processor's
	  MTRRs. Typically the X server should use this.

	  This code has a reasonably generic interface so that similar
	  control registers on other processors can be easily supported
	  as well:

	  The Cyrix 6x86, 6x86MX and M II processors have Address Range
	  Registers (ARRs) which provide a similar functionality to MTRRs. For
	  these, the ARRs are used to emulate the MTRRs.
	  The AMD K6-2 (stepping 8 and above) and K6-3 processors have two
	  MTRRs. The Centaur C6 (WinChip) has 8 MCRs, allowing
	  write-combining. All of these processors are supported by this code
	  and it makes sense to say Y here if you have one of them.

	  Saying Y here also fixes a problem with buggy SMP BIOSes which only
	  set the MTRRs for the boot CPU and not for the secondary CPUs. This
	  can lead to all sorts of problems, so it's good to say Y here.

	  You can safely say Y even if your machine doesn't have MTRRs, you'll
	  just add about 9 KB to your kernel.

	  See <file:Documentation/x86/mtrr.txt> for more information.

config MTRR_SANITIZER
	def_bool y
	prompt "MTRR cleanup support"
	depends on MTRR
	---help---
	  Convert MTRR layout from continuous to discrete, so X drivers can
	  add writeback entries.

	  Can be disabled with disable_mtrr_cleanup on the kernel command line.
	  The largest mtrr entry size for a continuous block can be set with
	  mtrr_chunk_size.

	  If unsure, say Y.

config MTRR_SANITIZER_ENABLE_DEFAULT
	int "MTRR cleanup enable value (0-1)"
	range 0 1
	default "0"
	depends on MTRR_SANITIZER
	---help---
	  Enable mtrr cleanup default value

config MTRR_SANITIZER_SPARE_REG_NR_DEFAULT
	int "MTRR cleanup spare reg num (0-7)"
	range 0 7
	default "1"
	depends on MTRR_SANITIZER
	---help---
	  mtrr cleanup spare entries default, it can be changed via
	  mtrr_spare_reg_nr=N on the kernel command line.

config X86_PAT
	def_bool y
	prompt "x86 PAT support" if EXPERT
	depends on MTRR
	---help---
	  Use PAT attributes to setup page level cache control.

	  PATs are the modern equivalents of MTRRs and are much more
	  flexible than MTRRs.

	  Say N here if you see bootup problems (boot crash, boot hang,
	  spontaneous reboots) or a non-working video driver.

	  If unsure, say Y.

config ARCH_USES_PG_UNCACHED
	def_bool y
	depends on X86_PAT

config ARCH_RANDOM
	def_bool y
	prompt "x86 architectural random number generator" if EXPERT
	---help---
	  Enable the x86 architectural RDRAND instruction
	  (Intel Bull Mountain technology) to generate random numbers.
	  If supported, this is a high bandwidth, cryptographically
	  secure hardware random number generator.

config EFI
	bool "EFI runtime service support"
	depends on ACPI
	---help---
	  This enables the kernel to use EFI runtime services that are
	  available (such as the EFI variable services).

	  This option is only useful on systems that have EFI firmware.
	  In addition, you should use the latest ELILO loader available
	  at <http://elilo.sourceforge.net> in order to take advantage
	  of EFI runtime services. However, even with this option, the
	  resultant kernel should continue to boot on existing non-EFI
	  platforms.

config EFI_STUB
       bool "EFI stub support"
       depends on EFI
       ---help---
          This kernel feature allows a bzImage to be loaded directly
	  by EFI firmware without the use of a bootloader.

config SECCOMP
	def_bool y
	prompt "Enable seccomp to safely compute untrusted bytecode"
	---help---
	  This kernel feature is useful for number crunching applications
	  that may need to compute untrusted bytecode during their
	  execution. By using pipes or other transports made available to
	  the process as file descriptors supporting the read/write
	  syscalls, it's possible to isolate those applications in
	  their own address space using seccomp. Once seccomp is
	  enabled via prctl(PR_SET_SECCOMP), it cannot be disabled
	  and the task is only allowed to execute a few safe syscalls
	  defined by each seccomp mode.

	  If unsure, say Y. Only embedded should say N here.

config CC_STACKPROTECTOR
	bool "Enable -fstack-protector buffer overflow detection (EXPERIMENTAL)"
	---help---
	  This option turns on the -fstack-protector GCC feature. This
	  feature puts, at the beginning of functions, a canary value on
	  the stack just before the return address, and validates
	  the value just before actually returning.  Stack based buffer
	  overflows (that need to overwrite this return address) now also
	  overwrite the canary, which gets detected and the attack is then
	  neutralized via a kernel panic.

	  This feature requires gcc version 4.2 or above, or a distribution
	  gcc with the feature backported. Older versions are automatically
	  detected and for those versions, this configuration option is
	  ignored. (and a warning is printed during bootup)

source kernel/Kconfig.hz

config KEXEC
	bool "kexec system call"
	---help---
	  kexec is a system call that implements the ability to shutdown your
	  current kernel, and to start another kernel.  It is like a reboot
	  but it is independent of the system firmware.   And like a reboot
	  you can start any kernel with it, not just Linux.

	  The name comes from the similarity to the exec system call.

	  It is an ongoing process to be certain the hardware in a machine
	  is properly shutdown, so do not be surprised if this code does not
	  initially work for you.  It may help to enable device hotplugging
	  support.  As of this writing the exact hardware interface is
	  strongly in flux, so no good recommendation can be made.

config CRASH_DUMP
	bool "kernel crash dumps"
	depends on X86_64 || (X86_32 && HIGHMEM)
	---help---
	  Generate crash dump after being started by kexec.
	  This should be normally only set in special crash dump kernels
	  which are loaded in the main kernel with kexec-tools into
	  a specially reserved region and then later executed after
	  a crash by kdump/kexec. The crash dump kernel must be compiled
	  to a memory address not used by the main kernel or BIOS using
	  PHYSICAL_START, or it must be built as a relocatable image
	  (CONFIG_RELOCATABLE=y).
	  For more details see Documentation/kdump/kdump.txt

config KEXEC_JUMP
	bool "kexec jump (EXPERIMENTAL)"
	depends on EXPERIMENTAL
	depends on KEXEC && HIBERNATION
	---help---
	  Jump between original kernel and kexeced kernel and invoke
	  code in physical address mode via KEXEC

config PHYSICAL_START
	hex "Physical address where the kernel is loaded" if (EXPERT || CRASH_DUMP)
	default "0x1000000"
	---help---
	  This gives the physical address where the kernel is loaded.

	  If kernel is a not relocatable (CONFIG_RELOCATABLE=n) then
	  bzImage will decompress itself to above physical address and
	  run from there. Otherwise, bzImage will run from the address where
	  it has been loaded by the boot loader and will ignore above physical
	  address.

	  In normal kdump cases one does not have to set/change this option
	  as now bzImage can be compiled as a completely relocatable image
	  (CONFIG_RELOCATABLE=y) and be used to load and run from a different
	  address. This option is mainly useful for the folks who don't want
	  to use a bzImage for capturing the crash dump and want to use a
	  vmlinux instead. vmlinux is not relocatable hence a kernel needs
	  to be specifically compiled to run from a specific memory area
	  (normally a reserved region) and this option comes handy.

	  So if you are using bzImage for capturing the crash dump,
	  leave the value here unchanged to 0x1000000 and set
	  CONFIG_RELOCATABLE=y.  Otherwise if you plan to use vmlinux
	  for capturing the crash dump change this value to start of
	  the reserved region.  In other words, it can be set based on
	  the "X" value as specified in the "crashkernel=YM@XM"
	  command line boot parameter passed to the panic-ed
	  kernel. Please take a look at Documentation/kdump/kdump.txt
	  for more details about crash dumps.

	  Usage of bzImage for capturing the crash dump is recommended as
	  one does not have to build two kernels. Same kernel can be used
	  as production kernel and capture kernel. Above option should have
	  gone away after relocatable bzImage support is introduced. But it
	  is present because there are users out there who continue to use
	  vmlinux for dump capture. This option should go away down the
	  line.

	  Don't change this unless you know what you are doing.

config RELOCATABLE
	bool "Build a relocatable kernel"
	default y
	---help---
	  This builds a kernel image that retains relocation information
	  so it can be loaded someplace besides the default 1MB.
	  The relocations tend to make the kernel binary about 10% larger,
	  but are discarded at runtime.

	  One use is for the kexec on panic case where the recovery kernel
	  must live at a different physical address than the primary
	  kernel.

	  Note: If CONFIG_RELOCATABLE=y, then the kernel runs from the address
	  it has been loaded at and the compile time physical address
	  (CONFIG_PHYSICAL_START) is ignored.

# Relocation on x86-32 needs some additional build support
config X86_NEED_RELOCS
	def_bool y
	depends on X86_32 && RELOCATABLE

config PHYSICAL_ALIGN
	hex "Alignment value to which kernel should be aligned" if X86_32
	default "0x1000000"
	range 0x2000 0x1000000
	---help---
	  This value puts the alignment restrictions on physical address
	  where kernel is loaded and run from. Kernel is compiled for an
	  address which meets above alignment restriction.

	  If bootloader loads the kernel at a non-aligned address and
	  CONFIG_RELOCATABLE is set, kernel will move itself to nearest
	  address aligned to above value and run from there.

	  If bootloader loads the kernel at a non-aligned address and
	  CONFIG_RELOCATABLE is not set, kernel will ignore the run time
	  load address and decompress itself to the address it has been
	  compiled for and run from there. The address for which kernel is
	  compiled already meets above alignment restrictions. Hence the
	  end result is that kernel runs from a physical address meeting
	  above alignment restrictions.

	  Don't change this unless you know what you are doing.

config HOTPLUG_CPU
	bool "Support for hot-pluggable CPUs"
	depends on SMP && HOTPLUG
	---help---
	  Say Y here to allow turning CPUs off and on. CPUs can be
	  controlled through /sys/devices/system/cpu.
	  ( Note: power management support will enable this option
	    automatically on SMP systems. )
	  Say N if you want to disable CPU hotplug.

config COMPAT_VDSO
	def_bool y
	prompt "Compat VDSO support"
	depends on X86_32 || IA32_EMULATION
	---help---
	  Map the 32-bit VDSO to the predictable old-style address too.

	  Say N here if you are running a sufficiently recent glibc
	  version (2.3.3 or later), to remove the high-mapped
	  VDSO mapping and to exclusively use the randomized VDSO.

	  If unsure, say Y.

config CMDLINE_BOOL
	bool "Built-in kernel command line"
	---help---
	  Allow for specifying boot arguments to the kernel at
	  build time.  On some systems (e.g. embedded ones), it is
	  necessary or convenient to provide some or all of the
	  kernel boot arguments with the kernel itself (that is,
	  to not rely on the boot loader to provide them.)

	  To compile command line arguments into the kernel,
	  set this option to 'Y', then fill in the
	  the boot arguments in CONFIG_CMDLINE.

	  Systems with fully functional boot loaders (i.e. non-embedded)
	  should leave this option set to 'N'.

config CMDLINE
	string "Built-in kernel command string"
	depends on CMDLINE_BOOL
	default ""
	---help---
	  Enter arguments here that should be compiled into the kernel
	  image and used at boot time.  If the boot loader provides a
	  command line at boot time, it is appended to this string to
	  form the full kernel command line, when the system boots.

	  However, you can use the CONFIG_CMDLINE_OVERRIDE option to
	  change this behavior.

	  In most cases, the command line (whether built-in or provided
	  by the boot loader) should specify the device for the root
	  file system.

config CMDLINE_OVERRIDE
	bool "Built-in command line overrides boot loader arguments"
	depends on CMDLINE_BOOL
	---help---
	  Set this option to 'Y' to have the kernel ignore the boot loader
	  command line, and use ONLY the built-in command line.

	  This is used to work around broken boot loaders.  This should
	  be set to 'N' under normal conditions.

endmenu

config ARCH_ENABLE_MEMORY_HOTPLUG
	def_bool y
	depends on X86_64 || (X86_32 && HIGHMEM)

config ARCH_ENABLE_MEMORY_HOTREMOVE
	def_bool y
	depends on MEMORY_HOTPLUG

config USE_PERCPU_NUMA_NODE_ID
	def_bool y
	depends on NUMA

menu "Power management and ACPI options"

config ARCH_HIBERNATION_HEADER
	def_bool y
	depends on X86_64 && HIBERNATION

source "kernel/power/Kconfig"

source "drivers/acpi/Kconfig"

source "drivers/sfi/Kconfig"

config X86_APM_BOOT
	def_bool y
	depends on APM

menuconfig APM
	tristate "APM (Advanced Power Management) BIOS support"
	depends on X86_32 && PM_SLEEP
	---help---
	  APM is a BIOS specification for saving power using several different
	  techniques. This is mostly useful for battery powered laptops with
	  APM compliant BIOSes. If you say Y here, the system time will be
	  reset after a RESUME operation, the /proc/apm device will provide
	  battery status information, and user-space programs will receive
	  notification of APM "events" (e.g. battery status change).

	  If you select "Y" here, you can disable actual use of the APM
	  BIOS by passing the "apm=off" option to the kernel at boot time.

	  Note that the APM support is almost completely disabled for
	  machines with more than one CPU.

	  In order to use APM, you will need supporting software. For location
	  and more information, read <file:Documentation/power/apm-acpi.txt>
	  and the Battery Powered Linux mini-HOWTO, available from
	  <http://www.tldp.org/docs.html#howto>.

	  This driver does not spin down disk drives (see the hdparm(8)
	  manpage ("man 8 hdparm") for that), and it doesn't turn off
	  VESA-compliant "green" monitors.

	  This driver does not support the TI 4000M TravelMate and the ACER
	  486/DX4/75 because they don't have compliant BIOSes. Many "green"
	  desktop machines also don't have compliant BIOSes, and this driver
	  may cause those machines to panic during the boot phase.

	  Generally, if you don't have a battery in your machine, there isn't
	  much point in using this driver and you should say N. If you get
	  random kernel OOPSes or reboots that don't seem to be related to
	  anything, try disabling/enabling this option (or disabling/enabling
	  APM in your BIOS).

	  Some other things you should try when experiencing seemingly random,
	  "weird" problems:

	  1) make sure that you have enough swap space and that it is
	  enabled.
	  2) pass the "no-hlt" option to the kernel
	  3) switch on floating point emulation in the kernel and pass
	  the "no387" option to the kernel
	  4) pass the "floppy=nodma" option to the kernel
	  5) pass the "mem=4M" option to the kernel (thereby disabling
	  all but the first 4 MB of RAM)
	  6) make sure that the CPU is not over clocked.
	  7) read the sig11 FAQ at <http://www.bitwizard.nl/sig11/>
	  8) disable the cache from your BIOS settings
	  9) install a fan for the video card or exchange video RAM
	  10) install a better fan for the CPU
	  11) exchange RAM chips
	  12) exchange the motherboard.

	  To compile this driver as a module, choose M here: the
	  module will be called apm.

if APM

config APM_IGNORE_USER_SUSPEND
	bool "Ignore USER SUSPEND"
	---help---
	  This option will ignore USER SUSPEND requests. On machines with a
	  compliant APM BIOS, you want to say N. However, on the NEC Versa M
	  series notebooks, it is necessary to say Y because of a BIOS bug.

config APM_DO_ENABLE
	bool "Enable PM at boot time"
	---help---
	  Enable APM features at boot time. From page 36 of the APM BIOS
	  specification: "When disabled, the APM BIOS does not automatically
	  power manage devices, enter the Standby State, enter the Suspend
	  State, or take power saving steps in response to CPU Idle calls."
	  This driver will make CPU Idle calls when Linux is idle (unless this
	  feature is turned off -- see "Do CPU IDLE calls", below). This
	  should always save battery power, but more complicated APM features
	  will be dependent on your BIOS implementation. You may need to turn
	  this option off if your computer hangs at boot time when using APM
	  support, or if it beeps continuously instead of suspending. Turn
	  this off if you have a NEC UltraLite Versa 33/C or a Toshiba
	  T400CDT. This is off by default since most machines do fine without
	  this feature.

config APM_CPU_IDLE
	bool "Make CPU Idle calls when idle"
	---help---
	  Enable calls to APM CPU Idle/CPU Busy inside the kernel's idle loop.
	  On some machines, this can activate improved power savings, such as
	  a slowed CPU clock rate, when the machine is idle. These idle calls
	  are made after the idle loop has run for some length of time (e.g.,
	  333 mS). On some machines, this will cause a hang at boot time or
	  whenever the CPU becomes idle. (On machines with more than one CPU,
	  this option does nothing.)

config APM_DISPLAY_BLANK
	bool "Enable console blanking using APM"
	---help---
	  Enable console blanking using the APM. Some laptops can use this to
	  turn off the LCD backlight when the screen blanker of the Linux
	  virtual console blanks the screen. Note that this is only used by
	  the virtual console screen blanker, and won't turn off the backlight
	  when using the X Window system. This also doesn't have anything to
	  do with your VESA-compliant power-saving monitor. Further, this
	  option doesn't work for all laptops -- it might not turn off your
	  backlight at all, or it might print a lot of errors to the console,
	  especially if you are using gpm.

config APM_ALLOW_INTS
	bool "Allow interrupts during APM BIOS calls"
	---help---
	  Normally we disable external interrupts while we are making calls to
	  the APM BIOS as a measure to lessen the effects of a badly behaving
	  BIOS implementation.  The BIOS should reenable interrupts if it
	  needs to.  Unfortunately, some BIOSes do not -- especially those in
	  many of the newer IBM Thinkpads.  If you experience hangs when you
	  suspend, try setting this to Y.  Otherwise, say N.

endif # APM

source "drivers/cpufreq/Kconfig"

source "drivers/cpuidle/Kconfig"

source "drivers/idle/Kconfig"

endmenu


menu "Bus options (PCI etc.)"

config PCI
	bool "PCI support"
	default y
	select ARCH_SUPPORTS_MSI if (X86_LOCAL_APIC && X86_IO_APIC)
	---help---
	  Find out whether you have a PCI motherboard. PCI is the name of a
	  bus system, i.e. the way the CPU talks to the other stuff inside
	  your box. Other bus systems are ISA, EISA, MicroChannel (MCA) or
	  VESA. If you have PCI, say Y, otherwise N.

choice
	prompt "PCI access mode"
	depends on X86_32 && PCI
	default PCI_GOANY
	---help---
	  On PCI systems, the BIOS can be used to detect the PCI devices and
	  determine their configuration. However, some old PCI motherboards
	  have BIOS bugs and may crash if this is done. Also, some embedded
	  PCI-based systems don't have any BIOS at all. Linux can also try to
	  detect the PCI hardware directly without using the BIOS.

	  With this option, you can specify how Linux should detect the
	  PCI devices. If you choose "BIOS", the BIOS will be used,
	  if you choose "Direct", the BIOS won't be used, and if you
	  choose "MMConfig", then PCI Express MMCONFIG will be used.
	  If you choose "Any", the kernel will try MMCONFIG, then the
	  direct access method and falls back to the BIOS if that doesn't
	  work. If unsure, go with the default, which is "Any".

config PCI_GOBIOS
	bool "BIOS"

config PCI_GOMMCONFIG
	bool "MMConfig"

config PCI_GODIRECT
	bool "Direct"

config PCI_GOOLPC
	bool "OLPC XO-1"
	depends on OLPC

config PCI_GOANY
	bool "Any"

endchoice

config PCI_BIOS
	def_bool y
	depends on X86_32 && PCI && (PCI_GOBIOS || PCI_GOANY)

# x86-64 doesn't support PCI BIOS access from long mode so always go direct.
config PCI_DIRECT
	def_bool y
	depends on PCI && (X86_64 || (PCI_GODIRECT || PCI_GOANY || PCI_GOOLPC || PCI_GOMMCONFIG))

config PCI_MMCONFIG
	def_bool y
	depends on X86_32 && PCI && (ACPI || SFI) && (PCI_GOMMCONFIG || PCI_GOANY)

config PCI_OLPC
	def_bool y
	depends on PCI && OLPC && (PCI_GOOLPC || PCI_GOANY)

config PCI_XEN
	def_bool y
	depends on PCI && XEN
	select SWIOTLB_XEN

config PCI_DOMAINS
	def_bool y
	depends on PCI

config PCI_MMCONFIG
	bool "Support mmconfig PCI config space access"
	depends on X86_64 && PCI && ACPI

config PCI_CNB20LE_QUIRK
	bool "Read CNB20LE Host Bridge Windows" if EXPERT
	default n
	depends on PCI && EXPERIMENTAL
	help
	  Read the PCI windows out of the CNB20LE host bridge. This allows
	  PCI hotplug to work on systems with the CNB20LE chipset which do
	  not have ACPI.

	  There's no public spec for this chipset, and this functionality
	  is known to be incomplete.

	  You should say N unless you know you need this.

source "drivers/pci/pcie/Kconfig"

source "drivers/pci/Kconfig"

# x86_64 have no ISA slots, but can have ISA-style DMA.
config ISA_DMA_API
	bool "ISA-style DMA support" if (X86_64 && EXPERT)
	default y
	help
	  Enables ISA-style DMA support for devices requiring such controllers.
	  If unsure, say Y.

if X86_32

config ISA
	bool "ISA support"
	---help---
	  Find out whether you have ISA slots on your motherboard.  ISA is the
	  name of a bus system, i.e. the way the CPU talks to the other stuff
	  inside your box.  Other bus systems are PCI, EISA, MicroChannel
	  (MCA) or VESA.  ISA is an older system, now being displaced by PCI;
	  newer boards don't support it.  If you have ISA, say Y, otherwise N.

config EISA
	bool "EISA support"
	depends on ISA
	---help---
	  The Extended Industry Standard Architecture (EISA) bus was
	  developed as an open alternative to the IBM MicroChannel bus.

	  The EISA bus provided some of the features of the IBM MicroChannel
	  bus while maintaining backward compatibility with cards made for
	  the older ISA bus.  The EISA bus saw limited use between 1988 and
	  1995 when it was made obsolete by the PCI bus.

	  Say Y here if you are building a kernel for an EISA-based machine.

	  Otherwise, say N.

source "drivers/eisa/Kconfig"

config MCA
	bool "MCA support"
	---help---
	  MicroChannel Architecture is found in some IBM PS/2 machines and
	  laptops.  It is a bus system similar to PCI or ISA. See
	  <file:Documentation/mca.txt> (and especially the web page given
	  there) before attempting to build an MCA bus kernel.

source "drivers/mca/Kconfig"

config SCx200
	tristate "NatSemi SCx200 support"
	---help---
	  This provides basic support for National Semiconductor's
	  (now AMD's) Geode processors.  The driver probes for the
	  PCI-IDs of several on-chip devices, so its a good dependency
	  for other scx200_* drivers.

	  If compiled as a module, the driver is named scx200.

config SCx200HR_TIMER
	tristate "NatSemi SCx200 27MHz High-Resolution Timer Support"
	depends on SCx200
	default y
	---help---
	  This driver provides a clocksource built upon the on-chip
	  27MHz high-resolution timer.  Its also a workaround for
	  NSC Geode SC-1100's buggy TSC, which loses time when the
	  processor goes idle (as is done by the scheduler).  The
	  other workaround is idle=poll boot option.

config OLPC
	bool "One Laptop Per Child support"
	depends on !X86_PAE
	select GPIOLIB
	select OF
	select OF_PROMTREE
	select IRQ_DOMAIN
	---help---
	  Add support for detecting the unique features of the OLPC
	  XO hardware.

config OLPC_XO1_PM
	bool "OLPC XO-1 Power Management"
	depends on OLPC && MFD_CS5535 && PM_SLEEP
	select MFD_CORE
	---help---
	  Add support for poweroff and suspend of the OLPC XO-1 laptop.

config OLPC_XO1_RTC
	bool "OLPC XO-1 Real Time Clock"
	depends on OLPC_XO1_PM && RTC_DRV_CMOS
	---help---
	  Add support for the XO-1 real time clock, which can be used as a
	  programmable wakeup source.

config OLPC_XO1_SCI
	bool "OLPC XO-1 SCI extras"
	depends on OLPC && OLPC_XO1_PM
	select POWER_SUPPLY
	select GPIO_CS5535
	select MFD_CORE
	---help---
	  Add support for SCI-based features of the OLPC XO-1 laptop:
	   - EC-driven system wakeups
	   - Power button
	   - Ebook switch
	   - Lid switch
	   - AC adapter status updates
	   - Battery status updates

config OLPC_XO15_SCI
	bool "OLPC XO-1.5 SCI extras"
	depends on OLPC && ACPI
	select POWER_SUPPLY
	---help---
	  Add support for SCI-based features of the OLPC XO-1.5 laptop:
	   - EC-driven system wakeups
	   - AC adapter status updates
	   - Battery status updates

config ALIX
	bool "PCEngines ALIX System Support (LED setup)"
	select GPIOLIB
	---help---
	  This option enables system support for the PCEngines ALIX.
	  At present this just sets up LEDs for GPIO control on
	  ALIX2/3/6 boards.  However, other system specific setup should
	  get added here.

	  Note: You must still enable the drivers for GPIO and LED support
	  (GPIO_CS5535 & LEDS_GPIO) to actually use the LEDs

	  Note: You have to set alix.force=1 for boards with Award BIOS.

config NET5501
	bool "Soekris Engineering net5501 System Support (LEDS, GPIO, etc)"
	select GPIOLIB
	---help---
	  This option enables system support for the Soekris Engineering net5501.

config GEOS
	bool "Traverse Technologies GEOS System Support (LEDS, GPIO, etc)"
	select GPIOLIB
	depends on DMI
	---help---
	  This option enables system support for the Traverse Technologies GEOS.

endif # X86_32

config AMD_NB
	def_bool y
	depends on CPU_SUP_AMD && PCI

source "drivers/pcmcia/Kconfig"

source "drivers/pci/hotplug/Kconfig"

config RAPIDIO
	bool "RapidIO support"
	depends on PCI
	default n
	help
	  If you say Y here, the kernel will include drivers and
	  infrastructure code to support RapidIO interconnect devices.

source "drivers/rapidio/Kconfig"

endmenu


menu "Executable file formats / Emulations"

source "fs/Kconfig.binfmt"

config IA32_EMULATION
	bool "IA32 Emulation"
	depends on X86_64
	select COMPAT_BINFMT_ELF
	---help---
	  Include code to run legacy 32-bit programs under a
	  64-bit kernel. You should likely turn this on, unless you're
	  100% sure that you don't have any 32-bit programs left.

config IA32_AOUT
	tristate "IA32 a.out support"
	depends on IA32_EMULATION
	---help---
	  Support old a.out binaries in the 32bit emulation.

config X86_X32
	bool "x32 ABI for 64-bit mode (EXPERIMENTAL)"
	depends on X86_64 && IA32_EMULATION && EXPERIMENTAL
	---help---
	  Include code to run binaries for the x32 native 32-bit ABI
	  for 64-bit processors.  An x32 process gets access to the
	  full 64-bit register file and wide data path while leaving
	  pointers at 32 bits for smaller memory footprint.

	  You will need a recent binutils (2.22 or later) with
	  elf32_x86_64 support enabled to compile a kernel with this
	  option set.

config COMPAT
	def_bool y
	depends on IA32_EMULATION || X86_X32
	select ARCH_WANT_OLD_COMPAT_IPC

config COMPAT_FOR_U64_ALIGNMENT
	def_bool COMPAT
	depends on X86_64

config SYSVIPC_COMPAT
	def_bool y
	depends on COMPAT && SYSVIPC

config KEYS_COMPAT
	bool
	depends on COMPAT && KEYS
	default y

endmenu


config HAVE_ATOMIC_IOMAP
	def_bool y
	depends on X86_32

config HAVE_TEXT_POKE_SMP
	bool
	select STOP_MACHINE if SMP

source "net/Kconfig"

source "drivers/Kconfig"

source "drivers/firmware/Kconfig"

source "fs/Kconfig"

source "arch/x86/Kconfig.debug"

source "security/Kconfig"

source "crypto/Kconfig"

source "arch/x86/kvm/Kconfig"

source "lib/Kconfig"<|MERGE_RESOLUTION|>--- conflicted
+++ resolved
@@ -81,11 +81,7 @@
 	select CLKEVT_I8253
 	select ARCH_HAVE_NMI_SAFE_CMPXCHG
 	select GENERIC_IOMAP
-<<<<<<< HEAD
-	select DCACHE_WORD_ACCESS if !DEBUG_PAGEALLOC
-=======
 	select DCACHE_WORD_ACCESS
->>>>>>> 711e1bfb
 
 config INSTRUCTION_DECODER
 	def_bool (KPROBES || PERF_EVENTS)
