/* Common code for 32 and 64-bit NUMA */
#include <linux/kernel.h>
#include <linux/mm.h>
#include <linux/string.h>
#include <linux/init.h>
#include <linux/bootmem.h>
#include <linux/memblock.h>
#include <linux/mmzone.h>
#include <linux/ctype.h>
#include <linux/module.h>
#include <linux/nodemask.h>
#include <linux/sched.h>
#include <linux/topology.h>

#include <asm/e820.h>
#include <asm/proto.h>
#include <asm/dma.h>
#include <asm/acpi.h>
#include <asm/amd_nb.h>

#include "numa_internal.h"

int __initdata numa_off;
nodemask_t numa_nodes_parsed __initdata;

struct pglist_data *node_data[MAX_NUMNODES] __read_mostly;
EXPORT_SYMBOL(node_data);

static struct numa_meminfo numa_meminfo
#ifndef CONFIG_MEMORY_HOTPLUG
__initdata
#endif
;

static int numa_distance_cnt;
static u8 *numa_distance;

static __init int numa_setup(char *opt)
{
	if (!opt)
		return -EINVAL;
	if (!strncmp(opt, "off", 3))
		numa_off = 1;
#ifdef CONFIG_NUMA_EMU
	if (!strncmp(opt, "fake=", 5))
		numa_emu_cmdline(opt + 5);
#endif
#ifdef CONFIG_ACPI_NUMA
	if (!strncmp(opt, "noacpi", 6))
		acpi_numa = -1;
#endif
	return 0;
}
early_param("numa", numa_setup);

/*
 * apicid, cpu, node mappings
 */
s16 __apicid_to_node[MAX_LOCAL_APIC] = {
	[0 ... MAX_LOCAL_APIC-1] = NUMA_NO_NODE
};

int numa_cpu_node(int cpu)
{
	int apicid = early_per_cpu(x86_cpu_to_apicid, cpu);

	if (apicid != BAD_APICID)
		return __apicid_to_node[apicid];
	return NUMA_NO_NODE;
}

cpumask_var_t node_to_cpumask_map[MAX_NUMNODES];
EXPORT_SYMBOL(node_to_cpumask_map);

/*
 * Map cpu index to node index
 */
DEFINE_EARLY_PER_CPU(int, x86_cpu_to_node_map, NUMA_NO_NODE);
EXPORT_EARLY_PER_CPU_SYMBOL(x86_cpu_to_node_map);

void numa_set_node(int cpu, int node)
{
	int *cpu_to_node_map = early_per_cpu_ptr(x86_cpu_to_node_map);

	/* early setting, no percpu area yet */
	if (cpu_to_node_map) {
		cpu_to_node_map[cpu] = node;
		return;
	}

#ifdef CONFIG_DEBUG_PER_CPU_MAPS
	if (cpu >= nr_cpu_ids || !cpu_possible(cpu)) {
		printk(KERN_ERR "numa_set_node: invalid cpu# (%d)\n", cpu);
		dump_stack();
		return;
	}
#endif
	per_cpu(x86_cpu_to_node_map, cpu) = node;

	set_cpu_numa_node(cpu, node);
}

void numa_clear_node(int cpu)
{
	numa_set_node(cpu, NUMA_NO_NODE);
}

/*
 * Allocate node_to_cpumask_map based on number of available nodes
 * Requires node_possible_map to be valid.
 *
 * Note: cpumask_of_node() is not valid until after this is done.
 * (Use CONFIG_DEBUG_PER_CPU_MAPS to check this.)
 */
void __init setup_node_to_cpumask_map(void)
{
	unsigned int node;

	/* setup nr_node_ids if not done yet */
	if (nr_node_ids == MAX_NUMNODES)
		setup_nr_node_ids();

	/* allocate the map */
	for (node = 0; node < nr_node_ids; node++)
		alloc_bootmem_cpumask_var(&node_to_cpumask_map[node]);

	/* cpumask_of_node() will now work */
	pr_debug("Node to cpumask map for %d nodes\n", nr_node_ids);
}

static int __init numa_add_memblk_to(int nid, u64 start, u64 end,
				     struct numa_meminfo *mi)
{
	/* ignore zero length blks */
	if (start == end)
		return 0;

	/* whine about and ignore invalid blks */
	if (start > end || nid < 0 || nid >= MAX_NUMNODES) {
		pr_warning("NUMA: Warning: invalid memblk node %d [mem %#010Lx-%#010Lx]\n",
			   nid, start, end - 1);
		return 0;
	}

	if (mi->nr_blks >= NR_NODE_MEMBLKS) {
		pr_err("NUMA: too many memblk ranges\n");
		return -EINVAL;
	}

	mi->blk[mi->nr_blks].start = start;
	mi->blk[mi->nr_blks].end = end;
	mi->blk[mi->nr_blks].nid = nid;
	mi->nr_blks++;
	return 0;
}

/**
 * numa_remove_memblk_from - Remove one numa_memblk from a numa_meminfo
 * @idx: Index of memblk to remove
 * @mi: numa_meminfo to remove memblk from
 *
 * Remove @idx'th numa_memblk from @mi by shifting @mi->blk[] and
 * decrementing @mi->nr_blks.
 */
void __init numa_remove_memblk_from(int idx, struct numa_meminfo *mi)
{
	mi->nr_blks--;
	memmove(&mi->blk[idx], &mi->blk[idx + 1],
		(mi->nr_blks - idx) * sizeof(mi->blk[0]));
}

/**
 * numa_add_memblk - Add one numa_memblk to numa_meminfo
 * @nid: NUMA node ID of the new memblk
 * @start: Start address of the new memblk
 * @end: End address of the new memblk
 *
 * Add a new memblk to the default numa_meminfo.
 *
 * RETURNS:
 * 0 on success, -errno on failure.
 */
int __init numa_add_memblk(int nid, u64 start, u64 end)
{
	return numa_add_memblk_to(nid, start, end, &numa_meminfo);
}

/* Initialize NODE_DATA for a node on the local memory */
static void __init setup_node_data(int nid, u64 start, u64 end)
{
	const size_t nd_size = roundup(sizeof(pg_data_t), PAGE_SIZE);
	u64 nd_pa;
	void *nd;
	int tnid;

	/*
	 * Don't confuse VM with a node that doesn't have the
	 * minimum amount of memory:
	 */
	if (end && (end - start) < NODE_MIN_SIZE)
		return;

	start = roundup(start, ZONE_ALIGN);

	printk(KERN_INFO "Initmem setup node %d [mem %#010Lx-%#010Lx]\n",
	       nid, start, end - 1);

	/*
	 * Allocate node data.  Try node-local memory and then any node.
	 * Never allocate in DMA zone.
	 */
	nd_pa = memblock_alloc_nid(nd_size, SMP_CACHE_BYTES, nid);
	if (!nd_pa) {
<<<<<<< HEAD
		nd_pa = __memblock_alloc_base(nd_size, SMP_CACHE_BYTES,
					      MEMBLOCK_ALLOC_ACCESSIBLE);
		if (!nd_pa) {
			pr_err("Cannot find %zu bytes in node %d\n",
			       nd_size, nid);
=======
		pr_warn("Cannot find %zu bytes in node %d, so try other nodes",
			nd_size, nid);
		nd_pa = memblock_alloc_nid(nd_size, SMP_CACHE_BYTES,
					   MAX_NUMNODES);
		if (!nd_pa) {
			pr_err("Cannot find %zu bytes in any node\n", nd_size);
>>>>>>> 28d6b6dd
			return;
		}
	}
	nd = __va(nd_pa);

	/* report and initialize */
	printk(KERN_INFO "  NODE_DATA [mem %#010Lx-%#010Lx]\n",
	       nd_pa, nd_pa + nd_size - 1);
	tnid = early_pfn_to_nid(nd_pa >> PAGE_SHIFT);
	if (tnid != nid)
		printk(KERN_INFO "    NODE_DATA(%d) on node %d\n", nid, tnid);

	node_data[nid] = nd;
	memset(NODE_DATA(nid), 0, sizeof(pg_data_t));
	NODE_DATA(nid)->node_id = nid;
	NODE_DATA(nid)->node_start_pfn = start >> PAGE_SHIFT;
	NODE_DATA(nid)->node_spanned_pages = (end - start) >> PAGE_SHIFT;

	node_set_online(nid);
}

/**
 * numa_cleanup_meminfo - Cleanup a numa_meminfo
 * @mi: numa_meminfo to clean up
 *
 * Sanitize @mi by merging and removing unncessary memblks.  Also check for
 * conflicts and clear unused memblks.
 *
 * RETURNS:
 * 0 on success, -errno on failure.
 */
int __init numa_cleanup_meminfo(struct numa_meminfo *mi)
{
	const u64 low = 0;
	const u64 high = PFN_PHYS(max_pfn);
	int i, j, k;

	/* first, trim all entries */
	for (i = 0; i < mi->nr_blks; i++) {
		struct numa_memblk *bi = &mi->blk[i];

		/* make sure all blocks are inside the limits */
		bi->start = max(bi->start, low);
		bi->end = min(bi->end, high);

		/* and there's no empty block */
		if (bi->start >= bi->end)
			numa_remove_memblk_from(i--, mi);
	}

	/* merge neighboring / overlapping entries */
	for (i = 0; i < mi->nr_blks; i++) {
		struct numa_memblk *bi = &mi->blk[i];

		for (j = i + 1; j < mi->nr_blks; j++) {
			struct numa_memblk *bj = &mi->blk[j];
			u64 start, end;

			/*
			 * See whether there are overlapping blocks.  Whine
			 * about but allow overlaps of the same nid.  They
			 * will be merged below.
			 */
			if (bi->end > bj->start && bi->start < bj->end) {
				if (bi->nid != bj->nid) {
					pr_err("NUMA: node %d [mem %#010Lx-%#010Lx] overlaps with node %d [mem %#010Lx-%#010Lx]\n",
					       bi->nid, bi->start, bi->end - 1,
					       bj->nid, bj->start, bj->end - 1);
					return -EINVAL;
				}
				pr_warning("NUMA: Warning: node %d [mem %#010Lx-%#010Lx] overlaps with itself [mem %#010Lx-%#010Lx]\n",
					   bi->nid, bi->start, bi->end - 1,
					   bj->start, bj->end - 1);
			}

			/*
			 * Join together blocks on the same node, holes
			 * between which don't overlap with memory on other
			 * nodes.
			 */
			if (bi->nid != bj->nid)
				continue;
			start = min(bi->start, bj->start);
			end = max(bi->end, bj->end);
			for (k = 0; k < mi->nr_blks; k++) {
				struct numa_memblk *bk = &mi->blk[k];

				if (bi->nid == bk->nid)
					continue;
				if (start < bk->end && end > bk->start)
					break;
			}
			if (k < mi->nr_blks)
				continue;
			printk(KERN_INFO "NUMA: Node %d [mem %#010Lx-%#010Lx] + [mem %#010Lx-%#010Lx] -> [mem %#010Lx-%#010Lx]\n",
			       bi->nid, bi->start, bi->end - 1, bj->start,
			       bj->end - 1, start, end - 1);
			bi->start = start;
			bi->end = end;
			numa_remove_memblk_from(j--, mi);
		}
	}

	/* clear unused ones */
	for (i = mi->nr_blks; i < ARRAY_SIZE(mi->blk); i++) {
		mi->blk[i].start = mi->blk[i].end = 0;
		mi->blk[i].nid = NUMA_NO_NODE;
	}

	return 0;
}

/*
 * Set nodes, which have memory in @mi, in *@nodemask.
 */
static void __init numa_nodemask_from_meminfo(nodemask_t *nodemask,
					      const struct numa_meminfo *mi)
{
	int i;

	for (i = 0; i < ARRAY_SIZE(mi->blk); i++)
		if (mi->blk[i].start != mi->blk[i].end &&
		    mi->blk[i].nid != NUMA_NO_NODE)
			node_set(mi->blk[i].nid, *nodemask);
}

/**
 * numa_reset_distance - Reset NUMA distance table
 *
 * The current table is freed.  The next numa_set_distance() call will
 * create a new one.
 */
void __init numa_reset_distance(void)
{
	size_t size = numa_distance_cnt * numa_distance_cnt * sizeof(numa_distance[0]);

	/* numa_distance could be 1LU marking allocation failure, test cnt */
	if (numa_distance_cnt)
		memblock_free(__pa(numa_distance), size);
	numa_distance_cnt = 0;
	numa_distance = NULL;	/* enable table creation */
}

static int __init numa_alloc_distance(void)
{
	nodemask_t nodes_parsed;
	size_t size;
	int i, j, cnt = 0;
	u64 phys;

	/* size the new table and allocate it */
	nodes_parsed = numa_nodes_parsed;
	numa_nodemask_from_meminfo(&nodes_parsed, &numa_meminfo);

	for_each_node_mask(i, nodes_parsed)
		cnt = i;
	cnt++;
	size = cnt * cnt * sizeof(numa_distance[0]);

	phys = memblock_find_in_range(0, PFN_PHYS(max_pfn_mapped),
				      size, PAGE_SIZE);
	if (!phys) {
		pr_warning("NUMA: Warning: can't allocate distance table!\n");
		/* don't retry until explicitly reset */
		numa_distance = (void *)1LU;
		return -ENOMEM;
	}
	memblock_reserve(phys, size);

	numa_distance = __va(phys);
	numa_distance_cnt = cnt;

	/* fill with the default distances */
	for (i = 0; i < cnt; i++)
		for (j = 0; j < cnt; j++)
			numa_distance[i * cnt + j] = i == j ?
				LOCAL_DISTANCE : REMOTE_DISTANCE;
	printk(KERN_DEBUG "NUMA: Initialized distance table, cnt=%d\n", cnt);

	return 0;
}

/**
 * numa_set_distance - Set NUMA distance from one NUMA to another
 * @from: the 'from' node to set distance
 * @to: the 'to'  node to set distance
 * @distance: NUMA distance
 *
 * Set the distance from node @from to @to to @distance.  If distance table
 * doesn't exist, one which is large enough to accommodate all the currently
 * known nodes will be created.
 *
 * If such table cannot be allocated, a warning is printed and further
 * calls are ignored until the distance table is reset with
 * numa_reset_distance().
 *
 * If @from or @to is higher than the highest known node or lower than zero
 * at the time of table creation or @distance doesn't make sense, the call
 * is ignored.
 * This is to allow simplification of specific NUMA config implementations.
 */
void __init numa_set_distance(int from, int to, int distance)
{
	if (!numa_distance && numa_alloc_distance() < 0)
		return;

	if (from >= numa_distance_cnt || to >= numa_distance_cnt ||
			from < 0 || to < 0) {
		pr_warn_once("NUMA: Warning: node ids are out of bound, from=%d to=%d distance=%d\n",
			    from, to, distance);
		return;
	}

	if ((u8)distance != distance ||
	    (from == to && distance != LOCAL_DISTANCE)) {
		pr_warn_once("NUMA: Warning: invalid distance parameter, from=%d to=%d distance=%d\n",
			     from, to, distance);
		return;
	}

	numa_distance[from * numa_distance_cnt + to] = distance;
}

int __node_distance(int from, int to)
{
	if (from >= numa_distance_cnt || to >= numa_distance_cnt)
		return from == to ? LOCAL_DISTANCE : REMOTE_DISTANCE;
	return numa_distance[from * numa_distance_cnt + to];
}
EXPORT_SYMBOL(__node_distance);

/*
 * Sanity check to catch more bad NUMA configurations (they are amazingly
 * common).  Make sure the nodes cover all memory.
 */
static bool __init numa_meminfo_cover_memory(const struct numa_meminfo *mi)
{
	u64 numaram, e820ram;
	int i;

	numaram = 0;
	for (i = 0; i < mi->nr_blks; i++) {
		u64 s = mi->blk[i].start >> PAGE_SHIFT;
		u64 e = mi->blk[i].end >> PAGE_SHIFT;
		numaram += e - s;
		numaram -= __absent_pages_in_range(mi->blk[i].nid, s, e);
		if ((s64)numaram < 0)
			numaram = 0;
	}

	e820ram = max_pfn - absent_pages_in_range(0, max_pfn);

	/* We seem to lose 3 pages somewhere. Allow 1M of slack. */
	if ((s64)(e820ram - numaram) >= (1 << (20 - PAGE_SHIFT))) {
		printk(KERN_ERR "NUMA: nodes only cover %LuMB of your %LuMB e820 RAM. Not used.\n",
		       (numaram << PAGE_SHIFT) >> 20,
		       (e820ram << PAGE_SHIFT) >> 20);
		return false;
	}
	return true;
}

static int __init numa_register_memblks(struct numa_meminfo *mi)
{
	unsigned long uninitialized_var(pfn_align);
	int i, nid;

	/* Account for nodes with cpus and no memory */
	node_possible_map = numa_nodes_parsed;
	numa_nodemask_from_meminfo(&node_possible_map, mi);
	if (WARN_ON(nodes_empty(node_possible_map)))
		return -EINVAL;

	for (i = 0; i < mi->nr_blks; i++) {
		struct numa_memblk *mb = &mi->blk[i];
		memblock_set_node(mb->start, mb->end - mb->start,
				  &memblock.memory, mb->nid);

		/*
		 * At this time, all memory regions reserved by memblock are
		 * used by the kernel. Set the nid in memblock.reserved will
		 * mark out all the nodes the kernel resides in.
		 */
		memblock_set_node(mb->start, mb->end - mb->start,
				  &memblock.reserved, mb->nid);
	}

	/*
	 * If sections array is gonna be used for pfn -> nid mapping, check
	 * whether its granularity is fine enough.
	 */
#ifdef NODE_NOT_IN_PAGE_FLAGS
	pfn_align = node_map_pfn_alignment();
	if (pfn_align && pfn_align < PAGES_PER_SECTION) {
		printk(KERN_WARNING "Node alignment %LuMB < min %LuMB, rejecting NUMA config\n",
		       PFN_PHYS(pfn_align) >> 20,
		       PFN_PHYS(PAGES_PER_SECTION) >> 20);
		return -EINVAL;
	}
#endif
	if (!numa_meminfo_cover_memory(mi))
		return -EINVAL;

	/* Finally register nodes. */
	for_each_node_mask(nid, node_possible_map) {
		u64 start = PFN_PHYS(max_pfn);
		u64 end = 0;

		for (i = 0; i < mi->nr_blks; i++) {
			if (nid != mi->blk[i].nid)
				continue;
			start = min(mi->blk[i].start, start);
			end = max(mi->blk[i].end, end);
		}

		if (start < end)
			setup_node_data(nid, start, end);
	}

	/* Dump memblock with node info and return. */
	memblock_dump_all();
	return 0;
}

/*
 * There are unfortunately some poorly designed mainboards around that
 * only connect memory to a single CPU. This breaks the 1:1 cpu->node
 * mapping. To avoid this fill in the mapping for all possible CPUs,
 * as the number of CPUs is not known yet. We round robin the existing
 * nodes.
 */
static void __init numa_init_array(void)
{
	int rr, i;

	rr = first_node(node_online_map);
	for (i = 0; i < nr_cpu_ids; i++) {
		if (early_cpu_to_node(i) != NUMA_NO_NODE)
			continue;
		numa_set_node(i, rr);
		rr = next_node(rr, node_online_map);
		if (rr == MAX_NUMNODES)
			rr = first_node(node_online_map);
	}
}

static void __init numa_clear_kernel_node_hotplug(void)
{
	int i, nid;
	nodemask_t numa_kernel_nodes;
	unsigned long start, end;
	struct memblock_type *type = &memblock.reserved;

	/* Mark all kernel nodes. */
	for (i = 0; i < type->cnt; i++)
		node_set(type->regions[i].nid, numa_kernel_nodes);

	/* Clear MEMBLOCK_HOTPLUG flag for memory in kernel nodes. */
	for (i = 0; i < numa_meminfo.nr_blks; i++) {
		nid = numa_meminfo.blk[i].nid;
		if (!node_isset(nid, numa_kernel_nodes))
			continue;

		start = numa_meminfo.blk[i].start;
		end = numa_meminfo.blk[i].end;

		memblock_clear_hotplug(start, end - start);
	}
}

static int __init numa_init(int (*init_func)(void))
{
	int i;
	int ret;

	for (i = 0; i < MAX_LOCAL_APIC; i++)
		set_apicid_to_node(i, NUMA_NO_NODE);

	nodes_clear(numa_nodes_parsed);
	nodes_clear(node_possible_map);
	nodes_clear(node_online_map);
	memset(&numa_meminfo, 0, sizeof(numa_meminfo));
	WARN_ON(memblock_set_node(0, ULLONG_MAX, &memblock.memory,
				  MAX_NUMNODES));
	WARN_ON(memblock_set_node(0, ULLONG_MAX, &memblock.reserved,
				  MAX_NUMNODES));
	/* In case that parsing SRAT failed. */
	WARN_ON(memblock_clear_hotplug(0, ULLONG_MAX));
	numa_reset_distance();

	ret = init_func();
	if (ret < 0)
		return ret;

	/*
	 * We reset memblock back to the top-down direction
	 * here because if we configured ACPI_NUMA, we have
	 * parsed SRAT in init_func(). It is ok to have the
	 * reset here even if we did't configure ACPI_NUMA
	 * or acpi numa init fails and fallbacks to dummy
	 * numa init.
	 */
	memblock_set_bottom_up(false);

	ret = numa_cleanup_meminfo(&numa_meminfo);
	if (ret < 0)
		return ret;

	numa_emulation(&numa_meminfo, numa_distance_cnt);

	ret = numa_register_memblks(&numa_meminfo);
	if (ret < 0)
		return ret;

	for (i = 0; i < nr_cpu_ids; i++) {
		int nid = early_cpu_to_node(i);

		if (nid == NUMA_NO_NODE)
			continue;
		if (!node_online(nid))
			numa_clear_node(i);
	}
	numa_init_array();

	/*
	 * At very early time, the kernel have to use some memory such as
	 * loading the kernel image. We cannot prevent this anyway. So any
	 * node the kernel resides in should be un-hotpluggable.
	 *
	 * And when we come here, numa_init() won't fail.
	 */
	numa_clear_kernel_node_hotplug();

	return 0;
}

/**
 * dummy_numa_init - Fallback dummy NUMA init
 *
 * Used if there's no underlying NUMA architecture, NUMA initialization
 * fails, or NUMA is disabled on the command line.
 *
 * Must online at least one node and add memory blocks that cover all
 * allowed memory.  This function must not fail.
 */
static int __init dummy_numa_init(void)
{
	printk(KERN_INFO "%s\n",
	       numa_off ? "NUMA turned off" : "No NUMA configuration found");
	printk(KERN_INFO "Faking a node at [mem %#018Lx-%#018Lx]\n",
	       0LLU, PFN_PHYS(max_pfn) - 1);

	node_set(0, numa_nodes_parsed);
	numa_add_memblk(0, 0, PFN_PHYS(max_pfn));

	return 0;
}

/**
 * x86_numa_init - Initialize NUMA
 *
 * Try each configured NUMA initialization method until one succeeds.  The
 * last fallback is dummy single node config encomapssing whole memory and
 * never fails.
 */
void __init x86_numa_init(void)
{
	if (!numa_off) {
#ifdef CONFIG_X86_NUMAQ
		if (!numa_init(numaq_numa_init))
			return;
#endif
#ifdef CONFIG_ACPI_NUMA
		if (!numa_init(x86_acpi_numa_init))
			return;
#endif
#ifdef CONFIG_AMD_NUMA
		if (!numa_init(amd_numa_init))
			return;
#endif
	}

	numa_init(dummy_numa_init);
}

static __init int find_near_online_node(int node)
{
	int n, val;
	int min_val = INT_MAX;
	int best_node = -1;

	for_each_online_node(n) {
		val = node_distance(node, n);

		if (val < min_val) {
			min_val = val;
			best_node = n;
		}
	}

	return best_node;
}

/*
 * Setup early cpu_to_node.
 *
 * Populate cpu_to_node[] only if x86_cpu_to_apicid[],
 * and apicid_to_node[] tables have valid entries for a CPU.
 * This means we skip cpu_to_node[] initialisation for NUMA
 * emulation and faking node case (when running a kernel compiled
 * for NUMA on a non NUMA box), which is OK as cpu_to_node[]
 * is already initialized in a round robin manner at numa_init_array,
 * prior to this call, and this initialization is good enough
 * for the fake NUMA cases.
 *
 * Called before the per_cpu areas are setup.
 */
void __init init_cpu_to_node(void)
{
	int cpu;
	u16 *cpu_to_apicid = early_per_cpu_ptr(x86_cpu_to_apicid);

	BUG_ON(cpu_to_apicid == NULL);

	for_each_possible_cpu(cpu) {
		int node = numa_cpu_node(cpu);

		if (node == NUMA_NO_NODE)
			continue;
		if (!node_online(node))
			node = find_near_online_node(node);
		numa_set_node(cpu, node);
	}
}

#ifndef CONFIG_DEBUG_PER_CPU_MAPS

# ifndef CONFIG_NUMA_EMU
void numa_add_cpu(int cpu)
{
	cpumask_set_cpu(cpu, node_to_cpumask_map[early_cpu_to_node(cpu)]);
}

void numa_remove_cpu(int cpu)
{
	cpumask_clear_cpu(cpu, node_to_cpumask_map[early_cpu_to_node(cpu)]);
}
# endif	/* !CONFIG_NUMA_EMU */

#else	/* !CONFIG_DEBUG_PER_CPU_MAPS */

int __cpu_to_node(int cpu)
{
	if (early_per_cpu_ptr(x86_cpu_to_node_map)) {
		printk(KERN_WARNING
			"cpu_to_node(%d): usage too early!\n", cpu);
		dump_stack();
		return early_per_cpu_ptr(x86_cpu_to_node_map)[cpu];
	}
	return per_cpu(x86_cpu_to_node_map, cpu);
}
EXPORT_SYMBOL(__cpu_to_node);

/*
 * Same function as cpu_to_node() but used if called before the
 * per_cpu areas are setup.
 */
int early_cpu_to_node(int cpu)
{
	if (early_per_cpu_ptr(x86_cpu_to_node_map))
		return early_per_cpu_ptr(x86_cpu_to_node_map)[cpu];

	if (!cpu_possible(cpu)) {
		printk(KERN_WARNING
			"early_cpu_to_node(%d): no per_cpu area!\n", cpu);
		dump_stack();
		return NUMA_NO_NODE;
	}
	return per_cpu(x86_cpu_to_node_map, cpu);
}

void debug_cpumask_set_cpu(int cpu, int node, bool enable)
{
	struct cpumask *mask;
	char buf[64];

	if (node == NUMA_NO_NODE) {
		/* early_cpu_to_node() already emits a warning and trace */
		return;
	}
	mask = node_to_cpumask_map[node];
	if (!mask) {
		pr_err("node_to_cpumask_map[%i] NULL\n", node);
		dump_stack();
		return;
	}

	if (enable)
		cpumask_set_cpu(cpu, mask);
	else
		cpumask_clear_cpu(cpu, mask);

	cpulist_scnprintf(buf, sizeof(buf), mask);
	printk(KERN_DEBUG "%s cpu %d node %d: mask now %s\n",
		enable ? "numa_add_cpu" : "numa_remove_cpu",
		cpu, node, buf);
	return;
}

# ifndef CONFIG_NUMA_EMU
static void numa_set_cpumask(int cpu, bool enable)
{
	debug_cpumask_set_cpu(cpu, early_cpu_to_node(cpu), enable);
}

void numa_add_cpu(int cpu)
{
	numa_set_cpumask(cpu, true);
}

void numa_remove_cpu(int cpu)
{
	numa_set_cpumask(cpu, false);
}
# endif	/* !CONFIG_NUMA_EMU */

/*
 * Returns a pointer to the bitmask of CPUs on Node 'node'.
 */
const struct cpumask *cpumask_of_node(int node)
{
	if (node >= nr_node_ids) {
		printk(KERN_WARNING
			"cpumask_of_node(%d): node > nr_node_ids(%d)\n",
			node, nr_node_ids);
		dump_stack();
		return cpu_none_mask;
	}
	if (node_to_cpumask_map[node] == NULL) {
		printk(KERN_WARNING
			"cpumask_of_node(%d): no node_to_cpumask_map!\n",
			node);
		dump_stack();
		return cpu_online_mask;
	}
	return node_to_cpumask_map[node];
}
EXPORT_SYMBOL(cpumask_of_node);

#endif	/* !CONFIG_DEBUG_PER_CPU_MAPS */

#ifdef CONFIG_MEMORY_HOTPLUG
int memory_add_physaddr_to_nid(u64 start)
{
	struct numa_meminfo *mi = &numa_meminfo;
	int nid = mi->blk[0].nid;
	int i;

	for (i = 0; i < mi->nr_blks; i++)
		if (mi->blk[i].start <= start && mi->blk[i].end > start)
			nid = mi->blk[i].nid;
	return nid;
}
EXPORT_SYMBOL_GPL(memory_add_physaddr_to_nid);
#endif<|MERGE_RESOLUTION|>--- conflicted
+++ resolved
@@ -211,20 +211,12 @@
 	 */
 	nd_pa = memblock_alloc_nid(nd_size, SMP_CACHE_BYTES, nid);
 	if (!nd_pa) {
-<<<<<<< HEAD
+		pr_warn("Cannot find %zu bytes in node %d, so try other nodes",
+			nd_size, nid);
 		nd_pa = __memblock_alloc_base(nd_size, SMP_CACHE_BYTES,
 					      MEMBLOCK_ALLOC_ACCESSIBLE);
 		if (!nd_pa) {
-			pr_err("Cannot find %zu bytes in node %d\n",
-			       nd_size, nid);
-=======
-		pr_warn("Cannot find %zu bytes in node %d, so try other nodes",
-			nd_size, nid);
-		nd_pa = memblock_alloc_nid(nd_size, SMP_CACHE_BYTES,
-					   MAX_NUMNODES);
-		if (!nd_pa) {
 			pr_err("Cannot find %zu bytes in any node\n", nd_size);
->>>>>>> 28d6b6dd
 			return;
 		}
 	}
