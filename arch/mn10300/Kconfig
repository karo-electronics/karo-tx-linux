--- conflicted
+++ resolved
@@ -8,11 +8,7 @@
 	select HAVE_ARCH_KGDB
 	select GENERIC_ATOMIC64
 	select HAVE_NMI_WATCHDOG if MN10300_WD_TIMER
-<<<<<<< HEAD
-	select HAVE_VIRT_TO_BUS
-=======
 	select VIRT_TO_BUS
->>>>>>> a937536b
 	select GENERIC_CLOCKEVENTS
 	select MODULES_USE_ELF_RELA
 	select OLD_SIGSUSPEND3
