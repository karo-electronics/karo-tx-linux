--- conflicted
+++ resolved
@@ -1,9 +1,3 @@
-<<<<<<< HEAD
-include include/asm-generic/Kbuild.asm
 
 generic-y += clkdev.h
-=======
-
-generic-y += clkdev.h
-generic-y += exec.h
->>>>>>> ddffeb8c
+generic-y += exec.h