--- conflicted
+++ resolved
@@ -191,12 +191,8 @@
 	gate_fn->gate.flags = clk_gate_flags;
 	gate_fn->gate.lock = lock;
 	gate_fn->gate.hw.init = &init;
-<<<<<<< HEAD
-	gate_fn->fn = fn;
-=======
 	gate_fn->fn_en = fn_en;
 	gate_fn->fn_dis = fn_dis;
->>>>>>> d9875690
 
 	/* ops is the gate ops, but with our enable/disable functions */
 	if (clk_gate_fn_ops.enable != clk_gate_fn_enable ||
