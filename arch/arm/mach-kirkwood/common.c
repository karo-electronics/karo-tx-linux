/*
 * arch/arm/mach-kirkwood/common.c
 *
 * Core functions for Marvell Kirkwood SoCs
 *
 * This file is licensed under the terms of the GNU General Public
 * License version 2.  This program is licensed "as is" without any
 * warranty of any kind, whether express or implied.
 */

#include <linux/kernel.h>
#include <linux/init.h>
#include <linux/platform_device.h>
#include <linux/serial_8250.h>
#include <linux/ata_platform.h>
#include <linux/mtd/nand.h>
#include <linux/dma-mapping.h>
#include <linux/clk-provider.h>
#include <linux/spinlock.h>
#include <linux/mv643xx_i2c.h>
#include <net/dsa.h>
#include <asm/page.h>
#include <asm/timex.h>
#include <asm/kexec.h>
#include <asm/mach/map.h>
#include <asm/mach/time.h>
#include <mach/kirkwood.h>
#include <mach/bridge-regs.h>
#include <linux/platform_data/asoc-kirkwood.h>
#include <plat/cache-feroceon-l2.h>
#include <linux/platform_data/mmc-mvsdio.h>
#include <linux/platform_data/mtd-orion_nand.h>
#include <linux/platform_data/usb-ehci-orion.h>
#include <plat/common.h>
#include <plat/time.h>
#include <plat/addr-map.h>
#include <linux/platform_data/dma-mv_xor.h>
#include "common.h"

/*****************************************************************************
 * I/O Address Mapping
 ****************************************************************************/
static struct map_desc kirkwood_io_desc[] __initdata = {
	{
<<<<<<< HEAD
		.virtual	= KIRKWOOD_REGS_VIRT_BASE,
=======
		.virtual	= (unsigned long) KIRKWOOD_REGS_VIRT_BASE,
>>>>>>> 7f1bfe5d
		.pfn		= __phys_to_pfn(KIRKWOOD_REGS_PHYS_BASE),
		.length		= KIRKWOOD_REGS_SIZE,
		.type		= MT_DEVICE,
	},
};

void __init kirkwood_map_io(void)
{
	iotable_init(kirkwood_io_desc, ARRAY_SIZE(kirkwood_io_desc));
}

/*****************************************************************************
 * CLK tree
 ****************************************************************************/

static void enable_sata0(void)
{
	/* Enable PLL and IVREF */
	writel(readl(SATA0_PHY_MODE_2) | 0xf, SATA0_PHY_MODE_2);
	/* Enable PHY */
	writel(readl(SATA0_IF_CTRL) & ~0x200, SATA0_IF_CTRL);
}

static void disable_sata0(void)
{
	/* Disable PLL and IVREF */
	writel(readl(SATA0_PHY_MODE_2) & ~0xf, SATA0_PHY_MODE_2);
	/* Disable PHY */
	writel(readl(SATA0_IF_CTRL) | 0x200, SATA0_IF_CTRL);
}

static void enable_sata1(void)
{
	/* Enable PLL and IVREF */
	writel(readl(SATA1_PHY_MODE_2) | 0xf, SATA1_PHY_MODE_2);
	/* Enable PHY */
	writel(readl(SATA1_IF_CTRL) & ~0x200, SATA1_IF_CTRL);
}

static void disable_sata1(void)
{
	/* Disable PLL and IVREF */
	writel(readl(SATA1_PHY_MODE_2) & ~0xf, SATA1_PHY_MODE_2);
	/* Disable PHY */
	writel(readl(SATA1_IF_CTRL) | 0x200, SATA1_IF_CTRL);
}

static void disable_pcie0(void)
{
	writel(readl(PCIE_LINK_CTRL) | 0x10, PCIE_LINK_CTRL);
	while (1)
		if (readl(PCIE_STATUS) & 0x1)
			break;
	writel(readl(PCIE_LINK_CTRL) & ~0x10, PCIE_LINK_CTRL);
}

static void disable_pcie1(void)
{
	u32 dev, rev;

	kirkwood_pcie_id(&dev, &rev);

	if (dev == MV88F6282_DEV_ID) {
		writel(readl(PCIE1_LINK_CTRL) | 0x10, PCIE1_LINK_CTRL);
		while (1)
			if (readl(PCIE1_STATUS) & 0x1)
				break;
		writel(readl(PCIE1_LINK_CTRL) & ~0x10, PCIE1_LINK_CTRL);
	}
}

/* An extended version of the gated clk. This calls fn_en()/fn_dis
 * before enabling/disabling the clock.  We use this to turn on/off
 * PHYs etc.  */
struct clk_gate_fn {
	struct clk_gate gate;
	void (*fn_en)(void);
	void (*fn_dis)(void);
};

#define to_clk_gate_fn(_gate) container_of(_gate, struct clk_gate_fn, gate)
#define to_clk_gate(_hw) container_of(_hw, struct clk_gate, hw)

static int clk_gate_fn_enable(struct clk_hw *hw)
{
	struct clk_gate *gate = to_clk_gate(hw);
	struct clk_gate_fn *gate_fn = to_clk_gate_fn(gate);
	int ret;

	ret = clk_gate_ops.enable(hw);
	if (!ret && gate_fn->fn_en)
		gate_fn->fn_en();

	return ret;
}

static void clk_gate_fn_disable(struct clk_hw *hw)
{
	struct clk_gate *gate = to_clk_gate(hw);
	struct clk_gate_fn *gate_fn = to_clk_gate_fn(gate);

	if (gate_fn->fn_dis)
		gate_fn->fn_dis();

	clk_gate_ops.disable(hw);
}

static struct clk_ops clk_gate_fn_ops;

static struct clk __init *clk_register_gate_fn(struct device *dev,
		const char *name,
		const char *parent_name, unsigned long flags,
		void __iomem *reg, u8 bit_idx,
		u8 clk_gate_flags, spinlock_t *lock,
		void (*fn_en)(void), void (*fn_dis)(void))
{
	struct clk_gate_fn *gate_fn;
	struct clk *clk;
	struct clk_init_data init;

	gate_fn = kzalloc(sizeof(struct clk_gate_fn), GFP_KERNEL);
	if (!gate_fn) {
		pr_err("%s: could not allocate gated clk\n", __func__);
		return ERR_PTR(-ENOMEM);
	}

	init.name = name;
	init.ops = &clk_gate_fn_ops;
	init.flags = flags;
	init.parent_names = (parent_name ? &parent_name : NULL);
	init.num_parents = (parent_name ? 1 : 0);

	/* struct clk_gate assignments */
	gate_fn->gate.reg = reg;
	gate_fn->gate.bit_idx = bit_idx;
	gate_fn->gate.flags = clk_gate_flags;
	gate_fn->gate.lock = lock;
	gate_fn->gate.hw.init = &init;
	gate_fn->fn_en = fn_en;
	gate_fn->fn_dis = fn_dis;

	/* ops is the gate ops, but with our enable/disable functions */
	if (clk_gate_fn_ops.enable != clk_gate_fn_enable ||
	    clk_gate_fn_ops.disable != clk_gate_fn_disable) {
		clk_gate_fn_ops = clk_gate_ops;
		clk_gate_fn_ops.enable = clk_gate_fn_enable;
		clk_gate_fn_ops.disable = clk_gate_fn_disable;
	}

	clk = clk_register(dev, &gate_fn->gate.hw);

	if (IS_ERR(clk))
		kfree(gate_fn);

	return clk;
}

static DEFINE_SPINLOCK(gating_lock);
static struct clk *tclk;

static struct clk __init *kirkwood_register_gate(const char *name, u8 bit_idx)
{
	return clk_register_gate(NULL, name, "tclk", 0, CLOCK_GATING_CTRL,
				 bit_idx, 0, &gating_lock);
}

static struct clk __init *kirkwood_register_gate_fn(const char *name,
						    u8 bit_idx,
						    void (*fn_en)(void),
						    void (*fn_dis)(void))
{
	return clk_register_gate_fn(NULL, name, "tclk", 0, CLOCK_GATING_CTRL,
				    bit_idx, 0, &gating_lock, fn_en, fn_dis);
}

static struct clk *ge0, *ge1;

void __init kirkwood_clk_init(void)
{
	struct clk *runit, *sata0, *sata1, *usb0, *sdio;
	struct clk *crypto, *xor0, *xor1, *pex0, *pex1, *audio;

	tclk = clk_register_fixed_rate(NULL, "tclk", NULL,
				       CLK_IS_ROOT, kirkwood_tclk);

	runit = kirkwood_register_gate("runit",  CGC_BIT_RUNIT);
	ge0 = kirkwood_register_gate("ge0",    CGC_BIT_GE0);
	ge1 = kirkwood_register_gate("ge1",    CGC_BIT_GE1);
	sata0 = kirkwood_register_gate_fn("sata0",  CGC_BIT_SATA0,
					  enable_sata0, disable_sata0);
	sata1 = kirkwood_register_gate_fn("sata1",  CGC_BIT_SATA1,
					  enable_sata1, disable_sata1);
	usb0 = kirkwood_register_gate("usb0",   CGC_BIT_USB0);
	sdio = kirkwood_register_gate("sdio",   CGC_BIT_SDIO);
	crypto = kirkwood_register_gate("crypto", CGC_BIT_CRYPTO);
	xor0 = kirkwood_register_gate("xor0",   CGC_BIT_XOR0);
	xor1 = kirkwood_register_gate("xor1",   CGC_BIT_XOR1);
	pex0 = kirkwood_register_gate_fn("pex0",   CGC_BIT_PEX0,
					 NULL, disable_pcie0);
	pex1 = kirkwood_register_gate_fn("pex1",   CGC_BIT_PEX1,
					 NULL, disable_pcie1);
	audio = kirkwood_register_gate("audio",  CGC_BIT_AUDIO);
	kirkwood_register_gate("tdm",    CGC_BIT_TDM);
	kirkwood_register_gate("tsu",    CGC_BIT_TSU);

	/* clkdev entries, mapping clks to devices */
	orion_clkdev_add(NULL, "orion_spi.0", runit);
	orion_clkdev_add(NULL, "orion_spi.1", runit);
	orion_clkdev_add(NULL, MV643XX_ETH_NAME ".0", ge0);
	orion_clkdev_add(NULL, MV643XX_ETH_NAME ".1", ge1);
	orion_clkdev_add(NULL, "orion_wdt", tclk);
	orion_clkdev_add("0", "sata_mv.0", sata0);
	orion_clkdev_add("1", "sata_mv.0", sata1);
	orion_clkdev_add(NULL, "orion-ehci.0", usb0);
	orion_clkdev_add(NULL, "orion_nand", runit);
	orion_clkdev_add(NULL, "mvsdio", sdio);
	orion_clkdev_add(NULL, "mv_crypto", crypto);
	orion_clkdev_add(NULL, MV_XOR_SHARED_NAME ".0", xor0);
	orion_clkdev_add(NULL, MV_XOR_SHARED_NAME ".1", xor1);
	orion_clkdev_add("0", "pcie", pex0);
	orion_clkdev_add("1", "pcie", pex1);
	orion_clkdev_add(NULL, "kirkwood-i2s", audio);
	orion_clkdev_add(NULL, MV64XXX_I2C_CTLR_NAME ".0", runit);

	/* Marvell says runit is used by SPI, UART, NAND, TWSI, ...,
	 * so should never be gated.
	 */
	clk_prepare_enable(runit);
}

/*****************************************************************************
 * EHCI0
 ****************************************************************************/
void __init kirkwood_ehci_init(void)
{
	orion_ehci_init(USB_PHYS_BASE, IRQ_KIRKWOOD_USB, EHCI_PHY_NA);
}


/*****************************************************************************
 * GE00
 ****************************************************************************/
void __init kirkwood_ge00_init(struct mv643xx_eth_platform_data *eth_data)
{
	orion_ge00_init(eth_data,
			GE00_PHYS_BASE, IRQ_KIRKWOOD_GE00_SUM,
			IRQ_KIRKWOOD_GE00_ERR, 1600);
	/* The interface forgets the MAC address assigned by u-boot if
	the clock is turned off, so claim the clk now. */
	clk_prepare_enable(ge0);
}


/*****************************************************************************
 * GE01
 ****************************************************************************/
void __init kirkwood_ge01_init(struct mv643xx_eth_platform_data *eth_data)
{
	orion_ge01_init(eth_data,
			GE01_PHYS_BASE, IRQ_KIRKWOOD_GE01_SUM,
			IRQ_KIRKWOOD_GE01_ERR, 1600);
	clk_prepare_enable(ge1);
}


/*****************************************************************************
 * Ethernet switch
 ****************************************************************************/
void __init kirkwood_ge00_switch_init(struct dsa_platform_data *d, int irq)
{
	orion_ge00_switch_init(d, irq);
}


/*****************************************************************************
 * NAND flash
 ****************************************************************************/
static struct resource kirkwood_nand_resource = {
	.flags		= IORESOURCE_MEM,
	.start		= KIRKWOOD_NAND_MEM_PHYS_BASE,
	.end		= KIRKWOOD_NAND_MEM_PHYS_BASE +
				KIRKWOOD_NAND_MEM_SIZE - 1,
};

static struct orion_nand_data kirkwood_nand_data = {
	.cle		= 0,
	.ale		= 1,
	.width		= 8,
};

static struct platform_device kirkwood_nand_flash = {
	.name		= "orion_nand",
	.id		= -1,
	.dev		= {
		.platform_data	= &kirkwood_nand_data,
	},
	.resource	= &kirkwood_nand_resource,
	.num_resources	= 1,
};

void __init kirkwood_nand_init(struct mtd_partition *parts, int nr_parts,
			       int chip_delay)
{
	kirkwood_nand_data.parts = parts;
	kirkwood_nand_data.nr_parts = nr_parts;
	kirkwood_nand_data.chip_delay = chip_delay;
	platform_device_register(&kirkwood_nand_flash);
}

void __init kirkwood_nand_init_rnb(struct mtd_partition *parts, int nr_parts,
				   int (*dev_ready)(struct mtd_info *))
{
	kirkwood_nand_data.parts = parts;
	kirkwood_nand_data.nr_parts = nr_parts;
	kirkwood_nand_data.dev_ready = dev_ready;
	platform_device_register(&kirkwood_nand_flash);
}

/*****************************************************************************
 * SoC RTC
 ****************************************************************************/
static void __init kirkwood_rtc_init(void)
{
	orion_rtc_init(RTC_PHYS_BASE, IRQ_KIRKWOOD_RTC);
}


/*****************************************************************************
 * SATA
 ****************************************************************************/
void __init kirkwood_sata_init(struct mv_sata_platform_data *sata_data)
{
	orion_sata_init(sata_data, SATA_PHYS_BASE, IRQ_KIRKWOOD_SATA);
}


/*****************************************************************************
 * SD/SDIO/MMC
 ****************************************************************************/
static struct resource mvsdio_resources[] = {
	[0] = {
		.start	= SDIO_PHYS_BASE,
		.end	= SDIO_PHYS_BASE + SZ_1K - 1,
		.flags	= IORESOURCE_MEM,
	},
	[1] = {
		.start	= IRQ_KIRKWOOD_SDIO,
		.end	= IRQ_KIRKWOOD_SDIO,
		.flags	= IORESOURCE_IRQ,
	},
};

static u64 mvsdio_dmamask = DMA_BIT_MASK(32);

static struct platform_device kirkwood_sdio = {
	.name		= "mvsdio",
	.id		= -1,
	.dev		= {
		.dma_mask = &mvsdio_dmamask,
		.coherent_dma_mask = DMA_BIT_MASK(32),
	},
	.num_resources	= ARRAY_SIZE(mvsdio_resources),
	.resource	= mvsdio_resources,
};

void __init kirkwood_sdio_init(struct mvsdio_platform_data *mvsdio_data)
{
	u32 dev, rev;

	kirkwood_pcie_id(&dev, &rev);
	if (rev == 0 && dev != MV88F6282_DEV_ID) /* catch all Kirkwood Z0's */
		mvsdio_data->clock = 100000000;
	else
		mvsdio_data->clock = 200000000;
	kirkwood_sdio.dev.platform_data = mvsdio_data;
	platform_device_register(&kirkwood_sdio);
}


/*****************************************************************************
 * SPI
 ****************************************************************************/
void __init kirkwood_spi_init()
{
	orion_spi_init(SPI_PHYS_BASE);
}


/*****************************************************************************
 * I2C
 ****************************************************************************/
void __init kirkwood_i2c_init(void)
{
	orion_i2c_init(I2C_PHYS_BASE, IRQ_KIRKWOOD_TWSI, 8);
}


/*****************************************************************************
 * UART0
 ****************************************************************************/

void __init kirkwood_uart0_init(void)
{
	orion_uart0_init(UART0_VIRT_BASE, UART0_PHYS_BASE,
			 IRQ_KIRKWOOD_UART_0, tclk);
}


/*****************************************************************************
 * UART1
 ****************************************************************************/
void __init kirkwood_uart1_init(void)
{
	orion_uart1_init(UART1_VIRT_BASE, UART1_PHYS_BASE,
			 IRQ_KIRKWOOD_UART_1, tclk);
}

/*****************************************************************************
 * Cryptographic Engines and Security Accelerator (CESA)
 ****************************************************************************/
void __init kirkwood_crypto_init(void)
{
	orion_crypto_init(CRYPTO_PHYS_BASE, KIRKWOOD_SRAM_PHYS_BASE,
			  KIRKWOOD_SRAM_SIZE, IRQ_KIRKWOOD_CRYPTO);
}


/*****************************************************************************
 * XOR0
 ****************************************************************************/
void __init kirkwood_xor0_init(void)
{
	orion_xor0_init(XOR0_PHYS_BASE, XOR0_HIGH_PHYS_BASE,
			IRQ_KIRKWOOD_XOR_00, IRQ_KIRKWOOD_XOR_01);
}


/*****************************************************************************
 * XOR1
 ****************************************************************************/
void __init kirkwood_xor1_init(void)
{
	orion_xor1_init(XOR1_PHYS_BASE, XOR1_HIGH_PHYS_BASE,
			IRQ_KIRKWOOD_XOR_10, IRQ_KIRKWOOD_XOR_11);
}


/*****************************************************************************
 * Watchdog
 ****************************************************************************/
void __init kirkwood_wdt_init(void)
{
	orion_wdt_init();
}


/*****************************************************************************
 * Time handling
 ****************************************************************************/
void __init kirkwood_init_early(void)
{
	orion_time_set_base(TIMER_VIRT_BASE);

	/*
	 * Some Kirkwood devices allocate their coherent buffers from atomic
	 * context. Increase size of atomic coherent pool to make sure such
	 * the allocations won't fail.
	 */
	init_dma_coherent_pool_size(SZ_1M);
}

int kirkwood_tclk;

static int __init kirkwood_find_tclk(void)
{
	u32 dev, rev;

	kirkwood_pcie_id(&dev, &rev);

	if (dev == MV88F6281_DEV_ID || dev == MV88F6282_DEV_ID)
		if (((readl(SAMPLE_AT_RESET) >> 21) & 1) == 0)
			return 200000000;

	return 166666667;
}

static void __init kirkwood_timer_init(void)
{
	kirkwood_tclk = kirkwood_find_tclk();

	orion_time_init(BRIDGE_VIRT_BASE, BRIDGE_INT_TIMER1_CLR,
			IRQ_KIRKWOOD_BRIDGE, kirkwood_tclk);
}

struct sys_timer kirkwood_timer = {
	.init = kirkwood_timer_init,
};

/*****************************************************************************
 * Audio
 ****************************************************************************/
static struct resource kirkwood_i2s_resources[] = {
	[0] = {
		.start  = AUDIO_PHYS_BASE,
		.end    = AUDIO_PHYS_BASE + SZ_16K - 1,
		.flags  = IORESOURCE_MEM,
	},
	[1] = {
		.start  = IRQ_KIRKWOOD_I2S,
		.end    = IRQ_KIRKWOOD_I2S,
		.flags  = IORESOURCE_IRQ,
	},
};

static struct kirkwood_asoc_platform_data kirkwood_i2s_data = {
	.burst       = 128,
};

static struct platform_device kirkwood_i2s_device = {
	.name		= "kirkwood-i2s",
	.id		= -1,
	.num_resources	= ARRAY_SIZE(kirkwood_i2s_resources),
	.resource	= kirkwood_i2s_resources,
	.dev		= {
		.platform_data	= &kirkwood_i2s_data,
	},
};

static struct platform_device kirkwood_pcm_device = {
	.name		= "kirkwood-pcm-audio",
	.id		= -1,
};

void __init kirkwood_audio_init(void)
{
	platform_device_register(&kirkwood_i2s_device);
	platform_device_register(&kirkwood_pcm_device);
}

/*****************************************************************************
 * General
 ****************************************************************************/
/*
 * Identify device ID and revision.
 */
char * __init kirkwood_id(void)
{
	u32 dev, rev;

	kirkwood_pcie_id(&dev, &rev);

	if (dev == MV88F6281_DEV_ID) {
		if (rev == MV88F6281_REV_Z0)
			return "MV88F6281-Z0";
		else if (rev == MV88F6281_REV_A0)
			return "MV88F6281-A0";
		else if (rev == MV88F6281_REV_A1)
			return "MV88F6281-A1";
		else
			return "MV88F6281-Rev-Unsupported";
	} else if (dev == MV88F6192_DEV_ID) {
		if (rev == MV88F6192_REV_Z0)
			return "MV88F6192-Z0";
		else if (rev == MV88F6192_REV_A0)
			return "MV88F6192-A0";
		else if (rev == MV88F6192_REV_A1)
			return "MV88F6192-A1";
		else
			return "MV88F6192-Rev-Unsupported";
	} else if (dev == MV88F6180_DEV_ID) {
		if (rev == MV88F6180_REV_A0)
			return "MV88F6180-Rev-A0";
		else if (rev == MV88F6180_REV_A1)
			return "MV88F6180-Rev-A1";
		else
			return "MV88F6180-Rev-Unsupported";
	} else if (dev == MV88F6282_DEV_ID) {
		if (rev == MV88F6282_REV_A0)
			return "MV88F6282-Rev-A0";
		else if (rev == MV88F6282_REV_A1)
			return "MV88F6282-Rev-A1";
		else
			return "MV88F6282-Rev-Unsupported";
	} else {
		return "Device-Unknown";
	}
}

void __init kirkwood_l2_init(void)
{
#ifdef CONFIG_CACHE_FEROCEON_L2_WRITETHROUGH
	writel(readl(L2_CONFIG_REG) | L2_WRITETHROUGH, L2_CONFIG_REG);
	feroceon_l2_init(1);
#else
	writel(readl(L2_CONFIG_REG) & ~L2_WRITETHROUGH, L2_CONFIG_REG);
	feroceon_l2_init(0);
#endif
}

void __init kirkwood_init(void)
{
	printk(KERN_INFO "Kirkwood: %s, TCLK=%d.\n",
		kirkwood_id(), kirkwood_tclk);

	/*
	 * Disable propagation of mbus errors to the CPU local bus,
	 * as this causes mbus errors (which can occur for example
	 * for PCI aborts) to throw CPU aborts, which we're not set
	 * up to deal with.
	 */
	writel(readl(CPU_CONFIG) & ~CPU_CONFIG_ERROR_PROP, CPU_CONFIG);

	kirkwood_setup_cpu_mbus();

#ifdef CONFIG_CACHE_FEROCEON_L2
	kirkwood_l2_init();
#endif

	/* Setup root of clk tree */
	kirkwood_clk_init();

	/* internal devices that every board has */
	kirkwood_rtc_init();
	kirkwood_wdt_init();
	kirkwood_xor0_init();
	kirkwood_xor1_init();
	kirkwood_crypto_init();

#ifdef CONFIG_KEXEC 
	kexec_reinit = kirkwood_enable_pcie;
#endif
}

void kirkwood_restart(char mode, const char *cmd)
{
	/*
	 * Enable soft reset to assert RSTOUTn.
	 */
	writel(SOFT_RESET_OUT_EN, RSTOUTn_MASK);

	/*
	 * Assert soft reset.
	 */
	writel(SOFT_RESET, SYSTEM_SOFT_RESET);

	while (1)
		;
}<|MERGE_RESOLUTION|>--- conflicted
+++ resolved
@@ -42,11 +42,7 @@
  ****************************************************************************/
 static struct map_desc kirkwood_io_desc[] __initdata = {
 	{
-<<<<<<< HEAD
-		.virtual	= KIRKWOOD_REGS_VIRT_BASE,
-=======
 		.virtual	= (unsigned long) KIRKWOOD_REGS_VIRT_BASE,
->>>>>>> 7f1bfe5d
 		.pfn		= __phys_to_pfn(KIRKWOOD_REGS_PHYS_BASE),
 		.length		= KIRKWOOD_REGS_SIZE,
 		.type		= MT_DEVICE,
