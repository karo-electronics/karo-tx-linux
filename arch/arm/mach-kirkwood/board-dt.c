/*
 * Copyright 2012 (C), Jason Cooper <jason@lakedaemon.net>
 *
 * arch/arm/mach-kirkwood/board-dt.c
 *
 * Flattened Device Tree board initialization
 *
 * This file is licensed under the terms of the GNU General Public
 * License version 2.  This program is licensed "as is" without any
 * warranty of any kind, whether express or implied.
 */

#include <linux/clk.h>
#include <linux/kernel.h>
#include <linux/init.h>
#include <linux/io.h>
#include <linux/of.h>
#include <linux/of_address.h>
#include <linux/of_net.h>
#include <linux/of_platform.h>
#include <linux/clk-provider.h>
<<<<<<< HEAD
#include <linux/dma-mapping.h>
#include <linux/irqchip.h>
#include <linux/kexec.h>
=======
#include <linux/clocksource.h>
#include <linux/slab.h>
>>>>>>> e3ea8a62
#include <asm/mach/arch.h>
#include <mach/bridge-regs.h>
#include <plat/common.h>
#include "common.h"

#define MV643XX_ETH_MAC_ADDR_LOW	0x0414
#define MV643XX_ETH_MAC_ADDR_HIGH	0x0418

static void __init kirkwood_dt_eth_fixup(void)
{
<<<<<<< HEAD

	struct device_node *np = of_find_compatible_node(
		NULL, NULL, "marvell,kirkwood-gating-clock");
	struct of_phandle_args clkspec;
	struct clk *clk;

	clkspec.np = np;
	clkspec.args_count = 1;
=======
	struct device_node *np;
>>>>>>> e3ea8a62

	/*
	 * The ethernet interfaces forget the MAC address assigned by u-boot
	 * if the clocks are turned off. Usually, u-boot on kirkwood boards
	 * has no DT support to properly set local-mac-address property.
	 * As a workaround, we get the MAC address from mv643xx_eth registers
	 * and update the port device node if no valid MAC address is set.
	 */
	for_each_compatible_node(np, NULL, "marvell,kirkwood-eth-port") {
		struct device_node *pnp = of_get_parent(np);
		struct clk *clk;
		struct property *pmac;
		void __iomem *io;
		u8 *macaddr;
		u32 reg;

		if (!pnp)
			continue;

		/* skip disabled nodes or nodes with valid MAC address*/
		if (!of_device_is_available(pnp) || of_get_mac_address(np))
			goto eth_fixup_skip;

		clk = of_clk_get(pnp, 0);
		if (IS_ERR(clk))
			goto eth_fixup_skip;

		io = of_iomap(pnp, 0);
		if (!io)
			goto eth_fixup_no_map;

		/* ensure port clock is not gated to not hang CPU */
		clk_prepare_enable(clk);

		/* store MAC address register contents in local-mac-address */
		pr_err(FW_INFO "%s: local-mac-address is not set\n",
		       np->full_name);

		pmac = kzalloc(sizeof(*pmac) + 6, GFP_KERNEL);
		if (!pmac)
			goto eth_fixup_no_mem;

		pmac->value = pmac + 1;
		pmac->length = 6;
		pmac->name = kstrdup("local-mac-address", GFP_KERNEL);
		if (!pmac->name) {
			kfree(pmac);
			goto eth_fixup_no_mem;
		}

		macaddr = pmac->value;
		reg = readl(io + MV643XX_ETH_MAC_ADDR_HIGH);
		macaddr[0] = (reg >> 24) & 0xff;
		macaddr[1] = (reg >> 16) & 0xff;
		macaddr[2] = (reg >> 8) & 0xff;
		macaddr[3] = reg & 0xff;

		reg = readl(io + MV643XX_ETH_MAC_ADDR_LOW);
		macaddr[4] = (reg >> 8) & 0xff;
		macaddr[5] = reg & 0xff;

		of_update_property(np, pmac);

eth_fixup_no_mem:
		iounmap(io);
		clk_disable_unprepare(clk);
eth_fixup_no_map:
		clk_put(clk);
eth_fixup_skip:
		of_node_put(pnp);
	}
}

#define MV643XX_ETH_MAC_ADDR_LOW	0x0414
#define MV643XX_ETH_MAC_ADDR_HIGH	0x0418

<<<<<<< HEAD
static void __init kirkwood_dt_eth_fixup(void)
{
	struct device_node *np;

	/*
	 * The ethernet interfaces forget the MAC address assigned by u-boot
	 * if the clocks are turned off. Usually, u-boot on kirkwood boards
	 * has no DT support to properly set local-mac-address property.
	 * As a workaround, we get the MAC address from mv643xx_eth registers
	 * and update the port device node if no valid MAC address is set.
	 */
	for_each_compatible_node(np, NULL, "marvell,kirkwood-eth-port") {
		struct device_node *pnp = of_get_parent(np);
		struct clk *clk;
		struct property *pmac;
		void __iomem *io;
		u8 *macaddr;
		u32 reg;

		if (!pnp)
			continue;

		/* skip disabled nodes or nodes with valid MAC address*/
		if (!of_device_is_available(pnp) || of_get_mac_address(np))
			goto eth_fixup_skip;

		clk = of_clk_get(pnp, 0);
		if (IS_ERR(clk))
			goto eth_fixup_skip;

		io = of_iomap(pnp, 0);
		if (!io)
			goto eth_fixup_no_map;

		/* ensure port clock is not gated to not hang CPU */
		clk_prepare_enable(clk);

		/* store MAC address register contents in local-mac-address */
		pr_err(FW_INFO "%s: local-mac-address is not set\n",
		       np->full_name);

		pmac = kzalloc(sizeof(*pmac) + 6, GFP_KERNEL);
		if (!pmac)
			goto eth_fixup_no_mem;

		pmac->value = pmac + 1;
		pmac->length = 6;
		pmac->name = kstrdup("local-mac-address", GFP_KERNEL);
		if (!pmac->name) {
			kfree(pmac);
			goto eth_fixup_no_mem;
		}

		macaddr = pmac->value;
		reg = readl(io + MV643XX_ETH_MAC_ADDR_HIGH);
		macaddr[0] = (reg >> 24) & 0xff;
		macaddr[1] = (reg >> 16) & 0xff;
		macaddr[2] = (reg >> 8) & 0xff;
		macaddr[3] = reg & 0xff;

		reg = readl(io + MV643XX_ETH_MAC_ADDR_LOW);
		macaddr[4] = (reg >> 8) & 0xff;
		macaddr[5] = reg & 0xff;

		of_update_property(np, pmac);

eth_fixup_no_mem:
		iounmap(io);
		clk_disable_unprepare(clk);
eth_fixup_no_map:
		clk_put(clk);
eth_fixup_skip:
		of_node_put(pnp);
	}
}

=======
>>>>>>> e3ea8a62
static void __init kirkwood_dt_init(void)
{
	pr_info("Kirkwood: %s, TCLK=%d.\n", kirkwood_id(), kirkwood_tclk);

	/*
	 * Disable propagation of mbus errors to the CPU local bus,
	 * as this causes mbus errors (which can occur for example
	 * for PCI aborts) to throw CPU aborts, which we're not set
	 * up to deal with.
	 */
	writel(readl(CPU_CONFIG) & ~CPU_CONFIG_ERROR_PROP, CPU_CONFIG);

	BUG_ON(mvebu_mbus_dt_init());

	kirkwood_l2_init();

	kirkwood_cpufreq_init();
	kirkwood_cpuidle_init();
<<<<<<< HEAD
	/* Setup clocks for legacy devices */
	kirkwood_legacy_clk_init();

	kirkwood_pm_init();
	kirkwood_dt_eth_fixup();
=======
>>>>>>> e3ea8a62

	kirkwood_pm_init();
	kirkwood_dt_eth_fixup();

#ifdef CONFIG_KEXEC
	kexec_reinit = kirkwood_enable_pcie;
#endif

	if (of_machine_is_compatible("marvell,mv88f6281gtw-ge"))
		mv88f6281gtw_ge_init();

	of_platform_populate(NULL, of_default_bus_match_table, NULL, NULL);
}

static const char * const kirkwood_dt_board_compat[] = {
	"marvell,kirkwood",
	NULL
};

DT_MACHINE_START(KIRKWOOD_DT, "Marvell Kirkwood (Flattened Device Tree)")
	/* Maintainer: Jason Cooper <jason@lakedaemon.net> */
	.map_io		= kirkwood_map_io,
<<<<<<< HEAD
=======
	.init_time	= kirkwood_dt_time_init,
>>>>>>> e3ea8a62
	.init_machine	= kirkwood_dt_init,
	.restart	= kirkwood_restart,
	.dt_compat	= kirkwood_dt_board_compat,
MACHINE_END<|MERGE_RESOLUTION|>--- conflicted
+++ resolved
@@ -19,14 +19,7 @@
 #include <linux/of_net.h>
 #include <linux/of_platform.h>
 #include <linux/clk-provider.h>
-<<<<<<< HEAD
-#include <linux/dma-mapping.h>
-#include <linux/irqchip.h>
-#include <linux/kexec.h>
-=======
-#include <linux/clocksource.h>
 #include <linux/slab.h>
->>>>>>> e3ea8a62
 #include <asm/mach/arch.h>
 #include <mach/bridge-regs.h>
 #include <plat/common.h>
@@ -35,97 +28,6 @@
 #define MV643XX_ETH_MAC_ADDR_LOW	0x0414
 #define MV643XX_ETH_MAC_ADDR_HIGH	0x0418
 
-static void __init kirkwood_dt_eth_fixup(void)
-{
-<<<<<<< HEAD
-
-	struct device_node *np = of_find_compatible_node(
-		NULL, NULL, "marvell,kirkwood-gating-clock");
-	struct of_phandle_args clkspec;
-	struct clk *clk;
-
-	clkspec.np = np;
-	clkspec.args_count = 1;
-=======
-	struct device_node *np;
->>>>>>> e3ea8a62
-
-	/*
-	 * The ethernet interfaces forget the MAC address assigned by u-boot
-	 * if the clocks are turned off. Usually, u-boot on kirkwood boards
-	 * has no DT support to properly set local-mac-address property.
-	 * As a workaround, we get the MAC address from mv643xx_eth registers
-	 * and update the port device node if no valid MAC address is set.
-	 */
-	for_each_compatible_node(np, NULL, "marvell,kirkwood-eth-port") {
-		struct device_node *pnp = of_get_parent(np);
-		struct clk *clk;
-		struct property *pmac;
-		void __iomem *io;
-		u8 *macaddr;
-		u32 reg;
-
-		if (!pnp)
-			continue;
-
-		/* skip disabled nodes or nodes with valid MAC address*/
-		if (!of_device_is_available(pnp) || of_get_mac_address(np))
-			goto eth_fixup_skip;
-
-		clk = of_clk_get(pnp, 0);
-		if (IS_ERR(clk))
-			goto eth_fixup_skip;
-
-		io = of_iomap(pnp, 0);
-		if (!io)
-			goto eth_fixup_no_map;
-
-		/* ensure port clock is not gated to not hang CPU */
-		clk_prepare_enable(clk);
-
-		/* store MAC address register contents in local-mac-address */
-		pr_err(FW_INFO "%s: local-mac-address is not set\n",
-		       np->full_name);
-
-		pmac = kzalloc(sizeof(*pmac) + 6, GFP_KERNEL);
-		if (!pmac)
-			goto eth_fixup_no_mem;
-
-		pmac->value = pmac + 1;
-		pmac->length = 6;
-		pmac->name = kstrdup("local-mac-address", GFP_KERNEL);
-		if (!pmac->name) {
-			kfree(pmac);
-			goto eth_fixup_no_mem;
-		}
-
-		macaddr = pmac->value;
-		reg = readl(io + MV643XX_ETH_MAC_ADDR_HIGH);
-		macaddr[0] = (reg >> 24) & 0xff;
-		macaddr[1] = (reg >> 16) & 0xff;
-		macaddr[2] = (reg >> 8) & 0xff;
-		macaddr[3] = reg & 0xff;
-
-		reg = readl(io + MV643XX_ETH_MAC_ADDR_LOW);
-		macaddr[4] = (reg >> 8) & 0xff;
-		macaddr[5] = reg & 0xff;
-
-		of_update_property(np, pmac);
-
-eth_fixup_no_mem:
-		iounmap(io);
-		clk_disable_unprepare(clk);
-eth_fixup_no_map:
-		clk_put(clk);
-eth_fixup_skip:
-		of_node_put(pnp);
-	}
-}
-
-#define MV643XX_ETH_MAC_ADDR_LOW	0x0414
-#define MV643XX_ETH_MAC_ADDR_HIGH	0x0418
-
-<<<<<<< HEAD
 static void __init kirkwood_dt_eth_fixup(void)
 {
 	struct device_node *np;
@@ -202,8 +104,6 @@
 	}
 }
 
-=======
->>>>>>> e3ea8a62
 static void __init kirkwood_dt_init(void)
 {
 	pr_info("Kirkwood: %s, TCLK=%d.\n", kirkwood_id(), kirkwood_tclk);
@@ -222,14 +122,6 @@
 
 	kirkwood_cpufreq_init();
 	kirkwood_cpuidle_init();
-<<<<<<< HEAD
-	/* Setup clocks for legacy devices */
-	kirkwood_legacy_clk_init();
-
-	kirkwood_pm_init();
-	kirkwood_dt_eth_fixup();
-=======
->>>>>>> e3ea8a62
 
 	kirkwood_pm_init();
 	kirkwood_dt_eth_fixup();
@@ -252,10 +144,6 @@
 DT_MACHINE_START(KIRKWOOD_DT, "Marvell Kirkwood (Flattened Device Tree)")
 	/* Maintainer: Jason Cooper <jason@lakedaemon.net> */
 	.map_io		= kirkwood_map_io,
-<<<<<<< HEAD
-=======
-	.init_time	= kirkwood_dt_time_init,
->>>>>>> e3ea8a62
 	.init_machine	= kirkwood_dt_init,
 	.restart	= kirkwood_restart,
 	.dt_compat	= kirkwood_dt_board_compat,
