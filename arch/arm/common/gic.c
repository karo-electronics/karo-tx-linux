--- conflicted
+++ resolved
@@ -29,16 +29,13 @@
 #include <linux/cpu_pm.h>
 #include <linux/cpumask.h>
 #include <linux/io.h>
-<<<<<<< HEAD
 #include <linux/interrupt.h>
 #include <linux/percpu.h>
 #include <linux/slab.h>
-=======
 #include <linux/of.h>
 #include <linux/of_address.h>
 #include <linux/of_irq.h>
 #include <linux/irqdomain.h>
->>>>>>> b4713460
 
 #include <asm/irq.h>
 #include <asm/mach/irq.h>
@@ -267,30 +264,18 @@
 
 static void __init gic_dist_init(struct gic_chip_data *gic)
 {
-<<<<<<< HEAD
-	unsigned int gic_irqs, irq_limit, i;
-	u32 cpumask;
-	void __iomem *base = gic->dist_base;
-	u32 cpu = 0;
-	u32 nrppis = 0, ppi_base = 0;
-
-#ifdef CONFIG_SMP
-	cpu = cpu_logical_map(smp_processor_id());
-#endif
-
-=======
 	unsigned int i, irq;
 	u32 cpumask;
 	unsigned int gic_irqs = gic->gic_irqs;
 	struct irq_domain *domain = &gic->domain;
 	void __iomem *base = gic->dist_base;
 	u32 cpu = 0;
+	u32 nrppis = 0, ppi_base = 0;
 
 #ifdef CONFIG_SMP
 	cpu = cpu_logical_map(smp_processor_id());
 #endif
 
->>>>>>> b4713460
 	cpumask = 1 << cpu;
 	cpumask |= cpumask << 8;
 	cpumask |= cpumask << 16;
@@ -298,18 +283,6 @@
 	writel_relaxed(0, base + GIC_DIST_CTRL);
 
 	/*
-<<<<<<< HEAD
-	 * Find out how many interrupts are supported.
-	 * The GIC only supports up to 1020 interrupt sources.
-	 */
-	gic_irqs = readl_relaxed(base + GIC_DIST_CTR) & 0x1f;
-	gic_irqs = (gic_irqs + 1) * 32;
-	if (gic_irqs > 1020)
-		gic_irqs = 1020;
-
-	gic->gic_irqs = gic_irqs;
-
-	/*
 	 * Nobody would be insane enough to use PPIs on a secondary
 	 * GIC, right?
 	 */
@@ -327,8 +300,6 @@
 		gic_irqs, (gic == &gic_data[0]) ? nrppis : 0);
 
 	/*
-=======
->>>>>>> b4713460
 	 * Set all global interrupts to be level triggered, active low.
 	 */
 	for (i = 32; i < gic_irqs; i += 16)
@@ -356,7 +327,6 @@
 	/*
 	 * Setup the Linux IRQ subsystem.
 	 */
-<<<<<<< HEAD
 	for (i = 0; i < nrppis; i++) {
 		int ppi = i + ppi_base;
 
@@ -367,16 +337,10 @@
 		set_irq_flags(ppi, IRQF_VALID | IRQF_NOAUTOEN);
 	}
 
-	for (i = irq_start + nrppis; i < irq_limit; i++) {
-		irq_set_chip_and_handler(i, &gic_chip, handle_fasteoi_irq);
-		irq_set_chip_data(i, gic);
-		set_irq_flags(i, IRQF_VALID | IRQF_PROBE);
-=======
 	irq_domain_for_each_irq(domain, i, irq) {
 		irq_set_chip_and_handler(irq, &gic_chip, handle_fasteoi_irq);
 		irq_set_chip_data(irq, gic);
 		set_irq_flags(irq, IRQF_VALID | IRQF_PROBE);
->>>>>>> b4713460
 	}
 
 	writel_relaxed(1, base + GIC_DIST_CTRL);
@@ -588,8 +552,6 @@
 }
 #endif
 
-<<<<<<< HEAD
-=======
 #ifdef CONFIG_OF
 static int gic_irq_domain_dt_translate(struct irq_domain *d,
 				       struct device_node *controller,
@@ -619,7 +581,6 @@
 #endif
 };
 
->>>>>>> b4713460
 void __init gic_init(unsigned int gic_nr, unsigned int irq_start,
 	void __iomem *dist_base, void __iomem *cpu_base)
 {
@@ -655,10 +616,6 @@
 		gic_irqs = 1020;
 	gic->gic_irqs = gic_irqs;
 
-<<<<<<< HEAD
-	gic_chip.flags |= gic_arch_extn.flags;
-	gic_dist_init(gic, irq_start);
-=======
 	domain->nr_irq = gic_irqs - domain->hwirq_base;
 	domain->irq_base = irq_alloc_descs(-1, irq_start, domain->nr_irq,
 					   numa_node_id());
@@ -668,7 +625,6 @@
 
 	gic_chip.flags |= gic_arch_extn.flags;
 	gic_dist_init(gic);
->>>>>>> b4713460
 	gic_cpu_init(gic);
 	gic_pm_init(gic);
 }
