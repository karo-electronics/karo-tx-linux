/*
 *  linux/arch/arm/common/gic.c
 *
 *  Copyright (C) 2002 ARM Limited, All Rights Reserved.
 *
 * This program is free software; you can redistribute it and/or modify
 * it under the terms of the GNU General Public License version 2 as
 * published by the Free Software Foundation.
 *
 * Interrupt architecture for the GIC:
 *
 * o There is one Interrupt Distributor, which receives interrupts
 *   from system devices and sends them to the Interrupt Controllers.
 *
 * o There is one CPU Interface per CPU, which sends interrupts sent
 *   by the Distributor, and interrupts generated locally, to the
 *   associated CPU. The base address of the CPU interface is usually
 *   aliased so that the same address points to different chips depending
 *   on the CPU it is accessed from.
 *
 * Note that IRQs 0-31 are special - they are local to each CPU.
 * As such, the enable set/clear, pending set/clear and active bit
 * registers are banked per-cpu for these sources.
 */
#include <linux/init.h>
#include <linux/kernel.h>
#include <linux/list.h>
#include <linux/smp.h>
#include <linux/cpu_pm.h>
#include <linux/cpumask.h>
#include <linux/io.h>
#include <linux/of.h>
#include <linux/of_address.h>
#include <linux/of_irq.h>
#include <linux/irqdomain.h>

#include <asm/irq.h>
#include <asm/mach/irq.h>
#include <asm/hardware/gic.h>

static DEFINE_SPINLOCK(irq_controller_lock);

/* Address of GIC 0 CPU interface */
void __iomem *gic_cpu_base_addr __read_mostly;

/*
 * Supported arch specific GIC irq extension.
 * Default make them NULL.
 */
struct irq_chip gic_arch_extn = {
	.irq_eoi	= NULL,
	.irq_mask	= NULL,
	.irq_unmask	= NULL,
	.irq_retrigger	= NULL,
	.irq_set_type	= NULL,
	.irq_set_wake	= NULL,
};

#ifndef MAX_GIC_NR
#define MAX_GIC_NR	1
#endif

static struct gic_chip_data gic_data[MAX_GIC_NR] __read_mostly;

static inline void __iomem *gic_dist_base(struct irq_data *d)
{
	struct gic_chip_data *gic_data = irq_data_get_irq_chip_data(d);
	return gic_data->dist_base;
}

static inline void __iomem *gic_cpu_base(struct irq_data *d)
{
	struct gic_chip_data *gic_data = irq_data_get_irq_chip_data(d);
	return gic_data->cpu_base;
}

static inline unsigned int gic_irq(struct irq_data *d)
{
	return d->hwirq;
}

/*
 * Routines to acknowledge, disable and enable interrupts
 */
static void gic_mask_irq(struct irq_data *d)
{
	u32 mask = 1 << (gic_irq(d) % 32);

	spin_lock(&irq_controller_lock);
	writel_relaxed(mask, gic_dist_base(d) + GIC_DIST_ENABLE_CLEAR + (gic_irq(d) / 32) * 4);
	if (gic_arch_extn.irq_mask)
		gic_arch_extn.irq_mask(d);
	spin_unlock(&irq_controller_lock);
}

static void gic_unmask_irq(struct irq_data *d)
{
	u32 mask = 1 << (gic_irq(d) % 32);

	spin_lock(&irq_controller_lock);
	if (gic_arch_extn.irq_unmask)
		gic_arch_extn.irq_unmask(d);
	writel_relaxed(mask, gic_dist_base(d) + GIC_DIST_ENABLE_SET + (gic_irq(d) / 32) * 4);
	spin_unlock(&irq_controller_lock);
}

static void gic_eoi_irq(struct irq_data *d)
{
	if (gic_arch_extn.irq_eoi) {
		spin_lock(&irq_controller_lock);
		gic_arch_extn.irq_eoi(d);
		spin_unlock(&irq_controller_lock);
	}

	writel_relaxed(gic_irq(d), gic_cpu_base(d) + GIC_CPU_EOI);
}

static int gic_set_type(struct irq_data *d, unsigned int type)
{
	void __iomem *base = gic_dist_base(d);
	unsigned int gicirq = gic_irq(d);
	u32 enablemask = 1 << (gicirq % 32);
	u32 enableoff = (gicirq / 32) * 4;
	u32 confmask = 0x2 << ((gicirq % 16) * 2);
	u32 confoff = (gicirq / 16) * 4;
	bool enabled = false;
	u32 val;

	/* Interrupt configuration for SGIs can't be changed */
	if (gicirq < 16)
		return -EINVAL;

	if (type != IRQ_TYPE_LEVEL_HIGH && type != IRQ_TYPE_EDGE_RISING)
		return -EINVAL;

	spin_lock(&irq_controller_lock);

	if (gic_arch_extn.irq_set_type)
		gic_arch_extn.irq_set_type(d, type);

	val = readl_relaxed(base + GIC_DIST_CONFIG + confoff);
	if (type == IRQ_TYPE_LEVEL_HIGH)
		val &= ~confmask;
	else if (type == IRQ_TYPE_EDGE_RISING)
		val |= confmask;

	/*
	 * As recommended by the spec, disable the interrupt before changing
	 * the configuration
	 */
	if (readl_relaxed(base + GIC_DIST_ENABLE_SET + enableoff) & enablemask) {
		writel_relaxed(enablemask, base + GIC_DIST_ENABLE_CLEAR + enableoff);
		enabled = true;
	}

	writel_relaxed(val, base + GIC_DIST_CONFIG + confoff);

	if (enabled)
		writel_relaxed(enablemask, base + GIC_DIST_ENABLE_SET + enableoff);

	spin_unlock(&irq_controller_lock);

	return 0;
}

static int gic_retrigger(struct irq_data *d)
{
	if (gic_arch_extn.irq_retrigger)
		return gic_arch_extn.irq_retrigger(d);

	return -ENXIO;
}

#ifdef CONFIG_SMP
static int gic_set_affinity(struct irq_data *d, const struct cpumask *mask_val,
			    bool force)
{
	void __iomem *reg = gic_dist_base(d) + GIC_DIST_TARGET + (gic_irq(d) & ~3);
	unsigned int shift = (gic_irq(d) % 4) * 8;
	unsigned int cpu = cpumask_any_and(mask_val, cpu_online_mask);
	u32 val, mask, bit;

	if (cpu >= 8 || cpu >= nr_cpu_ids)
		return -EINVAL;

	mask = 0xff << shift;
	bit = 1 << (cpu_logical_map(cpu) + shift);

	spin_lock(&irq_controller_lock);
	val = readl_relaxed(reg) & ~mask;
	writel_relaxed(val | bit, reg);
	spin_unlock(&irq_controller_lock);

	return IRQ_SET_MASK_OK;
}
#endif

#ifdef CONFIG_PM
static int gic_set_wake(struct irq_data *d, unsigned int on)
{
	int ret = -ENXIO;

	if (gic_arch_extn.irq_set_wake)
		ret = gic_arch_extn.irq_set_wake(d, on);

	return ret;
}

#else
#define gic_set_wake	NULL
#endif

static void gic_handle_cascade_irq(unsigned int irq, struct irq_desc *desc)
{
	struct gic_chip_data *chip_data = irq_get_handler_data(irq);
	struct irq_chip *chip = irq_get_chip(irq);
	unsigned int cascade_irq, gic_irq;
	unsigned long status;

	chained_irq_enter(chip, desc);

	spin_lock(&irq_controller_lock);
	status = readl_relaxed(chip_data->cpu_base + GIC_CPU_INTACK);
	spin_unlock(&irq_controller_lock);

	gic_irq = (status & 0x3ff);
	if (gic_irq == 1023)
		goto out;

	cascade_irq = irq_domain_to_irq(&chip_data->domain, gic_irq);
	if (unlikely(gic_irq < 32 || gic_irq > 1020 || cascade_irq >= NR_IRQS))
		do_bad_IRQ(cascade_irq, desc);
	else
		generic_handle_irq(cascade_irq);

 out:
	chained_irq_exit(chip, desc);
}

static struct irq_chip gic_chip = {
	.name			= "GIC",
	.irq_mask		= gic_mask_irq,
	.irq_unmask		= gic_unmask_irq,
	.irq_eoi		= gic_eoi_irq,
	.irq_set_type		= gic_set_type,
	.irq_retrigger		= gic_retrigger,
#ifdef CONFIG_SMP
	.irq_set_affinity	= gic_set_affinity,
#endif
	.irq_set_wake		= gic_set_wake,
};

void __init gic_cascade_irq(unsigned int gic_nr, unsigned int irq)
{
	if (gic_nr >= MAX_GIC_NR)
		BUG();
	if (irq_set_handler_data(irq, &gic_data[gic_nr]) != 0)
		BUG();
	irq_set_chained_handler(irq, gic_handle_cascade_irq);
}

static void __init gic_dist_init(struct gic_chip_data *gic)
{
<<<<<<< HEAD
	unsigned int gic_irqs, irq_limit, i;
	u32 cpumask;
	void __iomem *base = gic->dist_base;
	u32 cpu = 0;

#ifdef CONFIG_SMP
	cpu = cpu_logical_map(smp_processor_id());
#endif

=======
	unsigned int i, irq;
	u32 cpumask;
	unsigned int gic_irqs = gic->gic_irqs;
	struct irq_domain *domain = &gic->domain;
	void __iomem *base = gic->dist_base;
	u32 cpu = 0;

#ifdef CONFIG_SMP
	cpu = cpu_logical_map(smp_processor_id());
#endif

>>>>>>> 9012b5aa
	cpumask = 1 << cpu;
	cpumask |= cpumask << 8;
	cpumask |= cpumask << 16;

	writel_relaxed(0, base + GIC_DIST_CTRL);

	/*
<<<<<<< HEAD
	 * Find out how many interrupts are supported.
	 * The GIC only supports up to 1020 interrupt sources.
	 */
	gic_irqs = readl_relaxed(base + GIC_DIST_CTR) & 0x1f;
	gic_irqs = (gic_irqs + 1) * 32;
	if (gic_irqs > 1020)
		gic_irqs = 1020;

	gic->gic_irqs = gic_irqs;

	/*
=======
>>>>>>> 9012b5aa
	 * Set all global interrupts to be level triggered, active low.
	 */
	for (i = 32; i < gic_irqs; i += 16)
		writel_relaxed(0, base + GIC_DIST_CONFIG + i * 4 / 16);

	/*
	 * Set all global interrupts to this CPU only.
	 */
	for (i = 32; i < gic_irqs; i += 4)
		writel_relaxed(cpumask, base + GIC_DIST_TARGET + i * 4 / 4);

	/*
	 * Set priority on all global interrupts.
	 */
	for (i = 32; i < gic_irqs; i += 4)
		writel_relaxed(0xa0a0a0a0, base + GIC_DIST_PRI + i * 4 / 4);

	/*
	 * Disable all interrupts.  Leave the PPI and SGIs alone
	 * as these enables are banked registers.
	 */
	for (i = 32; i < gic_irqs; i += 32)
		writel_relaxed(0xffffffff, base + GIC_DIST_ENABLE_CLEAR + i * 4 / 32);

	/*
	 * Setup the Linux IRQ subsystem.
	 */
	irq_domain_for_each_irq(domain, i, irq) {
		irq_set_chip_and_handler(irq, &gic_chip, handle_fasteoi_irq);
		irq_set_chip_data(irq, gic);
		set_irq_flags(irq, IRQF_VALID | IRQF_PROBE);
	}

	writel_relaxed(1, base + GIC_DIST_CTRL);
}

static void __cpuinit gic_cpu_init(struct gic_chip_data *gic)
{
	void __iomem *dist_base = gic->dist_base;
	void __iomem *base = gic->cpu_base;
	int i;

	/*
	 * Deal with the banked PPI and SGI interrupts - disable all
	 * PPI interrupts, ensure all SGI interrupts are enabled.
	 */
	writel_relaxed(0xffff0000, dist_base + GIC_DIST_ENABLE_CLEAR);
	writel_relaxed(0x0000ffff, dist_base + GIC_DIST_ENABLE_SET);

	/*
	 * Set priority on PPI and SGI interrupts
	 */
	for (i = 0; i < 32; i += 4)
		writel_relaxed(0xa0a0a0a0, dist_base + GIC_DIST_PRI + i * 4 / 4);

	writel_relaxed(0xf0, base + GIC_CPU_PRIMASK);
	writel_relaxed(1, base + GIC_CPU_CTRL);
}

#ifdef CONFIG_CPU_PM
/*
 * Saves the GIC distributor registers during suspend or idle.  Must be called
 * with interrupts disabled but before powering down the GIC.  After calling
 * this function, no interrupts will be delivered by the GIC, and another
 * platform-specific wakeup source must be enabled.
 */
static void gic_dist_save(unsigned int gic_nr)
{
	unsigned int gic_irqs;
	void __iomem *dist_base;
	int i;

	if (gic_nr >= MAX_GIC_NR)
		BUG();

	gic_irqs = gic_data[gic_nr].gic_irqs;
	dist_base = gic_data[gic_nr].dist_base;

	if (!dist_base)
		return;

	for (i = 0; i < DIV_ROUND_UP(gic_irqs, 16); i++)
		gic_data[gic_nr].saved_spi_conf[i] =
			readl_relaxed(dist_base + GIC_DIST_CONFIG + i * 4);

	for (i = 0; i < DIV_ROUND_UP(gic_irqs, 4); i++)
		gic_data[gic_nr].saved_spi_target[i] =
			readl_relaxed(dist_base + GIC_DIST_TARGET + i * 4);

	for (i = 0; i < DIV_ROUND_UP(gic_irqs, 32); i++)
		gic_data[gic_nr].saved_spi_enable[i] =
			readl_relaxed(dist_base + GIC_DIST_ENABLE_SET + i * 4);
}

/*
 * Restores the GIC distributor registers during resume or when coming out of
 * idle.  Must be called before enabling interrupts.  If a level interrupt
 * that occured while the GIC was suspended is still present, it will be
 * handled normally, but any edge interrupts that occured will not be seen by
 * the GIC and need to be handled by the platform-specific wakeup source.
 */
static void gic_dist_restore(unsigned int gic_nr)
{
	unsigned int gic_irqs;
	unsigned int i;
	void __iomem *dist_base;

	if (gic_nr >= MAX_GIC_NR)
		BUG();

	gic_irqs = gic_data[gic_nr].gic_irqs;
	dist_base = gic_data[gic_nr].dist_base;

	if (!dist_base)
		return;

	writel_relaxed(0, dist_base + GIC_DIST_CTRL);

	for (i = 0; i < DIV_ROUND_UP(gic_irqs, 16); i++)
		writel_relaxed(gic_data[gic_nr].saved_spi_conf[i],
			dist_base + GIC_DIST_CONFIG + i * 4);

	for (i = 0; i < DIV_ROUND_UP(gic_irqs, 4); i++)
		writel_relaxed(0xa0a0a0a0,
			dist_base + GIC_DIST_PRI + i * 4);

	for (i = 0; i < DIV_ROUND_UP(gic_irqs, 4); i++)
		writel_relaxed(gic_data[gic_nr].saved_spi_target[i],
			dist_base + GIC_DIST_TARGET + i * 4);

	for (i = 0; i < DIV_ROUND_UP(gic_irqs, 32); i++)
		writel_relaxed(gic_data[gic_nr].saved_spi_enable[i],
			dist_base + GIC_DIST_ENABLE_SET + i * 4);

	writel_relaxed(1, dist_base + GIC_DIST_CTRL);
}

static void gic_cpu_save(unsigned int gic_nr)
{
	int i;
	u32 *ptr;
	void __iomem *dist_base;
	void __iomem *cpu_base;

	if (gic_nr >= MAX_GIC_NR)
		BUG();

	dist_base = gic_data[gic_nr].dist_base;
	cpu_base = gic_data[gic_nr].cpu_base;

	if (!dist_base || !cpu_base)
		return;

	ptr = __this_cpu_ptr(gic_data[gic_nr].saved_ppi_enable);
	for (i = 0; i < DIV_ROUND_UP(32, 32); i++)
		ptr[i] = readl_relaxed(dist_base + GIC_DIST_ENABLE_SET + i * 4);

	ptr = __this_cpu_ptr(gic_data[gic_nr].saved_ppi_conf);
	for (i = 0; i < DIV_ROUND_UP(32, 16); i++)
		ptr[i] = readl_relaxed(dist_base + GIC_DIST_CONFIG + i * 4);

}

static void gic_cpu_restore(unsigned int gic_nr)
{
	int i;
	u32 *ptr;
	void __iomem *dist_base;
	void __iomem *cpu_base;

	if (gic_nr >= MAX_GIC_NR)
		BUG();

	dist_base = gic_data[gic_nr].dist_base;
	cpu_base = gic_data[gic_nr].cpu_base;

	if (!dist_base || !cpu_base)
		return;

	ptr = __this_cpu_ptr(gic_data[gic_nr].saved_ppi_enable);
	for (i = 0; i < DIV_ROUND_UP(32, 32); i++)
		writel_relaxed(ptr[i], dist_base + GIC_DIST_ENABLE_SET + i * 4);

	ptr = __this_cpu_ptr(gic_data[gic_nr].saved_ppi_conf);
	for (i = 0; i < DIV_ROUND_UP(32, 16); i++)
		writel_relaxed(ptr[i], dist_base + GIC_DIST_CONFIG + i * 4);

	for (i = 0; i < DIV_ROUND_UP(32, 4); i++)
		writel_relaxed(0xa0a0a0a0, dist_base + GIC_DIST_PRI + i * 4);

	writel_relaxed(0xf0, cpu_base + GIC_CPU_PRIMASK);
	writel_relaxed(1, cpu_base + GIC_CPU_CTRL);
}

static int gic_notifier(struct notifier_block *self, unsigned long cmd,	void *v)
{
	int i;

	for (i = 0; i < MAX_GIC_NR; i++) {
		switch (cmd) {
		case CPU_PM_ENTER:
			gic_cpu_save(i);
			break;
		case CPU_PM_ENTER_FAILED:
		case CPU_PM_EXIT:
			gic_cpu_restore(i);
			break;
		case CPU_CLUSTER_PM_ENTER:
			gic_dist_save(i);
			break;
		case CPU_CLUSTER_PM_ENTER_FAILED:
		case CPU_CLUSTER_PM_EXIT:
			gic_dist_restore(i);
			break;
		}
	}

	return NOTIFY_OK;
}

static struct notifier_block gic_notifier_block = {
	.notifier_call = gic_notifier,
};

static void __init gic_pm_init(struct gic_chip_data *gic)
{
	gic->saved_ppi_enable = __alloc_percpu(DIV_ROUND_UP(32, 32) * 4,
		sizeof(u32));
	BUG_ON(!gic->saved_ppi_enable);

	gic->saved_ppi_conf = __alloc_percpu(DIV_ROUND_UP(32, 16) * 4,
		sizeof(u32));
	BUG_ON(!gic->saved_ppi_conf);

	cpu_pm_register_notifier(&gic_notifier_block);
}
#else
static void __init gic_pm_init(struct gic_chip_data *gic)
{
}
#endif

<<<<<<< HEAD
=======
#ifdef CONFIG_OF
static int gic_irq_domain_dt_translate(struct irq_domain *d,
				       struct device_node *controller,
				       const u32 *intspec, unsigned int intsize,
				       unsigned long *out_hwirq, unsigned int *out_type)
{
	if (d->of_node != controller)
		return -EINVAL;
	if (intsize < 3)
		return -EINVAL;

	/* Get the interrupt number and add 16 to skip over SGIs */
	*out_hwirq = intspec[1] + 16;

	/* For SPIs, we need to add 16 more to get the GIC irq ID number */
	if (!intspec[0])
		*out_hwirq += 16;

	*out_type = intspec[2] & IRQ_TYPE_SENSE_MASK;
	return 0;
}
#endif

const struct irq_domain_ops gic_irq_domain_ops = {
#ifdef CONFIG_OF
	.dt_translate = gic_irq_domain_dt_translate,
#endif
};

>>>>>>> 9012b5aa
void __init gic_init(unsigned int gic_nr, unsigned int irq_start,
	void __iomem *dist_base, void __iomem *cpu_base)
{
	struct gic_chip_data *gic;
	struct irq_domain *domain;
	int gic_irqs;

	BUG_ON(gic_nr >= MAX_GIC_NR);

	gic = &gic_data[gic_nr];
	domain = &gic->domain;
	gic->dist_base = dist_base;
	gic->cpu_base = cpu_base;

	/*
	 * For primary GICs, skip over SGIs.
	 * For secondary GICs, skip over PPIs, too.
	 */
	if (gic_nr == 0) {
		gic_cpu_base_addr = cpu_base;
		domain->hwirq_base = 16;
		irq_start = (irq_start & ~31) + 16;
	} else
		domain->hwirq_base = 32;

	/*
	 * Find out how many interrupts are supported.
	 * The GIC only supports up to 1020 interrupt sources.
	 */
	gic_irqs = readl_relaxed(dist_base + GIC_DIST_CTR) & 0x1f;
	gic_irqs = (gic_irqs + 1) * 32;
	if (gic_irqs > 1020)
		gic_irqs = 1020;
	gic->gic_irqs = gic_irqs;

<<<<<<< HEAD
	gic_chip.flags |= gic_arch_extn.flags;
	gic_dist_init(gic, irq_start);
=======
	domain->nr_irq = gic_irqs - domain->hwirq_base;
	domain->irq_base = irq_alloc_descs(-1, irq_start, domain->nr_irq,
					   numa_node_id());
	domain->priv = gic;
	domain->ops = &gic_irq_domain_ops;
	irq_domain_add(domain);

	gic_chip.flags |= gic_arch_extn.flags;
	gic_dist_init(gic);
>>>>>>> 9012b5aa
	gic_cpu_init(gic);
	gic_pm_init(gic);
}

void __cpuinit gic_secondary_init(unsigned int gic_nr)
{
	BUG_ON(gic_nr >= MAX_GIC_NR);

	gic_cpu_init(&gic_data[gic_nr]);
}

void __cpuinit gic_enable_ppi(unsigned int irq)
{
	unsigned long flags;

	local_irq_save(flags);
	irq_set_status_flags(irq, IRQ_NOPROBE);
	gic_unmask_irq(irq_get_irq_data(irq));
	local_irq_restore(flags);
}

#ifdef CONFIG_SMP
void gic_raise_softirq(const struct cpumask *mask, unsigned int irq)
{
	int cpu;
	unsigned long map = 0;

	/* Convert our logical CPU mask into a physical one. */
	for_each_cpu(cpu, mask)
		map |= 1 << cpu_logical_map(cpu);

	/*
	 * Ensure that stores to Normal memory are visible to the
	 * other CPUs before issuing the IPI.
	 */
	dsb();

	/* this always happens on GIC0 */
	writel_relaxed(map << 16 | irq, gic_data[0].dist_base + GIC_DIST_SOFTINT);
}
#endif

#ifdef CONFIG_OF
static int gic_cnt __initdata = 0;

int __init gic_of_init(struct device_node *node, struct device_node *parent)
{
	void __iomem *cpu_base;
	void __iomem *dist_base;
	int irq;
	struct irq_domain *domain = &gic_data[gic_cnt].domain;

	if (WARN_ON(!node))
		return -ENODEV;

	dist_base = of_iomap(node, 0);
	WARN(!dist_base, "unable to map gic dist registers\n");

	cpu_base = of_iomap(node, 1);
	WARN(!cpu_base, "unable to map gic cpu registers\n");

	domain->of_node = of_node_get(node);

	gic_init(gic_cnt, 16, dist_base, cpu_base);

	if (parent) {
		irq = irq_of_parse_and_map(node, 0);
		gic_cascade_irq(gic_cnt, irq);
	}
	gic_cnt++;
	return 0;
}
#endif<|MERGE_RESOLUTION|>--- conflicted
+++ resolved
@@ -261,17 +261,6 @@
 
 static void __init gic_dist_init(struct gic_chip_data *gic)
 {
-<<<<<<< HEAD
-	unsigned int gic_irqs, irq_limit, i;
-	u32 cpumask;
-	void __iomem *base = gic->dist_base;
-	u32 cpu = 0;
-
-#ifdef CONFIG_SMP
-	cpu = cpu_logical_map(smp_processor_id());
-#endif
-
-=======
 	unsigned int i, irq;
 	u32 cpumask;
 	unsigned int gic_irqs = gic->gic_irqs;
@@ -283,7 +272,6 @@
 	cpu = cpu_logical_map(smp_processor_id());
 #endif
 
->>>>>>> 9012b5aa
 	cpumask = 1 << cpu;
 	cpumask |= cpumask << 8;
 	cpumask |= cpumask << 16;
@@ -291,20 +279,6 @@
 	writel_relaxed(0, base + GIC_DIST_CTRL);
 
 	/*
-<<<<<<< HEAD
-	 * Find out how many interrupts are supported.
-	 * The GIC only supports up to 1020 interrupt sources.
-	 */
-	gic_irqs = readl_relaxed(base + GIC_DIST_CTR) & 0x1f;
-	gic_irqs = (gic_irqs + 1) * 32;
-	if (gic_irqs > 1020)
-		gic_irqs = 1020;
-
-	gic->gic_irqs = gic_irqs;
-
-	/*
-=======
->>>>>>> 9012b5aa
 	 * Set all global interrupts to be level triggered, active low.
 	 */
 	for (i = 32; i < gic_irqs; i += 16)
@@ -547,8 +521,6 @@
 }
 #endif
 
-<<<<<<< HEAD
-=======
 #ifdef CONFIG_OF
 static int gic_irq_domain_dt_translate(struct irq_domain *d,
 				       struct device_node *controller,
@@ -578,7 +550,6 @@
 #endif
 };
 
->>>>>>> 9012b5aa
 void __init gic_init(unsigned int gic_nr, unsigned int irq_start,
 	void __iomem *dist_base, void __iomem *cpu_base)
 {
@@ -614,10 +585,6 @@
 		gic_irqs = 1020;
 	gic->gic_irqs = gic_irqs;
 
-<<<<<<< HEAD
-	gic_chip.flags |= gic_arch_extn.flags;
-	gic_dist_init(gic, irq_start);
-=======
 	domain->nr_irq = gic_irqs - domain->hwirq_base;
 	domain->irq_base = irq_alloc_descs(-1, irq_start, domain->nr_irq,
 					   numa_node_id());
@@ -627,7 +594,6 @@
 
 	gic_chip.flags |= gic_arch_extn.flags;
 	gic_dist_init(gic);
->>>>>>> 9012b5aa
 	gic_cpu_init(gic);
 	gic_pm_init(gic);
 }
