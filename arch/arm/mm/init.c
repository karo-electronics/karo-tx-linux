--- conflicted
+++ resolved
@@ -663,10 +663,7 @@
 #endif
 			"    modules : 0x%08lx - 0x%08lx   (%4ld MB)\n"
 			"      .text : 0x%p" " - 0x%p" "   (%4d kB)\n"
-<<<<<<< HEAD
-=======
 			"      .init : 0x%p" " - 0x%p" "   (%4d kB)\n"
->>>>>>> acfe7d74
 			"      .data : 0x%p" " - 0x%p" "   (%4d kB)\n"
 			"       .bss : 0x%p" " - 0x%p" "   (%4d kB)\n",
 
@@ -689,10 +686,7 @@
 			MLM(MODULES_VADDR, MODULES_END),
 
 			MLK_ROUNDUP(_text, _etext),
-<<<<<<< HEAD
-=======
 			MLK_ROUNDUP(__init_begin, __init_end),
->>>>>>> acfe7d74
 			MLK_ROUNDUP(_sdata, _edata),
 			MLK_ROUNDUP(__bss_start, __bss_stop));
 
