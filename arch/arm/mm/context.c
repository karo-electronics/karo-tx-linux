/*
 *  linux/arch/arm/mm/context.c
 *
 *  Copyright (C) 2002-2003 Deep Blue Solutions Ltd, all rights reserved.
 *
 * This program is free software; you can redistribute it and/or modify
 * it under the terms of the GNU General Public License version 2 as
 * published by the Free Software Foundation.
 */
#include <linux/init.h>
#include <linux/sched.h>
#include <linux/mm.h>
#include <linux/smp.h>
#include <linux/percpu.h>

#include <asm/mmu_context.h>
#include <asm/tlbflush.h>

static DEFINE_SPINLOCK(cpu_asid_lock);
unsigned int cpu_last_asid = ASID_FIRST_VERSION;
#ifdef CONFIG_SMP
DEFINE_PER_CPU(struct mm_struct *, current_mm);
#endif

#ifdef CONFIG_ARM_LPAE
#define cpu_set_asid(asid) {						\
	unsigned long ttbl, ttbh;					\
	asm volatile(							\
	"	mrrc	p15, 0, %0, %1, c2		@ read TTBR0\n"	\
	"	mov	%1, %2, lsl #(48 - 32)		@ set ASID\n"	\
	"	mcrr	p15, 0, %0, %1, c2		@ set TTBR0\n"	\
	: "=&r" (ttbl), "=&r" (ttbh)					\
	: "r" (asid & ~ASID_MASK));					\
}
#else
#define cpu_set_asid(asid) \
	asm("	mcr	p15, 0, %0, c13, c0, 1\n" : : "r" (asid))
#endif

/*
 * We fork()ed a process, and we need a new context for the child
 * to run in.  We reserve version 0 for initial tasks so we will
 * always allocate an ASID. The ASID 0 is reserved for the TTBR
 * register changing sequence.
 */
void __init_new_context(struct task_struct *tsk, struct mm_struct *mm)
{
	mm->context.id = 0;
	spin_lock_init(&mm->context.id_lock);
}

static void flush_context(void)
{
	/* set the reserved ASID before flushing the TLB */
<<<<<<< HEAD
	asm("mcr	p15, 0, %0, c13, c0, 1\n" : : "r" (0));
=======
	cpu_set_asid(0);
>>>>>>> 5287a629
	isb();
	local_flush_tlb_all();
	if (icache_is_vivt_asid_tagged()) {
		__flush_icache_all();
		dsb();
	}
}

#ifdef CONFIG_SMP

static void set_mm_context(struct mm_struct *mm, unsigned int asid)
{
	unsigned long flags;

	/*
	 * Locking needed for multi-threaded applications where the
	 * same mm->context.id could be set from different CPUs during
	 * the broadcast. This function is also called via IPI so the
	 * mm->context.id_lock has to be IRQ-safe.
	 */
	spin_lock_irqsave(&mm->context.id_lock, flags);
	if (likely((mm->context.id ^ cpu_last_asid) >> ASID_BITS)) {
		/*
		 * Old version of ASID found. Set the new one and
		 * reset mm_cpumask(mm).
		 */
		mm->context.id = asid;
		cpumask_clear(mm_cpumask(mm));
	}
	spin_unlock_irqrestore(&mm->context.id_lock, flags);

	/*
	 * Set the mm_cpumask(mm) bit for the current CPU.
	 */
	cpumask_set_cpu(smp_processor_id(), mm_cpumask(mm));
}

/*
 * Reset the ASID on the current CPU. This function call is broadcast
 * from the CPU handling the ASID rollover and holding cpu_asid_lock.
 */
static void reset_context(void *info)
{
	unsigned int asid;
	unsigned int cpu = smp_processor_id();
	struct mm_struct *mm = per_cpu(current_mm, cpu);

	/*
	 * Check if a current_mm was set on this CPU as it might still
	 * be in the early booting stages and using the reserved ASID.
	 */
	if (!mm)
		return;

	smp_rmb();
	asid = cpu_last_asid + cpu + 1;

	flush_context();
	set_mm_context(mm, asid);

	/* set the new ASID */
	cpu_set_asid(mm->context.id);
	isb();
}

#else

static inline void set_mm_context(struct mm_struct *mm, unsigned int asid)
{
	mm->context.id = asid;
	cpumask_copy(mm_cpumask(mm), cpumask_of(smp_processor_id()));
}

#endif

void __new_context(struct mm_struct *mm)
{
	unsigned int asid;

	spin_lock(&cpu_asid_lock);
#ifdef CONFIG_SMP
	/*
	 * Check the ASID again, in case the change was broadcast from
	 * another CPU before we acquired the lock.
	 */
	if (unlikely(((mm->context.id ^ cpu_last_asid) >> ASID_BITS) == 0)) {
		cpumask_set_cpu(smp_processor_id(), mm_cpumask(mm));
		spin_unlock(&cpu_asid_lock);
		return;
	}
#endif
	/*
	 * At this point, it is guaranteed that the current mm (with
	 * an old ASID) isn't active on any other CPU since the ASIDs
	 * are changed simultaneously via IPI.
	 */
	asid = ++cpu_last_asid;
	if (asid == 0)
		asid = cpu_last_asid = ASID_FIRST_VERSION;

	/*
	 * If we've used up all our ASIDs, we need
	 * to start a new version and flush the TLB.
	 */
	if (unlikely((asid & ~ASID_MASK) == 0)) {
		asid = cpu_last_asid + smp_processor_id() + 1;
		flush_context();
#ifdef CONFIG_SMP
		smp_wmb();
		smp_call_function(reset_context, NULL, 1);
#endif
		cpu_last_asid += NR_CPUS;
	}

	set_mm_context(mm, asid);
	spin_unlock(&cpu_asid_lock);
}<|MERGE_RESOLUTION|>--- conflicted
+++ resolved
@@ -52,11 +52,7 @@
 static void flush_context(void)
 {
 	/* set the reserved ASID before flushing the TLB */
-<<<<<<< HEAD
-	asm("mcr	p15, 0, %0, c13, c0, 1\n" : : "r" (0));
-=======
 	cpu_set_asid(0);
->>>>>>> 5287a629
 	isb();
 	local_flush_tlb_all();
 	if (icache_is_vivt_asid_tagged()) {
