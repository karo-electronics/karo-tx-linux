--- conflicted
+++ resolved
@@ -489,11 +489,7 @@
 	void *pool_start = pool->vaddr;
 	void *pool_end = pool->vaddr + pool->size;
 
-<<<<<<< HEAD
-	if (start < pool_start || start > pool_end)
-=======
 	if (start < pool_start || start >= pool_end)
->>>>>>> b4cad7af
 		return false;
 
 	if (end <= pool_end)
