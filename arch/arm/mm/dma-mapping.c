/*
 *  linux/arch/arm/mm/dma-mapping.c
 *
 *  Copyright (C) 2000-2004 Russell King
 *
 * This program is free software; you can redistribute it and/or modify
 * it under the terms of the GNU General Public License version 2 as
 * published by the Free Software Foundation.
 *
 *  DMA uncached mapping support.
 */
#include <linux/module.h>
#include <linux/mm.h>
#include <linux/gfp.h>
#include <linux/errno.h>
#include <linux/list.h>
#include <linux/init.h>
#include <linux/device.h>
#include <linux/dma-mapping.h>
#include <linux/dma-contiguous.h>
#include <linux/highmem.h>
#include <linux/memblock.h>
#include <linux/slab.h>
#include <linux/iommu.h>
#include <linux/io.h>
#include <linux/vmalloc.h>
#include <linux/sizes.h>

#include <asm/memory.h>
#include <asm/highmem.h>
#include <asm/cacheflush.h>
#include <asm/tlbflush.h>
#include <asm/mach/arch.h>
#include <asm/dma-iommu.h>
#include <asm/mach/map.h>
#include <asm/system_info.h>
#include <asm/dma-contiguous.h>

#include "mm.h"

/*
 * The DMA API is built upon the notion of "buffer ownership".  A buffer
 * is either exclusively owned by the CPU (and therefore may be accessed
 * by it) or exclusively owned by the DMA device.  These helper functions
 * represent the transitions between these two ownership states.
 *
 * Note, however, that on later ARMs, this notion does not work due to
 * speculative prefetches.  We model our approach on the assumption that
 * the CPU does do speculative prefetches, which means we clean caches
 * before transfers and delay cache invalidation until transfer completion.
 *
 */
static void __dma_page_cpu_to_dev(struct page *, unsigned long,
		size_t, enum dma_data_direction);
static void __dma_page_dev_to_cpu(struct page *, unsigned long,
		size_t, enum dma_data_direction);

/**
 * arm_dma_map_page - map a portion of a page for streaming DMA
 * @dev: valid struct device pointer, or NULL for ISA and EISA-like devices
 * @page: page that buffer resides in
 * @offset: offset into page for start of buffer
 * @size: size of buffer to map
 * @dir: DMA transfer direction
 *
 * Ensure that any data held in the cache is appropriately discarded
 * or written back.
 *
 * The device owns this memory once this call has completed.  The CPU
 * can regain ownership by calling dma_unmap_page().
 */
static dma_addr_t arm_dma_map_page(struct device *dev, struct page *page,
	     unsigned long offset, size_t size, enum dma_data_direction dir,
	     struct dma_attrs *attrs)
{
	if (!arch_is_coherent() && !dma_get_attr(DMA_ATTR_SKIP_CPU_SYNC, attrs))
		__dma_page_cpu_to_dev(page, offset, size, dir);
	return pfn_to_dma(dev, page_to_pfn(page)) + offset;
}

/**
 * arm_dma_unmap_page - unmap a buffer previously mapped through dma_map_page()
 * @dev: valid struct device pointer, or NULL for ISA and EISA-like devices
 * @handle: DMA address of buffer
 * @size: size of buffer (same as passed to dma_map_page)
 * @dir: DMA transfer direction (same as passed to dma_map_page)
 *
 * Unmap a page streaming mode DMA translation.  The handle and size
 * must match what was provided in the previous dma_map_page() call.
 * All other usages are undefined.
 *
 * After this call, reads by the CPU to the buffer are guaranteed to see
 * whatever the device wrote there.
 */
static void arm_dma_unmap_page(struct device *dev, dma_addr_t handle,
		size_t size, enum dma_data_direction dir,
		struct dma_attrs *attrs)
{
	if (!arch_is_coherent() && !dma_get_attr(DMA_ATTR_SKIP_CPU_SYNC, attrs))
		__dma_page_dev_to_cpu(pfn_to_page(dma_to_pfn(dev, handle)),
				      handle & ~PAGE_MASK, size, dir);
}

static void arm_dma_sync_single_for_cpu(struct device *dev,
		dma_addr_t handle, size_t size, enum dma_data_direction dir)
{
	unsigned int offset = handle & (PAGE_SIZE - 1);
	struct page *page = pfn_to_page(dma_to_pfn(dev, handle-offset));
	if (!arch_is_coherent())
		__dma_page_dev_to_cpu(page, offset, size, dir);
}

static void arm_dma_sync_single_for_device(struct device *dev,
		dma_addr_t handle, size_t size, enum dma_data_direction dir)
{
	unsigned int offset = handle & (PAGE_SIZE - 1);
	struct page *page = pfn_to_page(dma_to_pfn(dev, handle-offset));
	if (!arch_is_coherent())
		__dma_page_cpu_to_dev(page, offset, size, dir);
}

static int arm_dma_set_mask(struct device *dev, u64 dma_mask);

struct dma_map_ops arm_dma_ops = {
	.alloc			= arm_dma_alloc,
	.free			= arm_dma_free,
	.mmap			= arm_dma_mmap,
	.get_sgtable		= arm_dma_get_sgtable,
	.map_page		= arm_dma_map_page,
	.unmap_page		= arm_dma_unmap_page,
	.map_sg			= arm_dma_map_sg,
	.unmap_sg		= arm_dma_unmap_sg,
	.sync_single_for_cpu	= arm_dma_sync_single_for_cpu,
	.sync_single_for_device	= arm_dma_sync_single_for_device,
	.sync_sg_for_cpu	= arm_dma_sync_sg_for_cpu,
	.sync_sg_for_device	= arm_dma_sync_sg_for_device,
	.set_dma_mask		= arm_dma_set_mask,
};
EXPORT_SYMBOL(arm_dma_ops);

static u64 get_coherent_dma_mask(struct device *dev)
{
	u64 mask = (u64)arm_dma_limit;

	if (dev) {
		mask = dev->coherent_dma_mask;

		/*
		 * Sanity check the DMA mask - it must be non-zero, and
		 * must be able to be satisfied by a DMA allocation.
		 */
		if (mask == 0) {
			dev_warn(dev, "coherent DMA mask is unset\n");
			return 0;
		}

		if ((~mask) & (u64)arm_dma_limit) {
			dev_warn(dev, "coherent DMA mask %#llx is smaller "
				 "than system GFP_DMA mask %#llx\n",
				 mask, (u64)arm_dma_limit);
			return 0;
		}
	}

	return mask;
}

static void __dma_clear_buffer(struct page *page, size_t size)
{
	void *ptr;
	/*
	 * Ensure that the allocated pages are zeroed, and that any data
	 * lurking in the kernel direct-mapped region is invalidated.
	 */
	ptr = page_address(page);
	if (ptr) {
		memset(ptr, 0, size);
		dmac_flush_range(ptr, ptr + size);
		outer_flush_range(__pa(ptr), __pa(ptr) + size);
	}
}

/*
 * Allocate a DMA buffer for 'dev' of size 'size' using the
 * specified gfp mask.  Note that 'size' must be page aligned.
 */
static struct page *__dma_alloc_buffer(struct device *dev, size_t size, gfp_t gfp)
{
	unsigned long order = get_order(size);
	struct page *page, *p, *e;

	page = alloc_pages(gfp, order);
	if (!page)
		return NULL;

	/*
	 * Now split the huge page and free the excess pages
	 */
	split_page(page, order);
	for (p = page + (size >> PAGE_SHIFT), e = page + (1 << order); p < e; p++)
		__free_page(p);

	__dma_clear_buffer(page, size);

	return page;
}

/*
 * Free a DMA buffer.  'size' must be page aligned.
 */
static void __dma_free_buffer(struct page *page, size_t size)
{
	struct page *e = page + (size >> PAGE_SHIFT);

	while (page < e) {
		__free_page(page);
		page++;
	}
}

#ifdef CONFIG_MMU
#ifdef CONFIG_HUGETLB_PAGE
#error ARM Coherent DMA allocator does not (yet) support huge TLB
#endif

static void *__alloc_from_contiguous(struct device *dev, size_t size,
				     pgprot_t prot, struct page **ret_page);

static void *__alloc_remap_buffer(struct device *dev, size_t size, gfp_t gfp,
				 pgprot_t prot, struct page **ret_page,
				 const void *caller);

static void *
__dma_alloc_remap(struct page *page, size_t size, gfp_t gfp, pgprot_t prot,
	const void *caller)
{
	struct vm_struct *area;
	unsigned long addr;

	/*
	 * DMA allocation can be mapped to user space, so lets
	 * set VM_USERMAP flags too.
	 */
	area = get_vm_area_caller(size, VM_ARM_DMA_CONSISTENT | VM_USERMAP,
				  caller);
	if (!area)
		return NULL;
	addr = (unsigned long)area->addr;
	area->phys_addr = __pfn_to_phys(page_to_pfn(page));

	if (ioremap_page_range(addr, addr + size, area->phys_addr, prot)) {
		vunmap((void *)addr);
		return NULL;
	}
	return (void *)addr;
}

static void __dma_free_remap(void *cpu_addr, size_t size)
{
	unsigned int flags = VM_ARM_DMA_CONSISTENT | VM_USERMAP;
	struct vm_struct *area = find_vm_area(cpu_addr);
	if (!area || (area->flags & flags) != flags) {
		WARN(1, "trying to free invalid coherent area: %p\n", cpu_addr);
		return;
	}
	unmap_kernel_range((unsigned long)cpu_addr, size);
	vunmap(cpu_addr);
}

<<<<<<< HEAD
=======
#define DEFAULT_DMA_COHERENT_POOL_SIZE	SZ_256K

>>>>>>> 55d512e2
struct dma_pool {
	size_t size;
	spinlock_t lock;
	unsigned long *bitmap;
	unsigned long nr_pages;
	void *vaddr;
<<<<<<< HEAD
	struct page *page;
};

static struct dma_pool atomic_pool = {
	.size = SZ_256K,
=======
	struct page **pages;
};

static struct dma_pool atomic_pool = {
	.size = DEFAULT_DMA_COHERENT_POOL_SIZE,
>>>>>>> 55d512e2
};

static int __init early_coherent_pool(char *p)
{
	atomic_pool.size = memparse(p, &p);
	return 0;
}
early_param("coherent_pool", early_coherent_pool);

void __init init_dma_coherent_pool_size(unsigned long size)
{
	/*
	 * Catch any attempt to set the pool size too late.
	 */
	BUG_ON(atomic_pool.vaddr);

	/*
	 * Set architecture specific coherent pool size only if
	 * it has not been changed by kernel command line parameter.
	 */
	if (atomic_pool.size == DEFAULT_DMA_COHERENT_POOL_SIZE)
		atomic_pool.size = size;
}

/*
 * Initialise the coherent pool for atomic allocations.
 */
static int __init atomic_pool_init(void)
{
	struct dma_pool *pool = &atomic_pool;
	pgprot_t prot = pgprot_dmacoherent(pgprot_kernel);
	unsigned long nr_pages = pool->size >> PAGE_SHIFT;
	unsigned long *bitmap;
	struct page *page;
	struct page **pages;
	void *ptr;
	int bitmap_size = BITS_TO_LONGS(nr_pages) * sizeof(long);

	bitmap = kzalloc(bitmap_size, GFP_KERNEL);
	if (!bitmap)
		goto no_bitmap;
<<<<<<< HEAD
=======

	pages = kzalloc(nr_pages * sizeof(struct page *), GFP_KERNEL);
	if (!pages)
		goto no_pages;
>>>>>>> 55d512e2

	if (IS_ENABLED(CONFIG_CMA))
		ptr = __alloc_from_contiguous(NULL, pool->size, prot, &page);
	else
		ptr = __alloc_remap_buffer(NULL, pool->size, GFP_KERNEL, prot,
					   &page, NULL);
	if (ptr) {
<<<<<<< HEAD
		spin_lock_init(&pool->lock);
		pool->vaddr = ptr;
		pool->page = page;
=======
		int i;

		for (i = 0; i < nr_pages; i++)
			pages[i] = page + i;

		spin_lock_init(&pool->lock);
		pool->vaddr = ptr;
		pool->pages = pages;
>>>>>>> 55d512e2
		pool->bitmap = bitmap;
		pool->nr_pages = nr_pages;
		pr_info("DMA: preallocated %u KiB pool for atomic coherent allocations\n",
		       (unsigned)pool->size / 1024);
		return 0;
	}
<<<<<<< HEAD
=======
no_pages:
>>>>>>> 55d512e2
	kfree(bitmap);
no_bitmap:
	pr_err("DMA: failed to allocate %u KiB pool for atomic coherent allocation\n",
	       (unsigned)pool->size / 1024);
	return -ENOMEM;
}
/*
 * CMA is activated by core_initcall, so we must be called after it.
 */
postcore_initcall(atomic_pool_init);

struct dma_contig_early_reserve {
	phys_addr_t base;
	unsigned long size;
};

static struct dma_contig_early_reserve dma_mmu_remap[MAX_CMA_AREAS] __initdata;

static int dma_mmu_remap_num __initdata;

void __init dma_contiguous_early_fixup(phys_addr_t base, unsigned long size)
{
	dma_mmu_remap[dma_mmu_remap_num].base = base;
	dma_mmu_remap[dma_mmu_remap_num].size = size;
	dma_mmu_remap_num++;
}

void __init dma_contiguous_remap(void)
{
	int i;
	for (i = 0; i < dma_mmu_remap_num; i++) {
		phys_addr_t start = dma_mmu_remap[i].base;
		phys_addr_t end = start + dma_mmu_remap[i].size;
		struct map_desc map;
		unsigned long addr;

		if (end > arm_lowmem_limit)
			end = arm_lowmem_limit;
		if (start >= end)
			continue;

		map.pfn = __phys_to_pfn(start);
		map.virtual = __phys_to_virt(start);
		map.length = end - start;
		map.type = MT_MEMORY_DMA_READY;

		/*
		 * Clear previous low-memory mapping
		 */
		for (addr = __phys_to_virt(start); addr < __phys_to_virt(end);
		     addr += PMD_SIZE)
			pmd_clear(pmd_off_k(addr));

		iotable_init(&map, 1);
	}
}

static int __dma_update_pte(pte_t *pte, pgtable_t token, unsigned long addr,
			    void *data)
{
	struct page *page = virt_to_page(addr);
	pgprot_t prot = *(pgprot_t *)data;

	set_pte_ext(pte, mk_pte(page, prot), 0);
	return 0;
}

static void __dma_remap(struct page *page, size_t size, pgprot_t prot)
{
	unsigned long start = (unsigned long) page_address(page);
	unsigned end = start + size;

	apply_to_page_range(&init_mm, start, size, __dma_update_pte, &prot);
	dsb();
	flush_tlb_kernel_range(start, end);
}

static void *__alloc_remap_buffer(struct device *dev, size_t size, gfp_t gfp,
				 pgprot_t prot, struct page **ret_page,
				 const void *caller)
{
	struct page *page;
	void *ptr;
	page = __dma_alloc_buffer(dev, size, gfp);
	if (!page)
		return NULL;

	ptr = __dma_alloc_remap(page, size, gfp, prot, caller);
	if (!ptr) {
		__dma_free_buffer(page, size);
		return NULL;
	}

	*ret_page = page;
	return ptr;
}

static void *__alloc_from_pool(size_t size, struct page **ret_page)
{
	struct dma_pool *pool = &atomic_pool;
	unsigned int count = PAGE_ALIGN(size) >> PAGE_SHIFT;
	unsigned int pageno;
	unsigned long flags;
	void *ptr = NULL;
	unsigned long align_mask;

	if (!pool->vaddr) {
		WARN(1, "coherent pool not initialised!\n");
		return NULL;
	}

	/*
	 * Align the region allocation - allocations from pool are rather
	 * small, so align them to their order in pages, minimum is a page
	 * size. This helps reduce fragmentation of the DMA space.
	 */
	align_mask = (1 << get_order(size)) - 1;

	spin_lock_irqsave(&pool->lock, flags);
	pageno = bitmap_find_next_zero_area(pool->bitmap, pool->nr_pages,
					    0, count, align_mask);
	if (pageno < pool->nr_pages) {
		bitmap_set(pool->bitmap, pageno, count);
		ptr = pool->vaddr + PAGE_SIZE * pageno;
<<<<<<< HEAD
		*ret_page = pool->page + pageno;
=======
		*ret_page = pool->pages[pageno];
	} else {
		pr_err_once("ERROR: %u KiB atomic DMA coherent pool is too small!\n"
			    "Please increase it with coherent_pool= kernel parameter!\n",
			    (unsigned)pool->size / 1024);
>>>>>>> 55d512e2
	}
	spin_unlock_irqrestore(&pool->lock, flags);

	return ptr;
<<<<<<< HEAD
=======
}

static bool __in_atomic_pool(void *start, size_t size)
{
	struct dma_pool *pool = &atomic_pool;
	void *end = start + size;
	void *pool_start = pool->vaddr;
	void *pool_end = pool->vaddr + pool->size;

	if (start < pool_start || start > pool_end)
		return false;

	if (end <= pool_end)
		return true;

	WARN(1, "Wrong coherent size(%p-%p) from atomic pool(%p-%p)\n",
	     start, end - 1, pool_start, pool_end - 1);

	return false;
>>>>>>> 55d512e2
}

static int __free_from_pool(void *start, size_t size)
{
	struct dma_pool *pool = &atomic_pool;
	unsigned long pageno, count;
	unsigned long flags;

<<<<<<< HEAD
	if (start < pool->vaddr || start > pool->vaddr + pool->size)
		return 0;

	if (start + size > pool->vaddr + pool->size) {
		WARN(1, "freeing wrong coherent size from pool\n");
		return 0;
	}

	pageno = (start - pool->vaddr) >> PAGE_SHIFT;
	count = size >> PAGE_SHIFT;

	spin_lock_irqsave(&pool->lock, flags);
	bitmap_clear(pool->bitmap, pageno, count);
	spin_unlock_irqrestore(&pool->lock, flags);

=======
	if (!__in_atomic_pool(start, size))
		return 0;

	pageno = (start - pool->vaddr) >> PAGE_SHIFT;
	count = size >> PAGE_SHIFT;

	spin_lock_irqsave(&pool->lock, flags);
	bitmap_clear(pool->bitmap, pageno, count);
	spin_unlock_irqrestore(&pool->lock, flags);

>>>>>>> 55d512e2
	return 1;
}

static void *__alloc_from_contiguous(struct device *dev, size_t size,
				     pgprot_t prot, struct page **ret_page)
{
	unsigned long order = get_order(size);
	size_t count = size >> PAGE_SHIFT;
	struct page *page;

	page = dma_alloc_from_contiguous(dev, count, order);
	if (!page)
		return NULL;

	__dma_clear_buffer(page, size);
	__dma_remap(page, size, prot);

	*ret_page = page;
	return page_address(page);
}

static void __free_from_contiguous(struct device *dev, struct page *page,
				   size_t size)
{
	__dma_remap(page, size, pgprot_kernel);
	dma_release_from_contiguous(dev, page, size >> PAGE_SHIFT);
}

static inline pgprot_t __get_dma_pgprot(struct dma_attrs *attrs, pgprot_t prot)
{
	prot = dma_get_attr(DMA_ATTR_WRITE_COMBINE, attrs) ?
			    pgprot_writecombine(prot) :
			    pgprot_dmacoherent(prot);
	return prot;
}

#define nommu() 0

#else	/* !CONFIG_MMU */

#define nommu() 1

#define __get_dma_pgprot(attrs, prot)	__pgprot(0)
#define __alloc_remap_buffer(dev, size, gfp, prot, ret, c)	NULL
#define __alloc_from_pool(size, ret_page)			NULL
#define __alloc_from_contiguous(dev, size, prot, ret)		NULL
#define __free_from_pool(cpu_addr, size)			0
#define __free_from_contiguous(dev, page, size)			do { } while (0)
#define __dma_free_remap(cpu_addr, size)			do { } while (0)

#endif	/* CONFIG_MMU */

static void *__alloc_simple_buffer(struct device *dev, size_t size, gfp_t gfp,
				   struct page **ret_page)
{
	struct page *page;
	page = __dma_alloc_buffer(dev, size, gfp);
	if (!page)
		return NULL;

	*ret_page = page;
	return page_address(page);
}



static void *__dma_alloc(struct device *dev, size_t size, dma_addr_t *handle,
			 gfp_t gfp, pgprot_t prot, const void *caller)
{
	u64 mask = get_coherent_dma_mask(dev);
	struct page *page;
	void *addr;

#ifdef CONFIG_DMA_API_DEBUG
	u64 limit = (mask + 1) & ~mask;
	if (limit && size >= limit) {
		dev_warn(dev, "coherent allocation too big (requested %#x mask %#llx)\n",
			size, mask);
		return NULL;
	}
#endif

	if (!mask)
		return NULL;

	if (mask < 0xffffffffULL)
		gfp |= GFP_DMA;

	/*
	 * Following is a work-around (a.k.a. hack) to prevent pages
	 * with __GFP_COMP being passed to split_page() which cannot
	 * handle them.  The real problem is that this flag probably
	 * should be 0 on ARM as it is not supported on this
	 * platform; see CONFIG_HUGETLBFS.
	 */
	gfp &= ~(__GFP_COMP);

	*handle = DMA_ERROR_CODE;
	size = PAGE_ALIGN(size);

	if (arch_is_coherent() || nommu())
		addr = __alloc_simple_buffer(dev, size, gfp, &page);
	else if (gfp & GFP_ATOMIC)
		addr = __alloc_from_pool(size, &page);
	else if (!IS_ENABLED(CONFIG_CMA))
		addr = __alloc_remap_buffer(dev, size, gfp, prot, &page, caller);
	else
		addr = __alloc_from_contiguous(dev, size, prot, &page);

	if (addr)
		*handle = pfn_to_dma(dev, page_to_pfn(page));

	return addr;
}

/*
 * Allocate DMA-coherent memory space and return both the kernel remapped
 * virtual and bus address for that space.
 */
void *arm_dma_alloc(struct device *dev, size_t size, dma_addr_t *handle,
		    gfp_t gfp, struct dma_attrs *attrs)
{
	pgprot_t prot = __get_dma_pgprot(attrs, pgprot_kernel);
	void *memory;

	if (dma_alloc_from_coherent(dev, size, handle, &memory))
		return memory;

	return __dma_alloc(dev, size, handle, gfp, prot,
			   __builtin_return_address(0));
}

/*
 * Create userspace mapping for the DMA-coherent memory.
 */
int arm_dma_mmap(struct device *dev, struct vm_area_struct *vma,
		 void *cpu_addr, dma_addr_t dma_addr, size_t size,
		 struct dma_attrs *attrs)
{
	int ret = -ENXIO;
#ifdef CONFIG_MMU
	unsigned long nr_vma_pages = (vma->vm_end - vma->vm_start) >> PAGE_SHIFT;
	unsigned long nr_pages = PAGE_ALIGN(size) >> PAGE_SHIFT;
	unsigned long pfn = dma_to_pfn(dev, dma_addr);
	unsigned long off = vma->vm_pgoff;

	vma->vm_page_prot = __get_dma_pgprot(attrs, vma->vm_page_prot);

	if (dma_mmap_from_coherent(dev, vma, cpu_addr, size, &ret))
		return ret;

	if (off < nr_pages && nr_vma_pages <= (nr_pages - off)) {
		ret = remap_pfn_range(vma, vma->vm_start,
				      pfn + off,
				      vma->vm_end - vma->vm_start,
				      vma->vm_page_prot);
	}
#endif	/* CONFIG_MMU */

	return ret;
}

/*
 * Free a buffer as defined by the above mapping.
 */
void arm_dma_free(struct device *dev, size_t size, void *cpu_addr,
		  dma_addr_t handle, struct dma_attrs *attrs)
{
	struct page *page = pfn_to_page(dma_to_pfn(dev, handle));

	if (dma_release_from_coherent(dev, get_order(size), cpu_addr))
		return;

	size = PAGE_ALIGN(size);

	if (arch_is_coherent() || nommu()) {
		__dma_free_buffer(page, size);
	} else if (__free_from_pool(cpu_addr, size)) {
		return;
	} else if (!IS_ENABLED(CONFIG_CMA)) {
		__dma_free_remap(cpu_addr, size);
		__dma_free_buffer(page, size);
	} else {
		/*
		 * Non-atomic allocations cannot be freed with IRQs disabled
		 */
		WARN_ON(irqs_disabled());
		__free_from_contiguous(dev, page, size);
	}
}

int arm_dma_get_sgtable(struct device *dev, struct sg_table *sgt,
		 void *cpu_addr, dma_addr_t handle, size_t size,
		 struct dma_attrs *attrs)
{
	struct page *page = pfn_to_page(dma_to_pfn(dev, handle));
	int ret;

	ret = sg_alloc_table(sgt, 1, GFP_KERNEL);
	if (unlikely(ret))
		return ret;

	sg_set_page(sgt->sgl, page, PAGE_ALIGN(size), 0);
	return 0;
}

static void dma_cache_maint_page(struct page *page, unsigned long offset,
	size_t size, enum dma_data_direction dir,
	void (*op)(const void *, size_t, int))
{
	/*
	 * A single sg entry may refer to multiple physically contiguous
	 * pages.  But we still need to process highmem pages individually.
	 * If highmem is not configured then the bulk of this loop gets
	 * optimized out.
	 */
	size_t left = size;
	do {
		size_t len = left;
		void *vaddr;

		if (PageHighMem(page)) {
			if (len + offset > PAGE_SIZE) {
				if (offset >= PAGE_SIZE) {
					page += offset / PAGE_SIZE;
					offset %= PAGE_SIZE;
				}
				len = PAGE_SIZE - offset;
			}
			vaddr = kmap_high_get(page);
			if (vaddr) {
				vaddr += offset;
				op(vaddr, len, dir);
				kunmap_high(page);
			} else if (cache_is_vipt()) {
				/* unmapped pages might still be cached */
				vaddr = kmap_atomic(page);
				op(vaddr + offset, len, dir);
				kunmap_atomic(vaddr);
			}
		} else {
			vaddr = page_address(page) + offset;
			op(vaddr, len, dir);
		}
		offset = 0;
		page++;
		left -= len;
	} while (left);
}

/*
 * Make an area consistent for devices.
 * Note: Drivers should NOT use this function directly, as it will break
 * platforms with CONFIG_DMABOUNCE.
 * Use the driver DMA support - see dma-mapping.h (dma_sync_*)
 */
static void __dma_page_cpu_to_dev(struct page *page, unsigned long off,
	size_t size, enum dma_data_direction dir)
{
	unsigned long paddr;

	dma_cache_maint_page(page, off, size, dir, dmac_map_area);

	paddr = page_to_phys(page) + off;
	if (dir == DMA_FROM_DEVICE) {
		outer_inv_range(paddr, paddr + size);
	} else {
		outer_clean_range(paddr, paddr + size);
	}
	/* FIXME: non-speculating: flush on bidirectional mappings? */
}

static void __dma_page_dev_to_cpu(struct page *page, unsigned long off,
	size_t size, enum dma_data_direction dir)
{
	unsigned long paddr = page_to_phys(page) + off;

	/* FIXME: non-speculating: not required */
	/* don't bother invalidating if DMA to device */
	if (dir != DMA_TO_DEVICE)
		outer_inv_range(paddr, paddr + size);

	dma_cache_maint_page(page, off, size, dir, dmac_unmap_area);

	/*
	 * Mark the D-cache clean for this page to avoid extra flushing.
	 */
	if (dir != DMA_TO_DEVICE && off == 0 && size >= PAGE_SIZE)
		set_bit(PG_dcache_clean, &page->flags);
}

/**
 * arm_dma_map_sg - map a set of SG buffers for streaming mode DMA
 * @dev: valid struct device pointer, or NULL for ISA and EISA-like devices
 * @sg: list of buffers
 * @nents: number of buffers to map
 * @dir: DMA transfer direction
 *
 * Map a set of buffers described by scatterlist in streaming mode for DMA.
 * This is the scatter-gather version of the dma_map_single interface.
 * Here the scatter gather list elements are each tagged with the
 * appropriate dma address and length.  They are obtained via
 * sg_dma_{address,length}.
 *
 * Device ownership issues as mentioned for dma_map_single are the same
 * here.
 */
int arm_dma_map_sg(struct device *dev, struct scatterlist *sg, int nents,
		enum dma_data_direction dir, struct dma_attrs *attrs)
{
	struct dma_map_ops *ops = get_dma_ops(dev);
	struct scatterlist *s;
	int i, j;

	for_each_sg(sg, s, nents, i) {
#ifdef CONFIG_NEED_SG_DMA_LENGTH
		s->dma_length = s->length;
#endif
		s->dma_address = ops->map_page(dev, sg_page(s), s->offset,
						s->length, dir, attrs);
		if (dma_mapping_error(dev, s->dma_address))
			goto bad_mapping;
	}
	return nents;

 bad_mapping:
	for_each_sg(sg, s, i, j)
		ops->unmap_page(dev, sg_dma_address(s), sg_dma_len(s), dir, attrs);
	return 0;
}

/**
 * arm_dma_unmap_sg - unmap a set of SG buffers mapped by dma_map_sg
 * @dev: valid struct device pointer, or NULL for ISA and EISA-like devices
 * @sg: list of buffers
 * @nents: number of buffers to unmap (same as was passed to dma_map_sg)
 * @dir: DMA transfer direction (same as was passed to dma_map_sg)
 *
 * Unmap a set of streaming mode DMA translations.  Again, CPU access
 * rules concerning calls here are the same as for dma_unmap_single().
 */
void arm_dma_unmap_sg(struct device *dev, struct scatterlist *sg, int nents,
		enum dma_data_direction dir, struct dma_attrs *attrs)
{
	struct dma_map_ops *ops = get_dma_ops(dev);
	struct scatterlist *s;

	int i;

	for_each_sg(sg, s, nents, i)
		ops->unmap_page(dev, sg_dma_address(s), sg_dma_len(s), dir, attrs);
}

/**
 * arm_dma_sync_sg_for_cpu
 * @dev: valid struct device pointer, or NULL for ISA and EISA-like devices
 * @sg: list of buffers
 * @nents: number of buffers to map (returned from dma_map_sg)
 * @dir: DMA transfer direction (same as was passed to dma_map_sg)
 */
void arm_dma_sync_sg_for_cpu(struct device *dev, struct scatterlist *sg,
			int nents, enum dma_data_direction dir)
{
	struct dma_map_ops *ops = get_dma_ops(dev);
	struct scatterlist *s;
	int i;

	for_each_sg(sg, s, nents, i)
		ops->sync_single_for_cpu(dev, sg_dma_address(s), s->length,
					 dir);
}

/**
 * arm_dma_sync_sg_for_device
 * @dev: valid struct device pointer, or NULL for ISA and EISA-like devices
 * @sg: list of buffers
 * @nents: number of buffers to map (returned from dma_map_sg)
 * @dir: DMA transfer direction (same as was passed to dma_map_sg)
 */
void arm_dma_sync_sg_for_device(struct device *dev, struct scatterlist *sg,
			int nents, enum dma_data_direction dir)
{
	struct dma_map_ops *ops = get_dma_ops(dev);
	struct scatterlist *s;
	int i;

	for_each_sg(sg, s, nents, i)
		ops->sync_single_for_device(dev, sg_dma_address(s), s->length,
					    dir);
}

/*
 * Return whether the given device DMA address mask can be supported
 * properly.  For example, if your device can only drive the low 24-bits
 * during bus mastering, then you would pass 0x00ffffff as the mask
 * to this function.
 */
int dma_supported(struct device *dev, u64 mask)
{
	if (mask < (u64)arm_dma_limit)
		return 0;
	return 1;
}
EXPORT_SYMBOL(dma_supported);

static int arm_dma_set_mask(struct device *dev, u64 dma_mask)
{
	if (!dev->dma_mask || !dma_supported(dev, dma_mask))
		return -EIO;

	*dev->dma_mask = dma_mask;

	return 0;
}

#define PREALLOC_DMA_DEBUG_ENTRIES	4096

static int __init dma_debug_do_init(void)
{
	dma_debug_init(PREALLOC_DMA_DEBUG_ENTRIES);
	return 0;
}
fs_initcall(dma_debug_do_init);

#ifdef CONFIG_ARM_DMA_USE_IOMMU

/* IOMMU */

static inline dma_addr_t __alloc_iova(struct dma_iommu_mapping *mapping,
				      size_t size)
{
	unsigned int order = get_order(size);
	unsigned int align = 0;
	unsigned int count, start;
	unsigned long flags;

	count = ((PAGE_ALIGN(size) >> PAGE_SHIFT) +
		 (1 << mapping->order) - 1) >> mapping->order;

	if (order > mapping->order)
		align = (1 << (order - mapping->order)) - 1;

	spin_lock_irqsave(&mapping->lock, flags);
	start = bitmap_find_next_zero_area(mapping->bitmap, mapping->bits, 0,
					   count, align);
	if (start > mapping->bits) {
		spin_unlock_irqrestore(&mapping->lock, flags);
		return DMA_ERROR_CODE;
	}

	bitmap_set(mapping->bitmap, start, count);
	spin_unlock_irqrestore(&mapping->lock, flags);

	return mapping->base + (start << (mapping->order + PAGE_SHIFT));
}

static inline void __free_iova(struct dma_iommu_mapping *mapping,
			       dma_addr_t addr, size_t size)
{
	unsigned int start = (addr - mapping->base) >>
			     (mapping->order + PAGE_SHIFT);
	unsigned int count = ((size >> PAGE_SHIFT) +
			      (1 << mapping->order) - 1) >> mapping->order;
	unsigned long flags;

	spin_lock_irqsave(&mapping->lock, flags);
	bitmap_clear(mapping->bitmap, start, count);
	spin_unlock_irqrestore(&mapping->lock, flags);
}

static struct page **__iommu_alloc_buffer(struct device *dev, size_t size, gfp_t gfp)
{
	struct page **pages;
	int count = size >> PAGE_SHIFT;
	int array_size = count * sizeof(struct page *);
	int i = 0;

	if (array_size <= PAGE_SIZE)
		pages = kzalloc(array_size, gfp);
	else
		pages = vzalloc(array_size);
	if (!pages)
		return NULL;

	while (count) {
		int j, order = __fls(count);

		pages[i] = alloc_pages(gfp | __GFP_NOWARN, order);
		while (!pages[i] && order)
			pages[i] = alloc_pages(gfp | __GFP_NOWARN, --order);
		if (!pages[i])
			goto error;

		if (order)
			split_page(pages[i], order);
		j = 1 << order;
		while (--j)
			pages[i + j] = pages[i] + j;

		__dma_clear_buffer(pages[i], PAGE_SIZE << order);
		i += 1 << order;
		count -= 1 << order;
	}

	return pages;
error:
	while (i--)
		if (pages[i])
			__free_pages(pages[i], 0);
	if (array_size <= PAGE_SIZE)
		kfree(pages);
	else
		vfree(pages);
	return NULL;
}

static int __iommu_free_buffer(struct device *dev, struct page **pages, size_t size)
{
	int count = size >> PAGE_SHIFT;
	int array_size = count * sizeof(struct page *);
	int i;
	for (i = 0; i < count; i++)
		if (pages[i])
			__free_pages(pages[i], 0);
	if (array_size <= PAGE_SIZE)
		kfree(pages);
	else
		vfree(pages);
	return 0;
}

/*
 * Create a CPU mapping for a specified pages
 */
static void *
__iommu_alloc_remap(struct page **pages, size_t size, gfp_t gfp, pgprot_t prot,
		    const void *caller)
{
	unsigned int i, nr_pages = PAGE_ALIGN(size) >> PAGE_SHIFT;
	struct vm_struct *area;
	unsigned long p;

	area = get_vm_area_caller(size, VM_ARM_DMA_CONSISTENT | VM_USERMAP,
				  caller);
	if (!area)
		return NULL;

	area->pages = pages;
	area->nr_pages = nr_pages;
	p = (unsigned long)area->addr;

	for (i = 0; i < nr_pages; i++) {
		phys_addr_t phys = __pfn_to_phys(page_to_pfn(pages[i]));
		if (ioremap_page_range(p, p + PAGE_SIZE, phys, prot))
			goto err;
		p += PAGE_SIZE;
	}
	return area->addr;
err:
	unmap_kernel_range((unsigned long)area->addr, size);
	vunmap(area->addr);
	return NULL;
}

/*
 * Create a mapping in device IO address space for specified pages
 */
static dma_addr_t
__iommu_create_mapping(struct device *dev, struct page **pages, size_t size)
{
	struct dma_iommu_mapping *mapping = dev->archdata.mapping;
	unsigned int count = PAGE_ALIGN(size) >> PAGE_SHIFT;
	dma_addr_t dma_addr, iova;
	int i, ret = DMA_ERROR_CODE;

	dma_addr = __alloc_iova(mapping, size);
	if (dma_addr == DMA_ERROR_CODE)
		return dma_addr;

	iova = dma_addr;
	for (i = 0; i < count; ) {
		unsigned int next_pfn = page_to_pfn(pages[i]) + 1;
		phys_addr_t phys = page_to_phys(pages[i]);
		unsigned int len, j;

		for (j = i + 1; j < count; j++, next_pfn++)
			if (page_to_pfn(pages[j]) != next_pfn)
				break;

		len = (j - i) << PAGE_SHIFT;
		ret = iommu_map(mapping->domain, iova, phys, len, 0);
		if (ret < 0)
			goto fail;
		iova += len;
		i = j;
	}
	return dma_addr;
fail:
	iommu_unmap(mapping->domain, dma_addr, iova-dma_addr);
	__free_iova(mapping, dma_addr, size);
	return DMA_ERROR_CODE;
}

static int __iommu_remove_mapping(struct device *dev, dma_addr_t iova, size_t size)
{
	struct dma_iommu_mapping *mapping = dev->archdata.mapping;

	/*
	 * add optional in-page offset from iova to size and align
	 * result to page size
	 */
	size = PAGE_ALIGN((iova & ~PAGE_MASK) + size);
	iova &= PAGE_MASK;

	iommu_unmap(mapping->domain, iova, size);
	__free_iova(mapping, iova, size);
	return 0;
}

<<<<<<< HEAD
=======
static struct page **__atomic_get_pages(void *addr)
{
	struct dma_pool *pool = &atomic_pool;
	struct page **pages = pool->pages;
	int offs = (addr - pool->vaddr) >> PAGE_SHIFT;

	return pages + offs;
}

>>>>>>> 55d512e2
static struct page **__iommu_get_pages(void *cpu_addr, struct dma_attrs *attrs)
{
	struct vm_struct *area;

<<<<<<< HEAD
=======
	if (__in_atomic_pool(cpu_addr, PAGE_SIZE))
		return __atomic_get_pages(cpu_addr);

>>>>>>> 55d512e2
	if (dma_get_attr(DMA_ATTR_NO_KERNEL_MAPPING, attrs))
		return cpu_addr;

	area = find_vm_area(cpu_addr);
	if (area && (area->flags & VM_ARM_DMA_CONSISTENT))
		return area->pages;
	return NULL;
}

<<<<<<< HEAD
=======
static void *__iommu_alloc_atomic(struct device *dev, size_t size,
				  dma_addr_t *handle)
{
	struct page *page;
	void *addr;

	addr = __alloc_from_pool(size, &page);
	if (!addr)
		return NULL;

	*handle = __iommu_create_mapping(dev, &page, size);
	if (*handle == DMA_ERROR_CODE)
		goto err_mapping;

	return addr;

err_mapping:
	__free_from_pool(addr, size);
	return NULL;
}

static void __iommu_free_atomic(struct device *dev, struct page **pages,
				dma_addr_t handle, size_t size)
{
	__iommu_remove_mapping(dev, handle, size);
	__free_from_pool(page_address(pages[0]), size);
}

>>>>>>> 55d512e2
static void *arm_iommu_alloc_attrs(struct device *dev, size_t size,
	    dma_addr_t *handle, gfp_t gfp, struct dma_attrs *attrs)
{
	pgprot_t prot = __get_dma_pgprot(attrs, pgprot_kernel);
	struct page **pages;
	void *addr = NULL;

	*handle = DMA_ERROR_CODE;
	size = PAGE_ALIGN(size);

	if (gfp & GFP_ATOMIC)
		return __iommu_alloc_atomic(dev, size, handle);

	pages = __iommu_alloc_buffer(dev, size, gfp);
	if (!pages)
		return NULL;

	*handle = __iommu_create_mapping(dev, pages, size);
	if (*handle == DMA_ERROR_CODE)
		goto err_buffer;

	if (dma_get_attr(DMA_ATTR_NO_KERNEL_MAPPING, attrs))
		return pages;

	addr = __iommu_alloc_remap(pages, size, gfp, prot,
				   __builtin_return_address(0));
	if (!addr)
		goto err_mapping;

	return addr;

err_mapping:
	__iommu_remove_mapping(dev, *handle, size);
err_buffer:
	__iommu_free_buffer(dev, pages, size);
	return NULL;
}

static int arm_iommu_mmap_attrs(struct device *dev, struct vm_area_struct *vma,
		    void *cpu_addr, dma_addr_t dma_addr, size_t size,
		    struct dma_attrs *attrs)
{
	unsigned long uaddr = vma->vm_start;
	unsigned long usize = vma->vm_end - vma->vm_start;
	struct page **pages = __iommu_get_pages(cpu_addr, attrs);

	vma->vm_page_prot = __get_dma_pgprot(attrs, vma->vm_page_prot);

	if (!pages)
		return -ENXIO;

	do {
		int ret = vm_insert_page(vma, uaddr, *pages++);
		if (ret) {
			pr_err("Remapping memory failed: %d\n", ret);
			return ret;
		}
		uaddr += PAGE_SIZE;
		usize -= PAGE_SIZE;
	} while (usize > 0);

	return 0;
}

/*
 * free a page as defined by the above mapping.
 * Must not be called with IRQs disabled.
 */
void arm_iommu_free_attrs(struct device *dev, size_t size, void *cpu_addr,
			  dma_addr_t handle, struct dma_attrs *attrs)
{
	struct page **pages = __iommu_get_pages(cpu_addr, attrs);
	size = PAGE_ALIGN(size);

	if (!pages) {
		WARN(1, "trying to free invalid coherent area: %p\n", cpu_addr);
		return;
	}

<<<<<<< HEAD
=======
	if (__in_atomic_pool(cpu_addr, size)) {
		__iommu_free_atomic(dev, pages, handle, size);
		return;
	}

>>>>>>> 55d512e2
	if (!dma_get_attr(DMA_ATTR_NO_KERNEL_MAPPING, attrs)) {
		unmap_kernel_range((unsigned long)cpu_addr, size);
		vunmap(cpu_addr);
	}

	__iommu_remove_mapping(dev, handle, size);
	__iommu_free_buffer(dev, pages, size);
}

static int arm_iommu_get_sgtable(struct device *dev, struct sg_table *sgt,
				 void *cpu_addr, dma_addr_t dma_addr,
				 size_t size, struct dma_attrs *attrs)
{
	unsigned int count = PAGE_ALIGN(size) >> PAGE_SHIFT;
	struct page **pages = __iommu_get_pages(cpu_addr, attrs);

	if (!pages)
		return -ENXIO;

	return sg_alloc_table_from_pages(sgt, pages, count, 0, size,
					 GFP_KERNEL);
}

/*
 * Map a part of the scatter-gather list into contiguous io address space
 */
static int __map_sg_chunk(struct device *dev, struct scatterlist *sg,
			  size_t size, dma_addr_t *handle,
			  enum dma_data_direction dir, struct dma_attrs *attrs)
{
	struct dma_iommu_mapping *mapping = dev->archdata.mapping;
	dma_addr_t iova, iova_base;
	int ret = 0;
	unsigned int count;
	struct scatterlist *s;

	size = PAGE_ALIGN(size);
	*handle = DMA_ERROR_CODE;

	iova_base = iova = __alloc_iova(mapping, size);
	if (iova == DMA_ERROR_CODE)
		return -ENOMEM;

	for (count = 0, s = sg; count < (size >> PAGE_SHIFT); s = sg_next(s)) {
		phys_addr_t phys = page_to_phys(sg_page(s));
		unsigned int len = PAGE_ALIGN(s->offset + s->length);

		if (!arch_is_coherent() &&
		    !dma_get_attr(DMA_ATTR_SKIP_CPU_SYNC, attrs))
			__dma_page_cpu_to_dev(sg_page(s), s->offset, s->length, dir);

		ret = iommu_map(mapping->domain, iova, phys, len, 0);
		if (ret < 0)
			goto fail;
		count += len >> PAGE_SHIFT;
		iova += len;
	}
	*handle = iova_base;

	return 0;
fail:
	iommu_unmap(mapping->domain, iova_base, count * PAGE_SIZE);
	__free_iova(mapping, iova_base, size);
	return ret;
}

/**
 * arm_iommu_map_sg - map a set of SG buffers for streaming mode DMA
 * @dev: valid struct device pointer
 * @sg: list of buffers
 * @nents: number of buffers to map
 * @dir: DMA transfer direction
 *
 * Map a set of buffers described by scatterlist in streaming mode for DMA.
 * The scatter gather list elements are merged together (if possible) and
 * tagged with the appropriate dma address and length. They are obtained via
 * sg_dma_{address,length}.
 */
int arm_iommu_map_sg(struct device *dev, struct scatterlist *sg, int nents,
		     enum dma_data_direction dir, struct dma_attrs *attrs)
{
	struct scatterlist *s = sg, *dma = sg, *start = sg;
	int i, count = 0;
	unsigned int offset = s->offset;
	unsigned int size = s->offset + s->length;
	unsigned int max = dma_get_max_seg_size(dev);

	for (i = 1; i < nents; i++) {
		s = sg_next(s);

		s->dma_address = DMA_ERROR_CODE;
		s->dma_length = 0;

		if (s->offset || (size & ~PAGE_MASK) || size + s->length > max) {
			if (__map_sg_chunk(dev, start, size, &dma->dma_address,
			    dir, attrs) < 0)
				goto bad_mapping;

			dma->dma_address += offset;
			dma->dma_length = size - offset;

			size = offset = s->offset;
			start = s;
			dma = sg_next(dma);
			count += 1;
		}
		size += s->length;
	}
	if (__map_sg_chunk(dev, start, size, &dma->dma_address, dir, attrs) < 0)
		goto bad_mapping;

	dma->dma_address += offset;
	dma->dma_length = size - offset;

	return count+1;

bad_mapping:
	for_each_sg(sg, s, count, i)
		__iommu_remove_mapping(dev, sg_dma_address(s), sg_dma_len(s));
	return 0;
}

/**
 * arm_iommu_unmap_sg - unmap a set of SG buffers mapped by dma_map_sg
 * @dev: valid struct device pointer
 * @sg: list of buffers
 * @nents: number of buffers to unmap (same as was passed to dma_map_sg)
 * @dir: DMA transfer direction (same as was passed to dma_map_sg)
 *
 * Unmap a set of streaming mode DMA translations.  Again, CPU access
 * rules concerning calls here are the same as for dma_unmap_single().
 */
void arm_iommu_unmap_sg(struct device *dev, struct scatterlist *sg, int nents,
			enum dma_data_direction dir, struct dma_attrs *attrs)
{
	struct scatterlist *s;
	int i;

	for_each_sg(sg, s, nents, i) {
		if (sg_dma_len(s))
			__iommu_remove_mapping(dev, sg_dma_address(s),
					       sg_dma_len(s));
		if (!arch_is_coherent() &&
		    !dma_get_attr(DMA_ATTR_SKIP_CPU_SYNC, attrs))
			__dma_page_dev_to_cpu(sg_page(s), s->offset,
					      s->length, dir);
	}
}

/**
 * arm_iommu_sync_sg_for_cpu
 * @dev: valid struct device pointer
 * @sg: list of buffers
 * @nents: number of buffers to map (returned from dma_map_sg)
 * @dir: DMA transfer direction (same as was passed to dma_map_sg)
 */
void arm_iommu_sync_sg_for_cpu(struct device *dev, struct scatterlist *sg,
			int nents, enum dma_data_direction dir)
{
	struct scatterlist *s;
	int i;

	for_each_sg(sg, s, nents, i)
		if (!arch_is_coherent())
			__dma_page_dev_to_cpu(sg_page(s), s->offset, s->length, dir);

}

/**
 * arm_iommu_sync_sg_for_device
 * @dev: valid struct device pointer
 * @sg: list of buffers
 * @nents: number of buffers to map (returned from dma_map_sg)
 * @dir: DMA transfer direction (same as was passed to dma_map_sg)
 */
void arm_iommu_sync_sg_for_device(struct device *dev, struct scatterlist *sg,
			int nents, enum dma_data_direction dir)
{
	struct scatterlist *s;
	int i;

	for_each_sg(sg, s, nents, i)
		if (!arch_is_coherent())
			__dma_page_cpu_to_dev(sg_page(s), s->offset, s->length, dir);
}


/**
 * arm_iommu_map_page
 * @dev: valid struct device pointer
 * @page: page that buffer resides in
 * @offset: offset into page for start of buffer
 * @size: size of buffer to map
 * @dir: DMA transfer direction
 *
 * IOMMU aware version of arm_dma_map_page()
 */
static dma_addr_t arm_iommu_map_page(struct device *dev, struct page *page,
	     unsigned long offset, size_t size, enum dma_data_direction dir,
	     struct dma_attrs *attrs)
{
	struct dma_iommu_mapping *mapping = dev->archdata.mapping;
	dma_addr_t dma_addr;
	int ret, len = PAGE_ALIGN(size + offset);

	if (!arch_is_coherent() && !dma_get_attr(DMA_ATTR_SKIP_CPU_SYNC, attrs))
		__dma_page_cpu_to_dev(page, offset, size, dir);

	dma_addr = __alloc_iova(mapping, len);
	if (dma_addr == DMA_ERROR_CODE)
		return dma_addr;

	ret = iommu_map(mapping->domain, dma_addr, page_to_phys(page), len, 0);
	if (ret < 0)
		goto fail;

	return dma_addr + offset;
fail:
	__free_iova(mapping, dma_addr, len);
	return DMA_ERROR_CODE;
}

/**
 * arm_iommu_unmap_page
 * @dev: valid struct device pointer
 * @handle: DMA address of buffer
 * @size: size of buffer (same as passed to dma_map_page)
 * @dir: DMA transfer direction (same as passed to dma_map_page)
 *
 * IOMMU aware version of arm_dma_unmap_page()
 */
static void arm_iommu_unmap_page(struct device *dev, dma_addr_t handle,
		size_t size, enum dma_data_direction dir,
		struct dma_attrs *attrs)
{
	struct dma_iommu_mapping *mapping = dev->archdata.mapping;
	dma_addr_t iova = handle & PAGE_MASK;
	struct page *page = phys_to_page(iommu_iova_to_phys(mapping->domain, iova));
	int offset = handle & ~PAGE_MASK;
	int len = PAGE_ALIGN(size + offset);

	if (!iova)
		return;

	if (!arch_is_coherent() && !dma_get_attr(DMA_ATTR_SKIP_CPU_SYNC, attrs))
		__dma_page_dev_to_cpu(page, offset, size, dir);

	iommu_unmap(mapping->domain, iova, len);
	__free_iova(mapping, iova, len);
}

static void arm_iommu_sync_single_for_cpu(struct device *dev,
		dma_addr_t handle, size_t size, enum dma_data_direction dir)
{
	struct dma_iommu_mapping *mapping = dev->archdata.mapping;
	dma_addr_t iova = handle & PAGE_MASK;
	struct page *page = phys_to_page(iommu_iova_to_phys(mapping->domain, iova));
	unsigned int offset = handle & ~PAGE_MASK;

	if (!iova)
		return;

	if (!arch_is_coherent())
		__dma_page_dev_to_cpu(page, offset, size, dir);
}

static void arm_iommu_sync_single_for_device(struct device *dev,
		dma_addr_t handle, size_t size, enum dma_data_direction dir)
{
	struct dma_iommu_mapping *mapping = dev->archdata.mapping;
	dma_addr_t iova = handle & PAGE_MASK;
	struct page *page = phys_to_page(iommu_iova_to_phys(mapping->domain, iova));
	unsigned int offset = handle & ~PAGE_MASK;

	if (!iova)
		return;

	__dma_page_cpu_to_dev(page, offset, size, dir);
}

struct dma_map_ops iommu_ops = {
	.alloc		= arm_iommu_alloc_attrs,
	.free		= arm_iommu_free_attrs,
	.mmap		= arm_iommu_mmap_attrs,
	.get_sgtable	= arm_iommu_get_sgtable,

	.map_page		= arm_iommu_map_page,
	.unmap_page		= arm_iommu_unmap_page,
	.sync_single_for_cpu	= arm_iommu_sync_single_for_cpu,
	.sync_single_for_device	= arm_iommu_sync_single_for_device,

	.map_sg			= arm_iommu_map_sg,
	.unmap_sg		= arm_iommu_unmap_sg,
	.sync_sg_for_cpu	= arm_iommu_sync_sg_for_cpu,
	.sync_sg_for_device	= arm_iommu_sync_sg_for_device,
};

/**
 * arm_iommu_create_mapping
 * @bus: pointer to the bus holding the client device (for IOMMU calls)
 * @base: start address of the valid IO address space
 * @size: size of the valid IO address space
 * @order: accuracy of the IO addresses allocations
 *
 * Creates a mapping structure which holds information about used/unused
 * IO address ranges, which is required to perform memory allocation and
 * mapping with IOMMU aware functions.
 *
 * The client device need to be attached to the mapping with
 * arm_iommu_attach_device function.
 */
struct dma_iommu_mapping *
arm_iommu_create_mapping(struct bus_type *bus, dma_addr_t base, size_t size,
			 int order)
{
	unsigned int count = size >> (PAGE_SHIFT + order);
	unsigned int bitmap_size = BITS_TO_LONGS(count) * sizeof(long);
	struct dma_iommu_mapping *mapping;
	int err = -ENOMEM;

	if (!count)
		return ERR_PTR(-EINVAL);

	mapping = kzalloc(sizeof(struct dma_iommu_mapping), GFP_KERNEL);
	if (!mapping)
		goto err;

	mapping->bitmap = kzalloc(bitmap_size, GFP_KERNEL);
	if (!mapping->bitmap)
		goto err2;

	mapping->base = base;
	mapping->bits = BITS_PER_BYTE * bitmap_size;
	mapping->order = order;
	spin_lock_init(&mapping->lock);

	mapping->domain = iommu_domain_alloc(bus);
	if (!mapping->domain)
		goto err3;

	kref_init(&mapping->kref);
	return mapping;
err3:
	kfree(mapping->bitmap);
err2:
	kfree(mapping);
err:
	return ERR_PTR(err);
}

static void release_iommu_mapping(struct kref *kref)
{
	struct dma_iommu_mapping *mapping =
		container_of(kref, struct dma_iommu_mapping, kref);

	iommu_domain_free(mapping->domain);
	kfree(mapping->bitmap);
	kfree(mapping);
}

void arm_iommu_release_mapping(struct dma_iommu_mapping *mapping)
{
	if (mapping)
		kref_put(&mapping->kref, release_iommu_mapping);
}

/**
 * arm_iommu_attach_device
 * @dev: valid struct device pointer
 * @mapping: io address space mapping structure (returned from
 *	arm_iommu_create_mapping)
 *
 * Attaches specified io address space mapping to the provided device,
 * this replaces the dma operations (dma_map_ops pointer) with the
 * IOMMU aware version. More than one client might be attached to
 * the same io address space mapping.
 */
int arm_iommu_attach_device(struct device *dev,
			    struct dma_iommu_mapping *mapping)
{
	int err;

	err = iommu_attach_device(mapping->domain, dev);
	if (err)
		return err;

	kref_get(&mapping->kref);
	dev->archdata.mapping = mapping;
	set_dma_ops(dev, &iommu_ops);

	pr_info("Attached IOMMU controller to %s device.\n", dev_name(dev));
	return 0;
}

#endif<|MERGE_RESOLUTION|>--- conflicted
+++ resolved
@@ -267,30 +267,19 @@
 	vunmap(cpu_addr);
 }
 
-<<<<<<< HEAD
-=======
 #define DEFAULT_DMA_COHERENT_POOL_SIZE	SZ_256K
 
->>>>>>> 55d512e2
 struct dma_pool {
 	size_t size;
 	spinlock_t lock;
 	unsigned long *bitmap;
 	unsigned long nr_pages;
 	void *vaddr;
-<<<<<<< HEAD
-	struct page *page;
-};
-
-static struct dma_pool atomic_pool = {
-	.size = SZ_256K,
-=======
 	struct page **pages;
 };
 
 static struct dma_pool atomic_pool = {
 	.size = DEFAULT_DMA_COHERENT_POOL_SIZE,
->>>>>>> 55d512e2
 };
 
 static int __init early_coherent_pool(char *p)
@@ -332,13 +321,10 @@
 	bitmap = kzalloc(bitmap_size, GFP_KERNEL);
 	if (!bitmap)
 		goto no_bitmap;
-<<<<<<< HEAD
-=======
 
 	pages = kzalloc(nr_pages * sizeof(struct page *), GFP_KERNEL);
 	if (!pages)
 		goto no_pages;
->>>>>>> 55d512e2
 
 	if (IS_ENABLED(CONFIG_CMA))
 		ptr = __alloc_from_contiguous(NULL, pool->size, prot, &page);
@@ -346,11 +332,6 @@
 		ptr = __alloc_remap_buffer(NULL, pool->size, GFP_KERNEL, prot,
 					   &page, NULL);
 	if (ptr) {
-<<<<<<< HEAD
-		spin_lock_init(&pool->lock);
-		pool->vaddr = ptr;
-		pool->page = page;
-=======
 		int i;
 
 		for (i = 0; i < nr_pages; i++)
@@ -359,17 +340,13 @@
 		spin_lock_init(&pool->lock);
 		pool->vaddr = ptr;
 		pool->pages = pages;
->>>>>>> 55d512e2
 		pool->bitmap = bitmap;
 		pool->nr_pages = nr_pages;
 		pr_info("DMA: preallocated %u KiB pool for atomic coherent allocations\n",
 		       (unsigned)pool->size / 1024);
 		return 0;
 	}
-<<<<<<< HEAD
-=======
 no_pages:
->>>>>>> 55d512e2
 	kfree(bitmap);
 no_bitmap:
 	pr_err("DMA: failed to allocate %u KiB pool for atomic coherent allocation\n",
@@ -494,21 +471,15 @@
 	if (pageno < pool->nr_pages) {
 		bitmap_set(pool->bitmap, pageno, count);
 		ptr = pool->vaddr + PAGE_SIZE * pageno;
-<<<<<<< HEAD
-		*ret_page = pool->page + pageno;
-=======
 		*ret_page = pool->pages[pageno];
 	} else {
 		pr_err_once("ERROR: %u KiB atomic DMA coherent pool is too small!\n"
 			    "Please increase it with coherent_pool= kernel parameter!\n",
 			    (unsigned)pool->size / 1024);
->>>>>>> 55d512e2
 	}
 	spin_unlock_irqrestore(&pool->lock, flags);
 
 	return ptr;
-<<<<<<< HEAD
-=======
 }
 
 static bool __in_atomic_pool(void *start, size_t size)
@@ -528,7 +499,6 @@
 	     start, end - 1, pool_start, pool_end - 1);
 
 	return false;
->>>>>>> 55d512e2
 }
 
 static int __free_from_pool(void *start, size_t size)
@@ -537,14 +507,8 @@
 	unsigned long pageno, count;
 	unsigned long flags;
 
-<<<<<<< HEAD
-	if (start < pool->vaddr || start > pool->vaddr + pool->size)
+	if (!__in_atomic_pool(start, size))
 		return 0;
-
-	if (start + size > pool->vaddr + pool->size) {
-		WARN(1, "freeing wrong coherent size from pool\n");
-		return 0;
-	}
 
 	pageno = (start - pool->vaddr) >> PAGE_SHIFT;
 	count = size >> PAGE_SHIFT;
@@ -553,18 +517,6 @@
 	bitmap_clear(pool->bitmap, pageno, count);
 	spin_unlock_irqrestore(&pool->lock, flags);
 
-=======
-	if (!__in_atomic_pool(start, size))
-		return 0;
-
-	pageno = (start - pool->vaddr) >> PAGE_SHIFT;
-	count = size >> PAGE_SHIFT;
-
-	spin_lock_irqsave(&pool->lock, flags);
-	bitmap_clear(pool->bitmap, pageno, count);
-	spin_unlock_irqrestore(&pool->lock, flags);
-
->>>>>>> 55d512e2
 	return 1;
 }
 
@@ -1184,8 +1136,6 @@
 	return 0;
 }
 
-<<<<<<< HEAD
-=======
 static struct page **__atomic_get_pages(void *addr)
 {
 	struct dma_pool *pool = &atomic_pool;
@@ -1195,17 +1145,13 @@
 	return pages + offs;
 }
 
->>>>>>> 55d512e2
 static struct page **__iommu_get_pages(void *cpu_addr, struct dma_attrs *attrs)
 {
 	struct vm_struct *area;
 
-<<<<<<< HEAD
-=======
 	if (__in_atomic_pool(cpu_addr, PAGE_SIZE))
 		return __atomic_get_pages(cpu_addr);
 
->>>>>>> 55d512e2
 	if (dma_get_attr(DMA_ATTR_NO_KERNEL_MAPPING, attrs))
 		return cpu_addr;
 
@@ -1215,8 +1161,6 @@
 	return NULL;
 }
 
-<<<<<<< HEAD
-=======
 static void *__iommu_alloc_atomic(struct device *dev, size_t size,
 				  dma_addr_t *handle)
 {
@@ -1245,7 +1189,6 @@
 	__free_from_pool(page_address(pages[0]), size);
 }
 
->>>>>>> 55d512e2
 static void *arm_iommu_alloc_attrs(struct device *dev, size_t size,
 	    dma_addr_t *handle, gfp_t gfp, struct dma_attrs *attrs)
 {
@@ -1325,14 +1268,11 @@
 		return;
 	}
 
-<<<<<<< HEAD
-=======
 	if (__in_atomic_pool(cpu_addr, size)) {
 		__iommu_free_atomic(dev, pages, handle, size);
 		return;
 	}
 
->>>>>>> 55d512e2
 	if (!dma_get_attr(DMA_ATTR_NO_KERNEL_MAPPING, attrs)) {
 		unmap_kernel_range((unsigned long)cpu_addr, size);
 		vunmap(cpu_addr);
