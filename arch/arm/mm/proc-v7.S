--- conflicted
+++ resolved
@@ -421,26 +421,8 @@
 
 	__INITDATA
 
-<<<<<<< HEAD
-	.type	v7_processor_functions, #object
-ENTRY(v7_processor_functions)
-	.word	v7_early_abort
-	.word	v7_pabort
-	.word	cpu_v7_proc_init
-	.word	cpu_v7_proc_fin
-	.word	cpu_v7_reset
-	.word	cpu_v7_do_idle
-	.word	cpu_v7_dcache_clean_area
-	.word	cpu_v7_switch_mm
-	.word	cpu_v7_set_pte_ext
-	.word	cpu_v7_suspend_size
-	.word	cpu_v7_do_suspend
-	.word	cpu_v7_do_resume
-	.size	v7_processor_functions, . - v7_processor_functions
-=======
 	@ define struct processor (see <asm/proc-fns.h> and proc-macros.S)
 	define_processor_functions v7, dabort=v7_early_abort, pabort=v7_pabort, suspend=1
->>>>>>> acfe7d74
 
 	.section ".rodata"
 
