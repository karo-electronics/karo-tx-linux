#include <linux/kernel.h>

#include <asm/cputype.h>
#include <asm/idmap.h>
#include <asm/pgalloc.h>
#include <asm/pgtable.h>
#include <asm/sections.h>

pgd_t *idmap_pgd;

#ifdef CONFIG_ARM_LPAE
static void idmap_add_pmd(pud_t *pud, unsigned long addr, unsigned long end,
	unsigned long prot)
{
	pmd_t *pmd;
	unsigned long next;

	if (pud_none_or_clear_bad(pud) || (pud_val(*pud) & L_PGD_SWAPPER)) {
		pmd = pmd_alloc_one(&init_mm, addr);
		if (!pmd) {
			pr_warning("Failed to allocate identity pmd.\n");
			return;
		}
		pud_populate(&init_mm, pud, pmd);
		pmd += pmd_index(addr);
	} else
		pmd = pmd_offset(pud, addr);

	do {
		next = pmd_addr_end(addr, end);
		*pmd = __pmd((addr & PMD_MASK) | prot);
		flush_pmd_entry(pmd);
	} while (pmd++, addr = next, addr != end);
}
#else	/* !CONFIG_ARM_LPAE */
static void idmap_add_pmd(pud_t *pud, unsigned long addr, unsigned long end,
	unsigned long prot)
{
	pmd_t *pmd = pmd_offset(pud, addr);

	addr = (addr & PMD_MASK) | prot;
	pmd[0] = __pmd(addr);
	addr += SECTION_SIZE;
	pmd[1] = __pmd(addr);
	flush_pmd_entry(pmd);
}
#endif	/* CONFIG_ARM_LPAE */

static void idmap_add_pud(pgd_t *pgd, unsigned long addr, unsigned long end,
	unsigned long prot)
{
	pud_t *pud = pud_offset(pgd, addr);
	unsigned long next;

	do {
		next = pud_addr_end(addr, end);
		idmap_add_pmd(pud, addr, next, prot);
	} while (pud++, addr = next, addr != end);
}

static void identity_mapping_add(pgd_t *pgd, unsigned long addr, unsigned long end)
{
	unsigned long prot, next;

	prot = PMD_TYPE_SECT | PMD_SECT_AP_WRITE | PMD_SECT_AF;
	if (cpu_architecture() <= CPU_ARCH_ARMv5TEJ && !cpu_is_xscale())
		prot |= PMD_BIT4;

	pgd += pgd_index(addr);
	do {
		next = pgd_addr_end(addr, end);
		idmap_add_pud(pgd, addr, next, prot);
	} while (pgd++, addr = next, addr != end);
}

<<<<<<< HEAD
extern char  __idmap_text_start[], __idmap_text_end[];
=======
#ifdef CONFIG_SMP
static void idmap_del_pmd(pud_t *pud, unsigned long addr, unsigned long end)
{
	pmd_t *pmd;

	if (pud_none_or_clear_bad(pud))
		return;
	pmd = pmd_offset(pud, addr);
	pmd_clear(pmd);
}
>>>>>>> cf9a53fb

static int __init init_static_idmap(void)
{
	phys_addr_t idmap_start, idmap_end;

	idmap_pgd = pgd_alloc(&init_mm);
	if (!idmap_pgd)
		return -ENOMEM;

	/* Add an identity mapping for the physical address of the section. */
	idmap_start = virt_to_phys((void *)__idmap_text_start);
	idmap_end = virt_to_phys((void *)__idmap_text_end);

	pr_info("Setting up static identity map for 0x%llx - 0x%llx\n",
		(long long)idmap_start, (long long)idmap_end);
	identity_mapping_add(idmap_pgd, idmap_start, idmap_end);

	return 0;
}
early_initcall(init_static_idmap);

/*
 * In order to soft-boot, we need to switch to a 1:1 mapping for the
 * cpu_reset functions. This will then ensure that we have predictable
 * results when turning off the mmu.
 */
void setup_mm_for_reboot(void)
{
	/* Clean and invalidate L1. */
	flush_cache_all();

	/* Switch to the identity mapping. */
	cpu_switch_mm(idmap_pgd, &init_mm);

	/* Flush the TLB. */
	local_flush_tlb_all();
}<|MERGE_RESOLUTION|>--- conflicted
+++ resolved
@@ -73,20 +73,7 @@
 	} while (pgd++, addr = next, addr != end);
 }
 
-<<<<<<< HEAD
 extern char  __idmap_text_start[], __idmap_text_end[];
-=======
-#ifdef CONFIG_SMP
-static void idmap_del_pmd(pud_t *pud, unsigned long addr, unsigned long end)
-{
-	pmd_t *pmd;
-
-	if (pud_none_or_clear_bad(pud))
-		return;
-	pmd = pmd_offset(pud, addr);
-	pmd_clear(pmd);
-}
->>>>>>> cf9a53fb
 
 static int __init init_static_idmap(void)
 {
