/*
 * arch/arm/mm/hugetlbpage.c
 *
 * Copyright (C) 2012 ARM Ltd.
 *
 * Based on arch/x86/include/asm/hugetlb.h and Bill Carson's patches
 *
 * This program is free software; you can redistribute it and/or modify
 * it under the terms of the GNU General Public License version 2 as
 * published by the Free Software Foundation.
 *
 * This program is distributed in the hope that it will be useful,
 * but WITHOUT ANY WARRANTY; without even the implied warranty of
 * MERCHANTABILITY or FITNESS FOR A PARTICULAR PURPOSE.  See the
 * GNU General Public License for more details.
 *
 * You should have received a copy of the GNU General Public License
 * along with this program; if not, write to the Free Software
 * Foundation, Inc., 59 Temple Place, Suite 330, Boston, MA 02111-1307 USA
 */

#include <linux/init.h>
#include <linux/fs.h>
#include <linux/mm.h>
#include <linux/hugetlb.h>
#include <linux/pagemap.h>
#include <linux/err.h>
#include <linux/sysctl.h>
#include <asm/mman.h>
#include <asm/tlb.h>
#include <asm/tlbflush.h>
#include <asm/pgalloc.h>

/*
 * On ARM, huge pages are backed by pmd's rather than pte's, so we do a lot
 * of type casting from pmd_t * to pte_t *.
 */

struct page *follow_huge_addr(struct mm_struct *mm, unsigned long address,
			      int write)
{
	return ERR_PTR(-EINVAL);
}

int pud_huge(pud_t pud)
{
	return 0;
}

int huge_pmd_unshare(struct mm_struct *mm, unsigned long *addr, pte_t *ptep)
{
	return 0;
}

int pmd_huge(pmd_t pmd)
{
	return pmd_val(pmd) && !(pmd_val(pmd) & PMD_TABLE_BIT);
}

int pmd_huge_support(void)
{
<<<<<<< HEAD
=======
	return pmd_val(pmd) && !(pmd_val(pmd) & PMD_TABLE_BIT);
}

int pmd_huge_support(void)
{
>>>>>>> ea8adcaa
	return 1;
}<|MERGE_RESOLUTION|>--- conflicted
+++ resolved
@@ -59,13 +59,10 @@
 
 int pmd_huge_support(void)
 {
-<<<<<<< HEAD
-=======
-	return pmd_val(pmd) && !(pmd_val(pmd) & PMD_TABLE_BIT);
+	return 1;
 }
 
 int pmd_huge_support(void)
 {
->>>>>>> ea8adcaa
 	return 1;
 }