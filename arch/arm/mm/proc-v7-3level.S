--- conflicted
+++ resolved
@@ -55,17 +55,10 @@
  */
 ENTRY(cpu_v7_switch_mm)
 #ifdef CONFIG_MMU
-<<<<<<< HEAD
-	mmid	r1, r1				@ get mm->context.id
-	asid	r3, r1
-	mov	r3, r3, lsl #(48 - 32)		@ ASID
-	mcrr	p15, 0, r0, r3, c2		@ set TTB 0
-=======
 	mmid	r2, r2
 	asid	r2, r2
 	orr	rpgdh, rpgdh, r2, lsl #(48 - 32)	@ upper 32-bits of pgd
 	mcrr	p15, 0, rpgdl, rpgdh, c2		@ set TTB 0
->>>>>>> d0e0ac97
 	isb
 #endif
 	mov	pc, lr
