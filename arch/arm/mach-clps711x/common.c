--- conflicted
+++ resolved
@@ -384,11 +384,7 @@
 	setup_irq(IRQ_TC2OI, &clps711x_timer_irq);
 }
 
-<<<<<<< HEAD
-void clps711x_restart(char mode, const char *cmd)
-=======
 void clps711x_restart(enum reboot_mode mode, const char *cmd)
->>>>>>> d0e0ac97
 {
 	soft_restart(0);
 }
