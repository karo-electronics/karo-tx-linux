--- conflicted
+++ resolved
@@ -37,12 +37,9 @@
 #define S5P_VA_SCU		S5P_VA_COREPERI(0x0)
 #define S5P_VA_TWD		S5P_VA_COREPERI(0x600)
 
-<<<<<<< HEAD
-=======
 #define S5P_VA_GIC_CPU		S3C_ADDR(0x02810000)
 #define S5P_VA_GIC_DIST		S3C_ADDR(0x02820000)
 
->>>>>>> acfe7d74
 #define S3C_VA_USB_HSPHY	S3C_ADDR(0x02900000)
 
 #define VA_VIC(x)		(S3C_VA_IRQ + ((x) * 0x10000))
