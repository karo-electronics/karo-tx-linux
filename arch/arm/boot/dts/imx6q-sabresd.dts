--- conflicted
+++ resolved
@@ -33,10 +33,7 @@
 				MX6Q_PAD_NANDF_D1__GPIO2_IO01 0x80000000
 				MX6Q_PAD_NANDF_D2__GPIO2_IO02 0x80000000
 				MX6Q_PAD_NANDF_D3__GPIO2_IO03 0x80000000
-<<<<<<< HEAD
-=======
 				MX6Q_PAD_GPIO_0__CCM_CLKO1    0x130b0
->>>>>>> d0e0ac97
 			>;
 		};
 	};
