/*
 * at91rm9200.dtsi - Device Tree Include file for AT91RM9200 family SoC
 *
 *  Copyright (C) 2011 Atmel,
 *                2011 Nicolas Ferre <nicolas.ferre@atmel.com>,
 *                2012 Joachim Eastwood <manabian@gmail.com>
 *
 * Based on at91sam9260.dtsi
 *
 * Licensed under GPLv2 or later.
 */

#include "skeleton.dtsi"
#include <dt-bindings/pinctrl/at91.h>
#include <dt-bindings/interrupt-controller/irq.h>
#include <dt-bindings/gpio/gpio.h>

/ {
	model = "Atmel AT91RM9200 family SoC";
	compatible = "atmel,at91rm9200";
	interrupt-parent = <&aic>;

	aliases {
		serial0 = &dbgu;
		serial1 = &usart0;
		serial2 = &usart1;
		serial3 = &usart2;
		serial4 = &usart3;
		gpio0 = &pioA;
		gpio1 = &pioB;
		gpio2 = &pioC;
		gpio3 = &pioD;
		tcb0 = &tcb0;
		tcb1 = &tcb1;
		i2c0 = &i2c0;
		ssc0 = &ssc0;
		ssc1 = &ssc1;
		ssc2 = &ssc2;
	};
	cpus {
		#address-cells = <0>;
		#size-cells = <0>;

		cpu {
			compatible = "arm,arm920t";
			device_type = "cpu";
		};
	};

	memory {
		reg = <0x20000000 0x04000000>;
	};

	ahb {
		compatible = "simple-bus";
		#address-cells = <1>;
		#size-cells = <1>;
		ranges;

		apb {
			compatible = "simple-bus";
			#address-cells = <1>;
			#size-cells = <1>;
			ranges;

			aic: interrupt-controller@fffff000 {
				#interrupt-cells = <3>;
				compatible = "atmel,at91rm9200-aic";
				interrupt-controller;
				reg = <0xfffff000 0x200>;
				atmel,external-irqs = <25 26 27 28 29 30 31>;
			};

			ramc0: ramc@ffffff00 {
				compatible = "atmel,at91rm9200-sdramc";
				reg = <0xffffff00 0x100>;
			};

			pmc: pmc@fffffc00 {
				compatible = "atmel,at91rm9200-pmc";
				reg = <0xfffffc00 0x100>;
			};

			st: timer@fffffd00 {
				compatible = "atmel,at91rm9200-st";
				reg = <0xfffffd00 0x100>;
				interrupts = <1 IRQ_TYPE_LEVEL_HIGH 7>;
			};

			tcb0: timer@fffa0000 {
				compatible = "atmel,at91rm9200-tcb";
				reg = <0xfffa0000 0x100>;
				interrupts = <17 IRQ_TYPE_LEVEL_HIGH 0
					      18 IRQ_TYPE_LEVEL_HIGH 0
					      19 IRQ_TYPE_LEVEL_HIGH 0>;
			};

			tcb1: timer@fffa4000 {
				compatible = "atmel,at91rm9200-tcb";
				reg = <0xfffa4000 0x100>;
				interrupts = <20 IRQ_TYPE_LEVEL_HIGH 0
					      21 IRQ_TYPE_LEVEL_HIGH 0
					      22 IRQ_TYPE_LEVEL_HIGH 0>;
			};

			i2c0: i2c@fffb8000 {
				compatible = "atmel,at91rm9200-i2c";
				reg = <0xfffb8000 0x4000>;
				interrupts = <12 IRQ_TYPE_LEVEL_HIGH 6>;
				pinctrl-names = "default";
				pinctrl-0 = <&pinctrl_twi>;
				#address-cells = <1>;
				#size-cells = <0>;
				status = "disabled";
			};

			mmc0: mmc@fffb4000 {
				compatible = "atmel,hsmci";
				reg = <0xfffb4000 0x4000>;
				interrupts = <10 IRQ_TYPE_LEVEL_HIGH 0>;
				#address-cells = <1>;
				#size-cells = <0>;
				status = "disabled";
			};

			ssc0: ssc@fffd0000 {
				compatible = "atmel,at91rm9200-ssc";
				reg = <0xfffd0000 0x4000>;
				interrupts = <14 IRQ_TYPE_LEVEL_HIGH 5>;
				pinctrl-names = "default";
				pinctrl-0 = <&pinctrl_ssc0_tx &pinctrl_ssc0_rx>;
				status = "disable";
			};

			ssc1: ssc@fffd4000 {
				compatible = "atmel,at91rm9200-ssc";
				reg = <0xfffd4000 0x4000>;
				interrupts = <15 IRQ_TYPE_LEVEL_HIGH 5>;
				pinctrl-names = "default";
				pinctrl-0 = <&pinctrl_ssc1_tx &pinctrl_ssc1_rx>;
				status = "disable";
			};

			ssc2: ssc@fffd8000 {
				compatible = "atmel,at91rm9200-ssc";
				reg = <0xfffd8000 0x4000>;
				interrupts = <16 IRQ_TYPE_LEVEL_HIGH 5>;
				pinctrl-names = "default";
				pinctrl-0 = <&pinctrl_ssc2_tx &pinctrl_ssc2_rx>;
				status = "disable";
			};

			macb0: ethernet@fffbc000 {
				compatible = "cdns,at91rm9200-emac", "cdns,emac";
				reg = <0xfffbc000 0x4000>;
				interrupts = <24 IRQ_TYPE_LEVEL_HIGH 3>;
				phy-mode = "rmii";
				pinctrl-names = "default";
				pinctrl-0 = <&pinctrl_macb_rmii>;
				status = "disabled";
			};

			i2c0: i2c@fffb8000 {
				compatible = "atmel,at91rm9200-i2c";
				reg = <0xfffb8000 0x4000>;
				interrupts = <12 4 6>;
				pinctrl-names = "default";
				pinctrl-0 = <&pinctrl_twi>;
				#address-cells = <1>;
				#size-cells = <0>;
				status = "disabled";
			};

			mmc0: mmc@fffb4000 {
				compatible = "atmel,hsmci";
				reg = <0xfffb4000 0x4000>;
				interrupts = <10 4 0>;
				#address-cells = <1>;
				#size-cells = <0>;
				status = "disabled";
			};

			ssc0: ssc@fffd0000 {
				compatible = "atmel,at91rm9200-ssc";
				reg = <0xfffd0000 0x4000>;
				interrupts = <14 4 5>;
				pinctrl-names = "default";
				pinctrl-0 = <&pinctrl_ssc0_tx &pinctrl_ssc0_rx>;
				status = "disable";
			};

			ssc1: ssc@fffd4000 {
				compatible = "atmel,at91rm9200-ssc";
				reg = <0xfffd4000 0x4000>;
				interrupts = <15 4 5>;
				pinctrl-names = "default";
				pinctrl-0 = <&pinctrl_ssc1_tx &pinctrl_ssc1_rx>;
				status = "disable";
			};

			ssc2: ssc@fffd8000 {
				compatible = "atmel,at91rm9200-ssc";
				reg = <0xfffd8000 0x4000>;
				interrupts = <16 4 5>;
				pinctrl-names = "default";
				pinctrl-0 = <&pinctrl_ssc2_tx &pinctrl_ssc2_rx>;
				status = "disable";
			};

			macb0: ethernet@fffbc000 {
				compatible = "cdns,at91rm9200-emac", "cdns,emac";
				reg = <0xfffbc000 0x4000>;
				interrupts = <24 4 3>;
				phy-mode = "rmii";
				pinctrl-names = "default";
				pinctrl-0 = <&pinctrl_macb_rmii>;
				status = "disabled";
			};

			pinctrl@fffff400 {
				#address-cells = <1>;
				#size-cells = <1>;
				compatible = "atmel,at91rm9200-pinctrl", "simple-bus";
				ranges = <0xfffff400 0xfffff400 0x800>;

				atmel,mux-mask = <
					/*    A         B     */
					 0xffffffff 0xffffffff  /* pioA */
					 0xffffffff 0x083fffff  /* pioB */
					 0xffff3fff 0x00000000  /* pioC */
					 0x03ff87ff 0x0fffff80  /* pioD */
					>;

				/* shared pinctrl settings */
				dbgu {
					pinctrl_dbgu: dbgu-0 {
						atmel,pins =
							<AT91_PIOA 30 AT91_PERIPH_A AT91_PINCTRL_NONE	/* PA30 periph A */
							 AT91_PIOA 31 AT91_PERIPH_A AT91_PINCTRL_PULL_UP>;	/* PA31 periph with pullup */
					};
				};

				uart0 {
					pinctrl_uart0: uart0-0 {
						atmel,pins =
							<AT91_PIOA 17 AT91_PERIPH_A AT91_PINCTRL_NONE	/* PA17 periph A */
							 AT91_PIOA 18 AT91_PERIPH_A AT91_PINCTRL_NONE>;	/* PA18 periph A */
					};

					pinctrl_uart0_rts: uart0_rts-0 {
						atmel,pins =
							<AT91_PIOA 20 AT91_PERIPH_A AT91_PINCTRL_NONE>;	/* PA20 periph A */
					};

					pinctrl_uart0_cts: uart0_cts-0 {
						atmel,pins =
							<AT91_PIOA 21 AT91_PERIPH_A AT91_PINCTRL_NONE>;	/* PA21 periph A */
					};
				};

				uart1 {
					pinctrl_uart1: uart1-0 {
						atmel,pins =
							<AT91_PIOB 20 AT91_PERIPH_A AT91_PINCTRL_PULL_UP	/* PB20 periph A with pullup */
							 AT91_PIOB 21 AT91_PERIPH_A AT91_PINCTRL_NONE>;	/* PB21 periph A */
					};

					pinctrl_uart1_rts: uart1_rts-0 {
						atmel,pins =
							<AT91_PIOB 24 AT91_PERIPH_A AT91_PINCTRL_NONE>;	/* PB24 periph A */
					};

					pinctrl_uart1_cts: uart1_cts-0 {
						atmel,pins =
							<AT91_PIOB 26 AT91_PERIPH_A AT91_PINCTRL_NONE>;	/* PB26 periph A */
					};

					pinctrl_uart1_dtr_dsr: uart1_dtr_dsr-0 {
						atmel,pins =
							<AT91_PIOB 19 AT91_PERIPH_A AT91_PINCTRL_NONE	/* PB19 periph A */
							 AT91_PIOB 25 AT91_PERIPH_A AT91_PINCTRL_NONE>;	/* PB25 periph A */
					};

					pinctrl_uart1_dcd: uart1_dcd-0 {
						atmel,pins =
							<AT91_PIOB 23 AT91_PERIPH_A AT91_PINCTRL_NONE>;	/* PB23 periph A */
					};

					pinctrl_uart1_ri: uart1_ri-0 {
						atmel,pins =
							<AT91_PIOB 18 AT91_PERIPH_A AT91_PINCTRL_NONE>;	/* PB18 periph A */
					};
				};

				uart2 {
					pinctrl_uart2: uart2-0 {
						atmel,pins =
							<AT91_PIOA 22 AT91_PERIPH_A AT91_PINCTRL_NONE	/* PA22 periph A */
							 AT91_PIOA 23 AT91_PERIPH_A AT91_PINCTRL_PULL_UP>;	/* PA23 periph A with pullup */
					};

					pinctrl_uart2_rts: uart2_rts-0 {
						atmel,pins =
							<AT91_PIOA 30 AT91_PERIPH_B AT91_PINCTRL_NONE>;	/* PA30 periph B */
					};

					pinctrl_uart2_cts: uart2_cts-0 {
						atmel,pins =
							<AT91_PIOA 31 AT91_PERIPH_B AT91_PINCTRL_NONE>;	/* PA31 periph B */
					};
				};

				uart3 {
					pinctrl_uart3: uart3-0 {
						atmel,pins =
							<AT91_PIOA 5 AT91_PERIPH_B AT91_PINCTRL_PULL_UP	/* PA5 periph B with pullup */
							 AT91_PIOA 6 AT91_PERIPH_B AT91_PINCTRL_NONE>;	/* PA6 periph B */
					};

					pinctrl_uart3_rts: uart3_rts-0 {
						atmel,pins =
							<AT91_PIOB 0 AT91_PERIPH_B AT91_PINCTRL_NONE>;	/* PB0 periph B */
					};

					pinctrl_uart3_cts: uart3_cts-0 {
						atmel,pins =
							<AT91_PIOB 1 AT91_PERIPH_B AT91_PINCTRL_NONE>;	/* PB1 periph B */
					};
				};

				nand {
					pinctrl_nand: nand-0 {
						atmel,pins =
							<AT91_PIOC 2 AT91_PERIPH_GPIO AT91_PINCTRL_PULL_UP	/* PC2 gpio RDY pin pull_up */
							 AT91_PIOB 1 AT91_PERIPH_GPIO AT91_PINCTRL_PULL_UP>;	/* PB1 gpio CD pin pull_up */
					};
				};

				macb {
					pinctrl_macb_rmii: macb_rmii-0 {
						atmel,pins =
							<AT91_PIOA 7 AT91_PERIPH_A AT91_PINCTRL_NONE	/* PA7 periph A */
							 AT91_PIOA 8 AT91_PERIPH_A AT91_PINCTRL_NONE	/* PA8 periph A */
							 AT91_PIOA 9 AT91_PERIPH_A AT91_PINCTRL_NONE	/* PA9 periph A */
							 AT91_PIOA 10 AT91_PERIPH_A AT91_PINCTRL_NONE	/* PA10 periph A */
							 AT91_PIOA 11 AT91_PERIPH_A AT91_PINCTRL_NONE	/* PA11 periph A */
							 AT91_PIOA 12 AT91_PERIPH_A AT91_PINCTRL_NONE	/* PA12 periph A */
							 AT91_PIOA 13 AT91_PERIPH_A AT91_PINCTRL_NONE	/* PA13 periph A */
							 AT91_PIOA 14 AT91_PERIPH_A AT91_PINCTRL_NONE	/* PA14 periph A */
							 AT91_PIOA 15 AT91_PERIPH_A AT91_PINCTRL_NONE	/* PA15 periph A */
							 AT91_PIOA 16 AT91_PERIPH_A AT91_PINCTRL_NONE>;	/* PA16 periph A */
					};

					pinctrl_macb_rmii_mii: macb_rmii_mii-0 {
						atmel,pins =
							<AT91_PIOB 12 AT91_PERIPH_B AT91_PINCTRL_NONE	/* PB12 periph B */
							 AT91_PIOB 13 AT91_PERIPH_B AT91_PINCTRL_NONE	/* PB13 periph B */
							 AT91_PIOB 14 AT91_PERIPH_B AT91_PINCTRL_NONE	/* PB14 periph B */
							 AT91_PIOB 15 AT91_PERIPH_B AT91_PINCTRL_NONE	/* PB15 periph B */
							 AT91_PIOB 16 AT91_PERIPH_B AT91_PINCTRL_NONE	/* PB16 periph B */
							 AT91_PIOB 17 AT91_PERIPH_B AT91_PINCTRL_NONE	/* PB17 periph B */
							 AT91_PIOB 18 AT91_PERIPH_B AT91_PINCTRL_NONE	/* PB18 periph B */
							 AT91_PIOB 19 AT91_PERIPH_B AT91_PINCTRL_NONE>;	/* PB19 periph B */
					};
				};

				mmc0 {
					pinctrl_mmc0_clk: mmc0_clk-0 {
						atmel,pins =
							<AT91_PIOA 27 AT91_PERIPH_A AT91_PINCTRL_NONE>;	/* PA27 periph A */
					};

					pinctrl_mmc0_slot0_cmd_dat0: mmc0_slot0_cmd_dat0-0 {
						atmel,pins =
							<AT91_PIOA 28 AT91_PERIPH_A AT91_PINCTRL_PULL_UP	/* PA28 periph A with pullup */
							 AT91_PIOA 29 AT91_PERIPH_A AT91_PINCTRL_PULL_UP>;	/* PA29 periph A with pullup */
					};

					pinctrl_mmc0_slot0_dat1_3: mmc0_slot0_dat1_3-0 {
						atmel,pins =
							<AT91_PIOB 3 AT91_PERIPH_B AT91_PINCTRL_PULL_UP	/* PB3 periph B with pullup */
							 AT91_PIOB 4 AT91_PERIPH_B AT91_PINCTRL_PULL_UP	/* PB4 periph B with pullup */
							 AT91_PIOB 5 AT91_PERIPH_B AT91_PINCTRL_PULL_UP>;	/* PB5 periph B with pullup */
					};

					pinctrl_mmc0_slot1_cmd_dat0: mmc0_slot1_cmd_dat0-0 {
						atmel,pins =
							<AT91_PIOA 8 AT91_PERIPH_B AT91_PINCTRL_PULL_UP	/* PA8 periph B with pullup */
							 AT91_PIOA 9 AT91_PERIPH_B AT91_PINCTRL_PULL_UP>;	/* PA9 periph B with pullup */
					};

					pinctrl_mmc0_slot1_dat1_3: mmc0_slot1_dat1_3-0 {
						atmel,pins =
							<AT91_PIOA 10 AT91_PERIPH_B AT91_PINCTRL_PULL_UP	/* PA10 periph B with pullup */
							 AT91_PIOA 11 AT91_PERIPH_B AT91_PINCTRL_PULL_UP	/* PA11 periph B with pullup */
							 AT91_PIOA 12 AT91_PERIPH_B AT91_PINCTRL_PULL_UP>;	/* PA12 periph B with pullup */
					};
				};

				ssc0 {
					pinctrl_ssc0_tx: ssc0_tx-0 {
						atmel,pins =
							<AT91_PIOB 0 AT91_PERIPH_A AT91_PINCTRL_NONE	/* PB0 periph A */
							 AT91_PIOB 1 AT91_PERIPH_A AT91_PINCTRL_NONE	/* PB1 periph A */
							 AT91_PIOB 2 AT91_PERIPH_A AT91_PINCTRL_NONE>;	/* PB2 periph A */
					};

					pinctrl_ssc0_rx: ssc0_rx-0 {
						atmel,pins =
							<AT91_PIOB 3 AT91_PERIPH_A AT91_PINCTRL_NONE	/* PB3 periph A */
							 AT91_PIOB 4 AT91_PERIPH_A AT91_PINCTRL_NONE	/* PB4 periph A */
							 AT91_PIOB 5 AT91_PERIPH_A AT91_PINCTRL_NONE>;	/* PB5 periph A */
					};
				};

				ssc1 {
					pinctrl_ssc1_tx: ssc1_tx-0 {
						atmel,pins =
							<AT91_PIOB 6 AT91_PERIPH_A AT91_PINCTRL_NONE	/* PB6 periph A */
							 AT91_PIOB 7 AT91_PERIPH_A AT91_PINCTRL_NONE	/* PB7 periph A */
							 AT91_PIOB 8 AT91_PERIPH_A AT91_PINCTRL_NONE>;	/* PB8 periph A */
					};

					pinctrl_ssc1_rx: ssc1_rx-0 {
						atmel,pins =
							<AT91_PIOB 9 AT91_PERIPH_A AT91_PINCTRL_NONE	/* PB9 periph A */
							 AT91_PIOB 10 AT91_PERIPH_A AT91_PINCTRL_NONE	/* PB10 periph A */
							 AT91_PIOB 11 AT91_PERIPH_A AT91_PINCTRL_NONE>;	/* PB11 periph A */
					};
				};

				ssc2 {
					pinctrl_ssc2_tx: ssc2_tx-0 {
						atmel,pins =
							<AT91_PIOB 12 AT91_PERIPH_A AT91_PINCTRL_NONE	/* PB12 periph A */
							 AT91_PIOB 13 AT91_PERIPH_A AT91_PINCTRL_NONE	/* PB13 periph A */
							 AT91_PIOB 14 AT91_PERIPH_A AT91_PINCTRL_NONE>;	/* PB14 periph A */
					};

					pinctrl_ssc2_rx: ssc2_rx-0 {
						atmel,pins =
							<AT91_PIOB 15 AT91_PERIPH_A AT91_PINCTRL_NONE	/* PB15 periph A */
							 AT91_PIOB 16 AT91_PERIPH_A AT91_PINCTRL_NONE	/* PB16 periph A */
							 AT91_PIOB 17 AT91_PERIPH_A AT91_PINCTRL_NONE>;	/* PB17 periph A */
					};
				};

				twi {
					pinctrl_twi: twi-0 {
						atmel,pins =
							<AT91_PIOA 25 AT91_PERIPH_A AT91_PINCTRL_MULTI_DRIVE	/* PA25 periph A with multi drive */
							 AT91_PIOA 26 AT91_PERIPH_A AT91_PINCTRL_MULTI_DRIVE>;	/* PA26 periph A with multi drive */
					};

					pinctrl_twi_gpio: twi_gpio-0 {
						atmel,pins =
							<AT91_PIOA 25 AT91_PERIPH_GPIO AT91_PINCTRL_MULTI_DRIVE	/* PA25 GPIO with multi drive */
							 AT91_PIOA 26 AT91_PERIPH_GPIO AT91_PINCTRL_MULTI_DRIVE>;	/* PA26 GPIO with multi drive */
					};
				};

				tcb0 {
					pinctrl_tcb0_tclk0: tcb0_tclk0-0 {
						atmel,pins = <AT91_PIOA 13 AT91_PERIPH_B AT91_PINCTRL_NONE>;
					};

					pinctrl_tcb0_tclk1: tcb0_tclk1-0 {
						atmel,pins = <AT91_PIOA 14 AT91_PERIPH_B AT91_PINCTRL_NONE>;
					};

					pinctrl_tcb0_tclk2: tcb0_tclk2-0 {
						atmel,pins = <AT91_PIOA 15 AT91_PERIPH_B AT91_PINCTRL_NONE>;
					};

					pinctrl_tcb0_tioa0: tcb0_tioa0-0 {
						atmel,pins = <AT91_PIOA 17 AT91_PERIPH_B AT91_PINCTRL_NONE>;
					};

					pinctrl_tcb0_tioa1: tcb0_tioa1-0 {
						atmel,pins = <AT91_PIOA 19 AT91_PERIPH_B AT91_PINCTRL_NONE>;
					};

					pinctrl_tcb0_tioa2: tcb0_tioa2-0 {
						atmel,pins = <AT91_PIOA 21 AT91_PERIPH_B AT91_PINCTRL_NONE>;
					};

					pinctrl_tcb0_tiob0: tcb0_tiob0-0 {
						atmel,pins = <AT91_PIOA 18 AT91_PERIPH_B AT91_PINCTRL_NONE>;
					};

					pinctrl_tcb0_tiob1: tcb0_tiob1-0 {
						atmel,pins = <AT91_PIOA 20 AT91_PERIPH_B AT91_PINCTRL_NONE>;
					};

					pinctrl_tcb0_tiob2: tcb0_tiob2-0 {
						atmel,pins = <AT91_PIOA 22 AT91_PERIPH_B AT91_PINCTRL_NONE>;
					};
				};

				tcb1 {
					pinctrl_tcb1_tclk0: tcb1_tclk0-0 {
						atmel,pins = <AT91_PIOA 27 AT91_PERIPH_B AT91_PINCTRL_NONE>;
					};

					pinctrl_tcb1_tclk1: tcb1_tclk1-0 {
						atmel,pins = <AT91_PIOA 28 AT91_PERIPH_B AT91_PINCTRL_NONE>;
					};

					pinctrl_tcb1_tclk2: tcb1_tclk2-0 {
						atmel,pins = <AT91_PIOA 29 AT91_PERIPH_B AT91_PINCTRL_NONE>;
					};

					pinctrl_tcb1_tioa0: tcb1_tioa0-0 {
						atmel,pins = <AT91_PIOB 6 AT91_PERIPH_B AT91_PINCTRL_NONE>;
					};

					pinctrl_tcb1_tioa1: tcb1_tioa1-0 {
						atmel,pins = <AT91_PIOB 8 AT91_PERIPH_B AT91_PINCTRL_NONE>;
					};

					pinctrl_tcb1_tioa2: tcb1_tioa2-0 {
						atmel,pins = <AT91_PIOB 10 AT91_PERIPH_B AT91_PINCTRL_NONE>;
					};

					pinctrl_tcb1_tiob0: tcb1_tiob0-0 {
						atmel,pins = <AT91_PIOB 7 AT91_PERIPH_B AT91_PINCTRL_NONE>;
					};

					pinctrl_tcb1_tiob1: tcb1_tiob1-0 {
						atmel,pins = <AT91_PIOB 9 AT91_PERIPH_B AT91_PINCTRL_NONE>;
					};

					pinctrl_tcb1_tiob2: tcb1_tiob2-0 {
						atmel,pins = <AT91_PIOB 11 AT91_PERIPH_B AT91_PINCTRL_NONE>;
					};
				};

				spi0 {
					pinctrl_spi0: spi0-0 {
						atmel,pins =
							<AT91_PIOA 0 AT91_PERIPH_A AT91_PINCTRL_NONE	/* PA0 periph A SPI0_MISO pin */
							 AT91_PIOA 1 AT91_PERIPH_A AT91_PINCTRL_NONE	/* PA1 periph A SPI0_MOSI pin */
							 AT91_PIOA 2 AT91_PERIPH_A AT91_PINCTRL_NONE>;	/* PA2 periph A SPI0_SPCK pin */
					};
				};

				macb {
					pinctrl_macb_rmii: macb_rmii-0 {
						atmel,pins =
							<0 7 0x1 0x0	/* PA7 periph A */
							 0 8 0x1 0x0	/* PA8 periph A */
							 0 9 0x1 0x0	/* PA9 periph A */
							 0 10 0x1 0x0	/* PA10 periph A */
							 0 11 0x1 0x0	/* PA11 periph A */
							 0 12 0x1 0x0	/* PA12 periph A */
							 0 13 0x1 0x0	/* PA13 periph A */
							 0 14 0x1 0x0	/* PA14 periph A */
							 0 15 0x1 0x0	/* PA15 periph A */
							 0 16 0x1 0x0>;	/* PA16 periph A */
					};

					pinctrl_macb_rmii_mii: macb_rmii_mii-0 {
						atmel,pins =
							<1 12 0x2 0x0	/* PB12 periph B */
							 1 13 0x2 0x0	/* PB13 periph B */
							 1 14 0x2 0x0	/* PB14 periph B */
							 1 15 0x2 0x0	/* PB15 periph B */
							 1 16 0x2 0x0	/* PB16 periph B */
							 1 17 0x2 0x0	/* PB17 periph B */
							 1 18 0x2 0x0	/* PB18 periph B */
							 1 19 0x2 0x0>;	/* PB19 periph B */
					};
				};

				mmc0 {
					pinctrl_mmc0_clk: mmc0_clk-0 {
						atmel,pins =
							<0 27 0x1 0x0>;	/* PA27 periph A */
					};

					pinctrl_mmc0_slot0_cmd_dat0: mmc0_slot0_cmd_dat0-0 {
						atmel,pins =
							<0 28 0x1 0x1	/* PA28 periph A with pullup */
							 0 29 0x1 0x1>;	/* PA29 periph A with pullup */
					};

					pinctrl_mmc0_slot0_dat1_3: mmc0_slot0_dat1_3-0 {
						atmel,pins =
							<1 3 0x2 0x1	/* PB3 periph B with pullup */
							 1 4 0x2 0x1	/* PB4 periph B with pullup */
							 1 5 0x2 0x1>;	/* PB5 periph B with pullup */
					};

					pinctrl_mmc0_slot1_cmd_dat0: mmc0_slot1_cmd_dat0-0 {
						atmel,pins =
							<0 8 0x2 0x1	/* PA8 periph B with pullup */
							 0 9 0x2 0x1>;	/* PA9 periph B with pullup */
					};

					pinctrl_mmc0_slot1_dat1_3: mmc0_slot1_dat1_3-0 {
						atmel,pins =
							<0 10 0x2 0x1	/* PA10 periph B with pullup */
							 0 11 0x2 0x1	/* PA11 periph B with pullup */
							 0 12 0x2 0x1>;	/* PA12 periph B with pullup */
					};
				};

				ssc0 {
					pinctrl_ssc0_tx: ssc0_tx-0 {
						atmel,pins =
							<1 0 0x1 0x0	/* PB0 periph A */
							 1 1 0x1 0x0	/* PB1 periph A */
							 1 2 0x1 0x0>;	/* PB2 periph A */
					};

					pinctrl_ssc0_rx: ssc0_rx-0 {
						atmel,pins =
							<1 3 0x1 0x0	/* PB3 periph A */
							 1 4 0x1 0x0	/* PB4 periph A */
							 1 5 0x1 0x0>;	/* PB5 periph A */
					};
				};

				ssc1 {
					pinctrl_ssc1_tx: ssc1_tx-0 {
						atmel,pins =
							<1 6 0x1 0x0	/* PB6 periph A */
							 1 7 0x1 0x0	/* PB7 periph A */
							 1 8 0x1 0x0>;	/* PB8 periph A */
					};

					pinctrl_ssc1_rx: ssc1_rx-0 {
						atmel,pins =
							<1 9 0x1 0x0	/* PB9 periph A */
							 1 10 0x1 0x0	/* PB10 periph A */
							 1 11 0x1 0x0>;	/* PB11 periph A */
					};
				};

				ssc2 {
					pinctrl_ssc2_tx: ssc2_tx-0 {
						atmel,pins =
							<1 12 0x1 0x0	/* PB12 periph A */
							 1 13 0x1 0x0	/* PB13 periph A */
							 1 14 0x1 0x0>;	/* PB14 periph A */
					};

					pinctrl_ssc2_rx: ssc2_rx-0 {
						atmel,pins =
							<1 15 0x1 0x0	/* PB15 periph A */
							 1 16 0x1 0x0	/* PB16 periph A */
							 1 17 0x1 0x0>;	/* PB17 periph A */
					};
				};

				twi {
					pinctrl_twi: twi-0 {
						atmel,pins =
							<0 25 0x1 0x2	/* PA25 periph A with multi drive */
							 0 26 0x1 0x2>;	/* PA26 periph A with multi drive */
					};

					pinctrl_twi_gpio: twi_gpio-0 {
						atmel,pins =
							<0 25 0x0 0x2	/* PA25 GPIO with multi drive */
							 0 26 0x0 0x2>;	/* PA26 GPIO with multi drive */
					};
				};

				pioA: gpio@fffff400 {
					compatible = "atmel,at91rm9200-gpio";
					reg = <0xfffff400 0x200>;
					interrupts = <2 IRQ_TYPE_LEVEL_HIGH 1>;
					#gpio-cells = <2>;
					gpio-controller;
					interrupt-controller;
					#interrupt-cells = <2>;
				};

				pioB: gpio@fffff600 {
					compatible = "atmel,at91rm9200-gpio";
					reg = <0xfffff600 0x200>;
					interrupts = <3 IRQ_TYPE_LEVEL_HIGH 1>;
					#gpio-cells = <2>;
					gpio-controller;
					interrupt-controller;
					#interrupt-cells = <2>;
				};

				pioC: gpio@fffff800 {
					compatible = "atmel,at91rm9200-gpio";
					reg = <0xfffff800 0x200>;
					interrupts = <4 IRQ_TYPE_LEVEL_HIGH 1>;
					#gpio-cells = <2>;
					gpio-controller;
					interrupt-controller;
					#interrupt-cells = <2>;
				};

				pioD: gpio@fffffa00 {
					compatible = "atmel,at91rm9200-gpio";
					reg = <0xfffffa00 0x200>;
					interrupts = <5 IRQ_TYPE_LEVEL_HIGH 1>;
					#gpio-cells = <2>;
					gpio-controller;
					interrupt-controller;
					#interrupt-cells = <2>;
				};
			};

			dbgu: serial@fffff200 {
				compatible = "atmel,at91rm9200-usart";
				reg = <0xfffff200 0x200>;
				interrupts = <1 IRQ_TYPE_LEVEL_HIGH 7>;
				pinctrl-names = "default";
				pinctrl-0 = <&pinctrl_dbgu>;
				status = "disabled";
			};

			usart0: serial@fffc0000 {
				compatible = "atmel,at91rm9200-usart";
				reg = <0xfffc0000 0x200>;
				interrupts = <6 IRQ_TYPE_LEVEL_HIGH 5>;
				atmel,use-dma-rx;
				atmel,use-dma-tx;
				pinctrl-names = "default";
				pinctrl-0 = <&pinctrl_uart0>;
				status = "disabled";
			};

			usart1: serial@fffc4000 {
				compatible = "atmel,at91rm9200-usart";
				reg = <0xfffc4000 0x200>;
				interrupts = <7 IRQ_TYPE_LEVEL_HIGH 5>;
				atmel,use-dma-rx;
				atmel,use-dma-tx;
				pinctrl-names = "default";
				pinctrl-0 = <&pinctrl_uart1>;
				status = "disabled";
			};

			usart2: serial@fffc8000 {
				compatible = "atmel,at91rm9200-usart";
				reg = <0xfffc8000 0x200>;
				interrupts = <8 IRQ_TYPE_LEVEL_HIGH 5>;
				atmel,use-dma-rx;
				atmel,use-dma-tx;
				pinctrl-names = "default";
				pinctrl-0 = <&pinctrl_uart2>;
				status = "disabled";
			};

			usart3: serial@fffcc000 {
				compatible = "atmel,at91rm9200-usart";
				reg = <0xfffcc000 0x200>;
				interrupts = <23 IRQ_TYPE_LEVEL_HIGH 5>;
				atmel,use-dma-rx;
				atmel,use-dma-tx;
				pinctrl-names = "default";
				pinctrl-0 = <&pinctrl_uart3>;
				status = "disabled";
			};

			usb1: gadget@fffb0000 {
				compatible = "atmel,at91rm9200-udc";
				reg = <0xfffb0000 0x4000>;
				interrupts = <11 IRQ_TYPE_LEVEL_HIGH 2>;
				status = "disabled";
			};

			spi0: spi@fffe0000 {
				#address-cells = <1>;
				#size-cells = <0>;
				compatible = "atmel,at91rm9200-spi";
				reg = <0xfffe0000 0x200>;
				interrupts = <13 IRQ_TYPE_LEVEL_HIGH 3>;
				pinctrl-names = "default";
				pinctrl-0 = <&pinctrl_spi0>;
				status = "disabled";
			};
		};

		nand0: nand@40000000 {
			compatible = "atmel,at91rm9200-nand";
			#address-cells = <1>;
			#size-cells = <1>;
			reg = <0x40000000 0x10000000>;
			atmel,nand-addr-offset = <21>;
			atmel,nand-cmd-offset = <22>;
			pinctrl-names = "default";
			pinctrl-0 = <&pinctrl_nand>;
			nand-ecc-mode = "soft";
			gpios = <&pioC 2 GPIO_ACTIVE_HIGH
				 0
				 &pioB 1 GPIO_ACTIVE_HIGH
				>;
			status = "disabled";
		};

		usb0: ohci@00300000 {
			compatible = "atmel,at91rm9200-ohci", "usb-ohci";
			reg = <0x00300000 0x100000>;
			interrupts = <23 IRQ_TYPE_LEVEL_HIGH 2>;
			status = "disabled";
		};
	};

	i2c@0 {
		compatible = "i2c-gpio";
<<<<<<< HEAD
		gpios = <&pioA 25 0 /* sda */
			 &pioA 26 0 /* scl */
=======
		gpios = <&pioA 25 GPIO_ACTIVE_HIGH /* sda */
			 &pioA 26 GPIO_ACTIVE_HIGH /* scl */
>>>>>>> d0e0ac97
			>;
		i2c-gpio,sda-open-drain;
		i2c-gpio,scl-open-drain;
		i2c-gpio,delay-us = <2>;	/* ~100 kHz */
		pinctrl-names = "default";
		pinctrl-0 = <&pinctrl_twi_gpio>;
		#address-cells = <1>;
		#size-cells = <0>;
		status = "disabled";
	};
};<|MERGE_RESOLUTION|>--- conflicted
+++ resolved
@@ -160,63 +160,6 @@
 				status = "disabled";
 			};
 
-			i2c0: i2c@fffb8000 {
-				compatible = "atmel,at91rm9200-i2c";
-				reg = <0xfffb8000 0x4000>;
-				interrupts = <12 4 6>;
-				pinctrl-names = "default";
-				pinctrl-0 = <&pinctrl_twi>;
-				#address-cells = <1>;
-				#size-cells = <0>;
-				status = "disabled";
-			};
-
-			mmc0: mmc@fffb4000 {
-				compatible = "atmel,hsmci";
-				reg = <0xfffb4000 0x4000>;
-				interrupts = <10 4 0>;
-				#address-cells = <1>;
-				#size-cells = <0>;
-				status = "disabled";
-			};
-
-			ssc0: ssc@fffd0000 {
-				compatible = "atmel,at91rm9200-ssc";
-				reg = <0xfffd0000 0x4000>;
-				interrupts = <14 4 5>;
-				pinctrl-names = "default";
-				pinctrl-0 = <&pinctrl_ssc0_tx &pinctrl_ssc0_rx>;
-				status = "disable";
-			};
-
-			ssc1: ssc@fffd4000 {
-				compatible = "atmel,at91rm9200-ssc";
-				reg = <0xfffd4000 0x4000>;
-				interrupts = <15 4 5>;
-				pinctrl-names = "default";
-				pinctrl-0 = <&pinctrl_ssc1_tx &pinctrl_ssc1_rx>;
-				status = "disable";
-			};
-
-			ssc2: ssc@fffd8000 {
-				compatible = "atmel,at91rm9200-ssc";
-				reg = <0xfffd8000 0x4000>;
-				interrupts = <16 4 5>;
-				pinctrl-names = "default";
-				pinctrl-0 = <&pinctrl_ssc2_tx &pinctrl_ssc2_rx>;
-				status = "disable";
-			};
-
-			macb0: ethernet@fffbc000 {
-				compatible = "cdns,at91rm9200-emac", "cdns,emac";
-				reg = <0xfffbc000 0x4000>;
-				interrupts = <24 4 3>;
-				phy-mode = "rmii";
-				pinctrl-names = "default";
-				pinctrl-0 = <&pinctrl_macb_rmii>;
-				status = "disabled";
-			};
-
 			pinctrl@fffff400 {
 				#address-cells = <1>;
 				#size-cells = <1>;
@@ -541,129 +484,6 @@
 							<AT91_PIOA 0 AT91_PERIPH_A AT91_PINCTRL_NONE	/* PA0 periph A SPI0_MISO pin */
 							 AT91_PIOA 1 AT91_PERIPH_A AT91_PINCTRL_NONE	/* PA1 periph A SPI0_MOSI pin */
 							 AT91_PIOA 2 AT91_PERIPH_A AT91_PINCTRL_NONE>;	/* PA2 periph A SPI0_SPCK pin */
-					};
-				};
-
-				macb {
-					pinctrl_macb_rmii: macb_rmii-0 {
-						atmel,pins =
-							<0 7 0x1 0x0	/* PA7 periph A */
-							 0 8 0x1 0x0	/* PA8 periph A */
-							 0 9 0x1 0x0	/* PA9 periph A */
-							 0 10 0x1 0x0	/* PA10 periph A */
-							 0 11 0x1 0x0	/* PA11 periph A */
-							 0 12 0x1 0x0	/* PA12 periph A */
-							 0 13 0x1 0x0	/* PA13 periph A */
-							 0 14 0x1 0x0	/* PA14 periph A */
-							 0 15 0x1 0x0	/* PA15 periph A */
-							 0 16 0x1 0x0>;	/* PA16 periph A */
-					};
-
-					pinctrl_macb_rmii_mii: macb_rmii_mii-0 {
-						atmel,pins =
-							<1 12 0x2 0x0	/* PB12 periph B */
-							 1 13 0x2 0x0	/* PB13 periph B */
-							 1 14 0x2 0x0	/* PB14 periph B */
-							 1 15 0x2 0x0	/* PB15 periph B */
-							 1 16 0x2 0x0	/* PB16 periph B */
-							 1 17 0x2 0x0	/* PB17 periph B */
-							 1 18 0x2 0x0	/* PB18 periph B */
-							 1 19 0x2 0x0>;	/* PB19 periph B */
-					};
-				};
-
-				mmc0 {
-					pinctrl_mmc0_clk: mmc0_clk-0 {
-						atmel,pins =
-							<0 27 0x1 0x0>;	/* PA27 periph A */
-					};
-
-					pinctrl_mmc0_slot0_cmd_dat0: mmc0_slot0_cmd_dat0-0 {
-						atmel,pins =
-							<0 28 0x1 0x1	/* PA28 periph A with pullup */
-							 0 29 0x1 0x1>;	/* PA29 periph A with pullup */
-					};
-
-					pinctrl_mmc0_slot0_dat1_3: mmc0_slot0_dat1_3-0 {
-						atmel,pins =
-							<1 3 0x2 0x1	/* PB3 periph B with pullup */
-							 1 4 0x2 0x1	/* PB4 periph B with pullup */
-							 1 5 0x2 0x1>;	/* PB5 periph B with pullup */
-					};
-
-					pinctrl_mmc0_slot1_cmd_dat0: mmc0_slot1_cmd_dat0-0 {
-						atmel,pins =
-							<0 8 0x2 0x1	/* PA8 periph B with pullup */
-							 0 9 0x2 0x1>;	/* PA9 periph B with pullup */
-					};
-
-					pinctrl_mmc0_slot1_dat1_3: mmc0_slot1_dat1_3-0 {
-						atmel,pins =
-							<0 10 0x2 0x1	/* PA10 periph B with pullup */
-							 0 11 0x2 0x1	/* PA11 periph B with pullup */
-							 0 12 0x2 0x1>;	/* PA12 periph B with pullup */
-					};
-				};
-
-				ssc0 {
-					pinctrl_ssc0_tx: ssc0_tx-0 {
-						atmel,pins =
-							<1 0 0x1 0x0	/* PB0 periph A */
-							 1 1 0x1 0x0	/* PB1 periph A */
-							 1 2 0x1 0x0>;	/* PB2 periph A */
-					};
-
-					pinctrl_ssc0_rx: ssc0_rx-0 {
-						atmel,pins =
-							<1 3 0x1 0x0	/* PB3 periph A */
-							 1 4 0x1 0x0	/* PB4 periph A */
-							 1 5 0x1 0x0>;	/* PB5 periph A */
-					};
-				};
-
-				ssc1 {
-					pinctrl_ssc1_tx: ssc1_tx-0 {
-						atmel,pins =
-							<1 6 0x1 0x0	/* PB6 periph A */
-							 1 7 0x1 0x0	/* PB7 periph A */
-							 1 8 0x1 0x0>;	/* PB8 periph A */
-					};
-
-					pinctrl_ssc1_rx: ssc1_rx-0 {
-						atmel,pins =
-							<1 9 0x1 0x0	/* PB9 periph A */
-							 1 10 0x1 0x0	/* PB10 periph A */
-							 1 11 0x1 0x0>;	/* PB11 periph A */
-					};
-				};
-
-				ssc2 {
-					pinctrl_ssc2_tx: ssc2_tx-0 {
-						atmel,pins =
-							<1 12 0x1 0x0	/* PB12 periph A */
-							 1 13 0x1 0x0	/* PB13 periph A */
-							 1 14 0x1 0x0>;	/* PB14 periph A */
-					};
-
-					pinctrl_ssc2_rx: ssc2_rx-0 {
-						atmel,pins =
-							<1 15 0x1 0x0	/* PB15 periph A */
-							 1 16 0x1 0x0	/* PB16 periph A */
-							 1 17 0x1 0x0>;	/* PB17 periph A */
-					};
-				};
-
-				twi {
-					pinctrl_twi: twi-0 {
-						atmel,pins =
-							<0 25 0x1 0x2	/* PA25 periph A with multi drive */
-							 0 26 0x1 0x2>;	/* PA26 periph A with multi drive */
-					};
-
-					pinctrl_twi_gpio: twi_gpio-0 {
-						atmel,pins =
-							<0 25 0x0 0x2	/* PA25 GPIO with multi drive */
-							 0 26 0x0 0x2>;	/* PA26 GPIO with multi drive */
 					};
 				};
 
@@ -807,13 +627,8 @@
 
 	i2c@0 {
 		compatible = "i2c-gpio";
-<<<<<<< HEAD
-		gpios = <&pioA 25 0 /* sda */
-			 &pioA 26 0 /* scl */
-=======
 		gpios = <&pioA 25 GPIO_ACTIVE_HIGH /* sda */
 			 &pioA 26 GPIO_ACTIVE_HIGH /* scl */
->>>>>>> d0e0ac97
 			>;
 		i2c-gpio,sda-open-drain;
 		i2c-gpio,scl-open-drain;
