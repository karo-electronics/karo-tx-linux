--- conflicted
+++ resolved
@@ -13,27 +13,9 @@
 / {
 	model = "Atmel AT91SAM9G25-EK";
 	compatible = "atmel,at91sam9g25ek", "atmel,at91sam9x5ek", "atmel,at91sam9x5", "atmel,at91sam9";
-<<<<<<< HEAD
-
-	chosen {
-		bootargs = "console=ttyS0,115200 root=/dev/mtdblock1 rw rootfstype=ubifs ubi.mtd=1 root=ubi0:rootfs";
-	};
 
 	ahb {
 		apb {
-			dbgu: serial@fffff200 {
-				status = "okay";
-			};
-
-			usart0: serial@f801c000 {
-				status = "okay";
-			};
-
-			macb0: ethernet@f802c000 {
-				phy-mode = "rmii";
-				status = "okay";
-			};
-
 			i2c0: i2c@f8010000 {
 				status = "okay";
 			};
@@ -46,19 +28,5 @@
 				status = "okay";
 			};
 		};
-
-		usb0: ohci@00600000 {
-			status = "okay";
-			num-ports = <2>;
-			atmel,vbus-gpio = <&pioD 19 1
-					   &pioD 20 1
-					  >;
-		};
-
-		usb1: ehci@00700000 {
-			status = "okay";
-		};
 	};
-=======
->>>>>>> e85037db
 };