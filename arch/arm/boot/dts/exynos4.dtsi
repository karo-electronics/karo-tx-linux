--- conflicted
+++ resolved
@@ -155,11 +155,8 @@
 		reg = <0x13400000 0x10000>;
 		interrupts = <0 94 0>;
 		samsung,power-domain = <&pd_mfc>;
-<<<<<<< HEAD
-=======
 		clocks = <&clock 170>, <&clock 273>;
 		clock-names = "sclk_mfc", "mfc";
->>>>>>> d4f71525
 		status = "disabled";
 	};
 
