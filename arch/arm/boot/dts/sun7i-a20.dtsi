--- conflicted
+++ resolved
@@ -105,10 +105,6 @@
 			clock-latency = <244144>; /* 8 32k periods */
 			operating-points = <
 				/* kHz    uV */
-<<<<<<< HEAD
-				1008000 1450000
-=======
->>>>>>> 007760cf
 				960000  1400000
 				912000  1400000
 				864000  1300000
@@ -119,11 +115,7 @@
 				>;
 			#cooling-cells = <2>;
 			cooling-min-level = <0>;
-<<<<<<< HEAD
-			cooling-max-level = <7>;
-=======
 			cooling-max-level = <6>;
->>>>>>> 007760cf
 		};
 
 		cpu@1 {
