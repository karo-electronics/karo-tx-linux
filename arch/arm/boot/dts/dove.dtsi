/include/ "skeleton.dtsi"

#define MBUS_ID(target,attributes) (((target) << 24) | ((attributes) << 16))

/ {
	compatible = "marvell,dove";
	model = "Marvell Armada 88AP510 SoC";
	interrupt-parent = <&intc>;

	aliases {
		gpio0 = &gpio0;
		gpio1 = &gpio1;
		gpio2 = &gpio2;
	};

	cpus {
		#address-cells = <1>;
		#size-cells = <0>;

		cpu0: cpu@0 {
			compatible = "marvell,pj4a", "marvell,sheeva-v7";
			device_type = "cpu";
			next-level-cache = <&l2>;
			reg = <0>;
		};
	};

	l2: l2-cache {
		compatible = "marvell,tauros2-cache";
		marvell,tauros2-cache-features = <0>;
	};

	mbus {
		compatible = "marvell,dove-mbus", "marvell,mbus", "simple-bus";
		#address-cells = <2>;
		#size-cells = <1>;
		controller = <&mbusc>;
		pcie-mem-aperture = <0xe0000000 0x10000000>; /* 256M MEM space */
		pcie-io-aperture  = <0xf2000000 0x00200000>; /*   2M I/O space */

		ranges = <MBUS_ID(0xf0, 0x01) 0 0xf1000000 0x0100000   /* MBUS regs  1M */
			  MBUS_ID(0xf0, 0x02) 0 0xf1800000 0x1000000   /* AXI  regs 16M */
			  MBUS_ID(0x01, 0xfd) 0 0xf8000000 0x8000000   /* BootROM  128M */
			  MBUS_ID(0x03, 0x01) 0 0xc8000000 0x0100000   /* CESA SRAM  1M */
			  MBUS_ID(0x0d, 0x00) 0 0xf0000000 0x0100000>; /* PMU  SRAM  1M */

		pcie: pcie-controller {
			compatible = "marvell,dove-pcie";
			status = "disabled";
			device_type = "pci";
			#address-cells = <3>;
			#size-cells = <2>;

			msi-parent = <&intc>;
			bus-range = <0x00 0xff>;

			ranges = <0x82000000 0x0 0x40000 MBUS_ID(0xf0, 0x01) 0x40000 0 0x2000
			          0x82000000 0x0 0x80000 MBUS_ID(0xf0, 0x01) 0x80000 0 0x2000
				  0x82000000 0x1 0x0 MBUS_ID(0x04, 0xe8) 0 1 0   /* Port 0.0 Mem */
				  0x81000000 0x1 0x0 MBUS_ID(0x04, 0xe0) 0 1 0   /* Port 0.0 I/O */
				  0x82000000 0x2 0x0 MBUS_ID(0x08, 0xe8) 0 1 0   /* Port 1.0 Mem */
				  0x81000000 0x2 0x0 MBUS_ID(0x08, 0xe0) 0 1 0>; /* Port 1.0 I/O */

			pcie-port@0 {
				device_type = "pci";
				status = "disabled";
				assigned-addresses = <0x82000800 0 0x40000 0 0x2000>;
				reg = <0x0800 0 0 0 0>;
				clocks = <&gate_clk 4>;
				marvell,pcie-port = <0>;

				#address-cells = <3>;
				#size-cells = <2>;
				ranges = <0x82000000 0 0 0x82000000 0x1 0 1 0
				          0x81000000 0 0 0x81000000 0x1 0 1 0>;

				#interrupt-cells = <1>;
				interrupt-map-mask = <0 0 0 0>;
				interrupt-map = <0 0 0 0 &intc 16>;
			};

			pcie-port@1 {
				device_type = "pci";
				status = "disabled";
				assigned-addresses = <0x82002800 0 0x80000 0 0x2000>;
				reg = <0x1000 0 0 0 0>;
				clocks = <&gate_clk 5>;
				marvell,pcie-port = <1>;

				#address-cells = <3>;
				#size-cells = <2>;
				ranges = <0x82000000 0 0 0x82000000 0x2 0 1 0
				          0x81000000 0 0 0x81000000 0x2 0 1 0>;

				#interrupt-cells = <1>;
				interrupt-map-mask = <0 0 0 0>;
				interrupt-map = <0 0 0 0 &intc 18>;
			};
		};

		internal-regs {
			compatible = "simple-bus";
			#address-cells = <1>;
			#size-cells = <1>;
			ranges = <0x00000000 MBUS_ID(0xf0, 0x01) 0 0x0100000   /* MBUS regs  1M */
				  0x00800000 MBUS_ID(0xf0, 0x02) 0 0x1000000   /* AXI  regs 16M */
				  0xffffe000 MBUS_ID(0x03, 0x01) 0 0x0000800   /* CESA SRAM  2k */
				  0xfffff000 MBUS_ID(0x0d, 0x00) 0 0x0000800>; /* PMU  SRAM  2k */

			mbusc: mbus-ctrl@20000 {
				compatible = "marvell,mbus-controller";
				reg = <0x20000 0x80>, <0x800100 0x8>;
			};

			timer: timer@20300 {
				compatible = "marvell,orion-timer";
				reg = <0x20300 0x20>;
				interrupt-parent = <&bridge_intc>;
				interrupts = <1>, <2>;
				clocks = <&core_clk 0>;
			};

			intc: main-interrupt-ctrl@20200 {
				compatible = "marvell,orion-intc";
				interrupt-controller;
				#interrupt-cells = <1>;
				reg = <0x20200 0x10>, <0x20210 0x10>;
			};

			bridge_intc: bridge-interrupt-ctrl@20110 {
				compatible = "marvell,orion-bridge-intc";
				interrupt-controller;
				#interrupt-cells = <1>;
				reg = <0x20110 0x8>;
				interrupts = <0>;
				marvell,#interrupts = <5>;
			};

			core_clk: core-clocks@d0214 {
				compatible = "marvell,dove-core-clock";
				reg = <0xd0214 0x4>;
				#clock-cells = <1>;
			};

			gate_clk: clock-gating-ctrl@d0038 {
				compatible = "marvell,dove-gating-clock";
				reg = <0xd0038 0x4>;
				clocks = <&core_clk 0>;
				#clock-cells = <1>;
			};

			thermal: thermal-diode@d001c {
				compatible = "marvell,dove-thermal";
				reg = <0xd001c 0x0c>, <0xd005c 0x08>;
			};

			uart0: serial@12000 {
				compatible = "ns16550a";
				reg = <0x12000 0x100>;
				reg-shift = <2>;
				interrupts = <7>;
				clocks = <&core_clk 0>;
				status = "disabled";
			};

			uart1: serial@12100 {
				compatible = "ns16550a";
				reg = <0x12100 0x100>;
				reg-shift = <2>;
				interrupts = <8>;
				clocks = <&core_clk 0>;
				pinctrl-0 = <&pmx_uart1>;
				pinctrl-names = "default";
				status = "disabled";
			};

			uart2: serial@12200 {
				compatible = "ns16550a";
				reg = <0x12000 0x100>;
				reg-shift = <2>;
				interrupts = <9>;
				clocks = <&core_clk 0>;
				status = "disabled";
			};

			uart3: serial@12300 {
				compatible = "ns16550a";
				reg = <0x12100 0x100>;
				reg-shift = <2>;
				interrupts = <10>;
				clocks = <&core_clk 0>;
				status = "disabled";
			};

			gpio0: gpio-ctrl@d0400 {
				compatible = "marvell,orion-gpio";
				#gpio-cells = <2>;
				gpio-controller;
				reg = <0xd0400 0x20>;
				ngpios = <32>;
				interrupt-controller;
				#interrupt-cells = <2>;
				interrupts = <12>, <13>, <14>, <60>;
			};

			gpio1: gpio-ctrl@d0420 {
				compatible = "marvell,orion-gpio";
				#gpio-cells = <2>;
				gpio-controller;
				reg = <0xd0420 0x20>;
				ngpios = <32>;
				interrupt-controller;
				#interrupt-cells = <2>;
				interrupts = <61>;
			};

			gpio2: gpio-ctrl@e8400 {
				compatible = "marvell,orion-gpio";
				#gpio-cells = <2>;
				gpio-controller;
				reg = <0xe8400 0x0c>;
				ngpios = <8>;
			};

			pinctrl: pin-ctrl@d0200 {
				compatible = "marvell,dove-pinctrl";
				reg = <0xd0200 0x10>;
				clocks = <&gate_clk 22>;

				pmx_gpio_0: pmx-gpio-0 {
					marvell,pins = "mpp0";
					marvell,function = "gpio";
				};

				pmx_gpio_1: pmx-gpio-1 {
					marvell,pins = "mpp1";
					marvell,function = "gpio";
				};

				pmx_gpio_2: pmx-gpio-2 {
					marvell,pins = "mpp2";
					marvell,function = "gpio";
				};

				pmx_gpio_3: pmx-gpio-3 {
					marvell,pins = "mpp3";
					marvell,function = "gpio";
				};

				pmx_gpio_4: pmx-gpio-4 {
					marvell,pins = "mpp4";
					marvell,function = "gpio";
				};

				pmx_gpio_5: pmx-gpio-5 {
					marvell,pins = "mpp5";
					marvell,function = "gpio";
				};

				pmx_gpio_6: pmx-gpio-6 {
					marvell,pins = "mpp6";
					marvell,function = "gpio";
				};

				pmx_gpio_7: pmx-gpio-7 {
					marvell,pins = "mpp7";
					marvell,function = "gpio";
				};

				pmx_gpio_8: pmx-gpio-8 {
					marvell,pins = "mpp8";
					marvell,function = "gpio";
				};

				pmx_gpio_9: pmx-gpio-9 {
					marvell,pins = "mpp9";
					marvell,function = "gpio";
				};

				pmx_gpio_10: pmx-gpio-10 {
					marvell,pins = "mpp10";
					marvell,function = "gpio";
				};

				pmx_gpio_11: pmx-gpio-11 {
					marvell,pins = "mpp11";
					marvell,function = "gpio";
				};

				pmx_gpio_12: pmx-gpio-12 {
					marvell,pins = "mpp12";
					marvell,function = "gpio";
				};

				pmx_gpio_13: pmx-gpio-13 {
					marvell,pins = "mpp13";
					marvell,function = "gpio";
				};

<<<<<<< HEAD
=======
				pmx_audio1_extclk: pmx-audio1-extclk {
					marvell,pins = "mpp13";
					marvell,function = "audio1";
				};

>>>>>>> 09860b41
				pmx_gpio_14: pmx-gpio-14 {
					marvell,pins = "mpp14";
					marvell,function = "gpio";
				};

				pmx_gpio_15: pmx-gpio-15 {
					marvell,pins = "mpp15";
					marvell,function = "gpio";
				};

				pmx_gpio_16: pmx-gpio-16 {
					marvell,pins = "mpp16";
					marvell,function = "gpio";
				};

				pmx_gpio_17: pmx-gpio-17 {
					marvell,pins = "mpp17";
					marvell,function = "gpio";
				};

				pmx_gpio_18: pmx-gpio-18 {
					marvell,pins = "mpp18";
					marvell,function = "gpio";
				};

				pmx_gpio_19: pmx-gpio-19 {
					marvell,pins = "mpp19";
					marvell,function = "gpio";
				};

				pmx_gpio_20: pmx-gpio-20 {
					marvell,pins = "mpp20";
					marvell,function = "gpio";
				};

				pmx_gpio_21: pmx-gpio-21 {
					marvell,pins = "mpp21";
					marvell,function = "gpio";
				};

				pmx_camera: pmx-camera {
					marvell,pins = "mpp_camera";
					marvell,function = "camera";
				};

				pmx_camera_gpio: pmx-camera-gpio {
					marvell,pins = "mpp_camera";
					marvell,function = "gpio";
				};

				pmx_sdio0: pmx-sdio0 {
					marvell,pins = "mpp_sdio0";
					marvell,function = "sdio0";
				};

				pmx_sdio0_gpio: pmx-sdio0-gpio {
					marvell,pins = "mpp_sdio0";
					marvell,function = "gpio";
				};

				pmx_sdio1: pmx-sdio1 {
					marvell,pins = "mpp_sdio1";
					marvell,function = "sdio1";
				};

				pmx_sdio1_gpio: pmx-sdio1-gpio {
					marvell,pins = "mpp_sdio1";
					marvell,function = "gpio";
				};

				pmx_audio1_gpio: pmx-audio1-gpio {
					marvell,pins = "mpp_audio1";
					marvell,function = "gpio";
				};

<<<<<<< HEAD
=======
				pmx_audio1_i2s1_spdifo: pmx-audio1-i2s1-spdifo {
					marvell,pins = "mpp_audio1";
					marvell,function = "i2s1/spdifo";
				};

>>>>>>> 09860b41
				pmx_spi0: pmx-spi0 {
					marvell,pins = "mpp_spi0";
					marvell,function = "spi0";
				};

				pmx_spi0_gpio: pmx-spi0-gpio {
					marvell,pins = "mpp_spi0";
					marvell,function = "gpio";
				};

				pmx_uart1: pmx-uart1 {
					marvell,pins = "mpp_uart1";
					marvell,function = "uart1";
				};

				pmx_uart1_gpio: pmx-uart1-gpio {
					marvell,pins = "mpp_uart1";
					marvell,function = "gpio";
				};

				pmx_nand: pmx-nand {
					marvell,pins = "mpp_nand";
					marvell,function = "nand";
				};

				pmx_nand_gpo: pmx-nand-gpo {
					marvell,pins = "mpp_nand";
					marvell,function = "gpo";
				};
			};

			spi0: spi-ctrl@10600 {
				compatible = "marvell,orion-spi";
				#address-cells = <1>;
				#size-cells = <0>;
				cell-index = <0>;
				interrupts = <6>;
				reg = <0x10600 0x28>;
				clocks = <&core_clk 0>;
				pinctrl-0 = <&pmx_spi0>;
				pinctrl-names = "default";
				status = "disabled";
			};

			spi1: spi-ctrl@14600 {
				compatible = "marvell,orion-spi";
				#address-cells = <1>;
				#size-cells = <0>;
				cell-index = <1>;
				interrupts = <5>;
				reg = <0x14600 0x28>;
				clocks = <&core_clk 0>;
				status = "disabled";
			};

			i2c0: i2c-ctrl@11000 {
				compatible = "marvell,mv64xxx-i2c";
				reg = <0x11000 0x20>;
				#address-cells = <1>;
				#size-cells = <0>;
				interrupts = <11>;
				clock-frequency = <400000>;
				timeout-ms = <1000>;
				clocks = <&core_clk 0>;
				status = "disabled";
			};

			ehci0: usb-host@50000 {
				compatible = "marvell,orion-ehci";
				reg = <0x50000 0x1000>;
				interrupts = <24>;
				clocks = <&gate_clk 0>;
				status = "okay";
			};

			ehci1: usb-host@51000 {
				compatible = "marvell,orion-ehci";
				reg = <0x51000 0x1000>;
				interrupts = <25>;
				clocks = <&gate_clk 1>;
				status = "okay";
			};

			sdio0: sdio-host@92000 {
				compatible = "marvell,dove-sdhci";
				reg = <0x92000 0x100>;
				interrupts = <35>, <37>;
				clocks = <&gate_clk 8>;
				pinctrl-0 = <&pmx_sdio0>;
				pinctrl-names = "default";
				status = "disabled";
			};

			sdio1: sdio-host@90000 {
				compatible = "marvell,dove-sdhci";
				reg = <0x90000 0x100>;
				interrupts = <36>, <38>;
				clocks = <&gate_clk 9>;
				pinctrl-0 = <&pmx_sdio1>;
				pinctrl-names = "default";
				status = "disabled";
			};

			sata0: sata-host@a0000 {
				compatible = "marvell,orion-sata";
				reg = <0xa0000 0x2400>;
				interrupts = <62>;
				clocks = <&gate_clk 3>;
				nr-ports = <1>;
				status = "disabled";
			};

			rtc: real-time-clock@d8500 {
				compatible = "marvell,orion-rtc";
				reg = <0xd8500 0x20>;
			};

			crypto: crypto-engine@30000 {
				compatible = "marvell,orion-crypto";
				reg = <0x30000 0x10000>,
				      <0xffffe000 0x800>;
				reg-names = "regs", "sram";
				interrupts = <31>;
				clocks = <&gate_clk 15>;
				status = "okay";
			};

			xor0: dma-engine@60800 {
				compatible = "marvell,orion-xor";
				reg = <0x60800 0x100
				       0x60a00 0x100>;
				clocks = <&gate_clk 23>;
				status = "okay";

				channel0 {
					interrupts = <39>;
					dmacap,memcpy;
					dmacap,xor;
				};

				channel1 {
					interrupts = <40>;
					dmacap,memcpy;
					dmacap,xor;
				};
			};

			xor1: dma-engine@60900 {
				compatible = "marvell,orion-xor";
				reg = <0x60900 0x100
				       0x60b00 0x100>;
				clocks = <&gate_clk 24>;
				status = "okay";

				channel0 {
					interrupts = <42>;
					dmacap,memcpy;
					dmacap,xor;
				};

				channel1 {
					interrupts = <43>;
					dmacap,memcpy;
					dmacap,xor;
				};
			};

			mdio: mdio-bus@72004 {
				compatible = "marvell,orion-mdio";
				#address-cells = <1>;
				#size-cells = <0>;
				reg = <0x72004 0x84>;
				interrupts = <30>;
				clocks = <&gate_clk 2>;
				status = "disabled";

				ethphy: ethernet-phy {
					device-type = "ethernet-phy";
					/* set phy address in board file */
				};
			};

			eth: ethernet-ctrl@72000 {
				compatible = "marvell,orion-eth";
				#address-cells = <1>;
				#size-cells = <0>;
				reg = <0x72000 0x4000>;
				clocks = <&gate_clk 2>;
				marvell,tx-checksum-limit = <1600>;
				status = "disabled";

				ethernet-port@0 {
					device_type = "network";
					compatible = "marvell,orion-eth-port";
					reg = <0>;
					interrupts = <29>;
					/* overwrite MAC address in bootloader */
					local-mac-address = [00 00 00 00 00 00];
					phy-handle = <&ethphy>;
				};
<<<<<<< HEAD
=======
			};

			audio0: audio-controller@b0000 {
				compatible = "marvell,dove-audio";
				reg = <0xb0000 0x2210>;
				interrupts = <19>, <20>;
				clocks = <&gate_clk 12>;
				clock-names = "internal";
				status = "disabled";
			};

			audio1: audio-controller@b4000 {
				compatible = "marvell,dove-audio";
				reg = <0xb4000 0x2210>;
				interrupts = <21>, <22>;
				clocks = <&gate_clk 13>;
				clock-names = "internal";
				status = "disabled";
>>>>>>> 09860b41
			};
		};
	};
};<|MERGE_RESOLUTION|>--- conflicted
+++ resolved
@@ -297,14 +297,11 @@
 					marvell,function = "gpio";
 				};
 
-<<<<<<< HEAD
-=======
 				pmx_audio1_extclk: pmx-audio1-extclk {
 					marvell,pins = "mpp13";
 					marvell,function = "audio1";
 				};
 
->>>>>>> 09860b41
 				pmx_gpio_14: pmx-gpio-14 {
 					marvell,pins = "mpp14";
 					marvell,function = "gpio";
@@ -380,14 +377,11 @@
 					marvell,function = "gpio";
 				};
 
-<<<<<<< HEAD
-=======
 				pmx_audio1_i2s1_spdifo: pmx-audio1-i2s1-spdifo {
 					marvell,pins = "mpp_audio1";
 					marvell,function = "i2s1/spdifo";
 				};
 
->>>>>>> 09860b41
 				pmx_spi0: pmx-spi0 {
 					marvell,pins = "mpp_spi0";
 					marvell,function = "spi0";
@@ -588,8 +582,6 @@
 					local-mac-address = [00 00 00 00 00 00];
 					phy-handle = <&ethphy>;
 				};
-<<<<<<< HEAD
-=======
 			};
 
 			audio0: audio-controller@b0000 {
@@ -608,7 +600,6 @@
 				clocks = <&gate_clk 13>;
 				clock-names = "internal";
 				status = "disabled";
->>>>>>> 09860b41
 			};
 		};
 	};
