/include/ "skeleton.dtsi"

#define MBUS_ID(target,attributes) (((target) << 24) | ((attributes) << 16))

/ {
	compatible = "marvell,dove";
	model = "Marvell Armada 88AP510 SoC";
	interrupt-parent = <&intc>;

	aliases {
		gpio0 = &gpio0;
		gpio1 = &gpio1;
		gpio2 = &gpio2;
	};

	cpus {
		#address-cells = <1>;
		#size-cells = <0>;

		cpu0: cpu@0 {
			compatible = "marvell,pj4a", "marvell,sheeva-v7";
			device_type = "cpu";
			next-level-cache = <&l2>;
			reg = <0>;
		};
	};

	l2: l2-cache {
		compatible = "marvell,tauros2-cache";
		marvell,tauros2-cache-features = <0>;
	};

	mbus {
		compatible = "marvell,dove-mbus", "marvell,mbus", "simple-bus";
		#address-cells = <2>;
		#size-cells = <1>;
		controller = <&mbusc>;
		pcie-mem-aperture = <0xe0000000 0x10000000>; /* 256M MEM space */
		pcie-io-aperture  = <0xf2000000 0x00200000>; /*   2M I/O space */

		ranges = <MBUS_ID(0xf0, 0x01) 0 0xf1000000 0x0100000   /* MBUS regs  1M */
			  MBUS_ID(0xf0, 0x02) 0 0xf1800000 0x1000000   /* AXI  regs 16M */
			  MBUS_ID(0x01, 0xfd) 0 0xf8000000 0x8000000   /* BootROM  128M */
			  MBUS_ID(0x03, 0x01) 0 0xc8000000 0x0100000   /* CESA SRAM  1M */
			  MBUS_ID(0x0d, 0x00) 0 0xf0000000 0x0100000>; /* PMU  SRAM  1M */

		pcie: pcie-controller {
			compatible = "marvell,dove-pcie";
			status = "disabled";
			device_type = "pci";
			#address-cells = <3>;
			#size-cells = <2>;

			msi-parent = <&intc>;
			bus-range = <0x00 0xff>;

			ranges = <0x82000000 0x0 0x40000 MBUS_ID(0xf0, 0x01) 0x40000 0 0x2000
			          0x82000000 0x0 0x80000 MBUS_ID(0xf0, 0x01) 0x80000 0 0x2000
				  0x82000000 0x1 0x0 MBUS_ID(0x04, 0xe8) 0 1 0   /* Port 0.0 Mem */
				  0x81000000 0x1 0x0 MBUS_ID(0x04, 0xe0) 0 1 0   /* Port 0.0 I/O */
				  0x82000000 0x2 0x0 MBUS_ID(0x08, 0xe8) 0 1 0   /* Port 1.0 Mem */
				  0x81000000 0x2 0x0 MBUS_ID(0x08, 0xe0) 0 1 0>; /* Port 1.0 I/O */

			pcie-port@0 {
				device_type = "pci";
				status = "disabled";
				assigned-addresses = <0x82000800 0 0x40000 0 0x2000>;
				reg = <0x0800 0 0 0 0>;
				clocks = <&gate_clk 4>;
				marvell,pcie-port = <0>;

				#address-cells = <3>;
				#size-cells = <2>;
				ranges = <0x82000000 0 0 0x82000000 0x1 0 1 0
				          0x81000000 0 0 0x81000000 0x1 0 1 0>;

				#interrupt-cells = <1>;
				interrupt-map-mask = <0 0 0 0>;
				interrupt-map = <0 0 0 0 &intc 16>;
			};

			pcie-port@1 {
				device_type = "pci";
				status = "disabled";
				assigned-addresses = <0x82002800 0 0x80000 0 0x2000>;
				reg = <0x1000 0 0 0 0>;
				clocks = <&gate_clk 5>;
				marvell,pcie-port = <1>;

				#address-cells = <3>;
				#size-cells = <2>;
				ranges = <0x82000000 0 0 0x82000000 0x2 0 1 0
				          0x81000000 0 0 0x81000000 0x2 0 1 0>;

				#interrupt-cells = <1>;
				interrupt-map-mask = <0 0 0 0>;
				interrupt-map = <0 0 0 0 &intc 18>;
			};
		};

		internal-regs {
			compatible = "simple-bus";
			#address-cells = <1>;
			#size-cells = <1>;
			ranges = <0x00000000 MBUS_ID(0xf0, 0x01) 0 0x0100000   /* MBUS regs  1M */
				  0x00800000 MBUS_ID(0xf0, 0x02) 0 0x1000000   /* AXI  regs 16M */
				  0xffffe000 MBUS_ID(0x03, 0x01) 0 0x0000800   /* CESA SRAM  2k */
				  0xfffff000 MBUS_ID(0x0d, 0x00) 0 0x0000800>; /* PMU  SRAM  2k */

			spi0: spi-ctrl@10600 {
				compatible = "marvell,orion-spi";
				#address-cells = <1>;
				#size-cells = <0>;
				cell-index = <0>;
				interrupts = <6>;
				reg = <0x10600 0x28>;
				clocks = <&core_clk 0>;
				pinctrl-0 = <&pmx_spi0>;
				pinctrl-names = "default";
				status = "disabled";
			};

			i2c0: i2c-ctrl@11000 {
				compatible = "marvell,mv64xxx-i2c";
				reg = <0x11000 0x20>;
				#address-cells = <1>;
				#size-cells = <0>;
				interrupts = <11>;
				clock-frequency = <400000>;
				timeout-ms = <1000>;
				clocks = <&core_clk 0>;
				status = "disabled";
			};

			uart0: serial@12000 {
				compatible = "ns16550a";
				reg = <0x12000 0x100>;
				reg-shift = <2>;
				interrupts = <7>;
				clocks = <&core_clk 0>;
				status = "disabled";
			};

			uart1: serial@12100 {
				compatible = "ns16550a";
				reg = <0x12100 0x100>;
				reg-shift = <2>;
				interrupts = <8>;
				clocks = <&core_clk 0>;
				pinctrl-0 = <&pmx_uart1>;
				pinctrl-names = "default";
				status = "disabled";
			};

			uart2: serial@12200 {
				compatible = "ns16550a";
				reg = <0x12000 0x100>;
				reg-shift = <2>;
				interrupts = <9>;
				clocks = <&core_clk 0>;
				status = "disabled";
			};

			uart3: serial@12300 {
				compatible = "ns16550a";
				reg = <0x12100 0x100>;
				reg-shift = <2>;
				interrupts = <10>;
				clocks = <&core_clk 0>;
				status = "disabled";
			};

			spi1: spi-ctrl@14600 {
				compatible = "marvell,orion-spi";
				#address-cells = <1>;
				#size-cells = <0>;
				cell-index = <1>;
				interrupts = <5>;
				reg = <0x14600 0x28>;
				clocks = <&core_clk 0>;
				status = "disabled";
			};

			mbusc: mbus-ctrl@20000 {
				compatible = "marvell,mbus-controller";
				reg = <0x20000 0x80>, <0x800100 0x8>;
			};

			sysc: system-ctrl@20000 {
				compatible = "marvell,orion-system-controller";
				reg = <0x20000 0x110>;
			};

			bridge_intc: bridge-interrupt-ctrl@20110 {
				compatible = "marvell,orion-bridge-intc";
				interrupt-controller;
				#interrupt-cells = <1>;
				reg = <0x20110 0x8>;
				interrupts = <0>;
				marvell,#interrupts = <5>;
			};

			intc: main-interrupt-ctrl@20200 {
				compatible = "marvell,orion-intc";
				interrupt-controller;
				#interrupt-cells = <1>;
				reg = <0x20200 0x10>, <0x20210 0x10>;
			};

			timer: timer@20300 {
				compatible = "marvell,orion-timer";
				reg = <0x20300 0x20>;
				interrupt-parent = <&bridge_intc>;
				interrupts = <1>, <2>;
				clocks = <&core_clk 0>;
			};

			watchdog@20300 {
				compatible = "marvell,orion-wdt";
				reg = <0x20300 0x28>, <0x20108 0x4>;
				interrupt-parent = <&bridge_intc>;
				interrupts = <3>;
				clocks = <&core_clk 0>;
			};

			crypto: crypto-engine@30000 {
				compatible = "marvell,orion-crypto";
				reg = <0x30000 0x10000>,
				      <0xffffe000 0x800>;
				reg-names = "regs", "sram";
				interrupts = <31>;
				clocks = <&gate_clk 15>;
				status = "okay";
			};

			ehci0: usb-host@50000 {
				compatible = "marvell,orion-ehci";
				reg = <0x50000 0x1000>;
				interrupts = <24>;
				clocks = <&gate_clk 0>;
				status = "okay";
			};

			ehci1: usb-host@51000 {
				compatible = "marvell,orion-ehci";
				reg = <0x51000 0x1000>;
				interrupts = <25>;
				clocks = <&gate_clk 1>;
				status = "okay";
			};

			xor0: dma-engine@60800 {
				compatible = "marvell,orion-xor";
				reg = <0x60800 0x100
				       0x60a00 0x100>;
				clocks = <&gate_clk 23>;
				status = "okay";

				channel0 {
					interrupts = <39>;
					dmacap,memcpy;
					dmacap,xor;
				};

				channel1 {
					interrupts = <40>;
					dmacap,memcpy;
					dmacap,xor;
				};
			};

			xor1: dma-engine@60900 {
				compatible = "marvell,orion-xor";
				reg = <0x60900 0x100
				       0x60b00 0x100>;
				clocks = <&gate_clk 24>;
				status = "okay";

				channel0 {
					interrupts = <42>;
					dmacap,memcpy;
					dmacap,xor;
				};

				channel1 {
					interrupts = <43>;
					dmacap,memcpy;
					dmacap,xor;
				};
			};

			sdio1: sdio-host@90000 {
				compatible = "marvell,dove-sdhci";
				reg = <0x90000 0x100>;
				interrupts = <36>, <38>;
				clocks = <&gate_clk 9>;
				pinctrl-0 = <&pmx_sdio1>;
				pinctrl-names = "default";
				status = "disabled";
			};

			eth: ethernet-ctrl@72000 {
				compatible = "marvell,orion-eth";
				#address-cells = <1>;
				#size-cells = <0>;
				reg = <0x72000 0x4000>;
				clocks = <&gate_clk 2>;
				marvell,tx-checksum-limit = <1600>;
				status = "disabled";

				ethernet-port@0 {
					compatible = "marvell,orion-eth-port";
					reg = <0>;
					interrupts = <29>;
					/* overwrite MAC address in bootloader */
					local-mac-address = [00 00 00 00 00 00];
					phy-handle = <&ethphy>;
				};
			};

			mdio: mdio-bus@72004 {
				compatible = "marvell,orion-mdio";
				#address-cells = <1>;
				#size-cells = <0>;
				reg = <0x72004 0x84>;
				interrupts = <30>;
				clocks = <&gate_clk 2>;
				status = "disabled";

				ethphy: ethernet-phy {
					/* set phy address in board file */
				};
			};

			sdio0: sdio-host@92000 {
				compatible = "marvell,dove-sdhci";
				reg = <0x92000 0x100>;
				interrupts = <35>, <37>;
				clocks = <&gate_clk 8>;
				pinctrl-0 = <&pmx_sdio0>;
				pinctrl-names = "default";
				status = "disabled";
			};

			sata0: sata-host@a0000 {
				compatible = "marvell,orion-sata";
				reg = <0xa0000 0x2400>;
				interrupts = <62>;
				clocks = <&gate_clk 3>;
				phys = <&sata_phy0>;
				phy-names = "port0";
				nr-ports = <1>;
				status = "disabled";
			};

			sata_phy0: sata-phy@a2000 {
				compatible = "marvell,mvebu-sata-phy";
				reg = <0xa2000 0x0334>;
				clocks = <&gate_clk 3>;
				clock-names = "sata";
				#phy-cells = <0>;
				status = "ok";
			};

			audio0: audio-controller@b0000 {
				compatible = "marvell,dove-audio";
				reg = <0xb0000 0x2210>;
				interrupts = <19>, <20>;
				clocks = <&gate_clk 12>;
				clock-names = "internal";
				status = "disabled";
			};

			audio1: audio-controller@b4000 {
				compatible = "marvell,dove-audio";
				reg = <0xb4000 0x2210>;
				interrupts = <21>, <22>;
				clocks = <&gate_clk 13>;
				clock-names = "internal";
				status = "disabled";
			};

			thermal: thermal-diode@d001c {
				compatible = "marvell,dove-thermal";
				reg = <0xd001c 0x0c>, <0xd005c 0x08>;
			};

			gate_clk: clock-gating-ctrl@d0038 {
				compatible = "marvell,dove-gating-clock";
				reg = <0xd0038 0x4>;
				clocks = <&core_clk 0>;
				#clock-cells = <1>;
			};

			pinctrl: pin-ctrl@d0200 {
				compatible = "marvell,dove-pinctrl";
				reg = <0xd0200 0x14>,
				      <0xd0440 0x04>,
				      <0xd802c 0x08>;
				clocks = <&gate_clk 22>;

				pmx_gpio_0: pmx-gpio-0 {
					marvell,pins = "mpp0";
					marvell,function = "gpio";
				};

				pmx_gpio_1: pmx-gpio-1 {
					marvell,pins = "mpp1";
					marvell,function = "gpio";
				};

				pmx_gpio_2: pmx-gpio-2 {
					marvell,pins = "mpp2";
					marvell,function = "gpio";
				};

				pmx_gpio_3: pmx-gpio-3 {
					marvell,pins = "mpp3";
					marvell,function = "gpio";
				};

				pmx_gpio_4: pmx-gpio-4 {
					marvell,pins = "mpp4";
					marvell,function = "gpio";
				};

				pmx_gpio_5: pmx-gpio-5 {
					marvell,pins = "mpp5";
					marvell,function = "gpio";
				};

				pmx_gpio_6: pmx-gpio-6 {
					marvell,pins = "mpp6";
					marvell,function = "gpio";
				};

				pmx_gpio_7: pmx-gpio-7 {
					marvell,pins = "mpp7";
					marvell,function = "gpio";
				};

				pmx_gpio_8: pmx-gpio-8 {
					marvell,pins = "mpp8";
					marvell,function = "gpio";
				};

				pmx_gpio_9: pmx-gpio-9 {
					marvell,pins = "mpp9";
					marvell,function = "gpio";
				};

				pmx_gpio_10: pmx-gpio-10 {
					marvell,pins = "mpp10";
					marvell,function = "gpio";
				};

				pmx_gpio_11: pmx-gpio-11 {
					marvell,pins = "mpp11";
					marvell,function = "gpio";
				};

				pmx_gpio_12: pmx-gpio-12 {
					marvell,pins = "mpp12";
					marvell,function = "gpio";
				};

				pmx_gpio_13: pmx-gpio-13 {
					marvell,pins = "mpp13";
					marvell,function = "gpio";
				};

				pmx_audio1_extclk: pmx-audio1-extclk {
					marvell,pins = "mpp13";
					marvell,function = "audio1";
				};

				pmx_gpio_14: pmx-gpio-14 {
					marvell,pins = "mpp14";
					marvell,function = "gpio";
				};

				pmx_gpio_15: pmx-gpio-15 {
					marvell,pins = "mpp15";
					marvell,function = "gpio";
				};

				pmx_gpio_16: pmx-gpio-16 {
					marvell,pins = "mpp16";
					marvell,function = "gpio";
				};

				pmx_gpio_17: pmx-gpio-17 {
					marvell,pins = "mpp17";
					marvell,function = "gpio";
				};

				pmx_gpio_18: pmx-gpio-18 {
					marvell,pins = "mpp18";
					marvell,function = "gpio";
				};

				pmx_gpio_19: pmx-gpio-19 {
					marvell,pins = "mpp19";
					marvell,function = "gpio";
				};

				pmx_gpio_20: pmx-gpio-20 {
					marvell,pins = "mpp20";
					marvell,function = "gpio";
				};

				pmx_gpio_21: pmx-gpio-21 {
					marvell,pins = "mpp21";
					marvell,function = "gpio";
				};

				pmx_camera: pmx-camera {
					marvell,pins = "mpp_camera";
					marvell,function = "camera";
				};

				pmx_camera_gpio: pmx-camera-gpio {
					marvell,pins = "mpp_camera";
					marvell,function = "gpio";
				};

				pmx_sdio0: pmx-sdio0 {
					marvell,pins = "mpp_sdio0";
					marvell,function = "sdio0";
				};

				pmx_sdio0_gpio: pmx-sdio0-gpio {
					marvell,pins = "mpp_sdio0";
					marvell,function = "gpio";
				};

				pmx_sdio1: pmx-sdio1 {
					marvell,pins = "mpp_sdio1";
					marvell,function = "sdio1";
				};

				pmx_sdio1_gpio: pmx-sdio1-gpio {
					marvell,pins = "mpp_sdio1";
					marvell,function = "gpio";
				};

				pmx_audio1_gpio: pmx-audio1-gpio {
					marvell,pins = "mpp_audio1";
					marvell,function = "gpio";
				};

				pmx_audio1_i2s1_spdifo: pmx-audio1-i2s1-spdifo {
					marvell,pins = "mpp_audio1";
					marvell,function = "i2s1/spdifo";
				};

				pmx_spi0: pmx-spi0 {
					marvell,pins = "mpp_spi0";
					marvell,function = "spi0";
				};

				pmx_spi0_gpio: pmx-spi0-gpio {
					marvell,pins = "mpp_spi0";
					marvell,function = "gpio";
				};

				pmx_uart1: pmx-uart1 {
					marvell,pins = "mpp_uart1";
					marvell,function = "uart1";
				};

				pmx_uart1_gpio: pmx-uart1-gpio {
					marvell,pins = "mpp_uart1";
					marvell,function = "gpio";
				};

				pmx_nand: pmx-nand {
					marvell,pins = "mpp_nand";
					marvell,function = "nand";
				};

				pmx_nand_gpo: pmx-nand-gpo {
					marvell,pins = "mpp_nand";
					marvell,function = "gpo";
				};
			};

			core_clk: core-clocks@d0214 {
				compatible = "marvell,dove-core-clock";
				reg = <0xd0214 0x4>;
				#clock-cells = <1>;
			};

			gpio0: gpio-ctrl@d0400 {
				compatible = "marvell,orion-gpio";
				#gpio-cells = <2>;
				gpio-controller;
				reg = <0xd0400 0x20>;
				ngpios = <32>;
				interrupt-controller;
				#interrupt-cells = <2>;
				interrupts = <12>, <13>, <14>, <60>;
			};

			gpio1: gpio-ctrl@d0420 {
				compatible = "marvell,orion-gpio";
				#gpio-cells = <2>;
				gpio-controller;
				reg = <0xd0420 0x20>;
				ngpios = <32>;
				interrupt-controller;
				#interrupt-cells = <2>;
				interrupts = <61>;
			};

			rtc: real-time-clock@d8500 {
				compatible = "marvell,orion-rtc";
				reg = <0xd8500 0x20>;
<<<<<<< HEAD
=======
			};

			gconf: global-config@e802c {
				compatible = "marvell,dove-global-config",
				             "syscon";
				reg = <0xe802c 0x14>;
>>>>>>> 5e6fbe31
			};

			gpio2: gpio-ctrl@e8400 {
				compatible = "marvell,orion-gpio";
				#gpio-cells = <2>;
				gpio-controller;
				reg = <0xe8400 0x0c>;
				ngpios = <8>;
			};
		};
	};
};<|MERGE_RESOLUTION|>--- conflicted
+++ resolved
@@ -616,15 +616,12 @@
 			rtc: real-time-clock@d8500 {
 				compatible = "marvell,orion-rtc";
 				reg = <0xd8500 0x20>;
-<<<<<<< HEAD
-=======
 			};
 
 			gconf: global-config@e802c {
 				compatible = "marvell,dove-global-config",
 				             "syscon";
 				reg = <0xe802c 0x14>;
->>>>>>> 5e6fbe31
 			};
 
 			gpio2: gpio-ctrl@e8400 {
