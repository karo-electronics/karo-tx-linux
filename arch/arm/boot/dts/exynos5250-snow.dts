/*
 * Google Snow board device tree source
 *
 * Copyright (c) 2012 Google, Inc
 *
 * This program is free software; you can redistribute it and/or modify
 * it under the terms of the GNU General Public License version 2 as
 * published by the Free Software Foundation.
*/

/dts-v1/;
#include "exynos5250.dtsi"
#include "cros5250-common.dtsi"

/ {
	model = "Google Snow";
	compatible = "google,snow", "samsung,exynos5250";

	aliases {
		i2c104 = &i2c_104;
	};

	pinctrl@11400000 {
		sd3_clk: sd3-clk {
			samsung,pin-drv = <0>;
		};

		sd3_cmd: sd3-cmd {
			samsung,pin-pud = <3>;
			samsung,pin-drv = <0>;
		};

		sd3_bus4: sd3-bus-width4 {
			samsung,pin-drv = <0>;
		};
	};

	gpio-keys {
		compatible = "gpio-keys";

		lid-switch {
			label = "Lid";
			gpios = <&gpx3 5 1>;
			linux,input-type = <5>; /* EV_SW */
			linux,code = <0>; /* SW_LID */
			debounce-interval = <1>;
			gpio-key,wakeup;
		};
	};

	i2c-arbitrator {
		compatible = "i2c-arb-gpio-challenge";
		#address-cells = <1>;
		#size-cells = <0>;

		i2c-parent = <&{/i2c@12CA0000}>;

		our-claim-gpio = <&gpf0 3 1>;
		their-claim-gpios = <&gpe0 4 1>;
		slew-delay-us = <10>;
		wait-retry-us = <3000>;
		wait-free-us = <50000>;

		/* Use ID 104 as a hint that we're on physical bus 4 */
		i2c_104: i2c@0 {
			reg = <0>;
			#address-cells = <1>;
			#size-cells = <0>;

			battery: sbs-battery@b {
				compatible = "sbs,sbs-battery";
				reg = <0xb>;
				sbs,poll-retry-count = <1>;
			};

			ec: embedded-controller {
				compatible = "google,cros-ec-i2c";
				reg = <0x1e>;
				interrupts = <6 0>;
				interrupt-parent = <&gpx1>;
				wakeup-source;

				keyboard-controller {
				        compatible = "google,cros-ec-keyb";
				        keypad,num-rows = <8>;
				        keypad,num-columns = <13>;
				        google,needs-ghost-filter;
					linux,keymap = <0x0001003a	/* CAPSLK */
							0x0002003b	/* F1 */
							0x00030030	/* B */
							0x00040044	/* F10 */
							0x00060031	/* N */
							0x0008000d	/* = */
							0x000a0064	/* R_ALT */

							0x01010001	/* ESC */
							0x0102003e	/* F4 */
							0x01030022	/* G */
							0x01040041	/* F7 */
							0x01060023	/* H */
							0x01080028	/* ' */
							0x01090043	/* F9 */
							0x010b000e	/* BKSPACE */

							0x0200001d	/* L_CTRL */
							0x0201000f	/* TAB */
							0x0202003d	/* F3 */
							0x02030014	/* T */
							0x02040040	/* F6 */
							0x0205001b	/* ] */
							0x02060015	/* Y */
							0x02070056	/* 102ND */
							0x0208001a	/* [ */
							0x02090042	/* F8 */

							0x03010029	/* GRAVE */
							0x0302003c	/* F2 */
							0x03030006	/* 5 */
							0x0304003f	/* F5 */
							0x03060007	/* 6 */
							0x0308000c	/* - */
							0x030b002b	/* \ */

							0x04000061	/* R_CTRL */
							0x0401001e	/* A */
							0x04020020	/* D */
							0x04030021	/* F */
							0x0404001f	/* S */
							0x04050025	/* K */
							0x04060024	/* J */
							0x04080027	/* ; */
							0x04090026	/* L */
							0x040b001c	/* ENTER */

							0x0501002c	/* Z */
							0x0502002e	/* C */
							0x0503002f	/* V */
							0x0504002d	/* X */
							0x05050033	/* , */
							0x05060032	/* M */
							0x0507002a	/* L_SHIFT */
							0x05080035	/* / */
							0x05090034	/* . */
							0x050B0039	/* SPACE */

							0x06010002	/* 1 */
							0x06020004	/* 3 */
							0x06030005	/* 4 */
							0x06040003	/* 2 */
							0x06050009	/* 8 */
							0x06060008	/* 7 */
							0x0608000b	/* 0 */
							0x0609000a	/* 9 */
							0x060a0038	/* L_ALT */
							0x060b006c	/* DOWN */
							0x060c006a	/* RIGHT */

							0x07010010	/* Q */
							0x07020012	/* E */
							0x07030013	/* R */
							0x07040011	/* W */
							0x07050017	/* I */
							0x07060016	/* U */
							0x07070036	/* R_SHIFT */
							0x07080019	/* P */
							0x07090018	/* O */
							0x070b0067	/* UP */
							0x070c0069>;	/* LEFT */
				};
			};
		};
	};

<<<<<<< HEAD
=======
	rtc {
		status = "okay";
	};

>>>>>>> d0e0ac97
	/*
	 * On Snow we've got SIP WiFi and so can keep drive strengths low to
	 * reduce EMI.
	 */
	dwmmc3@12230000 {
		slot@0 {
			pinctrl-names = "default";
			pinctrl-0 = <&sd3_clk &sd3_cmd &sd3_bus4>;
		};
	};

	usb@12110000 {
		samsung,vbus-gpio = <&gpx1 1 0>;
	};

	fixed-rate-clocks {
		xxti {
			compatible = "samsung,clock-xxti";
			clock-frequency = <24000000>;
		};
	};
};<|MERGE_RESOLUTION|>--- conflicted
+++ resolved
@@ -171,13 +171,10 @@
 		};
 	};
 
-<<<<<<< HEAD
-=======
 	rtc {
 		status = "okay";
 	};
 
->>>>>>> d0e0ac97
 	/*
 	 * On Snow we've got SIP WiFi and so can keep drive strengths low to
 	 * reduce EMI.
