--- conflicted
+++ resolved
@@ -7,11 +7,7 @@
  */
 /dts-v1/;
 
-<<<<<<< HEAD
-/include/ "omap34xx.dtsi"
-=======
 #include "omap34xx.dtsi"
->>>>>>> d0e0ac97
 
 / {
 	model = "TI OMAP3 BeagleBoard";
@@ -75,8 +71,6 @@
 		reset-supply = <&hsusb2_reset>;
 		vcc-supply = <&hsusb2_power>;
 	};
-<<<<<<< HEAD
-=======
 
 	gpio_keys {
 		compatible = "gpio-keys";
@@ -97,7 +91,6 @@
 			0x14 (PIN_INPUT | PIN_OFF_WAKEUPENABLE | MUX_MODE4) /* sys_boot5.gpio_7 */
 		>;
 	};
->>>>>>> d0e0ac97
 };
 
 &omap3_pmx_core {
@@ -108,20 +101,6 @@
 
 	hsusbb2_pins: pinmux_hsusbb2_pins {
 		pinctrl-single,pins = <
-<<<<<<< HEAD
-			0x5c0 0x3  /* USBB2_ULPITLL_CLK_MUXMODE.usbb1_ulpiphy_clk OUTPUT */
-			0x5c2 0x3  /* USBB2_ULPITLL_CLK_MUXMODE.usbb1_ulpiphy_stp OUTPUT */
-			0x5c4 0x10b  /* USBB2_ULPITLL_CLK_MUXMODE.usbb1_ulpiphy_dir INPUT | PULLDOWN */
-			0x5c6 0x10b  /* USBB2_ULPITLL_CLK_MUXMODE.usbb1_ulpiphy_nxt INPUT | PULLDOWN */
-			0x5c8 0x10b  /* USBB2_ULPITLL_CLK_MUXMODE.usbb1_ulpiphy_dat0 INPUT | PULLDOWN */
-			0x5cA 0x10b  /* USBB2_ULPITLL_CLK_MUXMODE.usbb1_ulpiphy_dat1 INPUT | PULLDOWN */
-			0x1a4 0x10b  /* USBB2_ULPITLL_CLK_MUXMODE.usbb1_ulpiphy_dat2 INPUT | PULLDOWN */
-			0x1a6 0x10b  /* USBB2_ULPITLL_CLK_MUXMODE.usbb1_ulpiphy_dat3 INPUT | PULLDOWN */
-			0x1a8 0x10b  /* USBB2_ULPITLL_CLK_MUXMODE.usbb1_ulpiphy_dat4 INPUT | PULLDOWN */
-			0x1aa 0x10b  /* USBB2_ULPITLL_CLK_MUXMODE.usbb1_ulpiphy_dat5 INPUT | PULLDOWN */
-			0x1ac 0x10b  /* USBB2_ULPITLL_CLK_MUXMODE.usbb1_ulpiphy_dat6 INPUT | PULLDOWN */
-			0x1ae 0x10b  /* USBB2_ULPITLL_CLK_MUXMODE.usbb1_ulpiphy_dat7 INPUT | PULLDOWN */
-=======
 			0x5c0 (PIN_OUTPUT | MUX_MODE3)		/* usbb2_ulpitll_clk.usbb1_ulpiphy_clk */
 			0x5c2 (PIN_OUTPUT | MUX_MODE3)		/* usbb2_ulpitll_clk.usbb1_ulpiphy_stp */
 			0x5c4 (PIN_INPUT_PULLDOWN | MUX_MODE3)	/* usbb2_ulpitll_clk.usbb1_ulpiphy_dir */
@@ -141,7 +120,6 @@
 		pinctrl-single,pins = <
 			0x16e (PIN_INPUT | PIN_OFF_WAKEUPENABLE | MUX_MODE0) /* uart3_rx_irrx.uart3_rx_irrx */
 			0x170 (PIN_OUTPUT | MUX_MODE0) /* uart3_tx_irtx.uart3_tx_irtx */
->>>>>>> d0e0ac97
 		>;
 	};
 };
@@ -191,8 +169,6 @@
 	 * BIT(15), BIT(16), BIT(17)
 	 */
 	ti,pulldowns = <0x03a1c4>;
-<<<<<<< HEAD
-=======
 };
 
 &uart3 {
@@ -203,5 +179,4 @@
 &gpio1 {
 	pinctrl-names = "default";
 	pinctrl-0 = <&gpio1_pins>;
->>>>>>> d0e0ac97
 };