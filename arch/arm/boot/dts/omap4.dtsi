/*
 * Copyright (C) 2011 Texas Instruments Incorporated - http://www.ti.com/
 *
 * This program is free software; you can redistribute it and/or modify
 * it under the terms of the GNU General Public License version 2 as
 * published by the Free Software Foundation.
 */

#include <dt-bindings/gpio/gpio.h>
#include <dt-bindings/interrupt-controller/arm-gic.h>
#include <dt-bindings/pinctrl/omap.h>

#include "skeleton.dtsi"

/ {
	compatible = "ti,omap4430", "ti,omap4";
	interrupt-parent = <&gic>;

	aliases {
		serial0 = &uart1;
		serial1 = &uart2;
		serial2 = &uart3;
		serial3 = &uart4;
	};

	cpus {
		#address-cells = <1>;
		#size-cells = <0>;

		cpu@0 {
			compatible = "arm,cortex-a9";
			device_type = "cpu";
			next-level-cache = <&L2>;
			reg = <0x0>;
		};
		cpu@1 {
			compatible = "arm,cortex-a9";
			device_type = "cpu";
			next-level-cache = <&L2>;
			reg = <0x1>;
		};
	};

	gic: interrupt-controller@48241000 {
		compatible = "arm,cortex-a9-gic";
		interrupt-controller;
		#interrupt-cells = <3>;
		reg = <0x48241000 0x1000>,
		      <0x48240100 0x0100>;
	};

	L2: l2-cache-controller@48242000 {
		compatible = "arm,pl310-cache";
		reg = <0x48242000 0x1000>;
		cache-unified;
		cache-level = <2>;
	};

	local-timer@0x48240600 {
		compatible = "arm,cortex-a9-twd-timer";
		reg = <0x48240600 0x20>;
		interrupts = <GIC_PPI 13 (GIC_CPU_MASK_RAW(3) | IRQ_TYPE_LEVEL_HIGH)>;
	};

	/*
	 * The soc node represents the soc top level view. It is uses for IPs
	 * that are not memory mapped in the MPU view or for the MPU itself.
	 */
	soc {
		compatible = "ti,omap-infra";
		mpu {
			compatible = "ti,omap4-mpu";
			ti,hwmods = "mpu";
		};

		dsp {
			compatible = "ti,omap3-c64";
			ti,hwmods = "dsp";
		};

		iva {
			compatible = "ti,ivahd";
			ti,hwmods = "iva";
		};
	};

	/*
	 * XXX: Use a flat representation of the OMAP4 interconnect.
	 * The real OMAP interconnect network is quite complex.
	 * Since that will not bring real advantage to represent that in DT for
	 * the moment, just use a fake OCP bus entry to represent the whole bus
	 * hierarchy.
	 */
	ocp {
		compatible = "ti,omap4-l3-noc", "simple-bus";
		#address-cells = <1>;
		#size-cells = <1>;
		ranges;
		ti,hwmods = "l3_main_1", "l3_main_2", "l3_main_3";
		reg = <0x44000000 0x1000>,
		      <0x44800000 0x2000>,
		      <0x45000000 0x1000>;
<<<<<<< HEAD
		interrupts = <0 9 0x4>,
			     <0 10 0x4>;
=======
		interrupts = <GIC_SPI 9 IRQ_TYPE_LEVEL_HIGH>,
			     <GIC_SPI 10 IRQ_TYPE_LEVEL_HIGH>;
>>>>>>> d0e0ac97

		counter32k: counter@4a304000 {
			compatible = "ti,omap-counter32k";
			reg = <0x4a304000 0x20>;
			ti,hwmods = "counter_32k";
		};

		omap4_pmx_core: pinmux@4a100040 {
			compatible = "ti,omap4-padconf", "pinctrl-single";
			reg = <0x4a100040 0x0196>;
			#address-cells = <1>;
			#size-cells = <0>;
			pinctrl-single,register-width = <16>;
			pinctrl-single,function-mask = <0x7fff>;
		};
		omap4_pmx_wkup: pinmux@4a31e040 {
			compatible = "ti,omap4-padconf", "pinctrl-single";
			reg = <0x4a31e040 0x0038>;
			#address-cells = <1>;
			#size-cells = <0>;
			pinctrl-single,register-width = <16>;
			pinctrl-single,function-mask = <0x7fff>;
		};

		sdma: dma-controller@4a056000 {
			compatible = "ti,omap4430-sdma";
			reg = <0x4a056000 0x1000>;
<<<<<<< HEAD
			interrupts = <0 12 0x4>,
				     <0 13 0x4>,
				     <0 14 0x4>,
				     <0 15 0x4>;
=======
			interrupts = <GIC_SPI 12 IRQ_TYPE_LEVEL_HIGH>,
				     <GIC_SPI 13 IRQ_TYPE_LEVEL_HIGH>,
				     <GIC_SPI 14 IRQ_TYPE_LEVEL_HIGH>,
				     <GIC_SPI 15 IRQ_TYPE_LEVEL_HIGH>;
>>>>>>> d0e0ac97
			#dma-cells = <1>;
			#dma-channels = <32>;
			#dma-requests = <127>;
		};

		gpio1: gpio@4a310000 {
			compatible = "ti,omap4-gpio";
			reg = <0x4a310000 0x200>;
			interrupts = <GIC_SPI 29 IRQ_TYPE_LEVEL_HIGH>;
			ti,hwmods = "gpio1";
			ti,gpio-always-on;
			gpio-controller;
			#gpio-cells = <2>;
			interrupt-controller;
			#interrupt-cells = <2>;
		};

		gpio2: gpio@48055000 {
			compatible = "ti,omap4-gpio";
			reg = <0x48055000 0x200>;
			interrupts = <GIC_SPI 30 IRQ_TYPE_LEVEL_HIGH>;
			ti,hwmods = "gpio2";
			gpio-controller;
			#gpio-cells = <2>;
			interrupt-controller;
			#interrupt-cells = <2>;
		};

		gpio3: gpio@48057000 {
			compatible = "ti,omap4-gpio";
			reg = <0x48057000 0x200>;
			interrupts = <GIC_SPI 31 IRQ_TYPE_LEVEL_HIGH>;
			ti,hwmods = "gpio3";
			gpio-controller;
			#gpio-cells = <2>;
			interrupt-controller;
			#interrupt-cells = <2>;
		};

		gpio4: gpio@48059000 {
			compatible = "ti,omap4-gpio";
			reg = <0x48059000 0x200>;
			interrupts = <GIC_SPI 32 IRQ_TYPE_LEVEL_HIGH>;
			ti,hwmods = "gpio4";
			gpio-controller;
			#gpio-cells = <2>;
			interrupt-controller;
			#interrupt-cells = <2>;
		};

		gpio5: gpio@4805b000 {
			compatible = "ti,omap4-gpio";
			reg = <0x4805b000 0x200>;
			interrupts = <GIC_SPI 33 IRQ_TYPE_LEVEL_HIGH>;
			ti,hwmods = "gpio5";
			gpio-controller;
			#gpio-cells = <2>;
			interrupt-controller;
			#interrupt-cells = <2>;
		};

		gpio6: gpio@4805d000 {
			compatible = "ti,omap4-gpio";
			reg = <0x4805d000 0x200>;
			interrupts = <GIC_SPI 34 IRQ_TYPE_LEVEL_HIGH>;
			ti,hwmods = "gpio6";
			gpio-controller;
			#gpio-cells = <2>;
			interrupt-controller;
			#interrupt-cells = <2>;
		};

		gpmc: gpmc@50000000 {
			compatible = "ti,omap4430-gpmc";
			reg = <0x50000000 0x1000>;
			#address-cells = <2>;
			#size-cells = <1>;
<<<<<<< HEAD
			interrupts = <0 20 0x4>;
=======
			interrupts = <GIC_SPI 20 IRQ_TYPE_LEVEL_HIGH>;
>>>>>>> d0e0ac97
			gpmc,num-cs = <8>;
			gpmc,num-waitpins = <4>;
			ti,hwmods = "gpmc";
		};

		uart1: serial@4806a000 {
			compatible = "ti,omap4-uart";
			reg = <0x4806a000 0x100>;
			interrupts = <GIC_SPI 72 IRQ_TYPE_LEVEL_HIGH>;
			ti,hwmods = "uart1";
			clock-frequency = <48000000>;
		};

		uart2: serial@4806c000 {
			compatible = "ti,omap4-uart";
			reg = <0x4806c000 0x100>;
			interrupts = <GIC_SPI 73 IRQ_TYPE_LEVEL_HIGH>;
			ti,hwmods = "uart2";
			clock-frequency = <48000000>;
		};

		uart3: serial@48020000 {
			compatible = "ti,omap4-uart";
			reg = <0x48020000 0x100>;
			interrupts = <GIC_SPI 74 IRQ_TYPE_LEVEL_HIGH>;
			ti,hwmods = "uart3";
			clock-frequency = <48000000>;
		};

		uart4: serial@4806e000 {
			compatible = "ti,omap4-uart";
			reg = <0x4806e000 0x100>;
			interrupts = <GIC_SPI 70 IRQ_TYPE_LEVEL_HIGH>;
			ti,hwmods = "uart4";
			clock-frequency = <48000000>;
		};

		i2c1: i2c@48070000 {
			compatible = "ti,omap4-i2c";
			reg = <0x48070000 0x100>;
			interrupts = <GIC_SPI 56 IRQ_TYPE_LEVEL_HIGH>;
			#address-cells = <1>;
			#size-cells = <0>;
			ti,hwmods = "i2c1";
		};

		i2c2: i2c@48072000 {
			compatible = "ti,omap4-i2c";
			reg = <0x48072000 0x100>;
			interrupts = <GIC_SPI 57 IRQ_TYPE_LEVEL_HIGH>;
			#address-cells = <1>;
			#size-cells = <0>;
			ti,hwmods = "i2c2";
		};

		i2c3: i2c@48060000 {
			compatible = "ti,omap4-i2c";
			reg = <0x48060000 0x100>;
			interrupts = <GIC_SPI 61 IRQ_TYPE_LEVEL_HIGH>;
			#address-cells = <1>;
			#size-cells = <0>;
			ti,hwmods = "i2c3";
		};

		i2c4: i2c@48350000 {
			compatible = "ti,omap4-i2c";
			reg = <0x48350000 0x100>;
			interrupts = <GIC_SPI 62 IRQ_TYPE_LEVEL_HIGH>;
			#address-cells = <1>;
			#size-cells = <0>;
			ti,hwmods = "i2c4";
		};

		mcspi1: spi@48098000 {
			compatible = "ti,omap4-mcspi";
			reg = <0x48098000 0x200>;
			interrupts = <GIC_SPI 65 IRQ_TYPE_LEVEL_HIGH>;
			#address-cells = <1>;
			#size-cells = <0>;
			ti,hwmods = "mcspi1";
			ti,spi-num-cs = <4>;
			dmas = <&sdma 35>,
			       <&sdma 36>,
			       <&sdma 37>,
			       <&sdma 38>,
			       <&sdma 39>,
			       <&sdma 40>,
			       <&sdma 41>,
			       <&sdma 42>;
			dma-names = "tx0", "rx0", "tx1", "rx1",
				    "tx2", "rx2", "tx3", "rx3";
		};

		mcspi2: spi@4809a000 {
			compatible = "ti,omap4-mcspi";
			reg = <0x4809a000 0x200>;
			interrupts = <GIC_SPI 66 IRQ_TYPE_LEVEL_HIGH>;
			#address-cells = <1>;
			#size-cells = <0>;
			ti,hwmods = "mcspi2";
			ti,spi-num-cs = <2>;
			dmas = <&sdma 43>,
			       <&sdma 44>,
			       <&sdma 45>,
			       <&sdma 46>;
			dma-names = "tx0", "rx0", "tx1", "rx1";
		};

		mcspi3: spi@480b8000 {
			compatible = "ti,omap4-mcspi";
			reg = <0x480b8000 0x200>;
			interrupts = <GIC_SPI 91 IRQ_TYPE_LEVEL_HIGH>;
			#address-cells = <1>;
			#size-cells = <0>;
			ti,hwmods = "mcspi3";
			ti,spi-num-cs = <2>;
			dmas = <&sdma 15>, <&sdma 16>;
			dma-names = "tx0", "rx0";
		};

		mcspi4: spi@480ba000 {
			compatible = "ti,omap4-mcspi";
			reg = <0x480ba000 0x200>;
			interrupts = <GIC_SPI 48 IRQ_TYPE_LEVEL_HIGH>;
			#address-cells = <1>;
			#size-cells = <0>;
			ti,hwmods = "mcspi4";
			ti,spi-num-cs = <1>;
			dmas = <&sdma 70>, <&sdma 71>;
			dma-names = "tx0", "rx0";
		};

		mmc1: mmc@4809c000 {
			compatible = "ti,omap4-hsmmc";
			reg = <0x4809c000 0x400>;
			interrupts = <GIC_SPI 83 IRQ_TYPE_LEVEL_HIGH>;
			ti,hwmods = "mmc1";
			ti,dual-volt;
			ti,needs-special-reset;
			dmas = <&sdma 61>, <&sdma 62>;
			dma-names = "tx", "rx";
		};

		mmc2: mmc@480b4000 {
			compatible = "ti,omap4-hsmmc";
			reg = <0x480b4000 0x400>;
			interrupts = <GIC_SPI 86 IRQ_TYPE_LEVEL_HIGH>;
			ti,hwmods = "mmc2";
			ti,needs-special-reset;
			dmas = <&sdma 47>, <&sdma 48>;
			dma-names = "tx", "rx";
		};

		mmc3: mmc@480ad000 {
			compatible = "ti,omap4-hsmmc";
			reg = <0x480ad000 0x400>;
			interrupts = <GIC_SPI 94 IRQ_TYPE_LEVEL_HIGH>;
			ti,hwmods = "mmc3";
			ti,needs-special-reset;
			dmas = <&sdma 77>, <&sdma 78>;
			dma-names = "tx", "rx";
		};

		mmc4: mmc@480d1000 {
			compatible = "ti,omap4-hsmmc";
			reg = <0x480d1000 0x400>;
			interrupts = <GIC_SPI 96 IRQ_TYPE_LEVEL_HIGH>;
			ti,hwmods = "mmc4";
			ti,needs-special-reset;
			dmas = <&sdma 57>, <&sdma 58>;
			dma-names = "tx", "rx";
		};

		mmc5: mmc@480d5000 {
			compatible = "ti,omap4-hsmmc";
			reg = <0x480d5000 0x400>;
			interrupts = <GIC_SPI 59 IRQ_TYPE_LEVEL_HIGH>;
			ti,hwmods = "mmc5";
			ti,needs-special-reset;
			dmas = <&sdma 59>, <&sdma 60>;
			dma-names = "tx", "rx";
		};

		wdt2: wdt@4a314000 {
			compatible = "ti,omap4-wdt", "ti,omap3-wdt";
			reg = <0x4a314000 0x80>;
			interrupts = <GIC_SPI 80 IRQ_TYPE_LEVEL_HIGH>;
			ti,hwmods = "wd_timer2";
		};

		mcpdm: mcpdm@40132000 {
			compatible = "ti,omap4-mcpdm";
			reg = <0x40132000 0x7f>, /* MPU private access */
			      <0x49032000 0x7f>; /* L3 Interconnect */
			reg-names = "mpu", "dma";
			interrupts = <GIC_SPI 112 IRQ_TYPE_LEVEL_HIGH>;
			ti,hwmods = "mcpdm";
			dmas = <&sdma 65>,
			       <&sdma 66>;
			dma-names = "up_link", "dn_link";
		};

		dmic: dmic@4012e000 {
			compatible = "ti,omap4-dmic";
			reg = <0x4012e000 0x7f>, /* MPU private access */
			      <0x4902e000 0x7f>; /* L3 Interconnect */
			reg-names = "mpu", "dma";
			interrupts = <GIC_SPI 114 IRQ_TYPE_LEVEL_HIGH>;
			ti,hwmods = "dmic";
			dmas = <&sdma 67>;
			dma-names = "up_link";
		};

		mcbsp1: mcbsp@40122000 {
			compatible = "ti,omap4-mcbsp";
			reg = <0x40122000 0xff>, /* MPU private access */
			      <0x49022000 0xff>; /* L3 Interconnect */
			reg-names = "mpu", "dma";
			interrupts = <GIC_SPI 17 IRQ_TYPE_LEVEL_HIGH>;
			interrupt-names = "common";
			ti,buffer-size = <128>;
			ti,hwmods = "mcbsp1";
			dmas = <&sdma 33>,
			       <&sdma 34>;
			dma-names = "tx", "rx";
		};

		mcbsp2: mcbsp@40124000 {
			compatible = "ti,omap4-mcbsp";
			reg = <0x40124000 0xff>, /* MPU private access */
			      <0x49024000 0xff>; /* L3 Interconnect */
			reg-names = "mpu", "dma";
			interrupts = <GIC_SPI 22 IRQ_TYPE_LEVEL_HIGH>;
			interrupt-names = "common";
			ti,buffer-size = <128>;
			ti,hwmods = "mcbsp2";
			dmas = <&sdma 17>,
			       <&sdma 18>;
			dma-names = "tx", "rx";
		};

		mcbsp3: mcbsp@40126000 {
			compatible = "ti,omap4-mcbsp";
			reg = <0x40126000 0xff>, /* MPU private access */
			      <0x49026000 0xff>; /* L3 Interconnect */
			reg-names = "mpu", "dma";
			interrupts = <GIC_SPI 23 IRQ_TYPE_LEVEL_HIGH>;
			interrupt-names = "common";
			ti,buffer-size = <128>;
			ti,hwmods = "mcbsp3";
			dmas = <&sdma 19>,
			       <&sdma 20>;
			dma-names = "tx", "rx";
		};

		mcbsp4: mcbsp@48096000 {
			compatible = "ti,omap4-mcbsp";
			reg = <0x48096000 0xff>; /* L4 Interconnect */
			reg-names = "mpu";
			interrupts = <GIC_SPI 16 IRQ_TYPE_LEVEL_HIGH>;
			interrupt-names = "common";
			ti,buffer-size = <128>;
			ti,hwmods = "mcbsp4";
			dmas = <&sdma 31>,
			       <&sdma 32>;
			dma-names = "tx", "rx";
		};

		keypad: keypad@4a31c000 {
			compatible = "ti,omap4-keypad";
			reg = <0x4a31c000 0x80>;
			interrupts = <GIC_SPI 120 IRQ_TYPE_LEVEL_HIGH>;
			reg-names = "mpu";
			ti,hwmods = "kbd";
		};

		emif1: emif@4c000000 {
			compatible = "ti,emif-4d";
			reg = <0x4c000000 0x100>;
			interrupts = <GIC_SPI 110 IRQ_TYPE_LEVEL_HIGH>;
			ti,hwmods = "emif1";
			phy-type = <1>;
			hw-caps-read-idle-ctrl;
			hw-caps-ll-interface;
			hw-caps-temp-alert;
		};

		emif2: emif@4d000000 {
			compatible = "ti,emif-4d";
			reg = <0x4d000000 0x100>;
			interrupts = <GIC_SPI 111 IRQ_TYPE_LEVEL_HIGH>;
			ti,hwmods = "emif2";
			phy-type = <1>;
			hw-caps-read-idle-ctrl;
			hw-caps-ll-interface;
			hw-caps-temp-alert;
		};

		ocp2scp@4a0ad000 {
			compatible = "ti,omap-ocp2scp";
			reg = <0x4a0ad000 0x1f>;
			#address-cells = <1>;
			#size-cells = <1>;
			ranges;
			ti,hwmods = "ocp2scp_usb_phy";
			usb2_phy: usb2phy@4a0ad080 {
				compatible = "ti,omap-usb2";
				reg = <0x4a0ad080 0x58>;
				ctrl-module = <&omap_control_usb>;
			};
		};

		timer1: timer@4a318000 {
			compatible = "ti,omap3430-timer";
			reg = <0x4a318000 0x80>;
			interrupts = <GIC_SPI 37 IRQ_TYPE_LEVEL_HIGH>;
			ti,hwmods = "timer1";
			ti,timer-alwon;
		};

		timer2: timer@48032000 {
			compatible = "ti,omap3430-timer";
			reg = <0x48032000 0x80>;
			interrupts = <GIC_SPI 38 IRQ_TYPE_LEVEL_HIGH>;
			ti,hwmods = "timer2";
		};

		timer3: timer@48034000 {
			compatible = "ti,omap4430-timer";
			reg = <0x48034000 0x80>;
			interrupts = <GIC_SPI 39 IRQ_TYPE_LEVEL_HIGH>;
			ti,hwmods = "timer3";
		};

		timer4: timer@48036000 {
			compatible = "ti,omap4430-timer";
			reg = <0x48036000 0x80>;
			interrupts = <GIC_SPI 40 IRQ_TYPE_LEVEL_HIGH>;
			ti,hwmods = "timer4";
		};

		timer5: timer@40138000 {
			compatible = "ti,omap4430-timer";
			reg = <0x40138000 0x80>,
			      <0x49038000 0x80>;
			interrupts = <GIC_SPI 41 IRQ_TYPE_LEVEL_HIGH>;
			ti,hwmods = "timer5";
			ti,timer-dsp;
		};

		timer6: timer@4013a000 {
			compatible = "ti,omap4430-timer";
			reg = <0x4013a000 0x80>,
			      <0x4903a000 0x80>;
			interrupts = <GIC_SPI 42 IRQ_TYPE_LEVEL_HIGH>;
			ti,hwmods = "timer6";
			ti,timer-dsp;
		};

		timer7: timer@4013c000 {
			compatible = "ti,omap4430-timer";
			reg = <0x4013c000 0x80>,
			      <0x4903c000 0x80>;
			interrupts = <GIC_SPI 43 IRQ_TYPE_LEVEL_HIGH>;
			ti,hwmods = "timer7";
			ti,timer-dsp;
		};

		timer8: timer@4013e000 {
			compatible = "ti,omap4430-timer";
			reg = <0x4013e000 0x80>,
			      <0x4903e000 0x80>;
			interrupts = <GIC_SPI 44 IRQ_TYPE_LEVEL_HIGH>;
			ti,hwmods = "timer8";
			ti,timer-pwm;
			ti,timer-dsp;
		};

		timer9: timer@4803e000 {
			compatible = "ti,omap4430-timer";
			reg = <0x4803e000 0x80>;
			interrupts = <GIC_SPI 45 IRQ_TYPE_LEVEL_HIGH>;
			ti,hwmods = "timer9";
			ti,timer-pwm;
		};

		timer10: timer@48086000 {
			compatible = "ti,omap3430-timer";
			reg = <0x48086000 0x80>;
			interrupts = <GIC_SPI 46 IRQ_TYPE_LEVEL_HIGH>;
			ti,hwmods = "timer10";
			ti,timer-pwm;
		};

		timer11: timer@48088000 {
			compatible = "ti,omap4430-timer";
			reg = <0x48088000 0x80>;
			interrupts = <GIC_SPI 47 IRQ_TYPE_LEVEL_HIGH>;
			ti,hwmods = "timer11";
			ti,timer-pwm;
		};

		usbhstll: usbhstll@4a062000 {
			compatible = "ti,usbhs-tll";
			reg = <0x4a062000 0x1000>;
<<<<<<< HEAD
			interrupts = <0 78 0x4>;
=======
			interrupts = <GIC_SPI 78 IRQ_TYPE_LEVEL_HIGH>;
>>>>>>> d0e0ac97
			ti,hwmods = "usb_tll_hs";
		};

		usbhshost: usbhshost@4a064000 {
			compatible = "ti,usbhs-host";
			reg = <0x4a064000 0x800>;
			ti,hwmods = "usb_host_hs";
			#address-cells = <1>;
			#size-cells = <1>;
			ranges;

			usbhsohci: ohci@4a064800 {
				compatible = "ti,ohci-omap3", "usb-ohci";
				reg = <0x4a064800 0x400>;
				interrupt-parent = <&gic>;
<<<<<<< HEAD
				interrupts = <0 76 0x4>;
=======
				interrupts = <GIC_SPI 76 IRQ_TYPE_LEVEL_HIGH>;
>>>>>>> d0e0ac97
			};

			usbhsehci: ehci@4a064c00 {
				compatible = "ti,ehci-omap", "usb-ehci";
				reg = <0x4a064c00 0x400>;
				interrupt-parent = <&gic>;
<<<<<<< HEAD
				interrupts = <0 77 0x4>;
=======
				interrupts = <GIC_SPI 77 IRQ_TYPE_LEVEL_HIGH>;
>>>>>>> d0e0ac97
			};
		};

		omap_control_usb: omap-control-usb@4a002300 {
			compatible = "ti,omap-control-usb";
			reg = <0x4a002300 0x4>,
			      <0x4a00233c 0x4>;
			reg-names = "control_dev_conf", "otghs_control";
			ti,type = <1>;
		};

		usb_otg_hs: usb_otg_hs@4a0ab000 {
			compatible = "ti,omap4-musb";
			reg = <0x4a0ab000 0x7ff>;
<<<<<<< HEAD
			interrupts = <0 92 0x4>, <0 93 0x4>;
=======
			interrupts = <GIC_SPI 92 IRQ_TYPE_LEVEL_HIGH>, <GIC_SPI 93 IRQ_TYPE_LEVEL_HIGH>;
>>>>>>> d0e0ac97
			interrupt-names = "mc", "dma";
			ti,hwmods = "usb_otg_hs";
			usb-phy = <&usb2_phy>;
			multipoint = <1>;
			num-eps = <16>;
			ram-bits = <12>;
			ti,has-mailbox;
		};
	};
};<|MERGE_RESOLUTION|>--- conflicted
+++ resolved
@@ -100,13 +100,8 @@
 		reg = <0x44000000 0x1000>,
 		      <0x44800000 0x2000>,
 		      <0x45000000 0x1000>;
-<<<<<<< HEAD
-		interrupts = <0 9 0x4>,
-			     <0 10 0x4>;
-=======
 		interrupts = <GIC_SPI 9 IRQ_TYPE_LEVEL_HIGH>,
 			     <GIC_SPI 10 IRQ_TYPE_LEVEL_HIGH>;
->>>>>>> d0e0ac97
 
 		counter32k: counter@4a304000 {
 			compatible = "ti,omap-counter32k";
@@ -134,17 +129,10 @@
 		sdma: dma-controller@4a056000 {
 			compatible = "ti,omap4430-sdma";
 			reg = <0x4a056000 0x1000>;
-<<<<<<< HEAD
-			interrupts = <0 12 0x4>,
-				     <0 13 0x4>,
-				     <0 14 0x4>,
-				     <0 15 0x4>;
-=======
 			interrupts = <GIC_SPI 12 IRQ_TYPE_LEVEL_HIGH>,
 				     <GIC_SPI 13 IRQ_TYPE_LEVEL_HIGH>,
 				     <GIC_SPI 14 IRQ_TYPE_LEVEL_HIGH>,
 				     <GIC_SPI 15 IRQ_TYPE_LEVEL_HIGH>;
->>>>>>> d0e0ac97
 			#dma-cells = <1>;
 			#dma-channels = <32>;
 			#dma-requests = <127>;
@@ -222,11 +210,7 @@
 			reg = <0x50000000 0x1000>;
 			#address-cells = <2>;
 			#size-cells = <1>;
-<<<<<<< HEAD
-			interrupts = <0 20 0x4>;
-=======
 			interrupts = <GIC_SPI 20 IRQ_TYPE_LEVEL_HIGH>;
->>>>>>> d0e0ac97
 			gpmc,num-cs = <8>;
 			gpmc,num-waitpins = <4>;
 			ti,hwmods = "gpmc";
@@ -632,11 +616,7 @@
 		usbhstll: usbhstll@4a062000 {
 			compatible = "ti,usbhs-tll";
 			reg = <0x4a062000 0x1000>;
-<<<<<<< HEAD
-			interrupts = <0 78 0x4>;
-=======
 			interrupts = <GIC_SPI 78 IRQ_TYPE_LEVEL_HIGH>;
->>>>>>> d0e0ac97
 			ti,hwmods = "usb_tll_hs";
 		};
 
@@ -652,22 +632,14 @@
 				compatible = "ti,ohci-omap3", "usb-ohci";
 				reg = <0x4a064800 0x400>;
 				interrupt-parent = <&gic>;
-<<<<<<< HEAD
-				interrupts = <0 76 0x4>;
-=======
 				interrupts = <GIC_SPI 76 IRQ_TYPE_LEVEL_HIGH>;
->>>>>>> d0e0ac97
 			};
 
 			usbhsehci: ehci@4a064c00 {
 				compatible = "ti,ehci-omap", "usb-ehci";
 				reg = <0x4a064c00 0x400>;
 				interrupt-parent = <&gic>;
-<<<<<<< HEAD
-				interrupts = <0 77 0x4>;
-=======
 				interrupts = <GIC_SPI 77 IRQ_TYPE_LEVEL_HIGH>;
->>>>>>> d0e0ac97
 			};
 		};
 
@@ -682,11 +654,7 @@
 		usb_otg_hs: usb_otg_hs@4a0ab000 {
 			compatible = "ti,omap4-musb";
 			reg = <0x4a0ab000 0x7ff>;
-<<<<<<< HEAD
-			interrupts = <0 92 0x4>, <0 93 0x4>;
-=======
 			interrupts = <GIC_SPI 92 IRQ_TYPE_LEVEL_HIGH>, <GIC_SPI 93 IRQ_TYPE_LEVEL_HIGH>;
->>>>>>> d0e0ac97
 			interrupt-names = "mc", "dma";
 			ti,hwmods = "usb_otg_hs";
 			usb-phy = <&usb2_phy>;
