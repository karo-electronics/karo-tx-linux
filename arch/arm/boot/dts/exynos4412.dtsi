--- conflicted
+++ resolved
@@ -26,7 +26,6 @@
 		cpu-offset = <0x4000>;
 	};
 
-<<<<<<< HEAD
 	interrupt-controller@10440000 {
 		samsung,combiner-nr = <20>;
 		interrupts = <0 0 0>, <0 1 0>, <0 2 0>, <0 3 0>,
@@ -36,8 +35,6 @@
 			     <0 107 0>, <0 108 0>, <0 48 0>, <0 42 0>;
 	};
 
-=======
->>>>>>> d4f71525
 	mct@10050000 {
 		compatible = "samsung,exynos4412-mct";
 		reg = <0x10050000 0x800>;
@@ -63,8 +60,6 @@
 					<0x7 0 &gic 1 12 0>;
 		};
 	};
-<<<<<<< HEAD
-=======
 
 	mshc@12550000 {
 		compatible = "samsung,exynos4412-dw-mshc";
@@ -73,5 +68,4 @@
 		#address-cells = <1>;
 		#size-cells = <0>;
 	};
->>>>>>> d4f71525
 };