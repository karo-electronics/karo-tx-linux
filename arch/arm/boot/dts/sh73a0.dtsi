/*
 * Device Tree Source for the SH73A0 SoC
 *
 * Copyright (C) 2012 Renesas Solutions Corp.
 *
 * This file is licensed under the terms of the GNU General Public License
 * version 2.  This program is licensed "as is" without any warranty of any
 * kind, whether express or implied.
 */

/include/ "skeleton.dtsi"

#include <dt-bindings/clock/sh73a0-clock.h>
#include <dt-bindings/interrupt-controller/arm-gic.h>
#include <dt-bindings/interrupt-controller/irq.h>

/ {
	compatible = "renesas,sh73a0";
	interrupt-parent = <&gic>;

	cpus {
		#address-cells = <1>;
		#size-cells = <0>;

		cpu@0 {
			device_type = "cpu";
			compatible = "arm,cortex-a9";
			reg = <0>;
			clock-frequency = <1196000000>;
			power-domains = <&pd_a2sl>;
		};
		cpu@1 {
			device_type = "cpu";
			compatible = "arm,cortex-a9";
			reg = <1>;
			clock-frequency = <1196000000>;
			power-domains = <&pd_a2sl>;
		};
	};

	timer@f0000600 {
		compatible = "arm,cortex-a9-twd-timer";
		reg = <0xf0000600 0x20>;
		interrupts = <GIC_PPI 13 (GIC_CPU_MASK_SIMPLE(2) | IRQ_TYPE_LEVEL_HIGH)>;
		clocks = <&twd_clk>;
	};

	gic: interrupt-controller@f0001000 {
		compatible = "arm,cortex-a9-gic";
		#interrupt-cells = <3>;
		interrupt-controller;
		reg = <0xf0001000 0x1000>,
		      <0xf0000100 0x100>;
	};

	sbsc2: memory-controller@fb400000 {
		compatible = "renesas,sbsc-sh73a0";
		reg = <0xfb400000 0x400>;
		interrupts = <0 37 IRQ_TYPE_LEVEL_HIGH>,
			     <0 38 IRQ_TYPE_LEVEL_HIGH>;
		interrupt-names = "sec", "temp";
		power-domains = <&pd_a4bc1>;
	};

	sbsc1: memory-controller@fe400000 {
		compatible = "renesas,sbsc-sh73a0";
		reg = <0xfe400000 0x400>;
		interrupts = <0 35 IRQ_TYPE_LEVEL_HIGH>,
			     <0 36 IRQ_TYPE_LEVEL_HIGH>;
		interrupt-names = "sec", "temp";
		power-domains = <&pd_a4bc0>;
	};

	pmu {
		compatible = "arm,cortex-a9-pmu";
		interrupts = <0 55 IRQ_TYPE_LEVEL_HIGH>,
			     <0 56 IRQ_TYPE_LEVEL_HIGH>;
	};

	cmt1: timer@e6138000 {
		compatible = "renesas,cmt-48-sh73a0", "renesas,cmt-48";
		reg = <0xe6138000 0x200>;
		interrupts = <0 65 IRQ_TYPE_LEVEL_HIGH>;
		clocks = <&mstp3_clks SH73A0_CLK_CMT1>;
		clock-names = "fck";
		power-domains = <&pd_c5>;

		renesas,channels-mask = <0x3f>;

		status = "disabled";
	};

	irqpin0: irqpin@e6900000 {
		compatible = "renesas,intc-irqpin-sh73a0", "renesas,intc-irqpin";
		#interrupt-cells = <2>;
		interrupt-controller;
		reg = <0xe6900000 4>,
			<0xe6900010 4>,
			<0xe6900020 1>,
			<0xe6900040 1>,
			<0xe6900060 1>;
		interrupts = <0 1 IRQ_TYPE_LEVEL_HIGH
			      0 2 IRQ_TYPE_LEVEL_HIGH
			      0 3 IRQ_TYPE_LEVEL_HIGH
			      0 4 IRQ_TYPE_LEVEL_HIGH
			      0 5 IRQ_TYPE_LEVEL_HIGH
			      0 6 IRQ_TYPE_LEVEL_HIGH
			      0 7 IRQ_TYPE_LEVEL_HIGH
			      0 8 IRQ_TYPE_LEVEL_HIGH>;
		clocks = <&mstp5_clks SH73A0_CLK_INTCA0>;
<<<<<<< HEAD
=======
		power-domains = <&pd_a4s>;
>>>>>>> c0b0bb6e
		control-parent;
	};

	irqpin1: irqpin@e6900004 {
		compatible = "renesas,intc-irqpin-sh73a0", "renesas,intc-irqpin";
		#interrupt-cells = <2>;
		interrupt-controller;
		reg = <0xe6900004 4>,
			<0xe6900014 4>,
			<0xe6900024 1>,
			<0xe6900044 1>,
			<0xe6900064 1>;
		interrupts = <0 9 IRQ_TYPE_LEVEL_HIGH
			      0 10 IRQ_TYPE_LEVEL_HIGH
			      0 11 IRQ_TYPE_LEVEL_HIGH
			      0 12 IRQ_TYPE_LEVEL_HIGH
			      0 13 IRQ_TYPE_LEVEL_HIGH
			      0 14 IRQ_TYPE_LEVEL_HIGH
			      0 15 IRQ_TYPE_LEVEL_HIGH
			      0 16 IRQ_TYPE_LEVEL_HIGH>;
		clocks = <&mstp5_clks SH73A0_CLK_INTCA0>;
<<<<<<< HEAD
=======
		power-domains = <&pd_a4s>;
>>>>>>> c0b0bb6e
		control-parent;
	};

	irqpin2: irqpin@e6900008 {
		compatible = "renesas,intc-irqpin-sh73a0", "renesas,intc-irqpin";
		#interrupt-cells = <2>;
		interrupt-controller;
		reg = <0xe6900008 4>,
			<0xe6900018 4>,
			<0xe6900028 1>,
			<0xe6900048 1>,
			<0xe6900068 1>;
		interrupts = <0 17 IRQ_TYPE_LEVEL_HIGH
			      0 18 IRQ_TYPE_LEVEL_HIGH
			      0 19 IRQ_TYPE_LEVEL_HIGH
			      0 20 IRQ_TYPE_LEVEL_HIGH
			      0 21 IRQ_TYPE_LEVEL_HIGH
			      0 22 IRQ_TYPE_LEVEL_HIGH
			      0 23 IRQ_TYPE_LEVEL_HIGH
			      0 24 IRQ_TYPE_LEVEL_HIGH>;
		clocks = <&mstp5_clks SH73A0_CLK_INTCA0>;
<<<<<<< HEAD
=======
		power-domains = <&pd_a4s>;
>>>>>>> c0b0bb6e
		control-parent;
	};

	irqpin3: irqpin@e690000c {
		compatible = "renesas,intc-irqpin-sh73a0", "renesas,intc-irqpin";
		#interrupt-cells = <2>;
		interrupt-controller;
		reg = <0xe690000c 4>,
			<0xe690001c 4>,
			<0xe690002c 1>,
			<0xe690004c 1>,
			<0xe690006c 1>;
		interrupts = <0 25 IRQ_TYPE_LEVEL_HIGH
			      0 26 IRQ_TYPE_LEVEL_HIGH
			      0 27 IRQ_TYPE_LEVEL_HIGH
			      0 28 IRQ_TYPE_LEVEL_HIGH
			      0 29 IRQ_TYPE_LEVEL_HIGH
			      0 30 IRQ_TYPE_LEVEL_HIGH
			      0 31 IRQ_TYPE_LEVEL_HIGH
			      0 32 IRQ_TYPE_LEVEL_HIGH>;
		clocks = <&mstp5_clks SH73A0_CLK_INTCA0>;
<<<<<<< HEAD
=======
		power-domains = <&pd_a4s>;
>>>>>>> c0b0bb6e
		control-parent;
	};

	i2c0: i2c@e6820000 {
		#address-cells = <1>;
		#size-cells = <0>;
		compatible = "renesas,iic-sh73a0", "renesas,rmobile-iic";
		reg = <0xe6820000 0x425>;
		interrupts = <0 167 IRQ_TYPE_LEVEL_HIGH
			      0 168 IRQ_TYPE_LEVEL_HIGH
			      0 169 IRQ_TYPE_LEVEL_HIGH
			      0 170 IRQ_TYPE_LEVEL_HIGH>;
		clocks = <&mstp1_clks SH73A0_CLK_IIC0>;
		power-domains = <&pd_a3sp>;
		status = "disabled";
	};

	i2c1: i2c@e6822000 {
		#address-cells = <1>;
		#size-cells = <0>;
		compatible = "renesas,iic-sh73a0", "renesas,rmobile-iic";
		reg = <0xe6822000 0x425>;
		interrupts = <0 51 IRQ_TYPE_LEVEL_HIGH
			      0 52 IRQ_TYPE_LEVEL_HIGH
			      0 53 IRQ_TYPE_LEVEL_HIGH
			      0 54 IRQ_TYPE_LEVEL_HIGH>;
		clocks = <&mstp3_clks SH73A0_CLK_IIC1>;
		power-domains = <&pd_a3sp>;
		status = "disabled";
	};

	i2c2: i2c@e6824000 {
		#address-cells = <1>;
		#size-cells = <0>;
		compatible = "renesas,iic-sh73a0", "renesas,rmobile-iic";
		reg = <0xe6824000 0x425>;
		interrupts = <0 171 IRQ_TYPE_LEVEL_HIGH
			      0 172 IRQ_TYPE_LEVEL_HIGH
			      0 173 IRQ_TYPE_LEVEL_HIGH
			      0 174 IRQ_TYPE_LEVEL_HIGH>;
		clocks = <&mstp0_clks SH73A0_CLK_IIC2>;
		power-domains = <&pd_a3sp>;
		status = "disabled";
	};

	i2c3: i2c@e6826000 {
		#address-cells = <1>;
		#size-cells = <0>;
		compatible = "renesas,iic-sh73a0", "renesas,rmobile-iic";
		reg = <0xe6826000 0x425>;
		interrupts = <0 183 IRQ_TYPE_LEVEL_HIGH
			      0 184 IRQ_TYPE_LEVEL_HIGH
			      0 185 IRQ_TYPE_LEVEL_HIGH
			      0 186 IRQ_TYPE_LEVEL_HIGH>;
		clocks = <&mstp4_clks SH73A0_CLK_IIC3>;
		power-domains = <&pd_a3sp>;
		status = "disabled";
	};

	i2c4: i2c@e6828000 {
		#address-cells = <1>;
		#size-cells = <0>;
		compatible = "renesas,iic-sh73a0", "renesas,rmobile-iic";
		reg = <0xe6828000 0x425>;
		interrupts = <0 187 IRQ_TYPE_LEVEL_HIGH
			      0 188 IRQ_TYPE_LEVEL_HIGH
			      0 189 IRQ_TYPE_LEVEL_HIGH
			      0 190 IRQ_TYPE_LEVEL_HIGH>;
		clocks = <&mstp4_clks SH73A0_CLK_IIC4>;
		power-domains = <&pd_c5>;
		status = "disabled";
	};

	mmcif: mmc@e6bd0000 {
		compatible = "renesas,sh-mmcif";
		reg = <0xe6bd0000 0x100>;
		interrupts = <0 140 IRQ_TYPE_LEVEL_HIGH
			      0 141 IRQ_TYPE_LEVEL_HIGH>;
		clocks = <&mstp3_clks SH73A0_CLK_MMCIF0>;
		power-domains = <&pd_a3sp>;
		reg-io-width = <4>;
		status = "disabled";
	};

	sdhi0: sd@ee100000 {
		compatible = "renesas,sdhi-sh73a0";
		reg = <0xee100000 0x100>;
		interrupts = <0 83 IRQ_TYPE_LEVEL_HIGH
			      0 84 IRQ_TYPE_LEVEL_HIGH
			      0 85 IRQ_TYPE_LEVEL_HIGH>;
		clocks = <&mstp3_clks SH73A0_CLK_SDHI0>;
		power-domains = <&pd_a3sp>;
		cap-sd-highspeed;
		status = "disabled";
	};

	/* SDHI1 and SDHI2 have no CD pins, no need for CD IRQ */
	sdhi1: sd@ee120000 {
		compatible = "renesas,sdhi-sh73a0";
		reg = <0xee120000 0x100>;
		interrupts = <0 88 IRQ_TYPE_LEVEL_HIGH
			      0 89 IRQ_TYPE_LEVEL_HIGH>;
		clocks = <&mstp3_clks SH73A0_CLK_SDHI1>;
		power-domains = <&pd_a3sp>;
		toshiba,mmc-wrprotect-disable;
		cap-sd-highspeed;
		status = "disabled";
	};

	sdhi2: sd@ee140000 {
		compatible = "renesas,sdhi-sh73a0";
		reg = <0xee140000 0x100>;
		interrupts = <0 104 IRQ_TYPE_LEVEL_HIGH
			      0 105 IRQ_TYPE_LEVEL_HIGH>;
		clocks = <&mstp3_clks SH73A0_CLK_SDHI2>;
		power-domains = <&pd_a3sp>;
		toshiba,mmc-wrprotect-disable;
		cap-sd-highspeed;
		status = "disabled";
	};

	scifa0: serial@e6c40000 {
		compatible = "renesas,scifa-sh73a0", "renesas,scifa";
		reg = <0xe6c40000 0x100>;
		interrupts = <0 72 IRQ_TYPE_LEVEL_HIGH>;
		clocks = <&mstp2_clks SH73A0_CLK_SCIFA0>;
		clock-names = "sci_ick";
		power-domains = <&pd_a3sp>;
		status = "disabled";
	};

	scifa1: serial@e6c50000 {
		compatible = "renesas,scifa-sh73a0", "renesas,scifa";
		reg = <0xe6c50000 0x100>;
		interrupts = <0 73 IRQ_TYPE_LEVEL_HIGH>;
		clocks = <&mstp2_clks SH73A0_CLK_SCIFA1>;
		clock-names = "sci_ick";
		power-domains = <&pd_a3sp>;
		status = "disabled";
	};

	scifa2: serial@e6c60000 {
		compatible = "renesas,scifa-sh73a0", "renesas,scifa";
		reg = <0xe6c60000 0x100>;
		interrupts = <0 74 IRQ_TYPE_LEVEL_HIGH>;
		clocks = <&mstp2_clks SH73A0_CLK_SCIFA2>;
		clock-names = "sci_ick";
		power-domains = <&pd_a3sp>;
		status = "disabled";
	};

	scifa3: serial@e6c70000 {
		compatible = "renesas,scifa-sh73a0", "renesas,scifa";
		reg = <0xe6c70000 0x100>;
		interrupts = <0 75 IRQ_TYPE_LEVEL_HIGH>;
		clocks = <&mstp2_clks SH73A0_CLK_SCIFA3>;
		clock-names = "sci_ick";
		power-domains = <&pd_a3sp>;
		status = "disabled";
	};

	scifa4: serial@e6c80000 {
		compatible = "renesas,scifa-sh73a0", "renesas,scifa";
		reg = <0xe6c80000 0x100>;
		interrupts = <0 78 IRQ_TYPE_LEVEL_HIGH>;
		clocks = <&mstp2_clks SH73A0_CLK_SCIFA4>;
		clock-names = "sci_ick";
		power-domains = <&pd_a3sp>;
		status = "disabled";
	};

	scifa5: serial@e6cb0000 {
		compatible = "renesas,scifa-sh73a0", "renesas,scifa";
		reg = <0xe6cb0000 0x100>;
		interrupts = <0 79 IRQ_TYPE_LEVEL_HIGH>;
		clocks = <&mstp2_clks SH73A0_CLK_SCIFA5>;
		clock-names = "sci_ick";
		power-domains = <&pd_a3sp>;
		status = "disabled";
	};

	scifa6: serial@e6cc0000 {
		compatible = "renesas,scifa-sh73a0", "renesas,scifa";
		reg = <0xe6cc0000 0x100>;
		interrupts = <0 156 IRQ_TYPE_LEVEL_HIGH>;
		clocks = <&mstp3_clks SH73A0_CLK_SCIFA6>;
		clock-names = "sci_ick";
		power-domains = <&pd_a3sp>;
		status = "disabled";
	};

	scifa7: serial@e6cd0000 {
		compatible = "renesas,scifa-sh73a0", "renesas,scifa";
		reg = <0xe6cd0000 0x100>;
		interrupts = <0 143 IRQ_TYPE_LEVEL_HIGH>;
		clocks = <&mstp2_clks SH73A0_CLK_SCIFA7>;
		clock-names = "sci_ick";
		power-domains = <&pd_a3sp>;
		status = "disabled";
	};

	scifb8: serial@e6c30000 {
		compatible = "renesas,scifb-sh73a0", "renesas,scifb";
		reg = <0xe6c30000 0x100>;
		interrupts = <0 80 IRQ_TYPE_LEVEL_HIGH>;
		clocks = <&mstp2_clks SH73A0_CLK_SCIFB>;
		clock-names = "sci_ick";
		power-domains = <&pd_a3sp>;
		status = "disabled";
	};

	pfc: pfc@e6050000 {
		compatible = "renesas,pfc-sh73a0";
		reg = <0xe6050000 0x8000>,
		      <0xe605801c 0x1c>;
		gpio-controller;
		#gpio-cells = <2>;
		interrupts-extended =
			<&irqpin0 0 0>, <&irqpin0 1 0>, <&irqpin0 2 0>, <&irqpin0 3 0>,
			<&irqpin0 4 0>, <&irqpin0 5 0>, <&irqpin0 6 0>, <&irqpin0 7 0>,
			<&irqpin1 0 0>, <&irqpin1 1 0>, <&irqpin1 2 0>, <&irqpin1 3 0>,
			<&irqpin1 4 0>, <&irqpin1 5 0>, <&irqpin1 6 0>, <&irqpin1 7 0>,
			<&irqpin2 0 0>, <&irqpin2 1 0>, <&irqpin2 2 0>, <&irqpin2 3 0>,
			<&irqpin2 4 0>, <&irqpin2 5 0>, <&irqpin2 6 0>, <&irqpin2 7 0>,
			<&irqpin3 0 0>, <&irqpin3 1 0>, <&irqpin3 2 0>, <&irqpin3 3 0>,
			<&irqpin3 4 0>, <&irqpin3 5 0>, <&irqpin3 6 0>, <&irqpin3 7 0>;
		power-domains = <&pd_c5>;
	};

	sysc: system-controller@e6180000 {
		compatible = "renesas,sysc-sh73a0", "renesas,sysc-rmobile";
		reg = <0xe6180000 0x8000>, <0xe6188000 0x8000>;

		pm-domains {
			pd_c5: c5 {
				#address-cells = <1>;
				#size-cells = <0>;
				#power-domain-cells = <0>;

				pd_c4: c4@0 {
					reg = <0>;
					#power-domain-cells = <0>;
				};

				pd_d4: d4@1 {
					reg = <1>;
					#power-domain-cells = <0>;
				};

				pd_a4bc0: a4bc0@4 {
					reg = <4>;
					#power-domain-cells = <0>;
				};

				pd_a4bc1: a4bc1@5 {
					reg = <5>;
					#power-domain-cells = <0>;
				};

				pd_a4lc0: a4lc0@6 {
					reg = <6>;
					#power-domain-cells = <0>;
				};

				pd_a4lc1: a4lc1@7 {
					reg = <7>;
					#power-domain-cells = <0>;
				};

				pd_a4mp: a4mp@8 {
					reg = <8>;
					#address-cells = <1>;
					#size-cells = <0>;
					#power-domain-cells = <0>;

					pd_a3mp: a3mp@9 {
						reg = <9>;
						#power-domain-cells = <0>;
					};

					pd_a3vc: a3vc@10 {
						reg = <10>;
						#power-domain-cells = <0>;
					};
				};

				pd_a4rm: a4rm@12 {
					reg = <12>;
					#address-cells = <1>;
					#size-cells = <0>;
					#power-domain-cells = <0>;

					pd_a3r: a3r@13 {
						reg = <13>;
						#address-cells = <1>;
						#size-cells = <0>;
						#power-domain-cells = <0>;

						pd_a2rv: a2rv@14 {
							reg = <14>;
							#address-cells = <1>;
							#size-cells = <0>;
							#power-domain-cells = <0>;
						};
					};
				};

				pd_a4s: a4s@16 {
					reg = <16>;
					#address-cells = <1>;
					#size-cells = <0>;
					#power-domain-cells = <0>;

					pd_a3sp: a3sp@17 {
						reg = <17>;
						#power-domain-cells = <0>;
					};

					pd_a3sg: a3sg@18 {
						reg = <18>;
						#power-domain-cells = <0>;
					};

					pd_a3sm: a3sm@19 {
						reg = <19>;
						#address-cells = <1>;
						#size-cells = <0>;
						#power-domain-cells = <0>;

						pd_a2sl: a2sl@20 {
							reg = <20>;
							#power-domain-cells = <0>;
						};
					};
				};
			};
		};
	};

	sh_fsi2: sound@ec230000 {
		#sound-dai-cells = <1>;
		compatible = "renesas,fsi2-sh73a0", "renesas,sh_fsi2";
		reg = <0xec230000 0x400>;
		interrupts = <0 146 0x4>;
		power-domains = <&pd_a4mp>;
		status = "disabled";
	};

	bsc: bus@fec10000 {
		compatible = "renesas,bsc-sh73a0", "renesas,bsc",
			     "simple-pm-bus";
		#address-cells = <1>;
		#size-cells = <1>;
		ranges = <0 0 0x20000000>;
		reg = <0xfec10000 0x400>;
		interrupts = <0 39 IRQ_TYPE_LEVEL_HIGH>;
		clocks = <&zb_clk>;
		power-domains = <&pd_a4s>;
	};

	clocks {
		#address-cells = <1>;
		#size-cells = <1>;
		ranges;

		/* External root clocks */
		extalr_clk: extalr_clk {
			compatible = "fixed-clock";
			#clock-cells = <0>;
			clock-frequency = <32768>;
			clock-output-names = "extalr";
		};
		extal1_clk: extal1_clk {
			compatible = "fixed-clock";
			#clock-cells = <0>;
			clock-frequency = <26000000>;
			clock-output-names = "extal1";
		};
		extal2_clk: extal2_clk {
			compatible = "fixed-clock";
			#clock-cells = <0>;
			clock-output-names = "extal2";
		};
		extcki_clk: extcki_clk {
			compatible = "fixed-clock";
			#clock-cells = <0>;
			clock-output-names = "extcki";
		};
		fsiack_clk: fsiack_clk {
			compatible = "fixed-clock";
			#clock-cells = <0>;
			clock-frequency = <0>;
			clock-output-names = "fsiack";
		};
		fsibck_clk: fsibck_clk {
			compatible = "fixed-clock";
			#clock-cells = <0>;
			clock-frequency = <0>;
			clock-output-names = "fsibck";
		};

		/* Special CPG clocks */
		cpg_clocks: cpg_clocks@e6150000 {
			compatible = "renesas,sh73a0-cpg-clocks";
			reg = <0xe6150000 0x10000>;
			clocks = <&extal1_clk>, <&extal2_clk>;
			#clock-cells = <1>;
			clock-output-names = "main", "pll0", "pll1", "pll2",
					     "pll3", "dsi0phy", "dsi1phy",
					     "zg", "m3", "b", "m1", "m2",
					     "z", "zx", "hp";
		};

		/* Variable factor clocks (DIV6) */
		vclk1_clk: vclk1_clk@e6150008 {
			compatible = "renesas,sh73a0-div6-clock", "renesas,cpg-div6-clock";
			reg = <0xe6150008 4>;
			clocks = <&pll1_div2_clk>, <&cpg_clocks SH73A0_CLK_PLL2>,
				 <&extcki_clk>, <&extal2_clk>, <&main_div2_clk>,
				 <&extalr_clk>, <&cpg_clocks SH73A0_CLK_MAIN>,
				 <0>;
			#clock-cells = <0>;
			clock-output-names = "vclk1";
		};
		vclk2_clk: vclk2_clk@e615000c {
			compatible = "renesas,sh73a0-div6-clock", "renesas,cpg-div6-clock";
			reg = <0xe615000c 4>;
			clocks = <&pll1_div2_clk>, <&cpg_clocks SH73A0_CLK_PLL2>,
				 <&extcki_clk>, <&extal2_clk>, <&main_div2_clk>,
				 <&extalr_clk>, <&cpg_clocks SH73A0_CLK_MAIN>,
				 <0>;
			#clock-cells = <0>;
			clock-output-names = "vclk2";
		};
		vclk3_clk: vclk3_clk@e615001c {
			compatible = "renesas,sh73a0-div6-clock", "renesas,cpg-div6-clock";
			reg = <0xe615001c 4>;
			clocks = <&pll1_div2_clk>, <&cpg_clocks SH73A0_CLK_PLL2>,
				 <&extcki_clk>, <&extal2_clk>, <&main_div2_clk>,
				 <&extalr_clk>, <&cpg_clocks SH73A0_CLK_MAIN>,
				 <0>;
			#clock-cells = <0>;
			clock-output-names = "vclk3";
		};
		zb_clk: zb_clk@e6150010 {
			compatible = "renesas,sh73a0-div6-clock", "renesas,cpg-div6-clock";
			reg = <0xe6150010 4>;
			clocks = <&pll1_div2_clk>, <0>,
				 <&cpg_clocks SH73A0_CLK_PLL2>, <0>;
			#clock-cells = <0>;
			clock-output-names = "zb";
		};
		flctl_clk: flctl_clk@e6150014 {
			compatible = "renesas,sh73a0-div6-clock", "renesas,cpg-div6-clock";
			reg = <0xe6150014 4>;
			clocks = <&pll1_div2_clk>, <0>,
				 <&cpg_clocks SH73A0_CLK_PLL2>, <0>;
			#clock-cells = <0>;
			clock-output-names = "flctlck";
		};
		sdhi0_clk: sdhi0_clk@e6150074 {
			compatible = "renesas,sh73a0-div6-clock", "renesas,cpg-div6-clock";
			reg = <0xe6150074 4>;
			clocks = <&pll1_div2_clk>, <&cpg_clocks SH73A0_CLK_PLL2>,
				 <&pll1_div13_clk>, <0>;
			#clock-cells = <0>;
			clock-output-names = "sdhi0ck";
		};
		sdhi1_clk: sdhi1_clk@e6150078 {
			compatible = "renesas,sh73a0-div6-clock", "renesas,cpg-div6-clock";
			reg = <0xe6150078 4>;
			clocks = <&pll1_div2_clk>, <&cpg_clocks SH73A0_CLK_PLL2>,
				 <&pll1_div13_clk>, <0>;
			#clock-cells = <0>;
			clock-output-names = "sdhi1ck";
		};
		sdhi2_clk: sdhi2_clk@e615007c {
			compatible = "renesas,sh73a0-div6-clock", "renesas,cpg-div6-clock";
			reg = <0xe615007c 4>;
			clocks = <&pll1_div2_clk>, <&cpg_clocks SH73A0_CLK_PLL2>,
				 <&pll1_div13_clk>, <0>;
			#clock-cells = <0>;
			clock-output-names = "sdhi2ck";
		};
		fsia_clk: fsia_clk@e6150018 {
			compatible = "renesas,sh73a0-div6-clock", "renesas,cpg-div6-clock";
			reg = <0xe6150018 4>;
			clocks = <&pll1_div2_clk>, <&cpg_clocks SH73A0_CLK_PLL2>,
				 <&fsiack_clk>, <&fsiack_clk>;
			#clock-cells = <0>;
			clock-output-names = "fsia";
		};
		fsib_clk: fsib_clk@e6150090 {
			compatible = "renesas,sh73a0-div6-clock", "renesas,cpg-div6-clock";
			reg = <0xe6150090 4>;
			clocks = <&pll1_div2_clk>, <&cpg_clocks SH73A0_CLK_PLL2>,
				 <&fsibck_clk>, <&fsibck_clk>;
			#clock-cells = <0>;
			clock-output-names = "fsib";
		};
		sub_clk: sub_clk@e6150080 {
			compatible = "renesas,sh73a0-div6-clock", "renesas,cpg-div6-clock";
			reg = <0xe6150080 4>;
			clocks = <&pll1_div2_clk>, <&cpg_clocks SH73A0_CLK_PLL2>,
				 <&extal2_clk>, <&extal2_clk>;
			#clock-cells = <0>;
			clock-output-names = "sub";
		};
		spua_clk: spua_clk@e6150084 {
			compatible = "renesas,sh73a0-div6-clock", "renesas,cpg-div6-clock";
			reg = <0xe6150084 4>;
			clocks = <&pll1_div2_clk>, <&cpg_clocks SH73A0_CLK_PLL2>,
				 <&extal2_clk>, <&extal2_clk>;
			#clock-cells = <0>;
			clock-output-names = "spua";
		};
		spuv_clk: spuv_clk@e6150094 {
			compatible = "renesas,sh73a0-div6-clock", "renesas,cpg-div6-clock";
			reg = <0xe6150094 4>;
			clocks = <&pll1_div2_clk>, <&cpg_clocks SH73A0_CLK_PLL2>,
				 <&extal2_clk>, <&extal2_clk>;
			#clock-cells = <0>;
			clock-output-names = "spuv";
		};
		msu_clk: msu_clk@e6150088 {
			compatible = "renesas,sh73a0-div6-clock", "renesas,cpg-div6-clock";
			reg = <0xe6150088 4>;
			clocks = <&pll1_div2_clk>, <0>,
				 <&cpg_clocks SH73A0_CLK_PLL2>, <0>;
			#clock-cells = <0>;
			clock-output-names = "msu";
		};
		hsi_clk: hsi_clk@e615008c {
			compatible = "renesas,sh73a0-div6-clock", "renesas,cpg-div6-clock";
			reg = <0xe615008c 4>;
			clocks = <&pll1_div2_clk>, <&cpg_clocks SH73A0_CLK_PLL2>,
				 <&pll1_div7_clk>, <0>;
			#clock-cells = <0>;
			clock-output-names = "hsi";
		};
		mfg1_clk: mfg1_clk@e6150098 {
			compatible = "renesas,sh73a0-div6-clock", "renesas,cpg-div6-clock";
			reg = <0xe6150098 4>;
			clocks = <&pll1_div2_clk>, <0>,
				 <&cpg_clocks SH73A0_CLK_PLL2>, <0>;
			#clock-cells = <0>;
			clock-output-names = "mfg1";
		};
		mfg2_clk: mfg2_clk@e615009c {
			compatible = "renesas,sh73a0-div6-clock", "renesas,cpg-div6-clock";
			reg = <0xe615009c 4>;
			clocks = <&pll1_div2_clk>, <0>,
				 <&cpg_clocks SH73A0_CLK_PLL2>, <0>;
			#clock-cells = <0>;
			clock-output-names = "mfg2";
		};
		dsit_clk: dsit_clk@e6150060 {
			compatible = "renesas,sh73a0-div6-clock", "renesas,cpg-div6-clock";
			reg = <0xe6150060 4>;
			clocks = <&pll1_div2_clk>, <0>,
				 <&cpg_clocks SH73A0_CLK_PLL2>, <0>;
			#clock-cells = <0>;
			clock-output-names = "dsit";
		};
		dsi0p_clk: dsi0p_clk@e6150064 {
			compatible = "renesas,sh73a0-div6-clock", "renesas,cpg-div6-clock";
			reg = <0xe6150064 4>;
			clocks = <&pll1_div2_clk>, <&cpg_clocks SH73A0_CLK_PLL2>,
				 <&cpg_clocks SH73A0_CLK_MAIN>, <&extal2_clk>,
				 <&extcki_clk>, <0>, <0>, <0>;
			#clock-cells = <0>;
			clock-output-names = "dsi0pck";
		};

		/* Fixed factor clocks */
		main_div2_clk: main_div2_clk {
			compatible = "fixed-factor-clock";
			clocks = <&cpg_clocks SH73A0_CLK_MAIN>;
			#clock-cells = <0>;
			clock-div = <2>;
			clock-mult = <1>;
			clock-output-names = "main_div2";
		};
		pll1_div2_clk: pll1_div2_clk {
			compatible = "fixed-factor-clock";
			clocks = <&cpg_clocks SH73A0_CLK_PLL1>;
			#clock-cells = <0>;
			clock-div = <2>;
			clock-mult = <1>;
			clock-output-names = "pll1_div2";
		};
		pll1_div7_clk: pll1_div7_clk {
			compatible = "fixed-factor-clock";
			clocks = <&cpg_clocks SH73A0_CLK_PLL1>;
			#clock-cells = <0>;
			clock-div = <7>;
			clock-mult = <1>;
			clock-output-names = "pll1_div7";
		};
		pll1_div13_clk: pll1_div13_clk {
			compatible = "fixed-factor-clock";
			clocks = <&cpg_clocks SH73A0_CLK_PLL1>;
			#clock-cells = <0>;
			clock-div = <13>;
			clock-mult = <1>;
			clock-output-names = "pll1_div13";
		};
		twd_clk: twd_clk {
			compatible = "fixed-factor-clock";
			clocks = <&cpg_clocks SH73A0_CLK_Z>;
			#clock-cells = <0>;
			clock-div = <4>;
			clock-mult = <1>;
			clock-output-names = "twd";
		};

		/* Gate clocks */
		mstp0_clks: mstp0_clks@e6150130 {
			compatible = "renesas,sh73a0-mstp-clocks", "renesas,cpg-mstp-clocks";
			reg = <0xe6150130 4>, <0xe6150030 4>;
			clocks = <&cpg_clocks SH73A0_CLK_HP>;
			#clock-cells = <1>;
			clock-indices = <
				SH73A0_CLK_IIC2
			>;
			clock-output-names =
				"iic2";
		};
		mstp1_clks: mstp1_clks@e6150134 {
			compatible = "renesas,sh73a0-mstp-clocks", "renesas,cpg-mstp-clocks";
			reg = <0xe6150134 4>, <0xe6150038 4>;
			clocks = <&cpg_clocks SH73A0_CLK_B>,
				 <&cpg_clocks SH73A0_CLK_B>,
				 <&cpg_clocks SH73A0_CLK_B>,
				 <&cpg_clocks SH73A0_CLK_B>,
				 <&sub_clk>, <&cpg_clocks SH73A0_CLK_B>,
				 <&cpg_clocks SH73A0_CLK_HP>,
				 <&cpg_clocks SH73A0_CLK_ZG>,
				 <&cpg_clocks SH73A0_CLK_B>;
			#clock-cells = <1>;
			clock-indices = <
				SH73A0_CLK_CEU1 SH73A0_CLK_CSI2_RX1
				SH73A0_CLK_CEU0 SH73A0_CLK_CSI2_RX0
				SH73A0_CLK_TMU0	SH73A0_CLK_DSITX0
				SH73A0_CLK_IIC0 SH73A0_CLK_SGX
				SH73A0_CLK_LCDC0
			>;
			clock-output-names =
				"ceu1", "csi2_rx1", "ceu0", "csi2_rx0",
				"tmu0", "dsitx0", "iic0", "sgx", "lcdc0";
		};
		mstp2_clks: mstp2_clks@e6150138 {
			compatible = "renesas,sh73a0-mstp-clocks", "renesas,cpg-mstp-clocks";
			reg = <0xe6150138 4>, <0xe6150040 4>;
			clocks = <&sub_clk>, <&cpg_clocks SH73A0_CLK_HP>,
				 <&cpg_clocks SH73A0_CLK_HP>, <&sub_clk>,
				 <&sub_clk>, <&sub_clk>, <&sub_clk>, <&sub_clk>,
				 <&sub_clk>, <&sub_clk>;
			#clock-cells = <1>;
			clock-indices = <
				SH73A0_CLK_SCIFA7 SH73A0_CLK_SY_DMAC
				SH73A0_CLK_MP_DMAC SH73A0_CLK_SCIFA5
				SH73A0_CLK_SCIFB SH73A0_CLK_SCIFA0
				SH73A0_CLK_SCIFA1 SH73A0_CLK_SCIFA2
				SH73A0_CLK_SCIFA3 SH73A0_CLK_SCIFA4
			>;
			clock-output-names =
				"scifa7", "sy_dmac", "mp_dmac", "scifa5",
				"scifb", "scifa0", "scifa1", "scifa2",
				"scifa3", "scifa4";
		};
		mstp3_clks: mstp3_clks@e615013c {
			compatible = "renesas,sh73a0-mstp-clocks", "renesas,cpg-mstp-clocks";
			reg = <0xe615013c 4>, <0xe6150048 4>;
			clocks = <&sub_clk>, <&extalr_clk>,
				 <&cpg_clocks SH73A0_CLK_HP>, <&sub_clk>,
				 <&cpg_clocks SH73A0_CLK_HP>,
				 <&cpg_clocks SH73A0_CLK_HP>, <&flctl_clk>,
				 <&sdhi0_clk>, <&sdhi1_clk>,
				 <&cpg_clocks SH73A0_CLK_HP>, <&sdhi2_clk>,
				 <&main_div2_clk>, <&main_div2_clk>,
				 <&main_div2_clk>, <&main_div2_clk>,
				 <&main_div2_clk>;
			#clock-cells = <1>;
			clock-indices = <
				SH73A0_CLK_SCIFA6 SH73A0_CLK_CMT1
				SH73A0_CLK_FSI SH73A0_CLK_IRDA
				SH73A0_CLK_IIC1 SH73A0_CLK_USB SH73A0_CLK_FLCTL
				SH73A0_CLK_SDHI0 SH73A0_CLK_SDHI1
				SH73A0_CLK_MMCIF0 SH73A0_CLK_SDHI2
				SH73A0_CLK_TPU0 SH73A0_CLK_TPU1
				SH73A0_CLK_TPU2 SH73A0_CLK_TPU3
				SH73A0_CLK_TPU4
			>;
			clock-output-names =
				"scifa6", "cmt1", "fsi", "irda", "iic1",
				"usb", "flctl", "sdhi0", "sdhi1", "mmcif0", "sdhi2",
				"tpu0", "tpu1", "tpu2", "tpu3", "tpu4";
		};
		mstp4_clks: mstp4_clks@e6150140 {
			compatible = "renesas,sh73a0-mstp-clocks", "renesas,cpg-mstp-clocks";
			reg = <0xe6150140 4>, <0xe615004c 4>;
			clocks = <&cpg_clocks SH73A0_CLK_HP>,
				 <&cpg_clocks SH73A0_CLK_HP>, <&extalr_clk>;
			#clock-cells = <1>;
			clock-indices = <
				SH73A0_CLK_IIC3 SH73A0_CLK_IIC4
				SH73A0_CLK_KEYSC
			>;
			clock-output-names =
				"iic3", "iic4", "keysc";
		};
		mstp5_clks: mstp5_clks@e6150144 {
			compatible = "renesas,sh73a0-mstp-clocks", "renesas,cpg-mstp-clocks";
			reg = <0xe6150144 4>, <0xe615003c 4>;
			clocks = <&cpg_clocks SH73A0_CLK_HP>;
			#clock-cells = <1>;
			clock-indices = <
				SH73A0_CLK_INTCA0
			>;
			clock-output-names =
				"intca0";
		};
	};
};<|MERGE_RESOLUTION|>--- conflicted
+++ resolved
@@ -108,10 +108,7 @@
 			      0 7 IRQ_TYPE_LEVEL_HIGH
 			      0 8 IRQ_TYPE_LEVEL_HIGH>;
 		clocks = <&mstp5_clks SH73A0_CLK_INTCA0>;
-<<<<<<< HEAD
-=======
 		power-domains = <&pd_a4s>;
->>>>>>> c0b0bb6e
 		control-parent;
 	};
 
@@ -133,10 +130,7 @@
 			      0 15 IRQ_TYPE_LEVEL_HIGH
 			      0 16 IRQ_TYPE_LEVEL_HIGH>;
 		clocks = <&mstp5_clks SH73A0_CLK_INTCA0>;
-<<<<<<< HEAD
-=======
 		power-domains = <&pd_a4s>;
->>>>>>> c0b0bb6e
 		control-parent;
 	};
 
@@ -158,10 +152,7 @@
 			      0 23 IRQ_TYPE_LEVEL_HIGH
 			      0 24 IRQ_TYPE_LEVEL_HIGH>;
 		clocks = <&mstp5_clks SH73A0_CLK_INTCA0>;
-<<<<<<< HEAD
-=======
 		power-domains = <&pd_a4s>;
->>>>>>> c0b0bb6e
 		control-parent;
 	};
 
@@ -183,10 +174,7 @@
 			      0 31 IRQ_TYPE_LEVEL_HIGH
 			      0 32 IRQ_TYPE_LEVEL_HIGH>;
 		clocks = <&mstp5_clks SH73A0_CLK_INTCA0>;
-<<<<<<< HEAD
-=======
 		power-domains = <&pd_a4s>;
->>>>>>> c0b0bb6e
 		control-parent;
 	};
 
