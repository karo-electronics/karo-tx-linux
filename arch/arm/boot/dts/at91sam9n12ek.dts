--- conflicted
+++ resolved
@@ -77,13 +77,10 @@
 					reg = <0>;
 				};
 			};
-<<<<<<< HEAD
-=======
 
 			watchdog@fffffe40 {
 				status = "okay";
 			};
->>>>>>> d0e0ac97
 		};
 
 		nand0: nand@40000000 {
