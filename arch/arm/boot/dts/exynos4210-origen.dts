--- conflicted
+++ resolved
@@ -225,10 +225,7 @@
 					regulator-min-microvolt = <3300000>;
 					regulator-max-microvolt = <3300000>;
 					regulator-boot-on;
-<<<<<<< HEAD
-=======
-					regulator-always-on;
->>>>>>> bc40c113
+					regulator-always-on;
 				};
 			};
 		};
