#include "tegra30.dtsi"

/**
 * This file contains common DT entry for all fab version of Cardhu.
 * There is multiple fab version of Cardhu starting from A01 to A07.
 * Cardhu fab version A01 and A03 are not supported. Cardhu fab version
 * A02 will have different sets of GPIOs for fixed regulator compare to
 * Cardhu fab version A04. The Cardhu fab version A05, A06, A07 are
 * compatible with fab version A04. Based on Cardhu fab version, the
 * related dts file need to be chosen like for Cardhu fab version A02,
 * use tegra30-cardhu-a02.dts, Cardhu fab version A04 and later, use
 * tegra30-cardhu-a04.dts.
 * The identification of board is done in two ways, by looking the sticker
 * on PCB and by reading board id eeprom.
 * The stciker will have number like 600-81291-1000-002 C.3. In this 4th
 * number is the fab version like here it is 002 and hence fab version A02.
 * The (downstream internal) U-Boot of Cardhu display the board-id as
 * follows:
 * BoardID: 0C5B, SKU: 0A01, Fab: 02, Rev: 45.00
 * In this Fab version is 02 i.e. A02.
 * The BoardID I2C eeprom is interfaced through i2c5 (pwr_i2c address 0x56).
 * The location 0x8 of this eeprom contains the Fab version. It is 1 byte
 * wide.
 */

/ {
	model = "NVIDIA Tegra30 Cardhu evaluation board";
	compatible = "nvidia,cardhu", "nvidia,tegra30";

	memory {
		reg = <0x80000000 0x40000000>;
	};

	pinmux {
		pinctrl-names = "default";
		pinctrl-0 = <&state_default>;

		state_default: pinmux {
			sdmmc1_clk_pz0 {
				nvidia,pins = "sdmmc1_clk_pz0";
				nvidia,function = "sdmmc1";
				nvidia,pull = <0>;
				nvidia,tristate = <0>;
			};
			sdmmc1_cmd_pz1 {
				nvidia,pins =	"sdmmc1_cmd_pz1",
						"sdmmc1_dat0_py7",
						"sdmmc1_dat1_py6",
						"sdmmc1_dat2_py5",
						"sdmmc1_dat3_py4";
				nvidia,function = "sdmmc1";
				nvidia,pull = <2>;
				nvidia,tristate = <0>;
			};
			sdmmc3_clk_pa6 {
				nvidia,pins = "sdmmc3_clk_pa6";
				nvidia,function = "sdmmc3";
				nvidia,pull = <0>;
				nvidia,tristate = <0>;
			};
			sdmmc3_cmd_pa7 {
				nvidia,pins =	"sdmmc3_cmd_pa7",
						"sdmmc3_dat0_pb7",
						"sdmmc3_dat1_pb6",
						"sdmmc3_dat2_pb5",
						"sdmmc3_dat3_pb4";
				nvidia,function = "sdmmc3";
				nvidia,pull = <2>;
				nvidia,tristate = <0>;
			};
			sdmmc4_clk_pcc4 {
				nvidia,pins =	"sdmmc4_clk_pcc4",
						"sdmmc4_rst_n_pcc3";
				nvidia,function = "sdmmc4";
				nvidia,pull = <0>;
				nvidia,tristate = <0>;
			};
			sdmmc4_dat0_paa0 {
				nvidia,pins =	"sdmmc4_dat0_paa0",
						"sdmmc4_dat1_paa1",
						"sdmmc4_dat2_paa2",
						"sdmmc4_dat3_paa3",
						"sdmmc4_dat4_paa4",
						"sdmmc4_dat5_paa5",
						"sdmmc4_dat6_paa6",
						"sdmmc4_dat7_paa7";
				nvidia,function = "sdmmc4";
				nvidia,pull = <2>;
				nvidia,tristate = <0>;
			};
			dap2_fs_pa2 {
				nvidia,pins =	"dap2_fs_pa2",
						"dap2_sclk_pa3",
						"dap2_din_pa4",
						"dap2_dout_pa5";
				nvidia,function = "i2s1";
				nvidia,pull = <0>;
				nvidia,tristate = <0>;
			};
			sdio3 {
				nvidia,pins = "drive_sdio3";
				nvidia,high-speed-mode = <0>;
				nvidia,schmitt = <0>;
				nvidia,pull-down-strength = <46>;
				nvidia,pull-up-strength = <42>;
				nvidia,slew-rate-rising = <1>;
				nvidia,slew-rate-falling = <1>;
			};
			uart3_txd_pw6 {
				nvidia,pins =	"uart3_txd_pw6",
						"uart3_cts_n_pa1",
						"uart3_rts_n_pc0",
						"uart3_rxd_pw7";
				nvidia,function = "uartc";
				nvidia,pull = <0>;
				nvidia,tristate = <0>;
			};
		};
	};

	serial@70006000 {
		status = "okay";
	};

	serial@70006200 {
		compatible = "nvidia,tegra30-hsuart";
		status = "okay";
	};

	i2c@7000c000 {
		status = "okay";
		clock-frequency = <100000>;
	};

	i2c@7000c400 {
		status = "okay";
		clock-frequency = <100000>;
	};

	i2c@7000c500 {
		status = "okay";
		clock-frequency = <100000>;

		/* ALS and Proximity sensor */
		isl29028@44 {
			compatible = "isil,isl29028";
			reg = <0x44>;
			interrupt-parent = <&gpio>;
			interrupts = <TEGRA_GPIO(L, 0) IRQ_TYPE_LEVEL_HIGH>;
		};
	};

	i2c@7000c700 {
		status = "okay";
		clock-frequency = <100000>;
	};

	i2c@7000d000 {
		status = "okay";
		clock-frequency = <100000>;

		wm8903: wm8903@1a {
			compatible = "wlf,wm8903";
			reg = <0x1a>;
			interrupt-parent = <&gpio>;
			interrupts = <TEGRA_GPIO(W, 3) IRQ_TYPE_LEVEL_HIGH>;

			gpio-controller;
			#gpio-cells = <2>;

			micdet-cfg = <0>;
			micdet-delay = <100>;
			gpio-cfg = <0xffffffff 0xffffffff 0 0xffffffff 0xffffffff>;
		};

		tps62361 {
			compatible = "ti,tps62361";
			reg = <0x60>;

			regulator-name = "tps62361-vout";
			regulator-min-microvolt = <500000>;
			regulator-max-microvolt = <1500000>;
			regulator-boot-on;
			regulator-always-on;
			ti,vsel0-state-high;
			ti,vsel1-state-high;
		};

		pmic: tps65911@2d {
			compatible = "ti,tps65911";
			reg = <0x2d>;

			interrupts = <GIC_SPI 86 IRQ_TYPE_LEVEL_HIGH>;
			#interrupt-cells = <2>;
			interrupt-controller;

			ti,system-power-controller;

			#gpio-cells = <2>;
			gpio-controller;

			vcc1-supply = <&vdd_ac_bat_reg>;
			vcc2-supply = <&vdd_ac_bat_reg>;
			vcc3-supply = <&vio_reg>;
			vcc4-supply = <&vdd_5v0_reg>;
			vcc5-supply = <&vdd_ac_bat_reg>;
			vcc6-supply = <&vdd2_reg>;
			vcc7-supply = <&vdd_ac_bat_reg>;
			vccio-supply = <&vdd_ac_bat_reg>;

			regulators {
				vdd1_reg: vdd1 {
					regulator-name = "vddio_ddr_1v2";
					regulator-min-microvolt = <1200000>;
					regulator-max-microvolt = <1200000>;
					regulator-always-on;
				};

				vdd2_reg: vdd2 {
					regulator-name = "vdd_1v5_gen";
					regulator-min-microvolt = <1500000>;
					regulator-max-microvolt = <1500000>;
					regulator-always-on;
				};

				vddctrl_reg: vddctrl {
					regulator-name = "vdd_cpu,vdd_sys";
					regulator-min-microvolt = <1000000>;
					regulator-max-microvolt = <1000000>;
					regulator-always-on;
				};

				vio_reg: vio {
					regulator-name = "vdd_1v8_gen";
					regulator-min-microvolt = <1800000>;
					regulator-max-microvolt = <1800000>;
					regulator-always-on;
				};

				ldo1_reg: ldo1 {
					regulator-name = "vdd_pexa,vdd_pexb";
					regulator-min-microvolt = <1050000>;
					regulator-max-microvolt = <1050000>;
				};

				ldo2_reg: ldo2 {
					regulator-name = "vdd_sata,avdd_plle";
					regulator-min-microvolt = <1050000>;
					regulator-max-microvolt = <1050000>;
				};

				/* LDO3 is not connected to anything */

				ldo4_reg: ldo4 {
					regulator-name = "vdd_rtc";
					regulator-min-microvolt = <1200000>;
					regulator-max-microvolt = <1200000>;
					regulator-always-on;
				};

				ldo5_reg: ldo5 {
					regulator-name = "vddio_sdmmc,avdd_vdac";
					regulator-min-microvolt = <3300000>;
					regulator-max-microvolt = <3300000>;
					regulator-always-on;
				};

				ldo6_reg: ldo6 {
					regulator-name = "avdd_dsi_csi,pwrdet_mipi";
					regulator-min-microvolt = <1200000>;
					regulator-max-microvolt = <1200000>;
				};

				ldo7_reg: ldo7 {
					regulator-name = "vdd_pllm,x,u,a_p_c_s";
					regulator-min-microvolt = <1200000>;
					regulator-max-microvolt = <1200000>;
					regulator-always-on;
				};

				ldo8_reg: ldo8 {
					regulator-name = "vdd_ddr_hs";
					regulator-min-microvolt = <1000000>;
					regulator-max-microvolt = <1000000>;
					regulator-always-on;
				};
			};
		};
	};

	spi@7000da00 {
		status = "okay";
		spi-max-frequency = <25000000>;
		spi-flash@1 {
			compatible = "winbond,w25q32";
			reg = <1>;
			spi-max-frequency = <20000000>;
		};
	};

	ahub {
		i2s@70080400 {
			status = "okay";
		};
	};

	pmc {
		status = "okay";
		nvidia,invert-interrupt;
		nvidia,suspend-mode = <2>;
		nvidia,cpu-pwr-good-time = <2000>;
		nvidia,cpu-pwr-off-time = <200>;
		nvidia,core-pwr-good-time = <3845 3845>;
		nvidia,core-pwr-off-time = <0>;
		nvidia,core-power-req-active-high;
		nvidia,sys-clock-req-active-high;
	};

	sdhci@78000000 {
		status = "okay";
<<<<<<< HEAD
		cd-gpios = <&gpio 69 1>; /* gpio PI5 */
		wp-gpios = <&gpio 155 0>; /* gpio PT3 */
		power-gpios = <&gpio 31 0>; /* gpio PD7 */
=======
		cd-gpios = <&gpio TEGRA_GPIO(I, 5) GPIO_ACTIVE_LOW>;
		wp-gpios = <&gpio TEGRA_GPIO(T, 3) GPIO_ACTIVE_HIGH>;
		power-gpios = <&gpio TEGRA_GPIO(D, 7) GPIO_ACTIVE_HIGH>;
>>>>>>> d0e0ac97
		bus-width = <4>;
	};

	sdhci@78000600 {
		status = "okay";
		bus-width = <8>;
		non-removable;
	};

	clocks {
		compatible = "simple-bus";
		#address-cells = <1>;
		#size-cells = <0>;

		clk32k_in: clock {
			compatible = "fixed-clock";
			reg=<0>;
			#clock-cells = <0>;
			clock-frequency = <32768>;
		};
	};

	regulators {
		compatible = "simple-bus";
		#address-cells = <1>;
		#size-cells = <0>;

		vdd_ac_bat_reg: regulator@0 {
			compatible = "regulator-fixed";
			reg = <0>;
			regulator-name = "vdd_ac_bat";
			regulator-min-microvolt = <5000000>;
			regulator-max-microvolt = <5000000>;
			regulator-always-on;
		};

		cam_1v8_reg: regulator@1 {
			compatible = "regulator-fixed";
			reg = <1>;
			regulator-name = "cam_1v8";
			regulator-min-microvolt = <1800000>;
			regulator-max-microvolt = <1800000>;
			enable-active-high;
			gpio = <&gpio TEGRA_GPIO(BB, 4) GPIO_ACTIVE_HIGH>;
			vin-supply = <&vio_reg>;
		};

		cp_5v_reg: regulator@2 {
			compatible = "regulator-fixed";
			reg = <2>;
			regulator-name = "cp_5v";
			regulator-min-microvolt = <5000000>;
			regulator-max-microvolt = <5000000>;
			regulator-boot-on;
			regulator-always-on;
			enable-active-high;
			gpio = <&pmic 0 GPIO_ACTIVE_HIGH>;
		};

		emmc_3v3_reg: regulator@3 {
			compatible = "regulator-fixed";
			reg = <3>;
			regulator-name = "emmc_3v3";
			regulator-min-microvolt = <3300000>;
			regulator-max-microvolt = <3300000>;
			regulator-always-on;
			regulator-boot-on;
			enable-active-high;
			gpio = <&gpio TEGRA_GPIO(D, 1) GPIO_ACTIVE_HIGH>;
			vin-supply = <&sys_3v3_reg>;
		};

		modem_3v3_reg: regulator@4 {
			compatible = "regulator-fixed";
			reg = <4>;
			regulator-name = "modem_3v3";
			regulator-min-microvolt = <3300000>;
			regulator-max-microvolt = <3300000>;
			enable-active-high;
			gpio = <&gpio TEGRA_GPIO(D, 6) GPIO_ACTIVE_HIGH>;
		};

		pex_hvdd_3v3_reg: regulator@5 {
			compatible = "regulator-fixed";
			reg = <5>;
			regulator-name = "pex_hvdd_3v3";
			regulator-min-microvolt = <3300000>;
			regulator-max-microvolt = <3300000>;
			enable-active-high;
			gpio = <&gpio TEGRA_GPIO(L, 7) GPIO_ACTIVE_HIGH>;
			vin-supply = <&sys_3v3_reg>;
		};

		vdd_cam1_ldo_reg: regulator@6 {
			compatible = "regulator-fixed";
			reg = <6>;
			regulator-name = "vdd_cam1_ldo";
			regulator-min-microvolt = <2800000>;
			regulator-max-microvolt = <2800000>;
			enable-active-high;
			gpio = <&gpio TEGRA_GPIO(R, 6) GPIO_ACTIVE_HIGH>;
			vin-supply = <&sys_3v3_reg>;
		};

		vdd_cam2_ldo_reg: regulator@7 {
			compatible = "regulator-fixed";
			reg = <7>;
			regulator-name = "vdd_cam2_ldo";
			regulator-min-microvolt = <2800000>;
			regulator-max-microvolt = <2800000>;
			enable-active-high;
			gpio = <&gpio TEGRA_GPIO(R, 7) GPIO_ACTIVE_HIGH>;
			vin-supply = <&sys_3v3_reg>;
		};

		vdd_cam3_ldo_reg: regulator@8 {
			compatible = "regulator-fixed";
			reg = <8>;
			regulator-name = "vdd_cam3_ldo";
			regulator-min-microvolt = <3300000>;
			regulator-max-microvolt = <3300000>;
			enable-active-high;
			gpio = <&gpio TEGRA_GPIO(S, 0) GPIO_ACTIVE_HIGH>;
			vin-supply = <&sys_3v3_reg>;
		};

		vdd_com_reg: regulator@9 {
			compatible = "regulator-fixed";
			reg = <9>;
			regulator-name = "vdd_com";
			regulator-min-microvolt = <3300000>;
			regulator-max-microvolt = <3300000>;
			regulator-always-on;
			regulator-boot-on;
			enable-active-high;
			gpio = <&gpio TEGRA_GPIO(D, 0) GPIO_ACTIVE_HIGH>;
			vin-supply = <&sys_3v3_reg>;
		};

		vdd_fuse_3v3_reg: regulator@10 {
			compatible = "regulator-fixed";
			reg = <10>;
			regulator-name = "vdd_fuse_3v3";
			regulator-min-microvolt = <3300000>;
			regulator-max-microvolt = <3300000>;
			enable-active-high;
			gpio = <&gpio TEGRA_GPIO(L, 6) GPIO_ACTIVE_HIGH>;
			vin-supply = <&sys_3v3_reg>;
		};

		vdd_pnl1_reg: regulator@11 {
			compatible = "regulator-fixed";
			reg = <11>;
			regulator-name = "vdd_pnl1";
			regulator-min-microvolt = <3300000>;
			regulator-max-microvolt = <3300000>;
			regulator-always-on;
			regulator-boot-on;
			enable-active-high;
			gpio = <&gpio TEGRA_GPIO(L, 4) GPIO_ACTIVE_HIGH>;
			vin-supply = <&sys_3v3_reg>;
		};

		vdd_vid_reg: regulator@12 {
			compatible = "regulator-fixed";
			reg = <12>;
			regulator-name = "vddio_vid";
			regulator-min-microvolt = <5000000>;
			regulator-max-microvolt = <5000000>;
			enable-active-high;
			gpio = <&gpio TEGRA_GPIO(T, 0) GPIO_ACTIVE_HIGH>;
			gpio-open-drain;
			vin-supply = <&vdd_5v0_reg>;
		};
	};

	sound {
		compatible = "nvidia,tegra-audio-wm8903-cardhu",
			     "nvidia,tegra-audio-wm8903";
		nvidia,model = "NVIDIA Tegra Cardhu";

		nvidia,audio-routing =
			"Headphone Jack", "HPOUTR",
			"Headphone Jack", "HPOUTL",
			"Int Spk", "ROP",
			"Int Spk", "RON",
			"Int Spk", "LOP",
			"Int Spk", "LON",
			"Mic Jack", "MICBIAS",
			"IN1L", "Mic Jack";

		nvidia,i2s-controller = <&tegra_i2s1>;
		nvidia,audio-codec = <&wm8903>;

<<<<<<< HEAD
		nvidia,spkr-en-gpios = <&wm8903 2 0>;
		nvidia,hp-det-gpios = <&gpio 178 0>; /* gpio PW2 */

		clocks = <&tegra_car 184>, <&tegra_car 185>, <&tegra_car 120>;
=======
		nvidia,spkr-en-gpios = <&wm8903 2 GPIO_ACTIVE_HIGH>;
		nvidia,hp-det-gpios = <&gpio TEGRA_GPIO(W, 2)
			GPIO_ACTIVE_HIGH>;

		clocks = <&tegra_car TEGRA30_CLK_PLL_A>,
			 <&tegra_car TEGRA30_CLK_PLL_A_OUT0>,
			 <&tegra_car TEGRA30_CLK_EXTERN1>;
>>>>>>> d0e0ac97
		clock-names = "pll_a", "pll_a_out0", "mclk";
	};
};<|MERGE_RESOLUTION|>--- conflicted
+++ resolved
@@ -318,15 +318,9 @@
 
 	sdhci@78000000 {
 		status = "okay";
-<<<<<<< HEAD
-		cd-gpios = <&gpio 69 1>; /* gpio PI5 */
-		wp-gpios = <&gpio 155 0>; /* gpio PT3 */
-		power-gpios = <&gpio 31 0>; /* gpio PD7 */
-=======
 		cd-gpios = <&gpio TEGRA_GPIO(I, 5) GPIO_ACTIVE_LOW>;
 		wp-gpios = <&gpio TEGRA_GPIO(T, 3) GPIO_ACTIVE_HIGH>;
 		power-gpios = <&gpio TEGRA_GPIO(D, 7) GPIO_ACTIVE_HIGH>;
->>>>>>> d0e0ac97
 		bus-width = <4>;
 	};
 
@@ -521,12 +515,6 @@
 		nvidia,i2s-controller = <&tegra_i2s1>;
 		nvidia,audio-codec = <&wm8903>;
 
-<<<<<<< HEAD
-		nvidia,spkr-en-gpios = <&wm8903 2 0>;
-		nvidia,hp-det-gpios = <&gpio 178 0>; /* gpio PW2 */
-
-		clocks = <&tegra_car 184>, <&tegra_car 185>, <&tegra_car 120>;
-=======
 		nvidia,spkr-en-gpios = <&wm8903 2 GPIO_ACTIVE_HIGH>;
 		nvidia,hp-det-gpios = <&gpio TEGRA_GPIO(W, 2)
 			GPIO_ACTIVE_HIGH>;
@@ -534,7 +522,6 @@
 		clocks = <&tegra_car TEGRA30_CLK_PLL_A>,
 			 <&tegra_car TEGRA30_CLK_PLL_A_OUT0>,
 			 <&tegra_car TEGRA30_CLK_EXTERN1>;
->>>>>>> d0e0ac97
 		clock-names = "pll_a", "pll_a_out0", "mclk";
 	};
 };