/*
 * Copyright 2012 Freescale Semiconductor, Inc.
 *
 * The code contained herein is licensed under the GNU General Public
 * License. You may obtain a copy of the GNU General Public License
 * Version 2 or later at the following locations:
 *
 * http://www.opensource.org/licenses/gpl-license.html
 * http://www.gnu.org/copyleft/gpl.html
 */

#include "skeleton.dtsi"
#include "imx28-pinfunc.h"

/ {
	interrupt-parent = <&icoll>;

	aliases {
		ethernet0 = &mac0;
		ethernet1 = &mac1;
		gpio0 = &gpio0;
		gpio1 = &gpio1;
		gpio2 = &gpio2;
		gpio3 = &gpio3;
		gpio4 = &gpio4;
		saif0 = &saif0;
		saif1 = &saif1;
		serial0 = &auart0;
		serial1 = &auart1;
		serial2 = &auart2;
		serial3 = &auart3;
		serial4 = &auart4;
		spi0 = &ssp1;
		spi1 = &ssp2;
	};

	cpus {
		#address-cells = <0>;
		#size-cells = <0>;

		cpu {
			compatible = "arm,arm926ej-s";
			device_type = "cpu";
		};
	};

	apb@80000000 {
		compatible = "simple-bus";
		#address-cells = <1>;
		#size-cells = <1>;
		reg = <0x80000000 0x80000>;
		ranges;

		apbh@80000000 {
			compatible = "simple-bus";
			#address-cells = <1>;
			#size-cells = <1>;
			reg = <0x80000000 0x3c900>;
			ranges;

			icoll: interrupt-controller@80000000 {
				compatible = "fsl,imx28-icoll", "fsl,icoll";
				interrupt-controller;
				#interrupt-cells = <1>;
				reg = <0x80000000 0x2000>;
			};

			hsadc: hsadc@80002000 {
				reg = <0x80002000 0x2000>;
				interrupts = <13>;
				dmas = <&dma_apbh 12>;
				dma-names = "rx";
				status = "disabled";
			};

			dma_apbh: dma-apbh@80004000 {
				compatible = "fsl,imx28-dma-apbh";
				reg = <0x80004000 0x2000>;
				interrupts = <82 83 84 85
					      88 88 88 88
					      88 88 88 88
					      87 86 0 0>;
				interrupt-names = "ssp0", "ssp1", "ssp2", "ssp3",
						  "gpmi0", "gmpi1", "gpmi2", "gmpi3",
						  "gpmi4", "gmpi5", "gpmi6", "gmpi7",
						  "hsadc", "lcdif", "empty", "empty";
				#dma-cells = <1>;
				dma-channels = <16>;
				clocks = <&clks 25>;
			};

			perfmon: perfmon@80006000 {
				reg = <0x80006000 0x800>;
				interrupts = <27>;
				status = "disabled";
			};

			gpmi: gpmi-nand@8000c000 {
				compatible = "fsl,imx28-gpmi-nand";
				#address-cells = <1>;
				#size-cells = <1>;
				reg = <0x8000c000 0x2000>, <0x8000a000 0x2000>;
				reg-names = "gpmi-nand", "bch";
				interrupts = <41>;
				interrupt-names = "bch";
				clocks = <&clks 50>;
				clock-names = "gpmi_io";
				dmas = <&dma_apbh 4>;
				dma-names = "rx-tx";
				status = "disabled";
			};

			ssp0: ssp@80010000 {
				#address-cells = <1>;
				#size-cells = <0>;
				reg = <0x80010000 0x2000>;
				interrupts = <96>;
				clocks = <&clks 46>;
				dmas = <&dma_apbh 0>;
				dma-names = "rx-tx";
				status = "disabled";
			};

			ssp1: ssp@80012000 {
				#address-cells = <1>;
				#size-cells = <0>;
				reg = <0x80012000 0x2000>;
				interrupts = <97>;
				clocks = <&clks 47>;
				dmas = <&dma_apbh 1>;
				dma-names = "rx-tx";
				status = "disabled";
			};

			ssp2: ssp@80014000 {
				#address-cells = <1>;
				#size-cells = <0>;
				reg = <0x80014000 0x2000>;
				interrupts = <98>;
				clocks = <&clks 48>;
				dmas = <&dma_apbh 2>;
				dma-names = "rx-tx";
				status = "disabled";
			};

			ssp3: ssp@80016000 {
				#address-cells = <1>;
				#size-cells = <0>;
				reg = <0x80016000 0x2000>;
				interrupts = <99>;
				clocks = <&clks 49>;
				dmas = <&dma_apbh 3>;
				dma-names = "rx-tx";
				status = "disabled";
			};

			pinctrl: pinctrl@80018000 {
				#address-cells = <1>;
				#size-cells = <0>;
				compatible = "fsl,imx28-pinctrl", "simple-bus";
				reg = <0x80018000 0x2000>;

				gpio0: gpio@0 {
					compatible = "fsl,imx28-gpio", "fsl,mxs-gpio";
					interrupts = <127>;
					gpio-controller;
					#gpio-cells = <2>;
					interrupt-controller;
					#interrupt-cells = <2>;
				};

				gpio1: gpio@1 {
					compatible = "fsl,imx28-gpio", "fsl,mxs-gpio";
					interrupts = <126>;
					gpio-controller;
					#gpio-cells = <2>;
					interrupt-controller;
					#interrupt-cells = <2>;
				};

				gpio2: gpio@2 {
					compatible = "fsl,imx28-gpio", "fsl,mxs-gpio";
					interrupts = <125>;
					gpio-controller;
					#gpio-cells = <2>;
					interrupt-controller;
					#interrupt-cells = <2>;
				};

				gpio3: gpio@3 {
					compatible = "fsl,imx28-gpio", "fsl,mxs-gpio";
					interrupts = <124>;
					gpio-controller;
					#gpio-cells = <2>;
					interrupt-controller;
					#interrupt-cells = <2>;
				};

				gpio4: gpio@4 {
					compatible = "fsl,imx28-gpio", "fsl,mxs-gpio";
					interrupts = <123>;
					gpio-controller;
					#gpio-cells = <2>;
					interrupt-controller;
					#interrupt-cells = <2>;
				};

				duart_pins_a: duart@0 {
					reg = <0>;
					fsl,pinmux-ids = <
						MX28_PAD_PWM0__DUART_RX
						MX28_PAD_PWM1__DUART_TX
					>;
					fsl,drive-strength = <MXS_DRIVE_4mA>;
					fsl,voltage = <MXS_VOLTAGE_HIGH>;
					fsl,pull-up = <MXS_PULL_DISABLE>;
				};

				duart_pins_b: duart@1 {
					reg = <1>;
					fsl,pinmux-ids = <
						MX28_PAD_AUART0_CTS__DUART_RX
						MX28_PAD_AUART0_RTS__DUART_TX
					>;
					fsl,drive-strength = <MXS_DRIVE_4mA>;
					fsl,voltage = <MXS_VOLTAGE_HIGH>;
					fsl,pull-up = <MXS_PULL_DISABLE>;
				};

				duart_4pins_a: duart-4pins@0 {
					reg = <0>;
					fsl,pinmux-ids = <
						MX28_PAD_AUART0_CTS__DUART_RX
						MX28_PAD_AUART0_RTS__DUART_TX
						MX28_PAD_AUART0_RX__DUART_CTS
						MX28_PAD_AUART0_TX__DUART_RTS
					>;
					fsl,drive-strength = <MXS_DRIVE_4mA>;
					fsl,voltage = <MXS_VOLTAGE_HIGH>;
					fsl,pull-up = <MXS_PULL_DISABLE>;
				};

				gpmi_pins_a: gpmi-nand@0 {
					reg = <0>;
					fsl,pinmux-ids = <
						MX28_PAD_GPMI_D00__GPMI_D0
						MX28_PAD_GPMI_D01__GPMI_D1
						MX28_PAD_GPMI_D02__GPMI_D2
						MX28_PAD_GPMI_D03__GPMI_D3
						MX28_PAD_GPMI_D04__GPMI_D4
						MX28_PAD_GPMI_D05__GPMI_D5
						MX28_PAD_GPMI_D06__GPMI_D6
						MX28_PAD_GPMI_D07__GPMI_D7
						MX28_PAD_GPMI_CE0N__GPMI_CE0N
						MX28_PAD_GPMI_RDY0__GPMI_READY0
						MX28_PAD_GPMI_RDN__GPMI_RDN
						MX28_PAD_GPMI_WRN__GPMI_WRN
						MX28_PAD_GPMI_ALE__GPMI_ALE
						MX28_PAD_GPMI_CLE__GPMI_CLE
						MX28_PAD_GPMI_RESETN__GPMI_RESETN
					>;
					fsl,drive-strength = <MXS_DRIVE_4mA>;
					fsl,voltage = <MXS_VOLTAGE_HIGH>;
					fsl,pull-up = <MXS_PULL_DISABLE>;
				};

				gpmi_status_cfg: gpmi-status-cfg {
					fsl,pinmux-ids = <
						MX28_PAD_GPMI_RDN__GPMI_RDN
						MX28_PAD_GPMI_WRN__GPMI_WRN
						MX28_PAD_GPMI_RESETN__GPMI_RESETN
					>;
					fsl,drive-strength = <MXS_DRIVE_12mA>;
				};

				auart0_pins_a: auart0@0 {
					reg = <0>;
					fsl,pinmux-ids = <
						MX28_PAD_AUART0_RX__AUART0_RX
						MX28_PAD_AUART0_TX__AUART0_TX
						MX28_PAD_AUART0_CTS__AUART0_CTS
						MX28_PAD_AUART0_RTS__AUART0_RTS
					>;
					fsl,drive-strength = <MXS_DRIVE_4mA>;
					fsl,voltage = <MXS_VOLTAGE_HIGH>;
					fsl,pull-up = <MXS_PULL_DISABLE>;
				};

				auart0_2pins_a: auart0-2pins@0 {
					reg = <0>;
					fsl,pinmux-ids = <
						MX28_PAD_AUART0_RX__AUART0_RX
						MX28_PAD_AUART0_TX__AUART0_TX
					>;
					fsl,drive-strength = <MXS_DRIVE_4mA>;
					fsl,voltage = <MXS_VOLTAGE_HIGH>;
					fsl,pull-up = <MXS_PULL_DISABLE>;
				};

				auart1_pins_a: auart1@0 {
					reg = <0>;
					fsl,pinmux-ids = <
						MX28_PAD_AUART1_RX__AUART1_RX
						MX28_PAD_AUART1_TX__AUART1_TX
						MX28_PAD_AUART1_CTS__AUART1_CTS
						MX28_PAD_AUART1_RTS__AUART1_RTS
					>;
					fsl,drive-strength = <MXS_DRIVE_4mA>;
					fsl,voltage = <MXS_VOLTAGE_HIGH>;
					fsl,pull-up = <MXS_PULL_DISABLE>;
				};

				auart1_2pins_a: auart1-2pins@0 {
					reg = <0>;
					fsl,pinmux-ids = <
						MX28_PAD_AUART1_RX__AUART1_RX
						MX28_PAD_AUART1_TX__AUART1_TX
					>;
					fsl,drive-strength = <MXS_DRIVE_4mA>;
					fsl,voltage = <MXS_VOLTAGE_HIGH>;
					fsl,pull-up = <MXS_PULL_DISABLE>;
				};

				auart2_2pins_a: auart2-2pins@0 {
					reg = <0>;
					fsl,pinmux-ids = <
						MX28_PAD_SSP2_SCK__AUART2_RX
						MX28_PAD_SSP2_MOSI__AUART2_TX
					>;
					fsl,drive-strength = <MXS_DRIVE_4mA>;
					fsl,voltage = <MXS_VOLTAGE_HIGH>;
					fsl,pull-up = <MXS_PULL_DISABLE>;
				};

				auart2_2pins_b: auart2-2pins@1 {
					reg = <1>;
					fsl,pinmux-ids = <
						MX28_PAD_AUART2_RX__AUART2_RX
						MX28_PAD_AUART2_TX__AUART2_TX
					>;
					fsl,drive-strength = <MXS_DRIVE_4mA>;
					fsl,voltage = <MXS_VOLTAGE_HIGH>;
					fsl,pull-up = <MXS_PULL_DISABLE>;
<<<<<<< HEAD
=======
				};

				auart2_pins_a: auart2-pins@0 {
					reg = <0>;
					fsl,pinmux-ids = <
						MX28_PAD_AUART2_RX__AUART2_RX
						MX28_PAD_AUART2_TX__AUART2_TX
						MX28_PAD_AUART2_CTS__AUART2_CTS
						MX28_PAD_AUART2_RTS__AUART2_RTS
					>;
					fsl,drive-strength = <MXS_DRIVE_4mA>;
					fsl,voltage = <MXS_VOLTAGE_HIGH>;
					fsl,pull-up = <MXS_PULL_DISABLE>;
>>>>>>> bce60c9f
				};

				auart3_pins_a: auart3@0 {
					reg = <0>;
					fsl,pinmux-ids = <
						MX28_PAD_AUART3_RX__AUART3_RX
						MX28_PAD_AUART3_TX__AUART3_TX
						MX28_PAD_AUART3_CTS__AUART3_CTS
						MX28_PAD_AUART3_RTS__AUART3_RTS
					>;
					fsl,drive-strength = <MXS_DRIVE_4mA>;
					fsl,voltage = <MXS_VOLTAGE_HIGH>;
					fsl,pull-up = <MXS_PULL_DISABLE>;
				};

				auart3_2pins_a: auart3-2pins@0 {
					reg = <0>;
					fsl,pinmux-ids = <
						MX28_PAD_SSP2_MISO__AUART3_RX
						MX28_PAD_SSP2_SS0__AUART3_TX
					>;
					fsl,drive-strength = <MXS_DRIVE_4mA>;
					fsl,voltage = <MXS_VOLTAGE_HIGH>;
					fsl,pull-up = <MXS_PULL_DISABLE>;
				};

				auart3_2pins_b: auart3-2pins@1 {
					reg = <1>;
					fsl,pinmux-ids = <
						MX28_PAD_AUART3_RX__AUART3_RX
						MX28_PAD_AUART3_TX__AUART3_TX
					>;
					fsl,drive-strength = <MXS_DRIVE_4mA>;
					fsl,voltage = <MXS_VOLTAGE_HIGH>;
					fsl,pull-up = <MXS_PULL_DISABLE>;
				};

				auart4_2pins_a: auart4@0 {
					reg = <0>;
					fsl,pinmux-ids = <
						MX28_PAD_SSP3_SCK__AUART4_TX
						MX28_PAD_SSP3_MOSI__AUART4_RX
					>;
					fsl,drive-strength = <MXS_DRIVE_4mA>;
					fsl,voltage = <MXS_VOLTAGE_HIGH>;
					fsl,pull-up = <MXS_PULL_DISABLE>;
				};

				mac0_pins_a: mac0@0 {
					reg = <0>;
					fsl,pinmux-ids = <
						MX28_PAD_ENET0_MDC__ENET0_MDC
						MX28_PAD_ENET0_MDIO__ENET0_MDIO
						MX28_PAD_ENET0_RX_EN__ENET0_RX_EN
						MX28_PAD_ENET0_RXD0__ENET0_RXD0
						MX28_PAD_ENET0_RXD1__ENET0_RXD1
						MX28_PAD_ENET0_TX_EN__ENET0_TX_EN
						MX28_PAD_ENET0_TXD0__ENET0_TXD0
						MX28_PAD_ENET0_TXD1__ENET0_TXD1
						MX28_PAD_ENET_CLK__CLKCTRL_ENET
					>;
					fsl,drive-strength = <MXS_DRIVE_8mA>;
					fsl,voltage = <MXS_VOLTAGE_HIGH>;
					fsl,pull-up = <MXS_PULL_ENABLE>;
				};

				mac1_pins_a: mac1@0 {
					reg = <0>;
					fsl,pinmux-ids = <
						MX28_PAD_ENET0_CRS__ENET1_RX_EN
						MX28_PAD_ENET0_RXD2__ENET1_RXD0
						MX28_PAD_ENET0_RXD3__ENET1_RXD1
						MX28_PAD_ENET0_COL__ENET1_TX_EN
						MX28_PAD_ENET0_TXD2__ENET1_TXD0
						MX28_PAD_ENET0_TXD3__ENET1_TXD1
					>;
					fsl,drive-strength = <MXS_DRIVE_8mA>;
					fsl,voltage = <MXS_VOLTAGE_HIGH>;
					fsl,pull-up = <MXS_PULL_ENABLE>;
				};

				mmc0_8bit_pins_a: mmc0-8bit@0 {
					reg = <0>;
					fsl,pinmux-ids = <
						MX28_PAD_SSP0_DATA0__SSP0_D0
						MX28_PAD_SSP0_DATA1__SSP0_D1
						MX28_PAD_SSP0_DATA2__SSP0_D2
						MX28_PAD_SSP0_DATA3__SSP0_D3
						MX28_PAD_SSP0_DATA4__SSP0_D4
						MX28_PAD_SSP0_DATA5__SSP0_D5
						MX28_PAD_SSP0_DATA6__SSP0_D6
						MX28_PAD_SSP0_DATA7__SSP0_D7
						MX28_PAD_SSP0_CMD__SSP0_CMD
						MX28_PAD_SSP0_DETECT__SSP0_CARD_DETECT
						MX28_PAD_SSP0_SCK__SSP0_SCK
					>;
					fsl,drive-strength = <MXS_DRIVE_8mA>;
					fsl,voltage = <MXS_VOLTAGE_HIGH>;
					fsl,pull-up = <MXS_PULL_ENABLE>;
				};

				mmc0_4bit_pins_a: mmc0-4bit@0 {
					reg = <0>;
					fsl,pinmux-ids = <
						MX28_PAD_SSP0_DATA0__SSP0_D0
						MX28_PAD_SSP0_DATA1__SSP0_D1
						MX28_PAD_SSP0_DATA2__SSP0_D2
						MX28_PAD_SSP0_DATA3__SSP0_D3
						MX28_PAD_SSP0_CMD__SSP0_CMD
						MX28_PAD_SSP0_DETECT__SSP0_CARD_DETECT
						MX28_PAD_SSP0_SCK__SSP0_SCK
					>;
					fsl,drive-strength = <MXS_DRIVE_8mA>;
					fsl,voltage = <MXS_VOLTAGE_HIGH>;
					fsl,pull-up = <MXS_PULL_ENABLE>;
				};

				mmc0_cd_cfg: mmc0-cd-cfg {
					fsl,pinmux-ids = <
						MX28_PAD_SSP0_DETECT__SSP0_CARD_DETECT
					>;
					fsl,pull-up = <MXS_PULL_DISABLE>;
				};

				mmc0_sck_cfg: mmc0-sck-cfg {
					fsl,pinmux-ids = <
						MX28_PAD_SSP0_SCK__SSP0_SCK
<<<<<<< HEAD
					>;
					fsl,drive-strength = <MXS_DRIVE_12mA>;
					fsl,pull-up = <MXS_PULL_DISABLE>;
				};

				mmc2_4bit_pins_a: mmc2-4bit@0 {
					reg = <0>;
					fsl,pinmux-ids = <
						MX28_PAD_SSP0_DATA4__SSP2_D0
						MX28_PAD_SSP1_SCK__SSP2_D1
						MX28_PAD_SSP1_CMD__SSP2_D2
						MX28_PAD_SSP0_DATA5__SSP2_D3
						MX28_PAD_SSP0_DATA6__SSP2_CMD
						MX28_PAD_AUART1_RX__SSP2_CARD_DETECT
						MX28_PAD_SSP0_DATA7__SSP2_SCK
					>;
=======
					>;
					fsl,drive-strength = <MXS_DRIVE_12mA>;
					fsl,pull-up = <MXS_PULL_DISABLE>;
				};

				mmc2_4bit_pins_a: mmc2-4bit@0 {
					reg = <0>;
					fsl,pinmux-ids = <
						MX28_PAD_SSP0_DATA4__SSP2_D0
						MX28_PAD_SSP1_SCK__SSP2_D1
						MX28_PAD_SSP1_CMD__SSP2_D2
						MX28_PAD_SSP0_DATA5__SSP2_D3
						MX28_PAD_SSP0_DATA6__SSP2_CMD
						MX28_PAD_AUART1_RX__SSP2_CARD_DETECT
						MX28_PAD_SSP0_DATA7__SSP2_SCK
					>;
>>>>>>> bce60c9f
					fsl,drive-strength = <MXS_DRIVE_8mA>;
					fsl,voltage = <MXS_VOLTAGE_HIGH>;
					fsl,pull-up = <MXS_PULL_ENABLE>;
				};

				mmc2_cd_cfg: mmc2-cd-cfg {
					fsl,pinmux-ids = <
						MX28_PAD_AUART1_RX__SSP2_CARD_DETECT
					>;
					fsl,pull-up = <MXS_PULL_DISABLE>;
				};

				mmc2_sck_cfg: mmc2-sck-cfg {
					fsl,pinmux-ids = <
						MX28_PAD_SSP0_DATA7__SSP2_SCK
					>;
					fsl,drive-strength = <MXS_DRIVE_12mA>;
					fsl,pull-up = <MXS_PULL_DISABLE>;
				};

				i2c0_pins_a: i2c0@0 {
					reg = <0>;
					fsl,pinmux-ids = <
						MX28_PAD_I2C0_SCL__I2C0_SCL
						MX28_PAD_I2C0_SDA__I2C0_SDA
					>;
					fsl,drive-strength = <MXS_DRIVE_8mA>;
					fsl,voltage = <MXS_VOLTAGE_HIGH>;
					fsl,pull-up = <MXS_PULL_ENABLE>;
				};

				i2c0_pins_b: i2c0@1 {
					reg = <1>;
					fsl,pinmux-ids = <
						MX28_PAD_AUART0_RX__I2C0_SCL
						MX28_PAD_AUART0_TX__I2C0_SDA
					>;
					fsl,drive-strength = <MXS_DRIVE_8mA>;
					fsl,voltage = <MXS_VOLTAGE_HIGH>;
					fsl,pull-up = <MXS_PULL_ENABLE>;
				};

				i2c1_pins_a: i2c1@0 {
					reg = <0>;
					fsl,pinmux-ids = <
						MX28_PAD_PWM0__I2C1_SCL
						MX28_PAD_PWM1__I2C1_SDA
					>;
					fsl,drive-strength = <MXS_DRIVE_8mA>;
					fsl,voltage = <MXS_VOLTAGE_HIGH>;
					fsl,pull-up = <MXS_PULL_ENABLE>;
				};

				saif0_pins_a: saif0@0 {
					reg = <0>;
					fsl,pinmux-ids = <
						MX28_PAD_SAIF0_MCLK__SAIF0_MCLK
						MX28_PAD_SAIF0_LRCLK__SAIF0_LRCLK
						MX28_PAD_SAIF0_BITCLK__SAIF0_BITCLK
						MX28_PAD_SAIF0_SDATA0__SAIF0_SDATA0
					>;
					fsl,drive-strength = <MXS_DRIVE_12mA>;
					fsl,voltage = <MXS_VOLTAGE_HIGH>;
					fsl,pull-up = <MXS_PULL_ENABLE>;
				};

				saif0_pins_b: saif0@1 {
					reg = <1>;
					fsl,pinmux-ids = <
						MX28_PAD_SAIF0_LRCLK__SAIF0_LRCLK
						MX28_PAD_SAIF0_BITCLK__SAIF0_BITCLK
						MX28_PAD_SAIF0_SDATA0__SAIF0_SDATA0
					>;
					fsl,drive-strength = <MXS_DRIVE_12mA>;
					fsl,voltage = <MXS_VOLTAGE_HIGH>;
					fsl,pull-up = <MXS_PULL_ENABLE>;
				};

				saif1_pins_a: saif1@0 {
					reg = <0>;
					fsl,pinmux-ids = <
						MX28_PAD_SAIF1_SDATA0__SAIF1_SDATA0
					>;
					fsl,drive-strength = <MXS_DRIVE_12mA>;
					fsl,voltage = <MXS_VOLTAGE_HIGH>;
					fsl,pull-up = <MXS_PULL_ENABLE>;
				};

				pwm0_pins_a: pwm0@0 {
					reg = <0>;
					fsl,pinmux-ids = <
						MX28_PAD_PWM0__PWM_0
					>;
					fsl,drive-strength = <MXS_DRIVE_4mA>;
					fsl,voltage = <MXS_VOLTAGE_HIGH>;
					fsl,pull-up = <MXS_PULL_DISABLE>;
				};

				pwm2_pins_a: pwm2@0 {
					reg = <0>;
					fsl,pinmux-ids = <
						MX28_PAD_PWM2__PWM_2
					>;
					fsl,drive-strength = <MXS_DRIVE_4mA>;
					fsl,voltage = <MXS_VOLTAGE_HIGH>;
					fsl,pull-up = <MXS_PULL_DISABLE>;
				};

				pwm3_pins_a: pwm3@0 {
					reg = <0>;
					fsl,pinmux-ids = <
						MX28_PAD_PWM3__PWM_3
					>;
					fsl,drive-strength = <MXS_DRIVE_4mA>;
					fsl,voltage = <MXS_VOLTAGE_HIGH>;
					fsl,pull-up = <MXS_PULL_DISABLE>;
				};

				pwm3_pins_b: pwm3@1 {
					reg = <1>;
					fsl,pinmux-ids = <
						MX28_PAD_SAIF0_MCLK__PWM_3
					>;
					fsl,drive-strength = <MXS_DRIVE_4mA>;
					fsl,voltage = <MXS_VOLTAGE_HIGH>;
					fsl,pull-up = <MXS_PULL_DISABLE>;
				};

				pwm4_pins_a: pwm4@0 {
					reg = <0>;
					fsl,pinmux-ids = <
						MX28_PAD_PWM4__PWM_4
					>;
					fsl,drive-strength = <MXS_DRIVE_4mA>;
					fsl,voltage = <MXS_VOLTAGE_HIGH>;
					fsl,pull-up = <MXS_PULL_DISABLE>;
				};

				lcdif_24bit_pins_a: lcdif-24bit@0 {
					reg = <0>;
					fsl,pinmux-ids = <
						MX28_PAD_LCD_D00__LCD_D0
						MX28_PAD_LCD_D01__LCD_D1
						MX28_PAD_LCD_D02__LCD_D2
						MX28_PAD_LCD_D03__LCD_D3
						MX28_PAD_LCD_D04__LCD_D4
						MX28_PAD_LCD_D05__LCD_D5
						MX28_PAD_LCD_D06__LCD_D6
						MX28_PAD_LCD_D07__LCD_D7
						MX28_PAD_LCD_D08__LCD_D8
						MX28_PAD_LCD_D09__LCD_D9
						MX28_PAD_LCD_D10__LCD_D10
						MX28_PAD_LCD_D11__LCD_D11
						MX28_PAD_LCD_D12__LCD_D12
						MX28_PAD_LCD_D13__LCD_D13
						MX28_PAD_LCD_D14__LCD_D14
						MX28_PAD_LCD_D15__LCD_D15
						MX28_PAD_LCD_D16__LCD_D16
						MX28_PAD_LCD_D17__LCD_D17
						MX28_PAD_LCD_D18__LCD_D18
						MX28_PAD_LCD_D19__LCD_D19
						MX28_PAD_LCD_D20__LCD_D20
						MX28_PAD_LCD_D21__LCD_D21
						MX28_PAD_LCD_D22__LCD_D22
						MX28_PAD_LCD_D23__LCD_D23
					>;
					fsl,drive-strength = <MXS_DRIVE_4mA>;
					fsl,voltage = <MXS_VOLTAGE_HIGH>;
					fsl,pull-up = <MXS_PULL_DISABLE>;
				};

				lcdif_16bit_pins_a: lcdif-16bit@0 {
					reg = <0>;
					fsl,pinmux-ids = <
						MX28_PAD_LCD_D00__LCD_D0
						MX28_PAD_LCD_D01__LCD_D1
						MX28_PAD_LCD_D02__LCD_D2
						MX28_PAD_LCD_D03__LCD_D3
						MX28_PAD_LCD_D04__LCD_D4
						MX28_PAD_LCD_D05__LCD_D5
						MX28_PAD_LCD_D06__LCD_D6
						MX28_PAD_LCD_D07__LCD_D7
						MX28_PAD_LCD_D08__LCD_D8
						MX28_PAD_LCD_D09__LCD_D9
						MX28_PAD_LCD_D10__LCD_D10
						MX28_PAD_LCD_D11__LCD_D11
						MX28_PAD_LCD_D12__LCD_D12
						MX28_PAD_LCD_D13__LCD_D13
						MX28_PAD_LCD_D14__LCD_D14
						MX28_PAD_LCD_D15__LCD_D15
					>;
					fsl,drive-strength = <MXS_DRIVE_4mA>;
					fsl,voltage = <MXS_VOLTAGE_HIGH>;
					fsl,pull-up = <MXS_PULL_DISABLE>;
				};

				lcdif_sync_pins_a: lcdif-sync@0 {
					reg = <0>;
					fsl,pinmux-ids = <
						MX28_PAD_LCD_RS__LCD_DOTCLK
						MX28_PAD_LCD_CS__LCD_ENABLE
						MX28_PAD_LCD_RD_E__LCD_VSYNC
						MX28_PAD_LCD_WR_RWN__LCD_HSYNC
					>;
					fsl,drive-strength = <MXS_DRIVE_4mA>;
					fsl,voltage = <MXS_VOLTAGE_HIGH>;
					fsl,pull-up = <MXS_PULL_DISABLE>;
				};

				can0_pins_a: can0@0 {
					reg = <0>;
					fsl,pinmux-ids = <
						MX28_PAD_GPMI_RDY2__CAN0_TX
						MX28_PAD_GPMI_RDY3__CAN0_RX
					>;
					fsl,drive-strength = <MXS_DRIVE_4mA>;
					fsl,voltage = <MXS_VOLTAGE_HIGH>;
					fsl,pull-up = <MXS_PULL_DISABLE>;
				};

				can1_pins_a: can1@0 {
					reg = <0>;
					fsl,pinmux-ids = <
						MX28_PAD_GPMI_CE2N__CAN1_TX
						MX28_PAD_GPMI_CE3N__CAN1_RX
					>;
					fsl,drive-strength = <MXS_DRIVE_4mA>;
					fsl,voltage = <MXS_VOLTAGE_HIGH>;
					fsl,pull-up = <MXS_PULL_DISABLE>;
				};

				spi2_pins_a: spi2@0 {
					reg = <0>;
					fsl,pinmux-ids = <
						MX28_PAD_SSP2_SCK__SSP2_SCK
						MX28_PAD_SSP2_MOSI__SSP2_CMD
						MX28_PAD_SSP2_MISO__SSP2_D0
						MX28_PAD_SSP2_SS0__SSP2_D3
					>;
					fsl,drive-strength = <MXS_DRIVE_8mA>;
					fsl,voltage = <MXS_VOLTAGE_HIGH>;
					fsl,pull-up = <MXS_PULL_ENABLE>;
				};

				spi3_pins_a: spi3@0 {
					reg = <0>;
					fsl,pinmux-ids = <
						MX28_PAD_AUART2_RX__SSP3_D4
						MX28_PAD_AUART2_TX__SSP3_D5
						MX28_PAD_SSP3_SCK__SSP3_SCK
						MX28_PAD_SSP3_MOSI__SSP3_CMD
						MX28_PAD_SSP3_MISO__SSP3_D0
						MX28_PAD_SSP3_SS0__SSP3_D3
					>;
					fsl,drive-strength = <MXS_DRIVE_8mA>;
					fsl,voltage = <MXS_VOLTAGE_HIGH>;
					fsl,pull-up = <MXS_PULL_DISABLE>;
				};

				usbphy0_pins_a: usbphy0@0 {
					reg = <0>;
					fsl,pinmux-ids = <
						MX28_PAD_SSP2_SS2__USB0_OVERCURRENT
					>;
					fsl,drive-strength = <MXS_DRIVE_12mA>;
					fsl,voltage = <MXS_VOLTAGE_HIGH>;
					fsl,pull-up = <MXS_PULL_DISABLE>;
				};

				usbphy0_pins_b: usbphy0@1 {
					reg = <1>;
					fsl,pinmux-ids = <
						MX28_PAD_AUART1_CTS__USB0_OVERCURRENT
					>;
					fsl,drive-strength = <MXS_DRIVE_12mA>;
					fsl,voltage = <MXS_VOLTAGE_HIGH>;
					fsl,pull-up = <MXS_PULL_DISABLE>;
				};

				usbphy1_pins_a: usbphy1@0 {
					reg = <0>;
					fsl,pinmux-ids = <
						MX28_PAD_SSP2_SS1__USB1_OVERCURRENT
					>;
					fsl,drive-strength = <MXS_DRIVE_12mA>;
					fsl,voltage = <MXS_VOLTAGE_HIGH>;
					fsl,pull-up = <MXS_PULL_DISABLE>;
				};

				usb0_id_pins_a: usb0id@0 {
					reg = <0>;
					fsl,pinmux-ids = <
						MX28_PAD_AUART1_RTS__USB0_ID
					>;
					fsl,drive-strength = <MXS_DRIVE_12mA>;
					fsl,voltage = <MXS_VOLTAGE_HIGH>;
					fsl,pull-up = <MXS_PULL_ENABLE>;
				};
			};

			digctl: digctl@8001c000 {
				compatible = "fsl,imx28-digctl", "fsl,imx23-digctl";
				reg = <0x8001c000 0x2000>;
				interrupts = <89>;
				status = "disabled";
			};

			etm: etm@80022000 {
				reg = <0x80022000 0x2000>;
				status = "disabled";
			};

			dma_apbx: dma-apbx@80024000 {
				compatible = "fsl,imx28-dma-apbx";
				reg = <0x80024000 0x2000>;
				interrupts = <78 79 66 0
					      80 81 68 69
					      70 71 72 73
					      74 75 76 77>;
				interrupt-names = "auart4-rx", "aurat4-tx", "spdif-tx", "empty",
						  "saif0", "saif1", "i2c0", "i2c1",
						  "auart0-rx", "auart0-tx", "auart1-rx", "auart1-tx",
						  "auart2-rx", "auart2-tx", "auart3-rx", "auart3-tx";
				#dma-cells = <1>;
				dma-channels = <16>;
				clocks = <&clks 26>;
			};

			dcp: dcp@80028000 {
				reg = <0x80028000 0x2000>;
				interrupts = <52 53 54>;
				compatible = "fsl-dcp";
			};

			pxp: pxp@8002a000 {
				reg = <0x8002a000 0x2000>;
				interrupts = <39>;
				status = "disabled";
			};

			ocotp: ocotp@8002c000 {
				compatible = "fsl,ocotp";
				reg = <0x8002c000 0x2000>;
				status = "disabled";
			};

			axi-ahb@8002e000 {
				reg = <0x8002e000 0x2000>;
				status = "disabled";
			};

			lcdif: lcdif@80030000 {
				compatible = "fsl,imx28-lcdif";
				reg = <0x80030000 0x2000>;
				interrupts = <38>;
				clocks = <&clks 55>;
				dmas = <&dma_apbh 13>;
				dma-names = "rx";
				status = "disabled";
			};

			can0: can@80032000 {
				compatible = "fsl,imx28-flexcan", "fsl,p1010-flexcan";
				reg = <0x80032000 0x2000>;
				interrupts = <8>;
				clocks = <&clks 58>, <&clks 58>;
				clock-names = "ipg", "per";
				status = "disabled";
			};

			can1: can@80034000 {
				compatible = "fsl,imx28-flexcan", "fsl,p1010-flexcan";
				reg = <0x80034000 0x2000>;
				interrupts = <9>;
				clocks = <&clks 59>, <&clks 59>;
				clock-names = "ipg", "per";
				status = "disabled";
			};

			simdbg: simdbg@8003c000 {
				reg = <0x8003c000 0x200>;
				status = "disabled";
			};

			simgpmisel: simgpmisel@8003c200 {
				reg = <0x8003c200 0x100>;
				status = "disabled";
			};

			simsspsel: simsspsel@8003c300 {
				reg = <0x8003c300 0x100>;
				status = "disabled";
			};

			simmemsel: simmemsel@8003c400 {
				reg = <0x8003c400 0x100>;
				status = "disabled";
			};

			gpiomon: gpiomon@8003c500 {
				reg = <0x8003c500 0x100>;
				status = "disabled";
			};

			simenet: simenet@8003c700 {
				reg = <0x8003c700 0x100>;
				status = "disabled";
			};

			armjtag: armjtag@8003c800 {
				reg = <0x8003c800 0x100>;
				status = "disabled";
			};
		};

		apbx@80040000 {
			compatible = "simple-bus";
			#address-cells = <1>;
			#size-cells = <1>;
			reg = <0x80040000 0x40000>;
			ranges;

			clks: clkctrl@80040000 {
				compatible = "fsl,imx28-clkctrl", "fsl,clkctrl";
				reg = <0x80040000 0x2000>;
				#clock-cells = <1>;
			};

			saif0: saif@80042000 {
				compatible = "fsl,imx28-saif";
				reg = <0x80042000 0x2000>;
				interrupts = <59>;
				#clock-cells = <0>;
				clocks = <&clks 53>;
				dmas = <&dma_apbx 4>;
				dma-names = "rx-tx";
				status = "disabled";
			};

			power: power@80044000 {
				reg = <0x80044000 0x2000>;
				status = "disabled";
			};

			saif1: saif@80046000 {
				compatible = "fsl,imx28-saif";
				reg = <0x80046000 0x2000>;
				interrupts = <58>;
				clocks = <&clks 54>;
				dmas = <&dma_apbx 5>;
				dma-names = "rx-tx";
				status = "disabled";
			};

			lradc: lradc@80050000 {
				compatible = "fsl,imx28-lradc";
				reg = <0x80050000 0x2000>;
				interrupts = <10 14 15 16 17 18 19
						20 21 22 23 24 25>;
				status = "disabled";
			};

			spdif: spdif@80054000 {
				reg = <0x80054000 0x2000>;
				interrupts = <45>;
				dmas = <&dma_apbx 2>;
				dma-names = "tx";
				status = "disabled";
			};

			mxs_rtc: rtc@80056000 {
				compatible = "fsl,imx28-rtc", "fsl,stmp3xxx-rtc";
				reg = <0x80056000 0x2000>;
				interrupts = <29>;
			};

			i2c0: i2c@80058000 {
				#address-cells = <1>;
				#size-cells = <0>;
				compatible = "fsl,imx28-i2c";
				reg = <0x80058000 0x2000>;
				interrupts = <111>;
				clock-frequency = <100000>;
				dmas = <&dma_apbx 6>;
				dma-names = "rx-tx";
				status = "disabled";
			};

			i2c1: i2c@8005a000 {
				#address-cells = <1>;
				#size-cells = <0>;
				compatible = "fsl,imx28-i2c";
				reg = <0x8005a000 0x2000>;
				interrupts = <110>;
				clock-frequency = <100000>;
				dmas = <&dma_apbx 7>;
				dma-names = "rx-tx";
				status = "disabled";
			};

			pwm: pwm@80064000 {
				compatible = "fsl,imx28-pwm", "fsl,imx23-pwm";
				reg = <0x80064000 0x2000>;
				clocks = <&clks 44>;
				#pwm-cells = <2>;
				fsl,pwm-number = <8>;
				status = "disabled";
			};

			timer: timrot@80068000 {
				compatible = "fsl,imx28-timrot", "fsl,timrot";
				reg = <0x80068000 0x2000>;
				interrupts = <48 49 50 51>;
				clocks = <&clks 26>;
			};

			auart0: serial@8006a000 {
				compatible = "fsl,imx28-auart", "fsl,imx23-auart";
				reg = <0x8006a000 0x2000>;
				interrupts = <112>;
				dmas = <&dma_apbx 8>, <&dma_apbx 9>;
				dma-names = "rx", "tx";
				clocks = <&clks 45>;
				status = "disabled";
			};

			auart1: serial@8006c000 {
				compatible = "fsl,imx28-auart", "fsl,imx23-auart";
				reg = <0x8006c000 0x2000>;
				interrupts = <113>;
				dmas = <&dma_apbx 10>, <&dma_apbx 11>;
				dma-names = "rx", "tx";
				clocks = <&clks 45>;
				status = "disabled";
			};

			auart2: serial@8006e000 {
				compatible = "fsl,imx28-auart", "fsl,imx23-auart";
				reg = <0x8006e000 0x2000>;
				interrupts = <114>;
				dmas = <&dma_apbx 12>, <&dma_apbx 13>;
				dma-names = "rx", "tx";
				clocks = <&clks 45>;
				status = "disabled";
			};

			auart3: serial@80070000 {
				compatible = "fsl,imx28-auart", "fsl,imx23-auart";
				reg = <0x80070000 0x2000>;
				interrupts = <115>;
				dmas = <&dma_apbx 14>, <&dma_apbx 15>;
				dma-names = "rx", "tx";
				clocks = <&clks 45>;
				status = "disabled";
			};

			auart4: serial@80072000 {
				compatible = "fsl,imx28-auart", "fsl,imx23-auart";
				reg = <0x80072000 0x2000>;
				interrupts = <116>;
				dmas = <&dma_apbx 0>, <&dma_apbx 1>;
				dma-names = "rx", "tx";
				clocks = <&clks 45>;
				status = "disabled";
			};

			duart: serial@80074000 {
				compatible = "arm,pl011", "arm,primecell";
				reg = <0x80074000 0x1000>;
				interrupts = <47>;
				clocks = <&clks 45>, <&clks 26>;
				clock-names = "uart", "apb_pclk";
				status = "disabled";
			};

			usbphy0: usbphy@8007c000 {
				compatible = "fsl,imx28-usbphy", "fsl,imx23-usbphy";
				reg = <0x8007c000 0x2000>;
				clocks = <&clks 62>;
				status = "disabled";
			};

			usbphy1: usbphy@8007e000 {
				compatible = "fsl,imx28-usbphy", "fsl,imx23-usbphy";
				reg = <0x8007e000 0x2000>;
				clocks = <&clks 63>;
				status = "disabled";
			};
		};
	};

	ahb@80080000 {
		compatible = "simple-bus";
		#address-cells = <1>;
		#size-cells = <1>;
		reg = <0x80080000 0x80000>;
		ranges;

		usb0: usb@80080000 {
			compatible = "fsl,imx28-usb", "fsl,imx27-usb";
			reg = <0x80080000 0x10000>;
			interrupts = <93>;
			clocks = <&clks 60>;
			fsl,usbphy = <&usbphy0>;
			status = "disabled";
		};

		usb1: usb@80090000 {
			compatible = "fsl,imx28-usb", "fsl,imx27-usb";
			reg = <0x80090000 0x10000>;
			interrupts = <92>;
			clocks = <&clks 61>;
			fsl,usbphy = <&usbphy1>;
			status = "disabled";
		};

		dflpt: dflpt@800c0000 {
			reg = <0x800c0000 0x10000>;
			status = "disabled";
		};

		mac0: ethernet@800f0000 {
			compatible = "fsl,imx28-fec";
			reg = <0x800f0000 0x4000>;
			interrupts = <101>;
			clocks = <&clks 57>, <&clks 57>, <&clks 64>;
			clock-names = "ipg", "ahb", "enet_out";
			status = "disabled";
		};

		mac1: ethernet@800f4000 {
			compatible = "fsl,imx28-fec";
			reg = <0x800f4000 0x4000>;
			interrupts = <102>;
			clocks = <&clks 57>, <&clks 57>;
			clock-names = "ipg", "ahb";
			status = "disabled";
		};

		etn_switch: switch@800f8000 {
			reg = <0x800f8000 0x8000>;
			status = "disabled";
		};
	};
};<|MERGE_RESOLUTION|>--- conflicted
+++ resolved
@@ -341,8 +341,6 @@
 					fsl,drive-strength = <MXS_DRIVE_4mA>;
 					fsl,voltage = <MXS_VOLTAGE_HIGH>;
 					fsl,pull-up = <MXS_PULL_DISABLE>;
-<<<<<<< HEAD
-=======
 				};
 
 				auart2_pins_a: auart2-pins@0 {
@@ -356,7 +354,6 @@
 					fsl,drive-strength = <MXS_DRIVE_4mA>;
 					fsl,voltage = <MXS_VOLTAGE_HIGH>;
 					fsl,pull-up = <MXS_PULL_DISABLE>;
->>>>>>> bce60c9f
 				};
 
 				auart3_pins_a: auart3@0 {
@@ -484,7 +481,6 @@
 				mmc0_sck_cfg: mmc0-sck-cfg {
 					fsl,pinmux-ids = <
 						MX28_PAD_SSP0_SCK__SSP0_SCK
-<<<<<<< HEAD
 					>;
 					fsl,drive-strength = <MXS_DRIVE_12mA>;
 					fsl,pull-up = <MXS_PULL_DISABLE>;
@@ -501,24 +497,6 @@
 						MX28_PAD_AUART1_RX__SSP2_CARD_DETECT
 						MX28_PAD_SSP0_DATA7__SSP2_SCK
 					>;
-=======
-					>;
-					fsl,drive-strength = <MXS_DRIVE_12mA>;
-					fsl,pull-up = <MXS_PULL_DISABLE>;
-				};
-
-				mmc2_4bit_pins_a: mmc2-4bit@0 {
-					reg = <0>;
-					fsl,pinmux-ids = <
-						MX28_PAD_SSP0_DATA4__SSP2_D0
-						MX28_PAD_SSP1_SCK__SSP2_D1
-						MX28_PAD_SSP1_CMD__SSP2_D2
-						MX28_PAD_SSP0_DATA5__SSP2_D3
-						MX28_PAD_SSP0_DATA6__SSP2_CMD
-						MX28_PAD_AUART1_RX__SSP2_CARD_DETECT
-						MX28_PAD_SSP0_DATA7__SSP2_SCK
-					>;
->>>>>>> bce60c9f
 					fsl,drive-strength = <MXS_DRIVE_8mA>;
 					fsl,voltage = <MXS_VOLTAGE_HIGH>;
 					fsl,pull-up = <MXS_PULL_ENABLE>;
