/*
 * Device Tree Source for the Gose board
 *
 * Copyright (C) 2014-2015 Renesas Electronics Corporation
 *
 * This file is licensed under the terms of the GNU General Public License
 * version 2.  This program is licensed "as is" without any warranty of any
 * kind, whether express or implied.
 */

/*
 * SSI-AK4643
 *
 * SW1: 1: AK4643
 *      2: CN22
 *      3: ADV7511
 *
 * This command is required when Playback/Capture
 *
 *	amixer set "LINEOUT Mixer DACL" on
 *	amixer set "DVC Out" 100%
 *	amixer set "DVC In" 100%
 *
 * You can use Mute
 *
 *	amixer set "DVC Out Mute" on
 *	amixer set "DVC In Mute" on
 *
 * You can use Volume Ramp
 *
 *	amixer set "DVC Out Ramp Up Rate"   "0.125 dB/64 steps"
 *	amixer set "DVC Out Ramp Down Rate" "0.125 dB/512 steps"
 *	amixer set "DVC Out Ramp" on
 *	aplay xxx.wav &
 *	amixer set "DVC Out"  80%  // Volume Down
 *	amixer set "DVC Out" 100%  // Volume Up
 */

/dts-v1/;
#include "r8a7793.dtsi"
#include <dt-bindings/gpio/gpio.h>
#include <dt-bindings/input/input.h>

/ {
	model = "Gose";
	compatible = "renesas,gose", "renesas,r8a7793";

	aliases {
		serial0 = &scif0;
		serial1 = &scif1;
	};

	chosen {
		bootargs = "ignore_loglevel rw root=/dev/nfs ip=dhcp";
		stdout-path = "serial0:115200n8";
	};

	memory@40000000 {
		device_type = "memory";
		reg = <0 0x40000000 0 0x40000000>;
	};

	gpio-keys {
		compatible = "gpio-keys";

		key-1 {
		        gpios = <&gpio5 0 GPIO_ACTIVE_LOW>;
		        linux,code = <KEY_1>;
		        label = "SW2-1";
<<<<<<< HEAD
		        gpio-key,wakeup;
=======
		        wakeup-source;
>>>>>>> 0fd85e71
		        debounce-interval = <20>;
		};
		key-2 {
		        gpios = <&gpio5 1 GPIO_ACTIVE_LOW>;
		        linux,code = <KEY_2>;
		        label = "SW2-2";
<<<<<<< HEAD
		        gpio-key,wakeup;
=======
		        wakeup-source;
>>>>>>> 0fd85e71
		        debounce-interval = <20>;
		};
		key-3 {
		        gpios = <&gpio5 2 GPIO_ACTIVE_LOW>;
		        linux,code = <KEY_3>;
		        label = "SW2-3";
<<<<<<< HEAD
		        gpio-key,wakeup;
=======
		        wakeup-source;
>>>>>>> 0fd85e71
		        debounce-interval = <20>;
		};
		key-4 {
		        gpios = <&gpio5 3 GPIO_ACTIVE_LOW>;
		        linux,code = <KEY_4>;
		        label = "SW2-4";
<<<<<<< HEAD
		        gpio-key,wakeup;
=======
		        wakeup-source;
>>>>>>> 0fd85e71
		        debounce-interval = <20>;
		};
		key-a {
		        gpios = <&gpio7 0 GPIO_ACTIVE_LOW>;
		        linux,code = <KEY_A>;
		        label = "SW30";
<<<<<<< HEAD
		        gpio-key,wakeup;
=======
		        wakeup-source;
>>>>>>> 0fd85e71
		        debounce-interval = <20>;
		};
		key-b {
		        gpios = <&gpio7 1 GPIO_ACTIVE_LOW>;
		        linux,code = <KEY_B>;
		        label = "SW31";
<<<<<<< HEAD
		        gpio-key,wakeup;
=======
		        wakeup-source;
>>>>>>> 0fd85e71
		        debounce-interval = <20>;
		};
		key-c {
		        gpios = <&gpio7 2 GPIO_ACTIVE_LOW>;
		        linux,code = <KEY_C>;
		        label = "SW32";
<<<<<<< HEAD
		        gpio-key,wakeup;
=======
		        wakeup-source;
>>>>>>> 0fd85e71
		        debounce-interval = <20>;
		};
		key-d {
		        gpios = <&gpio7 3 GPIO_ACTIVE_LOW>;
		        linux,code = <KEY_D>;
		        label = "SW33";
<<<<<<< HEAD
		        gpio-key,wakeup;
=======
		        wakeup-source;
>>>>>>> 0fd85e71
		        debounce-interval = <20>;
		};
		key-e {
		        gpios = <&gpio7 4 GPIO_ACTIVE_LOW>;
		        linux,code = <KEY_E>;
		        label = "SW34";
<<<<<<< HEAD
		        gpio-key,wakeup;
=======
		        wakeup-source;
>>>>>>> 0fd85e71
		        debounce-interval = <20>;
		};
		key-f {
		        gpios = <&gpio7 5 GPIO_ACTIVE_LOW>;
		        linux,code = <KEY_F>;
		        label = "SW35";
<<<<<<< HEAD
		        gpio-key,wakeup;
=======
		        wakeup-source;
>>>>>>> 0fd85e71
		        debounce-interval = <20>;
		};
		key-g {
		        gpios = <&gpio7 6 GPIO_ACTIVE_LOW>;
		        linux,code = <KEY_G>;
		        label = "SW36";
<<<<<<< HEAD
		        gpio-key,wakeup;
=======
		        wakeup-source;
>>>>>>> 0fd85e71
		        debounce-interval = <20>;
		};
	};

	leds {
		compatible = "gpio-leds";
		led6 {
			gpios = <&gpio2 19 GPIO_ACTIVE_HIGH>;
			label = "LED6";
		};
		led7 {
			gpios = <&gpio2 20 GPIO_ACTIVE_HIGH>;
			label = "LED7";
		};
		led8 {
			gpios = <&gpio2 21 GPIO_ACTIVE_HIGH>;
			label = "LED8";
		};
	};

	audio_clock: clock {
		compatible = "fixed-clock";
		#clock-cells = <0>;
		clock-frequency = <11289600>;
		clock-output-names = "audio_clock";
	};

	rsnd_ak4643: sound {
		compatible = "simple-audio-card";

		simple-audio-card,format = "left_j";
		simple-audio-card,bitclock-master = <&sndcodec>;
		simple-audio-card,frame-master = <&sndcodec>;

		sndcpu: simple-audio-card,cpu {
			sound-dai = <&rcar_sound>;
		};

		sndcodec: simple-audio-card,codec {
			sound-dai = <&ak4643>;
			clocks = <&audio_clock>;
		};
	};

	hdmi-out {
		compatible = "hdmi-connector";
		type = "a";

		port {
			hdmi_con: endpoint {
				remote-endpoint = <&adv7511_out>;
			};
		};
	};

	x2_clk: x2-clock {
		compatible = "fixed-clock";
		#clock-cells = <0>;
		clock-frequency = <74250000>;
	};

	x13_clk: x13-clock {
		compatible = "fixed-clock";
		#clock-cells = <0>;
		clock-frequency = <148500000>;
	};
};

&du {
	pinctrl-0 = <&du_pins>;
	pinctrl-names = "default";
	status = "okay";

	clocks = <&mstp7_clks R8A7793_CLK_DU0>,
		 <&mstp7_clks R8A7793_CLK_DU1>,
		 <&mstp7_clks R8A7793_CLK_LVDS0>,
		 <&x13_clk>, <&x2_clk>;
	clock-names = "du.0", "du.1", "lvds.0",
		      "dclkin.0", "dclkin.1";

	ports {
		port@0 {
			endpoint {
				remote-endpoint = <&adv7511_in>;
			};
		};
		port@1 {
			lvds_connector: endpoint {
			};
		};
	};
};

&extal_clk {
	clock-frequency = <20000000>;
};

&pfc {
	pinctrl-0 = <&scif_clk_pins>;
	pinctrl-names = "default";

	i2c2_pins: i2c2 {
		renesas,groups = "i2c2";
		renesas,function = "i2c2";
	};

	du_pins: du {
		renesas,groups = "du_rgb888", "du_sync", "du_disp", "du_clk_out_0";
		renesas,function = "du";
	};

	scif0_pins: serial0 {
		renesas,groups = "scif0_data_d";
		renesas,function = "scif0";
	};

	scif1_pins: serial1 {
		renesas,groups = "scif1_data_d";
		renesas,function = "scif1";
	};

	scif_clk_pins: scif_clk {
		renesas,groups = "scif_clk";
		renesas,function = "scif_clk";
	};

	ether_pins: ether {
		renesas,groups = "eth_link", "eth_mdio", "eth_rmii";
		renesas,function = "eth";
	};

	phy1_pins: phy1 {
		renesas,groups = "intc_irq0";
		renesas,function = "intc";
	};

	qspi_pins: spi0 {
		renesas,groups = "qspi_ctrl", "qspi_data4";
		renesas,function = "qspi";
	};

	sound_pins: sound {
		renesas,groups = "ssi0129_ctrl", "ssi0_data", "ssi1_data";
		renesas,function = "ssi";
	};

	sound_clk_pins: sound_clk {
		renesas,groups = "audio_clk_a";
		renesas,function = "audio_clk";
	};
};

&ether {
	pinctrl-0 = <&ether_pins &phy1_pins>;
	pinctrl-names = "default";

	phy-handle = <&phy1>;
	renesas,ether-link-active-low;
	status = "okay";

	phy1: ethernet-phy@1 {
		reg = <1>;
		interrupt-parent = <&irqc0>;
		interrupts = <0 IRQ_TYPE_LEVEL_LOW>;
		micrel,led-mode = <1>;
	};
};

&cmt0 {
	status = "okay";
};

&scif0 {
	pinctrl-0 = <&scif0_pins>;
	pinctrl-names = "default";

	status = "okay";
};

&scif1 {
	pinctrl-0 = <&scif1_pins>;
	pinctrl-names = "default";

	status = "okay";
};

&scif_clk {
	clock-frequency = <14745600>;
	status = "okay";
};

&qspi {
	pinctrl-0 = <&qspi_pins>;
	pinctrl-names = "default";

	status = "okay";

	flash@0 {
		compatible = "spansion,s25fl512s", "jedec,spi-nor";
		reg = <0>;
		spi-max-frequency = <30000000>;
		spi-tx-bus-width = <4>;
		spi-rx-bus-width = <4>;
		spi-cpol;
		spi-cpha;
		m25p,fast-read;

		partitions {
			compatible = "fixed-partitions";
			#address-cells = <1>;
			#size-cells = <1>;

			partition@0 {
				label = "loader";
				reg = <0x00000000 0x00040000>;
				read-only;
			};
			partition@40000 {
				label = "user";
				reg = <0x00040000 0x00400000>;
				read-only;
			};
			partition@440000 {
				label = "flash";
				reg = <0x00440000 0x03bc0000>;
			};
		};
	};
};

&i2c2 {
	pinctrl-0 = <&i2c2_pins>;
	pinctrl-names = "default";

	status = "okay";
	clock-frequency = <100000>;

	ak4643: codec@12 {
		compatible = "asahi-kasei,ak4643";
		#sound-dai-cells = <0>;
		reg = <0x12>;
	};

	hdmi@39 {
		compatible = "adi,adv7511w";
		reg = <0x39>;
		interrupt-parent = <&gpio3>;
		interrupts = <29 IRQ_TYPE_LEVEL_LOW>;

		adi,input-depth = <8>;
		adi,input-colorspace = "rgb";
		adi,input-clock = "1x";
		adi,input-style = <1>;
		adi,input-justification = "evenly";

		ports {
			#address-cells = <1>;
			#size-cells = <0>;

			port@0 {
				reg = <0>;
				adv7511_in: endpoint {
					remote-endpoint = <&du_out_rgb>;
				};
			};

			port@1 {
				reg = <1>;
				adv7511_out: endpoint {
					remote-endpoint = <&hdmi_con>;
				};
			};
		};
	};

	eeprom@50 {
		compatible = "renesas,r1ex24002", "atmel,24c02";
		reg = <0x50>;
		pagesize = <16>;
	};
};

&rcar_sound {
	pinctrl-0 = <&sound_pins &sound_clk_pins>;
	pinctrl-names = "default";

	/* Single DAI */
	#sound-dai-cells = <0>;

	status = "okay";

	rcar_sound,dai {
		dai0 {
			playback = <&ssi0 &src2 &dvc0>;
			capture  = <&ssi1 &src3 &dvc1>;
		};
	};
};

&ssi1 {
	shared-pin;
};<|MERGE_RESOLUTION|>--- conflicted
+++ resolved
@@ -67,121 +67,77 @@
 		        gpios = <&gpio5 0 GPIO_ACTIVE_LOW>;
 		        linux,code = <KEY_1>;
 		        label = "SW2-1";
-<<<<<<< HEAD
-		        gpio-key,wakeup;
-=======
-		        wakeup-source;
->>>>>>> 0fd85e71
+		        wakeup-source;
 		        debounce-interval = <20>;
 		};
 		key-2 {
 		        gpios = <&gpio5 1 GPIO_ACTIVE_LOW>;
 		        linux,code = <KEY_2>;
 		        label = "SW2-2";
-<<<<<<< HEAD
-		        gpio-key,wakeup;
-=======
-		        wakeup-source;
->>>>>>> 0fd85e71
+		        wakeup-source;
 		        debounce-interval = <20>;
 		};
 		key-3 {
 		        gpios = <&gpio5 2 GPIO_ACTIVE_LOW>;
 		        linux,code = <KEY_3>;
 		        label = "SW2-3";
-<<<<<<< HEAD
-		        gpio-key,wakeup;
-=======
-		        wakeup-source;
->>>>>>> 0fd85e71
+		        wakeup-source;
 		        debounce-interval = <20>;
 		};
 		key-4 {
 		        gpios = <&gpio5 3 GPIO_ACTIVE_LOW>;
 		        linux,code = <KEY_4>;
 		        label = "SW2-4";
-<<<<<<< HEAD
-		        gpio-key,wakeup;
-=======
-		        wakeup-source;
->>>>>>> 0fd85e71
+		        wakeup-source;
 		        debounce-interval = <20>;
 		};
 		key-a {
 		        gpios = <&gpio7 0 GPIO_ACTIVE_LOW>;
 		        linux,code = <KEY_A>;
 		        label = "SW30";
-<<<<<<< HEAD
-		        gpio-key,wakeup;
-=======
-		        wakeup-source;
->>>>>>> 0fd85e71
+		        wakeup-source;
 		        debounce-interval = <20>;
 		};
 		key-b {
 		        gpios = <&gpio7 1 GPIO_ACTIVE_LOW>;
 		        linux,code = <KEY_B>;
 		        label = "SW31";
-<<<<<<< HEAD
-		        gpio-key,wakeup;
-=======
-		        wakeup-source;
->>>>>>> 0fd85e71
+		        wakeup-source;
 		        debounce-interval = <20>;
 		};
 		key-c {
 		        gpios = <&gpio7 2 GPIO_ACTIVE_LOW>;
 		        linux,code = <KEY_C>;
 		        label = "SW32";
-<<<<<<< HEAD
-		        gpio-key,wakeup;
-=======
-		        wakeup-source;
->>>>>>> 0fd85e71
+		        wakeup-source;
 		        debounce-interval = <20>;
 		};
 		key-d {
 		        gpios = <&gpio7 3 GPIO_ACTIVE_LOW>;
 		        linux,code = <KEY_D>;
 		        label = "SW33";
-<<<<<<< HEAD
-		        gpio-key,wakeup;
-=======
-		        wakeup-source;
->>>>>>> 0fd85e71
+		        wakeup-source;
 		        debounce-interval = <20>;
 		};
 		key-e {
 		        gpios = <&gpio7 4 GPIO_ACTIVE_LOW>;
 		        linux,code = <KEY_E>;
 		        label = "SW34";
-<<<<<<< HEAD
-		        gpio-key,wakeup;
-=======
-		        wakeup-source;
->>>>>>> 0fd85e71
+		        wakeup-source;
 		        debounce-interval = <20>;
 		};
 		key-f {
 		        gpios = <&gpio7 5 GPIO_ACTIVE_LOW>;
 		        linux,code = <KEY_F>;
 		        label = "SW35";
-<<<<<<< HEAD
-		        gpio-key,wakeup;
-=======
-		        wakeup-source;
->>>>>>> 0fd85e71
+		        wakeup-source;
 		        debounce-interval = <20>;
 		};
 		key-g {
 		        gpios = <&gpio7 6 GPIO_ACTIVE_LOW>;
 		        linux,code = <KEY_G>;
 		        label = "SW36";
-<<<<<<< HEAD
-		        gpio-key,wakeup;
-=======
-		        wakeup-source;
->>>>>>> 0fd85e71
+		        wakeup-source;
 		        debounce-interval = <20>;
 		};
 	};
