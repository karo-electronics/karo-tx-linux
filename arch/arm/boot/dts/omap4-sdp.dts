--- conflicted
+++ resolved
@@ -7,13 +7,8 @@
  */
 /dts-v1/;
 
-<<<<<<< HEAD
-/include/ "omap443x.dtsi"
-/include/ "elpida_ecb240abacn.dtsi"
-=======
 #include "omap443x.dtsi"
 #include "elpida_ecb240abacn.dtsi"
->>>>>>> d0e0ac97
 
 / {
 	model = "TI OMAP4 SDP board";
@@ -257,15 +252,6 @@
 		>;
 	};
 
-	mcspi1_pins: pinmux_mcspi1_pins {
-		pinctrl-single,pins = <
-			0xf2 0x100	/*  mcspi1_clk.mcspi1_clk INPUT | MODE0 */
-			0xf4 0x100	/*  mcspi1_somi.mcspi1_somi INPUT | MODE0 */
-			0xf6 0x100	/*  mcspi1_simo.mcspi1_simo INPUT | MODE0 */
-			0xf8 0x100	/*  mcspi1_cs0.mcspi1_cs0 INPUT | MODE0*/
-		>;
-	};
-
 	dss_hdmi_pins: pinmux_dss_hdmi_pins {
 		pinctrl-single,pins = <
 			0x5a (PIN_INPUT_PULLUP | MUX_MODE0)	/* hdmi_cec.hdmi_cec */
@@ -307,34 +293,6 @@
 		pinctrl-single,pins = <
 			0xee (PIN_INPUT_PULLUP | MUX_MODE0)	/* i2c4_scl */
 			0xf0 (PIN_INPUT_PULLUP | MUX_MODE0)	/* i2c4_sda */
-		>;
-	};
-
-	i2c1_pins: pinmux_i2c1_pins {
-		pinctrl-single,pins = <
-			0xe2 0x118        /* i2c1_scl PULLUP | INPUTENABLE | MODE0 */
-			0xe4 0x118       /* i2c1_sda PULLUP | INPUTENABLE | MODE0 */
-		>;
-	};
-
-	i2c2_pins: pinmux_i2c2_pins {
-		pinctrl-single,pins = <
-                        0xe6 0x118        /* i2c2_scl PULLUP | INPUTENABLE | MODE0 */
-                        0xe8 0x118        /* i2c2_sda PULLUP | INPUTENABLE | MODE0 */
-		>;
-	};
-
-	i2c3_pins: pinmux_i2c3_pins {
-		pinctrl-single,pins = <
-			0xea 0x118        /* i2c3_scl PULLUP | INPUTENABLE | MODE0 */
-			0xec 0x118     /* i2c3_sda PULLUP | INPUTENABLE | MODE0 */
-		>;
-	};
-
-	i2c4_pins: pinmux_i2c4_pins {
-		pinctrl-single,pins = <
-			0xee 0x118        /* i2c4_scl PULLUP | INPUTENABLE | MODE0 */
-			0xf0 0x118     /* i2c4_sda PULLUP | INPUTENABLE | MODE0 */
 		>;
 	};
 };
@@ -437,11 +395,7 @@
 		spi-max-frequency = <24000000>;
 		reg = <0>;
 		interrupt-parent = <&gpio2>;
-<<<<<<< HEAD
-		interrupts = <2 8>; /* gpio line 34, low triggered */
-=======
 		interrupts = <2 IRQ_TYPE_LEVEL_LOW>; /* gpio line 34 */
->>>>>>> d0e0ac97
 		vdd-supply = <&vdd_eth>;
 	};
 };
