--- conflicted
+++ resolved
@@ -74,10 +74,7 @@
 				 */
 				status = "disabled";
 				/* No CD or WP GPIOs */
-<<<<<<< HEAD
-=======
 				broken-cd;
->>>>>>> d0e0ac97
 			};
 
 			usb@50000 {
