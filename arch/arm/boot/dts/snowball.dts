--- conflicted
+++ resolved
@@ -299,13 +299,10 @@
 			};
 
 			ab8500 {
-<<<<<<< HEAD
-=======
 				ab8500-gpio {
 					compatible = "stericsson,ab8500-gpio";
 				};
 
->>>>>>> f96c489c
 				ab8500-regulators {
 					ab8500_ldo_aux1_reg: ab8500_ldo_aux1 {
 						regulator-name = "V-DISPLAY";
