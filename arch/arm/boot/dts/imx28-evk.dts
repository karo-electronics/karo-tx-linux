/*
 * Copyright 2012 Freescale Semiconductor, Inc.
 *
 * The code contained herein is licensed under the GNU General Public
 * License. You may obtain a copy of the GNU General Public License
 * Version 2 or later at the following locations:
 *
 * http://www.opensource.org/licenses/gpl-license.html
 * http://www.gnu.org/copyleft/gpl.html
 */

/dts-v1/;
/include/ "imx28.dtsi"

/ {
	model = "Freescale i.MX28 Evaluation Kit";
	compatible = "fsl,imx28-evk", "fsl,imx28";

	memory {
		reg = <0x40000000 0x08000000>;
	};

	apb@80000000 {
		apbh@80000000 {
			gpmi-nand@8000c000 {
				pinctrl-names = "default";
				pinctrl-0 = <&gpmi_pins_a &gpmi_status_cfg
					     &gpmi_pins_evk>;
				status = "okay";
			};

			ssp0: ssp@80010000 {
				compatible = "fsl,imx28-mmc";
				pinctrl-names = "default";
				pinctrl-0 = <&mmc0_8bit_pins_a
					&mmc0_cd_cfg &mmc0_sck_cfg>;
				bus-width = <8>;
				wp-gpios = <&gpio2 12 0>;
				vmmc-supply = <&reg_vddio_sd0>;
				status = "okay";
			};

			ssp1: ssp@80012000 {
				compatible = "fsl,imx28-mmc";
				bus-width = <8>;
				wp-gpios = <&gpio0 28 0>;
			};

			ssp2: ssp@80014000 {
				#address-cells = <1>;
				#size-cells = <0>;
				compatible = "fsl,imx28-spi";
				pinctrl-names = "default";
				pinctrl-0 = <&spi2_pins_a>;
				status = "okay";

				flash: m25p80@0 {
					#address-cells = <1>;
					#size-cells = <1>;
					compatible = "sst,sst25vf016b";
					spi-max-frequency = <40000000>;
					reg = <0>;
				};
			};

			pinctrl@80018000 {
				pinctrl-names = "default";
				pinctrl-0 = <&hog_pins_a>;

				hog_pins_a: hog@0 {
					reg = <0>;
					fsl,pinmux-ids = <
						0x20d3 /* MX28_PAD_SSP1_CMD__GPIO_2_13 */
						0x20f3 /* MX28_PAD_SSP1_DATA3__GPIO_2_15 */
						0x40d3 /* MX28_PAD_ENET0_RX_CLK__GPIO_4_13 */
						0x20c3 /* MX28_PAD_SSP1_SCK__GPIO_2_12 */
						0x31c3 /* MX28_PAD_PWM3__GPIO_3_28 */
						0x31e3 /* MX28_PAD_LCD_RESET__GPIO_3_30 */
						0x3083 /* MX28_PAD_AUART2_RX__GPIO_3_8 */
						0x3093 /* MX28_PAD_AUART2_TX__GPIO_3_9 */
					>;
					fsl,drive-strength = <0>;
					fsl,voltage = <1>;
					fsl,pull-up = <0>;
				};

				led_pin_gpio3_5: led_gpio3_5@0 {
					reg = <0>;
					fsl,pinmux-ids = <
						0x3053 /* MX28_PAD_AUART1_TX__GPIO_3_5 */
					>;
					fsl,drive-strength = <0>;
					fsl,voltage = <1>;
					fsl,pull-up = <0>;
				};

				gpmi_pins_evk: gpmi-nand-evk@0 {
					reg = <0>;
					fsl,pinmux-ids = <
						0x0110 /* MX28_PAD_GPMI_CE1N__GPMI_CE1N */
						0x0150 /* MX28_PAD_GPMI_RDY1__GPMI_READY1 */
					>;
					fsl,drive-strength = <0>;
					fsl,voltage = <1>;
					fsl,pull-up = <0>;
				};

				lcdif_pins_evk: lcdif-evk@0 {
					reg = <0>;
					fsl,pinmux-ids = <
						0x1181 /* MX28_PAD_LCD_RD_E__LCD_VSYNC */
						0x1191 /* MX28_PAD_LCD_WR_RWN__LCD_HSYNC */
						0x11a1 /* MX28_PAD_LCD_RS__LCD_DOTCLK */
						0x11b1 /* MX28_PAD_LCD_CS__LCD_ENABLE */
					>;
					fsl,drive-strength = <0>;
					fsl,voltage = <1>;
					fsl,pull-up = <0>;
				};
			};

			lcdif@80030000 {
				pinctrl-names = "default";
				pinctrl-0 = <&lcdif_24bit_pins_a
					     &lcdif_pins_evk>;
				lcd-supply = <&reg_lcd_3v3>;
				display = <&display>;
				status = "okay";

				display: display {
					bits-per-pixel = <32>;
					bus-width = <24>;

					display-timings {
						native-mode = <&timing0>;
						timing0: timing0 {
							clock-frequency = <33500000>;
							hactive = <800>;
							vactive = <480>;
							hback-porch = <89>;
							hfront-porch = <164>;
							vback-porch = <23>;
							vfront-porch = <10>;
							hsync-len = <10>;
							vsync-len = <10>;
							hsync-active = <0>;
							vsync-active = <0>;
							de-active = <1>;
							pixelclk-active = <0>;
						};
					};
				};
			};

			can0: can@80032000 {
				pinctrl-names = "default";
				pinctrl-0 = <&can0_pins_a>;
				xceiver-supply = <&reg_can_3v3>;
				status = "okay";
			};

			can1: can@80034000 {
				pinctrl-names = "default";
				pinctrl-0 = <&can1_pins_a>;
				xceiver-supply = <&reg_can_3v3>;
				status = "okay";
			};
		};

		apbx@80040000 {
			saif0: saif@80042000 {
				pinctrl-names = "default";
				pinctrl-0 = <&saif0_pins_a>;
				status = "okay";
			};

			saif1: saif@80046000 {
				pinctrl-names = "default";
				pinctrl-0 = <&saif1_pins_a>;
				fsl,saif-master = <&saif0>;
				status = "okay";
			};

			lradc@80050000 {
				status = "okay";
			};

			i2c0: i2c@80058000 {
				pinctrl-names = "default";
				pinctrl-0 = <&i2c0_pins_a>;
				status = "okay";

				sgtl5000: codec@0a {
					compatible = "fsl,sgtl5000";
					reg = <0x0a>;
					VDDA-supply = <&reg_3p3v>;
					VDDIO-supply = <&reg_3p3v>;

				};

				at24@51 {
					compatible = "at24,24c32";
					pagesize = <32>;
					reg = <0x51>;
				};
			};

			pwm: pwm@80064000 {
				pinctrl-names = "default";
				pinctrl-0 = <&pwm2_pins_a>;
				status = "okay";
			};

			duart: serial@80074000 {
				pinctrl-names = "default";
				pinctrl-0 = <&duart_pins_a>;
				status = "okay";
			};

			auart0: serial@8006a000 {
				pinctrl-names = "default";
				pinctrl-0 = <&auart0_pins_a>;
				status = "okay";
			};

			auart3: serial@80070000 {
				pinctrl-names = "default";
				pinctrl-0 = <&auart3_pins_a>;
				status = "okay";
			};

			usbphy0: usbphy@8007c000 {
				status = "okay";
			};

			usbphy1: usbphy@8007e000 {
				status = "okay";
			};
		};
	};

	ahb@80080000 {
		usb0: usb@80080000 {
			vbus-supply = <&reg_usb0_vbus>;
			status = "okay";
		};

		usb1: usb@80090000 {
			vbus-supply = <&reg_usb1_vbus>;
			status = "okay";
		};

		mac0: ethernet@800f0000 {
			phy-mode = "rmii";
			pinctrl-names = "default";
			pinctrl-0 = <&mac0_pins_a>;
			phy-supply = <&reg_fec_3v3>;
			phy-reset-gpios = <&gpio4 13 0>;
			phy-reset-duration = <100>;
			status = "okay";
		};

		mac1: ethernet@800f4000 {
			phy-mode = "rmii";
			pinctrl-names = "default";
			pinctrl-0 = <&mac1_pins_a>;
			status = "okay";
		};
	};

	regulators {
		compatible = "simple-bus";

		reg_3p3v: 3p3v {
			compatible = "regulator-fixed";
			regulator-name = "3P3V";
			regulator-min-microvolt = <3300000>;
			regulator-max-microvolt = <3300000>;
			regulator-always-on;
		};

		reg_vddio_sd0: vddio-sd0 {
			compatible = "regulator-fixed";
			regulator-name = "vddio-sd0";
			regulator-min-microvolt = <3300000>;
			regulator-max-microvolt = <3300000>;
			gpio = <&gpio3 28 0>;
		};

		reg_fec_3v3: fec-3v3 {
			compatible = "regulator-fixed";
			regulator-name = "fec-3v3";
			regulator-min-microvolt = <3300000>;
			regulator-max-microvolt = <3300000>;
			gpio = <&gpio2 15 0>;
		};

		reg_usb0_vbus: usb0_vbus {
			compatible = "regulator-fixed";
			regulator-name = "usb0_vbus";
			regulator-min-microvolt = <5000000>;
			regulator-max-microvolt = <5000000>;
			gpio = <&gpio3 9 0>;
			enable-active-high;
		};

		reg_usb1_vbus: usb1_vbus {
			compatible = "regulator-fixed";
			regulator-name = "usb1_vbus";
			regulator-min-microvolt = <5000000>;
			regulator-max-microvolt = <5000000>;
			gpio = <&gpio3 8 0>;
			enable-active-high;
		};

		reg_lcd_3v3: lcd-3v3 {
			compatible = "regulator-fixed";
			regulator-name = "lcd-3v3";
			regulator-min-microvolt = <3300000>;
			regulator-max-microvolt = <3300000>;
			gpio = <&gpio3 30 0>;
			enable-active-high;
		};
<<<<<<< HEAD
=======

		reg_can_3v3: can-3v3 {
			compatible = "regulator-fixed";
			regulator-name = "can-3v3";
			regulator-min-microvolt = <3300000>;
			regulator-max-microvolt = <3300000>;
			gpio = <&gpio2 13 0>;
			enable-active-high;
		};

>>>>>>> d0e0ac97
	};

	sound {
		compatible = "fsl,imx28-evk-sgtl5000",
			     "fsl,mxs-audio-sgtl5000";
		model = "imx28-evk-sgtl5000";
		saif-controllers = <&saif0 &saif1>;
		audio-codec = <&sgtl5000>;
	};

	leds {
		compatible = "gpio-leds";
		pinctrl-names = "default";
		pinctrl-0 = <&led_pin_gpio3_5>;

		user {
			label = "Heartbeat";
			gpios = <&gpio3 5 0>;
			linux,default-trigger = "heartbeat";
		};
	};

	backlight {
		compatible = "pwm-backlight";
		pwms = <&pwm 2 5000000>;
		brightness-levels = <0 4 8 16 32 64 128 255>;
		default-brightness-level = <6>;
	};
};<|MERGE_RESOLUTION|>--- conflicted
+++ resolved
@@ -321,8 +321,6 @@
 			gpio = <&gpio3 30 0>;
 			enable-active-high;
 		};
-<<<<<<< HEAD
-=======
 
 		reg_can_3v3: can-3v3 {
 			compatible = "regulator-fixed";
@@ -333,7 +331,6 @@
 			enable-active-high;
 		};
 
->>>>>>> d0e0ac97
 	};
 
 	sound {
