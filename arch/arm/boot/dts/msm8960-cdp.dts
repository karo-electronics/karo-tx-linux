--- conflicted
+++ resolved
@@ -26,9 +26,6 @@
 		cpu-offset = <0x80000>;
 	};
 
-<<<<<<< HEAD
-	serial@16440000 {
-=======
 	msmgpio: gpio@fd510000 {
 		compatible = "qcom,msm-gpio";
 		gpio-controller;
@@ -41,7 +38,6 @@
 	};
 
 	serial@19440000 {
->>>>>>> e4560010
 		compatible = "qcom,msm-hsuart", "qcom,msm-uart";
 		reg = <0x16440000 0x1000>,
 		      <0x16400000 0x1000>;
