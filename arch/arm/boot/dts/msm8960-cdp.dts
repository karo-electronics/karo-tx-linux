/dts-v1/;

/include/ "skeleton.dtsi"

/ {
	model = "Qualcomm MSM8960 CDP";
	compatible = "qcom,msm8960-cdp", "qcom,msm8960";
	interrupt-parent = <&intc>;

	intc: interrupt-controller@2000000 {
		compatible = "qcom,msm-qgic2";
		interrupt-controller;
		#interrupt-cells = <3>;
		reg = < 0x02000000 0x1000 >,
		      < 0x02002000 0x1000 >;
	};

	timer@200a000 {
		compatible = "qcom,kpss-timer", "qcom,msm-timer";
		interrupts = <1 1 0x301>,
			     <1 2 0x301>,
			     <1 3 0x301>;
		reg = <0x0200a000 0x100>;
		clock-frequency = <27000000>,
				  <32768>;
		cpu-offset = <0x80000>;
<<<<<<< HEAD
=======
	};

	msmgpio: gpio@fd510000 {
		compatible = "qcom,msm-gpio";
		gpio-controller;
		#gpio-cells = <2>;
		ngpio = <150>;
		interrupts = <0 32 0x4>;
		interrupt-controller;
		#interrupt-cells = <2>;
		reg = <0xfd510000 0x4000>;
>>>>>>> d0e0ac97
	};

	serial@16440000 {
		compatible = "qcom,msm-hsuart", "qcom,msm-uart";
		reg = <0x16440000 0x1000>,
		      <0x16400000 0x1000>;
		interrupts = <0 154 0x0>;
	};

	qcom,ssbi@500000 {
		compatible = "qcom,ssbi";
		reg = <0x500000 0x1000>;
		qcom,controller-type = "pmic-arbiter";
	};
};<|MERGE_RESOLUTION|>--- conflicted
+++ resolved
@@ -24,8 +24,6 @@
 		clock-frequency = <27000000>,
 				  <32768>;
 		cpu-offset = <0x80000>;
-<<<<<<< HEAD
-=======
 	};
 
 	msmgpio: gpio@fd510000 {
@@ -37,7 +35,6 @@
 		interrupt-controller;
 		#interrupt-cells = <2>;
 		reg = <0xfd510000 0x4000>;
->>>>>>> d0e0ac97
 	};
 
 	serial@16440000 {
