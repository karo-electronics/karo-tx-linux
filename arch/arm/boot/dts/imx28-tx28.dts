/*
 * Copyright 2012 Shawn Guo <shawn.guo@linaro.org>
 * Copyright 2013 Lothar Waßmann <LW@KARO-electronics.de>
 *
 * The code contained herein is licensed under the GNU General Public
 * License. You may obtain a copy of the GNU General Public License
 * Version 2 at the following locations:
 *
 * http://www.opensource.org/licenses/gpl-license.html
 * http://www.gnu.org/copyleft/gpl.html
 */

/dts-v1/;
#include "imx28.dtsi"
#include <dt-bindings/gpio/gpio.h>
#include <dt-bindings/interrupt-controller/irq.h>

/ {
	model = "Ka-Ro electronics TX28 module";
	compatible = "karo,tx28", "fsl,imx28";

	aliases {
		can0 = &can0;
		can1 = &can1;
		display = &display0;
		ds1339 = &ds1339;
		gpio5 = &gpio5;
		lcdif = &lcdif;
		lcdif_23bit_pins = &tx28_lcdif_23bit_pins;
		lcdif_24bit_pins = &lcdif_24bit_pins_a;
		reg_can_xcvr = &reg_can_xcvr;
		spi_gpio = &spi_gpio;
		spi_mxs = &ssp3;
		stk5led = &user_led;
		usbotg = &usb0;
	};

	memory {
		reg = <0 0>; /* will be filled in by U-Boot */
	};

	onewire {
		compatible = "w1-gpio";
		gpios = <&gpio2 7 GPIO_ACTIVE_HIGH>;
		status = "disabled";
	};

	regulators {
		compatible = "simple-bus";
		#address-cells = <1>;
		#size-cells = <0>;

		reg_usb0_vbus: regulator@0 {
			compatible = "regulator-fixed";
			reg = <0>;
			regulator-name = "usb0_vbus";
			regulator-min-microvolt = <5000000>;
			regulator-max-microvolt = <5000000>;
			gpio = <&gpio0 18 GPIO_ACTIVE_HIGH>;
			enable-active-high;
		};

		reg_usb1_vbus: regulator@1 {
			compatible = "regulator-fixed";
			reg = <1>;
			regulator-name = "usb1_vbus";
			regulator-min-microvolt = <5000000>;
			regulator-max-microvolt = <5000000>;
			gpio = <&gpio3 27 GPIO_ACTIVE_HIGH>;
			enable-active-high;
		};

		reg_2p5v: regulator@2 {
			compatible = "regulator-fixed";
			reg = <2>;
			regulator-name = "2P5V";
			regulator-min-microvolt = <2500000>;
			regulator-max-microvolt = <2500000>;
			regulator-always-on;
		};

		reg_3p3v: regulator@3 {
			compatible = "regulator-fixed";
			reg = <3>;
			regulator-name = "3P3V";
			regulator-min-microvolt = <3300000>;
			regulator-max-microvolt = <3300000>;
			regulator-always-on;
		};

		reg_can_xcvr: regulator@4 {
			compatible = "regulator-fixed";
			reg = <4>;
			regulator-name = "CAN XCVR";
			regulator-min-microvolt = <3300000>;
			regulator-max-microvolt = <3300000>;
			gpio = <&gpio1 0 GPIO_ACTIVE_HIGH>;
			pinctrl-names = "default";
			pinctrl-0 = <&tx28_flexcan_xcvr_pins>;
		};

		reg_lcd: regulator@5 {
			compatible = "regulator-fixed";
			reg = <5>;
			regulator-name = "LCD POWER";
			regulator-min-microvolt = <3300000>;
			regulator-max-microvolt = <3300000>;
			gpio = <&gpio1 31 GPIO_ACTIVE_HIGH>;
			enable-active-high;
		};

		reg_lcd_reset: regulator@6 {
			compatible = "regulator-fixed";
			reg = <6>;
			regulator-name = "LCD RESET";
			regulator-min-microvolt = <3300000>;
			regulator-max-microvolt = <3300000>;
			gpio = <&gpio3 30 GPIO_ACTIVE_HIGH>;
			startup-delay-us = <300000>;
			enable-active-high;
			regulator-always-on;
			regulator-boot-on;
		};
	};

	clocks {
		#address-cells = <1>;
		#size-cells = <0>;
		mclk: clock@0 {
			compatible = "fixed-clock";
			reg = <0>;
			#clock-cells = <0>;
			clock-frequency = <27000000>;
		};
	};

	sound {
		compatible = "fsl,imx28-tx28-sgtl5000",
			     "fsl,mxs-audio-sgtl5000";
		model = "imx28-tx28-sgtl5000";
		saif-controllers = <&saif0 &saif1>;
		audio-codec = <&sgtl5000>;
	};

	leds {
		compatible = "gpio-leds";

		user_led: user {
			label = "Heartbeat";
			gpios = <&gpio4 10 GPIO_ACTIVE_HIGH>;
			linux,default-trigger = "heartbeat";
		};
	};

	backlight {
		compatible = "pwm-backlight";
		pwms = <&pwm 0 500000>;
		/*
		 * a silly way to create a 1:1 relationship between the
		 * PWM value and the actual duty cycle
		 */
		brightness-levels = < 0  1  2  3  4  5  6  7  8  9
				     10 11 12 13 14 15 16 17 18 19
				     20 21 22 23 24 25 26 27 28 29
				     30 31 32 33 34 35 36 37 38 39
				     40 41 42 43 44 45 46 47 48 49
				     50 51 52 53 54 55 56 57 58 59
				     60 61 62 63 64 65 66 67 68 69
				     70 71 72 73 74 75 76 77 78 79
				     80 81 82 83 84 85 86 87 88 89
				     90 91 92 93 94 95 96 97 98 99
				    100>;
		default-brightness-level = <50>;
	};

	matrix_keypad: matrix-keypad@0 {
		compatible = "gpio-matrix-keypad";
		col-gpios = <
			&gpio5 0 GPIO_ACTIVE_HIGH
			&gpio5 1 GPIO_ACTIVE_HIGH
			&gpio5 2 GPIO_ACTIVE_HIGH
			&gpio5 3 GPIO_ACTIVE_HIGH
		>;
		row-gpios = <
			&gpio5 4 GPIO_ACTIVE_HIGH
			&gpio5 5 GPIO_ACTIVE_HIGH
			&gpio5 6 GPIO_ACTIVE_HIGH
			&gpio5 7 GPIO_ACTIVE_HIGH
		>;
		/* sample keymap */
		linux,keymap = <
			0x00000074 /* row 0, col 0, KEY_POWER */
			0x00010052 /* row 0, col 1, KEY_KP0 */
			0x0002004f /* row 0, col 2, KEY_KP1 */
			0x00030050 /* row 0, col 3, KEY_KP2 */
			0x01000051 /* row 1, col 0, KEY_KP3 */
			0x0101004b /* row 1, col 1, KEY_KP4 */
			0x0102004c /* row 1, col 2, KEY_KP5 */
			0x0103004d /* row 1, col 3, KEY_KP6 */
			0x02000047 /* row 2, col 0, KEY_KP7 */
			0x02010048 /* row 2, col 1, KEY_KP8 */
			0x02020049 /* row 2, col 2, KEY_KP9 */
		>;
		gpio-activelow;
		linux,wakeup;
		debounce-delay-ms = <100>;
		col-scan-delay-us = <5000>;
		linux,no-autorepeat;
	};

	spi_gpio: spi-gpio {
		compatible = "spi-gpio";
		#address-cells = <1>;
		#size-cells = <0>;
		pinctrl-names = "default";
		pinctrl-0 = <&tx28_spi_gpio_pins>;

		gpio-sck = <&gpio2 24 GPIO_ACTIVE_HIGH>;
		gpio-mosi = <&gpio2 25 GPIO_ACTIVE_HIGH>;
		gpio-miso = <&gpio2 26 GPIO_ACTIVE_HIGH>;
		num-chipselects = <3>;
		cs-gpios = <
			&gpio2 27 GPIO_ACTIVE_LOW
			&gpio3 8 GPIO_ACTIVE_LOW
			&gpio3 9 GPIO_ACTIVE_LOW
		>;
		/* enable this and disable ssp3 below, if you need full duplex SPI transfer */
		status = "disabled";

		spi@0 {
			compatible = "spidev";
			reg = <0>;
			spi-max-frequency = <57600000>;
		};

		spi@1 {
			compatible = "spidev";
			reg = <1>;
			spi-max-frequency = <57600000>;
		};

		spi@2 {
			compatible = "spidev";
			reg = <2>;
			spi-max-frequency = <57600000>;
		};
	};
};

/* 2nd TX-Std UART - (A)UART1  */
&auart1 {
	pinctrl-names = "default";
	pinctrl-0 = <&auart1_pins_a>;
	status = "okay";
};

/* 3rd TX-Std UART - (A)UART3  */
&auart3 {
	pinctrl-names = "default";
	pinctrl-0 = <&auart3_pins_a>;
	status = "okay";
};

&can0 {
	pinctrl-names = "default";
	pinctrl-0 = <&can0_pins_a>;
	xceiver-supply = <&reg_can_xcvr>;
	status = "okay";
};

&can1 {
	pinctrl-names = "default";
	pinctrl-0 = <&can1_pins_a>;
	xceiver-supply = <&reg_can_xcvr>;
	status = "okay";
};

&digctl {
	status = "okay";
};

/* 1st TX-Std UART - (D)UART */
&duart {
	pinctrl-names = "default";
	pinctrl-0 = <&duart_4pins_a>;
	status = "okay";
};

&gpmi {
	pinctrl-0 = <&gpmi_pins_a &gpmi_status_cfg>;
	nand-on-flash-bbt;
	status = "okay";
};

&i2c0 {
	pinctrl-names = "default";
	pinctrl-0 = <&i2c0_pins_a>;
	clock-frequency = <400000>;
	status = "okay";

	sgtl5000: sgtl5000@0a {
		compatible = "fsl,sgtl5000";
		reg = <0x0a>;
		VDDA-supply = <&reg_2p5v>;
		VDDIO-supply = <&reg_3p3v>;
		clocks = <&mclk>;
	};

	gpio5: pca953x@20 {
		compatible = "nxp,pca9554";
		reg = <0x20>;
		pinctrl-names = "default";
		pinctrl-0 = <&tx28_pca9554_pins>;
		interrupt-parent = <&gpio3>;
		interrupts = <28 0>;
		gpio-controller;
		#gpio-cells = <2>;
		interrupt-controller;
		#interrupt-cells = <2>;
	};

	polytouch: edt-ft5x06@38 {
		compatible = "edt,edt-ft5x06";
		reg = <0x38>;
		pinctrl-names = "default";
		pinctrl-0 = <&tx28_edt_ft5x06_pins>;
		interrupt-parent = <&gpio2>;
<<<<<<< HEAD
		interrupts = <5 0>;
=======
		interrupts = <5 IRQ_TYPE_EDGE_FALLING>;
>>>>>>> afd2ff9b
		reset-gpios = <&gpio2 6 GPIO_ACTIVE_LOW>;
		wake-gpios = <&gpio4 9 GPIO_ACTIVE_HIGH>;
	};

	touchscreen: tsc2007@48 {
		compatible = "ti,tsc2007";
		reg = <0x48>;
		pinctrl-names = "default";
		pinctrl-0 = <&tx28_tsc2007_pins>;
		interrupt-parent = <&gpio3>;
		interrupts = <20 0>;
		pendown-gpio = <&gpio3 20 GPIO_ACTIVE_LOW>;
		ti,x-plate-ohms = /bits/ 16 <660>;
	};

	ds1339: rtc@68 {
		compatible = "mxim,ds1339";
		reg = <0x68>;
	};
};

&lcdif {
	pinctrl-names = "default";
	pinctrl-0 = <&lcdif_24bit_pins_a &lcdif_sync_pins_a &tx28_lcdif_ctrl_pins>;
	lcd-supply = <&reg_lcd>;
	display = <&display0>;
	status = "okay";

	display0: display0 {
		bits-per-pixel = <32>;
		bus-width = <24>;
		display-timings {
			native-mode = <&timing5>;
			timing0: timing0 {
				panel-name = "VGA";
				clock-frequency = <25175000>;
				hactive = <640>;
				vactive = <480>;
				hback-porch = <48>;
				hsync-len = <96>;
				hfront-porch = <16>;
				vback-porch = <33>;
				vsync-len = <2>;
				vfront-porch = <10>;
				hsync-active = <0>;
				vsync-active = <0>;
				de-active = <1>;
				pixelclk-active = <1>;
			};

			timing1: timing1 {
				panel-name = "ETV570";
				clock-frequency = <25175000>;
				hactive = <640>;
				vactive = <480>;
				hback-porch = <114>;
				hsync-len = <30>;
				hfront-porch = <16>;
				vback-porch = <32>;
				vsync-len = <3>;
				vfront-porch = <10>;
				hsync-active = <0>;
				vsync-active = <0>;
				de-active = <1>;
				pixelclk-active = <1>;
			};

			timing2: timing2 {
				panel-name = "ET0350";
				clock-frequency = <6500000>;
				hactive = <320>;
				vactive = <240>;
				hback-porch = <34>;
				hsync-len = <34>;
				hfront-porch = <20>;
				vback-porch = <15>;
				vsync-len = <3>;
				vfront-porch = <4>;
				hsync-active = <0>;
				vsync-active = <0>;
				de-active = <1>;
				pixelclk-active = <1>;
			};

			timing3: timing3 {
				panel-name = "ET0430";
				clock-frequency = <9000000>;
				hactive = <480>;
				vactive = <272>;
				hback-porch = <2>;
				hsync-len = <41>;
				hfront-porch = <2>;
				vback-porch = <2>;
				vsync-len = <10>;
				vfront-porch = <2>;
				hsync-active = <0>;
				vsync-active = <0>;
				de-active = <1>;
				pixelclk-active = <1>;
			};

			timing4: timing4 {
				panel-name = "ET0500", "ET0700";
				clock-frequency = <33260000>;
				hactive = <800>;
				vactive = <480>;
				hback-porch = <88>;
				hsync-len = <128>;
				hfront-porch = <40>;
				vback-porch = <33>;
				vsync-len = <2>;
				vfront-porch = <10>;
				hsync-active = <0>;
				vsync-active = <0>;
				de-active = <1>;
				pixelclk-active = <1>;
			};

			timing5: timing5 {
				panel-name = "ETQ570";
				clock-frequency = <6400000>;
				hactive = <320>;
				vactive = <240>;
				hback-porch = <38>;
				hsync-len = <30>;
				hfront-porch = <30>;
				vback-porch = <16>;
				vsync-len = <3>;
				vfront-porch = <4>;
				hsync-active = <0>;
				vsync-active = <0>;
				de-active = <1>;
				pixelclk-active = <1>;
			};
		};
	};
};

&lradc {
	fsl,lradc-touchscreen-wires = <4>;
	status = "okay";
};

&mac0 {
	phy-mode = "rmii";
	pinctrl-names = "default", "gpio_mode";
	pinctrl-0 = <&mac0_pins_a>;
	pinctrl-1 = <&tx28_mac0_pins_gpio>;
	status = "okay";
};

&mac1 {
	phy-mode = "rmii";
	pinctrl-names = "default";
	pinctrl-0 = <&mac1_pins_a>;
	/* not enabled by default */
};

&mxs_rtc {
	status = "okay";
};

&ocotp {
	status = "okay";
};

&pwm {
	pinctrl-names = "default";
	pinctrl-0 = <&pwm0_pins_a>;
	status = "okay";
};

&pinctrl {
	pinctrl-names = "default";
	pinctrl-0 = <&hog_pins_a>;

	hog_pins_a: hog@0 {
		reg = <0>;
		fsl,pinmux-ids = <
			MX28_PAD_ENET0_RXD3__GPIO_4_10 /* module LED */
		>;
		fsl,drive-strength = <MXS_DRIVE_4mA>;
		fsl,voltage = <MXS_VOLTAGE_HIGH>;
		fsl,pull-up = <MXS_PULL_DISABLE>;
	};

	tx28_edt_ft5x06_pins: tx28-edt-ft5x06-pins {
		fsl,pinmux-ids = <
			MX28_PAD_SSP0_DATA6__GPIO_2_6 /* RESET */
			MX28_PAD_SSP0_DATA5__GPIO_2_5 /* IRQ */
			MX28_PAD_ENET0_RXD2__GPIO_4_9 /* WAKE */
		>;
		fsl,drive-strength = <MXS_DRIVE_4mA>;
		fsl,voltage = <MXS_VOLTAGE_HIGH>;
		fsl,pull-up = <MXS_PULL_DISABLE>;
	};

	tx28_flexcan_xcvr_pins: tx28-flexcan-xcvr-pins {
		fsl,pinmux-ids = <
			MX28_PAD_LCD_D00__GPIO_1_0
		>;
		fsl,drive-strength = <MXS_DRIVE_4mA>;
		fsl,voltage = <MXS_VOLTAGE_HIGH>;
		fsl,pull-up = <MXS_PULL_DISABLE>;
	};

	tx28_lcdif_23bit_pins: tx28-lcdif-23bit {
		fsl,pinmux-ids = <
			/* LCD_D00 may be used as Flexcan Transceiver Enable on STK5-V5 */
			MX28_PAD_LCD_D01__LCD_D1
			MX28_PAD_LCD_D02__LCD_D2
			MX28_PAD_LCD_D03__LCD_D3
			MX28_PAD_LCD_D04__LCD_D4
			MX28_PAD_LCD_D05__LCD_D5
			MX28_PAD_LCD_D06__LCD_D6
			MX28_PAD_LCD_D07__LCD_D7
			MX28_PAD_LCD_D08__LCD_D8
			MX28_PAD_LCD_D09__LCD_D9
			MX28_PAD_LCD_D10__LCD_D10
			MX28_PAD_LCD_D11__LCD_D11
			MX28_PAD_LCD_D12__LCD_D12
			MX28_PAD_LCD_D13__LCD_D13
			MX28_PAD_LCD_D14__LCD_D14
			MX28_PAD_LCD_D15__LCD_D15
			MX28_PAD_LCD_D16__LCD_D16
			MX28_PAD_LCD_D17__LCD_D17
			MX28_PAD_LCD_D18__LCD_D18
			MX28_PAD_LCD_D19__LCD_D19
			MX28_PAD_LCD_D20__LCD_D20
			MX28_PAD_LCD_D21__LCD_D21
			MX28_PAD_LCD_D22__LCD_D22
			MX28_PAD_LCD_D23__LCD_D23
		>;
		fsl,drive-strength = <MXS_DRIVE_4mA>;
		fsl,voltage = <MXS_VOLTAGE_HIGH>;
		fsl,pull-up = <MXS_PULL_DISABLE>;
	};

	tx28_lcdif_ctrl_pins: tx28-lcdif-ctrl {
		fsl,pinmux-ids = <
			MX28_PAD_LCD_ENABLE__GPIO_1_31 /* Enable */
			MX28_PAD_LCD_RESET__GPIO_3_30  /* Reset */
		>;
		fsl,drive-strength = <MXS_DRIVE_4mA>;
		fsl,voltage = <MXS_VOLTAGE_HIGH>;
		fsl,pull-up = <MXS_PULL_DISABLE>;
	};

	tx28_mac0_pins_gpio: tx28-mac0-gpio-pins {
		fsl,pinmux-ids = <
			MX28_PAD_ENET0_MDC__GPIO_4_0
			MX28_PAD_ENET0_MDIO__GPIO_4_1
			MX28_PAD_ENET0_RX_EN__GPIO_4_2
			MX28_PAD_ENET0_RXD0__GPIO_4_3
			MX28_PAD_ENET0_RXD1__GPIO_4_4
			MX28_PAD_ENET0_TX_EN__GPIO_4_6
			MX28_PAD_ENET0_TXD0__GPIO_4_7
			MX28_PAD_ENET0_TXD1__GPIO_4_8
			MX28_PAD_ENET_CLK__GPIO_4_16
		>;
		fsl,drive-strength = <MXS_DRIVE_4mA>;
		fsl,voltage = <MXS_VOLTAGE_HIGH>;
		fsl,pull-up = <MXS_PULL_DISABLE>;
	};

	tx28_pca9554_pins: tx28-pca9554-pins {
		fsl,pinmux-ids = <
			MX28_PAD_PWM3__GPIO_3_28
		>;
		fsl,drive-strength = <MXS_DRIVE_4mA>;
		fsl,voltage = <MXS_VOLTAGE_HIGH>;
		fsl,pull-up = <MXS_PULL_DISABLE>;
	};

	tx28_spi_gpio_pins: spi-gpiogrp {
		fsl,pinmux-ids = <
			MX28_PAD_AUART2_RX__GPIO_3_8
			MX28_PAD_AUART2_TX__GPIO_3_9
			MX28_PAD_SSP3_SCK__GPIO_2_24
			MX28_PAD_SSP3_MOSI__GPIO_2_25
			MX28_PAD_SSP3_MISO__GPIO_2_26
			MX28_PAD_SSP3_SS0__GPIO_2_27
		>;
		fsl,drive-strength = <MXS_DRIVE_8mA>;
		fsl,voltage = <MXS_VOLTAGE_HIGH>;
		fsl,pull-up = <MXS_PULL_DISABLE>;
	};

	tx28_tsc2007_pins: tx28-tsc2007-pins {
		fsl,pinmux-ids = <
			MX28_PAD_SAIF0_MCLK__GPIO_3_20 /* TSC2007 IRQ */
		>;
		fsl,drive-strength = <MXS_DRIVE_4mA>;
		fsl,voltage = <MXS_VOLTAGE_HIGH>;
		fsl,pull-up = <MXS_PULL_DISABLE>;
	};


	tx28_usbphy0_pins: tx28-usbphy0-pins {
		fsl,pinmux-ids = <
			MX28_PAD_GPMI_CE2N__GPIO_0_18 /* USBOTG_VBUSEN */
			MX28_PAD_GPMI_CE3N__GPIO_0_19 /* USBOTH_OC */
		>;
		fsl,drive-strength = <MXS_DRIVE_12mA>;
		fsl,voltage = <MXS_VOLTAGE_HIGH>;
		fsl,pull-up = <MXS_PULL_DISABLE>;
	};

	tx28_usbphy1_pins: tx28-usbphy1-pins {
		fsl,pinmux-ids = <
			MX28_PAD_SPDIF__GPIO_3_27 /* USBH_VBUSEN */
			MX28_PAD_JTAG_RTCK__GPIO_4_20 /* USBH_OC */
		>;
		fsl,drive-strength = <MXS_DRIVE_12mA>;
		fsl,voltage = <MXS_VOLTAGE_HIGH>;
		fsl,pull-up = <MXS_PULL_DISABLE>;
	};
};

&saif0 {
	pinctrl-names = "default";
	pinctrl-0 = <&saif0_pins_b>;
	fsl,saif-master;
	status = "okay";
};

&saif1 {
	pinctrl-names = "default";
	pinctrl-0 = <&saif1_pins_a>;
	status = "okay";
};

&ssp0 {
	compatible = "fsl,imx28-mmc";
	pinctrl-names = "default", "special";
	pinctrl-0 = <&mmc0_4bit_pins_a
		     &mmc0_cd_cfg
		     &mmc0_sck_cfg>;
	bus-width = <4>;
	status = "okay";
};

&ssp3 {
	compatible = "fsl,imx28-spi";
	pinctrl-names = "default";
	pinctrl-0 = <&spi3_pins_a>;
	clock-frequency = <57600000>;
	status = "okay";

	spi@0 {
		compatible = "spidev";
		reg = <0>;
		spi-max-frequency = <57600000>;
	};

	spi@1 {
		compatible = "spidev";
		reg = <1>;
		spi-max-frequency = <57600000>;
	};

	spi@2 {
		compatible = "spidev";
		reg = <2>;
		spi-max-frequency = <57600000>;
	};
};

&usb0 {
	vbus-supply = <&reg_usb0_vbus>;
	disable-over-current;
	dr_mode = "peripheral";
	status = "okay";
};

&usb1 {
	vbus-supply = <&reg_usb1_vbus>;
	disable-over-current;
	dr_mode = "host";
	status = "okay";
};

&usbphy0 {
	pinctrl-names = "default";
	pinctrl-0 = <&tx28_usbphy0_pins>;
	phy_type = "utmi";
	status = "okay";
};

&usbphy1 {
	pinctrl-names = "default";
	pinctrl-0 = <&tx28_usbphy1_pins>;
	phy_type = "utmi";
	status = "okay";
};<|MERGE_RESOLUTION|>--- conflicted
+++ resolved
@@ -325,11 +325,7 @@
 		pinctrl-names = "default";
 		pinctrl-0 = <&tx28_edt_ft5x06_pins>;
 		interrupt-parent = <&gpio2>;
-<<<<<<< HEAD
-		interrupts = <5 0>;
-=======
 		interrupts = <5 IRQ_TYPE_EDGE_FALLING>;
->>>>>>> afd2ff9b
 		reset-gpios = <&gpio2 6 GPIO_ACTIVE_LOW>;
 		wake-gpios = <&gpio4 9 GPIO_ACTIVE_HIGH>;
 	};
