/dts-v1/;

#include "kirkwood.dtsi"
#include "kirkwood-98dx4122.dtsi"
#include "kirkwood-km_common.dtsi"

/ {
	model = "Keymile Kirkwood Reference Design";
	compatible = "keymile,km_kirkwood", "marvell,kirkwood-98DX4122", "marvell,kirkwood";

	memory {
		device_type = "memory";
		reg = <0x00000000 0x08000000>;
	};
<<<<<<< HEAD

	chosen {
		bootargs = "console=ttyS0,115200n8 earlyprintk";
		stdout-path = &uart0;
	};

	ocp@f1000000 {
		pinctrl: pin-controller@10000 {
			pinctrl-0 = < &pmx_i2c_gpio_sda &pmx_i2c_gpio_scl >;
			pinctrl-names = "default";

			pmx_i2c_gpio_sda: pmx-gpio-sda {
				marvell,pins = "mpp8";
				marvell,function = "gpio";
			};
			pmx_i2c_gpio_scl: pmx-gpio-scl {
				marvell,pins = "mpp9";
				marvell,function = "gpio";
			};
		};

		serial@12000 {
			status = "ok";
		};
	};

	i2c@0 {
		compatible = "i2c-gpio";
		gpios = < &gpio0 8 GPIO_ACTIVE_HIGH		/* sda */
			  &gpio0 9 GPIO_ACTIVE_HIGH>;		/* scl */
		i2c-gpio,delay-us = <2>;	/* ~100 kHz */
	};
};

&nand {
	status = "okay";
	chip-delay = <25>;
=======
>>>>>>> 74be6be6
};

&mdio {
	status = "okay";

	ethphy0: ethernet-phy@0 {
		reg = <0>;
	};
};

&eth0 {
	status = "okay";
	ethernet0-port@0 {
		phy-handle = <&ethphy0>;
	};
};<|MERGE_RESOLUTION|>--- conflicted
+++ resolved
@@ -12,46 +12,6 @@
 		device_type = "memory";
 		reg = <0x00000000 0x08000000>;
 	};
-<<<<<<< HEAD
-
-	chosen {
-		bootargs = "console=ttyS0,115200n8 earlyprintk";
-		stdout-path = &uart0;
-	};
-
-	ocp@f1000000 {
-		pinctrl: pin-controller@10000 {
-			pinctrl-0 = < &pmx_i2c_gpio_sda &pmx_i2c_gpio_scl >;
-			pinctrl-names = "default";
-
-			pmx_i2c_gpio_sda: pmx-gpio-sda {
-				marvell,pins = "mpp8";
-				marvell,function = "gpio";
-			};
-			pmx_i2c_gpio_scl: pmx-gpio-scl {
-				marvell,pins = "mpp9";
-				marvell,function = "gpio";
-			};
-		};
-
-		serial@12000 {
-			status = "ok";
-		};
-	};
-
-	i2c@0 {
-		compatible = "i2c-gpio";
-		gpios = < &gpio0 8 GPIO_ACTIVE_HIGH		/* sda */
-			  &gpio0 9 GPIO_ACTIVE_HIGH>;		/* scl */
-		i2c-gpio,delay-us = <2>;	/* ~100 kHz */
-	};
-};
-
-&nand {
-	status = "okay";
-	chip-delay = <25>;
-=======
->>>>>>> 74be6be6
 };
 
 &mdio {
