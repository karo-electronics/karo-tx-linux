--- conflicted
+++ resolved
@@ -53,11 +53,7 @@
 				reg = <0xd0012000 0x100>;
 				reg-shift = <2>;
 				interrupts = <41>;
-<<<<<<< HEAD
-				reg-io-width = <4>;
-=======
 				reg-io-width = <1>;
->>>>>>> a937536b
 				status = "disabled";
 		};
 		serial@d0012100 {
@@ -65,11 +61,7 @@
 				reg = <0xd0012100 0x100>;
 				reg-shift = <2>;
 				interrupts = <42>;
-<<<<<<< HEAD
-				reg-io-width = <4>;
-=======
 				reg-io-width = <1>;
->>>>>>> a937536b
 				status = "disabled";
 		};
 
