--- conflicted
+++ resolved
@@ -79,7 +79,6 @@
 				reg-io-width = <1>;
 				status = "disabled";
 			};
-<<<<<<< HEAD
 
 			timer@20300 {
 				compatible = "marvell,armada-370-xp-timer";
@@ -90,20 +89,7 @@
 
 			sata@a0000 {
 				compatible = "marvell,orion-sata";
-				reg = <0xa0000 0x2400>;
-=======
-
-			timer@20300 {
-				compatible = "marvell,armada-370-xp-timer";
-				reg = <0x20300 0x30>, <0x21040 0x30>;
-				interrupts = <37>, <38>, <39>, <40>, <5>, <6>;
-				clocks = <&coreclk 2>;
-			};
-
-			sata@a0000 {
-				compatible = "marvell,orion-sata";
 				reg = <0xa0000 0x5000>;
->>>>>>> d0e0ac97
 				interrupts = <55>;
 				clocks = <&gateclk 15>, <&gateclk 30>;
 				clock-names = "0", "1";
@@ -117,29 +103,17 @@
 				reg = <0x72004 0x4>;
 			};
 
-<<<<<<< HEAD
-			ethernet@70000 {
-				compatible = "marvell,armada-370-neta";
-				reg = <0x70000 0x2500>;
-=======
 			eth0: ethernet@70000 {
 				compatible = "marvell,armada-370-neta";
 				reg = <0x70000 0x4000>;
->>>>>>> d0e0ac97
 				interrupts = <8>;
 				clocks = <&gateclk 4>;
 				status = "disabled";
 			};
 
-<<<<<<< HEAD
-			ethernet@74000 {
-				compatible = "marvell,armada-370-neta";
-				reg = <0x74000 0x2500>;
-=======
 			eth1: ethernet@74000 {
 				compatible = "marvell,armada-370-neta";
 				reg = <0x74000 0x4000>;
->>>>>>> d0e0ac97
 				interrupts = <10>;
 				clocks = <&gateclk 3>;
 				status = "disabled";
@@ -178,13 +152,10 @@
 				reg = <0xd4000 0x200>;
 				interrupts = <54>;
 				clocks = <&gateclk 17>;
-<<<<<<< HEAD
-=======
 				bus-width = <4>;
 				cap-sdio-irq;
 				cap-sd-highspeed;
 				cap-mmc-highspeed;
->>>>>>> d0e0ac97
 				status = "disabled";
 			};
 
