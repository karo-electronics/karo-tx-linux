/*
 * Device Tree Include file for Marvell Armada 370 family SoC
 *
 * Copyright (C) 2012 Marvell
 *
 * Lior Amsalem <alior@marvell.com>
 * Gregory CLEMENT <gregory.clement@free-electrons.com>
 * Thomas Petazzoni <thomas.petazzoni@free-electrons.com>
 *
 * This file is licensed under the terms of the GNU General Public
 * License version 2.  This program is licensed "as is" without any
 * warranty of any kind, whether express or implied.
 *
 * Contains definitions specific to the Armada 370 SoC that are not
 * common to all Armada SoCs.
 */

/include/ "armada-370-xp.dtsi"
/include/ "skeleton.dtsi"

/ {
	model = "Marvell Armada 370 family SoC";
	compatible = "marvell,armada370", "marvell,armada-370-xp";

	aliases {
		gpio0 = &gpio0;
		gpio1 = &gpio1;
		gpio2 = &gpio2;
	};

	soc {
		ranges = <0          0xd0000000 0x0100000 /* internal registers */
			  0xe0000000 0xe0000000 0x8100000 /* PCIe */>;
		internal-regs {
			system-controller@18200 {
				compatible = "marvell,armada-370-xp-system-controller";
				reg = <0x18200 0x100>;
			};

			L2: l2-cache {
				compatible = "marvell,aurora-outer-cache";
				reg = <0x08000 0x1000>;
				cache-id-part = <0x100>;
				wt-override;
			};

			interrupt-controller@20000 {
				reg = <0x20a00 0x1d0>, <0x21870 0x58>;
			};

			pinctrl {
				compatible = "marvell,mv88f6710-pinctrl";
				reg = <0x18000 0x38>;

				sdio_pins1: sdio-pins1 {
					marvell,pins = "mpp9",  "mpp11", "mpp12",
							"mpp13", "mpp14", "mpp15";
					marvell,function = "sd0";
				};

				sdio_pins2: sdio-pins2 {
					marvell,pins = "mpp47", "mpp48", "mpp49",
							"mpp50", "mpp51", "mpp52";
					marvell,function = "sd0";
				};

				sdio_pins3: sdio-pins3 {
					marvell,pins = "mpp48", "mpp49", "mpp50",
							"mpp51", "mpp52", "mpp53";
					marvell,function = "sd0";
				};
			};

			gpio0: gpio@18100 {
				compatible = "marvell,orion-gpio";
				reg = <0x18100 0x40>;
				ngpios = <32>;
				gpio-controller;
				#gpio-cells = <2>;
				interrupt-controller;
				#interrupts-cells = <2>;
				interrupts = <82>, <83>, <84>, <85>;
			};

			gpio1: gpio@18140 {
				compatible = "marvell,orion-gpio";
				reg = <0x18140 0x40>;
				ngpios = <32>;
				gpio-controller;
				#gpio-cells = <2>;
				interrupt-controller;
				#interrupts-cells = <2>;
				interrupts = <87>, <88>, <89>, <90>;
			};

			gpio2: gpio@18180 {
				compatible = "marvell,orion-gpio";
				reg = <0x18180 0x40>;
				ngpios = <2>;
				gpio-controller;
				#gpio-cells = <2>;
				interrupt-controller;
				#interrupts-cells = <2>;
				interrupts = <91>;
			};

			coreclk: mvebu-sar@18230 {
				compatible = "marvell,armada-370-core-clock";
				reg = <0x18230 0x08>;
				#clock-cells = <1>;
<<<<<<< HEAD
			};

			gateclk: clock-gating-control@18220 {
				compatible = "marvell,armada-370-gating-clock";
				reg = <0x18220 0x4>;
				clocks = <&coreclk 0>;
				#clock-cells = <1>;
			};

			xor@60800 {
				compatible = "marvell,orion-xor";
				reg = <0x60800 0x100
				       0x60A00 0x100>;
				status = "okay";

				xor00 {
					interrupts = <51>;
					dmacap,memcpy;
					dmacap,xor;
				};
				xor01 {
					interrupts = <52>;
					dmacap,memcpy;
					dmacap,xor;
					dmacap,memset;
				};
			};

			xor@60900 {
				compatible = "marvell,orion-xor";
				reg = <0x60900 0x100
				       0x60b00 0x100>;
				status = "okay";

				xor10 {
					interrupts = <94>;
					dmacap,memcpy;
					dmacap,xor;
				};
				xor11 {
					interrupts = <95>;
					dmacap,memcpy;
					dmacap,xor;
					dmacap,memset;
				};
			};

			usb@50000 {
				clocks = <&coreclk 0>;
			};

			usb@51000 {
				clocks = <&coreclk 0>;
			};

			thermal@18300 {
				compatible = "marvell,armada370-thermal";
				reg = <0x18300 0x4
					0x18304 0x4>;
				status = "okay";
			};

=======
			};

			gateclk: clock-gating-control@18220 {
				compatible = "marvell,armada-370-gating-clock";
				reg = <0x18220 0x4>;
				clocks = <&coreclk 0>;
				#clock-cells = <1>;
			};

			xor@60800 {
				compatible = "marvell,orion-xor";
				reg = <0x60800 0x100
				       0x60A00 0x100>;
				status = "okay";

				xor00 {
					interrupts = <51>;
					dmacap,memcpy;
					dmacap,xor;
				};
				xor01 {
					interrupts = <52>;
					dmacap,memcpy;
					dmacap,xor;
					dmacap,memset;
				};
			};

			xor@60900 {
				compatible = "marvell,orion-xor";
				reg = <0x60900 0x100
				       0x60b00 0x100>;
				status = "okay";

				xor10 {
					interrupts = <94>;
					dmacap,memcpy;
					dmacap,xor;
				};
				xor11 {
					interrupts = <95>;
					dmacap,memcpy;
					dmacap,xor;
					dmacap,memset;
				};
			};

			usb@50000 {
				clocks = <&coreclk 0>;
			};

			usb@51000 {
				clocks = <&coreclk 0>;
			};

			thermal@18300 {
				compatible = "marvell,armada370-thermal";
				reg = <0x18300 0x4
					0x18304 0x4>;
				status = "okay";
			};

>>>>>>> d0e0ac97
			pcie-controller {
				compatible = "marvell,armada-370-pcie";
				status = "disabled";
				device_type = "pci";

				#address-cells = <3>;
				#size-cells = <2>;

				bus-range = <0x00 0xff>;

<<<<<<< HEAD
				reg = <0x40000 0x2000>, <0x80000 0x2000>;

				reg-names = "pcie0.0", "pcie1.0";

=======
>>>>>>> d0e0ac97
				ranges = <0x82000000 0 0x40000 0x40000 0 0x00002000   /* Port 0.0 registers */
					0x82000000 0 0x80000 0x80000 0 0x00002000   /* Port 1.0 registers */
					0x82000000 0 0xe0000000 0xe0000000 0 0x08000000   /* non-prefetchable memory */
					0x81000000 0 0          0xe8000000 0 0x00100000>; /* downstream I/O */

				pcie@1,0 {
					device_type = "pci";
					assigned-addresses = <0x82000800 0 0x40000 0 0x2000>;
					reg = <0x0800 0 0 0 0>;
					#address-cells = <3>;
					#size-cells = <2>;
					#interrupt-cells = <1>;
					ranges;
					interrupt-map-mask = <0 0 0 0>;
					interrupt-map = <0 0 0 0 &mpic 58>;
					marvell,pcie-port = <0>;
					marvell,pcie-lane = <0>;
					clocks = <&gateclk 5>;
					status = "disabled";
				};

				pcie@2,0 {
					device_type = "pci";
					assigned-addresses = <0x82002800 0 0x80000 0 0x2000>;
					reg = <0x1000 0 0 0 0>;
					#address-cells = <3>;
					#size-cells = <2>;
					#interrupt-cells = <1>;
					ranges;
					interrupt-map-mask = <0 0 0 0>;
					interrupt-map = <0 0 0 0 &mpic 62>;
					marvell,pcie-port = <1>;
					marvell,pcie-lane = <0>;
					clocks = <&gateclk 9>;
					status = "disabled";
				};
			};
		};
	};
};<|MERGE_RESOLUTION|>--- conflicted
+++ resolved
@@ -108,7 +108,6 @@
 				compatible = "marvell,armada-370-core-clock";
 				reg = <0x18230 0x08>;
 				#clock-cells = <1>;
-<<<<<<< HEAD
 			};
 
 			gateclk: clock-gating-control@18220 {
@@ -171,70 +170,6 @@
 				status = "okay";
 			};
 
-=======
-			};
-
-			gateclk: clock-gating-control@18220 {
-				compatible = "marvell,armada-370-gating-clock";
-				reg = <0x18220 0x4>;
-				clocks = <&coreclk 0>;
-				#clock-cells = <1>;
-			};
-
-			xor@60800 {
-				compatible = "marvell,orion-xor";
-				reg = <0x60800 0x100
-				       0x60A00 0x100>;
-				status = "okay";
-
-				xor00 {
-					interrupts = <51>;
-					dmacap,memcpy;
-					dmacap,xor;
-				};
-				xor01 {
-					interrupts = <52>;
-					dmacap,memcpy;
-					dmacap,xor;
-					dmacap,memset;
-				};
-			};
-
-			xor@60900 {
-				compatible = "marvell,orion-xor";
-				reg = <0x60900 0x100
-				       0x60b00 0x100>;
-				status = "okay";
-
-				xor10 {
-					interrupts = <94>;
-					dmacap,memcpy;
-					dmacap,xor;
-				};
-				xor11 {
-					interrupts = <95>;
-					dmacap,memcpy;
-					dmacap,xor;
-					dmacap,memset;
-				};
-			};
-
-			usb@50000 {
-				clocks = <&coreclk 0>;
-			};
-
-			usb@51000 {
-				clocks = <&coreclk 0>;
-			};
-
-			thermal@18300 {
-				compatible = "marvell,armada370-thermal";
-				reg = <0x18300 0x4
-					0x18304 0x4>;
-				status = "okay";
-			};
-
->>>>>>> d0e0ac97
 			pcie-controller {
 				compatible = "marvell,armada-370-pcie";
 				status = "disabled";
@@ -245,13 +180,6 @@
 
 				bus-range = <0x00 0xff>;
 
-<<<<<<< HEAD
-				reg = <0x40000 0x2000>, <0x80000 0x2000>;
-
-				reg-names = "pcie0.0", "pcie1.0";
-
-=======
->>>>>>> d0e0ac97
 				ranges = <0x82000000 0 0x40000 0x40000 0 0x00002000   /* Port 0.0 registers */
 					0x82000000 0 0x80000 0x80000 0 0x00002000   /* Port 1.0 registers */
 					0x82000000 0 0xe0000000 0xe0000000 0 0x08000000   /* non-prefetchable memory */
