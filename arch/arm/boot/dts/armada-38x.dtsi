/*
 * Device Tree Include file for Marvell Armada 38x family of SoCs.
 *
 * Copyright (C) 2014 Marvell
 *
 * Lior Amsalem <alior@marvell.com>
 * Gregory CLEMENT <gregory.clement@free-electrons.com>
 * Thomas Petazzoni <thomas.petazzoni@free-electrons.com>
 *
 * This file is licensed under the terms of the GNU General Public
 * License version 2.  This program is licensed "as is" without any
 * warranty of any kind, whether express or implied.
 */

#include "skeleton.dtsi"
#include <dt-bindings/interrupt-controller/arm-gic.h>
#include <dt-bindings/interrupt-controller/irq.h>

#define MBUS_ID(target,attributes) (((target) << 24) | ((attributes) << 16))

/ {
	model = "Marvell Armada 38x family SoC";
	compatible = "marvell,armada38x";

	aliases {
		gpio0 = &gpio0;
		gpio1 = &gpio1;
		eth0 = &eth0;
		eth1 = &eth1;
		eth2 = &eth2;
	};

	soc {
		compatible = "marvell,armada380-mbus", "marvell,armada370-mbus",
			     "simple-bus";
		#address-cells = <2>;
		#size-cells = <1>;
		controller = <&mbusc>;
		interrupt-parent = <&gic>;
		pcie-mem-aperture = <0xe0000000 0x8000000>;
		pcie-io-aperture  = <0xe8000000 0x100000>;

		bootrom {
			compatible = "marvell,bootrom";
			reg = <MBUS_ID(0x01, 0x1d) 0 0x200000>;
		};

		devbus-bootcs {
			compatible = "marvell,mvebu-devbus";
			reg = <MBUS_ID(0xf0, 0x01) 0x10400 0x8>;
			ranges = <0 MBUS_ID(0x01, 0x2f) 0 0xffffffff>;
			#address-cells = <1>;
			#size-cells = <1>;
			clocks = <&coreclk 0>;
			status = "disabled";
		};

		devbus-cs0 {
			compatible = "marvell,mvebu-devbus";
			reg = <MBUS_ID(0xf0, 0x01) 0x10408 0x8>;
			ranges = <0 MBUS_ID(0x01, 0x3e) 0 0xffffffff>;
			#address-cells = <1>;
			#size-cells = <1>;
			clocks = <&coreclk 0>;
			status = "disabled";
		};

		devbus-cs1 {
			compatible = "marvell,mvebu-devbus";
			reg = <MBUS_ID(0xf0, 0x01) 0x10410 0x8>;
			ranges = <0 MBUS_ID(0x01, 0x3d) 0 0xffffffff>;
			#address-cells = <1>;
			#size-cells = <1>;
			clocks = <&coreclk 0>;
			status = "disabled";
		};

		devbus-cs2 {
			compatible = "marvell,mvebu-devbus";
			reg = <MBUS_ID(0xf0, 0x01) 0x10418 0x8>;
			ranges = <0 MBUS_ID(0x01, 0x3b) 0 0xffffffff>;
			#address-cells = <1>;
			#size-cells = <1>;
			clocks = <&coreclk 0>;
			status = "disabled";
		};

		devbus-cs3 {
			compatible = "marvell,mvebu-devbus";
			reg = <MBUS_ID(0xf0, 0x01) 0x10420 0x8>;
			ranges = <0 MBUS_ID(0x01, 0x37) 0 0xffffffff>;
			#address-cells = <1>;
			#size-cells = <1>;
			clocks = <&coreclk 0>;
			status = "disabled";
		};

		internal-regs {
			compatible = "simple-bus";
			#address-cells = <1>;
			#size-cells = <1>;
			ranges = <0 MBUS_ID(0xf0, 0x01) 0 0x100000>;

			L2: cache-controller@8000 {
				compatible = "arm,pl310-cache";
				reg = <0x8000 0x1000>;
				cache-unified;
				cache-level = <2>;
			};

			scu@c000 {
				compatible = "arm,cortex-a9-scu";
				reg = <0xc000 0x58>;
			};

			timer@c600 {
				compatible = "arm,cortex-a9-twd-timer";
				reg = <0xc600 0x20>;
				interrupts = <GIC_PPI 13 (IRQ_TYPE_EDGE_RISING | GIC_CPU_MASK_SIMPLE(2))>;
				clocks = <&coreclk 2>;
			};

			gic: interrupt-controller@d000 {
				compatible = "arm,cortex-a9-gic";
				#interrupt-cells = <3>;
				#size-cells = <0>;
				interrupt-controller;
				reg = <0xd000 0x1000>,
				      <0xc100 0x100>;
			};

			spi0: spi@10600 {
				compatible = "marvell,orion-spi";
				reg = <0x10600 0x50>;
				#address-cells = <1>;
				#size-cells = <0>;
				cell-index = <0>;
				interrupts = <GIC_SPI 1 IRQ_TYPE_LEVEL_HIGH>;
				clocks = <&coreclk 0>;
				status = "disabled";
			};

			spi1: spi@10680 {
				compatible = "marvell,orion-spi";
				reg = <0x10680 0x50>;
				#address-cells = <1>;
				#size-cells = <0>;
				cell-index = <1>;
				interrupts = <GIC_SPI 63 IRQ_TYPE_LEVEL_HIGH>;
				clocks = <&coreclk 0>;
				status = "disabled";
			};

			i2c0: i2c@11000 {
				compatible = "marvell,mv64xxx-i2c";
				reg = <0x11000 0x20>;
				#address-cells = <1>;
				#size-cells = <0>;
				interrupts = <GIC_SPI 2 IRQ_TYPE_LEVEL_HIGH>;
				timeout-ms = <1000>;
				clocks = <&coreclk 0>;
				status = "disabled";
			};

			i2c1: i2c@11100 {
				compatible = "marvell,mv64xxx-i2c";
				reg = <0x11100 0x20>;
				#address-cells = <1>;
				#size-cells = <0>;
				interrupts = <GIC_SPI 3 IRQ_TYPE_LEVEL_HIGH>;
				timeout-ms = <1000>;
				clocks = <&coreclk 0>;
				status = "disabled";
			};

			serial@12000 {
				compatible = "snps,dw-apb-uart";
				reg = <0x12000 0x100>;
				reg-shift = <2>;
				interrupts = <GIC_SPI 12 IRQ_TYPE_LEVEL_HIGH>;
				reg-io-width = <1>;
				clocks = <&coreclk 0>;
				status = "disabled";
			};

			serial@12100 {
				compatible = "snps,dw-apb-uart";
				reg = <0x12100 0x100>;
				reg-shift = <2>;
				interrupts = <GIC_SPI 13 IRQ_TYPE_LEVEL_HIGH>;
				reg-io-width = <1>;
				clocks = <&coreclk 0>;
				status = "disabled";
			};

			pinctrl {
				compatible = "marvell,mv88f6820-pinctrl";
				reg = <0x18000 0x20>;
			};

			gpio0: gpio@18100 {
				compatible = "marvell,orion-gpio";
				reg = <0x18100 0x40>;
				ngpios = <32>;
				gpio-controller;
				#gpio-cells = <2>;
				interrupt-controller;
				#interrupt-cells = <2>;
				interrupts = <GIC_SPI 53 IRQ_TYPE_LEVEL_HIGH>,
					     <GIC_SPI 54 IRQ_TYPE_LEVEL_HIGH>,
					     <GIC_SPI 55 IRQ_TYPE_LEVEL_HIGH>,
					     <GIC_SPI 56 IRQ_TYPE_LEVEL_HIGH>;
			};

			gpio1: gpio@18140 {
				compatible = "marvell,orion-gpio";
				reg = <0x18140 0x40>;
				ngpios = <28>;
				gpio-controller;
				#gpio-cells = <2>;
				interrupt-controller;
				#interrupt-cells = <2>;
				interrupts = <GIC_SPI 58 IRQ_TYPE_LEVEL_HIGH>,
					     <GIC_SPI 59 IRQ_TYPE_LEVEL_HIGH>,
					     <GIC_SPI 60 IRQ_TYPE_LEVEL_HIGH>,
					     <GIC_SPI 61 IRQ_TYPE_LEVEL_HIGH>;
			};

			system-controller@18200 {
				compatible = "marvell,armada-380-system-controller",
					     "marvell,armada-370-xp-system-controller";
				reg = <0x18200 0x100>;
			};

			gateclk: clock-gating-control@18220 {
				compatible = "marvell,armada-380-gating-clock";
				reg = <0x18220 0x4>;
				clocks = <&coreclk 0>;
				#clock-cells = <1>;
			};

			coreclk: mvebu-sar@18600 {
				compatible = "marvell,armada-380-core-clock";
				reg = <0x18600 0x04>;
				#clock-cells = <1>;
			};

			mbusc: mbus-controller@20000 {
				compatible = "marvell,mbus-controller";
				reg = <0x20000 0x100>, <0x20180 0x20>;
			};

			mpic: interrupt-controller@20000 {
				compatible = "marvell,mpic";
				reg = <0x20a00 0x2d0>, <0x21070 0x58>;
				#interrupt-cells = <1>;
				#size-cells = <1>;
				interrupt-controller;
				msi-controller;
				interrupts = <GIC_PPI 15 IRQ_TYPE_LEVEL_HIGH>;
			};

			timer@20300 {
				compatible = "marvell,armada-380-timer",
					     "marvell,armada-xp-timer";
				reg = <0x20300 0x30>, <0x21040 0x30>;
				interrupts-extended = <&gic  GIC_SPI  8 IRQ_TYPE_LEVEL_HIGH>,
						      <&gic  GIC_SPI  9 IRQ_TYPE_LEVEL_HIGH>,
						      <&gic  GIC_SPI 10 IRQ_TYPE_LEVEL_HIGH>,
						      <&gic  GIC_SPI 11 IRQ_TYPE_LEVEL_HIGH>,
						      <&mpic 5>,
						      <&mpic 6>;
				clocks = <&coreclk 2>, <&refclk>;
				clock-names = "nbclk", "fixed";
			};

			watchdog@20300 {
				compatible = "marvell,armada-380-wdt";
				reg = <0x20300 0x34>, <0x20704 0x4>, <0x18260 0x4>;
				clocks = <&coreclk 2>, <&refclk>;
				clock-names = "nbclk", "fixed";
			};

			cpurst@20800 {
				compatible = "marvell,armada-370-cpu-reset";
				reg = <0x20800 0x10>;
			};

			coherency-fabric@21010 {
				compatible = "marvell,armada-380-coherency-fabric";
				reg = <0x21010 0x1c>;
			};

			pmsu@22000 {
				compatible = "marvell,armada-380-pmsu";
				reg = <0x22000 0x1000>;
			};

			eth1: ethernet@30000 {
				compatible = "marvell,armada-370-neta";
				reg = <0x30000 0x4000>;
				interrupts-extended = <&mpic 10>;
				clocks = <&gateclk 3>;
				status = "disabled";
			};

			eth2: ethernet@34000 {
				compatible = "marvell,armada-370-neta";
				reg = <0x34000 0x4000>;
				interrupts-extended = <&mpic 12>;
				clocks = <&gateclk 2>;
				status = "disabled";
			};

			xor@60800 {
				compatible = "marvell,orion-xor";
				reg = <0x60800 0x100
				       0x60a00 0x100>;
				clocks = <&gateclk 22>;
				status = "okay";

				xor00 {
					interrupts = <GIC_SPI 22 IRQ_TYPE_LEVEL_HIGH>;
					dmacap,memcpy;
					dmacap,xor;
				};
				xor01 {
					interrupts = <GIC_SPI 23 IRQ_TYPE_LEVEL_HIGH>;
					dmacap,memcpy;
					dmacap,xor;
					dmacap,memset;
				};
			};

			xor@60900 {
				compatible = "marvell,orion-xor";
				reg = <0x60900 0x100
				       0x60b00 0x100>;
				clocks = <&gateclk 28>;
				status = "okay";

				xor10 {
					interrupts = <GIC_SPI 65 IRQ_TYPE_LEVEL_HIGH>;
					dmacap,memcpy;
					dmacap,xor;
				};
				xor11 {
					interrupts = <GIC_SPI 66 IRQ_TYPE_LEVEL_HIGH>;
					dmacap,memcpy;
					dmacap,xor;
					dmacap,memset;
				};
			};

			eth0: ethernet@70000 {
				compatible = "marvell,armada-370-neta";
				reg = <0x70000 0x4000>;
				interrupts-extended = <&mpic 8>;
				clocks = <&gateclk 4>;
				status = "disabled";
			};

			mdio {
				#address-cells = <1>;
				#size-cells = <0>;
				compatible = "marvell,orion-mdio";
				reg = <0x72004 0x4>;
				clocks = <&gateclk 4>;
<<<<<<< HEAD
=======
			};

			sata@a8000 {
				compatible = "marvell,armada-380-ahci";
				reg = <0xa8000 0x2000>;
				interrupts = <GIC_SPI 26 IRQ_TYPE_LEVEL_HIGH>;
				clocks = <&gateclk 15>;
				status = "disabled";
			};

			sata@e0000 {
				compatible = "marvell,armada-380-ahci";
				reg = <0xe0000 0x2000>;
				interrupts = <GIC_SPI 28 IRQ_TYPE_LEVEL_HIGH>;
				clocks = <&gateclk 30>;
				status = "disabled";
>>>>>>> d76beebb
			};

			coredivclk: clock@e4250 {
				compatible = "marvell,armada-380-corediv-clock";
				reg = <0xe4250 0xc>;
				#clock-cells = <1>;
				clocks = <&mainpll>;
				clock-output-names = "nand";
			};

			thermal@e8078 {
				compatible = "marvell,armada380-thermal";
				reg = <0xe4078 0x4>, <0xe4074 0x4>;
				status = "okay";
			};

			flash@d0000 {
				compatible = "marvell,armada370-nand";
				reg = <0xd0000 0x54>;
				#address-cells = <1>;
				#size-cells = <1>;
				interrupts = <GIC_SPI 84 IRQ_TYPE_LEVEL_HIGH>;
				clocks = <&coredivclk 0>;
				status = "disabled";
			};

			sdhci@d8000 {
				compatible = "marvell,armada-380-sdhci";
				reg = <0xd8000 0x1000>, <0xdc000 0x100>;
				interrupts = <0 25 0x4>;
				clocks = <&gateclk 17>;
				mrvl,clk-delay-cycles = <0x1F>;
				status = "disabled";
			};
		};
	};

	clocks {
		/* 2 GHz fixed main PLL */
		mainpll: mainpll {
			compatible = "fixed-clock";
			#clock-cells = <0>;
			clock-frequency = <2000000000>;
		};

		/* 25 MHz reference crystal */
		refclk: oscillator {
			compatible = "fixed-clock";
			#clock-cells = <0>;
			clock-frequency = <25000000>;
		};
	};
};<|MERGE_RESOLUTION|>--- conflicted
+++ resolved
@@ -366,8 +366,6 @@
 				compatible = "marvell,orion-mdio";
 				reg = <0x72004 0x4>;
 				clocks = <&gateclk 4>;
-<<<<<<< HEAD
-=======
 			};
 
 			sata@a8000 {
@@ -384,7 +382,6 @@
 				interrupts = <GIC_SPI 28 IRQ_TYPE_LEVEL_HIGH>;
 				clocks = <&gateclk 30>;
 				status = "disabled";
->>>>>>> d76beebb
 			};
 
 			coredivclk: clock@e4250 {
