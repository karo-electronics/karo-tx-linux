--- conflicted
+++ resolved
@@ -1,6 +1,5 @@
 ifeq ($(CONFIG_OF),y)
 
-<<<<<<< HEAD
 # Keep at91 dtb files sorted alphabetically for each SoC
 # rm9200
 dtb-$(CONFIG_ARCH_AT91) += at91rm9200ek.dtb
@@ -33,25 +32,7 @@
 dtb-$(CONFIG_ARCH_AT91) += at91sam9x25ek.dtb
 dtb-$(CONFIG_ARCH_AT91) += at91sam9x35ek.dtb
 
-=======
-dtb-$(CONFIG_ARCH_AT91) += aks-cdu.dtb \
-	at91sam9263ek.dtb \
-	at91sam9g20ek_2mmc.dtb \
-	at91sam9g20ek.dtb \
-	at91sam9g25ek.dtb \
-	at91sam9m10g45ek.dtb \
-	at91sam9n12ek.dtb \
-	ethernut5.dtb \
-	evk-pro3.dtb \
-	kizbox.dtb \
-	tny_a9260.dtb \
-	tny_a9263.dtb \
-	tny_a9g20.dtb \
-	usb_a9260.dtb \
-	usb_a9263.dtb \
-	usb_a9g20.dtb
 dtb-$(CONFIG_ARCH_BCM) += bcm11351-brt.dtb
->>>>>>> f979306c
 dtb-$(CONFIG_ARCH_BCM2835) += bcm2835-rpi-b.dtb
 dtb-$(CONFIG_ARCH_DAVINCI) += da850-enbw-cmc.dtb \
 	da850-evm.dtb
@@ -171,7 +152,6 @@
 	wm8505-ref.dtb \
 	wm8650-mid.dtb
 dtb-$(CONFIG_ARCH_ZYNQ) += zynq-zc702.dtb
-<<<<<<< HEAD
 
 targets += dtbs
 endif
@@ -180,7 +160,5 @@
 # old build results so people don't accidentally use them.
 dtbs: $(addprefix $(obj)/, $(dtb-y))
 	$(Q)rm -f $(obj)/../*.dtb
-=======
->>>>>>> f979306c
 
 clean-files := *.dtb