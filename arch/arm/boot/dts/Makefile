--- conflicted
+++ resolved
@@ -202,11 +202,8 @@
 	r8a7740-armadillo800eva-reference.dtb \
 	r8a7779-marzen.dtb \
 	r8a7779-marzen-reference.dtb \
-<<<<<<< HEAD
 	r8a7791-koelsch.dtb \
-=======
 	r8a7791-koelsch-reference.dtb \
->>>>>>> af9ad0f4
 	r8a7790-lager.dtb \
 	r8a7790-lager-reference.dtb \
 	sh73a0-kzm9g.dtb \
