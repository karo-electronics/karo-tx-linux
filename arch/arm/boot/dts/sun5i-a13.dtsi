--- conflicted
+++ resolved
@@ -17,17 +17,12 @@
 	interrupt-parent = <&intc>;
 
 	cpus {
-<<<<<<< HEAD
-		cpu@0 {
-			compatible = "arm,cortex-a8";
-=======
 		#address-cells = <1>;
 		#size-cells = <0>;
 		cpu@0 {
 			device_type = "cpu";
 			compatible = "arm,cortex-a8";
 			reg = <0x0>;
->>>>>>> d0e0ac97
 		};
 	};
 
@@ -104,22 +99,6 @@
 
 		ahb_gates: ahb_gates@01c20060 {
 			#clock-cells = <1>;
-<<<<<<< HEAD
-			compatible = "allwinner,sun4i-ahb-gates-clk";
-			reg = <0x01c20060 0x8>;
-			clocks = <&ahb>;
-			clock-output-names = "ahb_usb0", "ahb_ehci0",
-				"ahb_ohci0", "ahb_ehci1", "ahb_ohci1", "ahb_ss",
-				"ahb_dma", "ahb_bist", "ahb_mmc0", "ahb_mmc1",
-				"ahb_mmc2", "ahb_mmc3", "ahb_ms", "ahb_nand",
-				"ahb_sdram", "ahb_ace",	"ahb_emac", "ahb_ts",
-				"ahb_spi0", "ahb_spi1", "ahb_spi2", "ahb_spi3",
-				"ahb_pata", "ahb_sata", "ahb_gps", "ahb_ve",
-				"ahb_tvd", "ahb_tve0", "ahb_tve1", "ahb_lcd0",
-				"ahb_lcd1", "ahb_csi0", "ahb_csi1", "ahb_hdmi",
-				"ahb_de_be0", "ahb_de_be1", "ahb_de_fe0",
-				"ahb_de_fe1", "ahb_mp", "ahb_mali400";
-=======
 			compatible = "allwinner,sun5i-a13-ahb-gates-clk";
 			reg = <0x01c20060 0x8>;
 			clocks = <&ahb>;
@@ -129,7 +108,6 @@
 				"ahb_spi0", "ahb_spi1", "ahb_spi2", "ahb_stimer",
 				"ahb_ve", "ahb_lcd", "ahb_csi", "ahb_de_be",
 				"ahb_de_fe", "ahb_iep", "ahb_mali400";
->>>>>>> d0e0ac97
 		};
 
 		apb0: apb0@01c20054 {
@@ -141,17 +119,6 @@
 
 		apb0_gates: apb0_gates@01c20068 {
 			#clock-cells = <1>;
-<<<<<<< HEAD
-			compatible = "allwinner,sun4i-apb0-gates-clk";
-			reg = <0x01c20068 0x4>;
-			clocks = <&apb0>;
-			clock-output-names = "apb0_codec", "apb0_spdif",
-				"apb0_ac97", "apb0_iis", "apb0_pio", "apb0_ir0",
-				"apb0_ir1", "apb0_keypad";
-		};
-
-		/* dummy is pll62 */
-=======
 			compatible = "allwinner,sun5i-a13-apb0-gates-clk";
 			reg = <0x01c20068 0x4>;
 			clocks = <&apb0>;
@@ -159,7 +126,6 @@
 		};
 
 		/* dummy is pll6 */
->>>>>>> d0e0ac97
 		apb1_mux: apb1_mux@01c20058 {
 			#clock-cells = <0>;
 			compatible = "allwinner,sun4i-apb1-mux-clk";
@@ -176,23 +142,11 @@
 
 		apb1_gates: apb1_gates@01c2006c {
 			#clock-cells = <1>;
-<<<<<<< HEAD
-			compatible = "allwinner,sun4i-apb1-gates-clk";
-			reg = <0x01c2006c 0x4>;
-			clocks = <&apb1>;
-			clock-output-names = "apb1_i2c0", "apb1_i2c1",
-				"apb1_i2c2", "apb1_can", "apb1_scr",
-				"apb1_ps20", "apb1_ps21", "apb1_uart0",
-				"apb1_uart1", "apb1_uart2", "apb1_uart3",
-				"apb1_uart4", "apb1_uart5", "apb1_uart6",
-				"apb1_uart7";
-=======
 			compatible = "allwinner,sun5i-a13-apb1-gates-clk";
 			reg = <0x01c2006c 0x4>;
 			clocks = <&apb1>;
 			clock-output-names = "apb1_i2c0", "apb1_i2c1",
 				"apb1_i2c2", "apb1_uart1", "apb1_uart3";
->>>>>>> d0e0ac97
 		};
 	};
 
@@ -213,15 +167,10 @@
 		pio: pinctrl@01c20800 {
 			compatible = "allwinner,sun5i-a13-pinctrl";
 			reg = <0x01c20800 0x400>;
-<<<<<<< HEAD
-			clocks = <&apb0_gates 5>;
-			gpio-controller;
-=======
 			interrupts = <28>;
 			clocks = <&apb0_gates 5>;
 			gpio-controller;
 			interrupt-controller;
->>>>>>> d0e0ac97
 			#address-cells = <1>;
 			#size-cells = <0>;
 			#gpio-cells = <3>;
@@ -239,8 +188,6 @@
 				allwinner,drive = <0>;
 				allwinner,pull = <0>;
 			};
-<<<<<<< HEAD
-=======
 
 			i2c0_pins_a: i2c0@0 {
 				allwinner,pins = "PB0", "PB1";
@@ -262,7 +209,6 @@
 				allwinner,drive = <0>;
 				allwinner,pull = <0>;
 			};
->>>>>>> d0e0ac97
 		};
 
 		timer@01c20c00 {
@@ -296,8 +242,6 @@
 			clocks = <&apb1_gates 19>;
 			status = "disabled";
 		};
-<<<<<<< HEAD
-=======
 
 		i2c0: i2c@01c2ac00 {
 			compatible = "allwinner,sun4i-i2c";
@@ -325,6 +269,5 @@
 			clock-frequency = <100000>;
 			status = "disabled";
 		};
->>>>>>> d0e0ac97
 	};
 };