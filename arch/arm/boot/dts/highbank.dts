--- conflicted
+++ resolved
@@ -121,13 +121,10 @@
 			compatible = "calxeda,hb-ahci";
 			reg = <0xffe08000 0x10000>;
 			interrupts = <0 83 4>;
-<<<<<<< HEAD
 			calxeda,port-phys = <&combophy5 0 &combophy0 0
 					     &combophy0 1 &combophy0 2
 					     &combophy0 3>;
-=======
 			dma-coherent;
->>>>>>> 5306ea47
 		};
 
 		sdhci@ffe0e000 {
