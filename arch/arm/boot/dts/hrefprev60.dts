/*
 * Copyright 2012 ST-Ericsson AB
 *
 * The code contained herein is licensed under the GNU General Public
 * License. You may obtain a copy of the GNU General Public License
 * Version 2 or later at the following locations:
 *
 * http://www.opensource.org/licenses/gpl-license.html
 * http://www.gnu.org/copyleft/gpl.html
 */

/dts-v1/;
#include "dbx5x0.dtsi"
#include "href.dtsi"
#include "stuib.dtsi"

/ {
	model = "ST-Ericsson HREF (pre-v60) platform with Device Tree";
	compatible = "st-ericsson,mop500", "st-ericsson,u8500";

	gpio_keys {
		button@1 {
			gpios = <&tc3589x_gpio 7 0x4>;
		};
	};

<<<<<<< HEAD
	soc-u9500 {
=======
	soc {
>>>>>>> d0e0ac97
		prcmu@80157000 {
			ab8500@5 {
				ab8500-gpio {
					compatible = "stericsson,ab8500-gpio";
				};
			};
		};

		i2c@80004000 {
			tps61052@33 {
				compatible = "tps61052";
				reg = <0x33>;
			};
		};

		i2c@80110000 {
			bu21013_tp@5c {
				reset-gpio = <&tc3589x_gpio 13 0x4>;
			};
		};

		vmmci: regulator-gpio {
			gpios = <&tc3589x_gpio 18 0x4>;
			enable-gpio = <&tc3589x_gpio 17 0x4>;

			status = "okay";
		};
	};
};<|MERGE_RESOLUTION|>--- conflicted
+++ resolved
@@ -24,11 +24,7 @@
 		};
 	};
 
-<<<<<<< HEAD
-	soc-u9500 {
-=======
 	soc {
->>>>>>> d0e0ac97
 		prcmu@80157000 {
 			ab8500@5 {
 				ab8500-gpio {
