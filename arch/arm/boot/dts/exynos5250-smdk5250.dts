/*
 * SAMSUNG SMDK5250 board device tree source
 *
 * Copyright (c) 2012 Samsung Electronics Co., Ltd.
 *		http://www.samsung.com
 *
 * This program is free software; you can redistribute it and/or modify
 * it under the terms of the GNU General Public License version 2 as
 * published by the Free Software Foundation.
*/

/dts-v1/;
/include/ "exynos5250.dtsi"

/ {
	model = "SAMSUNG SMDK5250 board based on EXYNOS5250";
	compatible = "samsung,smdk5250", "samsung,exynos5250";

	aliases {
	};

	memory {
		reg = <0x40000000 0x80000000>;
	};

	chosen {
		bootargs = "root=/dev/ram0 rw ramdisk=8192 initrd=0x41000000,8M console=ttySAC2,115200 init=/linuxrc";
	};

	i2c@12C60000 {
		samsung,i2c-sda-delay = <100>;
		samsung,i2c-max-bus-freq = <20000>;
		gpios = <&gpb3 0 2 3 0>,
			<&gpb3 1 2 3 0>;

		eeprom@50 {
			compatible = "samsung,s524ad0xd1";
			reg = <0x50>;
		};
	};

	i2c@12C70000 {
		samsung,i2c-sda-delay = <100>;
		samsung,i2c-max-bus-freq = <20000>;
		gpios = <&gpb3 2 2 3 0>,
			<&gpb3 3 2 3 0>;

		eeprom@51 {
			compatible = "samsung,s524ad0xd1";
			reg = <0x51>;
		};
	};

	i2c@121D0000 {
		samsung,i2c-sda-delay = <100>;
		samsung,i2c-max-bus-freq = <40000>;
		samsung,i2c-slave-addr = <0x38>;

		sata-phy {
			compatible = "samsung,sata-phy";
			reg = <0x38>;
		};
	};

	sata@122F0000 {
		samsung,sata-freq = <66>;
	};

	i2c@12C80000 {
		samsung,i2c-sda-delay = <100>;
		samsung,i2c-max-bus-freq = <66000>;
		gpios = <&gpa0 6 3 3 0>,
			<&gpa0 7 3 3 0>;

		hdmiddc@50 {
			compatible = "samsung,exynos5-hdmiddc";
			reg = <0x50>;
		};
	};

	i2c@12C90000 {
		status = "disabled";
	};

	i2c@12CA0000 {
		status = "disabled";
	};

	i2c@12CB0000 {
		status = "disabled";
	};

	i2c@12CC0000 {
		status = "disabled";
	};

	i2c@12CD0000 {
		status = "disabled";
	};

	i2c@12CE0000 {
		samsung,i2c-sda-delay = <100>;
		samsung,i2c-max-bus-freq = <66000>;

		hdmiphy@38 {
			compatible = "samsung,exynos5-hdmiphy";
			reg = <0x38>;
		};
	};

	dwmmc0@12200000 {
		num-slots = <1>;
		supports-highspeed;
		broken-cd;
		fifo-depth = <0x80>;
		card-detect-delay = <200>;
		samsung,dw-mshc-ciu-div = <3>;
		samsung,dw-mshc-sdr-timing = <2 3 3>;
		samsung,dw-mshc-ddr-timing = <1 2 3>;

		slot@0 {
			reg = <0>;
			bus-width = <8>;
			gpios = <&gpc0 0 2 0 3>, <&gpc0 1 2 0 3>,
				<&gpc1 0 2 3 3>, <&gpc1 1 2 3 3>,
				<&gpc1 2 2 3 3>, <&gpc1 3 2 3 3>,
				<&gpc0 3 2 3 3>, <&gpc0 4 2 3 3>,
				<&gpc0 5 2 3 3>, <&gpc0 6 2 3 3>;
		};
	};

	dwmmc1@12210000 {
		status = "disabled";
	};

	dwmmc2@12220000 {
		num-slots = <1>;
		supports-highspeed;
		fifo-depth = <0x80>;
		card-detect-delay = <200>;
		samsung,dw-mshc-ciu-div = <3>;
		samsung,dw-mshc-sdr-timing = <2 3 3>;
		samsung,dw-mshc-ddr-timing = <1 2 3>;

		slot@0 {
			reg = <0>;
			bus-width = <4>;
			samsung,cd-pinmux-gpio = <&gpc3 2 2 3 3>;
			gpios = <&gpc3 0 2 0 3>, <&gpc3 1 2 0 3>,
				<&gpc3 3 2 3 3>, <&gpc3 4 2 3 3>,
				<&gpc3 5 2 3 3>, <&gpc3 6 2 3 3>,
				<&gpc4 3 3 3 3>, <&gpc4 3 3 3 3>,
				<&gpc4 5 3 3 3>, <&gpc4 6 3 3 3>;
		};
	};

	dwmmc3@12230000 {
		status = "disabled";
	};

	spi_0: spi@12d20000 {
		status = "disabled";
	};

	spi_1: spi@12d30000 {
		gpios = <&gpa2 4 2 3 0>,
			<&gpa2 6 2 3 0>,
			<&gpa2 7 2 3 0>;

		w25q80bw@0 {
			#address-cells = <1>;
			#size-cells = <1>;
			compatible = "w25x80";
			reg = <0>;
			spi-max-frequency = <1000000>;

			controller-data {
				cs-gpio = <&gpa2 5 1 0 3>;
				samsung,spi-feedback-delay = <0>;
			};

			partition@0 {
				label = "U-Boot";
				reg = <0x0 0x40000>;
				read-only;
			};

			partition@40000 {
				label = "Kernel";
				reg = <0x40000 0xc0000>;
			};
		};
	};

	spi_2: spi@12d40000 {
		status = "disabled";
	};

<<<<<<< HEAD
	codec@11000000 {
		samsung,mfc-r = <0x43000000 0x800000>;
		samsung,mfc-l = <0x51000000 0x800000>;
	};

	hdmi {
		hpd-gpio = <&gpx3 7 0xf 1 3>;
=======
	i2s_0: i2s@03830000 {
		gpios = <&gpz 0 2 0 0>, <&gpz 1 2 0 0>, <&gpz 2 2 0 0>,
			<&gpz 3 2 0 0>, <&gpz 4 2 0 0>, <&gpz 5 2 0 0>,
			<&gpz 6 2 0 0>;
	};

	i2s_1: i2s@12D60000 {
		status = "disabled";
	};

	i2s_2: i2s@12D70000 {
		status = "disabled";
>>>>>>> edfebe1e
	};
};<|MERGE_RESOLUTION|>--- conflicted
+++ resolved
@@ -196,7 +196,6 @@
 		status = "disabled";
 	};
 
-<<<<<<< HEAD
 	codec@11000000 {
 		samsung,mfc-r = <0x43000000 0x800000>;
 		samsung,mfc-l = <0x51000000 0x800000>;
@@ -204,7 +203,8 @@
 
 	hdmi {
 		hpd-gpio = <&gpx3 7 0xf 1 3>;
-=======
+	};
+
 	i2s_0: i2s@03830000 {
 		gpios = <&gpz 0 2 0 0>, <&gpz 1 2 0 0>, <&gpz 2 2 0 0>,
 			<&gpz 3 2 0 0>, <&gpz 4 2 0 0>, <&gpz 5 2 0 0>,
@@ -217,6 +217,5 @@
 
 	i2s_2: i2s@12D70000 {
 		status = "disabled";
->>>>>>> edfebe1e
 	};
 };