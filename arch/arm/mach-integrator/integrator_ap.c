--- conflicted
+++ resolved
@@ -712,12 +712,7 @@
 	/* Maintainer: ARM Ltd/Deep Blue Solutions Ltd */
 	.atag_offset	= 0x100,
 	.reserve	= integrator_reserve,
-<<<<<<< HEAD
-	.map_io		= ap_map_io,
-=======
 	.map_io		= ap_map_io_atag,
-	.nr_irqs	= NR_IRQS_INTEGRATOR_AP,
->>>>>>> 4c929c8a
 	.init_early	= ap_init_early,
 	.init_irq	= ap_init_irq,
 	.handle_irq	= fpga_handle_irq,
