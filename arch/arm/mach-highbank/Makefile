--- conflicted
+++ resolved
@@ -1,8 +1,4 @@
-<<<<<<< HEAD
-obj-y					:= clock.o highbank.o system.o smc.o
-=======
 obj-y					:= highbank.o system.o smc.o
->>>>>>> d9875690
 
 plus_sec := $(call as-instr,.arch_extension sec,+sec)
 AFLAGS_smc.o				:=-Wa,-march=armv7-a$(plus_sec)
