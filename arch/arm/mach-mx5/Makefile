--- conflicted
+++ resolved
@@ -4,10 +4,6 @@
 
 # Object file lists.
 obj-y   := cpu.o mm.o clock-mx51-mx53.o ehci.o system.o
-<<<<<<< HEAD
-obj-$(CONFIG_SOC_IMX50) += mm-mx50.o
-=======
->>>>>>> 5788f4d6
 
 obj-$(CONFIG_PM) += pm-imx5.o
 obj-$(CONFIG_CPU_FREQ_IMX)    += cpu_op-mx51.o
