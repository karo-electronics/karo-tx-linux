#
# Makefile for the linux kernel.
#

# Object file lists.
<<<<<<< HEAD
obj-y   := cpu.o mm.o clock-mx51-mx53.o ehci.o system.o
obj-$(CONFIG_SOC_IMX50) += mm-mx50.o
=======
obj-y   := cpu.o mm.o clock-mx51-mx53.o devices.o ehci.o system.o
>>>>>>> cd9be3c9

obj-$(CONFIG_PM) += pm-imx5.o
obj-$(CONFIG_CPU_FREQ_IMX)    += cpu_op-mx51.o
obj-$(CONFIG_MACH_MX51_BABBAGE) += board-mx51_babbage.o
obj-$(CONFIG_MACH_MX51_3DS) += board-mx51_3ds.o
obj-$(CONFIG_MACH_MX53_EVK) += board-mx53_evk.o
obj-$(CONFIG_MACH_MX53_SMD) += board-mx53_smd.o
obj-$(CONFIG_MACH_MX53_LOCO) += board-mx53_loco.o
obj-$(CONFIG_MACH_MX53_ARD) += board-mx53_ard.o
obj-$(CONFIG_MACH_EUKREA_CPUIMX51) += board-cpuimx51.o
obj-$(CONFIG_MACH_EUKREA_MBIMX51_BASEBOARD) += eukrea_mbimx51-baseboard.o
obj-$(CONFIG_MACH_EUKREA_CPUIMX51SD) += board-cpuimx51sd.o
obj-$(CONFIG_MACH_EUKREA_MBIMXSD51_BASEBOARD) += eukrea_mbimxsd-baseboard.o
obj-$(CONFIG_MX51_EFIKA_COMMON) += mx51_efika.o
obj-$(CONFIG_MACH_MX51_EFIKAMX) += board-mx51_efikamx.o
obj-$(CONFIG_MACH_MX51_EFIKASB) += board-mx51_efikasb.o
obj-$(CONFIG_MACH_MX50_RDP) += board-mx50_rdp.o<|MERGE_RESOLUTION|>--- conflicted
+++ resolved
@@ -3,12 +3,7 @@
 #
 
 # Object file lists.
-<<<<<<< HEAD
 obj-y   := cpu.o mm.o clock-mx51-mx53.o ehci.o system.o
-obj-$(CONFIG_SOC_IMX50) += mm-mx50.o
-=======
-obj-y   := cpu.o mm.o clock-mx51-mx53.o devices.o ehci.o system.o
->>>>>>> cd9be3c9
 
 obj-$(CONFIG_PM) += pm-imx5.o
 obj-$(CONFIG_CPU_FREQ_IMX)    += cpu_op-mx51.o
