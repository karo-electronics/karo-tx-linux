--- conflicted
+++ resolved
@@ -54,10 +54,7 @@
 extern void imx51_soc_init(void);
 extern void imx53_soc_init(void);
 extern void imx51_init_late(void);
-<<<<<<< HEAD
-=======
 extern void imx53_init_late(void);
->>>>>>> d9875690
 extern void epit_timer_init(void __iomem *base, int irq);
 extern void mxc_timer_init(void __iomem *, int);
 extern int mx1_clocks_init(unsigned long fref);
