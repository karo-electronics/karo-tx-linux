--- conflicted
+++ resolved
@@ -85,18 +85,10 @@
 };
 
 extern void mx5_cpu_lp_set(enum mxc_cpu_pwr_mode mode);
-<<<<<<< HEAD
-extern void (*imx_idle)(void);
-=======
->>>>>>> dcd6c922
 extern void imx_print_silicon_rev(const char *cpu, int srev);
 
 void avic_handle_irq(struct pt_regs *);
 void tzic_handle_irq(struct pt_regs *);
-<<<<<<< HEAD
-void gic_handle_irq(struct pt_regs *);
-=======
->>>>>>> dcd6c922
 
 #define imx1_handle_irq avic_handle_irq
 #define imx21_handle_irq avic_handle_irq
@@ -129,10 +121,7 @@
 extern void imx_enable_cpu(int cpu, bool enable);
 extern void imx_set_cpu_jump(int cpu, void *jump_addr);
 extern void imx_src_init(void);
-<<<<<<< HEAD
-=======
 extern void imx_src_prepare_restart(void);
->>>>>>> dcd6c922
 extern void imx_gpc_init(void);
 extern void imx_gpc_pre_suspend(void);
 extern void imx_gpc_post_resume(void);
@@ -142,9 +131,6 @@
 extern void imx53_qsb_common_init(void);
 extern void imx53_smd_common_init(void);
 extern int imx6q_set_lpm(enum mxc_cpu_pwr_mode mode);
-<<<<<<< HEAD
-extern void imx6q_pm_init(void);
-=======
 extern void imx6q_clock_map_io(void);
 
 #ifdef CONFIG_PM
@@ -153,5 +139,4 @@
 static inline void imx6q_pm_init(void) {}
 #endif
 
->>>>>>> dcd6c922
 #endif