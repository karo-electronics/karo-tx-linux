--- conflicted
+++ resolved
@@ -13,13 +13,4 @@
 	.endm
 
 	.macro  arch_ret_to_user, tmp1, tmp2
-<<<<<<< HEAD
-	.endm
-
-	.macro	get_irqnr_and_base, irqnr, irqstat, base, tmp
-	.endm
-
-	.macro test_for_ipi, irqnr, irqstat, base, tmp
-=======
->>>>>>> ba4fe6b5
 	.endm