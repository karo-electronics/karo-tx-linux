--- conflicted
+++ resolved
@@ -73,10 +73,6 @@
 
 extern void clk_pxa3xx_cken_enable(struct clk *);
 extern void clk_pxa3xx_cken_disable(struct clk *);
-<<<<<<< HEAD
-#endif
-=======
 
 extern struct sysdev_class pxa3xx_clock_sysclass;
-#endif
->>>>>>> 3cbea436
+#endif