config ARCH_MVEBU
	bool "Marvell Engineering Business Unit (MVEBU) SoCs" if (ARCH_MULTI_V7 || ARCH_MULTI_V5)
	select ARCH_SUPPORTS_BIG_ENDIAN
	select CLKSRC_MMIO
	select GENERIC_IRQ_CHIP
	select PINCTRL
	select PLAT_ORION
	select SOC_BUS
	select MVEBU_MBUS
	select ZONE_DMA if ARM_LPAE
	select ARCH_REQUIRE_GPIOLIB
	select MIGHT_HAVE_PCI
	select PCI_QUIRKS if PCI

if ARCH_MVEBU

menu "Marvell EBU SoC variants"

config MACH_MVEBU_V7
	bool
	select ARMADA_370_XP_TIMER
	select CACHE_L2X0

config MACH_ARMADA_370
	bool "Marvell Armada 370 boards" if ARCH_MULTI_V7
	select ARMADA_370_CLK
	select CPU_PJ4B
	select MACH_MVEBU_V7
	select PINCTRL_ARMADA_370
	help
	  Say 'Y' here if you want your kernel to support boards based
	  on the Marvell Armada 370 SoC with device tree.

config MACH_ARMADA_375
	bool "Marvell Armada 375 boards" if ARCH_MULTI_V7
	select ARM_ERRATA_720789
	select ARM_ERRATA_753970
	select ARM_GIC
	select ARMADA_375_CLK
<<<<<<< HEAD
=======
	select CPU_V7
	select HAVE_ARM_SCU
	select HAVE_ARM_TWD if SMP
	select HAVE_SMP
>>>>>>> 74be6be6
	select MACH_MVEBU_V7
	select PINCTRL_ARMADA_375
	select USB_ARCH_HAS_XHCI
	help
	  Say 'Y' here if you want your kernel to support boards based
	  on the Marvell Armada 375 SoC with device tree.

config MACH_ARMADA_38X
	bool "Marvell Armada 380/385 boards" if ARCH_MULTI_V7
	select ARM_ERRATA_720789
	select ARM_ERRATA_753970
	select ARM_GIC
	select ARMADA_38X_CLK
<<<<<<< HEAD
=======
	select CPU_V7
	select HAVE_ARM_SCU
	select HAVE_ARM_TWD if SMP
	select HAVE_SMP
>>>>>>> 74be6be6
	select MACH_MVEBU_V7
	select PINCTRL_ARMADA_38X
	select USB_ARCH_HAS_XHCI
	help
	  Say 'Y' here if you want your kernel to support boards based
	  on the Marvell Armada 380/385 SoC with device tree.

config MACH_ARMADA_XP
	bool "Marvell Armada XP boards" if ARCH_MULTI_V7
	select ARMADA_XP_CLK
	select CPU_PJ4B
	select MACH_MVEBU_V7
	select PINCTRL_ARMADA_XP
	help
	  Say 'Y' here if you want your kernel to support boards based
	  on the Marvell Armada XP SoC with device tree.

config MACH_DOVE
	bool "Marvell Dove boards" if ARCH_MULTI_V7
	select CACHE_L2X0
	select CPU_PJ4
	select DOVE_CLK
	select ORION_IRQCHIP
	select ORION_TIMER
	select PINCTRL_DOVE
	help
	  Say 'Y' here if you want your kernel to support the
	  Marvell Dove using flattened device tree.

config MACH_KIRKWOOD
	bool "Marvell Kirkwood boards" if ARCH_MULTI_V5
	select ARCH_HAS_CPUFREQ
	select ARCH_REQUIRE_GPIOLIB
	select CPU_FEROCEON
	select KIRKWOOD_CLK
	select ORION_IRQCHIP
	select ORION_TIMER
	select PCI
	select PCI_QUIRKS
	select PINCTRL_KIRKWOOD
	help
	  Say 'Y' here if you want your kernel to support boards based
	  on the Marvell Kirkwood device tree.

endmenu

endif<|MERGE_RESOLUTION|>--- conflicted
+++ resolved
@@ -37,13 +37,9 @@
 	select ARM_ERRATA_753970
 	select ARM_GIC
 	select ARMADA_375_CLK
-<<<<<<< HEAD
-=======
-	select CPU_V7
 	select HAVE_ARM_SCU
 	select HAVE_ARM_TWD if SMP
 	select HAVE_SMP
->>>>>>> 74be6be6
 	select MACH_MVEBU_V7
 	select PINCTRL_ARMADA_375
 	select USB_ARCH_HAS_XHCI
@@ -57,13 +53,9 @@
 	select ARM_ERRATA_753970
 	select ARM_GIC
 	select ARMADA_38X_CLK
-<<<<<<< HEAD
-=======
-	select CPU_V7
 	select HAVE_ARM_SCU
 	select HAVE_ARM_TWD if SMP
 	select HAVE_SMP
->>>>>>> 74be6be6
 	select MACH_MVEBU_V7
 	select PINCTRL_ARMADA_38X
 	select USB_ARCH_HAS_XHCI
