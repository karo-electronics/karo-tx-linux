/*
 * Copyright STMicroelectronics, 2007.
 *
 *  This program is free software; you can redistribute it and/or modify
 *  it under the terms of the GNU General Public License as published by
 *  the Free Software Foundation; either version 2 of the License, or
 *  (at your option) any later version.
 *
 *  This program is distributed in the hope that it will be useful,
 *  but WITHOUT ANY WARRANTY; without even the implied warranty of
 *  MERCHANTABILITY or FITNESS FOR A PARTICULAR PURPOSE.  See the
 *  GNU General Public License for more details.
 *
 *  You should have received a copy of the GNU General Public License
 *  along with this program; if not, write to the Free Software
 *  Foundation, Inc., 59 Temple Place, Suite 330, Boston, MA  02111-1307  USA
 */

#include <linux/types.h>
#include <linux/init.h>
#include <linux/device.h>
#include <linux/amba/bus.h>
#include <linux/platform_device.h>
#include <linux/io.h>
#include <linux/slab.h>
#include <linux/irq.h>
#include <linux/dma-mapping.h>
#include <linux/irqchip.h>
#include <linux/platform_data/clk-nomadik.h>
<<<<<<< HEAD
#include <linux/platform_data/pinctrl-nomadik.h>
#include <linux/pinctrl/machine.h>
#include <linux/platform_data/clocksource-nomadik-mtu.h>
=======
#include <linux/clocksource.h>
>>>>>>> d0e0ac97
#include <linux/of_irq.h>
#include <linux/of_gpio.h>
#include <linux/of_address.h>
#include <linux/of_platform.h>
#include <linux/mtd/fsmc.h>
#include <linux/gpio.h>
#include <linux/amba/mmci.h>

#include <asm/mach/arch.h>
#include <asm/mach/map.h>
#include <asm/mach/time.h>
#include <asm/mach-types.h>

#include <asm/cacheflush.h>
#include <asm/hardware/cache-l2x0.h>

/*
 * These are the only hard-coded address offsets we still have to use.
 */
#define NOMADIK_FSMC_BASE	0x10100000	/* FSMC registers */
#define NOMADIK_SDRAMC_BASE	0x10110000	/* SDRAM Controller */
#define NOMADIK_CLCDC_BASE	0x10120000	/* CLCD Controller */
#define NOMADIK_MDIF_BASE	0x10120000	/* MDIF */
#define NOMADIK_DMA0_BASE	0x10130000	/* DMA0 Controller */
#define NOMADIK_IC_BASE		0x10140000	/* Vectored Irq Controller */
#define NOMADIK_DMA1_BASE	0x10150000	/* DMA1 Controller */
#define NOMADIK_USB_BASE	0x10170000	/* USB-OTG conf reg base */
#define NOMADIK_CRYP_BASE	0x10180000	/* Crypto processor */
#define NOMADIK_SHA1_BASE	0x10190000	/* SHA-1 Processor */
#define NOMADIK_XTI_BASE	0x101A0000	/* XTI */
#define NOMADIK_RNG_BASE	0x101B0000	/* Random number generator */
#define NOMADIK_SRC_BASE	0x101E0000	/* SRC base */
#define NOMADIK_WDOG_BASE	0x101E1000	/* Watchdog */
#define NOMADIK_MTU0_BASE	0x101E2000	/* Multiple Timer 0 */
#define NOMADIK_MTU1_BASE	0x101E3000	/* Multiple Timer 1 */
#define NOMADIK_GPIO0_BASE	0x101E4000	/* GPIO0 */
#define NOMADIK_GPIO1_BASE	0x101E5000	/* GPIO1 */
#define NOMADIK_GPIO2_BASE	0x101E6000	/* GPIO2 */
#define NOMADIK_GPIO3_BASE	0x101E7000	/* GPIO3 */
#define NOMADIK_RTC_BASE	0x101E8000	/* Real Time Clock base */
#define NOMADIK_PMU_BASE	0x101E9000	/* Power Management Unit */
#define NOMADIK_OWM_BASE	0x101EA000	/* One wire master */
#define NOMADIK_SCR_BASE	0x101EF000	/* Secure Control registers */
#define NOMADIK_MSP2_BASE	0x101F0000	/* MSP 2 interface */
#define NOMADIK_MSP1_BASE	0x101F1000	/* MSP 1 interface */
#define NOMADIK_UART2_BASE	0x101F2000	/* UART 2 interface */
#define NOMADIK_SSIRx_BASE	0x101F3000	/* SSI 8-ch rx interface */
#define NOMADIK_SSITx_BASE	0x101F4000	/* SSI 8-ch tx interface */
#define NOMADIK_MSHC_BASE	0x101F5000	/* Memory Stick(Pro) Host */
#define NOMADIK_SDI_BASE	0x101F6000	/* SD-card/MM-Card */
#define NOMADIK_I2C1_BASE	0x101F7000	/* I2C1 interface */
#define NOMADIK_I2C0_BASE	0x101F8000	/* I2C0 interface */
#define NOMADIK_MSP0_BASE	0x101F9000	/* MSP 0 interface */
#define NOMADIK_FIRDA_BASE	0x101FA000	/* FIrDA interface */
#define NOMADIK_UART1_BASE	0x101FB000	/* UART 1 interface */
#define NOMADIK_SSP_BASE	0x101FC000	/* SSP interface */
#define NOMADIK_UART0_BASE	0x101FD000	/* UART 0 interface */
#define NOMADIK_SGA_BASE	0x101FE000	/* SGA interface */
#define NOMADIK_L2CC_BASE	0x10210000	/* L2 Cache controller */
#define NOMADIK_UART1_VBASE	0xF01FB000

<<<<<<< HEAD
static unsigned long out_low[] = { PIN_OUTPUT_LOW };
static unsigned long out_high[] = { PIN_OUTPUT_HIGH };
static unsigned long in_nopull[] = { PIN_INPUT_NOPULL };
static unsigned long in_pullup[] = { PIN_INPUT_PULLUP };

static struct pinctrl_map __initdata nhk8815_pinmap[] = {
	PIN_MAP_MUX_GROUP_DEFAULT("uart0", "pinctrl-stn8815", "u0_a_1", "u0"),
	PIN_MAP_MUX_GROUP_DEFAULT("uart1", "pinctrl-stn8815", "u1_a_1", "u1"),
	/* Hog in MMC/SD card mux */
	PIN_MAP_MUX_GROUP_HOG_DEFAULT("pinctrl-stn8815", "mmcsd_a_1", "mmcsd"),
	/* MCCLK */
	PIN_MAP_CONFIGS_PIN_HOG_DEFAULT("pinctrl-stn8815", "GPIO8_B10", out_low),
	/* MCCMD */
	PIN_MAP_CONFIGS_PIN_HOG_DEFAULT("pinctrl-stn8815", "GPIO9_A10", in_pullup),
	/* MCCMDDIR */
	PIN_MAP_CONFIGS_PIN_HOG_DEFAULT("pinctrl-stn8815", "GPIO10_C11", out_high),
	/* MCDAT3-0 */
	PIN_MAP_CONFIGS_PIN_HOG_DEFAULT("pinctrl-stn8815", "GPIO11_B11", in_pullup),
	PIN_MAP_CONFIGS_PIN_HOG_DEFAULT("pinctrl-stn8815", "GPIO12_A11", in_pullup),
	PIN_MAP_CONFIGS_PIN_HOG_DEFAULT("pinctrl-stn8815", "GPIO13_C12", in_pullup),
	PIN_MAP_CONFIGS_PIN_HOG_DEFAULT("pinctrl-stn8815", "GPIO14_B12", in_pullup),
	/* MCDAT0DIR */
	PIN_MAP_CONFIGS_PIN_HOG_DEFAULT("pinctrl-stn8815", "GPIO15_A12", out_high),
	/* MCDAT31DIR */
	PIN_MAP_CONFIGS_PIN_HOG_DEFAULT("pinctrl-stn8815", "GPIO16_C13", out_high),
	/* MCMSFBCLK */
	PIN_MAP_CONFIGS_PIN_HOG_DEFAULT("pinctrl-stn8815", "GPIO24_C15", in_pullup),
	/* CD input GPIO */
	PIN_MAP_CONFIGS_PIN_HOG_DEFAULT("pinctrl-stn8815", "GPIO111_H21", in_nopull),
	/* CD bias drive */
	PIN_MAP_CONFIGS_PIN_HOG_DEFAULT("pinctrl-stn8815", "GPIO112_J21", out_low),
	/* I2C0 */
	PIN_MAP_CONFIGS_PIN_HOG_DEFAULT("pinctrl-stn8815", "GPIO62_D3", in_pullup),
	PIN_MAP_CONFIGS_PIN_HOG_DEFAULT("pinctrl-stn8815", "GPIO63_D2", in_pullup),
	/* I2C1 */
	PIN_MAP_CONFIGS_PIN_HOG_DEFAULT("pinctrl-stn8815", "GPIO53_L4", in_pullup),
	PIN_MAP_CONFIGS_PIN_HOG_DEFAULT("pinctrl-stn8815", "GPIO54_L3", in_pullup),
	/* I2C2 */
	PIN_MAP_CONFIGS_PIN_HOG_DEFAULT("pinctrl-stn8815", "GPIO73_C21", in_pullup),
	PIN_MAP_CONFIGS_PIN_HOG_DEFAULT("pinctrl-stn8815", "GPIO74_C20", in_pullup),
};

/* This is needed for LL-debug/earlyprintk/debug-macro.S */
static struct map_desc cpu8815_io_desc[] __initdata = {
	{
		.virtual =	NOMADIK_UART1_VBASE,
		.pfn =		__phys_to_pfn(NOMADIK_UART1_BASE),
		.length =	SZ_4K,
		.type =		MT_DEVICE,
	},
};

=======
/* This is needed for LL-debug/earlyprintk/debug-macro.S */
static struct map_desc cpu8815_io_desc[] __initdata = {
	{
		.virtual =	NOMADIK_UART1_VBASE,
		.pfn =		__phys_to_pfn(NOMADIK_UART1_BASE),
		.length =	SZ_4K,
		.type =		MT_DEVICE,
	},
};

>>>>>>> d0e0ac97
static void __init cpu8815_map_io(void)
{
	iotable_init(cpu8815_io_desc, ARRAY_SIZE(cpu8815_io_desc));
}

<<<<<<< HEAD
static void cpu8815_restart(char mode, const char *cmd)
=======
static void cpu8815_restart(enum reboot_mode mode, const char *cmd)
>>>>>>> d0e0ac97
{
	void __iomem *srcbase = ioremap(NOMADIK_SRC_BASE, SZ_4K);

	/* FIXME: use egpio when implemented */

	/* Write anything to Reset status register */
	writel(1, srcbase + 0x18);
}

/* Initial value for SRC control register: all timers use MXTAL/8 source */
#define SRC_CR_INIT_MASK	0x00007fff
#define SRC_CR_INIT_VAL		0x2aaa8000

static void __init cpu8815_timer_init_of(void)
{
	struct device_node *mtu;
	void __iomem *base;
	int irq;
	u32 src_cr;

	/* We need this to be up now */
	nomadik_clk_init();

<<<<<<< HEAD
	mtu = of_find_node_by_path("/mtu0");
=======
	mtu = of_find_node_by_path("/mtu@101e2000");
>>>>>>> d0e0ac97
	if (!mtu)
		return;
	base = of_iomap(mtu, 0);
	if (WARN_ON(!base))
		return;
	irq = irq_of_parse_and_map(mtu, 0);
<<<<<<< HEAD

	pr_info("Remapped MTU @ %p, irq: %d\n", base, irq);

	/* Configure timer sources in "system reset controller" ctrl reg */
	src_cr = readl(base);
	src_cr &= SRC_CR_INIT_MASK;
	src_cr |= SRC_CR_INIT_VAL;
	writel(src_cr, base);

	nmdk_timer_init(base, irq);
=======

	pr_info("Remapped MTU @ %p, irq: %d\n", base, irq);

	/* Configure timer sources in "system reset controller" ctrl reg */
	src_cr = readl(base);
	src_cr &= SRC_CR_INIT_MASK;
	src_cr |= SRC_CR_INIT_VAL;
	writel(src_cr, base);

	clocksource_of_init();
>>>>>>> d0e0ac97
}

static struct fsmc_nand_timings cpu8815_nand_timings = {
	.thiz	= 0,
	.thold	= 0x10,
	.twait	= 0x0A,
	.tset	= 0,
};

static struct fsmc_nand_platform_data cpu8815_nand_data = {
	.nand_timings = &cpu8815_nand_timings,
};

/*
 * The SMSC911x IRQ is connected to a GPIO pin, but the driver expects
 * to simply request an IRQ passed as a resource. So the GPIO pin needs
 * to be requested by this hog and set as input.
 */
static int __init cpu8815_eth_init(void)
{
	struct device_node *eth;
	int gpio, irq, err;

	eth = of_find_node_by_path("/usb-s8815/ethernet-gpio");
	if (!eth) {
		pr_info("could not find any ethernet GPIO\n");
		return 0;
	}
	gpio = of_get_gpio(eth, 0);
	err = gpio_request(gpio, "eth_irq");
	if (err) {
		pr_info("failed to request ethernet GPIO\n");
		return -ENODEV;
	}
	err = gpio_direction_input(gpio);
	if (err) {
		pr_info("failed to set ethernet GPIO as input\n");
		return -ENODEV;
	}
	irq = gpio_to_irq(gpio);
	pr_info("enabled USB-S8815 ethernet GPIO %d, IRQ %d\n", gpio, irq);
	return 0;
}
device_initcall(cpu8815_eth_init);

/*
 * TODO:
 * cannot be set from device tree, convert to a proper DT
 * binding.
 */
static struct mmci_platform_data mmcsd_plat_data = {
	.ocr_mask = MMC_VDD_29_30,
};

/*
 * This GPIO pin turns on a line that is used to detect card insertion
 * on this board.
 */
static int __init cpu8815_mmcsd_init(void)
{
	struct device_node *cdbias;
	int gpio, err;

	cdbias = of_find_node_by_path("/usb-s8815/mmcsd-gpio");
	if (!cdbias) {
		pr_info("could not find MMC/SD card detect bias node\n");
		return 0;
	}
	gpio = of_get_gpio(cdbias, 0);
	if (gpio < 0) {
		pr_info("could not obtain MMC/SD card detect bias GPIO\n");
		return 0;
	}
	err = gpio_request(gpio, "card detect bias");
	if (err) {
		pr_info("failed to request card detect bias GPIO %d\n", gpio);
		return -ENODEV;
	}
	err = gpio_direction_output(gpio, 0);
	if (err){
		pr_info("failed to set GPIO %d as output, low\n", gpio);
		return err;
	}
	pr_info("enabled USB-S8815 CD bias GPIO %d, low\n", gpio);
	return 0;
}
device_initcall(cpu8815_mmcsd_init);


/* These are mostly to get the right device names for the clock lookups */
static struct of_dev_auxdata cpu8815_auxdata_lookup[] __initdata = {
<<<<<<< HEAD
	OF_DEV_AUXDATA("st,nomadik-gpio", NOMADIK_GPIO0_BASE,
		"gpio.0", NULL),
	OF_DEV_AUXDATA("st,nomadik-gpio", NOMADIK_GPIO1_BASE,
		"gpio.1", NULL),
	OF_DEV_AUXDATA("st,nomadik-gpio", NOMADIK_GPIO2_BASE,
		"gpio.2", NULL),
	OF_DEV_AUXDATA("st,nomadik-gpio", NOMADIK_GPIO3_BASE,
		"gpio.3", NULL),
	OF_DEV_AUXDATA("stericsson,nmk-pinctrl-stn8815", 0,
		"pinctrl-stn8815", NULL),
	OF_DEV_AUXDATA("arm,primecell", NOMADIK_UART0_BASE,
		"uart0", NULL),
	OF_DEV_AUXDATA("arm,primecell", NOMADIK_UART1_BASE,
		"uart1", NULL),
	OF_DEV_AUXDATA("arm,primecell", NOMADIK_RNG_BASE,
		"rng", NULL),
	OF_DEV_AUXDATA("arm,primecell", NOMADIK_RTC_BASE,
		"rtc-pl031", NULL),
	OF_DEV_AUXDATA("stericsson,fsmc-nand", NOMADIK_FSMC_BASE,
		"fsmc-nand", &cpu8815_nand_data),
	OF_DEV_AUXDATA("arm,primecell", NOMADIK_SDI_BASE,
		"mmci", &mmcsd_plat_data),
=======
	OF_DEV_AUXDATA("stericsson,fsmc-nand", NOMADIK_FSMC_BASE,
		NULL, &cpu8815_nand_data),
	OF_DEV_AUXDATA("arm,primecell", NOMADIK_SDI_BASE,
		NULL, &mmcsd_plat_data),
>>>>>>> d0e0ac97
	{ /* sentinel */ },
};

static void __init cpu8815_init_of(void)
{
#ifdef CONFIG_CACHE_L2X0
	/* At full speed latency must be >=2, so 0x249 in low bits */
	l2x0_of_init(0x00730249, 0xfe000fff);
#endif
<<<<<<< HEAD
	pinctrl_register_mappings(nhk8815_pinmap, ARRAY_SIZE(nhk8815_pinmap));
=======
>>>>>>> d0e0ac97
	of_platform_populate(NULL, of_default_bus_match_table,
			cpu8815_auxdata_lookup, NULL);
}

static const char * cpu8815_board_compat[] = {
	"calaosystems,usb-s8815",
	NULL,
};

DT_MACHINE_START(NOMADIK_DT, "Nomadik STn8815")
	.map_io		= cpu8815_map_io,
<<<<<<< HEAD
	.init_irq	= irqchip_init,
=======
>>>>>>> d0e0ac97
	.init_time	= cpu8815_timer_init_of,
	.init_machine	= cpu8815_init_of,
	.restart	= cpu8815_restart,
	.dt_compat      = cpu8815_board_compat,
MACHINE_END<|MERGE_RESOLUTION|>--- conflicted
+++ resolved
@@ -25,15 +25,8 @@
 #include <linux/slab.h>
 #include <linux/irq.h>
 #include <linux/dma-mapping.h>
-#include <linux/irqchip.h>
 #include <linux/platform_data/clk-nomadik.h>
-<<<<<<< HEAD
-#include <linux/platform_data/pinctrl-nomadik.h>
-#include <linux/pinctrl/machine.h>
-#include <linux/platform_data/clocksource-nomadik-mtu.h>
-=======
 #include <linux/clocksource.h>
->>>>>>> d0e0ac97
 #include <linux/of_irq.h>
 #include <linux/of_gpio.h>
 #include <linux/of_address.h>
@@ -95,49 +88,6 @@
 #define NOMADIK_L2CC_BASE	0x10210000	/* L2 Cache controller */
 #define NOMADIK_UART1_VBASE	0xF01FB000
 
-<<<<<<< HEAD
-static unsigned long out_low[] = { PIN_OUTPUT_LOW };
-static unsigned long out_high[] = { PIN_OUTPUT_HIGH };
-static unsigned long in_nopull[] = { PIN_INPUT_NOPULL };
-static unsigned long in_pullup[] = { PIN_INPUT_PULLUP };
-
-static struct pinctrl_map __initdata nhk8815_pinmap[] = {
-	PIN_MAP_MUX_GROUP_DEFAULT("uart0", "pinctrl-stn8815", "u0_a_1", "u0"),
-	PIN_MAP_MUX_GROUP_DEFAULT("uart1", "pinctrl-stn8815", "u1_a_1", "u1"),
-	/* Hog in MMC/SD card mux */
-	PIN_MAP_MUX_GROUP_HOG_DEFAULT("pinctrl-stn8815", "mmcsd_a_1", "mmcsd"),
-	/* MCCLK */
-	PIN_MAP_CONFIGS_PIN_HOG_DEFAULT("pinctrl-stn8815", "GPIO8_B10", out_low),
-	/* MCCMD */
-	PIN_MAP_CONFIGS_PIN_HOG_DEFAULT("pinctrl-stn8815", "GPIO9_A10", in_pullup),
-	/* MCCMDDIR */
-	PIN_MAP_CONFIGS_PIN_HOG_DEFAULT("pinctrl-stn8815", "GPIO10_C11", out_high),
-	/* MCDAT3-0 */
-	PIN_MAP_CONFIGS_PIN_HOG_DEFAULT("pinctrl-stn8815", "GPIO11_B11", in_pullup),
-	PIN_MAP_CONFIGS_PIN_HOG_DEFAULT("pinctrl-stn8815", "GPIO12_A11", in_pullup),
-	PIN_MAP_CONFIGS_PIN_HOG_DEFAULT("pinctrl-stn8815", "GPIO13_C12", in_pullup),
-	PIN_MAP_CONFIGS_PIN_HOG_DEFAULT("pinctrl-stn8815", "GPIO14_B12", in_pullup),
-	/* MCDAT0DIR */
-	PIN_MAP_CONFIGS_PIN_HOG_DEFAULT("pinctrl-stn8815", "GPIO15_A12", out_high),
-	/* MCDAT31DIR */
-	PIN_MAP_CONFIGS_PIN_HOG_DEFAULT("pinctrl-stn8815", "GPIO16_C13", out_high),
-	/* MCMSFBCLK */
-	PIN_MAP_CONFIGS_PIN_HOG_DEFAULT("pinctrl-stn8815", "GPIO24_C15", in_pullup),
-	/* CD input GPIO */
-	PIN_MAP_CONFIGS_PIN_HOG_DEFAULT("pinctrl-stn8815", "GPIO111_H21", in_nopull),
-	/* CD bias drive */
-	PIN_MAP_CONFIGS_PIN_HOG_DEFAULT("pinctrl-stn8815", "GPIO112_J21", out_low),
-	/* I2C0 */
-	PIN_MAP_CONFIGS_PIN_HOG_DEFAULT("pinctrl-stn8815", "GPIO62_D3", in_pullup),
-	PIN_MAP_CONFIGS_PIN_HOG_DEFAULT("pinctrl-stn8815", "GPIO63_D2", in_pullup),
-	/* I2C1 */
-	PIN_MAP_CONFIGS_PIN_HOG_DEFAULT("pinctrl-stn8815", "GPIO53_L4", in_pullup),
-	PIN_MAP_CONFIGS_PIN_HOG_DEFAULT("pinctrl-stn8815", "GPIO54_L3", in_pullup),
-	/* I2C2 */
-	PIN_MAP_CONFIGS_PIN_HOG_DEFAULT("pinctrl-stn8815", "GPIO73_C21", in_pullup),
-	PIN_MAP_CONFIGS_PIN_HOG_DEFAULT("pinctrl-stn8815", "GPIO74_C20", in_pullup),
-};
-
 /* This is needed for LL-debug/earlyprintk/debug-macro.S */
 static struct map_desc cpu8815_io_desc[] __initdata = {
 	{
@@ -148,28 +98,12 @@
 	},
 };
 
-=======
-/* This is needed for LL-debug/earlyprintk/debug-macro.S */
-static struct map_desc cpu8815_io_desc[] __initdata = {
-	{
-		.virtual =	NOMADIK_UART1_VBASE,
-		.pfn =		__phys_to_pfn(NOMADIK_UART1_BASE),
-		.length =	SZ_4K,
-		.type =		MT_DEVICE,
-	},
-};
-
->>>>>>> d0e0ac97
 static void __init cpu8815_map_io(void)
 {
 	iotable_init(cpu8815_io_desc, ARRAY_SIZE(cpu8815_io_desc));
 }
 
-<<<<<<< HEAD
-static void cpu8815_restart(char mode, const char *cmd)
-=======
 static void cpu8815_restart(enum reboot_mode mode, const char *cmd)
->>>>>>> d0e0ac97
 {
 	void __iomem *srcbase = ioremap(NOMADIK_SRC_BASE, SZ_4K);
 
@@ -193,18 +127,13 @@
 	/* We need this to be up now */
 	nomadik_clk_init();
 
-<<<<<<< HEAD
-	mtu = of_find_node_by_path("/mtu0");
-=======
 	mtu = of_find_node_by_path("/mtu@101e2000");
->>>>>>> d0e0ac97
 	if (!mtu)
 		return;
 	base = of_iomap(mtu, 0);
 	if (WARN_ON(!base))
 		return;
 	irq = irq_of_parse_and_map(mtu, 0);
-<<<<<<< HEAD
 
 	pr_info("Remapped MTU @ %p, irq: %d\n", base, irq);
 
@@ -214,19 +143,7 @@
 	src_cr |= SRC_CR_INIT_VAL;
 	writel(src_cr, base);
 
-	nmdk_timer_init(base, irq);
-=======
-
-	pr_info("Remapped MTU @ %p, irq: %d\n", base, irq);
-
-	/* Configure timer sources in "system reset controller" ctrl reg */
-	src_cr = readl(base);
-	src_cr &= SRC_CR_INIT_MASK;
-	src_cr |= SRC_CR_INIT_VAL;
-	writel(src_cr, base);
-
 	clocksource_of_init();
->>>>>>> d0e0ac97
 }
 
 static struct fsmc_nand_timings cpu8815_nand_timings = {
@@ -318,35 +235,10 @@
 
 /* These are mostly to get the right device names for the clock lookups */
 static struct of_dev_auxdata cpu8815_auxdata_lookup[] __initdata = {
-<<<<<<< HEAD
-	OF_DEV_AUXDATA("st,nomadik-gpio", NOMADIK_GPIO0_BASE,
-		"gpio.0", NULL),
-	OF_DEV_AUXDATA("st,nomadik-gpio", NOMADIK_GPIO1_BASE,
-		"gpio.1", NULL),
-	OF_DEV_AUXDATA("st,nomadik-gpio", NOMADIK_GPIO2_BASE,
-		"gpio.2", NULL),
-	OF_DEV_AUXDATA("st,nomadik-gpio", NOMADIK_GPIO3_BASE,
-		"gpio.3", NULL),
-	OF_DEV_AUXDATA("stericsson,nmk-pinctrl-stn8815", 0,
-		"pinctrl-stn8815", NULL),
-	OF_DEV_AUXDATA("arm,primecell", NOMADIK_UART0_BASE,
-		"uart0", NULL),
-	OF_DEV_AUXDATA("arm,primecell", NOMADIK_UART1_BASE,
-		"uart1", NULL),
-	OF_DEV_AUXDATA("arm,primecell", NOMADIK_RNG_BASE,
-		"rng", NULL),
-	OF_DEV_AUXDATA("arm,primecell", NOMADIK_RTC_BASE,
-		"rtc-pl031", NULL),
-	OF_DEV_AUXDATA("stericsson,fsmc-nand", NOMADIK_FSMC_BASE,
-		"fsmc-nand", &cpu8815_nand_data),
-	OF_DEV_AUXDATA("arm,primecell", NOMADIK_SDI_BASE,
-		"mmci", &mmcsd_plat_data),
-=======
 	OF_DEV_AUXDATA("stericsson,fsmc-nand", NOMADIK_FSMC_BASE,
 		NULL, &cpu8815_nand_data),
 	OF_DEV_AUXDATA("arm,primecell", NOMADIK_SDI_BASE,
 		NULL, &mmcsd_plat_data),
->>>>>>> d0e0ac97
 	{ /* sentinel */ },
 };
 
@@ -356,10 +248,6 @@
 	/* At full speed latency must be >=2, so 0x249 in low bits */
 	l2x0_of_init(0x00730249, 0xfe000fff);
 #endif
-<<<<<<< HEAD
-	pinctrl_register_mappings(nhk8815_pinmap, ARRAY_SIZE(nhk8815_pinmap));
-=======
->>>>>>> d0e0ac97
 	of_platform_populate(NULL, of_default_bus_match_table,
 			cpu8815_auxdata_lookup, NULL);
 }
@@ -371,10 +259,6 @@
 
 DT_MACHINE_START(NOMADIK_DT, "Nomadik STn8815")
 	.map_io		= cpu8815_map_io,
-<<<<<<< HEAD
-	.init_irq	= irqchip_init,
-=======
->>>>>>> d0e0ac97
 	.init_time	= cpu8815_timer_init_of,
 	.init_machine	= cpu8815_init_of,
 	.restart	= cpu8815_restart,
