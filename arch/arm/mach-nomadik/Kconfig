config ARCH_NOMADIK
	bool "ST-Ericsson Nomadik"
	depends on ARCH_MULTI_V5
	select ARCH_REQUIRE_GPIOLIB
	select ARM_AMBA
	select ARM_VIC
	select CLKSRC_NOMADIK_MTU
	select CLKSRC_NOMADIK_MTU_SCHED_CLOCK
<<<<<<< HEAD
=======
	select CLKSRC_OF
>>>>>>> d0e0ac97
	select COMMON_CLK
	select CPU_ARM926T
	select GENERIC_CLOCKEVENTS
	select MIGHT_HAVE_CACHE_L2X0
	select PINCTRL
	select PINCTRL_NOMADIK
	select PINCTRL_STN8815
	select SPARSE_IRQ
	select USE_OF
	help
	  Support for the Nomadik platform by ST-Ericsson

if ARCH_NOMADIK
menu "Nomadik boards"

config MACH_NOMADIK_8815NHK
	bool "ST 8815 Nomadik Hardware Kit (evaluation board)"
	select NOMADIK_8815
	select I2C
	select I2C_ALGOBIT

endmenu
endif

config NOMADIK_8815
	depends on ARCH_NOMADIK
	bool<|MERGE_RESOLUTION|>--- conflicted
+++ resolved
@@ -6,10 +6,7 @@
 	select ARM_VIC
 	select CLKSRC_NOMADIK_MTU
 	select CLKSRC_NOMADIK_MTU_SCHED_CLOCK
-<<<<<<< HEAD
-=======
 	select CLKSRC_OF
->>>>>>> d0e0ac97
 	select COMMON_CLK
 	select CPU_ARM926T
 	select GENERIC_CLOCKEVENTS
