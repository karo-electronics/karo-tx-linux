/* linux/arch/arm/mach-exynos4/platsmp.c
 *
 * Copyright (c) 2010-2011 Samsung Electronics Co., Ltd.
 *		http://www.samsung.com
 *
 * Cloned from linux/arch/arm/mach-vexpress/platsmp.c
 *
 *  Copyright (C) 2002 ARM Ltd.
 *  All Rights Reserved
 *
 * This program is free software; you can redistribute it and/or modify
 * it under the terms of the GNU General Public License version 2 as
 * published by the Free Software Foundation.
*/

#include <linux/init.h>
#include <linux/errno.h>
#include <linux/delay.h>
#include <linux/device.h>
#include <linux/jiffies.h>
#include <linux/smp.h>
#include <linux/io.h>

#include <asm/cacheflush.h>
#include <asm/hardware/gic.h>
#include <asm/smp_scu.h>
#include <asm/unified.h>

#include <mach/hardware.h>
#include <mach/regs-clock.h>
#include <mach/regs-pmu.h>

#include <plat/cpu.h>

<<<<<<< HEAD
=======
extern unsigned int gic_bank_offset;
>>>>>>> 6b6844dd
extern void exynos4_secondary_startup(void);

#define CPU1_BOOT_REG		(samsung_rev() == EXYNOS4210_REV_1_1 ? \
				S5P_INFORM5 : S5P_VA_SYSRAM)

/*
 * control for which core is the next to come out of the secondary
 * boot "holding pen"
 */

volatile int __cpuinitdata pen_release = -1;

/*
 * Write pen_release in a way that is guaranteed to be visible to all
 * observers, irrespective of whether they're taking part in coherency
 * or not.  This is necessary for the hotplug code to work reliably.
 */
static void write_pen_release(int val)
{
	pen_release = val;
	smp_wmb();
	__cpuc_flush_dcache_area((void *)&pen_release, sizeof(pen_release));
	outer_clean_range(__pa(&pen_release), __pa(&pen_release + 1));
}

static void __iomem *scu_base_addr(void)
{
	return (void __iomem *)(S5P_VA_SCU);
}

static DEFINE_SPINLOCK(boot_lock);

static void __cpuinit exynos4_gic_secondary_init(void)
{
	void __iomem *dist_base = S5P_VA_GIC_DIST +
				(gic_bank_offset * smp_processor_id());
	void __iomem *cpu_base = S5P_VA_GIC_CPU +
				(gic_bank_offset * smp_processor_id());
	int i;

	/*
	 * Deal with the banked PPI and SGI interrupts - disable all
	 * PPI interrupts, ensure all SGI interrupts are enabled.
	 */
	__raw_writel(0xffff0000, dist_base + GIC_DIST_ENABLE_CLEAR);
	__raw_writel(0x0000ffff, dist_base + GIC_DIST_ENABLE_SET);

	/*
	 * Set priority on PPI and SGI interrupts
	 */
	for (i = 0; i < 32; i += 4)
		__raw_writel(0xa0a0a0a0, dist_base + GIC_DIST_PRI + i * 4 / 4);

	__raw_writel(0xf0, cpu_base + GIC_CPU_PRIMASK);
	__raw_writel(1, cpu_base + GIC_CPU_CTRL);
}

void __cpuinit platform_secondary_init(unsigned int cpu)
{
	/*
	 * if any interrupts are already enabled for the primary
	 * core (e.g. timer irq), then they will not have been enabled
	 * for us: do so
	 */
	exynos4_gic_secondary_init();

	/*
	 * let the primary processor know we're out of the
	 * pen, then head off into the C entry point
	 */
	write_pen_release(-1);

	/*
	 * Synchronise with the boot thread.
	 */
	spin_lock(&boot_lock);
	spin_unlock(&boot_lock);

	set_cpu_online(cpu, true);
}

int __cpuinit boot_secondary(unsigned int cpu, struct task_struct *idle)
{
	unsigned long timeout;

	/*
	 * Set synchronisation state between this boot processor
	 * and the secondary one
	 */
	spin_lock(&boot_lock);

	/*
	 * The secondary processor is waiting to be released from
	 * the holding pen - release it, then wait for it to flag
	 * that it has been released by resetting pen_release.
	 *
	 * Note that "pen_release" is the hardware CPU ID, whereas
	 * "cpu" is Linux's internal ID.
	 */
	write_pen_release(cpu_logical_map(cpu));

	if (!(__raw_readl(S5P_ARM_CORE1_STATUS) & S5P_CORE_LOCAL_PWR_EN)) {
		__raw_writel(S5P_CORE_LOCAL_PWR_EN,
			     S5P_ARM_CORE1_CONFIGURATION);

		timeout = 10;

		/* wait max 10 ms until cpu1 is on */
		while ((__raw_readl(S5P_ARM_CORE1_STATUS)
			& S5P_CORE_LOCAL_PWR_EN) != S5P_CORE_LOCAL_PWR_EN) {
			if (timeout-- == 0)
				break;

			mdelay(1);
		}

		if (timeout == 0) {
			printk(KERN_ERR "cpu1 power enable failed");
			spin_unlock(&boot_lock);
			return -ETIMEDOUT;
		}
	}
	/*
	 * Send the secondary CPU a soft interrupt, thereby causing
	 * the boot monitor to read the system wide flags register,
	 * and branch to the address found there.
	 */

	timeout = jiffies + (1 * HZ);
	while (time_before(jiffies, timeout)) {
		smp_rmb();

		__raw_writel(BSYM(virt_to_phys(exynos4_secondary_startup)),
			CPU1_BOOT_REG);
		gic_raise_softirq(cpumask_of(cpu), 1);

		if (pen_release == -1)
			break;

		udelay(10);
	}

	/*
	 * now the secondary core is starting up let it run its
	 * calibrations, then wait for it to finish
	 */
	spin_unlock(&boot_lock);

	return pen_release != -1 ? -ENOSYS : 0;
}

/*
 * Initialise the CPU possible map early - this describes the CPUs
 * which may be present or become present in the system.
 */

void __init smp_init_cpus(void)
{
	void __iomem *scu_base = scu_base_addr();
	unsigned int i, ncores;

	ncores = scu_base ? scu_get_core_count(scu_base) : 1;

	/* sanity check */
	if (ncores > NR_CPUS) {
		printk(KERN_WARNING
		       "EXYNOS4: no. of cores (%d) greater than configured "
		       "maximum of %d - clipping\n",
		       ncores, NR_CPUS);
		ncores = NR_CPUS;
	}

	for (i = 0; i < ncores; i++)
		set_cpu_possible(i, true);

	set_smp_cross_call(gic_raise_softirq);
}

void __init platform_smp_prepare_cpus(unsigned int max_cpus)
{

	scu_enable(scu_base_addr());

	/*
	 * Write the address of secondary startup into the
	 * system-wide flags register. The boot monitor waits
	 * until it receives a soft interrupt, and then the
	 * secondary CPU branches to this address.
	 */
	__raw_writel(BSYM(virt_to_phys(exynos4_secondary_startup)),
			CPU1_BOOT_REG);
}<|MERGE_RESOLUTION|>--- conflicted
+++ resolved
@@ -32,10 +32,7 @@
 
 #include <plat/cpu.h>
 
-<<<<<<< HEAD
-=======
 extern unsigned int gic_bank_offset;
->>>>>>> 6b6844dd
 extern void exynos4_secondary_startup(void);
 
 #define CPU1_BOOT_REG		(samsung_rev() == EXYNOS4210_REV_1_1 ? \
