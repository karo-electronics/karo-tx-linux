# arch/arm/mach-exynos4/Kconfig
#
# Copyright (c) 2010-2011 Samsung Electronics Co., Ltd.
#		http://www.samsung.com/
#
# Licensed under GPLv2

# Configuration options for the EXYNOS4

if ARCH_EXYNOS4

config CPU_EXYNOS4210
	bool
	select S3C_PL330_DMA
	help
	  Enable EXYNOS4210 CPU support

config EXYNOS4_MCT
	bool
	default y
	help
	  Use MCT (Multi Core Timer) as kernel timers

config EXYNOS4_DEV_AHCI
	bool
	help
	  Compile in platform device definitions for AHCI

config EXYNOS4_SETUP_FIMD0
	bool
	help
	  Common setup code for FIMD0.

config EXYNOS4_DEV_PD
	bool
	help
	  Compile in platform device definitions for Power Domain

config EXYNOS4_DEV_SYSMMU
	bool
	help
	  Common setup code for SYSTEM MMU in EXYNOS4

config EXYNOS4_DEV_DWMCI
	bool
	help
	  Compile in platform device definitions for DWMCI

config EXYNOS4_SETUP_I2C1
	bool
	help
	  Common setup code for i2c bus 1.

config EXYNOS4_SETUP_I2C2
	bool
	help
	  Common setup code for i2c bus 2.

config EXYNOS4_SETUP_I2C3
	bool
	help
	  Common setup code for i2c bus 3.

config EXYNOS4_SETUP_I2C4
	bool
	help
	  Common setup code for i2c bus 4.

config EXYNOS4_SETUP_I2C5
	bool
	help
	  Common setup code for i2c bus 5.

config EXYNOS4_SETUP_I2C6
	bool
	help
	  Common setup code for i2c bus 6.

config EXYNOS4_SETUP_I2C7
	bool
	help
	  Common setup code for i2c bus 7.

config EXYNOS4_SETUP_KEYPAD
	bool
	help
	  Common setup code for keypad.

config EXYNOS4_SETUP_SDHCI
	bool
	select EXYNOS4_SETUP_SDHCI_GPIO
	help
	  Internal helper functions for EXYNOS4 based SDHCI systems.

config EXYNOS4_SETUP_SDHCI_GPIO
	bool
	help
	  Common setup code for SDHCI gpio.

config EXYNOS4_SETUP_FIMC
	bool
	help
	  Common setup code for the camera interfaces.

config EXYNOS4_SETUP_USB_PHY
	bool
	help
	  Common setup code for USB PHY controller

# machine support

menu "EXYNOS4 Machines"

config MACH_SMDKC210
	bool "SMDKC210"
	select CPU_EXYNOS4210
	select S5P_DEV_FIMD0
	select S3C_DEV_RTC
	select S3C_DEV_WDT
	select S3C_DEV_I2C1
	select S3C_DEV_HSMMC
	select S3C_DEV_HSMMC1
	select S3C_DEV_HSMMC2
	select S3C_DEV_HSMMC3
	select SAMSUNG_DEV_PWM
	select SAMSUNG_DEV_BACKLIGHT
	select EXYNOS4_DEV_PD
	select EXYNOS4_DEV_SYSMMU
	select EXYNOS4_SETUP_FIMD0
	select EXYNOS4_SETUP_I2C1
	select EXYNOS4_SETUP_SDHCI
	help
	  Machine support for Samsung SMDKC210

config MACH_SMDKV310
	bool "SMDKV310"
	select CPU_EXYNOS4210
	select S5P_DEV_FIMD0
	select S3C_DEV_RTC
	select S3C_DEV_WDT
	select S3C_DEV_I2C1
	select S3C_DEV_HSMMC
	select S3C_DEV_HSMMC1
	select S3C_DEV_HSMMC2
	select S3C_DEV_HSMMC3
	select SAMSUNG_DEV_BACKLIGHT
<<<<<<< HEAD
=======
	select EXYNOS4_DEV_AHCI
>>>>>>> 529dad28
	select SAMSUNG_DEV_KEYPAD
	select EXYNOS4_DEV_PD
	select SAMSUNG_DEV_PWM
	select EXYNOS4_DEV_SYSMMU
	select EXYNOS4_SETUP_FIMD0
	select EXYNOS4_SETUP_I2C1
	select EXYNOS4_SETUP_KEYPAD
	select EXYNOS4_SETUP_SDHCI
	help
	  Machine support for Samsung SMDKV310

config MACH_ARMLEX4210
	bool "ARMLEX4210"
	select CPU_EXYNOS4210
	select S3C_DEV_RTC
	select S3C_DEV_WDT
	select S3C_DEV_HSMMC
	select S3C_DEV_HSMMC2
	select S3C_DEV_HSMMC3
	select EXYNOS4_DEV_AHCI
	select EXYNOS4_DEV_SYSMMU
	select EXYNOS4_SETUP_SDHCI
	help
	  Machine support for Samsung ARMLEX4210 based on EXYNOS4210

config MACH_UNIVERSAL_C210
	bool "Mobile UNIVERSAL_C210 Board"
	select CPU_EXYNOS4210
	select S5P_GPIO_INT
	select S5P_DEV_FIMC0
	select S5P_DEV_FIMC1
	select S5P_DEV_FIMC2
	select S5P_DEV_FIMC3
	select S3C_DEV_HSMMC
	select S3C_DEV_HSMMC2
	select S3C_DEV_HSMMC3
	select S3C_DEV_I2C1
	select S3C_DEV_I2C3
	select S3C_DEV_I2C5
	select S5P_DEV_MFC
	select S5P_DEV_ONENAND
	select EXYNOS4_DEV_PD
	select EXYNOS4_SETUP_I2C1
	select EXYNOS4_SETUP_I2C3
	select EXYNOS4_SETUP_I2C5
	select EXYNOS4_SETUP_SDHCI
	help
	  Machine support for Samsung Mobile Universal S5PC210 Reference
	  Board.

config MACH_NURI
	bool "Mobile NURI Board"
	select CPU_EXYNOS4210
	select S3C_DEV_WDT
	select S3C_DEV_HSMMC
	select S3C_DEV_HSMMC2
	select S3C_DEV_HSMMC3
	select S3C_DEV_I2C1
	select S3C_DEV_I2C3
	select S3C_DEV_I2C5
	select S5P_DEV_MFC
	select S5P_DEV_USB_EHCI
	select EXYNOS4_DEV_PD
	select EXYNOS4_SETUP_I2C1
	select EXYNOS4_SETUP_I2C3
	select EXYNOS4_SETUP_I2C5
	select EXYNOS4_SETUP_SDHCI
	select EXYNOS4_SETUP_USB_PHY
	select SAMSUNG_DEV_PWM
	select SAMSUNG_DEV_ADC
	help
	  Machine support for Samsung Mobile NURI Board.

endmenu

comment "Configuration for HSMMC bus width"

menu "Use 8-bit bus width"

config EXYNOS4_SDHCI_CH0_8BIT
	bool "Channel 0 with 8-bit bus"
	help
	  Support HSMMC Channel 0 8-bit bus.
	  If selected, Channel 1 is disabled.

config EXYNOS4_SDHCI_CH2_8BIT
	bool "Channel 2 with 8-bit bus"
	help
	  Support HSMMC Channel 2 8-bit bus.
	  If selected, Channel 3 is disabled.

endmenu

endif<|MERGE_RESOLUTION|>--- conflicted
+++ resolved
@@ -144,10 +144,7 @@
 	select S3C_DEV_HSMMC2
 	select S3C_DEV_HSMMC3
 	select SAMSUNG_DEV_BACKLIGHT
-<<<<<<< HEAD
-=======
 	select EXYNOS4_DEV_AHCI
->>>>>>> 529dad28
 	select SAMSUNG_DEV_KEYPAD
 	select EXYNOS4_DEV_PD
 	select SAMSUNG_DEV_PWM
