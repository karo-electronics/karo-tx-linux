--- conflicted
+++ resolved
@@ -232,12 +232,6 @@
 config MACH_ORIGEN
 	bool "ORIGEN"
 	select CPU_EXYNOS4210
-<<<<<<< HEAD
-	select S3C_DEV_RTC
-	select S3C_DEV_WDT
-	select S3C_DEV_HSMMC2
-	select EXYNOS4_SETUP_SDHCI
-=======
 	select S3C_DEV_HSMMC
 	select S3C_DEV_HSMMC2
 	select S3C_DEV_RTC
@@ -253,7 +247,6 @@
 	select SAMSUNG_DEV_PWM
 	select EXYNOS4_SETUP_SDHCI
 	select EXYNOS4_SETUP_USB_PHY
->>>>>>> 3ef6bf53
 	help
 	  Machine support for ORIGEN based on Samsung EXYNOS4210
 
