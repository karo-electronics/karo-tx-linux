--- conflicted
+++ resolved
@@ -210,7 +210,6 @@
 	help
 	  Machine support for Samsung Mobile NURI Board.
 
-<<<<<<< HEAD
 config MACH_ORIGEN
 	bool "ORIGEN"
 	select CPU_EXYNOS4210
@@ -220,7 +219,7 @@
 	select EXYNOS4_SETUP_SDHCI
 	help
 	  Machine support for ORIGEN based on Samsung EXYNOS4210
-=======
+
 comment "EXYNOS4212 Boards"
 
 config MACH_SMDK4212
@@ -243,7 +242,6 @@
 	select EXYNOS4_SETUP_SDHCI
 	help
 	  Machine support for Samsung SMDK4212
->>>>>>> a2ea262e
 
 endmenu
 
