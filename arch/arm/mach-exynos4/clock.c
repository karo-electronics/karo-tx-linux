/* linux/arch/arm/mach-exynos4/clock.c
 *
 * Copyright (c) 2010-2011 Samsung Electronics Co., Ltd.
 *		http://www.samsung.com
 *
 * EXYNOS4 - Clock support
 *
 * This program is free software; you can redistribute it and/or modify
 * it under the terms of the GNU General Public License version 2 as
 * published by the Free Software Foundation.
*/

#include <linux/kernel.h>
#include <linux/err.h>
#include <linux/io.h>
#include <linux/syscore_ops.h>

#include <plat/cpu-freq.h>
#include <plat/clock.h>
#include <plat/cpu.h>
#include <plat/pll.h>
#include <plat/s5p-clock.h>
#include <plat/clock-clksrc.h>
#include <plat/exynos4.h>
#include <plat/pm.h>

#include <mach/map.h>
#include <mach/regs-clock.h>
#include <mach/sysmmu.h>
#include <mach/exynos4-clock.h>

static struct sleep_save exynos4_clock_save[] = {
	SAVE_ITEM(S5P_CLKDIV_LEFTBUS),
	SAVE_ITEM(S5P_CLKGATE_IP_LEFTBUS),
	SAVE_ITEM(S5P_CLKDIV_RIGHTBUS),
	SAVE_ITEM(S5P_CLKGATE_IP_RIGHTBUS),
	SAVE_ITEM(S5P_CLKSRC_TOP0),
	SAVE_ITEM(S5P_CLKSRC_TOP1),
	SAVE_ITEM(S5P_CLKSRC_CAM),
	SAVE_ITEM(S5P_CLKSRC_TV),
	SAVE_ITEM(S5P_CLKSRC_MFC),
	SAVE_ITEM(S5P_CLKSRC_G3D),
	SAVE_ITEM(S5P_CLKSRC_LCD0),
	SAVE_ITEM(S5P_CLKSRC_MAUDIO),
	SAVE_ITEM(S5P_CLKSRC_FSYS),
	SAVE_ITEM(S5P_CLKSRC_PERIL0),
	SAVE_ITEM(S5P_CLKSRC_PERIL1),
	SAVE_ITEM(S5P_CLKDIV_CAM),
	SAVE_ITEM(S5P_CLKDIV_TV),
	SAVE_ITEM(S5P_CLKDIV_MFC),
	SAVE_ITEM(S5P_CLKDIV_G3D),
	SAVE_ITEM(S5P_CLKDIV_LCD0),
	SAVE_ITEM(S5P_CLKDIV_MAUDIO),
	SAVE_ITEM(S5P_CLKDIV_FSYS0),
	SAVE_ITEM(S5P_CLKDIV_FSYS1),
	SAVE_ITEM(S5P_CLKDIV_FSYS2),
	SAVE_ITEM(S5P_CLKDIV_FSYS3),
	SAVE_ITEM(S5P_CLKDIV_PERIL0),
	SAVE_ITEM(S5P_CLKDIV_PERIL1),
	SAVE_ITEM(S5P_CLKDIV_PERIL2),
	SAVE_ITEM(S5P_CLKDIV_PERIL3),
	SAVE_ITEM(S5P_CLKDIV_PERIL4),
	SAVE_ITEM(S5P_CLKDIV_PERIL5),
	SAVE_ITEM(S5P_CLKDIV_TOP),
	SAVE_ITEM(S5P_CLKSRC_MASK_TOP),
	SAVE_ITEM(S5P_CLKSRC_MASK_CAM),
	SAVE_ITEM(S5P_CLKSRC_MASK_TV),
	SAVE_ITEM(S5P_CLKSRC_MASK_LCD0),
	SAVE_ITEM(S5P_CLKSRC_MASK_MAUDIO),
	SAVE_ITEM(S5P_CLKSRC_MASK_FSYS),
	SAVE_ITEM(S5P_CLKSRC_MASK_PERIL0),
	SAVE_ITEM(S5P_CLKSRC_MASK_PERIL1),
	SAVE_ITEM(S5P_CLKDIV2_RATIO),
	SAVE_ITEM(S5P_CLKGATE_SCLKCAM),
	SAVE_ITEM(S5P_CLKGATE_IP_CAM),
	SAVE_ITEM(S5P_CLKGATE_IP_TV),
	SAVE_ITEM(S5P_CLKGATE_IP_MFC),
	SAVE_ITEM(S5P_CLKGATE_IP_G3D),
	SAVE_ITEM(S5P_CLKGATE_IP_LCD0),
	SAVE_ITEM(S5P_CLKGATE_IP_FSYS),
	SAVE_ITEM(S5P_CLKGATE_IP_GPS),
	SAVE_ITEM(S5P_CLKGATE_IP_PERIL),
	SAVE_ITEM(S5P_CLKGATE_BLOCK),
	SAVE_ITEM(S5P_CLKSRC_MASK_DMC),
	SAVE_ITEM(S5P_CLKSRC_DMC),
	SAVE_ITEM(S5P_CLKDIV_DMC0),
	SAVE_ITEM(S5P_CLKDIV_DMC1),
	SAVE_ITEM(S5P_CLKGATE_IP_DMC),
	SAVE_ITEM(S5P_CLKSRC_CPU),
	SAVE_ITEM(S5P_CLKDIV_CPU),
	SAVE_ITEM(S5P_CLKDIV_CPU + 0x4),
	SAVE_ITEM(S5P_CLKGATE_SCLKCPU),
	SAVE_ITEM(S5P_CLKGATE_IP_CPU),
};

struct clk clk_sclk_hdmi27m = {
	.name		= "sclk_hdmi27m",
	.rate		= 27000000,
};

struct clk clk_sclk_hdmiphy = {
	.name		= "sclk_hdmiphy",
};

struct clk clk_sclk_usbphy0 = {
	.name		= "sclk_usbphy0",
	.rate		= 27000000,
};

struct clk clk_sclk_usbphy1 = {
	.name		= "sclk_usbphy1",
};

static struct clk dummy_apb_pclk = {
	.name		= "apb_pclk",
	.id		= -1,
};

static int exynos4_clksrc_mask_top_ctrl(struct clk *clk, int enable)
{
	return s5p_gatectrl(S5P_CLKSRC_MASK_TOP, clk, enable);
}

static int exynos4_clksrc_mask_cam_ctrl(struct clk *clk, int enable)
{
	return s5p_gatectrl(S5P_CLKSRC_MASK_CAM, clk, enable);
}

static int exynos4_clksrc_mask_lcd0_ctrl(struct clk *clk, int enable)
{
	return s5p_gatectrl(S5P_CLKSRC_MASK_LCD0, clk, enable);
}

int exynos4_clksrc_mask_fsys_ctrl(struct clk *clk, int enable)
{
	return s5p_gatectrl(S5P_CLKSRC_MASK_FSYS, clk, enable);
}

static int exynos4_clksrc_mask_peril0_ctrl(struct clk *clk, int enable)
{
	return s5p_gatectrl(S5P_CLKSRC_MASK_PERIL0, clk, enable);
}

static int exynos4_clksrc_mask_peril1_ctrl(struct clk *clk, int enable)
{
	return s5p_gatectrl(S5P_CLKSRC_MASK_PERIL1, clk, enable);
}

static int exynos4_clk_ip_mfc_ctrl(struct clk *clk, int enable)
{
	return s5p_gatectrl(S5P_CLKGATE_IP_MFC, clk, enable);
}

static int exynos4_clksrc_mask_tv_ctrl(struct clk *clk, int enable)
{
	return s5p_gatectrl(S5P_CLKSRC_MASK_TV, clk, enable);
}

static int exynos4_clk_ip_cam_ctrl(struct clk *clk, int enable)
{
	return s5p_gatectrl(S5P_CLKGATE_IP_CAM, clk, enable);
}

static int exynos4_clk_ip_tv_ctrl(struct clk *clk, int enable)
{
	return s5p_gatectrl(S5P_CLKGATE_IP_TV, clk, enable);
}

static int exynos4_clk_ip_image_ctrl(struct clk *clk, int enable)
{
	return s5p_gatectrl(S5P_CLKGATE_IP_IMAGE, clk, enable);
}

static int exynos4_clk_ip_lcd0_ctrl(struct clk *clk, int enable)
{
	return s5p_gatectrl(S5P_CLKGATE_IP_LCD0, clk, enable);
}

int exynos4_clk_ip_lcd1_ctrl(struct clk *clk, int enable)
{
	return s5p_gatectrl(S5P_CLKGATE_IP_LCD1, clk, enable);
}

int exynos4_clk_ip_fsys_ctrl(struct clk *clk, int enable)
{
	return s5p_gatectrl(S5P_CLKGATE_IP_FSYS, clk, enable);
}

static int exynos4_clk_ip_peril_ctrl(struct clk *clk, int enable)
{
	return s5p_gatectrl(S5P_CLKGATE_IP_PERIL, clk, enable);
}

static int exynos4_clk_ip_perir_ctrl(struct clk *clk, int enable)
{
	return s5p_gatectrl(S5P_CLKGATE_IP_PERIR, clk, enable);
}

static int exynos4_clk_hdmiphy_ctrl(struct clk *clk, int enable)
{
	return s5p_gatectrl(S5P_HDMI_PHY_CONTROL, clk, enable);
}

static int exynos4_clk_dac_ctrl(struct clk *clk, int enable)
{
	return s5p_gatectrl(S5P_DAC_PHY_CONTROL, clk, enable);
}

/* Core list of CMU_CPU side */

static struct clksrc_clk clk_mout_apll = {
	.clk	= {
		.name		= "mout_apll",
	},
	.sources	= &clk_src_apll,
	.reg_src	= { .reg = S5P_CLKSRC_CPU, .shift = 0, .size = 1 },
};

struct clksrc_clk clk_sclk_apll = {
	.clk	= {
		.name		= "sclk_apll",
		.parent		= &clk_mout_apll.clk,
	},
	.reg_div	= { .reg = S5P_CLKDIV_CPU, .shift = 24, .size = 3 },
};

struct clksrc_clk clk_mout_epll = {
	.clk	= {
		.name		= "mout_epll",
	},
	.sources	= &clk_src_epll,
	.reg_src	= { .reg = S5P_CLKSRC_TOP0, .shift = 4, .size = 1 },
};

struct clksrc_clk clk_mout_mpll = {
	.clk = {
		.name		= "mout_mpll",
	},
	.sources	= &clk_src_mpll,

	/* reg_src will be added in each SoCs' clock */
};

static struct clk *clkset_moutcore_list[] = {
	[0] = &clk_mout_apll.clk,
	[1] = &clk_mout_mpll.clk,
};

static struct clksrc_sources clkset_moutcore = {
	.sources	= clkset_moutcore_list,
	.nr_sources	= ARRAY_SIZE(clkset_moutcore_list),
};

static struct clksrc_clk clk_moutcore = {
	.clk	= {
		.name		= "moutcore",
	},
	.sources	= &clkset_moutcore,
	.reg_src	= { .reg = S5P_CLKSRC_CPU, .shift = 16, .size = 1 },
};

static struct clksrc_clk clk_coreclk = {
	.clk	= {
		.name		= "core_clk",
		.parent		= &clk_moutcore.clk,
	},
	.reg_div	= { .reg = S5P_CLKDIV_CPU, .shift = 0, .size = 3 },
};

static struct clksrc_clk clk_armclk = {
	.clk	= {
		.name		= "armclk",
		.parent		= &clk_coreclk.clk,
	},
};

static struct clksrc_clk clk_aclk_corem0 = {
	.clk	= {
		.name		= "aclk_corem0",
		.parent		= &clk_coreclk.clk,
	},
	.reg_div	= { .reg = S5P_CLKDIV_CPU, .shift = 4, .size = 3 },
};

static struct clksrc_clk clk_aclk_cores = {
	.clk	= {
		.name		= "aclk_cores",
		.parent		= &clk_coreclk.clk,
	},
	.reg_div	= { .reg = S5P_CLKDIV_CPU, .shift = 4, .size = 3 },
};

static struct clksrc_clk clk_aclk_corem1 = {
	.clk	= {
		.name		= "aclk_corem1",
		.parent		= &clk_coreclk.clk,
	},
	.reg_div	= { .reg = S5P_CLKDIV_CPU, .shift = 8, .size = 3 },
};

static struct clksrc_clk clk_periphclk = {
	.clk	= {
		.name		= "periphclk",
		.parent		= &clk_coreclk.clk,
	},
	.reg_div	= { .reg = S5P_CLKDIV_CPU, .shift = 12, .size = 3 },
};

/* Core list of CMU_CORE side */

struct clk *clkset_corebus_list[] = {
	[0] = &clk_mout_mpll.clk,
	[1] = &clk_sclk_apll.clk,
};

struct clksrc_sources clkset_mout_corebus = {
	.sources	= clkset_corebus_list,
	.nr_sources	= ARRAY_SIZE(clkset_corebus_list),
};

static struct clksrc_clk clk_mout_corebus = {
	.clk	= {
		.name		= "mout_corebus",
	},
	.sources	= &clkset_mout_corebus,
	.reg_src	= { .reg = S5P_CLKSRC_DMC, .shift = 4, .size = 1 },
};

static struct clksrc_clk clk_sclk_dmc = {
	.clk	= {
		.name		= "sclk_dmc",
		.parent		= &clk_mout_corebus.clk,
	},
	.reg_div	= { .reg = S5P_CLKDIV_DMC0, .shift = 12, .size = 3 },
};

static struct clksrc_clk clk_aclk_cored = {
	.clk	= {
		.name		= "aclk_cored",
		.parent		= &clk_sclk_dmc.clk,
	},
	.reg_div	= { .reg = S5P_CLKDIV_DMC0, .shift = 16, .size = 3 },
};

static struct clksrc_clk clk_aclk_corep = {
	.clk	= {
		.name		= "aclk_corep",
		.parent		= &clk_aclk_cored.clk,
	},
	.reg_div	= { .reg = S5P_CLKDIV_DMC0, .shift = 20, .size = 3 },
};

static struct clksrc_clk clk_aclk_acp = {
	.clk	= {
		.name		= "aclk_acp",
		.parent		= &clk_mout_corebus.clk,
	},
	.reg_div	= { .reg = S5P_CLKDIV_DMC0, .shift = 0, .size = 3 },
};

static struct clksrc_clk clk_pclk_acp = {
	.clk	= {
		.name		= "pclk_acp",
		.parent		= &clk_aclk_acp.clk,
	},
	.reg_div	= { .reg = S5P_CLKDIV_DMC0, .shift = 4, .size = 3 },
};

/* Core list of CMU_TOP side */

struct clk *clkset_aclk_top_list[] = {
	[0] = &clk_mout_mpll.clk,
	[1] = &clk_sclk_apll.clk,
};

struct clksrc_sources clkset_aclk = {
	.sources	= clkset_aclk_top_list,
	.nr_sources	= ARRAY_SIZE(clkset_aclk_top_list),
};

static struct clksrc_clk clk_aclk_200 = {
	.clk	= {
		.name		= "aclk_200",
	},
	.sources	= &clkset_aclk,
	.reg_src	= { .reg = S5P_CLKSRC_TOP0, .shift = 12, .size = 1 },
	.reg_div	= { .reg = S5P_CLKDIV_TOP, .shift = 0, .size = 3 },
};

static struct clksrc_clk clk_aclk_100 = {
	.clk	= {
		.name		= "aclk_100",
	},
	.sources	= &clkset_aclk,
	.reg_src	= { .reg = S5P_CLKSRC_TOP0, .shift = 16, .size = 1 },
	.reg_div	= { .reg = S5P_CLKDIV_TOP, .shift = 4, .size = 4 },
};

static struct clksrc_clk clk_aclk_160 = {
	.clk	= {
		.name		= "aclk_160",
	},
	.sources	= &clkset_aclk,
	.reg_src	= { .reg = S5P_CLKSRC_TOP0, .shift = 20, .size = 1 },
	.reg_div	= { .reg = S5P_CLKDIV_TOP, .shift = 8, .size = 3 },
};

struct clksrc_clk clk_aclk_133 = {
	.clk	= {
		.name		= "aclk_133",
	},
	.sources	= &clkset_aclk,
	.reg_src	= { .reg = S5P_CLKSRC_TOP0, .shift = 24, .size = 1 },
	.reg_div	= { .reg = S5P_CLKDIV_TOP, .shift = 12, .size = 3 },
};

static struct clk *clkset_vpllsrc_list[] = {
	[0] = &clk_fin_vpll,
	[1] = &clk_sclk_hdmi27m,
};

static struct clksrc_sources clkset_vpllsrc = {
	.sources	= clkset_vpllsrc_list,
	.nr_sources	= ARRAY_SIZE(clkset_vpllsrc_list),
};

static struct clksrc_clk clk_vpllsrc = {
	.clk	= {
		.name		= "vpll_src",
		.enable		= exynos4_clksrc_mask_top_ctrl,
		.ctrlbit	= (1 << 0),
	},
	.sources	= &clkset_vpllsrc,
	.reg_src	= { .reg = S5P_CLKSRC_TOP1, .shift = 0, .size = 1 },
};

static struct clk *clkset_sclk_vpll_list[] = {
	[0] = &clk_vpllsrc.clk,
	[1] = &clk_fout_vpll,
};

static struct clksrc_sources clkset_sclk_vpll = {
	.sources	= clkset_sclk_vpll_list,
	.nr_sources	= ARRAY_SIZE(clkset_sclk_vpll_list),
};

struct clksrc_clk clk_sclk_vpll = {
	.clk	= {
		.name		= "sclk_vpll",
	},
	.sources	= &clkset_sclk_vpll,
	.reg_src	= { .reg = S5P_CLKSRC_TOP0, .shift = 8, .size = 1 },
};

static struct clk init_clocks_off[] = {
	{
		.name		= "timers",
		.parent		= &clk_aclk_100.clk,
		.enable		= exynos4_clk_ip_peril_ctrl,
		.ctrlbit	= (1<<24),
	}, {
		.name		= "csis",
		.devname	= "s5p-mipi-csis.0",
		.enable		= exynos4_clk_ip_cam_ctrl,
		.ctrlbit	= (1 << 4),
	}, {
		.name		= "csis",
		.devname	= "s5p-mipi-csis.1",
		.enable		= exynos4_clk_ip_cam_ctrl,
		.ctrlbit	= (1 << 5),
	}, {
		.name		= "fimc",
		.devname	= "exynos4-fimc.0",
		.enable		= exynos4_clk_ip_cam_ctrl,
		.ctrlbit	= (1 << 0),
	}, {
		.name		= "fimc",
		.devname	= "exynos4-fimc.1",
		.enable		= exynos4_clk_ip_cam_ctrl,
		.ctrlbit	= (1 << 1),
	}, {
		.name		= "fimc",
		.devname	= "exynos4-fimc.2",
		.enable		= exynos4_clk_ip_cam_ctrl,
		.ctrlbit	= (1 << 2),
	}, {
		.name		= "fimc",
		.devname	= "exynos4-fimc.3",
		.enable		= exynos4_clk_ip_cam_ctrl,
		.ctrlbit	= (1 << 3),
	}, {
		.name		= "fimd",
		.devname	= "exynos4-fb.0",
		.enable		= exynos4_clk_ip_lcd0_ctrl,
		.ctrlbit	= (1 << 0),
	}, {
		.name		= "hsmmc",
		.devname	= "s3c-sdhci.0",
		.parent		= &clk_aclk_133.clk,
		.enable		= exynos4_clk_ip_fsys_ctrl,
		.ctrlbit	= (1 << 5),
	}, {
		.name		= "hsmmc",
		.devname	= "s3c-sdhci.1",
		.parent		= &clk_aclk_133.clk,
		.enable		= exynos4_clk_ip_fsys_ctrl,
		.ctrlbit	= (1 << 6),
	}, {
		.name		= "hsmmc",
		.devname	= "s3c-sdhci.2",
		.parent		= &clk_aclk_133.clk,
		.enable		= exynos4_clk_ip_fsys_ctrl,
		.ctrlbit	= (1 << 7),
	}, {
		.name		= "hsmmc",
		.devname	= "s3c-sdhci.3",
		.parent		= &clk_aclk_133.clk,
		.enable		= exynos4_clk_ip_fsys_ctrl,
		.ctrlbit	= (1 << 8),
	}, {
		.name		= "dwmmc",
		.parent		= &clk_aclk_133.clk,
		.enable		= exynos4_clk_ip_fsys_ctrl,
		.ctrlbit	= (1 << 9),
	}, {
<<<<<<< HEAD
		.name		= "pdma",
		.devname	= "s3c-pl330.0",
=======
		.name		= "dac",
		.devname	= "s5p-sdo",
		.enable		= exynos4_clk_ip_tv_ctrl,
		.ctrlbit	= (1 << 2),
	}, {
		.name		= "mixer",
		.devname	= "s5p-mixer",
		.enable		= exynos4_clk_ip_tv_ctrl,
		.ctrlbit	= (1 << 1),
	}, {
		.name		= "vp",
		.devname	= "s5p-mixer",
		.enable		= exynos4_clk_ip_tv_ctrl,
		.ctrlbit	= (1 << 0),
	}, {
		.name		= "hdmi",
		.devname	= "exynos4-hdmi",
		.enable		= exynos4_clk_ip_tv_ctrl,
		.ctrlbit	= (1 << 3),
	}, {
		.name		= "hdmiphy",
		.devname	= "exynos4-hdmi",
		.enable		= exynos4_clk_hdmiphy_ctrl,
		.ctrlbit	= (1 << 0),
	}, {
		.name		= "dacphy",
		.devname	= "s5p-sdo",
		.enable		= exynos4_clk_dac_ctrl,
		.ctrlbit	= (1 << 0),
	}, {
		.name		= "sata",
		.parent		= &clk_aclk_133.clk,
		.enable		= exynos4_clk_ip_fsys_ctrl,
		.ctrlbit	= (1 << 10),
	}, {
		.name		= "dma",
		.devname	= "dma-pl330.0",
>>>>>>> d6aacc20
		.enable		= exynos4_clk_ip_fsys_ctrl,
		.ctrlbit	= (1 << 0),
	}, {
		.name		= "dma",
		.devname	= "dma-pl330.1",
		.enable		= exynos4_clk_ip_fsys_ctrl,
		.ctrlbit	= (1 << 1),
	}, {
		.name		= "adc",
		.enable		= exynos4_clk_ip_peril_ctrl,
		.ctrlbit	= (1 << 15),
	}, {
		.name		= "keypad",
		.enable		= exynos4_clk_ip_perir_ctrl,
		.ctrlbit	= (1 << 16),
	}, {
		.name		= "rtc",
		.enable		= exynos4_clk_ip_perir_ctrl,
		.ctrlbit	= (1 << 15),
	}, {
		.name		= "watchdog",
		.parent		= &clk_aclk_100.clk,
		.enable		= exynos4_clk_ip_perir_ctrl,
		.ctrlbit	= (1 << 14),
	}, {
		.name		= "usbhost",
		.enable		= exynos4_clk_ip_fsys_ctrl ,
		.ctrlbit	= (1 << 12),
	}, {
		.name		= "otg",
		.enable		= exynos4_clk_ip_fsys_ctrl,
		.ctrlbit	= (1 << 13),
	}, {
		.name		= "spi",
		.devname	= "s3c64xx-spi.0",
		.enable		= exynos4_clk_ip_peril_ctrl,
		.ctrlbit	= (1 << 16),
	}, {
		.name		= "spi",
		.devname	= "s3c64xx-spi.1",
		.enable		= exynos4_clk_ip_peril_ctrl,
		.ctrlbit	= (1 << 17),
	}, {
		.name		= "spi",
		.devname	= "s3c64xx-spi.2",
		.enable		= exynos4_clk_ip_peril_ctrl,
		.ctrlbit	= (1 << 18),
	}, {
		.name		= "iis",
		.devname	= "samsung-i2s.0",
		.enable		= exynos4_clk_ip_peril_ctrl,
		.ctrlbit	= (1 << 19),
	}, {
		.name		= "iis",
		.devname	= "samsung-i2s.1",
		.enable		= exynos4_clk_ip_peril_ctrl,
		.ctrlbit	= (1 << 20),
	}, {
		.name		= "iis",
		.devname	= "samsung-i2s.2",
		.enable		= exynos4_clk_ip_peril_ctrl,
		.ctrlbit	= (1 << 21),
	}, {
		.name		= "ac97",
		.devname	= "samsung-ac97",
		.enable		= exynos4_clk_ip_peril_ctrl,
		.ctrlbit	= (1 << 27),
	}, {
		.name		= "fimg2d",
		.enable		= exynos4_clk_ip_image_ctrl,
		.ctrlbit	= (1 << 0),
	}, {
		.name		= "mfc",
		.devname	= "s5p-mfc",
		.enable		= exynos4_clk_ip_mfc_ctrl,
		.ctrlbit	= (1 << 0),
	}, {
		.name		= "i2c",
		.devname	= "s3c2440-i2c.0",
		.parent		= &clk_aclk_100.clk,
		.enable		= exynos4_clk_ip_peril_ctrl,
		.ctrlbit	= (1 << 6),
	}, {
		.name		= "i2c",
		.devname	= "s3c2440-i2c.1",
		.parent		= &clk_aclk_100.clk,
		.enable		= exynos4_clk_ip_peril_ctrl,
		.ctrlbit	= (1 << 7),
	}, {
		.name		= "i2c",
		.devname	= "s3c2440-i2c.2",
		.parent		= &clk_aclk_100.clk,
		.enable		= exynos4_clk_ip_peril_ctrl,
		.ctrlbit	= (1 << 8),
	}, {
		.name		= "i2c",
		.devname	= "s3c2440-i2c.3",
		.parent		= &clk_aclk_100.clk,
		.enable		= exynos4_clk_ip_peril_ctrl,
		.ctrlbit	= (1 << 9),
	}, {
		.name		= "i2c",
		.devname	= "s3c2440-i2c.4",
		.parent		= &clk_aclk_100.clk,
		.enable		= exynos4_clk_ip_peril_ctrl,
		.ctrlbit	= (1 << 10),
	}, {
		.name		= "i2c",
		.devname	= "s3c2440-i2c.5",
		.parent		= &clk_aclk_100.clk,
		.enable		= exynos4_clk_ip_peril_ctrl,
		.ctrlbit	= (1 << 11),
	}, {
		.name		= "i2c",
		.devname	= "s3c2440-i2c.6",
		.parent		= &clk_aclk_100.clk,
		.enable		= exynos4_clk_ip_peril_ctrl,
		.ctrlbit	= (1 << 12),
	}, {
		.name		= "i2c",
		.devname	= "s3c2440-i2c.7",
		.parent		= &clk_aclk_100.clk,
		.enable		= exynos4_clk_ip_peril_ctrl,
		.ctrlbit	= (1 << 13),
	}, {
		.name		= "i2c",
		.devname	= "s3c2440-hdmiphy-i2c",
		.parent		= &clk_aclk_100.clk,
		.enable		= exynos4_clk_ip_peril_ctrl,
		.ctrlbit	= (1 << 14),
	}, {
		.name		= "SYSMMU_MDMA",
		.enable		= exynos4_clk_ip_image_ctrl,
		.ctrlbit	= (1 << 5),
	}, {
		.name		= "SYSMMU_FIMC0",
		.enable		= exynos4_clk_ip_cam_ctrl,
		.ctrlbit	= (1 << 7),
	}, {
		.name		= "SYSMMU_FIMC1",
		.enable		= exynos4_clk_ip_cam_ctrl,
		.ctrlbit	= (1 << 8),
	}, {
		.name		= "SYSMMU_FIMC2",
		.enable		= exynos4_clk_ip_cam_ctrl,
		.ctrlbit	= (1 << 9),
	}, {
		.name		= "SYSMMU_FIMC3",
		.enable		= exynos4_clk_ip_cam_ctrl,
		.ctrlbit	= (1 << 10),
	}, {
		.name		= "SYSMMU_JPEG",
		.enable		= exynos4_clk_ip_cam_ctrl,
		.ctrlbit	= (1 << 11),
	}, {
		.name		= "SYSMMU_FIMD0",
		.enable		= exynos4_clk_ip_lcd0_ctrl,
		.ctrlbit	= (1 << 4),
	}, {
		.name		= "SYSMMU_FIMD1",
		.enable		= exynos4_clk_ip_lcd1_ctrl,
		.ctrlbit	= (1 << 4),
	}, {
		.name		= "SYSMMU_PCIe",
		.enable		= exynos4_clk_ip_fsys_ctrl,
		.ctrlbit	= (1 << 18),
	}, {
		.name		= "SYSMMU_G2D",
		.enable		= exynos4_clk_ip_image_ctrl,
		.ctrlbit	= (1 << 3),
	}, {
		.name		= "SYSMMU_ROTATOR",
		.enable		= exynos4_clk_ip_image_ctrl,
		.ctrlbit	= (1 << 4),
	}, {
		.name		= "SYSMMU_TV",
		.enable		= exynos4_clk_ip_tv_ctrl,
		.ctrlbit	= (1 << 4),
	}, {
		.name		= "SYSMMU_MFC_L",
		.enable		= exynos4_clk_ip_mfc_ctrl,
		.ctrlbit	= (1 << 1),
	}, {
		.name		= "SYSMMU_MFC_R",
		.enable		= exynos4_clk_ip_mfc_ctrl,
		.ctrlbit	= (1 << 2),
	}
};

static struct clk init_clocks[] = {
	{
		.name		= "uart",
		.devname	= "s5pv210-uart.0",
		.enable		= exynos4_clk_ip_peril_ctrl,
		.ctrlbit	= (1 << 0),
	}, {
		.name		= "uart",
		.devname	= "s5pv210-uart.1",
		.enable		= exynos4_clk_ip_peril_ctrl,
		.ctrlbit	= (1 << 1),
	}, {
		.name		= "uart",
		.devname	= "s5pv210-uart.2",
		.enable		= exynos4_clk_ip_peril_ctrl,
		.ctrlbit	= (1 << 2),
	}, {
		.name		= "uart",
		.devname	= "s5pv210-uart.3",
		.enable		= exynos4_clk_ip_peril_ctrl,
		.ctrlbit	= (1 << 3),
	}, {
		.name		= "uart",
		.devname	= "s5pv210-uart.4",
		.enable		= exynos4_clk_ip_peril_ctrl,
		.ctrlbit	= (1 << 4),
	}, {
		.name		= "uart",
		.devname	= "s5pv210-uart.5",
		.enable		= exynos4_clk_ip_peril_ctrl,
		.ctrlbit	= (1 << 5),
	}
};

struct clk *clkset_group_list[] = {
	[0] = &clk_ext_xtal_mux,
	[1] = &clk_xusbxti,
	[2] = &clk_sclk_hdmi27m,
	[3] = &clk_sclk_usbphy0,
	[4] = &clk_sclk_usbphy1,
	[5] = &clk_sclk_hdmiphy,
	[6] = &clk_mout_mpll.clk,
	[7] = &clk_mout_epll.clk,
	[8] = &clk_sclk_vpll.clk,
};

struct clksrc_sources clkset_group = {
	.sources	= clkset_group_list,
	.nr_sources	= ARRAY_SIZE(clkset_group_list),
};

static struct clk *clkset_mout_g2d0_list[] = {
	[0] = &clk_mout_mpll.clk,
	[1] = &clk_sclk_apll.clk,
};

static struct clksrc_sources clkset_mout_g2d0 = {
	.sources	= clkset_mout_g2d0_list,
	.nr_sources	= ARRAY_SIZE(clkset_mout_g2d0_list),
};

static struct clksrc_clk clk_mout_g2d0 = {
	.clk	= {
		.name		= "mout_g2d0",
	},
	.sources	= &clkset_mout_g2d0,
	.reg_src	= { .reg = S5P_CLKSRC_IMAGE, .shift = 0, .size = 1 },
};

static struct clk *clkset_mout_g2d1_list[] = {
	[0] = &clk_mout_epll.clk,
	[1] = &clk_sclk_vpll.clk,
};

static struct clksrc_sources clkset_mout_g2d1 = {
	.sources	= clkset_mout_g2d1_list,
	.nr_sources	= ARRAY_SIZE(clkset_mout_g2d1_list),
};

static struct clksrc_clk clk_mout_g2d1 = {
	.clk	= {
		.name		= "mout_g2d1",
	},
	.sources	= &clkset_mout_g2d1,
	.reg_src	= { .reg = S5P_CLKSRC_IMAGE, .shift = 4, .size = 1 },
};

static struct clk *clkset_mout_g2d_list[] = {
	[0] = &clk_mout_g2d0.clk,
	[1] = &clk_mout_g2d1.clk,
};

static struct clksrc_sources clkset_mout_g2d = {
	.sources	= clkset_mout_g2d_list,
	.nr_sources	= ARRAY_SIZE(clkset_mout_g2d_list),
};

static struct clk *clkset_mout_mfc0_list[] = {
	[0] = &clk_mout_mpll.clk,
	[1] = &clk_sclk_apll.clk,
};

static struct clksrc_sources clkset_mout_mfc0 = {
	.sources	= clkset_mout_mfc0_list,
	.nr_sources	= ARRAY_SIZE(clkset_mout_mfc0_list),
};

static struct clksrc_clk clk_mout_mfc0 = {
	.clk	= {
		.name		= "mout_mfc0",
	},
	.sources	= &clkset_mout_mfc0,
	.reg_src	= { .reg = S5P_CLKSRC_MFC, .shift = 0, .size = 1 },
};

static struct clk *clkset_mout_mfc1_list[] = {
	[0] = &clk_mout_epll.clk,
	[1] = &clk_sclk_vpll.clk,
};

static struct clksrc_sources clkset_mout_mfc1 = {
	.sources	= clkset_mout_mfc1_list,
	.nr_sources	= ARRAY_SIZE(clkset_mout_mfc1_list),
};

static struct clksrc_clk clk_mout_mfc1 = {
	.clk	= {
		.name		= "mout_mfc1",
	},
	.sources	= &clkset_mout_mfc1,
	.reg_src	= { .reg = S5P_CLKSRC_MFC, .shift = 4, .size = 1 },
};

static struct clk *clkset_mout_mfc_list[] = {
	[0] = &clk_mout_mfc0.clk,
	[1] = &clk_mout_mfc1.clk,
};

static struct clksrc_sources clkset_mout_mfc = {
	.sources	= clkset_mout_mfc_list,
	.nr_sources	= ARRAY_SIZE(clkset_mout_mfc_list),
};

static struct clk *clkset_sclk_dac_list[] = {
	[0] = &clk_sclk_vpll.clk,
	[1] = &clk_sclk_hdmiphy,
};

static struct clksrc_sources clkset_sclk_dac = {
	.sources	= clkset_sclk_dac_list,
	.nr_sources	= ARRAY_SIZE(clkset_sclk_dac_list),
};

static struct clksrc_clk clk_sclk_dac = {
	.clk		= {
		.name		= "sclk_dac",
		.enable		= exynos4_clksrc_mask_tv_ctrl,
		.ctrlbit	= (1 << 8),
	},
	.sources = &clkset_sclk_dac,
	.reg_src = { .reg = S5P_CLKSRC_TV, .shift = 8, .size = 1 },
};

static struct clksrc_clk clk_sclk_pixel = {
	.clk		= {
		.name		= "sclk_pixel",
		.parent = &clk_sclk_vpll.clk,
	},
	.reg_div = { .reg = S5P_CLKDIV_TV, .shift = 0, .size = 4 },
};

static struct clk *clkset_sclk_hdmi_list[] = {
	[0] = &clk_sclk_pixel.clk,
	[1] = &clk_sclk_hdmiphy,
};

static struct clksrc_sources clkset_sclk_hdmi = {
	.sources	= clkset_sclk_hdmi_list,
	.nr_sources	= ARRAY_SIZE(clkset_sclk_hdmi_list),
};

static struct clksrc_clk clk_sclk_hdmi = {
	.clk		= {
		.name		= "sclk_hdmi",
		.enable		= exynos4_clksrc_mask_tv_ctrl,
		.ctrlbit	= (1 << 0),
	},
	.sources = &clkset_sclk_hdmi,
	.reg_src = { .reg = S5P_CLKSRC_TV, .shift = 0, .size = 1 },
};

static struct clk *clkset_sclk_mixer_list[] = {
	[0] = &clk_sclk_dac.clk,
	[1] = &clk_sclk_hdmi.clk,
};

static struct clksrc_sources clkset_sclk_mixer = {
	.sources	= clkset_sclk_mixer_list,
	.nr_sources	= ARRAY_SIZE(clkset_sclk_mixer_list),
};

static struct clksrc_clk clk_sclk_mixer = {
	.clk		= {
		.name		= "sclk_mixer",
		.enable		= exynos4_clksrc_mask_tv_ctrl,
		.ctrlbit	= (1 << 4),
	},
	.sources = &clkset_sclk_mixer,
	.reg_src = { .reg = S5P_CLKSRC_TV, .shift = 4, .size = 1 },
};

static struct clksrc_clk *sclk_tv[] = {
	&clk_sclk_dac,
	&clk_sclk_pixel,
	&clk_sclk_hdmi,
	&clk_sclk_mixer,
};

static struct clksrc_clk clk_dout_mmc0 = {
	.clk		= {
		.name		= "dout_mmc0",
	},
	.sources = &clkset_group,
	.reg_src = { .reg = S5P_CLKSRC_FSYS, .shift = 0, .size = 4 },
	.reg_div = { .reg = S5P_CLKDIV_FSYS1, .shift = 0, .size = 4 },
};

static struct clksrc_clk clk_dout_mmc1 = {
	.clk		= {
		.name		= "dout_mmc1",
	},
	.sources = &clkset_group,
	.reg_src = { .reg = S5P_CLKSRC_FSYS, .shift = 4, .size = 4 },
	.reg_div = { .reg = S5P_CLKDIV_FSYS1, .shift = 16, .size = 4 },
};

static struct clksrc_clk clk_dout_mmc2 = {
	.clk		= {
		.name		= "dout_mmc2",
	},
	.sources = &clkset_group,
	.reg_src = { .reg = S5P_CLKSRC_FSYS, .shift = 8, .size = 4 },
	.reg_div = { .reg = S5P_CLKDIV_FSYS2, .shift = 0, .size = 4 },
};

static struct clksrc_clk clk_dout_mmc3 = {
	.clk		= {
		.name		= "dout_mmc3",
	},
	.sources = &clkset_group,
	.reg_src = { .reg = S5P_CLKSRC_FSYS, .shift = 12, .size = 4 },
	.reg_div = { .reg = S5P_CLKDIV_FSYS2, .shift = 16, .size = 4 },
};

static struct clksrc_clk clk_dout_mmc4 = {
	.clk		= {
		.name		= "dout_mmc4",
	},
	.sources = &clkset_group,
	.reg_src = { .reg = S5P_CLKSRC_FSYS, .shift = 16, .size = 4 },
	.reg_div = { .reg = S5P_CLKDIV_FSYS3, .shift = 0, .size = 4 },
};

static struct clksrc_clk clksrcs[] = {
	{
		.clk	= {
			.name		= "uclk1",
			.devname	= "s5pv210-uart.0",
			.enable		= exynos4_clksrc_mask_peril0_ctrl,
			.ctrlbit	= (1 << 0),
		},
		.sources = &clkset_group,
		.reg_src = { .reg = S5P_CLKSRC_PERIL0, .shift = 0, .size = 4 },
		.reg_div = { .reg = S5P_CLKDIV_PERIL0, .shift = 0, .size = 4 },
	}, {
		.clk		= {
			.name		= "uclk1",
			.devname	= "s5pv210-uart.1",
			.enable		= exynos4_clksrc_mask_peril0_ctrl,
			.ctrlbit	= (1 << 4),
		},
		.sources = &clkset_group,
		.reg_src = { .reg = S5P_CLKSRC_PERIL0, .shift = 4, .size = 4 },
		.reg_div = { .reg = S5P_CLKDIV_PERIL0, .shift = 4, .size = 4 },
	}, {
		.clk		= {
			.name		= "uclk1",
			.devname	= "s5pv210-uart.2",
			.enable		= exynos4_clksrc_mask_peril0_ctrl,
			.ctrlbit	= (1 << 8),
		},
		.sources = &clkset_group,
		.reg_src = { .reg = S5P_CLKSRC_PERIL0, .shift = 8, .size = 4 },
		.reg_div = { .reg = S5P_CLKDIV_PERIL0, .shift = 8, .size = 4 },
	}, {
		.clk		= {
			.name		= "uclk1",
			.devname	= "s5pv210-uart.3",
			.enable		= exynos4_clksrc_mask_peril0_ctrl,
			.ctrlbit	= (1 << 12),
		},
		.sources = &clkset_group,
		.reg_src = { .reg = S5P_CLKSRC_PERIL0, .shift = 12, .size = 4 },
		.reg_div = { .reg = S5P_CLKDIV_PERIL0, .shift = 12, .size = 4 },
	}, {
		.clk		= {
			.name		= "sclk_pwm",
			.enable		= exynos4_clksrc_mask_peril0_ctrl,
			.ctrlbit	= (1 << 24),
		},
		.sources = &clkset_group,
		.reg_src = { .reg = S5P_CLKSRC_PERIL0, .shift = 24, .size = 4 },
		.reg_div = { .reg = S5P_CLKDIV_PERIL3, .shift = 0, .size = 4 },
	}, {
		.clk		= {
			.name		= "sclk_csis",
			.devname	= "s5p-mipi-csis.0",
			.enable		= exynos4_clksrc_mask_cam_ctrl,
			.ctrlbit	= (1 << 24),
		},
		.sources = &clkset_group,
		.reg_src = { .reg = S5P_CLKSRC_CAM, .shift = 24, .size = 4 },
		.reg_div = { .reg = S5P_CLKDIV_CAM, .shift = 24, .size = 4 },
	}, {
		.clk		= {
			.name		= "sclk_csis",
			.devname	= "s5p-mipi-csis.1",
			.enable		= exynos4_clksrc_mask_cam_ctrl,
			.ctrlbit	= (1 << 28),
		},
		.sources = &clkset_group,
		.reg_src = { .reg = S5P_CLKSRC_CAM, .shift = 28, .size = 4 },
		.reg_div = { .reg = S5P_CLKDIV_CAM, .shift = 28, .size = 4 },
	}, {
		.clk		= {
			.name		= "sclk_cam",
			.devname	= "exynos4-fimc.0",
			.enable		= exynos4_clksrc_mask_cam_ctrl,
			.ctrlbit	= (1 << 16),
		},
		.sources = &clkset_group,
		.reg_src = { .reg = S5P_CLKSRC_CAM, .shift = 16, .size = 4 },
		.reg_div = { .reg = S5P_CLKDIV_CAM, .shift = 16, .size = 4 },
	}, {
		.clk		= {
			.name		= "sclk_cam",
			.devname	= "exynos4-fimc.1",
			.enable		= exynos4_clksrc_mask_cam_ctrl,
			.ctrlbit	= (1 << 20),
		},
		.sources = &clkset_group,
		.reg_src = { .reg = S5P_CLKSRC_CAM, .shift = 20, .size = 4 },
		.reg_div = { .reg = S5P_CLKDIV_CAM, .shift = 20, .size = 4 },
	}, {
		.clk		= {
			.name		= "sclk_fimc",
			.devname	= "exynos4-fimc.0",
			.enable		= exynos4_clksrc_mask_cam_ctrl,
			.ctrlbit	= (1 << 0),
		},
		.sources = &clkset_group,
		.reg_src = { .reg = S5P_CLKSRC_CAM, .shift = 0, .size = 4 },
		.reg_div = { .reg = S5P_CLKDIV_CAM, .shift = 0, .size = 4 },
	}, {
		.clk		= {
			.name		= "sclk_fimc",
			.devname	= "exynos4-fimc.1",
			.enable		= exynos4_clksrc_mask_cam_ctrl,
			.ctrlbit	= (1 << 4),
		},
		.sources = &clkset_group,
		.reg_src = { .reg = S5P_CLKSRC_CAM, .shift = 4, .size = 4 },
		.reg_div = { .reg = S5P_CLKDIV_CAM, .shift = 4, .size = 4 },
	}, {
		.clk		= {
			.name		= "sclk_fimc",
			.devname	= "exynos4-fimc.2",
			.enable		= exynos4_clksrc_mask_cam_ctrl,
			.ctrlbit	= (1 << 8),
		},
		.sources = &clkset_group,
		.reg_src = { .reg = S5P_CLKSRC_CAM, .shift = 8, .size = 4 },
		.reg_div = { .reg = S5P_CLKDIV_CAM, .shift = 8, .size = 4 },
	}, {
		.clk		= {
			.name		= "sclk_fimc",
			.devname	= "exynos4-fimc.3",
			.enable		= exynos4_clksrc_mask_cam_ctrl,
			.ctrlbit	= (1 << 12),
		},
		.sources = &clkset_group,
		.reg_src = { .reg = S5P_CLKSRC_CAM, .shift = 12, .size = 4 },
		.reg_div = { .reg = S5P_CLKDIV_CAM, .shift = 12, .size = 4 },
	}, {
		.clk		= {
			.name		= "sclk_fimd",
			.devname	= "exynos4-fb.0",
			.enable		= exynos4_clksrc_mask_lcd0_ctrl,
			.ctrlbit	= (1 << 0),
		},
		.sources = &clkset_group,
		.reg_src = { .reg = S5P_CLKSRC_LCD0, .shift = 0, .size = 4 },
		.reg_div = { .reg = S5P_CLKDIV_LCD0, .shift = 0, .size = 4 },
	}, {
		.clk		= {
			.name		= "sclk_spi",
			.devname	= "s3c64xx-spi.0",
			.enable		= exynos4_clksrc_mask_peril1_ctrl,
			.ctrlbit	= (1 << 16),
		},
		.sources = &clkset_group,
		.reg_src = { .reg = S5P_CLKSRC_PERIL1, .shift = 16, .size = 4 },
		.reg_div = { .reg = S5P_CLKDIV_PERIL1, .shift = 0, .size = 4 },
	}, {
		.clk		= {
			.name		= "sclk_spi",
			.devname	= "s3c64xx-spi.1",
			.enable		= exynos4_clksrc_mask_peril1_ctrl,
			.ctrlbit	= (1 << 20),
		},
		.sources = &clkset_group,
		.reg_src = { .reg = S5P_CLKSRC_PERIL1, .shift = 20, .size = 4 },
		.reg_div = { .reg = S5P_CLKDIV_PERIL1, .shift = 16, .size = 4 },
	}, {
		.clk		= {
			.name		= "sclk_spi",
			.devname	= "s3c64xx-spi.2",
			.enable		= exynos4_clksrc_mask_peril1_ctrl,
			.ctrlbit	= (1 << 24),
		},
		.sources = &clkset_group,
		.reg_src = { .reg = S5P_CLKSRC_PERIL1, .shift = 24, .size = 4 },
		.reg_div = { .reg = S5P_CLKDIV_PERIL2, .shift = 0, .size = 4 },
	}, {
		.clk		= {
			.name		= "sclk_fimg2d",
		},
		.sources = &clkset_mout_g2d,
		.reg_src = { .reg = S5P_CLKSRC_IMAGE, .shift = 8, .size = 1 },
		.reg_div = { .reg = S5P_CLKDIV_IMAGE, .shift = 0, .size = 4 },
	}, {
		.clk		= {
			.name		= "sclk_mfc",
			.devname	= "s5p-mfc",
		},
		.sources = &clkset_mout_mfc,
		.reg_src = { .reg = S5P_CLKSRC_MFC, .shift = 8, .size = 1 },
		.reg_div = { .reg = S5P_CLKDIV_MFC, .shift = 0, .size = 4 },
	}, {
		.clk		= {
			.name		= "sclk_mmc",
			.devname	= "s3c-sdhci.0",
			.parent		= &clk_dout_mmc0.clk,
			.enable		= exynos4_clksrc_mask_fsys_ctrl,
			.ctrlbit	= (1 << 0),
		},
		.reg_div = { .reg = S5P_CLKDIV_FSYS1, .shift = 8, .size = 8 },
	}, {
		.clk		= {
			.name		= "sclk_mmc",
			.devname	= "s3c-sdhci.1",
			.parent         = &clk_dout_mmc1.clk,
			.enable		= exynos4_clksrc_mask_fsys_ctrl,
			.ctrlbit	= (1 << 4),
		},
		.reg_div = { .reg = S5P_CLKDIV_FSYS1, .shift = 24, .size = 8 },
	}, {
		.clk		= {
			.name		= "sclk_mmc",
			.devname	= "s3c-sdhci.2",
			.parent         = &clk_dout_mmc2.clk,
			.enable		= exynos4_clksrc_mask_fsys_ctrl,
			.ctrlbit	= (1 << 8),
		},
		.reg_div = { .reg = S5P_CLKDIV_FSYS2, .shift = 8, .size = 8 },
	}, {
		.clk		= {
			.name		= "sclk_mmc",
			.devname	= "s3c-sdhci.3",
			.parent         = &clk_dout_mmc3.clk,
			.enable		= exynos4_clksrc_mask_fsys_ctrl,
			.ctrlbit	= (1 << 12),
		},
		.reg_div = { .reg = S5P_CLKDIV_FSYS2, .shift = 24, .size = 8 },
	}, {
		.clk		= {
			.name		= "sclk_dwmmc",
			.parent         = &clk_dout_mmc4.clk,
			.enable		= exynos4_clksrc_mask_fsys_ctrl,
			.ctrlbit	= (1 << 16),
		},
		.reg_div = { .reg = S5P_CLKDIV_FSYS3, .shift = 8, .size = 8 },
	}
};

/* Clock initialization code */
static struct clksrc_clk *sysclks[] = {
	&clk_mout_apll,
	&clk_sclk_apll,
	&clk_mout_epll,
	&clk_mout_mpll,
	&clk_moutcore,
	&clk_coreclk,
	&clk_armclk,
	&clk_aclk_corem0,
	&clk_aclk_cores,
	&clk_aclk_corem1,
	&clk_periphclk,
	&clk_mout_corebus,
	&clk_sclk_dmc,
	&clk_aclk_cored,
	&clk_aclk_corep,
	&clk_aclk_acp,
	&clk_pclk_acp,
	&clk_vpllsrc,
	&clk_sclk_vpll,
	&clk_aclk_200,
	&clk_aclk_100,
	&clk_aclk_160,
	&clk_aclk_133,
	&clk_dout_mmc0,
	&clk_dout_mmc1,
	&clk_dout_mmc2,
	&clk_dout_mmc3,
	&clk_dout_mmc4,
	&clk_mout_mfc0,
	&clk_mout_mfc1,
};

static int xtal_rate;

static unsigned long exynos4_fout_apll_get_rate(struct clk *clk)
{
	if (soc_is_exynos4210())
		return s5p_get_pll45xx(xtal_rate, __raw_readl(S5P_APLL_CON0),
					pll_4508);
	else if (soc_is_exynos4212())
		return s5p_get_pll35xx(xtal_rate, __raw_readl(S5P_APLL_CON0));
	else
		return 0;
}

static struct clk_ops exynos4_fout_apll_ops = {
	.get_rate = exynos4_fout_apll_get_rate,
};

static u32 vpll_div[][8] = {
	{  54000000, 3, 53, 3, 1024, 0, 17, 0 },
	{ 108000000, 3, 53, 2, 1024, 0, 17, 0 },
};

static unsigned long exynos4_vpll_get_rate(struct clk *clk)
{
	return clk->rate;
}

static int exynos4_vpll_set_rate(struct clk *clk, unsigned long rate)
{
	unsigned int vpll_con0, vpll_con1 = 0;
	unsigned int i;

	/* Return if nothing changed */
	if (clk->rate == rate)
		return 0;

	vpll_con0 = __raw_readl(S5P_VPLL_CON0);
	vpll_con0 &= ~(0x1 << 27 |					\
			PLL90XX_MDIV_MASK << PLL46XX_MDIV_SHIFT |	\
			PLL90XX_PDIV_MASK << PLL46XX_PDIV_SHIFT |	\
			PLL90XX_SDIV_MASK << PLL46XX_SDIV_SHIFT);

	vpll_con1 = __raw_readl(S5P_VPLL_CON1);
	vpll_con1 &= ~(PLL46XX_MRR_MASK << PLL46XX_MRR_SHIFT |	\
			PLL46XX_MFR_MASK << PLL46XX_MFR_SHIFT |	\
			PLL4650C_KDIV_MASK << PLL46XX_KDIV_SHIFT);

	for (i = 0; i < ARRAY_SIZE(vpll_div); i++) {
		if (vpll_div[i][0] == rate) {
			vpll_con0 |= vpll_div[i][1] << PLL46XX_PDIV_SHIFT;
			vpll_con0 |= vpll_div[i][2] << PLL46XX_MDIV_SHIFT;
			vpll_con0 |= vpll_div[i][3] << PLL46XX_SDIV_SHIFT;
			vpll_con1 |= vpll_div[i][4] << PLL46XX_KDIV_SHIFT;
			vpll_con1 |= vpll_div[i][5] << PLL46XX_MFR_SHIFT;
			vpll_con1 |= vpll_div[i][6] << PLL46XX_MRR_SHIFT;
			vpll_con0 |= vpll_div[i][7] << 27;
			break;
		}
	}

	if (i == ARRAY_SIZE(vpll_div)) {
		printk(KERN_ERR "%s: Invalid Clock VPLL Frequency\n",
				__func__);
		return -EINVAL;
	}

	__raw_writel(vpll_con0, S5P_VPLL_CON0);
	__raw_writel(vpll_con1, S5P_VPLL_CON1);

	/* Wait for VPLL lock */
	while (!(__raw_readl(S5P_VPLL_CON0) & (1 << PLL46XX_LOCKED_SHIFT)))
		continue;

	clk->rate = rate;
	return 0;
}

static struct clk_ops exynos4_vpll_ops = {
	.get_rate = exynos4_vpll_get_rate,
	.set_rate = exynos4_vpll_set_rate,
};

void __init_or_cpufreq exynos4_setup_clocks(void)
{
	struct clk *xtal_clk;
	unsigned long apll = 0;
	unsigned long mpll = 0;
	unsigned long epll = 0;
	unsigned long vpll = 0;
	unsigned long vpllsrc;
	unsigned long xtal;
	unsigned long armclk;
	unsigned long sclk_dmc;
	unsigned long aclk_200;
	unsigned long aclk_100;
	unsigned long aclk_160;
	unsigned long aclk_133;
	unsigned int ptr;

	printk(KERN_DEBUG "%s: registering clocks\n", __func__);

	xtal_clk = clk_get(NULL, "xtal");
	BUG_ON(IS_ERR(xtal_clk));

	xtal = clk_get_rate(xtal_clk);

	xtal_rate = xtal;

	clk_put(xtal_clk);

	printk(KERN_DEBUG "%s: xtal is %ld\n", __func__, xtal);

<<<<<<< HEAD
	if (soc_is_exynos4210()) {
		apll = s5p_get_pll45xx(xtal, __raw_readl(S5P_APLL_CON0),
					pll_4508);
		mpll = s5p_get_pll45xx(xtal, __raw_readl(S5P_MPLL_CON0),
					pll_4508);
		epll = s5p_get_pll46xx(xtal, __raw_readl(S5P_EPLL_CON0),
					__raw_readl(S5P_EPLL_CON1), pll_4600);

		vpllsrc = clk_get_rate(&clk_vpllsrc.clk);
		vpll = s5p_get_pll46xx(vpllsrc, __raw_readl(S5P_VPLL_CON0),
					__raw_readl(S5P_VPLL_CON1), pll_4650c);
	} else if (soc_is_exynos4212()) {
		apll = s5p_get_pll35xx(xtal, __raw_readl(S5P_APLL_CON0));
		mpll = s5p_get_pll35xx(xtal, __raw_readl(S5P_MPLL_CON0));
		epll = s5p_get_pll36xx(xtal, __raw_readl(S5P_EPLL_CON0),
					__raw_readl(S5P_EPLL_CON1));

		vpllsrc = clk_get_rate(&clk_vpllsrc.clk);
		vpll = s5p_get_pll36xx(vpllsrc, __raw_readl(S5P_VPLL_CON0),
					__raw_readl(S5P_VPLL_CON1));
	} else {
		/* nothing */
	}
=======
	apll = s5p_get_pll45xx(xtal, __raw_readl(S5P_APLL_CON0), pll_4508);
	mpll = s5p_get_pll45xx(xtal, __raw_readl(S5P_MPLL_CON0), pll_4508);
	epll = s5p_get_pll46xx(xtal, __raw_readl(S5P_EPLL_CON0),
				__raw_readl(S5P_EPLL_CON1), pll_4600);

	vpllsrc = clk_get_rate(&clk_vpllsrc.clk);
	vpll = s5p_get_pll46xx(vpllsrc, __raw_readl(S5P_VPLL_CON0),
				__raw_readl(S5P_VPLL_CON1), pll_4650c);
>>>>>>> d6aacc20

	clk_fout_apll.ops = &exynos4_fout_apll_ops;
	clk_fout_mpll.rate = mpll;
	clk_fout_epll.rate = epll;
	clk_fout_vpll.ops = &exynos4_vpll_ops;
	clk_fout_vpll.rate = vpll;

	printk(KERN_INFO "EXYNOS4: PLL settings, A=%ld, M=%ld, E=%ld V=%ld",
			apll, mpll, epll, vpll);

	armclk = clk_get_rate(&clk_armclk.clk);
	sclk_dmc = clk_get_rate(&clk_sclk_dmc.clk);

	aclk_200 = clk_get_rate(&clk_aclk_200.clk);
	aclk_100 = clk_get_rate(&clk_aclk_100.clk);
	aclk_160 = clk_get_rate(&clk_aclk_160.clk);
	aclk_133 = clk_get_rate(&clk_aclk_133.clk);

	printk(KERN_INFO "EXYNOS4: ARMCLK=%ld, DMC=%ld, ACLK200=%ld\n"
			 "ACLK100=%ld, ACLK160=%ld, ACLK133=%ld\n",
			armclk, sclk_dmc, aclk_200,
			aclk_100, aclk_160, aclk_133);

	clk_f.rate = armclk;
	clk_h.rate = sclk_dmc;
	clk_p.rate = aclk_100;

	for (ptr = 0; ptr < ARRAY_SIZE(clksrcs); ptr++)
		s3c_set_clksrc(&clksrcs[ptr], true);
}

static struct clk *clks[] __initdata = {
	&clk_sclk_hdmi27m,
	&clk_sclk_hdmiphy,
	&clk_sclk_usbphy0,
	&clk_sclk_usbphy1,
};

#ifdef CONFIG_PM_SLEEP
static int exynos4_clock_suspend(void)
{
	s3c_pm_do_save(exynos4_clock_save, ARRAY_SIZE(exynos4_clock_save));
	return 0;
}

static void exynos4_clock_resume(void)
{
	s3c_pm_do_restore_core(exynos4_clock_save, ARRAY_SIZE(exynos4_clock_save));
}

#else
#define exynos4_clock_suspend NULL
#define exynos4_clock_resume NULL
#endif

struct syscore_ops exynos4_clock_syscore_ops = {
	.suspend	= exynos4_clock_suspend,
	.resume		= exynos4_clock_resume,
};

void __init exynos4_register_clocks(void)
{
	int ptr;

	s3c24xx_register_clocks(clks, ARRAY_SIZE(clks));

	for (ptr = 0; ptr < ARRAY_SIZE(sysclks); ptr++)
		s3c_register_clksrc(sysclks[ptr], 1);

	for (ptr = 0; ptr < ARRAY_SIZE(sclk_tv); ptr++)
		s3c_register_clksrc(sclk_tv[ptr], 1);

	s3c_register_clksrc(clksrcs, ARRAY_SIZE(clksrcs));
	s3c_register_clocks(init_clocks, ARRAY_SIZE(init_clocks));

	s3c_register_clocks(init_clocks_off, ARRAY_SIZE(init_clocks_off));
	s3c_disable_clocks(init_clocks_off, ARRAY_SIZE(init_clocks_off));

<<<<<<< HEAD
	register_syscore_ops(&exynos4_clock_syscore_ops);
=======
	s3c24xx_register_clock(&dummy_apb_pclk);

>>>>>>> d6aacc20
	s3c_pwmclk_init();
}<|MERGE_RESOLUTION|>--- conflicted
+++ resolved
@@ -523,10 +523,6 @@
 		.enable		= exynos4_clk_ip_fsys_ctrl,
 		.ctrlbit	= (1 << 9),
 	}, {
-<<<<<<< HEAD
-		.name		= "pdma",
-		.devname	= "s3c-pl330.0",
-=======
 		.name		= "dac",
 		.devname	= "s5p-sdo",
 		.enable		= exynos4_clk_ip_tv_ctrl,
@@ -564,7 +560,6 @@
 	}, {
 		.name		= "dma",
 		.devname	= "dma-pl330.0",
->>>>>>> d6aacc20
 		.enable		= exynos4_clk_ip_fsys_ctrl,
 		.ctrlbit	= (1 << 0),
 	}, {
@@ -1395,7 +1390,6 @@
 
 	printk(KERN_DEBUG "%s: xtal is %ld\n", __func__, xtal);
 
-<<<<<<< HEAD
 	if (soc_is_exynos4210()) {
 		apll = s5p_get_pll45xx(xtal, __raw_readl(S5P_APLL_CON0),
 					pll_4508);
@@ -1419,16 +1413,6 @@
 	} else {
 		/* nothing */
 	}
-=======
-	apll = s5p_get_pll45xx(xtal, __raw_readl(S5P_APLL_CON0), pll_4508);
-	mpll = s5p_get_pll45xx(xtal, __raw_readl(S5P_MPLL_CON0), pll_4508);
-	epll = s5p_get_pll46xx(xtal, __raw_readl(S5P_EPLL_CON0),
-				__raw_readl(S5P_EPLL_CON1), pll_4600);
-
-	vpllsrc = clk_get_rate(&clk_vpllsrc.clk);
-	vpll = s5p_get_pll46xx(vpllsrc, __raw_readl(S5P_VPLL_CON0),
-				__raw_readl(S5P_VPLL_CON1), pll_4650c);
->>>>>>> d6aacc20
 
 	clk_fout_apll.ops = &exynos4_fout_apll_ops;
 	clk_fout_mpll.rate = mpll;
@@ -1507,11 +1491,8 @@
 	s3c_register_clocks(init_clocks_off, ARRAY_SIZE(init_clocks_off));
 	s3c_disable_clocks(init_clocks_off, ARRAY_SIZE(init_clocks_off));
 
-<<<<<<< HEAD
 	register_syscore_ops(&exynos4_clock_syscore_ops);
-=======
 	s3c24xx_register_clock(&dummy_apb_pclk);
 
->>>>>>> d6aacc20
 	s3c_pwmclk_init();
 }