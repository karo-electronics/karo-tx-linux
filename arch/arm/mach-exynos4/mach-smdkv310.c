--- conflicted
+++ resolved
@@ -357,7 +357,7 @@
 	.map_io		= smdkv310_map_io,
 	.init_machine	= smdkv310_machine_init,
 	.timer		= &exynos4_timer,
-<<<<<<< HEAD
+	.reserve	= &smdkv310_reserve,
 MACHINE_END
 
 MACHINE_START(SMDKC210, "SMDKC210")
@@ -367,7 +367,4 @@
 	.map_io		= smdkv310_map_io,
 	.init_machine	= smdkv310_machine_init,
 	.timer		= &exynos4_timer,
-=======
-	.reserve	= &smdkv310_reserve,
->>>>>>> 5324a628
 MACHINE_END