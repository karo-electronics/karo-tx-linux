/*
 * Device Tree support for Allwinner A1X SoCs
 *
 * Copyright (C) 2012 Maxime Ripard
 *
 * Maxime Ripard <maxime.ripard@free-electrons.com>
 *
 * This file is licensed under the terms of the GNU General Public
 * License version 2.  This program is licensed "as is" without any
 * warranty of any kind, whether express or implied.
 */

#include <linux/clocksource.h>
#include <linux/delay.h>
#include <linux/kernel.h>
#include <linux/init.h>
#include <linux/irqchip.h>
#include <linux/of_address.h>
#include <linux/of_irq.h>
#include <linux/of_platform.h>
#include <linux/io.h>
<<<<<<< HEAD
=======
#include <linux/reboot.h>
>>>>>>> d0e0ac97

#include <linux/clk/sunxi.h>

#include <asm/mach/arch.h>
#include <asm/mach/map.h>
#include <asm/system_misc.h>

<<<<<<< HEAD
#include "sunxi.h"

=======
>>>>>>> d0e0ac97
#define SUN4I_WATCHDOG_CTRL_REG		0x00
#define SUN4I_WATCHDOG_CTRL_RESTART		(1 << 0)
#define SUN4I_WATCHDOG_MODE_REG		0x04
#define SUN4I_WATCHDOG_MODE_ENABLE		(1 << 0)
#define SUN4I_WATCHDOG_MODE_RESET_ENABLE	(1 << 1)

static void __iomem *wdt_base;

<<<<<<< HEAD
static void sun4i_restart(char mode, const char *cmd)
{
	if (!wdt_base)
		return;

	/* Enable timer and set reset bit in the watchdog */
	writel(SUN4I_WATCHDOG_MODE_ENABLE | SUN4I_WATCHDOG_MODE_RESET_ENABLE,
	       wdt_base + SUN4I_WATCHDOG_MODE_REG);

	/*
	 * Restart the watchdog. The default (and lowest) interval
	 * value for the watchdog is 0.5s.
	 */
	writel(SUN4I_WATCHDOG_CTRL_RESTART, wdt_base + SUN4I_WATCHDOG_CTRL_REG);

	while (1) {
		mdelay(5);
		writel(SUN4I_WATCHDOG_MODE_ENABLE | SUN4I_WATCHDOG_MODE_RESET_ENABLE,
		       wdt_base + SUN4I_WATCHDOG_MODE_REG);
	}
}

static struct of_device_id sunxi_restart_ids[] = {
	{ .compatible = "allwinner,sun4i-wdt", .data = sun4i_restart },
	{ /*sentinel*/ }
};

static void sunxi_setup_restart(void)
{
	const struct of_device_id *of_id;
	struct device_node *np;

	np = of_find_matching_node(NULL, sunxi_restart_ids);
	if (WARN(!np, "unable to setup watchdog restart"))
		return;

	wdt_base = of_iomap(np, 0);
	WARN(!wdt_base, "failed to map watchdog base address");

	of_id = of_match_node(sunxi_restart_ids, np);
	WARN(!of_id, "restart function not available");

	arm_pm_restart = of_id->data;
=======
static void sun4i_restart(enum reboot_mode mode, const char *cmd)
{
	if (!wdt_base)
		return;

	/* Enable timer and set reset bit in the watchdog */
	writel(SUN4I_WATCHDOG_MODE_ENABLE | SUN4I_WATCHDOG_MODE_RESET_ENABLE,
	       wdt_base + SUN4I_WATCHDOG_MODE_REG);

	/*
	 * Restart the watchdog. The default (and lowest) interval
	 * value for the watchdog is 0.5s.
	 */
	writel(SUN4I_WATCHDOG_CTRL_RESTART, wdt_base + SUN4I_WATCHDOG_CTRL_REG);

	while (1) {
		mdelay(5);
		writel(SUN4I_WATCHDOG_MODE_ENABLE | SUN4I_WATCHDOG_MODE_RESET_ENABLE,
		       wdt_base + SUN4I_WATCHDOG_MODE_REG);
	}
>>>>>>> d0e0ac97
}

static struct of_device_id sunxi_restart_ids[] = {
	{ .compatible = "allwinner,sun4i-wdt", .data = sun4i_restart },
	{ /*sentinel*/ }
};

static void sunxi_setup_restart(void)
{
	const struct of_device_id *of_id;
	struct device_node *np;

	np = of_find_matching_node(NULL, sunxi_restart_ids);
	if (WARN(!np, "unable to setup watchdog restart"))
		return;

	wdt_base = of_iomap(np, 0);
	WARN(!wdt_base, "failed to map watchdog base address");

	of_id = of_match_node(sunxi_restart_ids, np);
	WARN(!of_id, "restart function not available");

	arm_pm_restart = of_id->data;
}

static void __init sunxi_timer_init(void)
{
	sunxi_init_clocks();
	clocksource_of_init();
}

static void __init sunxi_timer_init(void)
{
	sunxi_init_clocks();
	clocksource_of_init();
}

static void __init sunxi_dt_init(void)
{
	sunxi_setup_restart();

	of_platform_populate(NULL, of_default_bus_match_table, NULL, NULL);
}

static const char * const sunxi_board_dt_compat[] = {
	"allwinner,sun4i-a10",
<<<<<<< HEAD
=======
	"allwinner,sun5i-a10s",
>>>>>>> d0e0ac97
	"allwinner,sun5i-a13",
	NULL,
};

DT_MACHINE_START(SUNXI_DT, "Allwinner A1X (Device Tree)")
	.init_machine	= sunxi_dt_init,
<<<<<<< HEAD
	.map_io		= sunxi_map_io,
	.init_irq	= irqchip_init,
=======
>>>>>>> d0e0ac97
	.init_time	= sunxi_timer_init,
	.dt_compat	= sunxi_board_dt_compat,
MACHINE_END<|MERGE_RESOLUTION|>--- conflicted
+++ resolved
@@ -14,15 +14,11 @@
 #include <linux/delay.h>
 #include <linux/kernel.h>
 #include <linux/init.h>
-#include <linux/irqchip.h>
 #include <linux/of_address.h>
 #include <linux/of_irq.h>
 #include <linux/of_platform.h>
 #include <linux/io.h>
-<<<<<<< HEAD
-=======
 #include <linux/reboot.h>
->>>>>>> d0e0ac97
 
 #include <linux/clk/sunxi.h>
 
@@ -30,11 +26,6 @@
 #include <asm/mach/map.h>
 #include <asm/system_misc.h>
 
-<<<<<<< HEAD
-#include "sunxi.h"
-
-=======
->>>>>>> d0e0ac97
 #define SUN4I_WATCHDOG_CTRL_REG		0x00
 #define SUN4I_WATCHDOG_CTRL_RESTART		(1 << 0)
 #define SUN4I_WATCHDOG_MODE_REG		0x04
@@ -43,8 +34,7 @@
 
 static void __iomem *wdt_base;
 
-<<<<<<< HEAD
-static void sun4i_restart(char mode, const char *cmd)
+static void sun4i_restart(enum reboot_mode mode, const char *cmd)
 {
 	if (!wdt_base)
 		return;
@@ -87,57 +77,6 @@
 	WARN(!of_id, "restart function not available");
 
 	arm_pm_restart = of_id->data;
-=======
-static void sun4i_restart(enum reboot_mode mode, const char *cmd)
-{
-	if (!wdt_base)
-		return;
-
-	/* Enable timer and set reset bit in the watchdog */
-	writel(SUN4I_WATCHDOG_MODE_ENABLE | SUN4I_WATCHDOG_MODE_RESET_ENABLE,
-	       wdt_base + SUN4I_WATCHDOG_MODE_REG);
-
-	/*
-	 * Restart the watchdog. The default (and lowest) interval
-	 * value for the watchdog is 0.5s.
-	 */
-	writel(SUN4I_WATCHDOG_CTRL_RESTART, wdt_base + SUN4I_WATCHDOG_CTRL_REG);
-
-	while (1) {
-		mdelay(5);
-		writel(SUN4I_WATCHDOG_MODE_ENABLE | SUN4I_WATCHDOG_MODE_RESET_ENABLE,
-		       wdt_base + SUN4I_WATCHDOG_MODE_REG);
-	}
->>>>>>> d0e0ac97
-}
-
-static struct of_device_id sunxi_restart_ids[] = {
-	{ .compatible = "allwinner,sun4i-wdt", .data = sun4i_restart },
-	{ /*sentinel*/ }
-};
-
-static void sunxi_setup_restart(void)
-{
-	const struct of_device_id *of_id;
-	struct device_node *np;
-
-	np = of_find_matching_node(NULL, sunxi_restart_ids);
-	if (WARN(!np, "unable to setup watchdog restart"))
-		return;
-
-	wdt_base = of_iomap(np, 0);
-	WARN(!wdt_base, "failed to map watchdog base address");
-
-	of_id = of_match_node(sunxi_restart_ids, np);
-	WARN(!of_id, "restart function not available");
-
-	arm_pm_restart = of_id->data;
-}
-
-static void __init sunxi_timer_init(void)
-{
-	sunxi_init_clocks();
-	clocksource_of_init();
 }
 
 static void __init sunxi_timer_init(void)
@@ -155,21 +94,13 @@
 
 static const char * const sunxi_board_dt_compat[] = {
 	"allwinner,sun4i-a10",
-<<<<<<< HEAD
-=======
 	"allwinner,sun5i-a10s",
->>>>>>> d0e0ac97
 	"allwinner,sun5i-a13",
 	NULL,
 };
 
 DT_MACHINE_START(SUNXI_DT, "Allwinner A1X (Device Tree)")
 	.init_machine	= sunxi_dt_init,
-<<<<<<< HEAD
-	.map_io		= sunxi_map_io,
-	.init_irq	= irqchip_init,
-=======
->>>>>>> d0e0ac97
 	.init_time	= sunxi_timer_init,
 	.dt_compat	= sunxi_board_dt_compat,
 MACHINE_END