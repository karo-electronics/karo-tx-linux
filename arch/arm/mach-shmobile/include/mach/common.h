--- conflicted
+++ resolved
@@ -100,13 +100,10 @@
 
 extern void shmobile_smp_init_cpus(unsigned int ncores);
 
-<<<<<<< HEAD
-=======
 static inline void shmobile_init_late(void)
 {
 	shmobile_suspend_init();
 	shmobile_cpuidle_init();
 }
 
->>>>>>> c37d6154
 #endif /* __ARCH_MACH_COMMON_H */