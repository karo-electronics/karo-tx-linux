#ifndef __ARCH_MACH_COMMON_H
#define __ARCH_MACH_COMMON_H

extern void shmobile_earlytimer_init(void);
extern struct sys_timer shmobile_timer;
extern void shmobile_setup_delay(unsigned int max_cpu_core_mhz,
			 unsigned int mult, unsigned int div);
struct twd_local_timer;
extern void shmobile_setup_console(void);
extern void shmobile_secondary_vector(void);
struct clk;
extern int shmobile_clk_init(void);
extern void shmobile_handle_irq_intc(struct pt_regs *);
extern struct platform_suspend_ops shmobile_suspend_ops;
struct cpuidle_driver;
struct cpuidle_device;
extern int shmobile_enter_wfi(struct cpuidle_device *dev,
			      struct cpuidle_driver *drv, int index);
extern void shmobile_cpuidle_set_driver(struct cpuidle_driver *drv);

extern void sh7367_init_irq(void);
extern void sh7367_map_io(void);
extern void sh7367_add_early_devices(void);
extern void sh7367_add_standard_devices(void);
extern void sh7367_clock_init(void);
extern void sh7367_pinmux_init(void);
extern struct clk sh7367_extalb1_clk;
extern struct clk sh7367_extal2_clk;

extern void sh7377_init_irq(void);
extern void sh7377_map_io(void);
extern void sh7377_add_early_devices(void);
extern void sh7377_add_standard_devices(void);
extern void sh7377_clock_init(void);
extern void sh7377_pinmux_init(void);
extern struct clk sh7377_extalc1_clk;
extern struct clk sh7377_extal2_clk;

extern void sh7372_init_irq(void);
extern void sh7372_map_io(void);
extern void sh7372_add_early_devices(void);
extern void sh7372_add_standard_devices(void);
extern void sh7372_clock_init(void);
extern void sh7372_pinmux_init(void);
extern void sh7372_pm_init(void);
extern void sh7372_resume_core_standby_sysc(void);
extern int sh7372_do_idle_sysc(unsigned long sleep_mode);
extern struct clk sh7372_extal1_clk;
extern struct clk sh7372_extal2_clk;

extern void sh73a0_init_irq(void);
extern void sh73a0_map_io(void);
extern void sh73a0_add_early_devices(void);
extern void sh73a0_add_standard_devices(void);
extern void sh73a0_clock_init(void);
extern void sh73a0_pinmux_init(void);
extern struct clk sh73a0_extal1_clk;
extern struct clk sh73a0_extal2_clk;
extern struct clk sh73a0_extcki_clk;
extern struct clk sh73a0_extalr_clk;

extern void r8a7740_init_irq(void);
extern void r8a7740_map_io(void);
extern void r8a7740_add_early_devices(void);
extern void r8a7740_add_standard_devices(void);
extern void r8a7740_clock_init(u8 md_ck);
extern void r8a7740_pinmux_init(void);

extern void r8a7779_init_irq(void);
extern void r8a7779_map_io(void);
extern void r8a7779_add_early_devices(void);
extern void r8a7779_add_standard_devices(void);
extern void r8a7779_clock_init(void);
extern void r8a7779_pinmux_init(void);
extern void r8a7779_pm_init(void);
extern void r8a7740_meram_workaround(void);

extern void r8a7779_register_twd(void);

#ifdef CONFIG_SUSPEND
int shmobile_suspend_init(void);
#else
static inline int shmobile_suspend_init(void) { return 0; }
#endif

#ifdef CONFIG_CPU_IDLE
int shmobile_cpuidle_init(void);
#else
static inline int shmobile_cpuidle_init(void) { return 0; }
#endif

<<<<<<< HEAD
static inline void shmobile_init_late(void)
{
	shmobile_suspend_init();
	shmobile_cpuidle_init();
}
=======
extern void shmobile_cpu_die(unsigned int cpu);
extern int shmobile_cpu_disable(unsigned int cpu);

#ifdef CONFIG_HOTPLUG_CPU
extern int shmobile_cpu_is_dead(unsigned int cpu);
#else
static inline int shmobile_cpu_is_dead(unsigned int cpu) { return 1; }
#endif

extern void shmobile_smp_init_cpus(unsigned int ncores);
>>>>>>> 143fe301

#endif /* __ARCH_MACH_COMMON_H */<|MERGE_RESOLUTION|>--- conflicted
+++ resolved
@@ -89,13 +89,12 @@
 static inline int shmobile_cpuidle_init(void) { return 0; }
 #endif
 
-<<<<<<< HEAD
 static inline void shmobile_init_late(void)
 {
 	shmobile_suspend_init();
 	shmobile_cpuidle_init();
 }
-=======
+
 extern void shmobile_cpu_die(unsigned int cpu);
 extern int shmobile_cpu_disable(unsigned int cpu);
 
@@ -106,6 +105,5 @@
 #endif
 
 extern void shmobile_smp_init_cpus(unsigned int ncores);
->>>>>>> 143fe301
 
 #endif /* __ARCH_MACH_COMMON_H */