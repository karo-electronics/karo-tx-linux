#ifndef __ASM_MACH_IRQS_H
#define __ASM_MACH_IRQS_H

#include <linux/sh_intc.h>

/* GIC */
#define gic_spi(nr)		((nr) + 32)
#define gic_iid(nr)		(nr) /* ICCIAR / interrupt ID */

/* INTCS */
#define INTCS_VECT_BASE		0x3400
#define INTCS_VECT(n, vect)	INTC_VECT((n), INTCS_VECT_BASE + (vect))
#define intcs_evt2irq(evt)	evt2irq(INTCS_VECT_BASE + (evt))

/* External IRQ pins */
#define IRQPIN_BASE		2000
#define irq_pin(nr)		((nr) + IRQPIN_BASE)

<<<<<<< HEAD
=======
/* GPIO IRQ */
#define _GPIO_IRQ_BASE		2500
#define GPIO_IRQ_BASE(x)	(_GPIO_IRQ_BASE + (32 * x))
#define GPIO_IRQ(x, y)		(_GPIO_IRQ_BASE + (32 * x) + y)

>>>>>>> d0e0ac97
#endif /* __ASM_MACH_IRQS_H */<|MERGE_RESOLUTION|>--- conflicted
+++ resolved
@@ -16,12 +16,9 @@
 #define IRQPIN_BASE		2000
 #define irq_pin(nr)		((nr) + IRQPIN_BASE)
 
-<<<<<<< HEAD
-=======
 /* GPIO IRQ */
 #define _GPIO_IRQ_BASE		2500
 #define GPIO_IRQ_BASE(x)	(_GPIO_IRQ_BASE + (32 * x))
 #define GPIO_IRQ(x, y)		(_GPIO_IRQ_BASE + (32 * x) + y)
 
->>>>>>> d0e0ac97
 #endif /* __ASM_MACH_IRQS_H */