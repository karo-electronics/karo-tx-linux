/*
 * Bock-W board support
 *
 * Copyright (C) 2013  Renesas Solutions Corp.
 * Copyright (C) 2013  Kuninori Morimoto <kuninori.morimoto.gx@renesas.com>
 * Copyright (C) 2013  Cogent Embedded, Inc.
 *
 * This program is free software; you can redistribute it and/or modify
 * it under the terms of the GNU General Public License as published by
 * the Free Software Foundation; version 2 of the License.
 *
 * This program is distributed in the hope that it will be useful,
 * but WITHOUT ANY WARRANTY; without even the implied warranty of
 * MERCHANTABILITY or FITNESS FOR A PARTICULAR PURPOSE.  See the
 * GNU General Public License for more details.
 *
 * You should have received a copy of the GNU General Public License
 * along with this program; if not, write to the Free Software
 * Foundation, Inc., 51 Franklin St, Fifth Floor, Boston, MA  02110-1301  USA
 */

#include <linux/mfd/tmio.h>
#include <linux/mmc/host.h>
#include <linux/mmc/sh_mobile_sdhi.h>
#include <linux/mmc/sh_mmcif.h>
#include <linux/mtd/partitions.h>
#include <linux/pinctrl/machine.h>
#include <linux/platform_data/usb-rcar-phy.h>
#include <linux/platform_device.h>
#include <linux/regulator/fixed.h>
#include <linux/regulator/machine.h>
#include <linux/smsc911x.h>
#include <linux/spi/spi.h>
#include <linux/spi/flash.h>
#include <linux/usb/renesas_usbhs.h>
#include <media/soc_camera.h>
#include <mach/common.h>
#include <mach/irqs.h>
#include <mach/r8a7778.h>
#include <asm/mach/arch.h>
#include <sound/rcar_snd.h>
#include <sound/simple_card.h>

#define FPGA	0x18200000
#define IRQ0MR	0x30
#define COMCTLR	0x101c
static void __iomem *fpga;

/*
 *	CN9(Upper side) SCIF/RCAN selection
 *
 *		1,4	3,6
 * SW40		SCIF	RCAN
 * SW41		SCIF	RCAN
 */

/*
 * MMC (CN26) pin
 *
 * SW6	(D2)	3 pin
 * SW7	(D5)	ON
 * SW8	(D3)	3 pin
 * SW10	(D4)	1 pin
 * SW12	(CLK)	1 pin
 * SW13	(D6)	3 pin
 * SW14	(CMD)	ON
 * SW15	(D6)	1 pin
 * SW16	(D0)	ON
 * SW17	(D1)	ON
 * SW18	(D7)	3 pin
 * SW19	(MMC)	1 pin
 */

/*
 *	SSI settings
 *
 * SW45: 1-4 side	(SSI5 out, ROUT/LOUT CN19 Mid)
 * SW46: 1101		(SSI6 Recorde)
 * SW47: 1110		(SSI5 Playback)
 * SW48: 11		(Recorde power)
 * SW49: 1		(SSI slave mode)
 * SW50: 1111		(SSI7, SSI8)
 * SW51: 1111		(SSI3, SSI4)
 * SW54: 1pin		(ak4554 FPGA control)
 * SW55: 1		(CLKB is 24.5760MHz)
 * SW60: 1pin		(ak4554 FPGA control)
 * SW61: 3pin		(use X11 clock)
 * SW78: 3-6		(ak4642 connects I2C0)
 *
 * You can use sound as
 *
 * hw0: CN19: SSI56-AK4643
 * hw1: CN21: SSI3-AK4554(playback)
 * hw2: CN21: SSI4-AK4554(capture)
 * hw3: CN20: SSI7-AK4554(playback)
 * hw4: CN20: SSI8-AK4554(capture)
 *
 * this command is required when playback on hw0.
 *
 * # amixer set "LINEOUT Mixer DACL" on
 */

/*
 * USB
 *
 * USB1 (CN29) can be Host/Function
 *
 *		Host	Func
 * SW98		1	2
 * SW99		1	3
 */

/* Dummy supplies, where voltage doesn't matter */
static struct regulator_consumer_supply dummy_supplies[] = {
	REGULATOR_SUPPLY("vddvario", "smsc911x"),
	REGULATOR_SUPPLY("vdd33a", "smsc911x"),
};

static struct regulator_consumer_supply fixed3v3_power_consumers[] = {
	REGULATOR_SUPPLY("vmmc", "sh_mmcif"),
	REGULATOR_SUPPLY("vqmmc", "sh_mmcif"),
};

static struct smsc911x_platform_config smsc911x_data __initdata = {
	.irq_polarity	= SMSC911X_IRQ_POLARITY_ACTIVE_LOW,
	.irq_type	= SMSC911X_IRQ_TYPE_PUSH_PULL,
	.flags		= SMSC911X_USE_32BIT,
	.phy_interface	= PHY_INTERFACE_MODE_MII,
};

static struct resource smsc911x_resources[] __initdata = {
	DEFINE_RES_MEM(0x18300000, 0x1000),
	DEFINE_RES_IRQ(irq_pin(0)), /* IRQ 0 */
};

#if IS_ENABLED(CONFIG_USB_RENESAS_USBHS_UDC)
/*
 * When USB1 is Func
 */
static int usbhsf_get_id(struct platform_device *pdev)
{
	return USBHS_GADGET;
}

#define SUSPMODE	0x102
static int usbhsf_power_ctrl(struct platform_device *pdev,
			     void __iomem *base, int enable)
{
	enable = !!enable;

	r8a7778_usb_phy_power(enable);

	iowrite16(enable << 14, base + SUSPMODE);

	return 0;
}

static struct resource usbhsf_resources[] __initdata = {
	DEFINE_RES_MEM(0xffe60000, 0x110),
	DEFINE_RES_IRQ(gic_iid(0x4f)),
};

static struct renesas_usbhs_platform_info usbhs_info __initdata = {
	.platform_callback = {
		.get_id		= usbhsf_get_id,
		.power_ctrl	= usbhsf_power_ctrl,
	},
	.driver_param = {
		.buswait_bwait	= 4,
	},
};

#define USB_PHY_SETTING {.port1_func = 1, .ovc_pin[1].active_high = 1,}
#define USB1_DEVICE	"renesas_usbhs"
#define ADD_USB_FUNC_DEVICE_IF_POSSIBLE()			\
	platform_device_register_resndata(			\
		&platform_bus, "renesas_usbhs", -1,		\
		usbhsf_resources,				\
		ARRAY_SIZE(usbhsf_resources),			\
		&usbhs_info, sizeof(struct renesas_usbhs_platform_info))

#else
/*
 * When USB1 is Host
 */
#define USB_PHY_SETTING { }
#define USB1_DEVICE	"ehci-platform"
#define ADD_USB_FUNC_DEVICE_IF_POSSIBLE()

#endif

/* USB */
static struct resource usb_phy_resources[] __initdata = {
	DEFINE_RES_MEM(0xffe70800, 0x100),
	DEFINE_RES_MEM(0xffe76000, 0x100),
};

static struct rcar_phy_platform_data usb_phy_platform_data __initdata =
	USB_PHY_SETTING;


/* SDHI */
static struct sh_mobile_sdhi_info sdhi0_info __initdata = {
	.dma_slave_tx	= HPBDMA_SLAVE_SDHI0_TX,
	.dma_slave_rx	= HPBDMA_SLAVE_SDHI0_RX,
	.tmio_caps	= MMC_CAP_SD_HIGHSPEED,
	.tmio_ocr_mask	= MMC_VDD_165_195 | MMC_VDD_32_33 | MMC_VDD_33_34,
	.tmio_flags	= TMIO_MMC_HAS_IDLE_WAIT,
};

static struct resource sdhi0_resources[] __initdata = {
	DEFINE_RES_MEM(0xFFE4C000, 0x100),
	DEFINE_RES_IRQ(gic_iid(0x77)),
};

/* Ether */
static struct resource ether_resources[] __initdata = {
	DEFINE_RES_MEM(0xfde00000, 0x400),
	DEFINE_RES_IRQ(gic_iid(0x89)),
};

static struct sh_eth_plat_data ether_platform_data __initdata = {
	.phy		= 0x01,
	.edmac_endian	= EDMAC_LITTLE_ENDIAN,
	.phy_interface	= PHY_INTERFACE_MODE_RMII,
	/*
	 * Although the LINK signal is available on the board, it's connected to
	 * the link/activity LED output of the PHY, thus the link disappears and
	 * reappears after each packet.  We'd be better off ignoring such signal
	 * and getting the link state from the PHY indirectly.
	 */
	.no_ether_link	= 1,
};

/* I2C */
static struct i2c_board_info i2c0_devices[] = {
	{
		I2C_BOARD_INFO("rx8581", 0x51),
	}, {
		I2C_BOARD_INFO("ak4643", 0x12),
	}
};

/* HSPI*/
static struct mtd_partition m25p80_spi_flash_partitions[] = {
	{
		.name	= "data(spi)",
		.size	= 0x0100000,
		.offset	= 0,
	},
};

static struct flash_platform_data spi_flash_data = {
	.name		= "m25p80",
	.type		= "s25fl008k",
	.parts		= m25p80_spi_flash_partitions,
	.nr_parts	= ARRAY_SIZE(m25p80_spi_flash_partitions),
};

static struct spi_board_info spi_board_info[] __initdata = {
	{
		.modalias	= "m25p80",
		.max_speed_hz	= 104000000,
		.chip_select	= 0,
		.bus_num	= 0,
		.mode		= SPI_MODE_0,
		.platform_data	= &spi_flash_data,
	},
};

/* MMC */
static struct resource mmc_resources[] __initdata = {
	DEFINE_RES_MEM(0xffe4e000, 0x100),
	DEFINE_RES_IRQ(gic_iid(0x5d)),
};

static struct sh_mmcif_plat_data sh_mmcif_plat __initdata = {
	.sup_pclk	= 0,
	.caps		= MMC_CAP_4_BIT_DATA |
			  MMC_CAP_8_BIT_DATA |
			  MMC_CAP_NEEDS_POLL,
};

/* In the default configuration both decoders reside on I2C bus 0 */
#define BOCKW_CAMERA(idx)						\
static struct i2c_board_info camera##idx##_info = {			\
	I2C_BOARD_INFO("ml86v7667", 0x41 + 2 * (idx)),			\
};									\
									\
static struct soc_camera_link iclink##idx##_ml86v7667 __initdata = {	\
	.bus_id		= idx,						\
	.i2c_adapter_id	= 0,						\
	.board_info	= &camera##idx##_info,				\
}

BOCKW_CAMERA(0);
BOCKW_CAMERA(1);

/* Sound */
static struct resource rsnd_resources[] __initdata = {
	[RSND_GEN1_SRU] = DEFINE_RES_MEM(0xffd90000, 0x1000),
	[RSND_GEN1_SSI] = DEFINE_RES_MEM(0xffd91000, 0x1240),
	[RSND_GEN1_ADG] = DEFINE_RES_MEM(0xfffe0000, 0x24),
};

static struct rsnd_ssi_platform_info rsnd_ssi[] = {
	RSND_SSI_UNUSED, /* SSI 0 */
	RSND_SSI_UNUSED, /* SSI 1 */
	RSND_SSI_UNUSED, /* SSI 2 */
	RSND_SSI_SET(1, 0, gic_iid(0x85), RSND_SSI_PLAY),
	RSND_SSI_SET(2, 0, gic_iid(0x85), RSND_SSI_CLK_PIN_SHARE | RSND_SSI_CLK_FROM_ADG),
	RSND_SSI_SET(0, 0, gic_iid(0x86), RSND_SSI_PLAY),
	RSND_SSI_SET(0, 0, gic_iid(0x86), 0),
	RSND_SSI_SET(3, 0, gic_iid(0x86), RSND_SSI_PLAY),
	RSND_SSI_SET(4, 0, gic_iid(0x86), RSND_SSI_CLK_PIN_SHARE | RSND_SSI_CLK_FROM_ADG),
};

static struct rsnd_scu_platform_info rsnd_scu[9] = {
	/* no member at this point */
};

enum {
	AK4554_34 = 0,
	AK4643_56,
	AK4554_78,
	SOUND_MAX,
};

static int rsnd_codec_power(int id, int enable)
{
	static int sound_user[SOUND_MAX] = {0, 0, 0};
	int *usr = NULL;
	u32 bit;

	switch (id) {
	case 3:
	case 4:
		usr = sound_user + AK4554_34;
		bit = (1 << 10);
		break;
	case 5:
	case 6:
		usr = sound_user + AK4643_56;
		bit = (1 << 6);
		break;
	case 7:
	case 8:
		usr = sound_user + AK4554_78;
		bit = (1 << 7);
		break;
	}

	if (!usr)
		return -EIO;

	if (enable) {
		if (*usr == 0) {
			u32 val = ioread16(fpga + COMCTLR);
			val &= ~bit;
			iowrite16(val, fpga + COMCTLR);
		}

		(*usr)++;
	} else {
		if (*usr == 0)
			return 0;

		(*usr)--;

		if (*usr == 0) {
			u32 val = ioread16(fpga + COMCTLR);
			val |= bit;
			iowrite16(val, fpga + COMCTLR);
		}
	}

	return 0;
}

static int rsnd_start(int id)
{
	return rsnd_codec_power(id, 1);
}

static int rsnd_stop(int id)
{
	return rsnd_codec_power(id, 0);
}

static struct rcar_snd_info rsnd_info = {
	.flags		= RSND_GEN1,
	.ssi_info	= rsnd_ssi,
	.ssi_info_nr	= ARRAY_SIZE(rsnd_ssi),
	.scu_info	= rsnd_scu,
	.scu_info_nr	= ARRAY_SIZE(rsnd_scu),
	.start		= rsnd_start,
	.stop		= rsnd_stop,
};

static struct asoc_simple_card_info rsnd_card_info[] = {
	/* SSI5, SSI6 */
	{
		.name		= "AK4643",
		.card		= "SSI56-AK4643",
		.codec		= "ak4642-codec.0-0012",
		.platform	= "rcar_sound",
		.daifmt		= SND_SOC_DAIFMT_LEFT_J,
		.cpu_dai = {
			.name	= "rsnd-dai.0",
			.fmt	= SND_SOC_DAIFMT_CBS_CFS,
		},
		.codec_dai = {
			.name	= "ak4642-hifi",
			.fmt	= SND_SOC_DAIFMT_CBM_CFM,
			.sysclk	= 11289600,
		},
	},
	/* SSI3 */
	{
		.name		= "AK4554",
		.card		= "SSI3-AK4554(playback)",
		.codec		= "ak4554-adc-dac.0",
		.platform	= "rcar_sound",
		.cpu_dai = {
			.name	= "rsnd-dai.1",
			.fmt	= SND_SOC_DAIFMT_CBM_CFM |
				  SND_SOC_DAIFMT_RIGHT_J,
		},
		.codec_dai = {
			.name	= "ak4554-hifi",
		},
	},
	/* SSI4 */
	{
		.name		= "AK4554",
		.card		= "SSI4-AK4554(capture)",
		.codec		= "ak4554-adc-dac.0",
		.platform	= "rcar_sound",
		.cpu_dai = {
			.name	= "rsnd-dai.2",
			.fmt	= SND_SOC_DAIFMT_CBM_CFM |
				  SND_SOC_DAIFMT_LEFT_J,
		},
		.codec_dai = {
			.name	= "ak4554-hifi",
		},
	},
	/* SSI7 */
	{
		.name		= "AK4554",
		.card		= "SSI7-AK4554(playback)",
		.codec		= "ak4554-adc-dac.1",
		.platform	= "rcar_sound",
		.cpu_dai = {
			.name	= "rsnd-dai.3",
			.fmt	= SND_SOC_DAIFMT_CBM_CFM |
				  SND_SOC_DAIFMT_RIGHT_J,
		},
		.codec_dai = {
			.name	= "ak4554-hifi",
		},
	},
	/* SSI8 */
	{
		.name		= "AK4554",
		.card		= "SSI8-AK4554(capture)",
		.codec		= "ak4554-adc-dac.1",
		.platform	= "rcar_sound",
		.cpu_dai = {
			.name	= "rsnd-dai.4",
			.fmt	= SND_SOC_DAIFMT_CBM_CFM |
				  SND_SOC_DAIFMT_LEFT_J,
		},
		.codec_dai = {
			.name	= "ak4554-hifi",
		},
	}
};

<<<<<<< HEAD
/* VIN */
static struct rcar_vin_platform_data vin_platform_data __initdata = {
	.flags	= RCAR_VIN_BT656,
};

#define R8A7778_VIN(idx)						\
static struct resource vin##idx##_resources[] __initdata = {		\
	DEFINE_RES_MEM(0xffc50000 + 0x1000 * (idx), 0x1000),		\
	DEFINE_RES_IRQ(gic_iid(0x5a)),					\
};									\
									\
static struct platform_device_info vin##idx##_info __initdata = {	\
	.parent		= &platform_bus,				\
	.name		= "r8a7778-vin",				\
	.id		= idx,						\
	.res		= vin##idx##_resources,				\
	.num_res	= ARRAY_SIZE(vin##idx##_resources),		\
	.dma_mask	= DMA_BIT_MASK(32),				\
	.data		= &vin_platform_data,				\
	.size_data	= sizeof(vin_platform_data),			\
}
R8A7778_VIN(0);
R8A7778_VIN(1);

=======
>>>>>>> 434c124b
static const struct pinctrl_map bockw_pinctrl_map[] = {
	/* AUDIO */
	PIN_MAP_MUX_GROUP_DEFAULT("rcar_sound", "pfc-r8a7778",
				  "audio_clk_a", "audio_clk"),
	PIN_MAP_MUX_GROUP_DEFAULT("rcar_sound", "pfc-r8a7778",
				  "audio_clk_b", "audio_clk"),
	PIN_MAP_MUX_GROUP_DEFAULT("rcar_sound", "pfc-r8a7778",
				  "ssi34_ctrl", "ssi"),
	PIN_MAP_MUX_GROUP_DEFAULT("rcar_sound", "pfc-r8a7778",
				  "ssi3_data", "ssi"),
	PIN_MAP_MUX_GROUP_DEFAULT("rcar_sound", "pfc-r8a7778",
				  "ssi4_data", "ssi"),
	PIN_MAP_MUX_GROUP_DEFAULT("rcar_sound", "pfc-r8a7778",
				  "ssi5_ctrl", "ssi"),
	PIN_MAP_MUX_GROUP_DEFAULT("rcar_sound", "pfc-r8a7778",
				  "ssi5_data", "ssi"),
	PIN_MAP_MUX_GROUP_DEFAULT("rcar_sound", "pfc-r8a7778",
				  "ssi6_ctrl", "ssi"),
	PIN_MAP_MUX_GROUP_DEFAULT("rcar_sound", "pfc-r8a7778",
				  "ssi6_data", "ssi"),
	PIN_MAP_MUX_GROUP_DEFAULT("rcar_sound", "pfc-r8a7778",
				  "ssi78_ctrl", "ssi"),
	PIN_MAP_MUX_GROUP_DEFAULT("rcar_sound", "pfc-r8a7778",
				  "ssi7_data", "ssi"),
	PIN_MAP_MUX_GROUP_DEFAULT("rcar_sound", "pfc-r8a7778",
				  "ssi8_data", "ssi"),
	/* Ether */
	PIN_MAP_MUX_GROUP_DEFAULT("r8a777x-ether", "pfc-r8a7778",
				  "ether_rmii", "ether"),
	/* HSPI0 */
	PIN_MAP_MUX_GROUP_DEFAULT("sh-hspi.0", "pfc-r8a7778",
				  "hspi0_a", "hspi0"),
	/* MMC */
	PIN_MAP_MUX_GROUP_DEFAULT("sh_mmcif", "pfc-r8a7778",
				  "mmc_data8", "mmc"),
	PIN_MAP_MUX_GROUP_DEFAULT("sh_mmcif", "pfc-r8a7778",
				  "mmc_ctrl", "mmc"),
	/* SCIF0 */
	PIN_MAP_MUX_GROUP_DEFAULT("sh-sci.0", "pfc-r8a7778",
				  "scif0_data_a", "scif0"),
	PIN_MAP_MUX_GROUP_DEFAULT("sh-sci.0", "pfc-r8a7778",
				  "scif0_ctrl", "scif0"),
	/* USB */
	PIN_MAP_MUX_GROUP_DEFAULT("ehci-platform", "pfc-r8a7778",
				  "usb0", "usb0"),
	PIN_MAP_MUX_GROUP_DEFAULT(USB1_DEVICE, "pfc-r8a7778",
				  "usb1", "usb1"),
	/* SDHI0 */
	PIN_MAP_MUX_GROUP_DEFAULT("sh_mobile_sdhi.0", "pfc-r8a7778",
				  "sdhi0_data4", "sdhi0"),
	PIN_MAP_MUX_GROUP_DEFAULT("sh_mobile_sdhi.0", "pfc-r8a7778",
				  "sdhi0_ctrl", "sdhi0"),
	PIN_MAP_MUX_GROUP_DEFAULT("sh_mobile_sdhi.0", "pfc-r8a7778",
				  "sdhi0_cd", "sdhi0"),
	PIN_MAP_MUX_GROUP_DEFAULT("sh_mobile_sdhi.0", "pfc-r8a7778",
				  "sdhi0_wp", "sdhi0"),
	/* VIN0 */
	PIN_MAP_MUX_GROUP_DEFAULT("r8a7778-vin.0", "pfc-r8a7778",
				  "vin0_clk", "vin0"),
	PIN_MAP_MUX_GROUP_DEFAULT("r8a7778-vin.0", "pfc-r8a7778",
				  "vin0_data8", "vin0"),
	/* VIN1 */
	PIN_MAP_MUX_GROUP_DEFAULT("r8a7778-vin.1", "pfc-r8a7778",
				  "vin1_clk", "vin1"),
	PIN_MAP_MUX_GROUP_DEFAULT("r8a7778-vin.1", "pfc-r8a7778",
				  "vin1_data8", "vin1"),
};

#define PFC	0xfffc0000
#define PUPR4	0x110
static void __init bockw_init(void)
{
	void __iomem *base;
	struct clk *clk;
	int i;

	r8a7778_clock_init();
	r8a7778_init_irq_extpin(1);
	r8a7778_add_standard_devices();

	platform_device_register_resndata(&platform_bus, "r8a777x-ether", -1,
					  ether_resources,
					  ARRAY_SIZE(ether_resources),
					  &ether_platform_data,
					  sizeof(ether_platform_data));

	platform_device_register_full(&vin0_info);
	/* VIN1 has a pin conflict with Ether */
	if (!IS_ENABLED(CONFIG_SH_ETH))
		platform_device_register_full(&vin1_info);
	platform_device_register_data(&platform_bus, "soc-camera-pdrv", 0,
				      &iclink0_ml86v7667,
				      sizeof(iclink0_ml86v7667));
	platform_device_register_data(&platform_bus, "soc-camera-pdrv", 1,
				      &iclink1_ml86v7667,
				      sizeof(iclink1_ml86v7667));

	i2c_register_board_info(0, i2c0_devices,
				ARRAY_SIZE(i2c0_devices));
	spi_register_board_info(spi_board_info,
				ARRAY_SIZE(spi_board_info));
	pinctrl_register_mappings(bockw_pinctrl_map,
				  ARRAY_SIZE(bockw_pinctrl_map));
	r8a7778_pinmux_init();

	platform_device_register_resndata(
		&platform_bus, "sh_mmcif", -1,
		mmc_resources, ARRAY_SIZE(mmc_resources),
		&sh_mmcif_plat, sizeof(struct sh_mmcif_plat_data));

	platform_device_register_resndata(
		&platform_bus, "rcar_usb_phy", -1,
		usb_phy_resources,
		ARRAY_SIZE(usb_phy_resources),
		&usb_phy_platform_data,
		sizeof(struct rcar_phy_platform_data));

	regulator_register_fixed(0, dummy_supplies,
				 ARRAY_SIZE(dummy_supplies));
	regulator_register_always_on(1, "fixed-3.3V", fixed3v3_power_consumers,
				     ARRAY_SIZE(fixed3v3_power_consumers), 3300000);

	/* for SMSC */
	fpga = ioremap_nocache(FPGA, SZ_1M);
	if (fpga) {
		/*
		 * CAUTION
		 *
		 * IRQ0/1 is cascaded interrupt from FPGA.
		 * it should be cared in the future
		 * Now, it is assuming IRQ0 was used only from SMSC.
		 */
		u16 val = ioread16(fpga + IRQ0MR);
		val &= ~(1 << 4); /* enable SMSC911x */
		iowrite16(val, fpga + IRQ0MR);
<<<<<<< HEAD

		regulator_register_fixed(0, dummy_supplies,
					 ARRAY_SIZE(dummy_supplies));
=======
>>>>>>> 434c124b

		platform_device_register_resndata(
			&platform_bus, "smsc911x", -1,
			smsc911x_resources, ARRAY_SIZE(smsc911x_resources),
			&smsc911x_data, sizeof(smsc911x_data));
	}

	/* for SDHI */
	base = ioremap_nocache(PFC, 0x200);
	if (base) {
		/*
		 * FIXME
		 *
		 * SDHI CD/WP pin needs pull-up
		 */
		iowrite32(ioread32(base + PUPR4) | (3 << 26), base + PUPR4);
		iounmap(base);

		platform_device_register_resndata(
			&platform_bus, "sh_mobile_sdhi", 0,
			sdhi0_resources, ARRAY_SIZE(sdhi0_resources),
			&sdhi0_info, sizeof(struct sh_mobile_sdhi_info));
	}

	/* for Audio */
	clk = clk_get(NULL, "audio_clk_b");
	clk_set_rate(clk, 24576000);
	clk_put(clk);
	rsnd_codec_power(5, 1); /* enable ak4642 */

	platform_device_register_simple(
		"ak4554-adc-dac", 0, NULL, 0);

	platform_device_register_simple(
		"ak4554-adc-dac", 1, NULL, 0);

	platform_device_register_resndata(
		&platform_bus, "rcar_sound", -1,
		rsnd_resources, ARRAY_SIZE(rsnd_resources),
		&rsnd_info, sizeof(rsnd_info));

	for (i = 0; i < ARRAY_SIZE(rsnd_card_info); i++) {
		struct platform_device_info cardinfo = {
			.parent         = &platform_bus,
			.name           = "asoc-simple-card",
			.id             = i,
			.data           = &rsnd_card_info[i],
			.size_data      = sizeof(struct asoc_simple_card_info),
			.dma_mask       = ~0,
		};

		platform_device_register_full(&cardinfo);
	}
}

static void __init bockw_init_late(void)
{
	r8a7778_init_late();
	ADD_USB_FUNC_DEVICE_IF_POSSIBLE();
}

static const char *bockw_boards_compat_dt[] __initdata = {
	"renesas,bockw",
	NULL,
};

DT_MACHINE_START(BOCKW_DT, "bockw")
	.init_early	= r8a7778_init_delay,
	.init_irq	= r8a7778_init_irq_dt,
	.init_machine	= bockw_init,
	.dt_compat	= bockw_boards_compat_dt,
	.init_late      = bockw_init_late,
MACHINE_END<|MERGE_RESOLUTION|>--- conflicted
+++ resolved
@@ -477,7 +477,6 @@
 	}
 };
 
-<<<<<<< HEAD
 /* VIN */
 static struct rcar_vin_platform_data vin_platform_data __initdata = {
 	.flags	= RCAR_VIN_BT656,
@@ -502,8 +501,6 @@
 R8A7778_VIN(0);
 R8A7778_VIN(1);
 
-=======
->>>>>>> 434c124b
 static const struct pinctrl_map bockw_pinctrl_map[] = {
 	/* AUDIO */
 	PIN_MAP_MUX_GROUP_DEFAULT("rcar_sound", "pfc-r8a7778",
@@ -639,12 +636,6 @@
 		u16 val = ioread16(fpga + IRQ0MR);
 		val &= ~(1 << 4); /* enable SMSC911x */
 		iowrite16(val, fpga + IRQ0MR);
-<<<<<<< HEAD
-
-		regulator_register_fixed(0, dummy_supplies,
-					 ARRAY_SIZE(dummy_supplies));
-=======
->>>>>>> 434c124b
 
 		platform_device_register_resndata(
 			&platform_bus, "smsc911x", -1,
