/*
 * Bock-W board support
 *
 * Copyright (C) 2013  Renesas Solutions Corp.
 * Copyright (C) 2013  Kuninori Morimoto <kuninori.morimoto.gx@renesas.com>
 *
 * This program is free software; you can redistribute it and/or modify
 * it under the terms of the GNU General Public License as published by
 * the Free Software Foundation; version 2 of the License.
 *
 * This program is distributed in the hope that it will be useful,
 * but WITHOUT ANY WARRANTY; without even the implied warranty of
 * MERCHANTABILITY or FITNESS FOR A PARTICULAR PURPOSE.  See the
 * GNU General Public License for more details.
 *
 * You should have received a copy of the GNU General Public License
 * along with this program; if not, write to the Free Software
 * Foundation, Inc., 51 Franklin St, Fifth Floor, Boston, MA  02110-1301  USA
 */

<<<<<<< HEAD
=======
#include <linux/mfd/tmio.h>
#include <linux/mmc/host.h>
>>>>>>> b31a7654
#include <linux/pinctrl/machine.h>
#include <linux/platform_device.h>
#include <linux/regulator/fixed.h>
#include <linux/regulator/machine.h>
#include <linux/smsc911x.h>
#include <mach/common.h>
#include <mach/irqs.h>
#include <mach/r8a7778.h>
#include <asm/mach/arch.h>

/*
 *	CN9(Upper side) SCIF/RCAN selection
 *
 *		1,4	3,6
 * SW40		SCIF	RCAN
 * SW41		SCIF	RCAN
 */

/* Dummy supplies, where voltage doesn't matter */
static struct regulator_consumer_supply dummy_supplies[] = {
	REGULATOR_SUPPLY("vddvario", "smsc911x"),
	REGULATOR_SUPPLY("vdd33a", "smsc911x"),
};

static struct smsc911x_platform_config smsc911x_data = {
	.irq_polarity	= SMSC911X_IRQ_POLARITY_ACTIVE_LOW,
	.irq_type	= SMSC911X_IRQ_TYPE_PUSH_PULL,
	.flags		= SMSC911X_USE_32BIT,
	.phy_interface	= PHY_INTERFACE_MODE_MII,
};

static struct resource smsc911x_resources[] = {
	DEFINE_RES_MEM(0x18300000, 0x1000),
	DEFINE_RES_IRQ(irq_pin(0)), /* IRQ 0 */
};

<<<<<<< HEAD
static struct rcar_phy_platform_data usb_phy_platform_data __initdata;
=======
/* SDHI */
static struct sh_mobile_sdhi_info sdhi0_info = {
	.tmio_caps	= MMC_CAP_SD_HIGHSPEED,
	.tmio_ocr_mask	= MMC_VDD_165_195 | MMC_VDD_32_33 | MMC_VDD_33_34,
	.tmio_flags	= TMIO_MMC_HAS_IDLE_WAIT,
};
>>>>>>> b31a7654

static const struct pinctrl_map bockw_pinctrl_map[] = {
	/* SCIF0 */
	PIN_MAP_MUX_GROUP_DEFAULT("sh-sci.0", "pfc-r8a7778",
				  "scif0_data_a", "scif0"),
	PIN_MAP_MUX_GROUP_DEFAULT("sh-sci.0", "pfc-r8a7778",
				  "scif0_ctrl", "scif0"),
<<<<<<< HEAD
	PIN_MAP_MUX_GROUP_DEFAULT("ehci-platform", "pfc-r8a7778",
				  "usb0", "usb0"),
	PIN_MAP_MUX_GROUP_DEFAULT("ehci-platform", "pfc-r8a7778",
				  "usb1", "usb1"),
};

=======
	/* SDHI0 */
	PIN_MAP_MUX_GROUP_DEFAULT("sh_mobile_sdhi.0", "pfc-r8a7778",
				  "sdhi0", "sdhi0"),
};

#define FPGA	0x18200000
>>>>>>> b31a7654
#define IRQ0MR	0x30
#define PFC	0xfffc0000
#define PUPR4	0x110
static void __init bockw_init(void)
{
	void __iomem *base;

	r8a7778_clock_init();
	r8a7778_init_irq_extpin(1);
	r8a7778_add_standard_devices();
	r8a7778_add_usb_phy_device(&usb_phy_platform_data);

	pinctrl_register_mappings(bockw_pinctrl_map,
				  ARRAY_SIZE(bockw_pinctrl_map));
	r8a7778_pinmux_init();

	pinctrl_register_mappings(bockw_pinctrl_map,
				  ARRAY_SIZE(bockw_pinctrl_map));
	r8a7778_pinmux_init();

	/* for SMSC */
	base = ioremap_nocache(FPGA, SZ_1M);
	if (base) {
		/*
		 * CAUTION
		 *
		 * IRQ0/1 is cascaded interrupt from FPGA.
		 * it should be cared in the future
		 * Now, it is assuming IRQ0 was used only from SMSC.
		 */
		u16 val = ioread16(base + IRQ0MR);
		val &= ~(1 << 4); /* enable SMSC911x */
		iowrite16(val, base + IRQ0MR);
		iounmap(base);

		regulator_register_fixed(0, dummy_supplies,
					 ARRAY_SIZE(dummy_supplies));

		platform_device_register_resndata(
			&platform_bus, "smsc911x", -1,
			smsc911x_resources, ARRAY_SIZE(smsc911x_resources),
			&smsc911x_data, sizeof(smsc911x_data));
	}

	/* for SDHI */
	base = ioremap_nocache(PFC, 0x200);
	if (base) {
		/*
		 * FIXME
		 *
		 * SDHI CD/WP pin needs pull-up
		 */
		iowrite32(ioread32(base + PUPR4) | (3 << 26), base + PUPR4);
		iounmap(base);

		r8a7778_sdhi_init(0, &sdhi0_info);
	}
}

static const char *bockw_boards_compat_dt[] __initdata = {
	"renesas,bockw",
	NULL,
};

DT_MACHINE_START(BOCKW_DT, "bockw")
	.init_early	= r8a7778_init_delay,
	.init_irq	= r8a7778_init_irq_dt,
	.init_machine	= bockw_init,
	.init_time	= shmobile_timer_init,
	.dt_compat	= bockw_boards_compat_dt,
	.init_late      = r8a7778_init_late,
MACHINE_END<|MERGE_RESOLUTION|>--- conflicted
+++ resolved
@@ -18,11 +18,8 @@
  * Foundation, Inc., 51 Franklin St, Fifth Floor, Boston, MA  02110-1301  USA
  */
 
-<<<<<<< HEAD
-=======
 #include <linux/mfd/tmio.h>
 #include <linux/mmc/host.h>
->>>>>>> b31a7654
 #include <linux/pinctrl/machine.h>
 #include <linux/platform_device.h>
 #include <linux/regulator/fixed.h>
@@ -59,16 +56,14 @@
 	DEFINE_RES_IRQ(irq_pin(0)), /* IRQ 0 */
 };
 
-<<<<<<< HEAD
 static struct rcar_phy_platform_data usb_phy_platform_data __initdata;
-=======
+
 /* SDHI */
 static struct sh_mobile_sdhi_info sdhi0_info = {
 	.tmio_caps	= MMC_CAP_SD_HIGHSPEED,
 	.tmio_ocr_mask	= MMC_VDD_165_195 | MMC_VDD_32_33 | MMC_VDD_33_34,
 	.tmio_flags	= TMIO_MMC_HAS_IDLE_WAIT,
 };
->>>>>>> b31a7654
 
 static const struct pinctrl_map bockw_pinctrl_map[] = {
 	/* SCIF0 */
@@ -76,21 +71,18 @@
 				  "scif0_data_a", "scif0"),
 	PIN_MAP_MUX_GROUP_DEFAULT("sh-sci.0", "pfc-r8a7778",
 				  "scif0_ctrl", "scif0"),
-<<<<<<< HEAD
+
+	/* EHCI */
 	PIN_MAP_MUX_GROUP_DEFAULT("ehci-platform", "pfc-r8a7778",
 				  "usb0", "usb0"),
 	PIN_MAP_MUX_GROUP_DEFAULT("ehci-platform", "pfc-r8a7778",
 				  "usb1", "usb1"),
-};
-
-=======
 	/* SDHI0 */
 	PIN_MAP_MUX_GROUP_DEFAULT("sh_mobile_sdhi.0", "pfc-r8a7778",
 				  "sdhi0", "sdhi0"),
 };
 
 #define FPGA	0x18200000
->>>>>>> b31a7654
 #define IRQ0MR	0x30
 #define PFC	0xfffc0000
 #define PUPR4	0x110
@@ -102,10 +94,6 @@
 	r8a7778_init_irq_extpin(1);
 	r8a7778_add_standard_devices();
 	r8a7778_add_usb_phy_device(&usb_phy_platform_data);
-
-	pinctrl_register_mappings(bockw_pinctrl_map,
-				  ARRAY_SIZE(bockw_pinctrl_map));
-	r8a7778_pinmux_init();
 
 	pinctrl_register_mappings(bockw_pinctrl_map,
 				  ARRAY_SIZE(bockw_pinctrl_map));
