if ARCH_SHMOBILE

comment "SH-Mobile System Type"

config ARCH_SH7372
	bool "SH-Mobile AP4 (SH7372)"
	select ARCH_WANT_OPTIONAL_GPIOLIB
	select ARM_CPU_SUSPEND if PM || CPU_IDLE
	select CPU_V7
	select SH_CLK_CPG

config ARCH_SH73A0
	bool "SH-Mobile AG5 (R8A73A00)"
	select ARCH_WANT_OPTIONAL_GPIOLIB
	select ARM_GIC
	select CPU_V7
	select I2C
	select SH_CLK_CPG
	select RENESAS_INTC_IRQPIN
<<<<<<< HEAD
=======

config ARCH_R8A73A4
	bool "R-Mobile APE6 (R8A73A40)"
	select ARCH_WANT_OPTIONAL_GPIOLIB
	select ARM_GIC
	select CPU_V7
	select ARM_ARCH_TIMER
	select SH_CLK_CPG
	select RENESAS_IRQC
>>>>>>> 97e57fc0

config ARCH_R8A7740
	bool "R-Mobile A1 (R8A77400)"
	select ARCH_WANT_OPTIONAL_GPIOLIB
	select ARM_GIC
	select CPU_V7
	select SH_CLK_CPG
	select RENESAS_INTC_IRQPIN

config ARCH_R8A7778
	bool "R-Car M1 (R8A77780)"
	select CPU_V7
	select SH_CLK_CPG
	select ARM_GIC

config ARCH_R8A7779
	bool "R-Car H1 (R8A77790)"
	select ARCH_WANT_OPTIONAL_GPIOLIB
	select ARM_GIC
	select CPU_V7
	select SH_CLK_CPG
	select USB_ARCH_HAS_EHCI
	select USB_ARCH_HAS_OHCI
	select RENESAS_INTC_IRQPIN
<<<<<<< HEAD
=======

config ARCH_R8A7790
	bool "R-Car H2 (R8A77900)"
	select ARCH_WANT_OPTIONAL_GPIOLIB
	select ARM_GIC
	select CPU_V7
	select ARM_ARCH_TIMER
	select SH_CLK_CPG
	select RENESAS_IRQC
>>>>>>> 97e57fc0

config ARCH_EMEV2
	bool "Emma Mobile EV2"
	select ARCH_WANT_OPTIONAL_GPIOLIB
	select ARM_GIC
	select CPU_V7

comment "SH-Mobile Board Type"

config MACH_AP4EVB
	bool "AP4EVB board"
	depends on ARCH_SH7372
	select ARCH_REQUIRE_GPIOLIB
	select REGULATOR_FIXED_VOLTAGE if REGULATOR
	select SH_LCD_MIPI_DSI
	select SND_SOC_AK4642 if SND_SIMPLE_CARD

choice
	prompt "AP4EVB LCD panel selection"
	default AP4EVB_QHD
	depends on MACH_AP4EVB

config AP4EVB_QHD
	bool "MIPI-DSI QHD (960x540)"

config AP4EVB_WVGA
	bool "Parallel WVGA (800x480)"

endchoice

config MACH_AG5EVM
	bool "AG5EVM board"
	depends on ARCH_SH73A0
	select ARCH_REQUIRE_GPIOLIB
	select REGULATOR_FIXED_VOLTAGE if REGULATOR
	select SH_LCD_MIPI_DSI

config MACH_APE6EVM
	bool "APE6EVM board"
	depends on ARCH_R8A73A4
	select USE_OF

config MACH_MACKEREL
	bool "mackerel board"
	depends on ARCH_SH7372
	select ARCH_REQUIRE_GPIOLIB
	select REGULATOR_FIXED_VOLTAGE if REGULATOR
	select SND_SOC_AK4642 if SND_SIMPLE_CARD
	select USE_OF

config MACH_KOTA2
	bool "KOTA2 board"
	depends on ARCH_SH73A0
	select ARCH_REQUIRE_GPIOLIB
	select REGULATOR_FIXED_VOLTAGE if REGULATOR

config MACH_BONITO
	bool "bonito board"
	depends on ARCH_R8A7740
	select ARCH_REQUIRE_GPIOLIB
	select REGULATOR_FIXED_VOLTAGE if REGULATOR

config MACH_ARMADILLO800EVA
	bool "Armadillo-800 EVA board"
	depends on ARCH_R8A7740
	select ARCH_REQUIRE_GPIOLIB
	select REGULATOR_FIXED_VOLTAGE if REGULATOR
	select SND_SOC_WM8978 if SND_SIMPLE_CARD
	select USE_OF

config MACH_BOCKW
	bool "BOCK-W platform"
	depends on ARCH_R8A7778
	select ARCH_REQUIRE_GPIOLIB
	select USE_OF

config MACH_MARZEN
	bool "MARZEN board"
	depends on ARCH_R8A7779
	select ARCH_REQUIRE_GPIOLIB
	select REGULATOR_FIXED_VOLTAGE if REGULATOR

config MACH_MARZEN_REFERENCE
	bool "MARZEN board - Reference Device Tree Implementation"
	depends on ARCH_R8A7779
	select ARCH_REQUIRE_GPIOLIB
	select REGULATOR_FIXED_VOLTAGE if REGULATOR
	select USE_OF
	---help---
	   Use reference implementation of Marzen board support
	   which makes use of device tree at the expense
	   of not supporting a number of devices.

	   This is intended to aid developers

<<<<<<< HEAD
=======
config MACH_LAGER
	bool "Lager board"
	depends on ARCH_R8A7790
	select USE_OF

>>>>>>> 97e57fc0
config MACH_KZM9D
	bool "KZM9D board"
	depends on ARCH_EMEV2
	select REGULATOR_FIXED_VOLTAGE if REGULATOR
	select USE_OF

config MACH_KZM9G
	bool "KZM-A9-GT board"
	depends on ARCH_SH73A0
	select ARCH_REQUIRE_GPIOLIB
	select REGULATOR_FIXED_VOLTAGE if REGULATOR
	select SND_SOC_AK4642 if SND_SIMPLE_CARD
	select USE_OF

config MACH_KZM9G_REFERENCE
	bool "KZM-A9-GT board - Reference Device Tree Implementation"
	depends on ARCH_SH73A0
	select ARCH_REQUIRE_GPIOLIB
	select REGULATOR_FIXED_VOLTAGE if REGULATOR
	select SND_SOC_AK4642 if SND_SIMPLE_CARD
	select USE_OF
	---help---
	   Use reference implementation of KZM-A9-GT board support
	   which makes as greater use of device tree at the expense
	   of not supporting a number of devices.

	   This is intended to aid developers

comment "SH-Mobile System Configuration"

config CPU_HAS_INTEVT
        bool
	default y

menu "Memory configuration"

config MEMORY_START
	hex "Physical memory start address"
	default "0x40000000" if MACH_AP4EVB || MACH_AG5EVM || \
				MACH_MACKEREL || MACH_BONITO || \
				MACH_ARMADILLO800EVA || MACH_APE6EVM || \
				MACH_LAGER
	default "0x41000000" if MACH_KOTA2
	default "0x00000000"
	---help---
	  Tweak this only when porting to a new machine which does not
	  already have a defconfig. Changing it from the known correct
	  value on any of the known systems will only lead to disaster.

config MEMORY_SIZE
	hex "Physical memory size"
	default "0x80000000" if MACH_LAGER
	default "0x40000000" if MACH_APE6EVM
	default "0x20000000" if MACH_AG5EVM || MACH_BONITO || \
				MACH_ARMADILLO800EVA
	default "0x1e000000" if MACH_KOTA2
	default "0x10000000" if MACH_AP4EVB || MACH_MACKEREL
	default "0x04000000"
	help
	  This sets the default memory size assumed by your kernel. It can
	  be overridden as normal by the 'mem=' argument on the kernel command
	  line.

endmenu

menu "Timer and clock configuration"

config SHMOBILE_TIMER_HZ
	int "Kernel HZ (jiffies per second)"
	range 32 1024
	default "128"
	help
	  Allows the configuration of the timer frequency. It is customary
	  to have the timer interrupt run at 1000 Hz or 100 Hz, but in the
	  case of low timer frequencies other values may be more suitable.
	  SH-Mobile systems using a 32768 Hz RCLK for clock events may want
	  to select a HZ value such as 128 that can evenly divide RCLK.
	  A HZ value that does not divide evenly may cause timer drift.

config SH_TIMER_CMT
	bool "CMT timer driver"
	default y
	help
	  This enables build of the CMT timer driver.

config SH_TIMER_TMU
	bool "TMU timer driver"
	default y
	help
	  This enables build of the TMU timer driver.

config EM_TIMER_STI
	bool "STI timer driver"
	default y
	help
	  This enables build of the STI timer driver.

endmenu

config SH_CLK_CPG
	bool

source "drivers/sh/Kconfig"

endif<|MERGE_RESOLUTION|>--- conflicted
+++ resolved
@@ -17,8 +17,6 @@
 	select I2C
 	select SH_CLK_CPG
 	select RENESAS_INTC_IRQPIN
-<<<<<<< HEAD
-=======
 
 config ARCH_R8A73A4
 	bool "R-Mobile APE6 (R8A73A40)"
@@ -28,7 +26,6 @@
 	select ARM_ARCH_TIMER
 	select SH_CLK_CPG
 	select RENESAS_IRQC
->>>>>>> 97e57fc0
 
 config ARCH_R8A7740
 	bool "R-Mobile A1 (R8A77400)"
@@ -53,8 +50,6 @@
 	select USB_ARCH_HAS_EHCI
 	select USB_ARCH_HAS_OHCI
 	select RENESAS_INTC_IRQPIN
-<<<<<<< HEAD
-=======
 
 config ARCH_R8A7790
 	bool "R-Car H2 (R8A77900)"
@@ -64,7 +59,6 @@
 	select ARM_ARCH_TIMER
 	select SH_CLK_CPG
 	select RENESAS_IRQC
->>>>>>> 97e57fc0
 
 config ARCH_EMEV2
 	bool "Emma Mobile EV2"
@@ -160,14 +154,11 @@
 
 	   This is intended to aid developers
 
-<<<<<<< HEAD
-=======
 config MACH_LAGER
 	bool "Lager board"
 	depends on ARCH_R8A7790
 	select USE_OF
 
->>>>>>> 97e57fc0
 config MACH_KZM9D
 	bool "KZM9D board"
 	depends on ARCH_EMEV2
