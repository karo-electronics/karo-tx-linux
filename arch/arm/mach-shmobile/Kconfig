--- conflicted
+++ resolved
@@ -111,10 +111,7 @@
 
 config ARCH_R7S72100
 	bool "RZ/A1H (R7S72100)"
-<<<<<<< HEAD
-=======
-	select ARCH_WANT_OPTIONAL_GPIOLIB
->>>>>>> c56dc448
+	select ARCH_WANT_OPTIONAL_GPIOLIB
 	select ARM_GIC
 	select CPU_V7
 	select SH_CLK_CPG
@@ -237,13 +234,6 @@
 	depends on ARCH_R8A7791
 	select USE_OF
 
-<<<<<<< HEAD
-config MACH_KZM9D
-	bool "KZM9D board"
-	depends on ARCH_EMEV2
-	select REGULATOR_FIXED_VOLTAGE if REGULATOR
-	select USE_OF
-=======
 config MACH_KOELSCH_REFERENCE
 	bool "Koelsch board - Reference Device Tree Implementation"
 	depends on ARCH_R8A7791
@@ -254,7 +244,6 @@
 	   of not supporting a number of devices.
 
 	   This is intended to aid developers
->>>>>>> c56dc448
 
 config MACH_KZM9D
 	bool "KZM9D board"
