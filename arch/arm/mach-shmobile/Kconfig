config ARCH_SHMOBILE
	bool

config ARCH_SHMOBILE_MULTI
	bool "Renesas ARM SoCs" if ARCH_MULTI_V7
	depends on MMU
	select ARCH_SHMOBILE
	select HAVE_ARM_SCU if SMP
	select HAVE_ARM_TWD if SMP
	select ARM_GIC
	select MIGHT_HAVE_PCI
	select ARCH_DMA_ADDR_T_64BIT if ARM_LPAE
<<<<<<< HEAD
	select NO_IOPORT
=======
	select NO_IOPORT_MAP
>>>>>>> c9eaa447
	select PINCTRL
	select ARCH_REQUIRE_GPIOLIB

if ARCH_SHMOBILE_MULTI

comment "Renesas ARM SoCs System Type"

config ARCH_EMEV2
	bool "Emma Mobile EV2"
	select SYS_SUPPORTS_EM_STI

config ARCH_R7S72100
	bool "RZ/A1H (R7S72100)"
	select SYS_SUPPORTS_SH_MTU2

config ARCH_R8A7790
	bool "R-Car H2 (R8A77900)"
	select RENESAS_IRQC
	select SYS_SUPPORTS_SH_CMT

config ARCH_R8A7791
	bool "R-Car M2 (R8A77910)"
	select RENESAS_IRQC
	select SYS_SUPPORTS_SH_CMT

comment "Renesas ARM SoCs Board Type"

config MACH_GENMAI
	bool "Genmai board"
	depends on ARCH_R7S72100

config MACH_KOELSCH
	bool "Koelsch board"
	depends on ARCH_R8A7791
	select MICREL_PHY if SH_ETH

config MACH_LAGER
	bool "Lager board"
	depends on ARCH_R8A7790
	select MICREL_PHY if SH_ETH

comment "Renesas ARM SoCs System Configuration"
endif

if ARCH_SHMOBILE_LEGACY

comment "Renesas ARM SoCs System Type"

config ARCH_SH7372
	bool "SH-Mobile AP4 (SH7372)"
	select ARCH_WANT_OPTIONAL_GPIOLIB
	select ARM_CPU_SUSPEND if PM || CPU_IDLE
	select CPU_V7
	select SH_CLK_CPG
	select SYS_SUPPORTS_SH_CMT
	select SYS_SUPPORTS_SH_TMU

config ARCH_SH73A0
	bool "SH-Mobile AG5 (R8A73A00)"
	select ARCH_WANT_OPTIONAL_GPIOLIB
	select ARM_GIC
	select CPU_V7
	select I2C
	select SH_CLK_CPG
	select RENESAS_INTC_IRQPIN
	select SYS_SUPPORTS_SH_CMT
	select SYS_SUPPORTS_SH_TMU

config ARCH_R8A73A4
	bool "R-Mobile APE6 (R8A73A40)"
	select ARCH_WANT_OPTIONAL_GPIOLIB
	select ARM_GIC
	select CPU_V7
	select SH_CLK_CPG
	select RENESAS_IRQC
	select ARCH_HAS_CPUFREQ
	select ARCH_HAS_OPP
	select SYS_SUPPORTS_SH_CMT
	select SYS_SUPPORTS_SH_TMU

config ARCH_R8A7740
	bool "R-Mobile A1 (R8A77400)"
	select ARCH_WANT_OPTIONAL_GPIOLIB
	select ARM_GIC
	select CPU_V7
	select SH_CLK_CPG
	select RENESAS_INTC_IRQPIN
	select SYS_SUPPORTS_SH_CMT
	select SYS_SUPPORTS_SH_TMU

config ARCH_R8A7778
	bool "R-Car M1A (R8A77781)"
	select ARCH_WANT_OPTIONAL_GPIOLIB
	select CPU_V7
	select SH_CLK_CPG
	select ARM_GIC
	select SYS_SUPPORTS_SH_TMU

config ARCH_R8A7779
	bool "R-Car H1 (R8A77790)"
	select ARCH_WANT_OPTIONAL_GPIOLIB
	select ARM_GIC
	select CPU_V7
	select SH_CLK_CPG
	select RENESAS_INTC_IRQPIN
	select SYS_SUPPORTS_SH_TMU

config ARCH_R8A7790
	bool "R-Car H2 (R8A77900)"
	select ARCH_WANT_OPTIONAL_GPIOLIB
	select ARM_GIC
	select CPU_V7
	select MIGHT_HAVE_PCI
	select SH_CLK_CPG
	select RENESAS_IRQC
<<<<<<< HEAD
=======
	select SYS_SUPPORTS_SH_CMT
>>>>>>> c9eaa447
	select ARCH_DMA_ADDR_T_64BIT if ARM_LPAE

config ARCH_R8A7791
	bool "R-Car M2 (R8A77910)"
	select ARCH_WANT_OPTIONAL_GPIOLIB
	select ARM_GIC
	select CPU_V7
	select MIGHT_HAVE_PCI
	select SH_CLK_CPG
	select RENESAS_IRQC
<<<<<<< HEAD
=======
	select SYS_SUPPORTS_SH_CMT
>>>>>>> c9eaa447
	select ARCH_DMA_ADDR_T_64BIT if ARM_LPAE

config ARCH_EMEV2
	bool "Emma Mobile EV2"
	select ARCH_WANT_OPTIONAL_GPIOLIB
	select ARM_GIC
	select CPU_V7
	select MIGHT_HAVE_PCI
	select USE_OF
	select AUTO_ZRELADDR
	select SYS_SUPPORTS_EM_STI

config ARCH_R7S72100
	bool "RZ/A1H (R7S72100)"
	select ARCH_WANT_OPTIONAL_GPIOLIB
	select ARM_GIC
	select CPU_V7
	select SH_CLK_CPG
	select SYS_SUPPORTS_SH_MTU2

comment "Renesas ARM SoCs Board Type"

config MACH_APE6EVM
	bool "APE6EVM board"
	depends on ARCH_R8A73A4
	select SMSC_PHY if SMSC911X
	select USE_OF

config MACH_APE6EVM_REFERENCE
	bool "APE6EVM board - Reference Device Tree Implementation"
	depends on ARCH_R8A73A4
	select SMSC_PHY if SMSC911X
	select USE_OF
	---help---
	   Use reference implementation of APE6EVM board support
	   which makes a greater use of device tree at the expense
	   of not supporting a number of devices.

	   This is intended to aid developers

config MACH_MACKEREL
	bool "mackerel board"
	depends on ARCH_SH7372
	select ARCH_REQUIRE_GPIOLIB
	select REGULATOR_FIXED_VOLTAGE if REGULATOR
	select SMSC_PHY if SMSC911X
	select SND_SOC_AK4642 if SND_SIMPLE_CARD
	select USE_OF

config MACH_ARMADILLO800EVA
	bool "Armadillo-800 EVA board"
	depends on ARCH_R8A7740
	select ARCH_REQUIRE_GPIOLIB
	select REGULATOR_FIXED_VOLTAGE if REGULATOR
	select SMSC_PHY if SH_ETH
	select SND_SOC_WM8978 if SND_SIMPLE_CARD
	select USE_OF

config MACH_ARMADILLO800EVA_REFERENCE
	bool "Armadillo-800 EVA board - Reference Device Tree Implementation"
	depends on ARCH_R8A7740
	select ARCH_REQUIRE_GPIOLIB
	select REGULATOR_FIXED_VOLTAGE if REGULATOR
	select SMSC_PHY if SH_ETH
	select SND_SOC_WM8978 if SND_SIMPLE_CARD
	select USE_OF
	---help---
	   Use reference implementation of Aramdillo800 EVA board support
	   which makes a greater use of device tree at the expense
	   of not supporting a number of devices.

	   This is intended to aid developers

config MACH_BOCKW
	bool "BOCK-W platform"
	depends on ARCH_R8A7778
	select ARCH_REQUIRE_GPIOLIB
	select REGULATOR_FIXED_VOLTAGE if REGULATOR
	select RENESAS_INTC_IRQPIN
	select SND_SOC_AK4554 if SND_SIMPLE_CARD
	select SND_SOC_AK4642 if SND_SIMPLE_CARD
	select USE_OF

config MACH_BOCKW_REFERENCE
	bool "BOCK-W  - Reference Device Tree Implementation"
	depends on ARCH_R8A7778
	select ARCH_REQUIRE_GPIOLIB
	select RENESAS_INTC_IRQPIN
	select REGULATOR_FIXED_VOLTAGE if REGULATOR
	select USE_OF
	---help---
	   Use reference implementation of BockW board support
	   which makes use of device tree at the expense
	   of not supporting a number of devices.

	   This is intended to aid developers

config MACH_GENMAI
	bool "Genmai board"
	depends on ARCH_R7S72100
	select USE_OF

config MACH_GENMAI_REFERENCE
	bool "Genmai board - Reference Device Tree Implementation"
	depends on ARCH_R7S72100
	select USE_OF
	---help---
	   Use reference implementation of Genmai board support
	   which makes use of device tree at the expense
	   of not supporting a number of devices.

	   This is intended to aid developers

config MACH_MARZEN
	bool "MARZEN board"
	depends on ARCH_R8A7779
	select ARCH_REQUIRE_GPIOLIB
	select REGULATOR_FIXED_VOLTAGE if REGULATOR
	select USE_OF

config MACH_MARZEN_REFERENCE
	bool "MARZEN board - Reference Device Tree Implementation"
	depends on ARCH_R8A7779
	select ARCH_REQUIRE_GPIOLIB
	select REGULATOR_FIXED_VOLTAGE if REGULATOR
	select USE_OF
	---help---
	   Use reference implementation of Marzen board support
	   which makes use of device tree at the expense
	   of not supporting a number of devices.

	   This is intended to aid developers

config MACH_LAGER
	bool "Lager board"
	depends on ARCH_R8A7790
	select USE_OF
	select MICREL_PHY if SH_ETH
	select SND_SOC_AK4642 if SND_SIMPLE_CARD

config MACH_KOELSCH
	bool "Koelsch board"
	depends on ARCH_R8A7791
	select USE_OF
	select MICREL_PHY if SH_ETH

config MACH_KZM9G
	bool "KZM-A9-GT board"
	depends on ARCH_SH73A0
	select ARCH_HAS_CPUFREQ
	select ARCH_HAS_OPP
	select ARCH_REQUIRE_GPIOLIB
	select REGULATOR_FIXED_VOLTAGE if REGULATOR
	select SND_SOC_AK4642 if SND_SIMPLE_CARD
	select USE_OF

config MACH_KZM9G_REFERENCE
	bool "KZM-A9-GT board - Reference Device Tree Implementation"
	depends on ARCH_SH73A0
	select ARCH_REQUIRE_GPIOLIB
	select REGULATOR_FIXED_VOLTAGE if REGULATOR
	select SND_SOC_AK4642 if SND_SIMPLE_CARD
	select USE_OF
	---help---
	   Use reference implementation of KZM-A9-GT board support
	   which makes as greater use of device tree at the expense
	   of not supporting a number of devices.

	   This is intended to aid developers

comment "Renesas ARM SoCs System Configuration"

config CPU_HAS_INTEVT
        bool
	default y

config SH_CLK_CPG
	bool

source "drivers/sh/Kconfig"

endif

if ARCH_SHMOBILE

menu "Timer and clock configuration"

config SHMOBILE_TIMER_HZ
	int "Kernel HZ (jiffies per second)"
	range 32 1024
	default "128"
	help
	  Allows the configuration of the timer frequency. It is customary
	  to have the timer interrupt run at 1000 Hz or 100 Hz, but in the
	  case of low timer frequencies other values may be more suitable.
	  Renesas ARM SoC systems using a 32768 Hz RCLK for clock events may
	  want to select a HZ value such as 128 that can evenly divide RCLK.
	  A HZ value that does not divide evenly may cause timer drift.

endmenu

endif<|MERGE_RESOLUTION|>--- conflicted
+++ resolved
@@ -10,11 +10,7 @@
 	select ARM_GIC
 	select MIGHT_HAVE_PCI
 	select ARCH_DMA_ADDR_T_64BIT if ARM_LPAE
-<<<<<<< HEAD
-	select NO_IOPORT
-=======
 	select NO_IOPORT_MAP
->>>>>>> c9eaa447
 	select PINCTRL
 	select ARCH_REQUIRE_GPIOLIB
 
@@ -130,10 +126,7 @@
 	select MIGHT_HAVE_PCI
 	select SH_CLK_CPG
 	select RENESAS_IRQC
-<<<<<<< HEAD
-=======
-	select SYS_SUPPORTS_SH_CMT
->>>>>>> c9eaa447
+	select SYS_SUPPORTS_SH_CMT
 	select ARCH_DMA_ADDR_T_64BIT if ARM_LPAE
 
 config ARCH_R8A7791
@@ -144,10 +137,7 @@
 	select MIGHT_HAVE_PCI
 	select SH_CLK_CPG
 	select RENESAS_IRQC
-<<<<<<< HEAD
-=======
-	select SYS_SUPPORTS_SH_CMT
->>>>>>> c9eaa447
+	select SYS_SUPPORTS_SH_CMT
 	select ARCH_DMA_ADDR_T_64BIT if ARM_LPAE
 
 config ARCH_EMEV2
