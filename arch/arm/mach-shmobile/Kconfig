--- conflicted
+++ resolved
@@ -31,7 +31,6 @@
 	bool "R-Mobile A1 (R8A77400)"
 	select ARCH_WANT_OPTIONAL_GPIOLIB
 	select ARM_GIC
-<<<<<<< HEAD
 	select CPU_V7
 	select SH_CLK_CPG
 	select RENESAS_INTC_IRQPIN
@@ -41,16 +40,6 @@
 	select ARCH_WANT_OPTIONAL_GPIOLIB
 	select CPU_V7
 	select SH_CLK_CPG
-=======
-	select CPU_V7
-	select SH_CLK_CPG
-	select RENESAS_INTC_IRQPIN
-
-config ARCH_R8A7778
-	bool "R-Car M1 (R8A77780)"
-	select CPU_V7
-	select SH_CLK_CPG
->>>>>>> 1dd71602
 	select ARM_GIC
 
 config ARCH_R8A7779
