--- conflicted
+++ resolved
@@ -1287,13 +1287,9 @@
 	&nor_flash_device,
 	&smc911x_device,
 	&lcdc_device,
-	&usbhs0_device,
 	&usb1_host_device,
 	&usbhs1_device,
-<<<<<<< HEAD
-=======
 	&usbhs0_device,
->>>>>>> b55ebc27
 	&leds_device,
 	&fsi_device,
 	&fsi_ak4643_device,
@@ -1447,21 +1443,12 @@
 	/* USBHS0 */
 	gpio_request(GPIO_FN_VBUS0_0, NULL);
 	gpio_pull_down(GPIO_PORT168CR); /* VBUS0_0 pull down */
-<<<<<<< HEAD
 
 	/* USBHS1 */
 	gpio_request(GPIO_FN_VBUS0_1, NULL);
 	gpio_pull_down(GPIO_PORT167CR); /* VBUS0_1 pull down */
 	gpio_request(GPIO_FN_IDIN_1_113, NULL);
 
-=======
-
-	/* USBHS1 */
-	gpio_request(GPIO_FN_VBUS0_1, NULL);
-	gpio_pull_down(GPIO_PORT167CR); /* VBUS0_1 pull down */
-	gpio_request(GPIO_FN_IDIN_1_113, NULL);
-
->>>>>>> b55ebc27
 	/* USB phy tweak to make the r8a66597_hcd host driver work */
 	__raw_writew(0x8a0a, 0xe6058130);       /* USBCR4 */
 
@@ -1601,10 +1588,7 @@
 
 	hdmi_init_pm_clock();
 	sh7372_pm_init();
-<<<<<<< HEAD
-=======
 	pm_clk_add(&fsi_device.dev, "spu2");
->>>>>>> b55ebc27
 }
 
 static void __init mackerel_timer_init(void)
