--- conflicted
+++ resolved
@@ -148,11 +148,7 @@
 };
 
 static const struct resource mmcif1_resources[] __initconst = {
-<<<<<<< HEAD
-	DEFINE_RES_MEM_NAMED(0xee220000, 0x80, "MMCIF1"),
-=======
 	DEFINE_RES_MEM(0xee220000, 0x80),
->>>>>>> c56dc448
 	DEFINE_RES_IRQ(gic_spi(170)),
 };
 
