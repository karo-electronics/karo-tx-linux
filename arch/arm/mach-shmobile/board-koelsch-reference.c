/*
 * Koelsch board support - Reference DT implementation
 *
 * Copyright (C) 2013  Renesas Electronics Corporation
 * Copyright (C) 2013  Renesas Solutions Corp.
 * Copyright (C) 2013  Magnus Damm
 *
 * This program is free software; you can redistribute it and/or modify
 * it under the terms of the GNU General Public License as published by
 * the Free Software Foundation; version 2 of the License.
 *
 * This program is distributed in the hope that it will be useful,
 * but WITHOUT ANY WARRANTY; without even the implied warranty of
 * MERCHANTABILITY or FITNESS FOR A PARTICULAR PURPOSE.  See the
 * GNU General Public License for more details.
 *
 * You should have received a copy of the GNU General Public License
 * along with this program; if not, write to the Free Software
 * Foundation, Inc., 51 Franklin St, Fifth Floor, Boston, MA  02110-1301  USA
 */

#include <linux/dma-mapping.h>
#include <linux/kernel.h>
#include <linux/of_platform.h>
#include <linux/platform_data/rcar-du.h>
#include <mach/clock.h>
#include <mach/common.h>
#include <mach/irqs.h>
#include <mach/rcar-gen2.h>
#include <mach/r8a7791.h>
#include <asm/mach/arch.h>

/* DU */
static struct rcar_du_encoder_data koelsch_du_encoders[] = {
	{
		.type = RCAR_DU_ENCODER_NONE,
		.output = RCAR_DU_OUTPUT_LVDS0,
		.connector.lvds.panel = {
			.width_mm = 210,
			.height_mm = 158,
			.mode = {
				.clock = 65000,
				.hdisplay = 1024,
				.hsync_start = 1048,
				.hsync_end = 1184,
				.htotal = 1344,
				.vdisplay = 768,
				.vsync_start = 771,
				.vsync_end = 777,
				.vtotal = 806,
				.flags = 0,
			},
		},
	},
};

static struct rcar_du_platform_data koelsch_du_pdata = {
	.encoders = koelsch_du_encoders,
	.num_encoders = ARRAY_SIZE(koelsch_du_encoders),
};

static const struct resource du_resources[] __initconst = {
	DEFINE_RES_MEM(0xfeb00000, 0x40000),
	DEFINE_RES_MEM_NAMED(0xfeb90000, 0x1c, "lvds.0"),
	DEFINE_RES_IRQ(gic_spi(256)),
	DEFINE_RES_IRQ(gic_spi(268)),
};

static void __init koelsch_add_du_device(void)
{
	struct platform_device_info info = {
		.name = "rcar-du-r8a7791",
		.id = -1,
		.res = du_resources,
		.num_res = ARRAY_SIZE(du_resources),
		.data = &koelsch_du_pdata,
		.size_data = sizeof(koelsch_du_pdata),
		.dma_mask = DMA_BIT_MASK(32),
	};

	platform_device_register_full(&info);
}

/*
 * This is a really crude hack to provide clkdev support to platform
 * devices until they get moved to DT.
 */
static const struct clk_name clk_names[] __initconst = {
<<<<<<< HEAD
	{ "cmt0", NULL, "sh_cmt.0" },
	{ "scifa0", NULL, "sh-sci.0" },
	{ "scifa1", NULL, "sh-sci.1" },
	{ "scifb0", NULL, "sh-sci.2" },
	{ "scifb1", NULL, "sh-sci.3" },
	{ "scifb2", NULL, "sh-sci.4" },
	{ "scifa2", NULL, "sh-sci.5" },
	{ "scif0", NULL, "sh-sci.6" },
	{ "scif1", NULL, "sh-sci.7" },
	{ "scif2", NULL, "sh-sci.8" },
	{ "scif3", NULL, "sh-sci.9" },
	{ "scif4", NULL, "sh-sci.10" },
	{ "scif5", NULL, "sh-sci.11" },
	{ "scifa3", NULL, "sh-sci.12" },
	{ "scifa4", NULL, "sh-sci.13" },
	{ "scifa5", NULL, "sh-sci.14" },
=======
	{ "cmt0", "fck", "sh-cmt-48-gen2.0" },
>>>>>>> d1b3562b
	{ "du0", "du.0", "rcar-du-r8a7791" },
	{ "du1", "du.1", "rcar-du-r8a7791" },
	{ "lvds0", "lvds.0", "rcar-du-r8a7791" },
};

/*
 * This is a really crude hack to work around core platform clock issues
 */
static const struct clk_name clk_enables[] __initconst = {
	{ "ether", NULL, "ee700000.ethernet" },
	{ "i2c2", NULL, "e6530000.i2c" },
	{ "msiof0", NULL, "e6e20000.spi" },
	{ "qspi_mod", NULL, "e6b10000.spi" },
	{ "sdhi0", NULL, "ee100000.sd" },
	{ "sdhi1", NULL, "ee140000.sd" },
	{ "sdhi2", NULL, "ee160000.sd" },
	{ "thermal", NULL, "e61f0000.thermal" },
};

static void __init koelsch_add_standard_devices(void)
{
	shmobile_clk_workaround(clk_names, ARRAY_SIZE(clk_names), false);
	shmobile_clk_workaround(clk_enables, ARRAY_SIZE(clk_enables), true);
	r8a7791_add_dt_devices();
	of_platform_populate(NULL, of_default_bus_match_table, NULL, NULL);

	koelsch_add_du_device();
}

static const char * const koelsch_boards_compat_dt[] __initconst = {
	"renesas,koelsch",
	"renesas,koelsch-reference",
	NULL,
};

DT_MACHINE_START(KOELSCH_DT, "koelsch")
	.smp		= smp_ops(r8a7791_smp_ops),
	.init_early	= shmobile_init_delay,
	.init_time	= rcar_gen2_timer_init,
	.init_machine	= koelsch_add_standard_devices,
	.init_late	= shmobile_init_late,
	.dt_compat	= koelsch_boards_compat_dt,
MACHINE_END<|MERGE_RESOLUTION|>--- conflicted
+++ resolved
@@ -86,26 +86,7 @@
  * devices until they get moved to DT.
  */
 static const struct clk_name clk_names[] __initconst = {
-<<<<<<< HEAD
-	{ "cmt0", NULL, "sh_cmt.0" },
-	{ "scifa0", NULL, "sh-sci.0" },
-	{ "scifa1", NULL, "sh-sci.1" },
-	{ "scifb0", NULL, "sh-sci.2" },
-	{ "scifb1", NULL, "sh-sci.3" },
-	{ "scifb2", NULL, "sh-sci.4" },
-	{ "scifa2", NULL, "sh-sci.5" },
-	{ "scif0", NULL, "sh-sci.6" },
-	{ "scif1", NULL, "sh-sci.7" },
-	{ "scif2", NULL, "sh-sci.8" },
-	{ "scif3", NULL, "sh-sci.9" },
-	{ "scif4", NULL, "sh-sci.10" },
-	{ "scif5", NULL, "sh-sci.11" },
-	{ "scifa3", NULL, "sh-sci.12" },
-	{ "scifa4", NULL, "sh-sci.13" },
-	{ "scifa5", NULL, "sh-sci.14" },
-=======
 	{ "cmt0", "fck", "sh-cmt-48-gen2.0" },
->>>>>>> d1b3562b
 	{ "du0", "du.0", "rcar-du-r8a7791" },
 	{ "du1", "du.1", "rcar-du-r8a7791" },
 	{ "lvds0", "lvds.0", "rcar-du-r8a7791" },
