/*
 * SMP support for Emma Mobile EV2
 *
 * Copyright (C) 2012  Renesas Solutions Corp.
 * Copyright (C) 2012  Magnus Damm
 *
 * This program is free software; you can redistribute it and/or modify
 * it under the terms of the GNU General Public License as published by
 * the Free Software Foundation; version 2 of the License.
 *
 * This program is distributed in the hope that it will be useful,
 * but WITHOUT ANY WARRANTY; without even the implied warranty of
 * MERCHANTABILITY or FITNESS FOR A PARTICULAR PURPOSE.  See the
 * GNU General Public License for more details.
 *
 * You should have received a copy of the GNU General Public License
 * along with this program; if not, write to the Free Software
 * Foundation, Inc., 51 Franklin St, Fifth Floor, Boston, MA  02110-1301  USA
 */
#include <linux/kernel.h>
#include <linux/init.h>
#include <linux/smp.h>
#include <linux/spinlock.h>
#include <linux/io.h>
#include <linux/delay.h>
#include <mach/common.h>
#include <mach/emev2.h>
#include <asm/smp_plat.h>
#include <asm/smp_scu.h>

#define EMEV2_SCU_BASE 0x1e000000

static int __cpuinit emev2_boot_secondary(unsigned int cpu, struct task_struct *idle)
{
	arch_send_wakeup_ipi_mask(cpumask_of(cpu_logical_map(cpu)));
	return 0;
}

static void __init emev2_smp_prepare_cpus(unsigned int max_cpus)
{
	scu_enable(shmobile_scu_base);

<<<<<<< HEAD
	/* Tell ROM loader about our vector (in headsmp-scu.S) */
	emev2_set_boot_vector(__pa(shmobile_secondary_vector_scu));
=======
	/* Tell ROM loader about our vector (in headsmp-scu.S, headsmp.S) */
	emev2_set_boot_vector(__pa(shmobile_boot_vector));
	shmobile_boot_fn = virt_to_phys(shmobile_boot_scu);
	shmobile_boot_arg = (unsigned long)shmobile_scu_base;
>>>>>>> d0e0ac97

	/* enable cache coherency on booting CPU */
	scu_power_mode(shmobile_scu_base, SCU_PM_NORMAL);
}

static void __init emev2_smp_init_cpus(void)
{
	unsigned int ncores;

	/* setup EMEV2 specific SCU base */
	shmobile_scu_base = ioremap(EMEV2_SCU_BASE, PAGE_SIZE);
	emev2_clock_init(); /* need ioremapped SMU */

	ncores = shmobile_scu_base ? scu_get_core_count(shmobile_scu_base) : 1;

	shmobile_smp_init_cpus(ncores);
}

struct smp_operations emev2_smp_ops __initdata = {
	.smp_init_cpus		= emev2_smp_init_cpus,
	.smp_prepare_cpus	= emev2_smp_prepare_cpus,
	.smp_boot_secondary	= emev2_boot_secondary,
};<|MERGE_RESOLUTION|>--- conflicted
+++ resolved
@@ -40,15 +40,10 @@
 {
 	scu_enable(shmobile_scu_base);
 
-<<<<<<< HEAD
-	/* Tell ROM loader about our vector (in headsmp-scu.S) */
-	emev2_set_boot_vector(__pa(shmobile_secondary_vector_scu));
-=======
 	/* Tell ROM loader about our vector (in headsmp-scu.S, headsmp.S) */
 	emev2_set_boot_vector(__pa(shmobile_boot_vector));
 	shmobile_boot_fn = virt_to_phys(shmobile_boot_scu);
 	shmobile_boot_arg = (unsigned long)shmobile_scu_base;
->>>>>>> d0e0ac97
 
 	/* enable cache coherency on booting CPU */
 	scu_power_mode(shmobile_scu_base, SCU_PM_NORMAL);
