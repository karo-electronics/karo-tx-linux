/*
 * SMP support for Emma Mobile EV2
 *
 * Copyright (C) 2012  Renesas Solutions Corp.
 * Copyright (C) 2012  Magnus Damm
 *
 * This program is free software; you can redistribute it and/or modify
 * it under the terms of the GNU General Public License as published by
 * the Free Software Foundation; version 2 of the License.
 *
 * This program is distributed in the hope that it will be useful,
 * but WITHOUT ANY WARRANTY; without even the implied warranty of
 * MERCHANTABILITY or FITNESS FOR A PARTICULAR PURPOSE.  See the
 * GNU General Public License for more details.
 *
 * You should have received a copy of the GNU General Public License
 * along with this program; if not, write to the Free Software
 * Foundation, Inc., 51 Franklin St, Fifth Floor, Boston, MA  02110-1301  USA
 */
#include <linux/kernel.h>
#include <linux/init.h>
#include <linux/smp.h>
#include <linux/spinlock.h>
#include <linux/io.h>
#include <linux/delay.h>
#include <linux/irqchip/arm-gic.h>
#include <mach/common.h>
#include <mach/emev2.h>
#include <asm/smp_plat.h>
#include <asm/smp_scu.h>
<<<<<<< HEAD
#include <asm/cacheflush.h>
=======
>>>>>>> ae48ed8c

#define EMEV2_SCU_BASE 0x1e000000

static void __cpuinit emev2_secondary_init(unsigned int cpu)
{
	gic_secondary_init(0);
}

static int __cpuinit emev2_boot_secondary(unsigned int cpu, struct task_struct *idle)
{
<<<<<<< HEAD
	cpu = cpu_logical_map(cpu);

	/* enable cache coherency */
	modify_scu_cpu_psr(0, 3 << (cpu * 8));

	/* Tell ROM loader about our vector (in headsmp.S) */
	emev2_set_boot_vector(__pa(shmobile_secondary_vector));

	arch_send_wakeup_ipi_mask(cpumask_of(cpu));
=======
	arch_send_wakeup_ipi_mask(cpumask_of(cpu_logical_map(cpu)));
>>>>>>> ae48ed8c
	return 0;
}

static void __init emev2_smp_prepare_cpus(unsigned int max_cpus)
{
	scu_enable(shmobile_scu_base);

	/* Tell ROM loader about our vector (in headsmp-scu.S) */
	emev2_set_boot_vector(__pa(shmobile_secondary_vector_scu));

	/* enable cache coherency on booting CPU */
	scu_power_mode(shmobile_scu_base, SCU_PM_NORMAL);
}

static void __init emev2_smp_init_cpus(void)
{
	unsigned int ncores;

	/* setup EMEV2 specific SCU base */
	shmobile_scu_base = ioremap(EMEV2_SCU_BASE, PAGE_SIZE);
	emev2_clock_init(); /* need ioremapped SMU */

	ncores = shmobile_scu_base ? scu_get_core_count(shmobile_scu_base) : 1;

	shmobile_smp_init_cpus(ncores);
}

struct smp_operations emev2_smp_ops __initdata = {
	.smp_init_cpus		= emev2_smp_init_cpus,
	.smp_prepare_cpus	= emev2_smp_prepare_cpus,
	.smp_secondary_init	= emev2_secondary_init,
	.smp_boot_secondary	= emev2_boot_secondary,
};<|MERGE_RESOLUTION|>--- conflicted
+++ resolved
@@ -28,10 +28,6 @@
 #include <mach/emev2.h>
 #include <asm/smp_plat.h>
 #include <asm/smp_scu.h>
-<<<<<<< HEAD
-#include <asm/cacheflush.h>
-=======
->>>>>>> ae48ed8c
 
 #define EMEV2_SCU_BASE 0x1e000000
 
@@ -42,19 +38,7 @@
 
 static int __cpuinit emev2_boot_secondary(unsigned int cpu, struct task_struct *idle)
 {
-<<<<<<< HEAD
-	cpu = cpu_logical_map(cpu);
-
-	/* enable cache coherency */
-	modify_scu_cpu_psr(0, 3 << (cpu * 8));
-
-	/* Tell ROM loader about our vector (in headsmp.S) */
-	emev2_set_boot_vector(__pa(shmobile_secondary_vector));
-
-	arch_send_wakeup_ipi_mask(cpumask_of(cpu));
-=======
 	arch_send_wakeup_ipi_mask(cpumask_of(cpu_logical_map(cpu)));
->>>>>>> ae48ed8c
 	return 0;
 }
 
