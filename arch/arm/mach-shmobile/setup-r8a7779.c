/*
 * r8a7779 processor support
 *
 * Copyright (C) 2011, 2013  Renesas Solutions Corp.
 * Copyright (C) 2011  Magnus Damm
 * Copyright (C) 2013  Cogent Embedded, Inc.
 *
 * This program is free software; you can redistribute it and/or modify
 * it under the terms of the GNU General Public License as published by
 * the Free Software Foundation; version 2 of the License.
 *
 * This program is distributed in the hope that it will be useful,
 * but WITHOUT ANY WARRANTY; without even the implied warranty of
 * MERCHANTABILITY or FITNESS FOR A PARTICULAR PURPOSE.  See the
 * GNU General Public License for more details.
 *
 * You should have received a copy of the GNU General Public License
 * along with this program; if not, write to the Free Software
 * Foundation, Inc., 51 Franklin St, Fifth Floor, Boston, MA  02110-1301  USA
 */
#include <linux/kernel.h>
#include <linux/init.h>
#include <linux/interrupt.h>
#include <linux/irq.h>
#include <linux/of_platform.h>
#include <linux/platform_data/gpio-rcar.h>
#include <linux/platform_device.h>
#include <linux/delay.h>
#include <linux/input.h>
#include <linux/io.h>
#include <linux/serial_sci.h>
#include <linux/sh_intc.h>
#include <linux/sh_timer.h>
#include <linux/dma-mapping.h>
<<<<<<< HEAD
=======
#include <linux/usb/otg.h>
#include <linux/usb/hcd.h>
#include <linux/usb/ehci_pdriver.h>
#include <linux/usb/ohci_pdriver.h>
#include <linux/pm_runtime.h>
>>>>>>> d0e0ac97
#include <mach/hardware.h>
#include <mach/irqs.h>
#include <mach/r8a7779.h>
#include <mach/common.h>
#include <asm/mach-types.h>
#include <asm/mach/arch.h>
#include <asm/mach/time.h>
#include <asm/mach/map.h>
#include <asm/hardware/cache-l2x0.h>

static struct map_desc r8a7779_io_desc[] __initdata = {
	/* 2M entity map for 0xf0000000 (MPCORE) */
	{
		.virtual	= 0xf0000000,
		.pfn		= __phys_to_pfn(0xf0000000),
		.length		= SZ_2M,
		.type		= MT_DEVICE_NONSHARED
	},
	/* 16M entity map for 0xfexxxxxx (DMAC-S/HPBREG/INTC2/LRAM/DBSC) */
	{
		.virtual	= 0xfe000000,
		.pfn		= __phys_to_pfn(0xfe000000),
		.length		= SZ_16M,
		.type		= MT_DEVICE_NONSHARED
	},
};

void __init r8a7779_map_io(void)
{
	iotable_init(r8a7779_io_desc, ARRAY_SIZE(r8a7779_io_desc));
}

static struct resource r8a7779_pfc_resources[] = {
<<<<<<< HEAD
	[0] = {
		.start	= 0xfffc0000,
		.end	= 0xfffc023b,
		.flags	= IORESOURCE_MEM,
	},
=======
	DEFINE_RES_MEM(0xfffc0000, 0x023c),
>>>>>>> d0e0ac97
};

static struct platform_device r8a7779_pfc_device = {
	.name		= "pfc-r8a7779",
	.id		= -1,
	.resource	= r8a7779_pfc_resources,
	.num_resources	= ARRAY_SIZE(r8a7779_pfc_resources),
};

#define R8A7779_GPIO(idx, npins) \
static struct resource r8a7779_gpio##idx##_resources[] = {		\
<<<<<<< HEAD
	[0] = {								\
		.start	= 0xffc40000 + 0x1000 * (idx),			\
		.end	= 0xffc4002b + 0x1000 * (idx),			\
		.flags	= IORESOURCE_MEM,				\
	},								\
	[1] = {								\
		.start	= gic_iid(0xad + (idx)),			\
		.flags	= IORESOURCE_IRQ,				\
	}								\
=======
	DEFINE_RES_MEM(0xffc40000 + (0x1000 * (idx)), 0x002c),		\
	DEFINE_RES_IRQ(gic_iid(0xad + (idx))),				\
>>>>>>> d0e0ac97
};									\
									\
static struct gpio_rcar_config r8a7779_gpio##idx##_platform_data = {	\
	.gpio_base	= 32 * (idx),					\
	.irq_base	= 0,						\
	.number_of_pins	= npins,					\
	.pctl_name	= "pfc-r8a7779",				\
};									\
									\
static struct platform_device r8a7779_gpio##idx##_device = {		\
	.name		= "gpio_rcar",					\
	.id		= idx,						\
	.resource	= r8a7779_gpio##idx##_resources,		\
	.num_resources	= ARRAY_SIZE(r8a7779_gpio##idx##_resources),	\
	.dev		= {						\
		.platform_data	= &r8a7779_gpio##idx##_platform_data,	\
	},								\
}

R8A7779_GPIO(0, 32);
R8A7779_GPIO(1, 32);
R8A7779_GPIO(2, 32);
R8A7779_GPIO(3, 32);
R8A7779_GPIO(4, 32);
R8A7779_GPIO(5, 32);
R8A7779_GPIO(6, 9);

static struct platform_device *r8a7779_pinctrl_devices[] __initdata = {
	&r8a7779_pfc_device,
	&r8a7779_gpio0_device,
	&r8a7779_gpio1_device,
	&r8a7779_gpio2_device,
	&r8a7779_gpio3_device,
	&r8a7779_gpio4_device,
	&r8a7779_gpio5_device,
	&r8a7779_gpio6_device,
};

void __init r8a7779_pinmux_init(void)
{
	platform_add_devices(r8a7779_pinctrl_devices,
			    ARRAY_SIZE(r8a7779_pinctrl_devices));
}

static struct plat_sci_port scif0_platform_data = {
	.mapbase	= 0xffe40000,
	.flags		= UPF_BOOT_AUTOCONF | UPF_IOREMAP,
	.scscr		= SCSCR_RE | SCSCR_TE | SCSCR_CKE1,
	.scbrr_algo_id	= SCBRR_ALGO_2,
	.type		= PORT_SCIF,
	.irqs		= SCIx_IRQ_MUXED(gic_iid(0x78)),
};

static struct platform_device scif0_device = {
	.name		= "sh-sci",
	.id		= 0,
	.dev		= {
		.platform_data	= &scif0_platform_data,
	},
};

static struct plat_sci_port scif1_platform_data = {
	.mapbase	= 0xffe41000,
	.flags		= UPF_BOOT_AUTOCONF | UPF_IOREMAP,
	.scscr		= SCSCR_RE | SCSCR_TE | SCSCR_CKE1,
	.scbrr_algo_id	= SCBRR_ALGO_2,
	.type		= PORT_SCIF,
	.irqs		= SCIx_IRQ_MUXED(gic_iid(0x79)),
};

static struct platform_device scif1_device = {
	.name		= "sh-sci",
	.id		= 1,
	.dev		= {
		.platform_data	= &scif1_platform_data,
	},
};

static struct plat_sci_port scif2_platform_data = {
	.mapbase	= 0xffe42000,
	.flags		= UPF_BOOT_AUTOCONF | UPF_IOREMAP,
	.scscr		= SCSCR_RE | SCSCR_TE | SCSCR_CKE1,
	.scbrr_algo_id	= SCBRR_ALGO_2,
	.type		= PORT_SCIF,
	.irqs		= SCIx_IRQ_MUXED(gic_iid(0x7a)),
};

static struct platform_device scif2_device = {
	.name		= "sh-sci",
	.id		= 2,
	.dev		= {
		.platform_data	= &scif2_platform_data,
	},
};

static struct plat_sci_port scif3_platform_data = {
	.mapbase	= 0xffe43000,
	.flags		= UPF_BOOT_AUTOCONF | UPF_IOREMAP,
	.scscr		= SCSCR_RE | SCSCR_TE | SCSCR_CKE1,
	.scbrr_algo_id	= SCBRR_ALGO_2,
	.type		= PORT_SCIF,
	.irqs		= SCIx_IRQ_MUXED(gic_iid(0x7b)),
};

static struct platform_device scif3_device = {
	.name		= "sh-sci",
	.id		= 3,
	.dev		= {
		.platform_data	= &scif3_platform_data,
	},
};

static struct plat_sci_port scif4_platform_data = {
	.mapbase	= 0xffe44000,
	.flags		= UPF_BOOT_AUTOCONF | UPF_IOREMAP,
	.scscr		= SCSCR_RE | SCSCR_TE | SCSCR_CKE1,
	.scbrr_algo_id	= SCBRR_ALGO_2,
	.type		= PORT_SCIF,
	.irqs		= SCIx_IRQ_MUXED(gic_iid(0x7c)),
};

static struct platform_device scif4_device = {
	.name		= "sh-sci",
	.id		= 4,
	.dev		= {
		.platform_data	= &scif4_platform_data,
	},
};

static struct plat_sci_port scif5_platform_data = {
	.mapbase	= 0xffe45000,
	.flags		= UPF_BOOT_AUTOCONF | UPF_IOREMAP,
	.scscr		= SCSCR_RE | SCSCR_TE | SCSCR_CKE1,
	.scbrr_algo_id	= SCBRR_ALGO_2,
	.type		= PORT_SCIF,
	.irqs		= SCIx_IRQ_MUXED(gic_iid(0x7d)),
};

static struct platform_device scif5_device = {
	.name		= "sh-sci",
	.id		= 5,
	.dev		= {
		.platform_data	= &scif5_platform_data,
	},
};

/* TMU */
static struct sh_timer_config tmu00_platform_data = {
	.name = "TMU00",
	.channel_offset = 0x4,
	.timer_bit = 0,
	.clockevent_rating = 200,
};

static struct resource tmu00_resources[] = {
	[0] = {
		.name	= "TMU00",
		.start	= 0xffd80008,
		.end	= 0xffd80013,
		.flags	= IORESOURCE_MEM,
	},
	[1] = {
		.start	= gic_iid(0x40),
		.flags	= IORESOURCE_IRQ,
	},
};

static struct platform_device tmu00_device = {
	.name		= "sh_tmu",
	.id		= 0,
	.dev = {
		.platform_data	= &tmu00_platform_data,
	},
	.resource	= tmu00_resources,
	.num_resources	= ARRAY_SIZE(tmu00_resources),
};

static struct sh_timer_config tmu01_platform_data = {
	.name = "TMU01",
	.channel_offset = 0x10,
	.timer_bit = 1,
	.clocksource_rating = 200,
};

static struct resource tmu01_resources[] = {
	[0] = {
		.name	= "TMU01",
		.start	= 0xffd80014,
		.end	= 0xffd8001f,
		.flags	= IORESOURCE_MEM,
	},
	[1] = {
		.start	= gic_iid(0x41),
		.flags	= IORESOURCE_IRQ,
	},
};

static struct platform_device tmu01_device = {
	.name		= "sh_tmu",
	.id		= 1,
	.dev = {
		.platform_data	= &tmu01_platform_data,
	},
	.resource	= tmu01_resources,
	.num_resources	= ARRAY_SIZE(tmu01_resources),
};

/* I2C */
static struct resource rcar_i2c0_res[] = {
	{
		.start  = 0xffc70000,
		.end    = 0xffc70fff,
		.flags  = IORESOURCE_MEM,
	}, {
		.start  = gic_iid(0x6f),
		.flags  = IORESOURCE_IRQ,
	},
};

static struct platform_device i2c0_device = {
	.name		= "i2c-rcar",
	.id		= 0,
	.resource	= rcar_i2c0_res,
	.num_resources	= ARRAY_SIZE(rcar_i2c0_res),
};

static struct resource rcar_i2c1_res[] = {
	{
		.start  = 0xffc71000,
		.end    = 0xffc71fff,
		.flags  = IORESOURCE_MEM,
	}, {
		.start  = gic_iid(0x72),
		.flags  = IORESOURCE_IRQ,
	},
};

static struct platform_device i2c1_device = {
	.name		= "i2c-rcar",
	.id		= 1,
	.resource	= rcar_i2c1_res,
	.num_resources	= ARRAY_SIZE(rcar_i2c1_res),
};

static struct resource rcar_i2c2_res[] = {
	{
		.start  = 0xffc72000,
		.end    = 0xffc72fff,
		.flags  = IORESOURCE_MEM,
	}, {
		.start  = gic_iid(0x70),
		.flags  = IORESOURCE_IRQ,
	},
};

static struct platform_device i2c2_device = {
	.name		= "i2c-rcar",
	.id		= 2,
	.resource	= rcar_i2c2_res,
	.num_resources	= ARRAY_SIZE(rcar_i2c2_res),
};

static struct resource rcar_i2c3_res[] = {
	{
		.start  = 0xffc73000,
		.end    = 0xffc73fff,
		.flags  = IORESOURCE_MEM,
	}, {
		.start  = gic_iid(0x71),
		.flags  = IORESOURCE_IRQ,
	},
};

static struct platform_device i2c3_device = {
	.name		= "i2c-rcar",
	.id		= 3,
	.resource	= rcar_i2c3_res,
	.num_resources	= ARRAY_SIZE(rcar_i2c3_res),
};

static struct resource sata_resources[] = {
	[0] = {
		.name	= "rcar-sata",
		.start	= 0xfc600000,
		.end	= 0xfc601fff,
		.flags	= IORESOURCE_MEM,
	},
	[1] = {
		.start	= gic_iid(0x84),
		.flags	= IORESOURCE_IRQ,
	},
};

static struct platform_device sata_device = {
	.name		= "sata_rcar",
	.id		= -1,
	.resource	= sata_resources,
	.num_resources	= ARRAY_SIZE(sata_resources),
	.dev		= {
		.dma_mask		= &sata_device.dev.coherent_dma_mask,
		.coherent_dma_mask	= DMA_BIT_MASK(32),
	},
};

<<<<<<< HEAD
=======
/* USB PHY */
static struct resource usb_phy_resources[] __initdata = {
	[0] = {
		.start		= 0xffe70800,
		.end		= 0xffe70900 - 1,
		.flags		= IORESOURCE_MEM,
	},
};

/* USB */
static struct usb_phy *phy;

static int usb_power_on(struct platform_device *pdev)
{
	if (IS_ERR(phy))
		return PTR_ERR(phy);

	pm_runtime_enable(&pdev->dev);
	pm_runtime_get_sync(&pdev->dev);

	usb_phy_init(phy);

	return 0;
}

static void usb_power_off(struct platform_device *pdev)
{
	if (IS_ERR(phy))
		return;

	usb_phy_shutdown(phy);

	pm_runtime_put_sync(&pdev->dev);
	pm_runtime_disable(&pdev->dev);
}

static int ehci_init_internal_buffer(struct usb_hcd *hcd)
{
	/*
	 * Below are recommended values from the datasheet;
	 * see [USB :: Setting of EHCI Internal Buffer].
	 */
	/* EHCI IP internal buffer setting */
	iowrite32(0x00ff0040, hcd->regs + 0x0094);
	/* EHCI IP internal buffer enable */
	iowrite32(0x00000001, hcd->regs + 0x009C);

	return 0;
}

static struct usb_ehci_pdata ehcix_pdata = {
	.power_on	= usb_power_on,
	.power_off	= usb_power_off,
	.power_suspend	= usb_power_off,
	.pre_setup	= ehci_init_internal_buffer,
};

static struct resource ehci0_resources[] = {
	[0] = {
		.start	= 0xffe70000,
		.end	= 0xffe70400 - 1,
		.flags	= IORESOURCE_MEM,
	},
	[1] = {
		.start	= gic_iid(0x4c),
		.flags	= IORESOURCE_IRQ,
	},
};

static struct platform_device ehci0_device = {
	.name	= "ehci-platform",
	.id	= 0,
	.dev	= {
		.dma_mask		= &ehci0_device.dev.coherent_dma_mask,
		.coherent_dma_mask	= 0xffffffff,
		.platform_data		= &ehcix_pdata,
	},
	.num_resources	= ARRAY_SIZE(ehci0_resources),
	.resource	= ehci0_resources,
};

static struct resource ehci1_resources[] = {
	[0] = {
		.start	= 0xfff70000,
		.end	= 0xfff70400 - 1,
		.flags	= IORESOURCE_MEM,
	},
	[1] = {
		.start	= gic_iid(0x4d),
		.flags	= IORESOURCE_IRQ,
	},
};

static struct platform_device ehci1_device = {
	.name	= "ehci-platform",
	.id	= 1,
	.dev	= {
		.dma_mask		= &ehci1_device.dev.coherent_dma_mask,
		.coherent_dma_mask	= 0xffffffff,
		.platform_data		= &ehcix_pdata,
	},
	.num_resources	= ARRAY_SIZE(ehci1_resources),
	.resource	= ehci1_resources,
};

static struct usb_ohci_pdata ohcix_pdata = {
	.power_on	= usb_power_on,
	.power_off	= usb_power_off,
	.power_suspend	= usb_power_off,
};

static struct resource ohci0_resources[] = {
	[0] = {
		.start	= 0xffe70400,
		.end	= 0xffe70800 - 1,
		.flags	= IORESOURCE_MEM,
	},
	[1] = {
		.start	= gic_iid(0x4c),
		.flags	= IORESOURCE_IRQ,
	},
};

static struct platform_device ohci0_device = {
	.name	= "ohci-platform",
	.id	= 0,
	.dev	= {
		.dma_mask		= &ohci0_device.dev.coherent_dma_mask,
		.coherent_dma_mask	= 0xffffffff,
		.platform_data		= &ohcix_pdata,
	},
	.num_resources	= ARRAY_SIZE(ohci0_resources),
	.resource	= ohci0_resources,
};

static struct resource ohci1_resources[] = {
	[0] = {
		.start	= 0xfff70400,
		.end	= 0xfff70800 - 1,
		.flags	= IORESOURCE_MEM,
	},
	[1] = {
		.start	= gic_iid(0x4d),
		.flags	= IORESOURCE_IRQ,
	},
};

static struct platform_device ohci1_device = {
	.name	= "ohci-platform",
	.id	= 1,
	.dev	= {
		.dma_mask		= &ohci1_device.dev.coherent_dma_mask,
		.coherent_dma_mask	= 0xffffffff,
		.platform_data		= &ohcix_pdata,
	},
	.num_resources	= ARRAY_SIZE(ohci1_resources),
	.resource	= ohci1_resources,
};

>>>>>>> d0e0ac97
/* Ether */
static struct resource ether_resources[] = {
	{
		.start	= 0xfde00000,
		.end	= 0xfde003ff,
		.flags	= IORESOURCE_MEM,
	}, {
		.start	= gic_iid(0xb4),
		.flags	= IORESOURCE_IRQ,
	},
};

static struct platform_device *r8a7779_devices_dt[] __initdata = {
	&scif0_device,
	&scif1_device,
	&scif2_device,
	&scif3_device,
	&scif4_device,
	&scif5_device,
	&tmu00_device,
	&tmu01_device,
};

<<<<<<< HEAD
static struct platform_device *r8a7779_late_devices[] __initdata = {
=======
static struct platform_device *r8a7779_standard_devices[] __initdata = {
>>>>>>> d0e0ac97
	&i2c0_device,
	&i2c1_device,
	&i2c2_device,
	&i2c3_device,
	&sata_device,
};

void __init r8a7779_add_standard_devices(void)
{
#ifdef CONFIG_CACHE_L2X0
	/* Early BRESP enable, Shared attribute override enable, 64K*16way */
	l2x0_init(IOMEM(0xf0100000), 0x40470000, 0x82000fff);
#endif
	r8a7779_pm_init();

	r8a7779_init_pm_domains();

	platform_add_devices(r8a7779_devices_dt,
			    ARRAY_SIZE(r8a7779_devices_dt));
<<<<<<< HEAD
	platform_add_devices(r8a7779_late_devices,
			    ARRAY_SIZE(r8a7779_late_devices));
=======
	platform_add_devices(r8a7779_standard_devices,
			    ARRAY_SIZE(r8a7779_standard_devices));
}

void __init r8a7779_add_ether_device(struct sh_eth_plat_data *pdata)
{
	platform_device_register_resndata(&platform_bus, "r8a777x-ether", -1,
					  ether_resources,
					  ARRAY_SIZE(ether_resources),
					  pdata, sizeof(*pdata));
}

void __init r8a7779_add_usb_phy_device(struct rcar_phy_platform_data *pdata)
{
	platform_device_register_resndata(&platform_bus, "rcar_usb_phy", -1,
					  usb_phy_resources,
					  ARRAY_SIZE(usb_phy_resources),
					  pdata, sizeof(*pdata));
>>>>>>> d0e0ac97
}

void __init r8a7779_add_ether_device(struct sh_eth_plat_data *pdata)
{
	platform_device_register_resndata(&platform_bus, "sh_eth", -1,
					  ether_resources,
					  ARRAY_SIZE(ether_resources),
					  pdata, sizeof(*pdata));
}

/* do nothing for !CONFIG_SMP or !CONFIG_HAVE_TWD */
void __init __weak r8a7779_register_twd(void) { }

void __init r8a7779_earlytimer_init(void)
{
	r8a7779_clock_init();
	shmobile_earlytimer_init();
	r8a7779_register_twd();
}

void __init r8a7779_add_early_devices(void)
{
	early_platform_add_devices(r8a7779_devices_dt,
				   ARRAY_SIZE(r8a7779_devices_dt));

	/* Early serial console setup is not included here due to
	 * memory map collisions. The SCIF serial ports in r8a7779
	 * are difficult to entity map 1:1 due to collision with the
	 * virtual memory range used by the coherent DMA code on ARM.
	 *
	 * Anyone wanting to debug early can remove UPF_IOREMAP from
	 * the sh-sci serial console platform data, adjust mapbase
	 * to a static M:N virt:phys mapping that needs to be added to
	 * the mappings passed with iotable_init() above.
	 *
	 * Then add a call to shmobile_setup_console() from this function.
	 *
	 * As a final step pass earlyprint=sh-sci.2,115200 on the kernel
	 * command line in case of the marzen board.
	 */
}

<<<<<<< HEAD
=======
static struct platform_device *r8a7779_late_devices[] __initdata = {
	&ehci0_device,
	&ehci1_device,
	&ohci0_device,
	&ohci1_device,
};

void __init r8a7779_init_late(void)
{
	/* get USB PHY */
	phy = usb_get_phy(USB_PHY_TYPE_USB2);

	shmobile_init_late();
	platform_add_devices(r8a7779_late_devices,
			     ARRAY_SIZE(r8a7779_late_devices));
}

>>>>>>> d0e0ac97
#ifdef CONFIG_USE_OF
void __init r8a7779_init_delay(void)
{
	shmobile_setup_delay(1000, 2, 4); /* Cortex-A9 @ 1000MHz */
}

static const struct of_dev_auxdata r8a7779_auxdata_lookup[] __initconst = {
	{},
};

void __init r8a7779_add_standard_devices_dt(void)
{
	/* clocks are setup late during boot in the case of DT */
	r8a7779_clock_init();

	platform_add_devices(r8a7779_devices_dt,
			     ARRAY_SIZE(r8a7779_devices_dt));
	of_platform_populate(NULL, of_default_bus_match_table,
			     r8a7779_auxdata_lookup, NULL);
}

static const char *r8a7779_compat_dt[] __initdata = {
	"renesas,r8a7779",
	NULL,
};

DT_MACHINE_START(R8A7779_DT, "Generic R8A7779 (Flattened Device Tree)")
	.map_io		= r8a7779_map_io,
	.init_early	= r8a7779_init_delay,
	.nr_irqs	= NR_IRQS_LEGACY,
	.init_irq	= r8a7779_init_irq_dt,
	.init_machine	= r8a7779_add_standard_devices_dt,
	.init_time	= shmobile_timer_init,
<<<<<<< HEAD
=======
	.init_late	= r8a7779_init_late,
>>>>>>> d0e0ac97
	.dt_compat	= r8a7779_compat_dt,
MACHINE_END
#endif /* CONFIG_USE_OF */<|MERGE_RESOLUTION|>--- conflicted
+++ resolved
@@ -32,14 +32,11 @@
 #include <linux/sh_intc.h>
 #include <linux/sh_timer.h>
 #include <linux/dma-mapping.h>
-<<<<<<< HEAD
-=======
 #include <linux/usb/otg.h>
 #include <linux/usb/hcd.h>
 #include <linux/usb/ehci_pdriver.h>
 #include <linux/usb/ohci_pdriver.h>
 #include <linux/pm_runtime.h>
->>>>>>> d0e0ac97
 #include <mach/hardware.h>
 #include <mach/irqs.h>
 #include <mach/r8a7779.h>
@@ -73,15 +70,7 @@
 }
 
 static struct resource r8a7779_pfc_resources[] = {
-<<<<<<< HEAD
-	[0] = {
-		.start	= 0xfffc0000,
-		.end	= 0xfffc023b,
-		.flags	= IORESOURCE_MEM,
-	},
-=======
 	DEFINE_RES_MEM(0xfffc0000, 0x023c),
->>>>>>> d0e0ac97
 };
 
 static struct platform_device r8a7779_pfc_device = {
@@ -93,20 +82,8 @@
 
 #define R8A7779_GPIO(idx, npins) \
 static struct resource r8a7779_gpio##idx##_resources[] = {		\
-<<<<<<< HEAD
-	[0] = {								\
-		.start	= 0xffc40000 + 0x1000 * (idx),			\
-		.end	= 0xffc4002b + 0x1000 * (idx),			\
-		.flags	= IORESOURCE_MEM,				\
-	},								\
-	[1] = {								\
-		.start	= gic_iid(0xad + (idx)),			\
-		.flags	= IORESOURCE_IRQ,				\
-	}								\
-=======
 	DEFINE_RES_MEM(0xffc40000 + (0x1000 * (idx)), 0x002c),		\
 	DEFINE_RES_IRQ(gic_iid(0xad + (idx))),				\
->>>>>>> d0e0ac97
 };									\
 									\
 static struct gpio_rcar_config r8a7779_gpio##idx##_platform_data = {	\
@@ -411,8 +388,6 @@
 	},
 };
 
-<<<<<<< HEAD
-=======
 /* USB PHY */
 static struct resource usb_phy_resources[] __initdata = {
 	[0] = {
@@ -572,7 +547,6 @@
 	.resource	= ohci1_resources,
 };
 
->>>>>>> d0e0ac97
 /* Ether */
 static struct resource ether_resources[] = {
 	{
@@ -596,11 +570,7 @@
 	&tmu01_device,
 };
 
-<<<<<<< HEAD
-static struct platform_device *r8a7779_late_devices[] __initdata = {
-=======
 static struct platform_device *r8a7779_standard_devices[] __initdata = {
->>>>>>> d0e0ac97
 	&i2c0_device,
 	&i2c1_device,
 	&i2c2_device,
@@ -620,10 +590,6 @@
 
 	platform_add_devices(r8a7779_devices_dt,
 			    ARRAY_SIZE(r8a7779_devices_dt));
-<<<<<<< HEAD
-	platform_add_devices(r8a7779_late_devices,
-			    ARRAY_SIZE(r8a7779_late_devices));
-=======
 	platform_add_devices(r8a7779_standard_devices,
 			    ARRAY_SIZE(r8a7779_standard_devices));
 }
@@ -641,15 +607,6 @@
 	platform_device_register_resndata(&platform_bus, "rcar_usb_phy", -1,
 					  usb_phy_resources,
 					  ARRAY_SIZE(usb_phy_resources),
-					  pdata, sizeof(*pdata));
->>>>>>> d0e0ac97
-}
-
-void __init r8a7779_add_ether_device(struct sh_eth_plat_data *pdata)
-{
-	platform_device_register_resndata(&platform_bus, "sh_eth", -1,
-					  ether_resources,
-					  ARRAY_SIZE(ether_resources),
 					  pdata, sizeof(*pdata));
 }
 
@@ -685,8 +642,6 @@
 	 */
 }
 
-<<<<<<< HEAD
-=======
 static struct platform_device *r8a7779_late_devices[] __initdata = {
 	&ehci0_device,
 	&ehci1_device,
@@ -704,7 +659,6 @@
 			     ARRAY_SIZE(r8a7779_late_devices));
 }
 
->>>>>>> d0e0ac97
 #ifdef CONFIG_USE_OF
 void __init r8a7779_init_delay(void)
 {
@@ -738,10 +692,7 @@
 	.init_irq	= r8a7779_init_irq_dt,
 	.init_machine	= r8a7779_add_standard_devices_dt,
 	.init_time	= shmobile_timer_init,
-<<<<<<< HEAD
-=======
 	.init_late	= r8a7779_init_late,
->>>>>>> d0e0ac97
 	.dt_compat	= r8a7779_compat_dt,
 MACHINE_END
 #endif /* CONFIG_USE_OF */