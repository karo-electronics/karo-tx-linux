/*
 * R8A7740 processor support
 *
 * Copyright (C) 2011  Renesas Solutions Corp.
 * Copyright (C) 2011  Kuninori Morimoto <kuninori.morimoto.gx@renesas.com>
 *
 * This program is free software; you can redistribute it and/or modify
 * it under the terms of the GNU General Public License as published by
 * the Free Software Foundation; version 2 of the License.
 *
 * This program is distributed in the hope that it will be useful,
 * but WITHOUT ANY WARRANTY; without even the implied warranty of
 * MERCHANTABILITY or FITNESS FOR A PARTICULAR PURPOSE.  See the
 * GNU General Public License for more details.
 *
 * You should have received a copy of the GNU General Public License
 * along with this program; if not, write to the Free Software
 * Foundation, Inc., 51 Franklin St, Fifth Floor, Boston, MA  02110-1301  USA
 */
#include <linux/delay.h>
#include <linux/dma-mapping.h>
#include <linux/kernel.h>
#include <linux/init.h>
#include <linux/io.h>
#include <linux/platform_device.h>
#include <linux/of_platform.h>
#include <linux/serial_sci.h>
#include <linux/sh_dma.h>
#include <linux/sh_timer.h>
<<<<<<< HEAD
#include <linux/dma-mapping.h>
#include <linux/platform_data/sh_ipmmu.h>
=======
>>>>>>> 238ac21c
#include <mach/dma-register.h>
#include <mach/r8a7740.h>
#include <mach/pm-rmobile.h>
#include <mach/common.h>
#include <mach/irqs.h>
#include <asm/mach-types.h>
#include <asm/mach/map.h>
#include <asm/mach/arch.h>
#include <asm/mach/time.h>

static struct map_desc r8a7740_io_desc[] __initdata = {
	 /*
	  * for CPGA/INTC/PFC
	  * 0xe6000000-0xefffffff -> 0xe6000000-0xefffffff
	  */
	{
		.virtual	= 0xe6000000,
		.pfn		= __phys_to_pfn(0xe6000000),
		.length		= 160 << 20,
		.type		= MT_DEVICE_NONSHARED
	},
#ifdef CONFIG_CACHE_L2X0
	/*
	 * for l2x0_init()
	 * 0xf0100000-0xf0101000 -> 0xf0002000-0xf0003000
	 */
	{
		.virtual	= 0xf0002000,
		.pfn		= __phys_to_pfn(0xf0100000),
		.length		= PAGE_SIZE,
		.type		= MT_DEVICE_NONSHARED
	},
#endif
};

void __init r8a7740_map_io(void)
{
	iotable_init(r8a7740_io_desc, ARRAY_SIZE(r8a7740_io_desc));
}

/* PFC */
static struct resource r8a7740_pfc_resources[] = {
	[0] = {
		.start	= 0xe6050000,
		.end	= 0xe6057fff,
		.flags	= IORESOURCE_MEM,
	},
	[1] = {
		.start	= 0xe605800c,
		.end	= 0xe605802b,
		.flags	= IORESOURCE_MEM,
	}
};

static struct platform_device r8a7740_pfc_device = {
	.name		= "pfc-r8a7740",
	.id		= -1,
	.resource	= r8a7740_pfc_resources,
	.num_resources	= ARRAY_SIZE(r8a7740_pfc_resources),
};

void __init r8a7740_pinmux_init(void)
{
	platform_device_register(&r8a7740_pfc_device);
}

/* SCIFA0 */
static struct plat_sci_port scif0_platform_data = {
	.mapbase	= 0xe6c40000,
	.flags		= UPF_BOOT_AUTOCONF,
	.scscr		= SCSCR_RE | SCSCR_TE,
	.scbrr_algo_id	= SCBRR_ALGO_4,
	.type		= PORT_SCIFA,
	.irqs		= SCIx_IRQ_MUXED(evt2irq(0x0c00)),
};

static struct platform_device scif0_device = {
	.name		= "sh-sci",
	.id		= 0,
	.dev		= {
		.platform_data	= &scif0_platform_data,
	},
};

/* SCIFA1 */
static struct plat_sci_port scif1_platform_data = {
	.mapbase	= 0xe6c50000,
	.flags		= UPF_BOOT_AUTOCONF,
	.scscr		= SCSCR_RE | SCSCR_TE,
	.scbrr_algo_id	= SCBRR_ALGO_4,
	.type		= PORT_SCIFA,
	.irqs		= SCIx_IRQ_MUXED(evt2irq(0x0c20)),
};

static struct platform_device scif1_device = {
	.name		= "sh-sci",
	.id		= 1,
	.dev		= {
		.platform_data	= &scif1_platform_data,
	},
};

/* SCIFA2 */
static struct plat_sci_port scif2_platform_data = {
	.mapbase	= 0xe6c60000,
	.flags		= UPF_BOOT_AUTOCONF,
	.scscr		= SCSCR_RE | SCSCR_TE,
	.scbrr_algo_id	= SCBRR_ALGO_4,
	.type		= PORT_SCIFA,
	.irqs		= SCIx_IRQ_MUXED(evt2irq(0x0c40)),
};

static struct platform_device scif2_device = {
	.name		= "sh-sci",
	.id		= 2,
	.dev		= {
		.platform_data	= &scif2_platform_data,
	},
};

/* SCIFA3 */
static struct plat_sci_port scif3_platform_data = {
	.mapbase	= 0xe6c70000,
	.flags		= UPF_BOOT_AUTOCONF,
	.scscr		= SCSCR_RE | SCSCR_TE,
	.scbrr_algo_id	= SCBRR_ALGO_4,
	.type		= PORT_SCIFA,
	.irqs		= SCIx_IRQ_MUXED(evt2irq(0x0c60)),
};

static struct platform_device scif3_device = {
	.name		= "sh-sci",
	.id		= 3,
	.dev		= {
		.platform_data	= &scif3_platform_data,
	},
};

/* SCIFA4 */
static struct plat_sci_port scif4_platform_data = {
	.mapbase	= 0xe6c80000,
	.flags		= UPF_BOOT_AUTOCONF,
	.scscr		= SCSCR_RE | SCSCR_TE,
	.scbrr_algo_id	= SCBRR_ALGO_4,
	.type		= PORT_SCIFA,
	.irqs		= SCIx_IRQ_MUXED(evt2irq(0x0d20)),
};

static struct platform_device scif4_device = {
	.name		= "sh-sci",
	.id		= 4,
	.dev		= {
		.platform_data	= &scif4_platform_data,
	},
};

/* SCIFA5 */
static struct plat_sci_port scif5_platform_data = {
	.mapbase	= 0xe6cb0000,
	.flags		= UPF_BOOT_AUTOCONF,
	.scscr		= SCSCR_RE | SCSCR_TE,
	.scbrr_algo_id	= SCBRR_ALGO_4,
	.type		= PORT_SCIFA,
	.irqs		= SCIx_IRQ_MUXED(evt2irq(0x0d40)),
};

static struct platform_device scif5_device = {
	.name		= "sh-sci",
	.id		= 5,
	.dev		= {
		.platform_data	= &scif5_platform_data,
	},
};

/* SCIFA6 */
static struct plat_sci_port scif6_platform_data = {
	.mapbase	= 0xe6cc0000,
	.flags		= UPF_BOOT_AUTOCONF,
	.scscr		= SCSCR_RE | SCSCR_TE,
	.scbrr_algo_id	= SCBRR_ALGO_4,
	.type		= PORT_SCIFA,
	.irqs		= SCIx_IRQ_MUXED(evt2irq(0x04c0)),
};

static struct platform_device scif6_device = {
	.name		= "sh-sci",
	.id		= 6,
	.dev		= {
		.platform_data	= &scif6_platform_data,
	},
};

/* SCIFA7 */
static struct plat_sci_port scif7_platform_data = {
	.mapbase	= 0xe6cd0000,
	.flags		= UPF_BOOT_AUTOCONF,
	.scscr		= SCSCR_RE | SCSCR_TE,
	.scbrr_algo_id	= SCBRR_ALGO_4,
	.type		= PORT_SCIFA,
	.irqs		= SCIx_IRQ_MUXED(evt2irq(0x04e0)),
};

static struct platform_device scif7_device = {
	.name		= "sh-sci",
	.id		= 7,
	.dev		= {
		.platform_data	= &scif7_platform_data,
	},
};

/* SCIFB */
static struct plat_sci_port scifb_platform_data = {
	.mapbase	= 0xe6c30000,
	.flags		= UPF_BOOT_AUTOCONF,
	.scscr		= SCSCR_RE | SCSCR_TE,
	.scbrr_algo_id	= SCBRR_ALGO_4,
	.type		= PORT_SCIFB,
	.irqs		= SCIx_IRQ_MUXED(evt2irq(0x0d60)),
};

static struct platform_device scifb_device = {
	.name		= "sh-sci",
	.id		= 8,
	.dev		= {
		.platform_data	= &scifb_platform_data,
	},
};

/* CMT */
static struct sh_timer_config cmt10_platform_data = {
	.name = "CMT10",
	.channel_offset = 0x10,
	.timer_bit = 0,
	.clockevent_rating = 125,
	.clocksource_rating = 125,
};

static struct resource cmt10_resources[] = {
	[0] = {
		.name	= "CMT10",
		.start	= 0xe6138010,
		.end	= 0xe613801b,
		.flags	= IORESOURCE_MEM,
	},
	[1] = {
		.start	= evt2irq(0x0b00),
		.flags	= IORESOURCE_IRQ,
	},
};

static struct platform_device cmt10_device = {
	.name		= "sh_cmt",
	.id		= 10,
	.dev = {
		.platform_data	= &cmt10_platform_data,
	},
	.resource	= cmt10_resources,
	.num_resources	= ARRAY_SIZE(cmt10_resources),
};

<<<<<<< HEAD
/* IPMMUI (an IPMMU module for ICB/LMB) */
static struct resource ipmmu_resources[] = {
	[0] = {
		.name	= "IPMMUI",
		.start	= 0xfe951000,
		.end	= 0xfe9510ff,
		.flags	= IORESOURCE_MEM,
	},
};

static const char * const ipmmu_dev_names[] = {
	"sh_mobile_lcdc_fb.0",
	"sh_mobile_lcdc_fb.1",
	"sh_mobile_ceu.0",
};

static struct shmobile_ipmmu_platform_data ipmmu_platform_data = {
	.dev_names = ipmmu_dev_names,
	.num_dev_names = ARRAY_SIZE(ipmmu_dev_names),
};

static struct platform_device ipmmu_device = {
	.name           = "ipmmu",
	.id             = -1,
	.dev = {
		.platform_data = &ipmmu_platform_data,
	},
	.resource       = ipmmu_resources,
	.num_resources  = ARRAY_SIZE(ipmmu_resources),
=======
/* TMU */
static struct sh_timer_config tmu00_platform_data = {
	.name = "TMU00",
	.channel_offset = 0x4,
	.timer_bit = 0,
	.clockevent_rating = 200,
};

static struct resource tmu00_resources[] = {
	[0] = {
		.name	= "TMU00",
		.start	= 0xfff80008,
		.end	= 0xfff80014 - 1,
		.flags	= IORESOURCE_MEM,
	},
	[1] = {
		.start	= intcs_evt2irq(0xe80),
		.flags	= IORESOURCE_IRQ,
	},
};

static struct platform_device tmu00_device = {
	.name		= "sh_tmu",
	.id		= 0,
	.dev = {
		.platform_data	= &tmu00_platform_data,
	},
	.resource	= tmu00_resources,
	.num_resources	= ARRAY_SIZE(tmu00_resources),
};

static struct sh_timer_config tmu01_platform_data = {
	.name = "TMU01",
	.channel_offset = 0x10,
	.timer_bit = 1,
	.clocksource_rating = 200,
};

static struct resource tmu01_resources[] = {
	[0] = {
		.name	= "TMU01",
		.start	= 0xfff80014,
		.end	= 0xfff80020 - 1,
		.flags	= IORESOURCE_MEM,
	},
	[1] = {
		.start	= intcs_evt2irq(0xea0),
		.flags	= IORESOURCE_IRQ,
	},
};

static struct platform_device tmu01_device = {
	.name		= "sh_tmu",
	.id		= 1,
	.dev = {
		.platform_data	= &tmu01_platform_data,
	},
	.resource	= tmu01_resources,
	.num_resources	= ARRAY_SIZE(tmu01_resources),
};

static struct sh_timer_config tmu02_platform_data = {
	.name = "TMU02",
	.channel_offset = 0x1C,
	.timer_bit = 2,
	.clocksource_rating = 200,
};

static struct resource tmu02_resources[] = {
	[0] = {
		.name	= "TMU02",
		.start	= 0xfff80020,
		.end	= 0xfff8002C - 1,
		.flags	= IORESOURCE_MEM,
	},
	[1] = {
		.start	= intcs_evt2irq(0xec0),
		.flags	= IORESOURCE_IRQ,
	},
};

static struct platform_device tmu02_device = {
	.name		= "sh_tmu",
	.id		= 2,
	.dev = {
		.platform_data	= &tmu02_platform_data,
	},
	.resource	= tmu02_resources,
	.num_resources	= ARRAY_SIZE(tmu02_resources),
>>>>>>> 238ac21c
};

static struct platform_device *r8a7740_early_devices[] __initdata = {
	&scif0_device,
	&scif1_device,
	&scif2_device,
	&scif3_device,
	&scif4_device,
	&scif5_device,
	&scif6_device,
	&scif7_device,
	&scifb_device,
	&cmt10_device,
<<<<<<< HEAD
	&ipmmu_device,
=======
	&tmu00_device,
	&tmu01_device,
	&tmu02_device,
>>>>>>> 238ac21c
};

/* DMA */
static const struct sh_dmae_slave_config r8a7740_dmae_slaves[] = {
	{
		.slave_id	= SHDMA_SLAVE_SDHI0_TX,
		.addr		= 0xe6850030,
		.chcr		= CHCR_TX(XMIT_SZ_16BIT),
		.mid_rid	= 0xc1,
	}, {
		.slave_id	= SHDMA_SLAVE_SDHI0_RX,
		.addr		= 0xe6850030,
		.chcr		= CHCR_RX(XMIT_SZ_16BIT),
		.mid_rid	= 0xc2,
	}, {
		.slave_id	= SHDMA_SLAVE_SDHI1_TX,
		.addr		= 0xe6860030,
		.chcr		= CHCR_TX(XMIT_SZ_16BIT),
		.mid_rid	= 0xc9,
	}, {
		.slave_id	= SHDMA_SLAVE_SDHI1_RX,
		.addr		= 0xe6860030,
		.chcr		= CHCR_RX(XMIT_SZ_16BIT),
		.mid_rid	= 0xca,
	}, {
		.slave_id	= SHDMA_SLAVE_SDHI2_TX,
		.addr		= 0xe6870030,
		.chcr		= CHCR_TX(XMIT_SZ_16BIT),
		.mid_rid	= 0xcd,
	}, {
		.slave_id	= SHDMA_SLAVE_SDHI2_RX,
		.addr		= 0xe6870030,
		.chcr		= CHCR_RX(XMIT_SZ_16BIT),
		.mid_rid	= 0xce,
	}, {
		.slave_id	= SHDMA_SLAVE_FSIA_TX,
		.addr		= 0xfe1f0024,
		.chcr		= CHCR_TX(XMIT_SZ_32BIT),
		.mid_rid	= 0xb1,
	}, {
		.slave_id	= SHDMA_SLAVE_FSIA_RX,
		.addr		= 0xfe1f0020,
		.chcr		= CHCR_RX(XMIT_SZ_32BIT),
		.mid_rid	= 0xb2,
	}, {
		.slave_id	= SHDMA_SLAVE_FSIB_TX,
		.addr		= 0xfe1f0064,
		.chcr		= CHCR_TX(XMIT_SZ_32BIT),
		.mid_rid	= 0xb5,
	},
};

#define DMA_CHANNEL(a, b, c)			\
{						\
	.offset		= a,			\
	.dmars		= b,			\
	.dmars_bit	= c,			\
	.chclr_offset	= (0x220 - 0x20) + a	\
}

static const struct sh_dmae_channel r8a7740_dmae_channels[] = {
	DMA_CHANNEL(0x00, 0, 0),
	DMA_CHANNEL(0x10, 0, 8),
	DMA_CHANNEL(0x20, 4, 0),
	DMA_CHANNEL(0x30, 4, 8),
	DMA_CHANNEL(0x50, 8, 0),
	DMA_CHANNEL(0x60, 8, 8),
};

static struct sh_dmae_pdata dma_platform_data = {
	.slave		= r8a7740_dmae_slaves,
	.slave_num	= ARRAY_SIZE(r8a7740_dmae_slaves),
	.channel	= r8a7740_dmae_channels,
	.channel_num	= ARRAY_SIZE(r8a7740_dmae_channels),
	.ts_low_shift	= TS_LOW_SHIFT,
	.ts_low_mask	= TS_LOW_BIT << TS_LOW_SHIFT,
	.ts_high_shift	= TS_HI_SHIFT,
	.ts_high_mask	= TS_HI_BIT << TS_HI_SHIFT,
	.ts_shift	= dma_ts_shift,
	.ts_shift_num	= ARRAY_SIZE(dma_ts_shift),
	.dmaor_init	= DMAOR_DME,
	.chclr_present	= 1,
};

/* Resource order important! */
static struct resource r8a7740_dmae0_resources[] = {
	{
		/* Channel registers and DMAOR */
		.start	= 0xfe008020,
		.end	= 0xfe00828f,
		.flags	= IORESOURCE_MEM,
	},
	{
		/* DMARSx */
		.start	= 0xfe009000,
		.end	= 0xfe00900b,
		.flags	= IORESOURCE_MEM,
	},
	{
		.name	= "error_irq",
		.start	= evt2irq(0x20c0),
		.end	= evt2irq(0x20c0),
		.flags	= IORESOURCE_IRQ,
	},
	{
		/* IRQ for channels 0-5 */
		.start	= evt2irq(0x2000),
		.end	= evt2irq(0x20a0),
		.flags	= IORESOURCE_IRQ,
	},
};

/* Resource order important! */
static struct resource r8a7740_dmae1_resources[] = {
	{
		/* Channel registers and DMAOR */
		.start	= 0xfe018020,
		.end	= 0xfe01828f,
		.flags	= IORESOURCE_MEM,
	},
	{
		/* DMARSx */
		.start	= 0xfe019000,
		.end	= 0xfe01900b,
		.flags	= IORESOURCE_MEM,
	},
	{
		.name	= "error_irq",
		.start	= evt2irq(0x21c0),
		.end	= evt2irq(0x21c0),
		.flags	= IORESOURCE_IRQ,
	},
	{
		/* IRQ for channels 0-5 */
		.start	= evt2irq(0x2100),
		.end	= evt2irq(0x21a0),
		.flags	= IORESOURCE_IRQ,
	},
};

/* Resource order important! */
static struct resource r8a7740_dmae2_resources[] = {
	{
		/* Channel registers and DMAOR */
		.start	= 0xfe028020,
		.end	= 0xfe02828f,
		.flags	= IORESOURCE_MEM,
	},
	{
		/* DMARSx */
		.start	= 0xfe029000,
		.end	= 0xfe02900b,
		.flags	= IORESOURCE_MEM,
	},
	{
		.name	= "error_irq",
		.start	= evt2irq(0x22c0),
		.end	= evt2irq(0x22c0),
		.flags	= IORESOURCE_IRQ,
	},
	{
		/* IRQ for channels 0-5 */
		.start	= evt2irq(0x2200),
		.end	= evt2irq(0x22a0),
		.flags	= IORESOURCE_IRQ,
	},
};

static struct platform_device dma0_device = {
	.name		= "sh-dma-engine",
	.id		= 0,
	.resource	= r8a7740_dmae0_resources,
	.num_resources	= ARRAY_SIZE(r8a7740_dmae0_resources),
	.dev		= {
		.platform_data	= &dma_platform_data,
	},
};

static struct platform_device dma1_device = {
	.name		= "sh-dma-engine",
	.id		= 1,
	.resource	= r8a7740_dmae1_resources,
	.num_resources	= ARRAY_SIZE(r8a7740_dmae1_resources),
	.dev		= {
		.platform_data	= &dma_platform_data,
	},
};

static struct platform_device dma2_device = {
	.name		= "sh-dma-engine",
	.id		= 2,
	.resource	= r8a7740_dmae2_resources,
	.num_resources	= ARRAY_SIZE(r8a7740_dmae2_resources),
	.dev		= {
		.platform_data	= &dma_platform_data,
	},
};

/* USB-DMAC */
static const struct sh_dmae_channel r8a7740_usb_dma_channels[] = {
	{
		.offset = 0,
	}, {
		.offset = 0x20,
	},
};

static const struct sh_dmae_slave_config r8a7740_usb_dma_slaves[] = {
	{
		.slave_id	= SHDMA_SLAVE_USBHS_TX,
		.chcr		= USBTS_INDEX2VAL(USBTS_XMIT_SZ_8BYTE),
	}, {
		.slave_id	= SHDMA_SLAVE_USBHS_RX,
		.chcr		= USBTS_INDEX2VAL(USBTS_XMIT_SZ_8BYTE),
	},
};

static struct sh_dmae_pdata usb_dma_platform_data = {
	.slave		= r8a7740_usb_dma_slaves,
	.slave_num	= ARRAY_SIZE(r8a7740_usb_dma_slaves),
	.channel	= r8a7740_usb_dma_channels,
	.channel_num	= ARRAY_SIZE(r8a7740_usb_dma_channels),
	.ts_low_shift	= USBTS_LOW_SHIFT,
	.ts_low_mask	= USBTS_LOW_BIT << USBTS_LOW_SHIFT,
	.ts_high_shift	= USBTS_HI_SHIFT,
	.ts_high_mask	= USBTS_HI_BIT << USBTS_HI_SHIFT,
	.ts_shift	= dma_usbts_shift,
	.ts_shift_num	= ARRAY_SIZE(dma_usbts_shift),
	.dmaor_init	= DMAOR_DME,
	.chcr_offset	= 0x14,
	.chcr_ie_bit	= 1 << 5,
	.dmaor_is_32bit	= 1,
	.needs_tend_set	= 1,
	.no_dmars	= 1,
	.slave_only	= 1,
};

static struct resource r8a7740_usb_dma_resources[] = {
	{
		/* Channel registers and DMAOR */
		.start	= 0xe68a0020,
		.end	= 0xe68a0064 - 1,
		.flags	= IORESOURCE_MEM,
	},
	{
		/* VCR/SWR/DMICR */
		.start	= 0xe68a0000,
		.end	= 0xe68a0014 - 1,
		.flags	= IORESOURCE_MEM,
	},
	{
		/* IRQ for channels */
		.start	= evt2irq(0x0a00),
		.end	= evt2irq(0x0a00),
		.flags	= IORESOURCE_IRQ,
	},
};

static struct platform_device usb_dma_device = {
	.name		= "sh-dma-engine",
	.id		= 3,
	.resource	= r8a7740_usb_dma_resources,
	.num_resources	= ARRAY_SIZE(r8a7740_usb_dma_resources),
	.dev		= {
		.platform_data	= &usb_dma_platform_data,
	},
};

/* I2C */
static struct resource i2c0_resources[] = {
	[0] = {
		.name	= "IIC0",
		.start	= 0xfff20000,
		.end	= 0xfff20425 - 1,
		.flags	= IORESOURCE_MEM,
	},
	[1] = {
		.start	= intcs_evt2irq(0xe00),
		.end	= intcs_evt2irq(0xe60),
		.flags	= IORESOURCE_IRQ,
	},
};

static struct resource i2c1_resources[] = {
	[0] = {
		.name	= "IIC1",
		.start	= 0xe6c20000,
		.end	= 0xe6c20425 - 1,
		.flags	= IORESOURCE_MEM,
	},
	[1] = {
		.start  = evt2irq(0x780), /* IIC1_ALI1 */
		.end    = evt2irq(0x7e0), /* IIC1_DTEI1 */
		.flags	= IORESOURCE_IRQ,
	},
};

static struct platform_device i2c0_device = {
	.name		= "i2c-sh_mobile",
	.id		= 0,
	.resource	= i2c0_resources,
	.num_resources	= ARRAY_SIZE(i2c0_resources),
};

static struct platform_device i2c1_device = {
	.name		= "i2c-sh_mobile",
	.id		= 1,
	.resource	= i2c1_resources,
	.num_resources	= ARRAY_SIZE(i2c1_resources),
};

static struct resource pmu_resources[] = {
	[0] = {
		.start	= evt2irq(0x19a0),
		.end	= evt2irq(0x19a0),
		.flags  = IORESOURCE_IRQ,
	},
};

static struct platform_device pmu_device = {
	.name	= "arm-pmu",
	.id	= -1,
	.num_resources = ARRAY_SIZE(pmu_resources),
	.resource = pmu_resources,
};

static struct platform_device *r8a7740_late_devices[] __initdata = {
	&i2c0_device,
	&i2c1_device,
	&dma0_device,
	&dma1_device,
	&dma2_device,
	&usb_dma_device,
	&pmu_device,
};

/*
 * r8a7740 chip has lasting errata on MERAM buffer.
 * this is work-around for it.
 * see
 *	"Media RAM (MERAM)" on r8a7740 documentation
 */
#define MEBUFCNTR	0xFE950098
void r8a7740_meram_workaround(void)
{
	void __iomem *reg;

	reg = ioremap_nocache(MEBUFCNTR, 4);
	if (reg) {
		iowrite32(0x01600164, reg);
		iounmap(reg);
	}
}

#define ICCR	0x0004
#define ICSTART	0x0070

#define i2c_read(reg, offset)		ioread8(reg + offset)
#define i2c_write(reg, offset, data)	iowrite8(data, reg + offset)

/*
 * r8a7740 chip has lasting errata on I2C I/O pad reset.
 * this is work-around for it.
 */
static void r8a7740_i2c_workaround(struct platform_device *pdev)
{
	struct resource *res;
	void __iomem *reg;

	res = platform_get_resource(pdev, IORESOURCE_MEM, 0);
	if (unlikely(!res)) {
		pr_err("r8a7740 i2c workaround fail (cannot find resource)\n");
		return;
	}

	reg = ioremap(res->start, resource_size(res));
	if (unlikely(!reg)) {
		pr_err("r8a7740 i2c workaround fail (cannot map IO)\n");
		return;
	}

	i2c_write(reg, ICCR, i2c_read(reg, ICCR) | 0x80);
	i2c_read(reg, ICCR); /* dummy read */

	i2c_write(reg, ICSTART, i2c_read(reg, ICSTART) | 0x10);
	i2c_read(reg, ICSTART); /* dummy read */

	udelay(10);

	i2c_write(reg, ICCR, 0x01);
	i2c_write(reg, ICSTART, 0x00);

	udelay(10);

	i2c_write(reg, ICCR, 0x10);
	udelay(10);
	i2c_write(reg, ICCR, 0x00);
	udelay(10);
	i2c_write(reg, ICCR, 0x10);
	udelay(10);

	iounmap(reg);
}

void __init r8a7740_add_standard_devices(void)
{
	/* I2C work-around */
	r8a7740_i2c_workaround(&i2c0_device);
	r8a7740_i2c_workaround(&i2c1_device);

	r8a7740_init_pm_domains();

	/* add devices */
	platform_add_devices(r8a7740_early_devices,
			    ARRAY_SIZE(r8a7740_early_devices));
	platform_add_devices(r8a7740_late_devices,
			     ARRAY_SIZE(r8a7740_late_devices));

	/* add devices to PM domain  */

	rmobile_add_device_to_domain("A3SP",	&scif0_device);
	rmobile_add_device_to_domain("A3SP",	&scif1_device);
	rmobile_add_device_to_domain("A3SP",	&scif2_device);
	rmobile_add_device_to_domain("A3SP",	&scif3_device);
	rmobile_add_device_to_domain("A3SP",	&scif4_device);
	rmobile_add_device_to_domain("A3SP",	&scif5_device);
	rmobile_add_device_to_domain("A3SP",	&scif6_device);
	rmobile_add_device_to_domain("A3SP",	&scif7_device);
	rmobile_add_device_to_domain("A3SP",	&scifb_device);
	rmobile_add_device_to_domain("A3SP",	&i2c1_device);
}

void __init r8a7740_add_early_devices(void)
{
	early_platform_add_devices(r8a7740_early_devices,
				   ARRAY_SIZE(r8a7740_early_devices));

	/* setup early console here as well */
	shmobile_setup_console();
}

#ifdef CONFIG_USE_OF

void __init r8a7740_add_early_devices_dt(void)
{
	shmobile_setup_delay(800, 1, 3); /* Cortex-A9 @ 800MHz */

	early_platform_add_devices(r8a7740_early_devices,
				   ARRAY_SIZE(r8a7740_early_devices));

	/* setup early console here as well */
	shmobile_setup_console();
}

static const struct of_dev_auxdata r8a7740_auxdata_lookup[] __initconst = {
	{ }
};

void __init r8a7740_add_standard_devices_dt(void)
{
	/* clocks are setup late during boot in the case of DT */
	r8a7740_clock_init(0);

	platform_add_devices(r8a7740_early_devices,
			    ARRAY_SIZE(r8a7740_early_devices));

	of_platform_populate(NULL, of_default_bus_match_table,
			     r8a7740_auxdata_lookup, NULL);
}

static const char *r8a7740_boards_compat_dt[] __initdata = {
	"renesas,r8a7740",
	NULL,
};

DT_MACHINE_START(R8A7740_DT, "Generic R8A7740 (Flattened Device Tree)")
	.map_io		= r8a7740_map_io,
	.init_early	= r8a7740_add_early_devices_dt,
	.init_irq	= r8a7740_init_irq,
	.handle_irq	= shmobile_handle_irq_intc,
	.init_machine	= r8a7740_add_standard_devices_dt,
	.init_time	= shmobile_timer_init,
	.dt_compat	= r8a7740_boards_compat_dt,
MACHINE_END

#endif /* CONFIG_USE_OF */<|MERGE_RESOLUTION|>--- conflicted
+++ resolved
@@ -27,11 +27,7 @@
 #include <linux/serial_sci.h>
 #include <linux/sh_dma.h>
 #include <linux/sh_timer.h>
-<<<<<<< HEAD
-#include <linux/dma-mapping.h>
 #include <linux/platform_data/sh_ipmmu.h>
-=======
->>>>>>> 238ac21c
 #include <mach/dma-register.h>
 #include <mach/r8a7740.h>
 #include <mach/pm-rmobile.h>
@@ -292,7 +288,6 @@
 	.num_resources	= ARRAY_SIZE(cmt10_resources),
 };
 
-<<<<<<< HEAD
 /* IPMMUI (an IPMMU module for ICB/LMB) */
 static struct resource ipmmu_resources[] = {
 	[0] = {
@@ -322,7 +317,8 @@
 	},
 	.resource       = ipmmu_resources,
 	.num_resources  = ARRAY_SIZE(ipmmu_resources),
-=======
+};
+
 /* TMU */
 static struct sh_timer_config tmu00_platform_data = {
 	.name = "TMU00",
@@ -412,7 +408,6 @@
 	},
 	.resource	= tmu02_resources,
 	.num_resources	= ARRAY_SIZE(tmu02_resources),
->>>>>>> 238ac21c
 };
 
 static struct platform_device *r8a7740_early_devices[] __initdata = {
@@ -426,13 +421,10 @@
 	&scif7_device,
 	&scifb_device,
 	&cmt10_device,
-<<<<<<< HEAD
 	&ipmmu_device,
-=======
 	&tmu00_device,
 	&tmu01_device,
 	&tmu02_device,
->>>>>>> 238ac21c
 };
 
 /* DMA */
