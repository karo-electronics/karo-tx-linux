/*
 * sh7372 Power management support
 *
 *  Copyright (C) 2011 Magnus Damm
 *
 * This file is subject to the terms and conditions of the GNU General Public
 * License.  See the file "COPYING" in the main directory of this archive
 * for more details.
 */

#include <linux/pm.h>
#include <linux/suspend.h>
#include <linux/cpuidle.h>
#include <linux/module.h>
#include <linux/list.h>
#include <linux/err.h>
#include <linux/slab.h>
#include <linux/pm_clock.h>
#include <linux/platform_device.h>
#include <linux/delay.h>
#include <linux/irq.h>
#include <linux/bitrev.h>
#include <linux/console.h>
#include <asm/cpuidle.h>
#include <asm/io.h>
#include <asm/tlbflush.h>
#include <asm/suspend.h>
#include <mach/common.h>
#include <mach/sh7372.h>
#include <mach/pm-rmobile.h>

/* DBG */
#define DBGREG1 0xe6100020
#define DBGREG9 0xe6100040

/* CPGA */
#define SYSTBCR 0xe6150024
#define MSTPSR0 0xe6150030
#define MSTPSR1 0xe6150038
#define MSTPSR2 0xe6150040
#define MSTPSR3 0xe6150048
#define MSTPSR4 0xe615004c
#define PLLC01STPCR 0xe61500c8

/* SYSC */
#define SBAR 0xe6180020
#define WUPRMSK 0xe6180028
#define WUPSMSK 0xe618002c
#define WUPSMSK2 0xe6180048
#define WUPSFAC 0xe6180098
#define IRQCR 0xe618022c
#define IRQCR2 0xe6180238
#define IRQCR3 0xe6180244
#define IRQCR4 0xe6180248
#define PDNSEL 0xe6180254

/* INTC */
#define ICR1A 0xe6900000
#define ICR2A 0xe6900004
#define ICR3A 0xe6900008
#define ICR4A 0xe690000c
#define INTMSK00A 0xe6900040
#define INTMSK10A 0xe6900044
#define INTMSK20A 0xe6900048
#define INTMSK30A 0xe690004c

/* MFIS */
#define SMFRAM 0xe6a70000

/* AP-System Core */
#define APARMBAREA 0xe6f10020

#ifdef CONFIG_PM

#define PM_DOMAIN_ON_OFF_LATENCY_NS	250000

static int sh7372_a4r_pd_suspend(void)
{
	sh7372_intcs_suspend();
	__raw_writel(0x300fffff, WUPRMSK); /* avoid wakeup */
	return 0;
}

static bool a4s_suspend_ready;

static int sh7372_a4s_pd_suspend(void)
{
	/*
	 * The A4S domain contains the CPU core and therefore it should
	 * only be turned off if the CPU is not in use.  This may happen
	 * during system suspend, when SYSC is going to be used for generating
	 * resume signals and a4s_suspend_ready is set to let
	 * sh7372_enter_suspend() know that it can turn A4S off.
	 */
	a4s_suspend_ready = true;
	return -EBUSY;
}

static void sh7372_a4s_pd_resume(void)
{
	a4s_suspend_ready = false;
}

static int sh7372_a3sp_pd_suspend(void)
{
	/*
	 * Serial consoles make use of SCIF hardware located in A3SP,
	 * keep such power domain on if "no_console_suspend" is set.
	 */
	return console_suspend_enabled ? 0 : -EBUSY;
}

static struct rmobile_pm_domain sh7372_pm_domains[] = {
	{
		.genpd.name = "A4LC",
		.genpd.power_on_latency_ns = PM_DOMAIN_ON_OFF_LATENCY_NS,
		.genpd.power_off_latency_ns = PM_DOMAIN_ON_OFF_LATENCY_NS,
		.bit_shift = 1,
	},
	{
		.genpd.name = "A4MP",
		.genpd.power_on_latency_ns = PM_DOMAIN_ON_OFF_LATENCY_NS,
		.genpd.power_off_latency_ns = PM_DOMAIN_ON_OFF_LATENCY_NS,
		.bit_shift = 2,
	},
	{
		.genpd.name = "D4",
		.genpd.power_on_latency_ns = PM_DOMAIN_ON_OFF_LATENCY_NS,
		.genpd.power_off_latency_ns = PM_DOMAIN_ON_OFF_LATENCY_NS,
		.bit_shift = 3,
	},
	{
		.genpd.name = "A4R",
		.genpd.power_on_latency_ns = PM_DOMAIN_ON_OFF_LATENCY_NS,
		.genpd.power_off_latency_ns = PM_DOMAIN_ON_OFF_LATENCY_NS,
		.bit_shift = 5,
		.suspend = sh7372_a4r_pd_suspend,
		.resume = sh7372_intcs_resume,
	},
	{
		.genpd.name = "A3RV",
		.genpd.power_on_latency_ns = PM_DOMAIN_ON_OFF_LATENCY_NS,
		.genpd.power_off_latency_ns = PM_DOMAIN_ON_OFF_LATENCY_NS,
		.bit_shift = 6,
	},
	{
		.genpd.name = "A3RI",
		.genpd.power_on_latency_ns = PM_DOMAIN_ON_OFF_LATENCY_NS,
		.genpd.power_off_latency_ns = PM_DOMAIN_ON_OFF_LATENCY_NS,
		.bit_shift = 8,
	},
	{
		.genpd.name = "A4S",
		.genpd.power_on_latency_ns = PM_DOMAIN_ON_OFF_LATENCY_NS,
		.genpd.power_off_latency_ns = PM_DOMAIN_ON_OFF_LATENCY_NS,
		.bit_shift = 10,
		.gov = &pm_domain_always_on_gov,
		.no_debug = true,
		.suspend = sh7372_a4s_pd_suspend,
		.resume = sh7372_a4s_pd_resume,
	},
	{
		.genpd.name = "A3SP",
		.genpd.power_on_latency_ns = PM_DOMAIN_ON_OFF_LATENCY_NS,
		.genpd.power_off_latency_ns = PM_DOMAIN_ON_OFF_LATENCY_NS,
		.bit_shift = 11,
		.gov = &pm_domain_always_on_gov,
		.no_debug = true,
		.suspend = sh7372_a3sp_pd_suspend,
	},
	{
		.genpd.name = "A3SG",
		.genpd.power_on_latency_ns = PM_DOMAIN_ON_OFF_LATENCY_NS,
		.genpd.power_off_latency_ns = PM_DOMAIN_ON_OFF_LATENCY_NS,
		.bit_shift = 13,
	},
};

void __init sh7372_init_pm_domains(void)
{
	rmobile_init_domains(sh7372_pm_domains, ARRAY_SIZE(sh7372_pm_domains));
	pm_genpd_add_subdomain_names("A4LC", "A3RV");
	pm_genpd_add_subdomain_names("A4R", "A4LC");
	pm_genpd_add_subdomain_names("A4S", "A3SG");
	pm_genpd_add_subdomain_names("A4S", "A3SP");
}

#endif /* CONFIG_PM */

#if defined(CONFIG_SUSPEND) || defined(CONFIG_CPU_IDLE)
static void sh7372_set_reset_vector(unsigned long address)
{
	/* set reset vector, translate 4k */
	__raw_writel(address, SBAR);
	__raw_writel(0, APARMBAREA);
}

static void sh7372_enter_sysc(int pllc0_on, unsigned long sleep_mode)
{
	if (pllc0_on)
		__raw_writel(0, PLLC01STPCR);
	else
		__raw_writel(1 << 28, PLLC01STPCR);

	__raw_readl(WUPSFAC); /* read wakeup int. factor before sleep */
	cpu_suspend(sleep_mode, sh7372_do_idle_sysc);
	__raw_readl(WUPSFAC); /* read wakeup int. factor after wakeup */

	 /* disable reset vector translation */
	__raw_writel(0, SBAR);
}

static int sh7372_sysc_valid(unsigned long *mskp, unsigned long *msk2p)
{
	unsigned long mstpsr0, mstpsr1, mstpsr2, mstpsr3, mstpsr4;
	unsigned long msk, msk2;

	/* check active clocks to determine potential wakeup sources */

	mstpsr0 = __raw_readl(MSTPSR0);
	if ((mstpsr0 & 0x00000003) != 0x00000003) {
		pr_debug("sh7372 mstpsr0 0x%08lx\n", mstpsr0);
		return 0;
	}

	mstpsr1 = __raw_readl(MSTPSR1);
	if ((mstpsr1 & 0xff079b7f) != 0xff079b7f) {
		pr_debug("sh7372 mstpsr1 0x%08lx\n", mstpsr1);
		return 0;
	}

	mstpsr2 = __raw_readl(MSTPSR2);
	if ((mstpsr2 & 0x000741ff) != 0x000741ff) {
		pr_debug("sh7372 mstpsr2 0x%08lx\n", mstpsr2);
		return 0;
	}

	mstpsr3 = __raw_readl(MSTPSR3);
	if ((mstpsr3 & 0x1a60f010) != 0x1a60f010) {
		pr_debug("sh7372 mstpsr3 0x%08lx\n", mstpsr3);
		return 0;
	}

	mstpsr4 = __raw_readl(MSTPSR4);
	if ((mstpsr4 & 0x00008cf0) != 0x00008cf0) {
		pr_debug("sh7372 mstpsr4 0x%08lx\n", mstpsr4);
		return 0;
	}

	msk = 0;
	msk2 = 0;

	/* make bitmaps of limited number of wakeup sources */

	if ((mstpsr2 & (1 << 23)) == 0) /* SPU2 */
		msk |= 1 << 31;

	if ((mstpsr2 & (1 << 12)) == 0) /* MFI_MFIM */
		msk |= 1 << 21;

	if ((mstpsr4 & (1 << 3)) == 0) /* KEYSC */
		msk |= 1 << 2;

	if ((mstpsr1 & (1 << 24)) == 0) /* CMT0 */
		msk |= 1 << 1;

	if ((mstpsr3 & (1 << 29)) == 0) /* CMT1 */
		msk |= 1 << 1;

	if ((mstpsr4 & (1 << 0)) == 0) /* CMT2 */
		msk |= 1 << 1;

	if ((mstpsr2 & (1 << 13)) == 0) /* MFI_MFIS */
		msk2 |= 1 << 17;

	*mskp = msk;
	*msk2p = msk2;

	return 1;
}

static void sh7372_icr_to_irqcr(unsigned long icr, u16 *irqcr1p, u16 *irqcr2p)
{
	u16 tmp, irqcr1, irqcr2;
	int k;

	irqcr1 = 0;
	irqcr2 = 0;

	/* convert INTCA ICR register layout to SYSC IRQCR+IRQCR2 */
	for (k = 0; k <= 7; k++) {
		tmp = (icr >> ((7 - k) * 4)) & 0xf;
		irqcr1 |= (tmp & 0x03) << (k * 2);
		irqcr2 |= (tmp >> 2) << (k * 2);
	}

	*irqcr1p = irqcr1;
	*irqcr2p = irqcr2;
}

static void sh7372_setup_sysc(unsigned long msk, unsigned long msk2)
{
	u16 irqcrx_low, irqcrx_high, irqcry_low, irqcry_high;
	unsigned long tmp;

	/* read IRQ0A -> IRQ15A mask */
	tmp = bitrev8(__raw_readb(INTMSK00A));
	tmp |= bitrev8(__raw_readb(INTMSK10A)) << 8;

	/* setup WUPSMSK from clocks and external IRQ mask */
	msk = (~msk & 0xc030000f) | (tmp << 4);
	__raw_writel(msk, WUPSMSK);

	/* propage level/edge trigger for external IRQ 0->15 */
	sh7372_icr_to_irqcr(__raw_readl(ICR1A), &irqcrx_low, &irqcry_low);
	sh7372_icr_to_irqcr(__raw_readl(ICR2A), &irqcrx_high, &irqcry_high);
	__raw_writel((irqcrx_high << 16) | irqcrx_low, IRQCR);
	__raw_writel((irqcry_high << 16) | irqcry_low, IRQCR2);

	/* read IRQ16A -> IRQ31A mask */
	tmp = bitrev8(__raw_readb(INTMSK20A));
	tmp |= bitrev8(__raw_readb(INTMSK30A)) << 8;

	/* setup WUPSMSK2 from clocks and external IRQ mask */
	msk2 = (~msk2 & 0x00030000) | tmp;
	__raw_writel(msk2, WUPSMSK2);

	/* propage level/edge trigger for external IRQ 16->31 */
	sh7372_icr_to_irqcr(__raw_readl(ICR3A), &irqcrx_low, &irqcry_low);
	sh7372_icr_to_irqcr(__raw_readl(ICR4A), &irqcrx_high, &irqcry_high);
	__raw_writel((irqcrx_high << 16) | irqcrx_low, IRQCR3);
	__raw_writel((irqcry_high << 16) | irqcry_low, IRQCR4);
}

static void sh7372_enter_a3sm_common(int pllc0_on)
{
	/* use INTCA together with SYSC for wakeup */
	sh7372_setup_sysc(1 << 0, 0);
	sh7372_set_reset_vector(__pa(sh7372_resume_core_standby_sysc));
	sh7372_enter_sysc(pllc0_on, 1 << 12);
}

static void sh7372_enter_a4s_common(int pllc0_on)
{
	sh7372_intca_suspend();
	sh7372_set_reset_vector(SMFRAM);
	sh7372_enter_sysc(pllc0_on, 1 << 10);
	sh7372_intca_resume();
}

static void sh7372_pm_setup_smfram(void)
{
	memcpy((void *)SMFRAM, sh7372_resume_core_standby_sysc, 0x100);
}
#else
static inline void sh7372_pm_setup_smfram(void) {}
#endif /* CONFIG_SUSPEND || CONFIG_CPU_IDLE */

#ifdef CONFIG_CPU_IDLE
static int sh7372_do_idle_core_standby(unsigned long unused)
{
	cpu_do_idle(); /* WFI when SYSTBCR == 0x10 -> Core Standby */
	return 0;
}

static int sh7372_enter_core_standby(struct cpuidle_device *dev,
				     struct cpuidle_driver *drv, int index)
{
	sh7372_set_reset_vector(__pa(sh7372_resume_core_standby_sysc));

	/* enter sleep mode with SYSTBCR to 0x10 */
	__raw_writel(0x10, SYSTBCR);
	cpu_suspend(0, sh7372_do_idle_core_standby);
	__raw_writel(0, SYSTBCR);

	 /* disable reset vector translation */
	__raw_writel(0, SBAR);

	return 1;
}

static int sh7372_enter_a3sm_pll_on(struct cpuidle_device *dev,
				    struct cpuidle_driver *drv, int index)
{
	sh7372_enter_a3sm_common(1);
	return 2;
}

static int sh7372_enter_a3sm_pll_off(struct cpuidle_device *dev,
				     struct cpuidle_driver *drv, int index)
{
	sh7372_enter_a3sm_common(0);
	return 3;
}

<<<<<<< HEAD
static struct cpuidle_driver sh7372_cpuidle_driver = {
	.name			= "sh7372_cpuidle",
	.owner			= THIS_MODULE,
	.en_core_tk_irqen	= 1,
	.state_count		= 4,
	.safe_state_index	= 0, /* C1 */
	.states[0] = ARM_CPUIDLE_WFI_STATE,
	.states[0].enter = shmobile_enter_wfi,
	.states[1] = {
		.name = "C2",
		.desc = "Core Standby Mode",
		.exit_latency = 10,
		.target_residency = 20 + 10,
		.flags = CPUIDLE_FLAG_TIME_VALID,
		.enter = sh7372_enter_core_standby,
	},
	.states[2] = {
		.name = "C3",
		.desc = "A3SM PLL ON",
		.exit_latency = 20,
		.target_residency = 30 + 20,
		.flags = CPUIDLE_FLAG_TIME_VALID,
		.enter = sh7372_enter_a3sm_pll_on,
	},
	.states[3] = {
		.name = "C4",
		.desc = "A3SM PLL OFF",
		.exit_latency = 120,
		.target_residency = 30 + 120,
		.flags = CPUIDLE_FLAG_TIME_VALID,
		.enter = sh7372_enter_a3sm_pll_off,
	},
};
=======
static int sh7372_enter_a4s(struct cpuidle_device *dev,
			    struct cpuidle_driver *drv, int index)
{
	unsigned long msk, msk2;

	if (!sh7372_sysc_valid(&msk, &msk2))
		return sh7372_enter_a3sm_pll_off(dev, drv, index);

	sh7372_setup_sysc(msk, msk2);
	sh7372_enter_a4s_common(0);
	return 4;
}
>>>>>>> cc35862d

static struct cpuidle_driver sh7372_cpuidle_driver = {
	.name			= "sh7372_cpuidle",
	.owner			= THIS_MODULE,
	.en_core_tk_irqen	= 1,
	.state_count		= 5,
	.safe_state_index	= 0, /* C1 */
	.states[0] = ARM_CPUIDLE_WFI_STATE,
	.states[0].enter = shmobile_enter_wfi,
	.states[1] = {
		.name = "C2",
		.desc = "Core Standby Mode",
		.exit_latency = 10,
		.target_residency = 20 + 10,
		.flags = CPUIDLE_FLAG_TIME_VALID,
		.enter = sh7372_enter_core_standby,
	},
	.states[2] = {
		.name = "C3",
		.desc = "A3SM PLL ON",
		.exit_latency = 20,
		.target_residency = 30 + 20,
		.flags = CPUIDLE_FLAG_TIME_VALID,
		.enter = sh7372_enter_a3sm_pll_on,
	},
	.states[3] = {
		.name = "C4",
		.desc = "A3SM PLL OFF",
		.exit_latency = 120,
		.target_residency = 30 + 120,
		.flags = CPUIDLE_FLAG_TIME_VALID,
		.enter = sh7372_enter_a3sm_pll_off,
	},
	.states[4] = {
		.name = "C5",
		.desc = "A4S PLL OFF",
		.exit_latency = 240,
		.target_residency = 30 + 240,
		.flags = CPUIDLE_FLAG_TIME_VALID,
		.enter = sh7372_enter_a4s,
		.disabled = true,
	},
};

static void sh7372_cpuidle_init(void)
{
	shmobile_cpuidle_set_driver(&sh7372_cpuidle_driver);
}
#else
static void sh7372_cpuidle_init(void) {}
#endif

#ifdef CONFIG_SUSPEND
static int sh7372_enter_suspend(suspend_state_t suspend_state)
{
	unsigned long msk, msk2;

	/* check active clocks to determine potential wakeup sources */
	if (sh7372_sysc_valid(&msk, &msk2) && a4s_suspend_ready) {
		/* convert INTC mask/sense to SYSC mask/sense */
		sh7372_setup_sysc(msk, msk2);

		/* enter A4S sleep with PLLC0 off */
		pr_debug("entering A4S\n");
		sh7372_enter_a4s_common(0);
		return 0;
	}

	/* default to enter A3SM sleep with PLLC0 off */
	pr_debug("entering A3SM\n");
	sh7372_enter_a3sm_common(0);
	return 0;
}

/**
 * sh7372_pm_notifier_fn - SH7372 PM notifier routine.
 * @notifier: Unused.
 * @pm_event: Event being handled.
 * @unused: Unused.
 */
static int sh7372_pm_notifier_fn(struct notifier_block *notifier,
				 unsigned long pm_event, void *unused)
{
	switch (pm_event) {
	case PM_SUSPEND_PREPARE:
		/*
		 * This is necessary, because the A4R domain has to be "on"
		 * when suspend_device_irqs() and resume_device_irqs() are
		 * executed during system suspend and resume, respectively, so
		 * that those functions don't crash while accessing the INTCS.
		 */
		pm_genpd_name_poweron("A4R");
		break;
	case PM_POST_SUSPEND:
		pm_genpd_poweroff_unused();
		break;
	}

	return NOTIFY_DONE;
}

static void sh7372_suspend_init(void)
{
	shmobile_suspend_ops.enter = sh7372_enter_suspend;
	pm_notifier(sh7372_pm_notifier_fn, 0);
}
#else
static void sh7372_suspend_init(void) {}
#endif

void __init sh7372_pm_init(void)
{
	/* enable DBG hardware block to kick SYSC */
	__raw_writel(0x0000a500, DBGREG9);
	__raw_writel(0x0000a501, DBGREG9);
	__raw_writel(0x00000000, DBGREG1);

	/* do not convert A3SM, A3SP, A3SG, A4R power down into A4S */
	__raw_writel(0, PDNSEL);

	sh7372_pm_setup_smfram();

	sh7372_suspend_init();
	sh7372_cpuidle_init();
}

void __init sh7372_pm_init_late(void)
{
	shmobile_init_late();
	pm_genpd_name_attach_cpuidle("A4S", 4);
}<|MERGE_RESOLUTION|>--- conflicted
+++ resolved
@@ -393,41 +393,6 @@
 	return 3;
 }
 
-<<<<<<< HEAD
-static struct cpuidle_driver sh7372_cpuidle_driver = {
-	.name			= "sh7372_cpuidle",
-	.owner			= THIS_MODULE,
-	.en_core_tk_irqen	= 1,
-	.state_count		= 4,
-	.safe_state_index	= 0, /* C1 */
-	.states[0] = ARM_CPUIDLE_WFI_STATE,
-	.states[0].enter = shmobile_enter_wfi,
-	.states[1] = {
-		.name = "C2",
-		.desc = "Core Standby Mode",
-		.exit_latency = 10,
-		.target_residency = 20 + 10,
-		.flags = CPUIDLE_FLAG_TIME_VALID,
-		.enter = sh7372_enter_core_standby,
-	},
-	.states[2] = {
-		.name = "C3",
-		.desc = "A3SM PLL ON",
-		.exit_latency = 20,
-		.target_residency = 30 + 20,
-		.flags = CPUIDLE_FLAG_TIME_VALID,
-		.enter = sh7372_enter_a3sm_pll_on,
-	},
-	.states[3] = {
-		.name = "C4",
-		.desc = "A3SM PLL OFF",
-		.exit_latency = 120,
-		.target_residency = 30 + 120,
-		.flags = CPUIDLE_FLAG_TIME_VALID,
-		.enter = sh7372_enter_a3sm_pll_off,
-	},
-};
-=======
 static int sh7372_enter_a4s(struct cpuidle_device *dev,
 			    struct cpuidle_driver *drv, int index)
 {
@@ -440,7 +405,6 @@
 	sh7372_enter_a4s_common(0);
 	return 4;
 }
->>>>>>> cc35862d
 
 static struct cpuidle_driver sh7372_cpuidle_driver = {
 	.name			= "sh7372_cpuidle",
