--- conflicted
+++ resolved
@@ -228,14 +228,11 @@
 
 static struct clk div4_clks[DIV4_NR] = {
 	[DIV4_I] = DIV4(FRQCRA, 20, 0xdff, CLK_ENABLE_ON_INIT),
-<<<<<<< HEAD
-=======
 	/*
 	 * ZG clock is dividing PLL0 frequency to supply SGX. Make sure not to
 	 * exceed maximum frequencies of 201.5MHz for VDD_DVFS=1.175 and
 	 * 239.2MHz for VDD_DVFS=1.315V.
 	 */
->>>>>>> 1dd71602
 	[DIV4_ZG] = SH_CLK_DIV4(&pll0_clk, FRQCRA, 16, 0xd7f, CLK_ENABLE_ON_INIT),
 	[DIV4_M3] = DIV4(FRQCRA, 12, 0x1dff, CLK_ENABLE_ON_INIT),
 	[DIV4_B] = DIV4(FRQCRA, 8, 0xdff, CLK_ENABLE_ON_INIT),
@@ -260,8 +257,6 @@
 	.ops = &twd_clk_ops,
 };
 
-<<<<<<< HEAD
-=======
 static int (*div4_set_rate)(struct clk *clk, unsigned long rate);
 static unsigned long (*div4_recalc)(struct clk *clk);
 static long (*div4_round_rate)(struct clk *clk, unsigned long rate);
@@ -341,7 +336,6 @@
 	div4_clks[DIV4_Z].ops->recalc = zclk_recalc;
 }
 
->>>>>>> 1dd71602
 enum { DIV6_VCK1, DIV6_VCK2, DIV6_VCK3, DIV6_ZB1,
 	DIV6_FLCTL, DIV6_SDHI0, DIV6_SDHI1, DIV6_SDHI2,
 	DIV6_FSIA, DIV6_FSIB, DIV6_SUB,
@@ -603,12 +597,9 @@
 	/* main clocks */
 	CLKDEV_CON_ID("r_clk", &r_clk),
 	CLKDEV_DEV_ID("smp_twd", &twd_clk), /* smp_twd */
-<<<<<<< HEAD
-=======
 
 	/* DIV4 clocks */
 	CLKDEV_DEV_ID("cpufreq-cpu0", &div4_clks[DIV4_Z]),
->>>>>>> 1dd71602
 
 	/* DIV6 clocks */
 	CLKDEV_CON_ID("vck1_clk", &div6_clks[DIV6_VCK1]),
@@ -665,17 +656,10 @@
 	CLKDEV_DEV_ID("e6bd0000.mmcif", &mstp_clks[MSTP312]), /* MMCIF0 */
 	CLKDEV_DEV_ID("sh_mobile_sdhi.2", &mstp_clks[MSTP311]), /* SDHI2 */
 	CLKDEV_DEV_ID("ee140000.sdhi", &mstp_clks[MSTP311]), /* SDHI2 */
-<<<<<<< HEAD
 	CLKDEV_DEV_ID("rmob_tpu_pwm.1", &mstp_clks[MSTP303]), /* TPU1 */
 	CLKDEV_DEV_ID("rmob_tpu_pwm.2", &mstp_clks[MSTP302]), /* TPU2 */
 	CLKDEV_DEV_ID("rmob_tpu_pwm.3", &mstp_clks[MSTP301]), /* TPU3 */
 	CLKDEV_DEV_ID("rmob_tpu_pwm.4", &mstp_clks[MSTP300]), /* TPU4 */
-=======
-	CLKDEV_DEV_ID("leds-renesas-tpu.12", &mstp_clks[MSTP303]), /* TPU1 */
-	CLKDEV_DEV_ID("leds-renesas-tpu.21", &mstp_clks[MSTP302]), /* TPU2 */
-	CLKDEV_DEV_ID("leds-renesas-tpu.30", &mstp_clks[MSTP301]), /* TPU3 */
-	CLKDEV_DEV_ID("leds-renesas-tpu.41", &mstp_clks[MSTP300]), /* TPU4 */
->>>>>>> 1dd71602
 	CLKDEV_DEV_ID("i2c-sh_mobile.3", &mstp_clks[MSTP411]), /* I2C3 */
 	CLKDEV_DEV_ID("e6826000.i2c", &mstp_clks[MSTP411]), /* I2C3 */
 	CLKDEV_DEV_ID("i2c-sh_mobile.4", &mstp_clks[MSTP410]), /* I2C4 */
