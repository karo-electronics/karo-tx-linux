--- conflicted
+++ resolved
@@ -664,15 +664,10 @@
 				 DEBUG_IMX35_UART || \
 				 DEBUG_IMX51_UART || \
 				 DEBUG_IMX53_UART ||\
-<<<<<<< HEAD
-				 DEBUG_IMX6Q_UART
+				 DEBUG_IMX6Q_UART || \
+				 DEBUG_IMX6SL_UART
 	default "debug/mvebu.S" if DEBUG_MVEBU_UART || \
 				   DEBUG_MVEBU_UART_ALTERNATE
-=======
-				 DEBUG_IMX6Q_UART || \
-				 DEBUG_IMX6SL_UART
-	default "debug/mvebu.S" if DEBUG_MVEBU_UART
->>>>>>> d8f93d01
 	default "debug/mxs.S" if DEBUG_IMX23_UART || DEBUG_IMX28_UART
 	default "debug/nomadik.S" if DEBUG_NOMADIK_UART
 	default "debug/omap2plus.S" if DEBUG_OMAP2PLUS_UART
