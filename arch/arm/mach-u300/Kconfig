if ARCH_U300

menu "ST-Ericsson AB U300/U330/U335/U365 Platform"

comment "ST-Ericsson Mobile Platform Products"

config MACH_U300
	bool "U300"
<<<<<<< HEAD
	select GPIO_U300
=======
	select PINCTRL
	select PINMUX_U300
>>>>>>> 393daa81

comment "ST-Ericsson U300/U330/U335/U365 Feature Selections"

choice
	prompt "U300/U330/U335/U365 system type"
	default MACH_U300_BS2X
	---help---
	You need to select the target system, i.e. the
	U300/U330/U335/U365 board that you want to compile your kernel
	for.

config MACH_U300_BS2X
	bool "S26/S26/B25/B26 Test Products"
	depends on MACH_U300
	help
		Select this if you're developing on the
		S26/S25 test products. (Also works on
		B26/B25 big boards.)

config MACH_U300_BS330
	bool "S330/B330 Test Products"
	depends on MACH_U300
	help
		Select this if you're developing on the
		S330/B330 test products.

config MACH_U300_BS335
	bool "S335/B335 Test Products"
	depends on MACH_U300
	help
		Select this if you're developing on the
		S335/B335 test products.

config MACH_U300_BS365
	bool "S365/B365 Test Products"
	depends on MACH_U300
	help
		Select this if you're developing on the
		S365/B365 test products.

endchoice

config U300_DEBUG
	bool "Debug support for U300"
	depends on PM
	help
		Debug support for U300 in sysfs, procfs etc.

config MACH_U300_SPIDUMMY
	bool "SSP/SPI dummy chip"
	select SPI
	select SPI_MASTER
	select SPI_PL022
	help
		This creates a small kernel module that creates a dummy
		SPI device to be used for loopback tests. Regularly used
		to test reference designs. If you're not testing SPI,
		you don't need it. Selecting this will activate the
		SPI framework and ARM PL022 support.

endmenu

endif<|MERGE_RESOLUTION|>--- conflicted
+++ resolved
@@ -6,12 +6,9 @@
 
 config MACH_U300
 	bool "U300"
-<<<<<<< HEAD
 	select GPIO_U300
-=======
 	select PINCTRL
 	select PINMUX_U300
->>>>>>> 393daa81
 
 comment "ST-Ericsson U300/U330/U335/U365 Feature Selections"
 
