config ARM
	bool
	default y
	select ARCH_HAVE_CUSTOM_GPIO_H
	select HAVE_AOUT
	select HAVE_DMA_API_DEBUG
	select HAVE_IDE if PCI || ISA || PCMCIA
	select HAVE_DMA_ATTRS
	select HAVE_DMA_CONTIGUOUS if MMU
	select HAVE_MEMBLOCK
	select RTC_LIB
	select SYS_SUPPORTS_APM_EMULATION
	select GENERIC_ATOMIC64 if (CPU_V6 || !CPU_32v6K || !AEABI)
	select ARCH_HAS_ATOMIC64_DEC_IF_POSITIVE
	select HAVE_OPROFILE if (HAVE_PERF_EVENTS)
	select HAVE_ARCH_JUMP_LABEL if !XIP_KERNEL
	select HAVE_ARCH_KGDB
	select HAVE_ARCH_TRACEHOOK
	select HAVE_SYSCALL_TRACEPOINTS
	select HAVE_KPROBES if !XIP_KERNEL
	select HAVE_KRETPROBES if (HAVE_KPROBES)
	select HAVE_FUNCTION_TRACER if (!XIP_KERNEL)
	select HAVE_FTRACE_MCOUNT_RECORD if (!XIP_KERNEL)
	select HAVE_DYNAMIC_FTRACE if (!XIP_KERNEL)
	select HAVE_FUNCTION_GRAPH_TRACER if (!THUMB2_KERNEL)
	select ARCH_BINFMT_ELF_RANDOMIZE_PIE
	select HAVE_GENERIC_DMA_COHERENT
	select HAVE_KERNEL_GZIP
	select HAVE_KERNEL_LZO
	select HAVE_KERNEL_LZMA
	select HAVE_KERNEL_XZ
	select HAVE_IRQ_WORK
	select HAVE_PERF_EVENTS
	select PERF_USE_VMALLOC
	select HAVE_REGS_AND_STACK_ACCESS_API
	select HAVE_HW_BREAKPOINT if (PERF_EVENTS && (CPU_V6 || CPU_V6K || CPU_V7))
	select HAVE_C_RECORDMCOUNT
	select HAVE_GENERIC_HARDIRQS
	select HARDIRQS_SW_RESEND
	select GENERIC_IRQ_PROBE
	select GENERIC_IRQ_SHOW
	select ARCH_WANT_IPC_PARSE_VERSION
	select HARDIRQS_SW_RESEND
	select CPU_PM if (SUSPEND || CPU_IDLE)
	select GENERIC_PCI_IOMAP
	select HAVE_BPF_JIT
	select GENERIC_SMP_IDLE_THREAD
	select KTIME_SCALAR
	select GENERIC_CLOCKEVENTS_BROADCAST if SMP
	select GENERIC_STRNCPY_FROM_USER
	select GENERIC_STRNLEN_USER
	select DCACHE_WORD_ACCESS if (CPU_V6 || CPU_V6K || CPU_V7) && !CPU_BIG_ENDIAN
<<<<<<< HEAD
	select HAVE_MOD_ARCH_SPECIFIC if ARM_UNWIND
	select MODULES_USE_ELF_REL
=======
>>>>>>> 1f793bcd
	help
	  The ARM series is a line of low-power-consumption RISC chip designs
	  licensed by ARM Ltd and targeted at embedded applications and
	  handhelds such as the Compaq IPAQ.  ARM-based PCs are no longer
	  manufactured, but legacy ARM-based PC hardware remains popular in
	  Europe.  There is an ARM Linux project with a web page at
	  <http://www.arm.linux.org.uk/>.

config ARM_HAS_SG_CHAIN
	bool

config NEED_SG_DMA_LENGTH
	bool

config ARM_DMA_USE_IOMMU
	select NEED_SG_DMA_LENGTH
	select ARM_HAS_SG_CHAIN
	bool

config HAVE_PWM
	bool

config MIGHT_HAVE_PCI
	bool

config SYS_SUPPORTS_APM_EMULATION
	bool

config GENERIC_GPIO
	bool

config HAVE_TCM
	bool
	select GENERIC_ALLOCATOR

config HAVE_PROC_CPU
	bool

config NO_IOPORT
	bool

config EISA
	bool
	---help---
	  The Extended Industry Standard Architecture (EISA) bus was
	  developed as an open alternative to the IBM MicroChannel bus.

	  The EISA bus provided some of the features of the IBM MicroChannel
	  bus while maintaining backward compatibility with cards made for
	  the older ISA bus.  The EISA bus saw limited use between 1988 and
	  1995 when it was made obsolete by the PCI bus.

	  Say Y here if you are building a kernel for an EISA-based machine.

	  Otherwise, say N.

config SBUS
	bool

config STACKTRACE_SUPPORT
	bool
	default y

config HAVE_LATENCYTOP_SUPPORT
	bool
	depends on !SMP
	default y

config LOCKDEP_SUPPORT
	bool
	default y

config TRACE_IRQFLAGS_SUPPORT
	bool
	default y

config RWSEM_GENERIC_SPINLOCK
	bool
	default y

config RWSEM_XCHGADD_ALGORITHM
	bool

config ARCH_HAS_ILOG2_U32
	bool

config ARCH_HAS_ILOG2_U64
	bool

config ARCH_HAS_CPUFREQ
	bool
	help
	  Internal node to signify that the ARCH has CPUFREQ support
	  and that the relevant menu configurations are displayed for
	  it.

config GENERIC_HWEIGHT
	bool
	default y

config GENERIC_CALIBRATE_DELAY
	bool
	default y

config ARCH_MAY_HAVE_PC_FDC
	bool

config ZONE_DMA
	bool

config NEED_DMA_MAP_STATE
       def_bool y

config ARCH_HAS_DMA_SET_COHERENT_MASK
	bool

config GENERIC_ISA_DMA
	bool

config FIQ
	bool

config NEED_RET_TO_USER
	bool

config ARCH_MTD_XIP
	bool

config VECTORS_BASE
	hex
	default 0xffff0000 if MMU || CPU_HIGH_VECTOR
	default DRAM_BASE if REMAP_VECTORS_TO_RAM
	default 0x00000000
	help
	  The base address of exception vectors.

config ARM_PATCH_PHYS_VIRT
	bool "Patch physical to virtual translations at runtime" if EMBEDDED
	default y
	depends on !XIP_KERNEL && MMU
	depends on !ARCH_REALVIEW || !SPARSEMEM
	help
	  Patch phys-to-virt and virt-to-phys translation functions at
	  boot and module load time according to the position of the
	  kernel in system memory.

	  This can only be used with non-XIP MMU kernels where the base
	  of physical memory is at a 16MB boundary.

	  Only disable this option if you know that you do not require
	  this feature (eg, building a kernel for a single machine) and
	  you need to shrink the kernel to the minimal size.

config NEED_MACH_GPIO_H
	bool
	help
	  Select this when mach/gpio.h is required to provide special
	  definitions for this platform. The need for mach/gpio.h should
	  be avoided when possible.

config NEED_MACH_IO_H
	bool
	help
	  Select this when mach/io.h is required to provide special
	  definitions for this platform.  The need for mach/io.h should
	  be avoided when possible.

config NEED_MACH_MEMORY_H
	bool
	help
	  Select this when mach/memory.h is required to provide special
	  definitions for this platform.  The need for mach/memory.h should
	  be avoided when possible.

config PHYS_OFFSET
	hex "Physical address of main memory" if MMU
	depends on !ARM_PATCH_PHYS_VIRT && !NEED_MACH_MEMORY_H
	default DRAM_BASE if !MMU
	help
	  Please provide the physical address corresponding to the
	  location of main memory in your system.

config GENERIC_BUG
	def_bool y
	depends on BUG

source "init/Kconfig"

source "kernel/Kconfig.freezer"

menu "System Type"

config MMU
	bool "MMU-based Paged Memory Management Support"
	default y
	help
	  Select if you want MMU-based virtualised addressing space
	  support by paged memory management. If unsure, say 'Y'.

#
# The "ARM system type" choice list is ordered alphabetically by option
# text.  Please add new entries in the option alphabetic order.
#
choice
	prompt "ARM system type"
	default ARCH_MULTIPLATFORM

config ARCH_MULTIPLATFORM
	bool "Allow multiple platforms to be selected"
	select ARM_PATCH_PHYS_VIRT
	select AUTO_ZRELADDR
	select COMMON_CLK
	select MULTI_IRQ_HANDLER
	select SPARSE_IRQ
	select USE_OF
	depends on MMU

config ARCH_INTEGRATOR
	bool "ARM Ltd. Integrator family"
	select ARM_AMBA
	select ARCH_HAS_CPUFREQ
	select COMMON_CLK
	select COMMON_CLK_VERSATILE
	select HAVE_TCM
	select ICST
	select GENERIC_CLOCKEVENTS
	select PLAT_VERSATILE
	select PLAT_VERSATILE_FPGA_IRQ
	select NEED_MACH_MEMORY_H
	select SPARSE_IRQ
	select MULTI_IRQ_HANDLER
	help
	  Support for ARM's Integrator platform.

config ARCH_REALVIEW
	bool "ARM Ltd. RealView family"
	select ARM_AMBA
	select COMMON_CLK
	select COMMON_CLK_VERSATILE
	select ICST
	select GENERIC_CLOCKEVENTS
	select ARCH_WANT_OPTIONAL_GPIOLIB
	select PLAT_VERSATILE
	select PLAT_VERSATILE_CLCD
	select ARM_TIMER_SP804
	select GPIO_PL061 if GPIOLIB
	select NEED_MACH_MEMORY_H
	help
	  This enables support for ARM Ltd RealView boards.

config ARCH_VERSATILE
	bool "ARM Ltd. Versatile family"
	select ARM_AMBA
	select ARM_VIC
	select CLKDEV_LOOKUP
	select HAVE_MACH_CLKDEV
	select ICST
	select GENERIC_CLOCKEVENTS
	select ARCH_WANT_OPTIONAL_GPIOLIB
	select PLAT_VERSATILE
	select PLAT_VERSATILE_CLOCK
	select PLAT_VERSATILE_CLCD
	select PLAT_VERSATILE_FPGA_IRQ
	select ARM_TIMER_SP804
	help
	  This enables support for ARM Ltd Versatile board.

<<<<<<< HEAD
=======
config ARCH_VEXPRESS
	bool "ARM Ltd. Versatile Express family"
	select ARCH_WANT_OPTIONAL_GPIOLIB
	select ARM_AMBA
	select ARM_TIMER_SP804
	select CLKDEV_LOOKUP
	select COMMON_CLK
	select GENERIC_CLOCKEVENTS
	select HAVE_CLK
	select HAVE_PATA_PLATFORM
	select ICST
	select NO_IOPORT
	select PLAT_VERSATILE
	select PLAT_VERSATILE_CLCD
	select REGULATOR_FIXED_VOLTAGE if REGULATOR
	help
	  This enables support for the ARM Ltd Versatile Express boards.

>>>>>>> 1f793bcd
config ARCH_AT91
	bool "Atmel AT91"
	select ARCH_REQUIRE_GPIOLIB
	select HAVE_CLK
	select CLKDEV_LOOKUP
	select IRQ_DOMAIN
	select NEED_MACH_GPIO_H
	select NEED_MACH_IO_H if PCCARD
	help
	  This enables support for systems based on Atmel
	  AT91RM9200 and AT91SAM9* processors.

config ARCH_BCM2835
	bool "Broadcom BCM2835 family"
	select ARCH_WANT_OPTIONAL_GPIOLIB
	select ARM_AMBA
	select ARM_ERRATA_411920
	select ARM_TIMER_SP804
	select CLKDEV_LOOKUP
	select COMMON_CLK
	select CPU_V6
	select GENERIC_CLOCKEVENTS
	select MULTI_IRQ_HANDLER
	select SPARSE_IRQ
	select USE_OF
	help
	  This enables support for the Broadcom BCM2835 SoC. This SoC is
	  use in the Raspberry Pi, and Roku 2 devices.

config ARCH_CLPS711X
	bool "Cirrus Logic CLPS711x/EP721x/EP731x-based"
	select CPU_ARM720T
	select ARCH_USES_GETTIMEOFFSET
	select COMMON_CLK
	select CLKDEV_LOOKUP
	select NEED_MACH_MEMORY_H
	help
	  Support for Cirrus Logic 711x/721x/731x based boards.

config ARCH_CNS3XXX
	bool "Cavium Networks CNS3XXX family"
	select CPU_V6K
	select GENERIC_CLOCKEVENTS
	select ARM_GIC
	select MIGHT_HAVE_CACHE_L2X0
	select MIGHT_HAVE_PCI
	select PCI_DOMAINS if PCI
	help
	  Support for Cavium Networks CNS3XXX platform.

config ARCH_GEMINI
	bool "Cortina Systems Gemini"
	select CPU_FA526
	select ARCH_REQUIRE_GPIOLIB
	select ARCH_USES_GETTIMEOFFSET
	help
	  Support for the Cortina Systems Gemini family SoCs

config ARCH_SIRF
	bool "CSR SiRF"
	select NO_IOPORT
	select ARCH_REQUIRE_GPIOLIB
	select GENERIC_CLOCKEVENTS
	select COMMON_CLK
	select GENERIC_IRQ_CHIP
	select MIGHT_HAVE_CACHE_L2X0
	select PINCTRL
	select PINCTRL_SIRF
	select USE_OF
	help
	  Support for CSR SiRFprimaII/Marco/Polo platforms

config ARCH_EBSA110
	bool "EBSA-110"
	select CPU_SA110
	select ISA
	select NO_IOPORT
	select ARCH_USES_GETTIMEOFFSET
	select NEED_MACH_IO_H
	select NEED_MACH_MEMORY_H
	help
	  This is an evaluation board for the StrongARM processor available
	  from Digital. It has limited hardware on-board, including an
	  Ethernet interface, two PCMCIA sockets, two serial ports and a
	  parallel port.

config ARCH_EP93XX
	bool "EP93xx-based"
	select CPU_ARM920T
	select ARM_AMBA
	select ARM_VIC
	select CLKDEV_LOOKUP
	select ARCH_REQUIRE_GPIOLIB
	select ARCH_HAS_HOLES_MEMORYMODEL
	select ARCH_USES_GETTIMEOFFSET
	select NEED_MACH_MEMORY_H
	help
	  This enables support for the Cirrus EP93xx series of CPUs.

config ARCH_FOOTBRIDGE
	bool "FootBridge"
	select CPU_SA110
	select FOOTBRIDGE
	select GENERIC_CLOCKEVENTS
	select HAVE_IDE
	select NEED_MACH_IO_H if !MMU
	select NEED_MACH_MEMORY_H
	help
	  Support for systems based on the DC21285 companion chip
	  ("FootBridge"), such as the Simtec CATS and the Rebel NetWinder.

config ARCH_MXC
	bool "Freescale MXC/iMX-based"
	select GENERIC_CLOCKEVENTS
	select ARCH_REQUIRE_GPIOLIB
	select CLKDEV_LOOKUP
	select CLKSRC_MMIO
	select GENERIC_IRQ_CHIP
	select MULTI_IRQ_HANDLER
	select SPARSE_IRQ
	select USE_OF
	help
	  Support for Freescale MXC/iMX-based family of processors

config ARCH_MXS
	bool "Freescale MXS-based"
	select GENERIC_CLOCKEVENTS
	select ARCH_REQUIRE_GPIOLIB
	select CLKDEV_LOOKUP
	select CLKSRC_MMIO
	select COMMON_CLK
	select HAVE_CLK_PREPARE
	select MULTI_IRQ_HANDLER
	select PINCTRL
	select SPARSE_IRQ
	select USE_OF
	help
	  Support for Freescale MXS-based family of processors

config ARCH_NETX
	bool "Hilscher NetX based"
	select CLKSRC_MMIO
	select CPU_ARM926T
	select ARM_VIC
	select GENERIC_CLOCKEVENTS
	help
	  This enables support for systems based on the Hilscher NetX Soc

config ARCH_H720X
	bool "Hynix HMS720x-based"
	select CPU_ARM720T
	select ISA_DMA_API
	select ARCH_USES_GETTIMEOFFSET
	help
	  This enables support for systems based on the Hynix HMS720x

config ARCH_IOP13XX
	bool "IOP13xx-based"
	depends on MMU
	select CPU_XSC3
	select PLAT_IOP
	select PCI
	select ARCH_SUPPORTS_MSI
	select VMSPLIT_1G
	select NEED_MACH_MEMORY_H
	select NEED_RET_TO_USER
	help
	  Support for Intel's IOP13XX (XScale) family of processors.

config ARCH_IOP32X
	bool "IOP32x-based"
	depends on MMU
	select CPU_XSCALE
	select NEED_MACH_GPIO_H
	select NEED_MACH_IO_H
	select NEED_RET_TO_USER
	select PLAT_IOP
	select PCI
	select ARCH_REQUIRE_GPIOLIB
	help
	  Support for Intel's 80219 and IOP32X (XScale) family of
	  processors.

config ARCH_IOP33X
	bool "IOP33x-based"
	depends on MMU
	select CPU_XSCALE
	select NEED_MACH_GPIO_H
	select NEED_MACH_IO_H
	select NEED_RET_TO_USER
	select PLAT_IOP
	select PCI
	select ARCH_REQUIRE_GPIOLIB
	help
	  Support for Intel's IOP33X (XScale) family of processors.

config ARCH_IXP4XX
	bool "IXP4xx-based"
	depends on MMU
	select ARCH_HAS_DMA_SET_COHERENT_MASK
	select CLKSRC_MMIO
	select CPU_XSCALE
	select ARCH_REQUIRE_GPIOLIB
	select GENERIC_CLOCKEVENTS
	select MIGHT_HAVE_PCI
	select NEED_MACH_IO_H
	select DMABOUNCE if PCI
	help
	  Support for Intel's IXP4XX (XScale) family of processors.

config ARCH_DOVE
	bool "Marvell Dove"
	select CPU_V7
	select PCI
	select ARCH_REQUIRE_GPIOLIB
	select GENERIC_CLOCKEVENTS
	select PLAT_ORION
	help
	  Support for the Marvell Dove SoC 88AP510

config ARCH_KIRKWOOD
	bool "Marvell Kirkwood"
	select CPU_FEROCEON
	select PCI
	select ARCH_REQUIRE_GPIOLIB
	select GENERIC_CLOCKEVENTS
	select PLAT_ORION
	help
	  Support for the following Marvell Kirkwood series SoCs:
	  88F6180, 88F6192 and 88F6281.

config ARCH_LPC32XX
	bool "NXP LPC32XX"
	select CLKSRC_MMIO
	select CPU_ARM926T
	select ARCH_REQUIRE_GPIOLIB
	select HAVE_IDE
	select ARM_AMBA
	select USB_ARCH_HAS_OHCI
	select CLKDEV_LOOKUP
	select GENERIC_CLOCKEVENTS
	select USE_OF
	select HAVE_PWM
	help
	  Support for the NXP LPC32XX family of processors

config ARCH_MV78XX0
	bool "Marvell MV78xx0"
	select CPU_FEROCEON
	select PCI
	select ARCH_REQUIRE_GPIOLIB
	select GENERIC_CLOCKEVENTS
	select PLAT_ORION
	help
	  Support for the following Marvell MV78xx0 series SoCs:
	  MV781x0, MV782x0.

config ARCH_ORION5X
	bool "Marvell Orion"
	depends on MMU
	select CPU_FEROCEON
	select PCI
	select ARCH_REQUIRE_GPIOLIB
	select GENERIC_CLOCKEVENTS
	select PLAT_ORION
	help
	  Support for the following Marvell Orion 5x series SoCs:
	  Orion-1 (5181), Orion-VoIP (5181L), Orion-NAS (5182),
	  Orion-2 (5281), Orion-1-90 (6183).

config ARCH_MMP
	bool "Marvell PXA168/910/MMP2"
	depends on MMU
	select ARCH_REQUIRE_GPIOLIB
	select CLKDEV_LOOKUP
	select GENERIC_CLOCKEVENTS
	select GPIO_PXA
	select IRQ_DOMAIN
	select PLAT_PXA
	select SPARSE_IRQ
	select GENERIC_ALLOCATOR
	select NEED_MACH_GPIO_H
	help
	  Support for Marvell's PXA168/PXA910(MMP) and MMP2 processor line.

config ARCH_KS8695
	bool "Micrel/Kendin KS8695"
	select CPU_ARM922T
	select ARCH_REQUIRE_GPIOLIB
	select NEED_MACH_MEMORY_H
	select CLKSRC_MMIO
	select GENERIC_CLOCKEVENTS
	help
	  Support for Micrel/Kendin KS8695 "Centaur" (ARM922T) based
	  System-on-Chip devices.

config ARCH_W90X900
	bool "Nuvoton W90X900 CPU"
	select CPU_ARM926T
	select ARCH_REQUIRE_GPIOLIB
	select CLKDEV_LOOKUP
	select CLKSRC_MMIO
	select GENERIC_CLOCKEVENTS
	help
	  Support for Nuvoton (Winbond logic dept.) ARM9 processor,
	  At present, the w90x900 has been renamed nuc900, regarding
	  the ARM series product line, you can login the following
	  link address to know more.

	  <http://www.nuvoton.com/hq/enu/ProductAndSales/ProductLines/
		ConsumerElectronicsIC/ARMMicrocontroller/ARMMicrocontroller>

config ARCH_TEGRA
	bool "NVIDIA Tegra"
	select CLKDEV_LOOKUP
	select CLKSRC_MMIO
	select GENERIC_CLOCKEVENTS
	select GENERIC_GPIO
	select HAVE_CLK
	select HAVE_SMP
	select MIGHT_HAVE_CACHE_L2X0
	select ARCH_HAS_CPUFREQ
	select USE_OF
	select COMMON_CLK
	help
	  This enables support for NVIDIA Tegra based systems (Tegra APX,
	  Tegra 6xx and Tegra 2 series).

config ARCH_PXA
	bool "PXA2xx/PXA3xx-based"
	depends on MMU
	select ARCH_MTD_XIP
	select ARCH_HAS_CPUFREQ
	select CLKDEV_LOOKUP
	select CLKSRC_MMIO
	select ARCH_REQUIRE_GPIOLIB
	select GENERIC_CLOCKEVENTS
	select GPIO_PXA
	select PLAT_PXA
	select SPARSE_IRQ
	select AUTO_ZRELADDR
	select MULTI_IRQ_HANDLER
	select ARM_CPU_SUSPEND if PM
	select HAVE_IDE
	select NEED_MACH_GPIO_H
	help
	  Support for Intel/Marvell's PXA2xx/PXA3xx processor line.

config ARCH_MSM
	bool "Qualcomm MSM"
	select HAVE_CLK
	select GENERIC_CLOCKEVENTS
	select ARCH_REQUIRE_GPIOLIB
	select CLKDEV_LOOKUP
	help
	  Support for Qualcomm MSM/QSD based systems.  This runs on the
	  apps processor of the MSM/QSD and depends on a shared memory
	  interface to the modem processor which runs the baseband
	  stack and controls some vital subsystems
	  (clock and power control, etc).

config ARCH_SHMOBILE
	bool "Renesas SH-Mobile / R-Mobile"
	select HAVE_CLK
	select CLKDEV_LOOKUP
	select HAVE_MACH_CLKDEV
	select HAVE_SMP
	select GENERIC_CLOCKEVENTS
	select MIGHT_HAVE_CACHE_L2X0
	select NO_IOPORT
	select SPARSE_IRQ
	select MULTI_IRQ_HANDLER
	select PM_GENERIC_DOMAINS if PM
	select NEED_MACH_MEMORY_H
	help
	  Support for Renesas's SH-Mobile and R-Mobile ARM platforms.

config ARCH_RPC
	bool "RiscPC"
	select ARCH_ACORN
	select FIQ
	select ARCH_MAY_HAVE_PC_FDC
	select HAVE_PATA_PLATFORM
	select ISA_DMA_API
	select NO_IOPORT
	select ARCH_SPARSEMEM_ENABLE
	select ARCH_USES_GETTIMEOFFSET
	select HAVE_IDE
	select NEED_MACH_IO_H
	select NEED_MACH_MEMORY_H
	help
	  On the Acorn Risc-PC, Linux can support the internal IDE disk and
	  CD-ROM interface, serial and parallel port, and the floppy drive.

config ARCH_SA1100
	bool "SA1100-based"
	select CLKSRC_MMIO
	select CPU_SA1100
	select ISA
	select ARCH_SPARSEMEM_ENABLE
	select ARCH_MTD_XIP
	select ARCH_HAS_CPUFREQ
	select CPU_FREQ
	select GENERIC_CLOCKEVENTS
	select CLKDEV_LOOKUP
	select ARCH_REQUIRE_GPIOLIB
	select HAVE_IDE
	select NEED_MACH_GPIO_H
	select NEED_MACH_MEMORY_H
	select SPARSE_IRQ
	help
	  Support for StrongARM 11x0 based boards.

config ARCH_S3C24XX
	bool "Samsung S3C24XX SoCs"
	select GENERIC_GPIO
	select ARCH_HAS_CPUFREQ
	select HAVE_CLK
	select CLKDEV_LOOKUP
	select ARCH_USES_GETTIMEOFFSET
	select HAVE_S3C2410_I2C if I2C
	select HAVE_S3C_RTC if RTC_CLASS
	select HAVE_S3C2410_WATCHDOG if WATCHDOG
	select NEED_MACH_GPIO_H
	select NEED_MACH_IO_H
	help
	  Samsung S3C2410, S3C2412, S3C2413, S3C2416, S3C2440, S3C2442, S3C2443
	  and S3C2450 SoCs based systems, such as the Simtec Electronics BAST
	  (<http://www.simtec.co.uk/products/EB110ITX/>), the IPAQ 1940 or the
	  Samsung SMDK2410 development board (and derivatives).

config ARCH_S3C64XX
	bool "Samsung S3C64XX"
	select PLAT_SAMSUNG
	select CPU_V6
	select ARM_VIC
	select HAVE_CLK
	select HAVE_TCM
	select CLKDEV_LOOKUP
	select NO_IOPORT
	select ARCH_USES_GETTIMEOFFSET
	select ARCH_HAS_CPUFREQ
	select ARCH_REQUIRE_GPIOLIB
	select SAMSUNG_CLKSRC
	select SAMSUNG_IRQ_VIC_TIMER
	select S3C_GPIO_TRACK
	select S3C_DEV_NAND
	select USB_ARCH_HAS_OHCI
	select SAMSUNG_GPIOLIB_4BIT
	select HAVE_S3C2410_I2C if I2C
	select HAVE_S3C2410_WATCHDOG if WATCHDOG
	select NEED_MACH_GPIO_H
	help
	  Samsung S3C64XX series based systems

config ARCH_S5P64X0
	bool "Samsung S5P6440 S5P6450"
	select CPU_V6
	select GENERIC_GPIO
	select HAVE_CLK
	select CLKDEV_LOOKUP
	select CLKSRC_MMIO
	select HAVE_S3C2410_WATCHDOG if WATCHDOG
	select GENERIC_CLOCKEVENTS
	select HAVE_S3C2410_I2C if I2C
	select HAVE_S3C_RTC if RTC_CLASS
	select NEED_MACH_GPIO_H
	help
	  Samsung S5P64X0 CPU based systems, such as the Samsung SMDK6440,
	  SMDK6450.

config ARCH_S5PC100
	bool "Samsung S5PC100"
	select GENERIC_GPIO
	select HAVE_CLK
	select CLKDEV_LOOKUP
	select CPU_V7
	select ARCH_USES_GETTIMEOFFSET
	select HAVE_S3C2410_I2C if I2C
	select HAVE_S3C_RTC if RTC_CLASS
	select HAVE_S3C2410_WATCHDOG if WATCHDOG
	select NEED_MACH_GPIO_H
	help
	  Samsung S5PC100 series based systems

config ARCH_S5PV210
	bool "Samsung S5PV210/S5PC110"
	select CPU_V7
	select ARCH_SPARSEMEM_ENABLE
	select ARCH_HAS_HOLES_MEMORYMODEL
	select GENERIC_GPIO
	select HAVE_CLK
	select CLKDEV_LOOKUP
	select CLKSRC_MMIO
	select ARCH_HAS_CPUFREQ
	select GENERIC_CLOCKEVENTS
	select HAVE_S3C2410_I2C if I2C
	select HAVE_S3C_RTC if RTC_CLASS
	select HAVE_S3C2410_WATCHDOG if WATCHDOG
	select NEED_MACH_GPIO_H
	select NEED_MACH_MEMORY_H
	help
	  Samsung S5PV210/S5PC110 series based systems

config ARCH_EXYNOS
	bool "SAMSUNG EXYNOS"
	select CPU_V7
	select ARCH_SPARSEMEM_ENABLE
	select ARCH_HAS_HOLES_MEMORYMODEL
	select GENERIC_GPIO
	select HAVE_CLK
	select CLKDEV_LOOKUP
	select ARCH_HAS_CPUFREQ
	select GENERIC_CLOCKEVENTS
	select HAVE_S3C_RTC if RTC_CLASS
	select HAVE_S3C2410_I2C if I2C
	select HAVE_S3C2410_WATCHDOG if WATCHDOG
	select NEED_MACH_GPIO_H
	select NEED_MACH_MEMORY_H
	help
	  Support for SAMSUNG's EXYNOS SoCs (EXYNOS4/5)

config ARCH_SHARK
	bool "Shark"
	select CPU_SA110
	select ISA
	select ISA_DMA
	select ZONE_DMA
	select PCI
	select ARCH_USES_GETTIMEOFFSET
	select NEED_MACH_MEMORY_H
	help
	  Support for the StrongARM based Digital DNARD machine, also known
	  as "Shark" (<http://www.shark-linux.de/shark.html>).

config ARCH_U300
	bool "ST-Ericsson U300 Series"
	depends on MMU
	select CLKSRC_MMIO
	select CPU_ARM926T
	select HAVE_TCM
	select ARM_AMBA
	select ARM_PATCH_PHYS_VIRT
	select ARM_VIC
	select GENERIC_CLOCKEVENTS
	select CLKDEV_LOOKUP
	select COMMON_CLK
	select GENERIC_GPIO
	select ARCH_REQUIRE_GPIOLIB
	select SPARSE_IRQ
	help
	  Support for ST-Ericsson U300 series mobile platforms.

config ARCH_U8500
	bool "ST-Ericsson U8500 Series"
	depends on MMU
	select CPU_V7
	select ARM_AMBA
	select GENERIC_CLOCKEVENTS
	select CLKDEV_LOOKUP
	select ARCH_REQUIRE_GPIOLIB
	select ARCH_HAS_CPUFREQ
	select HAVE_SMP
	select MIGHT_HAVE_CACHE_L2X0
	help
	  Support for ST-Ericsson's Ux500 architecture

config ARCH_NOMADIK
	bool "STMicroelectronics Nomadik"
	select ARM_AMBA
	select ARM_VIC
	select CPU_ARM926T
	select COMMON_CLK
	select GENERIC_CLOCKEVENTS
	select PINCTRL
	select PINCTRL_STN8815
	select MIGHT_HAVE_CACHE_L2X0
	select ARCH_REQUIRE_GPIOLIB
	help
	  Support for the Nomadik platform by ST-Ericsson

config ARCH_DAVINCI
	bool "TI DaVinci"
	select GENERIC_CLOCKEVENTS
	select ARCH_REQUIRE_GPIOLIB
	select ZONE_DMA
	select HAVE_IDE
	select CLKDEV_LOOKUP
	select GENERIC_ALLOCATOR
	select GENERIC_IRQ_CHIP
	select ARCH_HAS_HOLES_MEMORYMODEL
	select NEED_MACH_GPIO_H
	help
	  Support for TI's DaVinci platform.

config ARCH_OMAP
	bool "TI OMAP"
	depends on MMU
	select HAVE_CLK
	select ARCH_REQUIRE_GPIOLIB
	select ARCH_HAS_CPUFREQ
	select CLKSRC_MMIO
	select GENERIC_CLOCKEVENTS
	select ARCH_HAS_HOLES_MEMORYMODEL
	select NEED_MACH_GPIO_H
	help
	  Support for TI's OMAP platform (OMAP1/2/3/4).

config PLAT_SPEAR
	bool "ST SPEAr"
	select ARM_AMBA
	select ARCH_REQUIRE_GPIOLIB
	select CLKDEV_LOOKUP
	select COMMON_CLK
	select CLKSRC_MMIO
	select GENERIC_CLOCKEVENTS
	select HAVE_CLK
	help
	  Support for ST's SPEAr platform (SPEAr3xx, SPEAr6xx and SPEAr13xx).

config ARCH_VT8500
	bool "VIA/WonderMedia 85xx"
	select CPU_ARM926T
	select GENERIC_GPIO
	select ARCH_HAS_CPUFREQ
	select GENERIC_CLOCKEVENTS
	select ARCH_REQUIRE_GPIOLIB
<<<<<<< HEAD
	select USE_OF
	select COMMON_CLK
	select HAVE_CLK
	select CLKDEV_LOOKUP
=======
>>>>>>> 1f793bcd
	help
	  Support for VIA/WonderMedia VT8500/WM85xx System-on-Chip.

config ARCH_ZYNQ
	bool "Xilinx Zynq ARM Cortex A9 Platform"
	select CPU_V7
	select GENERIC_CLOCKEVENTS
	select CLKDEV_LOOKUP
	select ARM_GIC
	select ARM_AMBA
	select ICST
	select MIGHT_HAVE_CACHE_L2X0
	select USE_OF
	help
	  Support for Xilinx Zynq ARM Cortex A9 Platform
endchoice

menu "Multiple platform selection"
	depends on ARCH_MULTIPLATFORM

comment "CPU Core family selection"

config ARCH_MULTI_V4
	bool "ARMv4 based platforms (FA526, StrongARM)"
	select ARCH_MULTI_V4_V5
	depends on !ARCH_MULTI_V6_V7

config ARCH_MULTI_V4T
	bool "ARMv4T based platforms (ARM720T, ARM920T, ...)"
	select ARCH_MULTI_V4_V5
	depends on !ARCH_MULTI_V6_V7

config ARCH_MULTI_V5
	bool "ARMv5 based platforms (ARM926T, XSCALE, PJ1, ...)"
	select ARCH_MULTI_V4_V5
	depends on !ARCH_MULTI_V6_V7

config ARCH_MULTI_V4_V5
	bool

config ARCH_MULTI_V6
	bool "ARMv6 based platforms (ARM11, Scorpion, ...)"
	select CPU_V6
	select ARCH_MULTI_V6_V7

config ARCH_MULTI_V7
	bool "ARMv7 based platforms (Cortex-A, PJ4, Krait)"
	select CPU_V7
	select ARCH_VEXPRESS
	default y
	select ARCH_MULTI_V6_V7

config ARCH_MULTI_V6_V7
	bool

config ARCH_MULTI_CPU_AUTO
	def_bool !(ARCH_MULTI_V4 || ARCH_MULTI_V4T || ARCH_MULTI_V6_V7)
	select ARCH_MULTI_V5

endmenu

#
# This is sorted alphabetically by mach-* pathname.  However, plat-*
# Kconfigs may be included either alphabetically (according to the
# plat- suffix) or along side the corresponding mach-* source.
#
source "arch/arm/mach-mvebu/Kconfig"

source "arch/arm/mach-at91/Kconfig"

source "arch/arm/mach-clps711x/Kconfig"

source "arch/arm/mach-cns3xxx/Kconfig"

source "arch/arm/mach-davinci/Kconfig"

source "arch/arm/mach-dove/Kconfig"

source "arch/arm/mach-ep93xx/Kconfig"

source "arch/arm/mach-footbridge/Kconfig"

source "arch/arm/mach-gemini/Kconfig"

source "arch/arm/mach-h720x/Kconfig"

source "arch/arm/mach-highbank/Kconfig"

source "arch/arm/mach-integrator/Kconfig"

source "arch/arm/mach-iop32x/Kconfig"

source "arch/arm/mach-iop33x/Kconfig"

source "arch/arm/mach-iop13xx/Kconfig"

source "arch/arm/mach-ixp4xx/Kconfig"

source "arch/arm/mach-kirkwood/Kconfig"

source "arch/arm/mach-ks8695/Kconfig"

source "arch/arm/mach-msm/Kconfig"

source "arch/arm/mach-mv78xx0/Kconfig"

source "arch/arm/plat-mxc/Kconfig"

source "arch/arm/mach-mxs/Kconfig"

source "arch/arm/mach-netx/Kconfig"

source "arch/arm/mach-nomadik/Kconfig"
source "arch/arm/plat-nomadik/Kconfig"

source "arch/arm/plat-omap/Kconfig"

source "arch/arm/mach-omap1/Kconfig"

source "arch/arm/mach-omap2/Kconfig"

source "arch/arm/mach-orion5x/Kconfig"

source "arch/arm/mach-picoxcell/Kconfig"

source "arch/arm/mach-pxa/Kconfig"
source "arch/arm/plat-pxa/Kconfig"

source "arch/arm/mach-mmp/Kconfig"

source "arch/arm/mach-realview/Kconfig"

source "arch/arm/mach-sa1100/Kconfig"

source "arch/arm/plat-samsung/Kconfig"
source "arch/arm/plat-s3c24xx/Kconfig"

source "arch/arm/mach-socfpga/Kconfig"

source "arch/arm/plat-spear/Kconfig"

source "arch/arm/mach-s3c24xx/Kconfig"
if ARCH_S3C24XX
source "arch/arm/mach-s3c2412/Kconfig"
source "arch/arm/mach-s3c2440/Kconfig"
endif

if ARCH_S3C64XX
source "arch/arm/mach-s3c64xx/Kconfig"
endif

source "arch/arm/mach-s5p64x0/Kconfig"

source "arch/arm/mach-s5pc100/Kconfig"

source "arch/arm/mach-s5pv210/Kconfig"

source "arch/arm/mach-exynos/Kconfig"

source "arch/arm/mach-shmobile/Kconfig"

source "arch/arm/mach-prima2/Kconfig"

source "arch/arm/mach-tegra/Kconfig"

source "arch/arm/mach-u300/Kconfig"

source "arch/arm/mach-ux500/Kconfig"

source "arch/arm/mach-versatile/Kconfig"

source "arch/arm/mach-vexpress/Kconfig"
source "arch/arm/plat-versatile/Kconfig"

source "arch/arm/mach-w90x900/Kconfig"

# Definitions to make life easier
config ARCH_ACORN
	bool

config PLAT_IOP
	bool
	select GENERIC_CLOCKEVENTS

config PLAT_ORION
	bool
	select CLKSRC_MMIO
	select GENERIC_IRQ_CHIP
	select IRQ_DOMAIN
	select COMMON_CLK

config PLAT_PXA
	bool

config PLAT_VERSATILE
	bool

config ARM_TIMER_SP804
	bool
	select CLKSRC_MMIO
	select HAVE_SCHED_CLOCK

source arch/arm/mm/Kconfig

config ARM_NR_BANKS
	int
	default 16 if ARCH_EP93XX
	default 8

config IWMMXT
	bool "Enable iWMMXt support"
	depends on CPU_XSCALE || CPU_XSC3 || CPU_MOHAWK || CPU_PJ4
	default y if PXA27x || PXA3xx || PXA95x || ARCH_MMP
	help
	  Enable support for iWMMXt context switching at run time if
	  running on a CPU that supports it.

config XSCALE_PMU
	bool
	depends on CPU_XSCALE
	default y

config MULTI_IRQ_HANDLER
	bool
	help
	  Allow each machine to specify it's own IRQ handler at run time.

if !MMU
source "arch/arm/Kconfig-nommu"
endif

config ARM_ERRATA_326103
	bool "ARM errata: FSR write bit incorrect on a SWP to read-only memory"
	depends on CPU_V6
	help
	  Executing a SWP instruction to read-only memory does not set bit 11
	  of the FSR on the ARM 1136 prior to r1p0. This causes the kernel to
	  treat the access as a read, preventing a COW from occurring and
	  causing the faulting task to livelock.

config ARM_ERRATA_411920
	bool "ARM errata: Invalidation of the Instruction Cache operation can fail"
	depends on CPU_V6 || CPU_V6K
	help
	  Invalidation of the Instruction Cache operation can
	  fail. This erratum is present in 1136 (before r1p4), 1156 and 1176.
	  It does not affect the MPCore. This option enables the ARM Ltd.
	  recommended workaround.

config ARM_ERRATA_430973
	bool "ARM errata: Stale prediction on replaced interworking branch"
	depends on CPU_V7
	help
	  This option enables the workaround for the 430973 Cortex-A8
	  (r1p0..r1p2) erratum. If a code sequence containing an ARM/Thumb
	  interworking branch is replaced with another code sequence at the
	  same virtual address, whether due to self-modifying code or virtual
	  to physical address re-mapping, Cortex-A8 does not recover from the
	  stale interworking branch prediction. This results in Cortex-A8
	  executing the new code sequence in the incorrect ARM or Thumb state.
	  The workaround enables the BTB/BTAC operations by setting ACTLR.IBE
	  and also flushes the branch target cache at every context switch.
	  Note that setting specific bits in the ACTLR register may not be
	  available in non-secure mode.

config ARM_ERRATA_458693
	bool "ARM errata: Processor deadlock when a false hazard is created"
	depends on CPU_V7
	help
	  This option enables the workaround for the 458693 Cortex-A8 (r2p0)
	  erratum. For very specific sequences of memory operations, it is
	  possible for a hazard condition intended for a cache line to instead
	  be incorrectly associated with a different cache line. This false
	  hazard might then cause a processor deadlock. The workaround enables
	  the L1 caching of the NEON accesses and disables the PLD instruction
	  in the ACTLR register. Note that setting specific bits in the ACTLR
	  register may not be available in non-secure mode.

config ARM_ERRATA_460075
	bool "ARM errata: Data written to the L2 cache can be overwritten with stale data"
	depends on CPU_V7
	help
	  This option enables the workaround for the 460075 Cortex-A8 (r2p0)
	  erratum. Any asynchronous access to the L2 cache may encounter a
	  situation in which recent store transactions to the L2 cache are lost
	  and overwritten with stale memory contents from external memory. The
	  workaround disables the write-allocate mode for the L2 cache via the
	  ACTLR register. Note that setting specific bits in the ACTLR register
	  may not be available in non-secure mode.

config ARM_ERRATA_742230
	bool "ARM errata: DMB operation may be faulty"
	depends on CPU_V7 && SMP
	help
	  This option enables the workaround for the 742230 Cortex-A9
	  (r1p0..r2p2) erratum. Under rare circumstances, a DMB instruction
	  between two write operations may not ensure the correct visibility
	  ordering of the two writes. This workaround sets a specific bit in
	  the diagnostic register of the Cortex-A9 which causes the DMB
	  instruction to behave as a DSB, ensuring the correct behaviour of
	  the two writes.

config ARM_ERRATA_742231
	bool "ARM errata: Incorrect hazard handling in the SCU may lead to data corruption"
	depends on CPU_V7 && SMP
	help
	  This option enables the workaround for the 742231 Cortex-A9
	  (r2p0..r2p2) erratum. Under certain conditions, specific to the
	  Cortex-A9 MPCore micro-architecture, two CPUs working in SMP mode,
	  accessing some data located in the same cache line, may get corrupted
	  data due to bad handling of the address hazard when the line gets
	  replaced from one of the CPUs at the same time as another CPU is
	  accessing it. This workaround sets specific bits in the diagnostic
	  register of the Cortex-A9 which reduces the linefill issuing
	  capabilities of the processor.

config PL310_ERRATA_588369
	bool "PL310 errata: Clean & Invalidate maintenance operations do not invalidate clean lines"
	depends on CACHE_L2X0
	help
	   The PL310 L2 cache controller implements three types of Clean &
	   Invalidate maintenance operations: by Physical Address
	   (offset 0x7F0), by Index/Way (0x7F8) and by Way (0x7FC).
	   They are architecturally defined to behave as the execution of a
	   clean operation followed immediately by an invalidate operation,
	   both performing to the same memory location. This functionality
	   is not correctly implemented in PL310 as clean lines are not
	   invalidated as a result of these operations.

config ARM_ERRATA_720789
	bool "ARM errata: TLBIASIDIS and TLBIMVAIS operations can broadcast a faulty ASID"
	depends on CPU_V7
	help
	  This option enables the workaround for the 720789 Cortex-A9 (prior to
	  r2p0) erratum. A faulty ASID can be sent to the other CPUs for the
	  broadcasted CP15 TLB maintenance operations TLBIASIDIS and TLBIMVAIS.
	  As a consequence of this erratum, some TLB entries which should be
	  invalidated are not, resulting in an incoherency in the system page
	  tables. The workaround changes the TLB flushing routines to invalidate
	  entries regardless of the ASID.

config PL310_ERRATA_727915
	bool "PL310 errata: Background Clean & Invalidate by Way operation can cause data corruption"
	depends on CACHE_L2X0
	help
	  PL310 implements the Clean & Invalidate by Way L2 cache maintenance
	  operation (offset 0x7FC). This operation runs in background so that
	  PL310 can handle normal accesses while it is in progress. Under very
	  rare circumstances, due to this erratum, write data can be lost when
	  PL310 treats a cacheable write transaction during a Clean &
	  Invalidate by Way operation.

config ARM_ERRATA_743622
	bool "ARM errata: Faulty hazard checking in the Store Buffer may lead to data corruption"
	depends on CPU_V7
	help
	  This option enables the workaround for the 743622 Cortex-A9
	  (r2p*) erratum. Under very rare conditions, a faulty
	  optimisation in the Cortex-A9 Store Buffer may lead to data
	  corruption. This workaround sets a specific bit in the diagnostic
	  register of the Cortex-A9 which disables the Store Buffer
	  optimisation, preventing the defect from occurring. This has no
	  visible impact on the overall performance or power consumption of the
	  processor.

config ARM_ERRATA_751472
	bool "ARM errata: Interrupted ICIALLUIS may prevent completion of broadcasted operation"
	depends on CPU_V7
	help
	  This option enables the workaround for the 751472 Cortex-A9 (prior
	  to r3p0) erratum. An interrupted ICIALLUIS operation may prevent the
	  completion of a following broadcasted operation if the second
	  operation is received by a CPU before the ICIALLUIS has completed,
	  potentially leading to corrupted entries in the cache or TLB.

config PL310_ERRATA_753970
	bool "PL310 errata: cache sync operation may be faulty"
	depends on CACHE_PL310
	help
	  This option enables the workaround for the 753970 PL310 (r3p0) erratum.

	  Under some condition the effect of cache sync operation on
	  the store buffer still remains when the operation completes.
	  This means that the store buffer is always asked to drain and
	  this prevents it from merging any further writes. The workaround
	  is to replace the normal offset of cache sync operation (0x730)
	  by another offset targeting an unmapped PL310 register 0x740.
	  This has the same effect as the cache sync operation: store buffer
	  drain and waiting for all buffers empty.

config ARM_ERRATA_754322
	bool "ARM errata: possible faulty MMU translations following an ASID switch"
	depends on CPU_V7
	help
	  This option enables the workaround for the 754322 Cortex-A9 (r2p*,
	  r3p*) erratum. A speculative memory access may cause a page table walk
	  which starts prior to an ASID switch but completes afterwards. This
	  can populate the micro-TLB with a stale entry which may be hit with
	  the new ASID. This workaround places two dsb instructions in the mm
	  switching code so that no page table walks can cross the ASID switch.

config ARM_ERRATA_754327
	bool "ARM errata: no automatic Store Buffer drain"
	depends on CPU_V7 && SMP
	help
	  This option enables the workaround for the 754327 Cortex-A9 (prior to
	  r2p0) erratum. The Store Buffer does not have any automatic draining
	  mechanism and therefore a livelock may occur if an external agent
	  continuously polls a memory location waiting to observe an update.
	  This workaround defines cpu_relax() as smp_mb(), preventing correctly
	  written polling loops from denying visibility of updates to memory.

config ARM_ERRATA_364296
	bool "ARM errata: Possible cache data corruption with hit-under-miss enabled"
	depends on CPU_V6 && !SMP
	help
	  This options enables the workaround for the 364296 ARM1136
	  r0p2 erratum (possible cache data corruption with
	  hit-under-miss enabled). It sets the undocumented bit 31 in
	  the auxiliary control register and the FI bit in the control
	  register, thus disabling hit-under-miss without putting the
	  processor into full low interrupt latency mode. ARM11MPCore
	  is not affected.

config ARM_ERRATA_764369
	bool "ARM errata: Data cache line maintenance operation by MVA may not succeed"
	depends on CPU_V7 && SMP
	help
	  This option enables the workaround for erratum 764369
	  affecting Cortex-A9 MPCore with two or more processors (all
	  current revisions). Under certain timing circumstances, a data
	  cache line maintenance operation by MVA targeting an Inner
	  Shareable memory region may fail to proceed up to either the
	  Point of Coherency or to the Point of Unification of the
	  system. This workaround adds a DSB instruction before the
	  relevant cache maintenance functions and sets a specific bit
	  in the diagnostic control register of the SCU.

config PL310_ERRATA_769419
	bool "PL310 errata: no automatic Store Buffer drain"
	depends on CACHE_L2X0
	help
	  On revisions of the PL310 prior to r3p2, the Store Buffer does
	  not automatically drain. This can cause normal, non-cacheable
	  writes to be retained when the memory system is idle, leading
	  to suboptimal I/O performance for drivers using coherent DMA.
	  This option adds a write barrier to the cpu_idle loop so that,
	  on systems with an outer cache, the store buffer is drained
	  explicitly.

config ARM_ERRATA_775420
       bool "ARM errata: A data cache maintenance operation which aborts, might lead to deadlock"
       depends on CPU_V7
       help
	 This option enables the workaround for the 775420 Cortex-A9 (r2p2,
	 r2p6,r2p8,r2p10,r3p0) erratum. In case a date cache maintenance
	 operation aborts with MMU exception, it might cause the processor
	 to deadlock. This workaround puts DSB before executing ISB if
	 an abort may occur on cache maintenance.

endmenu

source "arch/arm/common/Kconfig"

menu "Bus support"

config ARM_AMBA
	bool

config ISA
	bool
	help
	  Find out whether you have ISA slots on your motherboard.  ISA is the
	  name of a bus system, i.e. the way the CPU talks to the other stuff
	  inside your box.  Other bus systems are PCI, EISA, MicroChannel
	  (MCA) or VESA.  ISA is an older system, now being displaced by PCI;
	  newer boards don't support it.  If you have ISA, say Y, otherwise N.

# Select ISA DMA controller support
config ISA_DMA
	bool
	select ISA_DMA_API

# Select ISA DMA interface
config ISA_DMA_API
	bool

config PCI
	bool "PCI support" if MIGHT_HAVE_PCI
	help
	  Find out whether you have a PCI motherboard. PCI is the name of a
	  bus system, i.e. the way the CPU talks to the other stuff inside
	  your box. Other bus systems are ISA, EISA, MicroChannel (MCA) or
	  VESA. If you have PCI, say Y, otherwise N.

config PCI_DOMAINS
	bool
	depends on PCI

config PCI_NANOENGINE
	bool "BSE nanoEngine PCI support"
	depends on SA1100_NANOENGINE
	help
	  Enable PCI on the BSE nanoEngine board.

config PCI_SYSCALL
	def_bool PCI

# Select the host bridge type
config PCI_HOST_VIA82C505
	bool
	depends on PCI && ARCH_SHARK
	default y

config PCI_HOST_ITE8152
	bool
	depends on PCI && MACH_ARMCORE
	default y
	select DMABOUNCE

source "drivers/pci/Kconfig"

source "drivers/pcmcia/Kconfig"

endmenu

menu "Kernel Features"

config HAVE_SMP
	bool
	help
	  This option should be selected by machines which have an SMP-
	  capable CPU.

	  The only effect of this option is to make the SMP-related
	  options available to the user for configuration.

config SMP
	bool "Symmetric Multi-Processing"
	depends on CPU_V6K || CPU_V7
	depends on GENERIC_CLOCKEVENTS
	depends on HAVE_SMP
	depends on MMU
	select USE_GENERIC_SMP_HELPERS
	select HAVE_ARM_SCU if !ARCH_MSM_SCORPIONMP
	help
	  This enables support for systems with more than one CPU. If you have
	  a system with only one CPU, like most personal computers, say N. If
	  you have a system with more than one CPU, say Y.

	  If you say N here, the kernel will run on single and multiprocessor
	  machines, but will use only one CPU of a multiprocessor machine. If
	  you say Y here, the kernel will run on many, but not all, single
	  processor machines. On a single processor machine, the kernel will
	  run faster if you say N here.

	  See also <file:Documentation/x86/i386/IO-APIC.txt>,
	  <file:Documentation/nmi_watchdog.txt> and the SMP-HOWTO available at
	  <http://tldp.org/HOWTO/SMP-HOWTO.html>.

	  If you don't know what to do here, say N.

config SMP_ON_UP
	bool "Allow booting SMP kernel on uniprocessor systems (EXPERIMENTAL)"
	depends on EXPERIMENTAL
	depends on SMP && !XIP_KERNEL
	default y
	help
	  SMP kernels contain instructions which fail on non-SMP processors.
	  Enabling this option allows the kernel to modify itself to make
	  these instructions safe.  Disabling it allows about 1K of space
	  savings.

	  If you don't know what to do here, say Y.

config ARM_CPU_TOPOLOGY
	bool "Support cpu topology definition"
	depends on SMP && CPU_V7
	default y
	help
	  Support ARM cpu topology definition. The MPIDR register defines
	  affinity between processors which is then used to describe the cpu
	  topology of an ARM System.

config SCHED_MC
	bool "Multi-core scheduler support"
	depends on ARM_CPU_TOPOLOGY
	help
	  Multi-core scheduler support improves the CPU scheduler's decision
	  making when dealing with multi-core CPU chips at a cost of slightly
	  increased overhead in some places. If unsure say N here.

config SCHED_SMT
	bool "SMT scheduler support"
	depends on ARM_CPU_TOPOLOGY
	help
	  Improves the CPU scheduler's decision making when dealing with
	  MultiThreading at a cost of slightly increased overhead in some
	  places. If unsure say N here.

config HAVE_ARM_SCU
	bool
	help
	  This option enables support for the ARM system coherency unit

config ARM_ARCH_TIMER
	bool "Architected timer support"
	depends on CPU_V7
	help
	  This option enables support for the ARM architected timer

config HAVE_ARM_TWD
	bool
	depends on SMP
	help
	  This options enables support for the ARM timer and watchdog unit

choice
	prompt "Memory split"
	default VMSPLIT_3G
	help
	  Select the desired split between kernel and user memory.

	  If you are not absolutely sure what you are doing, leave this
	  option alone!

	config VMSPLIT_3G
		bool "3G/1G user/kernel split"
	config VMSPLIT_2G
		bool "2G/2G user/kernel split"
	config VMSPLIT_1G
		bool "1G/3G user/kernel split"
endchoice

config PAGE_OFFSET
	hex
	default 0x40000000 if VMSPLIT_1G
	default 0x80000000 if VMSPLIT_2G
	default 0xC0000000

config NR_CPUS
	int "Maximum number of CPUs (2-32)"
	range 2 32
	depends on SMP
	default "4"

config HOTPLUG_CPU
	bool "Support for hot-pluggable CPUs (EXPERIMENTAL)"
	depends on SMP && HOTPLUG && EXPERIMENTAL
	help
	  Say Y here to experiment with turning CPUs off and on.  CPUs
	  can be controlled through /sys/devices/system/cpu.

config LOCAL_TIMERS
	bool "Use local timer interrupts"
	depends on SMP
	default y
	select HAVE_ARM_TWD if (!ARCH_MSM_SCORPIONMP && !EXYNOS4_MCT)
	help
	  Enable support for local timers on SMP platforms, rather then the
	  legacy IPI broadcast method.  Local timers allows the system
	  accounting to be spread across the timer interval, preventing a
	  "thundering herd" at every timer tick.

config ARCH_NR_GPIO
	int
	default 1024 if ARCH_SHMOBILE || ARCH_TEGRA
	default 355 if ARCH_U8500
	default 264 if MACH_H4700
	default 512 if SOC_OMAP5
	default 288 if ARCH_VT8500
	default 0
	help
	  Maximum number of GPIOs in the system.

	  If unsure, leave the default value.

source kernel/Kconfig.preempt

config HZ
	int
	default 200 if ARCH_EBSA110 || ARCH_S3C24XX || ARCH_S5P64X0 || \
		ARCH_S5PV210 || ARCH_EXYNOS4
	default OMAP_32K_TIMER_HZ if ARCH_OMAP && OMAP_32K_TIMER
	default AT91_TIMER_HZ if ARCH_AT91
	default SHMOBILE_TIMER_HZ if ARCH_SHMOBILE
	default 100

config THUMB2_KERNEL
	bool "Compile the kernel in Thumb-2 mode (EXPERIMENTAL)"
	depends on CPU_V7 && !CPU_V6 && !CPU_V6K && EXPERIMENTAL
	select AEABI
	select ARM_ASM_UNIFIED
	select ARM_UNWIND
	help
	  By enabling this option, the kernel will be compiled in
	  Thumb-2 mode. A compiler/assembler that understand the unified
	  ARM-Thumb syntax is needed.

	  If unsure, say N.

config THUMB2_AVOID_R_ARM_THM_JUMP11
	bool "Work around buggy Thumb-2 short branch relocations in gas"
	depends on THUMB2_KERNEL && MODULES
	default y
	help
	  Various binutils versions can resolve Thumb-2 branches to
	  locally-defined, preemptible global symbols as short-range "b.n"
	  branch instructions.

	  This is a problem, because there's no guarantee the final
	  destination of the symbol, or any candidate locations for a
	  trampoline, are within range of the branch.  For this reason, the
	  kernel does not support fixing up the R_ARM_THM_JUMP11 (102)
	  relocation in modules at all, and it makes little sense to add
	  support.

	  The symptom is that the kernel fails with an "unsupported
	  relocation" error when loading some modules.

	  Until fixed tools are available, passing
	  -fno-optimize-sibling-calls to gcc should prevent gcc generating
	  code which hits this problem, at the cost of a bit of extra runtime
	  stack usage in some cases.

	  The problem is described in more detail at:
	      https://bugs.launchpad.net/binutils-linaro/+bug/725126

	  Only Thumb-2 kernels are affected.

	  Unless you are sure your tools don't have this problem, say Y.

config ARM_ASM_UNIFIED
	bool

config AEABI
	bool "Use the ARM EABI to compile the kernel"
	help
	  This option allows for the kernel to be compiled using the latest
	  ARM ABI (aka EABI).  This is only useful if you are using a user
	  space environment that is also compiled with EABI.

	  Since there are major incompatibilities between the legacy ABI and
	  EABI, especially with regard to structure member alignment, this
	  option also changes the kernel syscall calling convention to
	  disambiguate both ABIs and allow for backward compatibility support
	  (selected with CONFIG_OABI_COMPAT).

	  To use this you need GCC version 4.0.0 or later.

config OABI_COMPAT
	bool "Allow old ABI binaries to run with this kernel (EXPERIMENTAL)"
	depends on AEABI && EXPERIMENTAL && !THUMB2_KERNEL
	default y
	help
	  This option preserves the old syscall interface along with the
	  new (ARM EABI) one. It also provides a compatibility layer to
	  intercept syscalls that have structure arguments which layout
	  in memory differs between the legacy ABI and the new ARM EABI
	  (only for non "thumb" binaries). This option adds a tiny
	  overhead to all syscalls and produces a slightly larger kernel.
	  If you know you'll be using only pure EABI user space then you
	  can say N here. If this option is not selected and you attempt
	  to execute a legacy ABI binary then the result will be
	  UNPREDICTABLE (in fact it can be predicted that it won't work
	  at all). If in doubt say Y.

config ARCH_HAS_HOLES_MEMORYMODEL
	bool

config ARCH_SPARSEMEM_ENABLE
	bool

config ARCH_SPARSEMEM_DEFAULT
	def_bool ARCH_SPARSEMEM_ENABLE

config ARCH_SELECT_MEMORY_MODEL
	def_bool ARCH_SPARSEMEM_ENABLE

config HAVE_ARCH_PFN_VALID
	def_bool ARCH_HAS_HOLES_MEMORYMODEL || !SPARSEMEM

config HIGHMEM
	bool "High Memory Support"
	depends on MMU
	help
	  The address space of ARM processors is only 4 Gigabytes large
	  and it has to accommodate user address space, kernel address
	  space as well as some memory mapped IO. That means that, if you
	  have a large amount of physical memory and/or IO, not all of the
	  memory can be "permanently mapped" by the kernel. The physical
	  memory that is not permanently mapped is called "high memory".

	  Depending on the selected kernel/user memory split, minimum
	  vmalloc space and actual amount of RAM, you may not need this
	  option which should result in a slightly faster kernel.

	  If unsure, say n.

config HIGHPTE
	bool "Allocate 2nd-level pagetables from highmem"
	depends on HIGHMEM

config HW_PERF_EVENTS
	bool "Enable hardware performance counter support for perf events"
	depends on PERF_EVENTS
	default y
	help
	  Enable hardware performance counter support for perf events. If
	  disabled, perf events will use software events only.

source "mm/Kconfig"

config FORCE_MAX_ZONEORDER
	int "Maximum zone order" if ARCH_SHMOBILE
	range 11 64 if ARCH_SHMOBILE
	default "9" if SA1111
	default "11"
	help
	  The kernel memory allocator divides physically contiguous memory
	  blocks into "zones", where each zone is a power of two number of
	  pages.  This option selects the largest power of two that the kernel
	  keeps in the memory allocator.  If you need to allocate very large
	  blocks of physically contiguous memory, then you may need to
	  increase this value.

	  This config option is actually maximum order plus one. For example,
	  a value of 11 means that the largest free memory block is 2^10 pages.

config ALIGNMENT_TRAP
	bool
	depends on CPU_CP15_MMU
	default y if !ARCH_EBSA110
	select HAVE_PROC_CPU if PROC_FS
	help
	  ARM processors cannot fetch/store information which is not
	  naturally aligned on the bus, i.e., a 4 byte fetch must start at an
	  address divisible by 4. On 32-bit ARM processors, these non-aligned
	  fetch/store instructions will be emulated in software if you say
	  here, which has a severe performance impact. This is necessary for
	  correct operation of some network protocols. With an IP-only
	  configuration it is safe to say N, otherwise say Y.

config UACCESS_WITH_MEMCPY
	bool "Use kernel mem{cpy,set}() for {copy_to,clear}_user()"
	depends on MMU
	default y if CPU_FEROCEON
	help
	  Implement faster copy_to_user and clear_user methods for CPU
	  cores where a 8-word STM instruction give significantly higher
	  memory write throughput than a sequence of individual 32bit stores.

	  A possible side effect is a slight increase in scheduling latency
	  between threads sharing the same address space if they invoke
	  such copy operations with large buffers.

	  However, if the CPU data cache is using a write-allocate mode,
	  this option is unlikely to provide any performance gain.

config SECCOMP
	bool
	prompt "Enable seccomp to safely compute untrusted bytecode"
	---help---
	  This kernel feature is useful for number crunching applications
	  that may need to compute untrusted bytecode during their
	  execution. By using pipes or other transports made available to
	  the process as file descriptors supporting the read/write
	  syscalls, it's possible to isolate those applications in
	  their own address space using seccomp. Once seccomp is
	  enabled via prctl(PR_SET_SECCOMP), it cannot be disabled
	  and the task is only allowed to execute a few safe syscalls
	  defined by each seccomp mode.

config CC_STACKPROTECTOR
	bool "Enable -fstack-protector buffer overflow detection (EXPERIMENTAL)"
	depends on EXPERIMENTAL
	help
	  This option turns on the -fstack-protector GCC feature. This
	  feature puts, at the beginning of functions, a canary value on
	  the stack just before the return address, and validates
	  the value just before actually returning.  Stack based buffer
	  overflows (that need to overwrite this return address) now also
	  overwrite the canary, which gets detected and the attack is then
	  neutralized via a kernel panic.
	  This feature requires gcc version 4.2 or above.

<<<<<<< HEAD
=======
config DEPRECATED_PARAM_STRUCT
	bool "Provide old way to pass kernel parameters"
	help
	  This was deprecated in 2001 and announced to live on for 5 years.
	  Some old boot loaders still use this way.

config XEN_DOM0
	def_bool y
	depends on XEN

config XEN
	bool "Xen guest support on ARM (EXPERIMENTAL)"
	depends on EXPERIMENTAL && ARM && OF
	help
	  Say Y if you want to run Linux in a Virtual Machine on Xen on ARM.

>>>>>>> 1f793bcd
endmenu

menu "Boot options"

config USE_OF
	bool "Flattened Device Tree support"
	select OF
	select OF_EARLY_FLATTREE
	select IRQ_DOMAIN
	help
	  Include support for flattened device tree machine descriptions.

config ATAGS
	bool "Support for the traditional ATAGS boot data passing" if USE_OF
	default y
	help
	  This is the traditional way of passing data to the kernel at boot
	  time. If you are solely relying on the flattened device tree (or
	  the ARM_ATAG_DTB_COMPAT option) then you may unselect this option
	  to remove ATAGS support from your kernel binary.  If unsure,
	  leave this to y.

config DEPRECATED_PARAM_STRUCT
	bool "Provide old way to pass kernel parameters"
	depends on ATAGS
	help
	  This was deprecated in 2001 and announced to live on for 5 years.
	  Some old boot loaders still use this way.

# Compressed boot loader in ROM.  Yes, we really want to ask about
# TEXT and BSS so we preserve their values in the config files.
config ZBOOT_ROM_TEXT
	hex "Compressed ROM boot loader base address"
	default "0"
	help
	  The physical address at which the ROM-able zImage is to be
	  placed in the target.  Platforms which normally make use of
	  ROM-able zImage formats normally set this to a suitable
	  value in their defconfig file.

	  If ZBOOT_ROM is not enabled, this has no effect.

config ZBOOT_ROM_BSS
	hex "Compressed ROM boot loader BSS address"
	default "0"
	help
	  The base address of an area of read/write memory in the target
	  for the ROM-able zImage which must be available while the
	  decompressor is running. It must be large enough to hold the
	  entire decompressed kernel plus an additional 128 KiB.
	  Platforms which normally make use of ROM-able zImage formats
	  normally set this to a suitable value in their defconfig file.

	  If ZBOOT_ROM is not enabled, this has no effect.

config ZBOOT_ROM
	bool "Compressed boot loader in ROM/flash"
	depends on ZBOOT_ROM_TEXT != ZBOOT_ROM_BSS
	help
	  Say Y here if you intend to execute your compressed kernel image
	  (zImage) directly from ROM or flash.  If unsure, say N.

choice
	prompt "Include SD/MMC loader in zImage (EXPERIMENTAL)"
	depends on ZBOOT_ROM && ARCH_SH7372 && EXPERIMENTAL
	default ZBOOT_ROM_NONE
	help
	  Include experimental SD/MMC loading code in the ROM-able zImage.
	  With this enabled it is possible to write the ROM-able zImage
	  kernel image to an MMC or SD card and boot the kernel straight
	  from the reset vector. At reset the processor Mask ROM will load
	  the first part of the ROM-able zImage which in turn loads the
	  rest the kernel image to RAM.

config ZBOOT_ROM_NONE
	bool "No SD/MMC loader in zImage (EXPERIMENTAL)"
	help
	  Do not load image from SD or MMC

config ZBOOT_ROM_MMCIF
	bool "Include MMCIF loader in zImage (EXPERIMENTAL)"
	help
	  Load image from MMCIF hardware block.

config ZBOOT_ROM_SH_MOBILE_SDHI
	bool "Include SuperH Mobile SDHI loader in zImage (EXPERIMENTAL)"
	help
	  Load image from SDHI hardware block

endchoice

config ARM_APPENDED_DTB
	bool "Use appended device tree blob to zImage (EXPERIMENTAL)"
	depends on OF && !ZBOOT_ROM && EXPERIMENTAL
	help
	  With this option, the boot code will look for a device tree binary
	  (DTB) appended to zImage
	  (e.g. cat zImage <filename>.dtb > zImage_w_dtb).

	  This is meant as a backward compatibility convenience for those
	  systems with a bootloader that can't be upgraded to accommodate
	  the documented boot protocol using a device tree.

	  Beware that there is very little in terms of protection against
	  this option being confused by leftover garbage in memory that might
	  look like a DTB header after a reboot if no actual DTB is appended
	  to zImage.  Do not leave this option active in a production kernel
	  if you don't intend to always append a DTB.  Proper passing of the
	  location into r2 of a bootloader provided DTB is always preferable
	  to this option.

config ARM_ATAG_DTB_COMPAT
	bool "Supplement the appended DTB with traditional ATAG information"
	depends on ARM_APPENDED_DTB
	help
	  Some old bootloaders can't be updated to a DTB capable one, yet
	  they provide ATAGs with memory configuration, the ramdisk address,
	  the kernel cmdline string, etc.  Such information is dynamically
	  provided by the bootloader and can't always be stored in a static
	  DTB.  To allow a device tree enabled kernel to be used with such
	  bootloaders, this option allows zImage to extract the information
	  from the ATAG list and store it at run time into the appended DTB.

choice
	prompt "Kernel command line type" if ARM_ATAG_DTB_COMPAT
	default ARM_ATAG_DTB_COMPAT_CMDLINE_FROM_BOOTLOADER

config ARM_ATAG_DTB_COMPAT_CMDLINE_FROM_BOOTLOADER
	bool "Use bootloader kernel arguments if available"
	help
	  Uses the command-line options passed by the boot loader instead of
	  the device tree bootargs property. If the boot loader doesn't provide
	  any, the device tree bootargs property will be used.

config ARM_ATAG_DTB_COMPAT_CMDLINE_EXTEND
	bool "Extend with bootloader kernel arguments"
	help
	  The command-line arguments provided by the boot loader will be
	  appended to the the device tree bootargs property.

endchoice

config CMDLINE
	string "Default kernel command string"
	default ""
	help
	  On some architectures (EBSA110 and CATS), there is currently no way
	  for the boot loader to pass arguments to the kernel. For these
	  architectures, you should supply some command-line options at build
	  time by entering them here. As a minimum, you should specify the
	  memory size and the root device (e.g., mem=64M root=/dev/nfs).

choice
	prompt "Kernel command line type" if CMDLINE != ""
	default CMDLINE_FROM_BOOTLOADER
	depends on ATAGS

config CMDLINE_FROM_BOOTLOADER
	bool "Use bootloader kernel arguments if available"
	help
	  Uses the command-line options passed by the boot loader. If
	  the boot loader doesn't provide any, the default kernel command
	  string provided in CMDLINE will be used.

config CMDLINE_EXTEND
	bool "Extend bootloader kernel arguments"
	help
	  The command-line arguments provided by the boot loader will be
	  appended to the default kernel command string.

config CMDLINE_FORCE
	bool "Always use the default kernel command string"
	help
	  Always use the default kernel command string, even if the boot
	  loader passes other arguments to the kernel.
	  This is useful if you cannot or don't want to change the
	  command-line options your boot loader passes to the kernel.
endchoice

config XIP_KERNEL
	bool "Kernel Execute-In-Place from ROM"
	depends on !ZBOOT_ROM && !ARM_LPAE && !ARCH_MULTIPLATFORM
	help
	  Execute-In-Place allows the kernel to run from non-volatile storage
	  directly addressable by the CPU, such as NOR flash. This saves RAM
	  space since the text section of the kernel is not loaded from flash
	  to RAM.  Read-write sections, such as the data section and stack,
	  are still copied to RAM.  The XIP kernel is not compressed since
	  it has to run directly from flash, so it will take more space to
	  store it.  The flash address used to link the kernel object files,
	  and for storing it, is configuration dependent. Therefore, if you
	  say Y here, you must know the proper physical address where to
	  store the kernel image depending on your own flash memory usage.

	  Also note that the make target becomes "make xipImage" rather than
	  "make zImage" or "make Image".  The final kernel binary to put in
	  ROM memory will be arch/arm/boot/xipImage.

	  If unsure, say N.

config XIP_PHYS_ADDR
	hex "XIP Kernel Physical Location"
	depends on XIP_KERNEL
	default "0x00080000"
	help
	  This is the physical address in your flash memory the kernel will
	  be linked for and stored to.  This address is dependent on your
	  own flash usage.

config KEXEC
	bool "Kexec system call (EXPERIMENTAL)"
	depends on EXPERIMENTAL && (!SMP || HOTPLUG_CPU)
	help
	  kexec is a system call that implements the ability to shutdown your
	  current kernel, and to start another kernel.  It is like a reboot
	  but it is independent of the system firmware.   And like a reboot
	  you can start any kernel with it, not just Linux.

	  It is an ongoing process to be certain the hardware in a machine
	  is properly shutdown, so do not be surprised if this code does not
	  initially work for you.  It may help to enable device hotplugging
	  support.

config ATAGS_PROC
	bool "Export atags in procfs"
	depends on ATAGS && KEXEC
	default y
	help
	  Should the atags used to boot the kernel be exported in an "atags"
	  file in procfs. Useful with kexec.

config CRASH_DUMP
	bool "Build kdump crash kernel (EXPERIMENTAL)"
	depends on EXPERIMENTAL
	help
	  Generate crash dump after being started by kexec. This should
	  be normally only set in special crash dump kernels which are
	  loaded in the main kernel with kexec-tools into a specially
	  reserved region and then later executed after a crash by
	  kdump/kexec. The crash dump kernel must be compiled to a
	  memory address not used by the main kernel

	  For more details see Documentation/kdump/kdump.txt

config AUTO_ZRELADDR
	bool "Auto calculation of the decompressed kernel image address"
	depends on !ZBOOT_ROM && !ARCH_U300
	help
	  ZRELADDR is the physical address where the decompressed kernel
	  image will be placed. If AUTO_ZRELADDR is selected, the address
	  will be determined at run-time by masking the current IP with
	  0xf8000000. This assumes the zImage being placed in the first 128MB
	  from start of memory.

endmenu

menu "CPU Power Management"

if ARCH_HAS_CPUFREQ

source "drivers/cpufreq/Kconfig"

config CPU_FREQ_IMX
	tristate "CPUfreq driver for i.MX CPUs"
	depends on ARCH_MXC && CPU_FREQ
	select CPU_FREQ_TABLE
	help
	  This enables the CPUfreq driver for i.MX CPUs.

config CPU_FREQ_SA1100
	bool

config CPU_FREQ_SA1110
	bool

config CPU_FREQ_INTEGRATOR
	tristate "CPUfreq driver for ARM Integrator CPUs"
	depends on ARCH_INTEGRATOR && CPU_FREQ
	default y
	help
	  This enables the CPUfreq driver for ARM Integrator CPUs.

	  For details, take a look at <file:Documentation/cpu-freq>.

	  If in doubt, say Y.

config CPU_FREQ_PXA
	bool
	depends on CPU_FREQ && ARCH_PXA && PXA25x
	default y
	select CPU_FREQ_TABLE
	select CPU_FREQ_DEFAULT_GOV_USERSPACE

config CPU_FREQ_S3C
	bool
	help
	  Internal configuration node for common cpufreq on Samsung SoC

config CPU_FREQ_S3C24XX
	bool "CPUfreq driver for Samsung S3C24XX series CPUs (EXPERIMENTAL)"
	depends on ARCH_S3C24XX && CPU_FREQ && EXPERIMENTAL
	select CPU_FREQ_S3C
	help
	  This enables the CPUfreq driver for the Samsung S3C24XX family
	  of CPUs.

	  For details, take a look at <file:Documentation/cpu-freq>.

	  If in doubt, say N.

config CPU_FREQ_S3C24XX_PLL
	bool "Support CPUfreq changing of PLL frequency (EXPERIMENTAL)"
	depends on CPU_FREQ_S3C24XX && EXPERIMENTAL
	help
	  Compile in support for changing the PLL frequency from the
	  S3C24XX series CPUfreq driver. The PLL takes time to settle
	  after a frequency change, so by default it is not enabled.

	  This also means that the PLL tables for the selected CPU(s) will
	  be built which may increase the size of the kernel image.

config CPU_FREQ_S3C24XX_DEBUG
	bool "Debug CPUfreq Samsung driver core"
	depends on CPU_FREQ_S3C24XX
	help
	  Enable s3c_freq_dbg for the Samsung S3C CPUfreq core

config CPU_FREQ_S3C24XX_IODEBUG
	bool "Debug CPUfreq Samsung driver IO timing"
	depends on CPU_FREQ_S3C24XX
	help
	  Enable s3c_freq_iodbg for the Samsung S3C CPUfreq core

config CPU_FREQ_S3C24XX_DEBUGFS
	bool "Export debugfs for CPUFreq"
	depends on CPU_FREQ_S3C24XX && DEBUG_FS
	help
	  Export status information via debugfs.

endif

source "drivers/cpuidle/Kconfig"

endmenu

menu "Floating point emulation"

comment "At least one emulation must be selected"

config FPE_NWFPE
	bool "NWFPE math emulation"
	depends on (!AEABI || OABI_COMPAT) && !THUMB2_KERNEL
	---help---
	  Say Y to include the NWFPE floating point emulator in the kernel.
	  This is necessary to run most binaries. Linux does not currently
	  support floating point hardware so you need to say Y here even if
	  your machine has an FPA or floating point co-processor podule.

	  You may say N here if you are going to load the Acorn FPEmulator
	  early in the bootup.

config FPE_NWFPE_XP
	bool "Support extended precision"
	depends on FPE_NWFPE
	help
	  Say Y to include 80-bit support in the kernel floating-point
	  emulator.  Otherwise, only 32 and 64-bit support is compiled in.
	  Note that gcc does not generate 80-bit operations by default,
	  so in most cases this option only enlarges the size of the
	  floating point emulator without any good reason.

	  You almost surely want to say N here.

config FPE_FASTFPE
	bool "FastFPE math emulation (EXPERIMENTAL)"
	depends on (!AEABI || OABI_COMPAT) && !CPU_32v3 && EXPERIMENTAL
	---help---
	  Say Y here to include the FAST floating point emulator in the kernel.
	  This is an experimental much faster emulator which now also has full
	  precision for the mantissa.  It does not support any exceptions.
	  It is very simple, and approximately 3-6 times faster than NWFPE.

	  It should be sufficient for most programs.  It may be not suitable
	  for scientific calculations, but you have to check this for yourself.
	  If you do not feel you need a faster FP emulation you should better
	  choose NWFPE.

config VFP
	bool "VFP-format floating point maths"
	depends on CPU_V6 || CPU_V6K || CPU_ARM926T || CPU_V7 || CPU_FEROCEON
	help
	  Say Y to include VFP support code in the kernel. This is needed
	  if your hardware includes a VFP unit.

	  Please see <file:Documentation/arm/VFP/release-notes.txt> for
	  release notes and additional status information.

	  Say N if your target does not have VFP hardware.

config VFPv3
	bool
	depends on VFP
	default y if CPU_V7

config NEON
	bool "Advanced SIMD (NEON) Extension support"
	depends on VFPv3 && CPU_V7
	help
	  Say Y to include support code for NEON, the ARMv7 Advanced SIMD
	  Extension.

endmenu

menu "Userspace binary formats"

source "fs/Kconfig.binfmt"

config ARTHUR
	tristate "RISC OS personality"
	depends on !AEABI
	help
	  Say Y here to include the kernel code necessary if you want to run
	  Acorn RISC OS/Arthur binaries under Linux. This code is still very
	  experimental; if this sounds frightening, say N and sleep in peace.
	  You can also say M here to compile this support as a module (which
	  will be called arthur).

endmenu

menu "Power management options"

source "kernel/power/Kconfig"

config ARCH_SUSPEND_POSSIBLE
	depends on !ARCH_S5PC100
	depends on CPU_ARM920T || CPU_ARM926T || CPU_SA1100 || \
		CPU_V6 || CPU_V6K || CPU_V7 || CPU_XSC3 || CPU_XSCALE || CPU_MOHAWK
	def_bool y

config ARM_CPU_SUSPEND
	def_bool PM_SLEEP

endmenu

source "net/Kconfig"

source "drivers/Kconfig"

source "fs/Kconfig"

source "arch/arm/Kconfig.debug"

source "security/Kconfig"

source "crypto/Kconfig"

source "lib/Kconfig"<|MERGE_RESOLUTION|>--- conflicted
+++ resolved
@@ -50,11 +50,8 @@
 	select GENERIC_STRNCPY_FROM_USER
 	select GENERIC_STRNLEN_USER
 	select DCACHE_WORD_ACCESS if (CPU_V6 || CPU_V6K || CPU_V7) && !CPU_BIG_ENDIAN
-<<<<<<< HEAD
 	select HAVE_MOD_ARCH_SPECIFIC if ARM_UNWIND
 	select MODULES_USE_ELF_REL
-=======
->>>>>>> 1f793bcd
 	help
 	  The ARM series is a line of low-power-consumption RISC chip designs
 	  licensed by ARM Ltd and targeted at embedded applications and
@@ -322,27 +319,6 @@
 	help
 	  This enables support for ARM Ltd Versatile board.
 
-<<<<<<< HEAD
-=======
-config ARCH_VEXPRESS
-	bool "ARM Ltd. Versatile Express family"
-	select ARCH_WANT_OPTIONAL_GPIOLIB
-	select ARM_AMBA
-	select ARM_TIMER_SP804
-	select CLKDEV_LOOKUP
-	select COMMON_CLK
-	select GENERIC_CLOCKEVENTS
-	select HAVE_CLK
-	select HAVE_PATA_PLATFORM
-	select ICST
-	select NO_IOPORT
-	select PLAT_VERSATILE
-	select PLAT_VERSATILE_CLCD
-	select REGULATOR_FIXED_VOLTAGE if REGULATOR
-	help
-	  This enables support for the ARM Ltd Versatile Express boards.
-
->>>>>>> 1f793bcd
 config ARCH_AT91
 	bool "Atmel AT91"
 	select ARCH_REQUIRE_GPIOLIB
@@ -970,13 +946,10 @@
 	select ARCH_HAS_CPUFREQ
 	select GENERIC_CLOCKEVENTS
 	select ARCH_REQUIRE_GPIOLIB
-<<<<<<< HEAD
 	select USE_OF
 	select COMMON_CLK
 	select HAVE_CLK
 	select CLKDEV_LOOKUP
-=======
->>>>>>> 1f793bcd
 	help
 	  Support for VIA/WonderMedia VT8500/WM85xx System-on-Chip.
 
@@ -1863,14 +1836,6 @@
 	  neutralized via a kernel panic.
 	  This feature requires gcc version 4.2 or above.
 
-<<<<<<< HEAD
-=======
-config DEPRECATED_PARAM_STRUCT
-	bool "Provide old way to pass kernel parameters"
-	help
-	  This was deprecated in 2001 and announced to live on for 5 years.
-	  Some old boot loaders still use this way.
-
 config XEN_DOM0
 	def_bool y
 	depends on XEN
@@ -1881,7 +1846,6 @@
 	help
 	  Say Y if you want to run Linux in a Virtual Machine on Xen on ARM.
 
->>>>>>> 1f793bcd
 endmenu
 
 menu "Boot options"
