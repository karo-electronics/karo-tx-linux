config ARM
	bool
	default y
	select ARCH_HAVE_CUSTOM_GPIO_H
	select HAVE_AOUT
	select HAVE_DMA_API_DEBUG
	select HAVE_IDE if PCI || ISA || PCMCIA
	select HAVE_DMA_ATTRS
	select HAVE_DMA_CONTIGUOUS if MMU
	select HAVE_MEMBLOCK
	select RTC_LIB
	select SYS_SUPPORTS_APM_EMULATION
	select GENERIC_ATOMIC64 if (CPU_V6 || !CPU_32v6K || !AEABI)
	select ARCH_HAS_ATOMIC64_DEC_IF_POSITIVE
	select HAVE_OPROFILE if (HAVE_PERF_EVENTS)
	select HAVE_ARCH_JUMP_LABEL if !XIP_KERNEL
	select HAVE_ARCH_KGDB
	select HAVE_ARCH_TRACEHOOK
	select HAVE_KPROBES if !XIP_KERNEL
	select HAVE_KRETPROBES if (HAVE_KPROBES)
	select HAVE_FUNCTION_TRACER if (!XIP_KERNEL)
	select HAVE_FTRACE_MCOUNT_RECORD if (!XIP_KERNEL)
	select HAVE_DYNAMIC_FTRACE if (!XIP_KERNEL)
	select HAVE_FUNCTION_GRAPH_TRACER if (!THUMB2_KERNEL)
	select ARCH_BINFMT_ELF_RANDOMIZE_PIE
	select HAVE_GENERIC_DMA_COHERENT
	select HAVE_KERNEL_GZIP
	select HAVE_KERNEL_LZO
	select HAVE_KERNEL_LZMA
	select HAVE_KERNEL_XZ
	select HAVE_IRQ_WORK
	select HAVE_PERF_EVENTS
	select PERF_USE_VMALLOC
	select HAVE_REGS_AND_STACK_ACCESS_API
	select HAVE_HW_BREAKPOINT if (PERF_EVENTS && (CPU_V6 || CPU_V6K || CPU_V7))
	select HAVE_C_RECORDMCOUNT
	select HAVE_GENERIC_HARDIRQS
	select HARDIRQS_SW_RESEND
	select GENERIC_IRQ_PROBE
	select GENERIC_IRQ_SHOW
	select ARCH_WANT_IPC_PARSE_VERSION
	select HARDIRQS_SW_RESEND
	select CPU_PM if (SUSPEND || CPU_IDLE)
	select GENERIC_PCI_IOMAP
	select HAVE_BPF_JIT
	select GENERIC_SMP_IDLE_THREAD
	select KTIME_SCALAR
	select GENERIC_CLOCKEVENTS_BROADCAST if SMP
	select GENERIC_STRNCPY_FROM_USER
	select GENERIC_STRNLEN_USER
	select DCACHE_WORD_ACCESS if (CPU_V6 || CPU_V6K || CPU_V7) && !CPU_BIG_ENDIAN
	help
	  The ARM series is a line of low-power-consumption RISC chip designs
	  licensed by ARM Ltd and targeted at embedded applications and
	  handhelds such as the Compaq IPAQ.  ARM-based PCs are no longer
	  manufactured, but legacy ARM-based PC hardware remains popular in
	  Europe.  There is an ARM Linux project with a web page at
	  <http://www.arm.linux.org.uk/>.

config ARM_HAS_SG_CHAIN
	bool

config NEED_SG_DMA_LENGTH
	bool

config ARM_DMA_USE_IOMMU
	select NEED_SG_DMA_LENGTH
	select ARM_HAS_SG_CHAIN
	bool

config HAVE_PWM
	bool

config MIGHT_HAVE_PCI
	bool

config SYS_SUPPORTS_APM_EMULATION
	bool

config GENERIC_GPIO
	bool

config HAVE_TCM
	bool
	select GENERIC_ALLOCATOR

config HAVE_PROC_CPU
	bool

config NO_IOPORT
	bool

config EISA
	bool
	---help---
	  The Extended Industry Standard Architecture (EISA) bus was
	  developed as an open alternative to the IBM MicroChannel bus.

	  The EISA bus provided some of the features of the IBM MicroChannel
	  bus while maintaining backward compatibility with cards made for
	  the older ISA bus.  The EISA bus saw limited use between 1988 and
	  1995 when it was made obsolete by the PCI bus.

	  Say Y here if you are building a kernel for an EISA-based machine.

	  Otherwise, say N.

config SBUS
	bool

config STACKTRACE_SUPPORT
	bool
	default y

config HAVE_LATENCYTOP_SUPPORT
	bool
	depends on !SMP
	default y

config LOCKDEP_SUPPORT
	bool
	default y

config TRACE_IRQFLAGS_SUPPORT
	bool
	default y

config RWSEM_GENERIC_SPINLOCK
	bool
	default y

config RWSEM_XCHGADD_ALGORITHM
	bool

config ARCH_HAS_ILOG2_U32
	bool

config ARCH_HAS_ILOG2_U64
	bool

config ARCH_HAS_CPUFREQ
	bool
	help
	  Internal node to signify that the ARCH has CPUFREQ support
	  and that the relevant menu configurations are displayed for
	  it.

config GENERIC_HWEIGHT
	bool
	default y

config GENERIC_CALIBRATE_DELAY
	bool
	default y

config ARCH_MAY_HAVE_PC_FDC
	bool

config ZONE_DMA
	bool

config NEED_DMA_MAP_STATE
       def_bool y

config ARCH_HAS_DMA_SET_COHERENT_MASK
	bool

config GENERIC_ISA_DMA
	bool

config FIQ
	bool

config NEED_RET_TO_USER
	bool

config ARCH_MTD_XIP
	bool

config VECTORS_BASE
	hex
	default 0xffff0000 if MMU || CPU_HIGH_VECTOR
	default DRAM_BASE if REMAP_VECTORS_TO_RAM
	default 0x00000000
	help
	  The base address of exception vectors.

config ARM_PATCH_PHYS_VIRT
	bool "Patch physical to virtual translations at runtime" if EMBEDDED
	default y
	depends on !XIP_KERNEL && MMU
	depends on !ARCH_REALVIEW || !SPARSEMEM
	help
	  Patch phys-to-virt and virt-to-phys translation functions at
	  boot and module load time according to the position of the
	  kernel in system memory.

	  This can only be used with non-XIP MMU kernels where the base
	  of physical memory is at a 16MB boundary.

	  Only disable this option if you know that you do not require
	  this feature (eg, building a kernel for a single machine) and
	  you need to shrink the kernel to the minimal size.

config NEED_MACH_IO_H
	bool
	help
	  Select this when mach/io.h is required to provide special
	  definitions for this platform.  The need for mach/io.h should
	  be avoided when possible.

config NEED_MACH_MEMORY_H
	bool
	help
	  Select this when mach/memory.h is required to provide special
	  definitions for this platform.  The need for mach/memory.h should
	  be avoided when possible.

config PHYS_OFFSET
	hex "Physical address of main memory" if MMU
	depends on !ARM_PATCH_PHYS_VIRT && !NEED_MACH_MEMORY_H
	default DRAM_BASE if !MMU
	help
	  Please provide the physical address corresponding to the
	  location of main memory in your system.

config GENERIC_BUG
	def_bool y
	depends on BUG

source "init/Kconfig"

source "kernel/Kconfig.freezer"

menu "System Type"

config MMU
	bool "MMU-based Paged Memory Management Support"
	default y
	help
	  Select if you want MMU-based virtualised addressing space
	  support by paged memory management. If unsure, say 'Y'.

#
# The "ARM system type" choice list is ordered alphabetically by option
# text.  Please add new entries in the option alphabetic order.
#
choice
	prompt "ARM system type"
	default ARCH_VERSATILE

config ARCH_SOCFPGA
	bool "Altera SOCFPGA family"
	select ARCH_WANT_OPTIONAL_GPIOLIB
	select ARM_AMBA
	select ARM_GIC
	select CACHE_L2X0
	select CLKDEV_LOOKUP
	select COMMON_CLK
	select CPU_V7
	select DW_APB_TIMER
	select DW_APB_TIMER_OF
	select GENERIC_CLOCKEVENTS
	select GPIO_PL061 if GPIOLIB
	select HAVE_ARM_SCU
	select SPARSE_IRQ
	select USE_OF
	help
	  This enables support for Altera SOCFPGA Cyclone V platform

config ARCH_INTEGRATOR
	bool "ARM Ltd. Integrator family"
	select ARM_AMBA
	select ARCH_HAS_CPUFREQ
	select COMMON_CLK
<<<<<<< HEAD
	select CLK_VERSATILE
=======
	select COMMON_CLK_VERSATILE
>>>>>>> 84bae6c3
	select HAVE_TCM
	select ICST
	select GENERIC_CLOCKEVENTS
	select PLAT_VERSATILE
	select PLAT_VERSATILE_FPGA_IRQ
	select NEED_MACH_MEMORY_H
	select SPARSE_IRQ
	select MULTI_IRQ_HANDLER
	help
	  Support for ARM's Integrator platform.

config ARCH_REALVIEW
	bool "ARM Ltd. RealView family"
	select ARM_AMBA
	select COMMON_CLK
	select COMMON_CLK_VERSATILE
	select ICST
	select GENERIC_CLOCKEVENTS
	select ARCH_WANT_OPTIONAL_GPIOLIB
	select PLAT_VERSATILE
	select PLAT_VERSATILE_CLOCK
	select PLAT_VERSATILE_CLCD
	select ARM_TIMER_SP804
	select GPIO_PL061 if GPIOLIB
	select NEED_MACH_MEMORY_H
	help
	  This enables support for ARM Ltd RealView boards.

config ARCH_VERSATILE
	bool "ARM Ltd. Versatile family"
	select ARM_AMBA
	select ARM_VIC
	select CLKDEV_LOOKUP
	select HAVE_MACH_CLKDEV
	select ICST
	select GENERIC_CLOCKEVENTS
	select ARCH_WANT_OPTIONAL_GPIOLIB
	select PLAT_VERSATILE
	select PLAT_VERSATILE_CLOCK
	select PLAT_VERSATILE_CLCD
	select PLAT_VERSATILE_FPGA_IRQ
	select ARM_TIMER_SP804
	help
	  This enables support for ARM Ltd Versatile board.

config ARCH_VEXPRESS
	bool "ARM Ltd. Versatile Express family"
	select ARCH_WANT_OPTIONAL_GPIOLIB
	select ARM_AMBA
	select ARM_TIMER_SP804
	select CLKDEV_LOOKUP
	select COMMON_CLK
	select GENERIC_CLOCKEVENTS
	select HAVE_CLK
	select HAVE_PATA_PLATFORM
	select ICST
	select NO_IOPORT
	select PLAT_VERSATILE
	select PLAT_VERSATILE_CLCD
	select REGULATOR_FIXED_VOLTAGE if REGULATOR
	help
	  This enables support for the ARM Ltd Versatile Express boards.

config ARCH_AT91
	bool "Atmel AT91"
	select ARCH_REQUIRE_GPIOLIB
	select HAVE_CLK
	select CLKDEV_LOOKUP
	select IRQ_DOMAIN
	select NEED_MACH_IO_H if PCCARD
	help
	  This enables support for systems based on Atmel
	  AT91RM9200 and AT91SAM9* processors.

config ARCH_BCM2835
	bool "Broadcom BCM2835 family"
	select ARCH_WANT_OPTIONAL_GPIOLIB
	select ARM_AMBA
	select ARM_ERRATA_411920
	select ARM_TIMER_SP804
	select CLKDEV_LOOKUP
	select COMMON_CLK
	select CPU_V6
	select GENERIC_CLOCKEVENTS
	select MULTI_IRQ_HANDLER
	select SPARSE_IRQ
	select USE_OF
	help
	  This enables support for the Broadcom BCM2835 SoC. This SoC is
	  use in the Raspberry Pi, and Roku 2 devices.

config ARCH_BCMRING
	bool "Broadcom BCMRING"
	depends on MMU
	select CPU_V6
	select ARM_AMBA
	select ARM_TIMER_SP804
	select CLKDEV_LOOKUP
	select GENERIC_CLOCKEVENTS
	select ARCH_WANT_OPTIONAL_GPIOLIB
	help
	  Support for Broadcom's BCMRing platform.

config ARCH_HIGHBANK
	bool "Calxeda Highbank-based"
	select ARCH_WANT_OPTIONAL_GPIOLIB
	select ARM_AMBA
	select ARM_GIC
	select ARM_TIMER_SP804
	select CACHE_L2X0
	select CLKDEV_LOOKUP
	select COMMON_CLK
	select CPU_V7
	select GENERIC_CLOCKEVENTS
	select HAVE_ARM_SCU
	select HAVE_SMP
	select SPARSE_IRQ
	select USE_OF
	help
	  Support for the Calxeda Highbank SoC based boards.

config ARCH_CLPS711X
	bool "Cirrus Logic CLPS711x/EP721x/EP731x-based"
	select CPU_ARM720T
	select ARCH_USES_GETTIMEOFFSET
	select NEED_MACH_MEMORY_H
	help
	  Support for Cirrus Logic 711x/721x/731x based boards.

config ARCH_CNS3XXX
	bool "Cavium Networks CNS3XXX family"
	select CPU_V6K
	select GENERIC_CLOCKEVENTS
	select ARM_GIC
	select MIGHT_HAVE_CACHE_L2X0
	select MIGHT_HAVE_PCI
	select PCI_DOMAINS if PCI
	help
	  Support for Cavium Networks CNS3XXX platform.

config ARCH_GEMINI
	bool "Cortina Systems Gemini"
	select CPU_FA526
	select ARCH_REQUIRE_GPIOLIB
	select ARCH_USES_GETTIMEOFFSET
	help
	  Support for the Cortina Systems Gemini family SoCs

config ARCH_SIRF
	bool "CSR SiRF"
	select NO_IOPORT
	select ARCH_REQUIRE_GPIOLIB
	select GENERIC_CLOCKEVENTS
	select COMMON_CLK
	select GENERIC_IRQ_CHIP
	select MIGHT_HAVE_CACHE_L2X0
	select PINCTRL
	select PINCTRL_SIRF
	select USE_OF
	help
	  Support for CSR SiRFprimaII/Marco/Polo platforms

config ARCH_EBSA110
	bool "EBSA-110"
	select CPU_SA110
	select ISA
	select NO_IOPORT
	select ARCH_USES_GETTIMEOFFSET
	select NEED_MACH_IO_H
	select NEED_MACH_MEMORY_H
	help
	  This is an evaluation board for the StrongARM processor available
	  from Digital. It has limited hardware on-board, including an
	  Ethernet interface, two PCMCIA sockets, two serial ports and a
	  parallel port.

config ARCH_EP93XX
	bool "EP93xx-based"
	select CPU_ARM920T
	select ARM_AMBA
	select ARM_VIC
	select CLKDEV_LOOKUP
	select ARCH_REQUIRE_GPIOLIB
	select ARCH_HAS_HOLES_MEMORYMODEL
	select ARCH_USES_GETTIMEOFFSET
	select NEED_MACH_MEMORY_H
	help
	  This enables support for the Cirrus EP93xx series of CPUs.

config ARCH_FOOTBRIDGE
	bool "FootBridge"
	select CPU_SA110
	select FOOTBRIDGE
	select GENERIC_CLOCKEVENTS
	select HAVE_IDE
	select NEED_MACH_IO_H if !MMU
	select NEED_MACH_MEMORY_H
	help
	  Support for systems based on the DC21285 companion chip
	  ("FootBridge"), such as the Simtec CATS and the Rebel NetWinder.

config ARCH_MXC
	bool "Freescale MXC/iMX-based"
	select GENERIC_CLOCKEVENTS
	select ARCH_REQUIRE_GPIOLIB
	select CLKDEV_LOOKUP
	select CLKSRC_MMIO
	select GENERIC_IRQ_CHIP
	select MULTI_IRQ_HANDLER
	select SPARSE_IRQ
	select USE_OF
	help
	  Support for Freescale MXC/iMX-based family of processors

config ARCH_MXS
	bool "Freescale MXS-based"
	select GENERIC_CLOCKEVENTS
	select ARCH_REQUIRE_GPIOLIB
	select CLKDEV_LOOKUP
	select CLKSRC_MMIO
	select COMMON_CLK
	select HAVE_CLK_PREPARE
	select PINCTRL
	select USE_OF
	help
	  Support for Freescale MXS-based family of processors

config ARCH_NETX
	bool "Hilscher NetX based"
	select CLKSRC_MMIO
	select CPU_ARM926T
	select ARM_VIC
	select GENERIC_CLOCKEVENTS
	help
	  This enables support for systems based on the Hilscher NetX Soc

config ARCH_H720X
	bool "Hynix HMS720x-based"
	select CPU_ARM720T
	select ISA_DMA_API
	select ARCH_USES_GETTIMEOFFSET
	help
	  This enables support for systems based on the Hynix HMS720x

config ARCH_IOP13XX
	bool "IOP13xx-based"
	depends on MMU
	select CPU_XSC3
	select PLAT_IOP
	select PCI
	select ARCH_SUPPORTS_MSI
	select VMSPLIT_1G
	select NEED_MACH_MEMORY_H
	select NEED_RET_TO_USER
	help
	  Support for Intel's IOP13XX (XScale) family of processors.

config ARCH_IOP32X
	bool "IOP32x-based"
	depends on MMU
	select CPU_XSCALE
	select NEED_RET_TO_USER
	select PLAT_IOP
	select PCI
	select ARCH_REQUIRE_GPIOLIB
	help
	  Support for Intel's 80219 and IOP32X (XScale) family of
	  processors.

config ARCH_IOP33X
	bool "IOP33x-based"
	depends on MMU
	select CPU_XSCALE
	select NEED_RET_TO_USER
	select PLAT_IOP
	select PCI
	select ARCH_REQUIRE_GPIOLIB
	help
	  Support for Intel's IOP33X (XScale) family of processors.

config ARCH_IXP4XX
	bool "IXP4xx-based"
	depends on MMU
	select ARCH_HAS_DMA_SET_COHERENT_MASK
	select CLKSRC_MMIO
	select CPU_XSCALE
	select ARCH_REQUIRE_GPIOLIB
	select GENERIC_CLOCKEVENTS
	select MIGHT_HAVE_PCI
	select NEED_MACH_IO_H
	select DMABOUNCE if PCI
	help
	  Support for Intel's IXP4XX (XScale) family of processors.

config ARCH_MVEBU
	bool "Marvell SOCs with Device Tree support"
	select GENERIC_CLOCKEVENTS
	select MULTI_IRQ_HANDLER
	select SPARSE_IRQ
	select CLKSRC_MMIO
	select GENERIC_IRQ_CHIP
	select IRQ_DOMAIN
	select COMMON_CLK
	help
	  Support for the Marvell SoC Family with device tree support

config ARCH_DOVE
	bool "Marvell Dove"
	select CPU_V7
	select PCI
	select ARCH_REQUIRE_GPIOLIB
	select GENERIC_CLOCKEVENTS
	select PLAT_ORION
	help
	  Support for the Marvell Dove SoC 88AP510

config ARCH_KIRKWOOD
	bool "Marvell Kirkwood"
	select CPU_FEROCEON
	select PCI
	select ARCH_REQUIRE_GPIOLIB
	select GENERIC_CLOCKEVENTS
	select PLAT_ORION
	help
	  Support for the following Marvell Kirkwood series SoCs:
	  88F6180, 88F6192 and 88F6281.

config ARCH_LPC32XX
	bool "NXP LPC32XX"
	select CLKSRC_MMIO
	select CPU_ARM926T
	select ARCH_REQUIRE_GPIOLIB
	select HAVE_IDE
	select ARM_AMBA
	select USB_ARCH_HAS_OHCI
	select CLKDEV_LOOKUP
	select GENERIC_CLOCKEVENTS
	select USE_OF
	select HAVE_PWM
	help
	  Support for the NXP LPC32XX family of processors

config ARCH_MV78XX0
	bool "Marvell MV78xx0"
	select CPU_FEROCEON
	select PCI
	select ARCH_REQUIRE_GPIOLIB
	select GENERIC_CLOCKEVENTS
	select PLAT_ORION
	help
	  Support for the following Marvell MV78xx0 series SoCs:
	  MV781x0, MV782x0.

config ARCH_ORION5X
	bool "Marvell Orion"
	depends on MMU
	select CPU_FEROCEON
	select PCI
	select ARCH_REQUIRE_GPIOLIB
	select GENERIC_CLOCKEVENTS
	select PLAT_ORION
	help
	  Support for the following Marvell Orion 5x series SoCs:
	  Orion-1 (5181), Orion-VoIP (5181L), Orion-NAS (5182),
	  Orion-2 (5281), Orion-1-90 (6183).

config ARCH_MMP
	bool "Marvell PXA168/910/MMP2"
	depends on MMU
	select ARCH_REQUIRE_GPIOLIB
	select CLKDEV_LOOKUP
	select GENERIC_CLOCKEVENTS
	select GPIO_PXA
	select IRQ_DOMAIN
	select PLAT_PXA
	select SPARSE_IRQ
	select GENERIC_ALLOCATOR
	help
	  Support for Marvell's PXA168/PXA910(MMP) and MMP2 processor line.

config ARCH_KS8695
	bool "Micrel/Kendin KS8695"
	select CPU_ARM922T
	select ARCH_REQUIRE_GPIOLIB
	select NEED_MACH_MEMORY_H
	select CLKSRC_MMIO
	select GENERIC_CLOCKEVENTS
	help
	  Support for Micrel/Kendin KS8695 "Centaur" (ARM922T) based
	  System-on-Chip devices.

config ARCH_W90X900
	bool "Nuvoton W90X900 CPU"
	select CPU_ARM926T
	select ARCH_REQUIRE_GPIOLIB
	select CLKDEV_LOOKUP
	select CLKSRC_MMIO
	select GENERIC_CLOCKEVENTS
	help
	  Support for Nuvoton (Winbond logic dept.) ARM9 processor,
	  At present, the w90x900 has been renamed nuc900, regarding
	  the ARM series product line, you can login the following
	  link address to know more.

	  <http://www.nuvoton.com/hq/enu/ProductAndSales/ProductLines/
		ConsumerElectronicsIC/ARMMicrocontroller/ARMMicrocontroller>

config ARCH_TEGRA
	bool "NVIDIA Tegra"
	select CLKDEV_LOOKUP
	select CLKSRC_MMIO
	select GENERIC_CLOCKEVENTS
	select GENERIC_GPIO
	select HAVE_CLK
	select HAVE_SMP
	select MIGHT_HAVE_CACHE_L2X0
	select ARCH_HAS_CPUFREQ
	select USE_OF
<<<<<<< HEAD
	select COMMON_CLK
=======
>>>>>>> 84bae6c3
	help
	  This enables support for NVIDIA Tegra based systems (Tegra APX,
	  Tegra 6xx and Tegra 2 series).

config ARCH_PICOXCELL
	bool "Picochip picoXcell"
	select ARCH_REQUIRE_GPIOLIB
	select ARM_PATCH_PHYS_VIRT
	select ARM_VIC
	select CPU_V6K
	select DW_APB_TIMER
	select DW_APB_TIMER_OF
	select GENERIC_CLOCKEVENTS
	select GENERIC_GPIO
	select HAVE_TCM
	select NO_IOPORT
	select SPARSE_IRQ
	select USE_OF
	help
	  This enables support for systems based on the Picochip picoXcell
	  family of Femtocell devices.  The picoxcell support requires device tree
	  for all boards.

config ARCH_PXA
	bool "PXA2xx/PXA3xx-based"
	depends on MMU
	select ARCH_MTD_XIP
	select ARCH_HAS_CPUFREQ
	select CLKDEV_LOOKUP
	select CLKSRC_MMIO
	select ARCH_REQUIRE_GPIOLIB
	select GENERIC_CLOCKEVENTS
	select GPIO_PXA
	select PLAT_PXA
	select SPARSE_IRQ
	select AUTO_ZRELADDR
	select MULTI_IRQ_HANDLER
	select ARM_CPU_SUSPEND if PM
	select HAVE_IDE
	help
	  Support for Intel/Marvell's PXA2xx/PXA3xx processor line.

config ARCH_MSM
	bool "Qualcomm MSM"
	select HAVE_CLK
	select GENERIC_CLOCKEVENTS
	select ARCH_REQUIRE_GPIOLIB
	select CLKDEV_LOOKUP
	help
	  Support for Qualcomm MSM/QSD based systems.  This runs on the
	  apps processor of the MSM/QSD and depends on a shared memory
	  interface to the modem processor which runs the baseband
	  stack and controls some vital subsystems
	  (clock and power control, etc).

config ARCH_SHMOBILE
	bool "Renesas SH-Mobile / R-Mobile"
	select HAVE_CLK
	select CLKDEV_LOOKUP
	select HAVE_MACH_CLKDEV
	select HAVE_SMP
	select GENERIC_CLOCKEVENTS
	select MIGHT_HAVE_CACHE_L2X0
	select NO_IOPORT
	select SPARSE_IRQ
	select MULTI_IRQ_HANDLER
	select PM_GENERIC_DOMAINS if PM
	select NEED_MACH_MEMORY_H
	help
	  Support for Renesas's SH-Mobile and R-Mobile ARM platforms.

config ARCH_RPC
	bool "RiscPC"
	select ARCH_ACORN
	select FIQ
	select ARCH_MAY_HAVE_PC_FDC
	select HAVE_PATA_PLATFORM
	select ISA_DMA_API
	select NO_IOPORT
	select ARCH_SPARSEMEM_ENABLE
	select ARCH_USES_GETTIMEOFFSET
	select HAVE_IDE
	select NEED_MACH_IO_H
	select NEED_MACH_MEMORY_H
	help
	  On the Acorn Risc-PC, Linux can support the internal IDE disk and
	  CD-ROM interface, serial and parallel port, and the floppy drive.

config ARCH_SA1100
	bool "SA1100-based"
	select CLKSRC_MMIO
	select CPU_SA1100
	select ISA
	select ARCH_SPARSEMEM_ENABLE
	select ARCH_MTD_XIP
	select ARCH_HAS_CPUFREQ
	select CPU_FREQ
	select GENERIC_CLOCKEVENTS
	select CLKDEV_LOOKUP
	select ARCH_REQUIRE_GPIOLIB
	select HAVE_IDE
	select NEED_MACH_MEMORY_H
	select SPARSE_IRQ
	help
	  Support for StrongARM 11x0 based boards.

config ARCH_S3C24XX
	bool "Samsung S3C24XX SoCs"
	select GENERIC_GPIO
	select ARCH_HAS_CPUFREQ
	select HAVE_CLK
	select CLKDEV_LOOKUP
	select ARCH_USES_GETTIMEOFFSET
	select HAVE_S3C2410_I2C if I2C
	select HAVE_S3C_RTC if RTC_CLASS
	select HAVE_S3C2410_WATCHDOG if WATCHDOG
	select NEED_MACH_IO_H
	help
	  Samsung S3C2410, S3C2412, S3C2413, S3C2416, S3C2440, S3C2442, S3C2443
	  and S3C2450 SoCs based systems, such as the Simtec Electronics BAST
	  (<http://www.simtec.co.uk/products/EB110ITX/>), the IPAQ 1940 or the
	  Samsung SMDK2410 development board (and derivatives).

config ARCH_S3C64XX
	bool "Samsung S3C64XX"
	select PLAT_SAMSUNG
	select CPU_V6
	select ARM_VIC
	select HAVE_CLK
	select HAVE_TCM
	select CLKDEV_LOOKUP
	select NO_IOPORT
	select ARCH_USES_GETTIMEOFFSET
	select ARCH_HAS_CPUFREQ
	select ARCH_REQUIRE_GPIOLIB
	select SAMSUNG_CLKSRC
	select SAMSUNG_IRQ_VIC_TIMER
	select S3C_GPIO_TRACK
	select S3C_DEV_NAND
	select USB_ARCH_HAS_OHCI
	select SAMSUNG_GPIOLIB_4BIT
	select HAVE_S3C2410_I2C if I2C
	select HAVE_S3C2410_WATCHDOG if WATCHDOG
	help
	  Samsung S3C64XX series based systems

config ARCH_S5P64X0
	bool "Samsung S5P6440 S5P6450"
	select CPU_V6
	select GENERIC_GPIO
	select HAVE_CLK
	select CLKDEV_LOOKUP
	select CLKSRC_MMIO
	select HAVE_S3C2410_WATCHDOG if WATCHDOG
	select GENERIC_CLOCKEVENTS
	select HAVE_S3C2410_I2C if I2C
	select HAVE_S3C_RTC if RTC_CLASS
	help
	  Samsung S5P64X0 CPU based systems, such as the Samsung SMDK6440,
	  SMDK6450.

config ARCH_S5PC100
	bool "Samsung S5PC100"
	select GENERIC_GPIO
	select HAVE_CLK
	select CLKDEV_LOOKUP
	select CPU_V7
	select ARCH_USES_GETTIMEOFFSET
	select HAVE_S3C2410_I2C if I2C
	select HAVE_S3C_RTC if RTC_CLASS
	select HAVE_S3C2410_WATCHDOG if WATCHDOG
	help
	  Samsung S5PC100 series based systems

config ARCH_S5PV210
	bool "Samsung S5PV210/S5PC110"
	select CPU_V7
	select ARCH_SPARSEMEM_ENABLE
	select ARCH_HAS_HOLES_MEMORYMODEL
	select GENERIC_GPIO
	select HAVE_CLK
	select CLKDEV_LOOKUP
	select CLKSRC_MMIO
	select ARCH_HAS_CPUFREQ
	select GENERIC_CLOCKEVENTS
	select HAVE_S3C2410_I2C if I2C
	select HAVE_S3C_RTC if RTC_CLASS
	select HAVE_S3C2410_WATCHDOG if WATCHDOG
	select NEED_MACH_MEMORY_H
	help
	  Samsung S5PV210/S5PC110 series based systems

config ARCH_EXYNOS
	bool "SAMSUNG EXYNOS"
	select CPU_V7
	select ARCH_SPARSEMEM_ENABLE
	select ARCH_HAS_HOLES_MEMORYMODEL
	select GENERIC_GPIO
	select HAVE_CLK
	select CLKDEV_LOOKUP
	select ARCH_HAS_CPUFREQ
	select GENERIC_CLOCKEVENTS
	select HAVE_S3C_RTC if RTC_CLASS
	select HAVE_S3C2410_I2C if I2C
	select HAVE_S3C2410_WATCHDOG if WATCHDOG
	select NEED_MACH_MEMORY_H
	help
	  Support for SAMSUNG's EXYNOS SoCs (EXYNOS4/5)

config ARCH_SHARK
	bool "Shark"
	select CPU_SA110
	select ISA
	select ISA_DMA
	select ZONE_DMA
	select PCI
	select ARCH_USES_GETTIMEOFFSET
	select NEED_MACH_MEMORY_H
	help
	  Support for the StrongARM based Digital DNARD machine, also known
	  as "Shark" (<http://www.shark-linux.de/shark.html>).

config ARCH_U300
	bool "ST-Ericsson U300 Series"
	depends on MMU
	select CLKSRC_MMIO
	select CPU_ARM926T
	select HAVE_TCM
	select ARM_AMBA
	select ARM_PATCH_PHYS_VIRT
	select ARM_VIC
	select GENERIC_CLOCKEVENTS
	select CLKDEV_LOOKUP
	select COMMON_CLK
	select GENERIC_GPIO
	select ARCH_REQUIRE_GPIOLIB
	select SPARSE_IRQ
	help
	  Support for ST-Ericsson U300 series mobile platforms.

config ARCH_U8500
	bool "ST-Ericsson U8500 Series"
	depends on MMU
	select CPU_V7
	select ARM_AMBA
	select GENERIC_CLOCKEVENTS
	select CLKDEV_LOOKUP
	select ARCH_REQUIRE_GPIOLIB
	select ARCH_HAS_CPUFREQ
	select HAVE_SMP
	select MIGHT_HAVE_CACHE_L2X0
	help
	  Support for ST-Ericsson's Ux500 architecture

config ARCH_NOMADIK
	bool "STMicroelectronics Nomadik"
	select ARM_AMBA
	select ARM_VIC
	select CPU_ARM926T
	select COMMON_CLK
	select GENERIC_CLOCKEVENTS
	select PINCTRL
	select MIGHT_HAVE_CACHE_L2X0
	select ARCH_REQUIRE_GPIOLIB
	help
	  Support for the Nomadik platform by ST-Ericsson

config ARCH_DAVINCI
	bool "TI DaVinci"
	select GENERIC_CLOCKEVENTS
	select ARCH_REQUIRE_GPIOLIB
	select ZONE_DMA
	select HAVE_IDE
	select CLKDEV_LOOKUP
	select GENERIC_ALLOCATOR
	select GENERIC_IRQ_CHIP
	select ARCH_HAS_HOLES_MEMORYMODEL
	help
	  Support for TI's DaVinci platform.

config ARCH_OMAP
	bool "TI OMAP"
	depends on MMU
	select HAVE_CLK
	select ARCH_REQUIRE_GPIOLIB
	select ARCH_HAS_CPUFREQ
	select CLKSRC_MMIO
	select GENERIC_CLOCKEVENTS
	select ARCH_HAS_HOLES_MEMORYMODEL
	help
	  Support for TI's OMAP platform (OMAP1/2/3/4).

config PLAT_SPEAR
	bool "ST SPEAr"
	select ARM_AMBA
	select ARCH_REQUIRE_GPIOLIB
	select CLKDEV_LOOKUP
	select COMMON_CLK
	select CLKSRC_MMIO
	select GENERIC_CLOCKEVENTS
	select HAVE_CLK
	help
	  Support for ST's SPEAr platform (SPEAr3xx, SPEAr6xx and SPEAr13xx).

config ARCH_VT8500
	bool "VIA/WonderMedia 85xx"
	select CPU_ARM926T
	select GENERIC_GPIO
	select ARCH_HAS_CPUFREQ
	select GENERIC_CLOCKEVENTS
	select ARCH_REQUIRE_GPIOLIB
	help
	  Support for VIA/WonderMedia VT8500/WM85xx System-on-Chip.

config ARCH_ZYNQ
	bool "Xilinx Zynq ARM Cortex A9 Platform"
	select CPU_V7
	select GENERIC_CLOCKEVENTS
	select CLKDEV_LOOKUP
	select ARM_GIC
	select ARM_AMBA
	select ICST
	select MIGHT_HAVE_CACHE_L2X0
	select USE_OF
	help
	  Support for Xilinx Zynq ARM Cortex A9 Platform
endchoice

#
# This is sorted alphabetically by mach-* pathname.  However, plat-*
# Kconfigs may be included either alphabetically (according to the
# plat- suffix) or along side the corresponding mach-* source.
#
source "arch/arm/mach-mvebu/Kconfig"

source "arch/arm/mach-at91/Kconfig"

source "arch/arm/mach-bcmring/Kconfig"

source "arch/arm/mach-clps711x/Kconfig"

source "arch/arm/mach-cns3xxx/Kconfig"

source "arch/arm/mach-davinci/Kconfig"

source "arch/arm/mach-dove/Kconfig"

source "arch/arm/mach-ep93xx/Kconfig"

source "arch/arm/mach-footbridge/Kconfig"

source "arch/arm/mach-gemini/Kconfig"

source "arch/arm/mach-h720x/Kconfig"

source "arch/arm/mach-integrator/Kconfig"

source "arch/arm/mach-iop32x/Kconfig"

source "arch/arm/mach-iop33x/Kconfig"

source "arch/arm/mach-iop13xx/Kconfig"

source "arch/arm/mach-ixp4xx/Kconfig"

source "arch/arm/mach-kirkwood/Kconfig"

source "arch/arm/mach-ks8695/Kconfig"

source "arch/arm/mach-msm/Kconfig"

source "arch/arm/mach-mv78xx0/Kconfig"

source "arch/arm/plat-mxc/Kconfig"

source "arch/arm/mach-mxs/Kconfig"

source "arch/arm/mach-netx/Kconfig"

source "arch/arm/mach-nomadik/Kconfig"
source "arch/arm/plat-nomadik/Kconfig"

source "arch/arm/plat-omap/Kconfig"

source "arch/arm/mach-omap1/Kconfig"

source "arch/arm/mach-omap2/Kconfig"

source "arch/arm/mach-orion5x/Kconfig"

source "arch/arm/mach-pxa/Kconfig"
source "arch/arm/plat-pxa/Kconfig"

source "arch/arm/mach-mmp/Kconfig"

source "arch/arm/mach-realview/Kconfig"

source "arch/arm/mach-sa1100/Kconfig"

source "arch/arm/plat-samsung/Kconfig"
source "arch/arm/plat-s3c24xx/Kconfig"

source "arch/arm/plat-spear/Kconfig"

source "arch/arm/mach-s3c24xx/Kconfig"
if ARCH_S3C24XX
source "arch/arm/mach-s3c2412/Kconfig"
source "arch/arm/mach-s3c2440/Kconfig"
endif

if ARCH_S3C64XX
source "arch/arm/mach-s3c64xx/Kconfig"
endif

source "arch/arm/mach-s5p64x0/Kconfig"

source "arch/arm/mach-s5pc100/Kconfig"

source "arch/arm/mach-s5pv210/Kconfig"

source "arch/arm/mach-exynos/Kconfig"

source "arch/arm/mach-shmobile/Kconfig"

source "arch/arm/mach-prima2/Kconfig"

source "arch/arm/mach-tegra/Kconfig"

source "arch/arm/mach-u300/Kconfig"

source "arch/arm/mach-ux500/Kconfig"

source "arch/arm/mach-versatile/Kconfig"

source "arch/arm/mach-vexpress/Kconfig"
source "arch/arm/plat-versatile/Kconfig"

source "arch/arm/mach-vt8500/Kconfig"

source "arch/arm/mach-w90x900/Kconfig"

# Definitions to make life easier
config ARCH_ACORN
	bool

config PLAT_IOP
	bool
	select GENERIC_CLOCKEVENTS

config PLAT_ORION
	bool
	select CLKSRC_MMIO
	select GENERIC_IRQ_CHIP
	select IRQ_DOMAIN
	select COMMON_CLK

config PLAT_PXA
	bool

config PLAT_VERSATILE
	bool

config ARM_TIMER_SP804
	bool
	select CLKSRC_MMIO
	select HAVE_SCHED_CLOCK

source arch/arm/mm/Kconfig

config ARM_NR_BANKS
	int
	default 16 if ARCH_EP93XX
	default 8

config IWMMXT
	bool "Enable iWMMXt support"
	depends on CPU_XSCALE || CPU_XSC3 || CPU_MOHAWK || CPU_PJ4
	default y if PXA27x || PXA3xx || PXA95x || ARCH_MMP
	help
	  Enable support for iWMMXt context switching at run time if
	  running on a CPU that supports it.

config XSCALE_PMU
	bool
	depends on CPU_XSCALE
	default y

config MULTI_IRQ_HANDLER
	bool
	help
	  Allow each machine to specify it's own IRQ handler at run time.

if !MMU
source "arch/arm/Kconfig-nommu"
endif

config ARM_ERRATA_326103
	bool "ARM errata: FSR write bit incorrect on a SWP to read-only memory"
	depends on CPU_V6
	help
	  Executing a SWP instruction to read-only memory does not set bit 11
	  of the FSR on the ARM 1136 prior to r1p0. This causes the kernel to
	  treat the access as a read, preventing a COW from occurring and
	  causing the faulting task to livelock.

config ARM_ERRATA_411920
	bool "ARM errata: Invalidation of the Instruction Cache operation can fail"
	depends on CPU_V6 || CPU_V6K
	help
	  Invalidation of the Instruction Cache operation can
	  fail. This erratum is present in 1136 (before r1p4), 1156 and 1176.
	  It does not affect the MPCore. This option enables the ARM Ltd.
	  recommended workaround.

config ARM_ERRATA_430973
	bool "ARM errata: Stale prediction on replaced interworking branch"
	depends on CPU_V7
	help
	  This option enables the workaround for the 430973 Cortex-A8
	  (r1p0..r1p2) erratum. If a code sequence containing an ARM/Thumb
	  interworking branch is replaced with another code sequence at the
	  same virtual address, whether due to self-modifying code or virtual
	  to physical address re-mapping, Cortex-A8 does not recover from the
	  stale interworking branch prediction. This results in Cortex-A8
	  executing the new code sequence in the incorrect ARM or Thumb state.
	  The workaround enables the BTB/BTAC operations by setting ACTLR.IBE
	  and also flushes the branch target cache at every context switch.
	  Note that setting specific bits in the ACTLR register may not be
	  available in non-secure mode.

config ARM_ERRATA_458693
	bool "ARM errata: Processor deadlock when a false hazard is created"
	depends on CPU_V7
	help
	  This option enables the workaround for the 458693 Cortex-A8 (r2p0)
	  erratum. For very specific sequences of memory operations, it is
	  possible for a hazard condition intended for a cache line to instead
	  be incorrectly associated with a different cache line. This false
	  hazard might then cause a processor deadlock. The workaround enables
	  the L1 caching of the NEON accesses and disables the PLD instruction
	  in the ACTLR register. Note that setting specific bits in the ACTLR
	  register may not be available in non-secure mode.

config ARM_ERRATA_460075
	bool "ARM errata: Data written to the L2 cache can be overwritten with stale data"
	depends on CPU_V7
	help
	  This option enables the workaround for the 460075 Cortex-A8 (r2p0)
	  erratum. Any asynchronous access to the L2 cache may encounter a
	  situation in which recent store transactions to the L2 cache are lost
	  and overwritten with stale memory contents from external memory. The
	  workaround disables the write-allocate mode for the L2 cache via the
	  ACTLR register. Note that setting specific bits in the ACTLR register
	  may not be available in non-secure mode.

config ARM_ERRATA_742230
	bool "ARM errata: DMB operation may be faulty"
	depends on CPU_V7 && SMP
	help
	  This option enables the workaround for the 742230 Cortex-A9
	  (r1p0..r2p2) erratum. Under rare circumstances, a DMB instruction
	  between two write operations may not ensure the correct visibility
	  ordering of the two writes. This workaround sets a specific bit in
	  the diagnostic register of the Cortex-A9 which causes the DMB
	  instruction to behave as a DSB, ensuring the correct behaviour of
	  the two writes.

config ARM_ERRATA_742231
	bool "ARM errata: Incorrect hazard handling in the SCU may lead to data corruption"
	depends on CPU_V7 && SMP
	help
	  This option enables the workaround for the 742231 Cortex-A9
	  (r2p0..r2p2) erratum. Under certain conditions, specific to the
	  Cortex-A9 MPCore micro-architecture, two CPUs working in SMP mode,
	  accessing some data located in the same cache line, may get corrupted
	  data due to bad handling of the address hazard when the line gets
	  replaced from one of the CPUs at the same time as another CPU is
	  accessing it. This workaround sets specific bits in the diagnostic
	  register of the Cortex-A9 which reduces the linefill issuing
	  capabilities of the processor.

config PL310_ERRATA_588369
	bool "PL310 errata: Clean & Invalidate maintenance operations do not invalidate clean lines"
	depends on CACHE_L2X0
	help
	   The PL310 L2 cache controller implements three types of Clean &
	   Invalidate maintenance operations: by Physical Address
	   (offset 0x7F0), by Index/Way (0x7F8) and by Way (0x7FC).
	   They are architecturally defined to behave as the execution of a
	   clean operation followed immediately by an invalidate operation,
	   both performing to the same memory location. This functionality
	   is not correctly implemented in PL310 as clean lines are not
	   invalidated as a result of these operations.

config ARM_ERRATA_720789
	bool "ARM errata: TLBIASIDIS and TLBIMVAIS operations can broadcast a faulty ASID"
	depends on CPU_V7
	help
	  This option enables the workaround for the 720789 Cortex-A9 (prior to
	  r2p0) erratum. A faulty ASID can be sent to the other CPUs for the
	  broadcasted CP15 TLB maintenance operations TLBIASIDIS and TLBIMVAIS.
	  As a consequence of this erratum, some TLB entries which should be
	  invalidated are not, resulting in an incoherency in the system page
	  tables. The workaround changes the TLB flushing routines to invalidate
	  entries regardless of the ASID.

config PL310_ERRATA_727915
	bool "PL310 errata: Background Clean & Invalidate by Way operation can cause data corruption"
	depends on CACHE_L2X0
	help
	  PL310 implements the Clean & Invalidate by Way L2 cache maintenance
	  operation (offset 0x7FC). This operation runs in background so that
	  PL310 can handle normal accesses while it is in progress. Under very
	  rare circumstances, due to this erratum, write data can be lost when
	  PL310 treats a cacheable write transaction during a Clean &
	  Invalidate by Way operation.

config ARM_ERRATA_743622
	bool "ARM errata: Faulty hazard checking in the Store Buffer may lead to data corruption"
	depends on CPU_V7
	help
	  This option enables the workaround for the 743622 Cortex-A9
	  (r2p*) erratum. Under very rare conditions, a faulty
	  optimisation in the Cortex-A9 Store Buffer may lead to data
	  corruption. This workaround sets a specific bit in the diagnostic
	  register of the Cortex-A9 which disables the Store Buffer
	  optimisation, preventing the defect from occurring. This has no
	  visible impact on the overall performance or power consumption of the
	  processor.

config ARM_ERRATA_751472
	bool "ARM errata: Interrupted ICIALLUIS may prevent completion of broadcasted operation"
	depends on CPU_V7
	help
	  This option enables the workaround for the 751472 Cortex-A9 (prior
	  to r3p0) erratum. An interrupted ICIALLUIS operation may prevent the
	  completion of a following broadcasted operation if the second
	  operation is received by a CPU before the ICIALLUIS has completed,
	  potentially leading to corrupted entries in the cache or TLB.

config PL310_ERRATA_753970
	bool "PL310 errata: cache sync operation may be faulty"
	depends on CACHE_PL310
	help
	  This option enables the workaround for the 753970 PL310 (r3p0) erratum.

	  Under some condition the effect of cache sync operation on
	  the store buffer still remains when the operation completes.
	  This means that the store buffer is always asked to drain and
	  this prevents it from merging any further writes. The workaround
	  is to replace the normal offset of cache sync operation (0x730)
	  by another offset targeting an unmapped PL310 register 0x740.
	  This has the same effect as the cache sync operation: store buffer
	  drain and waiting for all buffers empty.

config ARM_ERRATA_754322
	bool "ARM errata: possible faulty MMU translations following an ASID switch"
	depends on CPU_V7
	help
	  This option enables the workaround for the 754322 Cortex-A9 (r2p*,
	  r3p*) erratum. A speculative memory access may cause a page table walk
	  which starts prior to an ASID switch but completes afterwards. This
	  can populate the micro-TLB with a stale entry which may be hit with
	  the new ASID. This workaround places two dsb instructions in the mm
	  switching code so that no page table walks can cross the ASID switch.

config ARM_ERRATA_754327
	bool "ARM errata: no automatic Store Buffer drain"
	depends on CPU_V7 && SMP
	help
	  This option enables the workaround for the 754327 Cortex-A9 (prior to
	  r2p0) erratum. The Store Buffer does not have any automatic draining
	  mechanism and therefore a livelock may occur if an external agent
	  continuously polls a memory location waiting to observe an update.
	  This workaround defines cpu_relax() as smp_mb(), preventing correctly
	  written polling loops from denying visibility of updates to memory.

config ARM_ERRATA_364296
	bool "ARM errata: Possible cache data corruption with hit-under-miss enabled"
	depends on CPU_V6 && !SMP
	help
	  This options enables the workaround for the 364296 ARM1136
	  r0p2 erratum (possible cache data corruption with
	  hit-under-miss enabled). It sets the undocumented bit 31 in
	  the auxiliary control register and the FI bit in the control
	  register, thus disabling hit-under-miss without putting the
	  processor into full low interrupt latency mode. ARM11MPCore
	  is not affected.

config ARM_ERRATA_764369
	bool "ARM errata: Data cache line maintenance operation by MVA may not succeed"
	depends on CPU_V7 && SMP
	help
	  This option enables the workaround for erratum 764369
	  affecting Cortex-A9 MPCore with two or more processors (all
	  current revisions). Under certain timing circumstances, a data
	  cache line maintenance operation by MVA targeting an Inner
	  Shareable memory region may fail to proceed up to either the
	  Point of Coherency or to the Point of Unification of the
	  system. This workaround adds a DSB instruction before the
	  relevant cache maintenance functions and sets a specific bit
	  in the diagnostic control register of the SCU.

config PL310_ERRATA_769419
	bool "PL310 errata: no automatic Store Buffer drain"
	depends on CACHE_L2X0
	help
	  On revisions of the PL310 prior to r3p2, the Store Buffer does
	  not automatically drain. This can cause normal, non-cacheable
	  writes to be retained when the memory system is idle, leading
	  to suboptimal I/O performance for drivers using coherent DMA.
	  This option adds a write barrier to the cpu_idle loop so that,
	  on systems with an outer cache, the store buffer is drained
	  explicitly.

endmenu

source "arch/arm/common/Kconfig"

menu "Bus support"

config ARM_AMBA
	bool

config ISA
	bool
	help
	  Find out whether you have ISA slots on your motherboard.  ISA is the
	  name of a bus system, i.e. the way the CPU talks to the other stuff
	  inside your box.  Other bus systems are PCI, EISA, MicroChannel
	  (MCA) or VESA.  ISA is an older system, now being displaced by PCI;
	  newer boards don't support it.  If you have ISA, say Y, otherwise N.

# Select ISA DMA controller support
config ISA_DMA
	bool
	select ISA_DMA_API

# Select ISA DMA interface
config ISA_DMA_API
	bool

config PCI
	bool "PCI support" if MIGHT_HAVE_PCI
	help
	  Find out whether you have a PCI motherboard. PCI is the name of a
	  bus system, i.e. the way the CPU talks to the other stuff inside
	  your box. Other bus systems are ISA, EISA, MicroChannel (MCA) or
	  VESA. If you have PCI, say Y, otherwise N.

config PCI_DOMAINS
	bool
	depends on PCI

config PCI_NANOENGINE
	bool "BSE nanoEngine PCI support"
	depends on SA1100_NANOENGINE
	help
	  Enable PCI on the BSE nanoEngine board.

config PCI_SYSCALL
	def_bool PCI

# Select the host bridge type
config PCI_HOST_VIA82C505
	bool
	depends on PCI && ARCH_SHARK
	default y

config PCI_HOST_ITE8152
	bool
	depends on PCI && MACH_ARMCORE
	default y
	select DMABOUNCE

source "drivers/pci/Kconfig"

source "drivers/pcmcia/Kconfig"

endmenu

menu "Kernel Features"

config HAVE_SMP
	bool
	help
	  This option should be selected by machines which have an SMP-
	  capable CPU.

	  The only effect of this option is to make the SMP-related
	  options available to the user for configuration.

config SMP
	bool "Symmetric Multi-Processing"
	depends on CPU_V6K || CPU_V7
	depends on GENERIC_CLOCKEVENTS
	depends on HAVE_SMP
	depends on MMU
	select USE_GENERIC_SMP_HELPERS
	select HAVE_ARM_SCU if !ARCH_MSM_SCORPIONMP
	help
	  This enables support for systems with more than one CPU. If you have
	  a system with only one CPU, like most personal computers, say N. If
	  you have a system with more than one CPU, say Y.

	  If you say N here, the kernel will run on single and multiprocessor
	  machines, but will use only one CPU of a multiprocessor machine. If
	  you say Y here, the kernel will run on many, but not all, single
	  processor machines. On a single processor machine, the kernel will
	  run faster if you say N here.

	  See also <file:Documentation/x86/i386/IO-APIC.txt>,
	  <file:Documentation/nmi_watchdog.txt> and the SMP-HOWTO available at
	  <http://tldp.org/HOWTO/SMP-HOWTO.html>.

	  If you don't know what to do here, say N.

config SMP_ON_UP
	bool "Allow booting SMP kernel on uniprocessor systems (EXPERIMENTAL)"
	depends on EXPERIMENTAL
	depends on SMP && !XIP_KERNEL
	default y
	help
	  SMP kernels contain instructions which fail on non-SMP processors.
	  Enabling this option allows the kernel to modify itself to make
	  these instructions safe.  Disabling it allows about 1K of space
	  savings.

	  If you don't know what to do here, say Y.

config ARM_CPU_TOPOLOGY
	bool "Support cpu topology definition"
	depends on SMP && CPU_V7
	default y
	help
	  Support ARM cpu topology definition. The MPIDR register defines
	  affinity between processors which is then used to describe the cpu
	  topology of an ARM System.

config SCHED_MC
	bool "Multi-core scheduler support"
	depends on ARM_CPU_TOPOLOGY
	help
	  Multi-core scheduler support improves the CPU scheduler's decision
	  making when dealing with multi-core CPU chips at a cost of slightly
	  increased overhead in some places. If unsure say N here.

config SCHED_SMT
	bool "SMT scheduler support"
	depends on ARM_CPU_TOPOLOGY
	help
	  Improves the CPU scheduler's decision making when dealing with
	  MultiThreading at a cost of slightly increased overhead in some
	  places. If unsure say N here.

config HAVE_ARM_SCU
	bool
	help
	  This option enables support for the ARM system coherency unit

config ARM_ARCH_TIMER
	bool "Architected timer support"
	depends on CPU_V7
	help
	  This option enables support for the ARM architected timer

config HAVE_ARM_TWD
	bool
	depends on SMP
	help
	  This options enables support for the ARM timer and watchdog unit

choice
	prompt "Memory split"
	default VMSPLIT_3G
	help
	  Select the desired split between kernel and user memory.

	  If you are not absolutely sure what you are doing, leave this
	  option alone!

	config VMSPLIT_3G
		bool "3G/1G user/kernel split"
	config VMSPLIT_2G
		bool "2G/2G user/kernel split"
	config VMSPLIT_1G
		bool "1G/3G user/kernel split"
endchoice

config PAGE_OFFSET
	hex
	default 0x40000000 if VMSPLIT_1G
	default 0x80000000 if VMSPLIT_2G
	default 0xC0000000

config NR_CPUS
	int "Maximum number of CPUs (2-32)"
	range 2 32
	depends on SMP
	default "4"

config HOTPLUG_CPU
	bool "Support for hot-pluggable CPUs (EXPERIMENTAL)"
	depends on SMP && HOTPLUG && EXPERIMENTAL
	help
	  Say Y here to experiment with turning CPUs off and on.  CPUs
	  can be controlled through /sys/devices/system/cpu.

config LOCAL_TIMERS
	bool "Use local timer interrupts"
	depends on SMP
	default y
	select HAVE_ARM_TWD if (!ARCH_MSM_SCORPIONMP && !EXYNOS4_MCT)
	help
	  Enable support for local timers on SMP platforms, rather then the
	  legacy IPI broadcast method.  Local timers allows the system
	  accounting to be spread across the timer interval, preventing a
	  "thundering herd" at every timer tick.

config ARCH_NR_GPIO
	int
	default 1024 if ARCH_SHMOBILE || ARCH_TEGRA
	default 355 if ARCH_U8500
	default 264 if MACH_H4700
	default 512 if SOC_OMAP5
	default 0
	help
	  Maximum number of GPIOs in the system.

	  If unsure, leave the default value.

source kernel/Kconfig.preempt

config HZ
	int
	default 200 if ARCH_EBSA110 || ARCH_S3C24XX || ARCH_S5P64X0 || \
		ARCH_S5PV210 || ARCH_EXYNOS4
	default OMAP_32K_TIMER_HZ if ARCH_OMAP && OMAP_32K_TIMER
	default AT91_TIMER_HZ if ARCH_AT91
	default SHMOBILE_TIMER_HZ if ARCH_SHMOBILE
	default 100

config THUMB2_KERNEL
	bool "Compile the kernel in Thumb-2 mode (EXPERIMENTAL)"
	depends on CPU_V7 && !CPU_V6 && !CPU_V6K && EXPERIMENTAL
	select AEABI
	select ARM_ASM_UNIFIED
	select ARM_UNWIND
	help
	  By enabling this option, the kernel will be compiled in
	  Thumb-2 mode. A compiler/assembler that understand the unified
	  ARM-Thumb syntax is needed.

	  If unsure, say N.

config THUMB2_AVOID_R_ARM_THM_JUMP11
	bool "Work around buggy Thumb-2 short branch relocations in gas"
	depends on THUMB2_KERNEL && MODULES
	default y
	help
	  Various binutils versions can resolve Thumb-2 branches to
	  locally-defined, preemptible global symbols as short-range "b.n"
	  branch instructions.

	  This is a problem, because there's no guarantee the final
	  destination of the symbol, or any candidate locations for a
	  trampoline, are within range of the branch.  For this reason, the
	  kernel does not support fixing up the R_ARM_THM_JUMP11 (102)
	  relocation in modules at all, and it makes little sense to add
	  support.

	  The symptom is that the kernel fails with an "unsupported
	  relocation" error when loading some modules.

	  Until fixed tools are available, passing
	  -fno-optimize-sibling-calls to gcc should prevent gcc generating
	  code which hits this problem, at the cost of a bit of extra runtime
	  stack usage in some cases.

	  The problem is described in more detail at:
	      https://bugs.launchpad.net/binutils-linaro/+bug/725126

	  Only Thumb-2 kernels are affected.

	  Unless you are sure your tools don't have this problem, say Y.

config ARM_ASM_UNIFIED
	bool

config AEABI
	bool "Use the ARM EABI to compile the kernel"
	help
	  This option allows for the kernel to be compiled using the latest
	  ARM ABI (aka EABI).  This is only useful if you are using a user
	  space environment that is also compiled with EABI.

	  Since there are major incompatibilities between the legacy ABI and
	  EABI, especially with regard to structure member alignment, this
	  option also changes the kernel syscall calling convention to
	  disambiguate both ABIs and allow for backward compatibility support
	  (selected with CONFIG_OABI_COMPAT).

	  To use this you need GCC version 4.0.0 or later.

config OABI_COMPAT
	bool "Allow old ABI binaries to run with this kernel (EXPERIMENTAL)"
	depends on AEABI && EXPERIMENTAL && !THUMB2_KERNEL
	default y
	help
	  This option preserves the old syscall interface along with the
	  new (ARM EABI) one. It also provides a compatibility layer to
	  intercept syscalls that have structure arguments which layout
	  in memory differs between the legacy ABI and the new ARM EABI
	  (only for non "thumb" binaries). This option adds a tiny
	  overhead to all syscalls and produces a slightly larger kernel.
	  If you know you'll be using only pure EABI user space then you
	  can say N here. If this option is not selected and you attempt
	  to execute a legacy ABI binary then the result will be
	  UNPREDICTABLE (in fact it can be predicted that it won't work
	  at all). If in doubt say Y.

config ARCH_HAS_HOLES_MEMORYMODEL
	bool

config ARCH_SPARSEMEM_ENABLE
	bool

config ARCH_SPARSEMEM_DEFAULT
	def_bool ARCH_SPARSEMEM_ENABLE

config ARCH_SELECT_MEMORY_MODEL
	def_bool ARCH_SPARSEMEM_ENABLE

config HAVE_ARCH_PFN_VALID
	def_bool ARCH_HAS_HOLES_MEMORYMODEL || !SPARSEMEM

config HIGHMEM
	bool "High Memory Support"
	depends on MMU
	help
	  The address space of ARM processors is only 4 Gigabytes large
	  and it has to accommodate user address space, kernel address
	  space as well as some memory mapped IO. That means that, if you
	  have a large amount of physical memory and/or IO, not all of the
	  memory can be "permanently mapped" by the kernel. The physical
	  memory that is not permanently mapped is called "high memory".

	  Depending on the selected kernel/user memory split, minimum
	  vmalloc space and actual amount of RAM, you may not need this
	  option which should result in a slightly faster kernel.

	  If unsure, say n.

config HIGHPTE
	bool "Allocate 2nd-level pagetables from highmem"
	depends on HIGHMEM

config HW_PERF_EVENTS
	bool "Enable hardware performance counter support for perf events"
	depends on PERF_EVENTS
	default y
	help
	  Enable hardware performance counter support for perf events. If
	  disabled, perf events will use software events only.

source "mm/Kconfig"

config FORCE_MAX_ZONEORDER
	int "Maximum zone order" if ARCH_SHMOBILE
	range 11 64 if ARCH_SHMOBILE
	default "9" if SA1111
	default "11"
	help
	  The kernel memory allocator divides physically contiguous memory
	  blocks into "zones", where each zone is a power of two number of
	  pages.  This option selects the largest power of two that the kernel
	  keeps in the memory allocator.  If you need to allocate very large
	  blocks of physically contiguous memory, then you may need to
	  increase this value.

	  This config option is actually maximum order plus one. For example,
	  a value of 11 means that the largest free memory block is 2^10 pages.

config LEDS
	bool "Timer and CPU usage LEDs"
	depends on ARCH_CDB89712 || ARCH_EBSA110 || \
		   ARCH_EBSA285 || ARCH_INTEGRATOR || \
		   ARCH_LUBBOCK || MACH_MAINSTONE || ARCH_NETWINDER || \
		   ARCH_OMAP || ARCH_P720T || ARCH_PXA_IDP || \
		   ARCH_SA1100 || ARCH_SHARK || ARCH_VERSATILE || \
		   ARCH_AT91 || ARCH_DAVINCI || \
		   ARCH_KS8695 || MACH_RD88F5182 || ARCH_REALVIEW
	help
	  If you say Y here, the LEDs on your machine will be used
	  to provide useful information about your current system status.

	  If you are compiling a kernel for a NetWinder or EBSA-285, you will
	  be able to select which LEDs are active using the options below. If
	  you are compiling a kernel for the EBSA-110 or the LART however, the
	  red LED will simply flash regularly to indicate that the system is
	  still functional. It is safe to say Y here if you have a CATS
	  system, but the driver will do nothing.

config LEDS_TIMER
	bool "Timer LED" if (!ARCH_CDB89712 && !ARCH_OMAP) || \
			    OMAP_OSK_MISTRAL || MACH_OMAP_H2 \
			    || MACH_OMAP_PERSEUS2
	depends on LEDS
	depends on !GENERIC_CLOCKEVENTS
	default y if ARCH_EBSA110
	help
	  If you say Y here, one of the system LEDs (the green one on the
	  NetWinder, the amber one on the EBSA285, or the red one on the LART)
	  will flash regularly to indicate that the system is still
	  operational. This is mainly useful to kernel hackers who are
	  debugging unstable kernels.

	  The LART uses the same LED for both Timer LED and CPU usage LED
	  functions. You may choose to use both, but the Timer LED function
	  will overrule the CPU usage LED.

config LEDS_CPU
	bool "CPU usage LED" if (!ARCH_CDB89712 && !ARCH_EBSA110 && \
			!ARCH_OMAP) \
			|| OMAP_OSK_MISTRAL || MACH_OMAP_H2 \
			|| MACH_OMAP_PERSEUS2
	depends on LEDS
	help
	  If you say Y here, the red LED will be used to give a good real
	  time indication of CPU usage, by lighting whenever the idle task
	  is not currently executing.

	  The LART uses the same LED for both Timer LED and CPU usage LED
	  functions. You may choose to use both, but the Timer LED function
	  will overrule the CPU usage LED.

config ALIGNMENT_TRAP
	bool
	depends on CPU_CP15_MMU
	default y if !ARCH_EBSA110
	select HAVE_PROC_CPU if PROC_FS
	help
	  ARM processors cannot fetch/store information which is not
	  naturally aligned on the bus, i.e., a 4 byte fetch must start at an
	  address divisible by 4. On 32-bit ARM processors, these non-aligned
	  fetch/store instructions will be emulated in software if you say
	  here, which has a severe performance impact. This is necessary for
	  correct operation of some network protocols. With an IP-only
	  configuration it is safe to say N, otherwise say Y.

config UACCESS_WITH_MEMCPY
	bool "Use kernel mem{cpy,set}() for {copy_to,clear}_user() (EXPERIMENTAL)"
	depends on MMU && EXPERIMENTAL
	default y if CPU_FEROCEON
	help
	  Implement faster copy_to_user and clear_user methods for CPU
	  cores where a 8-word STM instruction give significantly higher
	  memory write throughput than a sequence of individual 32bit stores.

	  A possible side effect is a slight increase in scheduling latency
	  between threads sharing the same address space if they invoke
	  such copy operations with large buffers.

	  However, if the CPU data cache is using a write-allocate mode,
	  this option is unlikely to provide any performance gain.

config SECCOMP
	bool
	prompt "Enable seccomp to safely compute untrusted bytecode"
	---help---
	  This kernel feature is useful for number crunching applications
	  that may need to compute untrusted bytecode during their
	  execution. By using pipes or other transports made available to
	  the process as file descriptors supporting the read/write
	  syscalls, it's possible to isolate those applications in
	  their own address space using seccomp. Once seccomp is
	  enabled via prctl(PR_SET_SECCOMP), it cannot be disabled
	  and the task is only allowed to execute a few safe syscalls
	  defined by each seccomp mode.

config CC_STACKPROTECTOR
	bool "Enable -fstack-protector buffer overflow detection (EXPERIMENTAL)"
	depends on EXPERIMENTAL
	help
	  This option turns on the -fstack-protector GCC feature. This
	  feature puts, at the beginning of functions, a canary value on
	  the stack just before the return address, and validates
	  the value just before actually returning.  Stack based buffer
	  overflows (that need to overwrite this return address) now also
	  overwrite the canary, which gets detected and the attack is then
	  neutralized via a kernel panic.
	  This feature requires gcc version 4.2 or above.

config DEPRECATED_PARAM_STRUCT
	bool "Provide old way to pass kernel parameters"
	help
	  This was deprecated in 2001 and announced to live on for 5 years.
	  Some old boot loaders still use this way.

endmenu

menu "Boot options"

config USE_OF
	bool "Flattened Device Tree support"
	select OF
	select OF_EARLY_FLATTREE
	select IRQ_DOMAIN
	help
	  Include support for flattened device tree machine descriptions.

# Compressed boot loader in ROM.  Yes, we really want to ask about
# TEXT and BSS so we preserve their values in the config files.
config ZBOOT_ROM_TEXT
	hex "Compressed ROM boot loader base address"
	default "0"
	help
	  The physical address at which the ROM-able zImage is to be
	  placed in the target.  Platforms which normally make use of
	  ROM-able zImage formats normally set this to a suitable
	  value in their defconfig file.

	  If ZBOOT_ROM is not enabled, this has no effect.

config ZBOOT_ROM_BSS
	hex "Compressed ROM boot loader BSS address"
	default "0"
	help
	  The base address of an area of read/write memory in the target
	  for the ROM-able zImage which must be available while the
	  decompressor is running. It must be large enough to hold the
	  entire decompressed kernel plus an additional 128 KiB.
	  Platforms which normally make use of ROM-able zImage formats
	  normally set this to a suitable value in their defconfig file.

	  If ZBOOT_ROM is not enabled, this has no effect.

config ZBOOT_ROM
	bool "Compressed boot loader in ROM/flash"
	depends on ZBOOT_ROM_TEXT != ZBOOT_ROM_BSS
	help
	  Say Y here if you intend to execute your compressed kernel image
	  (zImage) directly from ROM or flash.  If unsure, say N.

choice
	prompt "Include SD/MMC loader in zImage (EXPERIMENTAL)"
	depends on ZBOOT_ROM && ARCH_SH7372 && EXPERIMENTAL
	default ZBOOT_ROM_NONE
	help
	  Include experimental SD/MMC loading code in the ROM-able zImage.
	  With this enabled it is possible to write the ROM-able zImage
	  kernel image to an MMC or SD card and boot the kernel straight
	  from the reset vector. At reset the processor Mask ROM will load
	  the first part of the ROM-able zImage which in turn loads the
	  rest the kernel image to RAM.

config ZBOOT_ROM_NONE
	bool "No SD/MMC loader in zImage (EXPERIMENTAL)"
	help
	  Do not load image from SD or MMC

config ZBOOT_ROM_MMCIF
	bool "Include MMCIF loader in zImage (EXPERIMENTAL)"
	help
	  Load image from MMCIF hardware block.

config ZBOOT_ROM_SH_MOBILE_SDHI
	bool "Include SuperH Mobile SDHI loader in zImage (EXPERIMENTAL)"
	help
	  Load image from SDHI hardware block

endchoice

config ARM_APPENDED_DTB
	bool "Use appended device tree blob to zImage (EXPERIMENTAL)"
	depends on OF && !ZBOOT_ROM && EXPERIMENTAL
	help
	  With this option, the boot code will look for a device tree binary
	  (DTB) appended to zImage
	  (e.g. cat zImage <filename>.dtb > zImage_w_dtb).

	  This is meant as a backward compatibility convenience for those
	  systems with a bootloader that can't be upgraded to accommodate
	  the documented boot protocol using a device tree.

	  Beware that there is very little in terms of protection against
	  this option being confused by leftover garbage in memory that might
	  look like a DTB header after a reboot if no actual DTB is appended
	  to zImage.  Do not leave this option active in a production kernel
	  if you don't intend to always append a DTB.  Proper passing of the
	  location into r2 of a bootloader provided DTB is always preferable
	  to this option.

config ARM_ATAG_DTB_COMPAT
	bool "Supplement the appended DTB with traditional ATAG information"
	depends on ARM_APPENDED_DTB
	help
	  Some old bootloaders can't be updated to a DTB capable one, yet
	  they provide ATAGs with memory configuration, the ramdisk address,
	  the kernel cmdline string, etc.  Such information is dynamically
	  provided by the bootloader and can't always be stored in a static
	  DTB.  To allow a device tree enabled kernel to be used with such
	  bootloaders, this option allows zImage to extract the information
	  from the ATAG list and store it at run time into the appended DTB.

choice
	prompt "Kernel command line type" if ARM_ATAG_DTB_COMPAT
	default ARM_ATAG_DTB_COMPAT_CMDLINE_FROM_BOOTLOADER

config ARM_ATAG_DTB_COMPAT_CMDLINE_FROM_BOOTLOADER
	bool "Use bootloader kernel arguments if available"
	help
	  Uses the command-line options passed by the boot loader instead of
	  the device tree bootargs property. If the boot loader doesn't provide
	  any, the device tree bootargs property will be used.

config ARM_ATAG_DTB_COMPAT_CMDLINE_EXTEND
	bool "Extend with bootloader kernel arguments"
	help
	  The command-line arguments provided by the boot loader will be
	  appended to the the device tree bootargs property.

endchoice

config CMDLINE
	string "Default kernel command string"
	default ""
	help
	  On some architectures (EBSA110 and CATS), there is currently no way
	  for the boot loader to pass arguments to the kernel. For these
	  architectures, you should supply some command-line options at build
	  time by entering them here. As a minimum, you should specify the
	  memory size and the root device (e.g., mem=64M root=/dev/nfs).

choice
	prompt "Kernel command line type" if CMDLINE != ""
	default CMDLINE_FROM_BOOTLOADER

config CMDLINE_FROM_BOOTLOADER
	bool "Use bootloader kernel arguments if available"
	help
	  Uses the command-line options passed by the boot loader. If
	  the boot loader doesn't provide any, the default kernel command
	  string provided in CMDLINE will be used.

config CMDLINE_EXTEND
	bool "Extend bootloader kernel arguments"
	help
	  The command-line arguments provided by the boot loader will be
	  appended to the default kernel command string.

config CMDLINE_FORCE
	bool "Always use the default kernel command string"
	help
	  Always use the default kernel command string, even if the boot
	  loader passes other arguments to the kernel.
	  This is useful if you cannot or don't want to change the
	  command-line options your boot loader passes to the kernel.
endchoice

config XIP_KERNEL
	bool "Kernel Execute-In-Place from ROM"
	depends on !ZBOOT_ROM && !ARM_LPAE
	help
	  Execute-In-Place allows the kernel to run from non-volatile storage
	  directly addressable by the CPU, such as NOR flash. This saves RAM
	  space since the text section of the kernel is not loaded from flash
	  to RAM.  Read-write sections, such as the data section and stack,
	  are still copied to RAM.  The XIP kernel is not compressed since
	  it has to run directly from flash, so it will take more space to
	  store it.  The flash address used to link the kernel object files,
	  and for storing it, is configuration dependent. Therefore, if you
	  say Y here, you must know the proper physical address where to
	  store the kernel image depending on your own flash memory usage.

	  Also note that the make target becomes "make xipImage" rather than
	  "make zImage" or "make Image".  The final kernel binary to put in
	  ROM memory will be arch/arm/boot/xipImage.

	  If unsure, say N.

config XIP_PHYS_ADDR
	hex "XIP Kernel Physical Location"
	depends on XIP_KERNEL
	default "0x00080000"
	help
	  This is the physical address in your flash memory the kernel will
	  be linked for and stored to.  This address is dependent on your
	  own flash usage.

config KEXEC
	bool "Kexec system call (EXPERIMENTAL)"
	depends on EXPERIMENTAL && (!SMP || HOTPLUG_CPU)
	help
	  kexec is a system call that implements the ability to shutdown your
	  current kernel, and to start another kernel.  It is like a reboot
	  but it is independent of the system firmware.   And like a reboot
	  you can start any kernel with it, not just Linux.

	  It is an ongoing process to be certain the hardware in a machine
	  is properly shutdown, so do not be surprised if this code does not
	  initially work for you.  It may help to enable device hotplugging
	  support.

config ATAGS_PROC
	bool "Export atags in procfs"
	depends on KEXEC
	default y
	help
	  Should the atags used to boot the kernel be exported in an "atags"
	  file in procfs. Useful with kexec.

config CRASH_DUMP
	bool "Build kdump crash kernel (EXPERIMENTAL)"
	depends on EXPERIMENTAL
	help
	  Generate crash dump after being started by kexec. This should
	  be normally only set in special crash dump kernels which are
	  loaded in the main kernel with kexec-tools into a specially
	  reserved region and then later executed after a crash by
	  kdump/kexec. The crash dump kernel must be compiled to a
	  memory address not used by the main kernel

	  For more details see Documentation/kdump/kdump.txt

config AUTO_ZRELADDR
	bool "Auto calculation of the decompressed kernel image address"
	depends on !ZBOOT_ROM && !ARCH_U300
	help
	  ZRELADDR is the physical address where the decompressed kernel
	  image will be placed. If AUTO_ZRELADDR is selected, the address
	  will be determined at run-time by masking the current IP with
	  0xf8000000. This assumes the zImage being placed in the first 128MB
	  from start of memory.

endmenu

menu "CPU Power Management"

if ARCH_HAS_CPUFREQ

source "drivers/cpufreq/Kconfig"

config CPU_FREQ_IMX
	tristate "CPUfreq driver for i.MX CPUs"
	depends on ARCH_MXC && CPU_FREQ
	select CPU_FREQ_TABLE
	help
	  This enables the CPUfreq driver for i.MX CPUs.

config CPU_FREQ_SA1100
	bool

config CPU_FREQ_SA1110
	bool

config CPU_FREQ_INTEGRATOR
	tristate "CPUfreq driver for ARM Integrator CPUs"
	depends on ARCH_INTEGRATOR && CPU_FREQ
	default y
	help
	  This enables the CPUfreq driver for ARM Integrator CPUs.

	  For details, take a look at <file:Documentation/cpu-freq>.

	  If in doubt, say Y.

config CPU_FREQ_PXA
	bool
	depends on CPU_FREQ && ARCH_PXA && PXA25x
	default y
	select CPU_FREQ_TABLE
	select CPU_FREQ_DEFAULT_GOV_USERSPACE

config CPU_FREQ_S3C
	bool
	help
	  Internal configuration node for common cpufreq on Samsung SoC

config CPU_FREQ_S3C24XX
	bool "CPUfreq driver for Samsung S3C24XX series CPUs (EXPERIMENTAL)"
	depends on ARCH_S3C24XX && CPU_FREQ && EXPERIMENTAL
	select CPU_FREQ_S3C
	help
	  This enables the CPUfreq driver for the Samsung S3C24XX family
	  of CPUs.

	  For details, take a look at <file:Documentation/cpu-freq>.

	  If in doubt, say N.

config CPU_FREQ_S3C24XX_PLL
	bool "Support CPUfreq changing of PLL frequency (EXPERIMENTAL)"
	depends on CPU_FREQ_S3C24XX && EXPERIMENTAL
	help
	  Compile in support for changing the PLL frequency from the
	  S3C24XX series CPUfreq driver. The PLL takes time to settle
	  after a frequency change, so by default it is not enabled.

	  This also means that the PLL tables for the selected CPU(s) will
	  be built which may increase the size of the kernel image.

config CPU_FREQ_S3C24XX_DEBUG
	bool "Debug CPUfreq Samsung driver core"
	depends on CPU_FREQ_S3C24XX
	help
	  Enable s3c_freq_dbg for the Samsung S3C CPUfreq core

config CPU_FREQ_S3C24XX_IODEBUG
	bool "Debug CPUfreq Samsung driver IO timing"
	depends on CPU_FREQ_S3C24XX
	help
	  Enable s3c_freq_iodbg for the Samsung S3C CPUfreq core

config CPU_FREQ_S3C24XX_DEBUGFS
	bool "Export debugfs for CPUFreq"
	depends on CPU_FREQ_S3C24XX && DEBUG_FS
	help
	  Export status information via debugfs.

endif

source "drivers/cpuidle/Kconfig"

endmenu

menu "Floating point emulation"

comment "At least one emulation must be selected"

config FPE_NWFPE
	bool "NWFPE math emulation"
	depends on (!AEABI || OABI_COMPAT) && !THUMB2_KERNEL
	---help---
	  Say Y to include the NWFPE floating point emulator in the kernel.
	  This is necessary to run most binaries. Linux does not currently
	  support floating point hardware so you need to say Y here even if
	  your machine has an FPA or floating point co-processor podule.

	  You may say N here if you are going to load the Acorn FPEmulator
	  early in the bootup.

config FPE_NWFPE_XP
	bool "Support extended precision"
	depends on FPE_NWFPE
	help
	  Say Y to include 80-bit support in the kernel floating-point
	  emulator.  Otherwise, only 32 and 64-bit support is compiled in.
	  Note that gcc does not generate 80-bit operations by default,
	  so in most cases this option only enlarges the size of the
	  floating point emulator without any good reason.

	  You almost surely want to say N here.

config FPE_FASTFPE
	bool "FastFPE math emulation (EXPERIMENTAL)"
	depends on (!AEABI || OABI_COMPAT) && !CPU_32v3 && EXPERIMENTAL
	---help---
	  Say Y here to include the FAST floating point emulator in the kernel.
	  This is an experimental much faster emulator which now also has full
	  precision for the mantissa.  It does not support any exceptions.
	  It is very simple, and approximately 3-6 times faster than NWFPE.

	  It should be sufficient for most programs.  It may be not suitable
	  for scientific calculations, but you have to check this for yourself.
	  If you do not feel you need a faster FP emulation you should better
	  choose NWFPE.

config VFP
	bool "VFP-format floating point maths"
	depends on CPU_V6 || CPU_V6K || CPU_ARM926T || CPU_V7 || CPU_FEROCEON
	help
	  Say Y to include VFP support code in the kernel. This is needed
	  if your hardware includes a VFP unit.

	  Please see <file:Documentation/arm/VFP/release-notes.txt> for
	  release notes and additional status information.

	  Say N if your target does not have VFP hardware.

config VFPv3
	bool
	depends on VFP
	default y if CPU_V7

config NEON
	bool "Advanced SIMD (NEON) Extension support"
	depends on VFPv3 && CPU_V7
	help
	  Say Y to include support code for NEON, the ARMv7 Advanced SIMD
	  Extension.

endmenu

menu "Userspace binary formats"

source "fs/Kconfig.binfmt"

config ARTHUR
	tristate "RISC OS personality"
	depends on !AEABI
	help
	  Say Y here to include the kernel code necessary if you want to run
	  Acorn RISC OS/Arthur binaries under Linux. This code is still very
	  experimental; if this sounds frightening, say N and sleep in peace.
	  You can also say M here to compile this support as a module (which
	  will be called arthur).

endmenu

menu "Power management options"

source "kernel/power/Kconfig"

config ARCH_SUSPEND_POSSIBLE
	depends on !ARCH_S5PC100
	depends on CPU_ARM920T || CPU_ARM926T || CPU_SA1100 || \
		CPU_V6 || CPU_V6K || CPU_V7 || CPU_XSC3 || CPU_XSCALE || CPU_MOHAWK
	def_bool y

config ARM_CPU_SUSPEND
	def_bool PM_SLEEP

endmenu

source "net/Kconfig"

source "drivers/Kconfig"

source "fs/Kconfig"

source "arch/arm/Kconfig.debug"

source "security/Kconfig"

source "crypto/Kconfig"

source "lib/Kconfig"<|MERGE_RESOLUTION|>--- conflicted
+++ resolved
@@ -273,11 +273,7 @@
 	select ARM_AMBA
 	select ARCH_HAS_CPUFREQ
 	select COMMON_CLK
-<<<<<<< HEAD
-	select CLK_VERSATILE
-=======
 	select COMMON_CLK_VERSATILE
->>>>>>> 84bae6c3
 	select HAVE_TCM
 	select ICST
 	select GENERIC_CLOCKEVENTS
@@ -298,7 +294,6 @@
 	select GENERIC_CLOCKEVENTS
 	select ARCH_WANT_OPTIONAL_GPIOLIB
 	select PLAT_VERSATILE
-	select PLAT_VERSATILE_CLOCK
 	select PLAT_VERSATILE_CLCD
 	select ARM_TIMER_SP804
 	select GPIO_PL061 if GPIOLIB
@@ -696,10 +691,7 @@
 	select MIGHT_HAVE_CACHE_L2X0
 	select ARCH_HAS_CPUFREQ
 	select USE_OF
-<<<<<<< HEAD
 	select COMMON_CLK
-=======
->>>>>>> 84bae6c3
 	help
 	  This enables support for NVIDIA Tegra based systems (Tegra APX,
 	  Tegra 6xx and Tegra 2 series).
