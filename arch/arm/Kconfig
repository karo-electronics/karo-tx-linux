--- conflicted
+++ resolved
@@ -33,11 +33,8 @@
 	select GENERIC_IRQ_SHOW
 	select CPU_PM if (SUSPEND || CPU_IDLE)
 	select GENERIC_PCI_IOMAP
-<<<<<<< HEAD
 	select HAVE_BPF_JIT if NET
-=======
 	select IRQ_DOMAIN
->>>>>>> 409a6f61
 	help
 	  The ARM series is a line of low-power-consumption RISC chip designs
 	  licensed by ARM Ltd and targeted at embedded applications and
