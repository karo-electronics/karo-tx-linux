config ARM
	bool
	default y
	select ARCH_BINFMT_ELF_RANDOMIZE_PIE
	select ARCH_HAS_ATOMIC64_DEC_IF_POSITIVE
	select ARCH_HAVE_CUSTOM_GPIO_H
	select ARCH_WANT_IPC_PARSE_VERSION
	select BUILDTIME_EXTABLE_SORT if MMU
	select CPU_PM if (SUSPEND || CPU_IDLE)
	select DCACHE_WORD_ACCESS if (CPU_V6 || CPU_V6K || CPU_V7) && !CPU_BIG_ENDIAN && MMU
	select GENERIC_ATOMIC64 if (CPU_V6 || !CPU_32v6K || !AEABI)
	select GENERIC_CLOCKEVENTS_BROADCAST if SMP
	select GENERIC_IRQ_PROBE
	select GENERIC_IRQ_SHOW
	select GENERIC_PCI_IOMAP
	select GENERIC_SMP_IDLE_THREAD
	select GENERIC_STRNCPY_FROM_USER
	select GENERIC_STRNLEN_USER
	select HARDIRQS_SW_RESEND
	select HAVE_AOUT
	select HAVE_ARCH_JUMP_LABEL if !XIP_KERNEL
	select HAVE_ARCH_KGDB
	select HAVE_ARCH_SECCOMP_FILTER
	select HAVE_ARCH_TRACEHOOK
	select HAVE_BPF_JIT
	select HAVE_C_RECORDMCOUNT
	select HAVE_DEBUG_KMEMLEAK
	select HAVE_DMA_API_DEBUG
	select HAVE_DMA_ATTRS
	select HAVE_DMA_CONTIGUOUS if MMU
	select HAVE_DYNAMIC_FTRACE if (!XIP_KERNEL)
	select HAVE_FTRACE_MCOUNT_RECORD if (!XIP_KERNEL)
	select HAVE_FUNCTION_GRAPH_TRACER if (!THUMB2_KERNEL)
	select HAVE_FUNCTION_TRACER if (!XIP_KERNEL)
	select HAVE_GENERIC_DMA_COHERENT
	select HAVE_GENERIC_HARDIRQS
	select HAVE_HW_BREAKPOINT if (PERF_EVENTS && (CPU_V6 || CPU_V6K || CPU_V7))
	select HAVE_IDE if PCI || ISA || PCMCIA
	select HAVE_IRQ_WORK
	select HAVE_KERNEL_GZIP
	select HAVE_KERNEL_LZMA
	select HAVE_KERNEL_LZO
	select HAVE_KERNEL_XZ
	select HAVE_KPROBES if !XIP_KERNEL
	select HAVE_KRETPROBES if (HAVE_KPROBES)
	select HAVE_MEMBLOCK
	select HAVE_OPROFILE if (HAVE_PERF_EVENTS)
	select HAVE_PERF_EVENTS
	select HAVE_REGS_AND_STACK_ACCESS_API
	select HAVE_SYSCALL_TRACEPOINTS
	select HAVE_UID16
	select KTIME_SCALAR
	select PERF_USE_VMALLOC
	select RTC_LIB
	select SYS_SUPPORTS_APM_EMULATION
	select HAVE_MOD_ARCH_SPECIFIC if ARM_UNWIND
	select MODULES_USE_ELF_REL
	select CLONE_BACKWARDS
	help
	  The ARM series is a line of low-power-consumption RISC chip designs
	  licensed by ARM Ltd and targeted at embedded applications and
	  handhelds such as the Compaq IPAQ.  ARM-based PCs are no longer
	  manufactured, but legacy ARM-based PC hardware remains popular in
	  Europe.  There is an ARM Linux project with a web page at
	  <http://www.arm.linux.org.uk/>.

config ARM_HAS_SG_CHAIN
	bool

config NEED_SG_DMA_LENGTH
	bool

config ARM_DMA_USE_IOMMU
	bool
	select ARM_HAS_SG_CHAIN
	select NEED_SG_DMA_LENGTH

config HAVE_PWM
	bool

config MIGHT_HAVE_PCI
	bool

config SYS_SUPPORTS_APM_EMULATION
	bool

config GENERIC_GPIO
	bool

config HAVE_TCM
	bool
	select GENERIC_ALLOCATOR

config HAVE_PROC_CPU
	bool

config NO_IOPORT
	bool

config EISA
	bool
	---help---
	  The Extended Industry Standard Architecture (EISA) bus was
	  developed as an open alternative to the IBM MicroChannel bus.

	  The EISA bus provided some of the features of the IBM MicroChannel
	  bus while maintaining backward compatibility with cards made for
	  the older ISA bus.  The EISA bus saw limited use between 1988 and
	  1995 when it was made obsolete by the PCI bus.

	  Say Y here if you are building a kernel for an EISA-based machine.

	  Otherwise, say N.

config SBUS
	bool

config STACKTRACE_SUPPORT
	bool
	default y

config HAVE_LATENCYTOP_SUPPORT
	bool
	depends on !SMP
	default y

config LOCKDEP_SUPPORT
	bool
	default y

config TRACE_IRQFLAGS_SUPPORT
	bool
	default y

config RWSEM_GENERIC_SPINLOCK
	bool
	default y

config RWSEM_XCHGADD_ALGORITHM
	bool

config ARCH_HAS_ILOG2_U32
	bool

config ARCH_HAS_ILOG2_U64
	bool

config ARCH_HAS_CPUFREQ
	bool
	help
	  Internal node to signify that the ARCH has CPUFREQ support
	  and that the relevant menu configurations are displayed for
	  it.

config GENERIC_HWEIGHT
	bool
	default y

config GENERIC_CALIBRATE_DELAY
	bool
	default y

config ARCH_MAY_HAVE_PC_FDC
	bool

config ZONE_DMA
	bool

config NEED_DMA_MAP_STATE
       def_bool y

config ARCH_HAS_DMA_SET_COHERENT_MASK
	bool

config GENERIC_ISA_DMA
	bool

config FIQ
	bool

config NEED_RET_TO_USER
	bool

config ARCH_MTD_XIP
	bool

config VECTORS_BASE
	hex
	default 0xffff0000 if MMU || CPU_HIGH_VECTOR
	default DRAM_BASE if REMAP_VECTORS_TO_RAM
	default 0x00000000
	help
	  The base address of exception vectors.

config ARM_PATCH_PHYS_VIRT
	bool "Patch physical to virtual translations at runtime" if EMBEDDED
	default y
	depends on !XIP_KERNEL && MMU
	depends on !ARCH_REALVIEW || !SPARSEMEM
	help
	  Patch phys-to-virt and virt-to-phys translation functions at
	  boot and module load time according to the position of the
	  kernel in system memory.

	  This can only be used with non-XIP MMU kernels where the base
	  of physical memory is at a 16MB boundary.

	  Only disable this option if you know that you do not require
	  this feature (eg, building a kernel for a single machine) and
	  you need to shrink the kernel to the minimal size.

config NEED_MACH_GPIO_H
	bool
	help
	  Select this when mach/gpio.h is required to provide special
	  definitions for this platform. The need for mach/gpio.h should
	  be avoided when possible.

config NEED_MACH_IO_H
	bool
	help
	  Select this when mach/io.h is required to provide special
	  definitions for this platform.  The need for mach/io.h should
	  be avoided when possible.

config NEED_MACH_MEMORY_H
	bool
	help
	  Select this when mach/memory.h is required to provide special
	  definitions for this platform.  The need for mach/memory.h should
	  be avoided when possible.

config PHYS_OFFSET
	hex "Physical address of main memory" if MMU
	depends on !ARM_PATCH_PHYS_VIRT && !NEED_MACH_MEMORY_H
	default DRAM_BASE if !MMU
	help
	  Please provide the physical address corresponding to the
	  location of main memory in your system.

config GENERIC_BUG
	def_bool y
	depends on BUG

source "init/Kconfig"

source "kernel/Kconfig.freezer"

menu "System Type"

config MMU
	bool "MMU-based Paged Memory Management Support"
	default y
	help
	  Select if you want MMU-based virtualised addressing space
	  support by paged memory management. If unsure, say 'Y'.

#
# The "ARM system type" choice list is ordered alphabetically by option
# text.  Please add new entries in the option alphabetic order.
#
choice
	prompt "ARM system type"
	default ARCH_MULTIPLATFORM

config ARCH_MULTIPLATFORM
	bool "Allow multiple platforms to be selected"
	depends on MMU
	select ARM_PATCH_PHYS_VIRT
	select AUTO_ZRELADDR
	select COMMON_CLK
	select MULTI_IRQ_HANDLER
	select SPARSE_IRQ
	select USE_OF

config ARCH_INTEGRATOR
	bool "ARM Ltd. Integrator family"
	select ARCH_HAS_CPUFREQ
	select ARM_AMBA
	select COMMON_CLK
	select COMMON_CLK_VERSATILE
	select GENERIC_CLOCKEVENTS
	select HAVE_TCM
	select ICST
	select MULTI_IRQ_HANDLER
	select NEED_MACH_MEMORY_H
	select PLAT_VERSATILE
	select SPARSE_IRQ
	select VERSATILE_FPGA_IRQ
	help
	  Support for ARM's Integrator platform.

config ARCH_REALVIEW
	bool "ARM Ltd. RealView family"
	select ARCH_WANT_OPTIONAL_GPIOLIB
	select ARM_AMBA
	select ARM_TIMER_SP804
	select COMMON_CLK
	select COMMON_CLK_VERSATILE
	select GENERIC_CLOCKEVENTS
	select GPIO_PL061 if GPIOLIB
	select ICST
	select NEED_MACH_MEMORY_H
	select PLAT_VERSATILE
	select PLAT_VERSATILE_CLCD
	help
	  This enables support for ARM Ltd RealView boards.

config ARCH_VERSATILE
	bool "ARM Ltd. Versatile family"
	select ARCH_WANT_OPTIONAL_GPIOLIB
	select ARM_AMBA
	select ARM_TIMER_SP804
	select ARM_VIC
	select CLKDEV_LOOKUP
	select GENERIC_CLOCKEVENTS
	select HAVE_MACH_CLKDEV
	select ICST
	select PLAT_VERSATILE
	select PLAT_VERSATILE_CLCD
	select PLAT_VERSATILE_CLOCK
	select VERSATILE_FPGA_IRQ
	help
	  This enables support for ARM Ltd Versatile board.

config ARCH_AT91
	bool "Atmel AT91"
	select ARCH_REQUIRE_GPIOLIB
	select CLKDEV_LOOKUP
	select HAVE_CLK
	select IRQ_DOMAIN
	select NEED_MACH_GPIO_H
	select NEED_MACH_IO_H if PCCARD
	select PINCTRL
	select PINCTRL_AT91 if USE_OF
	help
	  This enables support for systems based on Atmel
	  AT91RM9200 and AT91SAM9* processors.

config ARCH_BCM2835
	bool "Broadcom BCM2835 family"
	select ARCH_REQUIRE_GPIOLIB
	select ARM_AMBA
	select ARM_ERRATA_411920
	select ARM_TIMER_SP804
	select CLKDEV_LOOKUP
	select CLKSRC_OF
	select COMMON_CLK
	select CPU_V6
	select GENERIC_CLOCKEVENTS
	select MULTI_IRQ_HANDLER
	select PINCTRL
	select PINCTRL_BCM2835
	select SPARSE_IRQ
	select USE_OF
	help
	  This enables support for the Broadcom BCM2835 SoC. This SoC is
	  use in the Raspberry Pi, and Roku 2 devices.

config ARCH_CNS3XXX
	bool "Cavium Networks CNS3XXX family"
	select ARM_GIC
	select CPU_V6K
	select GENERIC_CLOCKEVENTS
	select MIGHT_HAVE_CACHE_L2X0
	select MIGHT_HAVE_PCI
	select PCI_DOMAINS if PCI
	help
	  Support for Cavium Networks CNS3XXX platform.

config ARCH_CLPS711X
	bool "Cirrus Logic CLPS711x/EP721x/EP731x-based"
	select ARCH_REQUIRE_GPIOLIB
	select AUTO_ZRELADDR
	select CLKDEV_LOOKUP
	select COMMON_CLK
	select CPU_ARM720T
	select GENERIC_CLOCKEVENTS
	select MULTI_IRQ_HANDLER
	select NEED_MACH_MEMORY_H
	select SPARSE_IRQ
	help
	  Support for Cirrus Logic 711x/721x/731x based boards.

config ARCH_GEMINI
	bool "Cortina Systems Gemini"
	select ARCH_REQUIRE_GPIOLIB
	select ARCH_USES_GETTIMEOFFSET
	select CPU_FA526
	help
	  Support for the Cortina Systems Gemini family SoCs

config ARCH_SIRF
	bool "CSR SiRF"
	select ARCH_REQUIRE_GPIOLIB
	select AUTO_ZRELADDR
	select COMMON_CLK
	select GENERIC_CLOCKEVENTS
	select GENERIC_IRQ_CHIP
	select MIGHT_HAVE_CACHE_L2X0
	select NO_IOPORT
	select PINCTRL
	select PINCTRL_SIRF
	select USE_OF
	help
	  Support for CSR SiRFprimaII/Marco/Polo platforms

config ARCH_EBSA110
	bool "EBSA-110"
	select ARCH_USES_GETTIMEOFFSET
	select CPU_SA110
	select ISA
	select NEED_MACH_IO_H
	select NEED_MACH_MEMORY_H
	select NO_IOPORT
	help
	  This is an evaluation board for the StrongARM processor available
	  from Digital. It has limited hardware on-board, including an
	  Ethernet interface, two PCMCIA sockets, two serial ports and a
	  parallel port.

config ARCH_EP93XX
	bool "EP93xx-based"
	select ARCH_HAS_HOLES_MEMORYMODEL
	select ARCH_REQUIRE_GPIOLIB
	select ARCH_USES_GETTIMEOFFSET
	select ARM_AMBA
	select ARM_VIC
	select CLKDEV_LOOKUP
	select CPU_ARM920T
	select NEED_MACH_MEMORY_H
	help
	  This enables support for the Cirrus EP93xx series of CPUs.

config ARCH_FOOTBRIDGE
	bool "FootBridge"
	select CPU_SA110
	select FOOTBRIDGE
	select GENERIC_CLOCKEVENTS
	select HAVE_IDE
	select NEED_MACH_IO_H if !MMU
	select NEED_MACH_MEMORY_H
	help
	  Support for systems based on the DC21285 companion chip
	  ("FootBridge"), such as the Simtec CATS and the Rebel NetWinder.

config ARCH_MXS
	bool "Freescale MXS-based"
	select ARCH_REQUIRE_GPIOLIB
	select CLKDEV_LOOKUP
	select CLKSRC_MMIO
	select COMMON_CLK
	select GENERIC_CLOCKEVENTS
	select HAVE_CLK_PREPARE
	select MULTI_IRQ_HANDLER
	select PINCTRL
	select SPARSE_IRQ
	select USE_OF
	help
	  Support for Freescale MXS-based family of processors

config ARCH_NETX
	bool "Hilscher NetX based"
	select ARM_VIC
	select CLKSRC_MMIO
	select CPU_ARM926T
	select GENERIC_CLOCKEVENTS
	help
	  This enables support for systems based on the Hilscher NetX Soc

config ARCH_H720X
	bool "Hynix HMS720x-based"
	select ARCH_USES_GETTIMEOFFSET
	select CPU_ARM720T
	select ISA_DMA_API
	help
	  This enables support for systems based on the Hynix HMS720x

config ARCH_IOP13XX
	bool "IOP13xx-based"
	depends on MMU
	select ARCH_SUPPORTS_MSI
	select CPU_XSC3
	select NEED_MACH_MEMORY_H
	select NEED_RET_TO_USER
	select PCI
	select PLAT_IOP
	select VMSPLIT_1G
	help
	  Support for Intel's IOP13XX (XScale) family of processors.

config ARCH_IOP32X
	bool "IOP32x-based"
	depends on MMU
	select ARCH_REQUIRE_GPIOLIB
	select CPU_XSCALE
	select NEED_MACH_GPIO_H
	select NEED_RET_TO_USER
	select PCI
	select PLAT_IOP
	help
	  Support for Intel's 80219 and IOP32X (XScale) family of
	  processors.

config ARCH_IOP33X
	bool "IOP33x-based"
	depends on MMU
	select ARCH_REQUIRE_GPIOLIB
	select CPU_XSCALE
	select NEED_MACH_GPIO_H
	select NEED_RET_TO_USER
	select PCI
	select PLAT_IOP
	help
	  Support for Intel's IOP33X (XScale) family of processors.

config ARCH_IXP4XX
	bool "IXP4xx-based"
	depends on MMU
	select ARCH_HAS_DMA_SET_COHERENT_MASK
	select ARCH_REQUIRE_GPIOLIB
	select CLKSRC_MMIO
	select CPU_XSCALE
	select DMABOUNCE if PCI
	select GENERIC_CLOCKEVENTS
	select MIGHT_HAVE_PCI
	select NEED_MACH_IO_H
	help
	  Support for Intel's IXP4XX (XScale) family of processors.

config ARCH_DOVE
	bool "Marvell Dove"
	select ARCH_REQUIRE_GPIOLIB
	select COMMON_CLK_DOVE
	select CPU_V7
	select GENERIC_CLOCKEVENTS
	select MIGHT_HAVE_PCI
	select PINCTRL
	select PINCTRL_DOVE
	select PLAT_ORION_LEGACY
	select USB_ARCH_HAS_EHCI
	help
	  Support for the Marvell Dove SoC 88AP510

config ARCH_KIRKWOOD
	bool "Marvell Kirkwood"
	select ARCH_REQUIRE_GPIOLIB
	select CPU_FEROCEON
	select GENERIC_CLOCKEVENTS
	select PCI
	select PCI_QUIRKS
	select PINCTRL
	select PINCTRL_KIRKWOOD
	select PLAT_ORION_LEGACY
	help
	  Support for the following Marvell Kirkwood series SoCs:
	  88F6180, 88F6192 and 88F6281.

config ARCH_MV78XX0
	bool "Marvell MV78xx0"
	select ARCH_REQUIRE_GPIOLIB
	select CPU_FEROCEON
	select GENERIC_CLOCKEVENTS
	select PCI
	select PLAT_ORION_LEGACY
	help
	  Support for the following Marvell MV78xx0 series SoCs:
	  MV781x0, MV782x0.

config ARCH_ORION5X
	bool "Marvell Orion"
	depends on MMU
	select ARCH_REQUIRE_GPIOLIB
	select CPU_FEROCEON
	select GENERIC_CLOCKEVENTS
	select PCI
	select PLAT_ORION_LEGACY
	help
	  Support for the following Marvell Orion 5x series SoCs:
	  Orion-1 (5181), Orion-VoIP (5181L), Orion-NAS (5182),
	  Orion-2 (5281), Orion-1-90 (6183).

config ARCH_MMP
	bool "Marvell PXA168/910/MMP2"
	depends on MMU
	select ARCH_REQUIRE_GPIOLIB
	select CLKDEV_LOOKUP
	select GENERIC_ALLOCATOR
	select GENERIC_CLOCKEVENTS
	select GPIO_PXA
	select IRQ_DOMAIN
	select NEED_MACH_GPIO_H
	select PINCTRL
	select PLAT_PXA
	select SPARSE_IRQ
	help
	  Support for Marvell's PXA168/PXA910(MMP) and MMP2 processor line.

config ARCH_KS8695
	bool "Micrel/Kendin KS8695"
	select ARCH_REQUIRE_GPIOLIB
	select CLKSRC_MMIO
	select CPU_ARM922T
	select GENERIC_CLOCKEVENTS
	select NEED_MACH_MEMORY_H
	help
	  Support for Micrel/Kendin KS8695 "Centaur" (ARM922T) based
	  System-on-Chip devices.

config ARCH_W90X900
	bool "Nuvoton W90X900 CPU"
	select ARCH_REQUIRE_GPIOLIB
	select CLKDEV_LOOKUP
	select CLKSRC_MMIO
	select CPU_ARM926T
	select GENERIC_CLOCKEVENTS
	help
	  Support for Nuvoton (Winbond logic dept.) ARM9 processor,
	  At present, the w90x900 has been renamed nuc900, regarding
	  the ARM series product line, you can login the following
	  link address to know more.

	  <http://www.nuvoton.com/hq/enu/ProductAndSales/ProductLines/
		ConsumerElectronicsIC/ARMMicrocontroller/ARMMicrocontroller>

config ARCH_LPC32XX
	bool "NXP LPC32XX"
	select ARCH_REQUIRE_GPIOLIB
	select ARM_AMBA
	select CLKDEV_LOOKUP
	select CLKSRC_MMIO
	select CPU_ARM926T
	select GENERIC_CLOCKEVENTS
	select HAVE_IDE
	select HAVE_PWM
	select USB_ARCH_HAS_OHCI
	select USE_OF
	help
	  Support for the NXP LPC32XX family of processors

config ARCH_TEGRA
	bool "NVIDIA Tegra"
	select ARCH_HAS_CPUFREQ
	select CLKDEV_LOOKUP
	select CLKSRC_MMIO
	select COMMON_CLK
	select GENERIC_CLOCKEVENTS
	select HAVE_CLK
	select HAVE_SMP
	select MIGHT_HAVE_CACHE_L2X0
	select SPARSE_IRQ
	select USE_OF
	help
	  This enables support for NVIDIA Tegra based systems (Tegra APX,
	  Tegra 6xx and Tegra 2 series).

config ARCH_PXA
	bool "PXA2xx/PXA3xx-based"
	depends on MMU
	select ARCH_HAS_CPUFREQ
	select ARCH_MTD_XIP
	select ARCH_REQUIRE_GPIOLIB
	select ARM_CPU_SUSPEND if PM
	select AUTO_ZRELADDR
	select CLKDEV_LOOKUP
	select CLKSRC_MMIO
	select GENERIC_CLOCKEVENTS
	select GPIO_PXA
	select HAVE_IDE
	select MULTI_IRQ_HANDLER
	select NEED_MACH_GPIO_H
	select PLAT_PXA
	select SPARSE_IRQ
	help
	  Support for Intel/Marvell's PXA2xx/PXA3xx processor line.

config ARCH_MSM
	bool "Qualcomm MSM"
	select ARCH_REQUIRE_GPIOLIB
	select CLKDEV_LOOKUP
	select GENERIC_CLOCKEVENTS
	select HAVE_CLK
	help
	  Support for Qualcomm MSM/QSD based systems.  This runs on the
	  apps processor of the MSM/QSD and depends on a shared memory
	  interface to the modem processor which runs the baseband
	  stack and controls some vital subsystems
	  (clock and power control, etc).

config ARCH_SHMOBILE
	bool "Renesas SH-Mobile / R-Mobile"
	select CLKDEV_LOOKUP
	select GENERIC_CLOCKEVENTS
	select HAVE_CLK
	select HAVE_MACH_CLKDEV
	select HAVE_SMP
	select MIGHT_HAVE_CACHE_L2X0
	select MULTI_IRQ_HANDLER
	select NEED_MACH_MEMORY_H
	select NO_IOPORT
	select PINCTRL
	select PM_GENERIC_DOMAINS if PM
	select SPARSE_IRQ
	help
	  Support for Renesas's SH-Mobile and R-Mobile ARM platforms.

config ARCH_RPC
	bool "RiscPC"
	select ARCH_ACORN
	select ARCH_MAY_HAVE_PC_FDC
	select ARCH_SPARSEMEM_ENABLE
	select ARCH_USES_GETTIMEOFFSET
	select FIQ
	select HAVE_IDE
	select HAVE_PATA_PLATFORM
	select ISA_DMA_API
	select NEED_MACH_IO_H
	select NEED_MACH_MEMORY_H
	select NO_IOPORT
	help
	  On the Acorn Risc-PC, Linux can support the internal IDE disk and
	  CD-ROM interface, serial and parallel port, and the floppy drive.

config ARCH_SA1100
	bool "SA1100-based"
	select ARCH_HAS_CPUFREQ
	select ARCH_MTD_XIP
	select ARCH_REQUIRE_GPIOLIB
	select ARCH_SPARSEMEM_ENABLE
	select CLKDEV_LOOKUP
	select CLKSRC_MMIO
	select CPU_FREQ
	select CPU_SA1100
	select GENERIC_CLOCKEVENTS
	select HAVE_IDE
	select ISA
	select NEED_MACH_GPIO_H
	select NEED_MACH_MEMORY_H
	select SPARSE_IRQ
	help
	  Support for StrongARM 11x0 based boards.

config ARCH_S3C24XX
	bool "Samsung S3C24XX SoCs"
	select ARCH_HAS_CPUFREQ
	select ARCH_USES_GETTIMEOFFSET
	select CLKDEV_LOOKUP
	select HAVE_CLK
	select HAVE_S3C2410_I2C if I2C
	select HAVE_S3C2410_WATCHDOG if WATCHDOG
	select HAVE_S3C_RTC if RTC_CLASS
	select NEED_MACH_GPIO_H
	select NEED_MACH_IO_H
	help
	  Samsung S3C2410, S3C2412, S3C2413, S3C2416, S3C2440, S3C2442, S3C2443
	  and S3C2450 SoCs based systems, such as the Simtec Electronics BAST
	  (<http://www.simtec.co.uk/products/EB110ITX/>), the IPAQ 1940 or the
	  Samsung SMDK2410 development board (and derivatives).

config ARCH_S3C64XX
	bool "Samsung S3C64XX"
	select ARCH_HAS_CPUFREQ
	select ARCH_REQUIRE_GPIOLIB
	select ARCH_USES_GETTIMEOFFSET
	select ARM_VIC
	select CLKDEV_LOOKUP
	select CPU_V6
	select HAVE_CLK
	select HAVE_S3C2410_I2C if I2C
	select HAVE_S3C2410_WATCHDOG if WATCHDOG
	select HAVE_TCM
	select NEED_MACH_GPIO_H
	select NO_IOPORT
	select PLAT_SAMSUNG
	select S3C_DEV_NAND
	select S3C_GPIO_TRACK
	select SAMSUNG_CLKSRC
	select SAMSUNG_GPIOLIB_4BIT
	select SAMSUNG_IRQ_VIC_TIMER
	select USB_ARCH_HAS_OHCI
	help
	  Samsung S3C64XX series based systems

config ARCH_S5P64X0
	bool "Samsung S5P6440 S5P6450"
	select CLKDEV_LOOKUP
	select CLKSRC_MMIO
	select CPU_V6
	select GENERIC_CLOCKEVENTS
	select HAVE_CLK
	select HAVE_S3C2410_I2C if I2C
	select HAVE_S3C2410_WATCHDOG if WATCHDOG
	select HAVE_S3C_RTC if RTC_CLASS
	select NEED_MACH_GPIO_H
	help
	  Samsung S5P64X0 CPU based systems, such as the Samsung SMDK6440,
	  SMDK6450.

config ARCH_S5PC100
	bool "Samsung S5PC100"
	select ARCH_USES_GETTIMEOFFSET
	select CLKDEV_LOOKUP
	select CPU_V7
	select HAVE_CLK
	select HAVE_S3C2410_I2C if I2C
	select HAVE_S3C2410_WATCHDOG if WATCHDOG
	select HAVE_S3C_RTC if RTC_CLASS
	select NEED_MACH_GPIO_H
	help
	  Samsung S5PC100 series based systems

config ARCH_S5PV210
	bool "Samsung S5PV210/S5PC110"
	select ARCH_HAS_CPUFREQ
	select ARCH_HAS_HOLES_MEMORYMODEL
	select ARCH_SPARSEMEM_ENABLE
	select CLKDEV_LOOKUP
	select CLKSRC_MMIO
	select CPU_V7
	select GENERIC_CLOCKEVENTS
	select HAVE_CLK
	select HAVE_S3C2410_I2C if I2C
	select HAVE_S3C2410_WATCHDOG if WATCHDOG
	select HAVE_S3C_RTC if RTC_CLASS
	select NEED_MACH_GPIO_H
	select NEED_MACH_MEMORY_H
	help
	  Samsung S5PV210/S5PC110 series based systems

config ARCH_EXYNOS
	bool "Samsung EXYNOS"
	select ARCH_HAS_CPUFREQ
	select ARCH_HAS_HOLES_MEMORYMODEL
	select ARCH_SPARSEMEM_ENABLE
	select CLKDEV_LOOKUP
	select CPU_V7
	select GENERIC_CLOCKEVENTS
	select HAVE_CLK
	select HAVE_S3C2410_I2C if I2C
	select HAVE_S3C2410_WATCHDOG if WATCHDOG
	select HAVE_S3C_RTC if RTC_CLASS
	select NEED_MACH_GPIO_H
	select NEED_MACH_MEMORY_H
	help
	  Support for SAMSUNG's EXYNOS SoCs (EXYNOS4/5)

config ARCH_SHARK
	bool "Shark"
	select ARCH_USES_GETTIMEOFFSET
	select CPU_SA110
	select ISA
	select ISA_DMA
	select NEED_MACH_MEMORY_H
	select PCI
	select ZONE_DMA
	help
	  Support for the StrongARM based Digital DNARD machine, also known
	  as "Shark" (<http://www.shark-linux.de/shark.html>).

config ARCH_U300
	bool "ST-Ericsson U300 Series"
	depends on MMU
	select ARCH_REQUIRE_GPIOLIB
	select ARM_AMBA
	select ARM_PATCH_PHYS_VIRT
	select ARM_VIC
	select CLKDEV_LOOKUP
	select CLKSRC_MMIO
	select COMMON_CLK
	select CPU_ARM926T
	select GENERIC_CLOCKEVENTS
	select HAVE_TCM
	select SPARSE_IRQ
	help
	  Support for ST-Ericsson U300 series mobile platforms.

config ARCH_U8500
	bool "ST-Ericsson U8500 Series"
	depends on MMU
	select ARCH_HAS_CPUFREQ
	select ARCH_REQUIRE_GPIOLIB
	select ARM_AMBA
	select CLKDEV_LOOKUP
	select CPU_V7
	select GENERIC_CLOCKEVENTS
	select HAVE_SMP
	select MIGHT_HAVE_CACHE_L2X0
	select SPARSE_IRQ
	help
	  Support for ST-Ericsson's Ux500 architecture

config ARCH_NOMADIK
	bool "STMicroelectronics Nomadik"
	select ARCH_REQUIRE_GPIOLIB
	select ARM_AMBA
	select ARM_VIC
	select CLKSRC_NOMADIK_MTU
	select COMMON_CLK
	select CPU_ARM926T
	select GENERIC_CLOCKEVENTS
	select MIGHT_HAVE_CACHE_L2X0
<<<<<<< HEAD
	select OF
=======
	select USE_OF
>>>>>>> f015941f
	select PINCTRL
	select PINCTRL_STN8815
	select SPARSE_IRQ
	help
	  Support for the Nomadik platform by ST-Ericsson

config PLAT_SPEAR
	bool "ST SPEAr"
	select ARCH_HAS_CPUFREQ
	select ARCH_REQUIRE_GPIOLIB
	select ARM_AMBA
	select CLKDEV_LOOKUP
	select CLKSRC_MMIO
	select COMMON_CLK
	select GENERIC_CLOCKEVENTS
	select HAVE_CLK
	help
	  Support for ST's SPEAr platform (SPEAr3xx, SPEAr6xx and SPEAr13xx).

config ARCH_DAVINCI
	bool "TI DaVinci"
	select ARCH_HAS_HOLES_MEMORYMODEL
	select ARCH_REQUIRE_GPIOLIB
	select CLKDEV_LOOKUP
	select GENERIC_ALLOCATOR
	select GENERIC_CLOCKEVENTS
	select GENERIC_IRQ_CHIP
	select HAVE_IDE
	select NEED_MACH_GPIO_H
	select USE_OF
	select ZONE_DMA
	help
	  Support for TI's DaVinci platform.

config ARCH_OMAP1
	bool "TI OMAP1"
	depends on MMU
	select ARCH_HAS_CPUFREQ
	select ARCH_HAS_HOLES_MEMORYMODEL
	select ARCH_OMAP
	select ARCH_REQUIRE_GPIOLIB
	select CLKDEV_LOOKUP
	select CLKSRC_MMIO
	select GENERIC_CLOCKEVENTS
	select GENERIC_IRQ_CHIP
	select HAVE_CLK
	select HAVE_IDE
	select IRQ_DOMAIN
	select NEED_MACH_IO_H if PCCARD
	select NEED_MACH_MEMORY_H
	help
	  Support for older TI OMAP1 (omap7xx, omap15xx or omap16xx)

endchoice

menu "Multiple platform selection"
	depends on ARCH_MULTIPLATFORM

comment "CPU Core family selection"

config ARCH_MULTI_V4
	bool "ARMv4 based platforms (FA526, StrongARM)"
	depends on !ARCH_MULTI_V6_V7
	select ARCH_MULTI_V4_V5

config ARCH_MULTI_V4T
	bool "ARMv4T based platforms (ARM720T, ARM920T, ...)"
	depends on !ARCH_MULTI_V6_V7
	select ARCH_MULTI_V4_V5

config ARCH_MULTI_V5
	bool "ARMv5 based platforms (ARM926T, XSCALE, PJ1, ...)"
	depends on !ARCH_MULTI_V6_V7
	select ARCH_MULTI_V4_V5

config ARCH_MULTI_V4_V5
	bool

config ARCH_MULTI_V6
	bool "ARMv6 based platforms (ARM11, Scorpion, ...)"
	select ARCH_MULTI_V6_V7
	select CPU_V6

config ARCH_MULTI_V7
	bool "ARMv7 based platforms (Cortex-A, PJ4, Krait)"
	default y
	select ARCH_MULTI_V6_V7
	select ARCH_VEXPRESS
	select CPU_V7

config ARCH_MULTI_V6_V7
	bool

config ARCH_MULTI_CPU_AUTO
	def_bool !(ARCH_MULTI_V4 || ARCH_MULTI_V4T || ARCH_MULTI_V6_V7)
	select ARCH_MULTI_V5

endmenu

#
# This is sorted alphabetically by mach-* pathname.  However, plat-*
# Kconfigs may be included either alphabetically (according to the
# plat- suffix) or along side the corresponding mach-* source.
#
source "arch/arm/mach-mvebu/Kconfig"

source "arch/arm/mach-at91/Kconfig"

source "arch/arm/mach-bcm/Kconfig"

source "arch/arm/mach-clps711x/Kconfig"

source "arch/arm/mach-cns3xxx/Kconfig"

source "arch/arm/mach-davinci/Kconfig"

source "arch/arm/mach-dove/Kconfig"

source "arch/arm/mach-ep93xx/Kconfig"

source "arch/arm/mach-footbridge/Kconfig"

source "arch/arm/mach-gemini/Kconfig"

source "arch/arm/mach-h720x/Kconfig"

source "arch/arm/mach-highbank/Kconfig"

source "arch/arm/mach-integrator/Kconfig"

source "arch/arm/mach-iop32x/Kconfig"

source "arch/arm/mach-iop33x/Kconfig"

source "arch/arm/mach-iop13xx/Kconfig"

source "arch/arm/mach-ixp4xx/Kconfig"

source "arch/arm/mach-kirkwood/Kconfig"

source "arch/arm/mach-ks8695/Kconfig"

source "arch/arm/mach-msm/Kconfig"

source "arch/arm/mach-mv78xx0/Kconfig"

source "arch/arm/mach-imx/Kconfig"

source "arch/arm/mach-mxs/Kconfig"

source "arch/arm/mach-netx/Kconfig"

source "arch/arm/mach-nomadik/Kconfig"

source "arch/arm/plat-omap/Kconfig"

source "arch/arm/mach-omap1/Kconfig"

source "arch/arm/mach-omap2/Kconfig"

source "arch/arm/mach-orion5x/Kconfig"

source "arch/arm/mach-picoxcell/Kconfig"

source "arch/arm/mach-pxa/Kconfig"
source "arch/arm/plat-pxa/Kconfig"

source "arch/arm/mach-mmp/Kconfig"

source "arch/arm/mach-realview/Kconfig"

source "arch/arm/mach-sa1100/Kconfig"

source "arch/arm/plat-samsung/Kconfig"
source "arch/arm/plat-s3c24xx/Kconfig"

source "arch/arm/mach-socfpga/Kconfig"

source "arch/arm/plat-spear/Kconfig"

source "arch/arm/mach-s3c24xx/Kconfig"
if ARCH_S3C24XX
source "arch/arm/mach-s3c2412/Kconfig"
source "arch/arm/mach-s3c2440/Kconfig"
endif

if ARCH_S3C64XX
source "arch/arm/mach-s3c64xx/Kconfig"
endif

source "arch/arm/mach-s5p64x0/Kconfig"

source "arch/arm/mach-s5pc100/Kconfig"

source "arch/arm/mach-s5pv210/Kconfig"

source "arch/arm/mach-exynos/Kconfig"

source "arch/arm/mach-shmobile/Kconfig"

source "arch/arm/mach-sunxi/Kconfig"

source "arch/arm/mach-prima2/Kconfig"

source "arch/arm/mach-tegra/Kconfig"

source "arch/arm/mach-u300/Kconfig"

source "arch/arm/mach-ux500/Kconfig"

source "arch/arm/mach-versatile/Kconfig"

source "arch/arm/mach-vexpress/Kconfig"
source "arch/arm/plat-versatile/Kconfig"

source "arch/arm/mach-vt8500/Kconfig"

source "arch/arm/mach-w90x900/Kconfig"

source "arch/arm/mach-zynq/Kconfig"

# Definitions to make life easier
config ARCH_ACORN
	bool

config PLAT_IOP
	bool
	select GENERIC_CLOCKEVENTS

config PLAT_ORION
	bool
	select CLKSRC_MMIO
	select COMMON_CLK
	select GENERIC_IRQ_CHIP
	select IRQ_DOMAIN

config PLAT_ORION_LEGACY
	bool
	select PLAT_ORION

config PLAT_PXA
	bool

config PLAT_VERSATILE
	bool

config ARM_TIMER_SP804
	bool
	select CLKSRC_MMIO
	select HAVE_SCHED_CLOCK

source arch/arm/mm/Kconfig

config ARM_NR_BANKS
	int
	default 16 if ARCH_EP93XX
	default 8

config IWMMXT
	bool "Enable iWMMXt support"
	depends on CPU_XSCALE || CPU_XSC3 || CPU_MOHAWK || CPU_PJ4
	default y if PXA27x || PXA3xx || ARCH_MMP
	help
	  Enable support for iWMMXt context switching at run time if
	  running on a CPU that supports it.

config XSCALE_PMU
	bool
	depends on CPU_XSCALE
	default y

config MULTI_IRQ_HANDLER
	bool
	help
	  Allow each machine to specify it's own IRQ handler at run time.

if !MMU
source "arch/arm/Kconfig-nommu"
endif

config ARM_ERRATA_326103
	bool "ARM errata: FSR write bit incorrect on a SWP to read-only memory"
	depends on CPU_V6
	help
	  Executing a SWP instruction to read-only memory does not set bit 11
	  of the FSR on the ARM 1136 prior to r1p0. This causes the kernel to
	  treat the access as a read, preventing a COW from occurring and
	  causing the faulting task to livelock.

config ARM_ERRATA_411920
	bool "ARM errata: Invalidation of the Instruction Cache operation can fail"
	depends on CPU_V6 || CPU_V6K
	help
	  Invalidation of the Instruction Cache operation can
	  fail. This erratum is present in 1136 (before r1p4), 1156 and 1176.
	  It does not affect the MPCore. This option enables the ARM Ltd.
	  recommended workaround.

config ARM_ERRATA_430973
	bool "ARM errata: Stale prediction on replaced interworking branch"
	depends on CPU_V7
	help
	  This option enables the workaround for the 430973 Cortex-A8
	  (r1p0..r1p2) erratum. If a code sequence containing an ARM/Thumb
	  interworking branch is replaced with another code sequence at the
	  same virtual address, whether due to self-modifying code or virtual
	  to physical address re-mapping, Cortex-A8 does not recover from the
	  stale interworking branch prediction. This results in Cortex-A8
	  executing the new code sequence in the incorrect ARM or Thumb state.
	  The workaround enables the BTB/BTAC operations by setting ACTLR.IBE
	  and also flushes the branch target cache at every context switch.
	  Note that setting specific bits in the ACTLR register may not be
	  available in non-secure mode.

config ARM_ERRATA_458693
	bool "ARM errata: Processor deadlock when a false hazard is created"
	depends on CPU_V7
	depends on !ARCH_MULTIPLATFORM
	help
	  This option enables the workaround for the 458693 Cortex-A8 (r2p0)
	  erratum. For very specific sequences of memory operations, it is
	  possible for a hazard condition intended for a cache line to instead
	  be incorrectly associated with a different cache line. This false
	  hazard might then cause a processor deadlock. The workaround enables
	  the L1 caching of the NEON accesses and disables the PLD instruction
	  in the ACTLR register. Note that setting specific bits in the ACTLR
	  register may not be available in non-secure mode.

config ARM_ERRATA_460075
	bool "ARM errata: Data written to the L2 cache can be overwritten with stale data"
	depends on CPU_V7
	depends on !ARCH_MULTIPLATFORM
	help
	  This option enables the workaround for the 460075 Cortex-A8 (r2p0)
	  erratum. Any asynchronous access to the L2 cache may encounter a
	  situation in which recent store transactions to the L2 cache are lost
	  and overwritten with stale memory contents from external memory. The
	  workaround disables the write-allocate mode for the L2 cache via the
	  ACTLR register. Note that setting specific bits in the ACTLR register
	  may not be available in non-secure mode.

config ARM_ERRATA_742230
	bool "ARM errata: DMB operation may be faulty"
	depends on CPU_V7 && SMP
	depends on !ARCH_MULTIPLATFORM
	help
	  This option enables the workaround for the 742230 Cortex-A9
	  (r1p0..r2p2) erratum. Under rare circumstances, a DMB instruction
	  between two write operations may not ensure the correct visibility
	  ordering of the two writes. This workaround sets a specific bit in
	  the diagnostic register of the Cortex-A9 which causes the DMB
	  instruction to behave as a DSB, ensuring the correct behaviour of
	  the two writes.

config ARM_ERRATA_742231
	bool "ARM errata: Incorrect hazard handling in the SCU may lead to data corruption"
	depends on CPU_V7 && SMP
	depends on !ARCH_MULTIPLATFORM
	help
	  This option enables the workaround for the 742231 Cortex-A9
	  (r2p0..r2p2) erratum. Under certain conditions, specific to the
	  Cortex-A9 MPCore micro-architecture, two CPUs working in SMP mode,
	  accessing some data located in the same cache line, may get corrupted
	  data due to bad handling of the address hazard when the line gets
	  replaced from one of the CPUs at the same time as another CPU is
	  accessing it. This workaround sets specific bits in the diagnostic
	  register of the Cortex-A9 which reduces the linefill issuing
	  capabilities of the processor.

config PL310_ERRATA_588369
	bool "PL310 errata: Clean & Invalidate maintenance operations do not invalidate clean lines"
	depends on CACHE_L2X0
	help
	   The PL310 L2 cache controller implements three types of Clean &
	   Invalidate maintenance operations: by Physical Address
	   (offset 0x7F0), by Index/Way (0x7F8) and by Way (0x7FC).
	   They are architecturally defined to behave as the execution of a
	   clean operation followed immediately by an invalidate operation,
	   both performing to the same memory location. This functionality
	   is not correctly implemented in PL310 as clean lines are not
	   invalidated as a result of these operations.

config ARM_ERRATA_720789
	bool "ARM errata: TLBIASIDIS and TLBIMVAIS operations can broadcast a faulty ASID"
	depends on CPU_V7
	help
	  This option enables the workaround for the 720789 Cortex-A9 (prior to
	  r2p0) erratum. A faulty ASID can be sent to the other CPUs for the
	  broadcasted CP15 TLB maintenance operations TLBIASIDIS and TLBIMVAIS.
	  As a consequence of this erratum, some TLB entries which should be
	  invalidated are not, resulting in an incoherency in the system page
	  tables. The workaround changes the TLB flushing routines to invalidate
	  entries regardless of the ASID.

config PL310_ERRATA_727915
	bool "PL310 errata: Background Clean & Invalidate by Way operation can cause data corruption"
	depends on CACHE_L2X0
	help
	  PL310 implements the Clean & Invalidate by Way L2 cache maintenance
	  operation (offset 0x7FC). This operation runs in background so that
	  PL310 can handle normal accesses while it is in progress. Under very
	  rare circumstances, due to this erratum, write data can be lost when
	  PL310 treats a cacheable write transaction during a Clean &
	  Invalidate by Way operation.

config ARM_ERRATA_743622
	bool "ARM errata: Faulty hazard checking in the Store Buffer may lead to data corruption"
	depends on CPU_V7
	depends on !ARCH_MULTIPLATFORM
	help
	  This option enables the workaround for the 743622 Cortex-A9
	  (r2p*) erratum. Under very rare conditions, a faulty
	  optimisation in the Cortex-A9 Store Buffer may lead to data
	  corruption. This workaround sets a specific bit in the diagnostic
	  register of the Cortex-A9 which disables the Store Buffer
	  optimisation, preventing the defect from occurring. This has no
	  visible impact on the overall performance or power consumption of the
	  processor.

config ARM_ERRATA_751472
	bool "ARM errata: Interrupted ICIALLUIS may prevent completion of broadcasted operation"
	depends on CPU_V7
	depends on !ARCH_MULTIPLATFORM
	help
	  This option enables the workaround for the 751472 Cortex-A9 (prior
	  to r3p0) erratum. An interrupted ICIALLUIS operation may prevent the
	  completion of a following broadcasted operation if the second
	  operation is received by a CPU before the ICIALLUIS has completed,
	  potentially leading to corrupted entries in the cache or TLB.

config PL310_ERRATA_753970
	bool "PL310 errata: cache sync operation may be faulty"
	depends on CACHE_PL310
	help
	  This option enables the workaround for the 753970 PL310 (r3p0) erratum.

	  Under some condition the effect of cache sync operation on
	  the store buffer still remains when the operation completes.
	  This means that the store buffer is always asked to drain and
	  this prevents it from merging any further writes. The workaround
	  is to replace the normal offset of cache sync operation (0x730)
	  by another offset targeting an unmapped PL310 register 0x740.
	  This has the same effect as the cache sync operation: store buffer
	  drain and waiting for all buffers empty.

config ARM_ERRATA_754322
	bool "ARM errata: possible faulty MMU translations following an ASID switch"
	depends on CPU_V7
	help
	  This option enables the workaround for the 754322 Cortex-A9 (r2p*,
	  r3p*) erratum. A speculative memory access may cause a page table walk
	  which starts prior to an ASID switch but completes afterwards. This
	  can populate the micro-TLB with a stale entry which may be hit with
	  the new ASID. This workaround places two dsb instructions in the mm
	  switching code so that no page table walks can cross the ASID switch.

config ARM_ERRATA_754327
	bool "ARM errata: no automatic Store Buffer drain"
	depends on CPU_V7 && SMP
	help
	  This option enables the workaround for the 754327 Cortex-A9 (prior to
	  r2p0) erratum. The Store Buffer does not have any automatic draining
	  mechanism and therefore a livelock may occur if an external agent
	  continuously polls a memory location waiting to observe an update.
	  This workaround defines cpu_relax() as smp_mb(), preventing correctly
	  written polling loops from denying visibility of updates to memory.

config ARM_ERRATA_364296
	bool "ARM errata: Possible cache data corruption with hit-under-miss enabled"
	depends on CPU_V6 && !SMP
	help
	  This options enables the workaround for the 364296 ARM1136
	  r0p2 erratum (possible cache data corruption with
	  hit-under-miss enabled). It sets the undocumented bit 31 in
	  the auxiliary control register and the FI bit in the control
	  register, thus disabling hit-under-miss without putting the
	  processor into full low interrupt latency mode. ARM11MPCore
	  is not affected.

config ARM_ERRATA_764369
	bool "ARM errata: Data cache line maintenance operation by MVA may not succeed"
	depends on CPU_V7 && SMP
	help
	  This option enables the workaround for erratum 764369
	  affecting Cortex-A9 MPCore with two or more processors (all
	  current revisions). Under certain timing circumstances, a data
	  cache line maintenance operation by MVA targeting an Inner
	  Shareable memory region may fail to proceed up to either the
	  Point of Coherency or to the Point of Unification of the
	  system. This workaround adds a DSB instruction before the
	  relevant cache maintenance functions and sets a specific bit
	  in the diagnostic control register of the SCU.

config PL310_ERRATA_769419
	bool "PL310 errata: no automatic Store Buffer drain"
	depends on CACHE_L2X0
	help
	  On revisions of the PL310 prior to r3p2, the Store Buffer does
	  not automatically drain. This can cause normal, non-cacheable
	  writes to be retained when the memory system is idle, leading
	  to suboptimal I/O performance for drivers using coherent DMA.
	  This option adds a write barrier to the cpu_idle loop so that,
	  on systems with an outer cache, the store buffer is drained
	  explicitly.

config ARM_ERRATA_775420
       bool "ARM errata: A data cache maintenance operation which aborts, might lead to deadlock"
       depends on CPU_V7
       help
	 This option enables the workaround for the 775420 Cortex-A9 (r2p2,
	 r2p6,r2p8,r2p10,r3p0) erratum. In case a date cache maintenance
	 operation aborts with MMU exception, it might cause the processor
	 to deadlock. This workaround puts DSB before executing ISB if
	 an abort may occur on cache maintenance.

endmenu

source "arch/arm/common/Kconfig"

menu "Bus support"

config ARM_AMBA
	bool

config ISA
	bool
	help
	  Find out whether you have ISA slots on your motherboard.  ISA is the
	  name of a bus system, i.e. the way the CPU talks to the other stuff
	  inside your box.  Other bus systems are PCI, EISA, MicroChannel
	  (MCA) or VESA.  ISA is an older system, now being displaced by PCI;
	  newer boards don't support it.  If you have ISA, say Y, otherwise N.

# Select ISA DMA controller support
config ISA_DMA
	bool
	select ISA_DMA_API

# Select ISA DMA interface
config ISA_DMA_API
	bool

config PCI
	bool "PCI support" if MIGHT_HAVE_PCI
	help
	  Find out whether you have a PCI motherboard. PCI is the name of a
	  bus system, i.e. the way the CPU talks to the other stuff inside
	  your box. Other bus systems are ISA, EISA, MicroChannel (MCA) or
	  VESA. If you have PCI, say Y, otherwise N.

config PCI_DOMAINS
	bool
	depends on PCI

config PCI_NANOENGINE
	bool "BSE nanoEngine PCI support"
	depends on SA1100_NANOENGINE
	help
	  Enable PCI on the BSE nanoEngine board.

config PCI_SYSCALL
	def_bool PCI

# Select the host bridge type
config PCI_HOST_VIA82C505
	bool
	depends on PCI && ARCH_SHARK
	default y

config PCI_HOST_ITE8152
	bool
	depends on PCI && MACH_ARMCORE
	default y
	select DMABOUNCE

source "drivers/pci/Kconfig"

source "drivers/pcmcia/Kconfig"

endmenu

menu "Kernel Features"

config HAVE_SMP
	bool
	help
	  This option should be selected by machines which have an SMP-
	  capable CPU.

	  The only effect of this option is to make the SMP-related
	  options available to the user for configuration.

config SMP
	bool "Symmetric Multi-Processing"
	depends on CPU_V6K || CPU_V7
	depends on GENERIC_CLOCKEVENTS
	depends on HAVE_SMP
	depends on MMU
	select HAVE_ARM_SCU if !ARCH_MSM_SCORPIONMP
	select USE_GENERIC_SMP_HELPERS
	help
	  This enables support for systems with more than one CPU. If you have
	  a system with only one CPU, like most personal computers, say N. If
	  you have a system with more than one CPU, say Y.

	  If you say N here, the kernel will run on single and multiprocessor
	  machines, but will use only one CPU of a multiprocessor machine. If
	  you say Y here, the kernel will run on many, but not all, single
	  processor machines. On a single processor machine, the kernel will
	  run faster if you say N here.

	  See also <file:Documentation/x86/i386/IO-APIC.txt>,
	  <file:Documentation/nmi_watchdog.txt> and the SMP-HOWTO available at
	  <http://tldp.org/HOWTO/SMP-HOWTO.html>.

	  If you don't know what to do here, say N.

config SMP_ON_UP
	bool "Allow booting SMP kernel on uniprocessor systems (EXPERIMENTAL)"
	depends on EXPERIMENTAL
	depends on SMP && !XIP_KERNEL
	default y
	help
	  SMP kernels contain instructions which fail on non-SMP processors.
	  Enabling this option allows the kernel to modify itself to make
	  these instructions safe.  Disabling it allows about 1K of space
	  savings.

	  If you don't know what to do here, say Y.

config ARM_CPU_TOPOLOGY
	bool "Support cpu topology definition"
	depends on SMP && CPU_V7
	default y
	help
	  Support ARM cpu topology definition. The MPIDR register defines
	  affinity between processors which is then used to describe the cpu
	  topology of an ARM System.

config SCHED_MC
	bool "Multi-core scheduler support"
	depends on ARM_CPU_TOPOLOGY
	help
	  Multi-core scheduler support improves the CPU scheduler's decision
	  making when dealing with multi-core CPU chips at a cost of slightly
	  increased overhead in some places. If unsure say N here.

config SCHED_SMT
	bool "SMT scheduler support"
	depends on ARM_CPU_TOPOLOGY
	help
	  Improves the CPU scheduler's decision making when dealing with
	  MultiThreading at a cost of slightly increased overhead in some
	  places. If unsure say N here.

config HAVE_ARM_SCU
	bool
	help
	  This option enables support for the ARM system coherency unit

config ARM_ARCH_TIMER
	bool "Architected timer support"
	depends on CPU_V7
	help
	  This option enables support for the ARM architected timer

config HAVE_ARM_TWD
	bool
	depends on SMP
	help
	  This options enables support for the ARM timer and watchdog unit

choice
	prompt "Memory split"
	default VMSPLIT_3G
	help
	  Select the desired split between kernel and user memory.

	  If you are not absolutely sure what you are doing, leave this
	  option alone!

	config VMSPLIT_3G
		bool "3G/1G user/kernel split"
	config VMSPLIT_2G
		bool "2G/2G user/kernel split"
	config VMSPLIT_1G
		bool "1G/3G user/kernel split"
endchoice

config PAGE_OFFSET
	hex
	default 0x40000000 if VMSPLIT_1G
	default 0x80000000 if VMSPLIT_2G
	default 0xC0000000

config NR_CPUS
	int "Maximum number of CPUs (2-32)"
	range 2 32
	depends on SMP
	default "4"

config HOTPLUG_CPU
	bool "Support for hot-pluggable CPUs"
	depends on SMP && HOTPLUG
	help
	  Say Y here to experiment with turning CPUs off and on.  CPUs
	  can be controlled through /sys/devices/system/cpu.

config LOCAL_TIMERS
	bool "Use local timer interrupts"
	depends on SMP
	default y
	select HAVE_ARM_TWD if (!ARCH_MSM_SCORPIONMP && !EXYNOS4_MCT)
	help
	  Enable support for local timers on SMP platforms, rather then the
	  legacy IPI broadcast method.  Local timers allows the system
	  accounting to be spread across the timer interval, preventing a
	  "thundering herd" at every timer tick.

config ARCH_NR_GPIO
	int
	default 1024 if ARCH_SHMOBILE || ARCH_TEGRA
	default 355 if ARCH_U8500
	default 264 if MACH_H4700
	default 512 if SOC_OMAP5
	default 288 if ARCH_VT8500
	default 0
	help
	  Maximum number of GPIOs in the system.

	  If unsure, leave the default value.

source kernel/Kconfig.preempt

config HZ
	int
	default 200 if ARCH_EBSA110 || ARCH_S3C24XX || ARCH_S5P64X0 || \
		ARCH_S5PV210 || ARCH_EXYNOS4
	default OMAP_32K_TIMER_HZ if ARCH_OMAP && OMAP_32K_TIMER
	default AT91_TIMER_HZ if ARCH_AT91
	default SHMOBILE_TIMER_HZ if ARCH_SHMOBILE
	default 100

config THUMB2_KERNEL
	bool "Compile the kernel in Thumb-2 mode"
	depends on CPU_V7 && !CPU_V6 && !CPU_V6K
	select AEABI
	select ARM_ASM_UNIFIED
	select ARM_UNWIND
	help
	  By enabling this option, the kernel will be compiled in
	  Thumb-2 mode. A compiler/assembler that understand the unified
	  ARM-Thumb syntax is needed.

	  If unsure, say N.

config THUMB2_AVOID_R_ARM_THM_JUMP11
	bool "Work around buggy Thumb-2 short branch relocations in gas"
	depends on THUMB2_KERNEL && MODULES
	default y
	help
	  Various binutils versions can resolve Thumb-2 branches to
	  locally-defined, preemptible global symbols as short-range "b.n"
	  branch instructions.

	  This is a problem, because there's no guarantee the final
	  destination of the symbol, or any candidate locations for a
	  trampoline, are within range of the branch.  For this reason, the
	  kernel does not support fixing up the R_ARM_THM_JUMP11 (102)
	  relocation in modules at all, and it makes little sense to add
	  support.

	  The symptom is that the kernel fails with an "unsupported
	  relocation" error when loading some modules.

	  Until fixed tools are available, passing
	  -fno-optimize-sibling-calls to gcc should prevent gcc generating
	  code which hits this problem, at the cost of a bit of extra runtime
	  stack usage in some cases.

	  The problem is described in more detail at:
	      https://bugs.launchpad.net/binutils-linaro/+bug/725126

	  Only Thumb-2 kernels are affected.

	  Unless you are sure your tools don't have this problem, say Y.

config ARM_ASM_UNIFIED
	bool

config AEABI
	bool "Use the ARM EABI to compile the kernel"
	help
	  This option allows for the kernel to be compiled using the latest
	  ARM ABI (aka EABI).  This is only useful if you are using a user
	  space environment that is also compiled with EABI.

	  Since there are major incompatibilities between the legacy ABI and
	  EABI, especially with regard to structure member alignment, this
	  option also changes the kernel syscall calling convention to
	  disambiguate both ABIs and allow for backward compatibility support
	  (selected with CONFIG_OABI_COMPAT).

	  To use this you need GCC version 4.0.0 or later.

config OABI_COMPAT
	bool "Allow old ABI binaries to run with this kernel (EXPERIMENTAL)"
	depends on AEABI && EXPERIMENTAL && !THUMB2_KERNEL
	default y
	help
	  This option preserves the old syscall interface along with the
	  new (ARM EABI) one. It also provides a compatibility layer to
	  intercept syscalls that have structure arguments which layout
	  in memory differs between the legacy ABI and the new ARM EABI
	  (only for non "thumb" binaries). This option adds a tiny
	  overhead to all syscalls and produces a slightly larger kernel.
	  If you know you'll be using only pure EABI user space then you
	  can say N here. If this option is not selected and you attempt
	  to execute a legacy ABI binary then the result will be
	  UNPREDICTABLE (in fact it can be predicted that it won't work
	  at all). If in doubt say Y.

config ARCH_HAS_HOLES_MEMORYMODEL
	bool

config ARCH_SPARSEMEM_ENABLE
	bool

config ARCH_SPARSEMEM_DEFAULT
	def_bool ARCH_SPARSEMEM_ENABLE

config ARCH_SELECT_MEMORY_MODEL
	def_bool ARCH_SPARSEMEM_ENABLE

config HAVE_ARCH_PFN_VALID
	def_bool ARCH_HAS_HOLES_MEMORYMODEL || !SPARSEMEM

config HIGHMEM
	bool "High Memory Support"
	depends on MMU
	help
	  The address space of ARM processors is only 4 Gigabytes large
	  and it has to accommodate user address space, kernel address
	  space as well as some memory mapped IO. That means that, if you
	  have a large amount of physical memory and/or IO, not all of the
	  memory can be "permanently mapped" by the kernel. The physical
	  memory that is not permanently mapped is called "high memory".

	  Depending on the selected kernel/user memory split, minimum
	  vmalloc space and actual amount of RAM, you may not need this
	  option which should result in a slightly faster kernel.

	  If unsure, say n.

config HIGHPTE
	bool "Allocate 2nd-level pagetables from highmem"
	depends on HIGHMEM

config HW_PERF_EVENTS
	bool "Enable hardware performance counter support for perf events"
	depends on PERF_EVENTS
	default y
	help
	  Enable hardware performance counter support for perf events. If
	  disabled, perf events will use software events only.

source "mm/Kconfig"

config FORCE_MAX_ZONEORDER
	int "Maximum zone order" if ARCH_SHMOBILE
	range 11 64 if ARCH_SHMOBILE
	default "12" if SOC_AM33XX
	default "9" if SA1111
	default "11"
	help
	  The kernel memory allocator divides physically contiguous memory
	  blocks into "zones", where each zone is a power of two number of
	  pages.  This option selects the largest power of two that the kernel
	  keeps in the memory allocator.  If you need to allocate very large
	  blocks of physically contiguous memory, then you may need to
	  increase this value.

	  This config option is actually maximum order plus one. For example,
	  a value of 11 means that the largest free memory block is 2^10 pages.

config ALIGNMENT_TRAP
	bool
	depends on CPU_CP15_MMU
	default y if !ARCH_EBSA110
	select HAVE_PROC_CPU if PROC_FS
	help
	  ARM processors cannot fetch/store information which is not
	  naturally aligned on the bus, i.e., a 4 byte fetch must start at an
	  address divisible by 4. On 32-bit ARM processors, these non-aligned
	  fetch/store instructions will be emulated in software if you say
	  here, which has a severe performance impact. This is necessary for
	  correct operation of some network protocols. With an IP-only
	  configuration it is safe to say N, otherwise say Y.

config UACCESS_WITH_MEMCPY
	bool "Use kernel mem{cpy,set}() for {copy_to,clear}_user()"
	depends on MMU
	default y if CPU_FEROCEON
	help
	  Implement faster copy_to_user and clear_user methods for CPU
	  cores where a 8-word STM instruction give significantly higher
	  memory write throughput than a sequence of individual 32bit stores.

	  A possible side effect is a slight increase in scheduling latency
	  between threads sharing the same address space if they invoke
	  such copy operations with large buffers.

	  However, if the CPU data cache is using a write-allocate mode,
	  this option is unlikely to provide any performance gain.

config SECCOMP
	bool
	prompt "Enable seccomp to safely compute untrusted bytecode"
	---help---
	  This kernel feature is useful for number crunching applications
	  that may need to compute untrusted bytecode during their
	  execution. By using pipes or other transports made available to
	  the process as file descriptors supporting the read/write
	  syscalls, it's possible to isolate those applications in
	  their own address space using seccomp. Once seccomp is
	  enabled via prctl(PR_SET_SECCOMP), it cannot be disabled
	  and the task is only allowed to execute a few safe syscalls
	  defined by each seccomp mode.

config CC_STACKPROTECTOR
	bool "Enable -fstack-protector buffer overflow detection (EXPERIMENTAL)"
	depends on EXPERIMENTAL
	help
	  This option turns on the -fstack-protector GCC feature. This
	  feature puts, at the beginning of functions, a canary value on
	  the stack just before the return address, and validates
	  the value just before actually returning.  Stack based buffer
	  overflows (that need to overwrite this return address) now also
	  overwrite the canary, which gets detected and the attack is then
	  neutralized via a kernel panic.
	  This feature requires gcc version 4.2 or above.

config XEN_DOM0
	def_bool y
	depends on XEN

config XEN
	bool "Xen guest support on ARM (EXPERIMENTAL)"
	depends on EXPERIMENTAL && ARM && OF
	depends on CPU_V7 && !CPU_V6
	help
	  Say Y if you want to run Linux in a Virtual Machine on Xen on ARM.

endmenu

menu "Boot options"

config USE_OF
	bool "Flattened Device Tree support"
	select IRQ_DOMAIN
	select OF
	select OF_EARLY_FLATTREE
	help
	  Include support for flattened device tree machine descriptions.

config ATAGS
	bool "Support for the traditional ATAGS boot data passing" if USE_OF
	default y
	help
	  This is the traditional way of passing data to the kernel at boot
	  time. If you are solely relying on the flattened device tree (or
	  the ARM_ATAG_DTB_COMPAT option) then you may unselect this option
	  to remove ATAGS support from your kernel binary.  If unsure,
	  leave this to y.

config DEPRECATED_PARAM_STRUCT
	bool "Provide old way to pass kernel parameters"
	depends on ATAGS
	help
	  This was deprecated in 2001 and announced to live on for 5 years.
	  Some old boot loaders still use this way.

# Compressed boot loader in ROM.  Yes, we really want to ask about
# TEXT and BSS so we preserve their values in the config files.
config ZBOOT_ROM_TEXT
	hex "Compressed ROM boot loader base address"
	default "0"
	help
	  The physical address at which the ROM-able zImage is to be
	  placed in the target.  Platforms which normally make use of
	  ROM-able zImage formats normally set this to a suitable
	  value in their defconfig file.

	  If ZBOOT_ROM is not enabled, this has no effect.

config ZBOOT_ROM_BSS
	hex "Compressed ROM boot loader BSS address"
	default "0"
	help
	  The base address of an area of read/write memory in the target
	  for the ROM-able zImage which must be available while the
	  decompressor is running. It must be large enough to hold the
	  entire decompressed kernel plus an additional 128 KiB.
	  Platforms which normally make use of ROM-able zImage formats
	  normally set this to a suitable value in their defconfig file.

	  If ZBOOT_ROM is not enabled, this has no effect.

config ZBOOT_ROM
	bool "Compressed boot loader in ROM/flash"
	depends on ZBOOT_ROM_TEXT != ZBOOT_ROM_BSS
	help
	  Say Y here if you intend to execute your compressed kernel image
	  (zImage) directly from ROM or flash.  If unsure, say N.

choice
	prompt "Include SD/MMC loader in zImage (EXPERIMENTAL)"
	depends on ZBOOT_ROM && ARCH_SH7372 && EXPERIMENTAL
	default ZBOOT_ROM_NONE
	help
	  Include experimental SD/MMC loading code in the ROM-able zImage.
	  With this enabled it is possible to write the ROM-able zImage
	  kernel image to an MMC or SD card and boot the kernel straight
	  from the reset vector. At reset the processor Mask ROM will load
	  the first part of the ROM-able zImage which in turn loads the
	  rest the kernel image to RAM.

config ZBOOT_ROM_NONE
	bool "No SD/MMC loader in zImage (EXPERIMENTAL)"
	help
	  Do not load image from SD or MMC

config ZBOOT_ROM_MMCIF
	bool "Include MMCIF loader in zImage (EXPERIMENTAL)"
	help
	  Load image from MMCIF hardware block.

config ZBOOT_ROM_SH_MOBILE_SDHI
	bool "Include SuperH Mobile SDHI loader in zImage (EXPERIMENTAL)"
	help
	  Load image from SDHI hardware block

endchoice

config ARM_APPENDED_DTB
	bool "Use appended device tree blob to zImage (EXPERIMENTAL)"
	depends on OF && !ZBOOT_ROM && EXPERIMENTAL
	help
	  With this option, the boot code will look for a device tree binary
	  (DTB) appended to zImage
	  (e.g. cat zImage <filename>.dtb > zImage_w_dtb).

	  This is meant as a backward compatibility convenience for those
	  systems with a bootloader that can't be upgraded to accommodate
	  the documented boot protocol using a device tree.

	  Beware that there is very little in terms of protection against
	  this option being confused by leftover garbage in memory that might
	  look like a DTB header after a reboot if no actual DTB is appended
	  to zImage.  Do not leave this option active in a production kernel
	  if you don't intend to always append a DTB.  Proper passing of the
	  location into r2 of a bootloader provided DTB is always preferable
	  to this option.

config ARM_ATAG_DTB_COMPAT
	bool "Supplement the appended DTB with traditional ATAG information"
	depends on ARM_APPENDED_DTB
	help
	  Some old bootloaders can't be updated to a DTB capable one, yet
	  they provide ATAGs with memory configuration, the ramdisk address,
	  the kernel cmdline string, etc.  Such information is dynamically
	  provided by the bootloader and can't always be stored in a static
	  DTB.  To allow a device tree enabled kernel to be used with such
	  bootloaders, this option allows zImage to extract the information
	  from the ATAG list and store it at run time into the appended DTB.

choice
	prompt "Kernel command line type" if ARM_ATAG_DTB_COMPAT
	default ARM_ATAG_DTB_COMPAT_CMDLINE_FROM_BOOTLOADER

config ARM_ATAG_DTB_COMPAT_CMDLINE_FROM_BOOTLOADER
	bool "Use bootloader kernel arguments if available"
	help
	  Uses the command-line options passed by the boot loader instead of
	  the device tree bootargs property. If the boot loader doesn't provide
	  any, the device tree bootargs property will be used.

config ARM_ATAG_DTB_COMPAT_CMDLINE_EXTEND
	bool "Extend with bootloader kernel arguments"
	help
	  The command-line arguments provided by the boot loader will be
	  appended to the the device tree bootargs property.

endchoice

config CMDLINE
	string "Default kernel command string"
	default ""
	help
	  On some architectures (EBSA110 and CATS), there is currently no way
	  for the boot loader to pass arguments to the kernel. For these
	  architectures, you should supply some command-line options at build
	  time by entering them here. As a minimum, you should specify the
	  memory size and the root device (e.g., mem=64M root=/dev/nfs).

choice
	prompt "Kernel command line type" if CMDLINE != ""
	default CMDLINE_FROM_BOOTLOADER
	depends on ATAGS

config CMDLINE_FROM_BOOTLOADER
	bool "Use bootloader kernel arguments if available"
	help
	  Uses the command-line options passed by the boot loader. If
	  the boot loader doesn't provide any, the default kernel command
	  string provided in CMDLINE will be used.

config CMDLINE_EXTEND
	bool "Extend bootloader kernel arguments"
	help
	  The command-line arguments provided by the boot loader will be
	  appended to the default kernel command string.

config CMDLINE_FORCE
	bool "Always use the default kernel command string"
	help
	  Always use the default kernel command string, even if the boot
	  loader passes other arguments to the kernel.
	  This is useful if you cannot or don't want to change the
	  command-line options your boot loader passes to the kernel.
endchoice

config XIP_KERNEL
	bool "Kernel Execute-In-Place from ROM"
	depends on !ZBOOT_ROM && !ARM_LPAE && !ARCH_MULTIPLATFORM
	help
	  Execute-In-Place allows the kernel to run from non-volatile storage
	  directly addressable by the CPU, such as NOR flash. This saves RAM
	  space since the text section of the kernel is not loaded from flash
	  to RAM.  Read-write sections, such as the data section and stack,
	  are still copied to RAM.  The XIP kernel is not compressed since
	  it has to run directly from flash, so it will take more space to
	  store it.  The flash address used to link the kernel object files,
	  and for storing it, is configuration dependent. Therefore, if you
	  say Y here, you must know the proper physical address where to
	  store the kernel image depending on your own flash memory usage.

	  Also note that the make target becomes "make xipImage" rather than
	  "make zImage" or "make Image".  The final kernel binary to put in
	  ROM memory will be arch/arm/boot/xipImage.

	  If unsure, say N.

config XIP_PHYS_ADDR
	hex "XIP Kernel Physical Location"
	depends on XIP_KERNEL
	default "0x00080000"
	help
	  This is the physical address in your flash memory the kernel will
	  be linked for and stored to.  This address is dependent on your
	  own flash usage.

config KEXEC
	bool "Kexec system call (EXPERIMENTAL)"
	depends on EXPERIMENTAL && (!SMP || HOTPLUG_CPU)
	help
	  kexec is a system call that implements the ability to shutdown your
	  current kernel, and to start another kernel.  It is like a reboot
	  but it is independent of the system firmware.   And like a reboot
	  you can start any kernel with it, not just Linux.

	  It is an ongoing process to be certain the hardware in a machine
	  is properly shutdown, so do not be surprised if this code does not
	  initially work for you.  It may help to enable device hotplugging
	  support.

config ATAGS_PROC
	bool "Export atags in procfs"
	depends on ATAGS && KEXEC
	default y
	help
	  Should the atags used to boot the kernel be exported in an "atags"
	  file in procfs. Useful with kexec.

config CRASH_DUMP
	bool "Build kdump crash kernel (EXPERIMENTAL)"
	depends on EXPERIMENTAL
	help
	  Generate crash dump after being started by kexec. This should
	  be normally only set in special crash dump kernels which are
	  loaded in the main kernel with kexec-tools into a specially
	  reserved region and then later executed after a crash by
	  kdump/kexec. The crash dump kernel must be compiled to a
	  memory address not used by the main kernel

	  For more details see Documentation/kdump/kdump.txt

config AUTO_ZRELADDR
	bool "Auto calculation of the decompressed kernel image address"
	depends on !ZBOOT_ROM && !ARCH_U300
	help
	  ZRELADDR is the physical address where the decompressed kernel
	  image will be placed. If AUTO_ZRELADDR is selected, the address
	  will be determined at run-time by masking the current IP with
	  0xf8000000. This assumes the zImage being placed in the first 128MB
	  from start of memory.

endmenu

menu "CPU Power Management"

if ARCH_HAS_CPUFREQ

source "drivers/cpufreq/Kconfig"

config CPU_FREQ_IMX
	tristate "CPUfreq driver for i.MX CPUs"
	depends on ARCH_MXC && CPU_FREQ
	select CPU_FREQ_TABLE
	help
	  This enables the CPUfreq driver for i.MX CPUs.

config CPU_FREQ_SA1100
	bool

config CPU_FREQ_SA1110
	bool

config CPU_FREQ_INTEGRATOR
	tristate "CPUfreq driver for ARM Integrator CPUs"
	depends on ARCH_INTEGRATOR && CPU_FREQ
	default y
	help
	  This enables the CPUfreq driver for ARM Integrator CPUs.

	  For details, take a look at <file:Documentation/cpu-freq>.

	  If in doubt, say Y.

config CPU_FREQ_PXA
	bool
	depends on CPU_FREQ && ARCH_PXA && PXA25x
	default y
	select CPU_FREQ_DEFAULT_GOV_USERSPACE
	select CPU_FREQ_TABLE

config CPU_FREQ_S3C
	bool
	help
	  Internal configuration node for common cpufreq on Samsung SoC

config CPU_FREQ_S3C24XX
	bool "CPUfreq driver for Samsung S3C24XX series CPUs (EXPERIMENTAL)"
	depends on ARCH_S3C24XX && CPU_FREQ && EXPERIMENTAL
	select CPU_FREQ_S3C
	help
	  This enables the CPUfreq driver for the Samsung S3C24XX family
	  of CPUs.

	  For details, take a look at <file:Documentation/cpu-freq>.

	  If in doubt, say N.

config CPU_FREQ_S3C24XX_PLL
	bool "Support CPUfreq changing of PLL frequency (EXPERIMENTAL)"
	depends on CPU_FREQ_S3C24XX && EXPERIMENTAL
	help
	  Compile in support for changing the PLL frequency from the
	  S3C24XX series CPUfreq driver. The PLL takes time to settle
	  after a frequency change, so by default it is not enabled.

	  This also means that the PLL tables for the selected CPU(s) will
	  be built which may increase the size of the kernel image.

config CPU_FREQ_S3C24XX_DEBUG
	bool "Debug CPUfreq Samsung driver core"
	depends on CPU_FREQ_S3C24XX
	help
	  Enable s3c_freq_dbg for the Samsung S3C CPUfreq core

config CPU_FREQ_S3C24XX_IODEBUG
	bool "Debug CPUfreq Samsung driver IO timing"
	depends on CPU_FREQ_S3C24XX
	help
	  Enable s3c_freq_iodbg for the Samsung S3C CPUfreq core

config CPU_FREQ_S3C24XX_DEBUGFS
	bool "Export debugfs for CPUFreq"
	depends on CPU_FREQ_S3C24XX && DEBUG_FS
	help
	  Export status information via debugfs.

endif

source "drivers/cpuidle/Kconfig"

endmenu

menu "Floating point emulation"

comment "At least one emulation must be selected"

config FPE_NWFPE
	bool "NWFPE math emulation"
	depends on (!AEABI || OABI_COMPAT) && !THUMB2_KERNEL
	---help---
	  Say Y to include the NWFPE floating point emulator in the kernel.
	  This is necessary to run most binaries. Linux does not currently
	  support floating point hardware so you need to say Y here even if
	  your machine has an FPA or floating point co-processor podule.

	  You may say N here if you are going to load the Acorn FPEmulator
	  early in the bootup.

config FPE_NWFPE_XP
	bool "Support extended precision"
	depends on FPE_NWFPE
	help
	  Say Y to include 80-bit support in the kernel floating-point
	  emulator.  Otherwise, only 32 and 64-bit support is compiled in.
	  Note that gcc does not generate 80-bit operations by default,
	  so in most cases this option only enlarges the size of the
	  floating point emulator without any good reason.

	  You almost surely want to say N here.

config FPE_FASTFPE
	bool "FastFPE math emulation (EXPERIMENTAL)"
	depends on (!AEABI || OABI_COMPAT) && !CPU_32v3 && EXPERIMENTAL
	---help---
	  Say Y here to include the FAST floating point emulator in the kernel.
	  This is an experimental much faster emulator which now also has full
	  precision for the mantissa.  It does not support any exceptions.
	  It is very simple, and approximately 3-6 times faster than NWFPE.

	  It should be sufficient for most programs.  It may be not suitable
	  for scientific calculations, but you have to check this for yourself.
	  If you do not feel you need a faster FP emulation you should better
	  choose NWFPE.

config VFP
	bool "VFP-format floating point maths"
	depends on CPU_V6 || CPU_V6K || CPU_ARM926T || CPU_V7 || CPU_FEROCEON
	help
	  Say Y to include VFP support code in the kernel. This is needed
	  if your hardware includes a VFP unit.

	  Please see <file:Documentation/arm/VFP/release-notes.txt> for
	  release notes and additional status information.

	  Say N if your target does not have VFP hardware.

config VFPv3
	bool
	depends on VFP
	default y if CPU_V7

config NEON
	bool "Advanced SIMD (NEON) Extension support"
	depends on VFPv3 && CPU_V7
	help
	  Say Y to include support code for NEON, the ARMv7 Advanced SIMD
	  Extension.

endmenu

menu "Userspace binary formats"

source "fs/Kconfig.binfmt"

config ARTHUR
	tristate "RISC OS personality"
	depends on !AEABI
	help
	  Say Y here to include the kernel code necessary if you want to run
	  Acorn RISC OS/Arthur binaries under Linux. This code is still very
	  experimental; if this sounds frightening, say N and sleep in peace.
	  You can also say M here to compile this support as a module (which
	  will be called arthur).

endmenu

menu "Power management options"

source "kernel/power/Kconfig"

config ARCH_SUSPEND_POSSIBLE
	depends on !ARCH_S5PC100
	depends on CPU_ARM920T || CPU_ARM926T || CPU_SA1100 || \
		CPU_V6 || CPU_V6K || CPU_V7 || CPU_XSC3 || CPU_XSCALE || CPU_MOHAWK
	def_bool y

config ARM_CPU_SUSPEND
	def_bool PM_SLEEP

endmenu

source "net/Kconfig"

source "drivers/Kconfig"

source "fs/Kconfig"

source "arch/arm/Kconfig.debug"

source "security/Kconfig"

source "crypto/Kconfig"

source "lib/Kconfig"<|MERGE_RESOLUTION|>--- conflicted
+++ resolved
@@ -899,11 +899,7 @@
 	select CPU_ARM926T
 	select GENERIC_CLOCKEVENTS
 	select MIGHT_HAVE_CACHE_L2X0
-<<<<<<< HEAD
-	select OF
-=======
 	select USE_OF
->>>>>>> f015941f
 	select PINCTRL
 	select PINCTRL_STN8815
 	select SPARSE_IRQ
