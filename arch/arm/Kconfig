--- conflicted
+++ resolved
@@ -366,11 +366,7 @@
 
 config ARCH_CLPS711X
 	bool "Cirrus Logic CLPS711x/EP721x/EP731x-based"
-<<<<<<< HEAD
-	select ARCH_REQUIRE_GPIOLIB
-	select ARCH_USES_GETTIMEOFFSET
-=======
->>>>>>> 430f54f3
+	select ARCH_REQUIRE_GPIOLIB
 	select CLKDEV_LOOKUP
 	select COMMON_CLK
 	select CPU_ARM720T
