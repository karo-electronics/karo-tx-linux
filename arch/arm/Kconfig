config ARM
	bool
	default y
	select HAVE_AOUT
	select HAVE_DMA_API_DEBUG
	select HAVE_IDE if PCI || ISA || PCMCIA
	select HAVE_MEMBLOCK
	select RTC_LIB
	select SYS_SUPPORTS_APM_EMULATION
	select GENERIC_ATOMIC64 if (CPU_V6 || !CPU_32v6K || !AEABI)
	select HAVE_OPROFILE if (HAVE_PERF_EVENTS)
	select HAVE_ARCH_KGDB
	select HAVE_KPROBES if !XIP_KERNEL
	select HAVE_KRETPROBES if (HAVE_KPROBES)
	select HAVE_FUNCTION_TRACER if (!XIP_KERNEL)
	select HAVE_FTRACE_MCOUNT_RECORD if (!XIP_KERNEL)
	select HAVE_DYNAMIC_FTRACE if (!XIP_KERNEL)
	select HAVE_FUNCTION_GRAPH_TRACER if (!THUMB2_KERNEL)
	select HAVE_GENERIC_DMA_COHERENT
	select HAVE_KERNEL_GZIP
	select HAVE_KERNEL_LZO
	select HAVE_KERNEL_LZMA
	select HAVE_IRQ_WORK
	select HAVE_PERF_EVENTS
	select PERF_USE_VMALLOC
	select HAVE_REGS_AND_STACK_ACCESS_API
	select HAVE_HW_BREAKPOINT if (PERF_EVENTS && (CPU_V6 || CPU_V6K || CPU_V7))
	select HAVE_C_RECORDMCOUNT
	select HAVE_GENERIC_HARDIRQS
	select HAVE_SPARSE_IRQ
	select GENERIC_IRQ_SHOW
	select CPU_PM if (SUSPEND || CPU_IDLE)
	help
	  The ARM series is a line of low-power-consumption RISC chip designs
	  licensed by ARM Ltd and targeted at embedded applications and
	  handhelds such as the Compaq IPAQ.  ARM-based PCs are no longer
	  manufactured, but legacy ARM-based PC hardware remains popular in
	  Europe.  There is an ARM Linux project with a web page at
	  <http://www.arm.linux.org.uk/>.

config ARM_HAS_SG_CHAIN
	bool

config HAVE_PWM
	bool

config MIGHT_HAVE_PCI
	bool

config SYS_SUPPORTS_APM_EMULATION
	bool

config HAVE_SCHED_CLOCK
	bool

config GENERIC_GPIO
	bool

config ARCH_USES_GETTIMEOFFSET
	bool
	default n

config GENERIC_CLOCKEVENTS
	bool

config GENERIC_CLOCKEVENTS_BROADCAST
	bool
	depends on GENERIC_CLOCKEVENTS
	default y if SMP

config KTIME_SCALAR
	bool
	default y

config HAVE_TCM
	bool
	select GENERIC_ALLOCATOR

config HAVE_PROC_CPU
	bool

config NO_IOPORT
	bool

config EISA
	bool
	---help---
	  The Extended Industry Standard Architecture (EISA) bus was
	  developed as an open alternative to the IBM MicroChannel bus.

	  The EISA bus provided some of the features of the IBM MicroChannel
	  bus while maintaining backward compatibility with cards made for
	  the older ISA bus.  The EISA bus saw limited use between 1988 and
	  1995 when it was made obsolete by the PCI bus.

	  Say Y here if you are building a kernel for an EISA-based machine.

	  Otherwise, say N.

config SBUS
	bool

config MCA
	bool
	help
	  MicroChannel Architecture is found in some IBM PS/2 machines and
	  laptops.  It is a bus system similar to PCI or ISA. See
	  <file:Documentation/mca.txt> (and especially the web page given
	  there) before attempting to build an MCA bus kernel.

config STACKTRACE_SUPPORT
	bool
	default y

config HAVE_LATENCYTOP_SUPPORT
	bool
	depends on !SMP
	default y

config LOCKDEP_SUPPORT
	bool
	default y

config TRACE_IRQFLAGS_SUPPORT
	bool
	default y

config HARDIRQS_SW_RESEND
	bool
	default y

config GENERIC_IRQ_PROBE
	bool
	default y

config GENERIC_LOCKBREAK
	bool
	default y
	depends on SMP && PREEMPT

config RWSEM_GENERIC_SPINLOCK
	bool
	default y

config RWSEM_XCHGADD_ALGORITHM
	bool

config ARCH_HAS_ILOG2_U32
	bool

config ARCH_HAS_ILOG2_U64
	bool

config ARCH_HAS_CPUFREQ
	bool
	help
	  Internal node to signify that the ARCH has CPUFREQ support
	  and that the relevant menu configurations are displayed for
	  it.

config ARCH_HAS_CPU_IDLE_WAIT
       def_bool y

config GENERIC_HWEIGHT
	bool
	default y

config GENERIC_CALIBRATE_DELAY
	bool
	default y

config ARCH_MAY_HAVE_PC_FDC
	bool

config ZONE_DMA
	bool

config NEED_DMA_MAP_STATE
       def_bool y

config GENERIC_ISA_DMA
	bool

config FIQ
	bool

config ARCH_MTD_XIP
	bool

config VECTORS_BASE
	hex
	default 0xffff0000 if MMU || CPU_HIGH_VECTOR
	default DRAM_BASE if REMAP_VECTORS_TO_RAM
	default 0x00000000
	help
	  The base address of exception vectors.

config ARM_PATCH_PHYS_VIRT
	bool "Patch physical to virtual translations at runtime" if EMBEDDED
	default y
	depends on !XIP_KERNEL && MMU
	depends on !ARCH_REALVIEW || !SPARSEMEM
	help
	  Patch phys-to-virt and virt-to-phys translation functions at
	  boot and module load time according to the position of the
	  kernel in system memory.

	  This can only be used with non-XIP MMU kernels where the base
	  of physical memory is at a 16MB boundary.

	  Only disable this option if you know that you do not require
	  this feature (eg, building a kernel for a single machine) and
	  you need to shrink the kernel to the minimal size.

config NEED_MACH_MEMORY_H
	bool
	help
	  Select this when mach/memory.h is required to provide special
	  definitions for this platform.  The need for mach/memory.h should
	  be avoided when possible.

config PHYS_OFFSET
	hex "Physical address of main memory"
	depends on !ARM_PATCH_PHYS_VIRT && !NEED_MACH_MEMORY_H
	help
	  Please provide the physical address corresponding to the
	  location of main memory in your system.

config GENERIC_BUG
	def_bool y
	depends on BUG

source "init/Kconfig"

source "kernel/Kconfig.freezer"

menu "System Type"

config MMU
	bool "MMU-based Paged Memory Management Support"
	default y
	help
	  Select if you want MMU-based virtualised addressing space
	  support by paged memory management. If unsure, say 'Y'.

#
# The "ARM system type" choice list is ordered alphabetically by option
# text.  Please add new entries in the option alphabetic order.
#
choice
	prompt "ARM system type"
	default ARCH_VERSATILE

config ARCH_INTEGRATOR
	bool "ARM Ltd. Integrator family"
	select ARM_AMBA
	select ARCH_HAS_CPUFREQ
	select CLKDEV_LOOKUP
	select HAVE_MACH_CLKDEV
	select ICST
	select GENERIC_CLOCKEVENTS
	select PLAT_VERSATILE
	select PLAT_VERSATILE_FPGA_IRQ
	select NEED_MACH_MEMORY_H
	help
	  Support for ARM's Integrator platform.

config ARCH_REALVIEW
	bool "ARM Ltd. RealView family"
	select ARM_AMBA
	select CLKDEV_LOOKUP
	select HAVE_MACH_CLKDEV
	select ICST
	select GENERIC_CLOCKEVENTS
	select ARCH_WANT_OPTIONAL_GPIOLIB
	select PLAT_VERSATILE
	select PLAT_VERSATILE_CLCD
	select ARM_TIMER_SP804
	select GPIO_PL061 if GPIOLIB
	select NEED_MACH_MEMORY_H
	help
	  This enables support for ARM Ltd RealView boards.

config ARCH_VERSATILE
	bool "ARM Ltd. Versatile family"
	select ARM_AMBA
	select ARM_VIC
	select CLKDEV_LOOKUP
	select HAVE_MACH_CLKDEV
	select ICST
	select GENERIC_CLOCKEVENTS
	select ARCH_WANT_OPTIONAL_GPIOLIB
	select PLAT_VERSATILE
	select PLAT_VERSATILE_CLCD
	select PLAT_VERSATILE_FPGA_IRQ
	select ARM_TIMER_SP804
	help
	  This enables support for ARM Ltd Versatile board.

config ARCH_VEXPRESS
	bool "ARM Ltd. Versatile Express family"
	select ARCH_WANT_OPTIONAL_GPIOLIB
	select ARM_AMBA
	select ARM_TIMER_SP804
	select CLKDEV_LOOKUP
	select HAVE_MACH_CLKDEV
	select GENERIC_CLOCKEVENTS
	select HAVE_CLK
	select HAVE_PATA_PLATFORM
	select ICST
	select PLAT_VERSATILE
	select PLAT_VERSATILE_CLCD
	help
	  This enables support for the ARM Ltd Versatile Express boards.

config ARCH_AT91
	bool "Atmel AT91"
	select ARCH_REQUIRE_GPIOLIB
	select HAVE_CLK
	select CLKDEV_LOOKUP
	help
	  This enables support for systems based on the Atmel AT91RM9200,
	  AT91SAM9 and AT91CAP9 processors.

config ARCH_BCMRING
	bool "Broadcom BCMRING"
	depends on MMU
	select CPU_V6
	select ARM_AMBA
	select ARM_TIMER_SP804
	select CLKDEV_LOOKUP
	select GENERIC_CLOCKEVENTS
	select ARCH_WANT_OPTIONAL_GPIOLIB
	help
	  Support for Broadcom's BCMRing platform.

config ARCH_HIGHBANK
	bool "Calxeda Highbank-based"
	select ARCH_WANT_OPTIONAL_GPIOLIB
	select ARM_AMBA
	select ARM_GIC
	select ARM_TIMER_SP804
	select CLKDEV_LOOKUP
	select CPU_V7
	select GENERIC_CLOCKEVENTS
	select HAVE_ARM_SCU
	select USE_OF
	help
	  Support for the Calxeda Highbank SoC based boards.

config ARCH_CLPS711X
	bool "Cirrus Logic CLPS711x/EP721x-based"
	select CPU_ARM720T
	select ARCH_USES_GETTIMEOFFSET
	select NEED_MACH_MEMORY_H
	help
	  Support for Cirrus Logic 711x/721x based boards.

config ARCH_CNS3XXX
	bool "Cavium Networks CNS3XXX family"
	select CPU_V6K
	select GENERIC_CLOCKEVENTS
	select ARM_GIC
	select MIGHT_HAVE_PCI
	select PCI_DOMAINS if PCI
	help
	  Support for Cavium Networks CNS3XXX platform.

config ARCH_GEMINI
	bool "Cortina Systems Gemini"
	select CPU_FA526
	select ARCH_REQUIRE_GPIOLIB
	select ARCH_USES_GETTIMEOFFSET
	help
	  Support for the Cortina Systems Gemini family SoCs

config ARCH_PRIMA2
	bool "CSR SiRFSoC PRIMA2 ARM Cortex A9 Platform"
	select CPU_V7
	select GENERIC_TIME
	select NO_IOPORT
	select GENERIC_CLOCKEVENTS
	select CLKDEV_LOOKUP
	select GENERIC_IRQ_CHIP
	select USE_OF
	select ZONE_DMA
	help
          Support for CSR SiRFSoC ARM Cortex A9 Platform

config ARCH_EBSA110
	bool "EBSA-110"
	select CPU_SA110
	select ISA
	select NO_IOPORT
	select ARCH_USES_GETTIMEOFFSET
	select NEED_MACH_MEMORY_H
	help
	  This is an evaluation board for the StrongARM processor available
	  from Digital. It has limited hardware on-board, including an
	  Ethernet interface, two PCMCIA sockets, two serial ports and a
	  parallel port.

config ARCH_EP93XX
	bool "EP93xx-based"
	select CPU_ARM920T
	select ARM_AMBA
	select ARM_VIC
	select CLKDEV_LOOKUP
	select ARCH_REQUIRE_GPIOLIB
	select ARCH_HAS_HOLES_MEMORYMODEL
	select ARCH_USES_GETTIMEOFFSET
	select NEED_MEMORY_H
	help
	  This enables support for the Cirrus EP93xx series of CPUs.

config ARCH_FOOTBRIDGE
	bool "FootBridge"
	select CPU_SA110
	select FOOTBRIDGE
	select GENERIC_CLOCKEVENTS
	select HAVE_IDE
	select NEED_MACH_MEMORY_H
	help
	  Support for systems based on the DC21285 companion chip
	  ("FootBridge"), such as the Simtec CATS and the Rebel NetWinder.

config ARCH_MXC
	bool "Freescale MXC/iMX-based"
	select GENERIC_CLOCKEVENTS
	select ARCH_REQUIRE_GPIOLIB
	select CLKDEV_LOOKUP
	select CLKSRC_MMIO
	select GENERIC_IRQ_CHIP
	select HAVE_SCHED_CLOCK
	select MULTI_IRQ_HANDLER
	help
	  Support for Freescale MXC/iMX-based family of processors

config ARCH_MXS
	bool "Freescale MXS-based"
	select GENERIC_CLOCKEVENTS
	select ARCH_REQUIRE_GPIOLIB
	select CLKDEV_LOOKUP
	select CLKSRC_MMIO
	help
	  Support for Freescale MXS-based family of processors

config ARCH_NETX
	bool "Hilscher NetX based"
	select CLKSRC_MMIO
	select CPU_ARM926T
	select ARM_VIC
	select GENERIC_CLOCKEVENTS
	help
	  This enables support for systems based on the Hilscher NetX Soc

config ARCH_H720X
	bool "Hynix HMS720x-based"
	select CPU_ARM720T
	select ISA_DMA_API
	select ARCH_USES_GETTIMEOFFSET
	help
	  This enables support for systems based on the Hynix HMS720x

config ARCH_IOP13XX
	bool "IOP13xx-based"
	depends on MMU
	select CPU_XSC3
	select PLAT_IOP
	select PCI
	select ARCH_SUPPORTS_MSI
	select VMSPLIT_1G
	select NEED_MACH_MEMORY_H
	help
	  Support for Intel's IOP13XX (XScale) family of processors.

config ARCH_IOP32X
	bool "IOP32x-based"
	depends on MMU
	select CPU_XSCALE
	select PLAT_IOP
	select PCI
	select ARCH_REQUIRE_GPIOLIB
	help
	  Support for Intel's 80219 and IOP32X (XScale) family of
	  processors.

config ARCH_IOP33X
	bool "IOP33x-based"
	depends on MMU
	select CPU_XSCALE
	select PLAT_IOP
	select PCI
	select ARCH_REQUIRE_GPIOLIB
	help
	  Support for Intel's IOP33X (XScale) family of processors.

config ARCH_IXP23XX
 	bool "IXP23XX-based"
	depends on MMU
	select CPU_XSC3
 	select PCI
	select ARCH_USES_GETTIMEOFFSET
	select NEED_MACH_MEMORY_H
	help
	  Support for Intel's IXP23xx (XScale) family of processors.

config ARCH_IXP2000
	bool "IXP2400/2800-based"
	depends on MMU
	select CPU_XSCALE
	select PCI
	select ARCH_USES_GETTIMEOFFSET
	select NEED_MACH_MEMORY_H
	help
	  Support for Intel's IXP2400/2800 (XScale) family of processors.

config ARCH_IXP4XX
	bool "IXP4xx-based"
	depends on MMU
	select CLKSRC_MMIO
	select CPU_XSCALE
	select GENERIC_GPIO
	select GENERIC_CLOCKEVENTS
	select HAVE_SCHED_CLOCK
	select MIGHT_HAVE_PCI
	select DMABOUNCE if PCI
	help
	  Support for Intel's IXP4XX (XScale) family of processors.

config ARCH_DOVE
	bool "Marvell Dove"
	select CPU_V7
	select PCI
	select ARCH_REQUIRE_GPIOLIB
	select GENERIC_CLOCKEVENTS
	select PLAT_ORION
	help
	  Support for the Marvell Dove SoC 88AP510

config ARCH_KIRKWOOD
	bool "Marvell Kirkwood"
	select CPU_FEROCEON
	select PCI
	select ARCH_REQUIRE_GPIOLIB
	select GENERIC_CLOCKEVENTS
	select PLAT_ORION
	help
	  Support for the following Marvell Kirkwood series SoCs:
	  88F6180, 88F6192 and 88F6281.

config ARCH_LPC32XX
	bool "NXP LPC32XX"
	select CLKSRC_MMIO
	select CPU_ARM926T
	select ARCH_REQUIRE_GPIOLIB
	select HAVE_IDE
	select ARM_AMBA
	select USB_ARCH_HAS_OHCI
	select CLKDEV_LOOKUP
	select GENERIC_TIME
	select GENERIC_CLOCKEVENTS
	help
	  Support for the NXP LPC32XX family of processors

config ARCH_MV78XX0
	bool "Marvell MV78xx0"
	select CPU_FEROCEON
	select PCI
	select ARCH_REQUIRE_GPIOLIB
	select GENERIC_CLOCKEVENTS
	select PLAT_ORION
	help
	  Support for the following Marvell MV78xx0 series SoCs:
	  MV781x0, MV782x0.

config ARCH_ORION5X
	bool "Marvell Orion"
	depends on MMU
	select CPU_FEROCEON
	select PCI
	select ARCH_REQUIRE_GPIOLIB
	select GENERIC_CLOCKEVENTS
	select PLAT_ORION
	help
	  Support for the following Marvell Orion 5x series SoCs:
	  Orion-1 (5181), Orion-VoIP (5181L), Orion-NAS (5182),
	  Orion-2 (5281), Orion-1-90 (6183).

config ARCH_MMP
	bool "Marvell PXA168/910/MMP2"
	depends on MMU
	select ARCH_REQUIRE_GPIOLIB
	select CLKDEV_LOOKUP
	select GENERIC_CLOCKEVENTS
	select HAVE_SCHED_CLOCK
	select TICK_ONESHOT
	select PLAT_PXA
	select SPARSE_IRQ
	help
	  Support for Marvell's PXA168/PXA910(MMP) and MMP2 processor line.

config ARCH_KS8695
	bool "Micrel/Kendin KS8695"
	select CPU_ARM922T
	select ARCH_REQUIRE_GPIOLIB
	select ARCH_USES_GETTIMEOFFSET
	select NEED_MACH_MEMORY_H
	help
	  Support for Micrel/Kendin KS8695 "Centaur" (ARM922T) based
	  System-on-Chip devices.

config ARCH_W90X900
	bool "Nuvoton W90X900 CPU"
	select CPU_ARM926T
	select ARCH_REQUIRE_GPIOLIB
	select CLKDEV_LOOKUP
	select CLKSRC_MMIO
	select GENERIC_CLOCKEVENTS
	help
	  Support for Nuvoton (Winbond logic dept.) ARM9 processor,
	  At present, the w90x900 has been renamed nuc900, regarding
	  the ARM series product line, you can login the following
	  link address to know more.

	  <http://www.nuvoton.com/hq/enu/ProductAndSales/ProductLines/
		ConsumerElectronicsIC/ARMMicrocontroller/ARMMicrocontroller>

config ARCH_TEGRA
	bool "NVIDIA Tegra"
	select CLKDEV_LOOKUP
	select CLKSRC_MMIO
	select GENERIC_TIME
	select GENERIC_CLOCKEVENTS
	select GENERIC_GPIO
	select HAVE_CLK
	select HAVE_SCHED_CLOCK
	select ARCH_HAS_CPUFREQ
	help
	  This enables support for NVIDIA Tegra based systems (Tegra APX,
	  Tegra 6xx and Tegra 2 series).

config ARCH_PICOXCELL
	bool "Picochip picoXcell"
	select ARCH_REQUIRE_GPIOLIB
	select ARM_PATCH_PHYS_VIRT
	select ARM_VIC
	select CPU_V6K
	select DW_APB_TIMER
	select GENERIC_CLOCKEVENTS
	select GENERIC_GPIO
	select HAVE_SCHED_CLOCK
	select HAVE_TCM
	select NO_IOPORT
	select USE_OF
	help
	  This enables support for systems based on the Picochip picoXcell
	  family of Femtocell devices.  The picoxcell support requires device tree
	  for all boards.

config ARCH_PNX4008
	bool "Philips Nexperia PNX4008 Mobile"
	select CPU_ARM926T
	select CLKDEV_LOOKUP
	select ARCH_USES_GETTIMEOFFSET
	help
	  This enables support for Philips PNX4008 mobile platform.

config ARCH_PXA
	bool "PXA2xx/PXA3xx-based"
	depends on MMU
	select ARCH_MTD_XIP
	select ARCH_HAS_CPUFREQ
	select CLKDEV_LOOKUP
	select CLKSRC_MMIO
	select ARCH_REQUIRE_GPIOLIB
	select GENERIC_CLOCKEVENTS
	select HAVE_SCHED_CLOCK
	select TICK_ONESHOT
	select PLAT_PXA
	select SPARSE_IRQ
	select AUTO_ZRELADDR
	select MULTI_IRQ_HANDLER
	select ARM_CPU_SUSPEND if PM
	select HAVE_IDE
	help
	  Support for Intel/Marvell's PXA2xx/PXA3xx processor line.

config ARCH_MSM
	bool "Qualcomm MSM"
	select HAVE_CLK
	select GENERIC_CLOCKEVENTS
	select ARCH_REQUIRE_GPIOLIB
	select CLKDEV_LOOKUP
	help
	  Support for Qualcomm MSM/QSD based systems.  This runs on the
	  apps processor of the MSM/QSD and depends on a shared memory
	  interface to the modem processor which runs the baseband
	  stack and controls some vital subsystems
	  (clock and power control, etc).

config ARCH_SHMOBILE
	bool "Renesas SH-Mobile / R-Mobile"
	select HAVE_CLK
	select CLKDEV_LOOKUP
	select HAVE_MACH_CLKDEV
	select GENERIC_CLOCKEVENTS
	select NO_IOPORT
	select SPARSE_IRQ
	select MULTI_IRQ_HANDLER
	select PM_GENERIC_DOMAINS if PM
	select NEED_MACH_MEMORY_H
	help
	  Support for Renesas's SH-Mobile and R-Mobile ARM platforms.

config ARCH_RPC
	bool "RiscPC"
	select ARCH_ACORN
	select FIQ
	select TIMER_ACORN
	select ARCH_MAY_HAVE_PC_FDC
	select HAVE_PATA_PLATFORM
	select ISA_DMA_API
	select NO_IOPORT
	select ARCH_SPARSEMEM_ENABLE
	select ARCH_USES_GETTIMEOFFSET
	select HAVE_IDE
	select NEED_MACH_MEMORY_H
	help
	  On the Acorn Risc-PC, Linux can support the internal IDE disk and
	  CD-ROM interface, serial and parallel port, and the floppy drive.

config ARCH_SA1100
	bool "SA1100-based"
	select CLKSRC_MMIO
	select CPU_SA1100
	select ISA
	select ARCH_SPARSEMEM_ENABLE
	select ARCH_MTD_XIP
	select ARCH_HAS_CPUFREQ
	select CPU_FREQ
	select GENERIC_CLOCKEVENTS
	select HAVE_CLK
	select HAVE_SCHED_CLOCK
	select TICK_ONESHOT
	select ARCH_REQUIRE_GPIOLIB
	select HAVE_IDE
	select NEED_MACH_MEMORY_H
	help
	  Support for StrongARM 11x0 based boards.

config ARCH_S3C2410
	bool "Samsung S3C2410, S3C2412, S3C2413, S3C2416, S3C2440, S3C2442, S3C2443, S3C2450"
	select GENERIC_GPIO
	select ARCH_HAS_CPUFREQ
	select HAVE_CLK
	select CLKDEV_LOOKUP
	select ARCH_USES_GETTIMEOFFSET
	select HAVE_S3C2410_I2C if I2C
	help
	  Samsung S3C2410X CPU based systems, such as the Simtec Electronics
	  BAST (<http://www.simtec.co.uk/products/EB110ITX/>), the IPAQ 1940 or
	  the Samsung SMDK2410 development board (and derivatives).

	  Note, the S3C2416 and the S3C2450 are so close that they even share
	  the same SoC ID code. This means that there is no separate machine
	  directory (no arch/arm/mach-s3c2450) as the S3C2416 was first.

config ARCH_S3C64XX
	bool "Samsung S3C64XX"
	select PLAT_SAMSUNG
	select CPU_V6
	select ARM_VIC
	select HAVE_CLK
	select HAVE_TCM
	select CLKDEV_LOOKUP
	select NO_IOPORT
	select ARCH_USES_GETTIMEOFFSET
	select ARCH_HAS_CPUFREQ
	select ARCH_REQUIRE_GPIOLIB
	select SAMSUNG_CLKSRC
	select SAMSUNG_IRQ_VIC_TIMER
	select SAMSUNG_IRQ_UART
	select S3C_GPIO_TRACK
	select S3C_DEV_NAND
	select USB_ARCH_HAS_OHCI
	select SAMSUNG_GPIOLIB_4BIT
	select HAVE_S3C2410_I2C if I2C
	select HAVE_S3C2410_WATCHDOG if WATCHDOG
	help
	  Samsung S3C64XX series based systems

config ARCH_S5P64X0
	bool "Samsung S5P6440 S5P6450"
	select CPU_V6
	select GENERIC_GPIO
	select HAVE_CLK
	select CLKDEV_LOOKUP
	select CLKSRC_MMIO
	select HAVE_S3C2410_WATCHDOG if WATCHDOG
	select GENERIC_CLOCKEVENTS
	select HAVE_SCHED_CLOCK
	select HAVE_S3C2410_I2C if I2C
	select HAVE_S3C_RTC if RTC_CLASS
	help
	  Samsung S5P64X0 CPU based systems, such as the Samsung SMDK6440,
	  SMDK6450.

config ARCH_S5PC100
	bool "Samsung S5PC100"
	select GENERIC_GPIO
	select HAVE_CLK
	select CLKDEV_LOOKUP
	select CPU_V7
	select ARM_L1_CACHE_SHIFT_6
	select ARCH_USES_GETTIMEOFFSET
	select HAVE_S3C2410_I2C if I2C
	select HAVE_S3C_RTC if RTC_CLASS
	select HAVE_S3C2410_WATCHDOG if WATCHDOG
	help
	  Samsung S5PC100 series based systems

config ARCH_S5PV210
	bool "Samsung S5PV210/S5PC110"
	select CPU_V7
	select ARCH_SPARSEMEM_ENABLE
	select ARCH_HAS_HOLES_MEMORYMODEL
	select GENERIC_GPIO
	select HAVE_CLK
	select CLKDEV_LOOKUP
	select CLKSRC_MMIO
	select ARM_L1_CACHE_SHIFT_6
	select ARCH_HAS_CPUFREQ
	select GENERIC_CLOCKEVENTS
	select HAVE_SCHED_CLOCK
	select HAVE_S3C2410_I2C if I2C
	select HAVE_S3C_RTC if RTC_CLASS
	select HAVE_S3C2410_WATCHDOG if WATCHDOG
	select NEED_MACH_MEMORY_H
	help
	  Samsung S5PV210/S5PC110 series based systems

config ARCH_EXYNOS4
	bool "Samsung EXYNOS4"
	select CPU_V7
	select ARCH_SPARSEMEM_ENABLE
	select ARCH_HAS_HOLES_MEMORYMODEL
	select GENERIC_GPIO
	select HAVE_CLK
	select CLKDEV_LOOKUP
	select ARCH_HAS_CPUFREQ
	select GENERIC_CLOCKEVENTS
	select HAVE_S3C_RTC if RTC_CLASS
	select HAVE_S3C2410_I2C if I2C
	select HAVE_S3C2410_WATCHDOG if WATCHDOG
	select NEED_MACH_MEMORY_H
	help
	  Samsung EXYNOS4 series based systems

config ARCH_SHARK
	bool "Shark"
	select CPU_SA110
	select ISA
	select ISA_DMA
	select ZONE_DMA
	select PCI
	select ARCH_USES_GETTIMEOFFSET
	select NEED_MACH_MEMORY_H
	help
	  Support for the StrongARM based Digital DNARD machine, also known
	  as "Shark" (<http://www.shark-linux.de/shark.html>).

config ARCH_TCC_926
	bool "Telechips TCC ARM926-based systems"
	select CLKSRC_MMIO
	select CPU_ARM926T
	select HAVE_CLK
	select CLKDEV_LOOKUP
	select GENERIC_CLOCKEVENTS
	help
	  Support for Telechips TCC ARM926-based systems.

config ARCH_U300
	bool "ST-Ericsson U300 Series"
	depends on MMU
	select CLKSRC_MMIO
	select CPU_ARM926T
	select HAVE_SCHED_CLOCK
	select HAVE_TCM
	select ARM_AMBA
	select ARM_PATCH_PHYS_VIRT
	select ARM_VIC
	select GENERIC_CLOCKEVENTS
	select CLKDEV_LOOKUP
	select HAVE_MACH_CLKDEV
	select GENERIC_GPIO
	select ARCH_REQUIRE_GPIOLIB
<<<<<<< HEAD
	select NEED_MACH_MEMORY_H
=======
>>>>>>> b4713460
	help
	  Support for ST-Ericsson U300 series mobile platforms.

config ARCH_U8500
	bool "ST-Ericsson U8500 Series"
	select CPU_V7
	select ARM_AMBA
	select GENERIC_CLOCKEVENTS
	select CLKDEV_LOOKUP
	select ARCH_REQUIRE_GPIOLIB
	select ARCH_HAS_CPUFREQ
	help
	  Support for ST-Ericsson's Ux500 architecture

config ARCH_NOMADIK
	bool "STMicroelectronics Nomadik"
	select ARM_AMBA
	select ARM_VIC
	select CPU_ARM926T
	select CLKDEV_LOOKUP
	select GENERIC_CLOCKEVENTS
	select ARCH_REQUIRE_GPIOLIB
	help
	  Support for the Nomadik platform by ST-Ericsson

config ARCH_DAVINCI
	bool "TI DaVinci"
	select GENERIC_CLOCKEVENTS
	select ARCH_REQUIRE_GPIOLIB
	select ZONE_DMA
	select HAVE_IDE
	select CLKDEV_LOOKUP
	select GENERIC_ALLOCATOR
	select GENERIC_IRQ_CHIP
	select ARCH_HAS_HOLES_MEMORYMODEL
	help
	  Support for TI's DaVinci platform.

config ARCH_OMAP
	bool "TI OMAP"
	select HAVE_CLK
	select ARCH_REQUIRE_GPIOLIB
	select ARCH_HAS_CPUFREQ
	select CLKSRC_MMIO
	select GENERIC_CLOCKEVENTS
	select HAVE_SCHED_CLOCK
	select ARCH_HAS_HOLES_MEMORYMODEL
	help
	  Support for TI's OMAP platform (OMAP1/2/3/4).

config PLAT_SPEAR
	bool "ST SPEAr"
	select ARM_AMBA
	select ARCH_REQUIRE_GPIOLIB
	select CLKDEV_LOOKUP
	select CLKSRC_MMIO
	select GENERIC_CLOCKEVENTS
	select HAVE_CLK
	help
	  Support for ST's SPEAr platform (SPEAr3xx, SPEAr6xx and SPEAr13xx).

config ARCH_VT8500
	bool "VIA/WonderMedia 85xx"
	select CPU_ARM926T
	select GENERIC_GPIO
	select ARCH_HAS_CPUFREQ
	select GENERIC_CLOCKEVENTS
	select ARCH_REQUIRE_GPIOLIB
	select HAVE_PWM
	help
	  Support for VIA/WonderMedia VT8500/WM85xx System-on-Chip.

config ARCH_ZYNQ
	bool "Xilinx Zynq ARM Cortex A9 Platform"
	select CPU_V7
	select GENERIC_TIME
	select GENERIC_CLOCKEVENTS
	select CLKDEV_LOOKUP
	select ARM_GIC
	select ARM_AMBA
	select ICST
	select USE_OF
	help
	  Support for Xilinx Zynq ARM Cortex A9 Platform
endchoice

#
# This is sorted alphabetically by mach-* pathname.  However, plat-*
# Kconfigs may be included either alphabetically (according to the
# plat- suffix) or along side the corresponding mach-* source.
#
source "arch/arm/mach-at91/Kconfig"

source "arch/arm/mach-bcmring/Kconfig"

source "arch/arm/mach-clps711x/Kconfig"

source "arch/arm/mach-cns3xxx/Kconfig"

source "arch/arm/mach-davinci/Kconfig"

source "arch/arm/mach-dove/Kconfig"

source "arch/arm/mach-ep93xx/Kconfig"

source "arch/arm/mach-footbridge/Kconfig"

source "arch/arm/mach-gemini/Kconfig"

source "arch/arm/mach-h720x/Kconfig"

source "arch/arm/mach-integrator/Kconfig"

source "arch/arm/mach-iop32x/Kconfig"

source "arch/arm/mach-iop33x/Kconfig"

source "arch/arm/mach-iop13xx/Kconfig"

source "arch/arm/mach-ixp4xx/Kconfig"

source "arch/arm/mach-ixp2000/Kconfig"

source "arch/arm/mach-ixp23xx/Kconfig"

source "arch/arm/mach-kirkwood/Kconfig"

source "arch/arm/mach-ks8695/Kconfig"

source "arch/arm/mach-lpc32xx/Kconfig"

source "arch/arm/mach-msm/Kconfig"

source "arch/arm/mach-mv78xx0/Kconfig"

source "arch/arm/plat-mxc/Kconfig"

source "arch/arm/mach-mxs/Kconfig"

source "arch/arm/mach-netx/Kconfig"

source "arch/arm/mach-nomadik/Kconfig"
source "arch/arm/plat-nomadik/Kconfig"

source "arch/arm/plat-omap/Kconfig"

source "arch/arm/mach-omap1/Kconfig"

source "arch/arm/mach-omap2/Kconfig"

source "arch/arm/mach-orion5x/Kconfig"

source "arch/arm/mach-pxa/Kconfig"
source "arch/arm/plat-pxa/Kconfig"

source "arch/arm/mach-mmp/Kconfig"

source "arch/arm/mach-realview/Kconfig"

source "arch/arm/mach-sa1100/Kconfig"

source "arch/arm/plat-samsung/Kconfig"
source "arch/arm/plat-s3c24xx/Kconfig"
source "arch/arm/plat-s5p/Kconfig"

source "arch/arm/plat-spear/Kconfig"

source "arch/arm/plat-tcc/Kconfig"

if ARCH_S3C2410
source "arch/arm/mach-s3c2410/Kconfig"
source "arch/arm/mach-s3c2412/Kconfig"
source "arch/arm/mach-s3c2416/Kconfig"
source "arch/arm/mach-s3c2440/Kconfig"
source "arch/arm/mach-s3c2443/Kconfig"
endif

if ARCH_S3C64XX
source "arch/arm/mach-s3c64xx/Kconfig"
endif

source "arch/arm/mach-s5p64x0/Kconfig"

source "arch/arm/mach-s5pc100/Kconfig"

source "arch/arm/mach-s5pv210/Kconfig"

source "arch/arm/mach-exynos4/Kconfig"

source "arch/arm/mach-shmobile/Kconfig"

source "arch/arm/mach-tegra/Kconfig"

source "arch/arm/mach-u300/Kconfig"

source "arch/arm/mach-ux500/Kconfig"

source "arch/arm/mach-versatile/Kconfig"

source "arch/arm/mach-vexpress/Kconfig"
source "arch/arm/plat-versatile/Kconfig"

source "arch/arm/mach-vt8500/Kconfig"

source "arch/arm/mach-w90x900/Kconfig"

# Definitions to make life easier
config ARCH_ACORN
	bool

config PLAT_IOP
	bool
	select GENERIC_CLOCKEVENTS
	select HAVE_SCHED_CLOCK

config PLAT_ORION
	bool
	select CLKSRC_MMIO
	select GENERIC_IRQ_CHIP
	select HAVE_SCHED_CLOCK

config PLAT_PXA
	bool

config PLAT_VERSATILE
	bool

config ARM_TIMER_SP804
	bool
	select CLKSRC_MMIO

source arch/arm/mm/Kconfig

config IWMMXT
	bool "Enable iWMMXt support"
	depends on CPU_XSCALE || CPU_XSC3 || CPU_MOHAWK || CPU_PJ4
	default y if PXA27x || PXA3xx || PXA95x || ARCH_MMP
	help
	  Enable support for iWMMXt context switching at run time if
	  running on a CPU that supports it.

#  bool 'Use XScale PMU as timer source' CONFIG_XSCALE_PMU_TIMER
config XSCALE_PMU
	bool
	depends on CPU_XSCALE && !XSCALE_PMU_TIMER
	default y

config CPU_HAS_PMU
	depends on (CPU_V6 || CPU_V6K || CPU_V7 || XSCALE_PMU) && \
		   (!ARCH_OMAP3 || OMAP3_EMU)
	default y
	bool

config MULTI_IRQ_HANDLER
	bool
	help
	  Allow each machine to specify it's own IRQ handler at run time.

if !MMU
source "arch/arm/Kconfig-nommu"
endif

config ARM_ERRATA_411920
	bool "ARM errata: Invalidation of the Instruction Cache operation can fail"
	depends on CPU_V6 || CPU_V6K
	help
	  Invalidation of the Instruction Cache operation can
	  fail. This erratum is present in 1136 (before r1p4), 1156 and 1176.
	  It does not affect the MPCore. This option enables the ARM Ltd.
	  recommended workaround.

config ARM_ERRATA_430973
	bool "ARM errata: Stale prediction on replaced interworking branch"
	depends on CPU_V7
	help
	  This option enables the workaround for the 430973 Cortex-A8
	  (r1p0..r1p2) erratum. If a code sequence containing an ARM/Thumb
	  interworking branch is replaced with another code sequence at the
	  same virtual address, whether due to self-modifying code or virtual
	  to physical address re-mapping, Cortex-A8 does not recover from the
	  stale interworking branch prediction. This results in Cortex-A8
	  executing the new code sequence in the incorrect ARM or Thumb state.
	  The workaround enables the BTB/BTAC operations by setting ACTLR.IBE
	  and also flushes the branch target cache at every context switch.
	  Note that setting specific bits in the ACTLR register may not be
	  available in non-secure mode.

config ARM_ERRATA_458693
	bool "ARM errata: Processor deadlock when a false hazard is created"
	depends on CPU_V7
	help
	  This option enables the workaround for the 458693 Cortex-A8 (r2p0)
	  erratum. For very specific sequences of memory operations, it is
	  possible for a hazard condition intended for a cache line to instead
	  be incorrectly associated with a different cache line. This false
	  hazard might then cause a processor deadlock. The workaround enables
	  the L1 caching of the NEON accesses and disables the PLD instruction
	  in the ACTLR register. Note that setting specific bits in the ACTLR
	  register may not be available in non-secure mode.

config ARM_ERRATA_460075
	bool "ARM errata: Data written to the L2 cache can be overwritten with stale data"
	depends on CPU_V7
	help
	  This option enables the workaround for the 460075 Cortex-A8 (r2p0)
	  erratum. Any asynchronous access to the L2 cache may encounter a
	  situation in which recent store transactions to the L2 cache are lost
	  and overwritten with stale memory contents from external memory. The
	  workaround disables the write-allocate mode for the L2 cache via the
	  ACTLR register. Note that setting specific bits in the ACTLR register
	  may not be available in non-secure mode.

config ARM_ERRATA_742230
	bool "ARM errata: DMB operation may be faulty"
	depends on CPU_V7 && SMP
	help
	  This option enables the workaround for the 742230 Cortex-A9
	  (r1p0..r2p2) erratum. Under rare circumstances, a DMB instruction
	  between two write operations may not ensure the correct visibility
	  ordering of the two writes. This workaround sets a specific bit in
	  the diagnostic register of the Cortex-A9 which causes the DMB
	  instruction to behave as a DSB, ensuring the correct behaviour of
	  the two writes.

config ARM_ERRATA_742231
	bool "ARM errata: Incorrect hazard handling in the SCU may lead to data corruption"
	depends on CPU_V7 && SMP
	help
	  This option enables the workaround for the 742231 Cortex-A9
	  (r2p0..r2p2) erratum. Under certain conditions, specific to the
	  Cortex-A9 MPCore micro-architecture, two CPUs working in SMP mode,
	  accessing some data located in the same cache line, may get corrupted
	  data due to bad handling of the address hazard when the line gets
	  replaced from one of the CPUs at the same time as another CPU is
	  accessing it. This workaround sets specific bits in the diagnostic
	  register of the Cortex-A9 which reduces the linefill issuing
	  capabilities of the processor.

config PL310_ERRATA_588369
	bool "Clean & Invalidate maintenance operations do not invalidate clean lines"
	depends on CACHE_L2X0
	help
	   The PL310 L2 cache controller implements three types of Clean &
	   Invalidate maintenance operations: by Physical Address
	   (offset 0x7F0), by Index/Way (0x7F8) and by Way (0x7FC).
	   They are architecturally defined to behave as the execution of a
	   clean operation followed immediately by an invalidate operation,
	   both performing to the same memory location. This functionality
	   is not correctly implemented in PL310 as clean lines are not
	   invalidated as a result of these operations.

config ARM_ERRATA_720789
	bool "ARM errata: TLBIASIDIS and TLBIMVAIS operations can broadcast a faulty ASID"
	depends on CPU_V7 && SMP
	help
	  This option enables the workaround for the 720789 Cortex-A9 (prior to
	  r2p0) erratum. A faulty ASID can be sent to the other CPUs for the
	  broadcasted CP15 TLB maintenance operations TLBIASIDIS and TLBIMVAIS.
	  As a consequence of this erratum, some TLB entries which should be
	  invalidated are not, resulting in an incoherency in the system page
	  tables. The workaround changes the TLB flushing routines to invalidate
	  entries regardless of the ASID.

config PL310_ERRATA_727915
	bool "Background Clean & Invalidate by Way operation can cause data corruption"
	depends on CACHE_L2X0
	help
	  PL310 implements the Clean & Invalidate by Way L2 cache maintenance
	  operation (offset 0x7FC). This operation runs in background so that
	  PL310 can handle normal accesses while it is in progress. Under very
	  rare circumstances, due to this erratum, write data can be lost when
	  PL310 treats a cacheable write transaction during a Clean &
	  Invalidate by Way operation.

config ARM_ERRATA_743622
	bool "ARM errata: Faulty hazard checking in the Store Buffer may lead to data corruption"
	depends on CPU_V7
	help
	  This option enables the workaround for the 743622 Cortex-A9
	  (r2p0..r2p2) erratum. Under very rare conditions, a faulty
	  optimisation in the Cortex-A9 Store Buffer may lead to data
	  corruption. This workaround sets a specific bit in the diagnostic
	  register of the Cortex-A9 which disables the Store Buffer
	  optimisation, preventing the defect from occurring. This has no
	  visible impact on the overall performance or power consumption of the
	  processor.

config ARM_ERRATA_751472
	bool "ARM errata: Interrupted ICIALLUIS may prevent completion of broadcasted operation"
	depends on CPU_V7 && SMP
	help
	  This option enables the workaround for the 751472 Cortex-A9 (prior
	  to r3p0) erratum. An interrupted ICIALLUIS operation may prevent the
	  completion of a following broadcasted operation if the second
	  operation is received by a CPU before the ICIALLUIS has completed,
	  potentially leading to corrupted entries in the cache or TLB.

config ARM_ERRATA_753970
	bool "ARM errata: cache sync operation may be faulty"
	depends on CACHE_PL310
	help
	  This option enables the workaround for the 753970 PL310 (r3p0) erratum.

	  Under some condition the effect of cache sync operation on
	  the store buffer still remains when the operation completes.
	  This means that the store buffer is always asked to drain and
	  this prevents it from merging any further writes. The workaround
	  is to replace the normal offset of cache sync operation (0x730)
	  by another offset targeting an unmapped PL310 register 0x740.
	  This has the same effect as the cache sync operation: store buffer
	  drain and waiting for all buffers empty.

config ARM_ERRATA_754322
	bool "ARM errata: possible faulty MMU translations following an ASID switch"
	depends on CPU_V7
	help
	  This option enables the workaround for the 754322 Cortex-A9 (r2p*,
	  r3p*) erratum. A speculative memory access may cause a page table walk
	  which starts prior to an ASID switch but completes afterwards. This
	  can populate the micro-TLB with a stale entry which may be hit with
	  the new ASID. This workaround places two dsb instructions in the mm
	  switching code so that no page table walks can cross the ASID switch.

config ARM_ERRATA_754327
	bool "ARM errata: no automatic Store Buffer drain"
	depends on CPU_V7 && SMP
	help
	  This option enables the workaround for the 754327 Cortex-A9 (prior to
	  r2p0) erratum. The Store Buffer does not have any automatic draining
	  mechanism and therefore a livelock may occur if an external agent
	  continuously polls a memory location waiting to observe an update.
	  This workaround defines cpu_relax() as smp_mb(), preventing correctly
	  written polling loops from denying visibility of updates to memory.

config ARM_ERRATA_364296
	bool "ARM errata: Possible cache data corruption with hit-under-miss enabled"
	depends on CPU_V6 && !SMP
	help
	  This options enables the workaround for the 364296 ARM1136
	  r0p2 erratum (possible cache data corruption with
	  hit-under-miss enabled). It sets the undocumented bit 31 in
	  the auxiliary control register and the FI bit in the control
	  register, thus disabling hit-under-miss without putting the
	  processor into full low interrupt latency mode. ARM11MPCore
	  is not affected.

config ARM_ERRATA_764369
	bool "ARM errata: Data cache line maintenance operation by MVA may not succeed"
	depends on CPU_V7 && SMP
	help
	  This option enables the workaround for erratum 764369
	  affecting Cortex-A9 MPCore with two or more processors (all
	  current revisions). Under certain timing circumstances, a data
	  cache line maintenance operation by MVA targeting an Inner
	  Shareable memory region may fail to proceed up to either the
	  Point of Coherency or to the Point of Unification of the
	  system. This workaround adds a DSB instruction before the
	  relevant cache maintenance functions and sets a specific bit
	  in the diagnostic control register of the SCU.

endmenu

source "arch/arm/common/Kconfig"

menu "Bus support"

config ARM_AMBA
	bool

config ISA
	bool
	help
	  Find out whether you have ISA slots on your motherboard.  ISA is the
	  name of a bus system, i.e. the way the CPU talks to the other stuff
	  inside your box.  Other bus systems are PCI, EISA, MicroChannel
	  (MCA) or VESA.  ISA is an older system, now being displaced by PCI;
	  newer boards don't support it.  If you have ISA, say Y, otherwise N.

# Select ISA DMA controller support
config ISA_DMA
	bool
	select ISA_DMA_API

# Select ISA DMA interface
config ISA_DMA_API
	bool

config PCI
	bool "PCI support" if MIGHT_HAVE_PCI
	help
	  Find out whether you have a PCI motherboard. PCI is the name of a
	  bus system, i.e. the way the CPU talks to the other stuff inside
	  your box. Other bus systems are ISA, EISA, MicroChannel (MCA) or
	  VESA. If you have PCI, say Y, otherwise N.

config PCI_DOMAINS
	bool
	depends on PCI

config PCI_NANOENGINE
	bool "BSE nanoEngine PCI support"
	depends on SA1100_NANOENGINE
	help
	  Enable PCI on the BSE nanoEngine board.

config PCI_SYSCALL
	def_bool PCI

# Select the host bridge type
config PCI_HOST_VIA82C505
	bool
	depends on PCI && ARCH_SHARK
	default y

config PCI_HOST_ITE8152
	bool
	depends on PCI && MACH_ARMCORE
	default y
	select DMABOUNCE

source "drivers/pci/Kconfig"

source "drivers/pcmcia/Kconfig"

endmenu

menu "Kernel Features"

source "kernel/time/Kconfig"

config SMP
	bool "Symmetric Multi-Processing"
	depends on CPU_V6K || CPU_V7
	depends on GENERIC_CLOCKEVENTS
	depends on REALVIEW_EB_ARM11MP || REALVIEW_EB_A9MP || \
		 MACH_REALVIEW_PB11MP || MACH_REALVIEW_PBX || ARCH_OMAP4 || \
		 ARCH_EXYNOS4 || ARCH_TEGRA || ARCH_U8500 || ARCH_VEXPRESS_CA9X4 || \
<<<<<<< HEAD
		 ARCH_MSM_SCORPIONMP || ARCH_SHMOBILE
	depends on MMU
=======
		 ARCH_MSM_SCORPIONMP || ARCH_SHMOBILE || ARCH_HIGHBANK || SOC_IMX6Q
>>>>>>> b4713460
	select USE_GENERIC_SMP_HELPERS
	select HAVE_ARM_SCU if !ARCH_MSM_SCORPIONMP
	help
	  This enables support for systems with more than one CPU. If you have
	  a system with only one CPU, like most personal computers, say N. If
	  you have a system with more than one CPU, say Y.

	  If you say N here, the kernel will run on single and multiprocessor
	  machines, but will use only one CPU of a multiprocessor machine. If
	  you say Y here, the kernel will run on many, but not all, single
	  processor machines. On a single processor machine, the kernel will
	  run faster if you say N here.

	  See also <file:Documentation/i386/IO-APIC.txt>,
	  <file:Documentation/nmi_watchdog.txt> and the SMP-HOWTO available at
	  <http://tldp.org/HOWTO/SMP-HOWTO.html>.

	  If you don't know what to do here, say N.

config SMP_ON_UP
	bool "Allow booting SMP kernel on uniprocessor systems (EXPERIMENTAL)"
	depends on EXPERIMENTAL
	depends on SMP && !XIP_KERNEL
	default y
	help
	  SMP kernels contain instructions which fail on non-SMP processors.
	  Enabling this option allows the kernel to modify itself to make
	  these instructions safe.  Disabling it allows about 1K of space
	  savings.

	  If you don't know what to do here, say Y.

config ARM_CPU_TOPOLOGY
	bool "Support cpu topology definition"
	depends on SMP && CPU_V7
	default y
	help
	  Support ARM cpu topology definition. The MPIDR register defines
	  affinity between processors which is then used to describe the cpu
	  topology of an ARM System.

config SCHED_MC
	bool "Multi-core scheduler support"
	depends on ARM_CPU_TOPOLOGY
	help
	  Multi-core scheduler support improves the CPU scheduler's decision
	  making when dealing with multi-core CPU chips at a cost of slightly
	  increased overhead in some places. If unsure say N here.

config SCHED_SMT
	bool "SMT scheduler support"
	depends on ARM_CPU_TOPOLOGY
	help
	  Improves the CPU scheduler's decision making when dealing with
	  MultiThreading at a cost of slightly increased overhead in some
	  places. If unsure say N here.

config HAVE_ARM_SCU
	bool
	help
	  This option enables support for the ARM system coherency unit

config HAVE_ARM_TWD
	bool
	depends on SMP
	select TICK_ONESHOT
	help
	  This options enables support for the ARM timer and watchdog unit

choice
	prompt "Memory split"
	default VMSPLIT_3G
	help
	  Select the desired split between kernel and user memory.

	  If you are not absolutely sure what you are doing, leave this
	  option alone!

	config VMSPLIT_3G
		bool "3G/1G user/kernel split"
	config VMSPLIT_2G
		bool "2G/2G user/kernel split"
	config VMSPLIT_1G
		bool "1G/3G user/kernel split"
endchoice

config PAGE_OFFSET
	hex
	default 0x40000000 if VMSPLIT_1G
	default 0x80000000 if VMSPLIT_2G
	default 0xC0000000

config NR_CPUS
	int "Maximum number of CPUs (2-32)"
	range 2 32
	depends on SMP
	default "4"

config HOTPLUG_CPU
	bool "Support for hot-pluggable CPUs (EXPERIMENTAL)"
	depends on SMP && HOTPLUG && EXPERIMENTAL
	help
	  Say Y here to experiment with turning CPUs off and on.  CPUs
	  can be controlled through /sys/devices/system/cpu.

config LOCAL_TIMERS
	bool "Use local timer interrupts"
	depends on SMP
	default y
	select HAVE_ARM_TWD if (!ARCH_MSM_SCORPIONMP && !EXYNOS4_MCT)
	help
	  Enable support for local timers on SMP platforms, rather then the
	  legacy IPI broadcast method.  Local timers allows the system
	  accounting to be spread across the timer interval, preventing a
	  "thundering herd" at every timer tick.

source kernel/Kconfig.preempt

config HZ
	int
	default 200 if ARCH_EBSA110 || ARCH_S3C2410 || ARCH_S5P64X0 || \
		ARCH_S5PV210 || ARCH_EXYNOS4
	default OMAP_32K_TIMER_HZ if ARCH_OMAP && OMAP_32K_TIMER
	default AT91_TIMER_HZ if ARCH_AT91
	default SHMOBILE_TIMER_HZ if ARCH_SHMOBILE
	default 100

config THUMB2_KERNEL
	bool "Compile the kernel in Thumb-2 mode (EXPERIMENTAL)"
	depends on CPU_V7 && !CPU_V6 && !CPU_V6K && EXPERIMENTAL
	select AEABI
	select ARM_ASM_UNIFIED
	select ARM_UNWIND
	help
	  By enabling this option, the kernel will be compiled in
	  Thumb-2 mode. A compiler/assembler that understand the unified
	  ARM-Thumb syntax is needed.

	  If unsure, say N.

config THUMB2_AVOID_R_ARM_THM_JUMP11
	bool "Work around buggy Thumb-2 short branch relocations in gas"
	depends on THUMB2_KERNEL && MODULES
	default y
	help
	  Various binutils versions can resolve Thumb-2 branches to
	  locally-defined, preemptible global symbols as short-range "b.n"
	  branch instructions.

	  This is a problem, because there's no guarantee the final
	  destination of the symbol, or any candidate locations for a
	  trampoline, are within range of the branch.  For this reason, the
	  kernel does not support fixing up the R_ARM_THM_JUMP11 (102)
	  relocation in modules at all, and it makes little sense to add
	  support.

	  The symptom is that the kernel fails with an "unsupported
	  relocation" error when loading some modules.

	  Until fixed tools are available, passing
	  -fno-optimize-sibling-calls to gcc should prevent gcc generating
	  code which hits this problem, at the cost of a bit of extra runtime
	  stack usage in some cases.

	  The problem is described in more detail at:
	      https://bugs.launchpad.net/binutils-linaro/+bug/725126

	  Only Thumb-2 kernels are affected.

	  Unless you are sure your tools don't have this problem, say Y.

config ARM_ASM_UNIFIED
	bool

config AEABI
	bool "Use the ARM EABI to compile the kernel"
	help
	  This option allows for the kernel to be compiled using the latest
	  ARM ABI (aka EABI).  This is only useful if you are using a user
	  space environment that is also compiled with EABI.

	  Since there are major incompatibilities between the legacy ABI and
	  EABI, especially with regard to structure member alignment, this
	  option also changes the kernel syscall calling convention to
	  disambiguate both ABIs and allow for backward compatibility support
	  (selected with CONFIG_OABI_COMPAT).

	  To use this you need GCC version 4.0.0 or later.

config OABI_COMPAT
	bool "Allow old ABI binaries to run with this kernel (EXPERIMENTAL)"
	depends on AEABI && EXPERIMENTAL && !THUMB2_KERNEL
	default y
	help
	  This option preserves the old syscall interface along with the
	  new (ARM EABI) one. It also provides a compatibility layer to
	  intercept syscalls that have structure arguments which layout
	  in memory differs between the legacy ABI and the new ARM EABI
	  (only for non "thumb" binaries). This option adds a tiny
	  overhead to all syscalls and produces a slightly larger kernel.
	  If you know you'll be using only pure EABI user space then you
	  can say N here. If this option is not selected and you attempt
	  to execute a legacy ABI binary then the result will be
	  UNPREDICTABLE (in fact it can be predicted that it won't work
	  at all). If in doubt say Y.

config ARCH_HAS_HOLES_MEMORYMODEL
	bool

config ARCH_SPARSEMEM_ENABLE
	bool

config ARCH_SPARSEMEM_DEFAULT
	def_bool ARCH_SPARSEMEM_ENABLE

config ARCH_SELECT_MEMORY_MODEL
	def_bool ARCH_SPARSEMEM_ENABLE

config HAVE_ARCH_PFN_VALID
	def_bool ARCH_HAS_HOLES_MEMORYMODEL || !SPARSEMEM

config HIGHMEM
	bool "High Memory Support"
	depends on MMU
	help
	  The address space of ARM processors is only 4 Gigabytes large
	  and it has to accommodate user address space, kernel address
	  space as well as some memory mapped IO. That means that, if you
	  have a large amount of physical memory and/or IO, not all of the
	  memory can be "permanently mapped" by the kernel. The physical
	  memory that is not permanently mapped is called "high memory".

	  Depending on the selected kernel/user memory split, minimum
	  vmalloc space and actual amount of RAM, you may not need this
	  option which should result in a slightly faster kernel.

	  If unsure, say n.

config HIGHPTE
	bool "Allocate 2nd-level pagetables from highmem"
	depends on HIGHMEM

config HW_PERF_EVENTS
	bool "Enable hardware performance counter support for perf events"
	depends on PERF_EVENTS && CPU_HAS_PMU
	default y
	help
	  Enable hardware performance counter support for perf events. If
	  disabled, perf events will use software events only.

source "mm/Kconfig"

config FORCE_MAX_ZONEORDER
	int "Maximum zone order" if ARCH_SHMOBILE
	range 11 64 if ARCH_SHMOBILE
	default "9" if SA1111
	default "11"
	help
	  The kernel memory allocator divides physically contiguous memory
	  blocks into "zones", where each zone is a power of two number of
	  pages.  This option selects the largest power of two that the kernel
	  keeps in the memory allocator.  If you need to allocate very large
	  blocks of physically contiguous memory, then you may need to
	  increase this value.

	  This config option is actually maximum order plus one. For example,
	  a value of 11 means that the largest free memory block is 2^10 pages.

config LEDS
	bool "Timer and CPU usage LEDs"
	depends on ARCH_CDB89712 || ARCH_EBSA110 || \
		   ARCH_EBSA285 || ARCH_INTEGRATOR || \
		   ARCH_LUBBOCK || MACH_MAINSTONE || ARCH_NETWINDER || \
		   ARCH_OMAP || ARCH_P720T || ARCH_PXA_IDP || \
		   ARCH_SA1100 || ARCH_SHARK || ARCH_VERSATILE || \
		   ARCH_AT91 || ARCH_DAVINCI || \
		   ARCH_KS8695 || MACH_RD88F5182 || ARCH_REALVIEW
	help
	  If you say Y here, the LEDs on your machine will be used
	  to provide useful information about your current system status.

	  If you are compiling a kernel for a NetWinder or EBSA-285, you will
	  be able to select which LEDs are active using the options below. If
	  you are compiling a kernel for the EBSA-110 or the LART however, the
	  red LED will simply flash regularly to indicate that the system is
	  still functional. It is safe to say Y here if you have a CATS
	  system, but the driver will do nothing.

config LEDS_TIMER
	bool "Timer LED" if (!ARCH_CDB89712 && !ARCH_OMAP) || \
			    OMAP_OSK_MISTRAL || MACH_OMAP_H2 \
			    || MACH_OMAP_PERSEUS2
	depends on LEDS
	depends on !GENERIC_CLOCKEVENTS
	default y if ARCH_EBSA110
	help
	  If you say Y here, one of the system LEDs (the green one on the
	  NetWinder, the amber one on the EBSA285, or the red one on the LART)
	  will flash regularly to indicate that the system is still
	  operational. This is mainly useful to kernel hackers who are
	  debugging unstable kernels.

	  The LART uses the same LED for both Timer LED and CPU usage LED
	  functions. You may choose to use both, but the Timer LED function
	  will overrule the CPU usage LED.

config LEDS_CPU
	bool "CPU usage LED" if (!ARCH_CDB89712 && !ARCH_EBSA110 && \
			!ARCH_OMAP) \
			|| OMAP_OSK_MISTRAL || MACH_OMAP_H2 \
			|| MACH_OMAP_PERSEUS2
	depends on LEDS
	help
	  If you say Y here, the red LED will be used to give a good real
	  time indication of CPU usage, by lighting whenever the idle task
	  is not currently executing.

	  The LART uses the same LED for both Timer LED and CPU usage LED
	  functions. You may choose to use both, but the Timer LED function
	  will overrule the CPU usage LED.

config ALIGNMENT_TRAP
	bool
	depends on CPU_CP15_MMU
	default y if !ARCH_EBSA110
	select HAVE_PROC_CPU if PROC_FS
	help
	  ARM processors cannot fetch/store information which is not
	  naturally aligned on the bus, i.e., a 4 byte fetch must start at an
	  address divisible by 4. On 32-bit ARM processors, these non-aligned
	  fetch/store instructions will be emulated in software if you say
	  here, which has a severe performance impact. This is necessary for
	  correct operation of some network protocols. With an IP-only
	  configuration it is safe to say N, otherwise say Y.

config UACCESS_WITH_MEMCPY
	bool "Use kernel mem{cpy,set}() for {copy_to,clear}_user() (EXPERIMENTAL)"
	depends on MMU && EXPERIMENTAL
	default y if CPU_FEROCEON
	help
	  Implement faster copy_to_user and clear_user methods for CPU
	  cores where a 8-word STM instruction give significantly higher
	  memory write throughput than a sequence of individual 32bit stores.

	  A possible side effect is a slight increase in scheduling latency
	  between threads sharing the same address space if they invoke
	  such copy operations with large buffers.

	  However, if the CPU data cache is using a write-allocate mode,
	  this option is unlikely to provide any performance gain.

config SECCOMP
	bool
	prompt "Enable seccomp to safely compute untrusted bytecode"
	---help---
	  This kernel feature is useful for number crunching applications
	  that may need to compute untrusted bytecode during their
	  execution. By using pipes or other transports made available to
	  the process as file descriptors supporting the read/write
	  syscalls, it's possible to isolate those applications in
	  their own address space using seccomp. Once seccomp is
	  enabled via prctl(PR_SET_SECCOMP), it cannot be disabled
	  and the task is only allowed to execute a few safe syscalls
	  defined by each seccomp mode.

config CC_STACKPROTECTOR
	bool "Enable -fstack-protector buffer overflow detection (EXPERIMENTAL)"
	depends on EXPERIMENTAL
	help
	  This option turns on the -fstack-protector GCC feature. This
	  feature puts, at the beginning of functions, a canary value on
	  the stack just before the return address, and validates
	  the value just before actually returning.  Stack based buffer
	  overflows (that need to overwrite this return address) now also
	  overwrite the canary, which gets detected and the attack is then
	  neutralized via a kernel panic.
	  This feature requires gcc version 4.2 or above.

config DEPRECATED_PARAM_STRUCT
	bool "Provide old way to pass kernel parameters"
	help
	  This was deprecated in 2001 and announced to live on for 5 years.
	  Some old boot loaders still use this way.

endmenu

menu "Boot options"

config USE_OF
	bool "Flattened Device Tree support"
	select OF
	select OF_EARLY_FLATTREE
	select IRQ_DOMAIN
	help
	  Include support for flattened device tree machine descriptions.

# Compressed boot loader in ROM.  Yes, we really want to ask about
# TEXT and BSS so we preserve their values in the config files.
config ZBOOT_ROM_TEXT
	hex "Compressed ROM boot loader base address"
	default "0"
	help
	  The physical address at which the ROM-able zImage is to be
	  placed in the target.  Platforms which normally make use of
	  ROM-able zImage formats normally set this to a suitable
	  value in their defconfig file.

	  If ZBOOT_ROM is not enabled, this has no effect.

config ZBOOT_ROM_BSS
	hex "Compressed ROM boot loader BSS address"
	default "0"
	help
	  The base address of an area of read/write memory in the target
	  for the ROM-able zImage which must be available while the
	  decompressor is running. It must be large enough to hold the
	  entire decompressed kernel plus an additional 128 KiB.
	  Platforms which normally make use of ROM-able zImage formats
	  normally set this to a suitable value in their defconfig file.

	  If ZBOOT_ROM is not enabled, this has no effect.

config ZBOOT_ROM
	bool "Compressed boot loader in ROM/flash"
	depends on ZBOOT_ROM_TEXT != ZBOOT_ROM_BSS
	help
	  Say Y here if you intend to execute your compressed kernel image
	  (zImage) directly from ROM or flash.  If unsure, say N.

choice
	prompt "Include SD/MMC loader in zImage (EXPERIMENTAL)"
	depends on ZBOOT_ROM && ARCH_SH7372 && EXPERIMENTAL
	default ZBOOT_ROM_NONE
	help
	  Include experimental SD/MMC loading code in the ROM-able zImage.
	  With this enabled it is possible to write the the ROM-able zImage
	  kernel image to an MMC or SD card and boot the kernel straight
	  from the reset vector. At reset the processor Mask ROM will load
	  the first part of the the ROM-able zImage which in turn loads the
	  rest the kernel image to RAM.

config ZBOOT_ROM_NONE
	bool "No SD/MMC loader in zImage (EXPERIMENTAL)"
	help
	  Do not load image from SD or MMC

config ZBOOT_ROM_MMCIF
	bool "Include MMCIF loader in zImage (EXPERIMENTAL)"
	help
	  Load image from MMCIF hardware block.

config ZBOOT_ROM_SH_MOBILE_SDHI
	bool "Include SuperH Mobile SDHI loader in zImage (EXPERIMENTAL)"
	help
	  Load image from SDHI hardware block

endchoice

config ARM_APPENDED_DTB
	bool "Use appended device tree blob to zImage (EXPERIMENTAL)"
	depends on OF && !ZBOOT_ROM && EXPERIMENTAL
	help
	  With this option, the boot code will look for a device tree binary
	  (DTB) appended to zImage
	  (e.g. cat zImage <filename>.dtb > zImage_w_dtb).

	  This is meant as a backward compatibility convenience for those
	  systems with a bootloader that can't be upgraded to accommodate
	  the documented boot protocol using a device tree.

	  Beware that there is very little in terms of protection against
	  this option being confused by leftover garbage in memory that might
	  look like a DTB header after a reboot if no actual DTB is appended
	  to zImage.  Do not leave this option active in a production kernel
	  if you don't intend to always append a DTB.  Proper passing of the
	  location into r2 of a bootloader provided DTB is always preferable
	  to this option.

config ARM_ATAG_DTB_COMPAT
	bool "Supplement the appended DTB with traditional ATAG information"
	depends on ARM_APPENDED_DTB
	help
	  Some old bootloaders can't be updated to a DTB capable one, yet
	  they provide ATAGs with memory configuration, the ramdisk address,
	  the kernel cmdline string, etc.  Such information is dynamically
	  provided by the bootloader and can't always be stored in a static
	  DTB.  To allow a device tree enabled kernel to be used with such
	  bootloaders, this option allows zImage to extract the information
	  from the ATAG list and store it at run time into the appended DTB.

config CMDLINE
	string "Default kernel command string"
	default ""
	help
	  On some architectures (EBSA110 and CATS), there is currently no way
	  for the boot loader to pass arguments to the kernel. For these
	  architectures, you should supply some command-line options at build
	  time by entering them here. As a minimum, you should specify the
	  memory size and the root device (e.g., mem=64M root=/dev/nfs).

choice
	prompt "Kernel command line type" if CMDLINE != ""
	default CMDLINE_FROM_BOOTLOADER

config CMDLINE_FROM_BOOTLOADER
	bool "Use bootloader kernel arguments if available"
	help
	  Uses the command-line options passed by the boot loader. If
	  the boot loader doesn't provide any, the default kernel command
	  string provided in CMDLINE will be used.

config CMDLINE_EXTEND
	bool "Extend bootloader kernel arguments"
	help
	  The command-line arguments provided by the boot loader will be
	  appended to the default kernel command string.

config CMDLINE_FORCE
	bool "Always use the default kernel command string"
	help
	  Always use the default kernel command string, even if the boot
	  loader passes other arguments to the kernel.
	  This is useful if you cannot or don't want to change the
	  command-line options your boot loader passes to the kernel.
endchoice

config XIP_KERNEL
	bool "Kernel Execute-In-Place from ROM"
	depends on !ZBOOT_ROM && !ARM_LPAE
	help
	  Execute-In-Place allows the kernel to run from non-volatile storage
	  directly addressable by the CPU, such as NOR flash. This saves RAM
	  space since the text section of the kernel is not loaded from flash
	  to RAM.  Read-write sections, such as the data section and stack,
	  are still copied to RAM.  The XIP kernel is not compressed since
	  it has to run directly from flash, so it will take more space to
	  store it.  The flash address used to link the kernel object files,
	  and for storing it, is configuration dependent. Therefore, if you
	  say Y here, you must know the proper physical address where to
	  store the kernel image depending on your own flash memory usage.

	  Also note that the make target becomes "make xipImage" rather than
	  "make zImage" or "make Image".  The final kernel binary to put in
	  ROM memory will be arch/arm/boot/xipImage.

	  If unsure, say N.

config XIP_PHYS_ADDR
	hex "XIP Kernel Physical Location"
	depends on XIP_KERNEL
	default "0x00080000"
	help
	  This is the physical address in your flash memory the kernel will
	  be linked for and stored to.  This address is dependent on your
	  own flash usage.

config KEXEC
	bool "Kexec system call (EXPERIMENTAL)"
	depends on EXPERIMENTAL
	help
	  kexec is a system call that implements the ability to shutdown your
	  current kernel, and to start another kernel.  It is like a reboot
	  but it is independent of the system firmware.   And like a reboot
	  you can start any kernel with it, not just Linux.

	  It is an ongoing process to be certain the hardware in a machine
	  is properly shutdown, so do not be surprised if this code does not
	  initially work for you.  It may help to enable device hotplugging
	  support.

config ATAGS_PROC
	bool "Export atags in procfs"
	depends on KEXEC
	default y
	help
	  Should the atags used to boot the kernel be exported in an "atags"
	  file in procfs. Useful with kexec.

config CRASH_DUMP
	bool "Build kdump crash kernel (EXPERIMENTAL)"
	depends on EXPERIMENTAL
	help
	  Generate crash dump after being started by kexec. This should
	  be normally only set in special crash dump kernels which are
	  loaded in the main kernel with kexec-tools into a specially
	  reserved region and then later executed after a crash by
	  kdump/kexec. The crash dump kernel must be compiled to a
	  memory address not used by the main kernel

	  For more details see Documentation/kdump/kdump.txt

config AUTO_ZRELADDR
	bool "Auto calculation of the decompressed kernel image address"
	depends on !ZBOOT_ROM && !ARCH_U300
	help
	  ZRELADDR is the physical address where the decompressed kernel
	  image will be placed. If AUTO_ZRELADDR is selected, the address
	  will be determined at run-time by masking the current IP with
	  0xf8000000. This assumes the zImage being placed in the first 128MB
	  from start of memory.

endmenu

menu "CPU Power Management"

if ARCH_HAS_CPUFREQ

source "drivers/cpufreq/Kconfig"

config CPU_FREQ_IMX
	tristate "CPUfreq driver for i.MX CPUs"
	depends on ARCH_MXC && CPU_FREQ
	help
	  This enables the CPUfreq driver for i.MX CPUs.

config CPU_FREQ_SA1100
	bool

config CPU_FREQ_SA1110
	bool

config CPU_FREQ_INTEGRATOR
	tristate "CPUfreq driver for ARM Integrator CPUs"
	depends on ARCH_INTEGRATOR && CPU_FREQ
	default y
	help
	  This enables the CPUfreq driver for ARM Integrator CPUs.

	  For details, take a look at <file:Documentation/cpu-freq>.

	  If in doubt, say Y.

config CPU_FREQ_PXA
	bool
	depends on CPU_FREQ && ARCH_PXA && PXA25x
	default y
	select CPU_FREQ_DEFAULT_GOV_USERSPACE

config CPU_FREQ_S3C
	bool
	help
	  Internal configuration node for common cpufreq on Samsung SoC

config CPU_FREQ_S3C24XX
	bool "CPUfreq driver for Samsung S3C24XX series CPUs (EXPERIMENTAL)"
	depends on ARCH_S3C2410 && CPU_FREQ && EXPERIMENTAL
	select CPU_FREQ_S3C
	help
	  This enables the CPUfreq driver for the Samsung S3C24XX family
	  of CPUs.

	  For details, take a look at <file:Documentation/cpu-freq>.

	  If in doubt, say N.

config CPU_FREQ_S3C24XX_PLL
	bool "Support CPUfreq changing of PLL frequency (EXPERIMENTAL)"
	depends on CPU_FREQ_S3C24XX && EXPERIMENTAL
	help
	  Compile in support for changing the PLL frequency from the
	  S3C24XX series CPUfreq driver. The PLL takes time to settle
	  after a frequency change, so by default it is not enabled.

	  This also means that the PLL tables for the selected CPU(s) will
	  be built which may increase the size of the kernel image.

config CPU_FREQ_S3C24XX_DEBUG
	bool "Debug CPUfreq Samsung driver core"
	depends on CPU_FREQ_S3C24XX
	help
	  Enable s3c_freq_dbg for the Samsung S3C CPUfreq core

config CPU_FREQ_S3C24XX_IODEBUG
	bool "Debug CPUfreq Samsung driver IO timing"
	depends on CPU_FREQ_S3C24XX
	help
	  Enable s3c_freq_iodbg for the Samsung S3C CPUfreq core

config CPU_FREQ_S3C24XX_DEBUGFS
	bool "Export debugfs for CPUFreq"
	depends on CPU_FREQ_S3C24XX && DEBUG_FS
	help
	  Export status information via debugfs.

endif

source "drivers/cpuidle/Kconfig"

endmenu

menu "Floating point emulation"

comment "At least one emulation must be selected"

config FPE_NWFPE
	bool "NWFPE math emulation"
	depends on (!AEABI || OABI_COMPAT) && !THUMB2_KERNEL
	---help---
	  Say Y to include the NWFPE floating point emulator in the kernel.
	  This is necessary to run most binaries. Linux does not currently
	  support floating point hardware so you need to say Y here even if
	  your machine has an FPA or floating point co-processor podule.

	  You may say N here if you are going to load the Acorn FPEmulator
	  early in the bootup.

config FPE_NWFPE_XP
	bool "Support extended precision"
	depends on FPE_NWFPE
	help
	  Say Y to include 80-bit support in the kernel floating-point
	  emulator.  Otherwise, only 32 and 64-bit support is compiled in.
	  Note that gcc does not generate 80-bit operations by default,
	  so in most cases this option only enlarges the size of the
	  floating point emulator without any good reason.

	  You almost surely want to say N here.

config FPE_FASTFPE
	bool "FastFPE math emulation (EXPERIMENTAL)"
	depends on (!AEABI || OABI_COMPAT) && !CPU_32v3 && EXPERIMENTAL
	---help---
	  Say Y here to include the FAST floating point emulator in the kernel.
	  This is an experimental much faster emulator which now also has full
	  precision for the mantissa.  It does not support any exceptions.
	  It is very simple, and approximately 3-6 times faster than NWFPE.

	  It should be sufficient for most programs.  It may be not suitable
	  for scientific calculations, but you have to check this for yourself.
	  If you do not feel you need a faster FP emulation you should better
	  choose NWFPE.

config VFP
	bool "VFP-format floating point maths"
	depends on CPU_V6 || CPU_V6K || CPU_ARM926T || CPU_V7 || CPU_FEROCEON
	help
	  Say Y to include VFP support code in the kernel. This is needed
	  if your hardware includes a VFP unit.

	  Please see <file:Documentation/arm/VFP/release-notes.txt> for
	  release notes and additional status information.

	  Say N if your target does not have VFP hardware.

config VFPv3
	bool
	depends on VFP
	default y if CPU_V7

config NEON
	bool "Advanced SIMD (NEON) Extension support"
	depends on VFPv3 && CPU_V7
	help
	  Say Y to include support code for NEON, the ARMv7 Advanced SIMD
	  Extension.

endmenu

menu "Userspace binary formats"

source "fs/Kconfig.binfmt"

config ARTHUR
	tristate "RISC OS personality"
	depends on !AEABI
	help
	  Say Y here to include the kernel code necessary if you want to run
	  Acorn RISC OS/Arthur binaries under Linux. This code is still very
	  experimental; if this sounds frightening, say N and sleep in peace.
	  You can also say M here to compile this support as a module (which
	  will be called arthur).

endmenu

menu "Power management options"

source "kernel/power/Kconfig"

config ARCH_SUSPEND_POSSIBLE
	depends on !ARCH_S5PC100
	depends on CPU_ARM920T || CPU_ARM926T || CPU_SA1100 || \
		CPU_V6 || CPU_V6K || CPU_V7 || CPU_XSC3 || CPU_XSCALE
	def_bool y

config ARM_CPU_SUSPEND
	def_bool PM_SLEEP

endmenu

source "net/Kconfig"

source "drivers/Kconfig"

source "fs/Kconfig"

source "arch/arm/Kconfig.debug"

source "security/Kconfig"

source "crypto/Kconfig"

source "lib/Kconfig"<|MERGE_RESOLUTION|>--- conflicted
+++ resolved
@@ -895,10 +895,7 @@
 	select HAVE_MACH_CLKDEV
 	select GENERIC_GPIO
 	select ARCH_REQUIRE_GPIOLIB
-<<<<<<< HEAD
 	select NEED_MACH_MEMORY_H
-=======
->>>>>>> b4713460
 	help
 	  Support for ST-Ericsson U300 series mobile platforms.
 
@@ -1436,12 +1433,8 @@
 	depends on REALVIEW_EB_ARM11MP || REALVIEW_EB_A9MP || \
 		 MACH_REALVIEW_PB11MP || MACH_REALVIEW_PBX || ARCH_OMAP4 || \
 		 ARCH_EXYNOS4 || ARCH_TEGRA || ARCH_U8500 || ARCH_VEXPRESS_CA9X4 || \
-<<<<<<< HEAD
-		 ARCH_MSM_SCORPIONMP || ARCH_SHMOBILE
+		 ARCH_MSM_SCORPIONMP || ARCH_SHMOBILE || ARCH_HIGHBANK || SOC_IMX6Q
 	depends on MMU
-=======
-		 ARCH_MSM_SCORPIONMP || ARCH_SHMOBILE || ARCH_HIGHBANK || SOC_IMX6Q
->>>>>>> b4713460
 	select USE_GENERIC_SMP_HELPERS
 	select HAVE_ARM_SCU if !ARCH_MSM_SCORPIONMP
 	help
