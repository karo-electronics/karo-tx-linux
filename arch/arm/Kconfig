config ARM
	bool
	default y
	select HAVE_AOUT
	select HAVE_DMA_API_DEBUG
	select HAVE_IDE if PCI || ISA || PCMCIA
	select HAVE_MEMBLOCK
	select RTC_LIB
	select SYS_SUPPORTS_APM_EMULATION
	select GENERIC_ATOMIC64 if (CPU_V6 || !CPU_32v6K || !AEABI)
	select HAVE_OPROFILE if (HAVE_PERF_EVENTS)
	select HAVE_ARCH_JUMP_LABEL if !XIP_KERNEL
	select HAVE_ARCH_KGDB
	select HAVE_KPROBES if !XIP_KERNEL
	select HAVE_KRETPROBES if (HAVE_KPROBES)
	select HAVE_FUNCTION_TRACER if (!XIP_KERNEL)
	select HAVE_FTRACE_MCOUNT_RECORD if (!XIP_KERNEL)
	select HAVE_DYNAMIC_FTRACE if (!XIP_KERNEL)
	select HAVE_FUNCTION_GRAPH_TRACER if (!THUMB2_KERNEL)
	select ARCH_BINFMT_ELF_RANDOMIZE_PIE
	select HAVE_GENERIC_DMA_COHERENT
	select HAVE_KERNEL_GZIP
	select HAVE_KERNEL_LZO
	select HAVE_KERNEL_LZMA
	select HAVE_KERNEL_XZ
	select HAVE_IRQ_WORK
	select HAVE_PERF_EVENTS
	select PERF_USE_VMALLOC
	select HAVE_REGS_AND_STACK_ACCESS_API
	select HAVE_HW_BREAKPOINT if (PERF_EVENTS && (CPU_V6 || CPU_V6K || CPU_V7))
	select HAVE_C_RECORDMCOUNT
	select HAVE_GENERIC_HARDIRQS
	select GENERIC_IRQ_SHOW
	select CPU_PM if (SUSPEND || CPU_IDLE)
	select GENERIC_PCI_IOMAP
	select HAVE_BPF_JIT if NET
<<<<<<< HEAD
	select IRQ_DOMAIN
=======
>>>>>>> 8bcb15a9
	help
	  The ARM series is a line of low-power-consumption RISC chip designs
	  licensed by ARM Ltd and targeted at embedded applications and
	  handhelds such as the Compaq IPAQ.  ARM-based PCs are no longer
	  manufactured, but legacy ARM-based PC hardware remains popular in
	  Europe.  There is an ARM Linux project with a web page at
	  <http://www.arm.linux.org.uk/>.

config ARM_HAS_SG_CHAIN
	bool

config HAVE_PWM
	bool

config MIGHT_HAVE_PCI
	bool

config SYS_SUPPORTS_APM_EMULATION
	bool

config GENERIC_GPIO
	bool

config ARCH_USES_GETTIMEOFFSET
	bool
	default n

config GENERIC_CLOCKEVENTS
	bool

config GENERIC_CLOCKEVENTS_BROADCAST
	bool
	depends on GENERIC_CLOCKEVENTS
	default y if SMP

config KTIME_SCALAR
	bool
	default y

config HAVE_TCM
	bool
	select GENERIC_ALLOCATOR

config HAVE_PROC_CPU
	bool

config NO_IOPORT
	bool

config EISA
	bool
	---help---
	  The Extended Industry Standard Architecture (EISA) bus was
	  developed as an open alternative to the IBM MicroChannel bus.

	  The EISA bus provided some of the features of the IBM MicroChannel
	  bus while maintaining backward compatibility with cards made for
	  the older ISA bus.  The EISA bus saw limited use between 1988 and
	  1995 when it was made obsolete by the PCI bus.

	  Say Y here if you are building a kernel for an EISA-based machine.

	  Otherwise, say N.

config SBUS
	bool

config MCA
	bool
	help
	  MicroChannel Architecture is found in some IBM PS/2 machines and
	  laptops.  It is a bus system similar to PCI or ISA. See
	  <file:Documentation/mca.txt> (and especially the web page given
	  there) before attempting to build an MCA bus kernel.

config STACKTRACE_SUPPORT
	bool
	default y

config HAVE_LATENCYTOP_SUPPORT
	bool
	depends on !SMP
	default y

config LOCKDEP_SUPPORT
	bool
	default y

config TRACE_IRQFLAGS_SUPPORT
	bool
	default y

config HARDIRQS_SW_RESEND
	bool
	default y

config GENERIC_IRQ_PROBE
	bool
	default y

config GENERIC_LOCKBREAK
	bool
	default y
	depends on SMP && PREEMPT

config RWSEM_GENERIC_SPINLOCK
	bool
	default y

config RWSEM_XCHGADD_ALGORITHM
	bool

config ARCH_HAS_ILOG2_U32
	bool

config ARCH_HAS_ILOG2_U64
	bool

config ARCH_HAS_CPUFREQ
	bool
	help
	  Internal node to signify that the ARCH has CPUFREQ support
	  and that the relevant menu configurations are displayed for
	  it.

config ARCH_HAS_CPU_IDLE_WAIT
       def_bool y

config GENERIC_HWEIGHT
	bool
	default y

config GENERIC_CALIBRATE_DELAY
	bool
	default y

config ARCH_MAY_HAVE_PC_FDC
	bool

config ZONE_DMA
	bool

config NEED_DMA_MAP_STATE
       def_bool y

config ARCH_HAS_DMA_SET_COHERENT_MASK
	bool

config GENERIC_ISA_DMA
	bool

config FIQ
	bool

config NEED_RET_TO_USER
	bool

config ARCH_MTD_XIP
	bool

config VECTORS_BASE
	hex
	default 0xffff0000 if MMU || CPU_HIGH_VECTOR
	default DRAM_BASE if REMAP_VECTORS_TO_RAM
	default 0x00000000
	help
	  The base address of exception vectors.

config ARM_PATCH_PHYS_VIRT
	bool "Patch physical to virtual translations at runtime" if EMBEDDED
	default y
	depends on !XIP_KERNEL && MMU
	depends on !ARCH_REALVIEW || !SPARSEMEM
	help
	  Patch phys-to-virt and virt-to-phys translation functions at
	  boot and module load time according to the position of the
	  kernel in system memory.

	  This can only be used with non-XIP MMU kernels where the base
	  of physical memory is at a 16MB boundary.

	  Only disable this option if you know that you do not require
	  this feature (eg, building a kernel for a single machine) and
	  you need to shrink the kernel to the minimal size.

config NEED_MACH_IO_H
	bool
	help
	  Select this when mach/io.h is required to provide special
	  definitions for this platform.  The need for mach/io.h should
	  be avoided when possible.

config NEED_MACH_MEMORY_H
	bool
	help
	  Select this when mach/memory.h is required to provide special
	  definitions for this platform.  The need for mach/memory.h should
	  be avoided when possible.

config PHYS_OFFSET
	hex "Physical address of main memory" if MMU
	depends on !ARM_PATCH_PHYS_VIRT && !NEED_MACH_MEMORY_H
	default DRAM_BASE if !MMU
	help
	  Please provide the physical address corresponding to the
	  location of main memory in your system.

config GENERIC_BUG
	def_bool y
	depends on BUG

source "init/Kconfig"

source "kernel/Kconfig.freezer"

menu "System Type"

config MMU
	bool "MMU-based Paged Memory Management Support"
	default y
	help
	  Select if you want MMU-based virtualised addressing space
	  support by paged memory management. If unsure, say 'Y'.

#
# The "ARM system type" choice list is ordered alphabetically by option
# text.  Please add new entries in the option alphabetic order.
#
choice
	prompt "ARM system type"
	default ARCH_VERSATILE

config ARCH_INTEGRATOR
	bool "ARM Ltd. Integrator family"
	select ARM_AMBA
	select ARCH_HAS_CPUFREQ
	select CLKDEV_LOOKUP
	select HAVE_MACH_CLKDEV
	select HAVE_TCM
	select ICST
	select GENERIC_CLOCKEVENTS
	select PLAT_VERSATILE
	select PLAT_VERSATILE_FPGA_IRQ
	select NEED_MACH_IO_H
	select NEED_MACH_MEMORY_H
	select SPARSE_IRQ
	help
	  Support for ARM's Integrator platform.

config ARCH_REALVIEW
	bool "ARM Ltd. RealView family"
	select ARM_AMBA
	select CLKDEV_LOOKUP
	select HAVE_MACH_CLKDEV
	select ICST
	select GENERIC_CLOCKEVENTS
	select ARCH_WANT_OPTIONAL_GPIOLIB
	select PLAT_VERSATILE
	select PLAT_VERSATILE_CLCD
	select ARM_TIMER_SP804
	select GPIO_PL061 if GPIOLIB
	select NEED_MACH_MEMORY_H
	help
	  This enables support for ARM Ltd RealView boards.

config ARCH_VERSATILE
	bool "ARM Ltd. Versatile family"
	select ARM_AMBA
	select ARM_VIC
	select CLKDEV_LOOKUP
	select HAVE_MACH_CLKDEV
	select ICST
	select GENERIC_CLOCKEVENTS
	select ARCH_WANT_OPTIONAL_GPIOLIB
	select PLAT_VERSATILE
	select PLAT_VERSATILE_CLCD
	select PLAT_VERSATILE_FPGA_IRQ
	select ARM_TIMER_SP804
	help
	  This enables support for ARM Ltd Versatile board.

config ARCH_VEXPRESS
	bool "ARM Ltd. Versatile Express family"
	select ARCH_WANT_OPTIONAL_GPIOLIB
	select ARM_AMBA
	select ARM_TIMER_SP804
	select CLKDEV_LOOKUP
	select HAVE_MACH_CLKDEV
	select GENERIC_CLOCKEVENTS
	select HAVE_CLK
	select HAVE_PATA_PLATFORM
	select ICST
	select NO_IOPORT
	select PLAT_VERSATILE
	select PLAT_VERSATILE_CLCD
	help
	  This enables support for the ARM Ltd Versatile Express boards.

config ARCH_AT91
	bool "Atmel AT91"
	select ARCH_REQUIRE_GPIOLIB
	select HAVE_CLK
	select CLKDEV_LOOKUP
	select IRQ_DOMAIN
	help
	  This enables support for systems based on Atmel
	  AT91RM9200 and AT91SAM9* processors.

config ARCH_BCMRING
	bool "Broadcom BCMRING"
	depends on MMU
	select CPU_V6
	select ARM_AMBA
	select ARM_TIMER_SP804
	select CLKDEV_LOOKUP
	select GENERIC_CLOCKEVENTS
	select ARCH_WANT_OPTIONAL_GPIOLIB
	help
	  Support for Broadcom's BCMRing platform.

config ARCH_HIGHBANK
	bool "Calxeda Highbank-based"
	select ARCH_WANT_OPTIONAL_GPIOLIB
	select ARM_AMBA
	select ARM_GIC
	select ARM_TIMER_SP804
	select CACHE_L2X0
	select CLKDEV_LOOKUP
	select CPU_V7
	select GENERIC_CLOCKEVENTS
	select HAVE_ARM_SCU
	select HAVE_SMP
	select SPARSE_IRQ
	select USE_OF
	help
	  Support for the Calxeda Highbank SoC based boards.

config ARCH_CLPS711X
	bool "Cirrus Logic CLPS711x/EP721x-based"
	select CPU_ARM720T
	select ARCH_USES_GETTIMEOFFSET
	select NEED_MACH_MEMORY_H
	help
	  Support for Cirrus Logic 711x/721x based boards.

config ARCH_CNS3XXX
	bool "Cavium Networks CNS3XXX family"
	select CPU_V6K
	select GENERIC_CLOCKEVENTS
	select ARM_GIC
	select MIGHT_HAVE_CACHE_L2X0
	select MIGHT_HAVE_PCI
	select PCI_DOMAINS if PCI
	help
	  Support for Cavium Networks CNS3XXX platform.

config ARCH_GEMINI
	bool "Cortina Systems Gemini"
	select CPU_FA526
	select ARCH_REQUIRE_GPIOLIB
	select ARCH_USES_GETTIMEOFFSET
	help
	  Support for the Cortina Systems Gemini family SoCs

config ARCH_PRIMA2
	bool "CSR SiRFSoC PRIMA2 ARM Cortex A9 Platform"
	select CPU_V7
	select NO_IOPORT
	select GENERIC_CLOCKEVENTS
	select CLKDEV_LOOKUP
	select GENERIC_IRQ_CHIP
	select MIGHT_HAVE_CACHE_L2X0
	select USE_OF
	select ZONE_DMA
	help
          Support for CSR SiRFSoC ARM Cortex A9 Platform

config ARCH_EBSA110
	bool "EBSA-110"
	select CPU_SA110
	select ISA
	select NO_IOPORT
	select ARCH_USES_GETTIMEOFFSET
	select NEED_MACH_IO_H
	select NEED_MACH_MEMORY_H
	help
	  This is an evaluation board for the StrongARM processor available
	  from Digital. It has limited hardware on-board, including an
	  Ethernet interface, two PCMCIA sockets, two serial ports and a
	  parallel port.

config ARCH_EP93XX
	bool "EP93xx-based"
	select CPU_ARM920T
	select ARM_AMBA
	select ARM_VIC
	select CLKDEV_LOOKUP
	select ARCH_REQUIRE_GPIOLIB
	select ARCH_HAS_HOLES_MEMORYMODEL
	select ARCH_USES_GETTIMEOFFSET
	select NEED_MACH_MEMORY_H
	help
	  This enables support for the Cirrus EP93xx series of CPUs.

config ARCH_FOOTBRIDGE
	bool "FootBridge"
	select CPU_SA110
	select FOOTBRIDGE
	select GENERIC_CLOCKEVENTS
	select HAVE_IDE
	select NEED_MACH_IO_H
	select NEED_MACH_MEMORY_H
	help
	  Support for systems based on the DC21285 companion chip
	  ("FootBridge"), such as the Simtec CATS and the Rebel NetWinder.

config ARCH_MXC
	bool "Freescale MXC/iMX-based"
	select GENERIC_CLOCKEVENTS
	select ARCH_REQUIRE_GPIOLIB
	select CLKDEV_LOOKUP
	select CLKSRC_MMIO
	select GENERIC_IRQ_CHIP
	select MULTI_IRQ_HANDLER
	help
	  Support for Freescale MXC/iMX-based family of processors

config ARCH_MXS
	bool "Freescale MXS-based"
	select GENERIC_CLOCKEVENTS
	select ARCH_REQUIRE_GPIOLIB
	select CLKDEV_LOOKUP
	select CLKSRC_MMIO
	select HAVE_CLK_PREPARE
	help
	  Support for Freescale MXS-based family of processors

config ARCH_NETX
	bool "Hilscher NetX based"
	select CLKSRC_MMIO
	select CPU_ARM926T
	select ARM_VIC
	select GENERIC_CLOCKEVENTS
	help
	  This enables support for systems based on the Hilscher NetX Soc

config ARCH_H720X
	bool "Hynix HMS720x-based"
	select CPU_ARM720T
	select ISA_DMA_API
	select ARCH_USES_GETTIMEOFFSET
	help
	  This enables support for systems based on the Hynix HMS720x

config ARCH_IOP13XX
	bool "IOP13xx-based"
	depends on MMU
	select CPU_XSC3
	select PLAT_IOP
	select PCI
	select ARCH_SUPPORTS_MSI
	select VMSPLIT_1G
	select NEED_MACH_IO_H
	select NEED_MACH_MEMORY_H
	select NEED_RET_TO_USER
	help
	  Support for Intel's IOP13XX (XScale) family of processors.

config ARCH_IOP32X
	bool "IOP32x-based"
	depends on MMU
	select CPU_XSCALE
	select NEED_MACH_IO_H
	select NEED_RET_TO_USER
	select PLAT_IOP
	select PCI
	select ARCH_REQUIRE_GPIOLIB
	help
	  Support for Intel's 80219 and IOP32X (XScale) family of
	  processors.

config ARCH_IOP33X
	bool "IOP33x-based"
	depends on MMU
	select CPU_XSCALE
	select NEED_MACH_IO_H
	select NEED_RET_TO_USER
	select PLAT_IOP
	select PCI
	select ARCH_REQUIRE_GPIOLIB
	help
	  Support for Intel's IOP33X (XScale) family of processors.

config ARCH_IXP23XX
 	bool "IXP23XX-based"
	depends on MMU
	select CPU_XSC3
 	select PCI
	select ARCH_USES_GETTIMEOFFSET
	select NEED_MACH_IO_H
	select NEED_MACH_MEMORY_H
	help
	  Support for Intel's IXP23xx (XScale) family of processors.

config ARCH_IXP2000
	bool "IXP2400/2800-based"
	depends on MMU
	select CPU_XSCALE
	select PCI
	select ARCH_USES_GETTIMEOFFSET
	select NEED_MACH_IO_H
	select NEED_MACH_MEMORY_H
	help
	  Support for Intel's IXP2400/2800 (XScale) family of processors.

config ARCH_IXP4XX
	bool "IXP4xx-based"
	depends on MMU
	select ARCH_HAS_DMA_SET_COHERENT_MASK
	select CLKSRC_MMIO
	select CPU_XSCALE
	select GENERIC_GPIO
	select GENERIC_CLOCKEVENTS
	select MIGHT_HAVE_PCI
	select NEED_MACH_IO_H
	select DMABOUNCE if PCI
	help
	  Support for Intel's IXP4XX (XScale) family of processors.

config ARCH_DOVE
	bool "Marvell Dove"
	select CPU_V7
	select PCI
	select ARCH_REQUIRE_GPIOLIB
	select GENERIC_CLOCKEVENTS
	select NEED_MACH_IO_H
	select PLAT_ORION
	help
	  Support for the Marvell Dove SoC 88AP510

config ARCH_KIRKWOOD
	bool "Marvell Kirkwood"
	select CPU_FEROCEON
	select PCI
	select ARCH_REQUIRE_GPIOLIB
	select GENERIC_CLOCKEVENTS
	select NEED_MACH_IO_H
	select PLAT_ORION
	help
	  Support for the following Marvell Kirkwood series SoCs:
	  88F6180, 88F6192 and 88F6281.

config ARCH_LPC32XX
	bool "NXP LPC32XX"
	select CLKSRC_MMIO
	select CPU_ARM926T
	select ARCH_REQUIRE_GPIOLIB
	select HAVE_IDE
	select ARM_AMBA
	select USB_ARCH_HAS_OHCI
	select CLKDEV_LOOKUP
	select GENERIC_CLOCKEVENTS
	help
	  Support for the NXP LPC32XX family of processors

config ARCH_MV78XX0
	bool "Marvell MV78xx0"
	select CPU_FEROCEON
	select PCI
	select ARCH_REQUIRE_GPIOLIB
	select GENERIC_CLOCKEVENTS
	select NEED_MACH_IO_H
	select PLAT_ORION
	help
	  Support for the following Marvell MV78xx0 series SoCs:
	  MV781x0, MV782x0.

config ARCH_ORION5X
	bool "Marvell Orion"
	depends on MMU
	select CPU_FEROCEON
	select PCI
	select ARCH_REQUIRE_GPIOLIB
	select GENERIC_CLOCKEVENTS
	select PLAT_ORION
	help
	  Support for the following Marvell Orion 5x series SoCs:
	  Orion-1 (5181), Orion-VoIP (5181L), Orion-NAS (5182),
	  Orion-2 (5281), Orion-1-90 (6183).

config ARCH_MMP
	bool "Marvell PXA168/910/MMP2"
	depends on MMU
	select ARCH_REQUIRE_GPIOLIB
	select CLKDEV_LOOKUP
	select GENERIC_CLOCKEVENTS
	select GPIO_PXA
	select TICK_ONESHOT
	select PLAT_PXA
	select SPARSE_IRQ
	select GENERIC_ALLOCATOR
	help
	  Support for Marvell's PXA168/PXA910(MMP) and MMP2 processor line.

config ARCH_KS8695
	bool "Micrel/Kendin KS8695"
	select CPU_ARM922T
	select ARCH_REQUIRE_GPIOLIB
	select ARCH_USES_GETTIMEOFFSET
	select NEED_MACH_MEMORY_H
	help
	  Support for Micrel/Kendin KS8695 "Centaur" (ARM922T) based
	  System-on-Chip devices.

config ARCH_W90X900
	bool "Nuvoton W90X900 CPU"
	select CPU_ARM926T
	select ARCH_REQUIRE_GPIOLIB
	select CLKDEV_LOOKUP
	select CLKSRC_MMIO
	select GENERIC_CLOCKEVENTS
	help
	  Support for Nuvoton (Winbond logic dept.) ARM9 processor,
	  At present, the w90x900 has been renamed nuc900, regarding
	  the ARM series product line, you can login the following
	  link address to know more.

	  <http://www.nuvoton.com/hq/enu/ProductAndSales/ProductLines/
		ConsumerElectronicsIC/ARMMicrocontroller/ARMMicrocontroller>

config ARCH_TEGRA
	bool "NVIDIA Tegra"
	select CLKDEV_LOOKUP
	select CLKSRC_MMIO
	select GENERIC_CLOCKEVENTS
	select GENERIC_GPIO
	select HAVE_CLK
	select HAVE_SMP
	select MIGHT_HAVE_CACHE_L2X0
	select NEED_MACH_IO_H if PCI
	select ARCH_HAS_CPUFREQ
	help
	  This enables support for NVIDIA Tegra based systems (Tegra APX,
	  Tegra 6xx and Tegra 2 series).

config ARCH_PICOXCELL
	bool "Picochip picoXcell"
	select ARCH_REQUIRE_GPIOLIB
	select ARM_PATCH_PHYS_VIRT
	select ARM_VIC
	select CPU_V6K
	select DW_APB_TIMER
	select GENERIC_CLOCKEVENTS
	select GENERIC_GPIO
	select HAVE_TCM
	select NO_IOPORT
	select SPARSE_IRQ
	select USE_OF
	help
	  This enables support for systems based on the Picochip picoXcell
	  family of Femtocell devices.  The picoxcell support requires device tree
	  for all boards.

config ARCH_PNX4008
	bool "Philips Nexperia PNX4008 Mobile"
	select CPU_ARM926T
	select CLKDEV_LOOKUP
	select ARCH_USES_GETTIMEOFFSET
	help
	  This enables support for Philips PNX4008 mobile platform.

config ARCH_PXA
	bool "PXA2xx/PXA3xx-based"
	depends on MMU
	select ARCH_MTD_XIP
	select ARCH_HAS_CPUFREQ
	select CLKDEV_LOOKUP
	select CLKSRC_MMIO
	select ARCH_REQUIRE_GPIOLIB
	select GENERIC_CLOCKEVENTS
	select GPIO_PXA
	select TICK_ONESHOT
	select PLAT_PXA
	select SPARSE_IRQ
	select AUTO_ZRELADDR
	select MULTI_IRQ_HANDLER
	select ARM_CPU_SUSPEND if PM
	select HAVE_IDE
	help
	  Support for Intel/Marvell's PXA2xx/PXA3xx processor line.

config ARCH_MSM
	bool "Qualcomm MSM"
	select HAVE_CLK
	select GENERIC_CLOCKEVENTS
	select ARCH_REQUIRE_GPIOLIB
	select CLKDEV_LOOKUP
	help
	  Support for Qualcomm MSM/QSD based systems.  This runs on the
	  apps processor of the MSM/QSD and depends on a shared memory
	  interface to the modem processor which runs the baseband
	  stack and controls some vital subsystems
	  (clock and power control, etc).

config ARCH_SHMOBILE
	bool "Renesas SH-Mobile / R-Mobile"
	select HAVE_CLK
	select CLKDEV_LOOKUP
	select HAVE_MACH_CLKDEV
	select HAVE_SMP
	select GENERIC_CLOCKEVENTS
	select MIGHT_HAVE_CACHE_L2X0
	select NO_IOPORT
	select SPARSE_IRQ
	select MULTI_IRQ_HANDLER
	select PM_GENERIC_DOMAINS if PM
	select NEED_MACH_MEMORY_H
	help
	  Support for Renesas's SH-Mobile and R-Mobile ARM platforms.

config ARCH_RPC
	bool "RiscPC"
	select ARCH_ACORN
	select FIQ
	select ARCH_MAY_HAVE_PC_FDC
	select HAVE_PATA_PLATFORM
	select ISA_DMA_API
	select NO_IOPORT
	select ARCH_SPARSEMEM_ENABLE
	select ARCH_USES_GETTIMEOFFSET
	select HAVE_IDE
	select NEED_MACH_IO_H
	select NEED_MACH_MEMORY_H
	help
	  On the Acorn Risc-PC, Linux can support the internal IDE disk and
	  CD-ROM interface, serial and parallel port, and the floppy drive.

config ARCH_SA1100
	bool "SA1100-based"
	select CLKSRC_MMIO
	select CPU_SA1100
	select ISA
	select ARCH_SPARSEMEM_ENABLE
	select ARCH_MTD_XIP
	select ARCH_HAS_CPUFREQ
	select CPU_FREQ
	select GENERIC_CLOCKEVENTS
	select CLKDEV_LOOKUP
	select TICK_ONESHOT
	select ARCH_REQUIRE_GPIOLIB
	select HAVE_IDE
	select NEED_MACH_MEMORY_H
	select SPARSE_IRQ
	help
	  Support for StrongARM 11x0 based boards.

config ARCH_S3C24XX
	bool "Samsung S3C24XX SoCs"
	select GENERIC_GPIO
	select ARCH_HAS_CPUFREQ
	select HAVE_CLK
	select CLKDEV_LOOKUP
	select ARCH_USES_GETTIMEOFFSET
	select HAVE_S3C2410_I2C if I2C
	select HAVE_S3C_RTC if RTC_CLASS
	select HAVE_S3C2410_WATCHDOG if WATCHDOG
	select NEED_MACH_IO_H
	help
	  Samsung S3C2410, S3C2412, S3C2413, S3C2416, S3C2440, S3C2442, S3C2443
	  and S3C2450 SoCs based systems, such as the Simtec Electronics BAST
	  (<http://www.simtec.co.uk/products/EB110ITX/>), the IPAQ 1940 or the
	  Samsung SMDK2410 development board (and derivatives).

config ARCH_S3C64XX
	bool "Samsung S3C64XX"
	select PLAT_SAMSUNG
	select CPU_V6
	select ARM_VIC
	select HAVE_CLK
	select HAVE_TCM
	select CLKDEV_LOOKUP
	select NO_IOPORT
	select ARCH_USES_GETTIMEOFFSET
	select ARCH_HAS_CPUFREQ
	select ARCH_REQUIRE_GPIOLIB
	select SAMSUNG_CLKSRC
	select SAMSUNG_IRQ_VIC_TIMER
	select S3C_GPIO_TRACK
	select S3C_DEV_NAND
	select USB_ARCH_HAS_OHCI
	select SAMSUNG_GPIOLIB_4BIT
	select HAVE_S3C2410_I2C if I2C
	select HAVE_S3C2410_WATCHDOG if WATCHDOG
	help
	  Samsung S3C64XX series based systems

config ARCH_S5P64X0
	bool "Samsung S5P6440 S5P6450"
	select CPU_V6
	select GENERIC_GPIO
	select HAVE_CLK
	select CLKDEV_LOOKUP
	select CLKSRC_MMIO
	select HAVE_S3C2410_WATCHDOG if WATCHDOG
	select GENERIC_CLOCKEVENTS
	select HAVE_S3C2410_I2C if I2C
	select HAVE_S3C_RTC if RTC_CLASS
	help
	  Samsung S5P64X0 CPU based systems, such as the Samsung SMDK6440,
	  SMDK6450.

config ARCH_S5PC100
	bool "Samsung S5PC100"
	select GENERIC_GPIO
	select HAVE_CLK
	select CLKDEV_LOOKUP
	select CPU_V7
	select ARCH_USES_GETTIMEOFFSET
	select HAVE_S3C2410_I2C if I2C
	select HAVE_S3C_RTC if RTC_CLASS
	select HAVE_S3C2410_WATCHDOG if WATCHDOG
	help
	  Samsung S5PC100 series based systems

config ARCH_S5PV210
	bool "Samsung S5PV210/S5PC110"
	select CPU_V7
	select ARCH_SPARSEMEM_ENABLE
	select ARCH_HAS_HOLES_MEMORYMODEL
	select GENERIC_GPIO
	select HAVE_CLK
	select CLKDEV_LOOKUP
	select CLKSRC_MMIO
	select ARCH_HAS_CPUFREQ
	select GENERIC_CLOCKEVENTS
	select HAVE_S3C2410_I2C if I2C
	select HAVE_S3C_RTC if RTC_CLASS
	select HAVE_S3C2410_WATCHDOG if WATCHDOG
	select NEED_MACH_MEMORY_H
	help
	  Samsung S5PV210/S5PC110 series based systems

config ARCH_EXYNOS
	bool "SAMSUNG EXYNOS"
	select CPU_V7
	select ARCH_SPARSEMEM_ENABLE
	select ARCH_HAS_HOLES_MEMORYMODEL
	select GENERIC_GPIO
	select HAVE_CLK
	select CLKDEV_LOOKUP
	select ARCH_HAS_CPUFREQ
	select GENERIC_CLOCKEVENTS
	select HAVE_S3C_RTC if RTC_CLASS
	select HAVE_S3C2410_I2C if I2C
	select HAVE_S3C2410_WATCHDOG if WATCHDOG
	select NEED_MACH_MEMORY_H
	help
	  Support for SAMSUNG's EXYNOS SoCs (EXYNOS4/5)

config ARCH_SHARK
	bool "Shark"
	select CPU_SA110
	select ISA
	select ISA_DMA
	select ZONE_DMA
	select PCI
	select ARCH_USES_GETTIMEOFFSET
	select NEED_MACH_MEMORY_H
	select NEED_MACH_IO_H
	help
	  Support for the StrongARM based Digital DNARD machine, also known
	  as "Shark" (<http://www.shark-linux.de/shark.html>).

config ARCH_U300
	bool "ST-Ericsson U300 Series"
	depends on MMU
	select CLKSRC_MMIO
	select CPU_ARM926T
	select HAVE_TCM
	select ARM_AMBA
	select ARM_PATCH_PHYS_VIRT
	select ARM_VIC
	select GENERIC_CLOCKEVENTS
	select CLKDEV_LOOKUP
	select HAVE_MACH_CLKDEV
	select GENERIC_GPIO
	select ARCH_REQUIRE_GPIOLIB
	help
	  Support for ST-Ericsson U300 series mobile platforms.

config ARCH_U8500
	bool "ST-Ericsson U8500 Series"
	depends on MMU
	select CPU_V7
	select ARM_AMBA
	select GENERIC_CLOCKEVENTS
	select CLKDEV_LOOKUP
	select ARCH_REQUIRE_GPIOLIB
	select ARCH_HAS_CPUFREQ
	select HAVE_SMP
	select MIGHT_HAVE_CACHE_L2X0
	help
	  Support for ST-Ericsson's Ux500 architecture

config ARCH_NOMADIK
	bool "STMicroelectronics Nomadik"
	select ARM_AMBA
	select ARM_VIC
	select CPU_ARM926T
	select CLKDEV_LOOKUP
	select GENERIC_CLOCKEVENTS
	select MIGHT_HAVE_CACHE_L2X0
	select ARCH_REQUIRE_GPIOLIB
	help
	  Support for the Nomadik platform by ST-Ericsson

config ARCH_DAVINCI
	bool "TI DaVinci"
	select GENERIC_CLOCKEVENTS
	select ARCH_REQUIRE_GPIOLIB
	select ZONE_DMA
	select HAVE_IDE
	select CLKDEV_LOOKUP
	select GENERIC_ALLOCATOR
	select GENERIC_IRQ_CHIP
	select ARCH_HAS_HOLES_MEMORYMODEL
	help
	  Support for TI's DaVinci platform.

config ARCH_OMAP
	bool "TI OMAP"
	select HAVE_CLK
	select ARCH_REQUIRE_GPIOLIB
	select ARCH_HAS_CPUFREQ
	select CLKSRC_MMIO
	select GENERIC_CLOCKEVENTS
	select ARCH_HAS_HOLES_MEMORYMODEL
	help
	  Support for TI's OMAP platform (OMAP1/2/3/4).

config PLAT_SPEAR
	bool "ST SPEAr"
	select ARM_AMBA
	select ARCH_REQUIRE_GPIOLIB
	select CLKDEV_LOOKUP
	select CLKSRC_MMIO
	select GENERIC_CLOCKEVENTS
	select HAVE_CLK
	help
	  Support for ST's SPEAr platform (SPEAr3xx, SPEAr6xx and SPEAr13xx).

config ARCH_VT8500
	bool "VIA/WonderMedia 85xx"
	select CPU_ARM926T
	select GENERIC_GPIO
	select ARCH_HAS_CPUFREQ
	select GENERIC_CLOCKEVENTS
	select ARCH_REQUIRE_GPIOLIB
	select HAVE_PWM
	help
	  Support for VIA/WonderMedia VT8500/WM85xx System-on-Chip.

config ARCH_ZYNQ
	bool "Xilinx Zynq ARM Cortex A9 Platform"
	select CPU_V7
	select GENERIC_CLOCKEVENTS
	select CLKDEV_LOOKUP
	select ARM_GIC
	select ARM_AMBA
	select ICST
	select MIGHT_HAVE_CACHE_L2X0
	select USE_OF
	help
	  Support for Xilinx Zynq ARM Cortex A9 Platform
endchoice

#
# This is sorted alphabetically by mach-* pathname.  However, plat-*
# Kconfigs may be included either alphabetically (according to the
# plat- suffix) or along side the corresponding mach-* source.
#
source "arch/arm/mach-at91/Kconfig"

source "arch/arm/mach-bcmring/Kconfig"

source "arch/arm/mach-clps711x/Kconfig"

source "arch/arm/mach-cns3xxx/Kconfig"

source "arch/arm/mach-davinci/Kconfig"

source "arch/arm/mach-dove/Kconfig"

source "arch/arm/mach-ep93xx/Kconfig"

source "arch/arm/mach-footbridge/Kconfig"

source "arch/arm/mach-gemini/Kconfig"

source "arch/arm/mach-h720x/Kconfig"

source "arch/arm/mach-integrator/Kconfig"

source "arch/arm/mach-iop32x/Kconfig"

source "arch/arm/mach-iop33x/Kconfig"

source "arch/arm/mach-iop13xx/Kconfig"

source "arch/arm/mach-ixp4xx/Kconfig"

source "arch/arm/mach-ixp2000/Kconfig"

source "arch/arm/mach-ixp23xx/Kconfig"

source "arch/arm/mach-kirkwood/Kconfig"

source "arch/arm/mach-ks8695/Kconfig"

source "arch/arm/mach-lpc32xx/Kconfig"

source "arch/arm/mach-msm/Kconfig"

source "arch/arm/mach-mv78xx0/Kconfig"

source "arch/arm/plat-mxc/Kconfig"

source "arch/arm/mach-mxs/Kconfig"

source "arch/arm/mach-netx/Kconfig"

source "arch/arm/mach-nomadik/Kconfig"
source "arch/arm/plat-nomadik/Kconfig"

source "arch/arm/plat-omap/Kconfig"

source "arch/arm/mach-omap1/Kconfig"

source "arch/arm/mach-omap2/Kconfig"

source "arch/arm/mach-orion5x/Kconfig"

source "arch/arm/mach-pxa/Kconfig"
source "arch/arm/plat-pxa/Kconfig"

source "arch/arm/mach-mmp/Kconfig"

source "arch/arm/mach-realview/Kconfig"

source "arch/arm/mach-sa1100/Kconfig"

source "arch/arm/plat-samsung/Kconfig"
source "arch/arm/plat-s3c24xx/Kconfig"
source "arch/arm/plat-s5p/Kconfig"

source "arch/arm/plat-spear/Kconfig"

source "arch/arm/mach-s3c24xx/Kconfig"
if ARCH_S3C24XX
source "arch/arm/mach-s3c2412/Kconfig"
source "arch/arm/mach-s3c2440/Kconfig"
endif

if ARCH_S3C64XX
source "arch/arm/mach-s3c64xx/Kconfig"
endif

source "arch/arm/mach-s5p64x0/Kconfig"

source "arch/arm/mach-s5pc100/Kconfig"

source "arch/arm/mach-s5pv210/Kconfig"

source "arch/arm/mach-exynos/Kconfig"

source "arch/arm/mach-shmobile/Kconfig"

source "arch/arm/mach-tegra/Kconfig"

source "arch/arm/mach-u300/Kconfig"

source "arch/arm/mach-ux500/Kconfig"

source "arch/arm/mach-versatile/Kconfig"

source "arch/arm/mach-vexpress/Kconfig"
source "arch/arm/plat-versatile/Kconfig"

source "arch/arm/mach-vt8500/Kconfig"

source "arch/arm/mach-w90x900/Kconfig"

# Definitions to make life easier
config ARCH_ACORN
	bool

config PLAT_IOP
	bool
	select GENERIC_CLOCKEVENTS

config PLAT_ORION
	bool
	select CLKSRC_MMIO
	select GENERIC_IRQ_CHIP

config PLAT_PXA
	bool

config PLAT_VERSATILE
	bool

config ARM_TIMER_SP804
	bool
	select CLKSRC_MMIO
	select HAVE_SCHED_CLOCK

source arch/arm/mm/Kconfig

config ARM_NR_BANKS
	int
	default 16 if ARCH_EP93XX
	default 8

config IWMMXT
	bool "Enable iWMMXt support"
	depends on CPU_XSCALE || CPU_XSC3 || CPU_MOHAWK || CPU_PJ4
	default y if PXA27x || PXA3xx || PXA95x || ARCH_MMP
	help
	  Enable support for iWMMXt context switching at run time if
	  running on a CPU that supports it.

config XSCALE_PMU
	bool
	depends on CPU_XSCALE
	default y

config CPU_HAS_PMU
	depends on (CPU_V6 || CPU_V6K || CPU_V7 || XSCALE_PMU) && \
		   (!ARCH_OMAP3 || OMAP3_EMU)
	default y
	bool

config MULTI_IRQ_HANDLER
	bool
	help
	  Allow each machine to specify it's own IRQ handler at run time.

if !MMU
source "arch/arm/Kconfig-nommu"
endif

config ARM_ERRATA_411920
	bool "ARM errata: Invalidation of the Instruction Cache operation can fail"
	depends on CPU_V6 || CPU_V6K
	help
	  Invalidation of the Instruction Cache operation can
	  fail. This erratum is present in 1136 (before r1p4), 1156 and 1176.
	  It does not affect the MPCore. This option enables the ARM Ltd.
	  recommended workaround.

config ARM_ERRATA_430973
	bool "ARM errata: Stale prediction on replaced interworking branch"
	depends on CPU_V7
	help
	  This option enables the workaround for the 430973 Cortex-A8
	  (r1p0..r1p2) erratum. If a code sequence containing an ARM/Thumb
	  interworking branch is replaced with another code sequence at the
	  same virtual address, whether due to self-modifying code or virtual
	  to physical address re-mapping, Cortex-A8 does not recover from the
	  stale interworking branch prediction. This results in Cortex-A8
	  executing the new code sequence in the incorrect ARM or Thumb state.
	  The workaround enables the BTB/BTAC operations by setting ACTLR.IBE
	  and also flushes the branch target cache at every context switch.
	  Note that setting specific bits in the ACTLR register may not be
	  available in non-secure mode.

config ARM_ERRATA_458693
	bool "ARM errata: Processor deadlock when a false hazard is created"
	depends on CPU_V7
	help
	  This option enables the workaround for the 458693 Cortex-A8 (r2p0)
	  erratum. For very specific sequences of memory operations, it is
	  possible for a hazard condition intended for a cache line to instead
	  be incorrectly associated with a different cache line. This false
	  hazard might then cause a processor deadlock. The workaround enables
	  the L1 caching of the NEON accesses and disables the PLD instruction
	  in the ACTLR register. Note that setting specific bits in the ACTLR
	  register may not be available in non-secure mode.

config ARM_ERRATA_460075
	bool "ARM errata: Data written to the L2 cache can be overwritten with stale data"
	depends on CPU_V7
	help
	  This option enables the workaround for the 460075 Cortex-A8 (r2p0)
	  erratum. Any asynchronous access to the L2 cache may encounter a
	  situation in which recent store transactions to the L2 cache are lost
	  and overwritten with stale memory contents from external memory. The
	  workaround disables the write-allocate mode for the L2 cache via the
	  ACTLR register. Note that setting specific bits in the ACTLR register
	  may not be available in non-secure mode.

config ARM_ERRATA_742230
	bool "ARM errata: DMB operation may be faulty"
	depends on CPU_V7 && SMP
	help
	  This option enables the workaround for the 742230 Cortex-A9
	  (r1p0..r2p2) erratum. Under rare circumstances, a DMB instruction
	  between two write operations may not ensure the correct visibility
	  ordering of the two writes. This workaround sets a specific bit in
	  the diagnostic register of the Cortex-A9 which causes the DMB
	  instruction to behave as a DSB, ensuring the correct behaviour of
	  the two writes.

config ARM_ERRATA_742231
	bool "ARM errata: Incorrect hazard handling in the SCU may lead to data corruption"
	depends on CPU_V7 && SMP
	help
	  This option enables the workaround for the 742231 Cortex-A9
	  (r2p0..r2p2) erratum. Under certain conditions, specific to the
	  Cortex-A9 MPCore micro-architecture, two CPUs working in SMP mode,
	  accessing some data located in the same cache line, may get corrupted
	  data due to bad handling of the address hazard when the line gets
	  replaced from one of the CPUs at the same time as another CPU is
	  accessing it. This workaround sets specific bits in the diagnostic
	  register of the Cortex-A9 which reduces the linefill issuing
	  capabilities of the processor.

config PL310_ERRATA_588369
	bool "PL310 errata: Clean & Invalidate maintenance operations do not invalidate clean lines"
	depends on CACHE_L2X0
	help
	   The PL310 L2 cache controller implements three types of Clean &
	   Invalidate maintenance operations: by Physical Address
	   (offset 0x7F0), by Index/Way (0x7F8) and by Way (0x7FC).
	   They are architecturally defined to behave as the execution of a
	   clean operation followed immediately by an invalidate operation,
	   both performing to the same memory location. This functionality
	   is not correctly implemented in PL310 as clean lines are not
	   invalidated as a result of these operations.

config ARM_ERRATA_720789
	bool "ARM errata: TLBIASIDIS and TLBIMVAIS operations can broadcast a faulty ASID"
	depends on CPU_V7
	help
	  This option enables the workaround for the 720789 Cortex-A9 (prior to
	  r2p0) erratum. A faulty ASID can be sent to the other CPUs for the
	  broadcasted CP15 TLB maintenance operations TLBIASIDIS and TLBIMVAIS.
	  As a consequence of this erratum, some TLB entries which should be
	  invalidated are not, resulting in an incoherency in the system page
	  tables. The workaround changes the TLB flushing routines to invalidate
	  entries regardless of the ASID.

config PL310_ERRATA_727915
	bool "PL310 errata: Background Clean & Invalidate by Way operation can cause data corruption"
	depends on CACHE_L2X0
	help
	  PL310 implements the Clean & Invalidate by Way L2 cache maintenance
	  operation (offset 0x7FC). This operation runs in background so that
	  PL310 can handle normal accesses while it is in progress. Under very
	  rare circumstances, due to this erratum, write data can be lost when
	  PL310 treats a cacheable write transaction during a Clean &
	  Invalidate by Way operation.

config ARM_ERRATA_743622
	bool "ARM errata: Faulty hazard checking in the Store Buffer may lead to data corruption"
	depends on CPU_V7
	help
	  This option enables the workaround for the 743622 Cortex-A9
	  (r2p*) erratum. Under very rare conditions, a faulty
	  optimisation in the Cortex-A9 Store Buffer may lead to data
	  corruption. This workaround sets a specific bit in the diagnostic
	  register of the Cortex-A9 which disables the Store Buffer
	  optimisation, preventing the defect from occurring. This has no
	  visible impact on the overall performance or power consumption of the
	  processor.

config ARM_ERRATA_751472
	bool "ARM errata: Interrupted ICIALLUIS may prevent completion of broadcasted operation"
	depends on CPU_V7
	help
	  This option enables the workaround for the 751472 Cortex-A9 (prior
	  to r3p0) erratum. An interrupted ICIALLUIS operation may prevent the
	  completion of a following broadcasted operation if the second
	  operation is received by a CPU before the ICIALLUIS has completed,
	  potentially leading to corrupted entries in the cache or TLB.

config PL310_ERRATA_753970
	bool "PL310 errata: cache sync operation may be faulty"
	depends on CACHE_PL310
	help
	  This option enables the workaround for the 753970 PL310 (r3p0) erratum.

	  Under some condition the effect of cache sync operation on
	  the store buffer still remains when the operation completes.
	  This means that the store buffer is always asked to drain and
	  this prevents it from merging any further writes. The workaround
	  is to replace the normal offset of cache sync operation (0x730)
	  by another offset targeting an unmapped PL310 register 0x740.
	  This has the same effect as the cache sync operation: store buffer
	  drain and waiting for all buffers empty.

config ARM_ERRATA_754322
	bool "ARM errata: possible faulty MMU translations following an ASID switch"
	depends on CPU_V7
	help
	  This option enables the workaround for the 754322 Cortex-A9 (r2p*,
	  r3p*) erratum. A speculative memory access may cause a page table walk
	  which starts prior to an ASID switch but completes afterwards. This
	  can populate the micro-TLB with a stale entry which may be hit with
	  the new ASID. This workaround places two dsb instructions in the mm
	  switching code so that no page table walks can cross the ASID switch.

config ARM_ERRATA_754327
	bool "ARM errata: no automatic Store Buffer drain"
	depends on CPU_V7 && SMP
	help
	  This option enables the workaround for the 754327 Cortex-A9 (prior to
	  r2p0) erratum. The Store Buffer does not have any automatic draining
	  mechanism and therefore a livelock may occur if an external agent
	  continuously polls a memory location waiting to observe an update.
	  This workaround defines cpu_relax() as smp_mb(), preventing correctly
	  written polling loops from denying visibility of updates to memory.

config ARM_ERRATA_364296
	bool "ARM errata: Possible cache data corruption with hit-under-miss enabled"
	depends on CPU_V6 && !SMP
	help
	  This options enables the workaround for the 364296 ARM1136
	  r0p2 erratum (possible cache data corruption with
	  hit-under-miss enabled). It sets the undocumented bit 31 in
	  the auxiliary control register and the FI bit in the control
	  register, thus disabling hit-under-miss without putting the
	  processor into full low interrupt latency mode. ARM11MPCore
	  is not affected.

config ARM_ERRATA_764369
	bool "ARM errata: Data cache line maintenance operation by MVA may not succeed"
	depends on CPU_V7 && SMP
	help
	  This option enables the workaround for erratum 764369
	  affecting Cortex-A9 MPCore with two or more processors (all
	  current revisions). Under certain timing circumstances, a data
	  cache line maintenance operation by MVA targeting an Inner
	  Shareable memory region may fail to proceed up to either the
	  Point of Coherency or to the Point of Unification of the
	  system. This workaround adds a DSB instruction before the
	  relevant cache maintenance functions and sets a specific bit
	  in the diagnostic control register of the SCU.

config PL310_ERRATA_769419
	bool "PL310 errata: no automatic Store Buffer drain"
	depends on CACHE_L2X0
	help
	  On revisions of the PL310 prior to r3p2, the Store Buffer does
	  not automatically drain. This can cause normal, non-cacheable
	  writes to be retained when the memory system is idle, leading
	  to suboptimal I/O performance for drivers using coherent DMA.
	  This option adds a write barrier to the cpu_idle loop so that,
	  on systems with an outer cache, the store buffer is drained
	  explicitly.

endmenu

source "arch/arm/common/Kconfig"

menu "Bus support"

config ARM_AMBA
	bool

config ISA
	bool
	help
	  Find out whether you have ISA slots on your motherboard.  ISA is the
	  name of a bus system, i.e. the way the CPU talks to the other stuff
	  inside your box.  Other bus systems are PCI, EISA, MicroChannel
	  (MCA) or VESA.  ISA is an older system, now being displaced by PCI;
	  newer boards don't support it.  If you have ISA, say Y, otherwise N.

# Select ISA DMA controller support
config ISA_DMA
	bool
	select ISA_DMA_API

# Select ISA DMA interface
config ISA_DMA_API
	bool

config PCI
	bool "PCI support" if MIGHT_HAVE_PCI
	help
	  Find out whether you have a PCI motherboard. PCI is the name of a
	  bus system, i.e. the way the CPU talks to the other stuff inside
	  your box. Other bus systems are ISA, EISA, MicroChannel (MCA) or
	  VESA. If you have PCI, say Y, otherwise N.

config PCI_DOMAINS
	bool
	depends on PCI

config PCI_NANOENGINE
	bool "BSE nanoEngine PCI support"
	depends on SA1100_NANOENGINE
	help
	  Enable PCI on the BSE nanoEngine board.

config PCI_SYSCALL
	def_bool PCI

# Select the host bridge type
config PCI_HOST_VIA82C505
	bool
	depends on PCI && ARCH_SHARK
	default y

config PCI_HOST_ITE8152
	bool
	depends on PCI && MACH_ARMCORE
	default y
	select DMABOUNCE

source "drivers/pci/Kconfig"

source "drivers/pcmcia/Kconfig"

endmenu

menu "Kernel Features"

source "kernel/time/Kconfig"

config HAVE_SMP
	bool
	help
	  This option should be selected by machines which have an SMP-
	  capable CPU.

	  The only effect of this option is to make the SMP-related
	  options available to the user for configuration.

config SMP
	bool "Symmetric Multi-Processing"
	depends on CPU_V6K || CPU_V7
	depends on GENERIC_CLOCKEVENTS
	depends on HAVE_SMP
	depends on MMU
	select USE_GENERIC_SMP_HELPERS
	select HAVE_ARM_SCU if !ARCH_MSM_SCORPIONMP
	help
	  This enables support for systems with more than one CPU. If you have
	  a system with only one CPU, like most personal computers, say N. If
	  you have a system with more than one CPU, say Y.

	  If you say N here, the kernel will run on single and multiprocessor
	  machines, but will use only one CPU of a multiprocessor machine. If
	  you say Y here, the kernel will run on many, but not all, single
	  processor machines. On a single processor machine, the kernel will
	  run faster if you say N here.

	  See also <file:Documentation/x86/i386/IO-APIC.txt>,
	  <file:Documentation/nmi_watchdog.txt> and the SMP-HOWTO available at
	  <http://tldp.org/HOWTO/SMP-HOWTO.html>.

	  If you don't know what to do here, say N.

config SMP_ON_UP
	bool "Allow booting SMP kernel on uniprocessor systems (EXPERIMENTAL)"
	depends on EXPERIMENTAL
	depends on SMP && !XIP_KERNEL
	default y
	help
	  SMP kernels contain instructions which fail on non-SMP processors.
	  Enabling this option allows the kernel to modify itself to make
	  these instructions safe.  Disabling it allows about 1K of space
	  savings.

	  If you don't know what to do here, say Y.

config ARM_CPU_TOPOLOGY
	bool "Support cpu topology definition"
	depends on SMP && CPU_V7
	default y
	help
	  Support ARM cpu topology definition. The MPIDR register defines
	  affinity between processors which is then used to describe the cpu
	  topology of an ARM System.

config SCHED_MC
	bool "Multi-core scheduler support"
	depends on ARM_CPU_TOPOLOGY
	help
	  Multi-core scheduler support improves the CPU scheduler's decision
	  making when dealing with multi-core CPU chips at a cost of slightly
	  increased overhead in some places. If unsure say N here.

config SCHED_SMT
	bool "SMT scheduler support"
	depends on ARM_CPU_TOPOLOGY
	help
	  Improves the CPU scheduler's decision making when dealing with
	  MultiThreading at a cost of slightly increased overhead in some
	  places. If unsure say N here.

config HAVE_ARM_SCU
	bool
	help
	  This option enables support for the ARM system coherency unit

config HAVE_ARM_TWD
	bool
	depends on SMP
	select TICK_ONESHOT
	help
	  This options enables support for the ARM timer and watchdog unit

choice
	prompt "Memory split"
	default VMSPLIT_3G
	help
	  Select the desired split between kernel and user memory.

	  If you are not absolutely sure what you are doing, leave this
	  option alone!

	config VMSPLIT_3G
		bool "3G/1G user/kernel split"
	config VMSPLIT_2G
		bool "2G/2G user/kernel split"
	config VMSPLIT_1G
		bool "1G/3G user/kernel split"
endchoice

config PAGE_OFFSET
	hex
	default 0x40000000 if VMSPLIT_1G
	default 0x80000000 if VMSPLIT_2G
	default 0xC0000000

config NR_CPUS
	int "Maximum number of CPUs (2-32)"
	range 2 32
	depends on SMP
	default "4"

config HOTPLUG_CPU
	bool "Support for hot-pluggable CPUs (EXPERIMENTAL)"
	depends on SMP && HOTPLUG && EXPERIMENTAL
	help
	  Say Y here to experiment with turning CPUs off and on.  CPUs
	  can be controlled through /sys/devices/system/cpu.

config LOCAL_TIMERS
	bool "Use local timer interrupts"
	depends on SMP
	default y
	select HAVE_ARM_TWD if (!ARCH_MSM_SCORPIONMP && !EXYNOS4_MCT)
	help
	  Enable support for local timers on SMP platforms, rather then the
	  legacy IPI broadcast method.  Local timers allows the system
	  accounting to be spread across the timer interval, preventing a
	  "thundering herd" at every timer tick.

config ARCH_NR_GPIO
	int
	default 1024 if ARCH_SHMOBILE || ARCH_TEGRA
	default 355 if ARCH_U8500
	default 264 if MACH_H4700
	default 0
	help
	  Maximum number of GPIOs in the system.

	  If unsure, leave the default value.

source kernel/Kconfig.preempt

config HZ
	int
	default 200 if ARCH_EBSA110 || ARCH_S3C24XX || ARCH_S5P64X0 || \
		ARCH_S5PV210 || ARCH_EXYNOS4
	default OMAP_32K_TIMER_HZ if ARCH_OMAP && OMAP_32K_TIMER
	default AT91_TIMER_HZ if ARCH_AT91
	default SHMOBILE_TIMER_HZ if ARCH_SHMOBILE
	default 100

config THUMB2_KERNEL
	bool "Compile the kernel in Thumb-2 mode (EXPERIMENTAL)"
	depends on CPU_V7 && !CPU_V6 && !CPU_V6K && EXPERIMENTAL
	select AEABI
	select ARM_ASM_UNIFIED
	select ARM_UNWIND
	help
	  By enabling this option, the kernel will be compiled in
	  Thumb-2 mode. A compiler/assembler that understand the unified
	  ARM-Thumb syntax is needed.

	  If unsure, say N.

config THUMB2_AVOID_R_ARM_THM_JUMP11
	bool "Work around buggy Thumb-2 short branch relocations in gas"
	depends on THUMB2_KERNEL && MODULES
	default y
	help
	  Various binutils versions can resolve Thumb-2 branches to
	  locally-defined, preemptible global symbols as short-range "b.n"
	  branch instructions.

	  This is a problem, because there's no guarantee the final
	  destination of the symbol, or any candidate locations for a
	  trampoline, are within range of the branch.  For this reason, the
	  kernel does not support fixing up the R_ARM_THM_JUMP11 (102)
	  relocation in modules at all, and it makes little sense to add
	  support.

	  The symptom is that the kernel fails with an "unsupported
	  relocation" error when loading some modules.

	  Until fixed tools are available, passing
	  -fno-optimize-sibling-calls to gcc should prevent gcc generating
	  code which hits this problem, at the cost of a bit of extra runtime
	  stack usage in some cases.

	  The problem is described in more detail at:
	      https://bugs.launchpad.net/binutils-linaro/+bug/725126

	  Only Thumb-2 kernels are affected.

	  Unless you are sure your tools don't have this problem, say Y.

config ARM_ASM_UNIFIED
	bool

config AEABI
	bool "Use the ARM EABI to compile the kernel"
	help
	  This option allows for the kernel to be compiled using the latest
	  ARM ABI (aka EABI).  This is only useful if you are using a user
	  space environment that is also compiled with EABI.

	  Since there are major incompatibilities between the legacy ABI and
	  EABI, especially with regard to structure member alignment, this
	  option also changes the kernel syscall calling convention to
	  disambiguate both ABIs and allow for backward compatibility support
	  (selected with CONFIG_OABI_COMPAT).

	  To use this you need GCC version 4.0.0 or later.

config OABI_COMPAT
	bool "Allow old ABI binaries to run with this kernel (EXPERIMENTAL)"
	depends on AEABI && EXPERIMENTAL && !THUMB2_KERNEL
	default y
	help
	  This option preserves the old syscall interface along with the
	  new (ARM EABI) one. It also provides a compatibility layer to
	  intercept syscalls that have structure arguments which layout
	  in memory differs between the legacy ABI and the new ARM EABI
	  (only for non "thumb" binaries). This option adds a tiny
	  overhead to all syscalls and produces a slightly larger kernel.
	  If you know you'll be using only pure EABI user space then you
	  can say N here. If this option is not selected and you attempt
	  to execute a legacy ABI binary then the result will be
	  UNPREDICTABLE (in fact it can be predicted that it won't work
	  at all). If in doubt say Y.

config ARCH_HAS_HOLES_MEMORYMODEL
	bool

config ARCH_SPARSEMEM_ENABLE
	bool

config ARCH_SPARSEMEM_DEFAULT
	def_bool ARCH_SPARSEMEM_ENABLE

config ARCH_SELECT_MEMORY_MODEL
	def_bool ARCH_SPARSEMEM_ENABLE

config HAVE_ARCH_PFN_VALID
	def_bool ARCH_HAS_HOLES_MEMORYMODEL || !SPARSEMEM

config HIGHMEM
	bool "High Memory Support"
	depends on MMU
	help
	  The address space of ARM processors is only 4 Gigabytes large
	  and it has to accommodate user address space, kernel address
	  space as well as some memory mapped IO. That means that, if you
	  have a large amount of physical memory and/or IO, not all of the
	  memory can be "permanently mapped" by the kernel. The physical
	  memory that is not permanently mapped is called "high memory".

	  Depending on the selected kernel/user memory split, minimum
	  vmalloc space and actual amount of RAM, you may not need this
	  option which should result in a slightly faster kernel.

	  If unsure, say n.

config HIGHPTE
	bool "Allocate 2nd-level pagetables from highmem"
	depends on HIGHMEM

config HW_PERF_EVENTS
	bool "Enable hardware performance counter support for perf events"
	depends on PERF_EVENTS && CPU_HAS_PMU
	default y
	help
	  Enable hardware performance counter support for perf events. If
	  disabled, perf events will use software events only.

source "mm/Kconfig"

config FORCE_MAX_ZONEORDER
	int "Maximum zone order" if ARCH_SHMOBILE
	range 11 64 if ARCH_SHMOBILE
	default "9" if SA1111
	default "11"
	help
	  The kernel memory allocator divides physically contiguous memory
	  blocks into "zones", where each zone is a power of two number of
	  pages.  This option selects the largest power of two that the kernel
	  keeps in the memory allocator.  If you need to allocate very large
	  blocks of physically contiguous memory, then you may need to
	  increase this value.

	  This config option is actually maximum order plus one. For example,
	  a value of 11 means that the largest free memory block is 2^10 pages.

config LEDS
	bool "Timer and CPU usage LEDs"
	depends on ARCH_CDB89712 || ARCH_EBSA110 || \
		   ARCH_EBSA285 || ARCH_INTEGRATOR || \
		   ARCH_LUBBOCK || MACH_MAINSTONE || ARCH_NETWINDER || \
		   ARCH_OMAP || ARCH_P720T || ARCH_PXA_IDP || \
		   ARCH_SA1100 || ARCH_SHARK || ARCH_VERSATILE || \
		   ARCH_AT91 || ARCH_DAVINCI || \
		   ARCH_KS8695 || MACH_RD88F5182 || ARCH_REALVIEW
	help
	  If you say Y here, the LEDs on your machine will be used
	  to provide useful information about your current system status.

	  If you are compiling a kernel for a NetWinder or EBSA-285, you will
	  be able to select which LEDs are active using the options below. If
	  you are compiling a kernel for the EBSA-110 or the LART however, the
	  red LED will simply flash regularly to indicate that the system is
	  still functional. It is safe to say Y here if you have a CATS
	  system, but the driver will do nothing.

config LEDS_TIMER
	bool "Timer LED" if (!ARCH_CDB89712 && !ARCH_OMAP) || \
			    OMAP_OSK_MISTRAL || MACH_OMAP_H2 \
			    || MACH_OMAP_PERSEUS2
	depends on LEDS
	depends on !GENERIC_CLOCKEVENTS
	default y if ARCH_EBSA110
	help
	  If you say Y here, one of the system LEDs (the green one on the
	  NetWinder, the amber one on the EBSA285, or the red one on the LART)
	  will flash regularly to indicate that the system is still
	  operational. This is mainly useful to kernel hackers who are
	  debugging unstable kernels.

	  The LART uses the same LED for both Timer LED and CPU usage LED
	  functions. You may choose to use both, but the Timer LED function
	  will overrule the CPU usage LED.

config LEDS_CPU
	bool "CPU usage LED" if (!ARCH_CDB89712 && !ARCH_EBSA110 && \
			!ARCH_OMAP) \
			|| OMAP_OSK_MISTRAL || MACH_OMAP_H2 \
			|| MACH_OMAP_PERSEUS2
	depends on LEDS
	help
	  If you say Y here, the red LED will be used to give a good real
	  time indication of CPU usage, by lighting whenever the idle task
	  is not currently executing.

	  The LART uses the same LED for both Timer LED and CPU usage LED
	  functions. You may choose to use both, but the Timer LED function
	  will overrule the CPU usage LED.

config ALIGNMENT_TRAP
	bool
	depends on CPU_CP15_MMU
	default y if !ARCH_EBSA110
	select HAVE_PROC_CPU if PROC_FS
	help
	  ARM processors cannot fetch/store information which is not
	  naturally aligned on the bus, i.e., a 4 byte fetch must start at an
	  address divisible by 4. On 32-bit ARM processors, these non-aligned
	  fetch/store instructions will be emulated in software if you say
	  here, which has a severe performance impact. This is necessary for
	  correct operation of some network protocols. With an IP-only
	  configuration it is safe to say N, otherwise say Y.

config UACCESS_WITH_MEMCPY
	bool "Use kernel mem{cpy,set}() for {copy_to,clear}_user() (EXPERIMENTAL)"
	depends on MMU && EXPERIMENTAL
	default y if CPU_FEROCEON
	help
	  Implement faster copy_to_user and clear_user methods for CPU
	  cores where a 8-word STM instruction give significantly higher
	  memory write throughput than a sequence of individual 32bit stores.

	  A possible side effect is a slight increase in scheduling latency
	  between threads sharing the same address space if they invoke
	  such copy operations with large buffers.

	  However, if the CPU data cache is using a write-allocate mode,
	  this option is unlikely to provide any performance gain.

config SECCOMP
	bool
	prompt "Enable seccomp to safely compute untrusted bytecode"
	---help---
	  This kernel feature is useful for number crunching applications
	  that may need to compute untrusted bytecode during their
	  execution. By using pipes or other transports made available to
	  the process as file descriptors supporting the read/write
	  syscalls, it's possible to isolate those applications in
	  their own address space using seccomp. Once seccomp is
	  enabled via prctl(PR_SET_SECCOMP), it cannot be disabled
	  and the task is only allowed to execute a few safe syscalls
	  defined by each seccomp mode.

config CC_STACKPROTECTOR
	bool "Enable -fstack-protector buffer overflow detection (EXPERIMENTAL)"
	depends on EXPERIMENTAL
	help
	  This option turns on the -fstack-protector GCC feature. This
	  feature puts, at the beginning of functions, a canary value on
	  the stack just before the return address, and validates
	  the value just before actually returning.  Stack based buffer
	  overflows (that need to overwrite this return address) now also
	  overwrite the canary, which gets detected and the attack is then
	  neutralized via a kernel panic.
	  This feature requires gcc version 4.2 or above.

config DEPRECATED_PARAM_STRUCT
	bool "Provide old way to pass kernel parameters"
	help
	  This was deprecated in 2001 and announced to live on for 5 years.
	  Some old boot loaders still use this way.

endmenu

menu "Boot options"

config USE_OF
	bool "Flattened Device Tree support"
	select OF
	select OF_EARLY_FLATTREE
	help
	  Include support for flattened device tree machine descriptions.

# Compressed boot loader in ROM.  Yes, we really want to ask about
# TEXT and BSS so we preserve their values in the config files.
config ZBOOT_ROM_TEXT
	hex "Compressed ROM boot loader base address"
	default "0"
	help
	  The physical address at which the ROM-able zImage is to be
	  placed in the target.  Platforms which normally make use of
	  ROM-able zImage formats normally set this to a suitable
	  value in their defconfig file.

	  If ZBOOT_ROM is not enabled, this has no effect.

config ZBOOT_ROM_BSS
	hex "Compressed ROM boot loader BSS address"
	default "0"
	help
	  The base address of an area of read/write memory in the target
	  for the ROM-able zImage which must be available while the
	  decompressor is running. It must be large enough to hold the
	  entire decompressed kernel plus an additional 128 KiB.
	  Platforms which normally make use of ROM-able zImage formats
	  normally set this to a suitable value in their defconfig file.

	  If ZBOOT_ROM is not enabled, this has no effect.

config ZBOOT_ROM
	bool "Compressed boot loader in ROM/flash"
	depends on ZBOOT_ROM_TEXT != ZBOOT_ROM_BSS
	help
	  Say Y here if you intend to execute your compressed kernel image
	  (zImage) directly from ROM or flash.  If unsure, say N.

choice
	prompt "Include SD/MMC loader in zImage (EXPERIMENTAL)"
	depends on ZBOOT_ROM && ARCH_SH7372 && EXPERIMENTAL
	default ZBOOT_ROM_NONE
	help
	  Include experimental SD/MMC loading code in the ROM-able zImage.
	  With this enabled it is possible to write the the ROM-able zImage
	  kernel image to an MMC or SD card and boot the kernel straight
	  from the reset vector. At reset the processor Mask ROM will load
	  the first part of the the ROM-able zImage which in turn loads the
	  rest the kernel image to RAM.

config ZBOOT_ROM_NONE
	bool "No SD/MMC loader in zImage (EXPERIMENTAL)"
	help
	  Do not load image from SD or MMC

config ZBOOT_ROM_MMCIF
	bool "Include MMCIF loader in zImage (EXPERIMENTAL)"
	help
	  Load image from MMCIF hardware block.

config ZBOOT_ROM_SH_MOBILE_SDHI
	bool "Include SuperH Mobile SDHI loader in zImage (EXPERIMENTAL)"
	help
	  Load image from SDHI hardware block

endchoice

config ARM_APPENDED_DTB
	bool "Use appended device tree blob to zImage (EXPERIMENTAL)"
	depends on OF && !ZBOOT_ROM && EXPERIMENTAL
	help
	  With this option, the boot code will look for a device tree binary
	  (DTB) appended to zImage
	  (e.g. cat zImage <filename>.dtb > zImage_w_dtb).

	  This is meant as a backward compatibility convenience for those
	  systems with a bootloader that can't be upgraded to accommodate
	  the documented boot protocol using a device tree.

	  Beware that there is very little in terms of protection against
	  this option being confused by leftover garbage in memory that might
	  look like a DTB header after a reboot if no actual DTB is appended
	  to zImage.  Do not leave this option active in a production kernel
	  if you don't intend to always append a DTB.  Proper passing of the
	  location into r2 of a bootloader provided DTB is always preferable
	  to this option.

config ARM_ATAG_DTB_COMPAT
	bool "Supplement the appended DTB with traditional ATAG information"
	depends on ARM_APPENDED_DTB
	help
	  Some old bootloaders can't be updated to a DTB capable one, yet
	  they provide ATAGs with memory configuration, the ramdisk address,
	  the kernel cmdline string, etc.  Such information is dynamically
	  provided by the bootloader and can't always be stored in a static
	  DTB.  To allow a device tree enabled kernel to be used with such
	  bootloaders, this option allows zImage to extract the information
	  from the ATAG list and store it at run time into the appended DTB.

config CMDLINE
	string "Default kernel command string"
	default ""
	help
	  On some architectures (EBSA110 and CATS), there is currently no way
	  for the boot loader to pass arguments to the kernel. For these
	  architectures, you should supply some command-line options at build
	  time by entering them here. As a minimum, you should specify the
	  memory size and the root device (e.g., mem=64M root=/dev/nfs).

choice
	prompt "Kernel command line type" if CMDLINE != ""
	default CMDLINE_FROM_BOOTLOADER

config CMDLINE_FROM_BOOTLOADER
	bool "Use bootloader kernel arguments if available"
	help
	  Uses the command-line options passed by the boot loader. If
	  the boot loader doesn't provide any, the default kernel command
	  string provided in CMDLINE will be used.

config CMDLINE_EXTEND
	bool "Extend bootloader kernel arguments"
	help
	  The command-line arguments provided by the boot loader will be
	  appended to the default kernel command string.

config CMDLINE_FORCE
	bool "Always use the default kernel command string"
	help
	  Always use the default kernel command string, even if the boot
	  loader passes other arguments to the kernel.
	  This is useful if you cannot or don't want to change the
	  command-line options your boot loader passes to the kernel.
endchoice

config XIP_KERNEL
	bool "Kernel Execute-In-Place from ROM"
	depends on !ZBOOT_ROM && !ARM_LPAE
	help
	  Execute-In-Place allows the kernel to run from non-volatile storage
	  directly addressable by the CPU, such as NOR flash. This saves RAM
	  space since the text section of the kernel is not loaded from flash
	  to RAM.  Read-write sections, such as the data section and stack,
	  are still copied to RAM.  The XIP kernel is not compressed since
	  it has to run directly from flash, so it will take more space to
	  store it.  The flash address used to link the kernel object files,
	  and for storing it, is configuration dependent. Therefore, if you
	  say Y here, you must know the proper physical address where to
	  store the kernel image depending on your own flash memory usage.

	  Also note that the make target becomes "make xipImage" rather than
	  "make zImage" or "make Image".  The final kernel binary to put in
	  ROM memory will be arch/arm/boot/xipImage.

	  If unsure, say N.

config XIP_PHYS_ADDR
	hex "XIP Kernel Physical Location"
	depends on XIP_KERNEL
	default "0x00080000"
	help
	  This is the physical address in your flash memory the kernel will
	  be linked for and stored to.  This address is dependent on your
	  own flash usage.

config KEXEC
	bool "Kexec system call (EXPERIMENTAL)"
	depends on EXPERIMENTAL && (!SMP || HOTPLUG_CPU)
	help
	  kexec is a system call that implements the ability to shutdown your
	  current kernel, and to start another kernel.  It is like a reboot
	  but it is independent of the system firmware.   And like a reboot
	  you can start any kernel with it, not just Linux.

	  It is an ongoing process to be certain the hardware in a machine
	  is properly shutdown, so do not be surprised if this code does not
	  initially work for you.  It may help to enable device hotplugging
	  support.

config ATAGS_PROC
	bool "Export atags in procfs"
	depends on KEXEC
	default y
	help
	  Should the atags used to boot the kernel be exported in an "atags"
	  file in procfs. Useful with kexec.

config CRASH_DUMP
	bool "Build kdump crash kernel (EXPERIMENTAL)"
	depends on EXPERIMENTAL
	help
	  Generate crash dump after being started by kexec. This should
	  be normally only set in special crash dump kernels which are
	  loaded in the main kernel with kexec-tools into a specially
	  reserved region and then later executed after a crash by
	  kdump/kexec. The crash dump kernel must be compiled to a
	  memory address not used by the main kernel

	  For more details see Documentation/kdump/kdump.txt

config AUTO_ZRELADDR
	bool "Auto calculation of the decompressed kernel image address"
	depends on !ZBOOT_ROM && !ARCH_U300
	help
	  ZRELADDR is the physical address where the decompressed kernel
	  image will be placed. If AUTO_ZRELADDR is selected, the address
	  will be determined at run-time by masking the current IP with
	  0xf8000000. This assumes the zImage being placed in the first 128MB
	  from start of memory.

endmenu

menu "CPU Power Management"

if ARCH_HAS_CPUFREQ

source "drivers/cpufreq/Kconfig"

config CPU_FREQ_IMX
	tristate "CPUfreq driver for i.MX CPUs"
	depends on ARCH_MXC && CPU_FREQ
	help
	  This enables the CPUfreq driver for i.MX CPUs.

config CPU_FREQ_SA1100
	bool

config CPU_FREQ_SA1110
	bool

config CPU_FREQ_INTEGRATOR
	tristate "CPUfreq driver for ARM Integrator CPUs"
	depends on ARCH_INTEGRATOR && CPU_FREQ
	default y
	help
	  This enables the CPUfreq driver for ARM Integrator CPUs.

	  For details, take a look at <file:Documentation/cpu-freq>.

	  If in doubt, say Y.

config CPU_FREQ_PXA
	bool
	depends on CPU_FREQ && ARCH_PXA && PXA25x
	default y
	select CPU_FREQ_TABLE
	select CPU_FREQ_DEFAULT_GOV_USERSPACE

config CPU_FREQ_S3C
	bool
	help
	  Internal configuration node for common cpufreq on Samsung SoC

config CPU_FREQ_S3C24XX
	bool "CPUfreq driver for Samsung S3C24XX series CPUs (EXPERIMENTAL)"
	depends on ARCH_S3C24XX && CPU_FREQ && EXPERIMENTAL
	select CPU_FREQ_S3C
	help
	  This enables the CPUfreq driver for the Samsung S3C24XX family
	  of CPUs.

	  For details, take a look at <file:Documentation/cpu-freq>.

	  If in doubt, say N.

config CPU_FREQ_S3C24XX_PLL
	bool "Support CPUfreq changing of PLL frequency (EXPERIMENTAL)"
	depends on CPU_FREQ_S3C24XX && EXPERIMENTAL
	help
	  Compile in support for changing the PLL frequency from the
	  S3C24XX series CPUfreq driver. The PLL takes time to settle
	  after a frequency change, so by default it is not enabled.

	  This also means that the PLL tables for the selected CPU(s) will
	  be built which may increase the size of the kernel image.

config CPU_FREQ_S3C24XX_DEBUG
	bool "Debug CPUfreq Samsung driver core"
	depends on CPU_FREQ_S3C24XX
	help
	  Enable s3c_freq_dbg for the Samsung S3C CPUfreq core

config CPU_FREQ_S3C24XX_IODEBUG
	bool "Debug CPUfreq Samsung driver IO timing"
	depends on CPU_FREQ_S3C24XX
	help
	  Enable s3c_freq_iodbg for the Samsung S3C CPUfreq core

config CPU_FREQ_S3C24XX_DEBUGFS
	bool "Export debugfs for CPUFreq"
	depends on CPU_FREQ_S3C24XX && DEBUG_FS
	help
	  Export status information via debugfs.

endif

source "drivers/cpuidle/Kconfig"

endmenu

menu "Floating point emulation"

comment "At least one emulation must be selected"

config FPE_NWFPE
	bool "NWFPE math emulation"
	depends on (!AEABI || OABI_COMPAT) && !THUMB2_KERNEL
	---help---
	  Say Y to include the NWFPE floating point emulator in the kernel.
	  This is necessary to run most binaries. Linux does not currently
	  support floating point hardware so you need to say Y here even if
	  your machine has an FPA or floating point co-processor podule.

	  You may say N here if you are going to load the Acorn FPEmulator
	  early in the bootup.

config FPE_NWFPE_XP
	bool "Support extended precision"
	depends on FPE_NWFPE
	help
	  Say Y to include 80-bit support in the kernel floating-point
	  emulator.  Otherwise, only 32 and 64-bit support is compiled in.
	  Note that gcc does not generate 80-bit operations by default,
	  so in most cases this option only enlarges the size of the
	  floating point emulator without any good reason.

	  You almost surely want to say N here.

config FPE_FASTFPE
	bool "FastFPE math emulation (EXPERIMENTAL)"
	depends on (!AEABI || OABI_COMPAT) && !CPU_32v3 && EXPERIMENTAL
	---help---
	  Say Y here to include the FAST floating point emulator in the kernel.
	  This is an experimental much faster emulator which now also has full
	  precision for the mantissa.  It does not support any exceptions.
	  It is very simple, and approximately 3-6 times faster than NWFPE.

	  It should be sufficient for most programs.  It may be not suitable
	  for scientific calculations, but you have to check this for yourself.
	  If you do not feel you need a faster FP emulation you should better
	  choose NWFPE.

config VFP
	bool "VFP-format floating point maths"
	depends on CPU_V6 || CPU_V6K || CPU_ARM926T || CPU_V7 || CPU_FEROCEON
	help
	  Say Y to include VFP support code in the kernel. This is needed
	  if your hardware includes a VFP unit.

	  Please see <file:Documentation/arm/VFP/release-notes.txt> for
	  release notes and additional status information.

	  Say N if your target does not have VFP hardware.

config VFPv3
	bool
	depends on VFP
	default y if CPU_V7

config NEON
	bool "Advanced SIMD (NEON) Extension support"
	depends on VFPv3 && CPU_V7
	help
	  Say Y to include support code for NEON, the ARMv7 Advanced SIMD
	  Extension.

endmenu

menu "Userspace binary formats"

source "fs/Kconfig.binfmt"

config ARTHUR
	tristate "RISC OS personality"
	depends on !AEABI
	help
	  Say Y here to include the kernel code necessary if you want to run
	  Acorn RISC OS/Arthur binaries under Linux. This code is still very
	  experimental; if this sounds frightening, say N and sleep in peace.
	  You can also say M here to compile this support as a module (which
	  will be called arthur).

endmenu

menu "Power management options"

source "kernel/power/Kconfig"

config ARCH_SUSPEND_POSSIBLE
	depends on !ARCH_S5PC100
	depends on CPU_ARM920T || CPU_ARM926T || CPU_SA1100 || \
		CPU_V6 || CPU_V6K || CPU_V7 || CPU_XSC3 || CPU_XSCALE
	def_bool y

config ARM_CPU_SUSPEND
	def_bool PM_SLEEP

endmenu

source "net/Kconfig"

source "drivers/Kconfig"

source "fs/Kconfig"

source "arch/arm/Kconfig.debug"

source "security/Kconfig"

source "crypto/Kconfig"

source "lib/Kconfig"<|MERGE_RESOLUTION|>--- conflicted
+++ resolved
@@ -34,10 +34,7 @@
 	select CPU_PM if (SUSPEND || CPU_IDLE)
 	select GENERIC_PCI_IOMAP
 	select HAVE_BPF_JIT if NET
-<<<<<<< HEAD
 	select IRQ_DOMAIN
-=======
->>>>>>> 8bcb15a9
 	help
 	  The ARM series is a line of low-power-consumption RISC chip designs
 	  licensed by ARM Ltd and targeted at embedded applications and
