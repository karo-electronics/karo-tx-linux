config ARM
	bool
	default y
	select ARCH_HAVE_CUSTOM_GPIO_H
	select HAVE_AOUT
	select HAVE_DMA_API_DEBUG
	select HAVE_IDE if PCI || ISA || PCMCIA
	select HAVE_DMA_ATTRS
	select HAVE_DMA_CONTIGUOUS if MMU
	select HAVE_MEMBLOCK
	select RTC_LIB
	select SYS_SUPPORTS_APM_EMULATION
	select GENERIC_ATOMIC64 if (CPU_V6 || !CPU_32v6K || !AEABI)
	select ARCH_HAS_ATOMIC64_DEC_IF_POSITIVE
	select HAVE_OPROFILE if (HAVE_PERF_EVENTS)
	select HAVE_ARCH_JUMP_LABEL if !XIP_KERNEL
	select HAVE_ARCH_KGDB
	select HAVE_ARCH_TRACEHOOK
	select HAVE_SYSCALL_TRACEPOINTS
	select HAVE_KPROBES if !XIP_KERNEL
	select HAVE_KRETPROBES if (HAVE_KPROBES)
	select HAVE_FUNCTION_TRACER if (!XIP_KERNEL)
	select HAVE_FTRACE_MCOUNT_RECORD if (!XIP_KERNEL)
	select HAVE_DYNAMIC_FTRACE if (!XIP_KERNEL)
	select HAVE_FUNCTION_GRAPH_TRACER if (!THUMB2_KERNEL)
	select ARCH_BINFMT_ELF_RANDOMIZE_PIE
	select HAVE_GENERIC_DMA_COHERENT
	select HAVE_KERNEL_GZIP
	select HAVE_KERNEL_LZO
	select HAVE_KERNEL_LZMA
	select HAVE_KERNEL_XZ
	select HAVE_IRQ_WORK
	select HAVE_PERF_EVENTS
	select PERF_USE_VMALLOC
	select HAVE_REGS_AND_STACK_ACCESS_API
	select HAVE_HW_BREAKPOINT if (PERF_EVENTS && (CPU_V6 || CPU_V6K || CPU_V7))
	select HAVE_C_RECORDMCOUNT
	select HAVE_GENERIC_HARDIRQS
	select HARDIRQS_SW_RESEND
	select GENERIC_IRQ_PROBE
	select GENERIC_IRQ_SHOW
	select ARCH_WANT_IPC_PARSE_VERSION
	select HARDIRQS_SW_RESEND
	select CPU_PM if (SUSPEND || CPU_IDLE)
	select GENERIC_PCI_IOMAP
	select HAVE_BPF_JIT
	select GENERIC_SMP_IDLE_THREAD
	select KTIME_SCALAR
	select GENERIC_CLOCKEVENTS_BROADCAST if SMP
	select GENERIC_STRNCPY_FROM_USER
	select GENERIC_STRNLEN_USER
	select DCACHE_WORD_ACCESS if (CPU_V6 || CPU_V6K || CPU_V7) && !CPU_BIG_ENDIAN
	select HAVE_MOD_ARCH_SPECIFIC if ARM_UNWIND
	select MODULES_USE_ELF_REL
	help
	  The ARM series is a line of low-power-consumption RISC chip designs
	  licensed by ARM Ltd and targeted at embedded applications and
	  handhelds such as the Compaq IPAQ.  ARM-based PCs are no longer
	  manufactured, but legacy ARM-based PC hardware remains popular in
	  Europe.  There is an ARM Linux project with a web page at
	  <http://www.arm.linux.org.uk/>.

config ARM_HAS_SG_CHAIN
	bool

config NEED_SG_DMA_LENGTH
	bool

config ARM_DMA_USE_IOMMU
	select NEED_SG_DMA_LENGTH
	select ARM_HAS_SG_CHAIN
	bool

config HAVE_PWM
	bool

config MIGHT_HAVE_PCI
	bool

config SYS_SUPPORTS_APM_EMULATION
	bool

config GENERIC_GPIO
	bool

config HAVE_TCM
	bool
	select GENERIC_ALLOCATOR

config HAVE_PROC_CPU
	bool

config NO_IOPORT
	bool

config EISA
	bool
	---help---
	  The Extended Industry Standard Architecture (EISA) bus was
	  developed as an open alternative to the IBM MicroChannel bus.

	  The EISA bus provided some of the features of the IBM MicroChannel
	  bus while maintaining backward compatibility with cards made for
	  the older ISA bus.  The EISA bus saw limited use between 1988 and
	  1995 when it was made obsolete by the PCI bus.

	  Say Y here if you are building a kernel for an EISA-based machine.

	  Otherwise, say N.

config SBUS
	bool

config STACKTRACE_SUPPORT
	bool
	default y

config HAVE_LATENCYTOP_SUPPORT
	bool
	depends on !SMP
	default y

config LOCKDEP_SUPPORT
	bool
	default y

config TRACE_IRQFLAGS_SUPPORT
	bool
	default y

config RWSEM_GENERIC_SPINLOCK
	bool
	default y

config RWSEM_XCHGADD_ALGORITHM
	bool

config ARCH_HAS_ILOG2_U32
	bool

config ARCH_HAS_ILOG2_U64
	bool

config ARCH_HAS_CPUFREQ
	bool
	help
	  Internal node to signify that the ARCH has CPUFREQ support
	  and that the relevant menu configurations are displayed for
	  it.

config GENERIC_HWEIGHT
	bool
	default y

config GENERIC_CALIBRATE_DELAY
	bool
	default y

config ARCH_MAY_HAVE_PC_FDC
	bool

config ZONE_DMA
	bool

config NEED_DMA_MAP_STATE
       def_bool y

config ARCH_HAS_DMA_SET_COHERENT_MASK
	bool

config GENERIC_ISA_DMA
	bool

config FIQ
	bool

config NEED_RET_TO_USER
	bool

config ARCH_MTD_XIP
	bool

config VECTORS_BASE
	hex
	default 0xffff0000 if MMU || CPU_HIGH_VECTOR
	default DRAM_BASE if REMAP_VECTORS_TO_RAM
	default 0x00000000
	help
	  The base address of exception vectors.

config ARM_PATCH_PHYS_VIRT
	bool "Patch physical to virtual translations at runtime" if EMBEDDED
	default y
	depends on !XIP_KERNEL && MMU
	depends on !ARCH_REALVIEW || !SPARSEMEM
	help
	  Patch phys-to-virt and virt-to-phys translation functions at
	  boot and module load time according to the position of the
	  kernel in system memory.

	  This can only be used with non-XIP MMU kernels where the base
	  of physical memory is at a 16MB boundary.

	  Only disable this option if you know that you do not require
	  this feature (eg, building a kernel for a single machine) and
	  you need to shrink the kernel to the minimal size.

config NEED_MACH_GPIO_H
	bool
	help
	  Select this when mach/gpio.h is required to provide special
	  definitions for this platform. The need for mach/gpio.h should
	  be avoided when possible.

config NEED_MACH_IO_H
	bool
	help
	  Select this when mach/io.h is required to provide special
	  definitions for this platform.  The need for mach/io.h should
	  be avoided when possible.

config NEED_MACH_MEMORY_H
	bool
	help
	  Select this when mach/memory.h is required to provide special
	  definitions for this platform.  The need for mach/memory.h should
	  be avoided when possible.

config PHYS_OFFSET
	hex "Physical address of main memory" if MMU
	depends on !ARM_PATCH_PHYS_VIRT && !NEED_MACH_MEMORY_H
	default DRAM_BASE if !MMU
	help
	  Please provide the physical address corresponding to the
	  location of main memory in your system.

config GENERIC_BUG
	def_bool y
	depends on BUG

source "init/Kconfig"

source "kernel/Kconfig.freezer"

menu "System Type"

config MMU
	bool "MMU-based Paged Memory Management Support"
	default y
	help
	  Select if you want MMU-based virtualised addressing space
	  support by paged memory management. If unsure, say 'Y'.

#
# The "ARM system type" choice list is ordered alphabetically by option
# text.  Please add new entries in the option alphabetic order.
#
choice
	prompt "ARM system type"
	default ARCH_MULTIPLATFORM

config ARCH_MULTIPLATFORM
	bool "Allow multiple platforms to be selected"
	select ARM_PATCH_PHYS_VIRT
	select AUTO_ZRELADDR
	select COMMON_CLK
	select MULTI_IRQ_HANDLER
	select SPARSE_IRQ
	select USE_OF
	depends on MMU

config ARCH_INTEGRATOR
	bool "ARM Ltd. Integrator family"
	select ARM_AMBA
	select ARCH_HAS_CPUFREQ
	select COMMON_CLK
	select COMMON_CLK_VERSATILE
	select HAVE_TCM
	select ICST
	select GENERIC_CLOCKEVENTS
	select PLAT_VERSATILE
	select PLAT_VERSATILE_FPGA_IRQ
	select NEED_MACH_MEMORY_H
	select SPARSE_IRQ
	select MULTI_IRQ_HANDLER
	help
	  Support for ARM's Integrator platform.

config ARCH_REALVIEW
	bool "ARM Ltd. RealView family"
	select ARM_AMBA
	select COMMON_CLK
	select COMMON_CLK_VERSATILE
	select ICST
	select GENERIC_CLOCKEVENTS
	select ARCH_WANT_OPTIONAL_GPIOLIB
	select PLAT_VERSATILE
	select PLAT_VERSATILE_CLCD
	select ARM_TIMER_SP804
	select GPIO_PL061 if GPIOLIB
	select NEED_MACH_MEMORY_H
	help
	  This enables support for ARM Ltd RealView boards.

config ARCH_VERSATILE
	bool "ARM Ltd. Versatile family"
	select ARM_AMBA
	select ARM_VIC
	select CLKDEV_LOOKUP
	select HAVE_MACH_CLKDEV
	select ICST
	select GENERIC_CLOCKEVENTS
	select ARCH_WANT_OPTIONAL_GPIOLIB
	select PLAT_VERSATILE
	select PLAT_VERSATILE_CLOCK
	select PLAT_VERSATILE_CLCD
	select PLAT_VERSATILE_FPGA_IRQ
	select ARM_TIMER_SP804
	help
	  This enables support for ARM Ltd Versatile board.

config ARCH_AT91
	bool "Atmel AT91"
	select ARCH_REQUIRE_GPIOLIB
	select HAVE_CLK
	select CLKDEV_LOOKUP
	select IRQ_DOMAIN
	select NEED_MACH_GPIO_H
	select NEED_MACH_IO_H if PCCARD
	help
	  This enables support for systems based on Atmel
	  AT91RM9200 and AT91SAM9* processors.

config ARCH_BCM2835
	bool "Broadcom BCM2835 family"
	select ARCH_WANT_OPTIONAL_GPIOLIB
	select ARM_AMBA
	select ARM_ERRATA_411920
	select ARM_TIMER_SP804
	select CLKDEV_LOOKUP
	select COMMON_CLK
	select CPU_V6
	select GENERIC_CLOCKEVENTS
	select MULTI_IRQ_HANDLER
	select SPARSE_IRQ
	select USE_OF
	help
	  This enables support for the Broadcom BCM2835 SoC. This SoC is
	  use in the Raspberry Pi, and Roku 2 devices.

config ARCH_CLPS711X
	bool "Cirrus Logic CLPS711x/EP721x/EP731x-based"
	select CPU_ARM720T
	select ARCH_USES_GETTIMEOFFSET
	select COMMON_CLK
	select CLKDEV_LOOKUP
	select NEED_MACH_MEMORY_H
	help
	  Support for Cirrus Logic 711x/721x/731x based boards.

config ARCH_CNS3XXX
	bool "Cavium Networks CNS3XXX family"
	select CPU_V6K
	select GENERIC_CLOCKEVENTS
	select ARM_GIC
	select MIGHT_HAVE_CACHE_L2X0
	select MIGHT_HAVE_PCI
	select PCI_DOMAINS if PCI
	help
	  Support for Cavium Networks CNS3XXX platform.

config ARCH_GEMINI
	bool "Cortina Systems Gemini"
	select CPU_FA526
	select ARCH_REQUIRE_GPIOLIB
	select ARCH_USES_GETTIMEOFFSET
	help
	  Support for the Cortina Systems Gemini family SoCs

config ARCH_SIRF
	bool "CSR SiRF"
	select NO_IOPORT
	select ARCH_REQUIRE_GPIOLIB
	select GENERIC_CLOCKEVENTS
	select COMMON_CLK
	select GENERIC_IRQ_CHIP
	select MIGHT_HAVE_CACHE_L2X0
	select PINCTRL
	select PINCTRL_SIRF
	select USE_OF
	help
	  Support for CSR SiRFprimaII/Marco/Polo platforms

config ARCH_EBSA110
	bool "EBSA-110"
	select CPU_SA110
	select ISA
	select NO_IOPORT
	select ARCH_USES_GETTIMEOFFSET
	select NEED_MACH_IO_H
	select NEED_MACH_MEMORY_H
	help
	  This is an evaluation board for the StrongARM processor available
	  from Digital. It has limited hardware on-board, including an
	  Ethernet interface, two PCMCIA sockets, two serial ports and a
	  parallel port.

config ARCH_EP93XX
	bool "EP93xx-based"
	select CPU_ARM920T
	select ARM_AMBA
	select ARM_VIC
	select CLKDEV_LOOKUP
	select ARCH_REQUIRE_GPIOLIB
	select ARCH_HAS_HOLES_MEMORYMODEL
	select ARCH_USES_GETTIMEOFFSET
	select NEED_MACH_MEMORY_H
	help
	  This enables support for the Cirrus EP93xx series of CPUs.

config ARCH_FOOTBRIDGE
	bool "FootBridge"
	select CPU_SA110
	select FOOTBRIDGE
	select GENERIC_CLOCKEVENTS
	select HAVE_IDE
	select NEED_MACH_IO_H if !MMU
	select NEED_MACH_MEMORY_H
	help
	  Support for systems based on the DC21285 companion chip
	  ("FootBridge"), such as the Simtec CATS and the Rebel NetWinder.

config ARCH_MXC
	bool "Freescale MXC/iMX-based"
	select GENERIC_CLOCKEVENTS
	select ARCH_REQUIRE_GPIOLIB
	select CLKDEV_LOOKUP
	select CLKSRC_MMIO
	select GENERIC_IRQ_CHIP
	select MULTI_IRQ_HANDLER
	select SPARSE_IRQ
	select USE_OF
	help
	  Support for Freescale MXC/iMX-based family of processors

config ARCH_MXS
	bool "Freescale MXS-based"
	select GENERIC_CLOCKEVENTS
	select ARCH_REQUIRE_GPIOLIB
	select CLKDEV_LOOKUP
	select CLKSRC_MMIO
	select COMMON_CLK
	select HAVE_CLK_PREPARE
	select MULTI_IRQ_HANDLER
	select PINCTRL
	select SPARSE_IRQ
	select USE_OF
	help
	  Support for Freescale MXS-based family of processors

config ARCH_NETX
	bool "Hilscher NetX based"
	select CLKSRC_MMIO
	select CPU_ARM926T
	select ARM_VIC
	select GENERIC_CLOCKEVENTS
	help
	  This enables support for systems based on the Hilscher NetX Soc

config ARCH_H720X
	bool "Hynix HMS720x-based"
	select CPU_ARM720T
	select ISA_DMA_API
	select ARCH_USES_GETTIMEOFFSET
	help
	  This enables support for systems based on the Hynix HMS720x

config ARCH_IOP13XX
	bool "IOP13xx-based"
	depends on MMU
	select CPU_XSC3
	select PLAT_IOP
	select PCI
	select ARCH_SUPPORTS_MSI
	select VMSPLIT_1G
	select NEED_MACH_MEMORY_H
	select NEED_RET_TO_USER
	help
	  Support for Intel's IOP13XX (XScale) family of processors.

config ARCH_IOP32X
	bool "IOP32x-based"
	depends on MMU
	select CPU_XSCALE
	select NEED_MACH_GPIO_H
<<<<<<< HEAD
	select NEED_MACH_IO_H
=======
>>>>>>> 7f1bfe5d
	select NEED_RET_TO_USER
	select PLAT_IOP
	select PCI
	select ARCH_REQUIRE_GPIOLIB
	help
	  Support for Intel's 80219 and IOP32X (XScale) family of
	  processors.

config ARCH_IOP33X
	bool "IOP33x-based"
	depends on MMU
	select CPU_XSCALE
	select NEED_MACH_GPIO_H
<<<<<<< HEAD
	select NEED_MACH_IO_H
=======
>>>>>>> 7f1bfe5d
	select NEED_RET_TO_USER
	select PLAT_IOP
	select PCI
	select ARCH_REQUIRE_GPIOLIB
	help
	  Support for Intel's IOP33X (XScale) family of processors.

config ARCH_IXP4XX
	bool "IXP4xx-based"
	depends on MMU
	select ARCH_HAS_DMA_SET_COHERENT_MASK
	select CLKSRC_MMIO
	select CPU_XSCALE
	select ARCH_REQUIRE_GPIOLIB
	select GENERIC_CLOCKEVENTS
	select MIGHT_HAVE_PCI
	select NEED_MACH_IO_H
	select DMABOUNCE if PCI
	help
	  Support for Intel's IXP4XX (XScale) family of processors.

config ARCH_DOVE
	bool "Marvell Dove"
	select CPU_V7
	select ARCH_REQUIRE_GPIOLIB
	select GENERIC_CLOCKEVENTS
<<<<<<< HEAD
	select PLAT_ORION
=======
	select MIGHT_HAVE_PCI
	select PLAT_ORION_LEGACY
	select USB_ARCH_HAS_EHCI
>>>>>>> 7f1bfe5d
	help
	  Support for the Marvell Dove SoC 88AP510

config ARCH_KIRKWOOD
	bool "Marvell Kirkwood"
	select CPU_FEROCEON
	select PCI
	select ARCH_REQUIRE_GPIOLIB
	select GENERIC_CLOCKEVENTS
<<<<<<< HEAD
	select PLAT_ORION
=======
	select PLAT_ORION_LEGACY
>>>>>>> 7f1bfe5d
	help
	  Support for the following Marvell Kirkwood series SoCs:
	  88F6180, 88F6192 and 88F6281.

config ARCH_LPC32XX
	bool "NXP LPC32XX"
	select CLKSRC_MMIO
	select CPU_ARM926T
	select ARCH_REQUIRE_GPIOLIB
	select HAVE_IDE
	select ARM_AMBA
	select USB_ARCH_HAS_OHCI
	select CLKDEV_LOOKUP
	select GENERIC_CLOCKEVENTS
	select USE_OF
	select HAVE_PWM
	help
	  Support for the NXP LPC32XX family of processors

config ARCH_MV78XX0
	bool "Marvell MV78xx0"
	select CPU_FEROCEON
	select PCI
	select ARCH_REQUIRE_GPIOLIB
	select GENERIC_CLOCKEVENTS
<<<<<<< HEAD
	select PLAT_ORION
=======
	select PLAT_ORION_LEGACY
>>>>>>> 7f1bfe5d
	help
	  Support for the following Marvell MV78xx0 series SoCs:
	  MV781x0, MV782x0.

config ARCH_ORION5X
	bool "Marvell Orion"
	depends on MMU
	select CPU_FEROCEON
	select PCI
	select ARCH_REQUIRE_GPIOLIB
	select GENERIC_CLOCKEVENTS
<<<<<<< HEAD
	select PLAT_ORION
=======
	select PLAT_ORION_LEGACY
>>>>>>> 7f1bfe5d
	help
	  Support for the following Marvell Orion 5x series SoCs:
	  Orion-1 (5181), Orion-VoIP (5181L), Orion-NAS (5182),
	  Orion-2 (5281), Orion-1-90 (6183).

config ARCH_MMP
	bool "Marvell PXA168/910/MMP2"
	depends on MMU
	select ARCH_REQUIRE_GPIOLIB
	select CLKDEV_LOOKUP
	select GENERIC_CLOCKEVENTS
	select GPIO_PXA
	select IRQ_DOMAIN
	select PLAT_PXA
	select SPARSE_IRQ
	select GENERIC_ALLOCATOR
	select NEED_MACH_GPIO_H
	help
	  Support for Marvell's PXA168/PXA910(MMP) and MMP2 processor line.

config ARCH_KS8695
	bool "Micrel/Kendin KS8695"
	select CPU_ARM922T
	select ARCH_REQUIRE_GPIOLIB
	select NEED_MACH_MEMORY_H
	select CLKSRC_MMIO
	select GENERIC_CLOCKEVENTS
	help
	  Support for Micrel/Kendin KS8695 "Centaur" (ARM922T) based
	  System-on-Chip devices.

config ARCH_W90X900
	bool "Nuvoton W90X900 CPU"
	select CPU_ARM926T
	select ARCH_REQUIRE_GPIOLIB
	select CLKDEV_LOOKUP
	select CLKSRC_MMIO
	select GENERIC_CLOCKEVENTS
	help
	  Support for Nuvoton (Winbond logic dept.) ARM9 processor,
	  At present, the w90x900 has been renamed nuc900, regarding
	  the ARM series product line, you can login the following
	  link address to know more.

	  <http://www.nuvoton.com/hq/enu/ProductAndSales/ProductLines/
		ConsumerElectronicsIC/ARMMicrocontroller/ARMMicrocontroller>

config ARCH_TEGRA
	bool "NVIDIA Tegra"
	select CLKDEV_LOOKUP
	select CLKSRC_MMIO
	select GENERIC_CLOCKEVENTS
	select GENERIC_GPIO
	select HAVE_CLK
	select HAVE_SMP
	select MIGHT_HAVE_CACHE_L2X0
	select ARCH_HAS_CPUFREQ
	select USE_OF
	select COMMON_CLK
	help
	  This enables support for NVIDIA Tegra based systems (Tegra APX,
	  Tegra 6xx and Tegra 2 series).

config ARCH_PXA
	bool "PXA2xx/PXA3xx-based"
	depends on MMU
	select ARCH_MTD_XIP
	select ARCH_HAS_CPUFREQ
	select CLKDEV_LOOKUP
	select CLKSRC_MMIO
	select ARCH_REQUIRE_GPIOLIB
	select GENERIC_CLOCKEVENTS
	select GPIO_PXA
	select PLAT_PXA
	select SPARSE_IRQ
	select AUTO_ZRELADDR
	select MULTI_IRQ_HANDLER
	select ARM_CPU_SUSPEND if PM
	select HAVE_IDE
	select NEED_MACH_GPIO_H
	help
	  Support for Intel/Marvell's PXA2xx/PXA3xx processor line.

config ARCH_MSM
	bool "Qualcomm MSM"
	select HAVE_CLK
	select GENERIC_CLOCKEVENTS
	select ARCH_REQUIRE_GPIOLIB
	select CLKDEV_LOOKUP
	help
	  Support for Qualcomm MSM/QSD based systems.  This runs on the
	  apps processor of the MSM/QSD and depends on a shared memory
	  interface to the modem processor which runs the baseband
	  stack and controls some vital subsystems
	  (clock and power control, etc).

config ARCH_SHMOBILE
	bool "Renesas SH-Mobile / R-Mobile"
	select HAVE_CLK
	select CLKDEV_LOOKUP
	select HAVE_MACH_CLKDEV
	select HAVE_SMP
	select GENERIC_CLOCKEVENTS
	select MIGHT_HAVE_CACHE_L2X0
	select NO_IOPORT
	select SPARSE_IRQ
	select MULTI_IRQ_HANDLER
	select PM_GENERIC_DOMAINS if PM
	select NEED_MACH_MEMORY_H
	help
	  Support for Renesas's SH-Mobile and R-Mobile ARM platforms.

config ARCH_RPC
	bool "RiscPC"
	select ARCH_ACORN
	select FIQ
	select ARCH_MAY_HAVE_PC_FDC
	select HAVE_PATA_PLATFORM
	select ISA_DMA_API
	select NO_IOPORT
	select ARCH_SPARSEMEM_ENABLE
	select ARCH_USES_GETTIMEOFFSET
	select HAVE_IDE
	select NEED_MACH_IO_H
	select NEED_MACH_MEMORY_H
	help
	  On the Acorn Risc-PC, Linux can support the internal IDE disk and
	  CD-ROM interface, serial and parallel port, and the floppy drive.

config ARCH_SA1100
	bool "SA1100-based"
	select CLKSRC_MMIO
	select CPU_SA1100
	select ISA
	select ARCH_SPARSEMEM_ENABLE
	select ARCH_MTD_XIP
	select ARCH_HAS_CPUFREQ
	select CPU_FREQ
	select GENERIC_CLOCKEVENTS
	select CLKDEV_LOOKUP
	select ARCH_REQUIRE_GPIOLIB
	select HAVE_IDE
	select NEED_MACH_GPIO_H
	select NEED_MACH_MEMORY_H
	select SPARSE_IRQ
	help
	  Support for StrongARM 11x0 based boards.

config ARCH_S3C24XX
	bool "Samsung S3C24XX SoCs"
	select GENERIC_GPIO
	select ARCH_HAS_CPUFREQ
	select HAVE_CLK
	select CLKDEV_LOOKUP
	select ARCH_USES_GETTIMEOFFSET
	select HAVE_S3C2410_I2C if I2C
	select HAVE_S3C_RTC if RTC_CLASS
	select HAVE_S3C2410_WATCHDOG if WATCHDOG
	select NEED_MACH_GPIO_H
	select NEED_MACH_IO_H
	help
	  Samsung S3C2410, S3C2412, S3C2413, S3C2416, S3C2440, S3C2442, S3C2443
	  and S3C2450 SoCs based systems, such as the Simtec Electronics BAST
	  (<http://www.simtec.co.uk/products/EB110ITX/>), the IPAQ 1940 or the
	  Samsung SMDK2410 development board (and derivatives).

config ARCH_S3C64XX
	bool "Samsung S3C64XX"
	select PLAT_SAMSUNG
	select CPU_V6
	select ARM_VIC
	select HAVE_CLK
	select HAVE_TCM
	select CLKDEV_LOOKUP
	select NO_IOPORT
	select ARCH_USES_GETTIMEOFFSET
	select ARCH_HAS_CPUFREQ
	select ARCH_REQUIRE_GPIOLIB
	select SAMSUNG_CLKSRC
	select SAMSUNG_IRQ_VIC_TIMER
	select S3C_GPIO_TRACK
	select S3C_DEV_NAND
	select USB_ARCH_HAS_OHCI
	select SAMSUNG_GPIOLIB_4BIT
	select HAVE_S3C2410_I2C if I2C
	select HAVE_S3C2410_WATCHDOG if WATCHDOG
	select NEED_MACH_GPIO_H
	help
	  Samsung S3C64XX series based systems

config ARCH_S5P64X0
	bool "Samsung S5P6440 S5P6450"
	select CPU_V6
	select GENERIC_GPIO
	select HAVE_CLK
	select CLKDEV_LOOKUP
	select CLKSRC_MMIO
	select HAVE_S3C2410_WATCHDOG if WATCHDOG
	select GENERIC_CLOCKEVENTS
	select HAVE_S3C2410_I2C if I2C
	select HAVE_S3C_RTC if RTC_CLASS
	select NEED_MACH_GPIO_H
	help
	  Samsung S5P64X0 CPU based systems, such as the Samsung SMDK6440,
	  SMDK6450.

config ARCH_S5PC100
	bool "Samsung S5PC100"
	select GENERIC_GPIO
	select HAVE_CLK
	select CLKDEV_LOOKUP
	select CPU_V7
	select ARCH_USES_GETTIMEOFFSET
	select HAVE_S3C2410_I2C if I2C
	select HAVE_S3C_RTC if RTC_CLASS
	select HAVE_S3C2410_WATCHDOG if WATCHDOG
	select NEED_MACH_GPIO_H
	help
	  Samsung S5PC100 series based systems

config ARCH_S5PV210
	bool "Samsung S5PV210/S5PC110"
	select CPU_V7
	select ARCH_SPARSEMEM_ENABLE
	select ARCH_HAS_HOLES_MEMORYMODEL
	select GENERIC_GPIO
	select HAVE_CLK
	select CLKDEV_LOOKUP
	select CLKSRC_MMIO
	select ARCH_HAS_CPUFREQ
	select GENERIC_CLOCKEVENTS
	select HAVE_S3C2410_I2C if I2C
	select HAVE_S3C_RTC if RTC_CLASS
	select HAVE_S3C2410_WATCHDOG if WATCHDOG
	select NEED_MACH_GPIO_H
	select NEED_MACH_MEMORY_H
	help
	  Samsung S5PV210/S5PC110 series based systems

config ARCH_EXYNOS
	bool "SAMSUNG EXYNOS"
	select CPU_V7
	select ARCH_SPARSEMEM_ENABLE
	select ARCH_HAS_HOLES_MEMORYMODEL
	select GENERIC_GPIO
	select HAVE_CLK
	select CLKDEV_LOOKUP
	select ARCH_HAS_CPUFREQ
	select GENERIC_CLOCKEVENTS
	select HAVE_S3C_RTC if RTC_CLASS
	select HAVE_S3C2410_I2C if I2C
	select HAVE_S3C2410_WATCHDOG if WATCHDOG
	select NEED_MACH_GPIO_H
	select NEED_MACH_MEMORY_H
	help
	  Support for SAMSUNG's EXYNOS SoCs (EXYNOS4/5)

config ARCH_SHARK
	bool "Shark"
	select CPU_SA110
	select ISA
	select ISA_DMA
	select ZONE_DMA
	select PCI
	select ARCH_USES_GETTIMEOFFSET
	select NEED_MACH_MEMORY_H
	help
	  Support for the StrongARM based Digital DNARD machine, also known
	  as "Shark" (<http://www.shark-linux.de/shark.html>).

config ARCH_U300
	bool "ST-Ericsson U300 Series"
	depends on MMU
	select CLKSRC_MMIO
	select CPU_ARM926T
	select HAVE_TCM
	select ARM_AMBA
	select ARM_PATCH_PHYS_VIRT
	select ARM_VIC
	select GENERIC_CLOCKEVENTS
	select CLKDEV_LOOKUP
	select COMMON_CLK
	select GENERIC_GPIO
	select ARCH_REQUIRE_GPIOLIB
	select SPARSE_IRQ
	help
	  Support for ST-Ericsson U300 series mobile platforms.

config ARCH_U8500
	bool "ST-Ericsson U8500 Series"
	depends on MMU
	select CPU_V7
	select ARM_AMBA
	select GENERIC_CLOCKEVENTS
	select CLKDEV_LOOKUP
	select ARCH_REQUIRE_GPIOLIB
	select ARCH_HAS_CPUFREQ
	select HAVE_SMP
	select MIGHT_HAVE_CACHE_L2X0
	help
	  Support for ST-Ericsson's Ux500 architecture

config ARCH_NOMADIK
	bool "STMicroelectronics Nomadik"
	select ARM_AMBA
	select ARM_VIC
	select CPU_ARM926T
	select COMMON_CLK
	select GENERIC_CLOCKEVENTS
	select PINCTRL
	select PINCTRL_STN8815
	select MIGHT_HAVE_CACHE_L2X0
	select ARCH_REQUIRE_GPIOLIB
	help
	  Support for the Nomadik platform by ST-Ericsson

config ARCH_DAVINCI
	bool "TI DaVinci"
	select GENERIC_CLOCKEVENTS
	select ARCH_REQUIRE_GPIOLIB
	select ZONE_DMA
	select HAVE_IDE
	select CLKDEV_LOOKUP
	select GENERIC_ALLOCATOR
	select GENERIC_IRQ_CHIP
	select ARCH_HAS_HOLES_MEMORYMODEL
	select NEED_MACH_GPIO_H
	help
	  Support for TI's DaVinci platform.

config ARCH_OMAP
	bool "TI OMAP"
	depends on MMU
	select HAVE_CLK
	select ARCH_REQUIRE_GPIOLIB
	select ARCH_HAS_CPUFREQ
	select CLKSRC_MMIO
	select GENERIC_CLOCKEVENTS
	select ARCH_HAS_HOLES_MEMORYMODEL
	select NEED_MACH_GPIO_H
	help
	  Support for TI's OMAP platform (OMAP1/2/3/4).

config PLAT_SPEAR
	bool "ST SPEAr"
	select ARM_AMBA
	select ARCH_REQUIRE_GPIOLIB
	select CLKDEV_LOOKUP
	select COMMON_CLK
	select CLKSRC_MMIO
	select GENERIC_CLOCKEVENTS
	select HAVE_CLK
	help
	  Support for ST's SPEAr platform (SPEAr3xx, SPEAr6xx and SPEAr13xx).

config ARCH_VT8500
	bool "VIA/WonderMedia 85xx"
	select CPU_ARM926T
	select GENERIC_GPIO
	select ARCH_HAS_CPUFREQ
	select GENERIC_CLOCKEVENTS
	select ARCH_REQUIRE_GPIOLIB
	select USE_OF
	select COMMON_CLK
	select HAVE_CLK
	select CLKDEV_LOOKUP
	help
	  Support for VIA/WonderMedia VT8500/WM85xx System-on-Chip.

config ARCH_ZYNQ
	bool "Xilinx Zynq ARM Cortex A9 Platform"
	select CPU_V7
	select GENERIC_CLOCKEVENTS
	select CLKDEV_LOOKUP
	select ARM_GIC
	select ARM_AMBA
	select ICST
	select MIGHT_HAVE_CACHE_L2X0
	select USE_OF
	help
	  Support for Xilinx Zynq ARM Cortex A9 Platform
endchoice

menu "Multiple platform selection"
	depends on ARCH_MULTIPLATFORM

comment "CPU Core family selection"

config ARCH_MULTI_V4
	bool "ARMv4 based platforms (FA526, StrongARM)"
	select ARCH_MULTI_V4_V5
	depends on !ARCH_MULTI_V6_V7

config ARCH_MULTI_V4T
	bool "ARMv4T based platforms (ARM720T, ARM920T, ...)"
	select ARCH_MULTI_V4_V5
	depends on !ARCH_MULTI_V6_V7

config ARCH_MULTI_V5
	bool "ARMv5 based platforms (ARM926T, XSCALE, PJ1, ...)"
	select ARCH_MULTI_V4_V5
	depends on !ARCH_MULTI_V6_V7

config ARCH_MULTI_V4_V5
	bool

config ARCH_MULTI_V6
	bool "ARMv6 based platforms (ARM11, Scorpion, ...)"
	select CPU_V6
	select ARCH_MULTI_V6_V7

config ARCH_MULTI_V7
	bool "ARMv7 based platforms (Cortex-A, PJ4, Krait)"
	select CPU_V7
	select ARCH_VEXPRESS
	default y
	select ARCH_MULTI_V6_V7

config ARCH_MULTI_V6_V7
	bool

config ARCH_MULTI_CPU_AUTO
	def_bool !(ARCH_MULTI_V4 || ARCH_MULTI_V4T || ARCH_MULTI_V6_V7)
	select ARCH_MULTI_V5

endmenu

#
# This is sorted alphabetically by mach-* pathname.  However, plat-*
# Kconfigs may be included either alphabetically (according to the
# plat- suffix) or along side the corresponding mach-* source.
#
source "arch/arm/mach-mvebu/Kconfig"

source "arch/arm/mach-at91/Kconfig"

source "arch/arm/mach-clps711x/Kconfig"

source "arch/arm/mach-cns3xxx/Kconfig"

source "arch/arm/mach-davinci/Kconfig"

source "arch/arm/mach-dove/Kconfig"

source "arch/arm/mach-ep93xx/Kconfig"

source "arch/arm/mach-footbridge/Kconfig"

source "arch/arm/mach-gemini/Kconfig"

source "arch/arm/mach-h720x/Kconfig"

source "arch/arm/mach-highbank/Kconfig"

source "arch/arm/mach-integrator/Kconfig"

source "arch/arm/mach-iop32x/Kconfig"

source "arch/arm/mach-iop33x/Kconfig"

source "arch/arm/mach-iop13xx/Kconfig"

source "arch/arm/mach-ixp4xx/Kconfig"

source "arch/arm/mach-kirkwood/Kconfig"

source "arch/arm/mach-ks8695/Kconfig"

source "arch/arm/mach-msm/Kconfig"

source "arch/arm/mach-mv78xx0/Kconfig"

source "arch/arm/plat-mxc/Kconfig"

source "arch/arm/mach-mxs/Kconfig"

source "arch/arm/mach-netx/Kconfig"

source "arch/arm/mach-nomadik/Kconfig"
source "arch/arm/plat-nomadik/Kconfig"

source "arch/arm/plat-omap/Kconfig"

source "arch/arm/mach-omap1/Kconfig"

source "arch/arm/mach-omap2/Kconfig"

source "arch/arm/mach-orion5x/Kconfig"

source "arch/arm/mach-picoxcell/Kconfig"

source "arch/arm/mach-pxa/Kconfig"
source "arch/arm/plat-pxa/Kconfig"

source "arch/arm/mach-mmp/Kconfig"

source "arch/arm/mach-realview/Kconfig"

source "arch/arm/mach-sa1100/Kconfig"

source "arch/arm/plat-samsung/Kconfig"
source "arch/arm/plat-s3c24xx/Kconfig"

source "arch/arm/mach-socfpga/Kconfig"

source "arch/arm/plat-spear/Kconfig"

source "arch/arm/mach-s3c24xx/Kconfig"
if ARCH_S3C24XX
source "arch/arm/mach-s3c2412/Kconfig"
source "arch/arm/mach-s3c2440/Kconfig"
endif

if ARCH_S3C64XX
source "arch/arm/mach-s3c64xx/Kconfig"
endif

source "arch/arm/mach-s5p64x0/Kconfig"

source "arch/arm/mach-s5pc100/Kconfig"

source "arch/arm/mach-s5pv210/Kconfig"

source "arch/arm/mach-exynos/Kconfig"

source "arch/arm/mach-shmobile/Kconfig"

source "arch/arm/mach-prima2/Kconfig"

source "arch/arm/mach-tegra/Kconfig"

source "arch/arm/mach-u300/Kconfig"

source "arch/arm/mach-ux500/Kconfig"

source "arch/arm/mach-versatile/Kconfig"

source "arch/arm/mach-vexpress/Kconfig"
source "arch/arm/plat-versatile/Kconfig"

source "arch/arm/mach-w90x900/Kconfig"

# Definitions to make life easier
config ARCH_ACORN
	bool

config PLAT_IOP
	bool
	select GENERIC_CLOCKEVENTS

config PLAT_ORION
	bool
	select CLKSRC_MMIO
	select GENERIC_IRQ_CHIP
	select IRQ_DOMAIN
	select COMMON_CLK

config PLAT_ORION_LEGACY
	bool
	select PLAT_ORION

config PLAT_PXA
	bool

config PLAT_VERSATILE
	bool

config ARM_TIMER_SP804
	bool
	select CLKSRC_MMIO
	select HAVE_SCHED_CLOCK

source arch/arm/mm/Kconfig

config ARM_NR_BANKS
	int
	default 16 if ARCH_EP93XX
	default 8

config IWMMXT
	bool "Enable iWMMXt support"
	depends on CPU_XSCALE || CPU_XSC3 || CPU_MOHAWK || CPU_PJ4
	default y if PXA27x || PXA3xx || PXA95x || ARCH_MMP
	help
	  Enable support for iWMMXt context switching at run time if
	  running on a CPU that supports it.

config XSCALE_PMU
	bool
	depends on CPU_XSCALE
	default y

config MULTI_IRQ_HANDLER
	bool
	help
	  Allow each machine to specify it's own IRQ handler at run time.

if !MMU
source "arch/arm/Kconfig-nommu"
endif

config ARM_ERRATA_326103
	bool "ARM errata: FSR write bit incorrect on a SWP to read-only memory"
	depends on CPU_V6
	help
	  Executing a SWP instruction to read-only memory does not set bit 11
	  of the FSR on the ARM 1136 prior to r1p0. This causes the kernel to
	  treat the access as a read, preventing a COW from occurring and
	  causing the faulting task to livelock.

config ARM_ERRATA_411920
	bool "ARM errata: Invalidation of the Instruction Cache operation can fail"
	depends on CPU_V6 || CPU_V6K
	help
	  Invalidation of the Instruction Cache operation can
	  fail. This erratum is present in 1136 (before r1p4), 1156 and 1176.
	  It does not affect the MPCore. This option enables the ARM Ltd.
	  recommended workaround.

config ARM_ERRATA_430973
	bool "ARM errata: Stale prediction on replaced interworking branch"
	depends on CPU_V7
	help
	  This option enables the workaround for the 430973 Cortex-A8
	  (r1p0..r1p2) erratum. If a code sequence containing an ARM/Thumb
	  interworking branch is replaced with another code sequence at the
	  same virtual address, whether due to self-modifying code or virtual
	  to physical address re-mapping, Cortex-A8 does not recover from the
	  stale interworking branch prediction. This results in Cortex-A8
	  executing the new code sequence in the incorrect ARM or Thumb state.
	  The workaround enables the BTB/BTAC operations by setting ACTLR.IBE
	  and also flushes the branch target cache at every context switch.
	  Note that setting specific bits in the ACTLR register may not be
	  available in non-secure mode.

config ARM_ERRATA_458693
	bool "ARM errata: Processor deadlock when a false hazard is created"
	depends on CPU_V7
	help
	  This option enables the workaround for the 458693 Cortex-A8 (r2p0)
	  erratum. For very specific sequences of memory operations, it is
	  possible for a hazard condition intended for a cache line to instead
	  be incorrectly associated with a different cache line. This false
	  hazard might then cause a processor deadlock. The workaround enables
	  the L1 caching of the NEON accesses and disables the PLD instruction
	  in the ACTLR register. Note that setting specific bits in the ACTLR
	  register may not be available in non-secure mode.

config ARM_ERRATA_460075
	bool "ARM errata: Data written to the L2 cache can be overwritten with stale data"
	depends on CPU_V7
	help
	  This option enables the workaround for the 460075 Cortex-A8 (r2p0)
	  erratum. Any asynchronous access to the L2 cache may encounter a
	  situation in which recent store transactions to the L2 cache are lost
	  and overwritten with stale memory contents from external memory. The
	  workaround disables the write-allocate mode for the L2 cache via the
	  ACTLR register. Note that setting specific bits in the ACTLR register
	  may not be available in non-secure mode.

config ARM_ERRATA_742230
	bool "ARM errata: DMB operation may be faulty"
	depends on CPU_V7 && SMP
	help
	  This option enables the workaround for the 742230 Cortex-A9
	  (r1p0..r2p2) erratum. Under rare circumstances, a DMB instruction
	  between two write operations may not ensure the correct visibility
	  ordering of the two writes. This workaround sets a specific bit in
	  the diagnostic register of the Cortex-A9 which causes the DMB
	  instruction to behave as a DSB, ensuring the correct behaviour of
	  the two writes.

config ARM_ERRATA_742231
	bool "ARM errata: Incorrect hazard handling in the SCU may lead to data corruption"
	depends on CPU_V7 && SMP
	help
	  This option enables the workaround for the 742231 Cortex-A9
	  (r2p0..r2p2) erratum. Under certain conditions, specific to the
	  Cortex-A9 MPCore micro-architecture, two CPUs working in SMP mode,
	  accessing some data located in the same cache line, may get corrupted
	  data due to bad handling of the address hazard when the line gets
	  replaced from one of the CPUs at the same time as another CPU is
	  accessing it. This workaround sets specific bits in the diagnostic
	  register of the Cortex-A9 which reduces the linefill issuing
	  capabilities of the processor.

config PL310_ERRATA_588369
	bool "PL310 errata: Clean & Invalidate maintenance operations do not invalidate clean lines"
	depends on CACHE_L2X0
	help
	   The PL310 L2 cache controller implements three types of Clean &
	   Invalidate maintenance operations: by Physical Address
	   (offset 0x7F0), by Index/Way (0x7F8) and by Way (0x7FC).
	   They are architecturally defined to behave as the execution of a
	   clean operation followed immediately by an invalidate operation,
	   both performing to the same memory location. This functionality
	   is not correctly implemented in PL310 as clean lines are not
	   invalidated as a result of these operations.

config ARM_ERRATA_720789
	bool "ARM errata: TLBIASIDIS and TLBIMVAIS operations can broadcast a faulty ASID"
	depends on CPU_V7
	help
	  This option enables the workaround for the 720789 Cortex-A9 (prior to
	  r2p0) erratum. A faulty ASID can be sent to the other CPUs for the
	  broadcasted CP15 TLB maintenance operations TLBIASIDIS and TLBIMVAIS.
	  As a consequence of this erratum, some TLB entries which should be
	  invalidated are not, resulting in an incoherency in the system page
	  tables. The workaround changes the TLB flushing routines to invalidate
	  entries regardless of the ASID.

config PL310_ERRATA_727915
	bool "PL310 errata: Background Clean & Invalidate by Way operation can cause data corruption"
	depends on CACHE_L2X0
	help
	  PL310 implements the Clean & Invalidate by Way L2 cache maintenance
	  operation (offset 0x7FC). This operation runs in background so that
	  PL310 can handle normal accesses while it is in progress. Under very
	  rare circumstances, due to this erratum, write data can be lost when
	  PL310 treats a cacheable write transaction during a Clean &
	  Invalidate by Way operation.

config ARM_ERRATA_743622
	bool "ARM errata: Faulty hazard checking in the Store Buffer may lead to data corruption"
	depends on CPU_V7
	help
	  This option enables the workaround for the 743622 Cortex-A9
	  (r2p*) erratum. Under very rare conditions, a faulty
	  optimisation in the Cortex-A9 Store Buffer may lead to data
	  corruption. This workaround sets a specific bit in the diagnostic
	  register of the Cortex-A9 which disables the Store Buffer
	  optimisation, preventing the defect from occurring. This has no
	  visible impact on the overall performance or power consumption of the
	  processor.

config ARM_ERRATA_751472
	bool "ARM errata: Interrupted ICIALLUIS may prevent completion of broadcasted operation"
	depends on CPU_V7
	help
	  This option enables the workaround for the 751472 Cortex-A9 (prior
	  to r3p0) erratum. An interrupted ICIALLUIS operation may prevent the
	  completion of a following broadcasted operation if the second
	  operation is received by a CPU before the ICIALLUIS has completed,
	  potentially leading to corrupted entries in the cache or TLB.

config PL310_ERRATA_753970
	bool "PL310 errata: cache sync operation may be faulty"
	depends on CACHE_PL310
	help
	  This option enables the workaround for the 753970 PL310 (r3p0) erratum.

	  Under some condition the effect of cache sync operation on
	  the store buffer still remains when the operation completes.
	  This means that the store buffer is always asked to drain and
	  this prevents it from merging any further writes. The workaround
	  is to replace the normal offset of cache sync operation (0x730)
	  by another offset targeting an unmapped PL310 register 0x740.
	  This has the same effect as the cache sync operation: store buffer
	  drain and waiting for all buffers empty.

config ARM_ERRATA_754322
	bool "ARM errata: possible faulty MMU translations following an ASID switch"
	depends on CPU_V7
	help
	  This option enables the workaround for the 754322 Cortex-A9 (r2p*,
	  r3p*) erratum. A speculative memory access may cause a page table walk
	  which starts prior to an ASID switch but completes afterwards. This
	  can populate the micro-TLB with a stale entry which may be hit with
	  the new ASID. This workaround places two dsb instructions in the mm
	  switching code so that no page table walks can cross the ASID switch.

config ARM_ERRATA_754327
	bool "ARM errata: no automatic Store Buffer drain"
	depends on CPU_V7 && SMP
	help
	  This option enables the workaround for the 754327 Cortex-A9 (prior to
	  r2p0) erratum. The Store Buffer does not have any automatic draining
	  mechanism and therefore a livelock may occur if an external agent
	  continuously polls a memory location waiting to observe an update.
	  This workaround defines cpu_relax() as smp_mb(), preventing correctly
	  written polling loops from denying visibility of updates to memory.

config ARM_ERRATA_364296
	bool "ARM errata: Possible cache data corruption with hit-under-miss enabled"
	depends on CPU_V6 && !SMP
	help
	  This options enables the workaround for the 364296 ARM1136
	  r0p2 erratum (possible cache data corruption with
	  hit-under-miss enabled). It sets the undocumented bit 31 in
	  the auxiliary control register and the FI bit in the control
	  register, thus disabling hit-under-miss without putting the
	  processor into full low interrupt latency mode. ARM11MPCore
	  is not affected.

config ARM_ERRATA_764369
	bool "ARM errata: Data cache line maintenance operation by MVA may not succeed"
	depends on CPU_V7 && SMP
	help
	  This option enables the workaround for erratum 764369
	  affecting Cortex-A9 MPCore with two or more processors (all
	  current revisions). Under certain timing circumstances, a data
	  cache line maintenance operation by MVA targeting an Inner
	  Shareable memory region may fail to proceed up to either the
	  Point of Coherency or to the Point of Unification of the
	  system. This workaround adds a DSB instruction before the
	  relevant cache maintenance functions and sets a specific bit
	  in the diagnostic control register of the SCU.

config PL310_ERRATA_769419
	bool "PL310 errata: no automatic Store Buffer drain"
	depends on CACHE_L2X0
	help
	  On revisions of the PL310 prior to r3p2, the Store Buffer does
	  not automatically drain. This can cause normal, non-cacheable
	  writes to be retained when the memory system is idle, leading
	  to suboptimal I/O performance for drivers using coherent DMA.
	  This option adds a write barrier to the cpu_idle loop so that,
	  on systems with an outer cache, the store buffer is drained
	  explicitly.

config ARM_ERRATA_775420
       bool "ARM errata: A data cache maintenance operation which aborts, might lead to deadlock"
       depends on CPU_V7
       help
	 This option enables the workaround for the 775420 Cortex-A9 (r2p2,
	 r2p6,r2p8,r2p10,r3p0) erratum. In case a date cache maintenance
	 operation aborts with MMU exception, it might cause the processor
	 to deadlock. This workaround puts DSB before executing ISB if
	 an abort may occur on cache maintenance.

endmenu

source "arch/arm/common/Kconfig"

menu "Bus support"

config ARM_AMBA
	bool

config ISA
	bool
	help
	  Find out whether you have ISA slots on your motherboard.  ISA is the
	  name of a bus system, i.e. the way the CPU talks to the other stuff
	  inside your box.  Other bus systems are PCI, EISA, MicroChannel
	  (MCA) or VESA.  ISA is an older system, now being displaced by PCI;
	  newer boards don't support it.  If you have ISA, say Y, otherwise N.

# Select ISA DMA controller support
config ISA_DMA
	bool
	select ISA_DMA_API

# Select ISA DMA interface
config ISA_DMA_API
	bool

config PCI
	bool "PCI support" if MIGHT_HAVE_PCI
	help
	  Find out whether you have a PCI motherboard. PCI is the name of a
	  bus system, i.e. the way the CPU talks to the other stuff inside
	  your box. Other bus systems are ISA, EISA, MicroChannel (MCA) or
	  VESA. If you have PCI, say Y, otherwise N.

config PCI_DOMAINS
	bool
	depends on PCI

config PCI_NANOENGINE
	bool "BSE nanoEngine PCI support"
	depends on SA1100_NANOENGINE
	help
	  Enable PCI on the BSE nanoEngine board.

config PCI_SYSCALL
	def_bool PCI

# Select the host bridge type
config PCI_HOST_VIA82C505
	bool
	depends on PCI && ARCH_SHARK
	default y

config PCI_HOST_ITE8152
	bool
	depends on PCI && MACH_ARMCORE
	default y
	select DMABOUNCE

source "drivers/pci/Kconfig"

source "drivers/pcmcia/Kconfig"

endmenu

menu "Kernel Features"

config HAVE_SMP
	bool
	help
	  This option should be selected by machines which have an SMP-
	  capable CPU.

	  The only effect of this option is to make the SMP-related
	  options available to the user for configuration.

config SMP
	bool "Symmetric Multi-Processing"
	depends on CPU_V6K || CPU_V7
	depends on GENERIC_CLOCKEVENTS
	depends on HAVE_SMP
	depends on MMU
	select USE_GENERIC_SMP_HELPERS
	select HAVE_ARM_SCU if !ARCH_MSM_SCORPIONMP
	help
	  This enables support for systems with more than one CPU. If you have
	  a system with only one CPU, like most personal computers, say N. If
	  you have a system with more than one CPU, say Y.

	  If you say N here, the kernel will run on single and multiprocessor
	  machines, but will use only one CPU of a multiprocessor machine. If
	  you say Y here, the kernel will run on many, but not all, single
	  processor machines. On a single processor machine, the kernel will
	  run faster if you say N here.

	  See also <file:Documentation/x86/i386/IO-APIC.txt>,
	  <file:Documentation/nmi_watchdog.txt> and the SMP-HOWTO available at
	  <http://tldp.org/HOWTO/SMP-HOWTO.html>.

	  If you don't know what to do here, say N.

config SMP_ON_UP
	bool "Allow booting SMP kernel on uniprocessor systems (EXPERIMENTAL)"
	depends on EXPERIMENTAL
	depends on SMP && !XIP_KERNEL
	default y
	help
	  SMP kernels contain instructions which fail on non-SMP processors.
	  Enabling this option allows the kernel to modify itself to make
	  these instructions safe.  Disabling it allows about 1K of space
	  savings.

	  If you don't know what to do here, say Y.

config ARM_CPU_TOPOLOGY
	bool "Support cpu topology definition"
	depends on SMP && CPU_V7
	default y
	help
	  Support ARM cpu topology definition. The MPIDR register defines
	  affinity between processors which is then used to describe the cpu
	  topology of an ARM System.

config SCHED_MC
	bool "Multi-core scheduler support"
	depends on ARM_CPU_TOPOLOGY
	help
	  Multi-core scheduler support improves the CPU scheduler's decision
	  making when dealing with multi-core CPU chips at a cost of slightly
	  increased overhead in some places. If unsure say N here.

config SCHED_SMT
	bool "SMT scheduler support"
	depends on ARM_CPU_TOPOLOGY
	help
	  Improves the CPU scheduler's decision making when dealing with
	  MultiThreading at a cost of slightly increased overhead in some
	  places. If unsure say N here.

config HAVE_ARM_SCU
	bool
	help
	  This option enables support for the ARM system coherency unit

config ARM_ARCH_TIMER
	bool "Architected timer support"
	depends on CPU_V7
	help
	  This option enables support for the ARM architected timer

config HAVE_ARM_TWD
	bool
	depends on SMP
	help
	  This options enables support for the ARM timer and watchdog unit

choice
	prompt "Memory split"
	default VMSPLIT_3G
	help
	  Select the desired split between kernel and user memory.

	  If you are not absolutely sure what you are doing, leave this
	  option alone!

	config VMSPLIT_3G
		bool "3G/1G user/kernel split"
	config VMSPLIT_2G
		bool "2G/2G user/kernel split"
	config VMSPLIT_1G
		bool "1G/3G user/kernel split"
endchoice

config PAGE_OFFSET
	hex
	default 0x40000000 if VMSPLIT_1G
	default 0x80000000 if VMSPLIT_2G
	default 0xC0000000

config NR_CPUS
	int "Maximum number of CPUs (2-32)"
	range 2 32
	depends on SMP
	default "4"

config HOTPLUG_CPU
	bool "Support for hot-pluggable CPUs (EXPERIMENTAL)"
	depends on SMP && HOTPLUG && EXPERIMENTAL
	help
	  Say Y here to experiment with turning CPUs off and on.  CPUs
	  can be controlled through /sys/devices/system/cpu.

config LOCAL_TIMERS
	bool "Use local timer interrupts"
	depends on SMP
	default y
	select HAVE_ARM_TWD if (!ARCH_MSM_SCORPIONMP && !EXYNOS4_MCT)
	help
	  Enable support for local timers on SMP platforms, rather then the
	  legacy IPI broadcast method.  Local timers allows the system
	  accounting to be spread across the timer interval, preventing a
	  "thundering herd" at every timer tick.

config ARCH_NR_GPIO
	int
	default 1024 if ARCH_SHMOBILE || ARCH_TEGRA
	default 355 if ARCH_U8500
	default 264 if MACH_H4700
	default 512 if SOC_OMAP5
	default 288 if ARCH_VT8500
	default 0
	help
	  Maximum number of GPIOs in the system.

	  If unsure, leave the default value.

source kernel/Kconfig.preempt

config HZ
	int
	default 200 if ARCH_EBSA110 || ARCH_S3C24XX || ARCH_S5P64X0 || \
		ARCH_S5PV210 || ARCH_EXYNOS4
	default OMAP_32K_TIMER_HZ if ARCH_OMAP && OMAP_32K_TIMER
	default AT91_TIMER_HZ if ARCH_AT91
	default SHMOBILE_TIMER_HZ if ARCH_SHMOBILE
	default 100

config THUMB2_KERNEL
	bool "Compile the kernel in Thumb-2 mode (EXPERIMENTAL)"
	depends on CPU_V7 && !CPU_V6 && !CPU_V6K && EXPERIMENTAL
	select AEABI
	select ARM_ASM_UNIFIED
	select ARM_UNWIND
	help
	  By enabling this option, the kernel will be compiled in
	  Thumb-2 mode. A compiler/assembler that understand the unified
	  ARM-Thumb syntax is needed.

	  If unsure, say N.

config THUMB2_AVOID_R_ARM_THM_JUMP11
	bool "Work around buggy Thumb-2 short branch relocations in gas"
	depends on THUMB2_KERNEL && MODULES
	default y
	help
	  Various binutils versions can resolve Thumb-2 branches to
	  locally-defined, preemptible global symbols as short-range "b.n"
	  branch instructions.

	  This is a problem, because there's no guarantee the final
	  destination of the symbol, or any candidate locations for a
	  trampoline, are within range of the branch.  For this reason, the
	  kernel does not support fixing up the R_ARM_THM_JUMP11 (102)
	  relocation in modules at all, and it makes little sense to add
	  support.

	  The symptom is that the kernel fails with an "unsupported
	  relocation" error when loading some modules.

	  Until fixed tools are available, passing
	  -fno-optimize-sibling-calls to gcc should prevent gcc generating
	  code which hits this problem, at the cost of a bit of extra runtime
	  stack usage in some cases.

	  The problem is described in more detail at:
	      https://bugs.launchpad.net/binutils-linaro/+bug/725126

	  Only Thumb-2 kernels are affected.

	  Unless you are sure your tools don't have this problem, say Y.

config ARM_ASM_UNIFIED
	bool

config AEABI
	bool "Use the ARM EABI to compile the kernel"
	help
	  This option allows for the kernel to be compiled using the latest
	  ARM ABI (aka EABI).  This is only useful if you are using a user
	  space environment that is also compiled with EABI.

	  Since there are major incompatibilities between the legacy ABI and
	  EABI, especially with regard to structure member alignment, this
	  option also changes the kernel syscall calling convention to
	  disambiguate both ABIs and allow for backward compatibility support
	  (selected with CONFIG_OABI_COMPAT).

	  To use this you need GCC version 4.0.0 or later.

config OABI_COMPAT
	bool "Allow old ABI binaries to run with this kernel (EXPERIMENTAL)"
	depends on AEABI && EXPERIMENTAL && !THUMB2_KERNEL
	default y
	help
	  This option preserves the old syscall interface along with the
	  new (ARM EABI) one. It also provides a compatibility layer to
	  intercept syscalls that have structure arguments which layout
	  in memory differs between the legacy ABI and the new ARM EABI
	  (only for non "thumb" binaries). This option adds a tiny
	  overhead to all syscalls and produces a slightly larger kernel.
	  If you know you'll be using only pure EABI user space then you
	  can say N here. If this option is not selected and you attempt
	  to execute a legacy ABI binary then the result will be
	  UNPREDICTABLE (in fact it can be predicted that it won't work
	  at all). If in doubt say Y.

config ARCH_HAS_HOLES_MEMORYMODEL
	bool

config ARCH_SPARSEMEM_ENABLE
	bool

config ARCH_SPARSEMEM_DEFAULT
	def_bool ARCH_SPARSEMEM_ENABLE

config ARCH_SELECT_MEMORY_MODEL
	def_bool ARCH_SPARSEMEM_ENABLE

config HAVE_ARCH_PFN_VALID
	def_bool ARCH_HAS_HOLES_MEMORYMODEL || !SPARSEMEM

config HIGHMEM
	bool "High Memory Support"
	depends on MMU
	help
	  The address space of ARM processors is only 4 Gigabytes large
	  and it has to accommodate user address space, kernel address
	  space as well as some memory mapped IO. That means that, if you
	  have a large amount of physical memory and/or IO, not all of the
	  memory can be "permanently mapped" by the kernel. The physical
	  memory that is not permanently mapped is called "high memory".

	  Depending on the selected kernel/user memory split, minimum
	  vmalloc space and actual amount of RAM, you may not need this
	  option which should result in a slightly faster kernel.

	  If unsure, say n.

config HIGHPTE
	bool "Allocate 2nd-level pagetables from highmem"
	depends on HIGHMEM

config HW_PERF_EVENTS
	bool "Enable hardware performance counter support for perf events"
	depends on PERF_EVENTS
	default y
	help
	  Enable hardware performance counter support for perf events. If
	  disabled, perf events will use software events only.

source "mm/Kconfig"

config FORCE_MAX_ZONEORDER
	int "Maximum zone order" if ARCH_SHMOBILE
	range 11 64 if ARCH_SHMOBILE
	default "9" if SA1111
	default "11"
	help
	  The kernel memory allocator divides physically contiguous memory
	  blocks into "zones", where each zone is a power of two number of
	  pages.  This option selects the largest power of two that the kernel
	  keeps in the memory allocator.  If you need to allocate very large
	  blocks of physically contiguous memory, then you may need to
	  increase this value.

	  This config option is actually maximum order plus one. For example,
	  a value of 11 means that the largest free memory block is 2^10 pages.

config ALIGNMENT_TRAP
	bool
	depends on CPU_CP15_MMU
	default y if !ARCH_EBSA110
	select HAVE_PROC_CPU if PROC_FS
	help
	  ARM processors cannot fetch/store information which is not
	  naturally aligned on the bus, i.e., a 4 byte fetch must start at an
	  address divisible by 4. On 32-bit ARM processors, these non-aligned
	  fetch/store instructions will be emulated in software if you say
	  here, which has a severe performance impact. This is necessary for
	  correct operation of some network protocols. With an IP-only
	  configuration it is safe to say N, otherwise say Y.

config UACCESS_WITH_MEMCPY
	bool "Use kernel mem{cpy,set}() for {copy_to,clear}_user()"
	depends on MMU
	default y if CPU_FEROCEON
	help
	  Implement faster copy_to_user and clear_user methods for CPU
	  cores where a 8-word STM instruction give significantly higher
	  memory write throughput than a sequence of individual 32bit stores.

	  A possible side effect is a slight increase in scheduling latency
	  between threads sharing the same address space if they invoke
	  such copy operations with large buffers.

	  However, if the CPU data cache is using a write-allocate mode,
	  this option is unlikely to provide any performance gain.

config SECCOMP
	bool
	prompt "Enable seccomp to safely compute untrusted bytecode"
	---help---
	  This kernel feature is useful for number crunching applications
	  that may need to compute untrusted bytecode during their
	  execution. By using pipes or other transports made available to
	  the process as file descriptors supporting the read/write
	  syscalls, it's possible to isolate those applications in
	  their own address space using seccomp. Once seccomp is
	  enabled via prctl(PR_SET_SECCOMP), it cannot be disabled
	  and the task is only allowed to execute a few safe syscalls
	  defined by each seccomp mode.

config CC_STACKPROTECTOR
	bool "Enable -fstack-protector buffer overflow detection (EXPERIMENTAL)"
	depends on EXPERIMENTAL
	help
	  This option turns on the -fstack-protector GCC feature. This
	  feature puts, at the beginning of functions, a canary value on
	  the stack just before the return address, and validates
	  the value just before actually returning.  Stack based buffer
	  overflows (that need to overwrite this return address) now also
	  overwrite the canary, which gets detected and the attack is then
	  neutralized via a kernel panic.
	  This feature requires gcc version 4.2 or above.

config XEN_DOM0
	def_bool y
	depends on XEN

config XEN
	bool "Xen guest support on ARM (EXPERIMENTAL)"
	depends on EXPERIMENTAL && ARM && OF
	help
	  Say Y if you want to run Linux in a Virtual Machine on Xen on ARM.

endmenu

menu "Boot options"

config USE_OF
	bool "Flattened Device Tree support"
	select OF
	select OF_EARLY_FLATTREE
	select IRQ_DOMAIN
	help
	  Include support for flattened device tree machine descriptions.

config ATAGS
	bool "Support for the traditional ATAGS boot data passing" if USE_OF
	default y
	help
	  This is the traditional way of passing data to the kernel at boot
	  time. If you are solely relying on the flattened device tree (or
	  the ARM_ATAG_DTB_COMPAT option) then you may unselect this option
	  to remove ATAGS support from your kernel binary.  If unsure,
	  leave this to y.

config DEPRECATED_PARAM_STRUCT
	bool "Provide old way to pass kernel parameters"
	depends on ATAGS
	help
	  This was deprecated in 2001 and announced to live on for 5 years.
	  Some old boot loaders still use this way.

# Compressed boot loader in ROM.  Yes, we really want to ask about
# TEXT and BSS so we preserve their values in the config files.
config ZBOOT_ROM_TEXT
	hex "Compressed ROM boot loader base address"
	default "0"
	help
	  The physical address at which the ROM-able zImage is to be
	  placed in the target.  Platforms which normally make use of
	  ROM-able zImage formats normally set this to a suitable
	  value in their defconfig file.

	  If ZBOOT_ROM is not enabled, this has no effect.

config ZBOOT_ROM_BSS
	hex "Compressed ROM boot loader BSS address"
	default "0"
	help
	  The base address of an area of read/write memory in the target
	  for the ROM-able zImage which must be available while the
	  decompressor is running. It must be large enough to hold the
	  entire decompressed kernel plus an additional 128 KiB.
	  Platforms which normally make use of ROM-able zImage formats
	  normally set this to a suitable value in their defconfig file.

	  If ZBOOT_ROM is not enabled, this has no effect.

config ZBOOT_ROM
	bool "Compressed boot loader in ROM/flash"
	depends on ZBOOT_ROM_TEXT != ZBOOT_ROM_BSS
	help
	  Say Y here if you intend to execute your compressed kernel image
	  (zImage) directly from ROM or flash.  If unsure, say N.

choice
	prompt "Include SD/MMC loader in zImage (EXPERIMENTAL)"
	depends on ZBOOT_ROM && ARCH_SH7372 && EXPERIMENTAL
	default ZBOOT_ROM_NONE
	help
	  Include experimental SD/MMC loading code in the ROM-able zImage.
	  With this enabled it is possible to write the ROM-able zImage
	  kernel image to an MMC or SD card and boot the kernel straight
	  from the reset vector. At reset the processor Mask ROM will load
	  the first part of the ROM-able zImage which in turn loads the
	  rest the kernel image to RAM.

config ZBOOT_ROM_NONE
	bool "No SD/MMC loader in zImage (EXPERIMENTAL)"
	help
	  Do not load image from SD or MMC

config ZBOOT_ROM_MMCIF
	bool "Include MMCIF loader in zImage (EXPERIMENTAL)"
	help
	  Load image from MMCIF hardware block.

config ZBOOT_ROM_SH_MOBILE_SDHI
	bool "Include SuperH Mobile SDHI loader in zImage (EXPERIMENTAL)"
	help
	  Load image from SDHI hardware block

endchoice

config ARM_APPENDED_DTB
	bool "Use appended device tree blob to zImage (EXPERIMENTAL)"
	depends on OF && !ZBOOT_ROM && EXPERIMENTAL
	help
	  With this option, the boot code will look for a device tree binary
	  (DTB) appended to zImage
	  (e.g. cat zImage <filename>.dtb > zImage_w_dtb).

	  This is meant as a backward compatibility convenience for those
	  systems with a bootloader that can't be upgraded to accommodate
	  the documented boot protocol using a device tree.

	  Beware that there is very little in terms of protection against
	  this option being confused by leftover garbage in memory that might
	  look like a DTB header after a reboot if no actual DTB is appended
	  to zImage.  Do not leave this option active in a production kernel
	  if you don't intend to always append a DTB.  Proper passing of the
	  location into r2 of a bootloader provided DTB is always preferable
	  to this option.

config ARM_ATAG_DTB_COMPAT
	bool "Supplement the appended DTB with traditional ATAG information"
	depends on ARM_APPENDED_DTB
	help
	  Some old bootloaders can't be updated to a DTB capable one, yet
	  they provide ATAGs with memory configuration, the ramdisk address,
	  the kernel cmdline string, etc.  Such information is dynamically
	  provided by the bootloader and can't always be stored in a static
	  DTB.  To allow a device tree enabled kernel to be used with such
	  bootloaders, this option allows zImage to extract the information
	  from the ATAG list and store it at run time into the appended DTB.

choice
	prompt "Kernel command line type" if ARM_ATAG_DTB_COMPAT
	default ARM_ATAG_DTB_COMPAT_CMDLINE_FROM_BOOTLOADER

config ARM_ATAG_DTB_COMPAT_CMDLINE_FROM_BOOTLOADER
	bool "Use bootloader kernel arguments if available"
	help
	  Uses the command-line options passed by the boot loader instead of
	  the device tree bootargs property. If the boot loader doesn't provide
	  any, the device tree bootargs property will be used.

config ARM_ATAG_DTB_COMPAT_CMDLINE_EXTEND
	bool "Extend with bootloader kernel arguments"
	help
	  The command-line arguments provided by the boot loader will be
	  appended to the the device tree bootargs property.

endchoice

config CMDLINE
	string "Default kernel command string"
	default ""
	help
	  On some architectures (EBSA110 and CATS), there is currently no way
	  for the boot loader to pass arguments to the kernel. For these
	  architectures, you should supply some command-line options at build
	  time by entering them here. As a minimum, you should specify the
	  memory size and the root device (e.g., mem=64M root=/dev/nfs).

choice
	prompt "Kernel command line type" if CMDLINE != ""
	default CMDLINE_FROM_BOOTLOADER
	depends on ATAGS

config CMDLINE_FROM_BOOTLOADER
	bool "Use bootloader kernel arguments if available"
	help
	  Uses the command-line options passed by the boot loader. If
	  the boot loader doesn't provide any, the default kernel command
	  string provided in CMDLINE will be used.

config CMDLINE_EXTEND
	bool "Extend bootloader kernel arguments"
	help
	  The command-line arguments provided by the boot loader will be
	  appended to the default kernel command string.

config CMDLINE_FORCE
	bool "Always use the default kernel command string"
	help
	  Always use the default kernel command string, even if the boot
	  loader passes other arguments to the kernel.
	  This is useful if you cannot or don't want to change the
	  command-line options your boot loader passes to the kernel.
endchoice

config XIP_KERNEL
	bool "Kernel Execute-In-Place from ROM"
	depends on !ZBOOT_ROM && !ARM_LPAE && !ARCH_MULTIPLATFORM
	help
	  Execute-In-Place allows the kernel to run from non-volatile storage
	  directly addressable by the CPU, such as NOR flash. This saves RAM
	  space since the text section of the kernel is not loaded from flash
	  to RAM.  Read-write sections, such as the data section and stack,
	  are still copied to RAM.  The XIP kernel is not compressed since
	  it has to run directly from flash, so it will take more space to
	  store it.  The flash address used to link the kernel object files,
	  and for storing it, is configuration dependent. Therefore, if you
	  say Y here, you must know the proper physical address where to
	  store the kernel image depending on your own flash memory usage.

	  Also note that the make target becomes "make xipImage" rather than
	  "make zImage" or "make Image".  The final kernel binary to put in
	  ROM memory will be arch/arm/boot/xipImage.

	  If unsure, say N.

config XIP_PHYS_ADDR
	hex "XIP Kernel Physical Location"
	depends on XIP_KERNEL
	default "0x00080000"
	help
	  This is the physical address in your flash memory the kernel will
	  be linked for and stored to.  This address is dependent on your
	  own flash usage.

config KEXEC
	bool "Kexec system call (EXPERIMENTAL)"
	depends on EXPERIMENTAL && (!SMP || HOTPLUG_CPU)
	help
	  kexec is a system call that implements the ability to shutdown your
	  current kernel, and to start another kernel.  It is like a reboot
	  but it is independent of the system firmware.   And like a reboot
	  you can start any kernel with it, not just Linux.

	  It is an ongoing process to be certain the hardware in a machine
	  is properly shutdown, so do not be surprised if this code does not
	  initially work for you.  It may help to enable device hotplugging
	  support.

config ATAGS_PROC
	bool "Export atags in procfs"
	depends on ATAGS && KEXEC
	default y
	help
	  Should the atags used to boot the kernel be exported in an "atags"
	  file in procfs. Useful with kexec.

config CRASH_DUMP
	bool "Build kdump crash kernel (EXPERIMENTAL)"
	depends on EXPERIMENTAL
	help
	  Generate crash dump after being started by kexec. This should
	  be normally only set in special crash dump kernels which are
	  loaded in the main kernel with kexec-tools into a specially
	  reserved region and then later executed after a crash by
	  kdump/kexec. The crash dump kernel must be compiled to a
	  memory address not used by the main kernel

	  For more details see Documentation/kdump/kdump.txt

config AUTO_ZRELADDR
	bool "Auto calculation of the decompressed kernel image address"
	depends on !ZBOOT_ROM && !ARCH_U300
	help
	  ZRELADDR is the physical address where the decompressed kernel
	  image will be placed. If AUTO_ZRELADDR is selected, the address
	  will be determined at run-time by masking the current IP with
	  0xf8000000. This assumes the zImage being placed in the first 128MB
	  from start of memory.

endmenu

menu "CPU Power Management"

if ARCH_HAS_CPUFREQ

source "drivers/cpufreq/Kconfig"

config CPU_FREQ_IMX
	tristate "CPUfreq driver for i.MX CPUs"
	depends on ARCH_MXC && CPU_FREQ
	select CPU_FREQ_TABLE
	help
	  This enables the CPUfreq driver for i.MX CPUs.

config CPU_FREQ_SA1100
	bool

config CPU_FREQ_SA1110
	bool

config CPU_FREQ_INTEGRATOR
	tristate "CPUfreq driver for ARM Integrator CPUs"
	depends on ARCH_INTEGRATOR && CPU_FREQ
	default y
	help
	  This enables the CPUfreq driver for ARM Integrator CPUs.

	  For details, take a look at <file:Documentation/cpu-freq>.

	  If in doubt, say Y.

config CPU_FREQ_PXA
	bool
	depends on CPU_FREQ && ARCH_PXA && PXA25x
	default y
	select CPU_FREQ_TABLE
	select CPU_FREQ_DEFAULT_GOV_USERSPACE

config CPU_FREQ_S3C
	bool
	help
	  Internal configuration node for common cpufreq on Samsung SoC

config CPU_FREQ_S3C24XX
	bool "CPUfreq driver for Samsung S3C24XX series CPUs (EXPERIMENTAL)"
	depends on ARCH_S3C24XX && CPU_FREQ && EXPERIMENTAL
	select CPU_FREQ_S3C
	help
	  This enables the CPUfreq driver for the Samsung S3C24XX family
	  of CPUs.

	  For details, take a look at <file:Documentation/cpu-freq>.

	  If in doubt, say N.

config CPU_FREQ_S3C24XX_PLL
	bool "Support CPUfreq changing of PLL frequency (EXPERIMENTAL)"
	depends on CPU_FREQ_S3C24XX && EXPERIMENTAL
	help
	  Compile in support for changing the PLL frequency from the
	  S3C24XX series CPUfreq driver. The PLL takes time to settle
	  after a frequency change, so by default it is not enabled.

	  This also means that the PLL tables for the selected CPU(s) will
	  be built which may increase the size of the kernel image.

config CPU_FREQ_S3C24XX_DEBUG
	bool "Debug CPUfreq Samsung driver core"
	depends on CPU_FREQ_S3C24XX
	help
	  Enable s3c_freq_dbg for the Samsung S3C CPUfreq core

config CPU_FREQ_S3C24XX_IODEBUG
	bool "Debug CPUfreq Samsung driver IO timing"
	depends on CPU_FREQ_S3C24XX
	help
	  Enable s3c_freq_iodbg for the Samsung S3C CPUfreq core

config CPU_FREQ_S3C24XX_DEBUGFS
	bool "Export debugfs for CPUFreq"
	depends on CPU_FREQ_S3C24XX && DEBUG_FS
	help
	  Export status information via debugfs.

endif

source "drivers/cpuidle/Kconfig"

endmenu

menu "Floating point emulation"

comment "At least one emulation must be selected"

config FPE_NWFPE
	bool "NWFPE math emulation"
	depends on (!AEABI || OABI_COMPAT) && !THUMB2_KERNEL
	---help---
	  Say Y to include the NWFPE floating point emulator in the kernel.
	  This is necessary to run most binaries. Linux does not currently
	  support floating point hardware so you need to say Y here even if
	  your machine has an FPA or floating point co-processor podule.

	  You may say N here if you are going to load the Acorn FPEmulator
	  early in the bootup.

config FPE_NWFPE_XP
	bool "Support extended precision"
	depends on FPE_NWFPE
	help
	  Say Y to include 80-bit support in the kernel floating-point
	  emulator.  Otherwise, only 32 and 64-bit support is compiled in.
	  Note that gcc does not generate 80-bit operations by default,
	  so in most cases this option only enlarges the size of the
	  floating point emulator without any good reason.

	  You almost surely want to say N here.

config FPE_FASTFPE
	bool "FastFPE math emulation (EXPERIMENTAL)"
	depends on (!AEABI || OABI_COMPAT) && !CPU_32v3 && EXPERIMENTAL
	---help---
	  Say Y here to include the FAST floating point emulator in the kernel.
	  This is an experimental much faster emulator which now also has full
	  precision for the mantissa.  It does not support any exceptions.
	  It is very simple, and approximately 3-6 times faster than NWFPE.

	  It should be sufficient for most programs.  It may be not suitable
	  for scientific calculations, but you have to check this for yourself.
	  If you do not feel you need a faster FP emulation you should better
	  choose NWFPE.

config VFP
	bool "VFP-format floating point maths"
	depends on CPU_V6 || CPU_V6K || CPU_ARM926T || CPU_V7 || CPU_FEROCEON
	help
	  Say Y to include VFP support code in the kernel. This is needed
	  if your hardware includes a VFP unit.

	  Please see <file:Documentation/arm/VFP/release-notes.txt> for
	  release notes and additional status information.

	  Say N if your target does not have VFP hardware.

config VFPv3
	bool
	depends on VFP
	default y if CPU_V7

config NEON
	bool "Advanced SIMD (NEON) Extension support"
	depends on VFPv3 && CPU_V7
	help
	  Say Y to include support code for NEON, the ARMv7 Advanced SIMD
	  Extension.

endmenu

menu "Userspace binary formats"

source "fs/Kconfig.binfmt"

config ARTHUR
	tristate "RISC OS personality"
	depends on !AEABI
	help
	  Say Y here to include the kernel code necessary if you want to run
	  Acorn RISC OS/Arthur binaries under Linux. This code is still very
	  experimental; if this sounds frightening, say N and sleep in peace.
	  You can also say M here to compile this support as a module (which
	  will be called arthur).

endmenu

menu "Power management options"

source "kernel/power/Kconfig"

config ARCH_SUSPEND_POSSIBLE
	depends on !ARCH_S5PC100
	depends on CPU_ARM920T || CPU_ARM926T || CPU_SA1100 || \
		CPU_V6 || CPU_V6K || CPU_V7 || CPU_XSC3 || CPU_XSCALE || CPU_MOHAWK
	def_bool y

config ARM_CPU_SUSPEND
	def_bool PM_SLEEP

endmenu

source "net/Kconfig"

source "drivers/Kconfig"

source "fs/Kconfig"

source "arch/arm/Kconfig.debug"

source "security/Kconfig"

source "crypto/Kconfig"

source "lib/Kconfig"<|MERGE_RESOLUTION|>--- conflicted
+++ resolved
@@ -493,10 +493,6 @@
 	depends on MMU
 	select CPU_XSCALE
 	select NEED_MACH_GPIO_H
-<<<<<<< HEAD
-	select NEED_MACH_IO_H
-=======
->>>>>>> 7f1bfe5d
 	select NEED_RET_TO_USER
 	select PLAT_IOP
 	select PCI
@@ -510,10 +506,6 @@
 	depends on MMU
 	select CPU_XSCALE
 	select NEED_MACH_GPIO_H
-<<<<<<< HEAD
-	select NEED_MACH_IO_H
-=======
->>>>>>> 7f1bfe5d
 	select NEED_RET_TO_USER
 	select PLAT_IOP
 	select PCI
@@ -540,13 +532,9 @@
 	select CPU_V7
 	select ARCH_REQUIRE_GPIOLIB
 	select GENERIC_CLOCKEVENTS
-<<<<<<< HEAD
-	select PLAT_ORION
-=======
 	select MIGHT_HAVE_PCI
 	select PLAT_ORION_LEGACY
 	select USB_ARCH_HAS_EHCI
->>>>>>> 7f1bfe5d
 	help
 	  Support for the Marvell Dove SoC 88AP510
 
@@ -556,11 +544,7 @@
 	select PCI
 	select ARCH_REQUIRE_GPIOLIB
 	select GENERIC_CLOCKEVENTS
-<<<<<<< HEAD
-	select PLAT_ORION
-=======
 	select PLAT_ORION_LEGACY
->>>>>>> 7f1bfe5d
 	help
 	  Support for the following Marvell Kirkwood series SoCs:
 	  88F6180, 88F6192 and 88F6281.
@@ -586,11 +570,7 @@
 	select PCI
 	select ARCH_REQUIRE_GPIOLIB
 	select GENERIC_CLOCKEVENTS
-<<<<<<< HEAD
-	select PLAT_ORION
-=======
 	select PLAT_ORION_LEGACY
->>>>>>> 7f1bfe5d
 	help
 	  Support for the following Marvell MV78xx0 series SoCs:
 	  MV781x0, MV782x0.
@@ -602,11 +582,7 @@
 	select PCI
 	select ARCH_REQUIRE_GPIOLIB
 	select GENERIC_CLOCKEVENTS
-<<<<<<< HEAD
-	select PLAT_ORION
-=======
 	select PLAT_ORION_LEGACY
->>>>>>> 7f1bfe5d
 	help
 	  Support for the following Marvell Orion 5x series SoCs:
 	  Orion-1 (5181), Orion-VoIP (5181L), Orion-NAS (5182),
