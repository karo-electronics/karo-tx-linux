/*
 * arch/arm/mach-tegra/board-paz00.h
 *
 * Copyright (C) 2010 Marc Dietrich <marvin24@gmx.de>
 *
 * This software is licensed under the terms of the GNU General Public
 * License version 2, as published by the Free Software Foundation, and
 * may be copied, distributed, and modified under those terms.
 *
 * This program is distributed in the hope that it will be useful,
 * but WITHOUT ANY WARRANTY; without even the implied warranty of
 * MERCHANTABILITY or FITNESS FOR A PARTICULAR PURPOSE.  See the
 * GNU General Public License for more details.
 *
 */

#ifndef _MACH_TEGRA_BOARD_PAZ00_H
#define _MACH_TEGRA_BOARD_PAZ00_H

#include <mach/gpio-tegra.h>

/* SDCARD */
#define TEGRA_GPIO_SD1_CD		TEGRA_GPIO_PV5
#define TEGRA_GPIO_SD1_WP		TEGRA_GPIO_PH1
#define TEGRA_GPIO_SD1_POWER		TEGRA_GPIO_PT3

/* ULPI */
#define TEGRA_ULPI_RST			TEGRA_GPIO_PV0

/* WIFI */
#define TEGRA_WIFI_PWRN			TEGRA_GPIO_PK5
#define TEGRA_WIFI_RST			TEGRA_GPIO_PD1
#define TEGRA_WIFI_LED			TEGRA_GPIO_PD0

<<<<<<< HEAD
=======
/* WakeUp */
#define TEGRA_GPIO_POWERKEY	TEGRA_GPIO_PJ7

>>>>>>> dcd6c922
void paz00_pinmux_init(void);

#endif<|MERGE_RESOLUTION|>--- conflicted
+++ resolved
@@ -32,12 +32,9 @@
 #define TEGRA_WIFI_RST			TEGRA_GPIO_PD1
 #define TEGRA_WIFI_LED			TEGRA_GPIO_PD0
 
-<<<<<<< HEAD
-=======
 /* WakeUp */
 #define TEGRA_GPIO_POWERKEY	TEGRA_GPIO_PJ7
 
->>>>>>> dcd6c922
 void paz00_pinmux_init(void);
 
 #endif