/*
 * Copyright (C) 2010 Google, Inc.
 * Copyright (c) 2013, NVIDIA CORPORATION.  All rights reserved.
 *
 * Author:
 *	Colin Cross <ccross@android.com>
 *
 * This software is licensed under the terms of the GNU General Public
 * License version 2, as published by the Free Software Foundation, and
 * may be copied, distributed, and modified under those terms.
 *
 * This program is distributed in the hope that it will be useful,
 * but WITHOUT ANY WARRANTY; without even the implied warranty of
 * MERCHANTABILITY or FITNESS FOR A PARTICULAR PURPOSE.  See the
 * GNU General Public License for more details.
 *
 */

#ifndef __MACH_TEGRA_FUSE_H
#define __MACH_TEGRA_FUSE_H

#define SKU_ID_T20	8
#define SKU_ID_T25SE	20
#define SKU_ID_AP25	23
#define SKU_ID_T25	24
#define SKU_ID_AP25E	27
#define SKU_ID_T25E	28

#define TEGRA20		0x20
#define TEGRA30		0x30
#define TEGRA114	0x35
<<<<<<< HEAD
=======

#ifndef __ASSEMBLY__
enum tegra_revision {
	TEGRA_REVISION_UNKNOWN = 0,
	TEGRA_REVISION_A01,
	TEGRA_REVISION_A02,
	TEGRA_REVISION_A03,
	TEGRA_REVISION_A03p,
	TEGRA_REVISION_A04,
	TEGRA_REVISION_MAX,
};
>>>>>>> d0e0ac97

extern int tegra_sku_id;
extern int tegra_cpu_process_id;
extern int tegra_core_process_id;
extern int tegra_chip_id;
extern int tegra_cpu_speedo_id;		/* only exist in Tegra30 and later */
extern int tegra_soc_speedo_id;
extern enum tegra_revision tegra_revision;

extern int tegra_bct_strapping;

unsigned long long tegra_chip_uid(void);
void tegra_init_fuse(void);
bool tegra_spare_fuse(int bit);
u32 tegra_fuse_readl(unsigned long offset);

#ifdef CONFIG_ARCH_TEGRA_2x_SOC
void tegra20_init_speedo_data(void);
#else
static inline void tegra20_init_speedo_data(void) {}
#endif

#ifdef CONFIG_ARCH_TEGRA_3x_SOC
void tegra30_init_speedo_data(void);
#else
static inline void tegra30_init_speedo_data(void) {}
#endif

#ifdef CONFIG_ARCH_TEGRA_114_SOC
void tegra114_init_speedo_data(void);
#else
static inline void tegra114_init_speedo_data(void) {}
#endif
<<<<<<< HEAD
=======
#endif /* __ASSEMBLY__ */
>>>>>>> d0e0ac97

#endif<|MERGE_RESOLUTION|>--- conflicted
+++ resolved
@@ -29,8 +29,6 @@
 #define TEGRA20		0x20
 #define TEGRA30		0x30
 #define TEGRA114	0x35
-<<<<<<< HEAD
-=======
 
 #ifndef __ASSEMBLY__
 enum tegra_revision {
@@ -42,7 +40,6 @@
 	TEGRA_REVISION_A04,
 	TEGRA_REVISION_MAX,
 };
->>>>>>> d0e0ac97
 
 extern int tegra_sku_id;
 extern int tegra_cpu_process_id;
@@ -76,9 +73,6 @@
 #else
 static inline void tegra114_init_speedo_data(void) {}
 #endif
-<<<<<<< HEAD
-=======
 #endif /* __ASSEMBLY__ */
->>>>>>> d0e0ac97
 
 #endif