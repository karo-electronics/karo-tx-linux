--- conflicted
+++ resolved
@@ -177,10 +177,6 @@
 				    struct cpuidle_driver *drv,
 				    int index)
 {
-<<<<<<< HEAD
-	u32 cpu = is_smp() ? cpu_logical_map(dev->cpu) : dev->cpu;
-=======
->>>>>>> d0e0ac97
 	bool entered_lp2 = false;
 
 	if (tegra_pending_sgi())
@@ -196,27 +192,16 @@
 
 	local_fiq_disable();
 
-<<<<<<< HEAD
-	tegra_set_cpu_in_lp2(cpu);
-	cpu_pm_enter();
-
-	if (cpu == 0)
-=======
 	tegra_set_cpu_in_lp2();
 	cpu_pm_enter();
 
 	if (dev->cpu == 0)
->>>>>>> d0e0ac97
 		entered_lp2 = tegra20_cpu_cluster_power_down(dev, drv, index);
 	else
 		entered_lp2 = tegra20_idle_enter_lp2_cpu_1(dev, drv, index);
 
 	cpu_pm_exit();
-<<<<<<< HEAD
-	tegra_clear_cpu_in_lp2(cpu);
-=======
 	tegra_clear_cpu_in_lp2();
->>>>>>> d0e0ac97
 
 	local_fiq_enable();
 
@@ -228,11 +213,5 @@
 
 int __init tegra20_cpuidle_init(void)
 {
-<<<<<<< HEAD
-#ifdef CONFIG_PM_SLEEP
-	tegra_tear_down_cpu = tegra20_tear_down_cpu;
-#endif
-=======
->>>>>>> d0e0ac97
 	return cpuidle_register(&tegra_idle_driver, cpu_possible_mask);
 }