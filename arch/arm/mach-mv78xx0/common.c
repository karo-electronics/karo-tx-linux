/*
 * arch/arm/mach-mv78xx0/common.c
 *
 * Core functions for Marvell MV78xx0 SoCs
 *
 * This file is licensed under the terms of the GNU General Public
 * License version 2.  This program is licensed "as is" without any
 * warranty of any kind, whether express or implied.
 */

#include <linux/kernel.h>
#include <linux/init.h>
#include <linux/platform_device.h>
#include <linux/serial_8250.h>
#include <linux/ata_platform.h>
#include <linux/clk-provider.h>
#include <linux/ethtool.h>
#include <asm/mach/map.h>
#include <asm/mach/time.h>
#include <mach/mv78xx0.h>
#include <mach/bridge-regs.h>
#include <plat/cache-feroceon-l2.h>
#include <linux/platform_data/usb-ehci-orion.h>
#include <linux/platform_data/mtd-orion_nand.h>
#include <plat/time.h>
#include <plat/common.h>
#include <plat/addr-map.h>
#include "common.h"

static int get_tclk(void);

/*****************************************************************************
 * Common bits
 ****************************************************************************/
int mv78xx0_core_index(void)
{
	u32 extra;

	/*
	 * Read Extra Features register.
	 */
	__asm__("mrc p15, 1, %0, c15, c1, 0" : "=r" (extra));

	return !!(extra & 0x00004000);
}

static int get_hclk(void)
{
	int hclk;

	/*
	 * HCLK tick rate is configured by DEV_D[7:5] pins.
	 */
	switch ((readl(SAMPLE_AT_RESET_LOW) >> 5) & 7) {
	case 0:
		hclk = 166666667;
		break;
	case 1:
		hclk = 200000000;
		break;
	case 2:
		hclk = 266666667;
		break;
	case 3:
		hclk = 333333333;
		break;
	case 4:
		hclk = 400000000;
		break;
	default:
		panic("unknown HCLK PLL setting: %.8x\n",
			readl(SAMPLE_AT_RESET_LOW));
	}

	return hclk;
}

static void get_pclk_l2clk(int hclk, int core_index, int *pclk, int *l2clk)
{
	u32 cfg;

	/*
	 * Core #0 PCLK/L2CLK is configured by bits [13:8], core #1
	 * PCLK/L2CLK by bits [19:14].
	 */
	if (core_index == 0) {
		cfg = (readl(SAMPLE_AT_RESET_LOW) >> 8) & 0x3f;
	} else {
		cfg = (readl(SAMPLE_AT_RESET_LOW) >> 14) & 0x3f;
	}

	/*
	 * Bits [11:8] ([17:14] for core #1) configure the PCLK:HCLK
	 * ratio (1, 1.5, 2, 2.5, 3, 3.5, 4, 4.5, 5, 5.5, 6).
	 */
	*pclk = ((u64)hclk * (2 + (cfg & 0xf))) >> 1;

	/*
	 * Bits [13:12] ([19:18] for core #1) configure the PCLK:L2CLK
	 * ratio (1, 2, 3).
	 */
	*l2clk = *pclk / (((cfg >> 4) & 3) + 1);
}

static int get_tclk(void)
{
	int tclk_freq;

	/*
	 * TCLK tick rate is configured by DEV_A[2:0] strap pins.
	 */
	switch ((readl(SAMPLE_AT_RESET_HIGH) >> 6) & 7) {
	case 1:
		tclk_freq = 166666667;
		break;
	case 3:
		tclk_freq = 200000000;
		break;
	default:
		panic("unknown TCLK PLL setting: %.8x\n",
			readl(SAMPLE_AT_RESET_HIGH));
	}

	return tclk_freq;
}


/*****************************************************************************
 * I/O Address Mapping
 ****************************************************************************/
static struct map_desc mv78xx0_io_desc[] __initdata = {
	{
		.virtual	= (unsigned long) MV78XX0_CORE_REGS_VIRT_BASE,
		.pfn		= 0,
		.length		= MV78XX0_CORE_REGS_SIZE,
		.type		= MT_DEVICE,
	}, {
<<<<<<< HEAD
		.virtual	= MV78XX0_REGS_VIRT_BASE,
=======
		.virtual	= (unsigned long) MV78XX0_REGS_VIRT_BASE,
>>>>>>> 7f1bfe5d
		.pfn		= __phys_to_pfn(MV78XX0_REGS_PHYS_BASE),
		.length		= MV78XX0_REGS_SIZE,
		.type		= MT_DEVICE,
	},
};

void __init mv78xx0_map_io(void)
{
	unsigned long phys;

	/*
	 * Map the right set of per-core registers depending on
	 * which core we are running on.
	 */
	if (mv78xx0_core_index() == 0) {
		phys = MV78XX0_CORE0_REGS_PHYS_BASE;
	} else {
		phys = MV78XX0_CORE1_REGS_PHYS_BASE;
	}
	mv78xx0_io_desc[0].pfn = __phys_to_pfn(phys);

	iotable_init(mv78xx0_io_desc, ARRAY_SIZE(mv78xx0_io_desc));
}


/*****************************************************************************
 * CLK tree
 ****************************************************************************/
static struct clk *tclk;

static void __init clk_init(void)
{
	tclk = clk_register_fixed_rate(NULL, "tclk", NULL, CLK_IS_ROOT,
				       get_tclk());

	orion_clkdev_init(tclk);
}

/*****************************************************************************
 * EHCI
 ****************************************************************************/
void __init mv78xx0_ehci0_init(void)
{
	orion_ehci_init(USB0_PHYS_BASE, IRQ_MV78XX0_USB_0, EHCI_PHY_NA);
}


/*****************************************************************************
 * EHCI1
 ****************************************************************************/
void __init mv78xx0_ehci1_init(void)
{
	orion_ehci_1_init(USB1_PHYS_BASE, IRQ_MV78XX0_USB_1);
}


/*****************************************************************************
 * EHCI2
 ****************************************************************************/
void __init mv78xx0_ehci2_init(void)
{
	orion_ehci_2_init(USB2_PHYS_BASE, IRQ_MV78XX0_USB_2);
}


/*****************************************************************************
 * GE00
 ****************************************************************************/
void __init mv78xx0_ge00_init(struct mv643xx_eth_platform_data *eth_data)
{
	orion_ge00_init(eth_data,
			GE00_PHYS_BASE, IRQ_MV78XX0_GE00_SUM,
			IRQ_MV78XX0_GE_ERR,
			MV643XX_TX_CSUM_DEFAULT_LIMIT);
}


/*****************************************************************************
 * GE01
 ****************************************************************************/
void __init mv78xx0_ge01_init(struct mv643xx_eth_platform_data *eth_data)
{
	orion_ge01_init(eth_data,
			GE01_PHYS_BASE, IRQ_MV78XX0_GE01_SUM,
			NO_IRQ,
			MV643XX_TX_CSUM_DEFAULT_LIMIT);
}


/*****************************************************************************
 * GE10
 ****************************************************************************/
void __init mv78xx0_ge10_init(struct mv643xx_eth_platform_data *eth_data)
{
	u32 dev, rev;

	/*
	 * On the Z0, ge10 and ge11 are internally connected back
	 * to back, and not brought out.
	 */
	mv78xx0_pcie_id(&dev, &rev);
	if (dev == MV78X00_Z0_DEV_ID) {
		eth_data->phy_addr = MV643XX_ETH_PHY_NONE;
		eth_data->speed = SPEED_1000;
		eth_data->duplex = DUPLEX_FULL;
	}

	orion_ge10_init(eth_data,
			GE10_PHYS_BASE, IRQ_MV78XX0_GE10_SUM,
			NO_IRQ);
}


/*****************************************************************************
 * GE11
 ****************************************************************************/
void __init mv78xx0_ge11_init(struct mv643xx_eth_platform_data *eth_data)
{
	u32 dev, rev;

	/*
	 * On the Z0, ge10 and ge11 are internally connected back
	 * to back, and not brought out.
	 */
	mv78xx0_pcie_id(&dev, &rev);
	if (dev == MV78X00_Z0_DEV_ID) {
		eth_data->phy_addr = MV643XX_ETH_PHY_NONE;
		eth_data->speed = SPEED_1000;
		eth_data->duplex = DUPLEX_FULL;
	}

	orion_ge11_init(eth_data,
			GE11_PHYS_BASE, IRQ_MV78XX0_GE11_SUM,
			NO_IRQ);
}

/*****************************************************************************
 * I2C
 ****************************************************************************/
void __init mv78xx0_i2c_init(void)
{
	orion_i2c_init(I2C_0_PHYS_BASE, IRQ_MV78XX0_I2C_0, 8);
	orion_i2c_1_init(I2C_1_PHYS_BASE, IRQ_MV78XX0_I2C_1, 8);
}

/*****************************************************************************
 * SATA
 ****************************************************************************/
void __init mv78xx0_sata_init(struct mv_sata_platform_data *sata_data)
{
	orion_sata_init(sata_data, SATA_PHYS_BASE, IRQ_MV78XX0_SATA);
}


/*****************************************************************************
 * UART0
 ****************************************************************************/
void __init mv78xx0_uart0_init(void)
{
	orion_uart0_init(UART0_VIRT_BASE, UART0_PHYS_BASE,
			 IRQ_MV78XX0_UART_0, tclk);
}


/*****************************************************************************
 * UART1
 ****************************************************************************/
void __init mv78xx0_uart1_init(void)
{
	orion_uart1_init(UART1_VIRT_BASE, UART1_PHYS_BASE,
			 IRQ_MV78XX0_UART_1, tclk);
}


/*****************************************************************************
 * UART2
 ****************************************************************************/
void __init mv78xx0_uart2_init(void)
{
	orion_uart2_init(UART2_VIRT_BASE, UART2_PHYS_BASE,
			 IRQ_MV78XX0_UART_2, tclk);
}

/*****************************************************************************
 * UART3
 ****************************************************************************/
void __init mv78xx0_uart3_init(void)
{
	orion_uart3_init(UART3_VIRT_BASE, UART3_PHYS_BASE,
			 IRQ_MV78XX0_UART_3, tclk);
}

/*****************************************************************************
 * Time handling
 ****************************************************************************/
void __init mv78xx0_init_early(void)
{
	orion_time_set_base(TIMER_VIRT_BASE);
}

static void __init_refok mv78xx0_timer_init(void)
{
	orion_time_init(BRIDGE_VIRT_BASE, BRIDGE_INT_TIMER1_CLR,
			IRQ_MV78XX0_TIMER_1, get_tclk());
}

struct sys_timer mv78xx0_timer = {
	.init = mv78xx0_timer_init,
};


/*****************************************************************************
 * General
 ****************************************************************************/
static char * __init mv78xx0_id(void)
{
	u32 dev, rev;

	mv78xx0_pcie_id(&dev, &rev);

	if (dev == MV78X00_Z0_DEV_ID) {
		if (rev == MV78X00_REV_Z0)
			return "MV78X00-Z0";
		else
			return "MV78X00-Rev-Unsupported";
	} else if (dev == MV78100_DEV_ID) {
		if (rev == MV78100_REV_A0)
			return "MV78100-A0";
		else if (rev == MV78100_REV_A1)
			return "MV78100-A1";
		else
			return "MV78100-Rev-Unsupported";
	} else if (dev == MV78200_DEV_ID) {
		if (rev == MV78100_REV_A0)
			return "MV78200-A0";
		else
			return "MV78200-Rev-Unsupported";
	} else {
		return "Device-Unknown";
	}
}

static int __init is_l2_writethrough(void)
{
	return !!(readl(CPU_CONTROL) & L2_WRITETHROUGH);
}

void __init mv78xx0_init(void)
{
	int core_index;
	int hclk;
	int pclk;
	int l2clk;

	core_index = mv78xx0_core_index();
	hclk = get_hclk();
	get_pclk_l2clk(hclk, core_index, &pclk, &l2clk);

	printk(KERN_INFO "%s ", mv78xx0_id());
	printk("core #%d, ", core_index);
	printk("PCLK = %dMHz, ", (pclk + 499999) / 1000000);
	printk("L2 = %dMHz, ", (l2clk + 499999) / 1000000);
	printk("HCLK = %dMHz, ", (hclk + 499999) / 1000000);
	printk("TCLK = %dMHz\n", (get_tclk() + 499999) / 1000000);

	mv78xx0_setup_cpu_mbus();

#ifdef CONFIG_CACHE_FEROCEON_L2
	feroceon_l2_init(is_l2_writethrough());
#endif

	/* Setup root of clk tree */
	clk_init();
}

void mv78xx0_restart(char mode, const char *cmd)
{
	/*
	 * Enable soft reset to assert RSTOUTn.
	 */
	writel(SOFT_RESET_OUT_EN, RSTOUTn_MASK);

	/*
	 * Assert soft reset.
	 */
	writel(SOFT_RESET, SYSTEM_SOFT_RESET);

	while (1)
		;
}<|MERGE_RESOLUTION|>--- conflicted
+++ resolved
@@ -135,11 +135,7 @@
 		.length		= MV78XX0_CORE_REGS_SIZE,
 		.type		= MT_DEVICE,
 	}, {
-<<<<<<< HEAD
-		.virtual	= MV78XX0_REGS_VIRT_BASE,
-=======
 		.virtual	= (unsigned long) MV78XX0_REGS_VIRT_BASE,
->>>>>>> 7f1bfe5d
 		.pfn		= __phys_to_pfn(MV78XX0_REGS_PHYS_BASE),
 		.length		= MV78XX0_REGS_SIZE,
 		.type		= MT_DEVICE,
