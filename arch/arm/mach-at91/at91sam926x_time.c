/*
 * at91sam926x_time.c - Periodic Interval Timer (PIT) for at91sam926x
 *
 * Copyright (C) 2005-2006 M. Amine SAYA, ATMEL Rousset, France
 * Revision	 2005 M. Nicolas Diremdjian, ATMEL Rousset, France
 * Converted to ClockSource/ClockEvents by David Brownell.
 *
 * This program is free software; you can redistribute it and/or modify
 * it under the terms of the GNU General Public License version 2 as
 * published by the Free Software Foundation.
 */
#include <linux/interrupt.h>
#include <linux/irq.h>
#include <linux/kernel.h>
#include <linux/clk.h>
#include <linux/clockchips.h>
#include <linux/of.h>
#include <linux/of_address.h>

#include <asm/mach/time.h>

#include <mach/at91_pit.h>


#define PIT_CPIV(x)	((x) & AT91_PIT_CPIV)
#define PIT_PICNT(x)	(((x) & AT91_PIT_PICNT) >> 20)

static u32 pit_cycle;		/* write-once */
static u32 pit_cnt;		/* access only w/system irq blocked */
static void __iomem *pit_base_addr __read_mostly;

static inline unsigned int pit_read(unsigned int reg_offset)
{
	return __raw_readl(pit_base_addr + reg_offset);
}

static inline void pit_write(unsigned int reg_offset, unsigned long value)
{
	__raw_writel(value, pit_base_addr + reg_offset);
}

/*
 * Clocksource:  just a monotonic counter of MCK/16 cycles.
 * We don't care whether or not PIT irqs are enabled.
 */
static cycle_t read_pit_clk(struct clocksource *cs)
{
	unsigned long flags;
	u32 elapsed;
	u32 t;

	raw_local_irq_save(flags);
	elapsed = pit_cnt;
	t = pit_read(AT91_PIT_PIIR);
	raw_local_irq_restore(flags);

	elapsed += PIT_PICNT(t) * pit_cycle;
	elapsed += PIT_CPIV(t);
	return elapsed;
}

static struct clocksource pit_clk = {
	.name		= "pit",
	.rating		= 175,
	.read		= read_pit_clk,
	.flags		= CLOCK_SOURCE_IS_CONTINUOUS,
};


/*
 * Clockevent device:  interrupts every 1/HZ (== pit_cycles * MCK/16)
 */
static void
pit_clkevt_mode(enum clock_event_mode mode, struct clock_event_device *dev)
{
	switch (mode) {
	case CLOCK_EVT_MODE_PERIODIC:
		/* update clocksource counter */
		pit_cnt += pit_cycle * PIT_PICNT(pit_read(AT91_PIT_PIVR));
		pit_write(AT91_PIT_MR, (pit_cycle - 1) | AT91_PIT_PITEN
				| AT91_PIT_PITIEN);
		break;
	case CLOCK_EVT_MODE_ONESHOT:
		BUG();
		/* FALLTHROUGH */
	case CLOCK_EVT_MODE_SHUTDOWN:
	case CLOCK_EVT_MODE_UNUSED:
		/* disable irq, leaving the clocksource active */
		pit_write(AT91_PIT_MR, (pit_cycle - 1) | AT91_PIT_PITEN);
		break;
	case CLOCK_EVT_MODE_RESUME:
		break;
	}
}

static struct clock_event_device pit_clkevt = {
	.name		= "pit",
	.features	= CLOCK_EVT_FEAT_PERIODIC,
	.shift		= 32,
	.rating		= 100,
	.set_mode	= pit_clkevt_mode,
};


/*
 * IRQ handler for the timer.
 */
static irqreturn_t at91sam926x_pit_interrupt(int irq, void *dev_id)
{
	/*
	 * irqs should be disabled here, but as the irq is shared they are only
	 * guaranteed to be off if the timer irq is registered first.
	 */
	WARN_ON_ONCE(!irqs_disabled());

	/* The PIT interrupt may be disabled, and is shared */
	if ((pit_clkevt.mode == CLOCK_EVT_MODE_PERIODIC)
			&& (pit_read(AT91_PIT_SR) & AT91_PIT_PITS)) {
		unsigned nr_ticks;

		/* Get number of ticks performed before irq, and ack it */
		nr_ticks = PIT_PICNT(pit_read(AT91_PIT_PIVR));
		do {
			pit_cnt += pit_cycle;
			pit_clkevt.event_handler(&pit_clkevt);
			nr_ticks--;
		} while (nr_ticks);

		return IRQ_HANDLED;
	}

	return IRQ_NONE;
}

static struct irqaction at91sam926x_pit_irq = {
	.name		= "at91_tick",
	.flags		= IRQF_SHARED | IRQF_DISABLED | IRQF_TIMER | IRQF_IRQPOLL,
	.handler	= at91sam926x_pit_interrupt,
	.irq		= AT91_ID_SYS,
};

static void at91sam926x_pit_reset(void)
{
	/* Disable timer and irqs */
	pit_write(AT91_PIT_MR, 0);

	/* Clear any pending interrupts, wait for PIT to stop counting */
	while (PIT_CPIV(pit_read(AT91_PIT_PIVR)) != 0)
		cpu_relax();

	/* Start PIT but don't enable IRQ */
	pit_write(AT91_PIT_MR, (pit_cycle - 1) | AT91_PIT_PITEN);
<<<<<<< HEAD
=======
}

#ifdef CONFIG_OF
static struct of_device_id timer_ids[] = {
	{ .compatible = "atmel,at91sam9260-pit" },
};

int __init of_at91sam926x_pit_init(void)
{
	struct device_node *np;
	const unsigned int *intspec;

	np = of_find_matching_node(NULL, timer_ids);
	if (!np)
		return -EINVAL;
	pit_base_addr = of_iomap(np, 0);
	if (!pit_base_addr)
		return -EINVAL;

	/* Get the interrupts property */
	intspec = of_get_property(np, "interrupts", NULL);
	BUG_ON(!intspec);
	at91sam926x_pit_irq.irq = be32_to_cpup(intspec);

	of_node_put(np);

	return 0;
}
#else
static int __init of_at91sam926x_pit_init(void)
{
	return -EINVAL;
>>>>>>> 7d288097
}
#endif

/*
 * Set up both clocksource and clockevent support.
 */
static void __init at91sam926x_pit_init(void)
{
	unsigned long	pit_rate;
	unsigned	bits;

	/*
	 * Use our actual MCK to figure out how many MCK/16 ticks per
	 * 1/HZ period (instead of a compile-time constant LATCH).
	 */
	pit_rate = clk_get_rate(clk_get(NULL, "mck")) / 16;
	pit_cycle = (pit_rate + HZ/2) / HZ;
	WARN_ON(((pit_cycle - 1) & ~AT91_PIT_PIV) != 0);

	/* Initialize and enable the timer */
	at91sam926x_pit_reset();

	/*
	 * Register clocksource.  The high order bits of PIV are unused,
	 * so this isn't a 32-bit counter unless we get clockevent irqs.
	 */
	bits = 12 /* PICNT */ + ilog2(pit_cycle) /* PIV */;
	pit_clk.mask = CLOCKSOURCE_MASK(bits);
	clocksource_register_hz(&pit_clk, pit_rate);

	/* Set up irq handler */
	setup_irq(at91sam926x_pit_irq.irq, &at91sam926x_pit_irq);

	/* Set up and register clockevents */
	pit_clkevt.mult = div_sc(pit_rate, NSEC_PER_SEC, pit_clkevt.shift);
	pit_clkevt.cpumask = cpumask_of(0);
	clockevents_register_device(&pit_clkevt);
}

static void at91sam926x_pit_suspend(void)
{
	/* Disable timer */
	pit_write(AT91_PIT_MR, 0);
}

void __init at91sam926x_ioremap_pit(u32 addr)
{
<<<<<<< HEAD
=======
	if (!of_at91sam926x_pit_init())
		return;
>>>>>>> 7d288097
	pit_base_addr = ioremap(addr, 16);

	if (!pit_base_addr)
		panic("Impossible to ioremap PIT\n");
}

struct sys_timer at91sam926x_timer = {
	.init		= at91sam926x_pit_init,
	.suspend	= at91sam926x_pit_suspend,
	.resume		= at91sam926x_pit_reset,
};<|MERGE_RESOLUTION|>--- conflicted
+++ resolved
@@ -150,8 +150,6 @@
 
 	/* Start PIT but don't enable IRQ */
 	pit_write(AT91_PIT_MR, (pit_cycle - 1) | AT91_PIT_PITEN);
-<<<<<<< HEAD
-=======
 }
 
 #ifdef CONFIG_OF
@@ -184,7 +182,6 @@
 static int __init of_at91sam926x_pit_init(void)
 {
 	return -EINVAL;
->>>>>>> 7d288097
 }
 #endif
 
@@ -232,11 +229,8 @@
 
 void __init at91sam926x_ioremap_pit(u32 addr)
 {
-<<<<<<< HEAD
-=======
 	if (!of_at91sam926x_pit_init())
 		return;
->>>>>>> 7d288097
 	pit_base_addr = ioremap(addr, 16);
 
 	if (!pit_base_addr)
