/*
 * linux/arch/arm/mach-at91/gpio.c
 *
 * Copyright (C) 2005 HP Labs
 *
 * This program is free software; you can redistribute it and/or modify
 * it under the terms of the GNU General Public License as published by
 * the Free Software Foundation; either version 2 of the License, or
 * (at your option) any later version.
 */

#include <linux/clk.h>
#include <linux/errno.h>
#include <linux/gpio.h>
#include <linux/interrupt.h>
#include <linux/irq.h>
#include <linux/debugfs.h>
#include <linux/seq_file.h>
#include <linux/kernel.h>
#include <linux/list.h>
#include <linux/module.h>
#include <linux/io.h>
#include <linux/of.h>
#include <linux/of_address.h>

#include <mach/hardware.h>
#include <mach/at91_pio.h>

#include "generic.h"

struct at91_gpio_chip {
	struct gpio_chip	chip;
	struct at91_gpio_chip	*next;		/* Bank sharing same clock */
	int			id;		/* ID of register bank */
	void __iomem		*regbase;	/* Base of register bank */
	struct clk		*clock;		/* associated clock */
};

#define to_at91_gpio_chip(c) container_of(c, struct at91_gpio_chip, chip)

static void at91_gpiolib_dbg_show(struct seq_file *s, struct gpio_chip *chip);
static void at91_gpiolib_set(struct gpio_chip *chip, unsigned offset, int val);
static int at91_gpiolib_get(struct gpio_chip *chip, unsigned offset);
static int at91_gpiolib_direction_output(struct gpio_chip *chip,
					 unsigned offset, int val);
static int at91_gpiolib_direction_input(struct gpio_chip *chip,
					unsigned offset);

#define AT91_GPIO_CHIP(name, base_gpio, nr_gpio)			\
	{								\
		.chip = {						\
			.label		  = name,			\
			.direction_input  = at91_gpiolib_direction_input, \
			.direction_output = at91_gpiolib_direction_output, \
			.get		  = at91_gpiolib_get,		\
			.set		  = at91_gpiolib_set,		\
			.dbg_show	  = at91_gpiolib_dbg_show,	\
			.base		  = base_gpio,			\
			.ngpio		  = nr_gpio,			\
		},							\
	}

static struct at91_gpio_chip gpio_chip[] = {
	AT91_GPIO_CHIP("pioA", 0x00, 32),
	AT91_GPIO_CHIP("pioB", 0x20, 32),
	AT91_GPIO_CHIP("pioC", 0x40, 32),
	AT91_GPIO_CHIP("pioD", 0x60, 32),
	AT91_GPIO_CHIP("pioE", 0x80, 32),
};

static int gpio_banks;

static inline void __iomem *pin_to_controller(unsigned pin)
{
	pin /= 32;
	if (likely(pin < gpio_banks))
		return gpio_chip[pin].regbase;

	return NULL;
}

static inline unsigned pin_to_mask(unsigned pin)
{
	return 1 << (pin % 32);
}


/*--------------------------------------------------------------------------*/

/* Not all hardware capabilities are exposed through these calls; they
 * only encapsulate the most common features and modes.  (So if you
 * want to change signals in groups, do it directly.)
 *
 * Bootloaders will usually handle some of the pin multiplexing setup.
 * The intent is certainly that by the time Linux is fully booted, all
 * pins should have been fully initialized.  These setup calls should
 * only be used by board setup routines, or possibly in driver probe().
 *
 * For bootloaders doing all that setup, these calls could be inlined
 * as NOPs so Linux won't duplicate any setup code
 */


/*
 * mux the pin to the "GPIO" peripheral role.
 */
int __init_or_module at91_set_GPIO_periph(unsigned pin, int use_pullup)
{
	void __iomem	*pio = pin_to_controller(pin);
	unsigned	mask = pin_to_mask(pin);

	if (!pio)
		return -EINVAL;
	__raw_writel(mask, pio + PIO_IDR);
	__raw_writel(mask, pio + (use_pullup ? PIO_PUER : PIO_PUDR));
	__raw_writel(mask, pio + PIO_PER);
	return 0;
}
EXPORT_SYMBOL(at91_set_GPIO_periph);


/*
 * mux the pin to the "A" internal peripheral role.
 */
int __init_or_module at91_set_A_periph(unsigned pin, int use_pullup)
{
	void __iomem	*pio = pin_to_controller(pin);
	unsigned	mask = pin_to_mask(pin);

	if (!pio)
		return -EINVAL;

	__raw_writel(mask, pio + PIO_IDR);
	__raw_writel(mask, pio + (use_pullup ? PIO_PUER : PIO_PUDR));
	__raw_writel(mask, pio + PIO_ASR);
	__raw_writel(mask, pio + PIO_PDR);
	return 0;
}
EXPORT_SYMBOL(at91_set_A_periph);


/*
 * mux the pin to the "B" internal peripheral role.
 */
int __init_or_module at91_set_B_periph(unsigned pin, int use_pullup)
{
	void __iomem	*pio = pin_to_controller(pin);
	unsigned	mask = pin_to_mask(pin);

	if (!pio)
		return -EINVAL;

	__raw_writel(mask, pio + PIO_IDR);
	__raw_writel(mask, pio + (use_pullup ? PIO_PUER : PIO_PUDR));
	__raw_writel(mask, pio + PIO_BSR);
	__raw_writel(mask, pio + PIO_PDR);
	return 0;
}
EXPORT_SYMBOL(at91_set_B_periph);


/*
 * mux the pin to the gpio controller (instead of "A" or "B" peripheral), and
 * configure it for an input.
 */
int __init_or_module at91_set_gpio_input(unsigned pin, int use_pullup)
{
	void __iomem	*pio = pin_to_controller(pin);
	unsigned	mask = pin_to_mask(pin);

	if (!pio)
		return -EINVAL;

	__raw_writel(mask, pio + PIO_IDR);
	__raw_writel(mask, pio + (use_pullup ? PIO_PUER : PIO_PUDR));
	__raw_writel(mask, pio + PIO_ODR);
	__raw_writel(mask, pio + PIO_PER);
	return 0;
}
EXPORT_SYMBOL(at91_set_gpio_input);


/*
 * mux the pin to the gpio controller (instead of "A" or "B" peripheral),
 * and configure it for an output.
 */
int __init_or_module at91_set_gpio_output(unsigned pin, int value)
{
	void __iomem	*pio = pin_to_controller(pin);
	unsigned	mask = pin_to_mask(pin);

	if (!pio)
		return -EINVAL;

	__raw_writel(mask, pio + PIO_IDR);
	__raw_writel(mask, pio + PIO_PUDR);
	__raw_writel(mask, pio + (value ? PIO_SODR : PIO_CODR));
	__raw_writel(mask, pio + PIO_OER);
	__raw_writel(mask, pio + PIO_PER);
	return 0;
}
EXPORT_SYMBOL(at91_set_gpio_output);


/*
 * enable/disable the glitch filter; mostly used with IRQ handling.
 */
int __init_or_module at91_set_deglitch(unsigned pin, int is_on)
{
	void __iomem	*pio = pin_to_controller(pin);
	unsigned	mask = pin_to_mask(pin);

	if (!pio)
		return -EINVAL;
	__raw_writel(mask, pio + (is_on ? PIO_IFER : PIO_IFDR));
	return 0;
}
EXPORT_SYMBOL(at91_set_deglitch);

/*
 * enable/disable the multi-driver; This is only valid for output and
 * allows the output pin to run as an open collector output.
 */
int __init_or_module at91_set_multi_drive(unsigned pin, int is_on)
{
	void __iomem	*pio = pin_to_controller(pin);
	unsigned	mask = pin_to_mask(pin);

	if (!pio)
		return -EINVAL;

	__raw_writel(mask, pio + (is_on ? PIO_MDER : PIO_MDDR));
	return 0;
}
EXPORT_SYMBOL(at91_set_multi_drive);

/*
 * assuming the pin is muxed as a gpio output, set its value.
 */
int at91_set_gpio_value(unsigned pin, int value)
{
	void __iomem	*pio = pin_to_controller(pin);
	unsigned	mask = pin_to_mask(pin);

	if (!pio)
		return -EINVAL;
	__raw_writel(mask, pio + (value ? PIO_SODR : PIO_CODR));
	return 0;
}
EXPORT_SYMBOL(at91_set_gpio_value);


/*
 * read the pin's value (works even if it's not muxed as a gpio).
 */
int at91_get_gpio_value(unsigned pin)
{
	void __iomem	*pio = pin_to_controller(pin);
	unsigned	mask = pin_to_mask(pin);
	u32		pdsr;

	if (!pio)
		return -EINVAL;
	pdsr = __raw_readl(pio + PIO_PDSR);
	return (pdsr & mask) != 0;
}
EXPORT_SYMBOL(at91_get_gpio_value);

/*--------------------------------------------------------------------------*/

#ifdef CONFIG_PM

static u32 wakeups[MAX_GPIO_BANKS];
static u32 backups[MAX_GPIO_BANKS];

static int gpio_irq_set_wake(struct irq_data *d, unsigned state)
{
	unsigned	pin = irq_to_gpio(d->irq);
	unsigned	mask = pin_to_mask(pin);
	unsigned	bank = pin / 32;

	if (unlikely(bank >= MAX_GPIO_BANKS))
		return -EINVAL;

	if (state)
		wakeups[bank] |= mask;
	else
		wakeups[bank] &= ~mask;

	irq_set_irq_wake(gpio_chip[bank].id, state);

	return 0;
}

void at91_gpio_suspend(void)
{
	int i;

	for (i = 0; i < gpio_banks; i++) {
		void __iomem	*pio = gpio_chip[i].regbase;

		backups[i] = __raw_readl(pio + PIO_IMR);
		__raw_writel(backups[i], pio + PIO_IDR);
		__raw_writel(wakeups[i], pio + PIO_IER);

		if (!wakeups[i])
			clk_disable(gpio_chip[i].clock);
		else {
#ifdef CONFIG_PM_DEBUG
			printk(KERN_DEBUG "GPIO-%c may wake for %08x\n", 'A'+i, wakeups[i]);
#endif
		}
	}
}

void at91_gpio_resume(void)
{
	int i;

	for (i = 0; i < gpio_banks; i++) {
		void __iomem	*pio = gpio_chip[i].regbase;

		if (!wakeups[i])
			clk_enable(gpio_chip[i].clock);

		__raw_writel(wakeups[i], pio + PIO_IDR);
		__raw_writel(backups[i], pio + PIO_IER);
	}
}

#else
#define gpio_irq_set_wake	NULL
#endif


/* Several AIC controller irqs are dispatched through this GPIO handler.
 * To use any AT91_PIN_* as an externally triggered IRQ, first call
 * at91_set_gpio_input() then maybe enable its glitch filter.
 * Then just request_irq() with the pin ID; it works like any ARM IRQ
 * handler, though it always triggers on rising and falling edges.
 *
 * Alternatively, certain pins may be used directly as IRQ0..IRQ6 after
 * configuring them with at91_set_a_periph() or at91_set_b_periph().
 * IRQ0..IRQ6 should be configurable, e.g. level vs edge triggering.
 */

static void gpio_irq_mask(struct irq_data *d)
{
	unsigned	pin = irq_to_gpio(d->irq);
	void __iomem	*pio = pin_to_controller(pin);
	unsigned	mask = pin_to_mask(pin);

	if (pio)
		__raw_writel(mask, pio + PIO_IDR);
}

static void gpio_irq_unmask(struct irq_data *d)
{
	unsigned	pin = irq_to_gpio(d->irq);
	void __iomem	*pio = pin_to_controller(pin);
	unsigned	mask = pin_to_mask(pin);

	if (pio)
		__raw_writel(mask, pio + PIO_IER);
}

static int gpio_irq_type(struct irq_data *d, unsigned type)
{
	switch (type) {
	case IRQ_TYPE_NONE:
	case IRQ_TYPE_EDGE_BOTH:
		return 0;
	default:
		return -EINVAL;
	}
}

static struct irq_chip gpio_irqchip = {
	.name		= "GPIO",
	.irq_disable	= gpio_irq_mask,
	.irq_mask	= gpio_irq_mask,
	.irq_unmask	= gpio_irq_unmask,
	.irq_set_type	= gpio_irq_type,
	.irq_set_wake	= gpio_irq_set_wake,
};

static void gpio_irq_handler(unsigned irq, struct irq_desc *desc)
{
	unsigned	irq_pin;
	struct irq_data *idata = irq_desc_get_irq_data(desc);
	struct irq_chip *chip = irq_data_get_irq_chip(idata);
	struct at91_gpio_chip *at91_gpio = irq_data_get_irq_chip_data(idata);
	void __iomem	*pio = at91_gpio->regbase;
	u32		isr;

	/* temporarily mask (level sensitive) parent IRQ */
	chip->irq_ack(idata);
	for (;;) {
		/* Reading ISR acks pending (edge triggered) GPIO interrupts.
		 * When there none are pending, we're finished unless we need
		 * to process multiple banks (like ID_PIOCDE on sam9263).
		 */
		isr = __raw_readl(pio + PIO_ISR) & __raw_readl(pio + PIO_IMR);
		if (!isr) {
			if (!at91_gpio->next)
				break;
			at91_gpio = at91_gpio->next;
			pio = at91_gpio->regbase;
			continue;
		}

		irq_pin = gpio_to_irq(at91_gpio->chip.base);

		while (isr) {
			if (isr & 1)
				generic_handle_irq(irq_pin);
			irq_pin++;
			isr >>= 1;
		}
	}
	chip->irq_unmask(idata);
	/* now it may re-trigger */
}

/*--------------------------------------------------------------------------*/

#ifdef CONFIG_DEBUG_FS

static int at91_gpio_show(struct seq_file *s, void *unused)
{
	int bank, j;

	/* print heading */
	seq_printf(s, "Pin\t");
	for (bank = 0; bank < gpio_banks; bank++) {
		seq_printf(s, "PIO%c\t", 'A' + bank);
	};
	seq_printf(s, "\n\n");

	/* print pin status */
	for (j = 0; j < 32; j++) {
		seq_printf(s, "%i:\t", j);

		for (bank = 0; bank < gpio_banks; bank++) {
			unsigned	pin  = (32 * bank) + j;
			void __iomem	*pio = pin_to_controller(pin);
			unsigned	mask = pin_to_mask(pin);

			if (__raw_readl(pio + PIO_PSR) & mask)
				seq_printf(s, "GPIO:%s", __raw_readl(pio + PIO_PDSR) & mask ? "1" : "0");
			else
				seq_printf(s, "%s", __raw_readl(pio + PIO_ABSR) & mask ? "B" : "A");

			seq_printf(s, "\t");
		}

		seq_printf(s, "\n");
	}

	return 0;
}

static int at91_gpio_open(struct inode *inode, struct file *file)
{
	return single_open(file, at91_gpio_show, NULL);
}

static const struct file_operations at91_gpio_operations = {
	.open		= at91_gpio_open,
	.read		= seq_read,
	.llseek		= seq_lseek,
	.release	= single_release,
};

static int __init at91_gpio_debugfs_init(void)
{
	/* /sys/kernel/debug/at91_gpio */
	(void) debugfs_create_file("at91_gpio", S_IFREG | S_IRUGO, NULL, NULL, &at91_gpio_operations);
	return 0;
}
postcore_initcall(at91_gpio_debugfs_init);

#endif

/*--------------------------------------------------------------------------*/

/*
 * This lock class tells lockdep that GPIO irqs are in a different
 * category than their parents, so it won't report false recursion.
 */
static struct lock_class_key gpio_lock_class;

/*
 * Called from the processor-specific init to enable GPIO interrupt support.
 */
void __init at91_gpio_irq_setup(void)
{
	unsigned		pioc, irq = gpio_to_irq(0);
	struct at91_gpio_chip	*this, *prev;

	for (pioc = 0, this = gpio_chip, prev = NULL;
			pioc++ < gpio_banks;
			prev = this, this++) {
		unsigned	id = this->id;
		unsigned	i;

		__raw_writel(~0, this->regbase + PIO_IDR);

		for (i = 0, irq = gpio_to_irq(this->chip.base); i < 32;
		     i++, irq++) {
			irq_set_lockdep_class(irq, &gpio_lock_class);

			/*
			 * Can use the "simple" and not "edge" handler since it's
			 * shorter, and the AIC handles interrupts sanely.
			 */
			irq_set_chip_and_handler(irq, &gpio_irqchip,
						 handle_simple_irq);
			set_irq_flags(irq, IRQF_VALID);
		}

		/* The toplevel handler handles one bank of GPIOs, except
		 * AT91SAM9263_ID_PIOCDE handles three... PIOC is first in
		 * the list, so we only set up that handler.
		 */
		if (prev && prev->next == this)
			continue;

		irq_set_chip_data(id, this);
		irq_set_chained_handler(id, gpio_irq_handler);
	}
	pr_info("AT91: %d gpio irqs in %d banks\n", irq - gpio_to_irq(0), gpio_banks);
}

/* gpiolib support */
static int at91_gpiolib_direction_input(struct gpio_chip *chip,
					unsigned offset)
{
	struct at91_gpio_chip *at91_gpio = to_at91_gpio_chip(chip);
	void __iomem *pio = at91_gpio->regbase;
	unsigned mask = 1 << offset;

	__raw_writel(mask, pio + PIO_ODR);
	return 0;
}

static int at91_gpiolib_direction_output(struct gpio_chip *chip,
					 unsigned offset, int val)
{
	struct at91_gpio_chip *at91_gpio = to_at91_gpio_chip(chip);
	void __iomem *pio = at91_gpio->regbase;
	unsigned mask = 1 << offset;

	__raw_writel(mask, pio + (val ? PIO_SODR : PIO_CODR));
	__raw_writel(mask, pio + PIO_OER);
	return 0;
}

static int at91_gpiolib_get(struct gpio_chip *chip, unsigned offset)
{
	struct at91_gpio_chip *at91_gpio = to_at91_gpio_chip(chip);
	void __iomem *pio = at91_gpio->regbase;
	unsigned mask = 1 << offset;
	u32 pdsr;

	pdsr = __raw_readl(pio + PIO_PDSR);
	return (pdsr & mask) != 0;
}

static void at91_gpiolib_set(struct gpio_chip *chip, unsigned offset, int val)
{
	struct at91_gpio_chip *at91_gpio = to_at91_gpio_chip(chip);
	void __iomem *pio = at91_gpio->regbase;
	unsigned mask = 1 << offset;

	__raw_writel(mask, pio + (val ? PIO_SODR : PIO_CODR));
}

static void at91_gpiolib_dbg_show(struct seq_file *s, struct gpio_chip *chip)
{
	int i;

	for (i = 0; i < chip->ngpio; i++) {
		unsigned pin = chip->base + i;
		void __iomem *pio = pin_to_controller(pin);
		unsigned mask = pin_to_mask(pin);
		const char *gpio_label;

		gpio_label = gpiochip_is_requested(chip, i);
		if (gpio_label) {
			seq_printf(s, "[%s] GPIO%s%d: ",
				   gpio_label, chip->label, i);
			if (__raw_readl(pio + PIO_PSR) & mask)
				seq_printf(s, "[gpio] %s\n",
					   at91_get_gpio_value(pin) ?
					   "set" : "clear");
			else
				seq_printf(s, "[periph %s]\n",
					   __raw_readl(pio + PIO_ABSR) &
					   mask ? "B" : "A");
		}
	}
}

#ifdef CONFIG_OF_GPIO
static void __init of_at91_gpio_init_one(struct device_node *np)
{
	int i;
	struct at91_gpio_chip *at91_gpio;
	const unsigned int *intspec;

	if (!np)
		return;

	i = of_alias_get_id(np, "gpio");
	if (i >= MAX_GPIO_BANKS) {
		pr_err("at91_gpio, failed id(%d) > MAX_GPIO_BANKS(%d), ignoring.\n", i, MAX_GPIO_BANKS);
		return;
	}

	at91_gpio = &gpio_chip[i];
	at91_gpio->chip.base = i * 32;

	at91_gpio->regbase = of_iomap(np, 0);
	if (!at91_gpio->regbase) {
		pr_err("at91_gpio.%d, failed to map registers, ignoring.\n", i);
		return;
	}

	/* Get the interrupts property */
	intspec = of_get_property(np, "interrupts", NULL);
	BUG_ON(!intspec);
	at91_gpio->id = be32_to_cpup(intspec);

	at91_gpio->clock = clk_get_sys(NULL, at91_gpio->chip.label);
	if (!at91_gpio->clock) {
		pr_err("at91_gpio.%d, failed to get clock, ignoring.\n", i);
		return;
	}

	/* enable PIO controller's clock */
	clk_enable(at91_gpio->clock);

	at91_gpio->chip.of_node = np;
	gpio_banks = max(gpio_banks, i + 1);
}

static int __init of_at91_gpio_init(void)
{
	struct device_node *np = NULL;

	gpio_banks = 0;

	/*
	 * This isn't ideal, but it gets things hooked up until this
	 * driver is converted into a platform_device
	 */
	do {
		np = of_find_compatible_node(np, NULL, "atmel,at91rm9200-gpio");

		of_at91_gpio_init_one(np);
	} while (np);

	return gpio_banks > 0 ? 0 : -EINVAL;
}
#else
static int __init of_at91_gpio_init(void)
{
	return -EINVAL;
}
#endif

static void __init at91_gpio_init_one(int i, u32 regbase, int id)
{
	struct at91_gpio_chip *at91_gpio = &gpio_chip[i];

	at91_gpio->chip.base = i * 32;
	at91_gpio->id = id;

	at91_gpio->regbase = ioremap(regbase, 512);
	if (!at91_gpio->regbase) {
		pr_err("at91_gpio.%d, failed to map registers, ignoring.\n", i);
		return;
	}

	at91_gpio->clock = clk_get_sys(NULL, at91_gpio->chip.label);
	if (!at91_gpio->clock) {
		pr_err("at91_gpio.%d, failed to get clock, ignoring.\n", i);
		return;
	}

	/* enable PIO controller's clock */
	clk_enable(at91_gpio->clock);
}

/*
 * Called from the processor-specific init to enable GPIO pin support.
 */
void __init at91_gpio_init(struct at91_gpio_bank *data, int nr_banks)
{
	unsigned		i;
	struct at91_gpio_chip *at91_gpio, *last = NULL;

	BUG_ON(nr_banks > MAX_GPIO_BANKS);

	if (!of_at91_gpio_init())
		goto fixup;

	gpio_banks = nr_banks;

<<<<<<< HEAD
		at91_gpio->id = data[i].id;
		at91_gpio->chip.base = i * 32;

		at91_gpio->regbase = ioremap(data[i].regbase, 512);
		if (!at91_gpio->regbase) {
			pr_err("at91_gpio.%d, failed to map registers, ignoring.\n", i);
			continue;
		}

		at91_gpio->clock = clk_get_sys(NULL, at91_gpio->chip.label);
		if (!at91_gpio->clock) {
			pr_err("at91_gpio.%d, failed to get clock, ignoring.\n", i);
			continue;
		}

		/* enable PIO controller's clock */
		clk_enable(at91_gpio->clock);
=======
	for (i = 0; i < nr_banks; i++)
		at91_gpio_init_one(i, data[i].regbase, data[i].id);

fixup:
	for (i = 0; i < gpio_banks; i++) {
		at91_gpio = &gpio_chip[i];
>>>>>>> 7d288097

		/* AT91SAM9263_ID_PIOCDE groups PIOC, PIOD, PIOE */
		if (last && last->id == at91_gpio->id)
			last->next = at91_gpio;
		last = at91_gpio;

		gpiochip_add(&at91_gpio->chip);
	}
}<|MERGE_RESOLUTION|>--- conflicted
+++ resolved
@@ -708,32 +708,12 @@
 
 	gpio_banks = nr_banks;
 
-<<<<<<< HEAD
-		at91_gpio->id = data[i].id;
-		at91_gpio->chip.base = i * 32;
-
-		at91_gpio->regbase = ioremap(data[i].regbase, 512);
-		if (!at91_gpio->regbase) {
-			pr_err("at91_gpio.%d, failed to map registers, ignoring.\n", i);
-			continue;
-		}
-
-		at91_gpio->clock = clk_get_sys(NULL, at91_gpio->chip.label);
-		if (!at91_gpio->clock) {
-			pr_err("at91_gpio.%d, failed to get clock, ignoring.\n", i);
-			continue;
-		}
-
-		/* enable PIO controller's clock */
-		clk_enable(at91_gpio->clock);
-=======
 	for (i = 0; i < nr_banks; i++)
 		at91_gpio_init_one(i, data[i].regbase, data[i].id);
 
 fixup:
 	for (i = 0; i < gpio_banks; i++) {
 		at91_gpio = &gpio_chip[i];
->>>>>>> 7d288097
 
 		/* AT91SAM9263_ID_PIOCDE groups PIOC, PIOD, PIOE */
 		if (last && last->id == at91_gpio->id)
