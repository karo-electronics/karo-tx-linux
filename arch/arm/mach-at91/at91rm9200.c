--- conflicted
+++ resolved
@@ -196,13 +196,10 @@
 	CLKDEV_CON_DEV_ID("pclk", "ssc.2", &ssc2_clk),
 	/* fake hclk clock */
 	CLKDEV_CON_DEV_ID("hclk", "at91_ohci", &ohci_clk),
-<<<<<<< HEAD
-=======
 	CLKDEV_CON_ID("pioA", &pioA_clk),
 	CLKDEV_CON_ID("pioB", &pioB_clk),
 	CLKDEV_CON_ID("pioC", &pioC_clk),
 	CLKDEV_CON_ID("pioD", &pioD_clk),
->>>>>>> dcd6c922
 };
 
 static struct clk_lookup usart_clocks_lookups[] = {
