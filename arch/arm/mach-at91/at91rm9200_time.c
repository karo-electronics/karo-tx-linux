--- conflicted
+++ resolved
@@ -177,10 +177,7 @@
 };
 
 void __iomem *at91_st_base;
-<<<<<<< HEAD
-=======
 EXPORT_SYMBOL_GPL(at91_st_base);
->>>>>>> 711e1bfb
 
 void __init at91rm9200_ioremap_st(u32 addr)
 {
