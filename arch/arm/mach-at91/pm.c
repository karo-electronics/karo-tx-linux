/*
 * arch/arm/mach-at91/pm.c
 * AT91 Power Management
 *
 * Copyright (C) 2005 David Brownell
 *
 * This program is free software; you can redistribute it and/or modify
 * it under the terms of the GNU General Public License as published by
 * the Free Software Foundation; either version 2 of the License, or
 * (at your option) any later version.
 */

#include <linux/gpio.h>
#include <linux/suspend.h>
#include <linux/sched.h>
#include <linux/proc_fs.h>
#include <linux/genalloc.h>
#include <linux/interrupt.h>
#include <linux/sysfs.h>
#include <linux/module.h>
#include <linux/of.h>
#include <linux/of_platform.h>
#include <linux/of_address.h>
#include <linux/platform_device.h>
#include <linux/io.h>
#include <linux/clk/at91_pmc.h>

#include <asm/irq.h>
#include <linux/atomic.h>
#include <asm/mach/time.h>
#include <asm/mach/irq.h>
#include <asm/fncpy.h>
#include <asm/cacheflush.h>

#include <mach/cpu.h>
#include <mach/hardware.h>

#include "generic.h"
#include "pm.h"

static struct {
	unsigned long uhp_udp_mask;
	int memctrl;
} at91_pm_data;

void __iomem *at91_ramc_base[2];

static int at91_pm_valid_state(suspend_state_t state)
{
	switch (state) {
		case PM_SUSPEND_ON:
		case PM_SUSPEND_STANDBY:
		case PM_SUSPEND_MEM:
			return 1;

		default:
			return 0;
	}
}


static suspend_state_t target_state;

/*
 * Called after processes are frozen, but before we shutdown devices.
 */
static int at91_pm_begin(suspend_state_t state)
{
	target_state = state;
	return 0;
}

/*
 * Verify that all the clocks are correct before entering
 * slow-clock mode.
 */
static int at91_pm_verify_clocks(void)
{
	unsigned long scsr;
	int i;

	scsr = at91_pmc_read(AT91_PMC_SCSR);

	/* USB must not be using PLLB */
	if ((scsr & at91_pm_data.uhp_udp_mask) != 0) {
		pr_err("AT91: PM - Suspend-to-RAM with USB still active\n");
		return 0;
	}

	/* PCK0..PCK3 must be disabled, or configured to use clk32k */
	for (i = 0; i < 4; i++) {
		u32 css;

		if ((scsr & (AT91_PMC_PCK0 << i)) == 0)
			continue;

		css = at91_pmc_read(AT91_PMC_PCKR(i)) & AT91_PMC_CSS;
		if (css != AT91_PMC_CSS_SLOW) {
			pr_err("AT91: PM - Suspend-to-RAM with PCK%d src %d\n", i, css);
			return 0;
		}
	}

	return 1;
}

/*
 * Call this from platform driver suspend() to see how deeply to suspend.
 * For example, some controllers (like OHCI) need one of the PLL clocks
 * in order to act as a wakeup source, and those are not available when
 * going into slow clock mode.
 *
 * REVISIT: generalize as clk_will_be_available(clk)?  Other platforms have
 * the very same problem (but not using at91 main_clk), and it'd be better
 * to add one generic API rather than lots of platform-specific ones.
 */
int at91_suspend_entering_slow_clock(void)
{
	return (target_state == PM_SUSPEND_MEM);
}
EXPORT_SYMBOL(at91_suspend_entering_slow_clock);

static void (*at91_suspend_sram_fn)(void __iomem *pmc, void __iomem *ramc0,
			  void __iomem *ramc1, int memctrl);

extern void at91_pm_suspend_in_sram(void __iomem *pmc, void __iomem *ramc0,
			    void __iomem *ramc1, int memctrl);
extern u32 at91_pm_suspend_in_sram_sz;

static void at91_pm_suspend(suspend_state_t state)
{
	unsigned int pm_data = at91_pm_data.memctrl;

	pm_data |= (state == PM_SUSPEND_MEM) ?
				AT91_PM_MODE(AT91_PM_SLOW_CLOCK) : 0;

	flush_cache_all();
	outer_disable();

	at91_suspend_sram_fn(at91_pmc_base, at91_ramc_base[0],
				at91_ramc_base[1], pm_data);

	outer_resume();
}

static int at91_pm_enter(suspend_state_t state)
{
	at91_pinctrl_gpio_suspend();

	switch (state) {
	/*
	 * Suspend-to-RAM is like STANDBY plus slow clock mode, so
	 * drivers must suspend more deeply, the master clock switches
	 * to the clk32k and turns off the main oscillator
	 */
	case PM_SUSPEND_MEM:
		/*
		 * Ensure that clocks are in a valid state.
		 */
		if (!at91_pm_verify_clocks())
			goto error;

		at91_pm_suspend(state);

		break;

	/*
	 * STANDBY mode has *all* drivers suspended; ignores irqs not
	 * marked as 'wakeup' event sources; and reduces DRAM power.
	 * But otherwise it's identical to PM_SUSPEND_ON: cpu idle, and
	 * nothing fancy done with main or cpu clocks.
	 */
	case PM_SUSPEND_STANDBY:
		at91_pm_suspend(state);
		break;

	case PM_SUSPEND_ON:
		cpu_do_idle();
		break;

	default:
		pr_debug("AT91: PM - bogus suspend state %d\n", state);
		goto error;
	}

error:
	target_state = PM_SUSPEND_ON;

	at91_pinctrl_gpio_resume();
	return 0;
}

/*
 * Called right prior to thawing processes.
 */
static void at91_pm_end(void)
{
	target_state = PM_SUSPEND_ON;
}


static const struct platform_suspend_ops at91_pm_ops = {
	.valid	= at91_pm_valid_state,
	.begin	= at91_pm_begin,
	.enter	= at91_pm_enter,
	.end	= at91_pm_end,
};

static struct platform_device at91_cpuidle_device = {
	.name = "cpuidle-at91",
};

static void at91_pm_set_standby(void (*at91_standby)(void))
{
	if (at91_standby)
		at91_cpuidle_device.dev.platform_data = at91_standby;
}

static const struct of_device_id ramc_ids[] __initconst = {
	{ .compatible = "atmel,at91rm9200-sdramc", .data = at91rm9200_standby },
	{ .compatible = "atmel,at91sam9260-sdramc", .data = at91sam9_sdram_standby },
	{ .compatible = "atmel,at91sam9g45-ddramc", .data = at91_ddr_standby },
	{ .compatible = "atmel,sama5d3-ddramc", .data = at91_ddr_standby },
	{ /*sentinel*/ }
};

static __init void at91_dt_ramc(void)
{
	struct device_node *np;
	const struct of_device_id *of_id;
	int idx = 0;
	const void *standby = NULL;

	for_each_matching_node_and_match(np, ramc_ids, &of_id) {
		at91_ramc_base[idx] = of_iomap(np, 0);
		if (!at91_ramc_base[idx])
			panic(pr_fmt("unable to map ramc[%d] cpu registers\n"), idx);

		if (!standby)
			standby = of_id->data;

		idx++;
	}

	if (!idx)
		panic(pr_fmt("unable to find compatible ram controller node in dtb\n"));

	if (!standby) {
		pr_warn("ramc no standby function available\n");
		return;
	}

	at91_pm_set_standby(standby);
}

static void __init at91_pm_sram_init(void)
{
	struct gen_pool *sram_pool;
	phys_addr_t sram_pbase;
	unsigned long sram_base;
	struct device_node *node;
	struct platform_device *pdev = NULL;

	for_each_compatible_node(node, NULL, "mmio-sram") {
		pdev = of_find_device_by_node(node);
		if (pdev) {
			of_node_put(node);
			break;
		}
	}

	if (!pdev) {
		pr_warn("%s: failed to find sram device!\n", __func__);
		return;
	}

	sram_pool = dev_get_gen_pool(&pdev->dev);
	if (!sram_pool) {
		pr_warn("%s: sram pool unavailable!\n", __func__);
		return;
	}

	sram_base = gen_pool_alloc(sram_pool, at91_pm_suspend_in_sram_sz);
	if (!sram_base) {
<<<<<<< HEAD
		pr_warn("%s: unable to alloc ocram!\n", __func__);
=======
		pr_warn("%s: unable to alloc sram!\n", __func__);
>>>>>>> 63fb2e85
		return;
	}

	sram_pbase = gen_pool_virt_to_phys(sram_pool, sram_base);
<<<<<<< HEAD
	slow_clock = __arm_ioremap_exec(sram_pbase, at91_slow_clock_sz, false);
=======
	at91_suspend_sram_fn = __arm_ioremap_exec(sram_pbase,
					at91_pm_suspend_in_sram_sz, false);
	if (!at91_suspend_sram_fn) {
		pr_warn("SRAM: Could not map\n");
		return;
	}

	/* Copy the pm suspend handler to SRAM */
	at91_suspend_sram_fn = fncpy(at91_suspend_sram_fn,
			&at91_pm_suspend_in_sram, at91_pm_suspend_in_sram_sz);
>>>>>>> 63fb2e85
}

static void __init at91_pm_init(void)
{
	at91_pm_sram_init();

	if (at91_cpuidle_device.dev.platform_data)
		platform_device_register(&at91_cpuidle_device);

	if (at91_suspend_sram_fn)
		suspend_set_ops(&at91_pm_ops);
	else
		pr_info("AT91: PM not supported, due to no SRAM allocated\n");
}

void __init at91rm9200_pm_init(void)
{
	at91_dt_ramc();

	/*
	 * AT91RM9200 SDRAM low-power mode cannot be used with self-refresh.
	 */
	at91_ramc_write(0, AT91RM9200_SDRAMC_LPR, 0);

	at91_pm_data.uhp_udp_mask = AT91RM9200_PMC_UHP | AT91RM9200_PMC_UDP;
	at91_pm_data.memctrl = AT91_MEMCTRL_MC;

	at91_pm_init();
}

void __init at91sam9260_pm_init(void)
{
	at91_dt_ramc();
	at91_pm_data.memctrl = AT91_MEMCTRL_SDRAMC;
	at91_pm_data.uhp_udp_mask = AT91SAM926x_PMC_UHP | AT91SAM926x_PMC_UDP;
	return at91_pm_init();
}

void __init at91sam9g45_pm_init(void)
{
	at91_dt_ramc();
	at91_pm_data.uhp_udp_mask = AT91SAM926x_PMC_UHP;
	at91_pm_data.memctrl = AT91_MEMCTRL_DDRSDR;
	return at91_pm_init();
}

void __init at91sam9x5_pm_init(void)
{
	at91_dt_ramc();
	at91_pm_data.uhp_udp_mask = AT91SAM926x_PMC_UHP | AT91SAM926x_PMC_UDP;
	at91_pm_data.memctrl = AT91_MEMCTRL_DDRSDR;
	return at91_pm_init();
}<|MERGE_RESOLUTION|>--- conflicted
+++ resolved
@@ -282,18 +282,11 @@
 
 	sram_base = gen_pool_alloc(sram_pool, at91_pm_suspend_in_sram_sz);
 	if (!sram_base) {
-<<<<<<< HEAD
-		pr_warn("%s: unable to alloc ocram!\n", __func__);
-=======
 		pr_warn("%s: unable to alloc sram!\n", __func__);
->>>>>>> 63fb2e85
 		return;
 	}
 
 	sram_pbase = gen_pool_virt_to_phys(sram_pool, sram_base);
-<<<<<<< HEAD
-	slow_clock = __arm_ioremap_exec(sram_pbase, at91_slow_clock_sz, false);
-=======
 	at91_suspend_sram_fn = __arm_ioremap_exec(sram_pbase,
 					at91_pm_suspend_in_sram_sz, false);
 	if (!at91_suspend_sram_fn) {
@@ -304,7 +297,6 @@
 	/* Copy the pm suspend handler to SRAM */
 	at91_suspend_sram_fn = fncpy(at91_suspend_sram_fn,
 			&at91_pm_suspend_in_sram, at91_pm_suspend_in_sram_sz);
->>>>>>> 63fb2e85
 }
 
 static void __init at91_pm_init(void)
