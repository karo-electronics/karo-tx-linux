/*
 * linux/arch/arm/mach-at91/board-neocore926.c
 *
 *  Copyright (C) 2005 SAN People
 *  Copyright (C) 2007 Atmel Corporation
 *  Copyright (C) 2008 ADENEO.
 *
 * This program is free software; you can redistribute it and/or modify
 * it under the terms of the GNU General Public License as published by
 * the Free Software Foundation; either version 2 of the License, or
 * (at your option) any later version.
 *
 * This program is distributed in the hope that it will be useful,
 * but WITHOUT ANY WARRANTY; without even the implied warranty of
 * MERCHANTABILITY or FITNESS FOR A PARTICULAR PURPOSE.  See the
 * GNU General Public License for more details.
 *
 * You should have received a copy of the GNU General Public License
 * along with this program; if not, write to the Free Software
 * Foundation, Inc., 59 Temple Place, Suite 330, Boston, MA  02111-1307  USA
 */

#include <linux/types.h>
#include <linux/gpio.h>
#include <linux/init.h>
#include <linux/mm.h>
#include <linux/module.h>
#include <linux/platform_device.h>
#include <linux/spi/spi.h>
#include <linux/spi/ads7846.h>
#include <linux/fb.h>
#include <linux/gpio_keys.h>
#include <linux/input.h>

#include <video/atmel_lcdc.h>

#include <asm/setup.h>
#include <asm/mach-types.h>
#include <asm/irq.h>
#include <asm/sizes.h>

#include <asm/mach/arch.h>
#include <asm/mach/map.h>
#include <asm/mach/irq.h>

#include <mach/hardware.h>
#include <mach/board.h>
#include <mach/at91sam9_smc.h>

#include "sam9_smc.h"
#include "generic.h"


static void __init neocore926_init_early(void)
{
	/* Initialize processor: 20 MHz crystal */
	at91_initialize(20000000);

	/* DBGU on ttyS0. (Rx & Tx only) */
	at91_register_uart(0, 0, 0);

	/* USART0 on ttyS1. (Rx, Tx, RTS, CTS) */
	at91_register_uart(AT91SAM9263_ID_US0, 1, ATMEL_UART_CTS | ATMEL_UART_RTS);

	/* set serial console to ttyS0 (ie, DBGU) */
	at91_set_serial_console(0);
}

/*
 * USB Host port
 */
static struct at91_usbh_data __initdata neocore926_usbh_data = {
	.ports		= 2,
	.vbus_pin	= { AT91_PIN_PA24, AT91_PIN_PA21 },
};

/*
 * USB Device port
 */
static struct at91_udc_data __initdata neocore926_udc_data = {
	.vbus_pin	= AT91_PIN_PA25,
	.pullup_pin	= -EINVAL,		/* pull-up driven by UDC */
};


/*
 * ADS7846 Touchscreen
 */
#if defined(CONFIG_TOUCHSCREEN_ADS7846) || defined(CONFIG_TOUCHSCREEN_ADS7846_MODULE)
static int ads7843_pendown_state(void)
{
	return !at91_get_gpio_value(AT91_PIN_PA15);	/* Touchscreen PENIRQ */
}

static struct ads7846_platform_data ads_info = {
	.model			= 7843,
	.x_min			= 150,
	.x_max			= 3830,
	.y_min			= 190,
	.y_max			= 3830,
	.vref_delay_usecs	= 100,
	.x_plate_ohms		= 450,
	.y_plate_ohms		= 250,
	.pressure_max		= 15000,
	.debounce_max		= 1,
	.debounce_rep		= 0,
	.debounce_tol		= (~0),
	.get_pendown_state	= ads7843_pendown_state,
};

static void __init neocore926_add_device_ts(void)
{
	at91_set_B_periph(AT91_PIN_PA15, 1);	/* External IRQ1, with pullup */
	at91_set_gpio_input(AT91_PIN_PC13, 1);	/* Touchscreen BUSY signal */
}
#else
static void __init neocore926_add_device_ts(void) {}
#endif

/*
 * SPI devices.
 */
static struct spi_board_info neocore926_spi_devices[] = {
#if defined(CONFIG_MTD_AT91_DATAFLASH_CARD)
	{	/* DataFlash card */
		.modalias	= "mtd_dataflash",
		.chip_select	= 0,
		.max_speed_hz	= 15 * 1000 * 1000,
		.bus_num	= 0,
	},
#endif
#if defined(CONFIG_TOUCHSCREEN_ADS7846) || defined(CONFIG_TOUCHSCREEN_ADS7846_MODULE)
	{
		.modalias	= "ads7846",
		.chip_select	= 1,
		.max_speed_hz	= 125000 * 16,
		.bus_num	= 0,
		.platform_data	= &ads_info,
		.irq		= AT91SAM9263_ID_IRQ1,
	},
#endif
};


/*
 * MCI (SD/MMC)
 */
static struct at91_mmc_data __initdata neocore926_mmc_data = {
	.wire4		= 1,
	.det_pin	= AT91_PIN_PE18,
	.wp_pin		= AT91_PIN_PE19,
	.vcc_pin	= -EINVAL,
};


/*
 * MACB Ethernet device
 */
static struct at91_eth_data __initdata neocore926_macb_data = {
	.phy_irq_pin	= AT91_PIN_PE31,
	.is_rmii	= 1,
};


/*
 * NAND flash
 */
static struct mtd_partition __initdata neocore926_nand_partition[] = {
	{
		.name	= "Linux Kernel",	/* "Partition 1", */
		.offset	= 0,
		.size	= SZ_8M,
	},
	{
		.name	= "Filesystem",		/* "Partition 2", */
		.offset	= MTDPART_OFS_NXTBLK,
		.size	= SZ_32M,
	},
	{
		.name	= "Free",		/* "Partition 3", */
		.offset	= MTDPART_OFS_NXTBLK,
		.size	= MTDPART_SIZ_FULL,
	},
};

static struct atmel_nand_data __initdata neocore926_nand_data = {
	.ale			= 21,
	.cle			= 22,
	.rdy_pin		= AT91_PIN_PB19,
	.rdy_pin_active_low	= 1,
	.enable_pin		= AT91_PIN_PD15,
<<<<<<< HEAD
	.partition_info		= nand_partitions,
	.det_pin		= -EINVAL,
=======
	.parts			= neocore926_nand_partition,
	.num_parts		= ARRAY_SIZE(neocore926_nand_partition),
>>>>>>> 1bba688b
};

static struct sam9_smc_config __initdata neocore926_nand_smc_config = {
	.ncs_read_setup		= 0,
	.nrd_setup		= 1,
	.ncs_write_setup	= 0,
	.nwe_setup		= 1,

	.ncs_read_pulse		= 4,
	.nrd_pulse		= 4,
	.ncs_write_pulse	= 4,
	.nwe_pulse		= 4,

	.read_cycle		= 6,
	.write_cycle		= 6,

	.mode			= AT91_SMC_READMODE | AT91_SMC_WRITEMODE | AT91_SMC_EXNWMODE_DISABLE | AT91_SMC_DBW_8,
	.tdf_cycles		= 2,
};

static void __init neocore926_add_device_nand(void)
{
	/* configure chip-select 3 (NAND) */
	sam9_smc_configure(3, &neocore926_nand_smc_config);

	at91_add_device_nand(&neocore926_nand_data);
}


/*
 * LCD Controller
 */
#if defined(CONFIG_FB_ATMEL) || defined(CONFIG_FB_ATMEL_MODULE)
static struct fb_videomode at91_tft_vga_modes[] = {
	{
		.name		= "TX09D50VM1CCA @ 60",
		.refresh	= 60,
		.xres		= 240,		.yres		= 320,
		.pixclock	= KHZ2PICOS(5000),

		.left_margin	= 1,		.right_margin	= 33,
		.upper_margin	= 1,		.lower_margin	= 0,
		.hsync_len	= 5,		.vsync_len	= 1,

		.sync		= FB_SYNC_HOR_HIGH_ACT | FB_SYNC_VERT_HIGH_ACT,
		.vmode		= FB_VMODE_NONINTERLACED,
	},
};

static struct fb_monspecs at91fb_default_monspecs = {
	.manufacturer	= "HIT",
	.monitor	= "TX09D70VM1CCA",

	.modedb		= at91_tft_vga_modes,
	.modedb_len	= ARRAY_SIZE(at91_tft_vga_modes),
	.hfmin		= 15000,
	.hfmax		= 64000,
	.vfmin		= 50,
	.vfmax		= 150,
};

#define AT91SAM9263_DEFAULT_LCDCON2 (ATMEL_LCDC_MEMOR_LITTLE \
					| ATMEL_LCDC_DISTYPE_TFT \
					| ATMEL_LCDC_CLKMOD_ALWAYSACTIVE)

static void at91_lcdc_power_control(int on)
{
	at91_set_gpio_value(AT91_PIN_PA30, on);
}

/* Driver datas */
static struct atmel_lcdfb_info __initdata neocore926_lcdc_data = {
	.lcdcon_is_backlight		= true,
	.default_bpp			= 16,
	.default_dmacon			= ATMEL_LCDC_DMAEN,
	.default_lcdcon2		= AT91SAM9263_DEFAULT_LCDCON2,
	.default_monspecs		= &at91fb_default_monspecs,
	.atmel_lcdfb_power_control	= at91_lcdc_power_control,
	.guard_time			= 1,
	.lcd_wiring_mode		= ATMEL_LCDC_WIRING_RGB555,
};

#else
static struct atmel_lcdfb_info __initdata neocore926_lcdc_data;
#endif


/*
 * GPIO Buttons
 */
#if defined(CONFIG_KEYBOARD_GPIO) || defined(CONFIG_KEYBOARD_GPIO_MODULE)
static struct gpio_keys_button neocore926_buttons[] = {
	{	/* BP1, "leftclic" */
		.code		= BTN_LEFT,
		.gpio		= AT91_PIN_PC5,
		.active_low	= 1,
		.desc		= "left_click",
		.wakeup		= 1,
	},
	{	/* BP2, "rightclic" */
		.code		= BTN_RIGHT,
		.gpio		= AT91_PIN_PC4,
		.active_low	= 1,
		.desc		= "right_click",
		.wakeup		= 1,
	},
};

static struct gpio_keys_platform_data neocore926_button_data = {
	.buttons	= neocore926_buttons,
	.nbuttons	= ARRAY_SIZE(neocore926_buttons),
};

static struct platform_device neocore926_button_device = {
	.name		= "gpio-keys",
	.id		= -1,
	.num_resources	= 0,
	.dev		= {
		.platform_data	= &neocore926_button_data,
	}
};

static void __init neocore926_add_device_buttons(void)
{
	at91_set_GPIO_periph(AT91_PIN_PC5, 0);	/* left button */
	at91_set_deglitch(AT91_PIN_PC5, 1);
	at91_set_GPIO_periph(AT91_PIN_PC4, 0);	/* right button */
	at91_set_deglitch(AT91_PIN_PC4, 1);

	platform_device_register(&neocore926_button_device);
}
#else
static void __init neocore926_add_device_buttons(void) {}
#endif


/*
 * AC97
 */
static struct ac97c_platform_data neocore926_ac97_data = {
	.reset_pin	= AT91_PIN_PA13,
};


static void __init neocore926_board_init(void)
{
	/* Serial */
	at91_add_device_serial();

	/* USB Host */
	at91_add_device_usbh(&neocore926_usbh_data);

	/* USB Device */
	at91_add_device_udc(&neocore926_udc_data);

	/* SPI */
	at91_set_gpio_output(AT91_PIN_PE20, 1);		/* select spi0 clock */
	at91_add_device_spi(neocore926_spi_devices, ARRAY_SIZE(neocore926_spi_devices));

	/* Touchscreen */
	neocore926_add_device_ts();

	/* MMC */
	at91_add_device_mmc(1, &neocore926_mmc_data);

	/* Ethernet */
	at91_add_device_eth(&neocore926_macb_data);

	/* NAND */
	neocore926_add_device_nand();

	/* I2C */
	at91_add_device_i2c(NULL, 0);

	/* LCD Controller */
	at91_add_device_lcdc(&neocore926_lcdc_data);

	/* Push Buttons */
	neocore926_add_device_buttons();

	/* AC97 */
	at91_add_device_ac97(&neocore926_ac97_data);
}

MACHINE_START(NEOCORE926, "ADENEO NEOCORE 926")
	/* Maintainer: ADENEO */
	.timer		= &at91sam926x_timer,
	.map_io		= at91_map_io,
	.init_early	= neocore926_init_early,
	.init_irq	= at91_init_irq_default,
	.init_machine	= neocore926_board_init,
MACHINE_END<|MERGE_RESOLUTION|>--- conflicted
+++ resolved
@@ -189,13 +189,9 @@
 	.rdy_pin		= AT91_PIN_PB19,
 	.rdy_pin_active_low	= 1,
 	.enable_pin		= AT91_PIN_PD15,
-<<<<<<< HEAD
-	.partition_info		= nand_partitions,
 	.det_pin		= -EINVAL,
-=======
 	.parts			= neocore926_nand_partition,
 	.num_parts		= ARRAY_SIZE(neocore926_nand_partition),
->>>>>>> 1bba688b
 };
 
 static struct sam9_smc_config __initdata neocore926_nand_smc_config = {
