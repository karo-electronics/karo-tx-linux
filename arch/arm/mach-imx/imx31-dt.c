/*
 * Copyright 2012 Sascha Hauer, Pengutronix
 *
 * The code contained herein is licensed under the GNU General Public
 * License. You may obtain a copy of the GNU General Public License
 * Version 2 or later at the following locations:
 *
 * http://www.opensource.org/licenses/gpl-license.html
 * http://www.gnu.org/copyleft/gpl.html
 */

#include <linux/irq.h>
#include <linux/of_irq.h>
#include <linux/of_platform.h>
#include <asm/mach/arch.h>
#include <asm/mach/time.h>

#include "common.h"
#include "mx31.h"

static const struct of_dev_auxdata imx31_auxdata_lookup[] __initconst = {
	OF_DEV_AUXDATA("fsl,imx31-uart", MX31_UART1_BASE_ADDR,
			"imx21-uart.0", NULL),
	OF_DEV_AUXDATA("fsl,imx31-uart", MX31_UART2_BASE_ADDR,
			"imx21-uart.1", NULL),
	OF_DEV_AUXDATA("fsl,imx31-uart", MX31_UART3_BASE_ADDR,
			"imx21-uart.2", NULL),
	OF_DEV_AUXDATA("fsl,imx31-uart", MX31_UART4_BASE_ADDR,
			"imx21-uart.3", NULL),
	OF_DEV_AUXDATA("fsl,imx31-uart", MX31_UART5_BASE_ADDR,
			"imx21-uart.4", NULL),
	{ /* sentinel */ }
};

static void __init imx31_dt_init(void)
{
	of_platform_populate(NULL, of_default_bus_match_table,
			     imx31_auxdata_lookup, NULL);
}

static const char *imx31_dt_board_compat[] __initdata = {
	"fsl,imx31",
	NULL
};

static void __init imx31_dt_timer_init(void)
{
	mx31_clocks_init_dt();
}

DT_MACHINE_START(IMX31_DT, "Freescale i.MX31 (Device Tree Support)")
	.map_io		= mx31_map_io,
	.init_early	= imx31_init_early,
	.init_irq	= mx31_init_irq,
	.handle_irq	= imx31_handle_irq,
<<<<<<< HEAD
	.init_time	= mx31_clocks_init_dt,
=======
	.init_time	= imx31_dt_timer_init,
>>>>>>> 801e6a01
	.init_machine	= imx31_dt_init,
	.dt_compat	= imx31_dt_board_compat,
	.restart	= mxc_restart,
MACHINE_END<|MERGE_RESOLUTION|>--- conflicted
+++ resolved
@@ -53,11 +53,7 @@
 	.init_early	= imx31_init_early,
 	.init_irq	= mx31_init_irq,
 	.handle_irq	= imx31_handle_irq,
-<<<<<<< HEAD
-	.init_time	= mx31_clocks_init_dt,
-=======
 	.init_time	= imx31_dt_timer_init,
->>>>>>> 801e6a01
 	.init_machine	= imx31_dt_init,
 	.dt_compat	= imx31_dt_board_compat,
 	.restart	= mxc_restart,
