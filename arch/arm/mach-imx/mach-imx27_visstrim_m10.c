/*
 * mach-imx27_visstrim_m10.c
 *
 * Copyright 2010  Javier Martin <javier.martin@vista-silicon.com>
 *
 * Based on mach-pcm038.c, mach-pca100.c, mach-mx27ads.c and others.
 *
 * This program is free software; you can redistribute it and/or modify
 * it under the terms of the GNU General Public License as published by
 * the Free Software Foundation; either version 2 of the License, or
 * (at your option) any later version.
 *
 * This program is distributed in the hope that it will be useful,
 * but WITHOUT ANY WARRANTY; without even the implied warranty of
 * MERCHANTABILITY or FITNESS FOR A PARTICULAR PURPOSE.  See the
 * GNU General Public License for more details.
 *
 * You should have received a copy of the GNU General Public License
 * along with this program; if not, write to the Free Software
 * Foundation, Inc., 51 Franklin Street, Fifth Floor, Boston,
 * MA 02110-1301, USA.
 */

#define pr_fmt(fmt) KBUILD_MODNAME ": " fmt

#include <linux/platform_device.h>
#include <linux/mtd/physmap.h>
#include <linux/i2c.h>
#include <linux/i2c/pca953x.h>
#include <linux/input.h>
#include <linux/gpio.h>
#include <linux/delay.h>
#include <linux/dma-mapping.h>
#include <linux/leds.h>
#include <linux/memblock.h>
#include <media/soc_camera.h>
#include <sound/tlv320aic32x4.h>
#include <asm/mach-types.h>
#include <asm/mach/arch.h>
#include <asm/mach/time.h>
#include <mach/common.h>
#include <mach/iomux-mx27.h>

#include "devices-imx27.h"

#define TVP5150_RSTN (GPIO_PORTC + 18)
#define TVP5150_PWDN (GPIO_PORTC + 19)
#define OTG_PHY_CS_GPIO (GPIO_PORTF + 17)
#define SDHC1_IRQ IRQ_GPIOB(25)

static const int visstrim_m10_pins[] __initconst = {
	/* UART1 (console) */
	PE12_PF_UART1_TXD,
	PE13_PF_UART1_RXD,
	PE14_PF_UART1_CTS,
	PE15_PF_UART1_RTS,
	/* FEC */
	PD0_AIN_FEC_TXD0,
	PD1_AIN_FEC_TXD1,
	PD2_AIN_FEC_TXD2,
	PD3_AIN_FEC_TXD3,
	PD4_AOUT_FEC_RX_ER,
	PD5_AOUT_FEC_RXD1,
	PD6_AOUT_FEC_RXD2,
	PD7_AOUT_FEC_RXD3,
	PD8_AF_FEC_MDIO,
	PD9_AIN_FEC_MDC,
	PD10_AOUT_FEC_CRS,
	PD11_AOUT_FEC_TX_CLK,
	PD12_AOUT_FEC_RXD0,
	PD13_AOUT_FEC_RX_DV,
	PD14_AOUT_FEC_RX_CLK,
	PD15_AOUT_FEC_COL,
	PD16_AIN_FEC_TX_ER,
	PF23_AIN_FEC_TX_EN,
	/* SSI1 */
	PC20_PF_SSI1_FS,
	PC21_PF_SSI1_RXD,
	PC22_PF_SSI1_TXD,
	PC23_PF_SSI1_CLK,
	/* SDHC1 */
	PE18_PF_SD1_D0,
	PE19_PF_SD1_D1,
	PE20_PF_SD1_D2,
	PE21_PF_SD1_D3,
	PE22_PF_SD1_CMD,
	PE23_PF_SD1_CLK,
	/* Both I2Cs */
	PD17_PF_I2C_DATA,
	PD18_PF_I2C_CLK,
	PC5_PF_I2C2_SDA,
	PC6_PF_I2C2_SCL,
	/* USB OTG */
	OTG_PHY_CS_GPIO | GPIO_GPIO | GPIO_OUT,
	PC9_PF_USBOTG_DATA0,
	PC11_PF_USBOTG_DATA1,
	PC10_PF_USBOTG_DATA2,
	PC13_PF_USBOTG_DATA3,
	PC12_PF_USBOTG_DATA4,
	PC7_PF_USBOTG_DATA5,
	PC8_PF_USBOTG_DATA6,
	PE25_PF_USBOTG_DATA7,
	PE24_PF_USBOTG_CLK,
	PE2_PF_USBOTG_DIR,
	PE0_PF_USBOTG_NXT,
	PE1_PF_USBOTG_STP,
	PB23_PF_USB_PWR,
	PB24_PF_USB_OC,
	/* CSI */
	PB10_PF_CSI_D0,
	PB11_PF_CSI_D1,
	PB12_PF_CSI_D2,
	PB13_PF_CSI_D3,
	PB14_PF_CSI_D4,
	PB15_PF_CSI_MCLK,
	PB16_PF_CSI_PIXCLK,
	PB17_PF_CSI_D5,
	PB18_PF_CSI_D6,
	PB19_PF_CSI_D7,
	PB20_PF_CSI_VSYNC,
	PB21_PF_CSI_HSYNC,
};

/* Camera */
static int visstrim_camera_power(struct device *dev, int on)
{
	gpio_set_value(TVP5150_PWDN, on);

	return 0;
};

static int visstrim_camera_reset(struct device *dev)
{
	gpio_set_value(TVP5150_RSTN, 0);
	ndelay(500);
	gpio_set_value(TVP5150_RSTN, 1);

	return 0;
};

static struct i2c_board_info visstrim_i2c_camera =  {
	I2C_BOARD_INFO("tvp5150", 0x5d),
};

static struct soc_camera_link iclink_tvp5150 = {
	.bus_id         = 0,
	.board_info     = &visstrim_i2c_camera,
	.i2c_adapter_id = 0,
	.power = visstrim_camera_power,
	.reset = visstrim_camera_reset,
};

static struct mx2_camera_platform_data visstrim_camera = {
	.flags = MX2_CAMERA_CCIR | MX2_CAMERA_CCIR_INTERLACE |
<<<<<<< HEAD
			MX2_CAMERA_SWAP16 | MX2_CAMERA_PCLK_SAMPLE_RISING,
=======
		 MX2_CAMERA_PCLK_SAMPLE_RISING,
>>>>>>> 711e1bfb
	.clk = 100000,
};

static phys_addr_t mx2_camera_base __initdata;
#define MX2_CAMERA_BUF_SIZE SZ_8M

static void __init visstrim_camera_init(void)
{
	struct platform_device *pdev;
	int dma;

	/* Initialize tvp5150 gpios */
	mxc_gpio_mode(TVP5150_RSTN | GPIO_GPIO | GPIO_OUT);
	mxc_gpio_mode(TVP5150_PWDN | GPIO_GPIO | GPIO_OUT);
	gpio_set_value(TVP5150_RSTN, 1);
	gpio_set_value(TVP5150_PWDN, 0);
	ndelay(1);

	gpio_set_value(TVP5150_PWDN, 1);
	ndelay(1);
	gpio_set_value(TVP5150_RSTN, 0);
	ndelay(500);
	gpio_set_value(TVP5150_RSTN, 1);
	ndelay(200000);

	pdev = imx27_add_mx2_camera(&visstrim_camera);
	if (IS_ERR(pdev))
		return;

	dma = dma_declare_coherent_memory(&pdev->dev,
				mx2_camera_base, mx2_camera_base,
				MX2_CAMERA_BUF_SIZE,
				DMA_MEMORY_MAP | DMA_MEMORY_EXCLUSIVE);
	if (!(dma & DMA_MEMORY_MAP))
		return;
}

static void __init visstrim_reserve(void)
{
	/* reserve 4 MiB for mx2-camera */
	mx2_camera_base = memblock_alloc(MX2_CAMERA_BUF_SIZE,
			MX2_CAMERA_BUF_SIZE);
	memblock_free(mx2_camera_base, MX2_CAMERA_BUF_SIZE);
	memblock_remove(mx2_camera_base, MX2_CAMERA_BUF_SIZE);
}

/* GPIOs used as events for applications */
static struct gpio_keys_button visstrim_gpio_keys[] = {
	{
		.type	= EV_KEY,
		.code	= KEY_RESTART,
		.gpio	= (GPIO_PORTC + 15),
		.desc	= "Default config",
		.active_low = 0,
		.wakeup = 1,
	},
	{
		.type	= EV_KEY,
		.code	= KEY_RECORD,
		.gpio	= (GPIO_PORTF + 14),
		.desc	= "Record",
		.active_low = 0,
		.wakeup = 1,
	},
	{
		.type   = EV_KEY,
		.code   = KEY_STOP,
		.gpio   = (GPIO_PORTF + 13),
		.desc   = "Stop",
		.active_low = 0,
		.wakeup = 1,
	}
};

static const struct gpio_keys_platform_data
		visstrim_gpio_keys_platform_data __initconst = {
	.buttons	= visstrim_gpio_keys,
	.nbuttons	= ARRAY_SIZE(visstrim_gpio_keys),
};

/* led */
static const struct gpio_led visstrim_m10_leds[] __initconst = {
	{
		.name = "visstrim:ld0",
		.default_trigger = "nand-disk",
		.gpio = (GPIO_PORTC + 29),
	},
	{
		.name = "visstrim:ld1",
		.default_trigger = "nand-disk",
		.gpio = (GPIO_PORTC + 24),
	},
	{
		.name = "visstrim:ld2",
		.default_trigger = "nand-disk",
		.gpio = (GPIO_PORTC + 28),
	},
	{
		.name = "visstrim:ld3",
		.default_trigger = "nand-disk",
		.gpio = (GPIO_PORTC + 25),
	},
};

static const struct gpio_led_platform_data visstrim_m10_led_data __initconst = {
	.leds = visstrim_m10_leds,
	.num_leds = ARRAY_SIZE(visstrim_m10_leds),
};

/* Visstrim_SM10 has a microSD slot connected to sdhc1 */
static int visstrim_m10_sdhc1_init(struct device *dev,
		irq_handler_t detect_irq, void *data)
{
	int ret;

	ret = request_irq(SDHC1_IRQ, detect_irq, IRQF_TRIGGER_FALLING,
				"mmc-detect", data);
	return ret;
}

static void visstrim_m10_sdhc1_exit(struct device *dev, void *data)
{
	free_irq(SDHC1_IRQ, data);
}

static const struct imxmmc_platform_data visstrim_m10_sdhc_pdata __initconst = {
	.init = visstrim_m10_sdhc1_init,
	.exit = visstrim_m10_sdhc1_exit,
};

/* Visstrim_SM10 NOR flash */
static struct physmap_flash_data visstrim_m10_flash_data = {
	.width = 2,
};

static struct resource visstrim_m10_flash_resource = {
	.start = 0xc0000000,
	.end = 0xc0000000 + SZ_64M - 1,
	.flags = IORESOURCE_MEM,
};

static struct platform_device visstrim_m10_nor_mtd_device = {
	.name = "physmap-flash",
	.id = 0,
	.dev = {
		.platform_data = &visstrim_m10_flash_data,
	},
	.num_resources = 1,
	.resource = &visstrim_m10_flash_resource,
};

static struct platform_device *platform_devices[] __initdata = {
	&visstrim_m10_nor_mtd_device,
};

/* Visstrim_M10 uses UART0 as console */
static const struct imxuart_platform_data uart_pdata __initconst = {
	.flags = IMXUART_HAVE_RTSCTS,
};

/* I2C */
static const struct imxi2c_platform_data visstrim_m10_i2c_data __initconst = {
	.bitrate = 100000,
};

static struct pca953x_platform_data visstrim_m10_pca9555_pdata = {
	.gpio_base = 240, /* After MX27 internal GPIOs */
	.invert = 0,
};

static struct aic32x4_pdata visstrim_m10_aic32x4_pdata = {
	.power_cfg = AIC32X4_PWR_MICBIAS_2075_LDOIN |
		     AIC32X4_PWR_AVDD_DVDD_WEAK_DISABLE |
		     AIC32X4_PWR_AIC32X4_LDO_ENABLE |
		     AIC32X4_PWR_CMMODE_LDOIN_RANGE_18_36 |
		     AIC32X4_PWR_CMMODE_HP_LDOIN_POWERED,
	.micpga_routing = AIC32X4_MICPGA_ROUTE_LMIC_IN2R_10K |
			 AIC32X4_MICPGA_ROUTE_RMIC_IN1L_10K,
	.swapdacs = false,
};

static struct i2c_board_info visstrim_m10_i2c_devices[] = {
	{
		I2C_BOARD_INFO("pca9555", 0x20),
		.platform_data = &visstrim_m10_pca9555_pdata,
	},
	{
		I2C_BOARD_INFO("tlv320aic32x4", 0x18),
		.platform_data = &visstrim_m10_aic32x4_pdata,
	},
	{
		 I2C_BOARD_INFO("m41t00", 0x68),
	}
};

/* USB OTG */
static int otg_phy_init(struct platform_device *pdev)
{
	gpio_set_value(OTG_PHY_CS_GPIO, 0);

	mdelay(10);

	return mx27_initialize_usb_hw(pdev->id, MXC_EHCI_POWER_PINS_ENABLED);
}

static const struct mxc_usbh_platform_data
visstrim_m10_usbotg_pdata __initconst = {
	.init = otg_phy_init,
	.portsc	= MXC_EHCI_MODE_ULPI | MXC_EHCI_UTMI_8BIT,
};

/* SSI */
static const struct imx_ssi_platform_data visstrim_m10_ssi_pdata __initconst = {
	.flags			= IMX_SSI_DMA | IMX_SSI_SYN,
};

static void __init visstrim_m10_board_init(void)
{
	int ret;

	imx27_soc_init();

	ret = mxc_gpio_setup_multiple_pins(visstrim_m10_pins,
			ARRAY_SIZE(visstrim_m10_pins), "VISSTRIM_M10");
	if (ret)
		pr_err("Failed to setup pins (%d)\n", ret);

	imx27_add_imx_ssi(0, &visstrim_m10_ssi_pdata);
	imx27_add_imx_uart0(&uart_pdata);

	imx27_add_imx_i2c(0, &visstrim_m10_i2c_data);
	imx27_add_imx_i2c(1, &visstrim_m10_i2c_data);
	i2c_register_board_info(0, visstrim_m10_i2c_devices,
				ARRAY_SIZE(visstrim_m10_i2c_devices));

	imx27_add_mxc_mmc(0, &visstrim_m10_sdhc_pdata);
	imx27_add_mxc_ehci_otg(&visstrim_m10_usbotg_pdata);
	imx27_add_fec(NULL);
	imx_add_gpio_keys(&visstrim_gpio_keys_platform_data);
	platform_add_devices(platform_devices, ARRAY_SIZE(platform_devices));
	imx_add_platform_device("mx27vis", 0, NULL, 0, NULL, 0);
	platform_device_register_resndata(NULL, "soc-camera-pdrv", 0, NULL, 0,
				      &iclink_tvp5150, sizeof(iclink_tvp5150));
	gpio_led_register_device(0, &visstrim_m10_led_data);
	visstrim_camera_init();
}

static void __init visstrim_m10_timer_init(void)
{
	mx27_clocks_init((unsigned long)25000000);
}

static struct sys_timer visstrim_m10_timer = {
	.init	= visstrim_m10_timer_init,
};

MACHINE_START(IMX27_VISSTRIM_M10, "Vista Silicon Visstrim_M10")
	.atag_offset = 0x100,
	.reserve = visstrim_reserve,
	.map_io = mx27_map_io,
	.init_early = imx27_init_early,
	.init_irq = mx27_init_irq,
	.handle_irq = imx27_handle_irq,
	.timer = &visstrim_m10_timer,
	.init_machine = visstrim_m10_board_init,
	.restart	= mxc_restart,
MACHINE_END<|MERGE_RESOLUTION|>--- conflicted
+++ resolved
@@ -152,11 +152,7 @@
 
 static struct mx2_camera_platform_data visstrim_camera = {
 	.flags = MX2_CAMERA_CCIR | MX2_CAMERA_CCIR_INTERLACE |
-<<<<<<< HEAD
-			MX2_CAMERA_SWAP16 | MX2_CAMERA_PCLK_SAMPLE_RISING,
-=======
 		 MX2_CAMERA_PCLK_SAMPLE_RISING,
->>>>>>> 711e1bfb
 	.clk = 100000,
 };
 
